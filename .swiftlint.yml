--- conflicted
+++ resolved
@@ -6,14 +6,11 @@
   - compiler_protocol_init
   - unused_setter_value
   - line_length
-<<<<<<< HEAD
+  - type_name
   - implicit_getter
   - notification_center_detachment
   - implicitly_unwrapped_optional
   - empty_enum_arguments
-=======
-  - type_name
->>>>>>> 739d10de
 
 opt_in_rules:
   - weak_delegate
