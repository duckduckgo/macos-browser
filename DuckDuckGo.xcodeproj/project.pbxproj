--- conflicted
+++ resolved
@@ -1876,11 +1876,7 @@
 			repositoryURL = "https://github.com/duckduckgo/TrackerRadarKit.git";
 			requirement = {
 				kind = upToNextMajorVersion;
-<<<<<<< HEAD
-				minimumVersion = 1.0.0;
-=======
 				minimumVersion = 1.0.2;
->>>>>>> 5e2e9ecb
 			};
 		};
 /* End XCRemoteSwiftPackageReference section */
