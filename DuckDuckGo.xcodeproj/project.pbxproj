--- conflicted
+++ resolved
@@ -5042,13 +5042,8 @@
 			isa = XCRemoteSwiftPackageReference;
 			repositoryURL = "https://github.com/duckduckgo/BrowserServicesKit.git";
 			requirement = {
-<<<<<<< HEAD
-				branch = 63fe79d6aa23a251895552b01fde6f47d084100a;
-				kind = branch;
-=======
 				kind = revision;
 				revision = 6d0dc34bbb1c8fab681cb3664c6c7fd151594412;
->>>>>>> 83621ed8
 			};
 		};
 		85FF55C625F82E4F00E2AB99 /* XCRemoteSwiftPackageReference "lottie-ios" */ = {
