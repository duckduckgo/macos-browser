// !$*UTF8*$!
{
	archiveVersion = 1;
	classes = {
	};
	objectVersion = 52;
	objects = {

/* Begin PBXBuildFile section */
		142879DA24CE1179005419BB /* SuggestionViewModelTests.swift in Sources */ = {isa = PBXBuildFile; fileRef = 142879D924CE1179005419BB /* SuggestionViewModelTests.swift */; };
		142879DC24CE1185005419BB /* SuggestionsViewModelTests.swift in Sources */ = {isa = PBXBuildFile; fileRef = 142879DB24CE1185005419BB /* SuggestionsViewModelTests.swift */; };
		1430DFF524D0580F00B8978C /* TabBarViewController.swift in Sources */ = {isa = PBXBuildFile; fileRef = 1430DFF424D0580F00B8978C /* TabBarViewController.swift */; };
		14505A08256084EF00272CC6 /* UserAgent.swift in Sources */ = {isa = PBXBuildFile; fileRef = 14505A07256084EF00272CC6 /* UserAgent.swift */; };
		1456D6E124EFCBC300775049 /* TabBarCollectionView.swift in Sources */ = {isa = PBXBuildFile; fileRef = 1456D6E024EFCBC300775049 /* TabBarCollectionView.swift */; };
		14D9B8FB24F7E089000D4D13 /* AddressBarViewController.swift in Sources */ = {isa = PBXBuildFile; fileRef = 14D9B8F924F7E089000D4D13 /* AddressBarViewController.swift */; };
		14D9B90224F91316000D4D13 /* FocusRingView.swift in Sources */ = {isa = PBXBuildFile; fileRef = 14D9B90124F91316000D4D13 /* FocusRingView.swift */; };
		4B02198825E05FAC00ED7DEA /* login-detection.js in Resources */ = {isa = PBXBuildFile; fileRef = 4B02197D25E05FAC00ED7DEA /* login-detection.js */; };
		4B02198925E05FAC00ED7DEA /* FireproofingURLExtensions.swift in Sources */ = {isa = PBXBuildFile; fileRef = 4B02197F25E05FAC00ED7DEA /* FireproofingURLExtensions.swift */; };
		4B02198A25E05FAC00ED7DEA /* FireproofDomains.swift in Sources */ = {isa = PBXBuildFile; fileRef = 4B02198125E05FAC00ED7DEA /* FireproofDomains.swift */; };
		4B02198B25E05FAC00ED7DEA /* FireproofInfoViewController.swift in Sources */ = {isa = PBXBuildFile; fileRef = 4B02198325E05FAC00ED7DEA /* FireproofInfoViewController.swift */; };
		4B02198C25E05FAC00ED7DEA /* Fireproofing.storyboard in Resources */ = {isa = PBXBuildFile; fileRef = 4B02198425E05FAC00ED7DEA /* Fireproofing.storyboard */; };
		4B02198D25E05FAC00ED7DEA /* UndoFireproofingViewController.swift in Sources */ = {isa = PBXBuildFile; fileRef = 4B02198525E05FAC00ED7DEA /* UndoFireproofingViewController.swift */; };
		4B02198E25E05FAC00ED7DEA /* LoginDetectionService.swift in Sources */ = {isa = PBXBuildFile; fileRef = 4B02198725E05FAC00ED7DEA /* LoginDetectionService.swift */; };
		4B02199325E060C600ED7DEA /* LoginDetectionUserScript.swift in Sources */ = {isa = PBXBuildFile; fileRef = 4B02199225E060C600ED7DEA /* LoginDetectionUserScript.swift */; };
		4B02199B25E063DE00ED7DEA /* LoginDetectionServiceTests.swift in Sources */ = {isa = PBXBuildFile; fileRef = 4B02199825E063DE00ED7DEA /* LoginDetectionServiceTests.swift */; };
		4B02199C25E063DE00ED7DEA /* FireproofDomainsTests.swift in Sources */ = {isa = PBXBuildFile; fileRef = 4B02199925E063DE00ED7DEA /* FireproofDomainsTests.swift */; };
		4B02199D25E063DE00ED7DEA /* FireproofingURLExtensionsTests.swift in Sources */ = {isa = PBXBuildFile; fileRef = 4B02199A25E063DE00ED7DEA /* FireproofingURLExtensionsTests.swift */; };
		4B0219A825E0646500ED7DEA /* WebsiteDataStoreTests.swift in Sources */ = {isa = PBXBuildFile; fileRef = 4B0219A725E0646500ED7DEA /* WebsiteDataStoreTests.swift */; };
		4B11060525903E570039B979 /* CoreDataEncryptionTesting.xcdatamodeld in Sources */ = {isa = PBXBuildFile; fileRef = 4B11060325903E570039B979 /* CoreDataEncryptionTesting.xcdatamodeld */; };
		4B11060A25903EAC0039B979 /* CoreDataEncryptionTests.swift in Sources */ = {isa = PBXBuildFile; fileRef = 4B11060925903EAC0039B979 /* CoreDataEncryptionTests.swift */; };
		4B6160D825B150E4007DE5B2 /* trackerData.json in Resources */ = {isa = PBXBuildFile; fileRef = 4B6160D725B150E4007DE5B2 /* trackerData.json */; };
		4B6160DD25B152C5007DE5B2 /* ContentBlockerRulesUserScript.swift in Sources */ = {isa = PBXBuildFile; fileRef = 4B6160DC25B152C5007DE5B2 /* ContentBlockerRulesUserScript.swift */; };
		4B6160E525B152FA007DE5B2 /* ContentBlockerUserScript.swift in Sources */ = {isa = PBXBuildFile; fileRef = 4B6160E425B152FA007DE5B2 /* ContentBlockerUserScript.swift */; };
		4B6160ED25B15417007DE5B2 /* DetectedTracker.swift in Sources */ = {isa = PBXBuildFile; fileRef = 4B6160EC25B15417007DE5B2 /* DetectedTracker.swift */; };
		4B6160F225B15792007DE5B2 /* contentblockerrules.js in Resources */ = {isa = PBXBuildFile; fileRef = 4B6160F125B15792007DE5B2 /* contentblockerrules.js */; };
		4B6160F725B157BB007DE5B2 /* contentblocker.js in Resources */ = {isa = PBXBuildFile; fileRef = 4B6160F625B157BB007DE5B2 /* contentblocker.js */; };
		4B6160FF25B15BB1007DE5B2 /* ContentBlockerRulesManager.swift in Sources */ = {isa = PBXBuildFile; fileRef = 4B6160FE25B15BB1007DE5B2 /* ContentBlockerRulesManager.swift */; };
		4B677431255DBEB800025BD8 /* BloomFilterWrapper.mm in Sources */ = {isa = PBXBuildFile; fileRef = 4B677424255DBEB800025BD8 /* BloomFilterWrapper.mm */; };
		4B677432255DBEB800025BD8 /* httpsMobileV2BloomSpec.json in Resources */ = {isa = PBXBuildFile; fileRef = 4B677427255DBEB800025BD8 /* httpsMobileV2BloomSpec.json */; };
		4B677433255DBEB800025BD8 /* httpsMobileV2Bloom.bin in Resources */ = {isa = PBXBuildFile; fileRef = 4B677428255DBEB800025BD8 /* httpsMobileV2Bloom.bin */; };
		4B677434255DBEB800025BD8 /* HTTPSBloomFilterSpecification.swift in Sources */ = {isa = PBXBuildFile; fileRef = 4B677429255DBEB800025BD8 /* HTTPSBloomFilterSpecification.swift */; };
		4B677435255DBEB800025BD8 /* httpsMobileV2FalsePositives.json in Resources */ = {isa = PBXBuildFile; fileRef = 4B67742A255DBEB800025BD8 /* httpsMobileV2FalsePositives.json */; };
		4B677436255DBEB800025BD8 /* HTTPSExcludedDomains.swift in Sources */ = {isa = PBXBuildFile; fileRef = 4B67742B255DBEB800025BD8 /* HTTPSExcludedDomains.swift */; };
		4B677437255DBEB800025BD8 /* HTTPSUpgrade.swift in Sources */ = {isa = PBXBuildFile; fileRef = 4B67742C255DBEB800025BD8 /* HTTPSUpgrade.swift */; };
		4B677438255DBEB800025BD8 /* HTTPSUpgrade.xcdatamodeld in Sources */ = {isa = PBXBuildFile; fileRef = 4B67742E255DBEB800025BD8 /* HTTPSUpgrade.xcdatamodeld */; };
		4B677439255DBEB800025BD8 /* HTTPSUpgradeStore.swift in Sources */ = {isa = PBXBuildFile; fileRef = 4B677430255DBEB800025BD8 /* HTTPSUpgradeStore.swift */; };
		4B677442255DBEEA00025BD8 /* Database.swift in Sources */ = {isa = PBXBuildFile; fileRef = 4B677440255DBEEA00025BD8 /* Database.swift */; };
		4B67744B255DBF3A00025BD8 /* BloomFilter.cpp in Sources */ = {isa = PBXBuildFile; fileRef = 4B677449255DBF3A00025BD8 /* BloomFilter.cpp */; };
		4B677450255DBFA300025BD8 /* HashExtension.swift in Sources */ = {isa = PBXBuildFile; fileRef = 4B67744F255DBFA300025BD8 /* HashExtension.swift */; };
		4B82E9B325B69E3E00656FE7 /* TrackerRadarKit in Frameworks */ = {isa = PBXBuildFile; productRef = 4B82E9B225B69E3E00656FE7 /* TrackerRadarKit */; };
		4B82E9B925B6A05800656FE7 /* DetectedTrackerTests.swift in Sources */ = {isa = PBXBuildFile; fileRef = 4B82E9B825B6A05800656FE7 /* DetectedTrackerTests.swift */; };
		4B82E9C125B6A1CD00656FE7 /* TrackerRadarManagerTests.swift in Sources */ = {isa = PBXBuildFile; fileRef = 4B82E9C025B6A1CD00656FE7 /* TrackerRadarManagerTests.swift */; };
		4BA1A69B258B076900F6F690 /* FileStore.swift in Sources */ = {isa = PBXBuildFile; fileRef = 4BA1A69A258B076900F6F690 /* FileStore.swift */; };
		4BA1A6A0258B079600F6F690 /* DataEncryption.swift in Sources */ = {isa = PBXBuildFile; fileRef = 4BA1A69F258B079600F6F690 /* DataEncryption.swift */; };
		4BA1A6A5258B07DF00F6F690 /* EncryptedValueTransformer.swift in Sources */ = {isa = PBXBuildFile; fileRef = 4BA1A6A4258B07DF00F6F690 /* EncryptedValueTransformer.swift */; };
		4BA1A6B3258B080A00F6F690 /* EncryptionKeyGeneration.swift in Sources */ = {isa = PBXBuildFile; fileRef = 4BA1A6B2258B080A00F6F690 /* EncryptionKeyGeneration.swift */; };
		4BA1A6B8258B081600F6F690 /* EncryptionKeyStoring.swift in Sources */ = {isa = PBXBuildFile; fileRef = 4BA1A6B7258B081600F6F690 /* EncryptionKeyStoring.swift */; };
		4BA1A6BD258B082300F6F690 /* EncryptionKeyStore.swift in Sources */ = {isa = PBXBuildFile; fileRef = 4BA1A6BC258B082300F6F690 /* EncryptionKeyStore.swift */; };
		4BA1A6C2258B0A1300F6F690 /* ContiguousBytesExtension.swift in Sources */ = {isa = PBXBuildFile; fileRef = 4BA1A6C1258B0A1300F6F690 /* ContiguousBytesExtension.swift */; };
		4BA1A6D9258C0CB300F6F690 /* DataEncryptionTests.swift in Sources */ = {isa = PBXBuildFile; fileRef = 4BA1A6D8258C0CB300F6F690 /* DataEncryptionTests.swift */; };
		4BA1A6DE258C100A00F6F690 /* FileStoreTests.swift in Sources */ = {isa = PBXBuildFile; fileRef = 4BA1A6DD258C100A00F6F690 /* FileStoreTests.swift */; };
		4BA1A6E6258C270800F6F690 /* EncryptionKeyGeneratorTests.swift in Sources */ = {isa = PBXBuildFile; fileRef = 4BA1A6E5258C270800F6F690 /* EncryptionKeyGeneratorTests.swift */; };
		4BA1A6EB258C288C00F6F690 /* EncryptionKeyStoreTests.swift in Sources */ = {isa = PBXBuildFile; fileRef = 4BA1A6EA258C288C00F6F690 /* EncryptionKeyStoreTests.swift */; };
		4BA1A6F6258C4F9600F6F690 /* EncryptionMocks.swift in Sources */ = {isa = PBXBuildFile; fileRef = 4BA1A6F5258C4F9600F6F690 /* EncryptionMocks.swift */; };
		4BA1A6FE258C5C1300F6F690 /* EncryptedValueTransformerTests.swift in Sources */ = {isa = PBXBuildFile; fileRef = 4BA1A6FD258C5C1300F6F690 /* EncryptedValueTransformerTests.swift */; };
		4BB88B4525B7B55C006F6B06 /* DebugUserScript.swift in Sources */ = {isa = PBXBuildFile; fileRef = 4BB88B4425B7B55C006F6B06 /* DebugUserScript.swift */; };
		4BB88B4A25B7B690006F6B06 /* SequenceExtensions.swift in Sources */ = {isa = PBXBuildFile; fileRef = 4BB88B4925B7B690006F6B06 /* SequenceExtensions.swift */; };
		4BB88B5025B7BA2B006F6B06 /* TabInstrumentation.swift in Sources */ = {isa = PBXBuildFile; fileRef = 4BB88B4F25B7BA2B006F6B06 /* TabInstrumentation.swift */; };
		4BB88B5B25B7BA50006F6B06 /* Instruments.swift in Sources */ = {isa = PBXBuildFile; fileRef = 4BB88B5A25B7BA50006F6B06 /* Instruments.swift */; };
		8546DE6225C03056000CA5E1 /* UserAgentTests.swift in Sources */ = {isa = PBXBuildFile; fileRef = 8546DE6125C03056000CA5E1 /* UserAgentTests.swift */; };
		85480F8A25CDC360009424E3 /* Launch.storyboard in Resources */ = {isa = PBXBuildFile; fileRef = 85480F8925CDC360009424E3 /* Launch.storyboard */; };
		85480FBB25D181CB009424E3 /* ConfigurationDownloading.swift in Sources */ = {isa = PBXBuildFile; fileRef = 85480FBA25D181CB009424E3 /* ConfigurationDownloading.swift */; };
		85480FCF25D1AA22009424E3 /* ConfigurationStoring.swift in Sources */ = {isa = PBXBuildFile; fileRef = 85480FCE25D1AA22009424E3 /* ConfigurationStoring.swift */; };
		8553FF52257523760029327F /* FileDownloadTests.swift in Sources */ = {isa = PBXBuildFile; fileRef = 8553FF51257523760029327F /* FileDownloadTests.swift */; };
		8556A602256BDDD30092FA9D /* HTML5DownloadUserScript.swift in Sources */ = {isa = PBXBuildFile; fileRef = 8556A601256BDDD30092FA9D /* HTML5DownloadUserScript.swift */; };
		8556A60E256C15DD0092FA9D /* FileDownload.swift in Sources */ = {isa = PBXBuildFile; fileRef = 8556A60D256C15DD0092FA9D /* FileDownload.swift */; };
		856C98A6256EB59600A22F1F /* MenuItemSelectors.swift in Sources */ = {isa = PBXBuildFile; fileRef = 856C98A5256EB59600A22F1F /* MenuItemSelectors.swift */; };
		856C98D52570116900A22F1F /* NSWindow+Toast.swift in Sources */ = {isa = PBXBuildFile; fileRef = 856C98D42570116900A22F1F /* NSWindow+Toast.swift */; };
		856C98DA2570149800A22F1F /* FileDownloadTask.swift in Sources */ = {isa = PBXBuildFile; fileRef = 856C98D92570149800A22F1F /* FileDownloadTask.swift */; };
		856C98DF257014BD00A22F1F /* FileDownloadManager.swift in Sources */ = {isa = PBXBuildFile; fileRef = 856C98DE257014BD00A22F1F /* FileDownloadManager.swift */; };
		85799C1825DEBB3F0007EC87 /* Logging.swift in Sources */ = {isa = PBXBuildFile; fileRef = 85799C1725DEBB3F0007EC87 /* Logging.swift */; };
		85799C3425DFCD1B0007EC87 /* TrackerRadarManager.swift in Sources */ = {isa = PBXBuildFile; fileRef = 4B6160D225B14E6E007DE5B2 /* TrackerRadarManager.swift */; };
		85A0116925AF1D8900FA6A0C /* FindInPageViewController.swift in Sources */ = {isa = PBXBuildFile; fileRef = 85A0116825AF1D8900FA6A0C /* FindInPageViewController.swift */; };
		85A0117425AF2EDF00FA6A0C /* FindInPage.storyboard in Resources */ = {isa = PBXBuildFile; fileRef = 85A0117325AF2EDF00FA6A0C /* FindInPage.storyboard */; };
		85A0118225AF60E700FA6A0C /* FindInPageModel.swift in Sources */ = {isa = PBXBuildFile; fileRef = 85A0118125AF60E700FA6A0C /* FindInPageModel.swift */; };
		85A011E525B4D49400FA6A0C /* findinpage.js in Resources */ = {isa = PBXBuildFile; fileRef = 85A011E425B4D49400FA6A0C /* findinpage.js */; };
		85A011EA25B4D4CA00FA6A0C /* FindInPageUserScript.swift in Sources */ = {isa = PBXBuildFile; fileRef = 85A011E925B4D4CA00FA6A0C /* FindInPageUserScript.swift */; };
		85AC3AEF25D5CE9800C7D2AA /* UserScripts.swift in Sources */ = {isa = PBXBuildFile; fileRef = 85AC3AEE25D5CE9800C7D2AA /* UserScripts.swift */; };
		85AC3AF725D5DBFD00C7D2AA /* DataExtension.swift in Sources */ = {isa = PBXBuildFile; fileRef = 85AC3AF625D5DBFD00C7D2AA /* DataExtension.swift */; };
		85AC3B0525D6B1D800C7D2AA /* ScriptSourceProviding.swift in Sources */ = {isa = PBXBuildFile; fileRef = 85AC3B0425D6B1D800C7D2AA /* ScriptSourceProviding.swift */; };
		85AC3B1725D9BC1A00C7D2AA /* ConfigurationDownloaderTests.swift in Sources */ = {isa = PBXBuildFile; fileRef = 85AC3B1625D9BC1A00C7D2AA /* ConfigurationDownloaderTests.swift */; };
		85AC3B3525DA82A600C7D2AA /* DataTaskProviding.swift in Sources */ = {isa = PBXBuildFile; fileRef = 85AC3B3425DA82A600C7D2AA /* DataTaskProviding.swift */; };
		85AC3B4925DAC9BD00C7D2AA /* ConfigurationStorageTests.swift in Sources */ = {isa = PBXBuildFile; fileRef = 85AC3B4825DAC9BD00C7D2AA /* ConfigurationStorageTests.swift */; };
		85AE2FF224A33A2D002D507F /* WebKit.framework in Frameworks */ = {isa = PBXBuildFile; fileRef = 85AE2FF124A33A2D002D507F /* WebKit.framework */; };
		85C6A29625CC1FFD00EEB5F1 /* UserDefaultsWrapper.swift in Sources */ = {isa = PBXBuildFile; fileRef = 85C6A29525CC1FFD00EEB5F1 /* UserDefaultsWrapper.swift */; };
		85D33F1225C82EB3002B91A6 /* ConfigurationManager.swift in Sources */ = {isa = PBXBuildFile; fileRef = 85D33F1125C82EB3002B91A6 /* ConfigurationManager.swift */; };
		85D438B6256E7C9E00F3BAF8 /* ContextMenuUserScript.swift in Sources */ = {isa = PBXBuildFile; fileRef = 85D438B5256E7C9E00F3BAF8 /* ContextMenuUserScript.swift */; };
		85D438BE256E8E6400F3BAF8 /* ContextMenuElement.swift in Sources */ = {isa = PBXBuildFile; fileRef = 85D438BD256E8E6400F3BAF8 /* ContextMenuElement.swift */; };
		AA2CB12D2587BB5600AA6FBE /* TabBarFooter.xib in Resources */ = {isa = PBXBuildFile; fileRef = AA2CB12C2587BB5600AA6FBE /* TabBarFooter.xib */; };
		AA2CB1352587C29500AA6FBE /* TabBarFooter.swift in Sources */ = {isa = PBXBuildFile; fileRef = AA2CB1342587C29500AA6FBE /* TabBarFooter.swift */; };
		AA2E423424C8A2270048C0D5 /* ColorView.swift in Sources */ = {isa = PBXBuildFile; fileRef = AA2E423324C8A2270048C0D5 /* ColorView.swift */; };
		AA361A3624EBF0B500EEC649 /* WindowDraggingView.swift in Sources */ = {isa = PBXBuildFile; fileRef = AA361A3524EBF0B500EEC649 /* WindowDraggingView.swift */; };
		AA3F895324C18AD500628DDE /* SuggestionViewModel.swift in Sources */ = {isa = PBXBuildFile; fileRef = AA3F895224C18AD500628DDE /* SuggestionViewModel.swift */; };
		AA4BBA3B25C58FA200C4FB0F /* MainMenu.swift in Sources */ = {isa = PBXBuildFile; fileRef = AA4BBA3A25C58FA200C4FB0F /* MainMenu.swift */; };
		AA4D700725545EF800C3411E /* UrlEventListener.swift in Sources */ = {isa = PBXBuildFile; fileRef = AA4D700625545EF800C3411E /* UrlEventListener.swift */; };
		AA512D1424D99D9800230283 /* FaviconService.swift in Sources */ = {isa = PBXBuildFile; fileRef = AA512D1324D99D9800230283 /* FaviconService.swift */; };
		AA585D82248FD31100E9A3E2 /* AppDelegate.swift in Sources */ = {isa = PBXBuildFile; fileRef = AA585D81248FD31100E9A3E2 /* AppDelegate.swift */; };
		AA585D84248FD31100E9A3E2 /* BrowserTabViewController.swift in Sources */ = {isa = PBXBuildFile; fileRef = AA585D83248FD31100E9A3E2 /* BrowserTabViewController.swift */; };
		AA585D86248FD31400E9A3E2 /* Assets.xcassets in Resources */ = {isa = PBXBuildFile; fileRef = AA585D85248FD31400E9A3E2 /* Assets.xcassets */; };
		AA585D89248FD31400E9A3E2 /* Main.storyboard in Resources */ = {isa = PBXBuildFile; fileRef = AA585D87248FD31400E9A3E2 /* Main.storyboard */; };
		AA585DA0248FD31500E9A3E2 /* DuckDuckGoUITests.swift in Sources */ = {isa = PBXBuildFile; fileRef = AA585D9F248FD31500E9A3E2 /* DuckDuckGoUITests.swift */; };
		AA585DAF2490E6E600E9A3E2 /* MainViewController.swift in Sources */ = {isa = PBXBuildFile; fileRef = AA585DAE2490E6E600E9A3E2 /* MainViewController.swift */; };
		AA5C8F59258FE21F00748EB7 /* NSTextFieldExtension.swift in Sources */ = {isa = PBXBuildFile; fileRef = AA5C8F58258FE21F00748EB7 /* NSTextFieldExtension.swift */; };
		AA5C8F5E2590EEE800748EB7 /* NSPointExtension.swift in Sources */ = {isa = PBXBuildFile; fileRef = AA5C8F5D2590EEE800748EB7 /* NSPointExtension.swift */; };
		AA5C8F632591021700748EB7 /* NSApplicationExtension.swift in Sources */ = {isa = PBXBuildFile; fileRef = AA5C8F622591021700748EB7 /* NSApplicationExtension.swift */; };
		AA5D6DAC24A340F700C6FBCE /* WebViewStateObserver.swift in Sources */ = {isa = PBXBuildFile; fileRef = AA5D6DAB24A340F700C6FBCE /* WebViewStateObserver.swift */; };
		AA63745224C9BBE100AB2AC4 /* SuggestionsAPIMock.swift in Sources */ = {isa = PBXBuildFile; fileRef = AA63745124C9BBE100AB2AC4 /* SuggestionsAPIMock.swift */; };
		AA63745424C9BF9A00AB2AC4 /* SuggestionsTests.swift in Sources */ = {isa = PBXBuildFile; fileRef = AA63745324C9BF9A00AB2AC4 /* SuggestionsTests.swift */; };
		AA63745624C9EB3C00AB2AC4 /* SuggestionsAPIResultTests.swift in Sources */ = {isa = PBXBuildFile; fileRef = AA63745524C9EB3C00AB2AC4 /* SuggestionsAPIResultTests.swift */; };
		AA652CB125DD825B009059CC /* LocalBookmarkStoreTests.swift in Sources */ = {isa = PBXBuildFile; fileRef = AA652CB025DD825B009059CC /* LocalBookmarkStoreTests.swift */; };
		AA652CC925DD8981009059CC /* Bookmark.xcdatamodeld in Sources */ = {isa = PBXBuildFile; fileRef = AAC5E4D725D6A710007F5990 /* Bookmark.xcdatamodeld */; };
		AA652CCE25DD9071009059CC /* BookmarkListTests.swift in Sources */ = {isa = PBXBuildFile; fileRef = AA652CCD25DD9071009059CC /* BookmarkListTests.swift */; };
		AA652CD325DDA6E9009059CC /* LocalBookmarkManagerTests.swift in Sources */ = {isa = PBXBuildFile; fileRef = AA652CD225DDA6E9009059CC /* LocalBookmarkManagerTests.swift */; };
		AA652CDB25DDAB32009059CC /* BookmarkStoreMock.swift in Sources */ = {isa = PBXBuildFile; fileRef = AA652CDA25DDAB32009059CC /* BookmarkStoreMock.swift */; };
		AA6820E425502F19005ED0D5 /* WebsiteDataStore.swift in Sources */ = {isa = PBXBuildFile; fileRef = AA6820E325502F19005ED0D5 /* WebsiteDataStore.swift */; };
		AA6820EB25503D6A005ED0D5 /* Fire.swift in Sources */ = {isa = PBXBuildFile; fileRef = AA6820EA25503D6A005ED0D5 /* Fire.swift */; };
		AA6820F125503DA9005ED0D5 /* FireViewModel.swift in Sources */ = {isa = PBXBuildFile; fileRef = AA6820F025503DA9005ED0D5 /* FireViewModel.swift */; };
		AA68C3D32490ED62001B8783 /* NavigationBarViewController.swift in Sources */ = {isa = PBXBuildFile; fileRef = AA68C3D22490ED62001B8783 /* NavigationBarViewController.swift */; };
		AA68C3D72490F821001B8783 /* README.md in Resources */ = {isa = PBXBuildFile; fileRef = AA68C3D62490F821001B8783 /* README.md */; };
		AA6EF9AD25066F42004754E6 /* WindowsManager.swift in Sources */ = {isa = PBXBuildFile; fileRef = AA6EF9AC25066F42004754E6 /* WindowsManager.swift */; };
		AA6EF9B3250785D5004754E6 /* NSMenuExtension.swift in Sources */ = {isa = PBXBuildFile; fileRef = AA6EF9B2250785D5004754E6 /* NSMenuExtension.swift */; };
		AA6EF9B525081B4C004754E6 /* MainMenuActions.swift in Sources */ = {isa = PBXBuildFile; fileRef = AA6EF9B425081B4C004754E6 /* MainMenuActions.swift */; };
		AA6FFB4424DC33320028F4D0 /* NSViewExtension.swift in Sources */ = {isa = PBXBuildFile; fileRef = AA6FFB4324DC33320028F4D0 /* NSViewExtension.swift */; };
		AA6FFB4624DC3B5A0028F4D0 /* WebView.swift in Sources */ = {isa = PBXBuildFile; fileRef = AA6FFB4524DC3B5A0028F4D0 /* WebView.swift */; };
		AA7412B224D0B3AC00D22FE0 /* TabBarViewItem.swift in Sources */ = {isa = PBXBuildFile; fileRef = AA7412B024D0B3AC00D22FE0 /* TabBarViewItem.swift */; };
		AA7412B324D0B3AC00D22FE0 /* TabBarViewItem.xib in Resources */ = {isa = PBXBuildFile; fileRef = AA7412B124D0B3AC00D22FE0 /* TabBarViewItem.xib */; };
		AA7412B524D1536B00D22FE0 /* MainWindowController.swift in Sources */ = {isa = PBXBuildFile; fileRef = AA7412B424D1536B00D22FE0 /* MainWindowController.swift */; };
		AA7412B724D1687000D22FE0 /* TabBarScrollView.swift in Sources */ = {isa = PBXBuildFile; fileRef = AA7412B624D1687000D22FE0 /* TabBarScrollView.swift */; };
		AA7412BD24D2BEEE00D22FE0 /* MainWindow.swift in Sources */ = {isa = PBXBuildFile; fileRef = AA7412BC24D2BEEE00D22FE0 /* MainWindow.swift */; };
		AA80EC54256BE3BC007083E7 /* UserText.swift in Sources */ = {isa = PBXBuildFile; fileRef = AA80EC53256BE3BC007083E7 /* UserText.swift */; };
		AA80EC67256C4691007083E7 /* BrowserTab.storyboard in Resources */ = {isa = PBXBuildFile; fileRef = AA80EC69256C4691007083E7 /* BrowserTab.storyboard */; };
		AA80EC6D256C469C007083E7 /* NavigationBar.storyboard in Resources */ = {isa = PBXBuildFile; fileRef = AA80EC6F256C469C007083E7 /* NavigationBar.storyboard */; };
		AA80EC73256C46A2007083E7 /* Suggestions.storyboard in Resources */ = {isa = PBXBuildFile; fileRef = AA80EC75256C46A2007083E7 /* Suggestions.storyboard */; };
		AA80EC79256C46AA007083E7 /* TabBar.storyboard in Resources */ = {isa = PBXBuildFile; fileRef = AA80EC7B256C46AA007083E7 /* TabBar.storyboard */; };
		AA80EC89256C49B8007083E7 /* Localizable.strings in Resources */ = {isa = PBXBuildFile; fileRef = AA80EC8B256C49B8007083E7 /* Localizable.strings */; };
		AA80EC8F256C49BC007083E7 /* Localizable.stringsdict in Resources */ = {isa = PBXBuildFile; fileRef = AA80EC91256C49BC007083E7 /* Localizable.stringsdict */; };
		AA86490C24D3494C001BABEE /* GradientView.swift in Sources */ = {isa = PBXBuildFile; fileRef = AA86490B24D3494C001BABEE /* GradientView.swift */; };
		AA86490E24D49B54001BABEE /* TabLoadingView.swift in Sources */ = {isa = PBXBuildFile; fileRef = AA86490D24D49B54001BABEE /* TabLoadingView.swift */; };
		AA88D14B252A557100980B4E /* URLRequestExtension.swift in Sources */ = {isa = PBXBuildFile; fileRef = AA88D14A252A557100980B4E /* URLRequestExtension.swift */; };
		AA8EDF2424923E980071C2E8 /* URLExtension.swift in Sources */ = {isa = PBXBuildFile; fileRef = AA8EDF2324923E980071C2E8 /* URLExtension.swift */; };
		AA8EDF2724923EC70071C2E8 /* StringExtension.swift in Sources */ = {isa = PBXBuildFile; fileRef = AA8EDF2624923EC70071C2E8 /* StringExtension.swift */; };
		AA92126F25ACCB1100600CD4 /* ErrorExtension.swift in Sources */ = {isa = PBXBuildFile; fileRef = AA92126E25ACCB1100600CD4 /* ErrorExtension.swift */; };
		AA92127725ADA07900600CD4 /* WKWebViewExtension.swift in Sources */ = {isa = PBXBuildFile; fileRef = AA92127625ADA07900600CD4 /* WKWebViewExtension.swift */; };
		AA97BF4625135DD30014931A /* ApplicationDockMenu.swift in Sources */ = {isa = PBXBuildFile; fileRef = AA97BF4525135DD30014931A /* ApplicationDockMenu.swift */; };
		AA9C362825518C44004B1BA3 /* WebsiteDataStoreMock.swift in Sources */ = {isa = PBXBuildFile; fileRef = AA9C362725518C44004B1BA3 /* WebsiteDataStoreMock.swift */; };
		AA9C363025518CA9004B1BA3 /* FireTests.swift in Sources */ = {isa = PBXBuildFile; fileRef = AA9C362F25518CA9004B1BA3 /* FireTests.swift */; };
		AA9E9A5625A3AE8400D1959D /* NSWindowExtension.swift in Sources */ = {isa = PBXBuildFile; fileRef = AA9E9A5525A3AE8400D1959D /* NSWindowExtension.swift */; };
		AA9E9A5E25A4867200D1959D /* TabDragAndDropManager.swift in Sources */ = {isa = PBXBuildFile; fileRef = AA9E9A5D25A4867200D1959D /* TabDragAndDropManager.swift */; };
		AA9FF95924A1ECF20039E328 /* Tab.swift in Sources */ = {isa = PBXBuildFile; fileRef = AA9FF95824A1ECF20039E328 /* Tab.swift */; };
		AA9FF95B24A1EFC20039E328 /* TabViewModel.swift in Sources */ = {isa = PBXBuildFile; fileRef = AA9FF95A24A1EFC20039E328 /* TabViewModel.swift */; };
		AA9FF95D24A1FA1C0039E328 /* TabCollection.swift in Sources */ = {isa = PBXBuildFile; fileRef = AA9FF95C24A1FA1C0039E328 /* TabCollection.swift */; };
		AA9FF95F24A1FB690039E328 /* TabCollectionViewModel.swift in Sources */ = {isa = PBXBuildFile; fileRef = AA9FF95E24A1FB680039E328 /* TabCollectionViewModel.swift */; };
		AAA0CC33252F181A0079BC96 /* NavigationButtonMenuDelegate.swift in Sources */ = {isa = PBXBuildFile; fileRef = AAA0CC32252F181A0079BC96 /* NavigationButtonMenuDelegate.swift */; };
		AAA0CC3C25337FAB0079BC96 /* WKBackForwardListItemViewModel.swift in Sources */ = {isa = PBXBuildFile; fileRef = AAA0CC3B25337FAB0079BC96 /* WKBackForwardListItemViewModel.swift */; };
		AAA0CC472533833C0079BC96 /* OptionsButtonMenu.swift in Sources */ = {isa = PBXBuildFile; fileRef = AAA0CC462533833C0079BC96 /* OptionsButtonMenu.swift */; };
		AAA0CC572539EBC90079BC96 /* FaviconUserScript.swift in Sources */ = {isa = PBXBuildFile; fileRef = AAA0CC562539EBC90079BC96 /* FaviconUserScript.swift */; };
		AAA0CC6A253CC43C0079BC96 /* WKUserContentControllerExtension.swift in Sources */ = {isa = PBXBuildFile; fileRef = AAA0CC69253CC43C0079BC96 /* WKUserContentControllerExtension.swift */; };
		AAA892EA250A4CEF005B37B2 /* WindowControllersManager.swift in Sources */ = {isa = PBXBuildFile; fileRef = AAA892E9250A4CEF005B37B2 /* WindowControllersManager.swift */; };
		AAA8E8BF24EA8A0A0055E685 /* MouseOverButton.swift in Sources */ = {isa = PBXBuildFile; fileRef = AAA8E8BE24EA8A0A0055E685 /* MouseOverButton.swift */; };
		AAA8E8C124EACA700055E685 /* MouseOverView.swift in Sources */ = {isa = PBXBuildFile; fileRef = AAA8E8C024EACA700055E685 /* MouseOverView.swift */; };
		AAB549DF25DAB8F80058460B /* BookmarkViewModel.swift in Sources */ = {isa = PBXBuildFile; fileRef = AAB549DE25DAB8F80058460B /* BookmarkViewModel.swift */; };
		AABEE69324A4E2F80043105B /* SuggestionsAPI.swift in Sources */ = {isa = PBXBuildFile; fileRef = AABEE69224A4E2F80043105B /* SuggestionsAPI.swift */; };
		AABEE69824A5FD930043105B /* SuggestionsAPIResult.swift in Sources */ = {isa = PBXBuildFile; fileRef = AABEE69724A5FD930043105B /* SuggestionsAPIResult.swift */; };
		AABEE69A24A902A90043105B /* SuggestionsViewModel.swift in Sources */ = {isa = PBXBuildFile; fileRef = AABEE69924A902A90043105B /* SuggestionsViewModel.swift */; };
		AABEE69C24A902BB0043105B /* Suggestions.swift in Sources */ = {isa = PBXBuildFile; fileRef = AABEE69B24A902BB0043105B /* Suggestions.swift */; };
		AABEE69E24A9C5C30043105B /* Suggestion.swift in Sources */ = {isa = PBXBuildFile; fileRef = AABEE69D24A9C5C30043105B /* Suggestion.swift */; };
		AABEE6A524AA0A7F0043105B /* SuggestionsViewController.swift in Sources */ = {isa = PBXBuildFile; fileRef = AABEE6A424AA0A7F0043105B /* SuggestionsViewController.swift */; };
		AABEE6A924AB4B910043105B /* SuggestionTableCellView.swift in Sources */ = {isa = PBXBuildFile; fileRef = AABEE6A824AB4B910043105B /* SuggestionTableCellView.swift */; };
		AABEE6AB24ACA0F90043105B /* SuggestionTableRowView.swift in Sources */ = {isa = PBXBuildFile; fileRef = AABEE6AA24ACA0F90043105B /* SuggestionTableRowView.swift */; };
		AABEE6AF24AD22B90043105B /* AddressBarTextField.swift in Sources */ = {isa = PBXBuildFile; fileRef = AABEE6AE24AD22B90043105B /* AddressBarTextField.swift */; };
		AAC5E4C725D6A6E8007F5990 /* BookmarkPopover.swift in Sources */ = {isa = PBXBuildFile; fileRef = AAC5E4C425D6A6E8007F5990 /* BookmarkPopover.swift */; };
		AAC5E4C825D6A6E8007F5990 /* BookmarkPopoverViewController.swift in Sources */ = {isa = PBXBuildFile; fileRef = AAC5E4C525D6A6E8007F5990 /* BookmarkPopoverViewController.swift */; };
		AAC5E4C925D6A6E8007F5990 /* Bookmarks.storyboard in Resources */ = {isa = PBXBuildFile; fileRef = AAC5E4C625D6A6E8007F5990 /* Bookmarks.storyboard */; };
		AAC5E4D025D6A709007F5990 /* Bookmark.swift in Sources */ = {isa = PBXBuildFile; fileRef = AAC5E4CD25D6A709007F5990 /* Bookmark.swift */; };
		AAC5E4D125D6A709007F5990 /* BookmarkManager.swift in Sources */ = {isa = PBXBuildFile; fileRef = AAC5E4CE25D6A709007F5990 /* BookmarkManager.swift */; };
		AAC5E4D225D6A709007F5990 /* BookmarkList.swift in Sources */ = {isa = PBXBuildFile; fileRef = AAC5E4CF25D6A709007F5990 /* BookmarkList.swift */; };
		AAC5E4D925D6A711007F5990 /* BookmarkStore.swift in Sources */ = {isa = PBXBuildFile; fileRef = AAC5E4D625D6A710007F5990 /* BookmarkStore.swift */; };
		AAC5E4DA25D6A711007F5990 /* Bookmark.xcdatamodeld in Sources */ = {isa = PBXBuildFile; fileRef = AAC5E4D725D6A710007F5990 /* Bookmark.xcdatamodeld */; };
		AAC5E4E425D6BA9C007F5990 /* NSSizeExtension.swift in Sources */ = {isa = PBXBuildFile; fileRef = AAC5E4E325D6BA9C007F5990 /* NSSizeExtension.swift */; };
		AAC5E4E925D6BB4F007F5990 /* Popover.swift in Sources */ = {isa = PBXBuildFile; fileRef = AAC5E4E825D6BB4F007F5990 /* Popover.swift */; };
		AAC5E4F125D6BF10007F5990 /* AddressBarButton.swift in Sources */ = {isa = PBXBuildFile; fileRef = AAC5E4F025D6BF10007F5990 /* AddressBarButton.swift */; };
		AAC5E4F625D6BF2C007F5990 /* AddressBarButtonsViewController.swift in Sources */ = {isa = PBXBuildFile; fileRef = AAC5E4F525D6BF2C007F5990 /* AddressBarButtonsViewController.swift */; };
		AAC82C60258B6CB5009B6B42 /* TooltipWindowController.swift in Sources */ = {isa = PBXBuildFile; fileRef = AAC82C5F258B6CB5009B6B42 /* TooltipWindowController.swift */; };
		AAC9C01524CAFBCE00AD1325 /* TabTests.swift in Sources */ = {isa = PBXBuildFile; fileRef = AAC9C01424CAFBCE00AD1325 /* TabTests.swift */; };
		AAC9C01724CAFBDC00AD1325 /* TabCollectionTests.swift in Sources */ = {isa = PBXBuildFile; fileRef = AAC9C01624CAFBDC00AD1325 /* TabCollectionTests.swift */; };
		AAC9C01C24CB594C00AD1325 /* TabViewModelTests.swift in Sources */ = {isa = PBXBuildFile; fileRef = AAC9C01B24CB594C00AD1325 /* TabViewModelTests.swift */; };
		AAC9C01E24CB6BEB00AD1325 /* TabCollectionViewModelTests.swift in Sources */ = {isa = PBXBuildFile; fileRef = AAC9C01D24CB6BEB00AD1325 /* TabCollectionViewModelTests.swift */; };
		AAE39D1B24F44885008EF28B /* TabCollectionViewModelDelegateMock.swift in Sources */ = {isa = PBXBuildFile; fileRef = AAE39D1A24F44885008EF28B /* TabCollectionViewModelDelegateMock.swift */; };
		AAE8B102258A41C000E81239 /* Tooltip.storyboard in Resources */ = {isa = PBXBuildFile; fileRef = AAE8B101258A41C000E81239 /* Tooltip.storyboard */; };
		AAE8B110258A456C00E81239 /* TooltipViewController.swift in Sources */ = {isa = PBXBuildFile; fileRef = AAE8B10F258A456C00E81239 /* TooltipViewController.swift */; };
		AAECA42024EEA4AC00EFA63A /* IndexPathExtension.swift in Sources */ = {isa = PBXBuildFile; fileRef = AAECA41F24EEA4AC00EFA63A /* IndexPathExtension.swift */; };
		AAF7D3862567CED500998667 /* WebViewConfiguration.swift in Sources */ = {isa = PBXBuildFile; fileRef = AAF7D3852567CED500998667 /* WebViewConfiguration.swift */; };
		AAFCB37A25E5403A00859DD4 /* BurnButton.swift in Sources */ = {isa = PBXBuildFile; fileRef = AAFCB37925E5403A00859DD4 /* BurnButton.swift */; };
		AAFCB37F25E545D400859DD4 /* PublisherExtension.swift in Sources */ = {isa = PBXBuildFile; fileRef = AAFCB37E25E545D400859DD4 /* PublisherExtension.swift */; };
		B62EB47C25BAD3BB005745C6 /* WKWebViewSessionDataTests.swift in Sources */ = {isa = PBXBuildFile; fileRef = B62EB47B25BAD3BB005745C6 /* WKWebViewSessionDataTests.swift */; };
		B63D466925BEB6C200874977 /* WKWebView+SessionState.swift in Sources */ = {isa = PBXBuildFile; fileRef = B63D466825BEB6C200874977 /* WKWebView+SessionState.swift */; };
		B63D467125BFA6C100874977 /* DispatchQueueExtensions.swift in Sources */ = {isa = PBXBuildFile; fileRef = B63D467025BFA6C100874977 /* DispatchQueueExtensions.swift */; };
		B63D467A25BFC3E100874977 /* NSCoderExtensions.swift in Sources */ = {isa = PBXBuildFile; fileRef = B63D467925BFC3E100874977 /* NSCoderExtensions.swift */; };
		B68458B025C7E76A00DC17B6 /* WindowManager+StateRestoration.swift in Sources */ = {isa = PBXBuildFile; fileRef = B68458AF25C7E76A00DC17B6 /* WindowManager+StateRestoration.swift */; };
		B68458B825C7E8B200DC17B6 /* Tab+NSSecureCoding.swift in Sources */ = {isa = PBXBuildFile; fileRef = B68458B725C7E8B200DC17B6 /* Tab+NSSecureCoding.swift */; };
		B68458C025C7E9E000DC17B6 /* TabCollectionViewModel+NSSecureCoding.swift in Sources */ = {isa = PBXBuildFile; fileRef = B68458BF25C7E9E000DC17B6 /* TabCollectionViewModel+NSSecureCoding.swift */; };
		B68458C525C7EA0C00DC17B6 /* TabCollection+NSSecureCoding.swift in Sources */ = {isa = PBXBuildFile; fileRef = B68458C425C7EA0C00DC17B6 /* TabCollection+NSSecureCoding.swift */; };
		B68458CD25C7EB9000DC17B6 /* WKWebViewConfigurationExtensions.swift in Sources */ = {isa = PBXBuildFile; fileRef = B68458CC25C7EB9000DC17B6 /* WKWebViewConfigurationExtensions.swift */; };
		B684590825C9027900DC17B6 /* AppStateChangedPublisher.swift in Sources */ = {isa = PBXBuildFile; fileRef = B684590725C9027900DC17B6 /* AppStateChangedPublisher.swift */; };
		B684592225C93BE000DC17B6 /* Publisher.asVoid.swift in Sources */ = {isa = PBXBuildFile; fileRef = B684592125C93BE000DC17B6 /* Publisher.asVoid.swift */; };
		B684592725C93C0500DC17B6 /* Publishers.NestedObjectChanges.swift in Sources */ = {isa = PBXBuildFile; fileRef = B684592625C93C0500DC17B6 /* Publishers.NestedObjectChanges.swift */; };
		B684592F25C93FBF00DC17B6 /* AppStateRestorationManager.swift in Sources */ = {isa = PBXBuildFile; fileRef = B684592E25C93FBF00DC17B6 /* AppStateRestorationManager.swift */; };
		B6A5A27125B9377300AA7ADA /* StatePersistenceService.swift in Sources */ = {isa = PBXBuildFile; fileRef = B6A5A27025B9377300AA7ADA /* StatePersistenceService.swift */; };
		B6A5A27925B93FFF00AA7ADA /* StateRestorationManagerTests.swift in Sources */ = {isa = PBXBuildFile; fileRef = B6A5A27825B93FFE00AA7ADA /* StateRestorationManagerTests.swift */; };
		B6A5A27E25B9403E00AA7ADA /* FileStoreMock.swift in Sources */ = {isa = PBXBuildFile; fileRef = B6A5A27D25B9403E00AA7ADA /* FileStoreMock.swift */; };
		B6A5A2A025B96E8300AA7ADA /* AppStateChangePublisherTests.swift in Sources */ = {isa = PBXBuildFile; fileRef = B6A5A29F25B96E8300AA7ADA /* AppStateChangePublisherTests.swift */; };
		B6A5A2A825BAA35500AA7ADA /* WindowManagerStateRestorationTests.swift in Sources */ = {isa = PBXBuildFile; fileRef = B6A5A2A725BAA35500AA7ADA /* WindowManagerStateRestorationTests.swift */; };
		B6D7A2EE25D2418B002B2AE1 /* ShadowView.swift in Sources */ = {isa = PBXBuildFile; fileRef = B6D7A2ED25D2418B002B2AE1 /* ShadowView.swift */; };
		F41D174125CB131900472416 /* NSColorExtension.swift in Sources */ = {isa = PBXBuildFile; fileRef = F41D174025CB131900472416 /* NSColorExtension.swift */; };
		F44C130225C2DA0400426E3E /* NSAppearanceExtension.swift in Sources */ = {isa = PBXBuildFile; fileRef = F44C130125C2DA0400426E3E /* NSAppearanceExtension.swift */; };
<<<<<<< HEAD
		F472DBB725DFEA6F003C7587 /* BrowserServicesKit in Frameworks */ = {isa = PBXBuildFile; productRef = F472DBB625DFEA6F003C7587 /* BrowserServicesKit */; };
=======
		F498DCBB25E7D508008197FE /* BrowserServicesKit in Frameworks */ = {isa = PBXBuildFile; productRef = F498DCBA25E7D508008197FE /* BrowserServicesKit */; };
>>>>>>> eea5e82d
/* End PBXBuildFile section */

/* Begin PBXContainerItemProxy section */
		AA585D91248FD31400E9A3E2 /* PBXContainerItemProxy */ = {
			isa = PBXContainerItemProxy;
			containerPortal = AA585D76248FD31100E9A3E2 /* Project object */;
			proxyType = 1;
			remoteGlobalIDString = AA585D7D248FD31100E9A3E2;
			remoteInfo = DuckDuckGo;
		};
		AA585D9C248FD31400E9A3E2 /* PBXContainerItemProxy */ = {
			isa = PBXContainerItemProxy;
			containerPortal = AA585D76248FD31100E9A3E2 /* Project object */;
			proxyType = 1;
			remoteGlobalIDString = AA585D7D248FD31100E9A3E2;
			remoteInfo = DuckDuckGo;
		};
/* End PBXContainerItemProxy section */

/* Begin PBXFileReference section */
		142879D924CE1179005419BB /* SuggestionViewModelTests.swift */ = {isa = PBXFileReference; lastKnownFileType = sourcecode.swift; path = SuggestionViewModelTests.swift; sourceTree = "<group>"; };
		142879DB24CE1185005419BB /* SuggestionsViewModelTests.swift */ = {isa = PBXFileReference; lastKnownFileType = sourcecode.swift; path = SuggestionsViewModelTests.swift; sourceTree = "<group>"; };
		1430DFF424D0580F00B8978C /* TabBarViewController.swift */ = {isa = PBXFileReference; lastKnownFileType = sourcecode.swift; path = TabBarViewController.swift; sourceTree = "<group>"; };
		14505A07256084EF00272CC6 /* UserAgent.swift */ = {isa = PBXFileReference; lastKnownFileType = sourcecode.swift; path = UserAgent.swift; sourceTree = "<group>"; };
		1456D6E024EFCBC300775049 /* TabBarCollectionView.swift */ = {isa = PBXFileReference; lastKnownFileType = sourcecode.swift; path = TabBarCollectionView.swift; sourceTree = "<group>"; };
		14D9B8F924F7E089000D4D13 /* AddressBarViewController.swift */ = {isa = PBXFileReference; lastKnownFileType = sourcecode.swift; path = AddressBarViewController.swift; sourceTree = "<group>"; };
		14D9B90124F91316000D4D13 /* FocusRingView.swift */ = {isa = PBXFileReference; lastKnownFileType = sourcecode.swift; path = FocusRingView.swift; sourceTree = "<group>"; };
		4B02197D25E05FAC00ED7DEA /* login-detection.js */ = {isa = PBXFileReference; fileEncoding = 4; lastKnownFileType = sourcecode.javascript; path = "login-detection.js"; sourceTree = "<group>"; };
		4B02197F25E05FAC00ED7DEA /* FireproofingURLExtensions.swift */ = {isa = PBXFileReference; fileEncoding = 4; lastKnownFileType = sourcecode.swift; path = FireproofingURLExtensions.swift; sourceTree = "<group>"; };
		4B02198125E05FAC00ED7DEA /* FireproofDomains.swift */ = {isa = PBXFileReference; fileEncoding = 4; lastKnownFileType = sourcecode.swift; path = FireproofDomains.swift; sourceTree = "<group>"; };
		4B02198325E05FAC00ED7DEA /* FireproofInfoViewController.swift */ = {isa = PBXFileReference; fileEncoding = 4; lastKnownFileType = sourcecode.swift; path = FireproofInfoViewController.swift; sourceTree = "<group>"; };
		4B02198425E05FAC00ED7DEA /* Fireproofing.storyboard */ = {isa = PBXFileReference; fileEncoding = 4; lastKnownFileType = file.storyboard; path = Fireproofing.storyboard; sourceTree = "<group>"; };
		4B02198525E05FAC00ED7DEA /* UndoFireproofingViewController.swift */ = {isa = PBXFileReference; fileEncoding = 4; lastKnownFileType = sourcecode.swift; path = UndoFireproofingViewController.swift; sourceTree = "<group>"; };
		4B02198725E05FAC00ED7DEA /* LoginDetectionService.swift */ = {isa = PBXFileReference; fileEncoding = 4; lastKnownFileType = sourcecode.swift; path = LoginDetectionService.swift; sourceTree = "<group>"; };
		4B02199225E060C600ED7DEA /* LoginDetectionUserScript.swift */ = {isa = PBXFileReference; fileEncoding = 4; lastKnownFileType = sourcecode.swift; path = LoginDetectionUserScript.swift; sourceTree = "<group>"; };
		4B02199825E063DE00ED7DEA /* LoginDetectionServiceTests.swift */ = {isa = PBXFileReference; fileEncoding = 4; lastKnownFileType = sourcecode.swift; path = LoginDetectionServiceTests.swift; sourceTree = "<group>"; };
		4B02199925E063DE00ED7DEA /* FireproofDomainsTests.swift */ = {isa = PBXFileReference; fileEncoding = 4; lastKnownFileType = sourcecode.swift; path = FireproofDomainsTests.swift; sourceTree = "<group>"; };
		4B02199A25E063DE00ED7DEA /* FireproofingURLExtensionsTests.swift */ = {isa = PBXFileReference; fileEncoding = 4; lastKnownFileType = sourcecode.swift; path = FireproofingURLExtensionsTests.swift; sourceTree = "<group>"; };
		4B0219A725E0646500ED7DEA /* WebsiteDataStoreTests.swift */ = {isa = PBXFileReference; fileEncoding = 4; lastKnownFileType = sourcecode.swift; path = WebsiteDataStoreTests.swift; sourceTree = "<group>"; };
		4B11060425903E570039B979 /* CoreDataEncryptionTesting.xcdatamodel */ = {isa = PBXFileReference; lastKnownFileType = wrapper.xcdatamodel; path = CoreDataEncryptionTesting.xcdatamodel; sourceTree = "<group>"; };
		4B11060925903EAC0039B979 /* CoreDataEncryptionTests.swift */ = {isa = PBXFileReference; lastKnownFileType = sourcecode.swift; path = CoreDataEncryptionTests.swift; sourceTree = "<group>"; };
		4B6160D225B14E6E007DE5B2 /* TrackerRadarManager.swift */ = {isa = PBXFileReference; lastKnownFileType = sourcecode.swift; path = TrackerRadarManager.swift; sourceTree = "<group>"; };
		4B6160D725B150E4007DE5B2 /* trackerData.json */ = {isa = PBXFileReference; lastKnownFileType = text.json; path = trackerData.json; sourceTree = "<group>"; };
		4B6160DC25B152C5007DE5B2 /* ContentBlockerRulesUserScript.swift */ = {isa = PBXFileReference; lastKnownFileType = sourcecode.swift; path = ContentBlockerRulesUserScript.swift; sourceTree = "<group>"; };
		4B6160E425B152FA007DE5B2 /* ContentBlockerUserScript.swift */ = {isa = PBXFileReference; lastKnownFileType = sourcecode.swift; path = ContentBlockerUserScript.swift; sourceTree = "<group>"; };
		4B6160EC25B15417007DE5B2 /* DetectedTracker.swift */ = {isa = PBXFileReference; lastKnownFileType = sourcecode.swift; path = DetectedTracker.swift; sourceTree = "<group>"; };
		4B6160F125B15792007DE5B2 /* contentblockerrules.js */ = {isa = PBXFileReference; lastKnownFileType = sourcecode.javascript; path = contentblockerrules.js; sourceTree = "<group>"; };
		4B6160F625B157BB007DE5B2 /* contentblocker.js */ = {isa = PBXFileReference; lastKnownFileType = sourcecode.javascript; path = contentblocker.js; sourceTree = "<group>"; };
		4B6160FE25B15BB1007DE5B2 /* ContentBlockerRulesManager.swift */ = {isa = PBXFileReference; lastKnownFileType = sourcecode.swift; path = ContentBlockerRulesManager.swift; sourceTree = "<group>"; };
		4B677424255DBEB800025BD8 /* BloomFilterWrapper.mm */ = {isa = PBXFileReference; fileEncoding = 4; lastKnownFileType = sourcecode.cpp.objcpp; path = BloomFilterWrapper.mm; sourceTree = "<group>"; };
		4B677425255DBEB800025BD8 /* BloomFilterWrapper.h */ = {isa = PBXFileReference; fileEncoding = 4; lastKnownFileType = sourcecode.c.h; path = BloomFilterWrapper.h; sourceTree = "<group>"; };
		4B677427255DBEB800025BD8 /* httpsMobileV2BloomSpec.json */ = {isa = PBXFileReference; fileEncoding = 4; lastKnownFileType = text.json; path = httpsMobileV2BloomSpec.json; sourceTree = "<group>"; };
		4B677428255DBEB800025BD8 /* httpsMobileV2Bloom.bin */ = {isa = PBXFileReference; lastKnownFileType = archive.macbinary; path = httpsMobileV2Bloom.bin; sourceTree = "<group>"; };
		4B677429255DBEB800025BD8 /* HTTPSBloomFilterSpecification.swift */ = {isa = PBXFileReference; fileEncoding = 4; lastKnownFileType = sourcecode.swift; path = HTTPSBloomFilterSpecification.swift; sourceTree = "<group>"; };
		4B67742A255DBEB800025BD8 /* httpsMobileV2FalsePositives.json */ = {isa = PBXFileReference; fileEncoding = 4; lastKnownFileType = text.json; path = httpsMobileV2FalsePositives.json; sourceTree = "<group>"; };
		4B67742B255DBEB800025BD8 /* HTTPSExcludedDomains.swift */ = {isa = PBXFileReference; fileEncoding = 4; lastKnownFileType = sourcecode.swift; path = HTTPSExcludedDomains.swift; sourceTree = "<group>"; };
		4B67742C255DBEB800025BD8 /* HTTPSUpgrade.swift */ = {isa = PBXFileReference; fileEncoding = 4; lastKnownFileType = sourcecode.swift; path = HTTPSUpgrade.swift; sourceTree = "<group>"; };
		4B67742F255DBEB800025BD8 /* HTTPSUpgrade 3.xcdatamodel */ = {isa = PBXFileReference; lastKnownFileType = wrapper.xcdatamodel; path = "HTTPSUpgrade 3.xcdatamodel"; sourceTree = "<group>"; };
		4B677430255DBEB800025BD8 /* HTTPSUpgradeStore.swift */ = {isa = PBXFileReference; fileEncoding = 4; lastKnownFileType = sourcecode.swift; path = HTTPSUpgradeStore.swift; sourceTree = "<group>"; };
		4B677440255DBEEA00025BD8 /* Database.swift */ = {isa = PBXFileReference; fileEncoding = 4; lastKnownFileType = sourcecode.swift; path = Database.swift; sourceTree = "<group>"; };
		4B677449255DBF3A00025BD8 /* BloomFilter.cpp */ = {isa = PBXFileReference; fileEncoding = 4; lastKnownFileType = sourcecode.cpp.cpp; name = BloomFilter.cpp; path = Submodules/bloom_cpp/src/BloomFilter.cpp; sourceTree = SOURCE_ROOT; };
		4B67744A255DBF3A00025BD8 /* BloomFilter.hpp */ = {isa = PBXFileReference; fileEncoding = 4; lastKnownFileType = sourcecode.cpp.h; name = BloomFilter.hpp; path = Submodules/bloom_cpp/src/BloomFilter.hpp; sourceTree = SOURCE_ROOT; };
		4B67744F255DBFA300025BD8 /* HashExtension.swift */ = {isa = PBXFileReference; fileEncoding = 4; lastKnownFileType = sourcecode.swift; path = HashExtension.swift; sourceTree = "<group>"; };
		4B677454255DC18000025BD8 /* Bridging.h */ = {isa = PBXFileReference; fileEncoding = 4; lastKnownFileType = sourcecode.c.h; path = Bridging.h; sourceTree = "<group>"; };
		4B82E9B825B6A05800656FE7 /* DetectedTrackerTests.swift */ = {isa = PBXFileReference; lastKnownFileType = sourcecode.swift; path = DetectedTrackerTests.swift; sourceTree = "<group>"; };
		4B82E9C025B6A1CD00656FE7 /* TrackerRadarManagerTests.swift */ = {isa = PBXFileReference; lastKnownFileType = sourcecode.swift; path = TrackerRadarManagerTests.swift; sourceTree = "<group>"; };
		4BA1A69A258B076900F6F690 /* FileStore.swift */ = {isa = PBXFileReference; lastKnownFileType = sourcecode.swift; path = FileStore.swift; sourceTree = "<group>"; };
		4BA1A69F258B079600F6F690 /* DataEncryption.swift */ = {isa = PBXFileReference; lastKnownFileType = sourcecode.swift; path = DataEncryption.swift; sourceTree = "<group>"; };
		4BA1A6A4258B07DF00F6F690 /* EncryptedValueTransformer.swift */ = {isa = PBXFileReference; lastKnownFileType = sourcecode.swift; path = EncryptedValueTransformer.swift; sourceTree = "<group>"; };
		4BA1A6B2258B080A00F6F690 /* EncryptionKeyGeneration.swift */ = {isa = PBXFileReference; lastKnownFileType = sourcecode.swift; path = EncryptionKeyGeneration.swift; sourceTree = "<group>"; };
		4BA1A6B7258B081600F6F690 /* EncryptionKeyStoring.swift */ = {isa = PBXFileReference; lastKnownFileType = sourcecode.swift; path = EncryptionKeyStoring.swift; sourceTree = "<group>"; };
		4BA1A6BC258B082300F6F690 /* EncryptionKeyStore.swift */ = {isa = PBXFileReference; lastKnownFileType = sourcecode.swift; path = EncryptionKeyStore.swift; sourceTree = "<group>"; };
		4BA1A6C1258B0A1300F6F690 /* ContiguousBytesExtension.swift */ = {isa = PBXFileReference; lastKnownFileType = sourcecode.swift; path = ContiguousBytesExtension.swift; sourceTree = "<group>"; };
		4BA1A6D8258C0CB300F6F690 /* DataEncryptionTests.swift */ = {isa = PBXFileReference; lastKnownFileType = sourcecode.swift; path = DataEncryptionTests.swift; sourceTree = "<group>"; };
		4BA1A6DD258C100A00F6F690 /* FileStoreTests.swift */ = {isa = PBXFileReference; lastKnownFileType = sourcecode.swift; path = FileStoreTests.swift; sourceTree = "<group>"; };
		4BA1A6E5258C270800F6F690 /* EncryptionKeyGeneratorTests.swift */ = {isa = PBXFileReference; lastKnownFileType = sourcecode.swift; path = EncryptionKeyGeneratorTests.swift; sourceTree = "<group>"; };
		4BA1A6EA258C288C00F6F690 /* EncryptionKeyStoreTests.swift */ = {isa = PBXFileReference; lastKnownFileType = sourcecode.swift; path = EncryptionKeyStoreTests.swift; sourceTree = "<group>"; };
		4BA1A6F5258C4F9600F6F690 /* EncryptionMocks.swift */ = {isa = PBXFileReference; lastKnownFileType = sourcecode.swift; path = EncryptionMocks.swift; sourceTree = "<group>"; };
		4BA1A6FD258C5C1300F6F690 /* EncryptedValueTransformerTests.swift */ = {isa = PBXFileReference; lastKnownFileType = sourcecode.swift; path = EncryptedValueTransformerTests.swift; sourceTree = "<group>"; };
		4BB88B4425B7B55C006F6B06 /* DebugUserScript.swift */ = {isa = PBXFileReference; lastKnownFileType = sourcecode.swift; path = DebugUserScript.swift; sourceTree = "<group>"; };
		4BB88B4925B7B690006F6B06 /* SequenceExtensions.swift */ = {isa = PBXFileReference; lastKnownFileType = sourcecode.swift; path = SequenceExtensions.swift; sourceTree = "<group>"; };
		4BB88B4F25B7BA2B006F6B06 /* TabInstrumentation.swift */ = {isa = PBXFileReference; lastKnownFileType = sourcecode.swift; path = TabInstrumentation.swift; sourceTree = "<group>"; };
		4BB88B5A25B7BA50006F6B06 /* Instruments.swift */ = {isa = PBXFileReference; lastKnownFileType = sourcecode.swift; path = Instruments.swift; sourceTree = "<group>"; };
		8546DE6125C03056000CA5E1 /* UserAgentTests.swift */ = {isa = PBXFileReference; lastKnownFileType = sourcecode.swift; path = UserAgentTests.swift; sourceTree = "<group>"; };
		85480F8925CDC360009424E3 /* Launch.storyboard */ = {isa = PBXFileReference; lastKnownFileType = file.storyboard; path = Launch.storyboard; sourceTree = "<group>"; };
		85480FBA25D181CB009424E3 /* ConfigurationDownloading.swift */ = {isa = PBXFileReference; lastKnownFileType = sourcecode.swift; path = ConfigurationDownloading.swift; sourceTree = "<group>"; };
		85480FCE25D1AA22009424E3 /* ConfigurationStoring.swift */ = {isa = PBXFileReference; lastKnownFileType = sourcecode.swift; path = ConfigurationStoring.swift; sourceTree = "<group>"; };
		8553FF51257523760029327F /* FileDownloadTests.swift */ = {isa = PBXFileReference; lastKnownFileType = sourcecode.swift; path = FileDownloadTests.swift; sourceTree = "<group>"; };
		8556A601256BDDD30092FA9D /* HTML5DownloadUserScript.swift */ = {isa = PBXFileReference; lastKnownFileType = sourcecode.swift; path = HTML5DownloadUserScript.swift; sourceTree = "<group>"; };
		8556A60D256C15DD0092FA9D /* FileDownload.swift */ = {isa = PBXFileReference; lastKnownFileType = sourcecode.swift; path = FileDownload.swift; sourceTree = "<group>"; };
		856C98A5256EB59600A22F1F /* MenuItemSelectors.swift */ = {isa = PBXFileReference; lastKnownFileType = sourcecode.swift; path = MenuItemSelectors.swift; sourceTree = "<group>"; };
		856C98D42570116900A22F1F /* NSWindow+Toast.swift */ = {isa = PBXFileReference; lastKnownFileType = sourcecode.swift; path = "NSWindow+Toast.swift"; sourceTree = "<group>"; };
		856C98D92570149800A22F1F /* FileDownloadTask.swift */ = {isa = PBXFileReference; lastKnownFileType = sourcecode.swift; path = FileDownloadTask.swift; sourceTree = "<group>"; };
		856C98DE257014BD00A22F1F /* FileDownloadManager.swift */ = {isa = PBXFileReference; lastKnownFileType = sourcecode.swift; path = FileDownloadManager.swift; sourceTree = "<group>"; };
		85799C1725DEBB3F0007EC87 /* Logging.swift */ = {isa = PBXFileReference; fileEncoding = 4; lastKnownFileType = sourcecode.swift; path = Logging.swift; sourceTree = "<group>"; };
		85A0116825AF1D8900FA6A0C /* FindInPageViewController.swift */ = {isa = PBXFileReference; lastKnownFileType = sourcecode.swift; path = FindInPageViewController.swift; sourceTree = "<group>"; };
		85A0117325AF2EDF00FA6A0C /* FindInPage.storyboard */ = {isa = PBXFileReference; lastKnownFileType = file.storyboard; path = FindInPage.storyboard; sourceTree = "<group>"; };
		85A0118125AF60E700FA6A0C /* FindInPageModel.swift */ = {isa = PBXFileReference; lastKnownFileType = sourcecode.swift; path = FindInPageModel.swift; sourceTree = "<group>"; };
		85A011E425B4D49400FA6A0C /* findinpage.js */ = {isa = PBXFileReference; fileEncoding = 4; lastKnownFileType = sourcecode.javascript; name = findinpage.js; path = Submodules/ios_js_support/src/findinpage.js; sourceTree = SOURCE_ROOT; };
		85A011E925B4D4CA00FA6A0C /* FindInPageUserScript.swift */ = {isa = PBXFileReference; lastKnownFileType = sourcecode.swift; path = FindInPageUserScript.swift; sourceTree = "<group>"; };
		85AC3AEE25D5CE9800C7D2AA /* UserScripts.swift */ = {isa = PBXFileReference; lastKnownFileType = sourcecode.swift; path = UserScripts.swift; sourceTree = "<group>"; };
		85AC3AF625D5DBFD00C7D2AA /* DataExtension.swift */ = {isa = PBXFileReference; lastKnownFileType = sourcecode.swift; path = DataExtension.swift; sourceTree = "<group>"; };
		85AC3B0425D6B1D800C7D2AA /* ScriptSourceProviding.swift */ = {isa = PBXFileReference; lastKnownFileType = sourcecode.swift; path = ScriptSourceProviding.swift; sourceTree = "<group>"; };
		85AC3B1625D9BC1A00C7D2AA /* ConfigurationDownloaderTests.swift */ = {isa = PBXFileReference; lastKnownFileType = sourcecode.swift; path = ConfigurationDownloaderTests.swift; sourceTree = "<group>"; };
		85AC3B3425DA82A600C7D2AA /* DataTaskProviding.swift */ = {isa = PBXFileReference; lastKnownFileType = sourcecode.swift; path = DataTaskProviding.swift; sourceTree = "<group>"; };
		85AC3B4825DAC9BD00C7D2AA /* ConfigurationStorageTests.swift */ = {isa = PBXFileReference; lastKnownFileType = sourcecode.swift; path = ConfigurationStorageTests.swift; sourceTree = "<group>"; };
		85AE2FF124A33A2D002D507F /* WebKit.framework */ = {isa = PBXFileReference; lastKnownFileType = wrapper.framework; name = WebKit.framework; path = System/Library/Frameworks/WebKit.framework; sourceTree = SDKROOT; };
		85C6A29525CC1FFD00EEB5F1 /* UserDefaultsWrapper.swift */ = {isa = PBXFileReference; lastKnownFileType = sourcecode.swift; path = UserDefaultsWrapper.swift; sourceTree = "<group>"; };
		85D33F1125C82EB3002B91A6 /* ConfigurationManager.swift */ = {isa = PBXFileReference; lastKnownFileType = sourcecode.swift; path = ConfigurationManager.swift; sourceTree = "<group>"; };
		85D438B5256E7C9E00F3BAF8 /* ContextMenuUserScript.swift */ = {isa = PBXFileReference; lastKnownFileType = sourcecode.swift; path = ContextMenuUserScript.swift; sourceTree = "<group>"; };
		85D438BD256E8E6400F3BAF8 /* ContextMenuElement.swift */ = {isa = PBXFileReference; lastKnownFileType = sourcecode.swift; path = ContextMenuElement.swift; sourceTree = "<group>"; };
		AA2CB12C2587BB5600AA6FBE /* TabBarFooter.xib */ = {isa = PBXFileReference; lastKnownFileType = file.xib; path = TabBarFooter.xib; sourceTree = "<group>"; };
		AA2CB1342587C29500AA6FBE /* TabBarFooter.swift */ = {isa = PBXFileReference; lastKnownFileType = sourcecode.swift; path = TabBarFooter.swift; sourceTree = "<group>"; };
		AA2E423324C8A2270048C0D5 /* ColorView.swift */ = {isa = PBXFileReference; fileEncoding = 4; lastKnownFileType = sourcecode.swift; path = ColorView.swift; sourceTree = "<group>"; };
		AA361A3524EBF0B500EEC649 /* WindowDraggingView.swift */ = {isa = PBXFileReference; lastKnownFileType = sourcecode.swift; path = WindowDraggingView.swift; sourceTree = "<group>"; };
		AA3F895224C18AD500628DDE /* SuggestionViewModel.swift */ = {isa = PBXFileReference; lastKnownFileType = sourcecode.swift; path = SuggestionViewModel.swift; sourceTree = "<group>"; };
		AA4BBA3A25C58FA200C4FB0F /* MainMenu.swift */ = {isa = PBXFileReference; lastKnownFileType = sourcecode.swift; path = MainMenu.swift; sourceTree = "<group>"; };
		AA4D700625545EF800C3411E /* UrlEventListener.swift */ = {isa = PBXFileReference; lastKnownFileType = sourcecode.swift; path = UrlEventListener.swift; sourceTree = "<group>"; };
		AA512D1324D99D9800230283 /* FaviconService.swift */ = {isa = PBXFileReference; lastKnownFileType = sourcecode.swift; path = FaviconService.swift; sourceTree = "<group>"; };
		AA585D7E248FD31100E9A3E2 /* DuckDuckGo Privacy Browser.app */ = {isa = PBXFileReference; explicitFileType = wrapper.application; includeInIndex = 0; path = "DuckDuckGo Privacy Browser.app"; sourceTree = BUILT_PRODUCTS_DIR; };
		AA585D81248FD31100E9A3E2 /* AppDelegate.swift */ = {isa = PBXFileReference; lastKnownFileType = sourcecode.swift; path = AppDelegate.swift; sourceTree = "<group>"; };
		AA585D83248FD31100E9A3E2 /* BrowserTabViewController.swift */ = {isa = PBXFileReference; lastKnownFileType = sourcecode.swift; path = BrowserTabViewController.swift; sourceTree = "<group>"; };
		AA585D85248FD31400E9A3E2 /* Assets.xcassets */ = {isa = PBXFileReference; lastKnownFileType = folder.assetcatalog; path = Assets.xcassets; sourceTree = "<group>"; };
		AA585D88248FD31400E9A3E2 /* Base */ = {isa = PBXFileReference; lastKnownFileType = file.storyboard; name = Base; path = Base.lproj/Main.storyboard; sourceTree = "<group>"; };
		AA585D8A248FD31400E9A3E2 /* Info.plist */ = {isa = PBXFileReference; lastKnownFileType = text.plist.xml; path = Info.plist; sourceTree = "<group>"; };
		AA585D8B248FD31400E9A3E2 /* DuckDuckGo.entitlements */ = {isa = PBXFileReference; lastKnownFileType = text.plist.entitlements; path = DuckDuckGo.entitlements; sourceTree = "<group>"; };
		AA585D90248FD31400E9A3E2 /* Unit Tests.xctest */ = {isa = PBXFileReference; explicitFileType = wrapper.cfbundle; includeInIndex = 0; path = "Unit Tests.xctest"; sourceTree = BUILT_PRODUCTS_DIR; };
		AA585D96248FD31400E9A3E2 /* Info.plist */ = {isa = PBXFileReference; lastKnownFileType = text.plist.xml; path = Info.plist; sourceTree = "<group>"; };
		AA585D9B248FD31400E9A3E2 /* UI Tests.xctest */ = {isa = PBXFileReference; explicitFileType = wrapper.cfbundle; includeInIndex = 0; path = "UI Tests.xctest"; sourceTree = BUILT_PRODUCTS_DIR; };
		AA585D9F248FD31500E9A3E2 /* DuckDuckGoUITests.swift */ = {isa = PBXFileReference; lastKnownFileType = sourcecode.swift; path = DuckDuckGoUITests.swift; sourceTree = "<group>"; };
		AA585DA1248FD31500E9A3E2 /* Info.plist */ = {isa = PBXFileReference; lastKnownFileType = text.plist.xml; path = Info.plist; sourceTree = "<group>"; };
		AA585DAE2490E6E600E9A3E2 /* MainViewController.swift */ = {isa = PBXFileReference; lastKnownFileType = sourcecode.swift; name = MainViewController.swift; path = ../MainViewController.swift; sourceTree = "<group>"; };
		AA5C8F58258FE21F00748EB7 /* NSTextFieldExtension.swift */ = {isa = PBXFileReference; lastKnownFileType = sourcecode.swift; path = NSTextFieldExtension.swift; sourceTree = "<group>"; };
		AA5C8F5D2590EEE800748EB7 /* NSPointExtension.swift */ = {isa = PBXFileReference; lastKnownFileType = sourcecode.swift; path = NSPointExtension.swift; sourceTree = "<group>"; };
		AA5C8F622591021700748EB7 /* NSApplicationExtension.swift */ = {isa = PBXFileReference; lastKnownFileType = sourcecode.swift; path = NSApplicationExtension.swift; sourceTree = "<group>"; };
		AA5D6DAB24A340F700C6FBCE /* WebViewStateObserver.swift */ = {isa = PBXFileReference; lastKnownFileType = sourcecode.swift; path = WebViewStateObserver.swift; sourceTree = "<group>"; };
		AA63745124C9BBE100AB2AC4 /* SuggestionsAPIMock.swift */ = {isa = PBXFileReference; lastKnownFileType = sourcecode.swift; path = SuggestionsAPIMock.swift; sourceTree = "<group>"; };
		AA63745324C9BF9A00AB2AC4 /* SuggestionsTests.swift */ = {isa = PBXFileReference; lastKnownFileType = sourcecode.swift; path = SuggestionsTests.swift; sourceTree = "<group>"; };
		AA63745524C9EB3C00AB2AC4 /* SuggestionsAPIResultTests.swift */ = {isa = PBXFileReference; lastKnownFileType = sourcecode.swift; path = SuggestionsAPIResultTests.swift; sourceTree = "<group>"; };
		AA652CB025DD825B009059CC /* LocalBookmarkStoreTests.swift */ = {isa = PBXFileReference; lastKnownFileType = sourcecode.swift; path = LocalBookmarkStoreTests.swift; sourceTree = "<group>"; };
		AA652CCD25DD9071009059CC /* BookmarkListTests.swift */ = {isa = PBXFileReference; lastKnownFileType = sourcecode.swift; path = BookmarkListTests.swift; sourceTree = "<group>"; };
		AA652CD225DDA6E9009059CC /* LocalBookmarkManagerTests.swift */ = {isa = PBXFileReference; lastKnownFileType = sourcecode.swift; path = LocalBookmarkManagerTests.swift; sourceTree = "<group>"; };
		AA652CDA25DDAB32009059CC /* BookmarkStoreMock.swift */ = {isa = PBXFileReference; lastKnownFileType = sourcecode.swift; path = BookmarkStoreMock.swift; sourceTree = "<group>"; };
		AA6820E325502F19005ED0D5 /* WebsiteDataStore.swift */ = {isa = PBXFileReference; lastKnownFileType = sourcecode.swift; path = WebsiteDataStore.swift; sourceTree = "<group>"; };
		AA6820EA25503D6A005ED0D5 /* Fire.swift */ = {isa = PBXFileReference; lastKnownFileType = sourcecode.swift; path = Fire.swift; sourceTree = "<group>"; };
		AA6820F025503DA9005ED0D5 /* FireViewModel.swift */ = {isa = PBXFileReference; lastKnownFileType = sourcecode.swift; path = FireViewModel.swift; sourceTree = "<group>"; };
		AA68C3D22490ED62001B8783 /* NavigationBarViewController.swift */ = {isa = PBXFileReference; lastKnownFileType = sourcecode.swift; path = NavigationBarViewController.swift; sourceTree = "<group>"; };
		AA68C3D62490F821001B8783 /* README.md */ = {isa = PBXFileReference; lastKnownFileType = net.daringfireball.markdown; path = README.md; sourceTree = "<group>"; };
		AA6EF9AC25066F42004754E6 /* WindowsManager.swift */ = {isa = PBXFileReference; lastKnownFileType = sourcecode.swift; path = WindowsManager.swift; sourceTree = "<group>"; };
		AA6EF9B2250785D5004754E6 /* NSMenuExtension.swift */ = {isa = PBXFileReference; lastKnownFileType = sourcecode.swift; path = NSMenuExtension.swift; sourceTree = "<group>"; };
		AA6EF9B425081B4C004754E6 /* MainMenuActions.swift */ = {isa = PBXFileReference; lastKnownFileType = sourcecode.swift; path = MainMenuActions.swift; sourceTree = "<group>"; };
		AA6FFB4324DC33320028F4D0 /* NSViewExtension.swift */ = {isa = PBXFileReference; lastKnownFileType = sourcecode.swift; path = NSViewExtension.swift; sourceTree = "<group>"; };
		AA6FFB4524DC3B5A0028F4D0 /* WebView.swift */ = {isa = PBXFileReference; lastKnownFileType = sourcecode.swift; path = WebView.swift; sourceTree = "<group>"; };
		AA7412B024D0B3AC00D22FE0 /* TabBarViewItem.swift */ = {isa = PBXFileReference; lastKnownFileType = sourcecode.swift; path = TabBarViewItem.swift; sourceTree = "<group>"; };
		AA7412B124D0B3AC00D22FE0 /* TabBarViewItem.xib */ = {isa = PBXFileReference; lastKnownFileType = file.xib; path = TabBarViewItem.xib; sourceTree = "<group>"; };
		AA7412B424D1536B00D22FE0 /* MainWindowController.swift */ = {isa = PBXFileReference; lastKnownFileType = sourcecode.swift; path = MainWindowController.swift; sourceTree = "<group>"; };
		AA7412B624D1687000D22FE0 /* TabBarScrollView.swift */ = {isa = PBXFileReference; lastKnownFileType = sourcecode.swift; path = TabBarScrollView.swift; sourceTree = "<group>"; };
		AA7412BC24D2BEEE00D22FE0 /* MainWindow.swift */ = {isa = PBXFileReference; lastKnownFileType = sourcecode.swift; path = MainWindow.swift; sourceTree = "<group>"; };
		AA80EC53256BE3BC007083E7 /* UserText.swift */ = {isa = PBXFileReference; lastKnownFileType = sourcecode.swift; path = UserText.swift; sourceTree = "<group>"; };
		AA80EC68256C4691007083E7 /* Base */ = {isa = PBXFileReference; lastKnownFileType = file.storyboard; name = Base; path = Base.lproj/BrowserTab.storyboard; sourceTree = "<group>"; };
		AA80EC6E256C469C007083E7 /* Base */ = {isa = PBXFileReference; lastKnownFileType = file.storyboard; name = Base; path = Base.lproj/NavigationBar.storyboard; sourceTree = "<group>"; };
		AA80EC74256C46A2007083E7 /* Base */ = {isa = PBXFileReference; lastKnownFileType = file.storyboard; name = Base; path = Base.lproj/Suggestions.storyboard; sourceTree = "<group>"; };
		AA80EC7A256C46AA007083E7 /* Base */ = {isa = PBXFileReference; lastKnownFileType = file.storyboard; name = Base; path = Base.lproj/TabBar.storyboard; sourceTree = "<group>"; };
		AA80EC8A256C49B8007083E7 /* en */ = {isa = PBXFileReference; lastKnownFileType = text.plist.strings; name = en; path = en.lproj/Localizable.strings; sourceTree = "<group>"; };
		AA80EC90256C49BC007083E7 /* en */ = {isa = PBXFileReference; lastKnownFileType = text.plist.stringsdict; name = en; path = en.lproj/Localizable.stringsdict; sourceTree = "<group>"; };
		AA86490B24D3494C001BABEE /* GradientView.swift */ = {isa = PBXFileReference; lastKnownFileType = sourcecode.swift; path = GradientView.swift; sourceTree = "<group>"; };
		AA86490D24D49B54001BABEE /* TabLoadingView.swift */ = {isa = PBXFileReference; lastKnownFileType = sourcecode.swift; path = TabLoadingView.swift; sourceTree = "<group>"; };
		AA88D14A252A557100980B4E /* URLRequestExtension.swift */ = {isa = PBXFileReference; lastKnownFileType = sourcecode.swift; path = URLRequestExtension.swift; sourceTree = "<group>"; };
		AA8EDF2324923E980071C2E8 /* URLExtension.swift */ = {isa = PBXFileReference; lastKnownFileType = sourcecode.swift; path = URLExtension.swift; sourceTree = "<group>"; };
		AA8EDF2624923EC70071C2E8 /* StringExtension.swift */ = {isa = PBXFileReference; lastKnownFileType = sourcecode.swift; path = StringExtension.swift; sourceTree = "<group>"; };
		AA92126E25ACCB1100600CD4 /* ErrorExtension.swift */ = {isa = PBXFileReference; lastKnownFileType = sourcecode.swift; path = ErrorExtension.swift; sourceTree = "<group>"; };
		AA92127625ADA07900600CD4 /* WKWebViewExtension.swift */ = {isa = PBXFileReference; lastKnownFileType = sourcecode.swift; path = WKWebViewExtension.swift; sourceTree = "<group>"; };
		AA97BF4525135DD30014931A /* ApplicationDockMenu.swift */ = {isa = PBXFileReference; lastKnownFileType = sourcecode.swift; path = ApplicationDockMenu.swift; sourceTree = "<group>"; };
		AA9C362725518C44004B1BA3 /* WebsiteDataStoreMock.swift */ = {isa = PBXFileReference; lastKnownFileType = sourcecode.swift; path = WebsiteDataStoreMock.swift; sourceTree = "<group>"; };
		AA9C362F25518CA9004B1BA3 /* FireTests.swift */ = {isa = PBXFileReference; lastKnownFileType = sourcecode.swift; path = FireTests.swift; sourceTree = "<group>"; };
		AA9E9A5525A3AE8400D1959D /* NSWindowExtension.swift */ = {isa = PBXFileReference; lastKnownFileType = sourcecode.swift; path = NSWindowExtension.swift; sourceTree = "<group>"; };
		AA9E9A5D25A4867200D1959D /* TabDragAndDropManager.swift */ = {isa = PBXFileReference; lastKnownFileType = sourcecode.swift; path = TabDragAndDropManager.swift; sourceTree = "<group>"; };
		AA9FF95824A1ECF20039E328 /* Tab.swift */ = {isa = PBXFileReference; lastKnownFileType = sourcecode.swift; path = Tab.swift; sourceTree = "<group>"; };
		AA9FF95A24A1EFC20039E328 /* TabViewModel.swift */ = {isa = PBXFileReference; lastKnownFileType = sourcecode.swift; path = TabViewModel.swift; sourceTree = "<group>"; };
		AA9FF95C24A1FA1C0039E328 /* TabCollection.swift */ = {isa = PBXFileReference; lastKnownFileType = sourcecode.swift; path = TabCollection.swift; sourceTree = "<group>"; };
		AA9FF95E24A1FB680039E328 /* TabCollectionViewModel.swift */ = {isa = PBXFileReference; lastKnownFileType = sourcecode.swift; path = TabCollectionViewModel.swift; sourceTree = "<group>"; };
		AAA0CC32252F181A0079BC96 /* NavigationButtonMenuDelegate.swift */ = {isa = PBXFileReference; lastKnownFileType = sourcecode.swift; path = NavigationButtonMenuDelegate.swift; sourceTree = "<group>"; };
		AAA0CC3B25337FAB0079BC96 /* WKBackForwardListItemViewModel.swift */ = {isa = PBXFileReference; lastKnownFileType = sourcecode.swift; path = WKBackForwardListItemViewModel.swift; sourceTree = "<group>"; };
		AAA0CC462533833C0079BC96 /* OptionsButtonMenu.swift */ = {isa = PBXFileReference; lastKnownFileType = sourcecode.swift; path = OptionsButtonMenu.swift; sourceTree = "<group>"; };
		AAA0CC562539EBC90079BC96 /* FaviconUserScript.swift */ = {isa = PBXFileReference; lastKnownFileType = sourcecode.swift; path = FaviconUserScript.swift; sourceTree = "<group>"; };
		AAA0CC69253CC43C0079BC96 /* WKUserContentControllerExtension.swift */ = {isa = PBXFileReference; lastKnownFileType = sourcecode.swift; path = WKUserContentControllerExtension.swift; sourceTree = "<group>"; };
		AAA892E9250A4CEF005B37B2 /* WindowControllersManager.swift */ = {isa = PBXFileReference; lastKnownFileType = sourcecode.swift; path = WindowControllersManager.swift; sourceTree = "<group>"; };
		AAA8E8BE24EA8A0A0055E685 /* MouseOverButton.swift */ = {isa = PBXFileReference; lastKnownFileType = sourcecode.swift; path = MouseOverButton.swift; sourceTree = "<group>"; };
		AAA8E8C024EACA700055E685 /* MouseOverView.swift */ = {isa = PBXFileReference; lastKnownFileType = sourcecode.swift; path = MouseOverView.swift; sourceTree = "<group>"; };
		AAB549DE25DAB8F80058460B /* BookmarkViewModel.swift */ = {isa = PBXFileReference; lastKnownFileType = sourcecode.swift; path = BookmarkViewModel.swift; sourceTree = "<group>"; };
		AABEE69224A4E2F80043105B /* SuggestionsAPI.swift */ = {isa = PBXFileReference; lastKnownFileType = sourcecode.swift; path = SuggestionsAPI.swift; sourceTree = "<group>"; };
		AABEE69724A5FD930043105B /* SuggestionsAPIResult.swift */ = {isa = PBXFileReference; lastKnownFileType = sourcecode.swift; path = SuggestionsAPIResult.swift; sourceTree = "<group>"; };
		AABEE69924A902A90043105B /* SuggestionsViewModel.swift */ = {isa = PBXFileReference; lastKnownFileType = sourcecode.swift; path = SuggestionsViewModel.swift; sourceTree = "<group>"; };
		AABEE69B24A902BB0043105B /* Suggestions.swift */ = {isa = PBXFileReference; lastKnownFileType = sourcecode.swift; path = Suggestions.swift; sourceTree = "<group>"; };
		AABEE69D24A9C5C30043105B /* Suggestion.swift */ = {isa = PBXFileReference; lastKnownFileType = sourcecode.swift; path = Suggestion.swift; sourceTree = "<group>"; };
		AABEE6A424AA0A7F0043105B /* SuggestionsViewController.swift */ = {isa = PBXFileReference; lastKnownFileType = sourcecode.swift; path = SuggestionsViewController.swift; sourceTree = "<group>"; };
		AABEE6A824AB4B910043105B /* SuggestionTableCellView.swift */ = {isa = PBXFileReference; lastKnownFileType = sourcecode.swift; path = SuggestionTableCellView.swift; sourceTree = "<group>"; };
		AABEE6AA24ACA0F90043105B /* SuggestionTableRowView.swift */ = {isa = PBXFileReference; lastKnownFileType = sourcecode.swift; path = SuggestionTableRowView.swift; sourceTree = "<group>"; };
		AABEE6AE24AD22B90043105B /* AddressBarTextField.swift */ = {isa = PBXFileReference; lastKnownFileType = sourcecode.swift; path = AddressBarTextField.swift; sourceTree = "<group>"; };
		AAC5E4C425D6A6E8007F5990 /* BookmarkPopover.swift */ = {isa = PBXFileReference; fileEncoding = 4; lastKnownFileType = sourcecode.swift; path = BookmarkPopover.swift; sourceTree = "<group>"; };
		AAC5E4C525D6A6E8007F5990 /* BookmarkPopoverViewController.swift */ = {isa = PBXFileReference; fileEncoding = 4; lastKnownFileType = sourcecode.swift; path = BookmarkPopoverViewController.swift; sourceTree = "<group>"; };
		AAC5E4C625D6A6E8007F5990 /* Bookmarks.storyboard */ = {isa = PBXFileReference; fileEncoding = 4; lastKnownFileType = file.storyboard; path = Bookmarks.storyboard; sourceTree = "<group>"; };
		AAC5E4CD25D6A709007F5990 /* Bookmark.swift */ = {isa = PBXFileReference; fileEncoding = 4; lastKnownFileType = sourcecode.swift; path = Bookmark.swift; sourceTree = "<group>"; };
		AAC5E4CE25D6A709007F5990 /* BookmarkManager.swift */ = {isa = PBXFileReference; fileEncoding = 4; lastKnownFileType = sourcecode.swift; path = BookmarkManager.swift; sourceTree = "<group>"; };
		AAC5E4CF25D6A709007F5990 /* BookmarkList.swift */ = {isa = PBXFileReference; fileEncoding = 4; lastKnownFileType = sourcecode.swift; path = BookmarkList.swift; sourceTree = "<group>"; };
		AAC5E4D625D6A710007F5990 /* BookmarkStore.swift */ = {isa = PBXFileReference; fileEncoding = 4; lastKnownFileType = sourcecode.swift; path = BookmarkStore.swift; sourceTree = "<group>"; };
		AAC5E4D825D6A710007F5990 /* Bookmark.xcdatamodel */ = {isa = PBXFileReference; lastKnownFileType = wrapper.xcdatamodel; path = Bookmark.xcdatamodel; sourceTree = "<group>"; };
		AAC5E4E325D6BA9C007F5990 /* NSSizeExtension.swift */ = {isa = PBXFileReference; fileEncoding = 4; lastKnownFileType = sourcecode.swift; path = NSSizeExtension.swift; sourceTree = "<group>"; };
		AAC5E4E825D6BB4F007F5990 /* Popover.swift */ = {isa = PBXFileReference; fileEncoding = 4; lastKnownFileType = sourcecode.swift; path = Popover.swift; sourceTree = "<group>"; };
		AAC5E4F025D6BF10007F5990 /* AddressBarButton.swift */ = {isa = PBXFileReference; fileEncoding = 4; lastKnownFileType = sourcecode.swift; path = AddressBarButton.swift; sourceTree = "<group>"; };
		AAC5E4F525D6BF2C007F5990 /* AddressBarButtonsViewController.swift */ = {isa = PBXFileReference; fileEncoding = 4; lastKnownFileType = sourcecode.swift; path = AddressBarButtonsViewController.swift; sourceTree = "<group>"; };
		AAC82C5F258B6CB5009B6B42 /* TooltipWindowController.swift */ = {isa = PBXFileReference; lastKnownFileType = sourcecode.swift; path = TooltipWindowController.swift; sourceTree = "<group>"; };
		AAC9C01424CAFBCE00AD1325 /* TabTests.swift */ = {isa = PBXFileReference; lastKnownFileType = sourcecode.swift; path = TabTests.swift; sourceTree = "<group>"; };
		AAC9C01624CAFBDC00AD1325 /* TabCollectionTests.swift */ = {isa = PBXFileReference; lastKnownFileType = sourcecode.swift; path = TabCollectionTests.swift; sourceTree = "<group>"; };
		AAC9C01B24CB594C00AD1325 /* TabViewModelTests.swift */ = {isa = PBXFileReference; lastKnownFileType = sourcecode.swift; path = TabViewModelTests.swift; sourceTree = "<group>"; };
		AAC9C01D24CB6BEB00AD1325 /* TabCollectionViewModelTests.swift */ = {isa = PBXFileReference; lastKnownFileType = sourcecode.swift; path = TabCollectionViewModelTests.swift; sourceTree = "<group>"; };
		AAE39D1A24F44885008EF28B /* TabCollectionViewModelDelegateMock.swift */ = {isa = PBXFileReference; lastKnownFileType = sourcecode.swift; path = TabCollectionViewModelDelegateMock.swift; sourceTree = "<group>"; };
		AAE8B101258A41C000E81239 /* Tooltip.storyboard */ = {isa = PBXFileReference; lastKnownFileType = file.storyboard; path = Tooltip.storyboard; sourceTree = "<group>"; };
		AAE8B10F258A456C00E81239 /* TooltipViewController.swift */ = {isa = PBXFileReference; lastKnownFileType = sourcecode.swift; path = TooltipViewController.swift; sourceTree = "<group>"; };
		AAECA41F24EEA4AC00EFA63A /* IndexPathExtension.swift */ = {isa = PBXFileReference; lastKnownFileType = sourcecode.swift; path = IndexPathExtension.swift; sourceTree = "<group>"; };
		AAF7D3852567CED500998667 /* WebViewConfiguration.swift */ = {isa = PBXFileReference; lastKnownFileType = sourcecode.swift; path = WebViewConfiguration.swift; sourceTree = "<group>"; };
		AAFCB37925E5403A00859DD4 /* BurnButton.swift */ = {isa = PBXFileReference; lastKnownFileType = sourcecode.swift; path = BurnButton.swift; sourceTree = "<group>"; };
		AAFCB37E25E545D400859DD4 /* PublisherExtension.swift */ = {isa = PBXFileReference; lastKnownFileType = sourcecode.swift; path = PublisherExtension.swift; sourceTree = "<group>"; };
		B62EB47B25BAD3BB005745C6 /* WKWebViewSessionDataTests.swift */ = {isa = PBXFileReference; fileEncoding = 4; lastKnownFileType = sourcecode.swift; path = WKWebViewSessionDataTests.swift; sourceTree = "<group>"; };
		B63D466725BEB6C200874977 /* WKWebView+SessionState.h */ = {isa = PBXFileReference; fileEncoding = 4; lastKnownFileType = sourcecode.c.h; path = "WKWebView+SessionState.h"; sourceTree = "<group>"; };
		B63D466825BEB6C200874977 /* WKWebView+SessionState.swift */ = {isa = PBXFileReference; fileEncoding = 4; lastKnownFileType = sourcecode.swift; path = "WKWebView+SessionState.swift"; sourceTree = "<group>"; };
		B63D467025BFA6C100874977 /* DispatchQueueExtensions.swift */ = {isa = PBXFileReference; lastKnownFileType = sourcecode.swift; path = DispatchQueueExtensions.swift; sourceTree = "<group>"; };
		B63D467925BFC3E100874977 /* NSCoderExtensions.swift */ = {isa = PBXFileReference; lastKnownFileType = sourcecode.swift; path = NSCoderExtensions.swift; sourceTree = "<group>"; };
		B68458AF25C7E76A00DC17B6 /* WindowManager+StateRestoration.swift */ = {isa = PBXFileReference; lastKnownFileType = sourcecode.swift; path = "WindowManager+StateRestoration.swift"; sourceTree = "<group>"; };
		B68458B725C7E8B200DC17B6 /* Tab+NSSecureCoding.swift */ = {isa = PBXFileReference; lastKnownFileType = sourcecode.swift; path = "Tab+NSSecureCoding.swift"; sourceTree = "<group>"; };
		B68458BF25C7E9E000DC17B6 /* TabCollectionViewModel+NSSecureCoding.swift */ = {isa = PBXFileReference; lastKnownFileType = sourcecode.swift; path = "TabCollectionViewModel+NSSecureCoding.swift"; sourceTree = "<group>"; };
		B68458C425C7EA0C00DC17B6 /* TabCollection+NSSecureCoding.swift */ = {isa = PBXFileReference; lastKnownFileType = sourcecode.swift; path = "TabCollection+NSSecureCoding.swift"; sourceTree = "<group>"; };
		B68458CC25C7EB9000DC17B6 /* WKWebViewConfigurationExtensions.swift */ = {isa = PBXFileReference; lastKnownFileType = sourcecode.swift; path = WKWebViewConfigurationExtensions.swift; sourceTree = "<group>"; };
		B684590725C9027900DC17B6 /* AppStateChangedPublisher.swift */ = {isa = PBXFileReference; lastKnownFileType = sourcecode.swift; path = AppStateChangedPublisher.swift; sourceTree = "<group>"; };
		B684592125C93BE000DC17B6 /* Publisher.asVoid.swift */ = {isa = PBXFileReference; lastKnownFileType = sourcecode.swift; path = Publisher.asVoid.swift; sourceTree = "<group>"; };
		B684592625C93C0500DC17B6 /* Publishers.NestedObjectChanges.swift */ = {isa = PBXFileReference; lastKnownFileType = sourcecode.swift; path = Publishers.NestedObjectChanges.swift; sourceTree = "<group>"; };
		B684592E25C93FBF00DC17B6 /* AppStateRestorationManager.swift */ = {isa = PBXFileReference; lastKnownFileType = sourcecode.swift; path = AppStateRestorationManager.swift; sourceTree = "<group>"; };
		B6A5A27025B9377300AA7ADA /* StatePersistenceService.swift */ = {isa = PBXFileReference; lastKnownFileType = sourcecode.swift; path = StatePersistenceService.swift; sourceTree = "<group>"; };
		B6A5A27825B93FFE00AA7ADA /* StateRestorationManagerTests.swift */ = {isa = PBXFileReference; lastKnownFileType = sourcecode.swift; path = StateRestorationManagerTests.swift; sourceTree = "<group>"; };
		B6A5A27D25B9403E00AA7ADA /* FileStoreMock.swift */ = {isa = PBXFileReference; lastKnownFileType = sourcecode.swift; path = FileStoreMock.swift; sourceTree = "<group>"; };
		B6A5A29F25B96E8300AA7ADA /* AppStateChangePublisherTests.swift */ = {isa = PBXFileReference; lastKnownFileType = sourcecode.swift; path = AppStateChangePublisherTests.swift; sourceTree = "<group>"; };
		B6A5A2A725BAA35500AA7ADA /* WindowManagerStateRestorationTests.swift */ = {isa = PBXFileReference; lastKnownFileType = sourcecode.swift; path = WindowManagerStateRestorationTests.swift; sourceTree = "<group>"; };
		B6D7A2ED25D2418B002B2AE1 /* ShadowView.swift */ = {isa = PBXFileReference; fileEncoding = 4; lastKnownFileType = sourcecode.swift; path = ShadowView.swift; sourceTree = "<group>"; };
		F41D174025CB131900472416 /* NSColorExtension.swift */ = {isa = PBXFileReference; lastKnownFileType = sourcecode.swift; path = NSColorExtension.swift; sourceTree = "<group>"; };
		F44C130125C2DA0400426E3E /* NSAppearanceExtension.swift */ = {isa = PBXFileReference; lastKnownFileType = sourcecode.swift; path = NSAppearanceExtension.swift; sourceTree = "<group>"; };
/* End PBXFileReference section */

/* Begin PBXFrameworksBuildPhase section */
		AA585D7B248FD31100E9A3E2 /* Frameworks */ = {
			isa = PBXFrameworksBuildPhase;
			buildActionMask = 2147483647;
			files = (
<<<<<<< HEAD
				F472DBB725DFEA6F003C7587 /* BrowserServicesKit in Frameworks */,
=======
				F498DCBB25E7D508008197FE /* BrowserServicesKit in Frameworks */,
>>>>>>> eea5e82d
				85AE2FF224A33A2D002D507F /* WebKit.framework in Frameworks */,
				4B82E9B325B69E3E00656FE7 /* TrackerRadarKit in Frameworks */,
			);
			runOnlyForDeploymentPostprocessing = 0;
		};
		AA585D8D248FD31400E9A3E2 /* Frameworks */ = {
			isa = PBXFrameworksBuildPhase;
			buildActionMask = 2147483647;
			files = (
			);
			runOnlyForDeploymentPostprocessing = 0;
		};
		AA585D98248FD31400E9A3E2 /* Frameworks */ = {
			isa = PBXFrameworksBuildPhase;
			buildActionMask = 2147483647;
			files = (
			);
			runOnlyForDeploymentPostprocessing = 0;
		};
/* End PBXFrameworksBuildPhase section */

/* Begin PBXGroup section */
		142879D824CE1139005419BB /* ViewModel */ = {
			isa = PBXGroup;
			children = (
				142879DB24CE1185005419BB /* SuggestionsViewModelTests.swift */,
				142879D924CE1179005419BB /* SuggestionViewModelTests.swift */,
			);
			path = ViewModel;
			sourceTree = "<group>";
		};
		4B02197B25E05FAC00ED7DEA /* Fireproofing */ = {
			isa = PBXGroup;
			children = (
				4B02197C25E05FAC00ED7DEA /* Resources */,
				4B02197E25E05FAC00ED7DEA /* Extensions */,
				4B02198025E05FAC00ED7DEA /* Model */,
				4B02198225E05FAC00ED7DEA /* View */,
				4B02198625E05FAC00ED7DEA /* Services */,
			);
			path = Fireproofing;
			sourceTree = "<group>";
		};
		4B02197C25E05FAC00ED7DEA /* Resources */ = {
			isa = PBXGroup;
			children = (
				4B02197D25E05FAC00ED7DEA /* login-detection.js */,
			);
			path = Resources;
			sourceTree = "<group>";
		};
		4B02197E25E05FAC00ED7DEA /* Extensions */ = {
			isa = PBXGroup;
			children = (
				4B02197F25E05FAC00ED7DEA /* FireproofingURLExtensions.swift */,
			);
			path = Extensions;
			sourceTree = "<group>";
		};
		4B02198025E05FAC00ED7DEA /* Model */ = {
			isa = PBXGroup;
			children = (
				4B02198125E05FAC00ED7DEA /* FireproofDomains.swift */,
			);
			path = Model;
			sourceTree = "<group>";
		};
		4B02198225E05FAC00ED7DEA /* View */ = {
			isa = PBXGroup;
			children = (
				4B02198325E05FAC00ED7DEA /* FireproofInfoViewController.swift */,
				4B02198425E05FAC00ED7DEA /* Fireproofing.storyboard */,
				4B02198525E05FAC00ED7DEA /* UndoFireproofingViewController.swift */,
			);
			path = View;
			sourceTree = "<group>";
		};
		4B02198625E05FAC00ED7DEA /* Services */ = {
			isa = PBXGroup;
			children = (
				4B02198725E05FAC00ED7DEA /* LoginDetectionService.swift */,
			);
			path = Services;
			sourceTree = "<group>";
		};
		4B02199725E063DE00ED7DEA /* Fireproofing */ = {
			isa = PBXGroup;
			children = (
				4B02199825E063DE00ED7DEA /* LoginDetectionServiceTests.swift */,
				4B02199925E063DE00ED7DEA /* FireproofDomainsTests.swift */,
				4B02199A25E063DE00ED7DEA /* FireproofingURLExtensionsTests.swift */,
			);
			path = Fireproofing;
			sourceTree = "<group>";
		};
		4B6160D125B14E5E007DE5B2 /* ContentBlocker */ = {
			isa = PBXGroup;
			children = (
				4B6160FE25B15BB1007DE5B2 /* ContentBlockerRulesManager.swift */,
				4B6160DC25B152C5007DE5B2 /* ContentBlockerRulesUserScript.swift */,
				4B6160E425B152FA007DE5B2 /* ContentBlockerUserScript.swift */,
				4B6160D225B14E6E007DE5B2 /* TrackerRadarManager.swift */,
				4B6160EC25B15417007DE5B2 /* DetectedTracker.swift */,
				4B6160F125B15792007DE5B2 /* contentblockerrules.js */,
				4B6160F625B157BB007DE5B2 /* contentblocker.js */,
				4B6160D725B150E4007DE5B2 /* trackerData.json */,
				85AC3B0425D6B1D800C7D2AA /* ScriptSourceProviding.swift */,
			);
			path = ContentBlocker;
			sourceTree = "<group>";
		};
		4B677422255DBEB800025BD8 /* Smarter Encryption */ = {
			isa = PBXGroup;
			children = (
				4B67742C255DBEB800025BD8 /* HTTPSUpgrade.swift */,
				4B677423255DBEB800025BD8 /* Bloom Filter */,
				4B677426255DBEB800025BD8 /* Domain */,
				4B67742D255DBEB800025BD8 /* Store */,
			);
			path = "Smarter Encryption";
			sourceTree = "<group>";
		};
		4B677423255DBEB800025BD8 /* Bloom Filter */ = {
			isa = PBXGroup;
			children = (
				4B677425255DBEB800025BD8 /* BloomFilterWrapper.h */,
				4B677424255DBEB800025BD8 /* BloomFilterWrapper.mm */,
			);
			path = "Bloom Filter";
			sourceTree = "<group>";
		};
		4B677426255DBEB800025BD8 /* Domain */ = {
			isa = PBXGroup;
			children = (
				4B677427255DBEB800025BD8 /* httpsMobileV2BloomSpec.json */,
				4B677428255DBEB800025BD8 /* httpsMobileV2Bloom.bin */,
				4B677429255DBEB800025BD8 /* HTTPSBloomFilterSpecification.swift */,
				4B67742A255DBEB800025BD8 /* httpsMobileV2FalsePositives.json */,
				4B67742B255DBEB800025BD8 /* HTTPSExcludedDomains.swift */,
			);
			path = Domain;
			sourceTree = "<group>";
		};
		4B67742D255DBEB800025BD8 /* Store */ = {
			isa = PBXGroup;
			children = (
				4B67742E255DBEB800025BD8 /* HTTPSUpgrade.xcdatamodeld */,
				4B677430255DBEB800025BD8 /* HTTPSUpgradeStore.swift */,
			);
			path = Store;
			sourceTree = "<group>";
		};
		4B67743D255DBEEA00025BD8 /* Database */ = {
			isa = PBXGroup;
			children = (
				4B677440255DBEEA00025BD8 /* Database.swift */,
			);
			path = Database;
			sourceTree = "<group>";
		};
		4B677447255DBF1400025BD8 /* Submodules */ = {
			isa = PBXGroup;
			children = (
				85A011DB25B4D44800FA6A0C /* ios-js-support */,
				4B677448255DBF2300025BD8 /* bloom_cpp */,
			);
			name = Submodules;
			sourceTree = "<group>";
		};
		4B677448255DBF2300025BD8 /* bloom_cpp */ = {
			isa = PBXGroup;
			children = (
				4B677449255DBF3A00025BD8 /* BloomFilter.cpp */,
				4B67744A255DBF3A00025BD8 /* BloomFilter.hpp */,
			);
			name = bloom_cpp;
			sourceTree = "<group>";
		};
		4B82E9B725B6A04B00656FE7 /* ContentBlocker */ = {
			isa = PBXGroup;
			children = (
				4B82E9B825B6A05800656FE7 /* DetectedTrackerTests.swift */,
				4B82E9C025B6A1CD00656FE7 /* TrackerRadarManagerTests.swift */,
			);
			path = ContentBlocker;
			sourceTree = "<group>";
		};
		4BA1A691258B06F600F6F690 /* FileSystem */ = {
			isa = PBXGroup;
			children = (
				4BA1A69A258B076900F6F690 /* FileStore.swift */,
				4BA1A69F258B079600F6F690 /* DataEncryption.swift */,
				4BA1A6A4258B07DF00F6F690 /* EncryptedValueTransformer.swift */,
				4BA1A6A9258B07F400F6F690 /* EncryptionKeys */,
			);
			path = FileSystem;
			sourceTree = "<group>";
		};
		4BA1A6A9258B07F400F6F690 /* EncryptionKeys */ = {
			isa = PBXGroup;
			children = (
				4BA1A6B2258B080A00F6F690 /* EncryptionKeyGeneration.swift */,
				4BA1A6B7258B081600F6F690 /* EncryptionKeyStoring.swift */,
				4BA1A6BC258B082300F6F690 /* EncryptionKeyStore.swift */,
			);
			path = EncryptionKeys;
			sourceTree = "<group>";
		};
		4BA1A6CE258BF58C00F6F690 /* FileSystem */ = {
			isa = PBXGroup;
			children = (
				4BA1A6D8258C0CB300F6F690 /* DataEncryptionTests.swift */,
				4BA1A6FD258C5C1300F6F690 /* EncryptedValueTransformerTests.swift */,
				4BA1A6E5258C270800F6F690 /* EncryptionKeyGeneratorTests.swift */,
				4BA1A6EA258C288C00F6F690 /* EncryptionKeyStoreTests.swift */,
				4BA1A6F5258C4F9600F6F690 /* EncryptionMocks.swift */,
				4BA1A6DD258C100A00F6F690 /* FileStoreTests.swift */,
				4B11060925903EAC0039B979 /* CoreDataEncryptionTests.swift */,
				4B11060325903E570039B979 /* CoreDataEncryptionTesting.xcdatamodeld */,
				B6A5A27825B93FFE00AA7ADA /* StateRestorationManagerTests.swift */,
				B6A5A27D25B9403E00AA7ADA /* FileStoreMock.swift */,
			);
			path = FileSystem;
			sourceTree = "<group>";
		};
		4BB88B4E25B7BA20006F6B06 /* Utilities */ = {
			isa = PBXGroup;
			children = (
				4BB88B5A25B7BA50006F6B06 /* Instruments.swift */,
				85799C1725DEBB3F0007EC87 /* Logging.swift */,
				4BB88B4F25B7BA2B006F6B06 /* TabInstrumentation.swift */,
				85C6A29525CC1FFD00EEB5F1 /* UserDefaultsWrapper.swift */,
			);
			path = Utilities;
			sourceTree = "<group>";
		};
		8553FF50257523630029327F /* FileDownload */ = {
			isa = PBXGroup;
			children = (
				8553FF51257523760029327F /* FileDownloadTests.swift */,
			);
			path = FileDownload;
			sourceTree = "<group>";
		};
		8556A60C256C15C60092FA9D /* FileDownload */ = {
			isa = PBXGroup;
			children = (
				8556A615256C15E10092FA9D /* Model */,
			);
			path = FileDownload;
			sourceTree = "<group>";
		};
		8556A615256C15E10092FA9D /* Model */ = {
			isa = PBXGroup;
			children = (
				8556A60D256C15DD0092FA9D /* FileDownload.swift */,
				856C98D92570149800A22F1F /* FileDownloadTask.swift */,
				856C98DE257014BD00A22F1F /* FileDownloadManager.swift */,
			);
			path = Model;
			sourceTree = "<group>";
		};
		85A0115D25AF1C4700FA6A0C /* FindInPage */ = {
			isa = PBXGroup;
			children = (
				85A0117325AF2EDF00FA6A0C /* FindInPage.storyboard */,
				85A0118125AF60E700FA6A0C /* FindInPageModel.swift */,
				85A011E925B4D4CA00FA6A0C /* FindInPageUserScript.swift */,
				85A0116825AF1D8900FA6A0C /* FindInPageViewController.swift */,
			);
			path = FindInPage;
			sourceTree = "<group>";
		};
		85A011DB25B4D44800FA6A0C /* ios-js-support */ = {
			isa = PBXGroup;
			children = (
				85A011E425B4D49400FA6A0C /* findinpage.js */,
			);
			name = "ios-js-support";
			sourceTree = "<group>";
		};
		85AC3B1525D9BBFA00C7D2AA /* Configuration */ = {
			isa = PBXGroup;
			children = (
				85AC3B1625D9BC1A00C7D2AA /* ConfigurationDownloaderTests.swift */,
				85AC3B4825DAC9BD00C7D2AA /* ConfigurationStorageTests.swift */,
			);
			path = Configuration;
			sourceTree = "<group>";
		};
		85AC3B3325DA828900C7D2AA /* Network */ = {
			isa = PBXGroup;
			children = (
				85AC3B3425DA82A600C7D2AA /* DataTaskProviding.swift */,
			);
			path = Network;
			sourceTree = "<group>";
		};
		85AE2FF024A33A2D002D507F /* Frameworks */ = {
			isa = PBXGroup;
			children = (
				85AE2FF124A33A2D002D507F /* WebKit.framework */,
			);
			name = Frameworks;
			sourceTree = "<group>";
		};
		85D33F1025C82E93002B91A6 /* Configuration */ = {
			isa = PBXGroup;
			children = (
				85480FBA25D181CB009424E3 /* ConfigurationDownloading.swift */,
				85D33F1125C82EB3002B91A6 /* ConfigurationManager.swift */,
				85480FCE25D1AA22009424E3 /* ConfigurationStoring.swift */,
			);
			path = Configuration;
			sourceTree = "<group>";
		};
		AA4D700525545EDE00C3411E /* AppDelegate */ = {
			isa = PBXGroup;
			children = (
				AA585D81248FD31100E9A3E2 /* AppDelegate.swift */,
				AA4D700625545EF800C3411E /* UrlEventListener.swift */,
			);
			path = AppDelegate;
			sourceTree = "<group>";
		};
		AA512D1224D99D4900230283 /* Services */ = {
			isa = PBXGroup;
			children = (
				AA512D1324D99D9800230283 /* FaviconService.swift */,
				AA6820E325502F19005ED0D5 /* WebsiteDataStore.swift */,
			);
			path = Services;
			sourceTree = "<group>";
		};
		AA585D75248FD31100E9A3E2 = {
			isa = PBXGroup;
			children = (
				AA68C3D62490F821001B8783 /* README.md */,
				AA585D80248FD31100E9A3E2 /* DuckDuckGo */,
				AA585D93248FD31400E9A3E2 /* Unit Tests */,
				AA585D9E248FD31500E9A3E2 /* DuckDuckGoUITests */,
				AA585D7F248FD31100E9A3E2 /* Products */,
				85AE2FF024A33A2D002D507F /* Frameworks */,
			);
			sourceTree = "<group>";
		};
		AA585D7F248FD31100E9A3E2 /* Products */ = {
			isa = PBXGroup;
			children = (
				AA585D7E248FD31100E9A3E2 /* DuckDuckGo Privacy Browser.app */,
				AA585D90248FD31400E9A3E2 /* Unit Tests.xctest */,
				AA585D9B248FD31400E9A3E2 /* UI Tests.xctest */,
			);
			name = Products;
			sourceTree = "<group>";
		};
		AA585D80248FD31100E9A3E2 /* DuckDuckGo */ = {
			isa = PBXGroup;
			children = (
				AA4D700525545EDE00C3411E /* AppDelegate */,
				AAC5E4C025D6A6A9007F5990 /* Bookmarks */,
				AA86491B24D837DE001BABEE /* BrowserTab */,
				AA6820E825503A21005ED0D5 /* Burning */,
				AA86491324D831B9001BABEE /* Common */,
				4B6160D125B14E5E007DE5B2 /* ContentBlocker */,
				85D33F1025C82E93002B91A6 /* Configuration */,
				8556A60C256C15C60092FA9D /* FileDownload */,
				85A0115D25AF1C4700FA6A0C /* FindInPage */,
				4B02197B25E05FAC00ED7DEA /* Fireproofing */,
				AA585DB02490E6FA00E9A3E2 /* Main */,
				AA97BF4425135CB60014931A /* Menus */,
				AA86491524D83384001BABEE /* NavigationBar */,
				4B677422255DBEB800025BD8 /* Smarter Encryption */,
				4B677447255DBF1400025BD8 /* Submodules */,
				AACB8E7224A4C8BC005F2218 /* Suggestions */,
				AA86491124D8318F001BABEE /* TabBar */,
				AAE8B0FD258A416F00E81239 /* Tooltip */,
				AA6EF9AE25066F99004754E6 /* Windows */,
				B68458AE25C7E75100DC17B6 /* State Restoration */,
				AA585D8B248FD31400E9A3E2 /* DuckDuckGo.entitlements */,
				4B677454255DC18000025BD8 /* Bridging.h */,
				AA585D8A248FD31400E9A3E2 /* Info.plist */,
				AA585D85248FD31400E9A3E2 /* Assets.xcassets */,
			);
			path = DuckDuckGo;
			sourceTree = "<group>";
		};
		AA585D93248FD31400E9A3E2 /* Unit Tests */ = {
			isa = PBXGroup;
			children = (
				B6A5A28C25B962CB00AA7ADA /* App */,
				AA652CAB25DD820D009059CC /* Bookmarks */,
				AA92ACAE24EFE1F5005F41C9 /* BrowserTab */,
				AA9C361D25518AAB004B1BA3 /* Burning */,
				85AC3B1525D9BBFA00C7D2AA /* Configuration */,
				4B82E9B725B6A04B00656FE7 /* ContentBlocker */,
				8553FF50257523630029327F /* FileDownload */,
				4BA1A6CE258BF58C00F6F690 /* FileSystem */,
				4B02199725E063DE00ED7DEA /* Fireproofing */,
				AA63744E24C9BB4A00AB2AC4 /* Suggestions */,
				AAC9C01224CAFBB700AD1325 /* TabBar */,
				AA585D96248FD31400E9A3E2 /* Info.plist */,
			);
			path = "Unit Tests";
			sourceTree = "<group>";
		};
		AA585D9E248FD31500E9A3E2 /* DuckDuckGoUITests */ = {
			isa = PBXGroup;
			children = (
				AA585D9F248FD31500E9A3E2 /* DuckDuckGoUITests.swift */,
				AA585DA1248FD31500E9A3E2 /* Info.plist */,
			);
			path = DuckDuckGoUITests;
			sourceTree = "<group>";
		};
		AA585DB02490E6FA00E9A3E2 /* Main */ = {
			isa = PBXGroup;
			children = (
				AA68C3D824911D56001B8783 /* View */,
			);
			path = Main;
			sourceTree = "<group>";
		};
		AA63744E24C9BB4A00AB2AC4 /* Suggestions */ = {
			isa = PBXGroup;
			children = (
				142879D824CE1139005419BB /* ViewModel */,
				AA63745024C9BB9A00AB2AC4 /* Model */,
				AA63744F24C9BB8E00AB2AC4 /* Services */,
			);
			path = Suggestions;
			sourceTree = "<group>";
		};
		AA63744F24C9BB8E00AB2AC4 /* Services */ = {
			isa = PBXGroup;
			children = (
				AA63745124C9BBE100AB2AC4 /* SuggestionsAPIMock.swift */,
				AA63745524C9EB3C00AB2AC4 /* SuggestionsAPIResultTests.swift */,
			);
			path = Services;
			sourceTree = "<group>";
		};
		AA63745024C9BB9A00AB2AC4 /* Model */ = {
			isa = PBXGroup;
			children = (
				AA63745324C9BF9A00AB2AC4 /* SuggestionsTests.swift */,
			);
			path = Model;
			sourceTree = "<group>";
		};
		AA652CAB25DD820D009059CC /* Bookmarks */ = {
			isa = PBXGroup;
			children = (
				AA652CAE25DD8228009059CC /* Model */,
				AA652CAF25DD822C009059CC /* Services */,
			);
			path = Bookmarks;
			sourceTree = "<group>";
		};
		AA652CAE25DD8228009059CC /* Model */ = {
			isa = PBXGroup;
			children = (
				AA652CCD25DD9071009059CC /* BookmarkListTests.swift */,
				AA652CD225DDA6E9009059CC /* LocalBookmarkManagerTests.swift */,
			);
			path = Model;
			sourceTree = "<group>";
		};
		AA652CAF25DD822C009059CC /* Services */ = {
			isa = PBXGroup;
			children = (
				AA652CB025DD825B009059CC /* LocalBookmarkStoreTests.swift */,
				AA652CDA25DDAB32009059CC /* BookmarkStoreMock.swift */,
			);
			path = Services;
			sourceTree = "<group>";
		};
		AA6820E825503A21005ED0D5 /* Burning */ = {
			isa = PBXGroup;
			children = (
				AAFCB38325E546FF00859DD4 /* View */,
				AA6820EF25503D93005ED0D5 /* ViewModel */,
				AA6820E925503A49005ED0D5 /* Model */,
			);
			path = Burning;
			sourceTree = "<group>";
		};
		AA6820E925503A49005ED0D5 /* Model */ = {
			isa = PBXGroup;
			children = (
				AA6820EA25503D6A005ED0D5 /* Fire.swift */,
			);
			path = Model;
			sourceTree = "<group>";
		};
		AA6820EF25503D93005ED0D5 /* ViewModel */ = {
			isa = PBXGroup;
			children = (
				AA6820F025503DA9005ED0D5 /* FireViewModel.swift */,
			);
			path = ViewModel;
			sourceTree = "<group>";
		};
		AA68C3D824911D56001B8783 /* View */ = {
			isa = PBXGroup;
			children = (
				AA585D87248FD31400E9A3E2 /* Main.storyboard */,
				AA7412BC24D2BEEE00D22FE0 /* MainWindow.swift */,
				AA7412B424D1536B00D22FE0 /* MainWindowController.swift */,
				AA585DAE2490E6E600E9A3E2 /* MainViewController.swift */,
				85480F8925CDC360009424E3 /* Launch.storyboard */,
			);
			path = View;
			sourceTree = "<group>";
		};
		AA6EF9AE25066F99004754E6 /* Windows */ = {
			isa = PBXGroup;
			children = (
				AA6EF9AF25067035004754E6 /* View */,
			);
			path = Windows;
			sourceTree = "<group>";
		};
		AA6EF9AF25067035004754E6 /* View */ = {
			isa = PBXGroup;
			children = (
				AA6EF9AC25066F42004754E6 /* WindowsManager.swift */,
				AAA892E9250A4CEF005B37B2 /* WindowControllersManager.swift */,
				856C98D42570116900A22F1F /* NSWindow+Toast.swift */,
			);
			path = View;
			sourceTree = "<group>";
		};
		AA80EC52256BE33A007083E7 /* Localizables */ = {
			isa = PBXGroup;
			children = (
				AA80EC53256BE3BC007083E7 /* UserText.swift */,
				AA80EC8B256C49B8007083E7 /* Localizable.strings */,
				AA80EC91256C49BC007083E7 /* Localizable.stringsdict */,
			);
			path = Localizables;
			sourceTree = "<group>";
		};
		AA86491124D8318F001BABEE /* TabBar */ = {
			isa = PBXGroup;
			children = (
				AA86491224D831A1001BABEE /* View */,
				AA8EDF1F2491FCC10071C2E8 /* ViewModel */,
				AA9FF95724A1ECE20039E328 /* Model */,
			);
			path = TabBar;
			sourceTree = "<group>";
		};
		AA86491224D831A1001BABEE /* View */ = {
			isa = PBXGroup;
			children = (
				AA80EC7B256C46AA007083E7 /* TabBar.storyboard */,
				1430DFF424D0580F00B8978C /* TabBarViewController.swift */,
				1456D6E024EFCBC300775049 /* TabBarCollectionView.swift */,
				AA7412B624D1687000D22FE0 /* TabBarScrollView.swift */,
				AA7412B024D0B3AC00D22FE0 /* TabBarViewItem.swift */,
				AA7412B124D0B3AC00D22FE0 /* TabBarViewItem.xib */,
				AA2CB1342587C29500AA6FBE /* TabBarFooter.swift */,
				AA2CB12C2587BB5600AA6FBE /* TabBarFooter.xib */,
				AA86490D24D49B54001BABEE /* TabLoadingView.swift */,
				AA9E9A5D25A4867200D1959D /* TabDragAndDropManager.swift */,
			);
			path = View;
			sourceTree = "<group>";
		};
		AA86491324D831B9001BABEE /* Common */ = {
			isa = PBXGroup;
			children = (
				4B67743D255DBEEA00025BD8 /* Database */,
				AADC60E92493B305008F8EF7 /* Extensions */,
				4BA1A691258B06F600F6F690 /* FileSystem */,
				AA80EC52256BE33A007083E7 /* Localizables */,
				85AC3B3325DA828900C7D2AA /* Network */,
				4BB88B4E25B7BA20006F6B06 /* Utilities */,
				AA86491424D831C4001BABEE /* View */,
			);
			path = Common;
			sourceTree = "<group>";
		};
		AA86491424D831C4001BABEE /* View */ = {
			isa = PBXGroup;
			children = (
				AA2E423324C8A2270048C0D5 /* ColorView.swift */,
				14D9B90124F91316000D4D13 /* FocusRingView.swift */,
				AA86490B24D3494C001BABEE /* GradientView.swift */,
				AAA8E8BE24EA8A0A0055E685 /* MouseOverButton.swift */,
				AAA8E8C024EACA700055E685 /* MouseOverView.swift */,
				AAC5E4E825D6BB4F007F5990 /* Popover.swift */,
				AA361A3524EBF0B500EEC649 /* WindowDraggingView.swift */,
				B6D7A2ED25D2418B002B2AE1 /* ShadowView.swift */,
			);
			path = View;
			sourceTree = "<group>";
		};
		AA86491524D83384001BABEE /* NavigationBar */ = {
			isa = PBXGroup;
			children = (
				AA86491624D8339A001BABEE /* View */,
				AAA0CC3A25337F990079BC96 /* ViewModel */,
			);
			path = NavigationBar;
			sourceTree = "<group>";
		};
		AA86491624D8339A001BABEE /* View */ = {
			isa = PBXGroup;
			children = (
				AA80EC6F256C469C007083E7 /* NavigationBar.storyboard */,
				AA68C3D22490ED62001B8783 /* NavigationBarViewController.swift */,
				14D9B8F924F7E089000D4D13 /* AddressBarViewController.swift */,
				AABEE6AE24AD22B90043105B /* AddressBarTextField.swift */,
				AAC5E4F525D6BF2C007F5990 /* AddressBarButtonsViewController.swift */,
				AAC5E4F025D6BF10007F5990 /* AddressBarButton.swift */,
				AAA0CC32252F181A0079BC96 /* NavigationButtonMenuDelegate.swift */,
				AAA0CC462533833C0079BC96 /* OptionsButtonMenu.swift */,
			);
			path = View;
			sourceTree = "<group>";
		};
		AA86491B24D837DE001BABEE /* BrowserTab */ = {
			isa = PBXGroup;
			children = (
				AA86491C24D83868001BABEE /* View */,
				AA86491D24D83A59001BABEE /* ViewModel */,
				AA86491E24D83A66001BABEE /* Model */,
				AA512D1224D99D4900230283 /* Services */,
			);
			path = BrowserTab;
			sourceTree = "<group>";
		};
		AA86491C24D83868001BABEE /* View */ = {
			isa = PBXGroup;
			children = (
				AA80EC69256C4691007083E7 /* BrowserTab.storyboard */,
				AA585D83248FD31100E9A3E2 /* BrowserTabViewController.swift */,
				856C98A5256EB59600A22F1F /* MenuItemSelectors.swift */,
				AA6FFB4524DC3B5A0028F4D0 /* WebView.swift */,
			);
			path = View;
			sourceTree = "<group>";
		};
		AA86491D24D83A59001BABEE /* ViewModel */ = {
			isa = PBXGroup;
			children = (
				AA9FF95A24A1EFC20039E328 /* TabViewModel.swift */,
				AA5D6DAB24A340F700C6FBCE /* WebViewStateObserver.swift */,
			);
			path = ViewModel;
			sourceTree = "<group>";
		};
		AA86491E24D83A66001BABEE /* Model */ = {
			isa = PBXGroup;
			children = (
<<<<<<< HEAD
				AA9FF95824A1ECF20039E328 /* Tab.swift */,
				14505A07256084EF00272CC6 /* UserAgent.swift */,
=======
				4B02199225E060C600ED7DEA /* LoginDetectionUserScript.swift */,
>>>>>>> eea5e82d
				85D438BD256E8E6400F3BAF8 /* ContextMenuElement.swift */,
				85D438B5256E7C9E00F3BAF8 /* ContextMenuUserScript.swift */,
				4BB88B4425B7B55C006F6B06 /* DebugUserScript.swift */,
				AAA0CC562539EBC90079BC96 /* FaviconUserScript.swift */,
				8556A601256BDDD30092FA9D /* HTML5DownloadUserScript.swift */,
				AA9FF95824A1ECF20039E328 /* Tab.swift */,
				14505A07256084EF00272CC6 /* UserAgent.swift */,
				85AC3AEE25D5CE9800C7D2AA /* UserScripts.swift */,
				AAF7D3852567CED500998667 /* WebViewConfiguration.swift */,
			);
			path = Model;
			sourceTree = "<group>";
		};
		AA8EDF1F2491FCC10071C2E8 /* ViewModel */ = {
			isa = PBXGroup;
			children = (
				AA9FF95E24A1FB680039E328 /* TabCollectionViewModel.swift */,
			);
			path = ViewModel;
			sourceTree = "<group>";
		};
		AA92ACAE24EFE1F5005F41C9 /* BrowserTab */ = {
			isa = PBXGroup;
			children = (
				B62EB47B25BAD3BB005745C6 /* WKWebViewSessionDataTests.swift */,
				AA92ACAF24EFE209005F41C9 /* ViewModel */,
				AA92ACB024EFE210005F41C9 /* Model */,
				AA9C362625518B61004B1BA3 /* Services */,
			);
			path = BrowserTab;
			sourceTree = "<group>";
		};
		AA92ACAF24EFE209005F41C9 /* ViewModel */ = {
			isa = PBXGroup;
			children = (
				AAC9C01B24CB594C00AD1325 /* TabViewModelTests.swift */,
			);
			path = ViewModel;
			sourceTree = "<group>";
		};
		AA92ACB024EFE210005F41C9 /* Model */ = {
			isa = PBXGroup;
			children = (
				AAC9C01424CAFBCE00AD1325 /* TabTests.swift */,
				8546DE6125C03056000CA5E1 /* UserAgentTests.swift */,
			);
			path = Model;
			sourceTree = "<group>";
		};
		AA97BF4425135CB60014931A /* Menus */ = {
			isa = PBXGroup;
			children = (
				AA4BBA3A25C58FA200C4FB0F /* MainMenu.swift */,
				AA6EF9B425081B4C004754E6 /* MainMenuActions.swift */,
				AA97BF4525135DD30014931A /* ApplicationDockMenu.swift */,
			);
			path = Menus;
			sourceTree = "<group>";
		};
		AA9C361D25518AAB004B1BA3 /* Burning */ = {
			isa = PBXGroup;
			children = (
				AA9C362125518B34004B1BA3 /* Model */,
			);
			path = Burning;
			sourceTree = "<group>";
		};
		AA9C362125518B34004B1BA3 /* Model */ = {
			isa = PBXGroup;
			children = (
				AA9C362F25518CA9004B1BA3 /* FireTests.swift */,
			);
			path = Model;
			sourceTree = "<group>";
		};
		AA9C362625518B61004B1BA3 /* Services */ = {
			isa = PBXGroup;
			children = (
				4B0219A725E0646500ED7DEA /* WebsiteDataStoreTests.swift */,
				AA9C362725518C44004B1BA3 /* WebsiteDataStoreMock.swift */,
			);
			path = Services;
			sourceTree = "<group>";
		};
		AA9FF95724A1ECE20039E328 /* Model */ = {
			isa = PBXGroup;
			children = (
				AA9FF95C24A1FA1C0039E328 /* TabCollection.swift */,
			);
			path = Model;
			sourceTree = "<group>";
		};
		AAA0CC3A25337F990079BC96 /* ViewModel */ = {
			isa = PBXGroup;
			children = (
				AAA0CC3B25337FAB0079BC96 /* WKBackForwardListItemViewModel.swift */,
			);
			path = ViewModel;
			sourceTree = "<group>";
		};
		AAB549DD25DAB8E90058460B /* ViewModel */ = {
			isa = PBXGroup;
			children = (
				AAB549DE25DAB8F80058460B /* BookmarkViewModel.swift */,
			);
			path = ViewModel;
			sourceTree = "<group>";
		};
		AABEE68F24A4CB290043105B /* Model */ = {
			isa = PBXGroup;
			children = (
				AABEE69B24A902BB0043105B /* Suggestions.swift */,
				AABEE69D24A9C5C30043105B /* Suggestion.swift */,
			);
			path = Model;
			sourceTree = "<group>";
		};
		AABEE69024A4CB300043105B /* ViewModel */ = {
			isa = PBXGroup;
			children = (
				AABEE69924A902A90043105B /* SuggestionsViewModel.swift */,
				AA3F895224C18AD500628DDE /* SuggestionViewModel.swift */,
			);
			path = ViewModel;
			sourceTree = "<group>";
		};
		AABEE69124A4CB3E0043105B /* Services */ = {
			isa = PBXGroup;
			children = (
				AABEE69224A4E2F80043105B /* SuggestionsAPI.swift */,
				AABEE69724A5FD930043105B /* SuggestionsAPIResult.swift */,
			);
			path = Services;
			sourceTree = "<group>";
		};
		AABEE6A124A9F3C90043105B /* View */ = {
			isa = PBXGroup;
			children = (
				AA80EC75256C46A2007083E7 /* Suggestions.storyboard */,
				AABEE6A424AA0A7F0043105B /* SuggestionsViewController.swift */,
				AABEE6A824AB4B910043105B /* SuggestionTableCellView.swift */,
				AABEE6AA24ACA0F90043105B /* SuggestionTableRowView.swift */,
			);
			path = View;
			sourceTree = "<group>";
		};
		AAC5E4C025D6A6A9007F5990 /* Bookmarks */ = {
			isa = PBXGroup;
			children = (
				AAC5E4C125D6A6C3007F5990 /* View */,
				AAB549DD25DAB8E90058460B /* ViewModel */,
				AAC5E4C225D6A6C7007F5990 /* Model */,
				AAC5E4C325D6A6CC007F5990 /* Services */,
			);
			path = Bookmarks;
			sourceTree = "<group>";
		};
		AAC5E4C125D6A6C3007F5990 /* View */ = {
			isa = PBXGroup;
			children = (
				AAC5E4C625D6A6E8007F5990 /* Bookmarks.storyboard */,
				AAC5E4C425D6A6E8007F5990 /* BookmarkPopover.swift */,
				AAC5E4C525D6A6E8007F5990 /* BookmarkPopoverViewController.swift */,
			);
			path = View;
			sourceTree = "<group>";
		};
		AAC5E4C225D6A6C7007F5990 /* Model */ = {
			isa = PBXGroup;
			children = (
				AAC5E4CD25D6A709007F5990 /* Bookmark.swift */,
				AAC5E4CF25D6A709007F5990 /* BookmarkList.swift */,
				AAC5E4CE25D6A709007F5990 /* BookmarkManager.swift */,
			);
			path = Model;
			sourceTree = "<group>";
		};
		AAC5E4C325D6A6CC007F5990 /* Services */ = {
			isa = PBXGroup;
			children = (
				AAC5E4D725D6A710007F5990 /* Bookmark.xcdatamodeld */,
				AAC5E4D625D6A710007F5990 /* BookmarkStore.swift */,
			);
			path = Services;
			sourceTree = "<group>";
		};
		AAC9C01224CAFBB700AD1325 /* TabBar */ = {
			isa = PBXGroup;
			children = (
				AAC9C01A24CB592E00AD1325 /* ViewModel */,
				AAC9C01324CAFBBE00AD1325 /* Model */,
			);
			path = TabBar;
			sourceTree = "<group>";
		};
		AAC9C01324CAFBBE00AD1325 /* Model */ = {
			isa = PBXGroup;
			children = (
				AAC9C01624CAFBDC00AD1325 /* TabCollectionTests.swift */,
			);
			path = Model;
			sourceTree = "<group>";
		};
		AAC9C01A24CB592E00AD1325 /* ViewModel */ = {
			isa = PBXGroup;
			children = (
				AAC9C01D24CB6BEB00AD1325 /* TabCollectionViewModelTests.swift */,
				AAE39D1A24F44885008EF28B /* TabCollectionViewModelDelegateMock.swift */,
			);
			path = ViewModel;
			sourceTree = "<group>";
		};
		AACB8E7224A4C8BC005F2218 /* Suggestions */ = {
			isa = PBXGroup;
			children = (
				AABEE6A124A9F3C90043105B /* View */,
				AABEE69024A4CB300043105B /* ViewModel */,
				AABEE68F24A4CB290043105B /* Model */,
				AABEE69124A4CB3E0043105B /* Services */,
			);
			path = Suggestions;
			sourceTree = "<group>";
		};
		AADC60E92493B305008F8EF7 /* Extensions */ = {
			isa = PBXGroup;
			children = (
				4BA1A6C1258B0A1300F6F690 /* ContiguousBytesExtension.swift */,
				85AC3AF625D5DBFD00C7D2AA /* DataExtension.swift */,
				B63D467025BFA6C100874977 /* DispatchQueueExtensions.swift */,
				AA92126E25ACCB1100600CD4 /* ErrorExtension.swift */,
				4B67744F255DBFA300025BD8 /* HashExtension.swift */,
				AAECA41F24EEA4AC00EFA63A /* IndexPathExtension.swift */,
				F44C130125C2DA0400426E3E /* NSAppearanceExtension.swift */,
				AA5C8F622591021700748EB7 /* NSApplicationExtension.swift */,
				B63D467925BFC3E100874977 /* NSCoderExtensions.swift */,
				F41D174025CB131900472416 /* NSColorExtension.swift */,
				AA6EF9B2250785D5004754E6 /* NSMenuExtension.swift */,
				AA5C8F5D2590EEE800748EB7 /* NSPointExtension.swift */,
				AAC5E4E325D6BA9C007F5990 /* NSSizeExtension.swift */,
				AA5C8F58258FE21F00748EB7 /* NSTextFieldExtension.swift */,
				AA6FFB4324DC33320028F4D0 /* NSViewExtension.swift */,
				AA9E9A5525A3AE8400D1959D /* NSWindowExtension.swift */,
				B684592125C93BE000DC17B6 /* Publisher.asVoid.swift */,
				B684592625C93C0500DC17B6 /* Publishers.NestedObjectChanges.swift */,
				4BB88B4925B7B690006F6B06 /* SequenceExtensions.swift */,
				AA8EDF2624923EC70071C2E8 /* StringExtension.swift */,
				AA8EDF2324923E980071C2E8 /* URLExtension.swift */,
				AA88D14A252A557100980B4E /* URLRequestExtension.swift */,
				AAA0CC69253CC43C0079BC96 /* WKUserContentControllerExtension.swift */,
				B63D466725BEB6C200874977 /* WKWebView+SessionState.h */,
				B63D466825BEB6C200874977 /* WKWebView+SessionState.swift */,
				B68458CC25C7EB9000DC17B6 /* WKWebViewConfigurationExtensions.swift */,
				AA92127625ADA07900600CD4 /* WKWebViewExtension.swift */,
				AAFCB37E25E545D400859DD4 /* PublisherExtension.swift */,
			);
			path = Extensions;
			sourceTree = "<group>";
		};
		AAE8B0FD258A416F00E81239 /* Tooltip */ = {
			isa = PBXGroup;
			children = (
				AAE8B0FE258A417D00E81239 /* View */,
			);
			path = Tooltip;
			sourceTree = "<group>";
		};
		AAE8B0FE258A417D00E81239 /* View */ = {
			isa = PBXGroup;
			children = (
				AAE8B101258A41C000E81239 /* Tooltip.storyboard */,
				AAC82C5F258B6CB5009B6B42 /* TooltipWindowController.swift */,
				AAE8B10F258A456C00E81239 /* TooltipViewController.swift */,
			);
			path = View;
			sourceTree = "<group>";
		};
		AAFCB38325E546FF00859DD4 /* View */ = {
			isa = PBXGroup;
			children = (
				AAFCB37925E5403A00859DD4 /* BurnButton.swift */,
			);
			path = View;
			sourceTree = "<group>";
		};
		B68458AE25C7E75100DC17B6 /* State Restoration */ = {
			isa = PBXGroup;
			children = (
				B6A5A27025B9377300AA7ADA /* StatePersistenceService.swift */,
				B68458AF25C7E76A00DC17B6 /* WindowManager+StateRestoration.swift */,
				B68458B725C7E8B200DC17B6 /* Tab+NSSecureCoding.swift */,
				B68458C425C7EA0C00DC17B6 /* TabCollection+NSSecureCoding.swift */,
				B68458BF25C7E9E000DC17B6 /* TabCollectionViewModel+NSSecureCoding.swift */,
				B684590725C9027900DC17B6 /* AppStateChangedPublisher.swift */,
				B684592E25C93FBF00DC17B6 /* AppStateRestorationManager.swift */,
			);
			path = "State Restoration";
			sourceTree = "<group>";
		};
		B6A5A28C25B962CB00AA7ADA /* App */ = {
			isa = PBXGroup;
			children = (
				B6A5A2A725BAA35500AA7ADA /* WindowManagerStateRestorationTests.swift */,
				B6A5A29F25B96E8300AA7ADA /* AppStateChangePublisherTests.swift */,
			);
			path = App;
			sourceTree = "<group>";
		};
/* End PBXGroup section */

/* Begin PBXNativeTarget section */
		AA585D7D248FD31100E9A3E2 /* DuckDuckGo Privacy Browser */ = {
			isa = PBXNativeTarget;
			buildConfigurationList = AA585DA4248FD31500E9A3E2 /* Build configuration list for PBXNativeTarget "DuckDuckGo Privacy Browser" */;
			buildPhases = (
				AA585D7A248FD31100E9A3E2 /* Sources */,
				AA8EDF2824925E940071C2E8 /* Swift Lint */,
				AA585D7B248FD31100E9A3E2 /* Frameworks */,
				AA585D7C248FD31100E9A3E2 /* Resources */,
			);
			buildRules = (
			);
			dependencies = (
			);
			name = "DuckDuckGo Privacy Browser";
			packageProductDependencies = (
				4B82E9B225B69E3E00656FE7 /* TrackerRadarKit */,
<<<<<<< HEAD
				F472DBB625DFEA6F003C7587 /* BrowserServicesKit */,
=======
				F498DCBA25E7D508008197FE /* BrowserServicesKit */,
>>>>>>> eea5e82d
			);
			productName = DuckDuckGo;
			productReference = AA585D7E248FD31100E9A3E2 /* DuckDuckGo Privacy Browser.app */;
			productType = "com.apple.product-type.application";
		};
		AA585D8F248FD31400E9A3E2 /* Unit Tests */ = {
			isa = PBXNativeTarget;
			buildConfigurationList = AA585DA7248FD31500E9A3E2 /* Build configuration list for PBXNativeTarget "Unit Tests" */;
			buildPhases = (
				AA585D8C248FD31400E9A3E2 /* Sources */,
				AA585D8D248FD31400E9A3E2 /* Frameworks */,
				AA585D8E248FD31400E9A3E2 /* Resources */,
			);
			buildRules = (
			);
			dependencies = (
				AA585D92248FD31400E9A3E2 /* PBXTargetDependency */,
			);
			name = "Unit Tests";
			productName = DuckDuckGoTests;
			productReference = AA585D90248FD31400E9A3E2 /* Unit Tests.xctest */;
			productType = "com.apple.product-type.bundle.unit-test";
		};
		AA585D9A248FD31400E9A3E2 /* UI Tests */ = {
			isa = PBXNativeTarget;
			buildConfigurationList = AA585DAA248FD31500E9A3E2 /* Build configuration list for PBXNativeTarget "UI Tests" */;
			buildPhases = (
				AA585D97248FD31400E9A3E2 /* Sources */,
				AA585D98248FD31400E9A3E2 /* Frameworks */,
				AA585D99248FD31400E9A3E2 /* Resources */,
			);
			buildRules = (
			);
			dependencies = (
				AA585D9D248FD31400E9A3E2 /* PBXTargetDependency */,
			);
			name = "UI Tests";
			productName = DuckDuckGoUITests;
			productReference = AA585D9B248FD31400E9A3E2 /* UI Tests.xctest */;
			productType = "com.apple.product-type.bundle.ui-testing";
		};
/* End PBXNativeTarget section */

/* Begin PBXProject section */
		AA585D76248FD31100E9A3E2 /* Project object */ = {
			isa = PBXProject;
			attributes = {
				LastSwiftUpdateCheck = 1150;
				LastUpgradeCheck = 1200;
				ORGANIZATIONNAME = DuckDuckGo;
				TargetAttributes = {
					AA585D7D248FD31100E9A3E2 = {
						CreatedOnToolsVersion = 11.5;
					};
					AA585D8F248FD31400E9A3E2 = {
						CreatedOnToolsVersion = 11.5;
						TestTargetID = AA585D7D248FD31100E9A3E2;
					};
					AA585D9A248FD31400E9A3E2 = {
						CreatedOnToolsVersion = 11.5;
						TestTargetID = AA585D7D248FD31100E9A3E2;
					};
				};
			};
			buildConfigurationList = AA585D79248FD31100E9A3E2 /* Build configuration list for PBXProject "DuckDuckGo" */;
			compatibilityVersion = "Xcode 9.3";
			developmentRegion = en;
			hasScannedForEncodings = 0;
			knownRegions = (
				en,
				Base,
			);
			mainGroup = AA585D75248FD31100E9A3E2;
			packageReferences = (
				4B82E9B125B69E3E00656FE7 /* XCRemoteSwiftPackageReference "TrackerRadarKit" */,
<<<<<<< HEAD
				F472DBB525DFEA6E003C7587 /* XCRemoteSwiftPackageReference "BrowserServicesKit" */,
=======
				F498DCB925E7D508008197FE /* XCRemoteSwiftPackageReference "BrowserServicesKit" */,
>>>>>>> eea5e82d
			);
			productRefGroup = AA585D7F248FD31100E9A3E2 /* Products */;
			projectDirPath = "";
			projectRoot = "";
			targets = (
				AA585D7D248FD31100E9A3E2 /* DuckDuckGo Privacy Browser */,
				AA585D8F248FD31400E9A3E2 /* Unit Tests */,
				AA585D9A248FD31400E9A3E2 /* UI Tests */,
			);
		};
/* End PBXProject section */

/* Begin PBXResourcesBuildPhase section */
		AA585D7C248FD31100E9A3E2 /* Resources */ = {
			isa = PBXResourcesBuildPhase;
			buildActionMask = 2147483647;
			files = (
				4B02198C25E05FAC00ED7DEA /* Fireproofing.storyboard in Resources */,
				AA80EC73256C46A2007083E7 /* Suggestions.storyboard in Resources */,
				85A0117425AF2EDF00FA6A0C /* FindInPage.storyboard in Resources */,
				AA80EC89256C49B8007083E7 /* Localizable.strings in Resources */,
				AAE8B102258A41C000E81239 /* Tooltip.storyboard in Resources */,
				AA68C3D72490F821001B8783 /* README.md in Resources */,
				85A011E525B4D49400FA6A0C /* findinpage.js in Resources */,
				AA585D86248FD31400E9A3E2 /* Assets.xcassets in Resources */,
				AA585D89248FD31400E9A3E2 /* Main.storyboard in Resources */,
				4B6160F225B15792007DE5B2 /* contentblockerrules.js in Resources */,
				AA80EC79256C46AA007083E7 /* TabBar.storyboard in Resources */,
				AAC5E4C925D6A6E8007F5990 /* Bookmarks.storyboard in Resources */,
				AA7412B324D0B3AC00D22FE0 /* TabBarViewItem.xib in Resources */,
				85480F8A25CDC360009424E3 /* Launch.storyboard in Resources */,
				4B677435255DBEB800025BD8 /* httpsMobileV2FalsePositives.json in Resources */,
				4B02198825E05FAC00ED7DEA /* login-detection.js in Resources */,
				AA80EC8F256C49BC007083E7 /* Localizable.stringsdict in Resources */,
				AA80EC6D256C469C007083E7 /* NavigationBar.storyboard in Resources */,
				4B677433255DBEB800025BD8 /* httpsMobileV2Bloom.bin in Resources */,
				4B677432255DBEB800025BD8 /* httpsMobileV2BloomSpec.json in Resources */,
				AA2CB12D2587BB5600AA6FBE /* TabBarFooter.xib in Resources */,
				4B6160D825B150E4007DE5B2 /* trackerData.json in Resources */,
				AA80EC67256C4691007083E7 /* BrowserTab.storyboard in Resources */,
				4B6160F725B157BB007DE5B2 /* contentblocker.js in Resources */,
			);
			runOnlyForDeploymentPostprocessing = 0;
		};
		AA585D8E248FD31400E9A3E2 /* Resources */ = {
			isa = PBXResourcesBuildPhase;
			buildActionMask = 2147483647;
			files = (
			);
			runOnlyForDeploymentPostprocessing = 0;
		};
		AA585D99248FD31400E9A3E2 /* Resources */ = {
			isa = PBXResourcesBuildPhase;
			buildActionMask = 2147483647;
			files = (
			);
			runOnlyForDeploymentPostprocessing = 0;
		};
/* End PBXResourcesBuildPhase section */

/* Begin PBXShellScriptBuildPhase section */
		AA8EDF2824925E940071C2E8 /* Swift Lint */ = {
			isa = PBXShellScriptBuildPhase;
			buildActionMask = 2147483647;
			files = (
			);
			inputFileListPaths = (
			);
			inputPaths = (
			);
			name = "Swift Lint";
			outputFileListPaths = (
			);
			outputPaths = (
			);
			runOnlyForDeploymentPostprocessing = 0;
			shellPath = /bin/sh;
			shellScript = "if which swiftlint >/dev/null; then\n   if [ ! -z \"$BITRISE_PROJECT_PATH\" ] || [ \"$CONFIGURATION\" = \"Release\" ]; then\n       swiftlint lint --strict\n       if [ $? -ne 0 ]; then\n           echo \"error: SwiftLint validation failed.\"\n           exit 1\n       fi\n   else\n       swiftlint lint\n   fi\nelse\n   echo \"error: SwiftLint not installed. Install using \\`brew install swiftlint\\`\"\n   exit 1\nfi\n";
		};
/* End PBXShellScriptBuildPhase section */

/* Begin PBXSourcesBuildPhase section */
		AA585D7A248FD31100E9A3E2 /* Sources */ = {
			isa = PBXSourcesBuildPhase;
			buildActionMask = 2147483647;
			files = (
				AAA0CC572539EBC90079BC96 /* FaviconUserScript.swift in Sources */,
				85799C1825DEBB3F0007EC87 /* Logging.swift in Sources */,
				AA86490C24D3494C001BABEE /* GradientView.swift in Sources */,
				B684590825C9027900DC17B6 /* AppStateChangedPublisher.swift in Sources */,
				AA80EC54256BE3BC007083E7 /* UserText.swift in Sources */,
				14505A08256084EF00272CC6 /* UserAgent.swift in Sources */,
				AA7412BD24D2BEEE00D22FE0 /* MainWindow.swift in Sources */,
				4B6160FF25B15BB1007DE5B2 /* ContentBlockerRulesManager.swift in Sources */,
				AA5C8F5E2590EEE800748EB7 /* NSPointExtension.swift in Sources */,
				AA6EF9AD25066F42004754E6 /* WindowsManager.swift in Sources */,
				B68458CD25C7EB9000DC17B6 /* WKWebViewConfigurationExtensions.swift in Sources */,
				4BB88B5025B7BA2B006F6B06 /* TabInstrumentation.swift in Sources */,
				4B677437255DBEB800025BD8 /* HTTPSUpgrade.swift in Sources */,
				85D33F1225C82EB3002B91A6 /* ConfigurationManager.swift in Sources */,
				1430DFF524D0580F00B8978C /* TabBarViewController.swift in Sources */,
				4B6160DD25B152C5007DE5B2 /* ContentBlockerRulesUserScript.swift in Sources */,
				85AC3B3525DA82A600C7D2AA /* DataTaskProviding.swift in Sources */,
				4BA1A6B3258B080A00F6F690 /* EncryptionKeyGeneration.swift in Sources */,
				AABEE6A524AA0A7F0043105B /* SuggestionsViewController.swift in Sources */,
				85AC3AF725D5DBFD00C7D2AA /* DataExtension.swift in Sources */,
				85480FCF25D1AA22009424E3 /* ConfigurationStoring.swift in Sources */,
				4BB88B4A25B7B690006F6B06 /* SequenceExtensions.swift in Sources */,
				AAA0CC3C25337FAB0079BC96 /* WKBackForwardListItemViewModel.swift in Sources */,
				4BB88B4525B7B55C006F6B06 /* DebugUserScript.swift in Sources */,
				8556A602256BDDD30092FA9D /* HTML5DownloadUserScript.swift in Sources */,
				AA4D700725545EF800C3411E /* UrlEventListener.swift in Sources */,
				AA92127725ADA07900600CD4 /* WKWebViewExtension.swift in Sources */,
				856C98A6256EB59600A22F1F /* MenuItemSelectors.swift in Sources */,
				AAFCB37F25E545D400859DD4 /* PublisherExtension.swift in Sources */,
				B684592225C93BE000DC17B6 /* Publisher.asVoid.swift in Sources */,
				AAA0CC33252F181A0079BC96 /* NavigationButtonMenuDelegate.swift in Sources */,
				AA512D1424D99D9800230283 /* FaviconService.swift in Sources */,
				AABEE6AB24ACA0F90043105B /* SuggestionTableRowView.swift in Sources */,
				AAC5E4D025D6A709007F5990 /* Bookmark.swift in Sources */,
				856C98DA2570149800A22F1F /* FileDownloadTask.swift in Sources */,
				AA5D6DAC24A340F700C6FBCE /* WebViewStateObserver.swift in Sources */,
				85C6A29625CC1FFD00EEB5F1 /* UserDefaultsWrapper.swift in Sources */,
				4BA1A6A0258B079600F6F690 /* DataEncryption.swift in Sources */,
				AABEE6AF24AD22B90043105B /* AddressBarTextField.swift in Sources */,
				AA68C3D32490ED62001B8783 /* NavigationBarViewController.swift in Sources */,
				AA585DAF2490E6E600E9A3E2 /* MainViewController.swift in Sources */,
				AABEE69A24A902A90043105B /* SuggestionsViewModel.swift in Sources */,
				AA6820E425502F19005ED0D5 /* WebsiteDataStore.swift in Sources */,
				85D438B6256E7C9E00F3BAF8 /* ContextMenuUserScript.swift in Sources */,
				85D438BE256E8E6400F3BAF8 /* ContextMenuElement.swift in Sources */,
				4BA1A6BD258B082300F6F690 /* EncryptionKeyStore.swift in Sources */,
				AAC5E4F125D6BF10007F5990 /* AddressBarButton.swift in Sources */,
				B6D7A2EE25D2418B002B2AE1 /* ShadowView.swift in Sources */,
				AA88D14B252A557100980B4E /* URLRequestExtension.swift in Sources */,
				856C98DF257014BD00A22F1F /* FileDownloadManager.swift in Sources */,
				AABEE69E24A9C5C30043105B /* Suggestion.swift in Sources */,
				85480FBB25D181CB009424E3 /* ConfigurationDownloading.swift in Sources */,
				AA2E423424C8A2270048C0D5 /* ColorView.swift in Sources */,
				AAECA42024EEA4AC00EFA63A /* IndexPathExtension.swift in Sources */,
				AA5C8F632591021700748EB7 /* NSApplicationExtension.swift in Sources */,
				AA9E9A5625A3AE8400D1959D /* NSWindowExtension.swift in Sources */,
				AAC5E4C725D6A6E8007F5990 /* BookmarkPopover.swift in Sources */,
				4B677450255DBFA300025BD8 /* HashExtension.swift in Sources */,
				AA9FF95F24A1FB690039E328 /* TabCollectionViewModel.swift in Sources */,
				AAC5E4D125D6A709007F5990 /* BookmarkManager.swift in Sources */,
				AA5C8F59258FE21F00748EB7 /* NSTextFieldExtension.swift in Sources */,
				4B02198925E05FAC00ED7DEA /* FireproofingURLExtensions.swift in Sources */,
				4BA1A6A5258B07DF00F6F690 /* EncryptedValueTransformer.swift in Sources */,
				AA6EF9B525081B4C004754E6 /* MainMenuActions.swift in Sources */,
				B63D466925BEB6C200874977 /* WKWebView+SessionState.swift in Sources */,
				85A0116925AF1D8900FA6A0C /* FindInPageViewController.swift in Sources */,
				AA6FFB4424DC33320028F4D0 /* NSViewExtension.swift in Sources */,
				AA4BBA3B25C58FA200C4FB0F /* MainMenu.swift in Sources */,
				AA585D84248FD31100E9A3E2 /* BrowserTabViewController.swift in Sources */,
				B63D467A25BFC3E100874977 /* NSCoderExtensions.swift in Sources */,
				B6A5A27125B9377300AA7ADA /* StatePersistenceService.swift in Sources */,
				AABEE69324A4E2F80043105B /* SuggestionsAPI.swift in Sources */,
				B68458B025C7E76A00DC17B6 /* WindowManager+StateRestoration.swift in Sources */,
				B68458C525C7EA0C00DC17B6 /* TabCollection+NSSecureCoding.swift in Sources */,
				4BB88B5B25B7BA50006F6B06 /* Instruments.swift in Sources */,
				F44C130225C2DA0400426E3E /* NSAppearanceExtension.swift in Sources */,
				4BA1A6B8258B081600F6F690 /* EncryptionKeyStoring.swift in Sources */,
				B684592F25C93FBF00DC17B6 /* AppStateRestorationManager.swift in Sources */,
				AAA892EA250A4CEF005B37B2 /* WindowControllersManager.swift in Sources */,
				AAC5E4C825D6A6E8007F5990 /* BookmarkPopoverViewController.swift in Sources */,
				AABEE6A924AB4B910043105B /* SuggestionTableCellView.swift in Sources */,
				AA6820F125503DA9005ED0D5 /* FireViewModel.swift in Sources */,
				AAA0CC6A253CC43C0079BC96 /* WKUserContentControllerExtension.swift in Sources */,
				AA9FF95D24A1FA1C0039E328 /* TabCollection.swift in Sources */,
				85A0118225AF60E700FA6A0C /* FindInPageModel.swift in Sources */,
				85799C3425DFCD1B0007EC87 /* TrackerRadarManager.swift in Sources */,
				AA86490E24D49B54001BABEE /* TabLoadingView.swift in Sources */,
				AA2CB1352587C29500AA6FBE /* TabBarFooter.swift in Sources */,
				14D9B90224F91316000D4D13 /* FocusRingView.swift in Sources */,
				AA92126F25ACCB1100600CD4 /* ErrorExtension.swift in Sources */,
				AAA8E8C124EACA700055E685 /* MouseOverView.swift in Sources */,
				AAE8B110258A456C00E81239 /* TooltipViewController.swift in Sources */,
				85AC3B0525D6B1D800C7D2AA /* ScriptSourceProviding.swift in Sources */,
				4B02198E25E05FAC00ED7DEA /* LoginDetectionService.swift in Sources */,
				AA3F895324C18AD500628DDE /* SuggestionViewModel.swift in Sources */,
				4B677431255DBEB800025BD8 /* BloomFilterWrapper.mm in Sources */,
				B684592725C93C0500DC17B6 /* Publishers.NestedObjectChanges.swift in Sources */,
				85A011EA25B4D4CA00FA6A0C /* FindInPageUserScript.swift in Sources */,
				AA9FF95B24A1EFC20039E328 /* TabViewModel.swift in Sources */,
				AA9E9A5E25A4867200D1959D /* TabDragAndDropManager.swift in Sources */,
				B68458C025C7E9E000DC17B6 /* TabCollectionViewModel+NSSecureCoding.swift in Sources */,
				AA8EDF2724923EC70071C2E8 /* StringExtension.swift in Sources */,
				AA361A3624EBF0B500EEC649 /* WindowDraggingView.swift in Sources */,
				B68458B825C7E8B200DC17B6 /* Tab+NSSecureCoding.swift in Sources */,
				AAA0CC472533833C0079BC96 /* OptionsButtonMenu.swift in Sources */,
				4B677438255DBEB800025BD8 /* HTTPSUpgrade.xcdatamodeld in Sources */,
				4B677434255DBEB800025BD8 /* HTTPSBloomFilterSpecification.swift in Sources */,
				AA97BF4625135DD30014931A /* ApplicationDockMenu.swift in Sources */,
				4BA1A69B258B076900F6F690 /* FileStore.swift in Sources */,
				AAFCB37A25E5403A00859DD4 /* BurnButton.swift in Sources */,
				4B677436255DBEB800025BD8 /* HTTPSExcludedDomains.swift in Sources */,
<<<<<<< HEAD
=======
				AAC5E4DA25D6A711007F5990 /* Bookmark.xcdatamodeld in Sources */,
				AAC5E4D225D6A709007F5990 /* BookmarkList.swift in Sources */,
>>>>>>> eea5e82d
				4B6160E525B152FA007DE5B2 /* ContentBlockerUserScript.swift in Sources */,
				AA7412B724D1687000D22FE0 /* TabBarScrollView.swift in Sources */,
				14D9B8FB24F7E089000D4D13 /* AddressBarViewController.swift in Sources */,
				AAC82C60258B6CB5009B6B42 /* TooltipWindowController.swift in Sources */,
				AAC5E4E425D6BA9C007F5990 /* NSSizeExtension.swift in Sources */,
				AAA8E8BF24EA8A0A0055E685 /* MouseOverButton.swift in Sources */,
				AA6820EB25503D6A005ED0D5 /* Fire.swift in Sources */,
				8556A60E256C15DD0092FA9D /* FileDownload.swift in Sources */,
				AA585D82248FD31100E9A3E2 /* AppDelegate.swift in Sources */,
				1456D6E124EFCBC300775049 /* TabBarCollectionView.swift in Sources */,
				AABEE69C24A902BB0043105B /* Suggestions.swift in Sources */,
				85AC3AEF25D5CE9800C7D2AA /* UserScripts.swift in Sources */,
				4B677439255DBEB800025BD8 /* HTTPSUpgradeStore.swift in Sources */,
				4B02199325E060C600ED7DEA /* LoginDetectionUserScript.swift in Sources */,
				AAB549DF25DAB8F80058460B /* BookmarkViewModel.swift in Sources */,
				F41D174125CB131900472416 /* NSColorExtension.swift in Sources */,
				4B02198D25E05FAC00ED7DEA /* UndoFireproofingViewController.swift in Sources */,
				AAC5E4F625D6BF2C007F5990 /* AddressBarButtonsViewController.swift in Sources */,
				AA6EF9B3250785D5004754E6 /* NSMenuExtension.swift in Sources */,
				AA7412B524D1536B00D22FE0 /* MainWindowController.swift in Sources */,
				AA9FF95924A1ECF20039E328 /* Tab.swift in Sources */,
				B63D467125BFA6C100874977 /* DispatchQueueExtensions.swift in Sources */,
				AA6FFB4624DC3B5A0028F4D0 /* WebView.swift in Sources */,
				AA7412B224D0B3AC00D22FE0 /* TabBarViewItem.swift in Sources */,
				856C98D52570116900A22F1F /* NSWindow+Toast.swift in Sources */,
				4B02198B25E05FAC00ED7DEA /* FireproofInfoViewController.swift in Sources */,
				AA8EDF2424923E980071C2E8 /* URLExtension.swift in Sources */,
				4B67744B255DBF3A00025BD8 /* BloomFilter.cpp in Sources */,
				4B02198A25E05FAC00ED7DEA /* FireproofDomains.swift in Sources */,
				4B677442255DBEEA00025BD8 /* Database.swift in Sources */,
				AAF7D3862567CED500998667 /* WebViewConfiguration.swift in Sources */,
				AABEE69824A5FD930043105B /* SuggestionsAPIResult.swift in Sources */,
				4B6160ED25B15417007DE5B2 /* DetectedTracker.swift in Sources */,
				AAC5E4E925D6BB4F007F5990 /* Popover.swift in Sources */,
				AAC5E4D925D6A711007F5990 /* BookmarkStore.swift in Sources */,
				4BA1A6C2258B0A1300F6F690 /* ContiguousBytesExtension.swift in Sources */,
			);
			runOnlyForDeploymentPostprocessing = 0;
		};
		AA585D8C248FD31400E9A3E2 /* Sources */ = {
			isa = PBXSourcesBuildPhase;
			buildActionMask = 2147483647;
			files = (
				142879DA24CE1179005419BB /* SuggestionViewModelTests.swift in Sources */,
				4BA1A6EB258C288C00F6F690 /* EncryptionKeyStoreTests.swift in Sources */,
				B6A5A27925B93FFF00AA7ADA /* StateRestorationManagerTests.swift in Sources */,
				4B0219A825E0646500ED7DEA /* WebsiteDataStoreTests.swift in Sources */,
				AAC9C01E24CB6BEB00AD1325 /* TabCollectionViewModelTests.swift in Sources */,
				4B02199B25E063DE00ED7DEA /* LoginDetectionServiceTests.swift in Sources */,
				AAC9C01724CAFBDC00AD1325 /* TabCollectionTests.swift in Sources */,
				4B82E9B925B6A05800656FE7 /* DetectedTrackerTests.swift in Sources */,
				4BA1A6DE258C100A00F6F690 /* FileStoreTests.swift in Sources */,
				AAC9C01C24CB594C00AD1325 /* TabViewModelTests.swift in Sources */,
				4B11060525903E570039B979 /* CoreDataEncryptionTesting.xcdatamodeld in Sources */,
				8546DE6225C03056000CA5E1 /* UserAgentTests.swift in Sources */,
				4B82E9C125B6A1CD00656FE7 /* TrackerRadarManagerTests.swift in Sources */,
				85AC3B4925DAC9BD00C7D2AA /* ConfigurationStorageTests.swift in Sources */,
				AA652CDB25DDAB32009059CC /* BookmarkStoreMock.swift in Sources */,
				B62EB47C25BAD3BB005745C6 /* WKWebViewSessionDataTests.swift in Sources */,
				B6A5A2A025B96E8300AA7ADA /* AppStateChangePublisherTests.swift in Sources */,
				4B02199C25E063DE00ED7DEA /* FireproofDomainsTests.swift in Sources */,
				AA63745224C9BBE100AB2AC4 /* SuggestionsAPIMock.swift in Sources */,
				142879DC24CE1185005419BB /* SuggestionsViewModelTests.swift in Sources */,
				AA652CD325DDA6E9009059CC /* LocalBookmarkManagerTests.swift in Sources */,
				AAE39D1B24F44885008EF28B /* TabCollectionViewModelDelegateMock.swift in Sources */,
				AA9C363025518CA9004B1BA3 /* FireTests.swift in Sources */,
				AA63745424C9BF9A00AB2AC4 /* SuggestionsTests.swift in Sources */,
				AAC9C01524CAFBCE00AD1325 /* TabTests.swift in Sources */,
				4BA1A6D9258C0CB300F6F690 /* DataEncryptionTests.swift in Sources */,
				B6A5A27E25B9403E00AA7ADA /* FileStoreMock.swift in Sources */,
				4BA1A6FE258C5C1300F6F690 /* EncryptedValueTransformerTests.swift in Sources */,
				AA63745624C9EB3C00AB2AC4 /* SuggestionsAPIResultTests.swift in Sources */,
				AA652CCE25DD9071009059CC /* BookmarkListTests.swift in Sources */,
				B6A5A2A825BAA35500AA7ADA /* WindowManagerStateRestorationTests.swift in Sources */,
				4B11060A25903EAC0039B979 /* CoreDataEncryptionTests.swift in Sources */,
				8553FF52257523760029327F /* FileDownloadTests.swift in Sources */,
				4BA1A6E6258C270800F6F690 /* EncryptionKeyGeneratorTests.swift in Sources */,
				85AC3B1725D9BC1A00C7D2AA /* ConfigurationDownloaderTests.swift in Sources */,
				4BA1A6F6258C4F9600F6F690 /* EncryptionMocks.swift in Sources */,
				4B02199D25E063DE00ED7DEA /* FireproofingURLExtensionsTests.swift in Sources */,
				AA9C362825518C44004B1BA3 /* WebsiteDataStoreMock.swift in Sources */,
				AA652CB125DD825B009059CC /* LocalBookmarkStoreTests.swift in Sources */,
				AA652CC925DD8981009059CC /* Bookmark.xcdatamodeld in Sources */,
			);
			runOnlyForDeploymentPostprocessing = 0;
		};
		AA585D97248FD31400E9A3E2 /* Sources */ = {
			isa = PBXSourcesBuildPhase;
			buildActionMask = 2147483647;
			files = (
				AA585DA0248FD31500E9A3E2 /* DuckDuckGoUITests.swift in Sources */,
			);
			runOnlyForDeploymentPostprocessing = 0;
		};
/* End PBXSourcesBuildPhase section */

/* Begin PBXTargetDependency section */
		AA585D92248FD31400E9A3E2 /* PBXTargetDependency */ = {
			isa = PBXTargetDependency;
			target = AA585D7D248FD31100E9A3E2 /* DuckDuckGo Privacy Browser */;
			targetProxy = AA585D91248FD31400E9A3E2 /* PBXContainerItemProxy */;
		};
		AA585D9D248FD31400E9A3E2 /* PBXTargetDependency */ = {
			isa = PBXTargetDependency;
			target = AA585D7D248FD31100E9A3E2 /* DuckDuckGo Privacy Browser */;
			targetProxy = AA585D9C248FD31400E9A3E2 /* PBXContainerItemProxy */;
		};
/* End PBXTargetDependency section */

/* Begin PBXVariantGroup section */
		AA585D87248FD31400E9A3E2 /* Main.storyboard */ = {
			isa = PBXVariantGroup;
			children = (
				AA585D88248FD31400E9A3E2 /* Base */,
			);
			name = Main.storyboard;
			sourceTree = "<group>";
		};
		AA80EC69256C4691007083E7 /* BrowserTab.storyboard */ = {
			isa = PBXVariantGroup;
			children = (
				AA80EC68256C4691007083E7 /* Base */,
			);
			name = BrowserTab.storyboard;
			sourceTree = "<group>";
		};
		AA80EC6F256C469C007083E7 /* NavigationBar.storyboard */ = {
			isa = PBXVariantGroup;
			children = (
				AA80EC6E256C469C007083E7 /* Base */,
			);
			name = NavigationBar.storyboard;
			sourceTree = "<group>";
		};
		AA80EC75256C46A2007083E7 /* Suggestions.storyboard */ = {
			isa = PBXVariantGroup;
			children = (
				AA80EC74256C46A2007083E7 /* Base */,
			);
			name = Suggestions.storyboard;
			sourceTree = "<group>";
		};
		AA80EC7B256C46AA007083E7 /* TabBar.storyboard */ = {
			isa = PBXVariantGroup;
			children = (
				AA80EC7A256C46AA007083E7 /* Base */,
			);
			name = TabBar.storyboard;
			sourceTree = "<group>";
		};
		AA80EC8B256C49B8007083E7 /* Localizable.strings */ = {
			isa = PBXVariantGroup;
			children = (
				AA80EC8A256C49B8007083E7 /* en */,
			);
			name = Localizable.strings;
			sourceTree = "<group>";
		};
		AA80EC91256C49BC007083E7 /* Localizable.stringsdict */ = {
			isa = PBXVariantGroup;
			children = (
				AA80EC90256C49BC007083E7 /* en */,
			);
			name = Localizable.stringsdict;
			sourceTree = "<group>";
		};
/* End PBXVariantGroup section */

/* Begin XCBuildConfiguration section */
		AA585DA2248FD31500E9A3E2 /* Debug */ = {
			isa = XCBuildConfiguration;
			buildSettings = {
				ALWAYS_SEARCH_USER_PATHS = NO;
				CLANG_ANALYZER_NONNULL = YES;
				CLANG_ANALYZER_NUMBER_OBJECT_CONVERSION = YES_AGGRESSIVE;
				CLANG_CXX_LANGUAGE_STANDARD = "gnu++14";
				CLANG_CXX_LIBRARY = "libc++";
				CLANG_ENABLE_MODULES = YES;
				CLANG_ENABLE_OBJC_ARC = YES;
				CLANG_ENABLE_OBJC_WEAK = YES;
				CLANG_WARN_BLOCK_CAPTURE_AUTORELEASING = YES;
				CLANG_WARN_BOOL_CONVERSION = YES;
				CLANG_WARN_COMMA = YES;
				CLANG_WARN_CONSTANT_CONVERSION = YES;
				CLANG_WARN_DEPRECATED_OBJC_IMPLEMENTATIONS = YES;
				CLANG_WARN_DIRECT_OBJC_ISA_USAGE = YES_ERROR;
				CLANG_WARN_DOCUMENTATION_COMMENTS = YES;
				CLANG_WARN_EMPTY_BODY = YES;
				CLANG_WARN_ENUM_CONVERSION = YES;
				CLANG_WARN_INFINITE_RECURSION = YES;
				CLANG_WARN_INT_CONVERSION = YES;
				CLANG_WARN_NON_LITERAL_NULL_CONVERSION = YES;
				CLANG_WARN_OBJC_IMPLICIT_RETAIN_SELF = YES;
				CLANG_WARN_OBJC_LITERAL_CONVERSION = YES;
				CLANG_WARN_OBJC_ROOT_CLASS = YES_ERROR;
				CLANG_WARN_QUOTED_INCLUDE_IN_FRAMEWORK_HEADER = YES;
				CLANG_WARN_RANGE_LOOP_ANALYSIS = YES;
				CLANG_WARN_STRICT_PROTOTYPES = YES;
				CLANG_WARN_SUSPICIOUS_MOVE = YES;
				CLANG_WARN_UNGUARDED_AVAILABILITY = YES_AGGRESSIVE;
				CLANG_WARN_UNREACHABLE_CODE = YES;
				CLANG_WARN__DUPLICATE_METHOD_MATCH = YES;
				COPY_PHASE_STRIP = NO;
				DEBUG_INFORMATION_FORMAT = dwarf;
				ENABLE_STRICT_OBJC_MSGSEND = YES;
				ENABLE_TESTABILITY = YES;
				GCC_C_LANGUAGE_STANDARD = gnu11;
				GCC_DYNAMIC_NO_PIC = NO;
				GCC_NO_COMMON_BLOCKS = YES;
				GCC_OPTIMIZATION_LEVEL = 0;
				GCC_PREPROCESSOR_DEFINITIONS = (
					"DEBUG=1",
					"$(inherited)",
				);
				GCC_WARN_64_TO_32_BIT_CONVERSION = YES;
				GCC_WARN_ABOUT_RETURN_TYPE = YES_ERROR;
				GCC_WARN_UNDECLARED_SELECTOR = YES;
				GCC_WARN_UNINITIALIZED_AUTOS = YES_AGGRESSIVE;
				GCC_WARN_UNUSED_FUNCTION = YES;
				GCC_WARN_UNUSED_VARIABLE = YES;
				MACOSX_DEPLOYMENT_TARGET = 10.15;
				MTL_ENABLE_DEBUG_INFO = INCLUDE_SOURCE;
				MTL_FAST_MATH = YES;
				ONLY_ACTIVE_ARCH = YES;
				SDKROOT = macosx;
				SWIFT_ACTIVE_COMPILATION_CONDITIONS = DEBUG;
				SWIFT_OPTIMIZATION_LEVEL = "-Onone";
			};
			name = Debug;
		};
		AA585DA3248FD31500E9A3E2 /* Release */ = {
			isa = XCBuildConfiguration;
			buildSettings = {
				ALWAYS_SEARCH_USER_PATHS = NO;
				CLANG_ANALYZER_NONNULL = YES;
				CLANG_ANALYZER_NUMBER_OBJECT_CONVERSION = YES_AGGRESSIVE;
				CLANG_CXX_LANGUAGE_STANDARD = "gnu++14";
				CLANG_CXX_LIBRARY = "libc++";
				CLANG_ENABLE_MODULES = YES;
				CLANG_ENABLE_OBJC_ARC = YES;
				CLANG_ENABLE_OBJC_WEAK = YES;
				CLANG_WARN_BLOCK_CAPTURE_AUTORELEASING = YES;
				CLANG_WARN_BOOL_CONVERSION = YES;
				CLANG_WARN_COMMA = YES;
				CLANG_WARN_CONSTANT_CONVERSION = YES;
				CLANG_WARN_DEPRECATED_OBJC_IMPLEMENTATIONS = YES;
				CLANG_WARN_DIRECT_OBJC_ISA_USAGE = YES_ERROR;
				CLANG_WARN_DOCUMENTATION_COMMENTS = YES;
				CLANG_WARN_EMPTY_BODY = YES;
				CLANG_WARN_ENUM_CONVERSION = YES;
				CLANG_WARN_INFINITE_RECURSION = YES;
				CLANG_WARN_INT_CONVERSION = YES;
				CLANG_WARN_NON_LITERAL_NULL_CONVERSION = YES;
				CLANG_WARN_OBJC_IMPLICIT_RETAIN_SELF = YES;
				CLANG_WARN_OBJC_LITERAL_CONVERSION = YES;
				CLANG_WARN_OBJC_ROOT_CLASS = YES_ERROR;
				CLANG_WARN_QUOTED_INCLUDE_IN_FRAMEWORK_HEADER = YES;
				CLANG_WARN_RANGE_LOOP_ANALYSIS = YES;
				CLANG_WARN_STRICT_PROTOTYPES = YES;
				CLANG_WARN_SUSPICIOUS_MOVE = YES;
				CLANG_WARN_UNGUARDED_AVAILABILITY = YES_AGGRESSIVE;
				CLANG_WARN_UNREACHABLE_CODE = YES;
				CLANG_WARN__DUPLICATE_METHOD_MATCH = YES;
				COPY_PHASE_STRIP = NO;
				DEBUG_INFORMATION_FORMAT = "dwarf-with-dsym";
				ENABLE_NS_ASSERTIONS = NO;
				ENABLE_STRICT_OBJC_MSGSEND = YES;
				GCC_C_LANGUAGE_STANDARD = gnu11;
				GCC_NO_COMMON_BLOCKS = YES;
				GCC_WARN_64_TO_32_BIT_CONVERSION = YES;
				GCC_WARN_ABOUT_RETURN_TYPE = YES_ERROR;
				GCC_WARN_UNDECLARED_SELECTOR = YES;
				GCC_WARN_UNINITIALIZED_AUTOS = YES_AGGRESSIVE;
				GCC_WARN_UNUSED_FUNCTION = YES;
				GCC_WARN_UNUSED_VARIABLE = YES;
				MACOSX_DEPLOYMENT_TARGET = 10.15;
				MTL_ENABLE_DEBUG_INFO = NO;
				MTL_FAST_MATH = YES;
				SDKROOT = macosx;
				SWIFT_COMPILATION_MODE = wholemodule;
				SWIFT_OPTIMIZATION_LEVEL = "-O";
			};
			name = Release;
		};
		AA585DA5248FD31500E9A3E2 /* Debug */ = {
			isa = XCBuildConfiguration;
			buildSettings = {
				ASSETCATALOG_COMPILER_APPICON_NAME = "AppIcon - Debug";
				CLANG_ANALYZER_LOCALIZABILITY_EMPTY_CONTEXT = YES;
				CLANG_ANALYZER_LOCALIZABILITY_NONLOCALIZED = YES;
				CODE_SIGN_ENTITLEMENTS = DuckDuckGo/DuckDuckGo.entitlements;
				CODE_SIGN_IDENTITY = "Apple Development";
				CODE_SIGN_STYLE = Automatic;
				COMBINE_HIDPI_IMAGES = YES;
				DEVELOPMENT_TEAM = HKE973VLUW;
				ENABLE_HARDENED_RUNTIME = YES;
				INFOPLIST_FILE = DuckDuckGo/Info.plist;
				LD_RUNPATH_SEARCH_PATHS = (
					"$(inherited)",
					"@executable_path/../Frameworks",
				);
				MARKETING_VERSION = 0.6.9;
				PRODUCT_BUNDLE_IDENTIFIER = com.duckduckgo.macos.browser.debug;
				PRODUCT_NAME = "$(TARGET_NAME)";
				SWIFT_ACTIVE_COMPILATION_CONDITIONS = "DEBUG FEEDBACK";
				SWIFT_OBJC_BRIDGING_HEADER = "$(SRCROOT)/DuckDuckGo/Bridging.h";
				SWIFT_VERSION = 5.0;
			};
			name = Debug;
		};
		AA585DA6248FD31500E9A3E2 /* Release */ = {
			isa = XCBuildConfiguration;
			buildSettings = {
				ASSETCATALOG_COMPILER_APPICON_NAME = AppIcon;
				CLANG_ANALYZER_LOCALIZABILITY_EMPTY_CONTEXT = YES;
				CLANG_ANALYZER_LOCALIZABILITY_NONLOCALIZED = YES;
				CODE_SIGN_ENTITLEMENTS = DuckDuckGo/DuckDuckGo.entitlements;
				CODE_SIGN_IDENTITY = "Apple Development";
				CODE_SIGN_STYLE = Automatic;
				COMBINE_HIDPI_IMAGES = YES;
				DEVELOPMENT_TEAM = HKE973VLUW;
				ENABLE_HARDENED_RUNTIME = YES;
				INFOPLIST_FILE = DuckDuckGo/Info.plist;
				LD_RUNPATH_SEARCH_PATHS = (
					"$(inherited)",
					"@executable_path/../Frameworks",
				);
				MARKETING_VERSION = 0.6.9;
				PRODUCT_BUNDLE_IDENTIFIER = com.duckduckgo.macos.browser;
				PRODUCT_NAME = "$(TARGET_NAME)";
				SWIFT_ACTIVE_COMPILATION_CONDITIONS = FEEDBACK;
				SWIFT_OBJC_BRIDGING_HEADER = "$(SRCROOT)/DuckDuckGo/Bridging.h";
				SWIFT_VERSION = 5.0;
			};
			name = Release;
		};
		AA585DA8248FD31500E9A3E2 /* Debug */ = {
			isa = XCBuildConfiguration;
			buildSettings = {
				ALWAYS_EMBED_SWIFT_STANDARD_LIBRARIES = YES;
				BUNDLE_LOADER = "$(TEST_HOST)";
				CODE_SIGN_IDENTITY = "Apple Development";
				CODE_SIGN_STYLE = Automatic;
				COMBINE_HIDPI_IMAGES = YES;
				DEVELOPMENT_TEAM = HKE973VLUW;
				INFOPLIST_FILE = "Unit Tests/Info.plist";
				LD_RUNPATH_SEARCH_PATHS = (
					"$(inherited)",
					"@executable_path/../Frameworks",
					"@loader_path/../Frameworks",
				);
				MACOSX_DEPLOYMENT_TARGET = 10.15;
				PRODUCT_BUNDLE_IDENTIFIER = com.duckduckgo.macos.browser.DuckDuckGoTests;
				PRODUCT_NAME = "$(TARGET_NAME)";
				PROVISIONING_PROFILE_SPECIFIER = "";
				SWIFT_VERSION = 5.0;
				TEST_HOST = "$(BUILT_PRODUCTS_DIR)/DuckDuckGo Privacy Browser.app/Contents/MacOS/DuckDuckGo Privacy Browser";
			};
			name = Debug;
		};
		AA585DA9248FD31500E9A3E2 /* Release */ = {
			isa = XCBuildConfiguration;
			buildSettings = {
				ALWAYS_EMBED_SWIFT_STANDARD_LIBRARIES = YES;
				BUNDLE_LOADER = "$(TEST_HOST)";
				CODE_SIGN_IDENTITY = "Apple Development";
				CODE_SIGN_STYLE = Automatic;
				COMBINE_HIDPI_IMAGES = YES;
				DEVELOPMENT_TEAM = HKE973VLUW;
				INFOPLIST_FILE = "Unit Tests/Info.plist";
				LD_RUNPATH_SEARCH_PATHS = (
					"$(inherited)",
					"@executable_path/../Frameworks",
					"@loader_path/../Frameworks",
				);
				MACOSX_DEPLOYMENT_TARGET = 10.15;
				PRODUCT_BUNDLE_IDENTIFIER = com.duckduckgo.macos.browser.DuckDuckGoTests;
				PRODUCT_NAME = "$(TARGET_NAME)";
				PROVISIONING_PROFILE_SPECIFIER = "";
				SWIFT_VERSION = 5.0;
				TEST_HOST = "$(BUILT_PRODUCTS_DIR)/DuckDuckGo Privacy Browser.app/Contents/MacOS/DuckDuckGo Privacy Browser";
			};
			name = Release;
		};
		AA585DAB248FD31500E9A3E2 /* Debug */ = {
			isa = XCBuildConfiguration;
			buildSettings = {
				ALWAYS_EMBED_SWIFT_STANDARD_LIBRARIES = YES;
				CODE_SIGN_IDENTITY = "Apple Development";
				CODE_SIGN_STYLE = Automatic;
				COMBINE_HIDPI_IMAGES = YES;
				DEVELOPMENT_TEAM = HKE973VLUW;
				INFOPLIST_FILE = DuckDuckGoUITests/Info.plist;
				LD_RUNPATH_SEARCH_PATHS = (
					"$(inherited)",
					"@executable_path/../Frameworks",
					"@loader_path/../Frameworks",
				);
				PRODUCT_BUNDLE_IDENTIFIER = com.duckduckgo.macos.browser.DuckDuckGoUITests;
				PRODUCT_NAME = "$(TARGET_NAME)";
				PROVISIONING_PROFILE = "";
				PROVISIONING_PROFILE_SPECIFIER = "";
				SWIFT_VERSION = 5.0;
				TEST_TARGET_NAME = "DuckDuckGo Privacy Browser";
			};
			name = Debug;
		};
		AA585DAC248FD31500E9A3E2 /* Release */ = {
			isa = XCBuildConfiguration;
			buildSettings = {
				ALWAYS_EMBED_SWIFT_STANDARD_LIBRARIES = YES;
				CODE_SIGN_IDENTITY = "Apple Development";
				CODE_SIGN_STYLE = Automatic;
				COMBINE_HIDPI_IMAGES = YES;
				DEVELOPMENT_TEAM = HKE973VLUW;
				INFOPLIST_FILE = DuckDuckGoUITests/Info.plist;
				LD_RUNPATH_SEARCH_PATHS = (
					"$(inherited)",
					"@executable_path/../Frameworks",
					"@loader_path/../Frameworks",
				);
				PRODUCT_BUNDLE_IDENTIFIER = com.duckduckgo.macos.browser.DuckDuckGoUITests;
				PRODUCT_NAME = "$(TARGET_NAME)";
				PROVISIONING_PROFILE = "";
				PROVISIONING_PROFILE_SPECIFIER = "";
				SWIFT_VERSION = 5.0;
				TEST_TARGET_NAME = "DuckDuckGo Privacy Browser";
			};
			name = Release;
		};
/* End XCBuildConfiguration section */

/* Begin XCConfigurationList section */
		AA585D79248FD31100E9A3E2 /* Build configuration list for PBXProject "DuckDuckGo" */ = {
			isa = XCConfigurationList;
			buildConfigurations = (
				AA585DA2248FD31500E9A3E2 /* Debug */,
				AA585DA3248FD31500E9A3E2 /* Release */,
			);
			defaultConfigurationIsVisible = 0;
			defaultConfigurationName = Release;
		};
		AA585DA4248FD31500E9A3E2 /* Build configuration list for PBXNativeTarget "DuckDuckGo Privacy Browser" */ = {
			isa = XCConfigurationList;
			buildConfigurations = (
				AA585DA5248FD31500E9A3E2 /* Debug */,
				AA585DA6248FD31500E9A3E2 /* Release */,
			);
			defaultConfigurationIsVisible = 0;
			defaultConfigurationName = Release;
		};
		AA585DA7248FD31500E9A3E2 /* Build configuration list for PBXNativeTarget "Unit Tests" */ = {
			isa = XCConfigurationList;
			buildConfigurations = (
				AA585DA8248FD31500E9A3E2 /* Debug */,
				AA585DA9248FD31500E9A3E2 /* Release */,
			);
			defaultConfigurationIsVisible = 0;
			defaultConfigurationName = Release;
		};
		AA585DAA248FD31500E9A3E2 /* Build configuration list for PBXNativeTarget "UI Tests" */ = {
			isa = XCConfigurationList;
			buildConfigurations = (
				AA585DAB248FD31500E9A3E2 /* Debug */,
				AA585DAC248FD31500E9A3E2 /* Release */,
			);
			defaultConfigurationIsVisible = 0;
			defaultConfigurationName = Release;
		};
/* End XCConfigurationList section */

/* Begin XCRemoteSwiftPackageReference section */
		4B82E9B125B69E3E00656FE7 /* XCRemoteSwiftPackageReference "TrackerRadarKit" */ = {
			isa = XCRemoteSwiftPackageReference;
			repositoryURL = "https://github.com/duckduckgo/TrackerRadarKit.git";
			requirement = {
				kind = upToNextMajorVersion;
				minimumVersion = 1.0.2;
			};
		};
<<<<<<< HEAD
		F472DBB525DFEA6E003C7587 /* XCRemoteSwiftPackageReference "BrowserServicesKit" */ = {
=======
		F498DCB925E7D508008197FE /* XCRemoteSwiftPackageReference "BrowserServicesKit" */ = {
>>>>>>> eea5e82d
			isa = XCRemoteSwiftPackageReference;
			repositoryURL = "https://dub.duckduckgo.com/duckduckgo/BrowserServicesKit";
			requirement = {
				kind = upToNextMajorVersion;
				minimumVersion = 0.1.0;
			};
		};
/* End XCRemoteSwiftPackageReference section */

/* Begin XCSwiftPackageProductDependency section */
		4B82E9B225B69E3E00656FE7 /* TrackerRadarKit */ = {
			isa = XCSwiftPackageProductDependency;
			package = 4B82E9B125B69E3E00656FE7 /* XCRemoteSwiftPackageReference "TrackerRadarKit" */;
			productName = TrackerRadarKit;
		};
<<<<<<< HEAD
		F472DBB625DFEA6F003C7587 /* BrowserServicesKit */ = {
			isa = XCSwiftPackageProductDependency;
			package = F472DBB525DFEA6E003C7587 /* XCRemoteSwiftPackageReference "BrowserServicesKit" */;
=======
		F498DCBA25E7D508008197FE /* BrowserServicesKit */ = {
			isa = XCSwiftPackageProductDependency;
			package = F498DCB925E7D508008197FE /* XCRemoteSwiftPackageReference "BrowserServicesKit" */;
>>>>>>> eea5e82d
			productName = BrowserServicesKit;
		};
/* End XCSwiftPackageProductDependency section */

/* Begin XCVersionGroup section */
		4B11060325903E570039B979 /* CoreDataEncryptionTesting.xcdatamodeld */ = {
			isa = XCVersionGroup;
			children = (
				4B11060425903E570039B979 /* CoreDataEncryptionTesting.xcdatamodel */,
			);
			currentVersion = 4B11060425903E570039B979 /* CoreDataEncryptionTesting.xcdatamodel */;
			path = CoreDataEncryptionTesting.xcdatamodeld;
			sourceTree = "<group>";
			versionGroupType = wrapper.xcdatamodel;
		};
		4B67742E255DBEB800025BD8 /* HTTPSUpgrade.xcdatamodeld */ = {
			isa = XCVersionGroup;
			children = (
				4B67742F255DBEB800025BD8 /* HTTPSUpgrade 3.xcdatamodel */,
			);
			currentVersion = 4B67742F255DBEB800025BD8 /* HTTPSUpgrade 3.xcdatamodel */;
			path = HTTPSUpgrade.xcdatamodeld;
			sourceTree = "<group>";
			versionGroupType = wrapper.xcdatamodel;
		};
		AAC5E4D725D6A710007F5990 /* Bookmark.xcdatamodeld */ = {
			isa = XCVersionGroup;
			children = (
				AAC5E4D825D6A710007F5990 /* Bookmark.xcdatamodel */,
			);
			currentVersion = AAC5E4D825D6A710007F5990 /* Bookmark.xcdatamodel */;
			path = Bookmark.xcdatamodeld;
			sourceTree = "<group>";
			versionGroupType = wrapper.xcdatamodel;
		};
/* End XCVersionGroup section */
	};
	rootObject = AA585D76248FD31100E9A3E2 /* Project object */;
}<|MERGE_RESOLUTION|>--- conflicted
+++ resolved
@@ -223,11 +223,7 @@
 		B6D7A2EE25D2418B002B2AE1 /* ShadowView.swift in Sources */ = {isa = PBXBuildFile; fileRef = B6D7A2ED25D2418B002B2AE1 /* ShadowView.swift */; };
 		F41D174125CB131900472416 /* NSColorExtension.swift in Sources */ = {isa = PBXBuildFile; fileRef = F41D174025CB131900472416 /* NSColorExtension.swift */; };
 		F44C130225C2DA0400426E3E /* NSAppearanceExtension.swift in Sources */ = {isa = PBXBuildFile; fileRef = F44C130125C2DA0400426E3E /* NSAppearanceExtension.swift */; };
-<<<<<<< HEAD
-		F472DBB725DFEA6F003C7587 /* BrowserServicesKit in Frameworks */ = {isa = PBXBuildFile; productRef = F472DBB625DFEA6F003C7587 /* BrowserServicesKit */; };
-=======
 		F498DCBB25E7D508008197FE /* BrowserServicesKit in Frameworks */ = {isa = PBXBuildFile; productRef = F498DCBA25E7D508008197FE /* BrowserServicesKit */; };
->>>>>>> eea5e82d
 /* End PBXBuildFile section */
 
 /* Begin PBXContainerItemProxy section */
@@ -480,11 +476,7 @@
 			isa = PBXFrameworksBuildPhase;
 			buildActionMask = 2147483647;
 			files = (
-<<<<<<< HEAD
-				F472DBB725DFEA6F003C7587 /* BrowserServicesKit in Frameworks */,
-=======
 				F498DCBB25E7D508008197FE /* BrowserServicesKit in Frameworks */,
->>>>>>> eea5e82d
 				85AE2FF224A33A2D002D507F /* WebKit.framework in Frameworks */,
 				4B82E9B325B69E3E00656FE7 /* TrackerRadarKit in Frameworks */,
 			);
@@ -1142,12 +1134,7 @@
 		AA86491E24D83A66001BABEE /* Model */ = {
 			isa = PBXGroup;
 			children = (
-<<<<<<< HEAD
-				AA9FF95824A1ECF20039E328 /* Tab.swift */,
-				14505A07256084EF00272CC6 /* UserAgent.swift */,
-=======
 				4B02199225E060C600ED7DEA /* LoginDetectionUserScript.swift */,
->>>>>>> eea5e82d
 				85D438BD256E8E6400F3BAF8 /* ContextMenuElement.swift */,
 				85D438B5256E7C9E00F3BAF8 /* ContextMenuUserScript.swift */,
 				4BB88B4425B7B55C006F6B06 /* DebugUserScript.swift */,
@@ -1474,11 +1461,7 @@
 			name = "DuckDuckGo Privacy Browser";
 			packageProductDependencies = (
 				4B82E9B225B69E3E00656FE7 /* TrackerRadarKit */,
-<<<<<<< HEAD
-				F472DBB625DFEA6F003C7587 /* BrowserServicesKit */,
-=======
 				F498DCBA25E7D508008197FE /* BrowserServicesKit */,
->>>>>>> eea5e82d
 			);
 			productName = DuckDuckGo;
 			productReference = AA585D7E248FD31100E9A3E2 /* DuckDuckGo Privacy Browser.app */;
@@ -1554,11 +1537,7 @@
 			mainGroup = AA585D75248FD31100E9A3E2;
 			packageReferences = (
 				4B82E9B125B69E3E00656FE7 /* XCRemoteSwiftPackageReference "TrackerRadarKit" */,
-<<<<<<< HEAD
-				F472DBB525DFEA6E003C7587 /* XCRemoteSwiftPackageReference "BrowserServicesKit" */,
-=======
 				F498DCB925E7D508008197FE /* XCRemoteSwiftPackageReference "BrowserServicesKit" */,
->>>>>>> eea5e82d
 			);
 			productRefGroup = AA585D7F248FD31100E9A3E2 /* Products */;
 			projectDirPath = "";
@@ -1756,11 +1735,8 @@
 				4BA1A69B258B076900F6F690 /* FileStore.swift in Sources */,
 				AAFCB37A25E5403A00859DD4 /* BurnButton.swift in Sources */,
 				4B677436255DBEB800025BD8 /* HTTPSExcludedDomains.swift in Sources */,
-<<<<<<< HEAD
-=======
 				AAC5E4DA25D6A711007F5990 /* Bookmark.xcdatamodeld in Sources */,
 				AAC5E4D225D6A709007F5990 /* BookmarkList.swift in Sources */,
->>>>>>> eea5e82d
 				4B6160E525B152FA007DE5B2 /* ContentBlockerUserScript.swift in Sources */,
 				AA7412B724D1687000D22FE0 /* TabBarScrollView.swift in Sources */,
 				14D9B8FB24F7E089000D4D13 /* AddressBarViewController.swift in Sources */,
@@ -2241,11 +2217,7 @@
 				minimumVersion = 1.0.2;
 			};
 		};
-<<<<<<< HEAD
-		F472DBB525DFEA6E003C7587 /* XCRemoteSwiftPackageReference "BrowserServicesKit" */ = {
-=======
 		F498DCB925E7D508008197FE /* XCRemoteSwiftPackageReference "BrowserServicesKit" */ = {
->>>>>>> eea5e82d
 			isa = XCRemoteSwiftPackageReference;
 			repositoryURL = "https://dub.duckduckgo.com/duckduckgo/BrowserServicesKit";
 			requirement = {
@@ -2261,15 +2233,9 @@
 			package = 4B82E9B125B69E3E00656FE7 /* XCRemoteSwiftPackageReference "TrackerRadarKit" */;
 			productName = TrackerRadarKit;
 		};
-<<<<<<< HEAD
-		F472DBB625DFEA6F003C7587 /* BrowserServicesKit */ = {
-			isa = XCSwiftPackageProductDependency;
-			package = F472DBB525DFEA6E003C7587 /* XCRemoteSwiftPackageReference "BrowserServicesKit" */;
-=======
 		F498DCBA25E7D508008197FE /* BrowserServicesKit */ = {
 			isa = XCSwiftPackageProductDependency;
 			package = F498DCB925E7D508008197FE /* XCRemoteSwiftPackageReference "BrowserServicesKit" */;
->>>>>>> eea5e82d
 			productName = BrowserServicesKit;
 		};
 /* End XCSwiftPackageProductDependency section */
