// !$*UTF8*$!
{
	archiveVersion = 1;
	classes = {
	};
	objectVersion = 52;
	objects = {

/* Begin PBXBuildFile section */
		0230C0A3272080090018F728 /* KeyedCodingExtension.swift in Sources */ = {isa = PBXBuildFile; fileRef = 0230C0A2272080090018F728 /* KeyedCodingExtension.swift */; };
		0230C0A52721F3750018F728 /* GPCRequestFactory.swift in Sources */ = {isa = PBXBuildFile; fileRef = 0230C0A42721F3750018F728 /* GPCRequestFactory.swift */; };
		026ADE1426C3010C002518EE /* macos-config.json in Resources */ = {isa = PBXBuildFile; fileRef = 026ADE1326C3010C002518EE /* macos-config.json */; };
		142879DA24CE1179005419BB /* SuggestionViewModelTests.swift in Sources */ = {isa = PBXBuildFile; fileRef = 142879D924CE1179005419BB /* SuggestionViewModelTests.swift */; };
		142879DC24CE1185005419BB /* SuggestionContainerViewModelTests.swift in Sources */ = {isa = PBXBuildFile; fileRef = 142879DB24CE1185005419BB /* SuggestionContainerViewModelTests.swift */; };
		1430DFF524D0580F00B8978C /* TabBarViewController.swift in Sources */ = {isa = PBXBuildFile; fileRef = 1430DFF424D0580F00B8978C /* TabBarViewController.swift */; };
		14505A08256084EF00272CC6 /* UserAgent.swift in Sources */ = {isa = PBXBuildFile; fileRef = 14505A07256084EF00272CC6 /* UserAgent.swift */; };
		1456D6E124EFCBC300775049 /* TabBarCollectionView.swift in Sources */ = {isa = PBXBuildFile; fileRef = 1456D6E024EFCBC300775049 /* TabBarCollectionView.swift */; };
		14D9B8FB24F7E089000D4D13 /* AddressBarViewController.swift in Sources */ = {isa = PBXBuildFile; fileRef = 14D9B8F924F7E089000D4D13 /* AddressBarViewController.swift */; };
		336D5B18262D8D3C0052E0C9 /* findinpage.js in Resources */ = {isa = PBXBuildFile; fileRef = 336D5AEF262D8D3C0052E0C9 /* findinpage.js */; };
		339A6B5826A044BA00E3DAE8 /* duckduckgo-privacy-dashboard in Resources */ = {isa = PBXBuildFile; fileRef = 339A6B5726A044BA00E3DAE8 /* duckduckgo-privacy-dashboard */; };
		371C0A2927E33EDC0070591F /* FeedbackPresenter.swift in Sources */ = {isa = PBXBuildFile; fileRef = 371C0A2827E33EDC0070591F /* FeedbackPresenter.swift */; };
		371E141927E92E42009E3B5B /* MultilineScrollableTextFix.swift in Sources */ = {isa = PBXBuildFile; fileRef = 371E141827E92E42009E3B5B /* MultilineScrollableTextFix.swift */; };
		37534C9E28104D9B002621E7 /* TabLazyLoaderTests.swift in Sources */ = {isa = PBXBuildFile; fileRef = 37534C9D28104D9B002621E7 /* TabLazyLoaderTests.swift */; };
		37534CA028113101002621E7 /* LazyLoadable.swift in Sources */ = {isa = PBXBuildFile; fileRef = 37534C9F28113101002621E7 /* LazyLoadable.swift */; };
		37534CA3281132CB002621E7 /* TabLazyLoaderDataSource.swift in Sources */ = {isa = PBXBuildFile; fileRef = 37534CA2281132CB002621E7 /* TabLazyLoaderDataSource.swift */; };
		37534CA52811987D002621E7 /* AdjacentItemEnumeratorTests.swift in Sources */ = {isa = PBXBuildFile; fileRef = 37534CA42811987D002621E7 /* AdjacentItemEnumeratorTests.swift */; };
		37534CA8281198CD002621E7 /* AdjacentItemEnumerator.swift in Sources */ = {isa = PBXBuildFile; fileRef = 37534CA62811988E002621E7 /* AdjacentItemEnumerator.swift */; };
		376705AF27EB488600DD8D76 /* RoundedSelectionRowView.swift in Sources */ = {isa = PBXBuildFile; fileRef = 4B0511B3262CAA5A00F6079C /* RoundedSelectionRowView.swift */; };
		376705B327EC7D4F00DD8D76 /* TextButton.swift in Sources */ = {isa = PBXBuildFile; fileRef = 376705B227EC7D4F00DD8D76 /* TextButton.swift */; };
		3776582D27F71652009A6B35 /* WebsiteBreakageReportTests.swift in Sources */ = {isa = PBXBuildFile; fileRef = 3776582C27F71652009A6B35 /* WebsiteBreakageReportTests.swift */; };
		3776582F27F82E62009A6B35 /* AutofillPreferences.swift in Sources */ = {isa = PBXBuildFile; fileRef = 3776582E27F82E62009A6B35 /* AutofillPreferences.swift */; };
		3776583127F8325B009A6B35 /* AutofillPreferencesTests.swift in Sources */ = {isa = PBXBuildFile; fileRef = 3776583027F8325B009A6B35 /* AutofillPreferencesTests.swift */; };
		379DE4BD27EA31AC002CC3DE /* PreferencesAutofillView.swift in Sources */ = {isa = PBXBuildFile; fileRef = 379DE4BC27EA31AC002CC3DE /* PreferencesAutofillView.swift */; };
		37A803DB27FD69D300052F4C /* Data Import Resources in Resources */ = {isa = PBXBuildFile; fileRef = 37A803DA27FD69D300052F4C /* Data Import Resources */; };
		37AFCE8127DA2CA600471A10 /* PreferencesViewController.swift in Sources */ = {isa = PBXBuildFile; fileRef = 37AFCE8027DA2CA600471A10 /* PreferencesViewController.swift */; };
		37AFCE8527DA2D3900471A10 /* PreferencesSidebar.swift in Sources */ = {isa = PBXBuildFile; fileRef = 37AFCE8427DA2D3900471A10 /* PreferencesSidebar.swift */; };
		37AFCE8727DA334800471A10 /* PreferencesRootView.swift in Sources */ = {isa = PBXBuildFile; fileRef = 37AFCE8627DA334800471A10 /* PreferencesRootView.swift */; };
		37AFCE8927DA33BA00471A10 /* Preferences.swift in Sources */ = {isa = PBXBuildFile; fileRef = 37AFCE8827DA33BA00471A10 /* Preferences.swift */; };
		37AFCE8B27DB69BC00471A10 /* PreferencesDefaultBrowserView.swift in Sources */ = {isa = PBXBuildFile; fileRef = 37AFCE8A27DB69BC00471A10 /* PreferencesDefaultBrowserView.swift */; };
		37AFCE9227DB8CAD00471A10 /* PreferencesAboutView.swift in Sources */ = {isa = PBXBuildFile; fileRef = 37AFCE9127DB8CAD00471A10 /* PreferencesAboutView.swift */; };
		37B11B3928095E6600CBB621 /* TabLazyLoader.swift in Sources */ = {isa = PBXBuildFile; fileRef = 37B11B3828095E6600CBB621 /* TabLazyLoader.swift */; };
		37CC53EC27E8A4D10028713D /* PreferencesPrivacyView.swift in Sources */ = {isa = PBXBuildFile; fileRef = 37CC53EB27E8A4D10028713D /* PreferencesPrivacyView.swift */; };
		37CC53F027E8D1440028713D /* PreferencesDownloadsView.swift in Sources */ = {isa = PBXBuildFile; fileRef = 37CC53EF27E8D1440028713D /* PreferencesDownloadsView.swift */; };
		37CC53F427E8D4620028713D /* NSPathControlView.swift in Sources */ = {isa = PBXBuildFile; fileRef = 37CC53F327E8D4620028713D /* NSPathControlView.swift */; };
		37CD54B327EE509700F1F7B9 /* View+Cursor.swift in Sources */ = {isa = PBXBuildFile; fileRef = 37CD54B227EE509700F1F7B9 /* View+Cursor.swift */; };
		37CD54B527F1AC1300F1F7B9 /* PreferencesSidebarModelTests.swift in Sources */ = {isa = PBXBuildFile; fileRef = 37CD54B427F1AC1300F1F7B9 /* PreferencesSidebarModelTests.swift */; };
		37CD54B727F1B28A00F1F7B9 /* DefaultBrowserPreferencesTests.swift in Sources */ = {isa = PBXBuildFile; fileRef = 37CD54B627F1B28A00F1F7B9 /* DefaultBrowserPreferencesTests.swift */; };
		37CD54B927F1F8AC00F1F7B9 /* AppearancePreferencesTests.swift in Sources */ = {isa = PBXBuildFile; fileRef = 37CD54B827F1F8AC00F1F7B9 /* AppearancePreferencesTests.swift */; };
		37CD54BB27F25A4000F1F7B9 /* DownloadsPreferencesTests.swift in Sources */ = {isa = PBXBuildFile; fileRef = 37CD54BA27F25A4000F1F7B9 /* DownloadsPreferencesTests.swift */; };
		37CD54BD27F2ECAE00F1F7B9 /* AutofillPreferencesModelTests.swift in Sources */ = {isa = PBXBuildFile; fileRef = 37CD54BC27F2ECAE00F1F7B9 /* AutofillPreferencesModelTests.swift */; };
		37CD54C927F2FDD100F1F7B9 /* PrivacyPreferencesModel.swift in Sources */ = {isa = PBXBuildFile; fileRef = 37CD54C127F2FDD100F1F7B9 /* PrivacyPreferencesModel.swift */; };
		37CD54CA27F2FDD100F1F7B9 /* AutofillPreferencesModel.swift in Sources */ = {isa = PBXBuildFile; fileRef = 37CD54C227F2FDD100F1F7B9 /* AutofillPreferencesModel.swift */; };
		37CD54CB27F2FDD100F1F7B9 /* DownloadsPreferences.swift in Sources */ = {isa = PBXBuildFile; fileRef = 37CD54C327F2FDD100F1F7B9 /* DownloadsPreferences.swift */; };
		37CD54CC27F2FDD100F1F7B9 /* PreferencesSection.swift in Sources */ = {isa = PBXBuildFile; fileRef = 37CD54C427F2FDD100F1F7B9 /* PreferencesSection.swift */; };
		37CD54CD27F2FDD100F1F7B9 /* AboutModel.swift in Sources */ = {isa = PBXBuildFile; fileRef = 37CD54C527F2FDD100F1F7B9 /* AboutModel.swift */; };
		37CD54CE27F2FDD100F1F7B9 /* PreferencesSidebarModel.swift in Sources */ = {isa = PBXBuildFile; fileRef = 37CD54C627F2FDD100F1F7B9 /* PreferencesSidebarModel.swift */; };
		37CD54CF27F2FDD100F1F7B9 /* AppearancePreferences.swift in Sources */ = {isa = PBXBuildFile; fileRef = 37CD54C727F2FDD100F1F7B9 /* AppearancePreferences.swift */; };
		37CD54D027F2FDD100F1F7B9 /* DefaultBrowserPreferences.swift in Sources */ = {isa = PBXBuildFile; fileRef = 37CD54C827F2FDD100F1F7B9 /* DefaultBrowserPreferences.swift */; };
		37D2771527E870D4003365FD /* PreferencesAppearanceView.swift in Sources */ = {isa = PBXBuildFile; fileRef = 37D2771427E870D4003365FD /* PreferencesAppearanceView.swift */; };
		4B0135CE2729F1AA00D54834 /* NSPasteboardExtension.swift in Sources */ = {isa = PBXBuildFile; fileRef = 4B0135CD2729F1AA00D54834 /* NSPasteboardExtension.swift */; };
		4B02198925E05FAC00ED7DEA /* FireproofingURLExtensions.swift in Sources */ = {isa = PBXBuildFile; fileRef = 4B02197F25E05FAC00ED7DEA /* FireproofingURLExtensions.swift */; };
		4B02198A25E05FAC00ED7DEA /* FireproofDomains.swift in Sources */ = {isa = PBXBuildFile; fileRef = 4B02198125E05FAC00ED7DEA /* FireproofDomains.swift */; };
		4B02198B25E05FAC00ED7DEA /* FireproofInfoViewController.swift in Sources */ = {isa = PBXBuildFile; fileRef = 4B02198325E05FAC00ED7DEA /* FireproofInfoViewController.swift */; };
		4B02198C25E05FAC00ED7DEA /* Fireproofing.storyboard in Resources */ = {isa = PBXBuildFile; fileRef = 4B02198425E05FAC00ED7DEA /* Fireproofing.storyboard */; };
		4B02199C25E063DE00ED7DEA /* FireproofDomainsTests.swift in Sources */ = {isa = PBXBuildFile; fileRef = 4B02199925E063DE00ED7DEA /* FireproofDomainsTests.swift */; };
		4B02199D25E063DE00ED7DEA /* FireproofingURLExtensionsTests.swift in Sources */ = {isa = PBXBuildFile; fileRef = 4B02199A25E063DE00ED7DEA /* FireproofingURLExtensionsTests.swift */; };
		4B0219A825E0646500ED7DEA /* WebsiteDataStoreTests.swift in Sources */ = {isa = PBXBuildFile; fileRef = 4B0219A725E0646500ED7DEA /* WebsiteDataStoreTests.swift */; };
		4B0511BD262CAA5A00F6079C /* PrivacySecurityPreferences.swift in Sources */ = {isa = PBXBuildFile; fileRef = 4B0511A6262CAA5A00F6079C /* PrivacySecurityPreferences.swift */; };
		4B0511C3262CAA5A00F6079C /* FireproofDomains.storyboard in Resources */ = {isa = PBXBuildFile; fileRef = 4B0511AD262CAA5A00F6079C /* FireproofDomains.storyboard */; };
		4B0511CA262CAA5A00F6079C /* FireproofDomainsViewController.swift in Sources */ = {isa = PBXBuildFile; fileRef = 4B0511B4262CAA5A00F6079C /* FireproofDomainsViewController.swift */; };
		4B0511E1262CAA8600F6079C /* NSOpenPanelExtensions.swift in Sources */ = {isa = PBXBuildFile; fileRef = 4B0511DF262CAA8600F6079C /* NSOpenPanelExtensions.swift */; };
		4B0511E2262CAA8600F6079C /* NSViewControllerExtension.swift in Sources */ = {isa = PBXBuildFile; fileRef = 4B0511E0262CAA8600F6079C /* NSViewControllerExtension.swift */; };
		4B0511E7262CAB3700F6079C /* UserDefaultsWrapperUtilities.swift in Sources */ = {isa = PBXBuildFile; fileRef = 4B0511E6262CAB3700F6079C /* UserDefaultsWrapperUtilities.swift */; };
		4B11060525903E570039B979 /* CoreDataEncryptionTesting.xcdatamodeld in Sources */ = {isa = PBXBuildFile; fileRef = 4B11060325903E570039B979 /* CoreDataEncryptionTesting.xcdatamodeld */; };
		4B11060A25903EAC0039B979 /* CoreDataEncryptionTests.swift in Sources */ = {isa = PBXBuildFile; fileRef = 4B11060925903EAC0039B979 /* CoreDataEncryptionTests.swift */; };
		4B117F7D276C0CB5002F3D8C /* LocalStatisticsStoreTests.swift in Sources */ = {isa = PBXBuildFile; fileRef = 4B117F7C276C0CB5002F3D8C /* LocalStatisticsStoreTests.swift */; };
		4B139AFD26B60BD800894F82 /* NSImageExtensions.swift in Sources */ = {isa = PBXBuildFile; fileRef = 4B139AFC26B60BD800894F82 /* NSImageExtensions.swift */; };
		4B1AD8D525FC38DD00261379 /* EncryptionKeyStoreTests.swift in Sources */ = {isa = PBXBuildFile; fileRef = 4BA1A6EA258C288C00F6F690 /* EncryptionKeyStoreTests.swift */; };
		4B1AD8E225FC390B00261379 /* EncryptionMocks.swift in Sources */ = {isa = PBXBuildFile; fileRef = 4BA1A6F5258C4F9600F6F690 /* EncryptionMocks.swift */; };
		4B1AD91725FC46FB00261379 /* CoreDataEncryptionTests.swift in Sources */ = {isa = PBXBuildFile; fileRef = 4B1AD91625FC46FB00261379 /* CoreDataEncryptionTests.swift */; };
		4B1AD92125FC474E00261379 /* CoreDataEncryptionTesting.xcdatamodeld in Sources */ = {isa = PBXBuildFile; fileRef = 4B11060325903E570039B979 /* CoreDataEncryptionTesting.xcdatamodeld */; };
		4B1E6EED27AB5E5100F51793 /* SecureVaultSorting.swift in Sources */ = {isa = PBXBuildFile; fileRef = 4B1E6EEB27AB5E5100F51793 /* SecureVaultSorting.swift */; };
		4B1E6EEE27AB5E5100F51793 /* PasswordManagementListSection.swift in Sources */ = {isa = PBXBuildFile; fileRef = 4B1E6EEC27AB5E5100F51793 /* PasswordManagementListSection.swift */; };
		4B1E6EF127AB5E5D00F51793 /* NSPopUpButtonView.swift in Sources */ = {isa = PBXBuildFile; fileRef = 4B1E6EEF27AB5E5D00F51793 /* NSPopUpButtonView.swift */; };
		4B1E6EF227AB5E5D00F51793 /* PasswordManagementItemList.swift in Sources */ = {isa = PBXBuildFile; fileRef = 4B1E6EF027AB5E5D00F51793 /* PasswordManagementItemList.swift */; };
		4B2CBF412767EEC1001DF04B /* MacWaitlistStoreTests.swift in Sources */ = {isa = PBXBuildFile; fileRef = 4B2CBF402767EEC1001DF04B /* MacWaitlistStoreTests.swift */; };
		4B2E7D6326FF9D6500D2DB17 /* PrintingUserScript.swift in Sources */ = {isa = PBXBuildFile; fileRef = 4B2E7D6226FF9D6500D2DB17 /* PrintingUserScript.swift */; };
		4B379C1527BD91E3008A968E /* QuartzIdleStateProvider.swift in Sources */ = {isa = PBXBuildFile; fileRef = 4B379C1427BD91E3008A968E /* QuartzIdleStateProvider.swift */; };
		4B379C1E27BDB7FF008A968E /* DeviceAuthenticator.swift in Sources */ = {isa = PBXBuildFile; fileRef = 4B379C1D27BDB7FF008A968E /* DeviceAuthenticator.swift */; };
		4B379C2227BDBA29008A968E /* LocalAuthenticationService.swift in Sources */ = {isa = PBXBuildFile; fileRef = 4B379C2127BDBA29008A968E /* LocalAuthenticationService.swift */; };
		4B379C2427BDE1B0008A968E /* FlatButton.swift in Sources */ = {isa = PBXBuildFile; fileRef = 4B379C2327BDE1B0008A968E /* FlatButton.swift */; };
		4B39AAF627D9B2C700A73FD5 /* NSStackViewExtension.swift in Sources */ = {isa = PBXBuildFile; fileRef = 4B39AAF527D9B2C700A73FD5 /* NSStackViewExtension.swift */; };
		4B3F641E27A8D3BD00E0C118 /* BrowserProfileTests.swift in Sources */ = {isa = PBXBuildFile; fileRef = 4B3F641D27A8D3BD00E0C118 /* BrowserProfileTests.swift */; };
		4B4F72EC266B2ED300814C60 /* CollectionExtension.swift in Sources */ = {isa = PBXBuildFile; fileRef = 4B4F72EB266B2ED300814C60 /* CollectionExtension.swift */; };
		4B59023D26B35F3600489384 /* ChromeDataImporter.swift in Sources */ = {isa = PBXBuildFile; fileRef = 4B59023826B35F3600489384 /* ChromeDataImporter.swift */; };
		4B59023E26B35F3600489384 /* ChromiumLoginReader.swift in Sources */ = {isa = PBXBuildFile; fileRef = 4B59023926B35F3600489384 /* ChromiumLoginReader.swift */; };
		4B59024026B35F3600489384 /* ChromiumDataImporter.swift in Sources */ = {isa = PBXBuildFile; fileRef = 4B59023B26B35F3600489384 /* ChromiumDataImporter.swift */; };
		4B59024126B35F3600489384 /* BraveDataImporter.swift in Sources */ = {isa = PBXBuildFile; fileRef = 4B59023C26B35F3600489384 /* BraveDataImporter.swift */; };
		4B59024326B35F7C00489384 /* BrowserImportViewController.swift in Sources */ = {isa = PBXBuildFile; fileRef = 4B59024226B35F7C00489384 /* BrowserImportViewController.swift */; };
		4B59024826B3673600489384 /* ThirdPartyBrowser.swift in Sources */ = {isa = PBXBuildFile; fileRef = 4B59024726B3673600489384 /* ThirdPartyBrowser.swift */; };
		4B59024C26B38BB800489384 /* ChromiumLoginReaderTests.swift in Sources */ = {isa = PBXBuildFile; fileRef = 4B59024B26B38BB800489384 /* ChromiumLoginReaderTests.swift */; };
		4B5A4F4C27F3A5AA008FBD88 /* NSNotificationName+DataImport.swift in Sources */ = {isa = PBXBuildFile; fileRef = 4B5A4F4B27F3A5AA008FBD88 /* NSNotificationName+DataImport.swift */; };
		4B5FF67826B602B100D42879 /* FirefoxDataImporter.swift in Sources */ = {isa = PBXBuildFile; fileRef = 4B5FF67726B602B100D42879 /* FirefoxDataImporter.swift */; };
		4B65143E263924B5005B46EB /* EmailUrlExtensions.swift in Sources */ = {isa = PBXBuildFile; fileRef = 4B65143D263924B5005B46EB /* EmailUrlExtensions.swift */; };
		4B677432255DBEB800025BD8 /* httpsMobileV2BloomSpec.json in Resources */ = {isa = PBXBuildFile; fileRef = 4B677427255DBEB800025BD8 /* httpsMobileV2BloomSpec.json */; };
		4B677433255DBEB800025BD8 /* httpsMobileV2Bloom.bin in Resources */ = {isa = PBXBuildFile; fileRef = 4B677428255DBEB800025BD8 /* httpsMobileV2Bloom.bin */; };
		4B677434255DBEB800025BD8 /* HTTPSBloomFilterSpecification.swift in Sources */ = {isa = PBXBuildFile; fileRef = 4B677429255DBEB800025BD8 /* HTTPSBloomFilterSpecification.swift */; };
		4B677435255DBEB800025BD8 /* httpsMobileV2FalsePositives.json in Resources */ = {isa = PBXBuildFile; fileRef = 4B67742A255DBEB800025BD8 /* httpsMobileV2FalsePositives.json */; };
		4B677438255DBEB800025BD8 /* HTTPSUpgrade.xcdatamodeld in Sources */ = {isa = PBXBuildFile; fileRef = 4B67742E255DBEB800025BD8 /* HTTPSUpgrade.xcdatamodeld */; };
		4B677439255DBEB800025BD8 /* AppHTTPSUpgradeStore.swift in Sources */ = {isa = PBXBuildFile; fileRef = 4B677430255DBEB800025BD8 /* AppHTTPSUpgradeStore.swift */; };
		4B677442255DBEEA00025BD8 /* Database.swift in Sources */ = {isa = PBXBuildFile; fileRef = 4B677440255DBEEA00025BD8 /* Database.swift */; };
		4B70C00127B0793D000386ED /* DuckDuckGo-ExampleCrash.ips in Resources */ = {isa = PBXBuildFile; fileRef = 4B70BFFF27B0793D000386ED /* DuckDuckGo-ExampleCrash.ips */; };
		4B70C00227B0793D000386ED /* CrashReportTests.swift in Sources */ = {isa = PBXBuildFile; fileRef = 4B70C00027B0793D000386ED /* CrashReportTests.swift */; };
		4B723E0526B0003E00E14D75 /* DataImportMocks.swift in Sources */ = {isa = PBXBuildFile; fileRef = 4B723DFF26B0003E00E14D75 /* DataImportMocks.swift */; };
		4B723E0626B0003E00E14D75 /* CSVParserTests.swift in Sources */ = {isa = PBXBuildFile; fileRef = 4B723E0026B0003E00E14D75 /* CSVParserTests.swift */; };
		4B723E0726B0003E00E14D75 /* CSVImporterTests.swift in Sources */ = {isa = PBXBuildFile; fileRef = 4B723E0126B0003E00E14D75 /* CSVImporterTests.swift */; };
		4B723E0826B0003E00E14D75 /* MockSecureVault.swift in Sources */ = {isa = PBXBuildFile; fileRef = 4B723E0326B0003E00E14D75 /* MockSecureVault.swift */; };
		4B723E0926B0003E00E14D75 /* CSVLoginExporterTests.swift in Sources */ = {isa = PBXBuildFile; fileRef = 4B723E0426B0003E00E14D75 /* CSVLoginExporterTests.swift */; };
		4B723E0A26B0005900E14D75 /* DataImportViewController.swift in Sources */ = {isa = PBXBuildFile; fileRef = 4B723DEE26B0002B00E14D75 /* DataImportViewController.swift */; };
		4B723E0B26B0005B00E14D75 /* CSVImportViewController.swift in Sources */ = {isa = PBXBuildFile; fileRef = 4B723DEF26B0002B00E14D75 /* CSVImportViewController.swift */; };
		4B723E0C26B0005D00E14D75 /* CSVImportSummaryViewController.swift in Sources */ = {isa = PBXBuildFile; fileRef = 4B723DF026B0002B00E14D75 /* CSVImportSummaryViewController.swift */; };
		4B723E0D26B0006100E14D75 /* SecureVaultLoginImporter.swift in Sources */ = {isa = PBXBuildFile; fileRef = 4B723DF326B0002B00E14D75 /* SecureVaultLoginImporter.swift */; };
		4B723E0E26B0006300E14D75 /* LoginImport.swift in Sources */ = {isa = PBXBuildFile; fileRef = 4B723DF426B0002B00E14D75 /* LoginImport.swift */; };
		4B723E0F26B0006500E14D75 /* CSVParser.swift in Sources */ = {isa = PBXBuildFile; fileRef = 4B723DF626B0002B00E14D75 /* CSVParser.swift */; };
		4B723E1026B0006700E14D75 /* CSVImporter.swift in Sources */ = {isa = PBXBuildFile; fileRef = 4B723DF726B0002B00E14D75 /* CSVImporter.swift */; };
		4B723E1126B0006C00E14D75 /* DataImport.storyboard in Resources */ = {isa = PBXBuildFile; fileRef = 4B723DED26B0002B00E14D75 /* DataImport.storyboard */; };
		4B723E1226B0006E00E14D75 /* DataImport.swift in Sources */ = {isa = PBXBuildFile; fileRef = 4B723DEB26B0002B00E14D75 /* DataImport.swift */; };
		4B723E1326B0007A00E14D75 /* CSVLoginExporter.swift in Sources */ = {isa = PBXBuildFile; fileRef = 4B723DFD26B0002B00E14D75 /* CSVLoginExporter.swift */; };
		4B723E1926B000DC00E14D75 /* TemporaryFileCreator.swift in Sources */ = {isa = PBXBuildFile; fileRef = 4B723E1726B000DC00E14D75 /* TemporaryFileCreator.swift */; };
		4B78A86B26BB3ADD0071BB16 /* BrowserImportSummaryViewController.swift in Sources */ = {isa = PBXBuildFile; fileRef = 4B78A86A26BB3ADD0071BB16 /* BrowserImportSummaryViewController.swift */; };
		4B7A57CF279A4EF300B1C70E /* ChromePreferences.swift in Sources */ = {isa = PBXBuildFile; fileRef = 4B7A57CE279A4EF300B1C70E /* ChromePreferences.swift */; };
		4B7A60A1273E0BE400BBDFEB /* WKWebsiteDataStoreExtension.swift in Sources */ = {isa = PBXBuildFile; fileRef = 4B7A60A0273E0BE400BBDFEB /* WKWebsiteDataStoreExtension.swift */; };
		4B82E9B325B69E3E00656FE7 /* TrackerRadarKit in Frameworks */ = {isa = PBXBuildFile; productRef = 4B82E9B225B69E3E00656FE7 /* TrackerRadarKit */; };
		4B8A4DFF27C83B29005F40E8 /* SaveIdentityViewController.swift in Sources */ = {isa = PBXBuildFile; fileRef = 4B8A4DFE27C83B29005F40E8 /* SaveIdentityViewController.swift */; };
		4B8A4E0127C8447E005F40E8 /* SaveIdentityPopover.swift in Sources */ = {isa = PBXBuildFile; fileRef = 4B8A4E0027C8447E005F40E8 /* SaveIdentityPopover.swift */; };
		4B8AC93326B3B06300879451 /* EdgeDataImporter.swift in Sources */ = {isa = PBXBuildFile; fileRef = 4B8AC93226B3B06300879451 /* EdgeDataImporter.swift */; };
		4B8AC93526B3B2FD00879451 /* NSAlert+DataImport.swift in Sources */ = {isa = PBXBuildFile; fileRef = 4B8AC93426B3B2FD00879451 /* NSAlert+DataImport.swift */; };
		4B8AC93926B48A5100879451 /* FirefoxLoginReader.swift in Sources */ = {isa = PBXBuildFile; fileRef = 4B8AC93826B48A5100879451 /* FirefoxLoginReader.swift */; };
		4B8AC93B26B48ADF00879451 /* ASN1Parser.swift in Sources */ = {isa = PBXBuildFile; fileRef = 4B8AC93A26B48ADF00879451 /* ASN1Parser.swift */; };
		4B8AC93D26B49BE600879451 /* FirefoxLoginReaderTests.swift in Sources */ = {isa = PBXBuildFile; fileRef = 4B8AC93C26B49BE600879451 /* FirefoxLoginReaderTests.swift */; };
		4B8AD0B127A86D9200AE44D6 /* WKWebsiteDataStoreExtensionTests.swift in Sources */ = {isa = PBXBuildFile; fileRef = 4B8AD0B027A86D9200AE44D6 /* WKWebsiteDataStoreExtensionTests.swift */; };
		4B8D9062276D1D880078DB17 /* LocaleExtension.swift in Sources */ = {isa = PBXBuildFile; fileRef = 4B8D9061276D1D880078DB17 /* LocaleExtension.swift */; };
		4B92928B26670D1700AD2C21 /* BookmarksOutlineView.swift in Sources */ = {isa = PBXBuildFile; fileRef = 4B92928526670D1600AD2C21 /* BookmarksOutlineView.swift */; };
		4B92928C26670D1700AD2C21 /* OutlineSeparatorViewCell.swift in Sources */ = {isa = PBXBuildFile; fileRef = 4B92928626670D1600AD2C21 /* OutlineSeparatorViewCell.swift */; };
		4B92928D26670D1700AD2C21 /* BookmarkOutlineViewCell.swift in Sources */ = {isa = PBXBuildFile; fileRef = 4B92928726670D1600AD2C21 /* BookmarkOutlineViewCell.swift */; };
		4B92928E26670D1700AD2C21 /* BookmarkOutlineViewCell.xib in Resources */ = {isa = PBXBuildFile; fileRef = 4B92928826670D1600AD2C21 /* BookmarkOutlineViewCell.xib */; };
		4B92928F26670D1700AD2C21 /* BookmarkTableCellView.swift in Sources */ = {isa = PBXBuildFile; fileRef = 4B92928926670D1700AD2C21 /* BookmarkTableCellView.swift */; };
		4B92929026670D1700AD2C21 /* BookmarkTableCellView.xib in Resources */ = {isa = PBXBuildFile; fileRef = 4B92928A26670D1700AD2C21 /* BookmarkTableCellView.xib */; };
		4B92929B26670D2A00AD2C21 /* BookmarkOutlineViewDataSource.swift in Sources */ = {isa = PBXBuildFile; fileRef = 4B92929126670D2A00AD2C21 /* BookmarkOutlineViewDataSource.swift */; };
		4B92929C26670D2A00AD2C21 /* PasteboardFolder.swift in Sources */ = {isa = PBXBuildFile; fileRef = 4B92929226670D2A00AD2C21 /* PasteboardFolder.swift */; };
		4B92929D26670D2A00AD2C21 /* BookmarkNode.swift in Sources */ = {isa = PBXBuildFile; fileRef = 4B92929326670D2A00AD2C21 /* BookmarkNode.swift */; };
		4B92929E26670D2A00AD2C21 /* BookmarkSidebarTreeController.swift in Sources */ = {isa = PBXBuildFile; fileRef = 4B92929426670D2A00AD2C21 /* BookmarkSidebarTreeController.swift */; };
		4B92929F26670D2A00AD2C21 /* PasteboardBookmark.swift in Sources */ = {isa = PBXBuildFile; fileRef = 4B92929526670D2A00AD2C21 /* PasteboardBookmark.swift */; };
		4B9292A026670D2A00AD2C21 /* SpacerNode.swift in Sources */ = {isa = PBXBuildFile; fileRef = 4B92929626670D2A00AD2C21 /* SpacerNode.swift */; };
		4B9292A126670D2A00AD2C21 /* BookmarkTreeController.swift in Sources */ = {isa = PBXBuildFile; fileRef = 4B92929726670D2A00AD2C21 /* BookmarkTreeController.swift */; };
		4B9292A226670D2A00AD2C21 /* PseudoFolder.swift in Sources */ = {isa = PBXBuildFile; fileRef = 4B92929826670D2A00AD2C21 /* PseudoFolder.swift */; };
		4B9292A326670D2A00AD2C21 /* BookmarkManagedObject.swift in Sources */ = {isa = PBXBuildFile; fileRef = 4B92929926670D2A00AD2C21 /* BookmarkManagedObject.swift */; };
		4B9292A426670D2A00AD2C21 /* PasteboardWriting.swift in Sources */ = {isa = PBXBuildFile; fileRef = 4B92929A26670D2A00AD2C21 /* PasteboardWriting.swift */; };
		4B9292AA26670D3700AD2C21 /* Bookmark.xcmappingmodel in Sources */ = {isa = PBXBuildFile; fileRef = 4B9292A526670D3700AD2C21 /* Bookmark.xcmappingmodel */; };
		4B9292AB26670D3700AD2C21 /* BookmarkMigrationPolicy.swift in Sources */ = {isa = PBXBuildFile; fileRef = 4B9292A626670D3700AD2C21 /* BookmarkMigrationPolicy.swift */; };
		4B9292AC26670D3700AD2C21 /* Bookmark.xcdatamodeld in Sources */ = {isa = PBXBuildFile; fileRef = 4B9292A726670D3700AD2C21 /* Bookmark.xcdatamodeld */; };
		4B9292AF26670F5300AD2C21 /* NSOutlineViewExtensions.swift in Sources */ = {isa = PBXBuildFile; fileRef = 4B9292AE26670F5300AD2C21 /* NSOutlineViewExtensions.swift */; };
		4B9292BA2667103100AD2C21 /* BookmarkNodePathTests.swift in Sources */ = {isa = PBXBuildFile; fileRef = 4B9292B02667103000AD2C21 /* BookmarkNodePathTests.swift */; };
		4B9292BB2667103100AD2C21 /* BookmarkNodeTests.swift in Sources */ = {isa = PBXBuildFile; fileRef = 4B9292B12667103000AD2C21 /* BookmarkNodeTests.swift */; };
		4B9292BC2667103100AD2C21 /* BookmarkSidebarTreeControllerTests.swift in Sources */ = {isa = PBXBuildFile; fileRef = 4B9292B22667103000AD2C21 /* BookmarkSidebarTreeControllerTests.swift */; };
		4B9292BD2667103100AD2C21 /* BookmarkOutlineViewDataSourceTests.swift in Sources */ = {isa = PBXBuildFile; fileRef = 4B9292B32667103000AD2C21 /* BookmarkOutlineViewDataSourceTests.swift */; };
		4B9292BE2667103100AD2C21 /* PasteboardFolderTests.swift in Sources */ = {isa = PBXBuildFile; fileRef = 4B9292B42667103000AD2C21 /* PasteboardFolderTests.swift */; };
		4B9292BF2667103100AD2C21 /* TreeControllerTests.swift in Sources */ = {isa = PBXBuildFile; fileRef = 4B9292B52667103000AD2C21 /* TreeControllerTests.swift */; };
		4B9292C02667103100AD2C21 /* BookmarkManagedObjectTests.swift in Sources */ = {isa = PBXBuildFile; fileRef = 4B9292B62667103000AD2C21 /* BookmarkManagedObjectTests.swift */; };
		4B9292C12667103100AD2C21 /* BookmarkMigrationTests.swift in Sources */ = {isa = PBXBuildFile; fileRef = 4B9292B72667103000AD2C21 /* BookmarkMigrationTests.swift */; };
		4B9292C22667103100AD2C21 /* BookmarkTests.swift in Sources */ = {isa = PBXBuildFile; fileRef = 4B9292B82667103000AD2C21 /* BookmarkTests.swift */; };
		4B9292C32667103100AD2C21 /* PasteboardBookmarkTests.swift in Sources */ = {isa = PBXBuildFile; fileRef = 4B9292B92667103100AD2C21 /* PasteboardBookmarkTests.swift */; };
		4B9292C52667104B00AD2C21 /* CoreDataTestUtilities.swift in Sources */ = {isa = PBXBuildFile; fileRef = 4B9292C42667104B00AD2C21 /* CoreDataTestUtilities.swift */; };
		4B9292CE2667123700AD2C21 /* BrowserTabSelectionDelegate.swift in Sources */ = {isa = PBXBuildFile; fileRef = 4B9292C62667123700AD2C21 /* BrowserTabSelectionDelegate.swift */; };
		4B9292CF2667123700AD2C21 /* BookmarkManagementSidebarViewController.swift in Sources */ = {isa = PBXBuildFile; fileRef = 4B9292C72667123700AD2C21 /* BookmarkManagementSidebarViewController.swift */; };
		4B9292D02667123700AD2C21 /* BookmarkManagementSplitViewController.swift in Sources */ = {isa = PBXBuildFile; fileRef = 4B9292C82667123700AD2C21 /* BookmarkManagementSplitViewController.swift */; };
		4B9292D12667123700AD2C21 /* BookmarkTableRowView.swift in Sources */ = {isa = PBXBuildFile; fileRef = 4B9292C92667123700AD2C21 /* BookmarkTableRowView.swift */; };
		4B9292D22667123700AD2C21 /* AddFolderModalViewController.swift in Sources */ = {isa = PBXBuildFile; fileRef = 4B9292CA2667123700AD2C21 /* AddFolderModalViewController.swift */; };
		4B9292D32667123700AD2C21 /* AddBookmarkModalViewController.swift in Sources */ = {isa = PBXBuildFile; fileRef = 4B9292CB2667123700AD2C21 /* AddBookmarkModalViewController.swift */; };
		4B9292D42667123700AD2C21 /* BookmarkListViewController.swift in Sources */ = {isa = PBXBuildFile; fileRef = 4B9292CC2667123700AD2C21 /* BookmarkListViewController.swift */; };
		4B9292D52667123700AD2C21 /* BookmarkManagementDetailViewController.swift in Sources */ = {isa = PBXBuildFile; fileRef = 4B9292CD2667123700AD2C21 /* BookmarkManagementDetailViewController.swift */; };
		4B9292D72667124000AD2C21 /* NSPopUpButtonExtension.swift in Sources */ = {isa = PBXBuildFile; fileRef = 4B9292D62667124000AD2C21 /* NSPopUpButtonExtension.swift */; };
		4B9292D92667124B00AD2C21 /* BookmarkListTreeControllerDataSource.swift in Sources */ = {isa = PBXBuildFile; fileRef = 4B9292D82667124B00AD2C21 /* BookmarkListTreeControllerDataSource.swift */; };
		4B9292DB2667125D00AD2C21 /* ContextualMenu.swift in Sources */ = {isa = PBXBuildFile; fileRef = 4B9292DA2667125D00AD2C21 /* ContextualMenu.swift */; };
		4B980E212817604000282EE1 /* NSNotificationName+Debug.swift in Sources */ = {isa = PBXBuildFile; fileRef = 4B980E202817604000282EE1 /* NSNotificationName+Debug.swift */; };
		4BA1A69B258B076900F6F690 /* FileStore.swift in Sources */ = {isa = PBXBuildFile; fileRef = 4BA1A69A258B076900F6F690 /* FileStore.swift */; };
		4BA1A6A0258B079600F6F690 /* DataEncryption.swift in Sources */ = {isa = PBXBuildFile; fileRef = 4BA1A69F258B079600F6F690 /* DataEncryption.swift */; };
		4BA1A6A5258B07DF00F6F690 /* EncryptedValueTransformer.swift in Sources */ = {isa = PBXBuildFile; fileRef = 4BA1A6A4258B07DF00F6F690 /* EncryptedValueTransformer.swift */; };
		4BA1A6B3258B080A00F6F690 /* EncryptionKeyGeneration.swift in Sources */ = {isa = PBXBuildFile; fileRef = 4BA1A6B2258B080A00F6F690 /* EncryptionKeyGeneration.swift */; };
		4BA1A6B8258B081600F6F690 /* EncryptionKeyStoring.swift in Sources */ = {isa = PBXBuildFile; fileRef = 4BA1A6B7258B081600F6F690 /* EncryptionKeyStoring.swift */; };
		4BA1A6BD258B082300F6F690 /* EncryptionKeyStore.swift in Sources */ = {isa = PBXBuildFile; fileRef = 4BA1A6BC258B082300F6F690 /* EncryptionKeyStore.swift */; };
		4BA1A6C2258B0A1300F6F690 /* ContiguousBytesExtension.swift in Sources */ = {isa = PBXBuildFile; fileRef = 4BA1A6C1258B0A1300F6F690 /* ContiguousBytesExtension.swift */; };
		4BA1A6D9258C0CB300F6F690 /* DataEncryptionTests.swift in Sources */ = {isa = PBXBuildFile; fileRef = 4BA1A6D8258C0CB300F6F690 /* DataEncryptionTests.swift */; };
		4BA1A6DE258C100A00F6F690 /* FileStoreTests.swift in Sources */ = {isa = PBXBuildFile; fileRef = 4BA1A6DD258C100A00F6F690 /* FileStoreTests.swift */; };
		4BA1A6E6258C270800F6F690 /* EncryptionKeyGeneratorTests.swift in Sources */ = {isa = PBXBuildFile; fileRef = 4BA1A6E5258C270800F6F690 /* EncryptionKeyGeneratorTests.swift */; };
		4BA1A6F6258C4F9600F6F690 /* EncryptionMocks.swift in Sources */ = {isa = PBXBuildFile; fileRef = 4BA1A6F5258C4F9600F6F690 /* EncryptionMocks.swift */; };
		4BA1A6FE258C5C1300F6F690 /* EncryptedValueTransformerTests.swift in Sources */ = {isa = PBXBuildFile; fileRef = 4BA1A6FD258C5C1300F6F690 /* EncryptedValueTransformerTests.swift */; };
		4BA7C91627695EA500FEBA8E /* MacWaitlistRequestTests.swift in Sources */ = {isa = PBXBuildFile; fileRef = 4BA7C91527695EA500FEBA8E /* MacWaitlistRequestTests.swift */; };
		4BA7C91B276984AF00FEBA8E /* MacWaitlistLockScreenViewModelTests.swift in Sources */ = {isa = PBXBuildFile; fileRef = 4BA7C91A276984AF00FEBA8E /* MacWaitlistLockScreenViewModelTests.swift */; };
		4BB6CE5F26B77ED000EC5860 /* Cryptography.swift in Sources */ = {isa = PBXBuildFile; fileRef = 4BB6CE5E26B77ED000EC5860 /* Cryptography.swift */; };
		4BB88B4525B7B55C006F6B06 /* DebugUserScript.swift in Sources */ = {isa = PBXBuildFile; fileRef = 4BB88B4425B7B55C006F6B06 /* DebugUserScript.swift */; };
		4BB88B4A25B7B690006F6B06 /* SequenceExtensions.swift in Sources */ = {isa = PBXBuildFile; fileRef = 4BB88B4925B7B690006F6B06 /* SequenceExtensions.swift */; };
		4BB88B5025B7BA2B006F6B06 /* TabInstrumentation.swift in Sources */ = {isa = PBXBuildFile; fileRef = 4BB88B4F25B7BA2B006F6B06 /* TabInstrumentation.swift */; };
		4BB88B5B25B7BA50006F6B06 /* Instruments.swift in Sources */ = {isa = PBXBuildFile; fileRef = 4BB88B5A25B7BA50006F6B06 /* Instruments.swift */; };
		4BB99CFE26FE191E001E4761 /* FirefoxBookmarksReader.swift in Sources */ = {isa = PBXBuildFile; fileRef = 4BB99CF526FE191E001E4761 /* FirefoxBookmarksReader.swift */; };
		4BB99CFF26FE191E001E4761 /* BookmarkImport.swift in Sources */ = {isa = PBXBuildFile; fileRef = 4BB99CF626FE191E001E4761 /* BookmarkImport.swift */; };
		4BB99D0026FE191E001E4761 /* CoreDataBookmarkImporter.swift in Sources */ = {isa = PBXBuildFile; fileRef = 4BB99CF726FE191E001E4761 /* CoreDataBookmarkImporter.swift */; };
		4BB99D0126FE191E001E4761 /* ChromiumBookmarksReader.swift in Sources */ = {isa = PBXBuildFile; fileRef = 4BB99CF926FE191E001E4761 /* ChromiumBookmarksReader.swift */; };
		4BB99D0226FE191E001E4761 /* ImportedBookmarks.swift in Sources */ = {isa = PBXBuildFile; fileRef = 4BB99CFA26FE191E001E4761 /* ImportedBookmarks.swift */; };
		4BB99D0326FE191E001E4761 /* SafariBookmarksReader.swift in Sources */ = {isa = PBXBuildFile; fileRef = 4BB99CFC26FE191E001E4761 /* SafariBookmarksReader.swift */; };
		4BB99D0426FE191E001E4761 /* SafariDataImporter.swift in Sources */ = {isa = PBXBuildFile; fileRef = 4BB99CFD26FE191E001E4761 /* SafariDataImporter.swift */; };
		4BB99D0626FE1979001E4761 /* RequestFilePermissionViewController.swift in Sources */ = {isa = PBXBuildFile; fileRef = 4BB99D0526FE1979001E4761 /* RequestFilePermissionViewController.swift */; };
		4BB99D0F26FE1A84001E4761 /* ChromiumBookmarksReaderTests.swift in Sources */ = {isa = PBXBuildFile; fileRef = 4BB99D0C26FE1A83001E4761 /* ChromiumBookmarksReaderTests.swift */; };
		4BB99D1026FE1A84001E4761 /* FirefoxBookmarksReaderTests.swift in Sources */ = {isa = PBXBuildFile; fileRef = 4BB99D0D26FE1A83001E4761 /* FirefoxBookmarksReaderTests.swift */; };
		4BB99D1126FE1A84001E4761 /* SafariBookmarksReaderTests.swift in Sources */ = {isa = PBXBuildFile; fileRef = 4BB99D0E26FE1A84001E4761 /* SafariBookmarksReaderTests.swift */; };
		4BBC16A027C4859400E00A38 /* DeviceAuthenticationService.swift in Sources */ = {isa = PBXBuildFile; fileRef = 4BBC169F27C4859400E00A38 /* DeviceAuthenticationService.swift */; };
		4BBC16A227C485BC00E00A38 /* DeviceIdleStateDetector.swift in Sources */ = {isa = PBXBuildFile; fileRef = 4BBC16A127C485BC00E00A38 /* DeviceIdleStateDetector.swift */; };
		4BBC16A527C488C900E00A38 /* DeviceAuthenticatorTests.swift in Sources */ = {isa = PBXBuildFile; fileRef = 4BBC16A427C488C900E00A38 /* DeviceAuthenticatorTests.swift */; };
		4BBE0AA727B9B027003B37A8 /* PopUpButton.swift in Sources */ = {isa = PBXBuildFile; fileRef = 4BBE0AA627B9B027003B37A8 /* PopUpButton.swift */; };
		4BC68A702759AE490029A586 /* Waitlist.storyboard in Resources */ = {isa = PBXBuildFile; fileRef = 4BC68A6F2759AE490029A586 /* Waitlist.storyboard */; };
		4BC68A722759B2140029A586 /* Waitlist.swift in Sources */ = {isa = PBXBuildFile; fileRef = 4BC68A712759B2140029A586 /* Waitlist.swift */; };
		4BDFA4AE27BF19E500648192 /* ToggleableScrollView.swift in Sources */ = {isa = PBXBuildFile; fileRef = 4BDFA4AD27BF19E500648192 /* ToggleableScrollView.swift */; };
		4BE0DF06267819A1006337B7 /* NSStoryboardExtension.swift in Sources */ = {isa = PBXBuildFile; fileRef = 4BE0DF0426781961006337B7 /* NSStoryboardExtension.swift */; };
		4BE4005327CF3DC3007D3161 /* SavePaymentMethodPopover.swift in Sources */ = {isa = PBXBuildFile; fileRef = 4BE4005227CF3DC3007D3161 /* SavePaymentMethodPopover.swift */; };
		4BE4005527CF3F19007D3161 /* SavePaymentMethodViewController.swift in Sources */ = {isa = PBXBuildFile; fileRef = 4BE4005427CF3F19007D3161 /* SavePaymentMethodViewController.swift */; };
		4BE65474271FCD40008D1D63 /* PasswordManagementIdentityItemView.swift in Sources */ = {isa = PBXBuildFile; fileRef = 4BE6546E271FCD40008D1D63 /* PasswordManagementIdentityItemView.swift */; };
		4BE65476271FCD41008D1D63 /* PasswordManagementCreditCardItemView.swift in Sources */ = {isa = PBXBuildFile; fileRef = 4BE65470271FCD40008D1D63 /* PasswordManagementCreditCardItemView.swift */; };
		4BE65477271FCD41008D1D63 /* PasswordManagementLoginItemView.swift in Sources */ = {isa = PBXBuildFile; fileRef = 4BE65471271FCD40008D1D63 /* PasswordManagementLoginItemView.swift */; };
		4BE65478271FCD41008D1D63 /* PasswordManagementNoteItemView.swift in Sources */ = {isa = PBXBuildFile; fileRef = 4BE65472271FCD40008D1D63 /* PasswordManagementNoteItemView.swift */; };
		4BE65479271FCD41008D1D63 /* EditableTextView.swift in Sources */ = {isa = PBXBuildFile; fileRef = 4BE65473271FCD40008D1D63 /* EditableTextView.swift */; };
		4BE6547E271FCD4D008D1D63 /* PasswordManagementIdentityModel.swift in Sources */ = {isa = PBXBuildFile; fileRef = 4BE6547A271FCD4D008D1D63 /* PasswordManagementIdentityModel.swift */; };
		4BE6547F271FCD4D008D1D63 /* PasswordManagementCreditCardModel.swift in Sources */ = {isa = PBXBuildFile; fileRef = 4BE6547B271FCD4D008D1D63 /* PasswordManagementCreditCardModel.swift */; };
		4BE65480271FCD4D008D1D63 /* PasswordManagementLoginModel.swift in Sources */ = {isa = PBXBuildFile; fileRef = 4BE6547C271FCD4D008D1D63 /* PasswordManagementLoginModel.swift */; };
		4BE65481271FCD4D008D1D63 /* PasswordManagementNoteModel.swift in Sources */ = {isa = PBXBuildFile; fileRef = 4BE6547D271FCD4D008D1D63 /* PasswordManagementNoteModel.swift */; };
		4BE65485271FCD7B008D1D63 /* LoginFaviconView.swift in Sources */ = {isa = PBXBuildFile; fileRef = 4BE65484271FCD7B008D1D63 /* LoginFaviconView.swift */; };
		4BEF0E6827641A0E00AF7C58 /* MacWaitlistLockScreenViewController.swift in Sources */ = {isa = PBXBuildFile; fileRef = 4BEF0E6627641A0E00AF7C58 /* MacWaitlistLockScreenViewController.swift */; };
		4BEF0E6A276676A500AF7C58 /* WaitlistRequest.swift in Sources */ = {isa = PBXBuildFile; fileRef = 4BEF0E69276676A500AF7C58 /* WaitlistRequest.swift */; };
		4BEF0E6C276676AB00AF7C58 /* MacWaitlistStore.swift in Sources */ = {isa = PBXBuildFile; fileRef = 4BEF0E6B276676AB00AF7C58 /* MacWaitlistStore.swift */; };
		4BEF0E722766B11200AF7C58 /* MacWaitlistLockScreenViewModel.swift in Sources */ = {isa = PBXBuildFile; fileRef = 4BEF0E712766B11200AF7C58 /* MacWaitlistLockScreenViewModel.swift */; };
		4BF01C00272AE74C00884A61 /* CountryList.swift in Sources */ = {isa = PBXBuildFile; fileRef = 4BE65482271FCD53008D1D63 /* CountryList.swift */; };
		4BF4951826C08395000547B8 /* ThirdPartyBrowserTests.swift in Sources */ = {isa = PBXBuildFile; fileRef = 4BF4951726C08395000547B8 /* ThirdPartyBrowserTests.swift */; };
		4BF4EA5027C71F26004E57C4 /* PasswordManagementListSectionTests.swift in Sources */ = {isa = PBXBuildFile; fileRef = 4BF4EA4F27C71F26004E57C4 /* PasswordManagementListSectionTests.swift */; };
		7B1E819E27C8874900FF0E60 /* ContentOverlayPopover.swift in Sources */ = {isa = PBXBuildFile; fileRef = 7B1E819B27C8874900FF0E60 /* ContentOverlayPopover.swift */; };
		7B1E819F27C8874900FF0E60 /* ContentOverlay.storyboard in Resources */ = {isa = PBXBuildFile; fileRef = 7B1E819C27C8874900FF0E60 /* ContentOverlay.storyboard */; };
		7B1E81A027C8874900FF0E60 /* ContentOverlayViewController.swift in Sources */ = {isa = PBXBuildFile; fileRef = 7B1E819D27C8874900FF0E60 /* ContentOverlayViewController.swift */; };
		7B4CE8E726F02135009134B1 /* TabBarTests.swift in Sources */ = {isa = PBXBuildFile; fileRef = 7B4CE8E626F02134009134B1 /* TabBarTests.swift */; };
		7BA4727D26F01BC400EAA165 /* CoreDataTestUtilities.swift in Sources */ = {isa = PBXBuildFile; fileRef = 4B9292C42667104B00AD2C21 /* CoreDataTestUtilities.swift */; };
		8511E18425F82B34002F516B /* 01_Fire_really_small.json in Resources */ = {isa = PBXBuildFile; fileRef = 8511E18325F82B34002F516B /* 01_Fire_really_small.json */; };
		853014D625E671A000FB8205 /* PageObserverUserScript.swift in Sources */ = {isa = PBXBuildFile; fileRef = 853014D525E671A000FB8205 /* PageObserverUserScript.swift */; };
		85308E25267FC9F2001ABD76 /* NSAlertExtension.swift in Sources */ = {isa = PBXBuildFile; fileRef = 85308E24267FC9F2001ABD76 /* NSAlertExtension.swift */; };
		85378D9C274E61B8007C5CBF /* MessageViews.storyboard in Resources */ = {isa = PBXBuildFile; fileRef = 85378D9B274E61B8007C5CBF /* MessageViews.storyboard */; };
		85378D9E274E664C007C5CBF /* PopoverMessageViewController.swift in Sources */ = {isa = PBXBuildFile; fileRef = 85378D9D274E664C007C5CBF /* PopoverMessageViewController.swift */; };
		85378DA0274E6F42007C5CBF /* NSNotificationName+EmailManager.swift in Sources */ = {isa = PBXBuildFile; fileRef = 85378D9F274E6F42007C5CBF /* NSNotificationName+EmailManager.swift */; };
		85378DA2274E7F25007C5CBF /* EmailManagerRequestDelegate.swift in Sources */ = {isa = PBXBuildFile; fileRef = 85378DA1274E7F25007C5CBF /* EmailManagerRequestDelegate.swift */; };
		8546DE6225C03056000CA5E1 /* UserAgentTests.swift in Sources */ = {isa = PBXBuildFile; fileRef = 8546DE6125C03056000CA5E1 /* UserAgentTests.swift */; };
		85480F8A25CDC360009424E3 /* MainMenu.storyboard in Resources */ = {isa = PBXBuildFile; fileRef = 85480F8925CDC360009424E3 /* MainMenu.storyboard */; };
		85480FBB25D181CB009424E3 /* ConfigurationDownloading.swift in Sources */ = {isa = PBXBuildFile; fileRef = 85480FBA25D181CB009424E3 /* ConfigurationDownloading.swift */; };
		85480FCF25D1AA22009424E3 /* ConfigurationStoring.swift in Sources */ = {isa = PBXBuildFile; fileRef = 85480FCE25D1AA22009424E3 /* ConfigurationStoring.swift */; };
		85589E7F27BBB8630038AD11 /* AddEditFavoriteViewController.swift in Sources */ = {isa = PBXBuildFile; fileRef = 85589E7927BBB8620038AD11 /* AddEditFavoriteViewController.swift */; };
		85589E8027BBB8630038AD11 /* AddEditFavoriteWindow.swift in Sources */ = {isa = PBXBuildFile; fileRef = 85589E7A27BBB8620038AD11 /* AddEditFavoriteWindow.swift */; };
		85589E8127BBB8630038AD11 /* HomePage.storyboard in Resources */ = {isa = PBXBuildFile; fileRef = 85589E7B27BBB8630038AD11 /* HomePage.storyboard */; };
		85589E8227BBB8630038AD11 /* HomePageView.swift in Sources */ = {isa = PBXBuildFile; fileRef = 85589E7C27BBB8630038AD11 /* HomePageView.swift */; };
		85589E8327BBB8630038AD11 /* HomePageViewController.swift in Sources */ = {isa = PBXBuildFile; fileRef = 85589E7D27BBB8630038AD11 /* HomePageViewController.swift */; };
		85589E8727BBB8F20038AD11 /* HomePageFavoritesModel.swift in Sources */ = {isa = PBXBuildFile; fileRef = 85589E8627BBB8F20038AD11 /* HomePageFavoritesModel.swift */; };
		85589E8B27BBBADC0038AD11 /* ColorExtensions.swift in Sources */ = {isa = PBXBuildFile; fileRef = 85589E8A27BBBADC0038AD11 /* ColorExtensions.swift */; };
		85589E8D27BBBB870038AD11 /* NavigationBar.storyboard in Resources */ = {isa = PBXBuildFile; fileRef = 85589E8C27BBBB870038AD11 /* NavigationBar.storyboard */; };
		85589E8F27BBBBF10038AD11 /* Main.storyboard in Resources */ = {isa = PBXBuildFile; fileRef = 85589E8E27BBBBF10038AD11 /* Main.storyboard */; };
		85589E9127BFB9810038AD11 /* HomePageRecentlyVisitedModel.swift in Sources */ = {isa = PBXBuildFile; fileRef = 85589E9027BFB9810038AD11 /* HomePageRecentlyVisitedModel.swift */; };
		85589E9427BFE1E70038AD11 /* FavoritesView.swift in Sources */ = {isa = PBXBuildFile; fileRef = 85589E9327BFE1E70038AD11 /* FavoritesView.swift */; };
		85589E9627BFE25D0038AD11 /* FailedAssertionView.swift in Sources */ = {isa = PBXBuildFile; fileRef = 85589E9527BFE25D0038AD11 /* FailedAssertionView.swift */; };
		85589E9827BFE2DA0038AD11 /* HoverButton.swift in Sources */ = {isa = PBXBuildFile; fileRef = 85589E9727BFE2DA0038AD11 /* HoverButton.swift */; };
		85589E9A27BFE3C30038AD11 /* FaviconView.swift in Sources */ = {isa = PBXBuildFile; fileRef = 85589E9927BFE3C30038AD11 /* FaviconView.swift */; };
		85589E9E27BFE4500038AD11 /* DefaultBrowserPromptView.swift in Sources */ = {isa = PBXBuildFile; fileRef = 85589E9D27BFE4500038AD11 /* DefaultBrowserPromptView.swift */; };
		85589EA027BFE60E0038AD11 /* MoreOrLessView.swift in Sources */ = {isa = PBXBuildFile; fileRef = 85589E9F27BFE60E0038AD11 /* MoreOrLessView.swift */; };
		85625994269C8F9600EE44BC /* PasswordManager.storyboard in Resources */ = {isa = PBXBuildFile; fileRef = 85625993269C8F9600EE44BC /* PasswordManager.storyboard */; };
		85625996269C953C00EE44BC /* PasswordManagementViewController.swift in Sources */ = {isa = PBXBuildFile; fileRef = 85625995269C953C00EE44BC /* PasswordManagementViewController.swift */; };
		85625998269C9C5F00EE44BC /* PasswordManagementPopover.swift in Sources */ = {isa = PBXBuildFile; fileRef = 85625997269C9C5F00EE44BC /* PasswordManagementPopover.swift */; };
		8562599A269CA0A600EE44BC /* NSRectExtension.swift in Sources */ = {isa = PBXBuildFile; fileRef = 85625999269CA0A600EE44BC /* NSRectExtension.swift */; };
		856C98A6256EB59600A22F1F /* MenuItemSelectors.swift in Sources */ = {isa = PBXBuildFile; fileRef = 856C98A5256EB59600A22F1F /* MenuItemSelectors.swift */; };
		856C98D52570116900A22F1F /* NSWindow+Toast.swift in Sources */ = {isa = PBXBuildFile; fileRef = 856C98D42570116900A22F1F /* NSWindow+Toast.swift */; };
		856C98DF257014BD00A22F1F /* FileDownloadManager.swift in Sources */ = {isa = PBXBuildFile; fileRef = 856C98DE257014BD00A22F1F /* FileDownloadManager.swift */; };
		856CADF0271710F400E79BB0 /* HoverUserScript.swift in Sources */ = {isa = PBXBuildFile; fileRef = 856CADEF271710F400E79BB0 /* HoverUserScript.swift */; };
		85707F22276A32B600DC0649 /* CallToAction.swift in Sources */ = {isa = PBXBuildFile; fileRef = 85707F21276A32B600DC0649 /* CallToAction.swift */; };
		85707F24276A332A00DC0649 /* OnboardingButtonStyles.swift in Sources */ = {isa = PBXBuildFile; fileRef = 85707F23276A332A00DC0649 /* OnboardingButtonStyles.swift */; };
		85707F26276A335700DC0649 /* Onboarding.swift in Sources */ = {isa = PBXBuildFile; fileRef = 85707F25276A335700DC0649 /* Onboarding.swift */; };
		85707F28276A34D900DC0649 /* DaxSpeech.swift in Sources */ = {isa = PBXBuildFile; fileRef = 85707F27276A34D900DC0649 /* DaxSpeech.swift */; };
		85707F2A276A35FE00DC0649 /* ActionSpeech.swift in Sources */ = {isa = PBXBuildFile; fileRef = 85707F29276A35FE00DC0649 /* ActionSpeech.swift */; };
		85707F2C276A364E00DC0649 /* OnboardingFlow.swift in Sources */ = {isa = PBXBuildFile; fileRef = 85707F2B276A364E00DC0649 /* OnboardingFlow.swift */; };
		85707F2E276A394C00DC0649 /* ViewExtensions.swift in Sources */ = {isa = PBXBuildFile; fileRef = 85707F2D276A394C00DC0649 /* ViewExtensions.swift */; };
		85707F31276A7DCA00DC0649 /* OnboardingViewModel.swift in Sources */ = {isa = PBXBuildFile; fileRef = 85707F30276A7DCA00DC0649 /* OnboardingViewModel.swift */; };
		85799C1825DEBB3F0007EC87 /* Logging.swift in Sources */ = {isa = PBXBuildFile; fileRef = 85799C1725DEBB3F0007EC87 /* Logging.swift */; };
		857FFEC027D239DC00415E7A /* HyperLink.swift in Sources */ = {isa = PBXBuildFile; fileRef = 857FFEBF27D239DC00415E7A /* HyperLink.swift */; };
		8585B63826D6E66C00C1416F /* ButtonStyles.swift in Sources */ = {isa = PBXBuildFile; fileRef = 8585B63726D6E66C00C1416F /* ButtonStyles.swift */; };
		8589063A267BCD8E00D23B0D /* SaveCredentialsPopover.swift in Sources */ = {isa = PBXBuildFile; fileRef = 85890639267BCD8E00D23B0D /* SaveCredentialsPopover.swift */; };
		8589063C267BCDC000D23B0D /* SaveCredentialsViewController.swift in Sources */ = {isa = PBXBuildFile; fileRef = 8589063B267BCDC000D23B0D /* SaveCredentialsViewController.swift */; };
		858A797F26A79EAA00A75A42 /* UserText+PasswordManager.swift in Sources */ = {isa = PBXBuildFile; fileRef = 858A797E26A79EAA00A75A42 /* UserText+PasswordManager.swift */; };
		858A798326A8B75F00A75A42 /* CopyHandler.swift in Sources */ = {isa = PBXBuildFile; fileRef = 858A798226A8B75F00A75A42 /* CopyHandler.swift */; };
		858A798526A8BB5D00A75A42 /* NSTextViewExtension.swift in Sources */ = {isa = PBXBuildFile; fileRef = 858A798426A8BB5D00A75A42 /* NSTextViewExtension.swift */; };
		858A798826A99DBE00A75A42 /* PasswordManagementItemListModelTests.swift in Sources */ = {isa = PBXBuildFile; fileRef = 858A798726A99DBE00A75A42 /* PasswordManagementItemListModelTests.swift */; };
		858A798A26A9B35E00A75A42 /* PasswordManagementItemModelTests.swift in Sources */ = {isa = PBXBuildFile; fileRef = 858A798926A9B35E00A75A42 /* PasswordManagementItemModelTests.swift */; };
		859E7D6B27453BF3009C2B69 /* BookmarksExporter.swift in Sources */ = {isa = PBXBuildFile; fileRef = 859E7D6A27453BF3009C2B69 /* BookmarksExporter.swift */; };
		859E7D6D274548F2009C2B69 /* BookmarksExporterTests.swift in Sources */ = {isa = PBXBuildFile; fileRef = 859E7D6C274548F2009C2B69 /* BookmarksExporterTests.swift */; };
		85A0116925AF1D8900FA6A0C /* FindInPageViewController.swift in Sources */ = {isa = PBXBuildFile; fileRef = 85A0116825AF1D8900FA6A0C /* FindInPageViewController.swift */; };
		85A0117425AF2EDF00FA6A0C /* FindInPage.storyboard in Resources */ = {isa = PBXBuildFile; fileRef = 85A0117325AF2EDF00FA6A0C /* FindInPage.storyboard */; };
		85A0118225AF60E700FA6A0C /* FindInPageModel.swift in Sources */ = {isa = PBXBuildFile; fileRef = 85A0118125AF60E700FA6A0C /* FindInPageModel.swift */; };
		85A011EA25B4D4CA00FA6A0C /* FindInPageUserScript.swift in Sources */ = {isa = PBXBuildFile; fileRef = 85A011E925B4D4CA00FA6A0C /* FindInPageUserScript.swift */; };
		85AC3AEF25D5CE9800C7D2AA /* UserScripts.swift in Sources */ = {isa = PBXBuildFile; fileRef = 85AC3AEE25D5CE9800C7D2AA /* UserScripts.swift */; };
		85AC3AF725D5DBFD00C7D2AA /* DataExtension.swift in Sources */ = {isa = PBXBuildFile; fileRef = 85AC3AF625D5DBFD00C7D2AA /* DataExtension.swift */; };
		85AC3B0525D6B1D800C7D2AA /* ScriptSourceProviding.swift in Sources */ = {isa = PBXBuildFile; fileRef = 85AC3B0425D6B1D800C7D2AA /* ScriptSourceProviding.swift */; };
		85AC3B1725D9BC1A00C7D2AA /* ConfigurationDownloaderTests.swift in Sources */ = {isa = PBXBuildFile; fileRef = 85AC3B1625D9BC1A00C7D2AA /* ConfigurationDownloaderTests.swift */; };
		85AC3B3525DA82A600C7D2AA /* DataTaskProviding.swift in Sources */ = {isa = PBXBuildFile; fileRef = 85AC3B3425DA82A600C7D2AA /* DataTaskProviding.swift */; };
		85AC3B4925DAC9BD00C7D2AA /* ConfigurationStorageTests.swift in Sources */ = {isa = PBXBuildFile; fileRef = 85AC3B4825DAC9BD00C7D2AA /* ConfigurationStorageTests.swift */; };
		85AC7AD927BD625000FFB69B /* HomePageAssets.xcassets in Resources */ = {isa = PBXBuildFile; fileRef = 85AC7AD827BD625000FFB69B /* HomePageAssets.xcassets */; };
		85AC7ADB27BD628400FFB69B /* HomePage.swift in Sources */ = {isa = PBXBuildFile; fileRef = 85AC7ADA27BD628400FFB69B /* HomePage.swift */; };
		85AC7ADD27BEB6EE00FFB69B /* HomePageDefaultBrowserModel.swift in Sources */ = {isa = PBXBuildFile; fileRef = 85AC7ADC27BEB6EE00FFB69B /* HomePageDefaultBrowserModel.swift */; };
		85AE2FF224A33A2D002D507F /* WebKit.framework in Frameworks */ = {isa = PBXBuildFile; fileRef = 85AE2FF124A33A2D002D507F /* WebKit.framework */; };
		85B7184A27677C2D00B4277F /* Onboarding.storyboard in Resources */ = {isa = PBXBuildFile; fileRef = 85B7184927677C2D00B4277F /* Onboarding.storyboard */; };
		85B7184C27677C6500B4277F /* OnboardingViewController.swift in Sources */ = {isa = PBXBuildFile; fileRef = 85B7184B27677C6500B4277F /* OnboardingViewController.swift */; };
		85B7184E27677CBB00B4277F /* RootView.swift in Sources */ = {isa = PBXBuildFile; fileRef = 85B7184D27677CBB00B4277F /* RootView.swift */; };
		85C48CCC278D808F00D3263E /* NSAttributedStringExtension.swift in Sources */ = {isa = PBXBuildFile; fileRef = 85C48CCB278D808F00D3263E /* NSAttributedStringExtension.swift */; };
		85C48CD127908C1000D3263E /* BrowserImportMoreInfoViewController.swift in Sources */ = {isa = PBXBuildFile; fileRef = 85C48CD027908C1000D3263E /* BrowserImportMoreInfoViewController.swift */; };
		85C5991B27D10CF000E605B2 /* FireAnimationView.swift in Sources */ = {isa = PBXBuildFile; fileRef = 85C5991A27D10CF000E605B2 /* FireAnimationView.swift */; };
		85C6A29625CC1FFD00EEB5F1 /* UserDefaultsWrapper.swift in Sources */ = {isa = PBXBuildFile; fileRef = 85C6A29525CC1FFD00EEB5F1 /* UserDefaultsWrapper.swift */; };
		85CC1D7B26A05ECF0062F04E /* PasswordManagementItemListModel.swift in Sources */ = {isa = PBXBuildFile; fileRef = 85CC1D7A26A05ECF0062F04E /* PasswordManagementItemListModel.swift */; };
		85CC1D7D26A05F250062F04E /* PasswordManagementItemModel.swift in Sources */ = {isa = PBXBuildFile; fileRef = 85CC1D7C26A05F250062F04E /* PasswordManagementItemModel.swift */; };
		85D33F1225C82EB3002B91A6 /* ConfigurationManager.swift in Sources */ = {isa = PBXBuildFile; fileRef = 85D33F1125C82EB3002B91A6 /* ConfigurationManager.swift */; };
		85D438B6256E7C9E00F3BAF8 /* ContextMenuUserScript.swift in Sources */ = {isa = PBXBuildFile; fileRef = 85D438B5256E7C9E00F3BAF8 /* ContextMenuUserScript.swift */; };
		85D885B026A590A90077C374 /* NSNotificationName+PasswordManager.swift in Sources */ = {isa = PBXBuildFile; fileRef = 85D885AF26A590A90077C374 /* NSNotificationName+PasswordManager.swift */; };
		85D885B326A5A9DE0077C374 /* NSAlert+PasswordManager.swift in Sources */ = {isa = PBXBuildFile; fileRef = 85D885B226A5A9DE0077C374 /* NSAlert+PasswordManager.swift */; };
		85F0FF1327CFAB04001C7C6E /* RecentlyVisitedView.swift in Sources */ = {isa = PBXBuildFile; fileRef = 85F0FF1227CFAB04001C7C6E /* RecentlyVisitedView.swift */; };
		85F1B0C925EF9759004792B6 /* URLEventHandlerTests.swift in Sources */ = {isa = PBXBuildFile; fileRef = 85F1B0C825EF9759004792B6 /* URLEventHandlerTests.swift */; };
		85F487B5276A8F2E003CE668 /* OnboardingTests.swift in Sources */ = {isa = PBXBuildFile; fileRef = 85F487B4276A8F2E003CE668 /* OnboardingTests.swift */; };
		85F69B3C25EDE81F00978E59 /* URLExtensionTests.swift in Sources */ = {isa = PBXBuildFile; fileRef = 85F69B3B25EDE81F00978E59 /* URLExtensionTests.swift */; };
		85FF55C825F82E4F00E2AB99 /* Lottie in Frameworks */ = {isa = PBXBuildFile; productRef = 85FF55C725F82E4F00E2AB99 /* Lottie */; };
		9807F645278CA16F00E1547B /* BrowserServicesKit in Frameworks */ = {isa = PBXBuildFile; productRef = 9807F644278CA16F00E1547B /* BrowserServicesKit */; };
		9812D895276CEDA5004B6181 /* ContentBlockerRulesLists.swift in Sources */ = {isa = PBXBuildFile; fileRef = 9812D894276CEDA5004B6181 /* ContentBlockerRulesLists.swift */; };
		9826B0A02747DF3D0092F683 /* ContentBlocking.swift in Sources */ = {isa = PBXBuildFile; fileRef = 9826B09F2747DF3D0092F683 /* ContentBlocking.swift */; };
		9826B0A22747DFEB0092F683 /* AppPrivacyConfigurationDataProvider.swift in Sources */ = {isa = PBXBuildFile; fileRef = 9826B0A12747DFEB0092F683 /* AppPrivacyConfigurationDataProvider.swift */; };
		9833912F27AAA3CE00DAF119 /* AppTrackerDataSetProvider.swift in Sources */ = {isa = PBXBuildFile; fileRef = 9833912E27AAA3CE00DAF119 /* AppTrackerDataSetProvider.swift */; };
		9833913127AAA4B500DAF119 /* trackerData.json in Resources */ = {isa = PBXBuildFile; fileRef = 9833913027AAA4B500DAF119 /* trackerData.json */; };
		9833913327AAAEEE00DAF119 /* EmbeddedTrackerDataTests.swift in Sources */ = {isa = PBXBuildFile; fileRef = 9833913227AAAEEE00DAF119 /* EmbeddedTrackerDataTests.swift */; };
		98EB5D1027516A4800681FE6 /* AppPrivacyConfigurationTests.swift in Sources */ = {isa = PBXBuildFile; fileRef = 98EB5D0F27516A4800681FE6 /* AppPrivacyConfigurationTests.swift */; };
		AA06B6B72672AF8100F541C5 /* Sparkle in Frameworks */ = {isa = PBXBuildFile; productRef = AA06B6B62672AF8100F541C5 /* Sparkle */; };
		AA0877B826D5160D00B05660 /* SafariVersionReaderTests.swift in Sources */ = {isa = PBXBuildFile; fileRef = AA0877B726D5160D00B05660 /* SafariVersionReaderTests.swift */; };
		AA0877BA26D5161D00B05660 /* WebKitVersionProviderTests.swift in Sources */ = {isa = PBXBuildFile; fileRef = AA0877B926D5161D00B05660 /* WebKitVersionProviderTests.swift */; };
		AA0F3DB7261A566C0077F2D9 /* SuggestionLoadingMock.swift in Sources */ = {isa = PBXBuildFile; fileRef = AA0F3DB6261A566C0077F2D9 /* SuggestionLoadingMock.swift */; };
		AA13DCB4271480B0006D48D3 /* FirePopoverViewModel.swift in Sources */ = {isa = PBXBuildFile; fileRef = AA13DCB3271480B0006D48D3 /* FirePopoverViewModel.swift */; };
		AA222CB92760F74E00321475 /* FaviconReferenceCache.swift in Sources */ = {isa = PBXBuildFile; fileRef = AA222CB82760F74E00321475 /* FaviconReferenceCache.swift */; };
		AA2CB12D2587BB5600AA6FBE /* TabBarFooter.xib in Resources */ = {isa = PBXBuildFile; fileRef = AA2CB12C2587BB5600AA6FBE /* TabBarFooter.xib */; };
		AA2CB1352587C29500AA6FBE /* TabBarFooter.swift in Sources */ = {isa = PBXBuildFile; fileRef = AA2CB1342587C29500AA6FBE /* TabBarFooter.swift */; };
		AA34396C2754D4E300B241FA /* shield.json in Resources */ = {isa = PBXBuildFile; fileRef = AA34396A2754D4E200B241FA /* shield.json */; };
		AA34396D2754D4E300B241FA /* shield-dot.json in Resources */ = {isa = PBXBuildFile; fileRef = AA34396B2754D4E300B241FA /* shield-dot.json */; };
		AA3439702754D4E900B241FA /* dark-shield-dot.json in Resources */ = {isa = PBXBuildFile; fileRef = AA34396E2754D4E900B241FA /* dark-shield-dot.json */; };
		AA3439712754D4E900B241FA /* dark-shield.json in Resources */ = {isa = PBXBuildFile; fileRef = AA34396F2754D4E900B241FA /* dark-shield.json */; };
		AA3439782754D55100B241FA /* dark-trackers-2.json in Resources */ = {isa = PBXBuildFile; fileRef = AA3439722754D55100B241FA /* dark-trackers-2.json */; };
		AA3439792754D55100B241FA /* trackers-1.json in Resources */ = {isa = PBXBuildFile; fileRef = AA3439732754D55100B241FA /* trackers-1.json */; };
		AA34397A2754D55100B241FA /* trackers-2.json in Resources */ = {isa = PBXBuildFile; fileRef = AA3439742754D55100B241FA /* trackers-2.json */; };
		AA34397B2754D55100B241FA /* trackers-3.json in Resources */ = {isa = PBXBuildFile; fileRef = AA3439752754D55100B241FA /* trackers-3.json */; };
		AA34397C2754D55100B241FA /* dark-trackers-1.json in Resources */ = {isa = PBXBuildFile; fileRef = AA3439762754D55100B241FA /* dark-trackers-1.json */; };
		AA34397D2754D55100B241FA /* dark-trackers-3.json in Resources */ = {isa = PBXBuildFile; fileRef = AA3439772754D55100B241FA /* dark-trackers-3.json */; };
		AA3863C527A1E28F00749AB5 /* Feedback.storyboard in Resources */ = {isa = PBXBuildFile; fileRef = AA3863C427A1E28F00749AB5 /* Feedback.storyboard */; };
		AA3D531527A1ED9300074EC1 /* FeedbackWindow.swift in Sources */ = {isa = PBXBuildFile; fileRef = AA3D531427A1ED9300074EC1 /* FeedbackWindow.swift */; };
		AA3D531727A1EEED00074EC1 /* FeedbackViewController.swift in Sources */ = {isa = PBXBuildFile; fileRef = AA3D531627A1EEED00074EC1 /* FeedbackViewController.swift */; };
		AA3D531B27A2F57E00074EC1 /* Feedback.swift in Sources */ = {isa = PBXBuildFile; fileRef = AA3D531A27A2F57E00074EC1 /* Feedback.swift */; };
		AA3D531D27A2F58F00074EC1 /* FeedbackSender.swift in Sources */ = {isa = PBXBuildFile; fileRef = AA3D531C27A2F58F00074EC1 /* FeedbackSender.swift */; };
		AA3F895324C18AD500628DDE /* SuggestionViewModel.swift in Sources */ = {isa = PBXBuildFile; fileRef = AA3F895224C18AD500628DDE /* SuggestionViewModel.swift */; };
		AA4BBA3B25C58FA200C4FB0F /* MainMenu.swift in Sources */ = {isa = PBXBuildFile; fileRef = AA4BBA3A25C58FA200C4FB0F /* MainMenu.swift */; };
		AA4D700725545EF800C3411E /* URLEventHandler.swift in Sources */ = {isa = PBXBuildFile; fileRef = AA4D700625545EF800C3411E /* URLEventHandler.swift */; };
		AA4FF40C2624751A004E2377 /* GrammarFeaturesManager.swift in Sources */ = {isa = PBXBuildFile; fileRef = AA4FF40B2624751A004E2377 /* GrammarFeaturesManager.swift */; };
		AA512D1424D99D9800230283 /* FaviconManager.swift in Sources */ = {isa = PBXBuildFile; fileRef = AA512D1324D99D9800230283 /* FaviconManager.swift */; };
		AA585D82248FD31100E9A3E2 /* AppDelegate.swift in Sources */ = {isa = PBXBuildFile; fileRef = AA585D81248FD31100E9A3E2 /* AppDelegate.swift */; };
		AA585D84248FD31100E9A3E2 /* BrowserTabViewController.swift in Sources */ = {isa = PBXBuildFile; fileRef = AA585D83248FD31100E9A3E2 /* BrowserTabViewController.swift */; };
		AA585D86248FD31400E9A3E2 /* Assets.xcassets in Resources */ = {isa = PBXBuildFile; fileRef = AA585D85248FD31400E9A3E2 /* Assets.xcassets */; };
		AA585DAF2490E6E600E9A3E2 /* MainViewController.swift in Sources */ = {isa = PBXBuildFile; fileRef = AA585DAE2490E6E600E9A3E2 /* MainViewController.swift */; };
		AA5C8F59258FE21F00748EB7 /* NSTextFieldExtension.swift in Sources */ = {isa = PBXBuildFile; fileRef = AA5C8F58258FE21F00748EB7 /* NSTextFieldExtension.swift */; };
		AA5C8F5E2590EEE800748EB7 /* NSPointExtension.swift in Sources */ = {isa = PBXBuildFile; fileRef = AA5C8F5D2590EEE800748EB7 /* NSPointExtension.swift */; };
		AA5C8F632591021700748EB7 /* NSApplicationExtension.swift in Sources */ = {isa = PBXBuildFile; fileRef = AA5C8F622591021700748EB7 /* NSApplicationExtension.swift */; };
		AA5D6DAC24A340F700C6FBCE /* WebViewStateObserver.swift in Sources */ = {isa = PBXBuildFile; fileRef = AA5D6DAB24A340F700C6FBCE /* WebViewStateObserver.swift */; };
		AA5FA697275F90C400DCE9C9 /* FaviconImageCache.swift in Sources */ = {isa = PBXBuildFile; fileRef = AA5FA696275F90C400DCE9C9 /* FaviconImageCache.swift */; };
		AA5FA69A275F91C700DCE9C9 /* Favicon.swift in Sources */ = {isa = PBXBuildFile; fileRef = AA5FA699275F91C700DCE9C9 /* Favicon.swift */; };
		AA5FA69D275F945C00DCE9C9 /* FaviconStore.swift in Sources */ = {isa = PBXBuildFile; fileRef = AA5FA69C275F945C00DCE9C9 /* FaviconStore.swift */; };
		AA5FA6A0275F948900DCE9C9 /* Favicons.xcdatamodeld in Sources */ = {isa = PBXBuildFile; fileRef = AA5FA69E275F948900DCE9C9 /* Favicons.xcdatamodeld */; };
		AA6197C4276B314D008396F0 /* FaviconUrlReference.swift in Sources */ = {isa = PBXBuildFile; fileRef = AA6197C3276B314D008396F0 /* FaviconUrlReference.swift */; };
		AA6197C6276B3168008396F0 /* FaviconHostReference.swift in Sources */ = {isa = PBXBuildFile; fileRef = AA6197C5276B3168008396F0 /* FaviconHostReference.swift */; };
		AA61C0D02722159B00E6B681 /* FireInfoViewController.swift in Sources */ = {isa = PBXBuildFile; fileRef = AA61C0CF2722159B00E6B681 /* FireInfoViewController.swift */; };
		AA61C0D22727F59B00E6B681 /* ArrayExtension.swift in Sources */ = {isa = PBXBuildFile; fileRef = AA61C0D12727F59B00E6B681 /* ArrayExtension.swift */; };
		AA63745424C9BF9A00AB2AC4 /* SuggestionContainerTests.swift in Sources */ = {isa = PBXBuildFile; fileRef = AA63745324C9BF9A00AB2AC4 /* SuggestionContainerTests.swift */; };
		AA652CB125DD825B009059CC /* LocalBookmarkStoreTests.swift in Sources */ = {isa = PBXBuildFile; fileRef = AA652CB025DD825B009059CC /* LocalBookmarkStoreTests.swift */; };
		AA652CCE25DD9071009059CC /* BookmarkListTests.swift in Sources */ = {isa = PBXBuildFile; fileRef = AA652CCD25DD9071009059CC /* BookmarkListTests.swift */; };
		AA652CD325DDA6E9009059CC /* LocalBookmarkManagerTests.swift in Sources */ = {isa = PBXBuildFile; fileRef = AA652CD225DDA6E9009059CC /* LocalBookmarkManagerTests.swift */; };
		AA652CDB25DDAB32009059CC /* BookmarkStoreMock.swift in Sources */ = {isa = PBXBuildFile; fileRef = AA652CDA25DDAB32009059CC /* BookmarkStoreMock.swift */; };
		AA6820E425502F19005ED0D5 /* WebsiteDataStore.swift in Sources */ = {isa = PBXBuildFile; fileRef = AA6820E325502F19005ED0D5 /* WebsiteDataStore.swift */; };
		AA6820EB25503D6A005ED0D5 /* Fire.swift in Sources */ = {isa = PBXBuildFile; fileRef = AA6820EA25503D6A005ED0D5 /* Fire.swift */; };
		AA6820F125503DA9005ED0D5 /* FireViewModel.swift in Sources */ = {isa = PBXBuildFile; fileRef = AA6820F025503DA9005ED0D5 /* FireViewModel.swift */; };
		AA68C3D32490ED62001B8783 /* NavigationBarViewController.swift in Sources */ = {isa = PBXBuildFile; fileRef = AA68C3D22490ED62001B8783 /* NavigationBarViewController.swift */; };
		AA68C3D72490F821001B8783 /* README.md in Resources */ = {isa = PBXBuildFile; fileRef = AA68C3D62490F821001B8783 /* README.md */; };
		AA693E5E2696E5B90007BB78 /* CrashReports.storyboard in Resources */ = {isa = PBXBuildFile; fileRef = AA693E5D2696E5B90007BB78 /* CrashReports.storyboard */; };
		AA6AD95B2704B6DB00159F8A /* FirePopoverViewController.swift in Sources */ = {isa = PBXBuildFile; fileRef = AA6AD95A2704B6DB00159F8A /* FirePopoverViewController.swift */; };
		AA6EF9AD25066F42004754E6 /* WindowsManager.swift in Sources */ = {isa = PBXBuildFile; fileRef = AA6EF9AC25066F42004754E6 /* WindowsManager.swift */; };
		AA6EF9B3250785D5004754E6 /* NSMenuExtension.swift in Sources */ = {isa = PBXBuildFile; fileRef = AA6EF9B2250785D5004754E6 /* NSMenuExtension.swift */; };
		AA6EF9B525081B4C004754E6 /* MainMenuActions.swift in Sources */ = {isa = PBXBuildFile; fileRef = AA6EF9B425081B4C004754E6 /* MainMenuActions.swift */; };
		AA6FFB4424DC33320028F4D0 /* NSViewExtension.swift in Sources */ = {isa = PBXBuildFile; fileRef = AA6FFB4324DC33320028F4D0 /* NSViewExtension.swift */; };
		AA6FFB4624DC3B5A0028F4D0 /* WebView.swift in Sources */ = {isa = PBXBuildFile; fileRef = AA6FFB4524DC3B5A0028F4D0 /* WebView.swift */; };
		AA72D5FE25FFF94E00C77619 /* NSMenuItemExtension.swift in Sources */ = {isa = PBXBuildFile; fileRef = AA72D5FD25FFF94E00C77619 /* NSMenuItemExtension.swift */; };
		AA7412B224D0B3AC00D22FE0 /* TabBarViewItem.swift in Sources */ = {isa = PBXBuildFile; fileRef = AA7412B024D0B3AC00D22FE0 /* TabBarViewItem.swift */; };
		AA7412B324D0B3AC00D22FE0 /* TabBarViewItem.xib in Resources */ = {isa = PBXBuildFile; fileRef = AA7412B124D0B3AC00D22FE0 /* TabBarViewItem.xib */; };
		AA7412B524D1536B00D22FE0 /* MainWindowController.swift in Sources */ = {isa = PBXBuildFile; fileRef = AA7412B424D1536B00D22FE0 /* MainWindowController.swift */; };
		AA7412B724D1687000D22FE0 /* TabBarScrollView.swift in Sources */ = {isa = PBXBuildFile; fileRef = AA7412B624D1687000D22FE0 /* TabBarScrollView.swift */; };
		AA7412BD24D2BEEE00D22FE0 /* MainWindow.swift in Sources */ = {isa = PBXBuildFile; fileRef = AA7412BC24D2BEEE00D22FE0 /* MainWindow.swift */; };
		AA75A0AE26F3500C0086B667 /* PrivacyIconViewModel.swift in Sources */ = {isa = PBXBuildFile; fileRef = AA75A0AD26F3500C0086B667 /* PrivacyIconViewModel.swift */; };
		AA7EB6DF27E7C57D00036718 /* MouseOverAnimationButton.swift in Sources */ = {isa = PBXBuildFile; fileRef = AA7EB6DE27E7C57D00036718 /* MouseOverAnimationButton.swift */; };
		AA7EB6E227E7D05500036718 /* flame-mouse-over.json in Resources */ = {isa = PBXBuildFile; fileRef = AA7EB6E027E7D05500036718 /* flame-mouse-over.json */; };
		AA7EB6E327E7D05500036718 /* dark-flame-mouse-over.json in Resources */ = {isa = PBXBuildFile; fileRef = AA7EB6E127E7D05500036718 /* dark-flame-mouse-over.json */; };
		AA7EB6E527E7D6DC00036718 /* AnimationView.swift in Sources */ = {isa = PBXBuildFile; fileRef = AA7EB6E427E7D6DC00036718 /* AnimationView.swift */; };
		AA7EB6E727E8809D00036718 /* shield-mouse-over.json in Resources */ = {isa = PBXBuildFile; fileRef = AA7EB6E627E8809D00036718 /* shield-mouse-over.json */; };
		AA7EB6E927E880A600036718 /* shield-dot-mouse-over.json in Resources */ = {isa = PBXBuildFile; fileRef = AA7EB6E827E880A600036718 /* shield-dot-mouse-over.json */; };
		AA7EB6EB27E880AE00036718 /* dark-shield-mouse-over.json in Resources */ = {isa = PBXBuildFile; fileRef = AA7EB6EA27E880AE00036718 /* dark-shield-mouse-over.json */; };
		AA7EB6ED27E880B600036718 /* dark-shield-dot-mouse-over.json in Resources */ = {isa = PBXBuildFile; fileRef = AA7EB6EC27E880B600036718 /* dark-shield-dot-mouse-over.json */; };
		AA80EC54256BE3BC007083E7 /* UserText.swift in Sources */ = {isa = PBXBuildFile; fileRef = AA80EC53256BE3BC007083E7 /* UserText.swift */; };
		AA80EC67256C4691007083E7 /* BrowserTab.storyboard in Resources */ = {isa = PBXBuildFile; fileRef = AA80EC69256C4691007083E7 /* BrowserTab.storyboard */; };
		AA80EC73256C46A2007083E7 /* Suggestion.storyboard in Resources */ = {isa = PBXBuildFile; fileRef = AA80EC75256C46A2007083E7 /* Suggestion.storyboard */; };
		AA80EC79256C46AA007083E7 /* TabBar.storyboard in Resources */ = {isa = PBXBuildFile; fileRef = AA80EC7B256C46AA007083E7 /* TabBar.storyboard */; };
		AA80EC89256C49B8007083E7 /* Localizable.strings in Resources */ = {isa = PBXBuildFile; fileRef = AA80EC8B256C49B8007083E7 /* Localizable.strings */; };
		AA80EC8F256C49BC007083E7 /* Localizable.stringsdict in Resources */ = {isa = PBXBuildFile; fileRef = AA80EC91256C49BC007083E7 /* Localizable.stringsdict */; };
		AA840A9827319D1600E63CDD /* FirePopoverWrapperViewController.swift in Sources */ = {isa = PBXBuildFile; fileRef = AA840A9727319D1600E63CDD /* FirePopoverWrapperViewController.swift */; };
		AA88D14B252A557100980B4E /* URLRequestExtension.swift in Sources */ = {isa = PBXBuildFile; fileRef = AA88D14A252A557100980B4E /* URLRequestExtension.swift */; };
		AA8EDF2424923E980071C2E8 /* URLExtension.swift in Sources */ = {isa = PBXBuildFile; fileRef = AA8EDF2324923E980071C2E8 /* URLExtension.swift */; };
		AA8EDF2724923EC70071C2E8 /* StringExtension.swift in Sources */ = {isa = PBXBuildFile; fileRef = AA8EDF2624923EC70071C2E8 /* StringExtension.swift */; };
		AA91F83927076F1900771A0D /* PrivacyIconViewModelTests.swift in Sources */ = {isa = PBXBuildFile; fileRef = AA91F83827076F1900771A0D /* PrivacyIconViewModelTests.swift */; };
		AA92126F25ACCB1100600CD4 /* ErrorExtension.swift in Sources */ = {isa = PBXBuildFile; fileRef = AA92126E25ACCB1100600CD4 /* ErrorExtension.swift */; };
		AA92127725ADA07900600CD4 /* WKWebViewExtension.swift in Sources */ = {isa = PBXBuildFile; fileRef = AA92127625ADA07900600CD4 /* WKWebViewExtension.swift */; };
		AA97BF4625135DD30014931A /* ApplicationDockMenu.swift in Sources */ = {isa = PBXBuildFile; fileRef = AA97BF4525135DD30014931A /* ApplicationDockMenu.swift */; };
		AA9B7C7E26A06E040008D425 /* TrackerInfo.swift in Sources */ = {isa = PBXBuildFile; fileRef = AA9B7C7D26A06E040008D425 /* TrackerInfo.swift */; };
		AA9B7C8326A197A00008D425 /* ServerTrust.swift in Sources */ = {isa = PBXBuildFile; fileRef = AA9B7C8226A197A00008D425 /* ServerTrust.swift */; };
		AA9B7C8526A199B60008D425 /* ServerTrustViewModel.swift in Sources */ = {isa = PBXBuildFile; fileRef = AA9B7C8426A199B60008D425 /* ServerTrustViewModel.swift */; };
		AA9C362825518C44004B1BA3 /* WebsiteDataStoreMock.swift in Sources */ = {isa = PBXBuildFile; fileRef = AA9C362725518C44004B1BA3 /* WebsiteDataStoreMock.swift */; };
		AA9C363025518CA9004B1BA3 /* FireTests.swift in Sources */ = {isa = PBXBuildFile; fileRef = AA9C362F25518CA9004B1BA3 /* FireTests.swift */; };
		AA9E9A5625A3AE8400D1959D /* NSWindowExtension.swift in Sources */ = {isa = PBXBuildFile; fileRef = AA9E9A5525A3AE8400D1959D /* NSWindowExtension.swift */; };
		AA9E9A5E25A4867200D1959D /* TabDragAndDropManager.swift in Sources */ = {isa = PBXBuildFile; fileRef = AA9E9A5D25A4867200D1959D /* TabDragAndDropManager.swift */; };
		AA9FF95924A1ECF20039E328 /* Tab.swift in Sources */ = {isa = PBXBuildFile; fileRef = AA9FF95824A1ECF20039E328 /* Tab.swift */; };
		AA9FF95B24A1EFC20039E328 /* TabViewModel.swift in Sources */ = {isa = PBXBuildFile; fileRef = AA9FF95A24A1EFC20039E328 /* TabViewModel.swift */; };
		AA9FF95D24A1FA1C0039E328 /* TabCollection.swift in Sources */ = {isa = PBXBuildFile; fileRef = AA9FF95C24A1FA1C0039E328 /* TabCollection.swift */; };
		AA9FF95F24A1FB690039E328 /* TabCollectionViewModel.swift in Sources */ = {isa = PBXBuildFile; fileRef = AA9FF95E24A1FB680039E328 /* TabCollectionViewModel.swift */; };
		AAA0CC33252F181A0079BC96 /* NavigationButtonMenuDelegate.swift in Sources */ = {isa = PBXBuildFile; fileRef = AAA0CC32252F181A0079BC96 /* NavigationButtonMenuDelegate.swift */; };
		AAA0CC3C25337FAB0079BC96 /* WKBackForwardListItemViewModel.swift in Sources */ = {isa = PBXBuildFile; fileRef = AAA0CC3B25337FAB0079BC96 /* WKBackForwardListItemViewModel.swift */; };
		AAA0CC472533833C0079BC96 /* MoreOptionsMenu.swift in Sources */ = {isa = PBXBuildFile; fileRef = AAA0CC462533833C0079BC96 /* MoreOptionsMenu.swift */; };
		AAA0CC572539EBC90079BC96 /* FaviconUserScript.swift in Sources */ = {isa = PBXBuildFile; fileRef = AAA0CC562539EBC90079BC96 /* FaviconUserScript.swift */; };
		AAA0CC6A253CC43C0079BC96 /* WKUserContentControllerExtension.swift in Sources */ = {isa = PBXBuildFile; fileRef = AAA0CC69253CC43C0079BC96 /* WKUserContentControllerExtension.swift */; };
		AAA892EA250A4CEF005B37B2 /* WindowControllersManager.swift in Sources */ = {isa = PBXBuildFile; fileRef = AAA892E9250A4CEF005B37B2 /* WindowControllersManager.swift */; };
		AAADFD06264AA282001555EA /* TimeIntervalExtension.swift in Sources */ = {isa = PBXBuildFile; fileRef = AAADFD05264AA282001555EA /* TimeIntervalExtension.swift */; };
		AAB549DF25DAB8F80058460B /* BookmarkViewModel.swift in Sources */ = {isa = PBXBuildFile; fileRef = AAB549DE25DAB8F80058460B /* BookmarkViewModel.swift */; };
		AAB7320726DD0C37002FACF9 /* Fire.storyboard in Resources */ = {isa = PBXBuildFile; fileRef = AAB7320626DD0C37002FACF9 /* Fire.storyboard */; };
		AAB7320926DD0CD9002FACF9 /* FireViewController.swift in Sources */ = {isa = PBXBuildFile; fileRef = AAB7320826DD0CD9002FACF9 /* FireViewController.swift */; };
		AAB8203C26B2DE0D00788AC3 /* SuggestionListCharacteristics.swift in Sources */ = {isa = PBXBuildFile; fileRef = AAB8203B26B2DE0D00788AC3 /* SuggestionListCharacteristics.swift */; };
		AABAF59C260A7D130085060C /* FaviconManagerMock.swift in Sources */ = {isa = PBXBuildFile; fileRef = AABAF59B260A7D130085060C /* FaviconManagerMock.swift */; };
		AABEE69A24A902A90043105B /* SuggestionContainerViewModel.swift in Sources */ = {isa = PBXBuildFile; fileRef = AABEE69924A902A90043105B /* SuggestionContainerViewModel.swift */; };
		AABEE69C24A902BB0043105B /* SuggestionContainer.swift in Sources */ = {isa = PBXBuildFile; fileRef = AABEE69B24A902BB0043105B /* SuggestionContainer.swift */; };
		AABEE6A524AA0A7F0043105B /* SuggestionViewController.swift in Sources */ = {isa = PBXBuildFile; fileRef = AABEE6A424AA0A7F0043105B /* SuggestionViewController.swift */; };
		AABEE6A924AB4B910043105B /* SuggestionTableCellView.swift in Sources */ = {isa = PBXBuildFile; fileRef = AABEE6A824AB4B910043105B /* SuggestionTableCellView.swift */; };
		AABEE6AB24ACA0F90043105B /* SuggestionTableRowView.swift in Sources */ = {isa = PBXBuildFile; fileRef = AABEE6AA24ACA0F90043105B /* SuggestionTableRowView.swift */; };
		AABEE6AF24AD22B90043105B /* AddressBarTextField.swift in Sources */ = {isa = PBXBuildFile; fileRef = AABEE6AE24AD22B90043105B /* AddressBarTextField.swift */; };
		AAC30A26268DFEE200D2D9CD /* CrashReporter.swift in Sources */ = {isa = PBXBuildFile; fileRef = AAC30A25268DFEE200D2D9CD /* CrashReporter.swift */; };
		AAC30A28268E045400D2D9CD /* CrashReportReader.swift in Sources */ = {isa = PBXBuildFile; fileRef = AAC30A27268E045400D2D9CD /* CrashReportReader.swift */; };
		AAC30A2A268E239100D2D9CD /* CrashReport.swift in Sources */ = {isa = PBXBuildFile; fileRef = AAC30A29268E239100D2D9CD /* CrashReport.swift */; };
		AAC30A2C268F1ECD00D2D9CD /* CrashReportSender.swift in Sources */ = {isa = PBXBuildFile; fileRef = AAC30A2B268F1ECD00D2D9CD /* CrashReportSender.swift */; };
		AAC30A2E268F1EE300D2D9CD /* CrashReportPromptPresenter.swift in Sources */ = {isa = PBXBuildFile; fileRef = AAC30A2D268F1EE300D2D9CD /* CrashReportPromptPresenter.swift */; };
		AAC5E4C725D6A6E8007F5990 /* BookmarkPopover.swift in Sources */ = {isa = PBXBuildFile; fileRef = AAC5E4C425D6A6E8007F5990 /* BookmarkPopover.swift */; };
		AAC5E4C825D6A6E8007F5990 /* BookmarkPopoverViewController.swift in Sources */ = {isa = PBXBuildFile; fileRef = AAC5E4C525D6A6E8007F5990 /* BookmarkPopoverViewController.swift */; };
		AAC5E4C925D6A6E8007F5990 /* Bookmarks.storyboard in Resources */ = {isa = PBXBuildFile; fileRef = AAC5E4C625D6A6E8007F5990 /* Bookmarks.storyboard */; };
		AAC5E4D025D6A709007F5990 /* Bookmark.swift in Sources */ = {isa = PBXBuildFile; fileRef = AAC5E4CD25D6A709007F5990 /* Bookmark.swift */; };
		AAC5E4D125D6A709007F5990 /* BookmarkManager.swift in Sources */ = {isa = PBXBuildFile; fileRef = AAC5E4CE25D6A709007F5990 /* BookmarkManager.swift */; };
		AAC5E4D225D6A709007F5990 /* BookmarkList.swift in Sources */ = {isa = PBXBuildFile; fileRef = AAC5E4CF25D6A709007F5990 /* BookmarkList.swift */; };
		AAC5E4D925D6A711007F5990 /* BookmarkStore.swift in Sources */ = {isa = PBXBuildFile; fileRef = AAC5E4D625D6A710007F5990 /* BookmarkStore.swift */; };
		AAC5E4E425D6BA9C007F5990 /* NSSizeExtension.swift in Sources */ = {isa = PBXBuildFile; fileRef = AAC5E4E325D6BA9C007F5990 /* NSSizeExtension.swift */; };
		AAC5E4F125D6BF10007F5990 /* AddressBarButton.swift in Sources */ = {isa = PBXBuildFile; fileRef = AAC5E4F025D6BF10007F5990 /* AddressBarButton.swift */; };
		AAC5E4F625D6BF2C007F5990 /* AddressBarButtonsViewController.swift in Sources */ = {isa = PBXBuildFile; fileRef = AAC5E4F525D6BF2C007F5990 /* AddressBarButtonsViewController.swift */; };
		AAC82C60258B6CB5009B6B42 /* TabPreviewWindowController.swift in Sources */ = {isa = PBXBuildFile; fileRef = AAC82C5F258B6CB5009B6B42 /* TabPreviewWindowController.swift */; };
		AAC9C01524CAFBCE00AD1325 /* TabTests.swift in Sources */ = {isa = PBXBuildFile; fileRef = AAC9C01424CAFBCE00AD1325 /* TabTests.swift */; };
		AAC9C01724CAFBDC00AD1325 /* TabCollectionTests.swift in Sources */ = {isa = PBXBuildFile; fileRef = AAC9C01624CAFBDC00AD1325 /* TabCollectionTests.swift */; };
		AAC9C01C24CB594C00AD1325 /* TabViewModelTests.swift in Sources */ = {isa = PBXBuildFile; fileRef = AAC9C01B24CB594C00AD1325 /* TabViewModelTests.swift */; };
		AAC9C01E24CB6BEB00AD1325 /* TabCollectionViewModelTests.swift in Sources */ = {isa = PBXBuildFile; fileRef = AAC9C01D24CB6BEB00AD1325 /* TabCollectionViewModelTests.swift */; };
		AACF6FD626BC366D00CF09F9 /* SafariVersionReader.swift in Sources */ = {isa = PBXBuildFile; fileRef = AACF6FD526BC366D00CF09F9 /* SafariVersionReader.swift */; };
		AAD6D8882696DF6D002393B3 /* CrashReportPromptViewController.swift in Sources */ = {isa = PBXBuildFile; fileRef = AAD6D8862696DF6D002393B3 /* CrashReportPromptViewController.swift */; };
		AAD8078527B3F3BE00CF7703 /* WebsiteBreakageSender.swift in Sources */ = {isa = PBXBuildFile; fileRef = AAD8078427B3F3BE00CF7703 /* WebsiteBreakageSender.swift */; };
		AAD8078727B3F45600CF7703 /* WebsiteBreakage.swift in Sources */ = {isa = PBXBuildFile; fileRef = AAD8078627B3F45600CF7703 /* WebsiteBreakage.swift */; };
		AAD86E52267A0DFF005C11BE /* UpdateController.swift in Sources */ = {isa = PBXBuildFile; fileRef = AAD86E51267A0DFF005C11BE /* UpdateController.swift */; };
		AADCBF3A26F7C2CE00EF67A8 /* LottieAnimationCache.swift in Sources */ = {isa = PBXBuildFile; fileRef = AADCBF3926F7C2CE00EF67A8 /* LottieAnimationCache.swift */; };
		AADE11C026D916D70032D8A7 /* StringExtensionTests.swift in Sources */ = {isa = PBXBuildFile; fileRef = AADE11BF26D916D70032D8A7 /* StringExtensionTests.swift */; };
		AAE246F32709EF3B00BEEAEE /* FirePopoverCollectionViewItem.swift in Sources */ = {isa = PBXBuildFile; fileRef = AAE246F12709EF3B00BEEAEE /* FirePopoverCollectionViewItem.swift */; };
		AAE246F42709EF3B00BEEAEE /* FirePopoverCollectionViewItem.xib in Resources */ = {isa = PBXBuildFile; fileRef = AAE246F22709EF3B00BEEAEE /* FirePopoverCollectionViewItem.xib */; };
		AAE246F6270A3D3000BEEAEE /* FirePopoverCollectionViewHeader.xib in Resources */ = {isa = PBXBuildFile; fileRef = AAE246F5270A3D3000BEEAEE /* FirePopoverCollectionViewHeader.xib */; };
		AAE246F8270A406200BEEAEE /* FirePopoverCollectionViewHeader.swift in Sources */ = {isa = PBXBuildFile; fileRef = AAE246F7270A406200BEEAEE /* FirePopoverCollectionViewHeader.swift */; };
		AAE39D1B24F44885008EF28B /* TabCollectionViewModelDelegateMock.swift in Sources */ = {isa = PBXBuildFile; fileRef = AAE39D1A24F44885008EF28B /* TabCollectionViewModelDelegateMock.swift */; };
		AAE7527A263B046100B973F8 /* History.xcdatamodeld in Sources */ = {isa = PBXBuildFile; fileRef = AAE75278263B046100B973F8 /* History.xcdatamodeld */; };
		AAE7527C263B056C00B973F8 /* HistoryStore.swift in Sources */ = {isa = PBXBuildFile; fileRef = AAE7527B263B056C00B973F8 /* HistoryStore.swift */; };
		AAE7527E263B05C600B973F8 /* HistoryEntry.swift in Sources */ = {isa = PBXBuildFile; fileRef = AAE7527D263B05C600B973F8 /* HistoryEntry.swift */; };
		AAE75280263B0A4D00B973F8 /* HistoryCoordinator.swift in Sources */ = {isa = PBXBuildFile; fileRef = AAE7527F263B0A4D00B973F8 /* HistoryCoordinator.swift */; };
		AAE8B102258A41C000E81239 /* TabPreview.storyboard in Resources */ = {isa = PBXBuildFile; fileRef = AAE8B101258A41C000E81239 /* TabPreview.storyboard */; };
		AAE8B110258A456C00E81239 /* TabPreviewViewController.swift in Sources */ = {isa = PBXBuildFile; fileRef = AAE8B10F258A456C00E81239 /* TabPreviewViewController.swift */; };
		AAE99B8927088A19008B6BD9 /* FirePopover.swift in Sources */ = {isa = PBXBuildFile; fileRef = AAE99B8827088A19008B6BD9 /* FirePopover.swift */; };
		AAEC74B22642C57200C2EFBC /* HistoryCoordinatingMock.swift in Sources */ = {isa = PBXBuildFile; fileRef = AAEC74B12642C57200C2EFBC /* HistoryCoordinatingMock.swift */; };
		AAEC74B42642C69300C2EFBC /* HistoryCoordinatorTests.swift in Sources */ = {isa = PBXBuildFile; fileRef = AAEC74B32642C69300C2EFBC /* HistoryCoordinatorTests.swift */; };
		AAEC74B62642CC6A00C2EFBC /* HistoryStoringMock.swift in Sources */ = {isa = PBXBuildFile; fileRef = AAEC74B52642CC6A00C2EFBC /* HistoryStoringMock.swift */; };
		AAEC74B82642E43800C2EFBC /* HistoryStoreTests.swift in Sources */ = {isa = PBXBuildFile; fileRef = AAEC74B72642E43800C2EFBC /* HistoryStoreTests.swift */; };
		AAEC74BB2642E67C00C2EFBC /* NSPersistentContainerExtension.swift in Sources */ = {isa = PBXBuildFile; fileRef = AAEC74BA2642E67C00C2EFBC /* NSPersistentContainerExtension.swift */; };
		AAEC74BC2642F0F800C2EFBC /* History.xcdatamodeld in Sources */ = {isa = PBXBuildFile; fileRef = AAE75278263B046100B973F8 /* History.xcdatamodeld */; };
		AAECA42024EEA4AC00EFA63A /* IndexPathExtension.swift in Sources */ = {isa = PBXBuildFile; fileRef = AAECA41F24EEA4AC00EFA63A /* IndexPathExtension.swift */; };
		AAEEC6A927088ADB008445F7 /* FireCoordinator.swift in Sources */ = {isa = PBXBuildFile; fileRef = AAEEC6A827088ADB008445F7 /* FireCoordinator.swift */; };
		AAEF6BC8276A081C0024DCF4 /* FaviconSelector.swift in Sources */ = {isa = PBXBuildFile; fileRef = AAEF6BC7276A081C0024DCF4 /* FaviconSelector.swift */; };
		AAFCB37F25E545D400859DD4 /* PublisherExtension.swift in Sources */ = {isa = PBXBuildFile; fileRef = AAFCB37E25E545D400859DD4 /* PublisherExtension.swift */; };
		AAFE068326C7082D005434CC /* WebKitVersionProvider.swift in Sources */ = {isa = PBXBuildFile; fileRef = AAFE068226C7082D005434CC /* WebKitVersionProvider.swift */; };
		B31055C427A1BA1D001AC618 /* AutoconsentUserScript.swift in Sources */ = {isa = PBXBuildFile; fileRef = B31055BC27A1BA1D001AC618 /* AutoconsentUserScript.swift */; };
		B31055C527A1BA1D001AC618 /* autoconsent.html in Resources */ = {isa = PBXBuildFile; fileRef = B31055BD27A1BA1D001AC618 /* autoconsent.html */; };
		B31055C627A1BA1D001AC618 /* userscript.js in Resources */ = {isa = PBXBuildFile; fileRef = B31055BE27A1BA1D001AC618 /* userscript.js */; };
		B31055C727A1BA1D001AC618 /* browser-shim.js in Resources */ = {isa = PBXBuildFile; fileRef = B31055BF27A1BA1D001AC618 /* browser-shim.js */; };
		B31055C827A1BA1D001AC618 /* background-bundle.js in Resources */ = {isa = PBXBuildFile; fileRef = B31055C027A1BA1D001AC618 /* background-bundle.js */; };
		B31055C927A1BA1D001AC618 /* AutoconsentBackground.swift in Sources */ = {isa = PBXBuildFile; fileRef = B31055C127A1BA1D001AC618 /* AutoconsentBackground.swift */; };
		B31055CA27A1BA1D001AC618 /* background.js in Resources */ = {isa = PBXBuildFile; fileRef = B31055C227A1BA1D001AC618 /* background.js */; };
		B31055CB27A1BA1D001AC618 /* autoconsent-bundle.js in Resources */ = {isa = PBXBuildFile; fileRef = B31055C327A1BA1D001AC618 /* autoconsent-bundle.js */; };
		B31055CE27A1BA44001AC618 /* AutoconsentBackgroundTests.swift in Sources */ = {isa = PBXBuildFile; fileRef = B31055CD27A1BA44001AC618 /* AutoconsentBackgroundTests.swift */; };
		B3FB198E27BC013C00513DC1 /* autoconsent-test-page.html in Resources */ = {isa = PBXBuildFile; fileRef = B3FB198D27BC013C00513DC1 /* autoconsent-test-page.html */; };
		B3FB199027BC015600513DC1 /* autoconsent-test.js in Resources */ = {isa = PBXBuildFile; fileRef = B3FB198F27BC015600513DC1 /* autoconsent-test.js */; };
		B3FB199327BD0AD400513DC1 /* CookieConsentInfo.swift in Sources */ = {isa = PBXBuildFile; fileRef = B3FB199227BD0AD400513DC1 /* CookieConsentInfo.swift */; };
		B6040856274B830F00680351 /* DictionaryExtension.swift in Sources */ = {isa = PBXBuildFile; fileRef = B6040855274B830F00680351 /* DictionaryExtension.swift */; };
		B604085C274B8FBA00680351 /* UnprotectedDomains.xcdatamodeld in Sources */ = {isa = PBXBuildFile; fileRef = B604085A274B8CA300680351 /* UnprotectedDomains.xcdatamodeld */; };
		B6085D062743905F00A9C456 /* CoreDataStore.swift in Sources */ = {isa = PBXBuildFile; fileRef = B6085D052743905F00A9C456 /* CoreDataStore.swift */; };
		B6085D092743AAB600A9C456 /* FireproofDomains.xcdatamodeld in Sources */ = {isa = PBXBuildFile; fileRef = B6085D072743993C00A9C456 /* FireproofDomains.xcdatamodeld */; };
		B6106BA026A7BE0B0013B453 /* PermissionManagerTests.swift in Sources */ = {isa = PBXBuildFile; fileRef = B6106B9F26A7BE0B0013B453 /* PermissionManagerTests.swift */; };
		B6106BA426A7BEA40013B453 /* PermissionAuthorizationState.swift in Sources */ = {isa = PBXBuildFile; fileRef = B6106BA226A7BEA00013B453 /* PermissionAuthorizationState.swift */; };
		B6106BA726A7BECC0013B453 /* PermissionAuthorizationQuery.swift in Sources */ = {isa = PBXBuildFile; fileRef = B6106BA526A7BEC80013B453 /* PermissionAuthorizationQuery.swift */; };
		B6106BAB26A7BF1D0013B453 /* PermissionType.swift in Sources */ = {isa = PBXBuildFile; fileRef = B6106BAA26A7BF1D0013B453 /* PermissionType.swift */; };
		B6106BAD26A7BF390013B453 /* PermissionState.swift in Sources */ = {isa = PBXBuildFile; fileRef = B6106BAC26A7BF390013B453 /* PermissionState.swift */; };
		B6106BAF26A7C6180013B453 /* PermissionStoreMock.swift in Sources */ = {isa = PBXBuildFile; fileRef = B6106BAE26A7C6180013B453 /* PermissionStoreMock.swift */; };
		B6106BB126A7D8720013B453 /* PermissionStoreTests.swift in Sources */ = {isa = PBXBuildFile; fileRef = B6106BB026A7D8720013B453 /* PermissionStoreTests.swift */; };
		B6106BB326A7F4AA0013B453 /* GeolocationServiceMock.swift in Sources */ = {isa = PBXBuildFile; fileRef = B6106BB226A7F4AA0013B453 /* GeolocationServiceMock.swift */; };
		B6106BB526A809E60013B453 /* GeolocationProviderTests.swift in Sources */ = {isa = PBXBuildFile; fileRef = B6106BB426A809E60013B453 /* GeolocationProviderTests.swift */; };
		B610F2BB27A145C500FCEBE9 /* RulesCompilationMonitor.swift in Sources */ = {isa = PBXBuildFile; fileRef = B610F2BA27A145C500FCEBE9 /* RulesCompilationMonitor.swift */; };
		B610F2E427A8F37A00FCEBE9 /* CBRCompileTimeReporterTests.swift in Sources */ = {isa = PBXBuildFile; fileRef = B610F2E327A8F37A00FCEBE9 /* CBRCompileTimeReporterTests.swift */; };
		B610F2EB27AA8E4500FCEBE9 /* ContentBlockingUpdatingTests.swift in Sources */ = {isa = PBXBuildFile; fileRef = B610F2E527AA388100FCEBE9 /* ContentBlockingUpdatingTests.swift */; };
		B610F2EC27AA8F9400FCEBE9 /* ContentBlockerRulesManagerMock.swift in Sources */ = {isa = PBXBuildFile; fileRef = B610F2E727AA397100FCEBE9 /* ContentBlockerRulesManagerMock.swift */; };
		B61EF3EC266F91E700B4D78F /* WKWebView+Download.swift in Sources */ = {isa = PBXBuildFile; fileRef = B61EF3EB266F91E700B4D78F /* WKWebView+Download.swift */; };
		B61EF3F1266F922200B4D78F /* WKProcessPool+DownloadDelegate.swift in Sources */ = {isa = PBXBuildFile; fileRef = B61EF3F0266F922200B4D78F /* WKProcessPool+DownloadDelegate.swift */; };
		B61F015525EDD5A700ABB5A3 /* UserContentController.swift in Sources */ = {isa = PBXBuildFile; fileRef = B61F015425EDD5A700ABB5A3 /* UserContentController.swift */; };
		B62EB47C25BAD3BB005745C6 /* WKWebViewPrivateMethodsAvailabilityTests.swift in Sources */ = {isa = PBXBuildFile; fileRef = B62EB47B25BAD3BB005745C6 /* WKWebViewPrivateMethodsAvailabilityTests.swift */; };
		B630793526731BC400DCEE41 /* URLSuggestedFilenameTests.swift in Sources */ = {isa = PBXBuildFile; fileRef = 8553FF51257523760029327F /* URLSuggestedFilenameTests.swift */; };
		B630793A26731F2600DCEE41 /* FileDownloadManagerTests.swift in Sources */ = {isa = PBXBuildFile; fileRef = B630793926731F2600DCEE41 /* FileDownloadManagerTests.swift */; };
		B630794226731F5400DCEE41 /* WKDownloadMock.swift in Sources */ = {isa = PBXBuildFile; fileRef = B630794126731F5400DCEE41 /* WKDownloadMock.swift */; };
		B637273B26CBC8AF00C8CB02 /* AuthenticationAlert.swift in Sources */ = {isa = PBXBuildFile; fileRef = B637273A26CBC8AF00C8CB02 /* AuthenticationAlert.swift */; };
		B637273D26CCF0C200C8CB02 /* OptionalExtension.swift in Sources */ = {isa = PBXBuildFile; fileRef = B637273C26CCF0C200C8CB02 /* OptionalExtension.swift */; };
		B63BDF7E27FDAA640072D75B /* PrivacyDashboardWebView.swift in Sources */ = {isa = PBXBuildFile; fileRef = B63BDF7D27FDAA640072D75B /* PrivacyDashboardWebView.swift */; };
		B63BDF80280003570072D75B /* WebKitError.swift in Sources */ = {isa = PBXBuildFile; fileRef = B63BDF7F280003570072D75B /* WebKitError.swift */; };
		B63D466925BEB6C200874977 /* WKWebView+SessionState.swift in Sources */ = {isa = PBXBuildFile; fileRef = B63D466825BEB6C200874977 /* WKWebView+SessionState.swift */; };
		B63D467125BFA6C100874977 /* DispatchQueueExtensions.swift in Sources */ = {isa = PBXBuildFile; fileRef = B63D467025BFA6C100874977 /* DispatchQueueExtensions.swift */; };
		B63D467A25BFC3E100874977 /* NSCoderExtensions.swift in Sources */ = {isa = PBXBuildFile; fileRef = B63D467925BFC3E100874977 /* NSCoderExtensions.swift */; };
		B63ED0D826AE729600A9DAD1 /* PermissionModelTests.swift in Sources */ = {isa = PBXBuildFile; fileRef = B63ED0D726AE729600A9DAD1 /* PermissionModelTests.swift */; };
		B63ED0DA26AE7AF400A9DAD1 /* PermissionManagerMock.swift in Sources */ = {isa = PBXBuildFile; fileRef = B63ED0D926AE7AF400A9DAD1 /* PermissionManagerMock.swift */; };
		B63ED0DC26AE7B1E00A9DAD1 /* WebViewMock.swift in Sources */ = {isa = PBXBuildFile; fileRef = B63ED0DB26AE7B1E00A9DAD1 /* WebViewMock.swift */; };
		B63ED0DE26AFD9A300A9DAD1 /* AVCaptureDeviceMock.swift in Sources */ = {isa = PBXBuildFile; fileRef = B63ED0DD26AFD9A300A9DAD1 /* AVCaptureDeviceMock.swift */; };
		B63ED0E026AFE32F00A9DAD1 /* GeolocationProviderMock.swift in Sources */ = {isa = PBXBuildFile; fileRef = B63ED0DF26AFE32F00A9DAD1 /* GeolocationProviderMock.swift */; };
		B63ED0E326B3E7FA00A9DAD1 /* CLLocationManagerMock.swift in Sources */ = {isa = PBXBuildFile; fileRef = B63ED0E226B3E7FA00A9DAD1 /* CLLocationManagerMock.swift */; };
		B63ED0E526BB8FB900A9DAD1 /* SharingMenu.swift in Sources */ = {isa = PBXBuildFile; fileRef = B63ED0E426BB8FB900A9DAD1 /* SharingMenu.swift */; };
		B642738227B65BAC0005DFD1 /* SecureVaultErrorReporter.swift in Sources */ = {isa = PBXBuildFile; fileRef = B642738127B65BAC0005DFD1 /* SecureVaultErrorReporter.swift */; };
		B643BF1427ABF772000BACEC /* NSWorkspaceExtension.swift in Sources */ = {isa = PBXBuildFile; fileRef = B643BF1327ABF772000BACEC /* NSWorkspaceExtension.swift */; };
		B64C84DE2692D7400048FEBE /* PermissionAuthorization.storyboard in Resources */ = {isa = PBXBuildFile; fileRef = B64C84DD2692D7400048FEBE /* PermissionAuthorization.storyboard */; };
		B64C84E32692DC9F0048FEBE /* PermissionAuthorizationViewController.swift in Sources */ = {isa = PBXBuildFile; fileRef = B64C84E22692DC9F0048FEBE /* PermissionAuthorizationViewController.swift */; };
		B64C84EB2692DD650048FEBE /* PermissionAuthorizationPopover.swift in Sources */ = {isa = PBXBuildFile; fileRef = B64C84EA2692DD650048FEBE /* PermissionAuthorizationPopover.swift */; };
		B64C84F1269310120048FEBE /* PermissionManager.swift in Sources */ = {isa = PBXBuildFile; fileRef = B64C84F0269310120048FEBE /* PermissionManager.swift */; };
		B64C852A26942AC90048FEBE /* PermissionContextMenu.swift in Sources */ = {isa = PBXBuildFile; fileRef = B64C852926942AC90048FEBE /* PermissionContextMenu.swift */; };
		B64C853026943BC10048FEBE /* Permissions.xcdatamodeld in Sources */ = {isa = PBXBuildFile; fileRef = B64C852E26943BC10048FEBE /* Permissions.xcdatamodeld */; };
		B64C853826944B880048FEBE /* StoredPermission.swift in Sources */ = {isa = PBXBuildFile; fileRef = B64C853726944B880048FEBE /* StoredPermission.swift */; };
		B64C853D26944B940048FEBE /* PermissionStore.swift in Sources */ = {isa = PBXBuildFile; fileRef = B64C853C26944B940048FEBE /* PermissionStore.swift */; };
		B64C85422694590B0048FEBE /* PermissionButton.swift in Sources */ = {isa = PBXBuildFile; fileRef = B64C85412694590B0048FEBE /* PermissionButton.swift */; };
		B65349AA265CF45000DCC645 /* DispatchQueueExtensionsTests.swift in Sources */ = {isa = PBXBuildFile; fileRef = B65349A9265CF45000DCC645 /* DispatchQueueExtensionsTests.swift */; };
		B6553692268440D700085A79 /* WKProcessPool+GeolocationProvider.swift in Sources */ = {isa = PBXBuildFile; fileRef = B6553691268440D700085A79 /* WKProcessPool+GeolocationProvider.swift */; };
		B655369B268442EE00085A79 /* GeolocationProvider.swift in Sources */ = {isa = PBXBuildFile; fileRef = B655369A268442EE00085A79 /* GeolocationProvider.swift */; };
		B65536A62685B82B00085A79 /* Permissions.swift in Sources */ = {isa = PBXBuildFile; fileRef = B65536A52685B82B00085A79 /* Permissions.swift */; };
		B65536AE2685E17200085A79 /* GeolocationService.swift in Sources */ = {isa = PBXBuildFile; fileRef = B65536AD2685E17100085A79 /* GeolocationService.swift */; };
		B65783E725F8AAFB00D8DB33 /* String+Punycode.swift in Sources */ = {isa = PBXBuildFile; fileRef = B65783E625F8AAFB00D8DB33 /* String+Punycode.swift */; };
		B65783F525F8ACA400D8DB33 /* Punnycode in Frameworks */ = {isa = PBXBuildFile; productRef = B65783F425F8ACA400D8DB33 /* Punnycode */; };
		B657841A25FA484B00D8DB33 /* NSException+Catch.m in Sources */ = {isa = PBXBuildFile; fileRef = B657841925FA484B00D8DB33 /* NSException+Catch.m */; };
		B657841F25FA497600D8DB33 /* NSException+Catch.swift in Sources */ = {isa = PBXBuildFile; fileRef = B657841E25FA497600D8DB33 /* NSException+Catch.swift */; };
		B65E6B9E26D9EC0800095F96 /* CircularProgressView.swift in Sources */ = {isa = PBXBuildFile; fileRef = B65E6B9D26D9EC0800095F96 /* CircularProgressView.swift */; };
		B65E6BA026D9F10600095F96 /* NSBezierPathExtension.swift in Sources */ = {isa = PBXBuildFile; fileRef = B65E6B9F26D9F10600095F96 /* NSBezierPathExtension.swift */; };
		B662D3D92755D7AD0035D4D6 /* PixelStoreTests.swift in Sources */ = {isa = PBXBuildFile; fileRef = B662D3D82755D7AD0035D4D6 /* PixelStoreTests.swift */; };
		B662D3DC2755DF670035D4D6 /* OldPixelDataModel.xcdatamodeld in Sources */ = {isa = PBXBuildFile; fileRef = B662D3DA2755D8190035D4D6 /* OldPixelDataModel.xcdatamodeld */; };
		B662D3DE275613BB0035D4D6 /* EncryptionKeyStoreMock.swift in Sources */ = {isa = PBXBuildFile; fileRef = B662D3DD275613BB0035D4D6 /* EncryptionKeyStoreMock.swift */; };
		B662D3DF275616FF0035D4D6 /* EncryptionKeyStoreMock.swift in Sources */ = {isa = PBXBuildFile; fileRef = B662D3DD275613BB0035D4D6 /* EncryptionKeyStoreMock.swift */; };
		B66E9DD22670EB2A00E53BB5 /* _WKDownload+WebKitDownload.swift in Sources */ = {isa = PBXBuildFile; fileRef = B66E9DD12670EB2A00E53BB5 /* _WKDownload+WebKitDownload.swift */; };
		B66E9DD42670EB4A00E53BB5 /* WKDownload+WebKitDownload.swift in Sources */ = {isa = PBXBuildFile; fileRef = B66E9DD32670EB4A00E53BB5 /* WKDownload+WebKitDownload.swift */; };
		B67C6C3D2654B897006C872E /* WebViewExtensionTests.swift in Sources */ = {isa = PBXBuildFile; fileRef = B67C6C3C2654B897006C872E /* WebViewExtensionTests.swift */; };
		B67C6C422654BF49006C872E /* DuckDuckGo-Symbol.jpg in Resources */ = {isa = PBXBuildFile; fileRef = B67C6C412654BF49006C872E /* DuckDuckGo-Symbol.jpg */; };
		B67C6C472654C643006C872E /* FileManagerExtensionTests.swift in Sources */ = {isa = PBXBuildFile; fileRef = B67C6C462654C643006C872E /* FileManagerExtensionTests.swift */; };
		B68172A9269C487D006D1092 /* PrivacyDashboardUserScript.swift in Sources */ = {isa = PBXBuildFile; fileRef = B68172A8269C487D006D1092 /* PrivacyDashboardUserScript.swift */; };
		B68172AE269EB43F006D1092 /* GeolocationServiceTests.swift in Sources */ = {isa = PBXBuildFile; fileRef = B68172AD269EB43F006D1092 /* GeolocationServiceTests.swift */; };
		B6830961274CDE99004B46BB /* FireproofDomainsContainer.swift in Sources */ = {isa = PBXBuildFile; fileRef = B6830960274CDE99004B46BB /* FireproofDomainsContainer.swift */; };
		B6830963274CDEC7004B46BB /* FireproofDomainsStore.swift in Sources */ = {isa = PBXBuildFile; fileRef = B6830962274CDEC7004B46BB /* FireproofDomainsStore.swift */; };
		B68458B025C7E76A00DC17B6 /* WindowManager+StateRestoration.swift in Sources */ = {isa = PBXBuildFile; fileRef = B68458AF25C7E76A00DC17B6 /* WindowManager+StateRestoration.swift */; };
		B68458B825C7E8B200DC17B6 /* Tab+NSSecureCoding.swift in Sources */ = {isa = PBXBuildFile; fileRef = B68458B725C7E8B200DC17B6 /* Tab+NSSecureCoding.swift */; };
		B68458C025C7E9E000DC17B6 /* TabCollectionViewModel+NSSecureCoding.swift in Sources */ = {isa = PBXBuildFile; fileRef = B68458BF25C7E9E000DC17B6 /* TabCollectionViewModel+NSSecureCoding.swift */; };
		B68458C525C7EA0C00DC17B6 /* TabCollection+NSSecureCoding.swift in Sources */ = {isa = PBXBuildFile; fileRef = B68458C425C7EA0C00DC17B6 /* TabCollection+NSSecureCoding.swift */; };
		B68458CD25C7EB9000DC17B6 /* WKWebViewConfigurationExtensions.swift in Sources */ = {isa = PBXBuildFile; fileRef = B68458CC25C7EB9000DC17B6 /* WKWebViewConfigurationExtensions.swift */; };
		B684590825C9027900DC17B6 /* AppStateChangedPublisher.swift in Sources */ = {isa = PBXBuildFile; fileRef = B684590725C9027900DC17B6 /* AppStateChangedPublisher.swift */; };
		B684592225C93BE000DC17B6 /* Publisher.asVoid.swift in Sources */ = {isa = PBXBuildFile; fileRef = B684592125C93BE000DC17B6 /* Publisher.asVoid.swift */; };
		B684592725C93C0500DC17B6 /* Publishers.NestedObjectChanges.swift in Sources */ = {isa = PBXBuildFile; fileRef = B684592625C93C0500DC17B6 /* Publishers.NestedObjectChanges.swift */; };
		B684592F25C93FBF00DC17B6 /* AppStateRestorationManager.swift in Sources */ = {isa = PBXBuildFile; fileRef = B684592E25C93FBF00DC17B6 /* AppStateRestorationManager.swift */; };
		B68503A7279141CD00893A05 /* KeySetDictionary.swift in Sources */ = {isa = PBXBuildFile; fileRef = B68503A6279141CD00893A05 /* KeySetDictionary.swift */; };
		B688B4DA273E6D3B0087BEAF /* MainView.swift in Sources */ = {isa = PBXBuildFile; fileRef = B688B4D9273E6D3B0087BEAF /* MainView.swift */; };
		B688B4DF27420D290087BEAF /* PDFSearchTextMenuItemHandler.swift in Sources */ = {isa = PBXBuildFile; fileRef = B688B4DE27420D290087BEAF /* PDFSearchTextMenuItemHandler.swift */; };
		B689ECD526C247DB006FB0C5 /* BackForwardListItem.swift in Sources */ = {isa = PBXBuildFile; fileRef = B689ECD426C247DB006FB0C5 /* BackForwardListItem.swift */; };
		B68C2FB227706E6A00BF2C7D /* ProcessExtension.swift in Sources */ = {isa = PBXBuildFile; fileRef = B68C2FB127706E6A00BF2C7D /* ProcessExtension.swift */; };
		B68C92C1274E3EF4002AC6B0 /* PopUpWindow.swift in Sources */ = {isa = PBXBuildFile; fileRef = B68C92C0274E3EF4002AC6B0 /* PopUpWindow.swift */; };
		B68C92C42750EF76002AC6B0 /* PixelDataRecord.swift in Sources */ = {isa = PBXBuildFile; fileRef = B68C92C32750EF76002AC6B0 /* PixelDataRecord.swift */; };
		B693954A26F04BEB0015B914 /* NibLoadable.swift in Sources */ = {isa = PBXBuildFile; fileRef = B693953C26F04BE70015B914 /* NibLoadable.swift */; };
		B693954B26F04BEB0015B914 /* MouseOverView.swift in Sources */ = {isa = PBXBuildFile; fileRef = B693953D26F04BE70015B914 /* MouseOverView.swift */; };
		B693954C26F04BEB0015B914 /* FocusRingView.swift in Sources */ = {isa = PBXBuildFile; fileRef = B693953E26F04BE70015B914 /* FocusRingView.swift */; };
		B693954D26F04BEB0015B914 /* MouseClickView.swift in Sources */ = {isa = PBXBuildFile; fileRef = B693953F26F04BE80015B914 /* MouseClickView.swift */; };
		B693954E26F04BEB0015B914 /* ProgressView.swift in Sources */ = {isa = PBXBuildFile; fileRef = B693954026F04BE80015B914 /* ProgressView.swift */; };
		B693954F26F04BEB0015B914 /* PaddedImageButton.swift in Sources */ = {isa = PBXBuildFile; fileRef = B693954126F04BE80015B914 /* PaddedImageButton.swift */; };
		B693955026F04BEB0015B914 /* ShadowView.swift in Sources */ = {isa = PBXBuildFile; fileRef = B693954226F04BE90015B914 /* ShadowView.swift */; };
		B693955126F04BEB0015B914 /* GradientView.swift in Sources */ = {isa = PBXBuildFile; fileRef = B693954326F04BE90015B914 /* GradientView.swift */; };
		B693955226F04BEB0015B914 /* LongPressButton.swift in Sources */ = {isa = PBXBuildFile; fileRef = B693954426F04BE90015B914 /* LongPressButton.swift */; };
		B693955326F04BEC0015B914 /* WindowDraggingView.swift in Sources */ = {isa = PBXBuildFile; fileRef = B693954526F04BEA0015B914 /* WindowDraggingView.swift */; };
		B693955426F04BEC0015B914 /* ColorView.swift in Sources */ = {isa = PBXBuildFile; fileRef = B693954626F04BEA0015B914 /* ColorView.swift */; };
		B693955526F04BEC0015B914 /* NSSavePanelExtension.swift in Sources */ = {isa = PBXBuildFile; fileRef = B693954726F04BEA0015B914 /* NSSavePanelExtension.swift */; };
		B693955626F04BEC0015B914 /* SavePanelAccessoryView.xib in Resources */ = {isa = PBXBuildFile; fileRef = B693954826F04BEB0015B914 /* SavePanelAccessoryView.xib */; };
		B693955726F04BEC0015B914 /* MouseOverButton.swift in Sources */ = {isa = PBXBuildFile; fileRef = B693954926F04BEB0015B914 /* MouseOverButton.swift */; };
		B693955B26F0CE300015B914 /* WebKitDownloadDelegate.swift in Sources */ = {isa = PBXBuildFile; fileRef = B693955A26F0CE300015B914 /* WebKitDownloadDelegate.swift */; };
		B693955D26F19CD70015B914 /* DownloadListStoreTests.swift in Sources */ = {isa = PBXBuildFile; fileRef = B693955C26F19CD70015B914 /* DownloadListStoreTests.swift */; };
		B693955F26F1C17F0015B914 /* DownloadListCoordinatorTests.swift in Sources */ = {isa = PBXBuildFile; fileRef = B693955E26F1C17F0015B914 /* DownloadListCoordinatorTests.swift */; };
		B693956126F1C1BC0015B914 /* DownloadListStoreMock.swift in Sources */ = {isa = PBXBuildFile; fileRef = B693956026F1C1BC0015B914 /* DownloadListStoreMock.swift */; };
		B693956326F1C2A40015B914 /* FileDownloadManagerMock.swift in Sources */ = {isa = PBXBuildFile; fileRef = B693956226F1C2A40015B914 /* FileDownloadManagerMock.swift */; };
		B693956926F352DB0015B914 /* DownloadsWebViewMock.m in Sources */ = {isa = PBXBuildFile; fileRef = B693956826F352DB0015B914 /* DownloadsWebViewMock.m */; };
		B69B503A2726A12500758A2B /* StatisticsLoader.swift in Sources */ = {isa = PBXBuildFile; fileRef = B69B50342726A11F00758A2B /* StatisticsLoader.swift */; };
		B69B503B2726A12500758A2B /* Atb.swift in Sources */ = {isa = PBXBuildFile; fileRef = B69B50352726A11F00758A2B /* Atb.swift */; };
		B69B503C2726A12500758A2B /* StatisticsStore.swift in Sources */ = {isa = PBXBuildFile; fileRef = B69B50362726A12000758A2B /* StatisticsStore.swift */; };
		B69B503D2726A12500758A2B /* VariantManager.swift in Sources */ = {isa = PBXBuildFile; fileRef = B69B50372726A12000758A2B /* VariantManager.swift */; };
		B69B503E2726A12500758A2B /* AtbParser.swift in Sources */ = {isa = PBXBuildFile; fileRef = B69B50382726A12400758A2B /* AtbParser.swift */; };
		B69B503F2726A12500758A2B /* LocalStatisticsStore.swift in Sources */ = {isa = PBXBuildFile; fileRef = B69B50392726A12500758A2B /* LocalStatisticsStore.swift */; };
		B69B50452726C5C200758A2B /* AtbParserTests.swift in Sources */ = {isa = PBXBuildFile; fileRef = B69B50412726C5C100758A2B /* AtbParserTests.swift */; };
		B69B50462726C5C200758A2B /* AtbAndVariantCleanupTests.swift in Sources */ = {isa = PBXBuildFile; fileRef = B69B50422726C5C100758A2B /* AtbAndVariantCleanupTests.swift */; };
		B69B50472726C5C200758A2B /* VariantManagerTests.swift in Sources */ = {isa = PBXBuildFile; fileRef = B69B50432726C5C100758A2B /* VariantManagerTests.swift */; };
		B69B50482726C5C200758A2B /* StatisticsLoaderTests.swift in Sources */ = {isa = PBXBuildFile; fileRef = B69B50442726C5C200758A2B /* StatisticsLoaderTests.swift */; };
		B69B504B2726CA2900758A2B /* MockStatisticsStore.swift in Sources */ = {isa = PBXBuildFile; fileRef = B69B50492726CA2900758A2B /* MockStatisticsStore.swift */; };
		B69B504C2726CA2900758A2B /* MockVariantManager.swift in Sources */ = {isa = PBXBuildFile; fileRef = B69B504A2726CA2900758A2B /* MockVariantManager.swift */; };
		B69B50522726CD8100758A2B /* atb.json in Resources */ = {isa = PBXBuildFile; fileRef = B69B504E2726CD7E00758A2B /* atb.json */; };
		B69B50532726CD8100758A2B /* empty in Resources */ = {isa = PBXBuildFile; fileRef = B69B504F2726CD7F00758A2B /* empty */; };
		B69B50542726CD8100758A2B /* atb-with-update.json in Resources */ = {isa = PBXBuildFile; fileRef = B69B50502726CD7F00758A2B /* atb-with-update.json */; };
		B69B50552726CD8100758A2B /* invalid.json in Resources */ = {isa = PBXBuildFile; fileRef = B69B50512726CD8000758A2B /* invalid.json */; };
		B69B50572727D16900758A2B /* AtbAndVariantCleanup.swift in Sources */ = {isa = PBXBuildFile; fileRef = B69B50562727D16900758A2B /* AtbAndVariantCleanup.swift */; };
		B6A5A27125B9377300AA7ADA /* StatePersistenceService.swift in Sources */ = {isa = PBXBuildFile; fileRef = B6A5A27025B9377300AA7ADA /* StatePersistenceService.swift */; };
		B6A5A27925B93FFF00AA7ADA /* StateRestorationManagerTests.swift in Sources */ = {isa = PBXBuildFile; fileRef = B6A5A27825B93FFE00AA7ADA /* StateRestorationManagerTests.swift */; };
		B6A5A27E25B9403E00AA7ADA /* FileStoreMock.swift in Sources */ = {isa = PBXBuildFile; fileRef = B6A5A27D25B9403E00AA7ADA /* FileStoreMock.swift */; };
		B6A5A2A025B96E8300AA7ADA /* AppStateChangePublisherTests.swift in Sources */ = {isa = PBXBuildFile; fileRef = B6A5A29F25B96E8300AA7ADA /* AppStateChangePublisherTests.swift */; };
		B6A5A2A825BAA35500AA7ADA /* WindowManagerStateRestorationTests.swift in Sources */ = {isa = PBXBuildFile; fileRef = B6A5A2A725BAA35500AA7ADA /* WindowManagerStateRestorationTests.swift */; };
		B6A924D42664BBBB001A28CA /* WKWebViewDownloadDelegate.swift in Sources */ = {isa = PBXBuildFile; fileRef = B6A924D32664BBB9001A28CA /* WKWebViewDownloadDelegate.swift */; };
		B6A924D92664C72E001A28CA /* WebKitDownloadTask.swift in Sources */ = {isa = PBXBuildFile; fileRef = B6A924D82664C72D001A28CA /* WebKitDownloadTask.swift */; };
		B6A924DE2664CA09001A28CA /* LegacyWebKitDownloadDelegate.swift in Sources */ = {isa = PBXBuildFile; fileRef = B6A924DD2664CA08001A28CA /* LegacyWebKitDownloadDelegate.swift */; };
		B6A9E45326142B070067D1B9 /* Pixel.swift in Sources */ = {isa = PBXBuildFile; fileRef = B6A9E45226142B070067D1B9 /* Pixel.swift */; };
		B6A9E45A261460350067D1B9 /* ApiRequestError.swift in Sources */ = {isa = PBXBuildFile; fileRef = B6A9E457261460340067D1B9 /* ApiRequestError.swift */; };
		B6A9E45B261460350067D1B9 /* APIHeaders.swift in Sources */ = {isa = PBXBuildFile; fileRef = B6A9E458261460340067D1B9 /* APIHeaders.swift */; };
		B6A9E45C261460350067D1B9 /* APIRequest.swift in Sources */ = {isa = PBXBuildFile; fileRef = B6A9E459261460350067D1B9 /* APIRequest.swift */; };
		B6A9E4612614608B0067D1B9 /* AppVersion.swift in Sources */ = {isa = PBXBuildFile; fileRef = B6A9E4602614608B0067D1B9 /* AppVersion.swift */; };
		B6A9E46B2614618A0067D1B9 /* OperatingSystemVersionExtension.swift in Sources */ = {isa = PBXBuildFile; fileRef = B6A9E46A2614618A0067D1B9 /* OperatingSystemVersionExtension.swift */; };
		B6A9E47026146A250067D1B9 /* DateExtension.swift in Sources */ = {isa = PBXBuildFile; fileRef = B6A9E46F26146A250067D1B9 /* DateExtension.swift */; };
		B6A9E47726146A570067D1B9 /* PixelEvent.swift in Sources */ = {isa = PBXBuildFile; fileRef = B6A9E47626146A570067D1B9 /* PixelEvent.swift */; };
		B6A9E47F26146A800067D1B9 /* PixelArguments.swift in Sources */ = {isa = PBXBuildFile; fileRef = B6A9E47E26146A800067D1B9 /* PixelArguments.swift */; };
		B6A9E48426146AAB0067D1B9 /* PixelParameters.swift in Sources */ = {isa = PBXBuildFile; fileRef = B6A9E48326146AAB0067D1B9 /* PixelParameters.swift */; };
		B6A9E499261474120067D1B9 /* TimedPixel.swift in Sources */ = {isa = PBXBuildFile; fileRef = B6A9E498261474120067D1B9 /* TimedPixel.swift */; };
		B6A9E4A3261475C70067D1B9 /* AppUsageActivityMonitor.swift in Sources */ = {isa = PBXBuildFile; fileRef = B6A9E4A2261475C70067D1B9 /* AppUsageActivityMonitor.swift */; };
		B6AAAC2D260330580029438D /* PublishedAfter.swift in Sources */ = {isa = PBXBuildFile; fileRef = B6AAAC2C260330580029438D /* PublishedAfter.swift */; };
		B6AAAC3E26048F690029438D /* RandomAccessCollectionExtension.swift in Sources */ = {isa = PBXBuildFile; fileRef = B6AAAC3D26048F690029438D /* RandomAccessCollectionExtension.swift */; };
		B6AE74342609AFCE005B9B1A /* ProgressEstimationTests.swift in Sources */ = {isa = PBXBuildFile; fileRef = B6AE74332609AFCE005B9B1A /* ProgressEstimationTests.swift */; };
		B6B1E87B26D381710062C350 /* DownloadListCoordinator.swift in Sources */ = {isa = PBXBuildFile; fileRef = B6B1E87A26D381710062C350 /* DownloadListCoordinator.swift */; };
		B6B1E87E26D5DA0E0062C350 /* DownloadsPopover.swift in Sources */ = {isa = PBXBuildFile; fileRef = B6B1E87D26D5DA0E0062C350 /* DownloadsPopover.swift */; };
		B6B1E88026D5DA9B0062C350 /* DownloadsViewController.swift in Sources */ = {isa = PBXBuildFile; fileRef = B6B1E87F26D5DA9B0062C350 /* DownloadsViewController.swift */; };
		B6B1E88226D5DAC30062C350 /* Downloads.storyboard in Resources */ = {isa = PBXBuildFile; fileRef = B6B1E88126D5DAC30062C350 /* Downloads.storyboard */; };
		B6B1E88426D5EB570062C350 /* DownloadsCellView.swift in Sources */ = {isa = PBXBuildFile; fileRef = B6B1E88326D5EB570062C350 /* DownloadsCellView.swift */; };
		B6B1E88B26D774090062C350 /* LinkButton.swift in Sources */ = {isa = PBXBuildFile; fileRef = B6B1E88A26D774090062C350 /* LinkButton.swift */; };
		B6B2400E28083B49001B8F3A /* WebViewContainerView.swift in Sources */ = {isa = PBXBuildFile; fileRef = B6B2400D28083B49001B8F3A /* WebViewContainerView.swift */; };
		B6B3E0962654DACD0040E0A2 /* UTTypeTests.swift in Sources */ = {isa = PBXBuildFile; fileRef = B6B3E0952654DACD0040E0A2 /* UTTypeTests.swift */; };
		B6B3E0E12657EA7A0040E0A2 /* NSScreenExtension.swift in Sources */ = {isa = PBXBuildFile; fileRef = B6B3E0DC2657E9CF0040E0A2 /* NSScreenExtension.swift */; };
		B6BBF1702744CDE1004F850E /* CoreDataStoreTests.swift in Sources */ = {isa = PBXBuildFile; fileRef = B6BBF16F2744CDE1004F850E /* CoreDataStoreTests.swift */; };
		B6BBF1722744CE36004F850E /* FireproofDomainsStoreMock.swift in Sources */ = {isa = PBXBuildFile; fileRef = B6BBF1712744CE36004F850E /* FireproofDomainsStoreMock.swift */; };
		B6BBF17427475B15004F850E /* PopupBlockedPopover.swift in Sources */ = {isa = PBXBuildFile; fileRef = B6BBF17327475B15004F850E /* PopupBlockedPopover.swift */; };
		B6C0B22E26E61CE70031CB7F /* DownloadViewModel.swift in Sources */ = {isa = PBXBuildFile; fileRef = B6C0B22D26E61CE70031CB7F /* DownloadViewModel.swift */; };
		B6C0B23026E61D630031CB7F /* DownloadListStore.swift in Sources */ = {isa = PBXBuildFile; fileRef = B6C0B22F26E61D630031CB7F /* DownloadListStore.swift */; };
		B6C0B23426E71BCD0031CB7F /* Downloads.xcdatamodeld in Sources */ = {isa = PBXBuildFile; fileRef = B6C0B23226E71BCD0031CB7F /* Downloads.xcdatamodeld */; };
		B6C0B23626E732000031CB7F /* DownloadListItem.swift in Sources */ = {isa = PBXBuildFile; fileRef = B6C0B23526E732000031CB7F /* DownloadListItem.swift */; };
		B6C0B23926E742610031CB7F /* FileDownloadError.swift in Sources */ = {isa = PBXBuildFile; fileRef = B6C0B23826E742610031CB7F /* FileDownloadError.swift */; };
		B6C0B23C26E87D900031CB7F /* NSAlert+ActiveDownloadsTermination.swift in Sources */ = {isa = PBXBuildFile; fileRef = B6C0B23B26E87D900031CB7F /* NSAlert+ActiveDownloadsTermination.swift */; };
		B6C0B23E26E8BF1F0031CB7F /* DownloadListViewModel.swift in Sources */ = {isa = PBXBuildFile; fileRef = B6C0B23D26E8BF1F0031CB7F /* DownloadListViewModel.swift */; };
		B6C0B24426E9CB080031CB7F /* RunLoopExtension.swift in Sources */ = {isa = PBXBuildFile; fileRef = B6C0B24326E9CB080031CB7F /* RunLoopExtension.swift */; };
		B6C0B24626E9CB190031CB7F /* RunLoopExtensionTests.swift in Sources */ = {isa = PBXBuildFile; fileRef = B6C0B24526E9CB190031CB7F /* RunLoopExtensionTests.swift */; };
		B6C2C9EF276081AB005B7F0A /* DeallocationTests.swift in Sources */ = {isa = PBXBuildFile; fileRef = B6C2C9EE276081AB005B7F0A /* DeallocationTests.swift */; };
		B6C2C9F62760B659005B7F0A /* TestDataModel.xcdatamodeld in Sources */ = {isa = PBXBuildFile; fileRef = B6C2C9F42760B659005B7F0A /* TestDataModel.xcdatamodeld */; };
		B6CF78DE267B099C00CD4F13 /* WKNavigationActionExtension.swift in Sources */ = {isa = PBXBuildFile; fileRef = B6CF78DD267B099C00CD4F13 /* WKNavigationActionExtension.swift */; };
		B6DA44022616B28300DD1EC2 /* PixelDataStore.swift in Sources */ = {isa = PBXBuildFile; fileRef = B6DA44012616B28300DD1EC2 /* PixelDataStore.swift */; };
		B6DA44082616B30600DD1EC2 /* PixelDataModel.xcdatamodeld in Sources */ = {isa = PBXBuildFile; fileRef = B6DA44062616B30600DD1EC2 /* PixelDataModel.xcdatamodeld */; };
		B6DA44112616C0FC00DD1EC2 /* PixelTests.swift in Sources */ = {isa = PBXBuildFile; fileRef = B6DA44102616C0FC00DD1EC2 /* PixelTests.swift */; };
		B6DA44172616C13800DD1EC2 /* OHHTTPStubs in Frameworks */ = {isa = PBXBuildFile; productRef = B6DA44162616C13800DD1EC2 /* OHHTTPStubs */; };
		B6DA44192616C13800DD1EC2 /* OHHTTPStubsSwift in Frameworks */ = {isa = PBXBuildFile; productRef = B6DA44182616C13800DD1EC2 /* OHHTTPStubsSwift */; };
		B6DA441E2616C84600DD1EC2 /* PixelStoreMock.swift in Sources */ = {isa = PBXBuildFile; fileRef = B6DA441D2616C84600DD1EC2 /* PixelStoreMock.swift */; };
		B6DA44232616CABC00DD1EC2 /* PixelArgumentsTests.swift in Sources */ = {isa = PBXBuildFile; fileRef = B6DA44222616CABC00DD1EC2 /* PixelArgumentsTests.swift */; };
		B6DA44282616CAE000DD1EC2 /* AppUsageActivityMonitorTests.swift in Sources */ = {isa = PBXBuildFile; fileRef = B6DA44272616CAE000DD1EC2 /* AppUsageActivityMonitorTests.swift */; };
		B6DB3AEF278D5C370024C5C4 /* URLSessionExtension.swift in Sources */ = {isa = PBXBuildFile; fileRef = B6DB3AEE278D5C370024C5C4 /* URLSessionExtension.swift */; };
		B6DB3AF6278EA0130024C5C4 /* BundleExtension.swift in Sources */ = {isa = PBXBuildFile; fileRef = B6106B9D26A565DA0013B453 /* BundleExtension.swift */; };
		B6DB3CF926A00E2D00D459B7 /* AVCaptureDevice+SwizzledAuthState.swift in Sources */ = {isa = PBXBuildFile; fileRef = B6DB3CF826A00E2D00D459B7 /* AVCaptureDevice+SwizzledAuthState.swift */; };
		B6DB3CFB26A17CB800D459B7 /* PermissionModel.swift in Sources */ = {isa = PBXBuildFile; fileRef = B6DB3CFA26A17CB800D459B7 /* PermissionModel.swift */; };
		B6E61EE3263AC0C8004E11AB /* FileManagerExtension.swift in Sources */ = {isa = PBXBuildFile; fileRef = B6E61EE2263AC0C8004E11AB /* FileManagerExtension.swift */; };
		B6E61EE8263ACE16004E11AB /* UTType.swift in Sources */ = {isa = PBXBuildFile; fileRef = B6E61EE7263ACE16004E11AB /* UTType.swift */; };
		B6F1C80B2761C45400334924 /* LocalUnprotectedDomains.swift in Sources */ = {isa = PBXBuildFile; fileRef = 336B39E22726B4B700C417D3 /* LocalUnprotectedDomains.swift */; };
		B6F41031264D2B23003DA42C /* ProgressExtension.swift in Sources */ = {isa = PBXBuildFile; fileRef = B6F41030264D2B23003DA42C /* ProgressExtension.swift */; };
		B6FA893D269C423100588ECD /* PrivacyDashboard.storyboard in Resources */ = {isa = PBXBuildFile; fileRef = B6FA893C269C423100588ECD /* PrivacyDashboard.storyboard */; };
		B6FA893F269C424500588ECD /* PrivacyDashboardViewController.swift in Sources */ = {isa = PBXBuildFile; fileRef = B6FA893E269C424500588ECD /* PrivacyDashboardViewController.swift */; };
		B6FA8941269C425400588ECD /* PrivacyDashboardPopover.swift in Sources */ = {isa = PBXBuildFile; fileRef = B6FA8940269C425400588ECD /* PrivacyDashboardPopover.swift */; };
		CB6BCDF927C6BEFF00CC76DC /* PrivacyFeatures.swift in Sources */ = {isa = PBXBuildFile; fileRef = CB6BCDF827C6BEFF00CC76DC /* PrivacyFeatures.swift */; };
		EA0BA3A9272217E6002A0B6C /* ClickToLoadUserScript.swift in Sources */ = {isa = PBXBuildFile; fileRef = EA0BA3A8272217E6002A0B6C /* ClickToLoadUserScript.swift */; };
		EA18D1CA272F0DC8006DC101 /* social_images in Resources */ = {isa = PBXBuildFile; fileRef = EA18D1C9272F0DC8006DC101 /* social_images */; };
		EA1E52B52798CF98002EC53C /* ClickToLoadModelTests.swift in Sources */ = {isa = PBXBuildFile; fileRef = EA1E52B42798CF98002EC53C /* ClickToLoadModelTests.swift */; };
		EA4617F0273A28A700F110A2 /* fb-tds.json in Resources */ = {isa = PBXBuildFile; fileRef = EA4617EF273A28A700F110A2 /* fb-tds.json */; };
		EA477680272A21B700419EDA /* clickToLoadConfig.json in Resources */ = {isa = PBXBuildFile; fileRef = EA47767F272A21B700419EDA /* clickToLoadConfig.json */; };
		EA8AE76A279FBDB20078943E /* ClickToLoadTDSTests.swift in Sources */ = {isa = PBXBuildFile; fileRef = EA8AE769279FBDB20078943E /* ClickToLoadTDSTests.swift */; };
		EAA29AE9278D2E43007070CF /* ProximaNova-Bold-webfont.woff2 in Resources */ = {isa = PBXBuildFile; fileRef = EAA29AE7278D2E43007070CF /* ProximaNova-Bold-webfont.woff2 */; };
		EAA29AEA278D2E43007070CF /* ProximaNova-Reg-webfont.woff2 in Resources */ = {isa = PBXBuildFile; fileRef = EAA29AE8278D2E43007070CF /* ProximaNova-Reg-webfont.woff2 */; };
		EAC80DE0271F6C0100BBF02D /* fb-sdk.js in Resources */ = {isa = PBXBuildFile; fileRef = EAC80DDF271F6C0100BBF02D /* fb-sdk.js */; };
		EAE42800275D47FA00DAC26B /* ClickToLoadModel.swift in Sources */ = {isa = PBXBuildFile; fileRef = EAE427FF275D47FA00DAC26B /* ClickToLoadModel.swift */; };
		EAFAD6CA2728BD1200F9DF00 /* clickToLoad.js in Resources */ = {isa = PBXBuildFile; fileRef = EAFAD6C92728BD1200F9DF00 /* clickToLoad.js */; };
		F41D174125CB131900472416 /* NSColorExtension.swift in Sources */ = {isa = PBXBuildFile; fileRef = F41D174025CB131900472416 /* NSColorExtension.swift */; };
		F44C130225C2DA0400426E3E /* NSAppearanceExtension.swift in Sources */ = {isa = PBXBuildFile; fileRef = F44C130125C2DA0400426E3E /* NSAppearanceExtension.swift */; };
/* End PBXBuildFile section */

/* Begin PBXContainerItemProxy section */
		4B1AD8A225FC27E200261379 /* PBXContainerItemProxy */ = {
			isa = PBXContainerItemProxy;
			containerPortal = AA585D76248FD31100E9A3E2 /* Project object */;
			proxyType = 1;
			remoteGlobalIDString = AA585D7D248FD31100E9A3E2;
			remoteInfo = "DuckDuckGo Privacy Browser";
		};
		7B4CE8DF26F02108009134B1 /* PBXContainerItemProxy */ = {
			isa = PBXContainerItemProxy;
			containerPortal = AA585D76248FD31100E9A3E2 /* Project object */;
			proxyType = 1;
			remoteGlobalIDString = AA585D7D248FD31100E9A3E2;
			remoteInfo = "DuckDuckGo Privacy Browser";
		};
		AA585D91248FD31400E9A3E2 /* PBXContainerItemProxy */ = {
			isa = PBXContainerItemProxy;
			containerPortal = AA585D76248FD31100E9A3E2 /* Project object */;
			proxyType = 1;
			remoteGlobalIDString = AA585D7D248FD31100E9A3E2;
			remoteInfo = DuckDuckGo;
		};
/* End PBXContainerItemProxy section */

/* Begin PBXFileReference section */
		0230C0A2272080090018F728 /* KeyedCodingExtension.swift */ = {isa = PBXFileReference; lastKnownFileType = sourcecode.swift; path = KeyedCodingExtension.swift; sourceTree = "<group>"; };
		0230C0A42721F3750018F728 /* GPCRequestFactory.swift */ = {isa = PBXFileReference; lastKnownFileType = sourcecode.swift; path = GPCRequestFactory.swift; sourceTree = "<group>"; };
		026ADE1326C3010C002518EE /* macos-config.json */ = {isa = PBXFileReference; fileEncoding = 4; lastKnownFileType = text.json; path = "macos-config.json"; sourceTree = "<group>"; };
		142879D924CE1179005419BB /* SuggestionViewModelTests.swift */ = {isa = PBXFileReference; lastKnownFileType = sourcecode.swift; path = SuggestionViewModelTests.swift; sourceTree = "<group>"; };
		142879DB24CE1185005419BB /* SuggestionContainerViewModelTests.swift */ = {isa = PBXFileReference; lastKnownFileType = sourcecode.swift; path = SuggestionContainerViewModelTests.swift; sourceTree = "<group>"; };
		1430DFF424D0580F00B8978C /* TabBarViewController.swift */ = {isa = PBXFileReference; lastKnownFileType = sourcecode.swift; path = TabBarViewController.swift; sourceTree = "<group>"; };
		14505A07256084EF00272CC6 /* UserAgent.swift */ = {isa = PBXFileReference; lastKnownFileType = sourcecode.swift; path = UserAgent.swift; sourceTree = "<group>"; };
		1456D6E024EFCBC300775049 /* TabBarCollectionView.swift */ = {isa = PBXFileReference; lastKnownFileType = sourcecode.swift; path = TabBarCollectionView.swift; sourceTree = "<group>"; };
		14D9B8F924F7E089000D4D13 /* AddressBarViewController.swift */ = {isa = PBXFileReference; lastKnownFileType = sourcecode.swift; path = AddressBarViewController.swift; sourceTree = "<group>"; };
		336B39E22726B4B700C417D3 /* LocalUnprotectedDomains.swift */ = {isa = PBXFileReference; lastKnownFileType = sourcecode.swift; path = LocalUnprotectedDomains.swift; sourceTree = "<group>"; };
		336D5AEF262D8D3C0052E0C9 /* findinpage.js */ = {isa = PBXFileReference; fileEncoding = 4; lastKnownFileType = sourcecode.javascript; path = findinpage.js; sourceTree = "<group>"; };
		339A6B5726A044BA00E3DAE8 /* duckduckgo-privacy-dashboard */ = {isa = PBXFileReference; fileEncoding = 4; lastKnownFileType = text; name = "duckduckgo-privacy-dashboard"; path = "Submodules/duckduckgo-privacy-dashboard"; sourceTree = SOURCE_ROOT; };
		371C0A2827E33EDC0070591F /* FeedbackPresenter.swift */ = {isa = PBXFileReference; lastKnownFileType = sourcecode.swift; path = FeedbackPresenter.swift; sourceTree = "<group>"; };
		371E141827E92E42009E3B5B /* MultilineScrollableTextFix.swift */ = {isa = PBXFileReference; lastKnownFileType = sourcecode.swift; path = MultilineScrollableTextFix.swift; sourceTree = "<group>"; };
		37534C9D28104D9B002621E7 /* TabLazyLoaderTests.swift */ = {isa = PBXFileReference; lastKnownFileType = sourcecode.swift; path = TabLazyLoaderTests.swift; sourceTree = "<group>"; };
		37534C9F28113101002621E7 /* LazyLoadable.swift */ = {isa = PBXFileReference; lastKnownFileType = sourcecode.swift; path = LazyLoadable.swift; sourceTree = "<group>"; };
		37534CA2281132CB002621E7 /* TabLazyLoaderDataSource.swift */ = {isa = PBXFileReference; lastKnownFileType = sourcecode.swift; path = TabLazyLoaderDataSource.swift; sourceTree = "<group>"; };
		37534CA42811987D002621E7 /* AdjacentItemEnumeratorTests.swift */ = {isa = PBXFileReference; lastKnownFileType = sourcecode.swift; path = AdjacentItemEnumeratorTests.swift; sourceTree = "<group>"; };
		37534CA62811988E002621E7 /* AdjacentItemEnumerator.swift */ = {isa = PBXFileReference; lastKnownFileType = sourcecode.swift; path = AdjacentItemEnumerator.swift; sourceTree = "<group>"; };
		376705B227EC7D4F00DD8D76 /* TextButton.swift */ = {isa = PBXFileReference; lastKnownFileType = sourcecode.swift; path = TextButton.swift; sourceTree = "<group>"; };
		3776582C27F71652009A6B35 /* WebsiteBreakageReportTests.swift */ = {isa = PBXFileReference; lastKnownFileType = sourcecode.swift; path = WebsiteBreakageReportTests.swift; sourceTree = "<group>"; };
		3776582E27F82E62009A6B35 /* AutofillPreferences.swift */ = {isa = PBXFileReference; fileEncoding = 4; lastKnownFileType = sourcecode.swift; path = AutofillPreferences.swift; sourceTree = "<group>"; };
		3776583027F8325B009A6B35 /* AutofillPreferencesTests.swift */ = {isa = PBXFileReference; lastKnownFileType = sourcecode.swift; path = AutofillPreferencesTests.swift; sourceTree = "<group>"; };
		379DE4BC27EA31AC002CC3DE /* PreferencesAutofillView.swift */ = {isa = PBXFileReference; lastKnownFileType = sourcecode.swift; path = PreferencesAutofillView.swift; sourceTree = "<group>"; };
		37A803DA27FD69D300052F4C /* Data Import Resources */ = {isa = PBXFileReference; lastKnownFileType = folder; path = "Data Import Resources"; sourceTree = "<group>"; };
		37AFCE8027DA2CA600471A10 /* PreferencesViewController.swift */ = {isa = PBXFileReference; lastKnownFileType = sourcecode.swift; path = PreferencesViewController.swift; sourceTree = "<group>"; };
		37AFCE8427DA2D3900471A10 /* PreferencesSidebar.swift */ = {isa = PBXFileReference; lastKnownFileType = sourcecode.swift; path = PreferencesSidebar.swift; sourceTree = "<group>"; };
		37AFCE8627DA334800471A10 /* PreferencesRootView.swift */ = {isa = PBXFileReference; lastKnownFileType = sourcecode.swift; path = PreferencesRootView.swift; sourceTree = "<group>"; };
		37AFCE8827DA33BA00471A10 /* Preferences.swift */ = {isa = PBXFileReference; lastKnownFileType = sourcecode.swift; path = Preferences.swift; sourceTree = "<group>"; };
		37AFCE8A27DB69BC00471A10 /* PreferencesDefaultBrowserView.swift */ = {isa = PBXFileReference; lastKnownFileType = sourcecode.swift; path = PreferencesDefaultBrowserView.swift; sourceTree = "<group>"; };
		37AFCE9127DB8CAD00471A10 /* PreferencesAboutView.swift */ = {isa = PBXFileReference; lastKnownFileType = sourcecode.swift; path = PreferencesAboutView.swift; sourceTree = "<group>"; };
		37B11B3828095E6600CBB621 /* TabLazyLoader.swift */ = {isa = PBXFileReference; lastKnownFileType = sourcecode.swift; path = TabLazyLoader.swift; sourceTree = "<group>"; };
		37CC53EB27E8A4D10028713D /* PreferencesPrivacyView.swift */ = {isa = PBXFileReference; lastKnownFileType = sourcecode.swift; path = PreferencesPrivacyView.swift; sourceTree = "<group>"; };
		37CC53EF27E8D1440028713D /* PreferencesDownloadsView.swift */ = {isa = PBXFileReference; lastKnownFileType = sourcecode.swift; path = PreferencesDownloadsView.swift; sourceTree = "<group>"; };
		37CC53F327E8D4620028713D /* NSPathControlView.swift */ = {isa = PBXFileReference; lastKnownFileType = sourcecode.swift; path = NSPathControlView.swift; sourceTree = "<group>"; };
		37CD54B227EE509700F1F7B9 /* View+Cursor.swift */ = {isa = PBXFileReference; lastKnownFileType = sourcecode.swift; path = "View+Cursor.swift"; sourceTree = "<group>"; };
		37CD54B427F1AC1300F1F7B9 /* PreferencesSidebarModelTests.swift */ = {isa = PBXFileReference; lastKnownFileType = sourcecode.swift; path = PreferencesSidebarModelTests.swift; sourceTree = "<group>"; };
		37CD54B627F1B28A00F1F7B9 /* DefaultBrowserPreferencesTests.swift */ = {isa = PBXFileReference; lastKnownFileType = sourcecode.swift; path = DefaultBrowserPreferencesTests.swift; sourceTree = "<group>"; };
		37CD54B827F1F8AC00F1F7B9 /* AppearancePreferencesTests.swift */ = {isa = PBXFileReference; lastKnownFileType = sourcecode.swift; path = AppearancePreferencesTests.swift; sourceTree = "<group>"; };
		37CD54BA27F25A4000F1F7B9 /* DownloadsPreferencesTests.swift */ = {isa = PBXFileReference; lastKnownFileType = sourcecode.swift; path = DownloadsPreferencesTests.swift; sourceTree = "<group>"; };
		37CD54BC27F2ECAE00F1F7B9 /* AutofillPreferencesModelTests.swift */ = {isa = PBXFileReference; lastKnownFileType = sourcecode.swift; path = AutofillPreferencesModelTests.swift; sourceTree = "<group>"; };
		37CD54C127F2FDD100F1F7B9 /* PrivacyPreferencesModel.swift */ = {isa = PBXFileReference; fileEncoding = 4; lastKnownFileType = sourcecode.swift; path = PrivacyPreferencesModel.swift; sourceTree = "<group>"; };
		37CD54C227F2FDD100F1F7B9 /* AutofillPreferencesModel.swift */ = {isa = PBXFileReference; fileEncoding = 4; lastKnownFileType = sourcecode.swift; path = AutofillPreferencesModel.swift; sourceTree = "<group>"; };
		37CD54C327F2FDD100F1F7B9 /* DownloadsPreferences.swift */ = {isa = PBXFileReference; fileEncoding = 4; lastKnownFileType = sourcecode.swift; path = DownloadsPreferences.swift; sourceTree = "<group>"; };
		37CD54C427F2FDD100F1F7B9 /* PreferencesSection.swift */ = {isa = PBXFileReference; fileEncoding = 4; lastKnownFileType = sourcecode.swift; path = PreferencesSection.swift; sourceTree = "<group>"; };
		37CD54C527F2FDD100F1F7B9 /* AboutModel.swift */ = {isa = PBXFileReference; fileEncoding = 4; lastKnownFileType = sourcecode.swift; path = AboutModel.swift; sourceTree = "<group>"; };
		37CD54C627F2FDD100F1F7B9 /* PreferencesSidebarModel.swift */ = {isa = PBXFileReference; fileEncoding = 4; lastKnownFileType = sourcecode.swift; path = PreferencesSidebarModel.swift; sourceTree = "<group>"; };
		37CD54C727F2FDD100F1F7B9 /* AppearancePreferences.swift */ = {isa = PBXFileReference; fileEncoding = 4; lastKnownFileType = sourcecode.swift; path = AppearancePreferences.swift; sourceTree = "<group>"; };
		37CD54C827F2FDD100F1F7B9 /* DefaultBrowserPreferences.swift */ = {isa = PBXFileReference; fileEncoding = 4; lastKnownFileType = sourcecode.swift; path = DefaultBrowserPreferences.swift; sourceTree = "<group>"; };
		37D2771427E870D4003365FD /* PreferencesAppearanceView.swift */ = {isa = PBXFileReference; lastKnownFileType = sourcecode.swift; path = PreferencesAppearanceView.swift; sourceTree = "<group>"; };
		4B0135CD2729F1AA00D54834 /* NSPasteboardExtension.swift */ = {isa = PBXFileReference; fileEncoding = 4; lastKnownFileType = sourcecode.swift; path = NSPasteboardExtension.swift; sourceTree = "<group>"; };
		4B02197F25E05FAC00ED7DEA /* FireproofingURLExtensions.swift */ = {isa = PBXFileReference; fileEncoding = 4; lastKnownFileType = sourcecode.swift; path = FireproofingURLExtensions.swift; sourceTree = "<group>"; };
		4B02198125E05FAC00ED7DEA /* FireproofDomains.swift */ = {isa = PBXFileReference; fileEncoding = 4; lastKnownFileType = sourcecode.swift; path = FireproofDomains.swift; sourceTree = "<group>"; };
		4B02198325E05FAC00ED7DEA /* FireproofInfoViewController.swift */ = {isa = PBXFileReference; fileEncoding = 4; lastKnownFileType = sourcecode.swift; path = FireproofInfoViewController.swift; sourceTree = "<group>"; };
		4B02198425E05FAC00ED7DEA /* Fireproofing.storyboard */ = {isa = PBXFileReference; fileEncoding = 4; lastKnownFileType = file.storyboard; path = Fireproofing.storyboard; sourceTree = "<group>"; };
		4B02199925E063DE00ED7DEA /* FireproofDomainsTests.swift */ = {isa = PBXFileReference; fileEncoding = 4; lastKnownFileType = sourcecode.swift; path = FireproofDomainsTests.swift; sourceTree = "<group>"; };
		4B02199A25E063DE00ED7DEA /* FireproofingURLExtensionsTests.swift */ = {isa = PBXFileReference; fileEncoding = 4; lastKnownFileType = sourcecode.swift; path = FireproofingURLExtensionsTests.swift; sourceTree = "<group>"; };
		4B0219A725E0646500ED7DEA /* WebsiteDataStoreTests.swift */ = {isa = PBXFileReference; fileEncoding = 4; lastKnownFileType = sourcecode.swift; path = WebsiteDataStoreTests.swift; sourceTree = "<group>"; };
		4B0511A6262CAA5A00F6079C /* PrivacySecurityPreferences.swift */ = {isa = PBXFileReference; fileEncoding = 4; lastKnownFileType = sourcecode.swift; path = PrivacySecurityPreferences.swift; sourceTree = "<group>"; };
		4B0511AD262CAA5A00F6079C /* FireproofDomains.storyboard */ = {isa = PBXFileReference; fileEncoding = 4; lastKnownFileType = file.storyboard; path = FireproofDomains.storyboard; sourceTree = "<group>"; };
		4B0511B3262CAA5A00F6079C /* RoundedSelectionRowView.swift */ = {isa = PBXFileReference; fileEncoding = 4; lastKnownFileType = sourcecode.swift; path = RoundedSelectionRowView.swift; sourceTree = "<group>"; };
		4B0511B4262CAA5A00F6079C /* FireproofDomainsViewController.swift */ = {isa = PBXFileReference; fileEncoding = 4; lastKnownFileType = sourcecode.swift; path = FireproofDomainsViewController.swift; sourceTree = "<group>"; };
		4B0511DF262CAA8600F6079C /* NSOpenPanelExtensions.swift */ = {isa = PBXFileReference; fileEncoding = 4; lastKnownFileType = sourcecode.swift; path = NSOpenPanelExtensions.swift; sourceTree = "<group>"; };
		4B0511E0262CAA8600F6079C /* NSViewControllerExtension.swift */ = {isa = PBXFileReference; fileEncoding = 4; lastKnownFileType = sourcecode.swift; path = NSViewControllerExtension.swift; sourceTree = "<group>"; };
		4B0511E6262CAB3700F6079C /* UserDefaultsWrapperUtilities.swift */ = {isa = PBXFileReference; lastKnownFileType = sourcecode.swift; path = UserDefaultsWrapperUtilities.swift; sourceTree = "<group>"; };
		4B11060425903E570039B979 /* CoreDataEncryptionTesting.xcdatamodel */ = {isa = PBXFileReference; lastKnownFileType = wrapper.xcdatamodel; path = CoreDataEncryptionTesting.xcdatamodel; sourceTree = "<group>"; };
		4B11060925903EAC0039B979 /* CoreDataEncryptionTests.swift */ = {isa = PBXFileReference; lastKnownFileType = sourcecode.swift; path = CoreDataEncryptionTests.swift; sourceTree = "<group>"; };
		4B117F7C276C0CB5002F3D8C /* LocalStatisticsStoreTests.swift */ = {isa = PBXFileReference; lastKnownFileType = sourcecode.swift; path = LocalStatisticsStoreTests.swift; sourceTree = "<group>"; };
		4B139AFC26B60BD800894F82 /* NSImageExtensions.swift */ = {isa = PBXFileReference; lastKnownFileType = sourcecode.swift; path = NSImageExtensions.swift; sourceTree = "<group>"; };
		4B1AD89D25FC27E200261379 /* Integration Tests.xctest */ = {isa = PBXFileReference; explicitFileType = wrapper.cfbundle; includeInIndex = 0; path = "Integration Tests.xctest"; sourceTree = BUILT_PRODUCTS_DIR; };
		4B1AD8A125FC27E200261379 /* Info.plist */ = {isa = PBXFileReference; lastKnownFileType = text.plist.xml; path = Info.plist; sourceTree = "<group>"; };
		4B1AD91625FC46FB00261379 /* CoreDataEncryptionTests.swift */ = {isa = PBXFileReference; lastKnownFileType = sourcecode.swift; path = CoreDataEncryptionTests.swift; sourceTree = "<group>"; };
		4B1E6EEB27AB5E5100F51793 /* SecureVaultSorting.swift */ = {isa = PBXFileReference; fileEncoding = 4; lastKnownFileType = sourcecode.swift; path = SecureVaultSorting.swift; sourceTree = "<group>"; };
		4B1E6EEC27AB5E5100F51793 /* PasswordManagementListSection.swift */ = {isa = PBXFileReference; fileEncoding = 4; lastKnownFileType = sourcecode.swift; path = PasswordManagementListSection.swift; sourceTree = "<group>"; };
		4B1E6EEF27AB5E5D00F51793 /* NSPopUpButtonView.swift */ = {isa = PBXFileReference; fileEncoding = 4; lastKnownFileType = sourcecode.swift; path = NSPopUpButtonView.swift; sourceTree = "<group>"; };
		4B1E6EF027AB5E5D00F51793 /* PasswordManagementItemList.swift */ = {isa = PBXFileReference; fileEncoding = 4; lastKnownFileType = sourcecode.swift; path = PasswordManagementItemList.swift; sourceTree = "<group>"; };
		4B2CBF402767EEC1001DF04B /* MacWaitlistStoreTests.swift */ = {isa = PBXFileReference; lastKnownFileType = sourcecode.swift; path = MacWaitlistStoreTests.swift; sourceTree = "<group>"; };
		4B2E7D6226FF9D6500D2DB17 /* PrintingUserScript.swift */ = {isa = PBXFileReference; fileEncoding = 4; lastKnownFileType = sourcecode.swift; path = PrintingUserScript.swift; sourceTree = "<group>"; };
		4B379C1427BD91E3008A968E /* QuartzIdleStateProvider.swift */ = {isa = PBXFileReference; lastKnownFileType = sourcecode.swift; path = QuartzIdleStateProvider.swift; sourceTree = "<group>"; };
		4B379C1D27BDB7FF008A968E /* DeviceAuthenticator.swift */ = {isa = PBXFileReference; lastKnownFileType = sourcecode.swift; path = DeviceAuthenticator.swift; sourceTree = "<group>"; };
		4B379C2127BDBA29008A968E /* LocalAuthenticationService.swift */ = {isa = PBXFileReference; lastKnownFileType = sourcecode.swift; path = LocalAuthenticationService.swift; sourceTree = "<group>"; };
		4B379C2327BDE1B0008A968E /* FlatButton.swift */ = {isa = PBXFileReference; lastKnownFileType = sourcecode.swift; path = FlatButton.swift; sourceTree = "<group>"; };
		4B39AAF527D9B2C700A73FD5 /* NSStackViewExtension.swift */ = {isa = PBXFileReference; lastKnownFileType = sourcecode.swift; path = NSStackViewExtension.swift; sourceTree = "<group>"; };
		4B3F641D27A8D3BD00E0C118 /* BrowserProfileTests.swift */ = {isa = PBXFileReference; lastKnownFileType = sourcecode.swift; path = BrowserProfileTests.swift; sourceTree = "<group>"; };
		4B4F72EB266B2ED300814C60 /* CollectionExtension.swift */ = {isa = PBXFileReference; lastKnownFileType = sourcecode.swift; path = CollectionExtension.swift; sourceTree = "<group>"; };
		4B59023826B35F3600489384 /* ChromeDataImporter.swift */ = {isa = PBXFileReference; fileEncoding = 4; lastKnownFileType = sourcecode.swift; path = ChromeDataImporter.swift; sourceTree = "<group>"; };
		4B59023926B35F3600489384 /* ChromiumLoginReader.swift */ = {isa = PBXFileReference; fileEncoding = 4; lastKnownFileType = sourcecode.swift; path = ChromiumLoginReader.swift; sourceTree = "<group>"; };
		4B59023B26B35F3600489384 /* ChromiumDataImporter.swift */ = {isa = PBXFileReference; fileEncoding = 4; lastKnownFileType = sourcecode.swift; path = ChromiumDataImporter.swift; sourceTree = "<group>"; };
		4B59023C26B35F3600489384 /* BraveDataImporter.swift */ = {isa = PBXFileReference; fileEncoding = 4; lastKnownFileType = sourcecode.swift; path = BraveDataImporter.swift; sourceTree = "<group>"; };
		4B59024226B35F7C00489384 /* BrowserImportViewController.swift */ = {isa = PBXFileReference; fileEncoding = 4; lastKnownFileType = sourcecode.swift; path = BrowserImportViewController.swift; sourceTree = "<group>"; };
		4B59024726B3673600489384 /* ThirdPartyBrowser.swift */ = {isa = PBXFileReference; lastKnownFileType = sourcecode.swift; path = ThirdPartyBrowser.swift; sourceTree = "<group>"; };
		4B59024B26B38BB800489384 /* ChromiumLoginReaderTests.swift */ = {isa = PBXFileReference; lastKnownFileType = sourcecode.swift; path = ChromiumLoginReaderTests.swift; sourceTree = "<group>"; };
		4B5A4F4B27F3A5AA008FBD88 /* NSNotificationName+DataImport.swift */ = {isa = PBXFileReference; lastKnownFileType = sourcecode.swift; path = "NSNotificationName+DataImport.swift"; sourceTree = "<group>"; };
		4B5FF67726B602B100D42879 /* FirefoxDataImporter.swift */ = {isa = PBXFileReference; lastKnownFileType = sourcecode.swift; path = FirefoxDataImporter.swift; sourceTree = "<group>"; };
		4B65143D263924B5005B46EB /* EmailUrlExtensions.swift */ = {isa = PBXFileReference; lastKnownFileType = sourcecode.swift; path = EmailUrlExtensions.swift; sourceTree = "<group>"; };
		4B677427255DBEB800025BD8 /* httpsMobileV2BloomSpec.json */ = {isa = PBXFileReference; fileEncoding = 4; lastKnownFileType = text.json; path = httpsMobileV2BloomSpec.json; sourceTree = "<group>"; };
		4B677428255DBEB800025BD8 /* httpsMobileV2Bloom.bin */ = {isa = PBXFileReference; lastKnownFileType = archive.macbinary; path = httpsMobileV2Bloom.bin; sourceTree = "<group>"; };
		4B677429255DBEB800025BD8 /* HTTPSBloomFilterSpecification.swift */ = {isa = PBXFileReference; fileEncoding = 4; lastKnownFileType = sourcecode.swift; path = HTTPSBloomFilterSpecification.swift; sourceTree = "<group>"; };
		4B67742A255DBEB800025BD8 /* httpsMobileV2FalsePositives.json */ = {isa = PBXFileReference; fileEncoding = 4; lastKnownFileType = text.json; path = httpsMobileV2FalsePositives.json; sourceTree = "<group>"; };
		4B67742F255DBEB800025BD8 /* HTTPSUpgrade 3.xcdatamodel */ = {isa = PBXFileReference; lastKnownFileType = wrapper.xcdatamodel; path = "HTTPSUpgrade 3.xcdatamodel"; sourceTree = "<group>"; };
		4B677430255DBEB800025BD8 /* AppHTTPSUpgradeStore.swift */ = {isa = PBXFileReference; fileEncoding = 4; lastKnownFileType = sourcecode.swift; path = AppHTTPSUpgradeStore.swift; sourceTree = "<group>"; };
		4B677440255DBEEA00025BD8 /* Database.swift */ = {isa = PBXFileReference; fileEncoding = 4; lastKnownFileType = sourcecode.swift; path = Database.swift; sourceTree = "<group>"; };
		4B677454255DC18000025BD8 /* Bridging.h */ = {isa = PBXFileReference; fileEncoding = 4; lastKnownFileType = sourcecode.c.h; path = Bridging.h; sourceTree = "<group>"; };
		4B70BFFF27B0793D000386ED /* DuckDuckGo-ExampleCrash.ips */ = {isa = PBXFileReference; fileEncoding = 4; lastKnownFileType = text; path = "DuckDuckGo-ExampleCrash.ips"; sourceTree = "<group>"; };
		4B70C00027B0793D000386ED /* CrashReportTests.swift */ = {isa = PBXFileReference; fileEncoding = 4; lastKnownFileType = sourcecode.swift; path = CrashReportTests.swift; sourceTree = "<group>"; };
		4B723DEB26B0002B00E14D75 /* DataImport.swift */ = {isa = PBXFileReference; lastKnownFileType = sourcecode.swift; path = DataImport.swift; sourceTree = "<group>"; };
		4B723DED26B0002B00E14D75 /* DataImport.storyboard */ = {isa = PBXFileReference; lastKnownFileType = file.storyboard; path = DataImport.storyboard; sourceTree = "<group>"; };
		4B723DEE26B0002B00E14D75 /* DataImportViewController.swift */ = {isa = PBXFileReference; lastKnownFileType = sourcecode.swift; path = DataImportViewController.swift; sourceTree = "<group>"; };
		4B723DEF26B0002B00E14D75 /* CSVImportViewController.swift */ = {isa = PBXFileReference; lastKnownFileType = sourcecode.swift; path = CSVImportViewController.swift; sourceTree = "<group>"; };
		4B723DF026B0002B00E14D75 /* CSVImportSummaryViewController.swift */ = {isa = PBXFileReference; lastKnownFileType = sourcecode.swift; path = CSVImportSummaryViewController.swift; sourceTree = "<group>"; };
		4B723DF326B0002B00E14D75 /* SecureVaultLoginImporter.swift */ = {isa = PBXFileReference; lastKnownFileType = sourcecode.swift; path = SecureVaultLoginImporter.swift; sourceTree = "<group>"; };
		4B723DF426B0002B00E14D75 /* LoginImport.swift */ = {isa = PBXFileReference; lastKnownFileType = sourcecode.swift; path = LoginImport.swift; sourceTree = "<group>"; };
		4B723DF626B0002B00E14D75 /* CSVParser.swift */ = {isa = PBXFileReference; lastKnownFileType = sourcecode.swift; path = CSVParser.swift; sourceTree = "<group>"; };
		4B723DF726B0002B00E14D75 /* CSVImporter.swift */ = {isa = PBXFileReference; lastKnownFileType = sourcecode.swift; path = CSVImporter.swift; sourceTree = "<group>"; };
		4B723DFD26B0002B00E14D75 /* CSVLoginExporter.swift */ = {isa = PBXFileReference; lastKnownFileType = sourcecode.swift; path = CSVLoginExporter.swift; sourceTree = "<group>"; };
		4B723DFF26B0003E00E14D75 /* DataImportMocks.swift */ = {isa = PBXFileReference; fileEncoding = 4; lastKnownFileType = sourcecode.swift; path = DataImportMocks.swift; sourceTree = "<group>"; };
		4B723E0026B0003E00E14D75 /* CSVParserTests.swift */ = {isa = PBXFileReference; fileEncoding = 4; lastKnownFileType = sourcecode.swift; path = CSVParserTests.swift; sourceTree = "<group>"; };
		4B723E0126B0003E00E14D75 /* CSVImporterTests.swift */ = {isa = PBXFileReference; fileEncoding = 4; lastKnownFileType = sourcecode.swift; path = CSVImporterTests.swift; sourceTree = "<group>"; };
		4B723E0326B0003E00E14D75 /* MockSecureVault.swift */ = {isa = PBXFileReference; fileEncoding = 4; lastKnownFileType = sourcecode.swift; path = MockSecureVault.swift; sourceTree = "<group>"; };
		4B723E0426B0003E00E14D75 /* CSVLoginExporterTests.swift */ = {isa = PBXFileReference; fileEncoding = 4; lastKnownFileType = sourcecode.swift; path = CSVLoginExporterTests.swift; sourceTree = "<group>"; };
		4B723E1726B000DC00E14D75 /* TemporaryFileCreator.swift */ = {isa = PBXFileReference; fileEncoding = 4; lastKnownFileType = sourcecode.swift; path = TemporaryFileCreator.swift; sourceTree = "<group>"; };
		4B78A86A26BB3ADD0071BB16 /* BrowserImportSummaryViewController.swift */ = {isa = PBXFileReference; lastKnownFileType = sourcecode.swift; path = BrowserImportSummaryViewController.swift; sourceTree = "<group>"; };
		4B7A57CE279A4EF300B1C70E /* ChromePreferences.swift */ = {isa = PBXFileReference; lastKnownFileType = sourcecode.swift; path = ChromePreferences.swift; sourceTree = "<group>"; };
		4B7A60A0273E0BE400BBDFEB /* WKWebsiteDataStoreExtension.swift */ = {isa = PBXFileReference; lastKnownFileType = sourcecode.swift; path = WKWebsiteDataStoreExtension.swift; sourceTree = "<group>"; };
		4B8A4DFE27C83B29005F40E8 /* SaveIdentityViewController.swift */ = {isa = PBXFileReference; lastKnownFileType = sourcecode.swift; path = SaveIdentityViewController.swift; sourceTree = "<group>"; };
		4B8A4E0027C8447E005F40E8 /* SaveIdentityPopover.swift */ = {isa = PBXFileReference; lastKnownFileType = sourcecode.swift; path = SaveIdentityPopover.swift; sourceTree = "<group>"; };
		4B8AC93226B3B06300879451 /* EdgeDataImporter.swift */ = {isa = PBXFileReference; lastKnownFileType = sourcecode.swift; path = EdgeDataImporter.swift; sourceTree = "<group>"; };
		4B8AC93426B3B2FD00879451 /* NSAlert+DataImport.swift */ = {isa = PBXFileReference; lastKnownFileType = sourcecode.swift; path = "NSAlert+DataImport.swift"; sourceTree = "<group>"; };
		4B8AC93826B48A5100879451 /* FirefoxLoginReader.swift */ = {isa = PBXFileReference; lastKnownFileType = sourcecode.swift; path = FirefoxLoginReader.swift; sourceTree = "<group>"; };
		4B8AC93A26B48ADF00879451 /* ASN1Parser.swift */ = {isa = PBXFileReference; lastKnownFileType = sourcecode.swift; path = ASN1Parser.swift; sourceTree = "<group>"; };
		4B8AC93C26B49BE600879451 /* FirefoxLoginReaderTests.swift */ = {isa = PBXFileReference; lastKnownFileType = sourcecode.swift; path = FirefoxLoginReaderTests.swift; sourceTree = "<group>"; };
		4B8AD0B027A86D9200AE44D6 /* WKWebsiteDataStoreExtensionTests.swift */ = {isa = PBXFileReference; lastKnownFileType = sourcecode.swift; path = WKWebsiteDataStoreExtensionTests.swift; sourceTree = "<group>"; };
		4B8D9061276D1D880078DB17 /* LocaleExtension.swift */ = {isa = PBXFileReference; fileEncoding = 4; lastKnownFileType = sourcecode.swift; path = LocaleExtension.swift; sourceTree = "<group>"; };
		4B92928526670D1600AD2C21 /* BookmarksOutlineView.swift */ = {isa = PBXFileReference; fileEncoding = 4; lastKnownFileType = sourcecode.swift; path = BookmarksOutlineView.swift; sourceTree = "<group>"; };
		4B92928626670D1600AD2C21 /* OutlineSeparatorViewCell.swift */ = {isa = PBXFileReference; fileEncoding = 4; lastKnownFileType = sourcecode.swift; path = OutlineSeparatorViewCell.swift; sourceTree = "<group>"; };
		4B92928726670D1600AD2C21 /* BookmarkOutlineViewCell.swift */ = {isa = PBXFileReference; fileEncoding = 4; lastKnownFileType = sourcecode.swift; path = BookmarkOutlineViewCell.swift; sourceTree = "<group>"; };
		4B92928826670D1600AD2C21 /* BookmarkOutlineViewCell.xib */ = {isa = PBXFileReference; fileEncoding = 4; lastKnownFileType = file.xib; path = BookmarkOutlineViewCell.xib; sourceTree = "<group>"; };
		4B92928926670D1700AD2C21 /* BookmarkTableCellView.swift */ = {isa = PBXFileReference; fileEncoding = 4; lastKnownFileType = sourcecode.swift; path = BookmarkTableCellView.swift; sourceTree = "<group>"; };
		4B92928A26670D1700AD2C21 /* BookmarkTableCellView.xib */ = {isa = PBXFileReference; fileEncoding = 4; lastKnownFileType = file.xib; path = BookmarkTableCellView.xib; sourceTree = "<group>"; };
		4B92929126670D2A00AD2C21 /* BookmarkOutlineViewDataSource.swift */ = {isa = PBXFileReference; fileEncoding = 4; lastKnownFileType = sourcecode.swift; path = BookmarkOutlineViewDataSource.swift; sourceTree = "<group>"; };
		4B92929226670D2A00AD2C21 /* PasteboardFolder.swift */ = {isa = PBXFileReference; fileEncoding = 4; lastKnownFileType = sourcecode.swift; path = PasteboardFolder.swift; sourceTree = "<group>"; };
		4B92929326670D2A00AD2C21 /* BookmarkNode.swift */ = {isa = PBXFileReference; fileEncoding = 4; lastKnownFileType = sourcecode.swift; path = BookmarkNode.swift; sourceTree = "<group>"; };
		4B92929426670D2A00AD2C21 /* BookmarkSidebarTreeController.swift */ = {isa = PBXFileReference; fileEncoding = 4; lastKnownFileType = sourcecode.swift; path = BookmarkSidebarTreeController.swift; sourceTree = "<group>"; };
		4B92929526670D2A00AD2C21 /* PasteboardBookmark.swift */ = {isa = PBXFileReference; fileEncoding = 4; lastKnownFileType = sourcecode.swift; path = PasteboardBookmark.swift; sourceTree = "<group>"; };
		4B92929626670D2A00AD2C21 /* SpacerNode.swift */ = {isa = PBXFileReference; fileEncoding = 4; lastKnownFileType = sourcecode.swift; path = SpacerNode.swift; sourceTree = "<group>"; };
		4B92929726670D2A00AD2C21 /* BookmarkTreeController.swift */ = {isa = PBXFileReference; fileEncoding = 4; lastKnownFileType = sourcecode.swift; path = BookmarkTreeController.swift; sourceTree = "<group>"; };
		4B92929826670D2A00AD2C21 /* PseudoFolder.swift */ = {isa = PBXFileReference; fileEncoding = 4; lastKnownFileType = sourcecode.swift; path = PseudoFolder.swift; sourceTree = "<group>"; };
		4B92929926670D2A00AD2C21 /* BookmarkManagedObject.swift */ = {isa = PBXFileReference; fileEncoding = 4; lastKnownFileType = sourcecode.swift; path = BookmarkManagedObject.swift; sourceTree = "<group>"; };
		4B92929A26670D2A00AD2C21 /* PasteboardWriting.swift */ = {isa = PBXFileReference; fileEncoding = 4; lastKnownFileType = sourcecode.swift; path = PasteboardWriting.swift; sourceTree = "<group>"; };
		4B9292A526670D3700AD2C21 /* Bookmark.xcmappingmodel */ = {isa = PBXFileReference; lastKnownFileType = wrapper.xcmappingmodel; path = Bookmark.xcmappingmodel; sourceTree = "<group>"; };
		4B9292A626670D3700AD2C21 /* BookmarkMigrationPolicy.swift */ = {isa = PBXFileReference; fileEncoding = 4; lastKnownFileType = sourcecode.swift; path = BookmarkMigrationPolicy.swift; sourceTree = "<group>"; };
		4B9292A826670D3700AD2C21 /* Bookmark 2.xcdatamodel */ = {isa = PBXFileReference; lastKnownFileType = wrapper.xcdatamodel; path = "Bookmark 2.xcdatamodel"; sourceTree = "<group>"; };
		4B9292A926670D3700AD2C21 /* Bookmark.xcdatamodel */ = {isa = PBXFileReference; lastKnownFileType = wrapper.xcdatamodel; path = Bookmark.xcdatamodel; sourceTree = "<group>"; };
		4B9292AE26670F5300AD2C21 /* NSOutlineViewExtensions.swift */ = {isa = PBXFileReference; fileEncoding = 4; lastKnownFileType = sourcecode.swift; path = NSOutlineViewExtensions.swift; sourceTree = "<group>"; };
		4B9292B02667103000AD2C21 /* BookmarkNodePathTests.swift */ = {isa = PBXFileReference; fileEncoding = 4; lastKnownFileType = sourcecode.swift; path = BookmarkNodePathTests.swift; sourceTree = "<group>"; };
		4B9292B12667103000AD2C21 /* BookmarkNodeTests.swift */ = {isa = PBXFileReference; fileEncoding = 4; lastKnownFileType = sourcecode.swift; path = BookmarkNodeTests.swift; sourceTree = "<group>"; };
		4B9292B22667103000AD2C21 /* BookmarkSidebarTreeControllerTests.swift */ = {isa = PBXFileReference; fileEncoding = 4; lastKnownFileType = sourcecode.swift; path = BookmarkSidebarTreeControllerTests.swift; sourceTree = "<group>"; };
		4B9292B32667103000AD2C21 /* BookmarkOutlineViewDataSourceTests.swift */ = {isa = PBXFileReference; fileEncoding = 4; lastKnownFileType = sourcecode.swift; path = BookmarkOutlineViewDataSourceTests.swift; sourceTree = "<group>"; };
		4B9292B42667103000AD2C21 /* PasteboardFolderTests.swift */ = {isa = PBXFileReference; fileEncoding = 4; lastKnownFileType = sourcecode.swift; path = PasteboardFolderTests.swift; sourceTree = "<group>"; };
		4B9292B52667103000AD2C21 /* TreeControllerTests.swift */ = {isa = PBXFileReference; fileEncoding = 4; lastKnownFileType = sourcecode.swift; path = TreeControllerTests.swift; sourceTree = "<group>"; };
		4B9292B62667103000AD2C21 /* BookmarkManagedObjectTests.swift */ = {isa = PBXFileReference; fileEncoding = 4; lastKnownFileType = sourcecode.swift; path = BookmarkManagedObjectTests.swift; sourceTree = "<group>"; };
		4B9292B72667103000AD2C21 /* BookmarkMigrationTests.swift */ = {isa = PBXFileReference; fileEncoding = 4; lastKnownFileType = sourcecode.swift; path = BookmarkMigrationTests.swift; sourceTree = "<group>"; };
		4B9292B82667103000AD2C21 /* BookmarkTests.swift */ = {isa = PBXFileReference; fileEncoding = 4; lastKnownFileType = sourcecode.swift; path = BookmarkTests.swift; sourceTree = "<group>"; };
		4B9292B92667103100AD2C21 /* PasteboardBookmarkTests.swift */ = {isa = PBXFileReference; fileEncoding = 4; lastKnownFileType = sourcecode.swift; path = PasteboardBookmarkTests.swift; sourceTree = "<group>"; };
		4B9292C42667104B00AD2C21 /* CoreDataTestUtilities.swift */ = {isa = PBXFileReference; fileEncoding = 4; lastKnownFileType = sourcecode.swift; path = CoreDataTestUtilities.swift; sourceTree = "<group>"; };
		4B9292C62667123700AD2C21 /* BrowserTabSelectionDelegate.swift */ = {isa = PBXFileReference; fileEncoding = 4; lastKnownFileType = sourcecode.swift; path = BrowserTabSelectionDelegate.swift; sourceTree = "<group>"; };
		4B9292C72667123700AD2C21 /* BookmarkManagementSidebarViewController.swift */ = {isa = PBXFileReference; fileEncoding = 4; lastKnownFileType = sourcecode.swift; path = BookmarkManagementSidebarViewController.swift; sourceTree = "<group>"; };
		4B9292C82667123700AD2C21 /* BookmarkManagementSplitViewController.swift */ = {isa = PBXFileReference; fileEncoding = 4; lastKnownFileType = sourcecode.swift; path = BookmarkManagementSplitViewController.swift; sourceTree = "<group>"; };
		4B9292C92667123700AD2C21 /* BookmarkTableRowView.swift */ = {isa = PBXFileReference; fileEncoding = 4; lastKnownFileType = sourcecode.swift; path = BookmarkTableRowView.swift; sourceTree = "<group>"; };
		4B9292CA2667123700AD2C21 /* AddFolderModalViewController.swift */ = {isa = PBXFileReference; fileEncoding = 4; lastKnownFileType = sourcecode.swift; path = AddFolderModalViewController.swift; sourceTree = "<group>"; };
		4B9292CB2667123700AD2C21 /* AddBookmarkModalViewController.swift */ = {isa = PBXFileReference; fileEncoding = 4; lastKnownFileType = sourcecode.swift; path = AddBookmarkModalViewController.swift; sourceTree = "<group>"; };
		4B9292CC2667123700AD2C21 /* BookmarkListViewController.swift */ = {isa = PBXFileReference; fileEncoding = 4; lastKnownFileType = sourcecode.swift; path = BookmarkListViewController.swift; sourceTree = "<group>"; };
		4B9292CD2667123700AD2C21 /* BookmarkManagementDetailViewController.swift */ = {isa = PBXFileReference; fileEncoding = 4; lastKnownFileType = sourcecode.swift; path = BookmarkManagementDetailViewController.swift; sourceTree = "<group>"; };
		4B9292D62667124000AD2C21 /* NSPopUpButtonExtension.swift */ = {isa = PBXFileReference; fileEncoding = 4; lastKnownFileType = sourcecode.swift; path = NSPopUpButtonExtension.swift; sourceTree = "<group>"; };
		4B9292D82667124B00AD2C21 /* BookmarkListTreeControllerDataSource.swift */ = {isa = PBXFileReference; fileEncoding = 4; lastKnownFileType = sourcecode.swift; path = BookmarkListTreeControllerDataSource.swift; sourceTree = "<group>"; };
		4B9292DA2667125D00AD2C21 /* ContextualMenu.swift */ = {isa = PBXFileReference; fileEncoding = 4; lastKnownFileType = sourcecode.swift; path = ContextualMenu.swift; sourceTree = "<group>"; };
		4B980E202817604000282EE1 /* NSNotificationName+Debug.swift */ = {isa = PBXFileReference; lastKnownFileType = sourcecode.swift; path = "NSNotificationName+Debug.swift"; sourceTree = "<group>"; };
		4BA1A69A258B076900F6F690 /* FileStore.swift */ = {isa = PBXFileReference; lastKnownFileType = sourcecode.swift; path = FileStore.swift; sourceTree = "<group>"; };
		4BA1A69F258B079600F6F690 /* DataEncryption.swift */ = {isa = PBXFileReference; lastKnownFileType = sourcecode.swift; path = DataEncryption.swift; sourceTree = "<group>"; };
		4BA1A6A4258B07DF00F6F690 /* EncryptedValueTransformer.swift */ = {isa = PBXFileReference; lastKnownFileType = sourcecode.swift; path = EncryptedValueTransformer.swift; sourceTree = "<group>"; };
		4BA1A6B2258B080A00F6F690 /* EncryptionKeyGeneration.swift */ = {isa = PBXFileReference; lastKnownFileType = sourcecode.swift; path = EncryptionKeyGeneration.swift; sourceTree = "<group>"; };
		4BA1A6B7258B081600F6F690 /* EncryptionKeyStoring.swift */ = {isa = PBXFileReference; lastKnownFileType = sourcecode.swift; path = EncryptionKeyStoring.swift; sourceTree = "<group>"; };
		4BA1A6BC258B082300F6F690 /* EncryptionKeyStore.swift */ = {isa = PBXFileReference; lastKnownFileType = sourcecode.swift; path = EncryptionKeyStore.swift; sourceTree = "<group>"; };
		4BA1A6C1258B0A1300F6F690 /* ContiguousBytesExtension.swift */ = {isa = PBXFileReference; lastKnownFileType = sourcecode.swift; path = ContiguousBytesExtension.swift; sourceTree = "<group>"; };
		4BA1A6D8258C0CB300F6F690 /* DataEncryptionTests.swift */ = {isa = PBXFileReference; lastKnownFileType = sourcecode.swift; path = DataEncryptionTests.swift; sourceTree = "<group>"; };
		4BA1A6DD258C100A00F6F690 /* FileStoreTests.swift */ = {isa = PBXFileReference; lastKnownFileType = sourcecode.swift; path = FileStoreTests.swift; sourceTree = "<group>"; };
		4BA1A6E5258C270800F6F690 /* EncryptionKeyGeneratorTests.swift */ = {isa = PBXFileReference; lastKnownFileType = sourcecode.swift; path = EncryptionKeyGeneratorTests.swift; sourceTree = "<group>"; };
		4BA1A6EA258C288C00F6F690 /* EncryptionKeyStoreTests.swift */ = {isa = PBXFileReference; lastKnownFileType = sourcecode.swift; path = EncryptionKeyStoreTests.swift; sourceTree = "<group>"; };
		4BA1A6F5258C4F9600F6F690 /* EncryptionMocks.swift */ = {isa = PBXFileReference; lastKnownFileType = sourcecode.swift; path = EncryptionMocks.swift; sourceTree = "<group>"; };
		4BA1A6FD258C5C1300F6F690 /* EncryptedValueTransformerTests.swift */ = {isa = PBXFileReference; lastKnownFileType = sourcecode.swift; path = EncryptedValueTransformerTests.swift; sourceTree = "<group>"; };
		4BA7C91527695EA500FEBA8E /* MacWaitlistRequestTests.swift */ = {isa = PBXFileReference; lastKnownFileType = sourcecode.swift; path = MacWaitlistRequestTests.swift; sourceTree = "<group>"; };
		4BA7C91A276984AF00FEBA8E /* MacWaitlistLockScreenViewModelTests.swift */ = {isa = PBXFileReference; lastKnownFileType = sourcecode.swift; path = MacWaitlistLockScreenViewModelTests.swift; sourceTree = "<group>"; };
		4BB6CE5E26B77ED000EC5860 /* Cryptography.swift */ = {isa = PBXFileReference; lastKnownFileType = sourcecode.swift; path = Cryptography.swift; sourceTree = "<group>"; };
		4BB88B4425B7B55C006F6B06 /* DebugUserScript.swift */ = {isa = PBXFileReference; lastKnownFileType = sourcecode.swift; path = DebugUserScript.swift; sourceTree = "<group>"; };
		4BB88B4925B7B690006F6B06 /* SequenceExtensions.swift */ = {isa = PBXFileReference; lastKnownFileType = sourcecode.swift; path = SequenceExtensions.swift; sourceTree = "<group>"; };
		4BB88B4F25B7BA2B006F6B06 /* TabInstrumentation.swift */ = {isa = PBXFileReference; lastKnownFileType = sourcecode.swift; path = TabInstrumentation.swift; sourceTree = "<group>"; };
		4BB88B5A25B7BA50006F6B06 /* Instruments.swift */ = {isa = PBXFileReference; lastKnownFileType = sourcecode.swift; path = Instruments.swift; sourceTree = "<group>"; };
		4BB99CF526FE191E001E4761 /* FirefoxBookmarksReader.swift */ = {isa = PBXFileReference; fileEncoding = 4; lastKnownFileType = sourcecode.swift; path = FirefoxBookmarksReader.swift; sourceTree = "<group>"; };
		4BB99CF626FE191E001E4761 /* BookmarkImport.swift */ = {isa = PBXFileReference; fileEncoding = 4; lastKnownFileType = sourcecode.swift; path = BookmarkImport.swift; sourceTree = "<group>"; };
		4BB99CF726FE191E001E4761 /* CoreDataBookmarkImporter.swift */ = {isa = PBXFileReference; fileEncoding = 4; lastKnownFileType = sourcecode.swift; path = CoreDataBookmarkImporter.swift; sourceTree = "<group>"; };
		4BB99CF926FE191E001E4761 /* ChromiumBookmarksReader.swift */ = {isa = PBXFileReference; fileEncoding = 4; lastKnownFileType = sourcecode.swift; path = ChromiumBookmarksReader.swift; sourceTree = "<group>"; };
		4BB99CFA26FE191E001E4761 /* ImportedBookmarks.swift */ = {isa = PBXFileReference; fileEncoding = 4; lastKnownFileType = sourcecode.swift; path = ImportedBookmarks.swift; sourceTree = "<group>"; };
		4BB99CFC26FE191E001E4761 /* SafariBookmarksReader.swift */ = {isa = PBXFileReference; fileEncoding = 4; lastKnownFileType = sourcecode.swift; path = SafariBookmarksReader.swift; sourceTree = "<group>"; };
		4BB99CFD26FE191E001E4761 /* SafariDataImporter.swift */ = {isa = PBXFileReference; fileEncoding = 4; lastKnownFileType = sourcecode.swift; path = SafariDataImporter.swift; sourceTree = "<group>"; };
		4BB99D0526FE1979001E4761 /* RequestFilePermissionViewController.swift */ = {isa = PBXFileReference; fileEncoding = 4; lastKnownFileType = sourcecode.swift; path = RequestFilePermissionViewController.swift; sourceTree = "<group>"; };
		4BB99D0C26FE1A83001E4761 /* ChromiumBookmarksReaderTests.swift */ = {isa = PBXFileReference; fileEncoding = 4; lastKnownFileType = sourcecode.swift; path = ChromiumBookmarksReaderTests.swift; sourceTree = "<group>"; };
		4BB99D0D26FE1A83001E4761 /* FirefoxBookmarksReaderTests.swift */ = {isa = PBXFileReference; fileEncoding = 4; lastKnownFileType = sourcecode.swift; path = FirefoxBookmarksReaderTests.swift; sourceTree = "<group>"; };
		4BB99D0E26FE1A84001E4761 /* SafariBookmarksReaderTests.swift */ = {isa = PBXFileReference; fileEncoding = 4; lastKnownFileType = sourcecode.swift; path = SafariBookmarksReaderTests.swift; sourceTree = "<group>"; };
		4BBC169F27C4859400E00A38 /* DeviceAuthenticationService.swift */ = {isa = PBXFileReference; lastKnownFileType = sourcecode.swift; path = DeviceAuthenticationService.swift; sourceTree = "<group>"; };
		4BBC16A127C485BC00E00A38 /* DeviceIdleStateDetector.swift */ = {isa = PBXFileReference; lastKnownFileType = sourcecode.swift; path = DeviceIdleStateDetector.swift; sourceTree = "<group>"; };
		4BBC16A427C488C900E00A38 /* DeviceAuthenticatorTests.swift */ = {isa = PBXFileReference; lastKnownFileType = sourcecode.swift; path = DeviceAuthenticatorTests.swift; sourceTree = "<group>"; };
		4BBE0AA627B9B027003B37A8 /* PopUpButton.swift */ = {isa = PBXFileReference; lastKnownFileType = sourcecode.swift; path = PopUpButton.swift; sourceTree = "<group>"; };
		4BC68A6F2759AE490029A586 /* Waitlist.storyboard */ = {isa = PBXFileReference; lastKnownFileType = file.storyboard; path = Waitlist.storyboard; sourceTree = "<group>"; };
		4BC68A712759B2140029A586 /* Waitlist.swift */ = {isa = PBXFileReference; lastKnownFileType = sourcecode.swift; path = Waitlist.swift; sourceTree = "<group>"; };
		4BDFA4AD27BF19E500648192 /* ToggleableScrollView.swift */ = {isa = PBXFileReference; lastKnownFileType = sourcecode.swift; path = ToggleableScrollView.swift; sourceTree = "<group>"; };
		4BE0DF0426781961006337B7 /* NSStoryboardExtension.swift */ = {isa = PBXFileReference; lastKnownFileType = sourcecode.swift; path = NSStoryboardExtension.swift; sourceTree = "<group>"; };
		4BE4005227CF3DC3007D3161 /* SavePaymentMethodPopover.swift */ = {isa = PBXFileReference; lastKnownFileType = sourcecode.swift; path = SavePaymentMethodPopover.swift; sourceTree = "<group>"; };
		4BE4005427CF3F19007D3161 /* SavePaymentMethodViewController.swift */ = {isa = PBXFileReference; lastKnownFileType = sourcecode.swift; path = SavePaymentMethodViewController.swift; sourceTree = "<group>"; };
		4BE6546E271FCD40008D1D63 /* PasswordManagementIdentityItemView.swift */ = {isa = PBXFileReference; fileEncoding = 4; lastKnownFileType = sourcecode.swift; path = PasswordManagementIdentityItemView.swift; sourceTree = "<group>"; };
		4BE65470271FCD40008D1D63 /* PasswordManagementCreditCardItemView.swift */ = {isa = PBXFileReference; fileEncoding = 4; lastKnownFileType = sourcecode.swift; path = PasswordManagementCreditCardItemView.swift; sourceTree = "<group>"; };
		4BE65471271FCD40008D1D63 /* PasswordManagementLoginItemView.swift */ = {isa = PBXFileReference; fileEncoding = 4; lastKnownFileType = sourcecode.swift; path = PasswordManagementLoginItemView.swift; sourceTree = "<group>"; };
		4BE65472271FCD40008D1D63 /* PasswordManagementNoteItemView.swift */ = {isa = PBXFileReference; fileEncoding = 4; lastKnownFileType = sourcecode.swift; path = PasswordManagementNoteItemView.swift; sourceTree = "<group>"; };
		4BE65473271FCD40008D1D63 /* EditableTextView.swift */ = {isa = PBXFileReference; fileEncoding = 4; lastKnownFileType = sourcecode.swift; path = EditableTextView.swift; sourceTree = "<group>"; };
		4BE6547A271FCD4D008D1D63 /* PasswordManagementIdentityModel.swift */ = {isa = PBXFileReference; fileEncoding = 4; lastKnownFileType = sourcecode.swift; path = PasswordManagementIdentityModel.swift; sourceTree = "<group>"; };
		4BE6547B271FCD4D008D1D63 /* PasswordManagementCreditCardModel.swift */ = {isa = PBXFileReference; fileEncoding = 4; lastKnownFileType = sourcecode.swift; path = PasswordManagementCreditCardModel.swift; sourceTree = "<group>"; };
		4BE6547C271FCD4D008D1D63 /* PasswordManagementLoginModel.swift */ = {isa = PBXFileReference; fileEncoding = 4; lastKnownFileType = sourcecode.swift; path = PasswordManagementLoginModel.swift; sourceTree = "<group>"; };
		4BE6547D271FCD4D008D1D63 /* PasswordManagementNoteModel.swift */ = {isa = PBXFileReference; fileEncoding = 4; lastKnownFileType = sourcecode.swift; path = PasswordManagementNoteModel.swift; sourceTree = "<group>"; };
		4BE65482271FCD53008D1D63 /* CountryList.swift */ = {isa = PBXFileReference; fileEncoding = 4; lastKnownFileType = sourcecode.swift; path = CountryList.swift; sourceTree = "<group>"; };
		4BE65484271FCD7B008D1D63 /* LoginFaviconView.swift */ = {isa = PBXFileReference; fileEncoding = 4; lastKnownFileType = sourcecode.swift; path = LoginFaviconView.swift; sourceTree = "<group>"; };
		4BEF0E6627641A0E00AF7C58 /* MacWaitlistLockScreenViewController.swift */ = {isa = PBXFileReference; fileEncoding = 4; lastKnownFileType = sourcecode.swift; path = MacWaitlistLockScreenViewController.swift; sourceTree = "<group>"; };
		4BEF0E69276676A500AF7C58 /* WaitlistRequest.swift */ = {isa = PBXFileReference; lastKnownFileType = sourcecode.swift; path = WaitlistRequest.swift; sourceTree = "<group>"; };
		4BEF0E6B276676AB00AF7C58 /* MacWaitlistStore.swift */ = {isa = PBXFileReference; lastKnownFileType = sourcecode.swift; path = MacWaitlistStore.swift; sourceTree = "<group>"; };
		4BEF0E712766B11200AF7C58 /* MacWaitlistLockScreenViewModel.swift */ = {isa = PBXFileReference; lastKnownFileType = sourcecode.swift; path = MacWaitlistLockScreenViewModel.swift; sourceTree = "<group>"; };
		4BF4951726C08395000547B8 /* ThirdPartyBrowserTests.swift */ = {isa = PBXFileReference; lastKnownFileType = sourcecode.swift; path = ThirdPartyBrowserTests.swift; sourceTree = "<group>"; };
		4BF4EA4F27C71F26004E57C4 /* PasswordManagementListSectionTests.swift */ = {isa = PBXFileReference; fileEncoding = 4; lastKnownFileType = sourcecode.swift; path = PasswordManagementListSectionTests.swift; sourceTree = "<group>"; };
		7B1E819B27C8874900FF0E60 /* ContentOverlayPopover.swift */ = {isa = PBXFileReference; fileEncoding = 4; lastKnownFileType = sourcecode.swift; path = ContentOverlayPopover.swift; sourceTree = "<group>"; };
		7B1E819C27C8874900FF0E60 /* ContentOverlay.storyboard */ = {isa = PBXFileReference; fileEncoding = 4; lastKnownFileType = file.storyboard; path = ContentOverlay.storyboard; sourceTree = "<group>"; };
		7B1E819D27C8874900FF0E60 /* ContentOverlayViewController.swift */ = {isa = PBXFileReference; fileEncoding = 4; lastKnownFileType = sourcecode.swift; path = ContentOverlayViewController.swift; sourceTree = "<group>"; };
		7B4CE8DA26F02108009134B1 /* UI Tests.xctest */ = {isa = PBXFileReference; explicitFileType = wrapper.cfbundle; includeInIndex = 0; path = "UI Tests.xctest"; sourceTree = BUILT_PRODUCTS_DIR; };
		7B4CE8DE26F02108009134B1 /* Info.plist */ = {isa = PBXFileReference; lastKnownFileType = text.plist.xml; path = Info.plist; sourceTree = "<group>"; };
		7B4CE8E626F02134009134B1 /* TabBarTests.swift */ = {isa = PBXFileReference; lastKnownFileType = sourcecode.swift; path = TabBarTests.swift; sourceTree = "<group>"; };
		8511E18325F82B34002F516B /* 01_Fire_really_small.json */ = {isa = PBXFileReference; fileEncoding = 4; lastKnownFileType = text.json; path = 01_Fire_really_small.json; sourceTree = "<group>"; };
		853014D525E671A000FB8205 /* PageObserverUserScript.swift */ = {isa = PBXFileReference; lastKnownFileType = sourcecode.swift; path = PageObserverUserScript.swift; sourceTree = "<group>"; };
		85308E24267FC9F2001ABD76 /* NSAlertExtension.swift */ = {isa = PBXFileReference; lastKnownFileType = sourcecode.swift; path = NSAlertExtension.swift; sourceTree = "<group>"; };
		85378D9B274E61B8007C5CBF /* MessageViews.storyboard */ = {isa = PBXFileReference; lastKnownFileType = file.storyboard; path = MessageViews.storyboard; sourceTree = "<group>"; };
		85378D9D274E664C007C5CBF /* PopoverMessageViewController.swift */ = {isa = PBXFileReference; lastKnownFileType = sourcecode.swift; path = PopoverMessageViewController.swift; sourceTree = "<group>"; };
		85378D9F274E6F42007C5CBF /* NSNotificationName+EmailManager.swift */ = {isa = PBXFileReference; lastKnownFileType = sourcecode.swift; path = "NSNotificationName+EmailManager.swift"; sourceTree = "<group>"; };
		85378DA1274E7F25007C5CBF /* EmailManagerRequestDelegate.swift */ = {isa = PBXFileReference; lastKnownFileType = sourcecode.swift; path = EmailManagerRequestDelegate.swift; sourceTree = "<group>"; };
		8546DE6125C03056000CA5E1 /* UserAgentTests.swift */ = {isa = PBXFileReference; lastKnownFileType = sourcecode.swift; path = UserAgentTests.swift; sourceTree = "<group>"; };
		85480F8925CDC360009424E3 /* MainMenu.storyboard */ = {isa = PBXFileReference; lastKnownFileType = file.storyboard; path = MainMenu.storyboard; sourceTree = "<group>"; };
		85480FBA25D181CB009424E3 /* ConfigurationDownloading.swift */ = {isa = PBXFileReference; lastKnownFileType = sourcecode.swift; path = ConfigurationDownloading.swift; sourceTree = "<group>"; };
		85480FCE25D1AA22009424E3 /* ConfigurationStoring.swift */ = {isa = PBXFileReference; lastKnownFileType = sourcecode.swift; path = ConfigurationStoring.swift; sourceTree = "<group>"; };
		8553FF51257523760029327F /* URLSuggestedFilenameTests.swift */ = {isa = PBXFileReference; lastKnownFileType = sourcecode.swift; path = URLSuggestedFilenameTests.swift; sourceTree = "<group>"; };
		85589E7927BBB8620038AD11 /* AddEditFavoriteViewController.swift */ = {isa = PBXFileReference; fileEncoding = 4; lastKnownFileType = sourcecode.swift; path = AddEditFavoriteViewController.swift; sourceTree = "<group>"; };
		85589E7A27BBB8620038AD11 /* AddEditFavoriteWindow.swift */ = {isa = PBXFileReference; fileEncoding = 4; lastKnownFileType = sourcecode.swift; path = AddEditFavoriteWindow.swift; sourceTree = "<group>"; };
		85589E7B27BBB8630038AD11 /* HomePage.storyboard */ = {isa = PBXFileReference; fileEncoding = 4; lastKnownFileType = file.storyboard; path = HomePage.storyboard; sourceTree = "<group>"; };
		85589E7C27BBB8630038AD11 /* HomePageView.swift */ = {isa = PBXFileReference; fileEncoding = 4; lastKnownFileType = sourcecode.swift; path = HomePageView.swift; sourceTree = "<group>"; };
		85589E7D27BBB8630038AD11 /* HomePageViewController.swift */ = {isa = PBXFileReference; fileEncoding = 4; lastKnownFileType = sourcecode.swift; path = HomePageViewController.swift; sourceTree = "<group>"; };
		85589E8627BBB8F20038AD11 /* HomePageFavoritesModel.swift */ = {isa = PBXFileReference; fileEncoding = 4; lastKnownFileType = sourcecode.swift; path = HomePageFavoritesModel.swift; sourceTree = "<group>"; };
		85589E8A27BBBADC0038AD11 /* ColorExtensions.swift */ = {isa = PBXFileReference; lastKnownFileType = sourcecode.swift; path = ColorExtensions.swift; sourceTree = "<group>"; };
		85589E8C27BBBB870038AD11 /* NavigationBar.storyboard */ = {isa = PBXFileReference; fileEncoding = 4; lastKnownFileType = file.storyboard; path = NavigationBar.storyboard; sourceTree = "<group>"; };
		85589E8E27BBBBF10038AD11 /* Main.storyboard */ = {isa = PBXFileReference; fileEncoding = 4; lastKnownFileType = file.storyboard; path = Main.storyboard; sourceTree = "<group>"; };
		85589E9027BFB9810038AD11 /* HomePageRecentlyVisitedModel.swift */ = {isa = PBXFileReference; lastKnownFileType = sourcecode.swift; path = HomePageRecentlyVisitedModel.swift; sourceTree = "<group>"; };
		85589E9227BFBBD60038AD11 /* History 4.xcdatamodel */ = {isa = PBXFileReference; lastKnownFileType = wrapper.xcdatamodel; path = "History 4.xcdatamodel"; sourceTree = "<group>"; };
		85589E9327BFE1E70038AD11 /* FavoritesView.swift */ = {isa = PBXFileReference; lastKnownFileType = sourcecode.swift; path = FavoritesView.swift; sourceTree = "<group>"; };
		85589E9527BFE25D0038AD11 /* FailedAssertionView.swift */ = {isa = PBXFileReference; lastKnownFileType = sourcecode.swift; path = FailedAssertionView.swift; sourceTree = "<group>"; };
		85589E9727BFE2DA0038AD11 /* HoverButton.swift */ = {isa = PBXFileReference; lastKnownFileType = sourcecode.swift; path = HoverButton.swift; sourceTree = "<group>"; };
		85589E9927BFE3C30038AD11 /* FaviconView.swift */ = {isa = PBXFileReference; lastKnownFileType = sourcecode.swift; path = FaviconView.swift; sourceTree = "<group>"; };
		85589E9D27BFE4500038AD11 /* DefaultBrowserPromptView.swift */ = {isa = PBXFileReference; lastKnownFileType = sourcecode.swift; path = DefaultBrowserPromptView.swift; sourceTree = "<group>"; };
		85589E9F27BFE60E0038AD11 /* MoreOrLessView.swift */ = {isa = PBXFileReference; lastKnownFileType = sourcecode.swift; path = MoreOrLessView.swift; sourceTree = "<group>"; };
		85625993269C8F9600EE44BC /* PasswordManager.storyboard */ = {isa = PBXFileReference; lastKnownFileType = file.storyboard; path = PasswordManager.storyboard; sourceTree = "<group>"; };
		85625995269C953C00EE44BC /* PasswordManagementViewController.swift */ = {isa = PBXFileReference; lastKnownFileType = sourcecode.swift; path = PasswordManagementViewController.swift; sourceTree = "<group>"; };
		85625997269C9C5F00EE44BC /* PasswordManagementPopover.swift */ = {isa = PBXFileReference; lastKnownFileType = sourcecode.swift; path = PasswordManagementPopover.swift; sourceTree = "<group>"; };
		85625999269CA0A600EE44BC /* NSRectExtension.swift */ = {isa = PBXFileReference; lastKnownFileType = sourcecode.swift; path = NSRectExtension.swift; sourceTree = "<group>"; };
		856C98A5256EB59600A22F1F /* MenuItemSelectors.swift */ = {isa = PBXFileReference; lastKnownFileType = sourcecode.swift; path = MenuItemSelectors.swift; sourceTree = "<group>"; };
		856C98D42570116900A22F1F /* NSWindow+Toast.swift */ = {isa = PBXFileReference; lastKnownFileType = sourcecode.swift; path = "NSWindow+Toast.swift"; sourceTree = "<group>"; };
		856C98DE257014BD00A22F1F /* FileDownloadManager.swift */ = {isa = PBXFileReference; lastKnownFileType = sourcecode.swift; path = FileDownloadManager.swift; sourceTree = "<group>"; };
		856CADEF271710F400E79BB0 /* HoverUserScript.swift */ = {isa = PBXFileReference; lastKnownFileType = sourcecode.swift; path = HoverUserScript.swift; sourceTree = "<group>"; };
		85707F21276A32B600DC0649 /* CallToAction.swift */ = {isa = PBXFileReference; lastKnownFileType = sourcecode.swift; path = CallToAction.swift; sourceTree = "<group>"; };
		85707F23276A332A00DC0649 /* OnboardingButtonStyles.swift */ = {isa = PBXFileReference; lastKnownFileType = sourcecode.swift; path = OnboardingButtonStyles.swift; sourceTree = "<group>"; };
		85707F25276A335700DC0649 /* Onboarding.swift */ = {isa = PBXFileReference; lastKnownFileType = sourcecode.swift; path = Onboarding.swift; sourceTree = "<group>"; };
		85707F27276A34D900DC0649 /* DaxSpeech.swift */ = {isa = PBXFileReference; lastKnownFileType = sourcecode.swift; path = DaxSpeech.swift; sourceTree = "<group>"; };
		85707F29276A35FE00DC0649 /* ActionSpeech.swift */ = {isa = PBXFileReference; lastKnownFileType = sourcecode.swift; path = ActionSpeech.swift; sourceTree = "<group>"; };
		85707F2B276A364E00DC0649 /* OnboardingFlow.swift */ = {isa = PBXFileReference; lastKnownFileType = sourcecode.swift; path = OnboardingFlow.swift; sourceTree = "<group>"; };
		85707F2D276A394C00DC0649 /* ViewExtensions.swift */ = {isa = PBXFileReference; lastKnownFileType = sourcecode.swift; path = ViewExtensions.swift; sourceTree = "<group>"; };
		85707F30276A7DCA00DC0649 /* OnboardingViewModel.swift */ = {isa = PBXFileReference; lastKnownFileType = sourcecode.swift; path = OnboardingViewModel.swift; sourceTree = "<group>"; };
		85799C1725DEBB3F0007EC87 /* Logging.swift */ = {isa = PBXFileReference; fileEncoding = 4; lastKnownFileType = sourcecode.swift; path = Logging.swift; sourceTree = "<group>"; };
		857FFEBF27D239DC00415E7A /* HyperLink.swift */ = {isa = PBXFileReference; lastKnownFileType = sourcecode.swift; path = HyperLink.swift; sourceTree = "<group>"; };
		8585B63726D6E66C00C1416F /* ButtonStyles.swift */ = {isa = PBXFileReference; lastKnownFileType = sourcecode.swift; path = ButtonStyles.swift; sourceTree = "<group>"; };
		85890639267BCD8E00D23B0D /* SaveCredentialsPopover.swift */ = {isa = PBXFileReference; lastKnownFileType = sourcecode.swift; path = SaveCredentialsPopover.swift; sourceTree = "<group>"; };
		8589063B267BCDC000D23B0D /* SaveCredentialsViewController.swift */ = {isa = PBXFileReference; lastKnownFileType = sourcecode.swift; path = SaveCredentialsViewController.swift; sourceTree = "<group>"; };
		858A797E26A79EAA00A75A42 /* UserText+PasswordManager.swift */ = {isa = PBXFileReference; lastKnownFileType = sourcecode.swift; path = "UserText+PasswordManager.swift"; sourceTree = "<group>"; };
		858A798226A8B75F00A75A42 /* CopyHandler.swift */ = {isa = PBXFileReference; lastKnownFileType = sourcecode.swift; path = CopyHandler.swift; sourceTree = "<group>"; };
		858A798426A8BB5D00A75A42 /* NSTextViewExtension.swift */ = {isa = PBXFileReference; lastKnownFileType = sourcecode.swift; path = NSTextViewExtension.swift; sourceTree = "<group>"; };
		858A798726A99DBE00A75A42 /* PasswordManagementItemListModelTests.swift */ = {isa = PBXFileReference; lastKnownFileType = sourcecode.swift; path = PasswordManagementItemListModelTests.swift; sourceTree = "<group>"; };
		858A798926A9B35E00A75A42 /* PasswordManagementItemModelTests.swift */ = {isa = PBXFileReference; lastKnownFileType = sourcecode.swift; path = PasswordManagementItemModelTests.swift; sourceTree = "<group>"; };
		859E7D6A27453BF3009C2B69 /* BookmarksExporter.swift */ = {isa = PBXFileReference; lastKnownFileType = sourcecode.swift; path = BookmarksExporter.swift; sourceTree = "<group>"; };
		859E7D6C274548F2009C2B69 /* BookmarksExporterTests.swift */ = {isa = PBXFileReference; lastKnownFileType = sourcecode.swift; path = BookmarksExporterTests.swift; sourceTree = "<group>"; };
		85A0116825AF1D8900FA6A0C /* FindInPageViewController.swift */ = {isa = PBXFileReference; lastKnownFileType = sourcecode.swift; path = FindInPageViewController.swift; sourceTree = "<group>"; };
		85A0117325AF2EDF00FA6A0C /* FindInPage.storyboard */ = {isa = PBXFileReference; lastKnownFileType = file.storyboard; path = FindInPage.storyboard; sourceTree = "<group>"; };
		85A0118125AF60E700FA6A0C /* FindInPageModel.swift */ = {isa = PBXFileReference; lastKnownFileType = sourcecode.swift; path = FindInPageModel.swift; sourceTree = "<group>"; };
		85A011E925B4D4CA00FA6A0C /* FindInPageUserScript.swift */ = {isa = PBXFileReference; lastKnownFileType = sourcecode.swift; path = FindInPageUserScript.swift; sourceTree = "<group>"; };
		85AC3AEE25D5CE9800C7D2AA /* UserScripts.swift */ = {isa = PBXFileReference; lastKnownFileType = sourcecode.swift; path = UserScripts.swift; sourceTree = "<group>"; };
		85AC3AF625D5DBFD00C7D2AA /* DataExtension.swift */ = {isa = PBXFileReference; lastKnownFileType = sourcecode.swift; path = DataExtension.swift; sourceTree = "<group>"; };
		85AC3B0425D6B1D800C7D2AA /* ScriptSourceProviding.swift */ = {isa = PBXFileReference; lastKnownFileType = sourcecode.swift; path = ScriptSourceProviding.swift; sourceTree = "<group>"; };
		85AC3B1625D9BC1A00C7D2AA /* ConfigurationDownloaderTests.swift */ = {isa = PBXFileReference; lastKnownFileType = sourcecode.swift; path = ConfigurationDownloaderTests.swift; sourceTree = "<group>"; };
		85AC3B3425DA82A600C7D2AA /* DataTaskProviding.swift */ = {isa = PBXFileReference; lastKnownFileType = sourcecode.swift; path = DataTaskProviding.swift; sourceTree = "<group>"; };
		85AC3B4825DAC9BD00C7D2AA /* ConfigurationStorageTests.swift */ = {isa = PBXFileReference; lastKnownFileType = sourcecode.swift; path = ConfigurationStorageTests.swift; sourceTree = "<group>"; };
		85AC7AD827BD625000FFB69B /* HomePageAssets.xcassets */ = {isa = PBXFileReference; lastKnownFileType = folder.assetcatalog; path = HomePageAssets.xcassets; sourceTree = "<group>"; };
		85AC7ADA27BD628400FFB69B /* HomePage.swift */ = {isa = PBXFileReference; lastKnownFileType = sourcecode.swift; path = HomePage.swift; sourceTree = "<group>"; };
		85AC7ADC27BEB6EE00FFB69B /* HomePageDefaultBrowserModel.swift */ = {isa = PBXFileReference; lastKnownFileType = sourcecode.swift; path = HomePageDefaultBrowserModel.swift; sourceTree = "<group>"; };
		85AE2FF124A33A2D002D507F /* WebKit.framework */ = {isa = PBXFileReference; lastKnownFileType = wrapper.framework; name = WebKit.framework; path = System/Library/Frameworks/WebKit.framework; sourceTree = SDKROOT; };
		85B7184927677C2D00B4277F /* Onboarding.storyboard */ = {isa = PBXFileReference; lastKnownFileType = file.storyboard; path = Onboarding.storyboard; sourceTree = "<group>"; };
		85B7184B27677C6500B4277F /* OnboardingViewController.swift */ = {isa = PBXFileReference; lastKnownFileType = sourcecode.swift; path = OnboardingViewController.swift; sourceTree = "<group>"; };
		85B7184D27677CBB00B4277F /* RootView.swift */ = {isa = PBXFileReference; lastKnownFileType = sourcecode.swift; path = RootView.swift; sourceTree = "<group>"; };
		85C48CCB278D808F00D3263E /* NSAttributedStringExtension.swift */ = {isa = PBXFileReference; lastKnownFileType = sourcecode.swift; path = NSAttributedStringExtension.swift; sourceTree = "<group>"; };
		85C48CD027908C1000D3263E /* BrowserImportMoreInfoViewController.swift */ = {isa = PBXFileReference; lastKnownFileType = sourcecode.swift; path = BrowserImportMoreInfoViewController.swift; sourceTree = "<group>"; };
		85C5991A27D10CF000E605B2 /* FireAnimationView.swift */ = {isa = PBXFileReference; lastKnownFileType = sourcecode.swift; path = FireAnimationView.swift; sourceTree = "<group>"; };
		85C6A29525CC1FFD00EEB5F1 /* UserDefaultsWrapper.swift */ = {isa = PBXFileReference; lastKnownFileType = sourcecode.swift; path = UserDefaultsWrapper.swift; sourceTree = "<group>"; };
		85CC1D7A26A05ECF0062F04E /* PasswordManagementItemListModel.swift */ = {isa = PBXFileReference; lastKnownFileType = sourcecode.swift; path = PasswordManagementItemListModel.swift; sourceTree = "<group>"; };
		85CC1D7C26A05F250062F04E /* PasswordManagementItemModel.swift */ = {isa = PBXFileReference; lastKnownFileType = sourcecode.swift; path = PasswordManagementItemModel.swift; sourceTree = "<group>"; };
		85D33F1125C82EB3002B91A6 /* ConfigurationManager.swift */ = {isa = PBXFileReference; lastKnownFileType = sourcecode.swift; path = ConfigurationManager.swift; sourceTree = "<group>"; };
		85D438B5256E7C9E00F3BAF8 /* ContextMenuUserScript.swift */ = {isa = PBXFileReference; lastKnownFileType = sourcecode.swift; path = ContextMenuUserScript.swift; sourceTree = "<group>"; };
		85D885AF26A590A90077C374 /* NSNotificationName+PasswordManager.swift */ = {isa = PBXFileReference; lastKnownFileType = sourcecode.swift; path = "NSNotificationName+PasswordManager.swift"; sourceTree = "<group>"; };
		85D885B226A5A9DE0077C374 /* NSAlert+PasswordManager.swift */ = {isa = PBXFileReference; lastKnownFileType = sourcecode.swift; path = "NSAlert+PasswordManager.swift"; sourceTree = "<group>"; };
		85F0FF1227CFAB04001C7C6E /* RecentlyVisitedView.swift */ = {isa = PBXFileReference; lastKnownFileType = sourcecode.swift; path = RecentlyVisitedView.swift; sourceTree = "<group>"; };
		85F1B0C825EF9759004792B6 /* URLEventHandlerTests.swift */ = {isa = PBXFileReference; lastKnownFileType = sourcecode.swift; path = URLEventHandlerTests.swift; sourceTree = "<group>"; };
		85F487B4276A8F2E003CE668 /* OnboardingTests.swift */ = {isa = PBXFileReference; lastKnownFileType = sourcecode.swift; path = OnboardingTests.swift; sourceTree = "<group>"; };
		85F69B3B25EDE81F00978E59 /* URLExtensionTests.swift */ = {isa = PBXFileReference; lastKnownFileType = sourcecode.swift; path = URLExtensionTests.swift; sourceTree = "<group>"; };
		85F91D9327F47BC40096B1C8 /* History 5.xcdatamodel */ = {isa = PBXFileReference; lastKnownFileType = wrapper.xcdatamodel; path = "History 5.xcdatamodel"; sourceTree = "<group>"; };
		9812D894276CEDA5004B6181 /* ContentBlockerRulesLists.swift */ = {isa = PBXFileReference; lastKnownFileType = sourcecode.swift; path = ContentBlockerRulesLists.swift; sourceTree = "<group>"; };
		9826B09F2747DF3D0092F683 /* ContentBlocking.swift */ = {isa = PBXFileReference; lastKnownFileType = sourcecode.swift; path = ContentBlocking.swift; sourceTree = "<group>"; };
		9826B0A12747DFEB0092F683 /* AppPrivacyConfigurationDataProvider.swift */ = {isa = PBXFileReference; lastKnownFileType = sourcecode.swift; path = AppPrivacyConfigurationDataProvider.swift; sourceTree = "<group>"; };
		9833912E27AAA3CE00DAF119 /* AppTrackerDataSetProvider.swift */ = {isa = PBXFileReference; lastKnownFileType = sourcecode.swift; path = AppTrackerDataSetProvider.swift; sourceTree = "<group>"; };
		9833913027AAA4B500DAF119 /* trackerData.json */ = {isa = PBXFileReference; fileEncoding = 4; lastKnownFileType = text.json; path = trackerData.json; sourceTree = "<group>"; };
		9833913227AAAEEE00DAF119 /* EmbeddedTrackerDataTests.swift */ = {isa = PBXFileReference; lastKnownFileType = sourcecode.swift; path = EmbeddedTrackerDataTests.swift; sourceTree = "<group>"; };
		98EB5D0F27516A4800681FE6 /* AppPrivacyConfigurationTests.swift */ = {isa = PBXFileReference; lastKnownFileType = sourcecode.swift; path = AppPrivacyConfigurationTests.swift; sourceTree = "<group>"; };
		AA0877B726D5160D00B05660 /* SafariVersionReaderTests.swift */ = {isa = PBXFileReference; lastKnownFileType = sourcecode.swift; path = SafariVersionReaderTests.swift; sourceTree = "<group>"; };
		AA0877B926D5161D00B05660 /* WebKitVersionProviderTests.swift */ = {isa = PBXFileReference; lastKnownFileType = sourcecode.swift; path = WebKitVersionProviderTests.swift; sourceTree = "<group>"; };
		AA0F3DB6261A566C0077F2D9 /* SuggestionLoadingMock.swift */ = {isa = PBXFileReference; lastKnownFileType = sourcecode.swift; path = SuggestionLoadingMock.swift; sourceTree = "<group>"; };
		AA13DCB3271480B0006D48D3 /* FirePopoverViewModel.swift */ = {isa = PBXFileReference; lastKnownFileType = sourcecode.swift; path = FirePopoverViewModel.swift; sourceTree = "<group>"; };
		AA222CB82760F74E00321475 /* FaviconReferenceCache.swift */ = {isa = PBXFileReference; lastKnownFileType = sourcecode.swift; path = FaviconReferenceCache.swift; sourceTree = "<group>"; };
		AA2CB12C2587BB5600AA6FBE /* TabBarFooter.xib */ = {isa = PBXFileReference; lastKnownFileType = file.xib; path = TabBarFooter.xib; sourceTree = "<group>"; };
		AA2CB1342587C29500AA6FBE /* TabBarFooter.swift */ = {isa = PBXFileReference; lastKnownFileType = sourcecode.swift; path = TabBarFooter.swift; sourceTree = "<group>"; };
		AA34396A2754D4E200B241FA /* shield.json */ = {isa = PBXFileReference; fileEncoding = 4; lastKnownFileType = text.json; path = shield.json; sourceTree = "<group>"; };
		AA34396B2754D4E300B241FA /* shield-dot.json */ = {isa = PBXFileReference; fileEncoding = 4; lastKnownFileType = text.json; path = "shield-dot.json"; sourceTree = "<group>"; };
		AA34396E2754D4E900B241FA /* dark-shield-dot.json */ = {isa = PBXFileReference; fileEncoding = 4; lastKnownFileType = text.json; path = "dark-shield-dot.json"; sourceTree = "<group>"; };
		AA34396F2754D4E900B241FA /* dark-shield.json */ = {isa = PBXFileReference; fileEncoding = 4; lastKnownFileType = text.json; path = "dark-shield.json"; sourceTree = "<group>"; };
		AA3439722754D55100B241FA /* dark-trackers-2.json */ = {isa = PBXFileReference; fileEncoding = 4; lastKnownFileType = text.json; path = "dark-trackers-2.json"; sourceTree = "<group>"; };
		AA3439732754D55100B241FA /* trackers-1.json */ = {isa = PBXFileReference; fileEncoding = 4; lastKnownFileType = text.json; path = "trackers-1.json"; sourceTree = "<group>"; };
		AA3439742754D55100B241FA /* trackers-2.json */ = {isa = PBXFileReference; fileEncoding = 4; lastKnownFileType = text.json; path = "trackers-2.json"; sourceTree = "<group>"; };
		AA3439752754D55100B241FA /* trackers-3.json */ = {isa = PBXFileReference; fileEncoding = 4; lastKnownFileType = text.json; path = "trackers-3.json"; sourceTree = "<group>"; };
		AA3439762754D55100B241FA /* dark-trackers-1.json */ = {isa = PBXFileReference; fileEncoding = 4; lastKnownFileType = text.json; path = "dark-trackers-1.json"; sourceTree = "<group>"; };
		AA3439772754D55100B241FA /* dark-trackers-3.json */ = {isa = PBXFileReference; fileEncoding = 4; lastKnownFileType = text.json; path = "dark-trackers-3.json"; sourceTree = "<group>"; };
		AA3863C427A1E28F00749AB5 /* Feedback.storyboard */ = {isa = PBXFileReference; lastKnownFileType = file.storyboard; path = Feedback.storyboard; sourceTree = "<group>"; };
		AA3D531427A1ED9300074EC1 /* FeedbackWindow.swift */ = {isa = PBXFileReference; lastKnownFileType = sourcecode.swift; path = FeedbackWindow.swift; sourceTree = "<group>"; };
		AA3D531627A1EEED00074EC1 /* FeedbackViewController.swift */ = {isa = PBXFileReference; lastKnownFileType = sourcecode.swift; path = FeedbackViewController.swift; sourceTree = "<group>"; };
		AA3D531A27A2F57E00074EC1 /* Feedback.swift */ = {isa = PBXFileReference; lastKnownFileType = sourcecode.swift; path = Feedback.swift; sourceTree = "<group>"; };
		AA3D531C27A2F58F00074EC1 /* FeedbackSender.swift */ = {isa = PBXFileReference; lastKnownFileType = sourcecode.swift; path = FeedbackSender.swift; sourceTree = "<group>"; };
		AA3F895224C18AD500628DDE /* SuggestionViewModel.swift */ = {isa = PBXFileReference; lastKnownFileType = sourcecode.swift; path = SuggestionViewModel.swift; sourceTree = "<group>"; };
		AA4BBA3A25C58FA200C4FB0F /* MainMenu.swift */ = {isa = PBXFileReference; lastKnownFileType = sourcecode.swift; path = MainMenu.swift; sourceTree = "<group>"; };
		AA4D700625545EF800C3411E /* URLEventHandler.swift */ = {isa = PBXFileReference; lastKnownFileType = sourcecode.swift; path = URLEventHandler.swift; sourceTree = "<group>"; };
		AA4FF40B2624751A004E2377 /* GrammarFeaturesManager.swift */ = {isa = PBXFileReference; lastKnownFileType = sourcecode.swift; path = GrammarFeaturesManager.swift; sourceTree = "<group>"; };
		AA512D1324D99D9800230283 /* FaviconManager.swift */ = {isa = PBXFileReference; lastKnownFileType = sourcecode.swift; path = FaviconManager.swift; sourceTree = "<group>"; };
		AA585D7E248FD31100E9A3E2 /* DuckDuckGo.app */ = {isa = PBXFileReference; explicitFileType = wrapper.application; includeInIndex = 0; path = DuckDuckGo.app; sourceTree = BUILT_PRODUCTS_DIR; };
		AA585D81248FD31100E9A3E2 /* AppDelegate.swift */ = {isa = PBXFileReference; lastKnownFileType = sourcecode.swift; path = AppDelegate.swift; sourceTree = "<group>"; };
		AA585D83248FD31100E9A3E2 /* BrowserTabViewController.swift */ = {isa = PBXFileReference; lastKnownFileType = sourcecode.swift; path = BrowserTabViewController.swift; sourceTree = "<group>"; };
		AA585D85248FD31400E9A3E2 /* Assets.xcassets */ = {isa = PBXFileReference; lastKnownFileType = folder.assetcatalog; path = Assets.xcassets; sourceTree = "<group>"; };
		AA585D8A248FD31400E9A3E2 /* Info.plist */ = {isa = PBXFileReference; lastKnownFileType = text.plist.xml; path = Info.plist; sourceTree = "<group>"; };
		AA585D8B248FD31400E9A3E2 /* DuckDuckGo.entitlements */ = {isa = PBXFileReference; lastKnownFileType = text.plist.entitlements; path = DuckDuckGo.entitlements; sourceTree = "<group>"; };
		AA585D90248FD31400E9A3E2 /* Unit Tests.xctest */ = {isa = PBXFileReference; explicitFileType = wrapper.cfbundle; includeInIndex = 0; path = "Unit Tests.xctest"; sourceTree = BUILT_PRODUCTS_DIR; };
		AA585D96248FD31400E9A3E2 /* Info.plist */ = {isa = PBXFileReference; lastKnownFileType = text.plist.xml; path = Info.plist; sourceTree = "<group>"; };
		AA585DAE2490E6E600E9A3E2 /* MainViewController.swift */ = {isa = PBXFileReference; lastKnownFileType = sourcecode.swift; path = MainViewController.swift; sourceTree = "<group>"; };
		AA5C8F58258FE21F00748EB7 /* NSTextFieldExtension.swift */ = {isa = PBXFileReference; lastKnownFileType = sourcecode.swift; path = NSTextFieldExtension.swift; sourceTree = "<group>"; };
		AA5C8F5D2590EEE800748EB7 /* NSPointExtension.swift */ = {isa = PBXFileReference; lastKnownFileType = sourcecode.swift; path = NSPointExtension.swift; sourceTree = "<group>"; };
		AA5C8F622591021700748EB7 /* NSApplicationExtension.swift */ = {isa = PBXFileReference; lastKnownFileType = sourcecode.swift; path = NSApplicationExtension.swift; sourceTree = "<group>"; };
		AA5D6DAB24A340F700C6FBCE /* WebViewStateObserver.swift */ = {isa = PBXFileReference; lastKnownFileType = sourcecode.swift; path = WebViewStateObserver.swift; sourceTree = "<group>"; };
		AA5FA696275F90C400DCE9C9 /* FaviconImageCache.swift */ = {isa = PBXFileReference; lastKnownFileType = sourcecode.swift; path = FaviconImageCache.swift; sourceTree = "<group>"; };
		AA5FA699275F91C700DCE9C9 /* Favicon.swift */ = {isa = PBXFileReference; lastKnownFileType = sourcecode.swift; path = Favicon.swift; sourceTree = "<group>"; };
		AA5FA69C275F945C00DCE9C9 /* FaviconStore.swift */ = {isa = PBXFileReference; lastKnownFileType = sourcecode.swift; path = FaviconStore.swift; sourceTree = "<group>"; };
		AA5FA69F275F948900DCE9C9 /* Favicons.xcdatamodel */ = {isa = PBXFileReference; lastKnownFileType = wrapper.xcdatamodel; path = Favicons.xcdatamodel; sourceTree = "<group>"; };
		AA6197C3276B314D008396F0 /* FaviconUrlReference.swift */ = {isa = PBXFileReference; lastKnownFileType = sourcecode.swift; path = FaviconUrlReference.swift; sourceTree = "<group>"; };
		AA6197C5276B3168008396F0 /* FaviconHostReference.swift */ = {isa = PBXFileReference; lastKnownFileType = sourcecode.swift; path = FaviconHostReference.swift; sourceTree = "<group>"; };
		AA61C0CF2722159B00E6B681 /* FireInfoViewController.swift */ = {isa = PBXFileReference; lastKnownFileType = sourcecode.swift; path = FireInfoViewController.swift; sourceTree = "<group>"; };
		AA61C0D12727F59B00E6B681 /* ArrayExtension.swift */ = {isa = PBXFileReference; lastKnownFileType = sourcecode.swift; path = ArrayExtension.swift; sourceTree = "<group>"; };
		AA63745324C9BF9A00AB2AC4 /* SuggestionContainerTests.swift */ = {isa = PBXFileReference; lastKnownFileType = sourcecode.swift; path = SuggestionContainerTests.swift; sourceTree = "<group>"; };
		AA652CB025DD825B009059CC /* LocalBookmarkStoreTests.swift */ = {isa = PBXFileReference; lastKnownFileType = sourcecode.swift; path = LocalBookmarkStoreTests.swift; sourceTree = "<group>"; };
		AA652CCD25DD9071009059CC /* BookmarkListTests.swift */ = {isa = PBXFileReference; lastKnownFileType = sourcecode.swift; path = BookmarkListTests.swift; sourceTree = "<group>"; };
		AA652CD225DDA6E9009059CC /* LocalBookmarkManagerTests.swift */ = {isa = PBXFileReference; lastKnownFileType = sourcecode.swift; path = LocalBookmarkManagerTests.swift; sourceTree = "<group>"; };
		AA652CDA25DDAB32009059CC /* BookmarkStoreMock.swift */ = {isa = PBXFileReference; lastKnownFileType = sourcecode.swift; path = BookmarkStoreMock.swift; sourceTree = "<group>"; };
		AA6820E325502F19005ED0D5 /* WebsiteDataStore.swift */ = {isa = PBXFileReference; lastKnownFileType = sourcecode.swift; path = WebsiteDataStore.swift; sourceTree = "<group>"; };
		AA6820EA25503D6A005ED0D5 /* Fire.swift */ = {isa = PBXFileReference; lastKnownFileType = sourcecode.swift; path = Fire.swift; sourceTree = "<group>"; };
		AA6820F025503DA9005ED0D5 /* FireViewModel.swift */ = {isa = PBXFileReference; lastKnownFileType = sourcecode.swift; path = FireViewModel.swift; sourceTree = "<group>"; };
		AA68C3D22490ED62001B8783 /* NavigationBarViewController.swift */ = {isa = PBXFileReference; lastKnownFileType = sourcecode.swift; path = NavigationBarViewController.swift; sourceTree = "<group>"; };
		AA68C3D62490F821001B8783 /* README.md */ = {isa = PBXFileReference; lastKnownFileType = net.daringfireball.markdown; path = README.md; sourceTree = "<group>"; };
		AA693E5D2696E5B90007BB78 /* CrashReports.storyboard */ = {isa = PBXFileReference; lastKnownFileType = file.storyboard; path = CrashReports.storyboard; sourceTree = "<group>"; };
		AA6AD95A2704B6DB00159F8A /* FirePopoverViewController.swift */ = {isa = PBXFileReference; lastKnownFileType = sourcecode.swift; path = FirePopoverViewController.swift; sourceTree = "<group>"; };
		AA6EF9AC25066F42004754E6 /* WindowsManager.swift */ = {isa = PBXFileReference; lastKnownFileType = sourcecode.swift; path = WindowsManager.swift; sourceTree = "<group>"; };
		AA6EF9B2250785D5004754E6 /* NSMenuExtension.swift */ = {isa = PBXFileReference; lastKnownFileType = sourcecode.swift; path = NSMenuExtension.swift; sourceTree = "<group>"; };
		AA6EF9B425081B4C004754E6 /* MainMenuActions.swift */ = {isa = PBXFileReference; lastKnownFileType = sourcecode.swift; path = MainMenuActions.swift; sourceTree = "<group>"; };
		AA6FFB4324DC33320028F4D0 /* NSViewExtension.swift */ = {isa = PBXFileReference; lastKnownFileType = sourcecode.swift; path = NSViewExtension.swift; sourceTree = "<group>"; };
		AA6FFB4524DC3B5A0028F4D0 /* WebView.swift */ = {isa = PBXFileReference; lastKnownFileType = sourcecode.swift; path = WebView.swift; sourceTree = "<group>"; };
		AA72D5FD25FFF94E00C77619 /* NSMenuItemExtension.swift */ = {isa = PBXFileReference; lastKnownFileType = sourcecode.swift; path = NSMenuItemExtension.swift; sourceTree = "<group>"; };
		AA7412B024D0B3AC00D22FE0 /* TabBarViewItem.swift */ = {isa = PBXFileReference; lastKnownFileType = sourcecode.swift; path = TabBarViewItem.swift; sourceTree = "<group>"; };
		AA7412B124D0B3AC00D22FE0 /* TabBarViewItem.xib */ = {isa = PBXFileReference; lastKnownFileType = file.xib; path = TabBarViewItem.xib; sourceTree = "<group>"; };
		AA7412B424D1536B00D22FE0 /* MainWindowController.swift */ = {isa = PBXFileReference; lastKnownFileType = sourcecode.swift; path = MainWindowController.swift; sourceTree = "<group>"; };
		AA7412B624D1687000D22FE0 /* TabBarScrollView.swift */ = {isa = PBXFileReference; lastKnownFileType = sourcecode.swift; path = TabBarScrollView.swift; sourceTree = "<group>"; };
		AA7412BC24D2BEEE00D22FE0 /* MainWindow.swift */ = {isa = PBXFileReference; lastKnownFileType = sourcecode.swift; path = MainWindow.swift; sourceTree = "<group>"; };
		AA75A0AD26F3500C0086B667 /* PrivacyIconViewModel.swift */ = {isa = PBXFileReference; lastKnownFileType = sourcecode.swift; path = PrivacyIconViewModel.swift; sourceTree = "<group>"; };
		AA7DE8E026A9BD000012B490 /* History 2.xcdatamodel */ = {isa = PBXFileReference; lastKnownFileType = wrapper.xcdatamodel; path = "History 2.xcdatamodel"; sourceTree = "<group>"; };
		AA7EB6DE27E7C57D00036718 /* MouseOverAnimationButton.swift */ = {isa = PBXFileReference; lastKnownFileType = sourcecode.swift; path = MouseOverAnimationButton.swift; sourceTree = "<group>"; };
		AA7EB6E027E7D05500036718 /* flame-mouse-over.json */ = {isa = PBXFileReference; fileEncoding = 4; lastKnownFileType = text.json; path = "flame-mouse-over.json"; sourceTree = "<group>"; };
		AA7EB6E127E7D05500036718 /* dark-flame-mouse-over.json */ = {isa = PBXFileReference; fileEncoding = 4; lastKnownFileType = text.json; path = "dark-flame-mouse-over.json"; sourceTree = "<group>"; };
		AA7EB6E427E7D6DC00036718 /* AnimationView.swift */ = {isa = PBXFileReference; lastKnownFileType = sourcecode.swift; path = AnimationView.swift; sourceTree = "<group>"; };
		AA7EB6E627E8809D00036718 /* shield-mouse-over.json */ = {isa = PBXFileReference; fileEncoding = 4; lastKnownFileType = text.json; path = "shield-mouse-over.json"; sourceTree = "<group>"; };
		AA7EB6E827E880A600036718 /* shield-dot-mouse-over.json */ = {isa = PBXFileReference; fileEncoding = 4; lastKnownFileType = text.json; path = "shield-dot-mouse-over.json"; sourceTree = "<group>"; };
		AA7EB6EA27E880AE00036718 /* dark-shield-mouse-over.json */ = {isa = PBXFileReference; fileEncoding = 4; lastKnownFileType = text.json; path = "dark-shield-mouse-over.json"; sourceTree = "<group>"; };
		AA7EB6EC27E880B600036718 /* dark-shield-dot-mouse-over.json */ = {isa = PBXFileReference; fileEncoding = 4; lastKnownFileType = text.json; path = "dark-shield-dot-mouse-over.json"; sourceTree = "<group>"; };
		AA80EC53256BE3BC007083E7 /* UserText.swift */ = {isa = PBXFileReference; lastKnownFileType = sourcecode.swift; path = UserText.swift; sourceTree = "<group>"; };
		AA80EC68256C4691007083E7 /* Base */ = {isa = PBXFileReference; lastKnownFileType = file.storyboard; name = Base; path = Base.lproj/BrowserTab.storyboard; sourceTree = "<group>"; };
		AA80EC74256C46A2007083E7 /* Base */ = {isa = PBXFileReference; lastKnownFileType = file.storyboard; name = Base; path = Base.lproj/Suggestion.storyboard; sourceTree = "<group>"; };
		AA80EC7A256C46AA007083E7 /* Base */ = {isa = PBXFileReference; lastKnownFileType = file.storyboard; name = Base; path = Base.lproj/TabBar.storyboard; sourceTree = "<group>"; };
		AA80EC8A256C49B8007083E7 /* en */ = {isa = PBXFileReference; lastKnownFileType = text.plist.strings; name = en; path = en.lproj/Localizable.strings; sourceTree = "<group>"; };
		AA80EC90256C49BC007083E7 /* en */ = {isa = PBXFileReference; lastKnownFileType = text.plist.stringsdict; name = en; path = en.lproj/Localizable.stringsdict; sourceTree = "<group>"; };
		AA840A9727319D1600E63CDD /* FirePopoverWrapperViewController.swift */ = {isa = PBXFileReference; lastKnownFileType = sourcecode.swift; path = FirePopoverWrapperViewController.swift; sourceTree = "<group>"; };
		AA88D14A252A557100980B4E /* URLRequestExtension.swift */ = {isa = PBXFileReference; lastKnownFileType = sourcecode.swift; path = URLRequestExtension.swift; sourceTree = "<group>"; };
		AA8EDF2324923E980071C2E8 /* URLExtension.swift */ = {isa = PBXFileReference; lastKnownFileType = sourcecode.swift; path = URLExtension.swift; sourceTree = "<group>"; };
		AA8EDF2624923EC70071C2E8 /* StringExtension.swift */ = {isa = PBXFileReference; lastKnownFileType = sourcecode.swift; path = StringExtension.swift; sourceTree = "<group>"; };
		AA91F83827076F1900771A0D /* PrivacyIconViewModelTests.swift */ = {isa = PBXFileReference; lastKnownFileType = sourcecode.swift; path = PrivacyIconViewModelTests.swift; sourceTree = "<group>"; };
		AA92126E25ACCB1100600CD4 /* ErrorExtension.swift */ = {isa = PBXFileReference; lastKnownFileType = sourcecode.swift; path = ErrorExtension.swift; sourceTree = "<group>"; };
		AA92127625ADA07900600CD4 /* WKWebViewExtension.swift */ = {isa = PBXFileReference; lastKnownFileType = sourcecode.swift; path = WKWebViewExtension.swift; sourceTree = "<group>"; };
		AA97BF4525135DD30014931A /* ApplicationDockMenu.swift */ = {isa = PBXFileReference; lastKnownFileType = sourcecode.swift; path = ApplicationDockMenu.swift; sourceTree = "<group>"; };
		AA9B7C7D26A06E040008D425 /* TrackerInfo.swift */ = {isa = PBXFileReference; lastKnownFileType = sourcecode.swift; path = TrackerInfo.swift; sourceTree = "<group>"; };
		AA9B7C8226A197A00008D425 /* ServerTrust.swift */ = {isa = PBXFileReference; lastKnownFileType = sourcecode.swift; path = ServerTrust.swift; sourceTree = "<group>"; };
		AA9B7C8426A199B60008D425 /* ServerTrustViewModel.swift */ = {isa = PBXFileReference; lastKnownFileType = sourcecode.swift; path = ServerTrustViewModel.swift; sourceTree = "<group>"; };
		AA9C362725518C44004B1BA3 /* WebsiteDataStoreMock.swift */ = {isa = PBXFileReference; lastKnownFileType = sourcecode.swift; path = WebsiteDataStoreMock.swift; sourceTree = "<group>"; };
		AA9C362F25518CA9004B1BA3 /* FireTests.swift */ = {isa = PBXFileReference; lastKnownFileType = sourcecode.swift; path = FireTests.swift; sourceTree = "<group>"; };
		AA9E9A5525A3AE8400D1959D /* NSWindowExtension.swift */ = {isa = PBXFileReference; lastKnownFileType = sourcecode.swift; path = NSWindowExtension.swift; sourceTree = "<group>"; };
		AA9E9A5D25A4867200D1959D /* TabDragAndDropManager.swift */ = {isa = PBXFileReference; lastKnownFileType = sourcecode.swift; path = TabDragAndDropManager.swift; sourceTree = "<group>"; };
		AA9FF95824A1ECF20039E328 /* Tab.swift */ = {isa = PBXFileReference; lastKnownFileType = sourcecode.swift; path = Tab.swift; sourceTree = "<group>"; };
		AA9FF95A24A1EFC20039E328 /* TabViewModel.swift */ = {isa = PBXFileReference; lastKnownFileType = sourcecode.swift; path = TabViewModel.swift; sourceTree = "<group>"; };
		AA9FF95C24A1FA1C0039E328 /* TabCollection.swift */ = {isa = PBXFileReference; lastKnownFileType = sourcecode.swift; path = TabCollection.swift; sourceTree = "<group>"; };
		AA9FF95E24A1FB680039E328 /* TabCollectionViewModel.swift */ = {isa = PBXFileReference; lastKnownFileType = sourcecode.swift; path = TabCollectionViewModel.swift; sourceTree = "<group>"; };
		AAA0CC32252F181A0079BC96 /* NavigationButtonMenuDelegate.swift */ = {isa = PBXFileReference; lastKnownFileType = sourcecode.swift; path = NavigationButtonMenuDelegate.swift; sourceTree = "<group>"; };
		AAA0CC3B25337FAB0079BC96 /* WKBackForwardListItemViewModel.swift */ = {isa = PBXFileReference; lastKnownFileType = sourcecode.swift; path = WKBackForwardListItemViewModel.swift; sourceTree = "<group>"; };
		AAA0CC462533833C0079BC96 /* MoreOptionsMenu.swift */ = {isa = PBXFileReference; lastKnownFileType = sourcecode.swift; path = MoreOptionsMenu.swift; sourceTree = "<group>"; };
		AAA0CC562539EBC90079BC96 /* FaviconUserScript.swift */ = {isa = PBXFileReference; lastKnownFileType = sourcecode.swift; path = FaviconUserScript.swift; sourceTree = "<group>"; };
		AAA0CC69253CC43C0079BC96 /* WKUserContentControllerExtension.swift */ = {isa = PBXFileReference; lastKnownFileType = sourcecode.swift; path = WKUserContentControllerExtension.swift; sourceTree = "<group>"; };
		AAA892E9250A4CEF005B37B2 /* WindowControllersManager.swift */ = {isa = PBXFileReference; lastKnownFileType = sourcecode.swift; path = WindowControllersManager.swift; sourceTree = "<group>"; };
		AAADFD05264AA282001555EA /* TimeIntervalExtension.swift */ = {isa = PBXFileReference; lastKnownFileType = sourcecode.swift; path = TimeIntervalExtension.swift; sourceTree = "<group>"; };
		AAB549DE25DAB8F80058460B /* BookmarkViewModel.swift */ = {isa = PBXFileReference; lastKnownFileType = sourcecode.swift; path = BookmarkViewModel.swift; sourceTree = "<group>"; };
		AAB7320626DD0C37002FACF9 /* Fire.storyboard */ = {isa = PBXFileReference; lastKnownFileType = file.storyboard; path = Fire.storyboard; sourceTree = "<group>"; };
		AAB7320826DD0CD9002FACF9 /* FireViewController.swift */ = {isa = PBXFileReference; lastKnownFileType = sourcecode.swift; path = FireViewController.swift; sourceTree = "<group>"; };
		AAB8203B26B2DE0D00788AC3 /* SuggestionListCharacteristics.swift */ = {isa = PBXFileReference; lastKnownFileType = sourcecode.swift; path = SuggestionListCharacteristics.swift; sourceTree = "<group>"; };
		AABAF59B260A7D130085060C /* FaviconManagerMock.swift */ = {isa = PBXFileReference; lastKnownFileType = sourcecode.swift; path = FaviconManagerMock.swift; sourceTree = "<group>"; };
		AABEE69924A902A90043105B /* SuggestionContainerViewModel.swift */ = {isa = PBXFileReference; lastKnownFileType = sourcecode.swift; path = SuggestionContainerViewModel.swift; sourceTree = "<group>"; };
		AABEE69B24A902BB0043105B /* SuggestionContainer.swift */ = {isa = PBXFileReference; lastKnownFileType = sourcecode.swift; path = SuggestionContainer.swift; sourceTree = "<group>"; };
		AABEE6A424AA0A7F0043105B /* SuggestionViewController.swift */ = {isa = PBXFileReference; lastKnownFileType = sourcecode.swift; path = SuggestionViewController.swift; sourceTree = "<group>"; };
		AABEE6A824AB4B910043105B /* SuggestionTableCellView.swift */ = {isa = PBXFileReference; lastKnownFileType = sourcecode.swift; path = SuggestionTableCellView.swift; sourceTree = "<group>"; };
		AABEE6AA24ACA0F90043105B /* SuggestionTableRowView.swift */ = {isa = PBXFileReference; lastKnownFileType = sourcecode.swift; path = SuggestionTableRowView.swift; sourceTree = "<group>"; };
		AABEE6AE24AD22B90043105B /* AddressBarTextField.swift */ = {isa = PBXFileReference; lastKnownFileType = sourcecode.swift; path = AddressBarTextField.swift; sourceTree = "<group>"; };
		AAC30A25268DFEE200D2D9CD /* CrashReporter.swift */ = {isa = PBXFileReference; lastKnownFileType = sourcecode.swift; path = CrashReporter.swift; sourceTree = "<group>"; };
		AAC30A27268E045400D2D9CD /* CrashReportReader.swift */ = {isa = PBXFileReference; lastKnownFileType = sourcecode.swift; path = CrashReportReader.swift; sourceTree = "<group>"; };
		AAC30A29268E239100D2D9CD /* CrashReport.swift */ = {isa = PBXFileReference; lastKnownFileType = sourcecode.swift; path = CrashReport.swift; sourceTree = "<group>"; };
		AAC30A2B268F1ECD00D2D9CD /* CrashReportSender.swift */ = {isa = PBXFileReference; lastKnownFileType = sourcecode.swift; path = CrashReportSender.swift; sourceTree = "<group>"; };
		AAC30A2D268F1EE300D2D9CD /* CrashReportPromptPresenter.swift */ = {isa = PBXFileReference; lastKnownFileType = sourcecode.swift; path = CrashReportPromptPresenter.swift; sourceTree = "<group>"; };
		AAC5E4C425D6A6E8007F5990 /* BookmarkPopover.swift */ = {isa = PBXFileReference; fileEncoding = 4; lastKnownFileType = sourcecode.swift; path = BookmarkPopover.swift; sourceTree = "<group>"; };
		AAC5E4C525D6A6E8007F5990 /* BookmarkPopoverViewController.swift */ = {isa = PBXFileReference; fileEncoding = 4; lastKnownFileType = sourcecode.swift; path = BookmarkPopoverViewController.swift; sourceTree = "<group>"; };
		AAC5E4C625D6A6E8007F5990 /* Bookmarks.storyboard */ = {isa = PBXFileReference; fileEncoding = 4; lastKnownFileType = file.storyboard; path = Bookmarks.storyboard; sourceTree = "<group>"; };
		AAC5E4CD25D6A709007F5990 /* Bookmark.swift */ = {isa = PBXFileReference; fileEncoding = 4; lastKnownFileType = sourcecode.swift; path = Bookmark.swift; sourceTree = "<group>"; };
		AAC5E4CE25D6A709007F5990 /* BookmarkManager.swift */ = {isa = PBXFileReference; fileEncoding = 4; lastKnownFileType = sourcecode.swift; path = BookmarkManager.swift; sourceTree = "<group>"; };
		AAC5E4CF25D6A709007F5990 /* BookmarkList.swift */ = {isa = PBXFileReference; fileEncoding = 4; lastKnownFileType = sourcecode.swift; path = BookmarkList.swift; sourceTree = "<group>"; };
		AAC5E4D625D6A710007F5990 /* BookmarkStore.swift */ = {isa = PBXFileReference; fileEncoding = 4; lastKnownFileType = sourcecode.swift; path = BookmarkStore.swift; sourceTree = "<group>"; };
		AAC5E4E325D6BA9C007F5990 /* NSSizeExtension.swift */ = {isa = PBXFileReference; fileEncoding = 4; lastKnownFileType = sourcecode.swift; path = NSSizeExtension.swift; sourceTree = "<group>"; };
		AAC5E4F025D6BF10007F5990 /* AddressBarButton.swift */ = {isa = PBXFileReference; fileEncoding = 4; lastKnownFileType = sourcecode.swift; path = AddressBarButton.swift; sourceTree = "<group>"; };
		AAC5E4F525D6BF2C007F5990 /* AddressBarButtonsViewController.swift */ = {isa = PBXFileReference; fileEncoding = 4; lastKnownFileType = sourcecode.swift; path = AddressBarButtonsViewController.swift; sourceTree = "<group>"; };
		AAC6BBEE27AC151D0006DCC2 /* History 3.xcdatamodel */ = {isa = PBXFileReference; lastKnownFileType = wrapper.xcdatamodel; path = "History 3.xcdatamodel"; sourceTree = "<group>"; };
		AAC82C5F258B6CB5009B6B42 /* TabPreviewWindowController.swift */ = {isa = PBXFileReference; lastKnownFileType = sourcecode.swift; path = TabPreviewWindowController.swift; sourceTree = "<group>"; };
		AAC9C01424CAFBCE00AD1325 /* TabTests.swift */ = {isa = PBXFileReference; lastKnownFileType = sourcecode.swift; path = TabTests.swift; sourceTree = "<group>"; };
		AAC9C01624CAFBDC00AD1325 /* TabCollectionTests.swift */ = {isa = PBXFileReference; lastKnownFileType = sourcecode.swift; path = TabCollectionTests.swift; sourceTree = "<group>"; };
		AAC9C01B24CB594C00AD1325 /* TabViewModelTests.swift */ = {isa = PBXFileReference; lastKnownFileType = sourcecode.swift; path = TabViewModelTests.swift; sourceTree = "<group>"; };
		AAC9C01D24CB6BEB00AD1325 /* TabCollectionViewModelTests.swift */ = {isa = PBXFileReference; lastKnownFileType = sourcecode.swift; path = TabCollectionViewModelTests.swift; sourceTree = "<group>"; };
		AACF6FD526BC366D00CF09F9 /* SafariVersionReader.swift */ = {isa = PBXFileReference; lastKnownFileType = sourcecode.swift; path = SafariVersionReader.swift; sourceTree = "<group>"; };
		AAD6D8862696DF6D002393B3 /* CrashReportPromptViewController.swift */ = {isa = PBXFileReference; lastKnownFileType = sourcecode.swift; path = CrashReportPromptViewController.swift; sourceTree = "<group>"; };
		AAD8078427B3F3BE00CF7703 /* WebsiteBreakageSender.swift */ = {isa = PBXFileReference; lastKnownFileType = sourcecode.swift; path = WebsiteBreakageSender.swift; sourceTree = "<group>"; };
		AAD8078627B3F45600CF7703 /* WebsiteBreakage.swift */ = {isa = PBXFileReference; lastKnownFileType = sourcecode.swift; path = WebsiteBreakage.swift; sourceTree = "<group>"; };
		AAD86E502678D104005C11BE /* DuckDuckGoCI.entitlements */ = {isa = PBXFileReference; lastKnownFileType = text.plist.entitlements; path = DuckDuckGoCI.entitlements; sourceTree = "<group>"; };
		AAD86E51267A0DFF005C11BE /* UpdateController.swift */ = {isa = PBXFileReference; lastKnownFileType = sourcecode.swift; path = UpdateController.swift; sourceTree = "<group>"; };
		AADCBF3926F7C2CE00EF67A8 /* LottieAnimationCache.swift */ = {isa = PBXFileReference; lastKnownFileType = sourcecode.swift; path = LottieAnimationCache.swift; sourceTree = "<group>"; };
		AADE11BF26D916D70032D8A7 /* StringExtensionTests.swift */ = {isa = PBXFileReference; lastKnownFileType = sourcecode.swift; path = StringExtensionTests.swift; sourceTree = "<group>"; };
		AAE246F12709EF3B00BEEAEE /* FirePopoverCollectionViewItem.swift */ = {isa = PBXFileReference; lastKnownFileType = sourcecode.swift; path = FirePopoverCollectionViewItem.swift; sourceTree = "<group>"; };
		AAE246F22709EF3B00BEEAEE /* FirePopoverCollectionViewItem.xib */ = {isa = PBXFileReference; lastKnownFileType = file.xib; path = FirePopoverCollectionViewItem.xib; sourceTree = "<group>"; };
		AAE246F5270A3D3000BEEAEE /* FirePopoverCollectionViewHeader.xib */ = {isa = PBXFileReference; lastKnownFileType = file.xib; path = FirePopoverCollectionViewHeader.xib; sourceTree = "<group>"; };
		AAE246F7270A406200BEEAEE /* FirePopoverCollectionViewHeader.swift */ = {isa = PBXFileReference; lastKnownFileType = sourcecode.swift; path = FirePopoverCollectionViewHeader.swift; sourceTree = "<group>"; };
		AAE39D1A24F44885008EF28B /* TabCollectionViewModelDelegateMock.swift */ = {isa = PBXFileReference; lastKnownFileType = sourcecode.swift; path = TabCollectionViewModelDelegateMock.swift; sourceTree = "<group>"; };
		AAE75279263B046100B973F8 /* History.xcdatamodel */ = {isa = PBXFileReference; lastKnownFileType = wrapper.xcdatamodel; path = History.xcdatamodel; sourceTree = "<group>"; };
		AAE7527B263B056C00B973F8 /* HistoryStore.swift */ = {isa = PBXFileReference; lastKnownFileType = sourcecode.swift; path = HistoryStore.swift; sourceTree = "<group>"; };
		AAE7527D263B05C600B973F8 /* HistoryEntry.swift */ = {isa = PBXFileReference; lastKnownFileType = sourcecode.swift; path = HistoryEntry.swift; sourceTree = "<group>"; };
		AAE7527F263B0A4D00B973F8 /* HistoryCoordinator.swift */ = {isa = PBXFileReference; lastKnownFileType = sourcecode.swift; path = HistoryCoordinator.swift; sourceTree = "<group>"; };
		AAE8B101258A41C000E81239 /* TabPreview.storyboard */ = {isa = PBXFileReference; lastKnownFileType = file.storyboard; path = TabPreview.storyboard; sourceTree = "<group>"; };
		AAE8B10F258A456C00E81239 /* TabPreviewViewController.swift */ = {isa = PBXFileReference; lastKnownFileType = sourcecode.swift; path = TabPreviewViewController.swift; sourceTree = "<group>"; };
		AAE99B8827088A19008B6BD9 /* FirePopover.swift */ = {isa = PBXFileReference; lastKnownFileType = sourcecode.swift; path = FirePopover.swift; sourceTree = "<group>"; };
		AAEC74B12642C57200C2EFBC /* HistoryCoordinatingMock.swift */ = {isa = PBXFileReference; lastKnownFileType = sourcecode.swift; path = HistoryCoordinatingMock.swift; sourceTree = "<group>"; };
		AAEC74B32642C69300C2EFBC /* HistoryCoordinatorTests.swift */ = {isa = PBXFileReference; lastKnownFileType = sourcecode.swift; path = HistoryCoordinatorTests.swift; sourceTree = "<group>"; };
		AAEC74B52642CC6A00C2EFBC /* HistoryStoringMock.swift */ = {isa = PBXFileReference; lastKnownFileType = sourcecode.swift; path = HistoryStoringMock.swift; sourceTree = "<group>"; };
		AAEC74B72642E43800C2EFBC /* HistoryStoreTests.swift */ = {isa = PBXFileReference; lastKnownFileType = sourcecode.swift; path = HistoryStoreTests.swift; sourceTree = "<group>"; };
		AAEC74BA2642E67C00C2EFBC /* NSPersistentContainerExtension.swift */ = {isa = PBXFileReference; lastKnownFileType = sourcecode.swift; path = NSPersistentContainerExtension.swift; sourceTree = "<group>"; };
		AAECA41F24EEA4AC00EFA63A /* IndexPathExtension.swift */ = {isa = PBXFileReference; lastKnownFileType = sourcecode.swift; path = IndexPathExtension.swift; sourceTree = "<group>"; };
		AAEEC6A827088ADB008445F7 /* FireCoordinator.swift */ = {isa = PBXFileReference; fileEncoding = 4; lastKnownFileType = sourcecode.swift; path = FireCoordinator.swift; sourceTree = "<group>"; };
		AAEF6BC7276A081C0024DCF4 /* FaviconSelector.swift */ = {isa = PBXFileReference; lastKnownFileType = sourcecode.swift; path = FaviconSelector.swift; sourceTree = "<group>"; };
		AAFCB37E25E545D400859DD4 /* PublisherExtension.swift */ = {isa = PBXFileReference; lastKnownFileType = sourcecode.swift; path = PublisherExtension.swift; sourceTree = "<group>"; };
		AAFE068226C7082D005434CC /* WebKitVersionProvider.swift */ = {isa = PBXFileReference; lastKnownFileType = sourcecode.swift; path = WebKitVersionProvider.swift; sourceTree = "<group>"; };
		B31055BC27A1BA1D001AC618 /* AutoconsentUserScript.swift */ = {isa = PBXFileReference; fileEncoding = 4; lastKnownFileType = sourcecode.swift; name = AutoconsentUserScript.swift; path = Autoconsent/AutoconsentUserScript.swift; sourceTree = "<group>"; };
		B31055BD27A1BA1D001AC618 /* autoconsent.html */ = {isa = PBXFileReference; fileEncoding = 4; lastKnownFileType = text.html; name = autoconsent.html; path = Autoconsent/autoconsent.html; sourceTree = "<group>"; };
		B31055BE27A1BA1D001AC618 /* userscript.js */ = {isa = PBXFileReference; fileEncoding = 4; lastKnownFileType = sourcecode.javascript; name = userscript.js; path = Autoconsent/userscript.js; sourceTree = "<group>"; };
		B31055BF27A1BA1D001AC618 /* browser-shim.js */ = {isa = PBXFileReference; fileEncoding = 4; lastKnownFileType = sourcecode.javascript; name = "browser-shim.js"; path = "Autoconsent/browser-shim.js"; sourceTree = "<group>"; };
		B31055C027A1BA1D001AC618 /* background-bundle.js */ = {isa = PBXFileReference; fileEncoding = 4; lastKnownFileType = sourcecode.javascript; name = "background-bundle.js"; path = "Autoconsent/background-bundle.js"; sourceTree = "<group>"; };
		B31055C127A1BA1D001AC618 /* AutoconsentBackground.swift */ = {isa = PBXFileReference; fileEncoding = 4; lastKnownFileType = sourcecode.swift; name = AutoconsentBackground.swift; path = Autoconsent/AutoconsentBackground.swift; sourceTree = "<group>"; };
		B31055C227A1BA1D001AC618 /* background.js */ = {isa = PBXFileReference; fileEncoding = 4; lastKnownFileType = sourcecode.javascript; name = background.js; path = Autoconsent/background.js; sourceTree = "<group>"; };
		B31055C327A1BA1D001AC618 /* autoconsent-bundle.js */ = {isa = PBXFileReference; fileEncoding = 4; lastKnownFileType = sourcecode.javascript; name = "autoconsent-bundle.js"; path = "Autoconsent/autoconsent-bundle.js"; sourceTree = "<group>"; };
		B31055CD27A1BA44001AC618 /* AutoconsentBackgroundTests.swift */ = {isa = PBXFileReference; fileEncoding = 4; lastKnownFileType = sourcecode.swift; name = AutoconsentBackgroundTests.swift; path = Autoconsent/AutoconsentBackgroundTests.swift; sourceTree = "<group>"; };
		B3FB198D27BC013C00513DC1 /* autoconsent-test-page.html */ = {isa = PBXFileReference; lastKnownFileType = text.html; path = "autoconsent-test-page.html"; sourceTree = "<group>"; };
		B3FB198F27BC015600513DC1 /* autoconsent-test.js */ = {isa = PBXFileReference; lastKnownFileType = sourcecode.javascript; path = "autoconsent-test.js"; sourceTree = "<group>"; };
		B3FB199227BD0AD400513DC1 /* CookieConsentInfo.swift */ = {isa = PBXFileReference; lastKnownFileType = sourcecode.swift; path = CookieConsentInfo.swift; sourceTree = "<group>"; };
		B6040855274B830F00680351 /* DictionaryExtension.swift */ = {isa = PBXFileReference; lastKnownFileType = sourcecode.swift; path = DictionaryExtension.swift; sourceTree = "<group>"; };
		B604085B274B8CA400680351 /* Permissions.xcdatamodel */ = {isa = PBXFileReference; lastKnownFileType = wrapper.xcdatamodel; path = Permissions.xcdatamodel; sourceTree = "<group>"; };
		B6085D052743905F00A9C456 /* CoreDataStore.swift */ = {isa = PBXFileReference; lastKnownFileType = sourcecode.swift; path = CoreDataStore.swift; sourceTree = "<group>"; };
		B6085D082743993D00A9C456 /* Permissions.xcdatamodel */ = {isa = PBXFileReference; lastKnownFileType = wrapper.xcdatamodel; path = Permissions.xcdatamodel; sourceTree = "<group>"; };
		B6106B9D26A565DA0013B453 /* BundleExtension.swift */ = {isa = PBXFileReference; lastKnownFileType = sourcecode.swift; path = BundleExtension.swift; sourceTree = "<group>"; };
		B6106B9F26A7BE0B0013B453 /* PermissionManagerTests.swift */ = {isa = PBXFileReference; lastKnownFileType = sourcecode.swift; path = PermissionManagerTests.swift; sourceTree = "<group>"; };
		B6106BA226A7BEA00013B453 /* PermissionAuthorizationState.swift */ = {isa = PBXFileReference; lastKnownFileType = sourcecode.swift; path = PermissionAuthorizationState.swift; sourceTree = "<group>"; };
		B6106BA526A7BEC80013B453 /* PermissionAuthorizationQuery.swift */ = {isa = PBXFileReference; lastKnownFileType = sourcecode.swift; path = PermissionAuthorizationQuery.swift; sourceTree = "<group>"; };
		B6106BAA26A7BF1D0013B453 /* PermissionType.swift */ = {isa = PBXFileReference; lastKnownFileType = sourcecode.swift; path = PermissionType.swift; sourceTree = "<group>"; };
		B6106BAC26A7BF390013B453 /* PermissionState.swift */ = {isa = PBXFileReference; lastKnownFileType = sourcecode.swift; path = PermissionState.swift; sourceTree = "<group>"; };
		B6106BAE26A7C6180013B453 /* PermissionStoreMock.swift */ = {isa = PBXFileReference; lastKnownFileType = sourcecode.swift; path = PermissionStoreMock.swift; sourceTree = "<group>"; };
		B6106BB026A7D8720013B453 /* PermissionStoreTests.swift */ = {isa = PBXFileReference; lastKnownFileType = sourcecode.swift; path = PermissionStoreTests.swift; sourceTree = "<group>"; };
		B6106BB226A7F4AA0013B453 /* GeolocationServiceMock.swift */ = {isa = PBXFileReference; lastKnownFileType = sourcecode.swift; path = GeolocationServiceMock.swift; sourceTree = "<group>"; };
		B6106BB426A809E60013B453 /* GeolocationProviderTests.swift */ = {isa = PBXFileReference; lastKnownFileType = sourcecode.swift; path = GeolocationProviderTests.swift; sourceTree = "<group>"; };
		B610F2BA27A145C500FCEBE9 /* RulesCompilationMonitor.swift */ = {isa = PBXFileReference; lastKnownFileType = sourcecode.swift; path = RulesCompilationMonitor.swift; sourceTree = "<group>"; };
		B610F2E327A8F37A00FCEBE9 /* CBRCompileTimeReporterTests.swift */ = {isa = PBXFileReference; lastKnownFileType = sourcecode.swift; path = CBRCompileTimeReporterTests.swift; sourceTree = "<group>"; };
		B610F2E527AA388100FCEBE9 /* ContentBlockingUpdatingTests.swift */ = {isa = PBXFileReference; lastKnownFileType = sourcecode.swift; path = ContentBlockingUpdatingTests.swift; sourceTree = "<group>"; };
		B610F2E727AA397100FCEBE9 /* ContentBlockerRulesManagerMock.swift */ = {isa = PBXFileReference; lastKnownFileType = sourcecode.swift; path = ContentBlockerRulesManagerMock.swift; sourceTree = "<group>"; };
		B61EF3EB266F91E700B4D78F /* WKWebView+Download.swift */ = {isa = PBXFileReference; lastKnownFileType = sourcecode.swift; path = "WKWebView+Download.swift"; sourceTree = "<group>"; };
		B61EF3F0266F922200B4D78F /* WKProcessPool+DownloadDelegate.swift */ = {isa = PBXFileReference; lastKnownFileType = sourcecode.swift; path = "WKProcessPool+DownloadDelegate.swift"; sourceTree = "<group>"; };
		B61F015425EDD5A700ABB5A3 /* UserContentController.swift */ = {isa = PBXFileReference; lastKnownFileType = sourcecode.swift; path = UserContentController.swift; sourceTree = "<group>"; };
		B62EB47B25BAD3BB005745C6 /* WKWebViewPrivateMethodsAvailabilityTests.swift */ = {isa = PBXFileReference; fileEncoding = 4; lastKnownFileType = sourcecode.swift; path = WKWebViewPrivateMethodsAvailabilityTests.swift; sourceTree = "<group>"; };
		B630793926731F2600DCEE41 /* FileDownloadManagerTests.swift */ = {isa = PBXFileReference; fileEncoding = 4; lastKnownFileType = sourcecode.swift; path = FileDownloadManagerTests.swift; sourceTree = "<group>"; };
		B630794126731F5400DCEE41 /* WKDownloadMock.swift */ = {isa = PBXFileReference; lastKnownFileType = sourcecode.swift; path = WKDownloadMock.swift; sourceTree = "<group>"; };
		B637273A26CBC8AF00C8CB02 /* AuthenticationAlert.swift */ = {isa = PBXFileReference; lastKnownFileType = sourcecode.swift; path = AuthenticationAlert.swift; sourceTree = "<group>"; };
		B637273C26CCF0C200C8CB02 /* OptionalExtension.swift */ = {isa = PBXFileReference; lastKnownFileType = sourcecode.swift; path = OptionalExtension.swift; sourceTree = "<group>"; };
		B63B9C502670B2B200C45B91 /* _WKDownload.h */ = {isa = PBXFileReference; lastKnownFileType = sourcecode.c.h; path = _WKDownload.h; sourceTree = "<group>"; };
		B63B9C542670B32000C45B91 /* WKProcessPool+Private.h */ = {isa = PBXFileReference; lastKnownFileType = sourcecode.c.h; path = "WKProcessPool+Private.h"; sourceTree = "<group>"; };
		B63BDF7D27FDAA640072D75B /* PrivacyDashboardWebView.swift */ = {isa = PBXFileReference; lastKnownFileType = sourcecode.swift; path = PrivacyDashboardWebView.swift; sourceTree = "<group>"; };
		B63BDF7F280003570072D75B /* WebKitError.swift */ = {isa = PBXFileReference; lastKnownFileType = sourcecode.swift; path = WebKitError.swift; sourceTree = "<group>"; };
		B63D466725BEB6C200874977 /* WKWebView+Private.h */ = {isa = PBXFileReference; fileEncoding = 4; lastKnownFileType = sourcecode.c.h; path = "WKWebView+Private.h"; sourceTree = "<group>"; };
		B63D466825BEB6C200874977 /* WKWebView+SessionState.swift */ = {isa = PBXFileReference; fileEncoding = 4; lastKnownFileType = sourcecode.swift; path = "WKWebView+SessionState.swift"; sourceTree = "<group>"; };
		B63D467025BFA6C100874977 /* DispatchQueueExtensions.swift */ = {isa = PBXFileReference; lastKnownFileType = sourcecode.swift; path = DispatchQueueExtensions.swift; sourceTree = "<group>"; };
		B63D467925BFC3E100874977 /* NSCoderExtensions.swift */ = {isa = PBXFileReference; lastKnownFileType = sourcecode.swift; path = NSCoderExtensions.swift; sourceTree = "<group>"; };
		B63ED0D726AE729600A9DAD1 /* PermissionModelTests.swift */ = {isa = PBXFileReference; lastKnownFileType = sourcecode.swift; path = PermissionModelTests.swift; sourceTree = "<group>"; };
		B63ED0D926AE7AF400A9DAD1 /* PermissionManagerMock.swift */ = {isa = PBXFileReference; lastKnownFileType = sourcecode.swift; path = PermissionManagerMock.swift; sourceTree = "<group>"; };
		B63ED0DB26AE7B1E00A9DAD1 /* WebViewMock.swift */ = {isa = PBXFileReference; lastKnownFileType = sourcecode.swift; path = WebViewMock.swift; sourceTree = "<group>"; };
		B63ED0DD26AFD9A300A9DAD1 /* AVCaptureDeviceMock.swift */ = {isa = PBXFileReference; lastKnownFileType = sourcecode.swift; path = AVCaptureDeviceMock.swift; sourceTree = "<group>"; };
		B63ED0DF26AFE32F00A9DAD1 /* GeolocationProviderMock.swift */ = {isa = PBXFileReference; lastKnownFileType = sourcecode.swift; path = GeolocationProviderMock.swift; sourceTree = "<group>"; };
		B63ED0E226B3E7FA00A9DAD1 /* CLLocationManagerMock.swift */ = {isa = PBXFileReference; fileEncoding = 4; lastKnownFileType = sourcecode.swift; path = CLLocationManagerMock.swift; sourceTree = "<group>"; };
		B63ED0E426BB8FB900A9DAD1 /* SharingMenu.swift */ = {isa = PBXFileReference; lastKnownFileType = sourcecode.swift; path = SharingMenu.swift; sourceTree = "<group>"; };
		B642738127B65BAC0005DFD1 /* SecureVaultErrorReporter.swift */ = {isa = PBXFileReference; lastKnownFileType = sourcecode.swift; path = SecureVaultErrorReporter.swift; sourceTree = "<group>"; };
		B643BF1327ABF772000BACEC /* NSWorkspaceExtension.swift */ = {isa = PBXFileReference; lastKnownFileType = sourcecode.swift; path = NSWorkspaceExtension.swift; sourceTree = "<group>"; };
		B64C84DD2692D7400048FEBE /* PermissionAuthorization.storyboard */ = {isa = PBXFileReference; lastKnownFileType = file.storyboard; path = PermissionAuthorization.storyboard; sourceTree = "<group>"; };
		B64C84E22692DC9F0048FEBE /* PermissionAuthorizationViewController.swift */ = {isa = PBXFileReference; lastKnownFileType = sourcecode.swift; path = PermissionAuthorizationViewController.swift; sourceTree = "<group>"; };
		B64C84EA2692DD650048FEBE /* PermissionAuthorizationPopover.swift */ = {isa = PBXFileReference; lastKnownFileType = sourcecode.swift; path = PermissionAuthorizationPopover.swift; sourceTree = "<group>"; };
		B64C84F0269310120048FEBE /* PermissionManager.swift */ = {isa = PBXFileReference; lastKnownFileType = sourcecode.swift; path = PermissionManager.swift; sourceTree = "<group>"; };
		B64C852926942AC90048FEBE /* PermissionContextMenu.swift */ = {isa = PBXFileReference; lastKnownFileType = sourcecode.swift; path = PermissionContextMenu.swift; sourceTree = "<group>"; };
		B64C852F26943BC10048FEBE /* Permissions.xcdatamodel */ = {isa = PBXFileReference; lastKnownFileType = wrapper.xcdatamodel; path = Permissions.xcdatamodel; sourceTree = "<group>"; };
		B64C853726944B880048FEBE /* StoredPermission.swift */ = {isa = PBXFileReference; lastKnownFileType = sourcecode.swift; path = StoredPermission.swift; sourceTree = "<group>"; };
		B64C853C26944B940048FEBE /* PermissionStore.swift */ = {isa = PBXFileReference; lastKnownFileType = sourcecode.swift; path = PermissionStore.swift; sourceTree = "<group>"; };
		B64C85412694590B0048FEBE /* PermissionButton.swift */ = {isa = PBXFileReference; lastKnownFileType = sourcecode.swift; path = PermissionButton.swift; sourceTree = "<group>"; };
		B65349A9265CF45000DCC645 /* DispatchQueueExtensionsTests.swift */ = {isa = PBXFileReference; lastKnownFileType = sourcecode.swift; path = DispatchQueueExtensionsTests.swift; sourceTree = "<group>"; };
		B6553691268440D700085A79 /* WKProcessPool+GeolocationProvider.swift */ = {isa = PBXFileReference; lastKnownFileType = sourcecode.swift; path = "WKProcessPool+GeolocationProvider.swift"; sourceTree = "<group>"; };
		B65536962684413900085A79 /* WKGeolocationProvider.h */ = {isa = PBXFileReference; lastKnownFileType = sourcecode.c.h; path = WKGeolocationProvider.h; sourceTree = "<group>"; };
		B655369A268442EE00085A79 /* GeolocationProvider.swift */ = {isa = PBXFileReference; lastKnownFileType = sourcecode.swift; path = GeolocationProvider.swift; sourceTree = "<group>"; };
		B65536A52685B82B00085A79 /* Permissions.swift */ = {isa = PBXFileReference; lastKnownFileType = sourcecode.swift; path = Permissions.swift; sourceTree = "<group>"; };
		B65536AD2685E17100085A79 /* GeolocationService.swift */ = {isa = PBXFileReference; lastKnownFileType = sourcecode.swift; path = GeolocationService.swift; sourceTree = "<group>"; };
		B65783E625F8AAFB00D8DB33 /* String+Punycode.swift */ = {isa = PBXFileReference; lastKnownFileType = sourcecode.swift; path = "String+Punycode.swift"; sourceTree = "<group>"; };
		B657841825FA484B00D8DB33 /* NSException+Catch.h */ = {isa = PBXFileReference; lastKnownFileType = sourcecode.c.h; path = "NSException+Catch.h"; sourceTree = "<group>"; };
		B657841925FA484B00D8DB33 /* NSException+Catch.m */ = {isa = PBXFileReference; lastKnownFileType = sourcecode.c.objc; path = "NSException+Catch.m"; sourceTree = "<group>"; };
		B657841E25FA497600D8DB33 /* NSException+Catch.swift */ = {isa = PBXFileReference; lastKnownFileType = sourcecode.swift; path = "NSException+Catch.swift"; sourceTree = "<group>"; };
		B65E6B9D26D9EC0800095F96 /* CircularProgressView.swift */ = {isa = PBXFileReference; lastKnownFileType = sourcecode.swift; path = CircularProgressView.swift; sourceTree = "<group>"; };
		B65E6B9F26D9F10600095F96 /* NSBezierPathExtension.swift */ = {isa = PBXFileReference; lastKnownFileType = sourcecode.swift; path = NSBezierPathExtension.swift; sourceTree = "<group>"; };
		B662D3D82755D7AD0035D4D6 /* PixelStoreTests.swift */ = {isa = PBXFileReference; lastKnownFileType = sourcecode.swift; path = PixelStoreTests.swift; sourceTree = "<group>"; };
		B662D3DB2755D81A0035D4D6 /* PixelDataModel.xcdatamodel */ = {isa = PBXFileReference; lastKnownFileType = wrapper.xcdatamodel; path = PixelDataModel.xcdatamodel; sourceTree = "<group>"; };
		B662D3DD275613BB0035D4D6 /* EncryptionKeyStoreMock.swift */ = {isa = PBXFileReference; lastKnownFileType = sourcecode.swift; path = EncryptionKeyStoreMock.swift; sourceTree = "<group>"; };
		B66E9DD12670EB2A00E53BB5 /* _WKDownload+WebKitDownload.swift */ = {isa = PBXFileReference; lastKnownFileType = sourcecode.swift; path = "_WKDownload+WebKitDownload.swift"; sourceTree = "<group>"; };
		B66E9DD32670EB4A00E53BB5 /* WKDownload+WebKitDownload.swift */ = {isa = PBXFileReference; lastKnownFileType = sourcecode.swift; path = "WKDownload+WebKitDownload.swift"; sourceTree = "<group>"; };
		B67C6C3C2654B897006C872E /* WebViewExtensionTests.swift */ = {isa = PBXFileReference; lastKnownFileType = sourcecode.swift; path = WebViewExtensionTests.swift; sourceTree = "<group>"; };
		B67C6C412654BF49006C872E /* DuckDuckGo-Symbol.jpg */ = {isa = PBXFileReference; lastKnownFileType = image.jpeg; path = "DuckDuckGo-Symbol.jpg"; sourceTree = "<group>"; };
		B67C6C462654C643006C872E /* FileManagerExtensionTests.swift */ = {isa = PBXFileReference; lastKnownFileType = sourcecode.swift; path = FileManagerExtensionTests.swift; sourceTree = "<group>"; };
		B68172A8269C487D006D1092 /* PrivacyDashboardUserScript.swift */ = {isa = PBXFileReference; lastKnownFileType = sourcecode.swift; path = PrivacyDashboardUserScript.swift; sourceTree = "<group>"; };
		B68172AD269EB43F006D1092 /* GeolocationServiceTests.swift */ = {isa = PBXFileReference; lastKnownFileType = sourcecode.swift; path = GeolocationServiceTests.swift; sourceTree = "<group>"; };
		B6830960274CDE99004B46BB /* FireproofDomainsContainer.swift */ = {isa = PBXFileReference; lastKnownFileType = sourcecode.swift; path = FireproofDomainsContainer.swift; sourceTree = "<group>"; };
		B6830962274CDEC7004B46BB /* FireproofDomainsStore.swift */ = {isa = PBXFileReference; lastKnownFileType = sourcecode.swift; path = FireproofDomainsStore.swift; sourceTree = "<group>"; };
		B68458AF25C7E76A00DC17B6 /* WindowManager+StateRestoration.swift */ = {isa = PBXFileReference; lastKnownFileType = sourcecode.swift; path = "WindowManager+StateRestoration.swift"; sourceTree = "<group>"; };
		B68458B725C7E8B200DC17B6 /* Tab+NSSecureCoding.swift */ = {isa = PBXFileReference; lastKnownFileType = sourcecode.swift; path = "Tab+NSSecureCoding.swift"; sourceTree = "<group>"; };
		B68458BF25C7E9E000DC17B6 /* TabCollectionViewModel+NSSecureCoding.swift */ = {isa = PBXFileReference; lastKnownFileType = sourcecode.swift; path = "TabCollectionViewModel+NSSecureCoding.swift"; sourceTree = "<group>"; };
		B68458C425C7EA0C00DC17B6 /* TabCollection+NSSecureCoding.swift */ = {isa = PBXFileReference; lastKnownFileType = sourcecode.swift; path = "TabCollection+NSSecureCoding.swift"; sourceTree = "<group>"; };
		B68458CC25C7EB9000DC17B6 /* WKWebViewConfigurationExtensions.swift */ = {isa = PBXFileReference; lastKnownFileType = sourcecode.swift; path = WKWebViewConfigurationExtensions.swift; sourceTree = "<group>"; };
		B684590725C9027900DC17B6 /* AppStateChangedPublisher.swift */ = {isa = PBXFileReference; lastKnownFileType = sourcecode.swift; path = AppStateChangedPublisher.swift; sourceTree = "<group>"; };
		B684592125C93BE000DC17B6 /* Publisher.asVoid.swift */ = {isa = PBXFileReference; lastKnownFileType = sourcecode.swift; path = Publisher.asVoid.swift; sourceTree = "<group>"; };
		B684592625C93C0500DC17B6 /* Publishers.NestedObjectChanges.swift */ = {isa = PBXFileReference; lastKnownFileType = sourcecode.swift; path = Publishers.NestedObjectChanges.swift; sourceTree = "<group>"; };
		B684592E25C93FBF00DC17B6 /* AppStateRestorationManager.swift */ = {isa = PBXFileReference; lastKnownFileType = sourcecode.swift; path = AppStateRestorationManager.swift; sourceTree = "<group>"; };
		B68503A6279141CD00893A05 /* KeySetDictionary.swift */ = {isa = PBXFileReference; lastKnownFileType = sourcecode.swift; path = KeySetDictionary.swift; sourceTree = "<group>"; };
		B688B4D9273E6D3B0087BEAF /* MainView.swift */ = {isa = PBXFileReference; lastKnownFileType = sourcecode.swift; path = MainView.swift; sourceTree = "<group>"; };
		B688B4DE27420D290087BEAF /* PDFSearchTextMenuItemHandler.swift */ = {isa = PBXFileReference; lastKnownFileType = sourcecode.swift; path = PDFSearchTextMenuItemHandler.swift; sourceTree = "<group>"; };
		B689ECD426C247DB006FB0C5 /* BackForwardListItem.swift */ = {isa = PBXFileReference; lastKnownFileType = sourcecode.swift; path = BackForwardListItem.swift; sourceTree = "<group>"; };
		B68C2FB127706E6A00BF2C7D /* ProcessExtension.swift */ = {isa = PBXFileReference; lastKnownFileType = sourcecode.swift; path = ProcessExtension.swift; sourceTree = "<group>"; };
		B68C92C0274E3EF4002AC6B0 /* PopUpWindow.swift */ = {isa = PBXFileReference; lastKnownFileType = sourcecode.swift; path = PopUpWindow.swift; sourceTree = "<group>"; };
		B68C92C32750EF76002AC6B0 /* PixelDataRecord.swift */ = {isa = PBXFileReference; lastKnownFileType = sourcecode.swift; path = PixelDataRecord.swift; sourceTree = "<group>"; };
		B693953C26F04BE70015B914 /* NibLoadable.swift */ = {isa = PBXFileReference; fileEncoding = 4; lastKnownFileType = sourcecode.swift; path = NibLoadable.swift; sourceTree = "<group>"; };
		B693953D26F04BE70015B914 /* MouseOverView.swift */ = {isa = PBXFileReference; fileEncoding = 4; lastKnownFileType = sourcecode.swift; path = MouseOverView.swift; sourceTree = "<group>"; };
		B693953E26F04BE70015B914 /* FocusRingView.swift */ = {isa = PBXFileReference; fileEncoding = 4; lastKnownFileType = sourcecode.swift; path = FocusRingView.swift; sourceTree = "<group>"; };
		B693953F26F04BE80015B914 /* MouseClickView.swift */ = {isa = PBXFileReference; fileEncoding = 4; lastKnownFileType = sourcecode.swift; path = MouseClickView.swift; sourceTree = "<group>"; };
		B693954026F04BE80015B914 /* ProgressView.swift */ = {isa = PBXFileReference; fileEncoding = 4; lastKnownFileType = sourcecode.swift; path = ProgressView.swift; sourceTree = "<group>"; };
		B693954126F04BE80015B914 /* PaddedImageButton.swift */ = {isa = PBXFileReference; fileEncoding = 4; lastKnownFileType = sourcecode.swift; path = PaddedImageButton.swift; sourceTree = "<group>"; };
		B693954226F04BE90015B914 /* ShadowView.swift */ = {isa = PBXFileReference; fileEncoding = 4; lastKnownFileType = sourcecode.swift; path = ShadowView.swift; sourceTree = "<group>"; };
		B693954326F04BE90015B914 /* GradientView.swift */ = {isa = PBXFileReference; fileEncoding = 4; lastKnownFileType = sourcecode.swift; path = GradientView.swift; sourceTree = "<group>"; };
		B693954426F04BE90015B914 /* LongPressButton.swift */ = {isa = PBXFileReference; fileEncoding = 4; lastKnownFileType = sourcecode.swift; path = LongPressButton.swift; sourceTree = "<group>"; };
		B693954526F04BEA0015B914 /* WindowDraggingView.swift */ = {isa = PBXFileReference; fileEncoding = 4; lastKnownFileType = sourcecode.swift; path = WindowDraggingView.swift; sourceTree = "<group>"; };
		B693954626F04BEA0015B914 /* ColorView.swift */ = {isa = PBXFileReference; fileEncoding = 4; lastKnownFileType = sourcecode.swift; path = ColorView.swift; sourceTree = "<group>"; };
		B693954726F04BEA0015B914 /* NSSavePanelExtension.swift */ = {isa = PBXFileReference; fileEncoding = 4; lastKnownFileType = sourcecode.swift; path = NSSavePanelExtension.swift; sourceTree = "<group>"; };
		B693954826F04BEB0015B914 /* SavePanelAccessoryView.xib */ = {isa = PBXFileReference; fileEncoding = 4; lastKnownFileType = file.xib; path = SavePanelAccessoryView.xib; sourceTree = "<group>"; };
		B693954926F04BEB0015B914 /* MouseOverButton.swift */ = {isa = PBXFileReference; fileEncoding = 4; lastKnownFileType = sourcecode.swift; path = MouseOverButton.swift; sourceTree = "<group>"; };
		B693955A26F0CE300015B914 /* WebKitDownloadDelegate.swift */ = {isa = PBXFileReference; lastKnownFileType = sourcecode.swift; path = WebKitDownloadDelegate.swift; sourceTree = "<group>"; };
		B693955C26F19CD70015B914 /* DownloadListStoreTests.swift */ = {isa = PBXFileReference; lastKnownFileType = sourcecode.swift; path = DownloadListStoreTests.swift; sourceTree = "<group>"; };
		B693955E26F1C17F0015B914 /* DownloadListCoordinatorTests.swift */ = {isa = PBXFileReference; lastKnownFileType = sourcecode.swift; path = DownloadListCoordinatorTests.swift; sourceTree = "<group>"; };
		B693956026F1C1BC0015B914 /* DownloadListStoreMock.swift */ = {isa = PBXFileReference; lastKnownFileType = sourcecode.swift; path = DownloadListStoreMock.swift; sourceTree = "<group>"; };
		B693956226F1C2A40015B914 /* FileDownloadManagerMock.swift */ = {isa = PBXFileReference; lastKnownFileType = sourcecode.swift; path = FileDownloadManagerMock.swift; sourceTree = "<group>"; };
		B693956626F352940015B914 /* TestsBridging.h */ = {isa = PBXFileReference; lastKnownFileType = sourcecode.c.h; path = TestsBridging.h; sourceTree = "<group>"; };
		B693956726F352DB0015B914 /* DownloadsWebViewMock.h */ = {isa = PBXFileReference; lastKnownFileType = sourcecode.c.h; path = DownloadsWebViewMock.h; sourceTree = "<group>"; };
		B693956826F352DB0015B914 /* DownloadsWebViewMock.m */ = {isa = PBXFileReference; lastKnownFileType = sourcecode.c.objc; path = DownloadsWebViewMock.m; sourceTree = "<group>"; };
		B69B50342726A11F00758A2B /* StatisticsLoader.swift */ = {isa = PBXFileReference; fileEncoding = 4; lastKnownFileType = sourcecode.swift; path = StatisticsLoader.swift; sourceTree = "<group>"; };
		B69B50352726A11F00758A2B /* Atb.swift */ = {isa = PBXFileReference; fileEncoding = 4; lastKnownFileType = sourcecode.swift; path = Atb.swift; sourceTree = "<group>"; };
		B69B50362726A12000758A2B /* StatisticsStore.swift */ = {isa = PBXFileReference; fileEncoding = 4; lastKnownFileType = sourcecode.swift; path = StatisticsStore.swift; sourceTree = "<group>"; };
		B69B50372726A12000758A2B /* VariantManager.swift */ = {isa = PBXFileReference; fileEncoding = 4; lastKnownFileType = sourcecode.swift; path = VariantManager.swift; sourceTree = "<group>"; };
		B69B50382726A12400758A2B /* AtbParser.swift */ = {isa = PBXFileReference; fileEncoding = 4; lastKnownFileType = sourcecode.swift; path = AtbParser.swift; sourceTree = "<group>"; };
		B69B50392726A12500758A2B /* LocalStatisticsStore.swift */ = {isa = PBXFileReference; fileEncoding = 4; lastKnownFileType = sourcecode.swift; path = LocalStatisticsStore.swift; sourceTree = "<group>"; };
		B69B50412726C5C100758A2B /* AtbParserTests.swift */ = {isa = PBXFileReference; fileEncoding = 4; lastKnownFileType = sourcecode.swift; path = AtbParserTests.swift; sourceTree = "<group>"; };
		B69B50422726C5C100758A2B /* AtbAndVariantCleanupTests.swift */ = {isa = PBXFileReference; fileEncoding = 4; lastKnownFileType = sourcecode.swift; path = AtbAndVariantCleanupTests.swift; sourceTree = "<group>"; };
		B69B50432726C5C100758A2B /* VariantManagerTests.swift */ = {isa = PBXFileReference; fileEncoding = 4; lastKnownFileType = sourcecode.swift; path = VariantManagerTests.swift; sourceTree = "<group>"; };
		B69B50442726C5C200758A2B /* StatisticsLoaderTests.swift */ = {isa = PBXFileReference; fileEncoding = 4; lastKnownFileType = sourcecode.swift; path = StatisticsLoaderTests.swift; sourceTree = "<group>"; };
		B69B50492726CA2900758A2B /* MockStatisticsStore.swift */ = {isa = PBXFileReference; fileEncoding = 4; lastKnownFileType = sourcecode.swift; path = MockStatisticsStore.swift; sourceTree = "<group>"; };
		B69B504A2726CA2900758A2B /* MockVariantManager.swift */ = {isa = PBXFileReference; fileEncoding = 4; lastKnownFileType = sourcecode.swift; path = MockVariantManager.swift; sourceTree = "<group>"; };
		B69B504E2726CD7E00758A2B /* atb.json */ = {isa = PBXFileReference; fileEncoding = 4; lastKnownFileType = text.json; path = atb.json; sourceTree = "<group>"; };
		B69B504F2726CD7F00758A2B /* empty */ = {isa = PBXFileReference; fileEncoding = 4; lastKnownFileType = text; path = empty; sourceTree = "<group>"; };
		B69B50502726CD7F00758A2B /* atb-with-update.json */ = {isa = PBXFileReference; fileEncoding = 4; lastKnownFileType = text.json; path = "atb-with-update.json"; sourceTree = "<group>"; };
		B69B50512726CD8000758A2B /* invalid.json */ = {isa = PBXFileReference; fileEncoding = 4; lastKnownFileType = text.json; path = invalid.json; sourceTree = "<group>"; };
		B69B50562727D16900758A2B /* AtbAndVariantCleanup.swift */ = {isa = PBXFileReference; fileEncoding = 4; lastKnownFileType = sourcecode.swift; path = AtbAndVariantCleanup.swift; sourceTree = "<group>"; };
		B6A5A27025B9377300AA7ADA /* StatePersistenceService.swift */ = {isa = PBXFileReference; lastKnownFileType = sourcecode.swift; path = StatePersistenceService.swift; sourceTree = "<group>"; };
		B6A5A27825B93FFE00AA7ADA /* StateRestorationManagerTests.swift */ = {isa = PBXFileReference; lastKnownFileType = sourcecode.swift; path = StateRestorationManagerTests.swift; sourceTree = "<group>"; };
		B6A5A27D25B9403E00AA7ADA /* FileStoreMock.swift */ = {isa = PBXFileReference; lastKnownFileType = sourcecode.swift; path = FileStoreMock.swift; sourceTree = "<group>"; };
		B6A5A29F25B96E8300AA7ADA /* AppStateChangePublisherTests.swift */ = {isa = PBXFileReference; lastKnownFileType = sourcecode.swift; path = AppStateChangePublisherTests.swift; sourceTree = "<group>"; };
		B6A5A2A725BAA35500AA7ADA /* WindowManagerStateRestorationTests.swift */ = {isa = PBXFileReference; lastKnownFileType = sourcecode.swift; path = WindowManagerStateRestorationTests.swift; sourceTree = "<group>"; };
		B6A924D32664BBB9001A28CA /* WKWebViewDownloadDelegate.swift */ = {isa = PBXFileReference; lastKnownFileType = sourcecode.swift; path = WKWebViewDownloadDelegate.swift; sourceTree = "<group>"; };
		B6A924D82664C72D001A28CA /* WebKitDownloadTask.swift */ = {isa = PBXFileReference; lastKnownFileType = sourcecode.swift; path = WebKitDownloadTask.swift; sourceTree = "<group>"; };
		B6A924DD2664CA08001A28CA /* LegacyWebKitDownloadDelegate.swift */ = {isa = PBXFileReference; lastKnownFileType = sourcecode.swift; path = LegacyWebKitDownloadDelegate.swift; sourceTree = "<group>"; };
		B6A9E45226142B070067D1B9 /* Pixel.swift */ = {isa = PBXFileReference; fileEncoding = 4; lastKnownFileType = sourcecode.swift; path = Pixel.swift; sourceTree = "<group>"; };
		B6A9E457261460340067D1B9 /* ApiRequestError.swift */ = {isa = PBXFileReference; fileEncoding = 4; lastKnownFileType = sourcecode.swift; path = ApiRequestError.swift; sourceTree = "<group>"; };
		B6A9E458261460340067D1B9 /* APIHeaders.swift */ = {isa = PBXFileReference; fileEncoding = 4; lastKnownFileType = sourcecode.swift; path = APIHeaders.swift; sourceTree = "<group>"; };
		B6A9E459261460350067D1B9 /* APIRequest.swift */ = {isa = PBXFileReference; fileEncoding = 4; lastKnownFileType = sourcecode.swift; path = APIRequest.swift; sourceTree = "<group>"; };
		B6A9E4602614608B0067D1B9 /* AppVersion.swift */ = {isa = PBXFileReference; fileEncoding = 4; lastKnownFileType = sourcecode.swift; path = AppVersion.swift; sourceTree = "<group>"; };
		B6A9E46A2614618A0067D1B9 /* OperatingSystemVersionExtension.swift */ = {isa = PBXFileReference; lastKnownFileType = sourcecode.swift; path = OperatingSystemVersionExtension.swift; sourceTree = "<group>"; };
		B6A9E46F26146A250067D1B9 /* DateExtension.swift */ = {isa = PBXFileReference; lastKnownFileType = sourcecode.swift; path = DateExtension.swift; sourceTree = "<group>"; };
		B6A9E47626146A570067D1B9 /* PixelEvent.swift */ = {isa = PBXFileReference; lastKnownFileType = sourcecode.swift; path = PixelEvent.swift; sourceTree = "<group>"; };
		B6A9E47E26146A800067D1B9 /* PixelArguments.swift */ = {isa = PBXFileReference; lastKnownFileType = sourcecode.swift; path = PixelArguments.swift; sourceTree = "<group>"; };
		B6A9E48326146AAB0067D1B9 /* PixelParameters.swift */ = {isa = PBXFileReference; lastKnownFileType = sourcecode.swift; path = PixelParameters.swift; sourceTree = "<group>"; };
		B6A9E498261474120067D1B9 /* TimedPixel.swift */ = {isa = PBXFileReference; lastKnownFileType = sourcecode.swift; path = TimedPixel.swift; sourceTree = "<group>"; };
		B6A9E4A2261475C70067D1B9 /* AppUsageActivityMonitor.swift */ = {isa = PBXFileReference; lastKnownFileType = sourcecode.swift; path = AppUsageActivityMonitor.swift; sourceTree = "<group>"; };
		B6AAAC2C260330580029438D /* PublishedAfter.swift */ = {isa = PBXFileReference; lastKnownFileType = sourcecode.swift; path = PublishedAfter.swift; sourceTree = "<group>"; };
		B6AAAC3D26048F690029438D /* RandomAccessCollectionExtension.swift */ = {isa = PBXFileReference; lastKnownFileType = sourcecode.swift; path = RandomAccessCollectionExtension.swift; sourceTree = "<group>"; };
		B6AE74332609AFCE005B9B1A /* ProgressEstimationTests.swift */ = {isa = PBXFileReference; lastKnownFileType = sourcecode.swift; path = ProgressEstimationTests.swift; sourceTree = "<group>"; };
		B6B1E87A26D381710062C350 /* DownloadListCoordinator.swift */ = {isa = PBXFileReference; lastKnownFileType = sourcecode.swift; path = DownloadListCoordinator.swift; sourceTree = "<group>"; };
		B6B1E87D26D5DA0E0062C350 /* DownloadsPopover.swift */ = {isa = PBXFileReference; lastKnownFileType = sourcecode.swift; path = DownloadsPopover.swift; sourceTree = "<group>"; };
		B6B1E87F26D5DA9B0062C350 /* DownloadsViewController.swift */ = {isa = PBXFileReference; lastKnownFileType = sourcecode.swift; path = DownloadsViewController.swift; sourceTree = "<group>"; };
		B6B1E88126D5DAC30062C350 /* Downloads.storyboard */ = {isa = PBXFileReference; lastKnownFileType = file.storyboard; path = Downloads.storyboard; sourceTree = "<group>"; };
		B6B1E88326D5EB570062C350 /* DownloadsCellView.swift */ = {isa = PBXFileReference; lastKnownFileType = sourcecode.swift; path = DownloadsCellView.swift; sourceTree = "<group>"; };
		B6B1E88A26D774090062C350 /* LinkButton.swift */ = {isa = PBXFileReference; lastKnownFileType = sourcecode.swift; path = LinkButton.swift; sourceTree = "<group>"; };
		B6B2400D28083B49001B8F3A /* WebViewContainerView.swift */ = {isa = PBXFileReference; lastKnownFileType = sourcecode.swift; path = WebViewContainerView.swift; sourceTree = "<group>"; };
		B6B3E0952654DACD0040E0A2 /* UTTypeTests.swift */ = {isa = PBXFileReference; lastKnownFileType = sourcecode.swift; path = UTTypeTests.swift; sourceTree = "<group>"; };
		B6B3E0DC2657E9CF0040E0A2 /* NSScreenExtension.swift */ = {isa = PBXFileReference; lastKnownFileType = sourcecode.swift; path = NSScreenExtension.swift; sourceTree = "<group>"; };
		B6BBF16F2744CDE1004F850E /* CoreDataStoreTests.swift */ = {isa = PBXFileReference; lastKnownFileType = sourcecode.swift; path = CoreDataStoreTests.swift; sourceTree = "<group>"; };
		B6BBF1712744CE36004F850E /* FireproofDomainsStoreMock.swift */ = {isa = PBXFileReference; lastKnownFileType = sourcecode.swift; path = FireproofDomainsStoreMock.swift; sourceTree = "<group>"; };
		B6BBF17327475B15004F850E /* PopupBlockedPopover.swift */ = {isa = PBXFileReference; lastKnownFileType = sourcecode.swift; path = PopupBlockedPopover.swift; sourceTree = "<group>"; };
		B6C0B22D26E61CE70031CB7F /* DownloadViewModel.swift */ = {isa = PBXFileReference; lastKnownFileType = sourcecode.swift; path = DownloadViewModel.swift; sourceTree = "<group>"; };
		B6C0B22F26E61D630031CB7F /* DownloadListStore.swift */ = {isa = PBXFileReference; lastKnownFileType = sourcecode.swift; path = DownloadListStore.swift; sourceTree = "<group>"; };
		B6C0B23326E71BCD0031CB7F /* Downloads.xcdatamodel */ = {isa = PBXFileReference; lastKnownFileType = wrapper.xcdatamodel; path = Downloads.xcdatamodel; sourceTree = "<group>"; };
		B6C0B23526E732000031CB7F /* DownloadListItem.swift */ = {isa = PBXFileReference; lastKnownFileType = sourcecode.swift; path = DownloadListItem.swift; sourceTree = "<group>"; };
		B6C0B23826E742610031CB7F /* FileDownloadError.swift */ = {isa = PBXFileReference; lastKnownFileType = sourcecode.swift; path = FileDownloadError.swift; sourceTree = "<group>"; };
		B6C0B23B26E87D900031CB7F /* NSAlert+ActiveDownloadsTermination.swift */ = {isa = PBXFileReference; lastKnownFileType = sourcecode.swift; path = "NSAlert+ActiveDownloadsTermination.swift"; sourceTree = "<group>"; };
		B6C0B23D26E8BF1F0031CB7F /* DownloadListViewModel.swift */ = {isa = PBXFileReference; lastKnownFileType = sourcecode.swift; path = DownloadListViewModel.swift; sourceTree = "<group>"; };
		B6C0B24326E9CB080031CB7F /* RunLoopExtension.swift */ = {isa = PBXFileReference; fileEncoding = 4; lastKnownFileType = sourcecode.swift; path = RunLoopExtension.swift; sourceTree = "<group>"; };
		B6C0B24526E9CB190031CB7F /* RunLoopExtensionTests.swift */ = {isa = PBXFileReference; fileEncoding = 4; lastKnownFileType = sourcecode.swift; path = RunLoopExtensionTests.swift; sourceTree = "<group>"; };
		B6C2C9EE276081AB005B7F0A /* DeallocationTests.swift */ = {isa = PBXFileReference; lastKnownFileType = sourcecode.swift; path = DeallocationTests.swift; sourceTree = "<group>"; };
		B6C2C9F52760B659005B7F0A /* Permissions.xcdatamodel */ = {isa = PBXFileReference; lastKnownFileType = wrapper.xcdatamodel; path = Permissions.xcdatamodel; sourceTree = "<group>"; };
		B6CF78DD267B099C00CD4F13 /* WKNavigationActionExtension.swift */ = {isa = PBXFileReference; lastKnownFileType = sourcecode.swift; path = WKNavigationActionExtension.swift; sourceTree = "<group>"; };
		B6CF78E2267B0A1900CD4F13 /* WKNavigationAction+Private.h */ = {isa = PBXFileReference; lastKnownFileType = sourcecode.c.h; path = "WKNavigationAction+Private.h"; sourceTree = "<group>"; };
		B6DA44012616B28300DD1EC2 /* PixelDataStore.swift */ = {isa = PBXFileReference; lastKnownFileType = sourcecode.swift; path = PixelDataStore.swift; sourceTree = "<group>"; };
		B6DA44072616B30600DD1EC2 /* PixelDataModel.xcdatamodel */ = {isa = PBXFileReference; lastKnownFileType = wrapper.xcdatamodel; path = PixelDataModel.xcdatamodel; sourceTree = "<group>"; };
		B6DA44102616C0FC00DD1EC2 /* PixelTests.swift */ = {isa = PBXFileReference; fileEncoding = 4; lastKnownFileType = sourcecode.swift; path = PixelTests.swift; sourceTree = "<group>"; };
		B6DA441D2616C84600DD1EC2 /* PixelStoreMock.swift */ = {isa = PBXFileReference; lastKnownFileType = sourcecode.swift; path = PixelStoreMock.swift; sourceTree = "<group>"; };
		B6DA44222616CABC00DD1EC2 /* PixelArgumentsTests.swift */ = {isa = PBXFileReference; lastKnownFileType = sourcecode.swift; path = PixelArgumentsTests.swift; sourceTree = "<group>"; };
		B6DA44272616CAE000DD1EC2 /* AppUsageActivityMonitorTests.swift */ = {isa = PBXFileReference; lastKnownFileType = sourcecode.swift; path = AppUsageActivityMonitorTests.swift; sourceTree = "<group>"; };
		B6DB3AEE278D5C370024C5C4 /* URLSessionExtension.swift */ = {isa = PBXFileReference; lastKnownFileType = sourcecode.swift; path = URLSessionExtension.swift; sourceTree = "<group>"; };
		B6DB3CF826A00E2D00D459B7 /* AVCaptureDevice+SwizzledAuthState.swift */ = {isa = PBXFileReference; lastKnownFileType = sourcecode.swift; path = "AVCaptureDevice+SwizzledAuthState.swift"; sourceTree = "<group>"; };
		B6DB3CFA26A17CB800D459B7 /* PermissionModel.swift */ = {isa = PBXFileReference; lastKnownFileType = sourcecode.swift; path = PermissionModel.swift; sourceTree = "<group>"; };
		B6E61EE2263AC0C8004E11AB /* FileManagerExtension.swift */ = {isa = PBXFileReference; lastKnownFileType = sourcecode.swift; path = FileManagerExtension.swift; sourceTree = "<group>"; };
		B6E61EE7263ACE16004E11AB /* UTType.swift */ = {isa = PBXFileReference; lastKnownFileType = sourcecode.swift; path = UTType.swift; sourceTree = "<group>"; };
		B6F41030264D2B23003DA42C /* ProgressExtension.swift */ = {isa = PBXFileReference; lastKnownFileType = sourcecode.swift; path = ProgressExtension.swift; sourceTree = "<group>"; };
		B6FA893C269C423100588ECD /* PrivacyDashboard.storyboard */ = {isa = PBXFileReference; lastKnownFileType = file.storyboard; path = PrivacyDashboard.storyboard; sourceTree = "<group>"; };
		B6FA893E269C424500588ECD /* PrivacyDashboardViewController.swift */ = {isa = PBXFileReference; lastKnownFileType = sourcecode.swift; path = PrivacyDashboardViewController.swift; sourceTree = "<group>"; };
		B6FA8940269C425400588ECD /* PrivacyDashboardPopover.swift */ = {isa = PBXFileReference; lastKnownFileType = sourcecode.swift; path = PrivacyDashboardPopover.swift; sourceTree = "<group>"; };
		CB6BCDF827C6BEFF00CC76DC /* PrivacyFeatures.swift */ = {isa = PBXFileReference; lastKnownFileType = sourcecode.swift; path = PrivacyFeatures.swift; sourceTree = "<group>"; };
		EA0BA3A8272217E6002A0B6C /* ClickToLoadUserScript.swift */ = {isa = PBXFileReference; fileEncoding = 4; lastKnownFileType = sourcecode.swift; path = ClickToLoadUserScript.swift; sourceTree = "<group>"; };
		EA18D1C9272F0DC8006DC101 /* social_images */ = {isa = PBXFileReference; lastKnownFileType = folder; path = social_images; sourceTree = "<group>"; };
		EA1E52B42798CF98002EC53C /* ClickToLoadModelTests.swift */ = {isa = PBXFileReference; lastKnownFileType = sourcecode.swift; path = ClickToLoadModelTests.swift; sourceTree = "<group>"; };
		EA4617EF273A28A700F110A2 /* fb-tds.json */ = {isa = PBXFileReference; fileEncoding = 4; lastKnownFileType = text.json; path = "fb-tds.json"; sourceTree = "<group>"; };
		EA47767F272A21B700419EDA /* clickToLoadConfig.json */ = {isa = PBXFileReference; fileEncoding = 4; lastKnownFileType = text.json; path = clickToLoadConfig.json; sourceTree = "<group>"; };
		EA8AE769279FBDB20078943E /* ClickToLoadTDSTests.swift */ = {isa = PBXFileReference; lastKnownFileType = sourcecode.swift; path = ClickToLoadTDSTests.swift; sourceTree = "<group>"; };
		EAA29AE7278D2E43007070CF /* ProximaNova-Bold-webfont.woff2 */ = {isa = PBXFileReference; lastKnownFileType = file; path = "ProximaNova-Bold-webfont.woff2"; sourceTree = "<group>"; };
		EAA29AE8278D2E43007070CF /* ProximaNova-Reg-webfont.woff2 */ = {isa = PBXFileReference; lastKnownFileType = file; path = "ProximaNova-Reg-webfont.woff2"; sourceTree = "<group>"; };
		EAC80DDF271F6C0100BBF02D /* fb-sdk.js */ = {isa = PBXFileReference; fileEncoding = 4; lastKnownFileType = sourcecode.javascript; path = "fb-sdk.js"; sourceTree = "<group>"; };
		EAE427FF275D47FA00DAC26B /* ClickToLoadModel.swift */ = {isa = PBXFileReference; fileEncoding = 4; lastKnownFileType = sourcecode.swift; path = ClickToLoadModel.swift; sourceTree = "<group>"; };
		EAFAD6C92728BD1200F9DF00 /* clickToLoad.js */ = {isa = PBXFileReference; fileEncoding = 4; lastKnownFileType = sourcecode.javascript; path = clickToLoad.js; sourceTree = "<group>"; };
		F41D174025CB131900472416 /* NSColorExtension.swift */ = {isa = PBXFileReference; lastKnownFileType = sourcecode.swift; path = NSColorExtension.swift; sourceTree = "<group>"; };
		F44C130125C2DA0400426E3E /* NSAppearanceExtension.swift */ = {isa = PBXFileReference; lastKnownFileType = sourcecode.swift; path = NSAppearanceExtension.swift; sourceTree = "<group>"; };
/* End PBXFileReference section */

/* Begin PBXFrameworksBuildPhase section */
		4B1AD89A25FC27E200261379 /* Frameworks */ = {
			isa = PBXFrameworksBuildPhase;
			buildActionMask = 2147483647;
			files = (
			);
			runOnlyForDeploymentPostprocessing = 0;
		};
		7B4CE8D726F02108009134B1 /* Frameworks */ = {
			isa = PBXFrameworksBuildPhase;
			buildActionMask = 2147483647;
			files = (
			);
			runOnlyForDeploymentPostprocessing = 0;
		};
		AA585D7B248FD31100E9A3E2 /* Frameworks */ = {
			isa = PBXFrameworksBuildPhase;
			buildActionMask = 2147483647;
			files = (
				9807F645278CA16F00E1547B /* BrowserServicesKit in Frameworks */,
				85AE2FF224A33A2D002D507F /* WebKit.framework in Frameworks */,
				B65783F525F8ACA400D8DB33 /* Punnycode in Frameworks */,
				4B82E9B325B69E3E00656FE7 /* TrackerRadarKit in Frameworks */,
				AA06B6B72672AF8100F541C5 /* Sparkle in Frameworks */,
				85FF55C825F82E4F00E2AB99 /* Lottie in Frameworks */,
			);
			runOnlyForDeploymentPostprocessing = 0;
		};
		AA585D8D248FD31400E9A3E2 /* Frameworks */ = {
			isa = PBXFrameworksBuildPhase;
			buildActionMask = 2147483647;
			files = (
				B6DA44172616C13800DD1EC2 /* OHHTTPStubs in Frameworks */,
				B6DA44192616C13800DD1EC2 /* OHHTTPStubsSwift in Frameworks */,
			);
			runOnlyForDeploymentPostprocessing = 0;
		};
/* End PBXFrameworksBuildPhase section */

/* Begin PBXGroup section */
		0230C09D271F52D50018F728 /* GPC */ = {
			isa = PBXGroup;
			children = (
				0230C0A42721F3750018F728 /* GPCRequestFactory.swift */,
			);
			path = GPC;
			sourceTree = "<group>";
		};
		142879D824CE1139005419BB /* ViewModel */ = {
			isa = PBXGroup;
			children = (
				142879DB24CE1185005419BB /* SuggestionContainerViewModelTests.swift */,
				142879D924CE1179005419BB /* SuggestionViewModelTests.swift */,
			);
			path = ViewModel;
			sourceTree = "<group>";
		};
		336D5AEA262D8D3C0052E0C9 /* duckduckgo-find-in-page */ = {
			isa = PBXGroup;
			children = (
				336D5AEE262D8D3C0052E0C9 /* dist */,
			);
			name = "duckduckgo-find-in-page";
			path = "Submodules/duckduckgo-find-in-page";
			sourceTree = SOURCE_ROOT;
		};
		336D5AEE262D8D3C0052E0C9 /* dist */ = {
			isa = PBXGroup;
			children = (
				336D5AEF262D8D3C0052E0C9 /* findinpage.js */,
			);
			path = dist;
			sourceTree = "<group>";
		};
		37534CA128113277002621E7 /* TabLazyLoader */ = {
			isa = PBXGroup;
			children = (
				37534C9F28113101002621E7 /* LazyLoadable.swift */,
				37534CA2281132CB002621E7 /* TabLazyLoaderDataSource.swift */,
				37B11B3828095E6600CBB621 /* TabLazyLoader.swift */,
			);
			path = TabLazyLoader;
			sourceTree = "<group>";
		};
		3776582B27F7163B009A6B35 /* Website Breakage Report */ = {
			isa = PBXGroup;
			children = (
				3776582C27F71652009A6B35 /* WebsiteBreakageReportTests.swift */,
			);
			path = "Website Breakage Report";
			sourceTree = "<group>";
		};
		37CD54C027F2FDD100F1F7B9 /* Model */ = {
			isa = PBXGroup;
			children = (
				37CD54C427F2FDD100F1F7B9 /* PreferencesSection.swift */,
				37CD54C627F2FDD100F1F7B9 /* PreferencesSidebarModel.swift */,
				37CD54C827F2FDD100F1F7B9 /* DefaultBrowserPreferences.swift */,
				37CD54C727F2FDD100F1F7B9 /* AppearancePreferences.swift */,
				37CD54C127F2FDD100F1F7B9 /* PrivacyPreferencesModel.swift */,
				4B0511A6262CAA5A00F6079C /* PrivacySecurityPreferences.swift */,
				37CD54C227F2FDD100F1F7B9 /* AutofillPreferencesModel.swift */,
				3776582E27F82E62009A6B35 /* AutofillPreferences.swift */,
				37CD54C327F2FDD100F1F7B9 /* DownloadsPreferences.swift */,
				37CD54C527F2FDD100F1F7B9 /* AboutModel.swift */,
			);
			path = Model;
			sourceTree = "<group>";
		};
		4B02197B25E05FAC00ED7DEA /* Fireproofing */ = {
			isa = PBXGroup;
			children = (
				4B02197E25E05FAC00ED7DEA /* Extensions */,
				4B02198025E05FAC00ED7DEA /* Model */,
				4B02198225E05FAC00ED7DEA /* View */,
			);
			path = Fireproofing;
			sourceTree = "<group>";
		};
		4B02197E25E05FAC00ED7DEA /* Extensions */ = {
			isa = PBXGroup;
			children = (
				4B02197F25E05FAC00ED7DEA /* FireproofingURLExtensions.swift */,
			);
			path = Extensions;
			sourceTree = "<group>";
		};
		4B02198025E05FAC00ED7DEA /* Model */ = {
			isa = PBXGroup;
			children = (
				4B02198125E05FAC00ED7DEA /* FireproofDomains.swift */,
				B6830960274CDE99004B46BB /* FireproofDomainsContainer.swift */,
				B6830962274CDEC7004B46BB /* FireproofDomainsStore.swift */,
				B6085D072743993C00A9C456 /* FireproofDomains.xcdatamodeld */,
			);
			path = Model;
			sourceTree = "<group>";
		};
		4B02198225E05FAC00ED7DEA /* View */ = {
			isa = PBXGroup;
			children = (
				4B02198325E05FAC00ED7DEA /* FireproofInfoViewController.swift */,
				4B02198425E05FAC00ED7DEA /* Fireproofing.storyboard */,
			);
			path = View;
			sourceTree = "<group>";
		};
		4B02199725E063DE00ED7DEA /* Fireproofing */ = {
			isa = PBXGroup;
			children = (
				4B02199925E063DE00ED7DEA /* FireproofDomainsTests.swift */,
				4B02199A25E063DE00ED7DEA /* FireproofingURLExtensionsTests.swift */,
				B6BBF1712744CE36004F850E /* FireproofDomainsStoreMock.swift */,
			);
			path = Fireproofing;
			sourceTree = "<group>";
		};
		4B0511A2262CAA5A00F6079C /* Preferences */ = {
			isa = PBXGroup;
			children = (
				37CD54C027F2FDD100F1F7B9 /* Model */,
				4B0511AA262CAA5A00F6079C /* View */,
			);
			path = Preferences;
			sourceTree = "<group>";
		};
		4B0511AA262CAA5A00F6079C /* View */ = {
			isa = PBXGroup;
			children = (
				4B0511AD262CAA5A00F6079C /* FireproofDomains.storyboard */,
				4B0511B4262CAA5A00F6079C /* FireproofDomainsViewController.swift */,
				37AFCE8027DA2CA600471A10 /* PreferencesViewController.swift */,
				37AFCE8827DA33BA00471A10 /* Preferences.swift */,
				37AFCE8627DA334800471A10 /* PreferencesRootView.swift */,
				37AFCE8427DA2D3900471A10 /* PreferencesSidebar.swift */,
				37AFCE8A27DB69BC00471A10 /* PreferencesDefaultBrowserView.swift */,
				37D2771427E870D4003365FD /* PreferencesAppearanceView.swift */,
				37CC53EB27E8A4D10028713D /* PreferencesPrivacyView.swift */,
				379DE4BC27EA31AC002CC3DE /* PreferencesAutofillView.swift */,
				37CC53EF27E8D1440028713D /* PreferencesDownloadsView.swift */,
				37AFCE9127DB8CAD00471A10 /* PreferencesAboutView.swift */,
			);
			path = View;
			sourceTree = "<group>";
		};
		4B0511EE262CAEB300F6079C /* Preferences */ = {
			isa = PBXGroup;
			children = (
				37CD54B427F1AC1300F1F7B9 /* PreferencesSidebarModelTests.swift */,
				37CD54B627F1B28A00F1F7B9 /* DefaultBrowserPreferencesTests.swift */,
				37CD54B827F1F8AC00F1F7B9 /* AppearancePreferencesTests.swift */,
				37CD54BA27F25A4000F1F7B9 /* DownloadsPreferencesTests.swift */,
				3776583027F8325B009A6B35 /* AutofillPreferencesTests.swift */,
				37CD54BC27F2ECAE00F1F7B9 /* AutofillPreferencesModelTests.swift */,
			);
			path = Preferences;
			sourceTree = "<group>";
		};
		4B1AD89E25FC27E200261379 /* Integration Tests */ = {
			isa = PBXGroup;
			children = (
				B31055CC27A1BA39001AC618 /* Autoconsent */,
				4B1AD91625FC46FB00261379 /* CoreDataEncryptionTests.swift */,
				4BA1A6EA258C288C00F6F690 /* EncryptionKeyStoreTests.swift */,
				4B1AD8A125FC27E200261379 /* Info.plist */,
			);
			path = "Integration Tests";
			sourceTree = "<group>";
		};
		4B2CBF3F2767EEB2001DF04B /* Waitlist */ = {
			isa = PBXGroup;
			children = (
				4B2CBF402767EEC1001DF04B /* MacWaitlistStoreTests.swift */,
				4BA7C91527695EA500FEBA8E /* MacWaitlistRequestTests.swift */,
				4BA7C91A276984AF00FEBA8E /* MacWaitlistLockScreenViewModelTests.swift */,
			);
			path = Waitlist;
			sourceTree = "<group>";
		};
		4B379C1C27BDB7EA008A968E /* Device Authentication */ = {
			isa = PBXGroup;
			children = (
				4BBC169F27C4859400E00A38 /* DeviceAuthenticationService.swift */,
				4B379C2127BDBA29008A968E /* LocalAuthenticationService.swift */,
				4BBC16A127C485BC00E00A38 /* DeviceIdleStateDetector.swift */,
				4B379C1427BD91E3008A968E /* QuartzIdleStateProvider.swift */,
				4B379C1D27BDB7FF008A968E /* DeviceAuthenticator.swift */,
			);
			path = "Device Authentication";
			sourceTree = "<group>";
		};
		4B59023726B35F3600489384 /* Chromium */ = {
			isa = PBXGroup;
			children = (
				4B59023826B35F3600489384 /* ChromeDataImporter.swift */,
				4B59023926B35F3600489384 /* ChromiumLoginReader.swift */,
				4B59023B26B35F3600489384 /* ChromiumDataImporter.swift */,
				4B59023C26B35F3600489384 /* BraveDataImporter.swift */,
				4B8AC93226B3B06300879451 /* EdgeDataImporter.swift */,
			);
			path = Chromium;
			sourceTree = "<group>";
		};
		4B6160D125B14E5E007DE5B2 /* Content Blocker */ = {
			isa = PBXGroup;
			children = (
				EAA29AEB278D2E51007070CF /* fonts */,
				026ADE1326C3010C002518EE /* macos-config.json */,
				9833913027AAA4B500DAF119 /* trackerData.json */,
				EAE427FF275D47FA00DAC26B /* ClickToLoadModel.swift */,
				85AC3B0425D6B1D800C7D2AA /* ScriptSourceProviding.swift */,
				9826B09F2747DF3D0092F683 /* ContentBlocking.swift */,
				9812D894276CEDA5004B6181 /* ContentBlockerRulesLists.swift */,
				9833912E27AAA3CE00DAF119 /* AppTrackerDataSetProvider.swift */,
				9826B0A12747DFEB0092F683 /* AppPrivacyConfigurationDataProvider.swift */,
				EA18D1C9272F0DC8006DC101 /* social_images */,
				EA0BA3A8272217E6002A0B6C /* ClickToLoadUserScript.swift */,
				EAFAD6C92728BD1200F9DF00 /* clickToLoad.js */,
				EA47767F272A21B700419EDA /* clickToLoadConfig.json */,
				EA4617EF273A28A700F110A2 /* fb-tds.json */,
				EAC80DDF271F6C0100BBF02D /* fb-sdk.js */,
			);
			path = "Content Blocker";
			sourceTree = "<group>";
		};
		4B65143C26392483005B46EB /* Email */ = {
			isa = PBXGroup;
			children = (
				4B65143D263924B5005B46EB /* EmailUrlExtensions.swift */,
				85378D9F274E6F42007C5CBF /* NSNotificationName+EmailManager.swift */,
				85378DA1274E7F25007C5CBF /* EmailManagerRequestDelegate.swift */,
			);
			path = Email;
			sourceTree = "<group>";
		};
		4B677422255DBEB800025BD8 /* Smarter Encryption */ = {
			isa = PBXGroup;
			children = (
				CB6BCDF827C6BEFF00CC76DC /* PrivacyFeatures.swift */,
				4B677429255DBEB800025BD8 /* HTTPSBloomFilterSpecification.swift */,
				CB6BCDF727C689FE00CC76DC /* Resources */,
				4B67742D255DBEB800025BD8 /* Store */,
			);
			path = "Smarter Encryption";
			sourceTree = "<group>";
		};
		4B67742D255DBEB800025BD8 /* Store */ = {
			isa = PBXGroup;
			children = (
				4B677430255DBEB800025BD8 /* AppHTTPSUpgradeStore.swift */,
				4B67742E255DBEB800025BD8 /* HTTPSUpgrade.xcdatamodeld */,
			);
			path = Store;
			sourceTree = "<group>";
		};
		4B67743D255DBEEA00025BD8 /* Database */ = {
			isa = PBXGroup;
			children = (
				4B677440255DBEEA00025BD8 /* Database.swift */,
				B6085D052743905F00A9C456 /* CoreDataStore.swift */,
			);
			path = Database;
			sourceTree = "<group>";
		};
		4B677447255DBF1400025BD8 /* Submodules */ = {
			isa = PBXGroup;
			children = (
				339A6B5726A044BA00E3DAE8 /* duckduckgo-privacy-dashboard */,
				336D5AEA262D8D3C0052E0C9 /* duckduckgo-find-in-page */,
			);
			name = Submodules;
			sourceTree = "<group>";
		};
		4B70BFFD27B0793D000386ED /* Crash Reports */ = {
			isa = PBXGroup;
			children = (
				4B70BFFE27B0793D000386ED /* Example Crash Reports */,
				4B70C00027B0793D000386ED /* CrashReportTests.swift */,
			);
			path = "Crash Reports";
			sourceTree = "<group>";
		};
		4B70BFFE27B0793D000386ED /* Example Crash Reports */ = {
			isa = PBXGroup;
			children = (
				4B70BFFF27B0793D000386ED /* DuckDuckGo-ExampleCrash.ips */,
			);
			path = "Example Crash Reports";
			sourceTree = "<group>";
		};
		4B723DEA26B0002B00E14D75 /* Data Import */ = {
			isa = PBXGroup;
			children = (
				4B723DEB26B0002B00E14D75 /* DataImport.swift */,
				4B5A4F4B27F3A5AA008FBD88 /* NSNotificationName+DataImport.swift */,
				4B59024726B3673600489384 /* ThirdPartyBrowser.swift */,
				4B7A57CE279A4EF300B1C70E /* ChromePreferences.swift */,
				4BB99CF326FE191E001E4761 /* Bookmarks */,
				4B723DF126B0002B00E14D75 /* Logins */,
				4B723DEC26B0002B00E14D75 /* View */,
			);
			path = "Data Import";
			sourceTree = "<group>";
		};
		4B723DEC26B0002B00E14D75 /* View */ = {
			isa = PBXGroup;
			children = (
				85C48CD027908C1000D3263E /* BrowserImportMoreInfoViewController.swift */,
				4B78A86A26BB3ADD0071BB16 /* BrowserImportSummaryViewController.swift */,
				4B59024226B35F7C00489384 /* BrowserImportViewController.swift */,
				4B723DF026B0002B00E14D75 /* CSVImportSummaryViewController.swift */,
				4B723DEF26B0002B00E14D75 /* CSVImportViewController.swift */,
				4B723DED26B0002B00E14D75 /* DataImport.storyboard */,
				4B723DEE26B0002B00E14D75 /* DataImportViewController.swift */,
				4B8AC93426B3B2FD00879451 /* NSAlert+DataImport.swift */,
				4BB99D0526FE1979001E4761 /* RequestFilePermissionViewController.swift */,
			);
			path = View;
			sourceTree = "<group>";
		};
		4B723DF126B0002B00E14D75 /* Logins */ = {
			isa = PBXGroup;
			children = (
				4B8AC93726B489C500879451 /* Firefox */,
				4B59023726B35F3600489384 /* Chromium */,
				4B723DF426B0002B00E14D75 /* LoginImport.swift */,
				4B723DF226B0002B00E14D75 /* SecureVault */,
				4B723DF526B0002B00E14D75 /* CSV */,
			);
			path = Logins;
			sourceTree = "<group>";
		};
		4B723DF226B0002B00E14D75 /* SecureVault */ = {
			isa = PBXGroup;
			children = (
				4B723DF326B0002B00E14D75 /* SecureVaultLoginImporter.swift */,
			);
			path = SecureVault;
			sourceTree = "<group>";
		};
		4B723DF526B0002B00E14D75 /* CSV */ = {
			isa = PBXGroup;
			children = (
				4B723DF626B0002B00E14D75 /* CSVParser.swift */,
				4B723DF726B0002B00E14D75 /* CSVImporter.swift */,
			);
			path = CSV;
			sourceTree = "<group>";
		};
		4B723DF826B0002B00E14D75 /* Data Export */ = {
			isa = PBXGroup;
			children = (
				859E7D6A27453BF3009C2B69 /* BookmarksExporter.swift */,
				4B723DFD26B0002B00E14D75 /* CSVLoginExporter.swift */,
			);
			path = "Data Export";
			sourceTree = "<group>";
		};
		4B723DFE26B0003E00E14D75 /* Data Import */ = {
			isa = PBXGroup;
			children = (
				4B3F641D27A8D3BD00E0C118 /* BrowserProfileTests.swift */,
				4BB99D0C26FE1A83001E4761 /* ChromiumBookmarksReaderTests.swift */,
				4B59024B26B38BB800489384 /* ChromiumLoginReaderTests.swift */,
				4B723E0126B0003E00E14D75 /* CSVImporterTests.swift */,
				4B723E0026B0003E00E14D75 /* CSVParserTests.swift */,
				4B723DFF26B0003E00E14D75 /* DataImportMocks.swift */,
				4BB99D0D26FE1A83001E4761 /* FirefoxBookmarksReaderTests.swift */,
				4B8AC93C26B49BE600879451 /* FirefoxLoginReaderTests.swift */,
				4BB99D0E26FE1A84001E4761 /* SafariBookmarksReaderTests.swift */,
				4BF4951726C08395000547B8 /* ThirdPartyBrowserTests.swift */,
				37A803DA27FD69D300052F4C /* Data Import Resources */,
			);
			path = "Data Import";
			sourceTree = "<group>";
		};
		4B723E0226B0003E00E14D75 /* Data Export */ = {
			isa = PBXGroup;
			children = (
				859E7D6C274548F2009C2B69 /* BookmarksExporterTests.swift */,
				4B723E0426B0003E00E14D75 /* CSVLoginExporterTests.swift */,
				4B723E0326B0003E00E14D75 /* MockSecureVault.swift */,
			);
			path = "Data Export";
			sourceTree = "<group>";
		};
		4B82E9B725B6A04B00656FE7 /* Content Blocker */ = {
			isa = PBXGroup;
			children = (
				98EB5D0F27516A4800681FE6 /* AppPrivacyConfigurationTests.swift */,
				9833913227AAAEEE00DAF119 /* EmbeddedTrackerDataTests.swift */,
				EA1E52B42798CF98002EC53C /* ClickToLoadModelTests.swift */,
				EA8AE769279FBDB20078943E /* ClickToLoadTDSTests.swift */,
				B610F2E527AA388100FCEBE9 /* ContentBlockingUpdatingTests.swift */,
				B610F2E727AA397100FCEBE9 /* ContentBlockerRulesManagerMock.swift */,
			);
			path = "Content Blocker";
			sourceTree = "<group>";
		};
		4B8AC93726B489C500879451 /* Firefox */ = {
			isa = PBXGroup;
			children = (
				4B8AC93826B48A5100879451 /* FirefoxLoginReader.swift */,
				4B5FF67726B602B100D42879 /* FirefoxDataImporter.swift */,
				4B8AC93A26B48ADF00879451 /* ASN1Parser.swift */,
			);
			path = Firefox;
			sourceTree = "<group>";
		};
		4B9292AD26670F5300AD2C21 /* Extensions */ = {
			isa = PBXGroup;
			children = (
				4B9292D62667124000AD2C21 /* NSPopUpButtonExtension.swift */,
				4B9292AE26670F5300AD2C21 /* NSOutlineViewExtensions.swift */,
			);
			path = Extensions;
			sourceTree = "<group>";
		};
		4BA1A691258B06F600F6F690 /* File System */ = {
			isa = PBXGroup;
			children = (
				4BA1A69A258B076900F6F690 /* FileStore.swift */,
				4BA1A69F258B079600F6F690 /* DataEncryption.swift */,
				4BA1A6A4258B07DF00F6F690 /* EncryptedValueTransformer.swift */,
				4BA1A6A9258B07F400F6F690 /* EncryptionKeys */,
			);
			path = "File System";
			sourceTree = "<group>";
		};
		4BA1A6A9258B07F400F6F690 /* EncryptionKeys */ = {
			isa = PBXGroup;
			children = (
				4BA1A6B2258B080A00F6F690 /* EncryptionKeyGeneration.swift */,
				4BA1A6B7258B081600F6F690 /* EncryptionKeyStoring.swift */,
				4BA1A6BC258B082300F6F690 /* EncryptionKeyStore.swift */,
			);
			path = EncryptionKeys;
			sourceTree = "<group>";
		};
		4BA1A6CE258BF58C00F6F690 /* File System */ = {
			isa = PBXGroup;
			children = (
				4BA1A6D8258C0CB300F6F690 /* DataEncryptionTests.swift */,
				4BA1A6FD258C5C1300F6F690 /* EncryptedValueTransformerTests.swift */,
				4BA1A6E5258C270800F6F690 /* EncryptionKeyGeneratorTests.swift */,
				4BA1A6F5258C4F9600F6F690 /* EncryptionMocks.swift */,
				4BA1A6DD258C100A00F6F690 /* FileStoreTests.swift */,
				4B11060925903EAC0039B979 /* CoreDataEncryptionTests.swift */,
				4B11060325903E570039B979 /* CoreDataEncryptionTesting.xcdatamodeld */,
				B662D3DD275613BB0035D4D6 /* EncryptionKeyStoreMock.swift */,
				B6A5A27825B93FFE00AA7ADA /* StateRestorationManagerTests.swift */,
				B6A5A27D25B9403E00AA7ADA /* FileStoreMock.swift */,
			);
			path = "File System";
			sourceTree = "<group>";
		};
		4BB88B4E25B7BA20006F6B06 /* Utilities */ = {
			isa = PBXGroup;
			children = (
				4BB88B5A25B7BA50006F6B06 /* Instruments.swift */,
				85799C1725DEBB3F0007EC87 /* Logging.swift */,
				4BB88B4F25B7BA2B006F6B06 /* TabInstrumentation.swift */,
				85C6A29525CC1FFD00EEB5F1 /* UserDefaultsWrapper.swift */,
				B6AAAC2C260330580029438D /* PublishedAfter.swift */,
				4BB6CE5E26B77ED000EC5860 /* Cryptography.swift */,
				37534CA62811988E002621E7 /* AdjacentItemEnumerator.swift */,
			);
			path = Utilities;
			sourceTree = "<group>";
		};
		4BB99CF326FE191E001E4761 /* Bookmarks */ = {
			isa = PBXGroup;
			children = (
				4BB99CF426FE191E001E4761 /* Firefox */,
				4BB99CF626FE191E001E4761 /* BookmarkImport.swift */,
				4BB99CF726FE191E001E4761 /* CoreDataBookmarkImporter.swift */,
				4BB99CF826FE191E001E4761 /* Chromium */,
				4BB99CFB26FE191E001E4761 /* Safari */,
			);
			path = Bookmarks;
			sourceTree = "<group>";
		};
		4BB99CF426FE191E001E4761 /* Firefox */ = {
			isa = PBXGroup;
			children = (
				4BB99CF526FE191E001E4761 /* FirefoxBookmarksReader.swift */,
			);
			path = Firefox;
			sourceTree = "<group>";
		};
		4BB99CF826FE191E001E4761 /* Chromium */ = {
			isa = PBXGroup;
			children = (
				4BB99CF926FE191E001E4761 /* ChromiumBookmarksReader.swift */,
				4BB99CFA26FE191E001E4761 /* ImportedBookmarks.swift */,
			);
			path = Chromium;
			sourceTree = "<group>";
		};
		4BB99CFB26FE191E001E4761 /* Safari */ = {
			isa = PBXGroup;
			children = (
				4BB99CFC26FE191E001E4761 /* SafariBookmarksReader.swift */,
				4BB99CFD26FE191E001E4761 /* SafariDataImporter.swift */,
			);
			path = Safari;
			sourceTree = "<group>";
		};
		4BBC16A327C488B900E00A38 /* Device Authentication */ = {
			isa = PBXGroup;
			children = (
				4BBC16A427C488C900E00A38 /* DeviceAuthenticatorTests.swift */,
			);
			path = "Device Authentication";
			sourceTree = "<group>";
		};
		4BC68A6C2759ADC20029A586 /* Waitlist */ = {
			isa = PBXGroup;
			children = (
				4BC68A712759B2140029A586 /* Waitlist.swift */,
				4BEF0E6E27667F6E00AF7C58 /* Model */,
				4BEF0E6D27667F6300AF7C58 /* View */,
			);
			path = Waitlist;
			sourceTree = "<group>";
		};
		4BEF0E6D27667F6300AF7C58 /* View */ = {
			isa = PBXGroup;
			children = (
				4BC68A6F2759AE490029A586 /* Waitlist.storyboard */,
				4BEF0E6627641A0E00AF7C58 /* MacWaitlistLockScreenViewController.swift */,
				4BEF0E712766B11200AF7C58 /* MacWaitlistLockScreenViewModel.swift */,
			);
			path = View;
			sourceTree = "<group>";
		};
		4BEF0E6E27667F6E00AF7C58 /* Model */ = {
			isa = PBXGroup;
			children = (
				4BEF0E69276676A500AF7C58 /* WaitlistRequest.swift */,
				4BEF0E6B276676AB00AF7C58 /* MacWaitlistStore.swift */,
			);
			path = Model;
			sourceTree = "<group>";
		};
		7B1E819A27C8874900FF0E60 /* Autofill */ = {
			isa = PBXGroup;
			children = (
				7B1E819B27C8874900FF0E60 /* ContentOverlayPopover.swift */,
				7B1E819C27C8874900FF0E60 /* ContentOverlay.storyboard */,
				7B1E819D27C8874900FF0E60 /* ContentOverlayViewController.swift */,
			);
			path = Autofill;
			sourceTree = "<group>";
		};
		7B4CE8DB26F02108009134B1 /* UI Tests */ = {
			isa = PBXGroup;
			children = (
				7B4CE8E626F02134009134B1 /* TabBarTests.swift */,
				7B4CE8DE26F02108009134B1 /* Info.plist */,
			);
			path = "UI Tests";
			sourceTree = "<group>";
		};
		853014D425E6709500FB8205 /* Support */ = {
			isa = PBXGroup;
			children = (
				853014D525E671A000FB8205 /* PageObserverUserScript.swift */,
			);
			path = Support;
			sourceTree = "<group>";
		};
		85378D9A274E618C007C5CBF /* Message Views */ = {
			isa = PBXGroup;
			children = (
				85378D9B274E61B8007C5CBF /* MessageViews.storyboard */,
				85378D9D274E664C007C5CBF /* PopoverMessageViewController.swift */,
			);
			path = "Message Views";
			sourceTree = "<group>";
		};
		8553FF50257523630029327F /* File Download */ = {
			isa = PBXGroup;
			children = (
				8553FF51257523760029327F /* URLSuggestedFilenameTests.swift */,
				B630793926731F2600DCEE41 /* FileDownloadManagerTests.swift */,
				B630794126731F5400DCEE41 /* WKDownloadMock.swift */,
				B693955C26F19CD70015B914 /* DownloadListStoreTests.swift */,
				B693955E26F1C17F0015B914 /* DownloadListCoordinatorTests.swift */,
				B693956026F1C1BC0015B914 /* DownloadListStoreMock.swift */,
				B693956226F1C2A40015B914 /* FileDownloadManagerMock.swift */,
				B693956726F352DB0015B914 /* DownloadsWebViewMock.h */,
				B693956826F352DB0015B914 /* DownloadsWebViewMock.m */,
			);
			path = "File Download";
			sourceTree = "<group>";
		};
		8556A60C256C15C60092FA9D /* File Download */ = {
			isa = PBXGroup;
			children = (
				B6B1E87C26D5DA020062C350 /* View */,
				B61EF3EA266F91D700B4D78F /* Extensions */,
				8556A615256C15E10092FA9D /* Model */,
				B6C0B23126E71A800031CB7F /* Services */,
			);
			path = "File Download";
			sourceTree = "<group>";
		};
		8556A615256C15E10092FA9D /* Model */ = {
			isa = PBXGroup;
			children = (
				856C98DE257014BD00A22F1F /* FileDownloadManager.swift */,
				B6C0B23526E732000031CB7F /* DownloadListItem.swift */,
				B6A924D82664C72D001A28CA /* WebKitDownloadTask.swift */,
				B6C0B22D26E61CE70031CB7F /* DownloadViewModel.swift */,
				B6C0B23D26E8BF1F0031CB7F /* DownloadListViewModel.swift */,
				B6C0B23826E742610031CB7F /* FileDownloadError.swift */,
				B6A924DD2664CA08001A28CA /* LegacyWebKitDownloadDelegate.swift */,
				B693955A26F0CE300015B914 /* WebKitDownloadDelegate.swift */,
				B6A924D32664BBB9001A28CA /* WKWebViewDownloadDelegate.swift */,
				B6E61EE7263ACE16004E11AB /* UTType.swift */,
			);
			path = Model;
			sourceTree = "<group>";
		};
		85589E8527BBB8DD0038AD11 /* Model */ = {
			isa = PBXGroup;
			children = (
				85589E8627BBB8F20038AD11 /* HomePageFavoritesModel.swift */,
				85AC7ADC27BEB6EE00FFB69B /* HomePageDefaultBrowserModel.swift */,
				85589E9027BFB9810038AD11 /* HomePageRecentlyVisitedModel.swift */,
			);
			path = Model;
			sourceTree = "<group>";
		};
		85707F2F276A7DB000DC0649 /* ViewModel */ = {
			isa = PBXGroup;
			children = (
				85707F30276A7DCA00DC0649 /* OnboardingViewModel.swift */,
			);
			path = ViewModel;
			sourceTree = "<group>";
		};
		8585B63526D6E5F600C1416F /* SwiftUI */ = {
			isa = PBXGroup;
			children = (
				8585B63726D6E66C00C1416F /* ButtonStyles.swift */,
				85589E8A27BBBADC0038AD11 /* ColorExtensions.swift */,
				85589E9527BFE25D0038AD11 /* FailedAssertionView.swift */,
				85589E9927BFE3C30038AD11 /* FaviconView.swift */,
				85C5991A27D10CF000E605B2 /* FireAnimationView.swift */,
				85589E9727BFE2DA0038AD11 /* HoverButton.swift */,
				4BE65484271FCD7B008D1D63 /* LoginFaviconView.swift */,
				85707F2D276A394C00DC0649 /* ViewExtensions.swift */,
				371E141827E92E42009E3B5B /* MultilineScrollableTextFix.swift */,
				37CD54B227EE509700F1F7B9 /* View+Cursor.swift */,
				376705B227EC7D4F00DD8D76 /* TextButton.swift */,
				37CC53F327E8D4620028713D /* NSPathControlView.swift */,
				4B1E6EEF27AB5E5D00F51793 /* NSPopUpButtonView.swift */,
			);
			path = SwiftUI;
			sourceTree = "<group>";
		};
		8585B63626D6E61500C1416F /* AppKit */ = {
			isa = PBXGroup;
			children = (
				B65E6B9D26D9EC0800095F96 /* CircularProgressView.swift */,
				B693954626F04BEA0015B914 /* ColorView.swift */,
				B693953E26F04BE70015B914 /* FocusRingView.swift */,
				B693954326F04BE90015B914 /* GradientView.swift */,
				B6B1E88A26D774090062C350 /* LinkButton.swift */,
				B693954426F04BE90015B914 /* LongPressButton.swift */,
				B693953F26F04BE80015B914 /* MouseClickView.swift */,
				B693954926F04BEB0015B914 /* MouseOverButton.swift */,
				AA7EB6DE27E7C57D00036718 /* MouseOverAnimationButton.swift */,
				4B379C2327BDE1B0008A968E /* FlatButton.swift */,
				B693953D26F04BE70015B914 /* MouseOverView.swift */,
				B693953C26F04BE70015B914 /* NibLoadable.swift */,
				B693954726F04BEA0015B914 /* NSSavePanelExtension.swift */,
				B693954126F04BE80015B914 /* PaddedImageButton.swift */,
				B693954026F04BE80015B914 /* ProgressView.swift */,
				B693954826F04BEB0015B914 /* SavePanelAccessoryView.xib */,
				B693954226F04BE90015B914 /* ShadowView.swift */,
				B693954526F04BEA0015B914 /* WindowDraggingView.swift */,
				4BDFA4AD27BF19E500648192 /* ToggleableScrollView.swift */,
			);
			path = AppKit;
			sourceTree = "<group>";
		};
		85890634267B6CC500D23B0D /* Secure Vault */ = {
			isa = PBXGroup;
			children = (
				85D885B126A5918E0077C374 /* Extensions */,
				85CC1D7826A05E790062F04E /* Model */,
				85CC1D7F26A05F6C0062F04E /* Services */,
				85CC1D7926A05E820062F04E /* View */,
				B642738127B65BAC0005DFD1 /* SecureVaultErrorReporter.swift */,
			);
			path = "Secure Vault";
			sourceTree = "<group>";
		};
		858A798626A99D9000A75A42 /* Secure Vault */ = {
			isa = PBXGroup;
			children = (
				4BF4EA4F27C71F26004E57C4 /* PasswordManagementListSectionTests.swift */,
				858A798726A99DBE00A75A42 /* PasswordManagementItemListModelTests.swift */,
				858A798926A9B35E00A75A42 /* PasswordManagementItemModelTests.swift */,
			);
			path = "Secure Vault";
			sourceTree = "<group>";
		};
		85A0115D25AF1C4700FA6A0C /* Find In Page */ = {
			isa = PBXGroup;
			children = (
				85A0117325AF2EDF00FA6A0C /* FindInPage.storyboard */,
				85A0118125AF60E700FA6A0C /* FindInPageModel.swift */,
				85A011E925B4D4CA00FA6A0C /* FindInPageUserScript.swift */,
				85A0116825AF1D8900FA6A0C /* FindInPageViewController.swift */,
			);
			path = "Find In Page";
			sourceTree = "<group>";
		};
		85AC3B1525D9BBFA00C7D2AA /* Configuration */ = {
			isa = PBXGroup;
			children = (
				85AC3B1625D9BC1A00C7D2AA /* ConfigurationDownloaderTests.swift */,
				85AC3B4825DAC9BD00C7D2AA /* ConfigurationStorageTests.swift */,
			);
			path = Configuration;
			sourceTree = "<group>";
		};
		85AC3B3325DA828900C7D2AA /* Network */ = {
			isa = PBXGroup;
			children = (
				85AC3B3425DA82A600C7D2AA /* DataTaskProviding.swift */,
				B63BDF7F280003570072D75B /* WebKitError.swift */,
			);
			path = Network;
			sourceTree = "<group>";
		};
		85AE2FF024A33A2D002D507F /* Frameworks */ = {
			isa = PBXGroup;
			children = (
				85AE2FF124A33A2D002D507F /* WebKit.framework */,
			);
			name = Frameworks;
			sourceTree = "<group>";
		};
		85B7184727677A7D00B4277F /* Onboarding */ = {
			isa = PBXGroup;
			children = (
				85707F2F276A7DB000DC0649 /* ViewModel */,
				85B7184827677A9200B4277F /* View */,
			);
			path = Onboarding;
			sourceTree = "<group>";
		};
		85B7184827677A9200B4277F /* View */ = {
			isa = PBXGroup;
			children = (
				85707F23276A332A00DC0649 /* OnboardingButtonStyles.swift */,
				85707F29276A35FE00DC0649 /* ActionSpeech.swift */,
				85707F21276A32B600DC0649 /* CallToAction.swift */,
				85707F27276A34D900DC0649 /* DaxSpeech.swift */,
				85B7184927677C2D00B4277F /* Onboarding.storyboard */,
				85707F25276A335700DC0649 /* Onboarding.swift */,
				85707F2B276A364E00DC0649 /* OnboardingFlow.swift */,
				85B7184B27677C6500B4277F /* OnboardingViewController.swift */,
				85B7184D27677CBB00B4277F /* RootView.swift */,
			);
			path = View;
			sourceTree = "<group>";
		};
		85CC1D7826A05E790062F04E /* Model */ = {
			isa = PBXGroup;
			children = (
				4B1E6EEC27AB5E5100F51793 /* PasswordManagementListSection.swift */,
				4B1E6EEB27AB5E5100F51793 /* SecureVaultSorting.swift */,
				85CC1D7A26A05ECF0062F04E /* PasswordManagementItemListModel.swift */,
				85CC1D7C26A05F250062F04E /* PasswordManagementItemModel.swift */,
				4BE6547B271FCD4D008D1D63 /* PasswordManagementCreditCardModel.swift */,
				4BE6547A271FCD4D008D1D63 /* PasswordManagementIdentityModel.swift */,
				4BE6547C271FCD4D008D1D63 /* PasswordManagementLoginModel.swift */,
				4BE6547D271FCD4D008D1D63 /* PasswordManagementNoteModel.swift */,
			);
			path = Model;
			sourceTree = "<group>";
		};
		85CC1D7926A05E820062F04E /* View */ = {
			isa = PBXGroup;
			children = (
				4BBE0AA627B9B027003B37A8 /* PopUpButton.swift */,
				4B1E6EF027AB5E5D00F51793 /* PasswordManagementItemList.swift */,
				4BE65473271FCD40008D1D63 /* EditableTextView.swift */,
				4BE65470271FCD40008D1D63 /* PasswordManagementCreditCardItemView.swift */,
				4BE6546E271FCD40008D1D63 /* PasswordManagementIdentityItemView.swift */,
				4BE65471271FCD40008D1D63 /* PasswordManagementLoginItemView.swift */,
				4BE65472271FCD40008D1D63 /* PasswordManagementNoteItemView.swift */,
				85625997269C9C5F00EE44BC /* PasswordManagementPopover.swift */,
				85625995269C953C00EE44BC /* PasswordManagementViewController.swift */,
				85625993269C8F9600EE44BC /* PasswordManager.storyboard */,
				85890639267BCD8E00D23B0D /* SaveCredentialsPopover.swift */,
				8589063B267BCDC000D23B0D /* SaveCredentialsViewController.swift */,
				4B8A4E0027C8447E005F40E8 /* SaveIdentityPopover.swift */,
				4B8A4DFE27C83B29005F40E8 /* SaveIdentityViewController.swift */,
				4BE4005227CF3DC3007D3161 /* SavePaymentMethodPopover.swift */,
				4BE4005427CF3F19007D3161 /* SavePaymentMethodViewController.swift */,
			);
			path = View;
			sourceTree = "<group>";
		};
		85CC1D7F26A05F6C0062F04E /* Services */ = {
			isa = PBXGroup;
			children = (
				4BE65482271FCD53008D1D63 /* CountryList.swift */,
			);
			path = Services;
			sourceTree = "<group>";
		};
		85D33F1025C82E93002B91A6 /* Configuration */ = {
			isa = PBXGroup;
			children = (
				85480FBA25D181CB009424E3 /* ConfigurationDownloading.swift */,
				85D33F1125C82EB3002B91A6 /* ConfigurationManager.swift */,
				85480FCE25D1AA22009424E3 /* ConfigurationStoring.swift */,
			);
			path = Configuration;
			sourceTree = "<group>";
		};
		85D885B126A5918E0077C374 /* Extensions */ = {
			isa = PBXGroup;
			children = (
				85D885AF26A590A90077C374 /* NSNotificationName+PasswordManager.swift */,
				85D885B226A5A9DE0077C374 /* NSAlert+PasswordManager.swift */,
				858A797E26A79EAA00A75A42 /* UserText+PasswordManager.swift */,
			);
			path = Extensions;
			sourceTree = "<group>";
		};
		85F1B0C725EF9747004792B6 /* App Delegate */ = {
			isa = PBXGroup;
			children = (
				85F1B0C825EF9759004792B6 /* URLEventHandlerTests.swift */,
			);
			path = "App Delegate";
			sourceTree = "<group>";
		};
		85F487B3276A8F1B003CE668 /* Onboarding */ = {
			isa = PBXGroup;
			children = (
				85F487B4276A8F2E003CE668 /* OnboardingTests.swift */,
			);
			path = Onboarding;
			sourceTree = "<group>";
		};
		85F69B3A25EDE7F800978E59 /* Common */ = {
			isa = PBXGroup;
			children = (
				4B723E1726B000DC00E14D75 /* TemporaryFileCreator.swift */,
				4B9292C42667104B00AD2C21 /* CoreDataTestUtilities.swift */,
				B683097A274DCFE3004B46BB /* Database */,
				AAEC74B92642E66600C2EFBC /* Extensions */,
				4BA1A6CE258BF58C00F6F690 /* File System */,
				B6AE74322609AFBB005B9B1A /* Progress */,
				4B0511E6262CAB3700F6079C /* UserDefaultsWrapperUtilities.swift */,
				B6B3E0952654DACD0040E0A2 /* UTTypeTests.swift */,
				B693956626F352940015B914 /* TestsBridging.h */,
			);
			path = Common;
			sourceTree = "<group>";
		};
		AA0877B626D515EE00B05660 /* User Agent */ = {
			isa = PBXGroup;
			children = (
				AA0877BC26D660EC00B05660 /* Model */,
				AA0877BB26D660C900B05660 /* Services */,
			);
			path = "User Agent";
			sourceTree = "<group>";
		};
		AA0877BB26D660C900B05660 /* Services */ = {
			isa = PBXGroup;
			children = (
				AA0877B726D5160D00B05660 /* SafariVersionReaderTests.swift */,
				AA0877B926D5161D00B05660 /* WebKitVersionProviderTests.swift */,
			);
			path = Services;
			sourceTree = "<group>";
		};
		AA0877BC26D660EC00B05660 /* Model */ = {
			isa = PBXGroup;
			children = (
				8546DE6125C03056000CA5E1 /* UserAgentTests.swift */,
			);
			path = Model;
			sourceTree = "<group>";
		};
		AA0877BD26D6610B00B05660 /* Services */ = {
			isa = PBXGroup;
			children = (
				AACF6FD526BC366D00CF09F9 /* SafariVersionReader.swift */,
				AAFE068226C7082D005434CC /* WebKitVersionProvider.swift */,
			);
			path = Services;
			sourceTree = "<group>";
		};
		AA0877BE26D6611300B05660 /* Model */ = {
			isa = PBXGroup;
			children = (
				14505A07256084EF00272CC6 /* UserAgent.swift */,
			);
			path = Model;
			sourceTree = "<group>";
		};
		AA3863C227A1E1C000749AB5 /* Feedback and Breakage */ = {
			isa = PBXGroup;
			children = (
				AA3D531827A2F24C00074EC1 /* View */,
				AA3D531927A2F47100074EC1 /* Model */,
			);
			path = "Feedback and Breakage";
			sourceTree = "<group>";
		};
		AA3D531827A2F24C00074EC1 /* View */ = {
			isa = PBXGroup;
			children = (
				AA3863C427A1E28F00749AB5 /* Feedback.storyboard */,
				371C0A2827E33EDC0070591F /* FeedbackPresenter.swift */,
				AA3D531427A1ED9300074EC1 /* FeedbackWindow.swift */,
				AA3D531627A1EEED00074EC1 /* FeedbackViewController.swift */,
			);
			path = View;
			sourceTree = "<group>";
		};
		AA3D531927A2F47100074EC1 /* Model */ = {
			isa = PBXGroup;
			children = (
				AA3D531A27A2F57E00074EC1 /* Feedback.swift */,
				AA3D531C27A2F58F00074EC1 /* FeedbackSender.swift */,
				AAD8078627B3F45600CF7703 /* WebsiteBreakage.swift */,
				AAD8078427B3F3BE00CF7703 /* WebsiteBreakageSender.swift */,
			);
			path = Model;
			sourceTree = "<group>";
		};
		AA4D700525545EDE00C3411E /* App Delegate */ = {
			isa = PBXGroup;
			children = (
				AA585D81248FD31100E9A3E2 /* AppDelegate.swift */,
				AA4D700625545EF800C3411E /* URLEventHandler.swift */,
				AA4FF40B2624751A004E2377 /* GrammarFeaturesManager.swift */,
				AAD86E51267A0DFF005C11BE /* UpdateController.swift */,
				858A798226A8B75F00A75A42 /* CopyHandler.swift */,
			);
			path = "App Delegate";
			sourceTree = "<group>";
		};
		AA512D1224D99D4900230283 /* Services */ = {
			isa = PBXGroup;
			children = (
				AA6820E325502F19005ED0D5 /* WebsiteDataStore.swift */,
			);
			path = Services;
			sourceTree = "<group>";
		};
		AA585D75248FD31100E9A3E2 = {
			isa = PBXGroup;
			children = (
				AA68C3D62490F821001B8783 /* README.md */,
				AA585D80248FD31100E9A3E2 /* DuckDuckGo */,
				AA585D93248FD31400E9A3E2 /* Unit Tests */,
				4B1AD89E25FC27E200261379 /* Integration Tests */,
				7B4CE8DB26F02108009134B1 /* UI Tests */,
				AA585D7F248FD31100E9A3E2 /* Products */,
				85AE2FF024A33A2D002D507F /* Frameworks */,
			);
			sourceTree = "<group>";
		};
		AA585D7F248FD31100E9A3E2 /* Products */ = {
			isa = PBXGroup;
			children = (
				AA585D7E248FD31100E9A3E2 /* DuckDuckGo.app */,
				AA585D90248FD31400E9A3E2 /* Unit Tests.xctest */,
				4B1AD89D25FC27E200261379 /* Integration Tests.xctest */,
				7B4CE8DA26F02108009134B1 /* UI Tests.xctest */,
			);
			name = Products;
			sourceTree = "<group>";
		};
		AA585D80248FD31100E9A3E2 /* DuckDuckGo */ = {
			isa = PBXGroup;
			children = (
				B31055BB27A1BA0E001AC618 /* Autoconsent */,
				B6A9E47526146A440067D1B9 /* API */,
				AA4D700525545EDE00C3411E /* App Delegate */,
				AAC5E4C025D6A6A9007F5990 /* Bookmarks */,
				AA86491B24D837DE001BABEE /* Browser Tab */,
				AA86491324D831B9001BABEE /* Common */,
				85D33F1025C82E93002B91A6 /* Configuration */,
				4B6160D125B14E5E007DE5B2 /* Content Blocker */,
				AAC30A24268DF93500D2D9CD /* Crash Reports */,
				4B723DEA26B0002B00E14D75 /* Data Import */,
				4B723DF826B0002B00E14D75 /* Data Export */,
				4B379C1C27BDB7EA008A968E /* Device Authentication */,
				4B65143C26392483005B46EB /* Email */,
				AA5FA695275F823900DCE9C9 /* Favicons */,
				AA3863C227A1E1C000749AB5 /* Feedback and Breakage */,
				8556A60C256C15C60092FA9D /* File Download */,
				85A0115D25AF1C4700FA6A0C /* Find In Page */,
				AA6820E825503A21005ED0D5 /* Fire */,
				4B02197B25E05FAC00ED7DEA /* Fireproofing */,
				B65536902684409300085A79 /* Geolocation */,
				0230C09D271F52D50018F728 /* GPC */,
				AAE75275263B036300B973F8 /* History */,
				AA585DB02490E6FA00E9A3E2 /* Main */,
				AAE71DB225F66A0900D74437 /* Home Page */,
				AA97BF4425135CB60014931A /* Menus */,
				85378D9A274E618C007C5CBF /* Message Views */,
				AA86491524D83384001BABEE /* Navigation Bar */,
				85B7184727677A7D00B4277F /* Onboarding */,
				B64C84DB2692D6E80048FEBE /* Permissions */,
				4B0511A2262CAA5A00F6079C /* Preferences */,
				B6FA893A269C414900588ECD /* Privacy Dashboard */,
				85890634267B6CC500D23B0D /* Secure Vault */,
				4B677422255DBEB800025BD8 /* Smarter Encryption */,
				B68458AE25C7E75100DC17B6 /* State Restoration */,
				B6A9E44E26142AF90067D1B9 /* Statistics */,
				4B677447255DBF1400025BD8 /* Submodules */,
				AACB8E7224A4C8BC005F2218 /* Suggestions */,
				AA86491124D8318F001BABEE /* Tab Bar */,
				AAE8B0FD258A416F00E81239 /* Tab Preview */,
				B6040859274B8C5200680351 /* Unprotected Domains */,
				AACF6FD426BC35C200CF09F9 /* User Agent */,
				4BC68A6C2759ADC20029A586 /* Waitlist */,
				AA6EF9AE25066F99004754E6 /* Windows */,
				AA585D85248FD31400E9A3E2 /* Assets.xcassets */,
				4B677454255DC18000025BD8 /* Bridging.h */,
				AAD86E502678D104005C11BE /* DuckDuckGoCI.entitlements */,
				AA585D8B248FD31400E9A3E2 /* DuckDuckGo.entitlements */,
				AA585D8A248FD31400E9A3E2 /* Info.plist */,
			);
			path = DuckDuckGo;
			sourceTree = "<group>";
		};
		AA585D93248FD31400E9A3E2 /* Unit Tests */ = {
			isa = PBXGroup;
			children = (
				4B2CBF3F2767EEB2001DF04B /* Waitlist */,
				B6A5A28C25B962CB00AA7ADA /* App */,
				85F1B0C725EF9747004792B6 /* App Delegate */,
				AA652CAB25DD820D009059CC /* Bookmarks */,
				AA92ACAE24EFE1F5005F41C9 /* Browser Tab */,
				85F69B3A25EDE7F800978E59 /* Common */,
				85AC3B1525D9BBFA00C7D2AA /* Configuration */,
				4B82E9B725B6A04B00656FE7 /* Content Blocker */,
				4B70BFFD27B0793D000386ED /* Crash Reports */,
				4B723E0226B0003E00E14D75 /* Data Export */,
				4B723DFE26B0003E00E14D75 /* Data Import */,
				4BBC16A327C488B900E00A38 /* Device Authentication */,
				8553FF50257523630029327F /* File Download */,
				AA9C361D25518AAB004B1BA3 /* Fire */,
				4B02199725E063DE00ED7DEA /* Fireproofing */,
				B68172AC269EB415006D1092 /* Geolocation */,
				AAEC74AE2642C47300C2EFBC /* History */,
				AA91F83627076ED100771A0D /* Navigation Bar */,
				85F487B3276A8F1B003CE668 /* Onboarding */,
				B6106BA126A7BE430013B453 /* Permissions */,
				4B0511EE262CAEB300F6079C /* Preferences */,
				858A798626A99D9000A75A42 /* Secure Vault */,
				3776582B27F7163B009A6B35 /* Website Breakage Report */,
				B6DA440F2616C0F200DD1EC2 /* Statistics */,
				AA63744E24C9BB4A00AB2AC4 /* Suggestions */,
				AAC9C01224CAFBB700AD1325 /* Tab Bar */,
				AA0877B626D515EE00B05660 /* User Agent */,
				AA585D96248FD31400E9A3E2 /* Info.plist */,
			);
			path = "Unit Tests";
			sourceTree = "<group>";
		};
		AA585DB02490E6FA00E9A3E2 /* Main */ = {
			isa = PBXGroup;
			children = (
				AA68C3D824911D56001B8783 /* View */,
			);
			path = Main;
			sourceTree = "<group>";
		};
		AA5FA695275F823900DCE9C9 /* Favicons */ = {
			isa = PBXGroup;
			children = (
				AA5FA698275F90CD00DCE9C9 /* Model */,
				AA5FA69B275F944500DCE9C9 /* Services */,
			);
			path = Favicons;
			sourceTree = "<group>";
		};
		AA5FA698275F90CD00DCE9C9 /* Model */ = {
			isa = PBXGroup;
			children = (
				AAA0CC562539EBC90079BC96 /* FaviconUserScript.swift */,
				AA512D1324D99D9800230283 /* FaviconManager.swift */,
				AAEF6BC7276A081C0024DCF4 /* FaviconSelector.swift */,
				AA5FA696275F90C400DCE9C9 /* FaviconImageCache.swift */,
				AA222CB82760F74E00321475 /* FaviconReferenceCache.swift */,
				AA6197C5276B3168008396F0 /* FaviconHostReference.swift */,
				AA6197C3276B314D008396F0 /* FaviconUrlReference.swift */,
				AA5FA699275F91C700DCE9C9 /* Favicon.swift */,
			);
			path = Model;
			sourceTree = "<group>";
		};
		AA5FA69B275F944500DCE9C9 /* Services */ = {
			isa = PBXGroup;
			children = (
				AA5FA69E275F948900DCE9C9 /* Favicons.xcdatamodeld */,
				AA5FA69C275F945C00DCE9C9 /* FaviconStore.swift */,
			);
			path = Services;
			sourceTree = "<group>";
		};
		AA63744E24C9BB4A00AB2AC4 /* Suggestions */ = {
			isa = PBXGroup;
			children = (
				142879D824CE1139005419BB /* ViewModel */,
				AA63745024C9BB9A00AB2AC4 /* Model */,
			);
			path = Suggestions;
			sourceTree = "<group>";
		};
		AA63745024C9BB9A00AB2AC4 /* Model */ = {
			isa = PBXGroup;
			children = (
				AA63745324C9BF9A00AB2AC4 /* SuggestionContainerTests.swift */,
				AA0F3DB6261A566C0077F2D9 /* SuggestionLoadingMock.swift */,
			);
			path = Model;
			sourceTree = "<group>";
		};
		AA652CAB25DD820D009059CC /* Bookmarks */ = {
			isa = PBXGroup;
			children = (
				AA652CAE25DD8228009059CC /* Model */,
				AA652CAF25DD822C009059CC /* Services */,
			);
			path = Bookmarks;
			sourceTree = "<group>";
		};
		AA652CAE25DD8228009059CC /* Model */ = {
			isa = PBXGroup;
			children = (
				4B9292B62667103000AD2C21 /* BookmarkManagedObjectTests.swift */,
				4B9292B72667103000AD2C21 /* BookmarkMigrationTests.swift */,
				4B9292B02667103000AD2C21 /* BookmarkNodePathTests.swift */,
				4B9292B12667103000AD2C21 /* BookmarkNodeTests.swift */,
				4B9292B32667103000AD2C21 /* BookmarkOutlineViewDataSourceTests.swift */,
				4B9292B22667103000AD2C21 /* BookmarkSidebarTreeControllerTests.swift */,
				4B9292B82667103000AD2C21 /* BookmarkTests.swift */,
				4B9292B92667103100AD2C21 /* PasteboardBookmarkTests.swift */,
				4B9292B42667103000AD2C21 /* PasteboardFolderTests.swift */,
				4B9292B52667103000AD2C21 /* TreeControllerTests.swift */,
				AA652CCD25DD9071009059CC /* BookmarkListTests.swift */,
				AA652CD225DDA6E9009059CC /* LocalBookmarkManagerTests.swift */,
			);
			path = Model;
			sourceTree = "<group>";
		};
		AA652CAF25DD822C009059CC /* Services */ = {
			isa = PBXGroup;
			children = (
				AA652CB025DD825B009059CC /* LocalBookmarkStoreTests.swift */,
				AA652CDA25DDAB32009059CC /* BookmarkStoreMock.swift */,
			);
			path = Services;
			sourceTree = "<group>";
		};
		AA6820E825503A21005ED0D5 /* Fire */ = {
			isa = PBXGroup;
			children = (
				AAFCB38325E546FF00859DD4 /* View */,
				AA6820EF25503D93005ED0D5 /* ViewModel */,
				AA6820E925503A49005ED0D5 /* Model */,
			);
			path = Fire;
			sourceTree = "<group>";
		};
		AA6820E925503A49005ED0D5 /* Model */ = {
			isa = PBXGroup;
			children = (
				8511E18325F82B34002F516B /* 01_Fire_really_small.json */,
				AA6820EA25503D6A005ED0D5 /* Fire.swift */,
			);
			path = Model;
			sourceTree = "<group>";
		};
		AA6820EF25503D93005ED0D5 /* ViewModel */ = {
			isa = PBXGroup;
			children = (
				AA6820F025503DA9005ED0D5 /* FireViewModel.swift */,
				AA13DCB3271480B0006D48D3 /* FirePopoverViewModel.swift */,
			);
			path = ViewModel;
			sourceTree = "<group>";
		};
		AA68C3D824911D56001B8783 /* View */ = {
			isa = PBXGroup;
			children = (
				85589E8E27BBBBF10038AD11 /* Main.storyboard */,
				AA7412BC24D2BEEE00D22FE0 /* MainWindow.swift */,
				AA7412B424D1536B00D22FE0 /* MainWindowController.swift */,
				AA585DAE2490E6E600E9A3E2 /* MainViewController.swift */,
				B688B4D9273E6D3B0087BEAF /* MainView.swift */,
				B688B4DE27420D290087BEAF /* PDFSearchTextMenuItemHandler.swift */,
				B68C92C0274E3EF4002AC6B0 /* PopUpWindow.swift */,
			);
			path = View;
			sourceTree = "<group>";
		};
		AA6EF9AE25066F99004754E6 /* Windows */ = {
			isa = PBXGroup;
			children = (
				AA6EF9AF25067035004754E6 /* View */,
			);
			path = Windows;
			sourceTree = "<group>";
		};
		AA6EF9AF25067035004754E6 /* View */ = {
			isa = PBXGroup;
			children = (
				AA6EF9AC25066F42004754E6 /* WindowsManager.swift */,
				AAA892E9250A4CEF005B37B2 /* WindowControllersManager.swift */,
				856C98D42570116900A22F1F /* NSWindow+Toast.swift */,
			);
			path = View;
			sourceTree = "<group>";
		};
		AA7EB6EE27E880EA00036718 /* Animations */ = {
			isa = PBXGroup;
			children = (
				AA3439732754D55100B241FA /* trackers-1.json */,
				AA3439742754D55100B241FA /* trackers-2.json */,
				AA3439752754D55100B241FA /* trackers-3.json */,
				AA34396A2754D4E200B241FA /* shield.json */,
				AA34396B2754D4E300B241FA /* shield-dot.json */,
				AA7EB6E027E7D05500036718 /* flame-mouse-over.json */,
				AA7EB6E627E8809D00036718 /* shield-mouse-over.json */,
				AA7EB6E827E880A600036718 /* shield-dot-mouse-over.json */,
				AA3439762754D55100B241FA /* dark-trackers-1.json */,
				AA3439722754D55100B241FA /* dark-trackers-2.json */,
				AA3439772754D55100B241FA /* dark-trackers-3.json */,
				AA34396F2754D4E900B241FA /* dark-shield.json */,
				AA34396E2754D4E900B241FA /* dark-shield-dot.json */,
				AA7EB6E127E7D05500036718 /* dark-flame-mouse-over.json */,
				AA7EB6EA27E880AE00036718 /* dark-shield-mouse-over.json */,
				AA7EB6EC27E880B600036718 /* dark-shield-dot-mouse-over.json */,
			);
			path = Animations;
			sourceTree = "<group>";
		};
		AA80EC52256BE33A007083E7 /* Localizables */ = {
			isa = PBXGroup;
			children = (
				AA80EC53256BE3BC007083E7 /* UserText.swift */,
				AA80EC8B256C49B8007083E7 /* Localizable.strings */,
				AA80EC91256C49BC007083E7 /* Localizable.stringsdict */,
			);
			path = Localizables;
			sourceTree = "<group>";
		};
		AA86491124D8318F001BABEE /* Tab Bar */ = {
			isa = PBXGroup;
			children = (
				AA86491224D831A1001BABEE /* View */,
				AA8EDF1F2491FCC10071C2E8 /* ViewModel */,
				AA9FF95724A1ECE20039E328 /* Model */,
			);
			path = "Tab Bar";
			sourceTree = "<group>";
		};
		AA86491224D831A1001BABEE /* View */ = {
			isa = PBXGroup;
			children = (
				AA80EC7B256C46AA007083E7 /* TabBar.storyboard */,
				1430DFF424D0580F00B8978C /* TabBarViewController.swift */,
				1456D6E024EFCBC300775049 /* TabBarCollectionView.swift */,
				AA7412B624D1687000D22FE0 /* TabBarScrollView.swift */,
				AA7412B024D0B3AC00D22FE0 /* TabBarViewItem.swift */,
				AA7412B124D0B3AC00D22FE0 /* TabBarViewItem.xib */,
				AA2CB1342587C29500AA6FBE /* TabBarFooter.swift */,
				AA2CB12C2587BB5600AA6FBE /* TabBarFooter.xib */,
				AA9E9A5D25A4867200D1959D /* TabDragAndDropManager.swift */,
			);
			path = View;
			sourceTree = "<group>";
		};
		AA86491324D831B9001BABEE /* Common */ = {
			isa = PBXGroup;
			children = (
				B6A9E4602614608B0067D1B9 /* AppVersion.swift */,
				4B67743D255DBEEA00025BD8 /* Database */,
				AADC60E92493B305008F8EF7 /* Extensions */,
				4BA1A691258B06F600F6F690 /* File System */,
				AA80EC52256BE33A007083E7 /* Localizables */,
				85AC3B3325DA828900C7D2AA /* Network */,
				4BB88B4E25B7BA20006F6B06 /* Utilities */,
				AA86491424D831C4001BABEE /* View */,
			);
			path = Common;
			sourceTree = "<group>";
		};
		AA86491424D831C4001BABEE /* View */ = {
			isa = PBXGroup;
			children = (
				8585B63626D6E61500C1416F /* AppKit */,
				AADCBF3826F7C28F00EF67A8 /* Lottie */,
				8585B63526D6E5F600C1416F /* SwiftUI */,
			);
			path = View;
			sourceTree = "<group>";
		};
		AA86491524D83384001BABEE /* Navigation Bar */ = {
			isa = PBXGroup;
			children = (
				853014D425E6709500FB8205 /* Support */,
				AA86491624D8339A001BABEE /* View */,
				AAA0CC3A25337F990079BC96 /* ViewModel */,
			);
			path = "Navigation Bar";
			sourceTree = "<group>";
		};
		AA86491624D8339A001BABEE /* View */ = {
			isa = PBXGroup;
			children = (
				AA7EB6EE27E880EA00036718 /* Animations */,
				85589E8C27BBBB870038AD11 /* NavigationBar.storyboard */,
				AA68C3D22490ED62001B8783 /* NavigationBarViewController.swift */,
				14D9B8F924F7E089000D4D13 /* AddressBarViewController.swift */,
				AABEE6AE24AD22B90043105B /* AddressBarTextField.swift */,
				AAC5E4F525D6BF2C007F5990 /* AddressBarButtonsViewController.swift */,
				AAC5E4F025D6BF10007F5990 /* AddressBarButton.swift */,
				AAA0CC32252F181A0079BC96 /* NavigationButtonMenuDelegate.swift */,
				AAA0CC462533833C0079BC96 /* MoreOptionsMenu.swift */,
			);
			path = View;
			sourceTree = "<group>";
		};
		AA86491B24D837DE001BABEE /* Browser Tab */ = {
			isa = PBXGroup;
			children = (
				AA86491C24D83868001BABEE /* View */,
				AA86491D24D83A59001BABEE /* ViewModel */,
				AA86491E24D83A66001BABEE /* Model */,
				AA512D1224D99D4900230283 /* Services */,
			);
			path = "Browser Tab";
			sourceTree = "<group>";
		};
		AA86491C24D83868001BABEE /* View */ = {
			isa = PBXGroup;
			children = (
				AA80EC69256C4691007083E7 /* BrowserTab.storyboard */,
				AA585D83248FD31100E9A3E2 /* BrowserTabViewController.swift */,
				856C98A5256EB59600A22F1F /* MenuItemSelectors.swift */,
				AA6FFB4524DC3B5A0028F4D0 /* WebView.swift */,
				B6B2400D28083B49001B8F3A /* WebViewContainerView.swift */,
				B637273A26CBC8AF00C8CB02 /* AuthenticationAlert.swift */,
			);
			path = View;
			sourceTree = "<group>";
		};
		AA86491D24D83A59001BABEE /* ViewModel */ = {
			isa = PBXGroup;
			children = (
				AA9FF95A24A1EFC20039E328 /* TabViewModel.swift */,
				AA5D6DAB24A340F700C6FBCE /* WebViewStateObserver.swift */,
			);
			path = ViewModel;
			sourceTree = "<group>";
		};
		AA86491E24D83A66001BABEE /* Model */ = {
			isa = PBXGroup;
			children = (
				856CADEF271710F400E79BB0 /* HoverUserScript.swift */,
				4B2E7D6226FF9D6500D2DB17 /* PrintingUserScript.swift */,
				85D438B5256E7C9E00F3BAF8 /* ContextMenuUserScript.swift */,
				4BB88B4425B7B55C006F6B06 /* DebugUserScript.swift */,
				AA9FF95824A1ECF20039E328 /* Tab.swift */,
				85AC3AEE25D5CE9800C7D2AA /* UserScripts.swift */,
				B61F015425EDD5A700ABB5A3 /* UserContentController.swift */,
			);
			path = Model;
			sourceTree = "<group>";
		};
		AA8EDF1F2491FCC10071C2E8 /* ViewModel */ = {
			isa = PBXGroup;
			children = (
				AA9FF95E24A1FB680039E328 /* TabCollectionViewModel.swift */,
				37534CA128113277002621E7 /* TabLazyLoader */,
			);
			path = ViewModel;
			sourceTree = "<group>";
		};
		AA91F83627076ED100771A0D /* Navigation Bar */ = {
			isa = PBXGroup;
			children = (
				AA91F83727076EEE00771A0D /* ViewModel */,
			);
			path = "Navigation Bar";
			sourceTree = "<group>";
		};
		AA91F83727076EEE00771A0D /* ViewModel */ = {
			isa = PBXGroup;
			children = (
				AA91F83827076F1900771A0D /* PrivacyIconViewModelTests.swift */,
			);
			path = ViewModel;
			sourceTree = "<group>";
		};
		AA92ACAE24EFE1F5005F41C9 /* Browser Tab */ = {
			isa = PBXGroup;
			children = (
				B62EB47B25BAD3BB005745C6 /* WKWebViewPrivateMethodsAvailabilityTests.swift */,
				B67C6C3C2654B897006C872E /* WebViewExtensionTests.swift */,
				B67C6C412654BF49006C872E /* DuckDuckGo-Symbol.jpg */,
				AA92ACAF24EFE209005F41C9 /* ViewModel */,
				AA92ACB024EFE210005F41C9 /* Model */,
				AA9C362625518B61004B1BA3 /* Services */,
			);
			path = "Browser Tab";
			sourceTree = "<group>";
		};
		AA92ACAF24EFE209005F41C9 /* ViewModel */ = {
			isa = PBXGroup;
			children = (
				AAC9C01B24CB594C00AD1325 /* TabViewModelTests.swift */,
			);
			path = ViewModel;
			sourceTree = "<group>";
		};
		AA92ACB024EFE210005F41C9 /* Model */ = {
			isa = PBXGroup;
			children = (
				AAC9C01424CAFBCE00AD1325 /* TabTests.swift */,
			);
			path = Model;
			sourceTree = "<group>";
		};
		AA97BF4425135CB60014931A /* Menus */ = {
			isa = PBXGroup;
			children = (
				85480F8925CDC360009424E3 /* MainMenu.storyboard */,
				AA4BBA3A25C58FA200C4FB0F /* MainMenu.swift */,
				AA6EF9B425081B4C004754E6 /* MainMenuActions.swift */,
				AA97BF4525135DD30014931A /* ApplicationDockMenu.swift */,
				B63ED0E426BB8FB900A9DAD1 /* SharingMenu.swift */,
			);
			path = Menus;
			sourceTree = "<group>";
		};
		AA9B7C7F26A06E130008D425 /* ViewModel */ = {
			isa = PBXGroup;
			children = (
				AA9B7C8426A199B60008D425 /* ServerTrustViewModel.swift */,
			);
			path = ViewModel;
			sourceTree = "<group>";
		};
		AA9C361D25518AAB004B1BA3 /* Fire */ = {
			isa = PBXGroup;
			children = (
				AA9C362125518B34004B1BA3 /* Model */,
			);
			path = Fire;
			sourceTree = "<group>";
		};
		AA9C362125518B34004B1BA3 /* Model */ = {
			isa = PBXGroup;
			children = (
				AA9C362F25518CA9004B1BA3 /* FireTests.swift */,
			);
			path = Model;
			sourceTree = "<group>";
		};
		AA9C362625518B61004B1BA3 /* Services */ = {
			isa = PBXGroup;
			children = (
				4B0219A725E0646500ED7DEA /* WebsiteDataStoreTests.swift */,
				AA9C362725518C44004B1BA3 /* WebsiteDataStoreMock.swift */,
				AABAF59B260A7D130085060C /* FaviconManagerMock.swift */,
			);
			path = Services;
			sourceTree = "<group>";
		};
		AA9FF95724A1ECE20039E328 /* Model */ = {
			isa = PBXGroup;
			children = (
				AA9FF95C24A1FA1C0039E328 /* TabCollection.swift */,
			);
			path = Model;
			sourceTree = "<group>";
		};
		AAA0CC3A25337F990079BC96 /* ViewModel */ = {
			isa = PBXGroup;
			children = (
				AAA0CC3B25337FAB0079BC96 /* WKBackForwardListItemViewModel.swift */,
				B689ECD426C247DB006FB0C5 /* BackForwardListItem.swift */,
				AA75A0AD26F3500C0086B667 /* PrivacyIconViewModel.swift */,
			);
			path = ViewModel;
			sourceTree = "<group>";
		};
		AAB549DD25DAB8E90058460B /* ViewModel */ = {
			isa = PBXGroup;
			children = (
				AAB549DE25DAB8F80058460B /* BookmarkViewModel.swift */,
			);
			path = ViewModel;
			sourceTree = "<group>";
		};
		AABEE68F24A4CB290043105B /* Model */ = {
			isa = PBXGroup;
			children = (
				AABEE69B24A902BB0043105B /* SuggestionContainer.swift */,
				AAB8203B26B2DE0D00788AC3 /* SuggestionListCharacteristics.swift */,
			);
			path = Model;
			sourceTree = "<group>";
		};
		AABEE69024A4CB300043105B /* ViewModel */ = {
			isa = PBXGroup;
			children = (
				AABEE69924A902A90043105B /* SuggestionContainerViewModel.swift */,
				AA3F895224C18AD500628DDE /* SuggestionViewModel.swift */,
			);
			path = ViewModel;
			sourceTree = "<group>";
		};
		AABEE6A124A9F3C90043105B /* View */ = {
			isa = PBXGroup;
			children = (
				AA80EC75256C46A2007083E7 /* Suggestion.storyboard */,
				AABEE6A424AA0A7F0043105B /* SuggestionViewController.swift */,
				AABEE6A824AB4B910043105B /* SuggestionTableCellView.swift */,
				AABEE6AA24ACA0F90043105B /* SuggestionTableRowView.swift */,
			);
			path = View;
			sourceTree = "<group>";
		};
		AAC30A24268DF93500D2D9CD /* Crash Reports */ = {
			isa = PBXGroup;
			children = (
				AAD6D8852696DF2A002393B3 /* View */,
				AAC30A2F268F215000D2D9CD /* Model */,
			);
			path = "Crash Reports";
			sourceTree = "<group>";
		};
		AAC30A2F268F215000D2D9CD /* Model */ = {
			isa = PBXGroup;
			children = (
				AAC30A25268DFEE200D2D9CD /* CrashReporter.swift */,
				AAC30A27268E045400D2D9CD /* CrashReportReader.swift */,
				AAC30A2B268F1ECD00D2D9CD /* CrashReportSender.swift */,
				AAC30A2D268F1EE300D2D9CD /* CrashReportPromptPresenter.swift */,
				AAC30A29268E239100D2D9CD /* CrashReport.swift */,
			);
			path = Model;
			sourceTree = "<group>";
		};
		AAC5E4C025D6A6A9007F5990 /* Bookmarks */ = {
			isa = PBXGroup;
			children = (
				4B9292AD26670F5300AD2C21 /* Extensions */,
				AAC5E4C125D6A6C3007F5990 /* View */,
				AAB549DD25DAB8E90058460B /* ViewModel */,
				AAC5E4C225D6A6C7007F5990 /* Model */,
				AAC5E4C325D6A6CC007F5990 /* Services */,
			);
			path = Bookmarks;
			sourceTree = "<group>";
		};
		AAC5E4C125D6A6C3007F5990 /* View */ = {
			isa = PBXGroup;
			children = (
				4B9292CB2667123700AD2C21 /* AddBookmarkModalViewController.swift */,
				4B9292CA2667123700AD2C21 /* AddFolderModalViewController.swift */,
				4B9292CC2667123700AD2C21 /* BookmarkListViewController.swift */,
				4B9292CD2667123700AD2C21 /* BookmarkManagementDetailViewController.swift */,
				4B9292C72667123700AD2C21 /* BookmarkManagementSidebarViewController.swift */,
				4B9292C82667123700AD2C21 /* BookmarkManagementSplitViewController.swift */,
				4B9292C92667123700AD2C21 /* BookmarkTableRowView.swift */,
				4B9292C62667123700AD2C21 /* BrowserTabSelectionDelegate.swift */,
				4B92928726670D1600AD2C21 /* BookmarkOutlineViewCell.swift */,
				4B92928826670D1600AD2C21 /* BookmarkOutlineViewCell.xib */,
				4B92928526670D1600AD2C21 /* BookmarksOutlineView.swift */,
				4B92928926670D1700AD2C21 /* BookmarkTableCellView.swift */,
				4B92928A26670D1700AD2C21 /* BookmarkTableCellView.xib */,
				4B92928626670D1600AD2C21 /* OutlineSeparatorViewCell.swift */,
				AAC5E4C625D6A6E8007F5990 /* Bookmarks.storyboard */,
				AAC5E4C425D6A6E8007F5990 /* BookmarkPopover.swift */,
				AAC5E4C525D6A6E8007F5990 /* BookmarkPopoverViewController.swift */,
				4B0511B3262CAA5A00F6079C /* RoundedSelectionRowView.swift */,
			);
			path = View;
			sourceTree = "<group>";
		};
		AAC5E4C225D6A6C7007F5990 /* Model */ = {
			isa = PBXGroup;
			children = (
				4B9292D82667124B00AD2C21 /* BookmarkListTreeControllerDataSource.swift */,
				4B92929926670D2A00AD2C21 /* BookmarkManagedObject.swift */,
				4B92929326670D2A00AD2C21 /* BookmarkNode.swift */,
				4B92929126670D2A00AD2C21 /* BookmarkOutlineViewDataSource.swift */,
				4B92929426670D2A00AD2C21 /* BookmarkSidebarTreeController.swift */,
				4B92929526670D2A00AD2C21 /* PasteboardBookmark.swift */,
				4B92929226670D2A00AD2C21 /* PasteboardFolder.swift */,
				4B92929A26670D2A00AD2C21 /* PasteboardWriting.swift */,
				4B92929826670D2A00AD2C21 /* PseudoFolder.swift */,
				4B92929626670D2A00AD2C21 /* SpacerNode.swift */,
				4B92929726670D2A00AD2C21 /* BookmarkTreeController.swift */,
				AAC5E4CD25D6A709007F5990 /* Bookmark.swift */,
				AAC5E4CF25D6A709007F5990 /* BookmarkList.swift */,
				AAC5E4CE25D6A709007F5990 /* BookmarkManager.swift */,
			);
			path = Model;
			sourceTree = "<group>";
		};
		AAC5E4C325D6A6CC007F5990 /* Services */ = {
			isa = PBXGroup;
			children = (
				4B9292DA2667125D00AD2C21 /* ContextualMenu.swift */,
				4B9292A726670D3700AD2C21 /* Bookmark.xcdatamodeld */,
				4B9292A526670D3700AD2C21 /* Bookmark.xcmappingmodel */,
				4B9292A626670D3700AD2C21 /* BookmarkMigrationPolicy.swift */,
				AAC5E4D625D6A710007F5990 /* BookmarkStore.swift */,
			);
			path = Services;
			sourceTree = "<group>";
		};
		AAC9C01224CAFBB700AD1325 /* Tab Bar */ = {
			isa = PBXGroup;
			children = (
				AAC9C01A24CB592E00AD1325 /* ViewModel */,
				AAC9C01324CAFBBE00AD1325 /* Model */,
			);
			path = "Tab Bar";
			sourceTree = "<group>";
		};
		AAC9C01324CAFBBE00AD1325 /* Model */ = {
			isa = PBXGroup;
			children = (
				AAC9C01624CAFBDC00AD1325 /* TabCollectionTests.swift */,
			);
			path = Model;
			sourceTree = "<group>";
		};
		AAC9C01A24CB592E00AD1325 /* ViewModel */ = {
			isa = PBXGroup;
			children = (
				AAC9C01D24CB6BEB00AD1325 /* TabCollectionViewModelTests.swift */,
				AAE39D1A24F44885008EF28B /* TabCollectionViewModelDelegateMock.swift */,
				37534C9D28104D9B002621E7 /* TabLazyLoaderTests.swift */,
				37534CA42811987D002621E7 /* AdjacentItemEnumeratorTests.swift */,
			);
			path = ViewModel;
			sourceTree = "<group>";
		};
		AACB8E7224A4C8BC005F2218 /* Suggestions */ = {
			isa = PBXGroup;
			children = (
				AABEE6A124A9F3C90043105B /* View */,
				AABEE69024A4CB300043105B /* ViewModel */,
				AABEE68F24A4CB290043105B /* Model */,
			);
			path = Suggestions;
			sourceTree = "<group>";
		};
		AACF6FD426BC35C200CF09F9 /* User Agent */ = {
			isa = PBXGroup;
			children = (
				AA0877BE26D6611300B05660 /* Model */,
				AA0877BD26D6610B00B05660 /* Services */,
			);
			path = "User Agent";
			sourceTree = "<group>";
		};
		AAD6D8852696DF2A002393B3 /* View */ = {
			isa = PBXGroup;
			children = (
				AA693E5D2696E5B90007BB78 /* CrashReports.storyboard */,
				AAD6D8862696DF6D002393B3 /* CrashReportPromptViewController.swift */,
			);
			path = View;
			sourceTree = "<group>";
		};
		AADC60E92493B305008F8EF7 /* Extensions */ = {
			isa = PBXGroup;
			children = (
				B6DB3CF826A00E2D00D459B7 /* AVCaptureDevice+SwizzledAuthState.swift */,
				AA61C0D12727F59B00E6B681 /* ArrayExtension.swift */,
				AA7EB6E427E7D6DC00036718 /* AnimationView.swift */,
				B6106B9D26A565DA0013B453 /* BundleExtension.swift */,
				4BA1A6C1258B0A1300F6F690 /* ContiguousBytesExtension.swift */,
				85AC3AF625D5DBFD00C7D2AA /* DataExtension.swift */,
				B6A9E46F26146A250067D1B9 /* DateExtension.swift */,
				B6040855274B830F00680351 /* DictionaryExtension.swift */,
				B63D467025BFA6C100874977 /* DispatchQueueExtensions.swift */,
				AA92126E25ACCB1100600CD4 /* ErrorExtension.swift */,
				B6E61EE2263AC0C8004E11AB /* FileManagerExtension.swift */,
				AAECA41F24EEA4AC00EFA63A /* IndexPathExtension.swift */,
				0230C0A2272080090018F728 /* KeyedCodingExtension.swift */,
				4B8D9061276D1D880078DB17 /* LocaleExtension.swift */,
				85308E24267FC9F2001ABD76 /* NSAlertExtension.swift */,
				F44C130125C2DA0400426E3E /* NSAppearanceExtension.swift */,
				AA5C8F622591021700748EB7 /* NSApplicationExtension.swift */,
				85C48CCB278D808F00D3263E /* NSAttributedStringExtension.swift */,
				B65E6B9F26D9F10600095F96 /* NSBezierPathExtension.swift */,
				B63D467925BFC3E100874977 /* NSCoderExtensions.swift */,
				F41D174025CB131900472416 /* NSColorExtension.swift */,
				B657841825FA484B00D8DB33 /* NSException+Catch.h */,
				B657841925FA484B00D8DB33 /* NSException+Catch.m */,
				B657841E25FA497600D8DB33 /* NSException+Catch.swift */,
				4B139AFC26B60BD800894F82 /* NSImageExtensions.swift */,
				AA6EF9B2250785D5004754E6 /* NSMenuExtension.swift */,
				AA72D5FD25FFF94E00C77619 /* NSMenuItemExtension.swift */,
				4B0511DF262CAA8600F6079C /* NSOpenPanelExtensions.swift */,
				4B0135CD2729F1AA00D54834 /* NSPasteboardExtension.swift */,
				AA5C8F5D2590EEE800748EB7 /* NSPointExtension.swift */,
				85625999269CA0A600EE44BC /* NSRectExtension.swift */,
				B6B3E0DC2657E9CF0040E0A2 /* NSScreenExtension.swift */,
				AAC5E4E325D6BA9C007F5990 /* NSSizeExtension.swift */,
				4BE0DF0426781961006337B7 /* NSStoryboardExtension.swift */,
				AA5C8F58258FE21F00748EB7 /* NSTextFieldExtension.swift */,
				858A798426A8BB5D00A75A42 /* NSTextViewExtension.swift */,
				4B0511E0262CAA8600F6079C /* NSViewControllerExtension.swift */,
				AA6FFB4324DC33320028F4D0 /* NSViewExtension.swift */,
				AA9E9A5525A3AE8400D1959D /* NSWindowExtension.swift */,
				B643BF1327ABF772000BACEC /* NSWorkspaceExtension.swift */,
				B6A9E46A2614618A0067D1B9 /* OperatingSystemVersionExtension.swift */,
				B637273C26CCF0C200C8CB02 /* OptionalExtension.swift */,
				B684592125C93BE000DC17B6 /* Publisher.asVoid.swift */,
				B68C2FB127706E6A00BF2C7D /* ProcessExtension.swift */,
				AAFCB37E25E545D400859DD4 /* PublisherExtension.swift */,
				B684592625C93C0500DC17B6 /* Publishers.NestedObjectChanges.swift */,
				B6AAAC3D26048F690029438D /* RandomAccessCollectionExtension.swift */,
				B6C0B24326E9CB080031CB7F /* RunLoopExtension.swift */,
				4BB88B4925B7B690006F6B06 /* SequenceExtensions.swift */,
				B65783E625F8AAFB00D8DB33 /* String+Punycode.swift */,
				AA8EDF2624923EC70071C2E8 /* StringExtension.swift */,
				AAADFD05264AA282001555EA /* TimeIntervalExtension.swift */,
				AA8EDF2324923E980071C2E8 /* URLExtension.swift */,
				AA88D14A252A557100980B4E /* URLRequestExtension.swift */,
				B6DB3AEE278D5C370024C5C4 /* URLSessionExtension.swift */,
				AAA0CC69253CC43C0079BC96 /* WKUserContentControllerExtension.swift */,
				B63D466725BEB6C200874977 /* WKWebView+Private.h */,
				B63D466825BEB6C200874977 /* WKWebView+SessionState.swift */,
				B68458CC25C7EB9000DC17B6 /* WKWebViewConfigurationExtensions.swift */,
				AA92127625ADA07900600CD4 /* WKWebViewExtension.swift */,
				B6CF78DD267B099C00CD4F13 /* WKNavigationActionExtension.swift */,
				4B7A60A0273E0BE400BBDFEB /* WKWebsiteDataStoreExtension.swift */,
				4B39AAF527D9B2C700A73FD5 /* NSStackViewExtension.swift */,
				4B980E202817604000282EE1 /* NSNotificationName+Debug.swift */,
			);
			path = Extensions;
			sourceTree = "<group>";
		};
		AADCBF3826F7C28F00EF67A8 /* Lottie */ = {
			isa = PBXGroup;
			children = (
				AADCBF3926F7C2CE00EF67A8 /* LottieAnimationCache.swift */,
			);
			path = Lottie;
			sourceTree = "<group>";
		};
		AAE71DB225F66A0900D74437 /* Home Page */ = {
			isa = PBXGroup;
			children = (
				85589E8527BBB8DD0038AD11 /* Model */,
				AAE71DB325F66A3F00D74437 /* View */,
				85AC7ADA27BD628400FFB69B /* HomePage.swift */,
			);
			path = "Home Page";
			sourceTree = "<group>";
		};
		AAE71DB325F66A3F00D74437 /* View */ = {
			isa = PBXGroup;
			children = (
				85589E7927BBB8620038AD11 /* AddEditFavoriteViewController.swift */,
				85589E7A27BBB8620038AD11 /* AddEditFavoriteWindow.swift */,
				85589E9D27BFE4500038AD11 /* DefaultBrowserPromptView.swift */,
				85589E9327BFE1E70038AD11 /* FavoritesView.swift */,
				85589E7B27BBB8630038AD11 /* HomePage.storyboard */,
				85AC7AD827BD625000FFB69B /* HomePageAssets.xcassets */,
				85589E7C27BBB8630038AD11 /* HomePageView.swift */,
				85589E7D27BBB8630038AD11 /* HomePageViewController.swift */,
				857FFEBF27D239DC00415E7A /* HyperLink.swift */,
				85589E9F27BFE60E0038AD11 /* MoreOrLessView.swift */,
				85F0FF1227CFAB04001C7C6E /* RecentlyVisitedView.swift */,
			);
			path = View;
			sourceTree = "<group>";
		};
		AAE75275263B036300B973F8 /* History */ = {
			isa = PBXGroup;
			children = (
				AAE75277263B038F00B973F8 /* Model */,
				AAE75276263B038A00B973F8 /* Services */,
			);
			path = History;
			sourceTree = "<group>";
		};
		AAE75276263B038A00B973F8 /* Services */ = {
			isa = PBXGroup;
			children = (
				AAE75278263B046100B973F8 /* History.xcdatamodeld */,
				AAE7527B263B056C00B973F8 /* HistoryStore.swift */,
			);
			path = Services;
			sourceTree = "<group>";
		};
		AAE75277263B038F00B973F8 /* Model */ = {
			isa = PBXGroup;
			children = (
				AAE7527F263B0A4D00B973F8 /* HistoryCoordinator.swift */,
				AAE7527D263B05C600B973F8 /* HistoryEntry.swift */,
			);
			path = Model;
			sourceTree = "<group>";
		};
		AAE8B0FD258A416F00E81239 /* Tab Preview */ = {
			isa = PBXGroup;
			children = (
				AAE8B0FE258A417D00E81239 /* View */,
			);
			path = "Tab Preview";
			sourceTree = "<group>";
		};
		AAE8B0FE258A417D00E81239 /* View */ = {
			isa = PBXGroup;
			children = (
				AAE8B101258A41C000E81239 /* TabPreview.storyboard */,
				AAC82C5F258B6CB5009B6B42 /* TabPreviewWindowController.swift */,
				AAE8B10F258A456C00E81239 /* TabPreviewViewController.swift */,
			);
			path = View;
			sourceTree = "<group>";
		};
		AAEC74AE2642C47300C2EFBC /* History */ = {
			isa = PBXGroup;
			children = (
				AAEC74AF2642C48800C2EFBC /* Model */,
				AAEC74B02642C48B00C2EFBC /* Services */,
			);
			path = History;
			sourceTree = "<group>";
		};
		AAEC74AF2642C48800C2EFBC /* Model */ = {
			isa = PBXGroup;
			children = (
				AAEC74B12642C57200C2EFBC /* HistoryCoordinatingMock.swift */,
				AAEC74B32642C69300C2EFBC /* HistoryCoordinatorTests.swift */,
			);
			path = Model;
			sourceTree = "<group>";
		};
		AAEC74B02642C48B00C2EFBC /* Services */ = {
			isa = PBXGroup;
			children = (
				AAEC74B52642CC6A00C2EFBC /* HistoryStoringMock.swift */,
				AAEC74B72642E43800C2EFBC /* HistoryStoreTests.swift */,
			);
			path = Services;
			sourceTree = "<group>";
		};
		AAEC74B92642E66600C2EFBC /* Extensions */ = {
			isa = PBXGroup;
			children = (
				4B4F72EB266B2ED300814C60 /* CollectionExtension.swift */,
				B65349A9265CF45000DCC645 /* DispatchQueueExtensionsTests.swift */,
				B67C6C462654C643006C872E /* FileManagerExtensionTests.swift */,
				AAEC74BA2642E67C00C2EFBC /* NSPersistentContainerExtension.swift */,
				B6C0B24526E9CB190031CB7F /* RunLoopExtensionTests.swift */,
				AADE11BF26D916D70032D8A7 /* StringExtensionTests.swift */,
				85F69B3B25EDE81F00978E59 /* URLExtensionTests.swift */,
				4B8AD0B027A86D9200AE44D6 /* WKWebsiteDataStoreExtensionTests.swift */,
			);
			path = Extensions;
			sourceTree = "<group>";
		};
		AAFCB38325E546FF00859DD4 /* View */ = {
			isa = PBXGroup;
			children = (
				AAB7320626DD0C37002FACF9 /* Fire.storyboard */,
				AAEEC6A827088ADB008445F7 /* FireCoordinator.swift */,
				AAB7320826DD0CD9002FACF9 /* FireViewController.swift */,
				AAE99B8827088A19008B6BD9 /* FirePopover.swift */,
				AA840A9727319D1600E63CDD /* FirePopoverWrapperViewController.swift */,
				AA61C0CF2722159B00E6B681 /* FireInfoViewController.swift */,
				AA6AD95A2704B6DB00159F8A /* FirePopoverViewController.swift */,
				AAE246F7270A406200BEEAEE /* FirePopoverCollectionViewHeader.swift */,
				AAE246F5270A3D3000BEEAEE /* FirePopoverCollectionViewHeader.xib */,
				AAE246F12709EF3B00BEEAEE /* FirePopoverCollectionViewItem.swift */,
				AAE246F22709EF3B00BEEAEE /* FirePopoverCollectionViewItem.xib */,
			);
			path = View;
			sourceTree = "<group>";
		};
		B31055BB27A1BA0E001AC618 /* Autoconsent */ = {
			isa = PBXGroup;
			children = (
				7B1E819A27C8874900FF0E60 /* Autofill */,
				B31055C327A1BA1D001AC618 /* autoconsent-bundle.js */,
				B31055BD27A1BA1D001AC618 /* autoconsent.html */,
				B31055C127A1BA1D001AC618 /* AutoconsentBackground.swift */,
				B31055BC27A1BA1D001AC618 /* AutoconsentUserScript.swift */,
				B31055C027A1BA1D001AC618 /* background-bundle.js */,
				B31055C227A1BA1D001AC618 /* background.js */,
				B31055BF27A1BA1D001AC618 /* browser-shim.js */,
				B31055BE27A1BA1D001AC618 /* userscript.js */,
			);
			name = Autoconsent;
			sourceTree = "<group>";
		};
		B31055CC27A1BA39001AC618 /* Autoconsent */ = {
			isa = PBXGroup;
			children = (
				B31055CD27A1BA44001AC618 /* AutoconsentBackgroundTests.swift */,
				B3FB198D27BC013C00513DC1 /* autoconsent-test-page.html */,
				B3FB198F27BC015600513DC1 /* autoconsent-test.js */,
			);
			name = Autoconsent;
			sourceTree = "<group>";
		};
		B6040859274B8C5200680351 /* Unprotected Domains */ = {
			isa = PBXGroup;
			children = (
				336B39E22726B4B700C417D3 /* LocalUnprotectedDomains.swift */,
				B68503A6279141CD00893A05 /* KeySetDictionary.swift */,
				B604085A274B8CA300680351 /* UnprotectedDomains.xcdatamodeld */,
			);
			path = "Unprotected Domains";
			sourceTree = "<group>";
		};
		B6106BA126A7BE430013B453 /* Permissions */ = {
			isa = PBXGroup;
			children = (
				B6106B9F26A7BE0B0013B453 /* PermissionManagerTests.swift */,
				B6106BB026A7D8720013B453 /* PermissionStoreTests.swift */,
				B63ED0D726AE729600A9DAD1 /* PermissionModelTests.swift */,
				B6106BAE26A7C6180013B453 /* PermissionStoreMock.swift */,
				B63ED0D926AE7AF400A9DAD1 /* PermissionManagerMock.swift */,
				B63ED0DB26AE7B1E00A9DAD1 /* WebViewMock.swift */,
				B63ED0DD26AFD9A300A9DAD1 /* AVCaptureDeviceMock.swift */,
				B63ED0DF26AFE32F00A9DAD1 /* GeolocationProviderMock.swift */,
			);
			path = Permissions;
			sourceTree = "<group>";
		};
		B61EF3EA266F91D700B4D78F /* Extensions */ = {
			isa = PBXGroup;
			children = (
				B6F41030264D2B23003DA42C /* ProgressExtension.swift */,
				B66E9DD12670EB2A00E53BB5 /* _WKDownload+WebKitDownload.swift */,
				B66E9DD32670EB4A00E53BB5 /* WKDownload+WebKitDownload.swift */,
				B61EF3EB266F91E700B4D78F /* WKWebView+Download.swift */,
				B61EF3F0266F922200B4D78F /* WKProcessPool+DownloadDelegate.swift */,
				B63B9C502670B2B200C45B91 /* _WKDownload.h */,
				B63B9C542670B32000C45B91 /* WKProcessPool+Private.h */,
				B6CF78E2267B0A1900CD4F13 /* WKNavigationAction+Private.h */,
			);
			path = Extensions;
			sourceTree = "<group>";
		};
		B64C84DB2692D6E80048FEBE /* Permissions */ = {
			isa = PBXGroup;
			children = (
				B64C84EF269310000048FEBE /* Model */,
				B64C84DC2692D6FC0048FEBE /* View */,
			);
			path = Permissions;
			sourceTree = "<group>";
		};
		B64C84DC2692D6FC0048FEBE /* View */ = {
			isa = PBXGroup;
			children = (
				B64C84DD2692D7400048FEBE /* PermissionAuthorization.storyboard */,
				B64C84E22692DC9F0048FEBE /* PermissionAuthorizationViewController.swift */,
				B64C84EA2692DD650048FEBE /* PermissionAuthorizationPopover.swift */,
				B6BBF17327475B15004F850E /* PopupBlockedPopover.swift */,
				B64C852926942AC90048FEBE /* PermissionContextMenu.swift */,
				B64C85412694590B0048FEBE /* PermissionButton.swift */,
			);
			path = View;
			sourceTree = "<group>";
		};
		B64C84EF269310000048FEBE /* Model */ = {
			isa = PBXGroup;
			children = (
				B6106BAA26A7BF1D0013B453 /* PermissionType.swift */,
				B6106BAC26A7BF390013B453 /* PermissionState.swift */,
				B65536A52685B82B00085A79 /* Permissions.swift */,
				B6106BA526A7BEC80013B453 /* PermissionAuthorizationQuery.swift */,
				B6DB3CFA26A17CB800D459B7 /* PermissionModel.swift */,
				B64C84F0269310120048FEBE /* PermissionManager.swift */,
				B64C853726944B880048FEBE /* StoredPermission.swift */,
				B64C853C26944B940048FEBE /* PermissionStore.swift */,
				B64C852E26943BC10048FEBE /* Permissions.xcdatamodeld */,
			);
			path = Model;
			sourceTree = "<group>";
		};
		B65536902684409300085A79 /* Geolocation */ = {
			isa = PBXGroup;
			children = (
				B65536962684413900085A79 /* WKGeolocationProvider.h */,
				B6553691268440D700085A79 /* WKProcessPool+GeolocationProvider.swift */,
				B655369A268442EE00085A79 /* GeolocationProvider.swift */,
				B65536AD2685E17100085A79 /* GeolocationService.swift */,
			);
			path = Geolocation;
			sourceTree = "<group>";
		};
		B68172A7269C4334006D1092 /* Model */ = {
			isa = PBXGroup;
			children = (
				B68172A8269C487D006D1092 /* PrivacyDashboardUserScript.swift */,
				B6106BA226A7BEA00013B453 /* PermissionAuthorizationState.swift */,
				AA9B7C7D26A06E040008D425 /* TrackerInfo.swift */,
				AA9B7C8226A197A00008D425 /* ServerTrust.swift */,
				B3FB199227BD0AD400513DC1 /* CookieConsentInfo.swift */,
			);
			path = Model;
			sourceTree = "<group>";
		};
		B68172AC269EB415006D1092 /* Geolocation */ = {
			isa = PBXGroup;
			children = (
				B68172AD269EB43F006D1092 /* GeolocationServiceTests.swift */,
				B6106BB426A809E60013B453 /* GeolocationProviderTests.swift */,
				B63ED0E226B3E7FA00A9DAD1 /* CLLocationManagerMock.swift */,
				B6106BB226A7F4AA0013B453 /* GeolocationServiceMock.swift */,
			);
			path = Geolocation;
			sourceTree = "<group>";
		};
		B683097A274DCFE3004B46BB /* Database */ = {
			isa = PBXGroup;
			children = (
				B6BBF16F2744CDE1004F850E /* CoreDataStoreTests.swift */,
				B6C2C9F42760B659005B7F0A /* TestDataModel.xcdatamodeld */,
			);
			path = Database;
			sourceTree = "<group>";
		};
		B68458AE25C7E75100DC17B6 /* State Restoration */ = {
			isa = PBXGroup;
			children = (
				B6A5A27025B9377300AA7ADA /* StatePersistenceService.swift */,
				B68458AF25C7E76A00DC17B6 /* WindowManager+StateRestoration.swift */,
				B68458B725C7E8B200DC17B6 /* Tab+NSSecureCoding.swift */,
				B68458C425C7EA0C00DC17B6 /* TabCollection+NSSecureCoding.swift */,
				B68458BF25C7E9E000DC17B6 /* TabCollectionViewModel+NSSecureCoding.swift */,
				B684590725C9027900DC17B6 /* AppStateChangedPublisher.swift */,
				B684592E25C93FBF00DC17B6 /* AppStateRestorationManager.swift */,
			);
			path = "State Restoration";
			sourceTree = "<group>";
		};
		B69B50332726A10700758A2B /* ATB */ = {
			isa = PBXGroup;
			children = (
				B69B50352726A11F00758A2B /* Atb.swift */,
				B69B50382726A12400758A2B /* AtbParser.swift */,
				B69B50342726A11F00758A2B /* StatisticsLoader.swift */,
				B69B50362726A12000758A2B /* StatisticsStore.swift */,
				B69B50392726A12500758A2B /* LocalStatisticsStore.swift */,
				B69B50372726A12000758A2B /* VariantManager.swift */,
				B69B50562727D16900758A2B /* AtbAndVariantCleanup.swift */,
			);
			path = ATB;
			sourceTree = "<group>";
		};
		B69B50402726C3F400758A2B /* ATB */ = {
			isa = PBXGroup;
			children = (
				B69B504D2726CD3900758A2B /* Mock */,
				B69B50422726C5C100758A2B /* AtbAndVariantCleanupTests.swift */,
				B69B50412726C5C100758A2B /* AtbParserTests.swift */,
				B69B50442726C5C200758A2B /* StatisticsLoaderTests.swift */,
				B69B50432726C5C100758A2B /* VariantManagerTests.swift */,
			);
			path = ATB;
			sourceTree = "<group>";
		};
		B69B504D2726CD3900758A2B /* Mock */ = {
			isa = PBXGroup;
			children = (
				B69B50492726CA2900758A2B /* MockStatisticsStore.swift */,
				B69B504A2726CA2900758A2B /* MockVariantManager.swift */,
				B69B50502726CD7F00758A2B /* atb-with-update.json */,
				B69B504E2726CD7E00758A2B /* atb.json */,
				B69B504F2726CD7F00758A2B /* empty */,
				B69B50512726CD8000758A2B /* invalid.json */,
			);
			path = Mock;
			sourceTree = "<group>";
		};
		B6A5A28C25B962CB00AA7ADA /* App */ = {
			isa = PBXGroup;
			children = (
				B6A5A2A725BAA35500AA7ADA /* WindowManagerStateRestorationTests.swift */,
				B6A5A29F25B96E8300AA7ADA /* AppStateChangePublisherTests.swift */,
				B6C2C9EE276081AB005B7F0A /* DeallocationTests.swift */,
			);
			path = App;
			sourceTree = "<group>";
		};
		B6A9E44E26142AF90067D1B9 /* Statistics */ = {
			isa = PBXGroup;
			children = (
				B69B50332726A10700758A2B /* ATB */,
				B6A9E45226142B070067D1B9 /* Pixel.swift */,
				B6A9E498261474120067D1B9 /* TimedPixel.swift */,
				B6A9E47626146A570067D1B9 /* PixelEvent.swift */,
				B6A9E47E26146A800067D1B9 /* PixelArguments.swift */,
				B6A9E48326146AAB0067D1B9 /* PixelParameters.swift */,
				B6A9E4A2261475C70067D1B9 /* AppUsageActivityMonitor.swift */,
				B610F2BA27A145C500FCEBE9 /* RulesCompilationMonitor.swift */,
				B6DA44012616B28300DD1EC2 /* PixelDataStore.swift */,
				B68C92C32750EF76002AC6B0 /* PixelDataRecord.swift */,
				B6DA44062616B30600DD1EC2 /* PixelDataModel.xcdatamodeld */,
			);
			path = Statistics;
			sourceTree = "<group>";
		};
		B6A9E47526146A440067D1B9 /* API */ = {
			isa = PBXGroup;
			children = (
				B6A9E458261460340067D1B9 /* APIHeaders.swift */,
				B6A9E459261460350067D1B9 /* APIRequest.swift */,
				B6A9E457261460340067D1B9 /* ApiRequestError.swift */,
			);
			path = API;
			sourceTree = "<group>";
		};
		B6AE74322609AFBB005B9B1A /* Progress */ = {
			isa = PBXGroup;
			children = (
				B6AE74332609AFCE005B9B1A /* ProgressEstimationTests.swift */,
			);
			path = Progress;
			sourceTree = "<group>";
		};
		B6B1E87C26D5DA020062C350 /* View */ = {
			isa = PBXGroup;
			children = (
				B6B1E87D26D5DA0E0062C350 /* DownloadsPopover.swift */,
				B6B1E87F26D5DA9B0062C350 /* DownloadsViewController.swift */,
				B6B1E88126D5DAC30062C350 /* Downloads.storyboard */,
				B6B1E88326D5EB570062C350 /* DownloadsCellView.swift */,
				B6C0B23B26E87D900031CB7F /* NSAlert+ActiveDownloadsTermination.swift */,
			);
			path = View;
			sourceTree = "<group>";
		};
		B6C0B23126E71A800031CB7F /* Services */ = {
			isa = PBXGroup;
			children = (
				B6C0B23226E71BCD0031CB7F /* Downloads.xcdatamodeld */,
				B6C0B22F26E61D630031CB7F /* DownloadListStore.swift */,
				B6B1E87A26D381710062C350 /* DownloadListCoordinator.swift */,
			);
			path = Services;
			sourceTree = "<group>";
		};
		B6DA440F2616C0F200DD1EC2 /* Statistics */ = {
			isa = PBXGroup;
			children = (
				B69B50402726C3F400758A2B /* ATB */,
				B6DA44102616C0FC00DD1EC2 /* PixelTests.swift */,
				B662D3D82755D7AD0035D4D6 /* PixelStoreTests.swift */,
				B662D3DA2755D8190035D4D6 /* OldPixelDataModel.xcdatamodeld */,
				B6DA44222616CABC00DD1EC2 /* PixelArgumentsTests.swift */,
				B6DA44272616CAE000DD1EC2 /* AppUsageActivityMonitorTests.swift */,
				B6DA441D2616C84600DD1EC2 /* PixelStoreMock.swift */,
				4B117F7C276C0CB5002F3D8C /* LocalStatisticsStoreTests.swift */,
				B610F2E327A8F37A00FCEBE9 /* CBRCompileTimeReporterTests.swift */,
			);
			path = Statistics;
			sourceTree = "<group>";
		};
		B6FA893A269C414900588ECD /* Privacy Dashboard */ = {
			isa = PBXGroup;
			children = (
				B68172A7269C4334006D1092 /* Model */,
				AA9B7C7F26A06E130008D425 /* ViewModel */,
				B6FA893B269C41ED00588ECD /* View */,
			);
			path = "Privacy Dashboard";
			sourceTree = "<group>";
		};
		B6FA893B269C41ED00588ECD /* View */ = {
			isa = PBXGroup;
			children = (
				B6FA893C269C423100588ECD /* PrivacyDashboard.storyboard */,
				B6FA893E269C424500588ECD /* PrivacyDashboardViewController.swift */,
				B63BDF7D27FDAA640072D75B /* PrivacyDashboardWebView.swift */,
				B6FA8940269C425400588ECD /* PrivacyDashboardPopover.swift */,
			);
			path = View;
			sourceTree = "<group>";
		};
		CB6BCDF727C689FE00CC76DC /* Resources */ = {
			isa = PBXGroup;
			children = (
				4B677427255DBEB800025BD8 /* httpsMobileV2BloomSpec.json */,
				4B677428255DBEB800025BD8 /* httpsMobileV2Bloom.bin */,
				4B67742A255DBEB800025BD8 /* httpsMobileV2FalsePositives.json */,
			);
			path = Resources;
			sourceTree = "<group>";
		};
		EAA29AEB278D2E51007070CF /* fonts */ = {
			isa = PBXGroup;
			children = (
				EAA29AE7278D2E43007070CF /* ProximaNova-Bold-webfont.woff2 */,
				EAA29AE8278D2E43007070CF /* ProximaNova-Reg-webfont.woff2 */,
			);
			path = fonts;
			sourceTree = "<group>";
		};
/* End PBXGroup section */

/* Begin PBXNativeTarget section */
		4B1AD89C25FC27E200261379 /* Integration Tests */ = {
			isa = PBXNativeTarget;
			buildConfigurationList = 4B1AD8A625FC27E200261379 /* Build configuration list for PBXNativeTarget "Integration Tests" */;
			buildPhases = (
				4B1AD89925FC27E200261379 /* Sources */,
				4B1AD89A25FC27E200261379 /* Frameworks */,
				4B1AD89B25FC27E200261379 /* Resources */,
			);
			buildRules = (
			);
			dependencies = (
				4B1AD8A325FC27E200261379 /* PBXTargetDependency */,
			);
			name = "Integration Tests";
			productName = "Integration Tests";
			productReference = 4B1AD89D25FC27E200261379 /* Integration Tests.xctest */;
			productType = "com.apple.product-type.bundle.unit-test";
		};
		7B4CE8D926F02108009134B1 /* UI Tests */ = {
			isa = PBXNativeTarget;
			buildConfigurationList = 7B4CE8E526F02108009134B1 /* Build configuration list for PBXNativeTarget "UI Tests" */;
			buildPhases = (
				7B4CE8D626F02108009134B1 /* Sources */,
				7B4CE8D726F02108009134B1 /* Frameworks */,
				7B4CE8D826F02108009134B1 /* Resources */,
			);
			buildRules = (
			);
			dependencies = (
				7B4CE8E026F02108009134B1 /* PBXTargetDependency */,
			);
			name = "UI Tests";
			productName = "UI Tests";
			productReference = 7B4CE8DA26F02108009134B1 /* UI Tests.xctest */;
			productType = "com.apple.product-type.bundle.ui-testing";
		};
		AA585D7D248FD31100E9A3E2 /* DuckDuckGo Privacy Browser */ = {
			isa = PBXNativeTarget;
			buildConfigurationList = AA585DA4248FD31500E9A3E2 /* Build configuration list for PBXNativeTarget "DuckDuckGo Privacy Browser" */;
			buildPhases = (
				AA585D7A248FD31100E9A3E2 /* Sources */,
				AA8EDF2824925E940071C2E8 /* Swift Lint */,
				85CA9A2226455B3500145393 /* Check Filename Headers */,
				AA585D7B248FD31100E9A3E2 /* Frameworks */,
				AA585D7C248FD31100E9A3E2 /* Resources */,
			);
			buildRules = (
			);
			dependencies = (
			);
			name = "DuckDuckGo Privacy Browser";
			packageProductDependencies = (
				4B82E9B225B69E3E00656FE7 /* TrackerRadarKit */,
				85FF55C725F82E4F00E2AB99 /* Lottie */,
				B65783F425F8ACA400D8DB33 /* Punnycode */,
				AA06B6B62672AF8100F541C5 /* Sparkle */,
				9807F644278CA16F00E1547B /* BrowserServicesKit */,
			);
			productName = DuckDuckGo;
			productReference = AA585D7E248FD31100E9A3E2 /* DuckDuckGo.app */;
			productType = "com.apple.product-type.application";
		};
		AA585D8F248FD31400E9A3E2 /* Unit Tests */ = {
			isa = PBXNativeTarget;
			buildConfigurationList = AA585DA7248FD31500E9A3E2 /* Build configuration list for PBXNativeTarget "Unit Tests" */;
			buildPhases = (
				AA585D8C248FD31400E9A3E2 /* Sources */,
				AA585D8D248FD31400E9A3E2 /* Frameworks */,
				AA585D8E248FD31400E9A3E2 /* Resources */,
			);
			buildRules = (
			);
			dependencies = (
				AA585D92248FD31400E9A3E2 /* PBXTargetDependency */,
			);
			name = "Unit Tests";
			packageProductDependencies = (
				B6DA44162616C13800DD1EC2 /* OHHTTPStubs */,
				B6DA44182616C13800DD1EC2 /* OHHTTPStubsSwift */,
			);
			productName = DuckDuckGoTests;
			productReference = AA585D90248FD31400E9A3E2 /* Unit Tests.xctest */;
			productType = "com.apple.product-type.bundle.unit-test";
		};
/* End PBXNativeTarget section */

/* Begin PBXProject section */
		AA585D76248FD31100E9A3E2 /* Project object */ = {
			isa = PBXProject;
			attributes = {
				LastSwiftUpdateCheck = 1250;
				LastUpgradeCheck = 1320;
				ORGANIZATIONNAME = DuckDuckGo;
				TargetAttributes = {
					4B1AD89C25FC27E200261379 = {
						CreatedOnToolsVersion = 12.4;
						TestTargetID = AA585D7D248FD31100E9A3E2;
					};
					7B4CE8D926F02108009134B1 = {
						CreatedOnToolsVersion = 12.5.1;
						TestTargetID = AA585D7D248FD31100E9A3E2;
					};
					AA585D7D248FD31100E9A3E2 = {
						CreatedOnToolsVersion = 11.5;
					};
					AA585D8F248FD31400E9A3E2 = {
						CreatedOnToolsVersion = 11.5;
						TestTargetID = AA585D7D248FD31100E9A3E2;
					};
				};
			};
			buildConfigurationList = AA585D79248FD31100E9A3E2 /* Build configuration list for PBXProject "DuckDuckGo" */;
			compatibilityVersion = "Xcode 9.3";
			developmentRegion = en;
			hasScannedForEncodings = 0;
			knownRegions = (
				en,
				Base,
			);
			mainGroup = AA585D75248FD31100E9A3E2;
			packageReferences = (
				4B82E9B125B69E3E00656FE7 /* XCRemoteSwiftPackageReference "TrackerRadarKit" */,
				85FF55C625F82E4F00E2AB99 /* XCRemoteSwiftPackageReference "lottie-ios" */,
				B65783F325F8ACA400D8DB33 /* XCRemoteSwiftPackageReference "PunycodeSwift" */,
				B6DA44152616C13800DD1EC2 /* XCRemoteSwiftPackageReference "OHHTTPStubs" */,
				AA06B6B52672AF8100F541C5 /* XCRemoteSwiftPackageReference "Sparkle" */,
				9807F643278CA16F00E1547B /* XCRemoteSwiftPackageReference "BrowserServicesKit" */,
			);
			productRefGroup = AA585D7F248FD31100E9A3E2 /* Products */;
			projectDirPath = "";
			projectRoot = "";
			targets = (
				AA585D7D248FD31100E9A3E2 /* DuckDuckGo Privacy Browser */,
				AA585D8F248FD31400E9A3E2 /* Unit Tests */,
				4B1AD89C25FC27E200261379 /* Integration Tests */,
				7B4CE8D926F02108009134B1 /* UI Tests */,
			);
		};
/* End PBXProject section */

/* Begin PBXResourcesBuildPhase section */
		4B1AD89B25FC27E200261379 /* Resources */ = {
			isa = PBXResourcesBuildPhase;
			buildActionMask = 2147483647;
			files = (
				B3FB199027BC015600513DC1 /* autoconsent-test.js in Resources */,
				B3FB198E27BC013C00513DC1 /* autoconsent-test-page.html in Resources */,
			);
			runOnlyForDeploymentPostprocessing = 0;
		};
		7B4CE8D826F02108009134B1 /* Resources */ = {
			isa = PBXResourcesBuildPhase;
			buildActionMask = 2147483647;
			files = (
			);
			runOnlyForDeploymentPostprocessing = 0;
		};
		AA585D7C248FD31100E9A3E2 /* Resources */ = {
			isa = PBXResourcesBuildPhase;
			buildActionMask = 2147483647;
			files = (
				4B02198C25E05FAC00ED7DEA /* Fireproofing.storyboard in Resources */,
				AA80EC73256C46A2007083E7 /* Suggestion.storyboard in Resources */,
				AA693E5E2696E5B90007BB78 /* CrashReports.storyboard in Resources */,
				9833913127AAA4B500DAF119 /* trackerData.json in Resources */,
				B31055CA27A1BA1D001AC618 /* background.js in Resources */,
				AA7EB6ED27E880B600036718 /* dark-shield-dot-mouse-over.json in Resources */,
				8511E18425F82B34002F516B /* 01_Fire_really_small.json in Resources */,
				85B7184A27677C2D00B4277F /* Onboarding.storyboard in Resources */,
				4B0511C3262CAA5A00F6079C /* FireproofDomains.storyboard in Resources */,
				EA477680272A21B700419EDA /* clickToLoadConfig.json in Resources */,
				B6B1E88226D5DAC30062C350 /* Downloads.storyboard in Resources */,
				AA3439712754D4E900B241FA /* dark-shield.json in Resources */,
				B31055C827A1BA1D001AC618 /* background-bundle.js in Resources */,
				AA7EB6EB27E880AE00036718 /* dark-shield-mouse-over.json in Resources */,
				B31055CB27A1BA1D001AC618 /* autoconsent-bundle.js in Resources */,
				7B1E819F27C8874900FF0E60 /* ContentOverlay.storyboard in Resources */,
				85A0117425AF2EDF00FA6A0C /* FindInPage.storyboard in Resources */,
				85589E8127BBB8630038AD11 /* HomePage.storyboard in Resources */,
				AA80EC89256C49B8007083E7 /* Localizable.strings in Resources */,
				B31055C627A1BA1D001AC618 /* userscript.js in Resources */,
				EA4617F0273A28A700F110A2 /* fb-tds.json in Resources */,
				AAE8B102258A41C000E81239 /* TabPreview.storyboard in Resources */,
				AA68C3D72490F821001B8783 /* README.md in Resources */,
				AA585D86248FD31400E9A3E2 /* Assets.xcassets in Resources */,
				85589E8D27BBBB870038AD11 /* NavigationBar.storyboard in Resources */,
				AAE246F6270A3D3000BEEAEE /* FirePopoverCollectionViewHeader.xib in Resources */,
				85378D9C274E61B8007C5CBF /* MessageViews.storyboard in Resources */,
				AA80EC79256C46AA007083E7 /* TabBar.storyboard in Resources */,
				AA34396D2754D4E300B241FA /* shield-dot.json in Resources */,
				AAC5E4C925D6A6E8007F5990 /* Bookmarks.storyboard in Resources */,
				B6FA893D269C423100588ECD /* PrivacyDashboard.storyboard in Resources */,
				AA34396C2754D4E300B241FA /* shield.json in Resources */,
				B693955626F04BEC0015B914 /* SavePanelAccessoryView.xib in Resources */,
				AA7412B324D0B3AC00D22FE0 /* TabBarViewItem.xib in Resources */,
				85480F8A25CDC360009424E3 /* MainMenu.storyboard in Resources */,
				4B677435255DBEB800025BD8 /* httpsMobileV2FalsePositives.json in Resources */,
				AA3439792754D55100B241FA /* trackers-1.json in Resources */,
				AA34397C2754D55100B241FA /* dark-trackers-1.json in Resources */,
				AA3863C527A1E28F00749AB5 /* Feedback.storyboard in Resources */,
				B31055C527A1BA1D001AC618 /* autoconsent.html in Resources */,
				4B723E1126B0006C00E14D75 /* DataImport.storyboard in Resources */,
				4B92929026670D1700AD2C21 /* BookmarkTableCellView.xib in Resources */,
				85AC7AD927BD625000FFB69B /* HomePageAssets.xcassets in Resources */,
				339A6B5826A044BA00E3DAE8 /* duckduckgo-privacy-dashboard in Resources */,
				AA7EB6E727E8809D00036718 /* shield-mouse-over.json in Resources */,
				B31055C727A1BA1D001AC618 /* browser-shim.js in Resources */,
				4B92928E26670D1700AD2C21 /* BookmarkOutlineViewCell.xib in Resources */,
				B64C84DE2692D7400048FEBE /* PermissionAuthorization.storyboard in Resources */,
				4BC68A702759AE490029A586 /* Waitlist.storyboard in Resources */,
				AA34397D2754D55100B241FA /* dark-trackers-3.json in Resources */,
				AA3439782754D55100B241FA /* dark-trackers-2.json in Resources */,
				AAB7320726DD0C37002FACF9 /* Fire.storyboard in Resources */,
				85589E8F27BBBBF10038AD11 /* Main.storyboard in Resources */,
				EA18D1CA272F0DC8006DC101 /* social_images in Resources */,
				AA7EB6E927E880A600036718 /* shield-dot-mouse-over.json in Resources */,
				AA80EC8F256C49BC007083E7 /* Localizable.stringsdict in Resources */,
				EAC80DE0271F6C0100BBF02D /* fb-sdk.js in Resources */,
				85625994269C8F9600EE44BC /* PasswordManager.storyboard in Resources */,
				AA7EB6E327E7D05500036718 /* dark-flame-mouse-over.json in Resources */,
				AA7EB6E227E7D05500036718 /* flame-mouse-over.json in Resources */,
				4B677433255DBEB800025BD8 /* httpsMobileV2Bloom.bin in Resources */,
				AA34397B2754D55100B241FA /* trackers-3.json in Resources */,
				026ADE1426C3010C002518EE /* macos-config.json in Resources */,
				4B677432255DBEB800025BD8 /* httpsMobileV2BloomSpec.json in Resources */,
				AA2CB12D2587BB5600AA6FBE /* TabBarFooter.xib in Resources */,
				AA80EC67256C4691007083E7 /* BrowserTab.storyboard in Resources */,
				AAE246F42709EF3B00BEEAEE /* FirePopoverCollectionViewItem.xib in Resources */,
				EAA29AE9278D2E43007070CF /* ProximaNova-Bold-webfont.woff2 in Resources */,
				AA3439702754D4E900B241FA /* dark-shield-dot.json in Resources */,
				AA34397A2754D55100B241FA /* trackers-2.json in Resources */,
				EAA29AEA278D2E43007070CF /* ProximaNova-Reg-webfont.woff2 in Resources */,
				EAFAD6CA2728BD1200F9DF00 /* clickToLoad.js in Resources */,
				336D5B18262D8D3C0052E0C9 /* findinpage.js in Resources */,
			);
			runOnlyForDeploymentPostprocessing = 0;
		};
		AA585D8E248FD31400E9A3E2 /* Resources */ = {
			isa = PBXResourcesBuildPhase;
			buildActionMask = 2147483647;
			files = (
				B69B50532726CD8100758A2B /* empty in Resources */,
				B69B50542726CD8100758A2B /* atb-with-update.json in Resources */,
				37A803DB27FD69D300052F4C /* Data Import Resources in Resources */,
				B69B50522726CD8100758A2B /* atb.json in Resources */,
				4B70C00127B0793D000386ED /* DuckDuckGo-ExampleCrash.ips in Resources */,
				B67C6C422654BF49006C872E /* DuckDuckGo-Symbol.jpg in Resources */,
				B69B50552726CD8100758A2B /* invalid.json in Resources */,
			);
			runOnlyForDeploymentPostprocessing = 0;
		};
/* End PBXResourcesBuildPhase section */

/* Begin PBXShellScriptBuildPhase section */
		85CA9A2226455B3500145393 /* Check Filename Headers */ = {
			isa = PBXShellScriptBuildPhase;
			buildActionMask = 2147483647;
			files = (
			);
			inputFileListPaths = (
			);
			inputPaths = (
			);
			name = "Check Filename Headers";
			outputFileListPaths = (
			);
			outputPaths = (
			);
			runOnlyForDeploymentPostprocessing = 0;
			shellPath = /bin/sh;
			shellScript = "function check_filename_matches_header() {\n\n   filename=`basename \"$1\"`\n\n   grep -q $filename \"$1\"\n\n   if [ \"$?\" -ne \"0\" ]; then\n     echo \"$1:2:0: warning: File name does not match header\"\n   fi\n\n}\n\nexport -f check_filename_matches_header\n\nfind . -iname \"*.swift\" -type f -print0 | xargs -0 -I % bash -c 'check_filename_matches_header \"%\"'\n";
		};
		AA8EDF2824925E940071C2E8 /* Swift Lint */ = {
			isa = PBXShellScriptBuildPhase;
			buildActionMask = 2147483647;
			files = (
			);
			inputFileListPaths = (
			);
			inputPaths = (
			);
			name = "Swift Lint";
			outputFileListPaths = (
			);
			outputPaths = (
			);
			runOnlyForDeploymentPostprocessing = 0;
			shellPath = /bin/zsh;
			shellScript = "# Add brew into PATH\nif [ -f /opt/homebrew/bin/brew ]; then\n    eval $(/opt/homebrew/bin/brew shellenv)\nfi\n\nif which swiftlint >/dev/null; then\n   if [ ! -z \"$BITRISE_PROJECT_PATH\" ] || [ \"$CONFIGURATION\" = \"Release\" ]; then\n       swiftlint lint --strict\n       if [ $? -ne 0 ]; then\n           echo \"error: SwiftLint validation failed.\"\n           exit 1\n       fi\n   else\n       swiftlint lint\n   fi\nelse\n   echo \"error: SwiftLint not installed. Install using \\`brew install swiftlint\\`\"\n   exit 1\nfi\n";
		};
/* End PBXShellScriptBuildPhase section */

/* Begin PBXSourcesBuildPhase section */
		4B1AD89925FC27E200261379 /* Sources */ = {
			isa = PBXSourcesBuildPhase;
			buildActionMask = 2147483647;
			files = (
				B662D3DF275616FF0035D4D6 /* EncryptionKeyStoreMock.swift in Sources */,
				4B1AD8E225FC390B00261379 /* EncryptionMocks.swift in Sources */,
				B31055CE27A1BA44001AC618 /* AutoconsentBackgroundTests.swift in Sources */,
				4B1AD91725FC46FB00261379 /* CoreDataEncryptionTests.swift in Sources */,
				7BA4727D26F01BC400EAA165 /* CoreDataTestUtilities.swift in Sources */,
				4B1AD92125FC474E00261379 /* CoreDataEncryptionTesting.xcdatamodeld in Sources */,
				4B1AD8D525FC38DD00261379 /* EncryptionKeyStoreTests.swift in Sources */,
			);
			runOnlyForDeploymentPostprocessing = 0;
		};
		7B4CE8D626F02108009134B1 /* Sources */ = {
			isa = PBXSourcesBuildPhase;
			buildActionMask = 2147483647;
			files = (
				7B4CE8E726F02135009134B1 /* TabBarTests.swift in Sources */,
			);
			runOnlyForDeploymentPostprocessing = 0;
		};
		AA585D7A248FD31100E9A3E2 /* Sources */ = {
			isa = PBXSourcesBuildPhase;
			buildActionMask = 2147483647;
			files = (
				AAA0CC572539EBC90079BC96 /* FaviconUserScript.swift in Sources */,
				B6A9E45A261460350067D1B9 /* ApiRequestError.swift in Sources */,
				AADCBF3A26F7C2CE00EF67A8 /* LottieAnimationCache.swift in Sources */,
				37534CA3281132CB002621E7 /* TabLazyLoaderDataSource.swift in Sources */,
				4B723E0E26B0006300E14D75 /* LoginImport.swift in Sources */,
				85589E9627BFE25D0038AD11 /* FailedAssertionView.swift in Sources */,
				37534CA028113101002621E7 /* LazyLoadable.swift in Sources */,
				EAE42800275D47FA00DAC26B /* ClickToLoadModel.swift in Sources */,
				0230C0A3272080090018F728 /* KeyedCodingExtension.swift in Sources */,
				B6C0B23026E61D630031CB7F /* DownloadListStore.swift in Sources */,
				85799C1825DEBB3F0007EC87 /* Logging.swift in Sources */,
				AAC30A2E268F1EE300D2D9CD /* CrashReportPromptPresenter.swift in Sources */,
				37AFCE8727DA334800471A10 /* PreferencesRootView.swift in Sources */,
				B684590825C9027900DC17B6 /* AppStateChangedPublisher.swift in Sources */,
				4B92928F26670D1700AD2C21 /* BookmarkTableCellView.swift in Sources */,
				4B9292CF2667123700AD2C21 /* BookmarkManagementSidebarViewController.swift in Sources */,
				4B39AAF627D9B2C700A73FD5 /* NSStackViewExtension.swift in Sources */,
				B637273D26CCF0C200C8CB02 /* OptionalExtension.swift in Sources */,
				4BE65477271FCD41008D1D63 /* PasswordManagementLoginItemView.swift in Sources */,
				AA80EC54256BE3BC007083E7 /* UserText.swift in Sources */,
				B61EF3EC266F91E700B4D78F /* WKWebView+Download.swift in Sources */,
				B6DB3AEF278D5C370024C5C4 /* URLSessionExtension.swift in Sources */,
				4B7A60A1273E0BE400BBDFEB /* WKWebsiteDataStoreExtension.swift in Sources */,
				B693955326F04BEC0015B914 /* WindowDraggingView.swift in Sources */,
				4B1E6EED27AB5E5100F51793 /* SecureVaultSorting.swift in Sources */,
				37CD54CE27F2FDD100F1F7B9 /* PreferencesSidebarModel.swift in Sources */,
				B61EF3F1266F922200B4D78F /* WKProcessPool+DownloadDelegate.swift in Sources */,
				B6106BAD26A7BF390013B453 /* PermissionState.swift in Sources */,
				85707F2E276A394C00DC0649 /* ViewExtensions.swift in Sources */,
				371C0A2927E33EDC0070591F /* FeedbackPresenter.swift in Sources */,
				14505A08256084EF00272CC6 /* UserAgent.swift in Sources */,
				4B8AC93526B3B2FD00879451 /* NSAlert+DataImport.swift in Sources */,
				AA7412BD24D2BEEE00D22FE0 /* MainWindow.swift in Sources */,
				AAD6D8882696DF6D002393B3 /* CrashReportPromptViewController.swift in Sources */,
				B693955126F04BEB0015B914 /* GradientView.swift in Sources */,
				37AFCE8527DA2D3900471A10 /* PreferencesSidebar.swift in Sources */,
				AA5C8F5E2590EEE800748EB7 /* NSPointExtension.swift in Sources */,
				AA6EF9AD25066F42004754E6 /* WindowsManager.swift in Sources */,
				B68458CD25C7EB9000DC17B6 /* WKWebViewConfigurationExtensions.swift in Sources */,
				85AC7ADD27BEB6EE00FFB69B /* HomePageDefaultBrowserModel.swift in Sources */,
				AAC30A26268DFEE200D2D9CD /* CrashReporter.swift in Sources */,
				857FFEC027D239DC00415E7A /* HyperLink.swift in Sources */,
				4B9292A426670D2A00AD2C21 /* PasteboardWriting.swift in Sources */,
				4B92928D26670D1700AD2C21 /* BookmarkOutlineViewCell.swift in Sources */,
				B604085C274B8FBA00680351 /* UnprotectedDomains.xcdatamodeld in Sources */,
				4BB88B5025B7BA2B006F6B06 /* TabInstrumentation.swift in Sources */,
				4B59024326B35F7C00489384 /* BrowserImportViewController.swift in Sources */,
				4B9292D72667124000AD2C21 /* NSPopUpButtonExtension.swift in Sources */,
				85D33F1225C82EB3002B91A6 /* ConfigurationManager.swift in Sources */,
				B6A9E48426146AAB0067D1B9 /* PixelParameters.swift in Sources */,
				AA5FA697275F90C400DCE9C9 /* FaviconImageCache.swift in Sources */,
				1430DFF524D0580F00B8978C /* TabBarViewController.swift in Sources */,
				4B92929B26670D2A00AD2C21 /* BookmarkOutlineViewDataSource.swift in Sources */,
				85D885B026A590A90077C374 /* NSNotificationName+PasswordManager.swift in Sources */,
				B610F2BB27A145C500FCEBE9 /* RulesCompilationMonitor.swift in Sources */,
				AAC30A28268E045400D2D9CD /* CrashReportReader.swift in Sources */,
				85AC3B3525DA82A600C7D2AA /* DataTaskProviding.swift in Sources */,
				AA3D531727A1EEED00074EC1 /* FeedbackViewController.swift in Sources */,
				AAEF6BC8276A081C0024DCF4 /* FaviconSelector.swift in Sources */,
				85589E7F27BBB8630038AD11 /* AddEditFavoriteViewController.swift in Sources */,
				4B2E7D6326FF9D6500D2DB17 /* PrintingUserScript.swift in Sources */,
				0230C0A52721F3750018F728 /* GPCRequestFactory.swift in Sources */,
				9833912F27AAA3CE00DAF119 /* AppTrackerDataSetProvider.swift in Sources */,
				4BA1A6B3258B080A00F6F690 /* EncryptionKeyGeneration.swift in Sources */,
				37B11B3928095E6600CBB621 /* TabLazyLoader.swift in Sources */,
				4B723E0B26B0005B00E14D75 /* CSVImportViewController.swift in Sources */,
				8589063C267BCDC000D23B0D /* SaveCredentialsViewController.swift in Sources */,
				4BBE0AA727B9B027003B37A8 /* PopUpButton.swift in Sources */,
				AABEE6A524AA0A7F0043105B /* SuggestionViewController.swift in Sources */,
				85589E8027BBB8630038AD11 /* AddEditFavoriteWindow.swift in Sources */,
				B69B503B2726A12500758A2B /* Atb.swift in Sources */,
				B6B1E88026D5DA9B0062C350 /* DownloadsViewController.swift in Sources */,
				85AC3AF725D5DBFD00C7D2AA /* DataExtension.swift in Sources */,
				B6A924D42664BBBB001A28CA /* WKWebViewDownloadDelegate.swift in Sources */,
				AA9B7C8526A199B60008D425 /* ServerTrustViewModel.swift in Sources */,
				85480FCF25D1AA22009424E3 /* ConfigurationStoring.swift in Sources */,
				AA3D531B27A2F57E00074EC1 /* Feedback.swift in Sources */,
				4BB99D0626FE1979001E4761 /* RequestFilePermissionViewController.swift in Sources */,
				858A798326A8B75F00A75A42 /* CopyHandler.swift in Sources */,
				4B8AC93926B48A5100879451 /* FirefoxLoginReader.swift in Sources */,
				B69B503E2726A12500758A2B /* AtbParser.swift in Sources */,
				4B9292D22667123700AD2C21 /* AddFolderModalViewController.swift in Sources */,
				4B92929E26670D2A00AD2C21 /* BookmarkSidebarTreeController.swift in Sources */,
				85589E8727BBB8F20038AD11 /* HomePageFavoritesModel.swift in Sources */,
				4BB88B4A25B7B690006F6B06 /* SequenceExtensions.swift in Sources */,
				4B59024026B35F3600489384 /* ChromiumDataImporter.swift in Sources */,
				B6A924DE2664CA09001A28CA /* LegacyWebKitDownloadDelegate.swift in Sources */,
				AAA0CC3C25337FAB0079BC96 /* WKBackForwardListItemViewModel.swift in Sources */,
				4BB88B4525B7B55C006F6B06 /* DebugUserScript.swift in Sources */,
				B688B4DF27420D290087BEAF /* PDFSearchTextMenuItemHandler.swift in Sources */,
				4B723E0A26B0005900E14D75 /* DataImportViewController.swift in Sources */,
				85707F24276A332A00DC0649 /* OnboardingButtonStyles.swift in Sources */,
				4B8A4E0127C8447E005F40E8 /* SaveIdentityPopover.swift in Sources */,
				B637273B26CBC8AF00C8CB02 /* AuthenticationAlert.swift in Sources */,
				37AFCE9227DB8CAD00471A10 /* PreferencesAboutView.swift in Sources */,
				9826B0A02747DF3D0092F683 /* ContentBlocking.swift in Sources */,
				4B379C2227BDBA29008A968E /* LocalAuthenticationService.swift in Sources */,
				4BB99D0326FE191E001E4761 /* SafariBookmarksReader.swift in Sources */,
				AACF6FD626BC366D00CF09F9 /* SafariVersionReader.swift in Sources */,
				4BE65485271FCD7B008D1D63 /* LoginFaviconView.swift in Sources */,
				4B0511CA262CAA5A00F6079C /* FireproofDomainsViewController.swift in Sources */,
				AA4D700725545EF800C3411E /* URLEventHandler.swift in Sources */,
				AA92127725ADA07900600CD4 /* WKWebViewExtension.swift in Sources */,
				B6106BA426A7BEA40013B453 /* PermissionAuthorizationState.swift in Sources */,
				B6A9E499261474120067D1B9 /* TimedPixel.swift in Sources */,
				B6C0B23626E732000031CB7F /* DownloadListItem.swift in Sources */,
				856C98A6256EB59600A22F1F /* MenuItemSelectors.swift in Sources */,
				B6B1E87E26D5DA0E0062C350 /* DownloadsPopover.swift in Sources */,
				4B9292A026670D2A00AD2C21 /* SpacerNode.swift in Sources */,
				B6E61EE8263ACE16004E11AB /* UTType.swift in Sources */,
				4BE6547F271FCD4D008D1D63 /* PasswordManagementCreditCardModel.swift in Sources */,
				85707F26276A335700DC0649 /* Onboarding.swift in Sources */,
				AAFCB37F25E545D400859DD4 /* PublisherExtension.swift in Sources */,
				B68C92C1274E3EF4002AC6B0 /* PopUpWindow.swift in Sources */,
				AA5FA6A0275F948900DCE9C9 /* Favicons.xcdatamodeld in Sources */,
				85589E9827BFE2DA0038AD11 /* HoverButton.swift in Sources */,
				B684592225C93BE000DC17B6 /* Publisher.asVoid.swift in Sources */,
				AAA0CC33252F181A0079BC96 /* NavigationButtonMenuDelegate.swift in Sources */,
				AAC30A2A268E239100D2D9CD /* CrashReport.swift in Sources */,
				37CC53F427E8D4620028713D /* NSPathControlView.swift in Sources */,
				85589E9E27BFE4500038AD11 /* DefaultBrowserPromptView.swift in Sources */,
				4B78A86B26BB3ADD0071BB16 /* BrowserImportSummaryViewController.swift in Sources */,
				AA512D1424D99D9800230283 /* FaviconManager.swift in Sources */,
				AABEE6AB24ACA0F90043105B /* SuggestionTableRowView.swift in Sources */,
				37CD54CB27F2FDD100F1F7B9 /* DownloadsPreferences.swift in Sources */,
				4B9292AA26670D3700AD2C21 /* Bookmark.xcmappingmodel in Sources */,
				4B1E6EF227AB5E5D00F51793 /* PasswordManagementItemList.swift in Sources */,
				AAC5E4D025D6A709007F5990 /* Bookmark.swift in Sources */,
				AA9B7C8326A197A00008D425 /* ServerTrust.swift in Sources */,
				4B5A4F4C27F3A5AA008FBD88 /* NSNotificationName+DataImport.swift in Sources */,
				4BEF0E722766B11200AF7C58 /* MacWaitlistLockScreenViewModel.swift in Sources */,
				B64C853826944B880048FEBE /* StoredPermission.swift in Sources */,
				AAE246F8270A406200BEEAEE /* FirePopoverCollectionViewHeader.swift in Sources */,
				4BEF0E6C276676AB00AF7C58 /* MacWaitlistStore.swift in Sources */,
				AA5D6DAC24A340F700C6FBCE /* WebViewStateObserver.swift in Sources */,
				AAB7320926DD0CD9002FACF9 /* FireViewController.swift in Sources */,
				4B92928C26670D1700AD2C21 /* OutlineSeparatorViewCell.swift in Sources */,
				4BB99D0426FE191E001E4761 /* SafariDataImporter.swift in Sources */,
				B69B503A2726A12500758A2B /* StatisticsLoader.swift in Sources */,
				37CD54C927F2FDD100F1F7B9 /* PrivacyPreferencesModel.swift in Sources */,
				B6F1C80B2761C45400334924 /* LocalUnprotectedDomains.swift in Sources */,
				858A798526A8BB5D00A75A42 /* NSTextViewExtension.swift in Sources */,
				B6B1E88426D5EB570062C350 /* DownloadsCellView.swift in Sources */,
				4B723E0C26B0005D00E14D75 /* CSVImportSummaryViewController.swift in Sources */,
				B6AAAC2D260330580029438D /* PublishedAfter.swift in Sources */,
				4BBC16A027C4859400E00A38 /* DeviceAuthenticationService.swift in Sources */,
				3776582F27F82E62009A6B35 /* AutofillPreferences.swift in Sources */,
				AAD8078727B3F45600CF7703 /* WebsiteBreakage.swift in Sources */,
				4BE6547E271FCD4D008D1D63 /* PasswordManagementIdentityModel.swift in Sources */,
				85C6A29625CC1FFD00EEB5F1 /* UserDefaultsWrapper.swift in Sources */,
				85625998269C9C5F00EE44BC /* PasswordManagementPopover.swift in Sources */,
				85589E9127BFB9810038AD11 /* HomePageRecentlyVisitedModel.swift in Sources */,
				4BB99CFE26FE191E001E4761 /* FirefoxBookmarksReader.swift in Sources */,
				4BBC16A227C485BC00E00A38 /* DeviceIdleStateDetector.swift in Sources */,
				B6A9E4A3261475C70067D1B9 /* AppUsageActivityMonitor.swift in Sources */,
				4B379C2427BDE1B0008A968E /* FlatButton.swift in Sources */,
				4BA1A6A0258B079600F6F690 /* DataEncryption.swift in Sources */,
				371E141927E92E42009E3B5B /* MultilineScrollableTextFix.swift in Sources */,
				B6FA8941269C425400588ECD /* PrivacyDashboardPopover.swift in Sources */,
				85589E8B27BBBADC0038AD11 /* ColorExtensions.swift in Sources */,
				85B7184E27677CBB00B4277F /* RootView.swift in Sources */,
				AABEE6AF24AD22B90043105B /* AddressBarTextField.swift in Sources */,
				B693954C26F04BEB0015B914 /* FocusRingView.swift in Sources */,
				4B1E6EF127AB5E5D00F51793 /* NSPopUpButtonView.swift in Sources */,
				4B9292DB2667125D00AD2C21 /* ContextualMenu.swift in Sources */,
				AA68C3D32490ED62001B8783 /* NavigationBarViewController.swift in Sources */,
				AA585DAF2490E6E600E9A3E2 /* MainViewController.swift in Sources */,
				AA5FA69A275F91C700DCE9C9 /* Favicon.swift in Sources */,
				AABEE69A24A902A90043105B /* SuggestionContainerViewModel.swift in Sources */,
				AA840A9827319D1600E63CDD /* FirePopoverWrapperViewController.swift in Sources */,
				37CD54CA27F2FDD100F1F7B9 /* AutofillPreferencesModel.swift in Sources */,
				B657841F25FA497600D8DB33 /* NSException+Catch.swift in Sources */,
				4BE65481271FCD4D008D1D63 /* PasswordManagementNoteModel.swift in Sources */,
				B63ED0E526BB8FB900A9DAD1 /* SharingMenu.swift in Sources */,
				AA4FF40C2624751A004E2377 /* GrammarFeaturesManager.swift in Sources */,
				B693955B26F0CE300015B914 /* WebKitDownloadDelegate.swift in Sources */,
				B6B3E0E12657EA7A0040E0A2 /* NSScreenExtension.swift in Sources */,
				B65E6BA026D9F10600095F96 /* NSBezierPathExtension.swift in Sources */,
				AA6820E425502F19005ED0D5 /* WebsiteDataStore.swift in Sources */,
				B64C852A26942AC90048FEBE /* PermissionContextMenu.swift in Sources */,
				85D438B6256E7C9E00F3BAF8 /* ContextMenuUserScript.swift in Sources */,
				B693955526F04BEC0015B914 /* NSSavePanelExtension.swift in Sources */,
				9826B0A22747DFEB0092F683 /* AppPrivacyConfigurationDataProvider.swift in Sources */,
				B63BDF80280003570072D75B /* WebKitError.swift in Sources */,
				B6B1E88B26D774090062C350 /* LinkButton.swift in Sources */,
				CB6BCDF927C6BEFF00CC76DC /* PrivacyFeatures.swift in Sources */,
				B693954D26F04BEB0015B914 /* MouseClickView.swift in Sources */,
				B6DB3CF926A00E2D00D459B7 /* AVCaptureDevice+SwizzledAuthState.swift in Sources */,
				4BA1A6BD258B082300F6F690 /* EncryptionKeyStore.swift in Sources */,
				4BE65474271FCD40008D1D63 /* PasswordManagementIdentityItemView.swift in Sources */,
				B6F41031264D2B23003DA42C /* ProgressExtension.swift in Sources */,
				4B723E0F26B0006500E14D75 /* CSVParser.swift in Sources */,
				376705B327EC7D4F00DD8D76 /* TextButton.swift in Sources */,
				B6DA44082616B30600DD1EC2 /* PixelDataModel.xcdatamodeld in Sources */,
				B63BDF7E27FDAA640072D75B /* PrivacyDashboardWebView.swift in Sources */,
				37CD54CF27F2FDD100F1F7B9 /* AppearancePreferences.swift in Sources */,
				B6B1E87B26D381710062C350 /* DownloadListCoordinator.swift in Sources */,
				4B980E212817604000282EE1 /* NSNotificationName+Debug.swift in Sources */,
				AAC5E4F125D6BF10007F5990 /* AddressBarButton.swift in Sources */,
				AAE7527E263B05C600B973F8 /* HistoryEntry.swift in Sources */,
				AA5FA69D275F945C00DCE9C9 /* FaviconStore.swift in Sources */,
				AAB8203C26B2DE0D00788AC3 /* SuggestionListCharacteristics.swift in Sources */,
				AAADFD06264AA282001555EA /* TimeIntervalExtension.swift in Sources */,
				4B9292D42667123700AD2C21 /* BookmarkListViewController.swift in Sources */,
				4B723E0D26B0006100E14D75 /* SecureVaultLoginImporter.swift in Sources */,
				4B9292D32667123700AD2C21 /* AddBookmarkModalViewController.swift in Sources */,
				AA88D14B252A557100980B4E /* URLRequestExtension.swift in Sources */,
				AA6197C6276B3168008396F0 /* FaviconHostReference.swift in Sources */,
				AAD8078527B3F3BE00CF7703 /* WebsiteBreakageSender.swift in Sources */,
				4B8AC93B26B48ADF00879451 /* ASN1Parser.swift in Sources */,
				37CD54B327EE509700F1F7B9 /* View+Cursor.swift in Sources */,
				B66E9DD22670EB2A00E53BB5 /* _WKDownload+WebKitDownload.swift in Sources */,
				B6A9E4612614608B0067D1B9 /* AppVersion.swift in Sources */,
				856C98DF257014BD00A22F1F /* FileDownloadManager.swift in Sources */,
				4BB99CFF26FE191E001E4761 /* BookmarkImport.swift in Sources */,
				B68503A7279141CD00893A05 /* KeySetDictionary.swift in Sources */,
				85480FBB25D181CB009424E3 /* ConfigurationDownloading.swift in Sources */,
				AAEEC6A927088ADB008445F7 /* FireCoordinator.swift in Sources */,
				B655369B268442EE00085A79 /* GeolocationProvider.swift in Sources */,
				B6C0B23C26E87D900031CB7F /* NSAlert+ActiveDownloadsTermination.swift in Sources */,
				4BEF0E6827641A0E00AF7C58 /* MacWaitlistLockScreenViewController.swift in Sources */,
				AAECA42024EEA4AC00EFA63A /* IndexPathExtension.swift in Sources */,
				4BE65478271FCD41008D1D63 /* PasswordManagementNoteItemView.swift in Sources */,
				AA5C8F632591021700748EB7 /* NSApplicationExtension.swift in Sources */,
				AA9E9A5625A3AE8400D1959D /* NSWindowExtension.swift in Sources */,
				AAC5E4C725D6A6E8007F5990 /* BookmarkPopover.swift in Sources */,
				37CC53F027E8D1440028713D /* PreferencesDownloadsView.swift in Sources */,
				B68C2FB227706E6A00BF2C7D /* ProcessExtension.swift in Sources */,
				B6106BA726A7BECC0013B453 /* PermissionAuthorizationQuery.swift in Sources */,
				4B9292CE2667123700AD2C21 /* BrowserTabSelectionDelegate.swift in Sources */,
				4B1E6EEE27AB5E5100F51793 /* PasswordManagementListSection.swift in Sources */,
				AA222CB92760F74E00321475 /* FaviconReferenceCache.swift in Sources */,
				B6C0B24426E9CB080031CB7F /* RunLoopExtension.swift in Sources */,
				4B9292A126670D2A00AD2C21 /* BookmarkTreeController.swift in Sources */,
				4B9292D02667123700AD2C21 /* BookmarkManagementSplitViewController.swift in Sources */,
				B6E61EE3263AC0C8004E11AB /* FileManagerExtension.swift in Sources */,
				B6DB3CFB26A17CB800D459B7 /* PermissionModel.swift in Sources */,
				4B92929C26670D2A00AD2C21 /* PasteboardFolder.swift in Sources */,
				B6106BAB26A7BF1D0013B453 /* PermissionType.swift in Sources */,
				85707F2A276A35FE00DC0649 /* ActionSpeech.swift in Sources */,
				8585B63826D6E66C00C1416F /* ButtonStyles.swift in Sources */,
				4B0511BD262CAA5A00F6079C /* PrivacySecurityPreferences.swift in Sources */,
				B6830963274CDEC7004B46BB /* FireproofDomainsStore.swift in Sources */,
				AA9FF95F24A1FB690039E328 /* TabCollectionViewModel.swift in Sources */,
				AAC5E4D125D6A709007F5990 /* BookmarkManager.swift in Sources */,
				37CD54CD27F2FDD100F1F7B9 /* AboutModel.swift in Sources */,
				4BE65476271FCD41008D1D63 /* PasswordManagementCreditCardItemView.swift in Sources */,
				AA5C8F59258FE21F00748EB7 /* NSTextFieldExtension.swift in Sources */,
				B6830961274CDE99004B46BB /* FireproofDomainsContainer.swift in Sources */,
				B65536AE2685E17200085A79 /* GeolocationService.swift in Sources */,
				4B02198925E05FAC00ED7DEA /* FireproofingURLExtensions.swift in Sources */,
				7B1E819E27C8874900FF0E60 /* ContentOverlayPopover.swift in Sources */,
				4BA1A6A5258B07DF00F6F690 /* EncryptedValueTransformer.swift in Sources */,
				4B92929F26670D2A00AD2C21 /* PasteboardBookmark.swift in Sources */,
				856CADF0271710F400E79BB0 /* HoverUserScript.swift in Sources */,
				4B9292AC26670D3700AD2C21 /* Bookmark.xcdatamodeld in Sources */,
				AA6EF9B525081B4C004754E6 /* MainMenuActions.swift in Sources */,
				B63D466925BEB6C200874977 /* WKWebView+SessionState.swift in Sources */,
				4B723E1226B0006E00E14D75 /* DataImport.swift in Sources */,
				B6085D092743AAB600A9C456 /* FireproofDomains.xcdatamodeld in Sources */,
				85589E8227BBB8630038AD11 /* HomePageView.swift in Sources */,
				B6A924D92664C72E001A28CA /* WebKitDownloadTask.swift in Sources */,
				4B59023E26B35F3600489384 /* ChromiumLoginReader.swift in Sources */,
				85D885B326A5A9DE0077C374 /* NSAlert+PasswordManager.swift in Sources */,
				4B7A57CF279A4EF300B1C70E /* ChromePreferences.swift in Sources */,
				AA6AD95B2704B6DB00159F8A /* FirePopoverViewController.swift in Sources */,
				4BE4005327CF3DC3007D3161 /* SavePaymentMethodPopover.swift in Sources */,
				85A0116925AF1D8900FA6A0C /* FindInPageViewController.swift in Sources */,
				4BB6CE5F26B77ED000EC5860 /* Cryptography.swift in Sources */,
				AA6FFB4424DC33320028F4D0 /* NSViewExtension.swift in Sources */,
				37AFCE8927DA33BA00471A10 /* Preferences.swift in Sources */,
				B6C0B23E26E8BF1F0031CB7F /* DownloadListViewModel.swift in Sources */,
				4B9292D52667123700AD2C21 /* BookmarkManagementDetailViewController.swift in Sources */,
				4B723E1026B0006700E14D75 /* CSVImporter.swift in Sources */,
				AA4BBA3B25C58FA200C4FB0F /* MainMenu.swift in Sources */,
				4B8AC93326B3B06300879451 /* EdgeDataImporter.swift in Sources */,
				AA585D84248FD31100E9A3E2 /* BrowserTabViewController.swift in Sources */,
				85707F22276A32B600DC0649 /* CallToAction.swift in Sources */,
				B693954B26F04BEB0015B914 /* MouseOverView.swift in Sources */,
				AAE7527C263B056C00B973F8 /* HistoryStore.swift in Sources */,
				AAE246F32709EF3B00BEEAEE /* FirePopoverCollectionViewItem.swift in Sources */,
				AA61C0D22727F59B00E6B681 /* ArrayExtension.swift in Sources */,
				AAC30A2C268F1ECD00D2D9CD /* CrashReportSender.swift in Sources */,
				4B8D9062276D1D880078DB17 /* LocaleExtension.swift in Sources */,
				4BE4005527CF3F19007D3161 /* SavePaymentMethodViewController.swift in Sources */,
				AAFE068326C7082D005434CC /* WebKitVersionProvider.swift in Sources */,
				B63D467A25BFC3E100874977 /* NSCoderExtensions.swift in Sources */,
				B31055C927A1BA1D001AC618 /* AutoconsentBackground.swift in Sources */,
				B3FB199327BD0AD400513DC1 /* CookieConsentInfo.swift in Sources */,
				B6A5A27125B9377300AA7ADA /* StatePersistenceService.swift in Sources */,
				B68458B025C7E76A00DC17B6 /* WindowManager+StateRestoration.swift in Sources */,
				B68458C525C7EA0C00DC17B6 /* TabCollection+NSSecureCoding.swift in Sources */,
				4BB88B5B25B7BA50006F6B06 /* Instruments.swift in Sources */,
				9812D895276CEDA5004B6181 /* ContentBlockerRulesLists.swift in Sources */,
				4B0511E2262CAA8600F6079C /* NSViewControllerExtension.swift in Sources */,
				F44C130225C2DA0400426E3E /* NSAppearanceExtension.swift in Sources */,
				B64C84F1269310120048FEBE /* PermissionManager.swift in Sources */,
				37CD54D027F2FDD100F1F7B9 /* DefaultBrowserPreferences.swift in Sources */,
				B64C853026943BC10048FEBE /* Permissions.xcdatamodeld in Sources */,
				B693954F26F04BEB0015B914 /* PaddedImageButton.swift in Sources */,
				4BA1A6B8258B081600F6F690 /* EncryptionKeyStoring.swift in Sources */,
				B65783E725F8AAFB00D8DB33 /* String+Punycode.swift in Sources */,
				B657841A25FA484B00D8DB33 /* NSException+Catch.m in Sources */,
				B684592F25C93FBF00DC17B6 /* AppStateRestorationManager.swift in Sources */,
				EA0BA3A9272217E6002A0B6C /* ClickToLoadUserScript.swift in Sources */,
				AAA892EA250A4CEF005B37B2 /* WindowControllersManager.swift in Sources */,
				85C5991B27D10CF000E605B2 /* FireAnimationView.swift in Sources */,
				AA6197C4276B314D008396F0 /* FaviconUrlReference.swift in Sources */,
				AAC5E4C825D6A6E8007F5990 /* BookmarkPopoverViewController.swift in Sources */,
				85CC1D7B26A05ECF0062F04E /* PasswordManagementItemListModel.swift in Sources */,
				AABEE6A924AB4B910043105B /* SuggestionTableCellView.swift in Sources */,
				AA6820F125503DA9005ED0D5 /* FireViewModel.swift in Sources */,
				AAA0CC6A253CC43C0079BC96 /* WKUserContentControllerExtension.swift in Sources */,
				B6A9E45C261460350067D1B9 /* APIRequest.swift in Sources */,
				4BE65479271FCD41008D1D63 /* EditableTextView.swift in Sources */,
				AA9FF95D24A1FA1C0039E328 /* TabCollection.swift in Sources */,
				B688B4DA273E6D3B0087BEAF /* MainView.swift in Sources */,
				4B65143E263924B5005B46EB /* EmailUrlExtensions.swift in Sources */,
				85CC1D7D26A05F250062F04E /* PasswordManagementItemModel.swift in Sources */,
				AAD86E52267A0DFF005C11BE /* UpdateController.swift in Sources */,
				85A0118225AF60E700FA6A0C /* FindInPageModel.swift in Sources */,
				4B9292A226670D2A00AD2C21 /* PseudoFolder.swift in Sources */,
				B6DA44022616B28300DD1EC2 /* PixelDataStore.swift in Sources */,
				B6A9E45326142B070067D1B9 /* Pixel.swift in Sources */,
				B6A9E47726146A570067D1B9 /* PixelEvent.swift in Sources */,
				AA2CB1352587C29500AA6FBE /* TabBarFooter.swift in Sources */,
				B6C0B23926E742610031CB7F /* FileDownloadError.swift in Sources */,
				4B9292AB26670D3700AD2C21 /* BookmarkMigrationPolicy.swift in Sources */,
				85589EA027BFE60E0038AD11 /* MoreOrLessView.swift in Sources */,
				AA92126F25ACCB1100600CD4 /* ErrorExtension.swift in Sources */,
				B6A9E47026146A250067D1B9 /* DateExtension.swift in Sources */,
				AAE7527A263B046100B973F8 /* History.xcdatamodeld in Sources */,
				B64C853D26944B940048FEBE /* PermissionStore.swift in Sources */,
				AA75A0AE26F3500C0086B667 /* PrivacyIconViewModel.swift in Sources */,
				4BB99D0126FE191E001E4761 /* ChromiumBookmarksReader.swift in Sources */,
				B6C0B23426E71BCD0031CB7F /* Downloads.xcdatamodeld in Sources */,
				AAE8B110258A456C00E81239 /* TabPreviewViewController.swift in Sources */,
				37CC53EC27E8A4D10028713D /* PreferencesPrivacyView.swift in Sources */,
				4B0135CE2729F1AA00D54834 /* NSPasteboardExtension.swift in Sources */,
				85707F31276A7DCA00DC0649 /* OnboardingViewModel.swift in Sources */,
				85AC3B0525D6B1D800C7D2AA /* ScriptSourceProviding.swift in Sources */,
				4BB99D0026FE191E001E4761 /* CoreDataBookmarkImporter.swift in Sources */,
				AA3F895324C18AD500628DDE /* SuggestionViewModel.swift in Sources */,
				4B9292A326670D2A00AD2C21 /* BookmarkManagedObject.swift in Sources */,
				4B723E1326B0007A00E14D75 /* CSVLoginExporter.swift in Sources */,
				85C48CCC278D808F00D3263E /* NSAttributedStringExtension.swift in Sources */,
				AA7EB6E527E7D6DC00036718 /* AnimationView.swift in Sources */,
				8562599A269CA0A600EE44BC /* NSRectExtension.swift in Sources */,
				B6040856274B830F00680351 /* DictionaryExtension.swift in Sources */,
				B684592725C93C0500DC17B6 /* Publishers.NestedObjectChanges.swift in Sources */,
				85589E9A27BFE3C30038AD11 /* FaviconView.swift in Sources */,
				85707F2C276A364E00DC0649 /* OnboardingFlow.swift in Sources */,
				85A011EA25B4D4CA00FA6A0C /* FindInPageUserScript.swift in Sources */,
				4BE65480271FCD4D008D1D63 /* PasswordManagementLoginModel.swift in Sources */,
				AA9FF95B24A1EFC20039E328 /* TabViewModel.swift in Sources */,
				AA9E9A5E25A4867200D1959D /* TabDragAndDropManager.swift in Sources */,
				B68458C025C7E9E000DC17B6 /* TabCollectionViewModel+NSSecureCoding.swift in Sources */,
				AA8EDF2724923EC70071C2E8 /* StringExtension.swift in Sources */,
				85378DA2274E7F25007C5CBF /* EmailManagerRequestDelegate.swift in Sources */,
				B68172A9269C487D006D1092 /* PrivacyDashboardUserScript.swift in Sources */,
				379DE4BD27EA31AC002CC3DE /* PreferencesAutofillView.swift in Sources */,
				858A797F26A79EAA00A75A42 /* UserText+PasswordManager.swift in Sources */,
				B693954E26F04BEB0015B914 /* ProgressView.swift in Sources */,
				B69B503C2726A12500758A2B /* StatisticsStore.swift in Sources */,
				B693955426F04BEC0015B914 /* ColorView.swift in Sources */,
				B6BBF17427475B15004F850E /* PopupBlockedPopover.swift in Sources */,
				8589063A267BCD8E00D23B0D /* SaveCredentialsPopover.swift in Sources */,
				4B379C1527BD91E3008A968E /* QuartzIdleStateProvider.swift in Sources */,
				B6C0B22E26E61CE70031CB7F /* DownloadViewModel.swift in Sources */,
				B68458B825C7E8B200DC17B6 /* Tab+NSSecureCoding.swift in Sources */,
				85378DA0274E6F42007C5CBF /* NSNotificationName+EmailManager.swift in Sources */,
				B693955726F04BEC0015B914 /* MouseOverButton.swift in Sources */,
				AA61C0D02722159B00E6B681 /* FireInfoViewController.swift in Sources */,
				B64C85422694590B0048FEBE /* PermissionButton.swift in Sources */,
				AAA0CC472533833C0079BC96 /* MoreOptionsMenu.swift in Sources */,
				B64C84E32692DC9F0048FEBE /* PermissionAuthorizationViewController.swift in Sources */,
				4B92929D26670D2A00AD2C21 /* BookmarkNode.swift in Sources */,
				B693955226F04BEB0015B914 /* LongPressButton.swift in Sources */,
				B6085D062743905F00A9C456 /* CoreDataStore.swift in Sources */,
				B6DB3AF6278EA0130024C5C4 /* BundleExtension.swift in Sources */,
				4B677438255DBEB800025BD8 /* HTTPSUpgrade.xcdatamodeld in Sources */,
				4B0511E1262CAA8600F6079C /* NSOpenPanelExtensions.swift in Sources */,
				AAE99B8927088A19008B6BD9 /* FirePopover.swift in Sources */,
				AAE75280263B0A4D00B973F8 /* HistoryCoordinator.swift in Sources */,
				4B677434255DBEB800025BD8 /* HTTPSBloomFilterSpecification.swift in Sources */,
				B69B503D2726A12500758A2B /* VariantManager.swift in Sources */,
				AA97BF4625135DD30014931A /* ApplicationDockMenu.swift in Sources */,
				4B8A4DFF27C83B29005F40E8 /* SaveIdentityViewController.swift in Sources */,
				4BA1A69B258B076900F6F690 /* FileStore.swift in Sources */,
				B6A9E47F26146A800067D1B9 /* PixelArguments.swift in Sources */,
				AAC5E4D225D6A709007F5990 /* BookmarkList.swift in Sources */,
				4B9292D12667123700AD2C21 /* BookmarkTableRowView.swift in Sources */,
				B66E9DD42670EB4A00E53BB5 /* WKDownload+WebKitDownload.swift in Sources */,
				85589E9427BFE1E70038AD11 /* FavoritesView.swift in Sources */,
				85AC7ADB27BD628400FFB69B /* HomePage.swift in Sources */,
				376705AF27EB488600DD8D76 /* RoundedSelectionRowView.swift in Sources */,
				B69B503F2726A12500758A2B /* LocalStatisticsStore.swift in Sources */,
				B689ECD526C247DB006FB0C5 /* BackForwardListItem.swift in Sources */,
				85C48CD127908C1000D3263E /* BrowserImportMoreInfoViewController.swift in Sources */,
				B69B50572727D16900758A2B /* AtbAndVariantCleanup.swift in Sources */,
				B693954A26F04BEB0015B914 /* NibLoadable.swift in Sources */,
				AA3D531527A1ED9300074EC1 /* FeedbackWindow.swift in Sources */,
				85F0FF1327CFAB04001C7C6E /* RecentlyVisitedView.swift in Sources */,
				AA7EB6DF27E7C57D00036718 /* MouseOverAnimationButton.swift in Sources */,
				AA7412B724D1687000D22FE0 /* TabBarScrollView.swift in Sources */,
				4B9292D92667124B00AD2C21 /* BookmarkListTreeControllerDataSource.swift in Sources */,
				14D9B8FB24F7E089000D4D13 /* AddressBarViewController.swift in Sources */,
				B65536A62685B82B00085A79 /* Permissions.swift in Sources */,
				AAC82C60258B6CB5009B6B42 /* TabPreviewWindowController.swift in Sources */,
				AAC5E4E425D6BA9C007F5990 /* NSSizeExtension.swift in Sources */,
				AA6820EB25503D6A005ED0D5 /* Fire.swift in Sources */,
				B6AAAC3E26048F690029438D /* RandomAccessCollectionExtension.swift in Sources */,
				4B9292AF26670F5300AD2C21 /* NSOutlineViewExtensions.swift in Sources */,
				AA585D82248FD31100E9A3E2 /* AppDelegate.swift in Sources */,
				7B1E81A027C8874900FF0E60 /* ContentOverlayViewController.swift in Sources */,
				85B7184C27677C6500B4277F /* OnboardingViewController.swift in Sources */,
				4B379C1E27BDB7FF008A968E /* DeviceAuthenticator.swift in Sources */,
				1456D6E124EFCBC300775049 /* TabBarCollectionView.swift in Sources */,
				85308E25267FC9F2001ABD76 /* NSAlertExtension.swift in Sources */,
				4BEF0E6A276676A500AF7C58 /* WaitlistRequest.swift in Sources */,
				4B59024826B3673600489384 /* ThirdPartyBrowser.swift in Sources */,
				B65E6B9E26D9EC0800095F96 /* CircularProgressView.swift in Sources */,
				AABEE69C24A902BB0043105B /* SuggestionContainer.swift in Sources */,
				85589E8327BBB8630038AD11 /* HomePageViewController.swift in Sources */,
				4B59024126B35F3600489384 /* BraveDataImporter.swift in Sources */,
				B6A9E46B2614618A0067D1B9 /* OperatingSystemVersionExtension.swift in Sources */,
				4BDFA4AE27BF19E500648192 /* ToggleableScrollView.swift in Sources */,
				85AC3AEF25D5CE9800C7D2AA /* UserScripts.swift in Sources */,
				B643BF1427ABF772000BACEC /* NSWorkspaceExtension.swift in Sources */,
				4B677439255DBEB800025BD8 /* AppHTTPSUpgradeStore.swift in Sources */,
				4BC68A722759B2140029A586 /* Waitlist.swift in Sources */,
				AAB549DF25DAB8F80058460B /* BookmarkViewModel.swift in Sources */,
				85707F28276A34D900DC0649 /* DaxSpeech.swift in Sources */,
				AA13DCB4271480B0006D48D3 /* FirePopoverViewModel.swift in Sources */,
				F41D174125CB131900472416 /* NSColorExtension.swift in Sources */,
				AAC5E4F625D6BF2C007F5990 /* AddressBarButtonsViewController.swift in Sources */,
				4B59023D26B35F3600489384 /* ChromeDataImporter.swift in Sources */,
				B68C92C42750EF76002AC6B0 /* PixelDataRecord.swift in Sources */,
				853014D625E671A000FB8205 /* PageObserverUserScript.swift in Sources */,
				B642738227B65BAC0005DFD1 /* SecureVaultErrorReporter.swift in Sources */,
				4B139AFD26B60BD800894F82 /* NSImageExtensions.swift in Sources */,
				B6A9E45B261460350067D1B9 /* APIHeaders.swift in Sources */,
				85625996269C953C00EE44BC /* PasswordManagementViewController.swift in Sources */,
				4BB99D0226FE191E001E4761 /* ImportedBookmarks.swift in Sources */,
				AA6EF9B3250785D5004754E6 /* NSMenuExtension.swift in Sources */,
				AA7412B524D1536B00D22FE0 /* MainWindowController.swift in Sources */,
				AA9FF95924A1ECF20039E328 /* Tab.swift in Sources */,
				B63D467125BFA6C100874977 /* DispatchQueueExtensions.swift in Sources */,
				B64C84EB2692DD650048FEBE /* PermissionAuthorizationPopover.swift in Sources */,
				85378D9E274E664C007C5CBF /* PopoverMessageViewController.swift in Sources */,
				AA6FFB4624DC3B5A0028F4D0 /* WebView.swift in Sources */,
				B693955026F04BEB0015B914 /* ShadowView.swift in Sources */,
				AA3D531D27A2F58F00074EC1 /* FeedbackSender.swift in Sources */,
				B6CF78DE267B099C00CD4F13 /* WKNavigationActionExtension.swift in Sources */,
				AA7412B224D0B3AC00D22FE0 /* TabBarViewItem.swift in Sources */,
				856C98D52570116900A22F1F /* NSWindow+Toast.swift in Sources */,
				B31055C427A1BA1D001AC618 /* AutoconsentUserScript.swift in Sources */,
				859E7D6B27453BF3009C2B69 /* BookmarksExporter.swift in Sources */,
				4B5FF67826B602B100D42879 /* FirefoxDataImporter.swift in Sources */,
				37AFCE8B27DB69BC00471A10 /* PreferencesDefaultBrowserView.swift in Sources */,
				4B02198B25E05FAC00ED7DEA /* FireproofInfoViewController.swift in Sources */,
				AA8EDF2424923E980071C2E8 /* URLExtension.swift in Sources */,
				4BE0DF06267819A1006337B7 /* NSStoryboardExtension.swift in Sources */,
				37AFCE8127DA2CA600471A10 /* PreferencesViewController.swift in Sources */,
				4B02198A25E05FAC00ED7DEA /* FireproofDomains.swift in Sources */,
				4B677442255DBEEA00025BD8 /* Database.swift in Sources */,
				4B92928B26670D1700AD2C21 /* BookmarksOutlineView.swift in Sources */,
				B61F015525EDD5A700ABB5A3 /* UserContentController.swift in Sources */,
				4BF01C00272AE74C00884A61 /* CountryList.swift in Sources */,
				37CD54CC27F2FDD100F1F7B9 /* PreferencesSection.swift in Sources */,
				B6B2400E28083B49001B8F3A /* WebViewContainerView.swift in Sources */,
				AAC5E4D925D6A711007F5990 /* BookmarkStore.swift in Sources */,
				B6FA893F269C424500588ECD /* PrivacyDashboardViewController.swift in Sources */,
				37D2771527E870D4003365FD /* PreferencesAppearanceView.swift in Sources */,
				AA72D5FE25FFF94E00C77619 /* NSMenuItemExtension.swift in Sources */,
				4BA1A6C2258B0A1300F6F690 /* ContiguousBytesExtension.swift in Sources */,
				37534CA8281198CD002621E7 /* AdjacentItemEnumerator.swift in Sources */,
				AA9B7C7E26A06E040008D425 /* TrackerInfo.swift in Sources */,
				B6553692268440D700085A79 /* WKProcessPool+GeolocationProvider.swift in Sources */,
			);
			runOnlyForDeploymentPostprocessing = 0;
		};
		AA585D8C248FD31400E9A3E2 /* Sources */ = {
			isa = PBXSourcesBuildPhase;
			buildActionMask = 2147483647;
			files = (
				9833913327AAAEEE00DAF119 /* EmbeddedTrackerDataTests.swift in Sources */,
				3776583127F8325B009A6B35 /* AutofillPreferencesTests.swift in Sources */,
				B67C6C472654C643006C872E /* FileManagerExtensionTests.swift in Sources */,
				B69B50482726C5C200758A2B /* StatisticsLoaderTests.swift in Sources */,
				142879DA24CE1179005419BB /* SuggestionViewModelTests.swift in Sources */,
				4B9292C12667103100AD2C21 /* BookmarkMigrationTests.swift in Sources */,
				4B9292BC2667103100AD2C21 /* BookmarkSidebarTreeControllerTests.swift in Sources */,
				37534CA52811987D002621E7 /* AdjacentItemEnumeratorTests.swift in Sources */,
				B662D3DC2755DF670035D4D6 /* OldPixelDataModel.xcdatamodeld in Sources */,
				B6DA44232616CABC00DD1EC2 /* PixelArgumentsTests.swift in Sources */,
				AAEC74BC2642F0F800C2EFBC /* History.xcdatamodeld in Sources */,
				37534C9E28104D9B002621E7 /* TabLazyLoaderTests.swift in Sources */,
				85F1B0C925EF9759004792B6 /* URLEventHandlerTests.swift in Sources */,
				4B9292BD2667103100AD2C21 /* BookmarkOutlineViewDataSourceTests.swift in Sources */,
				B6A5A27925B93FFF00AA7ADA /* StateRestorationManagerTests.swift in Sources */,
				4B9292BB2667103100AD2C21 /* BookmarkNodeTests.swift in Sources */,
				4B0219A825E0646500ED7DEA /* WebsiteDataStoreTests.swift in Sources */,
				AAC9C01E24CB6BEB00AD1325 /* TabCollectionViewModelTests.swift in Sources */,
				B662D3DE275613BB0035D4D6 /* EncryptionKeyStoreMock.swift in Sources */,
				AA0877BA26D5161D00B05660 /* WebKitVersionProviderTests.swift in Sources */,
				4BA7C91627695EA500FEBA8E /* MacWaitlistRequestTests.swift in Sources */,
				B69B50462726C5C200758A2B /* AtbAndVariantCleanupTests.swift in Sources */,
				B6DA44282616CAE000DD1EC2 /* AppUsageActivityMonitorTests.swift in Sources */,
				4B59024C26B38BB800489384 /* ChromiumLoginReaderTests.swift in Sources */,
				AAC9C01724CAFBDC00AD1325 /* TabCollectionTests.swift in Sources */,
				B67C6C3D2654B897006C872E /* WebViewExtensionTests.swift in Sources */,
				4BA1A6DE258C100A00F6F690 /* FileStoreTests.swift in Sources */,
				AAC9C01C24CB594C00AD1325 /* TabViewModelTests.swift in Sources */,
				37CD54B727F1B28A00F1F7B9 /* DefaultBrowserPreferencesTests.swift in Sources */,
				B65349AA265CF45000DCC645 /* DispatchQueueExtensionsTests.swift in Sources */,
				858A798A26A9B35E00A75A42 /* PasswordManagementItemModelTests.swift in Sources */,
				B6DA441E2616C84600DD1EC2 /* PixelStoreMock.swift in Sources */,
				B6BBF1702744CDE1004F850E /* CoreDataStoreTests.swift in Sources */,
				4B9292BF2667103100AD2C21 /* TreeControllerTests.swift in Sources */,
				B693956926F352DB0015B914 /* DownloadsWebViewMock.m in Sources */,
				4B2CBF412767EEC1001DF04B /* MacWaitlistStoreTests.swift in Sources */,
				4B11060525903E570039B979 /* CoreDataEncryptionTesting.xcdatamodeld in Sources */,
				858A798826A99DBE00A75A42 /* PasswordManagementItemListModelTests.swift in Sources */,
				4B8AD0B127A86D9200AE44D6 /* WKWebsiteDataStoreExtensionTests.swift in Sources */,
				B69B50472726C5C200758A2B /* VariantManagerTests.swift in Sources */,
				8546DE6225C03056000CA5E1 /* UserAgentTests.swift in Sources */,
				B63ED0DE26AFD9A300A9DAD1 /* AVCaptureDeviceMock.swift in Sources */,
				B63ED0E026AFE32F00A9DAD1 /* GeolocationProviderMock.swift in Sources */,
				4B723E0926B0003E00E14D75 /* CSVLoginExporterTests.swift in Sources */,
				B630793526731BC400DCEE41 /* URLSuggestedFilenameTests.swift in Sources */,
				AADE11C026D916D70032D8A7 /* StringExtensionTests.swift in Sources */,
				85AC3B4925DAC9BD00C7D2AA /* ConfigurationStorageTests.swift in Sources */,
				B693956126F1C1BC0015B914 /* DownloadListStoreMock.swift in Sources */,
				AA91F83927076F1900771A0D /* PrivacyIconViewModelTests.swift in Sources */,
				4B723E0726B0003E00E14D75 /* CSVImporterTests.swift in Sources */,
				AA652CDB25DDAB32009059CC /* BookmarkStoreMock.swift in Sources */,
				B62EB47C25BAD3BB005745C6 /* WKWebViewPrivateMethodsAvailabilityTests.swift in Sources */,
				4BBC16A527C488C900E00A38 /* DeviceAuthenticatorTests.swift in Sources */,
				4B3F641E27A8D3BD00E0C118 /* BrowserProfileTests.swift in Sources */,
				B6106BA026A7BE0B0013B453 /* PermissionManagerTests.swift in Sources */,
				B662D3D92755D7AD0035D4D6 /* PixelStoreTests.swift in Sources */,
				B6106BB526A809E60013B453 /* GeolocationProviderTests.swift in Sources */,
				B6A5A2A025B96E8300AA7ADA /* AppStateChangePublisherTests.swift in Sources */,
				B63ED0E326B3E7FA00A9DAD1 /* CLLocationManagerMock.swift in Sources */,
				37CD54BB27F25A4000F1F7B9 /* DownloadsPreferencesTests.swift in Sources */,
				4B02199C25E063DE00ED7DEA /* FireproofDomainsTests.swift in Sources */,
				AA0F3DB7261A566C0077F2D9 /* SuggestionLoadingMock.swift in Sources */,
				4B9292BE2667103100AD2C21 /* PasteboardFolderTests.swift in Sources */,
				4B9292C52667104B00AD2C21 /* CoreDataTestUtilities.swift in Sources */,
				4B723E1926B000DC00E14D75 /* TemporaryFileCreator.swift in Sources */,
				98EB5D1027516A4800681FE6 /* AppPrivacyConfigurationTests.swift in Sources */,
				4B9292C22667103100AD2C21 /* BookmarkTests.swift in Sources */,
				4BA7C91B276984AF00FEBA8E /* MacWaitlistLockScreenViewModelTests.swift in Sources */,
				142879DC24CE1185005419BB /* SuggestionContainerViewModelTests.swift in Sources */,
				AA0877B826D5160D00B05660 /* SafariVersionReaderTests.swift in Sources */,
				B69B50452726C5C200758A2B /* AtbParserTests.swift in Sources */,
				B6106BAF26A7C6180013B453 /* PermissionStoreMock.swift in Sources */,
				AA652CD325DDA6E9009059CC /* LocalBookmarkManagerTests.swift in Sources */,
				B63ED0DC26AE7B1E00A9DAD1 /* WebViewMock.swift in Sources */,
				4B4F72EC266B2ED300814C60 /* CollectionExtension.swift in Sources */,
				AAE39D1B24F44885008EF28B /* TabCollectionViewModelDelegateMock.swift in Sources */,
				AA9C363025518CA9004B1BA3 /* FireTests.swift in Sources */,
				B6106BB126A7D8720013B453 /* PermissionStoreTests.swift in Sources */,
				4BF4951826C08395000547B8 /* ThirdPartyBrowserTests.swift in Sources */,
				AA63745424C9BF9A00AB2AC4 /* SuggestionContainerTests.swift in Sources */,
				AAC9C01524CAFBCE00AD1325 /* TabTests.swift in Sources */,
				B69B504C2726CA2900758A2B /* MockVariantManager.swift in Sources */,
				B610F2EC27AA8F9400FCEBE9 /* ContentBlockerRulesManagerMock.swift in Sources */,
				B6BBF1722744CE36004F850E /* FireproofDomainsStoreMock.swift in Sources */,
				4BA1A6D9258C0CB300F6F690 /* DataEncryptionTests.swift in Sources */,
				EA1E52B52798CF98002EC53C /* ClickToLoadModelTests.swift in Sources */,
				B6A5A27E25B9403E00AA7ADA /* FileStoreMock.swift in Sources */,
				B693955F26F1C17F0015B914 /* DownloadListCoordinatorTests.swift in Sources */,
				B6C2C9F62760B659005B7F0A /* TestDataModel.xcdatamodeld in Sources */,
				B68172AE269EB43F006D1092 /* GeolocationServiceTests.swift in Sources */,
				B6AE74342609AFCE005B9B1A /* ProgressEstimationTests.swift in Sources */,
				4BA1A6FE258C5C1300F6F690 /* EncryptedValueTransformerTests.swift in Sources */,
				85F69B3C25EDE81F00978E59 /* URLExtensionTests.swift in Sources */,
				B6DA44112616C0FC00DD1EC2 /* PixelTests.swift in Sources */,
				4B9292BA2667103100AD2C21 /* BookmarkNodePathTests.swift in Sources */,
				4B9292C02667103100AD2C21 /* BookmarkManagedObjectTests.swift in Sources */,
				4B723E0626B0003E00E14D75 /* CSVParserTests.swift in Sources */,
				85F487B5276A8F2E003CE668 /* OnboardingTests.swift in Sources */,
				AA652CCE25DD9071009059CC /* BookmarkListTests.swift in Sources */,
				859E7D6D274548F2009C2B69 /* BookmarksExporterTests.swift in Sources */,
				B6A5A2A825BAA35500AA7ADA /* WindowManagerStateRestorationTests.swift in Sources */,
				4BB99D1126FE1A84001E4761 /* SafariBookmarksReaderTests.swift in Sources */,
				4B11060A25903EAC0039B979 /* CoreDataEncryptionTests.swift in Sources */,
				4B9292C32667103100AD2C21 /* PasteboardBookmarkTests.swift in Sources */,
				B610F2E427A8F37A00FCEBE9 /* CBRCompileTimeReporterTests.swift in Sources */,
				AAEC74BB2642E67C00C2EFBC /* NSPersistentContainerExtension.swift in Sources */,
				AABAF59C260A7D130085060C /* FaviconManagerMock.swift in Sources */,
				AAEC74B82642E43800C2EFBC /* HistoryStoreTests.swift in Sources */,
				4BA1A6E6258C270800F6F690 /* EncryptionKeyGeneratorTests.swift in Sources */,
				B6106BB326A7F4AA0013B453 /* GeolocationServiceMock.swift in Sources */,
				4B8AC93D26B49BE600879451 /* FirefoxLoginReaderTests.swift in Sources */,
				4B723E0526B0003E00E14D75 /* DataImportMocks.swift in Sources */,
				4B70C00227B0793D000386ED /* CrashReportTests.swift in Sources */,
				85AC3B1725D9BC1A00C7D2AA /* ConfigurationDownloaderTests.swift in Sources */,
				4BF4EA5027C71F26004E57C4 /* PasswordManagementListSectionTests.swift in Sources */,
				B693955D26F19CD70015B914 /* DownloadListStoreTests.swift in Sources */,
				B610F2EB27AA8E4500FCEBE9 /* ContentBlockingUpdatingTests.swift in Sources */,
				4B0511E7262CAB3700F6079C /* UserDefaultsWrapperUtilities.swift in Sources */,
				4BA1A6F6258C4F9600F6F690 /* EncryptionMocks.swift in Sources */,
				B6B3E0962654DACD0040E0A2 /* UTTypeTests.swift in Sources */,
				4B02199D25E063DE00ED7DEA /* FireproofingURLExtensionsTests.swift in Sources */,
				4BB99D0F26FE1A84001E4761 /* ChromiumBookmarksReaderTests.swift in Sources */,
				4BB99D1026FE1A84001E4761 /* FirefoxBookmarksReaderTests.swift in Sources */,
				4B117F7D276C0CB5002F3D8C /* LocalStatisticsStoreTests.swift in Sources */,
				AAEC74B42642C69300C2EFBC /* HistoryCoordinatorTests.swift in Sources */,
				EA8AE76A279FBDB20078943E /* ClickToLoadTDSTests.swift in Sources */,
				B63ED0DA26AE7AF400A9DAD1 /* PermissionManagerMock.swift in Sources */,
				AA9C362825518C44004B1BA3 /* WebsiteDataStoreMock.swift in Sources */,
				3776582D27F71652009A6B35 /* WebsiteBreakageReportTests.swift in Sources */,
				4B723E0826B0003E00E14D75 /* MockSecureVault.swift in Sources */,
				37CD54B527F1AC1300F1F7B9 /* PreferencesSidebarModelTests.swift in Sources */,
				AAEC74B22642C57200C2EFBC /* HistoryCoordinatingMock.swift in Sources */,
				37CD54B927F1F8AC00F1F7B9 /* AppearancePreferencesTests.swift in Sources */,
				AAEC74B62642CC6A00C2EFBC /* HistoryStoringMock.swift in Sources */,
				AA652CB125DD825B009059CC /* LocalBookmarkStoreTests.swift in Sources */,
				B630794226731F5400DCEE41 /* WKDownloadMock.swift in Sources */,
				B6C0B24626E9CB190031CB7F /* RunLoopExtensionTests.swift in Sources */,
				B693956326F1C2A40015B914 /* FileDownloadManagerMock.swift in Sources */,
				B6C2C9EF276081AB005B7F0A /* DeallocationTests.swift in Sources */,
				B63ED0D826AE729600A9DAD1 /* PermissionModelTests.swift in Sources */,
				B69B504B2726CA2900758A2B /* MockStatisticsStore.swift in Sources */,
				37CD54BD27F2ECAE00F1F7B9 /* AutofillPreferencesModelTests.swift in Sources */,
				B630793A26731F2600DCEE41 /* FileDownloadManagerTests.swift in Sources */,
			);
			runOnlyForDeploymentPostprocessing = 0;
		};
/* End PBXSourcesBuildPhase section */

/* Begin PBXTargetDependency section */
		4B1AD8A325FC27E200261379 /* PBXTargetDependency */ = {
			isa = PBXTargetDependency;
			target = AA585D7D248FD31100E9A3E2 /* DuckDuckGo Privacy Browser */;
			targetProxy = 4B1AD8A225FC27E200261379 /* PBXContainerItemProxy */;
		};
		7B4CE8E026F02108009134B1 /* PBXTargetDependency */ = {
			isa = PBXTargetDependency;
			target = AA585D7D248FD31100E9A3E2 /* DuckDuckGo Privacy Browser */;
			targetProxy = 7B4CE8DF26F02108009134B1 /* PBXContainerItemProxy */;
		};
		AA585D92248FD31400E9A3E2 /* PBXTargetDependency */ = {
			isa = PBXTargetDependency;
			target = AA585D7D248FD31100E9A3E2 /* DuckDuckGo Privacy Browser */;
			targetProxy = AA585D91248FD31400E9A3E2 /* PBXContainerItemProxy */;
		};
/* End PBXTargetDependency section */

/* Begin PBXVariantGroup section */
		AA80EC69256C4691007083E7 /* BrowserTab.storyboard */ = {
			isa = PBXVariantGroup;
			children = (
				AA80EC68256C4691007083E7 /* Base */,
			);
			name = BrowserTab.storyboard;
			sourceTree = "<group>";
		};
		AA80EC75256C46A2007083E7 /* Suggestion.storyboard */ = {
			isa = PBXVariantGroup;
			children = (
				AA80EC74256C46A2007083E7 /* Base */,
			);
			name = Suggestion.storyboard;
			sourceTree = "<group>";
		};
		AA80EC7B256C46AA007083E7 /* TabBar.storyboard */ = {
			isa = PBXVariantGroup;
			children = (
				AA80EC7A256C46AA007083E7 /* Base */,
			);
			name = TabBar.storyboard;
			sourceTree = "<group>";
		};
		AA80EC8B256C49B8007083E7 /* Localizable.strings */ = {
			isa = PBXVariantGroup;
			children = (
				AA80EC8A256C49B8007083E7 /* en */,
			);
			name = Localizable.strings;
			sourceTree = "<group>";
		};
		AA80EC91256C49BC007083E7 /* Localizable.stringsdict */ = {
			isa = PBXVariantGroup;
			children = (
				AA80EC90256C49BC007083E7 /* en */,
			);
			name = Localizable.stringsdict;
			sourceTree = "<group>";
		};
/* End PBXVariantGroup section */

/* Begin XCBuildConfiguration section */
		377762422800D59E00250E31 /* CI_Review */ = {
			isa = XCBuildConfiguration;
			buildSettings = {
				ALWAYS_SEARCH_USER_PATHS = NO;
				CLANG_ANALYZER_NONNULL = YES;
				CLANG_ANALYZER_NUMBER_OBJECT_CONVERSION = YES_AGGRESSIVE;
				CLANG_CXX_LANGUAGE_STANDARD = "gnu++14";
				CLANG_CXX_LIBRARY = "libc++";
				CLANG_ENABLE_MODULES = YES;
				CLANG_ENABLE_OBJC_ARC = YES;
				CLANG_ENABLE_OBJC_WEAK = YES;
				CLANG_WARN_BLOCK_CAPTURE_AUTORELEASING = YES;
				CLANG_WARN_BOOL_CONVERSION = YES;
				CLANG_WARN_COMMA = YES;
				CLANG_WARN_CONSTANT_CONVERSION = YES;
				CLANG_WARN_DEPRECATED_OBJC_IMPLEMENTATIONS = YES;
				CLANG_WARN_DIRECT_OBJC_ISA_USAGE = YES_ERROR;
				CLANG_WARN_DOCUMENTATION_COMMENTS = YES;
				CLANG_WARN_EMPTY_BODY = YES;
				CLANG_WARN_ENUM_CONVERSION = YES;
				CLANG_WARN_INFINITE_RECURSION = YES;
				CLANG_WARN_INT_CONVERSION = YES;
				CLANG_WARN_NON_LITERAL_NULL_CONVERSION = YES;
				CLANG_WARN_OBJC_IMPLICIT_RETAIN_SELF = YES;
				CLANG_WARN_OBJC_LITERAL_CONVERSION = YES;
				CLANG_WARN_OBJC_ROOT_CLASS = YES_ERROR;
				CLANG_WARN_QUOTED_INCLUDE_IN_FRAMEWORK_HEADER = YES;
				CLANG_WARN_RANGE_LOOP_ANALYSIS = YES;
				CLANG_WARN_STRICT_PROTOTYPES = YES;
				CLANG_WARN_SUSPICIOUS_MOVE = YES;
				CLANG_WARN_UNGUARDED_AVAILABILITY = YES_AGGRESSIVE;
				CLANG_WARN_UNREACHABLE_CODE = YES;
				CLANG_WARN__DUPLICATE_METHOD_MATCH = YES;
				COPY_PHASE_STRIP = NO;
				DEBUG_INFORMATION_FORMAT = "dwarf-with-dsym";
				ENABLE_NS_ASSERTIONS = NO;
				ENABLE_STRICT_OBJC_MSGSEND = YES;
				GCC_C_LANGUAGE_STANDARD = gnu11;
				GCC_NO_COMMON_BLOCKS = YES;
				GCC_WARN_64_TO_32_BIT_CONVERSION = YES;
				GCC_WARN_ABOUT_RETURN_TYPE = YES_ERROR;
				GCC_WARN_UNDECLARED_SELECTOR = YES;
				GCC_WARN_UNINITIALIZED_AUTOS = YES_AGGRESSIVE;
				GCC_WARN_UNUSED_FUNCTION = YES;
				GCC_WARN_UNUSED_VARIABLE = YES;
				MACOSX_DEPLOYMENT_TARGET = 10.15;
				MTL_ENABLE_DEBUG_INFO = NO;
				MTL_FAST_MATH = YES;
				SDKROOT = macosx;
				SWIFT_COMPILATION_MODE = wholemodule;
				SWIFT_OPTIMIZATION_LEVEL = "-O";
			};
			name = CI_Review;
		};
		377762432800D59E00250E31 /* CI_Review */ = {
			isa = XCBuildConfiguration;
			buildSettings = {
				ASSETCATALOG_COMPILER_APPICON_NAME = "Icon - Review";
				ASSETCATALOG_COMPILER_GLOBAL_ACCENT_COLOR_NAME = GlobaAccentColor;
				CLANG_ANALYZER_LOCALIZABILITY_EMPTY_CONTEXT = YES;
				CLANG_ANALYZER_LOCALIZABILITY_NONLOCALIZED = YES;
				CODE_SIGN_ENTITLEMENTS = DuckDuckGo/DuckDuckGo.entitlements;
				CODE_SIGN_IDENTITY = "Developer ID Application";
				CODE_SIGN_STYLE = Manual;
				COMBINE_HIDPI_IMAGES = YES;
				CURRENT_PROJECT_VERSION = 0.22.3;
				DEVELOPMENT_TEAM = HKE973VLUW;
				ENABLE_HARDENED_RUNTIME = YES;
				GCC_PREPROCESSOR_DEFINITIONS = "REVIEW=1";
				INFOPLIST_FILE = DuckDuckGo/Info.plist;
				LD_RUNPATH_SEARCH_PATHS = (
					"$(inherited)",
					"@executable_path/../Frameworks",
				);
				MARKETING_VERSION = 0.22.3;
				PRODUCT_BUNDLE_IDENTIFIER = com.duckduckgo.macos.browser.review;
				PRODUCT_MODULE_NAME = "$(TARGET_NAME:c99extidentifier)";
				PRODUCT_NAME = "DuckDuckGo Review";
				PROVISIONING_PROFILE_SPECIFIER = "MacOS Browser Product Review";
				SWIFT_ACTIVE_COMPILATION_CONDITIONS = "FEEDBACK REVIEW";
				SWIFT_OBJC_BRIDGING_HEADER = "$(SRCROOT)/DuckDuckGo/Bridging.h";
				SWIFT_VERSION = 5.0;
			};
			name = CI_Review;
		};
		377762442800D59E00250E31 /* CI_Review */ = {
			isa = XCBuildConfiguration;
			buildSettings = {
				ALWAYS_EMBED_SWIFT_STANDARD_LIBRARIES = YES;
				BUNDLE_LOADER = "$(TEST_HOST)";
				CODE_SIGN_IDENTITY = "Apple Development";
				CODE_SIGN_STYLE = Automatic;
				COMBINE_HIDPI_IMAGES = YES;
				DEVELOPMENT_TEAM = HKE973VLUW;
				INFOPLIST_FILE = "Unit Tests/Info.plist";
				LD_RUNPATH_SEARCH_PATHS = (
					"$(inherited)",
					"@executable_path/../Frameworks",
					"@loader_path/../Frameworks",
				);
				MACOSX_DEPLOYMENT_TARGET = 10.15;
				PRODUCT_BUNDLE_IDENTIFIER = com.duckduckgo.macos.browser.DuckDuckGoTests;
				PRODUCT_NAME = "$(TARGET_NAME)";
				PROVISIONING_PROFILE_SPECIFIER = "";
				SWIFT_OBJC_BRIDGING_HEADER = "$(SRCROOT)/Unit Tests/Common/TestsBridging.h";
				SWIFT_VERSION = 5.0;
				TEST_HOST = "$(BUILT_PRODUCTS_DIR)/DuckDuckGo.app/Contents/MacOS/DuckDuckGo";
			};
			name = CI_Review;
		};
		377762452800D59E00250E31 /* CI_Review */ = {
			isa = XCBuildConfiguration;
			buildSettings = {
				BUNDLE_LOADER = "$(TEST_HOST)";
				CODE_SIGN_STYLE = Automatic;
				COMBINE_HIDPI_IMAGES = YES;
				DEVELOPMENT_TEAM = HKE973VLUW;
				INFOPLIST_FILE = "Integration Tests/Info.plist";
				LD_RUNPATH_SEARCH_PATHS = (
					"$(inherited)",
					"@executable_path/../Frameworks",
					"@loader_path/../Frameworks",
				);
				MACOSX_DEPLOYMENT_TARGET = 11.1;
				PRODUCT_BUNDLE_IDENTIFIER = "com.duckduckgo.Integration-Tests";
				PRODUCT_NAME = "$(TARGET_NAME)";
				SWIFT_VERSION = 5.0;
				TEST_HOST = "$(BUILT_PRODUCTS_DIR)/DuckDuckGo.app/Contents/MacOS/DuckDuckGo";
			};
			name = CI_Review;
		};
		377762462800D59E00250E31 /* CI_Review */ = {
			isa = XCBuildConfiguration;
			buildSettings = {
				CODE_SIGN_STYLE = Automatic;
				COMBINE_HIDPI_IMAGES = YES;
				DEVELOPMENT_TEAM = HKE973VLUW;
				INFOPLIST_FILE = "UI Tests/Info.plist";
				LD_RUNPATH_SEARCH_PATHS = (
					"$(inherited)",
					"@executable_path/../Frameworks",
					"@loader_path/../Frameworks",
				);
				MACOSX_DEPLOYMENT_TARGET = 11.3;
				PRODUCT_BUNDLE_IDENTIFIER = "com.duckduckgo.UI-Tests";
				PRODUCT_NAME = "$(TARGET_NAME)";
				SWIFT_VERSION = 5.0;
				TEST_TARGET_NAME = "DuckDuckGo Privacy Browser";
			};
			name = CI_Review;
		};
		377762472800ECB000250E31 /* CI_Release */ = {
			isa = XCBuildConfiguration;
			buildSettings = {
				ALWAYS_SEARCH_USER_PATHS = NO;
				CLANG_ANALYZER_NONNULL = YES;
				CLANG_ANALYZER_NUMBER_OBJECT_CONVERSION = YES_AGGRESSIVE;
				CLANG_CXX_LANGUAGE_STANDARD = "gnu++14";
				CLANG_CXX_LIBRARY = "libc++";
				CLANG_ENABLE_MODULES = YES;
				CLANG_ENABLE_OBJC_ARC = YES;
				CLANG_ENABLE_OBJC_WEAK = YES;
				CLANG_WARN_BLOCK_CAPTURE_AUTORELEASING = YES;
				CLANG_WARN_BOOL_CONVERSION = YES;
				CLANG_WARN_COMMA = YES;
				CLANG_WARN_CONSTANT_CONVERSION = YES;
				CLANG_WARN_DEPRECATED_OBJC_IMPLEMENTATIONS = YES;
				CLANG_WARN_DIRECT_OBJC_ISA_USAGE = YES_ERROR;
				CLANG_WARN_DOCUMENTATION_COMMENTS = YES;
				CLANG_WARN_EMPTY_BODY = YES;
				CLANG_WARN_ENUM_CONVERSION = YES;
				CLANG_WARN_INFINITE_RECURSION = YES;
				CLANG_WARN_INT_CONVERSION = YES;
				CLANG_WARN_NON_LITERAL_NULL_CONVERSION = YES;
				CLANG_WARN_OBJC_IMPLICIT_RETAIN_SELF = YES;
				CLANG_WARN_OBJC_LITERAL_CONVERSION = YES;
				CLANG_WARN_OBJC_ROOT_CLASS = YES_ERROR;
				CLANG_WARN_QUOTED_INCLUDE_IN_FRAMEWORK_HEADER = YES;
				CLANG_WARN_RANGE_LOOP_ANALYSIS = YES;
				CLANG_WARN_STRICT_PROTOTYPES = YES;
				CLANG_WARN_SUSPICIOUS_MOVE = YES;
				CLANG_WARN_UNGUARDED_AVAILABILITY = YES_AGGRESSIVE;
				CLANG_WARN_UNREACHABLE_CODE = YES;
				CLANG_WARN__DUPLICATE_METHOD_MATCH = YES;
				COPY_PHASE_STRIP = NO;
				DEBUG_INFORMATION_FORMAT = "dwarf-with-dsym";
				ENABLE_NS_ASSERTIONS = NO;
				ENABLE_STRICT_OBJC_MSGSEND = YES;
				GCC_C_LANGUAGE_STANDARD = gnu11;
				GCC_NO_COMMON_BLOCKS = YES;
				GCC_WARN_64_TO_32_BIT_CONVERSION = YES;
				GCC_WARN_ABOUT_RETURN_TYPE = YES_ERROR;
				GCC_WARN_UNDECLARED_SELECTOR = YES;
				GCC_WARN_UNINITIALIZED_AUTOS = YES_AGGRESSIVE;
				GCC_WARN_UNUSED_FUNCTION = YES;
				GCC_WARN_UNUSED_VARIABLE = YES;
				MACOSX_DEPLOYMENT_TARGET = 10.15;
				MTL_ENABLE_DEBUG_INFO = NO;
				MTL_FAST_MATH = YES;
				SDKROOT = macosx;
				SWIFT_COMPILATION_MODE = wholemodule;
				SWIFT_OPTIMIZATION_LEVEL = "-O";
			};
			name = CI_Release;
		};
		377762482800ECB000250E31 /* CI_Release */ = {
			isa = XCBuildConfiguration;
			buildSettings = {
				ASSETCATALOG_COMPILER_APPICON_NAME = AppIcon;
				ASSETCATALOG_COMPILER_GLOBAL_ACCENT_COLOR_NAME = GlobaAccentColor;
				CLANG_ANALYZER_LOCALIZABILITY_EMPTY_CONTEXT = YES;
				CLANG_ANALYZER_LOCALIZABILITY_NONLOCALIZED = YES;
				CODE_SIGN_ENTITLEMENTS = DuckDuckGo/DuckDuckGo.entitlements;
				CODE_SIGN_IDENTITY = "Developer ID Application";
				CODE_SIGN_STYLE = Manual;
				COMBINE_HIDPI_IMAGES = YES;
				CURRENT_PROJECT_VERSION = 0.22.3;
				DEVELOPMENT_TEAM = HKE973VLUW;
				ENABLE_HARDENED_RUNTIME = YES;
				INFOPLIST_FILE = DuckDuckGo/Info.plist;
				LD_RUNPATH_SEARCH_PATHS = (
					"$(inherited)",
					"@executable_path/../Frameworks",
				);
				MARKETING_VERSION = 0.22.3;
				PRODUCT_BUNDLE_IDENTIFIER = com.duckduckgo.macos.browser;
				PRODUCT_MODULE_NAME = "$(TARGET_NAME:c99extidentifier)";
				PRODUCT_NAME = DuckDuckGo;
				PROVISIONING_PROFILE_SPECIFIER = "MacOS Browser";
				SWIFT_ACTIVE_COMPILATION_CONDITIONS = FEEDBACK;
				SWIFT_OBJC_BRIDGING_HEADER = "$(SRCROOT)/DuckDuckGo/Bridging.h";
				SWIFT_VERSION = 5.0;
			};
			name = CI_Release;
		};
		377762492800ECB000250E31 /* CI_Release */ = {
			isa = XCBuildConfiguration;
			buildSettings = {
				ALWAYS_EMBED_SWIFT_STANDARD_LIBRARIES = YES;
				BUNDLE_LOADER = "$(TEST_HOST)";
				CODE_SIGN_IDENTITY = "Apple Development";
				CODE_SIGN_STYLE = Automatic;
				COMBINE_HIDPI_IMAGES = YES;
				DEVELOPMENT_TEAM = HKE973VLUW;
				INFOPLIST_FILE = "Unit Tests/Info.plist";
				LD_RUNPATH_SEARCH_PATHS = (
					"$(inherited)",
					"@executable_path/../Frameworks",
					"@loader_path/../Frameworks",
				);
				MACOSX_DEPLOYMENT_TARGET = 10.15;
				PRODUCT_BUNDLE_IDENTIFIER = com.duckduckgo.macos.browser.DuckDuckGoTests;
				PRODUCT_NAME = "$(TARGET_NAME)";
				PROVISIONING_PROFILE_SPECIFIER = "";
				SWIFT_OBJC_BRIDGING_HEADER = "$(SRCROOT)/Unit Tests/Common/TestsBridging.h";
				SWIFT_VERSION = 5.0;
				TEST_HOST = "$(BUILT_PRODUCTS_DIR)/DuckDuckGo.app/Contents/MacOS/DuckDuckGo";
			};
			name = CI_Release;
		};
		3777624A2800ECB000250E31 /* CI_Release */ = {
			isa = XCBuildConfiguration;
			buildSettings = {
				BUNDLE_LOADER = "$(TEST_HOST)";
				CODE_SIGN_STYLE = Automatic;
				COMBINE_HIDPI_IMAGES = YES;
				DEVELOPMENT_TEAM = HKE973VLUW;
				INFOPLIST_FILE = "Integration Tests/Info.plist";
				LD_RUNPATH_SEARCH_PATHS = (
					"$(inherited)",
					"@executable_path/../Frameworks",
					"@loader_path/../Frameworks",
				);
				MACOSX_DEPLOYMENT_TARGET = 11.1;
				PRODUCT_BUNDLE_IDENTIFIER = "com.duckduckgo.Integration-Tests";
				PRODUCT_NAME = "$(TARGET_NAME)";
				SWIFT_VERSION = 5.0;
				TEST_HOST = "$(BUILT_PRODUCTS_DIR)/DuckDuckGo.app/Contents/MacOS/DuckDuckGo";
			};
			name = CI_Release;
		};
		3777624B2800ECB000250E31 /* CI_Release */ = {
			isa = XCBuildConfiguration;
			buildSettings = {
				CODE_SIGN_STYLE = Automatic;
				COMBINE_HIDPI_IMAGES = YES;
				DEVELOPMENT_TEAM = HKE973VLUW;
				INFOPLIST_FILE = "UI Tests/Info.plist";
				LD_RUNPATH_SEARCH_PATHS = (
					"$(inherited)",
					"@executable_path/../Frameworks",
					"@loader_path/../Frameworks",
				);
				MACOSX_DEPLOYMENT_TARGET = 11.3;
				PRODUCT_BUNDLE_IDENTIFIER = "com.duckduckgo.UI-Tests";
				PRODUCT_NAME = "$(TARGET_NAME)";
				SWIFT_VERSION = 5.0;
				TEST_TARGET_NAME = "DuckDuckGo Privacy Browser";
			};
			name = CI_Release;
		};
		4B1AD8A425FC27E200261379 /* Debug */ = {
			isa = XCBuildConfiguration;
			buildSettings = {
				BUNDLE_LOADER = "$(TEST_HOST)";
				CODE_SIGN_STYLE = Automatic;
				COMBINE_HIDPI_IMAGES = YES;
				DEVELOPMENT_TEAM = HKE973VLUW;
				INFOPLIST_FILE = "Integration Tests/Info.plist";
				LD_RUNPATH_SEARCH_PATHS = (
					"$(inherited)",
					"@executable_path/../Frameworks",
					"@loader_path/../Frameworks",
				);
				MACOSX_DEPLOYMENT_TARGET = 11.1;
				PRODUCT_BUNDLE_IDENTIFIER = "com.duckduckgo.Integration-Tests";
				PRODUCT_NAME = "$(TARGET_NAME)";
				SWIFT_VERSION = 5.0;
				TEST_HOST = "$(BUILT_PRODUCTS_DIR)/DuckDuckGo.app/Contents/MacOS/DuckDuckGo";
			};
			name = Debug;
		};
		4B1AD8A525FC27E200261379 /* Release */ = {
			isa = XCBuildConfiguration;
			buildSettings = {
				BUNDLE_LOADER = "$(TEST_HOST)";
				CODE_SIGN_STYLE = Automatic;
				COMBINE_HIDPI_IMAGES = YES;
				DEVELOPMENT_TEAM = HKE973VLUW;
				INFOPLIST_FILE = "Integration Tests/Info.plist";
				LD_RUNPATH_SEARCH_PATHS = (
					"$(inherited)",
					"@executable_path/../Frameworks",
					"@loader_path/../Frameworks",
				);
				MACOSX_DEPLOYMENT_TARGET = 11.1;
				PRODUCT_BUNDLE_IDENTIFIER = "com.duckduckgo.Integration-Tests";
				PRODUCT_NAME = "$(TARGET_NAME)";
				SWIFT_VERSION = 5.0;
				TEST_HOST = "$(BUILT_PRODUCTS_DIR)/DuckDuckGo.app/Contents/MacOS/DuckDuckGo";
			};
			name = Release;
		};
		4B1AD8B025FC322600261379 /* CI */ = {
			isa = XCBuildConfiguration;
			buildSettings = {
				ALWAYS_SEARCH_USER_PATHS = NO;
				CLANG_ANALYZER_NONNULL = YES;
				CLANG_ANALYZER_NUMBER_OBJECT_CONVERSION = YES_AGGRESSIVE;
				CLANG_CXX_LANGUAGE_STANDARD = "gnu++14";
				CLANG_CXX_LIBRARY = "libc++";
				CLANG_ENABLE_MODULES = YES;
				CLANG_ENABLE_OBJC_ARC = YES;
				CLANG_ENABLE_OBJC_WEAK = YES;
				CLANG_WARN_BLOCK_CAPTURE_AUTORELEASING = YES;
				CLANG_WARN_BOOL_CONVERSION = YES;
				CLANG_WARN_COMMA = YES;
				CLANG_WARN_CONSTANT_CONVERSION = YES;
				CLANG_WARN_DEPRECATED_OBJC_IMPLEMENTATIONS = YES;
				CLANG_WARN_DIRECT_OBJC_ISA_USAGE = YES_ERROR;
				CLANG_WARN_DOCUMENTATION_COMMENTS = YES;
				CLANG_WARN_EMPTY_BODY = YES;
				CLANG_WARN_ENUM_CONVERSION = YES;
				CLANG_WARN_INFINITE_RECURSION = YES;
				CLANG_WARN_INT_CONVERSION = YES;
				CLANG_WARN_NON_LITERAL_NULL_CONVERSION = YES;
				CLANG_WARN_OBJC_IMPLICIT_RETAIN_SELF = YES;
				CLANG_WARN_OBJC_LITERAL_CONVERSION = YES;
				CLANG_WARN_OBJC_ROOT_CLASS = YES_ERROR;
				CLANG_WARN_QUOTED_INCLUDE_IN_FRAMEWORK_HEADER = YES;
				CLANG_WARN_RANGE_LOOP_ANALYSIS = YES;
				CLANG_WARN_STRICT_PROTOTYPES = YES;
				CLANG_WARN_SUSPICIOUS_MOVE = YES;
				CLANG_WARN_UNGUARDED_AVAILABILITY = YES_AGGRESSIVE;
				CLANG_WARN_UNREACHABLE_CODE = YES;
				CLANG_WARN__DUPLICATE_METHOD_MATCH = YES;
				COPY_PHASE_STRIP = NO;
				DEBUG_INFORMATION_FORMAT = dwarf;
				ENABLE_STRICT_OBJC_MSGSEND = YES;
				ENABLE_TESTABILITY = YES;
				GCC_C_LANGUAGE_STANDARD = gnu11;
				GCC_DYNAMIC_NO_PIC = NO;
				GCC_NO_COMMON_BLOCKS = YES;
				GCC_OPTIMIZATION_LEVEL = 0;
				GCC_PREPROCESSOR_DEFINITIONS = (
					"DEBUG=1",
					"CI=1",
					"$(inherited)",
				);
				GCC_WARN_64_TO_32_BIT_CONVERSION = YES;
				GCC_WARN_ABOUT_RETURN_TYPE = YES_ERROR;
				GCC_WARN_UNDECLARED_SELECTOR = YES;
				GCC_WARN_UNINITIALIZED_AUTOS = YES_AGGRESSIVE;
				GCC_WARN_UNUSED_FUNCTION = YES;
				GCC_WARN_UNUSED_VARIABLE = YES;
				MACOSX_DEPLOYMENT_TARGET = 10.15;
				MTL_ENABLE_DEBUG_INFO = INCLUDE_SOURCE;
				MTL_FAST_MATH = YES;
				ONLY_ACTIVE_ARCH = YES;
				SDKROOT = macosx;
				SWIFT_ACTIVE_COMPILATION_CONDITIONS = "DEBUG CI";
				SWIFT_OPTIMIZATION_LEVEL = "-Onone";
			};
			name = CI;
		};
		4B1AD8B125FC322600261379 /* CI */ = {
			isa = XCBuildConfiguration;
			buildSettings = {
				ASSETCATALOG_COMPILER_APPICON_NAME = "Icon - Debug";
				ASSETCATALOG_COMPILER_GLOBAL_ACCENT_COLOR_NAME = GlobaAccentColor;
				CLANG_ANALYZER_LOCALIZABILITY_EMPTY_CONTEXT = YES;
				CLANG_ANALYZER_LOCALIZABILITY_NONLOCALIZED = YES;
				CODE_SIGN_ENTITLEMENTS = DuckDuckGo/DuckDuckGoCI.entitlements;
				CODE_SIGN_IDENTITY = "";
				CODE_SIGN_STYLE = Manual;
				COMBINE_HIDPI_IMAGES = YES;
				CURRENT_PROJECT_VERSION = 0.22.3;
				DEVELOPMENT_TEAM = "";
				ENABLE_HARDENED_RUNTIME = YES;
				INFOPLIST_FILE = DuckDuckGo/Info.plist;
				LD_RUNPATH_SEARCH_PATHS = (
					"$(inherited)",
					"@executable_path/../Frameworks",
				);
				MARKETING_VERSION = 0.22.3;
				PRODUCT_BUNDLE_IDENTIFIER = com.duckduckgo.macos.browser.debug;
				PRODUCT_MODULE_NAME = "$(TARGET_NAME:c99extidentifier)";
				PRODUCT_NAME = DuckDuckGo;
				PROVISIONING_PROFILE_SPECIFIER = "";
				SWIFT_ACTIVE_COMPILATION_CONDITIONS = "FEEDBACK $(inherited)";
				SWIFT_OBJC_BRIDGING_HEADER = "$(SRCROOT)/DuckDuckGo/Bridging.h";
				SWIFT_VERSION = 5.0;
			};
			name = CI;
		};
		4B1AD8B225FC322600261379 /* CI */ = {
			isa = XCBuildConfiguration;
			buildSettings = {
				ALWAYS_EMBED_SWIFT_STANDARD_LIBRARIES = YES;
				BUNDLE_LOADER = "$(TEST_HOST)";
				CODE_SIGN_IDENTITY = "-";
				CODE_SIGN_STYLE = Automatic;
				COMBINE_HIDPI_IMAGES = YES;
				DEVELOPMENT_TEAM = "";
				INFOPLIST_FILE = "Unit Tests/Info.plist";
				LD_RUNPATH_SEARCH_PATHS = (
					"$(inherited)",
					"@executable_path/../Frameworks",
					"@loader_path/../Frameworks",
				);
				MACOSX_DEPLOYMENT_TARGET = 10.15;
				PRODUCT_BUNDLE_IDENTIFIER = com.duckduckgo.macos.browser.DuckDuckGoTests;
				PRODUCT_NAME = "$(TARGET_NAME)";
				PROVISIONING_PROFILE_SPECIFIER = "";
				SWIFT_OBJC_BRIDGING_HEADER = "$(SRCROOT)/Unit Tests/Common/TestsBridging.h";
				SWIFT_VERSION = 5.0;
				TEST_HOST = "$(BUILT_PRODUCTS_DIR)/DuckDuckGo.app/Contents/MacOS/DuckDuckGo";
			};
			name = CI;
		};
		4B1AD8B325FC322600261379 /* CI */ = {
			isa = XCBuildConfiguration;
			buildSettings = {
				BUNDLE_LOADER = "$(TEST_HOST)";
				CODE_SIGN_IDENTITY = "-";
				CODE_SIGN_STYLE = Automatic;
				COMBINE_HIDPI_IMAGES = YES;
				DEVELOPMENT_TEAM = HKE973VLUW;
				INFOPLIST_FILE = "Integration Tests/Info.plist";
				LD_RUNPATH_SEARCH_PATHS = (
					"$(inherited)",
					"@executable_path/../Frameworks",
					"@loader_path/../Frameworks",
				);
				MACOSX_DEPLOYMENT_TARGET = 11.1;
				PRODUCT_BUNDLE_IDENTIFIER = "com.duckduckgo.Integration-Tests";
				PRODUCT_NAME = "$(TARGET_NAME)";
				SWIFT_VERSION = 5.0;
				TEST_HOST = "$(BUILT_PRODUCTS_DIR)/DuckDuckGo.app/Contents/MacOS/DuckDuckGo";
			};
			name = CI;
		};
		7B4CE8E126F02108009134B1 /* Debug */ = {
			isa = XCBuildConfiguration;
			buildSettings = {
				CODE_SIGN_STYLE = Automatic;
				COMBINE_HIDPI_IMAGES = YES;
				DEVELOPMENT_TEAM = HKE973VLUW;
				INFOPLIST_FILE = "UI Tests/Info.plist";
				LD_RUNPATH_SEARCH_PATHS = (
					"$(inherited)",
					"@executable_path/../Frameworks",
					"@loader_path/../Frameworks",
				);
				MACOSX_DEPLOYMENT_TARGET = 11.3;
				PRODUCT_BUNDLE_IDENTIFIER = "com.duckduckgo.UI-Tests";
				PRODUCT_NAME = "$(TARGET_NAME)";
				SWIFT_VERSION = 5.0;
				TEST_TARGET_NAME = "DuckDuckGo Privacy Browser";
			};
			name = Debug;
		};
		7B4CE8E226F02108009134B1 /* CI */ = {
			isa = XCBuildConfiguration;
			buildSettings = {
				CODE_SIGN_IDENTITY = "-";
				CODE_SIGN_STYLE = Automatic;
				COMBINE_HIDPI_IMAGES = YES;
				DEVELOPMENT_TEAM = HKE973VLUW;
				INFOPLIST_FILE = "UI Tests/Info.plist";
				LD_RUNPATH_SEARCH_PATHS = (
					"$(inherited)",
					"@executable_path/../Frameworks",
					"@loader_path/../Frameworks",
				);
				MACOSX_DEPLOYMENT_TARGET = 11.3;
				PRODUCT_BUNDLE_IDENTIFIER = "com.duckduckgo.UI-Tests";
				PRODUCT_NAME = "$(TARGET_NAME)";
				SWIFT_VERSION = 5.0;
				TEST_TARGET_NAME = "DuckDuckGo Privacy Browser";
			};
			name = CI;
		};
		7B4CE8E326F02108009134B1 /* Release */ = {
			isa = XCBuildConfiguration;
			buildSettings = {
				CODE_SIGN_STYLE = Automatic;
				COMBINE_HIDPI_IMAGES = YES;
				DEVELOPMENT_TEAM = HKE973VLUW;
				INFOPLIST_FILE = "UI Tests/Info.plist";
				LD_RUNPATH_SEARCH_PATHS = (
					"$(inherited)",
					"@executable_path/../Frameworks",
					"@loader_path/../Frameworks",
				);
				MACOSX_DEPLOYMENT_TARGET = 11.3;
				PRODUCT_BUNDLE_IDENTIFIER = "com.duckduckgo.UI-Tests";
				PRODUCT_NAME = "$(TARGET_NAME)";
				SWIFT_VERSION = 5.0;
				TEST_TARGET_NAME = "DuckDuckGo Privacy Browser";
			};
			name = Release;
		};
		AA585DA2248FD31500E9A3E2 /* Debug */ = {
			isa = XCBuildConfiguration;
			buildSettings = {
				ALWAYS_SEARCH_USER_PATHS = NO;
				CLANG_ANALYZER_NONNULL = YES;
				CLANG_ANALYZER_NUMBER_OBJECT_CONVERSION = YES_AGGRESSIVE;
				CLANG_CXX_LANGUAGE_STANDARD = "gnu++14";
				CLANG_CXX_LIBRARY = "libc++";
				CLANG_ENABLE_MODULES = YES;
				CLANG_ENABLE_OBJC_ARC = YES;
				CLANG_ENABLE_OBJC_WEAK = YES;
				CLANG_WARN_BLOCK_CAPTURE_AUTORELEASING = YES;
				CLANG_WARN_BOOL_CONVERSION = YES;
				CLANG_WARN_COMMA = YES;
				CLANG_WARN_CONSTANT_CONVERSION = YES;
				CLANG_WARN_DEPRECATED_OBJC_IMPLEMENTATIONS = YES;
				CLANG_WARN_DIRECT_OBJC_ISA_USAGE = YES_ERROR;
				CLANG_WARN_DOCUMENTATION_COMMENTS = YES;
				CLANG_WARN_EMPTY_BODY = YES;
				CLANG_WARN_ENUM_CONVERSION = YES;
				CLANG_WARN_INFINITE_RECURSION = YES;
				CLANG_WARN_INT_CONVERSION = YES;
				CLANG_WARN_NON_LITERAL_NULL_CONVERSION = YES;
				CLANG_WARN_OBJC_IMPLICIT_RETAIN_SELF = YES;
				CLANG_WARN_OBJC_LITERAL_CONVERSION = YES;
				CLANG_WARN_OBJC_ROOT_CLASS = YES_ERROR;
				CLANG_WARN_QUOTED_INCLUDE_IN_FRAMEWORK_HEADER = YES;
				CLANG_WARN_RANGE_LOOP_ANALYSIS = YES;
				CLANG_WARN_STRICT_PROTOTYPES = YES;
				CLANG_WARN_SUSPICIOUS_MOVE = YES;
				CLANG_WARN_UNGUARDED_AVAILABILITY = YES_AGGRESSIVE;
				CLANG_WARN_UNREACHABLE_CODE = YES;
				CLANG_WARN__DUPLICATE_METHOD_MATCH = YES;
				COPY_PHASE_STRIP = NO;
				DEBUG_INFORMATION_FORMAT = dwarf;
				ENABLE_STRICT_OBJC_MSGSEND = YES;
				ENABLE_TESTABILITY = YES;
				GCC_C_LANGUAGE_STANDARD = gnu11;
				GCC_DYNAMIC_NO_PIC = NO;
				GCC_NO_COMMON_BLOCKS = YES;
				GCC_OPTIMIZATION_LEVEL = 0;
				GCC_PREPROCESSOR_DEFINITIONS = (
					"DEBUG=1",
					"$(inherited)",
				);
				GCC_WARN_64_TO_32_BIT_CONVERSION = YES;
				GCC_WARN_ABOUT_RETURN_TYPE = YES_ERROR;
				GCC_WARN_UNDECLARED_SELECTOR = YES;
				GCC_WARN_UNINITIALIZED_AUTOS = YES_AGGRESSIVE;
				GCC_WARN_UNUSED_FUNCTION = YES;
				GCC_WARN_UNUSED_VARIABLE = YES;
				MACOSX_DEPLOYMENT_TARGET = 10.15;
				MTL_ENABLE_DEBUG_INFO = INCLUDE_SOURCE;
				MTL_FAST_MATH = YES;
				ONLY_ACTIVE_ARCH = YES;
				SDKROOT = macosx;
				SWIFT_ACTIVE_COMPILATION_CONDITIONS = DEBUG;
				SWIFT_OPTIMIZATION_LEVEL = "-Onone";
			};
			name = Debug;
		};
		AA585DA3248FD31500E9A3E2 /* Release */ = {
			isa = XCBuildConfiguration;
			buildSettings = {
				ALWAYS_SEARCH_USER_PATHS = NO;
				CLANG_ANALYZER_NONNULL = YES;
				CLANG_ANALYZER_NUMBER_OBJECT_CONVERSION = YES_AGGRESSIVE;
				CLANG_CXX_LANGUAGE_STANDARD = "gnu++14";
				CLANG_CXX_LIBRARY = "libc++";
				CLANG_ENABLE_MODULES = YES;
				CLANG_ENABLE_OBJC_ARC = YES;
				CLANG_ENABLE_OBJC_WEAK = YES;
				CLANG_WARN_BLOCK_CAPTURE_AUTORELEASING = YES;
				CLANG_WARN_BOOL_CONVERSION = YES;
				CLANG_WARN_COMMA = YES;
				CLANG_WARN_CONSTANT_CONVERSION = YES;
				CLANG_WARN_DEPRECATED_OBJC_IMPLEMENTATIONS = YES;
				CLANG_WARN_DIRECT_OBJC_ISA_USAGE = YES_ERROR;
				CLANG_WARN_DOCUMENTATION_COMMENTS = YES;
				CLANG_WARN_EMPTY_BODY = YES;
				CLANG_WARN_ENUM_CONVERSION = YES;
				CLANG_WARN_INFINITE_RECURSION = YES;
				CLANG_WARN_INT_CONVERSION = YES;
				CLANG_WARN_NON_LITERAL_NULL_CONVERSION = YES;
				CLANG_WARN_OBJC_IMPLICIT_RETAIN_SELF = YES;
				CLANG_WARN_OBJC_LITERAL_CONVERSION = YES;
				CLANG_WARN_OBJC_ROOT_CLASS = YES_ERROR;
				CLANG_WARN_QUOTED_INCLUDE_IN_FRAMEWORK_HEADER = YES;
				CLANG_WARN_RANGE_LOOP_ANALYSIS = YES;
				CLANG_WARN_STRICT_PROTOTYPES = YES;
				CLANG_WARN_SUSPICIOUS_MOVE = YES;
				CLANG_WARN_UNGUARDED_AVAILABILITY = YES_AGGRESSIVE;
				CLANG_WARN_UNREACHABLE_CODE = YES;
				CLANG_WARN__DUPLICATE_METHOD_MATCH = YES;
				COPY_PHASE_STRIP = NO;
				DEBUG_INFORMATION_FORMAT = "dwarf-with-dsym";
				ENABLE_NS_ASSERTIONS = NO;
				ENABLE_STRICT_OBJC_MSGSEND = YES;
				GCC_C_LANGUAGE_STANDARD = gnu11;
				GCC_NO_COMMON_BLOCKS = YES;
				GCC_WARN_64_TO_32_BIT_CONVERSION = YES;
				GCC_WARN_ABOUT_RETURN_TYPE = YES_ERROR;
				GCC_WARN_UNDECLARED_SELECTOR = YES;
				GCC_WARN_UNINITIALIZED_AUTOS = YES_AGGRESSIVE;
				GCC_WARN_UNUSED_FUNCTION = YES;
				GCC_WARN_UNUSED_VARIABLE = YES;
				MACOSX_DEPLOYMENT_TARGET = 10.15;
				MTL_ENABLE_DEBUG_INFO = NO;
				MTL_FAST_MATH = YES;
				SDKROOT = macosx;
				SWIFT_COMPILATION_MODE = wholemodule;
				SWIFT_OPTIMIZATION_LEVEL = "-O";
			};
			name = Release;
		};
		AA585DA5248FD31500E9A3E2 /* Debug */ = {
			isa = XCBuildConfiguration;
			buildSettings = {
				ASSETCATALOG_COMPILER_APPICON_NAME = "Icon - Debug";
				ASSETCATALOG_COMPILER_GLOBAL_ACCENT_COLOR_NAME = GlobaAccentColor;
				CLANG_ANALYZER_LOCALIZABILITY_EMPTY_CONTEXT = YES;
				CLANG_ANALYZER_LOCALIZABILITY_NONLOCALIZED = YES;
				CODE_SIGN_ENTITLEMENTS = DuckDuckGo/DuckDuckGo.entitlements;
				CODE_SIGN_IDENTITY = "Apple Development";
				CODE_SIGN_STYLE = Automatic;
				COMBINE_HIDPI_IMAGES = YES;
				CURRENT_PROJECT_VERSION = 0.22.3;
				DEVELOPMENT_TEAM = HKE973VLUW;
				ENABLE_HARDENED_RUNTIME = YES;
				INFOPLIST_FILE = DuckDuckGo/Info.plist;
				LD_RUNPATH_SEARCH_PATHS = (
					"$(inherited)",
					"@executable_path/../Frameworks",
				);
				MARKETING_VERSION = 0.22.3;
				PRODUCT_BUNDLE_IDENTIFIER = com.duckduckgo.macos.browser.debug;
				PRODUCT_MODULE_NAME = "$(TARGET_NAME:c99extidentifier)";
				PRODUCT_NAME = DuckDuckGo;
				SWIFT_ACTIVE_COMPILATION_CONDITIONS = "FEEDBACK $(inherited)";
				SWIFT_OBJC_BRIDGING_HEADER = "$(SRCROOT)/DuckDuckGo/Bridging.h";
				SWIFT_VERSION = 5.0;
			};
			name = Debug;
		};
		AA585DA6248FD31500E9A3E2 /* Release */ = {
			isa = XCBuildConfiguration;
			buildSettings = {
				ASSETCATALOG_COMPILER_APPICON_NAME = AppIcon;
				ASSETCATALOG_COMPILER_GLOBAL_ACCENT_COLOR_NAME = GlobaAccentColor;
				CLANG_ANALYZER_LOCALIZABILITY_EMPTY_CONTEXT = YES;
				CLANG_ANALYZER_LOCALIZABILITY_NONLOCALIZED = YES;
				CODE_SIGN_ENTITLEMENTS = DuckDuckGo/DuckDuckGo.entitlements;
				CODE_SIGN_IDENTITY = "Apple Development";
				CODE_SIGN_STYLE = Automatic;
				COMBINE_HIDPI_IMAGES = YES;
				CURRENT_PROJECT_VERSION = 0.22.3;
				DEVELOPMENT_TEAM = HKE973VLUW;
				ENABLE_HARDENED_RUNTIME = YES;
				INFOPLIST_FILE = DuckDuckGo/Info.plist;
				LD_RUNPATH_SEARCH_PATHS = (
					"$(inherited)",
					"@executable_path/../Frameworks",
				);
				MARKETING_VERSION = 0.22.3;
				PRODUCT_BUNDLE_IDENTIFIER = com.duckduckgo.macos.browser;
				PRODUCT_MODULE_NAME = "$(TARGET_NAME:c99extidentifier)";
				PRODUCT_NAME = DuckDuckGo;
				SWIFT_ACTIVE_COMPILATION_CONDITIONS = FEEDBACK;
				SWIFT_OBJC_BRIDGING_HEADER = "$(SRCROOT)/DuckDuckGo/Bridging.h";
				SWIFT_VERSION = 5.0;
			};
			name = Release;
		};
		AA585DA8248FD31500E9A3E2 /* Debug */ = {
			isa = XCBuildConfiguration;
			buildSettings = {
				ALWAYS_EMBED_SWIFT_STANDARD_LIBRARIES = YES;
				BUNDLE_LOADER = "$(TEST_HOST)";
				CODE_SIGN_IDENTITY = "Apple Development";
				CODE_SIGN_STYLE = Automatic;
				COMBINE_HIDPI_IMAGES = YES;
				DEVELOPMENT_TEAM = HKE973VLUW;
				INFOPLIST_FILE = "Unit Tests/Info.plist";
				LD_RUNPATH_SEARCH_PATHS = (
					"$(inherited)",
					"@executable_path/../Frameworks",
					"@loader_path/../Frameworks",
				);
				MACOSX_DEPLOYMENT_TARGET = 10.15;
				PRODUCT_BUNDLE_IDENTIFIER = com.duckduckgo.macos.browser.DuckDuckGoTests;
				PRODUCT_NAME = "$(TARGET_NAME)";
				PROVISIONING_PROFILE_SPECIFIER = "";
				SWIFT_OBJC_BRIDGING_HEADER = "$(SRCROOT)/Unit Tests/Common/TestsBridging.h";
				SWIFT_VERSION = 5.0;
				TEST_HOST = "$(BUILT_PRODUCTS_DIR)/DuckDuckGo.app/Contents/MacOS/DuckDuckGo";
			};
			name = Debug;
		};
		AA585DA9248FD31500E9A3E2 /* Release */ = {
			isa = XCBuildConfiguration;
			buildSettings = {
				ALWAYS_EMBED_SWIFT_STANDARD_LIBRARIES = YES;
				BUNDLE_LOADER = "$(TEST_HOST)";
				CODE_SIGN_IDENTITY = "Apple Development";
				CODE_SIGN_STYLE = Automatic;
				COMBINE_HIDPI_IMAGES = YES;
				DEVELOPMENT_TEAM = HKE973VLUW;
				INFOPLIST_FILE = "Unit Tests/Info.plist";
				LD_RUNPATH_SEARCH_PATHS = (
					"$(inherited)",
					"@executable_path/../Frameworks",
					"@loader_path/../Frameworks",
				);
				MACOSX_DEPLOYMENT_TARGET = 10.15;
				PRODUCT_BUNDLE_IDENTIFIER = com.duckduckgo.macos.browser.DuckDuckGoTests;
				PRODUCT_NAME = "$(TARGET_NAME)";
				PROVISIONING_PROFILE_SPECIFIER = "";
				SWIFT_OBJC_BRIDGING_HEADER = "$(SRCROOT)/Unit Tests/Common/TestsBridging.h";
				SWIFT_VERSION = 5.0;
				TEST_HOST = "$(BUILT_PRODUCTS_DIR)/DuckDuckGo.app/Contents/MacOS/DuckDuckGo";
			};
			name = Release;
		};
		AAE814AB2716DFE8009D3531 /* Review */ = {
			isa = XCBuildConfiguration;
			buildSettings = {
				ALWAYS_SEARCH_USER_PATHS = NO;
				CLANG_ANALYZER_NONNULL = YES;
				CLANG_ANALYZER_NUMBER_OBJECT_CONVERSION = YES_AGGRESSIVE;
				CLANG_CXX_LANGUAGE_STANDARD = "gnu++14";
				CLANG_CXX_LIBRARY = "libc++";
				CLANG_ENABLE_MODULES = YES;
				CLANG_ENABLE_OBJC_ARC = YES;
				CLANG_ENABLE_OBJC_WEAK = YES;
				CLANG_WARN_BLOCK_CAPTURE_AUTORELEASING = YES;
				CLANG_WARN_BOOL_CONVERSION = YES;
				CLANG_WARN_COMMA = YES;
				CLANG_WARN_CONSTANT_CONVERSION = YES;
				CLANG_WARN_DEPRECATED_OBJC_IMPLEMENTATIONS = YES;
				CLANG_WARN_DIRECT_OBJC_ISA_USAGE = YES_ERROR;
				CLANG_WARN_DOCUMENTATION_COMMENTS = YES;
				CLANG_WARN_EMPTY_BODY = YES;
				CLANG_WARN_ENUM_CONVERSION = YES;
				CLANG_WARN_INFINITE_RECURSION = YES;
				CLANG_WARN_INT_CONVERSION = YES;
				CLANG_WARN_NON_LITERAL_NULL_CONVERSION = YES;
				CLANG_WARN_OBJC_IMPLICIT_RETAIN_SELF = YES;
				CLANG_WARN_OBJC_LITERAL_CONVERSION = YES;
				CLANG_WARN_OBJC_ROOT_CLASS = YES_ERROR;
				CLANG_WARN_QUOTED_INCLUDE_IN_FRAMEWORK_HEADER = YES;
				CLANG_WARN_RANGE_LOOP_ANALYSIS = YES;
				CLANG_WARN_STRICT_PROTOTYPES = YES;
				CLANG_WARN_SUSPICIOUS_MOVE = YES;
				CLANG_WARN_UNGUARDED_AVAILABILITY = YES_AGGRESSIVE;
				CLANG_WARN_UNREACHABLE_CODE = YES;
				CLANG_WARN__DUPLICATE_METHOD_MATCH = YES;
				COPY_PHASE_STRIP = NO;
				DEBUG_INFORMATION_FORMAT = "dwarf-with-dsym";
				ENABLE_NS_ASSERTIONS = NO;
				ENABLE_STRICT_OBJC_MSGSEND = YES;
				GCC_C_LANGUAGE_STANDARD = gnu11;
				GCC_NO_COMMON_BLOCKS = YES;
				GCC_WARN_64_TO_32_BIT_CONVERSION = YES;
				GCC_WARN_ABOUT_RETURN_TYPE = YES_ERROR;
				GCC_WARN_UNDECLARED_SELECTOR = YES;
				GCC_WARN_UNINITIALIZED_AUTOS = YES_AGGRESSIVE;
				GCC_WARN_UNUSED_FUNCTION = YES;
				GCC_WARN_UNUSED_VARIABLE = YES;
				MACOSX_DEPLOYMENT_TARGET = 10.15;
				MTL_ENABLE_DEBUG_INFO = NO;
				MTL_FAST_MATH = YES;
				SDKROOT = macosx;
				SWIFT_COMPILATION_MODE = wholemodule;
				SWIFT_OPTIMIZATION_LEVEL = "-O";
			};
			name = Review;
		};
		AAE814AC2716DFE8009D3531 /* Review */ = {
			isa = XCBuildConfiguration;
			buildSettings = {
				ASSETCATALOG_COMPILER_APPICON_NAME = "Icon - Review";
				ASSETCATALOG_COMPILER_GLOBAL_ACCENT_COLOR_NAME = GlobaAccentColor;
				CLANG_ANALYZER_LOCALIZABILITY_EMPTY_CONTEXT = YES;
				CLANG_ANALYZER_LOCALIZABILITY_NONLOCALIZED = YES;
				CODE_SIGN_ENTITLEMENTS = DuckDuckGo/DuckDuckGo.entitlements;
				CODE_SIGN_IDENTITY = "Apple Development";
				CODE_SIGN_STYLE = Automatic;
				COMBINE_HIDPI_IMAGES = YES;
				CURRENT_PROJECT_VERSION = 0.22.3;
				DEVELOPMENT_TEAM = HKE973VLUW;
				ENABLE_HARDENED_RUNTIME = YES;
				GCC_PREPROCESSOR_DEFINITIONS = "REVIEW=1";
				INFOPLIST_FILE = DuckDuckGo/Info.plist;
				LD_RUNPATH_SEARCH_PATHS = (
					"$(inherited)",
					"@executable_path/../Frameworks",
				);
				MARKETING_VERSION = 0.22.3;
				PRODUCT_BUNDLE_IDENTIFIER = com.duckduckgo.macos.browser.review;
				PRODUCT_MODULE_NAME = "$(TARGET_NAME:c99extidentifier)";
				PRODUCT_NAME = "DuckDuckGo Review";
				PROVISIONING_PROFILE_SPECIFIER = "";
				SWIFT_ACTIVE_COMPILATION_CONDITIONS = "FEEDBACK REVIEW";
				SWIFT_OBJC_BRIDGING_HEADER = "$(SRCROOT)/DuckDuckGo/Bridging.h";
				SWIFT_VERSION = 5.0;
			};
			name = Review;
		};
		AAE814AD2716DFE8009D3531 /* Review */ = {
			isa = XCBuildConfiguration;
			buildSettings = {
				ALWAYS_EMBED_SWIFT_STANDARD_LIBRARIES = YES;
				BUNDLE_LOADER = "$(TEST_HOST)";
				CODE_SIGN_IDENTITY = "Apple Development";
				CODE_SIGN_STYLE = Automatic;
				COMBINE_HIDPI_IMAGES = YES;
				DEVELOPMENT_TEAM = HKE973VLUW;
				INFOPLIST_FILE = "Unit Tests/Info.plist";
				LD_RUNPATH_SEARCH_PATHS = (
					"$(inherited)",
					"@executable_path/../Frameworks",
					"@loader_path/../Frameworks",
				);
				MACOSX_DEPLOYMENT_TARGET = 10.15;
				PRODUCT_BUNDLE_IDENTIFIER = com.duckduckgo.macos.browser.DuckDuckGoTests;
				PRODUCT_NAME = "$(TARGET_NAME)";
				PROVISIONING_PROFILE_SPECIFIER = "";
				SWIFT_OBJC_BRIDGING_HEADER = "$(SRCROOT)/Unit Tests/Common/TestsBridging.h";
				SWIFT_VERSION = 5.0;
				TEST_HOST = "$(BUILT_PRODUCTS_DIR)/DuckDuckGo.app/Contents/MacOS/DuckDuckGo";
			};
			name = Review;
		};
		AAE814AE2716DFE8009D3531 /* Review */ = {
			isa = XCBuildConfiguration;
			buildSettings = {
				BUNDLE_LOADER = "$(TEST_HOST)";
				CODE_SIGN_STYLE = Automatic;
				COMBINE_HIDPI_IMAGES = YES;
				DEVELOPMENT_TEAM = HKE973VLUW;
				INFOPLIST_FILE = "Integration Tests/Info.plist";
				LD_RUNPATH_SEARCH_PATHS = (
					"$(inherited)",
					"@executable_path/../Frameworks",
					"@loader_path/../Frameworks",
				);
				MACOSX_DEPLOYMENT_TARGET = 11.1;
				PRODUCT_BUNDLE_IDENTIFIER = "com.duckduckgo.Integration-Tests";
				PRODUCT_NAME = "$(TARGET_NAME)";
				SWIFT_VERSION = 5.0;
				TEST_HOST = "$(BUILT_PRODUCTS_DIR)/DuckDuckGo.app/Contents/MacOS/DuckDuckGo";
			};
			name = Review;
		};
		AAE814AF2716DFE8009D3531 /* Review */ = {
			isa = XCBuildConfiguration;
			buildSettings = {
				CODE_SIGN_STYLE = Automatic;
				COMBINE_HIDPI_IMAGES = YES;
				DEVELOPMENT_TEAM = HKE973VLUW;
				INFOPLIST_FILE = "UI Tests/Info.plist";
				LD_RUNPATH_SEARCH_PATHS = (
					"$(inherited)",
					"@executable_path/../Frameworks",
					"@loader_path/../Frameworks",
				);
				MACOSX_DEPLOYMENT_TARGET = 11.3;
				PRODUCT_BUNDLE_IDENTIFIER = "com.duckduckgo.UI-Tests";
				PRODUCT_NAME = "$(TARGET_NAME)";
				SWIFT_VERSION = 5.0;
				TEST_TARGET_NAME = "DuckDuckGo Privacy Browser";
			};
			name = Review;
		};
/* End XCBuildConfiguration section */

/* Begin XCConfigurationList section */
		4B1AD8A625FC27E200261379 /* Build configuration list for PBXNativeTarget "Integration Tests" */ = {
			isa = XCConfigurationList;
			buildConfigurations = (
				4B1AD8A425FC27E200261379 /* Debug */,
				4B1AD8B325FC322600261379 /* CI */,
				4B1AD8A525FC27E200261379 /* Release */,
				3777624A2800ECB000250E31 /* CI_Release */,
				AAE814AE2716DFE8009D3531 /* Review */,
				377762452800D59E00250E31 /* CI_Review */,
			);
			defaultConfigurationIsVisible = 0;
			defaultConfigurationName = Release;
		};
		7B4CE8E526F02108009134B1 /* Build configuration list for PBXNativeTarget "UI Tests" */ = {
			isa = XCConfigurationList;
			buildConfigurations = (
				7B4CE8E126F02108009134B1 /* Debug */,
				7B4CE8E226F02108009134B1 /* CI */,
				7B4CE8E326F02108009134B1 /* Release */,
				3777624B2800ECB000250E31 /* CI_Release */,
				AAE814AF2716DFE8009D3531 /* Review */,
				377762462800D59E00250E31 /* CI_Review */,
			);
			defaultConfigurationIsVisible = 0;
			defaultConfigurationName = Release;
		};
		AA585D79248FD31100E9A3E2 /* Build configuration list for PBXProject "DuckDuckGo" */ = {
			isa = XCConfigurationList;
			buildConfigurations = (
				AA585DA2248FD31500E9A3E2 /* Debug */,
				4B1AD8B025FC322600261379 /* CI */,
				AA585DA3248FD31500E9A3E2 /* Release */,
				377762472800ECB000250E31 /* CI_Release */,
				AAE814AB2716DFE8009D3531 /* Review */,
				377762422800D59E00250E31 /* CI_Review */,
			);
			defaultConfigurationIsVisible = 0;
			defaultConfigurationName = Release;
		};
		AA585DA4248FD31500E9A3E2 /* Build configuration list for PBXNativeTarget "DuckDuckGo Privacy Browser" */ = {
			isa = XCConfigurationList;
			buildConfigurations = (
				AA585DA5248FD31500E9A3E2 /* Debug */,
				4B1AD8B125FC322600261379 /* CI */,
				AA585DA6248FD31500E9A3E2 /* Release */,
				377762482800ECB000250E31 /* CI_Release */,
				AAE814AC2716DFE8009D3531 /* Review */,
				377762432800D59E00250E31 /* CI_Review */,
			);
			defaultConfigurationIsVisible = 0;
			defaultConfigurationName = Release;
		};
		AA585DA7248FD31500E9A3E2 /* Build configuration list for PBXNativeTarget "Unit Tests" */ = {
			isa = XCConfigurationList;
			buildConfigurations = (
				AA585DA8248FD31500E9A3E2 /* Debug */,
				4B1AD8B225FC322600261379 /* CI */,
				AA585DA9248FD31500E9A3E2 /* Release */,
				377762492800ECB000250E31 /* CI_Release */,
				AAE814AD2716DFE8009D3531 /* Review */,
				377762442800D59E00250E31 /* CI_Review */,
			);
			defaultConfigurationIsVisible = 0;
			defaultConfigurationName = Release;
		};
/* End XCConfigurationList section */

/* Begin XCRemoteSwiftPackageReference section */
		4B82E9B125B69E3E00656FE7 /* XCRemoteSwiftPackageReference "TrackerRadarKit" */ = {
			isa = XCRemoteSwiftPackageReference;
			repositoryURL = "https://github.com/duckduckgo/TrackerRadarKit.git";
			requirement = {
				kind = exactVersion;
				version = 1.0.3;
			};
		};
		85FF55C625F82E4F00E2AB99 /* XCRemoteSwiftPackageReference "lottie-ios" */ = {
			isa = XCRemoteSwiftPackageReference;
			repositoryURL = "https://github.com/airbnb/lottie-ios";
			requirement = {
				kind = exactVersion;
				version = 3.3.0;
			};
		};
		9807F643278CA16F00E1547B /* XCRemoteSwiftPackageReference "BrowserServicesKit" */ = {
			isa = XCRemoteSwiftPackageReference;
			repositoryURL = "https://github.com/duckduckgo/BrowserServicesKit";
			requirement = {
<<<<<<< HEAD
				branch = "sam/password-generation-updated";
				kind = branch;
=======
				kind = upToNextMajorVersion;
				minimumVersion = 12.2.7;
>>>>>>> a7507770
			};
		};
		AA06B6B52672AF8100F541C5 /* XCRemoteSwiftPackageReference "Sparkle" */ = {
			isa = XCRemoteSwiftPackageReference;
			repositoryURL = "https://github.com/sparkle-project/Sparkle.git";
			requirement = {
				kind = exactVersion;
				version = 1.27.1;
			};
		};
		B65783F325F8ACA400D8DB33 /* XCRemoteSwiftPackageReference "PunycodeSwift" */ = {
			isa = XCRemoteSwiftPackageReference;
			repositoryURL = "https://github.com/gumob/PunycodeSwift.git";
			requirement = {
				kind = exactVersion;
				version = 2.1.0;
			};
		};
		B6DA44152616C13800DD1EC2 /* XCRemoteSwiftPackageReference "OHHTTPStubs" */ = {
			isa = XCRemoteSwiftPackageReference;
			repositoryURL = "https://github.com/AliSoftware/OHHTTPStubs.git";
			requirement = {
				kind = exactVersion;
				version = 9.1.0;
			};
		};
/* End XCRemoteSwiftPackageReference section */

/* Begin XCSwiftPackageProductDependency section */
		4B82E9B225B69E3E00656FE7 /* TrackerRadarKit */ = {
			isa = XCSwiftPackageProductDependency;
			package = 4B82E9B125B69E3E00656FE7 /* XCRemoteSwiftPackageReference "TrackerRadarKit" */;
			productName = TrackerRadarKit;
		};
		85FF55C725F82E4F00E2AB99 /* Lottie */ = {
			isa = XCSwiftPackageProductDependency;
			package = 85FF55C625F82E4F00E2AB99 /* XCRemoteSwiftPackageReference "lottie-ios" */;
			productName = Lottie;
		};
		9807F644278CA16F00E1547B /* BrowserServicesKit */ = {
			isa = XCSwiftPackageProductDependency;
			package = 9807F643278CA16F00E1547B /* XCRemoteSwiftPackageReference "BrowserServicesKit" */;
			productName = BrowserServicesKit;
		};
		AA06B6B62672AF8100F541C5 /* Sparkle */ = {
			isa = XCSwiftPackageProductDependency;
			package = AA06B6B52672AF8100F541C5 /* XCRemoteSwiftPackageReference "Sparkle" */;
			productName = Sparkle;
		};
		B65783F425F8ACA400D8DB33 /* Punnycode */ = {
			isa = XCSwiftPackageProductDependency;
			package = B65783F325F8ACA400D8DB33 /* XCRemoteSwiftPackageReference "PunycodeSwift" */;
			productName = Punnycode;
		};
		B6DA44162616C13800DD1EC2 /* OHHTTPStubs */ = {
			isa = XCSwiftPackageProductDependency;
			package = B6DA44152616C13800DD1EC2 /* XCRemoteSwiftPackageReference "OHHTTPStubs" */;
			productName = OHHTTPStubs;
		};
		B6DA44182616C13800DD1EC2 /* OHHTTPStubsSwift */ = {
			isa = XCSwiftPackageProductDependency;
			package = B6DA44152616C13800DD1EC2 /* XCRemoteSwiftPackageReference "OHHTTPStubs" */;
			productName = OHHTTPStubsSwift;
		};
/* End XCSwiftPackageProductDependency section */

/* Begin XCVersionGroup section */
		4B11060325903E570039B979 /* CoreDataEncryptionTesting.xcdatamodeld */ = {
			isa = XCVersionGroup;
			children = (
				4B11060425903E570039B979 /* CoreDataEncryptionTesting.xcdatamodel */,
			);
			currentVersion = 4B11060425903E570039B979 /* CoreDataEncryptionTesting.xcdatamodel */;
			path = CoreDataEncryptionTesting.xcdatamodeld;
			sourceTree = "<group>";
			versionGroupType = wrapper.xcdatamodel;
		};
		4B67742E255DBEB800025BD8 /* HTTPSUpgrade.xcdatamodeld */ = {
			isa = XCVersionGroup;
			children = (
				4B67742F255DBEB800025BD8 /* HTTPSUpgrade 3.xcdatamodel */,
			);
			currentVersion = 4B67742F255DBEB800025BD8 /* HTTPSUpgrade 3.xcdatamodel */;
			path = HTTPSUpgrade.xcdatamodeld;
			sourceTree = "<group>";
			versionGroupType = wrapper.xcdatamodel;
		};
		4B9292A726670D3700AD2C21 /* Bookmark.xcdatamodeld */ = {
			isa = XCVersionGroup;
			children = (
				4B9292A826670D3700AD2C21 /* Bookmark 2.xcdatamodel */,
				4B9292A926670D3700AD2C21 /* Bookmark.xcdatamodel */,
			);
			currentVersion = 4B9292A826670D3700AD2C21 /* Bookmark 2.xcdatamodel */;
			path = Bookmark.xcdatamodeld;
			sourceTree = "<group>";
			versionGroupType = wrapper.xcdatamodel;
		};
		AA5FA69E275F948900DCE9C9 /* Favicons.xcdatamodeld */ = {
			isa = XCVersionGroup;
			children = (
				AA5FA69F275F948900DCE9C9 /* Favicons.xcdatamodel */,
			);
			currentVersion = AA5FA69F275F948900DCE9C9 /* Favicons.xcdatamodel */;
			path = Favicons.xcdatamodeld;
			sourceTree = "<group>";
			versionGroupType = wrapper.xcdatamodel;
		};
		AAE75278263B046100B973F8 /* History.xcdatamodeld */ = {
			isa = XCVersionGroup;
			children = (
				85F91D9327F47BC40096B1C8 /* History 5.xcdatamodel */,
				85589E9227BFBBD60038AD11 /* History 4.xcdatamodel */,
				AAC6BBEE27AC151D0006DCC2 /* History 3.xcdatamodel */,
				AA7DE8E026A9BD000012B490 /* History 2.xcdatamodel */,
				AAE75279263B046100B973F8 /* History.xcdatamodel */,
			);
			currentVersion = 85F91D9327F47BC40096B1C8 /* History 5.xcdatamodel */;
			path = History.xcdatamodeld;
			sourceTree = "<group>";
			versionGroupType = wrapper.xcdatamodel;
		};
		B604085A274B8CA300680351 /* UnprotectedDomains.xcdatamodeld */ = {
			isa = XCVersionGroup;
			children = (
				B604085B274B8CA400680351 /* Permissions.xcdatamodel */,
			);
			currentVersion = B604085B274B8CA400680351 /* Permissions.xcdatamodel */;
			path = UnprotectedDomains.xcdatamodeld;
			sourceTree = "<group>";
			versionGroupType = wrapper.xcdatamodel;
		};
		B6085D072743993C00A9C456 /* FireproofDomains.xcdatamodeld */ = {
			isa = XCVersionGroup;
			children = (
				B6085D082743993D00A9C456 /* Permissions.xcdatamodel */,
			);
			currentVersion = B6085D082743993D00A9C456 /* Permissions.xcdatamodel */;
			path = FireproofDomains.xcdatamodeld;
			sourceTree = "<group>";
			versionGroupType = wrapper.xcdatamodel;
		};
		B64C852E26943BC10048FEBE /* Permissions.xcdatamodeld */ = {
			isa = XCVersionGroup;
			children = (
				B64C852F26943BC10048FEBE /* Permissions.xcdatamodel */,
			);
			currentVersion = B64C852F26943BC10048FEBE /* Permissions.xcdatamodel */;
			path = Permissions.xcdatamodeld;
			sourceTree = "<group>";
			versionGroupType = wrapper.xcdatamodel;
		};
		B662D3DA2755D8190035D4D6 /* OldPixelDataModel.xcdatamodeld */ = {
			isa = XCVersionGroup;
			children = (
				B662D3DB2755D81A0035D4D6 /* PixelDataModel.xcdatamodel */,
			);
			currentVersion = B662D3DB2755D81A0035D4D6 /* PixelDataModel.xcdatamodel */;
			path = OldPixelDataModel.xcdatamodeld;
			sourceTree = "<group>";
			versionGroupType = wrapper.xcdatamodel;
		};
		B6C0B23226E71BCD0031CB7F /* Downloads.xcdatamodeld */ = {
			isa = XCVersionGroup;
			children = (
				B6C0B23326E71BCD0031CB7F /* Downloads.xcdatamodel */,
			);
			currentVersion = B6C0B23326E71BCD0031CB7F /* Downloads.xcdatamodel */;
			path = Downloads.xcdatamodeld;
			sourceTree = "<group>";
			versionGroupType = wrapper.xcdatamodel;
		};
		B6C2C9F42760B659005B7F0A /* TestDataModel.xcdatamodeld */ = {
			isa = XCVersionGroup;
			children = (
				B6C2C9F52760B659005B7F0A /* Permissions.xcdatamodel */,
			);
			currentVersion = B6C2C9F52760B659005B7F0A /* Permissions.xcdatamodel */;
			path = TestDataModel.xcdatamodeld;
			sourceTree = "<group>";
			versionGroupType = wrapper.xcdatamodel;
		};
		B6DA44062616B30600DD1EC2 /* PixelDataModel.xcdatamodeld */ = {
			isa = XCVersionGroup;
			children = (
				B6DA44072616B30600DD1EC2 /* PixelDataModel.xcdatamodel */,
			);
			currentVersion = B6DA44072616B30600DD1EC2 /* PixelDataModel.xcdatamodel */;
			path = PixelDataModel.xcdatamodeld;
			sourceTree = "<group>";
			versionGroupType = wrapper.xcdatamodel;
		};
/* End XCVersionGroup section */
	};
	rootObject = AA585D76248FD31100E9A3E2 /* Project object */;
}<|MERGE_RESOLUTION|>--- conflicted
+++ resolved
@@ -5784,13 +5784,8 @@
 			isa = XCRemoteSwiftPackageReference;
 			repositoryURL = "https://github.com/duckduckgo/BrowserServicesKit";
 			requirement = {
-<<<<<<< HEAD
 				branch = "sam/password-generation-updated";
 				kind = branch;
-=======
-				kind = upToNextMajorVersion;
-				minimumVersion = 12.2.7;
->>>>>>> a7507770
 			};
 		};
 		AA06B6B52672AF8100F541C5 /* XCRemoteSwiftPackageReference "Sparkle" */ = {
