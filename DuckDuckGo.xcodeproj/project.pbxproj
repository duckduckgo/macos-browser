--- conflicted
+++ resolved
@@ -376,9 +376,7 @@
 		AAF7D3862567CED500998667 /* WebViewConfiguration.swift in Sources */ = {isa = PBXBuildFile; fileRef = AAF7D3852567CED500998667 /* WebViewConfiguration.swift */; };
 		AAFCB37A25E5403A00859DD4 /* BurnButton.swift in Sources */ = {isa = PBXBuildFile; fileRef = AAFCB37925E5403A00859DD4 /* BurnButton.swift */; };
 		AAFCB37F25E545D400859DD4 /* PublisherExtension.swift in Sources */ = {isa = PBXBuildFile; fileRef = AAFCB37E25E545D400859DD4 /* PublisherExtension.swift */; };
-<<<<<<< HEAD
 		AAFE068326C7082D005434CC /* WebKitVersionReader.swift in Sources */ = {isa = PBXBuildFile; fileRef = AAFE068226C7082D005434CC /* WebKitVersionReader.swift */; };
-=======
 		B6106B9E26A565DA0013B453 /* BundleExtension.swift in Sources */ = {isa = PBXBuildFile; fileRef = B6106B9D26A565DA0013B453 /* BundleExtension.swift */; };
 		B6106BA026A7BE0B0013B453 /* PermissionManagerTests.swift in Sources */ = {isa = PBXBuildFile; fileRef = B6106B9F26A7BE0B0013B453 /* PermissionManagerTests.swift */; };
 		B6106BA426A7BEA40013B453 /* PermissionAuthorizationState.swift in Sources */ = {isa = PBXBuildFile; fileRef = B6106BA226A7BEA00013B453 /* PermissionAuthorizationState.swift */; };
@@ -389,7 +387,6 @@
 		B6106BB126A7D8720013B453 /* PermissionStoreTests.swift in Sources */ = {isa = PBXBuildFile; fileRef = B6106BB026A7D8720013B453 /* PermissionStoreTests.swift */; };
 		B6106BB326A7F4AA0013B453 /* GeolocationServiceMock.swift in Sources */ = {isa = PBXBuildFile; fileRef = B6106BB226A7F4AA0013B453 /* GeolocationServiceMock.swift */; };
 		B6106BB526A809E60013B453 /* GeolocationProviderTests.swift in Sources */ = {isa = PBXBuildFile; fileRef = B6106BB426A809E60013B453 /* GeolocationProviderTests.swift */; };
->>>>>>> dc8f73f8
 		B61EF3EC266F91E700B4D78F /* WKWebView+Download.swift in Sources */ = {isa = PBXBuildFile; fileRef = B61EF3EB266F91E700B4D78F /* WKWebView+Download.swift */; };
 		B61EF3F1266F922200B4D78F /* WKProcessPool+DownloadDelegate.swift in Sources */ = {isa = PBXBuildFile; fileRef = B61EF3F0266F922200B4D78F /* WKProcessPool+DownloadDelegate.swift */; };
 		B61F012325ECBAE400ABB5A3 /* UserScriptsTest.swift in Sources */ = {isa = PBXBuildFile; fileRef = B61F012225ECBAE400ABB5A3 /* UserScriptsTest.swift */; };
@@ -897,9 +894,7 @@
 		AAF7D3852567CED500998667 /* WebViewConfiguration.swift */ = {isa = PBXFileReference; lastKnownFileType = sourcecode.swift; path = WebViewConfiguration.swift; sourceTree = "<group>"; };
 		AAFCB37925E5403A00859DD4 /* BurnButton.swift */ = {isa = PBXFileReference; lastKnownFileType = sourcecode.swift; path = BurnButton.swift; sourceTree = "<group>"; };
 		AAFCB37E25E545D400859DD4 /* PublisherExtension.swift */ = {isa = PBXFileReference; lastKnownFileType = sourcecode.swift; path = PublisherExtension.swift; sourceTree = "<group>"; };
-<<<<<<< HEAD
 		AAFE068226C7082D005434CC /* WebKitVersionReader.swift */ = {isa = PBXFileReference; lastKnownFileType = sourcecode.swift; path = WebKitVersionReader.swift; sourceTree = "<group>"; };
-=======
 		B6106B9D26A565DA0013B453 /* BundleExtension.swift */ = {isa = PBXFileReference; lastKnownFileType = sourcecode.swift; path = BundleExtension.swift; sourceTree = "<group>"; };
 		B6106B9F26A7BE0B0013B453 /* PermissionManagerTests.swift */ = {isa = PBXFileReference; lastKnownFileType = sourcecode.swift; path = PermissionManagerTests.swift; sourceTree = "<group>"; };
 		B6106BA226A7BEA00013B453 /* PermissionAuthorizationState.swift */ = {isa = PBXFileReference; lastKnownFileType = sourcecode.swift; path = PermissionAuthorizationState.swift; sourceTree = "<group>"; };
@@ -910,7 +905,6 @@
 		B6106BB026A7D8720013B453 /* PermissionStoreTests.swift */ = {isa = PBXFileReference; lastKnownFileType = sourcecode.swift; path = PermissionStoreTests.swift; sourceTree = "<group>"; };
 		B6106BB226A7F4AA0013B453 /* GeolocationServiceMock.swift */ = {isa = PBXFileReference; lastKnownFileType = sourcecode.swift; path = GeolocationServiceMock.swift; sourceTree = "<group>"; };
 		B6106BB426A809E60013B453 /* GeolocationProviderTests.swift */ = {isa = PBXFileReference; lastKnownFileType = sourcecode.swift; path = GeolocationProviderTests.swift; sourceTree = "<group>"; };
->>>>>>> dc8f73f8
 		B61EF3EB266F91E700B4D78F /* WKWebView+Download.swift */ = {isa = PBXFileReference; lastKnownFileType = sourcecode.swift; path = "WKWebView+Download.swift"; sourceTree = "<group>"; };
 		B61EF3F0266F922200B4D78F /* WKProcessPool+DownloadDelegate.swift */ = {isa = PBXFileReference; lastKnownFileType = sourcecode.swift; path = "WKProcessPool+DownloadDelegate.swift"; sourceTree = "<group>"; };
 		B61F012225ECBAE400ABB5A3 /* UserScriptsTest.swift */ = {isa = PBXFileReference; lastKnownFileType = sourcecode.swift; path = UserScriptsTest.swift; sourceTree = "<group>"; };
