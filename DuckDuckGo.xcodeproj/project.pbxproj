// !$*UTF8*$!
{
	archiveVersion = 1;
	classes = {
	};
	objectVersion = 52;
	objects = {

/* Begin PBXBuildFile section */
		0230C0A3272080090018F728 /* KeyedCodingExtension.swift in Sources */ = {isa = PBXBuildFile; fileRef = 0230C0A2272080090018F728 /* KeyedCodingExtension.swift */; };
		0230C0A52721F3750018F728 /* GPCRequestFactory.swift in Sources */ = {isa = PBXBuildFile; fileRef = 0230C0A42721F3750018F728 /* GPCRequestFactory.swift */; };
		026ADE1426C3010C002518EE /* macos-config.json in Resources */ = {isa = PBXBuildFile; fileRef = 026ADE1326C3010C002518EE /* macos-config.json */; };
		142879DA24CE1179005419BB /* SuggestionViewModelTests.swift in Sources */ = {isa = PBXBuildFile; fileRef = 142879D924CE1179005419BB /* SuggestionViewModelTests.swift */; };
		142879DC24CE1185005419BB /* SuggestionContainerViewModelTests.swift in Sources */ = {isa = PBXBuildFile; fileRef = 142879DB24CE1185005419BB /* SuggestionContainerViewModelTests.swift */; };
		1430DFF524D0580F00B8978C /* TabBarViewController.swift in Sources */ = {isa = PBXBuildFile; fileRef = 1430DFF424D0580F00B8978C /* TabBarViewController.swift */; };
		14505A08256084EF00272CC6 /* UserAgent.swift in Sources */ = {isa = PBXBuildFile; fileRef = 14505A07256084EF00272CC6 /* UserAgent.swift */; };
		1456D6E124EFCBC300775049 /* TabBarCollectionView.swift in Sources */ = {isa = PBXBuildFile; fileRef = 1456D6E024EFCBC300775049 /* TabBarCollectionView.swift */; };
		14D9B8FB24F7E089000D4D13 /* AddressBarViewController.swift in Sources */ = {isa = PBXBuildFile; fileRef = 14D9B8F924F7E089000D4D13 /* AddressBarViewController.swift */; };
		336D5B18262D8D3C0052E0C9 /* findinpage.js in Resources */ = {isa = PBXBuildFile; fileRef = 336D5AEF262D8D3C0052E0C9 /* findinpage.js */; };
		339A6B5826A044BA00E3DAE8 /* duckduckgo-privacy-dashboard in Resources */ = {isa = PBXBuildFile; fileRef = 339A6B5726A044BA00E3DAE8 /* duckduckgo-privacy-dashboard */; };
		4B0135CE2729F1AA00D54834 /* NSPasteboardExtension.swift in Sources */ = {isa = PBXBuildFile; fileRef = 4B0135CD2729F1AA00D54834 /* NSPasteboardExtension.swift */; };
		4B02198925E05FAC00ED7DEA /* FireproofingURLExtensions.swift in Sources */ = {isa = PBXBuildFile; fileRef = 4B02197F25E05FAC00ED7DEA /* FireproofingURLExtensions.swift */; };
		4B02198A25E05FAC00ED7DEA /* FireproofDomains.swift in Sources */ = {isa = PBXBuildFile; fileRef = 4B02198125E05FAC00ED7DEA /* FireproofDomains.swift */; };
		4B02198B25E05FAC00ED7DEA /* FireproofInfoViewController.swift in Sources */ = {isa = PBXBuildFile; fileRef = 4B02198325E05FAC00ED7DEA /* FireproofInfoViewController.swift */; };
		4B02198C25E05FAC00ED7DEA /* Fireproofing.storyboard in Resources */ = {isa = PBXBuildFile; fileRef = 4B02198425E05FAC00ED7DEA /* Fireproofing.storyboard */; };
		4B02199C25E063DE00ED7DEA /* FireproofDomainsTests.swift in Sources */ = {isa = PBXBuildFile; fileRef = 4B02199925E063DE00ED7DEA /* FireproofDomainsTests.swift */; };
		4B02199D25E063DE00ED7DEA /* FireproofingURLExtensionsTests.swift in Sources */ = {isa = PBXBuildFile; fileRef = 4B02199A25E063DE00ED7DEA /* FireproofingURLExtensionsTests.swift */; };
		4B0219A825E0646500ED7DEA /* WebsiteDataStoreTests.swift in Sources */ = {isa = PBXBuildFile; fileRef = 4B0219A725E0646500ED7DEA /* WebsiteDataStoreTests.swift */; };
		4B0511BB262CAA5A00F6079C /* DefaultBrowserPreferences.swift in Sources */ = {isa = PBXBuildFile; fileRef = 4B0511A4262CAA5A00F6079C /* DefaultBrowserPreferences.swift */; };
		4B0511BC262CAA5A00F6079C /* AppearancePreferences.swift in Sources */ = {isa = PBXBuildFile; fileRef = 4B0511A5262CAA5A00F6079C /* AppearancePreferences.swift */; };
		4B0511BD262CAA5A00F6079C /* PrivacySecurityPreferences.swift in Sources */ = {isa = PBXBuildFile; fileRef = 4B0511A6262CAA5A00F6079C /* PrivacySecurityPreferences.swift */; };
		4B0511BE262CAA5A00F6079C /* DownloadPreferences.swift in Sources */ = {isa = PBXBuildFile; fileRef = 4B0511A7262CAA5A00F6079C /* DownloadPreferences.swift */; };
		4B0511BF262CAA5A00F6079C /* PreferenceSections.swift in Sources */ = {isa = PBXBuildFile; fileRef = 4B0511A8262CAA5A00F6079C /* PreferenceSections.swift */; };
		4B0511C1262CAA5A00F6079C /* PrivacySecurityPreferencesTableCellView.xib in Resources */ = {isa = PBXBuildFile; fileRef = 4B0511AB262CAA5A00F6079C /* PrivacySecurityPreferencesTableCellView.xib */; };
		4B0511C2262CAA5A00F6079C /* PreferencesAboutViewController.swift in Sources */ = {isa = PBXBuildFile; fileRef = 4B0511AC262CAA5A00F6079C /* PreferencesAboutViewController.swift */; };
		4B0511C3262CAA5A00F6079C /* Preferences.storyboard in Resources */ = {isa = PBXBuildFile; fileRef = 4B0511AD262CAA5A00F6079C /* Preferences.storyboard */; };
		4B0511C4262CAA5A00F6079C /* PreferencesSidebarViewController.swift in Sources */ = {isa = PBXBuildFile; fileRef = 4B0511AE262CAA5A00F6079C /* PreferencesSidebarViewController.swift */; };
		4B0511C5262CAA5A00F6079C /* PrivacySecurityPreferencesTableCellView.swift in Sources */ = {isa = PBXBuildFile; fileRef = 4B0511AF262CAA5A00F6079C /* PrivacySecurityPreferencesTableCellView.swift */; };
		4B0511C6262CAA5A00F6079C /* DefaultBrowserTableCellView.xib in Resources */ = {isa = PBXBuildFile; fileRef = 4B0511B0262CAA5A00F6079C /* DefaultBrowserTableCellView.xib */; };
		4B0511C7262CAA5A00F6079C /* PreferenceTableCellView.swift in Sources */ = {isa = PBXBuildFile; fileRef = 4B0511B1262CAA5A00F6079C /* PreferenceTableCellView.swift */; };
		4B0511C8262CAA5A00F6079C /* PreferencesListViewController.swift in Sources */ = {isa = PBXBuildFile; fileRef = 4B0511B2262CAA5A00F6079C /* PreferencesListViewController.swift */; };
		4B0511C9262CAA5A00F6079C /* RoundedSelectionRowView.swift in Sources */ = {isa = PBXBuildFile; fileRef = 4B0511B3262CAA5A00F6079C /* RoundedSelectionRowView.swift */; };
		4B0511CA262CAA5A00F6079C /* FireproofDomainsViewController.swift in Sources */ = {isa = PBXBuildFile; fileRef = 4B0511B4262CAA5A00F6079C /* FireproofDomainsViewController.swift */; };
		4B0511CB262CAA5A00F6079C /* DownloadPreferencesTableCellView.swift in Sources */ = {isa = PBXBuildFile; fileRef = 4B0511B5262CAA5A00F6079C /* DownloadPreferencesTableCellView.swift */; };
		4B0511CC262CAA5A00F6079C /* PreferencesSplitViewController.swift in Sources */ = {isa = PBXBuildFile; fileRef = 4B0511B6262CAA5A00F6079C /* PreferencesSplitViewController.swift */; };
		4B0511CD262CAA5A00F6079C /* DefaultBrowserTableCellView.swift in Sources */ = {isa = PBXBuildFile; fileRef = 4B0511B7262CAA5A00F6079C /* DefaultBrowserTableCellView.swift */; };
		4B0511CE262CAA5A00F6079C /* DownloadPreferencesTableCellView.xib in Resources */ = {isa = PBXBuildFile; fileRef = 4B0511B8262CAA5A00F6079C /* DownloadPreferencesTableCellView.xib */; };
		4B0511CF262CAA5A00F6079C /* AppearancePreferencesTableCellView.swift in Sources */ = {isa = PBXBuildFile; fileRef = 4B0511B9262CAA5A00F6079C /* AppearancePreferencesTableCellView.swift */; };
		4B0511D0262CAA5A00F6079C /* AppearancePreferencesTableCellView.xib in Resources */ = {isa = PBXBuildFile; fileRef = 4B0511BA262CAA5A00F6079C /* AppearancePreferencesTableCellView.xib */; };
		4B0511E1262CAA8600F6079C /* NSOpenPanelExtensions.swift in Sources */ = {isa = PBXBuildFile; fileRef = 4B0511DF262CAA8600F6079C /* NSOpenPanelExtensions.swift */; };
		4B0511E2262CAA8600F6079C /* NSViewControllerExtension.swift in Sources */ = {isa = PBXBuildFile; fileRef = 4B0511E0262CAA8600F6079C /* NSViewControllerExtension.swift */; };
		4B0511E7262CAB3700F6079C /* UserDefaultsWrapperUtilities.swift in Sources */ = {isa = PBXBuildFile; fileRef = 4B0511E6262CAB3700F6079C /* UserDefaultsWrapperUtilities.swift */; };
		4B0511F0262CAEC900F6079C /* AppearancePreferencesTests.swift in Sources */ = {isa = PBXBuildFile; fileRef = 4B0511EF262CAEC900F6079C /* AppearancePreferencesTests.swift */; };
		4B0511F8262CB20F00F6079C /* DownloadPreferencesTests.swift in Sources */ = {isa = PBXBuildFile; fileRef = 4B0511F7262CB20F00F6079C /* DownloadPreferencesTests.swift */; };
		4B11060525903E570039B979 /* CoreDataEncryptionTesting.xcdatamodeld in Sources */ = {isa = PBXBuildFile; fileRef = 4B11060325903E570039B979 /* CoreDataEncryptionTesting.xcdatamodeld */; };
		4B11060A25903EAC0039B979 /* CoreDataEncryptionTests.swift in Sources */ = {isa = PBXBuildFile; fileRef = 4B11060925903EAC0039B979 /* CoreDataEncryptionTests.swift */; };
		4B117F7D276C0CB5002F3D8C /* LocalStatisticsStoreTests.swift in Sources */ = {isa = PBXBuildFile; fileRef = 4B117F7C276C0CB5002F3D8C /* LocalStatisticsStoreTests.swift */; };
		4B139AFD26B60BD800894F82 /* NSImageExtensions.swift in Sources */ = {isa = PBXBuildFile; fileRef = 4B139AFC26B60BD800894F82 /* NSImageExtensions.swift */; };
		4B1AD8D525FC38DD00261379 /* EncryptionKeyStoreTests.swift in Sources */ = {isa = PBXBuildFile; fileRef = 4BA1A6EA258C288C00F6F690 /* EncryptionKeyStoreTests.swift */; };
		4B1AD8E225FC390B00261379 /* EncryptionMocks.swift in Sources */ = {isa = PBXBuildFile; fileRef = 4BA1A6F5258C4F9600F6F690 /* EncryptionMocks.swift */; };
		4B1AD91725FC46FB00261379 /* CoreDataEncryptionTests.swift in Sources */ = {isa = PBXBuildFile; fileRef = 4B1AD91625FC46FB00261379 /* CoreDataEncryptionTests.swift */; };
		4B1AD92125FC474E00261379 /* CoreDataEncryptionTesting.xcdatamodeld in Sources */ = {isa = PBXBuildFile; fileRef = 4B11060325903E570039B979 /* CoreDataEncryptionTesting.xcdatamodeld */; };
		4B1E6EED27AB5E5100F51793 /* SecureVaultSorting.swift in Sources */ = {isa = PBXBuildFile; fileRef = 4B1E6EEB27AB5E5100F51793 /* SecureVaultSorting.swift */; };
		4B1E6EEE27AB5E5100F51793 /* PasswordManagementListSection.swift in Sources */ = {isa = PBXBuildFile; fileRef = 4B1E6EEC27AB5E5100F51793 /* PasswordManagementListSection.swift */; };
		4B1E6EF127AB5E5D00F51793 /* NSPopUpButtonView.swift in Sources */ = {isa = PBXBuildFile; fileRef = 4B1E6EEF27AB5E5D00F51793 /* NSPopUpButtonView.swift */; };
		4B1E6EF227AB5E5D00F51793 /* PasswordManagementItemList.swift in Sources */ = {isa = PBXBuildFile; fileRef = 4B1E6EF027AB5E5D00F51793 /* PasswordManagementItemList.swift */; };
		4B2CBF412767EEC1001DF04B /* MacWaitlistStoreTests.swift in Sources */ = {isa = PBXBuildFile; fileRef = 4B2CBF402767EEC1001DF04B /* MacWaitlistStoreTests.swift */; };
		4B2E7D6326FF9D6500D2DB17 /* PrintingUserScript.swift in Sources */ = {isa = PBXBuildFile; fileRef = 4B2E7D6226FF9D6500D2DB17 /* PrintingUserScript.swift */; };
		4B379C1527BD91E3008A968E /* QuartzIdleStateProvider.swift in Sources */ = {isa = PBXBuildFile; fileRef = 4B379C1427BD91E3008A968E /* QuartzIdleStateProvider.swift */; };
		4B379C1727BD9D7C008A968E /* LoginsPreferencesTableCellView.swift in Sources */ = {isa = PBXBuildFile; fileRef = 4B379C1627BD9D7C008A968E /* LoginsPreferencesTableCellView.swift */; };
		4B379C1927BD9EAA008A968E /* LoginsPreferences.swift in Sources */ = {isa = PBXBuildFile; fileRef = 4B379C1827BD9EAA008A968E /* LoginsPreferences.swift */; };
		4B379C1B27BD9F88008A968E /* LoginsPreferencesTableCellView.xib in Resources */ = {isa = PBXBuildFile; fileRef = 4B379C1A27BD9F88008A968E /* LoginsPreferencesTableCellView.xib */; };
		4B379C1E27BDB7FF008A968E /* DeviceAuthenticator.swift in Sources */ = {isa = PBXBuildFile; fileRef = 4B379C1D27BDB7FF008A968E /* DeviceAuthenticator.swift */; };
		4B379C2227BDBA29008A968E /* LocalAuthenticationService.swift in Sources */ = {isa = PBXBuildFile; fileRef = 4B379C2127BDBA29008A968E /* LocalAuthenticationService.swift */; };
		4B379C2427BDE1B0008A968E /* FlatButton.swift in Sources */ = {isa = PBXBuildFile; fileRef = 4B379C2327BDE1B0008A968E /* FlatButton.swift */; };
		4B3F641E27A8D3BD00E0C118 /* BrowserProfileTests.swift in Sources */ = {isa = PBXBuildFile; fileRef = 4B3F641D27A8D3BD00E0C118 /* BrowserProfileTests.swift */; };
		4B4F72EC266B2ED300814C60 /* CollectionExtension.swift in Sources */ = {isa = PBXBuildFile; fileRef = 4B4F72EB266B2ED300814C60 /* CollectionExtension.swift */; };
		4B59023D26B35F3600489384 /* ChromeDataImporter.swift in Sources */ = {isa = PBXBuildFile; fileRef = 4B59023826B35F3600489384 /* ChromeDataImporter.swift */; };
		4B59023E26B35F3600489384 /* ChromiumLoginReader.swift in Sources */ = {isa = PBXBuildFile; fileRef = 4B59023926B35F3600489384 /* ChromiumLoginReader.swift */; };
		4B59024026B35F3600489384 /* ChromiumDataImporter.swift in Sources */ = {isa = PBXBuildFile; fileRef = 4B59023B26B35F3600489384 /* ChromiumDataImporter.swift */; };
		4B59024126B35F3600489384 /* BraveDataImporter.swift in Sources */ = {isa = PBXBuildFile; fileRef = 4B59023C26B35F3600489384 /* BraveDataImporter.swift */; };
		4B59024326B35F7C00489384 /* BrowserImportViewController.swift in Sources */ = {isa = PBXBuildFile; fileRef = 4B59024226B35F7C00489384 /* BrowserImportViewController.swift */; };
		4B59024826B3673600489384 /* ThirdPartyBrowser.swift in Sources */ = {isa = PBXBuildFile; fileRef = 4B59024726B3673600489384 /* ThirdPartyBrowser.swift */; };
		4B59024A26B38B0B00489384 /* Login Data in Resources */ = {isa = PBXBuildFile; fileRef = 4B59024926B38B0B00489384 /* Login Data */; };
		4B59024C26B38BB800489384 /* ChromiumLoginReaderTests.swift in Sources */ = {isa = PBXBuildFile; fileRef = 4B59024B26B38BB800489384 /* ChromiumLoginReaderTests.swift */; };
		4B5FF67826B602B100D42879 /* FirefoxDataImporter.swift in Sources */ = {isa = PBXBuildFile; fileRef = 4B5FF67726B602B100D42879 /* FirefoxDataImporter.swift */; };
		4B65027525E5F2A70054432E /* DefaultBrowserPromptView.xib in Resources */ = {isa = PBXBuildFile; fileRef = 4B65027425E5F2A70054432E /* DefaultBrowserPromptView.xib */; };
		4B65027A25E5F2B10054432E /* DefaultBrowserPromptView.swift in Sources */ = {isa = PBXBuildFile; fileRef = 4B65027925E5F2B10054432E /* DefaultBrowserPromptView.swift */; };
		4B65143E263924B5005B46EB /* EmailUrlExtensions.swift in Sources */ = {isa = PBXBuildFile; fileRef = 4B65143D263924B5005B46EB /* EmailUrlExtensions.swift */; };
		4B677431255DBEB800025BD8 /* BloomFilterWrapper.mm in Sources */ = {isa = PBXBuildFile; fileRef = 4B677424255DBEB800025BD8 /* BloomFilterWrapper.mm */; };
		4B677432255DBEB800025BD8 /* httpsMobileV2BloomSpec.json in Resources */ = {isa = PBXBuildFile; fileRef = 4B677427255DBEB800025BD8 /* httpsMobileV2BloomSpec.json */; };
		4B677433255DBEB800025BD8 /* httpsMobileV2Bloom.bin in Resources */ = {isa = PBXBuildFile; fileRef = 4B677428255DBEB800025BD8 /* httpsMobileV2Bloom.bin */; };
		4B677434255DBEB800025BD8 /* HTTPSBloomFilterSpecification.swift in Sources */ = {isa = PBXBuildFile; fileRef = 4B677429255DBEB800025BD8 /* HTTPSBloomFilterSpecification.swift */; };
		4B677435255DBEB800025BD8 /* httpsMobileV2FalsePositives.json in Resources */ = {isa = PBXBuildFile; fileRef = 4B67742A255DBEB800025BD8 /* httpsMobileV2FalsePositives.json */; };
		4B677436255DBEB800025BD8 /* HTTPSExcludedDomains.swift in Sources */ = {isa = PBXBuildFile; fileRef = 4B67742B255DBEB800025BD8 /* HTTPSExcludedDomains.swift */; };
		4B677437255DBEB800025BD8 /* HTTPSUpgrade.swift in Sources */ = {isa = PBXBuildFile; fileRef = 4B67742C255DBEB800025BD8 /* HTTPSUpgrade.swift */; };
		4B677438255DBEB800025BD8 /* HTTPSUpgrade.xcdatamodeld in Sources */ = {isa = PBXBuildFile; fileRef = 4B67742E255DBEB800025BD8 /* HTTPSUpgrade.xcdatamodeld */; };
		4B677439255DBEB800025BD8 /* HTTPSUpgradeStore.swift in Sources */ = {isa = PBXBuildFile; fileRef = 4B677430255DBEB800025BD8 /* HTTPSUpgradeStore.swift */; };
		4B677442255DBEEA00025BD8 /* Database.swift in Sources */ = {isa = PBXBuildFile; fileRef = 4B677440255DBEEA00025BD8 /* Database.swift */; };
		4B67744B255DBF3A00025BD8 /* BloomFilter.cpp in Sources */ = {isa = PBXBuildFile; fileRef = 4B677449255DBF3A00025BD8 /* BloomFilter.cpp */; };
		4B70C00127B0793D000386ED /* DuckDuckGo-ExampleCrash.ips in Resources */ = {isa = PBXBuildFile; fileRef = 4B70BFFF27B0793D000386ED /* DuckDuckGo-ExampleCrash.ips */; };
		4B70C00227B0793D000386ED /* CrashReportTests.swift in Sources */ = {isa = PBXBuildFile; fileRef = 4B70C00027B0793D000386ED /* CrashReportTests.swift */; };
		4B723E0526B0003E00E14D75 /* DataImportMocks.swift in Sources */ = {isa = PBXBuildFile; fileRef = 4B723DFF26B0003E00E14D75 /* DataImportMocks.swift */; };
		4B723E0626B0003E00E14D75 /* CSVParserTests.swift in Sources */ = {isa = PBXBuildFile; fileRef = 4B723E0026B0003E00E14D75 /* CSVParserTests.swift */; };
		4B723E0726B0003E00E14D75 /* CSVImporterTests.swift in Sources */ = {isa = PBXBuildFile; fileRef = 4B723E0126B0003E00E14D75 /* CSVImporterTests.swift */; };
		4B723E0826B0003E00E14D75 /* MockSecureVault.swift in Sources */ = {isa = PBXBuildFile; fileRef = 4B723E0326B0003E00E14D75 /* MockSecureVault.swift */; };
		4B723E0926B0003E00E14D75 /* CSVLoginExporterTests.swift in Sources */ = {isa = PBXBuildFile; fileRef = 4B723E0426B0003E00E14D75 /* CSVLoginExporterTests.swift */; };
		4B723E0A26B0005900E14D75 /* DataImportViewController.swift in Sources */ = {isa = PBXBuildFile; fileRef = 4B723DEE26B0002B00E14D75 /* DataImportViewController.swift */; };
		4B723E0B26B0005B00E14D75 /* CSVImportViewController.swift in Sources */ = {isa = PBXBuildFile; fileRef = 4B723DEF26B0002B00E14D75 /* CSVImportViewController.swift */; };
		4B723E0C26B0005D00E14D75 /* CSVImportSummaryViewController.swift in Sources */ = {isa = PBXBuildFile; fileRef = 4B723DF026B0002B00E14D75 /* CSVImportSummaryViewController.swift */; };
		4B723E0D26B0006100E14D75 /* SecureVaultLoginImporter.swift in Sources */ = {isa = PBXBuildFile; fileRef = 4B723DF326B0002B00E14D75 /* SecureVaultLoginImporter.swift */; };
		4B723E0E26B0006300E14D75 /* LoginImport.swift in Sources */ = {isa = PBXBuildFile; fileRef = 4B723DF426B0002B00E14D75 /* LoginImport.swift */; };
		4B723E0F26B0006500E14D75 /* CSVParser.swift in Sources */ = {isa = PBXBuildFile; fileRef = 4B723DF626B0002B00E14D75 /* CSVParser.swift */; };
		4B723E1026B0006700E14D75 /* CSVImporter.swift in Sources */ = {isa = PBXBuildFile; fileRef = 4B723DF726B0002B00E14D75 /* CSVImporter.swift */; };
		4B723E1126B0006C00E14D75 /* DataImport.storyboard in Resources */ = {isa = PBXBuildFile; fileRef = 4B723DED26B0002B00E14D75 /* DataImport.storyboard */; };
		4B723E1226B0006E00E14D75 /* DataImport.swift in Sources */ = {isa = PBXBuildFile; fileRef = 4B723DEB26B0002B00E14D75 /* DataImport.swift */; };
		4B723E1326B0007A00E14D75 /* CSVLoginExporter.swift in Sources */ = {isa = PBXBuildFile; fileRef = 4B723DFD26B0002B00E14D75 /* CSVLoginExporter.swift */; };
		4B723E1926B000DC00E14D75 /* TemporaryFileCreator.swift in Sources */ = {isa = PBXBuildFile; fileRef = 4B723E1726B000DC00E14D75 /* TemporaryFileCreator.swift */; };
		4B78A86B26BB3ADD0071BB16 /* BrowserImportSummaryViewController.swift in Sources */ = {isa = PBXBuildFile; fileRef = 4B78A86A26BB3ADD0071BB16 /* BrowserImportSummaryViewController.swift */; };
		4B7A57CF279A4EF300B1C70E /* ChromePreferences.swift in Sources */ = {isa = PBXBuildFile; fileRef = 4B7A57CE279A4EF300B1C70E /* ChromePreferences.swift */; };
		4B7A60A1273E0BE400BBDFEB /* WKWebsiteDataStoreExtension.swift in Sources */ = {isa = PBXBuildFile; fileRef = 4B7A60A0273E0BE400BBDFEB /* WKWebsiteDataStoreExtension.swift */; };
		4B82E9B325B69E3E00656FE7 /* TrackerRadarKit in Frameworks */ = {isa = PBXBuildFile; productRef = 4B82E9B225B69E3E00656FE7 /* TrackerRadarKit */; };
		4B8AC93326B3B06300879451 /* EdgeDataImporter.swift in Sources */ = {isa = PBXBuildFile; fileRef = 4B8AC93226B3B06300879451 /* EdgeDataImporter.swift */; };
		4B8AC93526B3B2FD00879451 /* NSAlert+DataImport.swift in Sources */ = {isa = PBXBuildFile; fileRef = 4B8AC93426B3B2FD00879451 /* NSAlert+DataImport.swift */; };
		4B8AC93926B48A5100879451 /* FirefoxLoginReader.swift in Sources */ = {isa = PBXBuildFile; fileRef = 4B8AC93826B48A5100879451 /* FirefoxLoginReader.swift */; };
		4B8AC93B26B48ADF00879451 /* ASN1Parser.swift in Sources */ = {isa = PBXBuildFile; fileRef = 4B8AC93A26B48ADF00879451 /* ASN1Parser.swift */; };
		4B8AC93D26B49BE600879451 /* FirefoxLoginReaderTests.swift in Sources */ = {isa = PBXBuildFile; fileRef = 4B8AC93C26B49BE600879451 /* FirefoxLoginReaderTests.swift */; };
		4B8AC94026B49BEE00879451 /* logins.json in Resources */ = {isa = PBXBuildFile; fileRef = 4B8AC93E26B49BEE00879451 /* logins.json */; };
		4B8AC94126B49BEE00879451 /* key4.db in Resources */ = {isa = PBXBuildFile; fileRef = 4B8AC93F26B49BEE00879451 /* key4.db */; };
		4B8AD0B127A86D9200AE44D6 /* WKWebsiteDataStoreExtensionTests.swift in Sources */ = {isa = PBXBuildFile; fileRef = 4B8AD0B027A86D9200AE44D6 /* WKWebsiteDataStoreExtensionTests.swift */; };
		4B8D9062276D1D880078DB17 /* LocaleExtension.swift in Sources */ = {isa = PBXBuildFile; fileRef = 4B8D9061276D1D880078DB17 /* LocaleExtension.swift */; };
		4B92928B26670D1700AD2C21 /* BookmarksOutlineView.swift in Sources */ = {isa = PBXBuildFile; fileRef = 4B92928526670D1600AD2C21 /* BookmarksOutlineView.swift */; };
		4B92928C26670D1700AD2C21 /* OutlineSeparatorViewCell.swift in Sources */ = {isa = PBXBuildFile; fileRef = 4B92928626670D1600AD2C21 /* OutlineSeparatorViewCell.swift */; };
		4B92928D26670D1700AD2C21 /* BookmarkOutlineViewCell.swift in Sources */ = {isa = PBXBuildFile; fileRef = 4B92928726670D1600AD2C21 /* BookmarkOutlineViewCell.swift */; };
		4B92928E26670D1700AD2C21 /* BookmarkOutlineViewCell.xib in Resources */ = {isa = PBXBuildFile; fileRef = 4B92928826670D1600AD2C21 /* BookmarkOutlineViewCell.xib */; };
		4B92928F26670D1700AD2C21 /* BookmarkTableCellView.swift in Sources */ = {isa = PBXBuildFile; fileRef = 4B92928926670D1700AD2C21 /* BookmarkTableCellView.swift */; };
		4B92929026670D1700AD2C21 /* BookmarkTableCellView.xib in Resources */ = {isa = PBXBuildFile; fileRef = 4B92928A26670D1700AD2C21 /* BookmarkTableCellView.xib */; };
		4B92929B26670D2A00AD2C21 /* BookmarkOutlineViewDataSource.swift in Sources */ = {isa = PBXBuildFile; fileRef = 4B92929126670D2A00AD2C21 /* BookmarkOutlineViewDataSource.swift */; };
		4B92929C26670D2A00AD2C21 /* PasteboardFolder.swift in Sources */ = {isa = PBXBuildFile; fileRef = 4B92929226670D2A00AD2C21 /* PasteboardFolder.swift */; };
		4B92929D26670D2A00AD2C21 /* BookmarkNode.swift in Sources */ = {isa = PBXBuildFile; fileRef = 4B92929326670D2A00AD2C21 /* BookmarkNode.swift */; };
		4B92929E26670D2A00AD2C21 /* BookmarkSidebarTreeController.swift in Sources */ = {isa = PBXBuildFile; fileRef = 4B92929426670D2A00AD2C21 /* BookmarkSidebarTreeController.swift */; };
		4B92929F26670D2A00AD2C21 /* PasteboardBookmark.swift in Sources */ = {isa = PBXBuildFile; fileRef = 4B92929526670D2A00AD2C21 /* PasteboardBookmark.swift */; };
		4B9292A026670D2A00AD2C21 /* SpacerNode.swift in Sources */ = {isa = PBXBuildFile; fileRef = 4B92929626670D2A00AD2C21 /* SpacerNode.swift */; };
		4B9292A126670D2A00AD2C21 /* BookmarkTreeController.swift in Sources */ = {isa = PBXBuildFile; fileRef = 4B92929726670D2A00AD2C21 /* BookmarkTreeController.swift */; };
		4B9292A226670D2A00AD2C21 /* PseudoFolder.swift in Sources */ = {isa = PBXBuildFile; fileRef = 4B92929826670D2A00AD2C21 /* PseudoFolder.swift */; };
		4B9292A326670D2A00AD2C21 /* BookmarkManagedObject.swift in Sources */ = {isa = PBXBuildFile; fileRef = 4B92929926670D2A00AD2C21 /* BookmarkManagedObject.swift */; };
		4B9292A426670D2A00AD2C21 /* PasteboardWriting.swift in Sources */ = {isa = PBXBuildFile; fileRef = 4B92929A26670D2A00AD2C21 /* PasteboardWriting.swift */; };
		4B9292AA26670D3700AD2C21 /* Bookmark.xcmappingmodel in Sources */ = {isa = PBXBuildFile; fileRef = 4B9292A526670D3700AD2C21 /* Bookmark.xcmappingmodel */; };
		4B9292AB26670D3700AD2C21 /* BookmarkMigrationPolicy.swift in Sources */ = {isa = PBXBuildFile; fileRef = 4B9292A626670D3700AD2C21 /* BookmarkMigrationPolicy.swift */; };
		4B9292AC26670D3700AD2C21 /* Bookmark.xcdatamodeld in Sources */ = {isa = PBXBuildFile; fileRef = 4B9292A726670D3700AD2C21 /* Bookmark.xcdatamodeld */; };
		4B9292AF26670F5300AD2C21 /* NSOutlineViewExtensions.swift in Sources */ = {isa = PBXBuildFile; fileRef = 4B9292AE26670F5300AD2C21 /* NSOutlineViewExtensions.swift */; };
		4B9292BA2667103100AD2C21 /* BookmarkNodePathTests.swift in Sources */ = {isa = PBXBuildFile; fileRef = 4B9292B02667103000AD2C21 /* BookmarkNodePathTests.swift */; };
		4B9292BB2667103100AD2C21 /* BookmarkNodeTests.swift in Sources */ = {isa = PBXBuildFile; fileRef = 4B9292B12667103000AD2C21 /* BookmarkNodeTests.swift */; };
		4B9292BC2667103100AD2C21 /* BookmarkSidebarTreeControllerTests.swift in Sources */ = {isa = PBXBuildFile; fileRef = 4B9292B22667103000AD2C21 /* BookmarkSidebarTreeControllerTests.swift */; };
		4B9292BD2667103100AD2C21 /* BookmarkOutlineViewDataSourceTests.swift in Sources */ = {isa = PBXBuildFile; fileRef = 4B9292B32667103000AD2C21 /* BookmarkOutlineViewDataSourceTests.swift */; };
		4B9292BE2667103100AD2C21 /* PasteboardFolderTests.swift in Sources */ = {isa = PBXBuildFile; fileRef = 4B9292B42667103000AD2C21 /* PasteboardFolderTests.swift */; };
		4B9292BF2667103100AD2C21 /* TreeControllerTests.swift in Sources */ = {isa = PBXBuildFile; fileRef = 4B9292B52667103000AD2C21 /* TreeControllerTests.swift */; };
		4B9292C02667103100AD2C21 /* BookmarkManagedObjectTests.swift in Sources */ = {isa = PBXBuildFile; fileRef = 4B9292B62667103000AD2C21 /* BookmarkManagedObjectTests.swift */; };
		4B9292C12667103100AD2C21 /* BookmarkMigrationTests.swift in Sources */ = {isa = PBXBuildFile; fileRef = 4B9292B72667103000AD2C21 /* BookmarkMigrationTests.swift */; };
		4B9292C22667103100AD2C21 /* BookmarkTests.swift in Sources */ = {isa = PBXBuildFile; fileRef = 4B9292B82667103000AD2C21 /* BookmarkTests.swift */; };
		4B9292C32667103100AD2C21 /* PasteboardBookmarkTests.swift in Sources */ = {isa = PBXBuildFile; fileRef = 4B9292B92667103100AD2C21 /* PasteboardBookmarkTests.swift */; };
		4B9292C52667104B00AD2C21 /* CoreDataTestUtilities.swift in Sources */ = {isa = PBXBuildFile; fileRef = 4B9292C42667104B00AD2C21 /* CoreDataTestUtilities.swift */; };
		4B9292CE2667123700AD2C21 /* BrowserTabSelectionDelegate.swift in Sources */ = {isa = PBXBuildFile; fileRef = 4B9292C62667123700AD2C21 /* BrowserTabSelectionDelegate.swift */; };
		4B9292CF2667123700AD2C21 /* BookmarkManagementSidebarViewController.swift in Sources */ = {isa = PBXBuildFile; fileRef = 4B9292C72667123700AD2C21 /* BookmarkManagementSidebarViewController.swift */; };
		4B9292D02667123700AD2C21 /* BookmarkManagementSplitViewController.swift in Sources */ = {isa = PBXBuildFile; fileRef = 4B9292C82667123700AD2C21 /* BookmarkManagementSplitViewController.swift */; };
		4B9292D12667123700AD2C21 /* BookmarkTableRowView.swift in Sources */ = {isa = PBXBuildFile; fileRef = 4B9292C92667123700AD2C21 /* BookmarkTableRowView.swift */; };
		4B9292D22667123700AD2C21 /* AddFolderModalViewController.swift in Sources */ = {isa = PBXBuildFile; fileRef = 4B9292CA2667123700AD2C21 /* AddFolderModalViewController.swift */; };
		4B9292D32667123700AD2C21 /* AddBookmarkModalViewController.swift in Sources */ = {isa = PBXBuildFile; fileRef = 4B9292CB2667123700AD2C21 /* AddBookmarkModalViewController.swift */; };
		4B9292D42667123700AD2C21 /* BookmarkListViewController.swift in Sources */ = {isa = PBXBuildFile; fileRef = 4B9292CC2667123700AD2C21 /* BookmarkListViewController.swift */; };
		4B9292D52667123700AD2C21 /* BookmarkManagementDetailViewController.swift in Sources */ = {isa = PBXBuildFile; fileRef = 4B9292CD2667123700AD2C21 /* BookmarkManagementDetailViewController.swift */; };
		4B9292D72667124000AD2C21 /* NSPopUpButtonExtension.swift in Sources */ = {isa = PBXBuildFile; fileRef = 4B9292D62667124000AD2C21 /* NSPopUpButtonExtension.swift */; };
		4B9292D92667124B00AD2C21 /* BookmarkListTreeControllerDataSource.swift in Sources */ = {isa = PBXBuildFile; fileRef = 4B9292D82667124B00AD2C21 /* BookmarkListTreeControllerDataSource.swift */; };
		4B9292DB2667125D00AD2C21 /* ContextualMenu.swift in Sources */ = {isa = PBXBuildFile; fileRef = 4B9292DA2667125D00AD2C21 /* ContextualMenu.swift */; };
		4BA1A69B258B076900F6F690 /* FileStore.swift in Sources */ = {isa = PBXBuildFile; fileRef = 4BA1A69A258B076900F6F690 /* FileStore.swift */; };
		4BA1A6A0258B079600F6F690 /* DataEncryption.swift in Sources */ = {isa = PBXBuildFile; fileRef = 4BA1A69F258B079600F6F690 /* DataEncryption.swift */; };
		4BA1A6A5258B07DF00F6F690 /* EncryptedValueTransformer.swift in Sources */ = {isa = PBXBuildFile; fileRef = 4BA1A6A4258B07DF00F6F690 /* EncryptedValueTransformer.swift */; };
		4BA1A6B3258B080A00F6F690 /* EncryptionKeyGeneration.swift in Sources */ = {isa = PBXBuildFile; fileRef = 4BA1A6B2258B080A00F6F690 /* EncryptionKeyGeneration.swift */; };
		4BA1A6B8258B081600F6F690 /* EncryptionKeyStoring.swift in Sources */ = {isa = PBXBuildFile; fileRef = 4BA1A6B7258B081600F6F690 /* EncryptionKeyStoring.swift */; };
		4BA1A6BD258B082300F6F690 /* EncryptionKeyStore.swift in Sources */ = {isa = PBXBuildFile; fileRef = 4BA1A6BC258B082300F6F690 /* EncryptionKeyStore.swift */; };
		4BA1A6C2258B0A1300F6F690 /* ContiguousBytesExtension.swift in Sources */ = {isa = PBXBuildFile; fileRef = 4BA1A6C1258B0A1300F6F690 /* ContiguousBytesExtension.swift */; };
		4BA1A6D9258C0CB300F6F690 /* DataEncryptionTests.swift in Sources */ = {isa = PBXBuildFile; fileRef = 4BA1A6D8258C0CB300F6F690 /* DataEncryptionTests.swift */; };
		4BA1A6DE258C100A00F6F690 /* FileStoreTests.swift in Sources */ = {isa = PBXBuildFile; fileRef = 4BA1A6DD258C100A00F6F690 /* FileStoreTests.swift */; };
		4BA1A6E6258C270800F6F690 /* EncryptionKeyGeneratorTests.swift in Sources */ = {isa = PBXBuildFile; fileRef = 4BA1A6E5258C270800F6F690 /* EncryptionKeyGeneratorTests.swift */; };
		4BA1A6F6258C4F9600F6F690 /* EncryptionMocks.swift in Sources */ = {isa = PBXBuildFile; fileRef = 4BA1A6F5258C4F9600F6F690 /* EncryptionMocks.swift */; };
		4BA1A6FE258C5C1300F6F690 /* EncryptedValueTransformerTests.swift in Sources */ = {isa = PBXBuildFile; fileRef = 4BA1A6FD258C5C1300F6F690 /* EncryptedValueTransformerTests.swift */; };
		4BA7C91627695EA500FEBA8E /* MacWaitlistRequestTests.swift in Sources */ = {isa = PBXBuildFile; fileRef = 4BA7C91527695EA500FEBA8E /* MacWaitlistRequestTests.swift */; };
		4BA7C91B276984AF00FEBA8E /* MacWaitlistLockScreenViewModelTests.swift in Sources */ = {isa = PBXBuildFile; fileRef = 4BA7C91A276984AF00FEBA8E /* MacWaitlistLockScreenViewModelTests.swift */; };
		4BB46EA226B8954500222970 /* logins-encrypted.json in Resources */ = {isa = PBXBuildFile; fileRef = 4BB46EA026B8954500222970 /* logins-encrypted.json */; };
		4BB46EA326B8954500222970 /* key4-encrypted.db in Resources */ = {isa = PBXBuildFile; fileRef = 4BB46EA126B8954500222970 /* key4-encrypted.db */; };
		4BB6CE5F26B77ED000EC5860 /* Cryptography.swift in Sources */ = {isa = PBXBuildFile; fileRef = 4BB6CE5E26B77ED000EC5860 /* Cryptography.swift */; };
		4BB88B4525B7B55C006F6B06 /* DebugUserScript.swift in Sources */ = {isa = PBXBuildFile; fileRef = 4BB88B4425B7B55C006F6B06 /* DebugUserScript.swift */; };
		4BB88B4A25B7B690006F6B06 /* SequenceExtensions.swift in Sources */ = {isa = PBXBuildFile; fileRef = 4BB88B4925B7B690006F6B06 /* SequenceExtensions.swift */; };
		4BB88B5025B7BA2B006F6B06 /* TabInstrumentation.swift in Sources */ = {isa = PBXBuildFile; fileRef = 4BB88B4F25B7BA2B006F6B06 /* TabInstrumentation.swift */; };
		4BB88B5B25B7BA50006F6B06 /* Instruments.swift in Sources */ = {isa = PBXBuildFile; fileRef = 4BB88B5A25B7BA50006F6B06 /* Instruments.swift */; };
		4BB99CFE26FE191E001E4761 /* FirefoxBookmarksReader.swift in Sources */ = {isa = PBXBuildFile; fileRef = 4BB99CF526FE191E001E4761 /* FirefoxBookmarksReader.swift */; };
		4BB99CFF26FE191E001E4761 /* BookmarkImport.swift in Sources */ = {isa = PBXBuildFile; fileRef = 4BB99CF626FE191E001E4761 /* BookmarkImport.swift */; };
		4BB99D0026FE191E001E4761 /* CoreDataBookmarkImporter.swift in Sources */ = {isa = PBXBuildFile; fileRef = 4BB99CF726FE191E001E4761 /* CoreDataBookmarkImporter.swift */; };
		4BB99D0126FE191E001E4761 /* ChromiumBookmarksReader.swift in Sources */ = {isa = PBXBuildFile; fileRef = 4BB99CF926FE191E001E4761 /* ChromiumBookmarksReader.swift */; };
		4BB99D0226FE191E001E4761 /* ImportedBookmarks.swift in Sources */ = {isa = PBXBuildFile; fileRef = 4BB99CFA26FE191E001E4761 /* ImportedBookmarks.swift */; };
		4BB99D0326FE191E001E4761 /* SafariBookmarksReader.swift in Sources */ = {isa = PBXBuildFile; fileRef = 4BB99CFC26FE191E001E4761 /* SafariBookmarksReader.swift */; };
		4BB99D0426FE191E001E4761 /* SafariDataImporter.swift in Sources */ = {isa = PBXBuildFile; fileRef = 4BB99CFD26FE191E001E4761 /* SafariDataImporter.swift */; };
		4BB99D0626FE1979001E4761 /* RequestFilePermissionViewController.swift in Sources */ = {isa = PBXBuildFile; fileRef = 4BB99D0526FE1979001E4761 /* RequestFilePermissionViewController.swift */; };
		4BB99D0926FE1A6D001E4761 /* Bookmarks.plist in Resources */ = {isa = PBXBuildFile; fileRef = 4BB99D0826FE1A6D001E4761 /* Bookmarks.plist */; };
		4BB99D0B26FE1A7B001E4761 /* Bookmarks in Resources */ = {isa = PBXBuildFile; fileRef = 4BB99D0A26FE1A7B001E4761 /* Bookmarks */; };
		4BB99D0F26FE1A84001E4761 /* ChromiumBookmarksReaderTests.swift in Sources */ = {isa = PBXBuildFile; fileRef = 4BB99D0C26FE1A83001E4761 /* ChromiumBookmarksReaderTests.swift */; };
		4BB99D1026FE1A84001E4761 /* FirefoxBookmarksReaderTests.swift in Sources */ = {isa = PBXBuildFile; fileRef = 4BB99D0D26FE1A83001E4761 /* FirefoxBookmarksReaderTests.swift */; };
		4BB99D1126FE1A84001E4761 /* SafariBookmarksReaderTests.swift in Sources */ = {isa = PBXBuildFile; fileRef = 4BB99D0E26FE1A84001E4761 /* SafariBookmarksReaderTests.swift */; };
		4BB99D1326FE1A94001E4761 /* places.sqlite in Resources */ = {isa = PBXBuildFile; fileRef = 4BB99D1226FE1A94001E4761 /* places.sqlite */; };
<<<<<<< HEAD
		4BBC16A027C4859400E00A38 /* DeviceAuthenticationService.swift in Sources */ = {isa = PBXBuildFile; fileRef = 4BBC169F27C4859400E00A38 /* DeviceAuthenticationService.swift */; };
		4BBC16A227C485BC00E00A38 /* DeviceIdleStateDetector.swift in Sources */ = {isa = PBXBuildFile; fileRef = 4BBC16A127C485BC00E00A38 /* DeviceIdleStateDetector.swift */; };
		4BBC16A527C488C900E00A38 /* DeviceAuthenticatorTests.swift in Sources */ = {isa = PBXBuildFile; fileRef = 4BBC16A427C488C900E00A38 /* DeviceAuthenticatorTests.swift */; };
		4BBE0AA727B9B027003B37A8 /* PopUpButton.swift in Sources */ = {isa = PBXBuildFile; fileRef = 4BBE0AA627B9B027003B37A8 /* PopUpButton.swift */; };
		4BBE0ADA27BC8CDE003B37A8 /* PasswordManagementListSectionTests.swift in Sources */ = {isa = PBXBuildFile; fileRef = 4BBE0AD927BC8CDE003B37A8 /* PasswordManagementListSectionTests.swift */; };
=======
		4BBE0AA727B9B027003B37A8 /* PopUpButton.swift in Sources */ = {isa = PBXBuildFile; fileRef = 4BBE0AA627B9B027003B37A8 /* PopUpButton.swift */; };
>>>>>>> 1bbf0a5e
		4BC68A702759AE490029A586 /* Waitlist.storyboard in Resources */ = {isa = PBXBuildFile; fileRef = 4BC68A6F2759AE490029A586 /* Waitlist.storyboard */; };
		4BC68A722759B2140029A586 /* Waitlist.swift in Sources */ = {isa = PBXBuildFile; fileRef = 4BC68A712759B2140029A586 /* Waitlist.swift */; };
		4BDFA4AE27BF19E500648192 /* ToggleableScrollView.swift in Sources */ = {isa = PBXBuildFile; fileRef = 4BDFA4AD27BF19E500648192 /* ToggleableScrollView.swift */; };
		4BE0DF06267819A1006337B7 /* NSStoryboardExtension.swift in Sources */ = {isa = PBXBuildFile; fileRef = 4BE0DF0426781961006337B7 /* NSStoryboardExtension.swift */; };
		4BE65474271FCD40008D1D63 /* PasswordManagementIdentityItemView.swift in Sources */ = {isa = PBXBuildFile; fileRef = 4BE6546E271FCD40008D1D63 /* PasswordManagementIdentityItemView.swift */; };
		4BE65476271FCD41008D1D63 /* PasswordManagementCreditCardItemView.swift in Sources */ = {isa = PBXBuildFile; fileRef = 4BE65470271FCD40008D1D63 /* PasswordManagementCreditCardItemView.swift */; };
		4BE65477271FCD41008D1D63 /* PasswordManagementLoginItemView.swift in Sources */ = {isa = PBXBuildFile; fileRef = 4BE65471271FCD40008D1D63 /* PasswordManagementLoginItemView.swift */; };
		4BE65478271FCD41008D1D63 /* PasswordManagementNoteItemView.swift in Sources */ = {isa = PBXBuildFile; fileRef = 4BE65472271FCD40008D1D63 /* PasswordManagementNoteItemView.swift */; };
		4BE65479271FCD41008D1D63 /* EditableTextView.swift in Sources */ = {isa = PBXBuildFile; fileRef = 4BE65473271FCD40008D1D63 /* EditableTextView.swift */; };
		4BE6547E271FCD4D008D1D63 /* PasswordManagementIdentityModel.swift in Sources */ = {isa = PBXBuildFile; fileRef = 4BE6547A271FCD4D008D1D63 /* PasswordManagementIdentityModel.swift */; };
		4BE6547F271FCD4D008D1D63 /* PasswordManagementCreditCardModel.swift in Sources */ = {isa = PBXBuildFile; fileRef = 4BE6547B271FCD4D008D1D63 /* PasswordManagementCreditCardModel.swift */; };
		4BE65480271FCD4D008D1D63 /* PasswordManagementLoginModel.swift in Sources */ = {isa = PBXBuildFile; fileRef = 4BE6547C271FCD4D008D1D63 /* PasswordManagementLoginModel.swift */; };
		4BE65481271FCD4D008D1D63 /* PasswordManagementNoteModel.swift in Sources */ = {isa = PBXBuildFile; fileRef = 4BE6547D271FCD4D008D1D63 /* PasswordManagementNoteModel.swift */; };
		4BE65485271FCD7B008D1D63 /* LoginFaviconView.swift in Sources */ = {isa = PBXBuildFile; fileRef = 4BE65484271FCD7B008D1D63 /* LoginFaviconView.swift */; };
		4BEF0E6827641A0E00AF7C58 /* MacWaitlistLockScreenViewController.swift in Sources */ = {isa = PBXBuildFile; fileRef = 4BEF0E6627641A0E00AF7C58 /* MacWaitlistLockScreenViewController.swift */; };
		4BEF0E6A276676A500AF7C58 /* WaitlistRequest.swift in Sources */ = {isa = PBXBuildFile; fileRef = 4BEF0E69276676A500AF7C58 /* WaitlistRequest.swift */; };
		4BEF0E6C276676AB00AF7C58 /* MacWaitlistStore.swift in Sources */ = {isa = PBXBuildFile; fileRef = 4BEF0E6B276676AB00AF7C58 /* MacWaitlistStore.swift */; };
		4BEF0E722766B11200AF7C58 /* MacWaitlistLockScreenViewModel.swift in Sources */ = {isa = PBXBuildFile; fileRef = 4BEF0E712766B11200AF7C58 /* MacWaitlistLockScreenViewModel.swift */; };
		4BF01C00272AE74C00884A61 /* CountryList.swift in Sources */ = {isa = PBXBuildFile; fileRef = 4BE65482271FCD53008D1D63 /* CountryList.swift */; };
		4BF4951826C08395000547B8 /* ThirdPartyBrowserTests.swift in Sources */ = {isa = PBXBuildFile; fileRef = 4BF4951726C08395000547B8 /* ThirdPartyBrowserTests.swift */; };
		4BF4EA5027C71F26004E57C4 /* PasswordManagementListSectionTests.swift in Sources */ = {isa = PBXBuildFile; fileRef = 4BF4EA4F27C71F26004E57C4 /* PasswordManagementListSectionTests.swift */; };
		7B4CE8E726F02135009134B1 /* TabBarTests.swift in Sources */ = {isa = PBXBuildFile; fileRef = 7B4CE8E626F02134009134B1 /* TabBarTests.swift */; };
		7BA4727D26F01BC400EAA165 /* CoreDataTestUtilities.swift in Sources */ = {isa = PBXBuildFile; fileRef = 4B9292C42667104B00AD2C21 /* CoreDataTestUtilities.swift */; };
		8511E18425F82B34002F516B /* 01_Fire_really_small.json in Resources */ = {isa = PBXBuildFile; fileRef = 8511E18325F82B34002F516B /* 01_Fire_really_small.json */; };
		853014D625E671A000FB8205 /* PageObserverUserScript.swift in Sources */ = {isa = PBXBuildFile; fileRef = 853014D525E671A000FB8205 /* PageObserverUserScript.swift */; };
		85308E25267FC9F2001ABD76 /* NSAlertExtension.swift in Sources */ = {isa = PBXBuildFile; fileRef = 85308E24267FC9F2001ABD76 /* NSAlertExtension.swift */; };
		85378D9C274E61B8007C5CBF /* MessageViews.storyboard in Resources */ = {isa = PBXBuildFile; fileRef = 85378D9B274E61B8007C5CBF /* MessageViews.storyboard */; };
		85378D9E274E664C007C5CBF /* PopoverMessageViewController.swift in Sources */ = {isa = PBXBuildFile; fileRef = 85378D9D274E664C007C5CBF /* PopoverMessageViewController.swift */; };
		85378DA0274E6F42007C5CBF /* NSNotificationName+EmailManager.swift in Sources */ = {isa = PBXBuildFile; fileRef = 85378D9F274E6F42007C5CBF /* NSNotificationName+EmailManager.swift */; };
		85378DA2274E7F25007C5CBF /* EmailManagerRequestDelegate.swift in Sources */ = {isa = PBXBuildFile; fileRef = 85378DA1274E7F25007C5CBF /* EmailManagerRequestDelegate.swift */; };
		8546DE6225C03056000CA5E1 /* UserAgentTests.swift in Sources */ = {isa = PBXBuildFile; fileRef = 8546DE6125C03056000CA5E1 /* UserAgentTests.swift */; };
		85480F8A25CDC360009424E3 /* MainMenu.storyboard in Resources */ = {isa = PBXBuildFile; fileRef = 85480F8925CDC360009424E3 /* MainMenu.storyboard */; };
		85480FBB25D181CB009424E3 /* ConfigurationDownloading.swift in Sources */ = {isa = PBXBuildFile; fileRef = 85480FBA25D181CB009424E3 /* ConfigurationDownloading.swift */; };
		85480FCF25D1AA22009424E3 /* ConfigurationStoring.swift in Sources */ = {isa = PBXBuildFile; fileRef = 85480FCE25D1AA22009424E3 /* ConfigurationStoring.swift */; };
		85625994269C8F9600EE44BC /* PasswordManager.storyboard in Resources */ = {isa = PBXBuildFile; fileRef = 85625993269C8F9600EE44BC /* PasswordManager.storyboard */; };
		85625996269C953C00EE44BC /* PasswordManagementViewController.swift in Sources */ = {isa = PBXBuildFile; fileRef = 85625995269C953C00EE44BC /* PasswordManagementViewController.swift */; };
		85625998269C9C5F00EE44BC /* PasswordManagementPopover.swift in Sources */ = {isa = PBXBuildFile; fileRef = 85625997269C9C5F00EE44BC /* PasswordManagementPopover.swift */; };
		8562599A269CA0A600EE44BC /* NSRectExtension.swift in Sources */ = {isa = PBXBuildFile; fileRef = 85625999269CA0A600EE44BC /* NSRectExtension.swift */; };
		856C98A6256EB59600A22F1F /* MenuItemSelectors.swift in Sources */ = {isa = PBXBuildFile; fileRef = 856C98A5256EB59600A22F1F /* MenuItemSelectors.swift */; };
		856C98D52570116900A22F1F /* NSWindow+Toast.swift in Sources */ = {isa = PBXBuildFile; fileRef = 856C98D42570116900A22F1F /* NSWindow+Toast.swift */; };
		856C98DF257014BD00A22F1F /* FileDownloadManager.swift in Sources */ = {isa = PBXBuildFile; fileRef = 856C98DE257014BD00A22F1F /* FileDownloadManager.swift */; };
		856CADF0271710F400E79BB0 /* HoverUserScript.swift in Sources */ = {isa = PBXBuildFile; fileRef = 856CADEF271710F400E79BB0 /* HoverUserScript.swift */; };
		85707F22276A32B600DC0649 /* CallToAction.swift in Sources */ = {isa = PBXBuildFile; fileRef = 85707F21276A32B600DC0649 /* CallToAction.swift */; };
		85707F24276A332A00DC0649 /* OnboardingButtonStyles.swift in Sources */ = {isa = PBXBuildFile; fileRef = 85707F23276A332A00DC0649 /* OnboardingButtonStyles.swift */; };
		85707F26276A335700DC0649 /* Onboarding.swift in Sources */ = {isa = PBXBuildFile; fileRef = 85707F25276A335700DC0649 /* Onboarding.swift */; };
		85707F28276A34D900DC0649 /* DaxSpeech.swift in Sources */ = {isa = PBXBuildFile; fileRef = 85707F27276A34D900DC0649 /* DaxSpeech.swift */; };
		85707F2A276A35FE00DC0649 /* ActionSpeech.swift in Sources */ = {isa = PBXBuildFile; fileRef = 85707F29276A35FE00DC0649 /* ActionSpeech.swift */; };
		85707F2C276A364E00DC0649 /* OnboardingFlow.swift in Sources */ = {isa = PBXBuildFile; fileRef = 85707F2B276A364E00DC0649 /* OnboardingFlow.swift */; };
		85707F2E276A394C00DC0649 /* ViewExtensions.swift in Sources */ = {isa = PBXBuildFile; fileRef = 85707F2D276A394C00DC0649 /* ViewExtensions.swift */; };
		85707F31276A7DCA00DC0649 /* OnboardingViewModel.swift in Sources */ = {isa = PBXBuildFile; fileRef = 85707F30276A7DCA00DC0649 /* OnboardingViewModel.swift */; };
		85778E3527142C3000F091CA /* HomepageHeaderView.swift in Sources */ = {isa = PBXBuildFile; fileRef = 85778E3427142C3000F091CA /* HomepageHeaderView.swift */; };
		85799C1825DEBB3F0007EC87 /* Logging.swift in Sources */ = {isa = PBXBuildFile; fileRef = 85799C1725DEBB3F0007EC87 /* Logging.swift */; };
		8585B63826D6E66C00C1416F /* ButtonStyles.swift in Sources */ = {isa = PBXBuildFile; fileRef = 8585B63726D6E66C00C1416F /* ButtonStyles.swift */; };
		8589063A267BCD8E00D23B0D /* SaveCredentialsPopover.swift in Sources */ = {isa = PBXBuildFile; fileRef = 85890639267BCD8E00D23B0D /* SaveCredentialsPopover.swift */; };
		8589063C267BCDC000D23B0D /* SaveCredentialsViewController.swift in Sources */ = {isa = PBXBuildFile; fileRef = 8589063B267BCDC000D23B0D /* SaveCredentialsViewController.swift */; };
		858A797F26A79EAA00A75A42 /* UserText+PasswordManager.swift in Sources */ = {isa = PBXBuildFile; fileRef = 858A797E26A79EAA00A75A42 /* UserText+PasswordManager.swift */; };
		858A798326A8B75F00A75A42 /* CopyHandler.swift in Sources */ = {isa = PBXBuildFile; fileRef = 858A798226A8B75F00A75A42 /* CopyHandler.swift */; };
		858A798526A8BB5D00A75A42 /* NSTextViewExtension.swift in Sources */ = {isa = PBXBuildFile; fileRef = 858A798426A8BB5D00A75A42 /* NSTextViewExtension.swift */; };
		858A798826A99DBE00A75A42 /* PasswordManagementItemListModelTests.swift in Sources */ = {isa = PBXBuildFile; fileRef = 858A798726A99DBE00A75A42 /* PasswordManagementItemListModelTests.swift */; };
		858A798A26A9B35E00A75A42 /* PasswordManagementItemModelTests.swift in Sources */ = {isa = PBXBuildFile; fileRef = 858A798926A9B35E00A75A42 /* PasswordManagementItemModelTests.swift */; };
		858C78FC2705EB5F009B2B44 /* HomepageHeader.xib in Resources */ = {isa = PBXBuildFile; fileRef = 858C78FB2705EB5F009B2B44 /* HomepageHeader.xib */; };
		859E7D6B27453BF3009C2B69 /* BookmarksExporter.swift in Sources */ = {isa = PBXBuildFile; fileRef = 859E7D6A27453BF3009C2B69 /* BookmarksExporter.swift */; };
		859E7D6D274548F2009C2B69 /* BookmarksExporterTests.swift in Sources */ = {isa = PBXBuildFile; fileRef = 859E7D6C274548F2009C2B69 /* BookmarksExporterTests.swift */; };
		85A0116925AF1D8900FA6A0C /* FindInPageViewController.swift in Sources */ = {isa = PBXBuildFile; fileRef = 85A0116825AF1D8900FA6A0C /* FindInPageViewController.swift */; };
		85A0117425AF2EDF00FA6A0C /* FindInPage.storyboard in Resources */ = {isa = PBXBuildFile; fileRef = 85A0117325AF2EDF00FA6A0C /* FindInPage.storyboard */; };
		85A0118225AF60E700FA6A0C /* FindInPageModel.swift in Sources */ = {isa = PBXBuildFile; fileRef = 85A0118125AF60E700FA6A0C /* FindInPageModel.swift */; };
		85A011EA25B4D4CA00FA6A0C /* FindInPageUserScript.swift in Sources */ = {isa = PBXBuildFile; fileRef = 85A011E925B4D4CA00FA6A0C /* FindInPageUserScript.swift */; };
		85AC3AEF25D5CE9800C7D2AA /* UserScripts.swift in Sources */ = {isa = PBXBuildFile; fileRef = 85AC3AEE25D5CE9800C7D2AA /* UserScripts.swift */; };
		85AC3AF725D5DBFD00C7D2AA /* DataExtension.swift in Sources */ = {isa = PBXBuildFile; fileRef = 85AC3AF625D5DBFD00C7D2AA /* DataExtension.swift */; };
		85AC3B0525D6B1D800C7D2AA /* ScriptSourceProviding.swift in Sources */ = {isa = PBXBuildFile; fileRef = 85AC3B0425D6B1D800C7D2AA /* ScriptSourceProviding.swift */; };
		85AC3B1725D9BC1A00C7D2AA /* ConfigurationDownloaderTests.swift in Sources */ = {isa = PBXBuildFile; fileRef = 85AC3B1625D9BC1A00C7D2AA /* ConfigurationDownloaderTests.swift */; };
		85AC3B3525DA82A600C7D2AA /* DataTaskProviding.swift in Sources */ = {isa = PBXBuildFile; fileRef = 85AC3B3425DA82A600C7D2AA /* DataTaskProviding.swift */; };
		85AC3B4925DAC9BD00C7D2AA /* ConfigurationStorageTests.swift in Sources */ = {isa = PBXBuildFile; fileRef = 85AC3B4825DAC9BD00C7D2AA /* ConfigurationStorageTests.swift */; };
		85AE2FF224A33A2D002D507F /* WebKit.framework in Frameworks */ = {isa = PBXBuildFile; fileRef = 85AE2FF124A33A2D002D507F /* WebKit.framework */; };
		85B7184A27677C2D00B4277F /* Onboarding.storyboard in Resources */ = {isa = PBXBuildFile; fileRef = 85B7184927677C2D00B4277F /* Onboarding.storyboard */; };
		85B7184C27677C6500B4277F /* OnboardingViewController.swift in Sources */ = {isa = PBXBuildFile; fileRef = 85B7184B27677C6500B4277F /* OnboardingViewController.swift */; };
		85B7184E27677CBB00B4277F /* RootView.swift in Sources */ = {isa = PBXBuildFile; fileRef = 85B7184D27677CBB00B4277F /* RootView.swift */; };
		85C48CCC278D808F00D3263E /* NSAttributedStringExtension.swift in Sources */ = {isa = PBXBuildFile; fileRef = 85C48CCB278D808F00D3263E /* NSAttributedStringExtension.swift */; };
		85C48CD127908C1000D3263E /* BrowserImportMoreInfoViewController.swift in Sources */ = {isa = PBXBuildFile; fileRef = 85C48CD027908C1000D3263E /* BrowserImportMoreInfoViewController.swift */; };
		85C6A29625CC1FFD00EEB5F1 /* UserDefaultsWrapper.swift in Sources */ = {isa = PBXBuildFile; fileRef = 85C6A29525CC1FFD00EEB5F1 /* UserDefaultsWrapper.swift */; };
		85CC1D7B26A05ECF0062F04E /* PasswordManagementItemListModel.swift in Sources */ = {isa = PBXBuildFile; fileRef = 85CC1D7A26A05ECF0062F04E /* PasswordManagementItemListModel.swift */; };
		85CC1D7D26A05F250062F04E /* PasswordManagementItemModel.swift in Sources */ = {isa = PBXBuildFile; fileRef = 85CC1D7C26A05F250062F04E /* PasswordManagementItemModel.swift */; };
		85D33F1225C82EB3002B91A6 /* ConfigurationManager.swift in Sources */ = {isa = PBXBuildFile; fileRef = 85D33F1125C82EB3002B91A6 /* ConfigurationManager.swift */; };
		85D438B6256E7C9E00F3BAF8 /* ContextMenuUserScript.swift in Sources */ = {isa = PBXBuildFile; fileRef = 85D438B5256E7C9E00F3BAF8 /* ContextMenuUserScript.swift */; };
		85D885B026A590A90077C374 /* NSNotificationName+PasswordManager.swift in Sources */ = {isa = PBXBuildFile; fileRef = 85D885AF26A590A90077C374 /* NSNotificationName+PasswordManager.swift */; };
		85D885B326A5A9DE0077C374 /* NSAlert+PasswordManager.swift in Sources */ = {isa = PBXBuildFile; fileRef = 85D885B226A5A9DE0077C374 /* NSAlert+PasswordManager.swift */; };
		85E11C2F25E7DC7E00974CAF /* ExternalURLHandler.swift in Sources */ = {isa = PBXBuildFile; fileRef = 85E11C2E25E7DC7E00974CAF /* ExternalURLHandler.swift */; };
		85E11C3725E7F1E100974CAF /* ExternalURLHandlerTests.swift in Sources */ = {isa = PBXBuildFile; fileRef = 85E11C3625E7F1E100974CAF /* ExternalURLHandlerTests.swift */; };
		85F1B0C925EF9759004792B6 /* URLEventHandlerTests.swift in Sources */ = {isa = PBXBuildFile; fileRef = 85F1B0C825EF9759004792B6 /* URLEventHandlerTests.swift */; };
		85F487B5276A8F2E003CE668 /* OnboardingTests.swift in Sources */ = {isa = PBXBuildFile; fileRef = 85F487B4276A8F2E003CE668 /* OnboardingTests.swift */; };
		85F69B3C25EDE81F00978E59 /* URLExtensionTests.swift in Sources */ = {isa = PBXBuildFile; fileRef = 85F69B3B25EDE81F00978E59 /* URLExtensionTests.swift */; };
		85FF55C825F82E4F00E2AB99 /* Lottie in Frameworks */ = {isa = PBXBuildFile; productRef = 85FF55C725F82E4F00E2AB99 /* Lottie */; };
		9807F645278CA16F00E1547B /* BrowserServicesKit in Frameworks */ = {isa = PBXBuildFile; productRef = 9807F644278CA16F00E1547B /* BrowserServicesKit */; };
		9812D895276CEDA5004B6181 /* ContentBlockerRulesLists.swift in Sources */ = {isa = PBXBuildFile; fileRef = 9812D894276CEDA5004B6181 /* ContentBlockerRulesLists.swift */; };
		9826B0A02747DF3D0092F683 /* ContentBlocking.swift in Sources */ = {isa = PBXBuildFile; fileRef = 9826B09F2747DF3D0092F683 /* ContentBlocking.swift */; };
		9826B0A22747DFEB0092F683 /* AppPrivacyConfigurationDataProvider.swift in Sources */ = {isa = PBXBuildFile; fileRef = 9826B0A12747DFEB0092F683 /* AppPrivacyConfigurationDataProvider.swift */; };
		9833912F27AAA3CE00DAF119 /* AppTrackerDataSetProvider.swift in Sources */ = {isa = PBXBuildFile; fileRef = 9833912E27AAA3CE00DAF119 /* AppTrackerDataSetProvider.swift */; };
		9833913127AAA4B500DAF119 /* trackerData.json in Resources */ = {isa = PBXBuildFile; fileRef = 9833913027AAA4B500DAF119 /* trackerData.json */; };
		9833913327AAAEEE00DAF119 /* EmbeddedTrackerDataTests.swift in Sources */ = {isa = PBXBuildFile; fileRef = 9833913227AAAEEE00DAF119 /* EmbeddedTrackerDataTests.swift */; };
		98EB5D1027516A4800681FE6 /* AppPrivacyConfigurationTests.swift in Sources */ = {isa = PBXBuildFile; fileRef = 98EB5D0F27516A4800681FE6 /* AppPrivacyConfigurationTests.swift */; };
		AA06B6B72672AF8100F541C5 /* Sparkle in Frameworks */ = {isa = PBXBuildFile; productRef = AA06B6B62672AF8100F541C5 /* Sparkle */; };
		AA0877B826D5160D00B05660 /* SafariVersionReaderTests.swift in Sources */ = {isa = PBXBuildFile; fileRef = AA0877B726D5160D00B05660 /* SafariVersionReaderTests.swift */; };
		AA0877BA26D5161D00B05660 /* WebKitVersionProviderTests.swift in Sources */ = {isa = PBXBuildFile; fileRef = AA0877B926D5161D00B05660 /* WebKitVersionProviderTests.swift */; };
		AA0F3DB7261A566C0077F2D9 /* SuggestionLoadingMock.swift in Sources */ = {isa = PBXBuildFile; fileRef = AA0F3DB6261A566C0077F2D9 /* SuggestionLoadingMock.swift */; };
		AA13DCB4271480B0006D48D3 /* FirePopoverViewModel.swift in Sources */ = {isa = PBXBuildFile; fileRef = AA13DCB3271480B0006D48D3 /* FirePopoverViewModel.swift */; };
		AA222CB92760F74E00321475 /* FaviconReferenceCache.swift in Sources */ = {isa = PBXBuildFile; fileRef = AA222CB82760F74E00321475 /* FaviconReferenceCache.swift */; };
		AA2CB12D2587BB5600AA6FBE /* TabBarFooter.xib in Resources */ = {isa = PBXBuildFile; fileRef = AA2CB12C2587BB5600AA6FBE /* TabBarFooter.xib */; };
		AA2CB1352587C29500AA6FBE /* TabBarFooter.swift in Sources */ = {isa = PBXBuildFile; fileRef = AA2CB1342587C29500AA6FBE /* TabBarFooter.swift */; };
		AA34396C2754D4E300B241FA /* shield.json in Resources */ = {isa = PBXBuildFile; fileRef = AA34396A2754D4E200B241FA /* shield.json */; };
		AA34396D2754D4E300B241FA /* shield-dot.json in Resources */ = {isa = PBXBuildFile; fileRef = AA34396B2754D4E300B241FA /* shield-dot.json */; };
		AA3439702754D4E900B241FA /* dark-shield-dot.json in Resources */ = {isa = PBXBuildFile; fileRef = AA34396E2754D4E900B241FA /* dark-shield-dot.json */; };
		AA3439712754D4E900B241FA /* dark-shield.json in Resources */ = {isa = PBXBuildFile; fileRef = AA34396F2754D4E900B241FA /* dark-shield.json */; };
		AA3439782754D55100B241FA /* dark-trackers-2.json in Resources */ = {isa = PBXBuildFile; fileRef = AA3439722754D55100B241FA /* dark-trackers-2.json */; };
		AA3439792754D55100B241FA /* trackers-1.json in Resources */ = {isa = PBXBuildFile; fileRef = AA3439732754D55100B241FA /* trackers-1.json */; };
		AA34397A2754D55100B241FA /* trackers-2.json in Resources */ = {isa = PBXBuildFile; fileRef = AA3439742754D55100B241FA /* trackers-2.json */; };
		AA34397B2754D55100B241FA /* trackers-3.json in Resources */ = {isa = PBXBuildFile; fileRef = AA3439752754D55100B241FA /* trackers-3.json */; };
		AA34397C2754D55100B241FA /* dark-trackers-1.json in Resources */ = {isa = PBXBuildFile; fileRef = AA3439762754D55100B241FA /* dark-trackers-1.json */; };
		AA34397D2754D55100B241FA /* dark-trackers-3.json in Resources */ = {isa = PBXBuildFile; fileRef = AA3439772754D55100B241FA /* dark-trackers-3.json */; };
		AA3F895324C18AD500628DDE /* SuggestionViewModel.swift in Sources */ = {isa = PBXBuildFile; fileRef = AA3F895224C18AD500628DDE /* SuggestionViewModel.swift */; };
		AA4BBA3B25C58FA200C4FB0F /* MainMenu.swift in Sources */ = {isa = PBXBuildFile; fileRef = AA4BBA3A25C58FA200C4FB0F /* MainMenu.swift */; };
		AA4D700725545EF800C3411E /* URLEventHandler.swift in Sources */ = {isa = PBXBuildFile; fileRef = AA4D700625545EF800C3411E /* URLEventHandler.swift */; };
		AA4FF40C2624751A004E2377 /* GrammarFeaturesManager.swift in Sources */ = {isa = PBXBuildFile; fileRef = AA4FF40B2624751A004E2377 /* GrammarFeaturesManager.swift */; };
		AA512D1424D99D9800230283 /* FaviconManager.swift in Sources */ = {isa = PBXBuildFile; fileRef = AA512D1324D99D9800230283 /* FaviconManager.swift */; };
		AA585D82248FD31100E9A3E2 /* AppDelegate.swift in Sources */ = {isa = PBXBuildFile; fileRef = AA585D81248FD31100E9A3E2 /* AppDelegate.swift */; };
		AA585D84248FD31100E9A3E2 /* BrowserTabViewController.swift in Sources */ = {isa = PBXBuildFile; fileRef = AA585D83248FD31100E9A3E2 /* BrowserTabViewController.swift */; };
		AA585D86248FD31400E9A3E2 /* Assets.xcassets in Resources */ = {isa = PBXBuildFile; fileRef = AA585D85248FD31400E9A3E2 /* Assets.xcassets */; };
		AA585D89248FD31400E9A3E2 /* Main.storyboard in Resources */ = {isa = PBXBuildFile; fileRef = AA585D87248FD31400E9A3E2 /* Main.storyboard */; };
		AA585DAF2490E6E600E9A3E2 /* MainViewController.swift in Sources */ = {isa = PBXBuildFile; fileRef = AA585DAE2490E6E600E9A3E2 /* MainViewController.swift */; };
		AA5C8F59258FE21F00748EB7 /* NSTextFieldExtension.swift in Sources */ = {isa = PBXBuildFile; fileRef = AA5C8F58258FE21F00748EB7 /* NSTextFieldExtension.swift */; };
		AA5C8F5E2590EEE800748EB7 /* NSPointExtension.swift in Sources */ = {isa = PBXBuildFile; fileRef = AA5C8F5D2590EEE800748EB7 /* NSPointExtension.swift */; };
		AA5C8F632591021700748EB7 /* NSApplicationExtension.swift in Sources */ = {isa = PBXBuildFile; fileRef = AA5C8F622591021700748EB7 /* NSApplicationExtension.swift */; };
		AA5D6DAC24A340F700C6FBCE /* WebViewStateObserver.swift in Sources */ = {isa = PBXBuildFile; fileRef = AA5D6DAB24A340F700C6FBCE /* WebViewStateObserver.swift */; };
		AA5FA697275F90C400DCE9C9 /* FaviconImageCache.swift in Sources */ = {isa = PBXBuildFile; fileRef = AA5FA696275F90C400DCE9C9 /* FaviconImageCache.swift */; };
		AA5FA69A275F91C700DCE9C9 /* Favicon.swift in Sources */ = {isa = PBXBuildFile; fileRef = AA5FA699275F91C700DCE9C9 /* Favicon.swift */; };
		AA5FA69D275F945C00DCE9C9 /* FaviconStore.swift in Sources */ = {isa = PBXBuildFile; fileRef = AA5FA69C275F945C00DCE9C9 /* FaviconStore.swift */; };
		AA5FA6A0275F948900DCE9C9 /* Favicons.xcdatamodeld in Sources */ = {isa = PBXBuildFile; fileRef = AA5FA69E275F948900DCE9C9 /* Favicons.xcdatamodeld */; };
		AA6197C4276B314D008396F0 /* FaviconUrlReference.swift in Sources */ = {isa = PBXBuildFile; fileRef = AA6197C3276B314D008396F0 /* FaviconUrlReference.swift */; };
		AA6197C6276B3168008396F0 /* FaviconHostReference.swift in Sources */ = {isa = PBXBuildFile; fileRef = AA6197C5276B3168008396F0 /* FaviconHostReference.swift */; };
		AA61C0D02722159B00E6B681 /* FireInfoViewController.swift in Sources */ = {isa = PBXBuildFile; fileRef = AA61C0CF2722159B00E6B681 /* FireInfoViewController.swift */; };
		AA61C0D22727F59B00E6B681 /* ArrayExtension.swift in Sources */ = {isa = PBXBuildFile; fileRef = AA61C0D12727F59B00E6B681 /* ArrayExtension.swift */; };
		AA63745424C9BF9A00AB2AC4 /* SuggestionContainerTests.swift in Sources */ = {isa = PBXBuildFile; fileRef = AA63745324C9BF9A00AB2AC4 /* SuggestionContainerTests.swift */; };
		AA652CB125DD825B009059CC /* LocalBookmarkStoreTests.swift in Sources */ = {isa = PBXBuildFile; fileRef = AA652CB025DD825B009059CC /* LocalBookmarkStoreTests.swift */; };
		AA652CCE25DD9071009059CC /* BookmarkListTests.swift in Sources */ = {isa = PBXBuildFile; fileRef = AA652CCD25DD9071009059CC /* BookmarkListTests.swift */; };
		AA652CD325DDA6E9009059CC /* LocalBookmarkManagerTests.swift in Sources */ = {isa = PBXBuildFile; fileRef = AA652CD225DDA6E9009059CC /* LocalBookmarkManagerTests.swift */; };
		AA652CDB25DDAB32009059CC /* BookmarkStoreMock.swift in Sources */ = {isa = PBXBuildFile; fileRef = AA652CDA25DDAB32009059CC /* BookmarkStoreMock.swift */; };
		AA6820E425502F19005ED0D5 /* WebsiteDataStore.swift in Sources */ = {isa = PBXBuildFile; fileRef = AA6820E325502F19005ED0D5 /* WebsiteDataStore.swift */; };
		AA6820EB25503D6A005ED0D5 /* Fire.swift in Sources */ = {isa = PBXBuildFile; fileRef = AA6820EA25503D6A005ED0D5 /* Fire.swift */; };
		AA6820F125503DA9005ED0D5 /* FireViewModel.swift in Sources */ = {isa = PBXBuildFile; fileRef = AA6820F025503DA9005ED0D5 /* FireViewModel.swift */; };
		AA68C3D32490ED62001B8783 /* NavigationBarViewController.swift in Sources */ = {isa = PBXBuildFile; fileRef = AA68C3D22490ED62001B8783 /* NavigationBarViewController.swift */; };
		AA68C3D72490F821001B8783 /* README.md in Resources */ = {isa = PBXBuildFile; fileRef = AA68C3D62490F821001B8783 /* README.md */; };
		AA693E5E2696E5B90007BB78 /* CrashReports.storyboard in Resources */ = {isa = PBXBuildFile; fileRef = AA693E5D2696E5B90007BB78 /* CrashReports.storyboard */; };
		AA6AD95B2704B6DB00159F8A /* FirePopoverViewController.swift in Sources */ = {isa = PBXBuildFile; fileRef = AA6AD95A2704B6DB00159F8A /* FirePopoverViewController.swift */; };
		AA6EF9AD25066F42004754E6 /* WindowsManager.swift in Sources */ = {isa = PBXBuildFile; fileRef = AA6EF9AC25066F42004754E6 /* WindowsManager.swift */; };
		AA6EF9B3250785D5004754E6 /* NSMenuExtension.swift in Sources */ = {isa = PBXBuildFile; fileRef = AA6EF9B2250785D5004754E6 /* NSMenuExtension.swift */; };
		AA6EF9B525081B4C004754E6 /* MainMenuActions.swift in Sources */ = {isa = PBXBuildFile; fileRef = AA6EF9B425081B4C004754E6 /* MainMenuActions.swift */; };
		AA6FFB4424DC33320028F4D0 /* NSViewExtension.swift in Sources */ = {isa = PBXBuildFile; fileRef = AA6FFB4324DC33320028F4D0 /* NSViewExtension.swift */; };
		AA6FFB4624DC3B5A0028F4D0 /* WebView.swift in Sources */ = {isa = PBXBuildFile; fileRef = AA6FFB4524DC3B5A0028F4D0 /* WebView.swift */; };
		AA72D5E325FE977F00C77619 /* AddEditFavoriteViewController.swift in Sources */ = {isa = PBXBuildFile; fileRef = AA72D5E225FE977F00C77619 /* AddEditFavoriteViewController.swift */; };
		AA72D5F025FEA49900C77619 /* AddEditFavoriteWindow.swift in Sources */ = {isa = PBXBuildFile; fileRef = AA72D5EF25FEA49900C77619 /* AddEditFavoriteWindow.swift */; };
		AA72D5FE25FFF94E00C77619 /* NSMenuItemExtension.swift in Sources */ = {isa = PBXBuildFile; fileRef = AA72D5FD25FFF94E00C77619 /* NSMenuItemExtension.swift */; };
		AA7412B224D0B3AC00D22FE0 /* TabBarViewItem.swift in Sources */ = {isa = PBXBuildFile; fileRef = AA7412B024D0B3AC00D22FE0 /* TabBarViewItem.swift */; };
		AA7412B324D0B3AC00D22FE0 /* TabBarViewItem.xib in Resources */ = {isa = PBXBuildFile; fileRef = AA7412B124D0B3AC00D22FE0 /* TabBarViewItem.xib */; };
		AA7412B524D1536B00D22FE0 /* MainWindowController.swift in Sources */ = {isa = PBXBuildFile; fileRef = AA7412B424D1536B00D22FE0 /* MainWindowController.swift */; };
		AA7412B724D1687000D22FE0 /* TabBarScrollView.swift in Sources */ = {isa = PBXBuildFile; fileRef = AA7412B624D1687000D22FE0 /* TabBarScrollView.swift */; };
		AA7412BD24D2BEEE00D22FE0 /* MainWindow.swift in Sources */ = {isa = PBXBuildFile; fileRef = AA7412BC24D2BEEE00D22FE0 /* MainWindow.swift */; };
		AA75A0AE26F3500C0086B667 /* PrivacyIconViewModel.swift in Sources */ = {isa = PBXBuildFile; fileRef = AA75A0AD26F3500C0086B667 /* PrivacyIconViewModel.swift */; };
		AA80EC54256BE3BC007083E7 /* UserText.swift in Sources */ = {isa = PBXBuildFile; fileRef = AA80EC53256BE3BC007083E7 /* UserText.swift */; };
		AA80EC67256C4691007083E7 /* BrowserTab.storyboard in Resources */ = {isa = PBXBuildFile; fileRef = AA80EC69256C4691007083E7 /* BrowserTab.storyboard */; };
		AA80EC6D256C469C007083E7 /* NavigationBar.storyboard in Resources */ = {isa = PBXBuildFile; fileRef = AA80EC6F256C469C007083E7 /* NavigationBar.storyboard */; };
		AA80EC73256C46A2007083E7 /* Suggestion.storyboard in Resources */ = {isa = PBXBuildFile; fileRef = AA80EC75256C46A2007083E7 /* Suggestion.storyboard */; };
		AA80EC79256C46AA007083E7 /* TabBar.storyboard in Resources */ = {isa = PBXBuildFile; fileRef = AA80EC7B256C46AA007083E7 /* TabBar.storyboard */; };
		AA80EC89256C49B8007083E7 /* Localizable.strings in Resources */ = {isa = PBXBuildFile; fileRef = AA80EC8B256C49B8007083E7 /* Localizable.strings */; };
		AA80EC8F256C49BC007083E7 /* Localizable.stringsdict in Resources */ = {isa = PBXBuildFile; fileRef = AA80EC91256C49BC007083E7 /* Localizable.stringsdict */; };
		AA840A9827319D1600E63CDD /* FirePopoverWrapperViewController.swift in Sources */ = {isa = PBXBuildFile; fileRef = AA840A9727319D1600E63CDD /* FirePopoverWrapperViewController.swift */; };
		AA88D14B252A557100980B4E /* URLRequestExtension.swift in Sources */ = {isa = PBXBuildFile; fileRef = AA88D14A252A557100980B4E /* URLRequestExtension.swift */; };
		AA8EDF2424923E980071C2E8 /* URLExtension.swift in Sources */ = {isa = PBXBuildFile; fileRef = AA8EDF2324923E980071C2E8 /* URLExtension.swift */; };
		AA8EDF2724923EC70071C2E8 /* StringExtension.swift in Sources */ = {isa = PBXBuildFile; fileRef = AA8EDF2624923EC70071C2E8 /* StringExtension.swift */; };
		AA91F83927076F1900771A0D /* PrivacyIconViewModelTests.swift in Sources */ = {isa = PBXBuildFile; fileRef = AA91F83827076F1900771A0D /* PrivacyIconViewModelTests.swift */; };
		AA92126F25ACCB1100600CD4 /* ErrorExtension.swift in Sources */ = {isa = PBXBuildFile; fileRef = AA92126E25ACCB1100600CD4 /* ErrorExtension.swift */; };
		AA92127725ADA07900600CD4 /* WKWebViewExtension.swift in Sources */ = {isa = PBXBuildFile; fileRef = AA92127625ADA07900600CD4 /* WKWebViewExtension.swift */; };
		AA97BF4625135DD30014931A /* ApplicationDockMenu.swift in Sources */ = {isa = PBXBuildFile; fileRef = AA97BF4525135DD30014931A /* ApplicationDockMenu.swift */; };
		AA9B7C7E26A06E040008D425 /* TrackerInfo.swift in Sources */ = {isa = PBXBuildFile; fileRef = AA9B7C7D26A06E040008D425 /* TrackerInfo.swift */; };
		AA9B7C8326A197A00008D425 /* ServerTrust.swift in Sources */ = {isa = PBXBuildFile; fileRef = AA9B7C8226A197A00008D425 /* ServerTrust.swift */; };
		AA9B7C8526A199B60008D425 /* ServerTrustViewModel.swift in Sources */ = {isa = PBXBuildFile; fileRef = AA9B7C8426A199B60008D425 /* ServerTrustViewModel.swift */; };
		AA9C362825518C44004B1BA3 /* WebsiteDataStoreMock.swift in Sources */ = {isa = PBXBuildFile; fileRef = AA9C362725518C44004B1BA3 /* WebsiteDataStoreMock.swift */; };
		AA9C363025518CA9004B1BA3 /* FireTests.swift in Sources */ = {isa = PBXBuildFile; fileRef = AA9C362F25518CA9004B1BA3 /* FireTests.swift */; };
		AA9E9A5625A3AE8400D1959D /* NSWindowExtension.swift in Sources */ = {isa = PBXBuildFile; fileRef = AA9E9A5525A3AE8400D1959D /* NSWindowExtension.swift */; };
		AA9E9A5E25A4867200D1959D /* TabDragAndDropManager.swift in Sources */ = {isa = PBXBuildFile; fileRef = AA9E9A5D25A4867200D1959D /* TabDragAndDropManager.swift */; };
		AA9FF95924A1ECF20039E328 /* Tab.swift in Sources */ = {isa = PBXBuildFile; fileRef = AA9FF95824A1ECF20039E328 /* Tab.swift */; };
		AA9FF95B24A1EFC20039E328 /* TabViewModel.swift in Sources */ = {isa = PBXBuildFile; fileRef = AA9FF95A24A1EFC20039E328 /* TabViewModel.swift */; };
		AA9FF95D24A1FA1C0039E328 /* TabCollection.swift in Sources */ = {isa = PBXBuildFile; fileRef = AA9FF95C24A1FA1C0039E328 /* TabCollection.swift */; };
		AA9FF95F24A1FB690039E328 /* TabCollectionViewModel.swift in Sources */ = {isa = PBXBuildFile; fileRef = AA9FF95E24A1FB680039E328 /* TabCollectionViewModel.swift */; };
		AAA0CC33252F181A0079BC96 /* NavigationButtonMenuDelegate.swift in Sources */ = {isa = PBXBuildFile; fileRef = AAA0CC32252F181A0079BC96 /* NavigationButtonMenuDelegate.swift */; };
		AAA0CC3C25337FAB0079BC96 /* WKBackForwardListItemViewModel.swift in Sources */ = {isa = PBXBuildFile; fileRef = AAA0CC3B25337FAB0079BC96 /* WKBackForwardListItemViewModel.swift */; };
		AAA0CC472533833C0079BC96 /* MoreOptionsMenu.swift in Sources */ = {isa = PBXBuildFile; fileRef = AAA0CC462533833C0079BC96 /* MoreOptionsMenu.swift */; };
		AAA0CC572539EBC90079BC96 /* FaviconUserScript.swift in Sources */ = {isa = PBXBuildFile; fileRef = AAA0CC562539EBC90079BC96 /* FaviconUserScript.swift */; };
		AAA0CC6A253CC43C0079BC96 /* WKUserContentControllerExtension.swift in Sources */ = {isa = PBXBuildFile; fileRef = AAA0CC69253CC43C0079BC96 /* WKUserContentControllerExtension.swift */; };
		AAA892EA250A4CEF005B37B2 /* WindowControllersManager.swift in Sources */ = {isa = PBXBuildFile; fileRef = AAA892E9250A4CEF005B37B2 /* WindowControllersManager.swift */; };
		AAADFD06264AA282001555EA /* TimeIntervalExtension.swift in Sources */ = {isa = PBXBuildFile; fileRef = AAADFD05264AA282001555EA /* TimeIntervalExtension.swift */; };
		AAB549DF25DAB8F80058460B /* BookmarkViewModel.swift in Sources */ = {isa = PBXBuildFile; fileRef = AAB549DE25DAB8F80058460B /* BookmarkViewModel.swift */; };
		AAB7320726DD0C37002FACF9 /* Fire.storyboard in Resources */ = {isa = PBXBuildFile; fileRef = AAB7320626DD0C37002FACF9 /* Fire.storyboard */; };
		AAB7320926DD0CD9002FACF9 /* FireViewController.swift in Sources */ = {isa = PBXBuildFile; fileRef = AAB7320826DD0CD9002FACF9 /* FireViewController.swift */; };
		AAB8203C26B2DE0D00788AC3 /* SuggestionListCharacteristics.swift in Sources */ = {isa = PBXBuildFile; fileRef = AAB8203B26B2DE0D00788AC3 /* SuggestionListCharacteristics.swift */; };
		AABAF59C260A7D130085060C /* FaviconManagerMock.swift in Sources */ = {isa = PBXBuildFile; fileRef = AABAF59B260A7D130085060C /* FaviconManagerMock.swift */; };
		AABEE69A24A902A90043105B /* SuggestionContainerViewModel.swift in Sources */ = {isa = PBXBuildFile; fileRef = AABEE69924A902A90043105B /* SuggestionContainerViewModel.swift */; };
		AABEE69C24A902BB0043105B /* SuggestionContainer.swift in Sources */ = {isa = PBXBuildFile; fileRef = AABEE69B24A902BB0043105B /* SuggestionContainer.swift */; };
		AABEE6A524AA0A7F0043105B /* SuggestionViewController.swift in Sources */ = {isa = PBXBuildFile; fileRef = AABEE6A424AA0A7F0043105B /* SuggestionViewController.swift */; };
		AABEE6A924AB4B910043105B /* SuggestionTableCellView.swift in Sources */ = {isa = PBXBuildFile; fileRef = AABEE6A824AB4B910043105B /* SuggestionTableCellView.swift */; };
		AABEE6AB24ACA0F90043105B /* SuggestionTableRowView.swift in Sources */ = {isa = PBXBuildFile; fileRef = AABEE6AA24ACA0F90043105B /* SuggestionTableRowView.swift */; };
		AABEE6AF24AD22B90043105B /* AddressBarTextField.swift in Sources */ = {isa = PBXBuildFile; fileRef = AABEE6AE24AD22B90043105B /* AddressBarTextField.swift */; };
		AAC30A26268DFEE200D2D9CD /* CrashReporter.swift in Sources */ = {isa = PBXBuildFile; fileRef = AAC30A25268DFEE200D2D9CD /* CrashReporter.swift */; };
		AAC30A28268E045400D2D9CD /* CrashReportReader.swift in Sources */ = {isa = PBXBuildFile; fileRef = AAC30A27268E045400D2D9CD /* CrashReportReader.swift */; };
		AAC30A2A268E239100D2D9CD /* CrashReport.swift in Sources */ = {isa = PBXBuildFile; fileRef = AAC30A29268E239100D2D9CD /* CrashReport.swift */; };
		AAC30A2C268F1ECD00D2D9CD /* CrashReportSender.swift in Sources */ = {isa = PBXBuildFile; fileRef = AAC30A2B268F1ECD00D2D9CD /* CrashReportSender.swift */; };
		AAC30A2E268F1EE300D2D9CD /* CrashReportPromptPresenter.swift in Sources */ = {isa = PBXBuildFile; fileRef = AAC30A2D268F1EE300D2D9CD /* CrashReportPromptPresenter.swift */; };
		AAC5E4C725D6A6E8007F5990 /* BookmarkPopover.swift in Sources */ = {isa = PBXBuildFile; fileRef = AAC5E4C425D6A6E8007F5990 /* BookmarkPopover.swift */; };
		AAC5E4C825D6A6E8007F5990 /* BookmarkPopoverViewController.swift in Sources */ = {isa = PBXBuildFile; fileRef = AAC5E4C525D6A6E8007F5990 /* BookmarkPopoverViewController.swift */; };
		AAC5E4C925D6A6E8007F5990 /* Bookmarks.storyboard in Resources */ = {isa = PBXBuildFile; fileRef = AAC5E4C625D6A6E8007F5990 /* Bookmarks.storyboard */; };
		AAC5E4D025D6A709007F5990 /* Bookmark.swift in Sources */ = {isa = PBXBuildFile; fileRef = AAC5E4CD25D6A709007F5990 /* Bookmark.swift */; };
		AAC5E4D125D6A709007F5990 /* BookmarkManager.swift in Sources */ = {isa = PBXBuildFile; fileRef = AAC5E4CE25D6A709007F5990 /* BookmarkManager.swift */; };
		AAC5E4D225D6A709007F5990 /* BookmarkList.swift in Sources */ = {isa = PBXBuildFile; fileRef = AAC5E4CF25D6A709007F5990 /* BookmarkList.swift */; };
		AAC5E4D925D6A711007F5990 /* BookmarkStore.swift in Sources */ = {isa = PBXBuildFile; fileRef = AAC5E4D625D6A710007F5990 /* BookmarkStore.swift */; };
		AAC5E4E425D6BA9C007F5990 /* NSSizeExtension.swift in Sources */ = {isa = PBXBuildFile; fileRef = AAC5E4E325D6BA9C007F5990 /* NSSizeExtension.swift */; };
		AAC5E4F125D6BF10007F5990 /* AddressBarButton.swift in Sources */ = {isa = PBXBuildFile; fileRef = AAC5E4F025D6BF10007F5990 /* AddressBarButton.swift */; };
		AAC5E4F625D6BF2C007F5990 /* AddressBarButtonsViewController.swift in Sources */ = {isa = PBXBuildFile; fileRef = AAC5E4F525D6BF2C007F5990 /* AddressBarButtonsViewController.swift */; };
		AAC82C60258B6CB5009B6B42 /* TooltipWindowController.swift in Sources */ = {isa = PBXBuildFile; fileRef = AAC82C5F258B6CB5009B6B42 /* TooltipWindowController.swift */; };
		AAC9C01524CAFBCE00AD1325 /* TabTests.swift in Sources */ = {isa = PBXBuildFile; fileRef = AAC9C01424CAFBCE00AD1325 /* TabTests.swift */; };
		AAC9C01724CAFBDC00AD1325 /* TabCollectionTests.swift in Sources */ = {isa = PBXBuildFile; fileRef = AAC9C01624CAFBDC00AD1325 /* TabCollectionTests.swift */; };
		AAC9C01C24CB594C00AD1325 /* TabViewModelTests.swift in Sources */ = {isa = PBXBuildFile; fileRef = AAC9C01B24CB594C00AD1325 /* TabViewModelTests.swift */; };
		AAC9C01E24CB6BEB00AD1325 /* TabCollectionViewModelTests.swift in Sources */ = {isa = PBXBuildFile; fileRef = AAC9C01D24CB6BEB00AD1325 /* TabCollectionViewModelTests.swift */; };
		AACF6FD626BC366D00CF09F9 /* SafariVersionReader.swift in Sources */ = {isa = PBXBuildFile; fileRef = AACF6FD526BC366D00CF09F9 /* SafariVersionReader.swift */; };
		AAD6D8882696DF6D002393B3 /* CrashReportPromptViewController.swift in Sources */ = {isa = PBXBuildFile; fileRef = AAD6D8862696DF6D002393B3 /* CrashReportPromptViewController.swift */; };
		AAD86E52267A0DFF005C11BE /* UpdateController.swift in Sources */ = {isa = PBXBuildFile; fileRef = AAD86E51267A0DFF005C11BE /* UpdateController.swift */; };
		AADCBF3A26F7C2CE00EF67A8 /* LottieAnimationCache.swift in Sources */ = {isa = PBXBuildFile; fileRef = AADCBF3926F7C2CE00EF67A8 /* LottieAnimationCache.swift */; };
		AADE11C026D916D70032D8A7 /* StringExtensionTests.swift in Sources */ = {isa = PBXBuildFile; fileRef = AADE11BF26D916D70032D8A7 /* StringExtensionTests.swift */; };
		AAE246F32709EF3B00BEEAEE /* FirePopoverCollectionViewItem.swift in Sources */ = {isa = PBXBuildFile; fileRef = AAE246F12709EF3B00BEEAEE /* FirePopoverCollectionViewItem.swift */; };
		AAE246F42709EF3B00BEEAEE /* FirePopoverCollectionViewItem.xib in Resources */ = {isa = PBXBuildFile; fileRef = AAE246F22709EF3B00BEEAEE /* FirePopoverCollectionViewItem.xib */; };
		AAE246F6270A3D3000BEEAEE /* FirePopoverCollectionViewHeader.xib in Resources */ = {isa = PBXBuildFile; fileRef = AAE246F5270A3D3000BEEAEE /* FirePopoverCollectionViewHeader.xib */; };
		AAE246F8270A406200BEEAEE /* FirePopoverCollectionViewHeader.swift in Sources */ = {isa = PBXBuildFile; fileRef = AAE246F7270A406200BEEAEE /* FirePopoverCollectionViewHeader.swift */; };
		AAE39D1B24F44885008EF28B /* TabCollectionViewModelDelegateMock.swift in Sources */ = {isa = PBXBuildFile; fileRef = AAE39D1A24F44885008EF28B /* TabCollectionViewModelDelegateMock.swift */; };
		AAE71E2C25F781EA00D74437 /* Homepage.storyboard in Resources */ = {isa = PBXBuildFile; fileRef = AAE71E2B25F781EA00D74437 /* Homepage.storyboard */; };
		AAE71E3125F7855400D74437 /* HomepageViewController.swift in Sources */ = {isa = PBXBuildFile; fileRef = AAE71E3025F7855400D74437 /* HomepageViewController.swift */; };
		AAE71E3725F7869300D74437 /* HomepageCollectionViewItem.swift in Sources */ = {isa = PBXBuildFile; fileRef = AAE71E3525F7869300D74437 /* HomepageCollectionViewItem.swift */; };
		AAE71E3825F7869300D74437 /* HomepageCollectionViewItem.xib in Resources */ = {isa = PBXBuildFile; fileRef = AAE71E3625F7869300D74437 /* HomepageCollectionViewItem.xib */; };
		AAE7527A263B046100B973F8 /* History.xcdatamodeld in Sources */ = {isa = PBXBuildFile; fileRef = AAE75278263B046100B973F8 /* History.xcdatamodeld */; };
		AAE7527C263B056C00B973F8 /* HistoryStore.swift in Sources */ = {isa = PBXBuildFile; fileRef = AAE7527B263B056C00B973F8 /* HistoryStore.swift */; };
		AAE7527E263B05C600B973F8 /* HistoryEntry.swift in Sources */ = {isa = PBXBuildFile; fileRef = AAE7527D263B05C600B973F8 /* HistoryEntry.swift */; };
		AAE75280263B0A4D00B973F8 /* HistoryCoordinator.swift in Sources */ = {isa = PBXBuildFile; fileRef = AAE7527F263B0A4D00B973F8 /* HistoryCoordinator.swift */; };
		AAE8B102258A41C000E81239 /* Tooltip.storyboard in Resources */ = {isa = PBXBuildFile; fileRef = AAE8B101258A41C000E81239 /* Tooltip.storyboard */; };
		AAE8B110258A456C00E81239 /* TooltipViewController.swift in Sources */ = {isa = PBXBuildFile; fileRef = AAE8B10F258A456C00E81239 /* TooltipViewController.swift */; };
		AAE99B8927088A19008B6BD9 /* FirePopover.swift in Sources */ = {isa = PBXBuildFile; fileRef = AAE99B8827088A19008B6BD9 /* FirePopover.swift */; };
		AAEC74B22642C57200C2EFBC /* HistoryCoordinatingMock.swift in Sources */ = {isa = PBXBuildFile; fileRef = AAEC74B12642C57200C2EFBC /* HistoryCoordinatingMock.swift */; };
		AAEC74B42642C69300C2EFBC /* HistoryCoordinatorTests.swift in Sources */ = {isa = PBXBuildFile; fileRef = AAEC74B32642C69300C2EFBC /* HistoryCoordinatorTests.swift */; };
		AAEC74B62642CC6A00C2EFBC /* HistoryStoringMock.swift in Sources */ = {isa = PBXBuildFile; fileRef = AAEC74B52642CC6A00C2EFBC /* HistoryStoringMock.swift */; };
		AAEC74B82642E43800C2EFBC /* HistoryStoreTests.swift in Sources */ = {isa = PBXBuildFile; fileRef = AAEC74B72642E43800C2EFBC /* HistoryStoreTests.swift */; };
		AAEC74BB2642E67C00C2EFBC /* NSPersistentContainerExtension.swift in Sources */ = {isa = PBXBuildFile; fileRef = AAEC74BA2642E67C00C2EFBC /* NSPersistentContainerExtension.swift */; };
		AAEC74BC2642F0F800C2EFBC /* History.xcdatamodeld in Sources */ = {isa = PBXBuildFile; fileRef = AAE75278263B046100B973F8 /* History.xcdatamodeld */; };
		AAECA42024EEA4AC00EFA63A /* IndexPathExtension.swift in Sources */ = {isa = PBXBuildFile; fileRef = AAECA41F24EEA4AC00EFA63A /* IndexPathExtension.swift */; };
		AAEEC6A927088ADB008445F7 /* FireCoordinator.swift in Sources */ = {isa = PBXBuildFile; fileRef = AAEEC6A827088ADB008445F7 /* FireCoordinator.swift */; };
		AAEF6BC8276A081C0024DCF4 /* FaviconSelector.swift in Sources */ = {isa = PBXBuildFile; fileRef = AAEF6BC7276A081C0024DCF4 /* FaviconSelector.swift */; };
		AAFCB37F25E545D400859DD4 /* PublisherExtension.swift in Sources */ = {isa = PBXBuildFile; fileRef = AAFCB37E25E545D400859DD4 /* PublisherExtension.swift */; };
		AAFE068326C7082D005434CC /* WebKitVersionProvider.swift in Sources */ = {isa = PBXBuildFile; fileRef = AAFE068226C7082D005434CC /* WebKitVersionProvider.swift */; };
		B31055C427A1BA1D001AC618 /* AutoconsentUserScript.swift in Sources */ = {isa = PBXBuildFile; fileRef = B31055BC27A1BA1D001AC618 /* AutoconsentUserScript.swift */; };
		B31055C527A1BA1D001AC618 /* autoconsent.html in Resources */ = {isa = PBXBuildFile; fileRef = B31055BD27A1BA1D001AC618 /* autoconsent.html */; };
		B31055C627A1BA1D001AC618 /* userscript.js in Resources */ = {isa = PBXBuildFile; fileRef = B31055BE27A1BA1D001AC618 /* userscript.js */; };
		B31055C727A1BA1D001AC618 /* browser-shim.js in Resources */ = {isa = PBXBuildFile; fileRef = B31055BF27A1BA1D001AC618 /* browser-shim.js */; };
		B31055C827A1BA1D001AC618 /* background-bundle.js in Resources */ = {isa = PBXBuildFile; fileRef = B31055C027A1BA1D001AC618 /* background-bundle.js */; };
		B31055C927A1BA1D001AC618 /* AutoconsentBackground.swift in Sources */ = {isa = PBXBuildFile; fileRef = B31055C127A1BA1D001AC618 /* AutoconsentBackground.swift */; };
		B31055CA27A1BA1D001AC618 /* background.js in Resources */ = {isa = PBXBuildFile; fileRef = B31055C227A1BA1D001AC618 /* background.js */; };
		B31055CB27A1BA1D001AC618 /* autoconsent-bundle.js in Resources */ = {isa = PBXBuildFile; fileRef = B31055C327A1BA1D001AC618 /* autoconsent-bundle.js */; };
		B31055CE27A1BA44001AC618 /* AutoconsentBackgroundTests.swift in Sources */ = {isa = PBXBuildFile; fileRef = B31055CD27A1BA44001AC618 /* AutoconsentBackgroundTests.swift */; };
		B3FB198E27BC013C00513DC1 /* autoconsent-test-page.html in Resources */ = {isa = PBXBuildFile; fileRef = B3FB198D27BC013C00513DC1 /* autoconsent-test-page.html */; };
		B3FB199027BC015600513DC1 /* autoconsent-test.js in Resources */ = {isa = PBXBuildFile; fileRef = B3FB198F27BC015600513DC1 /* autoconsent-test.js */; };
		B3FB199327BD0AD400513DC1 /* CookieConsentInfo.swift in Sources */ = {isa = PBXBuildFile; fileRef = B3FB199227BD0AD400513DC1 /* CookieConsentInfo.swift */; };
		B6040856274B830F00680351 /* DictionaryExtension.swift in Sources */ = {isa = PBXBuildFile; fileRef = B6040855274B830F00680351 /* DictionaryExtension.swift */; };
		B604085C274B8FBA00680351 /* UnprotectedDomains.xcdatamodeld in Sources */ = {isa = PBXBuildFile; fileRef = B604085A274B8CA300680351 /* UnprotectedDomains.xcdatamodeld */; };
		B6085D062743905F00A9C456 /* CoreDataStore.swift in Sources */ = {isa = PBXBuildFile; fileRef = B6085D052743905F00A9C456 /* CoreDataStore.swift */; };
		B6085D092743AAB600A9C456 /* FireproofDomains.xcdatamodeld in Sources */ = {isa = PBXBuildFile; fileRef = B6085D072743993C00A9C456 /* FireproofDomains.xcdatamodeld */; };
		B6106BA026A7BE0B0013B453 /* PermissionManagerTests.swift in Sources */ = {isa = PBXBuildFile; fileRef = B6106B9F26A7BE0B0013B453 /* PermissionManagerTests.swift */; };
		B6106BA426A7BEA40013B453 /* PermissionAuthorizationState.swift in Sources */ = {isa = PBXBuildFile; fileRef = B6106BA226A7BEA00013B453 /* PermissionAuthorizationState.swift */; };
		B6106BA726A7BECC0013B453 /* PermissionAuthorizationQuery.swift in Sources */ = {isa = PBXBuildFile; fileRef = B6106BA526A7BEC80013B453 /* PermissionAuthorizationQuery.swift */; };
		B6106BAB26A7BF1D0013B453 /* PermissionType.swift in Sources */ = {isa = PBXBuildFile; fileRef = B6106BAA26A7BF1D0013B453 /* PermissionType.swift */; };
		B6106BAD26A7BF390013B453 /* PermissionState.swift in Sources */ = {isa = PBXBuildFile; fileRef = B6106BAC26A7BF390013B453 /* PermissionState.swift */; };
		B6106BAF26A7C6180013B453 /* PermissionStoreMock.swift in Sources */ = {isa = PBXBuildFile; fileRef = B6106BAE26A7C6180013B453 /* PermissionStoreMock.swift */; };
		B6106BB126A7D8720013B453 /* PermissionStoreTests.swift in Sources */ = {isa = PBXBuildFile; fileRef = B6106BB026A7D8720013B453 /* PermissionStoreTests.swift */; };
		B6106BB326A7F4AA0013B453 /* GeolocationServiceMock.swift in Sources */ = {isa = PBXBuildFile; fileRef = B6106BB226A7F4AA0013B453 /* GeolocationServiceMock.swift */; };
		B6106BB526A809E60013B453 /* GeolocationProviderTests.swift in Sources */ = {isa = PBXBuildFile; fileRef = B6106BB426A809E60013B453 /* GeolocationProviderTests.swift */; };
		B610F2BB27A145C500FCEBE9 /* RulesCompilationMonitor.swift in Sources */ = {isa = PBXBuildFile; fileRef = B610F2BA27A145C500FCEBE9 /* RulesCompilationMonitor.swift */; };
		B610F2E427A8F37A00FCEBE9 /* CBRCompileTimeReporterTests.swift in Sources */ = {isa = PBXBuildFile; fileRef = B610F2E327A8F37A00FCEBE9 /* CBRCompileTimeReporterTests.swift */; };
		B610F2EB27AA8E4500FCEBE9 /* ContentBlockingUpdatingTests.swift in Sources */ = {isa = PBXBuildFile; fileRef = B610F2E527AA388100FCEBE9 /* ContentBlockingUpdatingTests.swift */; };
		B610F2EC27AA8F9400FCEBE9 /* ContentBlockerRulesManagerMock.swift in Sources */ = {isa = PBXBuildFile; fileRef = B610F2E727AA397100FCEBE9 /* ContentBlockerRulesManagerMock.swift */; };
		B61EF3EC266F91E700B4D78F /* WKWebView+Download.swift in Sources */ = {isa = PBXBuildFile; fileRef = B61EF3EB266F91E700B4D78F /* WKWebView+Download.swift */; };
		B61EF3F1266F922200B4D78F /* WKProcessPool+DownloadDelegate.swift in Sources */ = {isa = PBXBuildFile; fileRef = B61EF3F0266F922200B4D78F /* WKProcessPool+DownloadDelegate.swift */; };
		B61F015525EDD5A700ABB5A3 /* UserContentController.swift in Sources */ = {isa = PBXBuildFile; fileRef = B61F015425EDD5A700ABB5A3 /* UserContentController.swift */; };
		B62EB47C25BAD3BB005745C6 /* WKWebViewPrivateMethodsAvailabilityTests.swift in Sources */ = {isa = PBXBuildFile; fileRef = B62EB47B25BAD3BB005745C6 /* WKWebViewPrivateMethodsAvailabilityTests.swift */; };
		B630793526731BC400DCEE41 /* URLSuggestedFilenameTests.swift in Sources */ = {isa = PBXBuildFile; fileRef = 8553FF51257523760029327F /* URLSuggestedFilenameTests.swift */; };
		B630793A26731F2600DCEE41 /* FileDownloadManagerTests.swift in Sources */ = {isa = PBXBuildFile; fileRef = B630793926731F2600DCEE41 /* FileDownloadManagerTests.swift */; };
		B630794226731F5400DCEE41 /* WKDownloadMock.swift in Sources */ = {isa = PBXBuildFile; fileRef = B630794126731F5400DCEE41 /* WKDownloadMock.swift */; };
		B637273B26CBC8AF00C8CB02 /* AuthenticationAlert.swift in Sources */ = {isa = PBXBuildFile; fileRef = B637273A26CBC8AF00C8CB02 /* AuthenticationAlert.swift */; };
		B637273D26CCF0C200C8CB02 /* OptionalExtension.swift in Sources */ = {isa = PBXBuildFile; fileRef = B637273C26CCF0C200C8CB02 /* OptionalExtension.swift */; };
		B637274426CE25EF00C8CB02 /* NSApplication+BuildTime.m in Sources */ = {isa = PBXBuildFile; fileRef = B637274326CE25EF00C8CB02 /* NSApplication+BuildTime.m */; };
		B63D466925BEB6C200874977 /* WKWebView+SessionState.swift in Sources */ = {isa = PBXBuildFile; fileRef = B63D466825BEB6C200874977 /* WKWebView+SessionState.swift */; };
		B63D467125BFA6C100874977 /* DispatchQueueExtensions.swift in Sources */ = {isa = PBXBuildFile; fileRef = B63D467025BFA6C100874977 /* DispatchQueueExtensions.swift */; };
		B63D467A25BFC3E100874977 /* NSCoderExtensions.swift in Sources */ = {isa = PBXBuildFile; fileRef = B63D467925BFC3E100874977 /* NSCoderExtensions.swift */; };
		B63ED0D826AE729600A9DAD1 /* PermissionModelTests.swift in Sources */ = {isa = PBXBuildFile; fileRef = B63ED0D726AE729600A9DAD1 /* PermissionModelTests.swift */; };
		B63ED0DA26AE7AF400A9DAD1 /* PermissionManagerMock.swift in Sources */ = {isa = PBXBuildFile; fileRef = B63ED0D926AE7AF400A9DAD1 /* PermissionManagerMock.swift */; };
		B63ED0DC26AE7B1E00A9DAD1 /* WebViewMock.swift in Sources */ = {isa = PBXBuildFile; fileRef = B63ED0DB26AE7B1E00A9DAD1 /* WebViewMock.swift */; };
		B63ED0DE26AFD9A300A9DAD1 /* AVCaptureDeviceMock.swift in Sources */ = {isa = PBXBuildFile; fileRef = B63ED0DD26AFD9A300A9DAD1 /* AVCaptureDeviceMock.swift */; };
		B63ED0E026AFE32F00A9DAD1 /* GeolocationProviderMock.swift in Sources */ = {isa = PBXBuildFile; fileRef = B63ED0DF26AFE32F00A9DAD1 /* GeolocationProviderMock.swift */; };
		B63ED0E326B3E7FA00A9DAD1 /* CLLocationManagerMock.swift in Sources */ = {isa = PBXBuildFile; fileRef = B63ED0E226B3E7FA00A9DAD1 /* CLLocationManagerMock.swift */; };
		B63ED0E526BB8FB900A9DAD1 /* SharingMenu.swift in Sources */ = {isa = PBXBuildFile; fileRef = B63ED0E426BB8FB900A9DAD1 /* SharingMenu.swift */; };
		B642738227B65BAC0005DFD1 /* SecureVaultErrorReporter.swift in Sources */ = {isa = PBXBuildFile; fileRef = B642738127B65BAC0005DFD1 /* SecureVaultErrorReporter.swift */; };
		B64C84DE2692D7400048FEBE /* PermissionAuthorization.storyboard in Resources */ = {isa = PBXBuildFile; fileRef = B64C84DD2692D7400048FEBE /* PermissionAuthorization.storyboard */; };
		B64C84E32692DC9F0048FEBE /* PermissionAuthorizationViewController.swift in Sources */ = {isa = PBXBuildFile; fileRef = B64C84E22692DC9F0048FEBE /* PermissionAuthorizationViewController.swift */; };
		B64C84EB2692DD650048FEBE /* PermissionAuthorizationPopover.swift in Sources */ = {isa = PBXBuildFile; fileRef = B64C84EA2692DD650048FEBE /* PermissionAuthorizationPopover.swift */; };
		B64C84F1269310120048FEBE /* PermissionManager.swift in Sources */ = {isa = PBXBuildFile; fileRef = B64C84F0269310120048FEBE /* PermissionManager.swift */; };
		B64C852A26942AC90048FEBE /* PermissionContextMenu.swift in Sources */ = {isa = PBXBuildFile; fileRef = B64C852926942AC90048FEBE /* PermissionContextMenu.swift */; };
		B64C853026943BC10048FEBE /* Permissions.xcdatamodeld in Sources */ = {isa = PBXBuildFile; fileRef = B64C852E26943BC10048FEBE /* Permissions.xcdatamodeld */; };
		B64C853826944B880048FEBE /* StoredPermission.swift in Sources */ = {isa = PBXBuildFile; fileRef = B64C853726944B880048FEBE /* StoredPermission.swift */; };
		B64C853D26944B940048FEBE /* PermissionStore.swift in Sources */ = {isa = PBXBuildFile; fileRef = B64C853C26944B940048FEBE /* PermissionStore.swift */; };
		B64C85422694590B0048FEBE /* PermissionButton.swift in Sources */ = {isa = PBXBuildFile; fileRef = B64C85412694590B0048FEBE /* PermissionButton.swift */; };
		B65349AA265CF45000DCC645 /* DispatchQueueExtensionsTests.swift in Sources */ = {isa = PBXBuildFile; fileRef = B65349A9265CF45000DCC645 /* DispatchQueueExtensionsTests.swift */; };
		B6553692268440D700085A79 /* WKProcessPool+GeolocationProvider.swift in Sources */ = {isa = PBXBuildFile; fileRef = B6553691268440D700085A79 /* WKProcessPool+GeolocationProvider.swift */; };
		B655369B268442EE00085A79 /* GeolocationProvider.swift in Sources */ = {isa = PBXBuildFile; fileRef = B655369A268442EE00085A79 /* GeolocationProvider.swift */; };
		B65536A62685B82B00085A79 /* Permissions.swift in Sources */ = {isa = PBXBuildFile; fileRef = B65536A52685B82B00085A79 /* Permissions.swift */; };
		B65536AE2685E17200085A79 /* GeolocationService.swift in Sources */ = {isa = PBXBuildFile; fileRef = B65536AD2685E17100085A79 /* GeolocationService.swift */; };
		B65783E725F8AAFB00D8DB33 /* String+Punycode.swift in Sources */ = {isa = PBXBuildFile; fileRef = B65783E625F8AAFB00D8DB33 /* String+Punycode.swift */; };
		B65783EC25F8AB9300D8DB33 /* String+PunycodeTests.swift in Sources */ = {isa = PBXBuildFile; fileRef = B65783EB25F8AB9200D8DB33 /* String+PunycodeTests.swift */; };
		B65783F525F8ACA400D8DB33 /* Punnycode in Frameworks */ = {isa = PBXBuildFile; productRef = B65783F425F8ACA400D8DB33 /* Punnycode */; };
		B657841A25FA484B00D8DB33 /* NSException+Catch.m in Sources */ = {isa = PBXBuildFile; fileRef = B657841925FA484B00D8DB33 /* NSException+Catch.m */; };
		B657841F25FA497600D8DB33 /* NSException+Catch.swift in Sources */ = {isa = PBXBuildFile; fileRef = B657841E25FA497600D8DB33 /* NSException+Catch.swift */; };
		B65E6B9E26D9EC0800095F96 /* CircularProgressView.swift in Sources */ = {isa = PBXBuildFile; fileRef = B65E6B9D26D9EC0800095F96 /* CircularProgressView.swift */; };
		B65E6BA026D9F10600095F96 /* NSBezierPathExtension.swift in Sources */ = {isa = PBXBuildFile; fileRef = B65E6B9F26D9F10600095F96 /* NSBezierPathExtension.swift */; };
		B662D3D92755D7AD0035D4D6 /* PixelStoreTests.swift in Sources */ = {isa = PBXBuildFile; fileRef = B662D3D82755D7AD0035D4D6 /* PixelStoreTests.swift */; };
		B662D3DC2755DF670035D4D6 /* OldPixelDataModel.xcdatamodeld in Sources */ = {isa = PBXBuildFile; fileRef = B662D3DA2755D8190035D4D6 /* OldPixelDataModel.xcdatamodeld */; };
		B662D3DE275613BB0035D4D6 /* EncryptionKeyStoreMock.swift in Sources */ = {isa = PBXBuildFile; fileRef = B662D3DD275613BB0035D4D6 /* EncryptionKeyStoreMock.swift */; };
		B662D3DF275616FF0035D4D6 /* EncryptionKeyStoreMock.swift in Sources */ = {isa = PBXBuildFile; fileRef = B662D3DD275613BB0035D4D6 /* EncryptionKeyStoreMock.swift */; };
		B66E9DD22670EB2A00E53BB5 /* _WKDownload+WebKitDownload.swift in Sources */ = {isa = PBXBuildFile; fileRef = B66E9DD12670EB2A00E53BB5 /* _WKDownload+WebKitDownload.swift */; };
		B66E9DD42670EB4A00E53BB5 /* WKDownload+WebKitDownload.swift in Sources */ = {isa = PBXBuildFile; fileRef = B66E9DD32670EB4A00E53BB5 /* WKDownload+WebKitDownload.swift */; };
		B67C6C3D2654B897006C872E /* WebViewExtensionTests.swift in Sources */ = {isa = PBXBuildFile; fileRef = B67C6C3C2654B897006C872E /* WebViewExtensionTests.swift */; };
		B67C6C422654BF49006C872E /* DuckDuckGo-Symbol.jpg in Resources */ = {isa = PBXBuildFile; fileRef = B67C6C412654BF49006C872E /* DuckDuckGo-Symbol.jpg */; };
		B67C6C472654C643006C872E /* FileManagerExtensionTests.swift in Sources */ = {isa = PBXBuildFile; fileRef = B67C6C462654C643006C872E /* FileManagerExtensionTests.swift */; };
		B68172A9269C487D006D1092 /* PrivacyDashboardUserScript.swift in Sources */ = {isa = PBXBuildFile; fileRef = B68172A8269C487D006D1092 /* PrivacyDashboardUserScript.swift */; };
		B68172AE269EB43F006D1092 /* GeolocationServiceTests.swift in Sources */ = {isa = PBXBuildFile; fileRef = B68172AD269EB43F006D1092 /* GeolocationServiceTests.swift */; };
		B6830961274CDE99004B46BB /* FireproofDomainsContainer.swift in Sources */ = {isa = PBXBuildFile; fileRef = B6830960274CDE99004B46BB /* FireproofDomainsContainer.swift */; };
		B6830963274CDEC7004B46BB /* FireproofDomainsStore.swift in Sources */ = {isa = PBXBuildFile; fileRef = B6830962274CDEC7004B46BB /* FireproofDomainsStore.swift */; };
		B68458B025C7E76A00DC17B6 /* WindowManager+StateRestoration.swift in Sources */ = {isa = PBXBuildFile; fileRef = B68458AF25C7E76A00DC17B6 /* WindowManager+StateRestoration.swift */; };
		B68458B825C7E8B200DC17B6 /* Tab+NSSecureCoding.swift in Sources */ = {isa = PBXBuildFile; fileRef = B68458B725C7E8B200DC17B6 /* Tab+NSSecureCoding.swift */; };
		B68458C025C7E9E000DC17B6 /* TabCollectionViewModel+NSSecureCoding.swift in Sources */ = {isa = PBXBuildFile; fileRef = B68458BF25C7E9E000DC17B6 /* TabCollectionViewModel+NSSecureCoding.swift */; };
		B68458C525C7EA0C00DC17B6 /* TabCollection+NSSecureCoding.swift in Sources */ = {isa = PBXBuildFile; fileRef = B68458C425C7EA0C00DC17B6 /* TabCollection+NSSecureCoding.swift */; };
		B68458CD25C7EB9000DC17B6 /* WKWebViewConfigurationExtensions.swift in Sources */ = {isa = PBXBuildFile; fileRef = B68458CC25C7EB9000DC17B6 /* WKWebViewConfigurationExtensions.swift */; };
		B684590825C9027900DC17B6 /* AppStateChangedPublisher.swift in Sources */ = {isa = PBXBuildFile; fileRef = B684590725C9027900DC17B6 /* AppStateChangedPublisher.swift */; };
		B684592225C93BE000DC17B6 /* Publisher.asVoid.swift in Sources */ = {isa = PBXBuildFile; fileRef = B684592125C93BE000DC17B6 /* Publisher.asVoid.swift */; };
		B684592725C93C0500DC17B6 /* Publishers.NestedObjectChanges.swift in Sources */ = {isa = PBXBuildFile; fileRef = B684592625C93C0500DC17B6 /* Publishers.NestedObjectChanges.swift */; };
		B684592F25C93FBF00DC17B6 /* AppStateRestorationManager.swift in Sources */ = {isa = PBXBuildFile; fileRef = B684592E25C93FBF00DC17B6 /* AppStateRestorationManager.swift */; };
		B68503A7279141CD00893A05 /* KeySetDictionary.swift in Sources */ = {isa = PBXBuildFile; fileRef = B68503A6279141CD00893A05 /* KeySetDictionary.swift */; };
		B687260426E215C9008EE860 /* ExpirationChecker.swift in Sources */ = {isa = PBXBuildFile; fileRef = B687260326E215C9008EE860 /* ExpirationChecker.swift */; };
		B688B4DA273E6D3B0087BEAF /* MainView.swift in Sources */ = {isa = PBXBuildFile; fileRef = B688B4D9273E6D3B0087BEAF /* MainView.swift */; };
		B688B4DF27420D290087BEAF /* PDFSearchTextMenuItemHandler.swift in Sources */ = {isa = PBXBuildFile; fileRef = B688B4DE27420D290087BEAF /* PDFSearchTextMenuItemHandler.swift */; };
		B689ECD526C247DB006FB0C5 /* BackForwardListItem.swift in Sources */ = {isa = PBXBuildFile; fileRef = B689ECD426C247DB006FB0C5 /* BackForwardListItem.swift */; };
		B68C2FB227706E6A00BF2C7D /* ProcessExtension.swift in Sources */ = {isa = PBXBuildFile; fileRef = B68C2FB127706E6A00BF2C7D /* ProcessExtension.swift */; };
		B68C92C1274E3EF4002AC6B0 /* PopUpWindow.swift in Sources */ = {isa = PBXBuildFile; fileRef = B68C92C0274E3EF4002AC6B0 /* PopUpWindow.swift */; };
		B68C92C42750EF76002AC6B0 /* PixelDataRecord.swift in Sources */ = {isa = PBXBuildFile; fileRef = B68C92C32750EF76002AC6B0 /* PixelDataRecord.swift */; };
		B693954A26F04BEB0015B914 /* NibLoadable.swift in Sources */ = {isa = PBXBuildFile; fileRef = B693953C26F04BE70015B914 /* NibLoadable.swift */; };
		B693954B26F04BEB0015B914 /* MouseOverView.swift in Sources */ = {isa = PBXBuildFile; fileRef = B693953D26F04BE70015B914 /* MouseOverView.swift */; };
		B693954C26F04BEB0015B914 /* FocusRingView.swift in Sources */ = {isa = PBXBuildFile; fileRef = B693953E26F04BE70015B914 /* FocusRingView.swift */; };
		B693954D26F04BEB0015B914 /* MouseClickView.swift in Sources */ = {isa = PBXBuildFile; fileRef = B693953F26F04BE80015B914 /* MouseClickView.swift */; };
		B693954E26F04BEB0015B914 /* ProgressView.swift in Sources */ = {isa = PBXBuildFile; fileRef = B693954026F04BE80015B914 /* ProgressView.swift */; };
		B693954F26F04BEB0015B914 /* PaddedImageButton.swift in Sources */ = {isa = PBXBuildFile; fileRef = B693954126F04BE80015B914 /* PaddedImageButton.swift */; };
		B693955026F04BEB0015B914 /* ShadowView.swift in Sources */ = {isa = PBXBuildFile; fileRef = B693954226F04BE90015B914 /* ShadowView.swift */; };
		B693955126F04BEB0015B914 /* GradientView.swift in Sources */ = {isa = PBXBuildFile; fileRef = B693954326F04BE90015B914 /* GradientView.swift */; };
		B693955226F04BEB0015B914 /* LongPressButton.swift in Sources */ = {isa = PBXBuildFile; fileRef = B693954426F04BE90015B914 /* LongPressButton.swift */; };
		B693955326F04BEC0015B914 /* WindowDraggingView.swift in Sources */ = {isa = PBXBuildFile; fileRef = B693954526F04BEA0015B914 /* WindowDraggingView.swift */; };
		B693955426F04BEC0015B914 /* ColorView.swift in Sources */ = {isa = PBXBuildFile; fileRef = B693954626F04BEA0015B914 /* ColorView.swift */; };
		B693955526F04BEC0015B914 /* NSSavePanelExtension.swift in Sources */ = {isa = PBXBuildFile; fileRef = B693954726F04BEA0015B914 /* NSSavePanelExtension.swift */; };
		B693955626F04BEC0015B914 /* SavePanelAccessoryView.xib in Resources */ = {isa = PBXBuildFile; fileRef = B693954826F04BEB0015B914 /* SavePanelAccessoryView.xib */; };
		B693955726F04BEC0015B914 /* MouseOverButton.swift in Sources */ = {isa = PBXBuildFile; fileRef = B693954926F04BEB0015B914 /* MouseOverButton.swift */; };
		B693955B26F0CE300015B914 /* WebKitDownloadDelegate.swift in Sources */ = {isa = PBXBuildFile; fileRef = B693955A26F0CE300015B914 /* WebKitDownloadDelegate.swift */; };
		B693955D26F19CD70015B914 /* DownloadListStoreTests.swift in Sources */ = {isa = PBXBuildFile; fileRef = B693955C26F19CD70015B914 /* DownloadListStoreTests.swift */; };
		B693955F26F1C17F0015B914 /* DownloadListCoordinatorTests.swift in Sources */ = {isa = PBXBuildFile; fileRef = B693955E26F1C17F0015B914 /* DownloadListCoordinatorTests.swift */; };
		B693956126F1C1BC0015B914 /* DownloadListStoreMock.swift in Sources */ = {isa = PBXBuildFile; fileRef = B693956026F1C1BC0015B914 /* DownloadListStoreMock.swift */; };
		B693956326F1C2A40015B914 /* FileDownloadManagerMock.swift in Sources */ = {isa = PBXBuildFile; fileRef = B693956226F1C2A40015B914 /* FileDownloadManagerMock.swift */; };
		B693956926F352DB0015B914 /* DownloadsWebViewMock.m in Sources */ = {isa = PBXBuildFile; fileRef = B693956826F352DB0015B914 /* DownloadsWebViewMock.m */; };
		B69B503A2726A12500758A2B /* StatisticsLoader.swift in Sources */ = {isa = PBXBuildFile; fileRef = B69B50342726A11F00758A2B /* StatisticsLoader.swift */; };
		B69B503B2726A12500758A2B /* Atb.swift in Sources */ = {isa = PBXBuildFile; fileRef = B69B50352726A11F00758A2B /* Atb.swift */; };
		B69B503C2726A12500758A2B /* StatisticsStore.swift in Sources */ = {isa = PBXBuildFile; fileRef = B69B50362726A12000758A2B /* StatisticsStore.swift */; };
		B69B503D2726A12500758A2B /* VariantManager.swift in Sources */ = {isa = PBXBuildFile; fileRef = B69B50372726A12000758A2B /* VariantManager.swift */; };
		B69B503E2726A12500758A2B /* AtbParser.swift in Sources */ = {isa = PBXBuildFile; fileRef = B69B50382726A12400758A2B /* AtbParser.swift */; };
		B69B503F2726A12500758A2B /* LocalStatisticsStore.swift in Sources */ = {isa = PBXBuildFile; fileRef = B69B50392726A12500758A2B /* LocalStatisticsStore.swift */; };
		B69B50452726C5C200758A2B /* AtbParserTests.swift in Sources */ = {isa = PBXBuildFile; fileRef = B69B50412726C5C100758A2B /* AtbParserTests.swift */; };
		B69B50462726C5C200758A2B /* AtbAndVariantCleanupTests.swift in Sources */ = {isa = PBXBuildFile; fileRef = B69B50422726C5C100758A2B /* AtbAndVariantCleanupTests.swift */; };
		B69B50472726C5C200758A2B /* VariantManagerTests.swift in Sources */ = {isa = PBXBuildFile; fileRef = B69B50432726C5C100758A2B /* VariantManagerTests.swift */; };
		B69B50482726C5C200758A2B /* StatisticsLoaderTests.swift in Sources */ = {isa = PBXBuildFile; fileRef = B69B50442726C5C200758A2B /* StatisticsLoaderTests.swift */; };
		B69B504B2726CA2900758A2B /* MockStatisticsStore.swift in Sources */ = {isa = PBXBuildFile; fileRef = B69B50492726CA2900758A2B /* MockStatisticsStore.swift */; };
		B69B504C2726CA2900758A2B /* MockVariantManager.swift in Sources */ = {isa = PBXBuildFile; fileRef = B69B504A2726CA2900758A2B /* MockVariantManager.swift */; };
		B69B50522726CD8100758A2B /* atb.json in Resources */ = {isa = PBXBuildFile; fileRef = B69B504E2726CD7E00758A2B /* atb.json */; };
		B69B50532726CD8100758A2B /* empty in Resources */ = {isa = PBXBuildFile; fileRef = B69B504F2726CD7F00758A2B /* empty */; };
		B69B50542726CD8100758A2B /* atb-with-update.json in Resources */ = {isa = PBXBuildFile; fileRef = B69B50502726CD7F00758A2B /* atb-with-update.json */; };
		B69B50552726CD8100758A2B /* invalid.json in Resources */ = {isa = PBXBuildFile; fileRef = B69B50512726CD8000758A2B /* invalid.json */; };
		B69B50572727D16900758A2B /* AtbAndVariantCleanup.swift in Sources */ = {isa = PBXBuildFile; fileRef = B69B50562727D16900758A2B /* AtbAndVariantCleanup.swift */; };
		B6A5A27125B9377300AA7ADA /* StatePersistenceService.swift in Sources */ = {isa = PBXBuildFile; fileRef = B6A5A27025B9377300AA7ADA /* StatePersistenceService.swift */; };
		B6A5A27925B93FFF00AA7ADA /* StateRestorationManagerTests.swift in Sources */ = {isa = PBXBuildFile; fileRef = B6A5A27825B93FFE00AA7ADA /* StateRestorationManagerTests.swift */; };
		B6A5A27E25B9403E00AA7ADA /* FileStoreMock.swift in Sources */ = {isa = PBXBuildFile; fileRef = B6A5A27D25B9403E00AA7ADA /* FileStoreMock.swift */; };
		B6A5A2A025B96E8300AA7ADA /* AppStateChangePublisherTests.swift in Sources */ = {isa = PBXBuildFile; fileRef = B6A5A29F25B96E8300AA7ADA /* AppStateChangePublisherTests.swift */; };
		B6A5A2A825BAA35500AA7ADA /* WindowManagerStateRestorationTests.swift in Sources */ = {isa = PBXBuildFile; fileRef = B6A5A2A725BAA35500AA7ADA /* WindowManagerStateRestorationTests.swift */; };
		B6A924D42664BBBB001A28CA /* WKWebViewDownloadDelegate.swift in Sources */ = {isa = PBXBuildFile; fileRef = B6A924D32664BBB9001A28CA /* WKWebViewDownloadDelegate.swift */; };
		B6A924D92664C72E001A28CA /* WebKitDownloadTask.swift in Sources */ = {isa = PBXBuildFile; fileRef = B6A924D82664C72D001A28CA /* WebKitDownloadTask.swift */; };
		B6A924DE2664CA09001A28CA /* LegacyWebKitDownloadDelegate.swift in Sources */ = {isa = PBXBuildFile; fileRef = B6A924DD2664CA08001A28CA /* LegacyWebKitDownloadDelegate.swift */; };
		B6A9E45326142B070067D1B9 /* Pixel.swift in Sources */ = {isa = PBXBuildFile; fileRef = B6A9E45226142B070067D1B9 /* Pixel.swift */; };
		B6A9E45A261460350067D1B9 /* ApiRequestError.swift in Sources */ = {isa = PBXBuildFile; fileRef = B6A9E457261460340067D1B9 /* ApiRequestError.swift */; };
		B6A9E45B261460350067D1B9 /* APIHeaders.swift in Sources */ = {isa = PBXBuildFile; fileRef = B6A9E458261460340067D1B9 /* APIHeaders.swift */; };
		B6A9E45C261460350067D1B9 /* APIRequest.swift in Sources */ = {isa = PBXBuildFile; fileRef = B6A9E459261460350067D1B9 /* APIRequest.swift */; };
		B6A9E4612614608B0067D1B9 /* AppVersion.swift in Sources */ = {isa = PBXBuildFile; fileRef = B6A9E4602614608B0067D1B9 /* AppVersion.swift */; };
		B6A9E46B2614618A0067D1B9 /* OperatingSystemVersionExtension.swift in Sources */ = {isa = PBXBuildFile; fileRef = B6A9E46A2614618A0067D1B9 /* OperatingSystemVersionExtension.swift */; };
		B6A9E47026146A250067D1B9 /* DateExtension.swift in Sources */ = {isa = PBXBuildFile; fileRef = B6A9E46F26146A250067D1B9 /* DateExtension.swift */; };
		B6A9E47726146A570067D1B9 /* PixelEvent.swift in Sources */ = {isa = PBXBuildFile; fileRef = B6A9E47626146A570067D1B9 /* PixelEvent.swift */; };
		B6A9E47F26146A800067D1B9 /* PixelArguments.swift in Sources */ = {isa = PBXBuildFile; fileRef = B6A9E47E26146A800067D1B9 /* PixelArguments.swift */; };
		B6A9E48426146AAB0067D1B9 /* PixelParameters.swift in Sources */ = {isa = PBXBuildFile; fileRef = B6A9E48326146AAB0067D1B9 /* PixelParameters.swift */; };
		B6A9E499261474120067D1B9 /* TimedPixel.swift in Sources */ = {isa = PBXBuildFile; fileRef = B6A9E498261474120067D1B9 /* TimedPixel.swift */; };
		B6A9E4A3261475C70067D1B9 /* AppUsageActivityMonitor.swift in Sources */ = {isa = PBXBuildFile; fileRef = B6A9E4A2261475C70067D1B9 /* AppUsageActivityMonitor.swift */; };
		B6AAAC2D260330580029438D /* PublishedAfter.swift in Sources */ = {isa = PBXBuildFile; fileRef = B6AAAC2C260330580029438D /* PublishedAfter.swift */; };
		B6AAAC3E26048F690029438D /* RandomAccessCollectionExtension.swift in Sources */ = {isa = PBXBuildFile; fileRef = B6AAAC3D26048F690029438D /* RandomAccessCollectionExtension.swift */; };
		B6AE74342609AFCE005B9B1A /* ProgressEstimationTests.swift in Sources */ = {isa = PBXBuildFile; fileRef = B6AE74332609AFCE005B9B1A /* ProgressEstimationTests.swift */; };
		B6B1E87B26D381710062C350 /* DownloadListCoordinator.swift in Sources */ = {isa = PBXBuildFile; fileRef = B6B1E87A26D381710062C350 /* DownloadListCoordinator.swift */; };
		B6B1E87E26D5DA0E0062C350 /* DownloadsPopover.swift in Sources */ = {isa = PBXBuildFile; fileRef = B6B1E87D26D5DA0E0062C350 /* DownloadsPopover.swift */; };
		B6B1E88026D5DA9B0062C350 /* DownloadsViewController.swift in Sources */ = {isa = PBXBuildFile; fileRef = B6B1E87F26D5DA9B0062C350 /* DownloadsViewController.swift */; };
		B6B1E88226D5DAC30062C350 /* Downloads.storyboard in Resources */ = {isa = PBXBuildFile; fileRef = B6B1E88126D5DAC30062C350 /* Downloads.storyboard */; };
		B6B1E88426D5EB570062C350 /* DownloadsCellView.swift in Sources */ = {isa = PBXBuildFile; fileRef = B6B1E88326D5EB570062C350 /* DownloadsCellView.swift */; };
		B6B1E88B26D774090062C350 /* LinkButton.swift in Sources */ = {isa = PBXBuildFile; fileRef = B6B1E88A26D774090062C350 /* LinkButton.swift */; };
		B6B3E0962654DACD0040E0A2 /* UTTypeTests.swift in Sources */ = {isa = PBXBuildFile; fileRef = B6B3E0952654DACD0040E0A2 /* UTTypeTests.swift */; };
		B6B3E0E12657EA7A0040E0A2 /* NSScreenExtension.swift in Sources */ = {isa = PBXBuildFile; fileRef = B6B3E0DC2657E9CF0040E0A2 /* NSScreenExtension.swift */; };
		B6BBF1702744CDE1004F850E /* CoreDataStoreTests.swift in Sources */ = {isa = PBXBuildFile; fileRef = B6BBF16F2744CDE1004F850E /* CoreDataStoreTests.swift */; };
		B6BBF1722744CE36004F850E /* FireproofDomainsStoreMock.swift in Sources */ = {isa = PBXBuildFile; fileRef = B6BBF1712744CE36004F850E /* FireproofDomainsStoreMock.swift */; };
		B6BBF17427475B15004F850E /* PopupBlockedPopover.swift in Sources */ = {isa = PBXBuildFile; fileRef = B6BBF17327475B15004F850E /* PopupBlockedPopover.swift */; };
		B6C0B22E26E61CE70031CB7F /* DownloadViewModel.swift in Sources */ = {isa = PBXBuildFile; fileRef = B6C0B22D26E61CE70031CB7F /* DownloadViewModel.swift */; };
		B6C0B23026E61D630031CB7F /* DownloadListStore.swift in Sources */ = {isa = PBXBuildFile; fileRef = B6C0B22F26E61D630031CB7F /* DownloadListStore.swift */; };
		B6C0B23426E71BCD0031CB7F /* Downloads.xcdatamodeld in Sources */ = {isa = PBXBuildFile; fileRef = B6C0B23226E71BCD0031CB7F /* Downloads.xcdatamodeld */; };
		B6C0B23626E732000031CB7F /* DownloadListItem.swift in Sources */ = {isa = PBXBuildFile; fileRef = B6C0B23526E732000031CB7F /* DownloadListItem.swift */; };
		B6C0B23926E742610031CB7F /* FileDownloadError.swift in Sources */ = {isa = PBXBuildFile; fileRef = B6C0B23826E742610031CB7F /* FileDownloadError.swift */; };
		B6C0B23C26E87D900031CB7F /* NSAlert+ActiveDownloadsTermination.swift in Sources */ = {isa = PBXBuildFile; fileRef = B6C0B23B26E87D900031CB7F /* NSAlert+ActiveDownloadsTermination.swift */; };
		B6C0B23E26E8BF1F0031CB7F /* DownloadListViewModel.swift in Sources */ = {isa = PBXBuildFile; fileRef = B6C0B23D26E8BF1F0031CB7F /* DownloadListViewModel.swift */; };
		B6C0B24426E9CB080031CB7F /* RunLoopExtension.swift in Sources */ = {isa = PBXBuildFile; fileRef = B6C0B24326E9CB080031CB7F /* RunLoopExtension.swift */; };
		B6C0B24626E9CB190031CB7F /* RunLoopExtensionTests.swift in Sources */ = {isa = PBXBuildFile; fileRef = B6C0B24526E9CB190031CB7F /* RunLoopExtensionTests.swift */; };
		B6C2C9EF276081AB005B7F0A /* DeallocationTests.swift in Sources */ = {isa = PBXBuildFile; fileRef = B6C2C9EE276081AB005B7F0A /* DeallocationTests.swift */; };
		B6C2C9F62760B659005B7F0A /* TestDataModel.xcdatamodeld in Sources */ = {isa = PBXBuildFile; fileRef = B6C2C9F42760B659005B7F0A /* TestDataModel.xcdatamodeld */; };
		B6CF78DE267B099C00CD4F13 /* WKNavigationActionExtension.swift in Sources */ = {isa = PBXBuildFile; fileRef = B6CF78DD267B099C00CD4F13 /* WKNavigationActionExtension.swift */; };
		B6DA44022616B28300DD1EC2 /* PixelDataStore.swift in Sources */ = {isa = PBXBuildFile; fileRef = B6DA44012616B28300DD1EC2 /* PixelDataStore.swift */; };
		B6DA44082616B30600DD1EC2 /* PixelDataModel.xcdatamodeld in Sources */ = {isa = PBXBuildFile; fileRef = B6DA44062616B30600DD1EC2 /* PixelDataModel.xcdatamodeld */; };
		B6DA44112616C0FC00DD1EC2 /* PixelTests.swift in Sources */ = {isa = PBXBuildFile; fileRef = B6DA44102616C0FC00DD1EC2 /* PixelTests.swift */; };
		B6DA44172616C13800DD1EC2 /* OHHTTPStubs in Frameworks */ = {isa = PBXBuildFile; productRef = B6DA44162616C13800DD1EC2 /* OHHTTPStubs */; };
		B6DA44192616C13800DD1EC2 /* OHHTTPStubsSwift in Frameworks */ = {isa = PBXBuildFile; productRef = B6DA44182616C13800DD1EC2 /* OHHTTPStubsSwift */; };
		B6DA441E2616C84600DD1EC2 /* PixelStoreMock.swift in Sources */ = {isa = PBXBuildFile; fileRef = B6DA441D2616C84600DD1EC2 /* PixelStoreMock.swift */; };
		B6DA44232616CABC00DD1EC2 /* PixelArgumentsTests.swift in Sources */ = {isa = PBXBuildFile; fileRef = B6DA44222616CABC00DD1EC2 /* PixelArgumentsTests.swift */; };
		B6DA44282616CAE000DD1EC2 /* AppUsageActivityMonitorTests.swift in Sources */ = {isa = PBXBuildFile; fileRef = B6DA44272616CAE000DD1EC2 /* AppUsageActivityMonitorTests.swift */; };
		B6DB3AEF278D5C370024C5C4 /* URLSessionExtension.swift in Sources */ = {isa = PBXBuildFile; fileRef = B6DB3AEE278D5C370024C5C4 /* URLSessionExtension.swift */; };
		B6DB3AF6278EA0130024C5C4 /* BundleExtension.swift in Sources */ = {isa = PBXBuildFile; fileRef = B6106B9D26A565DA0013B453 /* BundleExtension.swift */; };
		B6DB3CF926A00E2D00D459B7 /* AVCaptureDevice+SwizzledAuthState.swift in Sources */ = {isa = PBXBuildFile; fileRef = B6DB3CF826A00E2D00D459B7 /* AVCaptureDevice+SwizzledAuthState.swift */; };
		B6DB3CFB26A17CB800D459B7 /* PermissionModel.swift in Sources */ = {isa = PBXBuildFile; fileRef = B6DB3CFA26A17CB800D459B7 /* PermissionModel.swift */; };
		B6E53883267C83420010FEA9 /* HomepageBackgroundView.swift in Sources */ = {isa = PBXBuildFile; fileRef = B6E53882267C83420010FEA9 /* HomepageBackgroundView.swift */; };
		B6E53888267C94A00010FEA9 /* HomepageCollectionViewFlowLayout.swift in Sources */ = {isa = PBXBuildFile; fileRef = B6E53887267C94A00010FEA9 /* HomepageCollectionViewFlowLayout.swift */; };
		B6E61EE3263AC0C8004E11AB /* FileManagerExtension.swift in Sources */ = {isa = PBXBuildFile; fileRef = B6E61EE2263AC0C8004E11AB /* FileManagerExtension.swift */; };
		B6E61EE8263ACE16004E11AB /* UTType.swift in Sources */ = {isa = PBXBuildFile; fileRef = B6E61EE7263ACE16004E11AB /* UTType.swift */; };
		B6F1C80B2761C45400334924 /* LocalUnprotectedDomains.swift in Sources */ = {isa = PBXBuildFile; fileRef = 336B39E22726B4B700C417D3 /* LocalUnprotectedDomains.swift */; };
		B6F41031264D2B23003DA42C /* ProgressExtension.swift in Sources */ = {isa = PBXBuildFile; fileRef = B6F41030264D2B23003DA42C /* ProgressExtension.swift */; };
		B6FA893D269C423100588ECD /* PrivacyDashboard.storyboard in Resources */ = {isa = PBXBuildFile; fileRef = B6FA893C269C423100588ECD /* PrivacyDashboard.storyboard */; };
		B6FA893F269C424500588ECD /* PrivacyDashboardViewController.swift in Sources */ = {isa = PBXBuildFile; fileRef = B6FA893E269C424500588ECD /* PrivacyDashboardViewController.swift */; };
		B6FA8941269C425400588ECD /* PrivacyDashboardPopover.swift in Sources */ = {isa = PBXBuildFile; fileRef = B6FA8940269C425400588ECD /* PrivacyDashboardPopover.swift */; };
		EA0BA3A9272217E6002A0B6C /* ClickToLoadUserScript.swift in Sources */ = {isa = PBXBuildFile; fileRef = EA0BA3A8272217E6002A0B6C /* ClickToLoadUserScript.swift */; };
		EA18D1CA272F0DC8006DC101 /* social_images in Resources */ = {isa = PBXBuildFile; fileRef = EA18D1C9272F0DC8006DC101 /* social_images */; };
		EA1E52B52798CF98002EC53C /* ClickToLoadModelTests.swift in Sources */ = {isa = PBXBuildFile; fileRef = EA1E52B42798CF98002EC53C /* ClickToLoadModelTests.swift */; };
		EA4617F0273A28A700F110A2 /* fb-tds.json in Resources */ = {isa = PBXBuildFile; fileRef = EA4617EF273A28A700F110A2 /* fb-tds.json */; };
		EA477680272A21B700419EDA /* clickToLoadConfig.json in Resources */ = {isa = PBXBuildFile; fileRef = EA47767F272A21B700419EDA /* clickToLoadConfig.json */; };
		EA8AE76A279FBDB20078943E /* ClickToLoadTDSTests.swift in Sources */ = {isa = PBXBuildFile; fileRef = EA8AE769279FBDB20078943E /* ClickToLoadTDSTests.swift */; };
		EAA29AE9278D2E43007070CF /* ProximaNova-Bold-webfont.woff2 in Resources */ = {isa = PBXBuildFile; fileRef = EAA29AE7278D2E43007070CF /* ProximaNova-Bold-webfont.woff2 */; };
		EAA29AEA278D2E43007070CF /* ProximaNova-Reg-webfont.woff2 in Resources */ = {isa = PBXBuildFile; fileRef = EAA29AE8278D2E43007070CF /* ProximaNova-Reg-webfont.woff2 */; };
		EAC80DE0271F6C0100BBF02D /* fb-sdk.js in Resources */ = {isa = PBXBuildFile; fileRef = EAC80DDF271F6C0100BBF02D /* fb-sdk.js */; };
		EAE42800275D47FA00DAC26B /* ClickToLoadModel.swift in Sources */ = {isa = PBXBuildFile; fileRef = EAE427FF275D47FA00DAC26B /* ClickToLoadModel.swift */; };
		EAFAD6CA2728BD1200F9DF00 /* clickToLoad.js in Resources */ = {isa = PBXBuildFile; fileRef = EAFAD6C92728BD1200F9DF00 /* clickToLoad.js */; };
		F41D174125CB131900472416 /* NSColorExtension.swift in Sources */ = {isa = PBXBuildFile; fileRef = F41D174025CB131900472416 /* NSColorExtension.swift */; };
		F44C130225C2DA0400426E3E /* NSAppearanceExtension.swift in Sources */ = {isa = PBXBuildFile; fileRef = F44C130125C2DA0400426E3E /* NSAppearanceExtension.swift */; };
/* End PBXBuildFile section */

/* Begin PBXContainerItemProxy section */
		4B1AD8A225FC27E200261379 /* PBXContainerItemProxy */ = {
			isa = PBXContainerItemProxy;
			containerPortal = AA585D76248FD31100E9A3E2 /* Project object */;
			proxyType = 1;
			remoteGlobalIDString = AA585D7D248FD31100E9A3E2;
			remoteInfo = "DuckDuckGo Privacy Browser";
		};
		7B4CE8DF26F02108009134B1 /* PBXContainerItemProxy */ = {
			isa = PBXContainerItemProxy;
			containerPortal = AA585D76248FD31100E9A3E2 /* Project object */;
			proxyType = 1;
			remoteGlobalIDString = AA585D7D248FD31100E9A3E2;
			remoteInfo = "DuckDuckGo Privacy Browser";
		};
		AA585D91248FD31400E9A3E2 /* PBXContainerItemProxy */ = {
			isa = PBXContainerItemProxy;
			containerPortal = AA585D76248FD31100E9A3E2 /* Project object */;
			proxyType = 1;
			remoteGlobalIDString = AA585D7D248FD31100E9A3E2;
			remoteInfo = DuckDuckGo;
		};
/* End PBXContainerItemProxy section */

/* Begin PBXFileReference section */
		0230C0A2272080090018F728 /* KeyedCodingExtension.swift */ = {isa = PBXFileReference; lastKnownFileType = sourcecode.swift; path = KeyedCodingExtension.swift; sourceTree = "<group>"; };
		0230C0A42721F3750018F728 /* GPCRequestFactory.swift */ = {isa = PBXFileReference; lastKnownFileType = sourcecode.swift; path = GPCRequestFactory.swift; sourceTree = "<group>"; };
		026ADE1326C3010C002518EE /* macos-config.json */ = {isa = PBXFileReference; fileEncoding = 4; lastKnownFileType = text.json; path = "macos-config.json"; sourceTree = "<group>"; };
		142879D924CE1179005419BB /* SuggestionViewModelTests.swift */ = {isa = PBXFileReference; lastKnownFileType = sourcecode.swift; path = SuggestionViewModelTests.swift; sourceTree = "<group>"; };
		142879DB24CE1185005419BB /* SuggestionContainerViewModelTests.swift */ = {isa = PBXFileReference; lastKnownFileType = sourcecode.swift; path = SuggestionContainerViewModelTests.swift; sourceTree = "<group>"; };
		1430DFF424D0580F00B8978C /* TabBarViewController.swift */ = {isa = PBXFileReference; lastKnownFileType = sourcecode.swift; path = TabBarViewController.swift; sourceTree = "<group>"; };
		14505A07256084EF00272CC6 /* UserAgent.swift */ = {isa = PBXFileReference; lastKnownFileType = sourcecode.swift; path = UserAgent.swift; sourceTree = "<group>"; };
		1456D6E024EFCBC300775049 /* TabBarCollectionView.swift */ = {isa = PBXFileReference; lastKnownFileType = sourcecode.swift; path = TabBarCollectionView.swift; sourceTree = "<group>"; };
		14D9B8F924F7E089000D4D13 /* AddressBarViewController.swift */ = {isa = PBXFileReference; lastKnownFileType = sourcecode.swift; path = AddressBarViewController.swift; sourceTree = "<group>"; };
		336B39E22726B4B700C417D3 /* LocalUnprotectedDomains.swift */ = {isa = PBXFileReference; lastKnownFileType = sourcecode.swift; path = LocalUnprotectedDomains.swift; sourceTree = "<group>"; };
		336D5AEF262D8D3C0052E0C9 /* findinpage.js */ = {isa = PBXFileReference; fileEncoding = 4; lastKnownFileType = sourcecode.javascript; path = findinpage.js; sourceTree = "<group>"; };
		339A6B5726A044BA00E3DAE8 /* duckduckgo-privacy-dashboard */ = {isa = PBXFileReference; fileEncoding = 4; lastKnownFileType = text; name = "duckduckgo-privacy-dashboard"; path = "Submodules/duckduckgo-privacy-dashboard"; sourceTree = SOURCE_ROOT; };
		4B0135CD2729F1AA00D54834 /* NSPasteboardExtension.swift */ = {isa = PBXFileReference; fileEncoding = 4; lastKnownFileType = sourcecode.swift; path = NSPasteboardExtension.swift; sourceTree = "<group>"; };
		4B02197F25E05FAC00ED7DEA /* FireproofingURLExtensions.swift */ = {isa = PBXFileReference; fileEncoding = 4; lastKnownFileType = sourcecode.swift; path = FireproofingURLExtensions.swift; sourceTree = "<group>"; };
		4B02198125E05FAC00ED7DEA /* FireproofDomains.swift */ = {isa = PBXFileReference; fileEncoding = 4; lastKnownFileType = sourcecode.swift; path = FireproofDomains.swift; sourceTree = "<group>"; };
		4B02198325E05FAC00ED7DEA /* FireproofInfoViewController.swift */ = {isa = PBXFileReference; fileEncoding = 4; lastKnownFileType = sourcecode.swift; path = FireproofInfoViewController.swift; sourceTree = "<group>"; };
		4B02198425E05FAC00ED7DEA /* Fireproofing.storyboard */ = {isa = PBXFileReference; fileEncoding = 4; lastKnownFileType = file.storyboard; path = Fireproofing.storyboard; sourceTree = "<group>"; };
		4B02199925E063DE00ED7DEA /* FireproofDomainsTests.swift */ = {isa = PBXFileReference; fileEncoding = 4; lastKnownFileType = sourcecode.swift; path = FireproofDomainsTests.swift; sourceTree = "<group>"; };
		4B02199A25E063DE00ED7DEA /* FireproofingURLExtensionsTests.swift */ = {isa = PBXFileReference; fileEncoding = 4; lastKnownFileType = sourcecode.swift; path = FireproofingURLExtensionsTests.swift; sourceTree = "<group>"; };
		4B0219A725E0646500ED7DEA /* WebsiteDataStoreTests.swift */ = {isa = PBXFileReference; fileEncoding = 4; lastKnownFileType = sourcecode.swift; path = WebsiteDataStoreTests.swift; sourceTree = "<group>"; };
		4B0511A4262CAA5A00F6079C /* DefaultBrowserPreferences.swift */ = {isa = PBXFileReference; fileEncoding = 4; lastKnownFileType = sourcecode.swift; path = DefaultBrowserPreferences.swift; sourceTree = "<group>"; };
		4B0511A5262CAA5A00F6079C /* AppearancePreferences.swift */ = {isa = PBXFileReference; fileEncoding = 4; lastKnownFileType = sourcecode.swift; path = AppearancePreferences.swift; sourceTree = "<group>"; };
		4B0511A6262CAA5A00F6079C /* PrivacySecurityPreferences.swift */ = {isa = PBXFileReference; fileEncoding = 4; lastKnownFileType = sourcecode.swift; path = PrivacySecurityPreferences.swift; sourceTree = "<group>"; };
		4B0511A7262CAA5A00F6079C /* DownloadPreferences.swift */ = {isa = PBXFileReference; fileEncoding = 4; lastKnownFileType = sourcecode.swift; path = DownloadPreferences.swift; sourceTree = "<group>"; };
		4B0511A8262CAA5A00F6079C /* PreferenceSections.swift */ = {isa = PBXFileReference; fileEncoding = 4; lastKnownFileType = sourcecode.swift; path = PreferenceSections.swift; sourceTree = "<group>"; };
		4B0511AB262CAA5A00F6079C /* PrivacySecurityPreferencesTableCellView.xib */ = {isa = PBXFileReference; fileEncoding = 4; lastKnownFileType = file.xib; path = PrivacySecurityPreferencesTableCellView.xib; sourceTree = "<group>"; };
		4B0511AC262CAA5A00F6079C /* PreferencesAboutViewController.swift */ = {isa = PBXFileReference; fileEncoding = 4; lastKnownFileType = sourcecode.swift; path = PreferencesAboutViewController.swift; sourceTree = "<group>"; };
		4B0511AD262CAA5A00F6079C /* Preferences.storyboard */ = {isa = PBXFileReference; fileEncoding = 4; lastKnownFileType = file.storyboard; path = Preferences.storyboard; sourceTree = "<group>"; };
		4B0511AE262CAA5A00F6079C /* PreferencesSidebarViewController.swift */ = {isa = PBXFileReference; fileEncoding = 4; lastKnownFileType = sourcecode.swift; path = PreferencesSidebarViewController.swift; sourceTree = "<group>"; };
		4B0511AF262CAA5A00F6079C /* PrivacySecurityPreferencesTableCellView.swift */ = {isa = PBXFileReference; fileEncoding = 4; lastKnownFileType = sourcecode.swift; path = PrivacySecurityPreferencesTableCellView.swift; sourceTree = "<group>"; };
		4B0511B0262CAA5A00F6079C /* DefaultBrowserTableCellView.xib */ = {isa = PBXFileReference; fileEncoding = 4; lastKnownFileType = file.xib; path = DefaultBrowserTableCellView.xib; sourceTree = "<group>"; };
		4B0511B1262CAA5A00F6079C /* PreferenceTableCellView.swift */ = {isa = PBXFileReference; fileEncoding = 4; lastKnownFileType = sourcecode.swift; path = PreferenceTableCellView.swift; sourceTree = "<group>"; };
		4B0511B2262CAA5A00F6079C /* PreferencesListViewController.swift */ = {isa = PBXFileReference; fileEncoding = 4; lastKnownFileType = sourcecode.swift; path = PreferencesListViewController.swift; sourceTree = "<group>"; };
		4B0511B3262CAA5A00F6079C /* RoundedSelectionRowView.swift */ = {isa = PBXFileReference; fileEncoding = 4; lastKnownFileType = sourcecode.swift; path = RoundedSelectionRowView.swift; sourceTree = "<group>"; };
		4B0511B4262CAA5A00F6079C /* FireproofDomainsViewController.swift */ = {isa = PBXFileReference; fileEncoding = 4; lastKnownFileType = sourcecode.swift; path = FireproofDomainsViewController.swift; sourceTree = "<group>"; };
		4B0511B5262CAA5A00F6079C /* DownloadPreferencesTableCellView.swift */ = {isa = PBXFileReference; fileEncoding = 4; lastKnownFileType = sourcecode.swift; path = DownloadPreferencesTableCellView.swift; sourceTree = "<group>"; };
		4B0511B6262CAA5A00F6079C /* PreferencesSplitViewController.swift */ = {isa = PBXFileReference; fileEncoding = 4; lastKnownFileType = sourcecode.swift; path = PreferencesSplitViewController.swift; sourceTree = "<group>"; };
		4B0511B7262CAA5A00F6079C /* DefaultBrowserTableCellView.swift */ = {isa = PBXFileReference; fileEncoding = 4; lastKnownFileType = sourcecode.swift; path = DefaultBrowserTableCellView.swift; sourceTree = "<group>"; };
		4B0511B8262CAA5A00F6079C /* DownloadPreferencesTableCellView.xib */ = {isa = PBXFileReference; fileEncoding = 4; lastKnownFileType = file.xib; path = DownloadPreferencesTableCellView.xib; sourceTree = "<group>"; };
		4B0511B9262CAA5A00F6079C /* AppearancePreferencesTableCellView.swift */ = {isa = PBXFileReference; fileEncoding = 4; lastKnownFileType = sourcecode.swift; path = AppearancePreferencesTableCellView.swift; sourceTree = "<group>"; };
		4B0511BA262CAA5A00F6079C /* AppearancePreferencesTableCellView.xib */ = {isa = PBXFileReference; fileEncoding = 4; lastKnownFileType = file.xib; path = AppearancePreferencesTableCellView.xib; sourceTree = "<group>"; };
		4B0511DF262CAA8600F6079C /* NSOpenPanelExtensions.swift */ = {isa = PBXFileReference; fileEncoding = 4; lastKnownFileType = sourcecode.swift; path = NSOpenPanelExtensions.swift; sourceTree = "<group>"; };
		4B0511E0262CAA8600F6079C /* NSViewControllerExtension.swift */ = {isa = PBXFileReference; fileEncoding = 4; lastKnownFileType = sourcecode.swift; path = NSViewControllerExtension.swift; sourceTree = "<group>"; };
		4B0511E6262CAB3700F6079C /* UserDefaultsWrapperUtilities.swift */ = {isa = PBXFileReference; lastKnownFileType = sourcecode.swift; path = UserDefaultsWrapperUtilities.swift; sourceTree = "<group>"; };
		4B0511EF262CAEC900F6079C /* AppearancePreferencesTests.swift */ = {isa = PBXFileReference; lastKnownFileType = sourcecode.swift; path = AppearancePreferencesTests.swift; sourceTree = "<group>"; };
		4B0511F7262CB20F00F6079C /* DownloadPreferencesTests.swift */ = {isa = PBXFileReference; lastKnownFileType = sourcecode.swift; path = DownloadPreferencesTests.swift; sourceTree = "<group>"; };
		4B11060425903E570039B979 /* CoreDataEncryptionTesting.xcdatamodel */ = {isa = PBXFileReference; lastKnownFileType = wrapper.xcdatamodel; path = CoreDataEncryptionTesting.xcdatamodel; sourceTree = "<group>"; };
		4B11060925903EAC0039B979 /* CoreDataEncryptionTests.swift */ = {isa = PBXFileReference; lastKnownFileType = sourcecode.swift; path = CoreDataEncryptionTests.swift; sourceTree = "<group>"; };
		4B117F7C276C0CB5002F3D8C /* LocalStatisticsStoreTests.swift */ = {isa = PBXFileReference; lastKnownFileType = sourcecode.swift; path = LocalStatisticsStoreTests.swift; sourceTree = "<group>"; };
		4B139AFC26B60BD800894F82 /* NSImageExtensions.swift */ = {isa = PBXFileReference; lastKnownFileType = sourcecode.swift; path = NSImageExtensions.swift; sourceTree = "<group>"; };
		4B1AD89D25FC27E200261379 /* Integration Tests.xctest */ = {isa = PBXFileReference; explicitFileType = wrapper.cfbundle; includeInIndex = 0; path = "Integration Tests.xctest"; sourceTree = BUILT_PRODUCTS_DIR; };
		4B1AD8A125FC27E200261379 /* Info.plist */ = {isa = PBXFileReference; lastKnownFileType = text.plist.xml; path = Info.plist; sourceTree = "<group>"; };
		4B1AD91625FC46FB00261379 /* CoreDataEncryptionTests.swift */ = {isa = PBXFileReference; lastKnownFileType = sourcecode.swift; path = CoreDataEncryptionTests.swift; sourceTree = "<group>"; };
		4B1E6EEB27AB5E5100F51793 /* SecureVaultSorting.swift */ = {isa = PBXFileReference; fileEncoding = 4; lastKnownFileType = sourcecode.swift; path = SecureVaultSorting.swift; sourceTree = "<group>"; };
		4B1E6EEC27AB5E5100F51793 /* PasswordManagementListSection.swift */ = {isa = PBXFileReference; fileEncoding = 4; lastKnownFileType = sourcecode.swift; path = PasswordManagementListSection.swift; sourceTree = "<group>"; };
		4B1E6EEF27AB5E5D00F51793 /* NSPopUpButtonView.swift */ = {isa = PBXFileReference; fileEncoding = 4; lastKnownFileType = sourcecode.swift; path = NSPopUpButtonView.swift; sourceTree = "<group>"; };
		4B1E6EF027AB5E5D00F51793 /* PasswordManagementItemList.swift */ = {isa = PBXFileReference; fileEncoding = 4; lastKnownFileType = sourcecode.swift; path = PasswordManagementItemList.swift; sourceTree = "<group>"; };
		4B2CBF402767EEC1001DF04B /* MacWaitlistStoreTests.swift */ = {isa = PBXFileReference; lastKnownFileType = sourcecode.swift; path = MacWaitlistStoreTests.swift; sourceTree = "<group>"; };
		4B2E7D6226FF9D6500D2DB17 /* PrintingUserScript.swift */ = {isa = PBXFileReference; fileEncoding = 4; lastKnownFileType = sourcecode.swift; path = PrintingUserScript.swift; sourceTree = "<group>"; };
		4B379C1427BD91E3008A968E /* QuartzIdleStateProvider.swift */ = {isa = PBXFileReference; lastKnownFileType = sourcecode.swift; path = QuartzIdleStateProvider.swift; sourceTree = "<group>"; };
		4B379C1627BD9D7C008A968E /* LoginsPreferencesTableCellView.swift */ = {isa = PBXFileReference; lastKnownFileType = sourcecode.swift; path = LoginsPreferencesTableCellView.swift; sourceTree = "<group>"; };
		4B379C1827BD9EAA008A968E /* LoginsPreferences.swift */ = {isa = PBXFileReference; lastKnownFileType = sourcecode.swift; path = LoginsPreferences.swift; sourceTree = "<group>"; };
		4B379C1A27BD9F88008A968E /* LoginsPreferencesTableCellView.xib */ = {isa = PBXFileReference; lastKnownFileType = file.xib; path = LoginsPreferencesTableCellView.xib; sourceTree = "<group>"; };
		4B379C1D27BDB7FF008A968E /* DeviceAuthenticator.swift */ = {isa = PBXFileReference; lastKnownFileType = sourcecode.swift; path = DeviceAuthenticator.swift; sourceTree = "<group>"; };
		4B379C2127BDBA29008A968E /* LocalAuthenticationService.swift */ = {isa = PBXFileReference; lastKnownFileType = sourcecode.swift; path = LocalAuthenticationService.swift; sourceTree = "<group>"; };
		4B379C2327BDE1B0008A968E /* FlatButton.swift */ = {isa = PBXFileReference; lastKnownFileType = sourcecode.swift; path = FlatButton.swift; sourceTree = "<group>"; };
		4B3F641D27A8D3BD00E0C118 /* BrowserProfileTests.swift */ = {isa = PBXFileReference; lastKnownFileType = sourcecode.swift; path = BrowserProfileTests.swift; sourceTree = "<group>"; };
		4B4F72EB266B2ED300814C60 /* CollectionExtension.swift */ = {isa = PBXFileReference; lastKnownFileType = sourcecode.swift; path = CollectionExtension.swift; sourceTree = "<group>"; };
		4B59023826B35F3600489384 /* ChromeDataImporter.swift */ = {isa = PBXFileReference; fileEncoding = 4; lastKnownFileType = sourcecode.swift; path = ChromeDataImporter.swift; sourceTree = "<group>"; };
		4B59023926B35F3600489384 /* ChromiumLoginReader.swift */ = {isa = PBXFileReference; fileEncoding = 4; lastKnownFileType = sourcecode.swift; path = ChromiumLoginReader.swift; sourceTree = "<group>"; };
		4B59023B26B35F3600489384 /* ChromiumDataImporter.swift */ = {isa = PBXFileReference; fileEncoding = 4; lastKnownFileType = sourcecode.swift; path = ChromiumDataImporter.swift; sourceTree = "<group>"; };
		4B59023C26B35F3600489384 /* BraveDataImporter.swift */ = {isa = PBXFileReference; fileEncoding = 4; lastKnownFileType = sourcecode.swift; path = BraveDataImporter.swift; sourceTree = "<group>"; };
		4B59024226B35F7C00489384 /* BrowserImportViewController.swift */ = {isa = PBXFileReference; fileEncoding = 4; lastKnownFileType = sourcecode.swift; path = BrowserImportViewController.swift; sourceTree = "<group>"; };
		4B59024726B3673600489384 /* ThirdPartyBrowser.swift */ = {isa = PBXFileReference; lastKnownFileType = sourcecode.swift; path = ThirdPartyBrowser.swift; sourceTree = "<group>"; };
		4B59024926B38B0B00489384 /* Login Data */ = {isa = PBXFileReference; lastKnownFileType = file; path = "Login Data"; sourceTree = "<group>"; };
		4B59024B26B38BB800489384 /* ChromiumLoginReaderTests.swift */ = {isa = PBXFileReference; lastKnownFileType = sourcecode.swift; path = ChromiumLoginReaderTests.swift; sourceTree = "<group>"; };
		4B5FF67726B602B100D42879 /* FirefoxDataImporter.swift */ = {isa = PBXFileReference; lastKnownFileType = sourcecode.swift; path = FirefoxDataImporter.swift; sourceTree = "<group>"; };
		4B65027425E5F2A70054432E /* DefaultBrowserPromptView.xib */ = {isa = PBXFileReference; lastKnownFileType = file.xib; path = DefaultBrowserPromptView.xib; sourceTree = "<group>"; };
		4B65027925E5F2B10054432E /* DefaultBrowserPromptView.swift */ = {isa = PBXFileReference; lastKnownFileType = sourcecode.swift; path = DefaultBrowserPromptView.swift; sourceTree = "<group>"; };
		4B65143D263924B5005B46EB /* EmailUrlExtensions.swift */ = {isa = PBXFileReference; lastKnownFileType = sourcecode.swift; path = EmailUrlExtensions.swift; sourceTree = "<group>"; };
		4B677424255DBEB800025BD8 /* BloomFilterWrapper.mm */ = {isa = PBXFileReference; fileEncoding = 4; lastKnownFileType = sourcecode.cpp.objcpp; path = BloomFilterWrapper.mm; sourceTree = "<group>"; };
		4B677425255DBEB800025BD8 /* BloomFilterWrapper.h */ = {isa = PBXFileReference; fileEncoding = 4; lastKnownFileType = sourcecode.c.h; path = BloomFilterWrapper.h; sourceTree = "<group>"; };
		4B677427255DBEB800025BD8 /* httpsMobileV2BloomSpec.json */ = {isa = PBXFileReference; fileEncoding = 4; lastKnownFileType = text.json; path = httpsMobileV2BloomSpec.json; sourceTree = "<group>"; };
		4B677428255DBEB800025BD8 /* httpsMobileV2Bloom.bin */ = {isa = PBXFileReference; lastKnownFileType = archive.macbinary; path = httpsMobileV2Bloom.bin; sourceTree = "<group>"; };
		4B677429255DBEB800025BD8 /* HTTPSBloomFilterSpecification.swift */ = {isa = PBXFileReference; fileEncoding = 4; lastKnownFileType = sourcecode.swift; path = HTTPSBloomFilterSpecification.swift; sourceTree = "<group>"; };
		4B67742A255DBEB800025BD8 /* httpsMobileV2FalsePositives.json */ = {isa = PBXFileReference; fileEncoding = 4; lastKnownFileType = text.json; path = httpsMobileV2FalsePositives.json; sourceTree = "<group>"; };
		4B67742B255DBEB800025BD8 /* HTTPSExcludedDomains.swift */ = {isa = PBXFileReference; fileEncoding = 4; lastKnownFileType = sourcecode.swift; path = HTTPSExcludedDomains.swift; sourceTree = "<group>"; };
		4B67742C255DBEB800025BD8 /* HTTPSUpgrade.swift */ = {isa = PBXFileReference; fileEncoding = 4; lastKnownFileType = sourcecode.swift; path = HTTPSUpgrade.swift; sourceTree = "<group>"; };
		4B67742F255DBEB800025BD8 /* HTTPSUpgrade 3.xcdatamodel */ = {isa = PBXFileReference; lastKnownFileType = wrapper.xcdatamodel; path = "HTTPSUpgrade 3.xcdatamodel"; sourceTree = "<group>"; };
		4B677430255DBEB800025BD8 /* HTTPSUpgradeStore.swift */ = {isa = PBXFileReference; fileEncoding = 4; lastKnownFileType = sourcecode.swift; path = HTTPSUpgradeStore.swift; sourceTree = "<group>"; };
		4B677440255DBEEA00025BD8 /* Database.swift */ = {isa = PBXFileReference; fileEncoding = 4; lastKnownFileType = sourcecode.swift; path = Database.swift; sourceTree = "<group>"; };
		4B677449255DBF3A00025BD8 /* BloomFilter.cpp */ = {isa = PBXFileReference; fileEncoding = 4; lastKnownFileType = sourcecode.cpp.cpp; name = BloomFilter.cpp; path = Submodules/bloom_cpp/src/BloomFilter.cpp; sourceTree = SOURCE_ROOT; };
		4B67744A255DBF3A00025BD8 /* BloomFilter.hpp */ = {isa = PBXFileReference; fileEncoding = 4; lastKnownFileType = sourcecode.cpp.h; name = BloomFilter.hpp; path = Submodules/bloom_cpp/src/BloomFilter.hpp; sourceTree = SOURCE_ROOT; };
		4B677454255DC18000025BD8 /* Bridging.h */ = {isa = PBXFileReference; fileEncoding = 4; lastKnownFileType = sourcecode.c.h; path = Bridging.h; sourceTree = "<group>"; };
		4B70BFFF27B0793D000386ED /* DuckDuckGo-ExampleCrash.ips */ = {isa = PBXFileReference; fileEncoding = 4; lastKnownFileType = text; path = "DuckDuckGo-ExampleCrash.ips"; sourceTree = "<group>"; };
		4B70C00027B0793D000386ED /* CrashReportTests.swift */ = {isa = PBXFileReference; fileEncoding = 4; lastKnownFileType = sourcecode.swift; path = CrashReportTests.swift; sourceTree = "<group>"; };
		4B723DEB26B0002B00E14D75 /* DataImport.swift */ = {isa = PBXFileReference; lastKnownFileType = sourcecode.swift; path = DataImport.swift; sourceTree = "<group>"; };
		4B723DED26B0002B00E14D75 /* DataImport.storyboard */ = {isa = PBXFileReference; lastKnownFileType = file.storyboard; path = DataImport.storyboard; sourceTree = "<group>"; };
		4B723DEE26B0002B00E14D75 /* DataImportViewController.swift */ = {isa = PBXFileReference; lastKnownFileType = sourcecode.swift; path = DataImportViewController.swift; sourceTree = "<group>"; };
		4B723DEF26B0002B00E14D75 /* CSVImportViewController.swift */ = {isa = PBXFileReference; lastKnownFileType = sourcecode.swift; path = CSVImportViewController.swift; sourceTree = "<group>"; };
		4B723DF026B0002B00E14D75 /* CSVImportSummaryViewController.swift */ = {isa = PBXFileReference; lastKnownFileType = sourcecode.swift; path = CSVImportSummaryViewController.swift; sourceTree = "<group>"; };
		4B723DF326B0002B00E14D75 /* SecureVaultLoginImporter.swift */ = {isa = PBXFileReference; lastKnownFileType = sourcecode.swift; path = SecureVaultLoginImporter.swift; sourceTree = "<group>"; };
		4B723DF426B0002B00E14D75 /* LoginImport.swift */ = {isa = PBXFileReference; lastKnownFileType = sourcecode.swift; path = LoginImport.swift; sourceTree = "<group>"; };
		4B723DF626B0002B00E14D75 /* CSVParser.swift */ = {isa = PBXFileReference; lastKnownFileType = sourcecode.swift; path = CSVParser.swift; sourceTree = "<group>"; };
		4B723DF726B0002B00E14D75 /* CSVImporter.swift */ = {isa = PBXFileReference; lastKnownFileType = sourcecode.swift; path = CSVImporter.swift; sourceTree = "<group>"; };
		4B723DFD26B0002B00E14D75 /* CSVLoginExporter.swift */ = {isa = PBXFileReference; lastKnownFileType = sourcecode.swift; path = CSVLoginExporter.swift; sourceTree = "<group>"; };
		4B723DFF26B0003E00E14D75 /* DataImportMocks.swift */ = {isa = PBXFileReference; fileEncoding = 4; lastKnownFileType = sourcecode.swift; path = DataImportMocks.swift; sourceTree = "<group>"; };
		4B723E0026B0003E00E14D75 /* CSVParserTests.swift */ = {isa = PBXFileReference; fileEncoding = 4; lastKnownFileType = sourcecode.swift; path = CSVParserTests.swift; sourceTree = "<group>"; };
		4B723E0126B0003E00E14D75 /* CSVImporterTests.swift */ = {isa = PBXFileReference; fileEncoding = 4; lastKnownFileType = sourcecode.swift; path = CSVImporterTests.swift; sourceTree = "<group>"; };
		4B723E0326B0003E00E14D75 /* MockSecureVault.swift */ = {isa = PBXFileReference; fileEncoding = 4; lastKnownFileType = sourcecode.swift; path = MockSecureVault.swift; sourceTree = "<group>"; };
		4B723E0426B0003E00E14D75 /* CSVLoginExporterTests.swift */ = {isa = PBXFileReference; fileEncoding = 4; lastKnownFileType = sourcecode.swift; path = CSVLoginExporterTests.swift; sourceTree = "<group>"; };
		4B723E1726B000DC00E14D75 /* TemporaryFileCreator.swift */ = {isa = PBXFileReference; fileEncoding = 4; lastKnownFileType = sourcecode.swift; path = TemporaryFileCreator.swift; sourceTree = "<group>"; };
		4B78A86A26BB3ADD0071BB16 /* BrowserImportSummaryViewController.swift */ = {isa = PBXFileReference; lastKnownFileType = sourcecode.swift; path = BrowserImportSummaryViewController.swift; sourceTree = "<group>"; };
		4B7A57CE279A4EF300B1C70E /* ChromePreferences.swift */ = {isa = PBXFileReference; lastKnownFileType = sourcecode.swift; path = ChromePreferences.swift; sourceTree = "<group>"; };
		4B7A60A0273E0BE400BBDFEB /* WKWebsiteDataStoreExtension.swift */ = {isa = PBXFileReference; lastKnownFileType = sourcecode.swift; path = WKWebsiteDataStoreExtension.swift; sourceTree = "<group>"; };
		4B8AC93226B3B06300879451 /* EdgeDataImporter.swift */ = {isa = PBXFileReference; lastKnownFileType = sourcecode.swift; path = EdgeDataImporter.swift; sourceTree = "<group>"; };
		4B8AC93426B3B2FD00879451 /* NSAlert+DataImport.swift */ = {isa = PBXFileReference; lastKnownFileType = sourcecode.swift; path = "NSAlert+DataImport.swift"; sourceTree = "<group>"; };
		4B8AC93826B48A5100879451 /* FirefoxLoginReader.swift */ = {isa = PBXFileReference; lastKnownFileType = sourcecode.swift; path = FirefoxLoginReader.swift; sourceTree = "<group>"; };
		4B8AC93A26B48ADF00879451 /* ASN1Parser.swift */ = {isa = PBXFileReference; lastKnownFileType = sourcecode.swift; path = ASN1Parser.swift; sourceTree = "<group>"; };
		4B8AC93C26B49BE600879451 /* FirefoxLoginReaderTests.swift */ = {isa = PBXFileReference; lastKnownFileType = sourcecode.swift; path = FirefoxLoginReaderTests.swift; sourceTree = "<group>"; };
		4B8AC93E26B49BEE00879451 /* logins.json */ = {isa = PBXFileReference; fileEncoding = 4; lastKnownFileType = text.json; path = logins.json; sourceTree = "<group>"; };
		4B8AC93F26B49BEE00879451 /* key4.db */ = {isa = PBXFileReference; lastKnownFileType = file; path = key4.db; sourceTree = "<group>"; };
		4B8AD0B027A86D9200AE44D6 /* WKWebsiteDataStoreExtensionTests.swift */ = {isa = PBXFileReference; lastKnownFileType = sourcecode.swift; path = WKWebsiteDataStoreExtensionTests.swift; sourceTree = "<group>"; };
		4B8D9061276D1D880078DB17 /* LocaleExtension.swift */ = {isa = PBXFileReference; fileEncoding = 4; lastKnownFileType = sourcecode.swift; path = LocaleExtension.swift; sourceTree = "<group>"; };
		4B92928526670D1600AD2C21 /* BookmarksOutlineView.swift */ = {isa = PBXFileReference; fileEncoding = 4; lastKnownFileType = sourcecode.swift; path = BookmarksOutlineView.swift; sourceTree = "<group>"; };
		4B92928626670D1600AD2C21 /* OutlineSeparatorViewCell.swift */ = {isa = PBXFileReference; fileEncoding = 4; lastKnownFileType = sourcecode.swift; path = OutlineSeparatorViewCell.swift; sourceTree = "<group>"; };
		4B92928726670D1600AD2C21 /* BookmarkOutlineViewCell.swift */ = {isa = PBXFileReference; fileEncoding = 4; lastKnownFileType = sourcecode.swift; path = BookmarkOutlineViewCell.swift; sourceTree = "<group>"; };
		4B92928826670D1600AD2C21 /* BookmarkOutlineViewCell.xib */ = {isa = PBXFileReference; fileEncoding = 4; lastKnownFileType = file.xib; path = BookmarkOutlineViewCell.xib; sourceTree = "<group>"; };
		4B92928926670D1700AD2C21 /* BookmarkTableCellView.swift */ = {isa = PBXFileReference; fileEncoding = 4; lastKnownFileType = sourcecode.swift; path = BookmarkTableCellView.swift; sourceTree = "<group>"; };
		4B92928A26670D1700AD2C21 /* BookmarkTableCellView.xib */ = {isa = PBXFileReference; fileEncoding = 4; lastKnownFileType = file.xib; path = BookmarkTableCellView.xib; sourceTree = "<group>"; };
		4B92929126670D2A00AD2C21 /* BookmarkOutlineViewDataSource.swift */ = {isa = PBXFileReference; fileEncoding = 4; lastKnownFileType = sourcecode.swift; path = BookmarkOutlineViewDataSource.swift; sourceTree = "<group>"; };
		4B92929226670D2A00AD2C21 /* PasteboardFolder.swift */ = {isa = PBXFileReference; fileEncoding = 4; lastKnownFileType = sourcecode.swift; path = PasteboardFolder.swift; sourceTree = "<group>"; };
		4B92929326670D2A00AD2C21 /* BookmarkNode.swift */ = {isa = PBXFileReference; fileEncoding = 4; lastKnownFileType = sourcecode.swift; path = BookmarkNode.swift; sourceTree = "<group>"; };
		4B92929426670D2A00AD2C21 /* BookmarkSidebarTreeController.swift */ = {isa = PBXFileReference; fileEncoding = 4; lastKnownFileType = sourcecode.swift; path = BookmarkSidebarTreeController.swift; sourceTree = "<group>"; };
		4B92929526670D2A00AD2C21 /* PasteboardBookmark.swift */ = {isa = PBXFileReference; fileEncoding = 4; lastKnownFileType = sourcecode.swift; path = PasteboardBookmark.swift; sourceTree = "<group>"; };
		4B92929626670D2A00AD2C21 /* SpacerNode.swift */ = {isa = PBXFileReference; fileEncoding = 4; lastKnownFileType = sourcecode.swift; path = SpacerNode.swift; sourceTree = "<group>"; };
		4B92929726670D2A00AD2C21 /* BookmarkTreeController.swift */ = {isa = PBXFileReference; fileEncoding = 4; lastKnownFileType = sourcecode.swift; path = BookmarkTreeController.swift; sourceTree = "<group>"; };
		4B92929826670D2A00AD2C21 /* PseudoFolder.swift */ = {isa = PBXFileReference; fileEncoding = 4; lastKnownFileType = sourcecode.swift; path = PseudoFolder.swift; sourceTree = "<group>"; };
		4B92929926670D2A00AD2C21 /* BookmarkManagedObject.swift */ = {isa = PBXFileReference; fileEncoding = 4; lastKnownFileType = sourcecode.swift; path = BookmarkManagedObject.swift; sourceTree = "<group>"; };
		4B92929A26670D2A00AD2C21 /* PasteboardWriting.swift */ = {isa = PBXFileReference; fileEncoding = 4; lastKnownFileType = sourcecode.swift; path = PasteboardWriting.swift; sourceTree = "<group>"; };
		4B9292A526670D3700AD2C21 /* Bookmark.xcmappingmodel */ = {isa = PBXFileReference; lastKnownFileType = wrapper.xcmappingmodel; path = Bookmark.xcmappingmodel; sourceTree = "<group>"; };
		4B9292A626670D3700AD2C21 /* BookmarkMigrationPolicy.swift */ = {isa = PBXFileReference; fileEncoding = 4; lastKnownFileType = sourcecode.swift; path = BookmarkMigrationPolicy.swift; sourceTree = "<group>"; };
		4B9292A826670D3700AD2C21 /* Bookmark 2.xcdatamodel */ = {isa = PBXFileReference; lastKnownFileType = wrapper.xcdatamodel; path = "Bookmark 2.xcdatamodel"; sourceTree = "<group>"; };
		4B9292A926670D3700AD2C21 /* Bookmark.xcdatamodel */ = {isa = PBXFileReference; lastKnownFileType = wrapper.xcdatamodel; path = Bookmark.xcdatamodel; sourceTree = "<group>"; };
		4B9292AE26670F5300AD2C21 /* NSOutlineViewExtensions.swift */ = {isa = PBXFileReference; fileEncoding = 4; lastKnownFileType = sourcecode.swift; path = NSOutlineViewExtensions.swift; sourceTree = "<group>"; };
		4B9292B02667103000AD2C21 /* BookmarkNodePathTests.swift */ = {isa = PBXFileReference; fileEncoding = 4; lastKnownFileType = sourcecode.swift; path = BookmarkNodePathTests.swift; sourceTree = "<group>"; };
		4B9292B12667103000AD2C21 /* BookmarkNodeTests.swift */ = {isa = PBXFileReference; fileEncoding = 4; lastKnownFileType = sourcecode.swift; path = BookmarkNodeTests.swift; sourceTree = "<group>"; };
		4B9292B22667103000AD2C21 /* BookmarkSidebarTreeControllerTests.swift */ = {isa = PBXFileReference; fileEncoding = 4; lastKnownFileType = sourcecode.swift; path = BookmarkSidebarTreeControllerTests.swift; sourceTree = "<group>"; };
		4B9292B32667103000AD2C21 /* BookmarkOutlineViewDataSourceTests.swift */ = {isa = PBXFileReference; fileEncoding = 4; lastKnownFileType = sourcecode.swift; path = BookmarkOutlineViewDataSourceTests.swift; sourceTree = "<group>"; };
		4B9292B42667103000AD2C21 /* PasteboardFolderTests.swift */ = {isa = PBXFileReference; fileEncoding = 4; lastKnownFileType = sourcecode.swift; path = PasteboardFolderTests.swift; sourceTree = "<group>"; };
		4B9292B52667103000AD2C21 /* TreeControllerTests.swift */ = {isa = PBXFileReference; fileEncoding = 4; lastKnownFileType = sourcecode.swift; path = TreeControllerTests.swift; sourceTree = "<group>"; };
		4B9292B62667103000AD2C21 /* BookmarkManagedObjectTests.swift */ = {isa = PBXFileReference; fileEncoding = 4; lastKnownFileType = sourcecode.swift; path = BookmarkManagedObjectTests.swift; sourceTree = "<group>"; };
		4B9292B72667103000AD2C21 /* BookmarkMigrationTests.swift */ = {isa = PBXFileReference; fileEncoding = 4; lastKnownFileType = sourcecode.swift; path = BookmarkMigrationTests.swift; sourceTree = "<group>"; };
		4B9292B82667103000AD2C21 /* BookmarkTests.swift */ = {isa = PBXFileReference; fileEncoding = 4; lastKnownFileType = sourcecode.swift; path = BookmarkTests.swift; sourceTree = "<group>"; };
		4B9292B92667103100AD2C21 /* PasteboardBookmarkTests.swift */ = {isa = PBXFileReference; fileEncoding = 4; lastKnownFileType = sourcecode.swift; path = PasteboardBookmarkTests.swift; sourceTree = "<group>"; };
		4B9292C42667104B00AD2C21 /* CoreDataTestUtilities.swift */ = {isa = PBXFileReference; fileEncoding = 4; lastKnownFileType = sourcecode.swift; path = CoreDataTestUtilities.swift; sourceTree = "<group>"; };
		4B9292C62667123700AD2C21 /* BrowserTabSelectionDelegate.swift */ = {isa = PBXFileReference; fileEncoding = 4; lastKnownFileType = sourcecode.swift; path = BrowserTabSelectionDelegate.swift; sourceTree = "<group>"; };
		4B9292C72667123700AD2C21 /* BookmarkManagementSidebarViewController.swift */ = {isa = PBXFileReference; fileEncoding = 4; lastKnownFileType = sourcecode.swift; path = BookmarkManagementSidebarViewController.swift; sourceTree = "<group>"; };
		4B9292C82667123700AD2C21 /* BookmarkManagementSplitViewController.swift */ = {isa = PBXFileReference; fileEncoding = 4; lastKnownFileType = sourcecode.swift; path = BookmarkManagementSplitViewController.swift; sourceTree = "<group>"; };
		4B9292C92667123700AD2C21 /* BookmarkTableRowView.swift */ = {isa = PBXFileReference; fileEncoding = 4; lastKnownFileType = sourcecode.swift; path = BookmarkTableRowView.swift; sourceTree = "<group>"; };
		4B9292CA2667123700AD2C21 /* AddFolderModalViewController.swift */ = {isa = PBXFileReference; fileEncoding = 4; lastKnownFileType = sourcecode.swift; path = AddFolderModalViewController.swift; sourceTree = "<group>"; };
		4B9292CB2667123700AD2C21 /* AddBookmarkModalViewController.swift */ = {isa = PBXFileReference; fileEncoding = 4; lastKnownFileType = sourcecode.swift; path = AddBookmarkModalViewController.swift; sourceTree = "<group>"; };
		4B9292CC2667123700AD2C21 /* BookmarkListViewController.swift */ = {isa = PBXFileReference; fileEncoding = 4; lastKnownFileType = sourcecode.swift; path = BookmarkListViewController.swift; sourceTree = "<group>"; };
		4B9292CD2667123700AD2C21 /* BookmarkManagementDetailViewController.swift */ = {isa = PBXFileReference; fileEncoding = 4; lastKnownFileType = sourcecode.swift; path = BookmarkManagementDetailViewController.swift; sourceTree = "<group>"; };
		4B9292D62667124000AD2C21 /* NSPopUpButtonExtension.swift */ = {isa = PBXFileReference; fileEncoding = 4; lastKnownFileType = sourcecode.swift; path = NSPopUpButtonExtension.swift; sourceTree = "<group>"; };
		4B9292D82667124B00AD2C21 /* BookmarkListTreeControllerDataSource.swift */ = {isa = PBXFileReference; fileEncoding = 4; lastKnownFileType = sourcecode.swift; path = BookmarkListTreeControllerDataSource.swift; sourceTree = "<group>"; };
		4B9292DA2667125D00AD2C21 /* ContextualMenu.swift */ = {isa = PBXFileReference; fileEncoding = 4; lastKnownFileType = sourcecode.swift; path = ContextualMenu.swift; sourceTree = "<group>"; };
		4BA1A69A258B076900F6F690 /* FileStore.swift */ = {isa = PBXFileReference; lastKnownFileType = sourcecode.swift; path = FileStore.swift; sourceTree = "<group>"; };
		4BA1A69F258B079600F6F690 /* DataEncryption.swift */ = {isa = PBXFileReference; lastKnownFileType = sourcecode.swift; path = DataEncryption.swift; sourceTree = "<group>"; };
		4BA1A6A4258B07DF00F6F690 /* EncryptedValueTransformer.swift */ = {isa = PBXFileReference; lastKnownFileType = sourcecode.swift; path = EncryptedValueTransformer.swift; sourceTree = "<group>"; };
		4BA1A6B2258B080A00F6F690 /* EncryptionKeyGeneration.swift */ = {isa = PBXFileReference; lastKnownFileType = sourcecode.swift; path = EncryptionKeyGeneration.swift; sourceTree = "<group>"; };
		4BA1A6B7258B081600F6F690 /* EncryptionKeyStoring.swift */ = {isa = PBXFileReference; lastKnownFileType = sourcecode.swift; path = EncryptionKeyStoring.swift; sourceTree = "<group>"; };
		4BA1A6BC258B082300F6F690 /* EncryptionKeyStore.swift */ = {isa = PBXFileReference; lastKnownFileType = sourcecode.swift; path = EncryptionKeyStore.swift; sourceTree = "<group>"; };
		4BA1A6C1258B0A1300F6F690 /* ContiguousBytesExtension.swift */ = {isa = PBXFileReference; lastKnownFileType = sourcecode.swift; path = ContiguousBytesExtension.swift; sourceTree = "<group>"; };
		4BA1A6D8258C0CB300F6F690 /* DataEncryptionTests.swift */ = {isa = PBXFileReference; lastKnownFileType = sourcecode.swift; path = DataEncryptionTests.swift; sourceTree = "<group>"; };
		4BA1A6DD258C100A00F6F690 /* FileStoreTests.swift */ = {isa = PBXFileReference; lastKnownFileType = sourcecode.swift; path = FileStoreTests.swift; sourceTree = "<group>"; };
		4BA1A6E5258C270800F6F690 /* EncryptionKeyGeneratorTests.swift */ = {isa = PBXFileReference; lastKnownFileType = sourcecode.swift; path = EncryptionKeyGeneratorTests.swift; sourceTree = "<group>"; };
		4BA1A6EA258C288C00F6F690 /* EncryptionKeyStoreTests.swift */ = {isa = PBXFileReference; lastKnownFileType = sourcecode.swift; path = EncryptionKeyStoreTests.swift; sourceTree = "<group>"; };
		4BA1A6F5258C4F9600F6F690 /* EncryptionMocks.swift */ = {isa = PBXFileReference; lastKnownFileType = sourcecode.swift; path = EncryptionMocks.swift; sourceTree = "<group>"; };
		4BA1A6FD258C5C1300F6F690 /* EncryptedValueTransformerTests.swift */ = {isa = PBXFileReference; lastKnownFileType = sourcecode.swift; path = EncryptedValueTransformerTests.swift; sourceTree = "<group>"; };
		4BA7C91527695EA500FEBA8E /* MacWaitlistRequestTests.swift */ = {isa = PBXFileReference; lastKnownFileType = sourcecode.swift; path = MacWaitlistRequestTests.swift; sourceTree = "<group>"; };
		4BA7C91A276984AF00FEBA8E /* MacWaitlistLockScreenViewModelTests.swift */ = {isa = PBXFileReference; lastKnownFileType = sourcecode.swift; path = MacWaitlistLockScreenViewModelTests.swift; sourceTree = "<group>"; };
		4BB46EA026B8954500222970 /* logins-encrypted.json */ = {isa = PBXFileReference; fileEncoding = 4; lastKnownFileType = text.json; path = "logins-encrypted.json"; sourceTree = "<group>"; };
		4BB46EA126B8954500222970 /* key4-encrypted.db */ = {isa = PBXFileReference; lastKnownFileType = file; path = "key4-encrypted.db"; sourceTree = "<group>"; };
		4BB6CE5E26B77ED000EC5860 /* Cryptography.swift */ = {isa = PBXFileReference; lastKnownFileType = sourcecode.swift; path = Cryptography.swift; sourceTree = "<group>"; };
		4BB88B4425B7B55C006F6B06 /* DebugUserScript.swift */ = {isa = PBXFileReference; lastKnownFileType = sourcecode.swift; path = DebugUserScript.swift; sourceTree = "<group>"; };
		4BB88B4925B7B690006F6B06 /* SequenceExtensions.swift */ = {isa = PBXFileReference; lastKnownFileType = sourcecode.swift; path = SequenceExtensions.swift; sourceTree = "<group>"; };
		4BB88B4F25B7BA2B006F6B06 /* TabInstrumentation.swift */ = {isa = PBXFileReference; lastKnownFileType = sourcecode.swift; path = TabInstrumentation.swift; sourceTree = "<group>"; };
		4BB88B5A25B7BA50006F6B06 /* Instruments.swift */ = {isa = PBXFileReference; lastKnownFileType = sourcecode.swift; path = Instruments.swift; sourceTree = "<group>"; };
		4BB99CF526FE191E001E4761 /* FirefoxBookmarksReader.swift */ = {isa = PBXFileReference; fileEncoding = 4; lastKnownFileType = sourcecode.swift; path = FirefoxBookmarksReader.swift; sourceTree = "<group>"; };
		4BB99CF626FE191E001E4761 /* BookmarkImport.swift */ = {isa = PBXFileReference; fileEncoding = 4; lastKnownFileType = sourcecode.swift; path = BookmarkImport.swift; sourceTree = "<group>"; };
		4BB99CF726FE191E001E4761 /* CoreDataBookmarkImporter.swift */ = {isa = PBXFileReference; fileEncoding = 4; lastKnownFileType = sourcecode.swift; path = CoreDataBookmarkImporter.swift; sourceTree = "<group>"; };
		4BB99CF926FE191E001E4761 /* ChromiumBookmarksReader.swift */ = {isa = PBXFileReference; fileEncoding = 4; lastKnownFileType = sourcecode.swift; path = ChromiumBookmarksReader.swift; sourceTree = "<group>"; };
		4BB99CFA26FE191E001E4761 /* ImportedBookmarks.swift */ = {isa = PBXFileReference; fileEncoding = 4; lastKnownFileType = sourcecode.swift; path = ImportedBookmarks.swift; sourceTree = "<group>"; };
		4BB99CFC26FE191E001E4761 /* SafariBookmarksReader.swift */ = {isa = PBXFileReference; fileEncoding = 4; lastKnownFileType = sourcecode.swift; path = SafariBookmarksReader.swift; sourceTree = "<group>"; };
		4BB99CFD26FE191E001E4761 /* SafariDataImporter.swift */ = {isa = PBXFileReference; fileEncoding = 4; lastKnownFileType = sourcecode.swift; path = SafariDataImporter.swift; sourceTree = "<group>"; };
		4BB99D0526FE1979001E4761 /* RequestFilePermissionViewController.swift */ = {isa = PBXFileReference; fileEncoding = 4; lastKnownFileType = sourcecode.swift; path = RequestFilePermissionViewController.swift; sourceTree = "<group>"; };
		4BB99D0826FE1A6D001E4761 /* Bookmarks.plist */ = {isa = PBXFileReference; lastKnownFileType = file.bplist; path = Bookmarks.plist; sourceTree = "<group>"; };
		4BB99D0A26FE1A7B001E4761 /* Bookmarks */ = {isa = PBXFileReference; fileEncoding = 4; lastKnownFileType = text; path = Bookmarks; sourceTree = "<group>"; };
		4BB99D0C26FE1A83001E4761 /* ChromiumBookmarksReaderTests.swift */ = {isa = PBXFileReference; fileEncoding = 4; lastKnownFileType = sourcecode.swift; path = ChromiumBookmarksReaderTests.swift; sourceTree = "<group>"; };
		4BB99D0D26FE1A83001E4761 /* FirefoxBookmarksReaderTests.swift */ = {isa = PBXFileReference; fileEncoding = 4; lastKnownFileType = sourcecode.swift; path = FirefoxBookmarksReaderTests.swift; sourceTree = "<group>"; };
		4BB99D0E26FE1A84001E4761 /* SafariBookmarksReaderTests.swift */ = {isa = PBXFileReference; fileEncoding = 4; lastKnownFileType = sourcecode.swift; path = SafariBookmarksReaderTests.swift; sourceTree = "<group>"; };
		4BB99D1226FE1A94001E4761 /* places.sqlite */ = {isa = PBXFileReference; lastKnownFileType = file; path = places.sqlite; sourceTree = "<group>"; };
<<<<<<< HEAD
		4BBC169F27C4859400E00A38 /* DeviceAuthenticationService.swift */ = {isa = PBXFileReference; lastKnownFileType = sourcecode.swift; path = DeviceAuthenticationService.swift; sourceTree = "<group>"; };
		4BBC16A127C485BC00E00A38 /* DeviceIdleStateDetector.swift */ = {isa = PBXFileReference; lastKnownFileType = sourcecode.swift; path = DeviceIdleStateDetector.swift; sourceTree = "<group>"; };
		4BBC16A427C488C900E00A38 /* DeviceAuthenticatorTests.swift */ = {isa = PBXFileReference; lastKnownFileType = sourcecode.swift; path = DeviceAuthenticatorTests.swift; sourceTree = "<group>"; };
		4BBE0AA627B9B027003B37A8 /* PopUpButton.swift */ = {isa = PBXFileReference; lastKnownFileType = sourcecode.swift; path = PopUpButton.swift; sourceTree = "<group>"; };
		4BBE0AD927BC8CDE003B37A8 /* PasswordManagementListSectionTests.swift */ = {isa = PBXFileReference; lastKnownFileType = sourcecode.swift; path = PasswordManagementListSectionTests.swift; sourceTree = "<group>"; };
=======
		4BBE0AA627B9B027003B37A8 /* PopUpButton.swift */ = {isa = PBXFileReference; lastKnownFileType = sourcecode.swift; path = PopUpButton.swift; sourceTree = "<group>"; };
>>>>>>> 1bbf0a5e
		4BC68A6F2759AE490029A586 /* Waitlist.storyboard */ = {isa = PBXFileReference; lastKnownFileType = file.storyboard; path = Waitlist.storyboard; sourceTree = "<group>"; };
		4BC68A712759B2140029A586 /* Waitlist.swift */ = {isa = PBXFileReference; lastKnownFileType = sourcecode.swift; path = Waitlist.swift; sourceTree = "<group>"; };
		4BDFA4AD27BF19E500648192 /* ToggleableScrollView.swift */ = {isa = PBXFileReference; lastKnownFileType = sourcecode.swift; path = ToggleableScrollView.swift; sourceTree = "<group>"; };
		4BE0DF0426781961006337B7 /* NSStoryboardExtension.swift */ = {isa = PBXFileReference; lastKnownFileType = sourcecode.swift; path = NSStoryboardExtension.swift; sourceTree = "<group>"; };
		4BE6546E271FCD40008D1D63 /* PasswordManagementIdentityItemView.swift */ = {isa = PBXFileReference; fileEncoding = 4; lastKnownFileType = sourcecode.swift; path = PasswordManagementIdentityItemView.swift; sourceTree = "<group>"; };
		4BE65470271FCD40008D1D63 /* PasswordManagementCreditCardItemView.swift */ = {isa = PBXFileReference; fileEncoding = 4; lastKnownFileType = sourcecode.swift; path = PasswordManagementCreditCardItemView.swift; sourceTree = "<group>"; };
		4BE65471271FCD40008D1D63 /* PasswordManagementLoginItemView.swift */ = {isa = PBXFileReference; fileEncoding = 4; lastKnownFileType = sourcecode.swift; path = PasswordManagementLoginItemView.swift; sourceTree = "<group>"; };
		4BE65472271FCD40008D1D63 /* PasswordManagementNoteItemView.swift */ = {isa = PBXFileReference; fileEncoding = 4; lastKnownFileType = sourcecode.swift; path = PasswordManagementNoteItemView.swift; sourceTree = "<group>"; };
		4BE65473271FCD40008D1D63 /* EditableTextView.swift */ = {isa = PBXFileReference; fileEncoding = 4; lastKnownFileType = sourcecode.swift; path = EditableTextView.swift; sourceTree = "<group>"; };
		4BE6547A271FCD4D008D1D63 /* PasswordManagementIdentityModel.swift */ = {isa = PBXFileReference; fileEncoding = 4; lastKnownFileType = sourcecode.swift; path = PasswordManagementIdentityModel.swift; sourceTree = "<group>"; };
		4BE6547B271FCD4D008D1D63 /* PasswordManagementCreditCardModel.swift */ = {isa = PBXFileReference; fileEncoding = 4; lastKnownFileType = sourcecode.swift; path = PasswordManagementCreditCardModel.swift; sourceTree = "<group>"; };
		4BE6547C271FCD4D008D1D63 /* PasswordManagementLoginModel.swift */ = {isa = PBXFileReference; fileEncoding = 4; lastKnownFileType = sourcecode.swift; path = PasswordManagementLoginModel.swift; sourceTree = "<group>"; };
		4BE6547D271FCD4D008D1D63 /* PasswordManagementNoteModel.swift */ = {isa = PBXFileReference; fileEncoding = 4; lastKnownFileType = sourcecode.swift; path = PasswordManagementNoteModel.swift; sourceTree = "<group>"; };
		4BE65482271FCD53008D1D63 /* CountryList.swift */ = {isa = PBXFileReference; fileEncoding = 4; lastKnownFileType = sourcecode.swift; path = CountryList.swift; sourceTree = "<group>"; };
		4BE65484271FCD7B008D1D63 /* LoginFaviconView.swift */ = {isa = PBXFileReference; fileEncoding = 4; lastKnownFileType = sourcecode.swift; path = LoginFaviconView.swift; sourceTree = "<group>"; };
		4BEF0E6627641A0E00AF7C58 /* MacWaitlistLockScreenViewController.swift */ = {isa = PBXFileReference; fileEncoding = 4; lastKnownFileType = sourcecode.swift; path = MacWaitlistLockScreenViewController.swift; sourceTree = "<group>"; };
		4BEF0E69276676A500AF7C58 /* WaitlistRequest.swift */ = {isa = PBXFileReference; lastKnownFileType = sourcecode.swift; path = WaitlistRequest.swift; sourceTree = "<group>"; };
		4BEF0E6B276676AB00AF7C58 /* MacWaitlistStore.swift */ = {isa = PBXFileReference; lastKnownFileType = sourcecode.swift; path = MacWaitlistStore.swift; sourceTree = "<group>"; };
		4BEF0E712766B11200AF7C58 /* MacWaitlistLockScreenViewModel.swift */ = {isa = PBXFileReference; lastKnownFileType = sourcecode.swift; path = MacWaitlistLockScreenViewModel.swift; sourceTree = "<group>"; };
		4BF4951726C08395000547B8 /* ThirdPartyBrowserTests.swift */ = {isa = PBXFileReference; lastKnownFileType = sourcecode.swift; path = ThirdPartyBrowserTests.swift; sourceTree = "<group>"; };
		4BF4EA4F27C71F26004E57C4 /* PasswordManagementListSectionTests.swift */ = {isa = PBXFileReference; fileEncoding = 4; lastKnownFileType = sourcecode.swift; path = PasswordManagementListSectionTests.swift; sourceTree = "<group>"; };
		7B4CE8DA26F02108009134B1 /* UI Tests.xctest */ = {isa = PBXFileReference; explicitFileType = wrapper.cfbundle; includeInIndex = 0; path = "UI Tests.xctest"; sourceTree = BUILT_PRODUCTS_DIR; };
		7B4CE8DE26F02108009134B1 /* Info.plist */ = {isa = PBXFileReference; lastKnownFileType = text.plist.xml; path = Info.plist; sourceTree = "<group>"; };
		7B4CE8E626F02134009134B1 /* TabBarTests.swift */ = {isa = PBXFileReference; lastKnownFileType = sourcecode.swift; path = TabBarTests.swift; sourceTree = "<group>"; };
		8511E18325F82B34002F516B /* 01_Fire_really_small.json */ = {isa = PBXFileReference; fileEncoding = 4; lastKnownFileType = text.json; path = 01_Fire_really_small.json; sourceTree = "<group>"; };
		853014D525E671A000FB8205 /* PageObserverUserScript.swift */ = {isa = PBXFileReference; lastKnownFileType = sourcecode.swift; path = PageObserverUserScript.swift; sourceTree = "<group>"; };
		85308E24267FC9F2001ABD76 /* NSAlertExtension.swift */ = {isa = PBXFileReference; lastKnownFileType = sourcecode.swift; path = NSAlertExtension.swift; sourceTree = "<group>"; };
		85378D9B274E61B8007C5CBF /* MessageViews.storyboard */ = {isa = PBXFileReference; lastKnownFileType = file.storyboard; path = MessageViews.storyboard; sourceTree = "<group>"; };
		85378D9D274E664C007C5CBF /* PopoverMessageViewController.swift */ = {isa = PBXFileReference; lastKnownFileType = sourcecode.swift; path = PopoverMessageViewController.swift; sourceTree = "<group>"; };
		85378D9F274E6F42007C5CBF /* NSNotificationName+EmailManager.swift */ = {isa = PBXFileReference; lastKnownFileType = sourcecode.swift; path = "NSNotificationName+EmailManager.swift"; sourceTree = "<group>"; };
		85378DA1274E7F25007C5CBF /* EmailManagerRequestDelegate.swift */ = {isa = PBXFileReference; lastKnownFileType = sourcecode.swift; path = EmailManagerRequestDelegate.swift; sourceTree = "<group>"; };
		8546DE6125C03056000CA5E1 /* UserAgentTests.swift */ = {isa = PBXFileReference; lastKnownFileType = sourcecode.swift; path = UserAgentTests.swift; sourceTree = "<group>"; };
		85480F8925CDC360009424E3 /* MainMenu.storyboard */ = {isa = PBXFileReference; lastKnownFileType = file.storyboard; path = MainMenu.storyboard; sourceTree = "<group>"; };
		85480FBA25D181CB009424E3 /* ConfigurationDownloading.swift */ = {isa = PBXFileReference; lastKnownFileType = sourcecode.swift; path = ConfigurationDownloading.swift; sourceTree = "<group>"; };
		85480FCE25D1AA22009424E3 /* ConfigurationStoring.swift */ = {isa = PBXFileReference; lastKnownFileType = sourcecode.swift; path = ConfigurationStoring.swift; sourceTree = "<group>"; };
		8553FF51257523760029327F /* URLSuggestedFilenameTests.swift */ = {isa = PBXFileReference; lastKnownFileType = sourcecode.swift; path = URLSuggestedFilenameTests.swift; sourceTree = "<group>"; };
		85625993269C8F9600EE44BC /* PasswordManager.storyboard */ = {isa = PBXFileReference; lastKnownFileType = file.storyboard; path = PasswordManager.storyboard; sourceTree = "<group>"; };
		85625995269C953C00EE44BC /* PasswordManagementViewController.swift */ = {isa = PBXFileReference; lastKnownFileType = sourcecode.swift; path = PasswordManagementViewController.swift; sourceTree = "<group>"; };
		85625997269C9C5F00EE44BC /* PasswordManagementPopover.swift */ = {isa = PBXFileReference; lastKnownFileType = sourcecode.swift; path = PasswordManagementPopover.swift; sourceTree = "<group>"; };
		85625999269CA0A600EE44BC /* NSRectExtension.swift */ = {isa = PBXFileReference; lastKnownFileType = sourcecode.swift; path = NSRectExtension.swift; sourceTree = "<group>"; };
		856C98A5256EB59600A22F1F /* MenuItemSelectors.swift */ = {isa = PBXFileReference; lastKnownFileType = sourcecode.swift; path = MenuItemSelectors.swift; sourceTree = "<group>"; };
		856C98D42570116900A22F1F /* NSWindow+Toast.swift */ = {isa = PBXFileReference; lastKnownFileType = sourcecode.swift; path = "NSWindow+Toast.swift"; sourceTree = "<group>"; };
		856C98DE257014BD00A22F1F /* FileDownloadManager.swift */ = {isa = PBXFileReference; lastKnownFileType = sourcecode.swift; path = FileDownloadManager.swift; sourceTree = "<group>"; };
		856CADEF271710F400E79BB0 /* HoverUserScript.swift */ = {isa = PBXFileReference; lastKnownFileType = sourcecode.swift; path = HoverUserScript.swift; sourceTree = "<group>"; };
		85707F21276A32B600DC0649 /* CallToAction.swift */ = {isa = PBXFileReference; lastKnownFileType = sourcecode.swift; path = CallToAction.swift; sourceTree = "<group>"; };
		85707F23276A332A00DC0649 /* OnboardingButtonStyles.swift */ = {isa = PBXFileReference; lastKnownFileType = sourcecode.swift; path = OnboardingButtonStyles.swift; sourceTree = "<group>"; };
		85707F25276A335700DC0649 /* Onboarding.swift */ = {isa = PBXFileReference; lastKnownFileType = sourcecode.swift; path = Onboarding.swift; sourceTree = "<group>"; };
		85707F27276A34D900DC0649 /* DaxSpeech.swift */ = {isa = PBXFileReference; lastKnownFileType = sourcecode.swift; path = DaxSpeech.swift; sourceTree = "<group>"; };
		85707F29276A35FE00DC0649 /* ActionSpeech.swift */ = {isa = PBXFileReference; lastKnownFileType = sourcecode.swift; path = ActionSpeech.swift; sourceTree = "<group>"; };
		85707F2B276A364E00DC0649 /* OnboardingFlow.swift */ = {isa = PBXFileReference; lastKnownFileType = sourcecode.swift; path = OnboardingFlow.swift; sourceTree = "<group>"; };
		85707F2D276A394C00DC0649 /* ViewExtensions.swift */ = {isa = PBXFileReference; lastKnownFileType = sourcecode.swift; path = ViewExtensions.swift; sourceTree = "<group>"; };
		85707F30276A7DCA00DC0649 /* OnboardingViewModel.swift */ = {isa = PBXFileReference; lastKnownFileType = sourcecode.swift; path = OnboardingViewModel.swift; sourceTree = "<group>"; };
		85778E3427142C3000F091CA /* HomepageHeaderView.swift */ = {isa = PBXFileReference; lastKnownFileType = sourcecode.swift; path = HomepageHeaderView.swift; sourceTree = "<group>"; };
		85799C1725DEBB3F0007EC87 /* Logging.swift */ = {isa = PBXFileReference; fileEncoding = 4; lastKnownFileType = sourcecode.swift; path = Logging.swift; sourceTree = "<group>"; };
		8585B63726D6E66C00C1416F /* ButtonStyles.swift */ = {isa = PBXFileReference; lastKnownFileType = sourcecode.swift; path = ButtonStyles.swift; sourceTree = "<group>"; };
		85890639267BCD8E00D23B0D /* SaveCredentialsPopover.swift */ = {isa = PBXFileReference; lastKnownFileType = sourcecode.swift; path = SaveCredentialsPopover.swift; sourceTree = "<group>"; };
		8589063B267BCDC000D23B0D /* SaveCredentialsViewController.swift */ = {isa = PBXFileReference; lastKnownFileType = sourcecode.swift; path = SaveCredentialsViewController.swift; sourceTree = "<group>"; };
		858A797E26A79EAA00A75A42 /* UserText+PasswordManager.swift */ = {isa = PBXFileReference; lastKnownFileType = sourcecode.swift; path = "UserText+PasswordManager.swift"; sourceTree = "<group>"; };
		858A798226A8B75F00A75A42 /* CopyHandler.swift */ = {isa = PBXFileReference; lastKnownFileType = sourcecode.swift; path = CopyHandler.swift; sourceTree = "<group>"; };
		858A798426A8BB5D00A75A42 /* NSTextViewExtension.swift */ = {isa = PBXFileReference; lastKnownFileType = sourcecode.swift; path = NSTextViewExtension.swift; sourceTree = "<group>"; };
		858A798726A99DBE00A75A42 /* PasswordManagementItemListModelTests.swift */ = {isa = PBXFileReference; lastKnownFileType = sourcecode.swift; path = PasswordManagementItemListModelTests.swift; sourceTree = "<group>"; };
		858A798926A9B35E00A75A42 /* PasswordManagementItemModelTests.swift */ = {isa = PBXFileReference; lastKnownFileType = sourcecode.swift; path = PasswordManagementItemModelTests.swift; sourceTree = "<group>"; };
		858C78FB2705EB5F009B2B44 /* HomepageHeader.xib */ = {isa = PBXFileReference; lastKnownFileType = file.xib; path = HomepageHeader.xib; sourceTree = "<group>"; };
		859E7D6A27453BF3009C2B69 /* BookmarksExporter.swift */ = {isa = PBXFileReference; lastKnownFileType = sourcecode.swift; path = BookmarksExporter.swift; sourceTree = "<group>"; };
		859E7D6C274548F2009C2B69 /* BookmarksExporterTests.swift */ = {isa = PBXFileReference; lastKnownFileType = sourcecode.swift; path = BookmarksExporterTests.swift; sourceTree = "<group>"; };
		85A0116825AF1D8900FA6A0C /* FindInPageViewController.swift */ = {isa = PBXFileReference; lastKnownFileType = sourcecode.swift; path = FindInPageViewController.swift; sourceTree = "<group>"; };
		85A0117325AF2EDF00FA6A0C /* FindInPage.storyboard */ = {isa = PBXFileReference; lastKnownFileType = file.storyboard; path = FindInPage.storyboard; sourceTree = "<group>"; };
		85A0118125AF60E700FA6A0C /* FindInPageModel.swift */ = {isa = PBXFileReference; lastKnownFileType = sourcecode.swift; path = FindInPageModel.swift; sourceTree = "<group>"; };
		85A011E925B4D4CA00FA6A0C /* FindInPageUserScript.swift */ = {isa = PBXFileReference; lastKnownFileType = sourcecode.swift; path = FindInPageUserScript.swift; sourceTree = "<group>"; };
		85AC3AEE25D5CE9800C7D2AA /* UserScripts.swift */ = {isa = PBXFileReference; lastKnownFileType = sourcecode.swift; path = UserScripts.swift; sourceTree = "<group>"; };
		85AC3AF625D5DBFD00C7D2AA /* DataExtension.swift */ = {isa = PBXFileReference; lastKnownFileType = sourcecode.swift; path = DataExtension.swift; sourceTree = "<group>"; };
		85AC3B0425D6B1D800C7D2AA /* ScriptSourceProviding.swift */ = {isa = PBXFileReference; lastKnownFileType = sourcecode.swift; path = ScriptSourceProviding.swift; sourceTree = "<group>"; };
		85AC3B1625D9BC1A00C7D2AA /* ConfigurationDownloaderTests.swift */ = {isa = PBXFileReference; lastKnownFileType = sourcecode.swift; path = ConfigurationDownloaderTests.swift; sourceTree = "<group>"; };
		85AC3B3425DA82A600C7D2AA /* DataTaskProviding.swift */ = {isa = PBXFileReference; lastKnownFileType = sourcecode.swift; path = DataTaskProviding.swift; sourceTree = "<group>"; };
		85AC3B4825DAC9BD00C7D2AA /* ConfigurationStorageTests.swift */ = {isa = PBXFileReference; lastKnownFileType = sourcecode.swift; path = ConfigurationStorageTests.swift; sourceTree = "<group>"; };
		85AE2FF124A33A2D002D507F /* WebKit.framework */ = {isa = PBXFileReference; lastKnownFileType = wrapper.framework; name = WebKit.framework; path = System/Library/Frameworks/WebKit.framework; sourceTree = SDKROOT; };
		85B7184927677C2D00B4277F /* Onboarding.storyboard */ = {isa = PBXFileReference; lastKnownFileType = file.storyboard; path = Onboarding.storyboard; sourceTree = "<group>"; };
		85B7184B27677C6500B4277F /* OnboardingViewController.swift */ = {isa = PBXFileReference; lastKnownFileType = sourcecode.swift; path = OnboardingViewController.swift; sourceTree = "<group>"; };
		85B7184D27677CBB00B4277F /* RootView.swift */ = {isa = PBXFileReference; lastKnownFileType = sourcecode.swift; path = RootView.swift; sourceTree = "<group>"; };
		85C48CCB278D808F00D3263E /* NSAttributedStringExtension.swift */ = {isa = PBXFileReference; lastKnownFileType = sourcecode.swift; path = NSAttributedStringExtension.swift; sourceTree = "<group>"; };
		85C48CD027908C1000D3263E /* BrowserImportMoreInfoViewController.swift */ = {isa = PBXFileReference; lastKnownFileType = sourcecode.swift; path = BrowserImportMoreInfoViewController.swift; sourceTree = "<group>"; };
		85C6A29525CC1FFD00EEB5F1 /* UserDefaultsWrapper.swift */ = {isa = PBXFileReference; lastKnownFileType = sourcecode.swift; path = UserDefaultsWrapper.swift; sourceTree = "<group>"; };
		85CC1D7A26A05ECF0062F04E /* PasswordManagementItemListModel.swift */ = {isa = PBXFileReference; lastKnownFileType = sourcecode.swift; path = PasswordManagementItemListModel.swift; sourceTree = "<group>"; };
		85CC1D7C26A05F250062F04E /* PasswordManagementItemModel.swift */ = {isa = PBXFileReference; lastKnownFileType = sourcecode.swift; path = PasswordManagementItemModel.swift; sourceTree = "<group>"; };
		85D33F1125C82EB3002B91A6 /* ConfigurationManager.swift */ = {isa = PBXFileReference; lastKnownFileType = sourcecode.swift; path = ConfigurationManager.swift; sourceTree = "<group>"; };
		85D438B5256E7C9E00F3BAF8 /* ContextMenuUserScript.swift */ = {isa = PBXFileReference; lastKnownFileType = sourcecode.swift; path = ContextMenuUserScript.swift; sourceTree = "<group>"; };
		85D885AF26A590A90077C374 /* NSNotificationName+PasswordManager.swift */ = {isa = PBXFileReference; lastKnownFileType = sourcecode.swift; path = "NSNotificationName+PasswordManager.swift"; sourceTree = "<group>"; };
		85D885B226A5A9DE0077C374 /* NSAlert+PasswordManager.swift */ = {isa = PBXFileReference; lastKnownFileType = sourcecode.swift; path = "NSAlert+PasswordManager.swift"; sourceTree = "<group>"; };
		85E11C2E25E7DC7E00974CAF /* ExternalURLHandler.swift */ = {isa = PBXFileReference; lastKnownFileType = sourcecode.swift; path = ExternalURLHandler.swift; sourceTree = "<group>"; };
		85E11C3625E7F1E100974CAF /* ExternalURLHandlerTests.swift */ = {isa = PBXFileReference; lastKnownFileType = sourcecode.swift; path = ExternalURLHandlerTests.swift; sourceTree = "<group>"; };
		85F1B0C825EF9759004792B6 /* URLEventHandlerTests.swift */ = {isa = PBXFileReference; lastKnownFileType = sourcecode.swift; path = URLEventHandlerTests.swift; sourceTree = "<group>"; };
		85F487B4276A8F2E003CE668 /* OnboardingTests.swift */ = {isa = PBXFileReference; lastKnownFileType = sourcecode.swift; path = OnboardingTests.swift; sourceTree = "<group>"; };
		85F69B3B25EDE81F00978E59 /* URLExtensionTests.swift */ = {isa = PBXFileReference; lastKnownFileType = sourcecode.swift; path = URLExtensionTests.swift; sourceTree = "<group>"; };
		9812D894276CEDA5004B6181 /* ContentBlockerRulesLists.swift */ = {isa = PBXFileReference; lastKnownFileType = sourcecode.swift; path = ContentBlockerRulesLists.swift; sourceTree = "<group>"; };
		9826B09F2747DF3D0092F683 /* ContentBlocking.swift */ = {isa = PBXFileReference; lastKnownFileType = sourcecode.swift; path = ContentBlocking.swift; sourceTree = "<group>"; };
		9826B0A12747DFEB0092F683 /* AppPrivacyConfigurationDataProvider.swift */ = {isa = PBXFileReference; lastKnownFileType = sourcecode.swift; path = AppPrivacyConfigurationDataProvider.swift; sourceTree = "<group>"; };
		9833912E27AAA3CE00DAF119 /* AppTrackerDataSetProvider.swift */ = {isa = PBXFileReference; lastKnownFileType = sourcecode.swift; path = AppTrackerDataSetProvider.swift; sourceTree = "<group>"; };
		9833913027AAA4B500DAF119 /* trackerData.json */ = {isa = PBXFileReference; fileEncoding = 4; lastKnownFileType = text.json; path = trackerData.json; sourceTree = "<group>"; };
		9833913227AAAEEE00DAF119 /* EmbeddedTrackerDataTests.swift */ = {isa = PBXFileReference; lastKnownFileType = sourcecode.swift; path = EmbeddedTrackerDataTests.swift; sourceTree = "<group>"; };
		98EB5D0F27516A4800681FE6 /* AppPrivacyConfigurationTests.swift */ = {isa = PBXFileReference; lastKnownFileType = sourcecode.swift; path = AppPrivacyConfigurationTests.swift; sourceTree = "<group>"; };
		AA0877B726D5160D00B05660 /* SafariVersionReaderTests.swift */ = {isa = PBXFileReference; lastKnownFileType = sourcecode.swift; path = SafariVersionReaderTests.swift; sourceTree = "<group>"; };
		AA0877B926D5161D00B05660 /* WebKitVersionProviderTests.swift */ = {isa = PBXFileReference; lastKnownFileType = sourcecode.swift; path = WebKitVersionProviderTests.swift; sourceTree = "<group>"; };
		AA0F3DB6261A566C0077F2D9 /* SuggestionLoadingMock.swift */ = {isa = PBXFileReference; lastKnownFileType = sourcecode.swift; path = SuggestionLoadingMock.swift; sourceTree = "<group>"; };
		AA13DCB3271480B0006D48D3 /* FirePopoverViewModel.swift */ = {isa = PBXFileReference; lastKnownFileType = sourcecode.swift; path = FirePopoverViewModel.swift; sourceTree = "<group>"; };
		AA222CB82760F74E00321475 /* FaviconReferenceCache.swift */ = {isa = PBXFileReference; lastKnownFileType = sourcecode.swift; path = FaviconReferenceCache.swift; sourceTree = "<group>"; };
		AA2CB12C2587BB5600AA6FBE /* TabBarFooter.xib */ = {isa = PBXFileReference; lastKnownFileType = file.xib; path = TabBarFooter.xib; sourceTree = "<group>"; };
		AA2CB1342587C29500AA6FBE /* TabBarFooter.swift */ = {isa = PBXFileReference; lastKnownFileType = sourcecode.swift; path = TabBarFooter.swift; sourceTree = "<group>"; };
		AA34396A2754D4E200B241FA /* shield.json */ = {isa = PBXFileReference; fileEncoding = 4; lastKnownFileType = text.json; path = shield.json; sourceTree = "<group>"; };
		AA34396B2754D4E300B241FA /* shield-dot.json */ = {isa = PBXFileReference; fileEncoding = 4; lastKnownFileType = text.json; path = "shield-dot.json"; sourceTree = "<group>"; };
		AA34396E2754D4E900B241FA /* dark-shield-dot.json */ = {isa = PBXFileReference; fileEncoding = 4; lastKnownFileType = text.json; path = "dark-shield-dot.json"; sourceTree = "<group>"; };
		AA34396F2754D4E900B241FA /* dark-shield.json */ = {isa = PBXFileReference; fileEncoding = 4; lastKnownFileType = text.json; path = "dark-shield.json"; sourceTree = "<group>"; };
		AA3439722754D55100B241FA /* dark-trackers-2.json */ = {isa = PBXFileReference; fileEncoding = 4; lastKnownFileType = text.json; path = "dark-trackers-2.json"; sourceTree = "<group>"; };
		AA3439732754D55100B241FA /* trackers-1.json */ = {isa = PBXFileReference; fileEncoding = 4; lastKnownFileType = text.json; path = "trackers-1.json"; sourceTree = "<group>"; };
		AA3439742754D55100B241FA /* trackers-2.json */ = {isa = PBXFileReference; fileEncoding = 4; lastKnownFileType = text.json; path = "trackers-2.json"; sourceTree = "<group>"; };
		AA3439752754D55100B241FA /* trackers-3.json */ = {isa = PBXFileReference; fileEncoding = 4; lastKnownFileType = text.json; path = "trackers-3.json"; sourceTree = "<group>"; };
		AA3439762754D55100B241FA /* dark-trackers-1.json */ = {isa = PBXFileReference; fileEncoding = 4; lastKnownFileType = text.json; path = "dark-trackers-1.json"; sourceTree = "<group>"; };
		AA3439772754D55100B241FA /* dark-trackers-3.json */ = {isa = PBXFileReference; fileEncoding = 4; lastKnownFileType = text.json; path = "dark-trackers-3.json"; sourceTree = "<group>"; };
		AA3F895224C18AD500628DDE /* SuggestionViewModel.swift */ = {isa = PBXFileReference; lastKnownFileType = sourcecode.swift; path = SuggestionViewModel.swift; sourceTree = "<group>"; };
		AA4BBA3A25C58FA200C4FB0F /* MainMenu.swift */ = {isa = PBXFileReference; lastKnownFileType = sourcecode.swift; path = MainMenu.swift; sourceTree = "<group>"; };
		AA4D700625545EF800C3411E /* URLEventHandler.swift */ = {isa = PBXFileReference; lastKnownFileType = sourcecode.swift; path = URLEventHandler.swift; sourceTree = "<group>"; };
		AA4FF40B2624751A004E2377 /* GrammarFeaturesManager.swift */ = {isa = PBXFileReference; lastKnownFileType = sourcecode.swift; path = GrammarFeaturesManager.swift; sourceTree = "<group>"; };
		AA512D1324D99D9800230283 /* FaviconManager.swift */ = {isa = PBXFileReference; lastKnownFileType = sourcecode.swift; path = FaviconManager.swift; sourceTree = "<group>"; };
		AA585D7E248FD31100E9A3E2 /* DuckDuckGo.app */ = {isa = PBXFileReference; explicitFileType = wrapper.application; includeInIndex = 0; path = DuckDuckGo.app; sourceTree = BUILT_PRODUCTS_DIR; };
		AA585D81248FD31100E9A3E2 /* AppDelegate.swift */ = {isa = PBXFileReference; lastKnownFileType = sourcecode.swift; path = AppDelegate.swift; sourceTree = "<group>"; };
		AA585D83248FD31100E9A3E2 /* BrowserTabViewController.swift */ = {isa = PBXFileReference; lastKnownFileType = sourcecode.swift; path = BrowserTabViewController.swift; sourceTree = "<group>"; };
		AA585D85248FD31400E9A3E2 /* Assets.xcassets */ = {isa = PBXFileReference; lastKnownFileType = folder.assetcatalog; path = Assets.xcassets; sourceTree = "<group>"; };
		AA585D88248FD31400E9A3E2 /* Base */ = {isa = PBXFileReference; lastKnownFileType = file.storyboard; name = Base; path = Base.lproj/Main.storyboard; sourceTree = "<group>"; };
		AA585D8A248FD31400E9A3E2 /* Info.plist */ = {isa = PBXFileReference; lastKnownFileType = text.plist.xml; path = Info.plist; sourceTree = "<group>"; };
		AA585D8B248FD31400E9A3E2 /* DuckDuckGo.entitlements */ = {isa = PBXFileReference; lastKnownFileType = text.plist.entitlements; path = DuckDuckGo.entitlements; sourceTree = "<group>"; };
		AA585D90248FD31400E9A3E2 /* Unit Tests.xctest */ = {isa = PBXFileReference; explicitFileType = wrapper.cfbundle; includeInIndex = 0; path = "Unit Tests.xctest"; sourceTree = BUILT_PRODUCTS_DIR; };
		AA585D96248FD31400E9A3E2 /* Info.plist */ = {isa = PBXFileReference; lastKnownFileType = text.plist.xml; path = Info.plist; sourceTree = "<group>"; };
		AA585DAE2490E6E600E9A3E2 /* MainViewController.swift */ = {isa = PBXFileReference; lastKnownFileType = sourcecode.swift; path = MainViewController.swift; sourceTree = "<group>"; };
		AA5C8F58258FE21F00748EB7 /* NSTextFieldExtension.swift */ = {isa = PBXFileReference; lastKnownFileType = sourcecode.swift; path = NSTextFieldExtension.swift; sourceTree = "<group>"; };
		AA5C8F5D2590EEE800748EB7 /* NSPointExtension.swift */ = {isa = PBXFileReference; lastKnownFileType = sourcecode.swift; path = NSPointExtension.swift; sourceTree = "<group>"; };
		AA5C8F622591021700748EB7 /* NSApplicationExtension.swift */ = {isa = PBXFileReference; lastKnownFileType = sourcecode.swift; path = NSApplicationExtension.swift; sourceTree = "<group>"; };
		AA5D6DAB24A340F700C6FBCE /* WebViewStateObserver.swift */ = {isa = PBXFileReference; lastKnownFileType = sourcecode.swift; path = WebViewStateObserver.swift; sourceTree = "<group>"; };
		AA5FA696275F90C400DCE9C9 /* FaviconImageCache.swift */ = {isa = PBXFileReference; lastKnownFileType = sourcecode.swift; path = FaviconImageCache.swift; sourceTree = "<group>"; };
		AA5FA699275F91C700DCE9C9 /* Favicon.swift */ = {isa = PBXFileReference; lastKnownFileType = sourcecode.swift; path = Favicon.swift; sourceTree = "<group>"; };
		AA5FA69C275F945C00DCE9C9 /* FaviconStore.swift */ = {isa = PBXFileReference; lastKnownFileType = sourcecode.swift; path = FaviconStore.swift; sourceTree = "<group>"; };
		AA5FA69F275F948900DCE9C9 /* Favicons.xcdatamodel */ = {isa = PBXFileReference; lastKnownFileType = wrapper.xcdatamodel; path = Favicons.xcdatamodel; sourceTree = "<group>"; };
		AA6197C3276B314D008396F0 /* FaviconUrlReference.swift */ = {isa = PBXFileReference; lastKnownFileType = sourcecode.swift; path = FaviconUrlReference.swift; sourceTree = "<group>"; };
		AA6197C5276B3168008396F0 /* FaviconHostReference.swift */ = {isa = PBXFileReference; lastKnownFileType = sourcecode.swift; path = FaviconHostReference.swift; sourceTree = "<group>"; };
		AA61C0CF2722159B00E6B681 /* FireInfoViewController.swift */ = {isa = PBXFileReference; lastKnownFileType = sourcecode.swift; path = FireInfoViewController.swift; sourceTree = "<group>"; };
		AA61C0D12727F59B00E6B681 /* ArrayExtension.swift */ = {isa = PBXFileReference; lastKnownFileType = sourcecode.swift; path = ArrayExtension.swift; sourceTree = "<group>"; };
		AA63745324C9BF9A00AB2AC4 /* SuggestionContainerTests.swift */ = {isa = PBXFileReference; lastKnownFileType = sourcecode.swift; path = SuggestionContainerTests.swift; sourceTree = "<group>"; };
		AA652CB025DD825B009059CC /* LocalBookmarkStoreTests.swift */ = {isa = PBXFileReference; lastKnownFileType = sourcecode.swift; path = LocalBookmarkStoreTests.swift; sourceTree = "<group>"; };
		AA652CCD25DD9071009059CC /* BookmarkListTests.swift */ = {isa = PBXFileReference; lastKnownFileType = sourcecode.swift; path = BookmarkListTests.swift; sourceTree = "<group>"; };
		AA652CD225DDA6E9009059CC /* LocalBookmarkManagerTests.swift */ = {isa = PBXFileReference; lastKnownFileType = sourcecode.swift; path = LocalBookmarkManagerTests.swift; sourceTree = "<group>"; };
		AA652CDA25DDAB32009059CC /* BookmarkStoreMock.swift */ = {isa = PBXFileReference; lastKnownFileType = sourcecode.swift; path = BookmarkStoreMock.swift; sourceTree = "<group>"; };
		AA6820E325502F19005ED0D5 /* WebsiteDataStore.swift */ = {isa = PBXFileReference; lastKnownFileType = sourcecode.swift; path = WebsiteDataStore.swift; sourceTree = "<group>"; };
		AA6820EA25503D6A005ED0D5 /* Fire.swift */ = {isa = PBXFileReference; lastKnownFileType = sourcecode.swift; path = Fire.swift; sourceTree = "<group>"; };
		AA6820F025503DA9005ED0D5 /* FireViewModel.swift */ = {isa = PBXFileReference; lastKnownFileType = sourcecode.swift; path = FireViewModel.swift; sourceTree = "<group>"; };
		AA68C3D22490ED62001B8783 /* NavigationBarViewController.swift */ = {isa = PBXFileReference; lastKnownFileType = sourcecode.swift; path = NavigationBarViewController.swift; sourceTree = "<group>"; };
		AA68C3D62490F821001B8783 /* README.md */ = {isa = PBXFileReference; lastKnownFileType = net.daringfireball.markdown; path = README.md; sourceTree = "<group>"; };
		AA693E5D2696E5B90007BB78 /* CrashReports.storyboard */ = {isa = PBXFileReference; lastKnownFileType = file.storyboard; path = CrashReports.storyboard; sourceTree = "<group>"; };
		AA6AD95A2704B6DB00159F8A /* FirePopoverViewController.swift */ = {isa = PBXFileReference; lastKnownFileType = sourcecode.swift; path = FirePopoverViewController.swift; sourceTree = "<group>"; };
		AA6EF9AC25066F42004754E6 /* WindowsManager.swift */ = {isa = PBXFileReference; lastKnownFileType = sourcecode.swift; path = WindowsManager.swift; sourceTree = "<group>"; };
		AA6EF9B2250785D5004754E6 /* NSMenuExtension.swift */ = {isa = PBXFileReference; lastKnownFileType = sourcecode.swift; path = NSMenuExtension.swift; sourceTree = "<group>"; };
		AA6EF9B425081B4C004754E6 /* MainMenuActions.swift */ = {isa = PBXFileReference; lastKnownFileType = sourcecode.swift; path = MainMenuActions.swift; sourceTree = "<group>"; };
		AA6FFB4324DC33320028F4D0 /* NSViewExtension.swift */ = {isa = PBXFileReference; lastKnownFileType = sourcecode.swift; path = NSViewExtension.swift; sourceTree = "<group>"; };
		AA6FFB4524DC3B5A0028F4D0 /* WebView.swift */ = {isa = PBXFileReference; lastKnownFileType = sourcecode.swift; path = WebView.swift; sourceTree = "<group>"; };
		AA72D5E225FE977F00C77619 /* AddEditFavoriteViewController.swift */ = {isa = PBXFileReference; lastKnownFileType = sourcecode.swift; path = AddEditFavoriteViewController.swift; sourceTree = "<group>"; };
		AA72D5EF25FEA49900C77619 /* AddEditFavoriteWindow.swift */ = {isa = PBXFileReference; lastKnownFileType = sourcecode.swift; path = AddEditFavoriteWindow.swift; sourceTree = "<group>"; };
		AA72D5FD25FFF94E00C77619 /* NSMenuItemExtension.swift */ = {isa = PBXFileReference; lastKnownFileType = sourcecode.swift; path = NSMenuItemExtension.swift; sourceTree = "<group>"; };
		AA7412B024D0B3AC00D22FE0 /* TabBarViewItem.swift */ = {isa = PBXFileReference; lastKnownFileType = sourcecode.swift; path = TabBarViewItem.swift; sourceTree = "<group>"; };
		AA7412B124D0B3AC00D22FE0 /* TabBarViewItem.xib */ = {isa = PBXFileReference; lastKnownFileType = file.xib; path = TabBarViewItem.xib; sourceTree = "<group>"; };
		AA7412B424D1536B00D22FE0 /* MainWindowController.swift */ = {isa = PBXFileReference; lastKnownFileType = sourcecode.swift; path = MainWindowController.swift; sourceTree = "<group>"; };
		AA7412B624D1687000D22FE0 /* TabBarScrollView.swift */ = {isa = PBXFileReference; lastKnownFileType = sourcecode.swift; path = TabBarScrollView.swift; sourceTree = "<group>"; };
		AA7412BC24D2BEEE00D22FE0 /* MainWindow.swift */ = {isa = PBXFileReference; lastKnownFileType = sourcecode.swift; path = MainWindow.swift; sourceTree = "<group>"; };
		AA75A0AD26F3500C0086B667 /* PrivacyIconViewModel.swift */ = {isa = PBXFileReference; lastKnownFileType = sourcecode.swift; path = PrivacyIconViewModel.swift; sourceTree = "<group>"; };
		AA7DE8E026A9BD000012B490 /* History 2.xcdatamodel */ = {isa = PBXFileReference; lastKnownFileType = wrapper.xcdatamodel; path = "History 2.xcdatamodel"; sourceTree = "<group>"; };
		AA80EC53256BE3BC007083E7 /* UserText.swift */ = {isa = PBXFileReference; lastKnownFileType = sourcecode.swift; path = UserText.swift; sourceTree = "<group>"; };
		AA80EC68256C4691007083E7 /* Base */ = {isa = PBXFileReference; lastKnownFileType = file.storyboard; name = Base; path = Base.lproj/BrowserTab.storyboard; sourceTree = "<group>"; };
		AA80EC6E256C469C007083E7 /* Base */ = {isa = PBXFileReference; lastKnownFileType = file.storyboard; name = Base; path = Base.lproj/NavigationBar.storyboard; sourceTree = "<group>"; };
		AA80EC74256C46A2007083E7 /* Base */ = {isa = PBXFileReference; lastKnownFileType = file.storyboard; name = Base; path = Base.lproj/Suggestion.storyboard; sourceTree = "<group>"; };
		AA80EC7A256C46AA007083E7 /* Base */ = {isa = PBXFileReference; lastKnownFileType = file.storyboard; name = Base; path = Base.lproj/TabBar.storyboard; sourceTree = "<group>"; };
		AA80EC8A256C49B8007083E7 /* en */ = {isa = PBXFileReference; lastKnownFileType = text.plist.strings; name = en; path = en.lproj/Localizable.strings; sourceTree = "<group>"; };
		AA80EC90256C49BC007083E7 /* en */ = {isa = PBXFileReference; lastKnownFileType = text.plist.stringsdict; name = en; path = en.lproj/Localizable.stringsdict; sourceTree = "<group>"; };
		AA840A9727319D1600E63CDD /* FirePopoverWrapperViewController.swift */ = {isa = PBXFileReference; lastKnownFileType = sourcecode.swift; path = FirePopoverWrapperViewController.swift; sourceTree = "<group>"; };
		AA88D14A252A557100980B4E /* URLRequestExtension.swift */ = {isa = PBXFileReference; lastKnownFileType = sourcecode.swift; path = URLRequestExtension.swift; sourceTree = "<group>"; };
		AA8EDF2324923E980071C2E8 /* URLExtension.swift */ = {isa = PBXFileReference; lastKnownFileType = sourcecode.swift; path = URLExtension.swift; sourceTree = "<group>"; };
		AA8EDF2624923EC70071C2E8 /* StringExtension.swift */ = {isa = PBXFileReference; lastKnownFileType = sourcecode.swift; path = StringExtension.swift; sourceTree = "<group>"; };
		AA91F83827076F1900771A0D /* PrivacyIconViewModelTests.swift */ = {isa = PBXFileReference; lastKnownFileType = sourcecode.swift; path = PrivacyIconViewModelTests.swift; sourceTree = "<group>"; };
		AA92126E25ACCB1100600CD4 /* ErrorExtension.swift */ = {isa = PBXFileReference; lastKnownFileType = sourcecode.swift; path = ErrorExtension.swift; sourceTree = "<group>"; };
		AA92127625ADA07900600CD4 /* WKWebViewExtension.swift */ = {isa = PBXFileReference; lastKnownFileType = sourcecode.swift; path = WKWebViewExtension.swift; sourceTree = "<group>"; };
		AA97BF4525135DD30014931A /* ApplicationDockMenu.swift */ = {isa = PBXFileReference; lastKnownFileType = sourcecode.swift; path = ApplicationDockMenu.swift; sourceTree = "<group>"; };
		AA9B7C7D26A06E040008D425 /* TrackerInfo.swift */ = {isa = PBXFileReference; lastKnownFileType = sourcecode.swift; path = TrackerInfo.swift; sourceTree = "<group>"; };
		AA9B7C8226A197A00008D425 /* ServerTrust.swift */ = {isa = PBXFileReference; lastKnownFileType = sourcecode.swift; path = ServerTrust.swift; sourceTree = "<group>"; };
		AA9B7C8426A199B60008D425 /* ServerTrustViewModel.swift */ = {isa = PBXFileReference; lastKnownFileType = sourcecode.swift; path = ServerTrustViewModel.swift; sourceTree = "<group>"; };
		AA9C362725518C44004B1BA3 /* WebsiteDataStoreMock.swift */ = {isa = PBXFileReference; lastKnownFileType = sourcecode.swift; path = WebsiteDataStoreMock.swift; sourceTree = "<group>"; };
		AA9C362F25518CA9004B1BA3 /* FireTests.swift */ = {isa = PBXFileReference; lastKnownFileType = sourcecode.swift; path = FireTests.swift; sourceTree = "<group>"; };
		AA9E9A5525A3AE8400D1959D /* NSWindowExtension.swift */ = {isa = PBXFileReference; lastKnownFileType = sourcecode.swift; path = NSWindowExtension.swift; sourceTree = "<group>"; };
		AA9E9A5D25A4867200D1959D /* TabDragAndDropManager.swift */ = {isa = PBXFileReference; lastKnownFileType = sourcecode.swift; path = TabDragAndDropManager.swift; sourceTree = "<group>"; };
		AA9FF95824A1ECF20039E328 /* Tab.swift */ = {isa = PBXFileReference; lastKnownFileType = sourcecode.swift; path = Tab.swift; sourceTree = "<group>"; };
		AA9FF95A24A1EFC20039E328 /* TabViewModel.swift */ = {isa = PBXFileReference; lastKnownFileType = sourcecode.swift; path = TabViewModel.swift; sourceTree = "<group>"; };
		AA9FF95C24A1FA1C0039E328 /* TabCollection.swift */ = {isa = PBXFileReference; lastKnownFileType = sourcecode.swift; path = TabCollection.swift; sourceTree = "<group>"; };
		AA9FF95E24A1FB680039E328 /* TabCollectionViewModel.swift */ = {isa = PBXFileReference; lastKnownFileType = sourcecode.swift; path = TabCollectionViewModel.swift; sourceTree = "<group>"; };
		AAA0CC32252F181A0079BC96 /* NavigationButtonMenuDelegate.swift */ = {isa = PBXFileReference; lastKnownFileType = sourcecode.swift; path = NavigationButtonMenuDelegate.swift; sourceTree = "<group>"; };
		AAA0CC3B25337FAB0079BC96 /* WKBackForwardListItemViewModel.swift */ = {isa = PBXFileReference; lastKnownFileType = sourcecode.swift; path = WKBackForwardListItemViewModel.swift; sourceTree = "<group>"; };
		AAA0CC462533833C0079BC96 /* MoreOptionsMenu.swift */ = {isa = PBXFileReference; lastKnownFileType = sourcecode.swift; path = MoreOptionsMenu.swift; sourceTree = "<group>"; };
		AAA0CC562539EBC90079BC96 /* FaviconUserScript.swift */ = {isa = PBXFileReference; lastKnownFileType = sourcecode.swift; path = FaviconUserScript.swift; sourceTree = "<group>"; };
		AAA0CC69253CC43C0079BC96 /* WKUserContentControllerExtension.swift */ = {isa = PBXFileReference; lastKnownFileType = sourcecode.swift; path = WKUserContentControllerExtension.swift; sourceTree = "<group>"; };
		AAA892E9250A4CEF005B37B2 /* WindowControllersManager.swift */ = {isa = PBXFileReference; lastKnownFileType = sourcecode.swift; path = WindowControllersManager.swift; sourceTree = "<group>"; };
		AAADFD05264AA282001555EA /* TimeIntervalExtension.swift */ = {isa = PBXFileReference; lastKnownFileType = sourcecode.swift; path = TimeIntervalExtension.swift; sourceTree = "<group>"; };
		AAB549DE25DAB8F80058460B /* BookmarkViewModel.swift */ = {isa = PBXFileReference; lastKnownFileType = sourcecode.swift; path = BookmarkViewModel.swift; sourceTree = "<group>"; };
		AAB7320626DD0C37002FACF9 /* Fire.storyboard */ = {isa = PBXFileReference; lastKnownFileType = file.storyboard; path = Fire.storyboard; sourceTree = "<group>"; };
		AAB7320826DD0CD9002FACF9 /* FireViewController.swift */ = {isa = PBXFileReference; lastKnownFileType = sourcecode.swift; path = FireViewController.swift; sourceTree = "<group>"; };
		AAB8203B26B2DE0D00788AC3 /* SuggestionListCharacteristics.swift */ = {isa = PBXFileReference; lastKnownFileType = sourcecode.swift; path = SuggestionListCharacteristics.swift; sourceTree = "<group>"; };
		AABAF59B260A7D130085060C /* FaviconManagerMock.swift */ = {isa = PBXFileReference; lastKnownFileType = sourcecode.swift; path = FaviconManagerMock.swift; sourceTree = "<group>"; };
		AABEE69924A902A90043105B /* SuggestionContainerViewModel.swift */ = {isa = PBXFileReference; lastKnownFileType = sourcecode.swift; path = SuggestionContainerViewModel.swift; sourceTree = "<group>"; };
		AABEE69B24A902BB0043105B /* SuggestionContainer.swift */ = {isa = PBXFileReference; lastKnownFileType = sourcecode.swift; path = SuggestionContainer.swift; sourceTree = "<group>"; };
		AABEE6A424AA0A7F0043105B /* SuggestionViewController.swift */ = {isa = PBXFileReference; lastKnownFileType = sourcecode.swift; path = SuggestionViewController.swift; sourceTree = "<group>"; };
		AABEE6A824AB4B910043105B /* SuggestionTableCellView.swift */ = {isa = PBXFileReference; lastKnownFileType = sourcecode.swift; path = SuggestionTableCellView.swift; sourceTree = "<group>"; };
		AABEE6AA24ACA0F90043105B /* SuggestionTableRowView.swift */ = {isa = PBXFileReference; lastKnownFileType = sourcecode.swift; path = SuggestionTableRowView.swift; sourceTree = "<group>"; };
		AABEE6AE24AD22B90043105B /* AddressBarTextField.swift */ = {isa = PBXFileReference; lastKnownFileType = sourcecode.swift; path = AddressBarTextField.swift; sourceTree = "<group>"; };
		AAC30A25268DFEE200D2D9CD /* CrashReporter.swift */ = {isa = PBXFileReference; lastKnownFileType = sourcecode.swift; path = CrashReporter.swift; sourceTree = "<group>"; };
		AAC30A27268E045400D2D9CD /* CrashReportReader.swift */ = {isa = PBXFileReference; lastKnownFileType = sourcecode.swift; path = CrashReportReader.swift; sourceTree = "<group>"; };
		AAC30A29268E239100D2D9CD /* CrashReport.swift */ = {isa = PBXFileReference; lastKnownFileType = sourcecode.swift; path = CrashReport.swift; sourceTree = "<group>"; };
		AAC30A2B268F1ECD00D2D9CD /* CrashReportSender.swift */ = {isa = PBXFileReference; lastKnownFileType = sourcecode.swift; path = CrashReportSender.swift; sourceTree = "<group>"; };
		AAC30A2D268F1EE300D2D9CD /* CrashReportPromptPresenter.swift */ = {isa = PBXFileReference; lastKnownFileType = sourcecode.swift; path = CrashReportPromptPresenter.swift; sourceTree = "<group>"; };
		AAC5E4C425D6A6E8007F5990 /* BookmarkPopover.swift */ = {isa = PBXFileReference; fileEncoding = 4; lastKnownFileType = sourcecode.swift; path = BookmarkPopover.swift; sourceTree = "<group>"; };
		AAC5E4C525D6A6E8007F5990 /* BookmarkPopoverViewController.swift */ = {isa = PBXFileReference; fileEncoding = 4; lastKnownFileType = sourcecode.swift; path = BookmarkPopoverViewController.swift; sourceTree = "<group>"; };
		AAC5E4C625D6A6E8007F5990 /* Bookmarks.storyboard */ = {isa = PBXFileReference; fileEncoding = 4; lastKnownFileType = file.storyboard; path = Bookmarks.storyboard; sourceTree = "<group>"; };
		AAC5E4CD25D6A709007F5990 /* Bookmark.swift */ = {isa = PBXFileReference; fileEncoding = 4; lastKnownFileType = sourcecode.swift; path = Bookmark.swift; sourceTree = "<group>"; };
		AAC5E4CE25D6A709007F5990 /* BookmarkManager.swift */ = {isa = PBXFileReference; fileEncoding = 4; lastKnownFileType = sourcecode.swift; path = BookmarkManager.swift; sourceTree = "<group>"; };
		AAC5E4CF25D6A709007F5990 /* BookmarkList.swift */ = {isa = PBXFileReference; fileEncoding = 4; lastKnownFileType = sourcecode.swift; path = BookmarkList.swift; sourceTree = "<group>"; };
		AAC5E4D625D6A710007F5990 /* BookmarkStore.swift */ = {isa = PBXFileReference; fileEncoding = 4; lastKnownFileType = sourcecode.swift; path = BookmarkStore.swift; sourceTree = "<group>"; };
		AAC5E4E325D6BA9C007F5990 /* NSSizeExtension.swift */ = {isa = PBXFileReference; fileEncoding = 4; lastKnownFileType = sourcecode.swift; path = NSSizeExtension.swift; sourceTree = "<group>"; };
		AAC5E4F025D6BF10007F5990 /* AddressBarButton.swift */ = {isa = PBXFileReference; fileEncoding = 4; lastKnownFileType = sourcecode.swift; path = AddressBarButton.swift; sourceTree = "<group>"; };
		AAC5E4F525D6BF2C007F5990 /* AddressBarButtonsViewController.swift */ = {isa = PBXFileReference; fileEncoding = 4; lastKnownFileType = sourcecode.swift; path = AddressBarButtonsViewController.swift; sourceTree = "<group>"; };
		AAC6BBEE27AC151D0006DCC2 /* History 3.xcdatamodel */ = {isa = PBXFileReference; lastKnownFileType = wrapper.xcdatamodel; path = "History 3.xcdatamodel"; sourceTree = "<group>"; };
		AAC82C5F258B6CB5009B6B42 /* TooltipWindowController.swift */ = {isa = PBXFileReference; lastKnownFileType = sourcecode.swift; path = TooltipWindowController.swift; sourceTree = "<group>"; };
		AAC9C01424CAFBCE00AD1325 /* TabTests.swift */ = {isa = PBXFileReference; lastKnownFileType = sourcecode.swift; path = TabTests.swift; sourceTree = "<group>"; };
		AAC9C01624CAFBDC00AD1325 /* TabCollectionTests.swift */ = {isa = PBXFileReference; lastKnownFileType = sourcecode.swift; path = TabCollectionTests.swift; sourceTree = "<group>"; };
		AAC9C01B24CB594C00AD1325 /* TabViewModelTests.swift */ = {isa = PBXFileReference; lastKnownFileType = sourcecode.swift; path = TabViewModelTests.swift; sourceTree = "<group>"; };
		AAC9C01D24CB6BEB00AD1325 /* TabCollectionViewModelTests.swift */ = {isa = PBXFileReference; lastKnownFileType = sourcecode.swift; path = TabCollectionViewModelTests.swift; sourceTree = "<group>"; };
		AACF6FD526BC366D00CF09F9 /* SafariVersionReader.swift */ = {isa = PBXFileReference; lastKnownFileType = sourcecode.swift; path = SafariVersionReader.swift; sourceTree = "<group>"; };
		AAD6D8862696DF6D002393B3 /* CrashReportPromptViewController.swift */ = {isa = PBXFileReference; lastKnownFileType = sourcecode.swift; path = CrashReportPromptViewController.swift; sourceTree = "<group>"; };
		AAD86E502678D104005C11BE /* DuckDuckGoCI.entitlements */ = {isa = PBXFileReference; lastKnownFileType = text.plist.entitlements; path = DuckDuckGoCI.entitlements; sourceTree = "<group>"; };
		AAD86E51267A0DFF005C11BE /* UpdateController.swift */ = {isa = PBXFileReference; lastKnownFileType = sourcecode.swift; path = UpdateController.swift; sourceTree = "<group>"; };
		AADCBF3926F7C2CE00EF67A8 /* LottieAnimationCache.swift */ = {isa = PBXFileReference; lastKnownFileType = sourcecode.swift; path = LottieAnimationCache.swift; sourceTree = "<group>"; };
		AADE11BF26D916D70032D8A7 /* StringExtensionTests.swift */ = {isa = PBXFileReference; lastKnownFileType = sourcecode.swift; path = StringExtensionTests.swift; sourceTree = "<group>"; };
		AAE246F12709EF3B00BEEAEE /* FirePopoverCollectionViewItem.swift */ = {isa = PBXFileReference; lastKnownFileType = sourcecode.swift; path = FirePopoverCollectionViewItem.swift; sourceTree = "<group>"; };
		AAE246F22709EF3B00BEEAEE /* FirePopoverCollectionViewItem.xib */ = {isa = PBXFileReference; lastKnownFileType = file.xib; path = FirePopoverCollectionViewItem.xib; sourceTree = "<group>"; };
		AAE246F5270A3D3000BEEAEE /* FirePopoverCollectionViewHeader.xib */ = {isa = PBXFileReference; lastKnownFileType = file.xib; path = FirePopoverCollectionViewHeader.xib; sourceTree = "<group>"; };
		AAE246F7270A406200BEEAEE /* FirePopoverCollectionViewHeader.swift */ = {isa = PBXFileReference; lastKnownFileType = sourcecode.swift; path = FirePopoverCollectionViewHeader.swift; sourceTree = "<group>"; };
		AAE39D1A24F44885008EF28B /* TabCollectionViewModelDelegateMock.swift */ = {isa = PBXFileReference; lastKnownFileType = sourcecode.swift; path = TabCollectionViewModelDelegateMock.swift; sourceTree = "<group>"; };
		AAE71E2B25F781EA00D74437 /* Homepage.storyboard */ = {isa = PBXFileReference; lastKnownFileType = file.storyboard; path = Homepage.storyboard; sourceTree = "<group>"; };
		AAE71E3025F7855400D74437 /* HomepageViewController.swift */ = {isa = PBXFileReference; lastKnownFileType = sourcecode.swift; path = HomepageViewController.swift; sourceTree = "<group>"; };
		AAE71E3525F7869300D74437 /* HomepageCollectionViewItem.swift */ = {isa = PBXFileReference; lastKnownFileType = sourcecode.swift; path = HomepageCollectionViewItem.swift; sourceTree = "<group>"; };
		AAE71E3625F7869300D74437 /* HomepageCollectionViewItem.xib */ = {isa = PBXFileReference; lastKnownFileType = file.xib; path = HomepageCollectionViewItem.xib; sourceTree = "<group>"; };
		AAE75279263B046100B973F8 /* History.xcdatamodel */ = {isa = PBXFileReference; lastKnownFileType = wrapper.xcdatamodel; path = History.xcdatamodel; sourceTree = "<group>"; };
		AAE7527B263B056C00B973F8 /* HistoryStore.swift */ = {isa = PBXFileReference; lastKnownFileType = sourcecode.swift; path = HistoryStore.swift; sourceTree = "<group>"; };
		AAE7527D263B05C600B973F8 /* HistoryEntry.swift */ = {isa = PBXFileReference; lastKnownFileType = sourcecode.swift; path = HistoryEntry.swift; sourceTree = "<group>"; };
		AAE7527F263B0A4D00B973F8 /* HistoryCoordinator.swift */ = {isa = PBXFileReference; lastKnownFileType = sourcecode.swift; path = HistoryCoordinator.swift; sourceTree = "<group>"; };
		AAE8B101258A41C000E81239 /* Tooltip.storyboard */ = {isa = PBXFileReference; lastKnownFileType = file.storyboard; path = Tooltip.storyboard; sourceTree = "<group>"; };
		AAE8B10F258A456C00E81239 /* TooltipViewController.swift */ = {isa = PBXFileReference; lastKnownFileType = sourcecode.swift; path = TooltipViewController.swift; sourceTree = "<group>"; };
		AAE99B8827088A19008B6BD9 /* FirePopover.swift */ = {isa = PBXFileReference; lastKnownFileType = sourcecode.swift; path = FirePopover.swift; sourceTree = "<group>"; };
		AAEC74B12642C57200C2EFBC /* HistoryCoordinatingMock.swift */ = {isa = PBXFileReference; lastKnownFileType = sourcecode.swift; path = HistoryCoordinatingMock.swift; sourceTree = "<group>"; };
		AAEC74B32642C69300C2EFBC /* HistoryCoordinatorTests.swift */ = {isa = PBXFileReference; lastKnownFileType = sourcecode.swift; path = HistoryCoordinatorTests.swift; sourceTree = "<group>"; };
		AAEC74B52642CC6A00C2EFBC /* HistoryStoringMock.swift */ = {isa = PBXFileReference; lastKnownFileType = sourcecode.swift; path = HistoryStoringMock.swift; sourceTree = "<group>"; };
		AAEC74B72642E43800C2EFBC /* HistoryStoreTests.swift */ = {isa = PBXFileReference; lastKnownFileType = sourcecode.swift; path = HistoryStoreTests.swift; sourceTree = "<group>"; };
		AAEC74BA2642E67C00C2EFBC /* NSPersistentContainerExtension.swift */ = {isa = PBXFileReference; lastKnownFileType = sourcecode.swift; path = NSPersistentContainerExtension.swift; sourceTree = "<group>"; };
		AAECA41F24EEA4AC00EFA63A /* IndexPathExtension.swift */ = {isa = PBXFileReference; lastKnownFileType = sourcecode.swift; path = IndexPathExtension.swift; sourceTree = "<group>"; };
		AAEEC6A827088ADB008445F7 /* FireCoordinator.swift */ = {isa = PBXFileReference; fileEncoding = 4; lastKnownFileType = sourcecode.swift; path = FireCoordinator.swift; sourceTree = "<group>"; };
		AAEF6BC7276A081C0024DCF4 /* FaviconSelector.swift */ = {isa = PBXFileReference; lastKnownFileType = sourcecode.swift; path = FaviconSelector.swift; sourceTree = "<group>"; };
		AAFCB37E25E545D400859DD4 /* PublisherExtension.swift */ = {isa = PBXFileReference; lastKnownFileType = sourcecode.swift; path = PublisherExtension.swift; sourceTree = "<group>"; };
		AAFE068226C7082D005434CC /* WebKitVersionProvider.swift */ = {isa = PBXFileReference; lastKnownFileType = sourcecode.swift; path = WebKitVersionProvider.swift; sourceTree = "<group>"; };
		B31055BC27A1BA1D001AC618 /* AutoconsentUserScript.swift */ = {isa = PBXFileReference; fileEncoding = 4; lastKnownFileType = sourcecode.swift; name = AutoconsentUserScript.swift; path = Autoconsent/AutoconsentUserScript.swift; sourceTree = "<group>"; };
		B31055BD27A1BA1D001AC618 /* autoconsent.html */ = {isa = PBXFileReference; fileEncoding = 4; lastKnownFileType = text.html; name = autoconsent.html; path = Autoconsent/autoconsent.html; sourceTree = "<group>"; };
		B31055BE27A1BA1D001AC618 /* userscript.js */ = {isa = PBXFileReference; fileEncoding = 4; lastKnownFileType = sourcecode.javascript; name = userscript.js; path = Autoconsent/userscript.js; sourceTree = "<group>"; };
		B31055BF27A1BA1D001AC618 /* browser-shim.js */ = {isa = PBXFileReference; fileEncoding = 4; lastKnownFileType = sourcecode.javascript; name = "browser-shim.js"; path = "Autoconsent/browser-shim.js"; sourceTree = "<group>"; };
		B31055C027A1BA1D001AC618 /* background-bundle.js */ = {isa = PBXFileReference; fileEncoding = 4; lastKnownFileType = sourcecode.javascript; name = "background-bundle.js"; path = "Autoconsent/background-bundle.js"; sourceTree = "<group>"; };
		B31055C127A1BA1D001AC618 /* AutoconsentBackground.swift */ = {isa = PBXFileReference; fileEncoding = 4; lastKnownFileType = sourcecode.swift; name = AutoconsentBackground.swift; path = Autoconsent/AutoconsentBackground.swift; sourceTree = "<group>"; };
		B31055C227A1BA1D001AC618 /* background.js */ = {isa = PBXFileReference; fileEncoding = 4; lastKnownFileType = sourcecode.javascript; name = background.js; path = Autoconsent/background.js; sourceTree = "<group>"; };
		B31055C327A1BA1D001AC618 /* autoconsent-bundle.js */ = {isa = PBXFileReference; fileEncoding = 4; lastKnownFileType = sourcecode.javascript; name = "autoconsent-bundle.js"; path = "Autoconsent/autoconsent-bundle.js"; sourceTree = "<group>"; };
		B31055CD27A1BA44001AC618 /* AutoconsentBackgroundTests.swift */ = {isa = PBXFileReference; fileEncoding = 4; lastKnownFileType = sourcecode.swift; name = AutoconsentBackgroundTests.swift; path = Autoconsent/AutoconsentBackgroundTests.swift; sourceTree = "<group>"; };
		B3FB198D27BC013C00513DC1 /* autoconsent-test-page.html */ = {isa = PBXFileReference; lastKnownFileType = text.html; path = "autoconsent-test-page.html"; sourceTree = "<group>"; };
		B3FB198F27BC015600513DC1 /* autoconsent-test.js */ = {isa = PBXFileReference; lastKnownFileType = sourcecode.javascript; path = "autoconsent-test.js"; sourceTree = "<group>"; };
		B3FB199227BD0AD400513DC1 /* CookieConsentInfo.swift */ = {isa = PBXFileReference; lastKnownFileType = sourcecode.swift; path = CookieConsentInfo.swift; sourceTree = "<group>"; };
		B6040855274B830F00680351 /* DictionaryExtension.swift */ = {isa = PBXFileReference; lastKnownFileType = sourcecode.swift; path = DictionaryExtension.swift; sourceTree = "<group>"; };
		B604085B274B8CA400680351 /* Permissions.xcdatamodel */ = {isa = PBXFileReference; lastKnownFileType = wrapper.xcdatamodel; path = Permissions.xcdatamodel; sourceTree = "<group>"; };
		B6085D052743905F00A9C456 /* CoreDataStore.swift */ = {isa = PBXFileReference; lastKnownFileType = sourcecode.swift; path = CoreDataStore.swift; sourceTree = "<group>"; };
		B6085D082743993D00A9C456 /* Permissions.xcdatamodel */ = {isa = PBXFileReference; lastKnownFileType = wrapper.xcdatamodel; path = Permissions.xcdatamodel; sourceTree = "<group>"; };
		B6106B9D26A565DA0013B453 /* BundleExtension.swift */ = {isa = PBXFileReference; lastKnownFileType = sourcecode.swift; path = BundleExtension.swift; sourceTree = "<group>"; };
		B6106B9F26A7BE0B0013B453 /* PermissionManagerTests.swift */ = {isa = PBXFileReference; lastKnownFileType = sourcecode.swift; path = PermissionManagerTests.swift; sourceTree = "<group>"; };
		B6106BA226A7BEA00013B453 /* PermissionAuthorizationState.swift */ = {isa = PBXFileReference; lastKnownFileType = sourcecode.swift; path = PermissionAuthorizationState.swift; sourceTree = "<group>"; };
		B6106BA526A7BEC80013B453 /* PermissionAuthorizationQuery.swift */ = {isa = PBXFileReference; lastKnownFileType = sourcecode.swift; path = PermissionAuthorizationQuery.swift; sourceTree = "<group>"; };
		B6106BAA26A7BF1D0013B453 /* PermissionType.swift */ = {isa = PBXFileReference; lastKnownFileType = sourcecode.swift; path = PermissionType.swift; sourceTree = "<group>"; };
		B6106BAC26A7BF390013B453 /* PermissionState.swift */ = {isa = PBXFileReference; lastKnownFileType = sourcecode.swift; path = PermissionState.swift; sourceTree = "<group>"; };
		B6106BAE26A7C6180013B453 /* PermissionStoreMock.swift */ = {isa = PBXFileReference; lastKnownFileType = sourcecode.swift; path = PermissionStoreMock.swift; sourceTree = "<group>"; };
		B6106BB026A7D8720013B453 /* PermissionStoreTests.swift */ = {isa = PBXFileReference; lastKnownFileType = sourcecode.swift; path = PermissionStoreTests.swift; sourceTree = "<group>"; };
		B6106BB226A7F4AA0013B453 /* GeolocationServiceMock.swift */ = {isa = PBXFileReference; lastKnownFileType = sourcecode.swift; path = GeolocationServiceMock.swift; sourceTree = "<group>"; };
		B6106BB426A809E60013B453 /* GeolocationProviderTests.swift */ = {isa = PBXFileReference; lastKnownFileType = sourcecode.swift; path = GeolocationProviderTests.swift; sourceTree = "<group>"; };
		B610F2BA27A145C500FCEBE9 /* RulesCompilationMonitor.swift */ = {isa = PBXFileReference; lastKnownFileType = sourcecode.swift; path = RulesCompilationMonitor.swift; sourceTree = "<group>"; };
		B610F2E327A8F37A00FCEBE9 /* CBRCompileTimeReporterTests.swift */ = {isa = PBXFileReference; lastKnownFileType = sourcecode.swift; path = CBRCompileTimeReporterTests.swift; sourceTree = "<group>"; };
		B610F2E527AA388100FCEBE9 /* ContentBlockingUpdatingTests.swift */ = {isa = PBXFileReference; lastKnownFileType = sourcecode.swift; path = ContentBlockingUpdatingTests.swift; sourceTree = "<group>"; };
		B610F2E727AA397100FCEBE9 /* ContentBlockerRulesManagerMock.swift */ = {isa = PBXFileReference; lastKnownFileType = sourcecode.swift; path = ContentBlockerRulesManagerMock.swift; sourceTree = "<group>"; };
		B61EF3EB266F91E700B4D78F /* WKWebView+Download.swift */ = {isa = PBXFileReference; lastKnownFileType = sourcecode.swift; path = "WKWebView+Download.swift"; sourceTree = "<group>"; };
		B61EF3F0266F922200B4D78F /* WKProcessPool+DownloadDelegate.swift */ = {isa = PBXFileReference; lastKnownFileType = sourcecode.swift; path = "WKProcessPool+DownloadDelegate.swift"; sourceTree = "<group>"; };
		B61F015425EDD5A700ABB5A3 /* UserContentController.swift */ = {isa = PBXFileReference; lastKnownFileType = sourcecode.swift; path = UserContentController.swift; sourceTree = "<group>"; };
		B62EB47B25BAD3BB005745C6 /* WKWebViewPrivateMethodsAvailabilityTests.swift */ = {isa = PBXFileReference; fileEncoding = 4; lastKnownFileType = sourcecode.swift; path = WKWebViewPrivateMethodsAvailabilityTests.swift; sourceTree = "<group>"; };
		B630793926731F2600DCEE41 /* FileDownloadManagerTests.swift */ = {isa = PBXFileReference; fileEncoding = 4; lastKnownFileType = sourcecode.swift; path = FileDownloadManagerTests.swift; sourceTree = "<group>"; };
		B630794126731F5400DCEE41 /* WKDownloadMock.swift */ = {isa = PBXFileReference; lastKnownFileType = sourcecode.swift; path = WKDownloadMock.swift; sourceTree = "<group>"; };
		B637273A26CBC8AF00C8CB02 /* AuthenticationAlert.swift */ = {isa = PBXFileReference; lastKnownFileType = sourcecode.swift; path = AuthenticationAlert.swift; sourceTree = "<group>"; };
		B637273C26CCF0C200C8CB02 /* OptionalExtension.swift */ = {isa = PBXFileReference; lastKnownFileType = sourcecode.swift; path = OptionalExtension.swift; sourceTree = "<group>"; };
		B637274226CE25EF00C8CB02 /* NSApplication+BuildTime.h */ = {isa = PBXFileReference; lastKnownFileType = sourcecode.c.h; path = "NSApplication+BuildTime.h"; sourceTree = "<group>"; };
		B637274326CE25EF00C8CB02 /* NSApplication+BuildTime.m */ = {isa = PBXFileReference; lastKnownFileType = sourcecode.c.objc; path = "NSApplication+BuildTime.m"; sourceTree = "<group>"; };
		B63B9C502670B2B200C45B91 /* _WKDownload.h */ = {isa = PBXFileReference; lastKnownFileType = sourcecode.c.h; path = _WKDownload.h; sourceTree = "<group>"; };
		B63B9C542670B32000C45B91 /* WKProcessPool+Private.h */ = {isa = PBXFileReference; lastKnownFileType = sourcecode.c.h; path = "WKProcessPool+Private.h"; sourceTree = "<group>"; };
		B63D466725BEB6C200874977 /* WKWebView+Private.h */ = {isa = PBXFileReference; fileEncoding = 4; lastKnownFileType = sourcecode.c.h; path = "WKWebView+Private.h"; sourceTree = "<group>"; };
		B63D466825BEB6C200874977 /* WKWebView+SessionState.swift */ = {isa = PBXFileReference; fileEncoding = 4; lastKnownFileType = sourcecode.swift; path = "WKWebView+SessionState.swift"; sourceTree = "<group>"; };
		B63D467025BFA6C100874977 /* DispatchQueueExtensions.swift */ = {isa = PBXFileReference; lastKnownFileType = sourcecode.swift; path = DispatchQueueExtensions.swift; sourceTree = "<group>"; };
		B63D467925BFC3E100874977 /* NSCoderExtensions.swift */ = {isa = PBXFileReference; lastKnownFileType = sourcecode.swift; path = NSCoderExtensions.swift; sourceTree = "<group>"; };
		B63ED0D726AE729600A9DAD1 /* PermissionModelTests.swift */ = {isa = PBXFileReference; lastKnownFileType = sourcecode.swift; path = PermissionModelTests.swift; sourceTree = "<group>"; };
		B63ED0D926AE7AF400A9DAD1 /* PermissionManagerMock.swift */ = {isa = PBXFileReference; lastKnownFileType = sourcecode.swift; path = PermissionManagerMock.swift; sourceTree = "<group>"; };
		B63ED0DB26AE7B1E00A9DAD1 /* WebViewMock.swift */ = {isa = PBXFileReference; lastKnownFileType = sourcecode.swift; path = WebViewMock.swift; sourceTree = "<group>"; };
		B63ED0DD26AFD9A300A9DAD1 /* AVCaptureDeviceMock.swift */ = {isa = PBXFileReference; lastKnownFileType = sourcecode.swift; path = AVCaptureDeviceMock.swift; sourceTree = "<group>"; };
		B63ED0DF26AFE32F00A9DAD1 /* GeolocationProviderMock.swift */ = {isa = PBXFileReference; lastKnownFileType = sourcecode.swift; path = GeolocationProviderMock.swift; sourceTree = "<group>"; };
		B63ED0E226B3E7FA00A9DAD1 /* CLLocationManagerMock.swift */ = {isa = PBXFileReference; fileEncoding = 4; lastKnownFileType = sourcecode.swift; path = CLLocationManagerMock.swift; sourceTree = "<group>"; };
		B63ED0E426BB8FB900A9DAD1 /* SharingMenu.swift */ = {isa = PBXFileReference; lastKnownFileType = sourcecode.swift; path = SharingMenu.swift; sourceTree = "<group>"; };
		B642738127B65BAC0005DFD1 /* SecureVaultErrorReporter.swift */ = {isa = PBXFileReference; lastKnownFileType = sourcecode.swift; path = SecureVaultErrorReporter.swift; sourceTree = "<group>"; };
		B64C84DD2692D7400048FEBE /* PermissionAuthorization.storyboard */ = {isa = PBXFileReference; lastKnownFileType = file.storyboard; path = PermissionAuthorization.storyboard; sourceTree = "<group>"; };
		B64C84E22692DC9F0048FEBE /* PermissionAuthorizationViewController.swift */ = {isa = PBXFileReference; lastKnownFileType = sourcecode.swift; path = PermissionAuthorizationViewController.swift; sourceTree = "<group>"; };
		B64C84EA2692DD650048FEBE /* PermissionAuthorizationPopover.swift */ = {isa = PBXFileReference; lastKnownFileType = sourcecode.swift; path = PermissionAuthorizationPopover.swift; sourceTree = "<group>"; };
		B64C84F0269310120048FEBE /* PermissionManager.swift */ = {isa = PBXFileReference; lastKnownFileType = sourcecode.swift; path = PermissionManager.swift; sourceTree = "<group>"; };
		B64C852926942AC90048FEBE /* PermissionContextMenu.swift */ = {isa = PBXFileReference; lastKnownFileType = sourcecode.swift; path = PermissionContextMenu.swift; sourceTree = "<group>"; };
		B64C852F26943BC10048FEBE /* Permissions.xcdatamodel */ = {isa = PBXFileReference; lastKnownFileType = wrapper.xcdatamodel; path = Permissions.xcdatamodel; sourceTree = "<group>"; };
		B64C853726944B880048FEBE /* StoredPermission.swift */ = {isa = PBXFileReference; lastKnownFileType = sourcecode.swift; path = StoredPermission.swift; sourceTree = "<group>"; };
		B64C853C26944B940048FEBE /* PermissionStore.swift */ = {isa = PBXFileReference; lastKnownFileType = sourcecode.swift; path = PermissionStore.swift; sourceTree = "<group>"; };
		B64C85412694590B0048FEBE /* PermissionButton.swift */ = {isa = PBXFileReference; lastKnownFileType = sourcecode.swift; path = PermissionButton.swift; sourceTree = "<group>"; };
		B65349A9265CF45000DCC645 /* DispatchQueueExtensionsTests.swift */ = {isa = PBXFileReference; lastKnownFileType = sourcecode.swift; path = DispatchQueueExtensionsTests.swift; sourceTree = "<group>"; };
		B6553691268440D700085A79 /* WKProcessPool+GeolocationProvider.swift */ = {isa = PBXFileReference; lastKnownFileType = sourcecode.swift; path = "WKProcessPool+GeolocationProvider.swift"; sourceTree = "<group>"; };
		B65536962684413900085A79 /* WKGeolocationProvider.h */ = {isa = PBXFileReference; lastKnownFileType = sourcecode.c.h; path = WKGeolocationProvider.h; sourceTree = "<group>"; };
		B655369A268442EE00085A79 /* GeolocationProvider.swift */ = {isa = PBXFileReference; lastKnownFileType = sourcecode.swift; path = GeolocationProvider.swift; sourceTree = "<group>"; };
		B65536A52685B82B00085A79 /* Permissions.swift */ = {isa = PBXFileReference; lastKnownFileType = sourcecode.swift; path = Permissions.swift; sourceTree = "<group>"; };
		B65536AD2685E17100085A79 /* GeolocationService.swift */ = {isa = PBXFileReference; lastKnownFileType = sourcecode.swift; path = GeolocationService.swift; sourceTree = "<group>"; };
		B65783E625F8AAFB00D8DB33 /* String+Punycode.swift */ = {isa = PBXFileReference; lastKnownFileType = sourcecode.swift; path = "String+Punycode.swift"; sourceTree = "<group>"; };
		B65783EB25F8AB9200D8DB33 /* String+PunycodeTests.swift */ = {isa = PBXFileReference; fileEncoding = 4; lastKnownFileType = sourcecode.swift; path = "String+PunycodeTests.swift"; sourceTree = "<group>"; };
		B657841825FA484B00D8DB33 /* NSException+Catch.h */ = {isa = PBXFileReference; lastKnownFileType = sourcecode.c.h; path = "NSException+Catch.h"; sourceTree = "<group>"; };
		B657841925FA484B00D8DB33 /* NSException+Catch.m */ = {isa = PBXFileReference; lastKnownFileType = sourcecode.c.objc; path = "NSException+Catch.m"; sourceTree = "<group>"; };
		B657841E25FA497600D8DB33 /* NSException+Catch.swift */ = {isa = PBXFileReference; lastKnownFileType = sourcecode.swift; path = "NSException+Catch.swift"; sourceTree = "<group>"; };
		B65E6B9D26D9EC0800095F96 /* CircularProgressView.swift */ = {isa = PBXFileReference; lastKnownFileType = sourcecode.swift; path = CircularProgressView.swift; sourceTree = "<group>"; };
		B65E6B9F26D9F10600095F96 /* NSBezierPathExtension.swift */ = {isa = PBXFileReference; lastKnownFileType = sourcecode.swift; path = NSBezierPathExtension.swift; sourceTree = "<group>"; };
		B662D3D82755D7AD0035D4D6 /* PixelStoreTests.swift */ = {isa = PBXFileReference; lastKnownFileType = sourcecode.swift; path = PixelStoreTests.swift; sourceTree = "<group>"; };
		B662D3DB2755D81A0035D4D6 /* PixelDataModel.xcdatamodel */ = {isa = PBXFileReference; lastKnownFileType = wrapper.xcdatamodel; path = PixelDataModel.xcdatamodel; sourceTree = "<group>"; };
		B662D3DD275613BB0035D4D6 /* EncryptionKeyStoreMock.swift */ = {isa = PBXFileReference; lastKnownFileType = sourcecode.swift; path = EncryptionKeyStoreMock.swift; sourceTree = "<group>"; };
		B66E9DD12670EB2A00E53BB5 /* _WKDownload+WebKitDownload.swift */ = {isa = PBXFileReference; lastKnownFileType = sourcecode.swift; path = "_WKDownload+WebKitDownload.swift"; sourceTree = "<group>"; };
		B66E9DD32670EB4A00E53BB5 /* WKDownload+WebKitDownload.swift */ = {isa = PBXFileReference; lastKnownFileType = sourcecode.swift; path = "WKDownload+WebKitDownload.swift"; sourceTree = "<group>"; };
		B67C6C3C2654B897006C872E /* WebViewExtensionTests.swift */ = {isa = PBXFileReference; lastKnownFileType = sourcecode.swift; path = WebViewExtensionTests.swift; sourceTree = "<group>"; };
		B67C6C412654BF49006C872E /* DuckDuckGo-Symbol.jpg */ = {isa = PBXFileReference; lastKnownFileType = image.jpeg; path = "DuckDuckGo-Symbol.jpg"; sourceTree = "<group>"; };
		B67C6C462654C643006C872E /* FileManagerExtensionTests.swift */ = {isa = PBXFileReference; lastKnownFileType = sourcecode.swift; path = FileManagerExtensionTests.swift; sourceTree = "<group>"; };
		B68172A8269C487D006D1092 /* PrivacyDashboardUserScript.swift */ = {isa = PBXFileReference; lastKnownFileType = sourcecode.swift; path = PrivacyDashboardUserScript.swift; sourceTree = "<group>"; };
		B68172AD269EB43F006D1092 /* GeolocationServiceTests.swift */ = {isa = PBXFileReference; lastKnownFileType = sourcecode.swift; path = GeolocationServiceTests.swift; sourceTree = "<group>"; };
		B6830960274CDE99004B46BB /* FireproofDomainsContainer.swift */ = {isa = PBXFileReference; lastKnownFileType = sourcecode.swift; path = FireproofDomainsContainer.swift; sourceTree = "<group>"; };
		B6830962274CDEC7004B46BB /* FireproofDomainsStore.swift */ = {isa = PBXFileReference; lastKnownFileType = sourcecode.swift; path = FireproofDomainsStore.swift; sourceTree = "<group>"; };
		B68458AF25C7E76A00DC17B6 /* WindowManager+StateRestoration.swift */ = {isa = PBXFileReference; lastKnownFileType = sourcecode.swift; path = "WindowManager+StateRestoration.swift"; sourceTree = "<group>"; };
		B68458B725C7E8B200DC17B6 /* Tab+NSSecureCoding.swift */ = {isa = PBXFileReference; lastKnownFileType = sourcecode.swift; path = "Tab+NSSecureCoding.swift"; sourceTree = "<group>"; };
		B68458BF25C7E9E000DC17B6 /* TabCollectionViewModel+NSSecureCoding.swift */ = {isa = PBXFileReference; lastKnownFileType = sourcecode.swift; path = "TabCollectionViewModel+NSSecureCoding.swift"; sourceTree = "<group>"; };
		B68458C425C7EA0C00DC17B6 /* TabCollection+NSSecureCoding.swift */ = {isa = PBXFileReference; lastKnownFileType = sourcecode.swift; path = "TabCollection+NSSecureCoding.swift"; sourceTree = "<group>"; };
		B68458CC25C7EB9000DC17B6 /* WKWebViewConfigurationExtensions.swift */ = {isa = PBXFileReference; lastKnownFileType = sourcecode.swift; path = WKWebViewConfigurationExtensions.swift; sourceTree = "<group>"; };
		B684590725C9027900DC17B6 /* AppStateChangedPublisher.swift */ = {isa = PBXFileReference; lastKnownFileType = sourcecode.swift; path = AppStateChangedPublisher.swift; sourceTree = "<group>"; };
		B684592125C93BE000DC17B6 /* Publisher.asVoid.swift */ = {isa = PBXFileReference; lastKnownFileType = sourcecode.swift; path = Publisher.asVoid.swift; sourceTree = "<group>"; };
		B684592625C93C0500DC17B6 /* Publishers.NestedObjectChanges.swift */ = {isa = PBXFileReference; lastKnownFileType = sourcecode.swift; path = Publishers.NestedObjectChanges.swift; sourceTree = "<group>"; };
		B684592E25C93FBF00DC17B6 /* AppStateRestorationManager.swift */ = {isa = PBXFileReference; lastKnownFileType = sourcecode.swift; path = AppStateRestorationManager.swift; sourceTree = "<group>"; };
		B68503A6279141CD00893A05 /* KeySetDictionary.swift */ = {isa = PBXFileReference; lastKnownFileType = sourcecode.swift; path = KeySetDictionary.swift; sourceTree = "<group>"; };
		B687260326E215C9008EE860 /* ExpirationChecker.swift */ = {isa = PBXFileReference; lastKnownFileType = sourcecode.swift; path = ExpirationChecker.swift; sourceTree = "<group>"; };
		B688B4D9273E6D3B0087BEAF /* MainView.swift */ = {isa = PBXFileReference; lastKnownFileType = sourcecode.swift; path = MainView.swift; sourceTree = "<group>"; };
		B688B4DE27420D290087BEAF /* PDFSearchTextMenuItemHandler.swift */ = {isa = PBXFileReference; lastKnownFileType = sourcecode.swift; path = PDFSearchTextMenuItemHandler.swift; sourceTree = "<group>"; };
		B689ECD426C247DB006FB0C5 /* BackForwardListItem.swift */ = {isa = PBXFileReference; lastKnownFileType = sourcecode.swift; path = BackForwardListItem.swift; sourceTree = "<group>"; };
		B68C2FB127706E6A00BF2C7D /* ProcessExtension.swift */ = {isa = PBXFileReference; lastKnownFileType = sourcecode.swift; path = ProcessExtension.swift; sourceTree = "<group>"; };
		B68C92C0274E3EF4002AC6B0 /* PopUpWindow.swift */ = {isa = PBXFileReference; lastKnownFileType = sourcecode.swift; path = PopUpWindow.swift; sourceTree = "<group>"; };
		B68C92C32750EF76002AC6B0 /* PixelDataRecord.swift */ = {isa = PBXFileReference; lastKnownFileType = sourcecode.swift; path = PixelDataRecord.swift; sourceTree = "<group>"; };
		B693953C26F04BE70015B914 /* NibLoadable.swift */ = {isa = PBXFileReference; fileEncoding = 4; lastKnownFileType = sourcecode.swift; path = NibLoadable.swift; sourceTree = "<group>"; };
		B693953D26F04BE70015B914 /* MouseOverView.swift */ = {isa = PBXFileReference; fileEncoding = 4; lastKnownFileType = sourcecode.swift; path = MouseOverView.swift; sourceTree = "<group>"; };
		B693953E26F04BE70015B914 /* FocusRingView.swift */ = {isa = PBXFileReference; fileEncoding = 4; lastKnownFileType = sourcecode.swift; path = FocusRingView.swift; sourceTree = "<group>"; };
		B693953F26F04BE80015B914 /* MouseClickView.swift */ = {isa = PBXFileReference; fileEncoding = 4; lastKnownFileType = sourcecode.swift; path = MouseClickView.swift; sourceTree = "<group>"; };
		B693954026F04BE80015B914 /* ProgressView.swift */ = {isa = PBXFileReference; fileEncoding = 4; lastKnownFileType = sourcecode.swift; path = ProgressView.swift; sourceTree = "<group>"; };
		B693954126F04BE80015B914 /* PaddedImageButton.swift */ = {isa = PBXFileReference; fileEncoding = 4; lastKnownFileType = sourcecode.swift; path = PaddedImageButton.swift; sourceTree = "<group>"; };
		B693954226F04BE90015B914 /* ShadowView.swift */ = {isa = PBXFileReference; fileEncoding = 4; lastKnownFileType = sourcecode.swift; path = ShadowView.swift; sourceTree = "<group>"; };
		B693954326F04BE90015B914 /* GradientView.swift */ = {isa = PBXFileReference; fileEncoding = 4; lastKnownFileType = sourcecode.swift; path = GradientView.swift; sourceTree = "<group>"; };
		B693954426F04BE90015B914 /* LongPressButton.swift */ = {isa = PBXFileReference; fileEncoding = 4; lastKnownFileType = sourcecode.swift; path = LongPressButton.swift; sourceTree = "<group>"; };
		B693954526F04BEA0015B914 /* WindowDraggingView.swift */ = {isa = PBXFileReference; fileEncoding = 4; lastKnownFileType = sourcecode.swift; path = WindowDraggingView.swift; sourceTree = "<group>"; };
		B693954626F04BEA0015B914 /* ColorView.swift */ = {isa = PBXFileReference; fileEncoding = 4; lastKnownFileType = sourcecode.swift; path = ColorView.swift; sourceTree = "<group>"; };
		B693954726F04BEA0015B914 /* NSSavePanelExtension.swift */ = {isa = PBXFileReference; fileEncoding = 4; lastKnownFileType = sourcecode.swift; path = NSSavePanelExtension.swift; sourceTree = "<group>"; };
		B693954826F04BEB0015B914 /* SavePanelAccessoryView.xib */ = {isa = PBXFileReference; fileEncoding = 4; lastKnownFileType = file.xib; path = SavePanelAccessoryView.xib; sourceTree = "<group>"; };
		B693954926F04BEB0015B914 /* MouseOverButton.swift */ = {isa = PBXFileReference; fileEncoding = 4; lastKnownFileType = sourcecode.swift; path = MouseOverButton.swift; sourceTree = "<group>"; };
		B693955A26F0CE300015B914 /* WebKitDownloadDelegate.swift */ = {isa = PBXFileReference; lastKnownFileType = sourcecode.swift; path = WebKitDownloadDelegate.swift; sourceTree = "<group>"; };
		B693955C26F19CD70015B914 /* DownloadListStoreTests.swift */ = {isa = PBXFileReference; lastKnownFileType = sourcecode.swift; path = DownloadListStoreTests.swift; sourceTree = "<group>"; };
		B693955E26F1C17F0015B914 /* DownloadListCoordinatorTests.swift */ = {isa = PBXFileReference; lastKnownFileType = sourcecode.swift; path = DownloadListCoordinatorTests.swift; sourceTree = "<group>"; };
		B693956026F1C1BC0015B914 /* DownloadListStoreMock.swift */ = {isa = PBXFileReference; lastKnownFileType = sourcecode.swift; path = DownloadListStoreMock.swift; sourceTree = "<group>"; };
		B693956226F1C2A40015B914 /* FileDownloadManagerMock.swift */ = {isa = PBXFileReference; lastKnownFileType = sourcecode.swift; path = FileDownloadManagerMock.swift; sourceTree = "<group>"; };
		B693956626F352940015B914 /* TestsBridging.h */ = {isa = PBXFileReference; lastKnownFileType = sourcecode.c.h; path = TestsBridging.h; sourceTree = "<group>"; };
		B693956726F352DB0015B914 /* DownloadsWebViewMock.h */ = {isa = PBXFileReference; lastKnownFileType = sourcecode.c.h; path = DownloadsWebViewMock.h; sourceTree = "<group>"; };
		B693956826F352DB0015B914 /* DownloadsWebViewMock.m */ = {isa = PBXFileReference; lastKnownFileType = sourcecode.c.objc; path = DownloadsWebViewMock.m; sourceTree = "<group>"; };
		B69B50342726A11F00758A2B /* StatisticsLoader.swift */ = {isa = PBXFileReference; fileEncoding = 4; lastKnownFileType = sourcecode.swift; path = StatisticsLoader.swift; sourceTree = "<group>"; };
		B69B50352726A11F00758A2B /* Atb.swift */ = {isa = PBXFileReference; fileEncoding = 4; lastKnownFileType = sourcecode.swift; path = Atb.swift; sourceTree = "<group>"; };
		B69B50362726A12000758A2B /* StatisticsStore.swift */ = {isa = PBXFileReference; fileEncoding = 4; lastKnownFileType = sourcecode.swift; path = StatisticsStore.swift; sourceTree = "<group>"; };
		B69B50372726A12000758A2B /* VariantManager.swift */ = {isa = PBXFileReference; fileEncoding = 4; lastKnownFileType = sourcecode.swift; path = VariantManager.swift; sourceTree = "<group>"; };
		B69B50382726A12400758A2B /* AtbParser.swift */ = {isa = PBXFileReference; fileEncoding = 4; lastKnownFileType = sourcecode.swift; path = AtbParser.swift; sourceTree = "<group>"; };
		B69B50392726A12500758A2B /* LocalStatisticsStore.swift */ = {isa = PBXFileReference; fileEncoding = 4; lastKnownFileType = sourcecode.swift; path = LocalStatisticsStore.swift; sourceTree = "<group>"; };
		B69B50412726C5C100758A2B /* AtbParserTests.swift */ = {isa = PBXFileReference; fileEncoding = 4; lastKnownFileType = sourcecode.swift; path = AtbParserTests.swift; sourceTree = "<group>"; };
		B69B50422726C5C100758A2B /* AtbAndVariantCleanupTests.swift */ = {isa = PBXFileReference; fileEncoding = 4; lastKnownFileType = sourcecode.swift; path = AtbAndVariantCleanupTests.swift; sourceTree = "<group>"; };
		B69B50432726C5C100758A2B /* VariantManagerTests.swift */ = {isa = PBXFileReference; fileEncoding = 4; lastKnownFileType = sourcecode.swift; path = VariantManagerTests.swift; sourceTree = "<group>"; };
		B69B50442726C5C200758A2B /* StatisticsLoaderTests.swift */ = {isa = PBXFileReference; fileEncoding = 4; lastKnownFileType = sourcecode.swift; path = StatisticsLoaderTests.swift; sourceTree = "<group>"; };
		B69B50492726CA2900758A2B /* MockStatisticsStore.swift */ = {isa = PBXFileReference; fileEncoding = 4; lastKnownFileType = sourcecode.swift; path = MockStatisticsStore.swift; sourceTree = "<group>"; };
		B69B504A2726CA2900758A2B /* MockVariantManager.swift */ = {isa = PBXFileReference; fileEncoding = 4; lastKnownFileType = sourcecode.swift; path = MockVariantManager.swift; sourceTree = "<group>"; };
		B69B504E2726CD7E00758A2B /* atb.json */ = {isa = PBXFileReference; fileEncoding = 4; lastKnownFileType = text.json; path = atb.json; sourceTree = "<group>"; };
		B69B504F2726CD7F00758A2B /* empty */ = {isa = PBXFileReference; fileEncoding = 4; lastKnownFileType = text; path = empty; sourceTree = "<group>"; };
		B69B50502726CD7F00758A2B /* atb-with-update.json */ = {isa = PBXFileReference; fileEncoding = 4; lastKnownFileType = text.json; path = "atb-with-update.json"; sourceTree = "<group>"; };
		B69B50512726CD8000758A2B /* invalid.json */ = {isa = PBXFileReference; fileEncoding = 4; lastKnownFileType = text.json; path = invalid.json; sourceTree = "<group>"; };
		B69B50562727D16900758A2B /* AtbAndVariantCleanup.swift */ = {isa = PBXFileReference; fileEncoding = 4; lastKnownFileType = sourcecode.swift; path = AtbAndVariantCleanup.swift; sourceTree = "<group>"; };
		B6A5A27025B9377300AA7ADA /* StatePersistenceService.swift */ = {isa = PBXFileReference; lastKnownFileType = sourcecode.swift; path = StatePersistenceService.swift; sourceTree = "<group>"; };
		B6A5A27825B93FFE00AA7ADA /* StateRestorationManagerTests.swift */ = {isa = PBXFileReference; lastKnownFileType = sourcecode.swift; path = StateRestorationManagerTests.swift; sourceTree = "<group>"; };
		B6A5A27D25B9403E00AA7ADA /* FileStoreMock.swift */ = {isa = PBXFileReference; lastKnownFileType = sourcecode.swift; path = FileStoreMock.swift; sourceTree = "<group>"; };
		B6A5A29F25B96E8300AA7ADA /* AppStateChangePublisherTests.swift */ = {isa = PBXFileReference; lastKnownFileType = sourcecode.swift; path = AppStateChangePublisherTests.swift; sourceTree = "<group>"; };
		B6A5A2A725BAA35500AA7ADA /* WindowManagerStateRestorationTests.swift */ = {isa = PBXFileReference; lastKnownFileType = sourcecode.swift; path = WindowManagerStateRestorationTests.swift; sourceTree = "<group>"; };
		B6A924D32664BBB9001A28CA /* WKWebViewDownloadDelegate.swift */ = {isa = PBXFileReference; lastKnownFileType = sourcecode.swift; path = WKWebViewDownloadDelegate.swift; sourceTree = "<group>"; };
		B6A924D82664C72D001A28CA /* WebKitDownloadTask.swift */ = {isa = PBXFileReference; lastKnownFileType = sourcecode.swift; path = WebKitDownloadTask.swift; sourceTree = "<group>"; };
		B6A924DD2664CA08001A28CA /* LegacyWebKitDownloadDelegate.swift */ = {isa = PBXFileReference; lastKnownFileType = sourcecode.swift; path = LegacyWebKitDownloadDelegate.swift; sourceTree = "<group>"; };
		B6A9E45226142B070067D1B9 /* Pixel.swift */ = {isa = PBXFileReference; fileEncoding = 4; lastKnownFileType = sourcecode.swift; path = Pixel.swift; sourceTree = "<group>"; };
		B6A9E457261460340067D1B9 /* ApiRequestError.swift */ = {isa = PBXFileReference; fileEncoding = 4; lastKnownFileType = sourcecode.swift; path = ApiRequestError.swift; sourceTree = "<group>"; };
		B6A9E458261460340067D1B9 /* APIHeaders.swift */ = {isa = PBXFileReference; fileEncoding = 4; lastKnownFileType = sourcecode.swift; path = APIHeaders.swift; sourceTree = "<group>"; };
		B6A9E459261460350067D1B9 /* APIRequest.swift */ = {isa = PBXFileReference; fileEncoding = 4; lastKnownFileType = sourcecode.swift; path = APIRequest.swift; sourceTree = "<group>"; };
		B6A9E4602614608B0067D1B9 /* AppVersion.swift */ = {isa = PBXFileReference; fileEncoding = 4; lastKnownFileType = sourcecode.swift; path = AppVersion.swift; sourceTree = "<group>"; };
		B6A9E46A2614618A0067D1B9 /* OperatingSystemVersionExtension.swift */ = {isa = PBXFileReference; lastKnownFileType = sourcecode.swift; path = OperatingSystemVersionExtension.swift; sourceTree = "<group>"; };
		B6A9E46F26146A250067D1B9 /* DateExtension.swift */ = {isa = PBXFileReference; lastKnownFileType = sourcecode.swift; path = DateExtension.swift; sourceTree = "<group>"; };
		B6A9E47626146A570067D1B9 /* PixelEvent.swift */ = {isa = PBXFileReference; lastKnownFileType = sourcecode.swift; path = PixelEvent.swift; sourceTree = "<group>"; };
		B6A9E47E26146A800067D1B9 /* PixelArguments.swift */ = {isa = PBXFileReference; lastKnownFileType = sourcecode.swift; path = PixelArguments.swift; sourceTree = "<group>"; };
		B6A9E48326146AAB0067D1B9 /* PixelParameters.swift */ = {isa = PBXFileReference; lastKnownFileType = sourcecode.swift; path = PixelParameters.swift; sourceTree = "<group>"; };
		B6A9E498261474120067D1B9 /* TimedPixel.swift */ = {isa = PBXFileReference; lastKnownFileType = sourcecode.swift; path = TimedPixel.swift; sourceTree = "<group>"; };
		B6A9E4A2261475C70067D1B9 /* AppUsageActivityMonitor.swift */ = {isa = PBXFileReference; lastKnownFileType = sourcecode.swift; path = AppUsageActivityMonitor.swift; sourceTree = "<group>"; };
		B6AAAC2C260330580029438D /* PublishedAfter.swift */ = {isa = PBXFileReference; lastKnownFileType = sourcecode.swift; path = PublishedAfter.swift; sourceTree = "<group>"; };
		B6AAAC3D26048F690029438D /* RandomAccessCollectionExtension.swift */ = {isa = PBXFileReference; lastKnownFileType = sourcecode.swift; path = RandomAccessCollectionExtension.swift; sourceTree = "<group>"; };
		B6AE74332609AFCE005B9B1A /* ProgressEstimationTests.swift */ = {isa = PBXFileReference; lastKnownFileType = sourcecode.swift; path = ProgressEstimationTests.swift; sourceTree = "<group>"; };
		B6B1E87A26D381710062C350 /* DownloadListCoordinator.swift */ = {isa = PBXFileReference; lastKnownFileType = sourcecode.swift; path = DownloadListCoordinator.swift; sourceTree = "<group>"; };
		B6B1E87D26D5DA0E0062C350 /* DownloadsPopover.swift */ = {isa = PBXFileReference; lastKnownFileType = sourcecode.swift; path = DownloadsPopover.swift; sourceTree = "<group>"; };
		B6B1E87F26D5DA9B0062C350 /* DownloadsViewController.swift */ = {isa = PBXFileReference; lastKnownFileType = sourcecode.swift; path = DownloadsViewController.swift; sourceTree = "<group>"; };
		B6B1E88126D5DAC30062C350 /* Downloads.storyboard */ = {isa = PBXFileReference; lastKnownFileType = file.storyboard; path = Downloads.storyboard; sourceTree = "<group>"; };
		B6B1E88326D5EB570062C350 /* DownloadsCellView.swift */ = {isa = PBXFileReference; lastKnownFileType = sourcecode.swift; path = DownloadsCellView.swift; sourceTree = "<group>"; };
		B6B1E88A26D774090062C350 /* LinkButton.swift */ = {isa = PBXFileReference; lastKnownFileType = sourcecode.swift; path = LinkButton.swift; sourceTree = "<group>"; };
		B6B3E0952654DACD0040E0A2 /* UTTypeTests.swift */ = {isa = PBXFileReference; lastKnownFileType = sourcecode.swift; path = UTTypeTests.swift; sourceTree = "<group>"; };
		B6B3E0DC2657E9CF0040E0A2 /* NSScreenExtension.swift */ = {isa = PBXFileReference; lastKnownFileType = sourcecode.swift; path = NSScreenExtension.swift; sourceTree = "<group>"; };
		B6BBF16F2744CDE1004F850E /* CoreDataStoreTests.swift */ = {isa = PBXFileReference; lastKnownFileType = sourcecode.swift; path = CoreDataStoreTests.swift; sourceTree = "<group>"; };
		B6BBF1712744CE36004F850E /* FireproofDomainsStoreMock.swift */ = {isa = PBXFileReference; lastKnownFileType = sourcecode.swift; path = FireproofDomainsStoreMock.swift; sourceTree = "<group>"; };
		B6BBF17327475B15004F850E /* PopupBlockedPopover.swift */ = {isa = PBXFileReference; lastKnownFileType = sourcecode.swift; path = PopupBlockedPopover.swift; sourceTree = "<group>"; };
		B6C0B22D26E61CE70031CB7F /* DownloadViewModel.swift */ = {isa = PBXFileReference; lastKnownFileType = sourcecode.swift; path = DownloadViewModel.swift; sourceTree = "<group>"; };
		B6C0B22F26E61D630031CB7F /* DownloadListStore.swift */ = {isa = PBXFileReference; lastKnownFileType = sourcecode.swift; path = DownloadListStore.swift; sourceTree = "<group>"; };
		B6C0B23326E71BCD0031CB7F /* Downloads.xcdatamodel */ = {isa = PBXFileReference; lastKnownFileType = wrapper.xcdatamodel; path = Downloads.xcdatamodel; sourceTree = "<group>"; };
		B6C0B23526E732000031CB7F /* DownloadListItem.swift */ = {isa = PBXFileReference; lastKnownFileType = sourcecode.swift; path = DownloadListItem.swift; sourceTree = "<group>"; };
		B6C0B23826E742610031CB7F /* FileDownloadError.swift */ = {isa = PBXFileReference; lastKnownFileType = sourcecode.swift; path = FileDownloadError.swift; sourceTree = "<group>"; };
		B6C0B23B26E87D900031CB7F /* NSAlert+ActiveDownloadsTermination.swift */ = {isa = PBXFileReference; lastKnownFileType = sourcecode.swift; path = "NSAlert+ActiveDownloadsTermination.swift"; sourceTree = "<group>"; };
		B6C0B23D26E8BF1F0031CB7F /* DownloadListViewModel.swift */ = {isa = PBXFileReference; lastKnownFileType = sourcecode.swift; path = DownloadListViewModel.swift; sourceTree = "<group>"; };
		B6C0B24326E9CB080031CB7F /* RunLoopExtension.swift */ = {isa = PBXFileReference; fileEncoding = 4; lastKnownFileType = sourcecode.swift; path = RunLoopExtension.swift; sourceTree = "<group>"; };
		B6C0B24526E9CB190031CB7F /* RunLoopExtensionTests.swift */ = {isa = PBXFileReference; fileEncoding = 4; lastKnownFileType = sourcecode.swift; path = RunLoopExtensionTests.swift; sourceTree = "<group>"; };
		B6C2C9EE276081AB005B7F0A /* DeallocationTests.swift */ = {isa = PBXFileReference; lastKnownFileType = sourcecode.swift; path = DeallocationTests.swift; sourceTree = "<group>"; };
		B6C2C9F52760B659005B7F0A /* Permissions.xcdatamodel */ = {isa = PBXFileReference; lastKnownFileType = wrapper.xcdatamodel; path = Permissions.xcdatamodel; sourceTree = "<group>"; };
		B6CF78DD267B099C00CD4F13 /* WKNavigationActionExtension.swift */ = {isa = PBXFileReference; lastKnownFileType = sourcecode.swift; path = WKNavigationActionExtension.swift; sourceTree = "<group>"; };
		B6CF78E2267B0A1900CD4F13 /* WKNavigationAction+Private.h */ = {isa = PBXFileReference; lastKnownFileType = sourcecode.c.h; path = "WKNavigationAction+Private.h"; sourceTree = "<group>"; };
		B6DA44012616B28300DD1EC2 /* PixelDataStore.swift */ = {isa = PBXFileReference; lastKnownFileType = sourcecode.swift; path = PixelDataStore.swift; sourceTree = "<group>"; };
		B6DA44072616B30600DD1EC2 /* PixelDataModel.xcdatamodel */ = {isa = PBXFileReference; lastKnownFileType = wrapper.xcdatamodel; path = PixelDataModel.xcdatamodel; sourceTree = "<group>"; };
		B6DA44102616C0FC00DD1EC2 /* PixelTests.swift */ = {isa = PBXFileReference; fileEncoding = 4; lastKnownFileType = sourcecode.swift; path = PixelTests.swift; sourceTree = "<group>"; };
		B6DA441D2616C84600DD1EC2 /* PixelStoreMock.swift */ = {isa = PBXFileReference; lastKnownFileType = sourcecode.swift; path = PixelStoreMock.swift; sourceTree = "<group>"; };
		B6DA44222616CABC00DD1EC2 /* PixelArgumentsTests.swift */ = {isa = PBXFileReference; lastKnownFileType = sourcecode.swift; path = PixelArgumentsTests.swift; sourceTree = "<group>"; };
		B6DA44272616CAE000DD1EC2 /* AppUsageActivityMonitorTests.swift */ = {isa = PBXFileReference; lastKnownFileType = sourcecode.swift; path = AppUsageActivityMonitorTests.swift; sourceTree = "<group>"; };
		B6DB3AEE278D5C370024C5C4 /* URLSessionExtension.swift */ = {isa = PBXFileReference; lastKnownFileType = sourcecode.swift; path = URLSessionExtension.swift; sourceTree = "<group>"; };
		B6DB3CF826A00E2D00D459B7 /* AVCaptureDevice+SwizzledAuthState.swift */ = {isa = PBXFileReference; lastKnownFileType = sourcecode.swift; path = "AVCaptureDevice+SwizzledAuthState.swift"; sourceTree = "<group>"; };
		B6DB3CFA26A17CB800D459B7 /* PermissionModel.swift */ = {isa = PBXFileReference; lastKnownFileType = sourcecode.swift; path = PermissionModel.swift; sourceTree = "<group>"; };
		B6E53882267C83420010FEA9 /* HomepageBackgroundView.swift */ = {isa = PBXFileReference; lastKnownFileType = sourcecode.swift; path = HomepageBackgroundView.swift; sourceTree = "<group>"; };
		B6E53887267C94A00010FEA9 /* HomepageCollectionViewFlowLayout.swift */ = {isa = PBXFileReference; lastKnownFileType = sourcecode.swift; path = HomepageCollectionViewFlowLayout.swift; sourceTree = "<group>"; };
		B6E61EE2263AC0C8004E11AB /* FileManagerExtension.swift */ = {isa = PBXFileReference; lastKnownFileType = sourcecode.swift; path = FileManagerExtension.swift; sourceTree = "<group>"; };
		B6E61EE7263ACE16004E11AB /* UTType.swift */ = {isa = PBXFileReference; lastKnownFileType = sourcecode.swift; path = UTType.swift; sourceTree = "<group>"; };
		B6F41030264D2B23003DA42C /* ProgressExtension.swift */ = {isa = PBXFileReference; lastKnownFileType = sourcecode.swift; path = ProgressExtension.swift; sourceTree = "<group>"; };
		B6FA893C269C423100588ECD /* PrivacyDashboard.storyboard */ = {isa = PBXFileReference; lastKnownFileType = file.storyboard; path = PrivacyDashboard.storyboard; sourceTree = "<group>"; };
		B6FA893E269C424500588ECD /* PrivacyDashboardViewController.swift */ = {isa = PBXFileReference; lastKnownFileType = sourcecode.swift; path = PrivacyDashboardViewController.swift; sourceTree = "<group>"; };
		B6FA8940269C425400588ECD /* PrivacyDashboardPopover.swift */ = {isa = PBXFileReference; lastKnownFileType = sourcecode.swift; path = PrivacyDashboardPopover.swift; sourceTree = "<group>"; };
		EA0BA3A8272217E6002A0B6C /* ClickToLoadUserScript.swift */ = {isa = PBXFileReference; fileEncoding = 4; lastKnownFileType = sourcecode.swift; path = ClickToLoadUserScript.swift; sourceTree = "<group>"; };
		EA18D1C9272F0DC8006DC101 /* social_images */ = {isa = PBXFileReference; lastKnownFileType = folder; path = social_images; sourceTree = "<group>"; };
		EA1E52B42798CF98002EC53C /* ClickToLoadModelTests.swift */ = {isa = PBXFileReference; lastKnownFileType = sourcecode.swift; path = ClickToLoadModelTests.swift; sourceTree = "<group>"; };
		EA4617EF273A28A700F110A2 /* fb-tds.json */ = {isa = PBXFileReference; fileEncoding = 4; lastKnownFileType = text.json; path = "fb-tds.json"; sourceTree = "<group>"; };
		EA47767F272A21B700419EDA /* clickToLoadConfig.json */ = {isa = PBXFileReference; fileEncoding = 4; lastKnownFileType = text.json; path = clickToLoadConfig.json; sourceTree = "<group>"; };
		EA8AE769279FBDB20078943E /* ClickToLoadTDSTests.swift */ = {isa = PBXFileReference; lastKnownFileType = sourcecode.swift; path = ClickToLoadTDSTests.swift; sourceTree = "<group>"; };
		EAA29AE7278D2E43007070CF /* ProximaNova-Bold-webfont.woff2 */ = {isa = PBXFileReference; lastKnownFileType = file; path = "ProximaNova-Bold-webfont.woff2"; sourceTree = "<group>"; };
		EAA29AE8278D2E43007070CF /* ProximaNova-Reg-webfont.woff2 */ = {isa = PBXFileReference; lastKnownFileType = file; path = "ProximaNova-Reg-webfont.woff2"; sourceTree = "<group>"; };
		EAC80DDF271F6C0100BBF02D /* fb-sdk.js */ = {isa = PBXFileReference; fileEncoding = 4; lastKnownFileType = sourcecode.javascript; path = "fb-sdk.js"; sourceTree = "<group>"; };
		EAE427FF275D47FA00DAC26B /* ClickToLoadModel.swift */ = {isa = PBXFileReference; fileEncoding = 4; lastKnownFileType = sourcecode.swift; path = ClickToLoadModel.swift; sourceTree = "<group>"; };
		EAFAD6C92728BD1200F9DF00 /* clickToLoad.js */ = {isa = PBXFileReference; fileEncoding = 4; lastKnownFileType = sourcecode.javascript; path = clickToLoad.js; sourceTree = "<group>"; };
		F41D174025CB131900472416 /* NSColorExtension.swift */ = {isa = PBXFileReference; lastKnownFileType = sourcecode.swift; path = NSColorExtension.swift; sourceTree = "<group>"; };
		F44C130125C2DA0400426E3E /* NSAppearanceExtension.swift */ = {isa = PBXFileReference; lastKnownFileType = sourcecode.swift; path = NSAppearanceExtension.swift; sourceTree = "<group>"; };
/* End PBXFileReference section */

/* Begin PBXFrameworksBuildPhase section */
		4B1AD89A25FC27E200261379 /* Frameworks */ = {
			isa = PBXFrameworksBuildPhase;
			buildActionMask = 2147483647;
			files = (
			);
			runOnlyForDeploymentPostprocessing = 0;
		};
		7B4CE8D726F02108009134B1 /* Frameworks */ = {
			isa = PBXFrameworksBuildPhase;
			buildActionMask = 2147483647;
			files = (
			);
			runOnlyForDeploymentPostprocessing = 0;
		};
		AA585D7B248FD31100E9A3E2 /* Frameworks */ = {
			isa = PBXFrameworksBuildPhase;
			buildActionMask = 2147483647;
			files = (
				9807F645278CA16F00E1547B /* BrowserServicesKit in Frameworks */,
				85AE2FF224A33A2D002D507F /* WebKit.framework in Frameworks */,
				B65783F525F8ACA400D8DB33 /* Punnycode in Frameworks */,
				4B82E9B325B69E3E00656FE7 /* TrackerRadarKit in Frameworks */,
				AA06B6B72672AF8100F541C5 /* Sparkle in Frameworks */,
				85FF55C825F82E4F00E2AB99 /* Lottie in Frameworks */,
			);
			runOnlyForDeploymentPostprocessing = 0;
		};
		AA585D8D248FD31400E9A3E2 /* Frameworks */ = {
			isa = PBXFrameworksBuildPhase;
			buildActionMask = 2147483647;
			files = (
				B6DA44172616C13800DD1EC2 /* OHHTTPStubs in Frameworks */,
				B6DA44192616C13800DD1EC2 /* OHHTTPStubsSwift in Frameworks */,
			);
			runOnlyForDeploymentPostprocessing = 0;
		};
/* End PBXFrameworksBuildPhase section */

/* Begin PBXGroup section */
		0230C09D271F52D50018F728 /* GPC */ = {
			isa = PBXGroup;
			children = (
				0230C0A42721F3750018F728 /* GPCRequestFactory.swift */,
			);
			path = GPC;
			sourceTree = "<group>";
		};
		142879D824CE1139005419BB /* ViewModel */ = {
			isa = PBXGroup;
			children = (
				142879DB24CE1185005419BB /* SuggestionContainerViewModelTests.swift */,
				142879D924CE1179005419BB /* SuggestionViewModelTests.swift */,
			);
			path = ViewModel;
			sourceTree = "<group>";
		};
		336D5AEA262D8D3C0052E0C9 /* duckduckgo-find-in-page */ = {
			isa = PBXGroup;
			children = (
				336D5AEE262D8D3C0052E0C9 /* dist */,
			);
			name = "duckduckgo-find-in-page";
			path = "Submodules/duckduckgo-find-in-page";
			sourceTree = SOURCE_ROOT;
		};
		336D5AEE262D8D3C0052E0C9 /* dist */ = {
			isa = PBXGroup;
			children = (
				336D5AEF262D8D3C0052E0C9 /* findinpage.js */,
			);
			path = dist;
			sourceTree = "<group>";
		};
		4B02197B25E05FAC00ED7DEA /* Fireproofing */ = {
			isa = PBXGroup;
			children = (
				4B02197E25E05FAC00ED7DEA /* Extensions */,
				4B02198025E05FAC00ED7DEA /* Model */,
				4B02198225E05FAC00ED7DEA /* View */,
			);
			path = Fireproofing;
			sourceTree = "<group>";
		};
		4B02197E25E05FAC00ED7DEA /* Extensions */ = {
			isa = PBXGroup;
			children = (
				4B02197F25E05FAC00ED7DEA /* FireproofingURLExtensions.swift */,
			);
			path = Extensions;
			sourceTree = "<group>";
		};
		4B02198025E05FAC00ED7DEA /* Model */ = {
			isa = PBXGroup;
			children = (
				4B02198125E05FAC00ED7DEA /* FireproofDomains.swift */,
				B6830960274CDE99004B46BB /* FireproofDomainsContainer.swift */,
				B6830962274CDEC7004B46BB /* FireproofDomainsStore.swift */,
				B6085D072743993C00A9C456 /* FireproofDomains.xcdatamodeld */,
			);
			path = Model;
			sourceTree = "<group>";
		};
		4B02198225E05FAC00ED7DEA /* View */ = {
			isa = PBXGroup;
			children = (
				4B02198325E05FAC00ED7DEA /* FireproofInfoViewController.swift */,
				4B02198425E05FAC00ED7DEA /* Fireproofing.storyboard */,
			);
			path = View;
			sourceTree = "<group>";
		};
		4B02199725E063DE00ED7DEA /* Fireproofing */ = {
			isa = PBXGroup;
			children = (
				4B02199925E063DE00ED7DEA /* FireproofDomainsTests.swift */,
				4B02199A25E063DE00ED7DEA /* FireproofingURLExtensionsTests.swift */,
				B6BBF1712744CE36004F850E /* FireproofDomainsStoreMock.swift */,
			);
			path = Fireproofing;
			sourceTree = "<group>";
		};
		4B0511A2262CAA5A00F6079C /* Preferences */ = {
			isa = PBXGroup;
			children = (
				4B0511A3262CAA5A00F6079C /* Model */,
				4B0511AA262CAA5A00F6079C /* View */,
			);
			path = Preferences;
			sourceTree = "<group>";
		};
		4B0511A3262CAA5A00F6079C /* Model */ = {
			isa = PBXGroup;
			children = (
				4B0511A4262CAA5A00F6079C /* DefaultBrowserPreferences.swift */,
				4B0511A5262CAA5A00F6079C /* AppearancePreferences.swift */,
				4B0511A6262CAA5A00F6079C /* PrivacySecurityPreferences.swift */,
				4B0511A7262CAA5A00F6079C /* DownloadPreferences.swift */,
				4B379C1827BD9EAA008A968E /* LoginsPreferences.swift */,
				4B0511A8262CAA5A00F6079C /* PreferenceSections.swift */,
			);
			path = Model;
			sourceTree = "<group>";
		};
		4B0511AA262CAA5A00F6079C /* View */ = {
			isa = PBXGroup;
			children = (
				4B0511AB262CAA5A00F6079C /* PrivacySecurityPreferencesTableCellView.xib */,
				4B0511AC262CAA5A00F6079C /* PreferencesAboutViewController.swift */,
				4B0511AD262CAA5A00F6079C /* Preferences.storyboard */,
				4B0511AE262CAA5A00F6079C /* PreferencesSidebarViewController.swift */,
				4B0511AF262CAA5A00F6079C /* PrivacySecurityPreferencesTableCellView.swift */,
				4B0511B0262CAA5A00F6079C /* DefaultBrowserTableCellView.xib */,
				4B0511B1262CAA5A00F6079C /* PreferenceTableCellView.swift */,
				4B0511B2262CAA5A00F6079C /* PreferencesListViewController.swift */,
				4B0511B3262CAA5A00F6079C /* RoundedSelectionRowView.swift */,
				4B0511B4262CAA5A00F6079C /* FireproofDomainsViewController.swift */,
				4B0511B5262CAA5A00F6079C /* DownloadPreferencesTableCellView.swift */,
				4B0511B6262CAA5A00F6079C /* PreferencesSplitViewController.swift */,
				4B0511B7262CAA5A00F6079C /* DefaultBrowserTableCellView.swift */,
				4B0511B8262CAA5A00F6079C /* DownloadPreferencesTableCellView.xib */,
				4B0511B9262CAA5A00F6079C /* AppearancePreferencesTableCellView.swift */,
				4B0511BA262CAA5A00F6079C /* AppearancePreferencesTableCellView.xib */,
				4B379C1627BD9D7C008A968E /* LoginsPreferencesTableCellView.swift */,
				4B379C1A27BD9F88008A968E /* LoginsPreferencesTableCellView.xib */,
			);
			path = View;
			sourceTree = "<group>";
		};
		4B0511EE262CAEB300F6079C /* Preferences */ = {
			isa = PBXGroup;
			children = (
				4B0511EF262CAEC900F6079C /* AppearancePreferencesTests.swift */,
				4B0511F7262CB20F00F6079C /* DownloadPreferencesTests.swift */,
			);
			path = Preferences;
			sourceTree = "<group>";
		};
		4B1AD89E25FC27E200261379 /* Integration Tests */ = {
			isa = PBXGroup;
			children = (
				B31055CC27A1BA39001AC618 /* Autoconsent */,
				4B1AD91625FC46FB00261379 /* CoreDataEncryptionTests.swift */,
				4BA1A6EA258C288C00F6F690 /* EncryptionKeyStoreTests.swift */,
				4B1AD8A125FC27E200261379 /* Info.plist */,
			);
			path = "Integration Tests";
			sourceTree = "<group>";
		};
		4B2CBF3F2767EEB2001DF04B /* Waitlist */ = {
			isa = PBXGroup;
			children = (
				4B2CBF402767EEC1001DF04B /* MacWaitlistStoreTests.swift */,
				4BA7C91527695EA500FEBA8E /* MacWaitlistRequestTests.swift */,
				4BA7C91A276984AF00FEBA8E /* MacWaitlistLockScreenViewModelTests.swift */,
			);
			path = Waitlist;
			sourceTree = "<group>";
		};
		4B379C1C27BDB7EA008A968E /* Device Authentication */ = {
			isa = PBXGroup;
			children = (
				4BBC169F27C4859400E00A38 /* DeviceAuthenticationService.swift */,
				4B379C2127BDBA29008A968E /* LocalAuthenticationService.swift */,
				4BBC16A127C485BC00E00A38 /* DeviceIdleStateDetector.swift */,
				4B379C1427BD91E3008A968E /* QuartzIdleStateProvider.swift */,
				4B379C1D27BDB7FF008A968E /* DeviceAuthenticator.swift */,
			);
			path = "Device Authentication";
			sourceTree = "<group>";
		};
		4B59023726B35F3600489384 /* Chromium */ = {
			isa = PBXGroup;
			children = (
				4B59023826B35F3600489384 /* ChromeDataImporter.swift */,
				4B59023926B35F3600489384 /* ChromiumLoginReader.swift */,
				4B59023B26B35F3600489384 /* ChromiumDataImporter.swift */,
				4B59023C26B35F3600489384 /* BraveDataImporter.swift */,
				4B8AC93226B3B06300879451 /* EdgeDataImporter.swift */,
			);
			path = Chromium;
			sourceTree = "<group>";
		};
		4B5FF67526B5F26D00D42879 /* Test Firefox Data */ = {
			isa = PBXGroup;
			children = (
				4BB99D1226FE1A94001E4761 /* places.sqlite */,
				4BB46E9F26B8953900222970 /* Primary Password */,
				4B5FF67626B5F27800D42879 /* No Primary Password */,
			);
			path = "Test Firefox Data";
			sourceTree = "<group>";
		};
		4B5FF67626B5F27800D42879 /* No Primary Password */ = {
			isa = PBXGroup;
			children = (
				4B8AC93F26B49BEE00879451 /* key4.db */,
				4B8AC93E26B49BEE00879451 /* logins.json */,
			);
			path = "No Primary Password";
			sourceTree = "<group>";
		};
		4B6160D125B14E5E007DE5B2 /* ContentBlocker */ = {
			isa = PBXGroup;
			children = (
				EAA29AEB278D2E51007070CF /* fonts */,
				026ADE1326C3010C002518EE /* macos-config.json */,
				9833913027AAA4B500DAF119 /* trackerData.json */,
				EAE427FF275D47FA00DAC26B /* ClickToLoadModel.swift */,
				85AC3B0425D6B1D800C7D2AA /* ScriptSourceProviding.swift */,
				9826B09F2747DF3D0092F683 /* ContentBlocking.swift */,
				9812D894276CEDA5004B6181 /* ContentBlockerRulesLists.swift */,
				9833912E27AAA3CE00DAF119 /* AppTrackerDataSetProvider.swift */,
				9826B0A12747DFEB0092F683 /* AppPrivacyConfigurationDataProvider.swift */,
				EA18D1C9272F0DC8006DC101 /* social_images */,
				EA0BA3A8272217E6002A0B6C /* ClickToLoadUserScript.swift */,
				EAFAD6C92728BD1200F9DF00 /* clickToLoad.js */,
				EA47767F272A21B700419EDA /* clickToLoadConfig.json */,
				EA4617EF273A28A700F110A2 /* fb-tds.json */,
				EAC80DDF271F6C0100BBF02D /* fb-sdk.js */,
			);
			path = ContentBlocker;
			sourceTree = "<group>";
		};
		4B65143C26392483005B46EB /* Email */ = {
			isa = PBXGroup;
			children = (
				4B65143D263924B5005B46EB /* EmailUrlExtensions.swift */,
				85378D9F274E6F42007C5CBF /* NSNotificationName+EmailManager.swift */,
				85378DA1274E7F25007C5CBF /* EmailManagerRequestDelegate.swift */,
			);
			path = Email;
			sourceTree = "<group>";
		};
		4B677422255DBEB800025BD8 /* Smarter Encryption */ = {
			isa = PBXGroup;
			children = (
				4B67742C255DBEB800025BD8 /* HTTPSUpgrade.swift */,
				4B677423255DBEB800025BD8 /* Bloom Filter */,
				4B677426255DBEB800025BD8 /* Domain */,
				4B67742D255DBEB800025BD8 /* Store */,
			);
			path = "Smarter Encryption";
			sourceTree = "<group>";
		};
		4B677423255DBEB800025BD8 /* Bloom Filter */ = {
			isa = PBXGroup;
			children = (
				4B677425255DBEB800025BD8 /* BloomFilterWrapper.h */,
				4B677424255DBEB800025BD8 /* BloomFilterWrapper.mm */,
			);
			path = "Bloom Filter";
			sourceTree = "<group>";
		};
		4B677426255DBEB800025BD8 /* Domain */ = {
			isa = PBXGroup;
			children = (
				4B677427255DBEB800025BD8 /* httpsMobileV2BloomSpec.json */,
				4B677428255DBEB800025BD8 /* httpsMobileV2Bloom.bin */,
				4B677429255DBEB800025BD8 /* HTTPSBloomFilterSpecification.swift */,
				4B67742A255DBEB800025BD8 /* httpsMobileV2FalsePositives.json */,
				4B67742B255DBEB800025BD8 /* HTTPSExcludedDomains.swift */,
			);
			path = Domain;
			sourceTree = "<group>";
		};
		4B67742D255DBEB800025BD8 /* Store */ = {
			isa = PBXGroup;
			children = (
				4B67742E255DBEB800025BD8 /* HTTPSUpgrade.xcdatamodeld */,
				4B677430255DBEB800025BD8 /* HTTPSUpgradeStore.swift */,
			);
			path = Store;
			sourceTree = "<group>";
		};
		4B67743D255DBEEA00025BD8 /* Database */ = {
			isa = PBXGroup;
			children = (
				4B677440255DBEEA00025BD8 /* Database.swift */,
				B6085D052743905F00A9C456 /* CoreDataStore.swift */,
			);
			path = Database;
			sourceTree = "<group>";
		};
		4B677447255DBF1400025BD8 /* Submodules */ = {
			isa = PBXGroup;
			children = (
				339A6B5726A044BA00E3DAE8 /* duckduckgo-privacy-dashboard */,
				336D5AEA262D8D3C0052E0C9 /* duckduckgo-find-in-page */,
				4B677448255DBF2300025BD8 /* bloom_cpp */,
			);
			name = Submodules;
			sourceTree = "<group>";
		};
		4B677448255DBF2300025BD8 /* bloom_cpp */ = {
			isa = PBXGroup;
			children = (
				4B677449255DBF3A00025BD8 /* BloomFilter.cpp */,
				4B67744A255DBF3A00025BD8 /* BloomFilter.hpp */,
			);
			name = bloom_cpp;
			sourceTree = "<group>";
		};
		4B70BFFD27B0793D000386ED /* Crash Reports */ = {
			isa = PBXGroup;
			children = (
				4B70BFFE27B0793D000386ED /* Example Crash Reports */,
				4B70C00027B0793D000386ED /* CrashReportTests.swift */,
			);
			path = "Crash Reports";
			sourceTree = "<group>";
		};
		4B70BFFE27B0793D000386ED /* Example Crash Reports */ = {
			isa = PBXGroup;
			children = (
				4B70BFFF27B0793D000386ED /* DuckDuckGo-ExampleCrash.ips */,
			);
			path = "Example Crash Reports";
			sourceTree = "<group>";
		};
		4B723DEA26B0002B00E14D75 /* Data Import */ = {
			isa = PBXGroup;
			children = (
				4B723DEB26B0002B00E14D75 /* DataImport.swift */,
				4B59024726B3673600489384 /* ThirdPartyBrowser.swift */,
				4B7A57CE279A4EF300B1C70E /* ChromePreferences.swift */,
				4BB99CF326FE191E001E4761 /* Bookmarks */,
				4B723DF126B0002B00E14D75 /* Logins */,
				4B723DEC26B0002B00E14D75 /* View */,
			);
			path = "Data Import";
			sourceTree = "<group>";
		};
		4B723DEC26B0002B00E14D75 /* View */ = {
			isa = PBXGroup;
			children = (
				85C48CD027908C1000D3263E /* BrowserImportMoreInfoViewController.swift */,
				4B78A86A26BB3ADD0071BB16 /* BrowserImportSummaryViewController.swift */,
				4B59024226B35F7C00489384 /* BrowserImportViewController.swift */,
				4B723DF026B0002B00E14D75 /* CSVImportSummaryViewController.swift */,
				4B723DEF26B0002B00E14D75 /* CSVImportViewController.swift */,
				4B723DED26B0002B00E14D75 /* DataImport.storyboard */,
				4B723DEE26B0002B00E14D75 /* DataImportViewController.swift */,
				4B8AC93426B3B2FD00879451 /* NSAlert+DataImport.swift */,
				4BB99D0526FE1979001E4761 /* RequestFilePermissionViewController.swift */,
			);
			path = View;
			sourceTree = "<group>";
		};
		4B723DF126B0002B00E14D75 /* Logins */ = {
			isa = PBXGroup;
			children = (
				4B8AC93726B489C500879451 /* Firefox */,
				4B59023726B35F3600489384 /* Chromium */,
				4B723DF426B0002B00E14D75 /* LoginImport.swift */,
				4B723DF226B0002B00E14D75 /* SecureVault */,
				4B723DF526B0002B00E14D75 /* CSV */,
			);
			path = Logins;
			sourceTree = "<group>";
		};
		4B723DF226B0002B00E14D75 /* SecureVault */ = {
			isa = PBXGroup;
			children = (
				4B723DF326B0002B00E14D75 /* SecureVaultLoginImporter.swift */,
			);
			path = SecureVault;
			sourceTree = "<group>";
		};
		4B723DF526B0002B00E14D75 /* CSV */ = {
			isa = PBXGroup;
			children = (
				4B723DF626B0002B00E14D75 /* CSVParser.swift */,
				4B723DF726B0002B00E14D75 /* CSVImporter.swift */,
			);
			path = CSV;
			sourceTree = "<group>";
		};
		4B723DF826B0002B00E14D75 /* Data Export */ = {
			isa = PBXGroup;
			children = (
				859E7D6A27453BF3009C2B69 /* BookmarksExporter.swift */,
				4B723DFD26B0002B00E14D75 /* CSVLoginExporter.swift */,
			);
			path = "Data Export";
			sourceTree = "<group>";
		};
		4B723DFE26B0003E00E14D75 /* Data Import */ = {
			isa = PBXGroup;
			children = (
				4B3F641D27A8D3BD00E0C118 /* BrowserProfileTests.swift */,
				4BB99D0C26FE1A83001E4761 /* ChromiumBookmarksReaderTests.swift */,
				4B59024B26B38BB800489384 /* ChromiumLoginReaderTests.swift */,
				4B723E0126B0003E00E14D75 /* CSVImporterTests.swift */,
				4B723E0026B0003E00E14D75 /* CSVParserTests.swift */,
				4B723DFF26B0003E00E14D75 /* DataImportMocks.swift */,
				4BB99D0D26FE1A83001E4761 /* FirefoxBookmarksReaderTests.swift */,
				4B8AC93C26B49BE600879451 /* FirefoxLoginReaderTests.swift */,
				4BB99D0E26FE1A84001E4761 /* SafariBookmarksReaderTests.swift */,
				4BF4951726C08395000547B8 /* ThirdPartyBrowserTests.swift */,
				4BB46EA526B8974500222970 /* Test Chrome Data */,
				4B5FF67526B5F26D00D42879 /* Test Firefox Data */,
				4BB99D0726FE1A6D001E4761 /* Test Safari Data */,
			);
			path = "Data Import";
			sourceTree = "<group>";
		};
		4B723E0226B0003E00E14D75 /* Data Export */ = {
			isa = PBXGroup;
			children = (
				859E7D6C274548F2009C2B69 /* BookmarksExporterTests.swift */,
				4B723E0426B0003E00E14D75 /* CSVLoginExporterTests.swift */,
				4B723E0326B0003E00E14D75 /* MockSecureVault.swift */,
			);
			path = "Data Export";
			sourceTree = "<group>";
		};
		4B82E9B725B6A04B00656FE7 /* ContentBlocker */ = {
			isa = PBXGroup;
			children = (
				98EB5D0F27516A4800681FE6 /* AppPrivacyConfigurationTests.swift */,
				9833913227AAAEEE00DAF119 /* EmbeddedTrackerDataTests.swift */,
				EA1E52B42798CF98002EC53C /* ClickToLoadModelTests.swift */,
				EA8AE769279FBDB20078943E /* ClickToLoadTDSTests.swift */,
				B610F2E527AA388100FCEBE9 /* ContentBlockingUpdatingTests.swift */,
				B610F2E727AA397100FCEBE9 /* ContentBlockerRulesManagerMock.swift */,
			);
			path = ContentBlocker;
			sourceTree = "<group>";
		};
		4B8AC93726B489C500879451 /* Firefox */ = {
			isa = PBXGroup;
			children = (
				4B8AC93826B48A5100879451 /* FirefoxLoginReader.swift */,
				4B5FF67726B602B100D42879 /* FirefoxDataImporter.swift */,
				4B8AC93A26B48ADF00879451 /* ASN1Parser.swift */,
			);
			path = Firefox;
			sourceTree = "<group>";
		};
		4B9292AD26670F5300AD2C21 /* Extensions */ = {
			isa = PBXGroup;
			children = (
				4B9292D62667124000AD2C21 /* NSPopUpButtonExtension.swift */,
				4B9292AE26670F5300AD2C21 /* NSOutlineViewExtensions.swift */,
			);
			path = Extensions;
			sourceTree = "<group>";
		};
		4BA1A691258B06F600F6F690 /* FileSystem */ = {
			isa = PBXGroup;
			children = (
				4BA1A69A258B076900F6F690 /* FileStore.swift */,
				4BA1A69F258B079600F6F690 /* DataEncryption.swift */,
				4BA1A6A4258B07DF00F6F690 /* EncryptedValueTransformer.swift */,
				4BA1A6A9258B07F400F6F690 /* EncryptionKeys */,
			);
			path = FileSystem;
			sourceTree = "<group>";
		};
		4BA1A6A9258B07F400F6F690 /* EncryptionKeys */ = {
			isa = PBXGroup;
			children = (
				4BA1A6B2258B080A00F6F690 /* EncryptionKeyGeneration.swift */,
				4BA1A6B7258B081600F6F690 /* EncryptionKeyStoring.swift */,
				4BA1A6BC258B082300F6F690 /* EncryptionKeyStore.swift */,
			);
			path = EncryptionKeys;
			sourceTree = "<group>";
		};
		4BA1A6CE258BF58C00F6F690 /* FileSystem */ = {
			isa = PBXGroup;
			children = (
				4BA1A6D8258C0CB300F6F690 /* DataEncryptionTests.swift */,
				4BA1A6FD258C5C1300F6F690 /* EncryptedValueTransformerTests.swift */,
				4BA1A6E5258C270800F6F690 /* EncryptionKeyGeneratorTests.swift */,
				4BA1A6F5258C4F9600F6F690 /* EncryptionMocks.swift */,
				4BA1A6DD258C100A00F6F690 /* FileStoreTests.swift */,
				4B11060925903EAC0039B979 /* CoreDataEncryptionTests.swift */,
				4B11060325903E570039B979 /* CoreDataEncryptionTesting.xcdatamodeld */,
				B662D3DD275613BB0035D4D6 /* EncryptionKeyStoreMock.swift */,
				B6A5A27825B93FFE00AA7ADA /* StateRestorationManagerTests.swift */,
				B6A5A27D25B9403E00AA7ADA /* FileStoreMock.swift */,
			);
			path = FileSystem;
			sourceTree = "<group>";
		};
		4BB46E9F26B8953900222970 /* Primary Password */ = {
			isa = PBXGroup;
			children = (
				4BB46EA126B8954500222970 /* key4-encrypted.db */,
				4BB46EA026B8954500222970 /* logins-encrypted.json */,
			);
			path = "Primary Password";
			sourceTree = "<group>";
		};
		4BB46EA526B8974500222970 /* Test Chrome Data */ = {
			isa = PBXGroup;
			children = (
				4BB99D0A26FE1A7B001E4761 /* Bookmarks */,
				4B59024926B38B0B00489384 /* Login Data */,
			);
			path = "Test Chrome Data";
			sourceTree = "<group>";
		};
		4BB88B4E25B7BA20006F6B06 /* Utilities */ = {
			isa = PBXGroup;
			children = (
				4BB88B5A25B7BA50006F6B06 /* Instruments.swift */,
				85799C1725DEBB3F0007EC87 /* Logging.swift */,
				4BB88B4F25B7BA2B006F6B06 /* TabInstrumentation.swift */,
				85C6A29525CC1FFD00EEB5F1 /* UserDefaultsWrapper.swift */,
				B6AAAC2C260330580029438D /* PublishedAfter.swift */,
				4BB6CE5E26B77ED000EC5860 /* Cryptography.swift */,
			);
			path = Utilities;
			sourceTree = "<group>";
		};
		4BB99CF326FE191E001E4761 /* Bookmarks */ = {
			isa = PBXGroup;
			children = (
				4BB99CF426FE191E001E4761 /* Firefox */,
				4BB99CF626FE191E001E4761 /* BookmarkImport.swift */,
				4BB99CF726FE191E001E4761 /* CoreDataBookmarkImporter.swift */,
				4BB99CF826FE191E001E4761 /* Chromium */,
				4BB99CFB26FE191E001E4761 /* Safari */,
			);
			path = Bookmarks;
			sourceTree = "<group>";
		};
		4BB99CF426FE191E001E4761 /* Firefox */ = {
			isa = PBXGroup;
			children = (
				4BB99CF526FE191E001E4761 /* FirefoxBookmarksReader.swift */,
			);
			path = Firefox;
			sourceTree = "<group>";
		};
		4BB99CF826FE191E001E4761 /* Chromium */ = {
			isa = PBXGroup;
			children = (
				4BB99CF926FE191E001E4761 /* ChromiumBookmarksReader.swift */,
				4BB99CFA26FE191E001E4761 /* ImportedBookmarks.swift */,
			);
			path = Chromium;
			sourceTree = "<group>";
		};
		4BB99CFB26FE191E001E4761 /* Safari */ = {
			isa = PBXGroup;
			children = (
				4BB99CFC26FE191E001E4761 /* SafariBookmarksReader.swift */,
				4BB99CFD26FE191E001E4761 /* SafariDataImporter.swift */,
			);
			path = Safari;
			sourceTree = "<group>";
		};
		4BB99D0726FE1A6D001E4761 /* Test Safari Data */ = {
			isa = PBXGroup;
			children = (
				4BB99D0826FE1A6D001E4761 /* Bookmarks.plist */,
			);
			path = "Test Safari Data";
			sourceTree = "<group>";
		};
		4BBC16A327C488B900E00A38 /* Device Authentication */ = {
			isa = PBXGroup;
			children = (
				4BBC16A427C488C900E00A38 /* DeviceAuthenticatorTests.swift */,
			);
			path = "Device Authentication";
			sourceTree = "<group>";
		};
		4BC68A6C2759ADC20029A586 /* Waitlist */ = {
			isa = PBXGroup;
			children = (
				4BC68A712759B2140029A586 /* Waitlist.swift */,
				4BEF0E6E27667F6E00AF7C58 /* Model */,
				4BEF0E6D27667F6300AF7C58 /* View */,
			);
			path = Waitlist;
			sourceTree = "<group>";
		};
		4BEF0E6D27667F6300AF7C58 /* View */ = {
			isa = PBXGroup;
			children = (
				4BC68A6F2759AE490029A586 /* Waitlist.storyboard */,
				4BEF0E6627641A0E00AF7C58 /* MacWaitlistLockScreenViewController.swift */,
				4BEF0E712766B11200AF7C58 /* MacWaitlistLockScreenViewModel.swift */,
			);
			path = View;
			sourceTree = "<group>";
		};
		4BEF0E6E27667F6E00AF7C58 /* Model */ = {
			isa = PBXGroup;
			children = (
				4BEF0E69276676A500AF7C58 /* WaitlistRequest.swift */,
				4BEF0E6B276676AB00AF7C58 /* MacWaitlistStore.swift */,
			);
			path = Model;
			sourceTree = "<group>";
		};
		7B4CE8DB26F02108009134B1 /* UI Tests */ = {
			isa = PBXGroup;
			children = (
				7B4CE8E626F02134009134B1 /* TabBarTests.swift */,
				7B4CE8DE26F02108009134B1 /* Info.plist */,
			);
			path = "UI Tests";
			sourceTree = "<group>";
		};
		853014D425E6709500FB8205 /* Support */ = {
			isa = PBXGroup;
			children = (
				853014D525E671A000FB8205 /* PageObserverUserScript.swift */,
			);
			path = Support;
			sourceTree = "<group>";
		};
		85378D9A274E618C007C5CBF /* MessageViews */ = {
			isa = PBXGroup;
			children = (
				85378D9B274E61B8007C5CBF /* MessageViews.storyboard */,
				85378D9D274E664C007C5CBF /* PopoverMessageViewController.swift */,
			);
			path = MessageViews;
			sourceTree = "<group>";
		};
		8553FF50257523630029327F /* FileDownload */ = {
			isa = PBXGroup;
			children = (
				8553FF51257523760029327F /* URLSuggestedFilenameTests.swift */,
				B630793926731F2600DCEE41 /* FileDownloadManagerTests.swift */,
				B630794126731F5400DCEE41 /* WKDownloadMock.swift */,
				B693955C26F19CD70015B914 /* DownloadListStoreTests.swift */,
				B693955E26F1C17F0015B914 /* DownloadListCoordinatorTests.swift */,
				B693956026F1C1BC0015B914 /* DownloadListStoreMock.swift */,
				B693956226F1C2A40015B914 /* FileDownloadManagerMock.swift */,
				B693956726F352DB0015B914 /* DownloadsWebViewMock.h */,
				B693956826F352DB0015B914 /* DownloadsWebViewMock.m */,
			);
			path = FileDownload;
			sourceTree = "<group>";
		};
		8556A60C256C15C60092FA9D /* FileDownload */ = {
			isa = PBXGroup;
			children = (
				B6B1E87C26D5DA020062C350 /* View */,
				B61EF3EA266F91D700B4D78F /* Extensions */,
				8556A615256C15E10092FA9D /* Model */,
				B6C0B23126E71A800031CB7F /* Services */,
			);
			path = FileDownload;
			sourceTree = "<group>";
		};
		8556A615256C15E10092FA9D /* Model */ = {
			isa = PBXGroup;
			children = (
				856C98DE257014BD00A22F1F /* FileDownloadManager.swift */,
				B6C0B23526E732000031CB7F /* DownloadListItem.swift */,
				B6A924D82664C72D001A28CA /* WebKitDownloadTask.swift */,
				B6C0B22D26E61CE70031CB7F /* DownloadViewModel.swift */,
				B6C0B23D26E8BF1F0031CB7F /* DownloadListViewModel.swift */,
				B6C0B23826E742610031CB7F /* FileDownloadError.swift */,
				B6A924DD2664CA08001A28CA /* LegacyWebKitDownloadDelegate.swift */,
				B693955A26F0CE300015B914 /* WebKitDownloadDelegate.swift */,
				B6A924D32664BBB9001A28CA /* WKWebViewDownloadDelegate.swift */,
				B6E61EE7263ACE16004E11AB /* UTType.swift */,
			);
			path = Model;
			sourceTree = "<group>";
		};
		85707F2F276A7DB000DC0649 /* ViewModel */ = {
			isa = PBXGroup;
			children = (
				85707F30276A7DCA00DC0649 /* OnboardingViewModel.swift */,
			);
			path = ViewModel;
			sourceTree = "<group>";
		};
		8585B63526D6E5F600C1416F /* SwiftUI */ = {
			isa = PBXGroup;
			children = (
				4BE65484271FCD7B008D1D63 /* LoginFaviconView.swift */,
				8585B63726D6E66C00C1416F /* ButtonStyles.swift */,
				85707F2D276A394C00DC0649 /* ViewExtensions.swift */,
			);
			path = SwiftUI;
			sourceTree = "<group>";
		};
		8585B63626D6E61500C1416F /* AppKit */ = {
			isa = PBXGroup;
			children = (
				B65E6B9D26D9EC0800095F96 /* CircularProgressView.swift */,
				B693954626F04BEA0015B914 /* ColorView.swift */,
				B693953E26F04BE70015B914 /* FocusRingView.swift */,
				B693954326F04BE90015B914 /* GradientView.swift */,
				B6B1E88A26D774090062C350 /* LinkButton.swift */,
				B693954426F04BE90015B914 /* LongPressButton.swift */,
				B693953F26F04BE80015B914 /* MouseClickView.swift */,
				B693954926F04BEB0015B914 /* MouseOverButton.swift */,
				4B379C2327BDE1B0008A968E /* FlatButton.swift */,
				B693953D26F04BE70015B914 /* MouseOverView.swift */,
				B693953C26F04BE70015B914 /* NibLoadable.swift */,
				B693954726F04BEA0015B914 /* NSSavePanelExtension.swift */,
				B693954126F04BE80015B914 /* PaddedImageButton.swift */,
				B693954026F04BE80015B914 /* ProgressView.swift */,
				B693954826F04BEB0015B914 /* SavePanelAccessoryView.xib */,
				B693954226F04BE90015B914 /* ShadowView.swift */,
				B693954526F04BEA0015B914 /* WindowDraggingView.swift */,
				4BDFA4AD27BF19E500648192 /* ToggleableScrollView.swift */,
			);
			path = AppKit;
			sourceTree = "<group>";
		};
		85890634267B6CC500D23B0D /* SecureVault */ = {
			isa = PBXGroup;
			children = (
				85D885B126A5918E0077C374 /* Extensions */,
				85CC1D7826A05E790062F04E /* Model */,
				85CC1D7F26A05F6C0062F04E /* Services */,
				85CC1D7926A05E820062F04E /* View */,
				B642738127B65BAC0005DFD1 /* SecureVaultErrorReporter.swift */,
			);
			path = SecureVault;
			sourceTree = "<group>";
		};
		858A798626A99D9000A75A42 /* PasswordManager */ = {
			isa = PBXGroup;
			children = (
				4BF4EA4F27C71F26004E57C4 /* PasswordManagementListSectionTests.swift */,
				858A798726A99DBE00A75A42 /* PasswordManagementItemListModelTests.swift */,
				858A798926A9B35E00A75A42 /* PasswordManagementItemModelTests.swift */,
			);
			path = PasswordManager;
			sourceTree = "<group>";
		};
<<<<<<< HEAD
		858C1BEB26974E5500E6C014 /* SecureVault */ = {
			isa = PBXGroup;
			children = (
				858C1BEC26974E6600E6C014 /* PasswordManagerSettingsTests.swift */,
				4BBE0AD927BC8CDE003B37A8 /* PasswordManagementListSectionTests.swift */,
			);
			path = SecureVault;
			sourceTree = "<group>";
		};
=======
>>>>>>> 1bbf0a5e
		85A0115D25AF1C4700FA6A0C /* FindInPage */ = {
			isa = PBXGroup;
			children = (
				85A0117325AF2EDF00FA6A0C /* FindInPage.storyboard */,
				85A0118125AF60E700FA6A0C /* FindInPageModel.swift */,
				85A011E925B4D4CA00FA6A0C /* FindInPageUserScript.swift */,
				85A0116825AF1D8900FA6A0C /* FindInPageViewController.swift */,
			);
			path = FindInPage;
			sourceTree = "<group>";
		};
		85AC3B1525D9BBFA00C7D2AA /* Configuration */ = {
			isa = PBXGroup;
			children = (
				85AC3B1625D9BC1A00C7D2AA /* ConfigurationDownloaderTests.swift */,
				85AC3B4825DAC9BD00C7D2AA /* ConfigurationStorageTests.swift */,
			);
			path = Configuration;
			sourceTree = "<group>";
		};
		85AC3B3325DA828900C7D2AA /* Network */ = {
			isa = PBXGroup;
			children = (
				85AC3B3425DA82A600C7D2AA /* DataTaskProviding.swift */,
			);
			path = Network;
			sourceTree = "<group>";
		};
		85AE2FF024A33A2D002D507F /* Frameworks */ = {
			isa = PBXGroup;
			children = (
				85AE2FF124A33A2D002D507F /* WebKit.framework */,
			);
			name = Frameworks;
			sourceTree = "<group>";
		};
		85B7184727677A7D00B4277F /* Onboarding */ = {
			isa = PBXGroup;
			children = (
				85707F2F276A7DB000DC0649 /* ViewModel */,
				85B7184827677A9200B4277F /* View */,
			);
			path = Onboarding;
			sourceTree = "<group>";
		};
		85B7184827677A9200B4277F /* View */ = {
			isa = PBXGroup;
			children = (
				85707F23276A332A00DC0649 /* OnboardingButtonStyles.swift */,
				85707F29276A35FE00DC0649 /* ActionSpeech.swift */,
				85707F21276A32B600DC0649 /* CallToAction.swift */,
				85707F27276A34D900DC0649 /* DaxSpeech.swift */,
				85B7184927677C2D00B4277F /* Onboarding.storyboard */,
				85707F25276A335700DC0649 /* Onboarding.swift */,
				85707F2B276A364E00DC0649 /* OnboardingFlow.swift */,
				85B7184B27677C6500B4277F /* OnboardingViewController.swift */,
				85B7184D27677CBB00B4277F /* RootView.swift */,
			);
			path = View;
			sourceTree = "<group>";
		};
		85CC1D7826A05E790062F04E /* Model */ = {
			isa = PBXGroup;
			children = (
				4B1E6EEC27AB5E5100F51793 /* PasswordManagementListSection.swift */,
				4B1E6EEB27AB5E5100F51793 /* SecureVaultSorting.swift */,
				85CC1D7A26A05ECF0062F04E /* PasswordManagementItemListModel.swift */,
				85CC1D7C26A05F250062F04E /* PasswordManagementItemModel.swift */,
				4BE6547B271FCD4D008D1D63 /* PasswordManagementCreditCardModel.swift */,
				4BE6547A271FCD4D008D1D63 /* PasswordManagementIdentityModel.swift */,
				4BE6547C271FCD4D008D1D63 /* PasswordManagementLoginModel.swift */,
				4BE6547D271FCD4D008D1D63 /* PasswordManagementNoteModel.swift */,
			);
			path = Model;
			sourceTree = "<group>";
		};
		85CC1D7926A05E820062F04E /* View */ = {
			isa = PBXGroup;
			children = (
				4BBE0AA627B9B027003B37A8 /* PopUpButton.swift */,
				4B1E6EEF27AB5E5D00F51793 /* NSPopUpButtonView.swift */,
				4B1E6EF027AB5E5D00F51793 /* PasswordManagementItemList.swift */,
				4BE65473271FCD40008D1D63 /* EditableTextView.swift */,
				4BE65470271FCD40008D1D63 /* PasswordManagementCreditCardItemView.swift */,
				4BE6546E271FCD40008D1D63 /* PasswordManagementIdentityItemView.swift */,
				4BE65471271FCD40008D1D63 /* PasswordManagementLoginItemView.swift */,
				4BE65472271FCD40008D1D63 /* PasswordManagementNoteItemView.swift */,
				85625997269C9C5F00EE44BC /* PasswordManagementPopover.swift */,
				85625995269C953C00EE44BC /* PasswordManagementViewController.swift */,
				85625993269C8F9600EE44BC /* PasswordManager.storyboard */,
				85890639267BCD8E00D23B0D /* SaveCredentialsPopover.swift */,
				8589063B267BCDC000D23B0D /* SaveCredentialsViewController.swift */,
			);
			path = View;
			sourceTree = "<group>";
		};
		85CC1D7F26A05F6C0062F04E /* Services */ = {
			isa = PBXGroup;
			children = (
				4BE65482271FCD53008D1D63 /* CountryList.swift */,
			);
			path = Services;
			sourceTree = "<group>";
		};
		85D33F1025C82E93002B91A6 /* Configuration */ = {
			isa = PBXGroup;
			children = (
				85480FBA25D181CB009424E3 /* ConfigurationDownloading.swift */,
				85D33F1125C82EB3002B91A6 /* ConfigurationManager.swift */,
				85480FCE25D1AA22009424E3 /* ConfigurationStoring.swift */,
			);
			path = Configuration;
			sourceTree = "<group>";
		};
		85D885B126A5918E0077C374 /* Extensions */ = {
			isa = PBXGroup;
			children = (
				85D885AF26A590A90077C374 /* NSNotificationName+PasswordManager.swift */,
				85D885B226A5A9DE0077C374 /* NSAlert+PasswordManager.swift */,
				858A797E26A79EAA00A75A42 /* UserText+PasswordManager.swift */,
			);
			path = Extensions;
			sourceTree = "<group>";
		};
		85F1B0C725EF9747004792B6 /* AppDelegate */ = {
			isa = PBXGroup;
			children = (
				85F1B0C825EF9759004792B6 /* URLEventHandlerTests.swift */,
			);
			path = AppDelegate;
			sourceTree = "<group>";
		};
		85F487B3276A8F1B003CE668 /* Onboarding */ = {
			isa = PBXGroup;
			children = (
				85F487B4276A8F2E003CE668 /* OnboardingTests.swift */,
			);
			path = Onboarding;
			sourceTree = "<group>";
		};
		85F69B3A25EDE7F800978E59 /* Common */ = {
			isa = PBXGroup;
			children = (
				4B723E1726B000DC00E14D75 /* TemporaryFileCreator.swift */,
				4B9292C42667104B00AD2C21 /* CoreDataTestUtilities.swift */,
				AAEC74B92642E66600C2EFBC /* Extensions */,
				B65783EB25F8AB9200D8DB33 /* String+PunycodeTests.swift */,
				85F69B3B25EDE81F00978E59 /* URLExtensionTests.swift */,
				AADE11BF26D916D70032D8A7 /* StringExtensionTests.swift */,
				4B0511E6262CAB3700F6079C /* UserDefaultsWrapperUtilities.swift */,
				B67C6C462654C643006C872E /* FileManagerExtensionTests.swift */,
				B6B3E0952654DACD0040E0A2 /* UTTypeTests.swift */,
				B65349A9265CF45000DCC645 /* DispatchQueueExtensionsTests.swift */,
				B6C0B24526E9CB190031CB7F /* RunLoopExtensionTests.swift */,
				4B8AD0B027A86D9200AE44D6 /* WKWebsiteDataStoreExtensionTests.swift */,
				B693956626F352940015B914 /* TestsBridging.h */,
			);
			path = Common;
			sourceTree = "<group>";
		};
		AA0877B626D515EE00B05660 /* User Agent */ = {
			isa = PBXGroup;
			children = (
				AA0877BC26D660EC00B05660 /* Model */,
				AA0877BB26D660C900B05660 /* Services */,
			);
			path = "User Agent";
			sourceTree = "<group>";
		};
		AA0877BB26D660C900B05660 /* Services */ = {
			isa = PBXGroup;
			children = (
				AA0877B726D5160D00B05660 /* SafariVersionReaderTests.swift */,
				AA0877B926D5161D00B05660 /* WebKitVersionProviderTests.swift */,
			);
			path = Services;
			sourceTree = "<group>";
		};
		AA0877BC26D660EC00B05660 /* Model */ = {
			isa = PBXGroup;
			children = (
				8546DE6125C03056000CA5E1 /* UserAgentTests.swift */,
			);
			path = Model;
			sourceTree = "<group>";
		};
		AA0877BD26D6610B00B05660 /* Services */ = {
			isa = PBXGroup;
			children = (
				AACF6FD526BC366D00CF09F9 /* SafariVersionReader.swift */,
				AAFE068226C7082D005434CC /* WebKitVersionProvider.swift */,
			);
			path = Services;
			sourceTree = "<group>";
		};
		AA0877BE26D6611300B05660 /* Model */ = {
			isa = PBXGroup;
			children = (
				14505A07256084EF00272CC6 /* UserAgent.swift */,
			);
			path = Model;
			sourceTree = "<group>";
		};
		AA4D700525545EDE00C3411E /* AppDelegate */ = {
			isa = PBXGroup;
			children = (
				AA585D81248FD31100E9A3E2 /* AppDelegate.swift */,
				B687260326E215C9008EE860 /* ExpirationChecker.swift */,
				AA4D700625545EF800C3411E /* URLEventHandler.swift */,
				AA4FF40B2624751A004E2377 /* GrammarFeaturesManager.swift */,
				AAD86E51267A0DFF005C11BE /* UpdateController.swift */,
				858A798226A8B75F00A75A42 /* CopyHandler.swift */,
				B637274226CE25EF00C8CB02 /* NSApplication+BuildTime.h */,
				B637274326CE25EF00C8CB02 /* NSApplication+BuildTime.m */,
			);
			path = AppDelegate;
			sourceTree = "<group>";
		};
		AA512D1224D99D4900230283 /* Services */ = {
			isa = PBXGroup;
			children = (
				AA6820E325502F19005ED0D5 /* WebsiteDataStore.swift */,
			);
			path = Services;
			sourceTree = "<group>";
		};
		AA585D75248FD31100E9A3E2 = {
			isa = PBXGroup;
			children = (
				AA68C3D62490F821001B8783 /* README.md */,
				AA585D80248FD31100E9A3E2 /* DuckDuckGo */,
				AA585D93248FD31400E9A3E2 /* Unit Tests */,
				4B1AD89E25FC27E200261379 /* Integration Tests */,
				7B4CE8DB26F02108009134B1 /* UI Tests */,
				AA585D7F248FD31100E9A3E2 /* Products */,
				85AE2FF024A33A2D002D507F /* Frameworks */,
			);
			sourceTree = "<group>";
		};
		AA585D7F248FD31100E9A3E2 /* Products */ = {
			isa = PBXGroup;
			children = (
				AA585D7E248FD31100E9A3E2 /* DuckDuckGo.app */,
				AA585D90248FD31400E9A3E2 /* Unit Tests.xctest */,
				4B1AD89D25FC27E200261379 /* Integration Tests.xctest */,
				7B4CE8DA26F02108009134B1 /* UI Tests.xctest */,
			);
			name = Products;
			sourceTree = "<group>";
		};
		AA585D80248FD31100E9A3E2 /* DuckDuckGo */ = {
			isa = PBXGroup;
			children = (
				B31055BB27A1BA0E001AC618 /* Autoconsent */,
				B6A9E47526146A440067D1B9 /* API */,
				AA4D700525545EDE00C3411E /* AppDelegate */,
				AAC5E4C025D6A6A9007F5990 /* Bookmarks */,
				AA86491B24D837DE001BABEE /* BrowserTab */,
				AA86491324D831B9001BABEE /* Common */,
				85D33F1025C82E93002B91A6 /* Configuration */,
				4B6160D125B14E5E007DE5B2 /* ContentBlocker */,
				AAC30A24268DF93500D2D9CD /* Crash Reports */,
				4B723DEA26B0002B00E14D75 /* Data Import */,
				4B723DF826B0002B00E14D75 /* Data Export */,
				4B379C1C27BDB7EA008A968E /* Device Authentication */,
				4B65143C26392483005B46EB /* Email */,
				AA5FA695275F823900DCE9C9 /* Favicons */,
				8556A60C256C15C60092FA9D /* FileDownload */,
				85A0115D25AF1C4700FA6A0C /* FindInPage */,
				AA6820E825503A21005ED0D5 /* Fire */,
				4B02197B25E05FAC00ED7DEA /* Fireproofing */,
				B65536902684409300085A79 /* Geolocation */,
				0230C09D271F52D50018F728 /* GPC */,
				AAE75275263B036300B973F8 /* History */,
				AAE71DB225F66A0900D74437 /* Homepage */,
				AA585DB02490E6FA00E9A3E2 /* Main */,
				AA97BF4425135CB60014931A /* Menus */,
				85378D9A274E618C007C5CBF /* MessageViews */,
				AA86491524D83384001BABEE /* NavigationBar */,
				85B7184727677A7D00B4277F /* Onboarding */,
				B64C84DB2692D6E80048FEBE /* Permissions */,
				4B0511A2262CAA5A00F6079C /* Preferences */,
				B6FA893A269C414900588ECD /* Privacy Dashboard */,
				85890634267B6CC500D23B0D /* SecureVault */,
				4B677422255DBEB800025BD8 /* Smarter Encryption */,
				B68458AE25C7E75100DC17B6 /* State Restoration */,
				B6A9E44E26142AF90067D1B9 /* Statistics */,
				4B677447255DBF1400025BD8 /* Submodules */,
				AACB8E7224A4C8BC005F2218 /* Suggestions */,
				AA86491124D8318F001BABEE /* TabBar */,
				AAE8B0FD258A416F00E81239 /* Tooltip */,
				B6040859274B8C5200680351 /* Unprotected Domains */,
				AACF6FD426BC35C200CF09F9 /* User Agent */,
				4BC68A6C2759ADC20029A586 /* Waitlist */,
				AA6EF9AE25066F99004754E6 /* Windows */,
				AA585D85248FD31400E9A3E2 /* Assets.xcassets */,
				4B677454255DC18000025BD8 /* Bridging.h */,
				AAD86E502678D104005C11BE /* DuckDuckGoCI.entitlements */,
				AA585D8B248FD31400E9A3E2 /* DuckDuckGo.entitlements */,
				AA585D8A248FD31400E9A3E2 /* Info.plist */,
			);
			path = DuckDuckGo;
			sourceTree = "<group>";
		};
		AA585D93248FD31400E9A3E2 /* Unit Tests */ = {
			isa = PBXGroup;
			children = (
				4B2CBF3F2767EEB2001DF04B /* Waitlist */,
				B6A5A28C25B962CB00AA7ADA /* App */,
				85F1B0C725EF9747004792B6 /* AppDelegate */,
				AA652CAB25DD820D009059CC /* Bookmarks */,
				AA92ACAE24EFE1F5005F41C9 /* BrowserTab */,
				85F69B3A25EDE7F800978E59 /* Common */,
				85AC3B1525D9BBFA00C7D2AA /* Configuration */,
				4B82E9B725B6A04B00656FE7 /* ContentBlocker */,
				4B70BFFD27B0793D000386ED /* Crash Reports */,
				4B723E0226B0003E00E14D75 /* Data Export */,
				B683097A274DCFE3004B46BB /* Database */,
				4B723DFE26B0003E00E14D75 /* Data Import */,
				4BBC16A327C488B900E00A38 /* Device Authentication */,
				8553FF50257523630029327F /* FileDownload */,
				4BA1A6CE258BF58C00F6F690 /* FileSystem */,
				AA9C361D25518AAB004B1BA3 /* Fire */,
				4B02199725E063DE00ED7DEA /* Fireproofing */,
				B68172AC269EB415006D1092 /* Geolocation */,
				AAEC74AE2642C47300C2EFBC /* History */,
				AA585D96248FD31400E9A3E2 /* Info.plist */,
				AA91F83627076ED100771A0D /* NavigationBar */,
				85F487B3276A8F1B003CE668 /* Onboarding */,
				858A798626A99D9000A75A42 /* PasswordManager */,
				B6106BA126A7BE430013B453 /* Permissions */,
				4B0511EE262CAEB300F6079C /* Preferences */,
				B6AE74322609AFBB005B9B1A /* Progress */,
				B6DA440F2616C0F200DD1EC2 /* Statistics */,
				AA63744E24C9BB4A00AB2AC4 /* Suggestions */,
				AAC9C01224CAFBB700AD1325 /* TabBar */,
				AA0877B626D515EE00B05660 /* User Agent */,
			);
			path = "Unit Tests";
			sourceTree = "<group>";
		};
		AA585DB02490E6FA00E9A3E2 /* Main */ = {
			isa = PBXGroup;
			children = (
				AA68C3D824911D56001B8783 /* View */,
			);
			path = Main;
			sourceTree = "<group>";
		};
		AA5FA695275F823900DCE9C9 /* Favicons */ = {
			isa = PBXGroup;
			children = (
				AA5FA698275F90CD00DCE9C9 /* Model */,
				AA5FA69B275F944500DCE9C9 /* Services */,
			);
			path = Favicons;
			sourceTree = "<group>";
		};
		AA5FA698275F90CD00DCE9C9 /* Model */ = {
			isa = PBXGroup;
			children = (
				AAA0CC562539EBC90079BC96 /* FaviconUserScript.swift */,
				AA512D1324D99D9800230283 /* FaviconManager.swift */,
				AAEF6BC7276A081C0024DCF4 /* FaviconSelector.swift */,
				AA5FA696275F90C400DCE9C9 /* FaviconImageCache.swift */,
				AA222CB82760F74E00321475 /* FaviconReferenceCache.swift */,
				AA6197C5276B3168008396F0 /* FaviconHostReference.swift */,
				AA6197C3276B314D008396F0 /* FaviconUrlReference.swift */,
				AA5FA699275F91C700DCE9C9 /* Favicon.swift */,
			);
			path = Model;
			sourceTree = "<group>";
		};
		AA5FA69B275F944500DCE9C9 /* Services */ = {
			isa = PBXGroup;
			children = (
				AA5FA69E275F948900DCE9C9 /* Favicons.xcdatamodeld */,
				AA5FA69C275F945C00DCE9C9 /* FaviconStore.swift */,
			);
			path = Services;
			sourceTree = "<group>";
		};
		AA63744E24C9BB4A00AB2AC4 /* Suggestions */ = {
			isa = PBXGroup;
			children = (
				142879D824CE1139005419BB /* ViewModel */,
				AA63745024C9BB9A00AB2AC4 /* Model */,
			);
			path = Suggestions;
			sourceTree = "<group>";
		};
		AA63745024C9BB9A00AB2AC4 /* Model */ = {
			isa = PBXGroup;
			children = (
				AA63745324C9BF9A00AB2AC4 /* SuggestionContainerTests.swift */,
				AA0F3DB6261A566C0077F2D9 /* SuggestionLoadingMock.swift */,
			);
			path = Model;
			sourceTree = "<group>";
		};
		AA652CAB25DD820D009059CC /* Bookmarks */ = {
			isa = PBXGroup;
			children = (
				AA652CAE25DD8228009059CC /* Model */,
				AA652CAF25DD822C009059CC /* Services */,
			);
			path = Bookmarks;
			sourceTree = "<group>";
		};
		AA652CAE25DD8228009059CC /* Model */ = {
			isa = PBXGroup;
			children = (
				4B9292B62667103000AD2C21 /* BookmarkManagedObjectTests.swift */,
				4B9292B72667103000AD2C21 /* BookmarkMigrationTests.swift */,
				4B9292B02667103000AD2C21 /* BookmarkNodePathTests.swift */,
				4B9292B12667103000AD2C21 /* BookmarkNodeTests.swift */,
				4B9292B32667103000AD2C21 /* BookmarkOutlineViewDataSourceTests.swift */,
				4B9292B22667103000AD2C21 /* BookmarkSidebarTreeControllerTests.swift */,
				4B9292B82667103000AD2C21 /* BookmarkTests.swift */,
				4B9292B92667103100AD2C21 /* PasteboardBookmarkTests.swift */,
				4B9292B42667103000AD2C21 /* PasteboardFolderTests.swift */,
				4B9292B52667103000AD2C21 /* TreeControllerTests.swift */,
				AA652CCD25DD9071009059CC /* BookmarkListTests.swift */,
				AA652CD225DDA6E9009059CC /* LocalBookmarkManagerTests.swift */,
			);
			path = Model;
			sourceTree = "<group>";
		};
		AA652CAF25DD822C009059CC /* Services */ = {
			isa = PBXGroup;
			children = (
				AA652CB025DD825B009059CC /* LocalBookmarkStoreTests.swift */,
				AA652CDA25DDAB32009059CC /* BookmarkStoreMock.swift */,
			);
			path = Services;
			sourceTree = "<group>";
		};
		AA6820E825503A21005ED0D5 /* Fire */ = {
			isa = PBXGroup;
			children = (
				AAFCB38325E546FF00859DD4 /* View */,
				AA6820EF25503D93005ED0D5 /* ViewModel */,
				AA6820E925503A49005ED0D5 /* Model */,
			);
			path = Fire;
			sourceTree = "<group>";
		};
		AA6820E925503A49005ED0D5 /* Model */ = {
			isa = PBXGroup;
			children = (
				8511E18325F82B34002F516B /* 01_Fire_really_small.json */,
				AA6820EA25503D6A005ED0D5 /* Fire.swift */,
			);
			path = Model;
			sourceTree = "<group>";
		};
		AA6820EF25503D93005ED0D5 /* ViewModel */ = {
			isa = PBXGroup;
			children = (
				AA6820F025503DA9005ED0D5 /* FireViewModel.swift */,
				AA13DCB3271480B0006D48D3 /* FirePopoverViewModel.swift */,
			);
			path = ViewModel;
			sourceTree = "<group>";
		};
		AA68C3D824911D56001B8783 /* View */ = {
			isa = PBXGroup;
			children = (
				AA585D87248FD31400E9A3E2 /* Main.storyboard */,
				AA7412BC24D2BEEE00D22FE0 /* MainWindow.swift */,
				AA7412B424D1536B00D22FE0 /* MainWindowController.swift */,
				AA585DAE2490E6E600E9A3E2 /* MainViewController.swift */,
				B688B4D9273E6D3B0087BEAF /* MainView.swift */,
				B688B4DE27420D290087BEAF /* PDFSearchTextMenuItemHandler.swift */,
				B68C92C0274E3EF4002AC6B0 /* PopUpWindow.swift */,
			);
			path = View;
			sourceTree = "<group>";
		};
		AA6EF9AE25066F99004754E6 /* Windows */ = {
			isa = PBXGroup;
			children = (
				AA6EF9AF25067035004754E6 /* View */,
			);
			path = Windows;
			sourceTree = "<group>";
		};
		AA6EF9AF25067035004754E6 /* View */ = {
			isa = PBXGroup;
			children = (
				AA6EF9AC25066F42004754E6 /* WindowsManager.swift */,
				AAA892E9250A4CEF005B37B2 /* WindowControllersManager.swift */,
				856C98D42570116900A22F1F /* NSWindow+Toast.swift */,
			);
			path = View;
			sourceTree = "<group>";
		};
		AA80EC52256BE33A007083E7 /* Localizables */ = {
			isa = PBXGroup;
			children = (
				AA80EC53256BE3BC007083E7 /* UserText.swift */,
				AA80EC8B256C49B8007083E7 /* Localizable.strings */,
				AA80EC91256C49BC007083E7 /* Localizable.stringsdict */,
			);
			path = Localizables;
			sourceTree = "<group>";
		};
		AA86491124D8318F001BABEE /* TabBar */ = {
			isa = PBXGroup;
			children = (
				AA86491224D831A1001BABEE /* View */,
				AA8EDF1F2491FCC10071C2E8 /* ViewModel */,
				AA9FF95724A1ECE20039E328 /* Model */,
			);
			path = TabBar;
			sourceTree = "<group>";
		};
		AA86491224D831A1001BABEE /* View */ = {
			isa = PBXGroup;
			children = (
				AA80EC7B256C46AA007083E7 /* TabBar.storyboard */,
				1430DFF424D0580F00B8978C /* TabBarViewController.swift */,
				1456D6E024EFCBC300775049 /* TabBarCollectionView.swift */,
				AA7412B624D1687000D22FE0 /* TabBarScrollView.swift */,
				AA7412B024D0B3AC00D22FE0 /* TabBarViewItem.swift */,
				AA7412B124D0B3AC00D22FE0 /* TabBarViewItem.xib */,
				AA2CB1342587C29500AA6FBE /* TabBarFooter.swift */,
				AA2CB12C2587BB5600AA6FBE /* TabBarFooter.xib */,
				AA9E9A5D25A4867200D1959D /* TabDragAndDropManager.swift */,
			);
			path = View;
			sourceTree = "<group>";
		};
		AA86491324D831B9001BABEE /* Common */ = {
			isa = PBXGroup;
			children = (
				B6A9E4602614608B0067D1B9 /* AppVersion.swift */,
				4B67743D255DBEEA00025BD8 /* Database */,
				AADC60E92493B305008F8EF7 /* Extensions */,
				4BA1A691258B06F600F6F690 /* FileSystem */,
				AA80EC52256BE33A007083E7 /* Localizables */,
				85AC3B3325DA828900C7D2AA /* Network */,
				4BB88B4E25B7BA20006F6B06 /* Utilities */,
				AA86491424D831C4001BABEE /* View */,
			);
			path = Common;
			sourceTree = "<group>";
		};
		AA86491424D831C4001BABEE /* View */ = {
			isa = PBXGroup;
			children = (
				8585B63626D6E61500C1416F /* AppKit */,
				AADCBF3826F7C28F00EF67A8 /* Lottie */,
				8585B63526D6E5F600C1416F /* SwiftUI */,
			);
			path = View;
			sourceTree = "<group>";
		};
		AA86491524D83384001BABEE /* NavigationBar */ = {
			isa = PBXGroup;
			children = (
				853014D425E6709500FB8205 /* Support */,
				AA86491624D8339A001BABEE /* View */,
				AAA0CC3A25337F990079BC96 /* ViewModel */,
			);
			path = NavigationBar;
			sourceTree = "<group>";
		};
		AA86491624D8339A001BABEE /* View */ = {
			isa = PBXGroup;
			children = (
				AA80EC6F256C469C007083E7 /* NavigationBar.storyboard */,
				AA68C3D22490ED62001B8783 /* NavigationBarViewController.swift */,
				14D9B8F924F7E089000D4D13 /* AddressBarViewController.swift */,
				AABEE6AE24AD22B90043105B /* AddressBarTextField.swift */,
				AAC5E4F525D6BF2C007F5990 /* AddressBarButtonsViewController.swift */,
				AAC5E4F025D6BF10007F5990 /* AddressBarButton.swift */,
				AAA0CC32252F181A0079BC96 /* NavigationButtonMenuDelegate.swift */,
				AAA0CC462533833C0079BC96 /* MoreOptionsMenu.swift */,
				AA3439732754D55100B241FA /* trackers-1.json */,
				AA3439742754D55100B241FA /* trackers-2.json */,
				AA3439752754D55100B241FA /* trackers-3.json */,
				AA34396A2754D4E200B241FA /* shield.json */,
				AA34396B2754D4E300B241FA /* shield-dot.json */,
				AA3439762754D55100B241FA /* dark-trackers-1.json */,
				AA3439722754D55100B241FA /* dark-trackers-2.json */,
				AA3439772754D55100B241FA /* dark-trackers-3.json */,
				AA34396F2754D4E900B241FA /* dark-shield.json */,
				AA34396E2754D4E900B241FA /* dark-shield-dot.json */,
			);
			path = View;
			sourceTree = "<group>";
		};
		AA86491B24D837DE001BABEE /* BrowserTab */ = {
			isa = PBXGroup;
			children = (
				AA86491C24D83868001BABEE /* View */,
				AA86491D24D83A59001BABEE /* ViewModel */,
				AA86491E24D83A66001BABEE /* Model */,
				AA512D1224D99D4900230283 /* Services */,
			);
			path = BrowserTab;
			sourceTree = "<group>";
		};
		AA86491C24D83868001BABEE /* View */ = {
			isa = PBXGroup;
			children = (
				AA80EC69256C4691007083E7 /* BrowserTab.storyboard */,
				AA585D83248FD31100E9A3E2 /* BrowserTabViewController.swift */,
				856C98A5256EB59600A22F1F /* MenuItemSelectors.swift */,
				AA6FFB4524DC3B5A0028F4D0 /* WebView.swift */,
				B637273A26CBC8AF00C8CB02 /* AuthenticationAlert.swift */,
			);
			path = View;
			sourceTree = "<group>";
		};
		AA86491D24D83A59001BABEE /* ViewModel */ = {
			isa = PBXGroup;
			children = (
				AA9FF95A24A1EFC20039E328 /* TabViewModel.swift */,
				AA5D6DAB24A340F700C6FBCE /* WebViewStateObserver.swift */,
			);
			path = ViewModel;
			sourceTree = "<group>";
		};
		AA86491E24D83A66001BABEE /* Model */ = {
			isa = PBXGroup;
			children = (
				856CADEF271710F400E79BB0 /* HoverUserScript.swift */,
				4B2E7D6226FF9D6500D2DB17 /* PrintingUserScript.swift */,
				85D438B5256E7C9E00F3BAF8 /* ContextMenuUserScript.swift */,
				4BB88B4425B7B55C006F6B06 /* DebugUserScript.swift */,
				85E11C2E25E7DC7E00974CAF /* ExternalURLHandler.swift */,
				AA9FF95824A1ECF20039E328 /* Tab.swift */,
				85AC3AEE25D5CE9800C7D2AA /* UserScripts.swift */,
				B61F015425EDD5A700ABB5A3 /* UserContentController.swift */,
			);
			path = Model;
			sourceTree = "<group>";
		};
		AA8EDF1F2491FCC10071C2E8 /* ViewModel */ = {
			isa = PBXGroup;
			children = (
				AA9FF95E24A1FB680039E328 /* TabCollectionViewModel.swift */,
			);
			path = ViewModel;
			sourceTree = "<group>";
		};
		AA91F83627076ED100771A0D /* NavigationBar */ = {
			isa = PBXGroup;
			children = (
				AA91F83727076EEE00771A0D /* ViewModel */,
			);
			path = NavigationBar;
			sourceTree = "<group>";
		};
		AA91F83727076EEE00771A0D /* ViewModel */ = {
			isa = PBXGroup;
			children = (
				AA91F83827076F1900771A0D /* PrivacyIconViewModelTests.swift */,
			);
			path = ViewModel;
			sourceTree = "<group>";
		};
		AA92ACAE24EFE1F5005F41C9 /* BrowserTab */ = {
			isa = PBXGroup;
			children = (
				B62EB47B25BAD3BB005745C6 /* WKWebViewPrivateMethodsAvailabilityTests.swift */,
				B67C6C3C2654B897006C872E /* WebViewExtensionTests.swift */,
				B67C6C412654BF49006C872E /* DuckDuckGo-Symbol.jpg */,
				AA92ACAF24EFE209005F41C9 /* ViewModel */,
				AA92ACB024EFE210005F41C9 /* Model */,
				AA9C362625518B61004B1BA3 /* Services */,
			);
			path = BrowserTab;
			sourceTree = "<group>";
		};
		AA92ACAF24EFE209005F41C9 /* ViewModel */ = {
			isa = PBXGroup;
			children = (
				AAC9C01B24CB594C00AD1325 /* TabViewModelTests.swift */,
			);
			path = ViewModel;
			sourceTree = "<group>";
		};
		AA92ACB024EFE210005F41C9 /* Model */ = {
			isa = PBXGroup;
			children = (
				AAC9C01424CAFBCE00AD1325 /* TabTests.swift */,
				85E11C3625E7F1E100974CAF /* ExternalURLHandlerTests.swift */,
			);
			path = Model;
			sourceTree = "<group>";
		};
		AA97BF4425135CB60014931A /* Menus */ = {
			isa = PBXGroup;
			children = (
				85480F8925CDC360009424E3 /* MainMenu.storyboard */,
				AA4BBA3A25C58FA200C4FB0F /* MainMenu.swift */,
				AA6EF9B425081B4C004754E6 /* MainMenuActions.swift */,
				AA97BF4525135DD30014931A /* ApplicationDockMenu.swift */,
				B63ED0E426BB8FB900A9DAD1 /* SharingMenu.swift */,
			);
			path = Menus;
			sourceTree = "<group>";
		};
		AA9B7C7F26A06E130008D425 /* ViewModel */ = {
			isa = PBXGroup;
			children = (
				AA9B7C8426A199B60008D425 /* ServerTrustViewModel.swift */,
			);
			path = ViewModel;
			sourceTree = "<group>";
		};
		AA9C361D25518AAB004B1BA3 /* Fire */ = {
			isa = PBXGroup;
			children = (
				AA9C362125518B34004B1BA3 /* Model */,
			);
			path = Fire;
			sourceTree = "<group>";
		};
		AA9C362125518B34004B1BA3 /* Model */ = {
			isa = PBXGroup;
			children = (
				AA9C362F25518CA9004B1BA3 /* FireTests.swift */,
			);
			path = Model;
			sourceTree = "<group>";
		};
		AA9C362625518B61004B1BA3 /* Services */ = {
			isa = PBXGroup;
			children = (
				4B0219A725E0646500ED7DEA /* WebsiteDataStoreTests.swift */,
				AA9C362725518C44004B1BA3 /* WebsiteDataStoreMock.swift */,
				AABAF59B260A7D130085060C /* FaviconManagerMock.swift */,
			);
			path = Services;
			sourceTree = "<group>";
		};
		AA9FF95724A1ECE20039E328 /* Model */ = {
			isa = PBXGroup;
			children = (
				AA9FF95C24A1FA1C0039E328 /* TabCollection.swift */,
			);
			path = Model;
			sourceTree = "<group>";
		};
		AAA0CC3A25337F990079BC96 /* ViewModel */ = {
			isa = PBXGroup;
			children = (
				AAA0CC3B25337FAB0079BC96 /* WKBackForwardListItemViewModel.swift */,
				B689ECD426C247DB006FB0C5 /* BackForwardListItem.swift */,
				AA75A0AD26F3500C0086B667 /* PrivacyIconViewModel.swift */,
			);
			path = ViewModel;
			sourceTree = "<group>";
		};
		AAB549DD25DAB8E90058460B /* ViewModel */ = {
			isa = PBXGroup;
			children = (
				AAB549DE25DAB8F80058460B /* BookmarkViewModel.swift */,
			);
			path = ViewModel;
			sourceTree = "<group>";
		};
		AABEE68F24A4CB290043105B /* Model */ = {
			isa = PBXGroup;
			children = (
				AABEE69B24A902BB0043105B /* SuggestionContainer.swift */,
				AAB8203B26B2DE0D00788AC3 /* SuggestionListCharacteristics.swift */,
			);
			path = Model;
			sourceTree = "<group>";
		};
		AABEE69024A4CB300043105B /* ViewModel */ = {
			isa = PBXGroup;
			children = (
				AABEE69924A902A90043105B /* SuggestionContainerViewModel.swift */,
				AA3F895224C18AD500628DDE /* SuggestionViewModel.swift */,
			);
			path = ViewModel;
			sourceTree = "<group>";
		};
		AABEE6A124A9F3C90043105B /* View */ = {
			isa = PBXGroup;
			children = (
				AA80EC75256C46A2007083E7 /* Suggestion.storyboard */,
				AABEE6A424AA0A7F0043105B /* SuggestionViewController.swift */,
				AABEE6A824AB4B910043105B /* SuggestionTableCellView.swift */,
				AABEE6AA24ACA0F90043105B /* SuggestionTableRowView.swift */,
			);
			path = View;
			sourceTree = "<group>";
		};
		AAC30A24268DF93500D2D9CD /* Crash Reports */ = {
			isa = PBXGroup;
			children = (
				AAD6D8852696DF2A002393B3 /* View */,
				AAC30A2F268F215000D2D9CD /* Model */,
			);
			path = "Crash Reports";
			sourceTree = "<group>";
		};
		AAC30A2F268F215000D2D9CD /* Model */ = {
			isa = PBXGroup;
			children = (
				AAC30A25268DFEE200D2D9CD /* CrashReporter.swift */,
				AAC30A27268E045400D2D9CD /* CrashReportReader.swift */,
				AAC30A2B268F1ECD00D2D9CD /* CrashReportSender.swift */,
				AAC30A2D268F1EE300D2D9CD /* CrashReportPromptPresenter.swift */,
				AAC30A29268E239100D2D9CD /* CrashReport.swift */,
			);
			path = Model;
			sourceTree = "<group>";
		};
		AAC5E4C025D6A6A9007F5990 /* Bookmarks */ = {
			isa = PBXGroup;
			children = (
				4B9292AD26670F5300AD2C21 /* Extensions */,
				AAC5E4C125D6A6C3007F5990 /* View */,
				AAB549DD25DAB8E90058460B /* ViewModel */,
				AAC5E4C225D6A6C7007F5990 /* Model */,
				AAC5E4C325D6A6CC007F5990 /* Services */,
			);
			path = Bookmarks;
			sourceTree = "<group>";
		};
		AAC5E4C125D6A6C3007F5990 /* View */ = {
			isa = PBXGroup;
			children = (
				4B9292CB2667123700AD2C21 /* AddBookmarkModalViewController.swift */,
				4B9292CA2667123700AD2C21 /* AddFolderModalViewController.swift */,
				4B9292CC2667123700AD2C21 /* BookmarkListViewController.swift */,
				4B9292CD2667123700AD2C21 /* BookmarkManagementDetailViewController.swift */,
				4B9292C72667123700AD2C21 /* BookmarkManagementSidebarViewController.swift */,
				4B9292C82667123700AD2C21 /* BookmarkManagementSplitViewController.swift */,
				4B9292C92667123700AD2C21 /* BookmarkTableRowView.swift */,
				4B9292C62667123700AD2C21 /* BrowserTabSelectionDelegate.swift */,
				4B92928726670D1600AD2C21 /* BookmarkOutlineViewCell.swift */,
				4B92928826670D1600AD2C21 /* BookmarkOutlineViewCell.xib */,
				4B92928526670D1600AD2C21 /* BookmarksOutlineView.swift */,
				4B92928926670D1700AD2C21 /* BookmarkTableCellView.swift */,
				4B92928A26670D1700AD2C21 /* BookmarkTableCellView.xib */,
				4B92928626670D1600AD2C21 /* OutlineSeparatorViewCell.swift */,
				AAC5E4C625D6A6E8007F5990 /* Bookmarks.storyboard */,
				AAC5E4C425D6A6E8007F5990 /* BookmarkPopover.swift */,
				AAC5E4C525D6A6E8007F5990 /* BookmarkPopoverViewController.swift */,
			);
			path = View;
			sourceTree = "<group>";
		};
		AAC5E4C225D6A6C7007F5990 /* Model */ = {
			isa = PBXGroup;
			children = (
				4B9292D82667124B00AD2C21 /* BookmarkListTreeControllerDataSource.swift */,
				4B92929926670D2A00AD2C21 /* BookmarkManagedObject.swift */,
				4B92929326670D2A00AD2C21 /* BookmarkNode.swift */,
				4B92929126670D2A00AD2C21 /* BookmarkOutlineViewDataSource.swift */,
				4B92929426670D2A00AD2C21 /* BookmarkSidebarTreeController.swift */,
				4B92929526670D2A00AD2C21 /* PasteboardBookmark.swift */,
				4B92929226670D2A00AD2C21 /* PasteboardFolder.swift */,
				4B92929A26670D2A00AD2C21 /* PasteboardWriting.swift */,
				4B92929826670D2A00AD2C21 /* PseudoFolder.swift */,
				4B92929626670D2A00AD2C21 /* SpacerNode.swift */,
				4B92929726670D2A00AD2C21 /* BookmarkTreeController.swift */,
				AAC5E4CD25D6A709007F5990 /* Bookmark.swift */,
				AAC5E4CF25D6A709007F5990 /* BookmarkList.swift */,
				AAC5E4CE25D6A709007F5990 /* BookmarkManager.swift */,
			);
			path = Model;
			sourceTree = "<group>";
		};
		AAC5E4C325D6A6CC007F5990 /* Services */ = {
			isa = PBXGroup;
			children = (
				4B9292DA2667125D00AD2C21 /* ContextualMenu.swift */,
				4B9292A726670D3700AD2C21 /* Bookmark.xcdatamodeld */,
				4B9292A526670D3700AD2C21 /* Bookmark.xcmappingmodel */,
				4B9292A626670D3700AD2C21 /* BookmarkMigrationPolicy.swift */,
				AAC5E4D625D6A710007F5990 /* BookmarkStore.swift */,
			);
			path = Services;
			sourceTree = "<group>";
		};
		AAC9C01224CAFBB700AD1325 /* TabBar */ = {
			isa = PBXGroup;
			children = (
				AAC9C01A24CB592E00AD1325 /* ViewModel */,
				AAC9C01324CAFBBE00AD1325 /* Model */,
			);
			path = TabBar;
			sourceTree = "<group>";
		};
		AAC9C01324CAFBBE00AD1325 /* Model */ = {
			isa = PBXGroup;
			children = (
				AAC9C01624CAFBDC00AD1325 /* TabCollectionTests.swift */,
			);
			path = Model;
			sourceTree = "<group>";
		};
		AAC9C01A24CB592E00AD1325 /* ViewModel */ = {
			isa = PBXGroup;
			children = (
				AAC9C01D24CB6BEB00AD1325 /* TabCollectionViewModelTests.swift */,
				AAE39D1A24F44885008EF28B /* TabCollectionViewModelDelegateMock.swift */,
			);
			path = ViewModel;
			sourceTree = "<group>";
		};
		AACB8E7224A4C8BC005F2218 /* Suggestions */ = {
			isa = PBXGroup;
			children = (
				AABEE6A124A9F3C90043105B /* View */,
				AABEE69024A4CB300043105B /* ViewModel */,
				AABEE68F24A4CB290043105B /* Model */,
			);
			path = Suggestions;
			sourceTree = "<group>";
		};
		AACF6FD426BC35C200CF09F9 /* User Agent */ = {
			isa = PBXGroup;
			children = (
				AA0877BE26D6611300B05660 /* Model */,
				AA0877BD26D6610B00B05660 /* Services */,
			);
			path = "User Agent";
			sourceTree = "<group>";
		};
		AAD6D8852696DF2A002393B3 /* View */ = {
			isa = PBXGroup;
			children = (
				AA693E5D2696E5B90007BB78 /* CrashReports.storyboard */,
				AAD6D8862696DF6D002393B3 /* CrashReportPromptViewController.swift */,
			);
			path = View;
			sourceTree = "<group>";
		};
		AADC60E92493B305008F8EF7 /* Extensions */ = {
			isa = PBXGroup;
			children = (
				B6DB3CF826A00E2D00D459B7 /* AVCaptureDevice+SwizzledAuthState.swift */,
				AA61C0D12727F59B00E6B681 /* ArrayExtension.swift */,
				B6106B9D26A565DA0013B453 /* BundleExtension.swift */,
				4BA1A6C1258B0A1300F6F690 /* ContiguousBytesExtension.swift */,
				85AC3AF625D5DBFD00C7D2AA /* DataExtension.swift */,
				B6A9E46F26146A250067D1B9 /* DateExtension.swift */,
				B6040855274B830F00680351 /* DictionaryExtension.swift */,
				B63D467025BFA6C100874977 /* DispatchQueueExtensions.swift */,
				AA92126E25ACCB1100600CD4 /* ErrorExtension.swift */,
				B6E61EE2263AC0C8004E11AB /* FileManagerExtension.swift */,
				AAECA41F24EEA4AC00EFA63A /* IndexPathExtension.swift */,
				0230C0A2272080090018F728 /* KeyedCodingExtension.swift */,
				4B8D9061276D1D880078DB17 /* LocaleExtension.swift */,
				85308E24267FC9F2001ABD76 /* NSAlertExtension.swift */,
				F44C130125C2DA0400426E3E /* NSAppearanceExtension.swift */,
				AA5C8F622591021700748EB7 /* NSApplicationExtension.swift */,
				85C48CCB278D808F00D3263E /* NSAttributedStringExtension.swift */,
				B65E6B9F26D9F10600095F96 /* NSBezierPathExtension.swift */,
				B63D467925BFC3E100874977 /* NSCoderExtensions.swift */,
				F41D174025CB131900472416 /* NSColorExtension.swift */,
				B657841825FA484B00D8DB33 /* NSException+Catch.h */,
				B657841925FA484B00D8DB33 /* NSException+Catch.m */,
				B657841E25FA497600D8DB33 /* NSException+Catch.swift */,
				4B139AFC26B60BD800894F82 /* NSImageExtensions.swift */,
				AA6EF9B2250785D5004754E6 /* NSMenuExtension.swift */,
				AA72D5FD25FFF94E00C77619 /* NSMenuItemExtension.swift */,
				4B0511DF262CAA8600F6079C /* NSOpenPanelExtensions.swift */,
				4B0135CD2729F1AA00D54834 /* NSPasteboardExtension.swift */,
				AA5C8F5D2590EEE800748EB7 /* NSPointExtension.swift */,
				85625999269CA0A600EE44BC /* NSRectExtension.swift */,
				B6B3E0DC2657E9CF0040E0A2 /* NSScreenExtension.swift */,
				AAC5E4E325D6BA9C007F5990 /* NSSizeExtension.swift */,
				4BE0DF0426781961006337B7 /* NSStoryboardExtension.swift */,
				AA5C8F58258FE21F00748EB7 /* NSTextFieldExtension.swift */,
				858A798426A8BB5D00A75A42 /* NSTextViewExtension.swift */,
				4B0511E0262CAA8600F6079C /* NSViewControllerExtension.swift */,
				AA6FFB4324DC33320028F4D0 /* NSViewExtension.swift */,
				AA9E9A5525A3AE8400D1959D /* NSWindowExtension.swift */,
				B6A9E46A2614618A0067D1B9 /* OperatingSystemVersionExtension.swift */,
				B637273C26CCF0C200C8CB02 /* OptionalExtension.swift */,
				B684592125C93BE000DC17B6 /* Publisher.asVoid.swift */,
				B68C2FB127706E6A00BF2C7D /* ProcessExtension.swift */,
				AAFCB37E25E545D400859DD4 /* PublisherExtension.swift */,
				B684592625C93C0500DC17B6 /* Publishers.NestedObjectChanges.swift */,
				B6AAAC3D26048F690029438D /* RandomAccessCollectionExtension.swift */,
				B6C0B24326E9CB080031CB7F /* RunLoopExtension.swift */,
				4BB88B4925B7B690006F6B06 /* SequenceExtensions.swift */,
				B65783E625F8AAFB00D8DB33 /* String+Punycode.swift */,
				AA8EDF2624923EC70071C2E8 /* StringExtension.swift */,
				AAADFD05264AA282001555EA /* TimeIntervalExtension.swift */,
				AA8EDF2324923E980071C2E8 /* URLExtension.swift */,
				AA88D14A252A557100980B4E /* URLRequestExtension.swift */,
				B6DB3AEE278D5C370024C5C4 /* URLSessionExtension.swift */,
				AAA0CC69253CC43C0079BC96 /* WKUserContentControllerExtension.swift */,
				B63D466725BEB6C200874977 /* WKWebView+Private.h */,
				B63D466825BEB6C200874977 /* WKWebView+SessionState.swift */,
				B68458CC25C7EB9000DC17B6 /* WKWebViewConfigurationExtensions.swift */,
				AA92127625ADA07900600CD4 /* WKWebViewExtension.swift */,
				B6CF78DD267B099C00CD4F13 /* WKNavigationActionExtension.swift */,
				4B7A60A0273E0BE400BBDFEB /* WKWebsiteDataStoreExtension.swift */,
			);
			path = Extensions;
			sourceTree = "<group>";
		};
		AADCBF3826F7C28F00EF67A8 /* Lottie */ = {
			isa = PBXGroup;
			children = (
				AADCBF3926F7C2CE00EF67A8 /* LottieAnimationCache.swift */,
			);
			path = Lottie;
			sourceTree = "<group>";
		};
		AAE71DB225F66A0900D74437 /* Homepage */ = {
			isa = PBXGroup;
			children = (
				AAE71DB325F66A3F00D74437 /* View */,
			);
			path = Homepage;
			sourceTree = "<group>";
		};
		AAE71DB325F66A3F00D74437 /* View */ = {
			isa = PBXGroup;
			children = (
				AA72D5E225FE977F00C77619 /* AddEditFavoriteViewController.swift */,
				AA72D5EF25FEA49900C77619 /* AddEditFavoriteWindow.swift */,
				4B65027925E5F2B10054432E /* DefaultBrowserPromptView.swift */,
				4B65027425E5F2A70054432E /* DefaultBrowserPromptView.xib */,
				AAE71E2B25F781EA00D74437 /* Homepage.storyboard */,
				B6E53882267C83420010FEA9 /* HomepageBackgroundView.swift */,
				B6E53887267C94A00010FEA9 /* HomepageCollectionViewFlowLayout.swift */,
				AAE71E3525F7869300D74437 /* HomepageCollectionViewItem.swift */,
				AAE71E3625F7869300D74437 /* HomepageCollectionViewItem.xib */,
				858C78FB2705EB5F009B2B44 /* HomepageHeader.xib */,
				85778E3427142C3000F091CA /* HomepageHeaderView.swift */,
				AAE71E3025F7855400D74437 /* HomepageViewController.swift */,
			);
			path = View;
			sourceTree = "<group>";
		};
		AAE75275263B036300B973F8 /* History */ = {
			isa = PBXGroup;
			children = (
				AAE75277263B038F00B973F8 /* Model */,
				AAE75276263B038A00B973F8 /* Services */,
			);
			path = History;
			sourceTree = "<group>";
		};
		AAE75276263B038A00B973F8 /* Services */ = {
			isa = PBXGroup;
			children = (
				AAE75278263B046100B973F8 /* History.xcdatamodeld */,
				AAE7527B263B056C00B973F8 /* HistoryStore.swift */,
			);
			path = Services;
			sourceTree = "<group>";
		};
		AAE75277263B038F00B973F8 /* Model */ = {
			isa = PBXGroup;
			children = (
				AAE7527F263B0A4D00B973F8 /* HistoryCoordinator.swift */,
				AAE7527D263B05C600B973F8 /* HistoryEntry.swift */,
			);
			path = Model;
			sourceTree = "<group>";
		};
		AAE8B0FD258A416F00E81239 /* Tooltip */ = {
			isa = PBXGroup;
			children = (
				AAE8B0FE258A417D00E81239 /* View */,
			);
			path = Tooltip;
			sourceTree = "<group>";
		};
		AAE8B0FE258A417D00E81239 /* View */ = {
			isa = PBXGroup;
			children = (
				AAE8B101258A41C000E81239 /* Tooltip.storyboard */,
				AAC82C5F258B6CB5009B6B42 /* TooltipWindowController.swift */,
				AAE8B10F258A456C00E81239 /* TooltipViewController.swift */,
			);
			path = View;
			sourceTree = "<group>";
		};
		AAEC74AE2642C47300C2EFBC /* History */ = {
			isa = PBXGroup;
			children = (
				AAEC74AF2642C48800C2EFBC /* Model */,
				AAEC74B02642C48B00C2EFBC /* Services */,
			);
			path = History;
			sourceTree = "<group>";
		};
		AAEC74AF2642C48800C2EFBC /* Model */ = {
			isa = PBXGroup;
			children = (
				AAEC74B12642C57200C2EFBC /* HistoryCoordinatingMock.swift */,
				AAEC74B32642C69300C2EFBC /* HistoryCoordinatorTests.swift */,
			);
			path = Model;
			sourceTree = "<group>";
		};
		AAEC74B02642C48B00C2EFBC /* Services */ = {
			isa = PBXGroup;
			children = (
				AAEC74B52642CC6A00C2EFBC /* HistoryStoringMock.swift */,
				AAEC74B72642E43800C2EFBC /* HistoryStoreTests.swift */,
			);
			path = Services;
			sourceTree = "<group>";
		};
		AAEC74B92642E66600C2EFBC /* Extensions */ = {
			isa = PBXGroup;
			children = (
				AAEC74BA2642E67C00C2EFBC /* NSPersistentContainerExtension.swift */,
				4B4F72EB266B2ED300814C60 /* CollectionExtension.swift */,
			);
			path = Extensions;
			sourceTree = "<group>";
		};
		AAFCB38325E546FF00859DD4 /* View */ = {
			isa = PBXGroup;
			children = (
				AAB7320626DD0C37002FACF9 /* Fire.storyboard */,
				AAEEC6A827088ADB008445F7 /* FireCoordinator.swift */,
				AAB7320826DD0CD9002FACF9 /* FireViewController.swift */,
				AAE99B8827088A19008B6BD9 /* FirePopover.swift */,
				AA840A9727319D1600E63CDD /* FirePopoverWrapperViewController.swift */,
				AA61C0CF2722159B00E6B681 /* FireInfoViewController.swift */,
				AA6AD95A2704B6DB00159F8A /* FirePopoverViewController.swift */,
				AAE246F7270A406200BEEAEE /* FirePopoverCollectionViewHeader.swift */,
				AAE246F5270A3D3000BEEAEE /* FirePopoverCollectionViewHeader.xib */,
				AAE246F12709EF3B00BEEAEE /* FirePopoverCollectionViewItem.swift */,
				AAE246F22709EF3B00BEEAEE /* FirePopoverCollectionViewItem.xib */,
			);
			path = View;
			sourceTree = "<group>";
		};
		B31055BB27A1BA0E001AC618 /* Autoconsent */ = {
			isa = PBXGroup;
			children = (
				B31055C327A1BA1D001AC618 /* autoconsent-bundle.js */,
				B31055BD27A1BA1D001AC618 /* autoconsent.html */,
				B31055C127A1BA1D001AC618 /* AutoconsentBackground.swift */,
				B31055BC27A1BA1D001AC618 /* AutoconsentUserScript.swift */,
				B31055C027A1BA1D001AC618 /* background-bundle.js */,
				B31055C227A1BA1D001AC618 /* background.js */,
				B31055BF27A1BA1D001AC618 /* browser-shim.js */,
				B31055BE27A1BA1D001AC618 /* userscript.js */,
			);
			name = Autoconsent;
			sourceTree = "<group>";
		};
		B31055CC27A1BA39001AC618 /* Autoconsent */ = {
			isa = PBXGroup;
			children = (
				B31055CD27A1BA44001AC618 /* AutoconsentBackgroundTests.swift */,
				B3FB198D27BC013C00513DC1 /* autoconsent-test-page.html */,
				B3FB198F27BC015600513DC1 /* autoconsent-test.js */,
			);
			name = Autoconsent;
			sourceTree = "<group>";
		};
		B6040859274B8C5200680351 /* Unprotected Domains */ = {
			isa = PBXGroup;
			children = (
				336B39E22726B4B700C417D3 /* LocalUnprotectedDomains.swift */,
				B68503A6279141CD00893A05 /* KeySetDictionary.swift */,
				B604085A274B8CA300680351 /* UnprotectedDomains.xcdatamodeld */,
			);
			path = "Unprotected Domains";
			sourceTree = "<group>";
		};
		B6106BA126A7BE430013B453 /* Permissions */ = {
			isa = PBXGroup;
			children = (
				B6106B9F26A7BE0B0013B453 /* PermissionManagerTests.swift */,
				B6106BB026A7D8720013B453 /* PermissionStoreTests.swift */,
				B63ED0D726AE729600A9DAD1 /* PermissionModelTests.swift */,
				B6106BAE26A7C6180013B453 /* PermissionStoreMock.swift */,
				B63ED0D926AE7AF400A9DAD1 /* PermissionManagerMock.swift */,
				B63ED0DB26AE7B1E00A9DAD1 /* WebViewMock.swift */,
				B63ED0DD26AFD9A300A9DAD1 /* AVCaptureDeviceMock.swift */,
				B63ED0DF26AFE32F00A9DAD1 /* GeolocationProviderMock.swift */,
			);
			path = Permissions;
			sourceTree = "<group>";
		};
		B61EF3EA266F91D700B4D78F /* Extensions */ = {
			isa = PBXGroup;
			children = (
				B6F41030264D2B23003DA42C /* ProgressExtension.swift */,
				B66E9DD12670EB2A00E53BB5 /* _WKDownload+WebKitDownload.swift */,
				B66E9DD32670EB4A00E53BB5 /* WKDownload+WebKitDownload.swift */,
				B61EF3EB266F91E700B4D78F /* WKWebView+Download.swift */,
				B61EF3F0266F922200B4D78F /* WKProcessPool+DownloadDelegate.swift */,
				B63B9C502670B2B200C45B91 /* _WKDownload.h */,
				B63B9C542670B32000C45B91 /* WKProcessPool+Private.h */,
				B6CF78E2267B0A1900CD4F13 /* WKNavigationAction+Private.h */,
			);
			path = Extensions;
			sourceTree = "<group>";
		};
		B64C84DB2692D6E80048FEBE /* Permissions */ = {
			isa = PBXGroup;
			children = (
				B64C84EF269310000048FEBE /* Model */,
				B64C84DC2692D6FC0048FEBE /* View */,
			);
			path = Permissions;
			sourceTree = "<group>";
		};
		B64C84DC2692D6FC0048FEBE /* View */ = {
			isa = PBXGroup;
			children = (
				B64C84DD2692D7400048FEBE /* PermissionAuthorization.storyboard */,
				B64C84E22692DC9F0048FEBE /* PermissionAuthorizationViewController.swift */,
				B64C84EA2692DD650048FEBE /* PermissionAuthorizationPopover.swift */,
				B6BBF17327475B15004F850E /* PopupBlockedPopover.swift */,
				B64C852926942AC90048FEBE /* PermissionContextMenu.swift */,
				B64C85412694590B0048FEBE /* PermissionButton.swift */,
			);
			path = View;
			sourceTree = "<group>";
		};
		B64C84EF269310000048FEBE /* Model */ = {
			isa = PBXGroup;
			children = (
				B6106BAA26A7BF1D0013B453 /* PermissionType.swift */,
				B6106BAC26A7BF390013B453 /* PermissionState.swift */,
				B65536A52685B82B00085A79 /* Permissions.swift */,
				B6106BA526A7BEC80013B453 /* PermissionAuthorizationQuery.swift */,
				B6DB3CFA26A17CB800D459B7 /* PermissionModel.swift */,
				B64C84F0269310120048FEBE /* PermissionManager.swift */,
				B64C853726944B880048FEBE /* StoredPermission.swift */,
				B64C853C26944B940048FEBE /* PermissionStore.swift */,
				B64C852E26943BC10048FEBE /* Permissions.xcdatamodeld */,
			);
			path = Model;
			sourceTree = "<group>";
		};
		B65536902684409300085A79 /* Geolocation */ = {
			isa = PBXGroup;
			children = (
				B65536962684413900085A79 /* WKGeolocationProvider.h */,
				B6553691268440D700085A79 /* WKProcessPool+GeolocationProvider.swift */,
				B655369A268442EE00085A79 /* GeolocationProvider.swift */,
				B65536AD2685E17100085A79 /* GeolocationService.swift */,
			);
			path = Geolocation;
			sourceTree = "<group>";
		};
		B68172A7269C4334006D1092 /* Model */ = {
			isa = PBXGroup;
			children = (
				B68172A8269C487D006D1092 /* PrivacyDashboardUserScript.swift */,
				B6106BA226A7BEA00013B453 /* PermissionAuthorizationState.swift */,
				AA9B7C7D26A06E040008D425 /* TrackerInfo.swift */,
				AA9B7C8226A197A00008D425 /* ServerTrust.swift */,
				B3FB199227BD0AD400513DC1 /* CookieConsentInfo.swift */,
			);
			path = Model;
			sourceTree = "<group>";
		};
		B68172AC269EB415006D1092 /* Geolocation */ = {
			isa = PBXGroup;
			children = (
				B68172AD269EB43F006D1092 /* GeolocationServiceTests.swift */,
				B6106BB426A809E60013B453 /* GeolocationProviderTests.swift */,
				B63ED0E226B3E7FA00A9DAD1 /* CLLocationManagerMock.swift */,
				B6106BB226A7F4AA0013B453 /* GeolocationServiceMock.swift */,
			);
			path = Geolocation;
			sourceTree = "<group>";
		};
		B683097A274DCFE3004B46BB /* Database */ = {
			isa = PBXGroup;
			children = (
				B6BBF16F2744CDE1004F850E /* CoreDataStoreTests.swift */,
				B6C2C9F42760B659005B7F0A /* TestDataModel.xcdatamodeld */,
			);
			path = Database;
			sourceTree = "<group>";
		};
		B68458AE25C7E75100DC17B6 /* State Restoration */ = {
			isa = PBXGroup;
			children = (
				B6A5A27025B9377300AA7ADA /* StatePersistenceService.swift */,
				B68458AF25C7E76A00DC17B6 /* WindowManager+StateRestoration.swift */,
				B68458B725C7E8B200DC17B6 /* Tab+NSSecureCoding.swift */,
				B68458C425C7EA0C00DC17B6 /* TabCollection+NSSecureCoding.swift */,
				B68458BF25C7E9E000DC17B6 /* TabCollectionViewModel+NSSecureCoding.swift */,
				B684590725C9027900DC17B6 /* AppStateChangedPublisher.swift */,
				B684592E25C93FBF00DC17B6 /* AppStateRestorationManager.swift */,
			);
			path = "State Restoration";
			sourceTree = "<group>";
		};
		B69B50332726A10700758A2B /* ATB */ = {
			isa = PBXGroup;
			children = (
				B69B50352726A11F00758A2B /* Atb.swift */,
				B69B50382726A12400758A2B /* AtbParser.swift */,
				B69B50342726A11F00758A2B /* StatisticsLoader.swift */,
				B69B50362726A12000758A2B /* StatisticsStore.swift */,
				B69B50392726A12500758A2B /* LocalStatisticsStore.swift */,
				B69B50372726A12000758A2B /* VariantManager.swift */,
				B69B50562727D16900758A2B /* AtbAndVariantCleanup.swift */,
			);
			path = ATB;
			sourceTree = "<group>";
		};
		B69B50402726C3F400758A2B /* ATB */ = {
			isa = PBXGroup;
			children = (
				B69B504D2726CD3900758A2B /* Mock */,
				B69B50422726C5C100758A2B /* AtbAndVariantCleanupTests.swift */,
				B69B50412726C5C100758A2B /* AtbParserTests.swift */,
				B69B50442726C5C200758A2B /* StatisticsLoaderTests.swift */,
				B69B50432726C5C100758A2B /* VariantManagerTests.swift */,
			);
			path = ATB;
			sourceTree = "<group>";
		};
		B69B504D2726CD3900758A2B /* Mock */ = {
			isa = PBXGroup;
			children = (
				B69B50492726CA2900758A2B /* MockStatisticsStore.swift */,
				B69B504A2726CA2900758A2B /* MockVariantManager.swift */,
				B69B50502726CD7F00758A2B /* atb-with-update.json */,
				B69B504E2726CD7E00758A2B /* atb.json */,
				B69B504F2726CD7F00758A2B /* empty */,
				B69B50512726CD8000758A2B /* invalid.json */,
			);
			path = Mock;
			sourceTree = "<group>";
		};
		B6A5A28C25B962CB00AA7ADA /* App */ = {
			isa = PBXGroup;
			children = (
				B6A5A2A725BAA35500AA7ADA /* WindowManagerStateRestorationTests.swift */,
				B6A5A29F25B96E8300AA7ADA /* AppStateChangePublisherTests.swift */,
				B6C2C9EE276081AB005B7F0A /* DeallocationTests.swift */,
			);
			path = App;
			sourceTree = "<group>";
		};
		B6A9E44E26142AF90067D1B9 /* Statistics */ = {
			isa = PBXGroup;
			children = (
				B69B50332726A10700758A2B /* ATB */,
				B6A9E45226142B070067D1B9 /* Pixel.swift */,
				B6A9E498261474120067D1B9 /* TimedPixel.swift */,
				B6A9E47626146A570067D1B9 /* PixelEvent.swift */,
				B6A9E47E26146A800067D1B9 /* PixelArguments.swift */,
				B6A9E48326146AAB0067D1B9 /* PixelParameters.swift */,
				B6A9E4A2261475C70067D1B9 /* AppUsageActivityMonitor.swift */,
				B610F2BA27A145C500FCEBE9 /* RulesCompilationMonitor.swift */,
				B6DA44012616B28300DD1EC2 /* PixelDataStore.swift */,
				B68C92C32750EF76002AC6B0 /* PixelDataRecord.swift */,
				B6DA44062616B30600DD1EC2 /* PixelDataModel.xcdatamodeld */,
			);
			path = Statistics;
			sourceTree = "<group>";
		};
		B6A9E47526146A440067D1B9 /* API */ = {
			isa = PBXGroup;
			children = (
				B6A9E458261460340067D1B9 /* APIHeaders.swift */,
				B6A9E459261460350067D1B9 /* APIRequest.swift */,
				B6A9E457261460340067D1B9 /* ApiRequestError.swift */,
			);
			path = API;
			sourceTree = "<group>";
		};
		B6AE74322609AFBB005B9B1A /* Progress */ = {
			isa = PBXGroup;
			children = (
				B6AE74332609AFCE005B9B1A /* ProgressEstimationTests.swift */,
			);
			path = Progress;
			sourceTree = "<group>";
		};
		B6B1E87C26D5DA020062C350 /* View */ = {
			isa = PBXGroup;
			children = (
				B6B1E87D26D5DA0E0062C350 /* DownloadsPopover.swift */,
				B6B1E87F26D5DA9B0062C350 /* DownloadsViewController.swift */,
				B6B1E88126D5DAC30062C350 /* Downloads.storyboard */,
				B6B1E88326D5EB570062C350 /* DownloadsCellView.swift */,
				B6C0B23B26E87D900031CB7F /* NSAlert+ActiveDownloadsTermination.swift */,
			);
			path = View;
			sourceTree = "<group>";
		};
		B6C0B23126E71A800031CB7F /* Services */ = {
			isa = PBXGroup;
			children = (
				B6C0B23226E71BCD0031CB7F /* Downloads.xcdatamodeld */,
				B6C0B22F26E61D630031CB7F /* DownloadListStore.swift */,
				B6B1E87A26D381710062C350 /* DownloadListCoordinator.swift */,
			);
			path = Services;
			sourceTree = "<group>";
		};
		B6DA440F2616C0F200DD1EC2 /* Statistics */ = {
			isa = PBXGroup;
			children = (
				B69B50402726C3F400758A2B /* ATB */,
				B6DA44102616C0FC00DD1EC2 /* PixelTests.swift */,
				B662D3D82755D7AD0035D4D6 /* PixelStoreTests.swift */,
				B662D3DA2755D8190035D4D6 /* OldPixelDataModel.xcdatamodeld */,
				B6DA44222616CABC00DD1EC2 /* PixelArgumentsTests.swift */,
				B6DA44272616CAE000DD1EC2 /* AppUsageActivityMonitorTests.swift */,
				B6DA441D2616C84600DD1EC2 /* PixelStoreMock.swift */,
				4B117F7C276C0CB5002F3D8C /* LocalStatisticsStoreTests.swift */,
				B610F2E327A8F37A00FCEBE9 /* CBRCompileTimeReporterTests.swift */,
			);
			path = Statistics;
			sourceTree = "<group>";
		};
		B6FA893A269C414900588ECD /* Privacy Dashboard */ = {
			isa = PBXGroup;
			children = (
				B68172A7269C4334006D1092 /* Model */,
				AA9B7C7F26A06E130008D425 /* ViewModel */,
				B6FA893B269C41ED00588ECD /* View */,
			);
			path = "Privacy Dashboard";
			sourceTree = "<group>";
		};
		B6FA893B269C41ED00588ECD /* View */ = {
			isa = PBXGroup;
			children = (
				B6FA893C269C423100588ECD /* PrivacyDashboard.storyboard */,
				B6FA893E269C424500588ECD /* PrivacyDashboardViewController.swift */,
				B6FA8940269C425400588ECD /* PrivacyDashboardPopover.swift */,
			);
			path = View;
			sourceTree = "<group>";
		};
		EAA29AEB278D2E51007070CF /* fonts */ = {
			isa = PBXGroup;
			children = (
				EAA29AE7278D2E43007070CF /* ProximaNova-Bold-webfont.woff2 */,
				EAA29AE8278D2E43007070CF /* ProximaNova-Reg-webfont.woff2 */,
			);
			path = fonts;
			sourceTree = "<group>";
		};
/* End PBXGroup section */

/* Begin PBXNativeTarget section */
		4B1AD89C25FC27E200261379 /* Integration Tests */ = {
			isa = PBXNativeTarget;
			buildConfigurationList = 4B1AD8A625FC27E200261379 /* Build configuration list for PBXNativeTarget "Integration Tests" */;
			buildPhases = (
				4B1AD89925FC27E200261379 /* Sources */,
				4B1AD89A25FC27E200261379 /* Frameworks */,
				4B1AD89B25FC27E200261379 /* Resources */,
			);
			buildRules = (
			);
			dependencies = (
				4B1AD8A325FC27E200261379 /* PBXTargetDependency */,
			);
			name = "Integration Tests";
			productName = "Integration Tests";
			productReference = 4B1AD89D25FC27E200261379 /* Integration Tests.xctest */;
			productType = "com.apple.product-type.bundle.unit-test";
		};
		7B4CE8D926F02108009134B1 /* UI Tests */ = {
			isa = PBXNativeTarget;
			buildConfigurationList = 7B4CE8E526F02108009134B1 /* Build configuration list for PBXNativeTarget "UI Tests" */;
			buildPhases = (
				7B4CE8D626F02108009134B1 /* Sources */,
				7B4CE8D726F02108009134B1 /* Frameworks */,
				7B4CE8D826F02108009134B1 /* Resources */,
			);
			buildRules = (
			);
			dependencies = (
				7B4CE8E026F02108009134B1 /* PBXTargetDependency */,
			);
			name = "UI Tests";
			productName = "UI Tests";
			productReference = 7B4CE8DA26F02108009134B1 /* UI Tests.xctest */;
			productType = "com.apple.product-type.bundle.ui-testing";
		};
		AA585D7D248FD31100E9A3E2 /* DuckDuckGo Privacy Browser */ = {
			isa = PBXNativeTarget;
			buildConfigurationList = AA585DA4248FD31500E9A3E2 /* Build configuration list for PBXNativeTarget "DuckDuckGo Privacy Browser" */;
			buildPhases = (
				AA585D7A248FD31100E9A3E2 /* Sources */,
				AA8EDF2824925E940071C2E8 /* Swift Lint */,
				85CA9A2226455B3500145393 /* Check Filename Headers */,
				AA585D7B248FD31100E9A3E2 /* Frameworks */,
				AA585D7C248FD31100E9A3E2 /* Resources */,
				B65EF4C426CE43D600530191 /* Disable Beta App Updates */,
			);
			buildRules = (
			);
			dependencies = (
			);
			name = "DuckDuckGo Privacy Browser";
			packageProductDependencies = (
				4B82E9B225B69E3E00656FE7 /* TrackerRadarKit */,
				85FF55C725F82E4F00E2AB99 /* Lottie */,
				B65783F425F8ACA400D8DB33 /* Punnycode */,
				AA06B6B62672AF8100F541C5 /* Sparkle */,
				9807F644278CA16F00E1547B /* BrowserServicesKit */,
			);
			productName = DuckDuckGo;
			productReference = AA585D7E248FD31100E9A3E2 /* DuckDuckGo.app */;
			productType = "com.apple.product-type.application";
		};
		AA585D8F248FD31400E9A3E2 /* Unit Tests */ = {
			isa = PBXNativeTarget;
			buildConfigurationList = AA585DA7248FD31500E9A3E2 /* Build configuration list for PBXNativeTarget "Unit Tests" */;
			buildPhases = (
				AA585D8C248FD31400E9A3E2 /* Sources */,
				AA585D8D248FD31400E9A3E2 /* Frameworks */,
				AA585D8E248FD31400E9A3E2 /* Resources */,
			);
			buildRules = (
			);
			dependencies = (
				AA585D92248FD31400E9A3E2 /* PBXTargetDependency */,
			);
			name = "Unit Tests";
			packageProductDependencies = (
				B6DA44162616C13800DD1EC2 /* OHHTTPStubs */,
				B6DA44182616C13800DD1EC2 /* OHHTTPStubsSwift */,
			);
			productName = DuckDuckGoTests;
			productReference = AA585D90248FD31400E9A3E2 /* Unit Tests.xctest */;
			productType = "com.apple.product-type.bundle.unit-test";
		};
/* End PBXNativeTarget section */

/* Begin PBXProject section */
		AA585D76248FD31100E9A3E2 /* Project object */ = {
			isa = PBXProject;
			attributes = {
				LastSwiftUpdateCheck = 1250;
				LastUpgradeCheck = 1320;
				ORGANIZATIONNAME = DuckDuckGo;
				TargetAttributes = {
					4B1AD89C25FC27E200261379 = {
						CreatedOnToolsVersion = 12.4;
						TestTargetID = AA585D7D248FD31100E9A3E2;
					};
					7B4CE8D926F02108009134B1 = {
						CreatedOnToolsVersion = 12.5.1;
						TestTargetID = AA585D7D248FD31100E9A3E2;
					};
					AA585D7D248FD31100E9A3E2 = {
						CreatedOnToolsVersion = 11.5;
					};
					AA585D8F248FD31400E9A3E2 = {
						CreatedOnToolsVersion = 11.5;
						TestTargetID = AA585D7D248FD31100E9A3E2;
					};
				};
			};
			buildConfigurationList = AA585D79248FD31100E9A3E2 /* Build configuration list for PBXProject "DuckDuckGo" */;
			compatibilityVersion = "Xcode 9.3";
			developmentRegion = en;
			hasScannedForEncodings = 0;
			knownRegions = (
				en,
				Base,
			);
			mainGroup = AA585D75248FD31100E9A3E2;
			packageReferences = (
				4B82E9B125B69E3E00656FE7 /* XCRemoteSwiftPackageReference "TrackerRadarKit" */,
				85FF55C625F82E4F00E2AB99 /* XCRemoteSwiftPackageReference "lottie-ios" */,
				B65783F325F8ACA400D8DB33 /* XCRemoteSwiftPackageReference "PunycodeSwift" */,
				B6DA44152616C13800DD1EC2 /* XCRemoteSwiftPackageReference "OHHTTPStubs" */,
				AA06B6B52672AF8100F541C5 /* XCRemoteSwiftPackageReference "Sparkle" */,
				9807F643278CA16F00E1547B /* XCRemoteSwiftPackageReference "BrowserServicesKit" */,
			);
			productRefGroup = AA585D7F248FD31100E9A3E2 /* Products */;
			projectDirPath = "";
			projectRoot = "";
			targets = (
				AA585D7D248FD31100E9A3E2 /* DuckDuckGo Privacy Browser */,
				AA585D8F248FD31400E9A3E2 /* Unit Tests */,
				4B1AD89C25FC27E200261379 /* Integration Tests */,
				7B4CE8D926F02108009134B1 /* UI Tests */,
			);
		};
/* End PBXProject section */

/* Begin PBXResourcesBuildPhase section */
		4B1AD89B25FC27E200261379 /* Resources */ = {
			isa = PBXResourcesBuildPhase;
			buildActionMask = 2147483647;
			files = (
				B3FB199027BC015600513DC1 /* autoconsent-test.js in Resources */,
				B3FB198E27BC013C00513DC1 /* autoconsent-test-page.html in Resources */,
			);
			runOnlyForDeploymentPostprocessing = 0;
		};
		7B4CE8D826F02108009134B1 /* Resources */ = {
			isa = PBXResourcesBuildPhase;
			buildActionMask = 2147483647;
			files = (
			);
			runOnlyForDeploymentPostprocessing = 0;
		};
		AA585D7C248FD31100E9A3E2 /* Resources */ = {
			isa = PBXResourcesBuildPhase;
			buildActionMask = 2147483647;
			files = (
				4B02198C25E05FAC00ED7DEA /* Fireproofing.storyboard in Resources */,
				AA80EC73256C46A2007083E7 /* Suggestion.storyboard in Resources */,
				AA693E5E2696E5B90007BB78 /* CrashReports.storyboard in Resources */,
				9833913127AAA4B500DAF119 /* trackerData.json in Resources */,
				4B0511CE262CAA5A00F6079C /* DownloadPreferencesTableCellView.xib in Resources */,
				B31055CA27A1BA1D001AC618 /* background.js in Resources */,
				8511E18425F82B34002F516B /* 01_Fire_really_small.json in Resources */,
				85B7184A27677C2D00B4277F /* Onboarding.storyboard in Resources */,
				4B0511C3262CAA5A00F6079C /* Preferences.storyboard in Resources */,
				EA477680272A21B700419EDA /* clickToLoadConfig.json in Resources */,
				B6B1E88226D5DAC30062C350 /* Downloads.storyboard in Resources */,
				AA3439712754D4E900B241FA /* dark-shield.json in Resources */,
				B31055C827A1BA1D001AC618 /* background-bundle.js in Resources */,
				B31055CB27A1BA1D001AC618 /* autoconsent-bundle.js in Resources */,
				85A0117425AF2EDF00FA6A0C /* FindInPage.storyboard in Resources */,
				AA80EC89256C49B8007083E7 /* Localizable.strings in Resources */,
				B31055C627A1BA1D001AC618 /* userscript.js in Resources */,
				EA4617F0273A28A700F110A2 /* fb-tds.json in Resources */,
				AAE8B102258A41C000E81239 /* Tooltip.storyboard in Resources */,
				AA68C3D72490F821001B8783 /* README.md in Resources */,
				AA585D86248FD31400E9A3E2 /* Assets.xcassets in Resources */,
				AA585D89248FD31400E9A3E2 /* Main.storyboard in Resources */,
				AAE246F6270A3D3000BEEAEE /* FirePopoverCollectionViewHeader.xib in Resources */,
				85378D9C274E61B8007C5CBF /* MessageViews.storyboard in Resources */,
				AA80EC79256C46AA007083E7 /* TabBar.storyboard in Resources */,
				AA34396D2754D4E300B241FA /* shield-dot.json in Resources */,
				AAC5E4C925D6A6E8007F5990 /* Bookmarks.storyboard in Resources */,
				B6FA893D269C423100588ECD /* PrivacyDashboard.storyboard in Resources */,
				AA34396C2754D4E300B241FA /* shield.json in Resources */,
				B693955626F04BEC0015B914 /* SavePanelAccessoryView.xib in Resources */,
				4B65027525E5F2A70054432E /* DefaultBrowserPromptView.xib in Resources */,
				AA7412B324D0B3AC00D22FE0 /* TabBarViewItem.xib in Resources */,
				85480F8A25CDC360009424E3 /* MainMenu.storyboard in Resources */,
				4B677435255DBEB800025BD8 /* httpsMobileV2FalsePositives.json in Resources */,
				AAE71E3825F7869300D74437 /* HomepageCollectionViewItem.xib in Resources */,
				AA3439792754D55100B241FA /* trackers-1.json in Resources */,
				AA34397C2754D55100B241FA /* dark-trackers-1.json in Resources */,
				B31055C527A1BA1D001AC618 /* autoconsent.html in Resources */,
				4B723E1126B0006C00E14D75 /* DataImport.storyboard in Resources */,
				4B92929026670D1700AD2C21 /* BookmarkTableCellView.xib in Resources */,
				339A6B5826A044BA00E3DAE8 /* duckduckgo-privacy-dashboard in Resources */,
				4B379C1B27BD9F88008A968E /* LoginsPreferencesTableCellView.xib in Resources */,
				B31055C727A1BA1D001AC618 /* browser-shim.js in Resources */,
				4B92928E26670D1700AD2C21 /* BookmarkOutlineViewCell.xib in Resources */,
				858C78FC2705EB5F009B2B44 /* HomepageHeader.xib in Resources */,
				B64C84DE2692D7400048FEBE /* PermissionAuthorization.storyboard in Resources */,
				4BC68A702759AE490029A586 /* Waitlist.storyboard in Resources */,
				AA34397D2754D55100B241FA /* dark-trackers-3.json in Resources */,
				AA3439782754D55100B241FA /* dark-trackers-2.json in Resources */,
				AAB7320726DD0C37002FACF9 /* Fire.storyboard in Resources */,
				EA18D1CA272F0DC8006DC101 /* social_images in Resources */,
				AA80EC8F256C49BC007083E7 /* Localizable.stringsdict in Resources */,
				EAC80DE0271F6C0100BBF02D /* fb-sdk.js in Resources */,
				AAE71E2C25F781EA00D74437 /* Homepage.storyboard in Resources */,
				85625994269C8F9600EE44BC /* PasswordManager.storyboard in Resources */,
				AA80EC6D256C469C007083E7 /* NavigationBar.storyboard in Resources */,
				4B0511C6262CAA5A00F6079C /* DefaultBrowserTableCellView.xib in Resources */,
				4B677433255DBEB800025BD8 /* httpsMobileV2Bloom.bin in Resources */,
				AA34397B2754D55100B241FA /* trackers-3.json in Resources */,
				026ADE1426C3010C002518EE /* macos-config.json in Resources */,
				4B677432255DBEB800025BD8 /* httpsMobileV2BloomSpec.json in Resources */,
				AA2CB12D2587BB5600AA6FBE /* TabBarFooter.xib in Resources */,
				AA80EC67256C4691007083E7 /* BrowserTab.storyboard in Resources */,
				AAE246F42709EF3B00BEEAEE /* FirePopoverCollectionViewItem.xib in Resources */,
				EAA29AE9278D2E43007070CF /* ProximaNova-Bold-webfont.woff2 in Resources */,
				AA3439702754D4E900B241FA /* dark-shield-dot.json in Resources */,
				4B0511C1262CAA5A00F6079C /* PrivacySecurityPreferencesTableCellView.xib in Resources */,
				AA34397A2754D55100B241FA /* trackers-2.json in Resources */,
				EAA29AEA278D2E43007070CF /* ProximaNova-Reg-webfont.woff2 in Resources */,
				4B0511D0262CAA5A00F6079C /* AppearancePreferencesTableCellView.xib in Resources */,
				EAFAD6CA2728BD1200F9DF00 /* clickToLoad.js in Resources */,
				336D5B18262D8D3C0052E0C9 /* findinpage.js in Resources */,
			);
			runOnlyForDeploymentPostprocessing = 0;
		};
		AA585D8E248FD31400E9A3E2 /* Resources */ = {
			isa = PBXResourcesBuildPhase;
			buildActionMask = 2147483647;
			files = (
				B69B50532726CD8100758A2B /* empty in Resources */,
				4BB46EA326B8954500222970 /* key4-encrypted.db in Resources */,
				4BB99D1326FE1A94001E4761 /* places.sqlite in Resources */,
				4BB99D0926FE1A6D001E4761 /* Bookmarks.plist in Resources */,
				B69B50542726CD8100758A2B /* atb-with-update.json in Resources */,
				B69B50522726CD8100758A2B /* atb.json in Resources */,
				4BB99D0B26FE1A7B001E4761 /* Bookmarks in Resources */,
				4B70C00127B0793D000386ED /* DuckDuckGo-ExampleCrash.ips in Resources */,
				4B8AC94126B49BEE00879451 /* key4.db in Resources */,
				B67C6C422654BF49006C872E /* DuckDuckGo-Symbol.jpg in Resources */,
				B69B50552726CD8100758A2B /* invalid.json in Resources */,
				4B8AC94026B49BEE00879451 /* logins.json in Resources */,
				4B59024A26B38B0B00489384 /* Login Data in Resources */,
				4BB46EA226B8954500222970 /* logins-encrypted.json in Resources */,
			);
			runOnlyForDeploymentPostprocessing = 0;
		};
/* End PBXResourcesBuildPhase section */

/* Begin PBXShellScriptBuildPhase section */
		85CA9A2226455B3500145393 /* Check Filename Headers */ = {
			isa = PBXShellScriptBuildPhase;
			buildActionMask = 2147483647;
			files = (
			);
			inputFileListPaths = (
			);
			inputPaths = (
			);
			name = "Check Filename Headers";
			outputFileListPaths = (
			);
			outputPaths = (
			);
			runOnlyForDeploymentPostprocessing = 0;
			shellPath = /bin/sh;
			shellScript = "function check_filename_matches_header() {\n\n   filename=`basename \"$1\"`\n\n   grep -q $filename \"$1\"\n\n   if [ \"$?\" -ne \"0\" ]; then\n     echo \"$1:2:0: warning: File name does not match header\"\n   fi\n\n}\n\nexport -f check_filename_matches_header\n\nfind . -iname \"*.swift\" -type f -print0 | xargs -0 -I % bash -c 'check_filename_matches_header \"%\"'\n";
		};
		AA8EDF2824925E940071C2E8 /* Swift Lint */ = {
			isa = PBXShellScriptBuildPhase;
			buildActionMask = 2147483647;
			files = (
			);
			inputFileListPaths = (
			);
			inputPaths = (
			);
			name = "Swift Lint";
			outputFileListPaths = (
			);
			outputPaths = (
			);
			runOnlyForDeploymentPostprocessing = 0;
			shellPath = /bin/zsh;
			shellScript = "# Add brew into PATH\nif [ -f /opt/homebrew/bin/brew ]; then\n    eval $(/opt/homebrew/bin/brew shellenv)\nfi\n\nif which swiftlint >/dev/null; then\n   if [ ! -z \"$BITRISE_PROJECT_PATH\" ] || [ \"$CONFIGURATION\" = \"Release\" ]; then\n       swiftlint lint --strict\n       if [ $? -ne 0 ]; then\n           echo \"error: SwiftLint validation failed.\"\n           exit 1\n       fi\n   else\n       swiftlint lint\n   fi\nelse\n   echo \"error: SwiftLint not installed. Install using \\`brew install swiftlint\\`\"\n   exit 1\nfi\n";
		};
		B65EF4C426CE43D600530191 /* Disable Beta App Updates */ = {
			isa = PBXShellScriptBuildPhase;
			buildActionMask = 2147483647;
			files = (
			);
			inputFileListPaths = (
			);
			inputPaths = (
				"${BUILT_PRODUCTS_DIR}/${CONTENTS_FOLDER_PATH}/Info.plist",
			);
			name = "Disable Beta App Updates";
			outputFileListPaths = (
			);
			outputPaths = (
			);
			runOnlyForDeploymentPostprocessing = 0;
			shellPath = /bin/sh;
			shellScript = "if [ \"${CONFIGURATION}\" = \"Beta\" ]; then\n  INFOPLIST_PATH=\"${BUILT_PRODUCTS_DIR}/${CONTENTS_FOLDER_PATH}/Info.plist\"\n  plutil -remove SUEnableAutomaticChecks \"${INFOPLIST_PATH}\"\n  plutil -remove SUFeedURL \"${INFOPLIST_PATH}\"\n  plutil -remove SUScheduledCheckInterval \"${INFOPLIST_PATH}\"\nfi\n";
		};
/* End PBXShellScriptBuildPhase section */

/* Begin PBXSourcesBuildPhase section */
		4B1AD89925FC27E200261379 /* Sources */ = {
			isa = PBXSourcesBuildPhase;
			buildActionMask = 2147483647;
			files = (
				B662D3DF275616FF0035D4D6 /* EncryptionKeyStoreMock.swift in Sources */,
				4B1AD8E225FC390B00261379 /* EncryptionMocks.swift in Sources */,
				B31055CE27A1BA44001AC618 /* AutoconsentBackgroundTests.swift in Sources */,
				4B1AD91725FC46FB00261379 /* CoreDataEncryptionTests.swift in Sources */,
				7BA4727D26F01BC400EAA165 /* CoreDataTestUtilities.swift in Sources */,
				4B1AD92125FC474E00261379 /* CoreDataEncryptionTesting.xcdatamodeld in Sources */,
				4B1AD8D525FC38DD00261379 /* EncryptionKeyStoreTests.swift in Sources */,
			);
			runOnlyForDeploymentPostprocessing = 0;
		};
		7B4CE8D626F02108009134B1 /* Sources */ = {
			isa = PBXSourcesBuildPhase;
			buildActionMask = 2147483647;
			files = (
				7B4CE8E726F02135009134B1 /* TabBarTests.swift in Sources */,
			);
			runOnlyForDeploymentPostprocessing = 0;
		};
		AA585D7A248FD31100E9A3E2 /* Sources */ = {
			isa = PBXSourcesBuildPhase;
			buildActionMask = 2147483647;
			files = (
				AAA0CC572539EBC90079BC96 /* FaviconUserScript.swift in Sources */,
				B6A9E45A261460350067D1B9 /* ApiRequestError.swift in Sources */,
				AADCBF3A26F7C2CE00EF67A8 /* LottieAnimationCache.swift in Sources */,
				4B723E0E26B0006300E14D75 /* LoginImport.swift in Sources */,
				EAE42800275D47FA00DAC26B /* ClickToLoadModel.swift in Sources */,
				0230C0A3272080090018F728 /* KeyedCodingExtension.swift in Sources */,
				B6C0B23026E61D630031CB7F /* DownloadListStore.swift in Sources */,
				85799C1825DEBB3F0007EC87 /* Logging.swift in Sources */,
				AAC30A2E268F1EE300D2D9CD /* CrashReportPromptPresenter.swift in Sources */,
				B684590825C9027900DC17B6 /* AppStateChangedPublisher.swift in Sources */,
				4B92928F26670D1700AD2C21 /* BookmarkTableCellView.swift in Sources */,
				4B9292CF2667123700AD2C21 /* BookmarkManagementSidebarViewController.swift in Sources */,
				B637273D26CCF0C200C8CB02 /* OptionalExtension.swift in Sources */,
				4BE65477271FCD41008D1D63 /* PasswordManagementLoginItemView.swift in Sources */,
				AA80EC54256BE3BC007083E7 /* UserText.swift in Sources */,
				B61EF3EC266F91E700B4D78F /* WKWebView+Download.swift in Sources */,
				B637274426CE25EF00C8CB02 /* NSApplication+BuildTime.m in Sources */,
				B6DB3AEF278D5C370024C5C4 /* URLSessionExtension.swift in Sources */,
				4B7A60A1273E0BE400BBDFEB /* WKWebsiteDataStoreExtension.swift in Sources */,
				B693955326F04BEC0015B914 /* WindowDraggingView.swift in Sources */,
				4B1E6EED27AB5E5100F51793 /* SecureVaultSorting.swift in Sources */,
				4B0511C4262CAA5A00F6079C /* PreferencesSidebarViewController.swift in Sources */,
				B6E53888267C94A00010FEA9 /* HomepageCollectionViewFlowLayout.swift in Sources */,
				B61EF3F1266F922200B4D78F /* WKProcessPool+DownloadDelegate.swift in Sources */,
				B6106BAD26A7BF390013B453 /* PermissionState.swift in Sources */,
				85707F2E276A394C00DC0649 /* ViewExtensions.swift in Sources */,
				14505A08256084EF00272CC6 /* UserAgent.swift in Sources */,
				4B8AC93526B3B2FD00879451 /* NSAlert+DataImport.swift in Sources */,
				AA7412BD24D2BEEE00D22FE0 /* MainWindow.swift in Sources */,
				AAD6D8882696DF6D002393B3 /* CrashReportPromptViewController.swift in Sources */,
				B693955126F04BEB0015B914 /* GradientView.swift in Sources */,
				85778E3527142C3000F091CA /* HomepageHeaderView.swift in Sources */,
				AA5C8F5E2590EEE800748EB7 /* NSPointExtension.swift in Sources */,
				AA6EF9AD25066F42004754E6 /* WindowsManager.swift in Sources */,
				B68458CD25C7EB9000DC17B6 /* WKWebViewConfigurationExtensions.swift in Sources */,
				AAC30A26268DFEE200D2D9CD /* CrashReporter.swift in Sources */,
				4B9292A426670D2A00AD2C21 /* PasteboardWriting.swift in Sources */,
				4B0511BE262CAA5A00F6079C /* DownloadPreferences.swift in Sources */,
				4B0511BC262CAA5A00F6079C /* AppearancePreferences.swift in Sources */,
				4B92928D26670D1700AD2C21 /* BookmarkOutlineViewCell.swift in Sources */,
				B604085C274B8FBA00680351 /* UnprotectedDomains.xcdatamodeld in Sources */,
				4BB88B5025B7BA2B006F6B06 /* TabInstrumentation.swift in Sources */,
				4B59024326B35F7C00489384 /* BrowserImportViewController.swift in Sources */,
				4B9292D72667124000AD2C21 /* NSPopUpButtonExtension.swift in Sources */,
				4B677437255DBEB800025BD8 /* HTTPSUpgrade.swift in Sources */,
				85D33F1225C82EB3002B91A6 /* ConfigurationManager.swift in Sources */,
				B6A9E48426146AAB0067D1B9 /* PixelParameters.swift in Sources */,
				4B0511BF262CAA5A00F6079C /* PreferenceSections.swift in Sources */,
				AA5FA697275F90C400DCE9C9 /* FaviconImageCache.swift in Sources */,
				1430DFF524D0580F00B8978C /* TabBarViewController.swift in Sources */,
				4B92929B26670D2A00AD2C21 /* BookmarkOutlineViewDataSource.swift in Sources */,
				85D885B026A590A90077C374 /* NSNotificationName+PasswordManager.swift in Sources */,
				B610F2BB27A145C500FCEBE9 /* RulesCompilationMonitor.swift in Sources */,
				AAC30A28268E045400D2D9CD /* CrashReportReader.swift in Sources */,
				85AC3B3525DA82A600C7D2AA /* DataTaskProviding.swift in Sources */,
				AAEF6BC8276A081C0024DCF4 /* FaviconSelector.swift in Sources */,
				4B2E7D6326FF9D6500D2DB17 /* PrintingUserScript.swift in Sources */,
				0230C0A52721F3750018F728 /* GPCRequestFactory.swift in Sources */,
				9833912F27AAA3CE00DAF119 /* AppTrackerDataSetProvider.swift in Sources */,
				4BA1A6B3258B080A00F6F690 /* EncryptionKeyGeneration.swift in Sources */,
				4B723E0B26B0005B00E14D75 /* CSVImportViewController.swift in Sources */,
				8589063C267BCDC000D23B0D /* SaveCredentialsViewController.swift in Sources */,
				4BBE0AA727B9B027003B37A8 /* PopUpButton.swift in Sources */,
				AABEE6A524AA0A7F0043105B /* SuggestionViewController.swift in Sources */,
				B69B503B2726A12500758A2B /* Atb.swift in Sources */,
				B6B1E88026D5DA9B0062C350 /* DownloadsViewController.swift in Sources */,
				85AC3AF725D5DBFD00C7D2AA /* DataExtension.swift in Sources */,
				B6A924D42664BBBB001A28CA /* WKWebViewDownloadDelegate.swift in Sources */,
				AA9B7C8526A199B60008D425 /* ServerTrustViewModel.swift in Sources */,
				85480FCF25D1AA22009424E3 /* ConfigurationStoring.swift in Sources */,
				4BB99D0626FE1979001E4761 /* RequestFilePermissionViewController.swift in Sources */,
				858A798326A8B75F00A75A42 /* CopyHandler.swift in Sources */,
				4B8AC93926B48A5100879451 /* FirefoxLoginReader.swift in Sources */,
				B69B503E2726A12500758A2B /* AtbParser.swift in Sources */,
				4B9292D22667123700AD2C21 /* AddFolderModalViewController.swift in Sources */,
				4B92929E26670D2A00AD2C21 /* BookmarkSidebarTreeController.swift in Sources */,
				4BB88B4A25B7B690006F6B06 /* SequenceExtensions.swift in Sources */,
				4B59024026B35F3600489384 /* ChromiumDataImporter.swift in Sources */,
				B6A924DE2664CA09001A28CA /* LegacyWebKitDownloadDelegate.swift in Sources */,
				AAA0CC3C25337FAB0079BC96 /* WKBackForwardListItemViewModel.swift in Sources */,
				AAE71E3125F7855400D74437 /* HomepageViewController.swift in Sources */,
				4BB88B4525B7B55C006F6B06 /* DebugUserScript.swift in Sources */,
				B688B4DF27420D290087BEAF /* PDFSearchTextMenuItemHandler.swift in Sources */,
				4B65027A25E5F2B10054432E /* DefaultBrowserPromptView.swift in Sources */,
				4B723E0A26B0005900E14D75 /* DataImportViewController.swift in Sources */,
				85707F24276A332A00DC0649 /* OnboardingButtonStyles.swift in Sources */,
				B637273B26CBC8AF00C8CB02 /* AuthenticationAlert.swift in Sources */,
				9826B0A02747DF3D0092F683 /* ContentBlocking.swift in Sources */,
				4B379C2227BDBA29008A968E /* LocalAuthenticationService.swift in Sources */,
				4B0511BB262CAA5A00F6079C /* DefaultBrowserPreferences.swift in Sources */,
				4BB99D0326FE191E001E4761 /* SafariBookmarksReader.swift in Sources */,
				AACF6FD626BC366D00CF09F9 /* SafariVersionReader.swift in Sources */,
				4BE65485271FCD7B008D1D63 /* LoginFaviconView.swift in Sources */,
				4B0511CA262CAA5A00F6079C /* FireproofDomainsViewController.swift in Sources */,
				AA4D700725545EF800C3411E /* URLEventHandler.swift in Sources */,
				AA92127725ADA07900600CD4 /* WKWebViewExtension.swift in Sources */,
				B6106BA426A7BEA40013B453 /* PermissionAuthorizationState.swift in Sources */,
				B6A9E499261474120067D1B9 /* TimedPixel.swift in Sources */,
				B6C0B23626E732000031CB7F /* DownloadListItem.swift in Sources */,
				856C98A6256EB59600A22F1F /* MenuItemSelectors.swift in Sources */,
				B6B1E87E26D5DA0E0062C350 /* DownloadsPopover.swift in Sources */,
				4B9292A026670D2A00AD2C21 /* SpacerNode.swift in Sources */,
				B6E61EE8263ACE16004E11AB /* UTType.swift in Sources */,
				4BE6547F271FCD4D008D1D63 /* PasswordManagementCreditCardModel.swift in Sources */,
				85707F26276A335700DC0649 /* Onboarding.swift in Sources */,
				AAFCB37F25E545D400859DD4 /* PublisherExtension.swift in Sources */,
				B68C92C1274E3EF4002AC6B0 /* PopUpWindow.swift in Sources */,
				AA5FA6A0275F948900DCE9C9 /* Favicons.xcdatamodeld in Sources */,
				B684592225C93BE000DC17B6 /* Publisher.asVoid.swift in Sources */,
				AAA0CC33252F181A0079BC96 /* NavigationButtonMenuDelegate.swift in Sources */,
				AAC30A2A268E239100D2D9CD /* CrashReport.swift in Sources */,
				4B78A86B26BB3ADD0071BB16 /* BrowserImportSummaryViewController.swift in Sources */,
				AA512D1424D99D9800230283 /* FaviconManager.swift in Sources */,
				AABEE6AB24ACA0F90043105B /* SuggestionTableRowView.swift in Sources */,
				4B0511CB262CAA5A00F6079C /* DownloadPreferencesTableCellView.swift in Sources */,
				4B9292AA26670D3700AD2C21 /* Bookmark.xcmappingmodel in Sources */,
				4B1E6EF227AB5E5D00F51793 /* PasswordManagementItemList.swift in Sources */,
				AAC5E4D025D6A709007F5990 /* Bookmark.swift in Sources */,
				AA9B7C8326A197A00008D425 /* ServerTrust.swift in Sources */,
				4BEF0E722766B11200AF7C58 /* MacWaitlistLockScreenViewModel.swift in Sources */,
				B64C853826944B880048FEBE /* StoredPermission.swift in Sources */,
				AAE246F8270A406200BEEAEE /* FirePopoverCollectionViewHeader.swift in Sources */,
				4BEF0E6C276676AB00AF7C58 /* MacWaitlistStore.swift in Sources */,
				AA5D6DAC24A340F700C6FBCE /* WebViewStateObserver.swift in Sources */,
				AAB7320926DD0CD9002FACF9 /* FireViewController.swift in Sources */,
				4B92928C26670D1700AD2C21 /* OutlineSeparatorViewCell.swift in Sources */,
				4BB99D0426FE191E001E4761 /* SafariDataImporter.swift in Sources */,
				4B0511CD262CAA5A00F6079C /* DefaultBrowserTableCellView.swift in Sources */,
				B69B503A2726A12500758A2B /* StatisticsLoader.swift in Sources */,
				B6F1C80B2761C45400334924 /* LocalUnprotectedDomains.swift in Sources */,
				858A798526A8BB5D00A75A42 /* NSTextViewExtension.swift in Sources */,
				B6B1E88426D5EB570062C350 /* DownloadsCellView.swift in Sources */,
				4B723E0C26B0005D00E14D75 /* CSVImportSummaryViewController.swift in Sources */,
				B6AAAC2D260330580029438D /* PublishedAfter.swift in Sources */,
				4BBC16A027C4859400E00A38 /* DeviceAuthenticationService.swift in Sources */,
				4BE6547E271FCD4D008D1D63 /* PasswordManagementIdentityModel.swift in Sources */,
				85C6A29625CC1FFD00EEB5F1 /* UserDefaultsWrapper.swift in Sources */,
				85625998269C9C5F00EE44BC /* PasswordManagementPopover.swift in Sources */,
				4BB99CFE26FE191E001E4761 /* FirefoxBookmarksReader.swift in Sources */,
				4BBC16A227C485BC00E00A38 /* DeviceIdleStateDetector.swift in Sources */,
				B6A9E4A3261475C70067D1B9 /* AppUsageActivityMonitor.swift in Sources */,
				4B379C2427BDE1B0008A968E /* FlatButton.swift in Sources */,
				4BA1A6A0258B079600F6F690 /* DataEncryption.swift in Sources */,
				B6FA8941269C425400588ECD /* PrivacyDashboardPopover.swift in Sources */,
				85B7184E27677CBB00B4277F /* RootView.swift in Sources */,
				AABEE6AF24AD22B90043105B /* AddressBarTextField.swift in Sources */,
				B693954C26F04BEB0015B914 /* FocusRingView.swift in Sources */,
				4B1E6EF127AB5E5D00F51793 /* NSPopUpButtonView.swift in Sources */,
				4B9292DB2667125D00AD2C21 /* ContextualMenu.swift in Sources */,
				AA68C3D32490ED62001B8783 /* NavigationBarViewController.swift in Sources */,
				AA585DAF2490E6E600E9A3E2 /* MainViewController.swift in Sources */,
				AA5FA69A275F91C700DCE9C9 /* Favicon.swift in Sources */,
				AABEE69A24A902A90043105B /* SuggestionContainerViewModel.swift in Sources */,
				AA840A9827319D1600E63CDD /* FirePopoverWrapperViewController.swift in Sources */,
				B657841F25FA497600D8DB33 /* NSException+Catch.swift in Sources */,
				4BE65481271FCD4D008D1D63 /* PasswordManagementNoteModel.swift in Sources */,
				B63ED0E526BB8FB900A9DAD1 /* SharingMenu.swift in Sources */,
				AA4FF40C2624751A004E2377 /* GrammarFeaturesManager.swift in Sources */,
				B693955B26F0CE300015B914 /* WebKitDownloadDelegate.swift in Sources */,
				B6B3E0E12657EA7A0040E0A2 /* NSScreenExtension.swift in Sources */,
				B65E6BA026D9F10600095F96 /* NSBezierPathExtension.swift in Sources */,
				AA6820E425502F19005ED0D5 /* WebsiteDataStore.swift in Sources */,
				B64C852A26942AC90048FEBE /* PermissionContextMenu.swift in Sources */,
				85D438B6256E7C9E00F3BAF8 /* ContextMenuUserScript.swift in Sources */,
				B693955526F04BEC0015B914 /* NSSavePanelExtension.swift in Sources */,
				9826B0A22747DFEB0092F683 /* AppPrivacyConfigurationDataProvider.swift in Sources */,
				B6B1E88B26D774090062C350 /* LinkButton.swift in Sources */,
				B693954D26F04BEB0015B914 /* MouseClickView.swift in Sources */,
				B6DB3CF926A00E2D00D459B7 /* AVCaptureDevice+SwizzledAuthState.swift in Sources */,
				4BA1A6BD258B082300F6F690 /* EncryptionKeyStore.swift in Sources */,
				4BE65474271FCD40008D1D63 /* PasswordManagementIdentityItemView.swift in Sources */,
				B6F41031264D2B23003DA42C /* ProgressExtension.swift in Sources */,
				4B723E0F26B0006500E14D75 /* CSVParser.swift in Sources */,
				B6DA44082616B30600DD1EC2 /* PixelDataModel.xcdatamodeld in Sources */,
				B6B1E87B26D381710062C350 /* DownloadListCoordinator.swift in Sources */,
				AAC5E4F125D6BF10007F5990 /* AddressBarButton.swift in Sources */,
				AAE7527E263B05C600B973F8 /* HistoryEntry.swift in Sources */,
				AA5FA69D275F945C00DCE9C9 /* FaviconStore.swift in Sources */,
				AAB8203C26B2DE0D00788AC3 /* SuggestionListCharacteristics.swift in Sources */,
				AAADFD06264AA282001555EA /* TimeIntervalExtension.swift in Sources */,
				4B9292D42667123700AD2C21 /* BookmarkListViewController.swift in Sources */,
				4B723E0D26B0006100E14D75 /* SecureVaultLoginImporter.swift in Sources */,
				4B9292D32667123700AD2C21 /* AddBookmarkModalViewController.swift in Sources */,
				AA88D14B252A557100980B4E /* URLRequestExtension.swift in Sources */,
				AA6197C6276B3168008396F0 /* FaviconHostReference.swift in Sources */,
				4B8AC93B26B48ADF00879451 /* ASN1Parser.swift in Sources */,
				B66E9DD22670EB2A00E53BB5 /* _WKDownload+WebKitDownload.swift in Sources */,
				B6A9E4612614608B0067D1B9 /* AppVersion.swift in Sources */,
				856C98DF257014BD00A22F1F /* FileDownloadManager.swift in Sources */,
				4BB99CFF26FE191E001E4761 /* BookmarkImport.swift in Sources */,
				B68503A7279141CD00893A05 /* KeySetDictionary.swift in Sources */,
				85480FBB25D181CB009424E3 /* ConfigurationDownloading.swift in Sources */,
				AAEEC6A927088ADB008445F7 /* FireCoordinator.swift in Sources */,
				B655369B268442EE00085A79 /* GeolocationProvider.swift in Sources */,
				B6C0B23C26E87D900031CB7F /* NSAlert+ActiveDownloadsTermination.swift in Sources */,
				4BEF0E6827641A0E00AF7C58 /* MacWaitlistLockScreenViewController.swift in Sources */,
				AAECA42024EEA4AC00EFA63A /* IndexPathExtension.swift in Sources */,
				4B379C1927BD9EAA008A968E /* LoginsPreferences.swift in Sources */,
				4BE65478271FCD41008D1D63 /* PasswordManagementNoteItemView.swift in Sources */,
				AA5C8F632591021700748EB7 /* NSApplicationExtension.swift in Sources */,
				AA9E9A5625A3AE8400D1959D /* NSWindowExtension.swift in Sources */,
				4B0511C9262CAA5A00F6079C /* RoundedSelectionRowView.swift in Sources */,
				AAC5E4C725D6A6E8007F5990 /* BookmarkPopover.swift in Sources */,
				B68C2FB227706E6A00BF2C7D /* ProcessExtension.swift in Sources */,
				B6106BA726A7BECC0013B453 /* PermissionAuthorizationQuery.swift in Sources */,
				4B9292CE2667123700AD2C21 /* BrowserTabSelectionDelegate.swift in Sources */,
				4B1E6EEE27AB5E5100F51793 /* PasswordManagementListSection.swift in Sources */,
				AA222CB92760F74E00321475 /* FaviconReferenceCache.swift in Sources */,
				B6C0B24426E9CB080031CB7F /* RunLoopExtension.swift in Sources */,
				4B9292A126670D2A00AD2C21 /* BookmarkTreeController.swift in Sources */,
				4B9292D02667123700AD2C21 /* BookmarkManagementSplitViewController.swift in Sources */,
				B6E61EE3263AC0C8004E11AB /* FileManagerExtension.swift in Sources */,
				B6DB3CFB26A17CB800D459B7 /* PermissionModel.swift in Sources */,
				4B92929C26670D2A00AD2C21 /* PasteboardFolder.swift in Sources */,
				B6106BAB26A7BF1D0013B453 /* PermissionType.swift in Sources */,
				85707F2A276A35FE00DC0649 /* ActionSpeech.swift in Sources */,
				8585B63826D6E66C00C1416F /* ButtonStyles.swift in Sources */,
				4B0511BD262CAA5A00F6079C /* PrivacySecurityPreferences.swift in Sources */,
				B6830963274CDEC7004B46BB /* FireproofDomainsStore.swift in Sources */,
				AA9FF95F24A1FB690039E328 /* TabCollectionViewModel.swift in Sources */,
				AAC5E4D125D6A709007F5990 /* BookmarkManager.swift in Sources */,
				4BE65476271FCD41008D1D63 /* PasswordManagementCreditCardItemView.swift in Sources */,
				AA5C8F59258FE21F00748EB7 /* NSTextFieldExtension.swift in Sources */,
				B6830961274CDE99004B46BB /* FireproofDomainsContainer.swift in Sources */,
				B65536AE2685E17200085A79 /* GeolocationService.swift in Sources */,
				4B02198925E05FAC00ED7DEA /* FireproofingURLExtensions.swift in Sources */,
				4BA1A6A5258B07DF00F6F690 /* EncryptedValueTransformer.swift in Sources */,
				4B92929F26670D2A00AD2C21 /* PasteboardBookmark.swift in Sources */,
				856CADF0271710F400E79BB0 /* HoverUserScript.swift in Sources */,
				4B9292AC26670D3700AD2C21 /* Bookmark.xcdatamodeld in Sources */,
				AA6EF9B525081B4C004754E6 /* MainMenuActions.swift in Sources */,
				B63D466925BEB6C200874977 /* WKWebView+SessionState.swift in Sources */,
				4B723E1226B0006E00E14D75 /* DataImport.swift in Sources */,
				B6085D092743AAB600A9C456 /* FireproofDomains.xcdatamodeld in Sources */,
				B6A924D92664C72E001A28CA /* WebKitDownloadTask.swift in Sources */,
				4B59023E26B35F3600489384 /* ChromiumLoginReader.swift in Sources */,
				85D885B326A5A9DE0077C374 /* NSAlert+PasswordManager.swift in Sources */,
				85E11C2F25E7DC7E00974CAF /* ExternalURLHandler.swift in Sources */,
				4B7A57CF279A4EF300B1C70E /* ChromePreferences.swift in Sources */,
				AA6AD95B2704B6DB00159F8A /* FirePopoverViewController.swift in Sources */,
				85A0116925AF1D8900FA6A0C /* FindInPageViewController.swift in Sources */,
				4BB6CE5F26B77ED000EC5860 /* Cryptography.swift in Sources */,
				AA6FFB4424DC33320028F4D0 /* NSViewExtension.swift in Sources */,
				B6C0B23E26E8BF1F0031CB7F /* DownloadListViewModel.swift in Sources */,
				4B9292D52667123700AD2C21 /* BookmarkManagementDetailViewController.swift in Sources */,
				4B723E1026B0006700E14D75 /* CSVImporter.swift in Sources */,
				AA4BBA3B25C58FA200C4FB0F /* MainMenu.swift in Sources */,
				4B8AC93326B3B06300879451 /* EdgeDataImporter.swift in Sources */,
				AA585D84248FD31100E9A3E2 /* BrowserTabViewController.swift in Sources */,
				85707F22276A32B600DC0649 /* CallToAction.swift in Sources */,
				B693954B26F04BEB0015B914 /* MouseOverView.swift in Sources */,
				AAE7527C263B056C00B973F8 /* HistoryStore.swift in Sources */,
				AAE246F32709EF3B00BEEAEE /* FirePopoverCollectionViewItem.swift in Sources */,
				AA61C0D22727F59B00E6B681 /* ArrayExtension.swift in Sources */,
				AAC30A2C268F1ECD00D2D9CD /* CrashReportSender.swift in Sources */,
				4B8D9062276D1D880078DB17 /* LocaleExtension.swift in Sources */,
				AAFE068326C7082D005434CC /* WebKitVersionProvider.swift in Sources */,
				B63D467A25BFC3E100874977 /* NSCoderExtensions.swift in Sources */,
				B31055C927A1BA1D001AC618 /* AutoconsentBackground.swift in Sources */,
				B3FB199327BD0AD400513DC1 /* CookieConsentInfo.swift in Sources */,
				B6A5A27125B9377300AA7ADA /* StatePersistenceService.swift in Sources */,
				B68458B025C7E76A00DC17B6 /* WindowManager+StateRestoration.swift in Sources */,
				B68458C525C7EA0C00DC17B6 /* TabCollection+NSSecureCoding.swift in Sources */,
				4BB88B5B25B7BA50006F6B06 /* Instruments.swift in Sources */,
				9812D895276CEDA5004B6181 /* ContentBlockerRulesLists.swift in Sources */,
				4B0511E2262CAA8600F6079C /* NSViewControllerExtension.swift in Sources */,
				F44C130225C2DA0400426E3E /* NSAppearanceExtension.swift in Sources */,
				B64C84F1269310120048FEBE /* PermissionManager.swift in Sources */,
				B64C853026943BC10048FEBE /* Permissions.xcdatamodeld in Sources */,
				B693954F26F04BEB0015B914 /* PaddedImageButton.swift in Sources */,
				4BA1A6B8258B081600F6F690 /* EncryptionKeyStoring.swift in Sources */,
				B65783E725F8AAFB00D8DB33 /* String+Punycode.swift in Sources */,
				B657841A25FA484B00D8DB33 /* NSException+Catch.m in Sources */,
				B684592F25C93FBF00DC17B6 /* AppStateRestorationManager.swift in Sources */,
				EA0BA3A9272217E6002A0B6C /* ClickToLoadUserScript.swift in Sources */,
				AAA892EA250A4CEF005B37B2 /* WindowControllersManager.swift in Sources */,
				AA6197C4276B314D008396F0 /* FaviconUrlReference.swift in Sources */,
				AAC5E4C825D6A6E8007F5990 /* BookmarkPopoverViewController.swift in Sources */,
				85CC1D7B26A05ECF0062F04E /* PasswordManagementItemListModel.swift in Sources */,
				AABEE6A924AB4B910043105B /* SuggestionTableCellView.swift in Sources */,
				AA6820F125503DA9005ED0D5 /* FireViewModel.swift in Sources */,
				AAA0CC6A253CC43C0079BC96 /* WKUserContentControllerExtension.swift in Sources */,
				B6A9E45C261460350067D1B9 /* APIRequest.swift in Sources */,
				4BE65479271FCD41008D1D63 /* EditableTextView.swift in Sources */,
				AA9FF95D24A1FA1C0039E328 /* TabCollection.swift in Sources */,
				B688B4DA273E6D3B0087BEAF /* MainView.swift in Sources */,
				4B65143E263924B5005B46EB /* EmailUrlExtensions.swift in Sources */,
				85CC1D7D26A05F250062F04E /* PasswordManagementItemModel.swift in Sources */,
				AAD86E52267A0DFF005C11BE /* UpdateController.swift in Sources */,
				85A0118225AF60E700FA6A0C /* FindInPageModel.swift in Sources */,
				4B9292A226670D2A00AD2C21 /* PseudoFolder.swift in Sources */,
				B6DA44022616B28300DD1EC2 /* PixelDataStore.swift in Sources */,
				B6A9E45326142B070067D1B9 /* Pixel.swift in Sources */,
				B6A9E47726146A570067D1B9 /* PixelEvent.swift in Sources */,
				AA2CB1352587C29500AA6FBE /* TabBarFooter.swift in Sources */,
				B6C0B23926E742610031CB7F /* FileDownloadError.swift in Sources */,
				4B0511C2262CAA5A00F6079C /* PreferencesAboutViewController.swift in Sources */,
				4B9292AB26670D3700AD2C21 /* BookmarkMigrationPolicy.swift in Sources */,
				AA92126F25ACCB1100600CD4 /* ErrorExtension.swift in Sources */,
				B6A9E47026146A250067D1B9 /* DateExtension.swift in Sources */,
				AAE7527A263B046100B973F8 /* History.xcdatamodeld in Sources */,
				B64C853D26944B940048FEBE /* PermissionStore.swift in Sources */,
				AA75A0AE26F3500C0086B667 /* PrivacyIconViewModel.swift in Sources */,
				4BB99D0126FE191E001E4761 /* ChromiumBookmarksReader.swift in Sources */,
				B6C0B23426E71BCD0031CB7F /* Downloads.xcdatamodeld in Sources */,
				B687260426E215C9008EE860 /* ExpirationChecker.swift in Sources */,
				AAE8B110258A456C00E81239 /* TooltipViewController.swift in Sources */,
				4B0135CE2729F1AA00D54834 /* NSPasteboardExtension.swift in Sources */,
				85707F31276A7DCA00DC0649 /* OnboardingViewModel.swift in Sources */,
				85AC3B0525D6B1D800C7D2AA /* ScriptSourceProviding.swift in Sources */,
				4BB99D0026FE191E001E4761 /* CoreDataBookmarkImporter.swift in Sources */,
				AA3F895324C18AD500628DDE /* SuggestionViewModel.swift in Sources */,
				4B9292A326670D2A00AD2C21 /* BookmarkManagedObject.swift in Sources */,
				4B723E1326B0007A00E14D75 /* CSVLoginExporter.swift in Sources */,
				85C48CCC278D808F00D3263E /* NSAttributedStringExtension.swift in Sources */,
				8562599A269CA0A600EE44BC /* NSRectExtension.swift in Sources */,
				4B0511C5262CAA5A00F6079C /* PrivacySecurityPreferencesTableCellView.swift in Sources */,
				B6040856274B830F00680351 /* DictionaryExtension.swift in Sources */,
				4B677431255DBEB800025BD8 /* BloomFilterWrapper.mm in Sources */,
				4B0511C8262CAA5A00F6079C /* PreferencesListViewController.swift in Sources */,
				B684592725C93C0500DC17B6 /* Publishers.NestedObjectChanges.swift in Sources */,
				85707F2C276A364E00DC0649 /* OnboardingFlow.swift in Sources */,
				85A011EA25B4D4CA00FA6A0C /* FindInPageUserScript.swift in Sources */,
				4BE65480271FCD4D008D1D63 /* PasswordManagementLoginModel.swift in Sources */,
				AA9FF95B24A1EFC20039E328 /* TabViewModel.swift in Sources */,
				AA9E9A5E25A4867200D1959D /* TabDragAndDropManager.swift in Sources */,
				B68458C025C7E9E000DC17B6 /* TabCollectionViewModel+NSSecureCoding.swift in Sources */,
				AA8EDF2724923EC70071C2E8 /* StringExtension.swift in Sources */,
				85378DA2274E7F25007C5CBF /* EmailManagerRequestDelegate.swift in Sources */,
				B68172A9269C487D006D1092 /* PrivacyDashboardUserScript.swift in Sources */,
				858A797F26A79EAA00A75A42 /* UserText+PasswordManager.swift in Sources */,
				B693954E26F04BEB0015B914 /* ProgressView.swift in Sources */,
				B69B503C2726A12500758A2B /* StatisticsStore.swift in Sources */,
				B693955426F04BEC0015B914 /* ColorView.swift in Sources */,
				B6BBF17427475B15004F850E /* PopupBlockedPopover.swift in Sources */,
				8589063A267BCD8E00D23B0D /* SaveCredentialsPopover.swift in Sources */,
				4B379C1527BD91E3008A968E /* QuartzIdleStateProvider.swift in Sources */,
				AA72D5E325FE977F00C77619 /* AddEditFavoriteViewController.swift in Sources */,
				B6C0B22E26E61CE70031CB7F /* DownloadViewModel.swift in Sources */,
				B68458B825C7E8B200DC17B6 /* Tab+NSSecureCoding.swift in Sources */,
				85378DA0274E6F42007C5CBF /* NSNotificationName+EmailManager.swift in Sources */,
				B693955726F04BEC0015B914 /* MouseOverButton.swift in Sources */,
				AA61C0D02722159B00E6B681 /* FireInfoViewController.swift in Sources */,
				B64C85422694590B0048FEBE /* PermissionButton.swift in Sources */,
				B6E53883267C83420010FEA9 /* HomepageBackgroundView.swift in Sources */,
				AAA0CC472533833C0079BC96 /* MoreOptionsMenu.swift in Sources */,
				B64C84E32692DC9F0048FEBE /* PermissionAuthorizationViewController.swift in Sources */,
				4B92929D26670D2A00AD2C21 /* BookmarkNode.swift in Sources */,
				B693955226F04BEB0015B914 /* LongPressButton.swift in Sources */,
				B6085D062743905F00A9C456 /* CoreDataStore.swift in Sources */,
				B6DB3AF6278EA0130024C5C4 /* BundleExtension.swift in Sources */,
				4B677438255DBEB800025BD8 /* HTTPSUpgrade.xcdatamodeld in Sources */,
				4B0511E1262CAA8600F6079C /* NSOpenPanelExtensions.swift in Sources */,
				AAE99B8927088A19008B6BD9 /* FirePopover.swift in Sources */,
				AAE75280263B0A4D00B973F8 /* HistoryCoordinator.swift in Sources */,
				4B677434255DBEB800025BD8 /* HTTPSBloomFilterSpecification.swift in Sources */,
				B69B503D2726A12500758A2B /* VariantManager.swift in Sources */,
				AA97BF4625135DD30014931A /* ApplicationDockMenu.swift in Sources */,
				4BA1A69B258B076900F6F690 /* FileStore.swift in Sources */,
				4B0511CC262CAA5A00F6079C /* PreferencesSplitViewController.swift in Sources */,
				B6A9E47F26146A800067D1B9 /* PixelArguments.swift in Sources */,
				4B677436255DBEB800025BD8 /* HTTPSExcludedDomains.swift in Sources */,
				AAC5E4D225D6A709007F5990 /* BookmarkList.swift in Sources */,
				4B9292D12667123700AD2C21 /* BookmarkTableRowView.swift in Sources */,
				B66E9DD42670EB4A00E53BB5 /* WKDownload+WebKitDownload.swift in Sources */,
				B69B503F2726A12500758A2B /* LocalStatisticsStore.swift in Sources */,
				B689ECD526C247DB006FB0C5 /* BackForwardListItem.swift in Sources */,
				85C48CD127908C1000D3263E /* BrowserImportMoreInfoViewController.swift in Sources */,
				B69B50572727D16900758A2B /* AtbAndVariantCleanup.swift in Sources */,
				B693954A26F04BEB0015B914 /* NibLoadable.swift in Sources */,
				AA7412B724D1687000D22FE0 /* TabBarScrollView.swift in Sources */,
				4B0511C7262CAA5A00F6079C /* PreferenceTableCellView.swift in Sources */,
				4B9292D92667124B00AD2C21 /* BookmarkListTreeControllerDataSource.swift in Sources */,
				14D9B8FB24F7E089000D4D13 /* AddressBarViewController.swift in Sources */,
				B65536A62685B82B00085A79 /* Permissions.swift in Sources */,
				AAC82C60258B6CB5009B6B42 /* TooltipWindowController.swift in Sources */,
				AAC5E4E425D6BA9C007F5990 /* NSSizeExtension.swift in Sources */,
				AA6820EB25503D6A005ED0D5 /* Fire.swift in Sources */,
				B6AAAC3E26048F690029438D /* RandomAccessCollectionExtension.swift in Sources */,
				4B9292AF26670F5300AD2C21 /* NSOutlineViewExtensions.swift in Sources */,
				AA585D82248FD31100E9A3E2 /* AppDelegate.swift in Sources */,
				85B7184C27677C6500B4277F /* OnboardingViewController.swift in Sources */,
				4B379C1E27BDB7FF008A968E /* DeviceAuthenticator.swift in Sources */,
				AA72D5F025FEA49900C77619 /* AddEditFavoriteWindow.swift in Sources */,
				1456D6E124EFCBC300775049 /* TabBarCollectionView.swift in Sources */,
				4B379C1727BD9D7C008A968E /* LoginsPreferencesTableCellView.swift in Sources */,
				85308E25267FC9F2001ABD76 /* NSAlertExtension.swift in Sources */,
				4BEF0E6A276676A500AF7C58 /* WaitlistRequest.swift in Sources */,
				4B59024826B3673600489384 /* ThirdPartyBrowser.swift in Sources */,
				B65E6B9E26D9EC0800095F96 /* CircularProgressView.swift in Sources */,
				AABEE69C24A902BB0043105B /* SuggestionContainer.swift in Sources */,
				4B59024126B35F3600489384 /* BraveDataImporter.swift in Sources */,
				B6A9E46B2614618A0067D1B9 /* OperatingSystemVersionExtension.swift in Sources */,
				4BDFA4AE27BF19E500648192 /* ToggleableScrollView.swift in Sources */,
				85AC3AEF25D5CE9800C7D2AA /* UserScripts.swift in Sources */,
				4B677439255DBEB800025BD8 /* HTTPSUpgradeStore.swift in Sources */,
				4BC68A722759B2140029A586 /* Waitlist.swift in Sources */,
				AAB549DF25DAB8F80058460B /* BookmarkViewModel.swift in Sources */,
				85707F28276A34D900DC0649 /* DaxSpeech.swift in Sources */,
				AA13DCB4271480B0006D48D3 /* FirePopoverViewModel.swift in Sources */,
				F41D174125CB131900472416 /* NSColorExtension.swift in Sources */,
				AAE71E3725F7869300D74437 /* HomepageCollectionViewItem.swift in Sources */,
				AAC5E4F625D6BF2C007F5990 /* AddressBarButtonsViewController.swift in Sources */,
				4B59023D26B35F3600489384 /* ChromeDataImporter.swift in Sources */,
				B68C92C42750EF76002AC6B0 /* PixelDataRecord.swift in Sources */,
				853014D625E671A000FB8205 /* PageObserverUserScript.swift in Sources */,
				B642738227B65BAC0005DFD1 /* SecureVaultErrorReporter.swift in Sources */,
				4B139AFD26B60BD800894F82 /* NSImageExtensions.swift in Sources */,
				B6A9E45B261460350067D1B9 /* APIHeaders.swift in Sources */,
				85625996269C953C00EE44BC /* PasswordManagementViewController.swift in Sources */,
				4BB99D0226FE191E001E4761 /* ImportedBookmarks.swift in Sources */,
				AA6EF9B3250785D5004754E6 /* NSMenuExtension.swift in Sources */,
				AA7412B524D1536B00D22FE0 /* MainWindowController.swift in Sources */,
				4B0511CF262CAA5A00F6079C /* AppearancePreferencesTableCellView.swift in Sources */,
				AA9FF95924A1ECF20039E328 /* Tab.swift in Sources */,
				B63D467125BFA6C100874977 /* DispatchQueueExtensions.swift in Sources */,
				B64C84EB2692DD650048FEBE /* PermissionAuthorizationPopover.swift in Sources */,
				85378D9E274E664C007C5CBF /* PopoverMessageViewController.swift in Sources */,
				AA6FFB4624DC3B5A0028F4D0 /* WebView.swift in Sources */,
				B693955026F04BEB0015B914 /* ShadowView.swift in Sources */,
				B6CF78DE267B099C00CD4F13 /* WKNavigationActionExtension.swift in Sources */,
				AA7412B224D0B3AC00D22FE0 /* TabBarViewItem.swift in Sources */,
				856C98D52570116900A22F1F /* NSWindow+Toast.swift in Sources */,
				B31055C427A1BA1D001AC618 /* AutoconsentUserScript.swift in Sources */,
				859E7D6B27453BF3009C2B69 /* BookmarksExporter.swift in Sources */,
				4B5FF67826B602B100D42879 /* FirefoxDataImporter.swift in Sources */,
				4B02198B25E05FAC00ED7DEA /* FireproofInfoViewController.swift in Sources */,
				AA8EDF2424923E980071C2E8 /* URLExtension.swift in Sources */,
				4B67744B255DBF3A00025BD8 /* BloomFilter.cpp in Sources */,
				4BE0DF06267819A1006337B7 /* NSStoryboardExtension.swift in Sources */,
				4B02198A25E05FAC00ED7DEA /* FireproofDomains.swift in Sources */,
				4B677442255DBEEA00025BD8 /* Database.swift in Sources */,
				4B92928B26670D1700AD2C21 /* BookmarksOutlineView.swift in Sources */,
				B61F015525EDD5A700ABB5A3 /* UserContentController.swift in Sources */,
				4BF01C00272AE74C00884A61 /* CountryList.swift in Sources */,
				AAC5E4D925D6A711007F5990 /* BookmarkStore.swift in Sources */,
				B6FA893F269C424500588ECD /* PrivacyDashboardViewController.swift in Sources */,
				AA72D5FE25FFF94E00C77619 /* NSMenuItemExtension.swift in Sources */,
				4BA1A6C2258B0A1300F6F690 /* ContiguousBytesExtension.swift in Sources */,
				AA9B7C7E26A06E040008D425 /* TrackerInfo.swift in Sources */,
				B6553692268440D700085A79 /* WKProcessPool+GeolocationProvider.swift in Sources */,
			);
			runOnlyForDeploymentPostprocessing = 0;
		};
		AA585D8C248FD31400E9A3E2 /* Sources */ = {
			isa = PBXSourcesBuildPhase;
			buildActionMask = 2147483647;
			files = (
				9833913327AAAEEE00DAF119 /* EmbeddedTrackerDataTests.swift in Sources */,
				B67C6C472654C643006C872E /* FileManagerExtensionTests.swift in Sources */,
				B69B50482726C5C200758A2B /* StatisticsLoaderTests.swift in Sources */,
				142879DA24CE1179005419BB /* SuggestionViewModelTests.swift in Sources */,
				4B9292C12667103100AD2C21 /* BookmarkMigrationTests.swift in Sources */,
				4B9292BC2667103100AD2C21 /* BookmarkSidebarTreeControllerTests.swift in Sources */,
				B662D3DC2755DF670035D4D6 /* OldPixelDataModel.xcdatamodeld in Sources */,
				B6DA44232616CABC00DD1EC2 /* PixelArgumentsTests.swift in Sources */,
				AAEC74BC2642F0F800C2EFBC /* History.xcdatamodeld in Sources */,
				85F1B0C925EF9759004792B6 /* URLEventHandlerTests.swift in Sources */,
				4B9292BD2667103100AD2C21 /* BookmarkOutlineViewDataSourceTests.swift in Sources */,
				B6A5A27925B93FFF00AA7ADA /* StateRestorationManagerTests.swift in Sources */,
				4B9292BB2667103100AD2C21 /* BookmarkNodeTests.swift in Sources */,
				4B0219A825E0646500ED7DEA /* WebsiteDataStoreTests.swift in Sources */,
				AAC9C01E24CB6BEB00AD1325 /* TabCollectionViewModelTests.swift in Sources */,
				B662D3DE275613BB0035D4D6 /* EncryptionKeyStoreMock.swift in Sources */,
				AA0877BA26D5161D00B05660 /* WebKitVersionProviderTests.swift in Sources */,
				4BA7C91627695EA500FEBA8E /* MacWaitlistRequestTests.swift in Sources */,
				B69B50462726C5C200758A2B /* AtbAndVariantCleanupTests.swift in Sources */,
				85E11C3725E7F1E100974CAF /* ExternalURLHandlerTests.swift in Sources */,
				B6DA44282616CAE000DD1EC2 /* AppUsageActivityMonitorTests.swift in Sources */,
				4B59024C26B38BB800489384 /* ChromiumLoginReaderTests.swift in Sources */,
				AAC9C01724CAFBDC00AD1325 /* TabCollectionTests.swift in Sources */,
				B67C6C3D2654B897006C872E /* WebViewExtensionTests.swift in Sources */,
				4BA1A6DE258C100A00F6F690 /* FileStoreTests.swift in Sources */,
				4B0511F0262CAEC900F6079C /* AppearancePreferencesTests.swift in Sources */,
				AAC9C01C24CB594C00AD1325 /* TabViewModelTests.swift in Sources */,
				B65349AA265CF45000DCC645 /* DispatchQueueExtensionsTests.swift in Sources */,
				858A798A26A9B35E00A75A42 /* PasswordManagementItemModelTests.swift in Sources */,
				B6DA441E2616C84600DD1EC2 /* PixelStoreMock.swift in Sources */,
				B6BBF1702744CDE1004F850E /* CoreDataStoreTests.swift in Sources */,
				4B9292BF2667103100AD2C21 /* TreeControllerTests.swift in Sources */,
				B693956926F352DB0015B914 /* DownloadsWebViewMock.m in Sources */,
				4B2CBF412767EEC1001DF04B /* MacWaitlistStoreTests.swift in Sources */,
				4B11060525903E570039B979 /* CoreDataEncryptionTesting.xcdatamodeld in Sources */,
				858A798826A99DBE00A75A42 /* PasswordManagementItemListModelTests.swift in Sources */,
				4B8AD0B127A86D9200AE44D6 /* WKWebsiteDataStoreExtensionTests.swift in Sources */,
				B69B50472726C5C200758A2B /* VariantManagerTests.swift in Sources */,
				8546DE6225C03056000CA5E1 /* UserAgentTests.swift in Sources */,
				B63ED0DE26AFD9A300A9DAD1 /* AVCaptureDeviceMock.swift in Sources */,
				B63ED0E026AFE32F00A9DAD1 /* GeolocationProviderMock.swift in Sources */,
				4B723E0926B0003E00E14D75 /* CSVLoginExporterTests.swift in Sources */,
				B630793526731BC400DCEE41 /* URLSuggestedFilenameTests.swift in Sources */,
				AADE11C026D916D70032D8A7 /* StringExtensionTests.swift in Sources */,
				85AC3B4925DAC9BD00C7D2AA /* ConfigurationStorageTests.swift in Sources */,
				B693956126F1C1BC0015B914 /* DownloadListStoreMock.swift in Sources */,
				AA91F83927076F1900771A0D /* PrivacyIconViewModelTests.swift in Sources */,
				4B723E0726B0003E00E14D75 /* CSVImporterTests.swift in Sources */,
				AA652CDB25DDAB32009059CC /* BookmarkStoreMock.swift in Sources */,
				B62EB47C25BAD3BB005745C6 /* WKWebViewPrivateMethodsAvailabilityTests.swift in Sources */,
				4BBC16A527C488C900E00A38 /* DeviceAuthenticatorTests.swift in Sources */,
				4B3F641E27A8D3BD00E0C118 /* BrowserProfileTests.swift in Sources */,
				4BBE0ADA27BC8CDE003B37A8 /* PasswordManagementListSectionTests.swift in Sources */,
				B6106BA026A7BE0B0013B453 /* PermissionManagerTests.swift in Sources */,
				B662D3D92755D7AD0035D4D6 /* PixelStoreTests.swift in Sources */,
				B6106BB526A809E60013B453 /* GeolocationProviderTests.swift in Sources */,
				B6A5A2A025B96E8300AA7ADA /* AppStateChangePublisherTests.swift in Sources */,
				B63ED0E326B3E7FA00A9DAD1 /* CLLocationManagerMock.swift in Sources */,
				4B02199C25E063DE00ED7DEA /* FireproofDomainsTests.swift in Sources */,
				B65783EC25F8AB9300D8DB33 /* String+PunycodeTests.swift in Sources */,
				AA0F3DB7261A566C0077F2D9 /* SuggestionLoadingMock.swift in Sources */,
				4B9292BE2667103100AD2C21 /* PasteboardFolderTests.swift in Sources */,
				4B9292C52667104B00AD2C21 /* CoreDataTestUtilities.swift in Sources */,
				4B723E1926B000DC00E14D75 /* TemporaryFileCreator.swift in Sources */,
				98EB5D1027516A4800681FE6 /* AppPrivacyConfigurationTests.swift in Sources */,
				4B9292C22667103100AD2C21 /* BookmarkTests.swift in Sources */,
				4BA7C91B276984AF00FEBA8E /* MacWaitlistLockScreenViewModelTests.swift in Sources */,
				142879DC24CE1185005419BB /* SuggestionContainerViewModelTests.swift in Sources */,
				AA0877B826D5160D00B05660 /* SafariVersionReaderTests.swift in Sources */,
				B69B50452726C5C200758A2B /* AtbParserTests.swift in Sources */,
				B6106BAF26A7C6180013B453 /* PermissionStoreMock.swift in Sources */,
				AA652CD325DDA6E9009059CC /* LocalBookmarkManagerTests.swift in Sources */,
				B63ED0DC26AE7B1E00A9DAD1 /* WebViewMock.swift in Sources */,
				4B4F72EC266B2ED300814C60 /* CollectionExtension.swift in Sources */,
				AAE39D1B24F44885008EF28B /* TabCollectionViewModelDelegateMock.swift in Sources */,
				AA9C363025518CA9004B1BA3 /* FireTests.swift in Sources */,
				B6106BB126A7D8720013B453 /* PermissionStoreTests.swift in Sources */,
				4BF4951826C08395000547B8 /* ThirdPartyBrowserTests.swift in Sources */,
				AA63745424C9BF9A00AB2AC4 /* SuggestionContainerTests.swift in Sources */,
				AAC9C01524CAFBCE00AD1325 /* TabTests.swift in Sources */,
				B69B504C2726CA2900758A2B /* MockVariantManager.swift in Sources */,
				B610F2EC27AA8F9400FCEBE9 /* ContentBlockerRulesManagerMock.swift in Sources */,
				B6BBF1722744CE36004F850E /* FireproofDomainsStoreMock.swift in Sources */,
				4BA1A6D9258C0CB300F6F690 /* DataEncryptionTests.swift in Sources */,
				EA1E52B52798CF98002EC53C /* ClickToLoadModelTests.swift in Sources */,
				B6A5A27E25B9403E00AA7ADA /* FileStoreMock.swift in Sources */,
				B693955F26F1C17F0015B914 /* DownloadListCoordinatorTests.swift in Sources */,
				B6C2C9F62760B659005B7F0A /* TestDataModel.xcdatamodeld in Sources */,
				B68172AE269EB43F006D1092 /* GeolocationServiceTests.swift in Sources */,
				B6AE74342609AFCE005B9B1A /* ProgressEstimationTests.swift in Sources */,
				4BA1A6FE258C5C1300F6F690 /* EncryptedValueTransformerTests.swift in Sources */,
				85F69B3C25EDE81F00978E59 /* URLExtensionTests.swift in Sources */,
				B6DA44112616C0FC00DD1EC2 /* PixelTests.swift in Sources */,
				4B9292BA2667103100AD2C21 /* BookmarkNodePathTests.swift in Sources */,
				4B9292C02667103100AD2C21 /* BookmarkManagedObjectTests.swift in Sources */,
				4B723E0626B0003E00E14D75 /* CSVParserTests.swift in Sources */,
				85F487B5276A8F2E003CE668 /* OnboardingTests.swift in Sources */,
				AA652CCE25DD9071009059CC /* BookmarkListTests.swift in Sources */,
				859E7D6D274548F2009C2B69 /* BookmarksExporterTests.swift in Sources */,
				B6A5A2A825BAA35500AA7ADA /* WindowManagerStateRestorationTests.swift in Sources */,
				4BB99D1126FE1A84001E4761 /* SafariBookmarksReaderTests.swift in Sources */,
				4B11060A25903EAC0039B979 /* CoreDataEncryptionTests.swift in Sources */,
				4B9292C32667103100AD2C21 /* PasteboardBookmarkTests.swift in Sources */,
				B610F2E427A8F37A00FCEBE9 /* CBRCompileTimeReporterTests.swift in Sources */,
				AAEC74BB2642E67C00C2EFBC /* NSPersistentContainerExtension.swift in Sources */,
				AABAF59C260A7D130085060C /* FaviconManagerMock.swift in Sources */,
				AAEC74B82642E43800C2EFBC /* HistoryStoreTests.swift in Sources */,
				4BA1A6E6258C270800F6F690 /* EncryptionKeyGeneratorTests.swift in Sources */,
				B6106BB326A7F4AA0013B453 /* GeolocationServiceMock.swift in Sources */,
				4B8AC93D26B49BE600879451 /* FirefoxLoginReaderTests.swift in Sources */,
				4B723E0526B0003E00E14D75 /* DataImportMocks.swift in Sources */,
				4B70C00227B0793D000386ED /* CrashReportTests.swift in Sources */,
				85AC3B1725D9BC1A00C7D2AA /* ConfigurationDownloaderTests.swift in Sources */,
				4BF4EA5027C71F26004E57C4 /* PasswordManagementListSectionTests.swift in Sources */,
				B693955D26F19CD70015B914 /* DownloadListStoreTests.swift in Sources */,
				B610F2EB27AA8E4500FCEBE9 /* ContentBlockingUpdatingTests.swift in Sources */,
				4B0511E7262CAB3700F6079C /* UserDefaultsWrapperUtilities.swift in Sources */,
				4BA1A6F6258C4F9600F6F690 /* EncryptionMocks.swift in Sources */,
				B6B3E0962654DACD0040E0A2 /* UTTypeTests.swift in Sources */,
				4B02199D25E063DE00ED7DEA /* FireproofingURLExtensionsTests.swift in Sources */,
				4BB99D0F26FE1A84001E4761 /* ChromiumBookmarksReaderTests.swift in Sources */,
				4BB99D1026FE1A84001E4761 /* FirefoxBookmarksReaderTests.swift in Sources */,
				4B117F7D276C0CB5002F3D8C /* LocalStatisticsStoreTests.swift in Sources */,
				AAEC74B42642C69300C2EFBC /* HistoryCoordinatorTests.swift in Sources */,
				EA8AE76A279FBDB20078943E /* ClickToLoadTDSTests.swift in Sources */,
				4B0511F8262CB20F00F6079C /* DownloadPreferencesTests.swift in Sources */,
				B63ED0DA26AE7AF400A9DAD1 /* PermissionManagerMock.swift in Sources */,
				AA9C362825518C44004B1BA3 /* WebsiteDataStoreMock.swift in Sources */,
				4B723E0826B0003E00E14D75 /* MockSecureVault.swift in Sources */,
				AAEC74B22642C57200C2EFBC /* HistoryCoordinatingMock.swift in Sources */,
				AAEC74B62642CC6A00C2EFBC /* HistoryStoringMock.swift in Sources */,
				AA652CB125DD825B009059CC /* LocalBookmarkStoreTests.swift in Sources */,
				B630794226731F5400DCEE41 /* WKDownloadMock.swift in Sources */,
				B6C0B24626E9CB190031CB7F /* RunLoopExtensionTests.swift in Sources */,
				B693956326F1C2A40015B914 /* FileDownloadManagerMock.swift in Sources */,
				B6C2C9EF276081AB005B7F0A /* DeallocationTests.swift in Sources */,
				B63ED0D826AE729600A9DAD1 /* PermissionModelTests.swift in Sources */,
				B69B504B2726CA2900758A2B /* MockStatisticsStore.swift in Sources */,
				B630793A26731F2600DCEE41 /* FileDownloadManagerTests.swift in Sources */,
			);
			runOnlyForDeploymentPostprocessing = 0;
		};
/* End PBXSourcesBuildPhase section */

/* Begin PBXTargetDependency section */
		4B1AD8A325FC27E200261379 /* PBXTargetDependency */ = {
			isa = PBXTargetDependency;
			target = AA585D7D248FD31100E9A3E2 /* DuckDuckGo Privacy Browser */;
			targetProxy = 4B1AD8A225FC27E200261379 /* PBXContainerItemProxy */;
		};
		7B4CE8E026F02108009134B1 /* PBXTargetDependency */ = {
			isa = PBXTargetDependency;
			target = AA585D7D248FD31100E9A3E2 /* DuckDuckGo Privacy Browser */;
			targetProxy = 7B4CE8DF26F02108009134B1 /* PBXContainerItemProxy */;
		};
		AA585D92248FD31400E9A3E2 /* PBXTargetDependency */ = {
			isa = PBXTargetDependency;
			target = AA585D7D248FD31100E9A3E2 /* DuckDuckGo Privacy Browser */;
			targetProxy = AA585D91248FD31400E9A3E2 /* PBXContainerItemProxy */;
		};
/* End PBXTargetDependency section */

/* Begin PBXVariantGroup section */
		AA585D87248FD31400E9A3E2 /* Main.storyboard */ = {
			isa = PBXVariantGroup;
			children = (
				AA585D88248FD31400E9A3E2 /* Base */,
			);
			name = Main.storyboard;
			sourceTree = "<group>";
		};
		AA80EC69256C4691007083E7 /* BrowserTab.storyboard */ = {
			isa = PBXVariantGroup;
			children = (
				AA80EC68256C4691007083E7 /* Base */,
			);
			name = BrowserTab.storyboard;
			sourceTree = "<group>";
		};
		AA80EC6F256C469C007083E7 /* NavigationBar.storyboard */ = {
			isa = PBXVariantGroup;
			children = (
				AA80EC6E256C469C007083E7 /* Base */,
			);
			name = NavigationBar.storyboard;
			sourceTree = "<group>";
		};
		AA80EC75256C46A2007083E7 /* Suggestion.storyboard */ = {
			isa = PBXVariantGroup;
			children = (
				AA80EC74256C46A2007083E7 /* Base */,
			);
			name = Suggestion.storyboard;
			sourceTree = "<group>";
		};
		AA80EC7B256C46AA007083E7 /* TabBar.storyboard */ = {
			isa = PBXVariantGroup;
			children = (
				AA80EC7A256C46AA007083E7 /* Base */,
			);
			name = TabBar.storyboard;
			sourceTree = "<group>";
		};
		AA80EC8B256C49B8007083E7 /* Localizable.strings */ = {
			isa = PBXVariantGroup;
			children = (
				AA80EC8A256C49B8007083E7 /* en */,
			);
			name = Localizable.strings;
			sourceTree = "<group>";
		};
		AA80EC91256C49BC007083E7 /* Localizable.stringsdict */ = {
			isa = PBXVariantGroup;
			children = (
				AA80EC90256C49BC007083E7 /* en */,
			);
			name = Localizable.stringsdict;
			sourceTree = "<group>";
		};
/* End PBXVariantGroup section */

/* Begin XCBuildConfiguration section */
		4B1AD8A425FC27E200261379 /* Debug */ = {
			isa = XCBuildConfiguration;
			buildSettings = {
				BUNDLE_LOADER = "$(TEST_HOST)";
				CODE_SIGN_STYLE = Automatic;
				COMBINE_HIDPI_IMAGES = YES;
				DEVELOPMENT_TEAM = HKE973VLUW;
				INFOPLIST_FILE = "Integration Tests/Info.plist";
				LD_RUNPATH_SEARCH_PATHS = (
					"$(inherited)",
					"@executable_path/../Frameworks",
					"@loader_path/../Frameworks",
				);
				MACOSX_DEPLOYMENT_TARGET = 11.1;
				PRODUCT_BUNDLE_IDENTIFIER = "com.duckduckgo.Integration-Tests";
				PRODUCT_NAME = "$(TARGET_NAME)";
				SWIFT_VERSION = 5.0;
				TEST_HOST = "$(BUILT_PRODUCTS_DIR)/DuckDuckGo.app/Contents/MacOS/DuckDuckGo";
			};
			name = Debug;
		};
		4B1AD8A525FC27E200261379 /* Release */ = {
			isa = XCBuildConfiguration;
			buildSettings = {
				BUNDLE_LOADER = "$(TEST_HOST)";
				CODE_SIGN_STYLE = Automatic;
				COMBINE_HIDPI_IMAGES = YES;
				DEVELOPMENT_TEAM = HKE973VLUW;
				INFOPLIST_FILE = "Integration Tests/Info.plist";
				LD_RUNPATH_SEARCH_PATHS = (
					"$(inherited)",
					"@executable_path/../Frameworks",
					"@loader_path/../Frameworks",
				);
				MACOSX_DEPLOYMENT_TARGET = 11.1;
				PRODUCT_BUNDLE_IDENTIFIER = "com.duckduckgo.Integration-Tests";
				PRODUCT_NAME = "$(TARGET_NAME)";
				SWIFT_VERSION = 5.0;
				TEST_HOST = "$(BUILT_PRODUCTS_DIR)/DuckDuckGo.app/Contents/MacOS/DuckDuckGo";
			};
			name = Release;
		};
		4B1AD8B025FC322600261379 /* CI */ = {
			isa = XCBuildConfiguration;
			buildSettings = {
				ALWAYS_SEARCH_USER_PATHS = NO;
				CLANG_ANALYZER_NONNULL = YES;
				CLANG_ANALYZER_NUMBER_OBJECT_CONVERSION = YES_AGGRESSIVE;
				CLANG_CXX_LANGUAGE_STANDARD = "gnu++14";
				CLANG_CXX_LIBRARY = "libc++";
				CLANG_ENABLE_MODULES = YES;
				CLANG_ENABLE_OBJC_ARC = YES;
				CLANG_ENABLE_OBJC_WEAK = YES;
				CLANG_WARN_BLOCK_CAPTURE_AUTORELEASING = YES;
				CLANG_WARN_BOOL_CONVERSION = YES;
				CLANG_WARN_COMMA = YES;
				CLANG_WARN_CONSTANT_CONVERSION = YES;
				CLANG_WARN_DEPRECATED_OBJC_IMPLEMENTATIONS = YES;
				CLANG_WARN_DIRECT_OBJC_ISA_USAGE = YES_ERROR;
				CLANG_WARN_DOCUMENTATION_COMMENTS = YES;
				CLANG_WARN_EMPTY_BODY = YES;
				CLANG_WARN_ENUM_CONVERSION = YES;
				CLANG_WARN_INFINITE_RECURSION = YES;
				CLANG_WARN_INT_CONVERSION = YES;
				CLANG_WARN_NON_LITERAL_NULL_CONVERSION = YES;
				CLANG_WARN_OBJC_IMPLICIT_RETAIN_SELF = YES;
				CLANG_WARN_OBJC_LITERAL_CONVERSION = YES;
				CLANG_WARN_OBJC_ROOT_CLASS = YES_ERROR;
				CLANG_WARN_QUOTED_INCLUDE_IN_FRAMEWORK_HEADER = YES;
				CLANG_WARN_RANGE_LOOP_ANALYSIS = YES;
				CLANG_WARN_STRICT_PROTOTYPES = YES;
				CLANG_WARN_SUSPICIOUS_MOVE = YES;
				CLANG_WARN_UNGUARDED_AVAILABILITY = YES_AGGRESSIVE;
				CLANG_WARN_UNREACHABLE_CODE = YES;
				CLANG_WARN__DUPLICATE_METHOD_MATCH = YES;
				COPY_PHASE_STRIP = NO;
				DEBUG_INFORMATION_FORMAT = dwarf;
				ENABLE_STRICT_OBJC_MSGSEND = YES;
				ENABLE_TESTABILITY = YES;
				GCC_C_LANGUAGE_STANDARD = gnu11;
				GCC_DYNAMIC_NO_PIC = NO;
				GCC_NO_COMMON_BLOCKS = YES;
				GCC_OPTIMIZATION_LEVEL = 0;
				GCC_PREPROCESSOR_DEFINITIONS = (
					"DEBUG=1",
					"CI=1",
					"$(inherited)",
				);
				GCC_WARN_64_TO_32_BIT_CONVERSION = YES;
				GCC_WARN_ABOUT_RETURN_TYPE = YES_ERROR;
				GCC_WARN_UNDECLARED_SELECTOR = YES;
				GCC_WARN_UNINITIALIZED_AUTOS = YES_AGGRESSIVE;
				GCC_WARN_UNUSED_FUNCTION = YES;
				GCC_WARN_UNUSED_VARIABLE = YES;
				MACOSX_DEPLOYMENT_TARGET = 10.15;
				MTL_ENABLE_DEBUG_INFO = INCLUDE_SOURCE;
				MTL_FAST_MATH = YES;
				ONLY_ACTIVE_ARCH = YES;
				SDKROOT = macosx;
				SWIFT_ACTIVE_COMPILATION_CONDITIONS = "DEBUG CI";
				SWIFT_OPTIMIZATION_LEVEL = "-Onone";
			};
			name = CI;
		};
		4B1AD8B125FC322600261379 /* CI */ = {
			isa = XCBuildConfiguration;
			buildSettings = {
				ASSETCATALOG_COMPILER_APPICON_NAME = "Icon - Debug";
				CLANG_ANALYZER_LOCALIZABILITY_EMPTY_CONTEXT = YES;
				CLANG_ANALYZER_LOCALIZABILITY_NONLOCALIZED = YES;
				CODE_SIGN_ENTITLEMENTS = DuckDuckGo/DuckDuckGoCI.entitlements;
				CODE_SIGN_IDENTITY = "";
				CODE_SIGN_STYLE = Manual;
				COMBINE_HIDPI_IMAGES = YES;
				CURRENT_PROJECT_VERSION = 0.18.7;
				DEVELOPMENT_TEAM = "";
				ENABLE_HARDENED_RUNTIME = YES;
				INFOPLIST_FILE = DuckDuckGo/Info.plist;
				LD_RUNPATH_SEARCH_PATHS = (
					"$(inherited)",
					"@executable_path/../Frameworks",
				);
				MARKETING_VERSION = 0.18.7;
				PRODUCT_BUNDLE_IDENTIFIER = com.duckduckgo.macos.browser.debug;
				PRODUCT_MODULE_NAME = "$(TARGET_NAME:c99extidentifier)";
				PRODUCT_NAME = DuckDuckGo;
				PROVISIONING_PROFILE_SPECIFIER = "";
				SWIFT_ACTIVE_COMPILATION_CONDITIONS = "FEEDBACK OUT_OF_APPSTORE $(inherited)";
				SWIFT_OBJC_BRIDGING_HEADER = "$(SRCROOT)/DuckDuckGo/Bridging.h";
				SWIFT_VERSION = 5.0;
			};
			name = CI;
		};
		4B1AD8B225FC322600261379 /* CI */ = {
			isa = XCBuildConfiguration;
			buildSettings = {
				ALWAYS_EMBED_SWIFT_STANDARD_LIBRARIES = YES;
				BUNDLE_LOADER = "$(TEST_HOST)";
				CODE_SIGN_IDENTITY = "-";
				CODE_SIGN_STYLE = Automatic;
				COMBINE_HIDPI_IMAGES = YES;
				DEVELOPMENT_TEAM = "";
				INFOPLIST_FILE = "Unit Tests/Info.plist";
				LD_RUNPATH_SEARCH_PATHS = (
					"$(inherited)",
					"@executable_path/../Frameworks",
					"@loader_path/../Frameworks",
				);
				MACOSX_DEPLOYMENT_TARGET = 10.15;
				PRODUCT_BUNDLE_IDENTIFIER = com.duckduckgo.macos.browser.DuckDuckGoTests;
				PRODUCT_NAME = "$(TARGET_NAME)";
				PROVISIONING_PROFILE_SPECIFIER = "";
				SWIFT_OBJC_BRIDGING_HEADER = "$(SRCROOT)/Unit Tests/Common/TestsBridging.h";
				SWIFT_VERSION = 5.0;
				TEST_HOST = "$(BUILT_PRODUCTS_DIR)/DuckDuckGo.app/Contents/MacOS/DuckDuckGo";
			};
			name = CI;
		};
		4B1AD8B325FC322600261379 /* CI */ = {
			isa = XCBuildConfiguration;
			buildSettings = {
				BUNDLE_LOADER = "$(TEST_HOST)";
				CODE_SIGN_IDENTITY = "-";
				CODE_SIGN_STYLE = Automatic;
				COMBINE_HIDPI_IMAGES = YES;
				DEVELOPMENT_TEAM = HKE973VLUW;
				INFOPLIST_FILE = "Integration Tests/Info.plist";
				LD_RUNPATH_SEARCH_PATHS = (
					"$(inherited)",
					"@executable_path/../Frameworks",
					"@loader_path/../Frameworks",
				);
				MACOSX_DEPLOYMENT_TARGET = 11.1;
				PRODUCT_BUNDLE_IDENTIFIER = "com.duckduckgo.Integration-Tests";
				PRODUCT_NAME = "$(TARGET_NAME)";
				SWIFT_VERSION = 5.0;
				TEST_HOST = "$(BUILT_PRODUCTS_DIR)/DuckDuckGo.app/Contents/MacOS/DuckDuckGo";
			};
			name = CI;
		};
		7B4CE8E126F02108009134B1 /* Debug */ = {
			isa = XCBuildConfiguration;
			buildSettings = {
				CODE_SIGN_STYLE = Automatic;
				COMBINE_HIDPI_IMAGES = YES;
				DEVELOPMENT_TEAM = HKE973VLUW;
				INFOPLIST_FILE = "UI Tests/Info.plist";
				LD_RUNPATH_SEARCH_PATHS = (
					"$(inherited)",
					"@executable_path/../Frameworks",
					"@loader_path/../Frameworks",
				);
				MACOSX_DEPLOYMENT_TARGET = 11.3;
				PRODUCT_BUNDLE_IDENTIFIER = "com.duckduckgo.UI-Tests";
				PRODUCT_NAME = "$(TARGET_NAME)";
				SWIFT_VERSION = 5.0;
				TEST_TARGET_NAME = "DuckDuckGo Privacy Browser";
			};
			name = Debug;
		};
		7B4CE8E226F02108009134B1 /* CI */ = {
			isa = XCBuildConfiguration;
			buildSettings = {
				CODE_SIGN_IDENTITY = "-";
				CODE_SIGN_STYLE = Automatic;
				COMBINE_HIDPI_IMAGES = YES;
				DEVELOPMENT_TEAM = HKE973VLUW;
				INFOPLIST_FILE = "UI Tests/Info.plist";
				LD_RUNPATH_SEARCH_PATHS = (
					"$(inherited)",
					"@executable_path/../Frameworks",
					"@loader_path/../Frameworks",
				);
				MACOSX_DEPLOYMENT_TARGET = 11.3;
				PRODUCT_BUNDLE_IDENTIFIER = "com.duckduckgo.UI-Tests";
				PRODUCT_NAME = "$(TARGET_NAME)";
				SWIFT_VERSION = 5.0;
				TEST_TARGET_NAME = "DuckDuckGo Privacy Browser";
			};
			name = CI;
		};
		7B4CE8E326F02108009134B1 /* Release */ = {
			isa = XCBuildConfiguration;
			buildSettings = {
				CODE_SIGN_STYLE = Automatic;
				COMBINE_HIDPI_IMAGES = YES;
				DEVELOPMENT_TEAM = HKE973VLUW;
				INFOPLIST_FILE = "UI Tests/Info.plist";
				LD_RUNPATH_SEARCH_PATHS = (
					"$(inherited)",
					"@executable_path/../Frameworks",
					"@loader_path/../Frameworks",
				);
				MACOSX_DEPLOYMENT_TARGET = 11.3;
				PRODUCT_BUNDLE_IDENTIFIER = "com.duckduckgo.UI-Tests";
				PRODUCT_NAME = "$(TARGET_NAME)";
				SWIFT_VERSION = 5.0;
				TEST_TARGET_NAME = "DuckDuckGo Privacy Browser";
			};
			name = Release;
		};
		7B4CE8E426F02108009134B1 /* Beta */ = {
			isa = XCBuildConfiguration;
			buildSettings = {
				CODE_SIGN_STYLE = Automatic;
				COMBINE_HIDPI_IMAGES = YES;
				DEVELOPMENT_TEAM = HKE973VLUW;
				INFOPLIST_FILE = "UI Tests/Info.plist";
				LD_RUNPATH_SEARCH_PATHS = (
					"$(inherited)",
					"@executable_path/../Frameworks",
					"@loader_path/../Frameworks",
				);
				MACOSX_DEPLOYMENT_TARGET = 11.3;
				PRODUCT_BUNDLE_IDENTIFIER = "com.duckduckgo.UI-Tests";
				PRODUCT_NAME = "$(TARGET_NAME)";
				SWIFT_VERSION = 5.0;
				TEST_TARGET_NAME = "DuckDuckGo Privacy Browser";
			};
			name = Beta;
		};
		AA585DA2248FD31500E9A3E2 /* Debug */ = {
			isa = XCBuildConfiguration;
			buildSettings = {
				ALWAYS_SEARCH_USER_PATHS = NO;
				CLANG_ANALYZER_NONNULL = YES;
				CLANG_ANALYZER_NUMBER_OBJECT_CONVERSION = YES_AGGRESSIVE;
				CLANG_CXX_LANGUAGE_STANDARD = "gnu++14";
				CLANG_CXX_LIBRARY = "libc++";
				CLANG_ENABLE_MODULES = YES;
				CLANG_ENABLE_OBJC_ARC = YES;
				CLANG_ENABLE_OBJC_WEAK = YES;
				CLANG_WARN_BLOCK_CAPTURE_AUTORELEASING = YES;
				CLANG_WARN_BOOL_CONVERSION = YES;
				CLANG_WARN_COMMA = YES;
				CLANG_WARN_CONSTANT_CONVERSION = YES;
				CLANG_WARN_DEPRECATED_OBJC_IMPLEMENTATIONS = YES;
				CLANG_WARN_DIRECT_OBJC_ISA_USAGE = YES_ERROR;
				CLANG_WARN_DOCUMENTATION_COMMENTS = YES;
				CLANG_WARN_EMPTY_BODY = YES;
				CLANG_WARN_ENUM_CONVERSION = YES;
				CLANG_WARN_INFINITE_RECURSION = YES;
				CLANG_WARN_INT_CONVERSION = YES;
				CLANG_WARN_NON_LITERAL_NULL_CONVERSION = YES;
				CLANG_WARN_OBJC_IMPLICIT_RETAIN_SELF = YES;
				CLANG_WARN_OBJC_LITERAL_CONVERSION = YES;
				CLANG_WARN_OBJC_ROOT_CLASS = YES_ERROR;
				CLANG_WARN_QUOTED_INCLUDE_IN_FRAMEWORK_HEADER = YES;
				CLANG_WARN_RANGE_LOOP_ANALYSIS = YES;
				CLANG_WARN_STRICT_PROTOTYPES = YES;
				CLANG_WARN_SUSPICIOUS_MOVE = YES;
				CLANG_WARN_UNGUARDED_AVAILABILITY = YES_AGGRESSIVE;
				CLANG_WARN_UNREACHABLE_CODE = YES;
				CLANG_WARN__DUPLICATE_METHOD_MATCH = YES;
				COPY_PHASE_STRIP = NO;
				DEBUG_INFORMATION_FORMAT = dwarf;
				ENABLE_STRICT_OBJC_MSGSEND = YES;
				ENABLE_TESTABILITY = YES;
				GCC_C_LANGUAGE_STANDARD = gnu11;
				GCC_DYNAMIC_NO_PIC = NO;
				GCC_NO_COMMON_BLOCKS = YES;
				GCC_OPTIMIZATION_LEVEL = 0;
				GCC_PREPROCESSOR_DEFINITIONS = (
					"DEBUG=1",
					"$(inherited)",
				);
				GCC_WARN_64_TO_32_BIT_CONVERSION = YES;
				GCC_WARN_ABOUT_RETURN_TYPE = YES_ERROR;
				GCC_WARN_UNDECLARED_SELECTOR = YES;
				GCC_WARN_UNINITIALIZED_AUTOS = YES_AGGRESSIVE;
				GCC_WARN_UNUSED_FUNCTION = YES;
				GCC_WARN_UNUSED_VARIABLE = YES;
				MACOSX_DEPLOYMENT_TARGET = 10.15;
				MTL_ENABLE_DEBUG_INFO = INCLUDE_SOURCE;
				MTL_FAST_MATH = YES;
				ONLY_ACTIVE_ARCH = YES;
				SDKROOT = macosx;
				SWIFT_ACTIVE_COMPILATION_CONDITIONS = DEBUG;
				SWIFT_OPTIMIZATION_LEVEL = "-Onone";
			};
			name = Debug;
		};
		AA585DA3248FD31500E9A3E2 /* Release */ = {
			isa = XCBuildConfiguration;
			buildSettings = {
				ALWAYS_SEARCH_USER_PATHS = NO;
				CLANG_ANALYZER_NONNULL = YES;
				CLANG_ANALYZER_NUMBER_OBJECT_CONVERSION = YES_AGGRESSIVE;
				CLANG_CXX_LANGUAGE_STANDARD = "gnu++14";
				CLANG_CXX_LIBRARY = "libc++";
				CLANG_ENABLE_MODULES = YES;
				CLANG_ENABLE_OBJC_ARC = YES;
				CLANG_ENABLE_OBJC_WEAK = YES;
				CLANG_WARN_BLOCK_CAPTURE_AUTORELEASING = YES;
				CLANG_WARN_BOOL_CONVERSION = YES;
				CLANG_WARN_COMMA = YES;
				CLANG_WARN_CONSTANT_CONVERSION = YES;
				CLANG_WARN_DEPRECATED_OBJC_IMPLEMENTATIONS = YES;
				CLANG_WARN_DIRECT_OBJC_ISA_USAGE = YES_ERROR;
				CLANG_WARN_DOCUMENTATION_COMMENTS = YES;
				CLANG_WARN_EMPTY_BODY = YES;
				CLANG_WARN_ENUM_CONVERSION = YES;
				CLANG_WARN_INFINITE_RECURSION = YES;
				CLANG_WARN_INT_CONVERSION = YES;
				CLANG_WARN_NON_LITERAL_NULL_CONVERSION = YES;
				CLANG_WARN_OBJC_IMPLICIT_RETAIN_SELF = YES;
				CLANG_WARN_OBJC_LITERAL_CONVERSION = YES;
				CLANG_WARN_OBJC_ROOT_CLASS = YES_ERROR;
				CLANG_WARN_QUOTED_INCLUDE_IN_FRAMEWORK_HEADER = YES;
				CLANG_WARN_RANGE_LOOP_ANALYSIS = YES;
				CLANG_WARN_STRICT_PROTOTYPES = YES;
				CLANG_WARN_SUSPICIOUS_MOVE = YES;
				CLANG_WARN_UNGUARDED_AVAILABILITY = YES_AGGRESSIVE;
				CLANG_WARN_UNREACHABLE_CODE = YES;
				CLANG_WARN__DUPLICATE_METHOD_MATCH = YES;
				COPY_PHASE_STRIP = NO;
				DEBUG_INFORMATION_FORMAT = "dwarf-with-dsym";
				ENABLE_NS_ASSERTIONS = NO;
				ENABLE_STRICT_OBJC_MSGSEND = YES;
				GCC_C_LANGUAGE_STANDARD = gnu11;
				GCC_NO_COMMON_BLOCKS = YES;
				GCC_WARN_64_TO_32_BIT_CONVERSION = YES;
				GCC_WARN_ABOUT_RETURN_TYPE = YES_ERROR;
				GCC_WARN_UNDECLARED_SELECTOR = YES;
				GCC_WARN_UNINITIALIZED_AUTOS = YES_AGGRESSIVE;
				GCC_WARN_UNUSED_FUNCTION = YES;
				GCC_WARN_UNUSED_VARIABLE = YES;
				MACOSX_DEPLOYMENT_TARGET = 10.15;
				MTL_ENABLE_DEBUG_INFO = NO;
				MTL_FAST_MATH = YES;
				SDKROOT = macosx;
				SWIFT_COMPILATION_MODE = wholemodule;
				SWIFT_OPTIMIZATION_LEVEL = "-O";
			};
			name = Release;
		};
		AA585DA5248FD31500E9A3E2 /* Debug */ = {
			isa = XCBuildConfiguration;
			buildSettings = {
				ASSETCATALOG_COMPILER_APPICON_NAME = "Icon - Debug";
				CLANG_ANALYZER_LOCALIZABILITY_EMPTY_CONTEXT = YES;
				CLANG_ANALYZER_LOCALIZABILITY_NONLOCALIZED = YES;
				CODE_SIGN_ENTITLEMENTS = DuckDuckGo/DuckDuckGo.entitlements;
				CODE_SIGN_IDENTITY = "Apple Development";
				CODE_SIGN_STYLE = Automatic;
				COMBINE_HIDPI_IMAGES = YES;
				CURRENT_PROJECT_VERSION = 0.18.7;
				DEVELOPMENT_TEAM = HKE973VLUW;
				ENABLE_HARDENED_RUNTIME = YES;
				INFOPLIST_FILE = DuckDuckGo/Info.plist;
				LD_RUNPATH_SEARCH_PATHS = (
					"$(inherited)",
					"@executable_path/../Frameworks",
				);
				MARKETING_VERSION = 0.18.7;
				PRODUCT_BUNDLE_IDENTIFIER = com.duckduckgo.macos.browser.debug;
				PRODUCT_MODULE_NAME = "$(TARGET_NAME:c99extidentifier)";
				PRODUCT_NAME = DuckDuckGo;
				SWIFT_ACTIVE_COMPILATION_CONDITIONS = "FEEDBACK OUT_OF_APPSTORE $(inherited)";
				SWIFT_OBJC_BRIDGING_HEADER = "$(SRCROOT)/DuckDuckGo/Bridging.h";
				SWIFT_VERSION = 5.0;
			};
			name = Debug;
		};
		AA585DA6248FD31500E9A3E2 /* Release */ = {
			isa = XCBuildConfiguration;
			buildSettings = {
				ASSETCATALOG_COMPILER_APPICON_NAME = AppIcon;
				CLANG_ANALYZER_LOCALIZABILITY_EMPTY_CONTEXT = YES;
				CLANG_ANALYZER_LOCALIZABILITY_NONLOCALIZED = YES;
				CODE_SIGN_ENTITLEMENTS = DuckDuckGo/DuckDuckGo.entitlements;
				CODE_SIGN_IDENTITY = "Apple Development";
				CODE_SIGN_STYLE = Automatic;
				COMBINE_HIDPI_IMAGES = YES;
				CURRENT_PROJECT_VERSION = 0.18.7;
				DEVELOPMENT_TEAM = HKE973VLUW;
				ENABLE_HARDENED_RUNTIME = YES;
				INFOPLIST_FILE = DuckDuckGo/Info.plist;
				LD_RUNPATH_SEARCH_PATHS = (
					"$(inherited)",
					"@executable_path/../Frameworks",
				);
				MARKETING_VERSION = 0.18.7;
				PRODUCT_BUNDLE_IDENTIFIER = com.duckduckgo.macos.browser;
				PRODUCT_MODULE_NAME = "$(TARGET_NAME:c99extidentifier)";
				PRODUCT_NAME = DuckDuckGo;
				SWIFT_ACTIVE_COMPILATION_CONDITIONS = "FEEDBACK OUT_OF_APPSTORE";
				SWIFT_OBJC_BRIDGING_HEADER = "$(SRCROOT)/DuckDuckGo/Bridging.h";
				SWIFT_VERSION = 5.0;
			};
			name = Release;
		};
		AA585DA8248FD31500E9A3E2 /* Debug */ = {
			isa = XCBuildConfiguration;
			buildSettings = {
				ALWAYS_EMBED_SWIFT_STANDARD_LIBRARIES = YES;
				BUNDLE_LOADER = "$(TEST_HOST)";
				CODE_SIGN_IDENTITY = "Apple Development";
				CODE_SIGN_STYLE = Automatic;
				COMBINE_HIDPI_IMAGES = YES;
				DEVELOPMENT_TEAM = HKE973VLUW;
				INFOPLIST_FILE = "Unit Tests/Info.plist";
				LD_RUNPATH_SEARCH_PATHS = (
					"$(inherited)",
					"@executable_path/../Frameworks",
					"@loader_path/../Frameworks",
				);
				MACOSX_DEPLOYMENT_TARGET = 10.15;
				PRODUCT_BUNDLE_IDENTIFIER = com.duckduckgo.macos.browser.DuckDuckGoTests;
				PRODUCT_NAME = "$(TARGET_NAME)";
				PROVISIONING_PROFILE_SPECIFIER = "";
				SWIFT_OBJC_BRIDGING_HEADER = "$(SRCROOT)/Unit Tests/Common/TestsBridging.h";
				SWIFT_VERSION = 5.0;
				TEST_HOST = "$(BUILT_PRODUCTS_DIR)/DuckDuckGo.app/Contents/MacOS/DuckDuckGo";
			};
			name = Debug;
		};
		AA585DA9248FD31500E9A3E2 /* Release */ = {
			isa = XCBuildConfiguration;
			buildSettings = {
				ALWAYS_EMBED_SWIFT_STANDARD_LIBRARIES = YES;
				BUNDLE_LOADER = "$(TEST_HOST)";
				CODE_SIGN_IDENTITY = "Apple Development";
				CODE_SIGN_STYLE = Automatic;
				COMBINE_HIDPI_IMAGES = YES;
				DEVELOPMENT_TEAM = HKE973VLUW;
				INFOPLIST_FILE = "Unit Tests/Info.plist";
				LD_RUNPATH_SEARCH_PATHS = (
					"$(inherited)",
					"@executable_path/../Frameworks",
					"@loader_path/../Frameworks",
				);
				MACOSX_DEPLOYMENT_TARGET = 10.15;
				PRODUCT_BUNDLE_IDENTIFIER = com.duckduckgo.macos.browser.DuckDuckGoTests;
				PRODUCT_NAME = "$(TARGET_NAME)";
				PROVISIONING_PROFILE_SPECIFIER = "";
				SWIFT_OBJC_BRIDGING_HEADER = "$(SRCROOT)/Unit Tests/Common/TestsBridging.h";
				SWIFT_VERSION = 5.0;
				TEST_HOST = "$(BUILT_PRODUCTS_DIR)/DuckDuckGo.app/Contents/MacOS/DuckDuckGo";
			};
			name = Release;
		};
		AAE814AB2716DFE8009D3531 /* Review */ = {
			isa = XCBuildConfiguration;
			buildSettings = {
				ALWAYS_SEARCH_USER_PATHS = NO;
				CLANG_ANALYZER_NONNULL = YES;
				CLANG_ANALYZER_NUMBER_OBJECT_CONVERSION = YES_AGGRESSIVE;
				CLANG_CXX_LANGUAGE_STANDARD = "gnu++14";
				CLANG_CXX_LIBRARY = "libc++";
				CLANG_ENABLE_MODULES = YES;
				CLANG_ENABLE_OBJC_ARC = YES;
				CLANG_ENABLE_OBJC_WEAK = YES;
				CLANG_WARN_BLOCK_CAPTURE_AUTORELEASING = YES;
				CLANG_WARN_BOOL_CONVERSION = YES;
				CLANG_WARN_COMMA = YES;
				CLANG_WARN_CONSTANT_CONVERSION = YES;
				CLANG_WARN_DEPRECATED_OBJC_IMPLEMENTATIONS = YES;
				CLANG_WARN_DIRECT_OBJC_ISA_USAGE = YES_ERROR;
				CLANG_WARN_DOCUMENTATION_COMMENTS = YES;
				CLANG_WARN_EMPTY_BODY = YES;
				CLANG_WARN_ENUM_CONVERSION = YES;
				CLANG_WARN_INFINITE_RECURSION = YES;
				CLANG_WARN_INT_CONVERSION = YES;
				CLANG_WARN_NON_LITERAL_NULL_CONVERSION = YES;
				CLANG_WARN_OBJC_IMPLICIT_RETAIN_SELF = YES;
				CLANG_WARN_OBJC_LITERAL_CONVERSION = YES;
				CLANG_WARN_OBJC_ROOT_CLASS = YES_ERROR;
				CLANG_WARN_QUOTED_INCLUDE_IN_FRAMEWORK_HEADER = YES;
				CLANG_WARN_RANGE_LOOP_ANALYSIS = YES;
				CLANG_WARN_STRICT_PROTOTYPES = YES;
				CLANG_WARN_SUSPICIOUS_MOVE = YES;
				CLANG_WARN_UNGUARDED_AVAILABILITY = YES_AGGRESSIVE;
				CLANG_WARN_UNREACHABLE_CODE = YES;
				CLANG_WARN__DUPLICATE_METHOD_MATCH = YES;
				COPY_PHASE_STRIP = NO;
				DEBUG_INFORMATION_FORMAT = "dwarf-with-dsym";
				ENABLE_NS_ASSERTIONS = NO;
				ENABLE_STRICT_OBJC_MSGSEND = YES;
				GCC_C_LANGUAGE_STANDARD = gnu11;
				GCC_NO_COMMON_BLOCKS = YES;
				GCC_WARN_64_TO_32_BIT_CONVERSION = YES;
				GCC_WARN_ABOUT_RETURN_TYPE = YES_ERROR;
				GCC_WARN_UNDECLARED_SELECTOR = YES;
				GCC_WARN_UNINITIALIZED_AUTOS = YES_AGGRESSIVE;
				GCC_WARN_UNUSED_FUNCTION = YES;
				GCC_WARN_UNUSED_VARIABLE = YES;
				MACOSX_DEPLOYMENT_TARGET = 10.15;
				MTL_ENABLE_DEBUG_INFO = NO;
				MTL_FAST_MATH = YES;
				SDKROOT = macosx;
				SWIFT_COMPILATION_MODE = wholemodule;
				SWIFT_OPTIMIZATION_LEVEL = "-O";
			};
			name = Review;
		};
		AAE814AC2716DFE8009D3531 /* Review */ = {
			isa = XCBuildConfiguration;
			buildSettings = {
				ASSETCATALOG_COMPILER_APPICON_NAME = "Icon - Beta";
				CLANG_ANALYZER_LOCALIZABILITY_EMPTY_CONTEXT = YES;
				CLANG_ANALYZER_LOCALIZABILITY_NONLOCALIZED = YES;
				CODE_SIGN_ENTITLEMENTS = DuckDuckGo/DuckDuckGo.entitlements;
				CODE_SIGN_IDENTITY = "Apple Development";
				CODE_SIGN_STYLE = Automatic;
				COMBINE_HIDPI_IMAGES = YES;
				CURRENT_PROJECT_VERSION = 0.18.7;
				DEVELOPMENT_TEAM = HKE973VLUW;
				ENABLE_HARDENED_RUNTIME = YES;
				GCC_PREPROCESSOR_DEFINITIONS = "REVIEW=1";
				INFOPLIST_FILE = DuckDuckGo/Info.plist;
				LD_RUNPATH_SEARCH_PATHS = (
					"$(inherited)",
					"@executable_path/../Frameworks",
				);
				MARKETING_VERSION = 0.18.7;
				PRODUCT_BUNDLE_IDENTIFIER = com.duckduckgo.macos.browser.review;
				PRODUCT_MODULE_NAME = "$(TARGET_NAME:c99extidentifier)";
				PRODUCT_NAME = "DuckDuckGo Review";
				SWIFT_ACTIVE_COMPILATION_CONDITIONS = "FEEDBACK OUT_OF_APPSTORE REVIEW";
				SWIFT_OBJC_BRIDGING_HEADER = "$(SRCROOT)/DuckDuckGo/Bridging.h";
				SWIFT_VERSION = 5.0;
			};
			name = Review;
		};
		AAE814AD2716DFE8009D3531 /* Review */ = {
			isa = XCBuildConfiguration;
			buildSettings = {
				ALWAYS_EMBED_SWIFT_STANDARD_LIBRARIES = YES;
				BUNDLE_LOADER = "$(TEST_HOST)";
				CODE_SIGN_IDENTITY = "Apple Development";
				CODE_SIGN_STYLE = Automatic;
				COMBINE_HIDPI_IMAGES = YES;
				DEVELOPMENT_TEAM = HKE973VLUW;
				INFOPLIST_FILE = "Unit Tests/Info.plist";
				LD_RUNPATH_SEARCH_PATHS = (
					"$(inherited)",
					"@executable_path/../Frameworks",
					"@loader_path/../Frameworks",
				);
				MACOSX_DEPLOYMENT_TARGET = 10.15;
				PRODUCT_BUNDLE_IDENTIFIER = com.duckduckgo.macos.browser.DuckDuckGoTests;
				PRODUCT_NAME = "$(TARGET_NAME)";
				PROVISIONING_PROFILE_SPECIFIER = "";
				SWIFT_OBJC_BRIDGING_HEADER = "$(SRCROOT)/Unit Tests/Common/TestsBridging.h";
				SWIFT_VERSION = 5.0;
				TEST_HOST = "$(BUILT_PRODUCTS_DIR)/DuckDuckGo.app/Contents/MacOS/DuckDuckGo";
			};
			name = Review;
		};
		AAE814AE2716DFE8009D3531 /* Review */ = {
			isa = XCBuildConfiguration;
			buildSettings = {
				BUNDLE_LOADER = "$(TEST_HOST)";
				CODE_SIGN_STYLE = Automatic;
				COMBINE_HIDPI_IMAGES = YES;
				DEVELOPMENT_TEAM = HKE973VLUW;
				INFOPLIST_FILE = "Integration Tests/Info.plist";
				LD_RUNPATH_SEARCH_PATHS = (
					"$(inherited)",
					"@executable_path/../Frameworks",
					"@loader_path/../Frameworks",
				);
				MACOSX_DEPLOYMENT_TARGET = 11.1;
				PRODUCT_BUNDLE_IDENTIFIER = "com.duckduckgo.Integration-Tests";
				PRODUCT_NAME = "$(TARGET_NAME)";
				SWIFT_VERSION = 5.0;
				TEST_HOST = "$(BUILT_PRODUCTS_DIR)/DuckDuckGo.app/Contents/MacOS/DuckDuckGo";
			};
			name = Review;
		};
		AAE814AF2716DFE8009D3531 /* Review */ = {
			isa = XCBuildConfiguration;
			buildSettings = {
				CODE_SIGN_STYLE = Automatic;
				COMBINE_HIDPI_IMAGES = YES;
				DEVELOPMENT_TEAM = HKE973VLUW;
				INFOPLIST_FILE = "UI Tests/Info.plist";
				LD_RUNPATH_SEARCH_PATHS = (
					"$(inherited)",
					"@executable_path/../Frameworks",
					"@loader_path/../Frameworks",
				);
				MACOSX_DEPLOYMENT_TARGET = 11.3;
				PRODUCT_BUNDLE_IDENTIFIER = "com.duckduckgo.UI-Tests";
				PRODUCT_NAME = "$(TARGET_NAME)";
				SWIFT_VERSION = 5.0;
				TEST_TARGET_NAME = "DuckDuckGo Privacy Browser";
			};
			name = Review;
		};
		B637273E26CE1B0700C8CB02 /* Beta */ = {
			isa = XCBuildConfiguration;
			buildSettings = {
				ALWAYS_SEARCH_USER_PATHS = NO;
				CLANG_ANALYZER_NONNULL = YES;
				CLANG_ANALYZER_NUMBER_OBJECT_CONVERSION = YES_AGGRESSIVE;
				CLANG_CXX_LANGUAGE_STANDARD = "gnu++14";
				CLANG_CXX_LIBRARY = "libc++";
				CLANG_ENABLE_MODULES = YES;
				CLANG_ENABLE_OBJC_ARC = YES;
				CLANG_ENABLE_OBJC_WEAK = YES;
				CLANG_WARN_BLOCK_CAPTURE_AUTORELEASING = YES;
				CLANG_WARN_BOOL_CONVERSION = YES;
				CLANG_WARN_COMMA = YES;
				CLANG_WARN_CONSTANT_CONVERSION = YES;
				CLANG_WARN_DEPRECATED_OBJC_IMPLEMENTATIONS = YES;
				CLANG_WARN_DIRECT_OBJC_ISA_USAGE = YES_ERROR;
				CLANG_WARN_DOCUMENTATION_COMMENTS = YES;
				CLANG_WARN_EMPTY_BODY = YES;
				CLANG_WARN_ENUM_CONVERSION = YES;
				CLANG_WARN_INFINITE_RECURSION = YES;
				CLANG_WARN_INT_CONVERSION = YES;
				CLANG_WARN_NON_LITERAL_NULL_CONVERSION = YES;
				CLANG_WARN_OBJC_IMPLICIT_RETAIN_SELF = YES;
				CLANG_WARN_OBJC_LITERAL_CONVERSION = YES;
				CLANG_WARN_OBJC_ROOT_CLASS = YES_ERROR;
				CLANG_WARN_QUOTED_INCLUDE_IN_FRAMEWORK_HEADER = YES;
				CLANG_WARN_RANGE_LOOP_ANALYSIS = YES;
				CLANG_WARN_STRICT_PROTOTYPES = YES;
				CLANG_WARN_SUSPICIOUS_MOVE = YES;
				CLANG_WARN_UNGUARDED_AVAILABILITY = YES_AGGRESSIVE;
				CLANG_WARN_UNREACHABLE_CODE = YES;
				CLANG_WARN__DUPLICATE_METHOD_MATCH = YES;
				COPY_PHASE_STRIP = NO;
				DEBUG_INFORMATION_FORMAT = "dwarf-with-dsym";
				ENABLE_NS_ASSERTIONS = NO;
				ENABLE_STRICT_OBJC_MSGSEND = YES;
				GCC_C_LANGUAGE_STANDARD = gnu11;
				GCC_NO_COMMON_BLOCKS = YES;
				GCC_WARN_64_TO_32_BIT_CONVERSION = YES;
				GCC_WARN_ABOUT_RETURN_TYPE = YES_ERROR;
				GCC_WARN_UNDECLARED_SELECTOR = YES;
				GCC_WARN_UNINITIALIZED_AUTOS = YES_AGGRESSIVE;
				GCC_WARN_UNUSED_FUNCTION = YES;
				GCC_WARN_UNUSED_VARIABLE = YES;
				MACOSX_DEPLOYMENT_TARGET = 10.15;
				MTL_ENABLE_DEBUG_INFO = NO;
				MTL_FAST_MATH = YES;
				SDKROOT = macosx;
				SWIFT_COMPILATION_MODE = wholemodule;
				SWIFT_OPTIMIZATION_LEVEL = "-O";
			};
			name = Beta;
		};
		B637273F26CE1B0700C8CB02 /* Beta */ = {
			isa = XCBuildConfiguration;
			buildSettings = {
				ASSETCATALOG_COMPILER_APPICON_NAME = "Icon - Beta";
				CLANG_ANALYZER_LOCALIZABILITY_EMPTY_CONTEXT = YES;
				CLANG_ANALYZER_LOCALIZABILITY_NONLOCALIZED = YES;
				CODE_SIGN_ENTITLEMENTS = DuckDuckGo/DuckDuckGo.entitlements;
				CODE_SIGN_IDENTITY = "Apple Development";
				CODE_SIGN_STYLE = Automatic;
				COMBINE_HIDPI_IMAGES = YES;
				CURRENT_PROJECT_VERSION = 0.18.7;
				DEVELOPMENT_TEAM = HKE973VLUW;
				ENABLE_HARDENED_RUNTIME = YES;
				GCC_PREPROCESSOR_DEFINITIONS = "BETA=1";
				INFOPLIST_FILE = DuckDuckGo/Info.plist;
				LD_RUNPATH_SEARCH_PATHS = (
					"$(inherited)",
					"@executable_path/../Frameworks",
				);
				MARKETING_VERSION = 0.18.7;
				PRODUCT_BUNDLE_IDENTIFIER = com.duckduckgo.macos.browser;
				PRODUCT_MODULE_NAME = "$(TARGET_NAME:c99extidentifier)";
				PRODUCT_NAME = "DuckDuckGo Non-Production";
				SWIFT_ACTIVE_COMPILATION_CONDITIONS = "FEEDBACK OUT_OF_APPSTORE BETA";
				SWIFT_OBJC_BRIDGING_HEADER = "$(SRCROOT)/DuckDuckGo/Bridging.h";
				SWIFT_VERSION = 5.0;
			};
			name = Beta;
		};
		B637274026CE1B0700C8CB02 /* Beta */ = {
			isa = XCBuildConfiguration;
			buildSettings = {
				ALWAYS_EMBED_SWIFT_STANDARD_LIBRARIES = YES;
				BUNDLE_LOADER = "$(TEST_HOST)";
				CODE_SIGN_IDENTITY = "Apple Development";
				CODE_SIGN_STYLE = Automatic;
				COMBINE_HIDPI_IMAGES = YES;
				DEVELOPMENT_TEAM = HKE973VLUW;
				INFOPLIST_FILE = "Unit Tests/Info.plist";
				LD_RUNPATH_SEARCH_PATHS = (
					"$(inherited)",
					"@executable_path/../Frameworks",
					"@loader_path/../Frameworks",
				);
				MACOSX_DEPLOYMENT_TARGET = 10.15;
				PRODUCT_BUNDLE_IDENTIFIER = com.duckduckgo.macos.browser.DuckDuckGoTests;
				PRODUCT_NAME = "$(TARGET_NAME)";
				PROVISIONING_PROFILE_SPECIFIER = "";
				SWIFT_OBJC_BRIDGING_HEADER = "$(SRCROOT)/Unit Tests/Common/TestsBridging.h";
				SWIFT_VERSION = 5.0;
				TEST_HOST = "$(BUILT_PRODUCTS_DIR)/DuckDuckGo.app/Contents/MacOS/DuckDuckGo";
			};
			name = Beta;
		};
		B637274126CE1B0700C8CB02 /* Beta */ = {
			isa = XCBuildConfiguration;
			buildSettings = {
				BUNDLE_LOADER = "$(TEST_HOST)";
				CODE_SIGN_STYLE = Automatic;
				COMBINE_HIDPI_IMAGES = YES;
				DEVELOPMENT_TEAM = HKE973VLUW;
				INFOPLIST_FILE = "Integration Tests/Info.plist";
				LD_RUNPATH_SEARCH_PATHS = (
					"$(inherited)",
					"@executable_path/../Frameworks",
					"@loader_path/../Frameworks",
				);
				MACOSX_DEPLOYMENT_TARGET = 11.1;
				PRODUCT_BUNDLE_IDENTIFIER = "com.duckduckgo.Integration-Tests";
				PRODUCT_NAME = "$(TARGET_NAME)";
				SWIFT_VERSION = 5.0;
				TEST_HOST = "$(BUILT_PRODUCTS_DIR)/DuckDuckGo.app/Contents/MacOS/DuckDuckGo";
			};
			name = Beta;
		};
/* End XCBuildConfiguration section */

/* Begin XCConfigurationList section */
		4B1AD8A625FC27E200261379 /* Build configuration list for PBXNativeTarget "Integration Tests" */ = {
			isa = XCConfigurationList;
			buildConfigurations = (
				4B1AD8A425FC27E200261379 /* Debug */,
				4B1AD8B325FC322600261379 /* CI */,
				4B1AD8A525FC27E200261379 /* Release */,
				AAE814AE2716DFE8009D3531 /* Review */,
				B637274126CE1B0700C8CB02 /* Beta */,
			);
			defaultConfigurationIsVisible = 0;
			defaultConfigurationName = Release;
		};
		7B4CE8E526F02108009134B1 /* Build configuration list for PBXNativeTarget "UI Tests" */ = {
			isa = XCConfigurationList;
			buildConfigurations = (
				7B4CE8E126F02108009134B1 /* Debug */,
				7B4CE8E226F02108009134B1 /* CI */,
				7B4CE8E326F02108009134B1 /* Release */,
				AAE814AF2716DFE8009D3531 /* Review */,
				7B4CE8E426F02108009134B1 /* Beta */,
			);
			defaultConfigurationIsVisible = 0;
			defaultConfigurationName = Release;
		};
		AA585D79248FD31100E9A3E2 /* Build configuration list for PBXProject "DuckDuckGo" */ = {
			isa = XCConfigurationList;
			buildConfigurations = (
				AA585DA2248FD31500E9A3E2 /* Debug */,
				4B1AD8B025FC322600261379 /* CI */,
				AA585DA3248FD31500E9A3E2 /* Release */,
				AAE814AB2716DFE8009D3531 /* Review */,
				B637273E26CE1B0700C8CB02 /* Beta */,
			);
			defaultConfigurationIsVisible = 0;
			defaultConfigurationName = Release;
		};
		AA585DA4248FD31500E9A3E2 /* Build configuration list for PBXNativeTarget "DuckDuckGo Privacy Browser" */ = {
			isa = XCConfigurationList;
			buildConfigurations = (
				AA585DA5248FD31500E9A3E2 /* Debug */,
				4B1AD8B125FC322600261379 /* CI */,
				AA585DA6248FD31500E9A3E2 /* Release */,
				AAE814AC2716DFE8009D3531 /* Review */,
				B637273F26CE1B0700C8CB02 /* Beta */,
			);
			defaultConfigurationIsVisible = 0;
			defaultConfigurationName = Release;
		};
		AA585DA7248FD31500E9A3E2 /* Build configuration list for PBXNativeTarget "Unit Tests" */ = {
			isa = XCConfigurationList;
			buildConfigurations = (
				AA585DA8248FD31500E9A3E2 /* Debug */,
				4B1AD8B225FC322600261379 /* CI */,
				AA585DA9248FD31500E9A3E2 /* Release */,
				AAE814AD2716DFE8009D3531 /* Review */,
				B637274026CE1B0700C8CB02 /* Beta */,
			);
			defaultConfigurationIsVisible = 0;
			defaultConfigurationName = Release;
		};
/* End XCConfigurationList section */

/* Begin XCRemoteSwiftPackageReference section */
		4B82E9B125B69E3E00656FE7 /* XCRemoteSwiftPackageReference "TrackerRadarKit" */ = {
			isa = XCRemoteSwiftPackageReference;
			repositoryURL = "https://github.com/duckduckgo/TrackerRadarKit.git";
			requirement = {
				kind = exactVersion;
				version = 1.0.3;
			};
		};
		85FF55C625F82E4F00E2AB99 /* XCRemoteSwiftPackageReference "lottie-ios" */ = {
			isa = XCRemoteSwiftPackageReference;
			repositoryURL = "https://github.com/airbnb/lottie-ios";
			requirement = {
				kind = upToNextMajorVersion;
				minimumVersion = 3.3.0;
			};
		};
		9807F643278CA16F00E1547B /* XCRemoteSwiftPackageReference "BrowserServicesKit" */ = {
			isa = XCRemoteSwiftPackageReference;
			repositoryURL = "https://github.com/duckduckgo/BrowserServicesKit";
			requirement = {
				branch = "sam/logins-authentication";
				kind = branch;
			};
		};
		AA06B6B52672AF8100F541C5 /* XCRemoteSwiftPackageReference "Sparkle" */ = {
			isa = XCRemoteSwiftPackageReference;
			repositoryURL = "https://github.com/sparkle-project/Sparkle.git";
			requirement = {
				kind = exactVersion;
				version = 1.27.1;
			};
		};
		B65783F325F8ACA400D8DB33 /* XCRemoteSwiftPackageReference "PunycodeSwift" */ = {
			isa = XCRemoteSwiftPackageReference;
			repositoryURL = "https://github.com/gumob/PunycodeSwift.git";
			requirement = {
				kind = upToNextMajorVersion;
				minimumVersion = 2.1.0;
			};
		};
		B6DA44152616C13800DD1EC2 /* XCRemoteSwiftPackageReference "OHHTTPStubs" */ = {
			isa = XCRemoteSwiftPackageReference;
			repositoryURL = "https://github.com/AliSoftware/OHHTTPStubs.git";
			requirement = {
				kind = upToNextMajorVersion;
				minimumVersion = 9.1.0;
			};
		};
/* End XCRemoteSwiftPackageReference section */

/* Begin XCSwiftPackageProductDependency section */
		4B82E9B225B69E3E00656FE7 /* TrackerRadarKit */ = {
			isa = XCSwiftPackageProductDependency;
			package = 4B82E9B125B69E3E00656FE7 /* XCRemoteSwiftPackageReference "TrackerRadarKit" */;
			productName = TrackerRadarKit;
		};
		85FF55C725F82E4F00E2AB99 /* Lottie */ = {
			isa = XCSwiftPackageProductDependency;
			package = 85FF55C625F82E4F00E2AB99 /* XCRemoteSwiftPackageReference "lottie-ios" */;
			productName = Lottie;
		};
		9807F644278CA16F00E1547B /* BrowserServicesKit */ = {
			isa = XCSwiftPackageProductDependency;
			package = 9807F643278CA16F00E1547B /* XCRemoteSwiftPackageReference "BrowserServicesKit" */;
			productName = BrowserServicesKit;
		};
		AA06B6B62672AF8100F541C5 /* Sparkle */ = {
			isa = XCSwiftPackageProductDependency;
			package = AA06B6B52672AF8100F541C5 /* XCRemoteSwiftPackageReference "Sparkle" */;
			productName = Sparkle;
		};
		B65783F425F8ACA400D8DB33 /* Punnycode */ = {
			isa = XCSwiftPackageProductDependency;
			package = B65783F325F8ACA400D8DB33 /* XCRemoteSwiftPackageReference "PunycodeSwift" */;
			productName = Punnycode;
		};
		B6DA44162616C13800DD1EC2 /* OHHTTPStubs */ = {
			isa = XCSwiftPackageProductDependency;
			package = B6DA44152616C13800DD1EC2 /* XCRemoteSwiftPackageReference "OHHTTPStubs" */;
			productName = OHHTTPStubs;
		};
		B6DA44182616C13800DD1EC2 /* OHHTTPStubsSwift */ = {
			isa = XCSwiftPackageProductDependency;
			package = B6DA44152616C13800DD1EC2 /* XCRemoteSwiftPackageReference "OHHTTPStubs" */;
			productName = OHHTTPStubsSwift;
		};
/* End XCSwiftPackageProductDependency section */

/* Begin XCVersionGroup section */
		4B11060325903E570039B979 /* CoreDataEncryptionTesting.xcdatamodeld */ = {
			isa = XCVersionGroup;
			children = (
				4B11060425903E570039B979 /* CoreDataEncryptionTesting.xcdatamodel */,
			);
			currentVersion = 4B11060425903E570039B979 /* CoreDataEncryptionTesting.xcdatamodel */;
			path = CoreDataEncryptionTesting.xcdatamodeld;
			sourceTree = "<group>";
			versionGroupType = wrapper.xcdatamodel;
		};
		4B67742E255DBEB800025BD8 /* HTTPSUpgrade.xcdatamodeld */ = {
			isa = XCVersionGroup;
			children = (
				4B67742F255DBEB800025BD8 /* HTTPSUpgrade 3.xcdatamodel */,
			);
			currentVersion = 4B67742F255DBEB800025BD8 /* HTTPSUpgrade 3.xcdatamodel */;
			path = HTTPSUpgrade.xcdatamodeld;
			sourceTree = "<group>";
			versionGroupType = wrapper.xcdatamodel;
		};
		4B9292A726670D3700AD2C21 /* Bookmark.xcdatamodeld */ = {
			isa = XCVersionGroup;
			children = (
				4B9292A826670D3700AD2C21 /* Bookmark 2.xcdatamodel */,
				4B9292A926670D3700AD2C21 /* Bookmark.xcdatamodel */,
			);
			currentVersion = 4B9292A826670D3700AD2C21 /* Bookmark 2.xcdatamodel */;
			path = Bookmark.xcdatamodeld;
			sourceTree = "<group>";
			versionGroupType = wrapper.xcdatamodel;
		};
		AA5FA69E275F948900DCE9C9 /* Favicons.xcdatamodeld */ = {
			isa = XCVersionGroup;
			children = (
				AA5FA69F275F948900DCE9C9 /* Favicons.xcdatamodel */,
			);
			currentVersion = AA5FA69F275F948900DCE9C9 /* Favicons.xcdatamodel */;
			path = Favicons.xcdatamodeld;
			sourceTree = "<group>";
			versionGroupType = wrapper.xcdatamodel;
		};
		AAE75278263B046100B973F8 /* History.xcdatamodeld */ = {
			isa = XCVersionGroup;
			children = (
				AAC6BBEE27AC151D0006DCC2 /* History 3.xcdatamodel */,
				AA7DE8E026A9BD000012B490 /* History 2.xcdatamodel */,
				AAE75279263B046100B973F8 /* History.xcdatamodel */,
			);
			currentVersion = AAC6BBEE27AC151D0006DCC2 /* History 3.xcdatamodel */;
			path = History.xcdatamodeld;
			sourceTree = "<group>";
			versionGroupType = wrapper.xcdatamodel;
		};
		B604085A274B8CA300680351 /* UnprotectedDomains.xcdatamodeld */ = {
			isa = XCVersionGroup;
			children = (
				B604085B274B8CA400680351 /* Permissions.xcdatamodel */,
			);
			currentVersion = B604085B274B8CA400680351 /* Permissions.xcdatamodel */;
			path = UnprotectedDomains.xcdatamodeld;
			sourceTree = "<group>";
			versionGroupType = wrapper.xcdatamodel;
		};
		B6085D072743993C00A9C456 /* FireproofDomains.xcdatamodeld */ = {
			isa = XCVersionGroup;
			children = (
				B6085D082743993D00A9C456 /* Permissions.xcdatamodel */,
			);
			currentVersion = B6085D082743993D00A9C456 /* Permissions.xcdatamodel */;
			path = FireproofDomains.xcdatamodeld;
			sourceTree = "<group>";
			versionGroupType = wrapper.xcdatamodel;
		};
		B64C852E26943BC10048FEBE /* Permissions.xcdatamodeld */ = {
			isa = XCVersionGroup;
			children = (
				B64C852F26943BC10048FEBE /* Permissions.xcdatamodel */,
			);
			currentVersion = B64C852F26943BC10048FEBE /* Permissions.xcdatamodel */;
			path = Permissions.xcdatamodeld;
			sourceTree = "<group>";
			versionGroupType = wrapper.xcdatamodel;
		};
		B662D3DA2755D8190035D4D6 /* OldPixelDataModel.xcdatamodeld */ = {
			isa = XCVersionGroup;
			children = (
				B662D3DB2755D81A0035D4D6 /* PixelDataModel.xcdatamodel */,
			);
			currentVersion = B662D3DB2755D81A0035D4D6 /* PixelDataModel.xcdatamodel */;
			path = OldPixelDataModel.xcdatamodeld;
			sourceTree = "<group>";
			versionGroupType = wrapper.xcdatamodel;
		};
		B6C0B23226E71BCD0031CB7F /* Downloads.xcdatamodeld */ = {
			isa = XCVersionGroup;
			children = (
				B6C0B23326E71BCD0031CB7F /* Downloads.xcdatamodel */,
			);
			currentVersion = B6C0B23326E71BCD0031CB7F /* Downloads.xcdatamodel */;
			path = Downloads.xcdatamodeld;
			sourceTree = "<group>";
			versionGroupType = wrapper.xcdatamodel;
		};
		B6C2C9F42760B659005B7F0A /* TestDataModel.xcdatamodeld */ = {
			isa = XCVersionGroup;
			children = (
				B6C2C9F52760B659005B7F0A /* Permissions.xcdatamodel */,
			);
			currentVersion = B6C2C9F52760B659005B7F0A /* Permissions.xcdatamodel */;
			path = TestDataModel.xcdatamodeld;
			sourceTree = "<group>";
			versionGroupType = wrapper.xcdatamodel;
		};
		B6DA44062616B30600DD1EC2 /* PixelDataModel.xcdatamodeld */ = {
			isa = XCVersionGroup;
			children = (
				B6DA44072616B30600DD1EC2 /* PixelDataModel.xcdatamodel */,
			);
			currentVersion = B6DA44072616B30600DD1EC2 /* PixelDataModel.xcdatamodel */;
			path = PixelDataModel.xcdatamodeld;
			sourceTree = "<group>";
			versionGroupType = wrapper.xcdatamodel;
		};
/* End XCVersionGroup section */
	};
	rootObject = AA585D76248FD31100E9A3E2 /* Project object */;
}<|MERGE_RESOLUTION|>--- conflicted
+++ resolved
@@ -206,15 +206,11 @@
 		4BB99D1026FE1A84001E4761 /* FirefoxBookmarksReaderTests.swift in Sources */ = {isa = PBXBuildFile; fileRef = 4BB99D0D26FE1A83001E4761 /* FirefoxBookmarksReaderTests.swift */; };
 		4BB99D1126FE1A84001E4761 /* SafariBookmarksReaderTests.swift in Sources */ = {isa = PBXBuildFile; fileRef = 4BB99D0E26FE1A84001E4761 /* SafariBookmarksReaderTests.swift */; };
 		4BB99D1326FE1A94001E4761 /* places.sqlite in Resources */ = {isa = PBXBuildFile; fileRef = 4BB99D1226FE1A94001E4761 /* places.sqlite */; };
-<<<<<<< HEAD
 		4BBC16A027C4859400E00A38 /* DeviceAuthenticationService.swift in Sources */ = {isa = PBXBuildFile; fileRef = 4BBC169F27C4859400E00A38 /* DeviceAuthenticationService.swift */; };
 		4BBC16A227C485BC00E00A38 /* DeviceIdleStateDetector.swift in Sources */ = {isa = PBXBuildFile; fileRef = 4BBC16A127C485BC00E00A38 /* DeviceIdleStateDetector.swift */; };
 		4BBC16A527C488C900E00A38 /* DeviceAuthenticatorTests.swift in Sources */ = {isa = PBXBuildFile; fileRef = 4BBC16A427C488C900E00A38 /* DeviceAuthenticatorTests.swift */; };
 		4BBE0AA727B9B027003B37A8 /* PopUpButton.swift in Sources */ = {isa = PBXBuildFile; fileRef = 4BBE0AA627B9B027003B37A8 /* PopUpButton.swift */; };
 		4BBE0ADA27BC8CDE003B37A8 /* PasswordManagementListSectionTests.swift in Sources */ = {isa = PBXBuildFile; fileRef = 4BBE0AD927BC8CDE003B37A8 /* PasswordManagementListSectionTests.swift */; };
-=======
-		4BBE0AA727B9B027003B37A8 /* PopUpButton.swift in Sources */ = {isa = PBXBuildFile; fileRef = 4BBE0AA627B9B027003B37A8 /* PopUpButton.swift */; };
->>>>>>> 1bbf0a5e
 		4BC68A702759AE490029A586 /* Waitlist.storyboard in Resources */ = {isa = PBXBuildFile; fileRef = 4BC68A6F2759AE490029A586 /* Waitlist.storyboard */; };
 		4BC68A722759B2140029A586 /* Waitlist.swift in Sources */ = {isa = PBXBuildFile; fileRef = 4BC68A712759B2140029A586 /* Waitlist.swift */; };
 		4BDFA4AE27BF19E500648192 /* ToggleableScrollView.swift in Sources */ = {isa = PBXBuildFile; fileRef = 4BDFA4AD27BF19E500648192 /* ToggleableScrollView.swift */; };
@@ -925,15 +921,11 @@
 		4BB99D0D26FE1A83001E4761 /* FirefoxBookmarksReaderTests.swift */ = {isa = PBXFileReference; fileEncoding = 4; lastKnownFileType = sourcecode.swift; path = FirefoxBookmarksReaderTests.swift; sourceTree = "<group>"; };
 		4BB99D0E26FE1A84001E4761 /* SafariBookmarksReaderTests.swift */ = {isa = PBXFileReference; fileEncoding = 4; lastKnownFileType = sourcecode.swift; path = SafariBookmarksReaderTests.swift; sourceTree = "<group>"; };
 		4BB99D1226FE1A94001E4761 /* places.sqlite */ = {isa = PBXFileReference; lastKnownFileType = file; path = places.sqlite; sourceTree = "<group>"; };
-<<<<<<< HEAD
 		4BBC169F27C4859400E00A38 /* DeviceAuthenticationService.swift */ = {isa = PBXFileReference; lastKnownFileType = sourcecode.swift; path = DeviceAuthenticationService.swift; sourceTree = "<group>"; };
 		4BBC16A127C485BC00E00A38 /* DeviceIdleStateDetector.swift */ = {isa = PBXFileReference; lastKnownFileType = sourcecode.swift; path = DeviceIdleStateDetector.swift; sourceTree = "<group>"; };
 		4BBC16A427C488C900E00A38 /* DeviceAuthenticatorTests.swift */ = {isa = PBXFileReference; lastKnownFileType = sourcecode.swift; path = DeviceAuthenticatorTests.swift; sourceTree = "<group>"; };
 		4BBE0AA627B9B027003B37A8 /* PopUpButton.swift */ = {isa = PBXFileReference; lastKnownFileType = sourcecode.swift; path = PopUpButton.swift; sourceTree = "<group>"; };
 		4BBE0AD927BC8CDE003B37A8 /* PasswordManagementListSectionTests.swift */ = {isa = PBXFileReference; lastKnownFileType = sourcecode.swift; path = PasswordManagementListSectionTests.swift; sourceTree = "<group>"; };
-=======
-		4BBE0AA627B9B027003B37A8 /* PopUpButton.swift */ = {isa = PBXFileReference; lastKnownFileType = sourcecode.swift; path = PopUpButton.swift; sourceTree = "<group>"; };
->>>>>>> 1bbf0a5e
 		4BC68A6F2759AE490029A586 /* Waitlist.storyboard */ = {isa = PBXFileReference; lastKnownFileType = file.storyboard; path = Waitlist.storyboard; sourceTree = "<group>"; };
 		4BC68A712759B2140029A586 /* Waitlist.swift */ = {isa = PBXFileReference; lastKnownFileType = sourcecode.swift; path = Waitlist.swift; sourceTree = "<group>"; };
 		4BDFA4AD27BF19E500648192 /* ToggleableScrollView.swift */ = {isa = PBXFileReference; lastKnownFileType = sourcecode.swift; path = ToggleableScrollView.swift; sourceTree = "<group>"; };
@@ -2201,7 +2193,6 @@
 			path = PasswordManager;
 			sourceTree = "<group>";
 		};
-<<<<<<< HEAD
 		858C1BEB26974E5500E6C014 /* SecureVault */ = {
 			isa = PBXGroup;
 			children = (
@@ -2211,8 +2202,6 @@
 			path = SecureVault;
 			sourceTree = "<group>";
 		};
-=======
->>>>>>> 1bbf0a5e
 		85A0115D25AF1C4700FA6A0C /* FindInPage */ = {
 			isa = PBXGroup;
 			children = (
