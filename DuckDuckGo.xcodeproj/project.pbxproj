// !$*UTF8*$!
{
	archiveVersion = 1;
	classes = {
	};
	objectVersion = 52;
	objects = {

/* Begin PBXBuildFile section */
		142879DA24CE1179005419BB /* SuggestionViewModelTests.swift in Sources */ = {isa = PBXBuildFile; fileRef = 142879D924CE1179005419BB /* SuggestionViewModelTests.swift */; };
		142879DC24CE1185005419BB /* SuggestionsViewModelTests.swift in Sources */ = {isa = PBXBuildFile; fileRef = 142879DB24CE1185005419BB /* SuggestionsViewModelTests.swift */; };
		1430DFF524D0580F00B8978C /* TabBarViewController.swift in Sources */ = {isa = PBXBuildFile; fileRef = 1430DFF424D0580F00B8978C /* TabBarViewController.swift */; };
		14505A08256084EF00272CC6 /* UserAgent.swift in Sources */ = {isa = PBXBuildFile; fileRef = 14505A07256084EF00272CC6 /* UserAgent.swift */; };
		1456D6E124EFCBC300775049 /* TabBarCollectionView.swift in Sources */ = {isa = PBXBuildFile; fileRef = 1456D6E024EFCBC300775049 /* TabBarCollectionView.swift */; };
		14D9B8FB24F7E089000D4D13 /* AddressBarViewController.swift in Sources */ = {isa = PBXBuildFile; fileRef = 14D9B8F924F7E089000D4D13 /* AddressBarViewController.swift */; };
		14D9B90224F91316000D4D13 /* FocusRingView.swift in Sources */ = {isa = PBXBuildFile; fileRef = 14D9B90124F91316000D4D13 /* FocusRingView.swift */; };
		4B02198825E05FAC00ED7DEA /* login-detection.js in Resources */ = {isa = PBXBuildFile; fileRef = 4B02197D25E05FAC00ED7DEA /* login-detection.js */; };
		4B02198925E05FAC00ED7DEA /* FireproofingURLExtensions.swift in Sources */ = {isa = PBXBuildFile; fileRef = 4B02197F25E05FAC00ED7DEA /* FireproofingURLExtensions.swift */; };
		4B02198A25E05FAC00ED7DEA /* FireproofDomains.swift in Sources */ = {isa = PBXBuildFile; fileRef = 4B02198125E05FAC00ED7DEA /* FireproofDomains.swift */; };
		4B02198B25E05FAC00ED7DEA /* FireproofInfoViewController.swift in Sources */ = {isa = PBXBuildFile; fileRef = 4B02198325E05FAC00ED7DEA /* FireproofInfoViewController.swift */; };
		4B02198C25E05FAC00ED7DEA /* Fireproofing.storyboard in Resources */ = {isa = PBXBuildFile; fileRef = 4B02198425E05FAC00ED7DEA /* Fireproofing.storyboard */; };
		4B02198D25E05FAC00ED7DEA /* UndoFireproofingViewController.swift in Sources */ = {isa = PBXBuildFile; fileRef = 4B02198525E05FAC00ED7DEA /* UndoFireproofingViewController.swift */; };
		4B02198E25E05FAC00ED7DEA /* LoginDetectionService.swift in Sources */ = {isa = PBXBuildFile; fileRef = 4B02198725E05FAC00ED7DEA /* LoginDetectionService.swift */; };
		4B02199325E060C600ED7DEA /* LoginDetectionUserScript.swift in Sources */ = {isa = PBXBuildFile; fileRef = 4B02199225E060C600ED7DEA /* LoginDetectionUserScript.swift */; };
		4B02199B25E063DE00ED7DEA /* LoginDetectionServiceTests.swift in Sources */ = {isa = PBXBuildFile; fileRef = 4B02199825E063DE00ED7DEA /* LoginDetectionServiceTests.swift */; };
		4B02199C25E063DE00ED7DEA /* FireproofDomainsTests.swift in Sources */ = {isa = PBXBuildFile; fileRef = 4B02199925E063DE00ED7DEA /* FireproofDomainsTests.swift */; };
		4B02199D25E063DE00ED7DEA /* FireproofingURLExtensionsTests.swift in Sources */ = {isa = PBXBuildFile; fileRef = 4B02199A25E063DE00ED7DEA /* FireproofingURLExtensionsTests.swift */; };
		4B0219A825E0646500ED7DEA /* WebsiteDataStoreTests.swift in Sources */ = {isa = PBXBuildFile; fileRef = 4B0219A725E0646500ED7DEA /* WebsiteDataStoreTests.swift */; };
		4B11060525903E570039B979 /* CoreDataEncryptionTesting.xcdatamodeld in Sources */ = {isa = PBXBuildFile; fileRef = 4B11060325903E570039B979 /* CoreDataEncryptionTesting.xcdatamodeld */; };
		4B11060A25903EAC0039B979 /* CoreDataEncryptionTests.swift in Sources */ = {isa = PBXBuildFile; fileRef = 4B11060925903EAC0039B979 /* CoreDataEncryptionTests.swift */; };
		4B6160D825B150E4007DE5B2 /* trackerData.json in Resources */ = {isa = PBXBuildFile; fileRef = 4B6160D725B150E4007DE5B2 /* trackerData.json */; };
		4B6160DD25B152C5007DE5B2 /* ContentBlockerRulesUserScript.swift in Sources */ = {isa = PBXBuildFile; fileRef = 4B6160DC25B152C5007DE5B2 /* ContentBlockerRulesUserScript.swift */; };
		4B6160E525B152FA007DE5B2 /* ContentBlockerUserScript.swift in Sources */ = {isa = PBXBuildFile; fileRef = 4B6160E425B152FA007DE5B2 /* ContentBlockerUserScript.swift */; };
		4B6160ED25B15417007DE5B2 /* DetectedTracker.swift in Sources */ = {isa = PBXBuildFile; fileRef = 4B6160EC25B15417007DE5B2 /* DetectedTracker.swift */; };
		4B6160F225B15792007DE5B2 /* contentblockerrules.js in Resources */ = {isa = PBXBuildFile; fileRef = 4B6160F125B15792007DE5B2 /* contentblockerrules.js */; };
		4B6160F725B157BB007DE5B2 /* contentblocker.js in Resources */ = {isa = PBXBuildFile; fileRef = 4B6160F625B157BB007DE5B2 /* contentblocker.js */; };
		4B6160FF25B15BB1007DE5B2 /* ContentBlockerRulesManager.swift in Sources */ = {isa = PBXBuildFile; fileRef = 4B6160FE25B15BB1007DE5B2 /* ContentBlockerRulesManager.swift */; };
		4B65027525E5F2A70054432E /* DefaultBrowserPromptView.xib in Resources */ = {isa = PBXBuildFile; fileRef = 4B65027425E5F2A70054432E /* DefaultBrowserPromptView.xib */; };
		4B65027A25E5F2B10054432E /* DefaultBrowserPromptView.swift in Sources */ = {isa = PBXBuildFile; fileRef = 4B65027925E5F2B10054432E /* DefaultBrowserPromptView.swift */; };
		4B65027F25E5FEBE0054432E /* Browser.swift in Sources */ = {isa = PBXBuildFile; fileRef = 4B65027E25E5FEBE0054432E /* Browser.swift */; };
		4B65028A25E6CBF40054432E /* NibLoadable.swift in Sources */ = {isa = PBXBuildFile; fileRef = 4B65028925E6CBF40054432E /* NibLoadable.swift */; };
		4B677431255DBEB800025BD8 /* BloomFilterWrapper.mm in Sources */ = {isa = PBXBuildFile; fileRef = 4B677424255DBEB800025BD8 /* BloomFilterWrapper.mm */; };
		4B677432255DBEB800025BD8 /* httpsMobileV2BloomSpec.json in Resources */ = {isa = PBXBuildFile; fileRef = 4B677427255DBEB800025BD8 /* httpsMobileV2BloomSpec.json */; };
		4B677433255DBEB800025BD8 /* httpsMobileV2Bloom.bin in Resources */ = {isa = PBXBuildFile; fileRef = 4B677428255DBEB800025BD8 /* httpsMobileV2Bloom.bin */; };
		4B677434255DBEB800025BD8 /* HTTPSBloomFilterSpecification.swift in Sources */ = {isa = PBXBuildFile; fileRef = 4B677429255DBEB800025BD8 /* HTTPSBloomFilterSpecification.swift */; };
		4B677435255DBEB800025BD8 /* httpsMobileV2FalsePositives.json in Resources */ = {isa = PBXBuildFile; fileRef = 4B67742A255DBEB800025BD8 /* httpsMobileV2FalsePositives.json */; };
		4B677436255DBEB800025BD8 /* HTTPSExcludedDomains.swift in Sources */ = {isa = PBXBuildFile; fileRef = 4B67742B255DBEB800025BD8 /* HTTPSExcludedDomains.swift */; };
		4B677437255DBEB800025BD8 /* HTTPSUpgrade.swift in Sources */ = {isa = PBXBuildFile; fileRef = 4B67742C255DBEB800025BD8 /* HTTPSUpgrade.swift */; };
		4B677438255DBEB800025BD8 /* HTTPSUpgrade.xcdatamodeld in Sources */ = {isa = PBXBuildFile; fileRef = 4B67742E255DBEB800025BD8 /* HTTPSUpgrade.xcdatamodeld */; };
		4B677439255DBEB800025BD8 /* HTTPSUpgradeStore.swift in Sources */ = {isa = PBXBuildFile; fileRef = 4B677430255DBEB800025BD8 /* HTTPSUpgradeStore.swift */; };
		4B677442255DBEEA00025BD8 /* Database.swift in Sources */ = {isa = PBXBuildFile; fileRef = 4B677440255DBEEA00025BD8 /* Database.swift */; };
		4B67744B255DBF3A00025BD8 /* BloomFilter.cpp in Sources */ = {isa = PBXBuildFile; fileRef = 4B677449255DBF3A00025BD8 /* BloomFilter.cpp */; };
		4B677450255DBFA300025BD8 /* HashExtension.swift in Sources */ = {isa = PBXBuildFile; fileRef = 4B67744F255DBFA300025BD8 /* HashExtension.swift */; };
		4B82E9B325B69E3E00656FE7 /* TrackerRadarKit in Frameworks */ = {isa = PBXBuildFile; productRef = 4B82E9B225B69E3E00656FE7 /* TrackerRadarKit */; };
		4B82E9B925B6A05800656FE7 /* DetectedTrackerTests.swift in Sources */ = {isa = PBXBuildFile; fileRef = 4B82E9B825B6A05800656FE7 /* DetectedTrackerTests.swift */; };
		4B82E9C125B6A1CD00656FE7 /* TrackerRadarManagerTests.swift in Sources */ = {isa = PBXBuildFile; fileRef = 4B82E9C025B6A1CD00656FE7 /* TrackerRadarManagerTests.swift */; };
		4BA1A69B258B076900F6F690 /* FileStore.swift in Sources */ = {isa = PBXBuildFile; fileRef = 4BA1A69A258B076900F6F690 /* FileStore.swift */; };
		4BA1A6A0258B079600F6F690 /* DataEncryption.swift in Sources */ = {isa = PBXBuildFile; fileRef = 4BA1A69F258B079600F6F690 /* DataEncryption.swift */; };
		4BA1A6A5258B07DF00F6F690 /* EncryptedValueTransformer.swift in Sources */ = {isa = PBXBuildFile; fileRef = 4BA1A6A4258B07DF00F6F690 /* EncryptedValueTransformer.swift */; };
		4BA1A6B3258B080A00F6F690 /* EncryptionKeyGeneration.swift in Sources */ = {isa = PBXBuildFile; fileRef = 4BA1A6B2258B080A00F6F690 /* EncryptionKeyGeneration.swift */; };
		4BA1A6B8258B081600F6F690 /* EncryptionKeyStoring.swift in Sources */ = {isa = PBXBuildFile; fileRef = 4BA1A6B7258B081600F6F690 /* EncryptionKeyStoring.swift */; };
		4BA1A6BD258B082300F6F690 /* EncryptionKeyStore.swift in Sources */ = {isa = PBXBuildFile; fileRef = 4BA1A6BC258B082300F6F690 /* EncryptionKeyStore.swift */; };
		4BA1A6C2258B0A1300F6F690 /* ContiguousBytesExtension.swift in Sources */ = {isa = PBXBuildFile; fileRef = 4BA1A6C1258B0A1300F6F690 /* ContiguousBytesExtension.swift */; };
		4BA1A6D9258C0CB300F6F690 /* DataEncryptionTests.swift in Sources */ = {isa = PBXBuildFile; fileRef = 4BA1A6D8258C0CB300F6F690 /* DataEncryptionTests.swift */; };
		4BA1A6DE258C100A00F6F690 /* FileStoreTests.swift in Sources */ = {isa = PBXBuildFile; fileRef = 4BA1A6DD258C100A00F6F690 /* FileStoreTests.swift */; };
		4BA1A6E6258C270800F6F690 /* EncryptionKeyGeneratorTests.swift in Sources */ = {isa = PBXBuildFile; fileRef = 4BA1A6E5258C270800F6F690 /* EncryptionKeyGeneratorTests.swift */; };
		4BA1A6EB258C288C00F6F690 /* EncryptionKeyStoreTests.swift in Sources */ = {isa = PBXBuildFile; fileRef = 4BA1A6EA258C288C00F6F690 /* EncryptionKeyStoreTests.swift */; };
		4BA1A6F6258C4F9600F6F690 /* EncryptionMocks.swift in Sources */ = {isa = PBXBuildFile; fileRef = 4BA1A6F5258C4F9600F6F690 /* EncryptionMocks.swift */; };
		4BA1A6FE258C5C1300F6F690 /* EncryptedValueTransformerTests.swift in Sources */ = {isa = PBXBuildFile; fileRef = 4BA1A6FD258C5C1300F6F690 /* EncryptedValueTransformerTests.swift */; };
		4BB88B4525B7B55C006F6B06 /* DebugUserScript.swift in Sources */ = {isa = PBXBuildFile; fileRef = 4BB88B4425B7B55C006F6B06 /* DebugUserScript.swift */; };
		4BB88B4A25B7B690006F6B06 /* SequenceExtensions.swift in Sources */ = {isa = PBXBuildFile; fileRef = 4BB88B4925B7B690006F6B06 /* SequenceExtensions.swift */; };
		4BB88B5025B7BA2B006F6B06 /* TabInstrumentation.swift in Sources */ = {isa = PBXBuildFile; fileRef = 4BB88B4F25B7BA2B006F6B06 /* TabInstrumentation.swift */; };
		4BB88B5B25B7BA50006F6B06 /* Instruments.swift in Sources */ = {isa = PBXBuildFile; fileRef = 4BB88B5A25B7BA50006F6B06 /* Instruments.swift */; };
		8511E18425F82B34002F516B /* 01_Fire_really_small.json in Resources */ = {isa = PBXBuildFile; fileRef = 8511E18325F82B34002F516B /* 01_Fire_really_small.json */; };
		8524389725FA49B900DE9B83 /* BrowserServicesKit in Frameworks */ = {isa = PBXBuildFile; productRef = 8524389625FA49B900DE9B83 /* BrowserServicesKit */; };
		8546DE6225C03056000CA5E1 /* UserAgentTests.swift in Sources */ = {isa = PBXBuildFile; fileRef = 8546DE6125C03056000CA5E1 /* UserAgentTests.swift */; };
		85480F8A25CDC360009424E3 /* Launch.storyboard in Resources */ = {isa = PBXBuildFile; fileRef = 85480F8925CDC360009424E3 /* Launch.storyboard */; };
		85480FBB25D181CB009424E3 /* ConfigurationDownloading.swift in Sources */ = {isa = PBXBuildFile; fileRef = 85480FBA25D181CB009424E3 /* ConfigurationDownloading.swift */; };
		85480FCF25D1AA22009424E3 /* ConfigurationStoring.swift in Sources */ = {isa = PBXBuildFile; fileRef = 85480FCE25D1AA22009424E3 /* ConfigurationStoring.swift */; };
		8553FF52257523760029327F /* FileDownloadTests.swift in Sources */ = {isa = PBXBuildFile; fileRef = 8553FF51257523760029327F /* FileDownloadTests.swift */; };
		8556A602256BDDD30092FA9D /* HTML5DownloadUserScript.swift in Sources */ = {isa = PBXBuildFile; fileRef = 8556A601256BDDD30092FA9D /* HTML5DownloadUserScript.swift */; };
		8556A60E256C15DD0092FA9D /* FileDownload.swift in Sources */ = {isa = PBXBuildFile; fileRef = 8556A60D256C15DD0092FA9D /* FileDownload.swift */; };
		856C98A6256EB59600A22F1F /* MenuItemSelectors.swift in Sources */ = {isa = PBXBuildFile; fileRef = 856C98A5256EB59600A22F1F /* MenuItemSelectors.swift */; };
		856C98D52570116900A22F1F /* NSWindow+Toast.swift in Sources */ = {isa = PBXBuildFile; fileRef = 856C98D42570116900A22F1F /* NSWindow+Toast.swift */; };
		856C98DA2570149800A22F1F /* FileDownloadTask.swift in Sources */ = {isa = PBXBuildFile; fileRef = 856C98D92570149800A22F1F /* FileDownloadTask.swift */; };
		856C98DF257014BD00A22F1F /* FileDownloadManager.swift in Sources */ = {isa = PBXBuildFile; fileRef = 856C98DE257014BD00A22F1F /* FileDownloadManager.swift */; };
		85799C1825DEBB3F0007EC87 /* Logging.swift in Sources */ = {isa = PBXBuildFile; fileRef = 85799C1725DEBB3F0007EC87 /* Logging.swift */; };
		85799C3425DFCD1B0007EC87 /* TrackerRadarManager.swift in Sources */ = {isa = PBXBuildFile; fileRef = 4B6160D225B14E6E007DE5B2 /* TrackerRadarManager.swift */; };
		85A0116925AF1D8900FA6A0C /* FindInPageViewController.swift in Sources */ = {isa = PBXBuildFile; fileRef = 85A0116825AF1D8900FA6A0C /* FindInPageViewController.swift */; };
		85A0117425AF2EDF00FA6A0C /* FindInPage.storyboard in Resources */ = {isa = PBXBuildFile; fileRef = 85A0117325AF2EDF00FA6A0C /* FindInPage.storyboard */; };
		85A0118225AF60E700FA6A0C /* FindInPageModel.swift in Sources */ = {isa = PBXBuildFile; fileRef = 85A0118125AF60E700FA6A0C /* FindInPageModel.swift */; };
		85A011E525B4D49400FA6A0C /* findinpage.js in Resources */ = {isa = PBXBuildFile; fileRef = 85A011E425B4D49400FA6A0C /* findinpage.js */; };
		85A011EA25B4D4CA00FA6A0C /* FindInPageUserScript.swift in Sources */ = {isa = PBXBuildFile; fileRef = 85A011E925B4D4CA00FA6A0C /* FindInPageUserScript.swift */; };
		85AC3AEF25D5CE9800C7D2AA /* UserScripts.swift in Sources */ = {isa = PBXBuildFile; fileRef = 85AC3AEE25D5CE9800C7D2AA /* UserScripts.swift */; };
		85AC3AF725D5DBFD00C7D2AA /* DataExtension.swift in Sources */ = {isa = PBXBuildFile; fileRef = 85AC3AF625D5DBFD00C7D2AA /* DataExtension.swift */; };
		85AC3B0525D6B1D800C7D2AA /* ScriptSourceProviding.swift in Sources */ = {isa = PBXBuildFile; fileRef = 85AC3B0425D6B1D800C7D2AA /* ScriptSourceProviding.swift */; };
		85AC3B1725D9BC1A00C7D2AA /* ConfigurationDownloaderTests.swift in Sources */ = {isa = PBXBuildFile; fileRef = 85AC3B1625D9BC1A00C7D2AA /* ConfigurationDownloaderTests.swift */; };
		85AC3B3525DA82A600C7D2AA /* DataTaskProviding.swift in Sources */ = {isa = PBXBuildFile; fileRef = 85AC3B3425DA82A600C7D2AA /* DataTaskProviding.swift */; };
		85AC3B4925DAC9BD00C7D2AA /* ConfigurationStorageTests.swift in Sources */ = {isa = PBXBuildFile; fileRef = 85AC3B4825DAC9BD00C7D2AA /* ConfigurationStorageTests.swift */; };
		85AE2FF224A33A2D002D507F /* WebKit.framework in Frameworks */ = {isa = PBXBuildFile; fileRef = 85AE2FF124A33A2D002D507F /* WebKit.framework */; };
		85C6A29625CC1FFD00EEB5F1 /* UserDefaultsWrapper.swift in Sources */ = {isa = PBXBuildFile; fileRef = 85C6A29525CC1FFD00EEB5F1 /* UserDefaultsWrapper.swift */; };
		85D33F1225C82EB3002B91A6 /* ConfigurationManager.swift in Sources */ = {isa = PBXBuildFile; fileRef = 85D33F1125C82EB3002B91A6 /* ConfigurationManager.swift */; };
		85D438B6256E7C9E00F3BAF8 /* ContextMenuUserScript.swift in Sources */ = {isa = PBXBuildFile; fileRef = 85D438B5256E7C9E00F3BAF8 /* ContextMenuUserScript.swift */; };
		85D438BE256E8E6400F3BAF8 /* ContextMenuElement.swift in Sources */ = {isa = PBXBuildFile; fileRef = 85D438BD256E8E6400F3BAF8 /* ContextMenuElement.swift */; };
		85E11C2F25E7DC7E00974CAF /* ExternalURLHandler.swift in Sources */ = {isa = PBXBuildFile; fileRef = 85E11C2E25E7DC7E00974CAF /* ExternalURLHandler.swift */; };
		85E11C3725E7F1E100974CAF /* ExternalURLHandlerTests.swift in Sources */ = {isa = PBXBuildFile; fileRef = 85E11C3625E7F1E100974CAF /* ExternalURLHandlerTests.swift */; };
		85F1B0C925EF9759004792B6 /* URLEventListenerTests.swift in Sources */ = {isa = PBXBuildFile; fileRef = 85F1B0C825EF9759004792B6 /* URLEventListenerTests.swift */; };
		85F69B3C25EDE81F00978E59 /* URLExtensionTests.swift in Sources */ = {isa = PBXBuildFile; fileRef = 85F69B3B25EDE81F00978E59 /* URLExtensionTests.swift */; };
		85FF55C825F82E4F00E2AB99 /* Lottie in Frameworks */ = {isa = PBXBuildFile; productRef = 85FF55C725F82E4F00E2AB99 /* Lottie */; };
		AA2CB12D2587BB5600AA6FBE /* TabBarFooter.xib in Resources */ = {isa = PBXBuildFile; fileRef = AA2CB12C2587BB5600AA6FBE /* TabBarFooter.xib */; };
		AA2CB1352587C29500AA6FBE /* TabBarFooter.swift in Sources */ = {isa = PBXBuildFile; fileRef = AA2CB1342587C29500AA6FBE /* TabBarFooter.swift */; };
		AA2E423424C8A2270048C0D5 /* ColorView.swift in Sources */ = {isa = PBXBuildFile; fileRef = AA2E423324C8A2270048C0D5 /* ColorView.swift */; };
		AA361A3624EBF0B500EEC649 /* WindowDraggingView.swift in Sources */ = {isa = PBXBuildFile; fileRef = AA361A3524EBF0B500EEC649 /* WindowDraggingView.swift */; };
		AA3F895324C18AD500628DDE /* SuggestionViewModel.swift in Sources */ = {isa = PBXBuildFile; fileRef = AA3F895224C18AD500628DDE /* SuggestionViewModel.swift */; };
		AA4BBA3B25C58FA200C4FB0F /* MainMenu.swift in Sources */ = {isa = PBXBuildFile; fileRef = AA4BBA3A25C58FA200C4FB0F /* MainMenu.swift */; };
		AA4D700725545EF800C3411E /* UrlEventListener.swift in Sources */ = {isa = PBXBuildFile; fileRef = AA4D700625545EF800C3411E /* UrlEventListener.swift */; };
		AA4E633A25E79C0A00134434 /* MouseClickView.swift in Sources */ = {isa = PBXBuildFile; fileRef = AA4E633925E79C0A00134434 /* MouseClickView.swift */; };
		AA512D1424D99D9800230283 /* FaviconService.swift in Sources */ = {isa = PBXBuildFile; fileRef = AA512D1324D99D9800230283 /* FaviconService.swift */; };
		AA585D82248FD31100E9A3E2 /* AppDelegate.swift in Sources */ = {isa = PBXBuildFile; fileRef = AA585D81248FD31100E9A3E2 /* AppDelegate.swift */; };
		AA585D84248FD31100E9A3E2 /* BrowserTabViewController.swift in Sources */ = {isa = PBXBuildFile; fileRef = AA585D83248FD31100E9A3E2 /* BrowserTabViewController.swift */; };
		AA585D86248FD31400E9A3E2 /* Assets.xcassets in Resources */ = {isa = PBXBuildFile; fileRef = AA585D85248FD31400E9A3E2 /* Assets.xcassets */; };
		AA585D89248FD31400E9A3E2 /* Main.storyboard in Resources */ = {isa = PBXBuildFile; fileRef = AA585D87248FD31400E9A3E2 /* Main.storyboard */; };
		AA585DA0248FD31500E9A3E2 /* DuckDuckGoUITests.swift in Sources */ = {isa = PBXBuildFile; fileRef = AA585D9F248FD31500E9A3E2 /* DuckDuckGoUITests.swift */; };
		AA585DAF2490E6E600E9A3E2 /* MainViewController.swift in Sources */ = {isa = PBXBuildFile; fileRef = AA585DAE2490E6E600E9A3E2 /* MainViewController.swift */; };
		AA5C8F59258FE21F00748EB7 /* NSTextFieldExtension.swift in Sources */ = {isa = PBXBuildFile; fileRef = AA5C8F58258FE21F00748EB7 /* NSTextFieldExtension.swift */; };
		AA5C8F5E2590EEE800748EB7 /* NSPointExtension.swift in Sources */ = {isa = PBXBuildFile; fileRef = AA5C8F5D2590EEE800748EB7 /* NSPointExtension.swift */; };
		AA5C8F632591021700748EB7 /* NSApplicationExtension.swift in Sources */ = {isa = PBXBuildFile; fileRef = AA5C8F622591021700748EB7 /* NSApplicationExtension.swift */; };
		AA5D6DAC24A340F700C6FBCE /* WebViewStateObserver.swift in Sources */ = {isa = PBXBuildFile; fileRef = AA5D6DAB24A340F700C6FBCE /* WebViewStateObserver.swift */; };
		AA63745224C9BBE100AB2AC4 /* SuggestionsAPIMock.swift in Sources */ = {isa = PBXBuildFile; fileRef = AA63745124C9BBE100AB2AC4 /* SuggestionsAPIMock.swift */; };
		AA63745424C9BF9A00AB2AC4 /* SuggestionsTests.swift in Sources */ = {isa = PBXBuildFile; fileRef = AA63745324C9BF9A00AB2AC4 /* SuggestionsTests.swift */; };
		AA63745624C9EB3C00AB2AC4 /* SuggestionsAPIResultTests.swift in Sources */ = {isa = PBXBuildFile; fileRef = AA63745524C9EB3C00AB2AC4 /* SuggestionsAPIResultTests.swift */; };
		AA652CB125DD825B009059CC /* LocalBookmarkStoreTests.swift in Sources */ = {isa = PBXBuildFile; fileRef = AA652CB025DD825B009059CC /* LocalBookmarkStoreTests.swift */; };
		AA652CC925DD8981009059CC /* Bookmark.xcdatamodeld in Sources */ = {isa = PBXBuildFile; fileRef = AAC5E4D725D6A710007F5990 /* Bookmark.xcdatamodeld */; };
		AA652CCE25DD9071009059CC /* BookmarkListTests.swift in Sources */ = {isa = PBXBuildFile; fileRef = AA652CCD25DD9071009059CC /* BookmarkListTests.swift */; };
		AA652CD325DDA6E9009059CC /* LocalBookmarkManagerTests.swift in Sources */ = {isa = PBXBuildFile; fileRef = AA652CD225DDA6E9009059CC /* LocalBookmarkManagerTests.swift */; };
		AA652CDB25DDAB32009059CC /* BookmarkStoreMock.swift in Sources */ = {isa = PBXBuildFile; fileRef = AA652CDA25DDAB32009059CC /* BookmarkStoreMock.swift */; };
		AA6820E425502F19005ED0D5 /* WebsiteDataStore.swift in Sources */ = {isa = PBXBuildFile; fileRef = AA6820E325502F19005ED0D5 /* WebsiteDataStore.swift */; };
		AA6820EB25503D6A005ED0D5 /* Fire.swift in Sources */ = {isa = PBXBuildFile; fileRef = AA6820EA25503D6A005ED0D5 /* Fire.swift */; };
		AA6820F125503DA9005ED0D5 /* FireViewModel.swift in Sources */ = {isa = PBXBuildFile; fileRef = AA6820F025503DA9005ED0D5 /* FireViewModel.swift */; };
		AA68C3D32490ED62001B8783 /* NavigationBarViewController.swift in Sources */ = {isa = PBXBuildFile; fileRef = AA68C3D22490ED62001B8783 /* NavigationBarViewController.swift */; };
		AA68C3D72490F821001B8783 /* README.md in Resources */ = {isa = PBXBuildFile; fileRef = AA68C3D62490F821001B8783 /* README.md */; };
		AA6EF9AD25066F42004754E6 /* WindowsManager.swift in Sources */ = {isa = PBXBuildFile; fileRef = AA6EF9AC25066F42004754E6 /* WindowsManager.swift */; };
		AA6EF9B3250785D5004754E6 /* NSMenuExtension.swift in Sources */ = {isa = PBXBuildFile; fileRef = AA6EF9B2250785D5004754E6 /* NSMenuExtension.swift */; };
		AA6EF9B525081B4C004754E6 /* MainMenuActions.swift in Sources */ = {isa = PBXBuildFile; fileRef = AA6EF9B425081B4C004754E6 /* MainMenuActions.swift */; };
		AA6FFB4424DC33320028F4D0 /* NSViewExtension.swift in Sources */ = {isa = PBXBuildFile; fileRef = AA6FFB4324DC33320028F4D0 /* NSViewExtension.swift */; };
		AA6FFB4624DC3B5A0028F4D0 /* WebView.swift in Sources */ = {isa = PBXBuildFile; fileRef = AA6FFB4524DC3B5A0028F4D0 /* WebView.swift */; };
		AA7412B224D0B3AC00D22FE0 /* TabBarViewItem.swift in Sources */ = {isa = PBXBuildFile; fileRef = AA7412B024D0B3AC00D22FE0 /* TabBarViewItem.swift */; };
		AA7412B324D0B3AC00D22FE0 /* TabBarViewItem.xib in Resources */ = {isa = PBXBuildFile; fileRef = AA7412B124D0B3AC00D22FE0 /* TabBarViewItem.xib */; };
		AA7412B524D1536B00D22FE0 /* MainWindowController.swift in Sources */ = {isa = PBXBuildFile; fileRef = AA7412B424D1536B00D22FE0 /* MainWindowController.swift */; };
		AA7412B724D1687000D22FE0 /* TabBarScrollView.swift in Sources */ = {isa = PBXBuildFile; fileRef = AA7412B624D1687000D22FE0 /* TabBarScrollView.swift */; };
		AA7412BD24D2BEEE00D22FE0 /* MainWindow.swift in Sources */ = {isa = PBXBuildFile; fileRef = AA7412BC24D2BEEE00D22FE0 /* MainWindow.swift */; };
		AA80EC54256BE3BC007083E7 /* UserText.swift in Sources */ = {isa = PBXBuildFile; fileRef = AA80EC53256BE3BC007083E7 /* UserText.swift */; };
		AA80EC67256C4691007083E7 /* BrowserTab.storyboard in Resources */ = {isa = PBXBuildFile; fileRef = AA80EC69256C4691007083E7 /* BrowserTab.storyboard */; };
		AA80EC6D256C469C007083E7 /* NavigationBar.storyboard in Resources */ = {isa = PBXBuildFile; fileRef = AA80EC6F256C469C007083E7 /* NavigationBar.storyboard */; };
		AA80EC73256C46A2007083E7 /* Suggestions.storyboard in Resources */ = {isa = PBXBuildFile; fileRef = AA80EC75256C46A2007083E7 /* Suggestions.storyboard */; };
		AA80EC79256C46AA007083E7 /* TabBar.storyboard in Resources */ = {isa = PBXBuildFile; fileRef = AA80EC7B256C46AA007083E7 /* TabBar.storyboard */; };
		AA80EC89256C49B8007083E7 /* Localizable.strings in Resources */ = {isa = PBXBuildFile; fileRef = AA80EC8B256C49B8007083E7 /* Localizable.strings */; };
		AA80EC8F256C49BC007083E7 /* Localizable.stringsdict in Resources */ = {isa = PBXBuildFile; fileRef = AA80EC91256C49BC007083E7 /* Localizable.stringsdict */; };
		AA86490C24D3494C001BABEE /* GradientView.swift in Sources */ = {isa = PBXBuildFile; fileRef = AA86490B24D3494C001BABEE /* GradientView.swift */; };
		AA86490E24D49B54001BABEE /* TabLoadingView.swift in Sources */ = {isa = PBXBuildFile; fileRef = AA86490D24D49B54001BABEE /* TabLoadingView.swift */; };
		AA88D14B252A557100980B4E /* URLRequestExtension.swift in Sources */ = {isa = PBXBuildFile; fileRef = AA88D14A252A557100980B4E /* URLRequestExtension.swift */; };
		AA8EDF2424923E980071C2E8 /* URLExtension.swift in Sources */ = {isa = PBXBuildFile; fileRef = AA8EDF2324923E980071C2E8 /* URLExtension.swift */; };
		AA8EDF2724923EC70071C2E8 /* StringExtension.swift in Sources */ = {isa = PBXBuildFile; fileRef = AA8EDF2624923EC70071C2E8 /* StringExtension.swift */; };
		AA92126F25ACCB1100600CD4 /* ErrorExtension.swift in Sources */ = {isa = PBXBuildFile; fileRef = AA92126E25ACCB1100600CD4 /* ErrorExtension.swift */; };
		AA92127725ADA07900600CD4 /* WKWebViewExtension.swift in Sources */ = {isa = PBXBuildFile; fileRef = AA92127625ADA07900600CD4 /* WKWebViewExtension.swift */; };
		AA97BF4625135DD30014931A /* ApplicationDockMenu.swift in Sources */ = {isa = PBXBuildFile; fileRef = AA97BF4525135DD30014931A /* ApplicationDockMenu.swift */; };
		AA9C362825518C44004B1BA3 /* WebsiteDataStoreMock.swift in Sources */ = {isa = PBXBuildFile; fileRef = AA9C362725518C44004B1BA3 /* WebsiteDataStoreMock.swift */; };
		AA9C363025518CA9004B1BA3 /* FireTests.swift in Sources */ = {isa = PBXBuildFile; fileRef = AA9C362F25518CA9004B1BA3 /* FireTests.swift */; };
		AA9E9A5625A3AE8400D1959D /* NSWindowExtension.swift in Sources */ = {isa = PBXBuildFile; fileRef = AA9E9A5525A3AE8400D1959D /* NSWindowExtension.swift */; };
		AA9E9A5E25A4867200D1959D /* TabDragAndDropManager.swift in Sources */ = {isa = PBXBuildFile; fileRef = AA9E9A5D25A4867200D1959D /* TabDragAndDropManager.swift */; };
		AA9FF95924A1ECF20039E328 /* Tab.swift in Sources */ = {isa = PBXBuildFile; fileRef = AA9FF95824A1ECF20039E328 /* Tab.swift */; };
		AA9FF95B24A1EFC20039E328 /* TabViewModel.swift in Sources */ = {isa = PBXBuildFile; fileRef = AA9FF95A24A1EFC20039E328 /* TabViewModel.swift */; };
		AA9FF95D24A1FA1C0039E328 /* TabCollection.swift in Sources */ = {isa = PBXBuildFile; fileRef = AA9FF95C24A1FA1C0039E328 /* TabCollection.swift */; };
		AA9FF95F24A1FB690039E328 /* TabCollectionViewModel.swift in Sources */ = {isa = PBXBuildFile; fileRef = AA9FF95E24A1FB680039E328 /* TabCollectionViewModel.swift */; };
		AAA0CC33252F181A0079BC96 /* NavigationButtonMenuDelegate.swift in Sources */ = {isa = PBXBuildFile; fileRef = AAA0CC32252F181A0079BC96 /* NavigationButtonMenuDelegate.swift */; };
		AAA0CC3C25337FAB0079BC96 /* WKBackForwardListItemViewModel.swift in Sources */ = {isa = PBXBuildFile; fileRef = AAA0CC3B25337FAB0079BC96 /* WKBackForwardListItemViewModel.swift */; };
		AAA0CC472533833C0079BC96 /* OptionsButtonMenu.swift in Sources */ = {isa = PBXBuildFile; fileRef = AAA0CC462533833C0079BC96 /* OptionsButtonMenu.swift */; };
		AAA0CC572539EBC90079BC96 /* FaviconUserScript.swift in Sources */ = {isa = PBXBuildFile; fileRef = AAA0CC562539EBC90079BC96 /* FaviconUserScript.swift */; };
		AAA0CC6A253CC43C0079BC96 /* WKUserContentControllerExtension.swift in Sources */ = {isa = PBXBuildFile; fileRef = AAA0CC69253CC43C0079BC96 /* WKUserContentControllerExtension.swift */; };
		AAA892EA250A4CEF005B37B2 /* WindowControllersManager.swift in Sources */ = {isa = PBXBuildFile; fileRef = AAA892E9250A4CEF005B37B2 /* WindowControllersManager.swift */; };
		AAA8E8BF24EA8A0A0055E685 /* MouseOverButton.swift in Sources */ = {isa = PBXBuildFile; fileRef = AAA8E8BE24EA8A0A0055E685 /* MouseOverButton.swift */; };
		AAA8E8C124EACA700055E685 /* MouseOverView.swift in Sources */ = {isa = PBXBuildFile; fileRef = AAA8E8C024EACA700055E685 /* MouseOverView.swift */; };
		AAB549DF25DAB8F80058460B /* BookmarkViewModel.swift in Sources */ = {isa = PBXBuildFile; fileRef = AAB549DE25DAB8F80058460B /* BookmarkViewModel.swift */; };
		AABEE69324A4E2F80043105B /* SuggestionsAPI.swift in Sources */ = {isa = PBXBuildFile; fileRef = AABEE69224A4E2F80043105B /* SuggestionsAPI.swift */; };
		AABEE69824A5FD930043105B /* SuggestionsAPIResult.swift in Sources */ = {isa = PBXBuildFile; fileRef = AABEE69724A5FD930043105B /* SuggestionsAPIResult.swift */; };
		AABEE69A24A902A90043105B /* SuggestionsViewModel.swift in Sources */ = {isa = PBXBuildFile; fileRef = AABEE69924A902A90043105B /* SuggestionsViewModel.swift */; };
		AABEE69C24A902BB0043105B /* Suggestions.swift in Sources */ = {isa = PBXBuildFile; fileRef = AABEE69B24A902BB0043105B /* Suggestions.swift */; };
		AABEE69E24A9C5C30043105B /* Suggestion.swift in Sources */ = {isa = PBXBuildFile; fileRef = AABEE69D24A9C5C30043105B /* Suggestion.swift */; };
		AABEE6A524AA0A7F0043105B /* SuggestionsViewController.swift in Sources */ = {isa = PBXBuildFile; fileRef = AABEE6A424AA0A7F0043105B /* SuggestionsViewController.swift */; };
		AABEE6A924AB4B910043105B /* SuggestionTableCellView.swift in Sources */ = {isa = PBXBuildFile; fileRef = AABEE6A824AB4B910043105B /* SuggestionTableCellView.swift */; };
		AABEE6AB24ACA0F90043105B /* SuggestionTableRowView.swift in Sources */ = {isa = PBXBuildFile; fileRef = AABEE6AA24ACA0F90043105B /* SuggestionTableRowView.swift */; };
		AABEE6AF24AD22B90043105B /* AddressBarTextField.swift in Sources */ = {isa = PBXBuildFile; fileRef = AABEE6AE24AD22B90043105B /* AddressBarTextField.swift */; };
		AAC5E4C725D6A6E8007F5990 /* BookmarkPopover.swift in Sources */ = {isa = PBXBuildFile; fileRef = AAC5E4C425D6A6E8007F5990 /* BookmarkPopover.swift */; };
		AAC5E4C825D6A6E8007F5990 /* BookmarkPopoverViewController.swift in Sources */ = {isa = PBXBuildFile; fileRef = AAC5E4C525D6A6E8007F5990 /* BookmarkPopoverViewController.swift */; };
		AAC5E4C925D6A6E8007F5990 /* Bookmarks.storyboard in Resources */ = {isa = PBXBuildFile; fileRef = AAC5E4C625D6A6E8007F5990 /* Bookmarks.storyboard */; };
		AAC5E4D025D6A709007F5990 /* Bookmark.swift in Sources */ = {isa = PBXBuildFile; fileRef = AAC5E4CD25D6A709007F5990 /* Bookmark.swift */; };
		AAC5E4D125D6A709007F5990 /* BookmarkManager.swift in Sources */ = {isa = PBXBuildFile; fileRef = AAC5E4CE25D6A709007F5990 /* BookmarkManager.swift */; };
		AAC5E4D225D6A709007F5990 /* BookmarkList.swift in Sources */ = {isa = PBXBuildFile; fileRef = AAC5E4CF25D6A709007F5990 /* BookmarkList.swift */; };
		AAC5E4D925D6A711007F5990 /* BookmarkStore.swift in Sources */ = {isa = PBXBuildFile; fileRef = AAC5E4D625D6A710007F5990 /* BookmarkStore.swift */; };
		AAC5E4DA25D6A711007F5990 /* Bookmark.xcdatamodeld in Sources */ = {isa = PBXBuildFile; fileRef = AAC5E4D725D6A710007F5990 /* Bookmark.xcdatamodeld */; };
		AAC5E4E425D6BA9C007F5990 /* NSSizeExtension.swift in Sources */ = {isa = PBXBuildFile; fileRef = AAC5E4E325D6BA9C007F5990 /* NSSizeExtension.swift */; };
		AAC5E4E925D6BB4F007F5990 /* Popover.swift in Sources */ = {isa = PBXBuildFile; fileRef = AAC5E4E825D6BB4F007F5990 /* Popover.swift */; };
		AAC5E4F125D6BF10007F5990 /* AddressBarButton.swift in Sources */ = {isa = PBXBuildFile; fileRef = AAC5E4F025D6BF10007F5990 /* AddressBarButton.swift */; };
		AAC5E4F625D6BF2C007F5990 /* AddressBarButtonsViewController.swift in Sources */ = {isa = PBXBuildFile; fileRef = AAC5E4F525D6BF2C007F5990 /* AddressBarButtonsViewController.swift */; };
		AAC82C60258B6CB5009B6B42 /* TooltipWindowController.swift in Sources */ = {isa = PBXBuildFile; fileRef = AAC82C5F258B6CB5009B6B42 /* TooltipWindowController.swift */; };
		AAC9C01524CAFBCE00AD1325 /* TabTests.swift in Sources */ = {isa = PBXBuildFile; fileRef = AAC9C01424CAFBCE00AD1325 /* TabTests.swift */; };
		AAC9C01724CAFBDC00AD1325 /* TabCollectionTests.swift in Sources */ = {isa = PBXBuildFile; fileRef = AAC9C01624CAFBDC00AD1325 /* TabCollectionTests.swift */; };
		AAC9C01C24CB594C00AD1325 /* TabViewModelTests.swift in Sources */ = {isa = PBXBuildFile; fileRef = AAC9C01B24CB594C00AD1325 /* TabViewModelTests.swift */; };
		AAC9C01E24CB6BEB00AD1325 /* TabCollectionViewModelTests.swift in Sources */ = {isa = PBXBuildFile; fileRef = AAC9C01D24CB6BEB00AD1325 /* TabCollectionViewModelTests.swift */; };
		AAE39D1B24F44885008EF28B /* TabCollectionViewModelDelegateMock.swift in Sources */ = {isa = PBXBuildFile; fileRef = AAE39D1A24F44885008EF28B /* TabCollectionViewModelDelegateMock.swift */; };
		AAE71E2C25F781EA00D74437 /* Homepage.storyboard in Resources */ = {isa = PBXBuildFile; fileRef = AAE71E2B25F781EA00D74437 /* Homepage.storyboard */; };
		AAE71E3125F7855400D74437 /* HomepageViewController.swift in Sources */ = {isa = PBXBuildFile; fileRef = AAE71E3025F7855400D74437 /* HomepageViewController.swift */; };
		AAE71E3725F7869300D74437 /* HomepageCollectionViewItem.swift in Sources */ = {isa = PBXBuildFile; fileRef = AAE71E3525F7869300D74437 /* HomepageCollectionViewItem.swift */; };
		AAE71E3825F7869300D74437 /* HomepageCollectionViewItem.xib in Resources */ = {isa = PBXBuildFile; fileRef = AAE71E3625F7869300D74437 /* HomepageCollectionViewItem.xib */; };
		AAE71E3D25F7B9A600D74437 /* BorderImageView.swift in Sources */ = {isa = PBXBuildFile; fileRef = AAE71E3C25F7B9A600D74437 /* BorderImageView.swift */; };
		AAE8B102258A41C000E81239 /* Tooltip.storyboard in Resources */ = {isa = PBXBuildFile; fileRef = AAE8B101258A41C000E81239 /* Tooltip.storyboard */; };
		AAE8B110258A456C00E81239 /* TooltipViewController.swift in Sources */ = {isa = PBXBuildFile; fileRef = AAE8B10F258A456C00E81239 /* TooltipViewController.swift */; };
		AAECA42024EEA4AC00EFA63A /* IndexPathExtension.swift in Sources */ = {isa = PBXBuildFile; fileRef = AAECA41F24EEA4AC00EFA63A /* IndexPathExtension.swift */; };
		AAF7D3862567CED500998667 /* WebViewConfiguration.swift in Sources */ = {isa = PBXBuildFile; fileRef = AAF7D3852567CED500998667 /* WebViewConfiguration.swift */; };
		AAFCB37A25E5403A00859DD4 /* BurnButton.swift in Sources */ = {isa = PBXBuildFile; fileRef = AAFCB37925E5403A00859DD4 /* BurnButton.swift */; };
		AAFCB37F25E545D400859DD4 /* PublisherExtension.swift in Sources */ = {isa = PBXBuildFile; fileRef = AAFCB37E25E545D400859DD4 /* PublisherExtension.swift */; };
		B61F012325ECBAE400ABB5A3 /* UserScriptsTest.swift in Sources */ = {isa = PBXBuildFile; fileRef = B61F012225ECBAE400ABB5A3 /* UserScriptsTest.swift */; };
		B61F012B25ECBB1700ABB5A3 /* UserScriptsManagerTests.swift in Sources */ = {isa = PBXBuildFile; fileRef = B61F012A25ECBB1700ABB5A3 /* UserScriptsManagerTests.swift */; };
		B61F015525EDD5A700ABB5A3 /* UserContentController.swift in Sources */ = {isa = PBXBuildFile; fileRef = B61F015425EDD5A700ABB5A3 /* UserContentController.swift */; };
		B62EB47C25BAD3BB005745C6 /* WKWebViewSessionDataTests.swift in Sources */ = {isa = PBXBuildFile; fileRef = B62EB47B25BAD3BB005745C6 /* WKWebViewSessionDataTests.swift */; };
		B633C86D25E797D800E4B352 /* UserScriptsManager.swift in Sources */ = {isa = PBXBuildFile; fileRef = B633C86C25E797D800E4B352 /* UserScriptsManager.swift */; };
		B63D466925BEB6C200874977 /* WKWebView+SessionState.swift in Sources */ = {isa = PBXBuildFile; fileRef = B63D466825BEB6C200874977 /* WKWebView+SessionState.swift */; };
		B63D467125BFA6C100874977 /* DispatchQueueExtensions.swift in Sources */ = {isa = PBXBuildFile; fileRef = B63D467025BFA6C100874977 /* DispatchQueueExtensions.swift */; };
		B63D467A25BFC3E100874977 /* NSCoderExtensions.swift in Sources */ = {isa = PBXBuildFile; fileRef = B63D467925BFC3E100874977 /* NSCoderExtensions.swift */; };
		B68458B025C7E76A00DC17B6 /* WindowManager+StateRestoration.swift in Sources */ = {isa = PBXBuildFile; fileRef = B68458AF25C7E76A00DC17B6 /* WindowManager+StateRestoration.swift */; };
		B68458B825C7E8B200DC17B6 /* Tab+NSSecureCoding.swift in Sources */ = {isa = PBXBuildFile; fileRef = B68458B725C7E8B200DC17B6 /* Tab+NSSecureCoding.swift */; };
		B68458C025C7E9E000DC17B6 /* TabCollectionViewModel+NSSecureCoding.swift in Sources */ = {isa = PBXBuildFile; fileRef = B68458BF25C7E9E000DC17B6 /* TabCollectionViewModel+NSSecureCoding.swift */; };
		B68458C525C7EA0C00DC17B6 /* TabCollection+NSSecureCoding.swift in Sources */ = {isa = PBXBuildFile; fileRef = B68458C425C7EA0C00DC17B6 /* TabCollection+NSSecureCoding.swift */; };
		B68458CD25C7EB9000DC17B6 /* WKWebViewConfigurationExtensions.swift in Sources */ = {isa = PBXBuildFile; fileRef = B68458CC25C7EB9000DC17B6 /* WKWebViewConfigurationExtensions.swift */; };
		B684590825C9027900DC17B6 /* AppStateChangedPublisher.swift in Sources */ = {isa = PBXBuildFile; fileRef = B684590725C9027900DC17B6 /* AppStateChangedPublisher.swift */; };
		B684592225C93BE000DC17B6 /* Publisher.asVoid.swift in Sources */ = {isa = PBXBuildFile; fileRef = B684592125C93BE000DC17B6 /* Publisher.asVoid.swift */; };
		B684592725C93C0500DC17B6 /* Publishers.NestedObjectChanges.swift in Sources */ = {isa = PBXBuildFile; fileRef = B684592625C93C0500DC17B6 /* Publishers.NestedObjectChanges.swift */; };
		B684592F25C93FBF00DC17B6 /* AppStateRestorationManager.swift in Sources */ = {isa = PBXBuildFile; fileRef = B684592E25C93FBF00DC17B6 /* AppStateRestorationManager.swift */; };
		B6A5A27125B9377300AA7ADA /* StatePersistenceService.swift in Sources */ = {isa = PBXBuildFile; fileRef = B6A5A27025B9377300AA7ADA /* StatePersistenceService.swift */; };
		B6A5A27925B93FFF00AA7ADA /* StateRestorationManagerTests.swift in Sources */ = {isa = PBXBuildFile; fileRef = B6A5A27825B93FFE00AA7ADA /* StateRestorationManagerTests.swift */; };
		B6A5A27E25B9403E00AA7ADA /* FileStoreMock.swift in Sources */ = {isa = PBXBuildFile; fileRef = B6A5A27D25B9403E00AA7ADA /* FileStoreMock.swift */; };
		B6A5A2A025B96E8300AA7ADA /* AppStateChangePublisherTests.swift in Sources */ = {isa = PBXBuildFile; fileRef = B6A5A29F25B96E8300AA7ADA /* AppStateChangePublisherTests.swift */; };
		B6A5A2A825BAA35500AA7ADA /* WindowManagerStateRestorationTests.swift in Sources */ = {isa = PBXBuildFile; fileRef = B6A5A2A725BAA35500AA7ADA /* WindowManagerStateRestorationTests.swift */; };
		B6D7A2EE25D2418B002B2AE1 /* ShadowView.swift in Sources */ = {isa = PBXBuildFile; fileRef = B6D7A2ED25D2418B002B2AE1 /* ShadowView.swift */; };
		F41D174125CB131900472416 /* NSColorExtension.swift in Sources */ = {isa = PBXBuildFile; fileRef = F41D174025CB131900472416 /* NSColorExtension.swift */; };
		F44C130225C2DA0400426E3E /* NSAppearanceExtension.swift in Sources */ = {isa = PBXBuildFile; fileRef = F44C130125C2DA0400426E3E /* NSAppearanceExtension.swift */; };
/* End PBXBuildFile section */

/* Begin PBXContainerItemProxy section */
		AA585D91248FD31400E9A3E2 /* PBXContainerItemProxy */ = {
			isa = PBXContainerItemProxy;
			containerPortal = AA585D76248FD31100E9A3E2 /* Project object */;
			proxyType = 1;
			remoteGlobalIDString = AA585D7D248FD31100E9A3E2;
			remoteInfo = DuckDuckGo;
		};
		AA585D9C248FD31400E9A3E2 /* PBXContainerItemProxy */ = {
			isa = PBXContainerItemProxy;
			containerPortal = AA585D76248FD31100E9A3E2 /* Project object */;
			proxyType = 1;
			remoteGlobalIDString = AA585D7D248FD31100E9A3E2;
			remoteInfo = DuckDuckGo;
		};
/* End PBXContainerItemProxy section */

/* Begin PBXFileReference section */
		142879D924CE1179005419BB /* SuggestionViewModelTests.swift */ = {isa = PBXFileReference; lastKnownFileType = sourcecode.swift; path = SuggestionViewModelTests.swift; sourceTree = "<group>"; };
		142879DB24CE1185005419BB /* SuggestionsViewModelTests.swift */ = {isa = PBXFileReference; lastKnownFileType = sourcecode.swift; path = SuggestionsViewModelTests.swift; sourceTree = "<group>"; };
		1430DFF424D0580F00B8978C /* TabBarViewController.swift */ = {isa = PBXFileReference; lastKnownFileType = sourcecode.swift; path = TabBarViewController.swift; sourceTree = "<group>"; };
		14505A07256084EF00272CC6 /* UserAgent.swift */ = {isa = PBXFileReference; lastKnownFileType = sourcecode.swift; path = UserAgent.swift; sourceTree = "<group>"; };
		1456D6E024EFCBC300775049 /* TabBarCollectionView.swift */ = {isa = PBXFileReference; lastKnownFileType = sourcecode.swift; path = TabBarCollectionView.swift; sourceTree = "<group>"; };
		14D9B8F924F7E089000D4D13 /* AddressBarViewController.swift */ = {isa = PBXFileReference; lastKnownFileType = sourcecode.swift; path = AddressBarViewController.swift; sourceTree = "<group>"; };
		14D9B90124F91316000D4D13 /* FocusRingView.swift */ = {isa = PBXFileReference; lastKnownFileType = sourcecode.swift; path = FocusRingView.swift; sourceTree = "<group>"; };
		4B02197D25E05FAC00ED7DEA /* login-detection.js */ = {isa = PBXFileReference; fileEncoding = 4; lastKnownFileType = sourcecode.javascript; path = "login-detection.js"; sourceTree = "<group>"; };
		4B02197F25E05FAC00ED7DEA /* FireproofingURLExtensions.swift */ = {isa = PBXFileReference; fileEncoding = 4; lastKnownFileType = sourcecode.swift; path = FireproofingURLExtensions.swift; sourceTree = "<group>"; };
		4B02198125E05FAC00ED7DEA /* FireproofDomains.swift */ = {isa = PBXFileReference; fileEncoding = 4; lastKnownFileType = sourcecode.swift; path = FireproofDomains.swift; sourceTree = "<group>"; };
		4B02198325E05FAC00ED7DEA /* FireproofInfoViewController.swift */ = {isa = PBXFileReference; fileEncoding = 4; lastKnownFileType = sourcecode.swift; path = FireproofInfoViewController.swift; sourceTree = "<group>"; };
		4B02198425E05FAC00ED7DEA /* Fireproofing.storyboard */ = {isa = PBXFileReference; fileEncoding = 4; lastKnownFileType = file.storyboard; path = Fireproofing.storyboard; sourceTree = "<group>"; };
		4B02198525E05FAC00ED7DEA /* UndoFireproofingViewController.swift */ = {isa = PBXFileReference; fileEncoding = 4; lastKnownFileType = sourcecode.swift; path = UndoFireproofingViewController.swift; sourceTree = "<group>"; };
		4B02198725E05FAC00ED7DEA /* LoginDetectionService.swift */ = {isa = PBXFileReference; fileEncoding = 4; lastKnownFileType = sourcecode.swift; path = LoginDetectionService.swift; sourceTree = "<group>"; };
		4B02199225E060C600ED7DEA /* LoginDetectionUserScript.swift */ = {isa = PBXFileReference; fileEncoding = 4; lastKnownFileType = sourcecode.swift; path = LoginDetectionUserScript.swift; sourceTree = "<group>"; };
		4B02199825E063DE00ED7DEA /* LoginDetectionServiceTests.swift */ = {isa = PBXFileReference; fileEncoding = 4; lastKnownFileType = sourcecode.swift; path = LoginDetectionServiceTests.swift; sourceTree = "<group>"; };
		4B02199925E063DE00ED7DEA /* FireproofDomainsTests.swift */ = {isa = PBXFileReference; fileEncoding = 4; lastKnownFileType = sourcecode.swift; path = FireproofDomainsTests.swift; sourceTree = "<group>"; };
		4B02199A25E063DE00ED7DEA /* FireproofingURLExtensionsTests.swift */ = {isa = PBXFileReference; fileEncoding = 4; lastKnownFileType = sourcecode.swift; path = FireproofingURLExtensionsTests.swift; sourceTree = "<group>"; };
		4B0219A725E0646500ED7DEA /* WebsiteDataStoreTests.swift */ = {isa = PBXFileReference; fileEncoding = 4; lastKnownFileType = sourcecode.swift; path = WebsiteDataStoreTests.swift; sourceTree = "<group>"; };
		4B11060425903E570039B979 /* CoreDataEncryptionTesting.xcdatamodel */ = {isa = PBXFileReference; lastKnownFileType = wrapper.xcdatamodel; path = CoreDataEncryptionTesting.xcdatamodel; sourceTree = "<group>"; };
		4B11060925903EAC0039B979 /* CoreDataEncryptionTests.swift */ = {isa = PBXFileReference; lastKnownFileType = sourcecode.swift; path = CoreDataEncryptionTests.swift; sourceTree = "<group>"; };
		4B6160D225B14E6E007DE5B2 /* TrackerRadarManager.swift */ = {isa = PBXFileReference; lastKnownFileType = sourcecode.swift; path = TrackerRadarManager.swift; sourceTree = "<group>"; };
		4B6160D725B150E4007DE5B2 /* trackerData.json */ = {isa = PBXFileReference; lastKnownFileType = text.json; path = trackerData.json; sourceTree = "<group>"; };
		4B6160DC25B152C5007DE5B2 /* ContentBlockerRulesUserScript.swift */ = {isa = PBXFileReference; lastKnownFileType = sourcecode.swift; path = ContentBlockerRulesUserScript.swift; sourceTree = "<group>"; };
		4B6160E425B152FA007DE5B2 /* ContentBlockerUserScript.swift */ = {isa = PBXFileReference; lastKnownFileType = sourcecode.swift; path = ContentBlockerUserScript.swift; sourceTree = "<group>"; };
		4B6160EC25B15417007DE5B2 /* DetectedTracker.swift */ = {isa = PBXFileReference; lastKnownFileType = sourcecode.swift; path = DetectedTracker.swift; sourceTree = "<group>"; };
		4B6160F125B15792007DE5B2 /* contentblockerrules.js */ = {isa = PBXFileReference; lastKnownFileType = sourcecode.javascript; path = contentblockerrules.js; sourceTree = "<group>"; };
		4B6160F625B157BB007DE5B2 /* contentblocker.js */ = {isa = PBXFileReference; lastKnownFileType = sourcecode.javascript; path = contentblocker.js; sourceTree = "<group>"; };
		4B6160FE25B15BB1007DE5B2 /* ContentBlockerRulesManager.swift */ = {isa = PBXFileReference; lastKnownFileType = sourcecode.swift; path = ContentBlockerRulesManager.swift; sourceTree = "<group>"; };
		4B65027425E5F2A70054432E /* DefaultBrowserPromptView.xib */ = {isa = PBXFileReference; lastKnownFileType = file.xib; path = DefaultBrowserPromptView.xib; sourceTree = "<group>"; };
		4B65027925E5F2B10054432E /* DefaultBrowserPromptView.swift */ = {isa = PBXFileReference; lastKnownFileType = sourcecode.swift; path = DefaultBrowserPromptView.swift; sourceTree = "<group>"; };
		4B65027E25E5FEBE0054432E /* Browser.swift */ = {isa = PBXFileReference; lastKnownFileType = sourcecode.swift; path = Browser.swift; sourceTree = "<group>"; };
		4B65028925E6CBF40054432E /* NibLoadable.swift */ = {isa = PBXFileReference; lastKnownFileType = sourcecode.swift; path = NibLoadable.swift; sourceTree = "<group>"; };
		4B677424255DBEB800025BD8 /* BloomFilterWrapper.mm */ = {isa = PBXFileReference; fileEncoding = 4; lastKnownFileType = sourcecode.cpp.objcpp; path = BloomFilterWrapper.mm; sourceTree = "<group>"; };
		4B677425255DBEB800025BD8 /* BloomFilterWrapper.h */ = {isa = PBXFileReference; fileEncoding = 4; lastKnownFileType = sourcecode.c.h; path = BloomFilterWrapper.h; sourceTree = "<group>"; };
		4B677427255DBEB800025BD8 /* httpsMobileV2BloomSpec.json */ = {isa = PBXFileReference; fileEncoding = 4; lastKnownFileType = text.json; path = httpsMobileV2BloomSpec.json; sourceTree = "<group>"; };
		4B677428255DBEB800025BD8 /* httpsMobileV2Bloom.bin */ = {isa = PBXFileReference; lastKnownFileType = archive.macbinary; path = httpsMobileV2Bloom.bin; sourceTree = "<group>"; };
		4B677429255DBEB800025BD8 /* HTTPSBloomFilterSpecification.swift */ = {isa = PBXFileReference; fileEncoding = 4; lastKnownFileType = sourcecode.swift; path = HTTPSBloomFilterSpecification.swift; sourceTree = "<group>"; };
		4B67742A255DBEB800025BD8 /* httpsMobileV2FalsePositives.json */ = {isa = PBXFileReference; fileEncoding = 4; lastKnownFileType = text.json; path = httpsMobileV2FalsePositives.json; sourceTree = "<group>"; };
		4B67742B255DBEB800025BD8 /* HTTPSExcludedDomains.swift */ = {isa = PBXFileReference; fileEncoding = 4; lastKnownFileType = sourcecode.swift; path = HTTPSExcludedDomains.swift; sourceTree = "<group>"; };
		4B67742C255DBEB800025BD8 /* HTTPSUpgrade.swift */ = {isa = PBXFileReference; fileEncoding = 4; lastKnownFileType = sourcecode.swift; path = HTTPSUpgrade.swift; sourceTree = "<group>"; };
		4B67742F255DBEB800025BD8 /* HTTPSUpgrade 3.xcdatamodel */ = {isa = PBXFileReference; lastKnownFileType = wrapper.xcdatamodel; path = "HTTPSUpgrade 3.xcdatamodel"; sourceTree = "<group>"; };
		4B677430255DBEB800025BD8 /* HTTPSUpgradeStore.swift */ = {isa = PBXFileReference; fileEncoding = 4; lastKnownFileType = sourcecode.swift; path = HTTPSUpgradeStore.swift; sourceTree = "<group>"; };
		4B677440255DBEEA00025BD8 /* Database.swift */ = {isa = PBXFileReference; fileEncoding = 4; lastKnownFileType = sourcecode.swift; path = Database.swift; sourceTree = "<group>"; };
		4B677449255DBF3A00025BD8 /* BloomFilter.cpp */ = {isa = PBXFileReference; fileEncoding = 4; lastKnownFileType = sourcecode.cpp.cpp; name = BloomFilter.cpp; path = Submodules/bloom_cpp/src/BloomFilter.cpp; sourceTree = SOURCE_ROOT; };
		4B67744A255DBF3A00025BD8 /* BloomFilter.hpp */ = {isa = PBXFileReference; fileEncoding = 4; lastKnownFileType = sourcecode.cpp.h; name = BloomFilter.hpp; path = Submodules/bloom_cpp/src/BloomFilter.hpp; sourceTree = SOURCE_ROOT; };
		4B67744F255DBFA300025BD8 /* HashExtension.swift */ = {isa = PBXFileReference; fileEncoding = 4; lastKnownFileType = sourcecode.swift; path = HashExtension.swift; sourceTree = "<group>"; };
		4B677454255DC18000025BD8 /* Bridging.h */ = {isa = PBXFileReference; fileEncoding = 4; lastKnownFileType = sourcecode.c.h; path = Bridging.h; sourceTree = "<group>"; };
		4B82E9B825B6A05800656FE7 /* DetectedTrackerTests.swift */ = {isa = PBXFileReference; lastKnownFileType = sourcecode.swift; path = DetectedTrackerTests.swift; sourceTree = "<group>"; };
		4B82E9C025B6A1CD00656FE7 /* TrackerRadarManagerTests.swift */ = {isa = PBXFileReference; lastKnownFileType = sourcecode.swift; path = TrackerRadarManagerTests.swift; sourceTree = "<group>"; };
		4BA1A69A258B076900F6F690 /* FileStore.swift */ = {isa = PBXFileReference; lastKnownFileType = sourcecode.swift; path = FileStore.swift; sourceTree = "<group>"; };
		4BA1A69F258B079600F6F690 /* DataEncryption.swift */ = {isa = PBXFileReference; lastKnownFileType = sourcecode.swift; path = DataEncryption.swift; sourceTree = "<group>"; };
		4BA1A6A4258B07DF00F6F690 /* EncryptedValueTransformer.swift */ = {isa = PBXFileReference; lastKnownFileType = sourcecode.swift; path = EncryptedValueTransformer.swift; sourceTree = "<group>"; };
		4BA1A6B2258B080A00F6F690 /* EncryptionKeyGeneration.swift */ = {isa = PBXFileReference; lastKnownFileType = sourcecode.swift; path = EncryptionKeyGeneration.swift; sourceTree = "<group>"; };
		4BA1A6B7258B081600F6F690 /* EncryptionKeyStoring.swift */ = {isa = PBXFileReference; lastKnownFileType = sourcecode.swift; path = EncryptionKeyStoring.swift; sourceTree = "<group>"; };
		4BA1A6BC258B082300F6F690 /* EncryptionKeyStore.swift */ = {isa = PBXFileReference; lastKnownFileType = sourcecode.swift; path = EncryptionKeyStore.swift; sourceTree = "<group>"; };
		4BA1A6C1258B0A1300F6F690 /* ContiguousBytesExtension.swift */ = {isa = PBXFileReference; lastKnownFileType = sourcecode.swift; path = ContiguousBytesExtension.swift; sourceTree = "<group>"; };
		4BA1A6D8258C0CB300F6F690 /* DataEncryptionTests.swift */ = {isa = PBXFileReference; lastKnownFileType = sourcecode.swift; path = DataEncryptionTests.swift; sourceTree = "<group>"; };
		4BA1A6DD258C100A00F6F690 /* FileStoreTests.swift */ = {isa = PBXFileReference; lastKnownFileType = sourcecode.swift; path = FileStoreTests.swift; sourceTree = "<group>"; };
		4BA1A6E5258C270800F6F690 /* EncryptionKeyGeneratorTests.swift */ = {isa = PBXFileReference; lastKnownFileType = sourcecode.swift; path = EncryptionKeyGeneratorTests.swift; sourceTree = "<group>"; };
		4BA1A6EA258C288C00F6F690 /* EncryptionKeyStoreTests.swift */ = {isa = PBXFileReference; lastKnownFileType = sourcecode.swift; path = EncryptionKeyStoreTests.swift; sourceTree = "<group>"; };
		4BA1A6F5258C4F9600F6F690 /* EncryptionMocks.swift */ = {isa = PBXFileReference; lastKnownFileType = sourcecode.swift; path = EncryptionMocks.swift; sourceTree = "<group>"; };
		4BA1A6FD258C5C1300F6F690 /* EncryptedValueTransformerTests.swift */ = {isa = PBXFileReference; lastKnownFileType = sourcecode.swift; path = EncryptedValueTransformerTests.swift; sourceTree = "<group>"; };
		4BB88B4425B7B55C006F6B06 /* DebugUserScript.swift */ = {isa = PBXFileReference; lastKnownFileType = sourcecode.swift; path = DebugUserScript.swift; sourceTree = "<group>"; };
		4BB88B4925B7B690006F6B06 /* SequenceExtensions.swift */ = {isa = PBXFileReference; lastKnownFileType = sourcecode.swift; path = SequenceExtensions.swift; sourceTree = "<group>"; };
		4BB88B4F25B7BA2B006F6B06 /* TabInstrumentation.swift */ = {isa = PBXFileReference; lastKnownFileType = sourcecode.swift; path = TabInstrumentation.swift; sourceTree = "<group>"; };
		4BB88B5A25B7BA50006F6B06 /* Instruments.swift */ = {isa = PBXFileReference; lastKnownFileType = sourcecode.swift; path = Instruments.swift; sourceTree = "<group>"; };
		8511E18325F82B34002F516B /* 01_Fire_really_small.json */ = {isa = PBXFileReference; fileEncoding = 4; lastKnownFileType = text.json; path = 01_Fire_really_small.json; sourceTree = "<group>"; };
		8546DE6125C03056000CA5E1 /* UserAgentTests.swift */ = {isa = PBXFileReference; lastKnownFileType = sourcecode.swift; path = UserAgentTests.swift; sourceTree = "<group>"; };
		85480F8925CDC360009424E3 /* Launch.storyboard */ = {isa = PBXFileReference; lastKnownFileType = file.storyboard; path = Launch.storyboard; sourceTree = "<group>"; };
		85480FBA25D181CB009424E3 /* ConfigurationDownloading.swift */ = {isa = PBXFileReference; lastKnownFileType = sourcecode.swift; path = ConfigurationDownloading.swift; sourceTree = "<group>"; };
		85480FCE25D1AA22009424E3 /* ConfigurationStoring.swift */ = {isa = PBXFileReference; lastKnownFileType = sourcecode.swift; path = ConfigurationStoring.swift; sourceTree = "<group>"; };
		8553FF51257523760029327F /* FileDownloadTests.swift */ = {isa = PBXFileReference; lastKnownFileType = sourcecode.swift; path = FileDownloadTests.swift; sourceTree = "<group>"; };
		8556A601256BDDD30092FA9D /* HTML5DownloadUserScript.swift */ = {isa = PBXFileReference; lastKnownFileType = sourcecode.swift; path = HTML5DownloadUserScript.swift; sourceTree = "<group>"; };
		8556A60D256C15DD0092FA9D /* FileDownload.swift */ = {isa = PBXFileReference; lastKnownFileType = sourcecode.swift; path = FileDownload.swift; sourceTree = "<group>"; };
		856C98A5256EB59600A22F1F /* MenuItemSelectors.swift */ = {isa = PBXFileReference; lastKnownFileType = sourcecode.swift; path = MenuItemSelectors.swift; sourceTree = "<group>"; };
		856C98D42570116900A22F1F /* NSWindow+Toast.swift */ = {isa = PBXFileReference; lastKnownFileType = sourcecode.swift; path = "NSWindow+Toast.swift"; sourceTree = "<group>"; };
		856C98D92570149800A22F1F /* FileDownloadTask.swift */ = {isa = PBXFileReference; lastKnownFileType = sourcecode.swift; path = FileDownloadTask.swift; sourceTree = "<group>"; };
		856C98DE257014BD00A22F1F /* FileDownloadManager.swift */ = {isa = PBXFileReference; lastKnownFileType = sourcecode.swift; path = FileDownloadManager.swift; sourceTree = "<group>"; };
		85799C1725DEBB3F0007EC87 /* Logging.swift */ = {isa = PBXFileReference; fileEncoding = 4; lastKnownFileType = sourcecode.swift; path = Logging.swift; sourceTree = "<group>"; };
		85A0116825AF1D8900FA6A0C /* FindInPageViewController.swift */ = {isa = PBXFileReference; lastKnownFileType = sourcecode.swift; path = FindInPageViewController.swift; sourceTree = "<group>"; };
		85A0117325AF2EDF00FA6A0C /* FindInPage.storyboard */ = {isa = PBXFileReference; lastKnownFileType = file.storyboard; path = FindInPage.storyboard; sourceTree = "<group>"; };
		85A0118125AF60E700FA6A0C /* FindInPageModel.swift */ = {isa = PBXFileReference; lastKnownFileType = sourcecode.swift; path = FindInPageModel.swift; sourceTree = "<group>"; };
		85A011E425B4D49400FA6A0C /* findinpage.js */ = {isa = PBXFileReference; fileEncoding = 4; lastKnownFileType = sourcecode.javascript; name = findinpage.js; path = Submodules/ios_js_support/src/findinpage.js; sourceTree = SOURCE_ROOT; };
		85A011E925B4D4CA00FA6A0C /* FindInPageUserScript.swift */ = {isa = PBXFileReference; lastKnownFileType = sourcecode.swift; path = FindInPageUserScript.swift; sourceTree = "<group>"; };
		85AC3AEE25D5CE9800C7D2AA /* UserScripts.swift */ = {isa = PBXFileReference; lastKnownFileType = sourcecode.swift; path = UserScripts.swift; sourceTree = "<group>"; };
		85AC3AF625D5DBFD00C7D2AA /* DataExtension.swift */ = {isa = PBXFileReference; lastKnownFileType = sourcecode.swift; path = DataExtension.swift; sourceTree = "<group>"; };
		85AC3B0425D6B1D800C7D2AA /* ScriptSourceProviding.swift */ = {isa = PBXFileReference; lastKnownFileType = sourcecode.swift; path = ScriptSourceProviding.swift; sourceTree = "<group>"; };
		85AC3B1625D9BC1A00C7D2AA /* ConfigurationDownloaderTests.swift */ = {isa = PBXFileReference; lastKnownFileType = sourcecode.swift; path = ConfigurationDownloaderTests.swift; sourceTree = "<group>"; };
		85AC3B3425DA82A600C7D2AA /* DataTaskProviding.swift */ = {isa = PBXFileReference; lastKnownFileType = sourcecode.swift; path = DataTaskProviding.swift; sourceTree = "<group>"; };
		85AC3B4825DAC9BD00C7D2AA /* ConfigurationStorageTests.swift */ = {isa = PBXFileReference; lastKnownFileType = sourcecode.swift; path = ConfigurationStorageTests.swift; sourceTree = "<group>"; };
		85AE2FF124A33A2D002D507F /* WebKit.framework */ = {isa = PBXFileReference; lastKnownFileType = wrapper.framework; name = WebKit.framework; path = System/Library/Frameworks/WebKit.framework; sourceTree = SDKROOT; };
		85C6A29525CC1FFD00EEB5F1 /* UserDefaultsWrapper.swift */ = {isa = PBXFileReference; lastKnownFileType = sourcecode.swift; path = UserDefaultsWrapper.swift; sourceTree = "<group>"; };
		85D33F1125C82EB3002B91A6 /* ConfigurationManager.swift */ = {isa = PBXFileReference; lastKnownFileType = sourcecode.swift; path = ConfigurationManager.swift; sourceTree = "<group>"; };
		85D438B5256E7C9E00F3BAF8 /* ContextMenuUserScript.swift */ = {isa = PBXFileReference; lastKnownFileType = sourcecode.swift; path = ContextMenuUserScript.swift; sourceTree = "<group>"; };
		85D438BD256E8E6400F3BAF8 /* ContextMenuElement.swift */ = {isa = PBXFileReference; lastKnownFileType = sourcecode.swift; path = ContextMenuElement.swift; sourceTree = "<group>"; };
		85E11C2E25E7DC7E00974CAF /* ExternalURLHandler.swift */ = {isa = PBXFileReference; lastKnownFileType = sourcecode.swift; path = ExternalURLHandler.swift; sourceTree = "<group>"; };
		85E11C3625E7F1E100974CAF /* ExternalURLHandlerTests.swift */ = {isa = PBXFileReference; lastKnownFileType = sourcecode.swift; path = ExternalURLHandlerTests.swift; sourceTree = "<group>"; };
		85F1B0C825EF9759004792B6 /* URLEventListenerTests.swift */ = {isa = PBXFileReference; lastKnownFileType = sourcecode.swift; path = URLEventListenerTests.swift; sourceTree = "<group>"; };
		85F69B3B25EDE81F00978E59 /* URLExtensionTests.swift */ = {isa = PBXFileReference; lastKnownFileType = sourcecode.swift; path = URLExtensionTests.swift; sourceTree = "<group>"; };
		AA2CB12C2587BB5600AA6FBE /* TabBarFooter.xib */ = {isa = PBXFileReference; lastKnownFileType = file.xib; path = TabBarFooter.xib; sourceTree = "<group>"; };
		AA2CB1342587C29500AA6FBE /* TabBarFooter.swift */ = {isa = PBXFileReference; lastKnownFileType = sourcecode.swift; path = TabBarFooter.swift; sourceTree = "<group>"; };
		AA2E423324C8A2270048C0D5 /* ColorView.swift */ = {isa = PBXFileReference; fileEncoding = 4; lastKnownFileType = sourcecode.swift; path = ColorView.swift; sourceTree = "<group>"; };
		AA361A3524EBF0B500EEC649 /* WindowDraggingView.swift */ = {isa = PBXFileReference; lastKnownFileType = sourcecode.swift; path = WindowDraggingView.swift; sourceTree = "<group>"; };
		AA3F895224C18AD500628DDE /* SuggestionViewModel.swift */ = {isa = PBXFileReference; lastKnownFileType = sourcecode.swift; path = SuggestionViewModel.swift; sourceTree = "<group>"; };
		AA4BBA3A25C58FA200C4FB0F /* MainMenu.swift */ = {isa = PBXFileReference; lastKnownFileType = sourcecode.swift; path = MainMenu.swift; sourceTree = "<group>"; };
		AA4D700625545EF800C3411E /* UrlEventListener.swift */ = {isa = PBXFileReference; lastKnownFileType = sourcecode.swift; path = UrlEventListener.swift; sourceTree = "<group>"; };
		AA4E633925E79C0A00134434 /* MouseClickView.swift */ = {isa = PBXFileReference; lastKnownFileType = sourcecode.swift; path = MouseClickView.swift; sourceTree = "<group>"; };
		AA512D1324D99D9800230283 /* FaviconService.swift */ = {isa = PBXFileReference; lastKnownFileType = sourcecode.swift; path = FaviconService.swift; sourceTree = "<group>"; };
		AA585D7E248FD31100E9A3E2 /* DuckDuckGo Privacy Browser.app */ = {isa = PBXFileReference; explicitFileType = wrapper.application; includeInIndex = 0; path = "DuckDuckGo Privacy Browser.app"; sourceTree = BUILT_PRODUCTS_DIR; };
		AA585D81248FD31100E9A3E2 /* AppDelegate.swift */ = {isa = PBXFileReference; lastKnownFileType = sourcecode.swift; path = AppDelegate.swift; sourceTree = "<group>"; };
		AA585D83248FD31100E9A3E2 /* BrowserTabViewController.swift */ = {isa = PBXFileReference; lastKnownFileType = sourcecode.swift; path = BrowserTabViewController.swift; sourceTree = "<group>"; };
		AA585D85248FD31400E9A3E2 /* Assets.xcassets */ = {isa = PBXFileReference; lastKnownFileType = folder.assetcatalog; path = Assets.xcassets; sourceTree = "<group>"; };
		AA585D88248FD31400E9A3E2 /* Base */ = {isa = PBXFileReference; lastKnownFileType = file.storyboard; name = Base; path = Base.lproj/Main.storyboard; sourceTree = "<group>"; };
		AA585D8A248FD31400E9A3E2 /* Info.plist */ = {isa = PBXFileReference; lastKnownFileType = text.plist.xml; path = Info.plist; sourceTree = "<group>"; };
		AA585D8B248FD31400E9A3E2 /* DuckDuckGo.entitlements */ = {isa = PBXFileReference; lastKnownFileType = text.plist.entitlements; path = DuckDuckGo.entitlements; sourceTree = "<group>"; };
		AA585D90248FD31400E9A3E2 /* Unit Tests.xctest */ = {isa = PBXFileReference; explicitFileType = wrapper.cfbundle; includeInIndex = 0; path = "Unit Tests.xctest"; sourceTree = BUILT_PRODUCTS_DIR; };
		AA585D96248FD31400E9A3E2 /* Info.plist */ = {isa = PBXFileReference; lastKnownFileType = text.plist.xml; path = Info.plist; sourceTree = "<group>"; };
		AA585D9B248FD31400E9A3E2 /* UI Tests.xctest */ = {isa = PBXFileReference; explicitFileType = wrapper.cfbundle; includeInIndex = 0; path = "UI Tests.xctest"; sourceTree = BUILT_PRODUCTS_DIR; };
		AA585D9F248FD31500E9A3E2 /* DuckDuckGoUITests.swift */ = {isa = PBXFileReference; lastKnownFileType = sourcecode.swift; path = DuckDuckGoUITests.swift; sourceTree = "<group>"; };
		AA585DA1248FD31500E9A3E2 /* Info.plist */ = {isa = PBXFileReference; lastKnownFileType = text.plist.xml; path = Info.plist; sourceTree = "<group>"; };
		AA585DAE2490E6E600E9A3E2 /* MainViewController.swift */ = {isa = PBXFileReference; lastKnownFileType = sourcecode.swift; name = MainViewController.swift; path = ../MainViewController.swift; sourceTree = "<group>"; };
		AA5C8F58258FE21F00748EB7 /* NSTextFieldExtension.swift */ = {isa = PBXFileReference; lastKnownFileType = sourcecode.swift; path = NSTextFieldExtension.swift; sourceTree = "<group>"; };
		AA5C8F5D2590EEE800748EB7 /* NSPointExtension.swift */ = {isa = PBXFileReference; lastKnownFileType = sourcecode.swift; path = NSPointExtension.swift; sourceTree = "<group>"; };
		AA5C8F622591021700748EB7 /* NSApplicationExtension.swift */ = {isa = PBXFileReference; lastKnownFileType = sourcecode.swift; path = NSApplicationExtension.swift; sourceTree = "<group>"; };
		AA5D6DAB24A340F700C6FBCE /* WebViewStateObserver.swift */ = {isa = PBXFileReference; lastKnownFileType = sourcecode.swift; path = WebViewStateObserver.swift; sourceTree = "<group>"; };
		AA63745124C9BBE100AB2AC4 /* SuggestionsAPIMock.swift */ = {isa = PBXFileReference; lastKnownFileType = sourcecode.swift; path = SuggestionsAPIMock.swift; sourceTree = "<group>"; };
		AA63745324C9BF9A00AB2AC4 /* SuggestionsTests.swift */ = {isa = PBXFileReference; lastKnownFileType = sourcecode.swift; path = SuggestionsTests.swift; sourceTree = "<group>"; };
		AA63745524C9EB3C00AB2AC4 /* SuggestionsAPIResultTests.swift */ = {isa = PBXFileReference; lastKnownFileType = sourcecode.swift; path = SuggestionsAPIResultTests.swift; sourceTree = "<group>"; };
		AA652CB025DD825B009059CC /* LocalBookmarkStoreTests.swift */ = {isa = PBXFileReference; lastKnownFileType = sourcecode.swift; path = LocalBookmarkStoreTests.swift; sourceTree = "<group>"; };
		AA652CCD25DD9071009059CC /* BookmarkListTests.swift */ = {isa = PBXFileReference; lastKnownFileType = sourcecode.swift; path = BookmarkListTests.swift; sourceTree = "<group>"; };
		AA652CD225DDA6E9009059CC /* LocalBookmarkManagerTests.swift */ = {isa = PBXFileReference; lastKnownFileType = sourcecode.swift; path = LocalBookmarkManagerTests.swift; sourceTree = "<group>"; };
		AA652CDA25DDAB32009059CC /* BookmarkStoreMock.swift */ = {isa = PBXFileReference; lastKnownFileType = sourcecode.swift; path = BookmarkStoreMock.swift; sourceTree = "<group>"; };
		AA6820E325502F19005ED0D5 /* WebsiteDataStore.swift */ = {isa = PBXFileReference; lastKnownFileType = sourcecode.swift; path = WebsiteDataStore.swift; sourceTree = "<group>"; };
		AA6820EA25503D6A005ED0D5 /* Fire.swift */ = {isa = PBXFileReference; lastKnownFileType = sourcecode.swift; path = Fire.swift; sourceTree = "<group>"; };
		AA6820F025503DA9005ED0D5 /* FireViewModel.swift */ = {isa = PBXFileReference; lastKnownFileType = sourcecode.swift; path = FireViewModel.swift; sourceTree = "<group>"; };
		AA68C3D22490ED62001B8783 /* NavigationBarViewController.swift */ = {isa = PBXFileReference; lastKnownFileType = sourcecode.swift; path = NavigationBarViewController.swift; sourceTree = "<group>"; };
		AA68C3D62490F821001B8783 /* README.md */ = {isa = PBXFileReference; lastKnownFileType = net.daringfireball.markdown; path = README.md; sourceTree = "<group>"; };
		AA6EF9AC25066F42004754E6 /* WindowsManager.swift */ = {isa = PBXFileReference; lastKnownFileType = sourcecode.swift; path = WindowsManager.swift; sourceTree = "<group>"; };
		AA6EF9B2250785D5004754E6 /* NSMenuExtension.swift */ = {isa = PBXFileReference; lastKnownFileType = sourcecode.swift; path = NSMenuExtension.swift; sourceTree = "<group>"; };
		AA6EF9B425081B4C004754E6 /* MainMenuActions.swift */ = {isa = PBXFileReference; lastKnownFileType = sourcecode.swift; path = MainMenuActions.swift; sourceTree = "<group>"; };
		AA6FFB4324DC33320028F4D0 /* NSViewExtension.swift */ = {isa = PBXFileReference; lastKnownFileType = sourcecode.swift; path = NSViewExtension.swift; sourceTree = "<group>"; };
		AA6FFB4524DC3B5A0028F4D0 /* WebView.swift */ = {isa = PBXFileReference; lastKnownFileType = sourcecode.swift; path = WebView.swift; sourceTree = "<group>"; };
		AA7412B024D0B3AC00D22FE0 /* TabBarViewItem.swift */ = {isa = PBXFileReference; lastKnownFileType = sourcecode.swift; path = TabBarViewItem.swift; sourceTree = "<group>"; };
		AA7412B124D0B3AC00D22FE0 /* TabBarViewItem.xib */ = {isa = PBXFileReference; lastKnownFileType = file.xib; path = TabBarViewItem.xib; sourceTree = "<group>"; };
		AA7412B424D1536B00D22FE0 /* MainWindowController.swift */ = {isa = PBXFileReference; lastKnownFileType = sourcecode.swift; path = MainWindowController.swift; sourceTree = "<group>"; };
		AA7412B624D1687000D22FE0 /* TabBarScrollView.swift */ = {isa = PBXFileReference; lastKnownFileType = sourcecode.swift; path = TabBarScrollView.swift; sourceTree = "<group>"; };
		AA7412BC24D2BEEE00D22FE0 /* MainWindow.swift */ = {isa = PBXFileReference; lastKnownFileType = sourcecode.swift; path = MainWindow.swift; sourceTree = "<group>"; };
		AA80EC53256BE3BC007083E7 /* UserText.swift */ = {isa = PBXFileReference; lastKnownFileType = sourcecode.swift; path = UserText.swift; sourceTree = "<group>"; };
		AA80EC68256C4691007083E7 /* Base */ = {isa = PBXFileReference; lastKnownFileType = file.storyboard; name = Base; path = Base.lproj/BrowserTab.storyboard; sourceTree = "<group>"; };
		AA80EC6E256C469C007083E7 /* Base */ = {isa = PBXFileReference; lastKnownFileType = file.storyboard; name = Base; path = Base.lproj/NavigationBar.storyboard; sourceTree = "<group>"; };
		AA80EC74256C46A2007083E7 /* Base */ = {isa = PBXFileReference; lastKnownFileType = file.storyboard; name = Base; path = Base.lproj/Suggestions.storyboard; sourceTree = "<group>"; };
		AA80EC7A256C46AA007083E7 /* Base */ = {isa = PBXFileReference; lastKnownFileType = file.storyboard; name = Base; path = Base.lproj/TabBar.storyboard; sourceTree = "<group>"; };
		AA80EC8A256C49B8007083E7 /* en */ = {isa = PBXFileReference; lastKnownFileType = text.plist.strings; name = en; path = en.lproj/Localizable.strings; sourceTree = "<group>"; };
		AA80EC90256C49BC007083E7 /* en */ = {isa = PBXFileReference; lastKnownFileType = text.plist.stringsdict; name = en; path = en.lproj/Localizable.stringsdict; sourceTree = "<group>"; };
		AA86490B24D3494C001BABEE /* GradientView.swift */ = {isa = PBXFileReference; lastKnownFileType = sourcecode.swift; path = GradientView.swift; sourceTree = "<group>"; };
		AA86490D24D49B54001BABEE /* TabLoadingView.swift */ = {isa = PBXFileReference; lastKnownFileType = sourcecode.swift; path = TabLoadingView.swift; sourceTree = "<group>"; };
		AA88D14A252A557100980B4E /* URLRequestExtension.swift */ = {isa = PBXFileReference; lastKnownFileType = sourcecode.swift; path = URLRequestExtension.swift; sourceTree = "<group>"; };
		AA8EDF2324923E980071C2E8 /* URLExtension.swift */ = {isa = PBXFileReference; lastKnownFileType = sourcecode.swift; path = URLExtension.swift; sourceTree = "<group>"; };
		AA8EDF2624923EC70071C2E8 /* StringExtension.swift */ = {isa = PBXFileReference; lastKnownFileType = sourcecode.swift; path = StringExtension.swift; sourceTree = "<group>"; };
		AA92126E25ACCB1100600CD4 /* ErrorExtension.swift */ = {isa = PBXFileReference; lastKnownFileType = sourcecode.swift; path = ErrorExtension.swift; sourceTree = "<group>"; };
		AA92127625ADA07900600CD4 /* WKWebViewExtension.swift */ = {isa = PBXFileReference; lastKnownFileType = sourcecode.swift; path = WKWebViewExtension.swift; sourceTree = "<group>"; };
		AA97BF4525135DD30014931A /* ApplicationDockMenu.swift */ = {isa = PBXFileReference; lastKnownFileType = sourcecode.swift; path = ApplicationDockMenu.swift; sourceTree = "<group>"; };
		AA9C362725518C44004B1BA3 /* WebsiteDataStoreMock.swift */ = {isa = PBXFileReference; lastKnownFileType = sourcecode.swift; path = WebsiteDataStoreMock.swift; sourceTree = "<group>"; };
		AA9C362F25518CA9004B1BA3 /* FireTests.swift */ = {isa = PBXFileReference; lastKnownFileType = sourcecode.swift; path = FireTests.swift; sourceTree = "<group>"; };
		AA9E9A5525A3AE8400D1959D /* NSWindowExtension.swift */ = {isa = PBXFileReference; lastKnownFileType = sourcecode.swift; path = NSWindowExtension.swift; sourceTree = "<group>"; };
		AA9E9A5D25A4867200D1959D /* TabDragAndDropManager.swift */ = {isa = PBXFileReference; lastKnownFileType = sourcecode.swift; path = TabDragAndDropManager.swift; sourceTree = "<group>"; };
		AA9FF95824A1ECF20039E328 /* Tab.swift */ = {isa = PBXFileReference; lastKnownFileType = sourcecode.swift; path = Tab.swift; sourceTree = "<group>"; };
		AA9FF95A24A1EFC20039E328 /* TabViewModel.swift */ = {isa = PBXFileReference; lastKnownFileType = sourcecode.swift; path = TabViewModel.swift; sourceTree = "<group>"; };
		AA9FF95C24A1FA1C0039E328 /* TabCollection.swift */ = {isa = PBXFileReference; lastKnownFileType = sourcecode.swift; path = TabCollection.swift; sourceTree = "<group>"; };
		AA9FF95E24A1FB680039E328 /* TabCollectionViewModel.swift */ = {isa = PBXFileReference; lastKnownFileType = sourcecode.swift; path = TabCollectionViewModel.swift; sourceTree = "<group>"; };
		AAA0CC32252F181A0079BC96 /* NavigationButtonMenuDelegate.swift */ = {isa = PBXFileReference; lastKnownFileType = sourcecode.swift; path = NavigationButtonMenuDelegate.swift; sourceTree = "<group>"; };
		AAA0CC3B25337FAB0079BC96 /* WKBackForwardListItemViewModel.swift */ = {isa = PBXFileReference; lastKnownFileType = sourcecode.swift; path = WKBackForwardListItemViewModel.swift; sourceTree = "<group>"; };
		AAA0CC462533833C0079BC96 /* OptionsButtonMenu.swift */ = {isa = PBXFileReference; lastKnownFileType = sourcecode.swift; path = OptionsButtonMenu.swift; sourceTree = "<group>"; };
		AAA0CC562539EBC90079BC96 /* FaviconUserScript.swift */ = {isa = PBXFileReference; lastKnownFileType = sourcecode.swift; path = FaviconUserScript.swift; sourceTree = "<group>"; };
		AAA0CC69253CC43C0079BC96 /* WKUserContentControllerExtension.swift */ = {isa = PBXFileReference; lastKnownFileType = sourcecode.swift; path = WKUserContentControllerExtension.swift; sourceTree = "<group>"; };
		AAA892E9250A4CEF005B37B2 /* WindowControllersManager.swift */ = {isa = PBXFileReference; lastKnownFileType = sourcecode.swift; path = WindowControllersManager.swift; sourceTree = "<group>"; };
		AAA8E8BE24EA8A0A0055E685 /* MouseOverButton.swift */ = {isa = PBXFileReference; lastKnownFileType = sourcecode.swift; path = MouseOverButton.swift; sourceTree = "<group>"; };
		AAA8E8C024EACA700055E685 /* MouseOverView.swift */ = {isa = PBXFileReference; lastKnownFileType = sourcecode.swift; path = MouseOverView.swift; sourceTree = "<group>"; };
		AAB549DE25DAB8F80058460B /* BookmarkViewModel.swift */ = {isa = PBXFileReference; lastKnownFileType = sourcecode.swift; path = BookmarkViewModel.swift; sourceTree = "<group>"; };
		AABEE69224A4E2F80043105B /* SuggestionsAPI.swift */ = {isa = PBXFileReference; lastKnownFileType = sourcecode.swift; path = SuggestionsAPI.swift; sourceTree = "<group>"; };
		AABEE69724A5FD930043105B /* SuggestionsAPIResult.swift */ = {isa = PBXFileReference; lastKnownFileType = sourcecode.swift; path = SuggestionsAPIResult.swift; sourceTree = "<group>"; };
		AABEE69924A902A90043105B /* SuggestionsViewModel.swift */ = {isa = PBXFileReference; lastKnownFileType = sourcecode.swift; path = SuggestionsViewModel.swift; sourceTree = "<group>"; };
		AABEE69B24A902BB0043105B /* Suggestions.swift */ = {isa = PBXFileReference; lastKnownFileType = sourcecode.swift; path = Suggestions.swift; sourceTree = "<group>"; };
		AABEE69D24A9C5C30043105B /* Suggestion.swift */ = {isa = PBXFileReference; lastKnownFileType = sourcecode.swift; path = Suggestion.swift; sourceTree = "<group>"; };
		AABEE6A424AA0A7F0043105B /* SuggestionsViewController.swift */ = {isa = PBXFileReference; lastKnownFileType = sourcecode.swift; path = SuggestionsViewController.swift; sourceTree = "<group>"; };
		AABEE6A824AB4B910043105B /* SuggestionTableCellView.swift */ = {isa = PBXFileReference; lastKnownFileType = sourcecode.swift; path = SuggestionTableCellView.swift; sourceTree = "<group>"; };
		AABEE6AA24ACA0F90043105B /* SuggestionTableRowView.swift */ = {isa = PBXFileReference; lastKnownFileType = sourcecode.swift; path = SuggestionTableRowView.swift; sourceTree = "<group>"; };
		AABEE6AE24AD22B90043105B /* AddressBarTextField.swift */ = {isa = PBXFileReference; lastKnownFileType = sourcecode.swift; path = AddressBarTextField.swift; sourceTree = "<group>"; };
		AAC5E4C425D6A6E8007F5990 /* BookmarkPopover.swift */ = {isa = PBXFileReference; fileEncoding = 4; lastKnownFileType = sourcecode.swift; path = BookmarkPopover.swift; sourceTree = "<group>"; };
		AAC5E4C525D6A6E8007F5990 /* BookmarkPopoverViewController.swift */ = {isa = PBXFileReference; fileEncoding = 4; lastKnownFileType = sourcecode.swift; path = BookmarkPopoverViewController.swift; sourceTree = "<group>"; };
		AAC5E4C625D6A6E8007F5990 /* Bookmarks.storyboard */ = {isa = PBXFileReference; fileEncoding = 4; lastKnownFileType = file.storyboard; path = Bookmarks.storyboard; sourceTree = "<group>"; };
		AAC5E4CD25D6A709007F5990 /* Bookmark.swift */ = {isa = PBXFileReference; fileEncoding = 4; lastKnownFileType = sourcecode.swift; path = Bookmark.swift; sourceTree = "<group>"; };
		AAC5E4CE25D6A709007F5990 /* BookmarkManager.swift */ = {isa = PBXFileReference; fileEncoding = 4; lastKnownFileType = sourcecode.swift; path = BookmarkManager.swift; sourceTree = "<group>"; };
		AAC5E4CF25D6A709007F5990 /* BookmarkList.swift */ = {isa = PBXFileReference; fileEncoding = 4; lastKnownFileType = sourcecode.swift; path = BookmarkList.swift; sourceTree = "<group>"; };
		AAC5E4D625D6A710007F5990 /* BookmarkStore.swift */ = {isa = PBXFileReference; fileEncoding = 4; lastKnownFileType = sourcecode.swift; path = BookmarkStore.swift; sourceTree = "<group>"; };
		AAC5E4D825D6A710007F5990 /* Bookmark.xcdatamodel */ = {isa = PBXFileReference; lastKnownFileType = wrapper.xcdatamodel; path = Bookmark.xcdatamodel; sourceTree = "<group>"; };
		AAC5E4E325D6BA9C007F5990 /* NSSizeExtension.swift */ = {isa = PBXFileReference; fileEncoding = 4; lastKnownFileType = sourcecode.swift; path = NSSizeExtension.swift; sourceTree = "<group>"; };
		AAC5E4E825D6BB4F007F5990 /* Popover.swift */ = {isa = PBXFileReference; fileEncoding = 4; lastKnownFileType = sourcecode.swift; path = Popover.swift; sourceTree = "<group>"; };
		AAC5E4F025D6BF10007F5990 /* AddressBarButton.swift */ = {isa = PBXFileReference; fileEncoding = 4; lastKnownFileType = sourcecode.swift; path = AddressBarButton.swift; sourceTree = "<group>"; };
		AAC5E4F525D6BF2C007F5990 /* AddressBarButtonsViewController.swift */ = {isa = PBXFileReference; fileEncoding = 4; lastKnownFileType = sourcecode.swift; path = AddressBarButtonsViewController.swift; sourceTree = "<group>"; };
		AAC82C5F258B6CB5009B6B42 /* TooltipWindowController.swift */ = {isa = PBXFileReference; lastKnownFileType = sourcecode.swift; path = TooltipWindowController.swift; sourceTree = "<group>"; };
		AAC9C01424CAFBCE00AD1325 /* TabTests.swift */ = {isa = PBXFileReference; lastKnownFileType = sourcecode.swift; path = TabTests.swift; sourceTree = "<group>"; };
		AAC9C01624CAFBDC00AD1325 /* TabCollectionTests.swift */ = {isa = PBXFileReference; lastKnownFileType = sourcecode.swift; path = TabCollectionTests.swift; sourceTree = "<group>"; };
		AAC9C01B24CB594C00AD1325 /* TabViewModelTests.swift */ = {isa = PBXFileReference; lastKnownFileType = sourcecode.swift; path = TabViewModelTests.swift; sourceTree = "<group>"; };
		AAC9C01D24CB6BEB00AD1325 /* TabCollectionViewModelTests.swift */ = {isa = PBXFileReference; lastKnownFileType = sourcecode.swift; path = TabCollectionViewModelTests.swift; sourceTree = "<group>"; };
		AAE39D1A24F44885008EF28B /* TabCollectionViewModelDelegateMock.swift */ = {isa = PBXFileReference; lastKnownFileType = sourcecode.swift; path = TabCollectionViewModelDelegateMock.swift; sourceTree = "<group>"; };
		AAE71E2B25F781EA00D74437 /* Homepage.storyboard */ = {isa = PBXFileReference; lastKnownFileType = file.storyboard; path = Homepage.storyboard; sourceTree = "<group>"; };
		AAE71E3025F7855400D74437 /* HomepageViewController.swift */ = {isa = PBXFileReference; lastKnownFileType = sourcecode.swift; path = HomepageViewController.swift; sourceTree = "<group>"; };
		AAE71E3525F7869300D74437 /* HomepageCollectionViewItem.swift */ = {isa = PBXFileReference; lastKnownFileType = sourcecode.swift; path = HomepageCollectionViewItem.swift; sourceTree = "<group>"; };
		AAE71E3625F7869300D74437 /* HomepageCollectionViewItem.xib */ = {isa = PBXFileReference; lastKnownFileType = file.xib; path = HomepageCollectionViewItem.xib; sourceTree = "<group>"; };
		AAE71E3C25F7B9A600D74437 /* BorderImageView.swift */ = {isa = PBXFileReference; lastKnownFileType = sourcecode.swift; path = BorderImageView.swift; sourceTree = "<group>"; };
		AAE8B101258A41C000E81239 /* Tooltip.storyboard */ = {isa = PBXFileReference; lastKnownFileType = file.storyboard; path = Tooltip.storyboard; sourceTree = "<group>"; };
		AAE8B10F258A456C00E81239 /* TooltipViewController.swift */ = {isa = PBXFileReference; lastKnownFileType = sourcecode.swift; path = TooltipViewController.swift; sourceTree = "<group>"; };
		AAECA41F24EEA4AC00EFA63A /* IndexPathExtension.swift */ = {isa = PBXFileReference; lastKnownFileType = sourcecode.swift; path = IndexPathExtension.swift; sourceTree = "<group>"; };
		AAF7D3852567CED500998667 /* WebViewConfiguration.swift */ = {isa = PBXFileReference; lastKnownFileType = sourcecode.swift; path = WebViewConfiguration.swift; sourceTree = "<group>"; };
		AAFCB37925E5403A00859DD4 /* BurnButton.swift */ = {isa = PBXFileReference; lastKnownFileType = sourcecode.swift; path = BurnButton.swift; sourceTree = "<group>"; };
		AAFCB37E25E545D400859DD4 /* PublisherExtension.swift */ = {isa = PBXFileReference; lastKnownFileType = sourcecode.swift; path = PublisherExtension.swift; sourceTree = "<group>"; };
		B61F012225ECBAE400ABB5A3 /* UserScriptsTest.swift */ = {isa = PBXFileReference; lastKnownFileType = sourcecode.swift; path = UserScriptsTest.swift; sourceTree = "<group>"; };
		B61F012A25ECBB1700ABB5A3 /* UserScriptsManagerTests.swift */ = {isa = PBXFileReference; lastKnownFileType = sourcecode.swift; path = UserScriptsManagerTests.swift; sourceTree = "<group>"; };
		B61F015425EDD5A700ABB5A3 /* UserContentController.swift */ = {isa = PBXFileReference; lastKnownFileType = sourcecode.swift; path = UserContentController.swift; sourceTree = "<group>"; };
		B62EB47B25BAD3BB005745C6 /* WKWebViewSessionDataTests.swift */ = {isa = PBXFileReference; fileEncoding = 4; lastKnownFileType = sourcecode.swift; path = WKWebViewSessionDataTests.swift; sourceTree = "<group>"; };
		B633C86C25E797D800E4B352 /* UserScriptsManager.swift */ = {isa = PBXFileReference; lastKnownFileType = sourcecode.swift; path = UserScriptsManager.swift; sourceTree = "<group>"; };
		B63D466725BEB6C200874977 /* WKWebView+SessionState.h */ = {isa = PBXFileReference; fileEncoding = 4; lastKnownFileType = sourcecode.c.h; path = "WKWebView+SessionState.h"; sourceTree = "<group>"; };
		B63D466825BEB6C200874977 /* WKWebView+SessionState.swift */ = {isa = PBXFileReference; fileEncoding = 4; lastKnownFileType = sourcecode.swift; path = "WKWebView+SessionState.swift"; sourceTree = "<group>"; };
		B63D467025BFA6C100874977 /* DispatchQueueExtensions.swift */ = {isa = PBXFileReference; lastKnownFileType = sourcecode.swift; path = DispatchQueueExtensions.swift; sourceTree = "<group>"; };
		B63D467925BFC3E100874977 /* NSCoderExtensions.swift */ = {isa = PBXFileReference; lastKnownFileType = sourcecode.swift; path = NSCoderExtensions.swift; sourceTree = "<group>"; };
		B68458AF25C7E76A00DC17B6 /* WindowManager+StateRestoration.swift */ = {isa = PBXFileReference; lastKnownFileType = sourcecode.swift; path = "WindowManager+StateRestoration.swift"; sourceTree = "<group>"; };
		B68458B725C7E8B200DC17B6 /* Tab+NSSecureCoding.swift */ = {isa = PBXFileReference; lastKnownFileType = sourcecode.swift; path = "Tab+NSSecureCoding.swift"; sourceTree = "<group>"; };
		B68458BF25C7E9E000DC17B6 /* TabCollectionViewModel+NSSecureCoding.swift */ = {isa = PBXFileReference; lastKnownFileType = sourcecode.swift; path = "TabCollectionViewModel+NSSecureCoding.swift"; sourceTree = "<group>"; };
		B68458C425C7EA0C00DC17B6 /* TabCollection+NSSecureCoding.swift */ = {isa = PBXFileReference; lastKnownFileType = sourcecode.swift; path = "TabCollection+NSSecureCoding.swift"; sourceTree = "<group>"; };
		B68458CC25C7EB9000DC17B6 /* WKWebViewConfigurationExtensions.swift */ = {isa = PBXFileReference; lastKnownFileType = sourcecode.swift; path = WKWebViewConfigurationExtensions.swift; sourceTree = "<group>"; };
		B684590725C9027900DC17B6 /* AppStateChangedPublisher.swift */ = {isa = PBXFileReference; lastKnownFileType = sourcecode.swift; path = AppStateChangedPublisher.swift; sourceTree = "<group>"; };
		B684592125C93BE000DC17B6 /* Publisher.asVoid.swift */ = {isa = PBXFileReference; lastKnownFileType = sourcecode.swift; path = Publisher.asVoid.swift; sourceTree = "<group>"; };
		B684592625C93C0500DC17B6 /* Publishers.NestedObjectChanges.swift */ = {isa = PBXFileReference; lastKnownFileType = sourcecode.swift; path = Publishers.NestedObjectChanges.swift; sourceTree = "<group>"; };
		B684592E25C93FBF00DC17B6 /* AppStateRestorationManager.swift */ = {isa = PBXFileReference; lastKnownFileType = sourcecode.swift; path = AppStateRestorationManager.swift; sourceTree = "<group>"; };
		B6A5A27025B9377300AA7ADA /* StatePersistenceService.swift */ = {isa = PBXFileReference; lastKnownFileType = sourcecode.swift; path = StatePersistenceService.swift; sourceTree = "<group>"; };
		B6A5A27825B93FFE00AA7ADA /* StateRestorationManagerTests.swift */ = {isa = PBXFileReference; lastKnownFileType = sourcecode.swift; path = StateRestorationManagerTests.swift; sourceTree = "<group>"; };
		B6A5A27D25B9403E00AA7ADA /* FileStoreMock.swift */ = {isa = PBXFileReference; lastKnownFileType = sourcecode.swift; path = FileStoreMock.swift; sourceTree = "<group>"; };
		B6A5A29F25B96E8300AA7ADA /* AppStateChangePublisherTests.swift */ = {isa = PBXFileReference; lastKnownFileType = sourcecode.swift; path = AppStateChangePublisherTests.swift; sourceTree = "<group>"; };
		B6A5A2A725BAA35500AA7ADA /* WindowManagerStateRestorationTests.swift */ = {isa = PBXFileReference; lastKnownFileType = sourcecode.swift; path = WindowManagerStateRestorationTests.swift; sourceTree = "<group>"; };
		B6D7A2ED25D2418B002B2AE1 /* ShadowView.swift */ = {isa = PBXFileReference; fileEncoding = 4; lastKnownFileType = sourcecode.swift; path = ShadowView.swift; sourceTree = "<group>"; };
		F41D174025CB131900472416 /* NSColorExtension.swift */ = {isa = PBXFileReference; lastKnownFileType = sourcecode.swift; path = NSColorExtension.swift; sourceTree = "<group>"; };
		F44C130125C2DA0400426E3E /* NSAppearanceExtension.swift */ = {isa = PBXFileReference; lastKnownFileType = sourcecode.swift; path = NSAppearanceExtension.swift; sourceTree = "<group>"; };
/* End PBXFileReference section */

/* Begin PBXFrameworksBuildPhase section */
		AA585D7B248FD31100E9A3E2 /* Frameworks */ = {
			isa = PBXFrameworksBuildPhase;
			buildActionMask = 2147483647;
			files = (
				85AE2FF224A33A2D002D507F /* WebKit.framework in Frameworks */,
				4B82E9B325B69E3E00656FE7 /* TrackerRadarKit in Frameworks */,
				8524389725FA49B900DE9B83 /* BrowserServicesKit in Frameworks */,
				85FF55C825F82E4F00E2AB99 /* Lottie in Frameworks */,
			);
			runOnlyForDeploymentPostprocessing = 0;
		};
		AA585D8D248FD31400E9A3E2 /* Frameworks */ = {
			isa = PBXFrameworksBuildPhase;
			buildActionMask = 2147483647;
			files = (
			);
			runOnlyForDeploymentPostprocessing = 0;
		};
		AA585D98248FD31400E9A3E2 /* Frameworks */ = {
			isa = PBXFrameworksBuildPhase;
			buildActionMask = 2147483647;
			files = (
			);
			runOnlyForDeploymentPostprocessing = 0;
		};
/* End PBXFrameworksBuildPhase section */

/* Begin PBXGroup section */
		142879D824CE1139005419BB /* ViewModel */ = {
			isa = PBXGroup;
			children = (
				142879DB24CE1185005419BB /* SuggestionsViewModelTests.swift */,
				142879D924CE1179005419BB /* SuggestionViewModelTests.swift */,
			);
			path = ViewModel;
			sourceTree = "<group>";
		};
		4B02197B25E05FAC00ED7DEA /* Fireproofing */ = {
			isa = PBXGroup;
			children = (
				4B02197C25E05FAC00ED7DEA /* Resources */,
				4B02197E25E05FAC00ED7DEA /* Extensions */,
				4B02198025E05FAC00ED7DEA /* Model */,
				4B02198225E05FAC00ED7DEA /* View */,
				4B02198625E05FAC00ED7DEA /* Services */,
			);
			path = Fireproofing;
			sourceTree = "<group>";
		};
		4B02197C25E05FAC00ED7DEA /* Resources */ = {
			isa = PBXGroup;
			children = (
				4B02197D25E05FAC00ED7DEA /* login-detection.js */,
			);
			path = Resources;
			sourceTree = "<group>";
		};
		4B02197E25E05FAC00ED7DEA /* Extensions */ = {
			isa = PBXGroup;
			children = (
				4B02197F25E05FAC00ED7DEA /* FireproofingURLExtensions.swift */,
			);
			path = Extensions;
			sourceTree = "<group>";
		};
		4B02198025E05FAC00ED7DEA /* Model */ = {
			isa = PBXGroup;
			children = (
				4B02198125E05FAC00ED7DEA /* FireproofDomains.swift */,
			);
			path = Model;
			sourceTree = "<group>";
		};
		4B02198225E05FAC00ED7DEA /* View */ = {
			isa = PBXGroup;
			children = (
				4B02198325E05FAC00ED7DEA /* FireproofInfoViewController.swift */,
				4B02198425E05FAC00ED7DEA /* Fireproofing.storyboard */,
				4B02198525E05FAC00ED7DEA /* UndoFireproofingViewController.swift */,
			);
			path = View;
			sourceTree = "<group>";
		};
		4B02198625E05FAC00ED7DEA /* Services */ = {
			isa = PBXGroup;
			children = (
				4B02198725E05FAC00ED7DEA /* LoginDetectionService.swift */,
			);
			path = Services;
			sourceTree = "<group>";
		};
		4B02199725E063DE00ED7DEA /* Fireproofing */ = {
			isa = PBXGroup;
			children = (
				4B02199825E063DE00ED7DEA /* LoginDetectionServiceTests.swift */,
				4B02199925E063DE00ED7DEA /* FireproofDomainsTests.swift */,
				4B02199A25E063DE00ED7DEA /* FireproofingURLExtensionsTests.swift */,
			);
			path = Fireproofing;
			sourceTree = "<group>";
		};
		4B6160D125B14E5E007DE5B2 /* ContentBlocker */ = {
			isa = PBXGroup;
			children = (
				4B6160FE25B15BB1007DE5B2 /* ContentBlockerRulesManager.swift */,
				4B6160DC25B152C5007DE5B2 /* ContentBlockerRulesUserScript.swift */,
				4B6160E425B152FA007DE5B2 /* ContentBlockerUserScript.swift */,
				4B6160D225B14E6E007DE5B2 /* TrackerRadarManager.swift */,
				4B6160EC25B15417007DE5B2 /* DetectedTracker.swift */,
				4B6160F125B15792007DE5B2 /* contentblockerrules.js */,
				4B6160F625B157BB007DE5B2 /* contentblocker.js */,
				4B6160D725B150E4007DE5B2 /* trackerData.json */,
				85AC3B0425D6B1D800C7D2AA /* ScriptSourceProviding.swift */,
			);
			path = ContentBlocker;
			sourceTree = "<group>";
		};
		4B677422255DBEB800025BD8 /* Smarter Encryption */ = {
			isa = PBXGroup;
			children = (
				4B67742C255DBEB800025BD8 /* HTTPSUpgrade.swift */,
				4B677423255DBEB800025BD8 /* Bloom Filter */,
				4B677426255DBEB800025BD8 /* Domain */,
				4B67742D255DBEB800025BD8 /* Store */,
			);
			path = "Smarter Encryption";
			sourceTree = "<group>";
		};
		4B677423255DBEB800025BD8 /* Bloom Filter */ = {
			isa = PBXGroup;
			children = (
				4B677425255DBEB800025BD8 /* BloomFilterWrapper.h */,
				4B677424255DBEB800025BD8 /* BloomFilterWrapper.mm */,
			);
			path = "Bloom Filter";
			sourceTree = "<group>";
		};
		4B677426255DBEB800025BD8 /* Domain */ = {
			isa = PBXGroup;
			children = (
				4B677427255DBEB800025BD8 /* httpsMobileV2BloomSpec.json */,
				4B677428255DBEB800025BD8 /* httpsMobileV2Bloom.bin */,
				4B677429255DBEB800025BD8 /* HTTPSBloomFilterSpecification.swift */,
				4B67742A255DBEB800025BD8 /* httpsMobileV2FalsePositives.json */,
				4B67742B255DBEB800025BD8 /* HTTPSExcludedDomains.swift */,
			);
			path = Domain;
			sourceTree = "<group>";
		};
		4B67742D255DBEB800025BD8 /* Store */ = {
			isa = PBXGroup;
			children = (
				4B67742E255DBEB800025BD8 /* HTTPSUpgrade.xcdatamodeld */,
				4B677430255DBEB800025BD8 /* HTTPSUpgradeStore.swift */,
			);
			path = Store;
			sourceTree = "<group>";
		};
		4B67743D255DBEEA00025BD8 /* Database */ = {
			isa = PBXGroup;
			children = (
				4B677440255DBEEA00025BD8 /* Database.swift */,
			);
			path = Database;
			sourceTree = "<group>";
		};
		4B677447255DBF1400025BD8 /* Submodules */ = {
			isa = PBXGroup;
			children = (
				85A011DB25B4D44800FA6A0C /* ios-js-support */,
				4B677448255DBF2300025BD8 /* bloom_cpp */,
			);
			name = Submodules;
			sourceTree = "<group>";
		};
		4B677448255DBF2300025BD8 /* bloom_cpp */ = {
			isa = PBXGroup;
			children = (
				4B677449255DBF3A00025BD8 /* BloomFilter.cpp */,
				4B67744A255DBF3A00025BD8 /* BloomFilter.hpp */,
			);
			name = bloom_cpp;
			sourceTree = "<group>";
		};
		4B82E9B725B6A04B00656FE7 /* ContentBlocker */ = {
			isa = PBXGroup;
			children = (
				4B82E9B825B6A05800656FE7 /* DetectedTrackerTests.swift */,
				4B82E9C025B6A1CD00656FE7 /* TrackerRadarManagerTests.swift */,
			);
			path = ContentBlocker;
			sourceTree = "<group>";
		};
		4BA1A691258B06F600F6F690 /* FileSystem */ = {
			isa = PBXGroup;
			children = (
				4BA1A69A258B076900F6F690 /* FileStore.swift */,
				4BA1A69F258B079600F6F690 /* DataEncryption.swift */,
				4BA1A6A4258B07DF00F6F690 /* EncryptedValueTransformer.swift */,
				4BA1A6A9258B07F400F6F690 /* EncryptionKeys */,
			);
			path = FileSystem;
			sourceTree = "<group>";
		};
		4BA1A6A9258B07F400F6F690 /* EncryptionKeys */ = {
			isa = PBXGroup;
			children = (
				4BA1A6B2258B080A00F6F690 /* EncryptionKeyGeneration.swift */,
				4BA1A6B7258B081600F6F690 /* EncryptionKeyStoring.swift */,
				4BA1A6BC258B082300F6F690 /* EncryptionKeyStore.swift */,
			);
			path = EncryptionKeys;
			sourceTree = "<group>";
		};
		4BA1A6CE258BF58C00F6F690 /* FileSystem */ = {
			isa = PBXGroup;
			children = (
				4BA1A6D8258C0CB300F6F690 /* DataEncryptionTests.swift */,
				4BA1A6FD258C5C1300F6F690 /* EncryptedValueTransformerTests.swift */,
				4BA1A6E5258C270800F6F690 /* EncryptionKeyGeneratorTests.swift */,
				4BA1A6EA258C288C00F6F690 /* EncryptionKeyStoreTests.swift */,
				4BA1A6F5258C4F9600F6F690 /* EncryptionMocks.swift */,
				4BA1A6DD258C100A00F6F690 /* FileStoreTests.swift */,
				4B11060925903EAC0039B979 /* CoreDataEncryptionTests.swift */,
				4B11060325903E570039B979 /* CoreDataEncryptionTesting.xcdatamodeld */,
				B6A5A27825B93FFE00AA7ADA /* StateRestorationManagerTests.swift */,
				B6A5A27D25B9403E00AA7ADA /* FileStoreMock.swift */,
			);
			path = FileSystem;
			sourceTree = "<group>";
		};
		4BB88B4E25B7BA20006F6B06 /* Utilities */ = {
			isa = PBXGroup;
			children = (
				4BB88B5A25B7BA50006F6B06 /* Instruments.swift */,
				85799C1725DEBB3F0007EC87 /* Logging.swift */,
				4BB88B4F25B7BA2B006F6B06 /* TabInstrumentation.swift */,
				85C6A29525CC1FFD00EEB5F1 /* UserDefaultsWrapper.swift */,
				4B65027E25E5FEBE0054432E /* Browser.swift */,
			);
			path = Utilities;
			sourceTree = "<group>";
		};
		8553FF50257523630029327F /* FileDownload */ = {
			isa = PBXGroup;
			children = (
				8553FF51257523760029327F /* FileDownloadTests.swift */,
			);
			path = FileDownload;
			sourceTree = "<group>";
		};
		8556A60C256C15C60092FA9D /* FileDownload */ = {
			isa = PBXGroup;
			children = (
				8556A615256C15E10092FA9D /* Model */,
			);
			path = FileDownload;
			sourceTree = "<group>";
		};
		8556A615256C15E10092FA9D /* Model */ = {
			isa = PBXGroup;
			children = (
				8556A60D256C15DD0092FA9D /* FileDownload.swift */,
				856C98D92570149800A22F1F /* FileDownloadTask.swift */,
				856C98DE257014BD00A22F1F /* FileDownloadManager.swift */,
			);
			path = Model;
			sourceTree = "<group>";
		};
		85A0115D25AF1C4700FA6A0C /* FindInPage */ = {
			isa = PBXGroup;
			children = (
				85A0117325AF2EDF00FA6A0C /* FindInPage.storyboard */,
				85A0118125AF60E700FA6A0C /* FindInPageModel.swift */,
				85A011E925B4D4CA00FA6A0C /* FindInPageUserScript.swift */,
				85A0116825AF1D8900FA6A0C /* FindInPageViewController.swift */,
			);
			path = FindInPage;
			sourceTree = "<group>";
		};
		85A011DB25B4D44800FA6A0C /* ios-js-support */ = {
			isa = PBXGroup;
			children = (
				85A011E425B4D49400FA6A0C /* findinpage.js */,
			);
			name = "ios-js-support";
			sourceTree = "<group>";
		};
		85AC3B1525D9BBFA00C7D2AA /* Configuration */ = {
			isa = PBXGroup;
			children = (
				85AC3B1625D9BC1A00C7D2AA /* ConfigurationDownloaderTests.swift */,
				85AC3B4825DAC9BD00C7D2AA /* ConfigurationStorageTests.swift */,
			);
			path = Configuration;
			sourceTree = "<group>";
		};
		85AC3B3325DA828900C7D2AA /* Network */ = {
			isa = PBXGroup;
			children = (
				85AC3B3425DA82A600C7D2AA /* DataTaskProviding.swift */,
			);
			path = Network;
			sourceTree = "<group>";
		};
		85AE2FF024A33A2D002D507F /* Frameworks */ = {
			isa = PBXGroup;
			children = (
				85AE2FF124A33A2D002D507F /* WebKit.framework */,
			);
			name = Frameworks;
			sourceTree = "<group>";
		};
		85D33F1025C82E93002B91A6 /* Configuration */ = {
			isa = PBXGroup;
			children = (
				85480FBA25D181CB009424E3 /* ConfigurationDownloading.swift */,
				85D33F1125C82EB3002B91A6 /* ConfigurationManager.swift */,
				85480FCE25D1AA22009424E3 /* ConfigurationStoring.swift */,
			);
			path = Configuration;
			sourceTree = "<group>";
		};
		85F1B0C725EF9747004792B6 /* AppDelegate */ = {
			isa = PBXGroup;
			children = (
				85F1B0C825EF9759004792B6 /* URLEventListenerTests.swift */,
			);
			path = AppDelegate;
			sourceTree = "<group>";
		};
		85F69B3A25EDE7F800978E59 /* Common */ = {
			isa = PBXGroup;
			children = (
				85F69B3B25EDE81F00978E59 /* URLExtensionTests.swift */,
			);
			path = Common;
			sourceTree = "<group>";
		};
		AA4D700525545EDE00C3411E /* AppDelegate */ = {
			isa = PBXGroup;
			children = (
				AA585D81248FD31100E9A3E2 /* AppDelegate.swift */,
				AA4D700625545EF800C3411E /* UrlEventListener.swift */,
			);
			path = AppDelegate;
			sourceTree = "<group>";
		};
		AA512D1224D99D4900230283 /* Services */ = {
			isa = PBXGroup;
			children = (
				AA512D1324D99D9800230283 /* FaviconService.swift */,
				AA6820E325502F19005ED0D5 /* WebsiteDataStore.swift */,
			);
			path = Services;
			sourceTree = "<group>";
		};
		AA585D75248FD31100E9A3E2 = {
			isa = PBXGroup;
			children = (
				AA68C3D62490F821001B8783 /* README.md */,
				AA585D80248FD31100E9A3E2 /* DuckDuckGo */,
				AA585D93248FD31400E9A3E2 /* Unit Tests */,
				AA585D9E248FD31500E9A3E2 /* DuckDuckGoUITests */,
				AA585D7F248FD31100E9A3E2 /* Products */,
				85AE2FF024A33A2D002D507F /* Frameworks */,
				B633C89425E85C5700E4B352 /* Recovered References */,
			);
			sourceTree = "<group>";
		};
		AA585D7F248FD31100E9A3E2 /* Products */ = {
			isa = PBXGroup;
			children = (
				AA585D7E248FD31100E9A3E2 /* DuckDuckGo Privacy Browser.app */,
				AA585D90248FD31400E9A3E2 /* Unit Tests.xctest */,
				AA585D9B248FD31400E9A3E2 /* UI Tests.xctest */,
			);
			name = Products;
			sourceTree = "<group>";
		};
		AA585D80248FD31100E9A3E2 /* DuckDuckGo */ = {
			isa = PBXGroup;
			children = (
				AA4D700525545EDE00C3411E /* AppDelegate */,
				AAC5E4C025D6A6A9007F5990 /* Bookmarks */,
				AA86491B24D837DE001BABEE /* BrowserTab */,
				AA6820E825503A21005ED0D5 /* Burning */,
				AA86491324D831B9001BABEE /* Common */,
				4B6160D125B14E5E007DE5B2 /* ContentBlocker */,
				85D33F1025C82E93002B91A6 /* Configuration */,
				8556A60C256C15C60092FA9D /* FileDownload */,
				85A0115D25AF1C4700FA6A0C /* FindInPage */,
				4B02197B25E05FAC00ED7DEA /* Fireproofing */,
				AAE71DB225F66A0900D74437 /* Homepage */,
				AA585DB02490E6FA00E9A3E2 /* Main */,
				AA97BF4425135CB60014931A /* Menus */,
				AA86491524D83384001BABEE /* NavigationBar */,
				4B677422255DBEB800025BD8 /* Smarter Encryption */,
				4B677447255DBF1400025BD8 /* Submodules */,
				AACB8E7224A4C8BC005F2218 /* Suggestions */,
				AA86491124D8318F001BABEE /* TabBar */,
				AAE8B0FD258A416F00E81239 /* Tooltip */,
				AA6EF9AE25066F99004754E6 /* Windows */,
				B68458AE25C7E75100DC17B6 /* State Restoration */,
				AA585D8B248FD31400E9A3E2 /* DuckDuckGo.entitlements */,
				4B677454255DC18000025BD8 /* Bridging.h */,
				AA585D8A248FD31400E9A3E2 /* Info.plist */,
				AA585D85248FD31400E9A3E2 /* Assets.xcassets */,
			);
			path = DuckDuckGo;
			sourceTree = "<group>";
		};
		AA585D93248FD31400E9A3E2 /* Unit Tests */ = {
			isa = PBXGroup;
			children = (
				B6A5A28C25B962CB00AA7ADA /* App */,
				85F1B0C725EF9747004792B6 /* AppDelegate */,
				AA652CAB25DD820D009059CC /* Bookmarks */,
				AA92ACAE24EFE1F5005F41C9 /* BrowserTab */,
				AA9C361D25518AAB004B1BA3 /* Burning */,
				85F69B3A25EDE7F800978E59 /* Common */,
				85AC3B1525D9BBFA00C7D2AA /* Configuration */,
				4B82E9B725B6A04B00656FE7 /* ContentBlocker */,
				8553FF50257523630029327F /* FileDownload */,
				4BA1A6CE258BF58C00F6F690 /* FileSystem */,
				4B02199725E063DE00ED7DEA /* Fireproofing */,
				AA63744E24C9BB4A00AB2AC4 /* Suggestions */,
				AAC9C01224CAFBB700AD1325 /* TabBar */,
				B61F012125ECBACE00ABB5A3 /* UserScripts */,
				AA585D96248FD31400E9A3E2 /* Info.plist */,
			);
			path = "Unit Tests";
			sourceTree = "<group>";
		};
		AA585D9E248FD31500E9A3E2 /* DuckDuckGoUITests */ = {
			isa = PBXGroup;
			children = (
				AA585D9F248FD31500E9A3E2 /* DuckDuckGoUITests.swift */,
				AA585DA1248FD31500E9A3E2 /* Info.plist */,
			);
			path = DuckDuckGoUITests;
			sourceTree = "<group>";
		};
		AA585DB02490E6FA00E9A3E2 /* Main */ = {
			isa = PBXGroup;
			children = (
				AA68C3D824911D56001B8783 /* View */,
			);
			path = Main;
			sourceTree = "<group>";
		};
		AA63744E24C9BB4A00AB2AC4 /* Suggestions */ = {
			isa = PBXGroup;
			children = (
				142879D824CE1139005419BB /* ViewModel */,
				AA63745024C9BB9A00AB2AC4 /* Model */,
				AA63744F24C9BB8E00AB2AC4 /* Services */,
			);
			path = Suggestions;
			sourceTree = "<group>";
		};
		AA63744F24C9BB8E00AB2AC4 /* Services */ = {
			isa = PBXGroup;
			children = (
				AA63745124C9BBE100AB2AC4 /* SuggestionsAPIMock.swift */,
				AA63745524C9EB3C00AB2AC4 /* SuggestionsAPIResultTests.swift */,
			);
			path = Services;
			sourceTree = "<group>";
		};
		AA63745024C9BB9A00AB2AC4 /* Model */ = {
			isa = PBXGroup;
			children = (
				AA63745324C9BF9A00AB2AC4 /* SuggestionsTests.swift */,
			);
			path = Model;
			sourceTree = "<group>";
		};
		AA652CAB25DD820D009059CC /* Bookmarks */ = {
			isa = PBXGroup;
			children = (
				AA652CAE25DD8228009059CC /* Model */,
				AA652CAF25DD822C009059CC /* Services */,
			);
			path = Bookmarks;
			sourceTree = "<group>";
		};
		AA652CAE25DD8228009059CC /* Model */ = {
			isa = PBXGroup;
			children = (
				AA652CCD25DD9071009059CC /* BookmarkListTests.swift */,
				AA652CD225DDA6E9009059CC /* LocalBookmarkManagerTests.swift */,
			);
			path = Model;
			sourceTree = "<group>";
		};
		AA652CAF25DD822C009059CC /* Services */ = {
			isa = PBXGroup;
			children = (
				AA652CB025DD825B009059CC /* LocalBookmarkStoreTests.swift */,
				AA652CDA25DDAB32009059CC /* BookmarkStoreMock.swift */,
			);
			path = Services;
			sourceTree = "<group>";
		};
		AA6820E825503A21005ED0D5 /* Burning */ = {
			isa = PBXGroup;
			children = (
				AAFCB38325E546FF00859DD4 /* View */,
				AA6820EF25503D93005ED0D5 /* ViewModel */,
				AA6820E925503A49005ED0D5 /* Model */,
			);
			path = Burning;
			sourceTree = "<group>";
		};
		AA6820E925503A49005ED0D5 /* Model */ = {
			isa = PBXGroup;
			children = (
				8511E18325F82B34002F516B /* 01_Fire_really_small.json */,
				AA6820EA25503D6A005ED0D5 /* Fire.swift */,
			);
			path = Model;
			sourceTree = "<group>";
		};
		AA6820EF25503D93005ED0D5 /* ViewModel */ = {
			isa = PBXGroup;
			children = (
				AA6820F025503DA9005ED0D5 /* FireViewModel.swift */,
			);
			path = ViewModel;
			sourceTree = "<group>";
		};
		AA68C3D824911D56001B8783 /* View */ = {
			isa = PBXGroup;
			children = (
				AA585D87248FD31400E9A3E2 /* Main.storyboard */,
				AA7412BC24D2BEEE00D22FE0 /* MainWindow.swift */,
				AA7412B424D1536B00D22FE0 /* MainWindowController.swift */,
				AA585DAE2490E6E600E9A3E2 /* MainViewController.swift */,
				85480F8925CDC360009424E3 /* Launch.storyboard */,
			);
			path = View;
			sourceTree = "<group>";
		};
		AA6EF9AE25066F99004754E6 /* Windows */ = {
			isa = PBXGroup;
			children = (
				AA6EF9AF25067035004754E6 /* View */,
			);
			path = Windows;
			sourceTree = "<group>";
		};
		AA6EF9AF25067035004754E6 /* View */ = {
			isa = PBXGroup;
			children = (
				AA6EF9AC25066F42004754E6 /* WindowsManager.swift */,
				AAA892E9250A4CEF005B37B2 /* WindowControllersManager.swift */,
				856C98D42570116900A22F1F /* NSWindow+Toast.swift */,
			);
			path = View;
			sourceTree = "<group>";
		};
		AA80EC52256BE33A007083E7 /* Localizables */ = {
			isa = PBXGroup;
			children = (
				AA80EC53256BE3BC007083E7 /* UserText.swift */,
				AA80EC8B256C49B8007083E7 /* Localizable.strings */,
				AA80EC91256C49BC007083E7 /* Localizable.stringsdict */,
			);
			path = Localizables;
			sourceTree = "<group>";
		};
		AA86491124D8318F001BABEE /* TabBar */ = {
			isa = PBXGroup;
			children = (
				AA86491224D831A1001BABEE /* View */,
				AA8EDF1F2491FCC10071C2E8 /* ViewModel */,
				AA9FF95724A1ECE20039E328 /* Model */,
			);
			path = TabBar;
			sourceTree = "<group>";
		};
		AA86491224D831A1001BABEE /* View */ = {
			isa = PBXGroup;
			children = (
				AA80EC7B256C46AA007083E7 /* TabBar.storyboard */,
				1430DFF424D0580F00B8978C /* TabBarViewController.swift */,
				1456D6E024EFCBC300775049 /* TabBarCollectionView.swift */,
				AA7412B624D1687000D22FE0 /* TabBarScrollView.swift */,
				AA7412B024D0B3AC00D22FE0 /* TabBarViewItem.swift */,
				AA7412B124D0B3AC00D22FE0 /* TabBarViewItem.xib */,
				AA2CB1342587C29500AA6FBE /* TabBarFooter.swift */,
				AA2CB12C2587BB5600AA6FBE /* TabBarFooter.xib */,
				AA86490D24D49B54001BABEE /* TabLoadingView.swift */,
				AA9E9A5D25A4867200D1959D /* TabDragAndDropManager.swift */,
			);
			path = View;
			sourceTree = "<group>";
		};
		AA86491324D831B9001BABEE /* Common */ = {
			isa = PBXGroup;
			children = (
				4B67743D255DBEEA00025BD8 /* Database */,
				AADC60E92493B305008F8EF7 /* Extensions */,
				4BA1A691258B06F600F6F690 /* FileSystem */,
				AA80EC52256BE33A007083E7 /* Localizables */,
				85AC3B3325DA828900C7D2AA /* Network */,
				4BB88B4E25B7BA20006F6B06 /* Utilities */,
				AA86491424D831C4001BABEE /* View */,
			);
			path = Common;
			sourceTree = "<group>";
		};
		AA86491424D831C4001BABEE /* View */ = {
			isa = PBXGroup;
			children = (
				AA2E423324C8A2270048C0D5 /* ColorView.swift */,
				14D9B90124F91316000D4D13 /* FocusRingView.swift */,
				AA86490B24D3494C001BABEE /* GradientView.swift */,
				AAA8E8BE24EA8A0A0055E685 /* MouseOverButton.swift */,
				AAA8E8C024EACA700055E685 /* MouseOverView.swift */,
				AA4E633925E79C0A00134434 /* MouseClickView.swift */,
				AAC5E4E825D6BB4F007F5990 /* Popover.swift */,
				AA361A3524EBF0B500EEC649 /* WindowDraggingView.swift */,
				B6D7A2ED25D2418B002B2AE1 /* ShadowView.swift */,
<<<<<<< HEAD
				AAE71E3C25F7B9A600D74437 /* BorderImageView.swift */,
=======
				4B65028925E6CBF40054432E /* NibLoadable.swift */,
>>>>>>> 2318966c
			);
			path = View;
			sourceTree = "<group>";
		};
		AA86491524D83384001BABEE /* NavigationBar */ = {
			isa = PBXGroup;
			children = (
				AA86491624D8339A001BABEE /* View */,
				AAA0CC3A25337F990079BC96 /* ViewModel */,
			);
			path = NavigationBar;
			sourceTree = "<group>";
		};
		AA86491624D8339A001BABEE /* View */ = {
			isa = PBXGroup;
			children = (
				AA80EC6F256C469C007083E7 /* NavigationBar.storyboard */,
				AA68C3D22490ED62001B8783 /* NavigationBarViewController.swift */,
				14D9B8F924F7E089000D4D13 /* AddressBarViewController.swift */,
				AABEE6AE24AD22B90043105B /* AddressBarTextField.swift */,
				AAC5E4F525D6BF2C007F5990 /* AddressBarButtonsViewController.swift */,
				AAC5E4F025D6BF10007F5990 /* AddressBarButton.swift */,
				AAA0CC32252F181A0079BC96 /* NavigationButtonMenuDelegate.swift */,
				AAA0CC462533833C0079BC96 /* OptionsButtonMenu.swift */,
			);
			path = View;
			sourceTree = "<group>";
		};
		AA86491B24D837DE001BABEE /* BrowserTab */ = {
			isa = PBXGroup;
			children = (
				AA86491C24D83868001BABEE /* View */,
				AA86491D24D83A59001BABEE /* ViewModel */,
				AA86491E24D83A66001BABEE /* Model */,
				AA512D1224D99D4900230283 /* Services */,
			);
			path = BrowserTab;
			sourceTree = "<group>";
		};
		AA86491C24D83868001BABEE /* View */ = {
			isa = PBXGroup;
			children = (
				AA80EC69256C4691007083E7 /* BrowserTab.storyboard */,
				AA585D83248FD31100E9A3E2 /* BrowserTabViewController.swift */,
				856C98A5256EB59600A22F1F /* MenuItemSelectors.swift */,
				AA6FFB4524DC3B5A0028F4D0 /* WebView.swift */,
				4B65027925E5F2B10054432E /* DefaultBrowserPromptView.swift */,
				4B65027425E5F2A70054432E /* DefaultBrowserPromptView.xib */,
			);
			path = View;
			sourceTree = "<group>";
		};
		AA86491D24D83A59001BABEE /* ViewModel */ = {
			isa = PBXGroup;
			children = (
				AA9FF95A24A1EFC20039E328 /* TabViewModel.swift */,
				AA5D6DAB24A340F700C6FBCE /* WebViewStateObserver.swift */,
			);
			path = ViewModel;
			sourceTree = "<group>";
		};
		AA86491E24D83A66001BABEE /* Model */ = {
			isa = PBXGroup;
			children = (
				85D438BD256E8E6400F3BAF8 /* ContextMenuElement.swift */,
				85D438B5256E7C9E00F3BAF8 /* ContextMenuUserScript.swift */,
				4BB88B4425B7B55C006F6B06 /* DebugUserScript.swift */,
				85E11C2E25E7DC7E00974CAF /* ExternalURLHandler.swift */,
				AAA0CC562539EBC90079BC96 /* FaviconUserScript.swift */,
				8556A601256BDDD30092FA9D /* HTML5DownloadUserScript.swift */,
				4B02199225E060C600ED7DEA /* LoginDetectionUserScript.swift */,
				AA9FF95824A1ECF20039E328 /* Tab.swift */,
				14505A07256084EF00272CC6 /* UserAgent.swift */,
				85AC3AEE25D5CE9800C7D2AA /* UserScripts.swift */,
				B633C86C25E797D800E4B352 /* UserScriptsManager.swift */,
				AAF7D3852567CED500998667 /* WebViewConfiguration.swift */,
				B61F015425EDD5A700ABB5A3 /* UserContentController.swift */,
			);
			path = Model;
			sourceTree = "<group>";
		};
		AA8EDF1F2491FCC10071C2E8 /* ViewModel */ = {
			isa = PBXGroup;
			children = (
				AA9FF95E24A1FB680039E328 /* TabCollectionViewModel.swift */,
			);
			path = ViewModel;
			sourceTree = "<group>";
		};
		AA92ACAE24EFE1F5005F41C9 /* BrowserTab */ = {
			isa = PBXGroup;
			children = (
				B62EB47B25BAD3BB005745C6 /* WKWebViewSessionDataTests.swift */,
				AA92ACAF24EFE209005F41C9 /* ViewModel */,
				AA92ACB024EFE210005F41C9 /* Model */,
				AA9C362625518B61004B1BA3 /* Services */,
			);
			path = BrowserTab;
			sourceTree = "<group>";
		};
		AA92ACAF24EFE209005F41C9 /* ViewModel */ = {
			isa = PBXGroup;
			children = (
				AAC9C01B24CB594C00AD1325 /* TabViewModelTests.swift */,
			);
			path = ViewModel;
			sourceTree = "<group>";
		};
		AA92ACB024EFE210005F41C9 /* Model */ = {
			isa = PBXGroup;
			children = (
				AAC9C01424CAFBCE00AD1325 /* TabTests.swift */,
				8546DE6125C03056000CA5E1 /* UserAgentTests.swift */,
				85E11C3625E7F1E100974CAF /* ExternalURLHandlerTests.swift */,
			);
			path = Model;
			sourceTree = "<group>";
		};
		AA97BF4425135CB60014931A /* Menus */ = {
			isa = PBXGroup;
			children = (
				AA4BBA3A25C58FA200C4FB0F /* MainMenu.swift */,
				AA6EF9B425081B4C004754E6 /* MainMenuActions.swift */,
				AA97BF4525135DD30014931A /* ApplicationDockMenu.swift */,
			);
			path = Menus;
			sourceTree = "<group>";
		};
		AA9C361D25518AAB004B1BA3 /* Burning */ = {
			isa = PBXGroup;
			children = (
				AA9C362125518B34004B1BA3 /* Model */,
			);
			path = Burning;
			sourceTree = "<group>";
		};
		AA9C362125518B34004B1BA3 /* Model */ = {
			isa = PBXGroup;
			children = (
				AA9C362F25518CA9004B1BA3 /* FireTests.swift */,
			);
			path = Model;
			sourceTree = "<group>";
		};
		AA9C362625518B61004B1BA3 /* Services */ = {
			isa = PBXGroup;
			children = (
				4B0219A725E0646500ED7DEA /* WebsiteDataStoreTests.swift */,
				AA9C362725518C44004B1BA3 /* WebsiteDataStoreMock.swift */,
			);
			path = Services;
			sourceTree = "<group>";
		};
		AA9FF95724A1ECE20039E328 /* Model */ = {
			isa = PBXGroup;
			children = (
				AA9FF95C24A1FA1C0039E328 /* TabCollection.swift */,
			);
			path = Model;
			sourceTree = "<group>";
		};
		AAA0CC3A25337F990079BC96 /* ViewModel */ = {
			isa = PBXGroup;
			children = (
				AAA0CC3B25337FAB0079BC96 /* WKBackForwardListItemViewModel.swift */,
			);
			path = ViewModel;
			sourceTree = "<group>";
		};
		AAB549DD25DAB8E90058460B /* ViewModel */ = {
			isa = PBXGroup;
			children = (
				AAB549DE25DAB8F80058460B /* BookmarkViewModel.swift */,
			);
			path = ViewModel;
			sourceTree = "<group>";
		};
		AABEE68F24A4CB290043105B /* Model */ = {
			isa = PBXGroup;
			children = (
				AABEE69B24A902BB0043105B /* Suggestions.swift */,
				AABEE69D24A9C5C30043105B /* Suggestion.swift */,
			);
			path = Model;
			sourceTree = "<group>";
		};
		AABEE69024A4CB300043105B /* ViewModel */ = {
			isa = PBXGroup;
			children = (
				AABEE69924A902A90043105B /* SuggestionsViewModel.swift */,
				AA3F895224C18AD500628DDE /* SuggestionViewModel.swift */,
			);
			path = ViewModel;
			sourceTree = "<group>";
		};
		AABEE69124A4CB3E0043105B /* Services */ = {
			isa = PBXGroup;
			children = (
				AABEE69224A4E2F80043105B /* SuggestionsAPI.swift */,
				AABEE69724A5FD930043105B /* SuggestionsAPIResult.swift */,
			);
			path = Services;
			sourceTree = "<group>";
		};
		AABEE6A124A9F3C90043105B /* View */ = {
			isa = PBXGroup;
			children = (
				AA80EC75256C46A2007083E7 /* Suggestions.storyboard */,
				AABEE6A424AA0A7F0043105B /* SuggestionsViewController.swift */,
				AABEE6A824AB4B910043105B /* SuggestionTableCellView.swift */,
				AABEE6AA24ACA0F90043105B /* SuggestionTableRowView.swift */,
			);
			path = View;
			sourceTree = "<group>";
		};
		AAC5E4C025D6A6A9007F5990 /* Bookmarks */ = {
			isa = PBXGroup;
			children = (
				AAC5E4C125D6A6C3007F5990 /* View */,
				AAB549DD25DAB8E90058460B /* ViewModel */,
				AAC5E4C225D6A6C7007F5990 /* Model */,
				AAC5E4C325D6A6CC007F5990 /* Services */,
			);
			path = Bookmarks;
			sourceTree = "<group>";
		};
		AAC5E4C125D6A6C3007F5990 /* View */ = {
			isa = PBXGroup;
			children = (
				AAC5E4C625D6A6E8007F5990 /* Bookmarks.storyboard */,
				AAC5E4C425D6A6E8007F5990 /* BookmarkPopover.swift */,
				AAC5E4C525D6A6E8007F5990 /* BookmarkPopoverViewController.swift */,
			);
			path = View;
			sourceTree = "<group>";
		};
		AAC5E4C225D6A6C7007F5990 /* Model */ = {
			isa = PBXGroup;
			children = (
				AAC5E4CD25D6A709007F5990 /* Bookmark.swift */,
				AAC5E4CF25D6A709007F5990 /* BookmarkList.swift */,
				AAC5E4CE25D6A709007F5990 /* BookmarkManager.swift */,
			);
			path = Model;
			sourceTree = "<group>";
		};
		AAC5E4C325D6A6CC007F5990 /* Services */ = {
			isa = PBXGroup;
			children = (
				AAC5E4D725D6A710007F5990 /* Bookmark.xcdatamodeld */,
				AAC5E4D625D6A710007F5990 /* BookmarkStore.swift */,
			);
			path = Services;
			sourceTree = "<group>";
		};
		AAC9C01224CAFBB700AD1325 /* TabBar */ = {
			isa = PBXGroup;
			children = (
				AAC9C01A24CB592E00AD1325 /* ViewModel */,
				AAC9C01324CAFBBE00AD1325 /* Model */,
			);
			path = TabBar;
			sourceTree = "<group>";
		};
		AAC9C01324CAFBBE00AD1325 /* Model */ = {
			isa = PBXGroup;
			children = (
				AAC9C01624CAFBDC00AD1325 /* TabCollectionTests.swift */,
			);
			path = Model;
			sourceTree = "<group>";
		};
		AAC9C01A24CB592E00AD1325 /* ViewModel */ = {
			isa = PBXGroup;
			children = (
				AAC9C01D24CB6BEB00AD1325 /* TabCollectionViewModelTests.swift */,
				AAE39D1A24F44885008EF28B /* TabCollectionViewModelDelegateMock.swift */,
			);
			path = ViewModel;
			sourceTree = "<group>";
		};
		AACB8E7224A4C8BC005F2218 /* Suggestions */ = {
			isa = PBXGroup;
			children = (
				AABEE6A124A9F3C90043105B /* View */,
				AABEE69024A4CB300043105B /* ViewModel */,
				AABEE68F24A4CB290043105B /* Model */,
				AABEE69124A4CB3E0043105B /* Services */,
			);
			path = Suggestions;
			sourceTree = "<group>";
		};
		AADC60E92493B305008F8EF7 /* Extensions */ = {
			isa = PBXGroup;
			children = (
				4BA1A6C1258B0A1300F6F690 /* ContiguousBytesExtension.swift */,
				85AC3AF625D5DBFD00C7D2AA /* DataExtension.swift */,
				B63D467025BFA6C100874977 /* DispatchQueueExtensions.swift */,
				AA92126E25ACCB1100600CD4 /* ErrorExtension.swift */,
				4B67744F255DBFA300025BD8 /* HashExtension.swift */,
				AAECA41F24EEA4AC00EFA63A /* IndexPathExtension.swift */,
				F44C130125C2DA0400426E3E /* NSAppearanceExtension.swift */,
				AA5C8F622591021700748EB7 /* NSApplicationExtension.swift */,
				B63D467925BFC3E100874977 /* NSCoderExtensions.swift */,
				F41D174025CB131900472416 /* NSColorExtension.swift */,
				AA6EF9B2250785D5004754E6 /* NSMenuExtension.swift */,
				AA5C8F5D2590EEE800748EB7 /* NSPointExtension.swift */,
				AAC5E4E325D6BA9C007F5990 /* NSSizeExtension.swift */,
				AA5C8F58258FE21F00748EB7 /* NSTextFieldExtension.swift */,
				AA6FFB4324DC33320028F4D0 /* NSViewExtension.swift */,
				AA9E9A5525A3AE8400D1959D /* NSWindowExtension.swift */,
				B684592125C93BE000DC17B6 /* Publisher.asVoid.swift */,
				B684592625C93C0500DC17B6 /* Publishers.NestedObjectChanges.swift */,
				4BB88B4925B7B690006F6B06 /* SequenceExtensions.swift */,
				AA8EDF2624923EC70071C2E8 /* StringExtension.swift */,
				AA8EDF2324923E980071C2E8 /* URLExtension.swift */,
				AA88D14A252A557100980B4E /* URLRequestExtension.swift */,
				B63D466725BEB6C200874977 /* WKWebView+SessionState.h */,
				B63D466825BEB6C200874977 /* WKWebView+SessionState.swift */,
				B68458CC25C7EB9000DC17B6 /* WKWebViewConfigurationExtensions.swift */,
				AAA0CC69253CC43C0079BC96 /* WKUserContentControllerExtension.swift */,
				AA92127625ADA07900600CD4 /* WKWebViewExtension.swift */,
				AAFCB37E25E545D400859DD4 /* PublisherExtension.swift */,
			);
			path = Extensions;
			sourceTree = "<group>";
		};
		AAE71DB225F66A0900D74437 /* Homepage */ = {
			isa = PBXGroup;
			children = (
				AAE71DB325F66A3F00D74437 /* View */,
			);
			path = Homepage;
			sourceTree = "<group>";
		};
		AAE71DB325F66A3F00D74437 /* View */ = {
			isa = PBXGroup;
			children = (
				AAE71E2B25F781EA00D74437 /* Homepage.storyboard */,
				AAE71E3025F7855400D74437 /* HomepageViewController.swift */,
				AAE71E3525F7869300D74437 /* HomepageCollectionViewItem.swift */,
				AAE71E3625F7869300D74437 /* HomepageCollectionViewItem.xib */,
			);
			path = View;
			sourceTree = "<group>";
		};
		AAE8B0FD258A416F00E81239 /* Tooltip */ = {
			isa = PBXGroup;
			children = (
				AAE8B0FE258A417D00E81239 /* View */,
			);
			path = Tooltip;
			sourceTree = "<group>";
		};
		AAE8B0FE258A417D00E81239 /* View */ = {
			isa = PBXGroup;
			children = (
				AAE8B101258A41C000E81239 /* Tooltip.storyboard */,
				AAC82C5F258B6CB5009B6B42 /* TooltipWindowController.swift */,
				AAE8B10F258A456C00E81239 /* TooltipViewController.swift */,
			);
			path = View;
			sourceTree = "<group>";
		};
		AAFCB38325E546FF00859DD4 /* View */ = {
			isa = PBXGroup;
			children = (
				AAFCB37925E5403A00859DD4 /* BurnButton.swift */,
			);
			path = View;
			sourceTree = "<group>";
		};
		B61F012125ECBACE00ABB5A3 /* UserScripts */ = {
			isa = PBXGroup;
			children = (
				B61F012A25ECBB1700ABB5A3 /* UserScriptsManagerTests.swift */,
				B61F012225ECBAE400ABB5A3 /* UserScriptsTest.swift */,
			);
			path = UserScripts;
			sourceTree = "<group>";
		};
		B633C89425E85C5700E4B352 /* Recovered References */ = {
			isa = PBXGroup;
			children = (
			);
			name = "Recovered References";
			sourceTree = "<group>";
		};
		B68458AE25C7E75100DC17B6 /* State Restoration */ = {
			isa = PBXGroup;
			children = (
				B6A5A27025B9377300AA7ADA /* StatePersistenceService.swift */,
				B68458AF25C7E76A00DC17B6 /* WindowManager+StateRestoration.swift */,
				B68458B725C7E8B200DC17B6 /* Tab+NSSecureCoding.swift */,
				B68458C425C7EA0C00DC17B6 /* TabCollection+NSSecureCoding.swift */,
				B68458BF25C7E9E000DC17B6 /* TabCollectionViewModel+NSSecureCoding.swift */,
				B684590725C9027900DC17B6 /* AppStateChangedPublisher.swift */,
				B684592E25C93FBF00DC17B6 /* AppStateRestorationManager.swift */,
			);
			path = "State Restoration";
			sourceTree = "<group>";
		};
		B6A5A28C25B962CB00AA7ADA /* App */ = {
			isa = PBXGroup;
			children = (
				B6A5A2A725BAA35500AA7ADA /* WindowManagerStateRestorationTests.swift */,
				B6A5A29F25B96E8300AA7ADA /* AppStateChangePublisherTests.swift */,
			);
			path = App;
			sourceTree = "<group>";
		};
/* End PBXGroup section */

/* Begin PBXNativeTarget section */
		AA585D7D248FD31100E9A3E2 /* DuckDuckGo Privacy Browser */ = {
			isa = PBXNativeTarget;
			buildConfigurationList = AA585DA4248FD31500E9A3E2 /* Build configuration list for PBXNativeTarget "DuckDuckGo Privacy Browser" */;
			buildPhases = (
				AA585D7A248FD31100E9A3E2 /* Sources */,
				AA8EDF2824925E940071C2E8 /* Swift Lint */,
				AA585D7B248FD31100E9A3E2 /* Frameworks */,
				AA585D7C248FD31100E9A3E2 /* Resources */,
			);
			buildRules = (
			);
			dependencies = (
			);
			name = "DuckDuckGo Privacy Browser";
			packageProductDependencies = (
				4B82E9B225B69E3E00656FE7 /* TrackerRadarKit */,
				85FF55C725F82E4F00E2AB99 /* Lottie */,
				8524389625FA49B900DE9B83 /* BrowserServicesKit */,
			);
			productName = DuckDuckGo;
			productReference = AA585D7E248FD31100E9A3E2 /* DuckDuckGo Privacy Browser.app */;
			productType = "com.apple.product-type.application";
		};
		AA585D8F248FD31400E9A3E2 /* Unit Tests */ = {
			isa = PBXNativeTarget;
			buildConfigurationList = AA585DA7248FD31500E9A3E2 /* Build configuration list for PBXNativeTarget "Unit Tests" */;
			buildPhases = (
				AA585D8C248FD31400E9A3E2 /* Sources */,
				AA585D8D248FD31400E9A3E2 /* Frameworks */,
				AA585D8E248FD31400E9A3E2 /* Resources */,
			);
			buildRules = (
			);
			dependencies = (
				AA585D92248FD31400E9A3E2 /* PBXTargetDependency */,
			);
			name = "Unit Tests";
			productName = DuckDuckGoTests;
			productReference = AA585D90248FD31400E9A3E2 /* Unit Tests.xctest */;
			productType = "com.apple.product-type.bundle.unit-test";
		};
		AA585D9A248FD31400E9A3E2 /* UI Tests */ = {
			isa = PBXNativeTarget;
			buildConfigurationList = AA585DAA248FD31500E9A3E2 /* Build configuration list for PBXNativeTarget "UI Tests" */;
			buildPhases = (
				AA585D97248FD31400E9A3E2 /* Sources */,
				AA585D98248FD31400E9A3E2 /* Frameworks */,
				AA585D99248FD31400E9A3E2 /* Resources */,
			);
			buildRules = (
			);
			dependencies = (
				AA585D9D248FD31400E9A3E2 /* PBXTargetDependency */,
			);
			name = "UI Tests";
			productName = DuckDuckGoUITests;
			productReference = AA585D9B248FD31400E9A3E2 /* UI Tests.xctest */;
			productType = "com.apple.product-type.bundle.ui-testing";
		};
/* End PBXNativeTarget section */

/* Begin PBXProject section */
		AA585D76248FD31100E9A3E2 /* Project object */ = {
			isa = PBXProject;
			attributes = {
				LastSwiftUpdateCheck = 1150;
				LastUpgradeCheck = 1200;
				ORGANIZATIONNAME = DuckDuckGo;
				TargetAttributes = {
					AA585D7D248FD31100E9A3E2 = {
						CreatedOnToolsVersion = 11.5;
					};
					AA585D8F248FD31400E9A3E2 = {
						CreatedOnToolsVersion = 11.5;
						TestTargetID = AA585D7D248FD31100E9A3E2;
					};
					AA585D9A248FD31400E9A3E2 = {
						CreatedOnToolsVersion = 11.5;
						TestTargetID = AA585D7D248FD31100E9A3E2;
					};
				};
			};
			buildConfigurationList = AA585D79248FD31100E9A3E2 /* Build configuration list for PBXProject "DuckDuckGo" */;
			compatibilityVersion = "Xcode 9.3";
			developmentRegion = en;
			hasScannedForEncodings = 0;
			knownRegions = (
				en,
				Base,
			);
			mainGroup = AA585D75248FD31100E9A3E2;
			packageReferences = (
				4B82E9B125B69E3E00656FE7 /* XCRemoteSwiftPackageReference "TrackerRadarKit" */,
				85FF55C625F82E4F00E2AB99 /* XCRemoteSwiftPackageReference "lottie-ios" */,
				8524389525FA49B900DE9B83 /* XCRemoteSwiftPackageReference "BrowserServicesKit" */,
			);
			productRefGroup = AA585D7F248FD31100E9A3E2 /* Products */;
			projectDirPath = "";
			projectRoot = "";
			targets = (
				AA585D7D248FD31100E9A3E2 /* DuckDuckGo Privacy Browser */,
				AA585D8F248FD31400E9A3E2 /* Unit Tests */,
				AA585D9A248FD31400E9A3E2 /* UI Tests */,
			);
		};
/* End PBXProject section */

/* Begin PBXResourcesBuildPhase section */
		AA585D7C248FD31100E9A3E2 /* Resources */ = {
			isa = PBXResourcesBuildPhase;
			buildActionMask = 2147483647;
			files = (
				4B02198C25E05FAC00ED7DEA /* Fireproofing.storyboard in Resources */,
				AA80EC73256C46A2007083E7 /* Suggestions.storyboard in Resources */,
				8511E18425F82B34002F516B /* 01_Fire_really_small.json in Resources */,
				85A0117425AF2EDF00FA6A0C /* FindInPage.storyboard in Resources */,
				AA80EC89256C49B8007083E7 /* Localizable.strings in Resources */,
				AAE8B102258A41C000E81239 /* Tooltip.storyboard in Resources */,
				AA68C3D72490F821001B8783 /* README.md in Resources */,
				85A011E525B4D49400FA6A0C /* findinpage.js in Resources */,
				AA585D86248FD31400E9A3E2 /* Assets.xcassets in Resources */,
				AA585D89248FD31400E9A3E2 /* Main.storyboard in Resources */,
				4B6160F225B15792007DE5B2 /* contentblockerrules.js in Resources */,
				AA80EC79256C46AA007083E7 /* TabBar.storyboard in Resources */,
				AAC5E4C925D6A6E8007F5990 /* Bookmarks.storyboard in Resources */,
				4B65027525E5F2A70054432E /* DefaultBrowserPromptView.xib in Resources */,
				AA7412B324D0B3AC00D22FE0 /* TabBarViewItem.xib in Resources */,
				85480F8A25CDC360009424E3 /* Launch.storyboard in Resources */,
				4B677435255DBEB800025BD8 /* httpsMobileV2FalsePositives.json in Resources */,
				AAE71E3825F7869300D74437 /* HomepageCollectionViewItem.xib in Resources */,
				4B02198825E05FAC00ED7DEA /* login-detection.js in Resources */,
				AA80EC8F256C49BC007083E7 /* Localizable.stringsdict in Resources */,
				AAE71E2C25F781EA00D74437 /* Homepage.storyboard in Resources */,
				AA80EC6D256C469C007083E7 /* NavigationBar.storyboard in Resources */,
				4B677433255DBEB800025BD8 /* httpsMobileV2Bloom.bin in Resources */,
				4B677432255DBEB800025BD8 /* httpsMobileV2BloomSpec.json in Resources */,
				AA2CB12D2587BB5600AA6FBE /* TabBarFooter.xib in Resources */,
				4B6160D825B150E4007DE5B2 /* trackerData.json in Resources */,
				AA80EC67256C4691007083E7 /* BrowserTab.storyboard in Resources */,
				4B6160F725B157BB007DE5B2 /* contentblocker.js in Resources */,
			);
			runOnlyForDeploymentPostprocessing = 0;
		};
		AA585D8E248FD31400E9A3E2 /* Resources */ = {
			isa = PBXResourcesBuildPhase;
			buildActionMask = 2147483647;
			files = (
			);
			runOnlyForDeploymentPostprocessing = 0;
		};
		AA585D99248FD31400E9A3E2 /* Resources */ = {
			isa = PBXResourcesBuildPhase;
			buildActionMask = 2147483647;
			files = (
			);
			runOnlyForDeploymentPostprocessing = 0;
		};
/* End PBXResourcesBuildPhase section */

/* Begin PBXShellScriptBuildPhase section */
		AA8EDF2824925E940071C2E8 /* Swift Lint */ = {
			isa = PBXShellScriptBuildPhase;
			buildActionMask = 2147483647;
			files = (
			);
			inputFileListPaths = (
			);
			inputPaths = (
			);
			name = "Swift Lint";
			outputFileListPaths = (
			);
			outputPaths = (
			);
			runOnlyForDeploymentPostprocessing = 0;
			shellPath = /bin/sh;
			shellScript = "if which swiftlint >/dev/null; then\n   if [ ! -z \"$BITRISE_PROJECT_PATH\" ] || [ \"$CONFIGURATION\" = \"Release\" ]; then\n       swiftlint lint --strict\n       if [ $? -ne 0 ]; then\n           echo \"error: SwiftLint validation failed.\"\n           exit 1\n       fi\n   else\n       swiftlint lint\n   fi\nelse\n   echo \"error: SwiftLint not installed. Install using \\`brew install swiftlint\\`\"\n   exit 1\nfi\n";
		};
/* End PBXShellScriptBuildPhase section */

/* Begin PBXSourcesBuildPhase section */
		AA585D7A248FD31100E9A3E2 /* Sources */ = {
			isa = PBXSourcesBuildPhase;
			buildActionMask = 2147483647;
			files = (
				AAA0CC572539EBC90079BC96 /* FaviconUserScript.swift in Sources */,
				85799C1825DEBB3F0007EC87 /* Logging.swift in Sources */,
				AA86490C24D3494C001BABEE /* GradientView.swift in Sources */,
				B684590825C9027900DC17B6 /* AppStateChangedPublisher.swift in Sources */,
				AA80EC54256BE3BC007083E7 /* UserText.swift in Sources */,
				14505A08256084EF00272CC6 /* UserAgent.swift in Sources */,
				AA7412BD24D2BEEE00D22FE0 /* MainWindow.swift in Sources */,
				4B6160FF25B15BB1007DE5B2 /* ContentBlockerRulesManager.swift in Sources */,
				AA5C8F5E2590EEE800748EB7 /* NSPointExtension.swift in Sources */,
				AA6EF9AD25066F42004754E6 /* WindowsManager.swift in Sources */,
				B68458CD25C7EB9000DC17B6 /* WKWebViewConfigurationExtensions.swift in Sources */,
				4BB88B5025B7BA2B006F6B06 /* TabInstrumentation.swift in Sources */,
				4B677437255DBEB800025BD8 /* HTTPSUpgrade.swift in Sources */,
				85D33F1225C82EB3002B91A6 /* ConfigurationManager.swift in Sources */,
				B633C86D25E797D800E4B352 /* UserScriptsManager.swift in Sources */,
				1430DFF524D0580F00B8978C /* TabBarViewController.swift in Sources */,
				4B6160DD25B152C5007DE5B2 /* ContentBlockerRulesUserScript.swift in Sources */,
				85AC3B3525DA82A600C7D2AA /* DataTaskProviding.swift in Sources */,
				4BA1A6B3258B080A00F6F690 /* EncryptionKeyGeneration.swift in Sources */,
				AABEE6A524AA0A7F0043105B /* SuggestionsViewController.swift in Sources */,
				85AC3AF725D5DBFD00C7D2AA /* DataExtension.swift in Sources */,
				85480FCF25D1AA22009424E3 /* ConfigurationStoring.swift in Sources */,
				4BB88B4A25B7B690006F6B06 /* SequenceExtensions.swift in Sources */,
				AAA0CC3C25337FAB0079BC96 /* WKBackForwardListItemViewModel.swift in Sources */,
				AAE71E3125F7855400D74437 /* HomepageViewController.swift in Sources */,
				4BB88B4525B7B55C006F6B06 /* DebugUserScript.swift in Sources */,
				4B65027A25E5F2B10054432E /* DefaultBrowserPromptView.swift in Sources */,
				8556A602256BDDD30092FA9D /* HTML5DownloadUserScript.swift in Sources */,
				AA4D700725545EF800C3411E /* UrlEventListener.swift in Sources */,
				AA92127725ADA07900600CD4 /* WKWebViewExtension.swift in Sources */,
				856C98A6256EB59600A22F1F /* MenuItemSelectors.swift in Sources */,
				AAFCB37F25E545D400859DD4 /* PublisherExtension.swift in Sources */,
				B684592225C93BE000DC17B6 /* Publisher.asVoid.swift in Sources */,
				AAA0CC33252F181A0079BC96 /* NavigationButtonMenuDelegate.swift in Sources */,
				AA512D1424D99D9800230283 /* FaviconService.swift in Sources */,
				AABEE6AB24ACA0F90043105B /* SuggestionTableRowView.swift in Sources */,
				AAC5E4D025D6A709007F5990 /* Bookmark.swift in Sources */,
				856C98DA2570149800A22F1F /* FileDownloadTask.swift in Sources */,
				AA5D6DAC24A340F700C6FBCE /* WebViewStateObserver.swift in Sources */,
				85C6A29625CC1FFD00EEB5F1 /* UserDefaultsWrapper.swift in Sources */,
				4BA1A6A0258B079600F6F690 /* DataEncryption.swift in Sources */,
				AABEE6AF24AD22B90043105B /* AddressBarTextField.swift in Sources */,
				AA68C3D32490ED62001B8783 /* NavigationBarViewController.swift in Sources */,
				AA585DAF2490E6E600E9A3E2 /* MainViewController.swift in Sources */,
				AABEE69A24A902A90043105B /* SuggestionsViewModel.swift in Sources */,
				AA6820E425502F19005ED0D5 /* WebsiteDataStore.swift in Sources */,
				85D438B6256E7C9E00F3BAF8 /* ContextMenuUserScript.swift in Sources */,
				85D438BE256E8E6400F3BAF8 /* ContextMenuElement.swift in Sources */,
				4BA1A6BD258B082300F6F690 /* EncryptionKeyStore.swift in Sources */,
				AAC5E4F125D6BF10007F5990 /* AddressBarButton.swift in Sources */,
				B6D7A2EE25D2418B002B2AE1 /* ShadowView.swift in Sources */,
				AA88D14B252A557100980B4E /* URLRequestExtension.swift in Sources */,
				856C98DF257014BD00A22F1F /* FileDownloadManager.swift in Sources */,
				AABEE69E24A9C5C30043105B /* Suggestion.swift in Sources */,
				85480FBB25D181CB009424E3 /* ConfigurationDownloading.swift in Sources */,
				AA2E423424C8A2270048C0D5 /* ColorView.swift in Sources */,
				AAECA42024EEA4AC00EFA63A /* IndexPathExtension.swift in Sources */,
				AA5C8F632591021700748EB7 /* NSApplicationExtension.swift in Sources */,
				AA9E9A5625A3AE8400D1959D /* NSWindowExtension.swift in Sources */,
				AAC5E4C725D6A6E8007F5990 /* BookmarkPopover.swift in Sources */,
				4B677450255DBFA300025BD8 /* HashExtension.swift in Sources */,
				AA9FF95F24A1FB690039E328 /* TabCollectionViewModel.swift in Sources */,
				AAC5E4D125D6A709007F5990 /* BookmarkManager.swift in Sources */,
				AA5C8F59258FE21F00748EB7 /* NSTextFieldExtension.swift in Sources */,
				4B02198925E05FAC00ED7DEA /* FireproofingURLExtensions.swift in Sources */,
				4BA1A6A5258B07DF00F6F690 /* EncryptedValueTransformer.swift in Sources */,
				AAE71E3D25F7B9A600D74437 /* BorderImageView.swift in Sources */,
				AA6EF9B525081B4C004754E6 /* MainMenuActions.swift in Sources */,
				B63D466925BEB6C200874977 /* WKWebView+SessionState.swift in Sources */,
				85E11C2F25E7DC7E00974CAF /* ExternalURLHandler.swift in Sources */,
				85A0116925AF1D8900FA6A0C /* FindInPageViewController.swift in Sources */,
				AA6FFB4424DC33320028F4D0 /* NSViewExtension.swift in Sources */,
				AA4BBA3B25C58FA200C4FB0F /* MainMenu.swift in Sources */,
				AA585D84248FD31100E9A3E2 /* BrowserTabViewController.swift in Sources */,
				B63D467A25BFC3E100874977 /* NSCoderExtensions.swift in Sources */,
				B6A5A27125B9377300AA7ADA /* StatePersistenceService.swift in Sources */,
				AABEE69324A4E2F80043105B /* SuggestionsAPI.swift in Sources */,
				B68458B025C7E76A00DC17B6 /* WindowManager+StateRestoration.swift in Sources */,
				4B65027F25E5FEBE0054432E /* Browser.swift in Sources */,
				B68458C525C7EA0C00DC17B6 /* TabCollection+NSSecureCoding.swift in Sources */,
				4BB88B5B25B7BA50006F6B06 /* Instruments.swift in Sources */,
				F44C130225C2DA0400426E3E /* NSAppearanceExtension.swift in Sources */,
				4BA1A6B8258B081600F6F690 /* EncryptionKeyStoring.swift in Sources */,
				B684592F25C93FBF00DC17B6 /* AppStateRestorationManager.swift in Sources */,
				AAA892EA250A4CEF005B37B2 /* WindowControllersManager.swift in Sources */,
				AAC5E4C825D6A6E8007F5990 /* BookmarkPopoverViewController.swift in Sources */,
				AABEE6A924AB4B910043105B /* SuggestionTableCellView.swift in Sources */,
				AA6820F125503DA9005ED0D5 /* FireViewModel.swift in Sources */,
				AAA0CC6A253CC43C0079BC96 /* WKUserContentControllerExtension.swift in Sources */,
				AA9FF95D24A1FA1C0039E328 /* TabCollection.swift in Sources */,
				85A0118225AF60E700FA6A0C /* FindInPageModel.swift in Sources */,
				85799C3425DFCD1B0007EC87 /* TrackerRadarManager.swift in Sources */,
				AA86490E24D49B54001BABEE /* TabLoadingView.swift in Sources */,
				AA2CB1352587C29500AA6FBE /* TabBarFooter.swift in Sources */,
				14D9B90224F91316000D4D13 /* FocusRingView.swift in Sources */,
				AA92126F25ACCB1100600CD4 /* ErrorExtension.swift in Sources */,
				AAA8E8C124EACA700055E685 /* MouseOverView.swift in Sources */,
				AAE8B110258A456C00E81239 /* TooltipViewController.swift in Sources */,
				85AC3B0525D6B1D800C7D2AA /* ScriptSourceProviding.swift in Sources */,
				4B02198E25E05FAC00ED7DEA /* LoginDetectionService.swift in Sources */,
				AA3F895324C18AD500628DDE /* SuggestionViewModel.swift in Sources */,
				4B677431255DBEB800025BD8 /* BloomFilterWrapper.mm in Sources */,
				B684592725C93C0500DC17B6 /* Publishers.NestedObjectChanges.swift in Sources */,
				85A011EA25B4D4CA00FA6A0C /* FindInPageUserScript.swift in Sources */,
				AA9FF95B24A1EFC20039E328 /* TabViewModel.swift in Sources */,
				AA9E9A5E25A4867200D1959D /* TabDragAndDropManager.swift in Sources */,
				B68458C025C7E9E000DC17B6 /* TabCollectionViewModel+NSSecureCoding.swift in Sources */,
				AA8EDF2724923EC70071C2E8 /* StringExtension.swift in Sources */,
				AA361A3624EBF0B500EEC649 /* WindowDraggingView.swift in Sources */,
				B68458B825C7E8B200DC17B6 /* Tab+NSSecureCoding.swift in Sources */,
				4B65028A25E6CBF40054432E /* NibLoadable.swift in Sources */,
				AAA0CC472533833C0079BC96 /* OptionsButtonMenu.swift in Sources */,
				4B677438255DBEB800025BD8 /* HTTPSUpgrade.xcdatamodeld in Sources */,
				4B677434255DBEB800025BD8 /* HTTPSBloomFilterSpecification.swift in Sources */,
				AA97BF4625135DD30014931A /* ApplicationDockMenu.swift in Sources */,
				4BA1A69B258B076900F6F690 /* FileStore.swift in Sources */,
				AAFCB37A25E5403A00859DD4 /* BurnButton.swift in Sources */,
				4B677436255DBEB800025BD8 /* HTTPSExcludedDomains.swift in Sources */,
				AAC5E4DA25D6A711007F5990 /* Bookmark.xcdatamodeld in Sources */,
				AAC5E4D225D6A709007F5990 /* BookmarkList.swift in Sources */,
				4B6160E525B152FA007DE5B2 /* ContentBlockerUserScript.swift in Sources */,
				AA7412B724D1687000D22FE0 /* TabBarScrollView.swift in Sources */,
				14D9B8FB24F7E089000D4D13 /* AddressBarViewController.swift in Sources */,
				AAC82C60258B6CB5009B6B42 /* TooltipWindowController.swift in Sources */,
				AAC5E4E425D6BA9C007F5990 /* NSSizeExtension.swift in Sources */,
				AAA8E8BF24EA8A0A0055E685 /* MouseOverButton.swift in Sources */,
				AA6820EB25503D6A005ED0D5 /* Fire.swift in Sources */,
				8556A60E256C15DD0092FA9D /* FileDownload.swift in Sources */,
				AA585D82248FD31100E9A3E2 /* AppDelegate.swift in Sources */,
				1456D6E124EFCBC300775049 /* TabBarCollectionView.swift in Sources */,
				AABEE69C24A902BB0043105B /* Suggestions.swift in Sources */,
				85AC3AEF25D5CE9800C7D2AA /* UserScripts.swift in Sources */,
				4B677439255DBEB800025BD8 /* HTTPSUpgradeStore.swift in Sources */,
				4B02199325E060C600ED7DEA /* LoginDetectionUserScript.swift in Sources */,
				AAB549DF25DAB8F80058460B /* BookmarkViewModel.swift in Sources */,
				F41D174125CB131900472416 /* NSColorExtension.swift in Sources */,
				4B02198D25E05FAC00ED7DEA /* UndoFireproofingViewController.swift in Sources */,
				AAE71E3725F7869300D74437 /* HomepageCollectionViewItem.swift in Sources */,
				AAC5E4F625D6BF2C007F5990 /* AddressBarButtonsViewController.swift in Sources */,
				AA6EF9B3250785D5004754E6 /* NSMenuExtension.swift in Sources */,
				AA7412B524D1536B00D22FE0 /* MainWindowController.swift in Sources */,
				AA9FF95924A1ECF20039E328 /* Tab.swift in Sources */,
				B63D467125BFA6C100874977 /* DispatchQueueExtensions.swift in Sources */,
				AA6FFB4624DC3B5A0028F4D0 /* WebView.swift in Sources */,
				AA7412B224D0B3AC00D22FE0 /* TabBarViewItem.swift in Sources */,
				856C98D52570116900A22F1F /* NSWindow+Toast.swift in Sources */,
				4B02198B25E05FAC00ED7DEA /* FireproofInfoViewController.swift in Sources */,
				AA8EDF2424923E980071C2E8 /* URLExtension.swift in Sources */,
				4B67744B255DBF3A00025BD8 /* BloomFilter.cpp in Sources */,
				4B02198A25E05FAC00ED7DEA /* FireproofDomains.swift in Sources */,
				4B677442255DBEEA00025BD8 /* Database.swift in Sources */,
				AAF7D3862567CED500998667 /* WebViewConfiguration.swift in Sources */,
				AABEE69824A5FD930043105B /* SuggestionsAPIResult.swift in Sources */,
				AA4E633A25E79C0A00134434 /* MouseClickView.swift in Sources */,
				4B6160ED25B15417007DE5B2 /* DetectedTracker.swift in Sources */,
				B61F015525EDD5A700ABB5A3 /* UserContentController.swift in Sources */,
				AAC5E4E925D6BB4F007F5990 /* Popover.swift in Sources */,
				AAC5E4D925D6A711007F5990 /* BookmarkStore.swift in Sources */,
				4BA1A6C2258B0A1300F6F690 /* ContiguousBytesExtension.swift in Sources */,
			);
			runOnlyForDeploymentPostprocessing = 0;
		};
		AA585D8C248FD31400E9A3E2 /* Sources */ = {
			isa = PBXSourcesBuildPhase;
			buildActionMask = 2147483647;
			files = (
				142879DA24CE1179005419BB /* SuggestionViewModelTests.swift in Sources */,
				85F1B0C925EF9759004792B6 /* URLEventListenerTests.swift in Sources */,
				4BA1A6EB258C288C00F6F690 /* EncryptionKeyStoreTests.swift in Sources */,
				B6A5A27925B93FFF00AA7ADA /* StateRestorationManagerTests.swift in Sources */,
				4B0219A825E0646500ED7DEA /* WebsiteDataStoreTests.swift in Sources */,
				AAC9C01E24CB6BEB00AD1325 /* TabCollectionViewModelTests.swift in Sources */,
				85E11C3725E7F1E100974CAF /* ExternalURLHandlerTests.swift in Sources */,
				4B02199B25E063DE00ED7DEA /* LoginDetectionServiceTests.swift in Sources */,
				AAC9C01724CAFBDC00AD1325 /* TabCollectionTests.swift in Sources */,
				4B82E9B925B6A05800656FE7 /* DetectedTrackerTests.swift in Sources */,
				4BA1A6DE258C100A00F6F690 /* FileStoreTests.swift in Sources */,
				AAC9C01C24CB594C00AD1325 /* TabViewModelTests.swift in Sources */,
				4B11060525903E570039B979 /* CoreDataEncryptionTesting.xcdatamodeld in Sources */,
				8546DE6225C03056000CA5E1 /* UserAgentTests.swift in Sources */,
				4B82E9C125B6A1CD00656FE7 /* TrackerRadarManagerTests.swift in Sources */,
				85AC3B4925DAC9BD00C7D2AA /* ConfigurationStorageTests.swift in Sources */,
				AA652CDB25DDAB32009059CC /* BookmarkStoreMock.swift in Sources */,
				B62EB47C25BAD3BB005745C6 /* WKWebViewSessionDataTests.swift in Sources */,
				B6A5A2A025B96E8300AA7ADA /* AppStateChangePublisherTests.swift in Sources */,
				4B02199C25E063DE00ED7DEA /* FireproofDomainsTests.swift in Sources */,
				AA63745224C9BBE100AB2AC4 /* SuggestionsAPIMock.swift in Sources */,
				142879DC24CE1185005419BB /* SuggestionsViewModelTests.swift in Sources */,
				AA652CD325DDA6E9009059CC /* LocalBookmarkManagerTests.swift in Sources */,
				AAE39D1B24F44885008EF28B /* TabCollectionViewModelDelegateMock.swift in Sources */,
				AA9C363025518CA9004B1BA3 /* FireTests.swift in Sources */,
				AA63745424C9BF9A00AB2AC4 /* SuggestionsTests.swift in Sources */,
				AAC9C01524CAFBCE00AD1325 /* TabTests.swift in Sources */,
				4BA1A6D9258C0CB300F6F690 /* DataEncryptionTests.swift in Sources */,
				B6A5A27E25B9403E00AA7ADA /* FileStoreMock.swift in Sources */,
				4BA1A6FE258C5C1300F6F690 /* EncryptedValueTransformerTests.swift in Sources */,
				85F69B3C25EDE81F00978E59 /* URLExtensionTests.swift in Sources */,
				AA63745624C9EB3C00AB2AC4 /* SuggestionsAPIResultTests.swift in Sources */,
				AA652CCE25DD9071009059CC /* BookmarkListTests.swift in Sources */,
				B6A5A2A825BAA35500AA7ADA /* WindowManagerStateRestorationTests.swift in Sources */,
				B61F012325ECBAE400ABB5A3 /* UserScriptsTest.swift in Sources */,
				4B11060A25903EAC0039B979 /* CoreDataEncryptionTests.swift in Sources */,
				8553FF52257523760029327F /* FileDownloadTests.swift in Sources */,
				4BA1A6E6258C270800F6F690 /* EncryptionKeyGeneratorTests.swift in Sources */,
				B61F012B25ECBB1700ABB5A3 /* UserScriptsManagerTests.swift in Sources */,
				85AC3B1725D9BC1A00C7D2AA /* ConfigurationDownloaderTests.swift in Sources */,
				4BA1A6F6258C4F9600F6F690 /* EncryptionMocks.swift in Sources */,
				4B02199D25E063DE00ED7DEA /* FireproofingURLExtensionsTests.swift in Sources */,
				AA9C362825518C44004B1BA3 /* WebsiteDataStoreMock.swift in Sources */,
				AA652CB125DD825B009059CC /* LocalBookmarkStoreTests.swift in Sources */,
				AA652CC925DD8981009059CC /* Bookmark.xcdatamodeld in Sources */,
			);
			runOnlyForDeploymentPostprocessing = 0;
		};
		AA585D97248FD31400E9A3E2 /* Sources */ = {
			isa = PBXSourcesBuildPhase;
			buildActionMask = 2147483647;
			files = (
				AA585DA0248FD31500E9A3E2 /* DuckDuckGoUITests.swift in Sources */,
			);
			runOnlyForDeploymentPostprocessing = 0;
		};
/* End PBXSourcesBuildPhase section */

/* Begin PBXTargetDependency section */
		AA585D92248FD31400E9A3E2 /* PBXTargetDependency */ = {
			isa = PBXTargetDependency;
			target = AA585D7D248FD31100E9A3E2 /* DuckDuckGo Privacy Browser */;
			targetProxy = AA585D91248FD31400E9A3E2 /* PBXContainerItemProxy */;
		};
		AA585D9D248FD31400E9A3E2 /* PBXTargetDependency */ = {
			isa = PBXTargetDependency;
			target = AA585D7D248FD31100E9A3E2 /* DuckDuckGo Privacy Browser */;
			targetProxy = AA585D9C248FD31400E9A3E2 /* PBXContainerItemProxy */;
		};
/* End PBXTargetDependency section */

/* Begin PBXVariantGroup section */
		AA585D87248FD31400E9A3E2 /* Main.storyboard */ = {
			isa = PBXVariantGroup;
			children = (
				AA585D88248FD31400E9A3E2 /* Base */,
			);
			name = Main.storyboard;
			sourceTree = "<group>";
		};
		AA80EC69256C4691007083E7 /* BrowserTab.storyboard */ = {
			isa = PBXVariantGroup;
			children = (
				AA80EC68256C4691007083E7 /* Base */,
			);
			name = BrowserTab.storyboard;
			sourceTree = "<group>";
		};
		AA80EC6F256C469C007083E7 /* NavigationBar.storyboard */ = {
			isa = PBXVariantGroup;
			children = (
				AA80EC6E256C469C007083E7 /* Base */,
			);
			name = NavigationBar.storyboard;
			sourceTree = "<group>";
		};
		AA80EC75256C46A2007083E7 /* Suggestions.storyboard */ = {
			isa = PBXVariantGroup;
			children = (
				AA80EC74256C46A2007083E7 /* Base */,
			);
			name = Suggestions.storyboard;
			sourceTree = "<group>";
		};
		AA80EC7B256C46AA007083E7 /* TabBar.storyboard */ = {
			isa = PBXVariantGroup;
			children = (
				AA80EC7A256C46AA007083E7 /* Base */,
			);
			name = TabBar.storyboard;
			sourceTree = "<group>";
		};
		AA80EC8B256C49B8007083E7 /* Localizable.strings */ = {
			isa = PBXVariantGroup;
			children = (
				AA80EC8A256C49B8007083E7 /* en */,
			);
			name = Localizable.strings;
			sourceTree = "<group>";
		};
		AA80EC91256C49BC007083E7 /* Localizable.stringsdict */ = {
			isa = PBXVariantGroup;
			children = (
				AA80EC90256C49BC007083E7 /* en */,
			);
			name = Localizable.stringsdict;
			sourceTree = "<group>";
		};
/* End PBXVariantGroup section */

/* Begin XCBuildConfiguration section */
		AA585DA2248FD31500E9A3E2 /* Debug */ = {
			isa = XCBuildConfiguration;
			buildSettings = {
				ALWAYS_SEARCH_USER_PATHS = NO;
				CLANG_ANALYZER_NONNULL = YES;
				CLANG_ANALYZER_NUMBER_OBJECT_CONVERSION = YES_AGGRESSIVE;
				CLANG_CXX_LANGUAGE_STANDARD = "gnu++14";
				CLANG_CXX_LIBRARY = "libc++";
				CLANG_ENABLE_MODULES = YES;
				CLANG_ENABLE_OBJC_ARC = YES;
				CLANG_ENABLE_OBJC_WEAK = YES;
				CLANG_WARN_BLOCK_CAPTURE_AUTORELEASING = YES;
				CLANG_WARN_BOOL_CONVERSION = YES;
				CLANG_WARN_COMMA = YES;
				CLANG_WARN_CONSTANT_CONVERSION = YES;
				CLANG_WARN_DEPRECATED_OBJC_IMPLEMENTATIONS = YES;
				CLANG_WARN_DIRECT_OBJC_ISA_USAGE = YES_ERROR;
				CLANG_WARN_DOCUMENTATION_COMMENTS = YES;
				CLANG_WARN_EMPTY_BODY = YES;
				CLANG_WARN_ENUM_CONVERSION = YES;
				CLANG_WARN_INFINITE_RECURSION = YES;
				CLANG_WARN_INT_CONVERSION = YES;
				CLANG_WARN_NON_LITERAL_NULL_CONVERSION = YES;
				CLANG_WARN_OBJC_IMPLICIT_RETAIN_SELF = YES;
				CLANG_WARN_OBJC_LITERAL_CONVERSION = YES;
				CLANG_WARN_OBJC_ROOT_CLASS = YES_ERROR;
				CLANG_WARN_QUOTED_INCLUDE_IN_FRAMEWORK_HEADER = YES;
				CLANG_WARN_RANGE_LOOP_ANALYSIS = YES;
				CLANG_WARN_STRICT_PROTOTYPES = YES;
				CLANG_WARN_SUSPICIOUS_MOVE = YES;
				CLANG_WARN_UNGUARDED_AVAILABILITY = YES_AGGRESSIVE;
				CLANG_WARN_UNREACHABLE_CODE = YES;
				CLANG_WARN__DUPLICATE_METHOD_MATCH = YES;
				COPY_PHASE_STRIP = NO;
				DEBUG_INFORMATION_FORMAT = dwarf;
				ENABLE_STRICT_OBJC_MSGSEND = YES;
				ENABLE_TESTABILITY = YES;
				GCC_C_LANGUAGE_STANDARD = gnu11;
				GCC_DYNAMIC_NO_PIC = NO;
				GCC_NO_COMMON_BLOCKS = YES;
				GCC_OPTIMIZATION_LEVEL = 0;
				GCC_PREPROCESSOR_DEFINITIONS = (
					"DEBUG=1",
					"$(inherited)",
				);
				GCC_WARN_64_TO_32_BIT_CONVERSION = YES;
				GCC_WARN_ABOUT_RETURN_TYPE = YES_ERROR;
				GCC_WARN_UNDECLARED_SELECTOR = YES;
				GCC_WARN_UNINITIALIZED_AUTOS = YES_AGGRESSIVE;
				GCC_WARN_UNUSED_FUNCTION = YES;
				GCC_WARN_UNUSED_VARIABLE = YES;
				MACOSX_DEPLOYMENT_TARGET = 10.15;
				MTL_ENABLE_DEBUG_INFO = INCLUDE_SOURCE;
				MTL_FAST_MATH = YES;
				ONLY_ACTIVE_ARCH = YES;
				SDKROOT = macosx;
				SWIFT_ACTIVE_COMPILATION_CONDITIONS = DEBUG;
				SWIFT_OPTIMIZATION_LEVEL = "-Onone";
			};
			name = Debug;
		};
		AA585DA3248FD31500E9A3E2 /* Release */ = {
			isa = XCBuildConfiguration;
			buildSettings = {
				ALWAYS_SEARCH_USER_PATHS = NO;
				CLANG_ANALYZER_NONNULL = YES;
				CLANG_ANALYZER_NUMBER_OBJECT_CONVERSION = YES_AGGRESSIVE;
				CLANG_CXX_LANGUAGE_STANDARD = "gnu++14";
				CLANG_CXX_LIBRARY = "libc++";
				CLANG_ENABLE_MODULES = YES;
				CLANG_ENABLE_OBJC_ARC = YES;
				CLANG_ENABLE_OBJC_WEAK = YES;
				CLANG_WARN_BLOCK_CAPTURE_AUTORELEASING = YES;
				CLANG_WARN_BOOL_CONVERSION = YES;
				CLANG_WARN_COMMA = YES;
				CLANG_WARN_CONSTANT_CONVERSION = YES;
				CLANG_WARN_DEPRECATED_OBJC_IMPLEMENTATIONS = YES;
				CLANG_WARN_DIRECT_OBJC_ISA_USAGE = YES_ERROR;
				CLANG_WARN_DOCUMENTATION_COMMENTS = YES;
				CLANG_WARN_EMPTY_BODY = YES;
				CLANG_WARN_ENUM_CONVERSION = YES;
				CLANG_WARN_INFINITE_RECURSION = YES;
				CLANG_WARN_INT_CONVERSION = YES;
				CLANG_WARN_NON_LITERAL_NULL_CONVERSION = YES;
				CLANG_WARN_OBJC_IMPLICIT_RETAIN_SELF = YES;
				CLANG_WARN_OBJC_LITERAL_CONVERSION = YES;
				CLANG_WARN_OBJC_ROOT_CLASS = YES_ERROR;
				CLANG_WARN_QUOTED_INCLUDE_IN_FRAMEWORK_HEADER = YES;
				CLANG_WARN_RANGE_LOOP_ANALYSIS = YES;
				CLANG_WARN_STRICT_PROTOTYPES = YES;
				CLANG_WARN_SUSPICIOUS_MOVE = YES;
				CLANG_WARN_UNGUARDED_AVAILABILITY = YES_AGGRESSIVE;
				CLANG_WARN_UNREACHABLE_CODE = YES;
				CLANG_WARN__DUPLICATE_METHOD_MATCH = YES;
				COPY_PHASE_STRIP = NO;
				DEBUG_INFORMATION_FORMAT = "dwarf-with-dsym";
				ENABLE_NS_ASSERTIONS = NO;
				ENABLE_STRICT_OBJC_MSGSEND = YES;
				GCC_C_LANGUAGE_STANDARD = gnu11;
				GCC_NO_COMMON_BLOCKS = YES;
				GCC_WARN_64_TO_32_BIT_CONVERSION = YES;
				GCC_WARN_ABOUT_RETURN_TYPE = YES_ERROR;
				GCC_WARN_UNDECLARED_SELECTOR = YES;
				GCC_WARN_UNINITIALIZED_AUTOS = YES_AGGRESSIVE;
				GCC_WARN_UNUSED_FUNCTION = YES;
				GCC_WARN_UNUSED_VARIABLE = YES;
				MACOSX_DEPLOYMENT_TARGET = 10.15;
				MTL_ENABLE_DEBUG_INFO = NO;
				MTL_FAST_MATH = YES;
				SDKROOT = macosx;
				SWIFT_COMPILATION_MODE = wholemodule;
				SWIFT_OPTIMIZATION_LEVEL = "-O";
			};
			name = Release;
		};
		AA585DA5248FD31500E9A3E2 /* Debug */ = {
			isa = XCBuildConfiguration;
			buildSettings = {
				ASSETCATALOG_COMPILER_APPICON_NAME = "AppIcon - Debug";
				CLANG_ANALYZER_LOCALIZABILITY_EMPTY_CONTEXT = YES;
				CLANG_ANALYZER_LOCALIZABILITY_NONLOCALIZED = YES;
				CODE_SIGN_ENTITLEMENTS = DuckDuckGo/DuckDuckGo.entitlements;
				CODE_SIGN_IDENTITY = "Apple Development";
				CODE_SIGN_STYLE = Automatic;
				COMBINE_HIDPI_IMAGES = YES;
				DEVELOPMENT_TEAM = HKE973VLUW;
				ENABLE_HARDENED_RUNTIME = YES;
				INFOPLIST_FILE = DuckDuckGo/Info.plist;
				LD_RUNPATH_SEARCH_PATHS = (
					"$(inherited)",
					"@executable_path/../Frameworks",
				);
				MARKETING_VERSION = 0.6.11;
				PRODUCT_BUNDLE_IDENTIFIER = com.duckduckgo.macos.browser.debug;
				PRODUCT_NAME = "$(TARGET_NAME)";
				SWIFT_ACTIVE_COMPILATION_CONDITIONS = "DEBUG FEEDBACK";
				SWIFT_OBJC_BRIDGING_HEADER = "$(SRCROOT)/DuckDuckGo/Bridging.h";
				SWIFT_VERSION = 5.0;
			};
			name = Debug;
		};
		AA585DA6248FD31500E9A3E2 /* Release */ = {
			isa = XCBuildConfiguration;
			buildSettings = {
				ASSETCATALOG_COMPILER_APPICON_NAME = AppIcon;
				CLANG_ANALYZER_LOCALIZABILITY_EMPTY_CONTEXT = YES;
				CLANG_ANALYZER_LOCALIZABILITY_NONLOCALIZED = YES;
				CODE_SIGN_ENTITLEMENTS = DuckDuckGo/DuckDuckGo.entitlements;
				CODE_SIGN_IDENTITY = "Apple Development";
				CODE_SIGN_STYLE = Automatic;
				COMBINE_HIDPI_IMAGES = YES;
				DEVELOPMENT_TEAM = HKE973VLUW;
				ENABLE_HARDENED_RUNTIME = YES;
				INFOPLIST_FILE = DuckDuckGo/Info.plist;
				LD_RUNPATH_SEARCH_PATHS = (
					"$(inherited)",
					"@executable_path/../Frameworks",
				);
				MARKETING_VERSION = 0.6.11;
				PRODUCT_BUNDLE_IDENTIFIER = com.duckduckgo.macos.browser;
				PRODUCT_NAME = "$(TARGET_NAME)";
				SWIFT_ACTIVE_COMPILATION_CONDITIONS = FEEDBACK;
				SWIFT_OBJC_BRIDGING_HEADER = "$(SRCROOT)/DuckDuckGo/Bridging.h";
				SWIFT_VERSION = 5.0;
			};
			name = Release;
		};
		AA585DA8248FD31500E9A3E2 /* Debug */ = {
			isa = XCBuildConfiguration;
			buildSettings = {
				ALWAYS_EMBED_SWIFT_STANDARD_LIBRARIES = YES;
				BUNDLE_LOADER = "$(TEST_HOST)";
				CODE_SIGN_IDENTITY = "Apple Development";
				CODE_SIGN_STYLE = Automatic;
				COMBINE_HIDPI_IMAGES = YES;
				DEVELOPMENT_TEAM = HKE973VLUW;
				INFOPLIST_FILE = "Unit Tests/Info.plist";
				LD_RUNPATH_SEARCH_PATHS = (
					"$(inherited)",
					"@executable_path/../Frameworks",
					"@loader_path/../Frameworks",
				);
				MACOSX_DEPLOYMENT_TARGET = 10.15;
				PRODUCT_BUNDLE_IDENTIFIER = com.duckduckgo.macos.browser.DuckDuckGoTests;
				PRODUCT_NAME = "$(TARGET_NAME)";
				PROVISIONING_PROFILE_SPECIFIER = "";
				SWIFT_VERSION = 5.0;
				TEST_HOST = "$(BUILT_PRODUCTS_DIR)/DuckDuckGo Privacy Browser.app/Contents/MacOS/DuckDuckGo Privacy Browser";
			};
			name = Debug;
		};
		AA585DA9248FD31500E9A3E2 /* Release */ = {
			isa = XCBuildConfiguration;
			buildSettings = {
				ALWAYS_EMBED_SWIFT_STANDARD_LIBRARIES = YES;
				BUNDLE_LOADER = "$(TEST_HOST)";
				CODE_SIGN_IDENTITY = "Apple Development";
				CODE_SIGN_STYLE = Automatic;
				COMBINE_HIDPI_IMAGES = YES;
				DEVELOPMENT_TEAM = HKE973VLUW;
				INFOPLIST_FILE = "Unit Tests/Info.plist";
				LD_RUNPATH_SEARCH_PATHS = (
					"$(inherited)",
					"@executable_path/../Frameworks",
					"@loader_path/../Frameworks",
				);
				MACOSX_DEPLOYMENT_TARGET = 10.15;
				PRODUCT_BUNDLE_IDENTIFIER = com.duckduckgo.macos.browser.DuckDuckGoTests;
				PRODUCT_NAME = "$(TARGET_NAME)";
				PROVISIONING_PROFILE_SPECIFIER = "";
				SWIFT_VERSION = 5.0;
				TEST_HOST = "$(BUILT_PRODUCTS_DIR)/DuckDuckGo Privacy Browser.app/Contents/MacOS/DuckDuckGo Privacy Browser";
			};
			name = Release;
		};
		AA585DAB248FD31500E9A3E2 /* Debug */ = {
			isa = XCBuildConfiguration;
			buildSettings = {
				ALWAYS_EMBED_SWIFT_STANDARD_LIBRARIES = YES;
				CODE_SIGN_IDENTITY = "Apple Development";
				CODE_SIGN_STYLE = Automatic;
				COMBINE_HIDPI_IMAGES = YES;
				DEVELOPMENT_TEAM = HKE973VLUW;
				INFOPLIST_FILE = DuckDuckGoUITests/Info.plist;
				LD_RUNPATH_SEARCH_PATHS = (
					"$(inherited)",
					"@executable_path/../Frameworks",
					"@loader_path/../Frameworks",
				);
				PRODUCT_BUNDLE_IDENTIFIER = com.duckduckgo.macos.browser.DuckDuckGoUITests;
				PRODUCT_NAME = "$(TARGET_NAME)";
				PROVISIONING_PROFILE = "";
				PROVISIONING_PROFILE_SPECIFIER = "";
				SWIFT_VERSION = 5.0;
				TEST_TARGET_NAME = "DuckDuckGo Privacy Browser";
			};
			name = Debug;
		};
		AA585DAC248FD31500E9A3E2 /* Release */ = {
			isa = XCBuildConfiguration;
			buildSettings = {
				ALWAYS_EMBED_SWIFT_STANDARD_LIBRARIES = YES;
				CODE_SIGN_IDENTITY = "Apple Development";
				CODE_SIGN_STYLE = Automatic;
				COMBINE_HIDPI_IMAGES = YES;
				DEVELOPMENT_TEAM = HKE973VLUW;
				INFOPLIST_FILE = DuckDuckGoUITests/Info.plist;
				LD_RUNPATH_SEARCH_PATHS = (
					"$(inherited)",
					"@executable_path/../Frameworks",
					"@loader_path/../Frameworks",
				);
				PRODUCT_BUNDLE_IDENTIFIER = com.duckduckgo.macos.browser.DuckDuckGoUITests;
				PRODUCT_NAME = "$(TARGET_NAME)";
				PROVISIONING_PROFILE = "";
				PROVISIONING_PROFILE_SPECIFIER = "";
				SWIFT_VERSION = 5.0;
				TEST_TARGET_NAME = "DuckDuckGo Privacy Browser";
			};
			name = Release;
		};
/* End XCBuildConfiguration section */

/* Begin XCConfigurationList section */
		AA585D79248FD31100E9A3E2 /* Build configuration list for PBXProject "DuckDuckGo" */ = {
			isa = XCConfigurationList;
			buildConfigurations = (
				AA585DA2248FD31500E9A3E2 /* Debug */,
				AA585DA3248FD31500E9A3E2 /* Release */,
			);
			defaultConfigurationIsVisible = 0;
			defaultConfigurationName = Release;
		};
		AA585DA4248FD31500E9A3E2 /* Build configuration list for PBXNativeTarget "DuckDuckGo Privacy Browser" */ = {
			isa = XCConfigurationList;
			buildConfigurations = (
				AA585DA5248FD31500E9A3E2 /* Debug */,
				AA585DA6248FD31500E9A3E2 /* Release */,
			);
			defaultConfigurationIsVisible = 0;
			defaultConfigurationName = Release;
		};
		AA585DA7248FD31500E9A3E2 /* Build configuration list for PBXNativeTarget "Unit Tests" */ = {
			isa = XCConfigurationList;
			buildConfigurations = (
				AA585DA8248FD31500E9A3E2 /* Debug */,
				AA585DA9248FD31500E9A3E2 /* Release */,
			);
			defaultConfigurationIsVisible = 0;
			defaultConfigurationName = Release;
		};
		AA585DAA248FD31500E9A3E2 /* Build configuration list for PBXNativeTarget "UI Tests" */ = {
			isa = XCConfigurationList;
			buildConfigurations = (
				AA585DAB248FD31500E9A3E2 /* Debug */,
				AA585DAC248FD31500E9A3E2 /* Release */,
			);
			defaultConfigurationIsVisible = 0;
			defaultConfigurationName = Release;
		};
/* End XCConfigurationList section */

/* Begin XCRemoteSwiftPackageReference section */
		4B82E9B125B69E3E00656FE7 /* XCRemoteSwiftPackageReference "TrackerRadarKit" */ = {
			isa = XCRemoteSwiftPackageReference;
			repositoryURL = "https://github.com/duckduckgo/TrackerRadarKit.git";
			requirement = {
				kind = upToNextMajorVersion;
				minimumVersion = 1.0.2;
			};
		};
		8524389525FA49B900DE9B83 /* XCRemoteSwiftPackageReference "BrowserServicesKit" */ = {
			isa = XCRemoteSwiftPackageReference;
			repositoryURL = "git@github.com:more-duckduckgo-org/BrowserServicesKit.git";
			requirement = {
				kind = upToNextMajorVersion;
				minimumVersion = 0.5.0;
			};
		};
		85FF55C625F82E4F00E2AB99 /* XCRemoteSwiftPackageReference "lottie-ios" */ = {
			isa = XCRemoteSwiftPackageReference;
			repositoryURL = "https://github.com/airbnb/lottie-ios";
			requirement = {
				branch = "lottie/macos-spm";
				kind = branch;
			};
		};
/* End XCRemoteSwiftPackageReference section */

/* Begin XCSwiftPackageProductDependency section */
		4B82E9B225B69E3E00656FE7 /* TrackerRadarKit */ = {
			isa = XCSwiftPackageProductDependency;
			package = 4B82E9B125B69E3E00656FE7 /* XCRemoteSwiftPackageReference "TrackerRadarKit" */;
			productName = TrackerRadarKit;
		};
		8524389625FA49B900DE9B83 /* BrowserServicesKit */ = {
			isa = XCSwiftPackageProductDependency;
			package = 8524389525FA49B900DE9B83 /* XCRemoteSwiftPackageReference "BrowserServicesKit" */;
			productName = BrowserServicesKit;
		};
		85FF55C725F82E4F00E2AB99 /* Lottie */ = {
			isa = XCSwiftPackageProductDependency;
			package = 85FF55C625F82E4F00E2AB99 /* XCRemoteSwiftPackageReference "lottie-ios" */;
			productName = Lottie;
		};
/* End XCSwiftPackageProductDependency section */

/* Begin XCVersionGroup section */
		4B11060325903E570039B979 /* CoreDataEncryptionTesting.xcdatamodeld */ = {
			isa = XCVersionGroup;
			children = (
				4B11060425903E570039B979 /* CoreDataEncryptionTesting.xcdatamodel */,
			);
			currentVersion = 4B11060425903E570039B979 /* CoreDataEncryptionTesting.xcdatamodel */;
			path = CoreDataEncryptionTesting.xcdatamodeld;
			sourceTree = "<group>";
			versionGroupType = wrapper.xcdatamodel;
		};
		4B67742E255DBEB800025BD8 /* HTTPSUpgrade.xcdatamodeld */ = {
			isa = XCVersionGroup;
			children = (
				4B67742F255DBEB800025BD8 /* HTTPSUpgrade 3.xcdatamodel */,
			);
			currentVersion = 4B67742F255DBEB800025BD8 /* HTTPSUpgrade 3.xcdatamodel */;
			path = HTTPSUpgrade.xcdatamodeld;
			sourceTree = "<group>";
			versionGroupType = wrapper.xcdatamodel;
		};
		AAC5E4D725D6A710007F5990 /* Bookmark.xcdatamodeld */ = {
			isa = XCVersionGroup;
			children = (
				AAC5E4D825D6A710007F5990 /* Bookmark.xcdatamodel */,
			);
			currentVersion = AAC5E4D825D6A710007F5990 /* Bookmark.xcdatamodel */;
			path = Bookmark.xcdatamodeld;
			sourceTree = "<group>";
			versionGroupType = wrapper.xcdatamodel;
		};
/* End XCVersionGroup section */
	};
	rootObject = AA585D76248FD31100E9A3E2 /* Project object */;
}<|MERGE_RESOLUTION|>--- conflicted
+++ resolved
@@ -1136,11 +1136,8 @@
 				AAC5E4E825D6BB4F007F5990 /* Popover.swift */,
 				AA361A3524EBF0B500EEC649 /* WindowDraggingView.swift */,
 				B6D7A2ED25D2418B002B2AE1 /* ShadowView.swift */,
-<<<<<<< HEAD
 				AAE71E3C25F7B9A600D74437 /* BorderImageView.swift */,
-=======
 				4B65028925E6CBF40054432E /* NibLoadable.swift */,
->>>>>>> 2318966c
 			);
 			path = View;
 			sourceTree = "<group>";
