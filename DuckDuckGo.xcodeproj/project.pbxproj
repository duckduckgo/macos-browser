// !$*UTF8*$!
{
	archiveVersion = 1;
	classes = {
	};
	objectVersion = 52;
	objects = {

/* Begin PBXBuildFile section */
		0230C0A3272080090018F728 /* KeyedCodingExtension.swift in Sources */ = {isa = PBXBuildFile; fileRef = 0230C0A2272080090018F728 /* KeyedCodingExtension.swift */; };
		0230C0A52721F3750018F728 /* GPCRequestFactory.swift in Sources */ = {isa = PBXBuildFile; fileRef = 0230C0A42721F3750018F728 /* GPCRequestFactory.swift */; };
		026ADE1426C3010C002518EE /* macos-config.json in Resources */ = {isa = PBXBuildFile; fileRef = 026ADE1326C3010C002518EE /* macos-config.json */; };
		142879DA24CE1179005419BB /* SuggestionViewModelTests.swift in Sources */ = {isa = PBXBuildFile; fileRef = 142879D924CE1179005419BB /* SuggestionViewModelTests.swift */; };
		142879DC24CE1185005419BB /* SuggestionContainerViewModelTests.swift in Sources */ = {isa = PBXBuildFile; fileRef = 142879DB24CE1185005419BB /* SuggestionContainerViewModelTests.swift */; };
		1430DFF524D0580F00B8978C /* TabBarViewController.swift in Sources */ = {isa = PBXBuildFile; fileRef = 1430DFF424D0580F00B8978C /* TabBarViewController.swift */; };
		14505A08256084EF00272CC6 /* UserAgent.swift in Sources */ = {isa = PBXBuildFile; fileRef = 14505A07256084EF00272CC6 /* UserAgent.swift */; };
		1456D6E124EFCBC300775049 /* TabBarCollectionView.swift in Sources */ = {isa = PBXBuildFile; fileRef = 1456D6E024EFCBC300775049 /* TabBarCollectionView.swift */; };
		14D9B8FB24F7E089000D4D13 /* AddressBarViewController.swift in Sources */ = {isa = PBXBuildFile; fileRef = 14D9B8F924F7E089000D4D13 /* AddressBarViewController.swift */; };
		336D5B18262D8D3C0052E0C9 /* findinpage.js in Resources */ = {isa = PBXBuildFile; fileRef = 336D5AEF262D8D3C0052E0C9 /* findinpage.js */; };
		339A6B5826A044BA00E3DAE8 /* duckduckgo-privacy-dashboard in Resources */ = {isa = PBXBuildFile; fileRef = 339A6B5726A044BA00E3DAE8 /* duckduckgo-privacy-dashboard */; };
		371C0A2927E33EDC0070591F /* FeedbackPresenter.swift in Sources */ = {isa = PBXBuildFile; fileRef = 371C0A2827E33EDC0070591F /* FeedbackPresenter.swift */; };
		371E141927E92E42009E3B5B /* MultilineScrollableTextFix.swift in Sources */ = {isa = PBXBuildFile; fileRef = 371E141827E92E42009E3B5B /* MultilineScrollableTextFix.swift */; };
		376705AF27EB488600DD8D76 /* RoundedSelectionRowView.swift in Sources */ = {isa = PBXBuildFile; fileRef = 4B0511B3262CAA5A00F6079C /* RoundedSelectionRowView.swift */; };
		376705B327EC7D4F00DD8D76 /* TextButton.swift in Sources */ = {isa = PBXBuildFile; fileRef = 376705B227EC7D4F00DD8D76 /* TextButton.swift */; };
		3776582D27F71652009A6B35 /* WebsiteBreakageReportTests.swift in Sources */ = {isa = PBXBuildFile; fileRef = 3776582C27F71652009A6B35 /* WebsiteBreakageReportTests.swift */; };
		3776582F27F82E62009A6B35 /* AutofillPreferences.swift in Sources */ = {isa = PBXBuildFile; fileRef = 3776582E27F82E62009A6B35 /* AutofillPreferences.swift */; };
		3776583127F8325B009A6B35 /* AutofillPreferencesTests.swift in Sources */ = {isa = PBXBuildFile; fileRef = 3776583027F8325B009A6B35 /* AutofillPreferencesTests.swift */; };
		379DE4BD27EA31AC002CC3DE /* PreferencesAutofillView.swift in Sources */ = {isa = PBXBuildFile; fileRef = 379DE4BC27EA31AC002CC3DE /* PreferencesAutofillView.swift */; };
		37A803DB27FD69D300052F4C /* Data Import Resources in Resources */ = {isa = PBXBuildFile; fileRef = 37A803DA27FD69D300052F4C /* Data Import Resources */; };
		37AFCE8127DA2CA600471A10 /* PreferencesViewController.swift in Sources */ = {isa = PBXBuildFile; fileRef = 37AFCE8027DA2CA600471A10 /* PreferencesViewController.swift */; };
		37AFCE8527DA2D3900471A10 /* PreferencesSidebar.swift in Sources */ = {isa = PBXBuildFile; fileRef = 37AFCE8427DA2D3900471A10 /* PreferencesSidebar.swift */; };
		37AFCE8727DA334800471A10 /* PreferencesRootView.swift in Sources */ = {isa = PBXBuildFile; fileRef = 37AFCE8627DA334800471A10 /* PreferencesRootView.swift */; };
		37AFCE8927DA33BA00471A10 /* Preferences.swift in Sources */ = {isa = PBXBuildFile; fileRef = 37AFCE8827DA33BA00471A10 /* Preferences.swift */; };
		37AFCE8B27DB69BC00471A10 /* PreferencesDefaultBrowserView.swift in Sources */ = {isa = PBXBuildFile; fileRef = 37AFCE8A27DB69BC00471A10 /* PreferencesDefaultBrowserView.swift */; };
		37AFCE9227DB8CAD00471A10 /* PreferencesAboutView.swift in Sources */ = {isa = PBXBuildFile; fileRef = 37AFCE9127DB8CAD00471A10 /* PreferencesAboutView.swift */; };
		37CC53EC27E8A4D10028713D /* PreferencesPrivacyView.swift in Sources */ = {isa = PBXBuildFile; fileRef = 37CC53EB27E8A4D10028713D /* PreferencesPrivacyView.swift */; };
		37CC53F027E8D1440028713D /* PreferencesDownloadsView.swift in Sources */ = {isa = PBXBuildFile; fileRef = 37CC53EF27E8D1440028713D /* PreferencesDownloadsView.swift */; };
		37CC53F427E8D4620028713D /* NSPathControlView.swift in Sources */ = {isa = PBXBuildFile; fileRef = 37CC53F327E8D4620028713D /* NSPathControlView.swift */; };
		37CD54B327EE509700F1F7B9 /* View+Cursor.swift in Sources */ = {isa = PBXBuildFile; fileRef = 37CD54B227EE509700F1F7B9 /* View+Cursor.swift */; };
		37CD54B527F1AC1300F1F7B9 /* PreferencesSidebarModelTests.swift in Sources */ = {isa = PBXBuildFile; fileRef = 37CD54B427F1AC1300F1F7B9 /* PreferencesSidebarModelTests.swift */; };
		37CD54B727F1B28A00F1F7B9 /* DefaultBrowserPreferencesTests.swift in Sources */ = {isa = PBXBuildFile; fileRef = 37CD54B627F1B28A00F1F7B9 /* DefaultBrowserPreferencesTests.swift */; };
		37CD54B927F1F8AC00F1F7B9 /* AppearancePreferencesTests.swift in Sources */ = {isa = PBXBuildFile; fileRef = 37CD54B827F1F8AC00F1F7B9 /* AppearancePreferencesTests.swift */; };
		37CD54BB27F25A4000F1F7B9 /* DownloadsPreferencesTests.swift in Sources */ = {isa = PBXBuildFile; fileRef = 37CD54BA27F25A4000F1F7B9 /* DownloadsPreferencesTests.swift */; };
		37CD54BD27F2ECAE00F1F7B9 /* AutofillPreferencesModelTests.swift in Sources */ = {isa = PBXBuildFile; fileRef = 37CD54BC27F2ECAE00F1F7B9 /* AutofillPreferencesModelTests.swift */; };
		37CD54C927F2FDD100F1F7B9 /* PrivacyPreferencesModel.swift in Sources */ = {isa = PBXBuildFile; fileRef = 37CD54C127F2FDD100F1F7B9 /* PrivacyPreferencesModel.swift */; };
		37CD54CA27F2FDD100F1F7B9 /* AutofillPreferencesModel.swift in Sources */ = {isa = PBXBuildFile; fileRef = 37CD54C227F2FDD100F1F7B9 /* AutofillPreferencesModel.swift */; };
		37CD54CB27F2FDD100F1F7B9 /* DownloadsPreferences.swift in Sources */ = {isa = PBXBuildFile; fileRef = 37CD54C327F2FDD100F1F7B9 /* DownloadsPreferences.swift */; };
		37CD54CC27F2FDD100F1F7B9 /* PreferencesSection.swift in Sources */ = {isa = PBXBuildFile; fileRef = 37CD54C427F2FDD100F1F7B9 /* PreferencesSection.swift */; };
		37CD54CD27F2FDD100F1F7B9 /* AboutModel.swift in Sources */ = {isa = PBXBuildFile; fileRef = 37CD54C527F2FDD100F1F7B9 /* AboutModel.swift */; };
		37CD54CE27F2FDD100F1F7B9 /* PreferencesSidebarModel.swift in Sources */ = {isa = PBXBuildFile; fileRef = 37CD54C627F2FDD100F1F7B9 /* PreferencesSidebarModel.swift */; };
		37CD54CF27F2FDD100F1F7B9 /* AppearancePreferences.swift in Sources */ = {isa = PBXBuildFile; fileRef = 37CD54C727F2FDD100F1F7B9 /* AppearancePreferences.swift */; };
		37CD54D027F2FDD100F1F7B9 /* DefaultBrowserPreferences.swift in Sources */ = {isa = PBXBuildFile; fileRef = 37CD54C827F2FDD100F1F7B9 /* DefaultBrowserPreferences.swift */; };
		37D2771527E870D4003365FD /* PreferencesAppearanceView.swift in Sources */ = {isa = PBXBuildFile; fileRef = 37D2771427E870D4003365FD /* PreferencesAppearanceView.swift */; };
		4B0135CE2729F1AA00D54834 /* NSPasteboardExtension.swift in Sources */ = {isa = PBXBuildFile; fileRef = 4B0135CD2729F1AA00D54834 /* NSPasteboardExtension.swift */; };
		4B02198925E05FAC00ED7DEA /* FireproofingURLExtensions.swift in Sources */ = {isa = PBXBuildFile; fileRef = 4B02197F25E05FAC00ED7DEA /* FireproofingURLExtensions.swift */; };
		4B02198A25E05FAC00ED7DEA /* FireproofDomains.swift in Sources */ = {isa = PBXBuildFile; fileRef = 4B02198125E05FAC00ED7DEA /* FireproofDomains.swift */; };
		4B02198B25E05FAC00ED7DEA /* FireproofInfoViewController.swift in Sources */ = {isa = PBXBuildFile; fileRef = 4B02198325E05FAC00ED7DEA /* FireproofInfoViewController.swift */; };
		4B02198C25E05FAC00ED7DEA /* Fireproofing.storyboard in Resources */ = {isa = PBXBuildFile; fileRef = 4B02198425E05FAC00ED7DEA /* Fireproofing.storyboard */; };
		4B02199C25E063DE00ED7DEA /* FireproofDomainsTests.swift in Sources */ = {isa = PBXBuildFile; fileRef = 4B02199925E063DE00ED7DEA /* FireproofDomainsTests.swift */; };
		4B02199D25E063DE00ED7DEA /* FireproofingURLExtensionsTests.swift in Sources */ = {isa = PBXBuildFile; fileRef = 4B02199A25E063DE00ED7DEA /* FireproofingURLExtensionsTests.swift */; };
		4B0219A825E0646500ED7DEA /* WebsiteDataStoreTests.swift in Sources */ = {isa = PBXBuildFile; fileRef = 4B0219A725E0646500ED7DEA /* WebsiteDataStoreTests.swift */; };
		4B0511BD262CAA5A00F6079C /* PrivacySecurityPreferences.swift in Sources */ = {isa = PBXBuildFile; fileRef = 4B0511A6262CAA5A00F6079C /* PrivacySecurityPreferences.swift */; };
		4B0511C3262CAA5A00F6079C /* FireproofDomains.storyboard in Resources */ = {isa = PBXBuildFile; fileRef = 4B0511AD262CAA5A00F6079C /* FireproofDomains.storyboard */; };
		4B0511CA262CAA5A00F6079C /* FireproofDomainsViewController.swift in Sources */ = {isa = PBXBuildFile; fileRef = 4B0511B4262CAA5A00F6079C /* FireproofDomainsViewController.swift */; };
		4B0511E1262CAA8600F6079C /* NSOpenPanelExtensions.swift in Sources */ = {isa = PBXBuildFile; fileRef = 4B0511DF262CAA8600F6079C /* NSOpenPanelExtensions.swift */; };
		4B0511E2262CAA8600F6079C /* NSViewControllerExtension.swift in Sources */ = {isa = PBXBuildFile; fileRef = 4B0511E0262CAA8600F6079C /* NSViewControllerExtension.swift */; };
		4B0511E7262CAB3700F6079C /* UserDefaultsWrapperUtilities.swift in Sources */ = {isa = PBXBuildFile; fileRef = 4B0511E6262CAB3700F6079C /* UserDefaultsWrapperUtilities.swift */; };
		4B11060525903E570039B979 /* CoreDataEncryptionTesting.xcdatamodeld in Sources */ = {isa = PBXBuildFile; fileRef = 4B11060325903E570039B979 /* CoreDataEncryptionTesting.xcdatamodeld */; };
		4B11060A25903EAC0039B979 /* CoreDataEncryptionTests.swift in Sources */ = {isa = PBXBuildFile; fileRef = 4B11060925903EAC0039B979 /* CoreDataEncryptionTests.swift */; };
		4B117F7D276C0CB5002F3D8C /* LocalStatisticsStoreTests.swift in Sources */ = {isa = PBXBuildFile; fileRef = 4B117F7C276C0CB5002F3D8C /* LocalStatisticsStoreTests.swift */; };
		4B139AFD26B60BD800894F82 /* NSImageExtensions.swift in Sources */ = {isa = PBXBuildFile; fileRef = 4B139AFC26B60BD800894F82 /* NSImageExtensions.swift */; };
		4B1AD8D525FC38DD00261379 /* EncryptionKeyStoreTests.swift in Sources */ = {isa = PBXBuildFile; fileRef = 4BA1A6EA258C288C00F6F690 /* EncryptionKeyStoreTests.swift */; };
		4B1AD8E225FC390B00261379 /* EncryptionMocks.swift in Sources */ = {isa = PBXBuildFile; fileRef = 4BA1A6F5258C4F9600F6F690 /* EncryptionMocks.swift */; };
		4B1AD91725FC46FB00261379 /* CoreDataEncryptionTests.swift in Sources */ = {isa = PBXBuildFile; fileRef = 4B1AD91625FC46FB00261379 /* CoreDataEncryptionTests.swift */; };
		4B1AD92125FC474E00261379 /* CoreDataEncryptionTesting.xcdatamodeld in Sources */ = {isa = PBXBuildFile; fileRef = 4B11060325903E570039B979 /* CoreDataEncryptionTesting.xcdatamodeld */; };
		4B1E6EED27AB5E5100F51793 /* SecureVaultSorting.swift in Sources */ = {isa = PBXBuildFile; fileRef = 4B1E6EEB27AB5E5100F51793 /* SecureVaultSorting.swift */; };
		4B1E6EEE27AB5E5100F51793 /* PasswordManagementListSection.swift in Sources */ = {isa = PBXBuildFile; fileRef = 4B1E6EEC27AB5E5100F51793 /* PasswordManagementListSection.swift */; };
		4B1E6EF127AB5E5D00F51793 /* NSPopUpButtonView.swift in Sources */ = {isa = PBXBuildFile; fileRef = 4B1E6EEF27AB5E5D00F51793 /* NSPopUpButtonView.swift */; };
		4B1E6EF227AB5E5D00F51793 /* PasswordManagementItemList.swift in Sources */ = {isa = PBXBuildFile; fileRef = 4B1E6EF027AB5E5D00F51793 /* PasswordManagementItemList.swift */; };
		4B2CBF412767EEC1001DF04B /* MacWaitlistStoreTests.swift in Sources */ = {isa = PBXBuildFile; fileRef = 4B2CBF402767EEC1001DF04B /* MacWaitlistStoreTests.swift */; };
		4B2E7D6326FF9D6500D2DB17 /* PrintingUserScript.swift in Sources */ = {isa = PBXBuildFile; fileRef = 4B2E7D6226FF9D6500D2DB17 /* PrintingUserScript.swift */; };
		4B379C1527BD91E3008A968E /* QuartzIdleStateProvider.swift in Sources */ = {isa = PBXBuildFile; fileRef = 4B379C1427BD91E3008A968E /* QuartzIdleStateProvider.swift */; };
		4B379C1E27BDB7FF008A968E /* DeviceAuthenticator.swift in Sources */ = {isa = PBXBuildFile; fileRef = 4B379C1D27BDB7FF008A968E /* DeviceAuthenticator.swift */; };
		4B379C2227BDBA29008A968E /* LocalAuthenticationService.swift in Sources */ = {isa = PBXBuildFile; fileRef = 4B379C2127BDBA29008A968E /* LocalAuthenticationService.swift */; };
		4B379C2427BDE1B0008A968E /* FlatButton.swift in Sources */ = {isa = PBXBuildFile; fileRef = 4B379C2327BDE1B0008A968E /* FlatButton.swift */; };
		4B39AAF627D9B2C700A73FD5 /* NSStackViewExtension.swift in Sources */ = {isa = PBXBuildFile; fileRef = 4B39AAF527D9B2C700A73FD5 /* NSStackViewExtension.swift */; };
		4B3F641E27A8D3BD00E0C118 /* BrowserProfileTests.swift in Sources */ = {isa = PBXBuildFile; fileRef = 4B3F641D27A8D3BD00E0C118 /* BrowserProfileTests.swift */; };
		4B4F72EC266B2ED300814C60 /* CollectionExtension.swift in Sources */ = {isa = PBXBuildFile; fileRef = 4B4F72EB266B2ED300814C60 /* CollectionExtension.swift */; };
		4B59023D26B35F3600489384 /* ChromeDataImporter.swift in Sources */ = {isa = PBXBuildFile; fileRef = 4B59023826B35F3600489384 /* ChromeDataImporter.swift */; };
		4B59023E26B35F3600489384 /* ChromiumLoginReader.swift in Sources */ = {isa = PBXBuildFile; fileRef = 4B59023926B35F3600489384 /* ChromiumLoginReader.swift */; };
		4B59024026B35F3600489384 /* ChromiumDataImporter.swift in Sources */ = {isa = PBXBuildFile; fileRef = 4B59023B26B35F3600489384 /* ChromiumDataImporter.swift */; };
		4B59024126B35F3600489384 /* BraveDataImporter.swift in Sources */ = {isa = PBXBuildFile; fileRef = 4B59023C26B35F3600489384 /* BraveDataImporter.swift */; };
		4B59024326B35F7C00489384 /* BrowserImportViewController.swift in Sources */ = {isa = PBXBuildFile; fileRef = 4B59024226B35F7C00489384 /* BrowserImportViewController.swift */; };
		4B59024826B3673600489384 /* ThirdPartyBrowser.swift in Sources */ = {isa = PBXBuildFile; fileRef = 4B59024726B3673600489384 /* ThirdPartyBrowser.swift */; };
		4B59024C26B38BB800489384 /* ChromiumLoginReaderTests.swift in Sources */ = {isa = PBXBuildFile; fileRef = 4B59024B26B38BB800489384 /* ChromiumLoginReaderTests.swift */; };
		4B5A4F4C27F3A5AA008FBD88 /* NSNotificationName+DataImport.swift in Sources */ = {isa = PBXBuildFile; fileRef = 4B5A4F4B27F3A5AA008FBD88 /* NSNotificationName+DataImport.swift */; };
		4B5FF67826B602B100D42879 /* FirefoxDataImporter.swift in Sources */ = {isa = PBXBuildFile; fileRef = 4B5FF67726B602B100D42879 /* FirefoxDataImporter.swift */; };
		4B65143E263924B5005B46EB /* EmailUrlExtensions.swift in Sources */ = {isa = PBXBuildFile; fileRef = 4B65143D263924B5005B46EB /* EmailUrlExtensions.swift */; };
		4B677432255DBEB800025BD8 /* httpsMobileV2BloomSpec.json in Resources */ = {isa = PBXBuildFile; fileRef = 4B677427255DBEB800025BD8 /* httpsMobileV2BloomSpec.json */; };
		4B677433255DBEB800025BD8 /* httpsMobileV2Bloom.bin in Resources */ = {isa = PBXBuildFile; fileRef = 4B677428255DBEB800025BD8 /* httpsMobileV2Bloom.bin */; };
		4B677434255DBEB800025BD8 /* HTTPSBloomFilterSpecification.swift in Sources */ = {isa = PBXBuildFile; fileRef = 4B677429255DBEB800025BD8 /* HTTPSBloomFilterSpecification.swift */; };
		4B677435255DBEB800025BD8 /* httpsMobileV2FalsePositives.json in Resources */ = {isa = PBXBuildFile; fileRef = 4B67742A255DBEB800025BD8 /* httpsMobileV2FalsePositives.json */; };
		4B677438255DBEB800025BD8 /* HTTPSUpgrade.xcdatamodeld in Sources */ = {isa = PBXBuildFile; fileRef = 4B67742E255DBEB800025BD8 /* HTTPSUpgrade.xcdatamodeld */; };
		4B677439255DBEB800025BD8 /* AppHTTPSUpgradeStore.swift in Sources */ = {isa = PBXBuildFile; fileRef = 4B677430255DBEB800025BD8 /* AppHTTPSUpgradeStore.swift */; };
		4B677442255DBEEA00025BD8 /* Database.swift in Sources */ = {isa = PBXBuildFile; fileRef = 4B677440255DBEEA00025BD8 /* Database.swift */; };
		4B70C00127B0793D000386ED /* DuckDuckGo-ExampleCrash.ips in Resources */ = {isa = PBXBuildFile; fileRef = 4B70BFFF27B0793D000386ED /* DuckDuckGo-ExampleCrash.ips */; };
		4B70C00227B0793D000386ED /* CrashReportTests.swift in Sources */ = {isa = PBXBuildFile; fileRef = 4B70C00027B0793D000386ED /* CrashReportTests.swift */; };
		4B723E0526B0003E00E14D75 /* DataImportMocks.swift in Sources */ = {isa = PBXBuildFile; fileRef = 4B723DFF26B0003E00E14D75 /* DataImportMocks.swift */; };
		4B723E0626B0003E00E14D75 /* CSVParserTests.swift in Sources */ = {isa = PBXBuildFile; fileRef = 4B723E0026B0003E00E14D75 /* CSVParserTests.swift */; };
		4B723E0726B0003E00E14D75 /* CSVImporterTests.swift in Sources */ = {isa = PBXBuildFile; fileRef = 4B723E0126B0003E00E14D75 /* CSVImporterTests.swift */; };
		4B723E0826B0003E00E14D75 /* MockSecureVault.swift in Sources */ = {isa = PBXBuildFile; fileRef = 4B723E0326B0003E00E14D75 /* MockSecureVault.swift */; };
		4B723E0926B0003E00E14D75 /* CSVLoginExporterTests.swift in Sources */ = {isa = PBXBuildFile; fileRef = 4B723E0426B0003E00E14D75 /* CSVLoginExporterTests.swift */; };
		4B723E0A26B0005900E14D75 /* DataImportViewController.swift in Sources */ = {isa = PBXBuildFile; fileRef = 4B723DEE26B0002B00E14D75 /* DataImportViewController.swift */; };
		4B723E0B26B0005B00E14D75 /* CSVImportViewController.swift in Sources */ = {isa = PBXBuildFile; fileRef = 4B723DEF26B0002B00E14D75 /* CSVImportViewController.swift */; };
		4B723E0C26B0005D00E14D75 /* CSVImportSummaryViewController.swift in Sources */ = {isa = PBXBuildFile; fileRef = 4B723DF026B0002B00E14D75 /* CSVImportSummaryViewController.swift */; };
		4B723E0D26B0006100E14D75 /* SecureVaultLoginImporter.swift in Sources */ = {isa = PBXBuildFile; fileRef = 4B723DF326B0002B00E14D75 /* SecureVaultLoginImporter.swift */; };
		4B723E0E26B0006300E14D75 /* LoginImport.swift in Sources */ = {isa = PBXBuildFile; fileRef = 4B723DF426B0002B00E14D75 /* LoginImport.swift */; };
		4B723E0F26B0006500E14D75 /* CSVParser.swift in Sources */ = {isa = PBXBuildFile; fileRef = 4B723DF626B0002B00E14D75 /* CSVParser.swift */; };
		4B723E1026B0006700E14D75 /* CSVImporter.swift in Sources */ = {isa = PBXBuildFile; fileRef = 4B723DF726B0002B00E14D75 /* CSVImporter.swift */; };
		4B723E1126B0006C00E14D75 /* DataImport.storyboard in Resources */ = {isa = PBXBuildFile; fileRef = 4B723DED26B0002B00E14D75 /* DataImport.storyboard */; };
		4B723E1226B0006E00E14D75 /* DataImport.swift in Sources */ = {isa = PBXBuildFile; fileRef = 4B723DEB26B0002B00E14D75 /* DataImport.swift */; };
		4B723E1326B0007A00E14D75 /* CSVLoginExporter.swift in Sources */ = {isa = PBXBuildFile; fileRef = 4B723DFD26B0002B00E14D75 /* CSVLoginExporter.swift */; };
		4B723E1926B000DC00E14D75 /* TemporaryFileCreator.swift in Sources */ = {isa = PBXBuildFile; fileRef = 4B723E1726B000DC00E14D75 /* TemporaryFileCreator.swift */; };
		4B78A86B26BB3ADD0071BB16 /* BrowserImportSummaryViewController.swift in Sources */ = {isa = PBXBuildFile; fileRef = 4B78A86A26BB3ADD0071BB16 /* BrowserImportSummaryViewController.swift */; };
		4B7A57CF279A4EF300B1C70E /* ChromePreferences.swift in Sources */ = {isa = PBXBuildFile; fileRef = 4B7A57CE279A4EF300B1C70E /* ChromePreferences.swift */; };
		4B7A60A1273E0BE400BBDFEB /* WKWebsiteDataStoreExtension.swift in Sources */ = {isa = PBXBuildFile; fileRef = 4B7A60A0273E0BE400BBDFEB /* WKWebsiteDataStoreExtension.swift */; };
		4B82E9B325B69E3E00656FE7 /* TrackerRadarKit in Frameworks */ = {isa = PBXBuildFile; productRef = 4B82E9B225B69E3E00656FE7 /* TrackerRadarKit */; };
		4B8A4DFF27C83B29005F40E8 /* SaveIdentityViewController.swift in Sources */ = {isa = PBXBuildFile; fileRef = 4B8A4DFE27C83B29005F40E8 /* SaveIdentityViewController.swift */; };
		4B8A4E0127C8447E005F40E8 /* SaveIdentityPopover.swift in Sources */ = {isa = PBXBuildFile; fileRef = 4B8A4E0027C8447E005F40E8 /* SaveIdentityPopover.swift */; };
		4B8AC93326B3B06300879451 /* EdgeDataImporter.swift in Sources */ = {isa = PBXBuildFile; fileRef = 4B8AC93226B3B06300879451 /* EdgeDataImporter.swift */; };
		4B8AC93526B3B2FD00879451 /* NSAlert+DataImport.swift in Sources */ = {isa = PBXBuildFile; fileRef = 4B8AC93426B3B2FD00879451 /* NSAlert+DataImport.swift */; };
		4B8AC93926B48A5100879451 /* FirefoxLoginReader.swift in Sources */ = {isa = PBXBuildFile; fileRef = 4B8AC93826B48A5100879451 /* FirefoxLoginReader.swift */; };
		4B8AC93B26B48ADF00879451 /* ASN1Parser.swift in Sources */ = {isa = PBXBuildFile; fileRef = 4B8AC93A26B48ADF00879451 /* ASN1Parser.swift */; };
		4B8AC93D26B49BE600879451 /* FirefoxLoginReaderTests.swift in Sources */ = {isa = PBXBuildFile; fileRef = 4B8AC93C26B49BE600879451 /* FirefoxLoginReaderTests.swift */; };
		4B8AD0B127A86D9200AE44D6 /* WKWebsiteDataStoreExtensionTests.swift in Sources */ = {isa = PBXBuildFile; fileRef = 4B8AD0B027A86D9200AE44D6 /* WKWebsiteDataStoreExtensionTests.swift */; };
		4B8D9062276D1D880078DB17 /* LocaleExtension.swift in Sources */ = {isa = PBXBuildFile; fileRef = 4B8D9061276D1D880078DB17 /* LocaleExtension.swift */; };
		4B92928B26670D1700AD2C21 /* BookmarksOutlineView.swift in Sources */ = {isa = PBXBuildFile; fileRef = 4B92928526670D1600AD2C21 /* BookmarksOutlineView.swift */; };
		4B92928C26670D1700AD2C21 /* OutlineSeparatorViewCell.swift in Sources */ = {isa = PBXBuildFile; fileRef = 4B92928626670D1600AD2C21 /* OutlineSeparatorViewCell.swift */; };
		4B92928D26670D1700AD2C21 /* BookmarkOutlineViewCell.swift in Sources */ = {isa = PBXBuildFile; fileRef = 4B92928726670D1600AD2C21 /* BookmarkOutlineViewCell.swift */; };
		4B92928E26670D1700AD2C21 /* BookmarkOutlineViewCell.xib in Resources */ = {isa = PBXBuildFile; fileRef = 4B92928826670D1600AD2C21 /* BookmarkOutlineViewCell.xib */; };
		4B92928F26670D1700AD2C21 /* BookmarkTableCellView.swift in Sources */ = {isa = PBXBuildFile; fileRef = 4B92928926670D1700AD2C21 /* BookmarkTableCellView.swift */; };
		4B92929026670D1700AD2C21 /* BookmarkTableCellView.xib in Resources */ = {isa = PBXBuildFile; fileRef = 4B92928A26670D1700AD2C21 /* BookmarkTableCellView.xib */; };
		4B92929B26670D2A00AD2C21 /* BookmarkOutlineViewDataSource.swift in Sources */ = {isa = PBXBuildFile; fileRef = 4B92929126670D2A00AD2C21 /* BookmarkOutlineViewDataSource.swift */; };
		4B92929C26670D2A00AD2C21 /* PasteboardFolder.swift in Sources */ = {isa = PBXBuildFile; fileRef = 4B92929226670D2A00AD2C21 /* PasteboardFolder.swift */; };
		4B92929D26670D2A00AD2C21 /* BookmarkNode.swift in Sources */ = {isa = PBXBuildFile; fileRef = 4B92929326670D2A00AD2C21 /* BookmarkNode.swift */; };
		4B92929E26670D2A00AD2C21 /* BookmarkSidebarTreeController.swift in Sources */ = {isa = PBXBuildFile; fileRef = 4B92929426670D2A00AD2C21 /* BookmarkSidebarTreeController.swift */; };
		4B92929F26670D2A00AD2C21 /* PasteboardBookmark.swift in Sources */ = {isa = PBXBuildFile; fileRef = 4B92929526670D2A00AD2C21 /* PasteboardBookmark.swift */; };
		4B9292A026670D2A00AD2C21 /* SpacerNode.swift in Sources */ = {isa = PBXBuildFile; fileRef = 4B92929626670D2A00AD2C21 /* SpacerNode.swift */; };
		4B9292A126670D2A00AD2C21 /* BookmarkTreeController.swift in Sources */ = {isa = PBXBuildFile; fileRef = 4B92929726670D2A00AD2C21 /* BookmarkTreeController.swift */; };
		4B9292A226670D2A00AD2C21 /* PseudoFolder.swift in Sources */ = {isa = PBXBuildFile; fileRef = 4B92929826670D2A00AD2C21 /* PseudoFolder.swift */; };
		4B9292A326670D2A00AD2C21 /* BookmarkManagedObject.swift in Sources */ = {isa = PBXBuildFile; fileRef = 4B92929926670D2A00AD2C21 /* BookmarkManagedObject.swift */; };
		4B9292A426670D2A00AD2C21 /* PasteboardWriting.swift in Sources */ = {isa = PBXBuildFile; fileRef = 4B92929A26670D2A00AD2C21 /* PasteboardWriting.swift */; };
		4B9292AA26670D3700AD2C21 /* Bookmark.xcmappingmodel in Sources */ = {isa = PBXBuildFile; fileRef = 4B9292A526670D3700AD2C21 /* Bookmark.xcmappingmodel */; };
		4B9292AB26670D3700AD2C21 /* BookmarkMigrationPolicy.swift in Sources */ = {isa = PBXBuildFile; fileRef = 4B9292A626670D3700AD2C21 /* BookmarkMigrationPolicy.swift */; };
		4B9292AC26670D3700AD2C21 /* Bookmark.xcdatamodeld in Sources */ = {isa = PBXBuildFile; fileRef = 4B9292A726670D3700AD2C21 /* Bookmark.xcdatamodeld */; };
		4B9292AF26670F5300AD2C21 /* NSOutlineViewExtensions.swift in Sources */ = {isa = PBXBuildFile; fileRef = 4B9292AE26670F5300AD2C21 /* NSOutlineViewExtensions.swift */; };
		4B9292BA2667103100AD2C21 /* BookmarkNodePathTests.swift in Sources */ = {isa = PBXBuildFile; fileRef = 4B9292B02667103000AD2C21 /* BookmarkNodePathTests.swift */; };
		4B9292BB2667103100AD2C21 /* BookmarkNodeTests.swift in Sources */ = {isa = PBXBuildFile; fileRef = 4B9292B12667103000AD2C21 /* BookmarkNodeTests.swift */; };
		4B9292BC2667103100AD2C21 /* BookmarkSidebarTreeControllerTests.swift in Sources */ = {isa = PBXBuildFile; fileRef = 4B9292B22667103000AD2C21 /* BookmarkSidebarTreeControllerTests.swift */; };
		4B9292BD2667103100AD2C21 /* BookmarkOutlineViewDataSourceTests.swift in Sources */ = {isa = PBXBuildFile; fileRef = 4B9292B32667103000AD2C21 /* BookmarkOutlineViewDataSourceTests.swift */; };
		4B9292BE2667103100AD2C21 /* PasteboardFolderTests.swift in Sources */ = {isa = PBXBuildFile; fileRef = 4B9292B42667103000AD2C21 /* PasteboardFolderTests.swift */; };
		4B9292BF2667103100AD2C21 /* TreeControllerTests.swift in Sources */ = {isa = PBXBuildFile; fileRef = 4B9292B52667103000AD2C21 /* TreeControllerTests.swift */; };
		4B9292C02667103100AD2C21 /* BookmarkManagedObjectTests.swift in Sources */ = {isa = PBXBuildFile; fileRef = 4B9292B62667103000AD2C21 /* BookmarkManagedObjectTests.swift */; };
		4B9292C12667103100AD2C21 /* BookmarkMigrationTests.swift in Sources */ = {isa = PBXBuildFile; fileRef = 4B9292B72667103000AD2C21 /* BookmarkMigrationTests.swift */; };
		4B9292C22667103100AD2C21 /* BookmarkTests.swift in Sources */ = {isa = PBXBuildFile; fileRef = 4B9292B82667103000AD2C21 /* BookmarkTests.swift */; };
		4B9292C32667103100AD2C21 /* PasteboardBookmarkTests.swift in Sources */ = {isa = PBXBuildFile; fileRef = 4B9292B92667103100AD2C21 /* PasteboardBookmarkTests.swift */; };
		4B9292C52667104B00AD2C21 /* CoreDataTestUtilities.swift in Sources */ = {isa = PBXBuildFile; fileRef = 4B9292C42667104B00AD2C21 /* CoreDataTestUtilities.swift */; };
		4B9292CE2667123700AD2C21 /* BrowserTabSelectionDelegate.swift in Sources */ = {isa = PBXBuildFile; fileRef = 4B9292C62667123700AD2C21 /* BrowserTabSelectionDelegate.swift */; };
		4B9292CF2667123700AD2C21 /* BookmarkManagementSidebarViewController.swift in Sources */ = {isa = PBXBuildFile; fileRef = 4B9292C72667123700AD2C21 /* BookmarkManagementSidebarViewController.swift */; };
		4B9292D02667123700AD2C21 /* BookmarkManagementSplitViewController.swift in Sources */ = {isa = PBXBuildFile; fileRef = 4B9292C82667123700AD2C21 /* BookmarkManagementSplitViewController.swift */; };
		4B9292D12667123700AD2C21 /* BookmarkTableRowView.swift in Sources */ = {isa = PBXBuildFile; fileRef = 4B9292C92667123700AD2C21 /* BookmarkTableRowView.swift */; };
		4B9292D22667123700AD2C21 /* AddFolderModalViewController.swift in Sources */ = {isa = PBXBuildFile; fileRef = 4B9292CA2667123700AD2C21 /* AddFolderModalViewController.swift */; };
		4B9292D32667123700AD2C21 /* AddBookmarkModalViewController.swift in Sources */ = {isa = PBXBuildFile; fileRef = 4B9292CB2667123700AD2C21 /* AddBookmarkModalViewController.swift */; };
		4B9292D42667123700AD2C21 /* BookmarkListViewController.swift in Sources */ = {isa = PBXBuildFile; fileRef = 4B9292CC2667123700AD2C21 /* BookmarkListViewController.swift */; };
		4B9292D52667123700AD2C21 /* BookmarkManagementDetailViewController.swift in Sources */ = {isa = PBXBuildFile; fileRef = 4B9292CD2667123700AD2C21 /* BookmarkManagementDetailViewController.swift */; };
		4B9292D72667124000AD2C21 /* NSPopUpButtonExtension.swift in Sources */ = {isa = PBXBuildFile; fileRef = 4B9292D62667124000AD2C21 /* NSPopUpButtonExtension.swift */; };
		4B9292D92667124B00AD2C21 /* BookmarkListTreeControllerDataSource.swift in Sources */ = {isa = PBXBuildFile; fileRef = 4B9292D82667124B00AD2C21 /* BookmarkListTreeControllerDataSource.swift */; };
		4B9292DB2667125D00AD2C21 /* ContextualMenu.swift in Sources */ = {isa = PBXBuildFile; fileRef = 4B9292DA2667125D00AD2C21 /* ContextualMenu.swift */; };
		4BA1A69B258B076900F6F690 /* FileStore.swift in Sources */ = {isa = PBXBuildFile; fileRef = 4BA1A69A258B076900F6F690 /* FileStore.swift */; };
		4BA1A6A0258B079600F6F690 /* DataEncryption.swift in Sources */ = {isa = PBXBuildFile; fileRef = 4BA1A69F258B079600F6F690 /* DataEncryption.swift */; };
		4BA1A6A5258B07DF00F6F690 /* EncryptedValueTransformer.swift in Sources */ = {isa = PBXBuildFile; fileRef = 4BA1A6A4258B07DF00F6F690 /* EncryptedValueTransformer.swift */; };
		4BA1A6B3258B080A00F6F690 /* EncryptionKeyGeneration.swift in Sources */ = {isa = PBXBuildFile; fileRef = 4BA1A6B2258B080A00F6F690 /* EncryptionKeyGeneration.swift */; };
		4BA1A6B8258B081600F6F690 /* EncryptionKeyStoring.swift in Sources */ = {isa = PBXBuildFile; fileRef = 4BA1A6B7258B081600F6F690 /* EncryptionKeyStoring.swift */; };
		4BA1A6BD258B082300F6F690 /* EncryptionKeyStore.swift in Sources */ = {isa = PBXBuildFile; fileRef = 4BA1A6BC258B082300F6F690 /* EncryptionKeyStore.swift */; };
		4BA1A6C2258B0A1300F6F690 /* ContiguousBytesExtension.swift in Sources */ = {isa = PBXBuildFile; fileRef = 4BA1A6C1258B0A1300F6F690 /* ContiguousBytesExtension.swift */; };
		4BA1A6D9258C0CB300F6F690 /* DataEncryptionTests.swift in Sources */ = {isa = PBXBuildFile; fileRef = 4BA1A6D8258C0CB300F6F690 /* DataEncryptionTests.swift */; };
		4BA1A6DE258C100A00F6F690 /* FileStoreTests.swift in Sources */ = {isa = PBXBuildFile; fileRef = 4BA1A6DD258C100A00F6F690 /* FileStoreTests.swift */; };
		4BA1A6E6258C270800F6F690 /* EncryptionKeyGeneratorTests.swift in Sources */ = {isa = PBXBuildFile; fileRef = 4BA1A6E5258C270800F6F690 /* EncryptionKeyGeneratorTests.swift */; };
		4BA1A6F6258C4F9600F6F690 /* EncryptionMocks.swift in Sources */ = {isa = PBXBuildFile; fileRef = 4BA1A6F5258C4F9600F6F690 /* EncryptionMocks.swift */; };
		4BA1A6FE258C5C1300F6F690 /* EncryptedValueTransformerTests.swift in Sources */ = {isa = PBXBuildFile; fileRef = 4BA1A6FD258C5C1300F6F690 /* EncryptedValueTransformerTests.swift */; };
		4BA7C91627695EA500FEBA8E /* MacWaitlistRequestTests.swift in Sources */ = {isa = PBXBuildFile; fileRef = 4BA7C91527695EA500FEBA8E /* MacWaitlistRequestTests.swift */; };
		4BA7C91B276984AF00FEBA8E /* MacWaitlistLockScreenViewModelTests.swift in Sources */ = {isa = PBXBuildFile; fileRef = 4BA7C91A276984AF00FEBA8E /* MacWaitlistLockScreenViewModelTests.swift */; };
		4BB6CE5F26B77ED000EC5860 /* Cryptography.swift in Sources */ = {isa = PBXBuildFile; fileRef = 4BB6CE5E26B77ED000EC5860 /* Cryptography.swift */; };
		4BB88B4525B7B55C006F6B06 /* DebugUserScript.swift in Sources */ = {isa = PBXBuildFile; fileRef = 4BB88B4425B7B55C006F6B06 /* DebugUserScript.swift */; };
		4BB88B4A25B7B690006F6B06 /* SequenceExtensions.swift in Sources */ = {isa = PBXBuildFile; fileRef = 4BB88B4925B7B690006F6B06 /* SequenceExtensions.swift */; };
		4BB88B5025B7BA2B006F6B06 /* TabInstrumentation.swift in Sources */ = {isa = PBXBuildFile; fileRef = 4BB88B4F25B7BA2B006F6B06 /* TabInstrumentation.swift */; };
		4BB88B5B25B7BA50006F6B06 /* Instruments.swift in Sources */ = {isa = PBXBuildFile; fileRef = 4BB88B5A25B7BA50006F6B06 /* Instruments.swift */; };
		4BB99CFE26FE191E001E4761 /* FirefoxBookmarksReader.swift in Sources */ = {isa = PBXBuildFile; fileRef = 4BB99CF526FE191E001E4761 /* FirefoxBookmarksReader.swift */; };
		4BB99CFF26FE191E001E4761 /* BookmarkImport.swift in Sources */ = {isa = PBXBuildFile; fileRef = 4BB99CF626FE191E001E4761 /* BookmarkImport.swift */; };
		4BB99D0026FE191E001E4761 /* CoreDataBookmarkImporter.swift in Sources */ = {isa = PBXBuildFile; fileRef = 4BB99CF726FE191E001E4761 /* CoreDataBookmarkImporter.swift */; };
		4BB99D0126FE191E001E4761 /* ChromiumBookmarksReader.swift in Sources */ = {isa = PBXBuildFile; fileRef = 4BB99CF926FE191E001E4761 /* ChromiumBookmarksReader.swift */; };
		4BB99D0226FE191E001E4761 /* ImportedBookmarks.swift in Sources */ = {isa = PBXBuildFile; fileRef = 4BB99CFA26FE191E001E4761 /* ImportedBookmarks.swift */; };
		4BB99D0326FE191E001E4761 /* SafariBookmarksReader.swift in Sources */ = {isa = PBXBuildFile; fileRef = 4BB99CFC26FE191E001E4761 /* SafariBookmarksReader.swift */; };
		4BB99D0426FE191E001E4761 /* SafariDataImporter.swift in Sources */ = {isa = PBXBuildFile; fileRef = 4BB99CFD26FE191E001E4761 /* SafariDataImporter.swift */; };
		4BB99D0626FE1979001E4761 /* RequestFilePermissionViewController.swift in Sources */ = {isa = PBXBuildFile; fileRef = 4BB99D0526FE1979001E4761 /* RequestFilePermissionViewController.swift */; };
		4BB99D0F26FE1A84001E4761 /* ChromiumBookmarksReaderTests.swift in Sources */ = {isa = PBXBuildFile; fileRef = 4BB99D0C26FE1A83001E4761 /* ChromiumBookmarksReaderTests.swift */; };
		4BB99D1026FE1A84001E4761 /* FirefoxBookmarksReaderTests.swift in Sources */ = {isa = PBXBuildFile; fileRef = 4BB99D0D26FE1A83001E4761 /* FirefoxBookmarksReaderTests.swift */; };
		4BB99D1126FE1A84001E4761 /* SafariBookmarksReaderTests.swift in Sources */ = {isa = PBXBuildFile; fileRef = 4BB99D0E26FE1A84001E4761 /* SafariBookmarksReaderTests.swift */; };
		4BBC16A027C4859400E00A38 /* DeviceAuthenticationService.swift in Sources */ = {isa = PBXBuildFile; fileRef = 4BBC169F27C4859400E00A38 /* DeviceAuthenticationService.swift */; };
		4BBC16A227C485BC00E00A38 /* DeviceIdleStateDetector.swift in Sources */ = {isa = PBXBuildFile; fileRef = 4BBC16A127C485BC00E00A38 /* DeviceIdleStateDetector.swift */; };
		4BBC16A527C488C900E00A38 /* DeviceAuthenticatorTests.swift in Sources */ = {isa = PBXBuildFile; fileRef = 4BBC16A427C488C900E00A38 /* DeviceAuthenticatorTests.swift */; };
		4BBE0AA727B9B027003B37A8 /* PopUpButton.swift in Sources */ = {isa = PBXBuildFile; fileRef = 4BBE0AA627B9B027003B37A8 /* PopUpButton.swift */; };
		4BC68A702759AE490029A586 /* Waitlist.storyboard in Resources */ = {isa = PBXBuildFile; fileRef = 4BC68A6F2759AE490029A586 /* Waitlist.storyboard */; };
		4BC68A722759B2140029A586 /* Waitlist.swift in Sources */ = {isa = PBXBuildFile; fileRef = 4BC68A712759B2140029A586 /* Waitlist.swift */; };
		4BDFA4AE27BF19E500648192 /* ToggleableScrollView.swift in Sources */ = {isa = PBXBuildFile; fileRef = 4BDFA4AD27BF19E500648192 /* ToggleableScrollView.swift */; };
		4BE0DF06267819A1006337B7 /* NSStoryboardExtension.swift in Sources */ = {isa = PBXBuildFile; fileRef = 4BE0DF0426781961006337B7 /* NSStoryboardExtension.swift */; };
		4BE4005327CF3DC3007D3161 /* SavePaymentMethodPopover.swift in Sources */ = {isa = PBXBuildFile; fileRef = 4BE4005227CF3DC3007D3161 /* SavePaymentMethodPopover.swift */; };
		4BE4005527CF3F19007D3161 /* SavePaymentMethodViewController.swift in Sources */ = {isa = PBXBuildFile; fileRef = 4BE4005427CF3F19007D3161 /* SavePaymentMethodViewController.swift */; };
		4BE65474271FCD40008D1D63 /* PasswordManagementIdentityItemView.swift in Sources */ = {isa = PBXBuildFile; fileRef = 4BE6546E271FCD40008D1D63 /* PasswordManagementIdentityItemView.swift */; };
		4BE65476271FCD41008D1D63 /* PasswordManagementCreditCardItemView.swift in Sources */ = {isa = PBXBuildFile; fileRef = 4BE65470271FCD40008D1D63 /* PasswordManagementCreditCardItemView.swift */; };
		4BE65477271FCD41008D1D63 /* PasswordManagementLoginItemView.swift in Sources */ = {isa = PBXBuildFile; fileRef = 4BE65471271FCD40008D1D63 /* PasswordManagementLoginItemView.swift */; };
		4BE65478271FCD41008D1D63 /* PasswordManagementNoteItemView.swift in Sources */ = {isa = PBXBuildFile; fileRef = 4BE65472271FCD40008D1D63 /* PasswordManagementNoteItemView.swift */; };
		4BE65479271FCD41008D1D63 /* EditableTextView.swift in Sources */ = {isa = PBXBuildFile; fileRef = 4BE65473271FCD40008D1D63 /* EditableTextView.swift */; };
		4BE6547E271FCD4D008D1D63 /* PasswordManagementIdentityModel.swift in Sources */ = {isa = PBXBuildFile; fileRef = 4BE6547A271FCD4D008D1D63 /* PasswordManagementIdentityModel.swift */; };
		4BE6547F271FCD4D008D1D63 /* PasswordManagementCreditCardModel.swift in Sources */ = {isa = PBXBuildFile; fileRef = 4BE6547B271FCD4D008D1D63 /* PasswordManagementCreditCardModel.swift */; };
		4BE65480271FCD4D008D1D63 /* PasswordManagementLoginModel.swift in Sources */ = {isa = PBXBuildFile; fileRef = 4BE6547C271FCD4D008D1D63 /* PasswordManagementLoginModel.swift */; };
		4BE65481271FCD4D008D1D63 /* PasswordManagementNoteModel.swift in Sources */ = {isa = PBXBuildFile; fileRef = 4BE6547D271FCD4D008D1D63 /* PasswordManagementNoteModel.swift */; };
		4BE65485271FCD7B008D1D63 /* LoginFaviconView.swift in Sources */ = {isa = PBXBuildFile; fileRef = 4BE65484271FCD7B008D1D63 /* LoginFaviconView.swift */; };
		4BEF0E6827641A0E00AF7C58 /* MacWaitlistLockScreenViewController.swift in Sources */ = {isa = PBXBuildFile; fileRef = 4BEF0E6627641A0E00AF7C58 /* MacWaitlistLockScreenViewController.swift */; };
		4BEF0E6A276676A500AF7C58 /* WaitlistRequest.swift in Sources */ = {isa = PBXBuildFile; fileRef = 4BEF0E69276676A500AF7C58 /* WaitlistRequest.swift */; };
		4BEF0E6C276676AB00AF7C58 /* MacWaitlistStore.swift in Sources */ = {isa = PBXBuildFile; fileRef = 4BEF0E6B276676AB00AF7C58 /* MacWaitlistStore.swift */; };
		4BEF0E722766B11200AF7C58 /* MacWaitlistLockScreenViewModel.swift in Sources */ = {isa = PBXBuildFile; fileRef = 4BEF0E712766B11200AF7C58 /* MacWaitlistLockScreenViewModel.swift */; };
		4BF01C00272AE74C00884A61 /* CountryList.swift in Sources */ = {isa = PBXBuildFile; fileRef = 4BE65482271FCD53008D1D63 /* CountryList.swift */; };
		4BF4951826C08395000547B8 /* ThirdPartyBrowserTests.swift in Sources */ = {isa = PBXBuildFile; fileRef = 4BF4951726C08395000547B8 /* ThirdPartyBrowserTests.swift */; };
		4BF4EA5027C71F26004E57C4 /* PasswordManagementListSectionTests.swift in Sources */ = {isa = PBXBuildFile; fileRef = 4BF4EA4F27C71F26004E57C4 /* PasswordManagementListSectionTests.swift */; };
		7B1E819E27C8874900FF0E60 /* ContentOverlayPopover.swift in Sources */ = {isa = PBXBuildFile; fileRef = 7B1E819B27C8874900FF0E60 /* ContentOverlayPopover.swift */; };
		7B1E819F27C8874900FF0E60 /* ContentOverlay.storyboard in Resources */ = {isa = PBXBuildFile; fileRef = 7B1E819C27C8874900FF0E60 /* ContentOverlay.storyboard */; };
		7B1E81A027C8874900FF0E60 /* ContentOverlayViewController.swift in Sources */ = {isa = PBXBuildFile; fileRef = 7B1E819D27C8874900FF0E60 /* ContentOverlayViewController.swift */; };
		7B4CE8E726F02135009134B1 /* TabBarTests.swift in Sources */ = {isa = PBXBuildFile; fileRef = 7B4CE8E626F02134009134B1 /* TabBarTests.swift */; };
		7BA4727D26F01BC400EAA165 /* CoreDataTestUtilities.swift in Sources */ = {isa = PBXBuildFile; fileRef = 4B9292C42667104B00AD2C21 /* CoreDataTestUtilities.swift */; };
		8511E18425F82B34002F516B /* 01_Fire_really_small.json in Resources */ = {isa = PBXBuildFile; fileRef = 8511E18325F82B34002F516B /* 01_Fire_really_small.json */; };
		853014D625E671A000FB8205 /* PageObserverUserScript.swift in Sources */ = {isa = PBXBuildFile; fileRef = 853014D525E671A000FB8205 /* PageObserverUserScript.swift */; };
		85308E25267FC9F2001ABD76 /* NSAlertExtension.swift in Sources */ = {isa = PBXBuildFile; fileRef = 85308E24267FC9F2001ABD76 /* NSAlertExtension.swift */; };
		85378D9C274E61B8007C5CBF /* MessageViews.storyboard in Resources */ = {isa = PBXBuildFile; fileRef = 85378D9B274E61B8007C5CBF /* MessageViews.storyboard */; };
		85378D9E274E664C007C5CBF /* PopoverMessageViewController.swift in Sources */ = {isa = PBXBuildFile; fileRef = 85378D9D274E664C007C5CBF /* PopoverMessageViewController.swift */; };
		85378DA0274E6F42007C5CBF /* NSNotificationName+EmailManager.swift in Sources */ = {isa = PBXBuildFile; fileRef = 85378D9F274E6F42007C5CBF /* NSNotificationName+EmailManager.swift */; };
		85378DA2274E7F25007C5CBF /* EmailManagerRequestDelegate.swift in Sources */ = {isa = PBXBuildFile; fileRef = 85378DA1274E7F25007C5CBF /* EmailManagerRequestDelegate.swift */; };
		8546DE6225C03056000CA5E1 /* UserAgentTests.swift in Sources */ = {isa = PBXBuildFile; fileRef = 8546DE6125C03056000CA5E1 /* UserAgentTests.swift */; };
		85480F8A25CDC360009424E3 /* MainMenu.storyboard in Resources */ = {isa = PBXBuildFile; fileRef = 85480F8925CDC360009424E3 /* MainMenu.storyboard */; };
		85480FBB25D181CB009424E3 /* ConfigurationDownloading.swift in Sources */ = {isa = PBXBuildFile; fileRef = 85480FBA25D181CB009424E3 /* ConfigurationDownloading.swift */; };
		85480FCF25D1AA22009424E3 /* ConfigurationStoring.swift in Sources */ = {isa = PBXBuildFile; fileRef = 85480FCE25D1AA22009424E3 /* ConfigurationStoring.swift */; };
		85589E7F27BBB8630038AD11 /* AddEditFavoriteViewController.swift in Sources */ = {isa = PBXBuildFile; fileRef = 85589E7927BBB8620038AD11 /* AddEditFavoriteViewController.swift */; };
		85589E8027BBB8630038AD11 /* AddEditFavoriteWindow.swift in Sources */ = {isa = PBXBuildFile; fileRef = 85589E7A27BBB8620038AD11 /* AddEditFavoriteWindow.swift */; };
		85589E8127BBB8630038AD11 /* HomePage.storyboard in Resources */ = {isa = PBXBuildFile; fileRef = 85589E7B27BBB8630038AD11 /* HomePage.storyboard */; };
		85589E8227BBB8630038AD11 /* HomePageView.swift in Sources */ = {isa = PBXBuildFile; fileRef = 85589E7C27BBB8630038AD11 /* HomePageView.swift */; };
		85589E8327BBB8630038AD11 /* HomePageViewController.swift in Sources */ = {isa = PBXBuildFile; fileRef = 85589E7D27BBB8630038AD11 /* HomePageViewController.swift */; };
		85589E8727BBB8F20038AD11 /* HomePageFavoritesModel.swift in Sources */ = {isa = PBXBuildFile; fileRef = 85589E8627BBB8F20038AD11 /* HomePageFavoritesModel.swift */; };
		85589E8B27BBBADC0038AD11 /* ColorExtensions.swift in Sources */ = {isa = PBXBuildFile; fileRef = 85589E8A27BBBADC0038AD11 /* ColorExtensions.swift */; };
		85589E8D27BBBB870038AD11 /* NavigationBar.storyboard in Resources */ = {isa = PBXBuildFile; fileRef = 85589E8C27BBBB870038AD11 /* NavigationBar.storyboard */; };
		85589E8F27BBBBF10038AD11 /* Main.storyboard in Resources */ = {isa = PBXBuildFile; fileRef = 85589E8E27BBBBF10038AD11 /* Main.storyboard */; };
		85589E9127BFB9810038AD11 /* HomePageRecentlyVisitedModel.swift in Sources */ = {isa = PBXBuildFile; fileRef = 85589E9027BFB9810038AD11 /* HomePageRecentlyVisitedModel.swift */; };
		85589E9427BFE1E70038AD11 /* FavoritesView.swift in Sources */ = {isa = PBXBuildFile; fileRef = 85589E9327BFE1E70038AD11 /* FavoritesView.swift */; };
		85589E9627BFE25D0038AD11 /* FailedAssertionView.swift in Sources */ = {isa = PBXBuildFile; fileRef = 85589E9527BFE25D0038AD11 /* FailedAssertionView.swift */; };
		85589E9827BFE2DA0038AD11 /* HoverButton.swift in Sources */ = {isa = PBXBuildFile; fileRef = 85589E9727BFE2DA0038AD11 /* HoverButton.swift */; };
		85589E9A27BFE3C30038AD11 /* FaviconView.swift in Sources */ = {isa = PBXBuildFile; fileRef = 85589E9927BFE3C30038AD11 /* FaviconView.swift */; };
		85589E9E27BFE4500038AD11 /* DefaultBrowserPromptView.swift in Sources */ = {isa = PBXBuildFile; fileRef = 85589E9D27BFE4500038AD11 /* DefaultBrowserPromptView.swift */; };
		85589EA027BFE60E0038AD11 /* MoreOrLessView.swift in Sources */ = {isa = PBXBuildFile; fileRef = 85589E9F27BFE60E0038AD11 /* MoreOrLessView.swift */; };
		85625994269C8F9600EE44BC /* PasswordManager.storyboard in Resources */ = {isa = PBXBuildFile; fileRef = 85625993269C8F9600EE44BC /* PasswordManager.storyboard */; };
		85625996269C953C00EE44BC /* PasswordManagementViewController.swift in Sources */ = {isa = PBXBuildFile; fileRef = 85625995269C953C00EE44BC /* PasswordManagementViewController.swift */; };
		85625998269C9C5F00EE44BC /* PasswordManagementPopover.swift in Sources */ = {isa = PBXBuildFile; fileRef = 85625997269C9C5F00EE44BC /* PasswordManagementPopover.swift */; };
		8562599A269CA0A600EE44BC /* NSRectExtension.swift in Sources */ = {isa = PBXBuildFile; fileRef = 85625999269CA0A600EE44BC /* NSRectExtension.swift */; };
		856C98A6256EB59600A22F1F /* MenuItemSelectors.swift in Sources */ = {isa = PBXBuildFile; fileRef = 856C98A5256EB59600A22F1F /* MenuItemSelectors.swift */; };
		856C98D52570116900A22F1F /* NSWindow+Toast.swift in Sources */ = {isa = PBXBuildFile; fileRef = 856C98D42570116900A22F1F /* NSWindow+Toast.swift */; };
		856C98DF257014BD00A22F1F /* FileDownloadManager.swift in Sources */ = {isa = PBXBuildFile; fileRef = 856C98DE257014BD00A22F1F /* FileDownloadManager.swift */; };
		856CADF0271710F400E79BB0 /* HoverUserScript.swift in Sources */ = {isa = PBXBuildFile; fileRef = 856CADEF271710F400E79BB0 /* HoverUserScript.swift */; };
		85707F22276A32B600DC0649 /* CallToAction.swift in Sources */ = {isa = PBXBuildFile; fileRef = 85707F21276A32B600DC0649 /* CallToAction.swift */; };
		85707F24276A332A00DC0649 /* OnboardingButtonStyles.swift in Sources */ = {isa = PBXBuildFile; fileRef = 85707F23276A332A00DC0649 /* OnboardingButtonStyles.swift */; };
		85707F26276A335700DC0649 /* Onboarding.swift in Sources */ = {isa = PBXBuildFile; fileRef = 85707F25276A335700DC0649 /* Onboarding.swift */; };
		85707F28276A34D900DC0649 /* DaxSpeech.swift in Sources */ = {isa = PBXBuildFile; fileRef = 85707F27276A34D900DC0649 /* DaxSpeech.swift */; };
		85707F2A276A35FE00DC0649 /* ActionSpeech.swift in Sources */ = {isa = PBXBuildFile; fileRef = 85707F29276A35FE00DC0649 /* ActionSpeech.swift */; };
		85707F2C276A364E00DC0649 /* OnboardingFlow.swift in Sources */ = {isa = PBXBuildFile; fileRef = 85707F2B276A364E00DC0649 /* OnboardingFlow.swift */; };
		85707F2E276A394C00DC0649 /* ViewExtensions.swift in Sources */ = {isa = PBXBuildFile; fileRef = 85707F2D276A394C00DC0649 /* ViewExtensions.swift */; };
		85707F31276A7DCA00DC0649 /* OnboardingViewModel.swift in Sources */ = {isa = PBXBuildFile; fileRef = 85707F30276A7DCA00DC0649 /* OnboardingViewModel.swift */; };
		85799C1825DEBB3F0007EC87 /* Logging.swift in Sources */ = {isa = PBXBuildFile; fileRef = 85799C1725DEBB3F0007EC87 /* Logging.swift */; };
		857FFEC027D239DC00415E7A /* HyperLink.swift in Sources */ = {isa = PBXBuildFile; fileRef = 857FFEBF27D239DC00415E7A /* HyperLink.swift */; };
		8585B63826D6E66C00C1416F /* ButtonStyles.swift in Sources */ = {isa = PBXBuildFile; fileRef = 8585B63726D6E66C00C1416F /* ButtonStyles.swift */; };
		8589063A267BCD8E00D23B0D /* SaveCredentialsPopover.swift in Sources */ = {isa = PBXBuildFile; fileRef = 85890639267BCD8E00D23B0D /* SaveCredentialsPopover.swift */; };
		8589063C267BCDC000D23B0D /* SaveCredentialsViewController.swift in Sources */ = {isa = PBXBuildFile; fileRef = 8589063B267BCDC000D23B0D /* SaveCredentialsViewController.swift */; };
		858A797F26A79EAA00A75A42 /* UserText+PasswordManager.swift in Sources */ = {isa = PBXBuildFile; fileRef = 858A797E26A79EAA00A75A42 /* UserText+PasswordManager.swift */; };
		858A798326A8B75F00A75A42 /* CopyHandler.swift in Sources */ = {isa = PBXBuildFile; fileRef = 858A798226A8B75F00A75A42 /* CopyHandler.swift */; };
		858A798526A8BB5D00A75A42 /* NSTextViewExtension.swift in Sources */ = {isa = PBXBuildFile; fileRef = 858A798426A8BB5D00A75A42 /* NSTextViewExtension.swift */; };
		858A798826A99DBE00A75A42 /* PasswordManagementItemListModelTests.swift in Sources */ = {isa = PBXBuildFile; fileRef = 858A798726A99DBE00A75A42 /* PasswordManagementItemListModelTests.swift */; };
		858A798A26A9B35E00A75A42 /* PasswordManagementItemModelTests.swift in Sources */ = {isa = PBXBuildFile; fileRef = 858A798926A9B35E00A75A42 /* PasswordManagementItemModelTests.swift */; };
		859E7D6B27453BF3009C2B69 /* BookmarksExporter.swift in Sources */ = {isa = PBXBuildFile; fileRef = 859E7D6A27453BF3009C2B69 /* BookmarksExporter.swift */; };
		859E7D6D274548F2009C2B69 /* BookmarksExporterTests.swift in Sources */ = {isa = PBXBuildFile; fileRef = 859E7D6C274548F2009C2B69 /* BookmarksExporterTests.swift */; };
		85A0116925AF1D8900FA6A0C /* FindInPageViewController.swift in Sources */ = {isa = PBXBuildFile; fileRef = 85A0116825AF1D8900FA6A0C /* FindInPageViewController.swift */; };
		85A0117425AF2EDF00FA6A0C /* FindInPage.storyboard in Resources */ = {isa = PBXBuildFile; fileRef = 85A0117325AF2EDF00FA6A0C /* FindInPage.storyboard */; };
		85A0118225AF60E700FA6A0C /* FindInPageModel.swift in Sources */ = {isa = PBXBuildFile; fileRef = 85A0118125AF60E700FA6A0C /* FindInPageModel.swift */; };
		85A011EA25B4D4CA00FA6A0C /* FindInPageUserScript.swift in Sources */ = {isa = PBXBuildFile; fileRef = 85A011E925B4D4CA00FA6A0C /* FindInPageUserScript.swift */; };
		85AC3AEF25D5CE9800C7D2AA /* UserScripts.swift in Sources */ = {isa = PBXBuildFile; fileRef = 85AC3AEE25D5CE9800C7D2AA /* UserScripts.swift */; };
		85AC3AF725D5DBFD00C7D2AA /* DataExtension.swift in Sources */ = {isa = PBXBuildFile; fileRef = 85AC3AF625D5DBFD00C7D2AA /* DataExtension.swift */; };
		85AC3B0525D6B1D800C7D2AA /* ScriptSourceProviding.swift in Sources */ = {isa = PBXBuildFile; fileRef = 85AC3B0425D6B1D800C7D2AA /* ScriptSourceProviding.swift */; };
		85AC3B1725D9BC1A00C7D2AA /* ConfigurationDownloaderTests.swift in Sources */ = {isa = PBXBuildFile; fileRef = 85AC3B1625D9BC1A00C7D2AA /* ConfigurationDownloaderTests.swift */; };
		85AC3B3525DA82A600C7D2AA /* DataTaskProviding.swift in Sources */ = {isa = PBXBuildFile; fileRef = 85AC3B3425DA82A600C7D2AA /* DataTaskProviding.swift */; };
		85AC3B4925DAC9BD00C7D2AA /* ConfigurationStorageTests.swift in Sources */ = {isa = PBXBuildFile; fileRef = 85AC3B4825DAC9BD00C7D2AA /* ConfigurationStorageTests.swift */; };
		85AC7AD927BD625000FFB69B /* HomePageAssets.xcassets in Resources */ = {isa = PBXBuildFile; fileRef = 85AC7AD827BD625000FFB69B /* HomePageAssets.xcassets */; };
		85AC7ADB27BD628400FFB69B /* HomePage.swift in Sources */ = {isa = PBXBuildFile; fileRef = 85AC7ADA27BD628400FFB69B /* HomePage.swift */; };
		85AC7ADD27BEB6EE00FFB69B /* HomePageDefaultBrowserModel.swift in Sources */ = {isa = PBXBuildFile; fileRef = 85AC7ADC27BEB6EE00FFB69B /* HomePageDefaultBrowserModel.swift */; };
		85AE2FF224A33A2D002D507F /* WebKit.framework in Frameworks */ = {isa = PBXBuildFile; fileRef = 85AE2FF124A33A2D002D507F /* WebKit.framework */; };
		85B7184A27677C2D00B4277F /* Onboarding.storyboard in Resources */ = {isa = PBXBuildFile; fileRef = 85B7184927677C2D00B4277F /* Onboarding.storyboard */; };
		85B7184C27677C6500B4277F /* OnboardingViewController.swift in Sources */ = {isa = PBXBuildFile; fileRef = 85B7184B27677C6500B4277F /* OnboardingViewController.swift */; };
		85B7184E27677CBB00B4277F /* RootView.swift in Sources */ = {isa = PBXBuildFile; fileRef = 85B7184D27677CBB00B4277F /* RootView.swift */; };
		85C48CCC278D808F00D3263E /* NSAttributedStringExtension.swift in Sources */ = {isa = PBXBuildFile; fileRef = 85C48CCB278D808F00D3263E /* NSAttributedStringExtension.swift */; };
		85C48CD127908C1000D3263E /* BrowserImportMoreInfoViewController.swift in Sources */ = {isa = PBXBuildFile; fileRef = 85C48CD027908C1000D3263E /* BrowserImportMoreInfoViewController.swift */; };
		85C5991B27D10CF000E605B2 /* FireAnimationView.swift in Sources */ = {isa = PBXBuildFile; fileRef = 85C5991A27D10CF000E605B2 /* FireAnimationView.swift */; };
		85C6A29625CC1FFD00EEB5F1 /* UserDefaultsWrapper.swift in Sources */ = {isa = PBXBuildFile; fileRef = 85C6A29525CC1FFD00EEB5F1 /* UserDefaultsWrapper.swift */; };
		85CC1D7B26A05ECF0062F04E /* PasswordManagementItemListModel.swift in Sources */ = {isa = PBXBuildFile; fileRef = 85CC1D7A26A05ECF0062F04E /* PasswordManagementItemListModel.swift */; };
		85CC1D7D26A05F250062F04E /* PasswordManagementItemModel.swift in Sources */ = {isa = PBXBuildFile; fileRef = 85CC1D7C26A05F250062F04E /* PasswordManagementItemModel.swift */; };
		85D33F1225C82EB3002B91A6 /* ConfigurationManager.swift in Sources */ = {isa = PBXBuildFile; fileRef = 85D33F1125C82EB3002B91A6 /* ConfigurationManager.swift */; };
		85D438B6256E7C9E00F3BAF8 /* ContextMenuUserScript.swift in Sources */ = {isa = PBXBuildFile; fileRef = 85D438B5256E7C9E00F3BAF8 /* ContextMenuUserScript.swift */; };
		85D885B026A590A90077C374 /* NSNotificationName+PasswordManager.swift in Sources */ = {isa = PBXBuildFile; fileRef = 85D885AF26A590A90077C374 /* NSNotificationName+PasswordManager.swift */; };
		85D885B326A5A9DE0077C374 /* NSAlert+PasswordManager.swift in Sources */ = {isa = PBXBuildFile; fileRef = 85D885B226A5A9DE0077C374 /* NSAlert+PasswordManager.swift */; };
		85F0FF1327CFAB04001C7C6E /* RecentlyVisitedView.swift in Sources */ = {isa = PBXBuildFile; fileRef = 85F0FF1227CFAB04001C7C6E /* RecentlyVisitedView.swift */; };
		85F1B0C925EF9759004792B6 /* URLEventHandlerTests.swift in Sources */ = {isa = PBXBuildFile; fileRef = 85F1B0C825EF9759004792B6 /* URLEventHandlerTests.swift */; };
		85F487B5276A8F2E003CE668 /* OnboardingTests.swift in Sources */ = {isa = PBXBuildFile; fileRef = 85F487B4276A8F2E003CE668 /* OnboardingTests.swift */; };
		85F69B3C25EDE81F00978E59 /* URLExtensionTests.swift in Sources */ = {isa = PBXBuildFile; fileRef = 85F69B3B25EDE81F00978E59 /* URLExtensionTests.swift */; };
		85FF55C825F82E4F00E2AB99 /* Lottie in Frameworks */ = {isa = PBXBuildFile; productRef = 85FF55C725F82E4F00E2AB99 /* Lottie */; };
		9807F645278CA16F00E1547B /* BrowserServicesKit in Frameworks */ = {isa = PBXBuildFile; productRef = 9807F644278CA16F00E1547B /* BrowserServicesKit */; };
		9812D895276CEDA5004B6181 /* ContentBlockerRulesLists.swift in Sources */ = {isa = PBXBuildFile; fileRef = 9812D894276CEDA5004B6181 /* ContentBlockerRulesLists.swift */; };
		9826B0A02747DF3D0092F683 /* ContentBlocking.swift in Sources */ = {isa = PBXBuildFile; fileRef = 9826B09F2747DF3D0092F683 /* ContentBlocking.swift */; };
		9826B0A22747DFEB0092F683 /* AppPrivacyConfigurationDataProvider.swift in Sources */ = {isa = PBXBuildFile; fileRef = 9826B0A12747DFEB0092F683 /* AppPrivacyConfigurationDataProvider.swift */; };
		9833912F27AAA3CE00DAF119 /* AppTrackerDataSetProvider.swift in Sources */ = {isa = PBXBuildFile; fileRef = 9833912E27AAA3CE00DAF119 /* AppTrackerDataSetProvider.swift */; };
		9833913127AAA4B500DAF119 /* trackerData.json in Resources */ = {isa = PBXBuildFile; fileRef = 9833913027AAA4B500DAF119 /* trackerData.json */; };
		9833913327AAAEEE00DAF119 /* EmbeddedTrackerDataTests.swift in Sources */ = {isa = PBXBuildFile; fileRef = 9833913227AAAEEE00DAF119 /* EmbeddedTrackerDataTests.swift */; };
		98EB5D1027516A4800681FE6 /* AppPrivacyConfigurationTests.swift in Sources */ = {isa = PBXBuildFile; fileRef = 98EB5D0F27516A4800681FE6 /* AppPrivacyConfigurationTests.swift */; };
		AA06B6B72672AF8100F541C5 /* Sparkle in Frameworks */ = {isa = PBXBuildFile; productRef = AA06B6B62672AF8100F541C5 /* Sparkle */; };
		AA0877B826D5160D00B05660 /* SafariVersionReaderTests.swift in Sources */ = {isa = PBXBuildFile; fileRef = AA0877B726D5160D00B05660 /* SafariVersionReaderTests.swift */; };
		AA0877BA26D5161D00B05660 /* WebKitVersionProviderTests.swift in Sources */ = {isa = PBXBuildFile; fileRef = AA0877B926D5161D00B05660 /* WebKitVersionProviderTests.swift */; };
		AA0F3DB7261A566C0077F2D9 /* SuggestionLoadingMock.swift in Sources */ = {isa = PBXBuildFile; fileRef = AA0F3DB6261A566C0077F2D9 /* SuggestionLoadingMock.swift */; };
		AA13DCB4271480B0006D48D3 /* FirePopoverViewModel.swift in Sources */ = {isa = PBXBuildFile; fileRef = AA13DCB3271480B0006D48D3 /* FirePopoverViewModel.swift */; };
		AA222CB92760F74E00321475 /* FaviconReferenceCache.swift in Sources */ = {isa = PBXBuildFile; fileRef = AA222CB82760F74E00321475 /* FaviconReferenceCache.swift */; };
		AA2CB12D2587BB5600AA6FBE /* TabBarFooter.xib in Resources */ = {isa = PBXBuildFile; fileRef = AA2CB12C2587BB5600AA6FBE /* TabBarFooter.xib */; };
		AA2CB1352587C29500AA6FBE /* TabBarFooter.swift in Sources */ = {isa = PBXBuildFile; fileRef = AA2CB1342587C29500AA6FBE /* TabBarFooter.swift */; };
		AA34396C2754D4E300B241FA /* shield.json in Resources */ = {isa = PBXBuildFile; fileRef = AA34396A2754D4E200B241FA /* shield.json */; };
		AA34396D2754D4E300B241FA /* shield-dot.json in Resources */ = {isa = PBXBuildFile; fileRef = AA34396B2754D4E300B241FA /* shield-dot.json */; };
		AA3439702754D4E900B241FA /* dark-shield-dot.json in Resources */ = {isa = PBXBuildFile; fileRef = AA34396E2754D4E900B241FA /* dark-shield-dot.json */; };
		AA3439712754D4E900B241FA /* dark-shield.json in Resources */ = {isa = PBXBuildFile; fileRef = AA34396F2754D4E900B241FA /* dark-shield.json */; };
		AA3439782754D55100B241FA /* dark-trackers-2.json in Resources */ = {isa = PBXBuildFile; fileRef = AA3439722754D55100B241FA /* dark-trackers-2.json */; };
		AA3439792754D55100B241FA /* trackers-1.json in Resources */ = {isa = PBXBuildFile; fileRef = AA3439732754D55100B241FA /* trackers-1.json */; };
		AA34397A2754D55100B241FA /* trackers-2.json in Resources */ = {isa = PBXBuildFile; fileRef = AA3439742754D55100B241FA /* trackers-2.json */; };
		AA34397B2754D55100B241FA /* trackers-3.json in Resources */ = {isa = PBXBuildFile; fileRef = AA3439752754D55100B241FA /* trackers-3.json */; };
		AA34397C2754D55100B241FA /* dark-trackers-1.json in Resources */ = {isa = PBXBuildFile; fileRef = AA3439762754D55100B241FA /* dark-trackers-1.json */; };
		AA34397D2754D55100B241FA /* dark-trackers-3.json in Resources */ = {isa = PBXBuildFile; fileRef = AA3439772754D55100B241FA /* dark-trackers-3.json */; };
		AA3863C527A1E28F00749AB5 /* Feedback.storyboard in Resources */ = {isa = PBXBuildFile; fileRef = AA3863C427A1E28F00749AB5 /* Feedback.storyboard */; };
		AA3D531527A1ED9300074EC1 /* FeedbackWindow.swift in Sources */ = {isa = PBXBuildFile; fileRef = AA3D531427A1ED9300074EC1 /* FeedbackWindow.swift */; };
		AA3D531727A1EEED00074EC1 /* FeedbackViewController.swift in Sources */ = {isa = PBXBuildFile; fileRef = AA3D531627A1EEED00074EC1 /* FeedbackViewController.swift */; };
		AA3D531B27A2F57E00074EC1 /* Feedback.swift in Sources */ = {isa = PBXBuildFile; fileRef = AA3D531A27A2F57E00074EC1 /* Feedback.swift */; };
		AA3D531D27A2F58F00074EC1 /* FeedbackSender.swift in Sources */ = {isa = PBXBuildFile; fileRef = AA3D531C27A2F58F00074EC1 /* FeedbackSender.swift */; };
		AA3F895324C18AD500628DDE /* SuggestionViewModel.swift in Sources */ = {isa = PBXBuildFile; fileRef = AA3F895224C18AD500628DDE /* SuggestionViewModel.swift */; };
		AA4BBA3B25C58FA200C4FB0F /* MainMenu.swift in Sources */ = {isa = PBXBuildFile; fileRef = AA4BBA3A25C58FA200C4FB0F /* MainMenu.swift */; };
		AA4D700725545EF800C3411E /* URLEventHandler.swift in Sources */ = {isa = PBXBuildFile; fileRef = AA4D700625545EF800C3411E /* URLEventHandler.swift */; };
		AA4FF40C2624751A004E2377 /* GrammarFeaturesManager.swift in Sources */ = {isa = PBXBuildFile; fileRef = AA4FF40B2624751A004E2377 /* GrammarFeaturesManager.swift */; };
		AA512D1424D99D9800230283 /* FaviconManager.swift in Sources */ = {isa = PBXBuildFile; fileRef = AA512D1324D99D9800230283 /* FaviconManager.swift */; };
		AA585D82248FD31100E9A3E2 /* AppDelegate.swift in Sources */ = {isa = PBXBuildFile; fileRef = AA585D81248FD31100E9A3E2 /* AppDelegate.swift */; };
		AA585D84248FD31100E9A3E2 /* BrowserTabViewController.swift in Sources */ = {isa = PBXBuildFile; fileRef = AA585D83248FD31100E9A3E2 /* BrowserTabViewController.swift */; };
		AA585D86248FD31400E9A3E2 /* Assets.xcassets in Resources */ = {isa = PBXBuildFile; fileRef = AA585D85248FD31400E9A3E2 /* Assets.xcassets */; };
		AA585DAF2490E6E600E9A3E2 /* MainViewController.swift in Sources */ = {isa = PBXBuildFile; fileRef = AA585DAE2490E6E600E9A3E2 /* MainViewController.swift */; };
		AA5C8F59258FE21F00748EB7 /* NSTextFieldExtension.swift in Sources */ = {isa = PBXBuildFile; fileRef = AA5C8F58258FE21F00748EB7 /* NSTextFieldExtension.swift */; };
		AA5C8F5E2590EEE800748EB7 /* NSPointExtension.swift in Sources */ = {isa = PBXBuildFile; fileRef = AA5C8F5D2590EEE800748EB7 /* NSPointExtension.swift */; };
		AA5C8F632591021700748EB7 /* NSApplicationExtension.swift in Sources */ = {isa = PBXBuildFile; fileRef = AA5C8F622591021700748EB7 /* NSApplicationExtension.swift */; };
		AA5D6DAC24A340F700C6FBCE /* WebViewStateObserver.swift in Sources */ = {isa = PBXBuildFile; fileRef = AA5D6DAB24A340F700C6FBCE /* WebViewStateObserver.swift */; };
		AA5FA697275F90C400DCE9C9 /* FaviconImageCache.swift in Sources */ = {isa = PBXBuildFile; fileRef = AA5FA696275F90C400DCE9C9 /* FaviconImageCache.swift */; };
		AA5FA69A275F91C700DCE9C9 /* Favicon.swift in Sources */ = {isa = PBXBuildFile; fileRef = AA5FA699275F91C700DCE9C9 /* Favicon.swift */; };
		AA5FA69D275F945C00DCE9C9 /* FaviconStore.swift in Sources */ = {isa = PBXBuildFile; fileRef = AA5FA69C275F945C00DCE9C9 /* FaviconStore.swift */; };
		AA5FA6A0275F948900DCE9C9 /* Favicons.xcdatamodeld in Sources */ = {isa = PBXBuildFile; fileRef = AA5FA69E275F948900DCE9C9 /* Favicons.xcdatamodeld */; };
		AA6197C4276B314D008396F0 /* FaviconUrlReference.swift in Sources */ = {isa = PBXBuildFile; fileRef = AA6197C3276B314D008396F0 /* FaviconUrlReference.swift */; };
		AA6197C6276B3168008396F0 /* FaviconHostReference.swift in Sources */ = {isa = PBXBuildFile; fileRef = AA6197C5276B3168008396F0 /* FaviconHostReference.swift */; };
		AA61C0D02722159B00E6B681 /* FireInfoViewController.swift in Sources */ = {isa = PBXBuildFile; fileRef = AA61C0CF2722159B00E6B681 /* FireInfoViewController.swift */; };
		AA61C0D22727F59B00E6B681 /* ArrayExtension.swift in Sources */ = {isa = PBXBuildFile; fileRef = AA61C0D12727F59B00E6B681 /* ArrayExtension.swift */; };
		AA63745424C9BF9A00AB2AC4 /* SuggestionContainerTests.swift in Sources */ = {isa = PBXBuildFile; fileRef = AA63745324C9BF9A00AB2AC4 /* SuggestionContainerTests.swift */; };
		AA652CB125DD825B009059CC /* LocalBookmarkStoreTests.swift in Sources */ = {isa = PBXBuildFile; fileRef = AA652CB025DD825B009059CC /* LocalBookmarkStoreTests.swift */; };
		AA652CCE25DD9071009059CC /* BookmarkListTests.swift in Sources */ = {isa = PBXBuildFile; fileRef = AA652CCD25DD9071009059CC /* BookmarkListTests.swift */; };
		AA652CD325DDA6E9009059CC /* LocalBookmarkManagerTests.swift in Sources */ = {isa = PBXBuildFile; fileRef = AA652CD225DDA6E9009059CC /* LocalBookmarkManagerTests.swift */; };
		AA652CDB25DDAB32009059CC /* BookmarkStoreMock.swift in Sources */ = {isa = PBXBuildFile; fileRef = AA652CDA25DDAB32009059CC /* BookmarkStoreMock.swift */; };
		AA6820E425502F19005ED0D5 /* WebsiteDataStore.swift in Sources */ = {isa = PBXBuildFile; fileRef = AA6820E325502F19005ED0D5 /* WebsiteDataStore.swift */; };
		AA6820EB25503D6A005ED0D5 /* Fire.swift in Sources */ = {isa = PBXBuildFile; fileRef = AA6820EA25503D6A005ED0D5 /* Fire.swift */; };
		AA6820F125503DA9005ED0D5 /* FireViewModel.swift in Sources */ = {isa = PBXBuildFile; fileRef = AA6820F025503DA9005ED0D5 /* FireViewModel.swift */; };
		AA68C3D32490ED62001B8783 /* NavigationBarViewController.swift in Sources */ = {isa = PBXBuildFile; fileRef = AA68C3D22490ED62001B8783 /* NavigationBarViewController.swift */; };
		AA68C3D72490F821001B8783 /* README.md in Resources */ = {isa = PBXBuildFile; fileRef = AA68C3D62490F821001B8783 /* README.md */; };
		AA693E5E2696E5B90007BB78 /* CrashReports.storyboard in Resources */ = {isa = PBXBuildFile; fileRef = AA693E5D2696E5B90007BB78 /* CrashReports.storyboard */; };
		AA6AD95B2704B6DB00159F8A /* FirePopoverViewController.swift in Sources */ = {isa = PBXBuildFile; fileRef = AA6AD95A2704B6DB00159F8A /* FirePopoverViewController.swift */; };
		AA6EF9AD25066F42004754E6 /* WindowsManager.swift in Sources */ = {isa = PBXBuildFile; fileRef = AA6EF9AC25066F42004754E6 /* WindowsManager.swift */; };
		AA6EF9B3250785D5004754E6 /* NSMenuExtension.swift in Sources */ = {isa = PBXBuildFile; fileRef = AA6EF9B2250785D5004754E6 /* NSMenuExtension.swift */; };
		AA6EF9B525081B4C004754E6 /* MainMenuActions.swift in Sources */ = {isa = PBXBuildFile; fileRef = AA6EF9B425081B4C004754E6 /* MainMenuActions.swift */; };
		AA6FFB4424DC33320028F4D0 /* NSViewExtension.swift in Sources */ = {isa = PBXBuildFile; fileRef = AA6FFB4324DC33320028F4D0 /* NSViewExtension.swift */; };
		AA6FFB4624DC3B5A0028F4D0 /* WebView.swift in Sources */ = {isa = PBXBuildFile; fileRef = AA6FFB4524DC3B5A0028F4D0 /* WebView.swift */; };
		AA72D5FE25FFF94E00C77619 /* NSMenuItemExtension.swift in Sources */ = {isa = PBXBuildFile; fileRef = AA72D5FD25FFF94E00C77619 /* NSMenuItemExtension.swift */; };
		AA7412B224D0B3AC00D22FE0 /* TabBarViewItem.swift in Sources */ = {isa = PBXBuildFile; fileRef = AA7412B024D0B3AC00D22FE0 /* TabBarViewItem.swift */; };
		AA7412B324D0B3AC00D22FE0 /* TabBarViewItem.xib in Resources */ = {isa = PBXBuildFile; fileRef = AA7412B124D0B3AC00D22FE0 /* TabBarViewItem.xib */; };
		AA7412B524D1536B00D22FE0 /* MainWindowController.swift in Sources */ = {isa = PBXBuildFile; fileRef = AA7412B424D1536B00D22FE0 /* MainWindowController.swift */; };
		AA7412B724D1687000D22FE0 /* TabBarScrollView.swift in Sources */ = {isa = PBXBuildFile; fileRef = AA7412B624D1687000D22FE0 /* TabBarScrollView.swift */; };
		AA7412BD24D2BEEE00D22FE0 /* MainWindow.swift in Sources */ = {isa = PBXBuildFile; fileRef = AA7412BC24D2BEEE00D22FE0 /* MainWindow.swift */; };
		AA75A0AE26F3500C0086B667 /* PrivacyIconViewModel.swift in Sources */ = {isa = PBXBuildFile; fileRef = AA75A0AD26F3500C0086B667 /* PrivacyIconViewModel.swift */; };
		AA7EB6DF27E7C57D00036718 /* MouseOverAnimationButton.swift in Sources */ = {isa = PBXBuildFile; fileRef = AA7EB6DE27E7C57D00036718 /* MouseOverAnimationButton.swift */; };
		AA7EB6E227E7D05500036718 /* flame-mouse-over.json in Resources */ = {isa = PBXBuildFile; fileRef = AA7EB6E027E7D05500036718 /* flame-mouse-over.json */; };
		AA7EB6E327E7D05500036718 /* dark-flame-mouse-over.json in Resources */ = {isa = PBXBuildFile; fileRef = AA7EB6E127E7D05500036718 /* dark-flame-mouse-over.json */; };
		AA7EB6E527E7D6DC00036718 /* AnimationView.swift in Sources */ = {isa = PBXBuildFile; fileRef = AA7EB6E427E7D6DC00036718 /* AnimationView.swift */; };
		AA7EB6E727E8809D00036718 /* shield-mouse-over.json in Resources */ = {isa = PBXBuildFile; fileRef = AA7EB6E627E8809D00036718 /* shield-mouse-over.json */; };
		AA7EB6E927E880A600036718 /* shield-dot-mouse-over.json in Resources */ = {isa = PBXBuildFile; fileRef = AA7EB6E827E880A600036718 /* shield-dot-mouse-over.json */; };
		AA7EB6EB27E880AE00036718 /* dark-shield-mouse-over.json in Resources */ = {isa = PBXBuildFile; fileRef = AA7EB6EA27E880AE00036718 /* dark-shield-mouse-over.json */; };
		AA7EB6ED27E880B600036718 /* dark-shield-dot-mouse-over.json in Resources */ = {isa = PBXBuildFile; fileRef = AA7EB6EC27E880B600036718 /* dark-shield-dot-mouse-over.json */; };
		AA80EC54256BE3BC007083E7 /* UserText.swift in Sources */ = {isa = PBXBuildFile; fileRef = AA80EC53256BE3BC007083E7 /* UserText.swift */; };
		AA80EC67256C4691007083E7 /* BrowserTab.storyboard in Resources */ = {isa = PBXBuildFile; fileRef = AA80EC69256C4691007083E7 /* BrowserTab.storyboard */; };
		AA80EC73256C46A2007083E7 /* Suggestion.storyboard in Resources */ = {isa = PBXBuildFile; fileRef = AA80EC75256C46A2007083E7 /* Suggestion.storyboard */; };
		AA80EC79256C46AA007083E7 /* TabBar.storyboard in Resources */ = {isa = PBXBuildFile; fileRef = AA80EC7B256C46AA007083E7 /* TabBar.storyboard */; };
		AA80EC89256C49B8007083E7 /* Localizable.strings in Resources */ = {isa = PBXBuildFile; fileRef = AA80EC8B256C49B8007083E7 /* Localizable.strings */; };
		AA80EC8F256C49BC007083E7 /* Localizable.stringsdict in Resources */ = {isa = PBXBuildFile; fileRef = AA80EC91256C49BC007083E7 /* Localizable.stringsdict */; };
		AA840A9827319D1600E63CDD /* FirePopoverWrapperViewController.swift in Sources */ = {isa = PBXBuildFile; fileRef = AA840A9727319D1600E63CDD /* FirePopoverWrapperViewController.swift */; };
		AA88D14B252A557100980B4E /* URLRequestExtension.swift in Sources */ = {isa = PBXBuildFile; fileRef = AA88D14A252A557100980B4E /* URLRequestExtension.swift */; };
		AA8EDF2424923E980071C2E8 /* URLExtension.swift in Sources */ = {isa = PBXBuildFile; fileRef = AA8EDF2324923E980071C2E8 /* URLExtension.swift */; };
		AA8EDF2724923EC70071C2E8 /* StringExtension.swift in Sources */ = {isa = PBXBuildFile; fileRef = AA8EDF2624923EC70071C2E8 /* StringExtension.swift */; };
		AA91F83927076F1900771A0D /* PrivacyIconViewModelTests.swift in Sources */ = {isa = PBXBuildFile; fileRef = AA91F83827076F1900771A0D /* PrivacyIconViewModelTests.swift */; };
		AA92126F25ACCB1100600CD4 /* ErrorExtension.swift in Sources */ = {isa = PBXBuildFile; fileRef = AA92126E25ACCB1100600CD4 /* ErrorExtension.swift */; };
		AA92127725ADA07900600CD4 /* WKWebViewExtension.swift in Sources */ = {isa = PBXBuildFile; fileRef = AA92127625ADA07900600CD4 /* WKWebViewExtension.swift */; };
		AA97BF4625135DD30014931A /* ApplicationDockMenu.swift in Sources */ = {isa = PBXBuildFile; fileRef = AA97BF4525135DD30014931A /* ApplicationDockMenu.swift */; };
		AA9B7C7E26A06E040008D425 /* TrackerInfo.swift in Sources */ = {isa = PBXBuildFile; fileRef = AA9B7C7D26A06E040008D425 /* TrackerInfo.swift */; };
		AA9B7C8326A197A00008D425 /* ServerTrust.swift in Sources */ = {isa = PBXBuildFile; fileRef = AA9B7C8226A197A00008D425 /* ServerTrust.swift */; };
		AA9B7C8526A199B60008D425 /* ServerTrustViewModel.swift in Sources */ = {isa = PBXBuildFile; fileRef = AA9B7C8426A199B60008D425 /* ServerTrustViewModel.swift */; };
		AA9C362825518C44004B1BA3 /* WebsiteDataStoreMock.swift in Sources */ = {isa = PBXBuildFile; fileRef = AA9C362725518C44004B1BA3 /* WebsiteDataStoreMock.swift */; };
		AA9C363025518CA9004B1BA3 /* FireTests.swift in Sources */ = {isa = PBXBuildFile; fileRef = AA9C362F25518CA9004B1BA3 /* FireTests.swift */; };
		AA9E9A5625A3AE8400D1959D /* NSWindowExtension.swift in Sources */ = {isa = PBXBuildFile; fileRef = AA9E9A5525A3AE8400D1959D /* NSWindowExtension.swift */; };
		AA9E9A5E25A4867200D1959D /* TabDragAndDropManager.swift in Sources */ = {isa = PBXBuildFile; fileRef = AA9E9A5D25A4867200D1959D /* TabDragAndDropManager.swift */; };
		AA9FF95924A1ECF20039E328 /* Tab.swift in Sources */ = {isa = PBXBuildFile; fileRef = AA9FF95824A1ECF20039E328 /* Tab.swift */; };
		AA9FF95B24A1EFC20039E328 /* TabViewModel.swift in Sources */ = {isa = PBXBuildFile; fileRef = AA9FF95A24A1EFC20039E328 /* TabViewModel.swift */; };
		AA9FF95D24A1FA1C0039E328 /* TabCollection.swift in Sources */ = {isa = PBXBuildFile; fileRef = AA9FF95C24A1FA1C0039E328 /* TabCollection.swift */; };
		AA9FF95F24A1FB690039E328 /* TabCollectionViewModel.swift in Sources */ = {isa = PBXBuildFile; fileRef = AA9FF95E24A1FB680039E328 /* TabCollectionViewModel.swift */; };
		AAA0CC33252F181A0079BC96 /* NavigationButtonMenuDelegate.swift in Sources */ = {isa = PBXBuildFile; fileRef = AAA0CC32252F181A0079BC96 /* NavigationButtonMenuDelegate.swift */; };
		AAA0CC3C25337FAB0079BC96 /* WKBackForwardListItemViewModel.swift in Sources */ = {isa = PBXBuildFile; fileRef = AAA0CC3B25337FAB0079BC96 /* WKBackForwardListItemViewModel.swift */; };
		AAA0CC472533833C0079BC96 /* MoreOptionsMenu.swift in Sources */ = {isa = PBXBuildFile; fileRef = AAA0CC462533833C0079BC96 /* MoreOptionsMenu.swift */; };
		AAA0CC572539EBC90079BC96 /* FaviconUserScript.swift in Sources */ = {isa = PBXBuildFile; fileRef = AAA0CC562539EBC90079BC96 /* FaviconUserScript.swift */; };
		AAA0CC6A253CC43C0079BC96 /* WKUserContentControllerExtension.swift in Sources */ = {isa = PBXBuildFile; fileRef = AAA0CC69253CC43C0079BC96 /* WKUserContentControllerExtension.swift */; };
		AAA892EA250A4CEF005B37B2 /* WindowControllersManager.swift in Sources */ = {isa = PBXBuildFile; fileRef = AAA892E9250A4CEF005B37B2 /* WindowControllersManager.swift */; };
		AAADFD06264AA282001555EA /* TimeIntervalExtension.swift in Sources */ = {isa = PBXBuildFile; fileRef = AAADFD05264AA282001555EA /* TimeIntervalExtension.swift */; };
		AAB549DF25DAB8F80058460B /* BookmarkViewModel.swift in Sources */ = {isa = PBXBuildFile; fileRef = AAB549DE25DAB8F80058460B /* BookmarkViewModel.swift */; };
		AAB7320726DD0C37002FACF9 /* Fire.storyboard in Resources */ = {isa = PBXBuildFile; fileRef = AAB7320626DD0C37002FACF9 /* Fire.storyboard */; };
		AAB7320926DD0CD9002FACF9 /* FireViewController.swift in Sources */ = {isa = PBXBuildFile; fileRef = AAB7320826DD0CD9002FACF9 /* FireViewController.swift */; };
		AAB8203C26B2DE0D00788AC3 /* SuggestionListCharacteristics.swift in Sources */ = {isa = PBXBuildFile; fileRef = AAB8203B26B2DE0D00788AC3 /* SuggestionListCharacteristics.swift */; };
		AABAF59C260A7D130085060C /* FaviconManagerMock.swift in Sources */ = {isa = PBXBuildFile; fileRef = AABAF59B260A7D130085060C /* FaviconManagerMock.swift */; };
		AABEE69A24A902A90043105B /* SuggestionContainerViewModel.swift in Sources */ = {isa = PBXBuildFile; fileRef = AABEE69924A902A90043105B /* SuggestionContainerViewModel.swift */; };
		AABEE69C24A902BB0043105B /* SuggestionContainer.swift in Sources */ = {isa = PBXBuildFile; fileRef = AABEE69B24A902BB0043105B /* SuggestionContainer.swift */; };
		AABEE6A524AA0A7F0043105B /* SuggestionViewController.swift in Sources */ = {isa = PBXBuildFile; fileRef = AABEE6A424AA0A7F0043105B /* SuggestionViewController.swift */; };
		AABEE6A924AB4B910043105B /* SuggestionTableCellView.swift in Sources */ = {isa = PBXBuildFile; fileRef = AABEE6A824AB4B910043105B /* SuggestionTableCellView.swift */; };
		AABEE6AB24ACA0F90043105B /* SuggestionTableRowView.swift in Sources */ = {isa = PBXBuildFile; fileRef = AABEE6AA24ACA0F90043105B /* SuggestionTableRowView.swift */; };
		AABEE6AF24AD22B90043105B /* AddressBarTextField.swift in Sources */ = {isa = PBXBuildFile; fileRef = AABEE6AE24AD22B90043105B /* AddressBarTextField.swift */; };
		AAC30A26268DFEE200D2D9CD /* CrashReporter.swift in Sources */ = {isa = PBXBuildFile; fileRef = AAC30A25268DFEE200D2D9CD /* CrashReporter.swift */; };
		AAC30A28268E045400D2D9CD /* CrashReportReader.swift in Sources */ = {isa = PBXBuildFile; fileRef = AAC30A27268E045400D2D9CD /* CrashReportReader.swift */; };
		AAC30A2A268E239100D2D9CD /* CrashReport.swift in Sources */ = {isa = PBXBuildFile; fileRef = AAC30A29268E239100D2D9CD /* CrashReport.swift */; };
		AAC30A2C268F1ECD00D2D9CD /* CrashReportSender.swift in Sources */ = {isa = PBXBuildFile; fileRef = AAC30A2B268F1ECD00D2D9CD /* CrashReportSender.swift */; };
		AAC30A2E268F1EE300D2D9CD /* CrashReportPromptPresenter.swift in Sources */ = {isa = PBXBuildFile; fileRef = AAC30A2D268F1EE300D2D9CD /* CrashReportPromptPresenter.swift */; };
		AAC5E4C725D6A6E8007F5990 /* BookmarkPopover.swift in Sources */ = {isa = PBXBuildFile; fileRef = AAC5E4C425D6A6E8007F5990 /* BookmarkPopover.swift */; };
		AAC5E4C825D6A6E8007F5990 /* BookmarkPopoverViewController.swift in Sources */ = {isa = PBXBuildFile; fileRef = AAC5E4C525D6A6E8007F5990 /* BookmarkPopoverViewController.swift */; };
		AAC5E4C925D6A6E8007F5990 /* Bookmarks.storyboard in Resources */ = {isa = PBXBuildFile; fileRef = AAC5E4C625D6A6E8007F5990 /* Bookmarks.storyboard */; };
		AAC5E4D025D6A709007F5990 /* Bookmark.swift in Sources */ = {isa = PBXBuildFile; fileRef = AAC5E4CD25D6A709007F5990 /* Bookmark.swift */; };
		AAC5E4D125D6A709007F5990 /* BookmarkManager.swift in Sources */ = {isa = PBXBuildFile; fileRef = AAC5E4CE25D6A709007F5990 /* BookmarkManager.swift */; };
		AAC5E4D225D6A709007F5990 /* BookmarkList.swift in Sources */ = {isa = PBXBuildFile; fileRef = AAC5E4CF25D6A709007F5990 /* BookmarkList.swift */; };
		AAC5E4D925D6A711007F5990 /* BookmarkStore.swift in Sources */ = {isa = PBXBuildFile; fileRef = AAC5E4D625D6A710007F5990 /* BookmarkStore.swift */; };
		AAC5E4E425D6BA9C007F5990 /* NSSizeExtension.swift in Sources */ = {isa = PBXBuildFile; fileRef = AAC5E4E325D6BA9C007F5990 /* NSSizeExtension.swift */; };
		AAC5E4F125D6BF10007F5990 /* AddressBarButton.swift in Sources */ = {isa = PBXBuildFile; fileRef = AAC5E4F025D6BF10007F5990 /* AddressBarButton.swift */; };
		AAC5E4F625D6BF2C007F5990 /* AddressBarButtonsViewController.swift in Sources */ = {isa = PBXBuildFile; fileRef = AAC5E4F525D6BF2C007F5990 /* AddressBarButtonsViewController.swift */; };
		AAC82C60258B6CB5009B6B42 /* TabPreviewWindowController.swift in Sources */ = {isa = PBXBuildFile; fileRef = AAC82C5F258B6CB5009B6B42 /* TabPreviewWindowController.swift */; };
		AAC9C01524CAFBCE00AD1325 /* TabTests.swift in Sources */ = {isa = PBXBuildFile; fileRef = AAC9C01424CAFBCE00AD1325 /* TabTests.swift */; };
		AAC9C01724CAFBDC00AD1325 /* TabCollectionTests.swift in Sources */ = {isa = PBXBuildFile; fileRef = AAC9C01624CAFBDC00AD1325 /* TabCollectionTests.swift */; };
		AAC9C01C24CB594C00AD1325 /* TabViewModelTests.swift in Sources */ = {isa = PBXBuildFile; fileRef = AAC9C01B24CB594C00AD1325 /* TabViewModelTests.swift */; };
		AAC9C01E24CB6BEB00AD1325 /* TabCollectionViewModelTests.swift in Sources */ = {isa = PBXBuildFile; fileRef = AAC9C01D24CB6BEB00AD1325 /* TabCollectionViewModelTests.swift */; };
		AACF6FD626BC366D00CF09F9 /* SafariVersionReader.swift in Sources */ = {isa = PBXBuildFile; fileRef = AACF6FD526BC366D00CF09F9 /* SafariVersionReader.swift */; };
		AAD6D8882696DF6D002393B3 /* CrashReportPromptViewController.swift in Sources */ = {isa = PBXBuildFile; fileRef = AAD6D8862696DF6D002393B3 /* CrashReportPromptViewController.swift */; };
		AAD8078527B3F3BE00CF7703 /* WebsiteBreakageSender.swift in Sources */ = {isa = PBXBuildFile; fileRef = AAD8078427B3F3BE00CF7703 /* WebsiteBreakageSender.swift */; };
		AAD8078727B3F45600CF7703 /* WebsiteBreakage.swift in Sources */ = {isa = PBXBuildFile; fileRef = AAD8078627B3F45600CF7703 /* WebsiteBreakage.swift */; };
		AAD86E52267A0DFF005C11BE /* UpdateController.swift in Sources */ = {isa = PBXBuildFile; fileRef = AAD86E51267A0DFF005C11BE /* UpdateController.swift */; };
		AADCBF3A26F7C2CE00EF67A8 /* LottieAnimationCache.swift in Sources */ = {isa = PBXBuildFile; fileRef = AADCBF3926F7C2CE00EF67A8 /* LottieAnimationCache.swift */; };
		AADE11C026D916D70032D8A7 /* StringExtensionTests.swift in Sources */ = {isa = PBXBuildFile; fileRef = AADE11BF26D916D70032D8A7 /* StringExtensionTests.swift */; };
		AAE246F32709EF3B00BEEAEE /* FirePopoverCollectionViewItem.swift in Sources */ = {isa = PBXBuildFile; fileRef = AAE246F12709EF3B00BEEAEE /* FirePopoverCollectionViewItem.swift */; };
		AAE246F42709EF3B00BEEAEE /* FirePopoverCollectionViewItem.xib in Resources */ = {isa = PBXBuildFile; fileRef = AAE246F22709EF3B00BEEAEE /* FirePopoverCollectionViewItem.xib */; };
		AAE246F6270A3D3000BEEAEE /* FirePopoverCollectionViewHeader.xib in Resources */ = {isa = PBXBuildFile; fileRef = AAE246F5270A3D3000BEEAEE /* FirePopoverCollectionViewHeader.xib */; };
		AAE246F8270A406200BEEAEE /* FirePopoverCollectionViewHeader.swift in Sources */ = {isa = PBXBuildFile; fileRef = AAE246F7270A406200BEEAEE /* FirePopoverCollectionViewHeader.swift */; };
		AAE39D1B24F44885008EF28B /* TabCollectionViewModelDelegateMock.swift in Sources */ = {isa = PBXBuildFile; fileRef = AAE39D1A24F44885008EF28B /* TabCollectionViewModelDelegateMock.swift */; };
		AAE7527A263B046100B973F8 /* History.xcdatamodeld in Sources */ = {isa = PBXBuildFile; fileRef = AAE75278263B046100B973F8 /* History.xcdatamodeld */; };
		AAE7527C263B056C00B973F8 /* HistoryStore.swift in Sources */ = {isa = PBXBuildFile; fileRef = AAE7527B263B056C00B973F8 /* HistoryStore.swift */; };
		AAE7527E263B05C600B973F8 /* HistoryEntry.swift in Sources */ = {isa = PBXBuildFile; fileRef = AAE7527D263B05C600B973F8 /* HistoryEntry.swift */; };
		AAE75280263B0A4D00B973F8 /* HistoryCoordinator.swift in Sources */ = {isa = PBXBuildFile; fileRef = AAE7527F263B0A4D00B973F8 /* HistoryCoordinator.swift */; };
		AAE8B102258A41C000E81239 /* TabPreview.storyboard in Resources */ = {isa = PBXBuildFile; fileRef = AAE8B101258A41C000E81239 /* TabPreview.storyboard */; };
		AAE8B110258A456C00E81239 /* TabPreviewViewController.swift in Sources */ = {isa = PBXBuildFile; fileRef = AAE8B10F258A456C00E81239 /* TabPreviewViewController.swift */; };
		AAE99B8927088A19008B6BD9 /* FirePopover.swift in Sources */ = {isa = PBXBuildFile; fileRef = AAE99B8827088A19008B6BD9 /* FirePopover.swift */; };
		AAEC74B22642C57200C2EFBC /* HistoryCoordinatingMock.swift in Sources */ = {isa = PBXBuildFile; fileRef = AAEC74B12642C57200C2EFBC /* HistoryCoordinatingMock.swift */; };
		AAEC74B42642C69300C2EFBC /* HistoryCoordinatorTests.swift in Sources */ = {isa = PBXBuildFile; fileRef = AAEC74B32642C69300C2EFBC /* HistoryCoordinatorTests.swift */; };
		AAEC74B62642CC6A00C2EFBC /* HistoryStoringMock.swift in Sources */ = {isa = PBXBuildFile; fileRef = AAEC74B52642CC6A00C2EFBC /* HistoryStoringMock.swift */; };
		AAEC74B82642E43800C2EFBC /* HistoryStoreTests.swift in Sources */ = {isa = PBXBuildFile; fileRef = AAEC74B72642E43800C2EFBC /* HistoryStoreTests.swift */; };
		AAEC74BB2642E67C00C2EFBC /* NSPersistentContainerExtension.swift in Sources */ = {isa = PBXBuildFile; fileRef = AAEC74BA2642E67C00C2EFBC /* NSPersistentContainerExtension.swift */; };
		AAEC74BC2642F0F800C2EFBC /* History.xcdatamodeld in Sources */ = {isa = PBXBuildFile; fileRef = AAE75278263B046100B973F8 /* History.xcdatamodeld */; };
		AAECA42024EEA4AC00EFA63A /* IndexPathExtension.swift in Sources */ = {isa = PBXBuildFile; fileRef = AAECA41F24EEA4AC00EFA63A /* IndexPathExtension.swift */; };
		AAEEC6A927088ADB008445F7 /* FireCoordinator.swift in Sources */ = {isa = PBXBuildFile; fileRef = AAEEC6A827088ADB008445F7 /* FireCoordinator.swift */; };
		AAEF6BC8276A081C0024DCF4 /* FaviconSelector.swift in Sources */ = {isa = PBXBuildFile; fileRef = AAEF6BC7276A081C0024DCF4 /* FaviconSelector.swift */; };
		AAFCB37F25E545D400859DD4 /* PublisherExtension.swift in Sources */ = {isa = PBXBuildFile; fileRef = AAFCB37E25E545D400859DD4 /* PublisherExtension.swift */; };
		AAFE068326C7082D005434CC /* WebKitVersionProvider.swift in Sources */ = {isa = PBXBuildFile; fileRef = AAFE068226C7082D005434CC /* WebKitVersionProvider.swift */; };
		B31055C427A1BA1D001AC618 /* AutoconsentUserScript.swift in Sources */ = {isa = PBXBuildFile; fileRef = B31055BC27A1BA1D001AC618 /* AutoconsentUserScript.swift */; };
		B31055C527A1BA1D001AC618 /* autoconsent.html in Resources */ = {isa = PBXBuildFile; fileRef = B31055BD27A1BA1D001AC618 /* autoconsent.html */; };
		B31055C627A1BA1D001AC618 /* userscript.js in Resources */ = {isa = PBXBuildFile; fileRef = B31055BE27A1BA1D001AC618 /* userscript.js */; };
		B31055C727A1BA1D001AC618 /* browser-shim.js in Resources */ = {isa = PBXBuildFile; fileRef = B31055BF27A1BA1D001AC618 /* browser-shim.js */; };
		B31055C827A1BA1D001AC618 /* background-bundle.js in Resources */ = {isa = PBXBuildFile; fileRef = B31055C027A1BA1D001AC618 /* background-bundle.js */; };
		B31055C927A1BA1D001AC618 /* AutoconsentBackground.swift in Sources */ = {isa = PBXBuildFile; fileRef = B31055C127A1BA1D001AC618 /* AutoconsentBackground.swift */; };
		B31055CA27A1BA1D001AC618 /* background.js in Resources */ = {isa = PBXBuildFile; fileRef = B31055C227A1BA1D001AC618 /* background.js */; };
		B31055CB27A1BA1D001AC618 /* autoconsent-bundle.js in Resources */ = {isa = PBXBuildFile; fileRef = B31055C327A1BA1D001AC618 /* autoconsent-bundle.js */; };
		B31055CE27A1BA44001AC618 /* AutoconsentBackgroundTests.swift in Sources */ = {isa = PBXBuildFile; fileRef = B31055CD27A1BA44001AC618 /* AutoconsentBackgroundTests.swift */; };
		B3FB198E27BC013C00513DC1 /* autoconsent-test-page.html in Resources */ = {isa = PBXBuildFile; fileRef = B3FB198D27BC013C00513DC1 /* autoconsent-test-page.html */; };
		B3FB199027BC015600513DC1 /* autoconsent-test.js in Resources */ = {isa = PBXBuildFile; fileRef = B3FB198F27BC015600513DC1 /* autoconsent-test.js */; };
		B3FB199327BD0AD400513DC1 /* CookieConsentInfo.swift in Sources */ = {isa = PBXBuildFile; fileRef = B3FB199227BD0AD400513DC1 /* CookieConsentInfo.swift */; };
		B6040856274B830F00680351 /* DictionaryExtension.swift in Sources */ = {isa = PBXBuildFile; fileRef = B6040855274B830F00680351 /* DictionaryExtension.swift */; };
		B604085C274B8FBA00680351 /* UnprotectedDomains.xcdatamodeld in Sources */ = {isa = PBXBuildFile; fileRef = B604085A274B8CA300680351 /* UnprotectedDomains.xcdatamodeld */; };
		B6085D062743905F00A9C456 /* CoreDataStore.swift in Sources */ = {isa = PBXBuildFile; fileRef = B6085D052743905F00A9C456 /* CoreDataStore.swift */; };
		B6085D092743AAB600A9C456 /* FireproofDomains.xcdatamodeld in Sources */ = {isa = PBXBuildFile; fileRef = B6085D072743993C00A9C456 /* FireproofDomains.xcdatamodeld */; };
		B6106BA026A7BE0B0013B453 /* PermissionManagerTests.swift in Sources */ = {isa = PBXBuildFile; fileRef = B6106B9F26A7BE0B0013B453 /* PermissionManagerTests.swift */; };
		B6106BA426A7BEA40013B453 /* PermissionAuthorizationState.swift in Sources */ = {isa = PBXBuildFile; fileRef = B6106BA226A7BEA00013B453 /* PermissionAuthorizationState.swift */; };
		B6106BA726A7BECC0013B453 /* PermissionAuthorizationQuery.swift in Sources */ = {isa = PBXBuildFile; fileRef = B6106BA526A7BEC80013B453 /* PermissionAuthorizationQuery.swift */; };
		B6106BAB26A7BF1D0013B453 /* PermissionType.swift in Sources */ = {isa = PBXBuildFile; fileRef = B6106BAA26A7BF1D0013B453 /* PermissionType.swift */; };
		B6106BAD26A7BF390013B453 /* PermissionState.swift in Sources */ = {isa = PBXBuildFile; fileRef = B6106BAC26A7BF390013B453 /* PermissionState.swift */; };
		B6106BAF26A7C6180013B453 /* PermissionStoreMock.swift in Sources */ = {isa = PBXBuildFile; fileRef = B6106BAE26A7C6180013B453 /* PermissionStoreMock.swift */; };
		B6106BB126A7D8720013B453 /* PermissionStoreTests.swift in Sources */ = {isa = PBXBuildFile; fileRef = B6106BB026A7D8720013B453 /* PermissionStoreTests.swift */; };
		B6106BB326A7F4AA0013B453 /* GeolocationServiceMock.swift in Sources */ = {isa = PBXBuildFile; fileRef = B6106BB226A7F4AA0013B453 /* GeolocationServiceMock.swift */; };
		B6106BB526A809E60013B453 /* GeolocationProviderTests.swift in Sources */ = {isa = PBXBuildFile; fileRef = B6106BB426A809E60013B453 /* GeolocationProviderTests.swift */; };
		B610F2BB27A145C500FCEBE9 /* RulesCompilationMonitor.swift in Sources */ = {isa = PBXBuildFile; fileRef = B610F2BA27A145C500FCEBE9 /* RulesCompilationMonitor.swift */; };
		B610F2E427A8F37A00FCEBE9 /* CBRCompileTimeReporterTests.swift in Sources */ = {isa = PBXBuildFile; fileRef = B610F2E327A8F37A00FCEBE9 /* CBRCompileTimeReporterTests.swift */; };
		B610F2EB27AA8E4500FCEBE9 /* ContentBlockingUpdatingTests.swift in Sources */ = {isa = PBXBuildFile; fileRef = B610F2E527AA388100FCEBE9 /* ContentBlockingUpdatingTests.swift */; };
		B610F2EC27AA8F9400FCEBE9 /* ContentBlockerRulesManagerMock.swift in Sources */ = {isa = PBXBuildFile; fileRef = B610F2E727AA397100FCEBE9 /* ContentBlockerRulesManagerMock.swift */; };
		B61EF3EC266F91E700B4D78F /* WKWebView+Download.swift in Sources */ = {isa = PBXBuildFile; fileRef = B61EF3EB266F91E700B4D78F /* WKWebView+Download.swift */; };
		B61EF3F1266F922200B4D78F /* WKProcessPool+DownloadDelegate.swift in Sources */ = {isa = PBXBuildFile; fileRef = B61EF3F0266F922200B4D78F /* WKProcessPool+DownloadDelegate.swift */; };
		B61F015525EDD5A700ABB5A3 /* UserContentController.swift in Sources */ = {isa = PBXBuildFile; fileRef = B61F015425EDD5A700ABB5A3 /* UserContentController.swift */; };
		B62EB47C25BAD3BB005745C6 /* WKWebViewPrivateMethodsAvailabilityTests.swift in Sources */ = {isa = PBXBuildFile; fileRef = B62EB47B25BAD3BB005745C6 /* WKWebViewPrivateMethodsAvailabilityTests.swift */; };
		B630793526731BC400DCEE41 /* URLSuggestedFilenameTests.swift in Sources */ = {isa = PBXBuildFile; fileRef = 8553FF51257523760029327F /* URLSuggestedFilenameTests.swift */; };
		B630793A26731F2600DCEE41 /* FileDownloadManagerTests.swift in Sources */ = {isa = PBXBuildFile; fileRef = B630793926731F2600DCEE41 /* FileDownloadManagerTests.swift */; };
		B630794226731F5400DCEE41 /* WKDownloadMock.swift in Sources */ = {isa = PBXBuildFile; fileRef = B630794126731F5400DCEE41 /* WKDownloadMock.swift */; };
		B637273B26CBC8AF00C8CB02 /* AuthenticationAlert.swift in Sources */ = {isa = PBXBuildFile; fileRef = B637273A26CBC8AF00C8CB02 /* AuthenticationAlert.swift */; };
		B637273D26CCF0C200C8CB02 /* OptionalExtension.swift in Sources */ = {isa = PBXBuildFile; fileRef = B637273C26CCF0C200C8CB02 /* OptionalExtension.swift */; };
<<<<<<< HEAD
		B63BDF80280003570072D75B /* WebKitError.swift in Sources */ = {isa = PBXBuildFile; fileRef = B63BDF7F280003570072D75B /* WebKitError.swift */; };
=======
		B63BDF7E27FDAA640072D75B /* PrivacyDashboardWebView.swift in Sources */ = {isa = PBXBuildFile; fileRef = B63BDF7D27FDAA640072D75B /* PrivacyDashboardWebView.swift */; };
>>>>>>> 90fe8abe
		B63D466925BEB6C200874977 /* WKWebView+SessionState.swift in Sources */ = {isa = PBXBuildFile; fileRef = B63D466825BEB6C200874977 /* WKWebView+SessionState.swift */; };
		B63D467125BFA6C100874977 /* DispatchQueueExtensions.swift in Sources */ = {isa = PBXBuildFile; fileRef = B63D467025BFA6C100874977 /* DispatchQueueExtensions.swift */; };
		B63D467A25BFC3E100874977 /* NSCoderExtensions.swift in Sources */ = {isa = PBXBuildFile; fileRef = B63D467925BFC3E100874977 /* NSCoderExtensions.swift */; };
		B63ED0D826AE729600A9DAD1 /* PermissionModelTests.swift in Sources */ = {isa = PBXBuildFile; fileRef = B63ED0D726AE729600A9DAD1 /* PermissionModelTests.swift */; };
		B63ED0DA26AE7AF400A9DAD1 /* PermissionManagerMock.swift in Sources */ = {isa = PBXBuildFile; fileRef = B63ED0D926AE7AF400A9DAD1 /* PermissionManagerMock.swift */; };
		B63ED0DC26AE7B1E00A9DAD1 /* WebViewMock.swift in Sources */ = {isa = PBXBuildFile; fileRef = B63ED0DB26AE7B1E00A9DAD1 /* WebViewMock.swift */; };
		B63ED0DE26AFD9A300A9DAD1 /* AVCaptureDeviceMock.swift in Sources */ = {isa = PBXBuildFile; fileRef = B63ED0DD26AFD9A300A9DAD1 /* AVCaptureDeviceMock.swift */; };
		B63ED0E026AFE32F00A9DAD1 /* GeolocationProviderMock.swift in Sources */ = {isa = PBXBuildFile; fileRef = B63ED0DF26AFE32F00A9DAD1 /* GeolocationProviderMock.swift */; };
		B63ED0E326B3E7FA00A9DAD1 /* CLLocationManagerMock.swift in Sources */ = {isa = PBXBuildFile; fileRef = B63ED0E226B3E7FA00A9DAD1 /* CLLocationManagerMock.swift */; };
		B63ED0E526BB8FB900A9DAD1 /* SharingMenu.swift in Sources */ = {isa = PBXBuildFile; fileRef = B63ED0E426BB8FB900A9DAD1 /* SharingMenu.swift */; };
		B642738227B65BAC0005DFD1 /* SecureVaultErrorReporter.swift in Sources */ = {isa = PBXBuildFile; fileRef = B642738127B65BAC0005DFD1 /* SecureVaultErrorReporter.swift */; };
		B643BF1427ABF772000BACEC /* NSWorkspaceExtension.swift in Sources */ = {isa = PBXBuildFile; fileRef = B643BF1327ABF772000BACEC /* NSWorkspaceExtension.swift */; };
		B64C84DE2692D7400048FEBE /* PermissionAuthorization.storyboard in Resources */ = {isa = PBXBuildFile; fileRef = B64C84DD2692D7400048FEBE /* PermissionAuthorization.storyboard */; };
		B64C84E32692DC9F0048FEBE /* PermissionAuthorizationViewController.swift in Sources */ = {isa = PBXBuildFile; fileRef = B64C84E22692DC9F0048FEBE /* PermissionAuthorizationViewController.swift */; };
		B64C84EB2692DD650048FEBE /* PermissionAuthorizationPopover.swift in Sources */ = {isa = PBXBuildFile; fileRef = B64C84EA2692DD650048FEBE /* PermissionAuthorizationPopover.swift */; };
		B64C84F1269310120048FEBE /* PermissionManager.swift in Sources */ = {isa = PBXBuildFile; fileRef = B64C84F0269310120048FEBE /* PermissionManager.swift */; };
		B64C852A26942AC90048FEBE /* PermissionContextMenu.swift in Sources */ = {isa = PBXBuildFile; fileRef = B64C852926942AC90048FEBE /* PermissionContextMenu.swift */; };
		B64C853026943BC10048FEBE /* Permissions.xcdatamodeld in Sources */ = {isa = PBXBuildFile; fileRef = B64C852E26943BC10048FEBE /* Permissions.xcdatamodeld */; };
		B64C853826944B880048FEBE /* StoredPermission.swift in Sources */ = {isa = PBXBuildFile; fileRef = B64C853726944B880048FEBE /* StoredPermission.swift */; };
		B64C853D26944B940048FEBE /* PermissionStore.swift in Sources */ = {isa = PBXBuildFile; fileRef = B64C853C26944B940048FEBE /* PermissionStore.swift */; };
		B64C85422694590B0048FEBE /* PermissionButton.swift in Sources */ = {isa = PBXBuildFile; fileRef = B64C85412694590B0048FEBE /* PermissionButton.swift */; };
		B65349AA265CF45000DCC645 /* DispatchQueueExtensionsTests.swift in Sources */ = {isa = PBXBuildFile; fileRef = B65349A9265CF45000DCC645 /* DispatchQueueExtensionsTests.swift */; };
		B6553692268440D700085A79 /* WKProcessPool+GeolocationProvider.swift in Sources */ = {isa = PBXBuildFile; fileRef = B6553691268440D700085A79 /* WKProcessPool+GeolocationProvider.swift */; };
		B655369B268442EE00085A79 /* GeolocationProvider.swift in Sources */ = {isa = PBXBuildFile; fileRef = B655369A268442EE00085A79 /* GeolocationProvider.swift */; };
		B65536A62685B82B00085A79 /* Permissions.swift in Sources */ = {isa = PBXBuildFile; fileRef = B65536A52685B82B00085A79 /* Permissions.swift */; };
		B65536AE2685E17200085A79 /* GeolocationService.swift in Sources */ = {isa = PBXBuildFile; fileRef = B65536AD2685E17100085A79 /* GeolocationService.swift */; };
		B65783E725F8AAFB00D8DB33 /* String+Punycode.swift in Sources */ = {isa = PBXBuildFile; fileRef = B65783E625F8AAFB00D8DB33 /* String+Punycode.swift */; };
		B65783F525F8ACA400D8DB33 /* Punnycode in Frameworks */ = {isa = PBXBuildFile; productRef = B65783F425F8ACA400D8DB33 /* Punnycode */; };
		B657841A25FA484B00D8DB33 /* NSException+Catch.m in Sources */ = {isa = PBXBuildFile; fileRef = B657841925FA484B00D8DB33 /* NSException+Catch.m */; };
		B657841F25FA497600D8DB33 /* NSException+Catch.swift in Sources */ = {isa = PBXBuildFile; fileRef = B657841E25FA497600D8DB33 /* NSException+Catch.swift */; };
		B65E6B9E26D9EC0800095F96 /* CircularProgressView.swift in Sources */ = {isa = PBXBuildFile; fileRef = B65E6B9D26D9EC0800095F96 /* CircularProgressView.swift */; };
		B65E6BA026D9F10600095F96 /* NSBezierPathExtension.swift in Sources */ = {isa = PBXBuildFile; fileRef = B65E6B9F26D9F10600095F96 /* NSBezierPathExtension.swift */; };
		B662D3D92755D7AD0035D4D6 /* PixelStoreTests.swift in Sources */ = {isa = PBXBuildFile; fileRef = B662D3D82755D7AD0035D4D6 /* PixelStoreTests.swift */; };
		B662D3DC2755DF670035D4D6 /* OldPixelDataModel.xcdatamodeld in Sources */ = {isa = PBXBuildFile; fileRef = B662D3DA2755D8190035D4D6 /* OldPixelDataModel.xcdatamodeld */; };
		B662D3DE275613BB0035D4D6 /* EncryptionKeyStoreMock.swift in Sources */ = {isa = PBXBuildFile; fileRef = B662D3DD275613BB0035D4D6 /* EncryptionKeyStoreMock.swift */; };
		B662D3DF275616FF0035D4D6 /* EncryptionKeyStoreMock.swift in Sources */ = {isa = PBXBuildFile; fileRef = B662D3DD275613BB0035D4D6 /* EncryptionKeyStoreMock.swift */; };
		B66E9DD22670EB2A00E53BB5 /* _WKDownload+WebKitDownload.swift in Sources */ = {isa = PBXBuildFile; fileRef = B66E9DD12670EB2A00E53BB5 /* _WKDownload+WebKitDownload.swift */; };
		B66E9DD42670EB4A00E53BB5 /* WKDownload+WebKitDownload.swift in Sources */ = {isa = PBXBuildFile; fileRef = B66E9DD32670EB4A00E53BB5 /* WKDownload+WebKitDownload.swift */; };
		B67C6C3D2654B897006C872E /* WebViewExtensionTests.swift in Sources */ = {isa = PBXBuildFile; fileRef = B67C6C3C2654B897006C872E /* WebViewExtensionTests.swift */; };
		B67C6C422654BF49006C872E /* DuckDuckGo-Symbol.jpg in Resources */ = {isa = PBXBuildFile; fileRef = B67C6C412654BF49006C872E /* DuckDuckGo-Symbol.jpg */; };
		B67C6C472654C643006C872E /* FileManagerExtensionTests.swift in Sources */ = {isa = PBXBuildFile; fileRef = B67C6C462654C643006C872E /* FileManagerExtensionTests.swift */; };
		B68172A9269C487D006D1092 /* PrivacyDashboardUserScript.swift in Sources */ = {isa = PBXBuildFile; fileRef = B68172A8269C487D006D1092 /* PrivacyDashboardUserScript.swift */; };
		B68172AE269EB43F006D1092 /* GeolocationServiceTests.swift in Sources */ = {isa = PBXBuildFile; fileRef = B68172AD269EB43F006D1092 /* GeolocationServiceTests.swift */; };
		B6830961274CDE99004B46BB /* FireproofDomainsContainer.swift in Sources */ = {isa = PBXBuildFile; fileRef = B6830960274CDE99004B46BB /* FireproofDomainsContainer.swift */; };
		B6830963274CDEC7004B46BB /* FireproofDomainsStore.swift in Sources */ = {isa = PBXBuildFile; fileRef = B6830962274CDEC7004B46BB /* FireproofDomainsStore.swift */; };
		B68458B025C7E76A00DC17B6 /* WindowManager+StateRestoration.swift in Sources */ = {isa = PBXBuildFile; fileRef = B68458AF25C7E76A00DC17B6 /* WindowManager+StateRestoration.swift */; };
		B68458B825C7E8B200DC17B6 /* Tab+NSSecureCoding.swift in Sources */ = {isa = PBXBuildFile; fileRef = B68458B725C7E8B200DC17B6 /* Tab+NSSecureCoding.swift */; };
		B68458C025C7E9E000DC17B6 /* TabCollectionViewModel+NSSecureCoding.swift in Sources */ = {isa = PBXBuildFile; fileRef = B68458BF25C7E9E000DC17B6 /* TabCollectionViewModel+NSSecureCoding.swift */; };
		B68458C525C7EA0C00DC17B6 /* TabCollection+NSSecureCoding.swift in Sources */ = {isa = PBXBuildFile; fileRef = B68458C425C7EA0C00DC17B6 /* TabCollection+NSSecureCoding.swift */; };
		B68458CD25C7EB9000DC17B6 /* WKWebViewConfigurationExtensions.swift in Sources */ = {isa = PBXBuildFile; fileRef = B68458CC25C7EB9000DC17B6 /* WKWebViewConfigurationExtensions.swift */; };
		B684590825C9027900DC17B6 /* AppStateChangedPublisher.swift in Sources */ = {isa = PBXBuildFile; fileRef = B684590725C9027900DC17B6 /* AppStateChangedPublisher.swift */; };
		B684592225C93BE000DC17B6 /* Publisher.asVoid.swift in Sources */ = {isa = PBXBuildFile; fileRef = B684592125C93BE000DC17B6 /* Publisher.asVoid.swift */; };
		B684592725C93C0500DC17B6 /* Publishers.NestedObjectChanges.swift in Sources */ = {isa = PBXBuildFile; fileRef = B684592625C93C0500DC17B6 /* Publishers.NestedObjectChanges.swift */; };
		B684592F25C93FBF00DC17B6 /* AppStateRestorationManager.swift in Sources */ = {isa = PBXBuildFile; fileRef = B684592E25C93FBF00DC17B6 /* AppStateRestorationManager.swift */; };
		B68503A7279141CD00893A05 /* KeySetDictionary.swift in Sources */ = {isa = PBXBuildFile; fileRef = B68503A6279141CD00893A05 /* KeySetDictionary.swift */; };
		B688B4DA273E6D3B0087BEAF /* MainView.swift in Sources */ = {isa = PBXBuildFile; fileRef = B688B4D9273E6D3B0087BEAF /* MainView.swift */; };
		B688B4DF27420D290087BEAF /* PDFSearchTextMenuItemHandler.swift in Sources */ = {isa = PBXBuildFile; fileRef = B688B4DE27420D290087BEAF /* PDFSearchTextMenuItemHandler.swift */; };
		B689ECD526C247DB006FB0C5 /* BackForwardListItem.swift in Sources */ = {isa = PBXBuildFile; fileRef = B689ECD426C247DB006FB0C5 /* BackForwardListItem.swift */; };
		B68C2FB227706E6A00BF2C7D /* ProcessExtension.swift in Sources */ = {isa = PBXBuildFile; fileRef = B68C2FB127706E6A00BF2C7D /* ProcessExtension.swift */; };
		B68C92C1274E3EF4002AC6B0 /* PopUpWindow.swift in Sources */ = {isa = PBXBuildFile; fileRef = B68C92C0274E3EF4002AC6B0 /* PopUpWindow.swift */; };
		B68C92C42750EF76002AC6B0 /* PixelDataRecord.swift in Sources */ = {isa = PBXBuildFile; fileRef = B68C92C32750EF76002AC6B0 /* PixelDataRecord.swift */; };
		B693954A26F04BEB0015B914 /* NibLoadable.swift in Sources */ = {isa = PBXBuildFile; fileRef = B693953C26F04BE70015B914 /* NibLoadable.swift */; };
		B693954B26F04BEB0015B914 /* MouseOverView.swift in Sources */ = {isa = PBXBuildFile; fileRef = B693953D26F04BE70015B914 /* MouseOverView.swift */; };
		B693954C26F04BEB0015B914 /* FocusRingView.swift in Sources */ = {isa = PBXBuildFile; fileRef = B693953E26F04BE70015B914 /* FocusRingView.swift */; };
		B693954D26F04BEB0015B914 /* MouseClickView.swift in Sources */ = {isa = PBXBuildFile; fileRef = B693953F26F04BE80015B914 /* MouseClickView.swift */; };
		B693954E26F04BEB0015B914 /* ProgressView.swift in Sources */ = {isa = PBXBuildFile; fileRef = B693954026F04BE80015B914 /* ProgressView.swift */; };
		B693954F26F04BEB0015B914 /* PaddedImageButton.swift in Sources */ = {isa = PBXBuildFile; fileRef = B693954126F04BE80015B914 /* PaddedImageButton.swift */; };
		B693955026F04BEB0015B914 /* ShadowView.swift in Sources */ = {isa = PBXBuildFile; fileRef = B693954226F04BE90015B914 /* ShadowView.swift */; };
		B693955126F04BEB0015B914 /* GradientView.swift in Sources */ = {isa = PBXBuildFile; fileRef = B693954326F04BE90015B914 /* GradientView.swift */; };
		B693955226F04BEB0015B914 /* LongPressButton.swift in Sources */ = {isa = PBXBuildFile; fileRef = B693954426F04BE90015B914 /* LongPressButton.swift */; };
		B693955326F04BEC0015B914 /* WindowDraggingView.swift in Sources */ = {isa = PBXBuildFile; fileRef = B693954526F04BEA0015B914 /* WindowDraggingView.swift */; };
		B693955426F04BEC0015B914 /* ColorView.swift in Sources */ = {isa = PBXBuildFile; fileRef = B693954626F04BEA0015B914 /* ColorView.swift */; };
		B693955526F04BEC0015B914 /* NSSavePanelExtension.swift in Sources */ = {isa = PBXBuildFile; fileRef = B693954726F04BEA0015B914 /* NSSavePanelExtension.swift */; };
		B693955626F04BEC0015B914 /* SavePanelAccessoryView.xib in Resources */ = {isa = PBXBuildFile; fileRef = B693954826F04BEB0015B914 /* SavePanelAccessoryView.xib */; };
		B693955726F04BEC0015B914 /* MouseOverButton.swift in Sources */ = {isa = PBXBuildFile; fileRef = B693954926F04BEB0015B914 /* MouseOverButton.swift */; };
		B693955B26F0CE300015B914 /* WebKitDownloadDelegate.swift in Sources */ = {isa = PBXBuildFile; fileRef = B693955A26F0CE300015B914 /* WebKitDownloadDelegate.swift */; };
		B693955D26F19CD70015B914 /* DownloadListStoreTests.swift in Sources */ = {isa = PBXBuildFile; fileRef = B693955C26F19CD70015B914 /* DownloadListStoreTests.swift */; };
		B693955F26F1C17F0015B914 /* DownloadListCoordinatorTests.swift in Sources */ = {isa = PBXBuildFile; fileRef = B693955E26F1C17F0015B914 /* DownloadListCoordinatorTests.swift */; };
		B693956126F1C1BC0015B914 /* DownloadListStoreMock.swift in Sources */ = {isa = PBXBuildFile; fileRef = B693956026F1C1BC0015B914 /* DownloadListStoreMock.swift */; };
		B693956326F1C2A40015B914 /* FileDownloadManagerMock.swift in Sources */ = {isa = PBXBuildFile; fileRef = B693956226F1C2A40015B914 /* FileDownloadManagerMock.swift */; };
		B693956926F352DB0015B914 /* DownloadsWebViewMock.m in Sources */ = {isa = PBXBuildFile; fileRef = B693956826F352DB0015B914 /* DownloadsWebViewMock.m */; };
		B69B503A2726A12500758A2B /* StatisticsLoader.swift in Sources */ = {isa = PBXBuildFile; fileRef = B69B50342726A11F00758A2B /* StatisticsLoader.swift */; };
		B69B503B2726A12500758A2B /* Atb.swift in Sources */ = {isa = PBXBuildFile; fileRef = B69B50352726A11F00758A2B /* Atb.swift */; };
		B69B503C2726A12500758A2B /* StatisticsStore.swift in Sources */ = {isa = PBXBuildFile; fileRef = B69B50362726A12000758A2B /* StatisticsStore.swift */; };
		B69B503D2726A12500758A2B /* VariantManager.swift in Sources */ = {isa = PBXBuildFile; fileRef = B69B50372726A12000758A2B /* VariantManager.swift */; };
		B69B503E2726A12500758A2B /* AtbParser.swift in Sources */ = {isa = PBXBuildFile; fileRef = B69B50382726A12400758A2B /* AtbParser.swift */; };
		B69B503F2726A12500758A2B /* LocalStatisticsStore.swift in Sources */ = {isa = PBXBuildFile; fileRef = B69B50392726A12500758A2B /* LocalStatisticsStore.swift */; };
		B69B50452726C5C200758A2B /* AtbParserTests.swift in Sources */ = {isa = PBXBuildFile; fileRef = B69B50412726C5C100758A2B /* AtbParserTests.swift */; };
		B69B50462726C5C200758A2B /* AtbAndVariantCleanupTests.swift in Sources */ = {isa = PBXBuildFile; fileRef = B69B50422726C5C100758A2B /* AtbAndVariantCleanupTests.swift */; };
		B69B50472726C5C200758A2B /* VariantManagerTests.swift in Sources */ = {isa = PBXBuildFile; fileRef = B69B50432726C5C100758A2B /* VariantManagerTests.swift */; };
		B69B50482726C5C200758A2B /* StatisticsLoaderTests.swift in Sources */ = {isa = PBXBuildFile; fileRef = B69B50442726C5C200758A2B /* StatisticsLoaderTests.swift */; };
		B69B504B2726CA2900758A2B /* MockStatisticsStore.swift in Sources */ = {isa = PBXBuildFile; fileRef = B69B50492726CA2900758A2B /* MockStatisticsStore.swift */; };
		B69B504C2726CA2900758A2B /* MockVariantManager.swift in Sources */ = {isa = PBXBuildFile; fileRef = B69B504A2726CA2900758A2B /* MockVariantManager.swift */; };
		B69B50522726CD8100758A2B /* atb.json in Resources */ = {isa = PBXBuildFile; fileRef = B69B504E2726CD7E00758A2B /* atb.json */; };
		B69B50532726CD8100758A2B /* empty in Resources */ = {isa = PBXBuildFile; fileRef = B69B504F2726CD7F00758A2B /* empty */; };
		B69B50542726CD8100758A2B /* atb-with-update.json in Resources */ = {isa = PBXBuildFile; fileRef = B69B50502726CD7F00758A2B /* atb-with-update.json */; };
		B69B50552726CD8100758A2B /* invalid.json in Resources */ = {isa = PBXBuildFile; fileRef = B69B50512726CD8000758A2B /* invalid.json */; };
		B69B50572727D16900758A2B /* AtbAndVariantCleanup.swift in Sources */ = {isa = PBXBuildFile; fileRef = B69B50562727D16900758A2B /* AtbAndVariantCleanup.swift */; };
		B6A5A27125B9377300AA7ADA /* StatePersistenceService.swift in Sources */ = {isa = PBXBuildFile; fileRef = B6A5A27025B9377300AA7ADA /* StatePersistenceService.swift */; };
		B6A5A27925B93FFF00AA7ADA /* StateRestorationManagerTests.swift in Sources */ = {isa = PBXBuildFile; fileRef = B6A5A27825B93FFE00AA7ADA /* StateRestorationManagerTests.swift */; };
		B6A5A27E25B9403E00AA7ADA /* FileStoreMock.swift in Sources */ = {isa = PBXBuildFile; fileRef = B6A5A27D25B9403E00AA7ADA /* FileStoreMock.swift */; };
		B6A5A2A025B96E8300AA7ADA /* AppStateChangePublisherTests.swift in Sources */ = {isa = PBXBuildFile; fileRef = B6A5A29F25B96E8300AA7ADA /* AppStateChangePublisherTests.swift */; };
		B6A5A2A825BAA35500AA7ADA /* WindowManagerStateRestorationTests.swift in Sources */ = {isa = PBXBuildFile; fileRef = B6A5A2A725BAA35500AA7ADA /* WindowManagerStateRestorationTests.swift */; };
		B6A924D42664BBBB001A28CA /* WKWebViewDownloadDelegate.swift in Sources */ = {isa = PBXBuildFile; fileRef = B6A924D32664BBB9001A28CA /* WKWebViewDownloadDelegate.swift */; };
		B6A924D92664C72E001A28CA /* WebKitDownloadTask.swift in Sources */ = {isa = PBXBuildFile; fileRef = B6A924D82664C72D001A28CA /* WebKitDownloadTask.swift */; };
		B6A924DE2664CA09001A28CA /* LegacyWebKitDownloadDelegate.swift in Sources */ = {isa = PBXBuildFile; fileRef = B6A924DD2664CA08001A28CA /* LegacyWebKitDownloadDelegate.swift */; };
		B6A9E45326142B070067D1B9 /* Pixel.swift in Sources */ = {isa = PBXBuildFile; fileRef = B6A9E45226142B070067D1B9 /* Pixel.swift */; };
		B6A9E45A261460350067D1B9 /* ApiRequestError.swift in Sources */ = {isa = PBXBuildFile; fileRef = B6A9E457261460340067D1B9 /* ApiRequestError.swift */; };
		B6A9E45B261460350067D1B9 /* APIHeaders.swift in Sources */ = {isa = PBXBuildFile; fileRef = B6A9E458261460340067D1B9 /* APIHeaders.swift */; };
		B6A9E45C261460350067D1B9 /* APIRequest.swift in Sources */ = {isa = PBXBuildFile; fileRef = B6A9E459261460350067D1B9 /* APIRequest.swift */; };
		B6A9E4612614608B0067D1B9 /* AppVersion.swift in Sources */ = {isa = PBXBuildFile; fileRef = B6A9E4602614608B0067D1B9 /* AppVersion.swift */; };
		B6A9E46B2614618A0067D1B9 /* OperatingSystemVersionExtension.swift in Sources */ = {isa = PBXBuildFile; fileRef = B6A9E46A2614618A0067D1B9 /* OperatingSystemVersionExtension.swift */; };
		B6A9E47026146A250067D1B9 /* DateExtension.swift in Sources */ = {isa = PBXBuildFile; fileRef = B6A9E46F26146A250067D1B9 /* DateExtension.swift */; };
		B6A9E47726146A570067D1B9 /* PixelEvent.swift in Sources */ = {isa = PBXBuildFile; fileRef = B6A9E47626146A570067D1B9 /* PixelEvent.swift */; };
		B6A9E47F26146A800067D1B9 /* PixelArguments.swift in Sources */ = {isa = PBXBuildFile; fileRef = B6A9E47E26146A800067D1B9 /* PixelArguments.swift */; };
		B6A9E48426146AAB0067D1B9 /* PixelParameters.swift in Sources */ = {isa = PBXBuildFile; fileRef = B6A9E48326146AAB0067D1B9 /* PixelParameters.swift */; };
		B6A9E499261474120067D1B9 /* TimedPixel.swift in Sources */ = {isa = PBXBuildFile; fileRef = B6A9E498261474120067D1B9 /* TimedPixel.swift */; };
		B6A9E4A3261475C70067D1B9 /* AppUsageActivityMonitor.swift in Sources */ = {isa = PBXBuildFile; fileRef = B6A9E4A2261475C70067D1B9 /* AppUsageActivityMonitor.swift */; };
		B6AAAC2D260330580029438D /* PublishedAfter.swift in Sources */ = {isa = PBXBuildFile; fileRef = B6AAAC2C260330580029438D /* PublishedAfter.swift */; };
		B6AAAC3E26048F690029438D /* RandomAccessCollectionExtension.swift in Sources */ = {isa = PBXBuildFile; fileRef = B6AAAC3D26048F690029438D /* RandomAccessCollectionExtension.swift */; };
		B6AE74342609AFCE005B9B1A /* ProgressEstimationTests.swift in Sources */ = {isa = PBXBuildFile; fileRef = B6AE74332609AFCE005B9B1A /* ProgressEstimationTests.swift */; };
		B6B1E87B26D381710062C350 /* DownloadListCoordinator.swift in Sources */ = {isa = PBXBuildFile; fileRef = B6B1E87A26D381710062C350 /* DownloadListCoordinator.swift */; };
		B6B1E87E26D5DA0E0062C350 /* DownloadsPopover.swift in Sources */ = {isa = PBXBuildFile; fileRef = B6B1E87D26D5DA0E0062C350 /* DownloadsPopover.swift */; };
		B6B1E88026D5DA9B0062C350 /* DownloadsViewController.swift in Sources */ = {isa = PBXBuildFile; fileRef = B6B1E87F26D5DA9B0062C350 /* DownloadsViewController.swift */; };
		B6B1E88226D5DAC30062C350 /* Downloads.storyboard in Resources */ = {isa = PBXBuildFile; fileRef = B6B1E88126D5DAC30062C350 /* Downloads.storyboard */; };
		B6B1E88426D5EB570062C350 /* DownloadsCellView.swift in Sources */ = {isa = PBXBuildFile; fileRef = B6B1E88326D5EB570062C350 /* DownloadsCellView.swift */; };
		B6B1E88B26D774090062C350 /* LinkButton.swift in Sources */ = {isa = PBXBuildFile; fileRef = B6B1E88A26D774090062C350 /* LinkButton.swift */; };
		B6B3E0962654DACD0040E0A2 /* UTTypeTests.swift in Sources */ = {isa = PBXBuildFile; fileRef = B6B3E0952654DACD0040E0A2 /* UTTypeTests.swift */; };
		B6B3E0E12657EA7A0040E0A2 /* NSScreenExtension.swift in Sources */ = {isa = PBXBuildFile; fileRef = B6B3E0DC2657E9CF0040E0A2 /* NSScreenExtension.swift */; };
		B6BBF1702744CDE1004F850E /* CoreDataStoreTests.swift in Sources */ = {isa = PBXBuildFile; fileRef = B6BBF16F2744CDE1004F850E /* CoreDataStoreTests.swift */; };
		B6BBF1722744CE36004F850E /* FireproofDomainsStoreMock.swift in Sources */ = {isa = PBXBuildFile; fileRef = B6BBF1712744CE36004F850E /* FireproofDomainsStoreMock.swift */; };
		B6BBF17427475B15004F850E /* PopupBlockedPopover.swift in Sources */ = {isa = PBXBuildFile; fileRef = B6BBF17327475B15004F850E /* PopupBlockedPopover.swift */; };
		B6C0B22E26E61CE70031CB7F /* DownloadViewModel.swift in Sources */ = {isa = PBXBuildFile; fileRef = B6C0B22D26E61CE70031CB7F /* DownloadViewModel.swift */; };
		B6C0B23026E61D630031CB7F /* DownloadListStore.swift in Sources */ = {isa = PBXBuildFile; fileRef = B6C0B22F26E61D630031CB7F /* DownloadListStore.swift */; };
		B6C0B23426E71BCD0031CB7F /* Downloads.xcdatamodeld in Sources */ = {isa = PBXBuildFile; fileRef = B6C0B23226E71BCD0031CB7F /* Downloads.xcdatamodeld */; };
		B6C0B23626E732000031CB7F /* DownloadListItem.swift in Sources */ = {isa = PBXBuildFile; fileRef = B6C0B23526E732000031CB7F /* DownloadListItem.swift */; };
		B6C0B23926E742610031CB7F /* FileDownloadError.swift in Sources */ = {isa = PBXBuildFile; fileRef = B6C0B23826E742610031CB7F /* FileDownloadError.swift */; };
		B6C0B23C26E87D900031CB7F /* NSAlert+ActiveDownloadsTermination.swift in Sources */ = {isa = PBXBuildFile; fileRef = B6C0B23B26E87D900031CB7F /* NSAlert+ActiveDownloadsTermination.swift */; };
		B6C0B23E26E8BF1F0031CB7F /* DownloadListViewModel.swift in Sources */ = {isa = PBXBuildFile; fileRef = B6C0B23D26E8BF1F0031CB7F /* DownloadListViewModel.swift */; };
		B6C0B24426E9CB080031CB7F /* RunLoopExtension.swift in Sources */ = {isa = PBXBuildFile; fileRef = B6C0B24326E9CB080031CB7F /* RunLoopExtension.swift */; };
		B6C0B24626E9CB190031CB7F /* RunLoopExtensionTests.swift in Sources */ = {isa = PBXBuildFile; fileRef = B6C0B24526E9CB190031CB7F /* RunLoopExtensionTests.swift */; };
		B6C2C9EF276081AB005B7F0A /* DeallocationTests.swift in Sources */ = {isa = PBXBuildFile; fileRef = B6C2C9EE276081AB005B7F0A /* DeallocationTests.swift */; };
		B6C2C9F62760B659005B7F0A /* TestDataModel.xcdatamodeld in Sources */ = {isa = PBXBuildFile; fileRef = B6C2C9F42760B659005B7F0A /* TestDataModel.xcdatamodeld */; };
		B6CF78DE267B099C00CD4F13 /* WKNavigationActionExtension.swift in Sources */ = {isa = PBXBuildFile; fileRef = B6CF78DD267B099C00CD4F13 /* WKNavigationActionExtension.swift */; };
		B6DA44022616B28300DD1EC2 /* PixelDataStore.swift in Sources */ = {isa = PBXBuildFile; fileRef = B6DA44012616B28300DD1EC2 /* PixelDataStore.swift */; };
		B6DA44082616B30600DD1EC2 /* PixelDataModel.xcdatamodeld in Sources */ = {isa = PBXBuildFile; fileRef = B6DA44062616B30600DD1EC2 /* PixelDataModel.xcdatamodeld */; };
		B6DA44112616C0FC00DD1EC2 /* PixelTests.swift in Sources */ = {isa = PBXBuildFile; fileRef = B6DA44102616C0FC00DD1EC2 /* PixelTests.swift */; };
		B6DA44172616C13800DD1EC2 /* OHHTTPStubs in Frameworks */ = {isa = PBXBuildFile; productRef = B6DA44162616C13800DD1EC2 /* OHHTTPStubs */; };
		B6DA44192616C13800DD1EC2 /* OHHTTPStubsSwift in Frameworks */ = {isa = PBXBuildFile; productRef = B6DA44182616C13800DD1EC2 /* OHHTTPStubsSwift */; };
		B6DA441E2616C84600DD1EC2 /* PixelStoreMock.swift in Sources */ = {isa = PBXBuildFile; fileRef = B6DA441D2616C84600DD1EC2 /* PixelStoreMock.swift */; };
		B6DA44232616CABC00DD1EC2 /* PixelArgumentsTests.swift in Sources */ = {isa = PBXBuildFile; fileRef = B6DA44222616CABC00DD1EC2 /* PixelArgumentsTests.swift */; };
		B6DA44282616CAE000DD1EC2 /* AppUsageActivityMonitorTests.swift in Sources */ = {isa = PBXBuildFile; fileRef = B6DA44272616CAE000DD1EC2 /* AppUsageActivityMonitorTests.swift */; };
		B6DB3AEF278D5C370024C5C4 /* URLSessionExtension.swift in Sources */ = {isa = PBXBuildFile; fileRef = B6DB3AEE278D5C370024C5C4 /* URLSessionExtension.swift */; };
		B6DB3AF6278EA0130024C5C4 /* BundleExtension.swift in Sources */ = {isa = PBXBuildFile; fileRef = B6106B9D26A565DA0013B453 /* BundleExtension.swift */; };
		B6DB3CF926A00E2D00D459B7 /* AVCaptureDevice+SwizzledAuthState.swift in Sources */ = {isa = PBXBuildFile; fileRef = B6DB3CF826A00E2D00D459B7 /* AVCaptureDevice+SwizzledAuthState.swift */; };
		B6DB3CFB26A17CB800D459B7 /* PermissionModel.swift in Sources */ = {isa = PBXBuildFile; fileRef = B6DB3CFA26A17CB800D459B7 /* PermissionModel.swift */; };
		B6E61EE3263AC0C8004E11AB /* FileManagerExtension.swift in Sources */ = {isa = PBXBuildFile; fileRef = B6E61EE2263AC0C8004E11AB /* FileManagerExtension.swift */; };
		B6E61EE8263ACE16004E11AB /* UTType.swift in Sources */ = {isa = PBXBuildFile; fileRef = B6E61EE7263ACE16004E11AB /* UTType.swift */; };
		B6F1C80B2761C45400334924 /* LocalUnprotectedDomains.swift in Sources */ = {isa = PBXBuildFile; fileRef = 336B39E22726B4B700C417D3 /* LocalUnprotectedDomains.swift */; };
		B6F41031264D2B23003DA42C /* ProgressExtension.swift in Sources */ = {isa = PBXBuildFile; fileRef = B6F41030264D2B23003DA42C /* ProgressExtension.swift */; };
		B6FA893D269C423100588ECD /* PrivacyDashboard.storyboard in Resources */ = {isa = PBXBuildFile; fileRef = B6FA893C269C423100588ECD /* PrivacyDashboard.storyboard */; };
		B6FA893F269C424500588ECD /* PrivacyDashboardViewController.swift in Sources */ = {isa = PBXBuildFile; fileRef = B6FA893E269C424500588ECD /* PrivacyDashboardViewController.swift */; };
		B6FA8941269C425400588ECD /* PrivacyDashboardPopover.swift in Sources */ = {isa = PBXBuildFile; fileRef = B6FA8940269C425400588ECD /* PrivacyDashboardPopover.swift */; };
		CB6BCDF927C6BEFF00CC76DC /* PrivacyFeatures.swift in Sources */ = {isa = PBXBuildFile; fileRef = CB6BCDF827C6BEFF00CC76DC /* PrivacyFeatures.swift */; };
		EA0BA3A9272217E6002A0B6C /* ClickToLoadUserScript.swift in Sources */ = {isa = PBXBuildFile; fileRef = EA0BA3A8272217E6002A0B6C /* ClickToLoadUserScript.swift */; };
		EA18D1CA272F0DC8006DC101 /* social_images in Resources */ = {isa = PBXBuildFile; fileRef = EA18D1C9272F0DC8006DC101 /* social_images */; };
		EA1E52B52798CF98002EC53C /* ClickToLoadModelTests.swift in Sources */ = {isa = PBXBuildFile; fileRef = EA1E52B42798CF98002EC53C /* ClickToLoadModelTests.swift */; };
		EA4617F0273A28A700F110A2 /* fb-tds.json in Resources */ = {isa = PBXBuildFile; fileRef = EA4617EF273A28A700F110A2 /* fb-tds.json */; };
		EA477680272A21B700419EDA /* clickToLoadConfig.json in Resources */ = {isa = PBXBuildFile; fileRef = EA47767F272A21B700419EDA /* clickToLoadConfig.json */; };
		EA8AE76A279FBDB20078943E /* ClickToLoadTDSTests.swift in Sources */ = {isa = PBXBuildFile; fileRef = EA8AE769279FBDB20078943E /* ClickToLoadTDSTests.swift */; };
		EAA29AE9278D2E43007070CF /* ProximaNova-Bold-webfont.woff2 in Resources */ = {isa = PBXBuildFile; fileRef = EAA29AE7278D2E43007070CF /* ProximaNova-Bold-webfont.woff2 */; };
		EAA29AEA278D2E43007070CF /* ProximaNova-Reg-webfont.woff2 in Resources */ = {isa = PBXBuildFile; fileRef = EAA29AE8278D2E43007070CF /* ProximaNova-Reg-webfont.woff2 */; };
		EAC80DE0271F6C0100BBF02D /* fb-sdk.js in Resources */ = {isa = PBXBuildFile; fileRef = EAC80DDF271F6C0100BBF02D /* fb-sdk.js */; };
		EAE42800275D47FA00DAC26B /* ClickToLoadModel.swift in Sources */ = {isa = PBXBuildFile; fileRef = EAE427FF275D47FA00DAC26B /* ClickToLoadModel.swift */; };
		EAFAD6CA2728BD1200F9DF00 /* clickToLoad.js in Resources */ = {isa = PBXBuildFile; fileRef = EAFAD6C92728BD1200F9DF00 /* clickToLoad.js */; };
		F41D174125CB131900472416 /* NSColorExtension.swift in Sources */ = {isa = PBXBuildFile; fileRef = F41D174025CB131900472416 /* NSColorExtension.swift */; };
		F44C130225C2DA0400426E3E /* NSAppearanceExtension.swift in Sources */ = {isa = PBXBuildFile; fileRef = F44C130125C2DA0400426E3E /* NSAppearanceExtension.swift */; };
/* End PBXBuildFile section */

/* Begin PBXContainerItemProxy section */
		4B1AD8A225FC27E200261379 /* PBXContainerItemProxy */ = {
			isa = PBXContainerItemProxy;
			containerPortal = AA585D76248FD31100E9A3E2 /* Project object */;
			proxyType = 1;
			remoteGlobalIDString = AA585D7D248FD31100E9A3E2;
			remoteInfo = "DuckDuckGo Privacy Browser";
		};
		7B4CE8DF26F02108009134B1 /* PBXContainerItemProxy */ = {
			isa = PBXContainerItemProxy;
			containerPortal = AA585D76248FD31100E9A3E2 /* Project object */;
			proxyType = 1;
			remoteGlobalIDString = AA585D7D248FD31100E9A3E2;
			remoteInfo = "DuckDuckGo Privacy Browser";
		};
		AA585D91248FD31400E9A3E2 /* PBXContainerItemProxy */ = {
			isa = PBXContainerItemProxy;
			containerPortal = AA585D76248FD31100E9A3E2 /* Project object */;
			proxyType = 1;
			remoteGlobalIDString = AA585D7D248FD31100E9A3E2;
			remoteInfo = DuckDuckGo;
		};
/* End PBXContainerItemProxy section */

/* Begin PBXFileReference section */
		0230C0A2272080090018F728 /* KeyedCodingExtension.swift */ = {isa = PBXFileReference; lastKnownFileType = sourcecode.swift; path = KeyedCodingExtension.swift; sourceTree = "<group>"; };
		0230C0A42721F3750018F728 /* GPCRequestFactory.swift */ = {isa = PBXFileReference; lastKnownFileType = sourcecode.swift; path = GPCRequestFactory.swift; sourceTree = "<group>"; };
		026ADE1326C3010C002518EE /* macos-config.json */ = {isa = PBXFileReference; fileEncoding = 4; lastKnownFileType = text.json; path = "macos-config.json"; sourceTree = "<group>"; };
		142879D924CE1179005419BB /* SuggestionViewModelTests.swift */ = {isa = PBXFileReference; lastKnownFileType = sourcecode.swift; path = SuggestionViewModelTests.swift; sourceTree = "<group>"; };
		142879DB24CE1185005419BB /* SuggestionContainerViewModelTests.swift */ = {isa = PBXFileReference; lastKnownFileType = sourcecode.swift; path = SuggestionContainerViewModelTests.swift; sourceTree = "<group>"; };
		1430DFF424D0580F00B8978C /* TabBarViewController.swift */ = {isa = PBXFileReference; lastKnownFileType = sourcecode.swift; path = TabBarViewController.swift; sourceTree = "<group>"; };
		14505A07256084EF00272CC6 /* UserAgent.swift */ = {isa = PBXFileReference; lastKnownFileType = sourcecode.swift; path = UserAgent.swift; sourceTree = "<group>"; };
		1456D6E024EFCBC300775049 /* TabBarCollectionView.swift */ = {isa = PBXFileReference; lastKnownFileType = sourcecode.swift; path = TabBarCollectionView.swift; sourceTree = "<group>"; };
		14D9B8F924F7E089000D4D13 /* AddressBarViewController.swift */ = {isa = PBXFileReference; lastKnownFileType = sourcecode.swift; path = AddressBarViewController.swift; sourceTree = "<group>"; };
		336B39E22726B4B700C417D3 /* LocalUnprotectedDomains.swift */ = {isa = PBXFileReference; lastKnownFileType = sourcecode.swift; path = LocalUnprotectedDomains.swift; sourceTree = "<group>"; };
		336D5AEF262D8D3C0052E0C9 /* findinpage.js */ = {isa = PBXFileReference; fileEncoding = 4; lastKnownFileType = sourcecode.javascript; path = findinpage.js; sourceTree = "<group>"; };
		339A6B5726A044BA00E3DAE8 /* duckduckgo-privacy-dashboard */ = {isa = PBXFileReference; fileEncoding = 4; lastKnownFileType = text; name = "duckduckgo-privacy-dashboard"; path = "Submodules/duckduckgo-privacy-dashboard"; sourceTree = SOURCE_ROOT; };
		371C0A2827E33EDC0070591F /* FeedbackPresenter.swift */ = {isa = PBXFileReference; lastKnownFileType = sourcecode.swift; path = FeedbackPresenter.swift; sourceTree = "<group>"; };
		371E141827E92E42009E3B5B /* MultilineScrollableTextFix.swift */ = {isa = PBXFileReference; lastKnownFileType = sourcecode.swift; path = MultilineScrollableTextFix.swift; sourceTree = "<group>"; };
		376705B227EC7D4F00DD8D76 /* TextButton.swift */ = {isa = PBXFileReference; lastKnownFileType = sourcecode.swift; path = TextButton.swift; sourceTree = "<group>"; };
		3776582C27F71652009A6B35 /* WebsiteBreakageReportTests.swift */ = {isa = PBXFileReference; lastKnownFileType = sourcecode.swift; path = WebsiteBreakageReportTests.swift; sourceTree = "<group>"; };
		3776582E27F82E62009A6B35 /* AutofillPreferences.swift */ = {isa = PBXFileReference; fileEncoding = 4; lastKnownFileType = sourcecode.swift; path = AutofillPreferences.swift; sourceTree = "<group>"; };
		3776583027F8325B009A6B35 /* AutofillPreferencesTests.swift */ = {isa = PBXFileReference; lastKnownFileType = sourcecode.swift; path = AutofillPreferencesTests.swift; sourceTree = "<group>"; };
		379DE4BC27EA31AC002CC3DE /* PreferencesAutofillView.swift */ = {isa = PBXFileReference; lastKnownFileType = sourcecode.swift; path = PreferencesAutofillView.swift; sourceTree = "<group>"; };
		37A803DA27FD69D300052F4C /* Data Import Resources */ = {isa = PBXFileReference; lastKnownFileType = folder; path = "Data Import Resources"; sourceTree = "<group>"; };
		37AFCE8027DA2CA600471A10 /* PreferencesViewController.swift */ = {isa = PBXFileReference; lastKnownFileType = sourcecode.swift; path = PreferencesViewController.swift; sourceTree = "<group>"; };
		37AFCE8427DA2D3900471A10 /* PreferencesSidebar.swift */ = {isa = PBXFileReference; lastKnownFileType = sourcecode.swift; path = PreferencesSidebar.swift; sourceTree = "<group>"; };
		37AFCE8627DA334800471A10 /* PreferencesRootView.swift */ = {isa = PBXFileReference; lastKnownFileType = sourcecode.swift; path = PreferencesRootView.swift; sourceTree = "<group>"; };
		37AFCE8827DA33BA00471A10 /* Preferences.swift */ = {isa = PBXFileReference; lastKnownFileType = sourcecode.swift; path = Preferences.swift; sourceTree = "<group>"; };
		37AFCE8A27DB69BC00471A10 /* PreferencesDefaultBrowserView.swift */ = {isa = PBXFileReference; lastKnownFileType = sourcecode.swift; path = PreferencesDefaultBrowserView.swift; sourceTree = "<group>"; };
		37AFCE9127DB8CAD00471A10 /* PreferencesAboutView.swift */ = {isa = PBXFileReference; lastKnownFileType = sourcecode.swift; path = PreferencesAboutView.swift; sourceTree = "<group>"; };
		37CC53EB27E8A4D10028713D /* PreferencesPrivacyView.swift */ = {isa = PBXFileReference; lastKnownFileType = sourcecode.swift; path = PreferencesPrivacyView.swift; sourceTree = "<group>"; };
		37CC53EF27E8D1440028713D /* PreferencesDownloadsView.swift */ = {isa = PBXFileReference; lastKnownFileType = sourcecode.swift; path = PreferencesDownloadsView.swift; sourceTree = "<group>"; };
		37CC53F327E8D4620028713D /* NSPathControlView.swift */ = {isa = PBXFileReference; lastKnownFileType = sourcecode.swift; path = NSPathControlView.swift; sourceTree = "<group>"; };
		37CD54B227EE509700F1F7B9 /* View+Cursor.swift */ = {isa = PBXFileReference; lastKnownFileType = sourcecode.swift; path = "View+Cursor.swift"; sourceTree = "<group>"; };
		37CD54B427F1AC1300F1F7B9 /* PreferencesSidebarModelTests.swift */ = {isa = PBXFileReference; lastKnownFileType = sourcecode.swift; path = PreferencesSidebarModelTests.swift; sourceTree = "<group>"; };
		37CD54B627F1B28A00F1F7B9 /* DefaultBrowserPreferencesTests.swift */ = {isa = PBXFileReference; lastKnownFileType = sourcecode.swift; path = DefaultBrowserPreferencesTests.swift; sourceTree = "<group>"; };
		37CD54B827F1F8AC00F1F7B9 /* AppearancePreferencesTests.swift */ = {isa = PBXFileReference; lastKnownFileType = sourcecode.swift; path = AppearancePreferencesTests.swift; sourceTree = "<group>"; };
		37CD54BA27F25A4000F1F7B9 /* DownloadsPreferencesTests.swift */ = {isa = PBXFileReference; lastKnownFileType = sourcecode.swift; path = DownloadsPreferencesTests.swift; sourceTree = "<group>"; };
		37CD54BC27F2ECAE00F1F7B9 /* AutofillPreferencesModelTests.swift */ = {isa = PBXFileReference; lastKnownFileType = sourcecode.swift; path = AutofillPreferencesModelTests.swift; sourceTree = "<group>"; };
		37CD54C127F2FDD100F1F7B9 /* PrivacyPreferencesModel.swift */ = {isa = PBXFileReference; fileEncoding = 4; lastKnownFileType = sourcecode.swift; path = PrivacyPreferencesModel.swift; sourceTree = "<group>"; };
		37CD54C227F2FDD100F1F7B9 /* AutofillPreferencesModel.swift */ = {isa = PBXFileReference; fileEncoding = 4; lastKnownFileType = sourcecode.swift; path = AutofillPreferencesModel.swift; sourceTree = "<group>"; };
		37CD54C327F2FDD100F1F7B9 /* DownloadsPreferences.swift */ = {isa = PBXFileReference; fileEncoding = 4; lastKnownFileType = sourcecode.swift; path = DownloadsPreferences.swift; sourceTree = "<group>"; };
		37CD54C427F2FDD100F1F7B9 /* PreferencesSection.swift */ = {isa = PBXFileReference; fileEncoding = 4; lastKnownFileType = sourcecode.swift; path = PreferencesSection.swift; sourceTree = "<group>"; };
		37CD54C527F2FDD100F1F7B9 /* AboutModel.swift */ = {isa = PBXFileReference; fileEncoding = 4; lastKnownFileType = sourcecode.swift; path = AboutModel.swift; sourceTree = "<group>"; };
		37CD54C627F2FDD100F1F7B9 /* PreferencesSidebarModel.swift */ = {isa = PBXFileReference; fileEncoding = 4; lastKnownFileType = sourcecode.swift; path = PreferencesSidebarModel.swift; sourceTree = "<group>"; };
		37CD54C727F2FDD100F1F7B9 /* AppearancePreferences.swift */ = {isa = PBXFileReference; fileEncoding = 4; lastKnownFileType = sourcecode.swift; path = AppearancePreferences.swift; sourceTree = "<group>"; };
		37CD54C827F2FDD100F1F7B9 /* DefaultBrowserPreferences.swift */ = {isa = PBXFileReference; fileEncoding = 4; lastKnownFileType = sourcecode.swift; path = DefaultBrowserPreferences.swift; sourceTree = "<group>"; };
		37D2771427E870D4003365FD /* PreferencesAppearanceView.swift */ = {isa = PBXFileReference; lastKnownFileType = sourcecode.swift; path = PreferencesAppearanceView.swift; sourceTree = "<group>"; };
		4B0135CD2729F1AA00D54834 /* NSPasteboardExtension.swift */ = {isa = PBXFileReference; fileEncoding = 4; lastKnownFileType = sourcecode.swift; path = NSPasteboardExtension.swift; sourceTree = "<group>"; };
		4B02197F25E05FAC00ED7DEA /* FireproofingURLExtensions.swift */ = {isa = PBXFileReference; fileEncoding = 4; lastKnownFileType = sourcecode.swift; path = FireproofingURLExtensions.swift; sourceTree = "<group>"; };
		4B02198125E05FAC00ED7DEA /* FireproofDomains.swift */ = {isa = PBXFileReference; fileEncoding = 4; lastKnownFileType = sourcecode.swift; path = FireproofDomains.swift; sourceTree = "<group>"; };
		4B02198325E05FAC00ED7DEA /* FireproofInfoViewController.swift */ = {isa = PBXFileReference; fileEncoding = 4; lastKnownFileType = sourcecode.swift; path = FireproofInfoViewController.swift; sourceTree = "<group>"; };
		4B02198425E05FAC00ED7DEA /* Fireproofing.storyboard */ = {isa = PBXFileReference; fileEncoding = 4; lastKnownFileType = file.storyboard; path = Fireproofing.storyboard; sourceTree = "<group>"; };
		4B02199925E063DE00ED7DEA /* FireproofDomainsTests.swift */ = {isa = PBXFileReference; fileEncoding = 4; lastKnownFileType = sourcecode.swift; path = FireproofDomainsTests.swift; sourceTree = "<group>"; };
		4B02199A25E063DE00ED7DEA /* FireproofingURLExtensionsTests.swift */ = {isa = PBXFileReference; fileEncoding = 4; lastKnownFileType = sourcecode.swift; path = FireproofingURLExtensionsTests.swift; sourceTree = "<group>"; };
		4B0219A725E0646500ED7DEA /* WebsiteDataStoreTests.swift */ = {isa = PBXFileReference; fileEncoding = 4; lastKnownFileType = sourcecode.swift; path = WebsiteDataStoreTests.swift; sourceTree = "<group>"; };
		4B0511A6262CAA5A00F6079C /* PrivacySecurityPreferences.swift */ = {isa = PBXFileReference; fileEncoding = 4; lastKnownFileType = sourcecode.swift; path = PrivacySecurityPreferences.swift; sourceTree = "<group>"; };
		4B0511AD262CAA5A00F6079C /* FireproofDomains.storyboard */ = {isa = PBXFileReference; fileEncoding = 4; lastKnownFileType = file.storyboard; path = FireproofDomains.storyboard; sourceTree = "<group>"; };
		4B0511B3262CAA5A00F6079C /* RoundedSelectionRowView.swift */ = {isa = PBXFileReference; fileEncoding = 4; lastKnownFileType = sourcecode.swift; path = RoundedSelectionRowView.swift; sourceTree = "<group>"; };
		4B0511B4262CAA5A00F6079C /* FireproofDomainsViewController.swift */ = {isa = PBXFileReference; fileEncoding = 4; lastKnownFileType = sourcecode.swift; path = FireproofDomainsViewController.swift; sourceTree = "<group>"; };
		4B0511DF262CAA8600F6079C /* NSOpenPanelExtensions.swift */ = {isa = PBXFileReference; fileEncoding = 4; lastKnownFileType = sourcecode.swift; path = NSOpenPanelExtensions.swift; sourceTree = "<group>"; };
		4B0511E0262CAA8600F6079C /* NSViewControllerExtension.swift */ = {isa = PBXFileReference; fileEncoding = 4; lastKnownFileType = sourcecode.swift; path = NSViewControllerExtension.swift; sourceTree = "<group>"; };
		4B0511E6262CAB3700F6079C /* UserDefaultsWrapperUtilities.swift */ = {isa = PBXFileReference; lastKnownFileType = sourcecode.swift; path = UserDefaultsWrapperUtilities.swift; sourceTree = "<group>"; };
		4B11060425903E570039B979 /* CoreDataEncryptionTesting.xcdatamodel */ = {isa = PBXFileReference; lastKnownFileType = wrapper.xcdatamodel; path = CoreDataEncryptionTesting.xcdatamodel; sourceTree = "<group>"; };
		4B11060925903EAC0039B979 /* CoreDataEncryptionTests.swift */ = {isa = PBXFileReference; lastKnownFileType = sourcecode.swift; path = CoreDataEncryptionTests.swift; sourceTree = "<group>"; };
		4B117F7C276C0CB5002F3D8C /* LocalStatisticsStoreTests.swift */ = {isa = PBXFileReference; lastKnownFileType = sourcecode.swift; path = LocalStatisticsStoreTests.swift; sourceTree = "<group>"; };
		4B139AFC26B60BD800894F82 /* NSImageExtensions.swift */ = {isa = PBXFileReference; lastKnownFileType = sourcecode.swift; path = NSImageExtensions.swift; sourceTree = "<group>"; };
		4B1AD89D25FC27E200261379 /* Integration Tests.xctest */ = {isa = PBXFileReference; explicitFileType = wrapper.cfbundle; includeInIndex = 0; path = "Integration Tests.xctest"; sourceTree = BUILT_PRODUCTS_DIR; };
		4B1AD8A125FC27E200261379 /* Info.plist */ = {isa = PBXFileReference; lastKnownFileType = text.plist.xml; path = Info.plist; sourceTree = "<group>"; };
		4B1AD91625FC46FB00261379 /* CoreDataEncryptionTests.swift */ = {isa = PBXFileReference; lastKnownFileType = sourcecode.swift; path = CoreDataEncryptionTests.swift; sourceTree = "<group>"; };
		4B1E6EEB27AB5E5100F51793 /* SecureVaultSorting.swift */ = {isa = PBXFileReference; fileEncoding = 4; lastKnownFileType = sourcecode.swift; path = SecureVaultSorting.swift; sourceTree = "<group>"; };
		4B1E6EEC27AB5E5100F51793 /* PasswordManagementListSection.swift */ = {isa = PBXFileReference; fileEncoding = 4; lastKnownFileType = sourcecode.swift; path = PasswordManagementListSection.swift; sourceTree = "<group>"; };
		4B1E6EEF27AB5E5D00F51793 /* NSPopUpButtonView.swift */ = {isa = PBXFileReference; fileEncoding = 4; lastKnownFileType = sourcecode.swift; path = NSPopUpButtonView.swift; sourceTree = "<group>"; };
		4B1E6EF027AB5E5D00F51793 /* PasswordManagementItemList.swift */ = {isa = PBXFileReference; fileEncoding = 4; lastKnownFileType = sourcecode.swift; path = PasswordManagementItemList.swift; sourceTree = "<group>"; };
		4B2CBF402767EEC1001DF04B /* MacWaitlistStoreTests.swift */ = {isa = PBXFileReference; lastKnownFileType = sourcecode.swift; path = MacWaitlistStoreTests.swift; sourceTree = "<group>"; };
		4B2E7D6226FF9D6500D2DB17 /* PrintingUserScript.swift */ = {isa = PBXFileReference; fileEncoding = 4; lastKnownFileType = sourcecode.swift; path = PrintingUserScript.swift; sourceTree = "<group>"; };
		4B379C1427BD91E3008A968E /* QuartzIdleStateProvider.swift */ = {isa = PBXFileReference; lastKnownFileType = sourcecode.swift; path = QuartzIdleStateProvider.swift; sourceTree = "<group>"; };
		4B379C1D27BDB7FF008A968E /* DeviceAuthenticator.swift */ = {isa = PBXFileReference; lastKnownFileType = sourcecode.swift; path = DeviceAuthenticator.swift; sourceTree = "<group>"; };
		4B379C2127BDBA29008A968E /* LocalAuthenticationService.swift */ = {isa = PBXFileReference; lastKnownFileType = sourcecode.swift; path = LocalAuthenticationService.swift; sourceTree = "<group>"; };
		4B379C2327BDE1B0008A968E /* FlatButton.swift */ = {isa = PBXFileReference; lastKnownFileType = sourcecode.swift; path = FlatButton.swift; sourceTree = "<group>"; };
		4B39AAF527D9B2C700A73FD5 /* NSStackViewExtension.swift */ = {isa = PBXFileReference; lastKnownFileType = sourcecode.swift; path = NSStackViewExtension.swift; sourceTree = "<group>"; };
		4B3F641D27A8D3BD00E0C118 /* BrowserProfileTests.swift */ = {isa = PBXFileReference; lastKnownFileType = sourcecode.swift; path = BrowserProfileTests.swift; sourceTree = "<group>"; };
		4B4F72EB266B2ED300814C60 /* CollectionExtension.swift */ = {isa = PBXFileReference; lastKnownFileType = sourcecode.swift; path = CollectionExtension.swift; sourceTree = "<group>"; };
		4B59023826B35F3600489384 /* ChromeDataImporter.swift */ = {isa = PBXFileReference; fileEncoding = 4; lastKnownFileType = sourcecode.swift; path = ChromeDataImporter.swift; sourceTree = "<group>"; };
		4B59023926B35F3600489384 /* ChromiumLoginReader.swift */ = {isa = PBXFileReference; fileEncoding = 4; lastKnownFileType = sourcecode.swift; path = ChromiumLoginReader.swift; sourceTree = "<group>"; };
		4B59023B26B35F3600489384 /* ChromiumDataImporter.swift */ = {isa = PBXFileReference; fileEncoding = 4; lastKnownFileType = sourcecode.swift; path = ChromiumDataImporter.swift; sourceTree = "<group>"; };
		4B59023C26B35F3600489384 /* BraveDataImporter.swift */ = {isa = PBXFileReference; fileEncoding = 4; lastKnownFileType = sourcecode.swift; path = BraveDataImporter.swift; sourceTree = "<group>"; };
		4B59024226B35F7C00489384 /* BrowserImportViewController.swift */ = {isa = PBXFileReference; fileEncoding = 4; lastKnownFileType = sourcecode.swift; path = BrowserImportViewController.swift; sourceTree = "<group>"; };
		4B59024726B3673600489384 /* ThirdPartyBrowser.swift */ = {isa = PBXFileReference; lastKnownFileType = sourcecode.swift; path = ThirdPartyBrowser.swift; sourceTree = "<group>"; };
		4B59024B26B38BB800489384 /* ChromiumLoginReaderTests.swift */ = {isa = PBXFileReference; lastKnownFileType = sourcecode.swift; path = ChromiumLoginReaderTests.swift; sourceTree = "<group>"; };
		4B5A4F4B27F3A5AA008FBD88 /* NSNotificationName+DataImport.swift */ = {isa = PBXFileReference; lastKnownFileType = sourcecode.swift; path = "NSNotificationName+DataImport.swift"; sourceTree = "<group>"; };
		4B5FF67726B602B100D42879 /* FirefoxDataImporter.swift */ = {isa = PBXFileReference; lastKnownFileType = sourcecode.swift; path = FirefoxDataImporter.swift; sourceTree = "<group>"; };
		4B65143D263924B5005B46EB /* EmailUrlExtensions.swift */ = {isa = PBXFileReference; lastKnownFileType = sourcecode.swift; path = EmailUrlExtensions.swift; sourceTree = "<group>"; };
		4B677427255DBEB800025BD8 /* httpsMobileV2BloomSpec.json */ = {isa = PBXFileReference; fileEncoding = 4; lastKnownFileType = text.json; path = httpsMobileV2BloomSpec.json; sourceTree = "<group>"; };
		4B677428255DBEB800025BD8 /* httpsMobileV2Bloom.bin */ = {isa = PBXFileReference; lastKnownFileType = archive.macbinary; path = httpsMobileV2Bloom.bin; sourceTree = "<group>"; };
		4B677429255DBEB800025BD8 /* HTTPSBloomFilterSpecification.swift */ = {isa = PBXFileReference; fileEncoding = 4; lastKnownFileType = sourcecode.swift; path = HTTPSBloomFilterSpecification.swift; sourceTree = "<group>"; };
		4B67742A255DBEB800025BD8 /* httpsMobileV2FalsePositives.json */ = {isa = PBXFileReference; fileEncoding = 4; lastKnownFileType = text.json; path = httpsMobileV2FalsePositives.json; sourceTree = "<group>"; };
		4B67742F255DBEB800025BD8 /* HTTPSUpgrade 3.xcdatamodel */ = {isa = PBXFileReference; lastKnownFileType = wrapper.xcdatamodel; path = "HTTPSUpgrade 3.xcdatamodel"; sourceTree = "<group>"; };
		4B677430255DBEB800025BD8 /* AppHTTPSUpgradeStore.swift */ = {isa = PBXFileReference; fileEncoding = 4; lastKnownFileType = sourcecode.swift; path = AppHTTPSUpgradeStore.swift; sourceTree = "<group>"; };
		4B677440255DBEEA00025BD8 /* Database.swift */ = {isa = PBXFileReference; fileEncoding = 4; lastKnownFileType = sourcecode.swift; path = Database.swift; sourceTree = "<group>"; };
		4B677454255DC18000025BD8 /* Bridging.h */ = {isa = PBXFileReference; fileEncoding = 4; lastKnownFileType = sourcecode.c.h; path = Bridging.h; sourceTree = "<group>"; };
		4B70BFFF27B0793D000386ED /* DuckDuckGo-ExampleCrash.ips */ = {isa = PBXFileReference; fileEncoding = 4; lastKnownFileType = text; path = "DuckDuckGo-ExampleCrash.ips"; sourceTree = "<group>"; };
		4B70C00027B0793D000386ED /* CrashReportTests.swift */ = {isa = PBXFileReference; fileEncoding = 4; lastKnownFileType = sourcecode.swift; path = CrashReportTests.swift; sourceTree = "<group>"; };
		4B723DEB26B0002B00E14D75 /* DataImport.swift */ = {isa = PBXFileReference; lastKnownFileType = sourcecode.swift; path = DataImport.swift; sourceTree = "<group>"; };
		4B723DED26B0002B00E14D75 /* DataImport.storyboard */ = {isa = PBXFileReference; lastKnownFileType = file.storyboard; path = DataImport.storyboard; sourceTree = "<group>"; };
		4B723DEE26B0002B00E14D75 /* DataImportViewController.swift */ = {isa = PBXFileReference; lastKnownFileType = sourcecode.swift; path = DataImportViewController.swift; sourceTree = "<group>"; };
		4B723DEF26B0002B00E14D75 /* CSVImportViewController.swift */ = {isa = PBXFileReference; lastKnownFileType = sourcecode.swift; path = CSVImportViewController.swift; sourceTree = "<group>"; };
		4B723DF026B0002B00E14D75 /* CSVImportSummaryViewController.swift */ = {isa = PBXFileReference; lastKnownFileType = sourcecode.swift; path = CSVImportSummaryViewController.swift; sourceTree = "<group>"; };
		4B723DF326B0002B00E14D75 /* SecureVaultLoginImporter.swift */ = {isa = PBXFileReference; lastKnownFileType = sourcecode.swift; path = SecureVaultLoginImporter.swift; sourceTree = "<group>"; };
		4B723DF426B0002B00E14D75 /* LoginImport.swift */ = {isa = PBXFileReference; lastKnownFileType = sourcecode.swift; path = LoginImport.swift; sourceTree = "<group>"; };
		4B723DF626B0002B00E14D75 /* CSVParser.swift */ = {isa = PBXFileReference; lastKnownFileType = sourcecode.swift; path = CSVParser.swift; sourceTree = "<group>"; };
		4B723DF726B0002B00E14D75 /* CSVImporter.swift */ = {isa = PBXFileReference; lastKnownFileType = sourcecode.swift; path = CSVImporter.swift; sourceTree = "<group>"; };
		4B723DFD26B0002B00E14D75 /* CSVLoginExporter.swift */ = {isa = PBXFileReference; lastKnownFileType = sourcecode.swift; path = CSVLoginExporter.swift; sourceTree = "<group>"; };
		4B723DFF26B0003E00E14D75 /* DataImportMocks.swift */ = {isa = PBXFileReference; fileEncoding = 4; lastKnownFileType = sourcecode.swift; path = DataImportMocks.swift; sourceTree = "<group>"; };
		4B723E0026B0003E00E14D75 /* CSVParserTests.swift */ = {isa = PBXFileReference; fileEncoding = 4; lastKnownFileType = sourcecode.swift; path = CSVParserTests.swift; sourceTree = "<group>"; };
		4B723E0126B0003E00E14D75 /* CSVImporterTests.swift */ = {isa = PBXFileReference; fileEncoding = 4; lastKnownFileType = sourcecode.swift; path = CSVImporterTests.swift; sourceTree = "<group>"; };
		4B723E0326B0003E00E14D75 /* MockSecureVault.swift */ = {isa = PBXFileReference; fileEncoding = 4; lastKnownFileType = sourcecode.swift; path = MockSecureVault.swift; sourceTree = "<group>"; };
		4B723E0426B0003E00E14D75 /* CSVLoginExporterTests.swift */ = {isa = PBXFileReference; fileEncoding = 4; lastKnownFileType = sourcecode.swift; path = CSVLoginExporterTests.swift; sourceTree = "<group>"; };
		4B723E1726B000DC00E14D75 /* TemporaryFileCreator.swift */ = {isa = PBXFileReference; fileEncoding = 4; lastKnownFileType = sourcecode.swift; path = TemporaryFileCreator.swift; sourceTree = "<group>"; };
		4B78A86A26BB3ADD0071BB16 /* BrowserImportSummaryViewController.swift */ = {isa = PBXFileReference; lastKnownFileType = sourcecode.swift; path = BrowserImportSummaryViewController.swift; sourceTree = "<group>"; };
		4B7A57CE279A4EF300B1C70E /* ChromePreferences.swift */ = {isa = PBXFileReference; lastKnownFileType = sourcecode.swift; path = ChromePreferences.swift; sourceTree = "<group>"; };
		4B7A60A0273E0BE400BBDFEB /* WKWebsiteDataStoreExtension.swift */ = {isa = PBXFileReference; lastKnownFileType = sourcecode.swift; path = WKWebsiteDataStoreExtension.swift; sourceTree = "<group>"; };
		4B8A4DFE27C83B29005F40E8 /* SaveIdentityViewController.swift */ = {isa = PBXFileReference; lastKnownFileType = sourcecode.swift; path = SaveIdentityViewController.swift; sourceTree = "<group>"; };
		4B8A4E0027C8447E005F40E8 /* SaveIdentityPopover.swift */ = {isa = PBXFileReference; lastKnownFileType = sourcecode.swift; path = SaveIdentityPopover.swift; sourceTree = "<group>"; };
		4B8AC93226B3B06300879451 /* EdgeDataImporter.swift */ = {isa = PBXFileReference; lastKnownFileType = sourcecode.swift; path = EdgeDataImporter.swift; sourceTree = "<group>"; };
		4B8AC93426B3B2FD00879451 /* NSAlert+DataImport.swift */ = {isa = PBXFileReference; lastKnownFileType = sourcecode.swift; path = "NSAlert+DataImport.swift"; sourceTree = "<group>"; };
		4B8AC93826B48A5100879451 /* FirefoxLoginReader.swift */ = {isa = PBXFileReference; lastKnownFileType = sourcecode.swift; path = FirefoxLoginReader.swift; sourceTree = "<group>"; };
		4B8AC93A26B48ADF00879451 /* ASN1Parser.swift */ = {isa = PBXFileReference; lastKnownFileType = sourcecode.swift; path = ASN1Parser.swift; sourceTree = "<group>"; };
		4B8AC93C26B49BE600879451 /* FirefoxLoginReaderTests.swift */ = {isa = PBXFileReference; lastKnownFileType = sourcecode.swift; path = FirefoxLoginReaderTests.swift; sourceTree = "<group>"; };
		4B8AD0B027A86D9200AE44D6 /* WKWebsiteDataStoreExtensionTests.swift */ = {isa = PBXFileReference; lastKnownFileType = sourcecode.swift; path = WKWebsiteDataStoreExtensionTests.swift; sourceTree = "<group>"; };
		4B8D9061276D1D880078DB17 /* LocaleExtension.swift */ = {isa = PBXFileReference; fileEncoding = 4; lastKnownFileType = sourcecode.swift; path = LocaleExtension.swift; sourceTree = "<group>"; };
		4B92928526670D1600AD2C21 /* BookmarksOutlineView.swift */ = {isa = PBXFileReference; fileEncoding = 4; lastKnownFileType = sourcecode.swift; path = BookmarksOutlineView.swift; sourceTree = "<group>"; };
		4B92928626670D1600AD2C21 /* OutlineSeparatorViewCell.swift */ = {isa = PBXFileReference; fileEncoding = 4; lastKnownFileType = sourcecode.swift; path = OutlineSeparatorViewCell.swift; sourceTree = "<group>"; };
		4B92928726670D1600AD2C21 /* BookmarkOutlineViewCell.swift */ = {isa = PBXFileReference; fileEncoding = 4; lastKnownFileType = sourcecode.swift; path = BookmarkOutlineViewCell.swift; sourceTree = "<group>"; };
		4B92928826670D1600AD2C21 /* BookmarkOutlineViewCell.xib */ = {isa = PBXFileReference; fileEncoding = 4; lastKnownFileType = file.xib; path = BookmarkOutlineViewCell.xib; sourceTree = "<group>"; };
		4B92928926670D1700AD2C21 /* BookmarkTableCellView.swift */ = {isa = PBXFileReference; fileEncoding = 4; lastKnownFileType = sourcecode.swift; path = BookmarkTableCellView.swift; sourceTree = "<group>"; };
		4B92928A26670D1700AD2C21 /* BookmarkTableCellView.xib */ = {isa = PBXFileReference; fileEncoding = 4; lastKnownFileType = file.xib; path = BookmarkTableCellView.xib; sourceTree = "<group>"; };
		4B92929126670D2A00AD2C21 /* BookmarkOutlineViewDataSource.swift */ = {isa = PBXFileReference; fileEncoding = 4; lastKnownFileType = sourcecode.swift; path = BookmarkOutlineViewDataSource.swift; sourceTree = "<group>"; };
		4B92929226670D2A00AD2C21 /* PasteboardFolder.swift */ = {isa = PBXFileReference; fileEncoding = 4; lastKnownFileType = sourcecode.swift; path = PasteboardFolder.swift; sourceTree = "<group>"; };
		4B92929326670D2A00AD2C21 /* BookmarkNode.swift */ = {isa = PBXFileReference; fileEncoding = 4; lastKnownFileType = sourcecode.swift; path = BookmarkNode.swift; sourceTree = "<group>"; };
		4B92929426670D2A00AD2C21 /* BookmarkSidebarTreeController.swift */ = {isa = PBXFileReference; fileEncoding = 4; lastKnownFileType = sourcecode.swift; path = BookmarkSidebarTreeController.swift; sourceTree = "<group>"; };
		4B92929526670D2A00AD2C21 /* PasteboardBookmark.swift */ = {isa = PBXFileReference; fileEncoding = 4; lastKnownFileType = sourcecode.swift; path = PasteboardBookmark.swift; sourceTree = "<group>"; };
		4B92929626670D2A00AD2C21 /* SpacerNode.swift */ = {isa = PBXFileReference; fileEncoding = 4; lastKnownFileType = sourcecode.swift; path = SpacerNode.swift; sourceTree = "<group>"; };
		4B92929726670D2A00AD2C21 /* BookmarkTreeController.swift */ = {isa = PBXFileReference; fileEncoding = 4; lastKnownFileType = sourcecode.swift; path = BookmarkTreeController.swift; sourceTree = "<group>"; };
		4B92929826670D2A00AD2C21 /* PseudoFolder.swift */ = {isa = PBXFileReference; fileEncoding = 4; lastKnownFileType = sourcecode.swift; path = PseudoFolder.swift; sourceTree = "<group>"; };
		4B92929926670D2A00AD2C21 /* BookmarkManagedObject.swift */ = {isa = PBXFileReference; fileEncoding = 4; lastKnownFileType = sourcecode.swift; path = BookmarkManagedObject.swift; sourceTree = "<group>"; };
		4B92929A26670D2A00AD2C21 /* PasteboardWriting.swift */ = {isa = PBXFileReference; fileEncoding = 4; lastKnownFileType = sourcecode.swift; path = PasteboardWriting.swift; sourceTree = "<group>"; };
		4B9292A526670D3700AD2C21 /* Bookmark.xcmappingmodel */ = {isa = PBXFileReference; lastKnownFileType = wrapper.xcmappingmodel; path = Bookmark.xcmappingmodel; sourceTree = "<group>"; };
		4B9292A626670D3700AD2C21 /* BookmarkMigrationPolicy.swift */ = {isa = PBXFileReference; fileEncoding = 4; lastKnownFileType = sourcecode.swift; path = BookmarkMigrationPolicy.swift; sourceTree = "<group>"; };
		4B9292A826670D3700AD2C21 /* Bookmark 2.xcdatamodel */ = {isa = PBXFileReference; lastKnownFileType = wrapper.xcdatamodel; path = "Bookmark 2.xcdatamodel"; sourceTree = "<group>"; };
		4B9292A926670D3700AD2C21 /* Bookmark.xcdatamodel */ = {isa = PBXFileReference; lastKnownFileType = wrapper.xcdatamodel; path = Bookmark.xcdatamodel; sourceTree = "<group>"; };
		4B9292AE26670F5300AD2C21 /* NSOutlineViewExtensions.swift */ = {isa = PBXFileReference; fileEncoding = 4; lastKnownFileType = sourcecode.swift; path = NSOutlineViewExtensions.swift; sourceTree = "<group>"; };
		4B9292B02667103000AD2C21 /* BookmarkNodePathTests.swift */ = {isa = PBXFileReference; fileEncoding = 4; lastKnownFileType = sourcecode.swift; path = BookmarkNodePathTests.swift; sourceTree = "<group>"; };
		4B9292B12667103000AD2C21 /* BookmarkNodeTests.swift */ = {isa = PBXFileReference; fileEncoding = 4; lastKnownFileType = sourcecode.swift; path = BookmarkNodeTests.swift; sourceTree = "<group>"; };
		4B9292B22667103000AD2C21 /* BookmarkSidebarTreeControllerTests.swift */ = {isa = PBXFileReference; fileEncoding = 4; lastKnownFileType = sourcecode.swift; path = BookmarkSidebarTreeControllerTests.swift; sourceTree = "<group>"; };
		4B9292B32667103000AD2C21 /* BookmarkOutlineViewDataSourceTests.swift */ = {isa = PBXFileReference; fileEncoding = 4; lastKnownFileType = sourcecode.swift; path = BookmarkOutlineViewDataSourceTests.swift; sourceTree = "<group>"; };
		4B9292B42667103000AD2C21 /* PasteboardFolderTests.swift */ = {isa = PBXFileReference; fileEncoding = 4; lastKnownFileType = sourcecode.swift; path = PasteboardFolderTests.swift; sourceTree = "<group>"; };
		4B9292B52667103000AD2C21 /* TreeControllerTests.swift */ = {isa = PBXFileReference; fileEncoding = 4; lastKnownFileType = sourcecode.swift; path = TreeControllerTests.swift; sourceTree = "<group>"; };
		4B9292B62667103000AD2C21 /* BookmarkManagedObjectTests.swift */ = {isa = PBXFileReference; fileEncoding = 4; lastKnownFileType = sourcecode.swift; path = BookmarkManagedObjectTests.swift; sourceTree = "<group>"; };
		4B9292B72667103000AD2C21 /* BookmarkMigrationTests.swift */ = {isa = PBXFileReference; fileEncoding = 4; lastKnownFileType = sourcecode.swift; path = BookmarkMigrationTests.swift; sourceTree = "<group>"; };
		4B9292B82667103000AD2C21 /* BookmarkTests.swift */ = {isa = PBXFileReference; fileEncoding = 4; lastKnownFileType = sourcecode.swift; path = BookmarkTests.swift; sourceTree = "<group>"; };
		4B9292B92667103100AD2C21 /* PasteboardBookmarkTests.swift */ = {isa = PBXFileReference; fileEncoding = 4; lastKnownFileType = sourcecode.swift; path = PasteboardBookmarkTests.swift; sourceTree = "<group>"; };
		4B9292C42667104B00AD2C21 /* CoreDataTestUtilities.swift */ = {isa = PBXFileReference; fileEncoding = 4; lastKnownFileType = sourcecode.swift; path = CoreDataTestUtilities.swift; sourceTree = "<group>"; };
		4B9292C62667123700AD2C21 /* BrowserTabSelectionDelegate.swift */ = {isa = PBXFileReference; fileEncoding = 4; lastKnownFileType = sourcecode.swift; path = BrowserTabSelectionDelegate.swift; sourceTree = "<group>"; };
		4B9292C72667123700AD2C21 /* BookmarkManagementSidebarViewController.swift */ = {isa = PBXFileReference; fileEncoding = 4; lastKnownFileType = sourcecode.swift; path = BookmarkManagementSidebarViewController.swift; sourceTree = "<group>"; };
		4B9292C82667123700AD2C21 /* BookmarkManagementSplitViewController.swift */ = {isa = PBXFileReference; fileEncoding = 4; lastKnownFileType = sourcecode.swift; path = BookmarkManagementSplitViewController.swift; sourceTree = "<group>"; };
		4B9292C92667123700AD2C21 /* BookmarkTableRowView.swift */ = {isa = PBXFileReference; fileEncoding = 4; lastKnownFileType = sourcecode.swift; path = BookmarkTableRowView.swift; sourceTree = "<group>"; };
		4B9292CA2667123700AD2C21 /* AddFolderModalViewController.swift */ = {isa = PBXFileReference; fileEncoding = 4; lastKnownFileType = sourcecode.swift; path = AddFolderModalViewController.swift; sourceTree = "<group>"; };
		4B9292CB2667123700AD2C21 /* AddBookmarkModalViewController.swift */ = {isa = PBXFileReference; fileEncoding = 4; lastKnownFileType = sourcecode.swift; path = AddBookmarkModalViewController.swift; sourceTree = "<group>"; };
		4B9292CC2667123700AD2C21 /* BookmarkListViewController.swift */ = {isa = PBXFileReference; fileEncoding = 4; lastKnownFileType = sourcecode.swift; path = BookmarkListViewController.swift; sourceTree = "<group>"; };
		4B9292CD2667123700AD2C21 /* BookmarkManagementDetailViewController.swift */ = {isa = PBXFileReference; fileEncoding = 4; lastKnownFileType = sourcecode.swift; path = BookmarkManagementDetailViewController.swift; sourceTree = "<group>"; };
		4B9292D62667124000AD2C21 /* NSPopUpButtonExtension.swift */ = {isa = PBXFileReference; fileEncoding = 4; lastKnownFileType = sourcecode.swift; path = NSPopUpButtonExtension.swift; sourceTree = "<group>"; };
		4B9292D82667124B00AD2C21 /* BookmarkListTreeControllerDataSource.swift */ = {isa = PBXFileReference; fileEncoding = 4; lastKnownFileType = sourcecode.swift; path = BookmarkListTreeControllerDataSource.swift; sourceTree = "<group>"; };
		4B9292DA2667125D00AD2C21 /* ContextualMenu.swift */ = {isa = PBXFileReference; fileEncoding = 4; lastKnownFileType = sourcecode.swift; path = ContextualMenu.swift; sourceTree = "<group>"; };
		4BA1A69A258B076900F6F690 /* FileStore.swift */ = {isa = PBXFileReference; lastKnownFileType = sourcecode.swift; path = FileStore.swift; sourceTree = "<group>"; };
		4BA1A69F258B079600F6F690 /* DataEncryption.swift */ = {isa = PBXFileReference; lastKnownFileType = sourcecode.swift; path = DataEncryption.swift; sourceTree = "<group>"; };
		4BA1A6A4258B07DF00F6F690 /* EncryptedValueTransformer.swift */ = {isa = PBXFileReference; lastKnownFileType = sourcecode.swift; path = EncryptedValueTransformer.swift; sourceTree = "<group>"; };
		4BA1A6B2258B080A00F6F690 /* EncryptionKeyGeneration.swift */ = {isa = PBXFileReference; lastKnownFileType = sourcecode.swift; path = EncryptionKeyGeneration.swift; sourceTree = "<group>"; };
		4BA1A6B7258B081600F6F690 /* EncryptionKeyStoring.swift */ = {isa = PBXFileReference; lastKnownFileType = sourcecode.swift; path = EncryptionKeyStoring.swift; sourceTree = "<group>"; };
		4BA1A6BC258B082300F6F690 /* EncryptionKeyStore.swift */ = {isa = PBXFileReference; lastKnownFileType = sourcecode.swift; path = EncryptionKeyStore.swift; sourceTree = "<group>"; };
		4BA1A6C1258B0A1300F6F690 /* ContiguousBytesExtension.swift */ = {isa = PBXFileReference; lastKnownFileType = sourcecode.swift; path = ContiguousBytesExtension.swift; sourceTree = "<group>"; };
		4BA1A6D8258C0CB300F6F690 /* DataEncryptionTests.swift */ = {isa = PBXFileReference; lastKnownFileType = sourcecode.swift; path = DataEncryptionTests.swift; sourceTree = "<group>"; };
		4BA1A6DD258C100A00F6F690 /* FileStoreTests.swift */ = {isa = PBXFileReference; lastKnownFileType = sourcecode.swift; path = FileStoreTests.swift; sourceTree = "<group>"; };
		4BA1A6E5258C270800F6F690 /* EncryptionKeyGeneratorTests.swift */ = {isa = PBXFileReference; lastKnownFileType = sourcecode.swift; path = EncryptionKeyGeneratorTests.swift; sourceTree = "<group>"; };
		4BA1A6EA258C288C00F6F690 /* EncryptionKeyStoreTests.swift */ = {isa = PBXFileReference; lastKnownFileType = sourcecode.swift; path = EncryptionKeyStoreTests.swift; sourceTree = "<group>"; };
		4BA1A6F5258C4F9600F6F690 /* EncryptionMocks.swift */ = {isa = PBXFileReference; lastKnownFileType = sourcecode.swift; path = EncryptionMocks.swift; sourceTree = "<group>"; };
		4BA1A6FD258C5C1300F6F690 /* EncryptedValueTransformerTests.swift */ = {isa = PBXFileReference; lastKnownFileType = sourcecode.swift; path = EncryptedValueTransformerTests.swift; sourceTree = "<group>"; };
		4BA7C91527695EA500FEBA8E /* MacWaitlistRequestTests.swift */ = {isa = PBXFileReference; lastKnownFileType = sourcecode.swift; path = MacWaitlistRequestTests.swift; sourceTree = "<group>"; };
		4BA7C91A276984AF00FEBA8E /* MacWaitlistLockScreenViewModelTests.swift */ = {isa = PBXFileReference; lastKnownFileType = sourcecode.swift; path = MacWaitlistLockScreenViewModelTests.swift; sourceTree = "<group>"; };
		4BB6CE5E26B77ED000EC5860 /* Cryptography.swift */ = {isa = PBXFileReference; lastKnownFileType = sourcecode.swift; path = Cryptography.swift; sourceTree = "<group>"; };
		4BB88B4425B7B55C006F6B06 /* DebugUserScript.swift */ = {isa = PBXFileReference; lastKnownFileType = sourcecode.swift; path = DebugUserScript.swift; sourceTree = "<group>"; };
		4BB88B4925B7B690006F6B06 /* SequenceExtensions.swift */ = {isa = PBXFileReference; lastKnownFileType = sourcecode.swift; path = SequenceExtensions.swift; sourceTree = "<group>"; };
		4BB88B4F25B7BA2B006F6B06 /* TabInstrumentation.swift */ = {isa = PBXFileReference; lastKnownFileType = sourcecode.swift; path = TabInstrumentation.swift; sourceTree = "<group>"; };
		4BB88B5A25B7BA50006F6B06 /* Instruments.swift */ = {isa = PBXFileReference; lastKnownFileType = sourcecode.swift; path = Instruments.swift; sourceTree = "<group>"; };
		4BB99CF526FE191E001E4761 /* FirefoxBookmarksReader.swift */ = {isa = PBXFileReference; fileEncoding = 4; lastKnownFileType = sourcecode.swift; path = FirefoxBookmarksReader.swift; sourceTree = "<group>"; };
		4BB99CF626FE191E001E4761 /* BookmarkImport.swift */ = {isa = PBXFileReference; fileEncoding = 4; lastKnownFileType = sourcecode.swift; path = BookmarkImport.swift; sourceTree = "<group>"; };
		4BB99CF726FE191E001E4761 /* CoreDataBookmarkImporter.swift */ = {isa = PBXFileReference; fileEncoding = 4; lastKnownFileType = sourcecode.swift; path = CoreDataBookmarkImporter.swift; sourceTree = "<group>"; };
		4BB99CF926FE191E001E4761 /* ChromiumBookmarksReader.swift */ = {isa = PBXFileReference; fileEncoding = 4; lastKnownFileType = sourcecode.swift; path = ChromiumBookmarksReader.swift; sourceTree = "<group>"; };
		4BB99CFA26FE191E001E4761 /* ImportedBookmarks.swift */ = {isa = PBXFileReference; fileEncoding = 4; lastKnownFileType = sourcecode.swift; path = ImportedBookmarks.swift; sourceTree = "<group>"; };
		4BB99CFC26FE191E001E4761 /* SafariBookmarksReader.swift */ = {isa = PBXFileReference; fileEncoding = 4; lastKnownFileType = sourcecode.swift; path = SafariBookmarksReader.swift; sourceTree = "<group>"; };
		4BB99CFD26FE191E001E4761 /* SafariDataImporter.swift */ = {isa = PBXFileReference; fileEncoding = 4; lastKnownFileType = sourcecode.swift; path = SafariDataImporter.swift; sourceTree = "<group>"; };
		4BB99D0526FE1979001E4761 /* RequestFilePermissionViewController.swift */ = {isa = PBXFileReference; fileEncoding = 4; lastKnownFileType = sourcecode.swift; path = RequestFilePermissionViewController.swift; sourceTree = "<group>"; };
		4BB99D0C26FE1A83001E4761 /* ChromiumBookmarksReaderTests.swift */ = {isa = PBXFileReference; fileEncoding = 4; lastKnownFileType = sourcecode.swift; path = ChromiumBookmarksReaderTests.swift; sourceTree = "<group>"; };
		4BB99D0D26FE1A83001E4761 /* FirefoxBookmarksReaderTests.swift */ = {isa = PBXFileReference; fileEncoding = 4; lastKnownFileType = sourcecode.swift; path = FirefoxBookmarksReaderTests.swift; sourceTree = "<group>"; };
		4BB99D0E26FE1A84001E4761 /* SafariBookmarksReaderTests.swift */ = {isa = PBXFileReference; fileEncoding = 4; lastKnownFileType = sourcecode.swift; path = SafariBookmarksReaderTests.swift; sourceTree = "<group>"; };
		4BBC169F27C4859400E00A38 /* DeviceAuthenticationService.swift */ = {isa = PBXFileReference; lastKnownFileType = sourcecode.swift; path = DeviceAuthenticationService.swift; sourceTree = "<group>"; };
		4BBC16A127C485BC00E00A38 /* DeviceIdleStateDetector.swift */ = {isa = PBXFileReference; lastKnownFileType = sourcecode.swift; path = DeviceIdleStateDetector.swift; sourceTree = "<group>"; };
		4BBC16A427C488C900E00A38 /* DeviceAuthenticatorTests.swift */ = {isa = PBXFileReference; lastKnownFileType = sourcecode.swift; path = DeviceAuthenticatorTests.swift; sourceTree = "<group>"; };
		4BBE0AA627B9B027003B37A8 /* PopUpButton.swift */ = {isa = PBXFileReference; lastKnownFileType = sourcecode.swift; path = PopUpButton.swift; sourceTree = "<group>"; };
		4BC68A6F2759AE490029A586 /* Waitlist.storyboard */ = {isa = PBXFileReference; lastKnownFileType = file.storyboard; path = Waitlist.storyboard; sourceTree = "<group>"; };
		4BC68A712759B2140029A586 /* Waitlist.swift */ = {isa = PBXFileReference; lastKnownFileType = sourcecode.swift; path = Waitlist.swift; sourceTree = "<group>"; };
		4BDFA4AD27BF19E500648192 /* ToggleableScrollView.swift */ = {isa = PBXFileReference; lastKnownFileType = sourcecode.swift; path = ToggleableScrollView.swift; sourceTree = "<group>"; };
		4BE0DF0426781961006337B7 /* NSStoryboardExtension.swift */ = {isa = PBXFileReference; lastKnownFileType = sourcecode.swift; path = NSStoryboardExtension.swift; sourceTree = "<group>"; };
		4BE4005227CF3DC3007D3161 /* SavePaymentMethodPopover.swift */ = {isa = PBXFileReference; lastKnownFileType = sourcecode.swift; path = SavePaymentMethodPopover.swift; sourceTree = "<group>"; };
		4BE4005427CF3F19007D3161 /* SavePaymentMethodViewController.swift */ = {isa = PBXFileReference; lastKnownFileType = sourcecode.swift; path = SavePaymentMethodViewController.swift; sourceTree = "<group>"; };
		4BE6546E271FCD40008D1D63 /* PasswordManagementIdentityItemView.swift */ = {isa = PBXFileReference; fileEncoding = 4; lastKnownFileType = sourcecode.swift; path = PasswordManagementIdentityItemView.swift; sourceTree = "<group>"; };
		4BE65470271FCD40008D1D63 /* PasswordManagementCreditCardItemView.swift */ = {isa = PBXFileReference; fileEncoding = 4; lastKnownFileType = sourcecode.swift; path = PasswordManagementCreditCardItemView.swift; sourceTree = "<group>"; };
		4BE65471271FCD40008D1D63 /* PasswordManagementLoginItemView.swift */ = {isa = PBXFileReference; fileEncoding = 4; lastKnownFileType = sourcecode.swift; path = PasswordManagementLoginItemView.swift; sourceTree = "<group>"; };
		4BE65472271FCD40008D1D63 /* PasswordManagementNoteItemView.swift */ = {isa = PBXFileReference; fileEncoding = 4; lastKnownFileType = sourcecode.swift; path = PasswordManagementNoteItemView.swift; sourceTree = "<group>"; };
		4BE65473271FCD40008D1D63 /* EditableTextView.swift */ = {isa = PBXFileReference; fileEncoding = 4; lastKnownFileType = sourcecode.swift; path = EditableTextView.swift; sourceTree = "<group>"; };
		4BE6547A271FCD4D008D1D63 /* PasswordManagementIdentityModel.swift */ = {isa = PBXFileReference; fileEncoding = 4; lastKnownFileType = sourcecode.swift; path = PasswordManagementIdentityModel.swift; sourceTree = "<group>"; };
		4BE6547B271FCD4D008D1D63 /* PasswordManagementCreditCardModel.swift */ = {isa = PBXFileReference; fileEncoding = 4; lastKnownFileType = sourcecode.swift; path = PasswordManagementCreditCardModel.swift; sourceTree = "<group>"; };
		4BE6547C271FCD4D008D1D63 /* PasswordManagementLoginModel.swift */ = {isa = PBXFileReference; fileEncoding = 4; lastKnownFileType = sourcecode.swift; path = PasswordManagementLoginModel.swift; sourceTree = "<group>"; };
		4BE6547D271FCD4D008D1D63 /* PasswordManagementNoteModel.swift */ = {isa = PBXFileReference; fileEncoding = 4; lastKnownFileType = sourcecode.swift; path = PasswordManagementNoteModel.swift; sourceTree = "<group>"; };
		4BE65482271FCD53008D1D63 /* CountryList.swift */ = {isa = PBXFileReference; fileEncoding = 4; lastKnownFileType = sourcecode.swift; path = CountryList.swift; sourceTree = "<group>"; };
		4BE65484271FCD7B008D1D63 /* LoginFaviconView.swift */ = {isa = PBXFileReference; fileEncoding = 4; lastKnownFileType = sourcecode.swift; path = LoginFaviconView.swift; sourceTree = "<group>"; };
		4BEF0E6627641A0E00AF7C58 /* MacWaitlistLockScreenViewController.swift */ = {isa = PBXFileReference; fileEncoding = 4; lastKnownFileType = sourcecode.swift; path = MacWaitlistLockScreenViewController.swift; sourceTree = "<group>"; };
		4BEF0E69276676A500AF7C58 /* WaitlistRequest.swift */ = {isa = PBXFileReference; lastKnownFileType = sourcecode.swift; path = WaitlistRequest.swift; sourceTree = "<group>"; };
		4BEF0E6B276676AB00AF7C58 /* MacWaitlistStore.swift */ = {isa = PBXFileReference; lastKnownFileType = sourcecode.swift; path = MacWaitlistStore.swift; sourceTree = "<group>"; };
		4BEF0E712766B11200AF7C58 /* MacWaitlistLockScreenViewModel.swift */ = {isa = PBXFileReference; lastKnownFileType = sourcecode.swift; path = MacWaitlistLockScreenViewModel.swift; sourceTree = "<group>"; };
		4BF4951726C08395000547B8 /* ThirdPartyBrowserTests.swift */ = {isa = PBXFileReference; lastKnownFileType = sourcecode.swift; path = ThirdPartyBrowserTests.swift; sourceTree = "<group>"; };
		4BF4EA4F27C71F26004E57C4 /* PasswordManagementListSectionTests.swift */ = {isa = PBXFileReference; fileEncoding = 4; lastKnownFileType = sourcecode.swift; path = PasswordManagementListSectionTests.swift; sourceTree = "<group>"; };
		7B1E819B27C8874900FF0E60 /* ContentOverlayPopover.swift */ = {isa = PBXFileReference; fileEncoding = 4; lastKnownFileType = sourcecode.swift; path = ContentOverlayPopover.swift; sourceTree = "<group>"; };
		7B1E819C27C8874900FF0E60 /* ContentOverlay.storyboard */ = {isa = PBXFileReference; fileEncoding = 4; lastKnownFileType = file.storyboard; path = ContentOverlay.storyboard; sourceTree = "<group>"; };
		7B1E819D27C8874900FF0E60 /* ContentOverlayViewController.swift */ = {isa = PBXFileReference; fileEncoding = 4; lastKnownFileType = sourcecode.swift; path = ContentOverlayViewController.swift; sourceTree = "<group>"; };
		7B4CE8DA26F02108009134B1 /* UI Tests.xctest */ = {isa = PBXFileReference; explicitFileType = wrapper.cfbundle; includeInIndex = 0; path = "UI Tests.xctest"; sourceTree = BUILT_PRODUCTS_DIR; };
		7B4CE8DE26F02108009134B1 /* Info.plist */ = {isa = PBXFileReference; lastKnownFileType = text.plist.xml; path = Info.plist; sourceTree = "<group>"; };
		7B4CE8E626F02134009134B1 /* TabBarTests.swift */ = {isa = PBXFileReference; lastKnownFileType = sourcecode.swift; path = TabBarTests.swift; sourceTree = "<group>"; };
		8511E18325F82B34002F516B /* 01_Fire_really_small.json */ = {isa = PBXFileReference; fileEncoding = 4; lastKnownFileType = text.json; path = 01_Fire_really_small.json; sourceTree = "<group>"; };
		853014D525E671A000FB8205 /* PageObserverUserScript.swift */ = {isa = PBXFileReference; lastKnownFileType = sourcecode.swift; path = PageObserverUserScript.swift; sourceTree = "<group>"; };
		85308E24267FC9F2001ABD76 /* NSAlertExtension.swift */ = {isa = PBXFileReference; lastKnownFileType = sourcecode.swift; path = NSAlertExtension.swift; sourceTree = "<group>"; };
		85378D9B274E61B8007C5CBF /* MessageViews.storyboard */ = {isa = PBXFileReference; lastKnownFileType = file.storyboard; path = MessageViews.storyboard; sourceTree = "<group>"; };
		85378D9D274E664C007C5CBF /* PopoverMessageViewController.swift */ = {isa = PBXFileReference; lastKnownFileType = sourcecode.swift; path = PopoverMessageViewController.swift; sourceTree = "<group>"; };
		85378D9F274E6F42007C5CBF /* NSNotificationName+EmailManager.swift */ = {isa = PBXFileReference; lastKnownFileType = sourcecode.swift; path = "NSNotificationName+EmailManager.swift"; sourceTree = "<group>"; };
		85378DA1274E7F25007C5CBF /* EmailManagerRequestDelegate.swift */ = {isa = PBXFileReference; lastKnownFileType = sourcecode.swift; path = EmailManagerRequestDelegate.swift; sourceTree = "<group>"; };
		8546DE6125C03056000CA5E1 /* UserAgentTests.swift */ = {isa = PBXFileReference; lastKnownFileType = sourcecode.swift; path = UserAgentTests.swift; sourceTree = "<group>"; };
		85480F8925CDC360009424E3 /* MainMenu.storyboard */ = {isa = PBXFileReference; lastKnownFileType = file.storyboard; path = MainMenu.storyboard; sourceTree = "<group>"; };
		85480FBA25D181CB009424E3 /* ConfigurationDownloading.swift */ = {isa = PBXFileReference; lastKnownFileType = sourcecode.swift; path = ConfigurationDownloading.swift; sourceTree = "<group>"; };
		85480FCE25D1AA22009424E3 /* ConfigurationStoring.swift */ = {isa = PBXFileReference; lastKnownFileType = sourcecode.swift; path = ConfigurationStoring.swift; sourceTree = "<group>"; };
		8553FF51257523760029327F /* URLSuggestedFilenameTests.swift */ = {isa = PBXFileReference; lastKnownFileType = sourcecode.swift; path = URLSuggestedFilenameTests.swift; sourceTree = "<group>"; };
		85589E7927BBB8620038AD11 /* AddEditFavoriteViewController.swift */ = {isa = PBXFileReference; fileEncoding = 4; lastKnownFileType = sourcecode.swift; path = AddEditFavoriteViewController.swift; sourceTree = "<group>"; };
		85589E7A27BBB8620038AD11 /* AddEditFavoriteWindow.swift */ = {isa = PBXFileReference; fileEncoding = 4; lastKnownFileType = sourcecode.swift; path = AddEditFavoriteWindow.swift; sourceTree = "<group>"; };
		85589E7B27BBB8630038AD11 /* HomePage.storyboard */ = {isa = PBXFileReference; fileEncoding = 4; lastKnownFileType = file.storyboard; path = HomePage.storyboard; sourceTree = "<group>"; };
		85589E7C27BBB8630038AD11 /* HomePageView.swift */ = {isa = PBXFileReference; fileEncoding = 4; lastKnownFileType = sourcecode.swift; path = HomePageView.swift; sourceTree = "<group>"; };
		85589E7D27BBB8630038AD11 /* HomePageViewController.swift */ = {isa = PBXFileReference; fileEncoding = 4; lastKnownFileType = sourcecode.swift; path = HomePageViewController.swift; sourceTree = "<group>"; };
		85589E8627BBB8F20038AD11 /* HomePageFavoritesModel.swift */ = {isa = PBXFileReference; fileEncoding = 4; lastKnownFileType = sourcecode.swift; path = HomePageFavoritesModel.swift; sourceTree = "<group>"; };
		85589E8A27BBBADC0038AD11 /* ColorExtensions.swift */ = {isa = PBXFileReference; lastKnownFileType = sourcecode.swift; path = ColorExtensions.swift; sourceTree = "<group>"; };
		85589E8C27BBBB870038AD11 /* NavigationBar.storyboard */ = {isa = PBXFileReference; fileEncoding = 4; lastKnownFileType = file.storyboard; path = NavigationBar.storyboard; sourceTree = "<group>"; };
		85589E8E27BBBBF10038AD11 /* Main.storyboard */ = {isa = PBXFileReference; fileEncoding = 4; lastKnownFileType = file.storyboard; path = Main.storyboard; sourceTree = "<group>"; };
		85589E9027BFB9810038AD11 /* HomePageRecentlyVisitedModel.swift */ = {isa = PBXFileReference; lastKnownFileType = sourcecode.swift; path = HomePageRecentlyVisitedModel.swift; sourceTree = "<group>"; };
		85589E9227BFBBD60038AD11 /* History 4.xcdatamodel */ = {isa = PBXFileReference; lastKnownFileType = wrapper.xcdatamodel; path = "History 4.xcdatamodel"; sourceTree = "<group>"; };
		85589E9327BFE1E70038AD11 /* FavoritesView.swift */ = {isa = PBXFileReference; lastKnownFileType = sourcecode.swift; path = FavoritesView.swift; sourceTree = "<group>"; };
		85589E9527BFE25D0038AD11 /* FailedAssertionView.swift */ = {isa = PBXFileReference; lastKnownFileType = sourcecode.swift; path = FailedAssertionView.swift; sourceTree = "<group>"; };
		85589E9727BFE2DA0038AD11 /* HoverButton.swift */ = {isa = PBXFileReference; lastKnownFileType = sourcecode.swift; path = HoverButton.swift; sourceTree = "<group>"; };
		85589E9927BFE3C30038AD11 /* FaviconView.swift */ = {isa = PBXFileReference; lastKnownFileType = sourcecode.swift; path = FaviconView.swift; sourceTree = "<group>"; };
		85589E9D27BFE4500038AD11 /* DefaultBrowserPromptView.swift */ = {isa = PBXFileReference; lastKnownFileType = sourcecode.swift; path = DefaultBrowserPromptView.swift; sourceTree = "<group>"; };
		85589E9F27BFE60E0038AD11 /* MoreOrLessView.swift */ = {isa = PBXFileReference; lastKnownFileType = sourcecode.swift; path = MoreOrLessView.swift; sourceTree = "<group>"; };
		85625993269C8F9600EE44BC /* PasswordManager.storyboard */ = {isa = PBXFileReference; lastKnownFileType = file.storyboard; path = PasswordManager.storyboard; sourceTree = "<group>"; };
		85625995269C953C00EE44BC /* PasswordManagementViewController.swift */ = {isa = PBXFileReference; lastKnownFileType = sourcecode.swift; path = PasswordManagementViewController.swift; sourceTree = "<group>"; };
		85625997269C9C5F00EE44BC /* PasswordManagementPopover.swift */ = {isa = PBXFileReference; lastKnownFileType = sourcecode.swift; path = PasswordManagementPopover.swift; sourceTree = "<group>"; };
		85625999269CA0A600EE44BC /* NSRectExtension.swift */ = {isa = PBXFileReference; lastKnownFileType = sourcecode.swift; path = NSRectExtension.swift; sourceTree = "<group>"; };
		856C98A5256EB59600A22F1F /* MenuItemSelectors.swift */ = {isa = PBXFileReference; lastKnownFileType = sourcecode.swift; path = MenuItemSelectors.swift; sourceTree = "<group>"; };
		856C98D42570116900A22F1F /* NSWindow+Toast.swift */ = {isa = PBXFileReference; lastKnownFileType = sourcecode.swift; path = "NSWindow+Toast.swift"; sourceTree = "<group>"; };
		856C98DE257014BD00A22F1F /* FileDownloadManager.swift */ = {isa = PBXFileReference; lastKnownFileType = sourcecode.swift; path = FileDownloadManager.swift; sourceTree = "<group>"; };
		856CADEF271710F400E79BB0 /* HoverUserScript.swift */ = {isa = PBXFileReference; lastKnownFileType = sourcecode.swift; path = HoverUserScript.swift; sourceTree = "<group>"; };
		85707F21276A32B600DC0649 /* CallToAction.swift */ = {isa = PBXFileReference; lastKnownFileType = sourcecode.swift; path = CallToAction.swift; sourceTree = "<group>"; };
		85707F23276A332A00DC0649 /* OnboardingButtonStyles.swift */ = {isa = PBXFileReference; lastKnownFileType = sourcecode.swift; path = OnboardingButtonStyles.swift; sourceTree = "<group>"; };
		85707F25276A335700DC0649 /* Onboarding.swift */ = {isa = PBXFileReference; lastKnownFileType = sourcecode.swift; path = Onboarding.swift; sourceTree = "<group>"; };
		85707F27276A34D900DC0649 /* DaxSpeech.swift */ = {isa = PBXFileReference; lastKnownFileType = sourcecode.swift; path = DaxSpeech.swift; sourceTree = "<group>"; };
		85707F29276A35FE00DC0649 /* ActionSpeech.swift */ = {isa = PBXFileReference; lastKnownFileType = sourcecode.swift; path = ActionSpeech.swift; sourceTree = "<group>"; };
		85707F2B276A364E00DC0649 /* OnboardingFlow.swift */ = {isa = PBXFileReference; lastKnownFileType = sourcecode.swift; path = OnboardingFlow.swift; sourceTree = "<group>"; };
		85707F2D276A394C00DC0649 /* ViewExtensions.swift */ = {isa = PBXFileReference; lastKnownFileType = sourcecode.swift; path = ViewExtensions.swift; sourceTree = "<group>"; };
		85707F30276A7DCA00DC0649 /* OnboardingViewModel.swift */ = {isa = PBXFileReference; lastKnownFileType = sourcecode.swift; path = OnboardingViewModel.swift; sourceTree = "<group>"; };
		85799C1725DEBB3F0007EC87 /* Logging.swift */ = {isa = PBXFileReference; fileEncoding = 4; lastKnownFileType = sourcecode.swift; path = Logging.swift; sourceTree = "<group>"; };
		857FFEBF27D239DC00415E7A /* HyperLink.swift */ = {isa = PBXFileReference; lastKnownFileType = sourcecode.swift; path = HyperLink.swift; sourceTree = "<group>"; };
		8585B63726D6E66C00C1416F /* ButtonStyles.swift */ = {isa = PBXFileReference; lastKnownFileType = sourcecode.swift; path = ButtonStyles.swift; sourceTree = "<group>"; };
		85890639267BCD8E00D23B0D /* SaveCredentialsPopover.swift */ = {isa = PBXFileReference; lastKnownFileType = sourcecode.swift; path = SaveCredentialsPopover.swift; sourceTree = "<group>"; };
		8589063B267BCDC000D23B0D /* SaveCredentialsViewController.swift */ = {isa = PBXFileReference; lastKnownFileType = sourcecode.swift; path = SaveCredentialsViewController.swift; sourceTree = "<group>"; };
		858A797E26A79EAA00A75A42 /* UserText+PasswordManager.swift */ = {isa = PBXFileReference; lastKnownFileType = sourcecode.swift; path = "UserText+PasswordManager.swift"; sourceTree = "<group>"; };
		858A798226A8B75F00A75A42 /* CopyHandler.swift */ = {isa = PBXFileReference; lastKnownFileType = sourcecode.swift; path = CopyHandler.swift; sourceTree = "<group>"; };
		858A798426A8BB5D00A75A42 /* NSTextViewExtension.swift */ = {isa = PBXFileReference; lastKnownFileType = sourcecode.swift; path = NSTextViewExtension.swift; sourceTree = "<group>"; };
		858A798726A99DBE00A75A42 /* PasswordManagementItemListModelTests.swift */ = {isa = PBXFileReference; lastKnownFileType = sourcecode.swift; path = PasswordManagementItemListModelTests.swift; sourceTree = "<group>"; };
		858A798926A9B35E00A75A42 /* PasswordManagementItemModelTests.swift */ = {isa = PBXFileReference; lastKnownFileType = sourcecode.swift; path = PasswordManagementItemModelTests.swift; sourceTree = "<group>"; };
		859E7D6A27453BF3009C2B69 /* BookmarksExporter.swift */ = {isa = PBXFileReference; lastKnownFileType = sourcecode.swift; path = BookmarksExporter.swift; sourceTree = "<group>"; };
		859E7D6C274548F2009C2B69 /* BookmarksExporterTests.swift */ = {isa = PBXFileReference; lastKnownFileType = sourcecode.swift; path = BookmarksExporterTests.swift; sourceTree = "<group>"; };
		85A0116825AF1D8900FA6A0C /* FindInPageViewController.swift */ = {isa = PBXFileReference; lastKnownFileType = sourcecode.swift; path = FindInPageViewController.swift; sourceTree = "<group>"; };
		85A0117325AF2EDF00FA6A0C /* FindInPage.storyboard */ = {isa = PBXFileReference; lastKnownFileType = file.storyboard; path = FindInPage.storyboard; sourceTree = "<group>"; };
		85A0118125AF60E700FA6A0C /* FindInPageModel.swift */ = {isa = PBXFileReference; lastKnownFileType = sourcecode.swift; path = FindInPageModel.swift; sourceTree = "<group>"; };
		85A011E925B4D4CA00FA6A0C /* FindInPageUserScript.swift */ = {isa = PBXFileReference; lastKnownFileType = sourcecode.swift; path = FindInPageUserScript.swift; sourceTree = "<group>"; };
		85AC3AEE25D5CE9800C7D2AA /* UserScripts.swift */ = {isa = PBXFileReference; lastKnownFileType = sourcecode.swift; path = UserScripts.swift; sourceTree = "<group>"; };
		85AC3AF625D5DBFD00C7D2AA /* DataExtension.swift */ = {isa = PBXFileReference; lastKnownFileType = sourcecode.swift; path = DataExtension.swift; sourceTree = "<group>"; };
		85AC3B0425D6B1D800C7D2AA /* ScriptSourceProviding.swift */ = {isa = PBXFileReference; lastKnownFileType = sourcecode.swift; path = ScriptSourceProviding.swift; sourceTree = "<group>"; };
		85AC3B1625D9BC1A00C7D2AA /* ConfigurationDownloaderTests.swift */ = {isa = PBXFileReference; lastKnownFileType = sourcecode.swift; path = ConfigurationDownloaderTests.swift; sourceTree = "<group>"; };
		85AC3B3425DA82A600C7D2AA /* DataTaskProviding.swift */ = {isa = PBXFileReference; lastKnownFileType = sourcecode.swift; path = DataTaskProviding.swift; sourceTree = "<group>"; };
		85AC3B4825DAC9BD00C7D2AA /* ConfigurationStorageTests.swift */ = {isa = PBXFileReference; lastKnownFileType = sourcecode.swift; path = ConfigurationStorageTests.swift; sourceTree = "<group>"; };
		85AC7AD827BD625000FFB69B /* HomePageAssets.xcassets */ = {isa = PBXFileReference; lastKnownFileType = folder.assetcatalog; path = HomePageAssets.xcassets; sourceTree = "<group>"; };
		85AC7ADA27BD628400FFB69B /* HomePage.swift */ = {isa = PBXFileReference; lastKnownFileType = sourcecode.swift; path = HomePage.swift; sourceTree = "<group>"; };
		85AC7ADC27BEB6EE00FFB69B /* HomePageDefaultBrowserModel.swift */ = {isa = PBXFileReference; lastKnownFileType = sourcecode.swift; path = HomePageDefaultBrowserModel.swift; sourceTree = "<group>"; };
		85AE2FF124A33A2D002D507F /* WebKit.framework */ = {isa = PBXFileReference; lastKnownFileType = wrapper.framework; name = WebKit.framework; path = System/Library/Frameworks/WebKit.framework; sourceTree = SDKROOT; };
		85B7184927677C2D00B4277F /* Onboarding.storyboard */ = {isa = PBXFileReference; lastKnownFileType = file.storyboard; path = Onboarding.storyboard; sourceTree = "<group>"; };
		85B7184B27677C6500B4277F /* OnboardingViewController.swift */ = {isa = PBXFileReference; lastKnownFileType = sourcecode.swift; path = OnboardingViewController.swift; sourceTree = "<group>"; };
		85B7184D27677CBB00B4277F /* RootView.swift */ = {isa = PBXFileReference; lastKnownFileType = sourcecode.swift; path = RootView.swift; sourceTree = "<group>"; };
		85C48CCB278D808F00D3263E /* NSAttributedStringExtension.swift */ = {isa = PBXFileReference; lastKnownFileType = sourcecode.swift; path = NSAttributedStringExtension.swift; sourceTree = "<group>"; };
		85C48CD027908C1000D3263E /* BrowserImportMoreInfoViewController.swift */ = {isa = PBXFileReference; lastKnownFileType = sourcecode.swift; path = BrowserImportMoreInfoViewController.swift; sourceTree = "<group>"; };
		85C5991A27D10CF000E605B2 /* FireAnimationView.swift */ = {isa = PBXFileReference; lastKnownFileType = sourcecode.swift; path = FireAnimationView.swift; sourceTree = "<group>"; };
		85C6A29525CC1FFD00EEB5F1 /* UserDefaultsWrapper.swift */ = {isa = PBXFileReference; lastKnownFileType = sourcecode.swift; path = UserDefaultsWrapper.swift; sourceTree = "<group>"; };
		85CC1D7A26A05ECF0062F04E /* PasswordManagementItemListModel.swift */ = {isa = PBXFileReference; lastKnownFileType = sourcecode.swift; path = PasswordManagementItemListModel.swift; sourceTree = "<group>"; };
		85CC1D7C26A05F250062F04E /* PasswordManagementItemModel.swift */ = {isa = PBXFileReference; lastKnownFileType = sourcecode.swift; path = PasswordManagementItemModel.swift; sourceTree = "<group>"; };
		85D33F1125C82EB3002B91A6 /* ConfigurationManager.swift */ = {isa = PBXFileReference; lastKnownFileType = sourcecode.swift; path = ConfigurationManager.swift; sourceTree = "<group>"; };
		85D438B5256E7C9E00F3BAF8 /* ContextMenuUserScript.swift */ = {isa = PBXFileReference; lastKnownFileType = sourcecode.swift; path = ContextMenuUserScript.swift; sourceTree = "<group>"; };
		85D885AF26A590A90077C374 /* NSNotificationName+PasswordManager.swift */ = {isa = PBXFileReference; lastKnownFileType = sourcecode.swift; path = "NSNotificationName+PasswordManager.swift"; sourceTree = "<group>"; };
		85D885B226A5A9DE0077C374 /* NSAlert+PasswordManager.swift */ = {isa = PBXFileReference; lastKnownFileType = sourcecode.swift; path = "NSAlert+PasswordManager.swift"; sourceTree = "<group>"; };
		85F0FF1227CFAB04001C7C6E /* RecentlyVisitedView.swift */ = {isa = PBXFileReference; lastKnownFileType = sourcecode.swift; path = RecentlyVisitedView.swift; sourceTree = "<group>"; };
		85F1B0C825EF9759004792B6 /* URLEventHandlerTests.swift */ = {isa = PBXFileReference; lastKnownFileType = sourcecode.swift; path = URLEventHandlerTests.swift; sourceTree = "<group>"; };
		85F487B4276A8F2E003CE668 /* OnboardingTests.swift */ = {isa = PBXFileReference; lastKnownFileType = sourcecode.swift; path = OnboardingTests.swift; sourceTree = "<group>"; };
		85F69B3B25EDE81F00978E59 /* URLExtensionTests.swift */ = {isa = PBXFileReference; lastKnownFileType = sourcecode.swift; path = URLExtensionTests.swift; sourceTree = "<group>"; };
		85F91D9327F47BC40096B1C8 /* History 5.xcdatamodel */ = {isa = PBXFileReference; lastKnownFileType = wrapper.xcdatamodel; path = "History 5.xcdatamodel"; sourceTree = "<group>"; };
		9812D894276CEDA5004B6181 /* ContentBlockerRulesLists.swift */ = {isa = PBXFileReference; lastKnownFileType = sourcecode.swift; path = ContentBlockerRulesLists.swift; sourceTree = "<group>"; };
		9826B09F2747DF3D0092F683 /* ContentBlocking.swift */ = {isa = PBXFileReference; lastKnownFileType = sourcecode.swift; path = ContentBlocking.swift; sourceTree = "<group>"; };
		9826B0A12747DFEB0092F683 /* AppPrivacyConfigurationDataProvider.swift */ = {isa = PBXFileReference; lastKnownFileType = sourcecode.swift; path = AppPrivacyConfigurationDataProvider.swift; sourceTree = "<group>"; };
		9833912E27AAA3CE00DAF119 /* AppTrackerDataSetProvider.swift */ = {isa = PBXFileReference; lastKnownFileType = sourcecode.swift; path = AppTrackerDataSetProvider.swift; sourceTree = "<group>"; };
		9833913027AAA4B500DAF119 /* trackerData.json */ = {isa = PBXFileReference; fileEncoding = 4; lastKnownFileType = text.json; path = trackerData.json; sourceTree = "<group>"; };
		9833913227AAAEEE00DAF119 /* EmbeddedTrackerDataTests.swift */ = {isa = PBXFileReference; lastKnownFileType = sourcecode.swift; path = EmbeddedTrackerDataTests.swift; sourceTree = "<group>"; };
		98EB5D0F27516A4800681FE6 /* AppPrivacyConfigurationTests.swift */ = {isa = PBXFileReference; lastKnownFileType = sourcecode.swift; path = AppPrivacyConfigurationTests.swift; sourceTree = "<group>"; };
		AA0877B726D5160D00B05660 /* SafariVersionReaderTests.swift */ = {isa = PBXFileReference; lastKnownFileType = sourcecode.swift; path = SafariVersionReaderTests.swift; sourceTree = "<group>"; };
		AA0877B926D5161D00B05660 /* WebKitVersionProviderTests.swift */ = {isa = PBXFileReference; lastKnownFileType = sourcecode.swift; path = WebKitVersionProviderTests.swift; sourceTree = "<group>"; };
		AA0F3DB6261A566C0077F2D9 /* SuggestionLoadingMock.swift */ = {isa = PBXFileReference; lastKnownFileType = sourcecode.swift; path = SuggestionLoadingMock.swift; sourceTree = "<group>"; };
		AA13DCB3271480B0006D48D3 /* FirePopoverViewModel.swift */ = {isa = PBXFileReference; lastKnownFileType = sourcecode.swift; path = FirePopoverViewModel.swift; sourceTree = "<group>"; };
		AA222CB82760F74E00321475 /* FaviconReferenceCache.swift */ = {isa = PBXFileReference; lastKnownFileType = sourcecode.swift; path = FaviconReferenceCache.swift; sourceTree = "<group>"; };
		AA2CB12C2587BB5600AA6FBE /* TabBarFooter.xib */ = {isa = PBXFileReference; lastKnownFileType = file.xib; path = TabBarFooter.xib; sourceTree = "<group>"; };
		AA2CB1342587C29500AA6FBE /* TabBarFooter.swift */ = {isa = PBXFileReference; lastKnownFileType = sourcecode.swift; path = TabBarFooter.swift; sourceTree = "<group>"; };
		AA34396A2754D4E200B241FA /* shield.json */ = {isa = PBXFileReference; fileEncoding = 4; lastKnownFileType = text.json; path = shield.json; sourceTree = "<group>"; };
		AA34396B2754D4E300B241FA /* shield-dot.json */ = {isa = PBXFileReference; fileEncoding = 4; lastKnownFileType = text.json; path = "shield-dot.json"; sourceTree = "<group>"; };
		AA34396E2754D4E900B241FA /* dark-shield-dot.json */ = {isa = PBXFileReference; fileEncoding = 4; lastKnownFileType = text.json; path = "dark-shield-dot.json"; sourceTree = "<group>"; };
		AA34396F2754D4E900B241FA /* dark-shield.json */ = {isa = PBXFileReference; fileEncoding = 4; lastKnownFileType = text.json; path = "dark-shield.json"; sourceTree = "<group>"; };
		AA3439722754D55100B241FA /* dark-trackers-2.json */ = {isa = PBXFileReference; fileEncoding = 4; lastKnownFileType = text.json; path = "dark-trackers-2.json"; sourceTree = "<group>"; };
		AA3439732754D55100B241FA /* trackers-1.json */ = {isa = PBXFileReference; fileEncoding = 4; lastKnownFileType = text.json; path = "trackers-1.json"; sourceTree = "<group>"; };
		AA3439742754D55100B241FA /* trackers-2.json */ = {isa = PBXFileReference; fileEncoding = 4; lastKnownFileType = text.json; path = "trackers-2.json"; sourceTree = "<group>"; };
		AA3439752754D55100B241FA /* trackers-3.json */ = {isa = PBXFileReference; fileEncoding = 4; lastKnownFileType = text.json; path = "trackers-3.json"; sourceTree = "<group>"; };
		AA3439762754D55100B241FA /* dark-trackers-1.json */ = {isa = PBXFileReference; fileEncoding = 4; lastKnownFileType = text.json; path = "dark-trackers-1.json"; sourceTree = "<group>"; };
		AA3439772754D55100B241FA /* dark-trackers-3.json */ = {isa = PBXFileReference; fileEncoding = 4; lastKnownFileType = text.json; path = "dark-trackers-3.json"; sourceTree = "<group>"; };
		AA3863C427A1E28F00749AB5 /* Feedback.storyboard */ = {isa = PBXFileReference; lastKnownFileType = file.storyboard; path = Feedback.storyboard; sourceTree = "<group>"; };
		AA3D531427A1ED9300074EC1 /* FeedbackWindow.swift */ = {isa = PBXFileReference; lastKnownFileType = sourcecode.swift; path = FeedbackWindow.swift; sourceTree = "<group>"; };
		AA3D531627A1EEED00074EC1 /* FeedbackViewController.swift */ = {isa = PBXFileReference; lastKnownFileType = sourcecode.swift; path = FeedbackViewController.swift; sourceTree = "<group>"; };
		AA3D531A27A2F57E00074EC1 /* Feedback.swift */ = {isa = PBXFileReference; lastKnownFileType = sourcecode.swift; path = Feedback.swift; sourceTree = "<group>"; };
		AA3D531C27A2F58F00074EC1 /* FeedbackSender.swift */ = {isa = PBXFileReference; lastKnownFileType = sourcecode.swift; path = FeedbackSender.swift; sourceTree = "<group>"; };
		AA3F895224C18AD500628DDE /* SuggestionViewModel.swift */ = {isa = PBXFileReference; lastKnownFileType = sourcecode.swift; path = SuggestionViewModel.swift; sourceTree = "<group>"; };
		AA4BBA3A25C58FA200C4FB0F /* MainMenu.swift */ = {isa = PBXFileReference; lastKnownFileType = sourcecode.swift; path = MainMenu.swift; sourceTree = "<group>"; };
		AA4D700625545EF800C3411E /* URLEventHandler.swift */ = {isa = PBXFileReference; lastKnownFileType = sourcecode.swift; path = URLEventHandler.swift; sourceTree = "<group>"; };
		AA4FF40B2624751A004E2377 /* GrammarFeaturesManager.swift */ = {isa = PBXFileReference; lastKnownFileType = sourcecode.swift; path = GrammarFeaturesManager.swift; sourceTree = "<group>"; };
		AA512D1324D99D9800230283 /* FaviconManager.swift */ = {isa = PBXFileReference; lastKnownFileType = sourcecode.swift; path = FaviconManager.swift; sourceTree = "<group>"; };
		AA585D7E248FD31100E9A3E2 /* DuckDuckGo.app */ = {isa = PBXFileReference; explicitFileType = wrapper.application; includeInIndex = 0; path = DuckDuckGo.app; sourceTree = BUILT_PRODUCTS_DIR; };
		AA585D81248FD31100E9A3E2 /* AppDelegate.swift */ = {isa = PBXFileReference; lastKnownFileType = sourcecode.swift; path = AppDelegate.swift; sourceTree = "<group>"; };
		AA585D83248FD31100E9A3E2 /* BrowserTabViewController.swift */ = {isa = PBXFileReference; lastKnownFileType = sourcecode.swift; path = BrowserTabViewController.swift; sourceTree = "<group>"; };
		AA585D85248FD31400E9A3E2 /* Assets.xcassets */ = {isa = PBXFileReference; lastKnownFileType = folder.assetcatalog; path = Assets.xcassets; sourceTree = "<group>"; };
		AA585D8A248FD31400E9A3E2 /* Info.plist */ = {isa = PBXFileReference; lastKnownFileType = text.plist.xml; path = Info.plist; sourceTree = "<group>"; };
		AA585D8B248FD31400E9A3E2 /* DuckDuckGo.entitlements */ = {isa = PBXFileReference; lastKnownFileType = text.plist.entitlements; path = DuckDuckGo.entitlements; sourceTree = "<group>"; };
		AA585D90248FD31400E9A3E2 /* Unit Tests.xctest */ = {isa = PBXFileReference; explicitFileType = wrapper.cfbundle; includeInIndex = 0; path = "Unit Tests.xctest"; sourceTree = BUILT_PRODUCTS_DIR; };
		AA585D96248FD31400E9A3E2 /* Info.plist */ = {isa = PBXFileReference; lastKnownFileType = text.plist.xml; path = Info.plist; sourceTree = "<group>"; };
		AA585DAE2490E6E600E9A3E2 /* MainViewController.swift */ = {isa = PBXFileReference; lastKnownFileType = sourcecode.swift; path = MainViewController.swift; sourceTree = "<group>"; };
		AA5C8F58258FE21F00748EB7 /* NSTextFieldExtension.swift */ = {isa = PBXFileReference; lastKnownFileType = sourcecode.swift; path = NSTextFieldExtension.swift; sourceTree = "<group>"; };
		AA5C8F5D2590EEE800748EB7 /* NSPointExtension.swift */ = {isa = PBXFileReference; lastKnownFileType = sourcecode.swift; path = NSPointExtension.swift; sourceTree = "<group>"; };
		AA5C8F622591021700748EB7 /* NSApplicationExtension.swift */ = {isa = PBXFileReference; lastKnownFileType = sourcecode.swift; path = NSApplicationExtension.swift; sourceTree = "<group>"; };
		AA5D6DAB24A340F700C6FBCE /* WebViewStateObserver.swift */ = {isa = PBXFileReference; lastKnownFileType = sourcecode.swift; path = WebViewStateObserver.swift; sourceTree = "<group>"; };
		AA5FA696275F90C400DCE9C9 /* FaviconImageCache.swift */ = {isa = PBXFileReference; lastKnownFileType = sourcecode.swift; path = FaviconImageCache.swift; sourceTree = "<group>"; };
		AA5FA699275F91C700DCE9C9 /* Favicon.swift */ = {isa = PBXFileReference; lastKnownFileType = sourcecode.swift; path = Favicon.swift; sourceTree = "<group>"; };
		AA5FA69C275F945C00DCE9C9 /* FaviconStore.swift */ = {isa = PBXFileReference; lastKnownFileType = sourcecode.swift; path = FaviconStore.swift; sourceTree = "<group>"; };
		AA5FA69F275F948900DCE9C9 /* Favicons.xcdatamodel */ = {isa = PBXFileReference; lastKnownFileType = wrapper.xcdatamodel; path = Favicons.xcdatamodel; sourceTree = "<group>"; };
		AA6197C3276B314D008396F0 /* FaviconUrlReference.swift */ = {isa = PBXFileReference; lastKnownFileType = sourcecode.swift; path = FaviconUrlReference.swift; sourceTree = "<group>"; };
		AA6197C5276B3168008396F0 /* FaviconHostReference.swift */ = {isa = PBXFileReference; lastKnownFileType = sourcecode.swift; path = FaviconHostReference.swift; sourceTree = "<group>"; };
		AA61C0CF2722159B00E6B681 /* FireInfoViewController.swift */ = {isa = PBXFileReference; lastKnownFileType = sourcecode.swift; path = FireInfoViewController.swift; sourceTree = "<group>"; };
		AA61C0D12727F59B00E6B681 /* ArrayExtension.swift */ = {isa = PBXFileReference; lastKnownFileType = sourcecode.swift; path = ArrayExtension.swift; sourceTree = "<group>"; };
		AA63745324C9BF9A00AB2AC4 /* SuggestionContainerTests.swift */ = {isa = PBXFileReference; lastKnownFileType = sourcecode.swift; path = SuggestionContainerTests.swift; sourceTree = "<group>"; };
		AA652CB025DD825B009059CC /* LocalBookmarkStoreTests.swift */ = {isa = PBXFileReference; lastKnownFileType = sourcecode.swift; path = LocalBookmarkStoreTests.swift; sourceTree = "<group>"; };
		AA652CCD25DD9071009059CC /* BookmarkListTests.swift */ = {isa = PBXFileReference; lastKnownFileType = sourcecode.swift; path = BookmarkListTests.swift; sourceTree = "<group>"; };
		AA652CD225DDA6E9009059CC /* LocalBookmarkManagerTests.swift */ = {isa = PBXFileReference; lastKnownFileType = sourcecode.swift; path = LocalBookmarkManagerTests.swift; sourceTree = "<group>"; };
		AA652CDA25DDAB32009059CC /* BookmarkStoreMock.swift */ = {isa = PBXFileReference; lastKnownFileType = sourcecode.swift; path = BookmarkStoreMock.swift; sourceTree = "<group>"; };
		AA6820E325502F19005ED0D5 /* WebsiteDataStore.swift */ = {isa = PBXFileReference; lastKnownFileType = sourcecode.swift; path = WebsiteDataStore.swift; sourceTree = "<group>"; };
		AA6820EA25503D6A005ED0D5 /* Fire.swift */ = {isa = PBXFileReference; lastKnownFileType = sourcecode.swift; path = Fire.swift; sourceTree = "<group>"; };
		AA6820F025503DA9005ED0D5 /* FireViewModel.swift */ = {isa = PBXFileReference; lastKnownFileType = sourcecode.swift; path = FireViewModel.swift; sourceTree = "<group>"; };
		AA68C3D22490ED62001B8783 /* NavigationBarViewController.swift */ = {isa = PBXFileReference; lastKnownFileType = sourcecode.swift; path = NavigationBarViewController.swift; sourceTree = "<group>"; };
		AA68C3D62490F821001B8783 /* README.md */ = {isa = PBXFileReference; lastKnownFileType = net.daringfireball.markdown; path = README.md; sourceTree = "<group>"; };
		AA693E5D2696E5B90007BB78 /* CrashReports.storyboard */ = {isa = PBXFileReference; lastKnownFileType = file.storyboard; path = CrashReports.storyboard; sourceTree = "<group>"; };
		AA6AD95A2704B6DB00159F8A /* FirePopoverViewController.swift */ = {isa = PBXFileReference; lastKnownFileType = sourcecode.swift; path = FirePopoverViewController.swift; sourceTree = "<group>"; };
		AA6EF9AC25066F42004754E6 /* WindowsManager.swift */ = {isa = PBXFileReference; lastKnownFileType = sourcecode.swift; path = WindowsManager.swift; sourceTree = "<group>"; };
		AA6EF9B2250785D5004754E6 /* NSMenuExtension.swift */ = {isa = PBXFileReference; lastKnownFileType = sourcecode.swift; path = NSMenuExtension.swift; sourceTree = "<group>"; };
		AA6EF9B425081B4C004754E6 /* MainMenuActions.swift */ = {isa = PBXFileReference; lastKnownFileType = sourcecode.swift; path = MainMenuActions.swift; sourceTree = "<group>"; };
		AA6FFB4324DC33320028F4D0 /* NSViewExtension.swift */ = {isa = PBXFileReference; lastKnownFileType = sourcecode.swift; path = NSViewExtension.swift; sourceTree = "<group>"; };
		AA6FFB4524DC3B5A0028F4D0 /* WebView.swift */ = {isa = PBXFileReference; lastKnownFileType = sourcecode.swift; path = WebView.swift; sourceTree = "<group>"; };
		AA72D5FD25FFF94E00C77619 /* NSMenuItemExtension.swift */ = {isa = PBXFileReference; lastKnownFileType = sourcecode.swift; path = NSMenuItemExtension.swift; sourceTree = "<group>"; };
		AA7412B024D0B3AC00D22FE0 /* TabBarViewItem.swift */ = {isa = PBXFileReference; lastKnownFileType = sourcecode.swift; path = TabBarViewItem.swift; sourceTree = "<group>"; };
		AA7412B124D0B3AC00D22FE0 /* TabBarViewItem.xib */ = {isa = PBXFileReference; lastKnownFileType = file.xib; path = TabBarViewItem.xib; sourceTree = "<group>"; };
		AA7412B424D1536B00D22FE0 /* MainWindowController.swift */ = {isa = PBXFileReference; lastKnownFileType = sourcecode.swift; path = MainWindowController.swift; sourceTree = "<group>"; };
		AA7412B624D1687000D22FE0 /* TabBarScrollView.swift */ = {isa = PBXFileReference; lastKnownFileType = sourcecode.swift; path = TabBarScrollView.swift; sourceTree = "<group>"; };
		AA7412BC24D2BEEE00D22FE0 /* MainWindow.swift */ = {isa = PBXFileReference; lastKnownFileType = sourcecode.swift; path = MainWindow.swift; sourceTree = "<group>"; };
		AA75A0AD26F3500C0086B667 /* PrivacyIconViewModel.swift */ = {isa = PBXFileReference; lastKnownFileType = sourcecode.swift; path = PrivacyIconViewModel.swift; sourceTree = "<group>"; };
		AA7DE8E026A9BD000012B490 /* History 2.xcdatamodel */ = {isa = PBXFileReference; lastKnownFileType = wrapper.xcdatamodel; path = "History 2.xcdatamodel"; sourceTree = "<group>"; };
		AA7EB6DE27E7C57D00036718 /* MouseOverAnimationButton.swift */ = {isa = PBXFileReference; lastKnownFileType = sourcecode.swift; path = MouseOverAnimationButton.swift; sourceTree = "<group>"; };
		AA7EB6E027E7D05500036718 /* flame-mouse-over.json */ = {isa = PBXFileReference; fileEncoding = 4; lastKnownFileType = text.json; path = "flame-mouse-over.json"; sourceTree = "<group>"; };
		AA7EB6E127E7D05500036718 /* dark-flame-mouse-over.json */ = {isa = PBXFileReference; fileEncoding = 4; lastKnownFileType = text.json; path = "dark-flame-mouse-over.json"; sourceTree = "<group>"; };
		AA7EB6E427E7D6DC00036718 /* AnimationView.swift */ = {isa = PBXFileReference; lastKnownFileType = sourcecode.swift; path = AnimationView.swift; sourceTree = "<group>"; };
		AA7EB6E627E8809D00036718 /* shield-mouse-over.json */ = {isa = PBXFileReference; fileEncoding = 4; lastKnownFileType = text.json; path = "shield-mouse-over.json"; sourceTree = "<group>"; };
		AA7EB6E827E880A600036718 /* shield-dot-mouse-over.json */ = {isa = PBXFileReference; fileEncoding = 4; lastKnownFileType = text.json; path = "shield-dot-mouse-over.json"; sourceTree = "<group>"; };
		AA7EB6EA27E880AE00036718 /* dark-shield-mouse-over.json */ = {isa = PBXFileReference; fileEncoding = 4; lastKnownFileType = text.json; path = "dark-shield-mouse-over.json"; sourceTree = "<group>"; };
		AA7EB6EC27E880B600036718 /* dark-shield-dot-mouse-over.json */ = {isa = PBXFileReference; fileEncoding = 4; lastKnownFileType = text.json; path = "dark-shield-dot-mouse-over.json"; sourceTree = "<group>"; };
		AA80EC53256BE3BC007083E7 /* UserText.swift */ = {isa = PBXFileReference; lastKnownFileType = sourcecode.swift; path = UserText.swift; sourceTree = "<group>"; };
		AA80EC68256C4691007083E7 /* Base */ = {isa = PBXFileReference; lastKnownFileType = file.storyboard; name = Base; path = Base.lproj/BrowserTab.storyboard; sourceTree = "<group>"; };
		AA80EC74256C46A2007083E7 /* Base */ = {isa = PBXFileReference; lastKnownFileType = file.storyboard; name = Base; path = Base.lproj/Suggestion.storyboard; sourceTree = "<group>"; };
		AA80EC7A256C46AA007083E7 /* Base */ = {isa = PBXFileReference; lastKnownFileType = file.storyboard; name = Base; path = Base.lproj/TabBar.storyboard; sourceTree = "<group>"; };
		AA80EC8A256C49B8007083E7 /* en */ = {isa = PBXFileReference; lastKnownFileType = text.plist.strings; name = en; path = en.lproj/Localizable.strings; sourceTree = "<group>"; };
		AA80EC90256C49BC007083E7 /* en */ = {isa = PBXFileReference; lastKnownFileType = text.plist.stringsdict; name = en; path = en.lproj/Localizable.stringsdict; sourceTree = "<group>"; };
		AA840A9727319D1600E63CDD /* FirePopoverWrapperViewController.swift */ = {isa = PBXFileReference; lastKnownFileType = sourcecode.swift; path = FirePopoverWrapperViewController.swift; sourceTree = "<group>"; };
		AA88D14A252A557100980B4E /* URLRequestExtension.swift */ = {isa = PBXFileReference; lastKnownFileType = sourcecode.swift; path = URLRequestExtension.swift; sourceTree = "<group>"; };
		AA8EDF2324923E980071C2E8 /* URLExtension.swift */ = {isa = PBXFileReference; lastKnownFileType = sourcecode.swift; path = URLExtension.swift; sourceTree = "<group>"; };
		AA8EDF2624923EC70071C2E8 /* StringExtension.swift */ = {isa = PBXFileReference; lastKnownFileType = sourcecode.swift; path = StringExtension.swift; sourceTree = "<group>"; };
		AA91F83827076F1900771A0D /* PrivacyIconViewModelTests.swift */ = {isa = PBXFileReference; lastKnownFileType = sourcecode.swift; path = PrivacyIconViewModelTests.swift; sourceTree = "<group>"; };
		AA92126E25ACCB1100600CD4 /* ErrorExtension.swift */ = {isa = PBXFileReference; lastKnownFileType = sourcecode.swift; path = ErrorExtension.swift; sourceTree = "<group>"; };
		AA92127625ADA07900600CD4 /* WKWebViewExtension.swift */ = {isa = PBXFileReference; lastKnownFileType = sourcecode.swift; path = WKWebViewExtension.swift; sourceTree = "<group>"; };
		AA97BF4525135DD30014931A /* ApplicationDockMenu.swift */ = {isa = PBXFileReference; lastKnownFileType = sourcecode.swift; path = ApplicationDockMenu.swift; sourceTree = "<group>"; };
		AA9B7C7D26A06E040008D425 /* TrackerInfo.swift */ = {isa = PBXFileReference; lastKnownFileType = sourcecode.swift; path = TrackerInfo.swift; sourceTree = "<group>"; };
		AA9B7C8226A197A00008D425 /* ServerTrust.swift */ = {isa = PBXFileReference; lastKnownFileType = sourcecode.swift; path = ServerTrust.swift; sourceTree = "<group>"; };
		AA9B7C8426A199B60008D425 /* ServerTrustViewModel.swift */ = {isa = PBXFileReference; lastKnownFileType = sourcecode.swift; path = ServerTrustViewModel.swift; sourceTree = "<group>"; };
		AA9C362725518C44004B1BA3 /* WebsiteDataStoreMock.swift */ = {isa = PBXFileReference; lastKnownFileType = sourcecode.swift; path = WebsiteDataStoreMock.swift; sourceTree = "<group>"; };
		AA9C362F25518CA9004B1BA3 /* FireTests.swift */ = {isa = PBXFileReference; lastKnownFileType = sourcecode.swift; path = FireTests.swift; sourceTree = "<group>"; };
		AA9E9A5525A3AE8400D1959D /* NSWindowExtension.swift */ = {isa = PBXFileReference; lastKnownFileType = sourcecode.swift; path = NSWindowExtension.swift; sourceTree = "<group>"; };
		AA9E9A5D25A4867200D1959D /* TabDragAndDropManager.swift */ = {isa = PBXFileReference; lastKnownFileType = sourcecode.swift; path = TabDragAndDropManager.swift; sourceTree = "<group>"; };
		AA9FF95824A1ECF20039E328 /* Tab.swift */ = {isa = PBXFileReference; lastKnownFileType = sourcecode.swift; path = Tab.swift; sourceTree = "<group>"; };
		AA9FF95A24A1EFC20039E328 /* TabViewModel.swift */ = {isa = PBXFileReference; lastKnownFileType = sourcecode.swift; path = TabViewModel.swift; sourceTree = "<group>"; };
		AA9FF95C24A1FA1C0039E328 /* TabCollection.swift */ = {isa = PBXFileReference; lastKnownFileType = sourcecode.swift; path = TabCollection.swift; sourceTree = "<group>"; };
		AA9FF95E24A1FB680039E328 /* TabCollectionViewModel.swift */ = {isa = PBXFileReference; lastKnownFileType = sourcecode.swift; path = TabCollectionViewModel.swift; sourceTree = "<group>"; };
		AAA0CC32252F181A0079BC96 /* NavigationButtonMenuDelegate.swift */ = {isa = PBXFileReference; lastKnownFileType = sourcecode.swift; path = NavigationButtonMenuDelegate.swift; sourceTree = "<group>"; };
		AAA0CC3B25337FAB0079BC96 /* WKBackForwardListItemViewModel.swift */ = {isa = PBXFileReference; lastKnownFileType = sourcecode.swift; path = WKBackForwardListItemViewModel.swift; sourceTree = "<group>"; };
		AAA0CC462533833C0079BC96 /* MoreOptionsMenu.swift */ = {isa = PBXFileReference; lastKnownFileType = sourcecode.swift; path = MoreOptionsMenu.swift; sourceTree = "<group>"; };
		AAA0CC562539EBC90079BC96 /* FaviconUserScript.swift */ = {isa = PBXFileReference; lastKnownFileType = sourcecode.swift; path = FaviconUserScript.swift; sourceTree = "<group>"; };
		AAA0CC69253CC43C0079BC96 /* WKUserContentControllerExtension.swift */ = {isa = PBXFileReference; lastKnownFileType = sourcecode.swift; path = WKUserContentControllerExtension.swift; sourceTree = "<group>"; };
		AAA892E9250A4CEF005B37B2 /* WindowControllersManager.swift */ = {isa = PBXFileReference; lastKnownFileType = sourcecode.swift; path = WindowControllersManager.swift; sourceTree = "<group>"; };
		AAADFD05264AA282001555EA /* TimeIntervalExtension.swift */ = {isa = PBXFileReference; lastKnownFileType = sourcecode.swift; path = TimeIntervalExtension.swift; sourceTree = "<group>"; };
		AAB549DE25DAB8F80058460B /* BookmarkViewModel.swift */ = {isa = PBXFileReference; lastKnownFileType = sourcecode.swift; path = BookmarkViewModel.swift; sourceTree = "<group>"; };
		AAB7320626DD0C37002FACF9 /* Fire.storyboard */ = {isa = PBXFileReference; lastKnownFileType = file.storyboard; path = Fire.storyboard; sourceTree = "<group>"; };
		AAB7320826DD0CD9002FACF9 /* FireViewController.swift */ = {isa = PBXFileReference; lastKnownFileType = sourcecode.swift; path = FireViewController.swift; sourceTree = "<group>"; };
		AAB8203B26B2DE0D00788AC3 /* SuggestionListCharacteristics.swift */ = {isa = PBXFileReference; lastKnownFileType = sourcecode.swift; path = SuggestionListCharacteristics.swift; sourceTree = "<group>"; };
		AABAF59B260A7D130085060C /* FaviconManagerMock.swift */ = {isa = PBXFileReference; lastKnownFileType = sourcecode.swift; path = FaviconManagerMock.swift; sourceTree = "<group>"; };
		AABEE69924A902A90043105B /* SuggestionContainerViewModel.swift */ = {isa = PBXFileReference; lastKnownFileType = sourcecode.swift; path = SuggestionContainerViewModel.swift; sourceTree = "<group>"; };
		AABEE69B24A902BB0043105B /* SuggestionContainer.swift */ = {isa = PBXFileReference; lastKnownFileType = sourcecode.swift; path = SuggestionContainer.swift; sourceTree = "<group>"; };
		AABEE6A424AA0A7F0043105B /* SuggestionViewController.swift */ = {isa = PBXFileReference; lastKnownFileType = sourcecode.swift; path = SuggestionViewController.swift; sourceTree = "<group>"; };
		AABEE6A824AB4B910043105B /* SuggestionTableCellView.swift */ = {isa = PBXFileReference; lastKnownFileType = sourcecode.swift; path = SuggestionTableCellView.swift; sourceTree = "<group>"; };
		AABEE6AA24ACA0F90043105B /* SuggestionTableRowView.swift */ = {isa = PBXFileReference; lastKnownFileType = sourcecode.swift; path = SuggestionTableRowView.swift; sourceTree = "<group>"; };
		AABEE6AE24AD22B90043105B /* AddressBarTextField.swift */ = {isa = PBXFileReference; lastKnownFileType = sourcecode.swift; path = AddressBarTextField.swift; sourceTree = "<group>"; };
		AAC30A25268DFEE200D2D9CD /* CrashReporter.swift */ = {isa = PBXFileReference; lastKnownFileType = sourcecode.swift; path = CrashReporter.swift; sourceTree = "<group>"; };
		AAC30A27268E045400D2D9CD /* CrashReportReader.swift */ = {isa = PBXFileReference; lastKnownFileType = sourcecode.swift; path = CrashReportReader.swift; sourceTree = "<group>"; };
		AAC30A29268E239100D2D9CD /* CrashReport.swift */ = {isa = PBXFileReference; lastKnownFileType = sourcecode.swift; path = CrashReport.swift; sourceTree = "<group>"; };
		AAC30A2B268F1ECD00D2D9CD /* CrashReportSender.swift */ = {isa = PBXFileReference; lastKnownFileType = sourcecode.swift; path = CrashReportSender.swift; sourceTree = "<group>"; };
		AAC30A2D268F1EE300D2D9CD /* CrashReportPromptPresenter.swift */ = {isa = PBXFileReference; lastKnownFileType = sourcecode.swift; path = CrashReportPromptPresenter.swift; sourceTree = "<group>"; };
		AAC5E4C425D6A6E8007F5990 /* BookmarkPopover.swift */ = {isa = PBXFileReference; fileEncoding = 4; lastKnownFileType = sourcecode.swift; path = BookmarkPopover.swift; sourceTree = "<group>"; };
		AAC5E4C525D6A6E8007F5990 /* BookmarkPopoverViewController.swift */ = {isa = PBXFileReference; fileEncoding = 4; lastKnownFileType = sourcecode.swift; path = BookmarkPopoverViewController.swift; sourceTree = "<group>"; };
		AAC5E4C625D6A6E8007F5990 /* Bookmarks.storyboard */ = {isa = PBXFileReference; fileEncoding = 4; lastKnownFileType = file.storyboard; path = Bookmarks.storyboard; sourceTree = "<group>"; };
		AAC5E4CD25D6A709007F5990 /* Bookmark.swift */ = {isa = PBXFileReference; fileEncoding = 4; lastKnownFileType = sourcecode.swift; path = Bookmark.swift; sourceTree = "<group>"; };
		AAC5E4CE25D6A709007F5990 /* BookmarkManager.swift */ = {isa = PBXFileReference; fileEncoding = 4; lastKnownFileType = sourcecode.swift; path = BookmarkManager.swift; sourceTree = "<group>"; };
		AAC5E4CF25D6A709007F5990 /* BookmarkList.swift */ = {isa = PBXFileReference; fileEncoding = 4; lastKnownFileType = sourcecode.swift; path = BookmarkList.swift; sourceTree = "<group>"; };
		AAC5E4D625D6A710007F5990 /* BookmarkStore.swift */ = {isa = PBXFileReference; fileEncoding = 4; lastKnownFileType = sourcecode.swift; path = BookmarkStore.swift; sourceTree = "<group>"; };
		AAC5E4E325D6BA9C007F5990 /* NSSizeExtension.swift */ = {isa = PBXFileReference; fileEncoding = 4; lastKnownFileType = sourcecode.swift; path = NSSizeExtension.swift; sourceTree = "<group>"; };
		AAC5E4F025D6BF10007F5990 /* AddressBarButton.swift */ = {isa = PBXFileReference; fileEncoding = 4; lastKnownFileType = sourcecode.swift; path = AddressBarButton.swift; sourceTree = "<group>"; };
		AAC5E4F525D6BF2C007F5990 /* AddressBarButtonsViewController.swift */ = {isa = PBXFileReference; fileEncoding = 4; lastKnownFileType = sourcecode.swift; path = AddressBarButtonsViewController.swift; sourceTree = "<group>"; };
		AAC6BBEE27AC151D0006DCC2 /* History 3.xcdatamodel */ = {isa = PBXFileReference; lastKnownFileType = wrapper.xcdatamodel; path = "History 3.xcdatamodel"; sourceTree = "<group>"; };
		AAC82C5F258B6CB5009B6B42 /* TabPreviewWindowController.swift */ = {isa = PBXFileReference; lastKnownFileType = sourcecode.swift; path = TabPreviewWindowController.swift; sourceTree = "<group>"; };
		AAC9C01424CAFBCE00AD1325 /* TabTests.swift */ = {isa = PBXFileReference; lastKnownFileType = sourcecode.swift; path = TabTests.swift; sourceTree = "<group>"; };
		AAC9C01624CAFBDC00AD1325 /* TabCollectionTests.swift */ = {isa = PBXFileReference; lastKnownFileType = sourcecode.swift; path = TabCollectionTests.swift; sourceTree = "<group>"; };
		AAC9C01B24CB594C00AD1325 /* TabViewModelTests.swift */ = {isa = PBXFileReference; lastKnownFileType = sourcecode.swift; path = TabViewModelTests.swift; sourceTree = "<group>"; };
		AAC9C01D24CB6BEB00AD1325 /* TabCollectionViewModelTests.swift */ = {isa = PBXFileReference; lastKnownFileType = sourcecode.swift; path = TabCollectionViewModelTests.swift; sourceTree = "<group>"; };
		AACF6FD526BC366D00CF09F9 /* SafariVersionReader.swift */ = {isa = PBXFileReference; lastKnownFileType = sourcecode.swift; path = SafariVersionReader.swift; sourceTree = "<group>"; };
		AAD6D8862696DF6D002393B3 /* CrashReportPromptViewController.swift */ = {isa = PBXFileReference; lastKnownFileType = sourcecode.swift; path = CrashReportPromptViewController.swift; sourceTree = "<group>"; };
		AAD8078427B3F3BE00CF7703 /* WebsiteBreakageSender.swift */ = {isa = PBXFileReference; lastKnownFileType = sourcecode.swift; path = WebsiteBreakageSender.swift; sourceTree = "<group>"; };
		AAD8078627B3F45600CF7703 /* WebsiteBreakage.swift */ = {isa = PBXFileReference; lastKnownFileType = sourcecode.swift; path = WebsiteBreakage.swift; sourceTree = "<group>"; };
		AAD86E502678D104005C11BE /* DuckDuckGoCI.entitlements */ = {isa = PBXFileReference; lastKnownFileType = text.plist.entitlements; path = DuckDuckGoCI.entitlements; sourceTree = "<group>"; };
		AAD86E51267A0DFF005C11BE /* UpdateController.swift */ = {isa = PBXFileReference; lastKnownFileType = sourcecode.swift; path = UpdateController.swift; sourceTree = "<group>"; };
		AADCBF3926F7C2CE00EF67A8 /* LottieAnimationCache.swift */ = {isa = PBXFileReference; lastKnownFileType = sourcecode.swift; path = LottieAnimationCache.swift; sourceTree = "<group>"; };
		AADE11BF26D916D70032D8A7 /* StringExtensionTests.swift */ = {isa = PBXFileReference; lastKnownFileType = sourcecode.swift; path = StringExtensionTests.swift; sourceTree = "<group>"; };
		AAE246F12709EF3B00BEEAEE /* FirePopoverCollectionViewItem.swift */ = {isa = PBXFileReference; lastKnownFileType = sourcecode.swift; path = FirePopoverCollectionViewItem.swift; sourceTree = "<group>"; };
		AAE246F22709EF3B00BEEAEE /* FirePopoverCollectionViewItem.xib */ = {isa = PBXFileReference; lastKnownFileType = file.xib; path = FirePopoverCollectionViewItem.xib; sourceTree = "<group>"; };
		AAE246F5270A3D3000BEEAEE /* FirePopoverCollectionViewHeader.xib */ = {isa = PBXFileReference; lastKnownFileType = file.xib; path = FirePopoverCollectionViewHeader.xib; sourceTree = "<group>"; };
		AAE246F7270A406200BEEAEE /* FirePopoverCollectionViewHeader.swift */ = {isa = PBXFileReference; lastKnownFileType = sourcecode.swift; path = FirePopoverCollectionViewHeader.swift; sourceTree = "<group>"; };
		AAE39D1A24F44885008EF28B /* TabCollectionViewModelDelegateMock.swift */ = {isa = PBXFileReference; lastKnownFileType = sourcecode.swift; path = TabCollectionViewModelDelegateMock.swift; sourceTree = "<group>"; };
		AAE75279263B046100B973F8 /* History.xcdatamodel */ = {isa = PBXFileReference; lastKnownFileType = wrapper.xcdatamodel; path = History.xcdatamodel; sourceTree = "<group>"; };
		AAE7527B263B056C00B973F8 /* HistoryStore.swift */ = {isa = PBXFileReference; lastKnownFileType = sourcecode.swift; path = HistoryStore.swift; sourceTree = "<group>"; };
		AAE7527D263B05C600B973F8 /* HistoryEntry.swift */ = {isa = PBXFileReference; lastKnownFileType = sourcecode.swift; path = HistoryEntry.swift; sourceTree = "<group>"; };
		AAE7527F263B0A4D00B973F8 /* HistoryCoordinator.swift */ = {isa = PBXFileReference; lastKnownFileType = sourcecode.swift; path = HistoryCoordinator.swift; sourceTree = "<group>"; };
		AAE8B101258A41C000E81239 /* TabPreview.storyboard */ = {isa = PBXFileReference; lastKnownFileType = file.storyboard; path = TabPreview.storyboard; sourceTree = "<group>"; };
		AAE8B10F258A456C00E81239 /* TabPreviewViewController.swift */ = {isa = PBXFileReference; lastKnownFileType = sourcecode.swift; path = TabPreviewViewController.swift; sourceTree = "<group>"; };
		AAE99B8827088A19008B6BD9 /* FirePopover.swift */ = {isa = PBXFileReference; lastKnownFileType = sourcecode.swift; path = FirePopover.swift; sourceTree = "<group>"; };
		AAEC74B12642C57200C2EFBC /* HistoryCoordinatingMock.swift */ = {isa = PBXFileReference; lastKnownFileType = sourcecode.swift; path = HistoryCoordinatingMock.swift; sourceTree = "<group>"; };
		AAEC74B32642C69300C2EFBC /* HistoryCoordinatorTests.swift */ = {isa = PBXFileReference; lastKnownFileType = sourcecode.swift; path = HistoryCoordinatorTests.swift; sourceTree = "<group>"; };
		AAEC74B52642CC6A00C2EFBC /* HistoryStoringMock.swift */ = {isa = PBXFileReference; lastKnownFileType = sourcecode.swift; path = HistoryStoringMock.swift; sourceTree = "<group>"; };
		AAEC74B72642E43800C2EFBC /* HistoryStoreTests.swift */ = {isa = PBXFileReference; lastKnownFileType = sourcecode.swift; path = HistoryStoreTests.swift; sourceTree = "<group>"; };
		AAEC74BA2642E67C00C2EFBC /* NSPersistentContainerExtension.swift */ = {isa = PBXFileReference; lastKnownFileType = sourcecode.swift; path = NSPersistentContainerExtension.swift; sourceTree = "<group>"; };
		AAECA41F24EEA4AC00EFA63A /* IndexPathExtension.swift */ = {isa = PBXFileReference; lastKnownFileType = sourcecode.swift; path = IndexPathExtension.swift; sourceTree = "<group>"; };
		AAEEC6A827088ADB008445F7 /* FireCoordinator.swift */ = {isa = PBXFileReference; fileEncoding = 4; lastKnownFileType = sourcecode.swift; path = FireCoordinator.swift; sourceTree = "<group>"; };
		AAEF6BC7276A081C0024DCF4 /* FaviconSelector.swift */ = {isa = PBXFileReference; lastKnownFileType = sourcecode.swift; path = FaviconSelector.swift; sourceTree = "<group>"; };
		AAFCB37E25E545D400859DD4 /* PublisherExtension.swift */ = {isa = PBXFileReference; lastKnownFileType = sourcecode.swift; path = PublisherExtension.swift; sourceTree = "<group>"; };
		AAFE068226C7082D005434CC /* WebKitVersionProvider.swift */ = {isa = PBXFileReference; lastKnownFileType = sourcecode.swift; path = WebKitVersionProvider.swift; sourceTree = "<group>"; };
		B31055BC27A1BA1D001AC618 /* AutoconsentUserScript.swift */ = {isa = PBXFileReference; fileEncoding = 4; lastKnownFileType = sourcecode.swift; name = AutoconsentUserScript.swift; path = Autoconsent/AutoconsentUserScript.swift; sourceTree = "<group>"; };
		B31055BD27A1BA1D001AC618 /* autoconsent.html */ = {isa = PBXFileReference; fileEncoding = 4; lastKnownFileType = text.html; name = autoconsent.html; path = Autoconsent/autoconsent.html; sourceTree = "<group>"; };
		B31055BE27A1BA1D001AC618 /* userscript.js */ = {isa = PBXFileReference; fileEncoding = 4; lastKnownFileType = sourcecode.javascript; name = userscript.js; path = Autoconsent/userscript.js; sourceTree = "<group>"; };
		B31055BF27A1BA1D001AC618 /* browser-shim.js */ = {isa = PBXFileReference; fileEncoding = 4; lastKnownFileType = sourcecode.javascript; name = "browser-shim.js"; path = "Autoconsent/browser-shim.js"; sourceTree = "<group>"; };
		B31055C027A1BA1D001AC618 /* background-bundle.js */ = {isa = PBXFileReference; fileEncoding = 4; lastKnownFileType = sourcecode.javascript; name = "background-bundle.js"; path = "Autoconsent/background-bundle.js"; sourceTree = "<group>"; };
		B31055C127A1BA1D001AC618 /* AutoconsentBackground.swift */ = {isa = PBXFileReference; fileEncoding = 4; lastKnownFileType = sourcecode.swift; name = AutoconsentBackground.swift; path = Autoconsent/AutoconsentBackground.swift; sourceTree = "<group>"; };
		B31055C227A1BA1D001AC618 /* background.js */ = {isa = PBXFileReference; fileEncoding = 4; lastKnownFileType = sourcecode.javascript; name = background.js; path = Autoconsent/background.js; sourceTree = "<group>"; };
		B31055C327A1BA1D001AC618 /* autoconsent-bundle.js */ = {isa = PBXFileReference; fileEncoding = 4; lastKnownFileType = sourcecode.javascript; name = "autoconsent-bundle.js"; path = "Autoconsent/autoconsent-bundle.js"; sourceTree = "<group>"; };
		B31055CD27A1BA44001AC618 /* AutoconsentBackgroundTests.swift */ = {isa = PBXFileReference; fileEncoding = 4; lastKnownFileType = sourcecode.swift; name = AutoconsentBackgroundTests.swift; path = Autoconsent/AutoconsentBackgroundTests.swift; sourceTree = "<group>"; };
		B3FB198D27BC013C00513DC1 /* autoconsent-test-page.html */ = {isa = PBXFileReference; lastKnownFileType = text.html; path = "autoconsent-test-page.html"; sourceTree = "<group>"; };
		B3FB198F27BC015600513DC1 /* autoconsent-test.js */ = {isa = PBXFileReference; lastKnownFileType = sourcecode.javascript; path = "autoconsent-test.js"; sourceTree = "<group>"; };
		B3FB199227BD0AD400513DC1 /* CookieConsentInfo.swift */ = {isa = PBXFileReference; lastKnownFileType = sourcecode.swift; path = CookieConsentInfo.swift; sourceTree = "<group>"; };
		B6040855274B830F00680351 /* DictionaryExtension.swift */ = {isa = PBXFileReference; lastKnownFileType = sourcecode.swift; path = DictionaryExtension.swift; sourceTree = "<group>"; };
		B604085B274B8CA400680351 /* Permissions.xcdatamodel */ = {isa = PBXFileReference; lastKnownFileType = wrapper.xcdatamodel; path = Permissions.xcdatamodel; sourceTree = "<group>"; };
		B6085D052743905F00A9C456 /* CoreDataStore.swift */ = {isa = PBXFileReference; lastKnownFileType = sourcecode.swift; path = CoreDataStore.swift; sourceTree = "<group>"; };
		B6085D082743993D00A9C456 /* Permissions.xcdatamodel */ = {isa = PBXFileReference; lastKnownFileType = wrapper.xcdatamodel; path = Permissions.xcdatamodel; sourceTree = "<group>"; };
		B6106B9D26A565DA0013B453 /* BundleExtension.swift */ = {isa = PBXFileReference; lastKnownFileType = sourcecode.swift; path = BundleExtension.swift; sourceTree = "<group>"; };
		B6106B9F26A7BE0B0013B453 /* PermissionManagerTests.swift */ = {isa = PBXFileReference; lastKnownFileType = sourcecode.swift; path = PermissionManagerTests.swift; sourceTree = "<group>"; };
		B6106BA226A7BEA00013B453 /* PermissionAuthorizationState.swift */ = {isa = PBXFileReference; lastKnownFileType = sourcecode.swift; path = PermissionAuthorizationState.swift; sourceTree = "<group>"; };
		B6106BA526A7BEC80013B453 /* PermissionAuthorizationQuery.swift */ = {isa = PBXFileReference; lastKnownFileType = sourcecode.swift; path = PermissionAuthorizationQuery.swift; sourceTree = "<group>"; };
		B6106BAA26A7BF1D0013B453 /* PermissionType.swift */ = {isa = PBXFileReference; lastKnownFileType = sourcecode.swift; path = PermissionType.swift; sourceTree = "<group>"; };
		B6106BAC26A7BF390013B453 /* PermissionState.swift */ = {isa = PBXFileReference; lastKnownFileType = sourcecode.swift; path = PermissionState.swift; sourceTree = "<group>"; };
		B6106BAE26A7C6180013B453 /* PermissionStoreMock.swift */ = {isa = PBXFileReference; lastKnownFileType = sourcecode.swift; path = PermissionStoreMock.swift; sourceTree = "<group>"; };
		B6106BB026A7D8720013B453 /* PermissionStoreTests.swift */ = {isa = PBXFileReference; lastKnownFileType = sourcecode.swift; path = PermissionStoreTests.swift; sourceTree = "<group>"; };
		B6106BB226A7F4AA0013B453 /* GeolocationServiceMock.swift */ = {isa = PBXFileReference; lastKnownFileType = sourcecode.swift; path = GeolocationServiceMock.swift; sourceTree = "<group>"; };
		B6106BB426A809E60013B453 /* GeolocationProviderTests.swift */ = {isa = PBXFileReference; lastKnownFileType = sourcecode.swift; path = GeolocationProviderTests.swift; sourceTree = "<group>"; };
		B610F2BA27A145C500FCEBE9 /* RulesCompilationMonitor.swift */ = {isa = PBXFileReference; lastKnownFileType = sourcecode.swift; path = RulesCompilationMonitor.swift; sourceTree = "<group>"; };
		B610F2E327A8F37A00FCEBE9 /* CBRCompileTimeReporterTests.swift */ = {isa = PBXFileReference; lastKnownFileType = sourcecode.swift; path = CBRCompileTimeReporterTests.swift; sourceTree = "<group>"; };
		B610F2E527AA388100FCEBE9 /* ContentBlockingUpdatingTests.swift */ = {isa = PBXFileReference; lastKnownFileType = sourcecode.swift; path = ContentBlockingUpdatingTests.swift; sourceTree = "<group>"; };
		B610F2E727AA397100FCEBE9 /* ContentBlockerRulesManagerMock.swift */ = {isa = PBXFileReference; lastKnownFileType = sourcecode.swift; path = ContentBlockerRulesManagerMock.swift; sourceTree = "<group>"; };
		B61EF3EB266F91E700B4D78F /* WKWebView+Download.swift */ = {isa = PBXFileReference; lastKnownFileType = sourcecode.swift; path = "WKWebView+Download.swift"; sourceTree = "<group>"; };
		B61EF3F0266F922200B4D78F /* WKProcessPool+DownloadDelegate.swift */ = {isa = PBXFileReference; lastKnownFileType = sourcecode.swift; path = "WKProcessPool+DownloadDelegate.swift"; sourceTree = "<group>"; };
		B61F015425EDD5A700ABB5A3 /* UserContentController.swift */ = {isa = PBXFileReference; lastKnownFileType = sourcecode.swift; path = UserContentController.swift; sourceTree = "<group>"; };
		B62EB47B25BAD3BB005745C6 /* WKWebViewPrivateMethodsAvailabilityTests.swift */ = {isa = PBXFileReference; fileEncoding = 4; lastKnownFileType = sourcecode.swift; path = WKWebViewPrivateMethodsAvailabilityTests.swift; sourceTree = "<group>"; };
		B630793926731F2600DCEE41 /* FileDownloadManagerTests.swift */ = {isa = PBXFileReference; fileEncoding = 4; lastKnownFileType = sourcecode.swift; path = FileDownloadManagerTests.swift; sourceTree = "<group>"; };
		B630794126731F5400DCEE41 /* WKDownloadMock.swift */ = {isa = PBXFileReference; lastKnownFileType = sourcecode.swift; path = WKDownloadMock.swift; sourceTree = "<group>"; };
		B637273A26CBC8AF00C8CB02 /* AuthenticationAlert.swift */ = {isa = PBXFileReference; lastKnownFileType = sourcecode.swift; path = AuthenticationAlert.swift; sourceTree = "<group>"; };
		B637273C26CCF0C200C8CB02 /* OptionalExtension.swift */ = {isa = PBXFileReference; lastKnownFileType = sourcecode.swift; path = OptionalExtension.swift; sourceTree = "<group>"; };
		B63B9C502670B2B200C45B91 /* _WKDownload.h */ = {isa = PBXFileReference; lastKnownFileType = sourcecode.c.h; path = _WKDownload.h; sourceTree = "<group>"; };
		B63B9C542670B32000C45B91 /* WKProcessPool+Private.h */ = {isa = PBXFileReference; lastKnownFileType = sourcecode.c.h; path = "WKProcessPool+Private.h"; sourceTree = "<group>"; };
<<<<<<< HEAD
		B63BDF7F280003570072D75B /* WebKitError.swift */ = {isa = PBXFileReference; lastKnownFileType = sourcecode.swift; path = WebKitError.swift; sourceTree = "<group>"; };
=======
		B63BDF7D27FDAA640072D75B /* PrivacyDashboardWebView.swift */ = {isa = PBXFileReference; lastKnownFileType = sourcecode.swift; path = PrivacyDashboardWebView.swift; sourceTree = "<group>"; };
>>>>>>> 90fe8abe
		B63D466725BEB6C200874977 /* WKWebView+Private.h */ = {isa = PBXFileReference; fileEncoding = 4; lastKnownFileType = sourcecode.c.h; path = "WKWebView+Private.h"; sourceTree = "<group>"; };
		B63D466825BEB6C200874977 /* WKWebView+SessionState.swift */ = {isa = PBXFileReference; fileEncoding = 4; lastKnownFileType = sourcecode.swift; path = "WKWebView+SessionState.swift"; sourceTree = "<group>"; };
		B63D467025BFA6C100874977 /* DispatchQueueExtensions.swift */ = {isa = PBXFileReference; lastKnownFileType = sourcecode.swift; path = DispatchQueueExtensions.swift; sourceTree = "<group>"; };
		B63D467925BFC3E100874977 /* NSCoderExtensions.swift */ = {isa = PBXFileReference; lastKnownFileType = sourcecode.swift; path = NSCoderExtensions.swift; sourceTree = "<group>"; };
		B63ED0D726AE729600A9DAD1 /* PermissionModelTests.swift */ = {isa = PBXFileReference; lastKnownFileType = sourcecode.swift; path = PermissionModelTests.swift; sourceTree = "<group>"; };
		B63ED0D926AE7AF400A9DAD1 /* PermissionManagerMock.swift */ = {isa = PBXFileReference; lastKnownFileType = sourcecode.swift; path = PermissionManagerMock.swift; sourceTree = "<group>"; };
		B63ED0DB26AE7B1E00A9DAD1 /* WebViewMock.swift */ = {isa = PBXFileReference; lastKnownFileType = sourcecode.swift; path = WebViewMock.swift; sourceTree = "<group>"; };
		B63ED0DD26AFD9A300A9DAD1 /* AVCaptureDeviceMock.swift */ = {isa = PBXFileReference; lastKnownFileType = sourcecode.swift; path = AVCaptureDeviceMock.swift; sourceTree = "<group>"; };
		B63ED0DF26AFE32F00A9DAD1 /* GeolocationProviderMock.swift */ = {isa = PBXFileReference; lastKnownFileType = sourcecode.swift; path = GeolocationProviderMock.swift; sourceTree = "<group>"; };
		B63ED0E226B3E7FA00A9DAD1 /* CLLocationManagerMock.swift */ = {isa = PBXFileReference; fileEncoding = 4; lastKnownFileType = sourcecode.swift; path = CLLocationManagerMock.swift; sourceTree = "<group>"; };
		B63ED0E426BB8FB900A9DAD1 /* SharingMenu.swift */ = {isa = PBXFileReference; lastKnownFileType = sourcecode.swift; path = SharingMenu.swift; sourceTree = "<group>"; };
		B642738127B65BAC0005DFD1 /* SecureVaultErrorReporter.swift */ = {isa = PBXFileReference; lastKnownFileType = sourcecode.swift; path = SecureVaultErrorReporter.swift; sourceTree = "<group>"; };
		B643BF1327ABF772000BACEC /* NSWorkspaceExtension.swift */ = {isa = PBXFileReference; lastKnownFileType = sourcecode.swift; path = NSWorkspaceExtension.swift; sourceTree = "<group>"; };
		B64C84DD2692D7400048FEBE /* PermissionAuthorization.storyboard */ = {isa = PBXFileReference; lastKnownFileType = file.storyboard; path = PermissionAuthorization.storyboard; sourceTree = "<group>"; };
		B64C84E22692DC9F0048FEBE /* PermissionAuthorizationViewController.swift */ = {isa = PBXFileReference; lastKnownFileType = sourcecode.swift; path = PermissionAuthorizationViewController.swift; sourceTree = "<group>"; };
		B64C84EA2692DD650048FEBE /* PermissionAuthorizationPopover.swift */ = {isa = PBXFileReference; lastKnownFileType = sourcecode.swift; path = PermissionAuthorizationPopover.swift; sourceTree = "<group>"; };
		B64C84F0269310120048FEBE /* PermissionManager.swift */ = {isa = PBXFileReference; lastKnownFileType = sourcecode.swift; path = PermissionManager.swift; sourceTree = "<group>"; };
		B64C852926942AC90048FEBE /* PermissionContextMenu.swift */ = {isa = PBXFileReference; lastKnownFileType = sourcecode.swift; path = PermissionContextMenu.swift; sourceTree = "<group>"; };
		B64C852F26943BC10048FEBE /* Permissions.xcdatamodel */ = {isa = PBXFileReference; lastKnownFileType = wrapper.xcdatamodel; path = Permissions.xcdatamodel; sourceTree = "<group>"; };
		B64C853726944B880048FEBE /* StoredPermission.swift */ = {isa = PBXFileReference; lastKnownFileType = sourcecode.swift; path = StoredPermission.swift; sourceTree = "<group>"; };
		B64C853C26944B940048FEBE /* PermissionStore.swift */ = {isa = PBXFileReference; lastKnownFileType = sourcecode.swift; path = PermissionStore.swift; sourceTree = "<group>"; };
		B64C85412694590B0048FEBE /* PermissionButton.swift */ = {isa = PBXFileReference; lastKnownFileType = sourcecode.swift; path = PermissionButton.swift; sourceTree = "<group>"; };
		B65349A9265CF45000DCC645 /* DispatchQueueExtensionsTests.swift */ = {isa = PBXFileReference; lastKnownFileType = sourcecode.swift; path = DispatchQueueExtensionsTests.swift; sourceTree = "<group>"; };
		B6553691268440D700085A79 /* WKProcessPool+GeolocationProvider.swift */ = {isa = PBXFileReference; lastKnownFileType = sourcecode.swift; path = "WKProcessPool+GeolocationProvider.swift"; sourceTree = "<group>"; };
		B65536962684413900085A79 /* WKGeolocationProvider.h */ = {isa = PBXFileReference; lastKnownFileType = sourcecode.c.h; path = WKGeolocationProvider.h; sourceTree = "<group>"; };
		B655369A268442EE00085A79 /* GeolocationProvider.swift */ = {isa = PBXFileReference; lastKnownFileType = sourcecode.swift; path = GeolocationProvider.swift; sourceTree = "<group>"; };
		B65536A52685B82B00085A79 /* Permissions.swift */ = {isa = PBXFileReference; lastKnownFileType = sourcecode.swift; path = Permissions.swift; sourceTree = "<group>"; };
		B65536AD2685E17100085A79 /* GeolocationService.swift */ = {isa = PBXFileReference; lastKnownFileType = sourcecode.swift; path = GeolocationService.swift; sourceTree = "<group>"; };
		B65783E625F8AAFB00D8DB33 /* String+Punycode.swift */ = {isa = PBXFileReference; lastKnownFileType = sourcecode.swift; path = "String+Punycode.swift"; sourceTree = "<group>"; };
		B657841825FA484B00D8DB33 /* NSException+Catch.h */ = {isa = PBXFileReference; lastKnownFileType = sourcecode.c.h; path = "NSException+Catch.h"; sourceTree = "<group>"; };
		B657841925FA484B00D8DB33 /* NSException+Catch.m */ = {isa = PBXFileReference; lastKnownFileType = sourcecode.c.objc; path = "NSException+Catch.m"; sourceTree = "<group>"; };
		B657841E25FA497600D8DB33 /* NSException+Catch.swift */ = {isa = PBXFileReference; lastKnownFileType = sourcecode.swift; path = "NSException+Catch.swift"; sourceTree = "<group>"; };
		B65E6B9D26D9EC0800095F96 /* CircularProgressView.swift */ = {isa = PBXFileReference; lastKnownFileType = sourcecode.swift; path = CircularProgressView.swift; sourceTree = "<group>"; };
		B65E6B9F26D9F10600095F96 /* NSBezierPathExtension.swift */ = {isa = PBXFileReference; lastKnownFileType = sourcecode.swift; path = NSBezierPathExtension.swift; sourceTree = "<group>"; };
		B662D3D82755D7AD0035D4D6 /* PixelStoreTests.swift */ = {isa = PBXFileReference; lastKnownFileType = sourcecode.swift; path = PixelStoreTests.swift; sourceTree = "<group>"; };
		B662D3DB2755D81A0035D4D6 /* PixelDataModel.xcdatamodel */ = {isa = PBXFileReference; lastKnownFileType = wrapper.xcdatamodel; path = PixelDataModel.xcdatamodel; sourceTree = "<group>"; };
		B662D3DD275613BB0035D4D6 /* EncryptionKeyStoreMock.swift */ = {isa = PBXFileReference; lastKnownFileType = sourcecode.swift; path = EncryptionKeyStoreMock.swift; sourceTree = "<group>"; };
		B66E9DD12670EB2A00E53BB5 /* _WKDownload+WebKitDownload.swift */ = {isa = PBXFileReference; lastKnownFileType = sourcecode.swift; path = "_WKDownload+WebKitDownload.swift"; sourceTree = "<group>"; };
		B66E9DD32670EB4A00E53BB5 /* WKDownload+WebKitDownload.swift */ = {isa = PBXFileReference; lastKnownFileType = sourcecode.swift; path = "WKDownload+WebKitDownload.swift"; sourceTree = "<group>"; };
		B67C6C3C2654B897006C872E /* WebViewExtensionTests.swift */ = {isa = PBXFileReference; lastKnownFileType = sourcecode.swift; path = WebViewExtensionTests.swift; sourceTree = "<group>"; };
		B67C6C412654BF49006C872E /* DuckDuckGo-Symbol.jpg */ = {isa = PBXFileReference; lastKnownFileType = image.jpeg; path = "DuckDuckGo-Symbol.jpg"; sourceTree = "<group>"; };
		B67C6C462654C643006C872E /* FileManagerExtensionTests.swift */ = {isa = PBXFileReference; lastKnownFileType = sourcecode.swift; path = FileManagerExtensionTests.swift; sourceTree = "<group>"; };
		B68172A8269C487D006D1092 /* PrivacyDashboardUserScript.swift */ = {isa = PBXFileReference; lastKnownFileType = sourcecode.swift; path = PrivacyDashboardUserScript.swift; sourceTree = "<group>"; };
		B68172AD269EB43F006D1092 /* GeolocationServiceTests.swift */ = {isa = PBXFileReference; lastKnownFileType = sourcecode.swift; path = GeolocationServiceTests.swift; sourceTree = "<group>"; };
		B6830960274CDE99004B46BB /* FireproofDomainsContainer.swift */ = {isa = PBXFileReference; lastKnownFileType = sourcecode.swift; path = FireproofDomainsContainer.swift; sourceTree = "<group>"; };
		B6830962274CDEC7004B46BB /* FireproofDomainsStore.swift */ = {isa = PBXFileReference; lastKnownFileType = sourcecode.swift; path = FireproofDomainsStore.swift; sourceTree = "<group>"; };
		B68458AF25C7E76A00DC17B6 /* WindowManager+StateRestoration.swift */ = {isa = PBXFileReference; lastKnownFileType = sourcecode.swift; path = "WindowManager+StateRestoration.swift"; sourceTree = "<group>"; };
		B68458B725C7E8B200DC17B6 /* Tab+NSSecureCoding.swift */ = {isa = PBXFileReference; lastKnownFileType = sourcecode.swift; path = "Tab+NSSecureCoding.swift"; sourceTree = "<group>"; };
		B68458BF25C7E9E000DC17B6 /* TabCollectionViewModel+NSSecureCoding.swift */ = {isa = PBXFileReference; lastKnownFileType = sourcecode.swift; path = "TabCollectionViewModel+NSSecureCoding.swift"; sourceTree = "<group>"; };
		B68458C425C7EA0C00DC17B6 /* TabCollection+NSSecureCoding.swift */ = {isa = PBXFileReference; lastKnownFileType = sourcecode.swift; path = "TabCollection+NSSecureCoding.swift"; sourceTree = "<group>"; };
		B68458CC25C7EB9000DC17B6 /* WKWebViewConfigurationExtensions.swift */ = {isa = PBXFileReference; lastKnownFileType = sourcecode.swift; path = WKWebViewConfigurationExtensions.swift; sourceTree = "<group>"; };
		B684590725C9027900DC17B6 /* AppStateChangedPublisher.swift */ = {isa = PBXFileReference; lastKnownFileType = sourcecode.swift; path = AppStateChangedPublisher.swift; sourceTree = "<group>"; };
		B684592125C93BE000DC17B6 /* Publisher.asVoid.swift */ = {isa = PBXFileReference; lastKnownFileType = sourcecode.swift; path = Publisher.asVoid.swift; sourceTree = "<group>"; };
		B684592625C93C0500DC17B6 /* Publishers.NestedObjectChanges.swift */ = {isa = PBXFileReference; lastKnownFileType = sourcecode.swift; path = Publishers.NestedObjectChanges.swift; sourceTree = "<group>"; };
		B684592E25C93FBF00DC17B6 /* AppStateRestorationManager.swift */ = {isa = PBXFileReference; lastKnownFileType = sourcecode.swift; path = AppStateRestorationManager.swift; sourceTree = "<group>"; };
		B68503A6279141CD00893A05 /* KeySetDictionary.swift */ = {isa = PBXFileReference; lastKnownFileType = sourcecode.swift; path = KeySetDictionary.swift; sourceTree = "<group>"; };
		B688B4D9273E6D3B0087BEAF /* MainView.swift */ = {isa = PBXFileReference; lastKnownFileType = sourcecode.swift; path = MainView.swift; sourceTree = "<group>"; };
		B688B4DE27420D290087BEAF /* PDFSearchTextMenuItemHandler.swift */ = {isa = PBXFileReference; lastKnownFileType = sourcecode.swift; path = PDFSearchTextMenuItemHandler.swift; sourceTree = "<group>"; };
		B689ECD426C247DB006FB0C5 /* BackForwardListItem.swift */ = {isa = PBXFileReference; lastKnownFileType = sourcecode.swift; path = BackForwardListItem.swift; sourceTree = "<group>"; };
		B68C2FB127706E6A00BF2C7D /* ProcessExtension.swift */ = {isa = PBXFileReference; lastKnownFileType = sourcecode.swift; path = ProcessExtension.swift; sourceTree = "<group>"; };
		B68C92C0274E3EF4002AC6B0 /* PopUpWindow.swift */ = {isa = PBXFileReference; lastKnownFileType = sourcecode.swift; path = PopUpWindow.swift; sourceTree = "<group>"; };
		B68C92C32750EF76002AC6B0 /* PixelDataRecord.swift */ = {isa = PBXFileReference; lastKnownFileType = sourcecode.swift; path = PixelDataRecord.swift; sourceTree = "<group>"; };
		B693953C26F04BE70015B914 /* NibLoadable.swift */ = {isa = PBXFileReference; fileEncoding = 4; lastKnownFileType = sourcecode.swift; path = NibLoadable.swift; sourceTree = "<group>"; };
		B693953D26F04BE70015B914 /* MouseOverView.swift */ = {isa = PBXFileReference; fileEncoding = 4; lastKnownFileType = sourcecode.swift; path = MouseOverView.swift; sourceTree = "<group>"; };
		B693953E26F04BE70015B914 /* FocusRingView.swift */ = {isa = PBXFileReference; fileEncoding = 4; lastKnownFileType = sourcecode.swift; path = FocusRingView.swift; sourceTree = "<group>"; };
		B693953F26F04BE80015B914 /* MouseClickView.swift */ = {isa = PBXFileReference; fileEncoding = 4; lastKnownFileType = sourcecode.swift; path = MouseClickView.swift; sourceTree = "<group>"; };
		B693954026F04BE80015B914 /* ProgressView.swift */ = {isa = PBXFileReference; fileEncoding = 4; lastKnownFileType = sourcecode.swift; path = ProgressView.swift; sourceTree = "<group>"; };
		B693954126F04BE80015B914 /* PaddedImageButton.swift */ = {isa = PBXFileReference; fileEncoding = 4; lastKnownFileType = sourcecode.swift; path = PaddedImageButton.swift; sourceTree = "<group>"; };
		B693954226F04BE90015B914 /* ShadowView.swift */ = {isa = PBXFileReference; fileEncoding = 4; lastKnownFileType = sourcecode.swift; path = ShadowView.swift; sourceTree = "<group>"; };
		B693954326F04BE90015B914 /* GradientView.swift */ = {isa = PBXFileReference; fileEncoding = 4; lastKnownFileType = sourcecode.swift; path = GradientView.swift; sourceTree = "<group>"; };
		B693954426F04BE90015B914 /* LongPressButton.swift */ = {isa = PBXFileReference; fileEncoding = 4; lastKnownFileType = sourcecode.swift; path = LongPressButton.swift; sourceTree = "<group>"; };
		B693954526F04BEA0015B914 /* WindowDraggingView.swift */ = {isa = PBXFileReference; fileEncoding = 4; lastKnownFileType = sourcecode.swift; path = WindowDraggingView.swift; sourceTree = "<group>"; };
		B693954626F04BEA0015B914 /* ColorView.swift */ = {isa = PBXFileReference; fileEncoding = 4; lastKnownFileType = sourcecode.swift; path = ColorView.swift; sourceTree = "<group>"; };
		B693954726F04BEA0015B914 /* NSSavePanelExtension.swift */ = {isa = PBXFileReference; fileEncoding = 4; lastKnownFileType = sourcecode.swift; path = NSSavePanelExtension.swift; sourceTree = "<group>"; };
		B693954826F04BEB0015B914 /* SavePanelAccessoryView.xib */ = {isa = PBXFileReference; fileEncoding = 4; lastKnownFileType = file.xib; path = SavePanelAccessoryView.xib; sourceTree = "<group>"; };
		B693954926F04BEB0015B914 /* MouseOverButton.swift */ = {isa = PBXFileReference; fileEncoding = 4; lastKnownFileType = sourcecode.swift; path = MouseOverButton.swift; sourceTree = "<group>"; };
		B693955A26F0CE300015B914 /* WebKitDownloadDelegate.swift */ = {isa = PBXFileReference; lastKnownFileType = sourcecode.swift; path = WebKitDownloadDelegate.swift; sourceTree = "<group>"; };
		B693955C26F19CD70015B914 /* DownloadListStoreTests.swift */ = {isa = PBXFileReference; lastKnownFileType = sourcecode.swift; path = DownloadListStoreTests.swift; sourceTree = "<group>"; };
		B693955E26F1C17F0015B914 /* DownloadListCoordinatorTests.swift */ = {isa = PBXFileReference; lastKnownFileType = sourcecode.swift; path = DownloadListCoordinatorTests.swift; sourceTree = "<group>"; };
		B693956026F1C1BC0015B914 /* DownloadListStoreMock.swift */ = {isa = PBXFileReference; lastKnownFileType = sourcecode.swift; path = DownloadListStoreMock.swift; sourceTree = "<group>"; };
		B693956226F1C2A40015B914 /* FileDownloadManagerMock.swift */ = {isa = PBXFileReference; lastKnownFileType = sourcecode.swift; path = FileDownloadManagerMock.swift; sourceTree = "<group>"; };
		B693956626F352940015B914 /* TestsBridging.h */ = {isa = PBXFileReference; lastKnownFileType = sourcecode.c.h; path = TestsBridging.h; sourceTree = "<group>"; };
		B693956726F352DB0015B914 /* DownloadsWebViewMock.h */ = {isa = PBXFileReference; lastKnownFileType = sourcecode.c.h; path = DownloadsWebViewMock.h; sourceTree = "<group>"; };
		B693956826F352DB0015B914 /* DownloadsWebViewMock.m */ = {isa = PBXFileReference; lastKnownFileType = sourcecode.c.objc; path = DownloadsWebViewMock.m; sourceTree = "<group>"; };
		B69B50342726A11F00758A2B /* StatisticsLoader.swift */ = {isa = PBXFileReference; fileEncoding = 4; lastKnownFileType = sourcecode.swift; path = StatisticsLoader.swift; sourceTree = "<group>"; };
		B69B50352726A11F00758A2B /* Atb.swift */ = {isa = PBXFileReference; fileEncoding = 4; lastKnownFileType = sourcecode.swift; path = Atb.swift; sourceTree = "<group>"; };
		B69B50362726A12000758A2B /* StatisticsStore.swift */ = {isa = PBXFileReference; fileEncoding = 4; lastKnownFileType = sourcecode.swift; path = StatisticsStore.swift; sourceTree = "<group>"; };
		B69B50372726A12000758A2B /* VariantManager.swift */ = {isa = PBXFileReference; fileEncoding = 4; lastKnownFileType = sourcecode.swift; path = VariantManager.swift; sourceTree = "<group>"; };
		B69B50382726A12400758A2B /* AtbParser.swift */ = {isa = PBXFileReference; fileEncoding = 4; lastKnownFileType = sourcecode.swift; path = AtbParser.swift; sourceTree = "<group>"; };
		B69B50392726A12500758A2B /* LocalStatisticsStore.swift */ = {isa = PBXFileReference; fileEncoding = 4; lastKnownFileType = sourcecode.swift; path = LocalStatisticsStore.swift; sourceTree = "<group>"; };
		B69B50412726C5C100758A2B /* AtbParserTests.swift */ = {isa = PBXFileReference; fileEncoding = 4; lastKnownFileType = sourcecode.swift; path = AtbParserTests.swift; sourceTree = "<group>"; };
		B69B50422726C5C100758A2B /* AtbAndVariantCleanupTests.swift */ = {isa = PBXFileReference; fileEncoding = 4; lastKnownFileType = sourcecode.swift; path = AtbAndVariantCleanupTests.swift; sourceTree = "<group>"; };
		B69B50432726C5C100758A2B /* VariantManagerTests.swift */ = {isa = PBXFileReference; fileEncoding = 4; lastKnownFileType = sourcecode.swift; path = VariantManagerTests.swift; sourceTree = "<group>"; };
		B69B50442726C5C200758A2B /* StatisticsLoaderTests.swift */ = {isa = PBXFileReference; fileEncoding = 4; lastKnownFileType = sourcecode.swift; path = StatisticsLoaderTests.swift; sourceTree = "<group>"; };
		B69B50492726CA2900758A2B /* MockStatisticsStore.swift */ = {isa = PBXFileReference; fileEncoding = 4; lastKnownFileType = sourcecode.swift; path = MockStatisticsStore.swift; sourceTree = "<group>"; };
		B69B504A2726CA2900758A2B /* MockVariantManager.swift */ = {isa = PBXFileReference; fileEncoding = 4; lastKnownFileType = sourcecode.swift; path = MockVariantManager.swift; sourceTree = "<group>"; };
		B69B504E2726CD7E00758A2B /* atb.json */ = {isa = PBXFileReference; fileEncoding = 4; lastKnownFileType = text.json; path = atb.json; sourceTree = "<group>"; };
		B69B504F2726CD7F00758A2B /* empty */ = {isa = PBXFileReference; fileEncoding = 4; lastKnownFileType = text; path = empty; sourceTree = "<group>"; };
		B69B50502726CD7F00758A2B /* atb-with-update.json */ = {isa = PBXFileReference; fileEncoding = 4; lastKnownFileType = text.json; path = "atb-with-update.json"; sourceTree = "<group>"; };
		B69B50512726CD8000758A2B /* invalid.json */ = {isa = PBXFileReference; fileEncoding = 4; lastKnownFileType = text.json; path = invalid.json; sourceTree = "<group>"; };
		B69B50562727D16900758A2B /* AtbAndVariantCleanup.swift */ = {isa = PBXFileReference; fileEncoding = 4; lastKnownFileType = sourcecode.swift; path = AtbAndVariantCleanup.swift; sourceTree = "<group>"; };
		B6A5A27025B9377300AA7ADA /* StatePersistenceService.swift */ = {isa = PBXFileReference; lastKnownFileType = sourcecode.swift; path = StatePersistenceService.swift; sourceTree = "<group>"; };
		B6A5A27825B93FFE00AA7ADA /* StateRestorationManagerTests.swift */ = {isa = PBXFileReference; lastKnownFileType = sourcecode.swift; path = StateRestorationManagerTests.swift; sourceTree = "<group>"; };
		B6A5A27D25B9403E00AA7ADA /* FileStoreMock.swift */ = {isa = PBXFileReference; lastKnownFileType = sourcecode.swift; path = FileStoreMock.swift; sourceTree = "<group>"; };
		B6A5A29F25B96E8300AA7ADA /* AppStateChangePublisherTests.swift */ = {isa = PBXFileReference; lastKnownFileType = sourcecode.swift; path = AppStateChangePublisherTests.swift; sourceTree = "<group>"; };
		B6A5A2A725BAA35500AA7ADA /* WindowManagerStateRestorationTests.swift */ = {isa = PBXFileReference; lastKnownFileType = sourcecode.swift; path = WindowManagerStateRestorationTests.swift; sourceTree = "<group>"; };
		B6A924D32664BBB9001A28CA /* WKWebViewDownloadDelegate.swift */ = {isa = PBXFileReference; lastKnownFileType = sourcecode.swift; path = WKWebViewDownloadDelegate.swift; sourceTree = "<group>"; };
		B6A924D82664C72D001A28CA /* WebKitDownloadTask.swift */ = {isa = PBXFileReference; lastKnownFileType = sourcecode.swift; path = WebKitDownloadTask.swift; sourceTree = "<group>"; };
		B6A924DD2664CA08001A28CA /* LegacyWebKitDownloadDelegate.swift */ = {isa = PBXFileReference; lastKnownFileType = sourcecode.swift; path = LegacyWebKitDownloadDelegate.swift; sourceTree = "<group>"; };
		B6A9E45226142B070067D1B9 /* Pixel.swift */ = {isa = PBXFileReference; fileEncoding = 4; lastKnownFileType = sourcecode.swift; path = Pixel.swift; sourceTree = "<group>"; };
		B6A9E457261460340067D1B9 /* ApiRequestError.swift */ = {isa = PBXFileReference; fileEncoding = 4; lastKnownFileType = sourcecode.swift; path = ApiRequestError.swift; sourceTree = "<group>"; };
		B6A9E458261460340067D1B9 /* APIHeaders.swift */ = {isa = PBXFileReference; fileEncoding = 4; lastKnownFileType = sourcecode.swift; path = APIHeaders.swift; sourceTree = "<group>"; };
		B6A9E459261460350067D1B9 /* APIRequest.swift */ = {isa = PBXFileReference; fileEncoding = 4; lastKnownFileType = sourcecode.swift; path = APIRequest.swift; sourceTree = "<group>"; };
		B6A9E4602614608B0067D1B9 /* AppVersion.swift */ = {isa = PBXFileReference; fileEncoding = 4; lastKnownFileType = sourcecode.swift; path = AppVersion.swift; sourceTree = "<group>"; };
		B6A9E46A2614618A0067D1B9 /* OperatingSystemVersionExtension.swift */ = {isa = PBXFileReference; lastKnownFileType = sourcecode.swift; path = OperatingSystemVersionExtension.swift; sourceTree = "<group>"; };
		B6A9E46F26146A250067D1B9 /* DateExtension.swift */ = {isa = PBXFileReference; lastKnownFileType = sourcecode.swift; path = DateExtension.swift; sourceTree = "<group>"; };
		B6A9E47626146A570067D1B9 /* PixelEvent.swift */ = {isa = PBXFileReference; lastKnownFileType = sourcecode.swift; path = PixelEvent.swift; sourceTree = "<group>"; };
		B6A9E47E26146A800067D1B9 /* PixelArguments.swift */ = {isa = PBXFileReference; lastKnownFileType = sourcecode.swift; path = PixelArguments.swift; sourceTree = "<group>"; };
		B6A9E48326146AAB0067D1B9 /* PixelParameters.swift */ = {isa = PBXFileReference; lastKnownFileType = sourcecode.swift; path = PixelParameters.swift; sourceTree = "<group>"; };
		B6A9E498261474120067D1B9 /* TimedPixel.swift */ = {isa = PBXFileReference; lastKnownFileType = sourcecode.swift; path = TimedPixel.swift; sourceTree = "<group>"; };
		B6A9E4A2261475C70067D1B9 /* AppUsageActivityMonitor.swift */ = {isa = PBXFileReference; lastKnownFileType = sourcecode.swift; path = AppUsageActivityMonitor.swift; sourceTree = "<group>"; };
		B6AAAC2C260330580029438D /* PublishedAfter.swift */ = {isa = PBXFileReference; lastKnownFileType = sourcecode.swift; path = PublishedAfter.swift; sourceTree = "<group>"; };
		B6AAAC3D26048F690029438D /* RandomAccessCollectionExtension.swift */ = {isa = PBXFileReference; lastKnownFileType = sourcecode.swift; path = RandomAccessCollectionExtension.swift; sourceTree = "<group>"; };
		B6AE74332609AFCE005B9B1A /* ProgressEstimationTests.swift */ = {isa = PBXFileReference; lastKnownFileType = sourcecode.swift; path = ProgressEstimationTests.swift; sourceTree = "<group>"; };
		B6B1E87A26D381710062C350 /* DownloadListCoordinator.swift */ = {isa = PBXFileReference; lastKnownFileType = sourcecode.swift; path = DownloadListCoordinator.swift; sourceTree = "<group>"; };
		B6B1E87D26D5DA0E0062C350 /* DownloadsPopover.swift */ = {isa = PBXFileReference; lastKnownFileType = sourcecode.swift; path = DownloadsPopover.swift; sourceTree = "<group>"; };
		B6B1E87F26D5DA9B0062C350 /* DownloadsViewController.swift */ = {isa = PBXFileReference; lastKnownFileType = sourcecode.swift; path = DownloadsViewController.swift; sourceTree = "<group>"; };
		B6B1E88126D5DAC30062C350 /* Downloads.storyboard */ = {isa = PBXFileReference; lastKnownFileType = file.storyboard; path = Downloads.storyboard; sourceTree = "<group>"; };
		B6B1E88326D5EB570062C350 /* DownloadsCellView.swift */ = {isa = PBXFileReference; lastKnownFileType = sourcecode.swift; path = DownloadsCellView.swift; sourceTree = "<group>"; };
		B6B1E88A26D774090062C350 /* LinkButton.swift */ = {isa = PBXFileReference; lastKnownFileType = sourcecode.swift; path = LinkButton.swift; sourceTree = "<group>"; };
		B6B3E0952654DACD0040E0A2 /* UTTypeTests.swift */ = {isa = PBXFileReference; lastKnownFileType = sourcecode.swift; path = UTTypeTests.swift; sourceTree = "<group>"; };
		B6B3E0DC2657E9CF0040E0A2 /* NSScreenExtension.swift */ = {isa = PBXFileReference; lastKnownFileType = sourcecode.swift; path = NSScreenExtension.swift; sourceTree = "<group>"; };
		B6BBF16F2744CDE1004F850E /* CoreDataStoreTests.swift */ = {isa = PBXFileReference; lastKnownFileType = sourcecode.swift; path = CoreDataStoreTests.swift; sourceTree = "<group>"; };
		B6BBF1712744CE36004F850E /* FireproofDomainsStoreMock.swift */ = {isa = PBXFileReference; lastKnownFileType = sourcecode.swift; path = FireproofDomainsStoreMock.swift; sourceTree = "<group>"; };
		B6BBF17327475B15004F850E /* PopupBlockedPopover.swift */ = {isa = PBXFileReference; lastKnownFileType = sourcecode.swift; path = PopupBlockedPopover.swift; sourceTree = "<group>"; };
		B6C0B22D26E61CE70031CB7F /* DownloadViewModel.swift */ = {isa = PBXFileReference; lastKnownFileType = sourcecode.swift; path = DownloadViewModel.swift; sourceTree = "<group>"; };
		B6C0B22F26E61D630031CB7F /* DownloadListStore.swift */ = {isa = PBXFileReference; lastKnownFileType = sourcecode.swift; path = DownloadListStore.swift; sourceTree = "<group>"; };
		B6C0B23326E71BCD0031CB7F /* Downloads.xcdatamodel */ = {isa = PBXFileReference; lastKnownFileType = wrapper.xcdatamodel; path = Downloads.xcdatamodel; sourceTree = "<group>"; };
		B6C0B23526E732000031CB7F /* DownloadListItem.swift */ = {isa = PBXFileReference; lastKnownFileType = sourcecode.swift; path = DownloadListItem.swift; sourceTree = "<group>"; };
		B6C0B23826E742610031CB7F /* FileDownloadError.swift */ = {isa = PBXFileReference; lastKnownFileType = sourcecode.swift; path = FileDownloadError.swift; sourceTree = "<group>"; };
		B6C0B23B26E87D900031CB7F /* NSAlert+ActiveDownloadsTermination.swift */ = {isa = PBXFileReference; lastKnownFileType = sourcecode.swift; path = "NSAlert+ActiveDownloadsTermination.swift"; sourceTree = "<group>"; };
		B6C0B23D26E8BF1F0031CB7F /* DownloadListViewModel.swift */ = {isa = PBXFileReference; lastKnownFileType = sourcecode.swift; path = DownloadListViewModel.swift; sourceTree = "<group>"; };
		B6C0B24326E9CB080031CB7F /* RunLoopExtension.swift */ = {isa = PBXFileReference; fileEncoding = 4; lastKnownFileType = sourcecode.swift; path = RunLoopExtension.swift; sourceTree = "<group>"; };
		B6C0B24526E9CB190031CB7F /* RunLoopExtensionTests.swift */ = {isa = PBXFileReference; fileEncoding = 4; lastKnownFileType = sourcecode.swift; path = RunLoopExtensionTests.swift; sourceTree = "<group>"; };
		B6C2C9EE276081AB005B7F0A /* DeallocationTests.swift */ = {isa = PBXFileReference; lastKnownFileType = sourcecode.swift; path = DeallocationTests.swift; sourceTree = "<group>"; };
		B6C2C9F52760B659005B7F0A /* Permissions.xcdatamodel */ = {isa = PBXFileReference; lastKnownFileType = wrapper.xcdatamodel; path = Permissions.xcdatamodel; sourceTree = "<group>"; };
		B6CF78DD267B099C00CD4F13 /* WKNavigationActionExtension.swift */ = {isa = PBXFileReference; lastKnownFileType = sourcecode.swift; path = WKNavigationActionExtension.swift; sourceTree = "<group>"; };
		B6CF78E2267B0A1900CD4F13 /* WKNavigationAction+Private.h */ = {isa = PBXFileReference; lastKnownFileType = sourcecode.c.h; path = "WKNavigationAction+Private.h"; sourceTree = "<group>"; };
		B6DA44012616B28300DD1EC2 /* PixelDataStore.swift */ = {isa = PBXFileReference; lastKnownFileType = sourcecode.swift; path = PixelDataStore.swift; sourceTree = "<group>"; };
		B6DA44072616B30600DD1EC2 /* PixelDataModel.xcdatamodel */ = {isa = PBXFileReference; lastKnownFileType = wrapper.xcdatamodel; path = PixelDataModel.xcdatamodel; sourceTree = "<group>"; };
		B6DA44102616C0FC00DD1EC2 /* PixelTests.swift */ = {isa = PBXFileReference; fileEncoding = 4; lastKnownFileType = sourcecode.swift; path = PixelTests.swift; sourceTree = "<group>"; };
		B6DA441D2616C84600DD1EC2 /* PixelStoreMock.swift */ = {isa = PBXFileReference; lastKnownFileType = sourcecode.swift; path = PixelStoreMock.swift; sourceTree = "<group>"; };
		B6DA44222616CABC00DD1EC2 /* PixelArgumentsTests.swift */ = {isa = PBXFileReference; lastKnownFileType = sourcecode.swift; path = PixelArgumentsTests.swift; sourceTree = "<group>"; };
		B6DA44272616CAE000DD1EC2 /* AppUsageActivityMonitorTests.swift */ = {isa = PBXFileReference; lastKnownFileType = sourcecode.swift; path = AppUsageActivityMonitorTests.swift; sourceTree = "<group>"; };
		B6DB3AEE278D5C370024C5C4 /* URLSessionExtension.swift */ = {isa = PBXFileReference; lastKnownFileType = sourcecode.swift; path = URLSessionExtension.swift; sourceTree = "<group>"; };
		B6DB3CF826A00E2D00D459B7 /* AVCaptureDevice+SwizzledAuthState.swift */ = {isa = PBXFileReference; lastKnownFileType = sourcecode.swift; path = "AVCaptureDevice+SwizzledAuthState.swift"; sourceTree = "<group>"; };
		B6DB3CFA26A17CB800D459B7 /* PermissionModel.swift */ = {isa = PBXFileReference; lastKnownFileType = sourcecode.swift; path = PermissionModel.swift; sourceTree = "<group>"; };
		B6E61EE2263AC0C8004E11AB /* FileManagerExtension.swift */ = {isa = PBXFileReference; lastKnownFileType = sourcecode.swift; path = FileManagerExtension.swift; sourceTree = "<group>"; };
		B6E61EE7263ACE16004E11AB /* UTType.swift */ = {isa = PBXFileReference; lastKnownFileType = sourcecode.swift; path = UTType.swift; sourceTree = "<group>"; };
		B6F41030264D2B23003DA42C /* ProgressExtension.swift */ = {isa = PBXFileReference; lastKnownFileType = sourcecode.swift; path = ProgressExtension.swift; sourceTree = "<group>"; };
		B6FA893C269C423100588ECD /* PrivacyDashboard.storyboard */ = {isa = PBXFileReference; lastKnownFileType = file.storyboard; path = PrivacyDashboard.storyboard; sourceTree = "<group>"; };
		B6FA893E269C424500588ECD /* PrivacyDashboardViewController.swift */ = {isa = PBXFileReference; lastKnownFileType = sourcecode.swift; path = PrivacyDashboardViewController.swift; sourceTree = "<group>"; };
		B6FA8940269C425400588ECD /* PrivacyDashboardPopover.swift */ = {isa = PBXFileReference; lastKnownFileType = sourcecode.swift; path = PrivacyDashboardPopover.swift; sourceTree = "<group>"; };
		CB6BCDF827C6BEFF00CC76DC /* PrivacyFeatures.swift */ = {isa = PBXFileReference; lastKnownFileType = sourcecode.swift; path = PrivacyFeatures.swift; sourceTree = "<group>"; };
		EA0BA3A8272217E6002A0B6C /* ClickToLoadUserScript.swift */ = {isa = PBXFileReference; fileEncoding = 4; lastKnownFileType = sourcecode.swift; path = ClickToLoadUserScript.swift; sourceTree = "<group>"; };
		EA18D1C9272F0DC8006DC101 /* social_images */ = {isa = PBXFileReference; lastKnownFileType = folder; path = social_images; sourceTree = "<group>"; };
		EA1E52B42798CF98002EC53C /* ClickToLoadModelTests.swift */ = {isa = PBXFileReference; lastKnownFileType = sourcecode.swift; path = ClickToLoadModelTests.swift; sourceTree = "<group>"; };
		EA4617EF273A28A700F110A2 /* fb-tds.json */ = {isa = PBXFileReference; fileEncoding = 4; lastKnownFileType = text.json; path = "fb-tds.json"; sourceTree = "<group>"; };
		EA47767F272A21B700419EDA /* clickToLoadConfig.json */ = {isa = PBXFileReference; fileEncoding = 4; lastKnownFileType = text.json; path = clickToLoadConfig.json; sourceTree = "<group>"; };
		EA8AE769279FBDB20078943E /* ClickToLoadTDSTests.swift */ = {isa = PBXFileReference; lastKnownFileType = sourcecode.swift; path = ClickToLoadTDSTests.swift; sourceTree = "<group>"; };
		EAA29AE7278D2E43007070CF /* ProximaNova-Bold-webfont.woff2 */ = {isa = PBXFileReference; lastKnownFileType = file; path = "ProximaNova-Bold-webfont.woff2"; sourceTree = "<group>"; };
		EAA29AE8278D2E43007070CF /* ProximaNova-Reg-webfont.woff2 */ = {isa = PBXFileReference; lastKnownFileType = file; path = "ProximaNova-Reg-webfont.woff2"; sourceTree = "<group>"; };
		EAC80DDF271F6C0100BBF02D /* fb-sdk.js */ = {isa = PBXFileReference; fileEncoding = 4; lastKnownFileType = sourcecode.javascript; path = "fb-sdk.js"; sourceTree = "<group>"; };
		EAE427FF275D47FA00DAC26B /* ClickToLoadModel.swift */ = {isa = PBXFileReference; fileEncoding = 4; lastKnownFileType = sourcecode.swift; path = ClickToLoadModel.swift; sourceTree = "<group>"; };
		EAFAD6C92728BD1200F9DF00 /* clickToLoad.js */ = {isa = PBXFileReference; fileEncoding = 4; lastKnownFileType = sourcecode.javascript; path = clickToLoad.js; sourceTree = "<group>"; };
		F41D174025CB131900472416 /* NSColorExtension.swift */ = {isa = PBXFileReference; lastKnownFileType = sourcecode.swift; path = NSColorExtension.swift; sourceTree = "<group>"; };
		F44C130125C2DA0400426E3E /* NSAppearanceExtension.swift */ = {isa = PBXFileReference; lastKnownFileType = sourcecode.swift; path = NSAppearanceExtension.swift; sourceTree = "<group>"; };
/* End PBXFileReference section */

/* Begin PBXFrameworksBuildPhase section */
		4B1AD89A25FC27E200261379 /* Frameworks */ = {
			isa = PBXFrameworksBuildPhase;
			buildActionMask = 2147483647;
			files = (
			);
			runOnlyForDeploymentPostprocessing = 0;
		};
		7B4CE8D726F02108009134B1 /* Frameworks */ = {
			isa = PBXFrameworksBuildPhase;
			buildActionMask = 2147483647;
			files = (
			);
			runOnlyForDeploymentPostprocessing = 0;
		};
		AA585D7B248FD31100E9A3E2 /* Frameworks */ = {
			isa = PBXFrameworksBuildPhase;
			buildActionMask = 2147483647;
			files = (
				9807F645278CA16F00E1547B /* BrowserServicesKit in Frameworks */,
				85AE2FF224A33A2D002D507F /* WebKit.framework in Frameworks */,
				B65783F525F8ACA400D8DB33 /* Punnycode in Frameworks */,
				4B82E9B325B69E3E00656FE7 /* TrackerRadarKit in Frameworks */,
				AA06B6B72672AF8100F541C5 /* Sparkle in Frameworks */,
				85FF55C825F82E4F00E2AB99 /* Lottie in Frameworks */,
			);
			runOnlyForDeploymentPostprocessing = 0;
		};
		AA585D8D248FD31400E9A3E2 /* Frameworks */ = {
			isa = PBXFrameworksBuildPhase;
			buildActionMask = 2147483647;
			files = (
				B6DA44172616C13800DD1EC2 /* OHHTTPStubs in Frameworks */,
				B6DA44192616C13800DD1EC2 /* OHHTTPStubsSwift in Frameworks */,
			);
			runOnlyForDeploymentPostprocessing = 0;
		};
/* End PBXFrameworksBuildPhase section */

/* Begin PBXGroup section */
		0230C09D271F52D50018F728 /* GPC */ = {
			isa = PBXGroup;
			children = (
				0230C0A42721F3750018F728 /* GPCRequestFactory.swift */,
			);
			path = GPC;
			sourceTree = "<group>";
		};
		142879D824CE1139005419BB /* ViewModel */ = {
			isa = PBXGroup;
			children = (
				142879DB24CE1185005419BB /* SuggestionContainerViewModelTests.swift */,
				142879D924CE1179005419BB /* SuggestionViewModelTests.swift */,
			);
			path = ViewModel;
			sourceTree = "<group>";
		};
		336D5AEA262D8D3C0052E0C9 /* duckduckgo-find-in-page */ = {
			isa = PBXGroup;
			children = (
				336D5AEE262D8D3C0052E0C9 /* dist */,
			);
			name = "duckduckgo-find-in-page";
			path = "Submodules/duckduckgo-find-in-page";
			sourceTree = SOURCE_ROOT;
		};
		336D5AEE262D8D3C0052E0C9 /* dist */ = {
			isa = PBXGroup;
			children = (
				336D5AEF262D8D3C0052E0C9 /* findinpage.js */,
			);
			path = dist;
			sourceTree = "<group>";
		};
		3776582B27F7163B009A6B35 /* Website Breakage Report */ = {
			isa = PBXGroup;
			children = (
				3776582C27F71652009A6B35 /* WebsiteBreakageReportTests.swift */,
			);
			path = "Website Breakage Report";
			sourceTree = "<group>";
		};
		37CD54C027F2FDD100F1F7B9 /* Model */ = {
			isa = PBXGroup;
			children = (
				37CD54C427F2FDD100F1F7B9 /* PreferencesSection.swift */,
				37CD54C627F2FDD100F1F7B9 /* PreferencesSidebarModel.swift */,
				37CD54C827F2FDD100F1F7B9 /* DefaultBrowserPreferences.swift */,
				37CD54C727F2FDD100F1F7B9 /* AppearancePreferences.swift */,
				37CD54C127F2FDD100F1F7B9 /* PrivacyPreferencesModel.swift */,
				4B0511A6262CAA5A00F6079C /* PrivacySecurityPreferences.swift */,
				37CD54C227F2FDD100F1F7B9 /* AutofillPreferencesModel.swift */,
				3776582E27F82E62009A6B35 /* AutofillPreferences.swift */,
				37CD54C327F2FDD100F1F7B9 /* DownloadsPreferences.swift */,
				37CD54C527F2FDD100F1F7B9 /* AboutModel.swift */,
			);
			path = Model;
			sourceTree = "<group>";
		};
		4B02197B25E05FAC00ED7DEA /* Fireproofing */ = {
			isa = PBXGroup;
			children = (
				4B02197E25E05FAC00ED7DEA /* Extensions */,
				4B02198025E05FAC00ED7DEA /* Model */,
				4B02198225E05FAC00ED7DEA /* View */,
			);
			path = Fireproofing;
			sourceTree = "<group>";
		};
		4B02197E25E05FAC00ED7DEA /* Extensions */ = {
			isa = PBXGroup;
			children = (
				4B02197F25E05FAC00ED7DEA /* FireproofingURLExtensions.swift */,
			);
			path = Extensions;
			sourceTree = "<group>";
		};
		4B02198025E05FAC00ED7DEA /* Model */ = {
			isa = PBXGroup;
			children = (
				4B02198125E05FAC00ED7DEA /* FireproofDomains.swift */,
				B6830960274CDE99004B46BB /* FireproofDomainsContainer.swift */,
				B6830962274CDEC7004B46BB /* FireproofDomainsStore.swift */,
				B6085D072743993C00A9C456 /* FireproofDomains.xcdatamodeld */,
			);
			path = Model;
			sourceTree = "<group>";
		};
		4B02198225E05FAC00ED7DEA /* View */ = {
			isa = PBXGroup;
			children = (
				4B02198325E05FAC00ED7DEA /* FireproofInfoViewController.swift */,
				4B02198425E05FAC00ED7DEA /* Fireproofing.storyboard */,
			);
			path = View;
			sourceTree = "<group>";
		};
		4B02199725E063DE00ED7DEA /* Fireproofing */ = {
			isa = PBXGroup;
			children = (
				4B02199925E063DE00ED7DEA /* FireproofDomainsTests.swift */,
				4B02199A25E063DE00ED7DEA /* FireproofingURLExtensionsTests.swift */,
				B6BBF1712744CE36004F850E /* FireproofDomainsStoreMock.swift */,
			);
			path = Fireproofing;
			sourceTree = "<group>";
		};
		4B0511A2262CAA5A00F6079C /* Preferences */ = {
			isa = PBXGroup;
			children = (
				37CD54C027F2FDD100F1F7B9 /* Model */,
				4B0511AA262CAA5A00F6079C /* View */,
			);
			path = Preferences;
			sourceTree = "<group>";
		};
		4B0511AA262CAA5A00F6079C /* View */ = {
			isa = PBXGroup;
			children = (
				4B0511AD262CAA5A00F6079C /* FireproofDomains.storyboard */,
				4B0511B4262CAA5A00F6079C /* FireproofDomainsViewController.swift */,
				37AFCE8027DA2CA600471A10 /* PreferencesViewController.swift */,
				37AFCE8827DA33BA00471A10 /* Preferences.swift */,
				37AFCE8627DA334800471A10 /* PreferencesRootView.swift */,
				37AFCE8427DA2D3900471A10 /* PreferencesSidebar.swift */,
				37AFCE8A27DB69BC00471A10 /* PreferencesDefaultBrowserView.swift */,
				37D2771427E870D4003365FD /* PreferencesAppearanceView.swift */,
				37CC53EB27E8A4D10028713D /* PreferencesPrivacyView.swift */,
				379DE4BC27EA31AC002CC3DE /* PreferencesAutofillView.swift */,
				37CC53EF27E8D1440028713D /* PreferencesDownloadsView.swift */,
				37AFCE9127DB8CAD00471A10 /* PreferencesAboutView.swift */,
			);
			path = View;
			sourceTree = "<group>";
		};
		4B0511EE262CAEB300F6079C /* Preferences */ = {
			isa = PBXGroup;
			children = (
				37CD54B427F1AC1300F1F7B9 /* PreferencesSidebarModelTests.swift */,
				37CD54B627F1B28A00F1F7B9 /* DefaultBrowserPreferencesTests.swift */,
				37CD54B827F1F8AC00F1F7B9 /* AppearancePreferencesTests.swift */,
				37CD54BA27F25A4000F1F7B9 /* DownloadsPreferencesTests.swift */,
				3776583027F8325B009A6B35 /* AutofillPreferencesTests.swift */,
				37CD54BC27F2ECAE00F1F7B9 /* AutofillPreferencesModelTests.swift */,
			);
			path = Preferences;
			sourceTree = "<group>";
		};
		4B1AD89E25FC27E200261379 /* Integration Tests */ = {
			isa = PBXGroup;
			children = (
				B31055CC27A1BA39001AC618 /* Autoconsent */,
				4B1AD91625FC46FB00261379 /* CoreDataEncryptionTests.swift */,
				4BA1A6EA258C288C00F6F690 /* EncryptionKeyStoreTests.swift */,
				4B1AD8A125FC27E200261379 /* Info.plist */,
			);
			path = "Integration Tests";
			sourceTree = "<group>";
		};
		4B2CBF3F2767EEB2001DF04B /* Waitlist */ = {
			isa = PBXGroup;
			children = (
				4B2CBF402767EEC1001DF04B /* MacWaitlistStoreTests.swift */,
				4BA7C91527695EA500FEBA8E /* MacWaitlistRequestTests.swift */,
				4BA7C91A276984AF00FEBA8E /* MacWaitlistLockScreenViewModelTests.swift */,
			);
			path = Waitlist;
			sourceTree = "<group>";
		};
		4B379C1C27BDB7EA008A968E /* Device Authentication */ = {
			isa = PBXGroup;
			children = (
				4BBC169F27C4859400E00A38 /* DeviceAuthenticationService.swift */,
				4B379C2127BDBA29008A968E /* LocalAuthenticationService.swift */,
				4BBC16A127C485BC00E00A38 /* DeviceIdleStateDetector.swift */,
				4B379C1427BD91E3008A968E /* QuartzIdleStateProvider.swift */,
				4B379C1D27BDB7FF008A968E /* DeviceAuthenticator.swift */,
			);
			path = "Device Authentication";
			sourceTree = "<group>";
		};
		4B59023726B35F3600489384 /* Chromium */ = {
			isa = PBXGroup;
			children = (
				4B59023826B35F3600489384 /* ChromeDataImporter.swift */,
				4B59023926B35F3600489384 /* ChromiumLoginReader.swift */,
				4B59023B26B35F3600489384 /* ChromiumDataImporter.swift */,
				4B59023C26B35F3600489384 /* BraveDataImporter.swift */,
				4B8AC93226B3B06300879451 /* EdgeDataImporter.swift */,
			);
			path = Chromium;
			sourceTree = "<group>";
		};
		4B6160D125B14E5E007DE5B2 /* Content Blocker */ = {
			isa = PBXGroup;
			children = (
				EAA29AEB278D2E51007070CF /* fonts */,
				026ADE1326C3010C002518EE /* macos-config.json */,
				9833913027AAA4B500DAF119 /* trackerData.json */,
				EAE427FF275D47FA00DAC26B /* ClickToLoadModel.swift */,
				85AC3B0425D6B1D800C7D2AA /* ScriptSourceProviding.swift */,
				9826B09F2747DF3D0092F683 /* ContentBlocking.swift */,
				9812D894276CEDA5004B6181 /* ContentBlockerRulesLists.swift */,
				9833912E27AAA3CE00DAF119 /* AppTrackerDataSetProvider.swift */,
				9826B0A12747DFEB0092F683 /* AppPrivacyConfigurationDataProvider.swift */,
				EA18D1C9272F0DC8006DC101 /* social_images */,
				EA0BA3A8272217E6002A0B6C /* ClickToLoadUserScript.swift */,
				EAFAD6C92728BD1200F9DF00 /* clickToLoad.js */,
				EA47767F272A21B700419EDA /* clickToLoadConfig.json */,
				EA4617EF273A28A700F110A2 /* fb-tds.json */,
				EAC80DDF271F6C0100BBF02D /* fb-sdk.js */,
			);
			path = "Content Blocker";
			sourceTree = "<group>";
		};
		4B65143C26392483005B46EB /* Email */ = {
			isa = PBXGroup;
			children = (
				4B65143D263924B5005B46EB /* EmailUrlExtensions.swift */,
				85378D9F274E6F42007C5CBF /* NSNotificationName+EmailManager.swift */,
				85378DA1274E7F25007C5CBF /* EmailManagerRequestDelegate.swift */,
			);
			path = Email;
			sourceTree = "<group>";
		};
		4B677422255DBEB800025BD8 /* Smarter Encryption */ = {
			isa = PBXGroup;
			children = (
				CB6BCDF827C6BEFF00CC76DC /* PrivacyFeatures.swift */,
				4B677429255DBEB800025BD8 /* HTTPSBloomFilterSpecification.swift */,
				CB6BCDF727C689FE00CC76DC /* Resources */,
				4B67742D255DBEB800025BD8 /* Store */,
			);
			path = "Smarter Encryption";
			sourceTree = "<group>";
		};
		4B67742D255DBEB800025BD8 /* Store */ = {
			isa = PBXGroup;
			children = (
				4B677430255DBEB800025BD8 /* AppHTTPSUpgradeStore.swift */,
				4B67742E255DBEB800025BD8 /* HTTPSUpgrade.xcdatamodeld */,
			);
			path = Store;
			sourceTree = "<group>";
		};
		4B67743D255DBEEA00025BD8 /* Database */ = {
			isa = PBXGroup;
			children = (
				4B677440255DBEEA00025BD8 /* Database.swift */,
				B6085D052743905F00A9C456 /* CoreDataStore.swift */,
			);
			path = Database;
			sourceTree = "<group>";
		};
		4B677447255DBF1400025BD8 /* Submodules */ = {
			isa = PBXGroup;
			children = (
				339A6B5726A044BA00E3DAE8 /* duckduckgo-privacy-dashboard */,
				336D5AEA262D8D3C0052E0C9 /* duckduckgo-find-in-page */,
			);
			name = Submodules;
			sourceTree = "<group>";
		};
		4B70BFFD27B0793D000386ED /* Crash Reports */ = {
			isa = PBXGroup;
			children = (
				4B70BFFE27B0793D000386ED /* Example Crash Reports */,
				4B70C00027B0793D000386ED /* CrashReportTests.swift */,
			);
			path = "Crash Reports";
			sourceTree = "<group>";
		};
		4B70BFFE27B0793D000386ED /* Example Crash Reports */ = {
			isa = PBXGroup;
			children = (
				4B70BFFF27B0793D000386ED /* DuckDuckGo-ExampleCrash.ips */,
			);
			path = "Example Crash Reports";
			sourceTree = "<group>";
		};
		4B723DEA26B0002B00E14D75 /* Data Import */ = {
			isa = PBXGroup;
			children = (
				4B723DEB26B0002B00E14D75 /* DataImport.swift */,
				4B5A4F4B27F3A5AA008FBD88 /* NSNotificationName+DataImport.swift */,
				4B59024726B3673600489384 /* ThirdPartyBrowser.swift */,
				4B7A57CE279A4EF300B1C70E /* ChromePreferences.swift */,
				4BB99CF326FE191E001E4761 /* Bookmarks */,
				4B723DF126B0002B00E14D75 /* Logins */,
				4B723DEC26B0002B00E14D75 /* View */,
			);
			path = "Data Import";
			sourceTree = "<group>";
		};
		4B723DEC26B0002B00E14D75 /* View */ = {
			isa = PBXGroup;
			children = (
				85C48CD027908C1000D3263E /* BrowserImportMoreInfoViewController.swift */,
				4B78A86A26BB3ADD0071BB16 /* BrowserImportSummaryViewController.swift */,
				4B59024226B35F7C00489384 /* BrowserImportViewController.swift */,
				4B723DF026B0002B00E14D75 /* CSVImportSummaryViewController.swift */,
				4B723DEF26B0002B00E14D75 /* CSVImportViewController.swift */,
				4B723DED26B0002B00E14D75 /* DataImport.storyboard */,
				4B723DEE26B0002B00E14D75 /* DataImportViewController.swift */,
				4B8AC93426B3B2FD00879451 /* NSAlert+DataImport.swift */,
				4BB99D0526FE1979001E4761 /* RequestFilePermissionViewController.swift */,
			);
			path = View;
			sourceTree = "<group>";
		};
		4B723DF126B0002B00E14D75 /* Logins */ = {
			isa = PBXGroup;
			children = (
				4B8AC93726B489C500879451 /* Firefox */,
				4B59023726B35F3600489384 /* Chromium */,
				4B723DF426B0002B00E14D75 /* LoginImport.swift */,
				4B723DF226B0002B00E14D75 /* SecureVault */,
				4B723DF526B0002B00E14D75 /* CSV */,
			);
			path = Logins;
			sourceTree = "<group>";
		};
		4B723DF226B0002B00E14D75 /* SecureVault */ = {
			isa = PBXGroup;
			children = (
				4B723DF326B0002B00E14D75 /* SecureVaultLoginImporter.swift */,
			);
			path = SecureVault;
			sourceTree = "<group>";
		};
		4B723DF526B0002B00E14D75 /* CSV */ = {
			isa = PBXGroup;
			children = (
				4B723DF626B0002B00E14D75 /* CSVParser.swift */,
				4B723DF726B0002B00E14D75 /* CSVImporter.swift */,
			);
			path = CSV;
			sourceTree = "<group>";
		};
		4B723DF826B0002B00E14D75 /* Data Export */ = {
			isa = PBXGroup;
			children = (
				859E7D6A27453BF3009C2B69 /* BookmarksExporter.swift */,
				4B723DFD26B0002B00E14D75 /* CSVLoginExporter.swift */,
			);
			path = "Data Export";
			sourceTree = "<group>";
		};
		4B723DFE26B0003E00E14D75 /* Data Import */ = {
			isa = PBXGroup;
			children = (
				4B3F641D27A8D3BD00E0C118 /* BrowserProfileTests.swift */,
				4BB99D0C26FE1A83001E4761 /* ChromiumBookmarksReaderTests.swift */,
				4B59024B26B38BB800489384 /* ChromiumLoginReaderTests.swift */,
				4B723E0126B0003E00E14D75 /* CSVImporterTests.swift */,
				4B723E0026B0003E00E14D75 /* CSVParserTests.swift */,
				4B723DFF26B0003E00E14D75 /* DataImportMocks.swift */,
				4BB99D0D26FE1A83001E4761 /* FirefoxBookmarksReaderTests.swift */,
				4B8AC93C26B49BE600879451 /* FirefoxLoginReaderTests.swift */,
				4BB99D0E26FE1A84001E4761 /* SafariBookmarksReaderTests.swift */,
				4BF4951726C08395000547B8 /* ThirdPartyBrowserTests.swift */,
				37A803DA27FD69D300052F4C /* Data Import Resources */,
			);
			path = "Data Import";
			sourceTree = "<group>";
		};
		4B723E0226B0003E00E14D75 /* Data Export */ = {
			isa = PBXGroup;
			children = (
				859E7D6C274548F2009C2B69 /* BookmarksExporterTests.swift */,
				4B723E0426B0003E00E14D75 /* CSVLoginExporterTests.swift */,
				4B723E0326B0003E00E14D75 /* MockSecureVault.swift */,
			);
			path = "Data Export";
			sourceTree = "<group>";
		};
		4B82E9B725B6A04B00656FE7 /* Content Blocker */ = {
			isa = PBXGroup;
			children = (
				98EB5D0F27516A4800681FE6 /* AppPrivacyConfigurationTests.swift */,
				9833913227AAAEEE00DAF119 /* EmbeddedTrackerDataTests.swift */,
				EA1E52B42798CF98002EC53C /* ClickToLoadModelTests.swift */,
				EA8AE769279FBDB20078943E /* ClickToLoadTDSTests.swift */,
				B610F2E527AA388100FCEBE9 /* ContentBlockingUpdatingTests.swift */,
				B610F2E727AA397100FCEBE9 /* ContentBlockerRulesManagerMock.swift */,
			);
			path = "Content Blocker";
			sourceTree = "<group>";
		};
		4B8AC93726B489C500879451 /* Firefox */ = {
			isa = PBXGroup;
			children = (
				4B8AC93826B48A5100879451 /* FirefoxLoginReader.swift */,
				4B5FF67726B602B100D42879 /* FirefoxDataImporter.swift */,
				4B8AC93A26B48ADF00879451 /* ASN1Parser.swift */,
			);
			path = Firefox;
			sourceTree = "<group>";
		};
		4B9292AD26670F5300AD2C21 /* Extensions */ = {
			isa = PBXGroup;
			children = (
				4B9292D62667124000AD2C21 /* NSPopUpButtonExtension.swift */,
				4B9292AE26670F5300AD2C21 /* NSOutlineViewExtensions.swift */,
			);
			path = Extensions;
			sourceTree = "<group>";
		};
		4BA1A691258B06F600F6F690 /* File System */ = {
			isa = PBXGroup;
			children = (
				4BA1A69A258B076900F6F690 /* FileStore.swift */,
				4BA1A69F258B079600F6F690 /* DataEncryption.swift */,
				4BA1A6A4258B07DF00F6F690 /* EncryptedValueTransformer.swift */,
				4BA1A6A9258B07F400F6F690 /* EncryptionKeys */,
			);
			path = "File System";
			sourceTree = "<group>";
		};
		4BA1A6A9258B07F400F6F690 /* EncryptionKeys */ = {
			isa = PBXGroup;
			children = (
				4BA1A6B2258B080A00F6F690 /* EncryptionKeyGeneration.swift */,
				4BA1A6B7258B081600F6F690 /* EncryptionKeyStoring.swift */,
				4BA1A6BC258B082300F6F690 /* EncryptionKeyStore.swift */,
			);
			path = EncryptionKeys;
			sourceTree = "<group>";
		};
		4BA1A6CE258BF58C00F6F690 /* File System */ = {
			isa = PBXGroup;
			children = (
				4BA1A6D8258C0CB300F6F690 /* DataEncryptionTests.swift */,
				4BA1A6FD258C5C1300F6F690 /* EncryptedValueTransformerTests.swift */,
				4BA1A6E5258C270800F6F690 /* EncryptionKeyGeneratorTests.swift */,
				4BA1A6F5258C4F9600F6F690 /* EncryptionMocks.swift */,
				4BA1A6DD258C100A00F6F690 /* FileStoreTests.swift */,
				4B11060925903EAC0039B979 /* CoreDataEncryptionTests.swift */,
				4B11060325903E570039B979 /* CoreDataEncryptionTesting.xcdatamodeld */,
				B662D3DD275613BB0035D4D6 /* EncryptionKeyStoreMock.swift */,
				B6A5A27825B93FFE00AA7ADA /* StateRestorationManagerTests.swift */,
				B6A5A27D25B9403E00AA7ADA /* FileStoreMock.swift */,
			);
			path = "File System";
			sourceTree = "<group>";
		};
		4BB88B4E25B7BA20006F6B06 /* Utilities */ = {
			isa = PBXGroup;
			children = (
				4BB88B5A25B7BA50006F6B06 /* Instruments.swift */,
				85799C1725DEBB3F0007EC87 /* Logging.swift */,
				4BB88B4F25B7BA2B006F6B06 /* TabInstrumentation.swift */,
				85C6A29525CC1FFD00EEB5F1 /* UserDefaultsWrapper.swift */,
				B6AAAC2C260330580029438D /* PublishedAfter.swift */,
				4BB6CE5E26B77ED000EC5860 /* Cryptography.swift */,
			);
			path = Utilities;
			sourceTree = "<group>";
		};
		4BB99CF326FE191E001E4761 /* Bookmarks */ = {
			isa = PBXGroup;
			children = (
				4BB99CF426FE191E001E4761 /* Firefox */,
				4BB99CF626FE191E001E4761 /* BookmarkImport.swift */,
				4BB99CF726FE191E001E4761 /* CoreDataBookmarkImporter.swift */,
				4BB99CF826FE191E001E4761 /* Chromium */,
				4BB99CFB26FE191E001E4761 /* Safari */,
			);
			path = Bookmarks;
			sourceTree = "<group>";
		};
		4BB99CF426FE191E001E4761 /* Firefox */ = {
			isa = PBXGroup;
			children = (
				4BB99CF526FE191E001E4761 /* FirefoxBookmarksReader.swift */,
			);
			path = Firefox;
			sourceTree = "<group>";
		};
		4BB99CF826FE191E001E4761 /* Chromium */ = {
			isa = PBXGroup;
			children = (
				4BB99CF926FE191E001E4761 /* ChromiumBookmarksReader.swift */,
				4BB99CFA26FE191E001E4761 /* ImportedBookmarks.swift */,
			);
			path = Chromium;
			sourceTree = "<group>";
		};
		4BB99CFB26FE191E001E4761 /* Safari */ = {
			isa = PBXGroup;
			children = (
				4BB99CFC26FE191E001E4761 /* SafariBookmarksReader.swift */,
				4BB99CFD26FE191E001E4761 /* SafariDataImporter.swift */,
			);
			path = Safari;
			sourceTree = "<group>";
		};
		4BBC16A327C488B900E00A38 /* Device Authentication */ = {
			isa = PBXGroup;
			children = (
				4BBC16A427C488C900E00A38 /* DeviceAuthenticatorTests.swift */,
			);
			path = "Device Authentication";
			sourceTree = "<group>";
		};
		4BC68A6C2759ADC20029A586 /* Waitlist */ = {
			isa = PBXGroup;
			children = (
				4BC68A712759B2140029A586 /* Waitlist.swift */,
				4BEF0E6E27667F6E00AF7C58 /* Model */,
				4BEF0E6D27667F6300AF7C58 /* View */,
			);
			path = Waitlist;
			sourceTree = "<group>";
		};
		4BEF0E6D27667F6300AF7C58 /* View */ = {
			isa = PBXGroup;
			children = (
				4BC68A6F2759AE490029A586 /* Waitlist.storyboard */,
				4BEF0E6627641A0E00AF7C58 /* MacWaitlistLockScreenViewController.swift */,
				4BEF0E712766B11200AF7C58 /* MacWaitlistLockScreenViewModel.swift */,
			);
			path = View;
			sourceTree = "<group>";
		};
		4BEF0E6E27667F6E00AF7C58 /* Model */ = {
			isa = PBXGroup;
			children = (
				4BEF0E69276676A500AF7C58 /* WaitlistRequest.swift */,
				4BEF0E6B276676AB00AF7C58 /* MacWaitlistStore.swift */,
			);
			path = Model;
			sourceTree = "<group>";
		};
		7B1E819A27C8874900FF0E60 /* Autofill */ = {
			isa = PBXGroup;
			children = (
				7B1E819B27C8874900FF0E60 /* ContentOverlayPopover.swift */,
				7B1E819C27C8874900FF0E60 /* ContentOverlay.storyboard */,
				7B1E819D27C8874900FF0E60 /* ContentOverlayViewController.swift */,
			);
			path = Autofill;
			sourceTree = "<group>";
		};
		7B4CE8DB26F02108009134B1 /* UI Tests */ = {
			isa = PBXGroup;
			children = (
				7B4CE8E626F02134009134B1 /* TabBarTests.swift */,
				7B4CE8DE26F02108009134B1 /* Info.plist */,
			);
			path = "UI Tests";
			sourceTree = "<group>";
		};
		853014D425E6709500FB8205 /* Support */ = {
			isa = PBXGroup;
			children = (
				853014D525E671A000FB8205 /* PageObserverUserScript.swift */,
			);
			path = Support;
			sourceTree = "<group>";
		};
		85378D9A274E618C007C5CBF /* Message Views */ = {
			isa = PBXGroup;
			children = (
				85378D9B274E61B8007C5CBF /* MessageViews.storyboard */,
				85378D9D274E664C007C5CBF /* PopoverMessageViewController.swift */,
			);
			path = "Message Views";
			sourceTree = "<group>";
		};
		8553FF50257523630029327F /* File Download */ = {
			isa = PBXGroup;
			children = (
				8553FF51257523760029327F /* URLSuggestedFilenameTests.swift */,
				B630793926731F2600DCEE41 /* FileDownloadManagerTests.swift */,
				B630794126731F5400DCEE41 /* WKDownloadMock.swift */,
				B693955C26F19CD70015B914 /* DownloadListStoreTests.swift */,
				B693955E26F1C17F0015B914 /* DownloadListCoordinatorTests.swift */,
				B693956026F1C1BC0015B914 /* DownloadListStoreMock.swift */,
				B693956226F1C2A40015B914 /* FileDownloadManagerMock.swift */,
				B693956726F352DB0015B914 /* DownloadsWebViewMock.h */,
				B693956826F352DB0015B914 /* DownloadsWebViewMock.m */,
			);
			path = "File Download";
			sourceTree = "<group>";
		};
		8556A60C256C15C60092FA9D /* File Download */ = {
			isa = PBXGroup;
			children = (
				B6B1E87C26D5DA020062C350 /* View */,
				B61EF3EA266F91D700B4D78F /* Extensions */,
				8556A615256C15E10092FA9D /* Model */,
				B6C0B23126E71A800031CB7F /* Services */,
			);
			path = "File Download";
			sourceTree = "<group>";
		};
		8556A615256C15E10092FA9D /* Model */ = {
			isa = PBXGroup;
			children = (
				856C98DE257014BD00A22F1F /* FileDownloadManager.swift */,
				B6C0B23526E732000031CB7F /* DownloadListItem.swift */,
				B6A924D82664C72D001A28CA /* WebKitDownloadTask.swift */,
				B6C0B22D26E61CE70031CB7F /* DownloadViewModel.swift */,
				B6C0B23D26E8BF1F0031CB7F /* DownloadListViewModel.swift */,
				B6C0B23826E742610031CB7F /* FileDownloadError.swift */,
				B6A924DD2664CA08001A28CA /* LegacyWebKitDownloadDelegate.swift */,
				B693955A26F0CE300015B914 /* WebKitDownloadDelegate.swift */,
				B6A924D32664BBB9001A28CA /* WKWebViewDownloadDelegate.swift */,
				B6E61EE7263ACE16004E11AB /* UTType.swift */,
			);
			path = Model;
			sourceTree = "<group>";
		};
		85589E8527BBB8DD0038AD11 /* Model */ = {
			isa = PBXGroup;
			children = (
				85589E8627BBB8F20038AD11 /* HomePageFavoritesModel.swift */,
				85AC7ADC27BEB6EE00FFB69B /* HomePageDefaultBrowserModel.swift */,
				85589E9027BFB9810038AD11 /* HomePageRecentlyVisitedModel.swift */,
			);
			path = Model;
			sourceTree = "<group>";
		};
		85707F2F276A7DB000DC0649 /* ViewModel */ = {
			isa = PBXGroup;
			children = (
				85707F30276A7DCA00DC0649 /* OnboardingViewModel.swift */,
			);
			path = ViewModel;
			sourceTree = "<group>";
		};
		8585B63526D6E5F600C1416F /* SwiftUI */ = {
			isa = PBXGroup;
			children = (
				8585B63726D6E66C00C1416F /* ButtonStyles.swift */,
				85589E8A27BBBADC0038AD11 /* ColorExtensions.swift */,
				85589E9527BFE25D0038AD11 /* FailedAssertionView.swift */,
				85589E9927BFE3C30038AD11 /* FaviconView.swift */,
				85C5991A27D10CF000E605B2 /* FireAnimationView.swift */,
				85589E9727BFE2DA0038AD11 /* HoverButton.swift */,
				4BE65484271FCD7B008D1D63 /* LoginFaviconView.swift */,
				85707F2D276A394C00DC0649 /* ViewExtensions.swift */,
				371E141827E92E42009E3B5B /* MultilineScrollableTextFix.swift */,
				37CD54B227EE509700F1F7B9 /* View+Cursor.swift */,
				376705B227EC7D4F00DD8D76 /* TextButton.swift */,
				37CC53F327E8D4620028713D /* NSPathControlView.swift */,
				4B1E6EEF27AB5E5D00F51793 /* NSPopUpButtonView.swift */,
			);
			path = SwiftUI;
			sourceTree = "<group>";
		};
		8585B63626D6E61500C1416F /* AppKit */ = {
			isa = PBXGroup;
			children = (
				B65E6B9D26D9EC0800095F96 /* CircularProgressView.swift */,
				B693954626F04BEA0015B914 /* ColorView.swift */,
				B693953E26F04BE70015B914 /* FocusRingView.swift */,
				B693954326F04BE90015B914 /* GradientView.swift */,
				B6B1E88A26D774090062C350 /* LinkButton.swift */,
				B693954426F04BE90015B914 /* LongPressButton.swift */,
				B693953F26F04BE80015B914 /* MouseClickView.swift */,
				B693954926F04BEB0015B914 /* MouseOverButton.swift */,
				AA7EB6DE27E7C57D00036718 /* MouseOverAnimationButton.swift */,
				4B379C2327BDE1B0008A968E /* FlatButton.swift */,
				B693953D26F04BE70015B914 /* MouseOverView.swift */,
				B693953C26F04BE70015B914 /* NibLoadable.swift */,
				B693954726F04BEA0015B914 /* NSSavePanelExtension.swift */,
				B693954126F04BE80015B914 /* PaddedImageButton.swift */,
				B693954026F04BE80015B914 /* ProgressView.swift */,
				B693954826F04BEB0015B914 /* SavePanelAccessoryView.xib */,
				B693954226F04BE90015B914 /* ShadowView.swift */,
				B693954526F04BEA0015B914 /* WindowDraggingView.swift */,
				4BDFA4AD27BF19E500648192 /* ToggleableScrollView.swift */,
			);
			path = AppKit;
			sourceTree = "<group>";
		};
		85890634267B6CC500D23B0D /* Secure Vault */ = {
			isa = PBXGroup;
			children = (
				85D885B126A5918E0077C374 /* Extensions */,
				85CC1D7826A05E790062F04E /* Model */,
				85CC1D7F26A05F6C0062F04E /* Services */,
				85CC1D7926A05E820062F04E /* View */,
				B642738127B65BAC0005DFD1 /* SecureVaultErrorReporter.swift */,
			);
			path = "Secure Vault";
			sourceTree = "<group>";
		};
		858A798626A99D9000A75A42 /* Secure Vault */ = {
			isa = PBXGroup;
			children = (
				4BF4EA4F27C71F26004E57C4 /* PasswordManagementListSectionTests.swift */,
				858A798726A99DBE00A75A42 /* PasswordManagementItemListModelTests.swift */,
				858A798926A9B35E00A75A42 /* PasswordManagementItemModelTests.swift */,
			);
			path = "Secure Vault";
			sourceTree = "<group>";
		};
		85A0115D25AF1C4700FA6A0C /* Find In Page */ = {
			isa = PBXGroup;
			children = (
				85A0117325AF2EDF00FA6A0C /* FindInPage.storyboard */,
				85A0118125AF60E700FA6A0C /* FindInPageModel.swift */,
				85A011E925B4D4CA00FA6A0C /* FindInPageUserScript.swift */,
				85A0116825AF1D8900FA6A0C /* FindInPageViewController.swift */,
			);
			path = "Find In Page";
			sourceTree = "<group>";
		};
		85AC3B1525D9BBFA00C7D2AA /* Configuration */ = {
			isa = PBXGroup;
			children = (
				85AC3B1625D9BC1A00C7D2AA /* ConfigurationDownloaderTests.swift */,
				85AC3B4825DAC9BD00C7D2AA /* ConfigurationStorageTests.swift */,
			);
			path = Configuration;
			sourceTree = "<group>";
		};
		85AC3B3325DA828900C7D2AA /* Network */ = {
			isa = PBXGroup;
			children = (
				85AC3B3425DA82A600C7D2AA /* DataTaskProviding.swift */,
				B63BDF7F280003570072D75B /* WebKitError.swift */,
			);
			path = Network;
			sourceTree = "<group>";
		};
		85AE2FF024A33A2D002D507F /* Frameworks */ = {
			isa = PBXGroup;
			children = (
				85AE2FF124A33A2D002D507F /* WebKit.framework */,
			);
			name = Frameworks;
			sourceTree = "<group>";
		};
		85B7184727677A7D00B4277F /* Onboarding */ = {
			isa = PBXGroup;
			children = (
				85707F2F276A7DB000DC0649 /* ViewModel */,
				85B7184827677A9200B4277F /* View */,
			);
			path = Onboarding;
			sourceTree = "<group>";
		};
		85B7184827677A9200B4277F /* View */ = {
			isa = PBXGroup;
			children = (
				85707F23276A332A00DC0649 /* OnboardingButtonStyles.swift */,
				85707F29276A35FE00DC0649 /* ActionSpeech.swift */,
				85707F21276A32B600DC0649 /* CallToAction.swift */,
				85707F27276A34D900DC0649 /* DaxSpeech.swift */,
				85B7184927677C2D00B4277F /* Onboarding.storyboard */,
				85707F25276A335700DC0649 /* Onboarding.swift */,
				85707F2B276A364E00DC0649 /* OnboardingFlow.swift */,
				85B7184B27677C6500B4277F /* OnboardingViewController.swift */,
				85B7184D27677CBB00B4277F /* RootView.swift */,
			);
			path = View;
			sourceTree = "<group>";
		};
		85CC1D7826A05E790062F04E /* Model */ = {
			isa = PBXGroup;
			children = (
				4B1E6EEC27AB5E5100F51793 /* PasswordManagementListSection.swift */,
				4B1E6EEB27AB5E5100F51793 /* SecureVaultSorting.swift */,
				85CC1D7A26A05ECF0062F04E /* PasswordManagementItemListModel.swift */,
				85CC1D7C26A05F250062F04E /* PasswordManagementItemModel.swift */,
				4BE6547B271FCD4D008D1D63 /* PasswordManagementCreditCardModel.swift */,
				4BE6547A271FCD4D008D1D63 /* PasswordManagementIdentityModel.swift */,
				4BE6547C271FCD4D008D1D63 /* PasswordManagementLoginModel.swift */,
				4BE6547D271FCD4D008D1D63 /* PasswordManagementNoteModel.swift */,
			);
			path = Model;
			sourceTree = "<group>";
		};
		85CC1D7926A05E820062F04E /* View */ = {
			isa = PBXGroup;
			children = (
				4BBE0AA627B9B027003B37A8 /* PopUpButton.swift */,
				4B1E6EF027AB5E5D00F51793 /* PasswordManagementItemList.swift */,
				4BE65473271FCD40008D1D63 /* EditableTextView.swift */,
				4BE65470271FCD40008D1D63 /* PasswordManagementCreditCardItemView.swift */,
				4BE6546E271FCD40008D1D63 /* PasswordManagementIdentityItemView.swift */,
				4BE65471271FCD40008D1D63 /* PasswordManagementLoginItemView.swift */,
				4BE65472271FCD40008D1D63 /* PasswordManagementNoteItemView.swift */,
				85625997269C9C5F00EE44BC /* PasswordManagementPopover.swift */,
				85625995269C953C00EE44BC /* PasswordManagementViewController.swift */,
				85625993269C8F9600EE44BC /* PasswordManager.storyboard */,
				85890639267BCD8E00D23B0D /* SaveCredentialsPopover.swift */,
				8589063B267BCDC000D23B0D /* SaveCredentialsViewController.swift */,
				4B8A4E0027C8447E005F40E8 /* SaveIdentityPopover.swift */,
				4B8A4DFE27C83B29005F40E8 /* SaveIdentityViewController.swift */,
				4BE4005227CF3DC3007D3161 /* SavePaymentMethodPopover.swift */,
				4BE4005427CF3F19007D3161 /* SavePaymentMethodViewController.swift */,
			);
			path = View;
			sourceTree = "<group>";
		};
		85CC1D7F26A05F6C0062F04E /* Services */ = {
			isa = PBXGroup;
			children = (
				4BE65482271FCD53008D1D63 /* CountryList.swift */,
			);
			path = Services;
			sourceTree = "<group>";
		};
		85D33F1025C82E93002B91A6 /* Configuration */ = {
			isa = PBXGroup;
			children = (
				85480FBA25D181CB009424E3 /* ConfigurationDownloading.swift */,
				85D33F1125C82EB3002B91A6 /* ConfigurationManager.swift */,
				85480FCE25D1AA22009424E3 /* ConfigurationStoring.swift */,
			);
			path = Configuration;
			sourceTree = "<group>";
		};
		85D885B126A5918E0077C374 /* Extensions */ = {
			isa = PBXGroup;
			children = (
				85D885AF26A590A90077C374 /* NSNotificationName+PasswordManager.swift */,
				85D885B226A5A9DE0077C374 /* NSAlert+PasswordManager.swift */,
				858A797E26A79EAA00A75A42 /* UserText+PasswordManager.swift */,
			);
			path = Extensions;
			sourceTree = "<group>";
		};
		85F1B0C725EF9747004792B6 /* App Delegate */ = {
			isa = PBXGroup;
			children = (
				85F1B0C825EF9759004792B6 /* URLEventHandlerTests.swift */,
			);
			path = "App Delegate";
			sourceTree = "<group>";
		};
		85F487B3276A8F1B003CE668 /* Onboarding */ = {
			isa = PBXGroup;
			children = (
				85F487B4276A8F2E003CE668 /* OnboardingTests.swift */,
			);
			path = Onboarding;
			sourceTree = "<group>";
		};
		85F69B3A25EDE7F800978E59 /* Common */ = {
			isa = PBXGroup;
			children = (
				4B723E1726B000DC00E14D75 /* TemporaryFileCreator.swift */,
				4B9292C42667104B00AD2C21 /* CoreDataTestUtilities.swift */,
				B683097A274DCFE3004B46BB /* Database */,
				AAEC74B92642E66600C2EFBC /* Extensions */,
				4BA1A6CE258BF58C00F6F690 /* File System */,
				B6AE74322609AFBB005B9B1A /* Progress */,
				4B0511E6262CAB3700F6079C /* UserDefaultsWrapperUtilities.swift */,
				B6B3E0952654DACD0040E0A2 /* UTTypeTests.swift */,
				B693956626F352940015B914 /* TestsBridging.h */,
			);
			path = Common;
			sourceTree = "<group>";
		};
		AA0877B626D515EE00B05660 /* User Agent */ = {
			isa = PBXGroup;
			children = (
				AA0877BC26D660EC00B05660 /* Model */,
				AA0877BB26D660C900B05660 /* Services */,
			);
			path = "User Agent";
			sourceTree = "<group>";
		};
		AA0877BB26D660C900B05660 /* Services */ = {
			isa = PBXGroup;
			children = (
				AA0877B726D5160D00B05660 /* SafariVersionReaderTests.swift */,
				AA0877B926D5161D00B05660 /* WebKitVersionProviderTests.swift */,
			);
			path = Services;
			sourceTree = "<group>";
		};
		AA0877BC26D660EC00B05660 /* Model */ = {
			isa = PBXGroup;
			children = (
				8546DE6125C03056000CA5E1 /* UserAgentTests.swift */,
			);
			path = Model;
			sourceTree = "<group>";
		};
		AA0877BD26D6610B00B05660 /* Services */ = {
			isa = PBXGroup;
			children = (
				AACF6FD526BC366D00CF09F9 /* SafariVersionReader.swift */,
				AAFE068226C7082D005434CC /* WebKitVersionProvider.swift */,
			);
			path = Services;
			sourceTree = "<group>";
		};
		AA0877BE26D6611300B05660 /* Model */ = {
			isa = PBXGroup;
			children = (
				14505A07256084EF00272CC6 /* UserAgent.swift */,
			);
			path = Model;
			sourceTree = "<group>";
		};
		AA3863C227A1E1C000749AB5 /* Feedback and Breakage */ = {
			isa = PBXGroup;
			children = (
				AA3D531827A2F24C00074EC1 /* View */,
				AA3D531927A2F47100074EC1 /* Model */,
			);
			path = "Feedback and Breakage";
			sourceTree = "<group>";
		};
		AA3D531827A2F24C00074EC1 /* View */ = {
			isa = PBXGroup;
			children = (
				AA3863C427A1E28F00749AB5 /* Feedback.storyboard */,
				371C0A2827E33EDC0070591F /* FeedbackPresenter.swift */,
				AA3D531427A1ED9300074EC1 /* FeedbackWindow.swift */,
				AA3D531627A1EEED00074EC1 /* FeedbackViewController.swift */,
			);
			path = View;
			sourceTree = "<group>";
		};
		AA3D531927A2F47100074EC1 /* Model */ = {
			isa = PBXGroup;
			children = (
				AA3D531A27A2F57E00074EC1 /* Feedback.swift */,
				AA3D531C27A2F58F00074EC1 /* FeedbackSender.swift */,
				AAD8078627B3F45600CF7703 /* WebsiteBreakage.swift */,
				AAD8078427B3F3BE00CF7703 /* WebsiteBreakageSender.swift */,
			);
			path = Model;
			sourceTree = "<group>";
		};
		AA4D700525545EDE00C3411E /* App Delegate */ = {
			isa = PBXGroup;
			children = (
				AA585D81248FD31100E9A3E2 /* AppDelegate.swift */,
				AA4D700625545EF800C3411E /* URLEventHandler.swift */,
				AA4FF40B2624751A004E2377 /* GrammarFeaturesManager.swift */,
				AAD86E51267A0DFF005C11BE /* UpdateController.swift */,
				858A798226A8B75F00A75A42 /* CopyHandler.swift */,
			);
			path = "App Delegate";
			sourceTree = "<group>";
		};
		AA512D1224D99D4900230283 /* Services */ = {
			isa = PBXGroup;
			children = (
				AA6820E325502F19005ED0D5 /* WebsiteDataStore.swift */,
			);
			path = Services;
			sourceTree = "<group>";
		};
		AA585D75248FD31100E9A3E2 = {
			isa = PBXGroup;
			children = (
				AA68C3D62490F821001B8783 /* README.md */,
				AA585D80248FD31100E9A3E2 /* DuckDuckGo */,
				AA585D93248FD31400E9A3E2 /* Unit Tests */,
				4B1AD89E25FC27E200261379 /* Integration Tests */,
				7B4CE8DB26F02108009134B1 /* UI Tests */,
				AA585D7F248FD31100E9A3E2 /* Products */,
				85AE2FF024A33A2D002D507F /* Frameworks */,
			);
			sourceTree = "<group>";
		};
		AA585D7F248FD31100E9A3E2 /* Products */ = {
			isa = PBXGroup;
			children = (
				AA585D7E248FD31100E9A3E2 /* DuckDuckGo.app */,
				AA585D90248FD31400E9A3E2 /* Unit Tests.xctest */,
				4B1AD89D25FC27E200261379 /* Integration Tests.xctest */,
				7B4CE8DA26F02108009134B1 /* UI Tests.xctest */,
			);
			name = Products;
			sourceTree = "<group>";
		};
		AA585D80248FD31100E9A3E2 /* DuckDuckGo */ = {
			isa = PBXGroup;
			children = (
				B31055BB27A1BA0E001AC618 /* Autoconsent */,
				B6A9E47526146A440067D1B9 /* API */,
				AA4D700525545EDE00C3411E /* App Delegate */,
				AAC5E4C025D6A6A9007F5990 /* Bookmarks */,
				AA86491B24D837DE001BABEE /* Browser Tab */,
				AA86491324D831B9001BABEE /* Common */,
				85D33F1025C82E93002B91A6 /* Configuration */,
				4B6160D125B14E5E007DE5B2 /* Content Blocker */,
				AAC30A24268DF93500D2D9CD /* Crash Reports */,
				4B723DEA26B0002B00E14D75 /* Data Import */,
				4B723DF826B0002B00E14D75 /* Data Export */,
				4B379C1C27BDB7EA008A968E /* Device Authentication */,
				4B65143C26392483005B46EB /* Email */,
				AA5FA695275F823900DCE9C9 /* Favicons */,
				AA3863C227A1E1C000749AB5 /* Feedback and Breakage */,
				8556A60C256C15C60092FA9D /* File Download */,
				85A0115D25AF1C4700FA6A0C /* Find In Page */,
				AA6820E825503A21005ED0D5 /* Fire */,
				4B02197B25E05FAC00ED7DEA /* Fireproofing */,
				B65536902684409300085A79 /* Geolocation */,
				0230C09D271F52D50018F728 /* GPC */,
				AAE75275263B036300B973F8 /* History */,
				AA585DB02490E6FA00E9A3E2 /* Main */,
				AAE71DB225F66A0900D74437 /* Home Page */,
				AA97BF4425135CB60014931A /* Menus */,
				85378D9A274E618C007C5CBF /* Message Views */,
				AA86491524D83384001BABEE /* Navigation Bar */,
				85B7184727677A7D00B4277F /* Onboarding */,
				B64C84DB2692D6E80048FEBE /* Permissions */,
				4B0511A2262CAA5A00F6079C /* Preferences */,
				B6FA893A269C414900588ECD /* Privacy Dashboard */,
				85890634267B6CC500D23B0D /* Secure Vault */,
				4B677422255DBEB800025BD8 /* Smarter Encryption */,
				B68458AE25C7E75100DC17B6 /* State Restoration */,
				B6A9E44E26142AF90067D1B9 /* Statistics */,
				4B677447255DBF1400025BD8 /* Submodules */,
				AACB8E7224A4C8BC005F2218 /* Suggestions */,
				AA86491124D8318F001BABEE /* Tab Bar */,
				AAE8B0FD258A416F00E81239 /* Tab Preview */,
				B6040859274B8C5200680351 /* Unprotected Domains */,
				AACF6FD426BC35C200CF09F9 /* User Agent */,
				4BC68A6C2759ADC20029A586 /* Waitlist */,
				AA6EF9AE25066F99004754E6 /* Windows */,
				AA585D85248FD31400E9A3E2 /* Assets.xcassets */,
				4B677454255DC18000025BD8 /* Bridging.h */,
				AAD86E502678D104005C11BE /* DuckDuckGoCI.entitlements */,
				AA585D8B248FD31400E9A3E2 /* DuckDuckGo.entitlements */,
				AA585D8A248FD31400E9A3E2 /* Info.plist */,
			);
			path = DuckDuckGo;
			sourceTree = "<group>";
		};
		AA585D93248FD31400E9A3E2 /* Unit Tests */ = {
			isa = PBXGroup;
			children = (
				4B2CBF3F2767EEB2001DF04B /* Waitlist */,
				B6A5A28C25B962CB00AA7ADA /* App */,
				85F1B0C725EF9747004792B6 /* App Delegate */,
				AA652CAB25DD820D009059CC /* Bookmarks */,
				AA92ACAE24EFE1F5005F41C9 /* Browser Tab */,
				85F69B3A25EDE7F800978E59 /* Common */,
				85AC3B1525D9BBFA00C7D2AA /* Configuration */,
				4B82E9B725B6A04B00656FE7 /* Content Blocker */,
				4B70BFFD27B0793D000386ED /* Crash Reports */,
				4B723E0226B0003E00E14D75 /* Data Export */,
				4B723DFE26B0003E00E14D75 /* Data Import */,
				4BBC16A327C488B900E00A38 /* Device Authentication */,
				8553FF50257523630029327F /* File Download */,
				AA9C361D25518AAB004B1BA3 /* Fire */,
				4B02199725E063DE00ED7DEA /* Fireproofing */,
				B68172AC269EB415006D1092 /* Geolocation */,
				AAEC74AE2642C47300C2EFBC /* History */,
				AA91F83627076ED100771A0D /* Navigation Bar */,
				85F487B3276A8F1B003CE668 /* Onboarding */,
				B6106BA126A7BE430013B453 /* Permissions */,
				4B0511EE262CAEB300F6079C /* Preferences */,
				858A798626A99D9000A75A42 /* Secure Vault */,
				3776582B27F7163B009A6B35 /* Website Breakage Report */,
				B6DA440F2616C0F200DD1EC2 /* Statistics */,
				AA63744E24C9BB4A00AB2AC4 /* Suggestions */,
				AAC9C01224CAFBB700AD1325 /* Tab Bar */,
				AA0877B626D515EE00B05660 /* User Agent */,
				AA585D96248FD31400E9A3E2 /* Info.plist */,
			);
			path = "Unit Tests";
			sourceTree = "<group>";
		};
		AA585DB02490E6FA00E9A3E2 /* Main */ = {
			isa = PBXGroup;
			children = (
				AA68C3D824911D56001B8783 /* View */,
			);
			path = Main;
			sourceTree = "<group>";
		};
		AA5FA695275F823900DCE9C9 /* Favicons */ = {
			isa = PBXGroup;
			children = (
				AA5FA698275F90CD00DCE9C9 /* Model */,
				AA5FA69B275F944500DCE9C9 /* Services */,
			);
			path = Favicons;
			sourceTree = "<group>";
		};
		AA5FA698275F90CD00DCE9C9 /* Model */ = {
			isa = PBXGroup;
			children = (
				AAA0CC562539EBC90079BC96 /* FaviconUserScript.swift */,
				AA512D1324D99D9800230283 /* FaviconManager.swift */,
				AAEF6BC7276A081C0024DCF4 /* FaviconSelector.swift */,
				AA5FA696275F90C400DCE9C9 /* FaviconImageCache.swift */,
				AA222CB82760F74E00321475 /* FaviconReferenceCache.swift */,
				AA6197C5276B3168008396F0 /* FaviconHostReference.swift */,
				AA6197C3276B314D008396F0 /* FaviconUrlReference.swift */,
				AA5FA699275F91C700DCE9C9 /* Favicon.swift */,
			);
			path = Model;
			sourceTree = "<group>";
		};
		AA5FA69B275F944500DCE9C9 /* Services */ = {
			isa = PBXGroup;
			children = (
				AA5FA69E275F948900DCE9C9 /* Favicons.xcdatamodeld */,
				AA5FA69C275F945C00DCE9C9 /* FaviconStore.swift */,
			);
			path = Services;
			sourceTree = "<group>";
		};
		AA63744E24C9BB4A00AB2AC4 /* Suggestions */ = {
			isa = PBXGroup;
			children = (
				142879D824CE1139005419BB /* ViewModel */,
				AA63745024C9BB9A00AB2AC4 /* Model */,
			);
			path = Suggestions;
			sourceTree = "<group>";
		};
		AA63745024C9BB9A00AB2AC4 /* Model */ = {
			isa = PBXGroup;
			children = (
				AA63745324C9BF9A00AB2AC4 /* SuggestionContainerTests.swift */,
				AA0F3DB6261A566C0077F2D9 /* SuggestionLoadingMock.swift */,
			);
			path = Model;
			sourceTree = "<group>";
		};
		AA652CAB25DD820D009059CC /* Bookmarks */ = {
			isa = PBXGroup;
			children = (
				AA652CAE25DD8228009059CC /* Model */,
				AA652CAF25DD822C009059CC /* Services */,
			);
			path = Bookmarks;
			sourceTree = "<group>";
		};
		AA652CAE25DD8228009059CC /* Model */ = {
			isa = PBXGroup;
			children = (
				4B9292B62667103000AD2C21 /* BookmarkManagedObjectTests.swift */,
				4B9292B72667103000AD2C21 /* BookmarkMigrationTests.swift */,
				4B9292B02667103000AD2C21 /* BookmarkNodePathTests.swift */,
				4B9292B12667103000AD2C21 /* BookmarkNodeTests.swift */,
				4B9292B32667103000AD2C21 /* BookmarkOutlineViewDataSourceTests.swift */,
				4B9292B22667103000AD2C21 /* BookmarkSidebarTreeControllerTests.swift */,
				4B9292B82667103000AD2C21 /* BookmarkTests.swift */,
				4B9292B92667103100AD2C21 /* PasteboardBookmarkTests.swift */,
				4B9292B42667103000AD2C21 /* PasteboardFolderTests.swift */,
				4B9292B52667103000AD2C21 /* TreeControllerTests.swift */,
				AA652CCD25DD9071009059CC /* BookmarkListTests.swift */,
				AA652CD225DDA6E9009059CC /* LocalBookmarkManagerTests.swift */,
			);
			path = Model;
			sourceTree = "<group>";
		};
		AA652CAF25DD822C009059CC /* Services */ = {
			isa = PBXGroup;
			children = (
				AA652CB025DD825B009059CC /* LocalBookmarkStoreTests.swift */,
				AA652CDA25DDAB32009059CC /* BookmarkStoreMock.swift */,
			);
			path = Services;
			sourceTree = "<group>";
		};
		AA6820E825503A21005ED0D5 /* Fire */ = {
			isa = PBXGroup;
			children = (
				AAFCB38325E546FF00859DD4 /* View */,
				AA6820EF25503D93005ED0D5 /* ViewModel */,
				AA6820E925503A49005ED0D5 /* Model */,
			);
			path = Fire;
			sourceTree = "<group>";
		};
		AA6820E925503A49005ED0D5 /* Model */ = {
			isa = PBXGroup;
			children = (
				8511E18325F82B34002F516B /* 01_Fire_really_small.json */,
				AA6820EA25503D6A005ED0D5 /* Fire.swift */,
			);
			path = Model;
			sourceTree = "<group>";
		};
		AA6820EF25503D93005ED0D5 /* ViewModel */ = {
			isa = PBXGroup;
			children = (
				AA6820F025503DA9005ED0D5 /* FireViewModel.swift */,
				AA13DCB3271480B0006D48D3 /* FirePopoverViewModel.swift */,
			);
			path = ViewModel;
			sourceTree = "<group>";
		};
		AA68C3D824911D56001B8783 /* View */ = {
			isa = PBXGroup;
			children = (
				85589E8E27BBBBF10038AD11 /* Main.storyboard */,
				AA7412BC24D2BEEE00D22FE0 /* MainWindow.swift */,
				AA7412B424D1536B00D22FE0 /* MainWindowController.swift */,
				AA585DAE2490E6E600E9A3E2 /* MainViewController.swift */,
				B688B4D9273E6D3B0087BEAF /* MainView.swift */,
				B688B4DE27420D290087BEAF /* PDFSearchTextMenuItemHandler.swift */,
				B68C92C0274E3EF4002AC6B0 /* PopUpWindow.swift */,
			);
			path = View;
			sourceTree = "<group>";
		};
		AA6EF9AE25066F99004754E6 /* Windows */ = {
			isa = PBXGroup;
			children = (
				AA6EF9AF25067035004754E6 /* View */,
			);
			path = Windows;
			sourceTree = "<group>";
		};
		AA6EF9AF25067035004754E6 /* View */ = {
			isa = PBXGroup;
			children = (
				AA6EF9AC25066F42004754E6 /* WindowsManager.swift */,
				AAA892E9250A4CEF005B37B2 /* WindowControllersManager.swift */,
				856C98D42570116900A22F1F /* NSWindow+Toast.swift */,
			);
			path = View;
			sourceTree = "<group>";
		};
		AA7EB6EE27E880EA00036718 /* Animations */ = {
			isa = PBXGroup;
			children = (
				AA3439732754D55100B241FA /* trackers-1.json */,
				AA3439742754D55100B241FA /* trackers-2.json */,
				AA3439752754D55100B241FA /* trackers-3.json */,
				AA34396A2754D4E200B241FA /* shield.json */,
				AA34396B2754D4E300B241FA /* shield-dot.json */,
				AA7EB6E027E7D05500036718 /* flame-mouse-over.json */,
				AA7EB6E627E8809D00036718 /* shield-mouse-over.json */,
				AA7EB6E827E880A600036718 /* shield-dot-mouse-over.json */,
				AA3439762754D55100B241FA /* dark-trackers-1.json */,
				AA3439722754D55100B241FA /* dark-trackers-2.json */,
				AA3439772754D55100B241FA /* dark-trackers-3.json */,
				AA34396F2754D4E900B241FA /* dark-shield.json */,
				AA34396E2754D4E900B241FA /* dark-shield-dot.json */,
				AA7EB6E127E7D05500036718 /* dark-flame-mouse-over.json */,
				AA7EB6EA27E880AE00036718 /* dark-shield-mouse-over.json */,
				AA7EB6EC27E880B600036718 /* dark-shield-dot-mouse-over.json */,
			);
			path = Animations;
			sourceTree = "<group>";
		};
		AA80EC52256BE33A007083E7 /* Localizables */ = {
			isa = PBXGroup;
			children = (
				AA80EC53256BE3BC007083E7 /* UserText.swift */,
				AA80EC8B256C49B8007083E7 /* Localizable.strings */,
				AA80EC91256C49BC007083E7 /* Localizable.stringsdict */,
			);
			path = Localizables;
			sourceTree = "<group>";
		};
		AA86491124D8318F001BABEE /* Tab Bar */ = {
			isa = PBXGroup;
			children = (
				AA86491224D831A1001BABEE /* View */,
				AA8EDF1F2491FCC10071C2E8 /* ViewModel */,
				AA9FF95724A1ECE20039E328 /* Model */,
			);
			path = "Tab Bar";
			sourceTree = "<group>";
		};
		AA86491224D831A1001BABEE /* View */ = {
			isa = PBXGroup;
			children = (
				AA80EC7B256C46AA007083E7 /* TabBar.storyboard */,
				1430DFF424D0580F00B8978C /* TabBarViewController.swift */,
				1456D6E024EFCBC300775049 /* TabBarCollectionView.swift */,
				AA7412B624D1687000D22FE0 /* TabBarScrollView.swift */,
				AA7412B024D0B3AC00D22FE0 /* TabBarViewItem.swift */,
				AA7412B124D0B3AC00D22FE0 /* TabBarViewItem.xib */,
				AA2CB1342587C29500AA6FBE /* TabBarFooter.swift */,
				AA2CB12C2587BB5600AA6FBE /* TabBarFooter.xib */,
				AA9E9A5D25A4867200D1959D /* TabDragAndDropManager.swift */,
			);
			path = View;
			sourceTree = "<group>";
		};
		AA86491324D831B9001BABEE /* Common */ = {
			isa = PBXGroup;
			children = (
				B6A9E4602614608B0067D1B9 /* AppVersion.swift */,
				4B67743D255DBEEA00025BD8 /* Database */,
				AADC60E92493B305008F8EF7 /* Extensions */,
				4BA1A691258B06F600F6F690 /* File System */,
				AA80EC52256BE33A007083E7 /* Localizables */,
				85AC3B3325DA828900C7D2AA /* Network */,
				4BB88B4E25B7BA20006F6B06 /* Utilities */,
				AA86491424D831C4001BABEE /* View */,
			);
			path = Common;
			sourceTree = "<group>";
		};
		AA86491424D831C4001BABEE /* View */ = {
			isa = PBXGroup;
			children = (
				8585B63626D6E61500C1416F /* AppKit */,
				AADCBF3826F7C28F00EF67A8 /* Lottie */,
				8585B63526D6E5F600C1416F /* SwiftUI */,
			);
			path = View;
			sourceTree = "<group>";
		};
		AA86491524D83384001BABEE /* Navigation Bar */ = {
			isa = PBXGroup;
			children = (
				853014D425E6709500FB8205 /* Support */,
				AA86491624D8339A001BABEE /* View */,
				AAA0CC3A25337F990079BC96 /* ViewModel */,
			);
			path = "Navigation Bar";
			sourceTree = "<group>";
		};
		AA86491624D8339A001BABEE /* View */ = {
			isa = PBXGroup;
			children = (
				AA7EB6EE27E880EA00036718 /* Animations */,
				85589E8C27BBBB870038AD11 /* NavigationBar.storyboard */,
				AA68C3D22490ED62001B8783 /* NavigationBarViewController.swift */,
				14D9B8F924F7E089000D4D13 /* AddressBarViewController.swift */,
				AABEE6AE24AD22B90043105B /* AddressBarTextField.swift */,
				AAC5E4F525D6BF2C007F5990 /* AddressBarButtonsViewController.swift */,
				AAC5E4F025D6BF10007F5990 /* AddressBarButton.swift */,
				AAA0CC32252F181A0079BC96 /* NavigationButtonMenuDelegate.swift */,
				AAA0CC462533833C0079BC96 /* MoreOptionsMenu.swift */,
			);
			path = View;
			sourceTree = "<group>";
		};
		AA86491B24D837DE001BABEE /* Browser Tab */ = {
			isa = PBXGroup;
			children = (
				AA86491C24D83868001BABEE /* View */,
				AA86491D24D83A59001BABEE /* ViewModel */,
				AA86491E24D83A66001BABEE /* Model */,
				AA512D1224D99D4900230283 /* Services */,
			);
			path = "Browser Tab";
			sourceTree = "<group>";
		};
		AA86491C24D83868001BABEE /* View */ = {
			isa = PBXGroup;
			children = (
				AA80EC69256C4691007083E7 /* BrowserTab.storyboard */,
				AA585D83248FD31100E9A3E2 /* BrowserTabViewController.swift */,
				856C98A5256EB59600A22F1F /* MenuItemSelectors.swift */,
				AA6FFB4524DC3B5A0028F4D0 /* WebView.swift */,
				B637273A26CBC8AF00C8CB02 /* AuthenticationAlert.swift */,
			);
			path = View;
			sourceTree = "<group>";
		};
		AA86491D24D83A59001BABEE /* ViewModel */ = {
			isa = PBXGroup;
			children = (
				AA9FF95A24A1EFC20039E328 /* TabViewModel.swift */,
				AA5D6DAB24A340F700C6FBCE /* WebViewStateObserver.swift */,
			);
			path = ViewModel;
			sourceTree = "<group>";
		};
		AA86491E24D83A66001BABEE /* Model */ = {
			isa = PBXGroup;
			children = (
				856CADEF271710F400E79BB0 /* HoverUserScript.swift */,
				4B2E7D6226FF9D6500D2DB17 /* PrintingUserScript.swift */,
				85D438B5256E7C9E00F3BAF8 /* ContextMenuUserScript.swift */,
				4BB88B4425B7B55C006F6B06 /* DebugUserScript.swift */,
				AA9FF95824A1ECF20039E328 /* Tab.swift */,
				85AC3AEE25D5CE9800C7D2AA /* UserScripts.swift */,
				B61F015425EDD5A700ABB5A3 /* UserContentController.swift */,
			);
			path = Model;
			sourceTree = "<group>";
		};
		AA8EDF1F2491FCC10071C2E8 /* ViewModel */ = {
			isa = PBXGroup;
			children = (
				AA9FF95E24A1FB680039E328 /* TabCollectionViewModel.swift */,
			);
			path = ViewModel;
			sourceTree = "<group>";
		};
		AA91F83627076ED100771A0D /* Navigation Bar */ = {
			isa = PBXGroup;
			children = (
				AA91F83727076EEE00771A0D /* ViewModel */,
			);
			path = "Navigation Bar";
			sourceTree = "<group>";
		};
		AA91F83727076EEE00771A0D /* ViewModel */ = {
			isa = PBXGroup;
			children = (
				AA91F83827076F1900771A0D /* PrivacyIconViewModelTests.swift */,
			);
			path = ViewModel;
			sourceTree = "<group>";
		};
		AA92ACAE24EFE1F5005F41C9 /* Browser Tab */ = {
			isa = PBXGroup;
			children = (
				B62EB47B25BAD3BB005745C6 /* WKWebViewPrivateMethodsAvailabilityTests.swift */,
				B67C6C3C2654B897006C872E /* WebViewExtensionTests.swift */,
				B67C6C412654BF49006C872E /* DuckDuckGo-Symbol.jpg */,
				AA92ACAF24EFE209005F41C9 /* ViewModel */,
				AA92ACB024EFE210005F41C9 /* Model */,
				AA9C362625518B61004B1BA3 /* Services */,
			);
			path = "Browser Tab";
			sourceTree = "<group>";
		};
		AA92ACAF24EFE209005F41C9 /* ViewModel */ = {
			isa = PBXGroup;
			children = (
				AAC9C01B24CB594C00AD1325 /* TabViewModelTests.swift */,
			);
			path = ViewModel;
			sourceTree = "<group>";
		};
		AA92ACB024EFE210005F41C9 /* Model */ = {
			isa = PBXGroup;
			children = (
				AAC9C01424CAFBCE00AD1325 /* TabTests.swift */,
			);
			path = Model;
			sourceTree = "<group>";
		};
		AA97BF4425135CB60014931A /* Menus */ = {
			isa = PBXGroup;
			children = (
				85480F8925CDC360009424E3 /* MainMenu.storyboard */,
				AA4BBA3A25C58FA200C4FB0F /* MainMenu.swift */,
				AA6EF9B425081B4C004754E6 /* MainMenuActions.swift */,
				AA97BF4525135DD30014931A /* ApplicationDockMenu.swift */,
				B63ED0E426BB8FB900A9DAD1 /* SharingMenu.swift */,
			);
			path = Menus;
			sourceTree = "<group>";
		};
		AA9B7C7F26A06E130008D425 /* ViewModel */ = {
			isa = PBXGroup;
			children = (
				AA9B7C8426A199B60008D425 /* ServerTrustViewModel.swift */,
			);
			path = ViewModel;
			sourceTree = "<group>";
		};
		AA9C361D25518AAB004B1BA3 /* Fire */ = {
			isa = PBXGroup;
			children = (
				AA9C362125518B34004B1BA3 /* Model */,
			);
			path = Fire;
			sourceTree = "<group>";
		};
		AA9C362125518B34004B1BA3 /* Model */ = {
			isa = PBXGroup;
			children = (
				AA9C362F25518CA9004B1BA3 /* FireTests.swift */,
			);
			path = Model;
			sourceTree = "<group>";
		};
		AA9C362625518B61004B1BA3 /* Services */ = {
			isa = PBXGroup;
			children = (
				4B0219A725E0646500ED7DEA /* WebsiteDataStoreTests.swift */,
				AA9C362725518C44004B1BA3 /* WebsiteDataStoreMock.swift */,
				AABAF59B260A7D130085060C /* FaviconManagerMock.swift */,
			);
			path = Services;
			sourceTree = "<group>";
		};
		AA9FF95724A1ECE20039E328 /* Model */ = {
			isa = PBXGroup;
			children = (
				AA9FF95C24A1FA1C0039E328 /* TabCollection.swift */,
			);
			path = Model;
			sourceTree = "<group>";
		};
		AAA0CC3A25337F990079BC96 /* ViewModel */ = {
			isa = PBXGroup;
			children = (
				AAA0CC3B25337FAB0079BC96 /* WKBackForwardListItemViewModel.swift */,
				B689ECD426C247DB006FB0C5 /* BackForwardListItem.swift */,
				AA75A0AD26F3500C0086B667 /* PrivacyIconViewModel.swift */,
			);
			path = ViewModel;
			sourceTree = "<group>";
		};
		AAB549DD25DAB8E90058460B /* ViewModel */ = {
			isa = PBXGroup;
			children = (
				AAB549DE25DAB8F80058460B /* BookmarkViewModel.swift */,
			);
			path = ViewModel;
			sourceTree = "<group>";
		};
		AABEE68F24A4CB290043105B /* Model */ = {
			isa = PBXGroup;
			children = (
				AABEE69B24A902BB0043105B /* SuggestionContainer.swift */,
				AAB8203B26B2DE0D00788AC3 /* SuggestionListCharacteristics.swift */,
			);
			path = Model;
			sourceTree = "<group>";
		};
		AABEE69024A4CB300043105B /* ViewModel */ = {
			isa = PBXGroup;
			children = (
				AABEE69924A902A90043105B /* SuggestionContainerViewModel.swift */,
				AA3F895224C18AD500628DDE /* SuggestionViewModel.swift */,
			);
			path = ViewModel;
			sourceTree = "<group>";
		};
		AABEE6A124A9F3C90043105B /* View */ = {
			isa = PBXGroup;
			children = (
				AA80EC75256C46A2007083E7 /* Suggestion.storyboard */,
				AABEE6A424AA0A7F0043105B /* SuggestionViewController.swift */,
				AABEE6A824AB4B910043105B /* SuggestionTableCellView.swift */,
				AABEE6AA24ACA0F90043105B /* SuggestionTableRowView.swift */,
			);
			path = View;
			sourceTree = "<group>";
		};
		AAC30A24268DF93500D2D9CD /* Crash Reports */ = {
			isa = PBXGroup;
			children = (
				AAD6D8852696DF2A002393B3 /* View */,
				AAC30A2F268F215000D2D9CD /* Model */,
			);
			path = "Crash Reports";
			sourceTree = "<group>";
		};
		AAC30A2F268F215000D2D9CD /* Model */ = {
			isa = PBXGroup;
			children = (
				AAC30A25268DFEE200D2D9CD /* CrashReporter.swift */,
				AAC30A27268E045400D2D9CD /* CrashReportReader.swift */,
				AAC30A2B268F1ECD00D2D9CD /* CrashReportSender.swift */,
				AAC30A2D268F1EE300D2D9CD /* CrashReportPromptPresenter.swift */,
				AAC30A29268E239100D2D9CD /* CrashReport.swift */,
			);
			path = Model;
			sourceTree = "<group>";
		};
		AAC5E4C025D6A6A9007F5990 /* Bookmarks */ = {
			isa = PBXGroup;
			children = (
				4B9292AD26670F5300AD2C21 /* Extensions */,
				AAC5E4C125D6A6C3007F5990 /* View */,
				AAB549DD25DAB8E90058460B /* ViewModel */,
				AAC5E4C225D6A6C7007F5990 /* Model */,
				AAC5E4C325D6A6CC007F5990 /* Services */,
			);
			path = Bookmarks;
			sourceTree = "<group>";
		};
		AAC5E4C125D6A6C3007F5990 /* View */ = {
			isa = PBXGroup;
			children = (
				4B9292CB2667123700AD2C21 /* AddBookmarkModalViewController.swift */,
				4B9292CA2667123700AD2C21 /* AddFolderModalViewController.swift */,
				4B9292CC2667123700AD2C21 /* BookmarkListViewController.swift */,
				4B9292CD2667123700AD2C21 /* BookmarkManagementDetailViewController.swift */,
				4B9292C72667123700AD2C21 /* BookmarkManagementSidebarViewController.swift */,
				4B9292C82667123700AD2C21 /* BookmarkManagementSplitViewController.swift */,
				4B9292C92667123700AD2C21 /* BookmarkTableRowView.swift */,
				4B9292C62667123700AD2C21 /* BrowserTabSelectionDelegate.swift */,
				4B92928726670D1600AD2C21 /* BookmarkOutlineViewCell.swift */,
				4B92928826670D1600AD2C21 /* BookmarkOutlineViewCell.xib */,
				4B92928526670D1600AD2C21 /* BookmarksOutlineView.swift */,
				4B92928926670D1700AD2C21 /* BookmarkTableCellView.swift */,
				4B92928A26670D1700AD2C21 /* BookmarkTableCellView.xib */,
				4B92928626670D1600AD2C21 /* OutlineSeparatorViewCell.swift */,
				AAC5E4C625D6A6E8007F5990 /* Bookmarks.storyboard */,
				AAC5E4C425D6A6E8007F5990 /* BookmarkPopover.swift */,
				AAC5E4C525D6A6E8007F5990 /* BookmarkPopoverViewController.swift */,
				4B0511B3262CAA5A00F6079C /* RoundedSelectionRowView.swift */,
			);
			path = View;
			sourceTree = "<group>";
		};
		AAC5E4C225D6A6C7007F5990 /* Model */ = {
			isa = PBXGroup;
			children = (
				4B9292D82667124B00AD2C21 /* BookmarkListTreeControllerDataSource.swift */,
				4B92929926670D2A00AD2C21 /* BookmarkManagedObject.swift */,
				4B92929326670D2A00AD2C21 /* BookmarkNode.swift */,
				4B92929126670D2A00AD2C21 /* BookmarkOutlineViewDataSource.swift */,
				4B92929426670D2A00AD2C21 /* BookmarkSidebarTreeController.swift */,
				4B92929526670D2A00AD2C21 /* PasteboardBookmark.swift */,
				4B92929226670D2A00AD2C21 /* PasteboardFolder.swift */,
				4B92929A26670D2A00AD2C21 /* PasteboardWriting.swift */,
				4B92929826670D2A00AD2C21 /* PseudoFolder.swift */,
				4B92929626670D2A00AD2C21 /* SpacerNode.swift */,
				4B92929726670D2A00AD2C21 /* BookmarkTreeController.swift */,
				AAC5E4CD25D6A709007F5990 /* Bookmark.swift */,
				AAC5E4CF25D6A709007F5990 /* BookmarkList.swift */,
				AAC5E4CE25D6A709007F5990 /* BookmarkManager.swift */,
			);
			path = Model;
			sourceTree = "<group>";
		};
		AAC5E4C325D6A6CC007F5990 /* Services */ = {
			isa = PBXGroup;
			children = (
				4B9292DA2667125D00AD2C21 /* ContextualMenu.swift */,
				4B9292A726670D3700AD2C21 /* Bookmark.xcdatamodeld */,
				4B9292A526670D3700AD2C21 /* Bookmark.xcmappingmodel */,
				4B9292A626670D3700AD2C21 /* BookmarkMigrationPolicy.swift */,
				AAC5E4D625D6A710007F5990 /* BookmarkStore.swift */,
			);
			path = Services;
			sourceTree = "<group>";
		};
		AAC9C01224CAFBB700AD1325 /* Tab Bar */ = {
			isa = PBXGroup;
			children = (
				AAC9C01A24CB592E00AD1325 /* ViewModel */,
				AAC9C01324CAFBBE00AD1325 /* Model */,
			);
			path = "Tab Bar";
			sourceTree = "<group>";
		};
		AAC9C01324CAFBBE00AD1325 /* Model */ = {
			isa = PBXGroup;
			children = (
				AAC9C01624CAFBDC00AD1325 /* TabCollectionTests.swift */,
			);
			path = Model;
			sourceTree = "<group>";
		};
		AAC9C01A24CB592E00AD1325 /* ViewModel */ = {
			isa = PBXGroup;
			children = (
				AAC9C01D24CB6BEB00AD1325 /* TabCollectionViewModelTests.swift */,
				AAE39D1A24F44885008EF28B /* TabCollectionViewModelDelegateMock.swift */,
			);
			path = ViewModel;
			sourceTree = "<group>";
		};
		AACB8E7224A4C8BC005F2218 /* Suggestions */ = {
			isa = PBXGroup;
			children = (
				AABEE6A124A9F3C90043105B /* View */,
				AABEE69024A4CB300043105B /* ViewModel */,
				AABEE68F24A4CB290043105B /* Model */,
			);
			path = Suggestions;
			sourceTree = "<group>";
		};
		AACF6FD426BC35C200CF09F9 /* User Agent */ = {
			isa = PBXGroup;
			children = (
				AA0877BE26D6611300B05660 /* Model */,
				AA0877BD26D6610B00B05660 /* Services */,
			);
			path = "User Agent";
			sourceTree = "<group>";
		};
		AAD6D8852696DF2A002393B3 /* View */ = {
			isa = PBXGroup;
			children = (
				AA693E5D2696E5B90007BB78 /* CrashReports.storyboard */,
				AAD6D8862696DF6D002393B3 /* CrashReportPromptViewController.swift */,
			);
			path = View;
			sourceTree = "<group>";
		};
		AADC60E92493B305008F8EF7 /* Extensions */ = {
			isa = PBXGroup;
			children = (
				B6DB3CF826A00E2D00D459B7 /* AVCaptureDevice+SwizzledAuthState.swift */,
				AA61C0D12727F59B00E6B681 /* ArrayExtension.swift */,
				AA7EB6E427E7D6DC00036718 /* AnimationView.swift */,
				B6106B9D26A565DA0013B453 /* BundleExtension.swift */,
				4BA1A6C1258B0A1300F6F690 /* ContiguousBytesExtension.swift */,
				85AC3AF625D5DBFD00C7D2AA /* DataExtension.swift */,
				B6A9E46F26146A250067D1B9 /* DateExtension.swift */,
				B6040855274B830F00680351 /* DictionaryExtension.swift */,
				B63D467025BFA6C100874977 /* DispatchQueueExtensions.swift */,
				AA92126E25ACCB1100600CD4 /* ErrorExtension.swift */,
				B6E61EE2263AC0C8004E11AB /* FileManagerExtension.swift */,
				AAECA41F24EEA4AC00EFA63A /* IndexPathExtension.swift */,
				0230C0A2272080090018F728 /* KeyedCodingExtension.swift */,
				4B8D9061276D1D880078DB17 /* LocaleExtension.swift */,
				85308E24267FC9F2001ABD76 /* NSAlertExtension.swift */,
				F44C130125C2DA0400426E3E /* NSAppearanceExtension.swift */,
				AA5C8F622591021700748EB7 /* NSApplicationExtension.swift */,
				85C48CCB278D808F00D3263E /* NSAttributedStringExtension.swift */,
				B65E6B9F26D9F10600095F96 /* NSBezierPathExtension.swift */,
				B63D467925BFC3E100874977 /* NSCoderExtensions.swift */,
				F41D174025CB131900472416 /* NSColorExtension.swift */,
				B657841825FA484B00D8DB33 /* NSException+Catch.h */,
				B657841925FA484B00D8DB33 /* NSException+Catch.m */,
				B657841E25FA497600D8DB33 /* NSException+Catch.swift */,
				4B139AFC26B60BD800894F82 /* NSImageExtensions.swift */,
				AA6EF9B2250785D5004754E6 /* NSMenuExtension.swift */,
				AA72D5FD25FFF94E00C77619 /* NSMenuItemExtension.swift */,
				4B0511DF262CAA8600F6079C /* NSOpenPanelExtensions.swift */,
				4B0135CD2729F1AA00D54834 /* NSPasteboardExtension.swift */,
				AA5C8F5D2590EEE800748EB7 /* NSPointExtension.swift */,
				85625999269CA0A600EE44BC /* NSRectExtension.swift */,
				B6B3E0DC2657E9CF0040E0A2 /* NSScreenExtension.swift */,
				AAC5E4E325D6BA9C007F5990 /* NSSizeExtension.swift */,
				4BE0DF0426781961006337B7 /* NSStoryboardExtension.swift */,
				AA5C8F58258FE21F00748EB7 /* NSTextFieldExtension.swift */,
				858A798426A8BB5D00A75A42 /* NSTextViewExtension.swift */,
				4B0511E0262CAA8600F6079C /* NSViewControllerExtension.swift */,
				AA6FFB4324DC33320028F4D0 /* NSViewExtension.swift */,
				AA9E9A5525A3AE8400D1959D /* NSWindowExtension.swift */,
				B643BF1327ABF772000BACEC /* NSWorkspaceExtension.swift */,
				B6A9E46A2614618A0067D1B9 /* OperatingSystemVersionExtension.swift */,
				B637273C26CCF0C200C8CB02 /* OptionalExtension.swift */,
				B684592125C93BE000DC17B6 /* Publisher.asVoid.swift */,
				B68C2FB127706E6A00BF2C7D /* ProcessExtension.swift */,
				AAFCB37E25E545D400859DD4 /* PublisherExtension.swift */,
				B684592625C93C0500DC17B6 /* Publishers.NestedObjectChanges.swift */,
				B6AAAC3D26048F690029438D /* RandomAccessCollectionExtension.swift */,
				B6C0B24326E9CB080031CB7F /* RunLoopExtension.swift */,
				4BB88B4925B7B690006F6B06 /* SequenceExtensions.swift */,
				B65783E625F8AAFB00D8DB33 /* String+Punycode.swift */,
				AA8EDF2624923EC70071C2E8 /* StringExtension.swift */,
				AAADFD05264AA282001555EA /* TimeIntervalExtension.swift */,
				AA8EDF2324923E980071C2E8 /* URLExtension.swift */,
				AA88D14A252A557100980B4E /* URLRequestExtension.swift */,
				B6DB3AEE278D5C370024C5C4 /* URLSessionExtension.swift */,
				AAA0CC69253CC43C0079BC96 /* WKUserContentControllerExtension.swift */,
				B63D466725BEB6C200874977 /* WKWebView+Private.h */,
				B63D466825BEB6C200874977 /* WKWebView+SessionState.swift */,
				B68458CC25C7EB9000DC17B6 /* WKWebViewConfigurationExtensions.swift */,
				AA92127625ADA07900600CD4 /* WKWebViewExtension.swift */,
				B6CF78DD267B099C00CD4F13 /* WKNavigationActionExtension.swift */,
				4B7A60A0273E0BE400BBDFEB /* WKWebsiteDataStoreExtension.swift */,
				4B39AAF527D9B2C700A73FD5 /* NSStackViewExtension.swift */,
			);
			path = Extensions;
			sourceTree = "<group>";
		};
		AADCBF3826F7C28F00EF67A8 /* Lottie */ = {
			isa = PBXGroup;
			children = (
				AADCBF3926F7C2CE00EF67A8 /* LottieAnimationCache.swift */,
			);
			path = Lottie;
			sourceTree = "<group>";
		};
		AAE71DB225F66A0900D74437 /* Home Page */ = {
			isa = PBXGroup;
			children = (
				85589E8527BBB8DD0038AD11 /* Model */,
				AAE71DB325F66A3F00D74437 /* View */,
				85AC7ADA27BD628400FFB69B /* HomePage.swift */,
			);
			path = "Home Page";
			sourceTree = "<group>";
		};
		AAE71DB325F66A3F00D74437 /* View */ = {
			isa = PBXGroup;
			children = (
				85589E7927BBB8620038AD11 /* AddEditFavoriteViewController.swift */,
				85589E7A27BBB8620038AD11 /* AddEditFavoriteWindow.swift */,
				85589E9D27BFE4500038AD11 /* DefaultBrowserPromptView.swift */,
				85589E9327BFE1E70038AD11 /* FavoritesView.swift */,
				85589E7B27BBB8630038AD11 /* HomePage.storyboard */,
				85AC7AD827BD625000FFB69B /* HomePageAssets.xcassets */,
				85589E7C27BBB8630038AD11 /* HomePageView.swift */,
				85589E7D27BBB8630038AD11 /* HomePageViewController.swift */,
				857FFEBF27D239DC00415E7A /* HyperLink.swift */,
				85589E9F27BFE60E0038AD11 /* MoreOrLessView.swift */,
				85F0FF1227CFAB04001C7C6E /* RecentlyVisitedView.swift */,
			);
			path = View;
			sourceTree = "<group>";
		};
		AAE75275263B036300B973F8 /* History */ = {
			isa = PBXGroup;
			children = (
				AAE75277263B038F00B973F8 /* Model */,
				AAE75276263B038A00B973F8 /* Services */,
			);
			path = History;
			sourceTree = "<group>";
		};
		AAE75276263B038A00B973F8 /* Services */ = {
			isa = PBXGroup;
			children = (
				AAE75278263B046100B973F8 /* History.xcdatamodeld */,
				AAE7527B263B056C00B973F8 /* HistoryStore.swift */,
			);
			path = Services;
			sourceTree = "<group>";
		};
		AAE75277263B038F00B973F8 /* Model */ = {
			isa = PBXGroup;
			children = (
				AAE7527F263B0A4D00B973F8 /* HistoryCoordinator.swift */,
				AAE7527D263B05C600B973F8 /* HistoryEntry.swift */,
			);
			path = Model;
			sourceTree = "<group>";
		};
		AAE8B0FD258A416F00E81239 /* Tab Preview */ = {
			isa = PBXGroup;
			children = (
				AAE8B0FE258A417D00E81239 /* View */,
			);
			path = "Tab Preview";
			sourceTree = "<group>";
		};
		AAE8B0FE258A417D00E81239 /* View */ = {
			isa = PBXGroup;
			children = (
				AAE8B101258A41C000E81239 /* TabPreview.storyboard */,
				AAC82C5F258B6CB5009B6B42 /* TabPreviewWindowController.swift */,
				AAE8B10F258A456C00E81239 /* TabPreviewViewController.swift */,
			);
			path = View;
			sourceTree = "<group>";
		};
		AAEC74AE2642C47300C2EFBC /* History */ = {
			isa = PBXGroup;
			children = (
				AAEC74AF2642C48800C2EFBC /* Model */,
				AAEC74B02642C48B00C2EFBC /* Services */,
			);
			path = History;
			sourceTree = "<group>";
		};
		AAEC74AF2642C48800C2EFBC /* Model */ = {
			isa = PBXGroup;
			children = (
				AAEC74B12642C57200C2EFBC /* HistoryCoordinatingMock.swift */,
				AAEC74B32642C69300C2EFBC /* HistoryCoordinatorTests.swift */,
			);
			path = Model;
			sourceTree = "<group>";
		};
		AAEC74B02642C48B00C2EFBC /* Services */ = {
			isa = PBXGroup;
			children = (
				AAEC74B52642CC6A00C2EFBC /* HistoryStoringMock.swift */,
				AAEC74B72642E43800C2EFBC /* HistoryStoreTests.swift */,
			);
			path = Services;
			sourceTree = "<group>";
		};
		AAEC74B92642E66600C2EFBC /* Extensions */ = {
			isa = PBXGroup;
			children = (
				4B4F72EB266B2ED300814C60 /* CollectionExtension.swift */,
				B65349A9265CF45000DCC645 /* DispatchQueueExtensionsTests.swift */,
				B67C6C462654C643006C872E /* FileManagerExtensionTests.swift */,
				AAEC74BA2642E67C00C2EFBC /* NSPersistentContainerExtension.swift */,
				B6C0B24526E9CB190031CB7F /* RunLoopExtensionTests.swift */,
				AADE11BF26D916D70032D8A7 /* StringExtensionTests.swift */,
				85F69B3B25EDE81F00978E59 /* URLExtensionTests.swift */,
				4B8AD0B027A86D9200AE44D6 /* WKWebsiteDataStoreExtensionTests.swift */,
			);
			path = Extensions;
			sourceTree = "<group>";
		};
		AAFCB38325E546FF00859DD4 /* View */ = {
			isa = PBXGroup;
			children = (
				AAB7320626DD0C37002FACF9 /* Fire.storyboard */,
				AAEEC6A827088ADB008445F7 /* FireCoordinator.swift */,
				AAB7320826DD0CD9002FACF9 /* FireViewController.swift */,
				AAE99B8827088A19008B6BD9 /* FirePopover.swift */,
				AA840A9727319D1600E63CDD /* FirePopoverWrapperViewController.swift */,
				AA61C0CF2722159B00E6B681 /* FireInfoViewController.swift */,
				AA6AD95A2704B6DB00159F8A /* FirePopoverViewController.swift */,
				AAE246F7270A406200BEEAEE /* FirePopoverCollectionViewHeader.swift */,
				AAE246F5270A3D3000BEEAEE /* FirePopoverCollectionViewHeader.xib */,
				AAE246F12709EF3B00BEEAEE /* FirePopoverCollectionViewItem.swift */,
				AAE246F22709EF3B00BEEAEE /* FirePopoverCollectionViewItem.xib */,
			);
			path = View;
			sourceTree = "<group>";
		};
		B31055BB27A1BA0E001AC618 /* Autoconsent */ = {
			isa = PBXGroup;
			children = (
				7B1E819A27C8874900FF0E60 /* Autofill */,
				B31055C327A1BA1D001AC618 /* autoconsent-bundle.js */,
				B31055BD27A1BA1D001AC618 /* autoconsent.html */,
				B31055C127A1BA1D001AC618 /* AutoconsentBackground.swift */,
				B31055BC27A1BA1D001AC618 /* AutoconsentUserScript.swift */,
				B31055C027A1BA1D001AC618 /* background-bundle.js */,
				B31055C227A1BA1D001AC618 /* background.js */,
				B31055BF27A1BA1D001AC618 /* browser-shim.js */,
				B31055BE27A1BA1D001AC618 /* userscript.js */,
			);
			name = Autoconsent;
			sourceTree = "<group>";
		};
		B31055CC27A1BA39001AC618 /* Autoconsent */ = {
			isa = PBXGroup;
			children = (
				B31055CD27A1BA44001AC618 /* AutoconsentBackgroundTests.swift */,
				B3FB198D27BC013C00513DC1 /* autoconsent-test-page.html */,
				B3FB198F27BC015600513DC1 /* autoconsent-test.js */,
			);
			name = Autoconsent;
			sourceTree = "<group>";
		};
		B6040859274B8C5200680351 /* Unprotected Domains */ = {
			isa = PBXGroup;
			children = (
				336B39E22726B4B700C417D3 /* LocalUnprotectedDomains.swift */,
				B68503A6279141CD00893A05 /* KeySetDictionary.swift */,
				B604085A274B8CA300680351 /* UnprotectedDomains.xcdatamodeld */,
			);
			path = "Unprotected Domains";
			sourceTree = "<group>";
		};
		B6106BA126A7BE430013B453 /* Permissions */ = {
			isa = PBXGroup;
			children = (
				B6106B9F26A7BE0B0013B453 /* PermissionManagerTests.swift */,
				B6106BB026A7D8720013B453 /* PermissionStoreTests.swift */,
				B63ED0D726AE729600A9DAD1 /* PermissionModelTests.swift */,
				B6106BAE26A7C6180013B453 /* PermissionStoreMock.swift */,
				B63ED0D926AE7AF400A9DAD1 /* PermissionManagerMock.swift */,
				B63ED0DB26AE7B1E00A9DAD1 /* WebViewMock.swift */,
				B63ED0DD26AFD9A300A9DAD1 /* AVCaptureDeviceMock.swift */,
				B63ED0DF26AFE32F00A9DAD1 /* GeolocationProviderMock.swift */,
			);
			path = Permissions;
			sourceTree = "<group>";
		};
		B61EF3EA266F91D700B4D78F /* Extensions */ = {
			isa = PBXGroup;
			children = (
				B6F41030264D2B23003DA42C /* ProgressExtension.swift */,
				B66E9DD12670EB2A00E53BB5 /* _WKDownload+WebKitDownload.swift */,
				B66E9DD32670EB4A00E53BB5 /* WKDownload+WebKitDownload.swift */,
				B61EF3EB266F91E700B4D78F /* WKWebView+Download.swift */,
				B61EF3F0266F922200B4D78F /* WKProcessPool+DownloadDelegate.swift */,
				B63B9C502670B2B200C45B91 /* _WKDownload.h */,
				B63B9C542670B32000C45B91 /* WKProcessPool+Private.h */,
				B6CF78E2267B0A1900CD4F13 /* WKNavigationAction+Private.h */,
			);
			path = Extensions;
			sourceTree = "<group>";
		};
		B64C84DB2692D6E80048FEBE /* Permissions */ = {
			isa = PBXGroup;
			children = (
				B64C84EF269310000048FEBE /* Model */,
				B64C84DC2692D6FC0048FEBE /* View */,
			);
			path = Permissions;
			sourceTree = "<group>";
		};
		B64C84DC2692D6FC0048FEBE /* View */ = {
			isa = PBXGroup;
			children = (
				B64C84DD2692D7400048FEBE /* PermissionAuthorization.storyboard */,
				B64C84E22692DC9F0048FEBE /* PermissionAuthorizationViewController.swift */,
				B64C84EA2692DD650048FEBE /* PermissionAuthorizationPopover.swift */,
				B6BBF17327475B15004F850E /* PopupBlockedPopover.swift */,
				B64C852926942AC90048FEBE /* PermissionContextMenu.swift */,
				B64C85412694590B0048FEBE /* PermissionButton.swift */,
			);
			path = View;
			sourceTree = "<group>";
		};
		B64C84EF269310000048FEBE /* Model */ = {
			isa = PBXGroup;
			children = (
				B6106BAA26A7BF1D0013B453 /* PermissionType.swift */,
				B6106BAC26A7BF390013B453 /* PermissionState.swift */,
				B65536A52685B82B00085A79 /* Permissions.swift */,
				B6106BA526A7BEC80013B453 /* PermissionAuthorizationQuery.swift */,
				B6DB3CFA26A17CB800D459B7 /* PermissionModel.swift */,
				B64C84F0269310120048FEBE /* PermissionManager.swift */,
				B64C853726944B880048FEBE /* StoredPermission.swift */,
				B64C853C26944B940048FEBE /* PermissionStore.swift */,
				B64C852E26943BC10048FEBE /* Permissions.xcdatamodeld */,
			);
			path = Model;
			sourceTree = "<group>";
		};
		B65536902684409300085A79 /* Geolocation */ = {
			isa = PBXGroup;
			children = (
				B65536962684413900085A79 /* WKGeolocationProvider.h */,
				B6553691268440D700085A79 /* WKProcessPool+GeolocationProvider.swift */,
				B655369A268442EE00085A79 /* GeolocationProvider.swift */,
				B65536AD2685E17100085A79 /* GeolocationService.swift */,
			);
			path = Geolocation;
			sourceTree = "<group>";
		};
		B68172A7269C4334006D1092 /* Model */ = {
			isa = PBXGroup;
			children = (
				B68172A8269C487D006D1092 /* PrivacyDashboardUserScript.swift */,
				B6106BA226A7BEA00013B453 /* PermissionAuthorizationState.swift */,
				AA9B7C7D26A06E040008D425 /* TrackerInfo.swift */,
				AA9B7C8226A197A00008D425 /* ServerTrust.swift */,
				B3FB199227BD0AD400513DC1 /* CookieConsentInfo.swift */,
			);
			path = Model;
			sourceTree = "<group>";
		};
		B68172AC269EB415006D1092 /* Geolocation */ = {
			isa = PBXGroup;
			children = (
				B68172AD269EB43F006D1092 /* GeolocationServiceTests.swift */,
				B6106BB426A809E60013B453 /* GeolocationProviderTests.swift */,
				B63ED0E226B3E7FA00A9DAD1 /* CLLocationManagerMock.swift */,
				B6106BB226A7F4AA0013B453 /* GeolocationServiceMock.swift */,
			);
			path = Geolocation;
			sourceTree = "<group>";
		};
		B683097A274DCFE3004B46BB /* Database */ = {
			isa = PBXGroup;
			children = (
				B6BBF16F2744CDE1004F850E /* CoreDataStoreTests.swift */,
				B6C2C9F42760B659005B7F0A /* TestDataModel.xcdatamodeld */,
			);
			path = Database;
			sourceTree = "<group>";
		};
		B68458AE25C7E75100DC17B6 /* State Restoration */ = {
			isa = PBXGroup;
			children = (
				B6A5A27025B9377300AA7ADA /* StatePersistenceService.swift */,
				B68458AF25C7E76A00DC17B6 /* WindowManager+StateRestoration.swift */,
				B68458B725C7E8B200DC17B6 /* Tab+NSSecureCoding.swift */,
				B68458C425C7EA0C00DC17B6 /* TabCollection+NSSecureCoding.swift */,
				B68458BF25C7E9E000DC17B6 /* TabCollectionViewModel+NSSecureCoding.swift */,
				B684590725C9027900DC17B6 /* AppStateChangedPublisher.swift */,
				B684592E25C93FBF00DC17B6 /* AppStateRestorationManager.swift */,
			);
			path = "State Restoration";
			sourceTree = "<group>";
		};
		B69B50332726A10700758A2B /* ATB */ = {
			isa = PBXGroup;
			children = (
				B69B50352726A11F00758A2B /* Atb.swift */,
				B69B50382726A12400758A2B /* AtbParser.swift */,
				B69B50342726A11F00758A2B /* StatisticsLoader.swift */,
				B69B50362726A12000758A2B /* StatisticsStore.swift */,
				B69B50392726A12500758A2B /* LocalStatisticsStore.swift */,
				B69B50372726A12000758A2B /* VariantManager.swift */,
				B69B50562727D16900758A2B /* AtbAndVariantCleanup.swift */,
			);
			path = ATB;
			sourceTree = "<group>";
		};
		B69B50402726C3F400758A2B /* ATB */ = {
			isa = PBXGroup;
			children = (
				B69B504D2726CD3900758A2B /* Mock */,
				B69B50422726C5C100758A2B /* AtbAndVariantCleanupTests.swift */,
				B69B50412726C5C100758A2B /* AtbParserTests.swift */,
				B69B50442726C5C200758A2B /* StatisticsLoaderTests.swift */,
				B69B50432726C5C100758A2B /* VariantManagerTests.swift */,
			);
			path = ATB;
			sourceTree = "<group>";
		};
		B69B504D2726CD3900758A2B /* Mock */ = {
			isa = PBXGroup;
			children = (
				B69B50492726CA2900758A2B /* MockStatisticsStore.swift */,
				B69B504A2726CA2900758A2B /* MockVariantManager.swift */,
				B69B50502726CD7F00758A2B /* atb-with-update.json */,
				B69B504E2726CD7E00758A2B /* atb.json */,
				B69B504F2726CD7F00758A2B /* empty */,
				B69B50512726CD8000758A2B /* invalid.json */,
			);
			path = Mock;
			sourceTree = "<group>";
		};
		B6A5A28C25B962CB00AA7ADA /* App */ = {
			isa = PBXGroup;
			children = (
				B6A5A2A725BAA35500AA7ADA /* WindowManagerStateRestorationTests.swift */,
				B6A5A29F25B96E8300AA7ADA /* AppStateChangePublisherTests.swift */,
				B6C2C9EE276081AB005B7F0A /* DeallocationTests.swift */,
			);
			path = App;
			sourceTree = "<group>";
		};
		B6A9E44E26142AF90067D1B9 /* Statistics */ = {
			isa = PBXGroup;
			children = (
				B69B50332726A10700758A2B /* ATB */,
				B6A9E45226142B070067D1B9 /* Pixel.swift */,
				B6A9E498261474120067D1B9 /* TimedPixel.swift */,
				B6A9E47626146A570067D1B9 /* PixelEvent.swift */,
				B6A9E47E26146A800067D1B9 /* PixelArguments.swift */,
				B6A9E48326146AAB0067D1B9 /* PixelParameters.swift */,
				B6A9E4A2261475C70067D1B9 /* AppUsageActivityMonitor.swift */,
				B610F2BA27A145C500FCEBE9 /* RulesCompilationMonitor.swift */,
				B6DA44012616B28300DD1EC2 /* PixelDataStore.swift */,
				B68C92C32750EF76002AC6B0 /* PixelDataRecord.swift */,
				B6DA44062616B30600DD1EC2 /* PixelDataModel.xcdatamodeld */,
			);
			path = Statistics;
			sourceTree = "<group>";
		};
		B6A9E47526146A440067D1B9 /* API */ = {
			isa = PBXGroup;
			children = (
				B6A9E458261460340067D1B9 /* APIHeaders.swift */,
				B6A9E459261460350067D1B9 /* APIRequest.swift */,
				B6A9E457261460340067D1B9 /* ApiRequestError.swift */,
			);
			path = API;
			sourceTree = "<group>";
		};
		B6AE74322609AFBB005B9B1A /* Progress */ = {
			isa = PBXGroup;
			children = (
				B6AE74332609AFCE005B9B1A /* ProgressEstimationTests.swift */,
			);
			path = Progress;
			sourceTree = "<group>";
		};
		B6B1E87C26D5DA020062C350 /* View */ = {
			isa = PBXGroup;
			children = (
				B6B1E87D26D5DA0E0062C350 /* DownloadsPopover.swift */,
				B6B1E87F26D5DA9B0062C350 /* DownloadsViewController.swift */,
				B6B1E88126D5DAC30062C350 /* Downloads.storyboard */,
				B6B1E88326D5EB570062C350 /* DownloadsCellView.swift */,
				B6C0B23B26E87D900031CB7F /* NSAlert+ActiveDownloadsTermination.swift */,
			);
			path = View;
			sourceTree = "<group>";
		};
		B6C0B23126E71A800031CB7F /* Services */ = {
			isa = PBXGroup;
			children = (
				B6C0B23226E71BCD0031CB7F /* Downloads.xcdatamodeld */,
				B6C0B22F26E61D630031CB7F /* DownloadListStore.swift */,
				B6B1E87A26D381710062C350 /* DownloadListCoordinator.swift */,
			);
			path = Services;
			sourceTree = "<group>";
		};
		B6DA440F2616C0F200DD1EC2 /* Statistics */ = {
			isa = PBXGroup;
			children = (
				B69B50402726C3F400758A2B /* ATB */,
				B6DA44102616C0FC00DD1EC2 /* PixelTests.swift */,
				B662D3D82755D7AD0035D4D6 /* PixelStoreTests.swift */,
				B662D3DA2755D8190035D4D6 /* OldPixelDataModel.xcdatamodeld */,
				B6DA44222616CABC00DD1EC2 /* PixelArgumentsTests.swift */,
				B6DA44272616CAE000DD1EC2 /* AppUsageActivityMonitorTests.swift */,
				B6DA441D2616C84600DD1EC2 /* PixelStoreMock.swift */,
				4B117F7C276C0CB5002F3D8C /* LocalStatisticsStoreTests.swift */,
				B610F2E327A8F37A00FCEBE9 /* CBRCompileTimeReporterTests.swift */,
			);
			path = Statistics;
			sourceTree = "<group>";
		};
		B6FA893A269C414900588ECD /* Privacy Dashboard */ = {
			isa = PBXGroup;
			children = (
				B68172A7269C4334006D1092 /* Model */,
				AA9B7C7F26A06E130008D425 /* ViewModel */,
				B6FA893B269C41ED00588ECD /* View */,
			);
			path = "Privacy Dashboard";
			sourceTree = "<group>";
		};
		B6FA893B269C41ED00588ECD /* View */ = {
			isa = PBXGroup;
			children = (
				B6FA893C269C423100588ECD /* PrivacyDashboard.storyboard */,
				B6FA893E269C424500588ECD /* PrivacyDashboardViewController.swift */,
				B63BDF7D27FDAA640072D75B /* PrivacyDashboardWebView.swift */,
				B6FA8940269C425400588ECD /* PrivacyDashboardPopover.swift */,
			);
			path = View;
			sourceTree = "<group>";
		};
		CB6BCDF727C689FE00CC76DC /* Resources */ = {
			isa = PBXGroup;
			children = (
				4B677427255DBEB800025BD8 /* httpsMobileV2BloomSpec.json */,
				4B677428255DBEB800025BD8 /* httpsMobileV2Bloom.bin */,
				4B67742A255DBEB800025BD8 /* httpsMobileV2FalsePositives.json */,
			);
			path = Resources;
			sourceTree = "<group>";
		};
		EAA29AEB278D2E51007070CF /* fonts */ = {
			isa = PBXGroup;
			children = (
				EAA29AE7278D2E43007070CF /* ProximaNova-Bold-webfont.woff2 */,
				EAA29AE8278D2E43007070CF /* ProximaNova-Reg-webfont.woff2 */,
			);
			path = fonts;
			sourceTree = "<group>";
		};
/* End PBXGroup section */

/* Begin PBXNativeTarget section */
		4B1AD89C25FC27E200261379 /* Integration Tests */ = {
			isa = PBXNativeTarget;
			buildConfigurationList = 4B1AD8A625FC27E200261379 /* Build configuration list for PBXNativeTarget "Integration Tests" */;
			buildPhases = (
				4B1AD89925FC27E200261379 /* Sources */,
				4B1AD89A25FC27E200261379 /* Frameworks */,
				4B1AD89B25FC27E200261379 /* Resources */,
			);
			buildRules = (
			);
			dependencies = (
				4B1AD8A325FC27E200261379 /* PBXTargetDependency */,
			);
			name = "Integration Tests";
			productName = "Integration Tests";
			productReference = 4B1AD89D25FC27E200261379 /* Integration Tests.xctest */;
			productType = "com.apple.product-type.bundle.unit-test";
		};
		7B4CE8D926F02108009134B1 /* UI Tests */ = {
			isa = PBXNativeTarget;
			buildConfigurationList = 7B4CE8E526F02108009134B1 /* Build configuration list for PBXNativeTarget "UI Tests" */;
			buildPhases = (
				7B4CE8D626F02108009134B1 /* Sources */,
				7B4CE8D726F02108009134B1 /* Frameworks */,
				7B4CE8D826F02108009134B1 /* Resources */,
			);
			buildRules = (
			);
			dependencies = (
				7B4CE8E026F02108009134B1 /* PBXTargetDependency */,
			);
			name = "UI Tests";
			productName = "UI Tests";
			productReference = 7B4CE8DA26F02108009134B1 /* UI Tests.xctest */;
			productType = "com.apple.product-type.bundle.ui-testing";
		};
		AA585D7D248FD31100E9A3E2 /* DuckDuckGo Privacy Browser */ = {
			isa = PBXNativeTarget;
			buildConfigurationList = AA585DA4248FD31500E9A3E2 /* Build configuration list for PBXNativeTarget "DuckDuckGo Privacy Browser" */;
			buildPhases = (
				AA585D7A248FD31100E9A3E2 /* Sources */,
				AA8EDF2824925E940071C2E8 /* Swift Lint */,
				85CA9A2226455B3500145393 /* Check Filename Headers */,
				AA585D7B248FD31100E9A3E2 /* Frameworks */,
				AA585D7C248FD31100E9A3E2 /* Resources */,
			);
			buildRules = (
			);
			dependencies = (
			);
			name = "DuckDuckGo Privacy Browser";
			packageProductDependencies = (
				4B82E9B225B69E3E00656FE7 /* TrackerRadarKit */,
				85FF55C725F82E4F00E2AB99 /* Lottie */,
				B65783F425F8ACA400D8DB33 /* Punnycode */,
				AA06B6B62672AF8100F541C5 /* Sparkle */,
				9807F644278CA16F00E1547B /* BrowserServicesKit */,
			);
			productName = DuckDuckGo;
			productReference = AA585D7E248FD31100E9A3E2 /* DuckDuckGo.app */;
			productType = "com.apple.product-type.application";
		};
		AA585D8F248FD31400E9A3E2 /* Unit Tests */ = {
			isa = PBXNativeTarget;
			buildConfigurationList = AA585DA7248FD31500E9A3E2 /* Build configuration list for PBXNativeTarget "Unit Tests" */;
			buildPhases = (
				AA585D8C248FD31400E9A3E2 /* Sources */,
				AA585D8D248FD31400E9A3E2 /* Frameworks */,
				AA585D8E248FD31400E9A3E2 /* Resources */,
			);
			buildRules = (
			);
			dependencies = (
				AA585D92248FD31400E9A3E2 /* PBXTargetDependency */,
			);
			name = "Unit Tests";
			packageProductDependencies = (
				B6DA44162616C13800DD1EC2 /* OHHTTPStubs */,
				B6DA44182616C13800DD1EC2 /* OHHTTPStubsSwift */,
			);
			productName = DuckDuckGoTests;
			productReference = AA585D90248FD31400E9A3E2 /* Unit Tests.xctest */;
			productType = "com.apple.product-type.bundle.unit-test";
		};
/* End PBXNativeTarget section */

/* Begin PBXProject section */
		AA585D76248FD31100E9A3E2 /* Project object */ = {
			isa = PBXProject;
			attributes = {
				LastSwiftUpdateCheck = 1250;
				LastUpgradeCheck = 1320;
				ORGANIZATIONNAME = DuckDuckGo;
				TargetAttributes = {
					4B1AD89C25FC27E200261379 = {
						CreatedOnToolsVersion = 12.4;
						TestTargetID = AA585D7D248FD31100E9A3E2;
					};
					7B4CE8D926F02108009134B1 = {
						CreatedOnToolsVersion = 12.5.1;
						TestTargetID = AA585D7D248FD31100E9A3E2;
					};
					AA585D7D248FD31100E9A3E2 = {
						CreatedOnToolsVersion = 11.5;
					};
					AA585D8F248FD31400E9A3E2 = {
						CreatedOnToolsVersion = 11.5;
						TestTargetID = AA585D7D248FD31100E9A3E2;
					};
				};
			};
			buildConfigurationList = AA585D79248FD31100E9A3E2 /* Build configuration list for PBXProject "DuckDuckGo" */;
			compatibilityVersion = "Xcode 9.3";
			developmentRegion = en;
			hasScannedForEncodings = 0;
			knownRegions = (
				en,
				Base,
			);
			mainGroup = AA585D75248FD31100E9A3E2;
			packageReferences = (
				4B82E9B125B69E3E00656FE7 /* XCRemoteSwiftPackageReference "TrackerRadarKit" */,
				85FF55C625F82E4F00E2AB99 /* XCRemoteSwiftPackageReference "lottie-ios" */,
				B65783F325F8ACA400D8DB33 /* XCRemoteSwiftPackageReference "PunycodeSwift" */,
				B6DA44152616C13800DD1EC2 /* XCRemoteSwiftPackageReference "OHHTTPStubs" */,
				AA06B6B52672AF8100F541C5 /* XCRemoteSwiftPackageReference "Sparkle" */,
				9807F643278CA16F00E1547B /* XCRemoteSwiftPackageReference "BrowserServicesKit" */,
			);
			productRefGroup = AA585D7F248FD31100E9A3E2 /* Products */;
			projectDirPath = "";
			projectRoot = "";
			targets = (
				AA585D7D248FD31100E9A3E2 /* DuckDuckGo Privacy Browser */,
				AA585D8F248FD31400E9A3E2 /* Unit Tests */,
				4B1AD89C25FC27E200261379 /* Integration Tests */,
				7B4CE8D926F02108009134B1 /* UI Tests */,
			);
		};
/* End PBXProject section */

/* Begin PBXResourcesBuildPhase section */
		4B1AD89B25FC27E200261379 /* Resources */ = {
			isa = PBXResourcesBuildPhase;
			buildActionMask = 2147483647;
			files = (
				B3FB199027BC015600513DC1 /* autoconsent-test.js in Resources */,
				B3FB198E27BC013C00513DC1 /* autoconsent-test-page.html in Resources */,
			);
			runOnlyForDeploymentPostprocessing = 0;
		};
		7B4CE8D826F02108009134B1 /* Resources */ = {
			isa = PBXResourcesBuildPhase;
			buildActionMask = 2147483647;
			files = (
			);
			runOnlyForDeploymentPostprocessing = 0;
		};
		AA585D7C248FD31100E9A3E2 /* Resources */ = {
			isa = PBXResourcesBuildPhase;
			buildActionMask = 2147483647;
			files = (
				4B02198C25E05FAC00ED7DEA /* Fireproofing.storyboard in Resources */,
				AA80EC73256C46A2007083E7 /* Suggestion.storyboard in Resources */,
				AA693E5E2696E5B90007BB78 /* CrashReports.storyboard in Resources */,
				9833913127AAA4B500DAF119 /* trackerData.json in Resources */,
				B31055CA27A1BA1D001AC618 /* background.js in Resources */,
				AA7EB6ED27E880B600036718 /* dark-shield-dot-mouse-over.json in Resources */,
				8511E18425F82B34002F516B /* 01_Fire_really_small.json in Resources */,
				85B7184A27677C2D00B4277F /* Onboarding.storyboard in Resources */,
				4B0511C3262CAA5A00F6079C /* FireproofDomains.storyboard in Resources */,
				EA477680272A21B700419EDA /* clickToLoadConfig.json in Resources */,
				B6B1E88226D5DAC30062C350 /* Downloads.storyboard in Resources */,
				AA3439712754D4E900B241FA /* dark-shield.json in Resources */,
				B31055C827A1BA1D001AC618 /* background-bundle.js in Resources */,
				AA7EB6EB27E880AE00036718 /* dark-shield-mouse-over.json in Resources */,
				B31055CB27A1BA1D001AC618 /* autoconsent-bundle.js in Resources */,
				7B1E819F27C8874900FF0E60 /* ContentOverlay.storyboard in Resources */,
				85A0117425AF2EDF00FA6A0C /* FindInPage.storyboard in Resources */,
				85589E8127BBB8630038AD11 /* HomePage.storyboard in Resources */,
				AA80EC89256C49B8007083E7 /* Localizable.strings in Resources */,
				B31055C627A1BA1D001AC618 /* userscript.js in Resources */,
				EA4617F0273A28A700F110A2 /* fb-tds.json in Resources */,
				AAE8B102258A41C000E81239 /* TabPreview.storyboard in Resources */,
				AA68C3D72490F821001B8783 /* README.md in Resources */,
				AA585D86248FD31400E9A3E2 /* Assets.xcassets in Resources */,
				85589E8D27BBBB870038AD11 /* NavigationBar.storyboard in Resources */,
				AAE246F6270A3D3000BEEAEE /* FirePopoverCollectionViewHeader.xib in Resources */,
				85378D9C274E61B8007C5CBF /* MessageViews.storyboard in Resources */,
				AA80EC79256C46AA007083E7 /* TabBar.storyboard in Resources */,
				AA34396D2754D4E300B241FA /* shield-dot.json in Resources */,
				AAC5E4C925D6A6E8007F5990 /* Bookmarks.storyboard in Resources */,
				B6FA893D269C423100588ECD /* PrivacyDashboard.storyboard in Resources */,
				AA34396C2754D4E300B241FA /* shield.json in Resources */,
				B693955626F04BEC0015B914 /* SavePanelAccessoryView.xib in Resources */,
				AA7412B324D0B3AC00D22FE0 /* TabBarViewItem.xib in Resources */,
				85480F8A25CDC360009424E3 /* MainMenu.storyboard in Resources */,
				4B677435255DBEB800025BD8 /* httpsMobileV2FalsePositives.json in Resources */,
				AA3439792754D55100B241FA /* trackers-1.json in Resources */,
				AA34397C2754D55100B241FA /* dark-trackers-1.json in Resources */,
				AA3863C527A1E28F00749AB5 /* Feedback.storyboard in Resources */,
				B31055C527A1BA1D001AC618 /* autoconsent.html in Resources */,
				4B723E1126B0006C00E14D75 /* DataImport.storyboard in Resources */,
				4B92929026670D1700AD2C21 /* BookmarkTableCellView.xib in Resources */,
				85AC7AD927BD625000FFB69B /* HomePageAssets.xcassets in Resources */,
				339A6B5826A044BA00E3DAE8 /* duckduckgo-privacy-dashboard in Resources */,
				AA7EB6E727E8809D00036718 /* shield-mouse-over.json in Resources */,
				B31055C727A1BA1D001AC618 /* browser-shim.js in Resources */,
				4B92928E26670D1700AD2C21 /* BookmarkOutlineViewCell.xib in Resources */,
				B64C84DE2692D7400048FEBE /* PermissionAuthorization.storyboard in Resources */,
				4BC68A702759AE490029A586 /* Waitlist.storyboard in Resources */,
				AA34397D2754D55100B241FA /* dark-trackers-3.json in Resources */,
				AA3439782754D55100B241FA /* dark-trackers-2.json in Resources */,
				AAB7320726DD0C37002FACF9 /* Fire.storyboard in Resources */,
				85589E8F27BBBBF10038AD11 /* Main.storyboard in Resources */,
				EA18D1CA272F0DC8006DC101 /* social_images in Resources */,
				AA7EB6E927E880A600036718 /* shield-dot-mouse-over.json in Resources */,
				AA80EC8F256C49BC007083E7 /* Localizable.stringsdict in Resources */,
				EAC80DE0271F6C0100BBF02D /* fb-sdk.js in Resources */,
				85625994269C8F9600EE44BC /* PasswordManager.storyboard in Resources */,
				AA7EB6E327E7D05500036718 /* dark-flame-mouse-over.json in Resources */,
				AA7EB6E227E7D05500036718 /* flame-mouse-over.json in Resources */,
				4B677433255DBEB800025BD8 /* httpsMobileV2Bloom.bin in Resources */,
				AA34397B2754D55100B241FA /* trackers-3.json in Resources */,
				026ADE1426C3010C002518EE /* macos-config.json in Resources */,
				4B677432255DBEB800025BD8 /* httpsMobileV2BloomSpec.json in Resources */,
				AA2CB12D2587BB5600AA6FBE /* TabBarFooter.xib in Resources */,
				AA80EC67256C4691007083E7 /* BrowserTab.storyboard in Resources */,
				AAE246F42709EF3B00BEEAEE /* FirePopoverCollectionViewItem.xib in Resources */,
				EAA29AE9278D2E43007070CF /* ProximaNova-Bold-webfont.woff2 in Resources */,
				AA3439702754D4E900B241FA /* dark-shield-dot.json in Resources */,
				AA34397A2754D55100B241FA /* trackers-2.json in Resources */,
				EAA29AEA278D2E43007070CF /* ProximaNova-Reg-webfont.woff2 in Resources */,
				EAFAD6CA2728BD1200F9DF00 /* clickToLoad.js in Resources */,
				336D5B18262D8D3C0052E0C9 /* findinpage.js in Resources */,
			);
			runOnlyForDeploymentPostprocessing = 0;
		};
		AA585D8E248FD31400E9A3E2 /* Resources */ = {
			isa = PBXResourcesBuildPhase;
			buildActionMask = 2147483647;
			files = (
				B69B50532726CD8100758A2B /* empty in Resources */,
				B69B50542726CD8100758A2B /* atb-with-update.json in Resources */,
				37A803DB27FD69D300052F4C /* Data Import Resources in Resources */,
				B69B50522726CD8100758A2B /* atb.json in Resources */,
				4B70C00127B0793D000386ED /* DuckDuckGo-ExampleCrash.ips in Resources */,
				B67C6C422654BF49006C872E /* DuckDuckGo-Symbol.jpg in Resources */,
				B69B50552726CD8100758A2B /* invalid.json in Resources */,
			);
			runOnlyForDeploymentPostprocessing = 0;
		};
/* End PBXResourcesBuildPhase section */

/* Begin PBXShellScriptBuildPhase section */
		85CA9A2226455B3500145393 /* Check Filename Headers */ = {
			isa = PBXShellScriptBuildPhase;
			buildActionMask = 2147483647;
			files = (
			);
			inputFileListPaths = (
			);
			inputPaths = (
			);
			name = "Check Filename Headers";
			outputFileListPaths = (
			);
			outputPaths = (
			);
			runOnlyForDeploymentPostprocessing = 0;
			shellPath = /bin/sh;
			shellScript = "function check_filename_matches_header() {\n\n   filename=`basename \"$1\"`\n\n   grep -q $filename \"$1\"\n\n   if [ \"$?\" -ne \"0\" ]; then\n     echo \"$1:2:0: warning: File name does not match header\"\n   fi\n\n}\n\nexport -f check_filename_matches_header\n\nfind . -iname \"*.swift\" -type f -print0 | xargs -0 -I % bash -c 'check_filename_matches_header \"%\"'\n";
		};
		AA8EDF2824925E940071C2E8 /* Swift Lint */ = {
			isa = PBXShellScriptBuildPhase;
			buildActionMask = 2147483647;
			files = (
			);
			inputFileListPaths = (
			);
			inputPaths = (
			);
			name = "Swift Lint";
			outputFileListPaths = (
			);
			outputPaths = (
			);
			runOnlyForDeploymentPostprocessing = 0;
			shellPath = /bin/zsh;
			shellScript = "# Add brew into PATH\nif [ -f /opt/homebrew/bin/brew ]; then\n    eval $(/opt/homebrew/bin/brew shellenv)\nfi\n\nif which swiftlint >/dev/null; then\n   if [ ! -z \"$BITRISE_PROJECT_PATH\" ] || [ \"$CONFIGURATION\" = \"Release\" ]; then\n       swiftlint lint --strict\n       if [ $? -ne 0 ]; then\n           echo \"error: SwiftLint validation failed.\"\n           exit 1\n       fi\n   else\n       swiftlint lint\n   fi\nelse\n   echo \"error: SwiftLint not installed. Install using \\`brew install swiftlint\\`\"\n   exit 1\nfi\n";
		};
/* End PBXShellScriptBuildPhase section */

/* Begin PBXSourcesBuildPhase section */
		4B1AD89925FC27E200261379 /* Sources */ = {
			isa = PBXSourcesBuildPhase;
			buildActionMask = 2147483647;
			files = (
				B662D3DF275616FF0035D4D6 /* EncryptionKeyStoreMock.swift in Sources */,
				4B1AD8E225FC390B00261379 /* EncryptionMocks.swift in Sources */,
				B31055CE27A1BA44001AC618 /* AutoconsentBackgroundTests.swift in Sources */,
				4B1AD91725FC46FB00261379 /* CoreDataEncryptionTests.swift in Sources */,
				7BA4727D26F01BC400EAA165 /* CoreDataTestUtilities.swift in Sources */,
				4B1AD92125FC474E00261379 /* CoreDataEncryptionTesting.xcdatamodeld in Sources */,
				4B1AD8D525FC38DD00261379 /* EncryptionKeyStoreTests.swift in Sources */,
			);
			runOnlyForDeploymentPostprocessing = 0;
		};
		7B4CE8D626F02108009134B1 /* Sources */ = {
			isa = PBXSourcesBuildPhase;
			buildActionMask = 2147483647;
			files = (
				7B4CE8E726F02135009134B1 /* TabBarTests.swift in Sources */,
			);
			runOnlyForDeploymentPostprocessing = 0;
		};
		AA585D7A248FD31100E9A3E2 /* Sources */ = {
			isa = PBXSourcesBuildPhase;
			buildActionMask = 2147483647;
			files = (
				AAA0CC572539EBC90079BC96 /* FaviconUserScript.swift in Sources */,
				B6A9E45A261460350067D1B9 /* ApiRequestError.swift in Sources */,
				AADCBF3A26F7C2CE00EF67A8 /* LottieAnimationCache.swift in Sources */,
				4B723E0E26B0006300E14D75 /* LoginImport.swift in Sources */,
				85589E9627BFE25D0038AD11 /* FailedAssertionView.swift in Sources */,
				EAE42800275D47FA00DAC26B /* ClickToLoadModel.swift in Sources */,
				0230C0A3272080090018F728 /* KeyedCodingExtension.swift in Sources */,
				B6C0B23026E61D630031CB7F /* DownloadListStore.swift in Sources */,
				85799C1825DEBB3F0007EC87 /* Logging.swift in Sources */,
				AAC30A2E268F1EE300D2D9CD /* CrashReportPromptPresenter.swift in Sources */,
				37AFCE8727DA334800471A10 /* PreferencesRootView.swift in Sources */,
				B684590825C9027900DC17B6 /* AppStateChangedPublisher.swift in Sources */,
				4B92928F26670D1700AD2C21 /* BookmarkTableCellView.swift in Sources */,
				4B9292CF2667123700AD2C21 /* BookmarkManagementSidebarViewController.swift in Sources */,
				4B39AAF627D9B2C700A73FD5 /* NSStackViewExtension.swift in Sources */,
				B637273D26CCF0C200C8CB02 /* OptionalExtension.swift in Sources */,
				4BE65477271FCD41008D1D63 /* PasswordManagementLoginItemView.swift in Sources */,
				AA80EC54256BE3BC007083E7 /* UserText.swift in Sources */,
				B61EF3EC266F91E700B4D78F /* WKWebView+Download.swift in Sources */,
				B6DB3AEF278D5C370024C5C4 /* URLSessionExtension.swift in Sources */,
				4B7A60A1273E0BE400BBDFEB /* WKWebsiteDataStoreExtension.swift in Sources */,
				B693955326F04BEC0015B914 /* WindowDraggingView.swift in Sources */,
				4B1E6EED27AB5E5100F51793 /* SecureVaultSorting.swift in Sources */,
				37CD54CE27F2FDD100F1F7B9 /* PreferencesSidebarModel.swift in Sources */,
				B61EF3F1266F922200B4D78F /* WKProcessPool+DownloadDelegate.swift in Sources */,
				B6106BAD26A7BF390013B453 /* PermissionState.swift in Sources */,
				85707F2E276A394C00DC0649 /* ViewExtensions.swift in Sources */,
				371C0A2927E33EDC0070591F /* FeedbackPresenter.swift in Sources */,
				14505A08256084EF00272CC6 /* UserAgent.swift in Sources */,
				4B8AC93526B3B2FD00879451 /* NSAlert+DataImport.swift in Sources */,
				AA7412BD24D2BEEE00D22FE0 /* MainWindow.swift in Sources */,
				AAD6D8882696DF6D002393B3 /* CrashReportPromptViewController.swift in Sources */,
				B693955126F04BEB0015B914 /* GradientView.swift in Sources */,
				37AFCE8527DA2D3900471A10 /* PreferencesSidebar.swift in Sources */,
				AA5C8F5E2590EEE800748EB7 /* NSPointExtension.swift in Sources */,
				AA6EF9AD25066F42004754E6 /* WindowsManager.swift in Sources */,
				B68458CD25C7EB9000DC17B6 /* WKWebViewConfigurationExtensions.swift in Sources */,
				85AC7ADD27BEB6EE00FFB69B /* HomePageDefaultBrowserModel.swift in Sources */,
				AAC30A26268DFEE200D2D9CD /* CrashReporter.swift in Sources */,
				857FFEC027D239DC00415E7A /* HyperLink.swift in Sources */,
				4B9292A426670D2A00AD2C21 /* PasteboardWriting.swift in Sources */,
				4B92928D26670D1700AD2C21 /* BookmarkOutlineViewCell.swift in Sources */,
				B604085C274B8FBA00680351 /* UnprotectedDomains.xcdatamodeld in Sources */,
				4BB88B5025B7BA2B006F6B06 /* TabInstrumentation.swift in Sources */,
				4B59024326B35F7C00489384 /* BrowserImportViewController.swift in Sources */,
				4B9292D72667124000AD2C21 /* NSPopUpButtonExtension.swift in Sources */,
				85D33F1225C82EB3002B91A6 /* ConfigurationManager.swift in Sources */,
				B6A9E48426146AAB0067D1B9 /* PixelParameters.swift in Sources */,
				AA5FA697275F90C400DCE9C9 /* FaviconImageCache.swift in Sources */,
				1430DFF524D0580F00B8978C /* TabBarViewController.swift in Sources */,
				4B92929B26670D2A00AD2C21 /* BookmarkOutlineViewDataSource.swift in Sources */,
				85D885B026A590A90077C374 /* NSNotificationName+PasswordManager.swift in Sources */,
				B610F2BB27A145C500FCEBE9 /* RulesCompilationMonitor.swift in Sources */,
				AAC30A28268E045400D2D9CD /* CrashReportReader.swift in Sources */,
				85AC3B3525DA82A600C7D2AA /* DataTaskProviding.swift in Sources */,
				AA3D531727A1EEED00074EC1 /* FeedbackViewController.swift in Sources */,
				AAEF6BC8276A081C0024DCF4 /* FaviconSelector.swift in Sources */,
				85589E7F27BBB8630038AD11 /* AddEditFavoriteViewController.swift in Sources */,
				4B2E7D6326FF9D6500D2DB17 /* PrintingUserScript.swift in Sources */,
				0230C0A52721F3750018F728 /* GPCRequestFactory.swift in Sources */,
				9833912F27AAA3CE00DAF119 /* AppTrackerDataSetProvider.swift in Sources */,
				4BA1A6B3258B080A00F6F690 /* EncryptionKeyGeneration.swift in Sources */,
				4B723E0B26B0005B00E14D75 /* CSVImportViewController.swift in Sources */,
				8589063C267BCDC000D23B0D /* SaveCredentialsViewController.swift in Sources */,
				4BBE0AA727B9B027003B37A8 /* PopUpButton.swift in Sources */,
				AABEE6A524AA0A7F0043105B /* SuggestionViewController.swift in Sources */,
				85589E8027BBB8630038AD11 /* AddEditFavoriteWindow.swift in Sources */,
				B69B503B2726A12500758A2B /* Atb.swift in Sources */,
				B6B1E88026D5DA9B0062C350 /* DownloadsViewController.swift in Sources */,
				85AC3AF725D5DBFD00C7D2AA /* DataExtension.swift in Sources */,
				B6A924D42664BBBB001A28CA /* WKWebViewDownloadDelegate.swift in Sources */,
				AA9B7C8526A199B60008D425 /* ServerTrustViewModel.swift in Sources */,
				85480FCF25D1AA22009424E3 /* ConfigurationStoring.swift in Sources */,
				AA3D531B27A2F57E00074EC1 /* Feedback.swift in Sources */,
				4BB99D0626FE1979001E4761 /* RequestFilePermissionViewController.swift in Sources */,
				858A798326A8B75F00A75A42 /* CopyHandler.swift in Sources */,
				4B8AC93926B48A5100879451 /* FirefoxLoginReader.swift in Sources */,
				B69B503E2726A12500758A2B /* AtbParser.swift in Sources */,
				4B9292D22667123700AD2C21 /* AddFolderModalViewController.swift in Sources */,
				4B92929E26670D2A00AD2C21 /* BookmarkSidebarTreeController.swift in Sources */,
				85589E8727BBB8F20038AD11 /* HomePageFavoritesModel.swift in Sources */,
				4BB88B4A25B7B690006F6B06 /* SequenceExtensions.swift in Sources */,
				4B59024026B35F3600489384 /* ChromiumDataImporter.swift in Sources */,
				B6A924DE2664CA09001A28CA /* LegacyWebKitDownloadDelegate.swift in Sources */,
				AAA0CC3C25337FAB0079BC96 /* WKBackForwardListItemViewModel.swift in Sources */,
				4BB88B4525B7B55C006F6B06 /* DebugUserScript.swift in Sources */,
				B688B4DF27420D290087BEAF /* PDFSearchTextMenuItemHandler.swift in Sources */,
				4B723E0A26B0005900E14D75 /* DataImportViewController.swift in Sources */,
				85707F24276A332A00DC0649 /* OnboardingButtonStyles.swift in Sources */,
				4B8A4E0127C8447E005F40E8 /* SaveIdentityPopover.swift in Sources */,
				B637273B26CBC8AF00C8CB02 /* AuthenticationAlert.swift in Sources */,
				37AFCE9227DB8CAD00471A10 /* PreferencesAboutView.swift in Sources */,
				9826B0A02747DF3D0092F683 /* ContentBlocking.swift in Sources */,
				4B379C2227BDBA29008A968E /* LocalAuthenticationService.swift in Sources */,
				4BB99D0326FE191E001E4761 /* SafariBookmarksReader.swift in Sources */,
				AACF6FD626BC366D00CF09F9 /* SafariVersionReader.swift in Sources */,
				4BE65485271FCD7B008D1D63 /* LoginFaviconView.swift in Sources */,
				4B0511CA262CAA5A00F6079C /* FireproofDomainsViewController.swift in Sources */,
				AA4D700725545EF800C3411E /* URLEventHandler.swift in Sources */,
				AA92127725ADA07900600CD4 /* WKWebViewExtension.swift in Sources */,
				B6106BA426A7BEA40013B453 /* PermissionAuthorizationState.swift in Sources */,
				B6A9E499261474120067D1B9 /* TimedPixel.swift in Sources */,
				B6C0B23626E732000031CB7F /* DownloadListItem.swift in Sources */,
				856C98A6256EB59600A22F1F /* MenuItemSelectors.swift in Sources */,
				B6B1E87E26D5DA0E0062C350 /* DownloadsPopover.swift in Sources */,
				4B9292A026670D2A00AD2C21 /* SpacerNode.swift in Sources */,
				B6E61EE8263ACE16004E11AB /* UTType.swift in Sources */,
				4BE6547F271FCD4D008D1D63 /* PasswordManagementCreditCardModel.swift in Sources */,
				85707F26276A335700DC0649 /* Onboarding.swift in Sources */,
				AAFCB37F25E545D400859DD4 /* PublisherExtension.swift in Sources */,
				B68C92C1274E3EF4002AC6B0 /* PopUpWindow.swift in Sources */,
				AA5FA6A0275F948900DCE9C9 /* Favicons.xcdatamodeld in Sources */,
				85589E9827BFE2DA0038AD11 /* HoverButton.swift in Sources */,
				B684592225C93BE000DC17B6 /* Publisher.asVoid.swift in Sources */,
				AAA0CC33252F181A0079BC96 /* NavigationButtonMenuDelegate.swift in Sources */,
				AAC30A2A268E239100D2D9CD /* CrashReport.swift in Sources */,
				37CC53F427E8D4620028713D /* NSPathControlView.swift in Sources */,
				85589E9E27BFE4500038AD11 /* DefaultBrowserPromptView.swift in Sources */,
				4B78A86B26BB3ADD0071BB16 /* BrowserImportSummaryViewController.swift in Sources */,
				AA512D1424D99D9800230283 /* FaviconManager.swift in Sources */,
				AABEE6AB24ACA0F90043105B /* SuggestionTableRowView.swift in Sources */,
				37CD54CB27F2FDD100F1F7B9 /* DownloadsPreferences.swift in Sources */,
				4B9292AA26670D3700AD2C21 /* Bookmark.xcmappingmodel in Sources */,
				4B1E6EF227AB5E5D00F51793 /* PasswordManagementItemList.swift in Sources */,
				AAC5E4D025D6A709007F5990 /* Bookmark.swift in Sources */,
				AA9B7C8326A197A00008D425 /* ServerTrust.swift in Sources */,
				4B5A4F4C27F3A5AA008FBD88 /* NSNotificationName+DataImport.swift in Sources */,
				4BEF0E722766B11200AF7C58 /* MacWaitlistLockScreenViewModel.swift in Sources */,
				B64C853826944B880048FEBE /* StoredPermission.swift in Sources */,
				AAE246F8270A406200BEEAEE /* FirePopoverCollectionViewHeader.swift in Sources */,
				4BEF0E6C276676AB00AF7C58 /* MacWaitlistStore.swift in Sources */,
				AA5D6DAC24A340F700C6FBCE /* WebViewStateObserver.swift in Sources */,
				AAB7320926DD0CD9002FACF9 /* FireViewController.swift in Sources */,
				4B92928C26670D1700AD2C21 /* OutlineSeparatorViewCell.swift in Sources */,
				4BB99D0426FE191E001E4761 /* SafariDataImporter.swift in Sources */,
				B69B503A2726A12500758A2B /* StatisticsLoader.swift in Sources */,
				37CD54C927F2FDD100F1F7B9 /* PrivacyPreferencesModel.swift in Sources */,
				B6F1C80B2761C45400334924 /* LocalUnprotectedDomains.swift in Sources */,
				858A798526A8BB5D00A75A42 /* NSTextViewExtension.swift in Sources */,
				B6B1E88426D5EB570062C350 /* DownloadsCellView.swift in Sources */,
				4B723E0C26B0005D00E14D75 /* CSVImportSummaryViewController.swift in Sources */,
				B6AAAC2D260330580029438D /* PublishedAfter.swift in Sources */,
				4BBC16A027C4859400E00A38 /* DeviceAuthenticationService.swift in Sources */,
				3776582F27F82E62009A6B35 /* AutofillPreferences.swift in Sources */,
				AAD8078727B3F45600CF7703 /* WebsiteBreakage.swift in Sources */,
				4BE6547E271FCD4D008D1D63 /* PasswordManagementIdentityModel.swift in Sources */,
				85C6A29625CC1FFD00EEB5F1 /* UserDefaultsWrapper.swift in Sources */,
				85625998269C9C5F00EE44BC /* PasswordManagementPopover.swift in Sources */,
				85589E9127BFB9810038AD11 /* HomePageRecentlyVisitedModel.swift in Sources */,
				4BB99CFE26FE191E001E4761 /* FirefoxBookmarksReader.swift in Sources */,
				4BBC16A227C485BC00E00A38 /* DeviceIdleStateDetector.swift in Sources */,
				B6A9E4A3261475C70067D1B9 /* AppUsageActivityMonitor.swift in Sources */,
				4B379C2427BDE1B0008A968E /* FlatButton.swift in Sources */,
				4BA1A6A0258B079600F6F690 /* DataEncryption.swift in Sources */,
				371E141927E92E42009E3B5B /* MultilineScrollableTextFix.swift in Sources */,
				B6FA8941269C425400588ECD /* PrivacyDashboardPopover.swift in Sources */,
				85589E8B27BBBADC0038AD11 /* ColorExtensions.swift in Sources */,
				85B7184E27677CBB00B4277F /* RootView.swift in Sources */,
				AABEE6AF24AD22B90043105B /* AddressBarTextField.swift in Sources */,
				B693954C26F04BEB0015B914 /* FocusRingView.swift in Sources */,
				4B1E6EF127AB5E5D00F51793 /* NSPopUpButtonView.swift in Sources */,
				4B9292DB2667125D00AD2C21 /* ContextualMenu.swift in Sources */,
				AA68C3D32490ED62001B8783 /* NavigationBarViewController.swift in Sources */,
				AA585DAF2490E6E600E9A3E2 /* MainViewController.swift in Sources */,
				AA5FA69A275F91C700DCE9C9 /* Favicon.swift in Sources */,
				AABEE69A24A902A90043105B /* SuggestionContainerViewModel.swift in Sources */,
				AA840A9827319D1600E63CDD /* FirePopoverWrapperViewController.swift in Sources */,
				37CD54CA27F2FDD100F1F7B9 /* AutofillPreferencesModel.swift in Sources */,
				B657841F25FA497600D8DB33 /* NSException+Catch.swift in Sources */,
				4BE65481271FCD4D008D1D63 /* PasswordManagementNoteModel.swift in Sources */,
				B63ED0E526BB8FB900A9DAD1 /* SharingMenu.swift in Sources */,
				AA4FF40C2624751A004E2377 /* GrammarFeaturesManager.swift in Sources */,
				B693955B26F0CE300015B914 /* WebKitDownloadDelegate.swift in Sources */,
				B6B3E0E12657EA7A0040E0A2 /* NSScreenExtension.swift in Sources */,
				B65E6BA026D9F10600095F96 /* NSBezierPathExtension.swift in Sources */,
				AA6820E425502F19005ED0D5 /* WebsiteDataStore.swift in Sources */,
				B64C852A26942AC90048FEBE /* PermissionContextMenu.swift in Sources */,
				85D438B6256E7C9E00F3BAF8 /* ContextMenuUserScript.swift in Sources */,
				B693955526F04BEC0015B914 /* NSSavePanelExtension.swift in Sources */,
				9826B0A22747DFEB0092F683 /* AppPrivacyConfigurationDataProvider.swift in Sources */,
				B63BDF80280003570072D75B /* WebKitError.swift in Sources */,
				B6B1E88B26D774090062C350 /* LinkButton.swift in Sources */,
				CB6BCDF927C6BEFF00CC76DC /* PrivacyFeatures.swift in Sources */,
				B693954D26F04BEB0015B914 /* MouseClickView.swift in Sources */,
				B6DB3CF926A00E2D00D459B7 /* AVCaptureDevice+SwizzledAuthState.swift in Sources */,
				4BA1A6BD258B082300F6F690 /* EncryptionKeyStore.swift in Sources */,
				4BE65474271FCD40008D1D63 /* PasswordManagementIdentityItemView.swift in Sources */,
				B6F41031264D2B23003DA42C /* ProgressExtension.swift in Sources */,
				4B723E0F26B0006500E14D75 /* CSVParser.swift in Sources */,
				376705B327EC7D4F00DD8D76 /* TextButton.swift in Sources */,
				B6DA44082616B30600DD1EC2 /* PixelDataModel.xcdatamodeld in Sources */,
				B63BDF7E27FDAA640072D75B /* PrivacyDashboardWebView.swift in Sources */,
				37CD54CF27F2FDD100F1F7B9 /* AppearancePreferences.swift in Sources */,
				B6B1E87B26D381710062C350 /* DownloadListCoordinator.swift in Sources */,
				AAC5E4F125D6BF10007F5990 /* AddressBarButton.swift in Sources */,
				AAE7527E263B05C600B973F8 /* HistoryEntry.swift in Sources */,
				AA5FA69D275F945C00DCE9C9 /* FaviconStore.swift in Sources */,
				AAB8203C26B2DE0D00788AC3 /* SuggestionListCharacteristics.swift in Sources */,
				AAADFD06264AA282001555EA /* TimeIntervalExtension.swift in Sources */,
				4B9292D42667123700AD2C21 /* BookmarkListViewController.swift in Sources */,
				4B723E0D26B0006100E14D75 /* SecureVaultLoginImporter.swift in Sources */,
				4B9292D32667123700AD2C21 /* AddBookmarkModalViewController.swift in Sources */,
				AA88D14B252A557100980B4E /* URLRequestExtension.swift in Sources */,
				AA6197C6276B3168008396F0 /* FaviconHostReference.swift in Sources */,
				AAD8078527B3F3BE00CF7703 /* WebsiteBreakageSender.swift in Sources */,
				4B8AC93B26B48ADF00879451 /* ASN1Parser.swift in Sources */,
				37CD54B327EE509700F1F7B9 /* View+Cursor.swift in Sources */,
				B66E9DD22670EB2A00E53BB5 /* _WKDownload+WebKitDownload.swift in Sources */,
				B6A9E4612614608B0067D1B9 /* AppVersion.swift in Sources */,
				856C98DF257014BD00A22F1F /* FileDownloadManager.swift in Sources */,
				4BB99CFF26FE191E001E4761 /* BookmarkImport.swift in Sources */,
				B68503A7279141CD00893A05 /* KeySetDictionary.swift in Sources */,
				85480FBB25D181CB009424E3 /* ConfigurationDownloading.swift in Sources */,
				AAEEC6A927088ADB008445F7 /* FireCoordinator.swift in Sources */,
				B655369B268442EE00085A79 /* GeolocationProvider.swift in Sources */,
				B6C0B23C26E87D900031CB7F /* NSAlert+ActiveDownloadsTermination.swift in Sources */,
				4BEF0E6827641A0E00AF7C58 /* MacWaitlistLockScreenViewController.swift in Sources */,
				AAECA42024EEA4AC00EFA63A /* IndexPathExtension.swift in Sources */,
				4BE65478271FCD41008D1D63 /* PasswordManagementNoteItemView.swift in Sources */,
				AA5C8F632591021700748EB7 /* NSApplicationExtension.swift in Sources */,
				AA9E9A5625A3AE8400D1959D /* NSWindowExtension.swift in Sources */,
				AAC5E4C725D6A6E8007F5990 /* BookmarkPopover.swift in Sources */,
				37CC53F027E8D1440028713D /* PreferencesDownloadsView.swift in Sources */,
				B68C2FB227706E6A00BF2C7D /* ProcessExtension.swift in Sources */,
				B6106BA726A7BECC0013B453 /* PermissionAuthorizationQuery.swift in Sources */,
				4B9292CE2667123700AD2C21 /* BrowserTabSelectionDelegate.swift in Sources */,
				4B1E6EEE27AB5E5100F51793 /* PasswordManagementListSection.swift in Sources */,
				AA222CB92760F74E00321475 /* FaviconReferenceCache.swift in Sources */,
				B6C0B24426E9CB080031CB7F /* RunLoopExtension.swift in Sources */,
				4B9292A126670D2A00AD2C21 /* BookmarkTreeController.swift in Sources */,
				4B9292D02667123700AD2C21 /* BookmarkManagementSplitViewController.swift in Sources */,
				B6E61EE3263AC0C8004E11AB /* FileManagerExtension.swift in Sources */,
				B6DB3CFB26A17CB800D459B7 /* PermissionModel.swift in Sources */,
				4B92929C26670D2A00AD2C21 /* PasteboardFolder.swift in Sources */,
				B6106BAB26A7BF1D0013B453 /* PermissionType.swift in Sources */,
				85707F2A276A35FE00DC0649 /* ActionSpeech.swift in Sources */,
				8585B63826D6E66C00C1416F /* ButtonStyles.swift in Sources */,
				4B0511BD262CAA5A00F6079C /* PrivacySecurityPreferences.swift in Sources */,
				B6830963274CDEC7004B46BB /* FireproofDomainsStore.swift in Sources */,
				AA9FF95F24A1FB690039E328 /* TabCollectionViewModel.swift in Sources */,
				AAC5E4D125D6A709007F5990 /* BookmarkManager.swift in Sources */,
				37CD54CD27F2FDD100F1F7B9 /* AboutModel.swift in Sources */,
				4BE65476271FCD41008D1D63 /* PasswordManagementCreditCardItemView.swift in Sources */,
				AA5C8F59258FE21F00748EB7 /* NSTextFieldExtension.swift in Sources */,
				B6830961274CDE99004B46BB /* FireproofDomainsContainer.swift in Sources */,
				B65536AE2685E17200085A79 /* GeolocationService.swift in Sources */,
				4B02198925E05FAC00ED7DEA /* FireproofingURLExtensions.swift in Sources */,
				7B1E819E27C8874900FF0E60 /* ContentOverlayPopover.swift in Sources */,
				4BA1A6A5258B07DF00F6F690 /* EncryptedValueTransformer.swift in Sources */,
				4B92929F26670D2A00AD2C21 /* PasteboardBookmark.swift in Sources */,
				856CADF0271710F400E79BB0 /* HoverUserScript.swift in Sources */,
				4B9292AC26670D3700AD2C21 /* Bookmark.xcdatamodeld in Sources */,
				AA6EF9B525081B4C004754E6 /* MainMenuActions.swift in Sources */,
				B63D466925BEB6C200874977 /* WKWebView+SessionState.swift in Sources */,
				4B723E1226B0006E00E14D75 /* DataImport.swift in Sources */,
				B6085D092743AAB600A9C456 /* FireproofDomains.xcdatamodeld in Sources */,
				85589E8227BBB8630038AD11 /* HomePageView.swift in Sources */,
				B6A924D92664C72E001A28CA /* WebKitDownloadTask.swift in Sources */,
				4B59023E26B35F3600489384 /* ChromiumLoginReader.swift in Sources */,
				85D885B326A5A9DE0077C374 /* NSAlert+PasswordManager.swift in Sources */,
				4B7A57CF279A4EF300B1C70E /* ChromePreferences.swift in Sources */,
				AA6AD95B2704B6DB00159F8A /* FirePopoverViewController.swift in Sources */,
				4BE4005327CF3DC3007D3161 /* SavePaymentMethodPopover.swift in Sources */,
				85A0116925AF1D8900FA6A0C /* FindInPageViewController.swift in Sources */,
				4BB6CE5F26B77ED000EC5860 /* Cryptography.swift in Sources */,
				AA6FFB4424DC33320028F4D0 /* NSViewExtension.swift in Sources */,
				37AFCE8927DA33BA00471A10 /* Preferences.swift in Sources */,
				B6C0B23E26E8BF1F0031CB7F /* DownloadListViewModel.swift in Sources */,
				4B9292D52667123700AD2C21 /* BookmarkManagementDetailViewController.swift in Sources */,
				4B723E1026B0006700E14D75 /* CSVImporter.swift in Sources */,
				AA4BBA3B25C58FA200C4FB0F /* MainMenu.swift in Sources */,
				4B8AC93326B3B06300879451 /* EdgeDataImporter.swift in Sources */,
				AA585D84248FD31100E9A3E2 /* BrowserTabViewController.swift in Sources */,
				85707F22276A32B600DC0649 /* CallToAction.swift in Sources */,
				B693954B26F04BEB0015B914 /* MouseOverView.swift in Sources */,
				AAE7527C263B056C00B973F8 /* HistoryStore.swift in Sources */,
				AAE246F32709EF3B00BEEAEE /* FirePopoverCollectionViewItem.swift in Sources */,
				AA61C0D22727F59B00E6B681 /* ArrayExtension.swift in Sources */,
				AAC30A2C268F1ECD00D2D9CD /* CrashReportSender.swift in Sources */,
				4B8D9062276D1D880078DB17 /* LocaleExtension.swift in Sources */,
				4BE4005527CF3F19007D3161 /* SavePaymentMethodViewController.swift in Sources */,
				AAFE068326C7082D005434CC /* WebKitVersionProvider.swift in Sources */,
				B63D467A25BFC3E100874977 /* NSCoderExtensions.swift in Sources */,
				B31055C927A1BA1D001AC618 /* AutoconsentBackground.swift in Sources */,
				B3FB199327BD0AD400513DC1 /* CookieConsentInfo.swift in Sources */,
				B6A5A27125B9377300AA7ADA /* StatePersistenceService.swift in Sources */,
				B68458B025C7E76A00DC17B6 /* WindowManager+StateRestoration.swift in Sources */,
				B68458C525C7EA0C00DC17B6 /* TabCollection+NSSecureCoding.swift in Sources */,
				4BB88B5B25B7BA50006F6B06 /* Instruments.swift in Sources */,
				9812D895276CEDA5004B6181 /* ContentBlockerRulesLists.swift in Sources */,
				4B0511E2262CAA8600F6079C /* NSViewControllerExtension.swift in Sources */,
				F44C130225C2DA0400426E3E /* NSAppearanceExtension.swift in Sources */,
				B64C84F1269310120048FEBE /* PermissionManager.swift in Sources */,
				37CD54D027F2FDD100F1F7B9 /* DefaultBrowserPreferences.swift in Sources */,
				B64C853026943BC10048FEBE /* Permissions.xcdatamodeld in Sources */,
				B693954F26F04BEB0015B914 /* PaddedImageButton.swift in Sources */,
				4BA1A6B8258B081600F6F690 /* EncryptionKeyStoring.swift in Sources */,
				B65783E725F8AAFB00D8DB33 /* String+Punycode.swift in Sources */,
				B657841A25FA484B00D8DB33 /* NSException+Catch.m in Sources */,
				B684592F25C93FBF00DC17B6 /* AppStateRestorationManager.swift in Sources */,
				EA0BA3A9272217E6002A0B6C /* ClickToLoadUserScript.swift in Sources */,
				AAA892EA250A4CEF005B37B2 /* WindowControllersManager.swift in Sources */,
				85C5991B27D10CF000E605B2 /* FireAnimationView.swift in Sources */,
				AA6197C4276B314D008396F0 /* FaviconUrlReference.swift in Sources */,
				AAC5E4C825D6A6E8007F5990 /* BookmarkPopoverViewController.swift in Sources */,
				85CC1D7B26A05ECF0062F04E /* PasswordManagementItemListModel.swift in Sources */,
				AABEE6A924AB4B910043105B /* SuggestionTableCellView.swift in Sources */,
				AA6820F125503DA9005ED0D5 /* FireViewModel.swift in Sources */,
				AAA0CC6A253CC43C0079BC96 /* WKUserContentControllerExtension.swift in Sources */,
				B6A9E45C261460350067D1B9 /* APIRequest.swift in Sources */,
				4BE65479271FCD41008D1D63 /* EditableTextView.swift in Sources */,
				AA9FF95D24A1FA1C0039E328 /* TabCollection.swift in Sources */,
				B688B4DA273E6D3B0087BEAF /* MainView.swift in Sources */,
				4B65143E263924B5005B46EB /* EmailUrlExtensions.swift in Sources */,
				85CC1D7D26A05F250062F04E /* PasswordManagementItemModel.swift in Sources */,
				AAD86E52267A0DFF005C11BE /* UpdateController.swift in Sources */,
				85A0118225AF60E700FA6A0C /* FindInPageModel.swift in Sources */,
				4B9292A226670D2A00AD2C21 /* PseudoFolder.swift in Sources */,
				B6DA44022616B28300DD1EC2 /* PixelDataStore.swift in Sources */,
				B6A9E45326142B070067D1B9 /* Pixel.swift in Sources */,
				B6A9E47726146A570067D1B9 /* PixelEvent.swift in Sources */,
				AA2CB1352587C29500AA6FBE /* TabBarFooter.swift in Sources */,
				B6C0B23926E742610031CB7F /* FileDownloadError.swift in Sources */,
				4B9292AB26670D3700AD2C21 /* BookmarkMigrationPolicy.swift in Sources */,
				85589EA027BFE60E0038AD11 /* MoreOrLessView.swift in Sources */,
				AA92126F25ACCB1100600CD4 /* ErrorExtension.swift in Sources */,
				B6A9E47026146A250067D1B9 /* DateExtension.swift in Sources */,
				AAE7527A263B046100B973F8 /* History.xcdatamodeld in Sources */,
				B64C853D26944B940048FEBE /* PermissionStore.swift in Sources */,
				AA75A0AE26F3500C0086B667 /* PrivacyIconViewModel.swift in Sources */,
				4BB99D0126FE191E001E4761 /* ChromiumBookmarksReader.swift in Sources */,
				B6C0B23426E71BCD0031CB7F /* Downloads.xcdatamodeld in Sources */,
				AAE8B110258A456C00E81239 /* TabPreviewViewController.swift in Sources */,
				37CC53EC27E8A4D10028713D /* PreferencesPrivacyView.swift in Sources */,
				4B0135CE2729F1AA00D54834 /* NSPasteboardExtension.swift in Sources */,
				85707F31276A7DCA00DC0649 /* OnboardingViewModel.swift in Sources */,
				85AC3B0525D6B1D800C7D2AA /* ScriptSourceProviding.swift in Sources */,
				4BB99D0026FE191E001E4761 /* CoreDataBookmarkImporter.swift in Sources */,
				AA3F895324C18AD500628DDE /* SuggestionViewModel.swift in Sources */,
				4B9292A326670D2A00AD2C21 /* BookmarkManagedObject.swift in Sources */,
				4B723E1326B0007A00E14D75 /* CSVLoginExporter.swift in Sources */,
				85C48CCC278D808F00D3263E /* NSAttributedStringExtension.swift in Sources */,
				AA7EB6E527E7D6DC00036718 /* AnimationView.swift in Sources */,
				8562599A269CA0A600EE44BC /* NSRectExtension.swift in Sources */,
				B6040856274B830F00680351 /* DictionaryExtension.swift in Sources */,
				B684592725C93C0500DC17B6 /* Publishers.NestedObjectChanges.swift in Sources */,
				85589E9A27BFE3C30038AD11 /* FaviconView.swift in Sources */,
				85707F2C276A364E00DC0649 /* OnboardingFlow.swift in Sources */,
				85A011EA25B4D4CA00FA6A0C /* FindInPageUserScript.swift in Sources */,
				4BE65480271FCD4D008D1D63 /* PasswordManagementLoginModel.swift in Sources */,
				AA9FF95B24A1EFC20039E328 /* TabViewModel.swift in Sources */,
				AA9E9A5E25A4867200D1959D /* TabDragAndDropManager.swift in Sources */,
				B68458C025C7E9E000DC17B6 /* TabCollectionViewModel+NSSecureCoding.swift in Sources */,
				AA8EDF2724923EC70071C2E8 /* StringExtension.swift in Sources */,
				85378DA2274E7F25007C5CBF /* EmailManagerRequestDelegate.swift in Sources */,
				B68172A9269C487D006D1092 /* PrivacyDashboardUserScript.swift in Sources */,
				379DE4BD27EA31AC002CC3DE /* PreferencesAutofillView.swift in Sources */,
				858A797F26A79EAA00A75A42 /* UserText+PasswordManager.swift in Sources */,
				B693954E26F04BEB0015B914 /* ProgressView.swift in Sources */,
				B69B503C2726A12500758A2B /* StatisticsStore.swift in Sources */,
				B693955426F04BEC0015B914 /* ColorView.swift in Sources */,
				B6BBF17427475B15004F850E /* PopupBlockedPopover.swift in Sources */,
				8589063A267BCD8E00D23B0D /* SaveCredentialsPopover.swift in Sources */,
				4B379C1527BD91E3008A968E /* QuartzIdleStateProvider.swift in Sources */,
				B6C0B22E26E61CE70031CB7F /* DownloadViewModel.swift in Sources */,
				B68458B825C7E8B200DC17B6 /* Tab+NSSecureCoding.swift in Sources */,
				85378DA0274E6F42007C5CBF /* NSNotificationName+EmailManager.swift in Sources */,
				B693955726F04BEC0015B914 /* MouseOverButton.swift in Sources */,
				AA61C0D02722159B00E6B681 /* FireInfoViewController.swift in Sources */,
				B64C85422694590B0048FEBE /* PermissionButton.swift in Sources */,
				AAA0CC472533833C0079BC96 /* MoreOptionsMenu.swift in Sources */,
				B64C84E32692DC9F0048FEBE /* PermissionAuthorizationViewController.swift in Sources */,
				4B92929D26670D2A00AD2C21 /* BookmarkNode.swift in Sources */,
				B693955226F04BEB0015B914 /* LongPressButton.swift in Sources */,
				B6085D062743905F00A9C456 /* CoreDataStore.swift in Sources */,
				B6DB3AF6278EA0130024C5C4 /* BundleExtension.swift in Sources */,
				4B677438255DBEB800025BD8 /* HTTPSUpgrade.xcdatamodeld in Sources */,
				4B0511E1262CAA8600F6079C /* NSOpenPanelExtensions.swift in Sources */,
				AAE99B8927088A19008B6BD9 /* FirePopover.swift in Sources */,
				AAE75280263B0A4D00B973F8 /* HistoryCoordinator.swift in Sources */,
				4B677434255DBEB800025BD8 /* HTTPSBloomFilterSpecification.swift in Sources */,
				B69B503D2726A12500758A2B /* VariantManager.swift in Sources */,
				AA97BF4625135DD30014931A /* ApplicationDockMenu.swift in Sources */,
				4B8A4DFF27C83B29005F40E8 /* SaveIdentityViewController.swift in Sources */,
				4BA1A69B258B076900F6F690 /* FileStore.swift in Sources */,
				B6A9E47F26146A800067D1B9 /* PixelArguments.swift in Sources */,
				AAC5E4D225D6A709007F5990 /* BookmarkList.swift in Sources */,
				4B9292D12667123700AD2C21 /* BookmarkTableRowView.swift in Sources */,
				B66E9DD42670EB4A00E53BB5 /* WKDownload+WebKitDownload.swift in Sources */,
				85589E9427BFE1E70038AD11 /* FavoritesView.swift in Sources */,
				85AC7ADB27BD628400FFB69B /* HomePage.swift in Sources */,
				376705AF27EB488600DD8D76 /* RoundedSelectionRowView.swift in Sources */,
				B69B503F2726A12500758A2B /* LocalStatisticsStore.swift in Sources */,
				B689ECD526C247DB006FB0C5 /* BackForwardListItem.swift in Sources */,
				85C48CD127908C1000D3263E /* BrowserImportMoreInfoViewController.swift in Sources */,
				B69B50572727D16900758A2B /* AtbAndVariantCleanup.swift in Sources */,
				B693954A26F04BEB0015B914 /* NibLoadable.swift in Sources */,
				AA3D531527A1ED9300074EC1 /* FeedbackWindow.swift in Sources */,
				85F0FF1327CFAB04001C7C6E /* RecentlyVisitedView.swift in Sources */,
				AA7EB6DF27E7C57D00036718 /* MouseOverAnimationButton.swift in Sources */,
				AA7412B724D1687000D22FE0 /* TabBarScrollView.swift in Sources */,
				4B9292D92667124B00AD2C21 /* BookmarkListTreeControllerDataSource.swift in Sources */,
				14D9B8FB24F7E089000D4D13 /* AddressBarViewController.swift in Sources */,
				B65536A62685B82B00085A79 /* Permissions.swift in Sources */,
				AAC82C60258B6CB5009B6B42 /* TabPreviewWindowController.swift in Sources */,
				AAC5E4E425D6BA9C007F5990 /* NSSizeExtension.swift in Sources */,
				AA6820EB25503D6A005ED0D5 /* Fire.swift in Sources */,
				B6AAAC3E26048F690029438D /* RandomAccessCollectionExtension.swift in Sources */,
				4B9292AF26670F5300AD2C21 /* NSOutlineViewExtensions.swift in Sources */,
				AA585D82248FD31100E9A3E2 /* AppDelegate.swift in Sources */,
				7B1E81A027C8874900FF0E60 /* ContentOverlayViewController.swift in Sources */,
				85B7184C27677C6500B4277F /* OnboardingViewController.swift in Sources */,
				4B379C1E27BDB7FF008A968E /* DeviceAuthenticator.swift in Sources */,
				1456D6E124EFCBC300775049 /* TabBarCollectionView.swift in Sources */,
				85308E25267FC9F2001ABD76 /* NSAlertExtension.swift in Sources */,
				4BEF0E6A276676A500AF7C58 /* WaitlistRequest.swift in Sources */,
				4B59024826B3673600489384 /* ThirdPartyBrowser.swift in Sources */,
				B65E6B9E26D9EC0800095F96 /* CircularProgressView.swift in Sources */,
				AABEE69C24A902BB0043105B /* SuggestionContainer.swift in Sources */,
				85589E8327BBB8630038AD11 /* HomePageViewController.swift in Sources */,
				4B59024126B35F3600489384 /* BraveDataImporter.swift in Sources */,
				B6A9E46B2614618A0067D1B9 /* OperatingSystemVersionExtension.swift in Sources */,
				4BDFA4AE27BF19E500648192 /* ToggleableScrollView.swift in Sources */,
				85AC3AEF25D5CE9800C7D2AA /* UserScripts.swift in Sources */,
				B643BF1427ABF772000BACEC /* NSWorkspaceExtension.swift in Sources */,
				4B677439255DBEB800025BD8 /* AppHTTPSUpgradeStore.swift in Sources */,
				4BC68A722759B2140029A586 /* Waitlist.swift in Sources */,
				AAB549DF25DAB8F80058460B /* BookmarkViewModel.swift in Sources */,
				85707F28276A34D900DC0649 /* DaxSpeech.swift in Sources */,
				AA13DCB4271480B0006D48D3 /* FirePopoverViewModel.swift in Sources */,
				F41D174125CB131900472416 /* NSColorExtension.swift in Sources */,
				AAC5E4F625D6BF2C007F5990 /* AddressBarButtonsViewController.swift in Sources */,
				4B59023D26B35F3600489384 /* ChromeDataImporter.swift in Sources */,
				B68C92C42750EF76002AC6B0 /* PixelDataRecord.swift in Sources */,
				853014D625E671A000FB8205 /* PageObserverUserScript.swift in Sources */,
				B642738227B65BAC0005DFD1 /* SecureVaultErrorReporter.swift in Sources */,
				4B139AFD26B60BD800894F82 /* NSImageExtensions.swift in Sources */,
				B6A9E45B261460350067D1B9 /* APIHeaders.swift in Sources */,
				85625996269C953C00EE44BC /* PasswordManagementViewController.swift in Sources */,
				4BB99D0226FE191E001E4761 /* ImportedBookmarks.swift in Sources */,
				AA6EF9B3250785D5004754E6 /* NSMenuExtension.swift in Sources */,
				AA7412B524D1536B00D22FE0 /* MainWindowController.swift in Sources */,
				AA9FF95924A1ECF20039E328 /* Tab.swift in Sources */,
				B63D467125BFA6C100874977 /* DispatchQueueExtensions.swift in Sources */,
				B64C84EB2692DD650048FEBE /* PermissionAuthorizationPopover.swift in Sources */,
				85378D9E274E664C007C5CBF /* PopoverMessageViewController.swift in Sources */,
				AA6FFB4624DC3B5A0028F4D0 /* WebView.swift in Sources */,
				B693955026F04BEB0015B914 /* ShadowView.swift in Sources */,
				AA3D531D27A2F58F00074EC1 /* FeedbackSender.swift in Sources */,
				B6CF78DE267B099C00CD4F13 /* WKNavigationActionExtension.swift in Sources */,
				AA7412B224D0B3AC00D22FE0 /* TabBarViewItem.swift in Sources */,
				856C98D52570116900A22F1F /* NSWindow+Toast.swift in Sources */,
				B31055C427A1BA1D001AC618 /* AutoconsentUserScript.swift in Sources */,
				859E7D6B27453BF3009C2B69 /* BookmarksExporter.swift in Sources */,
				4B5FF67826B602B100D42879 /* FirefoxDataImporter.swift in Sources */,
				37AFCE8B27DB69BC00471A10 /* PreferencesDefaultBrowserView.swift in Sources */,
				4B02198B25E05FAC00ED7DEA /* FireproofInfoViewController.swift in Sources */,
				AA8EDF2424923E980071C2E8 /* URLExtension.swift in Sources */,
				4BE0DF06267819A1006337B7 /* NSStoryboardExtension.swift in Sources */,
				37AFCE8127DA2CA600471A10 /* PreferencesViewController.swift in Sources */,
				4B02198A25E05FAC00ED7DEA /* FireproofDomains.swift in Sources */,
				4B677442255DBEEA00025BD8 /* Database.swift in Sources */,
				4B92928B26670D1700AD2C21 /* BookmarksOutlineView.swift in Sources */,
				B61F015525EDD5A700ABB5A3 /* UserContentController.swift in Sources */,
				4BF01C00272AE74C00884A61 /* CountryList.swift in Sources */,
				37CD54CC27F2FDD100F1F7B9 /* PreferencesSection.swift in Sources */,
				AAC5E4D925D6A711007F5990 /* BookmarkStore.swift in Sources */,
				B6FA893F269C424500588ECD /* PrivacyDashboardViewController.swift in Sources */,
				37D2771527E870D4003365FD /* PreferencesAppearanceView.swift in Sources */,
				AA72D5FE25FFF94E00C77619 /* NSMenuItemExtension.swift in Sources */,
				4BA1A6C2258B0A1300F6F690 /* ContiguousBytesExtension.swift in Sources */,
				AA9B7C7E26A06E040008D425 /* TrackerInfo.swift in Sources */,
				B6553692268440D700085A79 /* WKProcessPool+GeolocationProvider.swift in Sources */,
			);
			runOnlyForDeploymentPostprocessing = 0;
		};
		AA585D8C248FD31400E9A3E2 /* Sources */ = {
			isa = PBXSourcesBuildPhase;
			buildActionMask = 2147483647;
			files = (
				9833913327AAAEEE00DAF119 /* EmbeddedTrackerDataTests.swift in Sources */,
				3776583127F8325B009A6B35 /* AutofillPreferencesTests.swift in Sources */,
				B67C6C472654C643006C872E /* FileManagerExtensionTests.swift in Sources */,
				B69B50482726C5C200758A2B /* StatisticsLoaderTests.swift in Sources */,
				142879DA24CE1179005419BB /* SuggestionViewModelTests.swift in Sources */,
				4B9292C12667103100AD2C21 /* BookmarkMigrationTests.swift in Sources */,
				4B9292BC2667103100AD2C21 /* BookmarkSidebarTreeControllerTests.swift in Sources */,
				B662D3DC2755DF670035D4D6 /* OldPixelDataModel.xcdatamodeld in Sources */,
				B6DA44232616CABC00DD1EC2 /* PixelArgumentsTests.swift in Sources */,
				AAEC74BC2642F0F800C2EFBC /* History.xcdatamodeld in Sources */,
				85F1B0C925EF9759004792B6 /* URLEventHandlerTests.swift in Sources */,
				4B9292BD2667103100AD2C21 /* BookmarkOutlineViewDataSourceTests.swift in Sources */,
				B6A5A27925B93FFF00AA7ADA /* StateRestorationManagerTests.swift in Sources */,
				4B9292BB2667103100AD2C21 /* BookmarkNodeTests.swift in Sources */,
				4B0219A825E0646500ED7DEA /* WebsiteDataStoreTests.swift in Sources */,
				AAC9C01E24CB6BEB00AD1325 /* TabCollectionViewModelTests.swift in Sources */,
				B662D3DE275613BB0035D4D6 /* EncryptionKeyStoreMock.swift in Sources */,
				AA0877BA26D5161D00B05660 /* WebKitVersionProviderTests.swift in Sources */,
				4BA7C91627695EA500FEBA8E /* MacWaitlistRequestTests.swift in Sources */,
				B69B50462726C5C200758A2B /* AtbAndVariantCleanupTests.swift in Sources */,
				B6DA44282616CAE000DD1EC2 /* AppUsageActivityMonitorTests.swift in Sources */,
				4B59024C26B38BB800489384 /* ChromiumLoginReaderTests.swift in Sources */,
				AAC9C01724CAFBDC00AD1325 /* TabCollectionTests.swift in Sources */,
				B67C6C3D2654B897006C872E /* WebViewExtensionTests.swift in Sources */,
				4BA1A6DE258C100A00F6F690 /* FileStoreTests.swift in Sources */,
				AAC9C01C24CB594C00AD1325 /* TabViewModelTests.swift in Sources */,
				37CD54B727F1B28A00F1F7B9 /* DefaultBrowserPreferencesTests.swift in Sources */,
				B65349AA265CF45000DCC645 /* DispatchQueueExtensionsTests.swift in Sources */,
				858A798A26A9B35E00A75A42 /* PasswordManagementItemModelTests.swift in Sources */,
				B6DA441E2616C84600DD1EC2 /* PixelStoreMock.swift in Sources */,
				B6BBF1702744CDE1004F850E /* CoreDataStoreTests.swift in Sources */,
				4B9292BF2667103100AD2C21 /* TreeControllerTests.swift in Sources */,
				B693956926F352DB0015B914 /* DownloadsWebViewMock.m in Sources */,
				4B2CBF412767EEC1001DF04B /* MacWaitlistStoreTests.swift in Sources */,
				4B11060525903E570039B979 /* CoreDataEncryptionTesting.xcdatamodeld in Sources */,
				858A798826A99DBE00A75A42 /* PasswordManagementItemListModelTests.swift in Sources */,
				4B8AD0B127A86D9200AE44D6 /* WKWebsiteDataStoreExtensionTests.swift in Sources */,
				B69B50472726C5C200758A2B /* VariantManagerTests.swift in Sources */,
				8546DE6225C03056000CA5E1 /* UserAgentTests.swift in Sources */,
				B63ED0DE26AFD9A300A9DAD1 /* AVCaptureDeviceMock.swift in Sources */,
				B63ED0E026AFE32F00A9DAD1 /* GeolocationProviderMock.swift in Sources */,
				4B723E0926B0003E00E14D75 /* CSVLoginExporterTests.swift in Sources */,
				B630793526731BC400DCEE41 /* URLSuggestedFilenameTests.swift in Sources */,
				AADE11C026D916D70032D8A7 /* StringExtensionTests.swift in Sources */,
				85AC3B4925DAC9BD00C7D2AA /* ConfigurationStorageTests.swift in Sources */,
				B693956126F1C1BC0015B914 /* DownloadListStoreMock.swift in Sources */,
				AA91F83927076F1900771A0D /* PrivacyIconViewModelTests.swift in Sources */,
				4B723E0726B0003E00E14D75 /* CSVImporterTests.swift in Sources */,
				AA652CDB25DDAB32009059CC /* BookmarkStoreMock.swift in Sources */,
				B62EB47C25BAD3BB005745C6 /* WKWebViewPrivateMethodsAvailabilityTests.swift in Sources */,
				4BBC16A527C488C900E00A38 /* DeviceAuthenticatorTests.swift in Sources */,
				4B3F641E27A8D3BD00E0C118 /* BrowserProfileTests.swift in Sources */,
				B6106BA026A7BE0B0013B453 /* PermissionManagerTests.swift in Sources */,
				B662D3D92755D7AD0035D4D6 /* PixelStoreTests.swift in Sources */,
				B6106BB526A809E60013B453 /* GeolocationProviderTests.swift in Sources */,
				B6A5A2A025B96E8300AA7ADA /* AppStateChangePublisherTests.swift in Sources */,
				B63ED0E326B3E7FA00A9DAD1 /* CLLocationManagerMock.swift in Sources */,
				37CD54BB27F25A4000F1F7B9 /* DownloadsPreferencesTests.swift in Sources */,
				4B02199C25E063DE00ED7DEA /* FireproofDomainsTests.swift in Sources */,
				AA0F3DB7261A566C0077F2D9 /* SuggestionLoadingMock.swift in Sources */,
				4B9292BE2667103100AD2C21 /* PasteboardFolderTests.swift in Sources */,
				4B9292C52667104B00AD2C21 /* CoreDataTestUtilities.swift in Sources */,
				4B723E1926B000DC00E14D75 /* TemporaryFileCreator.swift in Sources */,
				98EB5D1027516A4800681FE6 /* AppPrivacyConfigurationTests.swift in Sources */,
				4B9292C22667103100AD2C21 /* BookmarkTests.swift in Sources */,
				4BA7C91B276984AF00FEBA8E /* MacWaitlistLockScreenViewModelTests.swift in Sources */,
				142879DC24CE1185005419BB /* SuggestionContainerViewModelTests.swift in Sources */,
				AA0877B826D5160D00B05660 /* SafariVersionReaderTests.swift in Sources */,
				B69B50452726C5C200758A2B /* AtbParserTests.swift in Sources */,
				B6106BAF26A7C6180013B453 /* PermissionStoreMock.swift in Sources */,
				AA652CD325DDA6E9009059CC /* LocalBookmarkManagerTests.swift in Sources */,
				B63ED0DC26AE7B1E00A9DAD1 /* WebViewMock.swift in Sources */,
				4B4F72EC266B2ED300814C60 /* CollectionExtension.swift in Sources */,
				AAE39D1B24F44885008EF28B /* TabCollectionViewModelDelegateMock.swift in Sources */,
				AA9C363025518CA9004B1BA3 /* FireTests.swift in Sources */,
				B6106BB126A7D8720013B453 /* PermissionStoreTests.swift in Sources */,
				4BF4951826C08395000547B8 /* ThirdPartyBrowserTests.swift in Sources */,
				AA63745424C9BF9A00AB2AC4 /* SuggestionContainerTests.swift in Sources */,
				AAC9C01524CAFBCE00AD1325 /* TabTests.swift in Sources */,
				B69B504C2726CA2900758A2B /* MockVariantManager.swift in Sources */,
				B610F2EC27AA8F9400FCEBE9 /* ContentBlockerRulesManagerMock.swift in Sources */,
				B6BBF1722744CE36004F850E /* FireproofDomainsStoreMock.swift in Sources */,
				4BA1A6D9258C0CB300F6F690 /* DataEncryptionTests.swift in Sources */,
				EA1E52B52798CF98002EC53C /* ClickToLoadModelTests.swift in Sources */,
				B6A5A27E25B9403E00AA7ADA /* FileStoreMock.swift in Sources */,
				B693955F26F1C17F0015B914 /* DownloadListCoordinatorTests.swift in Sources */,
				B6C2C9F62760B659005B7F0A /* TestDataModel.xcdatamodeld in Sources */,
				B68172AE269EB43F006D1092 /* GeolocationServiceTests.swift in Sources */,
				B6AE74342609AFCE005B9B1A /* ProgressEstimationTests.swift in Sources */,
				4BA1A6FE258C5C1300F6F690 /* EncryptedValueTransformerTests.swift in Sources */,
				85F69B3C25EDE81F00978E59 /* URLExtensionTests.swift in Sources */,
				B6DA44112616C0FC00DD1EC2 /* PixelTests.swift in Sources */,
				4B9292BA2667103100AD2C21 /* BookmarkNodePathTests.swift in Sources */,
				4B9292C02667103100AD2C21 /* BookmarkManagedObjectTests.swift in Sources */,
				4B723E0626B0003E00E14D75 /* CSVParserTests.swift in Sources */,
				85F487B5276A8F2E003CE668 /* OnboardingTests.swift in Sources */,
				AA652CCE25DD9071009059CC /* BookmarkListTests.swift in Sources */,
				859E7D6D274548F2009C2B69 /* BookmarksExporterTests.swift in Sources */,
				B6A5A2A825BAA35500AA7ADA /* WindowManagerStateRestorationTests.swift in Sources */,
				4BB99D1126FE1A84001E4761 /* SafariBookmarksReaderTests.swift in Sources */,
				4B11060A25903EAC0039B979 /* CoreDataEncryptionTests.swift in Sources */,
				4B9292C32667103100AD2C21 /* PasteboardBookmarkTests.swift in Sources */,
				B610F2E427A8F37A00FCEBE9 /* CBRCompileTimeReporterTests.swift in Sources */,
				AAEC74BB2642E67C00C2EFBC /* NSPersistentContainerExtension.swift in Sources */,
				AABAF59C260A7D130085060C /* FaviconManagerMock.swift in Sources */,
				AAEC74B82642E43800C2EFBC /* HistoryStoreTests.swift in Sources */,
				4BA1A6E6258C270800F6F690 /* EncryptionKeyGeneratorTests.swift in Sources */,
				B6106BB326A7F4AA0013B453 /* GeolocationServiceMock.swift in Sources */,
				4B8AC93D26B49BE600879451 /* FirefoxLoginReaderTests.swift in Sources */,
				4B723E0526B0003E00E14D75 /* DataImportMocks.swift in Sources */,
				4B70C00227B0793D000386ED /* CrashReportTests.swift in Sources */,
				85AC3B1725D9BC1A00C7D2AA /* ConfigurationDownloaderTests.swift in Sources */,
				4BF4EA5027C71F26004E57C4 /* PasswordManagementListSectionTests.swift in Sources */,
				B693955D26F19CD70015B914 /* DownloadListStoreTests.swift in Sources */,
				B610F2EB27AA8E4500FCEBE9 /* ContentBlockingUpdatingTests.swift in Sources */,
				4B0511E7262CAB3700F6079C /* UserDefaultsWrapperUtilities.swift in Sources */,
				4BA1A6F6258C4F9600F6F690 /* EncryptionMocks.swift in Sources */,
				B6B3E0962654DACD0040E0A2 /* UTTypeTests.swift in Sources */,
				4B02199D25E063DE00ED7DEA /* FireproofingURLExtensionsTests.swift in Sources */,
				4BB99D0F26FE1A84001E4761 /* ChromiumBookmarksReaderTests.swift in Sources */,
				4BB99D1026FE1A84001E4761 /* FirefoxBookmarksReaderTests.swift in Sources */,
				4B117F7D276C0CB5002F3D8C /* LocalStatisticsStoreTests.swift in Sources */,
				AAEC74B42642C69300C2EFBC /* HistoryCoordinatorTests.swift in Sources */,
				EA8AE76A279FBDB20078943E /* ClickToLoadTDSTests.swift in Sources */,
				B63ED0DA26AE7AF400A9DAD1 /* PermissionManagerMock.swift in Sources */,
				AA9C362825518C44004B1BA3 /* WebsiteDataStoreMock.swift in Sources */,
				3776582D27F71652009A6B35 /* WebsiteBreakageReportTests.swift in Sources */,
				4B723E0826B0003E00E14D75 /* MockSecureVault.swift in Sources */,
				37CD54B527F1AC1300F1F7B9 /* PreferencesSidebarModelTests.swift in Sources */,
				AAEC74B22642C57200C2EFBC /* HistoryCoordinatingMock.swift in Sources */,
				37CD54B927F1F8AC00F1F7B9 /* AppearancePreferencesTests.swift in Sources */,
				AAEC74B62642CC6A00C2EFBC /* HistoryStoringMock.swift in Sources */,
				AA652CB125DD825B009059CC /* LocalBookmarkStoreTests.swift in Sources */,
				B630794226731F5400DCEE41 /* WKDownloadMock.swift in Sources */,
				B6C0B24626E9CB190031CB7F /* RunLoopExtensionTests.swift in Sources */,
				B693956326F1C2A40015B914 /* FileDownloadManagerMock.swift in Sources */,
				B6C2C9EF276081AB005B7F0A /* DeallocationTests.swift in Sources */,
				B63ED0D826AE729600A9DAD1 /* PermissionModelTests.swift in Sources */,
				B69B504B2726CA2900758A2B /* MockStatisticsStore.swift in Sources */,
				37CD54BD27F2ECAE00F1F7B9 /* AutofillPreferencesModelTests.swift in Sources */,
				B630793A26731F2600DCEE41 /* FileDownloadManagerTests.swift in Sources */,
			);
			runOnlyForDeploymentPostprocessing = 0;
		};
/* End PBXSourcesBuildPhase section */

/* Begin PBXTargetDependency section */
		4B1AD8A325FC27E200261379 /* PBXTargetDependency */ = {
			isa = PBXTargetDependency;
			target = AA585D7D248FD31100E9A3E2 /* DuckDuckGo Privacy Browser */;
			targetProxy = 4B1AD8A225FC27E200261379 /* PBXContainerItemProxy */;
		};
		7B4CE8E026F02108009134B1 /* PBXTargetDependency */ = {
			isa = PBXTargetDependency;
			target = AA585D7D248FD31100E9A3E2 /* DuckDuckGo Privacy Browser */;
			targetProxy = 7B4CE8DF26F02108009134B1 /* PBXContainerItemProxy */;
		};
		AA585D92248FD31400E9A3E2 /* PBXTargetDependency */ = {
			isa = PBXTargetDependency;
			target = AA585D7D248FD31100E9A3E2 /* DuckDuckGo Privacy Browser */;
			targetProxy = AA585D91248FD31400E9A3E2 /* PBXContainerItemProxy */;
		};
/* End PBXTargetDependency section */

/* Begin PBXVariantGroup section */
		AA80EC69256C4691007083E7 /* BrowserTab.storyboard */ = {
			isa = PBXVariantGroup;
			children = (
				AA80EC68256C4691007083E7 /* Base */,
			);
			name = BrowserTab.storyboard;
			sourceTree = "<group>";
		};
		AA80EC75256C46A2007083E7 /* Suggestion.storyboard */ = {
			isa = PBXVariantGroup;
			children = (
				AA80EC74256C46A2007083E7 /* Base */,
			);
			name = Suggestion.storyboard;
			sourceTree = "<group>";
		};
		AA80EC7B256C46AA007083E7 /* TabBar.storyboard */ = {
			isa = PBXVariantGroup;
			children = (
				AA80EC7A256C46AA007083E7 /* Base */,
			);
			name = TabBar.storyboard;
			sourceTree = "<group>";
		};
		AA80EC8B256C49B8007083E7 /* Localizable.strings */ = {
			isa = PBXVariantGroup;
			children = (
				AA80EC8A256C49B8007083E7 /* en */,
			);
			name = Localizable.strings;
			sourceTree = "<group>";
		};
		AA80EC91256C49BC007083E7 /* Localizable.stringsdict */ = {
			isa = PBXVariantGroup;
			children = (
				AA80EC90256C49BC007083E7 /* en */,
			);
			name = Localizable.stringsdict;
			sourceTree = "<group>";
		};
/* End PBXVariantGroup section */

/* Begin XCBuildConfiguration section */
		377762422800D59E00250E31 /* CI_Review */ = {
			isa = XCBuildConfiguration;
			buildSettings = {
				ALWAYS_SEARCH_USER_PATHS = NO;
				CLANG_ANALYZER_NONNULL = YES;
				CLANG_ANALYZER_NUMBER_OBJECT_CONVERSION = YES_AGGRESSIVE;
				CLANG_CXX_LANGUAGE_STANDARD = "gnu++14";
				CLANG_CXX_LIBRARY = "libc++";
				CLANG_ENABLE_MODULES = YES;
				CLANG_ENABLE_OBJC_ARC = YES;
				CLANG_ENABLE_OBJC_WEAK = YES;
				CLANG_WARN_BLOCK_CAPTURE_AUTORELEASING = YES;
				CLANG_WARN_BOOL_CONVERSION = YES;
				CLANG_WARN_COMMA = YES;
				CLANG_WARN_CONSTANT_CONVERSION = YES;
				CLANG_WARN_DEPRECATED_OBJC_IMPLEMENTATIONS = YES;
				CLANG_WARN_DIRECT_OBJC_ISA_USAGE = YES_ERROR;
				CLANG_WARN_DOCUMENTATION_COMMENTS = YES;
				CLANG_WARN_EMPTY_BODY = YES;
				CLANG_WARN_ENUM_CONVERSION = YES;
				CLANG_WARN_INFINITE_RECURSION = YES;
				CLANG_WARN_INT_CONVERSION = YES;
				CLANG_WARN_NON_LITERAL_NULL_CONVERSION = YES;
				CLANG_WARN_OBJC_IMPLICIT_RETAIN_SELF = YES;
				CLANG_WARN_OBJC_LITERAL_CONVERSION = YES;
				CLANG_WARN_OBJC_ROOT_CLASS = YES_ERROR;
				CLANG_WARN_QUOTED_INCLUDE_IN_FRAMEWORK_HEADER = YES;
				CLANG_WARN_RANGE_LOOP_ANALYSIS = YES;
				CLANG_WARN_STRICT_PROTOTYPES = YES;
				CLANG_WARN_SUSPICIOUS_MOVE = YES;
				CLANG_WARN_UNGUARDED_AVAILABILITY = YES_AGGRESSIVE;
				CLANG_WARN_UNREACHABLE_CODE = YES;
				CLANG_WARN__DUPLICATE_METHOD_MATCH = YES;
				COPY_PHASE_STRIP = NO;
				DEBUG_INFORMATION_FORMAT = "dwarf-with-dsym";
				ENABLE_NS_ASSERTIONS = NO;
				ENABLE_STRICT_OBJC_MSGSEND = YES;
				GCC_C_LANGUAGE_STANDARD = gnu11;
				GCC_NO_COMMON_BLOCKS = YES;
				GCC_WARN_64_TO_32_BIT_CONVERSION = YES;
				GCC_WARN_ABOUT_RETURN_TYPE = YES_ERROR;
				GCC_WARN_UNDECLARED_SELECTOR = YES;
				GCC_WARN_UNINITIALIZED_AUTOS = YES_AGGRESSIVE;
				GCC_WARN_UNUSED_FUNCTION = YES;
				GCC_WARN_UNUSED_VARIABLE = YES;
				MACOSX_DEPLOYMENT_TARGET = 10.15;
				MTL_ENABLE_DEBUG_INFO = NO;
				MTL_FAST_MATH = YES;
				SDKROOT = macosx;
				SWIFT_COMPILATION_MODE = wholemodule;
				SWIFT_OPTIMIZATION_LEVEL = "-O";
			};
			name = CI_Review;
		};
		377762432800D59E00250E31 /* CI_Review */ = {
			isa = XCBuildConfiguration;
			buildSettings = {
				ASSETCATALOG_COMPILER_APPICON_NAME = "Icon - Review";
				ASSETCATALOG_COMPILER_GLOBAL_ACCENT_COLOR_NAME = GlobaAccentColor;
				CLANG_ANALYZER_LOCALIZABILITY_EMPTY_CONTEXT = YES;
				CLANG_ANALYZER_LOCALIZABILITY_NONLOCALIZED = YES;
				CODE_SIGN_ENTITLEMENTS = DuckDuckGo/DuckDuckGo.entitlements;
				CODE_SIGN_IDENTITY = "Developer ID Application";
				CODE_SIGN_STYLE = Manual;
				COMBINE_HIDPI_IMAGES = YES;
				CURRENT_PROJECT_VERSION = 0.22.3;
				DEVELOPMENT_TEAM = HKE973VLUW;
				ENABLE_HARDENED_RUNTIME = YES;
				GCC_PREPROCESSOR_DEFINITIONS = "REVIEW=1";
				INFOPLIST_FILE = DuckDuckGo/Info.plist;
				LD_RUNPATH_SEARCH_PATHS = (
					"$(inherited)",
					"@executable_path/../Frameworks",
				);
				MARKETING_VERSION = 0.22.3;
				PRODUCT_BUNDLE_IDENTIFIER = com.duckduckgo.macos.browser.review;
				PRODUCT_MODULE_NAME = "$(TARGET_NAME:c99extidentifier)";
				PRODUCT_NAME = "DuckDuckGo Review";
				PROVISIONING_PROFILE_SPECIFIER = "MacOS Browser Product Review";
				SWIFT_ACTIVE_COMPILATION_CONDITIONS = "FEEDBACK REVIEW";
				SWIFT_OBJC_BRIDGING_HEADER = "$(SRCROOT)/DuckDuckGo/Bridging.h";
				SWIFT_VERSION = 5.0;
			};
			name = CI_Review;
		};
		377762442800D59E00250E31 /* CI_Review */ = {
			isa = XCBuildConfiguration;
			buildSettings = {
				ALWAYS_EMBED_SWIFT_STANDARD_LIBRARIES = YES;
				BUNDLE_LOADER = "$(TEST_HOST)";
				CODE_SIGN_IDENTITY = "Apple Development";
				CODE_SIGN_STYLE = Automatic;
				COMBINE_HIDPI_IMAGES = YES;
				DEVELOPMENT_TEAM = HKE973VLUW;
				INFOPLIST_FILE = "Unit Tests/Info.plist";
				LD_RUNPATH_SEARCH_PATHS = (
					"$(inherited)",
					"@executable_path/../Frameworks",
					"@loader_path/../Frameworks",
				);
				MACOSX_DEPLOYMENT_TARGET = 10.15;
				PRODUCT_BUNDLE_IDENTIFIER = com.duckduckgo.macos.browser.DuckDuckGoTests;
				PRODUCT_NAME = "$(TARGET_NAME)";
				PROVISIONING_PROFILE_SPECIFIER = "";
				SWIFT_OBJC_BRIDGING_HEADER = "$(SRCROOT)/Unit Tests/Common/TestsBridging.h";
				SWIFT_VERSION = 5.0;
				TEST_HOST = "$(BUILT_PRODUCTS_DIR)/DuckDuckGo.app/Contents/MacOS/DuckDuckGo";
			};
			name = CI_Review;
		};
		377762452800D59E00250E31 /* CI_Review */ = {
			isa = XCBuildConfiguration;
			buildSettings = {
				BUNDLE_LOADER = "$(TEST_HOST)";
				CODE_SIGN_STYLE = Automatic;
				COMBINE_HIDPI_IMAGES = YES;
				DEVELOPMENT_TEAM = HKE973VLUW;
				INFOPLIST_FILE = "Integration Tests/Info.plist";
				LD_RUNPATH_SEARCH_PATHS = (
					"$(inherited)",
					"@executable_path/../Frameworks",
					"@loader_path/../Frameworks",
				);
				MACOSX_DEPLOYMENT_TARGET = 11.1;
				PRODUCT_BUNDLE_IDENTIFIER = "com.duckduckgo.Integration-Tests";
				PRODUCT_NAME = "$(TARGET_NAME)";
				SWIFT_VERSION = 5.0;
				TEST_HOST = "$(BUILT_PRODUCTS_DIR)/DuckDuckGo.app/Contents/MacOS/DuckDuckGo";
			};
			name = CI_Review;
		};
		377762462800D59E00250E31 /* CI_Review */ = {
			isa = XCBuildConfiguration;
			buildSettings = {
				CODE_SIGN_STYLE = Automatic;
				COMBINE_HIDPI_IMAGES = YES;
				DEVELOPMENT_TEAM = HKE973VLUW;
				INFOPLIST_FILE = "UI Tests/Info.plist";
				LD_RUNPATH_SEARCH_PATHS = (
					"$(inherited)",
					"@executable_path/../Frameworks",
					"@loader_path/../Frameworks",
				);
				MACOSX_DEPLOYMENT_TARGET = 11.3;
				PRODUCT_BUNDLE_IDENTIFIER = "com.duckduckgo.UI-Tests";
				PRODUCT_NAME = "$(TARGET_NAME)";
				SWIFT_VERSION = 5.0;
				TEST_TARGET_NAME = "DuckDuckGo Privacy Browser";
			};
			name = CI_Review;
		};
		377762472800ECB000250E31 /* CI_Release */ = {
			isa = XCBuildConfiguration;
			buildSettings = {
				ALWAYS_SEARCH_USER_PATHS = NO;
				CLANG_ANALYZER_NONNULL = YES;
				CLANG_ANALYZER_NUMBER_OBJECT_CONVERSION = YES_AGGRESSIVE;
				CLANG_CXX_LANGUAGE_STANDARD = "gnu++14";
				CLANG_CXX_LIBRARY = "libc++";
				CLANG_ENABLE_MODULES = YES;
				CLANG_ENABLE_OBJC_ARC = YES;
				CLANG_ENABLE_OBJC_WEAK = YES;
				CLANG_WARN_BLOCK_CAPTURE_AUTORELEASING = YES;
				CLANG_WARN_BOOL_CONVERSION = YES;
				CLANG_WARN_COMMA = YES;
				CLANG_WARN_CONSTANT_CONVERSION = YES;
				CLANG_WARN_DEPRECATED_OBJC_IMPLEMENTATIONS = YES;
				CLANG_WARN_DIRECT_OBJC_ISA_USAGE = YES_ERROR;
				CLANG_WARN_DOCUMENTATION_COMMENTS = YES;
				CLANG_WARN_EMPTY_BODY = YES;
				CLANG_WARN_ENUM_CONVERSION = YES;
				CLANG_WARN_INFINITE_RECURSION = YES;
				CLANG_WARN_INT_CONVERSION = YES;
				CLANG_WARN_NON_LITERAL_NULL_CONVERSION = YES;
				CLANG_WARN_OBJC_IMPLICIT_RETAIN_SELF = YES;
				CLANG_WARN_OBJC_LITERAL_CONVERSION = YES;
				CLANG_WARN_OBJC_ROOT_CLASS = YES_ERROR;
				CLANG_WARN_QUOTED_INCLUDE_IN_FRAMEWORK_HEADER = YES;
				CLANG_WARN_RANGE_LOOP_ANALYSIS = YES;
				CLANG_WARN_STRICT_PROTOTYPES = YES;
				CLANG_WARN_SUSPICIOUS_MOVE = YES;
				CLANG_WARN_UNGUARDED_AVAILABILITY = YES_AGGRESSIVE;
				CLANG_WARN_UNREACHABLE_CODE = YES;
				CLANG_WARN__DUPLICATE_METHOD_MATCH = YES;
				COPY_PHASE_STRIP = NO;
				DEBUG_INFORMATION_FORMAT = "dwarf-with-dsym";
				ENABLE_NS_ASSERTIONS = NO;
				ENABLE_STRICT_OBJC_MSGSEND = YES;
				GCC_C_LANGUAGE_STANDARD = gnu11;
				GCC_NO_COMMON_BLOCKS = YES;
				GCC_WARN_64_TO_32_BIT_CONVERSION = YES;
				GCC_WARN_ABOUT_RETURN_TYPE = YES_ERROR;
				GCC_WARN_UNDECLARED_SELECTOR = YES;
				GCC_WARN_UNINITIALIZED_AUTOS = YES_AGGRESSIVE;
				GCC_WARN_UNUSED_FUNCTION = YES;
				GCC_WARN_UNUSED_VARIABLE = YES;
				MACOSX_DEPLOYMENT_TARGET = 10.15;
				MTL_ENABLE_DEBUG_INFO = NO;
				MTL_FAST_MATH = YES;
				SDKROOT = macosx;
				SWIFT_COMPILATION_MODE = wholemodule;
				SWIFT_OPTIMIZATION_LEVEL = "-O";
			};
			name = CI_Release;
		};
		377762482800ECB000250E31 /* CI_Release */ = {
			isa = XCBuildConfiguration;
			buildSettings = {
				ASSETCATALOG_COMPILER_APPICON_NAME = AppIcon;
				ASSETCATALOG_COMPILER_GLOBAL_ACCENT_COLOR_NAME = GlobaAccentColor;
				CLANG_ANALYZER_LOCALIZABILITY_EMPTY_CONTEXT = YES;
				CLANG_ANALYZER_LOCALIZABILITY_NONLOCALIZED = YES;
				CODE_SIGN_ENTITLEMENTS = DuckDuckGo/DuckDuckGo.entitlements;
				CODE_SIGN_IDENTITY = "Developer ID Application";
				CODE_SIGN_STYLE = Manual;
				COMBINE_HIDPI_IMAGES = YES;
				CURRENT_PROJECT_VERSION = 0.22.3;
				DEVELOPMENT_TEAM = HKE973VLUW;
				ENABLE_HARDENED_RUNTIME = YES;
				INFOPLIST_FILE = DuckDuckGo/Info.plist;
				LD_RUNPATH_SEARCH_PATHS = (
					"$(inherited)",
					"@executable_path/../Frameworks",
				);
				MARKETING_VERSION = 0.22.3;
				PRODUCT_BUNDLE_IDENTIFIER = com.duckduckgo.macos.browser;
				PRODUCT_MODULE_NAME = "$(TARGET_NAME:c99extidentifier)";
				PRODUCT_NAME = DuckDuckGo;
				PROVISIONING_PROFILE_SPECIFIER = "MacOS Browser";
				SWIFT_ACTIVE_COMPILATION_CONDITIONS = FEEDBACK;
				SWIFT_OBJC_BRIDGING_HEADER = "$(SRCROOT)/DuckDuckGo/Bridging.h";
				SWIFT_VERSION = 5.0;
			};
			name = CI_Release;
		};
		377762492800ECB000250E31 /* CI_Release */ = {
			isa = XCBuildConfiguration;
			buildSettings = {
				ALWAYS_EMBED_SWIFT_STANDARD_LIBRARIES = YES;
				BUNDLE_LOADER = "$(TEST_HOST)";
				CODE_SIGN_IDENTITY = "Apple Development";
				CODE_SIGN_STYLE = Automatic;
				COMBINE_HIDPI_IMAGES = YES;
				DEVELOPMENT_TEAM = HKE973VLUW;
				INFOPLIST_FILE = "Unit Tests/Info.plist";
				LD_RUNPATH_SEARCH_PATHS = (
					"$(inherited)",
					"@executable_path/../Frameworks",
					"@loader_path/../Frameworks",
				);
				MACOSX_DEPLOYMENT_TARGET = 10.15;
				PRODUCT_BUNDLE_IDENTIFIER = com.duckduckgo.macos.browser.DuckDuckGoTests;
				PRODUCT_NAME = "$(TARGET_NAME)";
				PROVISIONING_PROFILE_SPECIFIER = "";
				SWIFT_OBJC_BRIDGING_HEADER = "$(SRCROOT)/Unit Tests/Common/TestsBridging.h";
				SWIFT_VERSION = 5.0;
				TEST_HOST = "$(BUILT_PRODUCTS_DIR)/DuckDuckGo.app/Contents/MacOS/DuckDuckGo";
			};
			name = CI_Release;
		};
		3777624A2800ECB000250E31 /* CI_Release */ = {
			isa = XCBuildConfiguration;
			buildSettings = {
				BUNDLE_LOADER = "$(TEST_HOST)";
				CODE_SIGN_STYLE = Automatic;
				COMBINE_HIDPI_IMAGES = YES;
				DEVELOPMENT_TEAM = HKE973VLUW;
				INFOPLIST_FILE = "Integration Tests/Info.plist";
				LD_RUNPATH_SEARCH_PATHS = (
					"$(inherited)",
					"@executable_path/../Frameworks",
					"@loader_path/../Frameworks",
				);
				MACOSX_DEPLOYMENT_TARGET = 11.1;
				PRODUCT_BUNDLE_IDENTIFIER = "com.duckduckgo.Integration-Tests";
				PRODUCT_NAME = "$(TARGET_NAME)";
				SWIFT_VERSION = 5.0;
				TEST_HOST = "$(BUILT_PRODUCTS_DIR)/DuckDuckGo.app/Contents/MacOS/DuckDuckGo";
			};
			name = CI_Release;
		};
		3777624B2800ECB000250E31 /* CI_Release */ = {
			isa = XCBuildConfiguration;
			buildSettings = {
				CODE_SIGN_STYLE = Automatic;
				COMBINE_HIDPI_IMAGES = YES;
				DEVELOPMENT_TEAM = HKE973VLUW;
				INFOPLIST_FILE = "UI Tests/Info.plist";
				LD_RUNPATH_SEARCH_PATHS = (
					"$(inherited)",
					"@executable_path/../Frameworks",
					"@loader_path/../Frameworks",
				);
				MACOSX_DEPLOYMENT_TARGET = 11.3;
				PRODUCT_BUNDLE_IDENTIFIER = "com.duckduckgo.UI-Tests";
				PRODUCT_NAME = "$(TARGET_NAME)";
				SWIFT_VERSION = 5.0;
				TEST_TARGET_NAME = "DuckDuckGo Privacy Browser";
			};
			name = CI_Release;
		};
		4B1AD8A425FC27E200261379 /* Debug */ = {
			isa = XCBuildConfiguration;
			buildSettings = {
				BUNDLE_LOADER = "$(TEST_HOST)";
				CODE_SIGN_STYLE = Automatic;
				COMBINE_HIDPI_IMAGES = YES;
				DEVELOPMENT_TEAM = HKE973VLUW;
				INFOPLIST_FILE = "Integration Tests/Info.plist";
				LD_RUNPATH_SEARCH_PATHS = (
					"$(inherited)",
					"@executable_path/../Frameworks",
					"@loader_path/../Frameworks",
				);
				MACOSX_DEPLOYMENT_TARGET = 11.1;
				PRODUCT_BUNDLE_IDENTIFIER = "com.duckduckgo.Integration-Tests";
				PRODUCT_NAME = "$(TARGET_NAME)";
				SWIFT_VERSION = 5.0;
				TEST_HOST = "$(BUILT_PRODUCTS_DIR)/DuckDuckGo.app/Contents/MacOS/DuckDuckGo";
			};
			name = Debug;
		};
		4B1AD8A525FC27E200261379 /* Release */ = {
			isa = XCBuildConfiguration;
			buildSettings = {
				BUNDLE_LOADER = "$(TEST_HOST)";
				CODE_SIGN_STYLE = Automatic;
				COMBINE_HIDPI_IMAGES = YES;
				DEVELOPMENT_TEAM = HKE973VLUW;
				INFOPLIST_FILE = "Integration Tests/Info.plist";
				LD_RUNPATH_SEARCH_PATHS = (
					"$(inherited)",
					"@executable_path/../Frameworks",
					"@loader_path/../Frameworks",
				);
				MACOSX_DEPLOYMENT_TARGET = 11.1;
				PRODUCT_BUNDLE_IDENTIFIER = "com.duckduckgo.Integration-Tests";
				PRODUCT_NAME = "$(TARGET_NAME)";
				SWIFT_VERSION = 5.0;
				TEST_HOST = "$(BUILT_PRODUCTS_DIR)/DuckDuckGo.app/Contents/MacOS/DuckDuckGo";
			};
			name = Release;
		};
		4B1AD8B025FC322600261379 /* CI */ = {
			isa = XCBuildConfiguration;
			buildSettings = {
				ALWAYS_SEARCH_USER_PATHS = NO;
				CLANG_ANALYZER_NONNULL = YES;
				CLANG_ANALYZER_NUMBER_OBJECT_CONVERSION = YES_AGGRESSIVE;
				CLANG_CXX_LANGUAGE_STANDARD = "gnu++14";
				CLANG_CXX_LIBRARY = "libc++";
				CLANG_ENABLE_MODULES = YES;
				CLANG_ENABLE_OBJC_ARC = YES;
				CLANG_ENABLE_OBJC_WEAK = YES;
				CLANG_WARN_BLOCK_CAPTURE_AUTORELEASING = YES;
				CLANG_WARN_BOOL_CONVERSION = YES;
				CLANG_WARN_COMMA = YES;
				CLANG_WARN_CONSTANT_CONVERSION = YES;
				CLANG_WARN_DEPRECATED_OBJC_IMPLEMENTATIONS = YES;
				CLANG_WARN_DIRECT_OBJC_ISA_USAGE = YES_ERROR;
				CLANG_WARN_DOCUMENTATION_COMMENTS = YES;
				CLANG_WARN_EMPTY_BODY = YES;
				CLANG_WARN_ENUM_CONVERSION = YES;
				CLANG_WARN_INFINITE_RECURSION = YES;
				CLANG_WARN_INT_CONVERSION = YES;
				CLANG_WARN_NON_LITERAL_NULL_CONVERSION = YES;
				CLANG_WARN_OBJC_IMPLICIT_RETAIN_SELF = YES;
				CLANG_WARN_OBJC_LITERAL_CONVERSION = YES;
				CLANG_WARN_OBJC_ROOT_CLASS = YES_ERROR;
				CLANG_WARN_QUOTED_INCLUDE_IN_FRAMEWORK_HEADER = YES;
				CLANG_WARN_RANGE_LOOP_ANALYSIS = YES;
				CLANG_WARN_STRICT_PROTOTYPES = YES;
				CLANG_WARN_SUSPICIOUS_MOVE = YES;
				CLANG_WARN_UNGUARDED_AVAILABILITY = YES_AGGRESSIVE;
				CLANG_WARN_UNREACHABLE_CODE = YES;
				CLANG_WARN__DUPLICATE_METHOD_MATCH = YES;
				COPY_PHASE_STRIP = NO;
				DEBUG_INFORMATION_FORMAT = dwarf;
				ENABLE_STRICT_OBJC_MSGSEND = YES;
				ENABLE_TESTABILITY = YES;
				GCC_C_LANGUAGE_STANDARD = gnu11;
				GCC_DYNAMIC_NO_PIC = NO;
				GCC_NO_COMMON_BLOCKS = YES;
				GCC_OPTIMIZATION_LEVEL = 0;
				GCC_PREPROCESSOR_DEFINITIONS = (
					"DEBUG=1",
					"CI=1",
					"$(inherited)",
				);
				GCC_WARN_64_TO_32_BIT_CONVERSION = YES;
				GCC_WARN_ABOUT_RETURN_TYPE = YES_ERROR;
				GCC_WARN_UNDECLARED_SELECTOR = YES;
				GCC_WARN_UNINITIALIZED_AUTOS = YES_AGGRESSIVE;
				GCC_WARN_UNUSED_FUNCTION = YES;
				GCC_WARN_UNUSED_VARIABLE = YES;
				MACOSX_DEPLOYMENT_TARGET = 10.15;
				MTL_ENABLE_DEBUG_INFO = INCLUDE_SOURCE;
				MTL_FAST_MATH = YES;
				ONLY_ACTIVE_ARCH = YES;
				SDKROOT = macosx;
				SWIFT_ACTIVE_COMPILATION_CONDITIONS = "DEBUG CI";
				SWIFT_OPTIMIZATION_LEVEL = "-Onone";
			};
			name = CI;
		};
		4B1AD8B125FC322600261379 /* CI */ = {
			isa = XCBuildConfiguration;
			buildSettings = {
				ASSETCATALOG_COMPILER_APPICON_NAME = "Icon - Debug";
				ASSETCATALOG_COMPILER_GLOBAL_ACCENT_COLOR_NAME = GlobaAccentColor;
				CLANG_ANALYZER_LOCALIZABILITY_EMPTY_CONTEXT = YES;
				CLANG_ANALYZER_LOCALIZABILITY_NONLOCALIZED = YES;
				CODE_SIGN_ENTITLEMENTS = DuckDuckGo/DuckDuckGoCI.entitlements;
				CODE_SIGN_IDENTITY = "";
				CODE_SIGN_STYLE = Manual;
				COMBINE_HIDPI_IMAGES = YES;
				CURRENT_PROJECT_VERSION = 0.22.3;
				DEVELOPMENT_TEAM = "";
				ENABLE_HARDENED_RUNTIME = YES;
				INFOPLIST_FILE = DuckDuckGo/Info.plist;
				LD_RUNPATH_SEARCH_PATHS = (
					"$(inherited)",
					"@executable_path/../Frameworks",
				);
				MARKETING_VERSION = 0.22.3;
				PRODUCT_BUNDLE_IDENTIFIER = com.duckduckgo.macos.browser.debug;
				PRODUCT_MODULE_NAME = "$(TARGET_NAME:c99extidentifier)";
				PRODUCT_NAME = DuckDuckGo;
				PROVISIONING_PROFILE_SPECIFIER = "";
				SWIFT_ACTIVE_COMPILATION_CONDITIONS = "FEEDBACK $(inherited)";
				SWIFT_OBJC_BRIDGING_HEADER = "$(SRCROOT)/DuckDuckGo/Bridging.h";
				SWIFT_VERSION = 5.0;
			};
			name = CI;
		};
		4B1AD8B225FC322600261379 /* CI */ = {
			isa = XCBuildConfiguration;
			buildSettings = {
				ALWAYS_EMBED_SWIFT_STANDARD_LIBRARIES = YES;
				BUNDLE_LOADER = "$(TEST_HOST)";
				CODE_SIGN_IDENTITY = "-";
				CODE_SIGN_STYLE = Automatic;
				COMBINE_HIDPI_IMAGES = YES;
				DEVELOPMENT_TEAM = "";
				INFOPLIST_FILE = "Unit Tests/Info.plist";
				LD_RUNPATH_SEARCH_PATHS = (
					"$(inherited)",
					"@executable_path/../Frameworks",
					"@loader_path/../Frameworks",
				);
				MACOSX_DEPLOYMENT_TARGET = 10.15;
				PRODUCT_BUNDLE_IDENTIFIER = com.duckduckgo.macos.browser.DuckDuckGoTests;
				PRODUCT_NAME = "$(TARGET_NAME)";
				PROVISIONING_PROFILE_SPECIFIER = "";
				SWIFT_OBJC_BRIDGING_HEADER = "$(SRCROOT)/Unit Tests/Common/TestsBridging.h";
				SWIFT_VERSION = 5.0;
				TEST_HOST = "$(BUILT_PRODUCTS_DIR)/DuckDuckGo.app/Contents/MacOS/DuckDuckGo";
			};
			name = CI;
		};
		4B1AD8B325FC322600261379 /* CI */ = {
			isa = XCBuildConfiguration;
			buildSettings = {
				BUNDLE_LOADER = "$(TEST_HOST)";
				CODE_SIGN_IDENTITY = "-";
				CODE_SIGN_STYLE = Automatic;
				COMBINE_HIDPI_IMAGES = YES;
				DEVELOPMENT_TEAM = HKE973VLUW;
				INFOPLIST_FILE = "Integration Tests/Info.plist";
				LD_RUNPATH_SEARCH_PATHS = (
					"$(inherited)",
					"@executable_path/../Frameworks",
					"@loader_path/../Frameworks",
				);
				MACOSX_DEPLOYMENT_TARGET = 11.1;
				PRODUCT_BUNDLE_IDENTIFIER = "com.duckduckgo.Integration-Tests";
				PRODUCT_NAME = "$(TARGET_NAME)";
				SWIFT_VERSION = 5.0;
				TEST_HOST = "$(BUILT_PRODUCTS_DIR)/DuckDuckGo.app/Contents/MacOS/DuckDuckGo";
			};
			name = CI;
		};
		7B4CE8E126F02108009134B1 /* Debug */ = {
			isa = XCBuildConfiguration;
			buildSettings = {
				CODE_SIGN_STYLE = Automatic;
				COMBINE_HIDPI_IMAGES = YES;
				DEVELOPMENT_TEAM = HKE973VLUW;
				INFOPLIST_FILE = "UI Tests/Info.plist";
				LD_RUNPATH_SEARCH_PATHS = (
					"$(inherited)",
					"@executable_path/../Frameworks",
					"@loader_path/../Frameworks",
				);
				MACOSX_DEPLOYMENT_TARGET = 11.3;
				PRODUCT_BUNDLE_IDENTIFIER = "com.duckduckgo.UI-Tests";
				PRODUCT_NAME = "$(TARGET_NAME)";
				SWIFT_VERSION = 5.0;
				TEST_TARGET_NAME = "DuckDuckGo Privacy Browser";
			};
			name = Debug;
		};
		7B4CE8E226F02108009134B1 /* CI */ = {
			isa = XCBuildConfiguration;
			buildSettings = {
				CODE_SIGN_IDENTITY = "-";
				CODE_SIGN_STYLE = Automatic;
				COMBINE_HIDPI_IMAGES = YES;
				DEVELOPMENT_TEAM = HKE973VLUW;
				INFOPLIST_FILE = "UI Tests/Info.plist";
				LD_RUNPATH_SEARCH_PATHS = (
					"$(inherited)",
					"@executable_path/../Frameworks",
					"@loader_path/../Frameworks",
				);
				MACOSX_DEPLOYMENT_TARGET = 11.3;
				PRODUCT_BUNDLE_IDENTIFIER = "com.duckduckgo.UI-Tests";
				PRODUCT_NAME = "$(TARGET_NAME)";
				SWIFT_VERSION = 5.0;
				TEST_TARGET_NAME = "DuckDuckGo Privacy Browser";
			};
			name = CI;
		};
		7B4CE8E326F02108009134B1 /* Release */ = {
			isa = XCBuildConfiguration;
			buildSettings = {
				CODE_SIGN_STYLE = Automatic;
				COMBINE_HIDPI_IMAGES = YES;
				DEVELOPMENT_TEAM = HKE973VLUW;
				INFOPLIST_FILE = "UI Tests/Info.plist";
				LD_RUNPATH_SEARCH_PATHS = (
					"$(inherited)",
					"@executable_path/../Frameworks",
					"@loader_path/../Frameworks",
				);
				MACOSX_DEPLOYMENT_TARGET = 11.3;
				PRODUCT_BUNDLE_IDENTIFIER = "com.duckduckgo.UI-Tests";
				PRODUCT_NAME = "$(TARGET_NAME)";
				SWIFT_VERSION = 5.0;
				TEST_TARGET_NAME = "DuckDuckGo Privacy Browser";
			};
			name = Release;
		};
		AA585DA2248FD31500E9A3E2 /* Debug */ = {
			isa = XCBuildConfiguration;
			buildSettings = {
				ALWAYS_SEARCH_USER_PATHS = NO;
				CLANG_ANALYZER_NONNULL = YES;
				CLANG_ANALYZER_NUMBER_OBJECT_CONVERSION = YES_AGGRESSIVE;
				CLANG_CXX_LANGUAGE_STANDARD = "gnu++14";
				CLANG_CXX_LIBRARY = "libc++";
				CLANG_ENABLE_MODULES = YES;
				CLANG_ENABLE_OBJC_ARC = YES;
				CLANG_ENABLE_OBJC_WEAK = YES;
				CLANG_WARN_BLOCK_CAPTURE_AUTORELEASING = YES;
				CLANG_WARN_BOOL_CONVERSION = YES;
				CLANG_WARN_COMMA = YES;
				CLANG_WARN_CONSTANT_CONVERSION = YES;
				CLANG_WARN_DEPRECATED_OBJC_IMPLEMENTATIONS = YES;
				CLANG_WARN_DIRECT_OBJC_ISA_USAGE = YES_ERROR;
				CLANG_WARN_DOCUMENTATION_COMMENTS = YES;
				CLANG_WARN_EMPTY_BODY = YES;
				CLANG_WARN_ENUM_CONVERSION = YES;
				CLANG_WARN_INFINITE_RECURSION = YES;
				CLANG_WARN_INT_CONVERSION = YES;
				CLANG_WARN_NON_LITERAL_NULL_CONVERSION = YES;
				CLANG_WARN_OBJC_IMPLICIT_RETAIN_SELF = YES;
				CLANG_WARN_OBJC_LITERAL_CONVERSION = YES;
				CLANG_WARN_OBJC_ROOT_CLASS = YES_ERROR;
				CLANG_WARN_QUOTED_INCLUDE_IN_FRAMEWORK_HEADER = YES;
				CLANG_WARN_RANGE_LOOP_ANALYSIS = YES;
				CLANG_WARN_STRICT_PROTOTYPES = YES;
				CLANG_WARN_SUSPICIOUS_MOVE = YES;
				CLANG_WARN_UNGUARDED_AVAILABILITY = YES_AGGRESSIVE;
				CLANG_WARN_UNREACHABLE_CODE = YES;
				CLANG_WARN__DUPLICATE_METHOD_MATCH = YES;
				COPY_PHASE_STRIP = NO;
				DEBUG_INFORMATION_FORMAT = dwarf;
				ENABLE_STRICT_OBJC_MSGSEND = YES;
				ENABLE_TESTABILITY = YES;
				GCC_C_LANGUAGE_STANDARD = gnu11;
				GCC_DYNAMIC_NO_PIC = NO;
				GCC_NO_COMMON_BLOCKS = YES;
				GCC_OPTIMIZATION_LEVEL = 0;
				GCC_PREPROCESSOR_DEFINITIONS = (
					"DEBUG=1",
					"$(inherited)",
				);
				GCC_WARN_64_TO_32_BIT_CONVERSION = YES;
				GCC_WARN_ABOUT_RETURN_TYPE = YES_ERROR;
				GCC_WARN_UNDECLARED_SELECTOR = YES;
				GCC_WARN_UNINITIALIZED_AUTOS = YES_AGGRESSIVE;
				GCC_WARN_UNUSED_FUNCTION = YES;
				GCC_WARN_UNUSED_VARIABLE = YES;
				MACOSX_DEPLOYMENT_TARGET = 10.15;
				MTL_ENABLE_DEBUG_INFO = INCLUDE_SOURCE;
				MTL_FAST_MATH = YES;
				ONLY_ACTIVE_ARCH = YES;
				SDKROOT = macosx;
				SWIFT_ACTIVE_COMPILATION_CONDITIONS = DEBUG;
				SWIFT_OPTIMIZATION_LEVEL = "-Onone";
			};
			name = Debug;
		};
		AA585DA3248FD31500E9A3E2 /* Release */ = {
			isa = XCBuildConfiguration;
			buildSettings = {
				ALWAYS_SEARCH_USER_PATHS = NO;
				CLANG_ANALYZER_NONNULL = YES;
				CLANG_ANALYZER_NUMBER_OBJECT_CONVERSION = YES_AGGRESSIVE;
				CLANG_CXX_LANGUAGE_STANDARD = "gnu++14";
				CLANG_CXX_LIBRARY = "libc++";
				CLANG_ENABLE_MODULES = YES;
				CLANG_ENABLE_OBJC_ARC = YES;
				CLANG_ENABLE_OBJC_WEAK = YES;
				CLANG_WARN_BLOCK_CAPTURE_AUTORELEASING = YES;
				CLANG_WARN_BOOL_CONVERSION = YES;
				CLANG_WARN_COMMA = YES;
				CLANG_WARN_CONSTANT_CONVERSION = YES;
				CLANG_WARN_DEPRECATED_OBJC_IMPLEMENTATIONS = YES;
				CLANG_WARN_DIRECT_OBJC_ISA_USAGE = YES_ERROR;
				CLANG_WARN_DOCUMENTATION_COMMENTS = YES;
				CLANG_WARN_EMPTY_BODY = YES;
				CLANG_WARN_ENUM_CONVERSION = YES;
				CLANG_WARN_INFINITE_RECURSION = YES;
				CLANG_WARN_INT_CONVERSION = YES;
				CLANG_WARN_NON_LITERAL_NULL_CONVERSION = YES;
				CLANG_WARN_OBJC_IMPLICIT_RETAIN_SELF = YES;
				CLANG_WARN_OBJC_LITERAL_CONVERSION = YES;
				CLANG_WARN_OBJC_ROOT_CLASS = YES_ERROR;
				CLANG_WARN_QUOTED_INCLUDE_IN_FRAMEWORK_HEADER = YES;
				CLANG_WARN_RANGE_LOOP_ANALYSIS = YES;
				CLANG_WARN_STRICT_PROTOTYPES = YES;
				CLANG_WARN_SUSPICIOUS_MOVE = YES;
				CLANG_WARN_UNGUARDED_AVAILABILITY = YES_AGGRESSIVE;
				CLANG_WARN_UNREACHABLE_CODE = YES;
				CLANG_WARN__DUPLICATE_METHOD_MATCH = YES;
				COPY_PHASE_STRIP = NO;
				DEBUG_INFORMATION_FORMAT = "dwarf-with-dsym";
				ENABLE_NS_ASSERTIONS = NO;
				ENABLE_STRICT_OBJC_MSGSEND = YES;
				GCC_C_LANGUAGE_STANDARD = gnu11;
				GCC_NO_COMMON_BLOCKS = YES;
				GCC_WARN_64_TO_32_BIT_CONVERSION = YES;
				GCC_WARN_ABOUT_RETURN_TYPE = YES_ERROR;
				GCC_WARN_UNDECLARED_SELECTOR = YES;
				GCC_WARN_UNINITIALIZED_AUTOS = YES_AGGRESSIVE;
				GCC_WARN_UNUSED_FUNCTION = YES;
				GCC_WARN_UNUSED_VARIABLE = YES;
				MACOSX_DEPLOYMENT_TARGET = 10.15;
				MTL_ENABLE_DEBUG_INFO = NO;
				MTL_FAST_MATH = YES;
				SDKROOT = macosx;
				SWIFT_COMPILATION_MODE = wholemodule;
				SWIFT_OPTIMIZATION_LEVEL = "-O";
			};
			name = Release;
		};
		AA585DA5248FD31500E9A3E2 /* Debug */ = {
			isa = XCBuildConfiguration;
			buildSettings = {
				ASSETCATALOG_COMPILER_APPICON_NAME = "Icon - Debug";
				ASSETCATALOG_COMPILER_GLOBAL_ACCENT_COLOR_NAME = GlobaAccentColor;
				CLANG_ANALYZER_LOCALIZABILITY_EMPTY_CONTEXT = YES;
				CLANG_ANALYZER_LOCALIZABILITY_NONLOCALIZED = YES;
				CODE_SIGN_ENTITLEMENTS = DuckDuckGo/DuckDuckGo.entitlements;
				CODE_SIGN_IDENTITY = "Apple Development";
				CODE_SIGN_STYLE = Automatic;
				COMBINE_HIDPI_IMAGES = YES;
				CURRENT_PROJECT_VERSION = 0.22.3;
				DEVELOPMENT_TEAM = HKE973VLUW;
				ENABLE_HARDENED_RUNTIME = YES;
				INFOPLIST_FILE = DuckDuckGo/Info.plist;
				LD_RUNPATH_SEARCH_PATHS = (
					"$(inherited)",
					"@executable_path/../Frameworks",
				);
				MARKETING_VERSION = 0.22.3;
				PRODUCT_BUNDLE_IDENTIFIER = com.duckduckgo.macos.browser.debug;
				PRODUCT_MODULE_NAME = "$(TARGET_NAME:c99extidentifier)";
				PRODUCT_NAME = DuckDuckGo;
				SWIFT_ACTIVE_COMPILATION_CONDITIONS = "FEEDBACK $(inherited)";
				SWIFT_OBJC_BRIDGING_HEADER = "$(SRCROOT)/DuckDuckGo/Bridging.h";
				SWIFT_VERSION = 5.0;
			};
			name = Debug;
		};
		AA585DA6248FD31500E9A3E2 /* Release */ = {
			isa = XCBuildConfiguration;
			buildSettings = {
				ASSETCATALOG_COMPILER_APPICON_NAME = AppIcon;
				ASSETCATALOG_COMPILER_GLOBAL_ACCENT_COLOR_NAME = GlobaAccentColor;
				CLANG_ANALYZER_LOCALIZABILITY_EMPTY_CONTEXT = YES;
				CLANG_ANALYZER_LOCALIZABILITY_NONLOCALIZED = YES;
				CODE_SIGN_ENTITLEMENTS = DuckDuckGo/DuckDuckGo.entitlements;
				CODE_SIGN_IDENTITY = "Apple Development";
				CODE_SIGN_STYLE = Automatic;
				COMBINE_HIDPI_IMAGES = YES;
				CURRENT_PROJECT_VERSION = 0.22.3;
				DEVELOPMENT_TEAM = HKE973VLUW;
				ENABLE_HARDENED_RUNTIME = YES;
				INFOPLIST_FILE = DuckDuckGo/Info.plist;
				LD_RUNPATH_SEARCH_PATHS = (
					"$(inherited)",
					"@executable_path/../Frameworks",
				);
				MARKETING_VERSION = 0.22.3;
				PRODUCT_BUNDLE_IDENTIFIER = com.duckduckgo.macos.browser;
				PRODUCT_MODULE_NAME = "$(TARGET_NAME:c99extidentifier)";
				PRODUCT_NAME = DuckDuckGo;
				SWIFT_ACTIVE_COMPILATION_CONDITIONS = FEEDBACK;
				SWIFT_OBJC_BRIDGING_HEADER = "$(SRCROOT)/DuckDuckGo/Bridging.h";
				SWIFT_VERSION = 5.0;
			};
			name = Release;
		};
		AA585DA8248FD31500E9A3E2 /* Debug */ = {
			isa = XCBuildConfiguration;
			buildSettings = {
				ALWAYS_EMBED_SWIFT_STANDARD_LIBRARIES = YES;
				BUNDLE_LOADER = "$(TEST_HOST)";
				CODE_SIGN_IDENTITY = "Apple Development";
				CODE_SIGN_STYLE = Automatic;
				COMBINE_HIDPI_IMAGES = YES;
				DEVELOPMENT_TEAM = HKE973VLUW;
				INFOPLIST_FILE = "Unit Tests/Info.plist";
				LD_RUNPATH_SEARCH_PATHS = (
					"$(inherited)",
					"@executable_path/../Frameworks",
					"@loader_path/../Frameworks",
				);
				MACOSX_DEPLOYMENT_TARGET = 10.15;
				PRODUCT_BUNDLE_IDENTIFIER = com.duckduckgo.macos.browser.DuckDuckGoTests;
				PRODUCT_NAME = "$(TARGET_NAME)";
				PROVISIONING_PROFILE_SPECIFIER = "";
				SWIFT_OBJC_BRIDGING_HEADER = "$(SRCROOT)/Unit Tests/Common/TestsBridging.h";
				SWIFT_VERSION = 5.0;
				TEST_HOST = "$(BUILT_PRODUCTS_DIR)/DuckDuckGo.app/Contents/MacOS/DuckDuckGo";
			};
			name = Debug;
		};
		AA585DA9248FD31500E9A3E2 /* Release */ = {
			isa = XCBuildConfiguration;
			buildSettings = {
				ALWAYS_EMBED_SWIFT_STANDARD_LIBRARIES = YES;
				BUNDLE_LOADER = "$(TEST_HOST)";
				CODE_SIGN_IDENTITY = "Apple Development";
				CODE_SIGN_STYLE = Automatic;
				COMBINE_HIDPI_IMAGES = YES;
				DEVELOPMENT_TEAM = HKE973VLUW;
				INFOPLIST_FILE = "Unit Tests/Info.plist";
				LD_RUNPATH_SEARCH_PATHS = (
					"$(inherited)",
					"@executable_path/../Frameworks",
					"@loader_path/../Frameworks",
				);
				MACOSX_DEPLOYMENT_TARGET = 10.15;
				PRODUCT_BUNDLE_IDENTIFIER = com.duckduckgo.macos.browser.DuckDuckGoTests;
				PRODUCT_NAME = "$(TARGET_NAME)";
				PROVISIONING_PROFILE_SPECIFIER = "";
				SWIFT_OBJC_BRIDGING_HEADER = "$(SRCROOT)/Unit Tests/Common/TestsBridging.h";
				SWIFT_VERSION = 5.0;
				TEST_HOST = "$(BUILT_PRODUCTS_DIR)/DuckDuckGo.app/Contents/MacOS/DuckDuckGo";
			};
			name = Release;
		};
		AAE814AB2716DFE8009D3531 /* Review */ = {
			isa = XCBuildConfiguration;
			buildSettings = {
				ALWAYS_SEARCH_USER_PATHS = NO;
				CLANG_ANALYZER_NONNULL = YES;
				CLANG_ANALYZER_NUMBER_OBJECT_CONVERSION = YES_AGGRESSIVE;
				CLANG_CXX_LANGUAGE_STANDARD = "gnu++14";
				CLANG_CXX_LIBRARY = "libc++";
				CLANG_ENABLE_MODULES = YES;
				CLANG_ENABLE_OBJC_ARC = YES;
				CLANG_ENABLE_OBJC_WEAK = YES;
				CLANG_WARN_BLOCK_CAPTURE_AUTORELEASING = YES;
				CLANG_WARN_BOOL_CONVERSION = YES;
				CLANG_WARN_COMMA = YES;
				CLANG_WARN_CONSTANT_CONVERSION = YES;
				CLANG_WARN_DEPRECATED_OBJC_IMPLEMENTATIONS = YES;
				CLANG_WARN_DIRECT_OBJC_ISA_USAGE = YES_ERROR;
				CLANG_WARN_DOCUMENTATION_COMMENTS = YES;
				CLANG_WARN_EMPTY_BODY = YES;
				CLANG_WARN_ENUM_CONVERSION = YES;
				CLANG_WARN_INFINITE_RECURSION = YES;
				CLANG_WARN_INT_CONVERSION = YES;
				CLANG_WARN_NON_LITERAL_NULL_CONVERSION = YES;
				CLANG_WARN_OBJC_IMPLICIT_RETAIN_SELF = YES;
				CLANG_WARN_OBJC_LITERAL_CONVERSION = YES;
				CLANG_WARN_OBJC_ROOT_CLASS = YES_ERROR;
				CLANG_WARN_QUOTED_INCLUDE_IN_FRAMEWORK_HEADER = YES;
				CLANG_WARN_RANGE_LOOP_ANALYSIS = YES;
				CLANG_WARN_STRICT_PROTOTYPES = YES;
				CLANG_WARN_SUSPICIOUS_MOVE = YES;
				CLANG_WARN_UNGUARDED_AVAILABILITY = YES_AGGRESSIVE;
				CLANG_WARN_UNREACHABLE_CODE = YES;
				CLANG_WARN__DUPLICATE_METHOD_MATCH = YES;
				COPY_PHASE_STRIP = NO;
				DEBUG_INFORMATION_FORMAT = "dwarf-with-dsym";
				ENABLE_NS_ASSERTIONS = NO;
				ENABLE_STRICT_OBJC_MSGSEND = YES;
				GCC_C_LANGUAGE_STANDARD = gnu11;
				GCC_NO_COMMON_BLOCKS = YES;
				GCC_WARN_64_TO_32_BIT_CONVERSION = YES;
				GCC_WARN_ABOUT_RETURN_TYPE = YES_ERROR;
				GCC_WARN_UNDECLARED_SELECTOR = YES;
				GCC_WARN_UNINITIALIZED_AUTOS = YES_AGGRESSIVE;
				GCC_WARN_UNUSED_FUNCTION = YES;
				GCC_WARN_UNUSED_VARIABLE = YES;
				MACOSX_DEPLOYMENT_TARGET = 10.15;
				MTL_ENABLE_DEBUG_INFO = NO;
				MTL_FAST_MATH = YES;
				SDKROOT = macosx;
				SWIFT_COMPILATION_MODE = wholemodule;
				SWIFT_OPTIMIZATION_LEVEL = "-O";
			};
			name = Review;
		};
		AAE814AC2716DFE8009D3531 /* Review */ = {
			isa = XCBuildConfiguration;
			buildSettings = {
				ASSETCATALOG_COMPILER_APPICON_NAME = "Icon - Review";
				ASSETCATALOG_COMPILER_GLOBAL_ACCENT_COLOR_NAME = GlobaAccentColor;
				CLANG_ANALYZER_LOCALIZABILITY_EMPTY_CONTEXT = YES;
				CLANG_ANALYZER_LOCALIZABILITY_NONLOCALIZED = YES;
				CODE_SIGN_ENTITLEMENTS = DuckDuckGo/DuckDuckGo.entitlements;
				CODE_SIGN_IDENTITY = "Apple Development";
				CODE_SIGN_STYLE = Automatic;
				COMBINE_HIDPI_IMAGES = YES;
				CURRENT_PROJECT_VERSION = 0.22.3;
				DEVELOPMENT_TEAM = HKE973VLUW;
				ENABLE_HARDENED_RUNTIME = YES;
				GCC_PREPROCESSOR_DEFINITIONS = "REVIEW=1";
				INFOPLIST_FILE = DuckDuckGo/Info.plist;
				LD_RUNPATH_SEARCH_PATHS = (
					"$(inherited)",
					"@executable_path/../Frameworks",
				);
				MARKETING_VERSION = 0.22.3;
				PRODUCT_BUNDLE_IDENTIFIER = com.duckduckgo.macos.browser.review;
				PRODUCT_MODULE_NAME = "$(TARGET_NAME:c99extidentifier)";
				PRODUCT_NAME = "DuckDuckGo Review";
				PROVISIONING_PROFILE_SPECIFIER = "";
				SWIFT_ACTIVE_COMPILATION_CONDITIONS = "FEEDBACK REVIEW";
				SWIFT_OBJC_BRIDGING_HEADER = "$(SRCROOT)/DuckDuckGo/Bridging.h";
				SWIFT_VERSION = 5.0;
			};
			name = Review;
		};
		AAE814AD2716DFE8009D3531 /* Review */ = {
			isa = XCBuildConfiguration;
			buildSettings = {
				ALWAYS_EMBED_SWIFT_STANDARD_LIBRARIES = YES;
				BUNDLE_LOADER = "$(TEST_HOST)";
				CODE_SIGN_IDENTITY = "Apple Development";
				CODE_SIGN_STYLE = Automatic;
				COMBINE_HIDPI_IMAGES = YES;
				DEVELOPMENT_TEAM = HKE973VLUW;
				INFOPLIST_FILE = "Unit Tests/Info.plist";
				LD_RUNPATH_SEARCH_PATHS = (
					"$(inherited)",
					"@executable_path/../Frameworks",
					"@loader_path/../Frameworks",
				);
				MACOSX_DEPLOYMENT_TARGET = 10.15;
				PRODUCT_BUNDLE_IDENTIFIER = com.duckduckgo.macos.browser.DuckDuckGoTests;
				PRODUCT_NAME = "$(TARGET_NAME)";
				PROVISIONING_PROFILE_SPECIFIER = "";
				SWIFT_OBJC_BRIDGING_HEADER = "$(SRCROOT)/Unit Tests/Common/TestsBridging.h";
				SWIFT_VERSION = 5.0;
				TEST_HOST = "$(BUILT_PRODUCTS_DIR)/DuckDuckGo.app/Contents/MacOS/DuckDuckGo";
			};
			name = Review;
		};
		AAE814AE2716DFE8009D3531 /* Review */ = {
			isa = XCBuildConfiguration;
			buildSettings = {
				BUNDLE_LOADER = "$(TEST_HOST)";
				CODE_SIGN_STYLE = Automatic;
				COMBINE_HIDPI_IMAGES = YES;
				DEVELOPMENT_TEAM = HKE973VLUW;
				INFOPLIST_FILE = "Integration Tests/Info.plist";
				LD_RUNPATH_SEARCH_PATHS = (
					"$(inherited)",
					"@executable_path/../Frameworks",
					"@loader_path/../Frameworks",
				);
				MACOSX_DEPLOYMENT_TARGET = 11.1;
				PRODUCT_BUNDLE_IDENTIFIER = "com.duckduckgo.Integration-Tests";
				PRODUCT_NAME = "$(TARGET_NAME)";
				SWIFT_VERSION = 5.0;
				TEST_HOST = "$(BUILT_PRODUCTS_DIR)/DuckDuckGo.app/Contents/MacOS/DuckDuckGo";
			};
			name = Review;
		};
		AAE814AF2716DFE8009D3531 /* Review */ = {
			isa = XCBuildConfiguration;
			buildSettings = {
				CODE_SIGN_STYLE = Automatic;
				COMBINE_HIDPI_IMAGES = YES;
				DEVELOPMENT_TEAM = HKE973VLUW;
				INFOPLIST_FILE = "UI Tests/Info.plist";
				LD_RUNPATH_SEARCH_PATHS = (
					"$(inherited)",
					"@executable_path/../Frameworks",
					"@loader_path/../Frameworks",
				);
				MACOSX_DEPLOYMENT_TARGET = 11.3;
				PRODUCT_BUNDLE_IDENTIFIER = "com.duckduckgo.UI-Tests";
				PRODUCT_NAME = "$(TARGET_NAME)";
				SWIFT_VERSION = 5.0;
				TEST_TARGET_NAME = "DuckDuckGo Privacy Browser";
			};
			name = Review;
		};
/* End XCBuildConfiguration section */

/* Begin XCConfigurationList section */
		4B1AD8A625FC27E200261379 /* Build configuration list for PBXNativeTarget "Integration Tests" */ = {
			isa = XCConfigurationList;
			buildConfigurations = (
				4B1AD8A425FC27E200261379 /* Debug */,
				4B1AD8B325FC322600261379 /* CI */,
				4B1AD8A525FC27E200261379 /* Release */,
				3777624A2800ECB000250E31 /* CI_Release */,
				AAE814AE2716DFE8009D3531 /* Review */,
				377762452800D59E00250E31 /* CI_Review */,
			);
			defaultConfigurationIsVisible = 0;
			defaultConfigurationName = Release;
		};
		7B4CE8E526F02108009134B1 /* Build configuration list for PBXNativeTarget "UI Tests" */ = {
			isa = XCConfigurationList;
			buildConfigurations = (
				7B4CE8E126F02108009134B1 /* Debug */,
				7B4CE8E226F02108009134B1 /* CI */,
				7B4CE8E326F02108009134B1 /* Release */,
				3777624B2800ECB000250E31 /* CI_Release */,
				AAE814AF2716DFE8009D3531 /* Review */,
				377762462800D59E00250E31 /* CI_Review */,
			);
			defaultConfigurationIsVisible = 0;
			defaultConfigurationName = Release;
		};
		AA585D79248FD31100E9A3E2 /* Build configuration list for PBXProject "DuckDuckGo" */ = {
			isa = XCConfigurationList;
			buildConfigurations = (
				AA585DA2248FD31500E9A3E2 /* Debug */,
				4B1AD8B025FC322600261379 /* CI */,
				AA585DA3248FD31500E9A3E2 /* Release */,
				377762472800ECB000250E31 /* CI_Release */,
				AAE814AB2716DFE8009D3531 /* Review */,
				377762422800D59E00250E31 /* CI_Review */,
			);
			defaultConfigurationIsVisible = 0;
			defaultConfigurationName = Release;
		};
		AA585DA4248FD31500E9A3E2 /* Build configuration list for PBXNativeTarget "DuckDuckGo Privacy Browser" */ = {
			isa = XCConfigurationList;
			buildConfigurations = (
				AA585DA5248FD31500E9A3E2 /* Debug */,
				4B1AD8B125FC322600261379 /* CI */,
				AA585DA6248FD31500E9A3E2 /* Release */,
				377762482800ECB000250E31 /* CI_Release */,
				AAE814AC2716DFE8009D3531 /* Review */,
				377762432800D59E00250E31 /* CI_Review */,
			);
			defaultConfigurationIsVisible = 0;
			defaultConfigurationName = Release;
		};
		AA585DA7248FD31500E9A3E2 /* Build configuration list for PBXNativeTarget "Unit Tests" */ = {
			isa = XCConfigurationList;
			buildConfigurations = (
				AA585DA8248FD31500E9A3E2 /* Debug */,
				4B1AD8B225FC322600261379 /* CI */,
				AA585DA9248FD31500E9A3E2 /* Release */,
				377762492800ECB000250E31 /* CI_Release */,
				AAE814AD2716DFE8009D3531 /* Review */,
				377762442800D59E00250E31 /* CI_Review */,
			);
			defaultConfigurationIsVisible = 0;
			defaultConfigurationName = Release;
		};
/* End XCConfigurationList section */

/* Begin XCRemoteSwiftPackageReference section */
		4B82E9B125B69E3E00656FE7 /* XCRemoteSwiftPackageReference "TrackerRadarKit" */ = {
			isa = XCRemoteSwiftPackageReference;
			repositoryURL = "https://github.com/duckduckgo/TrackerRadarKit.git";
			requirement = {
				kind = exactVersion;
				version = 1.0.3;
			};
		};
		85FF55C625F82E4F00E2AB99 /* XCRemoteSwiftPackageReference "lottie-ios" */ = {
			isa = XCRemoteSwiftPackageReference;
			repositoryURL = "https://github.com/airbnb/lottie-ios";
			requirement = {
				kind = exactVersion;
				version = 3.3.0;
			};
		};
		9807F643278CA16F00E1547B /* XCRemoteSwiftPackageReference "BrowserServicesKit" */ = {
			isa = XCRemoteSwiftPackageReference;
			repositoryURL = "https://github.com/duckduckgo/BrowserServicesKit";
			requirement = {
				kind = exactVersion;
				version = 12.2.2;
			};
		};
		AA06B6B52672AF8100F541C5 /* XCRemoteSwiftPackageReference "Sparkle" */ = {
			isa = XCRemoteSwiftPackageReference;
			repositoryURL = "https://github.com/sparkle-project/Sparkle.git";
			requirement = {
				kind = exactVersion;
				version = 1.27.1;
			};
		};
		B65783F325F8ACA400D8DB33 /* XCRemoteSwiftPackageReference "PunycodeSwift" */ = {
			isa = XCRemoteSwiftPackageReference;
			repositoryURL = "https://github.com/gumob/PunycodeSwift.git";
			requirement = {
				kind = exactVersion;
				version = 2.1.0;
			};
		};
		B6DA44152616C13800DD1EC2 /* XCRemoteSwiftPackageReference "OHHTTPStubs" */ = {
			isa = XCRemoteSwiftPackageReference;
			repositoryURL = "https://github.com/AliSoftware/OHHTTPStubs.git";
			requirement = {
				kind = exactVersion;
				version = 9.1.0;
			};
		};
/* End XCRemoteSwiftPackageReference section */

/* Begin XCSwiftPackageProductDependency section */
		4B82E9B225B69E3E00656FE7 /* TrackerRadarKit */ = {
			isa = XCSwiftPackageProductDependency;
			package = 4B82E9B125B69E3E00656FE7 /* XCRemoteSwiftPackageReference "TrackerRadarKit" */;
			productName = TrackerRadarKit;
		};
		85FF55C725F82E4F00E2AB99 /* Lottie */ = {
			isa = XCSwiftPackageProductDependency;
			package = 85FF55C625F82E4F00E2AB99 /* XCRemoteSwiftPackageReference "lottie-ios" */;
			productName = Lottie;
		};
		9807F644278CA16F00E1547B /* BrowserServicesKit */ = {
			isa = XCSwiftPackageProductDependency;
			package = 9807F643278CA16F00E1547B /* XCRemoteSwiftPackageReference "BrowserServicesKit" */;
			productName = BrowserServicesKit;
		};
		AA06B6B62672AF8100F541C5 /* Sparkle */ = {
			isa = XCSwiftPackageProductDependency;
			package = AA06B6B52672AF8100F541C5 /* XCRemoteSwiftPackageReference "Sparkle" */;
			productName = Sparkle;
		};
		B65783F425F8ACA400D8DB33 /* Punnycode */ = {
			isa = XCSwiftPackageProductDependency;
			package = B65783F325F8ACA400D8DB33 /* XCRemoteSwiftPackageReference "PunycodeSwift" */;
			productName = Punnycode;
		};
		B6DA44162616C13800DD1EC2 /* OHHTTPStubs */ = {
			isa = XCSwiftPackageProductDependency;
			package = B6DA44152616C13800DD1EC2 /* XCRemoteSwiftPackageReference "OHHTTPStubs" */;
			productName = OHHTTPStubs;
		};
		B6DA44182616C13800DD1EC2 /* OHHTTPStubsSwift */ = {
			isa = XCSwiftPackageProductDependency;
			package = B6DA44152616C13800DD1EC2 /* XCRemoteSwiftPackageReference "OHHTTPStubs" */;
			productName = OHHTTPStubsSwift;
		};
/* End XCSwiftPackageProductDependency section */

/* Begin XCVersionGroup section */
		4B11060325903E570039B979 /* CoreDataEncryptionTesting.xcdatamodeld */ = {
			isa = XCVersionGroup;
			children = (
				4B11060425903E570039B979 /* CoreDataEncryptionTesting.xcdatamodel */,
			);
			currentVersion = 4B11060425903E570039B979 /* CoreDataEncryptionTesting.xcdatamodel */;
			path = CoreDataEncryptionTesting.xcdatamodeld;
			sourceTree = "<group>";
			versionGroupType = wrapper.xcdatamodel;
		};
		4B67742E255DBEB800025BD8 /* HTTPSUpgrade.xcdatamodeld */ = {
			isa = XCVersionGroup;
			children = (
				4B67742F255DBEB800025BD8 /* HTTPSUpgrade 3.xcdatamodel */,
			);
			currentVersion = 4B67742F255DBEB800025BD8 /* HTTPSUpgrade 3.xcdatamodel */;
			path = HTTPSUpgrade.xcdatamodeld;
			sourceTree = "<group>";
			versionGroupType = wrapper.xcdatamodel;
		};
		4B9292A726670D3700AD2C21 /* Bookmark.xcdatamodeld */ = {
			isa = XCVersionGroup;
			children = (
				4B9292A826670D3700AD2C21 /* Bookmark 2.xcdatamodel */,
				4B9292A926670D3700AD2C21 /* Bookmark.xcdatamodel */,
			);
			currentVersion = 4B9292A826670D3700AD2C21 /* Bookmark 2.xcdatamodel */;
			path = Bookmark.xcdatamodeld;
			sourceTree = "<group>";
			versionGroupType = wrapper.xcdatamodel;
		};
		AA5FA69E275F948900DCE9C9 /* Favicons.xcdatamodeld */ = {
			isa = XCVersionGroup;
			children = (
				AA5FA69F275F948900DCE9C9 /* Favicons.xcdatamodel */,
			);
			currentVersion = AA5FA69F275F948900DCE9C9 /* Favicons.xcdatamodel */;
			path = Favicons.xcdatamodeld;
			sourceTree = "<group>";
			versionGroupType = wrapper.xcdatamodel;
		};
		AAE75278263B046100B973F8 /* History.xcdatamodeld */ = {
			isa = XCVersionGroup;
			children = (
				85F91D9327F47BC40096B1C8 /* History 5.xcdatamodel */,
				85589E9227BFBBD60038AD11 /* History 4.xcdatamodel */,
				AAC6BBEE27AC151D0006DCC2 /* History 3.xcdatamodel */,
				AA7DE8E026A9BD000012B490 /* History 2.xcdatamodel */,
				AAE75279263B046100B973F8 /* History.xcdatamodel */,
			);
			currentVersion = 85F91D9327F47BC40096B1C8 /* History 5.xcdatamodel */;
			path = History.xcdatamodeld;
			sourceTree = "<group>";
			versionGroupType = wrapper.xcdatamodel;
		};
		B604085A274B8CA300680351 /* UnprotectedDomains.xcdatamodeld */ = {
			isa = XCVersionGroup;
			children = (
				B604085B274B8CA400680351 /* Permissions.xcdatamodel */,
			);
			currentVersion = B604085B274B8CA400680351 /* Permissions.xcdatamodel */;
			path = UnprotectedDomains.xcdatamodeld;
			sourceTree = "<group>";
			versionGroupType = wrapper.xcdatamodel;
		};
		B6085D072743993C00A9C456 /* FireproofDomains.xcdatamodeld */ = {
			isa = XCVersionGroup;
			children = (
				B6085D082743993D00A9C456 /* Permissions.xcdatamodel */,
			);
			currentVersion = B6085D082743993D00A9C456 /* Permissions.xcdatamodel */;
			path = FireproofDomains.xcdatamodeld;
			sourceTree = "<group>";
			versionGroupType = wrapper.xcdatamodel;
		};
		B64C852E26943BC10048FEBE /* Permissions.xcdatamodeld */ = {
			isa = XCVersionGroup;
			children = (
				B64C852F26943BC10048FEBE /* Permissions.xcdatamodel */,
			);
			currentVersion = B64C852F26943BC10048FEBE /* Permissions.xcdatamodel */;
			path = Permissions.xcdatamodeld;
			sourceTree = "<group>";
			versionGroupType = wrapper.xcdatamodel;
		};
		B662D3DA2755D8190035D4D6 /* OldPixelDataModel.xcdatamodeld */ = {
			isa = XCVersionGroup;
			children = (
				B662D3DB2755D81A0035D4D6 /* PixelDataModel.xcdatamodel */,
			);
			currentVersion = B662D3DB2755D81A0035D4D6 /* PixelDataModel.xcdatamodel */;
			path = OldPixelDataModel.xcdatamodeld;
			sourceTree = "<group>";
			versionGroupType = wrapper.xcdatamodel;
		};
		B6C0B23226E71BCD0031CB7F /* Downloads.xcdatamodeld */ = {
			isa = XCVersionGroup;
			children = (
				B6C0B23326E71BCD0031CB7F /* Downloads.xcdatamodel */,
			);
			currentVersion = B6C0B23326E71BCD0031CB7F /* Downloads.xcdatamodel */;
			path = Downloads.xcdatamodeld;
			sourceTree = "<group>";
			versionGroupType = wrapper.xcdatamodel;
		};
		B6C2C9F42760B659005B7F0A /* TestDataModel.xcdatamodeld */ = {
			isa = XCVersionGroup;
			children = (
				B6C2C9F52760B659005B7F0A /* Permissions.xcdatamodel */,
			);
			currentVersion = B6C2C9F52760B659005B7F0A /* Permissions.xcdatamodel */;
			path = TestDataModel.xcdatamodeld;
			sourceTree = "<group>";
			versionGroupType = wrapper.xcdatamodel;
		};
		B6DA44062616B30600DD1EC2 /* PixelDataModel.xcdatamodeld */ = {
			isa = XCVersionGroup;
			children = (
				B6DA44072616B30600DD1EC2 /* PixelDataModel.xcdatamodel */,
			);
			currentVersion = B6DA44072616B30600DD1EC2 /* PixelDataModel.xcdatamodel */;
			path = PixelDataModel.xcdatamodeld;
			sourceTree = "<group>";
			versionGroupType = wrapper.xcdatamodel;
		};
/* End XCVersionGroup section */
	};
	rootObject = AA585D76248FD31100E9A3E2 /* Project object */;
}<|MERGE_RESOLUTION|>--- conflicted
+++ resolved
@@ -540,11 +540,8 @@
 		B630794226731F5400DCEE41 /* WKDownloadMock.swift in Sources */ = {isa = PBXBuildFile; fileRef = B630794126731F5400DCEE41 /* WKDownloadMock.swift */; };
 		B637273B26CBC8AF00C8CB02 /* AuthenticationAlert.swift in Sources */ = {isa = PBXBuildFile; fileRef = B637273A26CBC8AF00C8CB02 /* AuthenticationAlert.swift */; };
 		B637273D26CCF0C200C8CB02 /* OptionalExtension.swift in Sources */ = {isa = PBXBuildFile; fileRef = B637273C26CCF0C200C8CB02 /* OptionalExtension.swift */; };
-<<<<<<< HEAD
 		B63BDF80280003570072D75B /* WebKitError.swift in Sources */ = {isa = PBXBuildFile; fileRef = B63BDF7F280003570072D75B /* WebKitError.swift */; };
-=======
 		B63BDF7E27FDAA640072D75B /* PrivacyDashboardWebView.swift in Sources */ = {isa = PBXBuildFile; fileRef = B63BDF7D27FDAA640072D75B /* PrivacyDashboardWebView.swift */; };
->>>>>>> 90fe8abe
 		B63D466925BEB6C200874977 /* WKWebView+SessionState.swift in Sources */ = {isa = PBXBuildFile; fileRef = B63D466825BEB6C200874977 /* WKWebView+SessionState.swift */; };
 		B63D467125BFA6C100874977 /* DispatchQueueExtensions.swift in Sources */ = {isa = PBXBuildFile; fileRef = B63D467025BFA6C100874977 /* DispatchQueueExtensions.swift */; };
 		B63D467A25BFC3E100874977 /* NSCoderExtensions.swift in Sources */ = {isa = PBXBuildFile; fileRef = B63D467925BFC3E100874977 /* NSCoderExtensions.swift */; };
@@ -1294,11 +1291,8 @@
 		B637273C26CCF0C200C8CB02 /* OptionalExtension.swift */ = {isa = PBXFileReference; lastKnownFileType = sourcecode.swift; path = OptionalExtension.swift; sourceTree = "<group>"; };
 		B63B9C502670B2B200C45B91 /* _WKDownload.h */ = {isa = PBXFileReference; lastKnownFileType = sourcecode.c.h; path = _WKDownload.h; sourceTree = "<group>"; };
 		B63B9C542670B32000C45B91 /* WKProcessPool+Private.h */ = {isa = PBXFileReference; lastKnownFileType = sourcecode.c.h; path = "WKProcessPool+Private.h"; sourceTree = "<group>"; };
-<<<<<<< HEAD
 		B63BDF7F280003570072D75B /* WebKitError.swift */ = {isa = PBXFileReference; lastKnownFileType = sourcecode.swift; path = WebKitError.swift; sourceTree = "<group>"; };
-=======
 		B63BDF7D27FDAA640072D75B /* PrivacyDashboardWebView.swift */ = {isa = PBXFileReference; lastKnownFileType = sourcecode.swift; path = PrivacyDashboardWebView.swift; sourceTree = "<group>"; };
->>>>>>> 90fe8abe
 		B63D466725BEB6C200874977 /* WKWebView+Private.h */ = {isa = PBXFileReference; fileEncoding = 4; lastKnownFileType = sourcecode.c.h; path = "WKWebView+Private.h"; sourceTree = "<group>"; };
 		B63D466825BEB6C200874977 /* WKWebView+SessionState.swift */ = {isa = PBXFileReference; fileEncoding = 4; lastKnownFileType = sourcecode.swift; path = "WKWebView+SessionState.swift"; sourceTree = "<group>"; };
 		B63D467025BFA6C100874977 /* DispatchQueueExtensions.swift */ = {isa = PBXFileReference; lastKnownFileType = sourcecode.swift; path = DispatchQueueExtensions.swift; sourceTree = "<group>"; };
