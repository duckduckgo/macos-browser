--- conflicted
+++ resolved
@@ -246,16 +246,9 @@
 		AAE7527C263B056C00B973F8 /* HistoryStore.swift in Sources */ = {isa = PBXBuildFile; fileRef = AAE7527B263B056C00B973F8 /* HistoryStore.swift */; };
 		AAE7527E263B05C600B973F8 /* HistoryEntry.swift in Sources */ = {isa = PBXBuildFile; fileRef = AAE7527D263B05C600B973F8 /* HistoryEntry.swift */; };
 		AAE75280263B0A4D00B973F8 /* HistoryCoordinator.swift in Sources */ = {isa = PBXBuildFile; fileRef = AAE7527F263B0A4D00B973F8 /* HistoryCoordinator.swift */; };
-<<<<<<< HEAD
 		AAE8B102258A41C000E81239 /* Tooltip.storyboard in Resources */ = {isa = PBXBuildFile; fileRef = AAE8B101258A41C000E81239 /* Tooltip.storyboard */; };
 		AAE8B110258A456C00E81239 /* TooltipViewController.swift in Sources */ = {isa = PBXBuildFile; fileRef = AAE8B10F258A456C00E81239 /* TooltipViewController.swift */; };
 		AAEC74B22642C57200C2EFBC /* HistoryCoordinatingMock.swift in Sources */ = {isa = PBXBuildFile; fileRef = AAEC74B12642C57200C2EFBC /* HistoryCoordinatingMock.swift */; };
-=======
-		AAE75282263B257700B973F8 /* History.swift in Sources */ = {isa = PBXBuildFile; fileRef = AAE75281263B257700B973F8 /* History.swift */; };
-		AAE8B102258A41C000E81239 /* Tooltip.storyboard in Resources */ = {isa = PBXBuildFile; fileRef = AAE8B101258A41C000E81239 /* Tooltip.storyboard */; };
-		AAE8B110258A456C00E81239 /* TooltipViewController.swift in Sources */ = {isa = PBXBuildFile; fileRef = AAE8B10F258A456C00E81239 /* TooltipViewController.swift */; };
-		AAEC74B22642C57200C2EFBC /* HistoryCoordinatorMock.swift in Sources */ = {isa = PBXBuildFile; fileRef = AAEC74B12642C57200C2EFBC /* HistoryCoordinatorMock.swift */; };
->>>>>>> 0e5eee7e
 		AAEC74B42642C69300C2EFBC /* HistoryCoordinatorTests.swift in Sources */ = {isa = PBXBuildFile; fileRef = AAEC74B32642C69300C2EFBC /* HistoryCoordinatorTests.swift */; };
 		AAEC74B62642CC6A00C2EFBC /* HistoryStoringMock.swift in Sources */ = {isa = PBXBuildFile; fileRef = AAEC74B52642CC6A00C2EFBC /* HistoryStoringMock.swift */; };
 		AAEC74B82642E43800C2EFBC /* HistoryStoreTests.swift in Sources */ = {isa = PBXBuildFile; fileRef = AAEC74B72642E43800C2EFBC /* HistoryStoreTests.swift */; };
@@ -608,16 +601,9 @@
 		AAE7527B263B056C00B973F8 /* HistoryStore.swift */ = {isa = PBXFileReference; lastKnownFileType = sourcecode.swift; path = HistoryStore.swift; sourceTree = "<group>"; };
 		AAE7527D263B05C600B973F8 /* HistoryEntry.swift */ = {isa = PBXFileReference; lastKnownFileType = sourcecode.swift; path = HistoryEntry.swift; sourceTree = "<group>"; };
 		AAE7527F263B0A4D00B973F8 /* HistoryCoordinator.swift */ = {isa = PBXFileReference; lastKnownFileType = sourcecode.swift; path = HistoryCoordinator.swift; sourceTree = "<group>"; };
-<<<<<<< HEAD
 		AAE8B101258A41C000E81239 /* Tooltip.storyboard */ = {isa = PBXFileReference; lastKnownFileType = file.storyboard; path = Tooltip.storyboard; sourceTree = "<group>"; };
 		AAE8B10F258A456C00E81239 /* TooltipViewController.swift */ = {isa = PBXFileReference; lastKnownFileType = sourcecode.swift; path = TooltipViewController.swift; sourceTree = "<group>"; };
 		AAEC74B12642C57200C2EFBC /* HistoryCoordinatingMock.swift */ = {isa = PBXFileReference; lastKnownFileType = sourcecode.swift; path = HistoryCoordinatingMock.swift; sourceTree = "<group>"; };
-=======
-		AAE75281263B257700B973F8 /* History.swift */ = {isa = PBXFileReference; lastKnownFileType = sourcecode.swift; path = History.swift; sourceTree = "<group>"; };
-		AAE8B101258A41C000E81239 /* Tooltip.storyboard */ = {isa = PBXFileReference; lastKnownFileType = file.storyboard; path = Tooltip.storyboard; sourceTree = "<group>"; };
-		AAE8B10F258A456C00E81239 /* TooltipViewController.swift */ = {isa = PBXFileReference; lastKnownFileType = sourcecode.swift; path = TooltipViewController.swift; sourceTree = "<group>"; };
-		AAEC74B12642C57200C2EFBC /* HistoryCoordinatorMock.swift */ = {isa = PBXFileReference; lastKnownFileType = sourcecode.swift; path = HistoryCoordinatorMock.swift; sourceTree = "<group>"; };
->>>>>>> 0e5eee7e
 		AAEC74B32642C69300C2EFBC /* HistoryCoordinatorTests.swift */ = {isa = PBXFileReference; lastKnownFileType = sourcecode.swift; path = HistoryCoordinatorTests.swift; sourceTree = "<group>"; };
 		AAEC74B52642CC6A00C2EFBC /* HistoryStoringMock.swift */ = {isa = PBXFileReference; lastKnownFileType = sourcecode.swift; path = HistoryStoringMock.swift; sourceTree = "<group>"; };
 		AAEC74B72642E43800C2EFBC /* HistoryStoreTests.swift */ = {isa = PBXFileReference; lastKnownFileType = sourcecode.swift; path = HistoryStoreTests.swift; sourceTree = "<group>"; };
@@ -1764,11 +1750,8 @@
 				B657841E25FA497600D8DB33 /* NSException+Catch.swift */,
 				B6A9E46A2614618A0067D1B9 /* OperatingSystemVersionExtension.swift */,
 				4B0511FC262CD20D00F6079C /* NSImageViewExtension.swift */,
-<<<<<<< HEAD
-=======
 				B6E61EE2263AC0C8004E11AB /* FileManagerExtension.swift */,
 				B6F41030264D2B23003DA42C /* ProgressExtension.swift */,
->>>>>>> 0e5eee7e
 				AAADFD05264AA282001555EA /* TimeIntervalExtension.swift */,
 			);
 			path = Extensions;
@@ -1819,10 +1802,6 @@
 			isa = PBXGroup;
 			children = (
 				AAE7527F263B0A4D00B973F8 /* HistoryCoordinator.swift */,
-<<<<<<< HEAD
-=======
-				AAE75281263B257700B973F8 /* History.swift */,
->>>>>>> 0e5eee7e
 				AAE7527D263B05C600B973F8 /* HistoryEntry.swift */,
 			);
 			path = Model;
@@ -1858,11 +1837,7 @@
 		AAEC74AF2642C48800C2EFBC /* Model */ = {
 			isa = PBXGroup;
 			children = (
-<<<<<<< HEAD
 				AAEC74B12642C57200C2EFBC /* HistoryCoordinatingMock.swift */,
-=======
-				AAEC74B12642C57200C2EFBC /* HistoryCoordinatorMock.swift */,
->>>>>>> 0e5eee7e
 				AAEC74B32642C69300C2EFBC /* HistoryCoordinatorTests.swift */,
 			);
 			path = Model;
@@ -2482,10 +2457,7 @@
 				B61F012325ECBAE400ABB5A3 /* UserScriptsTest.swift in Sources */,
 				4B11060A25903EAC0039B979 /* CoreDataEncryptionTests.swift in Sources */,
 				AAEC74BB2642E67C00C2EFBC /* NSPersistentContainerExtension.swift in Sources */,
-<<<<<<< HEAD
 				8553FF52257523760029327F /* FileDownloadTests.swift in Sources */,
-=======
->>>>>>> 0e5eee7e
 				AABAF59C260A7D130085060C /* FaviconServiceMock.swift in Sources */,
 				AAEC74B82642E43800C2EFBC /* HistoryStoreTests.swift in Sources */,
 				4BA1A6E6258C270800F6F690 /* EncryptionKeyGeneratorTests.swift in Sources */,
@@ -2501,11 +2473,7 @@
 				4B0511F8262CB20F00F6079C /* DownloadPreferencesTests.swift in Sources */,
 				B6B3E0B2265749D30040E0A2 /* LocalFileSaveTaskTests.swift in Sources */,
 				AA9C362825518C44004B1BA3 /* WebsiteDataStoreMock.swift in Sources */,
-<<<<<<< HEAD
 				AAEC74B22642C57200C2EFBC /* HistoryCoordinatingMock.swift in Sources */,
-=======
-				AAEC74B22642C57200C2EFBC /* HistoryCoordinatorMock.swift in Sources */,
->>>>>>> 0e5eee7e
 				AAEC74B62642CC6A00C2EFBC /* HistoryStoringMock.swift in Sources */,
 				AA652CB125DD825B009059CC /* LocalBookmarkStoreTests.swift in Sources */,
 				AA652CC925DD8981009059CC /* Bookmark.xcdatamodeld in Sources */,
@@ -3029,11 +2997,7 @@
 			repositoryURL = "https://github.com/duckduckgo/BrowserServicesKit.git";
 			requirement = {
 				kind = upToNextMajorVersion;
-<<<<<<< HEAD
 				minimumVersion = 3.1.0;
-=======
-				minimumVersion = 3.0.0;
->>>>>>> 0e5eee7e
 			};
 		};
 		4B82E9B125B69E3E00656FE7 /* XCRemoteSwiftPackageReference "TrackerRadarKit" */ = {
