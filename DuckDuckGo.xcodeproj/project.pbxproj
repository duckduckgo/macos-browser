// !$*UTF8*$!
{
	archiveVersion = 1;
	classes = {
	};
	objectVersion = 52;
	objects = {

/* Begin PBXBuildFile section */
		142879DA24CE1179005419BB /* SuggestionViewModelTests.swift in Sources */ = {isa = PBXBuildFile; fileRef = 142879D924CE1179005419BB /* SuggestionViewModelTests.swift */; };
		142879DC24CE1185005419BB /* SuggestionContainerViewModelTests.swift in Sources */ = {isa = PBXBuildFile; fileRef = 142879DB24CE1185005419BB /* SuggestionContainerViewModelTests.swift */; };
		1430DFF524D0580F00B8978C /* TabBarViewController.swift in Sources */ = {isa = PBXBuildFile; fileRef = 1430DFF424D0580F00B8978C /* TabBarViewController.swift */; };
		14505A08256084EF00272CC6 /* UserAgent.swift in Sources */ = {isa = PBXBuildFile; fileRef = 14505A07256084EF00272CC6 /* UserAgent.swift */; };
		1456D6E124EFCBC300775049 /* TabBarCollectionView.swift in Sources */ = {isa = PBXBuildFile; fileRef = 1456D6E024EFCBC300775049 /* TabBarCollectionView.swift */; };
		14D9B8FB24F7E089000D4D13 /* AddressBarViewController.swift in Sources */ = {isa = PBXBuildFile; fileRef = 14D9B8F924F7E089000D4D13 /* AddressBarViewController.swift */; };
		14D9B90224F91316000D4D13 /* FocusRingView.swift in Sources */ = {isa = PBXBuildFile; fileRef = 14D9B90124F91316000D4D13 /* FocusRingView.swift */; };
		336D5B18262D8D3C0052E0C9 /* findinpage.js in Resources */ = {isa = PBXBuildFile; fileRef = 336D5AEF262D8D3C0052E0C9 /* findinpage.js */; };
		4B02198825E05FAC00ED7DEA /* login-detection.js in Resources */ = {isa = PBXBuildFile; fileRef = 4B02197D25E05FAC00ED7DEA /* login-detection.js */; };
		4B02198925E05FAC00ED7DEA /* FireproofingURLExtensions.swift in Sources */ = {isa = PBXBuildFile; fileRef = 4B02197F25E05FAC00ED7DEA /* FireproofingURLExtensions.swift */; };
		4B02198A25E05FAC00ED7DEA /* FireproofDomains.swift in Sources */ = {isa = PBXBuildFile; fileRef = 4B02198125E05FAC00ED7DEA /* FireproofDomains.swift */; };
		4B02198B25E05FAC00ED7DEA /* FireproofInfoViewController.swift in Sources */ = {isa = PBXBuildFile; fileRef = 4B02198325E05FAC00ED7DEA /* FireproofInfoViewController.swift */; };
		4B02198C25E05FAC00ED7DEA /* Fireproofing.storyboard in Resources */ = {isa = PBXBuildFile; fileRef = 4B02198425E05FAC00ED7DEA /* Fireproofing.storyboard */; };
		4B02198D25E05FAC00ED7DEA /* UndoFireproofingViewController.swift in Sources */ = {isa = PBXBuildFile; fileRef = 4B02198525E05FAC00ED7DEA /* UndoFireproofingViewController.swift */; };
		4B02198E25E05FAC00ED7DEA /* LoginDetectionService.swift in Sources */ = {isa = PBXBuildFile; fileRef = 4B02198725E05FAC00ED7DEA /* LoginDetectionService.swift */; };
		4B02199325E060C600ED7DEA /* LoginDetectionUserScript.swift in Sources */ = {isa = PBXBuildFile; fileRef = 4B02199225E060C600ED7DEA /* LoginDetectionUserScript.swift */; };
		4B02199B25E063DE00ED7DEA /* LoginDetectionServiceTests.swift in Sources */ = {isa = PBXBuildFile; fileRef = 4B02199825E063DE00ED7DEA /* LoginDetectionServiceTests.swift */; };
		4B02199C25E063DE00ED7DEA /* FireproofDomainsTests.swift in Sources */ = {isa = PBXBuildFile; fileRef = 4B02199925E063DE00ED7DEA /* FireproofDomainsTests.swift */; };
		4B02199D25E063DE00ED7DEA /* FireproofingURLExtensionsTests.swift in Sources */ = {isa = PBXBuildFile; fileRef = 4B02199A25E063DE00ED7DEA /* FireproofingURLExtensionsTests.swift */; };
		4B0219A825E0646500ED7DEA /* WebsiteDataStoreTests.swift in Sources */ = {isa = PBXBuildFile; fileRef = 4B0219A725E0646500ED7DEA /* WebsiteDataStoreTests.swift */; };
		4B0511BB262CAA5A00F6079C /* DefaultBrowserPreferences.swift in Sources */ = {isa = PBXBuildFile; fileRef = 4B0511A4262CAA5A00F6079C /* DefaultBrowserPreferences.swift */; };
		4B0511BC262CAA5A00F6079C /* AppearancePreferences.swift in Sources */ = {isa = PBXBuildFile; fileRef = 4B0511A5262CAA5A00F6079C /* AppearancePreferences.swift */; };
		4B0511BD262CAA5A00F6079C /* PrivacySecurityPreferences.swift in Sources */ = {isa = PBXBuildFile; fileRef = 4B0511A6262CAA5A00F6079C /* PrivacySecurityPreferences.swift */; };
		4B0511BE262CAA5A00F6079C /* DownloadPreferences.swift in Sources */ = {isa = PBXBuildFile; fileRef = 4B0511A7262CAA5A00F6079C /* DownloadPreferences.swift */; };
		4B0511BF262CAA5A00F6079C /* PreferenceSections.swift in Sources */ = {isa = PBXBuildFile; fileRef = 4B0511A8262CAA5A00F6079C /* PreferenceSections.swift */; };
		4B0511C1262CAA5A00F6079C /* PrivacySecurityPreferencesTableCellView.xib in Resources */ = {isa = PBXBuildFile; fileRef = 4B0511AB262CAA5A00F6079C /* PrivacySecurityPreferencesTableCellView.xib */; };
		4B0511C2262CAA5A00F6079C /* PreferencesAboutViewController.swift in Sources */ = {isa = PBXBuildFile; fileRef = 4B0511AC262CAA5A00F6079C /* PreferencesAboutViewController.swift */; };
		4B0511C3262CAA5A00F6079C /* Preferences.storyboard in Resources */ = {isa = PBXBuildFile; fileRef = 4B0511AD262CAA5A00F6079C /* Preferences.storyboard */; };
		4B0511C4262CAA5A00F6079C /* PreferencesSidebarViewController.swift in Sources */ = {isa = PBXBuildFile; fileRef = 4B0511AE262CAA5A00F6079C /* PreferencesSidebarViewController.swift */; };
		4B0511C5262CAA5A00F6079C /* PrivacySecurityPreferencesTableCellView.swift in Sources */ = {isa = PBXBuildFile; fileRef = 4B0511AF262CAA5A00F6079C /* PrivacySecurityPreferencesTableCellView.swift */; };
		4B0511C6262CAA5A00F6079C /* DefaultBrowserTableCellView.xib in Resources */ = {isa = PBXBuildFile; fileRef = 4B0511B0262CAA5A00F6079C /* DefaultBrowserTableCellView.xib */; };
		4B0511C7262CAA5A00F6079C /* PreferenceTableCellView.swift in Sources */ = {isa = PBXBuildFile; fileRef = 4B0511B1262CAA5A00F6079C /* PreferenceTableCellView.swift */; };
		4B0511C8262CAA5A00F6079C /* PreferencesListViewController.swift in Sources */ = {isa = PBXBuildFile; fileRef = 4B0511B2262CAA5A00F6079C /* PreferencesListViewController.swift */; };
		4B0511C9262CAA5A00F6079C /* RoundedSelectionRowView.swift in Sources */ = {isa = PBXBuildFile; fileRef = 4B0511B3262CAA5A00F6079C /* RoundedSelectionRowView.swift */; };
		4B0511CA262CAA5A00F6079C /* FireproofDomainsViewController.swift in Sources */ = {isa = PBXBuildFile; fileRef = 4B0511B4262CAA5A00F6079C /* FireproofDomainsViewController.swift */; };
		4B0511CB262CAA5A00F6079C /* DownloadPreferencesTableCellView.swift in Sources */ = {isa = PBXBuildFile; fileRef = 4B0511B5262CAA5A00F6079C /* DownloadPreferencesTableCellView.swift */; };
		4B0511CC262CAA5A00F6079C /* PreferencesSplitViewController.swift in Sources */ = {isa = PBXBuildFile; fileRef = 4B0511B6262CAA5A00F6079C /* PreferencesSplitViewController.swift */; };
		4B0511CD262CAA5A00F6079C /* DefaultBrowserTableCellView.swift in Sources */ = {isa = PBXBuildFile; fileRef = 4B0511B7262CAA5A00F6079C /* DefaultBrowserTableCellView.swift */; };
		4B0511CE262CAA5A00F6079C /* DownloadPreferencesTableCellView.xib in Resources */ = {isa = PBXBuildFile; fileRef = 4B0511B8262CAA5A00F6079C /* DownloadPreferencesTableCellView.xib */; };
		4B0511CF262CAA5A00F6079C /* AppearancePreferencesTableCellView.swift in Sources */ = {isa = PBXBuildFile; fileRef = 4B0511B9262CAA5A00F6079C /* AppearancePreferencesTableCellView.swift */; };
		4B0511D0262CAA5A00F6079C /* AppearancePreferencesTableCellView.xib in Resources */ = {isa = PBXBuildFile; fileRef = 4B0511BA262CAA5A00F6079C /* AppearancePreferencesTableCellView.xib */; };
		4B0511D8262CAA7000F6079C /* PaddedImageButton.swift in Sources */ = {isa = PBXBuildFile; fileRef = 4B0511D7262CAA7000F6079C /* PaddedImageButton.swift */; };
		4B0511E1262CAA8600F6079C /* NSOpenPanelExtensions.swift in Sources */ = {isa = PBXBuildFile; fileRef = 4B0511DF262CAA8600F6079C /* NSOpenPanelExtensions.swift */; };
		4B0511E2262CAA8600F6079C /* NSViewControllerExtension.swift in Sources */ = {isa = PBXBuildFile; fileRef = 4B0511E0262CAA8600F6079C /* NSViewControllerExtension.swift */; };
		4B0511E7262CAB3700F6079C /* UserDefaultsWrapperUtilities.swift in Sources */ = {isa = PBXBuildFile; fileRef = 4B0511E6262CAB3700F6079C /* UserDefaultsWrapperUtilities.swift */; };
		4B0511F0262CAEC900F6079C /* AppearancePreferencesTests.swift in Sources */ = {isa = PBXBuildFile; fileRef = 4B0511EF262CAEC900F6079C /* AppearancePreferencesTests.swift */; };
		4B0511F8262CB20F00F6079C /* DownloadPreferencesTests.swift in Sources */ = {isa = PBXBuildFile; fileRef = 4B0511F7262CB20F00F6079C /* DownloadPreferencesTests.swift */; };
		4B051207262CD24400F6079C /* NSImageViewExtension.swift in Sources */ = {isa = PBXBuildFile; fileRef = 4B0511FC262CD20D00F6079C /* NSImageViewExtension.swift */; };
		4B11060525903E570039B979 /* CoreDataEncryptionTesting.xcdatamodeld in Sources */ = {isa = PBXBuildFile; fileRef = 4B11060325903E570039B979 /* CoreDataEncryptionTesting.xcdatamodeld */; };
		4B11060A25903EAC0039B979 /* CoreDataEncryptionTests.swift in Sources */ = {isa = PBXBuildFile; fileRef = 4B11060925903EAC0039B979 /* CoreDataEncryptionTests.swift */; };
		4B1AD8D525FC38DD00261379 /* EncryptionKeyStoreTests.swift in Sources */ = {isa = PBXBuildFile; fileRef = 4BA1A6EA258C288C00F6F690 /* EncryptionKeyStoreTests.swift */; };
		4B1AD8E225FC390B00261379 /* EncryptionMocks.swift in Sources */ = {isa = PBXBuildFile; fileRef = 4BA1A6F5258C4F9600F6F690 /* EncryptionMocks.swift */; };
		4B1AD91725FC46FB00261379 /* CoreDataEncryptionTests.swift in Sources */ = {isa = PBXBuildFile; fileRef = 4B1AD91625FC46FB00261379 /* CoreDataEncryptionTests.swift */; };
		4B1AD92125FC474E00261379 /* CoreDataEncryptionTesting.xcdatamodeld in Sources */ = {isa = PBXBuildFile; fileRef = 4B11060325903E570039B979 /* CoreDataEncryptionTesting.xcdatamodeld */; };
		4B2248F326607B5B003FCE1F /* AddBookmarkModalViewController.swift in Sources */ = {isa = PBXBuildFile; fileRef = 4B2248F126607B5B003FCE1F /* AddBookmarkModalViewController.swift */; };
		4B2248F426607B5B003FCE1F /* AddFolderModalViewController.swift in Sources */ = {isa = PBXBuildFile; fileRef = 4B2248F226607B5B003FCE1F /* AddFolderModalViewController.swift */; };
		4B2248FA26607B77003FCE1F /* BookmarkManagementSidebarViewController.swift in Sources */ = {isa = PBXBuildFile; fileRef = 4B2248F626607B77003FCE1F /* BookmarkManagementSidebarViewController.swift */; };
		4B2248FB26607B77003FCE1F /* BookmarkManagementDetailViewController.swift in Sources */ = {isa = PBXBuildFile; fileRef = 4B2248F726607B77003FCE1F /* BookmarkManagementDetailViewController.swift */; };
		4B2248FC26607B77003FCE1F /* BookmarkManagementSplitViewController.swift in Sources */ = {isa = PBXBuildFile; fileRef = 4B2248F826607B77003FCE1F /* BookmarkManagementSplitViewController.swift */; };
		4B2248FE26607BA2003FCE1F /* BookmarkListViewController.swift in Sources */ = {isa = PBXBuildFile; fileRef = 4B2248FD26607BA2003FCE1F /* BookmarkListViewController.swift */; };
		4B22490026607D22003FCE1F /* ContextualMenu.swift in Sources */ = {isa = PBXBuildFile; fileRef = 4B2248FF26607D22003FCE1F /* ContextualMenu.swift */; };
		4B22490226607D53003FCE1F /* BookmarkListTreeControllerDataSource.swift in Sources */ = {isa = PBXBuildFile; fileRef = 4B22490126607D53003FCE1F /* BookmarkListTreeControllerDataSource.swift */; };
		4B22490426607DCE003FCE1F /* BookmarkTableRowView.swift in Sources */ = {isa = PBXBuildFile; fileRef = 4B22490326607DCE003FCE1F /* BookmarkTableRowView.swift */; };
		4B224906266343CE003FCE1F /* BrowserTabEmbeddable.swift in Sources */ = {isa = PBXBuildFile; fileRef = 4B224905266343CE003FCE1F /* BrowserTabEmbeddable.swift */; };
		4B22490826635157003FCE1F /* NSPopUpButtonExtension.swift in Sources */ = {isa = PBXBuildFile; fileRef = 4B22490726635157003FCE1F /* NSPopUpButtonExtension.swift */; };
		4B6160D825B150E4007DE5B2 /* trackerData.json in Resources */ = {isa = PBXBuildFile; fileRef = 4B6160D725B150E4007DE5B2 /* trackerData.json */; };
		4B6160DD25B152C5007DE5B2 /* ContentBlockerRulesUserScript.swift in Sources */ = {isa = PBXBuildFile; fileRef = 4B6160DC25B152C5007DE5B2 /* ContentBlockerRulesUserScript.swift */; };
		4B6160E525B152FA007DE5B2 /* ContentBlockerUserScript.swift in Sources */ = {isa = PBXBuildFile; fileRef = 4B6160E425B152FA007DE5B2 /* ContentBlockerUserScript.swift */; };
		4B6160ED25B15417007DE5B2 /* DetectedTracker.swift in Sources */ = {isa = PBXBuildFile; fileRef = 4B6160EC25B15417007DE5B2 /* DetectedTracker.swift */; };
		4B6160F225B15792007DE5B2 /* contentblockerrules.js in Resources */ = {isa = PBXBuildFile; fileRef = 4B6160F125B15792007DE5B2 /* contentblockerrules.js */; };
		4B6160F725B157BB007DE5B2 /* contentblocker.js in Resources */ = {isa = PBXBuildFile; fileRef = 4B6160F625B157BB007DE5B2 /* contentblocker.js */; };
		4B6160FF25B15BB1007DE5B2 /* ContentBlockerRulesManager.swift in Sources */ = {isa = PBXBuildFile; fileRef = 4B6160FE25B15BB1007DE5B2 /* ContentBlockerRulesManager.swift */; };
		4B65027525E5F2A70054432E /* DefaultBrowserPromptView.xib in Resources */ = {isa = PBXBuildFile; fileRef = 4B65027425E5F2A70054432E /* DefaultBrowserPromptView.xib */; };
		4B65027A25E5F2B10054432E /* DefaultBrowserPromptView.swift in Sources */ = {isa = PBXBuildFile; fileRef = 4B65027925E5F2B10054432E /* DefaultBrowserPromptView.swift */; };
		4B65028A25E6CBF40054432E /* NibLoadable.swift in Sources */ = {isa = PBXBuildFile; fileRef = 4B65028925E6CBF40054432E /* NibLoadable.swift */; };
		4B65143E263924B5005B46EB /* EmailUrlExtensions.swift in Sources */ = {isa = PBXBuildFile; fileRef = 4B65143D263924B5005B46EB /* EmailUrlExtensions.swift */; };
		4B677431255DBEB800025BD8 /* BloomFilterWrapper.mm in Sources */ = {isa = PBXBuildFile; fileRef = 4B677424255DBEB800025BD8 /* BloomFilterWrapper.mm */; };
		4B677432255DBEB800025BD8 /* httpsMobileV2BloomSpec.json in Resources */ = {isa = PBXBuildFile; fileRef = 4B677427255DBEB800025BD8 /* httpsMobileV2BloomSpec.json */; };
		4B677433255DBEB800025BD8 /* httpsMobileV2Bloom.bin in Resources */ = {isa = PBXBuildFile; fileRef = 4B677428255DBEB800025BD8 /* httpsMobileV2Bloom.bin */; };
		4B677434255DBEB800025BD8 /* HTTPSBloomFilterSpecification.swift in Sources */ = {isa = PBXBuildFile; fileRef = 4B677429255DBEB800025BD8 /* HTTPSBloomFilterSpecification.swift */; };
		4B677435255DBEB800025BD8 /* httpsMobileV2FalsePositives.json in Resources */ = {isa = PBXBuildFile; fileRef = 4B67742A255DBEB800025BD8 /* httpsMobileV2FalsePositives.json */; };
		4B677436255DBEB800025BD8 /* HTTPSExcludedDomains.swift in Sources */ = {isa = PBXBuildFile; fileRef = 4B67742B255DBEB800025BD8 /* HTTPSExcludedDomains.swift */; };
		4B677437255DBEB800025BD8 /* HTTPSUpgrade.swift in Sources */ = {isa = PBXBuildFile; fileRef = 4B67742C255DBEB800025BD8 /* HTTPSUpgrade.swift */; };
		4B677438255DBEB800025BD8 /* HTTPSUpgrade.xcdatamodeld in Sources */ = {isa = PBXBuildFile; fileRef = 4B67742E255DBEB800025BD8 /* HTTPSUpgrade.xcdatamodeld */; };
		4B677439255DBEB800025BD8 /* HTTPSUpgradeStore.swift in Sources */ = {isa = PBXBuildFile; fileRef = 4B677430255DBEB800025BD8 /* HTTPSUpgradeStore.swift */; };
		4B677442255DBEEA00025BD8 /* Database.swift in Sources */ = {isa = PBXBuildFile; fileRef = 4B677440255DBEEA00025BD8 /* Database.swift */; };
		4B67744B255DBF3A00025BD8 /* BloomFilter.cpp in Sources */ = {isa = PBXBuildFile; fileRef = 4B677449255DBF3A00025BD8 /* BloomFilter.cpp */; };
		4B677450255DBFA300025BD8 /* HashExtension.swift in Sources */ = {isa = PBXBuildFile; fileRef = 4B67744F255DBFA300025BD8 /* HashExtension.swift */; };
		4B7727A92645E1B800B64301 /* BrowserServicesKit in Frameworks */ = {isa = PBXBuildFile; productRef = 4B7727A82645E1B800B64301 /* BrowserServicesKit */; };
		4B82E9B325B69E3E00656FE7 /* TrackerRadarKit in Frameworks */ = {isa = PBXBuildFile; productRef = 4B82E9B225B69E3E00656FE7 /* TrackerRadarKit */; };
		4B82E9B925B6A05800656FE7 /* DetectedTrackerTests.swift in Sources */ = {isa = PBXBuildFile; fileRef = 4B82E9B825B6A05800656FE7 /* DetectedTrackerTests.swift */; };
		4B82E9C125B6A1CD00656FE7 /* TrackerRadarManagerTests.swift in Sources */ = {isa = PBXBuildFile; fileRef = 4B82E9C025B6A1CD00656FE7 /* TrackerRadarManagerTests.swift */; };
		4B92928B26670D1700AD2C21 /* BookmarksOutlineView.swift in Sources */ = {isa = PBXBuildFile; fileRef = 4B92928526670D1600AD2C21 /* BookmarksOutlineView.swift */; };
		4B92928C26670D1700AD2C21 /* OutlineSeparatorViewCell.swift in Sources */ = {isa = PBXBuildFile; fileRef = 4B92928626670D1600AD2C21 /* OutlineSeparatorViewCell.swift */; };
		4B92928D26670D1700AD2C21 /* BookmarkOutlineViewCell.swift in Sources */ = {isa = PBXBuildFile; fileRef = 4B92928726670D1600AD2C21 /* BookmarkOutlineViewCell.swift */; };
		4B92928E26670D1700AD2C21 /* BookmarkOutlineViewCell.xib in Resources */ = {isa = PBXBuildFile; fileRef = 4B92928826670D1600AD2C21 /* BookmarkOutlineViewCell.xib */; };
		4B92928F26670D1700AD2C21 /* BookmarkTableCellView.swift in Sources */ = {isa = PBXBuildFile; fileRef = 4B92928926670D1700AD2C21 /* BookmarkTableCellView.swift */; };
		4B92929026670D1700AD2C21 /* BookmarkTableCellView.xib in Resources */ = {isa = PBXBuildFile; fileRef = 4B92928A26670D1700AD2C21 /* BookmarkTableCellView.xib */; };
		4B92929B26670D2A00AD2C21 /* BookmarkOutlineViewDataSource.swift in Sources */ = {isa = PBXBuildFile; fileRef = 4B92929126670D2A00AD2C21 /* BookmarkOutlineViewDataSource.swift */; };
		4B92929C26670D2A00AD2C21 /* PasteboardFolder.swift in Sources */ = {isa = PBXBuildFile; fileRef = 4B92929226670D2A00AD2C21 /* PasteboardFolder.swift */; };
		4B92929D26670D2A00AD2C21 /* BookmarkNode.swift in Sources */ = {isa = PBXBuildFile; fileRef = 4B92929326670D2A00AD2C21 /* BookmarkNode.swift */; };
		4B92929E26670D2A00AD2C21 /* BookmarkSidebarTreeController.swift in Sources */ = {isa = PBXBuildFile; fileRef = 4B92929426670D2A00AD2C21 /* BookmarkSidebarTreeController.swift */; };
		4B92929F26670D2A00AD2C21 /* PasteboardBookmark.swift in Sources */ = {isa = PBXBuildFile; fileRef = 4B92929526670D2A00AD2C21 /* PasteboardBookmark.swift */; };
		4B9292A026670D2A00AD2C21 /* SpacerNode.swift in Sources */ = {isa = PBXBuildFile; fileRef = 4B92929626670D2A00AD2C21 /* SpacerNode.swift */; };
		4B9292A126670D2A00AD2C21 /* TreeController.swift in Sources */ = {isa = PBXBuildFile; fileRef = 4B92929726670D2A00AD2C21 /* TreeController.swift */; };
		4B9292A226670D2A00AD2C21 /* PseudoFolder.swift in Sources */ = {isa = PBXBuildFile; fileRef = 4B92929826670D2A00AD2C21 /* PseudoFolder.swift */; };
		4B9292A326670D2A00AD2C21 /* BookmarkManagedObject.swift in Sources */ = {isa = PBXBuildFile; fileRef = 4B92929926670D2A00AD2C21 /* BookmarkManagedObject.swift */; };
		4B9292A426670D2A00AD2C21 /* PasteboardWriting.swift in Sources */ = {isa = PBXBuildFile; fileRef = 4B92929A26670D2A00AD2C21 /* PasteboardWriting.swift */; };
		4B9292AA26670D3700AD2C21 /* Bookmark.xcmappingmodel in Sources */ = {isa = PBXBuildFile; fileRef = 4B9292A526670D3700AD2C21 /* Bookmark.xcmappingmodel */; };
		4B9292AB26670D3700AD2C21 /* BookmarkMigrationPolicy.swift in Sources */ = {isa = PBXBuildFile; fileRef = 4B9292A626670D3700AD2C21 /* BookmarkMigrationPolicy.swift */; };
		4B9292AC26670D3700AD2C21 /* Bookmark.xcdatamodeld in Sources */ = {isa = PBXBuildFile; fileRef = 4B9292A726670D3700AD2C21 /* Bookmark.xcdatamodeld */; };
		4B9292AF26670F5300AD2C21 /* NSOutlineViewExtensions.swift in Sources */ = {isa = PBXBuildFile; fileRef = 4B9292AE26670F5300AD2C21 /* NSOutlineViewExtensions.swift */; };
		4B9292BA2667103100AD2C21 /* BookmarkNodePathTests.swift in Sources */ = {isa = PBXBuildFile; fileRef = 4B9292B02667103000AD2C21 /* BookmarkNodePathTests.swift */; };
		4B9292BB2667103100AD2C21 /* BookmarkNodeTests.swift in Sources */ = {isa = PBXBuildFile; fileRef = 4B9292B12667103000AD2C21 /* BookmarkNodeTests.swift */; };
		4B9292BC2667103100AD2C21 /* BookmarkSidebarTreeControllerTests.swift in Sources */ = {isa = PBXBuildFile; fileRef = 4B9292B22667103000AD2C21 /* BookmarkSidebarTreeControllerTests.swift */; };
		4B9292BD2667103100AD2C21 /* BookmarkOutlineViewDataSourceTests.swift in Sources */ = {isa = PBXBuildFile; fileRef = 4B9292B32667103000AD2C21 /* BookmarkOutlineViewDataSourceTests.swift */; };
		4B9292BE2667103100AD2C21 /* PasteboardFolderTests.swift in Sources */ = {isa = PBXBuildFile; fileRef = 4B9292B42667103000AD2C21 /* PasteboardFolderTests.swift */; };
		4B9292BF2667103100AD2C21 /* TreeControllerTests.swift in Sources */ = {isa = PBXBuildFile; fileRef = 4B9292B52667103000AD2C21 /* TreeControllerTests.swift */; };
		4B9292C02667103100AD2C21 /* BookmarkManagedObjectTests.swift in Sources */ = {isa = PBXBuildFile; fileRef = 4B9292B62667103000AD2C21 /* BookmarkManagedObjectTests.swift */; };
		4B9292C12667103100AD2C21 /* BookmarkMigrationTests.swift in Sources */ = {isa = PBXBuildFile; fileRef = 4B9292B72667103000AD2C21 /* BookmarkMigrationTests.swift */; };
		4B9292C22667103100AD2C21 /* BookmarkTests.swift in Sources */ = {isa = PBXBuildFile; fileRef = 4B9292B82667103000AD2C21 /* BookmarkTests.swift */; };
		4B9292C32667103100AD2C21 /* PasteboardBookmarkTests.swift in Sources */ = {isa = PBXBuildFile; fileRef = 4B9292B92667103100AD2C21 /* PasteboardBookmarkTests.swift */; };
		4B9292C52667104B00AD2C21 /* CoreDataTestUtilities.swift in Sources */ = {isa = PBXBuildFile; fileRef = 4B9292C42667104B00AD2C21 /* CoreDataTestUtilities.swift */; };
		4BA1A69B258B076900F6F690 /* FileStore.swift in Sources */ = {isa = PBXBuildFile; fileRef = 4BA1A69A258B076900F6F690 /* FileStore.swift */; };
		4BA1A6A0258B079600F6F690 /* DataEncryption.swift in Sources */ = {isa = PBXBuildFile; fileRef = 4BA1A69F258B079600F6F690 /* DataEncryption.swift */; };
		4BA1A6A5258B07DF00F6F690 /* EncryptedValueTransformer.swift in Sources */ = {isa = PBXBuildFile; fileRef = 4BA1A6A4258B07DF00F6F690 /* EncryptedValueTransformer.swift */; };
		4BA1A6B3258B080A00F6F690 /* EncryptionKeyGeneration.swift in Sources */ = {isa = PBXBuildFile; fileRef = 4BA1A6B2258B080A00F6F690 /* EncryptionKeyGeneration.swift */; };
		4BA1A6B8258B081600F6F690 /* EncryptionKeyStoring.swift in Sources */ = {isa = PBXBuildFile; fileRef = 4BA1A6B7258B081600F6F690 /* EncryptionKeyStoring.swift */; };
		4BA1A6BD258B082300F6F690 /* EncryptionKeyStore.swift in Sources */ = {isa = PBXBuildFile; fileRef = 4BA1A6BC258B082300F6F690 /* EncryptionKeyStore.swift */; };
		4BA1A6C2258B0A1300F6F690 /* ContiguousBytesExtension.swift in Sources */ = {isa = PBXBuildFile; fileRef = 4BA1A6C1258B0A1300F6F690 /* ContiguousBytesExtension.swift */; };
		4BA1A6D9258C0CB300F6F690 /* DataEncryptionTests.swift in Sources */ = {isa = PBXBuildFile; fileRef = 4BA1A6D8258C0CB300F6F690 /* DataEncryptionTests.swift */; };
		4BA1A6DE258C100A00F6F690 /* FileStoreTests.swift in Sources */ = {isa = PBXBuildFile; fileRef = 4BA1A6DD258C100A00F6F690 /* FileStoreTests.swift */; };
		4BA1A6E6258C270800F6F690 /* EncryptionKeyGeneratorTests.swift in Sources */ = {isa = PBXBuildFile; fileRef = 4BA1A6E5258C270800F6F690 /* EncryptionKeyGeneratorTests.swift */; };
		4BA1A6F6258C4F9600F6F690 /* EncryptionMocks.swift in Sources */ = {isa = PBXBuildFile; fileRef = 4BA1A6F5258C4F9600F6F690 /* EncryptionMocks.swift */; };
		4BA1A6FE258C5C1300F6F690 /* EncryptedValueTransformerTests.swift in Sources */ = {isa = PBXBuildFile; fileRef = 4BA1A6FD258C5C1300F6F690 /* EncryptedValueTransformerTests.swift */; };
		4BB88B4525B7B55C006F6B06 /* DebugUserScript.swift in Sources */ = {isa = PBXBuildFile; fileRef = 4BB88B4425B7B55C006F6B06 /* DebugUserScript.swift */; };
		4BB88B4A25B7B690006F6B06 /* SequenceExtensions.swift in Sources */ = {isa = PBXBuildFile; fileRef = 4BB88B4925B7B690006F6B06 /* SequenceExtensions.swift */; };
		4BB88B5025B7BA2B006F6B06 /* TabInstrumentation.swift in Sources */ = {isa = PBXBuildFile; fileRef = 4BB88B4F25B7BA2B006F6B06 /* TabInstrumentation.swift */; };
		4BB88B5B25B7BA50006F6B06 /* Instruments.swift in Sources */ = {isa = PBXBuildFile; fileRef = 4BB88B5A25B7BA50006F6B06 /* Instruments.swift */; };
		8511E18425F82B34002F516B /* 01_Fire_really_small.json in Resources */ = {isa = PBXBuildFile; fileRef = 8511E18325F82B34002F516B /* 01_Fire_really_small.json */; };
		853014D625E671A000FB8205 /* PageObserverUserScript.swift in Sources */ = {isa = PBXBuildFile; fileRef = 853014D525E671A000FB8205 /* PageObserverUserScript.swift */; };
		8546DE6225C03056000CA5E1 /* UserAgentTests.swift in Sources */ = {isa = PBXBuildFile; fileRef = 8546DE6125C03056000CA5E1 /* UserAgentTests.swift */; };
		85480F8A25CDC360009424E3 /* Launch.storyboard in Resources */ = {isa = PBXBuildFile; fileRef = 85480F8925CDC360009424E3 /* Launch.storyboard */; };
		85480FBB25D181CB009424E3 /* ConfigurationDownloading.swift in Sources */ = {isa = PBXBuildFile; fileRef = 85480FBA25D181CB009424E3 /* ConfigurationDownloading.swift */; };
		85480FCF25D1AA22009424E3 /* ConfigurationStoring.swift in Sources */ = {isa = PBXBuildFile; fileRef = 85480FCE25D1AA22009424E3 /* ConfigurationStoring.swift */; };
		8556A602256BDDD30092FA9D /* HTML5DownloadUserScript.swift in Sources */ = {isa = PBXBuildFile; fileRef = 8556A601256BDDD30092FA9D /* HTML5DownloadUserScript.swift */; };
		8556A60E256C15DD0092FA9D /* FileDownload.swift in Sources */ = {isa = PBXBuildFile; fileRef = 8556A60D256C15DD0092FA9D /* FileDownload.swift */; };
		856C98A6256EB59600A22F1F /* MenuItemSelectors.swift in Sources */ = {isa = PBXBuildFile; fileRef = 856C98A5256EB59600A22F1F /* MenuItemSelectors.swift */; };
		856C98D52570116900A22F1F /* NSWindow+Toast.swift in Sources */ = {isa = PBXBuildFile; fileRef = 856C98D42570116900A22F1F /* NSWindow+Toast.swift */; };
		856C98DA2570149800A22F1F /* FileDownloadTask.swift in Sources */ = {isa = PBXBuildFile; fileRef = 856C98D92570149800A22F1F /* FileDownloadTask.swift */; };
		856C98DF257014BD00A22F1F /* FileDownloadManager.swift in Sources */ = {isa = PBXBuildFile; fileRef = 856C98DE257014BD00A22F1F /* FileDownloadManager.swift */; };
		85799C1825DEBB3F0007EC87 /* Logging.swift in Sources */ = {isa = PBXBuildFile; fileRef = 85799C1725DEBB3F0007EC87 /* Logging.swift */; };
		85799C3425DFCD1B0007EC87 /* TrackerRadarManager.swift in Sources */ = {isa = PBXBuildFile; fileRef = 4B6160D225B14E6E007DE5B2 /* TrackerRadarManager.swift */; };
		85A0116925AF1D8900FA6A0C /* FindInPageViewController.swift in Sources */ = {isa = PBXBuildFile; fileRef = 85A0116825AF1D8900FA6A0C /* FindInPageViewController.swift */; };
		85A0117425AF2EDF00FA6A0C /* FindInPage.storyboard in Resources */ = {isa = PBXBuildFile; fileRef = 85A0117325AF2EDF00FA6A0C /* FindInPage.storyboard */; };
		85A0118225AF60E700FA6A0C /* FindInPageModel.swift in Sources */ = {isa = PBXBuildFile; fileRef = 85A0118125AF60E700FA6A0C /* FindInPageModel.swift */; };
		85A011EA25B4D4CA00FA6A0C /* FindInPageUserScript.swift in Sources */ = {isa = PBXBuildFile; fileRef = 85A011E925B4D4CA00FA6A0C /* FindInPageUserScript.swift */; };
		85AC3AEF25D5CE9800C7D2AA /* UserScripts.swift in Sources */ = {isa = PBXBuildFile; fileRef = 85AC3AEE25D5CE9800C7D2AA /* UserScripts.swift */; };
		85AC3AF725D5DBFD00C7D2AA /* DataExtension.swift in Sources */ = {isa = PBXBuildFile; fileRef = 85AC3AF625D5DBFD00C7D2AA /* DataExtension.swift */; };
		85AC3B0525D6B1D800C7D2AA /* ScriptSourceProviding.swift in Sources */ = {isa = PBXBuildFile; fileRef = 85AC3B0425D6B1D800C7D2AA /* ScriptSourceProviding.swift */; };
		85AC3B1725D9BC1A00C7D2AA /* ConfigurationDownloaderTests.swift in Sources */ = {isa = PBXBuildFile; fileRef = 85AC3B1625D9BC1A00C7D2AA /* ConfigurationDownloaderTests.swift */; };
		85AC3B3525DA82A600C7D2AA /* DataTaskProviding.swift in Sources */ = {isa = PBXBuildFile; fileRef = 85AC3B3425DA82A600C7D2AA /* DataTaskProviding.swift */; };
		85AC3B4925DAC9BD00C7D2AA /* ConfigurationStorageTests.swift in Sources */ = {isa = PBXBuildFile; fileRef = 85AC3B4825DAC9BD00C7D2AA /* ConfigurationStorageTests.swift */; };
		85AE2FF224A33A2D002D507F /* WebKit.framework in Frameworks */ = {isa = PBXBuildFile; fileRef = 85AE2FF124A33A2D002D507F /* WebKit.framework */; };
		85C6A29625CC1FFD00EEB5F1 /* UserDefaultsWrapper.swift in Sources */ = {isa = PBXBuildFile; fileRef = 85C6A29525CC1FFD00EEB5F1 /* UserDefaultsWrapper.swift */; };
		85D33F1225C82EB3002B91A6 /* ConfigurationManager.swift in Sources */ = {isa = PBXBuildFile; fileRef = 85D33F1125C82EB3002B91A6 /* ConfigurationManager.swift */; };
		85D438B6256E7C9E00F3BAF8 /* ContextMenuUserScript.swift in Sources */ = {isa = PBXBuildFile; fileRef = 85D438B5256E7C9E00F3BAF8 /* ContextMenuUserScript.swift */; };
		85E11C2F25E7DC7E00974CAF /* ExternalURLHandler.swift in Sources */ = {isa = PBXBuildFile; fileRef = 85E11C2E25E7DC7E00974CAF /* ExternalURLHandler.swift */; };
		85E11C3725E7F1E100974CAF /* ExternalURLHandlerTests.swift in Sources */ = {isa = PBXBuildFile; fileRef = 85E11C3625E7F1E100974CAF /* ExternalURLHandlerTests.swift */; };
		85F1B0C925EF9759004792B6 /* URLEventListenerTests.swift in Sources */ = {isa = PBXBuildFile; fileRef = 85F1B0C825EF9759004792B6 /* URLEventListenerTests.swift */; };
		85F69B3C25EDE81F00978E59 /* URLExtensionTests.swift in Sources */ = {isa = PBXBuildFile; fileRef = 85F69B3B25EDE81F00978E59 /* URLExtensionTests.swift */; };
		85FF55C825F82E4F00E2AB99 /* Lottie in Frameworks */ = {isa = PBXBuildFile; productRef = 85FF55C725F82E4F00E2AB99 /* Lottie */; };
		AA0F3DB7261A566C0077F2D9 /* SuggestionLoadingMock.swift in Sources */ = {isa = PBXBuildFile; fileRef = AA0F3DB6261A566C0077F2D9 /* SuggestionLoadingMock.swift */; };
		AA2CB12D2587BB5600AA6FBE /* TabBarFooter.xib in Resources */ = {isa = PBXBuildFile; fileRef = AA2CB12C2587BB5600AA6FBE /* TabBarFooter.xib */; };
		AA2CB1352587C29500AA6FBE /* TabBarFooter.swift in Sources */ = {isa = PBXBuildFile; fileRef = AA2CB1342587C29500AA6FBE /* TabBarFooter.swift */; };
		AA2E423424C8A2270048C0D5 /* ColorView.swift in Sources */ = {isa = PBXBuildFile; fileRef = AA2E423324C8A2270048C0D5 /* ColorView.swift */; };
		AA361A3624EBF0B500EEC649 /* WindowDraggingView.swift in Sources */ = {isa = PBXBuildFile; fileRef = AA361A3524EBF0B500EEC649 /* WindowDraggingView.swift */; };
		AA3F895324C18AD500628DDE /* SuggestionViewModel.swift in Sources */ = {isa = PBXBuildFile; fileRef = AA3F895224C18AD500628DDE /* SuggestionViewModel.swift */; };
		AA4BBA3B25C58FA200C4FB0F /* MainMenu.swift in Sources */ = {isa = PBXBuildFile; fileRef = AA4BBA3A25C58FA200C4FB0F /* MainMenu.swift */; };
		AA4D700725545EF800C3411E /* UrlEventListener.swift in Sources */ = {isa = PBXBuildFile; fileRef = AA4D700625545EF800C3411E /* UrlEventListener.swift */; };
		AA4E633A25E79C0A00134434 /* MouseClickView.swift in Sources */ = {isa = PBXBuildFile; fileRef = AA4E633925E79C0A00134434 /* MouseClickView.swift */; };
		AA4FF40C2624751A004E2377 /* GrammarCheckEnabler.swift in Sources */ = {isa = PBXBuildFile; fileRef = AA4FF40B2624751A004E2377 /* GrammarCheckEnabler.swift */; };
		AA512D1424D99D9800230283 /* FaviconService.swift in Sources */ = {isa = PBXBuildFile; fileRef = AA512D1324D99D9800230283 /* FaviconService.swift */; };
		AA585D82248FD31100E9A3E2 /* AppDelegate.swift in Sources */ = {isa = PBXBuildFile; fileRef = AA585D81248FD31100E9A3E2 /* AppDelegate.swift */; };
		AA585D84248FD31100E9A3E2 /* BrowserTabViewController.swift in Sources */ = {isa = PBXBuildFile; fileRef = AA585D83248FD31100E9A3E2 /* BrowserTabViewController.swift */; };
		AA585D86248FD31400E9A3E2 /* Assets.xcassets in Resources */ = {isa = PBXBuildFile; fileRef = AA585D85248FD31400E9A3E2 /* Assets.xcassets */; };
		AA585D89248FD31400E9A3E2 /* Main.storyboard in Resources */ = {isa = PBXBuildFile; fileRef = AA585D87248FD31400E9A3E2 /* Main.storyboard */; };
		AA585DAF2490E6E600E9A3E2 /* MainViewController.swift in Sources */ = {isa = PBXBuildFile; fileRef = AA585DAE2490E6E600E9A3E2 /* MainViewController.swift */; };
		AA5C8F59258FE21F00748EB7 /* NSTextFieldExtension.swift in Sources */ = {isa = PBXBuildFile; fileRef = AA5C8F58258FE21F00748EB7 /* NSTextFieldExtension.swift */; };
		AA5C8F5E2590EEE800748EB7 /* NSPointExtension.swift in Sources */ = {isa = PBXBuildFile; fileRef = AA5C8F5D2590EEE800748EB7 /* NSPointExtension.swift */; };
		AA5C8F632591021700748EB7 /* NSApplicationExtension.swift in Sources */ = {isa = PBXBuildFile; fileRef = AA5C8F622591021700748EB7 /* NSApplicationExtension.swift */; };
		AA5D6DAC24A340F700C6FBCE /* WebViewStateObserver.swift in Sources */ = {isa = PBXBuildFile; fileRef = AA5D6DAB24A340F700C6FBCE /* WebViewStateObserver.swift */; };
		AA63745424C9BF9A00AB2AC4 /* SuggestionContainerTests.swift in Sources */ = {isa = PBXBuildFile; fileRef = AA63745324C9BF9A00AB2AC4 /* SuggestionContainerTests.swift */; };
		AA652CB125DD825B009059CC /* LocalBookmarkStoreTests.swift in Sources */ = {isa = PBXBuildFile; fileRef = AA652CB025DD825B009059CC /* LocalBookmarkStoreTests.swift */; };
		AA652CCE25DD9071009059CC /* BookmarkListTests.swift in Sources */ = {isa = PBXBuildFile; fileRef = AA652CCD25DD9071009059CC /* BookmarkListTests.swift */; };
		AA652CD325DDA6E9009059CC /* LocalBookmarkManagerTests.swift in Sources */ = {isa = PBXBuildFile; fileRef = AA652CD225DDA6E9009059CC /* LocalBookmarkManagerTests.swift */; };
		AA652CDB25DDAB32009059CC /* BookmarkStoreMock.swift in Sources */ = {isa = PBXBuildFile; fileRef = AA652CDA25DDAB32009059CC /* BookmarkStoreMock.swift */; };
		AA6820E425502F19005ED0D5 /* WebsiteDataStore.swift in Sources */ = {isa = PBXBuildFile; fileRef = AA6820E325502F19005ED0D5 /* WebsiteDataStore.swift */; };
		AA6820EB25503D6A005ED0D5 /* Fire.swift in Sources */ = {isa = PBXBuildFile; fileRef = AA6820EA25503D6A005ED0D5 /* Fire.swift */; };
		AA6820F125503DA9005ED0D5 /* FireViewModel.swift in Sources */ = {isa = PBXBuildFile; fileRef = AA6820F025503DA9005ED0D5 /* FireViewModel.swift */; };
		AA68C3D32490ED62001B8783 /* NavigationBarViewController.swift in Sources */ = {isa = PBXBuildFile; fileRef = AA68C3D22490ED62001B8783 /* NavigationBarViewController.swift */; };
		AA68C3D72490F821001B8783 /* README.md in Resources */ = {isa = PBXBuildFile; fileRef = AA68C3D62490F821001B8783 /* README.md */; };
		AA6EF9AD25066F42004754E6 /* WindowsManager.swift in Sources */ = {isa = PBXBuildFile; fileRef = AA6EF9AC25066F42004754E6 /* WindowsManager.swift */; };
		AA6EF9B3250785D5004754E6 /* NSMenuExtension.swift in Sources */ = {isa = PBXBuildFile; fileRef = AA6EF9B2250785D5004754E6 /* NSMenuExtension.swift */; };
		AA6EF9B525081B4C004754E6 /* MainMenuActions.swift in Sources */ = {isa = PBXBuildFile; fileRef = AA6EF9B425081B4C004754E6 /* MainMenuActions.swift */; };
		AA6FFB4424DC33320028F4D0 /* NSViewExtension.swift in Sources */ = {isa = PBXBuildFile; fileRef = AA6FFB4324DC33320028F4D0 /* NSViewExtension.swift */; };
		AA6FFB4624DC3B5A0028F4D0 /* WebView.swift in Sources */ = {isa = PBXBuildFile; fileRef = AA6FFB4524DC3B5A0028F4D0 /* WebView.swift */; };
		AA72D5E325FE977F00C77619 /* AddEditFavoriteViewController.swift in Sources */ = {isa = PBXBuildFile; fileRef = AA72D5E225FE977F00C77619 /* AddEditFavoriteViewController.swift */; };
		AA72D5F025FEA49900C77619 /* AddEditFavoriteWindow.swift in Sources */ = {isa = PBXBuildFile; fileRef = AA72D5EF25FEA49900C77619 /* AddEditFavoriteWindow.swift */; };
		AA72D5FE25FFF94E00C77619 /* NSMenuItemExtension.swift in Sources */ = {isa = PBXBuildFile; fileRef = AA72D5FD25FFF94E00C77619 /* NSMenuItemExtension.swift */; };
		AA7412B224D0B3AC00D22FE0 /* TabBarViewItem.swift in Sources */ = {isa = PBXBuildFile; fileRef = AA7412B024D0B3AC00D22FE0 /* TabBarViewItem.swift */; };
		AA7412B324D0B3AC00D22FE0 /* TabBarViewItem.xib in Resources */ = {isa = PBXBuildFile; fileRef = AA7412B124D0B3AC00D22FE0 /* TabBarViewItem.xib */; };
		AA7412B524D1536B00D22FE0 /* MainWindowController.swift in Sources */ = {isa = PBXBuildFile; fileRef = AA7412B424D1536B00D22FE0 /* MainWindowController.swift */; };
		AA7412B724D1687000D22FE0 /* TabBarScrollView.swift in Sources */ = {isa = PBXBuildFile; fileRef = AA7412B624D1687000D22FE0 /* TabBarScrollView.swift */; };
		AA7412BD24D2BEEE00D22FE0 /* MainWindow.swift in Sources */ = {isa = PBXBuildFile; fileRef = AA7412BC24D2BEEE00D22FE0 /* MainWindow.swift */; };
		AA80EC54256BE3BC007083E7 /* UserText.swift in Sources */ = {isa = PBXBuildFile; fileRef = AA80EC53256BE3BC007083E7 /* UserText.swift */; };
		AA80EC67256C4691007083E7 /* BrowserTab.storyboard in Resources */ = {isa = PBXBuildFile; fileRef = AA80EC69256C4691007083E7 /* BrowserTab.storyboard */; };
		AA80EC6D256C469C007083E7 /* NavigationBar.storyboard in Resources */ = {isa = PBXBuildFile; fileRef = AA80EC6F256C469C007083E7 /* NavigationBar.storyboard */; };
		AA80EC73256C46A2007083E7 /* Suggestion.storyboard in Resources */ = {isa = PBXBuildFile; fileRef = AA80EC75256C46A2007083E7 /* Suggestion.storyboard */; };
		AA80EC79256C46AA007083E7 /* TabBar.storyboard in Resources */ = {isa = PBXBuildFile; fileRef = AA80EC7B256C46AA007083E7 /* TabBar.storyboard */; };
		AA80EC89256C49B8007083E7 /* Localizable.strings in Resources */ = {isa = PBXBuildFile; fileRef = AA80EC8B256C49B8007083E7 /* Localizable.strings */; };
		AA80EC8F256C49BC007083E7 /* Localizable.stringsdict in Resources */ = {isa = PBXBuildFile; fileRef = AA80EC91256C49BC007083E7 /* Localizable.stringsdict */; };
		AA86490C24D3494C001BABEE /* GradientView.swift in Sources */ = {isa = PBXBuildFile; fileRef = AA86490B24D3494C001BABEE /* GradientView.swift */; };
		AA86490E24D49B54001BABEE /* TabLoadingView.swift in Sources */ = {isa = PBXBuildFile; fileRef = AA86490D24D49B54001BABEE /* TabLoadingView.swift */; };
		AA88D14B252A557100980B4E /* URLRequestExtension.swift in Sources */ = {isa = PBXBuildFile; fileRef = AA88D14A252A557100980B4E /* URLRequestExtension.swift */; };
		AA8EDF2424923E980071C2E8 /* URLExtension.swift in Sources */ = {isa = PBXBuildFile; fileRef = AA8EDF2324923E980071C2E8 /* URLExtension.swift */; };
		AA8EDF2724923EC70071C2E8 /* StringExtension.swift in Sources */ = {isa = PBXBuildFile; fileRef = AA8EDF2624923EC70071C2E8 /* StringExtension.swift */; };
		AA92126F25ACCB1100600CD4 /* ErrorExtension.swift in Sources */ = {isa = PBXBuildFile; fileRef = AA92126E25ACCB1100600CD4 /* ErrorExtension.swift */; };
		AA92127725ADA07900600CD4 /* WKWebViewExtension.swift in Sources */ = {isa = PBXBuildFile; fileRef = AA92127625ADA07900600CD4 /* WKWebViewExtension.swift */; };
		AA97BF4625135DD30014931A /* ApplicationDockMenu.swift in Sources */ = {isa = PBXBuildFile; fileRef = AA97BF4525135DD30014931A /* ApplicationDockMenu.swift */; };
		AA9C362825518C44004B1BA3 /* WebsiteDataStoreMock.swift in Sources */ = {isa = PBXBuildFile; fileRef = AA9C362725518C44004B1BA3 /* WebsiteDataStoreMock.swift */; };
		AA9C363025518CA9004B1BA3 /* FireTests.swift in Sources */ = {isa = PBXBuildFile; fileRef = AA9C362F25518CA9004B1BA3 /* FireTests.swift */; };
		AA9E9A5625A3AE8400D1959D /* NSWindowExtension.swift in Sources */ = {isa = PBXBuildFile; fileRef = AA9E9A5525A3AE8400D1959D /* NSWindowExtension.swift */; };
		AA9E9A5E25A4867200D1959D /* TabDragAndDropManager.swift in Sources */ = {isa = PBXBuildFile; fileRef = AA9E9A5D25A4867200D1959D /* TabDragAndDropManager.swift */; };
		AA9FF95924A1ECF20039E328 /* Tab.swift in Sources */ = {isa = PBXBuildFile; fileRef = AA9FF95824A1ECF20039E328 /* Tab.swift */; };
		AA9FF95B24A1EFC20039E328 /* TabViewModel.swift in Sources */ = {isa = PBXBuildFile; fileRef = AA9FF95A24A1EFC20039E328 /* TabViewModel.swift */; };
		AA9FF95D24A1FA1C0039E328 /* TabCollection.swift in Sources */ = {isa = PBXBuildFile; fileRef = AA9FF95C24A1FA1C0039E328 /* TabCollection.swift */; };
		AA9FF95F24A1FB690039E328 /* TabCollectionViewModel.swift in Sources */ = {isa = PBXBuildFile; fileRef = AA9FF95E24A1FB680039E328 /* TabCollectionViewModel.swift */; };
		AAA0CC33252F181A0079BC96 /* NavigationButtonMenuDelegate.swift in Sources */ = {isa = PBXBuildFile; fileRef = AAA0CC32252F181A0079BC96 /* NavigationButtonMenuDelegate.swift */; };
		AAA0CC3C25337FAB0079BC96 /* WKBackForwardListItemViewModel.swift in Sources */ = {isa = PBXBuildFile; fileRef = AAA0CC3B25337FAB0079BC96 /* WKBackForwardListItemViewModel.swift */; };
		AAA0CC472533833C0079BC96 /* OptionsButtonMenu.swift in Sources */ = {isa = PBXBuildFile; fileRef = AAA0CC462533833C0079BC96 /* OptionsButtonMenu.swift */; };
		AAA0CC572539EBC90079BC96 /* FaviconUserScript.swift in Sources */ = {isa = PBXBuildFile; fileRef = AAA0CC562539EBC90079BC96 /* FaviconUserScript.swift */; };
		AAA0CC6A253CC43C0079BC96 /* WKUserContentControllerExtension.swift in Sources */ = {isa = PBXBuildFile; fileRef = AAA0CC69253CC43C0079BC96 /* WKUserContentControllerExtension.swift */; };
		AAA892EA250A4CEF005B37B2 /* WindowControllersManager.swift in Sources */ = {isa = PBXBuildFile; fileRef = AAA892E9250A4CEF005B37B2 /* WindowControllersManager.swift */; };
		AAA8E8BF24EA8A0A0055E685 /* MouseOverButton.swift in Sources */ = {isa = PBXBuildFile; fileRef = AAA8E8BE24EA8A0A0055E685 /* MouseOverButton.swift */; };
		AAA8E8C124EACA700055E685 /* MouseOverView.swift in Sources */ = {isa = PBXBuildFile; fileRef = AAA8E8C024EACA700055E685 /* MouseOverView.swift */; };
		AAADFD06264AA282001555EA /* TimeIntervalExtension.swift in Sources */ = {isa = PBXBuildFile; fileRef = AAADFD05264AA282001555EA /* TimeIntervalExtension.swift */; };
		AAB549DF25DAB8F80058460B /* BookmarkViewModel.swift in Sources */ = {isa = PBXBuildFile; fileRef = AAB549DE25DAB8F80058460B /* BookmarkViewModel.swift */; };
		AABAF59C260A7D130085060C /* FaviconServiceMock.swift in Sources */ = {isa = PBXBuildFile; fileRef = AABAF59B260A7D130085060C /* FaviconServiceMock.swift */; };
		AABEE69A24A902A90043105B /* SuggestionContainerViewModel.swift in Sources */ = {isa = PBXBuildFile; fileRef = AABEE69924A902A90043105B /* SuggestionContainerViewModel.swift */; };
		AABEE69C24A902BB0043105B /* SuggestionContainer.swift in Sources */ = {isa = PBXBuildFile; fileRef = AABEE69B24A902BB0043105B /* SuggestionContainer.swift */; };
		AABEE6A524AA0A7F0043105B /* SuggestionViewController.swift in Sources */ = {isa = PBXBuildFile; fileRef = AABEE6A424AA0A7F0043105B /* SuggestionViewController.swift */; };
		AABEE6A924AB4B910043105B /* SuggestionTableCellView.swift in Sources */ = {isa = PBXBuildFile; fileRef = AABEE6A824AB4B910043105B /* SuggestionTableCellView.swift */; };
		AABEE6AB24ACA0F90043105B /* SuggestionTableRowView.swift in Sources */ = {isa = PBXBuildFile; fileRef = AABEE6AA24ACA0F90043105B /* SuggestionTableRowView.swift */; };
		AABEE6AF24AD22B90043105B /* AddressBarTextField.swift in Sources */ = {isa = PBXBuildFile; fileRef = AABEE6AE24AD22B90043105B /* AddressBarTextField.swift */; };
		AAC5E4C725D6A6E8007F5990 /* BookmarkPopover.swift in Sources */ = {isa = PBXBuildFile; fileRef = AAC5E4C425D6A6E8007F5990 /* BookmarkPopover.swift */; };
		AAC5E4C825D6A6E8007F5990 /* BookmarkPopoverViewController.swift in Sources */ = {isa = PBXBuildFile; fileRef = AAC5E4C525D6A6E8007F5990 /* BookmarkPopoverViewController.swift */; };
		AAC5E4C925D6A6E8007F5990 /* Bookmarks.storyboard in Resources */ = {isa = PBXBuildFile; fileRef = AAC5E4C625D6A6E8007F5990 /* Bookmarks.storyboard */; };
		AAC5E4D025D6A709007F5990 /* Bookmark.swift in Sources */ = {isa = PBXBuildFile; fileRef = AAC5E4CD25D6A709007F5990 /* Bookmark.swift */; };
		AAC5E4D125D6A709007F5990 /* BookmarkManager.swift in Sources */ = {isa = PBXBuildFile; fileRef = AAC5E4CE25D6A709007F5990 /* BookmarkManager.swift */; };
		AAC5E4D225D6A709007F5990 /* BookmarkList.swift in Sources */ = {isa = PBXBuildFile; fileRef = AAC5E4CF25D6A709007F5990 /* BookmarkList.swift */; };
		AAC5E4D925D6A711007F5990 /* BookmarkStore.swift in Sources */ = {isa = PBXBuildFile; fileRef = AAC5E4D625D6A710007F5990 /* BookmarkStore.swift */; };
		AAC5E4E425D6BA9C007F5990 /* NSSizeExtension.swift in Sources */ = {isa = PBXBuildFile; fileRef = AAC5E4E325D6BA9C007F5990 /* NSSizeExtension.swift */; };
		AAC5E4F125D6BF10007F5990 /* AddressBarButton.swift in Sources */ = {isa = PBXBuildFile; fileRef = AAC5E4F025D6BF10007F5990 /* AddressBarButton.swift */; };
		AAC5E4F625D6BF2C007F5990 /* AddressBarButtonsViewController.swift in Sources */ = {isa = PBXBuildFile; fileRef = AAC5E4F525D6BF2C007F5990 /* AddressBarButtonsViewController.swift */; };
		AAC82C60258B6CB5009B6B42 /* TooltipWindowController.swift in Sources */ = {isa = PBXBuildFile; fileRef = AAC82C5F258B6CB5009B6B42 /* TooltipWindowController.swift */; };
		AAC9C01524CAFBCE00AD1325 /* TabTests.swift in Sources */ = {isa = PBXBuildFile; fileRef = AAC9C01424CAFBCE00AD1325 /* TabTests.swift */; };
		AAC9C01724CAFBDC00AD1325 /* TabCollectionTests.swift in Sources */ = {isa = PBXBuildFile; fileRef = AAC9C01624CAFBDC00AD1325 /* TabCollectionTests.swift */; };
		AAC9C01C24CB594C00AD1325 /* TabViewModelTests.swift in Sources */ = {isa = PBXBuildFile; fileRef = AAC9C01B24CB594C00AD1325 /* TabViewModelTests.swift */; };
		AAC9C01E24CB6BEB00AD1325 /* TabCollectionViewModelTests.swift in Sources */ = {isa = PBXBuildFile; fileRef = AAC9C01D24CB6BEB00AD1325 /* TabCollectionViewModelTests.swift */; };
		AAE39D1B24F44885008EF28B /* TabCollectionViewModelDelegateMock.swift in Sources */ = {isa = PBXBuildFile; fileRef = AAE39D1A24F44885008EF28B /* TabCollectionViewModelDelegateMock.swift */; };
		AAE71E2C25F781EA00D74437 /* Homepage.storyboard in Resources */ = {isa = PBXBuildFile; fileRef = AAE71E2B25F781EA00D74437 /* Homepage.storyboard */; };
		AAE71E3125F7855400D74437 /* HomepageViewController.swift in Sources */ = {isa = PBXBuildFile; fileRef = AAE71E3025F7855400D74437 /* HomepageViewController.swift */; };
		AAE71E3725F7869300D74437 /* HomepageCollectionViewItem.swift in Sources */ = {isa = PBXBuildFile; fileRef = AAE71E3525F7869300D74437 /* HomepageCollectionViewItem.swift */; };
		AAE71E3825F7869300D74437 /* HomepageCollectionViewItem.xib in Resources */ = {isa = PBXBuildFile; fileRef = AAE71E3625F7869300D74437 /* HomepageCollectionViewItem.xib */; };
		AAE7527A263B046100B973F8 /* History.xcdatamodeld in Sources */ = {isa = PBXBuildFile; fileRef = AAE75278263B046100B973F8 /* History.xcdatamodeld */; };
		AAE7527C263B056C00B973F8 /* HistoryStore.swift in Sources */ = {isa = PBXBuildFile; fileRef = AAE7527B263B056C00B973F8 /* HistoryStore.swift */; };
		AAE7527E263B05C600B973F8 /* HistoryEntry.swift in Sources */ = {isa = PBXBuildFile; fileRef = AAE7527D263B05C600B973F8 /* HistoryEntry.swift */; };
		AAE75280263B0A4D00B973F8 /* HistoryCoordinator.swift in Sources */ = {isa = PBXBuildFile; fileRef = AAE7527F263B0A4D00B973F8 /* HistoryCoordinator.swift */; };
		AAE8B102258A41C000E81239 /* Tooltip.storyboard in Resources */ = {isa = PBXBuildFile; fileRef = AAE8B101258A41C000E81239 /* Tooltip.storyboard */; };
		AAE8B110258A456C00E81239 /* TooltipViewController.swift in Sources */ = {isa = PBXBuildFile; fileRef = AAE8B10F258A456C00E81239 /* TooltipViewController.swift */; };
		AAEC74B22642C57200C2EFBC /* HistoryCoordinatingMock.swift in Sources */ = {isa = PBXBuildFile; fileRef = AAEC74B12642C57200C2EFBC /* HistoryCoordinatingMock.swift */; };
		AAEC74B42642C69300C2EFBC /* HistoryCoordinatorTests.swift in Sources */ = {isa = PBXBuildFile; fileRef = AAEC74B32642C69300C2EFBC /* HistoryCoordinatorTests.swift */; };
		AAEC74B62642CC6A00C2EFBC /* HistoryStoringMock.swift in Sources */ = {isa = PBXBuildFile; fileRef = AAEC74B52642CC6A00C2EFBC /* HistoryStoringMock.swift */; };
		AAEC74B82642E43800C2EFBC /* HistoryStoreTests.swift in Sources */ = {isa = PBXBuildFile; fileRef = AAEC74B72642E43800C2EFBC /* HistoryStoreTests.swift */; };
		AAEC74BB2642E67C00C2EFBC /* NSPersistentContainerExtension.swift in Sources */ = {isa = PBXBuildFile; fileRef = AAEC74BA2642E67C00C2EFBC /* NSPersistentContainerExtension.swift */; };
		AAEC74BC2642F0F800C2EFBC /* History.xcdatamodeld in Sources */ = {isa = PBXBuildFile; fileRef = AAE75278263B046100B973F8 /* History.xcdatamodeld */; };
		AAECA42024EEA4AC00EFA63A /* IndexPathExtension.swift in Sources */ = {isa = PBXBuildFile; fileRef = AAECA41F24EEA4AC00EFA63A /* IndexPathExtension.swift */; };
		AAF7D3862567CED500998667 /* WebViewConfiguration.swift in Sources */ = {isa = PBXBuildFile; fileRef = AAF7D3852567CED500998667 /* WebViewConfiguration.swift */; };
		AAFCB37A25E5403A00859DD4 /* BurnButton.swift in Sources */ = {isa = PBXBuildFile; fileRef = AAFCB37925E5403A00859DD4 /* BurnButton.swift */; };
		AAFCB37F25E545D400859DD4 /* PublisherExtension.swift in Sources */ = {isa = PBXBuildFile; fileRef = AAFCB37E25E545D400859DD4 /* PublisherExtension.swift */; };
		B6075C7B263E82C20038F8AE /* DownloadedFile.swift in Sources */ = {isa = PBXBuildFile; fileRef = B6075C7A263E82C20038F8AE /* DownloadedFile.swift */; };
		B61F012325ECBAE400ABB5A3 /* UserScriptsTest.swift in Sources */ = {isa = PBXBuildFile; fileRef = B61F012225ECBAE400ABB5A3 /* UserScriptsTest.swift */; };
		B61F012B25ECBB1700ABB5A3 /* UserScriptsManagerTests.swift in Sources */ = {isa = PBXBuildFile; fileRef = B61F012A25ECBB1700ABB5A3 /* UserScriptsManagerTests.swift */; };
		B61F015525EDD5A700ABB5A3 /* UserContentController.swift in Sources */ = {isa = PBXBuildFile; fileRef = B61F015425EDD5A700ABB5A3 /* UserContentController.swift */; };
		B62EB47C25BAD3BB005745C6 /* WKWebViewSessionDataTests.swift in Sources */ = {isa = PBXBuildFile; fileRef = B62EB47B25BAD3BB005745C6 /* WKWebViewSessionDataTests.swift */; };
		B633C86D25E797D800E4B352 /* UserScriptsManager.swift in Sources */ = {isa = PBXBuildFile; fileRef = B633C86C25E797D800E4B352 /* UserScriptsManager.swift */; };
		B63D466925BEB6C200874977 /* WKWebView+SessionState.swift in Sources */ = {isa = PBXBuildFile; fileRef = B63D466825BEB6C200874977 /* WKWebView+SessionState.swift */; };
		B63D467125BFA6C100874977 /* DispatchQueueExtensions.swift in Sources */ = {isa = PBXBuildFile; fileRef = B63D467025BFA6C100874977 /* DispatchQueueExtensions.swift */; };
		B63D467A25BFC3E100874977 /* NSCoderExtensions.swift in Sources */ = {isa = PBXBuildFile; fileRef = B63D467925BFC3E100874977 /* NSCoderExtensions.swift */; };
		B65349AA265CF45000DCC645 /* DispatchQueueExtensionsTests.swift in Sources */ = {isa = PBXBuildFile; fileRef = B65349A9265CF45000DCC645 /* DispatchQueueExtensionsTests.swift */; };
		B65783E725F8AAFB00D8DB33 /* String+Punycode.swift in Sources */ = {isa = PBXBuildFile; fileRef = B65783E625F8AAFB00D8DB33 /* String+Punycode.swift */; };
		B65783EC25F8AB9300D8DB33 /* String+PunycodeTests.swift in Sources */ = {isa = PBXBuildFile; fileRef = B65783EB25F8AB9200D8DB33 /* String+PunycodeTests.swift */; };
		B65783F525F8ACA400D8DB33 /* Punnycode in Frameworks */ = {isa = PBXBuildFile; productRef = B65783F425F8ACA400D8DB33 /* Punnycode */; };
		B657841A25FA484B00D8DB33 /* NSException+Catch.m in Sources */ = {isa = PBXBuildFile; fileRef = B657841925FA484B00D8DB33 /* NSException+Catch.m */; };
		B657841F25FA497600D8DB33 /* NSException+Catch.swift in Sources */ = {isa = PBXBuildFile; fileRef = B657841E25FA497600D8DB33 /* NSException+Catch.swift */; };
		B67C6C3D2654B897006C872E /* WebViewExtensionTests.swift in Sources */ = {isa = PBXBuildFile; fileRef = B67C6C3C2654B897006C872E /* WebViewExtensionTests.swift */; };
		B67C6C422654BF49006C872E /* DuckDuckGo-Symbol.jpg in Resources */ = {isa = PBXBuildFile; fileRef = B67C6C412654BF49006C872E /* DuckDuckGo-Symbol.jpg */; };
		B67C6C472654C643006C872E /* FileManagerExtensionTests.swift in Sources */ = {isa = PBXBuildFile; fileRef = B67C6C462654C643006C872E /* FileManagerExtensionTests.swift */; };
		B68458B025C7E76A00DC17B6 /* WindowManager+StateRestoration.swift in Sources */ = {isa = PBXBuildFile; fileRef = B68458AF25C7E76A00DC17B6 /* WindowManager+StateRestoration.swift */; };
		B68458B825C7E8B200DC17B6 /* Tab+NSSecureCoding.swift in Sources */ = {isa = PBXBuildFile; fileRef = B68458B725C7E8B200DC17B6 /* Tab+NSSecureCoding.swift */; };
		B68458C025C7E9E000DC17B6 /* TabCollectionViewModel+NSSecureCoding.swift in Sources */ = {isa = PBXBuildFile; fileRef = B68458BF25C7E9E000DC17B6 /* TabCollectionViewModel+NSSecureCoding.swift */; };
		B68458C525C7EA0C00DC17B6 /* TabCollection+NSSecureCoding.swift in Sources */ = {isa = PBXBuildFile; fileRef = B68458C425C7EA0C00DC17B6 /* TabCollection+NSSecureCoding.swift */; };
		B68458CD25C7EB9000DC17B6 /* WKWebViewConfigurationExtensions.swift in Sources */ = {isa = PBXBuildFile; fileRef = B68458CC25C7EB9000DC17B6 /* WKWebViewConfigurationExtensions.swift */; };
		B684590825C9027900DC17B6 /* AppStateChangedPublisher.swift in Sources */ = {isa = PBXBuildFile; fileRef = B684590725C9027900DC17B6 /* AppStateChangedPublisher.swift */; };
		B684592225C93BE000DC17B6 /* Publisher.asVoid.swift in Sources */ = {isa = PBXBuildFile; fileRef = B684592125C93BE000DC17B6 /* Publisher.asVoid.swift */; };
		B684592725C93C0500DC17B6 /* Publishers.NestedObjectChanges.swift in Sources */ = {isa = PBXBuildFile; fileRef = B684592625C93C0500DC17B6 /* Publishers.NestedObjectChanges.swift */; };
		B684592F25C93FBF00DC17B6 /* AppStateRestorationManager.swift in Sources */ = {isa = PBXBuildFile; fileRef = B684592E25C93FBF00DC17B6 /* AppStateRestorationManager.swift */; };
		B6A5A27125B9377300AA7ADA /* StatePersistenceService.swift in Sources */ = {isa = PBXBuildFile; fileRef = B6A5A27025B9377300AA7ADA /* StatePersistenceService.swift */; };
		B6A5A27925B93FFF00AA7ADA /* StateRestorationManagerTests.swift in Sources */ = {isa = PBXBuildFile; fileRef = B6A5A27825B93FFE00AA7ADA /* StateRestorationManagerTests.swift */; };
		B6A5A27E25B9403E00AA7ADA /* FileStoreMock.swift in Sources */ = {isa = PBXBuildFile; fileRef = B6A5A27D25B9403E00AA7ADA /* FileStoreMock.swift */; };
		B6A5A2A025B96E8300AA7ADA /* AppStateChangePublisherTests.swift in Sources */ = {isa = PBXBuildFile; fileRef = B6A5A29F25B96E8300AA7ADA /* AppStateChangePublisherTests.swift */; };
		B6A5A2A825BAA35500AA7ADA /* WindowManagerStateRestorationTests.swift in Sources */ = {isa = PBXBuildFile; fileRef = B6A5A2A725BAA35500AA7ADA /* WindowManagerStateRestorationTests.swift */; };
		B6A9E45326142B070067D1B9 /* Pixel.swift in Sources */ = {isa = PBXBuildFile; fileRef = B6A9E45226142B070067D1B9 /* Pixel.swift */; };
		B6A9E45A261460350067D1B9 /* ApiRequestError.swift in Sources */ = {isa = PBXBuildFile; fileRef = B6A9E457261460340067D1B9 /* ApiRequestError.swift */; };
		B6A9E45B261460350067D1B9 /* APIHeaders.swift in Sources */ = {isa = PBXBuildFile; fileRef = B6A9E458261460340067D1B9 /* APIHeaders.swift */; };
		B6A9E45C261460350067D1B9 /* APIRequest.swift in Sources */ = {isa = PBXBuildFile; fileRef = B6A9E459261460350067D1B9 /* APIRequest.swift */; };
		B6A9E4612614608B0067D1B9 /* AppVersion.swift in Sources */ = {isa = PBXBuildFile; fileRef = B6A9E4602614608B0067D1B9 /* AppVersion.swift */; };
		B6A9E46B2614618A0067D1B9 /* OperatingSystemVersionExtension.swift in Sources */ = {isa = PBXBuildFile; fileRef = B6A9E46A2614618A0067D1B9 /* OperatingSystemVersionExtension.swift */; };
		B6A9E47026146A250067D1B9 /* DateExtension.swift in Sources */ = {isa = PBXBuildFile; fileRef = B6A9E46F26146A250067D1B9 /* DateExtension.swift */; };
		B6A9E47726146A570067D1B9 /* PixelEvent.swift in Sources */ = {isa = PBXBuildFile; fileRef = B6A9E47626146A570067D1B9 /* PixelEvent.swift */; };
		B6A9E47F26146A800067D1B9 /* PixelArguments.swift in Sources */ = {isa = PBXBuildFile; fileRef = B6A9E47E26146A800067D1B9 /* PixelArguments.swift */; };
		B6A9E48426146AAB0067D1B9 /* PixelParameters.swift in Sources */ = {isa = PBXBuildFile; fileRef = B6A9E48326146AAB0067D1B9 /* PixelParameters.swift */; };
		B6A9E48926146ABF0067D1B9 /* PixelCounter.swift in Sources */ = {isa = PBXBuildFile; fileRef = B6A9E48826146ABF0067D1B9 /* PixelCounter.swift */; };
		B6A9E499261474120067D1B9 /* TimedPixel.swift in Sources */ = {isa = PBXBuildFile; fileRef = B6A9E498261474120067D1B9 /* TimedPixel.swift */; };
		B6A9E4A3261475C70067D1B9 /* AppUsageActivityMonitor.swift in Sources */ = {isa = PBXBuildFile; fileRef = B6A9E4A2261475C70067D1B9 /* AppUsageActivityMonitor.swift */; };
		B6AAAC24260328950029438D /* ProgressView.swift in Sources */ = {isa = PBXBuildFile; fileRef = B6AAAC23260328950029438D /* ProgressView.swift */; };
		B6AAAC2D260330580029438D /* PublishedAfter.swift in Sources */ = {isa = PBXBuildFile; fileRef = B6AAAC2C260330580029438D /* PublishedAfter.swift */; };
		B6AAAC3E26048F690029438D /* RandomAccessCollectionExtension.swift in Sources */ = {isa = PBXBuildFile; fileRef = B6AAAC3D26048F690029438D /* RandomAccessCollectionExtension.swift */; };
		B6AE74342609AFCE005B9B1A /* ProgressEstimationTests.swift in Sources */ = {isa = PBXBuildFile; fileRef = B6AE74332609AFCE005B9B1A /* ProgressEstimationTests.swift */; };
		B6B3E0962654DACD0040E0A2 /* UTTypeTests.swift in Sources */ = {isa = PBXBuildFile; fileRef = B6B3E0952654DACD0040E0A2 /* UTTypeTests.swift */; };
		B6B3E09E2654FF9C0040E0A2 /* DownloadedFileTests.swift in Sources */ = {isa = PBXBuildFile; fileRef = B6B3E09D2654FF9C0040E0A2 /* DownloadedFileTests.swift */; };
		B6B3E0AA2655F9CB0040E0A2 /* FileDownloadManagerTests.swift in Sources */ = {isa = PBXBuildFile; fileRef = B6B3E0A92655F9CB0040E0A2 /* FileDownloadManagerTests.swift */; };
		B6B3E0B2265749D30040E0A2 /* LocalFileSaveTaskTests.swift in Sources */ = {isa = PBXBuildFile; fileRef = B6B3E0B1265749D20040E0A2 /* LocalFileSaveTaskTests.swift */; };
		B6B3E0B726574BF80040E0A2 /* FileDownloadTaskDelegateMock.swift in Sources */ = {isa = PBXBuildFile; fileRef = B6B3E0B626574BF80040E0A2 /* FileDownloadTaskDelegateMock.swift */; };
		B6B3E0BC2657537D0040E0A2 /* FileDownloadTaskMock.swift in Sources */ = {isa = PBXBuildFile; fileRef = B6B3E0BB2657537D0040E0A2 /* FileDownloadTaskMock.swift */; };
		B6B3E0C12657599D0040E0A2 /* DataSaveTaskTests.swift in Sources */ = {isa = PBXBuildFile; fileRef = B6B3E0C02657599D0040E0A2 /* DataSaveTaskTests.swift */; };
		B6B3E0C626575BBB0040E0A2 /* WebContentDownloadTaskTests.swift in Sources */ = {isa = PBXBuildFile; fileRef = B6B3E0C526575BBB0040E0A2 /* WebContentDownloadTaskTests.swift */; };
		B6B3E0CB265764730040E0A2 /* URLRequestDownloadTaskTests.swift in Sources */ = {isa = PBXBuildFile; fileRef = B6B3E0CA265764730040E0A2 /* URLRequestDownloadTaskTests.swift */; };
		B6B3E0E12657EA7A0040E0A2 /* NSScreenExtension.swift in Sources */ = {isa = PBXBuildFile; fileRef = B6B3E0DC2657E9CF0040E0A2 /* NSScreenExtension.swift */; };
		B6D7A2EE25D2418B002B2AE1 /* ShadowView.swift in Sources */ = {isa = PBXBuildFile; fileRef = B6D7A2ED25D2418B002B2AE1 /* ShadowView.swift */; };
		B6DA44022616B28300DD1EC2 /* PixelDataStore.swift in Sources */ = {isa = PBXBuildFile; fileRef = B6DA44012616B28300DD1EC2 /* PixelDataStore.swift */; };
		B6DA44082616B30600DD1EC2 /* PixelDataModel.xcdatamodeld in Sources */ = {isa = PBXBuildFile; fileRef = B6DA44062616B30600DD1EC2 /* PixelDataModel.xcdatamodeld */; };
		B6DA44112616C0FC00DD1EC2 /* PixelTests.swift in Sources */ = {isa = PBXBuildFile; fileRef = B6DA44102616C0FC00DD1EC2 /* PixelTests.swift */; };
		B6DA44172616C13800DD1EC2 /* OHHTTPStubs in Frameworks */ = {isa = PBXBuildFile; productRef = B6DA44162616C13800DD1EC2 /* OHHTTPStubs */; };
		B6DA44192616C13800DD1EC2 /* OHHTTPStubsSwift in Frameworks */ = {isa = PBXBuildFile; productRef = B6DA44182616C13800DD1EC2 /* OHHTTPStubsSwift */; };
		B6DA441E2616C84600DD1EC2 /* PixelStoreMock.swift in Sources */ = {isa = PBXBuildFile; fileRef = B6DA441D2616C84600DD1EC2 /* PixelStoreMock.swift */; };
		B6DA44232616CABC00DD1EC2 /* PixelArgumentsTests.swift in Sources */ = {isa = PBXBuildFile; fileRef = B6DA44222616CABC00DD1EC2 /* PixelArgumentsTests.swift */; };
		B6DA44282616CAE000DD1EC2 /* AppUsageActivityMonitorTests.swift in Sources */ = {isa = PBXBuildFile; fileRef = B6DA44272616CAE000DD1EC2 /* AppUsageActivityMonitorTests.swift */; };
		B6E61EC1263A5664004E11AB /* LocalFileSaveTask.swift in Sources */ = {isa = PBXBuildFile; fileRef = B6E61EC0263A5664004E11AB /* LocalFileSaveTask.swift */; };
		B6E61EC6263A569B004E11AB /* WebContentDownloadTask.swift in Sources */ = {isa = PBXBuildFile; fileRef = B6E61EC5263A569B004E11AB /* WebContentDownloadTask.swift */; };
		B6E61ECB263A5722004E11AB /* DataSaveTask.swift in Sources */ = {isa = PBXBuildFile; fileRef = B6E61ECA263A5722004E11AB /* DataSaveTask.swift */; };
		B6E61ED0263A6F97004E11AB /* NSSavePanelExtension.swift in Sources */ = {isa = PBXBuildFile; fileRef = B6E61ECF263A6F97004E11AB /* NSSavePanelExtension.swift */; };
		B6E61ED5263A6FC4004E11AB /* SavePanelAccessoryView.xib in Resources */ = {isa = PBXBuildFile; fileRef = B6E61ED4263A6FC4004E11AB /* SavePanelAccessoryView.xib */; };
		B6E61EE3263AC0C8004E11AB /* FileManagerExtension.swift in Sources */ = {isa = PBXBuildFile; fileRef = B6E61EE2263AC0C8004E11AB /* FileManagerExtension.swift */; };
		B6E61EE8263ACE16004E11AB /* UTType.swift in Sources */ = {isa = PBXBuildFile; fileRef = B6E61EE7263ACE16004E11AB /* UTType.swift */; };
		B6E61EED263ACE58004E11AB /* URLRequestDownloadTask.swift in Sources */ = {isa = PBXBuildFile; fileRef = B6E61EEC263ACE58004E11AB /* URLRequestDownloadTask.swift */; };
		B6F41031264D2B23003DA42C /* ProgressExtension.swift in Sources */ = {isa = PBXBuildFile; fileRef = B6F41030264D2B23003DA42C /* ProgressExtension.swift */; };
		F41D174125CB131900472416 /* NSColorExtension.swift in Sources */ = {isa = PBXBuildFile; fileRef = F41D174025CB131900472416 /* NSColorExtension.swift */; };
		F44C130225C2DA0400426E3E /* NSAppearanceExtension.swift in Sources */ = {isa = PBXBuildFile; fileRef = F44C130125C2DA0400426E3E /* NSAppearanceExtension.swift */; };
/* End PBXBuildFile section */

/* Begin PBXContainerItemProxy section */
		4B1AD8A225FC27E200261379 /* PBXContainerItemProxy */ = {
			isa = PBXContainerItemProxy;
			containerPortal = AA585D76248FD31100E9A3E2 /* Project object */;
			proxyType = 1;
			remoteGlobalIDString = AA585D7D248FD31100E9A3E2;
			remoteInfo = "DuckDuckGo Privacy Browser";
		};
		AA585D91248FD31400E9A3E2 /* PBXContainerItemProxy */ = {
			isa = PBXContainerItemProxy;
			containerPortal = AA585D76248FD31100E9A3E2 /* Project object */;
			proxyType = 1;
			remoteGlobalIDString = AA585D7D248FD31100E9A3E2;
			remoteInfo = DuckDuckGo;
		};
/* End PBXContainerItemProxy section */

/* Begin PBXFileReference section */
		142879D924CE1179005419BB /* SuggestionViewModelTests.swift */ = {isa = PBXFileReference; lastKnownFileType = sourcecode.swift; path = SuggestionViewModelTests.swift; sourceTree = "<group>"; };
		142879DB24CE1185005419BB /* SuggestionContainerViewModelTests.swift */ = {isa = PBXFileReference; lastKnownFileType = sourcecode.swift; path = SuggestionContainerViewModelTests.swift; sourceTree = "<group>"; };
		1430DFF424D0580F00B8978C /* TabBarViewController.swift */ = {isa = PBXFileReference; lastKnownFileType = sourcecode.swift; path = TabBarViewController.swift; sourceTree = "<group>"; };
		14505A07256084EF00272CC6 /* UserAgent.swift */ = {isa = PBXFileReference; lastKnownFileType = sourcecode.swift; path = UserAgent.swift; sourceTree = "<group>"; };
		1456D6E024EFCBC300775049 /* TabBarCollectionView.swift */ = {isa = PBXFileReference; lastKnownFileType = sourcecode.swift; path = TabBarCollectionView.swift; sourceTree = "<group>"; };
		14D9B8F924F7E089000D4D13 /* AddressBarViewController.swift */ = {isa = PBXFileReference; lastKnownFileType = sourcecode.swift; path = AddressBarViewController.swift; sourceTree = "<group>"; };
		14D9B90124F91316000D4D13 /* FocusRingView.swift */ = {isa = PBXFileReference; lastKnownFileType = sourcecode.swift; path = FocusRingView.swift; sourceTree = "<group>"; };
		336D5AEF262D8D3C0052E0C9 /* findinpage.js */ = {isa = PBXFileReference; fileEncoding = 4; lastKnownFileType = sourcecode.javascript; path = findinpage.js; sourceTree = "<group>"; };
		4B02197D25E05FAC00ED7DEA /* login-detection.js */ = {isa = PBXFileReference; fileEncoding = 4; lastKnownFileType = sourcecode.javascript; path = "login-detection.js"; sourceTree = "<group>"; };
		4B02197F25E05FAC00ED7DEA /* FireproofingURLExtensions.swift */ = {isa = PBXFileReference; fileEncoding = 4; lastKnownFileType = sourcecode.swift; path = FireproofingURLExtensions.swift; sourceTree = "<group>"; };
		4B02198125E05FAC00ED7DEA /* FireproofDomains.swift */ = {isa = PBXFileReference; fileEncoding = 4; lastKnownFileType = sourcecode.swift; path = FireproofDomains.swift; sourceTree = "<group>"; };
		4B02198325E05FAC00ED7DEA /* FireproofInfoViewController.swift */ = {isa = PBXFileReference; fileEncoding = 4; lastKnownFileType = sourcecode.swift; path = FireproofInfoViewController.swift; sourceTree = "<group>"; };
		4B02198425E05FAC00ED7DEA /* Fireproofing.storyboard */ = {isa = PBXFileReference; fileEncoding = 4; lastKnownFileType = file.storyboard; path = Fireproofing.storyboard; sourceTree = "<group>"; };
		4B02198525E05FAC00ED7DEA /* UndoFireproofingViewController.swift */ = {isa = PBXFileReference; fileEncoding = 4; lastKnownFileType = sourcecode.swift; path = UndoFireproofingViewController.swift; sourceTree = "<group>"; };
		4B02198725E05FAC00ED7DEA /* LoginDetectionService.swift */ = {isa = PBXFileReference; fileEncoding = 4; lastKnownFileType = sourcecode.swift; path = LoginDetectionService.swift; sourceTree = "<group>"; };
		4B02199225E060C600ED7DEA /* LoginDetectionUserScript.swift */ = {isa = PBXFileReference; fileEncoding = 4; lastKnownFileType = sourcecode.swift; path = LoginDetectionUserScript.swift; sourceTree = "<group>"; };
		4B02199825E063DE00ED7DEA /* LoginDetectionServiceTests.swift */ = {isa = PBXFileReference; fileEncoding = 4; lastKnownFileType = sourcecode.swift; path = LoginDetectionServiceTests.swift; sourceTree = "<group>"; };
		4B02199925E063DE00ED7DEA /* FireproofDomainsTests.swift */ = {isa = PBXFileReference; fileEncoding = 4; lastKnownFileType = sourcecode.swift; path = FireproofDomainsTests.swift; sourceTree = "<group>"; };
		4B02199A25E063DE00ED7DEA /* FireproofingURLExtensionsTests.swift */ = {isa = PBXFileReference; fileEncoding = 4; lastKnownFileType = sourcecode.swift; path = FireproofingURLExtensionsTests.swift; sourceTree = "<group>"; };
		4B0219A725E0646500ED7DEA /* WebsiteDataStoreTests.swift */ = {isa = PBXFileReference; fileEncoding = 4; lastKnownFileType = sourcecode.swift; path = WebsiteDataStoreTests.swift; sourceTree = "<group>"; };
		4B0511A4262CAA5A00F6079C /* DefaultBrowserPreferences.swift */ = {isa = PBXFileReference; fileEncoding = 4; lastKnownFileType = sourcecode.swift; path = DefaultBrowserPreferences.swift; sourceTree = "<group>"; };
		4B0511A5262CAA5A00F6079C /* AppearancePreferences.swift */ = {isa = PBXFileReference; fileEncoding = 4; lastKnownFileType = sourcecode.swift; path = AppearancePreferences.swift; sourceTree = "<group>"; };
		4B0511A6262CAA5A00F6079C /* PrivacySecurityPreferences.swift */ = {isa = PBXFileReference; fileEncoding = 4; lastKnownFileType = sourcecode.swift; path = PrivacySecurityPreferences.swift; sourceTree = "<group>"; };
		4B0511A7262CAA5A00F6079C /* DownloadPreferences.swift */ = {isa = PBXFileReference; fileEncoding = 4; lastKnownFileType = sourcecode.swift; path = DownloadPreferences.swift; sourceTree = "<group>"; };
		4B0511A8262CAA5A00F6079C /* PreferenceSections.swift */ = {isa = PBXFileReference; fileEncoding = 4; lastKnownFileType = sourcecode.swift; path = PreferenceSections.swift; sourceTree = "<group>"; };
		4B0511AB262CAA5A00F6079C /* PrivacySecurityPreferencesTableCellView.xib */ = {isa = PBXFileReference; fileEncoding = 4; lastKnownFileType = file.xib; path = PrivacySecurityPreferencesTableCellView.xib; sourceTree = "<group>"; };
		4B0511AC262CAA5A00F6079C /* PreferencesAboutViewController.swift */ = {isa = PBXFileReference; fileEncoding = 4; lastKnownFileType = sourcecode.swift; path = PreferencesAboutViewController.swift; sourceTree = "<group>"; };
		4B0511AD262CAA5A00F6079C /* Preferences.storyboard */ = {isa = PBXFileReference; fileEncoding = 4; lastKnownFileType = file.storyboard; path = Preferences.storyboard; sourceTree = "<group>"; };
		4B0511AE262CAA5A00F6079C /* PreferencesSidebarViewController.swift */ = {isa = PBXFileReference; fileEncoding = 4; lastKnownFileType = sourcecode.swift; path = PreferencesSidebarViewController.swift; sourceTree = "<group>"; };
		4B0511AF262CAA5A00F6079C /* PrivacySecurityPreferencesTableCellView.swift */ = {isa = PBXFileReference; fileEncoding = 4; lastKnownFileType = sourcecode.swift; path = PrivacySecurityPreferencesTableCellView.swift; sourceTree = "<group>"; };
		4B0511B0262CAA5A00F6079C /* DefaultBrowserTableCellView.xib */ = {isa = PBXFileReference; fileEncoding = 4; lastKnownFileType = file.xib; path = DefaultBrowserTableCellView.xib; sourceTree = "<group>"; };
		4B0511B1262CAA5A00F6079C /* PreferenceTableCellView.swift */ = {isa = PBXFileReference; fileEncoding = 4; lastKnownFileType = sourcecode.swift; path = PreferenceTableCellView.swift; sourceTree = "<group>"; };
		4B0511B2262CAA5A00F6079C /* PreferencesListViewController.swift */ = {isa = PBXFileReference; fileEncoding = 4; lastKnownFileType = sourcecode.swift; path = PreferencesListViewController.swift; sourceTree = "<group>"; };
		4B0511B3262CAA5A00F6079C /* RoundedSelectionRowView.swift */ = {isa = PBXFileReference; fileEncoding = 4; lastKnownFileType = sourcecode.swift; path = RoundedSelectionRowView.swift; sourceTree = "<group>"; };
		4B0511B4262CAA5A00F6079C /* FireproofDomainsViewController.swift */ = {isa = PBXFileReference; fileEncoding = 4; lastKnownFileType = sourcecode.swift; path = FireproofDomainsViewController.swift; sourceTree = "<group>"; };
		4B0511B5262CAA5A00F6079C /* DownloadPreferencesTableCellView.swift */ = {isa = PBXFileReference; fileEncoding = 4; lastKnownFileType = sourcecode.swift; path = DownloadPreferencesTableCellView.swift; sourceTree = "<group>"; };
		4B0511B6262CAA5A00F6079C /* PreferencesSplitViewController.swift */ = {isa = PBXFileReference; fileEncoding = 4; lastKnownFileType = sourcecode.swift; path = PreferencesSplitViewController.swift; sourceTree = "<group>"; };
		4B0511B7262CAA5A00F6079C /* DefaultBrowserTableCellView.swift */ = {isa = PBXFileReference; fileEncoding = 4; lastKnownFileType = sourcecode.swift; path = DefaultBrowserTableCellView.swift; sourceTree = "<group>"; };
		4B0511B8262CAA5A00F6079C /* DownloadPreferencesTableCellView.xib */ = {isa = PBXFileReference; fileEncoding = 4; lastKnownFileType = file.xib; path = DownloadPreferencesTableCellView.xib; sourceTree = "<group>"; };
		4B0511B9262CAA5A00F6079C /* AppearancePreferencesTableCellView.swift */ = {isa = PBXFileReference; fileEncoding = 4; lastKnownFileType = sourcecode.swift; path = AppearancePreferencesTableCellView.swift; sourceTree = "<group>"; };
		4B0511BA262CAA5A00F6079C /* AppearancePreferencesTableCellView.xib */ = {isa = PBXFileReference; fileEncoding = 4; lastKnownFileType = file.xib; path = AppearancePreferencesTableCellView.xib; sourceTree = "<group>"; };
		4B0511D7262CAA7000F6079C /* PaddedImageButton.swift */ = {isa = PBXFileReference; fileEncoding = 4; lastKnownFileType = sourcecode.swift; path = PaddedImageButton.swift; sourceTree = "<group>"; };
		4B0511DF262CAA8600F6079C /* NSOpenPanelExtensions.swift */ = {isa = PBXFileReference; fileEncoding = 4; lastKnownFileType = sourcecode.swift; path = NSOpenPanelExtensions.swift; sourceTree = "<group>"; };
		4B0511E0262CAA8600F6079C /* NSViewControllerExtension.swift */ = {isa = PBXFileReference; fileEncoding = 4; lastKnownFileType = sourcecode.swift; path = NSViewControllerExtension.swift; sourceTree = "<group>"; };
		4B0511E6262CAB3700F6079C /* UserDefaultsWrapperUtilities.swift */ = {isa = PBXFileReference; lastKnownFileType = sourcecode.swift; path = UserDefaultsWrapperUtilities.swift; sourceTree = "<group>"; };
		4B0511EF262CAEC900F6079C /* AppearancePreferencesTests.swift */ = {isa = PBXFileReference; lastKnownFileType = sourcecode.swift; path = AppearancePreferencesTests.swift; sourceTree = "<group>"; };
		4B0511F7262CB20F00F6079C /* DownloadPreferencesTests.swift */ = {isa = PBXFileReference; lastKnownFileType = sourcecode.swift; path = DownloadPreferencesTests.swift; sourceTree = "<group>"; };
		4B0511FC262CD20D00F6079C /* NSImageViewExtension.swift */ = {isa = PBXFileReference; lastKnownFileType = sourcecode.swift; path = NSImageViewExtension.swift; sourceTree = "<group>"; };
		4B11060425903E570039B979 /* CoreDataEncryptionTesting.xcdatamodel */ = {isa = PBXFileReference; lastKnownFileType = wrapper.xcdatamodel; path = CoreDataEncryptionTesting.xcdatamodel; sourceTree = "<group>"; };
		4B11060925903EAC0039B979 /* CoreDataEncryptionTests.swift */ = {isa = PBXFileReference; lastKnownFileType = sourcecode.swift; path = CoreDataEncryptionTests.swift; sourceTree = "<group>"; };
		4B1AD89D25FC27E200261379 /* Integration Tests.xctest */ = {isa = PBXFileReference; explicitFileType = wrapper.cfbundle; includeInIndex = 0; path = "Integration Tests.xctest"; sourceTree = BUILT_PRODUCTS_DIR; };
		4B1AD8A125FC27E200261379 /* Info.plist */ = {isa = PBXFileReference; lastKnownFileType = text.plist.xml; path = Info.plist; sourceTree = "<group>"; };
		4B1AD91625FC46FB00261379 /* CoreDataEncryptionTests.swift */ = {isa = PBXFileReference; lastKnownFileType = sourcecode.swift; path = CoreDataEncryptionTests.swift; sourceTree = "<group>"; };
		4B2248F126607B5B003FCE1F /* AddBookmarkModalViewController.swift */ = {isa = PBXFileReference; fileEncoding = 4; lastKnownFileType = sourcecode.swift; path = AddBookmarkModalViewController.swift; sourceTree = "<group>"; };
		4B2248F226607B5B003FCE1F /* AddFolderModalViewController.swift */ = {isa = PBXFileReference; fileEncoding = 4; lastKnownFileType = sourcecode.swift; path = AddFolderModalViewController.swift; sourceTree = "<group>"; };
		4B2248F626607B77003FCE1F /* BookmarkManagementSidebarViewController.swift */ = {isa = PBXFileReference; fileEncoding = 4; lastKnownFileType = sourcecode.swift; path = BookmarkManagementSidebarViewController.swift; sourceTree = "<group>"; };
		4B2248F726607B77003FCE1F /* BookmarkManagementDetailViewController.swift */ = {isa = PBXFileReference; fileEncoding = 4; lastKnownFileType = sourcecode.swift; path = BookmarkManagementDetailViewController.swift; sourceTree = "<group>"; };
		4B2248F826607B77003FCE1F /* BookmarkManagementSplitViewController.swift */ = {isa = PBXFileReference; fileEncoding = 4; lastKnownFileType = sourcecode.swift; path = BookmarkManagementSplitViewController.swift; sourceTree = "<group>"; };
		4B2248FD26607BA2003FCE1F /* BookmarkListViewController.swift */ = {isa = PBXFileReference; fileEncoding = 4; lastKnownFileType = sourcecode.swift; path = BookmarkListViewController.swift; sourceTree = "<group>"; };
		4B2248FF26607D22003FCE1F /* ContextualMenu.swift */ = {isa = PBXFileReference; fileEncoding = 4; lastKnownFileType = sourcecode.swift; path = ContextualMenu.swift; sourceTree = "<group>"; };
		4B22490126607D53003FCE1F /* BookmarkListTreeControllerDataSource.swift */ = {isa = PBXFileReference; fileEncoding = 4; lastKnownFileType = sourcecode.swift; path = BookmarkListTreeControllerDataSource.swift; sourceTree = "<group>"; };
		4B22490326607DCE003FCE1F /* BookmarkTableRowView.swift */ = {isa = PBXFileReference; fileEncoding = 4; lastKnownFileType = sourcecode.swift; path = BookmarkTableRowView.swift; sourceTree = "<group>"; };
		4B224905266343CE003FCE1F /* BrowserTabEmbeddable.swift */ = {isa = PBXFileReference; lastKnownFileType = sourcecode.swift; path = BrowserTabEmbeddable.swift; sourceTree = "<group>"; };
		4B22490726635157003FCE1F /* NSPopUpButtonExtension.swift */ = {isa = PBXFileReference; lastKnownFileType = sourcecode.swift; path = NSPopUpButtonExtension.swift; sourceTree = "<group>"; };
		4B6160D225B14E6E007DE5B2 /* TrackerRadarManager.swift */ = {isa = PBXFileReference; lastKnownFileType = sourcecode.swift; path = TrackerRadarManager.swift; sourceTree = "<group>"; };
		4B6160D725B150E4007DE5B2 /* trackerData.json */ = {isa = PBXFileReference; lastKnownFileType = text.json; path = trackerData.json; sourceTree = "<group>"; };
		4B6160DC25B152C5007DE5B2 /* ContentBlockerRulesUserScript.swift */ = {isa = PBXFileReference; lastKnownFileType = sourcecode.swift; path = ContentBlockerRulesUserScript.swift; sourceTree = "<group>"; };
		4B6160E425B152FA007DE5B2 /* ContentBlockerUserScript.swift */ = {isa = PBXFileReference; lastKnownFileType = sourcecode.swift; path = ContentBlockerUserScript.swift; sourceTree = "<group>"; };
		4B6160EC25B15417007DE5B2 /* DetectedTracker.swift */ = {isa = PBXFileReference; lastKnownFileType = sourcecode.swift; path = DetectedTracker.swift; sourceTree = "<group>"; };
		4B6160F125B15792007DE5B2 /* contentblockerrules.js */ = {isa = PBXFileReference; lastKnownFileType = sourcecode.javascript; path = contentblockerrules.js; sourceTree = "<group>"; };
		4B6160F625B157BB007DE5B2 /* contentblocker.js */ = {isa = PBXFileReference; lastKnownFileType = sourcecode.javascript; path = contentblocker.js; sourceTree = "<group>"; };
		4B6160FE25B15BB1007DE5B2 /* ContentBlockerRulesManager.swift */ = {isa = PBXFileReference; lastKnownFileType = sourcecode.swift; path = ContentBlockerRulesManager.swift; sourceTree = "<group>"; };
		4B65027425E5F2A70054432E /* DefaultBrowserPromptView.xib */ = {isa = PBXFileReference; lastKnownFileType = file.xib; path = DefaultBrowserPromptView.xib; sourceTree = "<group>"; };
		4B65027925E5F2B10054432E /* DefaultBrowserPromptView.swift */ = {isa = PBXFileReference; lastKnownFileType = sourcecode.swift; path = DefaultBrowserPromptView.swift; sourceTree = "<group>"; };
		4B65028925E6CBF40054432E /* NibLoadable.swift */ = {isa = PBXFileReference; lastKnownFileType = sourcecode.swift; path = NibLoadable.swift; sourceTree = "<group>"; };
		4B65143D263924B5005B46EB /* EmailUrlExtensions.swift */ = {isa = PBXFileReference; lastKnownFileType = sourcecode.swift; path = EmailUrlExtensions.swift; sourceTree = "<group>"; };
		4B677424255DBEB800025BD8 /* BloomFilterWrapper.mm */ = {isa = PBXFileReference; fileEncoding = 4; lastKnownFileType = sourcecode.cpp.objcpp; path = BloomFilterWrapper.mm; sourceTree = "<group>"; };
		4B677425255DBEB800025BD8 /* BloomFilterWrapper.h */ = {isa = PBXFileReference; fileEncoding = 4; lastKnownFileType = sourcecode.c.h; path = BloomFilterWrapper.h; sourceTree = "<group>"; };
		4B677427255DBEB800025BD8 /* httpsMobileV2BloomSpec.json */ = {isa = PBXFileReference; fileEncoding = 4; lastKnownFileType = text.json; path = httpsMobileV2BloomSpec.json; sourceTree = "<group>"; };
		4B677428255DBEB800025BD8 /* httpsMobileV2Bloom.bin */ = {isa = PBXFileReference; lastKnownFileType = archive.macbinary; path = httpsMobileV2Bloom.bin; sourceTree = "<group>"; };
		4B677429255DBEB800025BD8 /* HTTPSBloomFilterSpecification.swift */ = {isa = PBXFileReference; fileEncoding = 4; lastKnownFileType = sourcecode.swift; path = HTTPSBloomFilterSpecification.swift; sourceTree = "<group>"; };
		4B67742A255DBEB800025BD8 /* httpsMobileV2FalsePositives.json */ = {isa = PBXFileReference; fileEncoding = 4; lastKnownFileType = text.json; path = httpsMobileV2FalsePositives.json; sourceTree = "<group>"; };
		4B67742B255DBEB800025BD8 /* HTTPSExcludedDomains.swift */ = {isa = PBXFileReference; fileEncoding = 4; lastKnownFileType = sourcecode.swift; path = HTTPSExcludedDomains.swift; sourceTree = "<group>"; };
		4B67742C255DBEB800025BD8 /* HTTPSUpgrade.swift */ = {isa = PBXFileReference; fileEncoding = 4; lastKnownFileType = sourcecode.swift; path = HTTPSUpgrade.swift; sourceTree = "<group>"; };
		4B67742F255DBEB800025BD8 /* HTTPSUpgrade 3.xcdatamodel */ = {isa = PBXFileReference; lastKnownFileType = wrapper.xcdatamodel; path = "HTTPSUpgrade 3.xcdatamodel"; sourceTree = "<group>"; };
		4B677430255DBEB800025BD8 /* HTTPSUpgradeStore.swift */ = {isa = PBXFileReference; fileEncoding = 4; lastKnownFileType = sourcecode.swift; path = HTTPSUpgradeStore.swift; sourceTree = "<group>"; };
		4B677440255DBEEA00025BD8 /* Database.swift */ = {isa = PBXFileReference; fileEncoding = 4; lastKnownFileType = sourcecode.swift; path = Database.swift; sourceTree = "<group>"; };
		4B677449255DBF3A00025BD8 /* BloomFilter.cpp */ = {isa = PBXFileReference; fileEncoding = 4; lastKnownFileType = sourcecode.cpp.cpp; name = BloomFilter.cpp; path = Submodules/bloom_cpp/src/BloomFilter.cpp; sourceTree = SOURCE_ROOT; };
		4B67744A255DBF3A00025BD8 /* BloomFilter.hpp */ = {isa = PBXFileReference; fileEncoding = 4; lastKnownFileType = sourcecode.cpp.h; name = BloomFilter.hpp; path = Submodules/bloom_cpp/src/BloomFilter.hpp; sourceTree = SOURCE_ROOT; };
		4B67744F255DBFA300025BD8 /* HashExtension.swift */ = {isa = PBXFileReference; fileEncoding = 4; lastKnownFileType = sourcecode.swift; path = HashExtension.swift; sourceTree = "<group>"; };
		4B677454255DC18000025BD8 /* Bridging.h */ = {isa = PBXFileReference; fileEncoding = 4; lastKnownFileType = sourcecode.c.h; path = Bridging.h; sourceTree = "<group>"; };
		4B82E9B825B6A05800656FE7 /* DetectedTrackerTests.swift */ = {isa = PBXFileReference; lastKnownFileType = sourcecode.swift; path = DetectedTrackerTests.swift; sourceTree = "<group>"; };
		4B82E9C025B6A1CD00656FE7 /* TrackerRadarManagerTests.swift */ = {isa = PBXFileReference; lastKnownFileType = sourcecode.swift; path = TrackerRadarManagerTests.swift; sourceTree = "<group>"; };
		4B92928526670D1600AD2C21 /* BookmarksOutlineView.swift */ = {isa = PBXFileReference; fileEncoding = 4; lastKnownFileType = sourcecode.swift; path = BookmarksOutlineView.swift; sourceTree = "<group>"; };
		4B92928626670D1600AD2C21 /* OutlineSeparatorViewCell.swift */ = {isa = PBXFileReference; fileEncoding = 4; lastKnownFileType = sourcecode.swift; path = OutlineSeparatorViewCell.swift; sourceTree = "<group>"; };
		4B92928726670D1600AD2C21 /* BookmarkOutlineViewCell.swift */ = {isa = PBXFileReference; fileEncoding = 4; lastKnownFileType = sourcecode.swift; path = BookmarkOutlineViewCell.swift; sourceTree = "<group>"; };
		4B92928826670D1600AD2C21 /* BookmarkOutlineViewCell.xib */ = {isa = PBXFileReference; fileEncoding = 4; lastKnownFileType = file.xib; path = BookmarkOutlineViewCell.xib; sourceTree = "<group>"; };
		4B92928926670D1700AD2C21 /* BookmarkTableCellView.swift */ = {isa = PBXFileReference; fileEncoding = 4; lastKnownFileType = sourcecode.swift; path = BookmarkTableCellView.swift; sourceTree = "<group>"; };
		4B92928A26670D1700AD2C21 /* BookmarkTableCellView.xib */ = {isa = PBXFileReference; fileEncoding = 4; lastKnownFileType = file.xib; path = BookmarkTableCellView.xib; sourceTree = "<group>"; };
		4B92929126670D2A00AD2C21 /* BookmarkOutlineViewDataSource.swift */ = {isa = PBXFileReference; fileEncoding = 4; lastKnownFileType = sourcecode.swift; path = BookmarkOutlineViewDataSource.swift; sourceTree = "<group>"; };
		4B92929226670D2A00AD2C21 /* PasteboardFolder.swift */ = {isa = PBXFileReference; fileEncoding = 4; lastKnownFileType = sourcecode.swift; path = PasteboardFolder.swift; sourceTree = "<group>"; };
		4B92929326670D2A00AD2C21 /* BookmarkNode.swift */ = {isa = PBXFileReference; fileEncoding = 4; lastKnownFileType = sourcecode.swift; path = BookmarkNode.swift; sourceTree = "<group>"; };
		4B92929426670D2A00AD2C21 /* BookmarkSidebarTreeController.swift */ = {isa = PBXFileReference; fileEncoding = 4; lastKnownFileType = sourcecode.swift; path = BookmarkSidebarTreeController.swift; sourceTree = "<group>"; };
		4B92929526670D2A00AD2C21 /* PasteboardBookmark.swift */ = {isa = PBXFileReference; fileEncoding = 4; lastKnownFileType = sourcecode.swift; path = PasteboardBookmark.swift; sourceTree = "<group>"; };
		4B92929626670D2A00AD2C21 /* SpacerNode.swift */ = {isa = PBXFileReference; fileEncoding = 4; lastKnownFileType = sourcecode.swift; path = SpacerNode.swift; sourceTree = "<group>"; };
		4B92929726670D2A00AD2C21 /* TreeController.swift */ = {isa = PBXFileReference; fileEncoding = 4; lastKnownFileType = sourcecode.swift; path = TreeController.swift; sourceTree = "<group>"; };
		4B92929826670D2A00AD2C21 /* PseudoFolder.swift */ = {isa = PBXFileReference; fileEncoding = 4; lastKnownFileType = sourcecode.swift; path = PseudoFolder.swift; sourceTree = "<group>"; };
		4B92929926670D2A00AD2C21 /* BookmarkManagedObject.swift */ = {isa = PBXFileReference; fileEncoding = 4; lastKnownFileType = sourcecode.swift; path = BookmarkManagedObject.swift; sourceTree = "<group>"; };
		4B92929A26670D2A00AD2C21 /* PasteboardWriting.swift */ = {isa = PBXFileReference; fileEncoding = 4; lastKnownFileType = sourcecode.swift; path = PasteboardWriting.swift; sourceTree = "<group>"; };
		4B9292A526670D3700AD2C21 /* Bookmark.xcmappingmodel */ = {isa = PBXFileReference; lastKnownFileType = wrapper.xcmappingmodel; path = Bookmark.xcmappingmodel; sourceTree = "<group>"; };
		4B9292A626670D3700AD2C21 /* BookmarkMigrationPolicy.swift */ = {isa = PBXFileReference; fileEncoding = 4; lastKnownFileType = sourcecode.swift; path = BookmarkMigrationPolicy.swift; sourceTree = "<group>"; };
		4B9292A826670D3700AD2C21 /* Bookmark 2.xcdatamodel */ = {isa = PBXFileReference; lastKnownFileType = wrapper.xcdatamodel; path = "Bookmark 2.xcdatamodel"; sourceTree = "<group>"; };
		4B9292A926670D3700AD2C21 /* Bookmark.xcdatamodel */ = {isa = PBXFileReference; lastKnownFileType = wrapper.xcdatamodel; path = Bookmark.xcdatamodel; sourceTree = "<group>"; };
		4B9292AE26670F5300AD2C21 /* NSOutlineViewExtensions.swift */ = {isa = PBXFileReference; fileEncoding = 4; lastKnownFileType = sourcecode.swift; path = NSOutlineViewExtensions.swift; sourceTree = "<group>"; };
		4B9292B02667103000AD2C21 /* BookmarkNodePathTests.swift */ = {isa = PBXFileReference; fileEncoding = 4; lastKnownFileType = sourcecode.swift; path = BookmarkNodePathTests.swift; sourceTree = "<group>"; };
		4B9292B12667103000AD2C21 /* BookmarkNodeTests.swift */ = {isa = PBXFileReference; fileEncoding = 4; lastKnownFileType = sourcecode.swift; path = BookmarkNodeTests.swift; sourceTree = "<group>"; };
		4B9292B22667103000AD2C21 /* BookmarkSidebarTreeControllerTests.swift */ = {isa = PBXFileReference; fileEncoding = 4; lastKnownFileType = sourcecode.swift; path = BookmarkSidebarTreeControllerTests.swift; sourceTree = "<group>"; };
		4B9292B32667103000AD2C21 /* BookmarkOutlineViewDataSourceTests.swift */ = {isa = PBXFileReference; fileEncoding = 4; lastKnownFileType = sourcecode.swift; path = BookmarkOutlineViewDataSourceTests.swift; sourceTree = "<group>"; };
		4B9292B42667103000AD2C21 /* PasteboardFolderTests.swift */ = {isa = PBXFileReference; fileEncoding = 4; lastKnownFileType = sourcecode.swift; path = PasteboardFolderTests.swift; sourceTree = "<group>"; };
		4B9292B52667103000AD2C21 /* TreeControllerTests.swift */ = {isa = PBXFileReference; fileEncoding = 4; lastKnownFileType = sourcecode.swift; path = TreeControllerTests.swift; sourceTree = "<group>"; };
		4B9292B62667103000AD2C21 /* BookmarkManagedObjectTests.swift */ = {isa = PBXFileReference; fileEncoding = 4; lastKnownFileType = sourcecode.swift; path = BookmarkManagedObjectTests.swift; sourceTree = "<group>"; };
		4B9292B72667103000AD2C21 /* BookmarkMigrationTests.swift */ = {isa = PBXFileReference; fileEncoding = 4; lastKnownFileType = sourcecode.swift; path = BookmarkMigrationTests.swift; sourceTree = "<group>"; };
		4B9292B82667103000AD2C21 /* BookmarkTests.swift */ = {isa = PBXFileReference; fileEncoding = 4; lastKnownFileType = sourcecode.swift; path = BookmarkTests.swift; sourceTree = "<group>"; };
		4B9292B92667103100AD2C21 /* PasteboardBookmarkTests.swift */ = {isa = PBXFileReference; fileEncoding = 4; lastKnownFileType = sourcecode.swift; path = PasteboardBookmarkTests.swift; sourceTree = "<group>"; };
		4B9292C42667104B00AD2C21 /* CoreDataTestUtilities.swift */ = {isa = PBXFileReference; fileEncoding = 4; lastKnownFileType = sourcecode.swift; path = CoreDataTestUtilities.swift; sourceTree = "<group>"; };
		4BA1A69A258B076900F6F690 /* FileStore.swift */ = {isa = PBXFileReference; lastKnownFileType = sourcecode.swift; path = FileStore.swift; sourceTree = "<group>"; };
		4BA1A69F258B079600F6F690 /* DataEncryption.swift */ = {isa = PBXFileReference; lastKnownFileType = sourcecode.swift; path = DataEncryption.swift; sourceTree = "<group>"; };
		4BA1A6A4258B07DF00F6F690 /* EncryptedValueTransformer.swift */ = {isa = PBXFileReference; lastKnownFileType = sourcecode.swift; path = EncryptedValueTransformer.swift; sourceTree = "<group>"; };
		4BA1A6B2258B080A00F6F690 /* EncryptionKeyGeneration.swift */ = {isa = PBXFileReference; lastKnownFileType = sourcecode.swift; path = EncryptionKeyGeneration.swift; sourceTree = "<group>"; };
		4BA1A6B7258B081600F6F690 /* EncryptionKeyStoring.swift */ = {isa = PBXFileReference; lastKnownFileType = sourcecode.swift; path = EncryptionKeyStoring.swift; sourceTree = "<group>"; };
		4BA1A6BC258B082300F6F690 /* EncryptionKeyStore.swift */ = {isa = PBXFileReference; lastKnownFileType = sourcecode.swift; path = EncryptionKeyStore.swift; sourceTree = "<group>"; };
		4BA1A6C1258B0A1300F6F690 /* ContiguousBytesExtension.swift */ = {isa = PBXFileReference; lastKnownFileType = sourcecode.swift; path = ContiguousBytesExtension.swift; sourceTree = "<group>"; };
		4BA1A6D8258C0CB300F6F690 /* DataEncryptionTests.swift */ = {isa = PBXFileReference; lastKnownFileType = sourcecode.swift; path = DataEncryptionTests.swift; sourceTree = "<group>"; };
		4BA1A6DD258C100A00F6F690 /* FileStoreTests.swift */ = {isa = PBXFileReference; lastKnownFileType = sourcecode.swift; path = FileStoreTests.swift; sourceTree = "<group>"; };
		4BA1A6E5258C270800F6F690 /* EncryptionKeyGeneratorTests.swift */ = {isa = PBXFileReference; lastKnownFileType = sourcecode.swift; path = EncryptionKeyGeneratorTests.swift; sourceTree = "<group>"; };
		4BA1A6EA258C288C00F6F690 /* EncryptionKeyStoreTests.swift */ = {isa = PBXFileReference; lastKnownFileType = sourcecode.swift; path = EncryptionKeyStoreTests.swift; sourceTree = "<group>"; };
		4BA1A6F5258C4F9600F6F690 /* EncryptionMocks.swift */ = {isa = PBXFileReference; lastKnownFileType = sourcecode.swift; path = EncryptionMocks.swift; sourceTree = "<group>"; };
		4BA1A6FD258C5C1300F6F690 /* EncryptedValueTransformerTests.swift */ = {isa = PBXFileReference; lastKnownFileType = sourcecode.swift; path = EncryptedValueTransformerTests.swift; sourceTree = "<group>"; };
		4BB88B4425B7B55C006F6B06 /* DebugUserScript.swift */ = {isa = PBXFileReference; lastKnownFileType = sourcecode.swift; path = DebugUserScript.swift; sourceTree = "<group>"; };
		4BB88B4925B7B690006F6B06 /* SequenceExtensions.swift */ = {isa = PBXFileReference; lastKnownFileType = sourcecode.swift; path = SequenceExtensions.swift; sourceTree = "<group>"; };
		4BB88B4F25B7BA2B006F6B06 /* TabInstrumentation.swift */ = {isa = PBXFileReference; lastKnownFileType = sourcecode.swift; path = TabInstrumentation.swift; sourceTree = "<group>"; };
		4BB88B5A25B7BA50006F6B06 /* Instruments.swift */ = {isa = PBXFileReference; lastKnownFileType = sourcecode.swift; path = Instruments.swift; sourceTree = "<group>"; };
		8511E18325F82B34002F516B /* 01_Fire_really_small.json */ = {isa = PBXFileReference; fileEncoding = 4; lastKnownFileType = text.json; path = 01_Fire_really_small.json; sourceTree = "<group>"; };
		853014D525E671A000FB8205 /* PageObserverUserScript.swift */ = {isa = PBXFileReference; lastKnownFileType = sourcecode.swift; path = PageObserverUserScript.swift; sourceTree = "<group>"; };
		8546DE6125C03056000CA5E1 /* UserAgentTests.swift */ = {isa = PBXFileReference; lastKnownFileType = sourcecode.swift; path = UserAgentTests.swift; sourceTree = "<group>"; };
		85480F8925CDC360009424E3 /* Launch.storyboard */ = {isa = PBXFileReference; lastKnownFileType = file.storyboard; path = Launch.storyboard; sourceTree = "<group>"; };
		85480FBA25D181CB009424E3 /* ConfigurationDownloading.swift */ = {isa = PBXFileReference; lastKnownFileType = sourcecode.swift; path = ConfigurationDownloading.swift; sourceTree = "<group>"; };
		85480FCE25D1AA22009424E3 /* ConfigurationStoring.swift */ = {isa = PBXFileReference; lastKnownFileType = sourcecode.swift; path = ConfigurationStoring.swift; sourceTree = "<group>"; };
		8553FF51257523760029327F /* DownloadSuggestedFilenameTests.swift */ = {isa = PBXFileReference; lastKnownFileType = sourcecode.swift; path = DownloadSuggestedFilenameTests.swift; sourceTree = "<group>"; };
		8556A601256BDDD30092FA9D /* HTML5DownloadUserScript.swift */ = {isa = PBXFileReference; lastKnownFileType = sourcecode.swift; path = HTML5DownloadUserScript.swift; sourceTree = "<group>"; };
		8556A60D256C15DD0092FA9D /* FileDownload.swift */ = {isa = PBXFileReference; lastKnownFileType = sourcecode.swift; path = FileDownload.swift; sourceTree = "<group>"; };
		856C98A5256EB59600A22F1F /* MenuItemSelectors.swift */ = {isa = PBXFileReference; lastKnownFileType = sourcecode.swift; path = MenuItemSelectors.swift; sourceTree = "<group>"; };
		856C98D42570116900A22F1F /* NSWindow+Toast.swift */ = {isa = PBXFileReference; lastKnownFileType = sourcecode.swift; path = "NSWindow+Toast.swift"; sourceTree = "<group>"; };
		856C98D92570149800A22F1F /* FileDownloadTask.swift */ = {isa = PBXFileReference; lastKnownFileType = sourcecode.swift; path = FileDownloadTask.swift; sourceTree = "<group>"; };
		856C98DE257014BD00A22F1F /* FileDownloadManager.swift */ = {isa = PBXFileReference; lastKnownFileType = sourcecode.swift; path = FileDownloadManager.swift; sourceTree = "<group>"; };
		85799C1725DEBB3F0007EC87 /* Logging.swift */ = {isa = PBXFileReference; fileEncoding = 4; lastKnownFileType = sourcecode.swift; path = Logging.swift; sourceTree = "<group>"; };
		85A0116825AF1D8900FA6A0C /* FindInPageViewController.swift */ = {isa = PBXFileReference; lastKnownFileType = sourcecode.swift; path = FindInPageViewController.swift; sourceTree = "<group>"; };
		85A0117325AF2EDF00FA6A0C /* FindInPage.storyboard */ = {isa = PBXFileReference; lastKnownFileType = file.storyboard; path = FindInPage.storyboard; sourceTree = "<group>"; };
		85A0118125AF60E700FA6A0C /* FindInPageModel.swift */ = {isa = PBXFileReference; lastKnownFileType = sourcecode.swift; path = FindInPageModel.swift; sourceTree = "<group>"; };
		85A011E925B4D4CA00FA6A0C /* FindInPageUserScript.swift */ = {isa = PBXFileReference; lastKnownFileType = sourcecode.swift; path = FindInPageUserScript.swift; sourceTree = "<group>"; };
		85AC3AEE25D5CE9800C7D2AA /* UserScripts.swift */ = {isa = PBXFileReference; lastKnownFileType = sourcecode.swift; path = UserScripts.swift; sourceTree = "<group>"; };
		85AC3AF625D5DBFD00C7D2AA /* DataExtension.swift */ = {isa = PBXFileReference; lastKnownFileType = sourcecode.swift; path = DataExtension.swift; sourceTree = "<group>"; };
		85AC3B0425D6B1D800C7D2AA /* ScriptSourceProviding.swift */ = {isa = PBXFileReference; lastKnownFileType = sourcecode.swift; path = ScriptSourceProviding.swift; sourceTree = "<group>"; };
		85AC3B1625D9BC1A00C7D2AA /* ConfigurationDownloaderTests.swift */ = {isa = PBXFileReference; lastKnownFileType = sourcecode.swift; path = ConfigurationDownloaderTests.swift; sourceTree = "<group>"; };
		85AC3B3425DA82A600C7D2AA /* DataTaskProviding.swift */ = {isa = PBXFileReference; lastKnownFileType = sourcecode.swift; path = DataTaskProviding.swift; sourceTree = "<group>"; };
		85AC3B4825DAC9BD00C7D2AA /* ConfigurationStorageTests.swift */ = {isa = PBXFileReference; lastKnownFileType = sourcecode.swift; path = ConfigurationStorageTests.swift; sourceTree = "<group>"; };
		85AE2FF124A33A2D002D507F /* WebKit.framework */ = {isa = PBXFileReference; lastKnownFileType = wrapper.framework; name = WebKit.framework; path = System/Library/Frameworks/WebKit.framework; sourceTree = SDKROOT; };
		85C6A29525CC1FFD00EEB5F1 /* UserDefaultsWrapper.swift */ = {isa = PBXFileReference; lastKnownFileType = sourcecode.swift; path = UserDefaultsWrapper.swift; sourceTree = "<group>"; };
		85D33F1125C82EB3002B91A6 /* ConfigurationManager.swift */ = {isa = PBXFileReference; lastKnownFileType = sourcecode.swift; path = ConfigurationManager.swift; sourceTree = "<group>"; };
		85D438B5256E7C9E00F3BAF8 /* ContextMenuUserScript.swift */ = {isa = PBXFileReference; lastKnownFileType = sourcecode.swift; path = ContextMenuUserScript.swift; sourceTree = "<group>"; };
		85E11C2E25E7DC7E00974CAF /* ExternalURLHandler.swift */ = {isa = PBXFileReference; lastKnownFileType = sourcecode.swift; path = ExternalURLHandler.swift; sourceTree = "<group>"; };
		85E11C3625E7F1E100974CAF /* ExternalURLHandlerTests.swift */ = {isa = PBXFileReference; lastKnownFileType = sourcecode.swift; path = ExternalURLHandlerTests.swift; sourceTree = "<group>"; };
		85F1B0C825EF9759004792B6 /* URLEventListenerTests.swift */ = {isa = PBXFileReference; lastKnownFileType = sourcecode.swift; path = URLEventListenerTests.swift; sourceTree = "<group>"; };
		85F69B3B25EDE81F00978E59 /* URLExtensionTests.swift */ = {isa = PBXFileReference; lastKnownFileType = sourcecode.swift; path = URLExtensionTests.swift; sourceTree = "<group>"; };
		AA0F3DB6261A566C0077F2D9 /* SuggestionLoadingMock.swift */ = {isa = PBXFileReference; lastKnownFileType = sourcecode.swift; path = SuggestionLoadingMock.swift; sourceTree = "<group>"; };
		AA2CB12C2587BB5600AA6FBE /* TabBarFooter.xib */ = {isa = PBXFileReference; lastKnownFileType = file.xib; path = TabBarFooter.xib; sourceTree = "<group>"; };
		AA2CB1342587C29500AA6FBE /* TabBarFooter.swift */ = {isa = PBXFileReference; lastKnownFileType = sourcecode.swift; path = TabBarFooter.swift; sourceTree = "<group>"; };
		AA2E423324C8A2270048C0D5 /* ColorView.swift */ = {isa = PBXFileReference; fileEncoding = 4; lastKnownFileType = sourcecode.swift; path = ColorView.swift; sourceTree = "<group>"; };
		AA361A3524EBF0B500EEC649 /* WindowDraggingView.swift */ = {isa = PBXFileReference; lastKnownFileType = sourcecode.swift; path = WindowDraggingView.swift; sourceTree = "<group>"; };
		AA3F895224C18AD500628DDE /* SuggestionViewModel.swift */ = {isa = PBXFileReference; lastKnownFileType = sourcecode.swift; path = SuggestionViewModel.swift; sourceTree = "<group>"; };
		AA4BBA3A25C58FA200C4FB0F /* MainMenu.swift */ = {isa = PBXFileReference; lastKnownFileType = sourcecode.swift; path = MainMenu.swift; sourceTree = "<group>"; };
		AA4D700625545EF800C3411E /* UrlEventListener.swift */ = {isa = PBXFileReference; lastKnownFileType = sourcecode.swift; path = UrlEventListener.swift; sourceTree = "<group>"; };
		AA4E633925E79C0A00134434 /* MouseClickView.swift */ = {isa = PBXFileReference; lastKnownFileType = sourcecode.swift; path = MouseClickView.swift; sourceTree = "<group>"; };
		AA4FF40B2624751A004E2377 /* GrammarCheckEnabler.swift */ = {isa = PBXFileReference; lastKnownFileType = sourcecode.swift; path = GrammarCheckEnabler.swift; sourceTree = "<group>"; };
		AA512D1324D99D9800230283 /* FaviconService.swift */ = {isa = PBXFileReference; lastKnownFileType = sourcecode.swift; path = FaviconService.swift; sourceTree = "<group>"; };
		AA585D7E248FD31100E9A3E2 /* DuckDuckGo Privacy Browser.app */ = {isa = PBXFileReference; explicitFileType = wrapper.application; includeInIndex = 0; path = "DuckDuckGo Privacy Browser.app"; sourceTree = BUILT_PRODUCTS_DIR; };
		AA585D81248FD31100E9A3E2 /* AppDelegate.swift */ = {isa = PBXFileReference; lastKnownFileType = sourcecode.swift; path = AppDelegate.swift; sourceTree = "<group>"; };
		AA585D83248FD31100E9A3E2 /* BrowserTabViewController.swift */ = {isa = PBXFileReference; lastKnownFileType = sourcecode.swift; path = BrowserTabViewController.swift; sourceTree = "<group>"; };
		AA585D85248FD31400E9A3E2 /* Assets.xcassets */ = {isa = PBXFileReference; lastKnownFileType = folder.assetcatalog; path = Assets.xcassets; sourceTree = "<group>"; };
		AA585D88248FD31400E9A3E2 /* Base */ = {isa = PBXFileReference; lastKnownFileType = file.storyboard; name = Base; path = Base.lproj/Main.storyboard; sourceTree = "<group>"; };
		AA585D8A248FD31400E9A3E2 /* Info.plist */ = {isa = PBXFileReference; lastKnownFileType = text.plist.xml; path = Info.plist; sourceTree = "<group>"; };
		AA585D8B248FD31400E9A3E2 /* DuckDuckGo.entitlements */ = {isa = PBXFileReference; lastKnownFileType = text.plist.entitlements; path = DuckDuckGo.entitlements; sourceTree = "<group>"; };
		AA585D90248FD31400E9A3E2 /* Unit Tests.xctest */ = {isa = PBXFileReference; explicitFileType = wrapper.cfbundle; includeInIndex = 0; path = "Unit Tests.xctest"; sourceTree = BUILT_PRODUCTS_DIR; };
		AA585D96248FD31400E9A3E2 /* Info.plist */ = {isa = PBXFileReference; lastKnownFileType = text.plist.xml; path = Info.plist; sourceTree = "<group>"; };
		AA585DAE2490E6E600E9A3E2 /* MainViewController.swift */ = {isa = PBXFileReference; lastKnownFileType = sourcecode.swift; name = MainViewController.swift; path = ../MainViewController.swift; sourceTree = "<group>"; };
		AA5C8F58258FE21F00748EB7 /* NSTextFieldExtension.swift */ = {isa = PBXFileReference; lastKnownFileType = sourcecode.swift; path = NSTextFieldExtension.swift; sourceTree = "<group>"; };
		AA5C8F5D2590EEE800748EB7 /* NSPointExtension.swift */ = {isa = PBXFileReference; lastKnownFileType = sourcecode.swift; path = NSPointExtension.swift; sourceTree = "<group>"; };
		AA5C8F622591021700748EB7 /* NSApplicationExtension.swift */ = {isa = PBXFileReference; lastKnownFileType = sourcecode.swift; path = NSApplicationExtension.swift; sourceTree = "<group>"; };
		AA5D6DAB24A340F700C6FBCE /* WebViewStateObserver.swift */ = {isa = PBXFileReference; lastKnownFileType = sourcecode.swift; path = WebViewStateObserver.swift; sourceTree = "<group>"; };
		AA63745324C9BF9A00AB2AC4 /* SuggestionContainerTests.swift */ = {isa = PBXFileReference; lastKnownFileType = sourcecode.swift; path = SuggestionContainerTests.swift; sourceTree = "<group>"; };
		AA652CB025DD825B009059CC /* LocalBookmarkStoreTests.swift */ = {isa = PBXFileReference; lastKnownFileType = sourcecode.swift; path = LocalBookmarkStoreTests.swift; sourceTree = "<group>"; };
		AA652CCD25DD9071009059CC /* BookmarkListTests.swift */ = {isa = PBXFileReference; lastKnownFileType = sourcecode.swift; path = BookmarkListTests.swift; sourceTree = "<group>"; };
		AA652CD225DDA6E9009059CC /* LocalBookmarkManagerTests.swift */ = {isa = PBXFileReference; lastKnownFileType = sourcecode.swift; path = LocalBookmarkManagerTests.swift; sourceTree = "<group>"; };
		AA652CDA25DDAB32009059CC /* BookmarkStoreMock.swift */ = {isa = PBXFileReference; lastKnownFileType = sourcecode.swift; path = BookmarkStoreMock.swift; sourceTree = "<group>"; };
		AA6820E325502F19005ED0D5 /* WebsiteDataStore.swift */ = {isa = PBXFileReference; lastKnownFileType = sourcecode.swift; path = WebsiteDataStore.swift; sourceTree = "<group>"; };
		AA6820EA25503D6A005ED0D5 /* Fire.swift */ = {isa = PBXFileReference; lastKnownFileType = sourcecode.swift; path = Fire.swift; sourceTree = "<group>"; };
		AA6820F025503DA9005ED0D5 /* FireViewModel.swift */ = {isa = PBXFileReference; lastKnownFileType = sourcecode.swift; path = FireViewModel.swift; sourceTree = "<group>"; };
		AA68C3D22490ED62001B8783 /* NavigationBarViewController.swift */ = {isa = PBXFileReference; lastKnownFileType = sourcecode.swift; path = NavigationBarViewController.swift; sourceTree = "<group>"; };
		AA68C3D62490F821001B8783 /* README.md */ = {isa = PBXFileReference; lastKnownFileType = net.daringfireball.markdown; path = README.md; sourceTree = "<group>"; };
		AA6EF9AC25066F42004754E6 /* WindowsManager.swift */ = {isa = PBXFileReference; lastKnownFileType = sourcecode.swift; path = WindowsManager.swift; sourceTree = "<group>"; };
		AA6EF9B2250785D5004754E6 /* NSMenuExtension.swift */ = {isa = PBXFileReference; lastKnownFileType = sourcecode.swift; path = NSMenuExtension.swift; sourceTree = "<group>"; };
		AA6EF9B425081B4C004754E6 /* MainMenuActions.swift */ = {isa = PBXFileReference; lastKnownFileType = sourcecode.swift; path = MainMenuActions.swift; sourceTree = "<group>"; };
		AA6FFB4324DC33320028F4D0 /* NSViewExtension.swift */ = {isa = PBXFileReference; lastKnownFileType = sourcecode.swift; path = NSViewExtension.swift; sourceTree = "<group>"; };
		AA6FFB4524DC3B5A0028F4D0 /* WebView.swift */ = {isa = PBXFileReference; lastKnownFileType = sourcecode.swift; path = WebView.swift; sourceTree = "<group>"; };
		AA72D5E225FE977F00C77619 /* AddEditFavoriteViewController.swift */ = {isa = PBXFileReference; lastKnownFileType = sourcecode.swift; path = AddEditFavoriteViewController.swift; sourceTree = "<group>"; };
		AA72D5EF25FEA49900C77619 /* AddEditFavoriteWindow.swift */ = {isa = PBXFileReference; lastKnownFileType = sourcecode.swift; path = AddEditFavoriteWindow.swift; sourceTree = "<group>"; };
		AA72D5FD25FFF94E00C77619 /* NSMenuItemExtension.swift */ = {isa = PBXFileReference; lastKnownFileType = sourcecode.swift; path = NSMenuItemExtension.swift; sourceTree = "<group>"; };
		AA7412B024D0B3AC00D22FE0 /* TabBarViewItem.swift */ = {isa = PBXFileReference; lastKnownFileType = sourcecode.swift; path = TabBarViewItem.swift; sourceTree = "<group>"; };
		AA7412B124D0B3AC00D22FE0 /* TabBarViewItem.xib */ = {isa = PBXFileReference; lastKnownFileType = file.xib; path = TabBarViewItem.xib; sourceTree = "<group>"; };
		AA7412B424D1536B00D22FE0 /* MainWindowController.swift */ = {isa = PBXFileReference; lastKnownFileType = sourcecode.swift; path = MainWindowController.swift; sourceTree = "<group>"; };
		AA7412B624D1687000D22FE0 /* TabBarScrollView.swift */ = {isa = PBXFileReference; lastKnownFileType = sourcecode.swift; path = TabBarScrollView.swift; sourceTree = "<group>"; };
		AA7412BC24D2BEEE00D22FE0 /* MainWindow.swift */ = {isa = PBXFileReference; lastKnownFileType = sourcecode.swift; path = MainWindow.swift; sourceTree = "<group>"; };
		AA80EC53256BE3BC007083E7 /* UserText.swift */ = {isa = PBXFileReference; lastKnownFileType = sourcecode.swift; path = UserText.swift; sourceTree = "<group>"; };
		AA80EC68256C4691007083E7 /* Base */ = {isa = PBXFileReference; lastKnownFileType = file.storyboard; name = Base; path = Base.lproj/BrowserTab.storyboard; sourceTree = "<group>"; };
		AA80EC6E256C469C007083E7 /* Base */ = {isa = PBXFileReference; lastKnownFileType = file.storyboard; name = Base; path = Base.lproj/NavigationBar.storyboard; sourceTree = "<group>"; };
		AA80EC74256C46A2007083E7 /* Base */ = {isa = PBXFileReference; lastKnownFileType = file.storyboard; name = Base; path = Base.lproj/Suggestion.storyboard; sourceTree = "<group>"; };
		AA80EC7A256C46AA007083E7 /* Base */ = {isa = PBXFileReference; lastKnownFileType = file.storyboard; name = Base; path = Base.lproj/TabBar.storyboard; sourceTree = "<group>"; };
		AA80EC8A256C49B8007083E7 /* en */ = {isa = PBXFileReference; lastKnownFileType = text.plist.strings; name = en; path = en.lproj/Localizable.strings; sourceTree = "<group>"; };
		AA80EC90256C49BC007083E7 /* en */ = {isa = PBXFileReference; lastKnownFileType = text.plist.stringsdict; name = en; path = en.lproj/Localizable.stringsdict; sourceTree = "<group>"; };
		AA86490B24D3494C001BABEE /* GradientView.swift */ = {isa = PBXFileReference; lastKnownFileType = sourcecode.swift; path = GradientView.swift; sourceTree = "<group>"; };
		AA86490D24D49B54001BABEE /* TabLoadingView.swift */ = {isa = PBXFileReference; lastKnownFileType = sourcecode.swift; path = TabLoadingView.swift; sourceTree = "<group>"; };
		AA88D14A252A557100980B4E /* URLRequestExtension.swift */ = {isa = PBXFileReference; lastKnownFileType = sourcecode.swift; path = URLRequestExtension.swift; sourceTree = "<group>"; };
		AA8EDF2324923E980071C2E8 /* URLExtension.swift */ = {isa = PBXFileReference; lastKnownFileType = sourcecode.swift; path = URLExtension.swift; sourceTree = "<group>"; };
		AA8EDF2624923EC70071C2E8 /* StringExtension.swift */ = {isa = PBXFileReference; lastKnownFileType = sourcecode.swift; path = StringExtension.swift; sourceTree = "<group>"; };
		AA92126E25ACCB1100600CD4 /* ErrorExtension.swift */ = {isa = PBXFileReference; lastKnownFileType = sourcecode.swift; path = ErrorExtension.swift; sourceTree = "<group>"; };
		AA92127625ADA07900600CD4 /* WKWebViewExtension.swift */ = {isa = PBXFileReference; lastKnownFileType = sourcecode.swift; path = WKWebViewExtension.swift; sourceTree = "<group>"; };
		AA97BF4525135DD30014931A /* ApplicationDockMenu.swift */ = {isa = PBXFileReference; lastKnownFileType = sourcecode.swift; path = ApplicationDockMenu.swift; sourceTree = "<group>"; };
		AA9C362725518C44004B1BA3 /* WebsiteDataStoreMock.swift */ = {isa = PBXFileReference; lastKnownFileType = sourcecode.swift; path = WebsiteDataStoreMock.swift; sourceTree = "<group>"; };
		AA9C362F25518CA9004B1BA3 /* FireTests.swift */ = {isa = PBXFileReference; lastKnownFileType = sourcecode.swift; path = FireTests.swift; sourceTree = "<group>"; };
		AA9E9A5525A3AE8400D1959D /* NSWindowExtension.swift */ = {isa = PBXFileReference; lastKnownFileType = sourcecode.swift; path = NSWindowExtension.swift; sourceTree = "<group>"; };
		AA9E9A5D25A4867200D1959D /* TabDragAndDropManager.swift */ = {isa = PBXFileReference; lastKnownFileType = sourcecode.swift; path = TabDragAndDropManager.swift; sourceTree = "<group>"; };
		AA9FF95824A1ECF20039E328 /* Tab.swift */ = {isa = PBXFileReference; lastKnownFileType = sourcecode.swift; path = Tab.swift; sourceTree = "<group>"; };
		AA9FF95A24A1EFC20039E328 /* TabViewModel.swift */ = {isa = PBXFileReference; lastKnownFileType = sourcecode.swift; path = TabViewModel.swift; sourceTree = "<group>"; };
		AA9FF95C24A1FA1C0039E328 /* TabCollection.swift */ = {isa = PBXFileReference; lastKnownFileType = sourcecode.swift; path = TabCollection.swift; sourceTree = "<group>"; };
		AA9FF95E24A1FB680039E328 /* TabCollectionViewModel.swift */ = {isa = PBXFileReference; lastKnownFileType = sourcecode.swift; path = TabCollectionViewModel.swift; sourceTree = "<group>"; };
		AAA0CC32252F181A0079BC96 /* NavigationButtonMenuDelegate.swift */ = {isa = PBXFileReference; lastKnownFileType = sourcecode.swift; path = NavigationButtonMenuDelegate.swift; sourceTree = "<group>"; };
		AAA0CC3B25337FAB0079BC96 /* WKBackForwardListItemViewModel.swift */ = {isa = PBXFileReference; lastKnownFileType = sourcecode.swift; path = WKBackForwardListItemViewModel.swift; sourceTree = "<group>"; };
		AAA0CC462533833C0079BC96 /* OptionsButtonMenu.swift */ = {isa = PBXFileReference; lastKnownFileType = sourcecode.swift; path = OptionsButtonMenu.swift; sourceTree = "<group>"; };
		AAA0CC562539EBC90079BC96 /* FaviconUserScript.swift */ = {isa = PBXFileReference; lastKnownFileType = sourcecode.swift; path = FaviconUserScript.swift; sourceTree = "<group>"; };
		AAA0CC69253CC43C0079BC96 /* WKUserContentControllerExtension.swift */ = {isa = PBXFileReference; lastKnownFileType = sourcecode.swift; path = WKUserContentControllerExtension.swift; sourceTree = "<group>"; };
		AAA892E9250A4CEF005B37B2 /* WindowControllersManager.swift */ = {isa = PBXFileReference; lastKnownFileType = sourcecode.swift; path = WindowControllersManager.swift; sourceTree = "<group>"; };
		AAA8E8BE24EA8A0A0055E685 /* MouseOverButton.swift */ = {isa = PBXFileReference; lastKnownFileType = sourcecode.swift; path = MouseOverButton.swift; sourceTree = "<group>"; };
		AAA8E8C024EACA700055E685 /* MouseOverView.swift */ = {isa = PBXFileReference; lastKnownFileType = sourcecode.swift; path = MouseOverView.swift; sourceTree = "<group>"; };
		AAADFD05264AA282001555EA /* TimeIntervalExtension.swift */ = {isa = PBXFileReference; lastKnownFileType = sourcecode.swift; path = TimeIntervalExtension.swift; sourceTree = "<group>"; };
		AAB549DE25DAB8F80058460B /* BookmarkViewModel.swift */ = {isa = PBXFileReference; lastKnownFileType = sourcecode.swift; path = BookmarkViewModel.swift; sourceTree = "<group>"; };
		AABAF59B260A7D130085060C /* FaviconServiceMock.swift */ = {isa = PBXFileReference; lastKnownFileType = sourcecode.swift; path = FaviconServiceMock.swift; sourceTree = "<group>"; };
		AABEE69924A902A90043105B /* SuggestionContainerViewModel.swift */ = {isa = PBXFileReference; lastKnownFileType = sourcecode.swift; path = SuggestionContainerViewModel.swift; sourceTree = "<group>"; };
		AABEE69B24A902BB0043105B /* SuggestionContainer.swift */ = {isa = PBXFileReference; lastKnownFileType = sourcecode.swift; path = SuggestionContainer.swift; sourceTree = "<group>"; };
		AABEE6A424AA0A7F0043105B /* SuggestionViewController.swift */ = {isa = PBXFileReference; lastKnownFileType = sourcecode.swift; path = SuggestionViewController.swift; sourceTree = "<group>"; };
		AABEE6A824AB4B910043105B /* SuggestionTableCellView.swift */ = {isa = PBXFileReference; lastKnownFileType = sourcecode.swift; path = SuggestionTableCellView.swift; sourceTree = "<group>"; };
		AABEE6AA24ACA0F90043105B /* SuggestionTableRowView.swift */ = {isa = PBXFileReference; lastKnownFileType = sourcecode.swift; path = SuggestionTableRowView.swift; sourceTree = "<group>"; };
		AABEE6AE24AD22B90043105B /* AddressBarTextField.swift */ = {isa = PBXFileReference; lastKnownFileType = sourcecode.swift; path = AddressBarTextField.swift; sourceTree = "<group>"; };
		AAC5E4C425D6A6E8007F5990 /* BookmarkPopover.swift */ = {isa = PBXFileReference; fileEncoding = 4; lastKnownFileType = sourcecode.swift; path = BookmarkPopover.swift; sourceTree = "<group>"; };
		AAC5E4C525D6A6E8007F5990 /* BookmarkPopoverViewController.swift */ = {isa = PBXFileReference; fileEncoding = 4; lastKnownFileType = sourcecode.swift; path = BookmarkPopoverViewController.swift; sourceTree = "<group>"; };
		AAC5E4C625D6A6E8007F5990 /* Bookmarks.storyboard */ = {isa = PBXFileReference; fileEncoding = 4; lastKnownFileType = file.storyboard; path = Bookmarks.storyboard; sourceTree = "<group>"; };
		AAC5E4CD25D6A709007F5990 /* Bookmark.swift */ = {isa = PBXFileReference; fileEncoding = 4; lastKnownFileType = sourcecode.swift; path = Bookmark.swift; sourceTree = "<group>"; };
		AAC5E4CE25D6A709007F5990 /* BookmarkManager.swift */ = {isa = PBXFileReference; fileEncoding = 4; lastKnownFileType = sourcecode.swift; path = BookmarkManager.swift; sourceTree = "<group>"; };
		AAC5E4CF25D6A709007F5990 /* BookmarkList.swift */ = {isa = PBXFileReference; fileEncoding = 4; lastKnownFileType = sourcecode.swift; path = BookmarkList.swift; sourceTree = "<group>"; };
		AAC5E4D625D6A710007F5990 /* BookmarkStore.swift */ = {isa = PBXFileReference; fileEncoding = 4; lastKnownFileType = sourcecode.swift; path = BookmarkStore.swift; sourceTree = "<group>"; };
		AAC5E4E325D6BA9C007F5990 /* NSSizeExtension.swift */ = {isa = PBXFileReference; fileEncoding = 4; lastKnownFileType = sourcecode.swift; path = NSSizeExtension.swift; sourceTree = "<group>"; };
		AAC5E4F025D6BF10007F5990 /* AddressBarButton.swift */ = {isa = PBXFileReference; fileEncoding = 4; lastKnownFileType = sourcecode.swift; path = AddressBarButton.swift; sourceTree = "<group>"; };
		AAC5E4F525D6BF2C007F5990 /* AddressBarButtonsViewController.swift */ = {isa = PBXFileReference; fileEncoding = 4; lastKnownFileType = sourcecode.swift; path = AddressBarButtonsViewController.swift; sourceTree = "<group>"; };
		AAC82C5F258B6CB5009B6B42 /* TooltipWindowController.swift */ = {isa = PBXFileReference; lastKnownFileType = sourcecode.swift; path = TooltipWindowController.swift; sourceTree = "<group>"; };
		AAC9C01424CAFBCE00AD1325 /* TabTests.swift */ = {isa = PBXFileReference; lastKnownFileType = sourcecode.swift; path = TabTests.swift; sourceTree = "<group>"; };
		AAC9C01624CAFBDC00AD1325 /* TabCollectionTests.swift */ = {isa = PBXFileReference; lastKnownFileType = sourcecode.swift; path = TabCollectionTests.swift; sourceTree = "<group>"; };
		AAC9C01B24CB594C00AD1325 /* TabViewModelTests.swift */ = {isa = PBXFileReference; lastKnownFileType = sourcecode.swift; path = TabViewModelTests.swift; sourceTree = "<group>"; };
		AAC9C01D24CB6BEB00AD1325 /* TabCollectionViewModelTests.swift */ = {isa = PBXFileReference; lastKnownFileType = sourcecode.swift; path = TabCollectionViewModelTests.swift; sourceTree = "<group>"; };
		AAE39D1A24F44885008EF28B /* TabCollectionViewModelDelegateMock.swift */ = {isa = PBXFileReference; lastKnownFileType = sourcecode.swift; path = TabCollectionViewModelDelegateMock.swift; sourceTree = "<group>"; };
		AAE71E2B25F781EA00D74437 /* Homepage.storyboard */ = {isa = PBXFileReference; lastKnownFileType = file.storyboard; path = Homepage.storyboard; sourceTree = "<group>"; };
		AAE71E3025F7855400D74437 /* HomepageViewController.swift */ = {isa = PBXFileReference; lastKnownFileType = sourcecode.swift; path = HomepageViewController.swift; sourceTree = "<group>"; };
		AAE71E3525F7869300D74437 /* HomepageCollectionViewItem.swift */ = {isa = PBXFileReference; lastKnownFileType = sourcecode.swift; path = HomepageCollectionViewItem.swift; sourceTree = "<group>"; };
		AAE71E3625F7869300D74437 /* HomepageCollectionViewItem.xib */ = {isa = PBXFileReference; lastKnownFileType = file.xib; path = HomepageCollectionViewItem.xib; sourceTree = "<group>"; };
		AAE75279263B046100B973F8 /* History.xcdatamodel */ = {isa = PBXFileReference; lastKnownFileType = wrapper.xcdatamodel; path = History.xcdatamodel; sourceTree = "<group>"; };
		AAE7527B263B056C00B973F8 /* HistoryStore.swift */ = {isa = PBXFileReference; lastKnownFileType = sourcecode.swift; path = HistoryStore.swift; sourceTree = "<group>"; };
		AAE7527D263B05C600B973F8 /* HistoryEntry.swift */ = {isa = PBXFileReference; lastKnownFileType = sourcecode.swift; path = HistoryEntry.swift; sourceTree = "<group>"; };
		AAE7527F263B0A4D00B973F8 /* HistoryCoordinator.swift */ = {isa = PBXFileReference; lastKnownFileType = sourcecode.swift; path = HistoryCoordinator.swift; sourceTree = "<group>"; };
		AAE8B101258A41C000E81239 /* Tooltip.storyboard */ = {isa = PBXFileReference; lastKnownFileType = file.storyboard; path = Tooltip.storyboard; sourceTree = "<group>"; };
		AAE8B10F258A456C00E81239 /* TooltipViewController.swift */ = {isa = PBXFileReference; lastKnownFileType = sourcecode.swift; path = TooltipViewController.swift; sourceTree = "<group>"; };
		AAEC74B12642C57200C2EFBC /* HistoryCoordinatingMock.swift */ = {isa = PBXFileReference; lastKnownFileType = sourcecode.swift; path = HistoryCoordinatingMock.swift; sourceTree = "<group>"; };
		AAEC74B32642C69300C2EFBC /* HistoryCoordinatorTests.swift */ = {isa = PBXFileReference; lastKnownFileType = sourcecode.swift; path = HistoryCoordinatorTests.swift; sourceTree = "<group>"; };
		AAEC74B52642CC6A00C2EFBC /* HistoryStoringMock.swift */ = {isa = PBXFileReference; lastKnownFileType = sourcecode.swift; path = HistoryStoringMock.swift; sourceTree = "<group>"; };
		AAEC74B72642E43800C2EFBC /* HistoryStoreTests.swift */ = {isa = PBXFileReference; lastKnownFileType = sourcecode.swift; path = HistoryStoreTests.swift; sourceTree = "<group>"; };
		AAEC74BA2642E67C00C2EFBC /* NSPersistentContainerExtension.swift */ = {isa = PBXFileReference; lastKnownFileType = sourcecode.swift; path = NSPersistentContainerExtension.swift; sourceTree = "<group>"; };
		AAECA41F24EEA4AC00EFA63A /* IndexPathExtension.swift */ = {isa = PBXFileReference; lastKnownFileType = sourcecode.swift; path = IndexPathExtension.swift; sourceTree = "<group>"; };
		AAF7D3852567CED500998667 /* WebViewConfiguration.swift */ = {isa = PBXFileReference; lastKnownFileType = sourcecode.swift; path = WebViewConfiguration.swift; sourceTree = "<group>"; };
		AAFCB37925E5403A00859DD4 /* BurnButton.swift */ = {isa = PBXFileReference; lastKnownFileType = sourcecode.swift; path = BurnButton.swift; sourceTree = "<group>"; };
		AAFCB37E25E545D400859DD4 /* PublisherExtension.swift */ = {isa = PBXFileReference; lastKnownFileType = sourcecode.swift; path = PublisherExtension.swift; sourceTree = "<group>"; };
		B6075C7A263E82C20038F8AE /* DownloadedFile.swift */ = {isa = PBXFileReference; lastKnownFileType = sourcecode.swift; path = DownloadedFile.swift; sourceTree = "<group>"; };
		B61F012225ECBAE400ABB5A3 /* UserScriptsTest.swift */ = {isa = PBXFileReference; lastKnownFileType = sourcecode.swift; path = UserScriptsTest.swift; sourceTree = "<group>"; };
		B61F012A25ECBB1700ABB5A3 /* UserScriptsManagerTests.swift */ = {isa = PBXFileReference; lastKnownFileType = sourcecode.swift; path = UserScriptsManagerTests.swift; sourceTree = "<group>"; };
		B61F015425EDD5A700ABB5A3 /* UserContentController.swift */ = {isa = PBXFileReference; lastKnownFileType = sourcecode.swift; path = UserContentController.swift; sourceTree = "<group>"; };
		B62EB47B25BAD3BB005745C6 /* WKWebViewSessionDataTests.swift */ = {isa = PBXFileReference; fileEncoding = 4; lastKnownFileType = sourcecode.swift; path = WKWebViewSessionDataTests.swift; sourceTree = "<group>"; };
		B633C86C25E797D800E4B352 /* UserScriptsManager.swift */ = {isa = PBXFileReference; lastKnownFileType = sourcecode.swift; path = UserScriptsManager.swift; sourceTree = "<group>"; };
		B63D466725BEB6C200874977 /* WKWebView+Private.h */ = {isa = PBXFileReference; fileEncoding = 4; lastKnownFileType = sourcecode.c.h; path = "WKWebView+Private.h"; sourceTree = "<group>"; };
		B63D466825BEB6C200874977 /* WKWebView+SessionState.swift */ = {isa = PBXFileReference; fileEncoding = 4; lastKnownFileType = sourcecode.swift; path = "WKWebView+SessionState.swift"; sourceTree = "<group>"; };
		B63D467025BFA6C100874977 /* DispatchQueueExtensions.swift */ = {isa = PBXFileReference; lastKnownFileType = sourcecode.swift; path = DispatchQueueExtensions.swift; sourceTree = "<group>"; };
		B63D467925BFC3E100874977 /* NSCoderExtensions.swift */ = {isa = PBXFileReference; lastKnownFileType = sourcecode.swift; path = NSCoderExtensions.swift; sourceTree = "<group>"; };
		B65349A9265CF45000DCC645 /* DispatchQueueExtensionsTests.swift */ = {isa = PBXFileReference; lastKnownFileType = sourcecode.swift; path = DispatchQueueExtensionsTests.swift; sourceTree = "<group>"; };
		B65783E625F8AAFB00D8DB33 /* String+Punycode.swift */ = {isa = PBXFileReference; lastKnownFileType = sourcecode.swift; path = "String+Punycode.swift"; sourceTree = "<group>"; };
		B65783EB25F8AB9200D8DB33 /* String+PunycodeTests.swift */ = {isa = PBXFileReference; fileEncoding = 4; lastKnownFileType = sourcecode.swift; path = "String+PunycodeTests.swift"; sourceTree = "<group>"; };
		B657841825FA484B00D8DB33 /* NSException+Catch.h */ = {isa = PBXFileReference; lastKnownFileType = sourcecode.c.h; path = "NSException+Catch.h"; sourceTree = "<group>"; };
		B657841925FA484B00D8DB33 /* NSException+Catch.m */ = {isa = PBXFileReference; lastKnownFileType = sourcecode.c.objc; path = "NSException+Catch.m"; sourceTree = "<group>"; };
		B657841E25FA497600D8DB33 /* NSException+Catch.swift */ = {isa = PBXFileReference; lastKnownFileType = sourcecode.swift; path = "NSException+Catch.swift"; sourceTree = "<group>"; };
		B67C6C3C2654B897006C872E /* WebViewExtensionTests.swift */ = {isa = PBXFileReference; lastKnownFileType = sourcecode.swift; path = WebViewExtensionTests.swift; sourceTree = "<group>"; };
		B67C6C412654BF49006C872E /* DuckDuckGo-Symbol.jpg */ = {isa = PBXFileReference; lastKnownFileType = image.jpeg; path = "DuckDuckGo-Symbol.jpg"; sourceTree = "<group>"; };
		B67C6C462654C643006C872E /* FileManagerExtensionTests.swift */ = {isa = PBXFileReference; lastKnownFileType = sourcecode.swift; path = FileManagerExtensionTests.swift; sourceTree = "<group>"; };
		B68458AF25C7E76A00DC17B6 /* WindowManager+StateRestoration.swift */ = {isa = PBXFileReference; lastKnownFileType = sourcecode.swift; path = "WindowManager+StateRestoration.swift"; sourceTree = "<group>"; };
		B68458B725C7E8B200DC17B6 /* Tab+NSSecureCoding.swift */ = {isa = PBXFileReference; lastKnownFileType = sourcecode.swift; path = "Tab+NSSecureCoding.swift"; sourceTree = "<group>"; };
		B68458BF25C7E9E000DC17B6 /* TabCollectionViewModel+NSSecureCoding.swift */ = {isa = PBXFileReference; lastKnownFileType = sourcecode.swift; path = "TabCollectionViewModel+NSSecureCoding.swift"; sourceTree = "<group>"; };
		B68458C425C7EA0C00DC17B6 /* TabCollection+NSSecureCoding.swift */ = {isa = PBXFileReference; lastKnownFileType = sourcecode.swift; path = "TabCollection+NSSecureCoding.swift"; sourceTree = "<group>"; };
		B68458CC25C7EB9000DC17B6 /* WKWebViewConfigurationExtensions.swift */ = {isa = PBXFileReference; lastKnownFileType = sourcecode.swift; path = WKWebViewConfigurationExtensions.swift; sourceTree = "<group>"; };
		B684590725C9027900DC17B6 /* AppStateChangedPublisher.swift */ = {isa = PBXFileReference; lastKnownFileType = sourcecode.swift; path = AppStateChangedPublisher.swift; sourceTree = "<group>"; };
		B684592125C93BE000DC17B6 /* Publisher.asVoid.swift */ = {isa = PBXFileReference; lastKnownFileType = sourcecode.swift; path = Publisher.asVoid.swift; sourceTree = "<group>"; };
		B684592625C93C0500DC17B6 /* Publishers.NestedObjectChanges.swift */ = {isa = PBXFileReference; lastKnownFileType = sourcecode.swift; path = Publishers.NestedObjectChanges.swift; sourceTree = "<group>"; };
		B684592E25C93FBF00DC17B6 /* AppStateRestorationManager.swift */ = {isa = PBXFileReference; lastKnownFileType = sourcecode.swift; path = AppStateRestorationManager.swift; sourceTree = "<group>"; };
		B6A5A27025B9377300AA7ADA /* StatePersistenceService.swift */ = {isa = PBXFileReference; lastKnownFileType = sourcecode.swift; path = StatePersistenceService.swift; sourceTree = "<group>"; };
		B6A5A27825B93FFE00AA7ADA /* StateRestorationManagerTests.swift */ = {isa = PBXFileReference; lastKnownFileType = sourcecode.swift; path = StateRestorationManagerTests.swift; sourceTree = "<group>"; };
		B6A5A27D25B9403E00AA7ADA /* FileStoreMock.swift */ = {isa = PBXFileReference; lastKnownFileType = sourcecode.swift; path = FileStoreMock.swift; sourceTree = "<group>"; };
		B6A5A29F25B96E8300AA7ADA /* AppStateChangePublisherTests.swift */ = {isa = PBXFileReference; lastKnownFileType = sourcecode.swift; path = AppStateChangePublisherTests.swift; sourceTree = "<group>"; };
		B6A5A2A725BAA35500AA7ADA /* WindowManagerStateRestorationTests.swift */ = {isa = PBXFileReference; lastKnownFileType = sourcecode.swift; path = WindowManagerStateRestorationTests.swift; sourceTree = "<group>"; };
		B6A9E45226142B070067D1B9 /* Pixel.swift */ = {isa = PBXFileReference; fileEncoding = 4; lastKnownFileType = sourcecode.swift; path = Pixel.swift; sourceTree = "<group>"; };
		B6A9E457261460340067D1B9 /* ApiRequestError.swift */ = {isa = PBXFileReference; fileEncoding = 4; lastKnownFileType = sourcecode.swift; path = ApiRequestError.swift; sourceTree = "<group>"; };
		B6A9E458261460340067D1B9 /* APIHeaders.swift */ = {isa = PBXFileReference; fileEncoding = 4; lastKnownFileType = sourcecode.swift; path = APIHeaders.swift; sourceTree = "<group>"; };
		B6A9E459261460350067D1B9 /* APIRequest.swift */ = {isa = PBXFileReference; fileEncoding = 4; lastKnownFileType = sourcecode.swift; path = APIRequest.swift; sourceTree = "<group>"; };
		B6A9E4602614608B0067D1B9 /* AppVersion.swift */ = {isa = PBXFileReference; fileEncoding = 4; lastKnownFileType = sourcecode.swift; path = AppVersion.swift; sourceTree = "<group>"; };
		B6A9E46A2614618A0067D1B9 /* OperatingSystemVersionExtension.swift */ = {isa = PBXFileReference; lastKnownFileType = sourcecode.swift; path = OperatingSystemVersionExtension.swift; sourceTree = "<group>"; };
		B6A9E46F26146A250067D1B9 /* DateExtension.swift */ = {isa = PBXFileReference; lastKnownFileType = sourcecode.swift; path = DateExtension.swift; sourceTree = "<group>"; };
		B6A9E47626146A570067D1B9 /* PixelEvent.swift */ = {isa = PBXFileReference; lastKnownFileType = sourcecode.swift; path = PixelEvent.swift; sourceTree = "<group>"; };
		B6A9E47E26146A800067D1B9 /* PixelArguments.swift */ = {isa = PBXFileReference; lastKnownFileType = sourcecode.swift; path = PixelArguments.swift; sourceTree = "<group>"; };
		B6A9E48326146AAB0067D1B9 /* PixelParameters.swift */ = {isa = PBXFileReference; lastKnownFileType = sourcecode.swift; path = PixelParameters.swift; sourceTree = "<group>"; };
		B6A9E48826146ABF0067D1B9 /* PixelCounter.swift */ = {isa = PBXFileReference; lastKnownFileType = sourcecode.swift; path = PixelCounter.swift; sourceTree = "<group>"; };
		B6A9E498261474120067D1B9 /* TimedPixel.swift */ = {isa = PBXFileReference; lastKnownFileType = sourcecode.swift; path = TimedPixel.swift; sourceTree = "<group>"; };
		B6A9E4A2261475C70067D1B9 /* AppUsageActivityMonitor.swift */ = {isa = PBXFileReference; lastKnownFileType = sourcecode.swift; path = AppUsageActivityMonitor.swift; sourceTree = "<group>"; };
		B6AAAC23260328950029438D /* ProgressView.swift */ = {isa = PBXFileReference; lastKnownFileType = sourcecode.swift; path = ProgressView.swift; sourceTree = "<group>"; };
		B6AAAC2C260330580029438D /* PublishedAfter.swift */ = {isa = PBXFileReference; lastKnownFileType = sourcecode.swift; path = PublishedAfter.swift; sourceTree = "<group>"; };
		B6AAAC3D26048F690029438D /* RandomAccessCollectionExtension.swift */ = {isa = PBXFileReference; lastKnownFileType = sourcecode.swift; path = RandomAccessCollectionExtension.swift; sourceTree = "<group>"; };
		B6AE74332609AFCE005B9B1A /* ProgressEstimationTests.swift */ = {isa = PBXFileReference; lastKnownFileType = sourcecode.swift; path = ProgressEstimationTests.swift; sourceTree = "<group>"; };
		B6B3E0952654DACD0040E0A2 /* UTTypeTests.swift */ = {isa = PBXFileReference; lastKnownFileType = sourcecode.swift; path = UTTypeTests.swift; sourceTree = "<group>"; };
		B6B3E09D2654FF9C0040E0A2 /* DownloadedFileTests.swift */ = {isa = PBXFileReference; lastKnownFileType = sourcecode.swift; path = DownloadedFileTests.swift; sourceTree = "<group>"; };
		B6B3E0A92655F9CB0040E0A2 /* FileDownloadManagerTests.swift */ = {isa = PBXFileReference; lastKnownFileType = sourcecode.swift; path = FileDownloadManagerTests.swift; sourceTree = "<group>"; };
		B6B3E0B1265749D20040E0A2 /* LocalFileSaveTaskTests.swift */ = {isa = PBXFileReference; lastKnownFileType = sourcecode.swift; path = LocalFileSaveTaskTests.swift; sourceTree = "<group>"; };
		B6B3E0B626574BF80040E0A2 /* FileDownloadTaskDelegateMock.swift */ = {isa = PBXFileReference; lastKnownFileType = sourcecode.swift; path = FileDownloadTaskDelegateMock.swift; sourceTree = "<group>"; };
		B6B3E0BB2657537D0040E0A2 /* FileDownloadTaskMock.swift */ = {isa = PBXFileReference; lastKnownFileType = sourcecode.swift; path = FileDownloadTaskMock.swift; sourceTree = "<group>"; };
		B6B3E0C02657599D0040E0A2 /* DataSaveTaskTests.swift */ = {isa = PBXFileReference; lastKnownFileType = sourcecode.swift; path = DataSaveTaskTests.swift; sourceTree = "<group>"; };
		B6B3E0C526575BBB0040E0A2 /* WebContentDownloadTaskTests.swift */ = {isa = PBXFileReference; lastKnownFileType = sourcecode.swift; path = WebContentDownloadTaskTests.swift; sourceTree = "<group>"; };
		B6B3E0CA265764730040E0A2 /* URLRequestDownloadTaskTests.swift */ = {isa = PBXFileReference; lastKnownFileType = sourcecode.swift; path = URLRequestDownloadTaskTests.swift; sourceTree = "<group>"; };
		B6B3E0DC2657E9CF0040E0A2 /* NSScreenExtension.swift */ = {isa = PBXFileReference; lastKnownFileType = sourcecode.swift; path = NSScreenExtension.swift; sourceTree = "<group>"; };
		B6D7A2ED25D2418B002B2AE1 /* ShadowView.swift */ = {isa = PBXFileReference; fileEncoding = 4; lastKnownFileType = sourcecode.swift; path = ShadowView.swift; sourceTree = "<group>"; };
		B6DA44012616B28300DD1EC2 /* PixelDataStore.swift */ = {isa = PBXFileReference; lastKnownFileType = sourcecode.swift; path = PixelDataStore.swift; sourceTree = "<group>"; };
		B6DA44072616B30600DD1EC2 /* PixelDataModel.xcdatamodel */ = {isa = PBXFileReference; lastKnownFileType = wrapper.xcdatamodel; path = PixelDataModel.xcdatamodel; sourceTree = "<group>"; };
		B6DA44102616C0FC00DD1EC2 /* PixelTests.swift */ = {isa = PBXFileReference; fileEncoding = 4; lastKnownFileType = sourcecode.swift; path = PixelTests.swift; sourceTree = "<group>"; };
		B6DA441D2616C84600DD1EC2 /* PixelStoreMock.swift */ = {isa = PBXFileReference; lastKnownFileType = sourcecode.swift; path = PixelStoreMock.swift; sourceTree = "<group>"; };
		B6DA44222616CABC00DD1EC2 /* PixelArgumentsTests.swift */ = {isa = PBXFileReference; lastKnownFileType = sourcecode.swift; path = PixelArgumentsTests.swift; sourceTree = "<group>"; };
		B6DA44272616CAE000DD1EC2 /* AppUsageActivityMonitorTests.swift */ = {isa = PBXFileReference; lastKnownFileType = sourcecode.swift; path = AppUsageActivityMonitorTests.swift; sourceTree = "<group>"; };
		B6E61EC0263A5664004E11AB /* LocalFileSaveTask.swift */ = {isa = PBXFileReference; lastKnownFileType = sourcecode.swift; path = LocalFileSaveTask.swift; sourceTree = "<group>"; };
		B6E61EC5263A569B004E11AB /* WebContentDownloadTask.swift */ = {isa = PBXFileReference; lastKnownFileType = sourcecode.swift; path = WebContentDownloadTask.swift; sourceTree = "<group>"; };
		B6E61ECA263A5722004E11AB /* DataSaveTask.swift */ = {isa = PBXFileReference; lastKnownFileType = sourcecode.swift; path = DataSaveTask.swift; sourceTree = "<group>"; };
		B6E61ECF263A6F97004E11AB /* NSSavePanelExtension.swift */ = {isa = PBXFileReference; lastKnownFileType = sourcecode.swift; path = NSSavePanelExtension.swift; sourceTree = "<group>"; };
		B6E61ED4263A6FC4004E11AB /* SavePanelAccessoryView.xib */ = {isa = PBXFileReference; lastKnownFileType = file.xib; path = SavePanelAccessoryView.xib; sourceTree = "<group>"; };
		B6E61EE2263AC0C8004E11AB /* FileManagerExtension.swift */ = {isa = PBXFileReference; lastKnownFileType = sourcecode.swift; path = FileManagerExtension.swift; sourceTree = "<group>"; };
		B6E61EE7263ACE16004E11AB /* UTType.swift */ = {isa = PBXFileReference; lastKnownFileType = sourcecode.swift; path = UTType.swift; sourceTree = "<group>"; };
		B6E61EEC263ACE58004E11AB /* URLRequestDownloadTask.swift */ = {isa = PBXFileReference; lastKnownFileType = sourcecode.swift; path = URLRequestDownloadTask.swift; sourceTree = "<group>"; };
		B6F41030264D2B23003DA42C /* ProgressExtension.swift */ = {isa = PBXFileReference; lastKnownFileType = sourcecode.swift; path = ProgressExtension.swift; sourceTree = "<group>"; };
		F41D174025CB131900472416 /* NSColorExtension.swift */ = {isa = PBXFileReference; lastKnownFileType = sourcecode.swift; path = NSColorExtension.swift; sourceTree = "<group>"; };
		F44C130125C2DA0400426E3E /* NSAppearanceExtension.swift */ = {isa = PBXFileReference; lastKnownFileType = sourcecode.swift; path = NSAppearanceExtension.swift; sourceTree = "<group>"; };
/* End PBXFileReference section */

/* Begin PBXFrameworksBuildPhase section */
		4B1AD89A25FC27E200261379 /* Frameworks */ = {
			isa = PBXFrameworksBuildPhase;
			buildActionMask = 2147483647;
			files = (
			);
			runOnlyForDeploymentPostprocessing = 0;
		};
		AA585D7B248FD31100E9A3E2 /* Frameworks */ = {
			isa = PBXFrameworksBuildPhase;
			buildActionMask = 2147483647;
			files = (
				85AE2FF224A33A2D002D507F /* WebKit.framework in Frameworks */,
				B65783F525F8ACA400D8DB33 /* Punnycode in Frameworks */,
				4B82E9B325B69E3E00656FE7 /* TrackerRadarKit in Frameworks */,
				4B7727A92645E1B800B64301 /* BrowserServicesKit in Frameworks */,
				85FF55C825F82E4F00E2AB99 /* Lottie in Frameworks */,
			);
			runOnlyForDeploymentPostprocessing = 0;
		};
		AA585D8D248FD31400E9A3E2 /* Frameworks */ = {
			isa = PBXFrameworksBuildPhase;
			buildActionMask = 2147483647;
			files = (
				B6DA44172616C13800DD1EC2 /* OHHTTPStubs in Frameworks */,
				B6DA44192616C13800DD1EC2 /* OHHTTPStubsSwift in Frameworks */,
			);
			runOnlyForDeploymentPostprocessing = 0;
		};
/* End PBXFrameworksBuildPhase section */

/* Begin PBXGroup section */
		142879D824CE1139005419BB /* ViewModel */ = {
			isa = PBXGroup;
			children = (
				142879DB24CE1185005419BB /* SuggestionContainerViewModelTests.swift */,
				142879D924CE1179005419BB /* SuggestionViewModelTests.swift */,
			);
			path = ViewModel;
			sourceTree = "<group>";
		};
		336D5AEA262D8D3C0052E0C9 /* duckduckgo-find-in-page */ = {
			isa = PBXGroup;
			children = (
				336D5AEE262D8D3C0052E0C9 /* dist */,
			);
			name = "duckduckgo-find-in-page";
			path = "Submodules/duckduckgo-find-in-page";
			sourceTree = SOURCE_ROOT;
		};
		336D5AEE262D8D3C0052E0C9 /* dist */ = {
			isa = PBXGroup;
			children = (
				336D5AEF262D8D3C0052E0C9 /* findinpage.js */,
			);
			path = dist;
			sourceTree = "<group>";
		};
		4B02197B25E05FAC00ED7DEA /* Fireproofing */ = {
			isa = PBXGroup;
			children = (
				4B02197C25E05FAC00ED7DEA /* Resources */,
				4B02197E25E05FAC00ED7DEA /* Extensions */,
				4B02198025E05FAC00ED7DEA /* Model */,
				4B02198225E05FAC00ED7DEA /* View */,
				4B02198625E05FAC00ED7DEA /* Services */,
			);
			path = Fireproofing;
			sourceTree = "<group>";
		};
		4B02197C25E05FAC00ED7DEA /* Resources */ = {
			isa = PBXGroup;
			children = (
				4B02197D25E05FAC00ED7DEA /* login-detection.js */,
			);
			path = Resources;
			sourceTree = "<group>";
		};
		4B02197E25E05FAC00ED7DEA /* Extensions */ = {
			isa = PBXGroup;
			children = (
				4B02197F25E05FAC00ED7DEA /* FireproofingURLExtensions.swift */,
			);
			path = Extensions;
			sourceTree = "<group>";
		};
		4B02198025E05FAC00ED7DEA /* Model */ = {
			isa = PBXGroup;
			children = (
				4B02198125E05FAC00ED7DEA /* FireproofDomains.swift */,
			);
			path = Model;
			sourceTree = "<group>";
		};
		4B02198225E05FAC00ED7DEA /* View */ = {
			isa = PBXGroup;
			children = (
				4B02198325E05FAC00ED7DEA /* FireproofInfoViewController.swift */,
				4B02198425E05FAC00ED7DEA /* Fireproofing.storyboard */,
				4B02198525E05FAC00ED7DEA /* UndoFireproofingViewController.swift */,
			);
			path = View;
			sourceTree = "<group>";
		};
		4B02198625E05FAC00ED7DEA /* Services */ = {
			isa = PBXGroup;
			children = (
				4B02198725E05FAC00ED7DEA /* LoginDetectionService.swift */,
			);
			path = Services;
			sourceTree = "<group>";
		};
		4B02199725E063DE00ED7DEA /* Fireproofing */ = {
			isa = PBXGroup;
			children = (
				4B02199825E063DE00ED7DEA /* LoginDetectionServiceTests.swift */,
				4B02199925E063DE00ED7DEA /* FireproofDomainsTests.swift */,
				4B02199A25E063DE00ED7DEA /* FireproofingURLExtensionsTests.swift */,
			);
			path = Fireproofing;
			sourceTree = "<group>";
		};
		4B0511A2262CAA5A00F6079C /* Preferences */ = {
			isa = PBXGroup;
			children = (
				4B0511A3262CAA5A00F6079C /* Model */,
				4B0511AA262CAA5A00F6079C /* View */,
			);
			path = Preferences;
			sourceTree = "<group>";
		};
		4B0511A3262CAA5A00F6079C /* Model */ = {
			isa = PBXGroup;
			children = (
				4B0511A4262CAA5A00F6079C /* DefaultBrowserPreferences.swift */,
				4B0511A5262CAA5A00F6079C /* AppearancePreferences.swift */,
				4B0511A6262CAA5A00F6079C /* PrivacySecurityPreferences.swift */,
				4B0511A7262CAA5A00F6079C /* DownloadPreferences.swift */,
				4B0511A8262CAA5A00F6079C /* PreferenceSections.swift */,
			);
			path = Model;
			sourceTree = "<group>";
		};
		4B0511AA262CAA5A00F6079C /* View */ = {
			isa = PBXGroup;
			children = (
				4B0511AB262CAA5A00F6079C /* PrivacySecurityPreferencesTableCellView.xib */,
				4B0511AC262CAA5A00F6079C /* PreferencesAboutViewController.swift */,
				4B0511AD262CAA5A00F6079C /* Preferences.storyboard */,
				4B0511AE262CAA5A00F6079C /* PreferencesSidebarViewController.swift */,
				4B0511AF262CAA5A00F6079C /* PrivacySecurityPreferencesTableCellView.swift */,
				4B0511B0262CAA5A00F6079C /* DefaultBrowserTableCellView.xib */,
				4B0511B1262CAA5A00F6079C /* PreferenceTableCellView.swift */,
				4B0511B2262CAA5A00F6079C /* PreferencesListViewController.swift */,
				4B0511B3262CAA5A00F6079C /* RoundedSelectionRowView.swift */,
				4B0511B4262CAA5A00F6079C /* FireproofDomainsViewController.swift */,
				4B0511B5262CAA5A00F6079C /* DownloadPreferencesTableCellView.swift */,
				4B0511B6262CAA5A00F6079C /* PreferencesSplitViewController.swift */,
				4B0511B7262CAA5A00F6079C /* DefaultBrowserTableCellView.swift */,
				4B0511B8262CAA5A00F6079C /* DownloadPreferencesTableCellView.xib */,
				4B0511B9262CAA5A00F6079C /* AppearancePreferencesTableCellView.swift */,
				4B0511BA262CAA5A00F6079C /* AppearancePreferencesTableCellView.xib */,
			);
			path = View;
			sourceTree = "<group>";
		};
		4B0511EE262CAEB300F6079C /* Preferences */ = {
			isa = PBXGroup;
			children = (
				4B0511EF262CAEC900F6079C /* AppearancePreferencesTests.swift */,
				4B0511F7262CB20F00F6079C /* DownloadPreferencesTests.swift */,
			);
			path = Preferences;
			sourceTree = "<group>";
		};
		4B1AD89E25FC27E200261379 /* Integration Tests */ = {
			isa = PBXGroup;
			children = (
				4B1AD91625FC46FB00261379 /* CoreDataEncryptionTests.swift */,
				4BA1A6EA258C288C00F6F690 /* EncryptionKeyStoreTests.swift */,
				4B1AD8A125FC27E200261379 /* Info.plist */,
			);
			path = "Integration Tests";
			sourceTree = "<group>";
		};
		4B6160D125B14E5E007DE5B2 /* ContentBlocker */ = {
			isa = PBXGroup;
			children = (
				4B6160FE25B15BB1007DE5B2 /* ContentBlockerRulesManager.swift */,
				4B6160DC25B152C5007DE5B2 /* ContentBlockerRulesUserScript.swift */,
				4B6160E425B152FA007DE5B2 /* ContentBlockerUserScript.swift */,
				4B6160D225B14E6E007DE5B2 /* TrackerRadarManager.swift */,
				4B6160EC25B15417007DE5B2 /* DetectedTracker.swift */,
				4B6160F125B15792007DE5B2 /* contentblockerrules.js */,
				4B6160F625B157BB007DE5B2 /* contentblocker.js */,
				4B6160D725B150E4007DE5B2 /* trackerData.json */,
				85AC3B0425D6B1D800C7D2AA /* ScriptSourceProviding.swift */,
			);
			path = ContentBlocker;
			sourceTree = "<group>";
		};
		4B65143C26392483005B46EB /* Email */ = {
			isa = PBXGroup;
			children = (
				4B65143D263924B5005B46EB /* EmailUrlExtensions.swift */,
			);
			path = Email;
			sourceTree = "<group>";
		};
		4B677422255DBEB800025BD8 /* Smarter Encryption */ = {
			isa = PBXGroup;
			children = (
				4B67742C255DBEB800025BD8 /* HTTPSUpgrade.swift */,
				4B677423255DBEB800025BD8 /* Bloom Filter */,
				4B677426255DBEB800025BD8 /* Domain */,
				4B67742D255DBEB800025BD8 /* Store */,
			);
			path = "Smarter Encryption";
			sourceTree = "<group>";
		};
		4B677423255DBEB800025BD8 /* Bloom Filter */ = {
			isa = PBXGroup;
			children = (
				4B677425255DBEB800025BD8 /* BloomFilterWrapper.h */,
				4B677424255DBEB800025BD8 /* BloomFilterWrapper.mm */,
			);
			path = "Bloom Filter";
			sourceTree = "<group>";
		};
		4B677426255DBEB800025BD8 /* Domain */ = {
			isa = PBXGroup;
			children = (
				4B677427255DBEB800025BD8 /* httpsMobileV2BloomSpec.json */,
				4B677428255DBEB800025BD8 /* httpsMobileV2Bloom.bin */,
				4B677429255DBEB800025BD8 /* HTTPSBloomFilterSpecification.swift */,
				4B67742A255DBEB800025BD8 /* httpsMobileV2FalsePositives.json */,
				4B67742B255DBEB800025BD8 /* HTTPSExcludedDomains.swift */,
			);
			path = Domain;
			sourceTree = "<group>";
		};
		4B67742D255DBEB800025BD8 /* Store */ = {
			isa = PBXGroup;
			children = (
				4B67742E255DBEB800025BD8 /* HTTPSUpgrade.xcdatamodeld */,
				4B677430255DBEB800025BD8 /* HTTPSUpgradeStore.swift */,
			);
			path = Store;
			sourceTree = "<group>";
		};
		4B67743D255DBEEA00025BD8 /* Database */ = {
			isa = PBXGroup;
			children = (
				4B677440255DBEEA00025BD8 /* Database.swift */,
			);
			path = Database;
			sourceTree = "<group>";
		};
		4B677447255DBF1400025BD8 /* Submodules */ = {
			isa = PBXGroup;
			children = (
				336D5AEA262D8D3C0052E0C9 /* duckduckgo-find-in-page */,
				4B677448255DBF2300025BD8 /* bloom_cpp */,
			);
			name = Submodules;
			sourceTree = "<group>";
		};
		4B677448255DBF2300025BD8 /* bloom_cpp */ = {
			isa = PBXGroup;
			children = (
				4B677449255DBF3A00025BD8 /* BloomFilter.cpp */,
				4B67744A255DBF3A00025BD8 /* BloomFilter.hpp */,
			);
			name = bloom_cpp;
			sourceTree = "<group>";
		};
		4B82E9B725B6A04B00656FE7 /* ContentBlocker */ = {
			isa = PBXGroup;
			children = (
				4B82E9B825B6A05800656FE7 /* DetectedTrackerTests.swift */,
				4B82E9C025B6A1CD00656FE7 /* TrackerRadarManagerTests.swift */,
			);
			path = ContentBlocker;
			sourceTree = "<group>";
		};
		4B9292AD26670F5300AD2C21 /* Extensions */ = {
			isa = PBXGroup;
			children = (
<<<<<<< HEAD
				4B967CE1265DF0D6007E2070 /* NSOutlineViewExtensions.swift */,
				4B22490726635157003FCE1F /* NSPopUpButtonExtension.swift */,
=======
				4B9292AE26670F5300AD2C21 /* NSOutlineViewExtensions.swift */,
>>>>>>> 885db90f
			);
			path = Extensions;
			sourceTree = "<group>";
		};
		4BA1A691258B06F600F6F690 /* FileSystem */ = {
			isa = PBXGroup;
			children = (
				4BA1A69A258B076900F6F690 /* FileStore.swift */,
				4BA1A69F258B079600F6F690 /* DataEncryption.swift */,
				4BA1A6A4258B07DF00F6F690 /* EncryptedValueTransformer.swift */,
				4BA1A6A9258B07F400F6F690 /* EncryptionKeys */,
			);
			path = FileSystem;
			sourceTree = "<group>";
		};
		4BA1A6A9258B07F400F6F690 /* EncryptionKeys */ = {
			isa = PBXGroup;
			children = (
				4BA1A6B2258B080A00F6F690 /* EncryptionKeyGeneration.swift */,
				4BA1A6B7258B081600F6F690 /* EncryptionKeyStoring.swift */,
				4BA1A6BC258B082300F6F690 /* EncryptionKeyStore.swift */,
			);
			path = EncryptionKeys;
			sourceTree = "<group>";
		};
		4BA1A6CE258BF58C00F6F690 /* FileSystem */ = {
			isa = PBXGroup;
			children = (
				4BA1A6D8258C0CB300F6F690 /* DataEncryptionTests.swift */,
				4BA1A6FD258C5C1300F6F690 /* EncryptedValueTransformerTests.swift */,
				4BA1A6E5258C270800F6F690 /* EncryptionKeyGeneratorTests.swift */,
				4BA1A6F5258C4F9600F6F690 /* EncryptionMocks.swift */,
				4BA1A6DD258C100A00F6F690 /* FileStoreTests.swift */,
				4B11060925903EAC0039B979 /* CoreDataEncryptionTests.swift */,
				4B11060325903E570039B979 /* CoreDataEncryptionTesting.xcdatamodeld */,
				B6A5A27825B93FFE00AA7ADA /* StateRestorationManagerTests.swift */,
				B6A5A27D25B9403E00AA7ADA /* FileStoreMock.swift */,
			);
			path = FileSystem;
			sourceTree = "<group>";
		};
		4BB88B4E25B7BA20006F6B06 /* Utilities */ = {
			isa = PBXGroup;
			children = (
				4BB88B5A25B7BA50006F6B06 /* Instruments.swift */,
				85799C1725DEBB3F0007EC87 /* Logging.swift */,
				4BB88B4F25B7BA2B006F6B06 /* TabInstrumentation.swift */,
				85C6A29525CC1FFD00EEB5F1 /* UserDefaultsWrapper.swift */,
				B6AAAC2C260330580029438D /* PublishedAfter.swift */,
			);
			path = Utilities;
			sourceTree = "<group>";
		};
		853014D425E6709500FB8205 /* Support */ = {
			isa = PBXGroup;
			children = (
				853014D525E671A000FB8205 /* PageObserverUserScript.swift */,
			);
			path = Support;
			sourceTree = "<group>";
		};
		8553FF50257523630029327F /* FileDownload */ = {
			isa = PBXGroup;
			children = (
				B6B3E09D2654FF9C0040E0A2 /* DownloadedFileTests.swift */,
				B6B3E0A92655F9CB0040E0A2 /* FileDownloadManagerTests.swift */,
				B6B3E0B1265749D20040E0A2 /* LocalFileSaveTaskTests.swift */,
				B6B3E0C02657599D0040E0A2 /* DataSaveTaskTests.swift */,
				B6B3E0C526575BBB0040E0A2 /* WebContentDownloadTaskTests.swift */,
				B6B3E0CA265764730040E0A2 /* URLRequestDownloadTaskTests.swift */,
				8553FF51257523760029327F /* DownloadSuggestedFilenameTests.swift */,
				B6B3E0B626574BF80040E0A2 /* FileDownloadTaskDelegateMock.swift */,
				B6B3E0BB2657537D0040E0A2 /* FileDownloadTaskMock.swift */,
			);
			path = FileDownload;
			sourceTree = "<group>";
		};
		8556A60C256C15C60092FA9D /* FileDownload */ = {
			isa = PBXGroup;
			children = (
				8556A615256C15E10092FA9D /* Model */,
			);
			path = FileDownload;
			sourceTree = "<group>";
		};
		8556A615256C15E10092FA9D /* Model */ = {
			isa = PBXGroup;
			children = (
				856C98DE257014BD00A22F1F /* FileDownloadManager.swift */,
				8556A60D256C15DD0092FA9D /* FileDownload.swift */,
				856C98D92570149800A22F1F /* FileDownloadTask.swift */,
				B6E61EEC263ACE58004E11AB /* URLRequestDownloadTask.swift */,
				B6E61EC0263A5664004E11AB /* LocalFileSaveTask.swift */,
				B6E61ECA263A5722004E11AB /* DataSaveTask.swift */,
				B6E61EC5263A569B004E11AB /* WebContentDownloadTask.swift */,
				B6E61EE7263ACE16004E11AB /* UTType.swift */,
				B6075C7A263E82C20038F8AE /* DownloadedFile.swift */,
			);
			path = Model;
			sourceTree = "<group>";
		};
		85A0115D25AF1C4700FA6A0C /* FindInPage */ = {
			isa = PBXGroup;
			children = (
				85A0117325AF2EDF00FA6A0C /* FindInPage.storyboard */,
				85A0118125AF60E700FA6A0C /* FindInPageModel.swift */,
				85A011E925B4D4CA00FA6A0C /* FindInPageUserScript.swift */,
				85A0116825AF1D8900FA6A0C /* FindInPageViewController.swift */,
			);
			path = FindInPage;
			sourceTree = "<group>";
		};
		85AC3B1525D9BBFA00C7D2AA /* Configuration */ = {
			isa = PBXGroup;
			children = (
				85AC3B1625D9BC1A00C7D2AA /* ConfigurationDownloaderTests.swift */,
				85AC3B4825DAC9BD00C7D2AA /* ConfigurationStorageTests.swift */,
			);
			path = Configuration;
			sourceTree = "<group>";
		};
		85AC3B3325DA828900C7D2AA /* Network */ = {
			isa = PBXGroup;
			children = (
				85AC3B3425DA82A600C7D2AA /* DataTaskProviding.swift */,
			);
			path = Network;
			sourceTree = "<group>";
		};
		85AE2FF024A33A2D002D507F /* Frameworks */ = {
			isa = PBXGroup;
			children = (
				85AE2FF124A33A2D002D507F /* WebKit.framework */,
			);
			name = Frameworks;
			sourceTree = "<group>";
		};
		85D33F1025C82E93002B91A6 /* Configuration */ = {
			isa = PBXGroup;
			children = (
				85480FBA25D181CB009424E3 /* ConfigurationDownloading.swift */,
				85D33F1125C82EB3002B91A6 /* ConfigurationManager.swift */,
				85480FCE25D1AA22009424E3 /* ConfigurationStoring.swift */,
			);
			path = Configuration;
			sourceTree = "<group>";
		};
		85F1B0C725EF9747004792B6 /* AppDelegate */ = {
			isa = PBXGroup;
			children = (
				85F1B0C825EF9759004792B6 /* URLEventListenerTests.swift */,
			);
			path = AppDelegate;
			sourceTree = "<group>";
		};
		85F69B3A25EDE7F800978E59 /* Common */ = {
			isa = PBXGroup;
			children = (
				4B9292C42667104B00AD2C21 /* CoreDataTestUtilities.swift */,
				AAEC74B92642E66600C2EFBC /* Extensions */,
				B65783EB25F8AB9200D8DB33 /* String+PunycodeTests.swift */,
				85F69B3B25EDE81F00978E59 /* URLExtensionTests.swift */,
				4B0511E6262CAB3700F6079C /* UserDefaultsWrapperUtilities.swift */,
				B67C6C462654C643006C872E /* FileManagerExtensionTests.swift */,
				B6B3E0952654DACD0040E0A2 /* UTTypeTests.swift */,
				B65349A9265CF45000DCC645 /* DispatchQueueExtensionsTests.swift */,
			);
			path = Common;
			sourceTree = "<group>";
		};
		AA4D700525545EDE00C3411E /* AppDelegate */ = {
			isa = PBXGroup;
			children = (
				AA585D81248FD31100E9A3E2 /* AppDelegate.swift */,
				AA4D700625545EF800C3411E /* UrlEventListener.swift */,
				AA4FF40B2624751A004E2377 /* GrammarCheckEnabler.swift */,
			);
			path = AppDelegate;
			sourceTree = "<group>";
		};
		AA512D1224D99D4900230283 /* Services */ = {
			isa = PBXGroup;
			children = (
				AA512D1324D99D9800230283 /* FaviconService.swift */,
				AA6820E325502F19005ED0D5 /* WebsiteDataStore.swift */,
			);
			path = Services;
			sourceTree = "<group>";
		};
		AA585D75248FD31100E9A3E2 = {
			isa = PBXGroup;
			children = (
				AA68C3D62490F821001B8783 /* README.md */,
				AA585D80248FD31100E9A3E2 /* DuckDuckGo */,
				AA585D93248FD31400E9A3E2 /* Unit Tests */,
				4B1AD89E25FC27E200261379 /* Integration Tests */,
				AA585D7F248FD31100E9A3E2 /* Products */,
				85AE2FF024A33A2D002D507F /* Frameworks */,
				B633C89425E85C5700E4B352 /* Recovered References */,
			);
			sourceTree = "<group>";
		};
		AA585D7F248FD31100E9A3E2 /* Products */ = {
			isa = PBXGroup;
			children = (
				AA585D7E248FD31100E9A3E2 /* DuckDuckGo Privacy Browser.app */,
				AA585D90248FD31400E9A3E2 /* Unit Tests.xctest */,
				4B1AD89D25FC27E200261379 /* Integration Tests.xctest */,
			);
			name = Products;
			sourceTree = "<group>";
		};
		AA585D80248FD31100E9A3E2 /* DuckDuckGo */ = {
			isa = PBXGroup;
			children = (
				B6A9E47526146A440067D1B9 /* API */,
				AA4D700525545EDE00C3411E /* AppDelegate */,
				AAC5E4C025D6A6A9007F5990 /* Bookmarks */,
				AA86491B24D837DE001BABEE /* BrowserTab */,
				AA6820E825503A21005ED0D5 /* Burning */,
				AA86491324D831B9001BABEE /* Common */,
				85D33F1025C82E93002B91A6 /* Configuration */,
				4B6160D125B14E5E007DE5B2 /* ContentBlocker */,
				4B65143C26392483005B46EB /* Email */,
				8556A60C256C15C60092FA9D /* FileDownload */,
				85A0115D25AF1C4700FA6A0C /* FindInPage */,
				4B02197B25E05FAC00ED7DEA /* Fireproofing */,
				AAE75275263B036300B973F8 /* History */,
				AAE71DB225F66A0900D74437 /* Homepage */,
				AA585DB02490E6FA00E9A3E2 /* Main */,
				AA97BF4425135CB60014931A /* Menus */,
				AA86491524D83384001BABEE /* NavigationBar */,
				4B0511A2262CAA5A00F6079C /* Preferences */,
				4B677422255DBEB800025BD8 /* Smarter Encryption */,
				B68458AE25C7E75100DC17B6 /* State Restoration */,
				B6A9E44E26142AF90067D1B9 /* Statistics */,
				4B677447255DBF1400025BD8 /* Submodules */,
				AACB8E7224A4C8BC005F2218 /* Suggestions */,
				AA86491124D8318F001BABEE /* TabBar */,
				AAE8B0FD258A416F00E81239 /* Tooltip */,
				AA6EF9AE25066F99004754E6 /* Windows */,
				AA585D85248FD31400E9A3E2 /* Assets.xcassets */,
				4B677454255DC18000025BD8 /* Bridging.h */,
				AA585D8B248FD31400E9A3E2 /* DuckDuckGo.entitlements */,
				AA585D8A248FD31400E9A3E2 /* Info.plist */,
			);
			path = DuckDuckGo;
			sourceTree = "<group>";
		};
		AA585D93248FD31400E9A3E2 /* Unit Tests */ = {
			isa = PBXGroup;
			children = (
				B6A5A28C25B962CB00AA7ADA /* App */,
				85F1B0C725EF9747004792B6 /* AppDelegate */,
				AA652CAB25DD820D009059CC /* Bookmarks */,
				AA92ACAE24EFE1F5005F41C9 /* BrowserTab */,
				AA9C361D25518AAB004B1BA3 /* Burning */,
				85F69B3A25EDE7F800978E59 /* Common */,
				85AC3B1525D9BBFA00C7D2AA /* Configuration */,
				4B82E9B725B6A04B00656FE7 /* ContentBlocker */,
				8553FF50257523630029327F /* FileDownload */,
				4BA1A6CE258BF58C00F6F690 /* FileSystem */,
				4B02199725E063DE00ED7DEA /* Fireproofing */,
				AAEC74AE2642C47300C2EFBC /* History */,
				4B0511EE262CAEB300F6079C /* Preferences */,
				AA63744E24C9BB4A00AB2AC4 /* Suggestions */,
				AAC9C01224CAFBB700AD1325 /* TabBar */,
				B61F012125ECBACE00ABB5A3 /* UserScripts */,
				B6AE74322609AFBB005B9B1A /* Progress */,
				B6DA440F2616C0F200DD1EC2 /* Statistics */,
				AA585D96248FD31400E9A3E2 /* Info.plist */,
			);
			path = "Unit Tests";
			sourceTree = "<group>";
		};
		AA585DB02490E6FA00E9A3E2 /* Main */ = {
			isa = PBXGroup;
			children = (
				AA68C3D824911D56001B8783 /* View */,
			);
			path = Main;
			sourceTree = "<group>";
		};
		AA63744E24C9BB4A00AB2AC4 /* Suggestions */ = {
			isa = PBXGroup;
			children = (
				142879D824CE1139005419BB /* ViewModel */,
				AA63745024C9BB9A00AB2AC4 /* Model */,
			);
			path = Suggestions;
			sourceTree = "<group>";
		};
		AA63745024C9BB9A00AB2AC4 /* Model */ = {
			isa = PBXGroup;
			children = (
				AA63745324C9BF9A00AB2AC4 /* SuggestionContainerTests.swift */,
				AA0F3DB6261A566C0077F2D9 /* SuggestionLoadingMock.swift */,
			);
			path = Model;
			sourceTree = "<group>";
		};
		AA652CAB25DD820D009059CC /* Bookmarks */ = {
			isa = PBXGroup;
			children = (
				AA652CAE25DD8228009059CC /* Model */,
				AA652CAF25DD822C009059CC /* Services */,
			);
			path = Bookmarks;
			sourceTree = "<group>";
		};
		AA652CAE25DD8228009059CC /* Model */ = {
			isa = PBXGroup;
			children = (
				4B9292B62667103000AD2C21 /* BookmarkManagedObjectTests.swift */,
				4B9292B72667103000AD2C21 /* BookmarkMigrationTests.swift */,
				4B9292B02667103000AD2C21 /* BookmarkNodePathTests.swift */,
				4B9292B12667103000AD2C21 /* BookmarkNodeTests.swift */,
				4B9292B32667103000AD2C21 /* BookmarkOutlineViewDataSourceTests.swift */,
				4B9292B22667103000AD2C21 /* BookmarkSidebarTreeControllerTests.swift */,
				4B9292B82667103000AD2C21 /* BookmarkTests.swift */,
				4B9292B92667103100AD2C21 /* PasteboardBookmarkTests.swift */,
				4B9292B42667103000AD2C21 /* PasteboardFolderTests.swift */,
				4B9292B52667103000AD2C21 /* TreeControllerTests.swift */,
				AA652CCD25DD9071009059CC /* BookmarkListTests.swift */,
				AA652CD225DDA6E9009059CC /* LocalBookmarkManagerTests.swift */,
			);
			path = Model;
			sourceTree = "<group>";
		};
		AA652CAF25DD822C009059CC /* Services */ = {
			isa = PBXGroup;
			children = (
				AA652CB025DD825B009059CC /* LocalBookmarkStoreTests.swift */,
				AA652CDA25DDAB32009059CC /* BookmarkStoreMock.swift */,
			);
			path = Services;
			sourceTree = "<group>";
		};
		AA6820E825503A21005ED0D5 /* Burning */ = {
			isa = PBXGroup;
			children = (
				AAFCB38325E546FF00859DD4 /* View */,
				AA6820EF25503D93005ED0D5 /* ViewModel */,
				AA6820E925503A49005ED0D5 /* Model */,
			);
			path = Burning;
			sourceTree = "<group>";
		};
		AA6820E925503A49005ED0D5 /* Model */ = {
			isa = PBXGroup;
			children = (
				8511E18325F82B34002F516B /* 01_Fire_really_small.json */,
				AA6820EA25503D6A005ED0D5 /* Fire.swift */,
			);
			path = Model;
			sourceTree = "<group>";
		};
		AA6820EF25503D93005ED0D5 /* ViewModel */ = {
			isa = PBXGroup;
			children = (
				AA6820F025503DA9005ED0D5 /* FireViewModel.swift */,
			);
			path = ViewModel;
			sourceTree = "<group>";
		};
		AA68C3D824911D56001B8783 /* View */ = {
			isa = PBXGroup;
			children = (
				AA585D87248FD31400E9A3E2 /* Main.storyboard */,
				AA7412BC24D2BEEE00D22FE0 /* MainWindow.swift */,
				AA7412B424D1536B00D22FE0 /* MainWindowController.swift */,
				AA585DAE2490E6E600E9A3E2 /* MainViewController.swift */,
				85480F8925CDC360009424E3 /* Launch.storyboard */,
			);
			path = View;
			sourceTree = "<group>";
		};
		AA6EF9AE25066F99004754E6 /* Windows */ = {
			isa = PBXGroup;
			children = (
				AA6EF9AF25067035004754E6 /* View */,
			);
			path = Windows;
			sourceTree = "<group>";
		};
		AA6EF9AF25067035004754E6 /* View */ = {
			isa = PBXGroup;
			children = (
				AA6EF9AC25066F42004754E6 /* WindowsManager.swift */,
				AAA892E9250A4CEF005B37B2 /* WindowControllersManager.swift */,
				856C98D42570116900A22F1F /* NSWindow+Toast.swift */,
			);
			path = View;
			sourceTree = "<group>";
		};
		AA80EC52256BE33A007083E7 /* Localizables */ = {
			isa = PBXGroup;
			children = (
				AA80EC53256BE3BC007083E7 /* UserText.swift */,
				AA80EC8B256C49B8007083E7 /* Localizable.strings */,
				AA80EC91256C49BC007083E7 /* Localizable.stringsdict */,
			);
			path = Localizables;
			sourceTree = "<group>";
		};
		AA86491124D8318F001BABEE /* TabBar */ = {
			isa = PBXGroup;
			children = (
				AA86491224D831A1001BABEE /* View */,
				AA8EDF1F2491FCC10071C2E8 /* ViewModel */,
				AA9FF95724A1ECE20039E328 /* Model */,
			);
			path = TabBar;
			sourceTree = "<group>";
		};
		AA86491224D831A1001BABEE /* View */ = {
			isa = PBXGroup;
			children = (
				AA80EC7B256C46AA007083E7 /* TabBar.storyboard */,
				1430DFF424D0580F00B8978C /* TabBarViewController.swift */,
				1456D6E024EFCBC300775049 /* TabBarCollectionView.swift */,
				AA7412B624D1687000D22FE0 /* TabBarScrollView.swift */,
				AA7412B024D0B3AC00D22FE0 /* TabBarViewItem.swift */,
				AA7412B124D0B3AC00D22FE0 /* TabBarViewItem.xib */,
				AA2CB1342587C29500AA6FBE /* TabBarFooter.swift */,
				AA2CB12C2587BB5600AA6FBE /* TabBarFooter.xib */,
				AA86490D24D49B54001BABEE /* TabLoadingView.swift */,
				AA9E9A5D25A4867200D1959D /* TabDragAndDropManager.swift */,
			);
			path = View;
			sourceTree = "<group>";
		};
		AA86491324D831B9001BABEE /* Common */ = {
			isa = PBXGroup;
			children = (
				B6A9E4602614608B0067D1B9 /* AppVersion.swift */,
				4B67743D255DBEEA00025BD8 /* Database */,
				AADC60E92493B305008F8EF7 /* Extensions */,
				4BA1A691258B06F600F6F690 /* FileSystem */,
				AA80EC52256BE33A007083E7 /* Localizables */,
				85AC3B3325DA828900C7D2AA /* Network */,
				4BB88B4E25B7BA20006F6B06 /* Utilities */,
				AA86491424D831C4001BABEE /* View */,
			);
			path = Common;
			sourceTree = "<group>";
		};
		AA86491424D831C4001BABEE /* View */ = {
			isa = PBXGroup;
			children = (
				AA2E423324C8A2270048C0D5 /* ColorView.swift */,
				14D9B90124F91316000D4D13 /* FocusRingView.swift */,
				AA86490B24D3494C001BABEE /* GradientView.swift */,
				AA4E633925E79C0A00134434 /* MouseClickView.swift */,
				AAA8E8BE24EA8A0A0055E685 /* MouseOverButton.swift */,
				AAA8E8C024EACA700055E685 /* MouseOverView.swift */,
				4B65028925E6CBF40054432E /* NibLoadable.swift */,
				4B0511D7262CAA7000F6079C /* PaddedImageButton.swift */,
				B6AAAC23260328950029438D /* ProgressView.swift */,
				B6D7A2ED25D2418B002B2AE1 /* ShadowView.swift */,
				AA361A3524EBF0B500EEC649 /* WindowDraggingView.swift */,
				B6E61ECF263A6F97004E11AB /* NSSavePanelExtension.swift */,
				B6E61ED4263A6FC4004E11AB /* SavePanelAccessoryView.xib */,
			);
			path = View;
			sourceTree = "<group>";
		};
		AA86491524D83384001BABEE /* NavigationBar */ = {
			isa = PBXGroup;
			children = (
				853014D425E6709500FB8205 /* Support */,
				AA86491624D8339A001BABEE /* View */,
				AAA0CC3A25337F990079BC96 /* ViewModel */,
			);
			path = NavigationBar;
			sourceTree = "<group>";
		};
		AA86491624D8339A001BABEE /* View */ = {
			isa = PBXGroup;
			children = (
				AA80EC6F256C469C007083E7 /* NavigationBar.storyboard */,
				AA68C3D22490ED62001B8783 /* NavigationBarViewController.swift */,
				14D9B8F924F7E089000D4D13 /* AddressBarViewController.swift */,
				AABEE6AE24AD22B90043105B /* AddressBarTextField.swift */,
				AAC5E4F525D6BF2C007F5990 /* AddressBarButtonsViewController.swift */,
				AAC5E4F025D6BF10007F5990 /* AddressBarButton.swift */,
				AAA0CC32252F181A0079BC96 /* NavigationButtonMenuDelegate.swift */,
				AAA0CC462533833C0079BC96 /* OptionsButtonMenu.swift */,
			);
			path = View;
			sourceTree = "<group>";
		};
		AA86491B24D837DE001BABEE /* BrowserTab */ = {
			isa = PBXGroup;
			children = (
				AA86491C24D83868001BABEE /* View */,
				AA86491D24D83A59001BABEE /* ViewModel */,
				AA86491E24D83A66001BABEE /* Model */,
				AA512D1224D99D4900230283 /* Services */,
			);
			path = BrowserTab;
			sourceTree = "<group>";
		};
		AA86491C24D83868001BABEE /* View */ = {
			isa = PBXGroup;
			children = (
				AA80EC69256C4691007083E7 /* BrowserTab.storyboard */,
				AA585D83248FD31100E9A3E2 /* BrowserTabViewController.swift */,
				856C98A5256EB59600A22F1F /* MenuItemSelectors.swift */,
				AA6FFB4524DC3B5A0028F4D0 /* WebView.swift */,
			);
			path = View;
			sourceTree = "<group>";
		};
		AA86491D24D83A59001BABEE /* ViewModel */ = {
			isa = PBXGroup;
			children = (
				AA9FF95A24A1EFC20039E328 /* TabViewModel.swift */,
				AA5D6DAB24A340F700C6FBCE /* WebViewStateObserver.swift */,
			);
			path = ViewModel;
			sourceTree = "<group>";
		};
		AA86491E24D83A66001BABEE /* Model */ = {
			isa = PBXGroup;
			children = (
				85D438B5256E7C9E00F3BAF8 /* ContextMenuUserScript.swift */,
				4BB88B4425B7B55C006F6B06 /* DebugUserScript.swift */,
				85E11C2E25E7DC7E00974CAF /* ExternalURLHandler.swift */,
				AAA0CC562539EBC90079BC96 /* FaviconUserScript.swift */,
				8556A601256BDDD30092FA9D /* HTML5DownloadUserScript.swift */,
				4B02199225E060C600ED7DEA /* LoginDetectionUserScript.swift */,
				AA9FF95824A1ECF20039E328 /* Tab.swift */,
				14505A07256084EF00272CC6 /* UserAgent.swift */,
				85AC3AEE25D5CE9800C7D2AA /* UserScripts.swift */,
				B633C86C25E797D800E4B352 /* UserScriptsManager.swift */,
				AAF7D3852567CED500998667 /* WebViewConfiguration.swift */,
				B61F015425EDD5A700ABB5A3 /* UserContentController.swift */,
			);
			path = Model;
			sourceTree = "<group>";
		};
		AA8EDF1F2491FCC10071C2E8 /* ViewModel */ = {
			isa = PBXGroup;
			children = (
				AA9FF95E24A1FB680039E328 /* TabCollectionViewModel.swift */,
			);
			path = ViewModel;
			sourceTree = "<group>";
		};
		AA92ACAE24EFE1F5005F41C9 /* BrowserTab */ = {
			isa = PBXGroup;
			children = (
				B62EB47B25BAD3BB005745C6 /* WKWebViewSessionDataTests.swift */,
				B67C6C3C2654B897006C872E /* WebViewExtensionTests.swift */,
				B67C6C412654BF49006C872E /* DuckDuckGo-Symbol.jpg */,
				AA92ACAF24EFE209005F41C9 /* ViewModel */,
				AA92ACB024EFE210005F41C9 /* Model */,
				AA9C362625518B61004B1BA3 /* Services */,
			);
			path = BrowserTab;
			sourceTree = "<group>";
		};
		AA92ACAF24EFE209005F41C9 /* ViewModel */ = {
			isa = PBXGroup;
			children = (
				AAC9C01B24CB594C00AD1325 /* TabViewModelTests.swift */,
			);
			path = ViewModel;
			sourceTree = "<group>";
		};
		AA92ACB024EFE210005F41C9 /* Model */ = {
			isa = PBXGroup;
			children = (
				AAC9C01424CAFBCE00AD1325 /* TabTests.swift */,
				8546DE6125C03056000CA5E1 /* UserAgentTests.swift */,
				85E11C3625E7F1E100974CAF /* ExternalURLHandlerTests.swift */,
			);
			path = Model;
			sourceTree = "<group>";
		};
		AA97BF4425135CB60014931A /* Menus */ = {
			isa = PBXGroup;
			children = (
				AA4BBA3A25C58FA200C4FB0F /* MainMenu.swift */,
				AA6EF9B425081B4C004754E6 /* MainMenuActions.swift */,
				AA97BF4525135DD30014931A /* ApplicationDockMenu.swift */,
			);
			path = Menus;
			sourceTree = "<group>";
		};
		AA9C361D25518AAB004B1BA3 /* Burning */ = {
			isa = PBXGroup;
			children = (
				AA9C362125518B34004B1BA3 /* Model */,
			);
			path = Burning;
			sourceTree = "<group>";
		};
		AA9C362125518B34004B1BA3 /* Model */ = {
			isa = PBXGroup;
			children = (
				AA9C362F25518CA9004B1BA3 /* FireTests.swift */,
			);
			path = Model;
			sourceTree = "<group>";
		};
		AA9C362625518B61004B1BA3 /* Services */ = {
			isa = PBXGroup;
			children = (
				4B0219A725E0646500ED7DEA /* WebsiteDataStoreTests.swift */,
				AA9C362725518C44004B1BA3 /* WebsiteDataStoreMock.swift */,
				AABAF59B260A7D130085060C /* FaviconServiceMock.swift */,
			);
			path = Services;
			sourceTree = "<group>";
		};
		AA9FF95724A1ECE20039E328 /* Model */ = {
			isa = PBXGroup;
			children = (
				AA9FF95C24A1FA1C0039E328 /* TabCollection.swift */,
			);
			path = Model;
			sourceTree = "<group>";
		};
		AAA0CC3A25337F990079BC96 /* ViewModel */ = {
			isa = PBXGroup;
			children = (
				AAA0CC3B25337FAB0079BC96 /* WKBackForwardListItemViewModel.swift */,
			);
			path = ViewModel;
			sourceTree = "<group>";
		};
		AAB549DD25DAB8E90058460B /* ViewModel */ = {
			isa = PBXGroup;
			children = (
				AAB549DE25DAB8F80058460B /* BookmarkViewModel.swift */,
			);
			path = ViewModel;
			sourceTree = "<group>";
		};
		AABEE68F24A4CB290043105B /* Model */ = {
			isa = PBXGroup;
			children = (
				AABEE69B24A902BB0043105B /* SuggestionContainer.swift */,
			);
			path = Model;
			sourceTree = "<group>";
		};
		AABEE69024A4CB300043105B /* ViewModel */ = {
			isa = PBXGroup;
			children = (
				AABEE69924A902A90043105B /* SuggestionContainerViewModel.swift */,
				AA3F895224C18AD500628DDE /* SuggestionViewModel.swift */,
			);
			path = ViewModel;
			sourceTree = "<group>";
		};
		AABEE6A124A9F3C90043105B /* View */ = {
			isa = PBXGroup;
			children = (
				AA80EC75256C46A2007083E7 /* Suggestion.storyboard */,
				AABEE6A424AA0A7F0043105B /* SuggestionViewController.swift */,
				AABEE6A824AB4B910043105B /* SuggestionTableCellView.swift */,
				AABEE6AA24ACA0F90043105B /* SuggestionTableRowView.swift */,
			);
			path = View;
			sourceTree = "<group>";
		};
		AAC5E4C025D6A6A9007F5990 /* Bookmarks */ = {
			isa = PBXGroup;
			children = (
				4B9292AD26670F5300AD2C21 /* Extensions */,
				AAC5E4C125D6A6C3007F5990 /* View */,
				AAB549DD25DAB8E90058460B /* ViewModel */,
				AAC5E4C225D6A6C7007F5990 /* Model */,
				AAC5E4C325D6A6CC007F5990 /* Services */,
			);
			path = Bookmarks;
			sourceTree = "<group>";
		};
		AAC5E4C125D6A6C3007F5990 /* View */ = {
			isa = PBXGroup;
			children = (
<<<<<<< HEAD
				4B2248F126607B5B003FCE1F /* AddBookmarkModalViewController.swift */,
				4B2248F226607B5B003FCE1F /* AddFolderModalViewController.swift */,
				4B2248FD26607BA2003FCE1F /* BookmarkListViewController.swift */,
				4B2248F726607B77003FCE1F /* BookmarkManagementDetailViewController.swift */,
				4B2248F626607B77003FCE1F /* BookmarkManagementSidebarViewController.swift */,
				4B2248F826607B77003FCE1F /* BookmarkManagementSplitViewController.swift */,
				4B967CE4265DF0E6007E2070 /* BookmarkOutlineViewCell.swift */,
				4B967CE3265DF0E6007E2070 /* BookmarkOutlineViewCell.xib */,
				AAC5E4C425D6A6E8007F5990 /* BookmarkPopover.swift */,
				AAC5E4C525D6A6E8007F5990 /* BookmarkPopoverViewController.swift */,
				AAC5E4C625D6A6E8007F5990 /* Bookmarks.storyboard */,
				4B967CE5265DF0E6007E2070 /* BookmarksOutlineView.swift */,
				4B967CE6265DF0E6007E2070 /* BookmarkTableCellView.swift */,
				4B967CE8265DF0E6007E2070 /* BookmarkTableCellView.xib */,
				4B22490326607DCE003FCE1F /* BookmarkTableRowView.swift */,
				4B967CE7265DF0E6007E2070 /* OutlineSeparatorViewCell.swift */,
				4B224905266343CE003FCE1F /* BrowserTabEmbeddable.swift */,
=======
				4B92928726670D1600AD2C21 /* BookmarkOutlineViewCell.swift */,
				4B92928826670D1600AD2C21 /* BookmarkOutlineViewCell.xib */,
				4B92928526670D1600AD2C21 /* BookmarksOutlineView.swift */,
				4B92928926670D1700AD2C21 /* BookmarkTableCellView.swift */,
				4B92928A26670D1700AD2C21 /* BookmarkTableCellView.xib */,
				4B92928626670D1600AD2C21 /* OutlineSeparatorViewCell.swift */,
				AAC5E4C625D6A6E8007F5990 /* Bookmarks.storyboard */,
				AAC5E4C425D6A6E8007F5990 /* BookmarkPopover.swift */,
				AAC5E4C525D6A6E8007F5990 /* BookmarkPopoverViewController.swift */,
>>>>>>> 885db90f
			);
			path = View;
			sourceTree = "<group>";
		};
		AAC5E4C225D6A6C7007F5990 /* Model */ = {
			isa = PBXGroup;
			children = (
<<<<<<< HEAD
				AAC5E4CD25D6A709007F5990 /* Bookmark.swift */,
				AAC5E4CF25D6A709007F5990 /* BookmarkList.swift */,
				4B22490126607D53003FCE1F /* BookmarkListTreeControllerDataSource.swift */,
				4B967CEF265DF0F5007E2070 /* BookmarkManagedObject.swift */,
				AAC5E4CE25D6A709007F5990 /* BookmarkManager.swift */,
				4B967CF0265DF0F5007E2070 /* BookmarkNode.swift */,
				4B967CF7265DF0F5007E2070 /* BookmarkOutlineViewDataSource.swift */,
				4B967CF3265DF0F5007E2070 /* BookmarkSidebarTreeController.swift */,
				4B967CF8265DF0F5007E2070 /* PasteboardBookmark.swift */,
				4B967CF4265DF0F5007E2070 /* PasteboardFolder.swift */,
				4B967CF6265DF0F5007E2070 /* PasteboardWriting.swift */,
				4B967CF1265DF0F5007E2070 /* PseudoFolder.swift */,
				4B967CF5265DF0F5007E2070 /* SpacerNode.swift */,
				4B967CF2265DF0F5007E2070 /* TreeController.swift */,
=======
				4B92929926670D2A00AD2C21 /* BookmarkManagedObject.swift */,
				4B92929326670D2A00AD2C21 /* BookmarkNode.swift */,
				4B92929126670D2A00AD2C21 /* BookmarkOutlineViewDataSource.swift */,
				4B92929426670D2A00AD2C21 /* BookmarkSidebarTreeController.swift */,
				4B92929526670D2A00AD2C21 /* PasteboardBookmark.swift */,
				4B92929226670D2A00AD2C21 /* PasteboardFolder.swift */,
				4B92929A26670D2A00AD2C21 /* PasteboardWriting.swift */,
				4B92929826670D2A00AD2C21 /* PseudoFolder.swift */,
				4B92929626670D2A00AD2C21 /* SpacerNode.swift */,
				4B92929726670D2A00AD2C21 /* TreeController.swift */,
				AAC5E4CD25D6A709007F5990 /* Bookmark.swift */,
				AAC5E4CF25D6A709007F5990 /* BookmarkList.swift */,
				AAC5E4CE25D6A709007F5990 /* BookmarkManager.swift */,
>>>>>>> 885db90f
			);
			path = Model;
			sourceTree = "<group>";
		};
		AAC5E4C325D6A6CC007F5990 /* Services */ = {
			isa = PBXGroup;
			children = (
<<<<<<< HEAD
				4B2248FF26607D22003FCE1F /* ContextualMenu.swift */,
				4B967D04265DF100007E2070 /* Bookmark.xcdatamodeld */,
				4B967D07265DF100007E2070 /* Bookmark.xcmappingmodel */,
				4B967D03265DF100007E2070 /* BookmarkMigrationPolicy.swift */,
=======
				4B9292A726670D3700AD2C21 /* Bookmark.xcdatamodeld */,
				4B9292A526670D3700AD2C21 /* Bookmark.xcmappingmodel */,
				4B9292A626670D3700AD2C21 /* BookmarkMigrationPolicy.swift */,
>>>>>>> 885db90f
				AAC5E4D625D6A710007F5990 /* BookmarkStore.swift */,
			);
			path = Services;
			sourceTree = "<group>";
		};
		AAC9C01224CAFBB700AD1325 /* TabBar */ = {
			isa = PBXGroup;
			children = (
				AAC9C01A24CB592E00AD1325 /* ViewModel */,
				AAC9C01324CAFBBE00AD1325 /* Model */,
			);
			path = TabBar;
			sourceTree = "<group>";
		};
		AAC9C01324CAFBBE00AD1325 /* Model */ = {
			isa = PBXGroup;
			children = (
				AAC9C01624CAFBDC00AD1325 /* TabCollectionTests.swift */,
			);
			path = Model;
			sourceTree = "<group>";
		};
		AAC9C01A24CB592E00AD1325 /* ViewModel */ = {
			isa = PBXGroup;
			children = (
				AAC9C01D24CB6BEB00AD1325 /* TabCollectionViewModelTests.swift */,
				AAE39D1A24F44885008EF28B /* TabCollectionViewModelDelegateMock.swift */,
			);
			path = ViewModel;
			sourceTree = "<group>";
		};
		AACB8E7224A4C8BC005F2218 /* Suggestions */ = {
			isa = PBXGroup;
			children = (
				AABEE6A124A9F3C90043105B /* View */,
				AABEE69024A4CB300043105B /* ViewModel */,
				AABEE68F24A4CB290043105B /* Model */,
			);
			path = Suggestions;
			sourceTree = "<group>";
		};
		AADC60E92493B305008F8EF7 /* Extensions */ = {
			isa = PBXGroup;
			children = (
				4B0511DF262CAA8600F6079C /* NSOpenPanelExtensions.swift */,
				4B0511E0262CAA8600F6079C /* NSViewControllerExtension.swift */,
				4BA1A6C1258B0A1300F6F690 /* ContiguousBytesExtension.swift */,
				85AC3AF625D5DBFD00C7D2AA /* DataExtension.swift */,
				B6A9E46F26146A250067D1B9 /* DateExtension.swift */,
				B63D467025BFA6C100874977 /* DispatchQueueExtensions.swift */,
				AA92126E25ACCB1100600CD4 /* ErrorExtension.swift */,
				4B67744F255DBFA300025BD8 /* HashExtension.swift */,
				AAECA41F24EEA4AC00EFA63A /* IndexPathExtension.swift */,
				F44C130125C2DA0400426E3E /* NSAppearanceExtension.swift */,
				AA5C8F622591021700748EB7 /* NSApplicationExtension.swift */,
				B63D467925BFC3E100874977 /* NSCoderExtensions.swift */,
				F41D174025CB131900472416 /* NSColorExtension.swift */,
				AA6EF9B2250785D5004754E6 /* NSMenuExtension.swift */,
				AA72D5FD25FFF94E00C77619 /* NSMenuItemExtension.swift */,
				AA5C8F5D2590EEE800748EB7 /* NSPointExtension.swift */,
				AAC5E4E325D6BA9C007F5990 /* NSSizeExtension.swift */,
				AA5C8F58258FE21F00748EB7 /* NSTextFieldExtension.swift */,
				AA6FFB4324DC33320028F4D0 /* NSViewExtension.swift */,
				AA9E9A5525A3AE8400D1959D /* NSWindowExtension.swift */,
				B6B3E0DC2657E9CF0040E0A2 /* NSScreenExtension.swift */,
				B684592125C93BE000DC17B6 /* Publisher.asVoid.swift */,
				B684592625C93C0500DC17B6 /* Publishers.NestedObjectChanges.swift */,
				4BB88B4925B7B690006F6B06 /* SequenceExtensions.swift */,
				AA8EDF2624923EC70071C2E8 /* StringExtension.swift */,
				B6AAAC3D26048F690029438D /* RandomAccessCollectionExtension.swift */,
				B65783E625F8AAFB00D8DB33 /* String+Punycode.swift */,
				AA8EDF2324923E980071C2E8 /* URLExtension.swift */,
				AA88D14A252A557100980B4E /* URLRequestExtension.swift */,
				AAA0CC69253CC43C0079BC96 /* WKUserContentControllerExtension.swift */,
				B63D466725BEB6C200874977 /* WKWebView+Private.h */,
				B63D466825BEB6C200874977 /* WKWebView+SessionState.swift */,
				B68458CC25C7EB9000DC17B6 /* WKWebViewConfigurationExtensions.swift */,
				AA92127625ADA07900600CD4 /* WKWebViewExtension.swift */,
				AAFCB37E25E545D400859DD4 /* PublisherExtension.swift */,
				B657841825FA484B00D8DB33 /* NSException+Catch.h */,
				B657841925FA484B00D8DB33 /* NSException+Catch.m */,
				B657841E25FA497600D8DB33 /* NSException+Catch.swift */,
				B6A9E46A2614618A0067D1B9 /* OperatingSystemVersionExtension.swift */,
				4B0511FC262CD20D00F6079C /* NSImageViewExtension.swift */,
				B6E61EE2263AC0C8004E11AB /* FileManagerExtension.swift */,
				B6F41030264D2B23003DA42C /* ProgressExtension.swift */,
				AAADFD05264AA282001555EA /* TimeIntervalExtension.swift */,
			);
			path = Extensions;
			sourceTree = "<group>";
		};
		AAE71DB225F66A0900D74437 /* Homepage */ = {
			isa = PBXGroup;
			children = (
				AAE71DB325F66A3F00D74437 /* View */,
			);
			path = Homepage;
			sourceTree = "<group>";
		};
		AAE71DB325F66A3F00D74437 /* View */ = {
			isa = PBXGroup;
			children = (
				AAE71E2B25F781EA00D74437 /* Homepage.storyboard */,
				AAE71E3025F7855400D74437 /* HomepageViewController.swift */,
				4B65027925E5F2B10054432E /* DefaultBrowserPromptView.swift */,
				4B65027425E5F2A70054432E /* DefaultBrowserPromptView.xib */,
				AAE71E3525F7869300D74437 /* HomepageCollectionViewItem.swift */,
				AAE71E3625F7869300D74437 /* HomepageCollectionViewItem.xib */,
				AA72D5E225FE977F00C77619 /* AddEditFavoriteViewController.swift */,
				AA72D5EF25FEA49900C77619 /* AddEditFavoriteWindow.swift */,
			);
			path = View;
			sourceTree = "<group>";
		};
		AAE75275263B036300B973F8 /* History */ = {
			isa = PBXGroup;
			children = (
				AAE75277263B038F00B973F8 /* Model */,
				AAE75276263B038A00B973F8 /* Services */,
			);
			path = History;
			sourceTree = "<group>";
		};
		AAE75276263B038A00B973F8 /* Services */ = {
			isa = PBXGroup;
			children = (
				AAE75278263B046100B973F8 /* History.xcdatamodeld */,
				AAE7527B263B056C00B973F8 /* HistoryStore.swift */,
			);
			path = Services;
			sourceTree = "<group>";
		};
		AAE75277263B038F00B973F8 /* Model */ = {
			isa = PBXGroup;
			children = (
				AAE7527F263B0A4D00B973F8 /* HistoryCoordinator.swift */,
				AAE7527D263B05C600B973F8 /* HistoryEntry.swift */,
			);
			path = Model;
			sourceTree = "<group>";
		};
		AAE8B0FD258A416F00E81239 /* Tooltip */ = {
			isa = PBXGroup;
			children = (
				AAE8B0FE258A417D00E81239 /* View */,
			);
			path = Tooltip;
			sourceTree = "<group>";
		};
		AAE8B0FE258A417D00E81239 /* View */ = {
			isa = PBXGroup;
			children = (
				AAE8B101258A41C000E81239 /* Tooltip.storyboard */,
				AAC82C5F258B6CB5009B6B42 /* TooltipWindowController.swift */,
				AAE8B10F258A456C00E81239 /* TooltipViewController.swift */,
			);
			path = View;
			sourceTree = "<group>";
		};
		AAEC74AE2642C47300C2EFBC /* History */ = {
			isa = PBXGroup;
			children = (
				AAEC74AF2642C48800C2EFBC /* Model */,
				AAEC74B02642C48B00C2EFBC /* Services */,
			);
			path = History;
			sourceTree = "<group>";
		};
		AAEC74AF2642C48800C2EFBC /* Model */ = {
			isa = PBXGroup;
			children = (
				AAEC74B12642C57200C2EFBC /* HistoryCoordinatingMock.swift */,
				AAEC74B32642C69300C2EFBC /* HistoryCoordinatorTests.swift */,
			);
			path = Model;
			sourceTree = "<group>";
		};
		AAEC74B02642C48B00C2EFBC /* Services */ = {
			isa = PBXGroup;
			children = (
				AAEC74B52642CC6A00C2EFBC /* HistoryStoringMock.swift */,
				AAEC74B72642E43800C2EFBC /* HistoryStoreTests.swift */,
			);
			path = Services;
			sourceTree = "<group>";
		};
		AAEC74B92642E66600C2EFBC /* Extensions */ = {
			isa = PBXGroup;
			children = (
				AAEC74BA2642E67C00C2EFBC /* NSPersistentContainerExtension.swift */,
			);
			path = Extensions;
			sourceTree = "<group>";
		};
		AAFCB38325E546FF00859DD4 /* View */ = {
			isa = PBXGroup;
			children = (
				AAFCB37925E5403A00859DD4 /* BurnButton.swift */,
			);
			path = View;
			sourceTree = "<group>";
		};
		B61F012125ECBACE00ABB5A3 /* UserScripts */ = {
			isa = PBXGroup;
			children = (
				B61F012A25ECBB1700ABB5A3 /* UserScriptsManagerTests.swift */,
				B61F012225ECBAE400ABB5A3 /* UserScriptsTest.swift */,
			);
			path = UserScripts;
			sourceTree = "<group>";
		};
		B633C89425E85C5700E4B352 /* Recovered References */ = {
			isa = PBXGroup;
			children = (
			);
			name = "Recovered References";
			sourceTree = "<group>";
		};
		B68458AE25C7E75100DC17B6 /* State Restoration */ = {
			isa = PBXGroup;
			children = (
				B6A5A27025B9377300AA7ADA /* StatePersistenceService.swift */,
				B68458AF25C7E76A00DC17B6 /* WindowManager+StateRestoration.swift */,
				B68458B725C7E8B200DC17B6 /* Tab+NSSecureCoding.swift */,
				B68458C425C7EA0C00DC17B6 /* TabCollection+NSSecureCoding.swift */,
				B68458BF25C7E9E000DC17B6 /* TabCollectionViewModel+NSSecureCoding.swift */,
				B684590725C9027900DC17B6 /* AppStateChangedPublisher.swift */,
				B684592E25C93FBF00DC17B6 /* AppStateRestorationManager.swift */,
			);
			path = "State Restoration";
			sourceTree = "<group>";
		};
		B6A5A28C25B962CB00AA7ADA /* App */ = {
			isa = PBXGroup;
			children = (
				B6A5A2A725BAA35500AA7ADA /* WindowManagerStateRestorationTests.swift */,
				B6A5A29F25B96E8300AA7ADA /* AppStateChangePublisherTests.swift */,
			);
			path = App;
			sourceTree = "<group>";
		};
		B6A9E44E26142AF90067D1B9 /* Statistics */ = {
			isa = PBXGroup;
			children = (
				B6A9E45226142B070067D1B9 /* Pixel.swift */,
				B6A9E498261474120067D1B9 /* TimedPixel.swift */,
				B6A9E47626146A570067D1B9 /* PixelEvent.swift */,
				B6A9E47E26146A800067D1B9 /* PixelArguments.swift */,
				B6A9E48326146AAB0067D1B9 /* PixelParameters.swift */,
				B6A9E48826146ABF0067D1B9 /* PixelCounter.swift */,
				B6A9E4A2261475C70067D1B9 /* AppUsageActivityMonitor.swift */,
				B6DA44012616B28300DD1EC2 /* PixelDataStore.swift */,
				B6DA44062616B30600DD1EC2 /* PixelDataModel.xcdatamodeld */,
			);
			path = Statistics;
			sourceTree = "<group>";
		};
		B6A9E47526146A440067D1B9 /* API */ = {
			isa = PBXGroup;
			children = (
				B6A9E458261460340067D1B9 /* APIHeaders.swift */,
				B6A9E459261460350067D1B9 /* APIRequest.swift */,
				B6A9E457261460340067D1B9 /* ApiRequestError.swift */,
			);
			path = API;
			sourceTree = "<group>";
		};
		B6AE74322609AFBB005B9B1A /* Progress */ = {
			isa = PBXGroup;
			children = (
				B6AE74332609AFCE005B9B1A /* ProgressEstimationTests.swift */,
			);
			path = Progress;
			sourceTree = "<group>";
		};
		B6DA440F2616C0F200DD1EC2 /* Statistics */ = {
			isa = PBXGroup;
			children = (
				B6DA44102616C0FC00DD1EC2 /* PixelTests.swift */,
				B6DA44222616CABC00DD1EC2 /* PixelArgumentsTests.swift */,
				B6DA44272616CAE000DD1EC2 /* AppUsageActivityMonitorTests.swift */,
				B6DA441D2616C84600DD1EC2 /* PixelStoreMock.swift */,
			);
			path = Statistics;
			sourceTree = "<group>";
		};
/* End PBXGroup section */

/* Begin PBXNativeTarget section */
		4B1AD89C25FC27E200261379 /* Integration Tests */ = {
			isa = PBXNativeTarget;
			buildConfigurationList = 4B1AD8A625FC27E200261379 /* Build configuration list for PBXNativeTarget "Integration Tests" */;
			buildPhases = (
				4B1AD89925FC27E200261379 /* Sources */,
				4B1AD89A25FC27E200261379 /* Frameworks */,
				4B1AD89B25FC27E200261379 /* Resources */,
			);
			buildRules = (
			);
			dependencies = (
				4B1AD8A325FC27E200261379 /* PBXTargetDependency */,
			);
			name = "Integration Tests";
			productName = "Integration Tests";
			productReference = 4B1AD89D25FC27E200261379 /* Integration Tests.xctest */;
			productType = "com.apple.product-type.bundle.unit-test";
		};
		AA585D7D248FD31100E9A3E2 /* DuckDuckGo Privacy Browser */ = {
			isa = PBXNativeTarget;
			buildConfigurationList = AA585DA4248FD31500E9A3E2 /* Build configuration list for PBXNativeTarget "DuckDuckGo Privacy Browser" */;
			buildPhases = (
				AA585D7A248FD31100E9A3E2 /* Sources */,
				AA8EDF2824925E940071C2E8 /* Swift Lint */,
				85CA9A2226455B3500145393 /* Check Filename Headers */,
				AA585D7B248FD31100E9A3E2 /* Frameworks */,
				AA585D7C248FD31100E9A3E2 /* Resources */,
			);
			buildRules = (
			);
			dependencies = (
			);
			name = "DuckDuckGo Privacy Browser";
			packageProductDependencies = (
				4B82E9B225B69E3E00656FE7 /* TrackerRadarKit */,
				85FF55C725F82E4F00E2AB99 /* Lottie */,
				B65783F425F8ACA400D8DB33 /* Punnycode */,
				4B7727A82645E1B800B64301 /* BrowserServicesKit */,
			);
			productName = DuckDuckGo;
			productReference = AA585D7E248FD31100E9A3E2 /* DuckDuckGo Privacy Browser.app */;
			productType = "com.apple.product-type.application";
		};
		AA585D8F248FD31400E9A3E2 /* Unit Tests */ = {
			isa = PBXNativeTarget;
			buildConfigurationList = AA585DA7248FD31500E9A3E2 /* Build configuration list for PBXNativeTarget "Unit Tests" */;
			buildPhases = (
				AA585D8C248FD31400E9A3E2 /* Sources */,
				AA585D8D248FD31400E9A3E2 /* Frameworks */,
				AA585D8E248FD31400E9A3E2 /* Resources */,
			);
			buildRules = (
			);
			dependencies = (
				AA585D92248FD31400E9A3E2 /* PBXTargetDependency */,
			);
			name = "Unit Tests";
			packageProductDependencies = (
				B6DA44162616C13800DD1EC2 /* OHHTTPStubs */,
				B6DA44182616C13800DD1EC2 /* OHHTTPStubsSwift */,
			);
			productName = DuckDuckGoTests;
			productReference = AA585D90248FD31400E9A3E2 /* Unit Tests.xctest */;
			productType = "com.apple.product-type.bundle.unit-test";
		};
/* End PBXNativeTarget section */

/* Begin PBXProject section */
		AA585D76248FD31100E9A3E2 /* Project object */ = {
			isa = PBXProject;
			attributes = {
				LastSwiftUpdateCheck = 1240;
				LastUpgradeCheck = 1200;
				ORGANIZATIONNAME = DuckDuckGo;
				TargetAttributes = {
					4B1AD89C25FC27E200261379 = {
						CreatedOnToolsVersion = 12.4;
						TestTargetID = AA585D7D248FD31100E9A3E2;
					};
					AA585D7D248FD31100E9A3E2 = {
						CreatedOnToolsVersion = 11.5;
					};
					AA585D8F248FD31400E9A3E2 = {
						CreatedOnToolsVersion = 11.5;
						TestTargetID = AA585D7D248FD31100E9A3E2;
					};
				};
			};
			buildConfigurationList = AA585D79248FD31100E9A3E2 /* Build configuration list for PBXProject "DuckDuckGo" */;
			compatibilityVersion = "Xcode 9.3";
			developmentRegion = en;
			hasScannedForEncodings = 0;
			knownRegions = (
				en,
				Base,
			);
			mainGroup = AA585D75248FD31100E9A3E2;
			packageReferences = (
				4B82E9B125B69E3E00656FE7 /* XCRemoteSwiftPackageReference "TrackerRadarKit" */,
				85FF55C625F82E4F00E2AB99 /* XCRemoteSwiftPackageReference "lottie-ios" */,
				B65783F325F8ACA400D8DB33 /* XCRemoteSwiftPackageReference "PunycodeSwift" */,
				B6DA44152616C13800DD1EC2 /* XCRemoteSwiftPackageReference "OHHTTPStubs" */,
				4B7727A72645E1B800B64301 /* XCRemoteSwiftPackageReference "BrowserServicesKit" */,
			);
			productRefGroup = AA585D7F248FD31100E9A3E2 /* Products */;
			projectDirPath = "";
			projectRoot = "";
			targets = (
				AA585D7D248FD31100E9A3E2 /* DuckDuckGo Privacy Browser */,
				AA585D8F248FD31400E9A3E2 /* Unit Tests */,
				4B1AD89C25FC27E200261379 /* Integration Tests */,
			);
		};
/* End PBXProject section */

/* Begin PBXResourcesBuildPhase section */
		4B1AD89B25FC27E200261379 /* Resources */ = {
			isa = PBXResourcesBuildPhase;
			buildActionMask = 2147483647;
			files = (
			);
			runOnlyForDeploymentPostprocessing = 0;
		};
		AA585D7C248FD31100E9A3E2 /* Resources */ = {
			isa = PBXResourcesBuildPhase;
			buildActionMask = 2147483647;
			files = (
				4B02198C25E05FAC00ED7DEA /* Fireproofing.storyboard in Resources */,
				AA80EC73256C46A2007083E7 /* Suggestion.storyboard in Resources */,
				4B0511CE262CAA5A00F6079C /* DownloadPreferencesTableCellView.xib in Resources */,
				8511E18425F82B34002F516B /* 01_Fire_really_small.json in Resources */,
				4B0511C3262CAA5A00F6079C /* Preferences.storyboard in Resources */,
				85A0117425AF2EDF00FA6A0C /* FindInPage.storyboard in Resources */,
				AA80EC89256C49B8007083E7 /* Localizable.strings in Resources */,
				AAE8B102258A41C000E81239 /* Tooltip.storyboard in Resources */,
				AA68C3D72490F821001B8783 /* README.md in Resources */,
				AA585D86248FD31400E9A3E2 /* Assets.xcassets in Resources */,
				AA585D89248FD31400E9A3E2 /* Main.storyboard in Resources */,
				4B6160F225B15792007DE5B2 /* contentblockerrules.js in Resources */,
				AA80EC79256C46AA007083E7 /* TabBar.storyboard in Resources */,
				AAC5E4C925D6A6E8007F5990 /* Bookmarks.storyboard in Resources */,
				4B65027525E5F2A70054432E /* DefaultBrowserPromptView.xib in Resources */,
				AA7412B324D0B3AC00D22FE0 /* TabBarViewItem.xib in Resources */,
				85480F8A25CDC360009424E3 /* Launch.storyboard in Resources */,
				4B677435255DBEB800025BD8 /* httpsMobileV2FalsePositives.json in Resources */,
				AAE71E3825F7869300D74437 /* HomepageCollectionViewItem.xib in Resources */,
				4B92929026670D1700AD2C21 /* BookmarkTableCellView.xib in Resources */,
				4B02198825E05FAC00ED7DEA /* login-detection.js in Resources */,
				B6E61ED5263A6FC4004E11AB /* SavePanelAccessoryView.xib in Resources */,
				4B92928E26670D1700AD2C21 /* BookmarkOutlineViewCell.xib in Resources */,
				AA80EC8F256C49BC007083E7 /* Localizable.stringsdict in Resources */,
				AAE71E2C25F781EA00D74437 /* Homepage.storyboard in Resources */,
				AA80EC6D256C469C007083E7 /* NavigationBar.storyboard in Resources */,
				4B0511C6262CAA5A00F6079C /* DefaultBrowserTableCellView.xib in Resources */,
				4B677433255DBEB800025BD8 /* httpsMobileV2Bloom.bin in Resources */,
				4B677432255DBEB800025BD8 /* httpsMobileV2BloomSpec.json in Resources */,
				AA2CB12D2587BB5600AA6FBE /* TabBarFooter.xib in Resources */,
				4B6160D825B150E4007DE5B2 /* trackerData.json in Resources */,
				AA80EC67256C4691007083E7 /* BrowserTab.storyboard in Resources */,
				4B0511C1262CAA5A00F6079C /* PrivacySecurityPreferencesTableCellView.xib in Resources */,
				4B0511D0262CAA5A00F6079C /* AppearancePreferencesTableCellView.xib in Resources */,
				4B6160F725B157BB007DE5B2 /* contentblocker.js in Resources */,
				336D5B18262D8D3C0052E0C9 /* findinpage.js in Resources */,
			);
			runOnlyForDeploymentPostprocessing = 0;
		};
		AA585D8E248FD31400E9A3E2 /* Resources */ = {
			isa = PBXResourcesBuildPhase;
			buildActionMask = 2147483647;
			files = (
				B67C6C422654BF49006C872E /* DuckDuckGo-Symbol.jpg in Resources */,
			);
			runOnlyForDeploymentPostprocessing = 0;
		};
/* End PBXResourcesBuildPhase section */

/* Begin PBXShellScriptBuildPhase section */
		85CA9A2226455B3500145393 /* Check Filename Headers */ = {
			isa = PBXShellScriptBuildPhase;
			buildActionMask = 2147483647;
			files = (
			);
			inputFileListPaths = (
			);
			inputPaths = (
			);
			name = "Check Filename Headers";
			outputFileListPaths = (
			);
			outputPaths = (
			);
			runOnlyForDeploymentPostprocessing = 0;
			shellPath = /bin/sh;
			shellScript = "function check_filename_matches_header() {\n\n   filename=`basename \"$1\"`\n\n   grep -q $filename \"$1\"\n\n   if [ \"$?\" -ne \"0\" ]; then\n     echo \"$1:2:0: warning: File name does not match header\"\n   fi\n\n}\n\nexport -f check_filename_matches_header\n\nfind . -iname \"*.swift\" -type f -print0 | xargs -0 -I % bash -c 'check_filename_matches_header \"%\"'\n";
		};
		AA8EDF2824925E940071C2E8 /* Swift Lint */ = {
			isa = PBXShellScriptBuildPhase;
			buildActionMask = 2147483647;
			files = (
			);
			inputFileListPaths = (
			);
			inputPaths = (
			);
			name = "Swift Lint";
			outputFileListPaths = (
			);
			outputPaths = (
			);
			runOnlyForDeploymentPostprocessing = 0;
			shellPath = /bin/sh;
			shellScript = "if which swiftlint >/dev/null; then\n   if [ ! -z \"$BITRISE_PROJECT_PATH\" ] || [ \"$CONFIGURATION\" = \"Release\" ]; then\n       swiftlint lint --strict\n       if [ $? -ne 0 ]; then\n           echo \"error: SwiftLint validation failed.\"\n           exit 1\n       fi\n   else\n       swiftlint lint\n   fi\nelse\n   echo \"error: SwiftLint not installed. Install using \\`brew install swiftlint\\`\"\n   exit 1\nfi\n";
		};
/* End PBXShellScriptBuildPhase section */

/* Begin PBXSourcesBuildPhase section */
		4B1AD89925FC27E200261379 /* Sources */ = {
			isa = PBXSourcesBuildPhase;
			buildActionMask = 2147483647;
			files = (
				4B1AD8E225FC390B00261379 /* EncryptionMocks.swift in Sources */,
				4B1AD91725FC46FB00261379 /* CoreDataEncryptionTests.swift in Sources */,
				4B1AD92125FC474E00261379 /* CoreDataEncryptionTesting.xcdatamodeld in Sources */,
				4B1AD8D525FC38DD00261379 /* EncryptionKeyStoreTests.swift in Sources */,
			);
			runOnlyForDeploymentPostprocessing = 0;
		};
		AA585D7A248FD31100E9A3E2 /* Sources */ = {
			isa = PBXSourcesBuildPhase;
			buildActionMask = 2147483647;
			files = (
				AAA0CC572539EBC90079BC96 /* FaviconUserScript.swift in Sources */,
				B6A9E45A261460350067D1B9 /* ApiRequestError.swift in Sources */,
				85799C1825DEBB3F0007EC87 /* Logging.swift in Sources */,
				AA86490C24D3494C001BABEE /* GradientView.swift in Sources */,
				B684590825C9027900DC17B6 /* AppStateChangedPublisher.swift in Sources */,
				4B92928F26670D1700AD2C21 /* BookmarkTableCellView.swift in Sources */,
				AA80EC54256BE3BC007083E7 /* UserText.swift in Sources */,
				4B0511C4262CAA5A00F6079C /* PreferencesSidebarViewController.swift in Sources */,
				14505A08256084EF00272CC6 /* UserAgent.swift in Sources */,
				AA7412BD24D2BEEE00D22FE0 /* MainWindow.swift in Sources */,
				4B6160FF25B15BB1007DE5B2 /* ContentBlockerRulesManager.swift in Sources */,
				AA5C8F5E2590EEE800748EB7 /* NSPointExtension.swift in Sources */,
				AA6EF9AD25066F42004754E6 /* WindowsManager.swift in Sources */,
				B68458CD25C7EB9000DC17B6 /* WKWebViewConfigurationExtensions.swift in Sources */,
				B6E61ED0263A6F97004E11AB /* NSSavePanelExtension.swift in Sources */,
				4B9292A426670D2A00AD2C21 /* PasteboardWriting.swift in Sources */,
				4B0511BE262CAA5A00F6079C /* DownloadPreferences.swift in Sources */,
				4B0511BC262CAA5A00F6079C /* AppearancePreferences.swift in Sources */,
				4B92928D26670D1700AD2C21 /* BookmarkOutlineViewCell.swift in Sources */,
				4BB88B5025B7BA2B006F6B06 /* TabInstrumentation.swift in Sources */,
				4B677437255DBEB800025BD8 /* HTTPSUpgrade.swift in Sources */,
				85D33F1225C82EB3002B91A6 /* ConfigurationManager.swift in Sources */,
				B6A9E48426146AAB0067D1B9 /* PixelParameters.swift in Sources */,
<<<<<<< HEAD
				4B2248FE26607BA2003FCE1F /* BookmarkListViewController.swift in Sources */,
				4B967D0A265DF101007E2070 /* Bookmark.xcmappingmodel in Sources */,
=======
>>>>>>> 885db90f
				B633C86D25E797D800E4B352 /* UserScriptsManager.swift in Sources */,
				4B0511BF262CAA5A00F6079C /* PreferenceSections.swift in Sources */,
				1430DFF524D0580F00B8978C /* TabBarViewController.swift in Sources */,
				4B92929B26670D2A00AD2C21 /* BookmarkOutlineViewDataSource.swift in Sources */,
				4B6160DD25B152C5007DE5B2 /* ContentBlockerRulesUserScript.swift in Sources */,
				85AC3B3525DA82A600C7D2AA /* DataTaskProviding.swift in Sources */,
				4BA1A6B3258B080A00F6F690 /* EncryptionKeyGeneration.swift in Sources */,
				AABEE6A524AA0A7F0043105B /* SuggestionViewController.swift in Sources */,
				85AC3AF725D5DBFD00C7D2AA /* DataExtension.swift in Sources */,
				85480FCF25D1AA22009424E3 /* ConfigurationStoring.swift in Sources */,
				4B92929E26670D2A00AD2C21 /* BookmarkSidebarTreeController.swift in Sources */,
				4BB88B4A25B7B690006F6B06 /* SequenceExtensions.swift in Sources */,
				AAA0CC3C25337FAB0079BC96 /* WKBackForwardListItemViewModel.swift in Sources */,
				AAE71E3125F7855400D74437 /* HomepageViewController.swift in Sources */,
				B6075C7B263E82C20038F8AE /* DownloadedFile.swift in Sources */,
				4BB88B4525B7B55C006F6B06 /* DebugUserScript.swift in Sources */,
				4B65027A25E5F2B10054432E /* DefaultBrowserPromptView.swift in Sources */,
				4B0511BB262CAA5A00F6079C /* DefaultBrowserPreferences.swift in Sources */,
				4B0511CA262CAA5A00F6079C /* FireproofDomainsViewController.swift in Sources */,
				8556A602256BDDD30092FA9D /* HTML5DownloadUserScript.swift in Sources */,
				AA4D700725545EF800C3411E /* UrlEventListener.swift in Sources */,
				AA92127725ADA07900600CD4 /* WKWebViewExtension.swift in Sources */,
				B6A9E499261474120067D1B9 /* TimedPixel.swift in Sources */,
				B6AAAC24260328950029438D /* ProgressView.swift in Sources */,
				856C98A6256EB59600A22F1F /* MenuItemSelectors.swift in Sources */,
				4B9292A026670D2A00AD2C21 /* SpacerNode.swift in Sources */,
				B6E61EE8263ACE16004E11AB /* UTType.swift in Sources */,
				AAFCB37F25E545D400859DD4 /* PublisherExtension.swift in Sources */,
				B684592225C93BE000DC17B6 /* Publisher.asVoid.swift in Sources */,
				AAA0CC33252F181A0079BC96 /* NavigationButtonMenuDelegate.swift in Sources */,
				AA512D1424D99D9800230283 /* FaviconService.swift in Sources */,
				AABEE6AB24ACA0F90043105B /* SuggestionTableRowView.swift in Sources */,
				4B0511CB262CAA5A00F6079C /* DownloadPreferencesTableCellView.swift in Sources */,
				4B9292AA26670D3700AD2C21 /* Bookmark.xcmappingmodel in Sources */,
				AAC5E4D025D6A709007F5990 /* Bookmark.swift in Sources */,
				856C98DA2570149800A22F1F /* FileDownloadTask.swift in Sources */,
				AA5D6DAC24A340F700C6FBCE /* WebViewStateObserver.swift in Sources */,
				4B92928C26670D1700AD2C21 /* OutlineSeparatorViewCell.swift in Sources */,
				4B0511CD262CAA5A00F6079C /* DefaultBrowserTableCellView.swift in Sources */,
				B6E61EC6263A569B004E11AB /* WebContentDownloadTask.swift in Sources */,
				B6AAAC2D260330580029438D /* PublishedAfter.swift in Sources */,
				85C6A29625CC1FFD00EEB5F1 /* UserDefaultsWrapper.swift in Sources */,
				B6A9E4A3261475C70067D1B9 /* AppUsageActivityMonitor.swift in Sources */,
				4BA1A6A0258B079600F6F690 /* DataEncryption.swift in Sources */,
				AABEE6AF24AD22B90043105B /* AddressBarTextField.swift in Sources */,
				AA68C3D32490ED62001B8783 /* NavigationBarViewController.swift in Sources */,
				AA585DAF2490E6E600E9A3E2 /* MainViewController.swift in Sources */,
				AABEE69A24A902A90043105B /* SuggestionContainerViewModel.swift in Sources */,
				B657841F25FA497600D8DB33 /* NSException+Catch.swift in Sources */,
				AA4FF40C2624751A004E2377 /* GrammarCheckEnabler.swift in Sources */,
				B6B3E0E12657EA7A0040E0A2 /* NSScreenExtension.swift in Sources */,
				AA6820E425502F19005ED0D5 /* WebsiteDataStore.swift in Sources */,
				85D438B6256E7C9E00F3BAF8 /* ContextMenuUserScript.swift in Sources */,
				4BA1A6BD258B082300F6F690 /* EncryptionKeyStore.swift in Sources */,
				B6F41031264D2B23003DA42C /* ProgressExtension.swift in Sources */,
				B6DA44082616B30600DD1EC2 /* PixelDataModel.xcdatamodeld in Sources */,
				AAC5E4F125D6BF10007F5990 /* AddressBarButton.swift in Sources */,
				AAE7527E263B05C600B973F8 /* HistoryEntry.swift in Sources */,
				AAADFD06264AA282001555EA /* TimeIntervalExtension.swift in Sources */,
				B6D7A2EE25D2418B002B2AE1 /* ShadowView.swift in Sources */,
				AA88D14B252A557100980B4E /* URLRequestExtension.swift in Sources */,
				B6A9E4612614608B0067D1B9 /* AppVersion.swift in Sources */,
				856C98DF257014BD00A22F1F /* FileDownloadManager.swift in Sources */,
				85480FBB25D181CB009424E3 /* ConfigurationDownloading.swift in Sources */,
				4B2248F326607B5B003FCE1F /* AddBookmarkModalViewController.swift in Sources */,
				AA2E423424C8A2270048C0D5 /* ColorView.swift in Sources */,
				AAECA42024EEA4AC00EFA63A /* IndexPathExtension.swift in Sources */,
				AA5C8F632591021700748EB7 /* NSApplicationExtension.swift in Sources */,
				AA9E9A5625A3AE8400D1959D /* NSWindowExtension.swift in Sources */,
				4B0511C9262CAA5A00F6079C /* RoundedSelectionRowView.swift in Sources */,
				AAC5E4C725D6A6E8007F5990 /* BookmarkPopover.swift in Sources */,
				4B9292A126670D2A00AD2C21 /* TreeController.swift in Sources */,
				B6E61EE3263AC0C8004E11AB /* FileManagerExtension.swift in Sources */,
				4B92929C26670D2A00AD2C21 /* PasteboardFolder.swift in Sources */,
				4B677450255DBFA300025BD8 /* HashExtension.swift in Sources */,
				4B0511BD262CAA5A00F6079C /* PrivacySecurityPreferences.swift in Sources */,
				AA9FF95F24A1FB690039E328 /* TabCollectionViewModel.swift in Sources */,
				B6E61ECB263A5722004E11AB /* DataSaveTask.swift in Sources */,
				AAC5E4D125D6A709007F5990 /* BookmarkManager.swift in Sources */,
<<<<<<< HEAD
				4B224906266343CE003FCE1F /* BrowserTabEmbeddable.swift in Sources */,
				4B967CFF265DF0F5007E2070 /* SpacerNode.swift in Sources */,
=======
>>>>>>> 885db90f
				AA5C8F59258FE21F00748EB7 /* NSTextFieldExtension.swift in Sources */,
				4B02198925E05FAC00ED7DEA /* FireproofingURLExtensions.swift in Sources */,
				4BA1A6A5258B07DF00F6F690 /* EncryptedValueTransformer.swift in Sources */,
				4B92929F26670D2A00AD2C21 /* PasteboardBookmark.swift in Sources */,
				4B9292AC26670D3700AD2C21 /* Bookmark.xcdatamodeld in Sources */,
				AA6EF9B525081B4C004754E6 /* MainMenuActions.swift in Sources */,
				B63D466925BEB6C200874977 /* WKWebView+SessionState.swift in Sources */,
				85E11C2F25E7DC7E00974CAF /* ExternalURLHandler.swift in Sources */,
				85A0116925AF1D8900FA6A0C /* FindInPageViewController.swift in Sources */,
				AA6FFB4424DC33320028F4D0 /* NSViewExtension.swift in Sources */,
				4B22490026607D22003FCE1F /* ContextualMenu.swift in Sources */,
				AA4BBA3B25C58FA200C4FB0F /* MainMenu.swift in Sources */,
				AA585D84248FD31100E9A3E2 /* BrowserTabViewController.swift in Sources */,
				B6A9E48926146ABF0067D1B9 /* PixelCounter.swift in Sources */,
				AAE7527C263B056C00B973F8 /* HistoryStore.swift in Sources */,
				B63D467A25BFC3E100874977 /* NSCoderExtensions.swift in Sources */,
				B6A5A27125B9377300AA7ADA /* StatePersistenceService.swift in Sources */,
				B68458B025C7E76A00DC17B6 /* WindowManager+StateRestoration.swift in Sources */,
				B68458C525C7EA0C00DC17B6 /* TabCollection+NSSecureCoding.swift in Sources */,
				4BB88B5B25B7BA50006F6B06 /* Instruments.swift in Sources */,
				4B0511E2262CAA8600F6079C /* NSViewControllerExtension.swift in Sources */,
				F44C130225C2DA0400426E3E /* NSAppearanceExtension.swift in Sources */,
				B6E61EED263ACE58004E11AB /* URLRequestDownloadTask.swift in Sources */,
				4BA1A6B8258B081600F6F690 /* EncryptionKeyStoring.swift in Sources */,
				B65783E725F8AAFB00D8DB33 /* String+Punycode.swift in Sources */,
				B657841A25FA484B00D8DB33 /* NSException+Catch.m in Sources */,
				B684592F25C93FBF00DC17B6 /* AppStateRestorationManager.swift in Sources */,
				4B22490226607D53003FCE1F /* BookmarkListTreeControllerDataSource.swift in Sources */,
				AAA892EA250A4CEF005B37B2 /* WindowControllersManager.swift in Sources */,
				AAC5E4C825D6A6E8007F5990 /* BookmarkPopoverViewController.swift in Sources */,
				AABEE6A924AB4B910043105B /* SuggestionTableCellView.swift in Sources */,
				AA6820F125503DA9005ED0D5 /* FireViewModel.swift in Sources */,
				AAA0CC6A253CC43C0079BC96 /* WKUserContentControllerExtension.swift in Sources */,
				B6A9E45C261460350067D1B9 /* APIRequest.swift in Sources */,
				AA9FF95D24A1FA1C0039E328 /* TabCollection.swift in Sources */,
				4B65143E263924B5005B46EB /* EmailUrlExtensions.swift in Sources */,
				85A0118225AF60E700FA6A0C /* FindInPageModel.swift in Sources */,
				4B9292A226670D2A00AD2C21 /* PseudoFolder.swift in Sources */,
				B6DA44022616B28300DD1EC2 /* PixelDataStore.swift in Sources */,
				B6A9E45326142B070067D1B9 /* Pixel.swift in Sources */,
				B6A9E47726146A570067D1B9 /* PixelEvent.swift in Sources */,
				4B2248FC26607B77003FCE1F /* BookmarkManagementSplitViewController.swift in Sources */,
				85799C3425DFCD1B0007EC87 /* TrackerRadarManager.swift in Sources */,
				4B22490426607DCE003FCE1F /* BookmarkTableRowView.swift in Sources */,
				AA86490E24D49B54001BABEE /* TabLoadingView.swift in Sources */,
				AA2CB1352587C29500AA6FBE /* TabBarFooter.swift in Sources */,
				4B0511C2262CAA5A00F6079C /* PreferencesAboutViewController.swift in Sources */,
				14D9B90224F91316000D4D13 /* FocusRingView.swift in Sources */,
				4B9292AB26670D3700AD2C21 /* BookmarkMigrationPolicy.swift in Sources */,
				AA92126F25ACCB1100600CD4 /* ErrorExtension.swift in Sources */,
				B6A9E47026146A250067D1B9 /* DateExtension.swift in Sources */,
				AAE7527A263B046100B973F8 /* History.xcdatamodeld in Sources */,
				AAA8E8C124EACA700055E685 /* MouseOverView.swift in Sources */,
				AAE8B110258A456C00E81239 /* TooltipViewController.swift in Sources */,
				85AC3B0525D6B1D800C7D2AA /* ScriptSourceProviding.swift in Sources */,
				4B02198E25E05FAC00ED7DEA /* LoginDetectionService.swift in Sources */,
				B6E61EC1263A5664004E11AB /* LocalFileSaveTask.swift in Sources */,
				AA3F895324C18AD500628DDE /* SuggestionViewModel.swift in Sources */,
				4B9292A326670D2A00AD2C21 /* BookmarkManagedObject.swift in Sources */,
				4B0511C5262CAA5A00F6079C /* PrivacySecurityPreferencesTableCellView.swift in Sources */,
				4B677431255DBEB800025BD8 /* BloomFilterWrapper.mm in Sources */,
				4B0511C8262CAA5A00F6079C /* PreferencesListViewController.swift in Sources */,
				4B2248FB26607B77003FCE1F /* BookmarkManagementDetailViewController.swift in Sources */,
				B684592725C93C0500DC17B6 /* Publishers.NestedObjectChanges.swift in Sources */,
				85A011EA25B4D4CA00FA6A0C /* FindInPageUserScript.swift in Sources */,
				4B22490826635157003FCE1F /* NSPopUpButtonExtension.swift in Sources */,
				AA9FF95B24A1EFC20039E328 /* TabViewModel.swift in Sources */,
				AA9E9A5E25A4867200D1959D /* TabDragAndDropManager.swift in Sources */,
				B68458C025C7E9E000DC17B6 /* TabCollectionViewModel+NSSecureCoding.swift in Sources */,
				AA8EDF2724923EC70071C2E8 /* StringExtension.swift in Sources */,
				AA72D5E325FE977F00C77619 /* AddEditFavoriteViewController.swift in Sources */,
				AA361A3624EBF0B500EEC649 /* WindowDraggingView.swift in Sources */,
				B68458B825C7E8B200DC17B6 /* Tab+NSSecureCoding.swift in Sources */,
				4B65028A25E6CBF40054432E /* NibLoadable.swift in Sources */,
				AAA0CC472533833C0079BC96 /* OptionsButtonMenu.swift in Sources */,
				4B92929D26670D2A00AD2C21 /* BookmarkNode.swift in Sources */,
				4B677438255DBEB800025BD8 /* HTTPSUpgrade.xcdatamodeld in Sources */,
				4B0511E1262CAA8600F6079C /* NSOpenPanelExtensions.swift in Sources */,
				AAE75280263B0A4D00B973F8 /* HistoryCoordinator.swift in Sources */,
				4B677434255DBEB800025BD8 /* HTTPSBloomFilterSpecification.swift in Sources */,
				AA97BF4625135DD30014931A /* ApplicationDockMenu.swift in Sources */,
				4B2248F426607B5B003FCE1F /* AddFolderModalViewController.swift in Sources */,
				4BA1A69B258B076900F6F690 /* FileStore.swift in Sources */,
				4B0511CC262CAA5A00F6079C /* PreferencesSplitViewController.swift in Sources */,
				AAFCB37A25E5403A00859DD4 /* BurnButton.swift in Sources */,
				B6A9E47F26146A800067D1B9 /* PixelArguments.swift in Sources */,
				4B677436255DBEB800025BD8 /* HTTPSExcludedDomains.swift in Sources */,
				AAC5E4D225D6A709007F5990 /* BookmarkList.swift in Sources */,
				4B6160E525B152FA007DE5B2 /* ContentBlockerUserScript.swift in Sources */,
				AA7412B724D1687000D22FE0 /* TabBarScrollView.swift in Sources */,
				4B0511C7262CAA5A00F6079C /* PreferenceTableCellView.swift in Sources */,
				14D9B8FB24F7E089000D4D13 /* AddressBarViewController.swift in Sources */,
				4B051207262CD24400F6079C /* NSImageViewExtension.swift in Sources */,
				AAC82C60258B6CB5009B6B42 /* TooltipWindowController.swift in Sources */,
				AAC5E4E425D6BA9C007F5990 /* NSSizeExtension.swift in Sources */,
				AAA8E8BF24EA8A0A0055E685 /* MouseOverButton.swift in Sources */,
				AA6820EB25503D6A005ED0D5 /* Fire.swift in Sources */,
				B6AAAC3E26048F690029438D /* RandomAccessCollectionExtension.swift in Sources */,
				4B9292AF26670F5300AD2C21 /* NSOutlineViewExtensions.swift in Sources */,
				8556A60E256C15DD0092FA9D /* FileDownload.swift in Sources */,
				AA585D82248FD31100E9A3E2 /* AppDelegate.swift in Sources */,
				AA72D5F025FEA49900C77619 /* AddEditFavoriteWindow.swift in Sources */,
				1456D6E124EFCBC300775049 /* TabBarCollectionView.swift in Sources */,
				4B0511D8262CAA7000F6079C /* PaddedImageButton.swift in Sources */,
				AABEE69C24A902BB0043105B /* SuggestionContainer.swift in Sources */,
				B6A9E46B2614618A0067D1B9 /* OperatingSystemVersionExtension.swift in Sources */,
				85AC3AEF25D5CE9800C7D2AA /* UserScripts.swift in Sources */,
				4B677439255DBEB800025BD8 /* HTTPSUpgradeStore.swift in Sources */,
				4B02199325E060C600ED7DEA /* LoginDetectionUserScript.swift in Sources */,
				AAB549DF25DAB8F80058460B /* BookmarkViewModel.swift in Sources */,
				F41D174125CB131900472416 /* NSColorExtension.swift in Sources */,
				4B02198D25E05FAC00ED7DEA /* UndoFireproofingViewController.swift in Sources */,
				AAE71E3725F7869300D74437 /* HomepageCollectionViewItem.swift in Sources */,
				AAC5E4F625D6BF2C007F5990 /* AddressBarButtonsViewController.swift in Sources */,
				853014D625E671A000FB8205 /* PageObserverUserScript.swift in Sources */,
				B6A9E45B261460350067D1B9 /* APIHeaders.swift in Sources */,
				AA6EF9B3250785D5004754E6 /* NSMenuExtension.swift in Sources */,
				AA7412B524D1536B00D22FE0 /* MainWindowController.swift in Sources */,
				4B0511CF262CAA5A00F6079C /* AppearancePreferencesTableCellView.swift in Sources */,
				AA9FF95924A1ECF20039E328 /* Tab.swift in Sources */,
				B63D467125BFA6C100874977 /* DispatchQueueExtensions.swift in Sources */,
				AA6FFB4624DC3B5A0028F4D0 /* WebView.swift in Sources */,
				AA7412B224D0B3AC00D22FE0 /* TabBarViewItem.swift in Sources */,
				856C98D52570116900A22F1F /* NSWindow+Toast.swift in Sources */,
				4B02198B25E05FAC00ED7DEA /* FireproofInfoViewController.swift in Sources */,
				AA8EDF2424923E980071C2E8 /* URLExtension.swift in Sources */,
				4B67744B255DBF3A00025BD8 /* BloomFilter.cpp in Sources */,
				4B02198A25E05FAC00ED7DEA /* FireproofDomains.swift in Sources */,
				4B677442255DBEEA00025BD8 /* Database.swift in Sources */,
				4B92928B26670D1700AD2C21 /* BookmarksOutlineView.swift in Sources */,
				AAF7D3862567CED500998667 /* WebViewConfiguration.swift in Sources */,
				AA4E633A25E79C0A00134434 /* MouseClickView.swift in Sources */,
				4B6160ED25B15417007DE5B2 /* DetectedTracker.swift in Sources */,
				4B2248FA26607B77003FCE1F /* BookmarkManagementSidebarViewController.swift in Sources */,
				B61F015525EDD5A700ABB5A3 /* UserContentController.swift in Sources */,
				AAC5E4D925D6A711007F5990 /* BookmarkStore.swift in Sources */,
				AA72D5FE25FFF94E00C77619 /* NSMenuItemExtension.swift in Sources */,
				4BA1A6C2258B0A1300F6F690 /* ContiguousBytesExtension.swift in Sources */,
			);
			runOnlyForDeploymentPostprocessing = 0;
		};
		AA585D8C248FD31400E9A3E2 /* Sources */ = {
			isa = PBXSourcesBuildPhase;
			buildActionMask = 2147483647;
			files = (
				B67C6C472654C643006C872E /* FileManagerExtensionTests.swift in Sources */,
				142879DA24CE1179005419BB /* SuggestionViewModelTests.swift in Sources */,
				4B9292C12667103100AD2C21 /* BookmarkMigrationTests.swift in Sources */,
				4B9292BC2667103100AD2C21 /* BookmarkSidebarTreeControllerTests.swift in Sources */,
				B6DA44232616CABC00DD1EC2 /* PixelArgumentsTests.swift in Sources */,
				AAEC74BC2642F0F800C2EFBC /* History.xcdatamodeld in Sources */,
				85F1B0C925EF9759004792B6 /* URLEventListenerTests.swift in Sources */,
				4B9292BD2667103100AD2C21 /* BookmarkOutlineViewDataSourceTests.swift in Sources */,
				B6A5A27925B93FFF00AA7ADA /* StateRestorationManagerTests.swift in Sources */,
				B6B3E0B726574BF80040E0A2 /* FileDownloadTaskDelegateMock.swift in Sources */,
				4B9292BB2667103100AD2C21 /* BookmarkNodeTests.swift in Sources */,
				4B0219A825E0646500ED7DEA /* WebsiteDataStoreTests.swift in Sources */,
				AAC9C01E24CB6BEB00AD1325 /* TabCollectionViewModelTests.swift in Sources */,
				85E11C3725E7F1E100974CAF /* ExternalURLHandlerTests.swift in Sources */,
				B6B3E09E2654FF9C0040E0A2 /* DownloadedFileTests.swift in Sources */,
				4B02199B25E063DE00ED7DEA /* LoginDetectionServiceTests.swift in Sources */,
				B6DA44282616CAE000DD1EC2 /* AppUsageActivityMonitorTests.swift in Sources */,
				AAC9C01724CAFBDC00AD1325 /* TabCollectionTests.swift in Sources */,
				4B82E9B925B6A05800656FE7 /* DetectedTrackerTests.swift in Sources */,
				B67C6C3D2654B897006C872E /* WebViewExtensionTests.swift in Sources */,
				4BA1A6DE258C100A00F6F690 /* FileStoreTests.swift in Sources */,
				4B0511F0262CAEC900F6079C /* AppearancePreferencesTests.swift in Sources */,
				AAC9C01C24CB594C00AD1325 /* TabViewModelTests.swift in Sources */,
				B65349AA265CF45000DCC645 /* DispatchQueueExtensionsTests.swift in Sources */,
				B6DA441E2616C84600DD1EC2 /* PixelStoreMock.swift in Sources */,
				4B9292BF2667103100AD2C21 /* TreeControllerTests.swift in Sources */,
				4B11060525903E570039B979 /* CoreDataEncryptionTesting.xcdatamodeld in Sources */,
				8546DE6225C03056000CA5E1 /* UserAgentTests.swift in Sources */,
				4B82E9C125B6A1CD00656FE7 /* TrackerRadarManagerTests.swift in Sources */,
				85AC3B4925DAC9BD00C7D2AA /* ConfigurationStorageTests.swift in Sources */,
				AA652CDB25DDAB32009059CC /* BookmarkStoreMock.swift in Sources */,
				B62EB47C25BAD3BB005745C6 /* WKWebViewSessionDataTests.swift in Sources */,
				B6A5A2A025B96E8300AA7ADA /* AppStateChangePublisherTests.swift in Sources */,
				4B02199C25E063DE00ED7DEA /* FireproofDomainsTests.swift in Sources */,
				B65783EC25F8AB9300D8DB33 /* String+PunycodeTests.swift in Sources */,
				AA0F3DB7261A566C0077F2D9 /* SuggestionLoadingMock.swift in Sources */,
				4B9292BE2667103100AD2C21 /* PasteboardFolderTests.swift in Sources */,
				4B9292C52667104B00AD2C21 /* CoreDataTestUtilities.swift in Sources */,
				4B9292C22667103100AD2C21 /* BookmarkTests.swift in Sources */,
				142879DC24CE1185005419BB /* SuggestionContainerViewModelTests.swift in Sources */,
				AA652CD325DDA6E9009059CC /* LocalBookmarkManagerTests.swift in Sources */,
				AAE39D1B24F44885008EF28B /* TabCollectionViewModelDelegateMock.swift in Sources */,
				AA9C363025518CA9004B1BA3 /* FireTests.swift in Sources */,
				AA63745424C9BF9A00AB2AC4 /* SuggestionContainerTests.swift in Sources */,
				B6B3E0CB265764730040E0A2 /* URLRequestDownloadTaskTests.swift in Sources */,
				B6B3E0AA2655F9CB0040E0A2 /* FileDownloadManagerTests.swift in Sources */,
				B6B3E0C12657599D0040E0A2 /* DataSaveTaskTests.swift in Sources */,
				AAC9C01524CAFBCE00AD1325 /* TabTests.swift in Sources */,
				4BA1A6D9258C0CB300F6F690 /* DataEncryptionTests.swift in Sources */,
				B6A5A27E25B9403E00AA7ADA /* FileStoreMock.swift in Sources */,
				B6AE74342609AFCE005B9B1A /* ProgressEstimationTests.swift in Sources */,
				4BA1A6FE258C5C1300F6F690 /* EncryptedValueTransformerTests.swift in Sources */,
				85F69B3C25EDE81F00978E59 /* URLExtensionTests.swift in Sources */,
				B6DA44112616C0FC00DD1EC2 /* PixelTests.swift in Sources */,
				4B9292BA2667103100AD2C21 /* BookmarkNodePathTests.swift in Sources */,
				4B9292C02667103100AD2C21 /* BookmarkManagedObjectTests.swift in Sources */,
				AA652CCE25DD9071009059CC /* BookmarkListTests.swift in Sources */,
				B6A5A2A825BAA35500AA7ADA /* WindowManagerStateRestorationTests.swift in Sources */,
				B61F012325ECBAE400ABB5A3 /* UserScriptsTest.swift in Sources */,
				4B11060A25903EAC0039B979 /* CoreDataEncryptionTests.swift in Sources */,
				4B9292C32667103100AD2C21 /* PasteboardBookmarkTests.swift in Sources */,
				AAEC74BB2642E67C00C2EFBC /* NSPersistentContainerExtension.swift in Sources */,
				AABAF59C260A7D130085060C /* FaviconServiceMock.swift in Sources */,
				AAEC74B82642E43800C2EFBC /* HistoryStoreTests.swift in Sources */,
				4BA1A6E6258C270800F6F690 /* EncryptionKeyGeneratorTests.swift in Sources */,
				B61F012B25ECBB1700ABB5A3 /* UserScriptsManagerTests.swift in Sources */,
				85AC3B1725D9BC1A00C7D2AA /* ConfigurationDownloaderTests.swift in Sources */,
				4B0511E7262CAB3700F6079C /* UserDefaultsWrapperUtilities.swift in Sources */,
				4BA1A6F6258C4F9600F6F690 /* EncryptionMocks.swift in Sources */,
				B6B3E0BC2657537D0040E0A2 /* FileDownloadTaskMock.swift in Sources */,
				B6B3E0962654DACD0040E0A2 /* UTTypeTests.swift in Sources */,
				B6B3E0C626575BBB0040E0A2 /* WebContentDownloadTaskTests.swift in Sources */,
				4B02199D25E063DE00ED7DEA /* FireproofingURLExtensionsTests.swift in Sources */,
				AAEC74B42642C69300C2EFBC /* HistoryCoordinatorTests.swift in Sources */,
				4B0511F8262CB20F00F6079C /* DownloadPreferencesTests.swift in Sources */,
				B6B3E0B2265749D30040E0A2 /* LocalFileSaveTaskTests.swift in Sources */,
				AA9C362825518C44004B1BA3 /* WebsiteDataStoreMock.swift in Sources */,
				AAEC74B22642C57200C2EFBC /* HistoryCoordinatingMock.swift in Sources */,
				AAEC74B62642CC6A00C2EFBC /* HistoryStoringMock.swift in Sources */,
				AA652CB125DD825B009059CC /* LocalBookmarkStoreTests.swift in Sources */,
			);
			runOnlyForDeploymentPostprocessing = 0;
		};
/* End PBXSourcesBuildPhase section */

/* Begin PBXTargetDependency section */
		4B1AD8A325FC27E200261379 /* PBXTargetDependency */ = {
			isa = PBXTargetDependency;
			target = AA585D7D248FD31100E9A3E2 /* DuckDuckGo Privacy Browser */;
			targetProxy = 4B1AD8A225FC27E200261379 /* PBXContainerItemProxy */;
		};
		AA585D92248FD31400E9A3E2 /* PBXTargetDependency */ = {
			isa = PBXTargetDependency;
			target = AA585D7D248FD31100E9A3E2 /* DuckDuckGo Privacy Browser */;
			targetProxy = AA585D91248FD31400E9A3E2 /* PBXContainerItemProxy */;
		};
/* End PBXTargetDependency section */

/* Begin PBXVariantGroup section */
		AA585D87248FD31400E9A3E2 /* Main.storyboard */ = {
			isa = PBXVariantGroup;
			children = (
				AA585D88248FD31400E9A3E2 /* Base */,
			);
			name = Main.storyboard;
			sourceTree = "<group>";
		};
		AA80EC69256C4691007083E7 /* BrowserTab.storyboard */ = {
			isa = PBXVariantGroup;
			children = (
				AA80EC68256C4691007083E7 /* Base */,
			);
			name = BrowserTab.storyboard;
			sourceTree = "<group>";
		};
		AA80EC6F256C469C007083E7 /* NavigationBar.storyboard */ = {
			isa = PBXVariantGroup;
			children = (
				AA80EC6E256C469C007083E7 /* Base */,
			);
			name = NavigationBar.storyboard;
			sourceTree = "<group>";
		};
		AA80EC75256C46A2007083E7 /* Suggestion.storyboard */ = {
			isa = PBXVariantGroup;
			children = (
				AA80EC74256C46A2007083E7 /* Base */,
			);
			name = Suggestion.storyboard;
			sourceTree = "<group>";
		};
		AA80EC7B256C46AA007083E7 /* TabBar.storyboard */ = {
			isa = PBXVariantGroup;
			children = (
				AA80EC7A256C46AA007083E7 /* Base */,
			);
			name = TabBar.storyboard;
			sourceTree = "<group>";
		};
		AA80EC8B256C49B8007083E7 /* Localizable.strings */ = {
			isa = PBXVariantGroup;
			children = (
				AA80EC8A256C49B8007083E7 /* en */,
			);
			name = Localizable.strings;
			sourceTree = "<group>";
		};
		AA80EC91256C49BC007083E7 /* Localizable.stringsdict */ = {
			isa = PBXVariantGroup;
			children = (
				AA80EC90256C49BC007083E7 /* en */,
			);
			name = Localizable.stringsdict;
			sourceTree = "<group>";
		};
/* End PBXVariantGroup section */

/* Begin XCBuildConfiguration section */
		4B1AD8A425FC27E200261379 /* Debug */ = {
			isa = XCBuildConfiguration;
			buildSettings = {
				BUNDLE_LOADER = "$(TEST_HOST)";
				CODE_SIGN_STYLE = Automatic;
				COMBINE_HIDPI_IMAGES = YES;
				DEVELOPMENT_TEAM = HKE973VLUW;
				INFOPLIST_FILE = "Integration Tests/Info.plist";
				LD_RUNPATH_SEARCH_PATHS = (
					"$(inherited)",
					"@executable_path/../Frameworks",
					"@loader_path/../Frameworks",
				);
				MACOSX_DEPLOYMENT_TARGET = 11.1;
				PRODUCT_BUNDLE_IDENTIFIER = "com.duckduckgo.Integration-Tests";
				PRODUCT_NAME = "$(TARGET_NAME)";
				SWIFT_VERSION = 5.0;
				TEST_HOST = "$(BUILT_PRODUCTS_DIR)/DuckDuckGo Privacy Browser.app/Contents/MacOS/DuckDuckGo Privacy Browser";
			};
			name = Debug;
		};
		4B1AD8A525FC27E200261379 /* Release */ = {
			isa = XCBuildConfiguration;
			buildSettings = {
				BUNDLE_LOADER = "$(TEST_HOST)";
				CODE_SIGN_STYLE = Automatic;
				COMBINE_HIDPI_IMAGES = YES;
				DEVELOPMENT_TEAM = HKE973VLUW;
				INFOPLIST_FILE = "Integration Tests/Info.plist";
				LD_RUNPATH_SEARCH_PATHS = (
					"$(inherited)",
					"@executable_path/../Frameworks",
					"@loader_path/../Frameworks",
				);
				MACOSX_DEPLOYMENT_TARGET = 11.1;
				PRODUCT_BUNDLE_IDENTIFIER = "com.duckduckgo.Integration-Tests";
				PRODUCT_NAME = "$(TARGET_NAME)";
				SWIFT_VERSION = 5.0;
				TEST_HOST = "$(BUILT_PRODUCTS_DIR)/DuckDuckGo Privacy Browser.app/Contents/MacOS/DuckDuckGo Privacy Browser";
			};
			name = Release;
		};
		4B1AD8B025FC322600261379 /* CI */ = {
			isa = XCBuildConfiguration;
			buildSettings = {
				ALWAYS_SEARCH_USER_PATHS = NO;
				CLANG_ANALYZER_NONNULL = YES;
				CLANG_ANALYZER_NUMBER_OBJECT_CONVERSION = YES_AGGRESSIVE;
				CLANG_CXX_LANGUAGE_STANDARD = "gnu++14";
				CLANG_CXX_LIBRARY = "libc++";
				CLANG_ENABLE_MODULES = YES;
				CLANG_ENABLE_OBJC_ARC = YES;
				CLANG_ENABLE_OBJC_WEAK = YES;
				CLANG_WARN_BLOCK_CAPTURE_AUTORELEASING = YES;
				CLANG_WARN_BOOL_CONVERSION = YES;
				CLANG_WARN_COMMA = YES;
				CLANG_WARN_CONSTANT_CONVERSION = YES;
				CLANG_WARN_DEPRECATED_OBJC_IMPLEMENTATIONS = YES;
				CLANG_WARN_DIRECT_OBJC_ISA_USAGE = YES_ERROR;
				CLANG_WARN_DOCUMENTATION_COMMENTS = YES;
				CLANG_WARN_EMPTY_BODY = YES;
				CLANG_WARN_ENUM_CONVERSION = YES;
				CLANG_WARN_INFINITE_RECURSION = YES;
				CLANG_WARN_INT_CONVERSION = YES;
				CLANG_WARN_NON_LITERAL_NULL_CONVERSION = YES;
				CLANG_WARN_OBJC_IMPLICIT_RETAIN_SELF = YES;
				CLANG_WARN_OBJC_LITERAL_CONVERSION = YES;
				CLANG_WARN_OBJC_ROOT_CLASS = YES_ERROR;
				CLANG_WARN_QUOTED_INCLUDE_IN_FRAMEWORK_HEADER = YES;
				CLANG_WARN_RANGE_LOOP_ANALYSIS = YES;
				CLANG_WARN_STRICT_PROTOTYPES = YES;
				CLANG_WARN_SUSPICIOUS_MOVE = YES;
				CLANG_WARN_UNGUARDED_AVAILABILITY = YES_AGGRESSIVE;
				CLANG_WARN_UNREACHABLE_CODE = YES;
				CLANG_WARN__DUPLICATE_METHOD_MATCH = YES;
				COPY_PHASE_STRIP = NO;
				DEBUG_INFORMATION_FORMAT = dwarf;
				ENABLE_STRICT_OBJC_MSGSEND = YES;
				ENABLE_TESTABILITY = YES;
				GCC_C_LANGUAGE_STANDARD = gnu11;
				GCC_DYNAMIC_NO_PIC = NO;
				GCC_NO_COMMON_BLOCKS = YES;
				GCC_OPTIMIZATION_LEVEL = 0;
				GCC_PREPROCESSOR_DEFINITIONS = (
					"DEBUG=1",
					"CI=1",
					"$(inherited)",
				);
				GCC_WARN_64_TO_32_BIT_CONVERSION = YES;
				GCC_WARN_ABOUT_RETURN_TYPE = YES_ERROR;
				GCC_WARN_UNDECLARED_SELECTOR = YES;
				GCC_WARN_UNINITIALIZED_AUTOS = YES_AGGRESSIVE;
				GCC_WARN_UNUSED_FUNCTION = YES;
				GCC_WARN_UNUSED_VARIABLE = YES;
				MACOSX_DEPLOYMENT_TARGET = 10.15;
				MTL_ENABLE_DEBUG_INFO = INCLUDE_SOURCE;
				MTL_FAST_MATH = YES;
				ONLY_ACTIVE_ARCH = YES;
				SDKROOT = macosx;
				SWIFT_ACTIVE_COMPILATION_CONDITIONS = "DEBUG CI";
				SWIFT_OPTIMIZATION_LEVEL = "-Onone";
			};
			name = CI;
		};
		4B1AD8B125FC322600261379 /* CI */ = {
			isa = XCBuildConfiguration;
			buildSettings = {
				ASSETCATALOG_COMPILER_APPICON_NAME = "AppIcon - Debug";
				CLANG_ANALYZER_LOCALIZABILITY_EMPTY_CONTEXT = YES;
				CLANG_ANALYZER_LOCALIZABILITY_NONLOCALIZED = YES;
				CODE_SIGN_ENTITLEMENTS = "";
				CODE_SIGN_IDENTITY = "";
				CODE_SIGN_STYLE = Manual;
				COMBINE_HIDPI_IMAGES = YES;
				DEVELOPMENT_TEAM = "";
				ENABLE_HARDENED_RUNTIME = YES;
				INFOPLIST_FILE = DuckDuckGo/Info.plist;
				LD_RUNPATH_SEARCH_PATHS = (
					"$(inherited)",
					"@executable_path/../Frameworks",
				);
				MARKETING_VERSION = 0.6.17;
				PRODUCT_BUNDLE_IDENTIFIER = com.duckduckgo.macos.browser.debug;
				PRODUCT_NAME = "$(TARGET_NAME)";
				PROVISIONING_PROFILE_SPECIFIER = "";
				SWIFT_ACTIVE_COMPILATION_CONDITIONS = "FEEDBACK $(inherited)";
				SWIFT_OBJC_BRIDGING_HEADER = "$(SRCROOT)/DuckDuckGo/Bridging.h";
				SWIFT_VERSION = 5.0;
			};
			name = CI;
		};
		4B1AD8B225FC322600261379 /* CI */ = {
			isa = XCBuildConfiguration;
			buildSettings = {
				ALWAYS_EMBED_SWIFT_STANDARD_LIBRARIES = YES;
				BUNDLE_LOADER = "$(TEST_HOST)";
				CODE_SIGN_IDENTITY = "-";
				CODE_SIGN_STYLE = Automatic;
				COMBINE_HIDPI_IMAGES = YES;
				DEVELOPMENT_TEAM = "";
				INFOPLIST_FILE = "Unit Tests/Info.plist";
				LD_RUNPATH_SEARCH_PATHS = (
					"$(inherited)",
					"@executable_path/../Frameworks",
					"@loader_path/../Frameworks",
				);
				MACOSX_DEPLOYMENT_TARGET = 10.15;
				PRODUCT_BUNDLE_IDENTIFIER = com.duckduckgo.macos.browser.DuckDuckGoTests;
				PRODUCT_NAME = "$(TARGET_NAME)";
				PROVISIONING_PROFILE_SPECIFIER = "";
				SWIFT_VERSION = 5.0;
				TEST_HOST = "$(BUILT_PRODUCTS_DIR)/DuckDuckGo Privacy Browser.app/Contents/MacOS/DuckDuckGo Privacy Browser";
			};
			name = CI;
		};
		4B1AD8B325FC322600261379 /* CI */ = {
			isa = XCBuildConfiguration;
			buildSettings = {
				BUNDLE_LOADER = "$(TEST_HOST)";
				CODE_SIGN_STYLE = Automatic;
				COMBINE_HIDPI_IMAGES = YES;
				DEVELOPMENT_TEAM = HKE973VLUW;
				INFOPLIST_FILE = "Integration Tests/Info.plist";
				LD_RUNPATH_SEARCH_PATHS = (
					"$(inherited)",
					"@executable_path/../Frameworks",
					"@loader_path/../Frameworks",
				);
				MACOSX_DEPLOYMENT_TARGET = 11.1;
				PRODUCT_BUNDLE_IDENTIFIER = "com.duckduckgo.Integration-Tests";
				PRODUCT_NAME = "$(TARGET_NAME)";
				SWIFT_VERSION = 5.0;
				TEST_HOST = "$(BUILT_PRODUCTS_DIR)/DuckDuckGo Privacy Browser.app/Contents/MacOS/DuckDuckGo Privacy Browser";
			};
			name = CI;
		};
		AA585DA2248FD31500E9A3E2 /* Debug */ = {
			isa = XCBuildConfiguration;
			buildSettings = {
				ALWAYS_SEARCH_USER_PATHS = NO;
				CLANG_ANALYZER_NONNULL = YES;
				CLANG_ANALYZER_NUMBER_OBJECT_CONVERSION = YES_AGGRESSIVE;
				CLANG_CXX_LANGUAGE_STANDARD = "gnu++14";
				CLANG_CXX_LIBRARY = "libc++";
				CLANG_ENABLE_MODULES = YES;
				CLANG_ENABLE_OBJC_ARC = YES;
				CLANG_ENABLE_OBJC_WEAK = YES;
				CLANG_WARN_BLOCK_CAPTURE_AUTORELEASING = YES;
				CLANG_WARN_BOOL_CONVERSION = YES;
				CLANG_WARN_COMMA = YES;
				CLANG_WARN_CONSTANT_CONVERSION = YES;
				CLANG_WARN_DEPRECATED_OBJC_IMPLEMENTATIONS = YES;
				CLANG_WARN_DIRECT_OBJC_ISA_USAGE = YES_ERROR;
				CLANG_WARN_DOCUMENTATION_COMMENTS = YES;
				CLANG_WARN_EMPTY_BODY = YES;
				CLANG_WARN_ENUM_CONVERSION = YES;
				CLANG_WARN_INFINITE_RECURSION = YES;
				CLANG_WARN_INT_CONVERSION = YES;
				CLANG_WARN_NON_LITERAL_NULL_CONVERSION = YES;
				CLANG_WARN_OBJC_IMPLICIT_RETAIN_SELF = YES;
				CLANG_WARN_OBJC_LITERAL_CONVERSION = YES;
				CLANG_WARN_OBJC_ROOT_CLASS = YES_ERROR;
				CLANG_WARN_QUOTED_INCLUDE_IN_FRAMEWORK_HEADER = YES;
				CLANG_WARN_RANGE_LOOP_ANALYSIS = YES;
				CLANG_WARN_STRICT_PROTOTYPES = YES;
				CLANG_WARN_SUSPICIOUS_MOVE = YES;
				CLANG_WARN_UNGUARDED_AVAILABILITY = YES_AGGRESSIVE;
				CLANG_WARN_UNREACHABLE_CODE = YES;
				CLANG_WARN__DUPLICATE_METHOD_MATCH = YES;
				COPY_PHASE_STRIP = NO;
				DEBUG_INFORMATION_FORMAT = dwarf;
				ENABLE_STRICT_OBJC_MSGSEND = YES;
				ENABLE_TESTABILITY = YES;
				GCC_C_LANGUAGE_STANDARD = gnu11;
				GCC_DYNAMIC_NO_PIC = NO;
				GCC_NO_COMMON_BLOCKS = YES;
				GCC_OPTIMIZATION_LEVEL = 0;
				GCC_PREPROCESSOR_DEFINITIONS = (
					"DEBUG=1",
					"$(inherited)",
				);
				GCC_WARN_64_TO_32_BIT_CONVERSION = YES;
				GCC_WARN_ABOUT_RETURN_TYPE = YES_ERROR;
				GCC_WARN_UNDECLARED_SELECTOR = YES;
				GCC_WARN_UNINITIALIZED_AUTOS = YES_AGGRESSIVE;
				GCC_WARN_UNUSED_FUNCTION = YES;
				GCC_WARN_UNUSED_VARIABLE = YES;
				MACOSX_DEPLOYMENT_TARGET = 10.15;
				MTL_ENABLE_DEBUG_INFO = INCLUDE_SOURCE;
				MTL_FAST_MATH = YES;
				ONLY_ACTIVE_ARCH = YES;
				SDKROOT = macosx;
				SWIFT_ACTIVE_COMPILATION_CONDITIONS = DEBUG;
				SWIFT_OPTIMIZATION_LEVEL = "-Onone";
			};
			name = Debug;
		};
		AA585DA3248FD31500E9A3E2 /* Release */ = {
			isa = XCBuildConfiguration;
			buildSettings = {
				ALWAYS_SEARCH_USER_PATHS = NO;
				CLANG_ANALYZER_NONNULL = YES;
				CLANG_ANALYZER_NUMBER_OBJECT_CONVERSION = YES_AGGRESSIVE;
				CLANG_CXX_LANGUAGE_STANDARD = "gnu++14";
				CLANG_CXX_LIBRARY = "libc++";
				CLANG_ENABLE_MODULES = YES;
				CLANG_ENABLE_OBJC_ARC = YES;
				CLANG_ENABLE_OBJC_WEAK = YES;
				CLANG_WARN_BLOCK_CAPTURE_AUTORELEASING = YES;
				CLANG_WARN_BOOL_CONVERSION = YES;
				CLANG_WARN_COMMA = YES;
				CLANG_WARN_CONSTANT_CONVERSION = YES;
				CLANG_WARN_DEPRECATED_OBJC_IMPLEMENTATIONS = YES;
				CLANG_WARN_DIRECT_OBJC_ISA_USAGE = YES_ERROR;
				CLANG_WARN_DOCUMENTATION_COMMENTS = YES;
				CLANG_WARN_EMPTY_BODY = YES;
				CLANG_WARN_ENUM_CONVERSION = YES;
				CLANG_WARN_INFINITE_RECURSION = YES;
				CLANG_WARN_INT_CONVERSION = YES;
				CLANG_WARN_NON_LITERAL_NULL_CONVERSION = YES;
				CLANG_WARN_OBJC_IMPLICIT_RETAIN_SELF = YES;
				CLANG_WARN_OBJC_LITERAL_CONVERSION = YES;
				CLANG_WARN_OBJC_ROOT_CLASS = YES_ERROR;
				CLANG_WARN_QUOTED_INCLUDE_IN_FRAMEWORK_HEADER = YES;
				CLANG_WARN_RANGE_LOOP_ANALYSIS = YES;
				CLANG_WARN_STRICT_PROTOTYPES = YES;
				CLANG_WARN_SUSPICIOUS_MOVE = YES;
				CLANG_WARN_UNGUARDED_AVAILABILITY = YES_AGGRESSIVE;
				CLANG_WARN_UNREACHABLE_CODE = YES;
				CLANG_WARN__DUPLICATE_METHOD_MATCH = YES;
				COPY_PHASE_STRIP = NO;
				DEBUG_INFORMATION_FORMAT = "dwarf-with-dsym";
				ENABLE_NS_ASSERTIONS = NO;
				ENABLE_STRICT_OBJC_MSGSEND = YES;
				GCC_C_LANGUAGE_STANDARD = gnu11;
				GCC_NO_COMMON_BLOCKS = YES;
				GCC_WARN_64_TO_32_BIT_CONVERSION = YES;
				GCC_WARN_ABOUT_RETURN_TYPE = YES_ERROR;
				GCC_WARN_UNDECLARED_SELECTOR = YES;
				GCC_WARN_UNINITIALIZED_AUTOS = YES_AGGRESSIVE;
				GCC_WARN_UNUSED_FUNCTION = YES;
				GCC_WARN_UNUSED_VARIABLE = YES;
				MACOSX_DEPLOYMENT_TARGET = 10.15;
				MTL_ENABLE_DEBUG_INFO = NO;
				MTL_FAST_MATH = YES;
				SDKROOT = macosx;
				SWIFT_COMPILATION_MODE = wholemodule;
				SWIFT_OPTIMIZATION_LEVEL = "-O";
			};
			name = Release;
		};
		AA585DA5248FD31500E9A3E2 /* Debug */ = {
			isa = XCBuildConfiguration;
			buildSettings = {
				ASSETCATALOG_COMPILER_APPICON_NAME = "AppIcon - Debug";
				CLANG_ANALYZER_LOCALIZABILITY_EMPTY_CONTEXT = YES;
				CLANG_ANALYZER_LOCALIZABILITY_NONLOCALIZED = YES;
				CODE_SIGN_ENTITLEMENTS = DuckDuckGo/DuckDuckGo.entitlements;
				CODE_SIGN_IDENTITY = "Apple Development";
				CODE_SIGN_STYLE = Automatic;
				COMBINE_HIDPI_IMAGES = YES;
				DEVELOPMENT_TEAM = HKE973VLUW;
				ENABLE_HARDENED_RUNTIME = YES;
				INFOPLIST_FILE = DuckDuckGo/Info.plist;
				LD_RUNPATH_SEARCH_PATHS = (
					"$(inherited)",
					"@executable_path/../Frameworks",
				);
				MARKETING_VERSION = 0.6.17;
				PRODUCT_BUNDLE_IDENTIFIER = com.duckduckgo.macos.browser.debug;
				PRODUCT_NAME = "$(TARGET_NAME)";
				SWIFT_ACTIVE_COMPILATION_CONDITIONS = "FEEDBACK $(inherited)";
				SWIFT_OBJC_BRIDGING_HEADER = "$(SRCROOT)/DuckDuckGo/Bridging.h";
				SWIFT_VERSION = 5.0;
			};
			name = Debug;
		};
		AA585DA6248FD31500E9A3E2 /* Release */ = {
			isa = XCBuildConfiguration;
			buildSettings = {
				ASSETCATALOG_COMPILER_APPICON_NAME = AppIcon;
				CLANG_ANALYZER_LOCALIZABILITY_EMPTY_CONTEXT = YES;
				CLANG_ANALYZER_LOCALIZABILITY_NONLOCALIZED = YES;
				CODE_SIGN_ENTITLEMENTS = DuckDuckGo/DuckDuckGo.entitlements;
				CODE_SIGN_IDENTITY = "Apple Development";
				CODE_SIGN_STYLE = Automatic;
				COMBINE_HIDPI_IMAGES = YES;
				DEVELOPMENT_TEAM = HKE973VLUW;
				ENABLE_HARDENED_RUNTIME = YES;
				INFOPLIST_FILE = DuckDuckGo/Info.plist;
				LD_RUNPATH_SEARCH_PATHS = (
					"$(inherited)",
					"@executable_path/../Frameworks",
				);
				MARKETING_VERSION = 0.6.17;
				PRODUCT_BUNDLE_IDENTIFIER = com.duckduckgo.macos.browser;
				PRODUCT_NAME = "$(TARGET_NAME)";
				SWIFT_ACTIVE_COMPILATION_CONDITIONS = FEEDBACK;
				SWIFT_OBJC_BRIDGING_HEADER = "$(SRCROOT)/DuckDuckGo/Bridging.h";
				SWIFT_VERSION = 5.0;
			};
			name = Release;
		};
		AA585DA8248FD31500E9A3E2 /* Debug */ = {
			isa = XCBuildConfiguration;
			buildSettings = {
				ALWAYS_EMBED_SWIFT_STANDARD_LIBRARIES = YES;
				BUNDLE_LOADER = "$(TEST_HOST)";
				CODE_SIGN_IDENTITY = "Apple Development";
				CODE_SIGN_STYLE = Automatic;
				COMBINE_HIDPI_IMAGES = YES;
				DEVELOPMENT_TEAM = HKE973VLUW;
				INFOPLIST_FILE = "Unit Tests/Info.plist";
				LD_RUNPATH_SEARCH_PATHS = (
					"$(inherited)",
					"@executable_path/../Frameworks",
					"@loader_path/../Frameworks",
				);
				MACOSX_DEPLOYMENT_TARGET = 10.15;
				PRODUCT_BUNDLE_IDENTIFIER = com.duckduckgo.macos.browser.DuckDuckGoTests;
				PRODUCT_NAME = "$(TARGET_NAME)";
				PROVISIONING_PROFILE_SPECIFIER = "";
				SWIFT_VERSION = 5.0;
				TEST_HOST = "$(BUILT_PRODUCTS_DIR)/DuckDuckGo Privacy Browser.app/Contents/MacOS/DuckDuckGo Privacy Browser";
			};
			name = Debug;
		};
		AA585DA9248FD31500E9A3E2 /* Release */ = {
			isa = XCBuildConfiguration;
			buildSettings = {
				ALWAYS_EMBED_SWIFT_STANDARD_LIBRARIES = YES;
				BUNDLE_LOADER = "$(TEST_HOST)";
				CODE_SIGN_IDENTITY = "Apple Development";
				CODE_SIGN_STYLE = Automatic;
				COMBINE_HIDPI_IMAGES = YES;
				DEVELOPMENT_TEAM = HKE973VLUW;
				INFOPLIST_FILE = "Unit Tests/Info.plist";
				LD_RUNPATH_SEARCH_PATHS = (
					"$(inherited)",
					"@executable_path/../Frameworks",
					"@loader_path/../Frameworks",
				);
				MACOSX_DEPLOYMENT_TARGET = 10.15;
				PRODUCT_BUNDLE_IDENTIFIER = com.duckduckgo.macos.browser.DuckDuckGoTests;
				PRODUCT_NAME = "$(TARGET_NAME)";
				PROVISIONING_PROFILE_SPECIFIER = "";
				SWIFT_VERSION = 5.0;
				TEST_HOST = "$(BUILT_PRODUCTS_DIR)/DuckDuckGo Privacy Browser.app/Contents/MacOS/DuckDuckGo Privacy Browser";
			};
			name = Release;
		};
/* End XCBuildConfiguration section */

/* Begin XCConfigurationList section */
		4B1AD8A625FC27E200261379 /* Build configuration list for PBXNativeTarget "Integration Tests" */ = {
			isa = XCConfigurationList;
			buildConfigurations = (
				4B1AD8A425FC27E200261379 /* Debug */,
				4B1AD8B325FC322600261379 /* CI */,
				4B1AD8A525FC27E200261379 /* Release */,
			);
			defaultConfigurationIsVisible = 0;
			defaultConfigurationName = Release;
		};
		AA585D79248FD31100E9A3E2 /* Build configuration list for PBXProject "DuckDuckGo" */ = {
			isa = XCConfigurationList;
			buildConfigurations = (
				AA585DA2248FD31500E9A3E2 /* Debug */,
				4B1AD8B025FC322600261379 /* CI */,
				AA585DA3248FD31500E9A3E2 /* Release */,
			);
			defaultConfigurationIsVisible = 0;
			defaultConfigurationName = Release;
		};
		AA585DA4248FD31500E9A3E2 /* Build configuration list for PBXNativeTarget "DuckDuckGo Privacy Browser" */ = {
			isa = XCConfigurationList;
			buildConfigurations = (
				AA585DA5248FD31500E9A3E2 /* Debug */,
				4B1AD8B125FC322600261379 /* CI */,
				AA585DA6248FD31500E9A3E2 /* Release */,
			);
			defaultConfigurationIsVisible = 0;
			defaultConfigurationName = Release;
		};
		AA585DA7248FD31500E9A3E2 /* Build configuration list for PBXNativeTarget "Unit Tests" */ = {
			isa = XCConfigurationList;
			buildConfigurations = (
				AA585DA8248FD31500E9A3E2 /* Debug */,
				4B1AD8B225FC322600261379 /* CI */,
				AA585DA9248FD31500E9A3E2 /* Release */,
			);
			defaultConfigurationIsVisible = 0;
			defaultConfigurationName = Release;
		};
/* End XCConfigurationList section */

/* Begin XCRemoteSwiftPackageReference section */
		4B7727A72645E1B800B64301 /* XCRemoteSwiftPackageReference "BrowserServicesKit" */ = {
			isa = XCRemoteSwiftPackageReference;
			repositoryURL = "https://github.com/duckduckgo/BrowserServicesKit.git";
			requirement = {
				kind = upToNextMajorVersion;
				minimumVersion = 3.1.0;
			};
		};
		4B82E9B125B69E3E00656FE7 /* XCRemoteSwiftPackageReference "TrackerRadarKit" */ = {
			isa = XCRemoteSwiftPackageReference;
			repositoryURL = "https://github.com/duckduckgo/TrackerRadarKit.git";
			requirement = {
				kind = upToNextMajorVersion;
				minimumVersion = 1.0.2;
			};
		};
		85FF55C625F82E4F00E2AB99 /* XCRemoteSwiftPackageReference "lottie-ios" */ = {
			isa = XCRemoteSwiftPackageReference;
			repositoryURL = "https://github.com/airbnb/lottie-ios";
			requirement = {
				branch = "lottie/macos-spm";
				kind = branch;
			};
		};
		B65783F325F8ACA400D8DB33 /* XCRemoteSwiftPackageReference "PunycodeSwift" */ = {
			isa = XCRemoteSwiftPackageReference;
			repositoryURL = "https://github.com/gumob/PunycodeSwift.git";
			requirement = {
				kind = upToNextMajorVersion;
				minimumVersion = 2.1.0;
			};
		};
		B6DA44152616C13800DD1EC2 /* XCRemoteSwiftPackageReference "OHHTTPStubs" */ = {
			isa = XCRemoteSwiftPackageReference;
			repositoryURL = "https://github.com/AliSoftware/OHHTTPStubs.git";
			requirement = {
				kind = upToNextMajorVersion;
				minimumVersion = 9.1.0;
			};
		};
/* End XCRemoteSwiftPackageReference section */

/* Begin XCSwiftPackageProductDependency section */
		4B7727A82645E1B800B64301 /* BrowserServicesKit */ = {
			isa = XCSwiftPackageProductDependency;
			package = 4B7727A72645E1B800B64301 /* XCRemoteSwiftPackageReference "BrowserServicesKit" */;
			productName = BrowserServicesKit;
		};
		4B82E9B225B69E3E00656FE7 /* TrackerRadarKit */ = {
			isa = XCSwiftPackageProductDependency;
			package = 4B82E9B125B69E3E00656FE7 /* XCRemoteSwiftPackageReference "TrackerRadarKit" */;
			productName = TrackerRadarKit;
		};
		85FF55C725F82E4F00E2AB99 /* Lottie */ = {
			isa = XCSwiftPackageProductDependency;
			package = 85FF55C625F82E4F00E2AB99 /* XCRemoteSwiftPackageReference "lottie-ios" */;
			productName = Lottie;
		};
		B65783F425F8ACA400D8DB33 /* Punnycode */ = {
			isa = XCSwiftPackageProductDependency;
			package = B65783F325F8ACA400D8DB33 /* XCRemoteSwiftPackageReference "PunycodeSwift" */;
			productName = Punnycode;
		};
		B6DA44162616C13800DD1EC2 /* OHHTTPStubs */ = {
			isa = XCSwiftPackageProductDependency;
			package = B6DA44152616C13800DD1EC2 /* XCRemoteSwiftPackageReference "OHHTTPStubs" */;
			productName = OHHTTPStubs;
		};
		B6DA44182616C13800DD1EC2 /* OHHTTPStubsSwift */ = {
			isa = XCSwiftPackageProductDependency;
			package = B6DA44152616C13800DD1EC2 /* XCRemoteSwiftPackageReference "OHHTTPStubs" */;
			productName = OHHTTPStubsSwift;
		};
/* End XCSwiftPackageProductDependency section */

/* Begin XCVersionGroup section */
		4B11060325903E570039B979 /* CoreDataEncryptionTesting.xcdatamodeld */ = {
			isa = XCVersionGroup;
			children = (
				4B11060425903E570039B979 /* CoreDataEncryptionTesting.xcdatamodel */,
			);
			currentVersion = 4B11060425903E570039B979 /* CoreDataEncryptionTesting.xcdatamodel */;
			path = CoreDataEncryptionTesting.xcdatamodeld;
			sourceTree = "<group>";
			versionGroupType = wrapper.xcdatamodel;
		};
		4B67742E255DBEB800025BD8 /* HTTPSUpgrade.xcdatamodeld */ = {
			isa = XCVersionGroup;
			children = (
				4B67742F255DBEB800025BD8 /* HTTPSUpgrade 3.xcdatamodel */,
			);
			currentVersion = 4B67742F255DBEB800025BD8 /* HTTPSUpgrade 3.xcdatamodel */;
			path = HTTPSUpgrade.xcdatamodeld;
			sourceTree = "<group>";
			versionGroupType = wrapper.xcdatamodel;
		};
		4B9292A726670D3700AD2C21 /* Bookmark.xcdatamodeld */ = {
			isa = XCVersionGroup;
			children = (
				4B9292A826670D3700AD2C21 /* Bookmark 2.xcdatamodel */,
				4B9292A926670D3700AD2C21 /* Bookmark.xcdatamodel */,
			);
			currentVersion = 4B9292A826670D3700AD2C21 /* Bookmark 2.xcdatamodel */;
			path = Bookmark.xcdatamodeld;
			sourceTree = "<group>";
			versionGroupType = wrapper.xcdatamodel;
		};
		AAE75278263B046100B973F8 /* History.xcdatamodeld */ = {
			isa = XCVersionGroup;
			children = (
				AAE75279263B046100B973F8 /* History.xcdatamodel */,
			);
			currentVersion = AAE75279263B046100B973F8 /* History.xcdatamodel */;
			path = History.xcdatamodeld;
			sourceTree = "<group>";
			versionGroupType = wrapper.xcdatamodel;
		};
		B6DA44062616B30600DD1EC2 /* PixelDataModel.xcdatamodeld */ = {
			isa = XCVersionGroup;
			children = (
				B6DA44072616B30600DD1EC2 /* PixelDataModel.xcdatamodel */,
			);
			currentVersion = B6DA44072616B30600DD1EC2 /* PixelDataModel.xcdatamodel */;
			path = PixelDataModel.xcdatamodeld;
			sourceTree = "<group>";
			versionGroupType = wrapper.xcdatamodel;
		};
/* End XCVersionGroup section */
	};
	rootObject = AA585D76248FD31100E9A3E2 /* Project object */;
}<|MERGE_RESOLUTION|>--- conflicted
+++ resolved
@@ -61,17 +61,6 @@
 		4B1AD8E225FC390B00261379 /* EncryptionMocks.swift in Sources */ = {isa = PBXBuildFile; fileRef = 4BA1A6F5258C4F9600F6F690 /* EncryptionMocks.swift */; };
 		4B1AD91725FC46FB00261379 /* CoreDataEncryptionTests.swift in Sources */ = {isa = PBXBuildFile; fileRef = 4B1AD91625FC46FB00261379 /* CoreDataEncryptionTests.swift */; };
 		4B1AD92125FC474E00261379 /* CoreDataEncryptionTesting.xcdatamodeld in Sources */ = {isa = PBXBuildFile; fileRef = 4B11060325903E570039B979 /* CoreDataEncryptionTesting.xcdatamodeld */; };
-		4B2248F326607B5B003FCE1F /* AddBookmarkModalViewController.swift in Sources */ = {isa = PBXBuildFile; fileRef = 4B2248F126607B5B003FCE1F /* AddBookmarkModalViewController.swift */; };
-		4B2248F426607B5B003FCE1F /* AddFolderModalViewController.swift in Sources */ = {isa = PBXBuildFile; fileRef = 4B2248F226607B5B003FCE1F /* AddFolderModalViewController.swift */; };
-		4B2248FA26607B77003FCE1F /* BookmarkManagementSidebarViewController.swift in Sources */ = {isa = PBXBuildFile; fileRef = 4B2248F626607B77003FCE1F /* BookmarkManagementSidebarViewController.swift */; };
-		4B2248FB26607B77003FCE1F /* BookmarkManagementDetailViewController.swift in Sources */ = {isa = PBXBuildFile; fileRef = 4B2248F726607B77003FCE1F /* BookmarkManagementDetailViewController.swift */; };
-		4B2248FC26607B77003FCE1F /* BookmarkManagementSplitViewController.swift in Sources */ = {isa = PBXBuildFile; fileRef = 4B2248F826607B77003FCE1F /* BookmarkManagementSplitViewController.swift */; };
-		4B2248FE26607BA2003FCE1F /* BookmarkListViewController.swift in Sources */ = {isa = PBXBuildFile; fileRef = 4B2248FD26607BA2003FCE1F /* BookmarkListViewController.swift */; };
-		4B22490026607D22003FCE1F /* ContextualMenu.swift in Sources */ = {isa = PBXBuildFile; fileRef = 4B2248FF26607D22003FCE1F /* ContextualMenu.swift */; };
-		4B22490226607D53003FCE1F /* BookmarkListTreeControllerDataSource.swift in Sources */ = {isa = PBXBuildFile; fileRef = 4B22490126607D53003FCE1F /* BookmarkListTreeControllerDataSource.swift */; };
-		4B22490426607DCE003FCE1F /* BookmarkTableRowView.swift in Sources */ = {isa = PBXBuildFile; fileRef = 4B22490326607DCE003FCE1F /* BookmarkTableRowView.swift */; };
-		4B224906266343CE003FCE1F /* BrowserTabEmbeddable.swift in Sources */ = {isa = PBXBuildFile; fileRef = 4B224905266343CE003FCE1F /* BrowserTabEmbeddable.swift */; };
-		4B22490826635157003FCE1F /* NSPopUpButtonExtension.swift in Sources */ = {isa = PBXBuildFile; fileRef = 4B22490726635157003FCE1F /* NSPopUpButtonExtension.swift */; };
 		4B6160D825B150E4007DE5B2 /* trackerData.json in Resources */ = {isa = PBXBuildFile; fileRef = 4B6160D725B150E4007DE5B2 /* trackerData.json */; };
 		4B6160DD25B152C5007DE5B2 /* ContentBlockerRulesUserScript.swift in Sources */ = {isa = PBXBuildFile; fileRef = 4B6160DC25B152C5007DE5B2 /* ContentBlockerRulesUserScript.swift */; };
 		4B6160E525B152FA007DE5B2 /* ContentBlockerUserScript.swift in Sources */ = {isa = PBXBuildFile; fileRef = 4B6160E425B152FA007DE5B2 /* ContentBlockerUserScript.swift */; };
@@ -130,6 +119,17 @@
 		4B9292C22667103100AD2C21 /* BookmarkTests.swift in Sources */ = {isa = PBXBuildFile; fileRef = 4B9292B82667103000AD2C21 /* BookmarkTests.swift */; };
 		4B9292C32667103100AD2C21 /* PasteboardBookmarkTests.swift in Sources */ = {isa = PBXBuildFile; fileRef = 4B9292B92667103100AD2C21 /* PasteboardBookmarkTests.swift */; };
 		4B9292C52667104B00AD2C21 /* CoreDataTestUtilities.swift in Sources */ = {isa = PBXBuildFile; fileRef = 4B9292C42667104B00AD2C21 /* CoreDataTestUtilities.swift */; };
+		4B9292CE2667123700AD2C21 /* BrowserTabEmbeddable.swift in Sources */ = {isa = PBXBuildFile; fileRef = 4B9292C62667123700AD2C21 /* BrowserTabEmbeddable.swift */; };
+		4B9292CF2667123700AD2C21 /* BookmarkManagementSidebarViewController.swift in Sources */ = {isa = PBXBuildFile; fileRef = 4B9292C72667123700AD2C21 /* BookmarkManagementSidebarViewController.swift */; };
+		4B9292D02667123700AD2C21 /* BookmarkManagementSplitViewController.swift in Sources */ = {isa = PBXBuildFile; fileRef = 4B9292C82667123700AD2C21 /* BookmarkManagementSplitViewController.swift */; };
+		4B9292D12667123700AD2C21 /* BookmarkTableRowView.swift in Sources */ = {isa = PBXBuildFile; fileRef = 4B9292C92667123700AD2C21 /* BookmarkTableRowView.swift */; };
+		4B9292D22667123700AD2C21 /* AddFolderModalViewController.swift in Sources */ = {isa = PBXBuildFile; fileRef = 4B9292CA2667123700AD2C21 /* AddFolderModalViewController.swift */; };
+		4B9292D32667123700AD2C21 /* AddBookmarkModalViewController.swift in Sources */ = {isa = PBXBuildFile; fileRef = 4B9292CB2667123700AD2C21 /* AddBookmarkModalViewController.swift */; };
+		4B9292D42667123700AD2C21 /* BookmarkListViewController.swift in Sources */ = {isa = PBXBuildFile; fileRef = 4B9292CC2667123700AD2C21 /* BookmarkListViewController.swift */; };
+		4B9292D52667123700AD2C21 /* BookmarkManagementDetailViewController.swift in Sources */ = {isa = PBXBuildFile; fileRef = 4B9292CD2667123700AD2C21 /* BookmarkManagementDetailViewController.swift */; };
+		4B9292D72667124000AD2C21 /* NSPopUpButtonExtension.swift in Sources */ = {isa = PBXBuildFile; fileRef = 4B9292D62667124000AD2C21 /* NSPopUpButtonExtension.swift */; };
+		4B9292D92667124B00AD2C21 /* BookmarkListTreeControllerDataSource.swift in Sources */ = {isa = PBXBuildFile; fileRef = 4B9292D82667124B00AD2C21 /* BookmarkListTreeControllerDataSource.swift */; };
+		4B9292DB2667125D00AD2C21 /* ContextualMenu.swift in Sources */ = {isa = PBXBuildFile; fileRef = 4B9292DA2667125D00AD2C21 /* ContextualMenu.swift */; };
 		4BA1A69B258B076900F6F690 /* FileStore.swift in Sources */ = {isa = PBXBuildFile; fileRef = 4BA1A69A258B076900F6F690 /* FileStore.swift */; };
 		4BA1A6A0258B079600F6F690 /* DataEncryption.swift in Sources */ = {isa = PBXBuildFile; fileRef = 4BA1A69F258B079600F6F690 /* DataEncryption.swift */; };
 		4BA1A6A5258B07DF00F6F690 /* EncryptedValueTransformer.swift in Sources */ = {isa = PBXBuildFile; fileRef = 4BA1A6A4258B07DF00F6F690 /* EncryptedValueTransformer.swift */; };
@@ -450,17 +450,6 @@
 		4B1AD89D25FC27E200261379 /* Integration Tests.xctest */ = {isa = PBXFileReference; explicitFileType = wrapper.cfbundle; includeInIndex = 0; path = "Integration Tests.xctest"; sourceTree = BUILT_PRODUCTS_DIR; };
 		4B1AD8A125FC27E200261379 /* Info.plist */ = {isa = PBXFileReference; lastKnownFileType = text.plist.xml; path = Info.plist; sourceTree = "<group>"; };
 		4B1AD91625FC46FB00261379 /* CoreDataEncryptionTests.swift */ = {isa = PBXFileReference; lastKnownFileType = sourcecode.swift; path = CoreDataEncryptionTests.swift; sourceTree = "<group>"; };
-		4B2248F126607B5B003FCE1F /* AddBookmarkModalViewController.swift */ = {isa = PBXFileReference; fileEncoding = 4; lastKnownFileType = sourcecode.swift; path = AddBookmarkModalViewController.swift; sourceTree = "<group>"; };
-		4B2248F226607B5B003FCE1F /* AddFolderModalViewController.swift */ = {isa = PBXFileReference; fileEncoding = 4; lastKnownFileType = sourcecode.swift; path = AddFolderModalViewController.swift; sourceTree = "<group>"; };
-		4B2248F626607B77003FCE1F /* BookmarkManagementSidebarViewController.swift */ = {isa = PBXFileReference; fileEncoding = 4; lastKnownFileType = sourcecode.swift; path = BookmarkManagementSidebarViewController.swift; sourceTree = "<group>"; };
-		4B2248F726607B77003FCE1F /* BookmarkManagementDetailViewController.swift */ = {isa = PBXFileReference; fileEncoding = 4; lastKnownFileType = sourcecode.swift; path = BookmarkManagementDetailViewController.swift; sourceTree = "<group>"; };
-		4B2248F826607B77003FCE1F /* BookmarkManagementSplitViewController.swift */ = {isa = PBXFileReference; fileEncoding = 4; lastKnownFileType = sourcecode.swift; path = BookmarkManagementSplitViewController.swift; sourceTree = "<group>"; };
-		4B2248FD26607BA2003FCE1F /* BookmarkListViewController.swift */ = {isa = PBXFileReference; fileEncoding = 4; lastKnownFileType = sourcecode.swift; path = BookmarkListViewController.swift; sourceTree = "<group>"; };
-		4B2248FF26607D22003FCE1F /* ContextualMenu.swift */ = {isa = PBXFileReference; fileEncoding = 4; lastKnownFileType = sourcecode.swift; path = ContextualMenu.swift; sourceTree = "<group>"; };
-		4B22490126607D53003FCE1F /* BookmarkListTreeControllerDataSource.swift */ = {isa = PBXFileReference; fileEncoding = 4; lastKnownFileType = sourcecode.swift; path = BookmarkListTreeControllerDataSource.swift; sourceTree = "<group>"; };
-		4B22490326607DCE003FCE1F /* BookmarkTableRowView.swift */ = {isa = PBXFileReference; fileEncoding = 4; lastKnownFileType = sourcecode.swift; path = BookmarkTableRowView.swift; sourceTree = "<group>"; };
-		4B224905266343CE003FCE1F /* BrowserTabEmbeddable.swift */ = {isa = PBXFileReference; lastKnownFileType = sourcecode.swift; path = BrowserTabEmbeddable.swift; sourceTree = "<group>"; };
-		4B22490726635157003FCE1F /* NSPopUpButtonExtension.swift */ = {isa = PBXFileReference; lastKnownFileType = sourcecode.swift; path = NSPopUpButtonExtension.swift; sourceTree = "<group>"; };
 		4B6160D225B14E6E007DE5B2 /* TrackerRadarManager.swift */ = {isa = PBXFileReference; lastKnownFileType = sourcecode.swift; path = TrackerRadarManager.swift; sourceTree = "<group>"; };
 		4B6160D725B150E4007DE5B2 /* trackerData.json */ = {isa = PBXFileReference; lastKnownFileType = text.json; path = trackerData.json; sourceTree = "<group>"; };
 		4B6160DC25B152C5007DE5B2 /* ContentBlockerRulesUserScript.swift */ = {isa = PBXFileReference; lastKnownFileType = sourcecode.swift; path = ContentBlockerRulesUserScript.swift; sourceTree = "<group>"; };
@@ -522,6 +511,17 @@
 		4B9292B82667103000AD2C21 /* BookmarkTests.swift */ = {isa = PBXFileReference; fileEncoding = 4; lastKnownFileType = sourcecode.swift; path = BookmarkTests.swift; sourceTree = "<group>"; };
 		4B9292B92667103100AD2C21 /* PasteboardBookmarkTests.swift */ = {isa = PBXFileReference; fileEncoding = 4; lastKnownFileType = sourcecode.swift; path = PasteboardBookmarkTests.swift; sourceTree = "<group>"; };
 		4B9292C42667104B00AD2C21 /* CoreDataTestUtilities.swift */ = {isa = PBXFileReference; fileEncoding = 4; lastKnownFileType = sourcecode.swift; path = CoreDataTestUtilities.swift; sourceTree = "<group>"; };
+		4B9292C62667123700AD2C21 /* BrowserTabEmbeddable.swift */ = {isa = PBXFileReference; fileEncoding = 4; lastKnownFileType = sourcecode.swift; path = BrowserTabEmbeddable.swift; sourceTree = "<group>"; };
+		4B9292C72667123700AD2C21 /* BookmarkManagementSidebarViewController.swift */ = {isa = PBXFileReference; fileEncoding = 4; lastKnownFileType = sourcecode.swift; path = BookmarkManagementSidebarViewController.swift; sourceTree = "<group>"; };
+		4B9292C82667123700AD2C21 /* BookmarkManagementSplitViewController.swift */ = {isa = PBXFileReference; fileEncoding = 4; lastKnownFileType = sourcecode.swift; path = BookmarkManagementSplitViewController.swift; sourceTree = "<group>"; };
+		4B9292C92667123700AD2C21 /* BookmarkTableRowView.swift */ = {isa = PBXFileReference; fileEncoding = 4; lastKnownFileType = sourcecode.swift; path = BookmarkTableRowView.swift; sourceTree = "<group>"; };
+		4B9292CA2667123700AD2C21 /* AddFolderModalViewController.swift */ = {isa = PBXFileReference; fileEncoding = 4; lastKnownFileType = sourcecode.swift; path = AddFolderModalViewController.swift; sourceTree = "<group>"; };
+		4B9292CB2667123700AD2C21 /* AddBookmarkModalViewController.swift */ = {isa = PBXFileReference; fileEncoding = 4; lastKnownFileType = sourcecode.swift; path = AddBookmarkModalViewController.swift; sourceTree = "<group>"; };
+		4B9292CC2667123700AD2C21 /* BookmarkListViewController.swift */ = {isa = PBXFileReference; fileEncoding = 4; lastKnownFileType = sourcecode.swift; path = BookmarkListViewController.swift; sourceTree = "<group>"; };
+		4B9292CD2667123700AD2C21 /* BookmarkManagementDetailViewController.swift */ = {isa = PBXFileReference; fileEncoding = 4; lastKnownFileType = sourcecode.swift; path = BookmarkManagementDetailViewController.swift; sourceTree = "<group>"; };
+		4B9292D62667124000AD2C21 /* NSPopUpButtonExtension.swift */ = {isa = PBXFileReference; fileEncoding = 4; lastKnownFileType = sourcecode.swift; path = NSPopUpButtonExtension.swift; sourceTree = "<group>"; };
+		4B9292D82667124B00AD2C21 /* BookmarkListTreeControllerDataSource.swift */ = {isa = PBXFileReference; fileEncoding = 4; lastKnownFileType = sourcecode.swift; path = BookmarkListTreeControllerDataSource.swift; sourceTree = "<group>"; };
+		4B9292DA2667125D00AD2C21 /* ContextualMenu.swift */ = {isa = PBXFileReference; fileEncoding = 4; lastKnownFileType = sourcecode.swift; path = ContextualMenu.swift; sourceTree = "<group>"; };
 		4BA1A69A258B076900F6F690 /* FileStore.swift */ = {isa = PBXFileReference; lastKnownFileType = sourcecode.swift; path = FileStore.swift; sourceTree = "<group>"; };
 		4BA1A69F258B079600F6F690 /* DataEncryption.swift */ = {isa = PBXFileReference; lastKnownFileType = sourcecode.swift; path = DataEncryption.swift; sourceTree = "<group>"; };
 		4BA1A6A4258B07DF00F6F690 /* EncryptedValueTransformer.swift */ = {isa = PBXFileReference; lastKnownFileType = sourcecode.swift; path = EncryptedValueTransformer.swift; sourceTree = "<group>"; };
@@ -1062,12 +1062,8 @@
 		4B9292AD26670F5300AD2C21 /* Extensions */ = {
 			isa = PBXGroup;
 			children = (
-<<<<<<< HEAD
-				4B967CE1265DF0D6007E2070 /* NSOutlineViewExtensions.swift */,
-				4B22490726635157003FCE1F /* NSPopUpButtonExtension.swift */,
-=======
+				4B9292D62667124000AD2C21 /* NSPopUpButtonExtension.swift */,
 				4B9292AE26670F5300AD2C21 /* NSOutlineViewExtensions.swift */,
->>>>>>> 885db90f
 			);
 			path = Extensions;
 			sourceTree = "<group>";
@@ -1752,25 +1748,14 @@
 		AAC5E4C125D6A6C3007F5990 /* View */ = {
 			isa = PBXGroup;
 			children = (
-<<<<<<< HEAD
-				4B2248F126607B5B003FCE1F /* AddBookmarkModalViewController.swift */,
-				4B2248F226607B5B003FCE1F /* AddFolderModalViewController.swift */,
-				4B2248FD26607BA2003FCE1F /* BookmarkListViewController.swift */,
-				4B2248F726607B77003FCE1F /* BookmarkManagementDetailViewController.swift */,
-				4B2248F626607B77003FCE1F /* BookmarkManagementSidebarViewController.swift */,
-				4B2248F826607B77003FCE1F /* BookmarkManagementSplitViewController.swift */,
-				4B967CE4265DF0E6007E2070 /* BookmarkOutlineViewCell.swift */,
-				4B967CE3265DF0E6007E2070 /* BookmarkOutlineViewCell.xib */,
-				AAC5E4C425D6A6E8007F5990 /* BookmarkPopover.swift */,
-				AAC5E4C525D6A6E8007F5990 /* BookmarkPopoverViewController.swift */,
-				AAC5E4C625D6A6E8007F5990 /* Bookmarks.storyboard */,
-				4B967CE5265DF0E6007E2070 /* BookmarksOutlineView.swift */,
-				4B967CE6265DF0E6007E2070 /* BookmarkTableCellView.swift */,
-				4B967CE8265DF0E6007E2070 /* BookmarkTableCellView.xib */,
-				4B22490326607DCE003FCE1F /* BookmarkTableRowView.swift */,
-				4B967CE7265DF0E6007E2070 /* OutlineSeparatorViewCell.swift */,
-				4B224905266343CE003FCE1F /* BrowserTabEmbeddable.swift */,
-=======
+				4B9292CB2667123700AD2C21 /* AddBookmarkModalViewController.swift */,
+				4B9292CA2667123700AD2C21 /* AddFolderModalViewController.swift */,
+				4B9292CC2667123700AD2C21 /* BookmarkListViewController.swift */,
+				4B9292CD2667123700AD2C21 /* BookmarkManagementDetailViewController.swift */,
+				4B9292C72667123700AD2C21 /* BookmarkManagementSidebarViewController.swift */,
+				4B9292C82667123700AD2C21 /* BookmarkManagementSplitViewController.swift */,
+				4B9292C92667123700AD2C21 /* BookmarkTableRowView.swift */,
+				4B9292C62667123700AD2C21 /* BrowserTabEmbeddable.swift */,
 				4B92928726670D1600AD2C21 /* BookmarkOutlineViewCell.swift */,
 				4B92928826670D1600AD2C21 /* BookmarkOutlineViewCell.xib */,
 				4B92928526670D1600AD2C21 /* BookmarksOutlineView.swift */,
@@ -1780,7 +1765,6 @@
 				AAC5E4C625D6A6E8007F5990 /* Bookmarks.storyboard */,
 				AAC5E4C425D6A6E8007F5990 /* BookmarkPopover.swift */,
 				AAC5E4C525D6A6E8007F5990 /* BookmarkPopoverViewController.swift */,
->>>>>>> 885db90f
 			);
 			path = View;
 			sourceTree = "<group>";
@@ -1788,22 +1772,7 @@
 		AAC5E4C225D6A6C7007F5990 /* Model */ = {
 			isa = PBXGroup;
 			children = (
-<<<<<<< HEAD
-				AAC5E4CD25D6A709007F5990 /* Bookmark.swift */,
-				AAC5E4CF25D6A709007F5990 /* BookmarkList.swift */,
-				4B22490126607D53003FCE1F /* BookmarkListTreeControllerDataSource.swift */,
-				4B967CEF265DF0F5007E2070 /* BookmarkManagedObject.swift */,
-				AAC5E4CE25D6A709007F5990 /* BookmarkManager.swift */,
-				4B967CF0265DF0F5007E2070 /* BookmarkNode.swift */,
-				4B967CF7265DF0F5007E2070 /* BookmarkOutlineViewDataSource.swift */,
-				4B967CF3265DF0F5007E2070 /* BookmarkSidebarTreeController.swift */,
-				4B967CF8265DF0F5007E2070 /* PasteboardBookmark.swift */,
-				4B967CF4265DF0F5007E2070 /* PasteboardFolder.swift */,
-				4B967CF6265DF0F5007E2070 /* PasteboardWriting.swift */,
-				4B967CF1265DF0F5007E2070 /* PseudoFolder.swift */,
-				4B967CF5265DF0F5007E2070 /* SpacerNode.swift */,
-				4B967CF2265DF0F5007E2070 /* TreeController.swift */,
-=======
+				4B9292D82667124B00AD2C21 /* BookmarkListTreeControllerDataSource.swift */,
 				4B92929926670D2A00AD2C21 /* BookmarkManagedObject.swift */,
 				4B92929326670D2A00AD2C21 /* BookmarkNode.swift */,
 				4B92929126670D2A00AD2C21 /* BookmarkOutlineViewDataSource.swift */,
@@ -1817,7 +1786,6 @@
 				AAC5E4CD25D6A709007F5990 /* Bookmark.swift */,
 				AAC5E4CF25D6A709007F5990 /* BookmarkList.swift */,
 				AAC5E4CE25D6A709007F5990 /* BookmarkManager.swift */,
->>>>>>> 885db90f
 			);
 			path = Model;
 			sourceTree = "<group>";
@@ -1825,16 +1793,10 @@
 		AAC5E4C325D6A6CC007F5990 /* Services */ = {
 			isa = PBXGroup;
 			children = (
-<<<<<<< HEAD
-				4B2248FF26607D22003FCE1F /* ContextualMenu.swift */,
-				4B967D04265DF100007E2070 /* Bookmark.xcdatamodeld */,
-				4B967D07265DF100007E2070 /* Bookmark.xcmappingmodel */,
-				4B967D03265DF100007E2070 /* BookmarkMigrationPolicy.swift */,
-=======
+				4B9292DA2667125D00AD2C21 /* ContextualMenu.swift */,
 				4B9292A726670D3700AD2C21 /* Bookmark.xcdatamodeld */,
 				4B9292A526670D3700AD2C21 /* Bookmark.xcmappingmodel */,
 				4B9292A626670D3700AD2C21 /* BookmarkMigrationPolicy.swift */,
->>>>>>> 885db90f
 				AAC5E4D625D6A710007F5990 /* BookmarkStore.swift */,
 			);
 			path = Services;
@@ -2361,6 +2323,7 @@
 				AA86490C24D3494C001BABEE /* GradientView.swift in Sources */,
 				B684590825C9027900DC17B6 /* AppStateChangedPublisher.swift in Sources */,
 				4B92928F26670D1700AD2C21 /* BookmarkTableCellView.swift in Sources */,
+				4B9292CF2667123700AD2C21 /* BookmarkManagementSidebarViewController.swift in Sources */,
 				AA80EC54256BE3BC007083E7 /* UserText.swift in Sources */,
 				4B0511C4262CAA5A00F6079C /* PreferencesSidebarViewController.swift in Sources */,
 				14505A08256084EF00272CC6 /* UserAgent.swift in Sources */,
@@ -2375,14 +2338,10 @@
 				4B0511BC262CAA5A00F6079C /* AppearancePreferences.swift in Sources */,
 				4B92928D26670D1700AD2C21 /* BookmarkOutlineViewCell.swift in Sources */,
 				4BB88B5025B7BA2B006F6B06 /* TabInstrumentation.swift in Sources */,
+				4B9292D72667124000AD2C21 /* NSPopUpButtonExtension.swift in Sources */,
 				4B677437255DBEB800025BD8 /* HTTPSUpgrade.swift in Sources */,
 				85D33F1225C82EB3002B91A6 /* ConfigurationManager.swift in Sources */,
 				B6A9E48426146AAB0067D1B9 /* PixelParameters.swift in Sources */,
-<<<<<<< HEAD
-				4B2248FE26607BA2003FCE1F /* BookmarkListViewController.swift in Sources */,
-				4B967D0A265DF101007E2070 /* Bookmark.xcmappingmodel in Sources */,
-=======
->>>>>>> 885db90f
 				B633C86D25E797D800E4B352 /* UserScriptsManager.swift in Sources */,
 				4B0511BF262CAA5A00F6079C /* PreferenceSections.swift in Sources */,
 				1430DFF524D0580F00B8978C /* TabBarViewController.swift in Sources */,
@@ -2393,6 +2352,7 @@
 				AABEE6A524AA0A7F0043105B /* SuggestionViewController.swift in Sources */,
 				85AC3AF725D5DBFD00C7D2AA /* DataExtension.swift in Sources */,
 				85480FCF25D1AA22009424E3 /* ConfigurationStoring.swift in Sources */,
+				4B9292D22667123700AD2C21 /* AddFolderModalViewController.swift in Sources */,
 				4B92929E26670D2A00AD2C21 /* BookmarkSidebarTreeController.swift in Sources */,
 				4BB88B4A25B7B690006F6B06 /* SequenceExtensions.swift in Sources */,
 				AAA0CC3C25337FAB0079BC96 /* WKBackForwardListItemViewModel.swift in Sources */,
@@ -2428,6 +2388,7 @@
 				B6A9E4A3261475C70067D1B9 /* AppUsageActivityMonitor.swift in Sources */,
 				4BA1A6A0258B079600F6F690 /* DataEncryption.swift in Sources */,
 				AABEE6AF24AD22B90043105B /* AddressBarTextField.swift in Sources */,
+				4B9292DB2667125D00AD2C21 /* ContextualMenu.swift in Sources */,
 				AA68C3D32490ED62001B8783 /* NavigationBarViewController.swift in Sources */,
 				AA585DAF2490E6E600E9A3E2 /* MainViewController.swift in Sources */,
 				AABEE69A24A902A90043105B /* SuggestionContainerViewModel.swift in Sources */,
@@ -2442,19 +2403,22 @@
 				AAC5E4F125D6BF10007F5990 /* AddressBarButton.swift in Sources */,
 				AAE7527E263B05C600B973F8 /* HistoryEntry.swift in Sources */,
 				AAADFD06264AA282001555EA /* TimeIntervalExtension.swift in Sources */,
+				4B9292D42667123700AD2C21 /* BookmarkListViewController.swift in Sources */,
 				B6D7A2EE25D2418B002B2AE1 /* ShadowView.swift in Sources */,
+				4B9292D32667123700AD2C21 /* AddBookmarkModalViewController.swift in Sources */,
 				AA88D14B252A557100980B4E /* URLRequestExtension.swift in Sources */,
 				B6A9E4612614608B0067D1B9 /* AppVersion.swift in Sources */,
 				856C98DF257014BD00A22F1F /* FileDownloadManager.swift in Sources */,
 				85480FBB25D181CB009424E3 /* ConfigurationDownloading.swift in Sources */,
-				4B2248F326607B5B003FCE1F /* AddBookmarkModalViewController.swift in Sources */,
 				AA2E423424C8A2270048C0D5 /* ColorView.swift in Sources */,
 				AAECA42024EEA4AC00EFA63A /* IndexPathExtension.swift in Sources */,
 				AA5C8F632591021700748EB7 /* NSApplicationExtension.swift in Sources */,
 				AA9E9A5625A3AE8400D1959D /* NSWindowExtension.swift in Sources */,
 				4B0511C9262CAA5A00F6079C /* RoundedSelectionRowView.swift in Sources */,
 				AAC5E4C725D6A6E8007F5990 /* BookmarkPopover.swift in Sources */,
+				4B9292CE2667123700AD2C21 /* BrowserTabEmbeddable.swift in Sources */,
 				4B9292A126670D2A00AD2C21 /* TreeController.swift in Sources */,
+				4B9292D02667123700AD2C21 /* BookmarkManagementSplitViewController.swift in Sources */,
 				B6E61EE3263AC0C8004E11AB /* FileManagerExtension.swift in Sources */,
 				4B92929C26670D2A00AD2C21 /* PasteboardFolder.swift in Sources */,
 				4B677450255DBFA300025BD8 /* HashExtension.swift in Sources */,
@@ -2462,11 +2426,6 @@
 				AA9FF95F24A1FB690039E328 /* TabCollectionViewModel.swift in Sources */,
 				B6E61ECB263A5722004E11AB /* DataSaveTask.swift in Sources */,
 				AAC5E4D125D6A709007F5990 /* BookmarkManager.swift in Sources */,
-<<<<<<< HEAD
-				4B224906266343CE003FCE1F /* BrowserTabEmbeddable.swift in Sources */,
-				4B967CFF265DF0F5007E2070 /* SpacerNode.swift in Sources */,
-=======
->>>>>>> 885db90f
 				AA5C8F59258FE21F00748EB7 /* NSTextFieldExtension.swift in Sources */,
 				4B02198925E05FAC00ED7DEA /* FireproofingURLExtensions.swift in Sources */,
 				4BA1A6A5258B07DF00F6F690 /* EncryptedValueTransformer.swift in Sources */,
@@ -2477,7 +2436,7 @@
 				85E11C2F25E7DC7E00974CAF /* ExternalURLHandler.swift in Sources */,
 				85A0116925AF1D8900FA6A0C /* FindInPageViewController.swift in Sources */,
 				AA6FFB4424DC33320028F4D0 /* NSViewExtension.swift in Sources */,
-				4B22490026607D22003FCE1F /* ContextualMenu.swift in Sources */,
+				4B9292D52667123700AD2C21 /* BookmarkManagementDetailViewController.swift in Sources */,
 				AA4BBA3B25C58FA200C4FB0F /* MainMenu.swift in Sources */,
 				AA585D84248FD31100E9A3E2 /* BrowserTabViewController.swift in Sources */,
 				B6A9E48926146ABF0067D1B9 /* PixelCounter.swift in Sources */,
@@ -2494,7 +2453,6 @@
 				B65783E725F8AAFB00D8DB33 /* String+Punycode.swift in Sources */,
 				B657841A25FA484B00D8DB33 /* NSException+Catch.m in Sources */,
 				B684592F25C93FBF00DC17B6 /* AppStateRestorationManager.swift in Sources */,
-				4B22490226607D53003FCE1F /* BookmarkListTreeControllerDataSource.swift in Sources */,
 				AAA892EA250A4CEF005B37B2 /* WindowControllersManager.swift in Sources */,
 				AAC5E4C825D6A6E8007F5990 /* BookmarkPopoverViewController.swift in Sources */,
 				AABEE6A924AB4B910043105B /* SuggestionTableCellView.swift in Sources */,
@@ -2508,9 +2466,7 @@
 				B6DA44022616B28300DD1EC2 /* PixelDataStore.swift in Sources */,
 				B6A9E45326142B070067D1B9 /* Pixel.swift in Sources */,
 				B6A9E47726146A570067D1B9 /* PixelEvent.swift in Sources */,
-				4B2248FC26607B77003FCE1F /* BookmarkManagementSplitViewController.swift in Sources */,
 				85799C3425DFCD1B0007EC87 /* TrackerRadarManager.swift in Sources */,
-				4B22490426607DCE003FCE1F /* BookmarkTableRowView.swift in Sources */,
 				AA86490E24D49B54001BABEE /* TabLoadingView.swift in Sources */,
 				AA2CB1352587C29500AA6FBE /* TabBarFooter.swift in Sources */,
 				4B0511C2262CAA5A00F6079C /* PreferencesAboutViewController.swift in Sources */,
@@ -2529,10 +2485,8 @@
 				4B0511C5262CAA5A00F6079C /* PrivacySecurityPreferencesTableCellView.swift in Sources */,
 				4B677431255DBEB800025BD8 /* BloomFilterWrapper.mm in Sources */,
 				4B0511C8262CAA5A00F6079C /* PreferencesListViewController.swift in Sources */,
-				4B2248FB26607B77003FCE1F /* BookmarkManagementDetailViewController.swift in Sources */,
 				B684592725C93C0500DC17B6 /* Publishers.NestedObjectChanges.swift in Sources */,
 				85A011EA25B4D4CA00FA6A0C /* FindInPageUserScript.swift in Sources */,
-				4B22490826635157003FCE1F /* NSPopUpButtonExtension.swift in Sources */,
 				AA9FF95B24A1EFC20039E328 /* TabViewModel.swift in Sources */,
 				AA9E9A5E25A4867200D1959D /* TabDragAndDropManager.swift in Sources */,
 				B68458C025C7E9E000DC17B6 /* TabCollectionViewModel+NSSecureCoding.swift in Sources */,
@@ -2548,16 +2502,17 @@
 				AAE75280263B0A4D00B973F8 /* HistoryCoordinator.swift in Sources */,
 				4B677434255DBEB800025BD8 /* HTTPSBloomFilterSpecification.swift in Sources */,
 				AA97BF4625135DD30014931A /* ApplicationDockMenu.swift in Sources */,
-				4B2248F426607B5B003FCE1F /* AddFolderModalViewController.swift in Sources */,
 				4BA1A69B258B076900F6F690 /* FileStore.swift in Sources */,
 				4B0511CC262CAA5A00F6079C /* PreferencesSplitViewController.swift in Sources */,
 				AAFCB37A25E5403A00859DD4 /* BurnButton.swift in Sources */,
 				B6A9E47F26146A800067D1B9 /* PixelArguments.swift in Sources */,
 				4B677436255DBEB800025BD8 /* HTTPSExcludedDomains.swift in Sources */,
 				AAC5E4D225D6A709007F5990 /* BookmarkList.swift in Sources */,
+				4B9292D12667123700AD2C21 /* BookmarkTableRowView.swift in Sources */,
 				4B6160E525B152FA007DE5B2 /* ContentBlockerUserScript.swift in Sources */,
 				AA7412B724D1687000D22FE0 /* TabBarScrollView.swift in Sources */,
 				4B0511C7262CAA5A00F6079C /* PreferenceTableCellView.swift in Sources */,
+				4B9292D92667124B00AD2C21 /* BookmarkListTreeControllerDataSource.swift in Sources */,
 				14D9B8FB24F7E089000D4D13 /* AddressBarViewController.swift in Sources */,
 				4B051207262CD24400F6079C /* NSImageViewExtension.swift in Sources */,
 				AAC82C60258B6CB5009B6B42 /* TooltipWindowController.swift in Sources */,
@@ -2600,7 +2555,6 @@
 				AAF7D3862567CED500998667 /* WebViewConfiguration.swift in Sources */,
 				AA4E633A25E79C0A00134434 /* MouseClickView.swift in Sources */,
 				4B6160ED25B15417007DE5B2 /* DetectedTracker.swift in Sources */,
-				4B2248FA26607B77003FCE1F /* BookmarkManagementSidebarViewController.swift in Sources */,
 				B61F015525EDD5A700ABB5A3 /* UserContentController.swift in Sources */,
 				AAC5E4D925D6A711007F5990 /* BookmarkStore.swift in Sources */,
 				AA72D5FE25FFF94E00C77619 /* NSMenuItemExtension.swift in Sources */,
