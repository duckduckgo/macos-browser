// !$*UTF8*$!
{
	archiveVersion = 1;
	classes = {
	};
	objectVersion = 52;
	objects = {

/* Begin PBXBuildFile section */
		0230C0A3272080090018F728 /* KeyedCodingExtension.swift in Sources */ = {isa = PBXBuildFile; fileRef = 0230C0A2272080090018F728 /* KeyedCodingExtension.swift */; };
		0230C0A52721F3750018F728 /* GPCRequestFactory.swift in Sources */ = {isa = PBXBuildFile; fileRef = 0230C0A42721F3750018F728 /* GPCRequestFactory.swift */; };
		026ADE1426C3010C002518EE /* macos-config.json in Resources */ = {isa = PBXBuildFile; fileRef = 026ADE1326C3010C002518EE /* macos-config.json */; };
		142879DA24CE1179005419BB /* SuggestionViewModelTests.swift in Sources */ = {isa = PBXBuildFile; fileRef = 142879D924CE1179005419BB /* SuggestionViewModelTests.swift */; };
		142879DC24CE1185005419BB /* SuggestionContainerViewModelTests.swift in Sources */ = {isa = PBXBuildFile; fileRef = 142879DB24CE1185005419BB /* SuggestionContainerViewModelTests.swift */; };
		1430DFF524D0580F00B8978C /* TabBarViewController.swift in Sources */ = {isa = PBXBuildFile; fileRef = 1430DFF424D0580F00B8978C /* TabBarViewController.swift */; };
		14505A08256084EF00272CC6 /* UserAgent.swift in Sources */ = {isa = PBXBuildFile; fileRef = 14505A07256084EF00272CC6 /* UserAgent.swift */; };
		1456D6E124EFCBC300775049 /* TabBarCollectionView.swift in Sources */ = {isa = PBXBuildFile; fileRef = 1456D6E024EFCBC300775049 /* TabBarCollectionView.swift */; };
		14D9B8FB24F7E089000D4D13 /* AddressBarViewController.swift in Sources */ = {isa = PBXBuildFile; fileRef = 14D9B8F924F7E089000D4D13 /* AddressBarViewController.swift */; };
		336D5B18262D8D3C0052E0C9 /* findinpage.js in Resources */ = {isa = PBXBuildFile; fileRef = 336D5AEF262D8D3C0052E0C9 /* findinpage.js */; };
		339A6B5826A044BA00E3DAE8 /* duckduckgo-privacy-dashboard in Resources */ = {isa = PBXBuildFile; fileRef = 339A6B5726A044BA00E3DAE8 /* duckduckgo-privacy-dashboard */; };
		4B0135CE2729F1AA00D54834 /* NSPasteboardExtension.swift in Sources */ = {isa = PBXBuildFile; fileRef = 4B0135CD2729F1AA00D54834 /* NSPasteboardExtension.swift */; };
		4B02198925E05FAC00ED7DEA /* FireproofingURLExtensions.swift in Sources */ = {isa = PBXBuildFile; fileRef = 4B02197F25E05FAC00ED7DEA /* FireproofingURLExtensions.swift */; };
		4B02198A25E05FAC00ED7DEA /* FireproofDomains.swift in Sources */ = {isa = PBXBuildFile; fileRef = 4B02198125E05FAC00ED7DEA /* FireproofDomains.swift */; };
		4B02198B25E05FAC00ED7DEA /* FireproofInfoViewController.swift in Sources */ = {isa = PBXBuildFile; fileRef = 4B02198325E05FAC00ED7DEA /* FireproofInfoViewController.swift */; };
		4B02198C25E05FAC00ED7DEA /* Fireproofing.storyboard in Resources */ = {isa = PBXBuildFile; fileRef = 4B02198425E05FAC00ED7DEA /* Fireproofing.storyboard */; };
		4B02199C25E063DE00ED7DEA /* FireproofDomainsTests.swift in Sources */ = {isa = PBXBuildFile; fileRef = 4B02199925E063DE00ED7DEA /* FireproofDomainsTests.swift */; };
		4B02199D25E063DE00ED7DEA /* FireproofingURLExtensionsTests.swift in Sources */ = {isa = PBXBuildFile; fileRef = 4B02199A25E063DE00ED7DEA /* FireproofingURLExtensionsTests.swift */; };
		4B0219A825E0646500ED7DEA /* WebsiteDataStoreTests.swift in Sources */ = {isa = PBXBuildFile; fileRef = 4B0219A725E0646500ED7DEA /* WebsiteDataStoreTests.swift */; };
		4B0511BB262CAA5A00F6079C /* DefaultBrowserPreferences.swift in Sources */ = {isa = PBXBuildFile; fileRef = 4B0511A4262CAA5A00F6079C /* DefaultBrowserPreferences.swift */; };
		4B0511BC262CAA5A00F6079C /* AppearancePreferences.swift in Sources */ = {isa = PBXBuildFile; fileRef = 4B0511A5262CAA5A00F6079C /* AppearancePreferences.swift */; };
		4B0511BD262CAA5A00F6079C /* PrivacySecurityPreferences.swift in Sources */ = {isa = PBXBuildFile; fileRef = 4B0511A6262CAA5A00F6079C /* PrivacySecurityPreferences.swift */; };
		4B0511BE262CAA5A00F6079C /* DownloadPreferences.swift in Sources */ = {isa = PBXBuildFile; fileRef = 4B0511A7262CAA5A00F6079C /* DownloadPreferences.swift */; };
		4B0511BF262CAA5A00F6079C /* PreferenceSections.swift in Sources */ = {isa = PBXBuildFile; fileRef = 4B0511A8262CAA5A00F6079C /* PreferenceSections.swift */; };
		4B0511C1262CAA5A00F6079C /* PrivacySecurityPreferencesTableCellView.xib in Resources */ = {isa = PBXBuildFile; fileRef = 4B0511AB262CAA5A00F6079C /* PrivacySecurityPreferencesTableCellView.xib */; };
		4B0511C2262CAA5A00F6079C /* PreferencesAboutViewController.swift in Sources */ = {isa = PBXBuildFile; fileRef = 4B0511AC262CAA5A00F6079C /* PreferencesAboutViewController.swift */; };
		4B0511C3262CAA5A00F6079C /* Preferences.storyboard in Resources */ = {isa = PBXBuildFile; fileRef = 4B0511AD262CAA5A00F6079C /* Preferences.storyboard */; };
		4B0511C4262CAA5A00F6079C /* PreferencesSidebarViewController.swift in Sources */ = {isa = PBXBuildFile; fileRef = 4B0511AE262CAA5A00F6079C /* PreferencesSidebarViewController.swift */; };
		4B0511C5262CAA5A00F6079C /* PrivacySecurityPreferencesTableCellView.swift in Sources */ = {isa = PBXBuildFile; fileRef = 4B0511AF262CAA5A00F6079C /* PrivacySecurityPreferencesTableCellView.swift */; };
		4B0511C6262CAA5A00F6079C /* DefaultBrowserTableCellView.xib in Resources */ = {isa = PBXBuildFile; fileRef = 4B0511B0262CAA5A00F6079C /* DefaultBrowserTableCellView.xib */; };
		4B0511C7262CAA5A00F6079C /* PreferenceTableCellView.swift in Sources */ = {isa = PBXBuildFile; fileRef = 4B0511B1262CAA5A00F6079C /* PreferenceTableCellView.swift */; };
		4B0511C8262CAA5A00F6079C /* PreferencesListViewController.swift in Sources */ = {isa = PBXBuildFile; fileRef = 4B0511B2262CAA5A00F6079C /* PreferencesListViewController.swift */; };
		4B0511C9262CAA5A00F6079C /* RoundedSelectionRowView.swift in Sources */ = {isa = PBXBuildFile; fileRef = 4B0511B3262CAA5A00F6079C /* RoundedSelectionRowView.swift */; };
		4B0511CA262CAA5A00F6079C /* FireproofDomainsViewController.swift in Sources */ = {isa = PBXBuildFile; fileRef = 4B0511B4262CAA5A00F6079C /* FireproofDomainsViewController.swift */; };
		4B0511CB262CAA5A00F6079C /* DownloadPreferencesTableCellView.swift in Sources */ = {isa = PBXBuildFile; fileRef = 4B0511B5262CAA5A00F6079C /* DownloadPreferencesTableCellView.swift */; };
		4B0511CC262CAA5A00F6079C /* PreferencesSplitViewController.swift in Sources */ = {isa = PBXBuildFile; fileRef = 4B0511B6262CAA5A00F6079C /* PreferencesSplitViewController.swift */; };
		4B0511CD262CAA5A00F6079C /* DefaultBrowserTableCellView.swift in Sources */ = {isa = PBXBuildFile; fileRef = 4B0511B7262CAA5A00F6079C /* DefaultBrowserTableCellView.swift */; };
		4B0511CE262CAA5A00F6079C /* DownloadPreferencesTableCellView.xib in Resources */ = {isa = PBXBuildFile; fileRef = 4B0511B8262CAA5A00F6079C /* DownloadPreferencesTableCellView.xib */; };
		4B0511CF262CAA5A00F6079C /* AppearancePreferencesTableCellView.swift in Sources */ = {isa = PBXBuildFile; fileRef = 4B0511B9262CAA5A00F6079C /* AppearancePreferencesTableCellView.swift */; };
		4B0511D0262CAA5A00F6079C /* AppearancePreferencesTableCellView.xib in Resources */ = {isa = PBXBuildFile; fileRef = 4B0511BA262CAA5A00F6079C /* AppearancePreferencesTableCellView.xib */; };
		4B0511E1262CAA8600F6079C /* NSOpenPanelExtensions.swift in Sources */ = {isa = PBXBuildFile; fileRef = 4B0511DF262CAA8600F6079C /* NSOpenPanelExtensions.swift */; };
		4B0511E2262CAA8600F6079C /* NSViewControllerExtension.swift in Sources */ = {isa = PBXBuildFile; fileRef = 4B0511E0262CAA8600F6079C /* NSViewControllerExtension.swift */; };
		4B0511E7262CAB3700F6079C /* UserDefaultsWrapperUtilities.swift in Sources */ = {isa = PBXBuildFile; fileRef = 4B0511E6262CAB3700F6079C /* UserDefaultsWrapperUtilities.swift */; };
		4B0511F0262CAEC900F6079C /* AppearancePreferencesTests.swift in Sources */ = {isa = PBXBuildFile; fileRef = 4B0511EF262CAEC900F6079C /* AppearancePreferencesTests.swift */; };
		4B0511F8262CB20F00F6079C /* DownloadPreferencesTests.swift in Sources */ = {isa = PBXBuildFile; fileRef = 4B0511F7262CB20F00F6079C /* DownloadPreferencesTests.swift */; };
		4B11060525903E570039B979 /* CoreDataEncryptionTesting.xcdatamodeld in Sources */ = {isa = PBXBuildFile; fileRef = 4B11060325903E570039B979 /* CoreDataEncryptionTesting.xcdatamodeld */; };
		4B11060A25903EAC0039B979 /* CoreDataEncryptionTests.swift in Sources */ = {isa = PBXBuildFile; fileRef = 4B11060925903EAC0039B979 /* CoreDataEncryptionTests.swift */; };
		4B117F7D276C0CB5002F3D8C /* LocalStatisticsStoreTests.swift in Sources */ = {isa = PBXBuildFile; fileRef = 4B117F7C276C0CB5002F3D8C /* LocalStatisticsStoreTests.swift */; };
		4B139AFD26B60BD800894F82 /* NSImageExtensions.swift in Sources */ = {isa = PBXBuildFile; fileRef = 4B139AFC26B60BD800894F82 /* NSImageExtensions.swift */; };
		4B1AD8D525FC38DD00261379 /* EncryptionKeyStoreTests.swift in Sources */ = {isa = PBXBuildFile; fileRef = 4BA1A6EA258C288C00F6F690 /* EncryptionKeyStoreTests.swift */; };
		4B1AD8E225FC390B00261379 /* EncryptionMocks.swift in Sources */ = {isa = PBXBuildFile; fileRef = 4BA1A6F5258C4F9600F6F690 /* EncryptionMocks.swift */; };
		4B1AD91725FC46FB00261379 /* CoreDataEncryptionTests.swift in Sources */ = {isa = PBXBuildFile; fileRef = 4B1AD91625FC46FB00261379 /* CoreDataEncryptionTests.swift */; };
		4B1AD92125FC474E00261379 /* CoreDataEncryptionTesting.xcdatamodeld in Sources */ = {isa = PBXBuildFile; fileRef = 4B11060325903E570039B979 /* CoreDataEncryptionTesting.xcdatamodeld */; };
		4B1E6EED27AB5E5100F51793 /* SecureVaultSorting.swift in Sources */ = {isa = PBXBuildFile; fileRef = 4B1E6EEB27AB5E5100F51793 /* SecureVaultSorting.swift */; };
		4B1E6EEE27AB5E5100F51793 /* PasswordManagementListSection.swift in Sources */ = {isa = PBXBuildFile; fileRef = 4B1E6EEC27AB5E5100F51793 /* PasswordManagementListSection.swift */; };
		4B1E6EF127AB5E5D00F51793 /* NSPopUpButtonView.swift in Sources */ = {isa = PBXBuildFile; fileRef = 4B1E6EEF27AB5E5D00F51793 /* NSPopUpButtonView.swift */; };
		4B1E6EF227AB5E5D00F51793 /* PasswordManagementItemList.swift in Sources */ = {isa = PBXBuildFile; fileRef = 4B1E6EF027AB5E5D00F51793 /* PasswordManagementItemList.swift */; };
		4B2CBF412767EEC1001DF04B /* MacWaitlistStoreTests.swift in Sources */ = {isa = PBXBuildFile; fileRef = 4B2CBF402767EEC1001DF04B /* MacWaitlistStoreTests.swift */; };
		4B2E7D6326FF9D6500D2DB17 /* PrintingUserScript.swift in Sources */ = {isa = PBXBuildFile; fileRef = 4B2E7D6226FF9D6500D2DB17 /* PrintingUserScript.swift */; };
		4B379C1527BD91E3008A968E /* QuartzIdleStateProvider.swift in Sources */ = {isa = PBXBuildFile; fileRef = 4B379C1427BD91E3008A968E /* QuartzIdleStateProvider.swift */; };
		4B379C1727BD9D7C008A968E /* LoginsPreferencesTableCellView.swift in Sources */ = {isa = PBXBuildFile; fileRef = 4B379C1627BD9D7C008A968E /* LoginsPreferencesTableCellView.swift */; };
		4B379C1927BD9EAA008A968E /* LoginsPreferences.swift in Sources */ = {isa = PBXBuildFile; fileRef = 4B379C1827BD9EAA008A968E /* LoginsPreferences.swift */; };
		4B379C1B27BD9F88008A968E /* LoginsPreferencesTableCellView.xib in Resources */ = {isa = PBXBuildFile; fileRef = 4B379C1A27BD9F88008A968E /* LoginsPreferencesTableCellView.xib */; };
		4B379C1E27BDB7FF008A968E /* DeviceAuthenticator.swift in Sources */ = {isa = PBXBuildFile; fileRef = 4B379C1D27BDB7FF008A968E /* DeviceAuthenticator.swift */; };
		4B379C2227BDBA29008A968E /* LocalAuthenticationService.swift in Sources */ = {isa = PBXBuildFile; fileRef = 4B379C2127BDBA29008A968E /* LocalAuthenticationService.swift */; };
		4B379C2427BDE1B0008A968E /* FlatButton.swift in Sources */ = {isa = PBXBuildFile; fileRef = 4B379C2327BDE1B0008A968E /* FlatButton.swift */; };
		4B3F641E27A8D3BD00E0C118 /* BrowserProfileTests.swift in Sources */ = {isa = PBXBuildFile; fileRef = 4B3F641D27A8D3BD00E0C118 /* BrowserProfileTests.swift */; };
		4B4F72EC266B2ED300814C60 /* CollectionExtension.swift in Sources */ = {isa = PBXBuildFile; fileRef = 4B4F72EB266B2ED300814C60 /* CollectionExtension.swift */; };
		4B59023D26B35F3600489384 /* ChromeDataImporter.swift in Sources */ = {isa = PBXBuildFile; fileRef = 4B59023826B35F3600489384 /* ChromeDataImporter.swift */; };
		4B59023E26B35F3600489384 /* ChromiumLoginReader.swift in Sources */ = {isa = PBXBuildFile; fileRef = 4B59023926B35F3600489384 /* ChromiumLoginReader.swift */; };
		4B59024026B35F3600489384 /* ChromiumDataImporter.swift in Sources */ = {isa = PBXBuildFile; fileRef = 4B59023B26B35F3600489384 /* ChromiumDataImporter.swift */; };
		4B59024126B35F3600489384 /* BraveDataImporter.swift in Sources */ = {isa = PBXBuildFile; fileRef = 4B59023C26B35F3600489384 /* BraveDataImporter.swift */; };
		4B59024326B35F7C00489384 /* BrowserImportViewController.swift in Sources */ = {isa = PBXBuildFile; fileRef = 4B59024226B35F7C00489384 /* BrowserImportViewController.swift */; };
		4B59024826B3673600489384 /* ThirdPartyBrowser.swift in Sources */ = {isa = PBXBuildFile; fileRef = 4B59024726B3673600489384 /* ThirdPartyBrowser.swift */; };
		4B59024A26B38B0B00489384 /* Login Data in Resources */ = {isa = PBXBuildFile; fileRef = 4B59024926B38B0B00489384 /* Login Data */; };
		4B59024C26B38BB800489384 /* ChromiumLoginReaderTests.swift in Sources */ = {isa = PBXBuildFile; fileRef = 4B59024B26B38BB800489384 /* ChromiumLoginReaderTests.swift */; };
		4B5FF67826B602B100D42879 /* FirefoxDataImporter.swift in Sources */ = {isa = PBXBuildFile; fileRef = 4B5FF67726B602B100D42879 /* FirefoxDataImporter.swift */; };
		4B65027525E5F2A70054432E /* DefaultBrowserPromptView.xib in Resources */ = {isa = PBXBuildFile; fileRef = 4B65027425E5F2A70054432E /* DefaultBrowserPromptView.xib */; };
		4B65027A25E5F2B10054432E /* DefaultBrowserPromptView.swift in Sources */ = {isa = PBXBuildFile; fileRef = 4B65027925E5F2B10054432E /* DefaultBrowserPromptView.swift */; };
		4B65143E263924B5005B46EB /* EmailUrlExtensions.swift in Sources */ = {isa = PBXBuildFile; fileRef = 4B65143D263924B5005B46EB /* EmailUrlExtensions.swift */; };
		4B677432255DBEB800025BD8 /* httpsMobileV2BloomSpec.json in Resources */ = {isa = PBXBuildFile; fileRef = 4B677427255DBEB800025BD8 /* httpsMobileV2BloomSpec.json */; };
		4B677433255DBEB800025BD8 /* httpsMobileV2Bloom.bin in Resources */ = {isa = PBXBuildFile; fileRef = 4B677428255DBEB800025BD8 /* httpsMobileV2Bloom.bin */; };
		4B677434255DBEB800025BD8 /* HTTPSBloomFilterSpecification.swift in Sources */ = {isa = PBXBuildFile; fileRef = 4B677429255DBEB800025BD8 /* HTTPSBloomFilterSpecification.swift */; };
		4B677435255DBEB800025BD8 /* httpsMobileV2FalsePositives.json in Resources */ = {isa = PBXBuildFile; fileRef = 4B67742A255DBEB800025BD8 /* httpsMobileV2FalsePositives.json */; };
		4B677438255DBEB800025BD8 /* HTTPSUpgrade.xcdatamodeld in Sources */ = {isa = PBXBuildFile; fileRef = 4B67742E255DBEB800025BD8 /* HTTPSUpgrade.xcdatamodeld */; };
		4B677439255DBEB800025BD8 /* AppHTTPSUpgradeStore.swift in Sources */ = {isa = PBXBuildFile; fileRef = 4B677430255DBEB800025BD8 /* AppHTTPSUpgradeStore.swift */; };
		4B677442255DBEEA00025BD8 /* Database.swift in Sources */ = {isa = PBXBuildFile; fileRef = 4B677440255DBEEA00025BD8 /* Database.swift */; };
		4B70C00127B0793D000386ED /* DuckDuckGo-ExampleCrash.ips in Resources */ = {isa = PBXBuildFile; fileRef = 4B70BFFF27B0793D000386ED /* DuckDuckGo-ExampleCrash.ips */; };
		4B70C00227B0793D000386ED /* CrashReportTests.swift in Sources */ = {isa = PBXBuildFile; fileRef = 4B70C00027B0793D000386ED /* CrashReportTests.swift */; };
		4B723E0526B0003E00E14D75 /* DataImportMocks.swift in Sources */ = {isa = PBXBuildFile; fileRef = 4B723DFF26B0003E00E14D75 /* DataImportMocks.swift */; };
		4B723E0626B0003E00E14D75 /* CSVParserTests.swift in Sources */ = {isa = PBXBuildFile; fileRef = 4B723E0026B0003E00E14D75 /* CSVParserTests.swift */; };
		4B723E0726B0003E00E14D75 /* CSVImporterTests.swift in Sources */ = {isa = PBXBuildFile; fileRef = 4B723E0126B0003E00E14D75 /* CSVImporterTests.swift */; };
		4B723E0826B0003E00E14D75 /* MockSecureVault.swift in Sources */ = {isa = PBXBuildFile; fileRef = 4B723E0326B0003E00E14D75 /* MockSecureVault.swift */; };
		4B723E0926B0003E00E14D75 /* CSVLoginExporterTests.swift in Sources */ = {isa = PBXBuildFile; fileRef = 4B723E0426B0003E00E14D75 /* CSVLoginExporterTests.swift */; };
		4B723E0A26B0005900E14D75 /* DataImportViewController.swift in Sources */ = {isa = PBXBuildFile; fileRef = 4B723DEE26B0002B00E14D75 /* DataImportViewController.swift */; };
		4B723E0B26B0005B00E14D75 /* CSVImportViewController.swift in Sources */ = {isa = PBXBuildFile; fileRef = 4B723DEF26B0002B00E14D75 /* CSVImportViewController.swift */; };
		4B723E0C26B0005D00E14D75 /* CSVImportSummaryViewController.swift in Sources */ = {isa = PBXBuildFile; fileRef = 4B723DF026B0002B00E14D75 /* CSVImportSummaryViewController.swift */; };
		4B723E0D26B0006100E14D75 /* SecureVaultLoginImporter.swift in Sources */ = {isa = PBXBuildFile; fileRef = 4B723DF326B0002B00E14D75 /* SecureVaultLoginImporter.swift */; };
		4B723E0E26B0006300E14D75 /* LoginImport.swift in Sources */ = {isa = PBXBuildFile; fileRef = 4B723DF426B0002B00E14D75 /* LoginImport.swift */; };
		4B723E0F26B0006500E14D75 /* CSVParser.swift in Sources */ = {isa = PBXBuildFile; fileRef = 4B723DF626B0002B00E14D75 /* CSVParser.swift */; };
		4B723E1026B0006700E14D75 /* CSVImporter.swift in Sources */ = {isa = PBXBuildFile; fileRef = 4B723DF726B0002B00E14D75 /* CSVImporter.swift */; };
		4B723E1126B0006C00E14D75 /* DataImport.storyboard in Resources */ = {isa = PBXBuildFile; fileRef = 4B723DED26B0002B00E14D75 /* DataImport.storyboard */; };
		4B723E1226B0006E00E14D75 /* DataImport.swift in Sources */ = {isa = PBXBuildFile; fileRef = 4B723DEB26B0002B00E14D75 /* DataImport.swift */; };
		4B723E1326B0007A00E14D75 /* CSVLoginExporter.swift in Sources */ = {isa = PBXBuildFile; fileRef = 4B723DFD26B0002B00E14D75 /* CSVLoginExporter.swift */; };
		4B723E1926B000DC00E14D75 /* TemporaryFileCreator.swift in Sources */ = {isa = PBXBuildFile; fileRef = 4B723E1726B000DC00E14D75 /* TemporaryFileCreator.swift */; };
		4B78A86B26BB3ADD0071BB16 /* BrowserImportSummaryViewController.swift in Sources */ = {isa = PBXBuildFile; fileRef = 4B78A86A26BB3ADD0071BB16 /* BrowserImportSummaryViewController.swift */; };
		4B7A57CF279A4EF300B1C70E /* ChromePreferences.swift in Sources */ = {isa = PBXBuildFile; fileRef = 4B7A57CE279A4EF300B1C70E /* ChromePreferences.swift */; };
		4B7A60A1273E0BE400BBDFEB /* WKWebsiteDataStoreExtension.swift in Sources */ = {isa = PBXBuildFile; fileRef = 4B7A60A0273E0BE400BBDFEB /* WKWebsiteDataStoreExtension.swift */; };
		4B82E9B325B69E3E00656FE7 /* TrackerRadarKit in Frameworks */ = {isa = PBXBuildFile; productRef = 4B82E9B225B69E3E00656FE7 /* TrackerRadarKit */; };
		4B8AC93326B3B06300879451 /* EdgeDataImporter.swift in Sources */ = {isa = PBXBuildFile; fileRef = 4B8AC93226B3B06300879451 /* EdgeDataImporter.swift */; };
		4B8AC93526B3B2FD00879451 /* NSAlert+DataImport.swift in Sources */ = {isa = PBXBuildFile; fileRef = 4B8AC93426B3B2FD00879451 /* NSAlert+DataImport.swift */; };
		4B8AC93926B48A5100879451 /* FirefoxLoginReader.swift in Sources */ = {isa = PBXBuildFile; fileRef = 4B8AC93826B48A5100879451 /* FirefoxLoginReader.swift */; };
		4B8AC93B26B48ADF00879451 /* ASN1Parser.swift in Sources */ = {isa = PBXBuildFile; fileRef = 4B8AC93A26B48ADF00879451 /* ASN1Parser.swift */; };
		4B8AC93D26B49BE600879451 /* FirefoxLoginReaderTests.swift in Sources */ = {isa = PBXBuildFile; fileRef = 4B8AC93C26B49BE600879451 /* FirefoxLoginReaderTests.swift */; };
		4B8AC94026B49BEE00879451 /* logins.json in Resources */ = {isa = PBXBuildFile; fileRef = 4B8AC93E26B49BEE00879451 /* logins.json */; };
		4B8AC94126B49BEE00879451 /* key4.db in Resources */ = {isa = PBXBuildFile; fileRef = 4B8AC93F26B49BEE00879451 /* key4.db */; };
		4B8AD0B127A86D9200AE44D6 /* WKWebsiteDataStoreExtensionTests.swift in Sources */ = {isa = PBXBuildFile; fileRef = 4B8AD0B027A86D9200AE44D6 /* WKWebsiteDataStoreExtensionTests.swift */; };
		4B8D9062276D1D880078DB17 /* LocaleExtension.swift in Sources */ = {isa = PBXBuildFile; fileRef = 4B8D9061276D1D880078DB17 /* LocaleExtension.swift */; };
		4B92928B26670D1700AD2C21 /* BookmarksOutlineView.swift in Sources */ = {isa = PBXBuildFile; fileRef = 4B92928526670D1600AD2C21 /* BookmarksOutlineView.swift */; };
		4B92928C26670D1700AD2C21 /* OutlineSeparatorViewCell.swift in Sources */ = {isa = PBXBuildFile; fileRef = 4B92928626670D1600AD2C21 /* OutlineSeparatorViewCell.swift */; };
		4B92928D26670D1700AD2C21 /* BookmarkOutlineViewCell.swift in Sources */ = {isa = PBXBuildFile; fileRef = 4B92928726670D1600AD2C21 /* BookmarkOutlineViewCell.swift */; };
		4B92928E26670D1700AD2C21 /* BookmarkOutlineViewCell.xib in Resources */ = {isa = PBXBuildFile; fileRef = 4B92928826670D1600AD2C21 /* BookmarkOutlineViewCell.xib */; };
		4B92928F26670D1700AD2C21 /* BookmarkTableCellView.swift in Sources */ = {isa = PBXBuildFile; fileRef = 4B92928926670D1700AD2C21 /* BookmarkTableCellView.swift */; };
		4B92929026670D1700AD2C21 /* BookmarkTableCellView.xib in Resources */ = {isa = PBXBuildFile; fileRef = 4B92928A26670D1700AD2C21 /* BookmarkTableCellView.xib */; };
		4B92929B26670D2A00AD2C21 /* BookmarkOutlineViewDataSource.swift in Sources */ = {isa = PBXBuildFile; fileRef = 4B92929126670D2A00AD2C21 /* BookmarkOutlineViewDataSource.swift */; };
		4B92929C26670D2A00AD2C21 /* PasteboardFolder.swift in Sources */ = {isa = PBXBuildFile; fileRef = 4B92929226670D2A00AD2C21 /* PasteboardFolder.swift */; };
		4B92929D26670D2A00AD2C21 /* BookmarkNode.swift in Sources */ = {isa = PBXBuildFile; fileRef = 4B92929326670D2A00AD2C21 /* BookmarkNode.swift */; };
		4B92929E26670D2A00AD2C21 /* BookmarkSidebarTreeController.swift in Sources */ = {isa = PBXBuildFile; fileRef = 4B92929426670D2A00AD2C21 /* BookmarkSidebarTreeController.swift */; };
		4B92929F26670D2A00AD2C21 /* PasteboardBookmark.swift in Sources */ = {isa = PBXBuildFile; fileRef = 4B92929526670D2A00AD2C21 /* PasteboardBookmark.swift */; };
		4B9292A026670D2A00AD2C21 /* SpacerNode.swift in Sources */ = {isa = PBXBuildFile; fileRef = 4B92929626670D2A00AD2C21 /* SpacerNode.swift */; };
		4B9292A126670D2A00AD2C21 /* BookmarkTreeController.swift in Sources */ = {isa = PBXBuildFile; fileRef = 4B92929726670D2A00AD2C21 /* BookmarkTreeController.swift */; };
		4B9292A226670D2A00AD2C21 /* PseudoFolder.swift in Sources */ = {isa = PBXBuildFile; fileRef = 4B92929826670D2A00AD2C21 /* PseudoFolder.swift */; };
		4B9292A326670D2A00AD2C21 /* BookmarkManagedObject.swift in Sources */ = {isa = PBXBuildFile; fileRef = 4B92929926670D2A00AD2C21 /* BookmarkManagedObject.swift */; };
		4B9292A426670D2A00AD2C21 /* PasteboardWriting.swift in Sources */ = {isa = PBXBuildFile; fileRef = 4B92929A26670D2A00AD2C21 /* PasteboardWriting.swift */; };
		4B9292AA26670D3700AD2C21 /* Bookmark.xcmappingmodel in Sources */ = {isa = PBXBuildFile; fileRef = 4B9292A526670D3700AD2C21 /* Bookmark.xcmappingmodel */; };
		4B9292AB26670D3700AD2C21 /* BookmarkMigrationPolicy.swift in Sources */ = {isa = PBXBuildFile; fileRef = 4B9292A626670D3700AD2C21 /* BookmarkMigrationPolicy.swift */; };
		4B9292AC26670D3700AD2C21 /* Bookmark.xcdatamodeld in Sources */ = {isa = PBXBuildFile; fileRef = 4B9292A726670D3700AD2C21 /* Bookmark.xcdatamodeld */; };
		4B9292AF26670F5300AD2C21 /* NSOutlineViewExtensions.swift in Sources */ = {isa = PBXBuildFile; fileRef = 4B9292AE26670F5300AD2C21 /* NSOutlineViewExtensions.swift */; };
		4B9292BA2667103100AD2C21 /* BookmarkNodePathTests.swift in Sources */ = {isa = PBXBuildFile; fileRef = 4B9292B02667103000AD2C21 /* BookmarkNodePathTests.swift */; };
		4B9292BB2667103100AD2C21 /* BookmarkNodeTests.swift in Sources */ = {isa = PBXBuildFile; fileRef = 4B9292B12667103000AD2C21 /* BookmarkNodeTests.swift */; };
		4B9292BC2667103100AD2C21 /* BookmarkSidebarTreeControllerTests.swift in Sources */ = {isa = PBXBuildFile; fileRef = 4B9292B22667103000AD2C21 /* BookmarkSidebarTreeControllerTests.swift */; };
		4B9292BD2667103100AD2C21 /* BookmarkOutlineViewDataSourceTests.swift in Sources */ = {isa = PBXBuildFile; fileRef = 4B9292B32667103000AD2C21 /* BookmarkOutlineViewDataSourceTests.swift */; };
		4B9292BE2667103100AD2C21 /* PasteboardFolderTests.swift in Sources */ = {isa = PBXBuildFile; fileRef = 4B9292B42667103000AD2C21 /* PasteboardFolderTests.swift */; };
		4B9292BF2667103100AD2C21 /* TreeControllerTests.swift in Sources */ = {isa = PBXBuildFile; fileRef = 4B9292B52667103000AD2C21 /* TreeControllerTests.swift */; };
		4B9292C02667103100AD2C21 /* BookmarkManagedObjectTests.swift in Sources */ = {isa = PBXBuildFile; fileRef = 4B9292B62667103000AD2C21 /* BookmarkManagedObjectTests.swift */; };
		4B9292C12667103100AD2C21 /* BookmarkMigrationTests.swift in Sources */ = {isa = PBXBuildFile; fileRef = 4B9292B72667103000AD2C21 /* BookmarkMigrationTests.swift */; };
		4B9292C22667103100AD2C21 /* BookmarkTests.swift in Sources */ = {isa = PBXBuildFile; fileRef = 4B9292B82667103000AD2C21 /* BookmarkTests.swift */; };
		4B9292C32667103100AD2C21 /* PasteboardBookmarkTests.swift in Sources */ = {isa = PBXBuildFile; fileRef = 4B9292B92667103100AD2C21 /* PasteboardBookmarkTests.swift */; };
		4B9292C52667104B00AD2C21 /* CoreDataTestUtilities.swift in Sources */ = {isa = PBXBuildFile; fileRef = 4B9292C42667104B00AD2C21 /* CoreDataTestUtilities.swift */; };
		4B9292CE2667123700AD2C21 /* BrowserTabSelectionDelegate.swift in Sources */ = {isa = PBXBuildFile; fileRef = 4B9292C62667123700AD2C21 /* BrowserTabSelectionDelegate.swift */; };
		4B9292CF2667123700AD2C21 /* BookmarkManagementSidebarViewController.swift in Sources */ = {isa = PBXBuildFile; fileRef = 4B9292C72667123700AD2C21 /* BookmarkManagementSidebarViewController.swift */; };
		4B9292D02667123700AD2C21 /* BookmarkManagementSplitViewController.swift in Sources */ = {isa = PBXBuildFile; fileRef = 4B9292C82667123700AD2C21 /* BookmarkManagementSplitViewController.swift */; };
		4B9292D12667123700AD2C21 /* BookmarkTableRowView.swift in Sources */ = {isa = PBXBuildFile; fileRef = 4B9292C92667123700AD2C21 /* BookmarkTableRowView.swift */; };
		4B9292D22667123700AD2C21 /* AddFolderModalViewController.swift in Sources */ = {isa = PBXBuildFile; fileRef = 4B9292CA2667123700AD2C21 /* AddFolderModalViewController.swift */; };
		4B9292D32667123700AD2C21 /* AddBookmarkModalViewController.swift in Sources */ = {isa = PBXBuildFile; fileRef = 4B9292CB2667123700AD2C21 /* AddBookmarkModalViewController.swift */; };
		4B9292D42667123700AD2C21 /* BookmarkListViewController.swift in Sources */ = {isa = PBXBuildFile; fileRef = 4B9292CC2667123700AD2C21 /* BookmarkListViewController.swift */; };
		4B9292D52667123700AD2C21 /* BookmarkManagementDetailViewController.swift in Sources */ = {isa = PBXBuildFile; fileRef = 4B9292CD2667123700AD2C21 /* BookmarkManagementDetailViewController.swift */; };
		4B9292D72667124000AD2C21 /* NSPopUpButtonExtension.swift in Sources */ = {isa = PBXBuildFile; fileRef = 4B9292D62667124000AD2C21 /* NSPopUpButtonExtension.swift */; };
		4B9292D92667124B00AD2C21 /* BookmarkListTreeControllerDataSource.swift in Sources */ = {isa = PBXBuildFile; fileRef = 4B9292D82667124B00AD2C21 /* BookmarkListTreeControllerDataSource.swift */; };
		4B9292DB2667125D00AD2C21 /* ContextualMenu.swift in Sources */ = {isa = PBXBuildFile; fileRef = 4B9292DA2667125D00AD2C21 /* ContextualMenu.swift */; };
		4BA1A69B258B076900F6F690 /* FileStore.swift in Sources */ = {isa = PBXBuildFile; fileRef = 4BA1A69A258B076900F6F690 /* FileStore.swift */; };
		4BA1A6A0258B079600F6F690 /* DataEncryption.swift in Sources */ = {isa = PBXBuildFile; fileRef = 4BA1A69F258B079600F6F690 /* DataEncryption.swift */; };
		4BA1A6A5258B07DF00F6F690 /* EncryptedValueTransformer.swift in Sources */ = {isa = PBXBuildFile; fileRef = 4BA1A6A4258B07DF00F6F690 /* EncryptedValueTransformer.swift */; };
		4BA1A6B3258B080A00F6F690 /* EncryptionKeyGeneration.swift in Sources */ = {isa = PBXBuildFile; fileRef = 4BA1A6B2258B080A00F6F690 /* EncryptionKeyGeneration.swift */; };
		4BA1A6B8258B081600F6F690 /* EncryptionKeyStoring.swift in Sources */ = {isa = PBXBuildFile; fileRef = 4BA1A6B7258B081600F6F690 /* EncryptionKeyStoring.swift */; };
		4BA1A6BD258B082300F6F690 /* EncryptionKeyStore.swift in Sources */ = {isa = PBXBuildFile; fileRef = 4BA1A6BC258B082300F6F690 /* EncryptionKeyStore.swift */; };
		4BA1A6C2258B0A1300F6F690 /* ContiguousBytesExtension.swift in Sources */ = {isa = PBXBuildFile; fileRef = 4BA1A6C1258B0A1300F6F690 /* ContiguousBytesExtension.swift */; };
		4BA1A6D9258C0CB300F6F690 /* DataEncryptionTests.swift in Sources */ = {isa = PBXBuildFile; fileRef = 4BA1A6D8258C0CB300F6F690 /* DataEncryptionTests.swift */; };
		4BA1A6DE258C100A00F6F690 /* FileStoreTests.swift in Sources */ = {isa = PBXBuildFile; fileRef = 4BA1A6DD258C100A00F6F690 /* FileStoreTests.swift */; };
		4BA1A6E6258C270800F6F690 /* EncryptionKeyGeneratorTests.swift in Sources */ = {isa = PBXBuildFile; fileRef = 4BA1A6E5258C270800F6F690 /* EncryptionKeyGeneratorTests.swift */; };
		4BA1A6F6258C4F9600F6F690 /* EncryptionMocks.swift in Sources */ = {isa = PBXBuildFile; fileRef = 4BA1A6F5258C4F9600F6F690 /* EncryptionMocks.swift */; };
		4BA1A6FE258C5C1300F6F690 /* EncryptedValueTransformerTests.swift in Sources */ = {isa = PBXBuildFile; fileRef = 4BA1A6FD258C5C1300F6F690 /* EncryptedValueTransformerTests.swift */; };
		4BA7C91627695EA500FEBA8E /* MacWaitlistRequestTests.swift in Sources */ = {isa = PBXBuildFile; fileRef = 4BA7C91527695EA500FEBA8E /* MacWaitlistRequestTests.swift */; };
		4BA7C91B276984AF00FEBA8E /* MacWaitlistLockScreenViewModelTests.swift in Sources */ = {isa = PBXBuildFile; fileRef = 4BA7C91A276984AF00FEBA8E /* MacWaitlistLockScreenViewModelTests.swift */; };
		4BB46EA226B8954500222970 /* logins-encrypted.json in Resources */ = {isa = PBXBuildFile; fileRef = 4BB46EA026B8954500222970 /* logins-encrypted.json */; };
		4BB46EA326B8954500222970 /* key4-encrypted.db in Resources */ = {isa = PBXBuildFile; fileRef = 4BB46EA126B8954500222970 /* key4-encrypted.db */; };
		4BB6CE5F26B77ED000EC5860 /* Cryptography.swift in Sources */ = {isa = PBXBuildFile; fileRef = 4BB6CE5E26B77ED000EC5860 /* Cryptography.swift */; };
		4BB88B4525B7B55C006F6B06 /* DebugUserScript.swift in Sources */ = {isa = PBXBuildFile; fileRef = 4BB88B4425B7B55C006F6B06 /* DebugUserScript.swift */; };
		4BB88B4A25B7B690006F6B06 /* SequenceExtensions.swift in Sources */ = {isa = PBXBuildFile; fileRef = 4BB88B4925B7B690006F6B06 /* SequenceExtensions.swift */; };
		4BB88B5025B7BA2B006F6B06 /* TabInstrumentation.swift in Sources */ = {isa = PBXBuildFile; fileRef = 4BB88B4F25B7BA2B006F6B06 /* TabInstrumentation.swift */; };
		4BB88B5B25B7BA50006F6B06 /* Instruments.swift in Sources */ = {isa = PBXBuildFile; fileRef = 4BB88B5A25B7BA50006F6B06 /* Instruments.swift */; };
		4BB99CFE26FE191E001E4761 /* FirefoxBookmarksReader.swift in Sources */ = {isa = PBXBuildFile; fileRef = 4BB99CF526FE191E001E4761 /* FirefoxBookmarksReader.swift */; };
		4BB99CFF26FE191E001E4761 /* BookmarkImport.swift in Sources */ = {isa = PBXBuildFile; fileRef = 4BB99CF626FE191E001E4761 /* BookmarkImport.swift */; };
		4BB99D0026FE191E001E4761 /* CoreDataBookmarkImporter.swift in Sources */ = {isa = PBXBuildFile; fileRef = 4BB99CF726FE191E001E4761 /* CoreDataBookmarkImporter.swift */; };
		4BB99D0126FE191E001E4761 /* ChromiumBookmarksReader.swift in Sources */ = {isa = PBXBuildFile; fileRef = 4BB99CF926FE191E001E4761 /* ChromiumBookmarksReader.swift */; };
		4BB99D0226FE191E001E4761 /* ImportedBookmarks.swift in Sources */ = {isa = PBXBuildFile; fileRef = 4BB99CFA26FE191E001E4761 /* ImportedBookmarks.swift */; };
		4BB99D0326FE191E001E4761 /* SafariBookmarksReader.swift in Sources */ = {isa = PBXBuildFile; fileRef = 4BB99CFC26FE191E001E4761 /* SafariBookmarksReader.swift */; };
		4BB99D0426FE191E001E4761 /* SafariDataImporter.swift in Sources */ = {isa = PBXBuildFile; fileRef = 4BB99CFD26FE191E001E4761 /* SafariDataImporter.swift */; };
		4BB99D0626FE1979001E4761 /* RequestFilePermissionViewController.swift in Sources */ = {isa = PBXBuildFile; fileRef = 4BB99D0526FE1979001E4761 /* RequestFilePermissionViewController.swift */; };
		4BB99D0926FE1A6D001E4761 /* Bookmarks.plist in Resources */ = {isa = PBXBuildFile; fileRef = 4BB99D0826FE1A6D001E4761 /* Bookmarks.plist */; };
		4BB99D0B26FE1A7B001E4761 /* Bookmarks in Resources */ = {isa = PBXBuildFile; fileRef = 4BB99D0A26FE1A7B001E4761 /* Bookmarks */; };
		4BB99D0F26FE1A84001E4761 /* ChromiumBookmarksReaderTests.swift in Sources */ = {isa = PBXBuildFile; fileRef = 4BB99D0C26FE1A83001E4761 /* ChromiumBookmarksReaderTests.swift */; };
		4BB99D1026FE1A84001E4761 /* FirefoxBookmarksReaderTests.swift in Sources */ = {isa = PBXBuildFile; fileRef = 4BB99D0D26FE1A83001E4761 /* FirefoxBookmarksReaderTests.swift */; };
		4BB99D1126FE1A84001E4761 /* SafariBookmarksReaderTests.swift in Sources */ = {isa = PBXBuildFile; fileRef = 4BB99D0E26FE1A84001E4761 /* SafariBookmarksReaderTests.swift */; };
		4BB99D1326FE1A94001E4761 /* places.sqlite in Resources */ = {isa = PBXBuildFile; fileRef = 4BB99D1226FE1A94001E4761 /* places.sqlite */; };
		4BBC16A027C4859400E00A38 /* DeviceAuthenticationService.swift in Sources */ = {isa = PBXBuildFile; fileRef = 4BBC169F27C4859400E00A38 /* DeviceAuthenticationService.swift */; };
		4BBC16A227C485BC00E00A38 /* DeviceIdleStateDetector.swift in Sources */ = {isa = PBXBuildFile; fileRef = 4BBC16A127C485BC00E00A38 /* DeviceIdleStateDetector.swift */; };
		4BBC16A527C488C900E00A38 /* DeviceAuthenticatorTests.swift in Sources */ = {isa = PBXBuildFile; fileRef = 4BBC16A427C488C900E00A38 /* DeviceAuthenticatorTests.swift */; };
		4BBE0AA727B9B027003B37A8 /* PopUpButton.swift in Sources */ = {isa = PBXBuildFile; fileRef = 4BBE0AA627B9B027003B37A8 /* PopUpButton.swift */; };
		4BC68A702759AE490029A586 /* Waitlist.storyboard in Resources */ = {isa = PBXBuildFile; fileRef = 4BC68A6F2759AE490029A586 /* Waitlist.storyboard */; };
		4BC68A722759B2140029A586 /* Waitlist.swift in Sources */ = {isa = PBXBuildFile; fileRef = 4BC68A712759B2140029A586 /* Waitlist.swift */; };
		4BDFA4AE27BF19E500648192 /* ToggleableScrollView.swift in Sources */ = {isa = PBXBuildFile; fileRef = 4BDFA4AD27BF19E500648192 /* ToggleableScrollView.swift */; };
		4BE0DF06267819A1006337B7 /* NSStoryboardExtension.swift in Sources */ = {isa = PBXBuildFile; fileRef = 4BE0DF0426781961006337B7 /* NSStoryboardExtension.swift */; };
		4BE65474271FCD40008D1D63 /* PasswordManagementIdentityItemView.swift in Sources */ = {isa = PBXBuildFile; fileRef = 4BE6546E271FCD40008D1D63 /* PasswordManagementIdentityItemView.swift */; };
		4BE65476271FCD41008D1D63 /* PasswordManagementCreditCardItemView.swift in Sources */ = {isa = PBXBuildFile; fileRef = 4BE65470271FCD40008D1D63 /* PasswordManagementCreditCardItemView.swift */; };
		4BE65477271FCD41008D1D63 /* PasswordManagementLoginItemView.swift in Sources */ = {isa = PBXBuildFile; fileRef = 4BE65471271FCD40008D1D63 /* PasswordManagementLoginItemView.swift */; };
		4BE65478271FCD41008D1D63 /* PasswordManagementNoteItemView.swift in Sources */ = {isa = PBXBuildFile; fileRef = 4BE65472271FCD40008D1D63 /* PasswordManagementNoteItemView.swift */; };
		4BE65479271FCD41008D1D63 /* EditableTextView.swift in Sources */ = {isa = PBXBuildFile; fileRef = 4BE65473271FCD40008D1D63 /* EditableTextView.swift */; };
		4BE6547E271FCD4D008D1D63 /* PasswordManagementIdentityModel.swift in Sources */ = {isa = PBXBuildFile; fileRef = 4BE6547A271FCD4D008D1D63 /* PasswordManagementIdentityModel.swift */; };
		4BE6547F271FCD4D008D1D63 /* PasswordManagementCreditCardModel.swift in Sources */ = {isa = PBXBuildFile; fileRef = 4BE6547B271FCD4D008D1D63 /* PasswordManagementCreditCardModel.swift */; };
		4BE65480271FCD4D008D1D63 /* PasswordManagementLoginModel.swift in Sources */ = {isa = PBXBuildFile; fileRef = 4BE6547C271FCD4D008D1D63 /* PasswordManagementLoginModel.swift */; };
		4BE65481271FCD4D008D1D63 /* PasswordManagementNoteModel.swift in Sources */ = {isa = PBXBuildFile; fileRef = 4BE6547D271FCD4D008D1D63 /* PasswordManagementNoteModel.swift */; };
		4BE65485271FCD7B008D1D63 /* LoginFaviconView.swift in Sources */ = {isa = PBXBuildFile; fileRef = 4BE65484271FCD7B008D1D63 /* LoginFaviconView.swift */; };
		4BEF0E6827641A0E00AF7C58 /* MacWaitlistLockScreenViewController.swift in Sources */ = {isa = PBXBuildFile; fileRef = 4BEF0E6627641A0E00AF7C58 /* MacWaitlistLockScreenViewController.swift */; };
		4BEF0E6A276676A500AF7C58 /* WaitlistRequest.swift in Sources */ = {isa = PBXBuildFile; fileRef = 4BEF0E69276676A500AF7C58 /* WaitlistRequest.swift */; };
		4BEF0E6C276676AB00AF7C58 /* MacWaitlistStore.swift in Sources */ = {isa = PBXBuildFile; fileRef = 4BEF0E6B276676AB00AF7C58 /* MacWaitlistStore.swift */; };
		4BEF0E722766B11200AF7C58 /* MacWaitlistLockScreenViewModel.swift in Sources */ = {isa = PBXBuildFile; fileRef = 4BEF0E712766B11200AF7C58 /* MacWaitlistLockScreenViewModel.swift */; };
		4BF01C00272AE74C00884A61 /* CountryList.swift in Sources */ = {isa = PBXBuildFile; fileRef = 4BE65482271FCD53008D1D63 /* CountryList.swift */; };
		4BF4951826C08395000547B8 /* ThirdPartyBrowserTests.swift in Sources */ = {isa = PBXBuildFile; fileRef = 4BF4951726C08395000547B8 /* ThirdPartyBrowserTests.swift */; };
		4BF4EA5027C71F26004E57C4 /* PasswordManagementListSectionTests.swift in Sources */ = {isa = PBXBuildFile; fileRef = 4BF4EA4F27C71F26004E57C4 /* PasswordManagementListSectionTests.swift */; };
		7B1E819E27C8874900FF0E60 /* ContentOverlayPopover.swift in Sources */ = {isa = PBXBuildFile; fileRef = 7B1E819B27C8874900FF0E60 /* ContentOverlayPopover.swift */; };
		7B1E819F27C8874900FF0E60 /* ContentOverlay.storyboard in Resources */ = {isa = PBXBuildFile; fileRef = 7B1E819C27C8874900FF0E60 /* ContentOverlay.storyboard */; };
		7B1E81A027C8874900FF0E60 /* ContentOverlayViewController.swift in Sources */ = {isa = PBXBuildFile; fileRef = 7B1E819D27C8874900FF0E60 /* ContentOverlayViewController.swift */; };
		7B4CE8E726F02135009134B1 /* TabBarTests.swift in Sources */ = {isa = PBXBuildFile; fileRef = 7B4CE8E626F02134009134B1 /* TabBarTests.swift */; };
		7BA4727D26F01BC400EAA165 /* CoreDataTestUtilities.swift in Sources */ = {isa = PBXBuildFile; fileRef = 4B9292C42667104B00AD2C21 /* CoreDataTestUtilities.swift */; };
		8511E18425F82B34002F516B /* 01_Fire_really_small.json in Resources */ = {isa = PBXBuildFile; fileRef = 8511E18325F82B34002F516B /* 01_Fire_really_small.json */; };
		853014D625E671A000FB8205 /* PageObserverUserScript.swift in Sources */ = {isa = PBXBuildFile; fileRef = 853014D525E671A000FB8205 /* PageObserverUserScript.swift */; };
		85308E25267FC9F2001ABD76 /* NSAlertExtension.swift in Sources */ = {isa = PBXBuildFile; fileRef = 85308E24267FC9F2001ABD76 /* NSAlertExtension.swift */; };
		85378D9C274E61B8007C5CBF /* MessageViews.storyboard in Resources */ = {isa = PBXBuildFile; fileRef = 85378D9B274E61B8007C5CBF /* MessageViews.storyboard */; };
		85378D9E274E664C007C5CBF /* PopoverMessageViewController.swift in Sources */ = {isa = PBXBuildFile; fileRef = 85378D9D274E664C007C5CBF /* PopoverMessageViewController.swift */; };
		85378DA0274E6F42007C5CBF /* NSNotificationName+EmailManager.swift in Sources */ = {isa = PBXBuildFile; fileRef = 85378D9F274E6F42007C5CBF /* NSNotificationName+EmailManager.swift */; };
		85378DA2274E7F25007C5CBF /* EmailManagerRequestDelegate.swift in Sources */ = {isa = PBXBuildFile; fileRef = 85378DA1274E7F25007C5CBF /* EmailManagerRequestDelegate.swift */; };
		8546DE6225C03056000CA5E1 /* UserAgentTests.swift in Sources */ = {isa = PBXBuildFile; fileRef = 8546DE6125C03056000CA5E1 /* UserAgentTests.swift */; };
		85480F8A25CDC360009424E3 /* MainMenu.storyboard in Resources */ = {isa = PBXBuildFile; fileRef = 85480F8925CDC360009424E3 /* MainMenu.storyboard */; };
		85480FBB25D181CB009424E3 /* ConfigurationDownloading.swift in Sources */ = {isa = PBXBuildFile; fileRef = 85480FBA25D181CB009424E3 /* ConfigurationDownloading.swift */; };
		85480FCF25D1AA22009424E3 /* ConfigurationStoring.swift in Sources */ = {isa = PBXBuildFile; fileRef = 85480FCE25D1AA22009424E3 /* ConfigurationStoring.swift */; };
		85625994269C8F9600EE44BC /* PasswordManager.storyboard in Resources */ = {isa = PBXBuildFile; fileRef = 85625993269C8F9600EE44BC /* PasswordManager.storyboard */; };
		85625996269C953C00EE44BC /* PasswordManagementViewController.swift in Sources */ = {isa = PBXBuildFile; fileRef = 85625995269C953C00EE44BC /* PasswordManagementViewController.swift */; };
		85625998269C9C5F00EE44BC /* PasswordManagementPopover.swift in Sources */ = {isa = PBXBuildFile; fileRef = 85625997269C9C5F00EE44BC /* PasswordManagementPopover.swift */; };
		8562599A269CA0A600EE44BC /* NSRectExtension.swift in Sources */ = {isa = PBXBuildFile; fileRef = 85625999269CA0A600EE44BC /* NSRectExtension.swift */; };
		856C98A6256EB59600A22F1F /* MenuItemSelectors.swift in Sources */ = {isa = PBXBuildFile; fileRef = 856C98A5256EB59600A22F1F /* MenuItemSelectors.swift */; };
		856C98D52570116900A22F1F /* NSWindow+Toast.swift in Sources */ = {isa = PBXBuildFile; fileRef = 856C98D42570116900A22F1F /* NSWindow+Toast.swift */; };
		856C98DF257014BD00A22F1F /* FileDownloadManager.swift in Sources */ = {isa = PBXBuildFile; fileRef = 856C98DE257014BD00A22F1F /* FileDownloadManager.swift */; };
		856CADF0271710F400E79BB0 /* HoverUserScript.swift in Sources */ = {isa = PBXBuildFile; fileRef = 856CADEF271710F400E79BB0 /* HoverUserScript.swift */; };
		85707F22276A32B600DC0649 /* CallToAction.swift in Sources */ = {isa = PBXBuildFile; fileRef = 85707F21276A32B600DC0649 /* CallToAction.swift */; };
		85707F24276A332A00DC0649 /* OnboardingButtonStyles.swift in Sources */ = {isa = PBXBuildFile; fileRef = 85707F23276A332A00DC0649 /* OnboardingButtonStyles.swift */; };
		85707F26276A335700DC0649 /* Onboarding.swift in Sources */ = {isa = PBXBuildFile; fileRef = 85707F25276A335700DC0649 /* Onboarding.swift */; };
		85707F28276A34D900DC0649 /* DaxSpeech.swift in Sources */ = {isa = PBXBuildFile; fileRef = 85707F27276A34D900DC0649 /* DaxSpeech.swift */; };
		85707F2A276A35FE00DC0649 /* ActionSpeech.swift in Sources */ = {isa = PBXBuildFile; fileRef = 85707F29276A35FE00DC0649 /* ActionSpeech.swift */; };
		85707F2C276A364E00DC0649 /* OnboardingFlow.swift in Sources */ = {isa = PBXBuildFile; fileRef = 85707F2B276A364E00DC0649 /* OnboardingFlow.swift */; };
		85707F2E276A394C00DC0649 /* ViewExtensions.swift in Sources */ = {isa = PBXBuildFile; fileRef = 85707F2D276A394C00DC0649 /* ViewExtensions.swift */; };
		85707F31276A7DCA00DC0649 /* OnboardingViewModel.swift in Sources */ = {isa = PBXBuildFile; fileRef = 85707F30276A7DCA00DC0649 /* OnboardingViewModel.swift */; };
		85778E3527142C3000F091CA /* HomepageHeaderView.swift in Sources */ = {isa = PBXBuildFile; fileRef = 85778E3427142C3000F091CA /* HomepageHeaderView.swift */; };
		85799C1825DEBB3F0007EC87 /* Logging.swift in Sources */ = {isa = PBXBuildFile; fileRef = 85799C1725DEBB3F0007EC87 /* Logging.swift */; };
		8585B63826D6E66C00C1416F /* ButtonStyles.swift in Sources */ = {isa = PBXBuildFile; fileRef = 8585B63726D6E66C00C1416F /* ButtonStyles.swift */; };
		8589063A267BCD8E00D23B0D /* SaveCredentialsPopover.swift in Sources */ = {isa = PBXBuildFile; fileRef = 85890639267BCD8E00D23B0D /* SaveCredentialsPopover.swift */; };
		8589063C267BCDC000D23B0D /* SaveCredentialsViewController.swift in Sources */ = {isa = PBXBuildFile; fileRef = 8589063B267BCDC000D23B0D /* SaveCredentialsViewController.swift */; };
		858A797F26A79EAA00A75A42 /* UserText+PasswordManager.swift in Sources */ = {isa = PBXBuildFile; fileRef = 858A797E26A79EAA00A75A42 /* UserText+PasswordManager.swift */; };
		858A798326A8B75F00A75A42 /* CopyHandler.swift in Sources */ = {isa = PBXBuildFile; fileRef = 858A798226A8B75F00A75A42 /* CopyHandler.swift */; };
		858A798526A8BB5D00A75A42 /* NSTextViewExtension.swift in Sources */ = {isa = PBXBuildFile; fileRef = 858A798426A8BB5D00A75A42 /* NSTextViewExtension.swift */; };
		858A798826A99DBE00A75A42 /* PasswordManagementItemListModelTests.swift in Sources */ = {isa = PBXBuildFile; fileRef = 858A798726A99DBE00A75A42 /* PasswordManagementItemListModelTests.swift */; };
		858A798A26A9B35E00A75A42 /* PasswordManagementItemModelTests.swift in Sources */ = {isa = PBXBuildFile; fileRef = 858A798926A9B35E00A75A42 /* PasswordManagementItemModelTests.swift */; };
		858C78FC2705EB5F009B2B44 /* HomepageHeader.xib in Resources */ = {isa = PBXBuildFile; fileRef = 858C78FB2705EB5F009B2B44 /* HomepageHeader.xib */; };
		859E7D6B27453BF3009C2B69 /* BookmarksExporter.swift in Sources */ = {isa = PBXBuildFile; fileRef = 859E7D6A27453BF3009C2B69 /* BookmarksExporter.swift */; };
		859E7D6D274548F2009C2B69 /* BookmarksExporterTests.swift in Sources */ = {isa = PBXBuildFile; fileRef = 859E7D6C274548F2009C2B69 /* BookmarksExporterTests.swift */; };
		85A0116925AF1D8900FA6A0C /* FindInPageViewController.swift in Sources */ = {isa = PBXBuildFile; fileRef = 85A0116825AF1D8900FA6A0C /* FindInPageViewController.swift */; };
		85A0117425AF2EDF00FA6A0C /* FindInPage.storyboard in Resources */ = {isa = PBXBuildFile; fileRef = 85A0117325AF2EDF00FA6A0C /* FindInPage.storyboard */; };
		85A0118225AF60E700FA6A0C /* FindInPageModel.swift in Sources */ = {isa = PBXBuildFile; fileRef = 85A0118125AF60E700FA6A0C /* FindInPageModel.swift */; };
		85A011EA25B4D4CA00FA6A0C /* FindInPageUserScript.swift in Sources */ = {isa = PBXBuildFile; fileRef = 85A011E925B4D4CA00FA6A0C /* FindInPageUserScript.swift */; };
		85AC3AEF25D5CE9800C7D2AA /* UserScripts.swift in Sources */ = {isa = PBXBuildFile; fileRef = 85AC3AEE25D5CE9800C7D2AA /* UserScripts.swift */; };
		85AC3AF725D5DBFD00C7D2AA /* DataExtension.swift in Sources */ = {isa = PBXBuildFile; fileRef = 85AC3AF625D5DBFD00C7D2AA /* DataExtension.swift */; };
		85AC3B0525D6B1D800C7D2AA /* ScriptSourceProviding.swift in Sources */ = {isa = PBXBuildFile; fileRef = 85AC3B0425D6B1D800C7D2AA /* ScriptSourceProviding.swift */; };
		85AC3B1725D9BC1A00C7D2AA /* ConfigurationDownloaderTests.swift in Sources */ = {isa = PBXBuildFile; fileRef = 85AC3B1625D9BC1A00C7D2AA /* ConfigurationDownloaderTests.swift */; };
		85AC3B3525DA82A600C7D2AA /* DataTaskProviding.swift in Sources */ = {isa = PBXBuildFile; fileRef = 85AC3B3425DA82A600C7D2AA /* DataTaskProviding.swift */; };
		85AC3B4925DAC9BD00C7D2AA /* ConfigurationStorageTests.swift in Sources */ = {isa = PBXBuildFile; fileRef = 85AC3B4825DAC9BD00C7D2AA /* ConfigurationStorageTests.swift */; };
		85AE2FF224A33A2D002D507F /* WebKit.framework in Frameworks */ = {isa = PBXBuildFile; fileRef = 85AE2FF124A33A2D002D507F /* WebKit.framework */; };
		85B7184A27677C2D00B4277F /* Onboarding.storyboard in Resources */ = {isa = PBXBuildFile; fileRef = 85B7184927677C2D00B4277F /* Onboarding.storyboard */; };
		85B7184C27677C6500B4277F /* OnboardingViewController.swift in Sources */ = {isa = PBXBuildFile; fileRef = 85B7184B27677C6500B4277F /* OnboardingViewController.swift */; };
		85B7184E27677CBB00B4277F /* RootView.swift in Sources */ = {isa = PBXBuildFile; fileRef = 85B7184D27677CBB00B4277F /* RootView.swift */; };
		85C48CCC278D808F00D3263E /* NSAttributedStringExtension.swift in Sources */ = {isa = PBXBuildFile; fileRef = 85C48CCB278D808F00D3263E /* NSAttributedStringExtension.swift */; };
		85C48CD127908C1000D3263E /* BrowserImportMoreInfoViewController.swift in Sources */ = {isa = PBXBuildFile; fileRef = 85C48CD027908C1000D3263E /* BrowserImportMoreInfoViewController.swift */; };
		85C6A29625CC1FFD00EEB5F1 /* UserDefaultsWrapper.swift in Sources */ = {isa = PBXBuildFile; fileRef = 85C6A29525CC1FFD00EEB5F1 /* UserDefaultsWrapper.swift */; };
		85CC1D7B26A05ECF0062F04E /* PasswordManagementItemListModel.swift in Sources */ = {isa = PBXBuildFile; fileRef = 85CC1D7A26A05ECF0062F04E /* PasswordManagementItemListModel.swift */; };
		85CC1D7D26A05F250062F04E /* PasswordManagementItemModel.swift in Sources */ = {isa = PBXBuildFile; fileRef = 85CC1D7C26A05F250062F04E /* PasswordManagementItemModel.swift */; };
		85D33F1225C82EB3002B91A6 /* ConfigurationManager.swift in Sources */ = {isa = PBXBuildFile; fileRef = 85D33F1125C82EB3002B91A6 /* ConfigurationManager.swift */; };
		85D438B6256E7C9E00F3BAF8 /* ContextMenuUserScript.swift in Sources */ = {isa = PBXBuildFile; fileRef = 85D438B5256E7C9E00F3BAF8 /* ContextMenuUserScript.swift */; };
		85D885B026A590A90077C374 /* NSNotificationName+PasswordManager.swift in Sources */ = {isa = PBXBuildFile; fileRef = 85D885AF26A590A90077C374 /* NSNotificationName+PasswordManager.swift */; };
		85D885B326A5A9DE0077C374 /* NSAlert+PasswordManager.swift in Sources */ = {isa = PBXBuildFile; fileRef = 85D885B226A5A9DE0077C374 /* NSAlert+PasswordManager.swift */; };
		85F1B0C925EF9759004792B6 /* URLEventHandlerTests.swift in Sources */ = {isa = PBXBuildFile; fileRef = 85F1B0C825EF9759004792B6 /* URLEventHandlerTests.swift */; };
		85F487B5276A8F2E003CE668 /* OnboardingTests.swift in Sources */ = {isa = PBXBuildFile; fileRef = 85F487B4276A8F2E003CE668 /* OnboardingTests.swift */; };
		85F69B3C25EDE81F00978E59 /* URLExtensionTests.swift in Sources */ = {isa = PBXBuildFile; fileRef = 85F69B3B25EDE81F00978E59 /* URLExtensionTests.swift */; };
		85FF55C825F82E4F00E2AB99 /* Lottie in Frameworks */ = {isa = PBXBuildFile; productRef = 85FF55C725F82E4F00E2AB99 /* Lottie */; };
		9807F645278CA16F00E1547B /* BrowserServicesKit in Frameworks */ = {isa = PBXBuildFile; productRef = 9807F644278CA16F00E1547B /* BrowserServicesKit */; };
		9812D895276CEDA5004B6181 /* ContentBlockerRulesLists.swift in Sources */ = {isa = PBXBuildFile; fileRef = 9812D894276CEDA5004B6181 /* ContentBlockerRulesLists.swift */; };
		9826B0A02747DF3D0092F683 /* ContentBlocking.swift in Sources */ = {isa = PBXBuildFile; fileRef = 9826B09F2747DF3D0092F683 /* ContentBlocking.swift */; };
		9826B0A22747DFEB0092F683 /* AppPrivacyConfigurationDataProvider.swift in Sources */ = {isa = PBXBuildFile; fileRef = 9826B0A12747DFEB0092F683 /* AppPrivacyConfigurationDataProvider.swift */; };
		9833912F27AAA3CE00DAF119 /* AppTrackerDataSetProvider.swift in Sources */ = {isa = PBXBuildFile; fileRef = 9833912E27AAA3CE00DAF119 /* AppTrackerDataSetProvider.swift */; };
		9833913127AAA4B500DAF119 /* trackerData.json in Resources */ = {isa = PBXBuildFile; fileRef = 9833913027AAA4B500DAF119 /* trackerData.json */; };
		9833913327AAAEEE00DAF119 /* EmbeddedTrackerDataTests.swift in Sources */ = {isa = PBXBuildFile; fileRef = 9833913227AAAEEE00DAF119 /* EmbeddedTrackerDataTests.swift */; };
		98EB5D1027516A4800681FE6 /* AppPrivacyConfigurationTests.swift in Sources */ = {isa = PBXBuildFile; fileRef = 98EB5D0F27516A4800681FE6 /* AppPrivacyConfigurationTests.swift */; };
		AA06B6B72672AF8100F541C5 /* Sparkle in Frameworks */ = {isa = PBXBuildFile; productRef = AA06B6B62672AF8100F541C5 /* Sparkle */; };
		AA0877B826D5160D00B05660 /* SafariVersionReaderTests.swift in Sources */ = {isa = PBXBuildFile; fileRef = AA0877B726D5160D00B05660 /* SafariVersionReaderTests.swift */; };
		AA0877BA26D5161D00B05660 /* WebKitVersionProviderTests.swift in Sources */ = {isa = PBXBuildFile; fileRef = AA0877B926D5161D00B05660 /* WebKitVersionProviderTests.swift */; };
		AA0F3DB7261A566C0077F2D9 /* SuggestionLoadingMock.swift in Sources */ = {isa = PBXBuildFile; fileRef = AA0F3DB6261A566C0077F2D9 /* SuggestionLoadingMock.swift */; };
		AA13DCB4271480B0006D48D3 /* FirePopoverViewModel.swift in Sources */ = {isa = PBXBuildFile; fileRef = AA13DCB3271480B0006D48D3 /* FirePopoverViewModel.swift */; };
		AA222CB92760F74E00321475 /* FaviconReferenceCache.swift in Sources */ = {isa = PBXBuildFile; fileRef = AA222CB82760F74E00321475 /* FaviconReferenceCache.swift */; };
		AA2CB12D2587BB5600AA6FBE /* TabBarFooter.xib in Resources */ = {isa = PBXBuildFile; fileRef = AA2CB12C2587BB5600AA6FBE /* TabBarFooter.xib */; };
		AA2CB1352587C29500AA6FBE /* TabBarFooter.swift in Sources */ = {isa = PBXBuildFile; fileRef = AA2CB1342587C29500AA6FBE /* TabBarFooter.swift */; };
		AA34396C2754D4E300B241FA /* shield.json in Resources */ = {isa = PBXBuildFile; fileRef = AA34396A2754D4E200B241FA /* shield.json */; };
		AA34396D2754D4E300B241FA /* shield-dot.json in Resources */ = {isa = PBXBuildFile; fileRef = AA34396B2754D4E300B241FA /* shield-dot.json */; };
		AA3439702754D4E900B241FA /* dark-shield-dot.json in Resources */ = {isa = PBXBuildFile; fileRef = AA34396E2754D4E900B241FA /* dark-shield-dot.json */; };
		AA3439712754D4E900B241FA /* dark-shield.json in Resources */ = {isa = PBXBuildFile; fileRef = AA34396F2754D4E900B241FA /* dark-shield.json */; };
		AA3439782754D55100B241FA /* dark-trackers-2.json in Resources */ = {isa = PBXBuildFile; fileRef = AA3439722754D55100B241FA /* dark-trackers-2.json */; };
		AA3439792754D55100B241FA /* trackers-1.json in Resources */ = {isa = PBXBuildFile; fileRef = AA3439732754D55100B241FA /* trackers-1.json */; };
		AA34397A2754D55100B241FA /* trackers-2.json in Resources */ = {isa = PBXBuildFile; fileRef = AA3439742754D55100B241FA /* trackers-2.json */; };
		AA34397B2754D55100B241FA /* trackers-3.json in Resources */ = {isa = PBXBuildFile; fileRef = AA3439752754D55100B241FA /* trackers-3.json */; };
		AA34397C2754D55100B241FA /* dark-trackers-1.json in Resources */ = {isa = PBXBuildFile; fileRef = AA3439762754D55100B241FA /* dark-trackers-1.json */; };
		AA34397D2754D55100B241FA /* dark-trackers-3.json in Resources */ = {isa = PBXBuildFile; fileRef = AA3439772754D55100B241FA /* dark-trackers-3.json */; };
		AA3863C527A1E28F00749AB5 /* Feedback.storyboard in Resources */ = {isa = PBXBuildFile; fileRef = AA3863C427A1E28F00749AB5 /* Feedback.storyboard */; };
		AA3D531527A1ED9300074EC1 /* FeedbackWindow.swift in Sources */ = {isa = PBXBuildFile; fileRef = AA3D531427A1ED9300074EC1 /* FeedbackWindow.swift */; };
		AA3D531727A1EEED00074EC1 /* FeedbackViewController.swift in Sources */ = {isa = PBXBuildFile; fileRef = AA3D531627A1EEED00074EC1 /* FeedbackViewController.swift */; };
		AA3D531B27A2F57E00074EC1 /* Feedback.swift in Sources */ = {isa = PBXBuildFile; fileRef = AA3D531A27A2F57E00074EC1 /* Feedback.swift */; };
		AA3D531D27A2F58F00074EC1 /* FeedbackSender.swift in Sources */ = {isa = PBXBuildFile; fileRef = AA3D531C27A2F58F00074EC1 /* FeedbackSender.swift */; };
		AA3F895324C18AD500628DDE /* SuggestionViewModel.swift in Sources */ = {isa = PBXBuildFile; fileRef = AA3F895224C18AD500628DDE /* SuggestionViewModel.swift */; };
		AA4BBA3B25C58FA200C4FB0F /* MainMenu.swift in Sources */ = {isa = PBXBuildFile; fileRef = AA4BBA3A25C58FA200C4FB0F /* MainMenu.swift */; };
		AA4D700725545EF800C3411E /* URLEventHandler.swift in Sources */ = {isa = PBXBuildFile; fileRef = AA4D700625545EF800C3411E /* URLEventHandler.swift */; };
		AA4FF40C2624751A004E2377 /* GrammarFeaturesManager.swift in Sources */ = {isa = PBXBuildFile; fileRef = AA4FF40B2624751A004E2377 /* GrammarFeaturesManager.swift */; };
		AA512D1424D99D9800230283 /* FaviconManager.swift in Sources */ = {isa = PBXBuildFile; fileRef = AA512D1324D99D9800230283 /* FaviconManager.swift */; };
		AA585D82248FD31100E9A3E2 /* AppDelegate.swift in Sources */ = {isa = PBXBuildFile; fileRef = AA585D81248FD31100E9A3E2 /* AppDelegate.swift */; };
		AA585D84248FD31100E9A3E2 /* BrowserTabViewController.swift in Sources */ = {isa = PBXBuildFile; fileRef = AA585D83248FD31100E9A3E2 /* BrowserTabViewController.swift */; };
		AA585D86248FD31400E9A3E2 /* Assets.xcassets in Resources */ = {isa = PBXBuildFile; fileRef = AA585D85248FD31400E9A3E2 /* Assets.xcassets */; };
		AA585D89248FD31400E9A3E2 /* Main.storyboard in Resources */ = {isa = PBXBuildFile; fileRef = AA585D87248FD31400E9A3E2 /* Main.storyboard */; };
		AA585DAF2490E6E600E9A3E2 /* MainViewController.swift in Sources */ = {isa = PBXBuildFile; fileRef = AA585DAE2490E6E600E9A3E2 /* MainViewController.swift */; };
		AA5C8F59258FE21F00748EB7 /* NSTextFieldExtension.swift in Sources */ = {isa = PBXBuildFile; fileRef = AA5C8F58258FE21F00748EB7 /* NSTextFieldExtension.swift */; };
		AA5C8F5E2590EEE800748EB7 /* NSPointExtension.swift in Sources */ = {isa = PBXBuildFile; fileRef = AA5C8F5D2590EEE800748EB7 /* NSPointExtension.swift */; };
		AA5C8F632591021700748EB7 /* NSApplicationExtension.swift in Sources */ = {isa = PBXBuildFile; fileRef = AA5C8F622591021700748EB7 /* NSApplicationExtension.swift */; };
		AA5D6DAC24A340F700C6FBCE /* WebViewStateObserver.swift in Sources */ = {isa = PBXBuildFile; fileRef = AA5D6DAB24A340F700C6FBCE /* WebViewStateObserver.swift */; };
		AA5FA697275F90C400DCE9C9 /* FaviconImageCache.swift in Sources */ = {isa = PBXBuildFile; fileRef = AA5FA696275F90C400DCE9C9 /* FaviconImageCache.swift */; };
		AA5FA69A275F91C700DCE9C9 /* Favicon.swift in Sources */ = {isa = PBXBuildFile; fileRef = AA5FA699275F91C700DCE9C9 /* Favicon.swift */; };
		AA5FA69D275F945C00DCE9C9 /* FaviconStore.swift in Sources */ = {isa = PBXBuildFile; fileRef = AA5FA69C275F945C00DCE9C9 /* FaviconStore.swift */; };
		AA5FA6A0275F948900DCE9C9 /* Favicons.xcdatamodeld in Sources */ = {isa = PBXBuildFile; fileRef = AA5FA69E275F948900DCE9C9 /* Favicons.xcdatamodeld */; };
		AA6197C4276B314D008396F0 /* FaviconUrlReference.swift in Sources */ = {isa = PBXBuildFile; fileRef = AA6197C3276B314D008396F0 /* FaviconUrlReference.swift */; };
		AA6197C6276B3168008396F0 /* FaviconHostReference.swift in Sources */ = {isa = PBXBuildFile; fileRef = AA6197C5276B3168008396F0 /* FaviconHostReference.swift */; };
		AA61C0D02722159B00E6B681 /* FireInfoViewController.swift in Sources */ = {isa = PBXBuildFile; fileRef = AA61C0CF2722159B00E6B681 /* FireInfoViewController.swift */; };
		AA61C0D22727F59B00E6B681 /* ArrayExtension.swift in Sources */ = {isa = PBXBuildFile; fileRef = AA61C0D12727F59B00E6B681 /* ArrayExtension.swift */; };
		AA63745424C9BF9A00AB2AC4 /* SuggestionContainerTests.swift in Sources */ = {isa = PBXBuildFile; fileRef = AA63745324C9BF9A00AB2AC4 /* SuggestionContainerTests.swift */; };
		AA652CB125DD825B009059CC /* LocalBookmarkStoreTests.swift in Sources */ = {isa = PBXBuildFile; fileRef = AA652CB025DD825B009059CC /* LocalBookmarkStoreTests.swift */; };
		AA652CCE25DD9071009059CC /* BookmarkListTests.swift in Sources */ = {isa = PBXBuildFile; fileRef = AA652CCD25DD9071009059CC /* BookmarkListTests.swift */; };
		AA652CD325DDA6E9009059CC /* LocalBookmarkManagerTests.swift in Sources */ = {isa = PBXBuildFile; fileRef = AA652CD225DDA6E9009059CC /* LocalBookmarkManagerTests.swift */; };
		AA652CDB25DDAB32009059CC /* BookmarkStoreMock.swift in Sources */ = {isa = PBXBuildFile; fileRef = AA652CDA25DDAB32009059CC /* BookmarkStoreMock.swift */; };
		AA6820E425502F19005ED0D5 /* WebsiteDataStore.swift in Sources */ = {isa = PBXBuildFile; fileRef = AA6820E325502F19005ED0D5 /* WebsiteDataStore.swift */; };
		AA6820EB25503D6A005ED0D5 /* Fire.swift in Sources */ = {isa = PBXBuildFile; fileRef = AA6820EA25503D6A005ED0D5 /* Fire.swift */; };
		AA6820F125503DA9005ED0D5 /* FireViewModel.swift in Sources */ = {isa = PBXBuildFile; fileRef = AA6820F025503DA9005ED0D5 /* FireViewModel.swift */; };
		AA68C3D32490ED62001B8783 /* NavigationBarViewController.swift in Sources */ = {isa = PBXBuildFile; fileRef = AA68C3D22490ED62001B8783 /* NavigationBarViewController.swift */; };
		AA68C3D72490F821001B8783 /* README.md in Resources */ = {isa = PBXBuildFile; fileRef = AA68C3D62490F821001B8783 /* README.md */; };
		AA693E5E2696E5B90007BB78 /* CrashReports.storyboard in Resources */ = {isa = PBXBuildFile; fileRef = AA693E5D2696E5B90007BB78 /* CrashReports.storyboard */; };
		AA6AD95B2704B6DB00159F8A /* FirePopoverViewController.swift in Sources */ = {isa = PBXBuildFile; fileRef = AA6AD95A2704B6DB00159F8A /* FirePopoverViewController.swift */; };
		AA6EF9AD25066F42004754E6 /* WindowsManager.swift in Sources */ = {isa = PBXBuildFile; fileRef = AA6EF9AC25066F42004754E6 /* WindowsManager.swift */; };
		AA6EF9B3250785D5004754E6 /* NSMenuExtension.swift in Sources */ = {isa = PBXBuildFile; fileRef = AA6EF9B2250785D5004754E6 /* NSMenuExtension.swift */; };
		AA6EF9B525081B4C004754E6 /* MainMenuActions.swift in Sources */ = {isa = PBXBuildFile; fileRef = AA6EF9B425081B4C004754E6 /* MainMenuActions.swift */; };
		AA6FFB4424DC33320028F4D0 /* NSViewExtension.swift in Sources */ = {isa = PBXBuildFile; fileRef = AA6FFB4324DC33320028F4D0 /* NSViewExtension.swift */; };
		AA6FFB4624DC3B5A0028F4D0 /* WebView.swift in Sources */ = {isa = PBXBuildFile; fileRef = AA6FFB4524DC3B5A0028F4D0 /* WebView.swift */; };
		AA72D5E325FE977F00C77619 /* AddEditFavoriteViewController.swift in Sources */ = {isa = PBXBuildFile; fileRef = AA72D5E225FE977F00C77619 /* AddEditFavoriteViewController.swift */; };
		AA72D5F025FEA49900C77619 /* AddEditFavoriteWindow.swift in Sources */ = {isa = PBXBuildFile; fileRef = AA72D5EF25FEA49900C77619 /* AddEditFavoriteWindow.swift */; };
		AA72D5FE25FFF94E00C77619 /* NSMenuItemExtension.swift in Sources */ = {isa = PBXBuildFile; fileRef = AA72D5FD25FFF94E00C77619 /* NSMenuItemExtension.swift */; };
		AA7412B224D0B3AC00D22FE0 /* TabBarViewItem.swift in Sources */ = {isa = PBXBuildFile; fileRef = AA7412B024D0B3AC00D22FE0 /* TabBarViewItem.swift */; };
		AA7412B324D0B3AC00D22FE0 /* TabBarViewItem.xib in Resources */ = {isa = PBXBuildFile; fileRef = AA7412B124D0B3AC00D22FE0 /* TabBarViewItem.xib */; };
		AA7412B524D1536B00D22FE0 /* MainWindowController.swift in Sources */ = {isa = PBXBuildFile; fileRef = AA7412B424D1536B00D22FE0 /* MainWindowController.swift */; };
		AA7412B724D1687000D22FE0 /* TabBarScrollView.swift in Sources */ = {isa = PBXBuildFile; fileRef = AA7412B624D1687000D22FE0 /* TabBarScrollView.swift */; };
		AA7412BD24D2BEEE00D22FE0 /* MainWindow.swift in Sources */ = {isa = PBXBuildFile; fileRef = AA7412BC24D2BEEE00D22FE0 /* MainWindow.swift */; };
		AA75A0AE26F3500C0086B667 /* PrivacyIconViewModel.swift in Sources */ = {isa = PBXBuildFile; fileRef = AA75A0AD26F3500C0086B667 /* PrivacyIconViewModel.swift */; };
		AA80EC54256BE3BC007083E7 /* UserText.swift in Sources */ = {isa = PBXBuildFile; fileRef = AA80EC53256BE3BC007083E7 /* UserText.swift */; };
		AA80EC67256C4691007083E7 /* BrowserTab.storyboard in Resources */ = {isa = PBXBuildFile; fileRef = AA80EC69256C4691007083E7 /* BrowserTab.storyboard */; };
		AA80EC6D256C469C007083E7 /* NavigationBar.storyboard in Resources */ = {isa = PBXBuildFile; fileRef = AA80EC6F256C469C007083E7 /* NavigationBar.storyboard */; };
		AA80EC73256C46A2007083E7 /* Suggestion.storyboard in Resources */ = {isa = PBXBuildFile; fileRef = AA80EC75256C46A2007083E7 /* Suggestion.storyboard */; };
		AA80EC79256C46AA007083E7 /* TabBar.storyboard in Resources */ = {isa = PBXBuildFile; fileRef = AA80EC7B256C46AA007083E7 /* TabBar.storyboard */; };
		AA80EC89256C49B8007083E7 /* Localizable.strings in Resources */ = {isa = PBXBuildFile; fileRef = AA80EC8B256C49B8007083E7 /* Localizable.strings */; };
		AA80EC8F256C49BC007083E7 /* Localizable.stringsdict in Resources */ = {isa = PBXBuildFile; fileRef = AA80EC91256C49BC007083E7 /* Localizable.stringsdict */; };
		AA840A9827319D1600E63CDD /* FirePopoverWrapperViewController.swift in Sources */ = {isa = PBXBuildFile; fileRef = AA840A9727319D1600E63CDD /* FirePopoverWrapperViewController.swift */; };
		AA88D14B252A557100980B4E /* URLRequestExtension.swift in Sources */ = {isa = PBXBuildFile; fileRef = AA88D14A252A557100980B4E /* URLRequestExtension.swift */; };
		AA8EDF2424923E980071C2E8 /* URLExtension.swift in Sources */ = {isa = PBXBuildFile; fileRef = AA8EDF2324923E980071C2E8 /* URLExtension.swift */; };
		AA8EDF2724923EC70071C2E8 /* StringExtension.swift in Sources */ = {isa = PBXBuildFile; fileRef = AA8EDF2624923EC70071C2E8 /* StringExtension.swift */; };
		AA91F83927076F1900771A0D /* PrivacyIconViewModelTests.swift in Sources */ = {isa = PBXBuildFile; fileRef = AA91F83827076F1900771A0D /* PrivacyIconViewModelTests.swift */; };
		AA92126F25ACCB1100600CD4 /* ErrorExtension.swift in Sources */ = {isa = PBXBuildFile; fileRef = AA92126E25ACCB1100600CD4 /* ErrorExtension.swift */; };
		AA92127725ADA07900600CD4 /* WKWebViewExtension.swift in Sources */ = {isa = PBXBuildFile; fileRef = AA92127625ADA07900600CD4 /* WKWebViewExtension.swift */; };
		AA97BF4625135DD30014931A /* ApplicationDockMenu.swift in Sources */ = {isa = PBXBuildFile; fileRef = AA97BF4525135DD30014931A /* ApplicationDockMenu.swift */; };
		AA9B7C7E26A06E040008D425 /* TrackerInfo.swift in Sources */ = {isa = PBXBuildFile; fileRef = AA9B7C7D26A06E040008D425 /* TrackerInfo.swift */; };
		AA9B7C8326A197A00008D425 /* ServerTrust.swift in Sources */ = {isa = PBXBuildFile; fileRef = AA9B7C8226A197A00008D425 /* ServerTrust.swift */; };
		AA9B7C8526A199B60008D425 /* ServerTrustViewModel.swift in Sources */ = {isa = PBXBuildFile; fileRef = AA9B7C8426A199B60008D425 /* ServerTrustViewModel.swift */; };
		AA9C362825518C44004B1BA3 /* WebsiteDataStoreMock.swift in Sources */ = {isa = PBXBuildFile; fileRef = AA9C362725518C44004B1BA3 /* WebsiteDataStoreMock.swift */; };
		AA9C363025518CA9004B1BA3 /* FireTests.swift in Sources */ = {isa = PBXBuildFile; fileRef = AA9C362F25518CA9004B1BA3 /* FireTests.swift */; };
		AA9E9A5625A3AE8400D1959D /* NSWindowExtension.swift in Sources */ = {isa = PBXBuildFile; fileRef = AA9E9A5525A3AE8400D1959D /* NSWindowExtension.swift */; };
		AA9E9A5E25A4867200D1959D /* TabDragAndDropManager.swift in Sources */ = {isa = PBXBuildFile; fileRef = AA9E9A5D25A4867200D1959D /* TabDragAndDropManager.swift */; };
		AA9FF95924A1ECF20039E328 /* Tab.swift in Sources */ = {isa = PBXBuildFile; fileRef = AA9FF95824A1ECF20039E328 /* Tab.swift */; };
		AA9FF95B24A1EFC20039E328 /* TabViewModel.swift in Sources */ = {isa = PBXBuildFile; fileRef = AA9FF95A24A1EFC20039E328 /* TabViewModel.swift */; };
		AA9FF95D24A1FA1C0039E328 /* TabCollection.swift in Sources */ = {isa = PBXBuildFile; fileRef = AA9FF95C24A1FA1C0039E328 /* TabCollection.swift */; };
		AA9FF95F24A1FB690039E328 /* TabCollectionViewModel.swift in Sources */ = {isa = PBXBuildFile; fileRef = AA9FF95E24A1FB680039E328 /* TabCollectionViewModel.swift */; };
		AAA0CC33252F181A0079BC96 /* NavigationButtonMenuDelegate.swift in Sources */ = {isa = PBXBuildFile; fileRef = AAA0CC32252F181A0079BC96 /* NavigationButtonMenuDelegate.swift */; };
		AAA0CC3C25337FAB0079BC96 /* WKBackForwardListItemViewModel.swift in Sources */ = {isa = PBXBuildFile; fileRef = AAA0CC3B25337FAB0079BC96 /* WKBackForwardListItemViewModel.swift */; };
		AAA0CC472533833C0079BC96 /* MoreOptionsMenu.swift in Sources */ = {isa = PBXBuildFile; fileRef = AAA0CC462533833C0079BC96 /* MoreOptionsMenu.swift */; };
		AAA0CC572539EBC90079BC96 /* FaviconUserScript.swift in Sources */ = {isa = PBXBuildFile; fileRef = AAA0CC562539EBC90079BC96 /* FaviconUserScript.swift */; };
		AAA0CC6A253CC43C0079BC96 /* WKUserContentControllerExtension.swift in Sources */ = {isa = PBXBuildFile; fileRef = AAA0CC69253CC43C0079BC96 /* WKUserContentControllerExtension.swift */; };
		AAA892EA250A4CEF005B37B2 /* WindowControllersManager.swift in Sources */ = {isa = PBXBuildFile; fileRef = AAA892E9250A4CEF005B37B2 /* WindowControllersManager.swift */; };
		AAADFD06264AA282001555EA /* TimeIntervalExtension.swift in Sources */ = {isa = PBXBuildFile; fileRef = AAADFD05264AA282001555EA /* TimeIntervalExtension.swift */; };
		AAB549DF25DAB8F80058460B /* BookmarkViewModel.swift in Sources */ = {isa = PBXBuildFile; fileRef = AAB549DE25DAB8F80058460B /* BookmarkViewModel.swift */; };
		AAB7320726DD0C37002FACF9 /* Fire.storyboard in Resources */ = {isa = PBXBuildFile; fileRef = AAB7320626DD0C37002FACF9 /* Fire.storyboard */; };
		AAB7320926DD0CD9002FACF9 /* FireViewController.swift in Sources */ = {isa = PBXBuildFile; fileRef = AAB7320826DD0CD9002FACF9 /* FireViewController.swift */; };
		AAB8203C26B2DE0D00788AC3 /* SuggestionListCharacteristics.swift in Sources */ = {isa = PBXBuildFile; fileRef = AAB8203B26B2DE0D00788AC3 /* SuggestionListCharacteristics.swift */; };
		AABAF59C260A7D130085060C /* FaviconManagerMock.swift in Sources */ = {isa = PBXBuildFile; fileRef = AABAF59B260A7D130085060C /* FaviconManagerMock.swift */; };
		AABEE69A24A902A90043105B /* SuggestionContainerViewModel.swift in Sources */ = {isa = PBXBuildFile; fileRef = AABEE69924A902A90043105B /* SuggestionContainerViewModel.swift */; };
		AABEE69C24A902BB0043105B /* SuggestionContainer.swift in Sources */ = {isa = PBXBuildFile; fileRef = AABEE69B24A902BB0043105B /* SuggestionContainer.swift */; };
		AABEE6A524AA0A7F0043105B /* SuggestionViewController.swift in Sources */ = {isa = PBXBuildFile; fileRef = AABEE6A424AA0A7F0043105B /* SuggestionViewController.swift */; };
		AABEE6A924AB4B910043105B /* SuggestionTableCellView.swift in Sources */ = {isa = PBXBuildFile; fileRef = AABEE6A824AB4B910043105B /* SuggestionTableCellView.swift */; };
		AABEE6AB24ACA0F90043105B /* SuggestionTableRowView.swift in Sources */ = {isa = PBXBuildFile; fileRef = AABEE6AA24ACA0F90043105B /* SuggestionTableRowView.swift */; };
		AABEE6AF24AD22B90043105B /* AddressBarTextField.swift in Sources */ = {isa = PBXBuildFile; fileRef = AABEE6AE24AD22B90043105B /* AddressBarTextField.swift */; };
		AAC30A26268DFEE200D2D9CD /* CrashReporter.swift in Sources */ = {isa = PBXBuildFile; fileRef = AAC30A25268DFEE200D2D9CD /* CrashReporter.swift */; };
		AAC30A28268E045400D2D9CD /* CrashReportReader.swift in Sources */ = {isa = PBXBuildFile; fileRef = AAC30A27268E045400D2D9CD /* CrashReportReader.swift */; };
		AAC30A2A268E239100D2D9CD /* CrashReport.swift in Sources */ = {isa = PBXBuildFile; fileRef = AAC30A29268E239100D2D9CD /* CrashReport.swift */; };
		AAC30A2C268F1ECD00D2D9CD /* CrashReportSender.swift in Sources */ = {isa = PBXBuildFile; fileRef = AAC30A2B268F1ECD00D2D9CD /* CrashReportSender.swift */; };
		AAC30A2E268F1EE300D2D9CD /* CrashReportPromptPresenter.swift in Sources */ = {isa = PBXBuildFile; fileRef = AAC30A2D268F1EE300D2D9CD /* CrashReportPromptPresenter.swift */; };
		AAC5E4C725D6A6E8007F5990 /* BookmarkPopover.swift in Sources */ = {isa = PBXBuildFile; fileRef = AAC5E4C425D6A6E8007F5990 /* BookmarkPopover.swift */; };
		AAC5E4C825D6A6E8007F5990 /* BookmarkPopoverViewController.swift in Sources */ = {isa = PBXBuildFile; fileRef = AAC5E4C525D6A6E8007F5990 /* BookmarkPopoverViewController.swift */; };
		AAC5E4C925D6A6E8007F5990 /* Bookmarks.storyboard in Resources */ = {isa = PBXBuildFile; fileRef = AAC5E4C625D6A6E8007F5990 /* Bookmarks.storyboard */; };
		AAC5E4D025D6A709007F5990 /* Bookmark.swift in Sources */ = {isa = PBXBuildFile; fileRef = AAC5E4CD25D6A709007F5990 /* Bookmark.swift */; };
		AAC5E4D125D6A709007F5990 /* BookmarkManager.swift in Sources */ = {isa = PBXBuildFile; fileRef = AAC5E4CE25D6A709007F5990 /* BookmarkManager.swift */; };
		AAC5E4D225D6A709007F5990 /* BookmarkList.swift in Sources */ = {isa = PBXBuildFile; fileRef = AAC5E4CF25D6A709007F5990 /* BookmarkList.swift */; };
		AAC5E4D925D6A711007F5990 /* BookmarkStore.swift in Sources */ = {isa = PBXBuildFile; fileRef = AAC5E4D625D6A710007F5990 /* BookmarkStore.swift */; };
		AAC5E4E425D6BA9C007F5990 /* NSSizeExtension.swift in Sources */ = {isa = PBXBuildFile; fileRef = AAC5E4E325D6BA9C007F5990 /* NSSizeExtension.swift */; };
		AAC5E4F125D6BF10007F5990 /* AddressBarButton.swift in Sources */ = {isa = PBXBuildFile; fileRef = AAC5E4F025D6BF10007F5990 /* AddressBarButton.swift */; };
		AAC5E4F625D6BF2C007F5990 /* AddressBarButtonsViewController.swift in Sources */ = {isa = PBXBuildFile; fileRef = AAC5E4F525D6BF2C007F5990 /* AddressBarButtonsViewController.swift */; };
		AAC82C60258B6CB5009B6B42 /* TooltipWindowController.swift in Sources */ = {isa = PBXBuildFile; fileRef = AAC82C5F258B6CB5009B6B42 /* TooltipWindowController.swift */; };
		AAC9C01524CAFBCE00AD1325 /* TabTests.swift in Sources */ = {isa = PBXBuildFile; fileRef = AAC9C01424CAFBCE00AD1325 /* TabTests.swift */; };
		AAC9C01724CAFBDC00AD1325 /* TabCollectionTests.swift in Sources */ = {isa = PBXBuildFile; fileRef = AAC9C01624CAFBDC00AD1325 /* TabCollectionTests.swift */; };
		AAC9C01C24CB594C00AD1325 /* TabViewModelTests.swift in Sources */ = {isa = PBXBuildFile; fileRef = AAC9C01B24CB594C00AD1325 /* TabViewModelTests.swift */; };
		AAC9C01E24CB6BEB00AD1325 /* TabCollectionViewModelTests.swift in Sources */ = {isa = PBXBuildFile; fileRef = AAC9C01D24CB6BEB00AD1325 /* TabCollectionViewModelTests.swift */; };
		AACF6FD626BC366D00CF09F9 /* SafariVersionReader.swift in Sources */ = {isa = PBXBuildFile; fileRef = AACF6FD526BC366D00CF09F9 /* SafariVersionReader.swift */; };
		AAD6D8882696DF6D002393B3 /* CrashReportPromptViewController.swift in Sources */ = {isa = PBXBuildFile; fileRef = AAD6D8862696DF6D002393B3 /* CrashReportPromptViewController.swift */; };
		AAD8078527B3F3BE00CF7703 /* WebsiteBreakageSender.swift in Sources */ = {isa = PBXBuildFile; fileRef = AAD8078427B3F3BE00CF7703 /* WebsiteBreakageSender.swift */; };
		AAD8078727B3F45600CF7703 /* WebsiteBreakage.swift in Sources */ = {isa = PBXBuildFile; fileRef = AAD8078627B3F45600CF7703 /* WebsiteBreakage.swift */; };
		AAD86E52267A0DFF005C11BE /* UpdateController.swift in Sources */ = {isa = PBXBuildFile; fileRef = AAD86E51267A0DFF005C11BE /* UpdateController.swift */; };
		AADCBF3A26F7C2CE00EF67A8 /* LottieAnimationCache.swift in Sources */ = {isa = PBXBuildFile; fileRef = AADCBF3926F7C2CE00EF67A8 /* LottieAnimationCache.swift */; };
		AADE11C026D916D70032D8A7 /* StringExtensionTests.swift in Sources */ = {isa = PBXBuildFile; fileRef = AADE11BF26D916D70032D8A7 /* StringExtensionTests.swift */; };
		AAE246F32709EF3B00BEEAEE /* FirePopoverCollectionViewItem.swift in Sources */ = {isa = PBXBuildFile; fileRef = AAE246F12709EF3B00BEEAEE /* FirePopoverCollectionViewItem.swift */; };
		AAE246F42709EF3B00BEEAEE /* FirePopoverCollectionViewItem.xib in Resources */ = {isa = PBXBuildFile; fileRef = AAE246F22709EF3B00BEEAEE /* FirePopoverCollectionViewItem.xib */; };
		AAE246F6270A3D3000BEEAEE /* FirePopoverCollectionViewHeader.xib in Resources */ = {isa = PBXBuildFile; fileRef = AAE246F5270A3D3000BEEAEE /* FirePopoverCollectionViewHeader.xib */; };
		AAE246F8270A406200BEEAEE /* FirePopoverCollectionViewHeader.swift in Sources */ = {isa = PBXBuildFile; fileRef = AAE246F7270A406200BEEAEE /* FirePopoverCollectionViewHeader.swift */; };
		AAE39D1B24F44885008EF28B /* TabCollectionViewModelDelegateMock.swift in Sources */ = {isa = PBXBuildFile; fileRef = AAE39D1A24F44885008EF28B /* TabCollectionViewModelDelegateMock.swift */; };
		AAE71E2C25F781EA00D74437 /* Homepage.storyboard in Resources */ = {isa = PBXBuildFile; fileRef = AAE71E2B25F781EA00D74437 /* Homepage.storyboard */; };
		AAE71E3125F7855400D74437 /* HomepageViewController.swift in Sources */ = {isa = PBXBuildFile; fileRef = AAE71E3025F7855400D74437 /* HomepageViewController.swift */; };
		AAE71E3725F7869300D74437 /* HomepageCollectionViewItem.swift in Sources */ = {isa = PBXBuildFile; fileRef = AAE71E3525F7869300D74437 /* HomepageCollectionViewItem.swift */; };
		AAE71E3825F7869300D74437 /* HomepageCollectionViewItem.xib in Resources */ = {isa = PBXBuildFile; fileRef = AAE71E3625F7869300D74437 /* HomepageCollectionViewItem.xib */; };
		AAE7527A263B046100B973F8 /* History.xcdatamodeld in Sources */ = {isa = PBXBuildFile; fileRef = AAE75278263B046100B973F8 /* History.xcdatamodeld */; };
		AAE7527C263B056C00B973F8 /* HistoryStore.swift in Sources */ = {isa = PBXBuildFile; fileRef = AAE7527B263B056C00B973F8 /* HistoryStore.swift */; };
		AAE7527E263B05C600B973F8 /* HistoryEntry.swift in Sources */ = {isa = PBXBuildFile; fileRef = AAE7527D263B05C600B973F8 /* HistoryEntry.swift */; };
		AAE75280263B0A4D00B973F8 /* HistoryCoordinator.swift in Sources */ = {isa = PBXBuildFile; fileRef = AAE7527F263B0A4D00B973F8 /* HistoryCoordinator.swift */; };
		AAE8B102258A41C000E81239 /* Tooltip.storyboard in Resources */ = {isa = PBXBuildFile; fileRef = AAE8B101258A41C000E81239 /* Tooltip.storyboard */; };
		AAE8B110258A456C00E81239 /* TooltipViewController.swift in Sources */ = {isa = PBXBuildFile; fileRef = AAE8B10F258A456C00E81239 /* TooltipViewController.swift */; };
		AAE99B8927088A19008B6BD9 /* FirePopover.swift in Sources */ = {isa = PBXBuildFile; fileRef = AAE99B8827088A19008B6BD9 /* FirePopover.swift */; };
		AAEC74B22642C57200C2EFBC /* HistoryCoordinatingMock.swift in Sources */ = {isa = PBXBuildFile; fileRef = AAEC74B12642C57200C2EFBC /* HistoryCoordinatingMock.swift */; };
		AAEC74B42642C69300C2EFBC /* HistoryCoordinatorTests.swift in Sources */ = {isa = PBXBuildFile; fileRef = AAEC74B32642C69300C2EFBC /* HistoryCoordinatorTests.swift */; };
		AAEC74B62642CC6A00C2EFBC /* HistoryStoringMock.swift in Sources */ = {isa = PBXBuildFile; fileRef = AAEC74B52642CC6A00C2EFBC /* HistoryStoringMock.swift */; };
		AAEC74B82642E43800C2EFBC /* HistoryStoreTests.swift in Sources */ = {isa = PBXBuildFile; fileRef = AAEC74B72642E43800C2EFBC /* HistoryStoreTests.swift */; };
		AAEC74BB2642E67C00C2EFBC /* NSPersistentContainerExtension.swift in Sources */ = {isa = PBXBuildFile; fileRef = AAEC74BA2642E67C00C2EFBC /* NSPersistentContainerExtension.swift */; };
		AAEC74BC2642F0F800C2EFBC /* History.xcdatamodeld in Sources */ = {isa = PBXBuildFile; fileRef = AAE75278263B046100B973F8 /* History.xcdatamodeld */; };
		AAECA42024EEA4AC00EFA63A /* IndexPathExtension.swift in Sources */ = {isa = PBXBuildFile; fileRef = AAECA41F24EEA4AC00EFA63A /* IndexPathExtension.swift */; };
		AAEEC6A927088ADB008445F7 /* FireCoordinator.swift in Sources */ = {isa = PBXBuildFile; fileRef = AAEEC6A827088ADB008445F7 /* FireCoordinator.swift */; };
		AAEF6BC8276A081C0024DCF4 /* FaviconSelector.swift in Sources */ = {isa = PBXBuildFile; fileRef = AAEF6BC7276A081C0024DCF4 /* FaviconSelector.swift */; };
		AAFCB37F25E545D400859DD4 /* PublisherExtension.swift in Sources */ = {isa = PBXBuildFile; fileRef = AAFCB37E25E545D400859DD4 /* PublisherExtension.swift */; };
		AAFE068326C7082D005434CC /* WebKitVersionProvider.swift in Sources */ = {isa = PBXBuildFile; fileRef = AAFE068226C7082D005434CC /* WebKitVersionProvider.swift */; };
		B31055C427A1BA1D001AC618 /* AutoconsentUserScript.swift in Sources */ = {isa = PBXBuildFile; fileRef = B31055BC27A1BA1D001AC618 /* AutoconsentUserScript.swift */; };
		B31055C527A1BA1D001AC618 /* autoconsent.html in Resources */ = {isa = PBXBuildFile; fileRef = B31055BD27A1BA1D001AC618 /* autoconsent.html */; };
		B31055C627A1BA1D001AC618 /* userscript.js in Resources */ = {isa = PBXBuildFile; fileRef = B31055BE27A1BA1D001AC618 /* userscript.js */; };
		B31055C727A1BA1D001AC618 /* browser-shim.js in Resources */ = {isa = PBXBuildFile; fileRef = B31055BF27A1BA1D001AC618 /* browser-shim.js */; };
		B31055C827A1BA1D001AC618 /* background-bundle.js in Resources */ = {isa = PBXBuildFile; fileRef = B31055C027A1BA1D001AC618 /* background-bundle.js */; };
		B31055C927A1BA1D001AC618 /* AutoconsentBackground.swift in Sources */ = {isa = PBXBuildFile; fileRef = B31055C127A1BA1D001AC618 /* AutoconsentBackground.swift */; };
		B31055CA27A1BA1D001AC618 /* background.js in Resources */ = {isa = PBXBuildFile; fileRef = B31055C227A1BA1D001AC618 /* background.js */; };
		B31055CB27A1BA1D001AC618 /* autoconsent-bundle.js in Resources */ = {isa = PBXBuildFile; fileRef = B31055C327A1BA1D001AC618 /* autoconsent-bundle.js */; };
		B31055CE27A1BA44001AC618 /* AutoconsentBackgroundTests.swift in Sources */ = {isa = PBXBuildFile; fileRef = B31055CD27A1BA44001AC618 /* AutoconsentBackgroundTests.swift */; };
		B3FB198E27BC013C00513DC1 /* autoconsent-test-page.html in Resources */ = {isa = PBXBuildFile; fileRef = B3FB198D27BC013C00513DC1 /* autoconsent-test-page.html */; };
		B3FB199027BC015600513DC1 /* autoconsent-test.js in Resources */ = {isa = PBXBuildFile; fileRef = B3FB198F27BC015600513DC1 /* autoconsent-test.js */; };
		B3FB199327BD0AD400513DC1 /* CookieConsentInfo.swift in Sources */ = {isa = PBXBuildFile; fileRef = B3FB199227BD0AD400513DC1 /* CookieConsentInfo.swift */; };
		B6040856274B830F00680351 /* DictionaryExtension.swift in Sources */ = {isa = PBXBuildFile; fileRef = B6040855274B830F00680351 /* DictionaryExtension.swift */; };
		B604085C274B8FBA00680351 /* UnprotectedDomains.xcdatamodeld in Sources */ = {isa = PBXBuildFile; fileRef = B604085A274B8CA300680351 /* UnprotectedDomains.xcdatamodeld */; };
		B6085D062743905F00A9C456 /* CoreDataStore.swift in Sources */ = {isa = PBXBuildFile; fileRef = B6085D052743905F00A9C456 /* CoreDataStore.swift */; };
		B6085D092743AAB600A9C456 /* FireproofDomains.xcdatamodeld in Sources */ = {isa = PBXBuildFile; fileRef = B6085D072743993C00A9C456 /* FireproofDomains.xcdatamodeld */; };
		B6106BA026A7BE0B0013B453 /* PermissionManagerTests.swift in Sources */ = {isa = PBXBuildFile; fileRef = B6106B9F26A7BE0B0013B453 /* PermissionManagerTests.swift */; };
		B6106BA426A7BEA40013B453 /* PermissionAuthorizationState.swift in Sources */ = {isa = PBXBuildFile; fileRef = B6106BA226A7BEA00013B453 /* PermissionAuthorizationState.swift */; };
		B6106BA726A7BECC0013B453 /* PermissionAuthorizationQuery.swift in Sources */ = {isa = PBXBuildFile; fileRef = B6106BA526A7BEC80013B453 /* PermissionAuthorizationQuery.swift */; };
		B6106BAB26A7BF1D0013B453 /* PermissionType.swift in Sources */ = {isa = PBXBuildFile; fileRef = B6106BAA26A7BF1D0013B453 /* PermissionType.swift */; };
		B6106BAD26A7BF390013B453 /* PermissionState.swift in Sources */ = {isa = PBXBuildFile; fileRef = B6106BAC26A7BF390013B453 /* PermissionState.swift */; };
		B6106BAF26A7C6180013B453 /* PermissionStoreMock.swift in Sources */ = {isa = PBXBuildFile; fileRef = B6106BAE26A7C6180013B453 /* PermissionStoreMock.swift */; };
		B6106BB126A7D8720013B453 /* PermissionStoreTests.swift in Sources */ = {isa = PBXBuildFile; fileRef = B6106BB026A7D8720013B453 /* PermissionStoreTests.swift */; };
		B6106BB326A7F4AA0013B453 /* GeolocationServiceMock.swift in Sources */ = {isa = PBXBuildFile; fileRef = B6106BB226A7F4AA0013B453 /* GeolocationServiceMock.swift */; };
		B6106BB526A809E60013B453 /* GeolocationProviderTests.swift in Sources */ = {isa = PBXBuildFile; fileRef = B6106BB426A809E60013B453 /* GeolocationProviderTests.swift */; };
		B610F2BB27A145C500FCEBE9 /* RulesCompilationMonitor.swift in Sources */ = {isa = PBXBuildFile; fileRef = B610F2BA27A145C500FCEBE9 /* RulesCompilationMonitor.swift */; };
		B610F2E427A8F37A00FCEBE9 /* CBRCompileTimeReporterTests.swift in Sources */ = {isa = PBXBuildFile; fileRef = B610F2E327A8F37A00FCEBE9 /* CBRCompileTimeReporterTests.swift */; };
		B610F2EB27AA8E4500FCEBE9 /* ContentBlockingUpdatingTests.swift in Sources */ = {isa = PBXBuildFile; fileRef = B610F2E527AA388100FCEBE9 /* ContentBlockingUpdatingTests.swift */; };
		B610F2EC27AA8F9400FCEBE9 /* ContentBlockerRulesManagerMock.swift in Sources */ = {isa = PBXBuildFile; fileRef = B610F2E727AA397100FCEBE9 /* ContentBlockerRulesManagerMock.swift */; };
		B61EF3EC266F91E700B4D78F /* WKWebView+Download.swift in Sources */ = {isa = PBXBuildFile; fileRef = B61EF3EB266F91E700B4D78F /* WKWebView+Download.swift */; };
		B61EF3F1266F922200B4D78F /* WKProcessPool+DownloadDelegate.swift in Sources */ = {isa = PBXBuildFile; fileRef = B61EF3F0266F922200B4D78F /* WKProcessPool+DownloadDelegate.swift */; };
		B61F015525EDD5A700ABB5A3 /* UserContentController.swift in Sources */ = {isa = PBXBuildFile; fileRef = B61F015425EDD5A700ABB5A3 /* UserContentController.swift */; };
		B62EB47C25BAD3BB005745C6 /* WKWebViewPrivateMethodsAvailabilityTests.swift in Sources */ = {isa = PBXBuildFile; fileRef = B62EB47B25BAD3BB005745C6 /* WKWebViewPrivateMethodsAvailabilityTests.swift */; };
		B630793526731BC400DCEE41 /* URLSuggestedFilenameTests.swift in Sources */ = {isa = PBXBuildFile; fileRef = 8553FF51257523760029327F /* URLSuggestedFilenameTests.swift */; };
		B630793A26731F2600DCEE41 /* FileDownloadManagerTests.swift in Sources */ = {isa = PBXBuildFile; fileRef = B630793926731F2600DCEE41 /* FileDownloadManagerTests.swift */; };
		B630794226731F5400DCEE41 /* WKDownloadMock.swift in Sources */ = {isa = PBXBuildFile; fileRef = B630794126731F5400DCEE41 /* WKDownloadMock.swift */; };
		B637273B26CBC8AF00C8CB02 /* AuthenticationAlert.swift in Sources */ = {isa = PBXBuildFile; fileRef = B637273A26CBC8AF00C8CB02 /* AuthenticationAlert.swift */; };
		B637273D26CCF0C200C8CB02 /* OptionalExtension.swift in Sources */ = {isa = PBXBuildFile; fileRef = B637273C26CCF0C200C8CB02 /* OptionalExtension.swift */; };
		B637274426CE25EF00C8CB02 /* NSApplication+BuildTime.m in Sources */ = {isa = PBXBuildFile; fileRef = B637274326CE25EF00C8CB02 /* NSApplication+BuildTime.m */; };
		B63D466925BEB6C200874977 /* WKWebView+SessionState.swift in Sources */ = {isa = PBXBuildFile; fileRef = B63D466825BEB6C200874977 /* WKWebView+SessionState.swift */; };
		B63D467125BFA6C100874977 /* DispatchQueueExtensions.swift in Sources */ = {isa = PBXBuildFile; fileRef = B63D467025BFA6C100874977 /* DispatchQueueExtensions.swift */; };
		B63D467A25BFC3E100874977 /* NSCoderExtensions.swift in Sources */ = {isa = PBXBuildFile; fileRef = B63D467925BFC3E100874977 /* NSCoderExtensions.swift */; };
		B63ED0D826AE729600A9DAD1 /* PermissionModelTests.swift in Sources */ = {isa = PBXBuildFile; fileRef = B63ED0D726AE729600A9DAD1 /* PermissionModelTests.swift */; };
		B63ED0DA26AE7AF400A9DAD1 /* PermissionManagerMock.swift in Sources */ = {isa = PBXBuildFile; fileRef = B63ED0D926AE7AF400A9DAD1 /* PermissionManagerMock.swift */; };
		B63ED0DC26AE7B1E00A9DAD1 /* WebViewMock.swift in Sources */ = {isa = PBXBuildFile; fileRef = B63ED0DB26AE7B1E00A9DAD1 /* WebViewMock.swift */; };
		B63ED0DE26AFD9A300A9DAD1 /* AVCaptureDeviceMock.swift in Sources */ = {isa = PBXBuildFile; fileRef = B63ED0DD26AFD9A300A9DAD1 /* AVCaptureDeviceMock.swift */; };
		B63ED0E026AFE32F00A9DAD1 /* GeolocationProviderMock.swift in Sources */ = {isa = PBXBuildFile; fileRef = B63ED0DF26AFE32F00A9DAD1 /* GeolocationProviderMock.swift */; };
		B63ED0E326B3E7FA00A9DAD1 /* CLLocationManagerMock.swift in Sources */ = {isa = PBXBuildFile; fileRef = B63ED0E226B3E7FA00A9DAD1 /* CLLocationManagerMock.swift */; };
		B63ED0E526BB8FB900A9DAD1 /* SharingMenu.swift in Sources */ = {isa = PBXBuildFile; fileRef = B63ED0E426BB8FB900A9DAD1 /* SharingMenu.swift */; };
		B643BF1427ABF772000BACEC /* NSWorkspaceExtension.swift in Sources */ = {isa = PBXBuildFile; fileRef = B643BF1327ABF772000BACEC /* NSWorkspaceExtension.swift */; };
		B642738227B65BAC0005DFD1 /* SecureVaultErrorReporter.swift in Sources */ = {isa = PBXBuildFile; fileRef = B642738127B65BAC0005DFD1 /* SecureVaultErrorReporter.swift */; };
		B64C84DE2692D7400048FEBE /* PermissionAuthorization.storyboard in Resources */ = {isa = PBXBuildFile; fileRef = B64C84DD2692D7400048FEBE /* PermissionAuthorization.storyboard */; };
		B64C84E32692DC9F0048FEBE /* PermissionAuthorizationViewController.swift in Sources */ = {isa = PBXBuildFile; fileRef = B64C84E22692DC9F0048FEBE /* PermissionAuthorizationViewController.swift */; };
		B64C84EB2692DD650048FEBE /* PermissionAuthorizationPopover.swift in Sources */ = {isa = PBXBuildFile; fileRef = B64C84EA2692DD650048FEBE /* PermissionAuthorizationPopover.swift */; };
		B64C84F1269310120048FEBE /* PermissionManager.swift in Sources */ = {isa = PBXBuildFile; fileRef = B64C84F0269310120048FEBE /* PermissionManager.swift */; };
		B64C852A26942AC90048FEBE /* PermissionContextMenu.swift in Sources */ = {isa = PBXBuildFile; fileRef = B64C852926942AC90048FEBE /* PermissionContextMenu.swift */; };
		B64C853026943BC10048FEBE /* Permissions.xcdatamodeld in Sources */ = {isa = PBXBuildFile; fileRef = B64C852E26943BC10048FEBE /* Permissions.xcdatamodeld */; };
		B64C853826944B880048FEBE /* StoredPermission.swift in Sources */ = {isa = PBXBuildFile; fileRef = B64C853726944B880048FEBE /* StoredPermission.swift */; };
		B64C853D26944B940048FEBE /* PermissionStore.swift in Sources */ = {isa = PBXBuildFile; fileRef = B64C853C26944B940048FEBE /* PermissionStore.swift */; };
		B64C85422694590B0048FEBE /* PermissionButton.swift in Sources */ = {isa = PBXBuildFile; fileRef = B64C85412694590B0048FEBE /* PermissionButton.swift */; };
		B65349AA265CF45000DCC645 /* DispatchQueueExtensionsTests.swift in Sources */ = {isa = PBXBuildFile; fileRef = B65349A9265CF45000DCC645 /* DispatchQueueExtensionsTests.swift */; };
		B6553692268440D700085A79 /* WKProcessPool+GeolocationProvider.swift in Sources */ = {isa = PBXBuildFile; fileRef = B6553691268440D700085A79 /* WKProcessPool+GeolocationProvider.swift */; };
		B655369B268442EE00085A79 /* GeolocationProvider.swift in Sources */ = {isa = PBXBuildFile; fileRef = B655369A268442EE00085A79 /* GeolocationProvider.swift */; };
		B65536A62685B82B00085A79 /* Permissions.swift in Sources */ = {isa = PBXBuildFile; fileRef = B65536A52685B82B00085A79 /* Permissions.swift */; };
		B65536AE2685E17200085A79 /* GeolocationService.swift in Sources */ = {isa = PBXBuildFile; fileRef = B65536AD2685E17100085A79 /* GeolocationService.swift */; };
		B65783E725F8AAFB00D8DB33 /* String+Punycode.swift in Sources */ = {isa = PBXBuildFile; fileRef = B65783E625F8AAFB00D8DB33 /* String+Punycode.swift */; };
		B65783EC25F8AB9300D8DB33 /* String+PunycodeTests.swift in Sources */ = {isa = PBXBuildFile; fileRef = B65783EB25F8AB9200D8DB33 /* String+PunycodeTests.swift */; };
		B65783F525F8ACA400D8DB33 /* Punnycode in Frameworks */ = {isa = PBXBuildFile; productRef = B65783F425F8ACA400D8DB33 /* Punnycode */; };
		B657841A25FA484B00D8DB33 /* NSException+Catch.m in Sources */ = {isa = PBXBuildFile; fileRef = B657841925FA484B00D8DB33 /* NSException+Catch.m */; };
		B657841F25FA497600D8DB33 /* NSException+Catch.swift in Sources */ = {isa = PBXBuildFile; fileRef = B657841E25FA497600D8DB33 /* NSException+Catch.swift */; };
		B65E6B9E26D9EC0800095F96 /* CircularProgressView.swift in Sources */ = {isa = PBXBuildFile; fileRef = B65E6B9D26D9EC0800095F96 /* CircularProgressView.swift */; };
		B65E6BA026D9F10600095F96 /* NSBezierPathExtension.swift in Sources */ = {isa = PBXBuildFile; fileRef = B65E6B9F26D9F10600095F96 /* NSBezierPathExtension.swift */; };
		B662D3D92755D7AD0035D4D6 /* PixelStoreTests.swift in Sources */ = {isa = PBXBuildFile; fileRef = B662D3D82755D7AD0035D4D6 /* PixelStoreTests.swift */; };
		B662D3DC2755DF670035D4D6 /* OldPixelDataModel.xcdatamodeld in Sources */ = {isa = PBXBuildFile; fileRef = B662D3DA2755D8190035D4D6 /* OldPixelDataModel.xcdatamodeld */; };
		B662D3DE275613BB0035D4D6 /* EncryptionKeyStoreMock.swift in Sources */ = {isa = PBXBuildFile; fileRef = B662D3DD275613BB0035D4D6 /* EncryptionKeyStoreMock.swift */; };
		B662D3DF275616FF0035D4D6 /* EncryptionKeyStoreMock.swift in Sources */ = {isa = PBXBuildFile; fileRef = B662D3DD275613BB0035D4D6 /* EncryptionKeyStoreMock.swift */; };
		B66E9DD22670EB2A00E53BB5 /* _WKDownload+WebKitDownload.swift in Sources */ = {isa = PBXBuildFile; fileRef = B66E9DD12670EB2A00E53BB5 /* _WKDownload+WebKitDownload.swift */; };
		B66E9DD42670EB4A00E53BB5 /* WKDownload+WebKitDownload.swift in Sources */ = {isa = PBXBuildFile; fileRef = B66E9DD32670EB4A00E53BB5 /* WKDownload+WebKitDownload.swift */; };
		B67C6C3D2654B897006C872E /* WebViewExtensionTests.swift in Sources */ = {isa = PBXBuildFile; fileRef = B67C6C3C2654B897006C872E /* WebViewExtensionTests.swift */; };
		B67C6C422654BF49006C872E /* DuckDuckGo-Symbol.jpg in Resources */ = {isa = PBXBuildFile; fileRef = B67C6C412654BF49006C872E /* DuckDuckGo-Symbol.jpg */; };
		B67C6C472654C643006C872E /* FileManagerExtensionTests.swift in Sources */ = {isa = PBXBuildFile; fileRef = B67C6C462654C643006C872E /* FileManagerExtensionTests.swift */; };
		B68172A9269C487D006D1092 /* PrivacyDashboardUserScript.swift in Sources */ = {isa = PBXBuildFile; fileRef = B68172A8269C487D006D1092 /* PrivacyDashboardUserScript.swift */; };
		B68172AE269EB43F006D1092 /* GeolocationServiceTests.swift in Sources */ = {isa = PBXBuildFile; fileRef = B68172AD269EB43F006D1092 /* GeolocationServiceTests.swift */; };
		B6830961274CDE99004B46BB /* FireproofDomainsContainer.swift in Sources */ = {isa = PBXBuildFile; fileRef = B6830960274CDE99004B46BB /* FireproofDomainsContainer.swift */; };
		B6830963274CDEC7004B46BB /* FireproofDomainsStore.swift in Sources */ = {isa = PBXBuildFile; fileRef = B6830962274CDEC7004B46BB /* FireproofDomainsStore.swift */; };
		B68458B025C7E76A00DC17B6 /* WindowManager+StateRestoration.swift in Sources */ = {isa = PBXBuildFile; fileRef = B68458AF25C7E76A00DC17B6 /* WindowManager+StateRestoration.swift */; };
		B68458B825C7E8B200DC17B6 /* Tab+NSSecureCoding.swift in Sources */ = {isa = PBXBuildFile; fileRef = B68458B725C7E8B200DC17B6 /* Tab+NSSecureCoding.swift */; };
		B68458C025C7E9E000DC17B6 /* TabCollectionViewModel+NSSecureCoding.swift in Sources */ = {isa = PBXBuildFile; fileRef = B68458BF25C7E9E000DC17B6 /* TabCollectionViewModel+NSSecureCoding.swift */; };
		B68458C525C7EA0C00DC17B6 /* TabCollection+NSSecureCoding.swift in Sources */ = {isa = PBXBuildFile; fileRef = B68458C425C7EA0C00DC17B6 /* TabCollection+NSSecureCoding.swift */; };
		B68458CD25C7EB9000DC17B6 /* WKWebViewConfigurationExtensions.swift in Sources */ = {isa = PBXBuildFile; fileRef = B68458CC25C7EB9000DC17B6 /* WKWebViewConfigurationExtensions.swift */; };
		B684590825C9027900DC17B6 /* AppStateChangedPublisher.swift in Sources */ = {isa = PBXBuildFile; fileRef = B684590725C9027900DC17B6 /* AppStateChangedPublisher.swift */; };
		B684592225C93BE000DC17B6 /* Publisher.asVoid.swift in Sources */ = {isa = PBXBuildFile; fileRef = B684592125C93BE000DC17B6 /* Publisher.asVoid.swift */; };
		B684592725C93C0500DC17B6 /* Publishers.NestedObjectChanges.swift in Sources */ = {isa = PBXBuildFile; fileRef = B684592625C93C0500DC17B6 /* Publishers.NestedObjectChanges.swift */; };
		B684592F25C93FBF00DC17B6 /* AppStateRestorationManager.swift in Sources */ = {isa = PBXBuildFile; fileRef = B684592E25C93FBF00DC17B6 /* AppStateRestorationManager.swift */; };
		B68503A7279141CD00893A05 /* KeySetDictionary.swift in Sources */ = {isa = PBXBuildFile; fileRef = B68503A6279141CD00893A05 /* KeySetDictionary.swift */; };
		B687260426E215C9008EE860 /* ExpirationChecker.swift in Sources */ = {isa = PBXBuildFile; fileRef = B687260326E215C9008EE860 /* ExpirationChecker.swift */; };
		B688B4DA273E6D3B0087BEAF /* MainView.swift in Sources */ = {isa = PBXBuildFile; fileRef = B688B4D9273E6D3B0087BEAF /* MainView.swift */; };
		B688B4DF27420D290087BEAF /* PDFSearchTextMenuItemHandler.swift in Sources */ = {isa = PBXBuildFile; fileRef = B688B4DE27420D290087BEAF /* PDFSearchTextMenuItemHandler.swift */; };
		B689ECD526C247DB006FB0C5 /* BackForwardListItem.swift in Sources */ = {isa = PBXBuildFile; fileRef = B689ECD426C247DB006FB0C5 /* BackForwardListItem.swift */; };
		B68C2FB227706E6A00BF2C7D /* ProcessExtension.swift in Sources */ = {isa = PBXBuildFile; fileRef = B68C2FB127706E6A00BF2C7D /* ProcessExtension.swift */; };
		B68C92C1274E3EF4002AC6B0 /* PopUpWindow.swift in Sources */ = {isa = PBXBuildFile; fileRef = B68C92C0274E3EF4002AC6B0 /* PopUpWindow.swift */; };
		B68C92C42750EF76002AC6B0 /* PixelDataRecord.swift in Sources */ = {isa = PBXBuildFile; fileRef = B68C92C32750EF76002AC6B0 /* PixelDataRecord.swift */; };
		B693954A26F04BEB0015B914 /* NibLoadable.swift in Sources */ = {isa = PBXBuildFile; fileRef = B693953C26F04BE70015B914 /* NibLoadable.swift */; };
		B693954B26F04BEB0015B914 /* MouseOverView.swift in Sources */ = {isa = PBXBuildFile; fileRef = B693953D26F04BE70015B914 /* MouseOverView.swift */; };
		B693954C26F04BEB0015B914 /* FocusRingView.swift in Sources */ = {isa = PBXBuildFile; fileRef = B693953E26F04BE70015B914 /* FocusRingView.swift */; };
		B693954D26F04BEB0015B914 /* MouseClickView.swift in Sources */ = {isa = PBXBuildFile; fileRef = B693953F26F04BE80015B914 /* MouseClickView.swift */; };
		B693954E26F04BEB0015B914 /* ProgressView.swift in Sources */ = {isa = PBXBuildFile; fileRef = B693954026F04BE80015B914 /* ProgressView.swift */; };
		B693954F26F04BEB0015B914 /* PaddedImageButton.swift in Sources */ = {isa = PBXBuildFile; fileRef = B693954126F04BE80015B914 /* PaddedImageButton.swift */; };
		B693955026F04BEB0015B914 /* ShadowView.swift in Sources */ = {isa = PBXBuildFile; fileRef = B693954226F04BE90015B914 /* ShadowView.swift */; };
		B693955126F04BEB0015B914 /* GradientView.swift in Sources */ = {isa = PBXBuildFile; fileRef = B693954326F04BE90015B914 /* GradientView.swift */; };
		B693955226F04BEB0015B914 /* LongPressButton.swift in Sources */ = {isa = PBXBuildFile; fileRef = B693954426F04BE90015B914 /* LongPressButton.swift */; };
		B693955326F04BEC0015B914 /* WindowDraggingView.swift in Sources */ = {isa = PBXBuildFile; fileRef = B693954526F04BEA0015B914 /* WindowDraggingView.swift */; };
		B693955426F04BEC0015B914 /* ColorView.swift in Sources */ = {isa = PBXBuildFile; fileRef = B693954626F04BEA0015B914 /* ColorView.swift */; };
		B693955526F04BEC0015B914 /* NSSavePanelExtension.swift in Sources */ = {isa = PBXBuildFile; fileRef = B693954726F04BEA0015B914 /* NSSavePanelExtension.swift */; };
		B693955626F04BEC0015B914 /* SavePanelAccessoryView.xib in Resources */ = {isa = PBXBuildFile; fileRef = B693954826F04BEB0015B914 /* SavePanelAccessoryView.xib */; };
		B693955726F04BEC0015B914 /* MouseOverButton.swift in Sources */ = {isa = PBXBuildFile; fileRef = B693954926F04BEB0015B914 /* MouseOverButton.swift */; };
		B693955B26F0CE300015B914 /* WebKitDownloadDelegate.swift in Sources */ = {isa = PBXBuildFile; fileRef = B693955A26F0CE300015B914 /* WebKitDownloadDelegate.swift */; };
		B693955D26F19CD70015B914 /* DownloadListStoreTests.swift in Sources */ = {isa = PBXBuildFile; fileRef = B693955C26F19CD70015B914 /* DownloadListStoreTests.swift */; };
		B693955F26F1C17F0015B914 /* DownloadListCoordinatorTests.swift in Sources */ = {isa = PBXBuildFile; fileRef = B693955E26F1C17F0015B914 /* DownloadListCoordinatorTests.swift */; };
		B693956126F1C1BC0015B914 /* DownloadListStoreMock.swift in Sources */ = {isa = PBXBuildFile; fileRef = B693956026F1C1BC0015B914 /* DownloadListStoreMock.swift */; };
		B693956326F1C2A40015B914 /* FileDownloadManagerMock.swift in Sources */ = {isa = PBXBuildFile; fileRef = B693956226F1C2A40015B914 /* FileDownloadManagerMock.swift */; };
		B693956926F352DB0015B914 /* DownloadsWebViewMock.m in Sources */ = {isa = PBXBuildFile; fileRef = B693956826F352DB0015B914 /* DownloadsWebViewMock.m */; };
		B69B503A2726A12500758A2B /* StatisticsLoader.swift in Sources */ = {isa = PBXBuildFile; fileRef = B69B50342726A11F00758A2B /* StatisticsLoader.swift */; };
		B69B503B2726A12500758A2B /* Atb.swift in Sources */ = {isa = PBXBuildFile; fileRef = B69B50352726A11F00758A2B /* Atb.swift */; };
		B69B503C2726A12500758A2B /* StatisticsStore.swift in Sources */ = {isa = PBXBuildFile; fileRef = B69B50362726A12000758A2B /* StatisticsStore.swift */; };
		B69B503D2726A12500758A2B /* VariantManager.swift in Sources */ = {isa = PBXBuildFile; fileRef = B69B50372726A12000758A2B /* VariantManager.swift */; };
		B69B503E2726A12500758A2B /* AtbParser.swift in Sources */ = {isa = PBXBuildFile; fileRef = B69B50382726A12400758A2B /* AtbParser.swift */; };
		B69B503F2726A12500758A2B /* LocalStatisticsStore.swift in Sources */ = {isa = PBXBuildFile; fileRef = B69B50392726A12500758A2B /* LocalStatisticsStore.swift */; };
		B69B50452726C5C200758A2B /* AtbParserTests.swift in Sources */ = {isa = PBXBuildFile; fileRef = B69B50412726C5C100758A2B /* AtbParserTests.swift */; };
		B69B50462726C5C200758A2B /* AtbAndVariantCleanupTests.swift in Sources */ = {isa = PBXBuildFile; fileRef = B69B50422726C5C100758A2B /* AtbAndVariantCleanupTests.swift */; };
		B69B50472726C5C200758A2B /* VariantManagerTests.swift in Sources */ = {isa = PBXBuildFile; fileRef = B69B50432726C5C100758A2B /* VariantManagerTests.swift */; };
		B69B50482726C5C200758A2B /* StatisticsLoaderTests.swift in Sources */ = {isa = PBXBuildFile; fileRef = B69B50442726C5C200758A2B /* StatisticsLoaderTests.swift */; };
		B69B504B2726CA2900758A2B /* MockStatisticsStore.swift in Sources */ = {isa = PBXBuildFile; fileRef = B69B50492726CA2900758A2B /* MockStatisticsStore.swift */; };
		B69B504C2726CA2900758A2B /* MockVariantManager.swift in Sources */ = {isa = PBXBuildFile; fileRef = B69B504A2726CA2900758A2B /* MockVariantManager.swift */; };
		B69B50522726CD8100758A2B /* atb.json in Resources */ = {isa = PBXBuildFile; fileRef = B69B504E2726CD7E00758A2B /* atb.json */; };
		B69B50532726CD8100758A2B /* empty in Resources */ = {isa = PBXBuildFile; fileRef = B69B504F2726CD7F00758A2B /* empty */; };
		B69B50542726CD8100758A2B /* atb-with-update.json in Resources */ = {isa = PBXBuildFile; fileRef = B69B50502726CD7F00758A2B /* atb-with-update.json */; };
		B69B50552726CD8100758A2B /* invalid.json in Resources */ = {isa = PBXBuildFile; fileRef = B69B50512726CD8000758A2B /* invalid.json */; };
		B69B50572727D16900758A2B /* AtbAndVariantCleanup.swift in Sources */ = {isa = PBXBuildFile; fileRef = B69B50562727D16900758A2B /* AtbAndVariantCleanup.swift */; };
		B6A5A27125B9377300AA7ADA /* StatePersistenceService.swift in Sources */ = {isa = PBXBuildFile; fileRef = B6A5A27025B9377300AA7ADA /* StatePersistenceService.swift */; };
		B6A5A27925B93FFF00AA7ADA /* StateRestorationManagerTests.swift in Sources */ = {isa = PBXBuildFile; fileRef = B6A5A27825B93FFE00AA7ADA /* StateRestorationManagerTests.swift */; };
		B6A5A27E25B9403E00AA7ADA /* FileStoreMock.swift in Sources */ = {isa = PBXBuildFile; fileRef = B6A5A27D25B9403E00AA7ADA /* FileStoreMock.swift */; };
		B6A5A2A025B96E8300AA7ADA /* AppStateChangePublisherTests.swift in Sources */ = {isa = PBXBuildFile; fileRef = B6A5A29F25B96E8300AA7ADA /* AppStateChangePublisherTests.swift */; };
		B6A5A2A825BAA35500AA7ADA /* WindowManagerStateRestorationTests.swift in Sources */ = {isa = PBXBuildFile; fileRef = B6A5A2A725BAA35500AA7ADA /* WindowManagerStateRestorationTests.swift */; };
		B6A924D42664BBBB001A28CA /* WKWebViewDownloadDelegate.swift in Sources */ = {isa = PBXBuildFile; fileRef = B6A924D32664BBB9001A28CA /* WKWebViewDownloadDelegate.swift */; };
		B6A924D92664C72E001A28CA /* WebKitDownloadTask.swift in Sources */ = {isa = PBXBuildFile; fileRef = B6A924D82664C72D001A28CA /* WebKitDownloadTask.swift */; };
		B6A924DE2664CA09001A28CA /* LegacyWebKitDownloadDelegate.swift in Sources */ = {isa = PBXBuildFile; fileRef = B6A924DD2664CA08001A28CA /* LegacyWebKitDownloadDelegate.swift */; };
		B6A9E45326142B070067D1B9 /* Pixel.swift in Sources */ = {isa = PBXBuildFile; fileRef = B6A9E45226142B070067D1B9 /* Pixel.swift */; };
		B6A9E45A261460350067D1B9 /* ApiRequestError.swift in Sources */ = {isa = PBXBuildFile; fileRef = B6A9E457261460340067D1B9 /* ApiRequestError.swift */; };
		B6A9E45B261460350067D1B9 /* APIHeaders.swift in Sources */ = {isa = PBXBuildFile; fileRef = B6A9E458261460340067D1B9 /* APIHeaders.swift */; };
		B6A9E45C261460350067D1B9 /* APIRequest.swift in Sources */ = {isa = PBXBuildFile; fileRef = B6A9E459261460350067D1B9 /* APIRequest.swift */; };
		B6A9E4612614608B0067D1B9 /* AppVersion.swift in Sources */ = {isa = PBXBuildFile; fileRef = B6A9E4602614608B0067D1B9 /* AppVersion.swift */; };
		B6A9E46B2614618A0067D1B9 /* OperatingSystemVersionExtension.swift in Sources */ = {isa = PBXBuildFile; fileRef = B6A9E46A2614618A0067D1B9 /* OperatingSystemVersionExtension.swift */; };
		B6A9E47026146A250067D1B9 /* DateExtension.swift in Sources */ = {isa = PBXBuildFile; fileRef = B6A9E46F26146A250067D1B9 /* DateExtension.swift */; };
		B6A9E47726146A570067D1B9 /* PixelEvent.swift in Sources */ = {isa = PBXBuildFile; fileRef = B6A9E47626146A570067D1B9 /* PixelEvent.swift */; };
		B6A9E47F26146A800067D1B9 /* PixelArguments.swift in Sources */ = {isa = PBXBuildFile; fileRef = B6A9E47E26146A800067D1B9 /* PixelArguments.swift */; };
		B6A9E48426146AAB0067D1B9 /* PixelParameters.swift in Sources */ = {isa = PBXBuildFile; fileRef = B6A9E48326146AAB0067D1B9 /* PixelParameters.swift */; };
		B6A9E499261474120067D1B9 /* TimedPixel.swift in Sources */ = {isa = PBXBuildFile; fileRef = B6A9E498261474120067D1B9 /* TimedPixel.swift */; };
		B6A9E4A3261475C70067D1B9 /* AppUsageActivityMonitor.swift in Sources */ = {isa = PBXBuildFile; fileRef = B6A9E4A2261475C70067D1B9 /* AppUsageActivityMonitor.swift */; };
		B6AAAC2D260330580029438D /* PublishedAfter.swift in Sources */ = {isa = PBXBuildFile; fileRef = B6AAAC2C260330580029438D /* PublishedAfter.swift */; };
		B6AAAC3E26048F690029438D /* RandomAccessCollectionExtension.swift in Sources */ = {isa = PBXBuildFile; fileRef = B6AAAC3D26048F690029438D /* RandomAccessCollectionExtension.swift */; };
		B6AE74342609AFCE005B9B1A /* ProgressEstimationTests.swift in Sources */ = {isa = PBXBuildFile; fileRef = B6AE74332609AFCE005B9B1A /* ProgressEstimationTests.swift */; };
		B6B1E87B26D381710062C350 /* DownloadListCoordinator.swift in Sources */ = {isa = PBXBuildFile; fileRef = B6B1E87A26D381710062C350 /* DownloadListCoordinator.swift */; };
		B6B1E87E26D5DA0E0062C350 /* DownloadsPopover.swift in Sources */ = {isa = PBXBuildFile; fileRef = B6B1E87D26D5DA0E0062C350 /* DownloadsPopover.swift */; };
		B6B1E88026D5DA9B0062C350 /* DownloadsViewController.swift in Sources */ = {isa = PBXBuildFile; fileRef = B6B1E87F26D5DA9B0062C350 /* DownloadsViewController.swift */; };
		B6B1E88226D5DAC30062C350 /* Downloads.storyboard in Resources */ = {isa = PBXBuildFile; fileRef = B6B1E88126D5DAC30062C350 /* Downloads.storyboard */; };
		B6B1E88426D5EB570062C350 /* DownloadsCellView.swift in Sources */ = {isa = PBXBuildFile; fileRef = B6B1E88326D5EB570062C350 /* DownloadsCellView.swift */; };
		B6B1E88B26D774090062C350 /* LinkButton.swift in Sources */ = {isa = PBXBuildFile; fileRef = B6B1E88A26D774090062C350 /* LinkButton.swift */; };
		B6B3E0962654DACD0040E0A2 /* UTTypeTests.swift in Sources */ = {isa = PBXBuildFile; fileRef = B6B3E0952654DACD0040E0A2 /* UTTypeTests.swift */; };
		B6B3E0E12657EA7A0040E0A2 /* NSScreenExtension.swift in Sources */ = {isa = PBXBuildFile; fileRef = B6B3E0DC2657E9CF0040E0A2 /* NSScreenExtension.swift */; };
		B6BBF1702744CDE1004F850E /* CoreDataStoreTests.swift in Sources */ = {isa = PBXBuildFile; fileRef = B6BBF16F2744CDE1004F850E /* CoreDataStoreTests.swift */; };
		B6BBF1722744CE36004F850E /* FireproofDomainsStoreMock.swift in Sources */ = {isa = PBXBuildFile; fileRef = B6BBF1712744CE36004F850E /* FireproofDomainsStoreMock.swift */; };
		B6BBF17427475B15004F850E /* PopupBlockedPopover.swift in Sources */ = {isa = PBXBuildFile; fileRef = B6BBF17327475B15004F850E /* PopupBlockedPopover.swift */; };
		B6C0B22E26E61CE70031CB7F /* DownloadViewModel.swift in Sources */ = {isa = PBXBuildFile; fileRef = B6C0B22D26E61CE70031CB7F /* DownloadViewModel.swift */; };
		B6C0B23026E61D630031CB7F /* DownloadListStore.swift in Sources */ = {isa = PBXBuildFile; fileRef = B6C0B22F26E61D630031CB7F /* DownloadListStore.swift */; };
		B6C0B23426E71BCD0031CB7F /* Downloads.xcdatamodeld in Sources */ = {isa = PBXBuildFile; fileRef = B6C0B23226E71BCD0031CB7F /* Downloads.xcdatamodeld */; };
		B6C0B23626E732000031CB7F /* DownloadListItem.swift in Sources */ = {isa = PBXBuildFile; fileRef = B6C0B23526E732000031CB7F /* DownloadListItem.swift */; };
		B6C0B23926E742610031CB7F /* FileDownloadError.swift in Sources */ = {isa = PBXBuildFile; fileRef = B6C0B23826E742610031CB7F /* FileDownloadError.swift */; };
		B6C0B23C26E87D900031CB7F /* NSAlert+ActiveDownloadsTermination.swift in Sources */ = {isa = PBXBuildFile; fileRef = B6C0B23B26E87D900031CB7F /* NSAlert+ActiveDownloadsTermination.swift */; };
		B6C0B23E26E8BF1F0031CB7F /* DownloadListViewModel.swift in Sources */ = {isa = PBXBuildFile; fileRef = B6C0B23D26E8BF1F0031CB7F /* DownloadListViewModel.swift */; };
		B6C0B24426E9CB080031CB7F /* RunLoopExtension.swift in Sources */ = {isa = PBXBuildFile; fileRef = B6C0B24326E9CB080031CB7F /* RunLoopExtension.swift */; };
		B6C0B24626E9CB190031CB7F /* RunLoopExtensionTests.swift in Sources */ = {isa = PBXBuildFile; fileRef = B6C0B24526E9CB190031CB7F /* RunLoopExtensionTests.swift */; };
		B6C2C9EF276081AB005B7F0A /* DeallocationTests.swift in Sources */ = {isa = PBXBuildFile; fileRef = B6C2C9EE276081AB005B7F0A /* DeallocationTests.swift */; };
		B6C2C9F62760B659005B7F0A /* TestDataModel.xcdatamodeld in Sources */ = {isa = PBXBuildFile; fileRef = B6C2C9F42760B659005B7F0A /* TestDataModel.xcdatamodeld */; };
		B6CF78DE267B099C00CD4F13 /* WKNavigationActionExtension.swift in Sources */ = {isa = PBXBuildFile; fileRef = B6CF78DD267B099C00CD4F13 /* WKNavigationActionExtension.swift */; };
		B6DA44022616B28300DD1EC2 /* PixelDataStore.swift in Sources */ = {isa = PBXBuildFile; fileRef = B6DA44012616B28300DD1EC2 /* PixelDataStore.swift */; };
		B6DA44082616B30600DD1EC2 /* PixelDataModel.xcdatamodeld in Sources */ = {isa = PBXBuildFile; fileRef = B6DA44062616B30600DD1EC2 /* PixelDataModel.xcdatamodeld */; };
		B6DA44112616C0FC00DD1EC2 /* PixelTests.swift in Sources */ = {isa = PBXBuildFile; fileRef = B6DA44102616C0FC00DD1EC2 /* PixelTests.swift */; };
		B6DA44172616C13800DD1EC2 /* OHHTTPStubs in Frameworks */ = {isa = PBXBuildFile; productRef = B6DA44162616C13800DD1EC2 /* OHHTTPStubs */; };
		B6DA44192616C13800DD1EC2 /* OHHTTPStubsSwift in Frameworks */ = {isa = PBXBuildFile; productRef = B6DA44182616C13800DD1EC2 /* OHHTTPStubsSwift */; };
		B6DA441E2616C84600DD1EC2 /* PixelStoreMock.swift in Sources */ = {isa = PBXBuildFile; fileRef = B6DA441D2616C84600DD1EC2 /* PixelStoreMock.swift */; };
		B6DA44232616CABC00DD1EC2 /* PixelArgumentsTests.swift in Sources */ = {isa = PBXBuildFile; fileRef = B6DA44222616CABC00DD1EC2 /* PixelArgumentsTests.swift */; };
		B6DA44282616CAE000DD1EC2 /* AppUsageActivityMonitorTests.swift in Sources */ = {isa = PBXBuildFile; fileRef = B6DA44272616CAE000DD1EC2 /* AppUsageActivityMonitorTests.swift */; };
		B6DB3AEF278D5C370024C5C4 /* URLSessionExtension.swift in Sources */ = {isa = PBXBuildFile; fileRef = B6DB3AEE278D5C370024C5C4 /* URLSessionExtension.swift */; };
		B6DB3AF6278EA0130024C5C4 /* BundleExtension.swift in Sources */ = {isa = PBXBuildFile; fileRef = B6106B9D26A565DA0013B453 /* BundleExtension.swift */; };
		B6DB3CF926A00E2D00D459B7 /* AVCaptureDevice+SwizzledAuthState.swift in Sources */ = {isa = PBXBuildFile; fileRef = B6DB3CF826A00E2D00D459B7 /* AVCaptureDevice+SwizzledAuthState.swift */; };
		B6DB3CFB26A17CB800D459B7 /* PermissionModel.swift in Sources */ = {isa = PBXBuildFile; fileRef = B6DB3CFA26A17CB800D459B7 /* PermissionModel.swift */; };
		B6E53883267C83420010FEA9 /* HomepageBackgroundView.swift in Sources */ = {isa = PBXBuildFile; fileRef = B6E53882267C83420010FEA9 /* HomepageBackgroundView.swift */; };
		B6E53888267C94A00010FEA9 /* HomepageCollectionViewFlowLayout.swift in Sources */ = {isa = PBXBuildFile; fileRef = B6E53887267C94A00010FEA9 /* HomepageCollectionViewFlowLayout.swift */; };
		B6E61EE3263AC0C8004E11AB /* FileManagerExtension.swift in Sources */ = {isa = PBXBuildFile; fileRef = B6E61EE2263AC0C8004E11AB /* FileManagerExtension.swift */; };
		B6E61EE8263ACE16004E11AB /* UTType.swift in Sources */ = {isa = PBXBuildFile; fileRef = B6E61EE7263ACE16004E11AB /* UTType.swift */; };
		B6F1C80B2761C45400334924 /* LocalUnprotectedDomains.swift in Sources */ = {isa = PBXBuildFile; fileRef = 336B39E22726B4B700C417D3 /* LocalUnprotectedDomains.swift */; };
		B6F41031264D2B23003DA42C /* ProgressExtension.swift in Sources */ = {isa = PBXBuildFile; fileRef = B6F41030264D2B23003DA42C /* ProgressExtension.swift */; };
		B6FA893D269C423100588ECD /* PrivacyDashboard.storyboard in Resources */ = {isa = PBXBuildFile; fileRef = B6FA893C269C423100588ECD /* PrivacyDashboard.storyboard */; };
		B6FA893F269C424500588ECD /* PrivacyDashboardViewController.swift in Sources */ = {isa = PBXBuildFile; fileRef = B6FA893E269C424500588ECD /* PrivacyDashboardViewController.swift */; };
		B6FA8941269C425400588ECD /* PrivacyDashboardPopover.swift in Sources */ = {isa = PBXBuildFile; fileRef = B6FA8940269C425400588ECD /* PrivacyDashboardPopover.swift */; };
		CB6BCDF927C6BEFF00CC76DC /* PrivacyFeatures.swift in Sources */ = {isa = PBXBuildFile; fileRef = CB6BCDF827C6BEFF00CC76DC /* PrivacyFeatures.swift */; };
		EA0BA3A9272217E6002A0B6C /* ClickToLoadUserScript.swift in Sources */ = {isa = PBXBuildFile; fileRef = EA0BA3A8272217E6002A0B6C /* ClickToLoadUserScript.swift */; };
		EA18D1CA272F0DC8006DC101 /* social_images in Resources */ = {isa = PBXBuildFile; fileRef = EA18D1C9272F0DC8006DC101 /* social_images */; };
		EA1E52B52798CF98002EC53C /* ClickToLoadModelTests.swift in Sources */ = {isa = PBXBuildFile; fileRef = EA1E52B42798CF98002EC53C /* ClickToLoadModelTests.swift */; };
		EA4617F0273A28A700F110A2 /* fb-tds.json in Resources */ = {isa = PBXBuildFile; fileRef = EA4617EF273A28A700F110A2 /* fb-tds.json */; };
		EA477680272A21B700419EDA /* clickToLoadConfig.json in Resources */ = {isa = PBXBuildFile; fileRef = EA47767F272A21B700419EDA /* clickToLoadConfig.json */; };
		EA8AE76A279FBDB20078943E /* ClickToLoadTDSTests.swift in Sources */ = {isa = PBXBuildFile; fileRef = EA8AE769279FBDB20078943E /* ClickToLoadTDSTests.swift */; };
		EAA29AE9278D2E43007070CF /* ProximaNova-Bold-webfont.woff2 in Resources */ = {isa = PBXBuildFile; fileRef = EAA29AE7278D2E43007070CF /* ProximaNova-Bold-webfont.woff2 */; };
		EAA29AEA278D2E43007070CF /* ProximaNova-Reg-webfont.woff2 in Resources */ = {isa = PBXBuildFile; fileRef = EAA29AE8278D2E43007070CF /* ProximaNova-Reg-webfont.woff2 */; };
		EAC80DE0271F6C0100BBF02D /* fb-sdk.js in Resources */ = {isa = PBXBuildFile; fileRef = EAC80DDF271F6C0100BBF02D /* fb-sdk.js */; };
		EAE42800275D47FA00DAC26B /* ClickToLoadModel.swift in Sources */ = {isa = PBXBuildFile; fileRef = EAE427FF275D47FA00DAC26B /* ClickToLoadModel.swift */; };
		EAFAD6CA2728BD1200F9DF00 /* clickToLoad.js in Resources */ = {isa = PBXBuildFile; fileRef = EAFAD6C92728BD1200F9DF00 /* clickToLoad.js */; };
		F41D174125CB131900472416 /* NSColorExtension.swift in Sources */ = {isa = PBXBuildFile; fileRef = F41D174025CB131900472416 /* NSColorExtension.swift */; };
		F44C130225C2DA0400426E3E /* NSAppearanceExtension.swift in Sources */ = {isa = PBXBuildFile; fileRef = F44C130125C2DA0400426E3E /* NSAppearanceExtension.swift */; };
/* End PBXBuildFile section */

/* Begin PBXContainerItemProxy section */
		4B1AD8A225FC27E200261379 /* PBXContainerItemProxy */ = {
			isa = PBXContainerItemProxy;
			containerPortal = AA585D76248FD31100E9A3E2 /* Project object */;
			proxyType = 1;
			remoteGlobalIDString = AA585D7D248FD31100E9A3E2;
			remoteInfo = "DuckDuckGo Privacy Browser";
		};
		7B4CE8DF26F02108009134B1 /* PBXContainerItemProxy */ = {
			isa = PBXContainerItemProxy;
			containerPortal = AA585D76248FD31100E9A3E2 /* Project object */;
			proxyType = 1;
			remoteGlobalIDString = AA585D7D248FD31100E9A3E2;
			remoteInfo = "DuckDuckGo Privacy Browser";
		};
		AA585D91248FD31400E9A3E2 /* PBXContainerItemProxy */ = {
			isa = PBXContainerItemProxy;
			containerPortal = AA585D76248FD31100E9A3E2 /* Project object */;
			proxyType = 1;
			remoteGlobalIDString = AA585D7D248FD31100E9A3E2;
			remoteInfo = DuckDuckGo;
		};
/* End PBXContainerItemProxy section */

/* Begin PBXFileReference section */
		0230C0A2272080090018F728 /* KeyedCodingExtension.swift */ = {isa = PBXFileReference; lastKnownFileType = sourcecode.swift; path = KeyedCodingExtension.swift; sourceTree = "<group>"; };
		0230C0A42721F3750018F728 /* GPCRequestFactory.swift */ = {isa = PBXFileReference; lastKnownFileType = sourcecode.swift; path = GPCRequestFactory.swift; sourceTree = "<group>"; };
		026ADE1326C3010C002518EE /* macos-config.json */ = {isa = PBXFileReference; fileEncoding = 4; lastKnownFileType = text.json; path = "macos-config.json"; sourceTree = "<group>"; };
		142879D924CE1179005419BB /* SuggestionViewModelTests.swift */ = {isa = PBXFileReference; lastKnownFileType = sourcecode.swift; path = SuggestionViewModelTests.swift; sourceTree = "<group>"; };
		142879DB24CE1185005419BB /* SuggestionContainerViewModelTests.swift */ = {isa = PBXFileReference; lastKnownFileType = sourcecode.swift; path = SuggestionContainerViewModelTests.swift; sourceTree = "<group>"; };
		1430DFF424D0580F00B8978C /* TabBarViewController.swift */ = {isa = PBXFileReference; lastKnownFileType = sourcecode.swift; path = TabBarViewController.swift; sourceTree = "<group>"; };
		14505A07256084EF00272CC6 /* UserAgent.swift */ = {isa = PBXFileReference; lastKnownFileType = sourcecode.swift; path = UserAgent.swift; sourceTree = "<group>"; };
		1456D6E024EFCBC300775049 /* TabBarCollectionView.swift */ = {isa = PBXFileReference; lastKnownFileType = sourcecode.swift; path = TabBarCollectionView.swift; sourceTree = "<group>"; };
		14D9B8F924F7E089000D4D13 /* AddressBarViewController.swift */ = {isa = PBXFileReference; lastKnownFileType = sourcecode.swift; path = AddressBarViewController.swift; sourceTree = "<group>"; };
		336B39E22726B4B700C417D3 /* LocalUnprotectedDomains.swift */ = {isa = PBXFileReference; lastKnownFileType = sourcecode.swift; path = LocalUnprotectedDomains.swift; sourceTree = "<group>"; };
		336D5AEF262D8D3C0052E0C9 /* findinpage.js */ = {isa = PBXFileReference; fileEncoding = 4; lastKnownFileType = sourcecode.javascript; path = findinpage.js; sourceTree = "<group>"; };
		339A6B5726A044BA00E3DAE8 /* duckduckgo-privacy-dashboard */ = {isa = PBXFileReference; fileEncoding = 4; lastKnownFileType = text; name = "duckduckgo-privacy-dashboard"; path = "Submodules/duckduckgo-privacy-dashboard"; sourceTree = SOURCE_ROOT; };
		4B0135CD2729F1AA00D54834 /* NSPasteboardExtension.swift */ = {isa = PBXFileReference; fileEncoding = 4; lastKnownFileType = sourcecode.swift; path = NSPasteboardExtension.swift; sourceTree = "<group>"; };
		4B02197F25E05FAC00ED7DEA /* FireproofingURLExtensions.swift */ = {isa = PBXFileReference; fileEncoding = 4; lastKnownFileType = sourcecode.swift; path = FireproofingURLExtensions.swift; sourceTree = "<group>"; };
		4B02198125E05FAC00ED7DEA /* FireproofDomains.swift */ = {isa = PBXFileReference; fileEncoding = 4; lastKnownFileType = sourcecode.swift; path = FireproofDomains.swift; sourceTree = "<group>"; };
		4B02198325E05FAC00ED7DEA /* FireproofInfoViewController.swift */ = {isa = PBXFileReference; fileEncoding = 4; lastKnownFileType = sourcecode.swift; path = FireproofInfoViewController.swift; sourceTree = "<group>"; };
		4B02198425E05FAC00ED7DEA /* Fireproofing.storyboard */ = {isa = PBXFileReference; fileEncoding = 4; lastKnownFileType = file.storyboard; path = Fireproofing.storyboard; sourceTree = "<group>"; };
		4B02199925E063DE00ED7DEA /* FireproofDomainsTests.swift */ = {isa = PBXFileReference; fileEncoding = 4; lastKnownFileType = sourcecode.swift; path = FireproofDomainsTests.swift; sourceTree = "<group>"; };
		4B02199A25E063DE00ED7DEA /* FireproofingURLExtensionsTests.swift */ = {isa = PBXFileReference; fileEncoding = 4; lastKnownFileType = sourcecode.swift; path = FireproofingURLExtensionsTests.swift; sourceTree = "<group>"; };
		4B0219A725E0646500ED7DEA /* WebsiteDataStoreTests.swift */ = {isa = PBXFileReference; fileEncoding = 4; lastKnownFileType = sourcecode.swift; path = WebsiteDataStoreTests.swift; sourceTree = "<group>"; };
		4B0511A4262CAA5A00F6079C /* DefaultBrowserPreferences.swift */ = {isa = PBXFileReference; fileEncoding = 4; lastKnownFileType = sourcecode.swift; path = DefaultBrowserPreferences.swift; sourceTree = "<group>"; };
		4B0511A5262CAA5A00F6079C /* AppearancePreferences.swift */ = {isa = PBXFileReference; fileEncoding = 4; lastKnownFileType = sourcecode.swift; path = AppearancePreferences.swift; sourceTree = "<group>"; };
		4B0511A6262CAA5A00F6079C /* PrivacySecurityPreferences.swift */ = {isa = PBXFileReference; fileEncoding = 4; lastKnownFileType = sourcecode.swift; path = PrivacySecurityPreferences.swift; sourceTree = "<group>"; };
		4B0511A7262CAA5A00F6079C /* DownloadPreferences.swift */ = {isa = PBXFileReference; fileEncoding = 4; lastKnownFileType = sourcecode.swift; path = DownloadPreferences.swift; sourceTree = "<group>"; };
		4B0511A8262CAA5A00F6079C /* PreferenceSections.swift */ = {isa = PBXFileReference; fileEncoding = 4; lastKnownFileType = sourcecode.swift; path = PreferenceSections.swift; sourceTree = "<group>"; };
		4B0511AB262CAA5A00F6079C /* PrivacySecurityPreferencesTableCellView.xib */ = {isa = PBXFileReference; fileEncoding = 4; lastKnownFileType = file.xib; path = PrivacySecurityPreferencesTableCellView.xib; sourceTree = "<group>"; };
		4B0511AC262CAA5A00F6079C /* PreferencesAboutViewController.swift */ = {isa = PBXFileReference; fileEncoding = 4; lastKnownFileType = sourcecode.swift; path = PreferencesAboutViewController.swift; sourceTree = "<group>"; };
		4B0511AD262CAA5A00F6079C /* Preferences.storyboard */ = {isa = PBXFileReference; fileEncoding = 4; lastKnownFileType = file.storyboard; path = Preferences.storyboard; sourceTree = "<group>"; };
		4B0511AE262CAA5A00F6079C /* PreferencesSidebarViewController.swift */ = {isa = PBXFileReference; fileEncoding = 4; lastKnownFileType = sourcecode.swift; path = PreferencesSidebarViewController.swift; sourceTree = "<group>"; };
		4B0511AF262CAA5A00F6079C /* PrivacySecurityPreferencesTableCellView.swift */ = {isa = PBXFileReference; fileEncoding = 4; lastKnownFileType = sourcecode.swift; path = PrivacySecurityPreferencesTableCellView.swift; sourceTree = "<group>"; };
		4B0511B0262CAA5A00F6079C /* DefaultBrowserTableCellView.xib */ = {isa = PBXFileReference; fileEncoding = 4; lastKnownFileType = file.xib; path = DefaultBrowserTableCellView.xib; sourceTree = "<group>"; };
		4B0511B1262CAA5A00F6079C /* PreferenceTableCellView.swift */ = {isa = PBXFileReference; fileEncoding = 4; lastKnownFileType = sourcecode.swift; path = PreferenceTableCellView.swift; sourceTree = "<group>"; };
		4B0511B2262CAA5A00F6079C /* PreferencesListViewController.swift */ = {isa = PBXFileReference; fileEncoding = 4; lastKnownFileType = sourcecode.swift; path = PreferencesListViewController.swift; sourceTree = "<group>"; };
		4B0511B3262CAA5A00F6079C /* RoundedSelectionRowView.swift */ = {isa = PBXFileReference; fileEncoding = 4; lastKnownFileType = sourcecode.swift; path = RoundedSelectionRowView.swift; sourceTree = "<group>"; };
		4B0511B4262CAA5A00F6079C /* FireproofDomainsViewController.swift */ = {isa = PBXFileReference; fileEncoding = 4; lastKnownFileType = sourcecode.swift; path = FireproofDomainsViewController.swift; sourceTree = "<group>"; };
		4B0511B5262CAA5A00F6079C /* DownloadPreferencesTableCellView.swift */ = {isa = PBXFileReference; fileEncoding = 4; lastKnownFileType = sourcecode.swift; path = DownloadPreferencesTableCellView.swift; sourceTree = "<group>"; };
		4B0511B6262CAA5A00F6079C /* PreferencesSplitViewController.swift */ = {isa = PBXFileReference; fileEncoding = 4; lastKnownFileType = sourcecode.swift; path = PreferencesSplitViewController.swift; sourceTree = "<group>"; };
		4B0511B7262CAA5A00F6079C /* DefaultBrowserTableCellView.swift */ = {isa = PBXFileReference; fileEncoding = 4; lastKnownFileType = sourcecode.swift; path = DefaultBrowserTableCellView.swift; sourceTree = "<group>"; };
		4B0511B8262CAA5A00F6079C /* DownloadPreferencesTableCellView.xib */ = {isa = PBXFileReference; fileEncoding = 4; lastKnownFileType = file.xib; path = DownloadPreferencesTableCellView.xib; sourceTree = "<group>"; };
		4B0511B9262CAA5A00F6079C /* AppearancePreferencesTableCellView.swift */ = {isa = PBXFileReference; fileEncoding = 4; lastKnownFileType = sourcecode.swift; path = AppearancePreferencesTableCellView.swift; sourceTree = "<group>"; };
		4B0511BA262CAA5A00F6079C /* AppearancePreferencesTableCellView.xib */ = {isa = PBXFileReference; fileEncoding = 4; lastKnownFileType = file.xib; path = AppearancePreferencesTableCellView.xib; sourceTree = "<group>"; };
		4B0511DF262CAA8600F6079C /* NSOpenPanelExtensions.swift */ = {isa = PBXFileReference; fileEncoding = 4; lastKnownFileType = sourcecode.swift; path = NSOpenPanelExtensions.swift; sourceTree = "<group>"; };
		4B0511E0262CAA8600F6079C /* NSViewControllerExtension.swift */ = {isa = PBXFileReference; fileEncoding = 4; lastKnownFileType = sourcecode.swift; path = NSViewControllerExtension.swift; sourceTree = "<group>"; };
		4B0511E6262CAB3700F6079C /* UserDefaultsWrapperUtilities.swift */ = {isa = PBXFileReference; lastKnownFileType = sourcecode.swift; path = UserDefaultsWrapperUtilities.swift; sourceTree = "<group>"; };
		4B0511EF262CAEC900F6079C /* AppearancePreferencesTests.swift */ = {isa = PBXFileReference; lastKnownFileType = sourcecode.swift; path = AppearancePreferencesTests.swift; sourceTree = "<group>"; };
		4B0511F7262CB20F00F6079C /* DownloadPreferencesTests.swift */ = {isa = PBXFileReference; lastKnownFileType = sourcecode.swift; path = DownloadPreferencesTests.swift; sourceTree = "<group>"; };
		4B11060425903E570039B979 /* CoreDataEncryptionTesting.xcdatamodel */ = {isa = PBXFileReference; lastKnownFileType = wrapper.xcdatamodel; path = CoreDataEncryptionTesting.xcdatamodel; sourceTree = "<group>"; };
		4B11060925903EAC0039B979 /* CoreDataEncryptionTests.swift */ = {isa = PBXFileReference; lastKnownFileType = sourcecode.swift; path = CoreDataEncryptionTests.swift; sourceTree = "<group>"; };
		4B117F7C276C0CB5002F3D8C /* LocalStatisticsStoreTests.swift */ = {isa = PBXFileReference; lastKnownFileType = sourcecode.swift; path = LocalStatisticsStoreTests.swift; sourceTree = "<group>"; };
		4B139AFC26B60BD800894F82 /* NSImageExtensions.swift */ = {isa = PBXFileReference; lastKnownFileType = sourcecode.swift; path = NSImageExtensions.swift; sourceTree = "<group>"; };
		4B1AD89D25FC27E200261379 /* Integration Tests.xctest */ = {isa = PBXFileReference; explicitFileType = wrapper.cfbundle; includeInIndex = 0; path = "Integration Tests.xctest"; sourceTree = BUILT_PRODUCTS_DIR; };
		4B1AD8A125FC27E200261379 /* Info.plist */ = {isa = PBXFileReference; lastKnownFileType = text.plist.xml; path = Info.plist; sourceTree = "<group>"; };
		4B1AD91625FC46FB00261379 /* CoreDataEncryptionTests.swift */ = {isa = PBXFileReference; lastKnownFileType = sourcecode.swift; path = CoreDataEncryptionTests.swift; sourceTree = "<group>"; };
		4B1E6EEB27AB5E5100F51793 /* SecureVaultSorting.swift */ = {isa = PBXFileReference; fileEncoding = 4; lastKnownFileType = sourcecode.swift; path = SecureVaultSorting.swift; sourceTree = "<group>"; };
		4B1E6EEC27AB5E5100F51793 /* PasswordManagementListSection.swift */ = {isa = PBXFileReference; fileEncoding = 4; lastKnownFileType = sourcecode.swift; path = PasswordManagementListSection.swift; sourceTree = "<group>"; };
		4B1E6EEF27AB5E5D00F51793 /* NSPopUpButtonView.swift */ = {isa = PBXFileReference; fileEncoding = 4; lastKnownFileType = sourcecode.swift; path = NSPopUpButtonView.swift; sourceTree = "<group>"; };
		4B1E6EF027AB5E5D00F51793 /* PasswordManagementItemList.swift */ = {isa = PBXFileReference; fileEncoding = 4; lastKnownFileType = sourcecode.swift; path = PasswordManagementItemList.swift; sourceTree = "<group>"; };
		4B2CBF402767EEC1001DF04B /* MacWaitlistStoreTests.swift */ = {isa = PBXFileReference; lastKnownFileType = sourcecode.swift; path = MacWaitlistStoreTests.swift; sourceTree = "<group>"; };
		4B2E7D6226FF9D6500D2DB17 /* PrintingUserScript.swift */ = {isa = PBXFileReference; fileEncoding = 4; lastKnownFileType = sourcecode.swift; path = PrintingUserScript.swift; sourceTree = "<group>"; };
		4B379C1427BD91E3008A968E /* QuartzIdleStateProvider.swift */ = {isa = PBXFileReference; lastKnownFileType = sourcecode.swift; path = QuartzIdleStateProvider.swift; sourceTree = "<group>"; };
		4B379C1627BD9D7C008A968E /* LoginsPreferencesTableCellView.swift */ = {isa = PBXFileReference; lastKnownFileType = sourcecode.swift; path = LoginsPreferencesTableCellView.swift; sourceTree = "<group>"; };
		4B379C1827BD9EAA008A968E /* LoginsPreferences.swift */ = {isa = PBXFileReference; lastKnownFileType = sourcecode.swift; path = LoginsPreferences.swift; sourceTree = "<group>"; };
		4B379C1A27BD9F88008A968E /* LoginsPreferencesTableCellView.xib */ = {isa = PBXFileReference; lastKnownFileType = file.xib; path = LoginsPreferencesTableCellView.xib; sourceTree = "<group>"; };
		4B379C1D27BDB7FF008A968E /* DeviceAuthenticator.swift */ = {isa = PBXFileReference; lastKnownFileType = sourcecode.swift; path = DeviceAuthenticator.swift; sourceTree = "<group>"; };
		4B379C2127BDBA29008A968E /* LocalAuthenticationService.swift */ = {isa = PBXFileReference; lastKnownFileType = sourcecode.swift; path = LocalAuthenticationService.swift; sourceTree = "<group>"; };
		4B379C2327BDE1B0008A968E /* FlatButton.swift */ = {isa = PBXFileReference; lastKnownFileType = sourcecode.swift; path = FlatButton.swift; sourceTree = "<group>"; };
		4B3F641D27A8D3BD00E0C118 /* BrowserProfileTests.swift */ = {isa = PBXFileReference; lastKnownFileType = sourcecode.swift; path = BrowserProfileTests.swift; sourceTree = "<group>"; };
		4B4F72EB266B2ED300814C60 /* CollectionExtension.swift */ = {isa = PBXFileReference; lastKnownFileType = sourcecode.swift; path = CollectionExtension.swift; sourceTree = "<group>"; };
		4B59023826B35F3600489384 /* ChromeDataImporter.swift */ = {isa = PBXFileReference; fileEncoding = 4; lastKnownFileType = sourcecode.swift; path = ChromeDataImporter.swift; sourceTree = "<group>"; };
		4B59023926B35F3600489384 /* ChromiumLoginReader.swift */ = {isa = PBXFileReference; fileEncoding = 4; lastKnownFileType = sourcecode.swift; path = ChromiumLoginReader.swift; sourceTree = "<group>"; };
		4B59023B26B35F3600489384 /* ChromiumDataImporter.swift */ = {isa = PBXFileReference; fileEncoding = 4; lastKnownFileType = sourcecode.swift; path = ChromiumDataImporter.swift; sourceTree = "<group>"; };
		4B59023C26B35F3600489384 /* BraveDataImporter.swift */ = {isa = PBXFileReference; fileEncoding = 4; lastKnownFileType = sourcecode.swift; path = BraveDataImporter.swift; sourceTree = "<group>"; };
		4B59024226B35F7C00489384 /* BrowserImportViewController.swift */ = {isa = PBXFileReference; fileEncoding = 4; lastKnownFileType = sourcecode.swift; path = BrowserImportViewController.swift; sourceTree = "<group>"; };
		4B59024726B3673600489384 /* ThirdPartyBrowser.swift */ = {isa = PBXFileReference; lastKnownFileType = sourcecode.swift; path = ThirdPartyBrowser.swift; sourceTree = "<group>"; };
		4B59024926B38B0B00489384 /* Login Data */ = {isa = PBXFileReference; lastKnownFileType = file; path = "Login Data"; sourceTree = "<group>"; };
		4B59024B26B38BB800489384 /* ChromiumLoginReaderTests.swift */ = {isa = PBXFileReference; lastKnownFileType = sourcecode.swift; path = ChromiumLoginReaderTests.swift; sourceTree = "<group>"; };
		4B5FF67726B602B100D42879 /* FirefoxDataImporter.swift */ = {isa = PBXFileReference; lastKnownFileType = sourcecode.swift; path = FirefoxDataImporter.swift; sourceTree = "<group>"; };
		4B65027425E5F2A70054432E /* DefaultBrowserPromptView.xib */ = {isa = PBXFileReference; lastKnownFileType = file.xib; path = DefaultBrowserPromptView.xib; sourceTree = "<group>"; };
		4B65027925E5F2B10054432E /* DefaultBrowserPromptView.swift */ = {isa = PBXFileReference; lastKnownFileType = sourcecode.swift; path = DefaultBrowserPromptView.swift; sourceTree = "<group>"; };
		4B65143D263924B5005B46EB /* EmailUrlExtensions.swift */ = {isa = PBXFileReference; lastKnownFileType = sourcecode.swift; path = EmailUrlExtensions.swift; sourceTree = "<group>"; };
		4B677427255DBEB800025BD8 /* httpsMobileV2BloomSpec.json */ = {isa = PBXFileReference; fileEncoding = 4; lastKnownFileType = text.json; path = httpsMobileV2BloomSpec.json; sourceTree = "<group>"; };
		4B677428255DBEB800025BD8 /* httpsMobileV2Bloom.bin */ = {isa = PBXFileReference; lastKnownFileType = archive.macbinary; path = httpsMobileV2Bloom.bin; sourceTree = "<group>"; };
		4B677429255DBEB800025BD8 /* HTTPSBloomFilterSpecification.swift */ = {isa = PBXFileReference; fileEncoding = 4; lastKnownFileType = sourcecode.swift; path = HTTPSBloomFilterSpecification.swift; sourceTree = "<group>"; };
		4B67742A255DBEB800025BD8 /* httpsMobileV2FalsePositives.json */ = {isa = PBXFileReference; fileEncoding = 4; lastKnownFileType = text.json; path = httpsMobileV2FalsePositives.json; sourceTree = "<group>"; };
		4B67742F255DBEB800025BD8 /* HTTPSUpgrade 3.xcdatamodel */ = {isa = PBXFileReference; lastKnownFileType = wrapper.xcdatamodel; path = "HTTPSUpgrade 3.xcdatamodel"; sourceTree = "<group>"; };
		4B677430255DBEB800025BD8 /* AppHTTPSUpgradeStore.swift */ = {isa = PBXFileReference; fileEncoding = 4; lastKnownFileType = sourcecode.swift; path = AppHTTPSUpgradeStore.swift; sourceTree = "<group>"; };
		4B677440255DBEEA00025BD8 /* Database.swift */ = {isa = PBXFileReference; fileEncoding = 4; lastKnownFileType = sourcecode.swift; path = Database.swift; sourceTree = "<group>"; };
		4B677454255DC18000025BD8 /* Bridging.h */ = {isa = PBXFileReference; fileEncoding = 4; lastKnownFileType = sourcecode.c.h; path = Bridging.h; sourceTree = "<group>"; };
		4B70BFFF27B0793D000386ED /* DuckDuckGo-ExampleCrash.ips */ = {isa = PBXFileReference; fileEncoding = 4; lastKnownFileType = text; path = "DuckDuckGo-ExampleCrash.ips"; sourceTree = "<group>"; };
		4B70C00027B0793D000386ED /* CrashReportTests.swift */ = {isa = PBXFileReference; fileEncoding = 4; lastKnownFileType = sourcecode.swift; path = CrashReportTests.swift; sourceTree = "<group>"; };
		4B723DEB26B0002B00E14D75 /* DataImport.swift */ = {isa = PBXFileReference; lastKnownFileType = sourcecode.swift; path = DataImport.swift; sourceTree = "<group>"; };
		4B723DED26B0002B00E14D75 /* DataImport.storyboard */ = {isa = PBXFileReference; lastKnownFileType = file.storyboard; path = DataImport.storyboard; sourceTree = "<group>"; };
		4B723DEE26B0002B00E14D75 /* DataImportViewController.swift */ = {isa = PBXFileReference; lastKnownFileType = sourcecode.swift; path = DataImportViewController.swift; sourceTree = "<group>"; };
		4B723DEF26B0002B00E14D75 /* CSVImportViewController.swift */ = {isa = PBXFileReference; lastKnownFileType = sourcecode.swift; path = CSVImportViewController.swift; sourceTree = "<group>"; };
		4B723DF026B0002B00E14D75 /* CSVImportSummaryViewController.swift */ = {isa = PBXFileReference; lastKnownFileType = sourcecode.swift; path = CSVImportSummaryViewController.swift; sourceTree = "<group>"; };
		4B723DF326B0002B00E14D75 /* SecureVaultLoginImporter.swift */ = {isa = PBXFileReference; lastKnownFileType = sourcecode.swift; path = SecureVaultLoginImporter.swift; sourceTree = "<group>"; };
		4B723DF426B0002B00E14D75 /* LoginImport.swift */ = {isa = PBXFileReference; lastKnownFileType = sourcecode.swift; path = LoginImport.swift; sourceTree = "<group>"; };
		4B723DF626B0002B00E14D75 /* CSVParser.swift */ = {isa = PBXFileReference; lastKnownFileType = sourcecode.swift; path = CSVParser.swift; sourceTree = "<group>"; };
		4B723DF726B0002B00E14D75 /* CSVImporter.swift */ = {isa = PBXFileReference; lastKnownFileType = sourcecode.swift; path = CSVImporter.swift; sourceTree = "<group>"; };
		4B723DFD26B0002B00E14D75 /* CSVLoginExporter.swift */ = {isa = PBXFileReference; lastKnownFileType = sourcecode.swift; path = CSVLoginExporter.swift; sourceTree = "<group>"; };
		4B723DFF26B0003E00E14D75 /* DataImportMocks.swift */ = {isa = PBXFileReference; fileEncoding = 4; lastKnownFileType = sourcecode.swift; path = DataImportMocks.swift; sourceTree = "<group>"; };
		4B723E0026B0003E00E14D75 /* CSVParserTests.swift */ = {isa = PBXFileReference; fileEncoding = 4; lastKnownFileType = sourcecode.swift; path = CSVParserTests.swift; sourceTree = "<group>"; };
		4B723E0126B0003E00E14D75 /* CSVImporterTests.swift */ = {isa = PBXFileReference; fileEncoding = 4; lastKnownFileType = sourcecode.swift; path = CSVImporterTests.swift; sourceTree = "<group>"; };
		4B723E0326B0003E00E14D75 /* MockSecureVault.swift */ = {isa = PBXFileReference; fileEncoding = 4; lastKnownFileType = sourcecode.swift; path = MockSecureVault.swift; sourceTree = "<group>"; };
		4B723E0426B0003E00E14D75 /* CSVLoginExporterTests.swift */ = {isa = PBXFileReference; fileEncoding = 4; lastKnownFileType = sourcecode.swift; path = CSVLoginExporterTests.swift; sourceTree = "<group>"; };
		4B723E1726B000DC00E14D75 /* TemporaryFileCreator.swift */ = {isa = PBXFileReference; fileEncoding = 4; lastKnownFileType = sourcecode.swift; path = TemporaryFileCreator.swift; sourceTree = "<group>"; };
		4B78A86A26BB3ADD0071BB16 /* BrowserImportSummaryViewController.swift */ = {isa = PBXFileReference; lastKnownFileType = sourcecode.swift; path = BrowserImportSummaryViewController.swift; sourceTree = "<group>"; };
		4B7A57CE279A4EF300B1C70E /* ChromePreferences.swift */ = {isa = PBXFileReference; lastKnownFileType = sourcecode.swift; path = ChromePreferences.swift; sourceTree = "<group>"; };
		4B7A60A0273E0BE400BBDFEB /* WKWebsiteDataStoreExtension.swift */ = {isa = PBXFileReference; lastKnownFileType = sourcecode.swift; path = WKWebsiteDataStoreExtension.swift; sourceTree = "<group>"; };
		4B8AC93226B3B06300879451 /* EdgeDataImporter.swift */ = {isa = PBXFileReference; lastKnownFileType = sourcecode.swift; path = EdgeDataImporter.swift; sourceTree = "<group>"; };
		4B8AC93426B3B2FD00879451 /* NSAlert+DataImport.swift */ = {isa = PBXFileReference; lastKnownFileType = sourcecode.swift; path = "NSAlert+DataImport.swift"; sourceTree = "<group>"; };
		4B8AC93826B48A5100879451 /* FirefoxLoginReader.swift */ = {isa = PBXFileReference; lastKnownFileType = sourcecode.swift; path = FirefoxLoginReader.swift; sourceTree = "<group>"; };
		4B8AC93A26B48ADF00879451 /* ASN1Parser.swift */ = {isa = PBXFileReference; lastKnownFileType = sourcecode.swift; path = ASN1Parser.swift; sourceTree = "<group>"; };
		4B8AC93C26B49BE600879451 /* FirefoxLoginReaderTests.swift */ = {isa = PBXFileReference; lastKnownFileType = sourcecode.swift; path = FirefoxLoginReaderTests.swift; sourceTree = "<group>"; };
		4B8AC93E26B49BEE00879451 /* logins.json */ = {isa = PBXFileReference; fileEncoding = 4; lastKnownFileType = text.json; path = logins.json; sourceTree = "<group>"; };
		4B8AC93F26B49BEE00879451 /* key4.db */ = {isa = PBXFileReference; lastKnownFileType = file; path = key4.db; sourceTree = "<group>"; };
		4B8AD0B027A86D9200AE44D6 /* WKWebsiteDataStoreExtensionTests.swift */ = {isa = PBXFileReference; lastKnownFileType = sourcecode.swift; path = WKWebsiteDataStoreExtensionTests.swift; sourceTree = "<group>"; };
		4B8D9061276D1D880078DB17 /* LocaleExtension.swift */ = {isa = PBXFileReference; fileEncoding = 4; lastKnownFileType = sourcecode.swift; path = LocaleExtension.swift; sourceTree = "<group>"; };
		4B92928526670D1600AD2C21 /* BookmarksOutlineView.swift */ = {isa = PBXFileReference; fileEncoding = 4; lastKnownFileType = sourcecode.swift; path = BookmarksOutlineView.swift; sourceTree = "<group>"; };
		4B92928626670D1600AD2C21 /* OutlineSeparatorViewCell.swift */ = {isa = PBXFileReference; fileEncoding = 4; lastKnownFileType = sourcecode.swift; path = OutlineSeparatorViewCell.swift; sourceTree = "<group>"; };
		4B92928726670D1600AD2C21 /* BookmarkOutlineViewCell.swift */ = {isa = PBXFileReference; fileEncoding = 4; lastKnownFileType = sourcecode.swift; path = BookmarkOutlineViewCell.swift; sourceTree = "<group>"; };
		4B92928826670D1600AD2C21 /* BookmarkOutlineViewCell.xib */ = {isa = PBXFileReference; fileEncoding = 4; lastKnownFileType = file.xib; path = BookmarkOutlineViewCell.xib; sourceTree = "<group>"; };
		4B92928926670D1700AD2C21 /* BookmarkTableCellView.swift */ = {isa = PBXFileReference; fileEncoding = 4; lastKnownFileType = sourcecode.swift; path = BookmarkTableCellView.swift; sourceTree = "<group>"; };
		4B92928A26670D1700AD2C21 /* BookmarkTableCellView.xib */ = {isa = PBXFileReference; fileEncoding = 4; lastKnownFileType = file.xib; path = BookmarkTableCellView.xib; sourceTree = "<group>"; };
		4B92929126670D2A00AD2C21 /* BookmarkOutlineViewDataSource.swift */ = {isa = PBXFileReference; fileEncoding = 4; lastKnownFileType = sourcecode.swift; path = BookmarkOutlineViewDataSource.swift; sourceTree = "<group>"; };
		4B92929226670D2A00AD2C21 /* PasteboardFolder.swift */ = {isa = PBXFileReference; fileEncoding = 4; lastKnownFileType = sourcecode.swift; path = PasteboardFolder.swift; sourceTree = "<group>"; };
		4B92929326670D2A00AD2C21 /* BookmarkNode.swift */ = {isa = PBXFileReference; fileEncoding = 4; lastKnownFileType = sourcecode.swift; path = BookmarkNode.swift; sourceTree = "<group>"; };
		4B92929426670D2A00AD2C21 /* BookmarkSidebarTreeController.swift */ = {isa = PBXFileReference; fileEncoding = 4; lastKnownFileType = sourcecode.swift; path = BookmarkSidebarTreeController.swift; sourceTree = "<group>"; };
		4B92929526670D2A00AD2C21 /* PasteboardBookmark.swift */ = {isa = PBXFileReference; fileEncoding = 4; lastKnownFileType = sourcecode.swift; path = PasteboardBookmark.swift; sourceTree = "<group>"; };
		4B92929626670D2A00AD2C21 /* SpacerNode.swift */ = {isa = PBXFileReference; fileEncoding = 4; lastKnownFileType = sourcecode.swift; path = SpacerNode.swift; sourceTree = "<group>"; };
		4B92929726670D2A00AD2C21 /* BookmarkTreeController.swift */ = {isa = PBXFileReference; fileEncoding = 4; lastKnownFileType = sourcecode.swift; path = BookmarkTreeController.swift; sourceTree = "<group>"; };
		4B92929826670D2A00AD2C21 /* PseudoFolder.swift */ = {isa = PBXFileReference; fileEncoding = 4; lastKnownFileType = sourcecode.swift; path = PseudoFolder.swift; sourceTree = "<group>"; };
		4B92929926670D2A00AD2C21 /* BookmarkManagedObject.swift */ = {isa = PBXFileReference; fileEncoding = 4; lastKnownFileType = sourcecode.swift; path = BookmarkManagedObject.swift; sourceTree = "<group>"; };
		4B92929A26670D2A00AD2C21 /* PasteboardWriting.swift */ = {isa = PBXFileReference; fileEncoding = 4; lastKnownFileType = sourcecode.swift; path = PasteboardWriting.swift; sourceTree = "<group>"; };
		4B9292A526670D3700AD2C21 /* Bookmark.xcmappingmodel */ = {isa = PBXFileReference; lastKnownFileType = wrapper.xcmappingmodel; path = Bookmark.xcmappingmodel; sourceTree = "<group>"; };
		4B9292A626670D3700AD2C21 /* BookmarkMigrationPolicy.swift */ = {isa = PBXFileReference; fileEncoding = 4; lastKnownFileType = sourcecode.swift; path = BookmarkMigrationPolicy.swift; sourceTree = "<group>"; };
		4B9292A826670D3700AD2C21 /* Bookmark 2.xcdatamodel */ = {isa = PBXFileReference; lastKnownFileType = wrapper.xcdatamodel; path = "Bookmark 2.xcdatamodel"; sourceTree = "<group>"; };
		4B9292A926670D3700AD2C21 /* Bookmark.xcdatamodel */ = {isa = PBXFileReference; lastKnownFileType = wrapper.xcdatamodel; path = Bookmark.xcdatamodel; sourceTree = "<group>"; };
		4B9292AE26670F5300AD2C21 /* NSOutlineViewExtensions.swift */ = {isa = PBXFileReference; fileEncoding = 4; lastKnownFileType = sourcecode.swift; path = NSOutlineViewExtensions.swift; sourceTree = "<group>"; };
		4B9292B02667103000AD2C21 /* BookmarkNodePathTests.swift */ = {isa = PBXFileReference; fileEncoding = 4; lastKnownFileType = sourcecode.swift; path = BookmarkNodePathTests.swift; sourceTree = "<group>"; };
		4B9292B12667103000AD2C21 /* BookmarkNodeTests.swift */ = {isa = PBXFileReference; fileEncoding = 4; lastKnownFileType = sourcecode.swift; path = BookmarkNodeTests.swift; sourceTree = "<group>"; };
		4B9292B22667103000AD2C21 /* BookmarkSidebarTreeControllerTests.swift */ = {isa = PBXFileReference; fileEncoding = 4; lastKnownFileType = sourcecode.swift; path = BookmarkSidebarTreeControllerTests.swift; sourceTree = "<group>"; };
		4B9292B32667103000AD2C21 /* BookmarkOutlineViewDataSourceTests.swift */ = {isa = PBXFileReference; fileEncoding = 4; lastKnownFileType = sourcecode.swift; path = BookmarkOutlineViewDataSourceTests.swift; sourceTree = "<group>"; };
		4B9292B42667103000AD2C21 /* PasteboardFolderTests.swift */ = {isa = PBXFileReference; fileEncoding = 4; lastKnownFileType = sourcecode.swift; path = PasteboardFolderTests.swift; sourceTree = "<group>"; };
		4B9292B52667103000AD2C21 /* TreeControllerTests.swift */ = {isa = PBXFileReference; fileEncoding = 4; lastKnownFileType = sourcecode.swift; path = TreeControllerTests.swift; sourceTree = "<group>"; };
		4B9292B62667103000AD2C21 /* BookmarkManagedObjectTests.swift */ = {isa = PBXFileReference; fileEncoding = 4; lastKnownFileType = sourcecode.swift; path = BookmarkManagedObjectTests.swift; sourceTree = "<group>"; };
		4B9292B72667103000AD2C21 /* BookmarkMigrationTests.swift */ = {isa = PBXFileReference; fileEncoding = 4; lastKnownFileType = sourcecode.swift; path = BookmarkMigrationTests.swift; sourceTree = "<group>"; };
		4B9292B82667103000AD2C21 /* BookmarkTests.swift */ = {isa = PBXFileReference; fileEncoding = 4; lastKnownFileType = sourcecode.swift; path = BookmarkTests.swift; sourceTree = "<group>"; };
		4B9292B92667103100AD2C21 /* PasteboardBookmarkTests.swift */ = {isa = PBXFileReference; fileEncoding = 4; lastKnownFileType = sourcecode.swift; path = PasteboardBookmarkTests.swift; sourceTree = "<group>"; };
		4B9292C42667104B00AD2C21 /* CoreDataTestUtilities.swift */ = {isa = PBXFileReference; fileEncoding = 4; lastKnownFileType = sourcecode.swift; path = CoreDataTestUtilities.swift; sourceTree = "<group>"; };
		4B9292C62667123700AD2C21 /* BrowserTabSelectionDelegate.swift */ = {isa = PBXFileReference; fileEncoding = 4; lastKnownFileType = sourcecode.swift; path = BrowserTabSelectionDelegate.swift; sourceTree = "<group>"; };
		4B9292C72667123700AD2C21 /* BookmarkManagementSidebarViewController.swift */ = {isa = PBXFileReference; fileEncoding = 4; lastKnownFileType = sourcecode.swift; path = BookmarkManagementSidebarViewController.swift; sourceTree = "<group>"; };
		4B9292C82667123700AD2C21 /* BookmarkManagementSplitViewController.swift */ = {isa = PBXFileReference; fileEncoding = 4; lastKnownFileType = sourcecode.swift; path = BookmarkManagementSplitViewController.swift; sourceTree = "<group>"; };
		4B9292C92667123700AD2C21 /* BookmarkTableRowView.swift */ = {isa = PBXFileReference; fileEncoding = 4; lastKnownFileType = sourcecode.swift; path = BookmarkTableRowView.swift; sourceTree = "<group>"; };
		4B9292CA2667123700AD2C21 /* AddFolderModalViewController.swift */ = {isa = PBXFileReference; fileEncoding = 4; lastKnownFileType = sourcecode.swift; path = AddFolderModalViewController.swift; sourceTree = "<group>"; };
		4B9292CB2667123700AD2C21 /* AddBookmarkModalViewController.swift */ = {isa = PBXFileReference; fileEncoding = 4; lastKnownFileType = sourcecode.swift; path = AddBookmarkModalViewController.swift; sourceTree = "<group>"; };
		4B9292CC2667123700AD2C21 /* BookmarkListViewController.swift */ = {isa = PBXFileReference; fileEncoding = 4; lastKnownFileType = sourcecode.swift; path = BookmarkListViewController.swift; sourceTree = "<group>"; };
		4B9292CD2667123700AD2C21 /* BookmarkManagementDetailViewController.swift */ = {isa = PBXFileReference; fileEncoding = 4; lastKnownFileType = sourcecode.swift; path = BookmarkManagementDetailViewController.swift; sourceTree = "<group>"; };
		4B9292D62667124000AD2C21 /* NSPopUpButtonExtension.swift */ = {isa = PBXFileReference; fileEncoding = 4; lastKnownFileType = sourcecode.swift; path = NSPopUpButtonExtension.swift; sourceTree = "<group>"; };
		4B9292D82667124B00AD2C21 /* BookmarkListTreeControllerDataSource.swift */ = {isa = PBXFileReference; fileEncoding = 4; lastKnownFileType = sourcecode.swift; path = BookmarkListTreeControllerDataSource.swift; sourceTree = "<group>"; };
		4B9292DA2667125D00AD2C21 /* ContextualMenu.swift */ = {isa = PBXFileReference; fileEncoding = 4; lastKnownFileType = sourcecode.swift; path = ContextualMenu.swift; sourceTree = "<group>"; };
		4BA1A69A258B076900F6F690 /* FileStore.swift */ = {isa = PBXFileReference; lastKnownFileType = sourcecode.swift; path = FileStore.swift; sourceTree = "<group>"; };
		4BA1A69F258B079600F6F690 /* DataEncryption.swift */ = {isa = PBXFileReference; lastKnownFileType = sourcecode.swift; path = DataEncryption.swift; sourceTree = "<group>"; };
		4BA1A6A4258B07DF00F6F690 /* EncryptedValueTransformer.swift */ = {isa = PBXFileReference; lastKnownFileType = sourcecode.swift; path = EncryptedValueTransformer.swift; sourceTree = "<group>"; };
		4BA1A6B2258B080A00F6F690 /* EncryptionKeyGeneration.swift */ = {isa = PBXFileReference; lastKnownFileType = sourcecode.swift; path = EncryptionKeyGeneration.swift; sourceTree = "<group>"; };
		4BA1A6B7258B081600F6F690 /* EncryptionKeyStoring.swift */ = {isa = PBXFileReference; lastKnownFileType = sourcecode.swift; path = EncryptionKeyStoring.swift; sourceTree = "<group>"; };
		4BA1A6BC258B082300F6F690 /* EncryptionKeyStore.swift */ = {isa = PBXFileReference; lastKnownFileType = sourcecode.swift; path = EncryptionKeyStore.swift; sourceTree = "<group>"; };
		4BA1A6C1258B0A1300F6F690 /* ContiguousBytesExtension.swift */ = {isa = PBXFileReference; lastKnownFileType = sourcecode.swift; path = ContiguousBytesExtension.swift; sourceTree = "<group>"; };
		4BA1A6D8258C0CB300F6F690 /* DataEncryptionTests.swift */ = {isa = PBXFileReference; lastKnownFileType = sourcecode.swift; path = DataEncryptionTests.swift; sourceTree = "<group>"; };
		4BA1A6DD258C100A00F6F690 /* FileStoreTests.swift */ = {isa = PBXFileReference; lastKnownFileType = sourcecode.swift; path = FileStoreTests.swift; sourceTree = "<group>"; };
		4BA1A6E5258C270800F6F690 /* EncryptionKeyGeneratorTests.swift */ = {isa = PBXFileReference; lastKnownFileType = sourcecode.swift; path = EncryptionKeyGeneratorTests.swift; sourceTree = "<group>"; };
		4BA1A6EA258C288C00F6F690 /* EncryptionKeyStoreTests.swift */ = {isa = PBXFileReference; lastKnownFileType = sourcecode.swift; path = EncryptionKeyStoreTests.swift; sourceTree = "<group>"; };
		4BA1A6F5258C4F9600F6F690 /* EncryptionMocks.swift */ = {isa = PBXFileReference; lastKnownFileType = sourcecode.swift; path = EncryptionMocks.swift; sourceTree = "<group>"; };
		4BA1A6FD258C5C1300F6F690 /* EncryptedValueTransformerTests.swift */ = {isa = PBXFileReference; lastKnownFileType = sourcecode.swift; path = EncryptedValueTransformerTests.swift; sourceTree = "<group>"; };
		4BA7C91527695EA500FEBA8E /* MacWaitlistRequestTests.swift */ = {isa = PBXFileReference; lastKnownFileType = sourcecode.swift; path = MacWaitlistRequestTests.swift; sourceTree = "<group>"; };
		4BA7C91A276984AF00FEBA8E /* MacWaitlistLockScreenViewModelTests.swift */ = {isa = PBXFileReference; lastKnownFileType = sourcecode.swift; path = MacWaitlistLockScreenViewModelTests.swift; sourceTree = "<group>"; };
		4BB46EA026B8954500222970 /* logins-encrypted.json */ = {isa = PBXFileReference; fileEncoding = 4; lastKnownFileType = text.json; path = "logins-encrypted.json"; sourceTree = "<group>"; };
		4BB46EA126B8954500222970 /* key4-encrypted.db */ = {isa = PBXFileReference; lastKnownFileType = file; path = "key4-encrypted.db"; sourceTree = "<group>"; };
		4BB6CE5E26B77ED000EC5860 /* Cryptography.swift */ = {isa = PBXFileReference; lastKnownFileType = sourcecode.swift; path = Cryptography.swift; sourceTree = "<group>"; };
		4BB88B4425B7B55C006F6B06 /* DebugUserScript.swift */ = {isa = PBXFileReference; lastKnownFileType = sourcecode.swift; path = DebugUserScript.swift; sourceTree = "<group>"; };
		4BB88B4925B7B690006F6B06 /* SequenceExtensions.swift */ = {isa = PBXFileReference; lastKnownFileType = sourcecode.swift; path = SequenceExtensions.swift; sourceTree = "<group>"; };
		4BB88B4F25B7BA2B006F6B06 /* TabInstrumentation.swift */ = {isa = PBXFileReference; lastKnownFileType = sourcecode.swift; path = TabInstrumentation.swift; sourceTree = "<group>"; };
		4BB88B5A25B7BA50006F6B06 /* Instruments.swift */ = {isa = PBXFileReference; lastKnownFileType = sourcecode.swift; path = Instruments.swift; sourceTree = "<group>"; };
		4BB99CF526FE191E001E4761 /* FirefoxBookmarksReader.swift */ = {isa = PBXFileReference; fileEncoding = 4; lastKnownFileType = sourcecode.swift; path = FirefoxBookmarksReader.swift; sourceTree = "<group>"; };
		4BB99CF626FE191E001E4761 /* BookmarkImport.swift */ = {isa = PBXFileReference; fileEncoding = 4; lastKnownFileType = sourcecode.swift; path = BookmarkImport.swift; sourceTree = "<group>"; };
		4BB99CF726FE191E001E4761 /* CoreDataBookmarkImporter.swift */ = {isa = PBXFileReference; fileEncoding = 4; lastKnownFileType = sourcecode.swift; path = CoreDataBookmarkImporter.swift; sourceTree = "<group>"; };
		4BB99CF926FE191E001E4761 /* ChromiumBookmarksReader.swift */ = {isa = PBXFileReference; fileEncoding = 4; lastKnownFileType = sourcecode.swift; path = ChromiumBookmarksReader.swift; sourceTree = "<group>"; };
		4BB99CFA26FE191E001E4761 /* ImportedBookmarks.swift */ = {isa = PBXFileReference; fileEncoding = 4; lastKnownFileType = sourcecode.swift; path = ImportedBookmarks.swift; sourceTree = "<group>"; };
		4BB99CFC26FE191E001E4761 /* SafariBookmarksReader.swift */ = {isa = PBXFileReference; fileEncoding = 4; lastKnownFileType = sourcecode.swift; path = SafariBookmarksReader.swift; sourceTree = "<group>"; };
		4BB99CFD26FE191E001E4761 /* SafariDataImporter.swift */ = {isa = PBXFileReference; fileEncoding = 4; lastKnownFileType = sourcecode.swift; path = SafariDataImporter.swift; sourceTree = "<group>"; };
		4BB99D0526FE1979001E4761 /* RequestFilePermissionViewController.swift */ = {isa = PBXFileReference; fileEncoding = 4; lastKnownFileType = sourcecode.swift; path = RequestFilePermissionViewController.swift; sourceTree = "<group>"; };
		4BB99D0826FE1A6D001E4761 /* Bookmarks.plist */ = {isa = PBXFileReference; lastKnownFileType = file.bplist; path = Bookmarks.plist; sourceTree = "<group>"; };
		4BB99D0A26FE1A7B001E4761 /* Bookmarks */ = {isa = PBXFileReference; fileEncoding = 4; lastKnownFileType = text; path = Bookmarks; sourceTree = "<group>"; };
		4BB99D0C26FE1A83001E4761 /* ChromiumBookmarksReaderTests.swift */ = {isa = PBXFileReference; fileEncoding = 4; lastKnownFileType = sourcecode.swift; path = ChromiumBookmarksReaderTests.swift; sourceTree = "<group>"; };
		4BB99D0D26FE1A83001E4761 /* FirefoxBookmarksReaderTests.swift */ = {isa = PBXFileReference; fileEncoding = 4; lastKnownFileType = sourcecode.swift; path = FirefoxBookmarksReaderTests.swift; sourceTree = "<group>"; };
		4BB99D0E26FE1A84001E4761 /* SafariBookmarksReaderTests.swift */ = {isa = PBXFileReference; fileEncoding = 4; lastKnownFileType = sourcecode.swift; path = SafariBookmarksReaderTests.swift; sourceTree = "<group>"; };
		4BB99D1226FE1A94001E4761 /* places.sqlite */ = {isa = PBXFileReference; lastKnownFileType = file; path = places.sqlite; sourceTree = "<group>"; };
		4BBC169F27C4859400E00A38 /* DeviceAuthenticationService.swift */ = {isa = PBXFileReference; lastKnownFileType = sourcecode.swift; path = DeviceAuthenticationService.swift; sourceTree = "<group>"; };
		4BBC16A127C485BC00E00A38 /* DeviceIdleStateDetector.swift */ = {isa = PBXFileReference; lastKnownFileType = sourcecode.swift; path = DeviceIdleStateDetector.swift; sourceTree = "<group>"; };
		4BBC16A427C488C900E00A38 /* DeviceAuthenticatorTests.swift */ = {isa = PBXFileReference; lastKnownFileType = sourcecode.swift; path = DeviceAuthenticatorTests.swift; sourceTree = "<group>"; };
		4BBE0AA627B9B027003B37A8 /* PopUpButton.swift */ = {isa = PBXFileReference; lastKnownFileType = sourcecode.swift; path = PopUpButton.swift; sourceTree = "<group>"; };
		4BC68A6F2759AE490029A586 /* Waitlist.storyboard */ = {isa = PBXFileReference; lastKnownFileType = file.storyboard; path = Waitlist.storyboard; sourceTree = "<group>"; };
		4BC68A712759B2140029A586 /* Waitlist.swift */ = {isa = PBXFileReference; lastKnownFileType = sourcecode.swift; path = Waitlist.swift; sourceTree = "<group>"; };
		4BDFA4AD27BF19E500648192 /* ToggleableScrollView.swift */ = {isa = PBXFileReference; lastKnownFileType = sourcecode.swift; path = ToggleableScrollView.swift; sourceTree = "<group>"; };
		4BE0DF0426781961006337B7 /* NSStoryboardExtension.swift */ = {isa = PBXFileReference; lastKnownFileType = sourcecode.swift; path = NSStoryboardExtension.swift; sourceTree = "<group>"; };
		4BE6546E271FCD40008D1D63 /* PasswordManagementIdentityItemView.swift */ = {isa = PBXFileReference; fileEncoding = 4; lastKnownFileType = sourcecode.swift; path = PasswordManagementIdentityItemView.swift; sourceTree = "<group>"; };
		4BE65470271FCD40008D1D63 /* PasswordManagementCreditCardItemView.swift */ = {isa = PBXFileReference; fileEncoding = 4; lastKnownFileType = sourcecode.swift; path = PasswordManagementCreditCardItemView.swift; sourceTree = "<group>"; };
		4BE65471271FCD40008D1D63 /* PasswordManagementLoginItemView.swift */ = {isa = PBXFileReference; fileEncoding = 4; lastKnownFileType = sourcecode.swift; path = PasswordManagementLoginItemView.swift; sourceTree = "<group>"; };
		4BE65472271FCD40008D1D63 /* PasswordManagementNoteItemView.swift */ = {isa = PBXFileReference; fileEncoding = 4; lastKnownFileType = sourcecode.swift; path = PasswordManagementNoteItemView.swift; sourceTree = "<group>"; };
		4BE65473271FCD40008D1D63 /* EditableTextView.swift */ = {isa = PBXFileReference; fileEncoding = 4; lastKnownFileType = sourcecode.swift; path = EditableTextView.swift; sourceTree = "<group>"; };
		4BE6547A271FCD4D008D1D63 /* PasswordManagementIdentityModel.swift */ = {isa = PBXFileReference; fileEncoding = 4; lastKnownFileType = sourcecode.swift; path = PasswordManagementIdentityModel.swift; sourceTree = "<group>"; };
		4BE6547B271FCD4D008D1D63 /* PasswordManagementCreditCardModel.swift */ = {isa = PBXFileReference; fileEncoding = 4; lastKnownFileType = sourcecode.swift; path = PasswordManagementCreditCardModel.swift; sourceTree = "<group>"; };
		4BE6547C271FCD4D008D1D63 /* PasswordManagementLoginModel.swift */ = {isa = PBXFileReference; fileEncoding = 4; lastKnownFileType = sourcecode.swift; path = PasswordManagementLoginModel.swift; sourceTree = "<group>"; };
		4BE6547D271FCD4D008D1D63 /* PasswordManagementNoteModel.swift */ = {isa = PBXFileReference; fileEncoding = 4; lastKnownFileType = sourcecode.swift; path = PasswordManagementNoteModel.swift; sourceTree = "<group>"; };
		4BE65482271FCD53008D1D63 /* CountryList.swift */ = {isa = PBXFileReference; fileEncoding = 4; lastKnownFileType = sourcecode.swift; path = CountryList.swift; sourceTree = "<group>"; };
		4BE65484271FCD7B008D1D63 /* LoginFaviconView.swift */ = {isa = PBXFileReference; fileEncoding = 4; lastKnownFileType = sourcecode.swift; path = LoginFaviconView.swift; sourceTree = "<group>"; };
		4BEF0E6627641A0E00AF7C58 /* MacWaitlistLockScreenViewController.swift */ = {isa = PBXFileReference; fileEncoding = 4; lastKnownFileType = sourcecode.swift; path = MacWaitlistLockScreenViewController.swift; sourceTree = "<group>"; };
		4BEF0E69276676A500AF7C58 /* WaitlistRequest.swift */ = {isa = PBXFileReference; lastKnownFileType = sourcecode.swift; path = WaitlistRequest.swift; sourceTree = "<group>"; };
		4BEF0E6B276676AB00AF7C58 /* MacWaitlistStore.swift */ = {isa = PBXFileReference; lastKnownFileType = sourcecode.swift; path = MacWaitlistStore.swift; sourceTree = "<group>"; };
		4BEF0E712766B11200AF7C58 /* MacWaitlistLockScreenViewModel.swift */ = {isa = PBXFileReference; lastKnownFileType = sourcecode.swift; path = MacWaitlistLockScreenViewModel.swift; sourceTree = "<group>"; };
		4BF4951726C08395000547B8 /* ThirdPartyBrowserTests.swift */ = {isa = PBXFileReference; lastKnownFileType = sourcecode.swift; path = ThirdPartyBrowserTests.swift; sourceTree = "<group>"; };
		4BF4EA4F27C71F26004E57C4 /* PasswordManagementListSectionTests.swift */ = {isa = PBXFileReference; fileEncoding = 4; lastKnownFileType = sourcecode.swift; path = PasswordManagementListSectionTests.swift; sourceTree = "<group>"; };
		7B1E819B27C8874900FF0E60 /* ContentOverlayPopover.swift */ = {isa = PBXFileReference; fileEncoding = 4; lastKnownFileType = sourcecode.swift; path = ContentOverlayPopover.swift; sourceTree = "<group>"; };
		7B1E819C27C8874900FF0E60 /* ContentOverlay.storyboard */ = {isa = PBXFileReference; fileEncoding = 4; lastKnownFileType = file.storyboard; path = ContentOverlay.storyboard; sourceTree = "<group>"; };
		7B1E819D27C8874900FF0E60 /* ContentOverlayViewController.swift */ = {isa = PBXFileReference; fileEncoding = 4; lastKnownFileType = sourcecode.swift; path = ContentOverlayViewController.swift; sourceTree = "<group>"; };
		7B4CE8DA26F02108009134B1 /* UI Tests.xctest */ = {isa = PBXFileReference; explicitFileType = wrapper.cfbundle; includeInIndex = 0; path = "UI Tests.xctest"; sourceTree = BUILT_PRODUCTS_DIR; };
		7B4CE8DE26F02108009134B1 /* Info.plist */ = {isa = PBXFileReference; lastKnownFileType = text.plist.xml; path = Info.plist; sourceTree = "<group>"; };
		7B4CE8E626F02134009134B1 /* TabBarTests.swift */ = {isa = PBXFileReference; lastKnownFileType = sourcecode.swift; path = TabBarTests.swift; sourceTree = "<group>"; };
		8511E18325F82B34002F516B /* 01_Fire_really_small.json */ = {isa = PBXFileReference; fileEncoding = 4; lastKnownFileType = text.json; path = 01_Fire_really_small.json; sourceTree = "<group>"; };
		853014D525E671A000FB8205 /* PageObserverUserScript.swift */ = {isa = PBXFileReference; lastKnownFileType = sourcecode.swift; path = PageObserverUserScript.swift; sourceTree = "<group>"; };
		85308E24267FC9F2001ABD76 /* NSAlertExtension.swift */ = {isa = PBXFileReference; lastKnownFileType = sourcecode.swift; path = NSAlertExtension.swift; sourceTree = "<group>"; };
		85378D9B274E61B8007C5CBF /* MessageViews.storyboard */ = {isa = PBXFileReference; lastKnownFileType = file.storyboard; path = MessageViews.storyboard; sourceTree = "<group>"; };
		85378D9D274E664C007C5CBF /* PopoverMessageViewController.swift */ = {isa = PBXFileReference; lastKnownFileType = sourcecode.swift; path = PopoverMessageViewController.swift; sourceTree = "<group>"; };
		85378D9F274E6F42007C5CBF /* NSNotificationName+EmailManager.swift */ = {isa = PBXFileReference; lastKnownFileType = sourcecode.swift; path = "NSNotificationName+EmailManager.swift"; sourceTree = "<group>"; };
		85378DA1274E7F25007C5CBF /* EmailManagerRequestDelegate.swift */ = {isa = PBXFileReference; lastKnownFileType = sourcecode.swift; path = EmailManagerRequestDelegate.swift; sourceTree = "<group>"; };
		8546DE6125C03056000CA5E1 /* UserAgentTests.swift */ = {isa = PBXFileReference; lastKnownFileType = sourcecode.swift; path = UserAgentTests.swift; sourceTree = "<group>"; };
		85480F8925CDC360009424E3 /* MainMenu.storyboard */ = {isa = PBXFileReference; lastKnownFileType = file.storyboard; path = MainMenu.storyboard; sourceTree = "<group>"; };
		85480FBA25D181CB009424E3 /* ConfigurationDownloading.swift */ = {isa = PBXFileReference; lastKnownFileType = sourcecode.swift; path = ConfigurationDownloading.swift; sourceTree = "<group>"; };
		85480FCE25D1AA22009424E3 /* ConfigurationStoring.swift */ = {isa = PBXFileReference; lastKnownFileType = sourcecode.swift; path = ConfigurationStoring.swift; sourceTree = "<group>"; };
		8553FF51257523760029327F /* URLSuggestedFilenameTests.swift */ = {isa = PBXFileReference; lastKnownFileType = sourcecode.swift; path = URLSuggestedFilenameTests.swift; sourceTree = "<group>"; };
		85625993269C8F9600EE44BC /* PasswordManager.storyboard */ = {isa = PBXFileReference; lastKnownFileType = file.storyboard; path = PasswordManager.storyboard; sourceTree = "<group>"; };
		85625995269C953C00EE44BC /* PasswordManagementViewController.swift */ = {isa = PBXFileReference; lastKnownFileType = sourcecode.swift; path = PasswordManagementViewController.swift; sourceTree = "<group>"; };
		85625997269C9C5F00EE44BC /* PasswordManagementPopover.swift */ = {isa = PBXFileReference; lastKnownFileType = sourcecode.swift; path = PasswordManagementPopover.swift; sourceTree = "<group>"; };
		85625999269CA0A600EE44BC /* NSRectExtension.swift */ = {isa = PBXFileReference; lastKnownFileType = sourcecode.swift; path = NSRectExtension.swift; sourceTree = "<group>"; };
		856C98A5256EB59600A22F1F /* MenuItemSelectors.swift */ = {isa = PBXFileReference; lastKnownFileType = sourcecode.swift; path = MenuItemSelectors.swift; sourceTree = "<group>"; };
		856C98D42570116900A22F1F /* NSWindow+Toast.swift */ = {isa = PBXFileReference; lastKnownFileType = sourcecode.swift; path = "NSWindow+Toast.swift"; sourceTree = "<group>"; };
		856C98DE257014BD00A22F1F /* FileDownloadManager.swift */ = {isa = PBXFileReference; lastKnownFileType = sourcecode.swift; path = FileDownloadManager.swift; sourceTree = "<group>"; };
		856CADEF271710F400E79BB0 /* HoverUserScript.swift */ = {isa = PBXFileReference; lastKnownFileType = sourcecode.swift; path = HoverUserScript.swift; sourceTree = "<group>"; };
		85707F21276A32B600DC0649 /* CallToAction.swift */ = {isa = PBXFileReference; lastKnownFileType = sourcecode.swift; path = CallToAction.swift; sourceTree = "<group>"; };
		85707F23276A332A00DC0649 /* OnboardingButtonStyles.swift */ = {isa = PBXFileReference; lastKnownFileType = sourcecode.swift; path = OnboardingButtonStyles.swift; sourceTree = "<group>"; };
		85707F25276A335700DC0649 /* Onboarding.swift */ = {isa = PBXFileReference; lastKnownFileType = sourcecode.swift; path = Onboarding.swift; sourceTree = "<group>"; };
		85707F27276A34D900DC0649 /* DaxSpeech.swift */ = {isa = PBXFileReference; lastKnownFileType = sourcecode.swift; path = DaxSpeech.swift; sourceTree = "<group>"; };
		85707F29276A35FE00DC0649 /* ActionSpeech.swift */ = {isa = PBXFileReference; lastKnownFileType = sourcecode.swift; path = ActionSpeech.swift; sourceTree = "<group>"; };
		85707F2B276A364E00DC0649 /* OnboardingFlow.swift */ = {isa = PBXFileReference; lastKnownFileType = sourcecode.swift; path = OnboardingFlow.swift; sourceTree = "<group>"; };
		85707F2D276A394C00DC0649 /* ViewExtensions.swift */ = {isa = PBXFileReference; lastKnownFileType = sourcecode.swift; path = ViewExtensions.swift; sourceTree = "<group>"; };
		85707F30276A7DCA00DC0649 /* OnboardingViewModel.swift */ = {isa = PBXFileReference; lastKnownFileType = sourcecode.swift; path = OnboardingViewModel.swift; sourceTree = "<group>"; };
		85778E3427142C3000F091CA /* HomepageHeaderView.swift */ = {isa = PBXFileReference; lastKnownFileType = sourcecode.swift; path = HomepageHeaderView.swift; sourceTree = "<group>"; };
		85799C1725DEBB3F0007EC87 /* Logging.swift */ = {isa = PBXFileReference; fileEncoding = 4; lastKnownFileType = sourcecode.swift; path = Logging.swift; sourceTree = "<group>"; };
		8585B63726D6E66C00C1416F /* ButtonStyles.swift */ = {isa = PBXFileReference; lastKnownFileType = sourcecode.swift; path = ButtonStyles.swift; sourceTree = "<group>"; };
		85890639267BCD8E00D23B0D /* SaveCredentialsPopover.swift */ = {isa = PBXFileReference; lastKnownFileType = sourcecode.swift; path = SaveCredentialsPopover.swift; sourceTree = "<group>"; };
		8589063B267BCDC000D23B0D /* SaveCredentialsViewController.swift */ = {isa = PBXFileReference; lastKnownFileType = sourcecode.swift; path = SaveCredentialsViewController.swift; sourceTree = "<group>"; };
		858A797E26A79EAA00A75A42 /* UserText+PasswordManager.swift */ = {isa = PBXFileReference; lastKnownFileType = sourcecode.swift; path = "UserText+PasswordManager.swift"; sourceTree = "<group>"; };
		858A798226A8B75F00A75A42 /* CopyHandler.swift */ = {isa = PBXFileReference; lastKnownFileType = sourcecode.swift; path = CopyHandler.swift; sourceTree = "<group>"; };
		858A798426A8BB5D00A75A42 /* NSTextViewExtension.swift */ = {isa = PBXFileReference; lastKnownFileType = sourcecode.swift; path = NSTextViewExtension.swift; sourceTree = "<group>"; };
		858A798726A99DBE00A75A42 /* PasswordManagementItemListModelTests.swift */ = {isa = PBXFileReference; lastKnownFileType = sourcecode.swift; path = PasswordManagementItemListModelTests.swift; sourceTree = "<group>"; };
		858A798926A9B35E00A75A42 /* PasswordManagementItemModelTests.swift */ = {isa = PBXFileReference; lastKnownFileType = sourcecode.swift; path = PasswordManagementItemModelTests.swift; sourceTree = "<group>"; };
		858C78FB2705EB5F009B2B44 /* HomepageHeader.xib */ = {isa = PBXFileReference; lastKnownFileType = file.xib; path = HomepageHeader.xib; sourceTree = "<group>"; };
		859E7D6A27453BF3009C2B69 /* BookmarksExporter.swift */ = {isa = PBXFileReference; lastKnownFileType = sourcecode.swift; path = BookmarksExporter.swift; sourceTree = "<group>"; };
		859E7D6C274548F2009C2B69 /* BookmarksExporterTests.swift */ = {isa = PBXFileReference; lastKnownFileType = sourcecode.swift; path = BookmarksExporterTests.swift; sourceTree = "<group>"; };
		85A0116825AF1D8900FA6A0C /* FindInPageViewController.swift */ = {isa = PBXFileReference; lastKnownFileType = sourcecode.swift; path = FindInPageViewController.swift; sourceTree = "<group>"; };
		85A0117325AF2EDF00FA6A0C /* FindInPage.storyboard */ = {isa = PBXFileReference; lastKnownFileType = file.storyboard; path = FindInPage.storyboard; sourceTree = "<group>"; };
		85A0118125AF60E700FA6A0C /* FindInPageModel.swift */ = {isa = PBXFileReference; lastKnownFileType = sourcecode.swift; path = FindInPageModel.swift; sourceTree = "<group>"; };
		85A011E925B4D4CA00FA6A0C /* FindInPageUserScript.swift */ = {isa = PBXFileReference; lastKnownFileType = sourcecode.swift; path = FindInPageUserScript.swift; sourceTree = "<group>"; };
		85AC3AEE25D5CE9800C7D2AA /* UserScripts.swift */ = {isa = PBXFileReference; lastKnownFileType = sourcecode.swift; path = UserScripts.swift; sourceTree = "<group>"; };
		85AC3AF625D5DBFD00C7D2AA /* DataExtension.swift */ = {isa = PBXFileReference; lastKnownFileType = sourcecode.swift; path = DataExtension.swift; sourceTree = "<group>"; };
		85AC3B0425D6B1D800C7D2AA /* ScriptSourceProviding.swift */ = {isa = PBXFileReference; lastKnownFileType = sourcecode.swift; path = ScriptSourceProviding.swift; sourceTree = "<group>"; };
		85AC3B1625D9BC1A00C7D2AA /* ConfigurationDownloaderTests.swift */ = {isa = PBXFileReference; lastKnownFileType = sourcecode.swift; path = ConfigurationDownloaderTests.swift; sourceTree = "<group>"; };
		85AC3B3425DA82A600C7D2AA /* DataTaskProviding.swift */ = {isa = PBXFileReference; lastKnownFileType = sourcecode.swift; path = DataTaskProviding.swift; sourceTree = "<group>"; };
		85AC3B4825DAC9BD00C7D2AA /* ConfigurationStorageTests.swift */ = {isa = PBXFileReference; lastKnownFileType = sourcecode.swift; path = ConfigurationStorageTests.swift; sourceTree = "<group>"; };
		85AE2FF124A33A2D002D507F /* WebKit.framework */ = {isa = PBXFileReference; lastKnownFileType = wrapper.framework; name = WebKit.framework; path = System/Library/Frameworks/WebKit.framework; sourceTree = SDKROOT; };
		85B7184927677C2D00B4277F /* Onboarding.storyboard */ = {isa = PBXFileReference; lastKnownFileType = file.storyboard; path = Onboarding.storyboard; sourceTree = "<group>"; };
		85B7184B27677C6500B4277F /* OnboardingViewController.swift */ = {isa = PBXFileReference; lastKnownFileType = sourcecode.swift; path = OnboardingViewController.swift; sourceTree = "<group>"; };
		85B7184D27677CBB00B4277F /* RootView.swift */ = {isa = PBXFileReference; lastKnownFileType = sourcecode.swift; path = RootView.swift; sourceTree = "<group>"; };
		85C48CCB278D808F00D3263E /* NSAttributedStringExtension.swift */ = {isa = PBXFileReference; lastKnownFileType = sourcecode.swift; path = NSAttributedStringExtension.swift; sourceTree = "<group>"; };
		85C48CD027908C1000D3263E /* BrowserImportMoreInfoViewController.swift */ = {isa = PBXFileReference; lastKnownFileType = sourcecode.swift; path = BrowserImportMoreInfoViewController.swift; sourceTree = "<group>"; };
		85C6A29525CC1FFD00EEB5F1 /* UserDefaultsWrapper.swift */ = {isa = PBXFileReference; lastKnownFileType = sourcecode.swift; path = UserDefaultsWrapper.swift; sourceTree = "<group>"; };
		85CC1D7A26A05ECF0062F04E /* PasswordManagementItemListModel.swift */ = {isa = PBXFileReference; lastKnownFileType = sourcecode.swift; path = PasswordManagementItemListModel.swift; sourceTree = "<group>"; };
		85CC1D7C26A05F250062F04E /* PasswordManagementItemModel.swift */ = {isa = PBXFileReference; lastKnownFileType = sourcecode.swift; path = PasswordManagementItemModel.swift; sourceTree = "<group>"; };
		85D33F1125C82EB3002B91A6 /* ConfigurationManager.swift */ = {isa = PBXFileReference; lastKnownFileType = sourcecode.swift; path = ConfigurationManager.swift; sourceTree = "<group>"; };
		85D438B5256E7C9E00F3BAF8 /* ContextMenuUserScript.swift */ = {isa = PBXFileReference; lastKnownFileType = sourcecode.swift; path = ContextMenuUserScript.swift; sourceTree = "<group>"; };
		85D885AF26A590A90077C374 /* NSNotificationName+PasswordManager.swift */ = {isa = PBXFileReference; lastKnownFileType = sourcecode.swift; path = "NSNotificationName+PasswordManager.swift"; sourceTree = "<group>"; };
		85D885B226A5A9DE0077C374 /* NSAlert+PasswordManager.swift */ = {isa = PBXFileReference; lastKnownFileType = sourcecode.swift; path = "NSAlert+PasswordManager.swift"; sourceTree = "<group>"; };
		85F1B0C825EF9759004792B6 /* URLEventHandlerTests.swift */ = {isa = PBXFileReference; lastKnownFileType = sourcecode.swift; path = URLEventHandlerTests.swift; sourceTree = "<group>"; };
		85F487B4276A8F2E003CE668 /* OnboardingTests.swift */ = {isa = PBXFileReference; lastKnownFileType = sourcecode.swift; path = OnboardingTests.swift; sourceTree = "<group>"; };
		85F69B3B25EDE81F00978E59 /* URLExtensionTests.swift */ = {isa = PBXFileReference; lastKnownFileType = sourcecode.swift; path = URLExtensionTests.swift; sourceTree = "<group>"; };
		9812D894276CEDA5004B6181 /* ContentBlockerRulesLists.swift */ = {isa = PBXFileReference; lastKnownFileType = sourcecode.swift; path = ContentBlockerRulesLists.swift; sourceTree = "<group>"; };
		9826B09F2747DF3D0092F683 /* ContentBlocking.swift */ = {isa = PBXFileReference; lastKnownFileType = sourcecode.swift; path = ContentBlocking.swift; sourceTree = "<group>"; };
		9826B0A12747DFEB0092F683 /* AppPrivacyConfigurationDataProvider.swift */ = {isa = PBXFileReference; lastKnownFileType = sourcecode.swift; path = AppPrivacyConfigurationDataProvider.swift; sourceTree = "<group>"; };
		9833912E27AAA3CE00DAF119 /* AppTrackerDataSetProvider.swift */ = {isa = PBXFileReference; lastKnownFileType = sourcecode.swift; path = AppTrackerDataSetProvider.swift; sourceTree = "<group>"; };
		9833913027AAA4B500DAF119 /* trackerData.json */ = {isa = PBXFileReference; fileEncoding = 4; lastKnownFileType = text.json; path = trackerData.json; sourceTree = "<group>"; };
		9833913227AAAEEE00DAF119 /* EmbeddedTrackerDataTests.swift */ = {isa = PBXFileReference; lastKnownFileType = sourcecode.swift; path = EmbeddedTrackerDataTests.swift; sourceTree = "<group>"; };
		98EB5D0F27516A4800681FE6 /* AppPrivacyConfigurationTests.swift */ = {isa = PBXFileReference; lastKnownFileType = sourcecode.swift; path = AppPrivacyConfigurationTests.swift; sourceTree = "<group>"; };
		AA0877B726D5160D00B05660 /* SafariVersionReaderTests.swift */ = {isa = PBXFileReference; lastKnownFileType = sourcecode.swift; path = SafariVersionReaderTests.swift; sourceTree = "<group>"; };
		AA0877B926D5161D00B05660 /* WebKitVersionProviderTests.swift */ = {isa = PBXFileReference; lastKnownFileType = sourcecode.swift; path = WebKitVersionProviderTests.swift; sourceTree = "<group>"; };
		AA0F3DB6261A566C0077F2D9 /* SuggestionLoadingMock.swift */ = {isa = PBXFileReference; lastKnownFileType = sourcecode.swift; path = SuggestionLoadingMock.swift; sourceTree = "<group>"; };
		AA13DCB3271480B0006D48D3 /* FirePopoverViewModel.swift */ = {isa = PBXFileReference; lastKnownFileType = sourcecode.swift; path = FirePopoverViewModel.swift; sourceTree = "<group>"; };
		AA222CB82760F74E00321475 /* FaviconReferenceCache.swift */ = {isa = PBXFileReference; lastKnownFileType = sourcecode.swift; path = FaviconReferenceCache.swift; sourceTree = "<group>"; };
		AA2CB12C2587BB5600AA6FBE /* TabBarFooter.xib */ = {isa = PBXFileReference; lastKnownFileType = file.xib; path = TabBarFooter.xib; sourceTree = "<group>"; };
		AA2CB1342587C29500AA6FBE /* TabBarFooter.swift */ = {isa = PBXFileReference; lastKnownFileType = sourcecode.swift; path = TabBarFooter.swift; sourceTree = "<group>"; };
		AA34396A2754D4E200B241FA /* shield.json */ = {isa = PBXFileReference; fileEncoding = 4; lastKnownFileType = text.json; path = shield.json; sourceTree = "<group>"; };
		AA34396B2754D4E300B241FA /* shield-dot.json */ = {isa = PBXFileReference; fileEncoding = 4; lastKnownFileType = text.json; path = "shield-dot.json"; sourceTree = "<group>"; };
		AA34396E2754D4E900B241FA /* dark-shield-dot.json */ = {isa = PBXFileReference; fileEncoding = 4; lastKnownFileType = text.json; path = "dark-shield-dot.json"; sourceTree = "<group>"; };
		AA34396F2754D4E900B241FA /* dark-shield.json */ = {isa = PBXFileReference; fileEncoding = 4; lastKnownFileType = text.json; path = "dark-shield.json"; sourceTree = "<group>"; };
		AA3439722754D55100B241FA /* dark-trackers-2.json */ = {isa = PBXFileReference; fileEncoding = 4; lastKnownFileType = text.json; path = "dark-trackers-2.json"; sourceTree = "<group>"; };
		AA3439732754D55100B241FA /* trackers-1.json */ = {isa = PBXFileReference; fileEncoding = 4; lastKnownFileType = text.json; path = "trackers-1.json"; sourceTree = "<group>"; };
		AA3439742754D55100B241FA /* trackers-2.json */ = {isa = PBXFileReference; fileEncoding = 4; lastKnownFileType = text.json; path = "trackers-2.json"; sourceTree = "<group>"; };
		AA3439752754D55100B241FA /* trackers-3.json */ = {isa = PBXFileReference; fileEncoding = 4; lastKnownFileType = text.json; path = "trackers-3.json"; sourceTree = "<group>"; };
		AA3439762754D55100B241FA /* dark-trackers-1.json */ = {isa = PBXFileReference; fileEncoding = 4; lastKnownFileType = text.json; path = "dark-trackers-1.json"; sourceTree = "<group>"; };
		AA3439772754D55100B241FA /* dark-trackers-3.json */ = {isa = PBXFileReference; fileEncoding = 4; lastKnownFileType = text.json; path = "dark-trackers-3.json"; sourceTree = "<group>"; };
		AA3863C427A1E28F00749AB5 /* Feedback.storyboard */ = {isa = PBXFileReference; lastKnownFileType = file.storyboard; path = Feedback.storyboard; sourceTree = "<group>"; };
		AA3D531427A1ED9300074EC1 /* FeedbackWindow.swift */ = {isa = PBXFileReference; lastKnownFileType = sourcecode.swift; path = FeedbackWindow.swift; sourceTree = "<group>"; };
		AA3D531627A1EEED00074EC1 /* FeedbackViewController.swift */ = {isa = PBXFileReference; lastKnownFileType = sourcecode.swift; path = FeedbackViewController.swift; sourceTree = "<group>"; };
		AA3D531A27A2F57E00074EC1 /* Feedback.swift */ = {isa = PBXFileReference; lastKnownFileType = sourcecode.swift; path = Feedback.swift; sourceTree = "<group>"; };
		AA3D531C27A2F58F00074EC1 /* FeedbackSender.swift */ = {isa = PBXFileReference; lastKnownFileType = sourcecode.swift; path = FeedbackSender.swift; sourceTree = "<group>"; };
		AA3F895224C18AD500628DDE /* SuggestionViewModel.swift */ = {isa = PBXFileReference; lastKnownFileType = sourcecode.swift; path = SuggestionViewModel.swift; sourceTree = "<group>"; };
		AA4BBA3A25C58FA200C4FB0F /* MainMenu.swift */ = {isa = PBXFileReference; lastKnownFileType = sourcecode.swift; path = MainMenu.swift; sourceTree = "<group>"; };
		AA4D700625545EF800C3411E /* URLEventHandler.swift */ = {isa = PBXFileReference; lastKnownFileType = sourcecode.swift; path = URLEventHandler.swift; sourceTree = "<group>"; };
		AA4FF40B2624751A004E2377 /* GrammarFeaturesManager.swift */ = {isa = PBXFileReference; lastKnownFileType = sourcecode.swift; path = GrammarFeaturesManager.swift; sourceTree = "<group>"; };
		AA512D1324D99D9800230283 /* FaviconManager.swift */ = {isa = PBXFileReference; lastKnownFileType = sourcecode.swift; path = FaviconManager.swift; sourceTree = "<group>"; };
		AA585D7E248FD31100E9A3E2 /* DuckDuckGo.app */ = {isa = PBXFileReference; explicitFileType = wrapper.application; includeInIndex = 0; path = DuckDuckGo.app; sourceTree = BUILT_PRODUCTS_DIR; };
		AA585D81248FD31100E9A3E2 /* AppDelegate.swift */ = {isa = PBXFileReference; lastKnownFileType = sourcecode.swift; path = AppDelegate.swift; sourceTree = "<group>"; };
		AA585D83248FD31100E9A3E2 /* BrowserTabViewController.swift */ = {isa = PBXFileReference; lastKnownFileType = sourcecode.swift; path = BrowserTabViewController.swift; sourceTree = "<group>"; };
		AA585D85248FD31400E9A3E2 /* Assets.xcassets */ = {isa = PBXFileReference; lastKnownFileType = folder.assetcatalog; path = Assets.xcassets; sourceTree = "<group>"; };
		AA585D88248FD31400E9A3E2 /* Base */ = {isa = PBXFileReference; lastKnownFileType = file.storyboard; name = Base; path = Base.lproj/Main.storyboard; sourceTree = "<group>"; };
		AA585D8A248FD31400E9A3E2 /* Info.plist */ = {isa = PBXFileReference; lastKnownFileType = text.plist.xml; path = Info.plist; sourceTree = "<group>"; };
		AA585D8B248FD31400E9A3E2 /* DuckDuckGo.entitlements */ = {isa = PBXFileReference; lastKnownFileType = text.plist.entitlements; path = DuckDuckGo.entitlements; sourceTree = "<group>"; };
		AA585D90248FD31400E9A3E2 /* Unit Tests.xctest */ = {isa = PBXFileReference; explicitFileType = wrapper.cfbundle; includeInIndex = 0; path = "Unit Tests.xctest"; sourceTree = BUILT_PRODUCTS_DIR; };
		AA585D96248FD31400E9A3E2 /* Info.plist */ = {isa = PBXFileReference; lastKnownFileType = text.plist.xml; path = Info.plist; sourceTree = "<group>"; };
		AA585DAE2490E6E600E9A3E2 /* MainViewController.swift */ = {isa = PBXFileReference; lastKnownFileType = sourcecode.swift; path = MainViewController.swift; sourceTree = "<group>"; };
		AA5C8F58258FE21F00748EB7 /* NSTextFieldExtension.swift */ = {isa = PBXFileReference; lastKnownFileType = sourcecode.swift; path = NSTextFieldExtension.swift; sourceTree = "<group>"; };
		AA5C8F5D2590EEE800748EB7 /* NSPointExtension.swift */ = {isa = PBXFileReference; lastKnownFileType = sourcecode.swift; path = NSPointExtension.swift; sourceTree = "<group>"; };
		AA5C8F622591021700748EB7 /* NSApplicationExtension.swift */ = {isa = PBXFileReference; lastKnownFileType = sourcecode.swift; path = NSApplicationExtension.swift; sourceTree = "<group>"; };
		AA5D6DAB24A340F700C6FBCE /* WebViewStateObserver.swift */ = {isa = PBXFileReference; lastKnownFileType = sourcecode.swift; path = WebViewStateObserver.swift; sourceTree = "<group>"; };
		AA5FA696275F90C400DCE9C9 /* FaviconImageCache.swift */ = {isa = PBXFileReference; lastKnownFileType = sourcecode.swift; path = FaviconImageCache.swift; sourceTree = "<group>"; };
		AA5FA699275F91C700DCE9C9 /* Favicon.swift */ = {isa = PBXFileReference; lastKnownFileType = sourcecode.swift; path = Favicon.swift; sourceTree = "<group>"; };
		AA5FA69C275F945C00DCE9C9 /* FaviconStore.swift */ = {isa = PBXFileReference; lastKnownFileType = sourcecode.swift; path = FaviconStore.swift; sourceTree = "<group>"; };
		AA5FA69F275F948900DCE9C9 /* Favicons.xcdatamodel */ = {isa = PBXFileReference; lastKnownFileType = wrapper.xcdatamodel; path = Favicons.xcdatamodel; sourceTree = "<group>"; };
		AA6197C3276B314D008396F0 /* FaviconUrlReference.swift */ = {isa = PBXFileReference; lastKnownFileType = sourcecode.swift; path = FaviconUrlReference.swift; sourceTree = "<group>"; };
		AA6197C5276B3168008396F0 /* FaviconHostReference.swift */ = {isa = PBXFileReference; lastKnownFileType = sourcecode.swift; path = FaviconHostReference.swift; sourceTree = "<group>"; };
		AA61C0CF2722159B00E6B681 /* FireInfoViewController.swift */ = {isa = PBXFileReference; lastKnownFileType = sourcecode.swift; path = FireInfoViewController.swift; sourceTree = "<group>"; };
		AA61C0D12727F59B00E6B681 /* ArrayExtension.swift */ = {isa = PBXFileReference; lastKnownFileType = sourcecode.swift; path = ArrayExtension.swift; sourceTree = "<group>"; };
		AA63745324C9BF9A00AB2AC4 /* SuggestionContainerTests.swift */ = {isa = PBXFileReference; lastKnownFileType = sourcecode.swift; path = SuggestionContainerTests.swift; sourceTree = "<group>"; };
		AA652CB025DD825B009059CC /* LocalBookmarkStoreTests.swift */ = {isa = PBXFileReference; lastKnownFileType = sourcecode.swift; path = LocalBookmarkStoreTests.swift; sourceTree = "<group>"; };
		AA652CCD25DD9071009059CC /* BookmarkListTests.swift */ = {isa = PBXFileReference; lastKnownFileType = sourcecode.swift; path = BookmarkListTests.swift; sourceTree = "<group>"; };
		AA652CD225DDA6E9009059CC /* LocalBookmarkManagerTests.swift */ = {isa = PBXFileReference; lastKnownFileType = sourcecode.swift; path = LocalBookmarkManagerTests.swift; sourceTree = "<group>"; };
		AA652CDA25DDAB32009059CC /* BookmarkStoreMock.swift */ = {isa = PBXFileReference; lastKnownFileType = sourcecode.swift; path = BookmarkStoreMock.swift; sourceTree = "<group>"; };
		AA6820E325502F19005ED0D5 /* WebsiteDataStore.swift */ = {isa = PBXFileReference; lastKnownFileType = sourcecode.swift; path = WebsiteDataStore.swift; sourceTree = "<group>"; };
		AA6820EA25503D6A005ED0D5 /* Fire.swift */ = {isa = PBXFileReference; lastKnownFileType = sourcecode.swift; path = Fire.swift; sourceTree = "<group>"; };
		AA6820F025503DA9005ED0D5 /* FireViewModel.swift */ = {isa = PBXFileReference; lastKnownFileType = sourcecode.swift; path = FireViewModel.swift; sourceTree = "<group>"; };
		AA68C3D22490ED62001B8783 /* NavigationBarViewController.swift */ = {isa = PBXFileReference; lastKnownFileType = sourcecode.swift; path = NavigationBarViewController.swift; sourceTree = "<group>"; };
		AA68C3D62490F821001B8783 /* README.md */ = {isa = PBXFileReference; lastKnownFileType = net.daringfireball.markdown; path = README.md; sourceTree = "<group>"; };
		AA693E5D2696E5B90007BB78 /* CrashReports.storyboard */ = {isa = PBXFileReference; lastKnownFileType = file.storyboard; path = CrashReports.storyboard; sourceTree = "<group>"; };
		AA6AD95A2704B6DB00159F8A /* FirePopoverViewController.swift */ = {isa = PBXFileReference; lastKnownFileType = sourcecode.swift; path = FirePopoverViewController.swift; sourceTree = "<group>"; };
		AA6EF9AC25066F42004754E6 /* WindowsManager.swift */ = {isa = PBXFileReference; lastKnownFileType = sourcecode.swift; path = WindowsManager.swift; sourceTree = "<group>"; };
		AA6EF9B2250785D5004754E6 /* NSMenuExtension.swift */ = {isa = PBXFileReference; lastKnownFileType = sourcecode.swift; path = NSMenuExtension.swift; sourceTree = "<group>"; };
		AA6EF9B425081B4C004754E6 /* MainMenuActions.swift */ = {isa = PBXFileReference; lastKnownFileType = sourcecode.swift; path = MainMenuActions.swift; sourceTree = "<group>"; };
		AA6FFB4324DC33320028F4D0 /* NSViewExtension.swift */ = {isa = PBXFileReference; lastKnownFileType = sourcecode.swift; path = NSViewExtension.swift; sourceTree = "<group>"; };
		AA6FFB4524DC3B5A0028F4D0 /* WebView.swift */ = {isa = PBXFileReference; lastKnownFileType = sourcecode.swift; path = WebView.swift; sourceTree = "<group>"; };
		AA72D5E225FE977F00C77619 /* AddEditFavoriteViewController.swift */ = {isa = PBXFileReference; lastKnownFileType = sourcecode.swift; path = AddEditFavoriteViewController.swift; sourceTree = "<group>"; };
		AA72D5EF25FEA49900C77619 /* AddEditFavoriteWindow.swift */ = {isa = PBXFileReference; lastKnownFileType = sourcecode.swift; path = AddEditFavoriteWindow.swift; sourceTree = "<group>"; };
		AA72D5FD25FFF94E00C77619 /* NSMenuItemExtension.swift */ = {isa = PBXFileReference; lastKnownFileType = sourcecode.swift; path = NSMenuItemExtension.swift; sourceTree = "<group>"; };
		AA7412B024D0B3AC00D22FE0 /* TabBarViewItem.swift */ = {isa = PBXFileReference; lastKnownFileType = sourcecode.swift; path = TabBarViewItem.swift; sourceTree = "<group>"; };
		AA7412B124D0B3AC00D22FE0 /* TabBarViewItem.xib */ = {isa = PBXFileReference; lastKnownFileType = file.xib; path = TabBarViewItem.xib; sourceTree = "<group>"; };
		AA7412B424D1536B00D22FE0 /* MainWindowController.swift */ = {isa = PBXFileReference; lastKnownFileType = sourcecode.swift; path = MainWindowController.swift; sourceTree = "<group>"; };
		AA7412B624D1687000D22FE0 /* TabBarScrollView.swift */ = {isa = PBXFileReference; lastKnownFileType = sourcecode.swift; path = TabBarScrollView.swift; sourceTree = "<group>"; };
		AA7412BC24D2BEEE00D22FE0 /* MainWindow.swift */ = {isa = PBXFileReference; lastKnownFileType = sourcecode.swift; path = MainWindow.swift; sourceTree = "<group>"; };
		AA75A0AD26F3500C0086B667 /* PrivacyIconViewModel.swift */ = {isa = PBXFileReference; lastKnownFileType = sourcecode.swift; path = PrivacyIconViewModel.swift; sourceTree = "<group>"; };
		AA7DE8E026A9BD000012B490 /* History 2.xcdatamodel */ = {isa = PBXFileReference; lastKnownFileType = wrapper.xcdatamodel; path = "History 2.xcdatamodel"; sourceTree = "<group>"; };
		AA80EC53256BE3BC007083E7 /* UserText.swift */ = {isa = PBXFileReference; lastKnownFileType = sourcecode.swift; path = UserText.swift; sourceTree = "<group>"; };
		AA80EC68256C4691007083E7 /* Base */ = {isa = PBXFileReference; lastKnownFileType = file.storyboard; name = Base; path = Base.lproj/BrowserTab.storyboard; sourceTree = "<group>"; };
		AA80EC6E256C469C007083E7 /* Base */ = {isa = PBXFileReference; lastKnownFileType = file.storyboard; name = Base; path = Base.lproj/NavigationBar.storyboard; sourceTree = "<group>"; };
		AA80EC74256C46A2007083E7 /* Base */ = {isa = PBXFileReference; lastKnownFileType = file.storyboard; name = Base; path = Base.lproj/Suggestion.storyboard; sourceTree = "<group>"; };
		AA80EC7A256C46AA007083E7 /* Base */ = {isa = PBXFileReference; lastKnownFileType = file.storyboard; name = Base; path = Base.lproj/TabBar.storyboard; sourceTree = "<group>"; };
		AA80EC8A256C49B8007083E7 /* en */ = {isa = PBXFileReference; lastKnownFileType = text.plist.strings; name = en; path = en.lproj/Localizable.strings; sourceTree = "<group>"; };
		AA80EC90256C49BC007083E7 /* en */ = {isa = PBXFileReference; lastKnownFileType = text.plist.stringsdict; name = en; path = en.lproj/Localizable.stringsdict; sourceTree = "<group>"; };
		AA840A9727319D1600E63CDD /* FirePopoverWrapperViewController.swift */ = {isa = PBXFileReference; lastKnownFileType = sourcecode.swift; path = FirePopoverWrapperViewController.swift; sourceTree = "<group>"; };
		AA88D14A252A557100980B4E /* URLRequestExtension.swift */ = {isa = PBXFileReference; lastKnownFileType = sourcecode.swift; path = URLRequestExtension.swift; sourceTree = "<group>"; };
		AA8EDF2324923E980071C2E8 /* URLExtension.swift */ = {isa = PBXFileReference; lastKnownFileType = sourcecode.swift; path = URLExtension.swift; sourceTree = "<group>"; };
		AA8EDF2624923EC70071C2E8 /* StringExtension.swift */ = {isa = PBXFileReference; lastKnownFileType = sourcecode.swift; path = StringExtension.swift; sourceTree = "<group>"; };
		AA91F83827076F1900771A0D /* PrivacyIconViewModelTests.swift */ = {isa = PBXFileReference; lastKnownFileType = sourcecode.swift; path = PrivacyIconViewModelTests.swift; sourceTree = "<group>"; };
		AA92126E25ACCB1100600CD4 /* ErrorExtension.swift */ = {isa = PBXFileReference; lastKnownFileType = sourcecode.swift; path = ErrorExtension.swift; sourceTree = "<group>"; };
		AA92127625ADA07900600CD4 /* WKWebViewExtension.swift */ = {isa = PBXFileReference; lastKnownFileType = sourcecode.swift; path = WKWebViewExtension.swift; sourceTree = "<group>"; };
		AA97BF4525135DD30014931A /* ApplicationDockMenu.swift */ = {isa = PBXFileReference; lastKnownFileType = sourcecode.swift; path = ApplicationDockMenu.swift; sourceTree = "<group>"; };
		AA9B7C7D26A06E040008D425 /* TrackerInfo.swift */ = {isa = PBXFileReference; lastKnownFileType = sourcecode.swift; path = TrackerInfo.swift; sourceTree = "<group>"; };
		AA9B7C8226A197A00008D425 /* ServerTrust.swift */ = {isa = PBXFileReference; lastKnownFileType = sourcecode.swift; path = ServerTrust.swift; sourceTree = "<group>"; };
		AA9B7C8426A199B60008D425 /* ServerTrustViewModel.swift */ = {isa = PBXFileReference; lastKnownFileType = sourcecode.swift; path = ServerTrustViewModel.swift; sourceTree = "<group>"; };
		AA9C362725518C44004B1BA3 /* WebsiteDataStoreMock.swift */ = {isa = PBXFileReference; lastKnownFileType = sourcecode.swift; path = WebsiteDataStoreMock.swift; sourceTree = "<group>"; };
		AA9C362F25518CA9004B1BA3 /* FireTests.swift */ = {isa = PBXFileReference; lastKnownFileType = sourcecode.swift; path = FireTests.swift; sourceTree = "<group>"; };
		AA9E9A5525A3AE8400D1959D /* NSWindowExtension.swift */ = {isa = PBXFileReference; lastKnownFileType = sourcecode.swift; path = NSWindowExtension.swift; sourceTree = "<group>"; };
		AA9E9A5D25A4867200D1959D /* TabDragAndDropManager.swift */ = {isa = PBXFileReference; lastKnownFileType = sourcecode.swift; path = TabDragAndDropManager.swift; sourceTree = "<group>"; };
		AA9FF95824A1ECF20039E328 /* Tab.swift */ = {isa = PBXFileReference; lastKnownFileType = sourcecode.swift; path = Tab.swift; sourceTree = "<group>"; };
		AA9FF95A24A1EFC20039E328 /* TabViewModel.swift */ = {isa = PBXFileReference; lastKnownFileType = sourcecode.swift; path = TabViewModel.swift; sourceTree = "<group>"; };
		AA9FF95C24A1FA1C0039E328 /* TabCollection.swift */ = {isa = PBXFileReference; lastKnownFileType = sourcecode.swift; path = TabCollection.swift; sourceTree = "<group>"; };
		AA9FF95E24A1FB680039E328 /* TabCollectionViewModel.swift */ = {isa = PBXFileReference; lastKnownFileType = sourcecode.swift; path = TabCollectionViewModel.swift; sourceTree = "<group>"; };
		AAA0CC32252F181A0079BC96 /* NavigationButtonMenuDelegate.swift */ = {isa = PBXFileReference; lastKnownFileType = sourcecode.swift; path = NavigationButtonMenuDelegate.swift; sourceTree = "<group>"; };
		AAA0CC3B25337FAB0079BC96 /* WKBackForwardListItemViewModel.swift */ = {isa = PBXFileReference; lastKnownFileType = sourcecode.swift; path = WKBackForwardListItemViewModel.swift; sourceTree = "<group>"; };
		AAA0CC462533833C0079BC96 /* MoreOptionsMenu.swift */ = {isa = PBXFileReference; lastKnownFileType = sourcecode.swift; path = MoreOptionsMenu.swift; sourceTree = "<group>"; };
		AAA0CC562539EBC90079BC96 /* FaviconUserScript.swift */ = {isa = PBXFileReference; lastKnownFileType = sourcecode.swift; path = FaviconUserScript.swift; sourceTree = "<group>"; };
		AAA0CC69253CC43C0079BC96 /* WKUserContentControllerExtension.swift */ = {isa = PBXFileReference; lastKnownFileType = sourcecode.swift; path = WKUserContentControllerExtension.swift; sourceTree = "<group>"; };
		AAA892E9250A4CEF005B37B2 /* WindowControllersManager.swift */ = {isa = PBXFileReference; lastKnownFileType = sourcecode.swift; path = WindowControllersManager.swift; sourceTree = "<group>"; };
		AAADFD05264AA282001555EA /* TimeIntervalExtension.swift */ = {isa = PBXFileReference; lastKnownFileType = sourcecode.swift; path = TimeIntervalExtension.swift; sourceTree = "<group>"; };
		AAB549DE25DAB8F80058460B /* BookmarkViewModel.swift */ = {isa = PBXFileReference; lastKnownFileType = sourcecode.swift; path = BookmarkViewModel.swift; sourceTree = "<group>"; };
		AAB7320626DD0C37002FACF9 /* Fire.storyboard */ = {isa = PBXFileReference; lastKnownFileType = file.storyboard; path = Fire.storyboard; sourceTree = "<group>"; };
		AAB7320826DD0CD9002FACF9 /* FireViewController.swift */ = {isa = PBXFileReference; lastKnownFileType = sourcecode.swift; path = FireViewController.swift; sourceTree = "<group>"; };
		AAB8203B26B2DE0D00788AC3 /* SuggestionListCharacteristics.swift */ = {isa = PBXFileReference; lastKnownFileType = sourcecode.swift; path = SuggestionListCharacteristics.swift; sourceTree = "<group>"; };
		AABAF59B260A7D130085060C /* FaviconManagerMock.swift */ = {isa = PBXFileReference; lastKnownFileType = sourcecode.swift; path = FaviconManagerMock.swift; sourceTree = "<group>"; };
		AABEE69924A902A90043105B /* SuggestionContainerViewModel.swift */ = {isa = PBXFileReference; lastKnownFileType = sourcecode.swift; path = SuggestionContainerViewModel.swift; sourceTree = "<group>"; };
		AABEE69B24A902BB0043105B /* SuggestionContainer.swift */ = {isa = PBXFileReference; lastKnownFileType = sourcecode.swift; path = SuggestionContainer.swift; sourceTree = "<group>"; };
		AABEE6A424AA0A7F0043105B /* SuggestionViewController.swift */ = {isa = PBXFileReference; lastKnownFileType = sourcecode.swift; path = SuggestionViewController.swift; sourceTree = "<group>"; };
		AABEE6A824AB4B910043105B /* SuggestionTableCellView.swift */ = {isa = PBXFileReference; lastKnownFileType = sourcecode.swift; path = SuggestionTableCellView.swift; sourceTree = "<group>"; };
		AABEE6AA24ACA0F90043105B /* SuggestionTableRowView.swift */ = {isa = PBXFileReference; lastKnownFileType = sourcecode.swift; path = SuggestionTableRowView.swift; sourceTree = "<group>"; };
		AABEE6AE24AD22B90043105B /* AddressBarTextField.swift */ = {isa = PBXFileReference; lastKnownFileType = sourcecode.swift; path = AddressBarTextField.swift; sourceTree = "<group>"; };
		AAC30A25268DFEE200D2D9CD /* CrashReporter.swift */ = {isa = PBXFileReference; lastKnownFileType = sourcecode.swift; path = CrashReporter.swift; sourceTree = "<group>"; };
		AAC30A27268E045400D2D9CD /* CrashReportReader.swift */ = {isa = PBXFileReference; lastKnownFileType = sourcecode.swift; path = CrashReportReader.swift; sourceTree = "<group>"; };
		AAC30A29268E239100D2D9CD /* CrashReport.swift */ = {isa = PBXFileReference; lastKnownFileType = sourcecode.swift; path = CrashReport.swift; sourceTree = "<group>"; };
		AAC30A2B268F1ECD00D2D9CD /* CrashReportSender.swift */ = {isa = PBXFileReference; lastKnownFileType = sourcecode.swift; path = CrashReportSender.swift; sourceTree = "<group>"; };
		AAC30A2D268F1EE300D2D9CD /* CrashReportPromptPresenter.swift */ = {isa = PBXFileReference; lastKnownFileType = sourcecode.swift; path = CrashReportPromptPresenter.swift; sourceTree = "<group>"; };
		AAC5E4C425D6A6E8007F5990 /* BookmarkPopover.swift */ = {isa = PBXFileReference; fileEncoding = 4; lastKnownFileType = sourcecode.swift; path = BookmarkPopover.swift; sourceTree = "<group>"; };
		AAC5E4C525D6A6E8007F5990 /* BookmarkPopoverViewController.swift */ = {isa = PBXFileReference; fileEncoding = 4; lastKnownFileType = sourcecode.swift; path = BookmarkPopoverViewController.swift; sourceTree = "<group>"; };
		AAC5E4C625D6A6E8007F5990 /* Bookmarks.storyboard */ = {isa = PBXFileReference; fileEncoding = 4; lastKnownFileType = file.storyboard; path = Bookmarks.storyboard; sourceTree = "<group>"; };
		AAC5E4CD25D6A709007F5990 /* Bookmark.swift */ = {isa = PBXFileReference; fileEncoding = 4; lastKnownFileType = sourcecode.swift; path = Bookmark.swift; sourceTree = "<group>"; };
		AAC5E4CE25D6A709007F5990 /* BookmarkManager.swift */ = {isa = PBXFileReference; fileEncoding = 4; lastKnownFileType = sourcecode.swift; path = BookmarkManager.swift; sourceTree = "<group>"; };
		AAC5E4CF25D6A709007F5990 /* BookmarkList.swift */ = {isa = PBXFileReference; fileEncoding = 4; lastKnownFileType = sourcecode.swift; path = BookmarkList.swift; sourceTree = "<group>"; };
		AAC5E4D625D6A710007F5990 /* BookmarkStore.swift */ = {isa = PBXFileReference; fileEncoding = 4; lastKnownFileType = sourcecode.swift; path = BookmarkStore.swift; sourceTree = "<group>"; };
		AAC5E4E325D6BA9C007F5990 /* NSSizeExtension.swift */ = {isa = PBXFileReference; fileEncoding = 4; lastKnownFileType = sourcecode.swift; path = NSSizeExtension.swift; sourceTree = "<group>"; };
		AAC5E4F025D6BF10007F5990 /* AddressBarButton.swift */ = {isa = PBXFileReference; fileEncoding = 4; lastKnownFileType = sourcecode.swift; path = AddressBarButton.swift; sourceTree = "<group>"; };
		AAC5E4F525D6BF2C007F5990 /* AddressBarButtonsViewController.swift */ = {isa = PBXFileReference; fileEncoding = 4; lastKnownFileType = sourcecode.swift; path = AddressBarButtonsViewController.swift; sourceTree = "<group>"; };
		AAC6BBEE27AC151D0006DCC2 /* History 3.xcdatamodel */ = {isa = PBXFileReference; lastKnownFileType = wrapper.xcdatamodel; path = "History 3.xcdatamodel"; sourceTree = "<group>"; };
		AAC82C5F258B6CB5009B6B42 /* TooltipWindowController.swift */ = {isa = PBXFileReference; lastKnownFileType = sourcecode.swift; path = TooltipWindowController.swift; sourceTree = "<group>"; };
		AAC9C01424CAFBCE00AD1325 /* TabTests.swift */ = {isa = PBXFileReference; lastKnownFileType = sourcecode.swift; path = TabTests.swift; sourceTree = "<group>"; };
		AAC9C01624CAFBDC00AD1325 /* TabCollectionTests.swift */ = {isa = PBXFileReference; lastKnownFileType = sourcecode.swift; path = TabCollectionTests.swift; sourceTree = "<group>"; };
		AAC9C01B24CB594C00AD1325 /* TabViewModelTests.swift */ = {isa = PBXFileReference; lastKnownFileType = sourcecode.swift; path = TabViewModelTests.swift; sourceTree = "<group>"; };
		AAC9C01D24CB6BEB00AD1325 /* TabCollectionViewModelTests.swift */ = {isa = PBXFileReference; lastKnownFileType = sourcecode.swift; path = TabCollectionViewModelTests.swift; sourceTree = "<group>"; };
		AACF6FD526BC366D00CF09F9 /* SafariVersionReader.swift */ = {isa = PBXFileReference; lastKnownFileType = sourcecode.swift; path = SafariVersionReader.swift; sourceTree = "<group>"; };
		AAD6D8862696DF6D002393B3 /* CrashReportPromptViewController.swift */ = {isa = PBXFileReference; lastKnownFileType = sourcecode.swift; path = CrashReportPromptViewController.swift; sourceTree = "<group>"; };
		AAD8078427B3F3BE00CF7703 /* WebsiteBreakageSender.swift */ = {isa = PBXFileReference; lastKnownFileType = sourcecode.swift; path = WebsiteBreakageSender.swift; sourceTree = "<group>"; };
		AAD8078627B3F45600CF7703 /* WebsiteBreakage.swift */ = {isa = PBXFileReference; lastKnownFileType = sourcecode.swift; path = WebsiteBreakage.swift; sourceTree = "<group>"; };
		AAD86E502678D104005C11BE /* DuckDuckGoCI.entitlements */ = {isa = PBXFileReference; lastKnownFileType = text.plist.entitlements; path = DuckDuckGoCI.entitlements; sourceTree = "<group>"; };
		AAD86E51267A0DFF005C11BE /* UpdateController.swift */ = {isa = PBXFileReference; lastKnownFileType = sourcecode.swift; path = UpdateController.swift; sourceTree = "<group>"; };
		AADCBF3926F7C2CE00EF67A8 /* LottieAnimationCache.swift */ = {isa = PBXFileReference; lastKnownFileType = sourcecode.swift; path = LottieAnimationCache.swift; sourceTree = "<group>"; };
		AADE11BF26D916D70032D8A7 /* StringExtensionTests.swift */ = {isa = PBXFileReference; lastKnownFileType = sourcecode.swift; path = StringExtensionTests.swift; sourceTree = "<group>"; };
		AAE246F12709EF3B00BEEAEE /* FirePopoverCollectionViewItem.swift */ = {isa = PBXFileReference; lastKnownFileType = sourcecode.swift; path = FirePopoverCollectionViewItem.swift; sourceTree = "<group>"; };
		AAE246F22709EF3B00BEEAEE /* FirePopoverCollectionViewItem.xib */ = {isa = PBXFileReference; lastKnownFileType = file.xib; path = FirePopoverCollectionViewItem.xib; sourceTree = "<group>"; };
		AAE246F5270A3D3000BEEAEE /* FirePopoverCollectionViewHeader.xib */ = {isa = PBXFileReference; lastKnownFileType = file.xib; path = FirePopoverCollectionViewHeader.xib; sourceTree = "<group>"; };
		AAE246F7270A406200BEEAEE /* FirePopoverCollectionViewHeader.swift */ = {isa = PBXFileReference; lastKnownFileType = sourcecode.swift; path = FirePopoverCollectionViewHeader.swift; sourceTree = "<group>"; };
		AAE39D1A24F44885008EF28B /* TabCollectionViewModelDelegateMock.swift */ = {isa = PBXFileReference; lastKnownFileType = sourcecode.swift; path = TabCollectionViewModelDelegateMock.swift; sourceTree = "<group>"; };
		AAE71E2B25F781EA00D74437 /* Homepage.storyboard */ = {isa = PBXFileReference; lastKnownFileType = file.storyboard; path = Homepage.storyboard; sourceTree = "<group>"; };
		AAE71E3025F7855400D74437 /* HomepageViewController.swift */ = {isa = PBXFileReference; lastKnownFileType = sourcecode.swift; path = HomepageViewController.swift; sourceTree = "<group>"; };
		AAE71E3525F7869300D74437 /* HomepageCollectionViewItem.swift */ = {isa = PBXFileReference; lastKnownFileType = sourcecode.swift; path = HomepageCollectionViewItem.swift; sourceTree = "<group>"; };
		AAE71E3625F7869300D74437 /* HomepageCollectionViewItem.xib */ = {isa = PBXFileReference; lastKnownFileType = file.xib; path = HomepageCollectionViewItem.xib; sourceTree = "<group>"; };
		AAE75279263B046100B973F8 /* History.xcdatamodel */ = {isa = PBXFileReference; lastKnownFileType = wrapper.xcdatamodel; path = History.xcdatamodel; sourceTree = "<group>"; };
		AAE7527B263B056C00B973F8 /* HistoryStore.swift */ = {isa = PBXFileReference; lastKnownFileType = sourcecode.swift; path = HistoryStore.swift; sourceTree = "<group>"; };
		AAE7527D263B05C600B973F8 /* HistoryEntry.swift */ = {isa = PBXFileReference; lastKnownFileType = sourcecode.swift; path = HistoryEntry.swift; sourceTree = "<group>"; };
		AAE7527F263B0A4D00B973F8 /* HistoryCoordinator.swift */ = {isa = PBXFileReference; lastKnownFileType = sourcecode.swift; path = HistoryCoordinator.swift; sourceTree = "<group>"; };
		AAE8B101258A41C000E81239 /* Tooltip.storyboard */ = {isa = PBXFileReference; lastKnownFileType = file.storyboard; path = Tooltip.storyboard; sourceTree = "<group>"; };
		AAE8B10F258A456C00E81239 /* TooltipViewController.swift */ = {isa = PBXFileReference; lastKnownFileType = sourcecode.swift; path = TooltipViewController.swift; sourceTree = "<group>"; };
		AAE99B8827088A19008B6BD9 /* FirePopover.swift */ = {isa = PBXFileReference; lastKnownFileType = sourcecode.swift; path = FirePopover.swift; sourceTree = "<group>"; };
		AAEC74B12642C57200C2EFBC /* HistoryCoordinatingMock.swift */ = {isa = PBXFileReference; lastKnownFileType = sourcecode.swift; path = HistoryCoordinatingMock.swift; sourceTree = "<group>"; };
		AAEC74B32642C69300C2EFBC /* HistoryCoordinatorTests.swift */ = {isa = PBXFileReference; lastKnownFileType = sourcecode.swift; path = HistoryCoordinatorTests.swift; sourceTree = "<group>"; };
		AAEC74B52642CC6A00C2EFBC /* HistoryStoringMock.swift */ = {isa = PBXFileReference; lastKnownFileType = sourcecode.swift; path = HistoryStoringMock.swift; sourceTree = "<group>"; };
		AAEC74B72642E43800C2EFBC /* HistoryStoreTests.swift */ = {isa = PBXFileReference; lastKnownFileType = sourcecode.swift; path = HistoryStoreTests.swift; sourceTree = "<group>"; };
		AAEC74BA2642E67C00C2EFBC /* NSPersistentContainerExtension.swift */ = {isa = PBXFileReference; lastKnownFileType = sourcecode.swift; path = NSPersistentContainerExtension.swift; sourceTree = "<group>"; };
		AAECA41F24EEA4AC00EFA63A /* IndexPathExtension.swift */ = {isa = PBXFileReference; lastKnownFileType = sourcecode.swift; path = IndexPathExtension.swift; sourceTree = "<group>"; };
		AAEEC6A827088ADB008445F7 /* FireCoordinator.swift */ = {isa = PBXFileReference; fileEncoding = 4; lastKnownFileType = sourcecode.swift; path = FireCoordinator.swift; sourceTree = "<group>"; };
		AAEF6BC7276A081C0024DCF4 /* FaviconSelector.swift */ = {isa = PBXFileReference; lastKnownFileType = sourcecode.swift; path = FaviconSelector.swift; sourceTree = "<group>"; };
		AAFCB37E25E545D400859DD4 /* PublisherExtension.swift */ = {isa = PBXFileReference; lastKnownFileType = sourcecode.swift; path = PublisherExtension.swift; sourceTree = "<group>"; };
		AAFE068226C7082D005434CC /* WebKitVersionProvider.swift */ = {isa = PBXFileReference; lastKnownFileType = sourcecode.swift; path = WebKitVersionProvider.swift; sourceTree = "<group>"; };
		B31055BC27A1BA1D001AC618 /* AutoconsentUserScript.swift */ = {isa = PBXFileReference; fileEncoding = 4; lastKnownFileType = sourcecode.swift; name = AutoconsentUserScript.swift; path = Autoconsent/AutoconsentUserScript.swift; sourceTree = "<group>"; };
		B31055BD27A1BA1D001AC618 /* autoconsent.html */ = {isa = PBXFileReference; fileEncoding = 4; lastKnownFileType = text.html; name = autoconsent.html; path = Autoconsent/autoconsent.html; sourceTree = "<group>"; };
		B31055BE27A1BA1D001AC618 /* userscript.js */ = {isa = PBXFileReference; fileEncoding = 4; lastKnownFileType = sourcecode.javascript; name = userscript.js; path = Autoconsent/userscript.js; sourceTree = "<group>"; };
		B31055BF27A1BA1D001AC618 /* browser-shim.js */ = {isa = PBXFileReference; fileEncoding = 4; lastKnownFileType = sourcecode.javascript; name = "browser-shim.js"; path = "Autoconsent/browser-shim.js"; sourceTree = "<group>"; };
		B31055C027A1BA1D001AC618 /* background-bundle.js */ = {isa = PBXFileReference; fileEncoding = 4; lastKnownFileType = sourcecode.javascript; name = "background-bundle.js"; path = "Autoconsent/background-bundle.js"; sourceTree = "<group>"; };
		B31055C127A1BA1D001AC618 /* AutoconsentBackground.swift */ = {isa = PBXFileReference; fileEncoding = 4; lastKnownFileType = sourcecode.swift; name = AutoconsentBackground.swift; path = Autoconsent/AutoconsentBackground.swift; sourceTree = "<group>"; };
		B31055C227A1BA1D001AC618 /* background.js */ = {isa = PBXFileReference; fileEncoding = 4; lastKnownFileType = sourcecode.javascript; name = background.js; path = Autoconsent/background.js; sourceTree = "<group>"; };
		B31055C327A1BA1D001AC618 /* autoconsent-bundle.js */ = {isa = PBXFileReference; fileEncoding = 4; lastKnownFileType = sourcecode.javascript; name = "autoconsent-bundle.js"; path = "Autoconsent/autoconsent-bundle.js"; sourceTree = "<group>"; };
		B31055CD27A1BA44001AC618 /* AutoconsentBackgroundTests.swift */ = {isa = PBXFileReference; fileEncoding = 4; lastKnownFileType = sourcecode.swift; name = AutoconsentBackgroundTests.swift; path = Autoconsent/AutoconsentBackgroundTests.swift; sourceTree = "<group>"; };
		B3FB198D27BC013C00513DC1 /* autoconsent-test-page.html */ = {isa = PBXFileReference; lastKnownFileType = text.html; path = "autoconsent-test-page.html"; sourceTree = "<group>"; };
		B3FB198F27BC015600513DC1 /* autoconsent-test.js */ = {isa = PBXFileReference; lastKnownFileType = sourcecode.javascript; path = "autoconsent-test.js"; sourceTree = "<group>"; };
		B3FB199227BD0AD400513DC1 /* CookieConsentInfo.swift */ = {isa = PBXFileReference; lastKnownFileType = sourcecode.swift; path = CookieConsentInfo.swift; sourceTree = "<group>"; };
		B6040855274B830F00680351 /* DictionaryExtension.swift */ = {isa = PBXFileReference; lastKnownFileType = sourcecode.swift; path = DictionaryExtension.swift; sourceTree = "<group>"; };
		B604085B274B8CA400680351 /* Permissions.xcdatamodel */ = {isa = PBXFileReference; lastKnownFileType = wrapper.xcdatamodel; path = Permissions.xcdatamodel; sourceTree = "<group>"; };
		B6085D052743905F00A9C456 /* CoreDataStore.swift */ = {isa = PBXFileReference; lastKnownFileType = sourcecode.swift; path = CoreDataStore.swift; sourceTree = "<group>"; };
		B6085D082743993D00A9C456 /* Permissions.xcdatamodel */ = {isa = PBXFileReference; lastKnownFileType = wrapper.xcdatamodel; path = Permissions.xcdatamodel; sourceTree = "<group>"; };
		B6106B9D26A565DA0013B453 /* BundleExtension.swift */ = {isa = PBXFileReference; lastKnownFileType = sourcecode.swift; path = BundleExtension.swift; sourceTree = "<group>"; };
		B6106B9F26A7BE0B0013B453 /* PermissionManagerTests.swift */ = {isa = PBXFileReference; lastKnownFileType = sourcecode.swift; path = PermissionManagerTests.swift; sourceTree = "<group>"; };
		B6106BA226A7BEA00013B453 /* PermissionAuthorizationState.swift */ = {isa = PBXFileReference; lastKnownFileType = sourcecode.swift; path = PermissionAuthorizationState.swift; sourceTree = "<group>"; };
		B6106BA526A7BEC80013B453 /* PermissionAuthorizationQuery.swift */ = {isa = PBXFileReference; lastKnownFileType = sourcecode.swift; path = PermissionAuthorizationQuery.swift; sourceTree = "<group>"; };
		B6106BAA26A7BF1D0013B453 /* PermissionType.swift */ = {isa = PBXFileReference; lastKnownFileType = sourcecode.swift; path = PermissionType.swift; sourceTree = "<group>"; };
		B6106BAC26A7BF390013B453 /* PermissionState.swift */ = {isa = PBXFileReference; lastKnownFileType = sourcecode.swift; path = PermissionState.swift; sourceTree = "<group>"; };
		B6106BAE26A7C6180013B453 /* PermissionStoreMock.swift */ = {isa = PBXFileReference; lastKnownFileType = sourcecode.swift; path = PermissionStoreMock.swift; sourceTree = "<group>"; };
		B6106BB026A7D8720013B453 /* PermissionStoreTests.swift */ = {isa = PBXFileReference; lastKnownFileType = sourcecode.swift; path = PermissionStoreTests.swift; sourceTree = "<group>"; };
		B6106BB226A7F4AA0013B453 /* GeolocationServiceMock.swift */ = {isa = PBXFileReference; lastKnownFileType = sourcecode.swift; path = GeolocationServiceMock.swift; sourceTree = "<group>"; };
		B6106BB426A809E60013B453 /* GeolocationProviderTests.swift */ = {isa = PBXFileReference; lastKnownFileType = sourcecode.swift; path = GeolocationProviderTests.swift; sourceTree = "<group>"; };
		B610F2BA27A145C500FCEBE9 /* RulesCompilationMonitor.swift */ = {isa = PBXFileReference; lastKnownFileType = sourcecode.swift; path = RulesCompilationMonitor.swift; sourceTree = "<group>"; };
		B610F2E327A8F37A00FCEBE9 /* CBRCompileTimeReporterTests.swift */ = {isa = PBXFileReference; lastKnownFileType = sourcecode.swift; path = CBRCompileTimeReporterTests.swift; sourceTree = "<group>"; };
		B610F2E527AA388100FCEBE9 /* ContentBlockingUpdatingTests.swift */ = {isa = PBXFileReference; lastKnownFileType = sourcecode.swift; path = ContentBlockingUpdatingTests.swift; sourceTree = "<group>"; };
		B610F2E727AA397100FCEBE9 /* ContentBlockerRulesManagerMock.swift */ = {isa = PBXFileReference; lastKnownFileType = sourcecode.swift; path = ContentBlockerRulesManagerMock.swift; sourceTree = "<group>"; };
		B61EF3EB266F91E700B4D78F /* WKWebView+Download.swift */ = {isa = PBXFileReference; lastKnownFileType = sourcecode.swift; path = "WKWebView+Download.swift"; sourceTree = "<group>"; };
		B61EF3F0266F922200B4D78F /* WKProcessPool+DownloadDelegate.swift */ = {isa = PBXFileReference; lastKnownFileType = sourcecode.swift; path = "WKProcessPool+DownloadDelegate.swift"; sourceTree = "<group>"; };
		B61F015425EDD5A700ABB5A3 /* UserContentController.swift */ = {isa = PBXFileReference; lastKnownFileType = sourcecode.swift; path = UserContentController.swift; sourceTree = "<group>"; };
		B62EB47B25BAD3BB005745C6 /* WKWebViewPrivateMethodsAvailabilityTests.swift */ = {isa = PBXFileReference; fileEncoding = 4; lastKnownFileType = sourcecode.swift; path = WKWebViewPrivateMethodsAvailabilityTests.swift; sourceTree = "<group>"; };
		B630793926731F2600DCEE41 /* FileDownloadManagerTests.swift */ = {isa = PBXFileReference; fileEncoding = 4; lastKnownFileType = sourcecode.swift; path = FileDownloadManagerTests.swift; sourceTree = "<group>"; };
		B630794126731F5400DCEE41 /* WKDownloadMock.swift */ = {isa = PBXFileReference; lastKnownFileType = sourcecode.swift; path = WKDownloadMock.swift; sourceTree = "<group>"; };
		B637273A26CBC8AF00C8CB02 /* AuthenticationAlert.swift */ = {isa = PBXFileReference; lastKnownFileType = sourcecode.swift; path = AuthenticationAlert.swift; sourceTree = "<group>"; };
		B637273C26CCF0C200C8CB02 /* OptionalExtension.swift */ = {isa = PBXFileReference; lastKnownFileType = sourcecode.swift; path = OptionalExtension.swift; sourceTree = "<group>"; };
		B637274226CE25EF00C8CB02 /* NSApplication+BuildTime.h */ = {isa = PBXFileReference; lastKnownFileType = sourcecode.c.h; path = "NSApplication+BuildTime.h"; sourceTree = "<group>"; };
		B637274326CE25EF00C8CB02 /* NSApplication+BuildTime.m */ = {isa = PBXFileReference; lastKnownFileType = sourcecode.c.objc; path = "NSApplication+BuildTime.m"; sourceTree = "<group>"; };
		B63B9C502670B2B200C45B91 /* _WKDownload.h */ = {isa = PBXFileReference; lastKnownFileType = sourcecode.c.h; path = _WKDownload.h; sourceTree = "<group>"; };
		B63B9C542670B32000C45B91 /* WKProcessPool+Private.h */ = {isa = PBXFileReference; lastKnownFileType = sourcecode.c.h; path = "WKProcessPool+Private.h"; sourceTree = "<group>"; };
		B63D466725BEB6C200874977 /* WKWebView+Private.h */ = {isa = PBXFileReference; fileEncoding = 4; lastKnownFileType = sourcecode.c.h; path = "WKWebView+Private.h"; sourceTree = "<group>"; };
		B63D466825BEB6C200874977 /* WKWebView+SessionState.swift */ = {isa = PBXFileReference; fileEncoding = 4; lastKnownFileType = sourcecode.swift; path = "WKWebView+SessionState.swift"; sourceTree = "<group>"; };
		B63D467025BFA6C100874977 /* DispatchQueueExtensions.swift */ = {isa = PBXFileReference; lastKnownFileType = sourcecode.swift; path = DispatchQueueExtensions.swift; sourceTree = "<group>"; };
		B63D467925BFC3E100874977 /* NSCoderExtensions.swift */ = {isa = PBXFileReference; lastKnownFileType = sourcecode.swift; path = NSCoderExtensions.swift; sourceTree = "<group>"; };
		B63ED0D726AE729600A9DAD1 /* PermissionModelTests.swift */ = {isa = PBXFileReference; lastKnownFileType = sourcecode.swift; path = PermissionModelTests.swift; sourceTree = "<group>"; };
		B63ED0D926AE7AF400A9DAD1 /* PermissionManagerMock.swift */ = {isa = PBXFileReference; lastKnownFileType = sourcecode.swift; path = PermissionManagerMock.swift; sourceTree = "<group>"; };
		B63ED0DB26AE7B1E00A9DAD1 /* WebViewMock.swift */ = {isa = PBXFileReference; lastKnownFileType = sourcecode.swift; path = WebViewMock.swift; sourceTree = "<group>"; };
		B63ED0DD26AFD9A300A9DAD1 /* AVCaptureDeviceMock.swift */ = {isa = PBXFileReference; lastKnownFileType = sourcecode.swift; path = AVCaptureDeviceMock.swift; sourceTree = "<group>"; };
		B63ED0DF26AFE32F00A9DAD1 /* GeolocationProviderMock.swift */ = {isa = PBXFileReference; lastKnownFileType = sourcecode.swift; path = GeolocationProviderMock.swift; sourceTree = "<group>"; };
		B63ED0E226B3E7FA00A9DAD1 /* CLLocationManagerMock.swift */ = {isa = PBXFileReference; fileEncoding = 4; lastKnownFileType = sourcecode.swift; path = CLLocationManagerMock.swift; sourceTree = "<group>"; };
		B63ED0E426BB8FB900A9DAD1 /* SharingMenu.swift */ = {isa = PBXFileReference; lastKnownFileType = sourcecode.swift; path = SharingMenu.swift; sourceTree = "<group>"; };
		B643BF1327ABF772000BACEC /* NSWorkspaceExtension.swift */ = {isa = PBXFileReference; lastKnownFileType = sourcecode.swift; path = NSWorkspaceExtension.swift; sourceTree = "<group>"; };
		B642738127B65BAC0005DFD1 /* SecureVaultErrorReporter.swift */ = {isa = PBXFileReference; lastKnownFileType = sourcecode.swift; path = SecureVaultErrorReporter.swift; sourceTree = "<group>"; };
		B64C84DD2692D7400048FEBE /* PermissionAuthorization.storyboard */ = {isa = PBXFileReference; lastKnownFileType = file.storyboard; path = PermissionAuthorization.storyboard; sourceTree = "<group>"; };
		B64C84E22692DC9F0048FEBE /* PermissionAuthorizationViewController.swift */ = {isa = PBXFileReference; lastKnownFileType = sourcecode.swift; path = PermissionAuthorizationViewController.swift; sourceTree = "<group>"; };
		B64C84EA2692DD650048FEBE /* PermissionAuthorizationPopover.swift */ = {isa = PBXFileReference; lastKnownFileType = sourcecode.swift; path = PermissionAuthorizationPopover.swift; sourceTree = "<group>"; };
		B64C84F0269310120048FEBE /* PermissionManager.swift */ = {isa = PBXFileReference; lastKnownFileType = sourcecode.swift; path = PermissionManager.swift; sourceTree = "<group>"; };
		B64C852926942AC90048FEBE /* PermissionContextMenu.swift */ = {isa = PBXFileReference; lastKnownFileType = sourcecode.swift; path = PermissionContextMenu.swift; sourceTree = "<group>"; };
		B64C852F26943BC10048FEBE /* Permissions.xcdatamodel */ = {isa = PBXFileReference; lastKnownFileType = wrapper.xcdatamodel; path = Permissions.xcdatamodel; sourceTree = "<group>"; };
		B64C853726944B880048FEBE /* StoredPermission.swift */ = {isa = PBXFileReference; lastKnownFileType = sourcecode.swift; path = StoredPermission.swift; sourceTree = "<group>"; };
		B64C853C26944B940048FEBE /* PermissionStore.swift */ = {isa = PBXFileReference; lastKnownFileType = sourcecode.swift; path = PermissionStore.swift; sourceTree = "<group>"; };
		B64C85412694590B0048FEBE /* PermissionButton.swift */ = {isa = PBXFileReference; lastKnownFileType = sourcecode.swift; path = PermissionButton.swift; sourceTree = "<group>"; };
		B65349A9265CF45000DCC645 /* DispatchQueueExtensionsTests.swift */ = {isa = PBXFileReference; lastKnownFileType = sourcecode.swift; path = DispatchQueueExtensionsTests.swift; sourceTree = "<group>"; };
		B6553691268440D700085A79 /* WKProcessPool+GeolocationProvider.swift */ = {isa = PBXFileReference; lastKnownFileType = sourcecode.swift; path = "WKProcessPool+GeolocationProvider.swift"; sourceTree = "<group>"; };
		B65536962684413900085A79 /* WKGeolocationProvider.h */ = {isa = PBXFileReference; lastKnownFileType = sourcecode.c.h; path = WKGeolocationProvider.h; sourceTree = "<group>"; };
		B655369A268442EE00085A79 /* GeolocationProvider.swift */ = {isa = PBXFileReference; lastKnownFileType = sourcecode.swift; path = GeolocationProvider.swift; sourceTree = "<group>"; };
		B65536A52685B82B00085A79 /* Permissions.swift */ = {isa = PBXFileReference; lastKnownFileType = sourcecode.swift; path = Permissions.swift; sourceTree = "<group>"; };
		B65536AD2685E17100085A79 /* GeolocationService.swift */ = {isa = PBXFileReference; lastKnownFileType = sourcecode.swift; path = GeolocationService.swift; sourceTree = "<group>"; };
		B65783E625F8AAFB00D8DB33 /* String+Punycode.swift */ = {isa = PBXFileReference; lastKnownFileType = sourcecode.swift; path = "String+Punycode.swift"; sourceTree = "<group>"; };
		B65783EB25F8AB9200D8DB33 /* String+PunycodeTests.swift */ = {isa = PBXFileReference; fileEncoding = 4; lastKnownFileType = sourcecode.swift; path = "String+PunycodeTests.swift"; sourceTree = "<group>"; };
		B657841825FA484B00D8DB33 /* NSException+Catch.h */ = {isa = PBXFileReference; lastKnownFileType = sourcecode.c.h; path = "NSException+Catch.h"; sourceTree = "<group>"; };
		B657841925FA484B00D8DB33 /* NSException+Catch.m */ = {isa = PBXFileReference; lastKnownFileType = sourcecode.c.objc; path = "NSException+Catch.m"; sourceTree = "<group>"; };
		B657841E25FA497600D8DB33 /* NSException+Catch.swift */ = {isa = PBXFileReference; lastKnownFileType = sourcecode.swift; path = "NSException+Catch.swift"; sourceTree = "<group>"; };
		B65E6B9D26D9EC0800095F96 /* CircularProgressView.swift */ = {isa = PBXFileReference; lastKnownFileType = sourcecode.swift; path = CircularProgressView.swift; sourceTree = "<group>"; };
		B65E6B9F26D9F10600095F96 /* NSBezierPathExtension.swift */ = {isa = PBXFileReference; lastKnownFileType = sourcecode.swift; path = NSBezierPathExtension.swift; sourceTree = "<group>"; };
		B662D3D82755D7AD0035D4D6 /* PixelStoreTests.swift */ = {isa = PBXFileReference; lastKnownFileType = sourcecode.swift; path = PixelStoreTests.swift; sourceTree = "<group>"; };
		B662D3DB2755D81A0035D4D6 /* PixelDataModel.xcdatamodel */ = {isa = PBXFileReference; lastKnownFileType = wrapper.xcdatamodel; path = PixelDataModel.xcdatamodel; sourceTree = "<group>"; };
		B662D3DD275613BB0035D4D6 /* EncryptionKeyStoreMock.swift */ = {isa = PBXFileReference; lastKnownFileType = sourcecode.swift; path = EncryptionKeyStoreMock.swift; sourceTree = "<group>"; };
		B66E9DD12670EB2A00E53BB5 /* _WKDownload+WebKitDownload.swift */ = {isa = PBXFileReference; lastKnownFileType = sourcecode.swift; path = "_WKDownload+WebKitDownload.swift"; sourceTree = "<group>"; };
		B66E9DD32670EB4A00E53BB5 /* WKDownload+WebKitDownload.swift */ = {isa = PBXFileReference; lastKnownFileType = sourcecode.swift; path = "WKDownload+WebKitDownload.swift"; sourceTree = "<group>"; };
		B67C6C3C2654B897006C872E /* WebViewExtensionTests.swift */ = {isa = PBXFileReference; lastKnownFileType = sourcecode.swift; path = WebViewExtensionTests.swift; sourceTree = "<group>"; };
		B67C6C412654BF49006C872E /* DuckDuckGo-Symbol.jpg */ = {isa = PBXFileReference; lastKnownFileType = image.jpeg; path = "DuckDuckGo-Symbol.jpg"; sourceTree = "<group>"; };
		B67C6C462654C643006C872E /* FileManagerExtensionTests.swift */ = {isa = PBXFileReference; lastKnownFileType = sourcecode.swift; path = FileManagerExtensionTests.swift; sourceTree = "<group>"; };
		B68172A8269C487D006D1092 /* PrivacyDashboardUserScript.swift */ = {isa = PBXFileReference; lastKnownFileType = sourcecode.swift; path = PrivacyDashboardUserScript.swift; sourceTree = "<group>"; };
		B68172AD269EB43F006D1092 /* GeolocationServiceTests.swift */ = {isa = PBXFileReference; lastKnownFileType = sourcecode.swift; path = GeolocationServiceTests.swift; sourceTree = "<group>"; };
		B6830960274CDE99004B46BB /* FireproofDomainsContainer.swift */ = {isa = PBXFileReference; lastKnownFileType = sourcecode.swift; path = FireproofDomainsContainer.swift; sourceTree = "<group>"; };
		B6830962274CDEC7004B46BB /* FireproofDomainsStore.swift */ = {isa = PBXFileReference; lastKnownFileType = sourcecode.swift; path = FireproofDomainsStore.swift; sourceTree = "<group>"; };
		B68458AF25C7E76A00DC17B6 /* WindowManager+StateRestoration.swift */ = {isa = PBXFileReference; lastKnownFileType = sourcecode.swift; path = "WindowManager+StateRestoration.swift"; sourceTree = "<group>"; };
		B68458B725C7E8B200DC17B6 /* Tab+NSSecureCoding.swift */ = {isa = PBXFileReference; lastKnownFileType = sourcecode.swift; path = "Tab+NSSecureCoding.swift"; sourceTree = "<group>"; };
		B68458BF25C7E9E000DC17B6 /* TabCollectionViewModel+NSSecureCoding.swift */ = {isa = PBXFileReference; lastKnownFileType = sourcecode.swift; path = "TabCollectionViewModel+NSSecureCoding.swift"; sourceTree = "<group>"; };
		B68458C425C7EA0C00DC17B6 /* TabCollection+NSSecureCoding.swift */ = {isa = PBXFileReference; lastKnownFileType = sourcecode.swift; path = "TabCollection+NSSecureCoding.swift"; sourceTree = "<group>"; };
		B68458CC25C7EB9000DC17B6 /* WKWebViewConfigurationExtensions.swift */ = {isa = PBXFileReference; lastKnownFileType = sourcecode.swift; path = WKWebViewConfigurationExtensions.swift; sourceTree = "<group>"; };
		B684590725C9027900DC17B6 /* AppStateChangedPublisher.swift */ = {isa = PBXFileReference; lastKnownFileType = sourcecode.swift; path = AppStateChangedPublisher.swift; sourceTree = "<group>"; };
		B684592125C93BE000DC17B6 /* Publisher.asVoid.swift */ = {isa = PBXFileReference; lastKnownFileType = sourcecode.swift; path = Publisher.asVoid.swift; sourceTree = "<group>"; };
		B684592625C93C0500DC17B6 /* Publishers.NestedObjectChanges.swift */ = {isa = PBXFileReference; lastKnownFileType = sourcecode.swift; path = Publishers.NestedObjectChanges.swift; sourceTree = "<group>"; };
		B684592E25C93FBF00DC17B6 /* AppStateRestorationManager.swift */ = {isa = PBXFileReference; lastKnownFileType = sourcecode.swift; path = AppStateRestorationManager.swift; sourceTree = "<group>"; };
		B68503A6279141CD00893A05 /* KeySetDictionary.swift */ = {isa = PBXFileReference; lastKnownFileType = sourcecode.swift; path = KeySetDictionary.swift; sourceTree = "<group>"; };
		B687260326E215C9008EE860 /* ExpirationChecker.swift */ = {isa = PBXFileReference; lastKnownFileType = sourcecode.swift; path = ExpirationChecker.swift; sourceTree = "<group>"; };
		B688B4D9273E6D3B0087BEAF /* MainView.swift */ = {isa = PBXFileReference; lastKnownFileType = sourcecode.swift; path = MainView.swift; sourceTree = "<group>"; };
		B688B4DE27420D290087BEAF /* PDFSearchTextMenuItemHandler.swift */ = {isa = PBXFileReference; lastKnownFileType = sourcecode.swift; path = PDFSearchTextMenuItemHandler.swift; sourceTree = "<group>"; };
		B689ECD426C247DB006FB0C5 /* BackForwardListItem.swift */ = {isa = PBXFileReference; lastKnownFileType = sourcecode.swift; path = BackForwardListItem.swift; sourceTree = "<group>"; };
		B68C2FB127706E6A00BF2C7D /* ProcessExtension.swift */ = {isa = PBXFileReference; lastKnownFileType = sourcecode.swift; path = ProcessExtension.swift; sourceTree = "<group>"; };
		B68C92C0274E3EF4002AC6B0 /* PopUpWindow.swift */ = {isa = PBXFileReference; lastKnownFileType = sourcecode.swift; path = PopUpWindow.swift; sourceTree = "<group>"; };
		B68C92C32750EF76002AC6B0 /* PixelDataRecord.swift */ = {isa = PBXFileReference; lastKnownFileType = sourcecode.swift; path = PixelDataRecord.swift; sourceTree = "<group>"; };
		B693953C26F04BE70015B914 /* NibLoadable.swift */ = {isa = PBXFileReference; fileEncoding = 4; lastKnownFileType = sourcecode.swift; path = NibLoadable.swift; sourceTree = "<group>"; };
		B693953D26F04BE70015B914 /* MouseOverView.swift */ = {isa = PBXFileReference; fileEncoding = 4; lastKnownFileType = sourcecode.swift; path = MouseOverView.swift; sourceTree = "<group>"; };
		B693953E26F04BE70015B914 /* FocusRingView.swift */ = {isa = PBXFileReference; fileEncoding = 4; lastKnownFileType = sourcecode.swift; path = FocusRingView.swift; sourceTree = "<group>"; };
		B693953F26F04BE80015B914 /* MouseClickView.swift */ = {isa = PBXFileReference; fileEncoding = 4; lastKnownFileType = sourcecode.swift; path = MouseClickView.swift; sourceTree = "<group>"; };
		B693954026F04BE80015B914 /* ProgressView.swift */ = {isa = PBXFileReference; fileEncoding = 4; lastKnownFileType = sourcecode.swift; path = ProgressView.swift; sourceTree = "<group>"; };
		B693954126F04BE80015B914 /* PaddedImageButton.swift */ = {isa = PBXFileReference; fileEncoding = 4; lastKnownFileType = sourcecode.swift; path = PaddedImageButton.swift; sourceTree = "<group>"; };
		B693954226F04BE90015B914 /* ShadowView.swift */ = {isa = PBXFileReference; fileEncoding = 4; lastKnownFileType = sourcecode.swift; path = ShadowView.swift; sourceTree = "<group>"; };
		B693954326F04BE90015B914 /* GradientView.swift */ = {isa = PBXFileReference; fileEncoding = 4; lastKnownFileType = sourcecode.swift; path = GradientView.swift; sourceTree = "<group>"; };
		B693954426F04BE90015B914 /* LongPressButton.swift */ = {isa = PBXFileReference; fileEncoding = 4; lastKnownFileType = sourcecode.swift; path = LongPressButton.swift; sourceTree = "<group>"; };
		B693954526F04BEA0015B914 /* WindowDraggingView.swift */ = {isa = PBXFileReference; fileEncoding = 4; lastKnownFileType = sourcecode.swift; path = WindowDraggingView.swift; sourceTree = "<group>"; };
		B693954626F04BEA0015B914 /* ColorView.swift */ = {isa = PBXFileReference; fileEncoding = 4; lastKnownFileType = sourcecode.swift; path = ColorView.swift; sourceTree = "<group>"; };
		B693954726F04BEA0015B914 /* NSSavePanelExtension.swift */ = {isa = PBXFileReference; fileEncoding = 4; lastKnownFileType = sourcecode.swift; path = NSSavePanelExtension.swift; sourceTree = "<group>"; };
		B693954826F04BEB0015B914 /* SavePanelAccessoryView.xib */ = {isa = PBXFileReference; fileEncoding = 4; lastKnownFileType = file.xib; path = SavePanelAccessoryView.xib; sourceTree = "<group>"; };
		B693954926F04BEB0015B914 /* MouseOverButton.swift */ = {isa = PBXFileReference; fileEncoding = 4; lastKnownFileType = sourcecode.swift; path = MouseOverButton.swift; sourceTree = "<group>"; };
		B693955A26F0CE300015B914 /* WebKitDownloadDelegate.swift */ = {isa = PBXFileReference; lastKnownFileType = sourcecode.swift; path = WebKitDownloadDelegate.swift; sourceTree = "<group>"; };
		B693955C26F19CD70015B914 /* DownloadListStoreTests.swift */ = {isa = PBXFileReference; lastKnownFileType = sourcecode.swift; path = DownloadListStoreTests.swift; sourceTree = "<group>"; };
		B693955E26F1C17F0015B914 /* DownloadListCoordinatorTests.swift */ = {isa = PBXFileReference; lastKnownFileType = sourcecode.swift; path = DownloadListCoordinatorTests.swift; sourceTree = "<group>"; };
		B693956026F1C1BC0015B914 /* DownloadListStoreMock.swift */ = {isa = PBXFileReference; lastKnownFileType = sourcecode.swift; path = DownloadListStoreMock.swift; sourceTree = "<group>"; };
		B693956226F1C2A40015B914 /* FileDownloadManagerMock.swift */ = {isa = PBXFileReference; lastKnownFileType = sourcecode.swift; path = FileDownloadManagerMock.swift; sourceTree = "<group>"; };
		B693956626F352940015B914 /* TestsBridging.h */ = {isa = PBXFileReference; lastKnownFileType = sourcecode.c.h; path = TestsBridging.h; sourceTree = "<group>"; };
		B693956726F352DB0015B914 /* DownloadsWebViewMock.h */ = {isa = PBXFileReference; lastKnownFileType = sourcecode.c.h; path = DownloadsWebViewMock.h; sourceTree = "<group>"; };
		B693956826F352DB0015B914 /* DownloadsWebViewMock.m */ = {isa = PBXFileReference; lastKnownFileType = sourcecode.c.objc; path = DownloadsWebViewMock.m; sourceTree = "<group>"; };
		B69B50342726A11F00758A2B /* StatisticsLoader.swift */ = {isa = PBXFileReference; fileEncoding = 4; lastKnownFileType = sourcecode.swift; path = StatisticsLoader.swift; sourceTree = "<group>"; };
		B69B50352726A11F00758A2B /* Atb.swift */ = {isa = PBXFileReference; fileEncoding = 4; lastKnownFileType = sourcecode.swift; path = Atb.swift; sourceTree = "<group>"; };
		B69B50362726A12000758A2B /* StatisticsStore.swift */ = {isa = PBXFileReference; fileEncoding = 4; lastKnownFileType = sourcecode.swift; path = StatisticsStore.swift; sourceTree = "<group>"; };
		B69B50372726A12000758A2B /* VariantManager.swift */ = {isa = PBXFileReference; fileEncoding = 4; lastKnownFileType = sourcecode.swift; path = VariantManager.swift; sourceTree = "<group>"; };
		B69B50382726A12400758A2B /* AtbParser.swift */ = {isa = PBXFileReference; fileEncoding = 4; lastKnownFileType = sourcecode.swift; path = AtbParser.swift; sourceTree = "<group>"; };
		B69B50392726A12500758A2B /* LocalStatisticsStore.swift */ = {isa = PBXFileReference; fileEncoding = 4; lastKnownFileType = sourcecode.swift; path = LocalStatisticsStore.swift; sourceTree = "<group>"; };
		B69B50412726C5C100758A2B /* AtbParserTests.swift */ = {isa = PBXFileReference; fileEncoding = 4; lastKnownFileType = sourcecode.swift; path = AtbParserTests.swift; sourceTree = "<group>"; };
		B69B50422726C5C100758A2B /* AtbAndVariantCleanupTests.swift */ = {isa = PBXFileReference; fileEncoding = 4; lastKnownFileType = sourcecode.swift; path = AtbAndVariantCleanupTests.swift; sourceTree = "<group>"; };
		B69B50432726C5C100758A2B /* VariantManagerTests.swift */ = {isa = PBXFileReference; fileEncoding = 4; lastKnownFileType = sourcecode.swift; path = VariantManagerTests.swift; sourceTree = "<group>"; };
		B69B50442726C5C200758A2B /* StatisticsLoaderTests.swift */ = {isa = PBXFileReference; fileEncoding = 4; lastKnownFileType = sourcecode.swift; path = StatisticsLoaderTests.swift; sourceTree = "<group>"; };
		B69B50492726CA2900758A2B /* MockStatisticsStore.swift */ = {isa = PBXFileReference; fileEncoding = 4; lastKnownFileType = sourcecode.swift; path = MockStatisticsStore.swift; sourceTree = "<group>"; };
		B69B504A2726CA2900758A2B /* MockVariantManager.swift */ = {isa = PBXFileReference; fileEncoding = 4; lastKnownFileType = sourcecode.swift; path = MockVariantManager.swift; sourceTree = "<group>"; };
		B69B504E2726CD7E00758A2B /* atb.json */ = {isa = PBXFileReference; fileEncoding = 4; lastKnownFileType = text.json; path = atb.json; sourceTree = "<group>"; };
		B69B504F2726CD7F00758A2B /* empty */ = {isa = PBXFileReference; fileEncoding = 4; lastKnownFileType = text; path = empty; sourceTree = "<group>"; };
		B69B50502726CD7F00758A2B /* atb-with-update.json */ = {isa = PBXFileReference; fileEncoding = 4; lastKnownFileType = text.json; path = "atb-with-update.json"; sourceTree = "<group>"; };
		B69B50512726CD8000758A2B /* invalid.json */ = {isa = PBXFileReference; fileEncoding = 4; lastKnownFileType = text.json; path = invalid.json; sourceTree = "<group>"; };
		B69B50562727D16900758A2B /* AtbAndVariantCleanup.swift */ = {isa = PBXFileReference; fileEncoding = 4; lastKnownFileType = sourcecode.swift; path = AtbAndVariantCleanup.swift; sourceTree = "<group>"; };
		B6A5A27025B9377300AA7ADA /* StatePersistenceService.swift */ = {isa = PBXFileReference; lastKnownFileType = sourcecode.swift; path = StatePersistenceService.swift; sourceTree = "<group>"; };
		B6A5A27825B93FFE00AA7ADA /* StateRestorationManagerTests.swift */ = {isa = PBXFileReference; lastKnownFileType = sourcecode.swift; path = StateRestorationManagerTests.swift; sourceTree = "<group>"; };
		B6A5A27D25B9403E00AA7ADA /* FileStoreMock.swift */ = {isa = PBXFileReference; lastKnownFileType = sourcecode.swift; path = FileStoreMock.swift; sourceTree = "<group>"; };
		B6A5A29F25B96E8300AA7ADA /* AppStateChangePublisherTests.swift */ = {isa = PBXFileReference; lastKnownFileType = sourcecode.swift; path = AppStateChangePublisherTests.swift; sourceTree = "<group>"; };
		B6A5A2A725BAA35500AA7ADA /* WindowManagerStateRestorationTests.swift */ = {isa = PBXFileReference; lastKnownFileType = sourcecode.swift; path = WindowManagerStateRestorationTests.swift; sourceTree = "<group>"; };
		B6A924D32664BBB9001A28CA /* WKWebViewDownloadDelegate.swift */ = {isa = PBXFileReference; lastKnownFileType = sourcecode.swift; path = WKWebViewDownloadDelegate.swift; sourceTree = "<group>"; };
		B6A924D82664C72D001A28CA /* WebKitDownloadTask.swift */ = {isa = PBXFileReference; lastKnownFileType = sourcecode.swift; path = WebKitDownloadTask.swift; sourceTree = "<group>"; };
		B6A924DD2664CA08001A28CA /* LegacyWebKitDownloadDelegate.swift */ = {isa = PBXFileReference; lastKnownFileType = sourcecode.swift; path = LegacyWebKitDownloadDelegate.swift; sourceTree = "<group>"; };
		B6A9E45226142B070067D1B9 /* Pixel.swift */ = {isa = PBXFileReference; fileEncoding = 4; lastKnownFileType = sourcecode.swift; path = Pixel.swift; sourceTree = "<group>"; };
		B6A9E457261460340067D1B9 /* ApiRequestError.swift */ = {isa = PBXFileReference; fileEncoding = 4; lastKnownFileType = sourcecode.swift; path = ApiRequestError.swift; sourceTree = "<group>"; };
		B6A9E458261460340067D1B9 /* APIHeaders.swift */ = {isa = PBXFileReference; fileEncoding = 4; lastKnownFileType = sourcecode.swift; path = APIHeaders.swift; sourceTree = "<group>"; };
		B6A9E459261460350067D1B9 /* APIRequest.swift */ = {isa = PBXFileReference; fileEncoding = 4; lastKnownFileType = sourcecode.swift; path = APIRequest.swift; sourceTree = "<group>"; };
		B6A9E4602614608B0067D1B9 /* AppVersion.swift */ = {isa = PBXFileReference; fileEncoding = 4; lastKnownFileType = sourcecode.swift; path = AppVersion.swift; sourceTree = "<group>"; };
		B6A9E46A2614618A0067D1B9 /* OperatingSystemVersionExtension.swift */ = {isa = PBXFileReference; lastKnownFileType = sourcecode.swift; path = OperatingSystemVersionExtension.swift; sourceTree = "<group>"; };
		B6A9E46F26146A250067D1B9 /* DateExtension.swift */ = {isa = PBXFileReference; lastKnownFileType = sourcecode.swift; path = DateExtension.swift; sourceTree = "<group>"; };
		B6A9E47626146A570067D1B9 /* PixelEvent.swift */ = {isa = PBXFileReference; lastKnownFileType = sourcecode.swift; path = PixelEvent.swift; sourceTree = "<group>"; };
		B6A9E47E26146A800067D1B9 /* PixelArguments.swift */ = {isa = PBXFileReference; lastKnownFileType = sourcecode.swift; path = PixelArguments.swift; sourceTree = "<group>"; };
		B6A9E48326146AAB0067D1B9 /* PixelParameters.swift */ = {isa = PBXFileReference; lastKnownFileType = sourcecode.swift; path = PixelParameters.swift; sourceTree = "<group>"; };
		B6A9E498261474120067D1B9 /* TimedPixel.swift */ = {isa = PBXFileReference; lastKnownFileType = sourcecode.swift; path = TimedPixel.swift; sourceTree = "<group>"; };
		B6A9E4A2261475C70067D1B9 /* AppUsageActivityMonitor.swift */ = {isa = PBXFileReference; lastKnownFileType = sourcecode.swift; path = AppUsageActivityMonitor.swift; sourceTree = "<group>"; };
		B6AAAC2C260330580029438D /* PublishedAfter.swift */ = {isa = PBXFileReference; lastKnownFileType = sourcecode.swift; path = PublishedAfter.swift; sourceTree = "<group>"; };
		B6AAAC3D26048F690029438D /* RandomAccessCollectionExtension.swift */ = {isa = PBXFileReference; lastKnownFileType = sourcecode.swift; path = RandomAccessCollectionExtension.swift; sourceTree = "<group>"; };
		B6AE74332609AFCE005B9B1A /* ProgressEstimationTests.swift */ = {isa = PBXFileReference; lastKnownFileType = sourcecode.swift; path = ProgressEstimationTests.swift; sourceTree = "<group>"; };
		B6B1E87A26D381710062C350 /* DownloadListCoordinator.swift */ = {isa = PBXFileReference; lastKnownFileType = sourcecode.swift; path = DownloadListCoordinator.swift; sourceTree = "<group>"; };
		B6B1E87D26D5DA0E0062C350 /* DownloadsPopover.swift */ = {isa = PBXFileReference; lastKnownFileType = sourcecode.swift; path = DownloadsPopover.swift; sourceTree = "<group>"; };
		B6B1E87F26D5DA9B0062C350 /* DownloadsViewController.swift */ = {isa = PBXFileReference; lastKnownFileType = sourcecode.swift; path = DownloadsViewController.swift; sourceTree = "<group>"; };
		B6B1E88126D5DAC30062C350 /* Downloads.storyboard */ = {isa = PBXFileReference; lastKnownFileType = file.storyboard; path = Downloads.storyboard; sourceTree = "<group>"; };
		B6B1E88326D5EB570062C350 /* DownloadsCellView.swift */ = {isa = PBXFileReference; lastKnownFileType = sourcecode.swift; path = DownloadsCellView.swift; sourceTree = "<group>"; };
		B6B1E88A26D774090062C350 /* LinkButton.swift */ = {isa = PBXFileReference; lastKnownFileType = sourcecode.swift; path = LinkButton.swift; sourceTree = "<group>"; };
		B6B3E0952654DACD0040E0A2 /* UTTypeTests.swift */ = {isa = PBXFileReference; lastKnownFileType = sourcecode.swift; path = UTTypeTests.swift; sourceTree = "<group>"; };
		B6B3E0DC2657E9CF0040E0A2 /* NSScreenExtension.swift */ = {isa = PBXFileReference; lastKnownFileType = sourcecode.swift; path = NSScreenExtension.swift; sourceTree = "<group>"; };
		B6BBF16F2744CDE1004F850E /* CoreDataStoreTests.swift */ = {isa = PBXFileReference; lastKnownFileType = sourcecode.swift; path = CoreDataStoreTests.swift; sourceTree = "<group>"; };
		B6BBF1712744CE36004F850E /* FireproofDomainsStoreMock.swift */ = {isa = PBXFileReference; lastKnownFileType = sourcecode.swift; path = FireproofDomainsStoreMock.swift; sourceTree = "<group>"; };
		B6BBF17327475B15004F850E /* PopupBlockedPopover.swift */ = {isa = PBXFileReference; lastKnownFileType = sourcecode.swift; path = PopupBlockedPopover.swift; sourceTree = "<group>"; };
		B6C0B22D26E61CE70031CB7F /* DownloadViewModel.swift */ = {isa = PBXFileReference; lastKnownFileType = sourcecode.swift; path = DownloadViewModel.swift; sourceTree = "<group>"; };
		B6C0B22F26E61D630031CB7F /* DownloadListStore.swift */ = {isa = PBXFileReference; lastKnownFileType = sourcecode.swift; path = DownloadListStore.swift; sourceTree = "<group>"; };
		B6C0B23326E71BCD0031CB7F /* Downloads.xcdatamodel */ = {isa = PBXFileReference; lastKnownFileType = wrapper.xcdatamodel; path = Downloads.xcdatamodel; sourceTree = "<group>"; };
		B6C0B23526E732000031CB7F /* DownloadListItem.swift */ = {isa = PBXFileReference; lastKnownFileType = sourcecode.swift; path = DownloadListItem.swift; sourceTree = "<group>"; };
		B6C0B23826E742610031CB7F /* FileDownloadError.swift */ = {isa = PBXFileReference; lastKnownFileType = sourcecode.swift; path = FileDownloadError.swift; sourceTree = "<group>"; };
		B6C0B23B26E87D900031CB7F /* NSAlert+ActiveDownloadsTermination.swift */ = {isa = PBXFileReference; lastKnownFileType = sourcecode.swift; path = "NSAlert+ActiveDownloadsTermination.swift"; sourceTree = "<group>"; };
		B6C0B23D26E8BF1F0031CB7F /* DownloadListViewModel.swift */ = {isa = PBXFileReference; lastKnownFileType = sourcecode.swift; path = DownloadListViewModel.swift; sourceTree = "<group>"; };
		B6C0B24326E9CB080031CB7F /* RunLoopExtension.swift */ = {isa = PBXFileReference; fileEncoding = 4; lastKnownFileType = sourcecode.swift; path = RunLoopExtension.swift; sourceTree = "<group>"; };
		B6C0B24526E9CB190031CB7F /* RunLoopExtensionTests.swift */ = {isa = PBXFileReference; fileEncoding = 4; lastKnownFileType = sourcecode.swift; path = RunLoopExtensionTests.swift; sourceTree = "<group>"; };
		B6C2C9EE276081AB005B7F0A /* DeallocationTests.swift */ = {isa = PBXFileReference; lastKnownFileType = sourcecode.swift; path = DeallocationTests.swift; sourceTree = "<group>"; };
		B6C2C9F52760B659005B7F0A /* Permissions.xcdatamodel */ = {isa = PBXFileReference; lastKnownFileType = wrapper.xcdatamodel; path = Permissions.xcdatamodel; sourceTree = "<group>"; };
		B6CF78DD267B099C00CD4F13 /* WKNavigationActionExtension.swift */ = {isa = PBXFileReference; lastKnownFileType = sourcecode.swift; path = WKNavigationActionExtension.swift; sourceTree = "<group>"; };
		B6CF78E2267B0A1900CD4F13 /* WKNavigationAction+Private.h */ = {isa = PBXFileReference; lastKnownFileType = sourcecode.c.h; path = "WKNavigationAction+Private.h"; sourceTree = "<group>"; };
		B6DA44012616B28300DD1EC2 /* PixelDataStore.swift */ = {isa = PBXFileReference; lastKnownFileType = sourcecode.swift; path = PixelDataStore.swift; sourceTree = "<group>"; };
		B6DA44072616B30600DD1EC2 /* PixelDataModel.xcdatamodel */ = {isa = PBXFileReference; lastKnownFileType = wrapper.xcdatamodel; path = PixelDataModel.xcdatamodel; sourceTree = "<group>"; };
		B6DA44102616C0FC00DD1EC2 /* PixelTests.swift */ = {isa = PBXFileReference; fileEncoding = 4; lastKnownFileType = sourcecode.swift; path = PixelTests.swift; sourceTree = "<group>"; };
		B6DA441D2616C84600DD1EC2 /* PixelStoreMock.swift */ = {isa = PBXFileReference; lastKnownFileType = sourcecode.swift; path = PixelStoreMock.swift; sourceTree = "<group>"; };
		B6DA44222616CABC00DD1EC2 /* PixelArgumentsTests.swift */ = {isa = PBXFileReference; lastKnownFileType = sourcecode.swift; path = PixelArgumentsTests.swift; sourceTree = "<group>"; };
		B6DA44272616CAE000DD1EC2 /* AppUsageActivityMonitorTests.swift */ = {isa = PBXFileReference; lastKnownFileType = sourcecode.swift; path = AppUsageActivityMonitorTests.swift; sourceTree = "<group>"; };
		B6DB3AEE278D5C370024C5C4 /* URLSessionExtension.swift */ = {isa = PBXFileReference; lastKnownFileType = sourcecode.swift; path = URLSessionExtension.swift; sourceTree = "<group>"; };
		B6DB3CF826A00E2D00D459B7 /* AVCaptureDevice+SwizzledAuthState.swift */ = {isa = PBXFileReference; lastKnownFileType = sourcecode.swift; path = "AVCaptureDevice+SwizzledAuthState.swift"; sourceTree = "<group>"; };
		B6DB3CFA26A17CB800D459B7 /* PermissionModel.swift */ = {isa = PBXFileReference; lastKnownFileType = sourcecode.swift; path = PermissionModel.swift; sourceTree = "<group>"; };
		B6E53882267C83420010FEA9 /* HomepageBackgroundView.swift */ = {isa = PBXFileReference; lastKnownFileType = sourcecode.swift; path = HomepageBackgroundView.swift; sourceTree = "<group>"; };
		B6E53887267C94A00010FEA9 /* HomepageCollectionViewFlowLayout.swift */ = {isa = PBXFileReference; lastKnownFileType = sourcecode.swift; path = HomepageCollectionViewFlowLayout.swift; sourceTree = "<group>"; };
		B6E61EE2263AC0C8004E11AB /* FileManagerExtension.swift */ = {isa = PBXFileReference; lastKnownFileType = sourcecode.swift; path = FileManagerExtension.swift; sourceTree = "<group>"; };
		B6E61EE7263ACE16004E11AB /* UTType.swift */ = {isa = PBXFileReference; lastKnownFileType = sourcecode.swift; path = UTType.swift; sourceTree = "<group>"; };
		B6F41030264D2B23003DA42C /* ProgressExtension.swift */ = {isa = PBXFileReference; lastKnownFileType = sourcecode.swift; path = ProgressExtension.swift; sourceTree = "<group>"; };
		B6FA893C269C423100588ECD /* PrivacyDashboard.storyboard */ = {isa = PBXFileReference; lastKnownFileType = file.storyboard; path = PrivacyDashboard.storyboard; sourceTree = "<group>"; };
		B6FA893E269C424500588ECD /* PrivacyDashboardViewController.swift */ = {isa = PBXFileReference; lastKnownFileType = sourcecode.swift; path = PrivacyDashboardViewController.swift; sourceTree = "<group>"; };
		B6FA8940269C425400588ECD /* PrivacyDashboardPopover.swift */ = {isa = PBXFileReference; lastKnownFileType = sourcecode.swift; path = PrivacyDashboardPopover.swift; sourceTree = "<group>"; };
		CB6BCDF827C6BEFF00CC76DC /* PrivacyFeatures.swift */ = {isa = PBXFileReference; lastKnownFileType = sourcecode.swift; path = PrivacyFeatures.swift; sourceTree = "<group>"; };
		EA0BA3A8272217E6002A0B6C /* ClickToLoadUserScript.swift */ = {isa = PBXFileReference; fileEncoding = 4; lastKnownFileType = sourcecode.swift; path = ClickToLoadUserScript.swift; sourceTree = "<group>"; };
		EA18D1C9272F0DC8006DC101 /* social_images */ = {isa = PBXFileReference; lastKnownFileType = folder; path = social_images; sourceTree = "<group>"; };
		EA1E52B42798CF98002EC53C /* ClickToLoadModelTests.swift */ = {isa = PBXFileReference; lastKnownFileType = sourcecode.swift; path = ClickToLoadModelTests.swift; sourceTree = "<group>"; };
		EA4617EF273A28A700F110A2 /* fb-tds.json */ = {isa = PBXFileReference; fileEncoding = 4; lastKnownFileType = text.json; path = "fb-tds.json"; sourceTree = "<group>"; };
		EA47767F272A21B700419EDA /* clickToLoadConfig.json */ = {isa = PBXFileReference; fileEncoding = 4; lastKnownFileType = text.json; path = clickToLoadConfig.json; sourceTree = "<group>"; };
		EA8AE769279FBDB20078943E /* ClickToLoadTDSTests.swift */ = {isa = PBXFileReference; lastKnownFileType = sourcecode.swift; path = ClickToLoadTDSTests.swift; sourceTree = "<group>"; };
		EAA29AE7278D2E43007070CF /* ProximaNova-Bold-webfont.woff2 */ = {isa = PBXFileReference; lastKnownFileType = file; path = "ProximaNova-Bold-webfont.woff2"; sourceTree = "<group>"; };
		EAA29AE8278D2E43007070CF /* ProximaNova-Reg-webfont.woff2 */ = {isa = PBXFileReference; lastKnownFileType = file; path = "ProximaNova-Reg-webfont.woff2"; sourceTree = "<group>"; };
		EAC80DDF271F6C0100BBF02D /* fb-sdk.js */ = {isa = PBXFileReference; fileEncoding = 4; lastKnownFileType = sourcecode.javascript; path = "fb-sdk.js"; sourceTree = "<group>"; };
		EAE427FF275D47FA00DAC26B /* ClickToLoadModel.swift */ = {isa = PBXFileReference; fileEncoding = 4; lastKnownFileType = sourcecode.swift; path = ClickToLoadModel.swift; sourceTree = "<group>"; };
		EAFAD6C92728BD1200F9DF00 /* clickToLoad.js */ = {isa = PBXFileReference; fileEncoding = 4; lastKnownFileType = sourcecode.javascript; path = clickToLoad.js; sourceTree = "<group>"; };
		F41D174025CB131900472416 /* NSColorExtension.swift */ = {isa = PBXFileReference; lastKnownFileType = sourcecode.swift; path = NSColorExtension.swift; sourceTree = "<group>"; };
		F44C130125C2DA0400426E3E /* NSAppearanceExtension.swift */ = {isa = PBXFileReference; lastKnownFileType = sourcecode.swift; path = NSAppearanceExtension.swift; sourceTree = "<group>"; };
/* End PBXFileReference section */

/* Begin PBXFrameworksBuildPhase section */
		4B1AD89A25FC27E200261379 /* Frameworks */ = {
			isa = PBXFrameworksBuildPhase;
			buildActionMask = 2147483647;
			files = (
			);
			runOnlyForDeploymentPostprocessing = 0;
		};
		7B4CE8D726F02108009134B1 /* Frameworks */ = {
			isa = PBXFrameworksBuildPhase;
			buildActionMask = 2147483647;
			files = (
			);
			runOnlyForDeploymentPostprocessing = 0;
		};
		AA585D7B248FD31100E9A3E2 /* Frameworks */ = {
			isa = PBXFrameworksBuildPhase;
			buildActionMask = 2147483647;
			files = (
				9807F645278CA16F00E1547B /* BrowserServicesKit in Frameworks */,
				85AE2FF224A33A2D002D507F /* WebKit.framework in Frameworks */,
				B65783F525F8ACA400D8DB33 /* Punnycode in Frameworks */,
				4B82E9B325B69E3E00656FE7 /* TrackerRadarKit in Frameworks */,
				AA06B6B72672AF8100F541C5 /* Sparkle in Frameworks */,
				85FF55C825F82E4F00E2AB99 /* Lottie in Frameworks */,
			);
			runOnlyForDeploymentPostprocessing = 0;
		};
		AA585D8D248FD31400E9A3E2 /* Frameworks */ = {
			isa = PBXFrameworksBuildPhase;
			buildActionMask = 2147483647;
			files = (
				B6DA44172616C13800DD1EC2 /* OHHTTPStubs in Frameworks */,
				B6DA44192616C13800DD1EC2 /* OHHTTPStubsSwift in Frameworks */,
			);
			runOnlyForDeploymentPostprocessing = 0;
		};
/* End PBXFrameworksBuildPhase section */

/* Begin PBXGroup section */
		0230C09D271F52D50018F728 /* GPC */ = {
			isa = PBXGroup;
			children = (
				0230C0A42721F3750018F728 /* GPCRequestFactory.swift */,
			);
			path = GPC;
			sourceTree = "<group>";
		};
		142879D824CE1139005419BB /* ViewModel */ = {
			isa = PBXGroup;
			children = (
				142879DB24CE1185005419BB /* SuggestionContainerViewModelTests.swift */,
				142879D924CE1179005419BB /* SuggestionViewModelTests.swift */,
			);
			path = ViewModel;
			sourceTree = "<group>";
		};
		336D5AEA262D8D3C0052E0C9 /* duckduckgo-find-in-page */ = {
			isa = PBXGroup;
			children = (
				336D5AEE262D8D3C0052E0C9 /* dist */,
			);
			name = "duckduckgo-find-in-page";
			path = "Submodules/duckduckgo-find-in-page";
			sourceTree = SOURCE_ROOT;
		};
		336D5AEE262D8D3C0052E0C9 /* dist */ = {
			isa = PBXGroup;
			children = (
				336D5AEF262D8D3C0052E0C9 /* findinpage.js */,
			);
			path = dist;
			sourceTree = "<group>";
		};
		4B02197B25E05FAC00ED7DEA /* Fireproofing */ = {
			isa = PBXGroup;
			children = (
				4B02197E25E05FAC00ED7DEA /* Extensions */,
				4B02198025E05FAC00ED7DEA /* Model */,
				4B02198225E05FAC00ED7DEA /* View */,
			);
			path = Fireproofing;
			sourceTree = "<group>";
		};
		4B02197E25E05FAC00ED7DEA /* Extensions */ = {
			isa = PBXGroup;
			children = (
				4B02197F25E05FAC00ED7DEA /* FireproofingURLExtensions.swift */,
			);
			path = Extensions;
			sourceTree = "<group>";
		};
		4B02198025E05FAC00ED7DEA /* Model */ = {
			isa = PBXGroup;
			children = (
				4B02198125E05FAC00ED7DEA /* FireproofDomains.swift */,
				B6830960274CDE99004B46BB /* FireproofDomainsContainer.swift */,
				B6830962274CDEC7004B46BB /* FireproofDomainsStore.swift */,
				B6085D072743993C00A9C456 /* FireproofDomains.xcdatamodeld */,
			);
			path = Model;
			sourceTree = "<group>";
		};
		4B02198225E05FAC00ED7DEA /* View */ = {
			isa = PBXGroup;
			children = (
				4B02198325E05FAC00ED7DEA /* FireproofInfoViewController.swift */,
				4B02198425E05FAC00ED7DEA /* Fireproofing.storyboard */,
			);
			path = View;
			sourceTree = "<group>";
		};
		4B02199725E063DE00ED7DEA /* Fireproofing */ = {
			isa = PBXGroup;
			children = (
				4B02199925E063DE00ED7DEA /* FireproofDomainsTests.swift */,
				4B02199A25E063DE00ED7DEA /* FireproofingURLExtensionsTests.swift */,
				B6BBF1712744CE36004F850E /* FireproofDomainsStoreMock.swift */,
			);
			path = Fireproofing;
			sourceTree = "<group>";
		};
		4B0511A2262CAA5A00F6079C /* Preferences */ = {
			isa = PBXGroup;
			children = (
				4B0511A3262CAA5A00F6079C /* Model */,
				4B0511AA262CAA5A00F6079C /* View */,
			);
			path = Preferences;
			sourceTree = "<group>";
		};
		4B0511A3262CAA5A00F6079C /* Model */ = {
			isa = PBXGroup;
			children = (
				4B0511A4262CAA5A00F6079C /* DefaultBrowserPreferences.swift */,
				4B0511A5262CAA5A00F6079C /* AppearancePreferences.swift */,
				4B0511A6262CAA5A00F6079C /* PrivacySecurityPreferences.swift */,
				4B0511A7262CAA5A00F6079C /* DownloadPreferences.swift */,
				4B379C1827BD9EAA008A968E /* LoginsPreferences.swift */,
				4B0511A8262CAA5A00F6079C /* PreferenceSections.swift */,
			);
			path = Model;
			sourceTree = "<group>";
		};
		4B0511AA262CAA5A00F6079C /* View */ = {
			isa = PBXGroup;
			children = (
				4B0511AB262CAA5A00F6079C /* PrivacySecurityPreferencesTableCellView.xib */,
				4B0511AC262CAA5A00F6079C /* PreferencesAboutViewController.swift */,
				4B0511AD262CAA5A00F6079C /* Preferences.storyboard */,
				4B0511AE262CAA5A00F6079C /* PreferencesSidebarViewController.swift */,
				4B0511AF262CAA5A00F6079C /* PrivacySecurityPreferencesTableCellView.swift */,
				4B0511B0262CAA5A00F6079C /* DefaultBrowserTableCellView.xib */,
				4B0511B1262CAA5A00F6079C /* PreferenceTableCellView.swift */,
				4B0511B2262CAA5A00F6079C /* PreferencesListViewController.swift */,
				4B0511B3262CAA5A00F6079C /* RoundedSelectionRowView.swift */,
				4B0511B4262CAA5A00F6079C /* FireproofDomainsViewController.swift */,
				4B0511B5262CAA5A00F6079C /* DownloadPreferencesTableCellView.swift */,
				4B0511B6262CAA5A00F6079C /* PreferencesSplitViewController.swift */,
				4B0511B7262CAA5A00F6079C /* DefaultBrowserTableCellView.swift */,
				4B0511B8262CAA5A00F6079C /* DownloadPreferencesTableCellView.xib */,
				4B0511B9262CAA5A00F6079C /* AppearancePreferencesTableCellView.swift */,
				4B0511BA262CAA5A00F6079C /* AppearancePreferencesTableCellView.xib */,
				4B379C1627BD9D7C008A968E /* LoginsPreferencesTableCellView.swift */,
				4B379C1A27BD9F88008A968E /* LoginsPreferencesTableCellView.xib */,
			);
			path = View;
			sourceTree = "<group>";
		};
		4B0511EE262CAEB300F6079C /* Preferences */ = {
			isa = PBXGroup;
			children = (
				4B0511EF262CAEC900F6079C /* AppearancePreferencesTests.swift */,
				4B0511F7262CB20F00F6079C /* DownloadPreferencesTests.swift */,
			);
			path = Preferences;
			sourceTree = "<group>";
		};
		4B1AD89E25FC27E200261379 /* Integration Tests */ = {
			isa = PBXGroup;
			children = (
				B31055CC27A1BA39001AC618 /* Autoconsent */,
				4B1AD91625FC46FB00261379 /* CoreDataEncryptionTests.swift */,
				4BA1A6EA258C288C00F6F690 /* EncryptionKeyStoreTests.swift */,
				4B1AD8A125FC27E200261379 /* Info.plist */,
			);
			path = "Integration Tests";
			sourceTree = "<group>";
		};
		4B2CBF3F2767EEB2001DF04B /* Waitlist */ = {
			isa = PBXGroup;
			children = (
				4B2CBF402767EEC1001DF04B /* MacWaitlistStoreTests.swift */,
				4BA7C91527695EA500FEBA8E /* MacWaitlistRequestTests.swift */,
				4BA7C91A276984AF00FEBA8E /* MacWaitlistLockScreenViewModelTests.swift */,
			);
			path = Waitlist;
			sourceTree = "<group>";
		};
		4B379C1C27BDB7EA008A968E /* Device Authentication */ = {
			isa = PBXGroup;
			children = (
				4BBC169F27C4859400E00A38 /* DeviceAuthenticationService.swift */,
				4B379C2127BDBA29008A968E /* LocalAuthenticationService.swift */,
				4BBC16A127C485BC00E00A38 /* DeviceIdleStateDetector.swift */,
				4B379C1427BD91E3008A968E /* QuartzIdleStateProvider.swift */,
				4B379C1D27BDB7FF008A968E /* DeviceAuthenticator.swift */,
			);
			path = "Device Authentication";
			sourceTree = "<group>";
		};
		4B59023726B35F3600489384 /* Chromium */ = {
			isa = PBXGroup;
			children = (
				4B59023826B35F3600489384 /* ChromeDataImporter.swift */,
				4B59023926B35F3600489384 /* ChromiumLoginReader.swift */,
				4B59023B26B35F3600489384 /* ChromiumDataImporter.swift */,
				4B59023C26B35F3600489384 /* BraveDataImporter.swift */,
				4B8AC93226B3B06300879451 /* EdgeDataImporter.swift */,
			);
			path = Chromium;
			sourceTree = "<group>";
		};
		4B5FF67526B5F26D00D42879 /* Test Firefox Data */ = {
			isa = PBXGroup;
			children = (
				4BB99D1226FE1A94001E4761 /* places.sqlite */,
				4BB46E9F26B8953900222970 /* Primary Password */,
				4B5FF67626B5F27800D42879 /* No Primary Password */,
			);
			path = "Test Firefox Data";
			sourceTree = "<group>";
		};
		4B5FF67626B5F27800D42879 /* No Primary Password */ = {
			isa = PBXGroup;
			children = (
				4B8AC93F26B49BEE00879451 /* key4.db */,
				4B8AC93E26B49BEE00879451 /* logins.json */,
			);
			path = "No Primary Password";
			sourceTree = "<group>";
		};
		4B6160D125B14E5E007DE5B2 /* ContentBlocker */ = {
			isa = PBXGroup;
			children = (
				EAA29AEB278D2E51007070CF /* fonts */,
				026ADE1326C3010C002518EE /* macos-config.json */,
				9833913027AAA4B500DAF119 /* trackerData.json */,
				EAE427FF275D47FA00DAC26B /* ClickToLoadModel.swift */,
				85AC3B0425D6B1D800C7D2AA /* ScriptSourceProviding.swift */,
				9826B09F2747DF3D0092F683 /* ContentBlocking.swift */,
				9812D894276CEDA5004B6181 /* ContentBlockerRulesLists.swift */,
				9833912E27AAA3CE00DAF119 /* AppTrackerDataSetProvider.swift */,
				9826B0A12747DFEB0092F683 /* AppPrivacyConfigurationDataProvider.swift */,
				EA18D1C9272F0DC8006DC101 /* social_images */,
				EA0BA3A8272217E6002A0B6C /* ClickToLoadUserScript.swift */,
				EAFAD6C92728BD1200F9DF00 /* clickToLoad.js */,
				EA47767F272A21B700419EDA /* clickToLoadConfig.json */,
				EA4617EF273A28A700F110A2 /* fb-tds.json */,
				EAC80DDF271F6C0100BBF02D /* fb-sdk.js */,
			);
			path = ContentBlocker;
			sourceTree = "<group>";
		};
		4B65143C26392483005B46EB /* Email */ = {
			isa = PBXGroup;
			children = (
				4B65143D263924B5005B46EB /* EmailUrlExtensions.swift */,
				85378D9F274E6F42007C5CBF /* NSNotificationName+EmailManager.swift */,
				85378DA1274E7F25007C5CBF /* EmailManagerRequestDelegate.swift */,
			);
			path = Email;
			sourceTree = "<group>";
		};
		4B677422255DBEB800025BD8 /* Smarter Encryption */ = {
			isa = PBXGroup;
			children = (
				CB6BCDF827C6BEFF00CC76DC /* PrivacyFeatures.swift */,
				4B677429255DBEB800025BD8 /* HTTPSBloomFilterSpecification.swift */,
				CB6BCDF727C689FE00CC76DC /* Resources */,
				4B67742D255DBEB800025BD8 /* Store */,
			);
			path = "Smarter Encryption";
			sourceTree = "<group>";
		};
		4B67742D255DBEB800025BD8 /* Store */ = {
			isa = PBXGroup;
			children = (
				4B677430255DBEB800025BD8 /* AppHTTPSUpgradeStore.swift */,
				4B67742E255DBEB800025BD8 /* HTTPSUpgrade.xcdatamodeld */,
			);
			path = Store;
			sourceTree = "<group>";
		};
		4B67743D255DBEEA00025BD8 /* Database */ = {
			isa = PBXGroup;
			children = (
				4B677440255DBEEA00025BD8 /* Database.swift */,
				B6085D052743905F00A9C456 /* CoreDataStore.swift */,
			);
			path = Database;
			sourceTree = "<group>";
		};
		4B677447255DBF1400025BD8 /* Submodules */ = {
			isa = PBXGroup;
			children = (
				339A6B5726A044BA00E3DAE8 /* duckduckgo-privacy-dashboard */,
				336D5AEA262D8D3C0052E0C9 /* duckduckgo-find-in-page */,
			);
			name = Submodules;
			sourceTree = "<group>";
		};
		4B70BFFD27B0793D000386ED /* Crash Reports */ = {
			isa = PBXGroup;
			children = (
				4B70BFFE27B0793D000386ED /* Example Crash Reports */,
				4B70C00027B0793D000386ED /* CrashReportTests.swift */,
			);
			path = "Crash Reports";
			sourceTree = "<group>";
		};
		4B70BFFE27B0793D000386ED /* Example Crash Reports */ = {
			isa = PBXGroup;
			children = (
				4B70BFFF27B0793D000386ED /* DuckDuckGo-ExampleCrash.ips */,
			);
			path = "Example Crash Reports";
			sourceTree = "<group>";
		};
		4B723DEA26B0002B00E14D75 /* Data Import */ = {
			isa = PBXGroup;
			children = (
				4B723DEB26B0002B00E14D75 /* DataImport.swift */,
				4B59024726B3673600489384 /* ThirdPartyBrowser.swift */,
				4B7A57CE279A4EF300B1C70E /* ChromePreferences.swift */,
				4BB99CF326FE191E001E4761 /* Bookmarks */,
				4B723DF126B0002B00E14D75 /* Logins */,
				4B723DEC26B0002B00E14D75 /* View */,
			);
			path = "Data Import";
			sourceTree = "<group>";
		};
		4B723DEC26B0002B00E14D75 /* View */ = {
			isa = PBXGroup;
			children = (
				85C48CD027908C1000D3263E /* BrowserImportMoreInfoViewController.swift */,
				4B78A86A26BB3ADD0071BB16 /* BrowserImportSummaryViewController.swift */,
				4B59024226B35F7C00489384 /* BrowserImportViewController.swift */,
				4B723DF026B0002B00E14D75 /* CSVImportSummaryViewController.swift */,
				4B723DEF26B0002B00E14D75 /* CSVImportViewController.swift */,
				4B723DED26B0002B00E14D75 /* DataImport.storyboard */,
				4B723DEE26B0002B00E14D75 /* DataImportViewController.swift */,
				4B8AC93426B3B2FD00879451 /* NSAlert+DataImport.swift */,
				4BB99D0526FE1979001E4761 /* RequestFilePermissionViewController.swift */,
			);
			path = View;
			sourceTree = "<group>";
		};
		4B723DF126B0002B00E14D75 /* Logins */ = {
			isa = PBXGroup;
			children = (
				4B8AC93726B489C500879451 /* Firefox */,
				4B59023726B35F3600489384 /* Chromium */,
				4B723DF426B0002B00E14D75 /* LoginImport.swift */,
				4B723DF226B0002B00E14D75 /* SecureVault */,
				4B723DF526B0002B00E14D75 /* CSV */,
			);
			path = Logins;
			sourceTree = "<group>";
		};
		4B723DF226B0002B00E14D75 /* SecureVault */ = {
			isa = PBXGroup;
			children = (
				4B723DF326B0002B00E14D75 /* SecureVaultLoginImporter.swift */,
			);
			path = SecureVault;
			sourceTree = "<group>";
		};
		4B723DF526B0002B00E14D75 /* CSV */ = {
			isa = PBXGroup;
			children = (
				4B723DF626B0002B00E14D75 /* CSVParser.swift */,
				4B723DF726B0002B00E14D75 /* CSVImporter.swift */,
			);
			path = CSV;
			sourceTree = "<group>";
		};
		4B723DF826B0002B00E14D75 /* Data Export */ = {
			isa = PBXGroup;
			children = (
				859E7D6A27453BF3009C2B69 /* BookmarksExporter.swift */,
				4B723DFD26B0002B00E14D75 /* CSVLoginExporter.swift */,
			);
			path = "Data Export";
			sourceTree = "<group>";
		};
		4B723DFE26B0003E00E14D75 /* Data Import */ = {
			isa = PBXGroup;
			children = (
				4B3F641D27A8D3BD00E0C118 /* BrowserProfileTests.swift */,
				4BB99D0C26FE1A83001E4761 /* ChromiumBookmarksReaderTests.swift */,
				4B59024B26B38BB800489384 /* ChromiumLoginReaderTests.swift */,
				4B723E0126B0003E00E14D75 /* CSVImporterTests.swift */,
				4B723E0026B0003E00E14D75 /* CSVParserTests.swift */,
				4B723DFF26B0003E00E14D75 /* DataImportMocks.swift */,
				4BB99D0D26FE1A83001E4761 /* FirefoxBookmarksReaderTests.swift */,
				4B8AC93C26B49BE600879451 /* FirefoxLoginReaderTests.swift */,
				4BB99D0E26FE1A84001E4761 /* SafariBookmarksReaderTests.swift */,
				4BF4951726C08395000547B8 /* ThirdPartyBrowserTests.swift */,
				4BB46EA526B8974500222970 /* Test Chrome Data */,
				4B5FF67526B5F26D00D42879 /* Test Firefox Data */,
				4BB99D0726FE1A6D001E4761 /* Test Safari Data */,
			);
			path = "Data Import";
			sourceTree = "<group>";
		};
		4B723E0226B0003E00E14D75 /* Data Export */ = {
			isa = PBXGroup;
			children = (
				859E7D6C274548F2009C2B69 /* BookmarksExporterTests.swift */,
				4B723E0426B0003E00E14D75 /* CSVLoginExporterTests.swift */,
				4B723E0326B0003E00E14D75 /* MockSecureVault.swift */,
			);
			path = "Data Export";
			sourceTree = "<group>";
		};
		4B82E9B725B6A04B00656FE7 /* ContentBlocker */ = {
			isa = PBXGroup;
			children = (
				98EB5D0F27516A4800681FE6 /* AppPrivacyConfigurationTests.swift */,
				9833913227AAAEEE00DAF119 /* EmbeddedTrackerDataTests.swift */,
				EA1E52B42798CF98002EC53C /* ClickToLoadModelTests.swift */,
				EA8AE769279FBDB20078943E /* ClickToLoadTDSTests.swift */,
				B610F2E527AA388100FCEBE9 /* ContentBlockingUpdatingTests.swift */,
				B610F2E727AA397100FCEBE9 /* ContentBlockerRulesManagerMock.swift */,
			);
			path = ContentBlocker;
			sourceTree = "<group>";
		};
		4B8AC93726B489C500879451 /* Firefox */ = {
			isa = PBXGroup;
			children = (
				4B8AC93826B48A5100879451 /* FirefoxLoginReader.swift */,
				4B5FF67726B602B100D42879 /* FirefoxDataImporter.swift */,
				4B8AC93A26B48ADF00879451 /* ASN1Parser.swift */,
			);
			path = Firefox;
			sourceTree = "<group>";
		};
		4B9292AD26670F5300AD2C21 /* Extensions */ = {
			isa = PBXGroup;
			children = (
				4B9292D62667124000AD2C21 /* NSPopUpButtonExtension.swift */,
				4B9292AE26670F5300AD2C21 /* NSOutlineViewExtensions.swift */,
			);
			path = Extensions;
			sourceTree = "<group>";
		};
		4BA1A691258B06F600F6F690 /* FileSystem */ = {
			isa = PBXGroup;
			children = (
				4BA1A69A258B076900F6F690 /* FileStore.swift */,
				4BA1A69F258B079600F6F690 /* DataEncryption.swift */,
				4BA1A6A4258B07DF00F6F690 /* EncryptedValueTransformer.swift */,
				4BA1A6A9258B07F400F6F690 /* EncryptionKeys */,
			);
			path = FileSystem;
			sourceTree = "<group>";
		};
		4BA1A6A9258B07F400F6F690 /* EncryptionKeys */ = {
			isa = PBXGroup;
			children = (
				4BA1A6B2258B080A00F6F690 /* EncryptionKeyGeneration.swift */,
				4BA1A6B7258B081600F6F690 /* EncryptionKeyStoring.swift */,
				4BA1A6BC258B082300F6F690 /* EncryptionKeyStore.swift */,
			);
			path = EncryptionKeys;
			sourceTree = "<group>";
		};
		4BA1A6CE258BF58C00F6F690 /* FileSystem */ = {
			isa = PBXGroup;
			children = (
				4BA1A6D8258C0CB300F6F690 /* DataEncryptionTests.swift */,
				4BA1A6FD258C5C1300F6F690 /* EncryptedValueTransformerTests.swift */,
				4BA1A6E5258C270800F6F690 /* EncryptionKeyGeneratorTests.swift */,
				4BA1A6F5258C4F9600F6F690 /* EncryptionMocks.swift */,
				4BA1A6DD258C100A00F6F690 /* FileStoreTests.swift */,
				4B11060925903EAC0039B979 /* CoreDataEncryptionTests.swift */,
				4B11060325903E570039B979 /* CoreDataEncryptionTesting.xcdatamodeld */,
				B662D3DD275613BB0035D4D6 /* EncryptionKeyStoreMock.swift */,
				B6A5A27825B93FFE00AA7ADA /* StateRestorationManagerTests.swift */,
				B6A5A27D25B9403E00AA7ADA /* FileStoreMock.swift */,
			);
			path = FileSystem;
			sourceTree = "<group>";
		};
		4BB46E9F26B8953900222970 /* Primary Password */ = {
			isa = PBXGroup;
			children = (
				4BB46EA126B8954500222970 /* key4-encrypted.db */,
				4BB46EA026B8954500222970 /* logins-encrypted.json */,
			);
			path = "Primary Password";
			sourceTree = "<group>";
		};
		4BB46EA526B8974500222970 /* Test Chrome Data */ = {
			isa = PBXGroup;
			children = (
				4BB99D0A26FE1A7B001E4761 /* Bookmarks */,
				4B59024926B38B0B00489384 /* Login Data */,
			);
			path = "Test Chrome Data";
			sourceTree = "<group>";
		};
		4BB88B4E25B7BA20006F6B06 /* Utilities */ = {
			isa = PBXGroup;
			children = (
				4BB88B5A25B7BA50006F6B06 /* Instruments.swift */,
				85799C1725DEBB3F0007EC87 /* Logging.swift */,
				4BB88B4F25B7BA2B006F6B06 /* TabInstrumentation.swift */,
				85C6A29525CC1FFD00EEB5F1 /* UserDefaultsWrapper.swift */,
				B6AAAC2C260330580029438D /* PublishedAfter.swift */,
				4BB6CE5E26B77ED000EC5860 /* Cryptography.swift */,
			);
			path = Utilities;
			sourceTree = "<group>";
		};
		4BB99CF326FE191E001E4761 /* Bookmarks */ = {
			isa = PBXGroup;
			children = (
				4BB99CF426FE191E001E4761 /* Firefox */,
				4BB99CF626FE191E001E4761 /* BookmarkImport.swift */,
				4BB99CF726FE191E001E4761 /* CoreDataBookmarkImporter.swift */,
				4BB99CF826FE191E001E4761 /* Chromium */,
				4BB99CFB26FE191E001E4761 /* Safari */,
			);
			path = Bookmarks;
			sourceTree = "<group>";
		};
		4BB99CF426FE191E001E4761 /* Firefox */ = {
			isa = PBXGroup;
			children = (
				4BB99CF526FE191E001E4761 /* FirefoxBookmarksReader.swift */,
			);
			path = Firefox;
			sourceTree = "<group>";
		};
		4BB99CF826FE191E001E4761 /* Chromium */ = {
			isa = PBXGroup;
			children = (
				4BB99CF926FE191E001E4761 /* ChromiumBookmarksReader.swift */,
				4BB99CFA26FE191E001E4761 /* ImportedBookmarks.swift */,
			);
			path = Chromium;
			sourceTree = "<group>";
		};
		4BB99CFB26FE191E001E4761 /* Safari */ = {
			isa = PBXGroup;
			children = (
				4BB99CFC26FE191E001E4761 /* SafariBookmarksReader.swift */,
				4BB99CFD26FE191E001E4761 /* SafariDataImporter.swift */,
			);
			path = Safari;
			sourceTree = "<group>";
		};
		4BB99D0726FE1A6D001E4761 /* Test Safari Data */ = {
			isa = PBXGroup;
			children = (
				4BB99D0826FE1A6D001E4761 /* Bookmarks.plist */,
			);
			path = "Test Safari Data";
			sourceTree = "<group>";
		};
		4BBC16A327C488B900E00A38 /* Device Authentication */ = {
			isa = PBXGroup;
			children = (
				4BBC16A427C488C900E00A38 /* DeviceAuthenticatorTests.swift */,
			);
			path = "Device Authentication";
			sourceTree = "<group>";
		};
		4BC68A6C2759ADC20029A586 /* Waitlist */ = {
			isa = PBXGroup;
			children = (
				4BC68A712759B2140029A586 /* Waitlist.swift */,
				4BEF0E6E27667F6E00AF7C58 /* Model */,
				4BEF0E6D27667F6300AF7C58 /* View */,
			);
			path = Waitlist;
			sourceTree = "<group>";
		};
		4BEF0E6D27667F6300AF7C58 /* View */ = {
			isa = PBXGroup;
			children = (
				4BC68A6F2759AE490029A586 /* Waitlist.storyboard */,
				4BEF0E6627641A0E00AF7C58 /* MacWaitlistLockScreenViewController.swift */,
				4BEF0E712766B11200AF7C58 /* MacWaitlistLockScreenViewModel.swift */,
			);
			path = View;
			sourceTree = "<group>";
		};
		4BEF0E6E27667F6E00AF7C58 /* Model */ = {
			isa = PBXGroup;
			children = (
				4BEF0E69276676A500AF7C58 /* WaitlistRequest.swift */,
				4BEF0E6B276676AB00AF7C58 /* MacWaitlistStore.swift */,
			);
			path = Model;
			sourceTree = "<group>";
		};
		7B1E819A27C8874900FF0E60 /* Autofill */ = {
			isa = PBXGroup;
			children = (
				7B1E819B27C8874900FF0E60 /* ContentOverlayPopover.swift */,
				7B1E819C27C8874900FF0E60 /* ContentOverlay.storyboard */,
				7B1E819D27C8874900FF0E60 /* ContentOverlayViewController.swift */,
			);
			path = Autofill;
			sourceTree = "<group>";
		};
		7B4CE8DB26F02108009134B1 /* UI Tests */ = {
			isa = PBXGroup;
			children = (
				7B4CE8E626F02134009134B1 /* TabBarTests.swift */,
				7B4CE8DE26F02108009134B1 /* Info.plist */,
			);
			path = "UI Tests";
			sourceTree = "<group>";
		};
		853014D425E6709500FB8205 /* Support */ = {
			isa = PBXGroup;
			children = (
				853014D525E671A000FB8205 /* PageObserverUserScript.swift */,
			);
			path = Support;
			sourceTree = "<group>";
		};
		85378D9A274E618C007C5CBF /* MessageViews */ = {
			isa = PBXGroup;
			children = (
				85378D9B274E61B8007C5CBF /* MessageViews.storyboard */,
				85378D9D274E664C007C5CBF /* PopoverMessageViewController.swift */,
			);
			path = MessageViews;
			sourceTree = "<group>";
		};
		8553FF50257523630029327F /* FileDownload */ = {
			isa = PBXGroup;
			children = (
				8553FF51257523760029327F /* URLSuggestedFilenameTests.swift */,
				B630793926731F2600DCEE41 /* FileDownloadManagerTests.swift */,
				B630794126731F5400DCEE41 /* WKDownloadMock.swift */,
				B693955C26F19CD70015B914 /* DownloadListStoreTests.swift */,
				B693955E26F1C17F0015B914 /* DownloadListCoordinatorTests.swift */,
				B693956026F1C1BC0015B914 /* DownloadListStoreMock.swift */,
				B693956226F1C2A40015B914 /* FileDownloadManagerMock.swift */,
				B693956726F352DB0015B914 /* DownloadsWebViewMock.h */,
				B693956826F352DB0015B914 /* DownloadsWebViewMock.m */,
			);
			path = FileDownload;
			sourceTree = "<group>";
		};
		8556A60C256C15C60092FA9D /* FileDownload */ = {
			isa = PBXGroup;
			children = (
				B6B1E87C26D5DA020062C350 /* View */,
				B61EF3EA266F91D700B4D78F /* Extensions */,
				8556A615256C15E10092FA9D /* Model */,
				B6C0B23126E71A800031CB7F /* Services */,
			);
			path = FileDownload;
			sourceTree = "<group>";
		};
		8556A615256C15E10092FA9D /* Model */ = {
			isa = PBXGroup;
			children = (
				856C98DE257014BD00A22F1F /* FileDownloadManager.swift */,
				B6C0B23526E732000031CB7F /* DownloadListItem.swift */,
				B6A924D82664C72D001A28CA /* WebKitDownloadTask.swift */,
				B6C0B22D26E61CE70031CB7F /* DownloadViewModel.swift */,
				B6C0B23D26E8BF1F0031CB7F /* DownloadListViewModel.swift */,
				B6C0B23826E742610031CB7F /* FileDownloadError.swift */,
				B6A924DD2664CA08001A28CA /* LegacyWebKitDownloadDelegate.swift */,
				B693955A26F0CE300015B914 /* WebKitDownloadDelegate.swift */,
				B6A924D32664BBB9001A28CA /* WKWebViewDownloadDelegate.swift */,
				B6E61EE7263ACE16004E11AB /* UTType.swift */,
			);
			path = Model;
			sourceTree = "<group>";
		};
		85707F2F276A7DB000DC0649 /* ViewModel */ = {
			isa = PBXGroup;
			children = (
				85707F30276A7DCA00DC0649 /* OnboardingViewModel.swift */,
			);
			path = ViewModel;
			sourceTree = "<group>";
		};
		8585B63526D6E5F600C1416F /* SwiftUI */ = {
			isa = PBXGroup;
			children = (
				4BE65484271FCD7B008D1D63 /* LoginFaviconView.swift */,
				8585B63726D6E66C00C1416F /* ButtonStyles.swift */,
				85707F2D276A394C00DC0649 /* ViewExtensions.swift */,
			);
			path = SwiftUI;
			sourceTree = "<group>";
		};
		8585B63626D6E61500C1416F /* AppKit */ = {
			isa = PBXGroup;
			children = (
				B65E6B9D26D9EC0800095F96 /* CircularProgressView.swift */,
				B693954626F04BEA0015B914 /* ColorView.swift */,
				B693953E26F04BE70015B914 /* FocusRingView.swift */,
				B693954326F04BE90015B914 /* GradientView.swift */,
				B6B1E88A26D774090062C350 /* LinkButton.swift */,
				B693954426F04BE90015B914 /* LongPressButton.swift */,
				B693953F26F04BE80015B914 /* MouseClickView.swift */,
				B693954926F04BEB0015B914 /* MouseOverButton.swift */,
				4B379C2327BDE1B0008A968E /* FlatButton.swift */,
				B693953D26F04BE70015B914 /* MouseOverView.swift */,
				B693953C26F04BE70015B914 /* NibLoadable.swift */,
				B693954726F04BEA0015B914 /* NSSavePanelExtension.swift */,
				B693954126F04BE80015B914 /* PaddedImageButton.swift */,
				B693954026F04BE80015B914 /* ProgressView.swift */,
				B693954826F04BEB0015B914 /* SavePanelAccessoryView.xib */,
				B693954226F04BE90015B914 /* ShadowView.swift */,
				B693954526F04BEA0015B914 /* WindowDraggingView.swift */,
				4BDFA4AD27BF19E500648192 /* ToggleableScrollView.swift */,
			);
			path = AppKit;
			sourceTree = "<group>";
		};
		85890634267B6CC500D23B0D /* SecureVault */ = {
			isa = PBXGroup;
			children = (
				85D885B126A5918E0077C374 /* Extensions */,
				85CC1D7826A05E790062F04E /* Model */,
				85CC1D7F26A05F6C0062F04E /* Services */,
				85CC1D7926A05E820062F04E /* View */,
				B642738127B65BAC0005DFD1 /* SecureVaultErrorReporter.swift */,
			);
			path = SecureVault;
			sourceTree = "<group>";
		};
		858A798626A99D9000A75A42 /* PasswordManager */ = {
			isa = PBXGroup;
			children = (
				4BF4EA4F27C71F26004E57C4 /* PasswordManagementListSectionTests.swift */,
				858A798726A99DBE00A75A42 /* PasswordManagementItemListModelTests.swift */,
				858A798926A9B35E00A75A42 /* PasswordManagementItemModelTests.swift */,
			);
			path = PasswordManager;
			sourceTree = "<group>";
		};
		85A0115D25AF1C4700FA6A0C /* FindInPage */ = {
			isa = PBXGroup;
			children = (
				85A0117325AF2EDF00FA6A0C /* FindInPage.storyboard */,
				85A0118125AF60E700FA6A0C /* FindInPageModel.swift */,
				85A011E925B4D4CA00FA6A0C /* FindInPageUserScript.swift */,
				85A0116825AF1D8900FA6A0C /* FindInPageViewController.swift */,
			);
			path = FindInPage;
			sourceTree = "<group>";
		};
		85AC3B1525D9BBFA00C7D2AA /* Configuration */ = {
			isa = PBXGroup;
			children = (
				85AC3B1625D9BC1A00C7D2AA /* ConfigurationDownloaderTests.swift */,
				85AC3B4825DAC9BD00C7D2AA /* ConfigurationStorageTests.swift */,
			);
			path = Configuration;
			sourceTree = "<group>";
		};
		85AC3B3325DA828900C7D2AA /* Network */ = {
			isa = PBXGroup;
			children = (
				85AC3B3425DA82A600C7D2AA /* DataTaskProviding.swift */,
			);
			path = Network;
			sourceTree = "<group>";
		};
		85AE2FF024A33A2D002D507F /* Frameworks */ = {
			isa = PBXGroup;
			children = (
				85AE2FF124A33A2D002D507F /* WebKit.framework */,
			);
			name = Frameworks;
			sourceTree = "<group>";
		};
		85B7184727677A7D00B4277F /* Onboarding */ = {
			isa = PBXGroup;
			children = (
				85707F2F276A7DB000DC0649 /* ViewModel */,
				85B7184827677A9200B4277F /* View */,
			);
			path = Onboarding;
			sourceTree = "<group>";
		};
		85B7184827677A9200B4277F /* View */ = {
			isa = PBXGroup;
			children = (
				85707F23276A332A00DC0649 /* OnboardingButtonStyles.swift */,
				85707F29276A35FE00DC0649 /* ActionSpeech.swift */,
				85707F21276A32B600DC0649 /* CallToAction.swift */,
				85707F27276A34D900DC0649 /* DaxSpeech.swift */,
				85B7184927677C2D00B4277F /* Onboarding.storyboard */,
				85707F25276A335700DC0649 /* Onboarding.swift */,
				85707F2B276A364E00DC0649 /* OnboardingFlow.swift */,
				85B7184B27677C6500B4277F /* OnboardingViewController.swift */,
				85B7184D27677CBB00B4277F /* RootView.swift */,
			);
			path = View;
			sourceTree = "<group>";
		};
		85CC1D7826A05E790062F04E /* Model */ = {
			isa = PBXGroup;
			children = (
				4B1E6EEC27AB5E5100F51793 /* PasswordManagementListSection.swift */,
				4B1E6EEB27AB5E5100F51793 /* SecureVaultSorting.swift */,
				85CC1D7A26A05ECF0062F04E /* PasswordManagementItemListModel.swift */,
				85CC1D7C26A05F250062F04E /* PasswordManagementItemModel.swift */,
				4BE6547B271FCD4D008D1D63 /* PasswordManagementCreditCardModel.swift */,
				4BE6547A271FCD4D008D1D63 /* PasswordManagementIdentityModel.swift */,
				4BE6547C271FCD4D008D1D63 /* PasswordManagementLoginModel.swift */,
				4BE6547D271FCD4D008D1D63 /* PasswordManagementNoteModel.swift */,
			);
			path = Model;
			sourceTree = "<group>";
		};
		85CC1D7926A05E820062F04E /* View */ = {
			isa = PBXGroup;
			children = (
				4BBE0AA627B9B027003B37A8 /* PopUpButton.swift */,
				4B1E6EEF27AB5E5D00F51793 /* NSPopUpButtonView.swift */,
				4B1E6EF027AB5E5D00F51793 /* PasswordManagementItemList.swift */,
				4BE65473271FCD40008D1D63 /* EditableTextView.swift */,
				4BE65470271FCD40008D1D63 /* PasswordManagementCreditCardItemView.swift */,
				4BE6546E271FCD40008D1D63 /* PasswordManagementIdentityItemView.swift */,
				4BE65471271FCD40008D1D63 /* PasswordManagementLoginItemView.swift */,
				4BE65472271FCD40008D1D63 /* PasswordManagementNoteItemView.swift */,
				85625997269C9C5F00EE44BC /* PasswordManagementPopover.swift */,
				85625995269C953C00EE44BC /* PasswordManagementViewController.swift */,
				85625993269C8F9600EE44BC /* PasswordManager.storyboard */,
				85890639267BCD8E00D23B0D /* SaveCredentialsPopover.swift */,
				8589063B267BCDC000D23B0D /* SaveCredentialsViewController.swift */,
			);
			path = View;
			sourceTree = "<group>";
		};
		85CC1D7F26A05F6C0062F04E /* Services */ = {
			isa = PBXGroup;
			children = (
				4BE65482271FCD53008D1D63 /* CountryList.swift */,
			);
			path = Services;
			sourceTree = "<group>";
		};
		85D33F1025C82E93002B91A6 /* Configuration */ = {
			isa = PBXGroup;
			children = (
				85480FBA25D181CB009424E3 /* ConfigurationDownloading.swift */,
				85D33F1125C82EB3002B91A6 /* ConfigurationManager.swift */,
				85480FCE25D1AA22009424E3 /* ConfigurationStoring.swift */,
			);
			path = Configuration;
			sourceTree = "<group>";
		};
		85D885B126A5918E0077C374 /* Extensions */ = {
			isa = PBXGroup;
			children = (
				85D885AF26A590A90077C374 /* NSNotificationName+PasswordManager.swift */,
				85D885B226A5A9DE0077C374 /* NSAlert+PasswordManager.swift */,
				858A797E26A79EAA00A75A42 /* UserText+PasswordManager.swift */,
			);
			path = Extensions;
			sourceTree = "<group>";
		};
		85F1B0C725EF9747004792B6 /* AppDelegate */ = {
			isa = PBXGroup;
			children = (
				85F1B0C825EF9759004792B6 /* URLEventHandlerTests.swift */,
			);
			path = AppDelegate;
			sourceTree = "<group>";
		};
		85F487B3276A8F1B003CE668 /* Onboarding */ = {
			isa = PBXGroup;
			children = (
				85F487B4276A8F2E003CE668 /* OnboardingTests.swift */,
			);
			path = Onboarding;
			sourceTree = "<group>";
		};
		85F69B3A25EDE7F800978E59 /* Common */ = {
			isa = PBXGroup;
			children = (
				4B723E1726B000DC00E14D75 /* TemporaryFileCreator.swift */,
				4B9292C42667104B00AD2C21 /* CoreDataTestUtilities.swift */,
				AAEC74B92642E66600C2EFBC /* Extensions */,
				B65783EB25F8AB9200D8DB33 /* String+PunycodeTests.swift */,
				85F69B3B25EDE81F00978E59 /* URLExtensionTests.swift */,
				AADE11BF26D916D70032D8A7 /* StringExtensionTests.swift */,
				4B0511E6262CAB3700F6079C /* UserDefaultsWrapperUtilities.swift */,
				B67C6C462654C643006C872E /* FileManagerExtensionTests.swift */,
				B6B3E0952654DACD0040E0A2 /* UTTypeTests.swift */,
				B65349A9265CF45000DCC645 /* DispatchQueueExtensionsTests.swift */,
				B6C0B24526E9CB190031CB7F /* RunLoopExtensionTests.swift */,
				4B8AD0B027A86D9200AE44D6 /* WKWebsiteDataStoreExtensionTests.swift */,
				B693956626F352940015B914 /* TestsBridging.h */,
			);
			path = Common;
			sourceTree = "<group>";
		};
		AA0877B626D515EE00B05660 /* User Agent */ = {
			isa = PBXGroup;
			children = (
				AA0877BC26D660EC00B05660 /* Model */,
				AA0877BB26D660C900B05660 /* Services */,
			);
			path = "User Agent";
			sourceTree = "<group>";
		};
		AA0877BB26D660C900B05660 /* Services */ = {
			isa = PBXGroup;
			children = (
				AA0877B726D5160D00B05660 /* SafariVersionReaderTests.swift */,
				AA0877B926D5161D00B05660 /* WebKitVersionProviderTests.swift */,
			);
			path = Services;
			sourceTree = "<group>";
		};
		AA0877BC26D660EC00B05660 /* Model */ = {
			isa = PBXGroup;
			children = (
				8546DE6125C03056000CA5E1 /* UserAgentTests.swift */,
			);
			path = Model;
			sourceTree = "<group>";
		};
		AA0877BD26D6610B00B05660 /* Services */ = {
			isa = PBXGroup;
			children = (
				AACF6FD526BC366D00CF09F9 /* SafariVersionReader.swift */,
				AAFE068226C7082D005434CC /* WebKitVersionProvider.swift */,
			);
			path = Services;
			sourceTree = "<group>";
		};
		AA0877BE26D6611300B05660 /* Model */ = {
			isa = PBXGroup;
			children = (
				14505A07256084EF00272CC6 /* UserAgent.swift */,
			);
			path = Model;
			sourceTree = "<group>";
		};
		AA3863C227A1E1C000749AB5 /* Feedback and Breakage */ = {
			isa = PBXGroup;
			children = (
				AA3D531827A2F24C00074EC1 /* View */,
				AA3D531927A2F47100074EC1 /* Model */,
			);
			path = "Feedback and Breakage";
			sourceTree = "<group>";
		};
		AA3D531827A2F24C00074EC1 /* View */ = {
			isa = PBXGroup;
			children = (
				AA3863C427A1E28F00749AB5 /* Feedback.storyboard */,
				AA3D531427A1ED9300074EC1 /* FeedbackWindow.swift */,
				AA3D531627A1EEED00074EC1 /* FeedbackViewController.swift */,
			);
			path = View;
			sourceTree = "<group>";
		};
		AA3D531927A2F47100074EC1 /* Model */ = {
			isa = PBXGroup;
			children = (
				AA3D531A27A2F57E00074EC1 /* Feedback.swift */,
				AA3D531C27A2F58F00074EC1 /* FeedbackSender.swift */,
				AAD8078627B3F45600CF7703 /* WebsiteBreakage.swift */,
				AAD8078427B3F3BE00CF7703 /* WebsiteBreakageSender.swift */,
			);
			path = Model;
			sourceTree = "<group>";
		};
		AA4D700525545EDE00C3411E /* AppDelegate */ = {
			isa = PBXGroup;
			children = (
				AA585D81248FD31100E9A3E2 /* AppDelegate.swift */,
				B687260326E215C9008EE860 /* ExpirationChecker.swift */,
				AA4D700625545EF800C3411E /* URLEventHandler.swift */,
				AA4FF40B2624751A004E2377 /* GrammarFeaturesManager.swift */,
				AAD86E51267A0DFF005C11BE /* UpdateController.swift */,
				858A798226A8B75F00A75A42 /* CopyHandler.swift */,
				B637274226CE25EF00C8CB02 /* NSApplication+BuildTime.h */,
				B637274326CE25EF00C8CB02 /* NSApplication+BuildTime.m */,
			);
			path = AppDelegate;
			sourceTree = "<group>";
		};
		AA512D1224D99D4900230283 /* Services */ = {
			isa = PBXGroup;
			children = (
				AA6820E325502F19005ED0D5 /* WebsiteDataStore.swift */,
			);
			path = Services;
			sourceTree = "<group>";
		};
		AA585D75248FD31100E9A3E2 = {
			isa = PBXGroup;
			children = (
				AA68C3D62490F821001B8783 /* README.md */,
				AA585D80248FD31100E9A3E2 /* DuckDuckGo */,
				AA585D93248FD31400E9A3E2 /* Unit Tests */,
				4B1AD89E25FC27E200261379 /* Integration Tests */,
				7B4CE8DB26F02108009134B1 /* UI Tests */,
				AA585D7F248FD31100E9A3E2 /* Products */,
				85AE2FF024A33A2D002D507F /* Frameworks */,
			);
			sourceTree = "<group>";
		};
		AA585D7F248FD31100E9A3E2 /* Products */ = {
			isa = PBXGroup;
			children = (
				AA585D7E248FD31100E9A3E2 /* DuckDuckGo.app */,
				AA585D90248FD31400E9A3E2 /* Unit Tests.xctest */,
				4B1AD89D25FC27E200261379 /* Integration Tests.xctest */,
				7B4CE8DA26F02108009134B1 /* UI Tests.xctest */,
			);
			name = Products;
			sourceTree = "<group>";
		};
		AA585D80248FD31100E9A3E2 /* DuckDuckGo */ = {
			isa = PBXGroup;
			children = (
				B31055BB27A1BA0E001AC618 /* Autoconsent */,
				B6A9E47526146A440067D1B9 /* API */,
				AA4D700525545EDE00C3411E /* AppDelegate */,
				AAC5E4C025D6A6A9007F5990 /* Bookmarks */,
				AA86491B24D837DE001BABEE /* BrowserTab */,
				AA86491324D831B9001BABEE /* Common */,
				85D33F1025C82E93002B91A6 /* Configuration */,
				4B6160D125B14E5E007DE5B2 /* ContentBlocker */,
				AAC30A24268DF93500D2D9CD /* Crash Reports */,
				4B723DEA26B0002B00E14D75 /* Data Import */,
				4B723DF826B0002B00E14D75 /* Data Export */,
				4B379C1C27BDB7EA008A968E /* Device Authentication */,
				4B65143C26392483005B46EB /* Email */,
				AA5FA695275F823900DCE9C9 /* Favicons */,
				AA3863C227A1E1C000749AB5 /* Feedback and Breakage */,
				8556A60C256C15C60092FA9D /* FileDownload */,
				85A0115D25AF1C4700FA6A0C /* FindInPage */,
				AA6820E825503A21005ED0D5 /* Fire */,
				4B02197B25E05FAC00ED7DEA /* Fireproofing */,
				B65536902684409300085A79 /* Geolocation */,
				0230C09D271F52D50018F728 /* GPC */,
				AAE75275263B036300B973F8 /* History */,
				AAE71DB225F66A0900D74437 /* Homepage */,
				AA585DB02490E6FA00E9A3E2 /* Main */,
				AA97BF4425135CB60014931A /* Menus */,
				85378D9A274E618C007C5CBF /* MessageViews */,
				AA86491524D83384001BABEE /* NavigationBar */,
				85B7184727677A7D00B4277F /* Onboarding */,
				B64C84DB2692D6E80048FEBE /* Permissions */,
				4B0511A2262CAA5A00F6079C /* Preferences */,
				B6FA893A269C414900588ECD /* Privacy Dashboard */,
				85890634267B6CC500D23B0D /* SecureVault */,
				4B677422255DBEB800025BD8 /* Smarter Encryption */,
				B68458AE25C7E75100DC17B6 /* State Restoration */,
				B6A9E44E26142AF90067D1B9 /* Statistics */,
				4B677447255DBF1400025BD8 /* Submodules */,
				AACB8E7224A4C8BC005F2218 /* Suggestions */,
				AA86491124D8318F001BABEE /* TabBar */,
				AAE8B0FD258A416F00E81239 /* Tooltip */,
				B6040859274B8C5200680351 /* Unprotected Domains */,
				AACF6FD426BC35C200CF09F9 /* User Agent */,
				4BC68A6C2759ADC20029A586 /* Waitlist */,
				AA6EF9AE25066F99004754E6 /* Windows */,
				AA585D85248FD31400E9A3E2 /* Assets.xcassets */,
				4B677454255DC18000025BD8 /* Bridging.h */,
				AAD86E502678D104005C11BE /* DuckDuckGoCI.entitlements */,
				AA585D8B248FD31400E9A3E2 /* DuckDuckGo.entitlements */,
				AA585D8A248FD31400E9A3E2 /* Info.plist */,
			);
			path = DuckDuckGo;
			sourceTree = "<group>";
		};
		AA585D93248FD31400E9A3E2 /* Unit Tests */ = {
			isa = PBXGroup;
			children = (
				4B2CBF3F2767EEB2001DF04B /* Waitlist */,
				B6A5A28C25B962CB00AA7ADA /* App */,
				85F1B0C725EF9747004792B6 /* AppDelegate */,
				AA652CAB25DD820D009059CC /* Bookmarks */,
				AA92ACAE24EFE1F5005F41C9 /* BrowserTab */,
				85F69B3A25EDE7F800978E59 /* Common */,
				85AC3B1525D9BBFA00C7D2AA /* Configuration */,
				4B82E9B725B6A04B00656FE7 /* ContentBlocker */,
				4B70BFFD27B0793D000386ED /* Crash Reports */,
				4B723E0226B0003E00E14D75 /* Data Export */,
				B683097A274DCFE3004B46BB /* Database */,
				4B723DFE26B0003E00E14D75 /* Data Import */,
				4BBC16A327C488B900E00A38 /* Device Authentication */,
				8553FF50257523630029327F /* FileDownload */,
				4BA1A6CE258BF58C00F6F690 /* FileSystem */,
				AA9C361D25518AAB004B1BA3 /* Fire */,
				4B02199725E063DE00ED7DEA /* Fireproofing */,
				B68172AC269EB415006D1092 /* Geolocation */,
				AAEC74AE2642C47300C2EFBC /* History */,
				AA585D96248FD31400E9A3E2 /* Info.plist */,
				AA91F83627076ED100771A0D /* NavigationBar */,
				85F487B3276A8F1B003CE668 /* Onboarding */,
				858A798626A99D9000A75A42 /* PasswordManager */,
				B6106BA126A7BE430013B453 /* Permissions */,
				4B0511EE262CAEB300F6079C /* Preferences */,
				B6AE74322609AFBB005B9B1A /* Progress */,
				B6DA440F2616C0F200DD1EC2 /* Statistics */,
				AA63744E24C9BB4A00AB2AC4 /* Suggestions */,
				AAC9C01224CAFBB700AD1325 /* TabBar */,
				AA0877B626D515EE00B05660 /* User Agent */,
			);
			path = "Unit Tests";
			sourceTree = "<group>";
		};
		AA585DB02490E6FA00E9A3E2 /* Main */ = {
			isa = PBXGroup;
			children = (
				AA68C3D824911D56001B8783 /* View */,
			);
			path = Main;
			sourceTree = "<group>";
		};
		AA5FA695275F823900DCE9C9 /* Favicons */ = {
			isa = PBXGroup;
			children = (
				AA5FA698275F90CD00DCE9C9 /* Model */,
				AA5FA69B275F944500DCE9C9 /* Services */,
			);
			path = Favicons;
			sourceTree = "<group>";
		};
		AA5FA698275F90CD00DCE9C9 /* Model */ = {
			isa = PBXGroup;
			children = (
				AAA0CC562539EBC90079BC96 /* FaviconUserScript.swift */,
				AA512D1324D99D9800230283 /* FaviconManager.swift */,
				AAEF6BC7276A081C0024DCF4 /* FaviconSelector.swift */,
				AA5FA696275F90C400DCE9C9 /* FaviconImageCache.swift */,
				AA222CB82760F74E00321475 /* FaviconReferenceCache.swift */,
				AA6197C5276B3168008396F0 /* FaviconHostReference.swift */,
				AA6197C3276B314D008396F0 /* FaviconUrlReference.swift */,
				AA5FA699275F91C700DCE9C9 /* Favicon.swift */,
			);
			path = Model;
			sourceTree = "<group>";
		};
		AA5FA69B275F944500DCE9C9 /* Services */ = {
			isa = PBXGroup;
			children = (
				AA5FA69E275F948900DCE9C9 /* Favicons.xcdatamodeld */,
				AA5FA69C275F945C00DCE9C9 /* FaviconStore.swift */,
			);
			path = Services;
			sourceTree = "<group>";
		};
		AA63744E24C9BB4A00AB2AC4 /* Suggestions */ = {
			isa = PBXGroup;
			children = (
				142879D824CE1139005419BB /* ViewModel */,
				AA63745024C9BB9A00AB2AC4 /* Model */,
			);
			path = Suggestions;
			sourceTree = "<group>";
		};
		AA63745024C9BB9A00AB2AC4 /* Model */ = {
			isa = PBXGroup;
			children = (
				AA63745324C9BF9A00AB2AC4 /* SuggestionContainerTests.swift */,
				AA0F3DB6261A566C0077F2D9 /* SuggestionLoadingMock.swift */,
			);
			path = Model;
			sourceTree = "<group>";
		};
		AA652CAB25DD820D009059CC /* Bookmarks */ = {
			isa = PBXGroup;
			children = (
				AA652CAE25DD8228009059CC /* Model */,
				AA652CAF25DD822C009059CC /* Services */,
			);
			path = Bookmarks;
			sourceTree = "<group>";
		};
		AA652CAE25DD8228009059CC /* Model */ = {
			isa = PBXGroup;
			children = (
				4B9292B62667103000AD2C21 /* BookmarkManagedObjectTests.swift */,
				4B9292B72667103000AD2C21 /* BookmarkMigrationTests.swift */,
				4B9292B02667103000AD2C21 /* BookmarkNodePathTests.swift */,
				4B9292B12667103000AD2C21 /* BookmarkNodeTests.swift */,
				4B9292B32667103000AD2C21 /* BookmarkOutlineViewDataSourceTests.swift */,
				4B9292B22667103000AD2C21 /* BookmarkSidebarTreeControllerTests.swift */,
				4B9292B82667103000AD2C21 /* BookmarkTests.swift */,
				4B9292B92667103100AD2C21 /* PasteboardBookmarkTests.swift */,
				4B9292B42667103000AD2C21 /* PasteboardFolderTests.swift */,
				4B9292B52667103000AD2C21 /* TreeControllerTests.swift */,
				AA652CCD25DD9071009059CC /* BookmarkListTests.swift */,
				AA652CD225DDA6E9009059CC /* LocalBookmarkManagerTests.swift */,
			);
			path = Model;
			sourceTree = "<group>";
		};
		AA652CAF25DD822C009059CC /* Services */ = {
			isa = PBXGroup;
			children = (
				AA652CB025DD825B009059CC /* LocalBookmarkStoreTests.swift */,
				AA652CDA25DDAB32009059CC /* BookmarkStoreMock.swift */,
			);
			path = Services;
			sourceTree = "<group>";
		};
		AA6820E825503A21005ED0D5 /* Fire */ = {
			isa = PBXGroup;
			children = (
				AAFCB38325E546FF00859DD4 /* View */,
				AA6820EF25503D93005ED0D5 /* ViewModel */,
				AA6820E925503A49005ED0D5 /* Model */,
			);
			path = Fire;
			sourceTree = "<group>";
		};
		AA6820E925503A49005ED0D5 /* Model */ = {
			isa = PBXGroup;
			children = (
				8511E18325F82B34002F516B /* 01_Fire_really_small.json */,
				AA6820EA25503D6A005ED0D5 /* Fire.swift */,
			);
			path = Model;
			sourceTree = "<group>";
		};
		AA6820EF25503D93005ED0D5 /* ViewModel */ = {
			isa = PBXGroup;
			children = (
				AA6820F025503DA9005ED0D5 /* FireViewModel.swift */,
				AA13DCB3271480B0006D48D3 /* FirePopoverViewModel.swift */,
			);
			path = ViewModel;
			sourceTree = "<group>";
		};
		AA68C3D824911D56001B8783 /* View */ = {
			isa = PBXGroup;
			children = (
				AA585D87248FD31400E9A3E2 /* Main.storyboard */,
				AA7412BC24D2BEEE00D22FE0 /* MainWindow.swift */,
				AA7412B424D1536B00D22FE0 /* MainWindowController.swift */,
				AA585DAE2490E6E600E9A3E2 /* MainViewController.swift */,
				B688B4D9273E6D3B0087BEAF /* MainView.swift */,
				B688B4DE27420D290087BEAF /* PDFSearchTextMenuItemHandler.swift */,
				B68C92C0274E3EF4002AC6B0 /* PopUpWindow.swift */,
			);
			path = View;
			sourceTree = "<group>";
		};
		AA6EF9AE25066F99004754E6 /* Windows */ = {
			isa = PBXGroup;
			children = (
				AA6EF9AF25067035004754E6 /* View */,
			);
			path = Windows;
			sourceTree = "<group>";
		};
		AA6EF9AF25067035004754E6 /* View */ = {
			isa = PBXGroup;
			children = (
				AA6EF9AC25066F42004754E6 /* WindowsManager.swift */,
				AAA892E9250A4CEF005B37B2 /* WindowControllersManager.swift */,
				856C98D42570116900A22F1F /* NSWindow+Toast.swift */,
			);
			path = View;
			sourceTree = "<group>";
		};
		AA80EC52256BE33A007083E7 /* Localizables */ = {
			isa = PBXGroup;
			children = (
				AA80EC53256BE3BC007083E7 /* UserText.swift */,
				AA80EC8B256C49B8007083E7 /* Localizable.strings */,
				AA80EC91256C49BC007083E7 /* Localizable.stringsdict */,
			);
			path = Localizables;
			sourceTree = "<group>";
		};
		AA86491124D8318F001BABEE /* TabBar */ = {
			isa = PBXGroup;
			children = (
				AA86491224D831A1001BABEE /* View */,
				AA8EDF1F2491FCC10071C2E8 /* ViewModel */,
				AA9FF95724A1ECE20039E328 /* Model */,
			);
			path = TabBar;
			sourceTree = "<group>";
		};
		AA86491224D831A1001BABEE /* View */ = {
			isa = PBXGroup;
			children = (
				AA80EC7B256C46AA007083E7 /* TabBar.storyboard */,
				1430DFF424D0580F00B8978C /* TabBarViewController.swift */,
				1456D6E024EFCBC300775049 /* TabBarCollectionView.swift */,
				AA7412B624D1687000D22FE0 /* TabBarScrollView.swift */,
				AA7412B024D0B3AC00D22FE0 /* TabBarViewItem.swift */,
				AA7412B124D0B3AC00D22FE0 /* TabBarViewItem.xib */,
				AA2CB1342587C29500AA6FBE /* TabBarFooter.swift */,
				AA2CB12C2587BB5600AA6FBE /* TabBarFooter.xib */,
				AA9E9A5D25A4867200D1959D /* TabDragAndDropManager.swift */,
			);
			path = View;
			sourceTree = "<group>";
		};
		AA86491324D831B9001BABEE /* Common */ = {
			isa = PBXGroup;
			children = (
				B6A9E4602614608B0067D1B9 /* AppVersion.swift */,
				4B67743D255DBEEA00025BD8 /* Database */,
				AADC60E92493B305008F8EF7 /* Extensions */,
				4BA1A691258B06F600F6F690 /* FileSystem */,
				AA80EC52256BE33A007083E7 /* Localizables */,
				85AC3B3325DA828900C7D2AA /* Network */,
				4BB88B4E25B7BA20006F6B06 /* Utilities */,
				AA86491424D831C4001BABEE /* View */,
			);
			path = Common;
			sourceTree = "<group>";
		};
		AA86491424D831C4001BABEE /* View */ = {
			isa = PBXGroup;
			children = (
				8585B63626D6E61500C1416F /* AppKit */,
				AADCBF3826F7C28F00EF67A8 /* Lottie */,
				8585B63526D6E5F600C1416F /* SwiftUI */,
			);
			path = View;
			sourceTree = "<group>";
		};
		AA86491524D83384001BABEE /* NavigationBar */ = {
			isa = PBXGroup;
			children = (
				853014D425E6709500FB8205 /* Support */,
				AA86491624D8339A001BABEE /* View */,
				AAA0CC3A25337F990079BC96 /* ViewModel */,
			);
			path = NavigationBar;
			sourceTree = "<group>";
		};
		AA86491624D8339A001BABEE /* View */ = {
			isa = PBXGroup;
			children = (
				AA80EC6F256C469C007083E7 /* NavigationBar.storyboard */,
				AA68C3D22490ED62001B8783 /* NavigationBarViewController.swift */,
				14D9B8F924F7E089000D4D13 /* AddressBarViewController.swift */,
				AABEE6AE24AD22B90043105B /* AddressBarTextField.swift */,
				AAC5E4F525D6BF2C007F5990 /* AddressBarButtonsViewController.swift */,
				AAC5E4F025D6BF10007F5990 /* AddressBarButton.swift */,
				AAA0CC32252F181A0079BC96 /* NavigationButtonMenuDelegate.swift */,
				AAA0CC462533833C0079BC96 /* MoreOptionsMenu.swift */,
				AA3439732754D55100B241FA /* trackers-1.json */,
				AA3439742754D55100B241FA /* trackers-2.json */,
				AA3439752754D55100B241FA /* trackers-3.json */,
				AA34396A2754D4E200B241FA /* shield.json */,
				AA34396B2754D4E300B241FA /* shield-dot.json */,
				AA3439762754D55100B241FA /* dark-trackers-1.json */,
				AA3439722754D55100B241FA /* dark-trackers-2.json */,
				AA3439772754D55100B241FA /* dark-trackers-3.json */,
				AA34396F2754D4E900B241FA /* dark-shield.json */,
				AA34396E2754D4E900B241FA /* dark-shield-dot.json */,
			);
			path = View;
			sourceTree = "<group>";
		};
		AA86491B24D837DE001BABEE /* BrowserTab */ = {
			isa = PBXGroup;
			children = (
				AA86491C24D83868001BABEE /* View */,
				AA86491D24D83A59001BABEE /* ViewModel */,
				AA86491E24D83A66001BABEE /* Model */,
				AA512D1224D99D4900230283 /* Services */,
			);
			path = BrowserTab;
			sourceTree = "<group>";
		};
		AA86491C24D83868001BABEE /* View */ = {
			isa = PBXGroup;
			children = (
				AA80EC69256C4691007083E7 /* BrowserTab.storyboard */,
				AA585D83248FD31100E9A3E2 /* BrowserTabViewController.swift */,
				856C98A5256EB59600A22F1F /* MenuItemSelectors.swift */,
				AA6FFB4524DC3B5A0028F4D0 /* WebView.swift */,
				B637273A26CBC8AF00C8CB02 /* AuthenticationAlert.swift */,
			);
			path = View;
			sourceTree = "<group>";
		};
		AA86491D24D83A59001BABEE /* ViewModel */ = {
			isa = PBXGroup;
			children = (
				AA9FF95A24A1EFC20039E328 /* TabViewModel.swift */,
				AA5D6DAB24A340F700C6FBCE /* WebViewStateObserver.swift */,
			);
			path = ViewModel;
			sourceTree = "<group>";
		};
		AA86491E24D83A66001BABEE /* Model */ = {
			isa = PBXGroup;
			children = (
				856CADEF271710F400E79BB0 /* HoverUserScript.swift */,
				4B2E7D6226FF9D6500D2DB17 /* PrintingUserScript.swift */,
				85D438B5256E7C9E00F3BAF8 /* ContextMenuUserScript.swift */,
				4BB88B4425B7B55C006F6B06 /* DebugUserScript.swift */,
				AA9FF95824A1ECF20039E328 /* Tab.swift */,
				85AC3AEE25D5CE9800C7D2AA /* UserScripts.swift */,
				B61F015425EDD5A700ABB5A3 /* UserContentController.swift */,
			);
			path = Model;
			sourceTree = "<group>";
		};
		AA8EDF1F2491FCC10071C2E8 /* ViewModel */ = {
			isa = PBXGroup;
			children = (
				AA9FF95E24A1FB680039E328 /* TabCollectionViewModel.swift */,
			);
			path = ViewModel;
			sourceTree = "<group>";
		};
		AA91F83627076ED100771A0D /* NavigationBar */ = {
			isa = PBXGroup;
			children = (
				AA91F83727076EEE00771A0D /* ViewModel */,
			);
			path = NavigationBar;
			sourceTree = "<group>";
		};
		AA91F83727076EEE00771A0D /* ViewModel */ = {
			isa = PBXGroup;
			children = (
				AA91F83827076F1900771A0D /* PrivacyIconViewModelTests.swift */,
			);
			path = ViewModel;
			sourceTree = "<group>";
		};
		AA92ACAE24EFE1F5005F41C9 /* BrowserTab */ = {
			isa = PBXGroup;
			children = (
				B62EB47B25BAD3BB005745C6 /* WKWebViewPrivateMethodsAvailabilityTests.swift */,
				B67C6C3C2654B897006C872E /* WebViewExtensionTests.swift */,
				B67C6C412654BF49006C872E /* DuckDuckGo-Symbol.jpg */,
				AA92ACAF24EFE209005F41C9 /* ViewModel */,
				AA92ACB024EFE210005F41C9 /* Model */,
				AA9C362625518B61004B1BA3 /* Services */,
			);
			path = BrowserTab;
			sourceTree = "<group>";
		};
		AA92ACAF24EFE209005F41C9 /* ViewModel */ = {
			isa = PBXGroup;
			children = (
				AAC9C01B24CB594C00AD1325 /* TabViewModelTests.swift */,
			);
			path = ViewModel;
			sourceTree = "<group>";
		};
		AA92ACB024EFE210005F41C9 /* Model */ = {
			isa = PBXGroup;
			children = (
				AAC9C01424CAFBCE00AD1325 /* TabTests.swift */,
			);
			path = Model;
			sourceTree = "<group>";
		};
		AA97BF4425135CB60014931A /* Menus */ = {
			isa = PBXGroup;
			children = (
				85480F8925CDC360009424E3 /* MainMenu.storyboard */,
				AA4BBA3A25C58FA200C4FB0F /* MainMenu.swift */,
				AA6EF9B425081B4C004754E6 /* MainMenuActions.swift */,
				AA97BF4525135DD30014931A /* ApplicationDockMenu.swift */,
				B63ED0E426BB8FB900A9DAD1 /* SharingMenu.swift */,
			);
			path = Menus;
			sourceTree = "<group>";
		};
		AA9B7C7F26A06E130008D425 /* ViewModel */ = {
			isa = PBXGroup;
			children = (
				AA9B7C8426A199B60008D425 /* ServerTrustViewModel.swift */,
			);
			path = ViewModel;
			sourceTree = "<group>";
		};
		AA9C361D25518AAB004B1BA3 /* Fire */ = {
			isa = PBXGroup;
			children = (
				AA9C362125518B34004B1BA3 /* Model */,
			);
			path = Fire;
			sourceTree = "<group>";
		};
		AA9C362125518B34004B1BA3 /* Model */ = {
			isa = PBXGroup;
			children = (
				AA9C362F25518CA9004B1BA3 /* FireTests.swift */,
			);
			path = Model;
			sourceTree = "<group>";
		};
		AA9C362625518B61004B1BA3 /* Services */ = {
			isa = PBXGroup;
			children = (
				4B0219A725E0646500ED7DEA /* WebsiteDataStoreTests.swift */,
				AA9C362725518C44004B1BA3 /* WebsiteDataStoreMock.swift */,
				AABAF59B260A7D130085060C /* FaviconManagerMock.swift */,
			);
			path = Services;
			sourceTree = "<group>";
		};
		AA9FF95724A1ECE20039E328 /* Model */ = {
			isa = PBXGroup;
			children = (
				AA9FF95C24A1FA1C0039E328 /* TabCollection.swift */,
			);
			path = Model;
			sourceTree = "<group>";
		};
		AAA0CC3A25337F990079BC96 /* ViewModel */ = {
			isa = PBXGroup;
			children = (
				AAA0CC3B25337FAB0079BC96 /* WKBackForwardListItemViewModel.swift */,
				B689ECD426C247DB006FB0C5 /* BackForwardListItem.swift */,
				AA75A0AD26F3500C0086B667 /* PrivacyIconViewModel.swift */,
			);
			path = ViewModel;
			sourceTree = "<group>";
		};
		AAB549DD25DAB8E90058460B /* ViewModel */ = {
			isa = PBXGroup;
			children = (
				AAB549DE25DAB8F80058460B /* BookmarkViewModel.swift */,
			);
			path = ViewModel;
			sourceTree = "<group>";
		};
		AABEE68F24A4CB290043105B /* Model */ = {
			isa = PBXGroup;
			children = (
				AABEE69B24A902BB0043105B /* SuggestionContainer.swift */,
				AAB8203B26B2DE0D00788AC3 /* SuggestionListCharacteristics.swift */,
			);
			path = Model;
			sourceTree = "<group>";
		};
		AABEE69024A4CB300043105B /* ViewModel */ = {
			isa = PBXGroup;
			children = (
				AABEE69924A902A90043105B /* SuggestionContainerViewModel.swift */,
				AA3F895224C18AD500628DDE /* SuggestionViewModel.swift */,
			);
			path = ViewModel;
			sourceTree = "<group>";
		};
		AABEE6A124A9F3C90043105B /* View */ = {
			isa = PBXGroup;
			children = (
				AA80EC75256C46A2007083E7 /* Suggestion.storyboard */,
				AABEE6A424AA0A7F0043105B /* SuggestionViewController.swift */,
				AABEE6A824AB4B910043105B /* SuggestionTableCellView.swift */,
				AABEE6AA24ACA0F90043105B /* SuggestionTableRowView.swift */,
			);
			path = View;
			sourceTree = "<group>";
		};
		AAC30A24268DF93500D2D9CD /* Crash Reports */ = {
			isa = PBXGroup;
			children = (
				AAD6D8852696DF2A002393B3 /* View */,
				AAC30A2F268F215000D2D9CD /* Model */,
			);
			path = "Crash Reports";
			sourceTree = "<group>";
		};
		AAC30A2F268F215000D2D9CD /* Model */ = {
			isa = PBXGroup;
			children = (
				AAC30A25268DFEE200D2D9CD /* CrashReporter.swift */,
				AAC30A27268E045400D2D9CD /* CrashReportReader.swift */,
				AAC30A2B268F1ECD00D2D9CD /* CrashReportSender.swift */,
				AAC30A2D268F1EE300D2D9CD /* CrashReportPromptPresenter.swift */,
				AAC30A29268E239100D2D9CD /* CrashReport.swift */,
			);
			path = Model;
			sourceTree = "<group>";
		};
		AAC5E4C025D6A6A9007F5990 /* Bookmarks */ = {
			isa = PBXGroup;
			children = (
				4B9292AD26670F5300AD2C21 /* Extensions */,
				AAC5E4C125D6A6C3007F5990 /* View */,
				AAB549DD25DAB8E90058460B /* ViewModel */,
				AAC5E4C225D6A6C7007F5990 /* Model */,
				AAC5E4C325D6A6CC007F5990 /* Services */,
			);
			path = Bookmarks;
			sourceTree = "<group>";
		};
		AAC5E4C125D6A6C3007F5990 /* View */ = {
			isa = PBXGroup;
			children = (
				4B9292CB2667123700AD2C21 /* AddBookmarkModalViewController.swift */,
				4B9292CA2667123700AD2C21 /* AddFolderModalViewController.swift */,
				4B9292CC2667123700AD2C21 /* BookmarkListViewController.swift */,
				4B9292CD2667123700AD2C21 /* BookmarkManagementDetailViewController.swift */,
				4B9292C72667123700AD2C21 /* BookmarkManagementSidebarViewController.swift */,
				4B9292C82667123700AD2C21 /* BookmarkManagementSplitViewController.swift */,
				4B9292C92667123700AD2C21 /* BookmarkTableRowView.swift */,
				4B9292C62667123700AD2C21 /* BrowserTabSelectionDelegate.swift */,
				4B92928726670D1600AD2C21 /* BookmarkOutlineViewCell.swift */,
				4B92928826670D1600AD2C21 /* BookmarkOutlineViewCell.xib */,
				4B92928526670D1600AD2C21 /* BookmarksOutlineView.swift */,
				4B92928926670D1700AD2C21 /* BookmarkTableCellView.swift */,
				4B92928A26670D1700AD2C21 /* BookmarkTableCellView.xib */,
				4B92928626670D1600AD2C21 /* OutlineSeparatorViewCell.swift */,
				AAC5E4C625D6A6E8007F5990 /* Bookmarks.storyboard */,
				AAC5E4C425D6A6E8007F5990 /* BookmarkPopover.swift */,
				AAC5E4C525D6A6E8007F5990 /* BookmarkPopoverViewController.swift */,
			);
			path = View;
			sourceTree = "<group>";
		};
		AAC5E4C225D6A6C7007F5990 /* Model */ = {
			isa = PBXGroup;
			children = (
				4B9292D82667124B00AD2C21 /* BookmarkListTreeControllerDataSource.swift */,
				4B92929926670D2A00AD2C21 /* BookmarkManagedObject.swift */,
				4B92929326670D2A00AD2C21 /* BookmarkNode.swift */,
				4B92929126670D2A00AD2C21 /* BookmarkOutlineViewDataSource.swift */,
				4B92929426670D2A00AD2C21 /* BookmarkSidebarTreeController.swift */,
				4B92929526670D2A00AD2C21 /* PasteboardBookmark.swift */,
				4B92929226670D2A00AD2C21 /* PasteboardFolder.swift */,
				4B92929A26670D2A00AD2C21 /* PasteboardWriting.swift */,
				4B92929826670D2A00AD2C21 /* PseudoFolder.swift */,
				4B92929626670D2A00AD2C21 /* SpacerNode.swift */,
				4B92929726670D2A00AD2C21 /* BookmarkTreeController.swift */,
				AAC5E4CD25D6A709007F5990 /* Bookmark.swift */,
				AAC5E4CF25D6A709007F5990 /* BookmarkList.swift */,
				AAC5E4CE25D6A709007F5990 /* BookmarkManager.swift */,
			);
			path = Model;
			sourceTree = "<group>";
		};
		AAC5E4C325D6A6CC007F5990 /* Services */ = {
			isa = PBXGroup;
			children = (
				4B9292DA2667125D00AD2C21 /* ContextualMenu.swift */,
				4B9292A726670D3700AD2C21 /* Bookmark.xcdatamodeld */,
				4B9292A526670D3700AD2C21 /* Bookmark.xcmappingmodel */,
				4B9292A626670D3700AD2C21 /* BookmarkMigrationPolicy.swift */,
				AAC5E4D625D6A710007F5990 /* BookmarkStore.swift */,
			);
			path = Services;
			sourceTree = "<group>";
		};
		AAC9C01224CAFBB700AD1325 /* TabBar */ = {
			isa = PBXGroup;
			children = (
				AAC9C01A24CB592E00AD1325 /* ViewModel */,
				AAC9C01324CAFBBE00AD1325 /* Model */,
			);
			path = TabBar;
			sourceTree = "<group>";
		};
		AAC9C01324CAFBBE00AD1325 /* Model */ = {
			isa = PBXGroup;
			children = (
				AAC9C01624CAFBDC00AD1325 /* TabCollectionTests.swift */,
			);
			path = Model;
			sourceTree = "<group>";
		};
		AAC9C01A24CB592E00AD1325 /* ViewModel */ = {
			isa = PBXGroup;
			children = (
				AAC9C01D24CB6BEB00AD1325 /* TabCollectionViewModelTests.swift */,
				AAE39D1A24F44885008EF28B /* TabCollectionViewModelDelegateMock.swift */,
			);
			path = ViewModel;
			sourceTree = "<group>";
		};
		AACB8E7224A4C8BC005F2218 /* Suggestions */ = {
			isa = PBXGroup;
			children = (
				AABEE6A124A9F3C90043105B /* View */,
				AABEE69024A4CB300043105B /* ViewModel */,
				AABEE68F24A4CB290043105B /* Model */,
			);
			path = Suggestions;
			sourceTree = "<group>";
		};
		AACF6FD426BC35C200CF09F9 /* User Agent */ = {
			isa = PBXGroup;
			children = (
				AA0877BE26D6611300B05660 /* Model */,
				AA0877BD26D6610B00B05660 /* Services */,
			);
			path = "User Agent";
			sourceTree = "<group>";
		};
		AAD6D8852696DF2A002393B3 /* View */ = {
			isa = PBXGroup;
			children = (
				AA693E5D2696E5B90007BB78 /* CrashReports.storyboard */,
				AAD6D8862696DF6D002393B3 /* CrashReportPromptViewController.swift */,
			);
			path = View;
			sourceTree = "<group>";
		};
		AADC60E92493B305008F8EF7 /* Extensions */ = {
			isa = PBXGroup;
			children = (
				B6DB3CF826A00E2D00D459B7 /* AVCaptureDevice+SwizzledAuthState.swift */,
				AA61C0D12727F59B00E6B681 /* ArrayExtension.swift */,
				B6106B9D26A565DA0013B453 /* BundleExtension.swift */,
				4BA1A6C1258B0A1300F6F690 /* ContiguousBytesExtension.swift */,
				85AC3AF625D5DBFD00C7D2AA /* DataExtension.swift */,
				B6A9E46F26146A250067D1B9 /* DateExtension.swift */,
				B6040855274B830F00680351 /* DictionaryExtension.swift */,
				B63D467025BFA6C100874977 /* DispatchQueueExtensions.swift */,
				AA92126E25ACCB1100600CD4 /* ErrorExtension.swift */,
				B6E61EE2263AC0C8004E11AB /* FileManagerExtension.swift */,
				AAECA41F24EEA4AC00EFA63A /* IndexPathExtension.swift */,
				0230C0A2272080090018F728 /* KeyedCodingExtension.swift */,
				4B8D9061276D1D880078DB17 /* LocaleExtension.swift */,
				85308E24267FC9F2001ABD76 /* NSAlertExtension.swift */,
				F44C130125C2DA0400426E3E /* NSAppearanceExtension.swift */,
				AA5C8F622591021700748EB7 /* NSApplicationExtension.swift */,
				85C48CCB278D808F00D3263E /* NSAttributedStringExtension.swift */,
				B65E6B9F26D9F10600095F96 /* NSBezierPathExtension.swift */,
				B63D467925BFC3E100874977 /* NSCoderExtensions.swift */,
				F41D174025CB131900472416 /* NSColorExtension.swift */,
				B657841825FA484B00D8DB33 /* NSException+Catch.h */,
				B657841925FA484B00D8DB33 /* NSException+Catch.m */,
				B657841E25FA497600D8DB33 /* NSException+Catch.swift */,
				4B139AFC26B60BD800894F82 /* NSImageExtensions.swift */,
				AA6EF9B2250785D5004754E6 /* NSMenuExtension.swift */,
				AA72D5FD25FFF94E00C77619 /* NSMenuItemExtension.swift */,
				4B0511DF262CAA8600F6079C /* NSOpenPanelExtensions.swift */,
				4B0135CD2729F1AA00D54834 /* NSPasteboardExtension.swift */,
				AA5C8F5D2590EEE800748EB7 /* NSPointExtension.swift */,
				85625999269CA0A600EE44BC /* NSRectExtension.swift */,
				B6B3E0DC2657E9CF0040E0A2 /* NSScreenExtension.swift */,
				AAC5E4E325D6BA9C007F5990 /* NSSizeExtension.swift */,
				4BE0DF0426781961006337B7 /* NSStoryboardExtension.swift */,
				AA5C8F58258FE21F00748EB7 /* NSTextFieldExtension.swift */,
				858A798426A8BB5D00A75A42 /* NSTextViewExtension.swift */,
				4B0511E0262CAA8600F6079C /* NSViewControllerExtension.swift */,
				AA6FFB4324DC33320028F4D0 /* NSViewExtension.swift */,
				AA9E9A5525A3AE8400D1959D /* NSWindowExtension.swift */,
				B643BF1327ABF772000BACEC /* NSWorkspaceExtension.swift */,
				B6A9E46A2614618A0067D1B9 /* OperatingSystemVersionExtension.swift */,
				B637273C26CCF0C200C8CB02 /* OptionalExtension.swift */,
				B684592125C93BE000DC17B6 /* Publisher.asVoid.swift */,
				B68C2FB127706E6A00BF2C7D /* ProcessExtension.swift */,
				AAFCB37E25E545D400859DD4 /* PublisherExtension.swift */,
				B684592625C93C0500DC17B6 /* Publishers.NestedObjectChanges.swift */,
				B6AAAC3D26048F690029438D /* RandomAccessCollectionExtension.swift */,
				B6C0B24326E9CB080031CB7F /* RunLoopExtension.swift */,
				4BB88B4925B7B690006F6B06 /* SequenceExtensions.swift */,
				B65783E625F8AAFB00D8DB33 /* String+Punycode.swift */,
				AA8EDF2624923EC70071C2E8 /* StringExtension.swift */,
				AAADFD05264AA282001555EA /* TimeIntervalExtension.swift */,
				AA8EDF2324923E980071C2E8 /* URLExtension.swift */,
				AA88D14A252A557100980B4E /* URLRequestExtension.swift */,
				B6DB3AEE278D5C370024C5C4 /* URLSessionExtension.swift */,
				AAA0CC69253CC43C0079BC96 /* WKUserContentControllerExtension.swift */,
				B63D466725BEB6C200874977 /* WKWebView+Private.h */,
				B63D466825BEB6C200874977 /* WKWebView+SessionState.swift */,
				B68458CC25C7EB9000DC17B6 /* WKWebViewConfigurationExtensions.swift */,
				AA92127625ADA07900600CD4 /* WKWebViewExtension.swift */,
				B6CF78DD267B099C00CD4F13 /* WKNavigationActionExtension.swift */,
				4B7A60A0273E0BE400BBDFEB /* WKWebsiteDataStoreExtension.swift */,
			);
			path = Extensions;
			sourceTree = "<group>";
		};
		AADCBF3826F7C28F00EF67A8 /* Lottie */ = {
			isa = PBXGroup;
			children = (
				AADCBF3926F7C2CE00EF67A8 /* LottieAnimationCache.swift */,
			);
			path = Lottie;
			sourceTree = "<group>";
		};
		AAE71DB225F66A0900D74437 /* Homepage */ = {
			isa = PBXGroup;
			children = (
				AAE71DB325F66A3F00D74437 /* View */,
			);
			path = Homepage;
			sourceTree = "<group>";
		};
		AAE71DB325F66A3F00D74437 /* View */ = {
			isa = PBXGroup;
			children = (
				AA72D5E225FE977F00C77619 /* AddEditFavoriteViewController.swift */,
				AA72D5EF25FEA49900C77619 /* AddEditFavoriteWindow.swift */,
				4B65027925E5F2B10054432E /* DefaultBrowserPromptView.swift */,
				4B65027425E5F2A70054432E /* DefaultBrowserPromptView.xib */,
				AAE71E2B25F781EA00D74437 /* Homepage.storyboard */,
				B6E53882267C83420010FEA9 /* HomepageBackgroundView.swift */,
				B6E53887267C94A00010FEA9 /* HomepageCollectionViewFlowLayout.swift */,
				AAE71E3525F7869300D74437 /* HomepageCollectionViewItem.swift */,
				AAE71E3625F7869300D74437 /* HomepageCollectionViewItem.xib */,
				858C78FB2705EB5F009B2B44 /* HomepageHeader.xib */,
				85778E3427142C3000F091CA /* HomepageHeaderView.swift */,
				AAE71E3025F7855400D74437 /* HomepageViewController.swift */,
			);
			path = View;
			sourceTree = "<group>";
		};
		AAE75275263B036300B973F8 /* History */ = {
			isa = PBXGroup;
			children = (
				AAE75277263B038F00B973F8 /* Model */,
				AAE75276263B038A00B973F8 /* Services */,
			);
			path = History;
			sourceTree = "<group>";
		};
		AAE75276263B038A00B973F8 /* Services */ = {
			isa = PBXGroup;
			children = (
				AAE75278263B046100B973F8 /* History.xcdatamodeld */,
				AAE7527B263B056C00B973F8 /* HistoryStore.swift */,
			);
			path = Services;
			sourceTree = "<group>";
		};
		AAE75277263B038F00B973F8 /* Model */ = {
			isa = PBXGroup;
			children = (
				AAE7527F263B0A4D00B973F8 /* HistoryCoordinator.swift */,
				AAE7527D263B05C600B973F8 /* HistoryEntry.swift */,
			);
			path = Model;
			sourceTree = "<group>";
		};
		AAE8B0FD258A416F00E81239 /* Tooltip */ = {
			isa = PBXGroup;
			children = (
				AAE8B0FE258A417D00E81239 /* View */,
			);
			path = Tooltip;
			sourceTree = "<group>";
		};
		AAE8B0FE258A417D00E81239 /* View */ = {
			isa = PBXGroup;
			children = (
				AAE8B101258A41C000E81239 /* Tooltip.storyboard */,
				AAC82C5F258B6CB5009B6B42 /* TooltipWindowController.swift */,
				AAE8B10F258A456C00E81239 /* TooltipViewController.swift */,
			);
			path = View;
			sourceTree = "<group>";
		};
		AAEC74AE2642C47300C2EFBC /* History */ = {
			isa = PBXGroup;
			children = (
				AAEC74AF2642C48800C2EFBC /* Model */,
				AAEC74B02642C48B00C2EFBC /* Services */,
			);
			path = History;
			sourceTree = "<group>";
		};
		AAEC74AF2642C48800C2EFBC /* Model */ = {
			isa = PBXGroup;
			children = (
				AAEC74B12642C57200C2EFBC /* HistoryCoordinatingMock.swift */,
				AAEC74B32642C69300C2EFBC /* HistoryCoordinatorTests.swift */,
			);
			path = Model;
			sourceTree = "<group>";
		};
		AAEC74B02642C48B00C2EFBC /* Services */ = {
			isa = PBXGroup;
			children = (
				AAEC74B52642CC6A00C2EFBC /* HistoryStoringMock.swift */,
				AAEC74B72642E43800C2EFBC /* HistoryStoreTests.swift */,
			);
			path = Services;
			sourceTree = "<group>";
		};
		AAEC74B92642E66600C2EFBC /* Extensions */ = {
			isa = PBXGroup;
			children = (
				AAEC74BA2642E67C00C2EFBC /* NSPersistentContainerExtension.swift */,
				4B4F72EB266B2ED300814C60 /* CollectionExtension.swift */,
			);
			path = Extensions;
			sourceTree = "<group>";
		};
		AAFCB38325E546FF00859DD4 /* View */ = {
			isa = PBXGroup;
			children = (
				AAB7320626DD0C37002FACF9 /* Fire.storyboard */,
				AAEEC6A827088ADB008445F7 /* FireCoordinator.swift */,
				AAB7320826DD0CD9002FACF9 /* FireViewController.swift */,
				AAE99B8827088A19008B6BD9 /* FirePopover.swift */,
				AA840A9727319D1600E63CDD /* FirePopoverWrapperViewController.swift */,
				AA61C0CF2722159B00E6B681 /* FireInfoViewController.swift */,
				AA6AD95A2704B6DB00159F8A /* FirePopoverViewController.swift */,
				AAE246F7270A406200BEEAEE /* FirePopoverCollectionViewHeader.swift */,
				AAE246F5270A3D3000BEEAEE /* FirePopoverCollectionViewHeader.xib */,
				AAE246F12709EF3B00BEEAEE /* FirePopoverCollectionViewItem.swift */,
				AAE246F22709EF3B00BEEAEE /* FirePopoverCollectionViewItem.xib */,
			);
			path = View;
			sourceTree = "<group>";
		};
		B31055BB27A1BA0E001AC618 /* Autoconsent */ = {
			isa = PBXGroup;
			children = (
				7B1E819A27C8874900FF0E60 /* Autofill */,
				B31055C327A1BA1D001AC618 /* autoconsent-bundle.js */,
				B31055BD27A1BA1D001AC618 /* autoconsent.html */,
				B31055C127A1BA1D001AC618 /* AutoconsentBackground.swift */,
				B31055BC27A1BA1D001AC618 /* AutoconsentUserScript.swift */,
				B31055C027A1BA1D001AC618 /* background-bundle.js */,
				B31055C227A1BA1D001AC618 /* background.js */,
				B31055BF27A1BA1D001AC618 /* browser-shim.js */,
				B31055BE27A1BA1D001AC618 /* userscript.js */,
			);
			name = Autoconsent;
			sourceTree = "<group>";
		};
		B31055CC27A1BA39001AC618 /* Autoconsent */ = {
			isa = PBXGroup;
			children = (
				B31055CD27A1BA44001AC618 /* AutoconsentBackgroundTests.swift */,
				B3FB198D27BC013C00513DC1 /* autoconsent-test-page.html */,
				B3FB198F27BC015600513DC1 /* autoconsent-test.js */,
			);
			name = Autoconsent;
			sourceTree = "<group>";
		};
		B6040859274B8C5200680351 /* Unprotected Domains */ = {
			isa = PBXGroup;
			children = (
				336B39E22726B4B700C417D3 /* LocalUnprotectedDomains.swift */,
				B68503A6279141CD00893A05 /* KeySetDictionary.swift */,
				B604085A274B8CA300680351 /* UnprotectedDomains.xcdatamodeld */,
			);
			path = "Unprotected Domains";
			sourceTree = "<group>";
		};
		B6106BA126A7BE430013B453 /* Permissions */ = {
			isa = PBXGroup;
			children = (
				B6106B9F26A7BE0B0013B453 /* PermissionManagerTests.swift */,
				B6106BB026A7D8720013B453 /* PermissionStoreTests.swift */,
				B63ED0D726AE729600A9DAD1 /* PermissionModelTests.swift */,
				B6106BAE26A7C6180013B453 /* PermissionStoreMock.swift */,
				B63ED0D926AE7AF400A9DAD1 /* PermissionManagerMock.swift */,
				B63ED0DB26AE7B1E00A9DAD1 /* WebViewMock.swift */,
				B63ED0DD26AFD9A300A9DAD1 /* AVCaptureDeviceMock.swift */,
				B63ED0DF26AFE32F00A9DAD1 /* GeolocationProviderMock.swift */,
			);
			path = Permissions;
			sourceTree = "<group>";
		};
		B61EF3EA266F91D700B4D78F /* Extensions */ = {
			isa = PBXGroup;
			children = (
				B6F41030264D2B23003DA42C /* ProgressExtension.swift */,
				B66E9DD12670EB2A00E53BB5 /* _WKDownload+WebKitDownload.swift */,
				B66E9DD32670EB4A00E53BB5 /* WKDownload+WebKitDownload.swift */,
				B61EF3EB266F91E700B4D78F /* WKWebView+Download.swift */,
				B61EF3F0266F922200B4D78F /* WKProcessPool+DownloadDelegate.swift */,
				B63B9C502670B2B200C45B91 /* _WKDownload.h */,
				B63B9C542670B32000C45B91 /* WKProcessPool+Private.h */,
				B6CF78E2267B0A1900CD4F13 /* WKNavigationAction+Private.h */,
			);
			path = Extensions;
			sourceTree = "<group>";
		};
		B64C84DB2692D6E80048FEBE /* Permissions */ = {
			isa = PBXGroup;
			children = (
				B64C84EF269310000048FEBE /* Model */,
				B64C84DC2692D6FC0048FEBE /* View */,
			);
			path = Permissions;
			sourceTree = "<group>";
		};
		B64C84DC2692D6FC0048FEBE /* View */ = {
			isa = PBXGroup;
			children = (
				B64C84DD2692D7400048FEBE /* PermissionAuthorization.storyboard */,
				B64C84E22692DC9F0048FEBE /* PermissionAuthorizationViewController.swift */,
				B64C84EA2692DD650048FEBE /* PermissionAuthorizationPopover.swift */,
				B6BBF17327475B15004F850E /* PopupBlockedPopover.swift */,
				B64C852926942AC90048FEBE /* PermissionContextMenu.swift */,
				B64C85412694590B0048FEBE /* PermissionButton.swift */,
			);
			path = View;
			sourceTree = "<group>";
		};
		B64C84EF269310000048FEBE /* Model */ = {
			isa = PBXGroup;
			children = (
				B6106BAA26A7BF1D0013B453 /* PermissionType.swift */,
				B6106BAC26A7BF390013B453 /* PermissionState.swift */,
				B65536A52685B82B00085A79 /* Permissions.swift */,
				B6106BA526A7BEC80013B453 /* PermissionAuthorizationQuery.swift */,
				B6DB3CFA26A17CB800D459B7 /* PermissionModel.swift */,
				B64C84F0269310120048FEBE /* PermissionManager.swift */,
				B64C853726944B880048FEBE /* StoredPermission.swift */,
				B64C853C26944B940048FEBE /* PermissionStore.swift */,
				B64C852E26943BC10048FEBE /* Permissions.xcdatamodeld */,
			);
			path = Model;
			sourceTree = "<group>";
		};
		B65536902684409300085A79 /* Geolocation */ = {
			isa = PBXGroup;
			children = (
				B65536962684413900085A79 /* WKGeolocationProvider.h */,
				B6553691268440D700085A79 /* WKProcessPool+GeolocationProvider.swift */,
				B655369A268442EE00085A79 /* GeolocationProvider.swift */,
				B65536AD2685E17100085A79 /* GeolocationService.swift */,
			);
			path = Geolocation;
			sourceTree = "<group>";
		};
		B68172A7269C4334006D1092 /* Model */ = {
			isa = PBXGroup;
			children = (
				B68172A8269C487D006D1092 /* PrivacyDashboardUserScript.swift */,
				B6106BA226A7BEA00013B453 /* PermissionAuthorizationState.swift */,
				AA9B7C7D26A06E040008D425 /* TrackerInfo.swift */,
				AA9B7C8226A197A00008D425 /* ServerTrust.swift */,
				B3FB199227BD0AD400513DC1 /* CookieConsentInfo.swift */,
			);
			path = Model;
			sourceTree = "<group>";
		};
		B68172AC269EB415006D1092 /* Geolocation */ = {
			isa = PBXGroup;
			children = (
				B68172AD269EB43F006D1092 /* GeolocationServiceTests.swift */,
				B6106BB426A809E60013B453 /* GeolocationProviderTests.swift */,
				B63ED0E226B3E7FA00A9DAD1 /* CLLocationManagerMock.swift */,
				B6106BB226A7F4AA0013B453 /* GeolocationServiceMock.swift */,
			);
			path = Geolocation;
			sourceTree = "<group>";
		};
		B683097A274DCFE3004B46BB /* Database */ = {
			isa = PBXGroup;
			children = (
				B6BBF16F2744CDE1004F850E /* CoreDataStoreTests.swift */,
				B6C2C9F42760B659005B7F0A /* TestDataModel.xcdatamodeld */,
			);
			path = Database;
			sourceTree = "<group>";
		};
		B68458AE25C7E75100DC17B6 /* State Restoration */ = {
			isa = PBXGroup;
			children = (
				B6A5A27025B9377300AA7ADA /* StatePersistenceService.swift */,
				B68458AF25C7E76A00DC17B6 /* WindowManager+StateRestoration.swift */,
				B68458B725C7E8B200DC17B6 /* Tab+NSSecureCoding.swift */,
				B68458C425C7EA0C00DC17B6 /* TabCollection+NSSecureCoding.swift */,
				B68458BF25C7E9E000DC17B6 /* TabCollectionViewModel+NSSecureCoding.swift */,
				B684590725C9027900DC17B6 /* AppStateChangedPublisher.swift */,
				B684592E25C93FBF00DC17B6 /* AppStateRestorationManager.swift */,
			);
			path = "State Restoration";
			sourceTree = "<group>";
		};
		B69B50332726A10700758A2B /* ATB */ = {
			isa = PBXGroup;
			children = (
				B69B50352726A11F00758A2B /* Atb.swift */,
				B69B50382726A12400758A2B /* AtbParser.swift */,
				B69B50342726A11F00758A2B /* StatisticsLoader.swift */,
				B69B50362726A12000758A2B /* StatisticsStore.swift */,
				B69B50392726A12500758A2B /* LocalStatisticsStore.swift */,
				B69B50372726A12000758A2B /* VariantManager.swift */,
				B69B50562727D16900758A2B /* AtbAndVariantCleanup.swift */,
			);
			path = ATB;
			sourceTree = "<group>";
		};
		B69B50402726C3F400758A2B /* ATB */ = {
			isa = PBXGroup;
			children = (
				B69B504D2726CD3900758A2B /* Mock */,
				B69B50422726C5C100758A2B /* AtbAndVariantCleanupTests.swift */,
				B69B50412726C5C100758A2B /* AtbParserTests.swift */,
				B69B50442726C5C200758A2B /* StatisticsLoaderTests.swift */,
				B69B50432726C5C100758A2B /* VariantManagerTests.swift */,
			);
			path = ATB;
			sourceTree = "<group>";
		};
		B69B504D2726CD3900758A2B /* Mock */ = {
			isa = PBXGroup;
			children = (
				B69B50492726CA2900758A2B /* MockStatisticsStore.swift */,
				B69B504A2726CA2900758A2B /* MockVariantManager.swift */,
				B69B50502726CD7F00758A2B /* atb-with-update.json */,
				B69B504E2726CD7E00758A2B /* atb.json */,
				B69B504F2726CD7F00758A2B /* empty */,
				B69B50512726CD8000758A2B /* invalid.json */,
			);
			path = Mock;
			sourceTree = "<group>";
		};
		B6A5A28C25B962CB00AA7ADA /* App */ = {
			isa = PBXGroup;
			children = (
				B6A5A2A725BAA35500AA7ADA /* WindowManagerStateRestorationTests.swift */,
				B6A5A29F25B96E8300AA7ADA /* AppStateChangePublisherTests.swift */,
				B6C2C9EE276081AB005B7F0A /* DeallocationTests.swift */,
			);
			path = App;
			sourceTree = "<group>";
		};
		B6A9E44E26142AF90067D1B9 /* Statistics */ = {
			isa = PBXGroup;
			children = (
				B69B50332726A10700758A2B /* ATB */,
				B6A9E45226142B070067D1B9 /* Pixel.swift */,
				B6A9E498261474120067D1B9 /* TimedPixel.swift */,
				B6A9E47626146A570067D1B9 /* PixelEvent.swift */,
				B6A9E47E26146A800067D1B9 /* PixelArguments.swift */,
				B6A9E48326146AAB0067D1B9 /* PixelParameters.swift */,
				B6A9E4A2261475C70067D1B9 /* AppUsageActivityMonitor.swift */,
				B610F2BA27A145C500FCEBE9 /* RulesCompilationMonitor.swift */,
				B6DA44012616B28300DD1EC2 /* PixelDataStore.swift */,
				B68C92C32750EF76002AC6B0 /* PixelDataRecord.swift */,
				B6DA44062616B30600DD1EC2 /* PixelDataModel.xcdatamodeld */,
			);
			path = Statistics;
			sourceTree = "<group>";
		};
		B6A9E47526146A440067D1B9 /* API */ = {
			isa = PBXGroup;
			children = (
				B6A9E458261460340067D1B9 /* APIHeaders.swift */,
				B6A9E459261460350067D1B9 /* APIRequest.swift */,
				B6A9E457261460340067D1B9 /* ApiRequestError.swift */,
			);
			path = API;
			sourceTree = "<group>";
		};
		B6AE74322609AFBB005B9B1A /* Progress */ = {
			isa = PBXGroup;
			children = (
				B6AE74332609AFCE005B9B1A /* ProgressEstimationTests.swift */,
			);
			path = Progress;
			sourceTree = "<group>";
		};
		B6B1E87C26D5DA020062C350 /* View */ = {
			isa = PBXGroup;
			children = (
				B6B1E87D26D5DA0E0062C350 /* DownloadsPopover.swift */,
				B6B1E87F26D5DA9B0062C350 /* DownloadsViewController.swift */,
				B6B1E88126D5DAC30062C350 /* Downloads.storyboard */,
				B6B1E88326D5EB570062C350 /* DownloadsCellView.swift */,
				B6C0B23B26E87D900031CB7F /* NSAlert+ActiveDownloadsTermination.swift */,
			);
			path = View;
			sourceTree = "<group>";
		};
		B6C0B23126E71A800031CB7F /* Services */ = {
			isa = PBXGroup;
			children = (
				B6C0B23226E71BCD0031CB7F /* Downloads.xcdatamodeld */,
				B6C0B22F26E61D630031CB7F /* DownloadListStore.swift */,
				B6B1E87A26D381710062C350 /* DownloadListCoordinator.swift */,
			);
			path = Services;
			sourceTree = "<group>";
		};
		B6DA440F2616C0F200DD1EC2 /* Statistics */ = {
			isa = PBXGroup;
			children = (
				B69B50402726C3F400758A2B /* ATB */,
				B6DA44102616C0FC00DD1EC2 /* PixelTests.swift */,
				B662D3D82755D7AD0035D4D6 /* PixelStoreTests.swift */,
				B662D3DA2755D8190035D4D6 /* OldPixelDataModel.xcdatamodeld */,
				B6DA44222616CABC00DD1EC2 /* PixelArgumentsTests.swift */,
				B6DA44272616CAE000DD1EC2 /* AppUsageActivityMonitorTests.swift */,
				B6DA441D2616C84600DD1EC2 /* PixelStoreMock.swift */,
				4B117F7C276C0CB5002F3D8C /* LocalStatisticsStoreTests.swift */,
				B610F2E327A8F37A00FCEBE9 /* CBRCompileTimeReporterTests.swift */,
			);
			path = Statistics;
			sourceTree = "<group>";
		};
		B6FA893A269C414900588ECD /* Privacy Dashboard */ = {
			isa = PBXGroup;
			children = (
				B68172A7269C4334006D1092 /* Model */,
				AA9B7C7F26A06E130008D425 /* ViewModel */,
				B6FA893B269C41ED00588ECD /* View */,
			);
			path = "Privacy Dashboard";
			sourceTree = "<group>";
		};
		B6FA893B269C41ED00588ECD /* View */ = {
			isa = PBXGroup;
			children = (
				B6FA893C269C423100588ECD /* PrivacyDashboard.storyboard */,
				B6FA893E269C424500588ECD /* PrivacyDashboardViewController.swift */,
				B6FA8940269C425400588ECD /* PrivacyDashboardPopover.swift */,
			);
			path = View;
			sourceTree = "<group>";
		};
		CB6BCDF727C689FE00CC76DC /* Resources */ = {
			isa = PBXGroup;
			children = (
				4B677427255DBEB800025BD8 /* httpsMobileV2BloomSpec.json */,
				4B677428255DBEB800025BD8 /* httpsMobileV2Bloom.bin */,
				4B67742A255DBEB800025BD8 /* httpsMobileV2FalsePositives.json */,
			);
			path = Resources;
			sourceTree = "<group>";
		};
		EAA29AEB278D2E51007070CF /* fonts */ = {
			isa = PBXGroup;
			children = (
				EAA29AE7278D2E43007070CF /* ProximaNova-Bold-webfont.woff2 */,
				EAA29AE8278D2E43007070CF /* ProximaNova-Reg-webfont.woff2 */,
			);
			path = fonts;
			sourceTree = "<group>";
		};
/* End PBXGroup section */

/* Begin PBXNativeTarget section */
		4B1AD89C25FC27E200261379 /* Integration Tests */ = {
			isa = PBXNativeTarget;
			buildConfigurationList = 4B1AD8A625FC27E200261379 /* Build configuration list for PBXNativeTarget "Integration Tests" */;
			buildPhases = (
				4B1AD89925FC27E200261379 /* Sources */,
				4B1AD89A25FC27E200261379 /* Frameworks */,
				4B1AD89B25FC27E200261379 /* Resources */,
			);
			buildRules = (
			);
			dependencies = (
				4B1AD8A325FC27E200261379 /* PBXTargetDependency */,
			);
			name = "Integration Tests";
			productName = "Integration Tests";
			productReference = 4B1AD89D25FC27E200261379 /* Integration Tests.xctest */;
			productType = "com.apple.product-type.bundle.unit-test";
		};
		7B4CE8D926F02108009134B1 /* UI Tests */ = {
			isa = PBXNativeTarget;
			buildConfigurationList = 7B4CE8E526F02108009134B1 /* Build configuration list for PBXNativeTarget "UI Tests" */;
			buildPhases = (
				7B4CE8D626F02108009134B1 /* Sources */,
				7B4CE8D726F02108009134B1 /* Frameworks */,
				7B4CE8D826F02108009134B1 /* Resources */,
			);
			buildRules = (
			);
			dependencies = (
				7B4CE8E026F02108009134B1 /* PBXTargetDependency */,
			);
			name = "UI Tests";
			productName = "UI Tests";
			productReference = 7B4CE8DA26F02108009134B1 /* UI Tests.xctest */;
			productType = "com.apple.product-type.bundle.ui-testing";
		};
		AA585D7D248FD31100E9A3E2 /* DuckDuckGo Privacy Browser */ = {
			isa = PBXNativeTarget;
			buildConfigurationList = AA585DA4248FD31500E9A3E2 /* Build configuration list for PBXNativeTarget "DuckDuckGo Privacy Browser" */;
			buildPhases = (
				AA585D7A248FD31100E9A3E2 /* Sources */,
				AA8EDF2824925E940071C2E8 /* Swift Lint */,
				85CA9A2226455B3500145393 /* Check Filename Headers */,
				AA585D7B248FD31100E9A3E2 /* Frameworks */,
				AA585D7C248FD31100E9A3E2 /* Resources */,
				B65EF4C426CE43D600530191 /* Disable Beta App Updates */,
			);
			buildRules = (
			);
			dependencies = (
			);
			name = "DuckDuckGo Privacy Browser";
			packageProductDependencies = (
				4B82E9B225B69E3E00656FE7 /* TrackerRadarKit */,
				85FF55C725F82E4F00E2AB99 /* Lottie */,
				B65783F425F8ACA400D8DB33 /* Punnycode */,
				AA06B6B62672AF8100F541C5 /* Sparkle */,
				9807F644278CA16F00E1547B /* BrowserServicesKit */,
			);
			productName = DuckDuckGo;
			productReference = AA585D7E248FD31100E9A3E2 /* DuckDuckGo.app */;
			productType = "com.apple.product-type.application";
		};
		AA585D8F248FD31400E9A3E2 /* Unit Tests */ = {
			isa = PBXNativeTarget;
			buildConfigurationList = AA585DA7248FD31500E9A3E2 /* Build configuration list for PBXNativeTarget "Unit Tests" */;
			buildPhases = (
				AA585D8C248FD31400E9A3E2 /* Sources */,
				AA585D8D248FD31400E9A3E2 /* Frameworks */,
				AA585D8E248FD31400E9A3E2 /* Resources */,
			);
			buildRules = (
			);
			dependencies = (
				AA585D92248FD31400E9A3E2 /* PBXTargetDependency */,
			);
			name = "Unit Tests";
			packageProductDependencies = (
				B6DA44162616C13800DD1EC2 /* OHHTTPStubs */,
				B6DA44182616C13800DD1EC2 /* OHHTTPStubsSwift */,
			);
			productName = DuckDuckGoTests;
			productReference = AA585D90248FD31400E9A3E2 /* Unit Tests.xctest */;
			productType = "com.apple.product-type.bundle.unit-test";
		};
/* End PBXNativeTarget section */

/* Begin PBXProject section */
		AA585D76248FD31100E9A3E2 /* Project object */ = {
			isa = PBXProject;
			attributes = {
				LastSwiftUpdateCheck = 1250;
				LastUpgradeCheck = 1320;
				ORGANIZATIONNAME = DuckDuckGo;
				TargetAttributes = {
					4B1AD89C25FC27E200261379 = {
						CreatedOnToolsVersion = 12.4;
						TestTargetID = AA585D7D248FD31100E9A3E2;
					};
					7B4CE8D926F02108009134B1 = {
						CreatedOnToolsVersion = 12.5.1;
						TestTargetID = AA585D7D248FD31100E9A3E2;
					};
					AA585D7D248FD31100E9A3E2 = {
						CreatedOnToolsVersion = 11.5;
					};
					AA585D8F248FD31400E9A3E2 = {
						CreatedOnToolsVersion = 11.5;
						TestTargetID = AA585D7D248FD31100E9A3E2;
					};
				};
			};
			buildConfigurationList = AA585D79248FD31100E9A3E2 /* Build configuration list for PBXProject "DuckDuckGo" */;
			compatibilityVersion = "Xcode 9.3";
			developmentRegion = en;
			hasScannedForEncodings = 0;
			knownRegions = (
				en,
				Base,
			);
			mainGroup = AA585D75248FD31100E9A3E2;
			packageReferences = (
				4B82E9B125B69E3E00656FE7 /* XCRemoteSwiftPackageReference "TrackerRadarKit" */,
				85FF55C625F82E4F00E2AB99 /* XCRemoteSwiftPackageReference "lottie-ios" */,
				B65783F325F8ACA400D8DB33 /* XCRemoteSwiftPackageReference "PunycodeSwift" */,
				B6DA44152616C13800DD1EC2 /* XCRemoteSwiftPackageReference "OHHTTPStubs" */,
				AA06B6B52672AF8100F541C5 /* XCRemoteSwiftPackageReference "Sparkle" */,
				9807F643278CA16F00E1547B /* XCRemoteSwiftPackageReference "BrowserServicesKit" */,
			);
			productRefGroup = AA585D7F248FD31100E9A3E2 /* Products */;
			projectDirPath = "";
			projectRoot = "";
			targets = (
				AA585D7D248FD31100E9A3E2 /* DuckDuckGo Privacy Browser */,
				AA585D8F248FD31400E9A3E2 /* Unit Tests */,
				4B1AD89C25FC27E200261379 /* Integration Tests */,
				7B4CE8D926F02108009134B1 /* UI Tests */,
			);
		};
/* End PBXProject section */

/* Begin PBXResourcesBuildPhase section */
		4B1AD89B25FC27E200261379 /* Resources */ = {
			isa = PBXResourcesBuildPhase;
			buildActionMask = 2147483647;
			files = (
				B3FB199027BC015600513DC1 /* autoconsent-test.js in Resources */,
				B3FB198E27BC013C00513DC1 /* autoconsent-test-page.html in Resources */,
			);
			runOnlyForDeploymentPostprocessing = 0;
		};
		7B4CE8D826F02108009134B1 /* Resources */ = {
			isa = PBXResourcesBuildPhase;
			buildActionMask = 2147483647;
			files = (
			);
			runOnlyForDeploymentPostprocessing = 0;
		};
		AA585D7C248FD31100E9A3E2 /* Resources */ = {
			isa = PBXResourcesBuildPhase;
			buildActionMask = 2147483647;
			files = (
				4B02198C25E05FAC00ED7DEA /* Fireproofing.storyboard in Resources */,
				AA80EC73256C46A2007083E7 /* Suggestion.storyboard in Resources */,
				AA693E5E2696E5B90007BB78 /* CrashReports.storyboard in Resources */,
				9833913127AAA4B500DAF119 /* trackerData.json in Resources */,
				4B0511CE262CAA5A00F6079C /* DownloadPreferencesTableCellView.xib in Resources */,
				B31055CA27A1BA1D001AC618 /* background.js in Resources */,
				8511E18425F82B34002F516B /* 01_Fire_really_small.json in Resources */,
				85B7184A27677C2D00B4277F /* Onboarding.storyboard in Resources */,
				4B0511C3262CAA5A00F6079C /* Preferences.storyboard in Resources */,
				EA477680272A21B700419EDA /* clickToLoadConfig.json in Resources */,
				B6B1E88226D5DAC30062C350 /* Downloads.storyboard in Resources */,
				AA3439712754D4E900B241FA /* dark-shield.json in Resources */,
				B31055C827A1BA1D001AC618 /* background-bundle.js in Resources */,
				B31055CB27A1BA1D001AC618 /* autoconsent-bundle.js in Resources */,
				7B1E819F27C8874900FF0E60 /* ContentOverlay.storyboard in Resources */,
				85A0117425AF2EDF00FA6A0C /* FindInPage.storyboard in Resources */,
				AA80EC89256C49B8007083E7 /* Localizable.strings in Resources */,
				B31055C627A1BA1D001AC618 /* userscript.js in Resources */,
				EA4617F0273A28A700F110A2 /* fb-tds.json in Resources */,
				AAE8B102258A41C000E81239 /* Tooltip.storyboard in Resources */,
				AA68C3D72490F821001B8783 /* README.md in Resources */,
				AA585D86248FD31400E9A3E2 /* Assets.xcassets in Resources */,
				AA585D89248FD31400E9A3E2 /* Main.storyboard in Resources */,
				AAE246F6270A3D3000BEEAEE /* FirePopoverCollectionViewHeader.xib in Resources */,
				85378D9C274E61B8007C5CBF /* MessageViews.storyboard in Resources */,
				AA80EC79256C46AA007083E7 /* TabBar.storyboard in Resources */,
				AA34396D2754D4E300B241FA /* shield-dot.json in Resources */,
				AAC5E4C925D6A6E8007F5990 /* Bookmarks.storyboard in Resources */,
				B6FA893D269C423100588ECD /* PrivacyDashboard.storyboard in Resources */,
				AA34396C2754D4E300B241FA /* shield.json in Resources */,
				B693955626F04BEC0015B914 /* SavePanelAccessoryView.xib in Resources */,
				4B65027525E5F2A70054432E /* DefaultBrowserPromptView.xib in Resources */,
				AA7412B324D0B3AC00D22FE0 /* TabBarViewItem.xib in Resources */,
				85480F8A25CDC360009424E3 /* MainMenu.storyboard in Resources */,
				4B677435255DBEB800025BD8 /* httpsMobileV2FalsePositives.json in Resources */,
				AAE71E3825F7869300D74437 /* HomepageCollectionViewItem.xib in Resources */,
				AA3439792754D55100B241FA /* trackers-1.json in Resources */,
				AA34397C2754D55100B241FA /* dark-trackers-1.json in Resources */,
				AA3863C527A1E28F00749AB5 /* Feedback.storyboard in Resources */,
				B31055C527A1BA1D001AC618 /* autoconsent.html in Resources */,
				4B723E1126B0006C00E14D75 /* DataImport.storyboard in Resources */,
				4B92929026670D1700AD2C21 /* BookmarkTableCellView.xib in Resources */,
				339A6B5826A044BA00E3DAE8 /* duckduckgo-privacy-dashboard in Resources */,
				4B379C1B27BD9F88008A968E /* LoginsPreferencesTableCellView.xib in Resources */,
				B31055C727A1BA1D001AC618 /* browser-shim.js in Resources */,
				4B92928E26670D1700AD2C21 /* BookmarkOutlineViewCell.xib in Resources */,
				858C78FC2705EB5F009B2B44 /* HomepageHeader.xib in Resources */,
				B64C84DE2692D7400048FEBE /* PermissionAuthorization.storyboard in Resources */,
				4BC68A702759AE490029A586 /* Waitlist.storyboard in Resources */,
				AA34397D2754D55100B241FA /* dark-trackers-3.json in Resources */,
				AA3439782754D55100B241FA /* dark-trackers-2.json in Resources */,
				AAB7320726DD0C37002FACF9 /* Fire.storyboard in Resources */,
				EA18D1CA272F0DC8006DC101 /* social_images in Resources */,
				AA80EC8F256C49BC007083E7 /* Localizable.stringsdict in Resources */,
				EAC80DE0271F6C0100BBF02D /* fb-sdk.js in Resources */,
				AAE71E2C25F781EA00D74437 /* Homepage.storyboard in Resources */,
				85625994269C8F9600EE44BC /* PasswordManager.storyboard in Resources */,
				AA80EC6D256C469C007083E7 /* NavigationBar.storyboard in Resources */,
				4B0511C6262CAA5A00F6079C /* DefaultBrowserTableCellView.xib in Resources */,
				4B677433255DBEB800025BD8 /* httpsMobileV2Bloom.bin in Resources */,
				AA34397B2754D55100B241FA /* trackers-3.json in Resources */,
				026ADE1426C3010C002518EE /* macos-config.json in Resources */,
				4B677432255DBEB800025BD8 /* httpsMobileV2BloomSpec.json in Resources */,
				AA2CB12D2587BB5600AA6FBE /* TabBarFooter.xib in Resources */,
				AA80EC67256C4691007083E7 /* BrowserTab.storyboard in Resources */,
				AAE246F42709EF3B00BEEAEE /* FirePopoverCollectionViewItem.xib in Resources */,
				EAA29AE9278D2E43007070CF /* ProximaNova-Bold-webfont.woff2 in Resources */,
				AA3439702754D4E900B241FA /* dark-shield-dot.json in Resources */,
				4B0511C1262CAA5A00F6079C /* PrivacySecurityPreferencesTableCellView.xib in Resources */,
				AA34397A2754D55100B241FA /* trackers-2.json in Resources */,
				EAA29AEA278D2E43007070CF /* ProximaNova-Reg-webfont.woff2 in Resources */,
				4B0511D0262CAA5A00F6079C /* AppearancePreferencesTableCellView.xib in Resources */,
				EAFAD6CA2728BD1200F9DF00 /* clickToLoad.js in Resources */,
				336D5B18262D8D3C0052E0C9 /* findinpage.js in Resources */,
			);
			runOnlyForDeploymentPostprocessing = 0;
		};
		AA585D8E248FD31400E9A3E2 /* Resources */ = {
			isa = PBXResourcesBuildPhase;
			buildActionMask = 2147483647;
			files = (
				B69B50532726CD8100758A2B /* empty in Resources */,
				4BB46EA326B8954500222970 /* key4-encrypted.db in Resources */,
				4BB99D1326FE1A94001E4761 /* places.sqlite in Resources */,
				4BB99D0926FE1A6D001E4761 /* Bookmarks.plist in Resources */,
				B69B50542726CD8100758A2B /* atb-with-update.json in Resources */,
				B69B50522726CD8100758A2B /* atb.json in Resources */,
				4BB99D0B26FE1A7B001E4761 /* Bookmarks in Resources */,
				4B70C00127B0793D000386ED /* DuckDuckGo-ExampleCrash.ips in Resources */,
				4B8AC94126B49BEE00879451 /* key4.db in Resources */,
				B67C6C422654BF49006C872E /* DuckDuckGo-Symbol.jpg in Resources */,
				B69B50552726CD8100758A2B /* invalid.json in Resources */,
				4B8AC94026B49BEE00879451 /* logins.json in Resources */,
				4B59024A26B38B0B00489384 /* Login Data in Resources */,
				4BB46EA226B8954500222970 /* logins-encrypted.json in Resources */,
			);
			runOnlyForDeploymentPostprocessing = 0;
		};
/* End PBXResourcesBuildPhase section */

/* Begin PBXShellScriptBuildPhase section */
		85CA9A2226455B3500145393 /* Check Filename Headers */ = {
			isa = PBXShellScriptBuildPhase;
			buildActionMask = 2147483647;
			files = (
			);
			inputFileListPaths = (
			);
			inputPaths = (
			);
			name = "Check Filename Headers";
			outputFileListPaths = (
			);
			outputPaths = (
			);
			runOnlyForDeploymentPostprocessing = 0;
			shellPath = /bin/sh;
			shellScript = "function check_filename_matches_header() {\n\n   filename=`basename \"$1\"`\n\n   grep -q $filename \"$1\"\n\n   if [ \"$?\" -ne \"0\" ]; then\n     echo \"$1:2:0: warning: File name does not match header\"\n   fi\n\n}\n\nexport -f check_filename_matches_header\n\nfind . -iname \"*.swift\" -type f -print0 | xargs -0 -I % bash -c 'check_filename_matches_header \"%\"'\n";
		};
		AA8EDF2824925E940071C2E8 /* Swift Lint */ = {
			isa = PBXShellScriptBuildPhase;
			buildActionMask = 2147483647;
			files = (
			);
			inputFileListPaths = (
			);
			inputPaths = (
			);
			name = "Swift Lint";
			outputFileListPaths = (
			);
			outputPaths = (
			);
			runOnlyForDeploymentPostprocessing = 0;
			shellPath = /bin/zsh;
			shellScript = "# Add brew into PATH\nif [ -f /opt/homebrew/bin/brew ]; then\n    eval $(/opt/homebrew/bin/brew shellenv)\nfi\n\nif which swiftlint >/dev/null; then\n   if [ ! -z \"$BITRISE_PROJECT_PATH\" ] || [ \"$CONFIGURATION\" = \"Release\" ]; then\n       swiftlint lint --strict\n       if [ $? -ne 0 ]; then\n           echo \"error: SwiftLint validation failed.\"\n           exit 1\n       fi\n   else\n       swiftlint lint\n   fi\nelse\n   echo \"error: SwiftLint not installed. Install using \\`brew install swiftlint\\`\"\n   exit 1\nfi\n";
		};
		B65EF4C426CE43D600530191 /* Disable Beta App Updates */ = {
			isa = PBXShellScriptBuildPhase;
			buildActionMask = 2147483647;
			files = (
			);
			inputFileListPaths = (
			);
			inputPaths = (
				"${BUILT_PRODUCTS_DIR}/${CONTENTS_FOLDER_PATH}/Info.plist",
			);
			name = "Disable Beta App Updates";
			outputFileListPaths = (
			);
			outputPaths = (
			);
			runOnlyForDeploymentPostprocessing = 0;
			shellPath = /bin/sh;
			shellScript = "if [ \"${CONFIGURATION}\" = \"Beta\" ]; then\n  INFOPLIST_PATH=\"${BUILT_PRODUCTS_DIR}/${CONTENTS_FOLDER_PATH}/Info.plist\"\n  plutil -remove SUEnableAutomaticChecks \"${INFOPLIST_PATH}\"\n  plutil -remove SUFeedURL \"${INFOPLIST_PATH}\"\n  plutil -remove SUScheduledCheckInterval \"${INFOPLIST_PATH}\"\nfi\n";
		};
/* End PBXShellScriptBuildPhase section */

/* Begin PBXSourcesBuildPhase section */
		4B1AD89925FC27E200261379 /* Sources */ = {
			isa = PBXSourcesBuildPhase;
			buildActionMask = 2147483647;
			files = (
				B662D3DF275616FF0035D4D6 /* EncryptionKeyStoreMock.swift in Sources */,
				4B1AD8E225FC390B00261379 /* EncryptionMocks.swift in Sources */,
				B31055CE27A1BA44001AC618 /* AutoconsentBackgroundTests.swift in Sources */,
				4B1AD91725FC46FB00261379 /* CoreDataEncryptionTests.swift in Sources */,
				7BA4727D26F01BC400EAA165 /* CoreDataTestUtilities.swift in Sources */,
				4B1AD92125FC474E00261379 /* CoreDataEncryptionTesting.xcdatamodeld in Sources */,
				4B1AD8D525FC38DD00261379 /* EncryptionKeyStoreTests.swift in Sources */,
			);
			runOnlyForDeploymentPostprocessing = 0;
		};
		7B4CE8D626F02108009134B1 /* Sources */ = {
			isa = PBXSourcesBuildPhase;
			buildActionMask = 2147483647;
			files = (
				7B4CE8E726F02135009134B1 /* TabBarTests.swift in Sources */,
			);
			runOnlyForDeploymentPostprocessing = 0;
		};
		AA585D7A248FD31100E9A3E2 /* Sources */ = {
			isa = PBXSourcesBuildPhase;
			buildActionMask = 2147483647;
			files = (
				AAA0CC572539EBC90079BC96 /* FaviconUserScript.swift in Sources */,
				B6A9E45A261460350067D1B9 /* ApiRequestError.swift in Sources */,
				AADCBF3A26F7C2CE00EF67A8 /* LottieAnimationCache.swift in Sources */,
				4B723E0E26B0006300E14D75 /* LoginImport.swift in Sources */,
				EAE42800275D47FA00DAC26B /* ClickToLoadModel.swift in Sources */,
				0230C0A3272080090018F728 /* KeyedCodingExtension.swift in Sources */,
				B6C0B23026E61D630031CB7F /* DownloadListStore.swift in Sources */,
				85799C1825DEBB3F0007EC87 /* Logging.swift in Sources */,
				AAC30A2E268F1EE300D2D9CD /* CrashReportPromptPresenter.swift in Sources */,
				B684590825C9027900DC17B6 /* AppStateChangedPublisher.swift in Sources */,
				4B92928F26670D1700AD2C21 /* BookmarkTableCellView.swift in Sources */,
				4B9292CF2667123700AD2C21 /* BookmarkManagementSidebarViewController.swift in Sources */,
				B637273D26CCF0C200C8CB02 /* OptionalExtension.swift in Sources */,
				4BE65477271FCD41008D1D63 /* PasswordManagementLoginItemView.swift in Sources */,
				AA80EC54256BE3BC007083E7 /* UserText.swift in Sources */,
				B61EF3EC266F91E700B4D78F /* WKWebView+Download.swift in Sources */,
				B637274426CE25EF00C8CB02 /* NSApplication+BuildTime.m in Sources */,
				B6DB3AEF278D5C370024C5C4 /* URLSessionExtension.swift in Sources */,
				4B7A60A1273E0BE400BBDFEB /* WKWebsiteDataStoreExtension.swift in Sources */,
				B693955326F04BEC0015B914 /* WindowDraggingView.swift in Sources */,
				4B1E6EED27AB5E5100F51793 /* SecureVaultSorting.swift in Sources */,
				4B0511C4262CAA5A00F6079C /* PreferencesSidebarViewController.swift in Sources */,
				B6E53888267C94A00010FEA9 /* HomepageCollectionViewFlowLayout.swift in Sources */,
				B61EF3F1266F922200B4D78F /* WKProcessPool+DownloadDelegate.swift in Sources */,
				B6106BAD26A7BF390013B453 /* PermissionState.swift in Sources */,
				85707F2E276A394C00DC0649 /* ViewExtensions.swift in Sources */,
				14505A08256084EF00272CC6 /* UserAgent.swift in Sources */,
				4B8AC93526B3B2FD00879451 /* NSAlert+DataImport.swift in Sources */,
				AA7412BD24D2BEEE00D22FE0 /* MainWindow.swift in Sources */,
				AAD6D8882696DF6D002393B3 /* CrashReportPromptViewController.swift in Sources */,
				B693955126F04BEB0015B914 /* GradientView.swift in Sources */,
				85778E3527142C3000F091CA /* HomepageHeaderView.swift in Sources */,
				AA5C8F5E2590EEE800748EB7 /* NSPointExtension.swift in Sources */,
				AA6EF9AD25066F42004754E6 /* WindowsManager.swift in Sources */,
				B68458CD25C7EB9000DC17B6 /* WKWebViewConfigurationExtensions.swift in Sources */,
				AAC30A26268DFEE200D2D9CD /* CrashReporter.swift in Sources */,
				4B9292A426670D2A00AD2C21 /* PasteboardWriting.swift in Sources */,
				4B0511BE262CAA5A00F6079C /* DownloadPreferences.swift in Sources */,
				4B0511BC262CAA5A00F6079C /* AppearancePreferences.swift in Sources */,
				4B92928D26670D1700AD2C21 /* BookmarkOutlineViewCell.swift in Sources */,
				B604085C274B8FBA00680351 /* UnprotectedDomains.xcdatamodeld in Sources */,
				4BB88B5025B7BA2B006F6B06 /* TabInstrumentation.swift in Sources */,
				4B59024326B35F7C00489384 /* BrowserImportViewController.swift in Sources */,
				4B9292D72667124000AD2C21 /* NSPopUpButtonExtension.swift in Sources */,
				85D33F1225C82EB3002B91A6 /* ConfigurationManager.swift in Sources */,
				B6A9E48426146AAB0067D1B9 /* PixelParameters.swift in Sources */,
				4B0511BF262CAA5A00F6079C /* PreferenceSections.swift in Sources */,
				AA5FA697275F90C400DCE9C9 /* FaviconImageCache.swift in Sources */,
				1430DFF524D0580F00B8978C /* TabBarViewController.swift in Sources */,
				4B92929B26670D2A00AD2C21 /* BookmarkOutlineViewDataSource.swift in Sources */,
				85D885B026A590A90077C374 /* NSNotificationName+PasswordManager.swift in Sources */,
				B610F2BB27A145C500FCEBE9 /* RulesCompilationMonitor.swift in Sources */,
				AAC30A28268E045400D2D9CD /* CrashReportReader.swift in Sources */,
				85AC3B3525DA82A600C7D2AA /* DataTaskProviding.swift in Sources */,
				AA3D531727A1EEED00074EC1 /* FeedbackViewController.swift in Sources */,
				AAEF6BC8276A081C0024DCF4 /* FaviconSelector.swift in Sources */,
				4B2E7D6326FF9D6500D2DB17 /* PrintingUserScript.swift in Sources */,
				0230C0A52721F3750018F728 /* GPCRequestFactory.swift in Sources */,
				9833912F27AAA3CE00DAF119 /* AppTrackerDataSetProvider.swift in Sources */,
				4BA1A6B3258B080A00F6F690 /* EncryptionKeyGeneration.swift in Sources */,
				4B723E0B26B0005B00E14D75 /* CSVImportViewController.swift in Sources */,
				8589063C267BCDC000D23B0D /* SaveCredentialsViewController.swift in Sources */,
				4BBE0AA727B9B027003B37A8 /* PopUpButton.swift in Sources */,
				AABEE6A524AA0A7F0043105B /* SuggestionViewController.swift in Sources */,
				B69B503B2726A12500758A2B /* Atb.swift in Sources */,
				B6B1E88026D5DA9B0062C350 /* DownloadsViewController.swift in Sources */,
				85AC3AF725D5DBFD00C7D2AA /* DataExtension.swift in Sources */,
				B6A924D42664BBBB001A28CA /* WKWebViewDownloadDelegate.swift in Sources */,
				AA9B7C8526A199B60008D425 /* ServerTrustViewModel.swift in Sources */,
				85480FCF25D1AA22009424E3 /* ConfigurationStoring.swift in Sources */,
				AA3D531B27A2F57E00074EC1 /* Feedback.swift in Sources */,
				4BB99D0626FE1979001E4761 /* RequestFilePermissionViewController.swift in Sources */,
				858A798326A8B75F00A75A42 /* CopyHandler.swift in Sources */,
				4B8AC93926B48A5100879451 /* FirefoxLoginReader.swift in Sources */,
				B69B503E2726A12500758A2B /* AtbParser.swift in Sources */,
				4B9292D22667123700AD2C21 /* AddFolderModalViewController.swift in Sources */,
				4B92929E26670D2A00AD2C21 /* BookmarkSidebarTreeController.swift in Sources */,
				4BB88B4A25B7B690006F6B06 /* SequenceExtensions.swift in Sources */,
				4B59024026B35F3600489384 /* ChromiumDataImporter.swift in Sources */,
				B6A924DE2664CA09001A28CA /* LegacyWebKitDownloadDelegate.swift in Sources */,
				AAA0CC3C25337FAB0079BC96 /* WKBackForwardListItemViewModel.swift in Sources */,
				AAE71E3125F7855400D74437 /* HomepageViewController.swift in Sources */,
				4BB88B4525B7B55C006F6B06 /* DebugUserScript.swift in Sources */,
				B688B4DF27420D290087BEAF /* PDFSearchTextMenuItemHandler.swift in Sources */,
				4B65027A25E5F2B10054432E /* DefaultBrowserPromptView.swift in Sources */,
				4B723E0A26B0005900E14D75 /* DataImportViewController.swift in Sources */,
				85707F24276A332A00DC0649 /* OnboardingButtonStyles.swift in Sources */,
				B637273B26CBC8AF00C8CB02 /* AuthenticationAlert.swift in Sources */,
				9826B0A02747DF3D0092F683 /* ContentBlocking.swift in Sources */,
				4B379C2227BDBA29008A968E /* LocalAuthenticationService.swift in Sources */,
				4B0511BB262CAA5A00F6079C /* DefaultBrowserPreferences.swift in Sources */,
				4BB99D0326FE191E001E4761 /* SafariBookmarksReader.swift in Sources */,
				AACF6FD626BC366D00CF09F9 /* SafariVersionReader.swift in Sources */,
				4BE65485271FCD7B008D1D63 /* LoginFaviconView.swift in Sources */,
				4B0511CA262CAA5A00F6079C /* FireproofDomainsViewController.swift in Sources */,
				AA4D700725545EF800C3411E /* URLEventHandler.swift in Sources */,
				AA92127725ADA07900600CD4 /* WKWebViewExtension.swift in Sources */,
				B6106BA426A7BEA40013B453 /* PermissionAuthorizationState.swift in Sources */,
				B6A9E499261474120067D1B9 /* TimedPixel.swift in Sources */,
				B6C0B23626E732000031CB7F /* DownloadListItem.swift in Sources */,
				856C98A6256EB59600A22F1F /* MenuItemSelectors.swift in Sources */,
				B6B1E87E26D5DA0E0062C350 /* DownloadsPopover.swift in Sources */,
				4B9292A026670D2A00AD2C21 /* SpacerNode.swift in Sources */,
				B6E61EE8263ACE16004E11AB /* UTType.swift in Sources */,
				4BE6547F271FCD4D008D1D63 /* PasswordManagementCreditCardModel.swift in Sources */,
				85707F26276A335700DC0649 /* Onboarding.swift in Sources */,
				AAFCB37F25E545D400859DD4 /* PublisherExtension.swift in Sources */,
				B68C92C1274E3EF4002AC6B0 /* PopUpWindow.swift in Sources */,
				AA5FA6A0275F948900DCE9C9 /* Favicons.xcdatamodeld in Sources */,
				B684592225C93BE000DC17B6 /* Publisher.asVoid.swift in Sources */,
				AAA0CC33252F181A0079BC96 /* NavigationButtonMenuDelegate.swift in Sources */,
				AAC30A2A268E239100D2D9CD /* CrashReport.swift in Sources */,
				4B78A86B26BB3ADD0071BB16 /* BrowserImportSummaryViewController.swift in Sources */,
				AA512D1424D99D9800230283 /* FaviconManager.swift in Sources */,
				AABEE6AB24ACA0F90043105B /* SuggestionTableRowView.swift in Sources */,
				4B0511CB262CAA5A00F6079C /* DownloadPreferencesTableCellView.swift in Sources */,
				4B9292AA26670D3700AD2C21 /* Bookmark.xcmappingmodel in Sources */,
				4B1E6EF227AB5E5D00F51793 /* PasswordManagementItemList.swift in Sources */,
				AAC5E4D025D6A709007F5990 /* Bookmark.swift in Sources */,
				AA9B7C8326A197A00008D425 /* ServerTrust.swift in Sources */,
				4BEF0E722766B11200AF7C58 /* MacWaitlistLockScreenViewModel.swift in Sources */,
				B64C853826944B880048FEBE /* StoredPermission.swift in Sources */,
				AAE246F8270A406200BEEAEE /* FirePopoverCollectionViewHeader.swift in Sources */,
				4BEF0E6C276676AB00AF7C58 /* MacWaitlistStore.swift in Sources */,
				AA5D6DAC24A340F700C6FBCE /* WebViewStateObserver.swift in Sources */,
				AAB7320926DD0CD9002FACF9 /* FireViewController.swift in Sources */,
				4B92928C26670D1700AD2C21 /* OutlineSeparatorViewCell.swift in Sources */,
				4BB99D0426FE191E001E4761 /* SafariDataImporter.swift in Sources */,
				4B0511CD262CAA5A00F6079C /* DefaultBrowserTableCellView.swift in Sources */,
				B69B503A2726A12500758A2B /* StatisticsLoader.swift in Sources */,
				B6F1C80B2761C45400334924 /* LocalUnprotectedDomains.swift in Sources */,
				858A798526A8BB5D00A75A42 /* NSTextViewExtension.swift in Sources */,
				B6B1E88426D5EB570062C350 /* DownloadsCellView.swift in Sources */,
				4B723E0C26B0005D00E14D75 /* CSVImportSummaryViewController.swift in Sources */,
				B6AAAC2D260330580029438D /* PublishedAfter.swift in Sources */,
				4BBC16A027C4859400E00A38 /* DeviceAuthenticationService.swift in Sources */,
				AAD8078727B3F45600CF7703 /* WebsiteBreakage.swift in Sources */,
				4BE6547E271FCD4D008D1D63 /* PasswordManagementIdentityModel.swift in Sources */,
				85C6A29625CC1FFD00EEB5F1 /* UserDefaultsWrapper.swift in Sources */,
				85625998269C9C5F00EE44BC /* PasswordManagementPopover.swift in Sources */,
				4BB99CFE26FE191E001E4761 /* FirefoxBookmarksReader.swift in Sources */,
				4BBC16A227C485BC00E00A38 /* DeviceIdleStateDetector.swift in Sources */,
				B6A9E4A3261475C70067D1B9 /* AppUsageActivityMonitor.swift in Sources */,
				4B379C2427BDE1B0008A968E /* FlatButton.swift in Sources */,
				4BA1A6A0258B079600F6F690 /* DataEncryption.swift in Sources */,
				B6FA8941269C425400588ECD /* PrivacyDashboardPopover.swift in Sources */,
				85B7184E27677CBB00B4277F /* RootView.swift in Sources */,
				AABEE6AF24AD22B90043105B /* AddressBarTextField.swift in Sources */,
				B693954C26F04BEB0015B914 /* FocusRingView.swift in Sources */,
				4B1E6EF127AB5E5D00F51793 /* NSPopUpButtonView.swift in Sources */,
				4B9292DB2667125D00AD2C21 /* ContextualMenu.swift in Sources */,
				AA68C3D32490ED62001B8783 /* NavigationBarViewController.swift in Sources */,
				AA585DAF2490E6E600E9A3E2 /* MainViewController.swift in Sources */,
				AA5FA69A275F91C700DCE9C9 /* Favicon.swift in Sources */,
				AABEE69A24A902A90043105B /* SuggestionContainerViewModel.swift in Sources */,
				AA840A9827319D1600E63CDD /* FirePopoverWrapperViewController.swift in Sources */,
				B657841F25FA497600D8DB33 /* NSException+Catch.swift in Sources */,
				4BE65481271FCD4D008D1D63 /* PasswordManagementNoteModel.swift in Sources */,
				B63ED0E526BB8FB900A9DAD1 /* SharingMenu.swift in Sources */,
				AA4FF40C2624751A004E2377 /* GrammarFeaturesManager.swift in Sources */,
				B693955B26F0CE300015B914 /* WebKitDownloadDelegate.swift in Sources */,
				B6B3E0E12657EA7A0040E0A2 /* NSScreenExtension.swift in Sources */,
				B65E6BA026D9F10600095F96 /* NSBezierPathExtension.swift in Sources */,
				AA6820E425502F19005ED0D5 /* WebsiteDataStore.swift in Sources */,
				B64C852A26942AC90048FEBE /* PermissionContextMenu.swift in Sources */,
				85D438B6256E7C9E00F3BAF8 /* ContextMenuUserScript.swift in Sources */,
				B693955526F04BEC0015B914 /* NSSavePanelExtension.swift in Sources */,
				9826B0A22747DFEB0092F683 /* AppPrivacyConfigurationDataProvider.swift in Sources */,
				B6B1E88B26D774090062C350 /* LinkButton.swift in Sources */,
				CB6BCDF927C6BEFF00CC76DC /* PrivacyFeatures.swift in Sources */,
				B693954D26F04BEB0015B914 /* MouseClickView.swift in Sources */,
				B6DB3CF926A00E2D00D459B7 /* AVCaptureDevice+SwizzledAuthState.swift in Sources */,
				4BA1A6BD258B082300F6F690 /* EncryptionKeyStore.swift in Sources */,
				4BE65474271FCD40008D1D63 /* PasswordManagementIdentityItemView.swift in Sources */,
				B6F41031264D2B23003DA42C /* ProgressExtension.swift in Sources */,
				4B723E0F26B0006500E14D75 /* CSVParser.swift in Sources */,
				B6DA44082616B30600DD1EC2 /* PixelDataModel.xcdatamodeld in Sources */,
				B6B1E87B26D381710062C350 /* DownloadListCoordinator.swift in Sources */,
				AAC5E4F125D6BF10007F5990 /* AddressBarButton.swift in Sources */,
				AAE7527E263B05C600B973F8 /* HistoryEntry.swift in Sources */,
				AA5FA69D275F945C00DCE9C9 /* FaviconStore.swift in Sources */,
				AAB8203C26B2DE0D00788AC3 /* SuggestionListCharacteristics.swift in Sources */,
				AAADFD06264AA282001555EA /* TimeIntervalExtension.swift in Sources */,
				4B9292D42667123700AD2C21 /* BookmarkListViewController.swift in Sources */,
				4B723E0D26B0006100E14D75 /* SecureVaultLoginImporter.swift in Sources */,
				4B9292D32667123700AD2C21 /* AddBookmarkModalViewController.swift in Sources */,
				AA88D14B252A557100980B4E /* URLRequestExtension.swift in Sources */,
				AA6197C6276B3168008396F0 /* FaviconHostReference.swift in Sources */,
				AAD8078527B3F3BE00CF7703 /* WebsiteBreakageSender.swift in Sources */,
				4B8AC93B26B48ADF00879451 /* ASN1Parser.swift in Sources */,
				B66E9DD22670EB2A00E53BB5 /* _WKDownload+WebKitDownload.swift in Sources */,
				B6A9E4612614608B0067D1B9 /* AppVersion.swift in Sources */,
				856C98DF257014BD00A22F1F /* FileDownloadManager.swift in Sources */,
				4BB99CFF26FE191E001E4761 /* BookmarkImport.swift in Sources */,
				B68503A7279141CD00893A05 /* KeySetDictionary.swift in Sources */,
				85480FBB25D181CB009424E3 /* ConfigurationDownloading.swift in Sources */,
				AAEEC6A927088ADB008445F7 /* FireCoordinator.swift in Sources */,
				B655369B268442EE00085A79 /* GeolocationProvider.swift in Sources */,
				B6C0B23C26E87D900031CB7F /* NSAlert+ActiveDownloadsTermination.swift in Sources */,
				4BEF0E6827641A0E00AF7C58 /* MacWaitlistLockScreenViewController.swift in Sources */,
				AAECA42024EEA4AC00EFA63A /* IndexPathExtension.swift in Sources */,
				4B379C1927BD9EAA008A968E /* LoginsPreferences.swift in Sources */,
				4BE65478271FCD41008D1D63 /* PasswordManagementNoteItemView.swift in Sources */,
				AA5C8F632591021700748EB7 /* NSApplicationExtension.swift in Sources */,
				AA9E9A5625A3AE8400D1959D /* NSWindowExtension.swift in Sources */,
				4B0511C9262CAA5A00F6079C /* RoundedSelectionRowView.swift in Sources */,
				AAC5E4C725D6A6E8007F5990 /* BookmarkPopover.swift in Sources */,
				B68C2FB227706E6A00BF2C7D /* ProcessExtension.swift in Sources */,
				B6106BA726A7BECC0013B453 /* PermissionAuthorizationQuery.swift in Sources */,
				4B9292CE2667123700AD2C21 /* BrowserTabSelectionDelegate.swift in Sources */,
				4B1E6EEE27AB5E5100F51793 /* PasswordManagementListSection.swift in Sources */,
				AA222CB92760F74E00321475 /* FaviconReferenceCache.swift in Sources */,
				B6C0B24426E9CB080031CB7F /* RunLoopExtension.swift in Sources */,
				4B9292A126670D2A00AD2C21 /* BookmarkTreeController.swift in Sources */,
				4B9292D02667123700AD2C21 /* BookmarkManagementSplitViewController.swift in Sources */,
				B6E61EE3263AC0C8004E11AB /* FileManagerExtension.swift in Sources */,
				B6DB3CFB26A17CB800D459B7 /* PermissionModel.swift in Sources */,
				4B92929C26670D2A00AD2C21 /* PasteboardFolder.swift in Sources */,
				B6106BAB26A7BF1D0013B453 /* PermissionType.swift in Sources */,
				85707F2A276A35FE00DC0649 /* ActionSpeech.swift in Sources */,
				8585B63826D6E66C00C1416F /* ButtonStyles.swift in Sources */,
				4B0511BD262CAA5A00F6079C /* PrivacySecurityPreferences.swift in Sources */,
				B6830963274CDEC7004B46BB /* FireproofDomainsStore.swift in Sources */,
				AA9FF95F24A1FB690039E328 /* TabCollectionViewModel.swift in Sources */,
				AAC5E4D125D6A709007F5990 /* BookmarkManager.swift in Sources */,
				4BE65476271FCD41008D1D63 /* PasswordManagementCreditCardItemView.swift in Sources */,
				AA5C8F59258FE21F00748EB7 /* NSTextFieldExtension.swift in Sources */,
				B6830961274CDE99004B46BB /* FireproofDomainsContainer.swift in Sources */,
				B65536AE2685E17200085A79 /* GeolocationService.swift in Sources */,
				4B02198925E05FAC00ED7DEA /* FireproofingURLExtensions.swift in Sources */,
				7B1E819E27C8874900FF0E60 /* ContentOverlayPopover.swift in Sources */,
				4BA1A6A5258B07DF00F6F690 /* EncryptedValueTransformer.swift in Sources */,
				4B92929F26670D2A00AD2C21 /* PasteboardBookmark.swift in Sources */,
				856CADF0271710F400E79BB0 /* HoverUserScript.swift in Sources */,
				4B9292AC26670D3700AD2C21 /* Bookmark.xcdatamodeld in Sources */,
				AA6EF9B525081B4C004754E6 /* MainMenuActions.swift in Sources */,
				B63D466925BEB6C200874977 /* WKWebView+SessionState.swift in Sources */,
				4B723E1226B0006E00E14D75 /* DataImport.swift in Sources */,
				B6085D092743AAB600A9C456 /* FireproofDomains.xcdatamodeld in Sources */,
				B6A924D92664C72E001A28CA /* WebKitDownloadTask.swift in Sources */,
				4B59023E26B35F3600489384 /* ChromiumLoginReader.swift in Sources */,
				85D885B326A5A9DE0077C374 /* NSAlert+PasswordManager.swift in Sources */,
				85308E27267FCB22001ABD76 /* PasswordManagerSettings.swift in Sources */,
				4B7A57CF279A4EF300B1C70E /* ChromePreferences.swift in Sources */,
				AA6AD95B2704B6DB00159F8A /* FirePopoverViewController.swift in Sources */,
				85A0116925AF1D8900FA6A0C /* FindInPageViewController.swift in Sources */,
				4BB6CE5F26B77ED000EC5860 /* Cryptography.swift in Sources */,
				AA6FFB4424DC33320028F4D0 /* NSViewExtension.swift in Sources */,
				B6C0B23E26E8BF1F0031CB7F /* DownloadListViewModel.swift in Sources */,
				4B9292D52667123700AD2C21 /* BookmarkManagementDetailViewController.swift in Sources */,
				4B723E1026B0006700E14D75 /* CSVImporter.swift in Sources */,
				AA4BBA3B25C58FA200C4FB0F /* MainMenu.swift in Sources */,
				4B8AC93326B3B06300879451 /* EdgeDataImporter.swift in Sources */,
				AA585D84248FD31100E9A3E2 /* BrowserTabViewController.swift in Sources */,
				85707F22276A32B600DC0649 /* CallToAction.swift in Sources */,
				B693954B26F04BEB0015B914 /* MouseOverView.swift in Sources */,
				AAE7527C263B056C00B973F8 /* HistoryStore.swift in Sources */,
				AAE246F32709EF3B00BEEAEE /* FirePopoverCollectionViewItem.swift in Sources */,
				AA61C0D22727F59B00E6B681 /* ArrayExtension.swift in Sources */,
				AAC30A2C268F1ECD00D2D9CD /* CrashReportSender.swift in Sources */,
				4B8D9062276D1D880078DB17 /* LocaleExtension.swift in Sources */,
				AAFE068326C7082D005434CC /* WebKitVersionProvider.swift in Sources */,
				B63D467A25BFC3E100874977 /* NSCoderExtensions.swift in Sources */,
				B31055C927A1BA1D001AC618 /* AutoconsentBackground.swift in Sources */,
				B3FB199327BD0AD400513DC1 /* CookieConsentInfo.swift in Sources */,
				B6A5A27125B9377300AA7ADA /* StatePersistenceService.swift in Sources */,
				B68458B025C7E76A00DC17B6 /* WindowManager+StateRestoration.swift in Sources */,
				B68458C525C7EA0C00DC17B6 /* TabCollection+NSSecureCoding.swift in Sources */,
				4BB88B5B25B7BA50006F6B06 /* Instruments.swift in Sources */,
				9812D895276CEDA5004B6181 /* ContentBlockerRulesLists.swift in Sources */,
				4B0511E2262CAA8600F6079C /* NSViewControllerExtension.swift in Sources */,
				F44C130225C2DA0400426E3E /* NSAppearanceExtension.swift in Sources */,
				B64C84F1269310120048FEBE /* PermissionManager.swift in Sources */,
				B64C853026943BC10048FEBE /* Permissions.xcdatamodeld in Sources */,
				B693954F26F04BEB0015B914 /* PaddedImageButton.swift in Sources */,
				4BA1A6B8258B081600F6F690 /* EncryptionKeyStoring.swift in Sources */,
				B65783E725F8AAFB00D8DB33 /* String+Punycode.swift in Sources */,
				B657841A25FA484B00D8DB33 /* NSException+Catch.m in Sources */,
				B684592F25C93FBF00DC17B6 /* AppStateRestorationManager.swift in Sources */,
				EA0BA3A9272217E6002A0B6C /* ClickToLoadUserScript.swift in Sources */,
				AAA892EA250A4CEF005B37B2 /* WindowControllersManager.swift in Sources */,
				AA6197C4276B314D008396F0 /* FaviconUrlReference.swift in Sources */,
				AAC5E4C825D6A6E8007F5990 /* BookmarkPopoverViewController.swift in Sources */,
				85CC1D7B26A05ECF0062F04E /* PasswordManagementItemListModel.swift in Sources */,
				AABEE6A924AB4B910043105B /* SuggestionTableCellView.swift in Sources */,
				AA6820F125503DA9005ED0D5 /* FireViewModel.swift in Sources */,
				AAA0CC6A253CC43C0079BC96 /* WKUserContentControllerExtension.swift in Sources */,
				B6A9E45C261460350067D1B9 /* APIRequest.swift in Sources */,
				4BE65479271FCD41008D1D63 /* EditableTextView.swift in Sources */,
				AA9FF95D24A1FA1C0039E328 /* TabCollection.swift in Sources */,
				B688B4DA273E6D3B0087BEAF /* MainView.swift in Sources */,
				4B65143E263924B5005B46EB /* EmailUrlExtensions.swift in Sources */,
				85CC1D7D26A05F250062F04E /* PasswordManagementItemModel.swift in Sources */,
				AAD86E52267A0DFF005C11BE /* UpdateController.swift in Sources */,
				85A0118225AF60E700FA6A0C /* FindInPageModel.swift in Sources */,
				4B9292A226670D2A00AD2C21 /* PseudoFolder.swift in Sources */,
				B6DA44022616B28300DD1EC2 /* PixelDataStore.swift in Sources */,
				B6A9E45326142B070067D1B9 /* Pixel.swift in Sources */,
				B6A9E47726146A570067D1B9 /* PixelEvent.swift in Sources */,
				AA2CB1352587C29500AA6FBE /* TabBarFooter.swift in Sources */,
				B6C0B23926E742610031CB7F /* FileDownloadError.swift in Sources */,
				4B0511C2262CAA5A00F6079C /* PreferencesAboutViewController.swift in Sources */,
				4B9292AB26670D3700AD2C21 /* BookmarkMigrationPolicy.swift in Sources */,
				AA92126F25ACCB1100600CD4 /* ErrorExtension.swift in Sources */,
				B6A9E47026146A250067D1B9 /* DateExtension.swift in Sources */,
				AAE7527A263B046100B973F8 /* History.xcdatamodeld in Sources */,
				B64C853D26944B940048FEBE /* PermissionStore.swift in Sources */,
				AA75A0AE26F3500C0086B667 /* PrivacyIconViewModel.swift in Sources */,
				4BB99D0126FE191E001E4761 /* ChromiumBookmarksReader.swift in Sources */,
				B6C0B23426E71BCD0031CB7F /* Downloads.xcdatamodeld in Sources */,
				B687260426E215C9008EE860 /* ExpirationChecker.swift in Sources */,
				AAE8B110258A456C00E81239 /* TooltipViewController.swift in Sources */,
				4B0135CE2729F1AA00D54834 /* NSPasteboardExtension.swift in Sources */,
				85707F31276A7DCA00DC0649 /* OnboardingViewModel.swift in Sources */,
				85AC3B0525D6B1D800C7D2AA /* ScriptSourceProviding.swift in Sources */,
				4BB99D0026FE191E001E4761 /* CoreDataBookmarkImporter.swift in Sources */,
				AA3F895324C18AD500628DDE /* SuggestionViewModel.swift in Sources */,
				4B9292A326670D2A00AD2C21 /* BookmarkManagedObject.swift in Sources */,
				4B723E1326B0007A00E14D75 /* CSVLoginExporter.swift in Sources */,
				85C48CCC278D808F00D3263E /* NSAttributedStringExtension.swift in Sources */,
				8562599A269CA0A600EE44BC /* NSRectExtension.swift in Sources */,
				4B0511C5262CAA5A00F6079C /* PrivacySecurityPreferencesTableCellView.swift in Sources */,
				B6040856274B830F00680351 /* DictionaryExtension.swift in Sources */,
				4B0511C8262CAA5A00F6079C /* PreferencesListViewController.swift in Sources */,
				B684592725C93C0500DC17B6 /* Publishers.NestedObjectChanges.swift in Sources */,
				85707F2C276A364E00DC0649 /* OnboardingFlow.swift in Sources */,
				85A011EA25B4D4CA00FA6A0C /* FindInPageUserScript.swift in Sources */,
				4BE65480271FCD4D008D1D63 /* PasswordManagementLoginModel.swift in Sources */,
				AA9FF95B24A1EFC20039E328 /* TabViewModel.swift in Sources */,
				AA9E9A5E25A4867200D1959D /* TabDragAndDropManager.swift in Sources */,
				B68458C025C7E9E000DC17B6 /* TabCollectionViewModel+NSSecureCoding.swift in Sources */,
				AA8EDF2724923EC70071C2E8 /* StringExtension.swift in Sources */,
				85378DA2274E7F25007C5CBF /* EmailManagerRequestDelegate.swift in Sources */,
				B68172A9269C487D006D1092 /* PrivacyDashboardUserScript.swift in Sources */,
				858A797F26A79EAA00A75A42 /* UserText+PasswordManager.swift in Sources */,
				B693954E26F04BEB0015B914 /* ProgressView.swift in Sources */,
				B69B503C2726A12500758A2B /* StatisticsStore.swift in Sources */,
				B693955426F04BEC0015B914 /* ColorView.swift in Sources */,
				B6BBF17427475B15004F850E /* PopupBlockedPopover.swift in Sources */,
				8589063A267BCD8E00D23B0D /* SaveCredentialsPopover.swift in Sources */,
				4B379C1527BD91E3008A968E /* QuartzIdleStateProvider.swift in Sources */,
				AA72D5E325FE977F00C77619 /* AddEditFavoriteViewController.swift in Sources */,
				B6C0B22E26E61CE70031CB7F /* DownloadViewModel.swift in Sources */,
				B68458B825C7E8B200DC17B6 /* Tab+NSSecureCoding.swift in Sources */,
				85378DA0274E6F42007C5CBF /* NSNotificationName+EmailManager.swift in Sources */,
				B693955726F04BEC0015B914 /* MouseOverButton.swift in Sources */,
				AA61C0D02722159B00E6B681 /* FireInfoViewController.swift in Sources */,
				B64C85422694590B0048FEBE /* PermissionButton.swift in Sources */,
				B6E53883267C83420010FEA9 /* HomepageBackgroundView.swift in Sources */,
				AAA0CC472533833C0079BC96 /* MoreOptionsMenu.swift in Sources */,
				B64C84E32692DC9F0048FEBE /* PermissionAuthorizationViewController.swift in Sources */,
				4B92929D26670D2A00AD2C21 /* BookmarkNode.swift in Sources */,
				B693955226F04BEB0015B914 /* LongPressButton.swift in Sources */,
				B6085D062743905F00A9C456 /* CoreDataStore.swift in Sources */,
				B6DB3AF6278EA0130024C5C4 /* BundleExtension.swift in Sources */,
				4B677438255DBEB800025BD8 /* HTTPSUpgrade.xcdatamodeld in Sources */,
				4B0511E1262CAA8600F6079C /* NSOpenPanelExtensions.swift in Sources */,
				AAE99B8927088A19008B6BD9 /* FirePopover.swift in Sources */,
				AAE75280263B0A4D00B973F8 /* HistoryCoordinator.swift in Sources */,
				4B677434255DBEB800025BD8 /* HTTPSBloomFilterSpecification.swift in Sources */,
				B69B503D2726A12500758A2B /* VariantManager.swift in Sources */,
				AA97BF4625135DD30014931A /* ApplicationDockMenu.swift in Sources */,
				4BA1A69B258B076900F6F690 /* FileStore.swift in Sources */,
				4B0511CC262CAA5A00F6079C /* PreferencesSplitViewController.swift in Sources */,
				B6A9E47F26146A800067D1B9 /* PixelArguments.swift in Sources */,
				AAC5E4D225D6A709007F5990 /* BookmarkList.swift in Sources */,
				4B9292D12667123700AD2C21 /* BookmarkTableRowView.swift in Sources */,
				B66E9DD42670EB4A00E53BB5 /* WKDownload+WebKitDownload.swift in Sources */,
				B69B503F2726A12500758A2B /* LocalStatisticsStore.swift in Sources */,
				B689ECD526C247DB006FB0C5 /* BackForwardListItem.swift in Sources */,
				85C48CD127908C1000D3263E /* BrowserImportMoreInfoViewController.swift in Sources */,
				B69B50572727D16900758A2B /* AtbAndVariantCleanup.swift in Sources */,
				B693954A26F04BEB0015B914 /* NibLoadable.swift in Sources */,
				AA3D531527A1ED9300074EC1 /* FeedbackWindow.swift in Sources */,
				AA7412B724D1687000D22FE0 /* TabBarScrollView.swift in Sources */,
				4B0511C7262CAA5A00F6079C /* PreferenceTableCellView.swift in Sources */,
				4B9292D92667124B00AD2C21 /* BookmarkListTreeControllerDataSource.swift in Sources */,
				14D9B8FB24F7E089000D4D13 /* AddressBarViewController.swift in Sources */,
				B65536A62685B82B00085A79 /* Permissions.swift in Sources */,
				AAC82C60258B6CB5009B6B42 /* TooltipWindowController.swift in Sources */,
				AAC5E4E425D6BA9C007F5990 /* NSSizeExtension.swift in Sources */,
				AA6820EB25503D6A005ED0D5 /* Fire.swift in Sources */,
				B6AAAC3E26048F690029438D /* RandomAccessCollectionExtension.swift in Sources */,
				4B9292AF26670F5300AD2C21 /* NSOutlineViewExtensions.swift in Sources */,
				AA585D82248FD31100E9A3E2 /* AppDelegate.swift in Sources */,
				7B1E81A027C8874900FF0E60 /* ContentOverlayViewController.swift in Sources */,
				85B7184C27677C6500B4277F /* OnboardingViewController.swift in Sources */,
				4B379C1E27BDB7FF008A968E /* DeviceAuthenticator.swift in Sources */,
				AA72D5F025FEA49900C77619 /* AddEditFavoriteWindow.swift in Sources */,
				1456D6E124EFCBC300775049 /* TabBarCollectionView.swift in Sources */,
				4B379C1727BD9D7C008A968E /* LoginsPreferencesTableCellView.swift in Sources */,
				85308E25267FC9F2001ABD76 /* NSAlertExtension.swift in Sources */,
				4BEF0E6A276676A500AF7C58 /* WaitlistRequest.swift in Sources */,
				4B59024826B3673600489384 /* ThirdPartyBrowser.swift in Sources */,
				B65E6B9E26D9EC0800095F96 /* CircularProgressView.swift in Sources */,
				AABEE69C24A902BB0043105B /* SuggestionContainer.swift in Sources */,
				4B59024126B35F3600489384 /* BraveDataImporter.swift in Sources */,
				B6A9E46B2614618A0067D1B9 /* OperatingSystemVersionExtension.swift in Sources */,
				4BDFA4AE27BF19E500648192 /* ToggleableScrollView.swift in Sources */,
				85AC3AEF25D5CE9800C7D2AA /* UserScripts.swift in Sources */,
<<<<<<< HEAD
				B643BF1427ABF772000BACEC /* NSWorkspaceExtension.swift in Sources */,
				4B677439255DBEB800025BD8 /* HTTPSUpgradeStore.swift in Sources */,
=======
				4B677439255DBEB800025BD8 /* AppHTTPSUpgradeStore.swift in Sources */,
>>>>>>> c7da6b29
				4BC68A722759B2140029A586 /* Waitlist.swift in Sources */,
				AAB549DF25DAB8F80058460B /* BookmarkViewModel.swift in Sources */,
				85707F28276A34D900DC0649 /* DaxSpeech.swift in Sources */,
				AA13DCB4271480B0006D48D3 /* FirePopoverViewModel.swift in Sources */,
				F41D174125CB131900472416 /* NSColorExtension.swift in Sources */,
				AAE71E3725F7869300D74437 /* HomepageCollectionViewItem.swift in Sources */,
				AAC5E4F625D6BF2C007F5990 /* AddressBarButtonsViewController.swift in Sources */,
				4B59023D26B35F3600489384 /* ChromeDataImporter.swift in Sources */,
				B68C92C42750EF76002AC6B0 /* PixelDataRecord.swift in Sources */,
				853014D625E671A000FB8205 /* PageObserverUserScript.swift in Sources */,
				B642738227B65BAC0005DFD1 /* SecureVaultErrorReporter.swift in Sources */,
				4B139AFD26B60BD800894F82 /* NSImageExtensions.swift in Sources */,
				B6A9E45B261460350067D1B9 /* APIHeaders.swift in Sources */,
				85625996269C953C00EE44BC /* PasswordManagementViewController.swift in Sources */,
				4BB99D0226FE191E001E4761 /* ImportedBookmarks.swift in Sources */,
				AA6EF9B3250785D5004754E6 /* NSMenuExtension.swift in Sources */,
				AA7412B524D1536B00D22FE0 /* MainWindowController.swift in Sources */,
				4B0511CF262CAA5A00F6079C /* AppearancePreferencesTableCellView.swift in Sources */,
				AA9FF95924A1ECF20039E328 /* Tab.swift in Sources */,
				B63D467125BFA6C100874977 /* DispatchQueueExtensions.swift in Sources */,
				B64C84EB2692DD650048FEBE /* PermissionAuthorizationPopover.swift in Sources */,
				85378D9E274E664C007C5CBF /* PopoverMessageViewController.swift in Sources */,
				AA6FFB4624DC3B5A0028F4D0 /* WebView.swift in Sources */,
				B693955026F04BEB0015B914 /* ShadowView.swift in Sources */,
				AA3D531D27A2F58F00074EC1 /* FeedbackSender.swift in Sources */,
				B6CF78DE267B099C00CD4F13 /* WKNavigationActionExtension.swift in Sources */,
				AA7412B224D0B3AC00D22FE0 /* TabBarViewItem.swift in Sources */,
				856C98D52570116900A22F1F /* NSWindow+Toast.swift in Sources */,
				B31055C427A1BA1D001AC618 /* AutoconsentUserScript.swift in Sources */,
				859E7D6B27453BF3009C2B69 /* BookmarksExporter.swift in Sources */,
				4B5FF67826B602B100D42879 /* FirefoxDataImporter.swift in Sources */,
				4B02198B25E05FAC00ED7DEA /* FireproofInfoViewController.swift in Sources */,
				AA8EDF2424923E980071C2E8 /* URLExtension.swift in Sources */,
				4BE0DF06267819A1006337B7 /* NSStoryboardExtension.swift in Sources */,
				4B02198A25E05FAC00ED7DEA /* FireproofDomains.swift in Sources */,
				4B677442255DBEEA00025BD8 /* Database.swift in Sources */,
				4B92928B26670D1700AD2C21 /* BookmarksOutlineView.swift in Sources */,
				B61F015525EDD5A700ABB5A3 /* UserContentController.swift in Sources */,
				4BF01C00272AE74C00884A61 /* CountryList.swift in Sources */,
				AAC5E4D925D6A711007F5990 /* BookmarkStore.swift in Sources */,
				B6FA893F269C424500588ECD /* PrivacyDashboardViewController.swift in Sources */,
				AA72D5FE25FFF94E00C77619 /* NSMenuItemExtension.swift in Sources */,
				4BA1A6C2258B0A1300F6F690 /* ContiguousBytesExtension.swift in Sources */,
				AA9B7C7E26A06E040008D425 /* TrackerInfo.swift in Sources */,
				B6553692268440D700085A79 /* WKProcessPool+GeolocationProvider.swift in Sources */,
			);
			runOnlyForDeploymentPostprocessing = 0;
		};
		AA585D8C248FD31400E9A3E2 /* Sources */ = {
			isa = PBXSourcesBuildPhase;
			buildActionMask = 2147483647;
			files = (
				9833913327AAAEEE00DAF119 /* EmbeddedTrackerDataTests.swift in Sources */,
				B67C6C472654C643006C872E /* FileManagerExtensionTests.swift in Sources */,
				B69B50482726C5C200758A2B /* StatisticsLoaderTests.swift in Sources */,
				142879DA24CE1179005419BB /* SuggestionViewModelTests.swift in Sources */,
				4B9292C12667103100AD2C21 /* BookmarkMigrationTests.swift in Sources */,
				4B9292BC2667103100AD2C21 /* BookmarkSidebarTreeControllerTests.swift in Sources */,
				B662D3DC2755DF670035D4D6 /* OldPixelDataModel.xcdatamodeld in Sources */,
				B6DA44232616CABC00DD1EC2 /* PixelArgumentsTests.swift in Sources */,
				AAEC74BC2642F0F800C2EFBC /* History.xcdatamodeld in Sources */,
				85F1B0C925EF9759004792B6 /* URLEventHandlerTests.swift in Sources */,
				4B9292BD2667103100AD2C21 /* BookmarkOutlineViewDataSourceTests.swift in Sources */,
				B6A5A27925B93FFF00AA7ADA /* StateRestorationManagerTests.swift in Sources */,
				4B9292BB2667103100AD2C21 /* BookmarkNodeTests.swift in Sources */,
				4B0219A825E0646500ED7DEA /* WebsiteDataStoreTests.swift in Sources */,
				AAC9C01E24CB6BEB00AD1325 /* TabCollectionViewModelTests.swift in Sources */,
				B662D3DE275613BB0035D4D6 /* EncryptionKeyStoreMock.swift in Sources */,
				AA0877BA26D5161D00B05660 /* WebKitVersionProviderTests.swift in Sources */,
				4BA7C91627695EA500FEBA8E /* MacWaitlistRequestTests.swift in Sources */,
				B69B50462726C5C200758A2B /* AtbAndVariantCleanupTests.swift in Sources */,
				B6DA44282616CAE000DD1EC2 /* AppUsageActivityMonitorTests.swift in Sources */,
				4B59024C26B38BB800489384 /* ChromiumLoginReaderTests.swift in Sources */,
				AAC9C01724CAFBDC00AD1325 /* TabCollectionTests.swift in Sources */,
				B67C6C3D2654B897006C872E /* WebViewExtensionTests.swift in Sources */,
				4BA1A6DE258C100A00F6F690 /* FileStoreTests.swift in Sources */,
				4B0511F0262CAEC900F6079C /* AppearancePreferencesTests.swift in Sources */,
				AAC9C01C24CB594C00AD1325 /* TabViewModelTests.swift in Sources */,
				B65349AA265CF45000DCC645 /* DispatchQueueExtensionsTests.swift in Sources */,
				858A798A26A9B35E00A75A42 /* PasswordManagementItemModelTests.swift in Sources */,
				B6DA441E2616C84600DD1EC2 /* PixelStoreMock.swift in Sources */,
				B6BBF1702744CDE1004F850E /* CoreDataStoreTests.swift in Sources */,
				4B9292BF2667103100AD2C21 /* TreeControllerTests.swift in Sources */,
				B693956926F352DB0015B914 /* DownloadsWebViewMock.m in Sources */,
				4B2CBF412767EEC1001DF04B /* MacWaitlistStoreTests.swift in Sources */,
				4B11060525903E570039B979 /* CoreDataEncryptionTesting.xcdatamodeld in Sources */,
				858A798826A99DBE00A75A42 /* PasswordManagementItemListModelTests.swift in Sources */,
				4B8AD0B127A86D9200AE44D6 /* WKWebsiteDataStoreExtensionTests.swift in Sources */,
				B69B50472726C5C200758A2B /* VariantManagerTests.swift in Sources */,
				8546DE6225C03056000CA5E1 /* UserAgentTests.swift in Sources */,
				B63ED0DE26AFD9A300A9DAD1 /* AVCaptureDeviceMock.swift in Sources */,
				B63ED0E026AFE32F00A9DAD1 /* GeolocationProviderMock.swift in Sources */,
				4B723E0926B0003E00E14D75 /* CSVLoginExporterTests.swift in Sources */,
				B630793526731BC400DCEE41 /* URLSuggestedFilenameTests.swift in Sources */,
				AADE11C026D916D70032D8A7 /* StringExtensionTests.swift in Sources */,
				85AC3B4925DAC9BD00C7D2AA /* ConfigurationStorageTests.swift in Sources */,
				B693956126F1C1BC0015B914 /* DownloadListStoreMock.swift in Sources */,
				AA91F83927076F1900771A0D /* PrivacyIconViewModelTests.swift in Sources */,
				4B723E0726B0003E00E14D75 /* CSVImporterTests.swift in Sources */,
				AA652CDB25DDAB32009059CC /* BookmarkStoreMock.swift in Sources */,
				B62EB47C25BAD3BB005745C6 /* WKWebViewPrivateMethodsAvailabilityTests.swift in Sources */,
				4BBC16A527C488C900E00A38 /* DeviceAuthenticatorTests.swift in Sources */,
				4B3F641E27A8D3BD00E0C118 /* BrowserProfileTests.swift in Sources */,
				B6106BA026A7BE0B0013B453 /* PermissionManagerTests.swift in Sources */,
				B662D3D92755D7AD0035D4D6 /* PixelStoreTests.swift in Sources */,
				B6106BB526A809E60013B453 /* GeolocationProviderTests.swift in Sources */,
				B6A5A2A025B96E8300AA7ADA /* AppStateChangePublisherTests.swift in Sources */,
				B63ED0E326B3E7FA00A9DAD1 /* CLLocationManagerMock.swift in Sources */,
				4B02199C25E063DE00ED7DEA /* FireproofDomainsTests.swift in Sources */,
				B65783EC25F8AB9300D8DB33 /* String+PunycodeTests.swift in Sources */,
				AA0F3DB7261A566C0077F2D9 /* SuggestionLoadingMock.swift in Sources */,
				4B9292BE2667103100AD2C21 /* PasteboardFolderTests.swift in Sources */,
				4B9292C52667104B00AD2C21 /* CoreDataTestUtilities.swift in Sources */,
				4B723E1926B000DC00E14D75 /* TemporaryFileCreator.swift in Sources */,
				98EB5D1027516A4800681FE6 /* AppPrivacyConfigurationTests.swift in Sources */,
				4B9292C22667103100AD2C21 /* BookmarkTests.swift in Sources */,
				4BA7C91B276984AF00FEBA8E /* MacWaitlistLockScreenViewModelTests.swift in Sources */,
				142879DC24CE1185005419BB /* SuggestionContainerViewModelTests.swift in Sources */,
				AA0877B826D5160D00B05660 /* SafariVersionReaderTests.swift in Sources */,
				B69B50452726C5C200758A2B /* AtbParserTests.swift in Sources */,
				B6106BAF26A7C6180013B453 /* PermissionStoreMock.swift in Sources */,
				AA652CD325DDA6E9009059CC /* LocalBookmarkManagerTests.swift in Sources */,
				B63ED0DC26AE7B1E00A9DAD1 /* WebViewMock.swift in Sources */,
				4B4F72EC266B2ED300814C60 /* CollectionExtension.swift in Sources */,
				AAE39D1B24F44885008EF28B /* TabCollectionViewModelDelegateMock.swift in Sources */,
				AA9C363025518CA9004B1BA3 /* FireTests.swift in Sources */,
				B6106BB126A7D8720013B453 /* PermissionStoreTests.swift in Sources */,
				4BF4951826C08395000547B8 /* ThirdPartyBrowserTests.swift in Sources */,
				AA63745424C9BF9A00AB2AC4 /* SuggestionContainerTests.swift in Sources */,
				AAC9C01524CAFBCE00AD1325 /* TabTests.swift in Sources */,
				B69B504C2726CA2900758A2B /* MockVariantManager.swift in Sources */,
				B610F2EC27AA8F9400FCEBE9 /* ContentBlockerRulesManagerMock.swift in Sources */,
				B6BBF1722744CE36004F850E /* FireproofDomainsStoreMock.swift in Sources */,
				4BA1A6D9258C0CB300F6F690 /* DataEncryptionTests.swift in Sources */,
				EA1E52B52798CF98002EC53C /* ClickToLoadModelTests.swift in Sources */,
				B6A5A27E25B9403E00AA7ADA /* FileStoreMock.swift in Sources */,
				B693955F26F1C17F0015B914 /* DownloadListCoordinatorTests.swift in Sources */,
				B6C2C9F62760B659005B7F0A /* TestDataModel.xcdatamodeld in Sources */,
				B68172AE269EB43F006D1092 /* GeolocationServiceTests.swift in Sources */,
				B6AE74342609AFCE005B9B1A /* ProgressEstimationTests.swift in Sources */,
				4BA1A6FE258C5C1300F6F690 /* EncryptedValueTransformerTests.swift in Sources */,
				85F69B3C25EDE81F00978E59 /* URLExtensionTests.swift in Sources */,
				B6DA44112616C0FC00DD1EC2 /* PixelTests.swift in Sources */,
				4B9292BA2667103100AD2C21 /* BookmarkNodePathTests.swift in Sources */,
				4B9292C02667103100AD2C21 /* BookmarkManagedObjectTests.swift in Sources */,
				4B723E0626B0003E00E14D75 /* CSVParserTests.swift in Sources */,
				85F487B5276A8F2E003CE668 /* OnboardingTests.swift in Sources */,
				AA652CCE25DD9071009059CC /* BookmarkListTests.swift in Sources */,
				859E7D6D274548F2009C2B69 /* BookmarksExporterTests.swift in Sources */,
				B6A5A2A825BAA35500AA7ADA /* WindowManagerStateRestorationTests.swift in Sources */,
				4BB99D1126FE1A84001E4761 /* SafariBookmarksReaderTests.swift in Sources */,
				4B11060A25903EAC0039B979 /* CoreDataEncryptionTests.swift in Sources */,
				4B9292C32667103100AD2C21 /* PasteboardBookmarkTests.swift in Sources */,
				B610F2E427A8F37A00FCEBE9 /* CBRCompileTimeReporterTests.swift in Sources */,
				AAEC74BB2642E67C00C2EFBC /* NSPersistentContainerExtension.swift in Sources */,
				AABAF59C260A7D130085060C /* FaviconManagerMock.swift in Sources */,
				AAEC74B82642E43800C2EFBC /* HistoryStoreTests.swift in Sources */,
				4BA1A6E6258C270800F6F690 /* EncryptionKeyGeneratorTests.swift in Sources */,
				B6106BB326A7F4AA0013B453 /* GeolocationServiceMock.swift in Sources */,
				4B8AC93D26B49BE600879451 /* FirefoxLoginReaderTests.swift in Sources */,
				4B723E0526B0003E00E14D75 /* DataImportMocks.swift in Sources */,
				4B70C00227B0793D000386ED /* CrashReportTests.swift in Sources */,
				85AC3B1725D9BC1A00C7D2AA /* ConfigurationDownloaderTests.swift in Sources */,
				4BF4EA5027C71F26004E57C4 /* PasswordManagementListSectionTests.swift in Sources */,
				B693955D26F19CD70015B914 /* DownloadListStoreTests.swift in Sources */,
				B610F2EB27AA8E4500FCEBE9 /* ContentBlockingUpdatingTests.swift in Sources */,
				4B0511E7262CAB3700F6079C /* UserDefaultsWrapperUtilities.swift in Sources */,
				4BA1A6F6258C4F9600F6F690 /* EncryptionMocks.swift in Sources */,
				B6B3E0962654DACD0040E0A2 /* UTTypeTests.swift in Sources */,
				4B02199D25E063DE00ED7DEA /* FireproofingURLExtensionsTests.swift in Sources */,
				4BB99D0F26FE1A84001E4761 /* ChromiumBookmarksReaderTests.swift in Sources */,
				4BB99D1026FE1A84001E4761 /* FirefoxBookmarksReaderTests.swift in Sources */,
				4B117F7D276C0CB5002F3D8C /* LocalStatisticsStoreTests.swift in Sources */,
				AAEC74B42642C69300C2EFBC /* HistoryCoordinatorTests.swift in Sources */,
				EA8AE76A279FBDB20078943E /* ClickToLoadTDSTests.swift in Sources */,
				4B0511F8262CB20F00F6079C /* DownloadPreferencesTests.swift in Sources */,
				B63ED0DA26AE7AF400A9DAD1 /* PermissionManagerMock.swift in Sources */,
				AA9C362825518C44004B1BA3 /* WebsiteDataStoreMock.swift in Sources */,
				4B723E0826B0003E00E14D75 /* MockSecureVault.swift in Sources */,
				AAEC74B22642C57200C2EFBC /* HistoryCoordinatingMock.swift in Sources */,
				AAEC74B62642CC6A00C2EFBC /* HistoryStoringMock.swift in Sources */,
				AA652CB125DD825B009059CC /* LocalBookmarkStoreTests.swift in Sources */,
				B630794226731F5400DCEE41 /* WKDownloadMock.swift in Sources */,
				B6C0B24626E9CB190031CB7F /* RunLoopExtensionTests.swift in Sources */,
				B693956326F1C2A40015B914 /* FileDownloadManagerMock.swift in Sources */,
				B6C2C9EF276081AB005B7F0A /* DeallocationTests.swift in Sources */,
				B63ED0D826AE729600A9DAD1 /* PermissionModelTests.swift in Sources */,
				B69B504B2726CA2900758A2B /* MockStatisticsStore.swift in Sources */,
				B630793A26731F2600DCEE41 /* FileDownloadManagerTests.swift in Sources */,
			);
			runOnlyForDeploymentPostprocessing = 0;
		};
/* End PBXSourcesBuildPhase section */

/* Begin PBXTargetDependency section */
		4B1AD8A325FC27E200261379 /* PBXTargetDependency */ = {
			isa = PBXTargetDependency;
			target = AA585D7D248FD31100E9A3E2 /* DuckDuckGo Privacy Browser */;
			targetProxy = 4B1AD8A225FC27E200261379 /* PBXContainerItemProxy */;
		};
		7B4CE8E026F02108009134B1 /* PBXTargetDependency */ = {
			isa = PBXTargetDependency;
			target = AA585D7D248FD31100E9A3E2 /* DuckDuckGo Privacy Browser */;
			targetProxy = 7B4CE8DF26F02108009134B1 /* PBXContainerItemProxy */;
		};
		AA585D92248FD31400E9A3E2 /* PBXTargetDependency */ = {
			isa = PBXTargetDependency;
			target = AA585D7D248FD31100E9A3E2 /* DuckDuckGo Privacy Browser */;
			targetProxy = AA585D91248FD31400E9A3E2 /* PBXContainerItemProxy */;
		};
/* End PBXTargetDependency section */

/* Begin PBXVariantGroup section */
		AA585D87248FD31400E9A3E2 /* Main.storyboard */ = {
			isa = PBXVariantGroup;
			children = (
				AA585D88248FD31400E9A3E2 /* Base */,
			);
			name = Main.storyboard;
			sourceTree = "<group>";
		};
		AA80EC69256C4691007083E7 /* BrowserTab.storyboard */ = {
			isa = PBXVariantGroup;
			children = (
				AA80EC68256C4691007083E7 /* Base */,
			);
			name = BrowserTab.storyboard;
			sourceTree = "<group>";
		};
		AA80EC6F256C469C007083E7 /* NavigationBar.storyboard */ = {
			isa = PBXVariantGroup;
			children = (
				AA80EC6E256C469C007083E7 /* Base */,
			);
			name = NavigationBar.storyboard;
			sourceTree = "<group>";
		};
		AA80EC75256C46A2007083E7 /* Suggestion.storyboard */ = {
			isa = PBXVariantGroup;
			children = (
				AA80EC74256C46A2007083E7 /* Base */,
			);
			name = Suggestion.storyboard;
			sourceTree = "<group>";
		};
		AA80EC7B256C46AA007083E7 /* TabBar.storyboard */ = {
			isa = PBXVariantGroup;
			children = (
				AA80EC7A256C46AA007083E7 /* Base */,
			);
			name = TabBar.storyboard;
			sourceTree = "<group>";
		};
		AA80EC8B256C49B8007083E7 /* Localizable.strings */ = {
			isa = PBXVariantGroup;
			children = (
				AA80EC8A256C49B8007083E7 /* en */,
			);
			name = Localizable.strings;
			sourceTree = "<group>";
		};
		AA80EC91256C49BC007083E7 /* Localizable.stringsdict */ = {
			isa = PBXVariantGroup;
			children = (
				AA80EC90256C49BC007083E7 /* en */,
			);
			name = Localizable.stringsdict;
			sourceTree = "<group>";
		};
/* End PBXVariantGroup section */

/* Begin XCBuildConfiguration section */
		4B1AD8A425FC27E200261379 /* Debug */ = {
			isa = XCBuildConfiguration;
			buildSettings = {
				BUNDLE_LOADER = "$(TEST_HOST)";
				CODE_SIGN_STYLE = Automatic;
				COMBINE_HIDPI_IMAGES = YES;
				DEVELOPMENT_TEAM = HKE973VLUW;
				INFOPLIST_FILE = "Integration Tests/Info.plist";
				LD_RUNPATH_SEARCH_PATHS = (
					"$(inherited)",
					"@executable_path/../Frameworks",
					"@loader_path/../Frameworks",
				);
				MACOSX_DEPLOYMENT_TARGET = 11.1;
				PRODUCT_BUNDLE_IDENTIFIER = "com.duckduckgo.Integration-Tests";
				PRODUCT_NAME = "$(TARGET_NAME)";
				SWIFT_VERSION = 5.0;
				TEST_HOST = "$(BUILT_PRODUCTS_DIR)/DuckDuckGo.app/Contents/MacOS/DuckDuckGo";
			};
			name = Debug;
		};
		4B1AD8A525FC27E200261379 /* Release */ = {
			isa = XCBuildConfiguration;
			buildSettings = {
				BUNDLE_LOADER = "$(TEST_HOST)";
				CODE_SIGN_STYLE = Automatic;
				COMBINE_HIDPI_IMAGES = YES;
				DEVELOPMENT_TEAM = HKE973VLUW;
				INFOPLIST_FILE = "Integration Tests/Info.plist";
				LD_RUNPATH_SEARCH_PATHS = (
					"$(inherited)",
					"@executable_path/../Frameworks",
					"@loader_path/../Frameworks",
				);
				MACOSX_DEPLOYMENT_TARGET = 11.1;
				PRODUCT_BUNDLE_IDENTIFIER = "com.duckduckgo.Integration-Tests";
				PRODUCT_NAME = "$(TARGET_NAME)";
				SWIFT_VERSION = 5.0;
				TEST_HOST = "$(BUILT_PRODUCTS_DIR)/DuckDuckGo.app/Contents/MacOS/DuckDuckGo";
			};
			name = Release;
		};
		4B1AD8B025FC322600261379 /* CI */ = {
			isa = XCBuildConfiguration;
			buildSettings = {
				ALWAYS_SEARCH_USER_PATHS = NO;
				CLANG_ANALYZER_NONNULL = YES;
				CLANG_ANALYZER_NUMBER_OBJECT_CONVERSION = YES_AGGRESSIVE;
				CLANG_CXX_LANGUAGE_STANDARD = "gnu++14";
				CLANG_CXX_LIBRARY = "libc++";
				CLANG_ENABLE_MODULES = YES;
				CLANG_ENABLE_OBJC_ARC = YES;
				CLANG_ENABLE_OBJC_WEAK = YES;
				CLANG_WARN_BLOCK_CAPTURE_AUTORELEASING = YES;
				CLANG_WARN_BOOL_CONVERSION = YES;
				CLANG_WARN_COMMA = YES;
				CLANG_WARN_CONSTANT_CONVERSION = YES;
				CLANG_WARN_DEPRECATED_OBJC_IMPLEMENTATIONS = YES;
				CLANG_WARN_DIRECT_OBJC_ISA_USAGE = YES_ERROR;
				CLANG_WARN_DOCUMENTATION_COMMENTS = YES;
				CLANG_WARN_EMPTY_BODY = YES;
				CLANG_WARN_ENUM_CONVERSION = YES;
				CLANG_WARN_INFINITE_RECURSION = YES;
				CLANG_WARN_INT_CONVERSION = YES;
				CLANG_WARN_NON_LITERAL_NULL_CONVERSION = YES;
				CLANG_WARN_OBJC_IMPLICIT_RETAIN_SELF = YES;
				CLANG_WARN_OBJC_LITERAL_CONVERSION = YES;
				CLANG_WARN_OBJC_ROOT_CLASS = YES_ERROR;
				CLANG_WARN_QUOTED_INCLUDE_IN_FRAMEWORK_HEADER = YES;
				CLANG_WARN_RANGE_LOOP_ANALYSIS = YES;
				CLANG_WARN_STRICT_PROTOTYPES = YES;
				CLANG_WARN_SUSPICIOUS_MOVE = YES;
				CLANG_WARN_UNGUARDED_AVAILABILITY = YES_AGGRESSIVE;
				CLANG_WARN_UNREACHABLE_CODE = YES;
				CLANG_WARN__DUPLICATE_METHOD_MATCH = YES;
				COPY_PHASE_STRIP = NO;
				DEBUG_INFORMATION_FORMAT = dwarf;
				ENABLE_STRICT_OBJC_MSGSEND = YES;
				ENABLE_TESTABILITY = YES;
				GCC_C_LANGUAGE_STANDARD = gnu11;
				GCC_DYNAMIC_NO_PIC = NO;
				GCC_NO_COMMON_BLOCKS = YES;
				GCC_OPTIMIZATION_LEVEL = 0;
				GCC_PREPROCESSOR_DEFINITIONS = (
					"DEBUG=1",
					"CI=1",
					"$(inherited)",
				);
				GCC_WARN_64_TO_32_BIT_CONVERSION = YES;
				GCC_WARN_ABOUT_RETURN_TYPE = YES_ERROR;
				GCC_WARN_UNDECLARED_SELECTOR = YES;
				GCC_WARN_UNINITIALIZED_AUTOS = YES_AGGRESSIVE;
				GCC_WARN_UNUSED_FUNCTION = YES;
				GCC_WARN_UNUSED_VARIABLE = YES;
				MACOSX_DEPLOYMENT_TARGET = 10.15;
				MTL_ENABLE_DEBUG_INFO = INCLUDE_SOURCE;
				MTL_FAST_MATH = YES;
				ONLY_ACTIVE_ARCH = YES;
				SDKROOT = macosx;
				SWIFT_ACTIVE_COMPILATION_CONDITIONS = "DEBUG CI";
				SWIFT_OPTIMIZATION_LEVEL = "-Onone";
			};
			name = CI;
		};
		4B1AD8B125FC322600261379 /* CI */ = {
			isa = XCBuildConfiguration;
			buildSettings = {
				ASSETCATALOG_COMPILER_APPICON_NAME = "Icon - Debug";
				CLANG_ANALYZER_LOCALIZABILITY_EMPTY_CONTEXT = YES;
				CLANG_ANALYZER_LOCALIZABILITY_NONLOCALIZED = YES;
				CODE_SIGN_ENTITLEMENTS = DuckDuckGo/DuckDuckGoCI.entitlements;
				CODE_SIGN_IDENTITY = "";
				CODE_SIGN_STYLE = Manual;
				COMBINE_HIDPI_IMAGES = YES;
				CURRENT_PROJECT_VERSION = 0.19.2;
				DEVELOPMENT_TEAM = "";
				ENABLE_HARDENED_RUNTIME = YES;
				INFOPLIST_FILE = DuckDuckGo/Info.plist;
				LD_RUNPATH_SEARCH_PATHS = (
					"$(inherited)",
					"@executable_path/../Frameworks",
				);
				MARKETING_VERSION = 0.19.2;
				PRODUCT_BUNDLE_IDENTIFIER = com.duckduckgo.macos.browser.debug;
				PRODUCT_MODULE_NAME = "$(TARGET_NAME:c99extidentifier)";
				PRODUCT_NAME = DuckDuckGo;
				PROVISIONING_PROFILE_SPECIFIER = "";
				SWIFT_ACTIVE_COMPILATION_CONDITIONS = "FEEDBACK OUT_OF_APPSTORE $(inherited)";
				SWIFT_OBJC_BRIDGING_HEADER = "$(SRCROOT)/DuckDuckGo/Bridging.h";
				SWIFT_VERSION = 5.0;
			};
			name = CI;
		};
		4B1AD8B225FC322600261379 /* CI */ = {
			isa = XCBuildConfiguration;
			buildSettings = {
				ALWAYS_EMBED_SWIFT_STANDARD_LIBRARIES = YES;
				BUNDLE_LOADER = "$(TEST_HOST)";
				CODE_SIGN_IDENTITY = "-";
				CODE_SIGN_STYLE = Automatic;
				COMBINE_HIDPI_IMAGES = YES;
				DEVELOPMENT_TEAM = "";
				INFOPLIST_FILE = "Unit Tests/Info.plist";
				LD_RUNPATH_SEARCH_PATHS = (
					"$(inherited)",
					"@executable_path/../Frameworks",
					"@loader_path/../Frameworks",
				);
				MACOSX_DEPLOYMENT_TARGET = 10.15;
				PRODUCT_BUNDLE_IDENTIFIER = com.duckduckgo.macos.browser.DuckDuckGoTests;
				PRODUCT_NAME = "$(TARGET_NAME)";
				PROVISIONING_PROFILE_SPECIFIER = "";
				SWIFT_OBJC_BRIDGING_HEADER = "$(SRCROOT)/Unit Tests/Common/TestsBridging.h";
				SWIFT_VERSION = 5.0;
				TEST_HOST = "$(BUILT_PRODUCTS_DIR)/DuckDuckGo.app/Contents/MacOS/DuckDuckGo";
			};
			name = CI;
		};
		4B1AD8B325FC322600261379 /* CI */ = {
			isa = XCBuildConfiguration;
			buildSettings = {
				BUNDLE_LOADER = "$(TEST_HOST)";
				CODE_SIGN_IDENTITY = "-";
				CODE_SIGN_STYLE = Automatic;
				COMBINE_HIDPI_IMAGES = YES;
				DEVELOPMENT_TEAM = HKE973VLUW;
				INFOPLIST_FILE = "Integration Tests/Info.plist";
				LD_RUNPATH_SEARCH_PATHS = (
					"$(inherited)",
					"@executable_path/../Frameworks",
					"@loader_path/../Frameworks",
				);
				MACOSX_DEPLOYMENT_TARGET = 11.1;
				PRODUCT_BUNDLE_IDENTIFIER = "com.duckduckgo.Integration-Tests";
				PRODUCT_NAME = "$(TARGET_NAME)";
				SWIFT_VERSION = 5.0;
				TEST_HOST = "$(BUILT_PRODUCTS_DIR)/DuckDuckGo.app/Contents/MacOS/DuckDuckGo";
			};
			name = CI;
		};
		7B4CE8E126F02108009134B1 /* Debug */ = {
			isa = XCBuildConfiguration;
			buildSettings = {
				CODE_SIGN_STYLE = Automatic;
				COMBINE_HIDPI_IMAGES = YES;
				DEVELOPMENT_TEAM = HKE973VLUW;
				INFOPLIST_FILE = "UI Tests/Info.plist";
				LD_RUNPATH_SEARCH_PATHS = (
					"$(inherited)",
					"@executable_path/../Frameworks",
					"@loader_path/../Frameworks",
				);
				MACOSX_DEPLOYMENT_TARGET = 11.3;
				PRODUCT_BUNDLE_IDENTIFIER = "com.duckduckgo.UI-Tests";
				PRODUCT_NAME = "$(TARGET_NAME)";
				SWIFT_VERSION = 5.0;
				TEST_TARGET_NAME = "DuckDuckGo Privacy Browser";
			};
			name = Debug;
		};
		7B4CE8E226F02108009134B1 /* CI */ = {
			isa = XCBuildConfiguration;
			buildSettings = {
				CODE_SIGN_IDENTITY = "-";
				CODE_SIGN_STYLE = Automatic;
				COMBINE_HIDPI_IMAGES = YES;
				DEVELOPMENT_TEAM = HKE973VLUW;
				INFOPLIST_FILE = "UI Tests/Info.plist";
				LD_RUNPATH_SEARCH_PATHS = (
					"$(inherited)",
					"@executable_path/../Frameworks",
					"@loader_path/../Frameworks",
				);
				MACOSX_DEPLOYMENT_TARGET = 11.3;
				PRODUCT_BUNDLE_IDENTIFIER = "com.duckduckgo.UI-Tests";
				PRODUCT_NAME = "$(TARGET_NAME)";
				SWIFT_VERSION = 5.0;
				TEST_TARGET_NAME = "DuckDuckGo Privacy Browser";
			};
			name = CI;
		};
		7B4CE8E326F02108009134B1 /* Release */ = {
			isa = XCBuildConfiguration;
			buildSettings = {
				CODE_SIGN_STYLE = Automatic;
				COMBINE_HIDPI_IMAGES = YES;
				DEVELOPMENT_TEAM = HKE973VLUW;
				INFOPLIST_FILE = "UI Tests/Info.plist";
				LD_RUNPATH_SEARCH_PATHS = (
					"$(inherited)",
					"@executable_path/../Frameworks",
					"@loader_path/../Frameworks",
				);
				MACOSX_DEPLOYMENT_TARGET = 11.3;
				PRODUCT_BUNDLE_IDENTIFIER = "com.duckduckgo.UI-Tests";
				PRODUCT_NAME = "$(TARGET_NAME)";
				SWIFT_VERSION = 5.0;
				TEST_TARGET_NAME = "DuckDuckGo Privacy Browser";
			};
			name = Release;
		};
		7B4CE8E426F02108009134B1 /* Beta */ = {
			isa = XCBuildConfiguration;
			buildSettings = {
				CODE_SIGN_STYLE = Automatic;
				COMBINE_HIDPI_IMAGES = YES;
				DEVELOPMENT_TEAM = HKE973VLUW;
				INFOPLIST_FILE = "UI Tests/Info.plist";
				LD_RUNPATH_SEARCH_PATHS = (
					"$(inherited)",
					"@executable_path/../Frameworks",
					"@loader_path/../Frameworks",
				);
				MACOSX_DEPLOYMENT_TARGET = 11.3;
				PRODUCT_BUNDLE_IDENTIFIER = "com.duckduckgo.UI-Tests";
				PRODUCT_NAME = "$(TARGET_NAME)";
				SWIFT_VERSION = 5.0;
				TEST_TARGET_NAME = "DuckDuckGo Privacy Browser";
			};
			name = Beta;
		};
		AA585DA2248FD31500E9A3E2 /* Debug */ = {
			isa = XCBuildConfiguration;
			buildSettings = {
				ALWAYS_SEARCH_USER_PATHS = NO;
				CLANG_ANALYZER_NONNULL = YES;
				CLANG_ANALYZER_NUMBER_OBJECT_CONVERSION = YES_AGGRESSIVE;
				CLANG_CXX_LANGUAGE_STANDARD = "gnu++14";
				CLANG_CXX_LIBRARY = "libc++";
				CLANG_ENABLE_MODULES = YES;
				CLANG_ENABLE_OBJC_ARC = YES;
				CLANG_ENABLE_OBJC_WEAK = YES;
				CLANG_WARN_BLOCK_CAPTURE_AUTORELEASING = YES;
				CLANG_WARN_BOOL_CONVERSION = YES;
				CLANG_WARN_COMMA = YES;
				CLANG_WARN_CONSTANT_CONVERSION = YES;
				CLANG_WARN_DEPRECATED_OBJC_IMPLEMENTATIONS = YES;
				CLANG_WARN_DIRECT_OBJC_ISA_USAGE = YES_ERROR;
				CLANG_WARN_DOCUMENTATION_COMMENTS = YES;
				CLANG_WARN_EMPTY_BODY = YES;
				CLANG_WARN_ENUM_CONVERSION = YES;
				CLANG_WARN_INFINITE_RECURSION = YES;
				CLANG_WARN_INT_CONVERSION = YES;
				CLANG_WARN_NON_LITERAL_NULL_CONVERSION = YES;
				CLANG_WARN_OBJC_IMPLICIT_RETAIN_SELF = YES;
				CLANG_WARN_OBJC_LITERAL_CONVERSION = YES;
				CLANG_WARN_OBJC_ROOT_CLASS = YES_ERROR;
				CLANG_WARN_QUOTED_INCLUDE_IN_FRAMEWORK_HEADER = YES;
				CLANG_WARN_RANGE_LOOP_ANALYSIS = YES;
				CLANG_WARN_STRICT_PROTOTYPES = YES;
				CLANG_WARN_SUSPICIOUS_MOVE = YES;
				CLANG_WARN_UNGUARDED_AVAILABILITY = YES_AGGRESSIVE;
				CLANG_WARN_UNREACHABLE_CODE = YES;
				CLANG_WARN__DUPLICATE_METHOD_MATCH = YES;
				COPY_PHASE_STRIP = NO;
				DEBUG_INFORMATION_FORMAT = dwarf;
				ENABLE_STRICT_OBJC_MSGSEND = YES;
				ENABLE_TESTABILITY = YES;
				GCC_C_LANGUAGE_STANDARD = gnu11;
				GCC_DYNAMIC_NO_PIC = NO;
				GCC_NO_COMMON_BLOCKS = YES;
				GCC_OPTIMIZATION_LEVEL = 0;
				GCC_PREPROCESSOR_DEFINITIONS = (
					"DEBUG=1",
					"$(inherited)",
				);
				GCC_WARN_64_TO_32_BIT_CONVERSION = YES;
				GCC_WARN_ABOUT_RETURN_TYPE = YES_ERROR;
				GCC_WARN_UNDECLARED_SELECTOR = YES;
				GCC_WARN_UNINITIALIZED_AUTOS = YES_AGGRESSIVE;
				GCC_WARN_UNUSED_FUNCTION = YES;
				GCC_WARN_UNUSED_VARIABLE = YES;
				MACOSX_DEPLOYMENT_TARGET = 10.15;
				MTL_ENABLE_DEBUG_INFO = INCLUDE_SOURCE;
				MTL_FAST_MATH = YES;
				ONLY_ACTIVE_ARCH = YES;
				SDKROOT = macosx;
				SWIFT_ACTIVE_COMPILATION_CONDITIONS = DEBUG;
				SWIFT_OPTIMIZATION_LEVEL = "-Onone";
			};
			name = Debug;
		};
		AA585DA3248FD31500E9A3E2 /* Release */ = {
			isa = XCBuildConfiguration;
			buildSettings = {
				ALWAYS_SEARCH_USER_PATHS = NO;
				CLANG_ANALYZER_NONNULL = YES;
				CLANG_ANALYZER_NUMBER_OBJECT_CONVERSION = YES_AGGRESSIVE;
				CLANG_CXX_LANGUAGE_STANDARD = "gnu++14";
				CLANG_CXX_LIBRARY = "libc++";
				CLANG_ENABLE_MODULES = YES;
				CLANG_ENABLE_OBJC_ARC = YES;
				CLANG_ENABLE_OBJC_WEAK = YES;
				CLANG_WARN_BLOCK_CAPTURE_AUTORELEASING = YES;
				CLANG_WARN_BOOL_CONVERSION = YES;
				CLANG_WARN_COMMA = YES;
				CLANG_WARN_CONSTANT_CONVERSION = YES;
				CLANG_WARN_DEPRECATED_OBJC_IMPLEMENTATIONS = YES;
				CLANG_WARN_DIRECT_OBJC_ISA_USAGE = YES_ERROR;
				CLANG_WARN_DOCUMENTATION_COMMENTS = YES;
				CLANG_WARN_EMPTY_BODY = YES;
				CLANG_WARN_ENUM_CONVERSION = YES;
				CLANG_WARN_INFINITE_RECURSION = YES;
				CLANG_WARN_INT_CONVERSION = YES;
				CLANG_WARN_NON_LITERAL_NULL_CONVERSION = YES;
				CLANG_WARN_OBJC_IMPLICIT_RETAIN_SELF = YES;
				CLANG_WARN_OBJC_LITERAL_CONVERSION = YES;
				CLANG_WARN_OBJC_ROOT_CLASS = YES_ERROR;
				CLANG_WARN_QUOTED_INCLUDE_IN_FRAMEWORK_HEADER = YES;
				CLANG_WARN_RANGE_LOOP_ANALYSIS = YES;
				CLANG_WARN_STRICT_PROTOTYPES = YES;
				CLANG_WARN_SUSPICIOUS_MOVE = YES;
				CLANG_WARN_UNGUARDED_AVAILABILITY = YES_AGGRESSIVE;
				CLANG_WARN_UNREACHABLE_CODE = YES;
				CLANG_WARN__DUPLICATE_METHOD_MATCH = YES;
				COPY_PHASE_STRIP = NO;
				DEBUG_INFORMATION_FORMAT = "dwarf-with-dsym";
				ENABLE_NS_ASSERTIONS = NO;
				ENABLE_STRICT_OBJC_MSGSEND = YES;
				GCC_C_LANGUAGE_STANDARD = gnu11;
				GCC_NO_COMMON_BLOCKS = YES;
				GCC_WARN_64_TO_32_BIT_CONVERSION = YES;
				GCC_WARN_ABOUT_RETURN_TYPE = YES_ERROR;
				GCC_WARN_UNDECLARED_SELECTOR = YES;
				GCC_WARN_UNINITIALIZED_AUTOS = YES_AGGRESSIVE;
				GCC_WARN_UNUSED_FUNCTION = YES;
				GCC_WARN_UNUSED_VARIABLE = YES;
				MACOSX_DEPLOYMENT_TARGET = 10.15;
				MTL_ENABLE_DEBUG_INFO = NO;
				MTL_FAST_MATH = YES;
				SDKROOT = macosx;
				SWIFT_COMPILATION_MODE = wholemodule;
				SWIFT_OPTIMIZATION_LEVEL = "-O";
			};
			name = Release;
		};
		AA585DA5248FD31500E9A3E2 /* Debug */ = {
			isa = XCBuildConfiguration;
			buildSettings = {
				ASSETCATALOG_COMPILER_APPICON_NAME = "Icon - Debug";
				CLANG_ANALYZER_LOCALIZABILITY_EMPTY_CONTEXT = YES;
				CLANG_ANALYZER_LOCALIZABILITY_NONLOCALIZED = YES;
				CODE_SIGN_ENTITLEMENTS = DuckDuckGo/DuckDuckGo.entitlements;
				CODE_SIGN_IDENTITY = "Apple Development";
				CODE_SIGN_STYLE = Automatic;
				COMBINE_HIDPI_IMAGES = YES;
				CURRENT_PROJECT_VERSION = 0.19.2;
				DEVELOPMENT_TEAM = HKE973VLUW;
				ENABLE_HARDENED_RUNTIME = YES;
				INFOPLIST_FILE = DuckDuckGo/Info.plist;
				LD_RUNPATH_SEARCH_PATHS = (
					"$(inherited)",
					"@executable_path/../Frameworks",
				);
				MARKETING_VERSION = 0.19.2;
				PRODUCT_BUNDLE_IDENTIFIER = com.duckduckgo.macos.browser.debug;
				PRODUCT_MODULE_NAME = "$(TARGET_NAME:c99extidentifier)";
				PRODUCT_NAME = DuckDuckGo;
				SWIFT_ACTIVE_COMPILATION_CONDITIONS = "FEEDBACK OUT_OF_APPSTORE $(inherited)";
				SWIFT_OBJC_BRIDGING_HEADER = "$(SRCROOT)/DuckDuckGo/Bridging.h";
				SWIFT_VERSION = 5.0;
			};
			name = Debug;
		};
		AA585DA6248FD31500E9A3E2 /* Release */ = {
			isa = XCBuildConfiguration;
			buildSettings = {
				ASSETCATALOG_COMPILER_APPICON_NAME = AppIcon;
				CLANG_ANALYZER_LOCALIZABILITY_EMPTY_CONTEXT = YES;
				CLANG_ANALYZER_LOCALIZABILITY_NONLOCALIZED = YES;
				CODE_SIGN_ENTITLEMENTS = DuckDuckGo/DuckDuckGo.entitlements;
				CODE_SIGN_IDENTITY = "Apple Development";
				CODE_SIGN_STYLE = Automatic;
				COMBINE_HIDPI_IMAGES = YES;
				CURRENT_PROJECT_VERSION = 0.19.2;
				DEVELOPMENT_TEAM = HKE973VLUW;
				ENABLE_HARDENED_RUNTIME = YES;
				INFOPLIST_FILE = DuckDuckGo/Info.plist;
				LD_RUNPATH_SEARCH_PATHS = (
					"$(inherited)",
					"@executable_path/../Frameworks",
				);
				MARKETING_VERSION = 0.19.2;
				PRODUCT_BUNDLE_IDENTIFIER = com.duckduckgo.macos.browser;
				PRODUCT_MODULE_NAME = "$(TARGET_NAME:c99extidentifier)";
				PRODUCT_NAME = DuckDuckGo;
				SWIFT_ACTIVE_COMPILATION_CONDITIONS = "FEEDBACK OUT_OF_APPSTORE";
				SWIFT_OBJC_BRIDGING_HEADER = "$(SRCROOT)/DuckDuckGo/Bridging.h";
				SWIFT_VERSION = 5.0;
			};
			name = Release;
		};
		AA585DA8248FD31500E9A3E2 /* Debug */ = {
			isa = XCBuildConfiguration;
			buildSettings = {
				ALWAYS_EMBED_SWIFT_STANDARD_LIBRARIES = YES;
				BUNDLE_LOADER = "$(TEST_HOST)";
				CODE_SIGN_IDENTITY = "Apple Development";
				CODE_SIGN_STYLE = Automatic;
				COMBINE_HIDPI_IMAGES = YES;
				DEVELOPMENT_TEAM = HKE973VLUW;
				INFOPLIST_FILE = "Unit Tests/Info.plist";
				LD_RUNPATH_SEARCH_PATHS = (
					"$(inherited)",
					"@executable_path/../Frameworks",
					"@loader_path/../Frameworks",
				);
				MACOSX_DEPLOYMENT_TARGET = 10.15;
				PRODUCT_BUNDLE_IDENTIFIER = com.duckduckgo.macos.browser.DuckDuckGoTests;
				PRODUCT_NAME = "$(TARGET_NAME)";
				PROVISIONING_PROFILE_SPECIFIER = "";
				SWIFT_OBJC_BRIDGING_HEADER = "$(SRCROOT)/Unit Tests/Common/TestsBridging.h";
				SWIFT_VERSION = 5.0;
				TEST_HOST = "$(BUILT_PRODUCTS_DIR)/DuckDuckGo.app/Contents/MacOS/DuckDuckGo";
			};
			name = Debug;
		};
		AA585DA9248FD31500E9A3E2 /* Release */ = {
			isa = XCBuildConfiguration;
			buildSettings = {
				ALWAYS_EMBED_SWIFT_STANDARD_LIBRARIES = YES;
				BUNDLE_LOADER = "$(TEST_HOST)";
				CODE_SIGN_IDENTITY = "Apple Development";
				CODE_SIGN_STYLE = Automatic;
				COMBINE_HIDPI_IMAGES = YES;
				DEVELOPMENT_TEAM = HKE973VLUW;
				INFOPLIST_FILE = "Unit Tests/Info.plist";
				LD_RUNPATH_SEARCH_PATHS = (
					"$(inherited)",
					"@executable_path/../Frameworks",
					"@loader_path/../Frameworks",
				);
				MACOSX_DEPLOYMENT_TARGET = 10.15;
				PRODUCT_BUNDLE_IDENTIFIER = com.duckduckgo.macos.browser.DuckDuckGoTests;
				PRODUCT_NAME = "$(TARGET_NAME)";
				PROVISIONING_PROFILE_SPECIFIER = "";
				SWIFT_OBJC_BRIDGING_HEADER = "$(SRCROOT)/Unit Tests/Common/TestsBridging.h";
				SWIFT_VERSION = 5.0;
				TEST_HOST = "$(BUILT_PRODUCTS_DIR)/DuckDuckGo.app/Contents/MacOS/DuckDuckGo";
			};
			name = Release;
		};
		AAE814AB2716DFE8009D3531 /* Review */ = {
			isa = XCBuildConfiguration;
			buildSettings = {
				ALWAYS_SEARCH_USER_PATHS = NO;
				CLANG_ANALYZER_NONNULL = YES;
				CLANG_ANALYZER_NUMBER_OBJECT_CONVERSION = YES_AGGRESSIVE;
				CLANG_CXX_LANGUAGE_STANDARD = "gnu++14";
				CLANG_CXX_LIBRARY = "libc++";
				CLANG_ENABLE_MODULES = YES;
				CLANG_ENABLE_OBJC_ARC = YES;
				CLANG_ENABLE_OBJC_WEAK = YES;
				CLANG_WARN_BLOCK_CAPTURE_AUTORELEASING = YES;
				CLANG_WARN_BOOL_CONVERSION = YES;
				CLANG_WARN_COMMA = YES;
				CLANG_WARN_CONSTANT_CONVERSION = YES;
				CLANG_WARN_DEPRECATED_OBJC_IMPLEMENTATIONS = YES;
				CLANG_WARN_DIRECT_OBJC_ISA_USAGE = YES_ERROR;
				CLANG_WARN_DOCUMENTATION_COMMENTS = YES;
				CLANG_WARN_EMPTY_BODY = YES;
				CLANG_WARN_ENUM_CONVERSION = YES;
				CLANG_WARN_INFINITE_RECURSION = YES;
				CLANG_WARN_INT_CONVERSION = YES;
				CLANG_WARN_NON_LITERAL_NULL_CONVERSION = YES;
				CLANG_WARN_OBJC_IMPLICIT_RETAIN_SELF = YES;
				CLANG_WARN_OBJC_LITERAL_CONVERSION = YES;
				CLANG_WARN_OBJC_ROOT_CLASS = YES_ERROR;
				CLANG_WARN_QUOTED_INCLUDE_IN_FRAMEWORK_HEADER = YES;
				CLANG_WARN_RANGE_LOOP_ANALYSIS = YES;
				CLANG_WARN_STRICT_PROTOTYPES = YES;
				CLANG_WARN_SUSPICIOUS_MOVE = YES;
				CLANG_WARN_UNGUARDED_AVAILABILITY = YES_AGGRESSIVE;
				CLANG_WARN_UNREACHABLE_CODE = YES;
				CLANG_WARN__DUPLICATE_METHOD_MATCH = YES;
				COPY_PHASE_STRIP = NO;
				DEBUG_INFORMATION_FORMAT = "dwarf-with-dsym";
				ENABLE_NS_ASSERTIONS = NO;
				ENABLE_STRICT_OBJC_MSGSEND = YES;
				GCC_C_LANGUAGE_STANDARD = gnu11;
				GCC_NO_COMMON_BLOCKS = YES;
				GCC_WARN_64_TO_32_BIT_CONVERSION = YES;
				GCC_WARN_ABOUT_RETURN_TYPE = YES_ERROR;
				GCC_WARN_UNDECLARED_SELECTOR = YES;
				GCC_WARN_UNINITIALIZED_AUTOS = YES_AGGRESSIVE;
				GCC_WARN_UNUSED_FUNCTION = YES;
				GCC_WARN_UNUSED_VARIABLE = YES;
				MACOSX_DEPLOYMENT_TARGET = 10.15;
				MTL_ENABLE_DEBUG_INFO = NO;
				MTL_FAST_MATH = YES;
				SDKROOT = macosx;
				SWIFT_COMPILATION_MODE = wholemodule;
				SWIFT_OPTIMIZATION_LEVEL = "-O";
			};
			name = Review;
		};
		AAE814AC2716DFE8009D3531 /* Review */ = {
			isa = XCBuildConfiguration;
			buildSettings = {
				ASSETCATALOG_COMPILER_APPICON_NAME = "Icon - Beta";
				CLANG_ANALYZER_LOCALIZABILITY_EMPTY_CONTEXT = YES;
				CLANG_ANALYZER_LOCALIZABILITY_NONLOCALIZED = YES;
				CODE_SIGN_ENTITLEMENTS = DuckDuckGo/DuckDuckGo.entitlements;
				CODE_SIGN_IDENTITY = "Apple Development";
				CODE_SIGN_STYLE = Automatic;
				COMBINE_HIDPI_IMAGES = YES;
				CURRENT_PROJECT_VERSION = 0.19.2;
				DEVELOPMENT_TEAM = HKE973VLUW;
				ENABLE_HARDENED_RUNTIME = YES;
				GCC_PREPROCESSOR_DEFINITIONS = "REVIEW=1";
				INFOPLIST_FILE = DuckDuckGo/Info.plist;
				LD_RUNPATH_SEARCH_PATHS = (
					"$(inherited)",
					"@executable_path/../Frameworks",
				);
				MARKETING_VERSION = 0.19.2;
				PRODUCT_BUNDLE_IDENTIFIER = com.duckduckgo.macos.browser.review;
				PRODUCT_MODULE_NAME = "$(TARGET_NAME:c99extidentifier)";
				PRODUCT_NAME = "DuckDuckGo Review";
				SWIFT_ACTIVE_COMPILATION_CONDITIONS = "FEEDBACK OUT_OF_APPSTORE REVIEW";
				SWIFT_OBJC_BRIDGING_HEADER = "$(SRCROOT)/DuckDuckGo/Bridging.h";
				SWIFT_VERSION = 5.0;
			};
			name = Review;
		};
		AAE814AD2716DFE8009D3531 /* Review */ = {
			isa = XCBuildConfiguration;
			buildSettings = {
				ALWAYS_EMBED_SWIFT_STANDARD_LIBRARIES = YES;
				BUNDLE_LOADER = "$(TEST_HOST)";
				CODE_SIGN_IDENTITY = "Apple Development";
				CODE_SIGN_STYLE = Automatic;
				COMBINE_HIDPI_IMAGES = YES;
				DEVELOPMENT_TEAM = HKE973VLUW;
				INFOPLIST_FILE = "Unit Tests/Info.plist";
				LD_RUNPATH_SEARCH_PATHS = (
					"$(inherited)",
					"@executable_path/../Frameworks",
					"@loader_path/../Frameworks",
				);
				MACOSX_DEPLOYMENT_TARGET = 10.15;
				PRODUCT_BUNDLE_IDENTIFIER = com.duckduckgo.macos.browser.DuckDuckGoTests;
				PRODUCT_NAME = "$(TARGET_NAME)";
				PROVISIONING_PROFILE_SPECIFIER = "";
				SWIFT_OBJC_BRIDGING_HEADER = "$(SRCROOT)/Unit Tests/Common/TestsBridging.h";
				SWIFT_VERSION = 5.0;
				TEST_HOST = "$(BUILT_PRODUCTS_DIR)/DuckDuckGo.app/Contents/MacOS/DuckDuckGo";
			};
			name = Review;
		};
		AAE814AE2716DFE8009D3531 /* Review */ = {
			isa = XCBuildConfiguration;
			buildSettings = {
				BUNDLE_LOADER = "$(TEST_HOST)";
				CODE_SIGN_STYLE = Automatic;
				COMBINE_HIDPI_IMAGES = YES;
				DEVELOPMENT_TEAM = HKE973VLUW;
				INFOPLIST_FILE = "Integration Tests/Info.plist";
				LD_RUNPATH_SEARCH_PATHS = (
					"$(inherited)",
					"@executable_path/../Frameworks",
					"@loader_path/../Frameworks",
				);
				MACOSX_DEPLOYMENT_TARGET = 11.1;
				PRODUCT_BUNDLE_IDENTIFIER = "com.duckduckgo.Integration-Tests";
				PRODUCT_NAME = "$(TARGET_NAME)";
				SWIFT_VERSION = 5.0;
				TEST_HOST = "$(BUILT_PRODUCTS_DIR)/DuckDuckGo.app/Contents/MacOS/DuckDuckGo";
			};
			name = Review;
		};
		AAE814AF2716DFE8009D3531 /* Review */ = {
			isa = XCBuildConfiguration;
			buildSettings = {
				CODE_SIGN_STYLE = Automatic;
				COMBINE_HIDPI_IMAGES = YES;
				DEVELOPMENT_TEAM = HKE973VLUW;
				INFOPLIST_FILE = "UI Tests/Info.plist";
				LD_RUNPATH_SEARCH_PATHS = (
					"$(inherited)",
					"@executable_path/../Frameworks",
					"@loader_path/../Frameworks",
				);
				MACOSX_DEPLOYMENT_TARGET = 11.3;
				PRODUCT_BUNDLE_IDENTIFIER = "com.duckduckgo.UI-Tests";
				PRODUCT_NAME = "$(TARGET_NAME)";
				SWIFT_VERSION = 5.0;
				TEST_TARGET_NAME = "DuckDuckGo Privacy Browser";
			};
			name = Review;
		};
		B637273E26CE1B0700C8CB02 /* Beta */ = {
			isa = XCBuildConfiguration;
			buildSettings = {
				ALWAYS_SEARCH_USER_PATHS = NO;
				CLANG_ANALYZER_NONNULL = YES;
				CLANG_ANALYZER_NUMBER_OBJECT_CONVERSION = YES_AGGRESSIVE;
				CLANG_CXX_LANGUAGE_STANDARD = "gnu++14";
				CLANG_CXX_LIBRARY = "libc++";
				CLANG_ENABLE_MODULES = YES;
				CLANG_ENABLE_OBJC_ARC = YES;
				CLANG_ENABLE_OBJC_WEAK = YES;
				CLANG_WARN_BLOCK_CAPTURE_AUTORELEASING = YES;
				CLANG_WARN_BOOL_CONVERSION = YES;
				CLANG_WARN_COMMA = YES;
				CLANG_WARN_CONSTANT_CONVERSION = YES;
				CLANG_WARN_DEPRECATED_OBJC_IMPLEMENTATIONS = YES;
				CLANG_WARN_DIRECT_OBJC_ISA_USAGE = YES_ERROR;
				CLANG_WARN_DOCUMENTATION_COMMENTS = YES;
				CLANG_WARN_EMPTY_BODY = YES;
				CLANG_WARN_ENUM_CONVERSION = YES;
				CLANG_WARN_INFINITE_RECURSION = YES;
				CLANG_WARN_INT_CONVERSION = YES;
				CLANG_WARN_NON_LITERAL_NULL_CONVERSION = YES;
				CLANG_WARN_OBJC_IMPLICIT_RETAIN_SELF = YES;
				CLANG_WARN_OBJC_LITERAL_CONVERSION = YES;
				CLANG_WARN_OBJC_ROOT_CLASS = YES_ERROR;
				CLANG_WARN_QUOTED_INCLUDE_IN_FRAMEWORK_HEADER = YES;
				CLANG_WARN_RANGE_LOOP_ANALYSIS = YES;
				CLANG_WARN_STRICT_PROTOTYPES = YES;
				CLANG_WARN_SUSPICIOUS_MOVE = YES;
				CLANG_WARN_UNGUARDED_AVAILABILITY = YES_AGGRESSIVE;
				CLANG_WARN_UNREACHABLE_CODE = YES;
				CLANG_WARN__DUPLICATE_METHOD_MATCH = YES;
				COPY_PHASE_STRIP = NO;
				DEBUG_INFORMATION_FORMAT = "dwarf-with-dsym";
				ENABLE_NS_ASSERTIONS = NO;
				ENABLE_STRICT_OBJC_MSGSEND = YES;
				GCC_C_LANGUAGE_STANDARD = gnu11;
				GCC_NO_COMMON_BLOCKS = YES;
				GCC_WARN_64_TO_32_BIT_CONVERSION = YES;
				GCC_WARN_ABOUT_RETURN_TYPE = YES_ERROR;
				GCC_WARN_UNDECLARED_SELECTOR = YES;
				GCC_WARN_UNINITIALIZED_AUTOS = YES_AGGRESSIVE;
				GCC_WARN_UNUSED_FUNCTION = YES;
				GCC_WARN_UNUSED_VARIABLE = YES;
				MACOSX_DEPLOYMENT_TARGET = 10.15;
				MTL_ENABLE_DEBUG_INFO = NO;
				MTL_FAST_MATH = YES;
				SDKROOT = macosx;
				SWIFT_COMPILATION_MODE = wholemodule;
				SWIFT_OPTIMIZATION_LEVEL = "-O";
			};
			name = Beta;
		};
		B637273F26CE1B0700C8CB02 /* Beta */ = {
			isa = XCBuildConfiguration;
			buildSettings = {
				ASSETCATALOG_COMPILER_APPICON_NAME = "Icon - Beta";
				CLANG_ANALYZER_LOCALIZABILITY_EMPTY_CONTEXT = YES;
				CLANG_ANALYZER_LOCALIZABILITY_NONLOCALIZED = YES;
				CODE_SIGN_ENTITLEMENTS = DuckDuckGo/DuckDuckGo.entitlements;
				CODE_SIGN_IDENTITY = "Apple Development";
				CODE_SIGN_STYLE = Automatic;
				COMBINE_HIDPI_IMAGES = YES;
				CURRENT_PROJECT_VERSION = 0.19.2;
				DEVELOPMENT_TEAM = HKE973VLUW;
				ENABLE_HARDENED_RUNTIME = YES;
				GCC_PREPROCESSOR_DEFINITIONS = "BETA=1";
				INFOPLIST_FILE = DuckDuckGo/Info.plist;
				LD_RUNPATH_SEARCH_PATHS = (
					"$(inherited)",
					"@executable_path/../Frameworks",
				);
				MARKETING_VERSION = 0.19.2;
				PRODUCT_BUNDLE_IDENTIFIER = com.duckduckgo.macos.browser;
				PRODUCT_MODULE_NAME = "$(TARGET_NAME:c99extidentifier)";
				PRODUCT_NAME = "DuckDuckGo Non-Production";
				SWIFT_ACTIVE_COMPILATION_CONDITIONS = "FEEDBACK OUT_OF_APPSTORE BETA";
				SWIFT_OBJC_BRIDGING_HEADER = "$(SRCROOT)/DuckDuckGo/Bridging.h";
				SWIFT_VERSION = 5.0;
			};
			name = Beta;
		};
		B637274026CE1B0700C8CB02 /* Beta */ = {
			isa = XCBuildConfiguration;
			buildSettings = {
				ALWAYS_EMBED_SWIFT_STANDARD_LIBRARIES = YES;
				BUNDLE_LOADER = "$(TEST_HOST)";
				CODE_SIGN_IDENTITY = "Apple Development";
				CODE_SIGN_STYLE = Automatic;
				COMBINE_HIDPI_IMAGES = YES;
				DEVELOPMENT_TEAM = HKE973VLUW;
				INFOPLIST_FILE = "Unit Tests/Info.plist";
				LD_RUNPATH_SEARCH_PATHS = (
					"$(inherited)",
					"@executable_path/../Frameworks",
					"@loader_path/../Frameworks",
				);
				MACOSX_DEPLOYMENT_TARGET = 10.15;
				PRODUCT_BUNDLE_IDENTIFIER = com.duckduckgo.macos.browser.DuckDuckGoTests;
				PRODUCT_NAME = "$(TARGET_NAME)";
				PROVISIONING_PROFILE_SPECIFIER = "";
				SWIFT_OBJC_BRIDGING_HEADER = "$(SRCROOT)/Unit Tests/Common/TestsBridging.h";
				SWIFT_VERSION = 5.0;
				TEST_HOST = "$(BUILT_PRODUCTS_DIR)/DuckDuckGo.app/Contents/MacOS/DuckDuckGo";
			};
			name = Beta;
		};
		B637274126CE1B0700C8CB02 /* Beta */ = {
			isa = XCBuildConfiguration;
			buildSettings = {
				BUNDLE_LOADER = "$(TEST_HOST)";
				CODE_SIGN_STYLE = Automatic;
				COMBINE_HIDPI_IMAGES = YES;
				DEVELOPMENT_TEAM = HKE973VLUW;
				INFOPLIST_FILE = "Integration Tests/Info.plist";
				LD_RUNPATH_SEARCH_PATHS = (
					"$(inherited)",
					"@executable_path/../Frameworks",
					"@loader_path/../Frameworks",
				);
				MACOSX_DEPLOYMENT_TARGET = 11.1;
				PRODUCT_BUNDLE_IDENTIFIER = "com.duckduckgo.Integration-Tests";
				PRODUCT_NAME = "$(TARGET_NAME)";
				SWIFT_VERSION = 5.0;
				TEST_HOST = "$(BUILT_PRODUCTS_DIR)/DuckDuckGo.app/Contents/MacOS/DuckDuckGo";
			};
			name = Beta;
		};
/* End XCBuildConfiguration section */

/* Begin XCConfigurationList section */
		4B1AD8A625FC27E200261379 /* Build configuration list for PBXNativeTarget "Integration Tests" */ = {
			isa = XCConfigurationList;
			buildConfigurations = (
				4B1AD8A425FC27E200261379 /* Debug */,
				4B1AD8B325FC322600261379 /* CI */,
				4B1AD8A525FC27E200261379 /* Release */,
				AAE814AE2716DFE8009D3531 /* Review */,
				B637274126CE1B0700C8CB02 /* Beta */,
			);
			defaultConfigurationIsVisible = 0;
			defaultConfigurationName = Release;
		};
		7B4CE8E526F02108009134B1 /* Build configuration list for PBXNativeTarget "UI Tests" */ = {
			isa = XCConfigurationList;
			buildConfigurations = (
				7B4CE8E126F02108009134B1 /* Debug */,
				7B4CE8E226F02108009134B1 /* CI */,
				7B4CE8E326F02108009134B1 /* Release */,
				AAE814AF2716DFE8009D3531 /* Review */,
				7B4CE8E426F02108009134B1 /* Beta */,
			);
			defaultConfigurationIsVisible = 0;
			defaultConfigurationName = Release;
		};
		AA585D79248FD31100E9A3E2 /* Build configuration list for PBXProject "DuckDuckGo" */ = {
			isa = XCConfigurationList;
			buildConfigurations = (
				AA585DA2248FD31500E9A3E2 /* Debug */,
				4B1AD8B025FC322600261379 /* CI */,
				AA585DA3248FD31500E9A3E2 /* Release */,
				AAE814AB2716DFE8009D3531 /* Review */,
				B637273E26CE1B0700C8CB02 /* Beta */,
			);
			defaultConfigurationIsVisible = 0;
			defaultConfigurationName = Release;
		};
		AA585DA4248FD31500E9A3E2 /* Build configuration list for PBXNativeTarget "DuckDuckGo Privacy Browser" */ = {
			isa = XCConfigurationList;
			buildConfigurations = (
				AA585DA5248FD31500E9A3E2 /* Debug */,
				4B1AD8B125FC322600261379 /* CI */,
				AA585DA6248FD31500E9A3E2 /* Release */,
				AAE814AC2716DFE8009D3531 /* Review */,
				B637273F26CE1B0700C8CB02 /* Beta */,
			);
			defaultConfigurationIsVisible = 0;
			defaultConfigurationName = Release;
		};
		AA585DA7248FD31500E9A3E2 /* Build configuration list for PBXNativeTarget "Unit Tests" */ = {
			isa = XCConfigurationList;
			buildConfigurations = (
				AA585DA8248FD31500E9A3E2 /* Debug */,
				4B1AD8B225FC322600261379 /* CI */,
				AA585DA9248FD31500E9A3E2 /* Release */,
				AAE814AD2716DFE8009D3531 /* Review */,
				B637274026CE1B0700C8CB02 /* Beta */,
			);
			defaultConfigurationIsVisible = 0;
			defaultConfigurationName = Release;
		};
/* End XCConfigurationList section */

/* Begin XCRemoteSwiftPackageReference section */
		4B82E9B125B69E3E00656FE7 /* XCRemoteSwiftPackageReference "TrackerRadarKit" */ = {
			isa = XCRemoteSwiftPackageReference;
			repositoryURL = "https://github.com/duckduckgo/TrackerRadarKit.git";
			requirement = {
				kind = exactVersion;
				version = 1.0.3;
			};
		};
		85FF55C625F82E4F00E2AB99 /* XCRemoteSwiftPackageReference "lottie-ios" */ = {
			isa = XCRemoteSwiftPackageReference;
			repositoryURL = "https://github.com/airbnb/lottie-ios";
			requirement = {
				kind = upToNextMajorVersion;
				minimumVersion = 3.3.0;
			};
		};
		9807F643278CA16F00E1547B /* XCRemoteSwiftPackageReference "BrowserServicesKit" */ = {
			isa = XCRemoteSwiftPackageReference;
			repositoryURL = "https://github.com/duckduckgo/BrowserServicesKit";
			requirement = {
				kind = upToNextMajorVersion;
				minimumVersion = 11.2.2;
			};
		};
		AA06B6B52672AF8100F541C5 /* XCRemoteSwiftPackageReference "Sparkle" */ = {
			isa = XCRemoteSwiftPackageReference;
			repositoryURL = "https://github.com/sparkle-project/Sparkle.git";
			requirement = {
				kind = exactVersion;
				version = 1.27.1;
			};
		};
		B65783F325F8ACA400D8DB33 /* XCRemoteSwiftPackageReference "PunycodeSwift" */ = {
			isa = XCRemoteSwiftPackageReference;
			repositoryURL = "https://github.com/gumob/PunycodeSwift.git";
			requirement = {
				kind = upToNextMajorVersion;
				minimumVersion = 2.1.0;
			};
		};
		B6DA44152616C13800DD1EC2 /* XCRemoteSwiftPackageReference "OHHTTPStubs" */ = {
			isa = XCRemoteSwiftPackageReference;
			repositoryURL = "https://github.com/AliSoftware/OHHTTPStubs.git";
			requirement = {
				kind = upToNextMajorVersion;
				minimumVersion = 9.1.0;
			};
		};
/* End XCRemoteSwiftPackageReference section */

/* Begin XCSwiftPackageProductDependency section */
		4B82E9B225B69E3E00656FE7 /* TrackerRadarKit */ = {
			isa = XCSwiftPackageProductDependency;
			package = 4B82E9B125B69E3E00656FE7 /* XCRemoteSwiftPackageReference "TrackerRadarKit" */;
			productName = TrackerRadarKit;
		};
		85FF55C725F82E4F00E2AB99 /* Lottie */ = {
			isa = XCSwiftPackageProductDependency;
			package = 85FF55C625F82E4F00E2AB99 /* XCRemoteSwiftPackageReference "lottie-ios" */;
			productName = Lottie;
		};
		9807F644278CA16F00E1547B /* BrowserServicesKit */ = {
			isa = XCSwiftPackageProductDependency;
			package = 9807F643278CA16F00E1547B /* XCRemoteSwiftPackageReference "BrowserServicesKit" */;
			productName = BrowserServicesKit;
		};
		AA06B6B62672AF8100F541C5 /* Sparkle */ = {
			isa = XCSwiftPackageProductDependency;
			package = AA06B6B52672AF8100F541C5 /* XCRemoteSwiftPackageReference "Sparkle" */;
			productName = Sparkle;
		};
		B65783F425F8ACA400D8DB33 /* Punnycode */ = {
			isa = XCSwiftPackageProductDependency;
			package = B65783F325F8ACA400D8DB33 /* XCRemoteSwiftPackageReference "PunycodeSwift" */;
			productName = Punnycode;
		};
		B6DA44162616C13800DD1EC2 /* OHHTTPStubs */ = {
			isa = XCSwiftPackageProductDependency;
			package = B6DA44152616C13800DD1EC2 /* XCRemoteSwiftPackageReference "OHHTTPStubs" */;
			productName = OHHTTPStubs;
		};
		B6DA44182616C13800DD1EC2 /* OHHTTPStubsSwift */ = {
			isa = XCSwiftPackageProductDependency;
			package = B6DA44152616C13800DD1EC2 /* XCRemoteSwiftPackageReference "OHHTTPStubs" */;
			productName = OHHTTPStubsSwift;
		};
/* End XCSwiftPackageProductDependency section */

/* Begin XCVersionGroup section */
		4B11060325903E570039B979 /* CoreDataEncryptionTesting.xcdatamodeld */ = {
			isa = XCVersionGroup;
			children = (
				4B11060425903E570039B979 /* CoreDataEncryptionTesting.xcdatamodel */,
			);
			currentVersion = 4B11060425903E570039B979 /* CoreDataEncryptionTesting.xcdatamodel */;
			path = CoreDataEncryptionTesting.xcdatamodeld;
			sourceTree = "<group>";
			versionGroupType = wrapper.xcdatamodel;
		};
		4B67742E255DBEB800025BD8 /* HTTPSUpgrade.xcdatamodeld */ = {
			isa = XCVersionGroup;
			children = (
				4B67742F255DBEB800025BD8 /* HTTPSUpgrade 3.xcdatamodel */,
			);
			currentVersion = 4B67742F255DBEB800025BD8 /* HTTPSUpgrade 3.xcdatamodel */;
			path = HTTPSUpgrade.xcdatamodeld;
			sourceTree = "<group>";
			versionGroupType = wrapper.xcdatamodel;
		};
		4B9292A726670D3700AD2C21 /* Bookmark.xcdatamodeld */ = {
			isa = XCVersionGroup;
			children = (
				4B9292A826670D3700AD2C21 /* Bookmark 2.xcdatamodel */,
				4B9292A926670D3700AD2C21 /* Bookmark.xcdatamodel */,
			);
			currentVersion = 4B9292A826670D3700AD2C21 /* Bookmark 2.xcdatamodel */;
			path = Bookmark.xcdatamodeld;
			sourceTree = "<group>";
			versionGroupType = wrapper.xcdatamodel;
		};
		AA5FA69E275F948900DCE9C9 /* Favicons.xcdatamodeld */ = {
			isa = XCVersionGroup;
			children = (
				AA5FA69F275F948900DCE9C9 /* Favicons.xcdatamodel */,
			);
			currentVersion = AA5FA69F275F948900DCE9C9 /* Favicons.xcdatamodel */;
			path = Favicons.xcdatamodeld;
			sourceTree = "<group>";
			versionGroupType = wrapper.xcdatamodel;
		};
		AAE75278263B046100B973F8 /* History.xcdatamodeld */ = {
			isa = XCVersionGroup;
			children = (
				AAC6BBEE27AC151D0006DCC2 /* History 3.xcdatamodel */,
				AA7DE8E026A9BD000012B490 /* History 2.xcdatamodel */,
				AAE75279263B046100B973F8 /* History.xcdatamodel */,
			);
			currentVersion = AAC6BBEE27AC151D0006DCC2 /* History 3.xcdatamodel */;
			path = History.xcdatamodeld;
			sourceTree = "<group>";
			versionGroupType = wrapper.xcdatamodel;
		};
		B604085A274B8CA300680351 /* UnprotectedDomains.xcdatamodeld */ = {
			isa = XCVersionGroup;
			children = (
				B604085B274B8CA400680351 /* Permissions.xcdatamodel */,
			);
			currentVersion = B604085B274B8CA400680351 /* Permissions.xcdatamodel */;
			path = UnprotectedDomains.xcdatamodeld;
			sourceTree = "<group>";
			versionGroupType = wrapper.xcdatamodel;
		};
		B6085D072743993C00A9C456 /* FireproofDomains.xcdatamodeld */ = {
			isa = XCVersionGroup;
			children = (
				B6085D082743993D00A9C456 /* Permissions.xcdatamodel */,
			);
			currentVersion = B6085D082743993D00A9C456 /* Permissions.xcdatamodel */;
			path = FireproofDomains.xcdatamodeld;
			sourceTree = "<group>";
			versionGroupType = wrapper.xcdatamodel;
		};
		B64C852E26943BC10048FEBE /* Permissions.xcdatamodeld */ = {
			isa = XCVersionGroup;
			children = (
				B64C852F26943BC10048FEBE /* Permissions.xcdatamodel */,
			);
			currentVersion = B64C852F26943BC10048FEBE /* Permissions.xcdatamodel */;
			path = Permissions.xcdatamodeld;
			sourceTree = "<group>";
			versionGroupType = wrapper.xcdatamodel;
		};
		B662D3DA2755D8190035D4D6 /* OldPixelDataModel.xcdatamodeld */ = {
			isa = XCVersionGroup;
			children = (
				B662D3DB2755D81A0035D4D6 /* PixelDataModel.xcdatamodel */,
			);
			currentVersion = B662D3DB2755D81A0035D4D6 /* PixelDataModel.xcdatamodel */;
			path = OldPixelDataModel.xcdatamodeld;
			sourceTree = "<group>";
			versionGroupType = wrapper.xcdatamodel;
		};
		B6C0B23226E71BCD0031CB7F /* Downloads.xcdatamodeld */ = {
			isa = XCVersionGroup;
			children = (
				B6C0B23326E71BCD0031CB7F /* Downloads.xcdatamodel */,
			);
			currentVersion = B6C0B23326E71BCD0031CB7F /* Downloads.xcdatamodel */;
			path = Downloads.xcdatamodeld;
			sourceTree = "<group>";
			versionGroupType = wrapper.xcdatamodel;
		};
		B6C2C9F42760B659005B7F0A /* TestDataModel.xcdatamodeld */ = {
			isa = XCVersionGroup;
			children = (
				B6C2C9F52760B659005B7F0A /* Permissions.xcdatamodel */,
			);
			currentVersion = B6C2C9F52760B659005B7F0A /* Permissions.xcdatamodel */;
			path = TestDataModel.xcdatamodeld;
			sourceTree = "<group>";
			versionGroupType = wrapper.xcdatamodel;
		};
		B6DA44062616B30600DD1EC2 /* PixelDataModel.xcdatamodeld */ = {
			isa = XCVersionGroup;
			children = (
				B6DA44072616B30600DD1EC2 /* PixelDataModel.xcdatamodel */,
			);
			currentVersion = B6DA44072616B30600DD1EC2 /* PixelDataModel.xcdatamodel */;
			path = PixelDataModel.xcdatamodeld;
			sourceTree = "<group>";
			versionGroupType = wrapper.xcdatamodel;
		};
/* End XCVersionGroup section */
	};
	rootObject = AA585D76248FD31100E9A3E2 /* Project object */;
}<|MERGE_RESOLUTION|>--- conflicted
+++ resolved
@@ -4423,12 +4423,9 @@
 				B6A9E46B2614618A0067D1B9 /* OperatingSystemVersionExtension.swift in Sources */,
 				4BDFA4AE27BF19E500648192 /* ToggleableScrollView.swift in Sources */,
 				85AC3AEF25D5CE9800C7D2AA /* UserScripts.swift in Sources */,
-<<<<<<< HEAD
 				B643BF1427ABF772000BACEC /* NSWorkspaceExtension.swift in Sources */,
 				4B677439255DBEB800025BD8 /* HTTPSUpgradeStore.swift in Sources */,
-=======
 				4B677439255DBEB800025BD8 /* AppHTTPSUpgradeStore.swift in Sources */,
->>>>>>> c7da6b29
 				4BC68A722759B2140029A586 /* Waitlist.swift in Sources */,
 				AAB549DF25DAB8F80058460B /* BookmarkViewModel.swift in Sources */,
 				85707F28276A34D900DC0649 /* DaxSpeech.swift in Sources */,
