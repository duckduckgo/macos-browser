--- conflicted
+++ resolved
@@ -6222,11 +6222,7 @@
 			repositoryURL = "https://github.com/duckduckgo/BrowserServicesKit";
 			requirement = {
 				kind = exactVersion;
-<<<<<<< HEAD
 				version = 27.0.2;
-=======
-				version = 27.0.0;
->>>>>>> 4d61dd7c
 			};
 		};
 		AA06B6B52672AF8100F541C5 /* XCRemoteSwiftPackageReference "Sparkle" */ = {
