--- conflicted
+++ resolved
@@ -547,7 +547,6 @@
 		4BE0DF0426781961006337B7 /* NSStoryboardExtension.swift */ = {isa = PBXFileReference; lastKnownFileType = sourcecode.swift; path = NSStoryboardExtension.swift; sourceTree = "<group>"; };
 		8511E18325F82B34002F516B /* 01_Fire_really_small.json */ = {isa = PBXFileReference; fileEncoding = 4; lastKnownFileType = text.json; path = 01_Fire_really_small.json; sourceTree = "<group>"; };
 		853014D525E671A000FB8205 /* PageObserverUserScript.swift */ = {isa = PBXFileReference; lastKnownFileType = sourcecode.swift; path = PageObserverUserScript.swift; sourceTree = "<group>"; };
-		85308E23267E87E8001ABD76 /* BrowserServicesKit */ = {isa = PBXFileReference; lastKnownFileType = folder; name = BrowserServicesKit; path = ../BrowserServicesKit; sourceTree = "<group>"; };
 		85308E24267FC9F2001ABD76 /* NSAlertExtension.swift */ = {isa = PBXFileReference; lastKnownFileType = sourcecode.swift; path = NSAlertExtension.swift; sourceTree = "<group>"; };
 		85308E26267FCB22001ABD76 /* PasswordManagerSettings.swift */ = {isa = PBXFileReference; lastKnownFileType = sourcecode.swift; path = PasswordManagerSettings.swift; sourceTree = "<group>"; };
 		8546DE6125C03056000CA5E1 /* UserAgentTests.swift */ = {isa = PBXFileReference; lastKnownFileType = sourcecode.swift; path = UserAgentTests.swift; sourceTree = "<group>"; };
@@ -1272,7 +1271,6 @@
 		AA585D75248FD31100E9A3E2 = {
 			isa = PBXGroup;
 			children = (
-				85308E23267E87E8001ABD76 /* BrowserServicesKit */,
 				AA68C3D62490F821001B8783 /* README.md */,
 				AA585D80248FD31100E9A3E2 /* DuckDuckGo */,
 				AA585D93248FD31400E9A3E2 /* Unit Tests */,
@@ -1864,7 +1862,6 @@
 				B6A9E46F26146A250067D1B9 /* DateExtension.swift */,
 				B63D467025BFA6C100874977 /* DispatchQueueExtensions.swift */,
 				AA92126E25ACCB1100600CD4 /* ErrorExtension.swift */,
-				B6E61EE2263AC0C8004E11AB /* FileManagerExtension.swift */,
 				4B67744F255DBFA300025BD8 /* HashExtension.swift */,
 				AAECA41F24EEA4AC00EFA63A /* IndexPathExtension.swift */,
 				85308E24267FC9F2001ABD76 /* NSAlertExtension.swift */,
@@ -1872,10 +1869,6 @@
 				AA5C8F622591021700748EB7 /* NSApplicationExtension.swift */,
 				B63D467925BFC3E100874977 /* NSCoderExtensions.swift */,
 				F41D174025CB131900472416 /* NSColorExtension.swift */,
-				B657841825FA484B00D8DB33 /* NSException+Catch.h */,
-				B657841925FA484B00D8DB33 /* NSException+Catch.m */,
-				B657841E25FA497600D8DB33 /* NSException+Catch.swift */,
-				4B0511FC262CD20D00F6079C /* NSImageViewExtension.swift */,
 				AA6EF9B2250785D5004754E6 /* NSMenuExtension.swift */,
 				AA72D5FD25FFF94E00C77619 /* NSMenuItemExtension.swift */,
 				4B0511DF262CAA8600F6079C /* NSOpenPanelExtensions.swift */,
@@ -1886,25 +1879,19 @@
 				4B0511E0262CAA8600F6079C /* NSViewControllerExtension.swift */,
 				AA6FFB4324DC33320028F4D0 /* NSViewExtension.swift */,
 				AA9E9A5525A3AE8400D1959D /* NSWindowExtension.swift */,
-				B6A9E46A2614618A0067D1B9 /* OperatingSystemVersionExtension.swift */,
 				B684592125C93BE000DC17B6 /* Publisher.asVoid.swift */,
-				AAFCB37E25E545D400859DD4 /* PublisherExtension.swift */,
 				B684592625C93C0500DC17B6 /* Publishers.NestedObjectChanges.swift */,
 				B6AAAC3D26048F690029438D /* RandomAccessCollectionExtension.swift */,
 				4BB88B4925B7B690006F6B06 /* SequenceExtensions.swift */,
 				B65783E625F8AAFB00D8DB33 /* String+Punycode.swift */,
 				AA8EDF2624923EC70071C2E8 /* StringExtension.swift */,
-				AAADFD05264AA282001555EA /* TimeIntervalExtension.swift */,
 				AA8EDF2324923E980071C2E8 /* URLExtension.swift */,
 				AA88D14A252A557100980B4E /* URLRequestExtension.swift */,
-				B6CF78DD267B099C00CD4F13 /* WKNavigationActionExtension.swift */,
 				AAA0CC69253CC43C0079BC96 /* WKUserContentControllerExtension.swift */,
 				B63D466725BEB6C200874977 /* WKWebView+Private.h */,
 				B63D466825BEB6C200874977 /* WKWebView+SessionState.swift */,
 				B68458CC25C7EB9000DC17B6 /* WKWebViewConfigurationExtensions.swift */,
 				AA92127625ADA07900600CD4 /* WKWebViewExtension.swift */,
-<<<<<<< HEAD
-=======
 				B6CF78DD267B099C00CD4F13 /* WKNavigationActionExtension.swift */,
 				AAFCB37E25E545D400859DD4 /* PublisherExtension.swift */,
 				B657841825FA484B00D8DB33 /* NSException+Catch.h */,
@@ -1915,7 +1902,6 @@
 				4B0511FC262CD20D00F6079C /* NSImageViewExtension.swift */,
 				B6E61EE2263AC0C8004E11AB /* FileManagerExtension.swift */,
 				AAADFD05264AA282001555EA /* TimeIntervalExtension.swift */,
->>>>>>> ed949d81
 			);
 			path = Extensions;
 			sourceTree = "<group>";
@@ -3232,8 +3218,8 @@
 			isa = XCRemoteSwiftPackageReference;
 			repositoryURL = "https://github.com/duckduckgo/BrowserServicesKit.git";
 			requirement = {
-				kind = upToNextMajorVersion;
-				minimumVersion = 4.0.2;
+				kind = revision;
+				revision = fc68f4d24c75e51a95710c1848a9f4874c4d3206;
 			};
 		};
 		85FF55C625F82E4F00E2AB99 /* XCRemoteSwiftPackageReference "lottie-ios" */ = {
