// !$*UTF8*$!
{
	archiveVersion = 1;
	classes = {
	};
	objectVersion = 54;
	objects = {

/* Begin PBXBuildFile section */
		0230C0A3272080090018F728 /* KeyedCodingExtension.swift in Sources */ = {isa = PBXBuildFile; fileRef = 0230C0A2272080090018F728 /* KeyedCodingExtension.swift */; };
		0230C0A52721F3750018F728 /* GPCRequestFactory.swift in Sources */ = {isa = PBXBuildFile; fileRef = 0230C0A42721F3750018F728 /* GPCRequestFactory.swift */; };
		026ADE1426C3010C002518EE /* macos-config.json in Resources */ = {isa = PBXBuildFile; fileRef = 026ADE1326C3010C002518EE /* macos-config.json */; };
		142879DA24CE1179005419BB /* SuggestionViewModelTests.swift in Sources */ = {isa = PBXBuildFile; fileRef = 142879D924CE1179005419BB /* SuggestionViewModelTests.swift */; };
		142879DC24CE1185005419BB /* SuggestionContainerViewModelTests.swift in Sources */ = {isa = PBXBuildFile; fileRef = 142879DB24CE1185005419BB /* SuggestionContainerViewModelTests.swift */; };
		1430DFF524D0580F00B8978C /* TabBarViewController.swift in Sources */ = {isa = PBXBuildFile; fileRef = 1430DFF424D0580F00B8978C /* TabBarViewController.swift */; };
		14505A08256084EF00272CC6 /* UserAgent.swift in Sources */ = {isa = PBXBuildFile; fileRef = 14505A07256084EF00272CC6 /* UserAgent.swift */; };
		1456D6E124EFCBC300775049 /* TabBarCollectionView.swift in Sources */ = {isa = PBXBuildFile; fileRef = 1456D6E024EFCBC300775049 /* TabBarCollectionView.swift */; };
		14D9B8FB24F7E089000D4D13 /* AddressBarViewController.swift in Sources */ = {isa = PBXBuildFile; fileRef = 14D9B8F924F7E089000D4D13 /* AddressBarViewController.swift */; };
		1E25269C28F8741A00E44DFA /* Common in Frameworks */ = {isa = PBXBuildFile; productRef = 1E25269B28F8741A00E44DFA /* Common */; };
		3106AD76287F000600159FE5 /* CookieConsentUserPermissionViewController.swift in Sources */ = {isa = PBXBuildFile; fileRef = 3106AD75287F000600159FE5 /* CookieConsentUserPermissionViewController.swift */; };
		311B262728E73E0A00FD181A /* TabShadowConfig.swift in Sources */ = {isa = PBXBuildFile; fileRef = 311B262628E73E0A00FD181A /* TabShadowConfig.swift */; };
		313AEDA1287CAD1D00E1E8F4 /* CookieConsentUserPermissionView.swift in Sources */ = {isa = PBXBuildFile; fileRef = 313AEDA0287CAD1D00E1E8F4 /* CookieConsentUserPermissionView.swift */; };
		3154FD1428E6011A00909769 /* TabShadowView.swift in Sources */ = {isa = PBXBuildFile; fileRef = 3154FD1328E6011A00909769 /* TabShadowView.swift */; };
		315AA07028CA5CC800200030 /* YoutubePlayerNavigationHandler.swift in Sources */ = {isa = PBXBuildFile; fileRef = 315AA06F28CA5CC800200030 /* YoutubePlayerNavigationHandler.swift */; };
		3171D6B82889849F0068632A /* CookieManagedNotificationView.swift in Sources */ = {isa = PBXBuildFile; fileRef = 3171D6B72889849F0068632A /* CookieManagedNotificationView.swift */; };
		3171D6BA288984D00068632A /* BadgeAnimationView.swift in Sources */ = {isa = PBXBuildFile; fileRef = 3171D6B9288984D00068632A /* BadgeAnimationView.swift */; };
		3171D6DB2889B64D0068632A /* CookieManagedNotificationContainerView.swift in Sources */ = {isa = PBXBuildFile; fileRef = 3171D6DA2889B64D0068632A /* CookieManagedNotificationContainerView.swift */; };
		3184AC6D288F29D800C35E4B /* BadgeNotificationAnimationModel.swift in Sources */ = {isa = PBXBuildFile; fileRef = 3184AC6C288F29D800C35E4B /* BadgeNotificationAnimationModel.swift */; };
		3184AC6F288F2A1100C35E4B /* CookieNotificationAnimationModel.swift in Sources */ = {isa = PBXBuildFile; fileRef = 3184AC6E288F2A1100C35E4B /* CookieNotificationAnimationModel.swift */; };
		31A031A6288191230090F792 /* CookieConsentAnimationView.swift in Sources */ = {isa = PBXBuildFile; fileRef = 31A031A5288191230090F792 /* CookieConsentAnimationView.swift */; };
		31A031A928819D920090F792 /* CookieConsentAnimationModel.swift in Sources */ = {isa = PBXBuildFile; fileRef = 31A031A828819D920090F792 /* CookieConsentAnimationModel.swift */; };
		31B7C84F288008E00049841F /* CookieConsent.storyboard in Resources */ = {isa = PBXBuildFile; fileRef = 31B7C84E288008E00049841F /* CookieConsent.storyboard */; };
		31B7C85128800A5D0049841F /* CookieConsentPopover.swift in Sources */ = {isa = PBXBuildFile; fileRef = 31B7C85028800A5D0049841F /* CookieConsentPopover.swift */; };
		31B9226C288054D5001F55B7 /* CookieConsentPopoverManager.swift in Sources */ = {isa = PBXBuildFile; fileRef = 31B9226B288054D5001F55B7 /* CookieConsentPopoverManager.swift */; };
		31C3CE0228EDC1E70002C24A /* CustomRoundedCornersShape.swift in Sources */ = {isa = PBXBuildFile; fileRef = 31C3CE0128EDC1E70002C24A /* CustomRoundedCornersShape.swift */; };
		31CF3432288B0B1B0087244B /* NavigationBarBadgeAnimator.swift in Sources */ = {isa = PBXBuildFile; fileRef = 31CF3431288B0B1B0087244B /* NavigationBarBadgeAnimator.swift */; };
		31F28C4F28C8EEC500119F70 /* YoutubePlayerUserScript.swift in Sources */ = {isa = PBXBuildFile; fileRef = 31F28C4C28C8EEC500119F70 /* YoutubePlayerUserScript.swift */; };
		31F28C5128C8EEC500119F70 /* YoutubeOverlayUserScript.swift in Sources */ = {isa = PBXBuildFile; fileRef = 31F28C4E28C8EEC500119F70 /* YoutubeOverlayUserScript.swift */; };
		31F28C5328C8EECA00119F70 /* PrivatePlayerSchemeHandler.swift in Sources */ = {isa = PBXBuildFile; fileRef = 31F28C5228C8EECA00119F70 /* PrivatePlayerSchemeHandler.swift */; };
		31F28C5828C8EEDB00119F70 /* youtube_player_template.html in Resources */ = {isa = PBXBuildFile; fileRef = 31F28C5528C8EEDB00119F70 /* youtube_player_template.html */; };
		31F7F2A6288AD2CA001C0D64 /* NavigationBarBadgeAnimationView.swift in Sources */ = {isa = PBXBuildFile; fileRef = 31F7F2A5288AD2CA001C0D64 /* NavigationBarBadgeAnimationView.swift */; };
		336D5B18262D8D3C0052E0C9 /* findinpage.js in Resources */ = {isa = PBXBuildFile; fileRef = 336D5AEF262D8D3C0052E0C9 /* findinpage.js */; };
		339A6B5826A044BA00E3DAE8 /* duckduckgo-privacy-dashboard in Resources */ = {isa = PBXBuildFile; fileRef = 339A6B5726A044BA00E3DAE8 /* duckduckgo-privacy-dashboard */; };
		37054FC92873301700033B6F /* PinnedTabView.swift in Sources */ = {isa = PBXBuildFile; fileRef = 37054FC82873301700033B6F /* PinnedTabView.swift */; };
		37054FCE2876472D00033B6F /* WebViewSnapshotView.swift in Sources */ = {isa = PBXBuildFile; fileRef = 37054FCD2876472D00033B6F /* WebViewSnapshotView.swift */; };
		3714B1E728EDB7FA0056C57A /* PrivatePlayerPreferencesTests.swift in Sources */ = {isa = PBXBuildFile; fileRef = 3714B1E628EDB7FA0056C57A /* PrivatePlayerPreferencesTests.swift */; };
		3714B1E928EDBAAB0056C57A /* PrivatePlayerTests.swift in Sources */ = {isa = PBXBuildFile; fileRef = 3714B1E828EDBAAB0056C57A /* PrivatePlayerTests.swift */; };
		371C0A2927E33EDC0070591F /* FeedbackPresenter.swift in Sources */ = {isa = PBXBuildFile; fileRef = 371C0A2827E33EDC0070591F /* FeedbackPresenter.swift */; };
		371E141927E92E42009E3B5B /* MultilineScrollableTextFix.swift in Sources */ = {isa = PBXBuildFile; fileRef = 371E141827E92E42009E3B5B /* MultilineScrollableTextFix.swift */; };
		373A1AA8283ED1B900586521 /* BookmarkHTMLReader.swift in Sources */ = {isa = PBXBuildFile; fileRef = 373A1AA7283ED1B900586521 /* BookmarkHTMLReader.swift */; };
		373A1AAA283ED86C00586521 /* BookmarksHTMLReaderTests.swift in Sources */ = {isa = PBXBuildFile; fileRef = 373A1AA9283ED86C00586521 /* BookmarksHTMLReaderTests.swift */; };
		373A1AB02842C4EA00586521 /* BookmarkHTMLImporter.swift in Sources */ = {isa = PBXBuildFile; fileRef = 373A1AAF2842C4EA00586521 /* BookmarkHTMLImporter.swift */; };
		373A1AB228451ED400586521 /* BookmarksHTMLImporterTests.swift in Sources */ = {isa = PBXBuildFile; fileRef = 373A1AB128451ED400586521 /* BookmarksHTMLImporterTests.swift */; };
		37479F152891BC8300302FE2 /* TabCollectionViewModelTests+WithoutPinnedTabsManager.swift in Sources */ = {isa = PBXBuildFile; fileRef = 37479F142891BC8300302FE2 /* TabCollectionViewModelTests+WithoutPinnedTabsManager.swift */; };
		37534C9E28104D9B002621E7 /* TabLazyLoaderTests.swift in Sources */ = {isa = PBXBuildFile; fileRef = 37534C9D28104D9B002621E7 /* TabLazyLoaderTests.swift */; };
		37534CA028113101002621E7 /* LazyLoadable.swift in Sources */ = {isa = PBXBuildFile; fileRef = 37534C9F28113101002621E7 /* LazyLoadable.swift */; };
		37534CA3281132CB002621E7 /* TabLazyLoaderDataSource.swift in Sources */ = {isa = PBXBuildFile; fileRef = 37534CA2281132CB002621E7 /* TabLazyLoaderDataSource.swift */; };
		37534CA52811987D002621E7 /* AdjacentItemEnumeratorTests.swift in Sources */ = {isa = PBXBuildFile; fileRef = 37534CA42811987D002621E7 /* AdjacentItemEnumeratorTests.swift */; };
		37534CA8281198CD002621E7 /* AdjacentItemEnumerator.swift in Sources */ = {isa = PBXBuildFile; fileRef = 37534CA62811988E002621E7 /* AdjacentItemEnumerator.swift */; };
		376705AF27EB488600DD8D76 /* RoundedSelectionRowView.swift in Sources */ = {isa = PBXBuildFile; fileRef = 4B0511B3262CAA5A00F6079C /* RoundedSelectionRowView.swift */; };
		376705B327EC7D4F00DD8D76 /* TextButton.swift in Sources */ = {isa = PBXBuildFile; fileRef = 376705B227EC7D4F00DD8D76 /* TextButton.swift */; };
		3767190028E58513003A2A15 /* PrivatePlayerURLExtensionTests.swift in Sources */ = {isa = PBXBuildFile; fileRef = 376718FF28E58513003A2A15 /* PrivatePlayerURLExtensionTests.swift */; };
		3767190328E724D8003A2A15 /* PrivatePlayerURLExtension.swift in Sources */ = {isa = PBXBuildFile; fileRef = 3767190128E724B2003A2A15 /* PrivatePlayerURLExtension.swift */; };
		376C4DB928A1A48A00CC0F5B /* FirePopoverViewModelTests.swift in Sources */ = {isa = PBXBuildFile; fileRef = 376C4DB828A1A48A00CC0F5B /* FirePopoverViewModelTests.swift */; };
		3776582D27F71652009A6B35 /* WebsiteBreakageReportTests.swift in Sources */ = {isa = PBXBuildFile; fileRef = 3776582C27F71652009A6B35 /* WebsiteBreakageReportTests.swift */; };
		3776582F27F82E62009A6B35 /* AutofillPreferences.swift in Sources */ = {isa = PBXBuildFile; fileRef = 3776582E27F82E62009A6B35 /* AutofillPreferences.swift */; };
		3776583127F8325B009A6B35 /* AutofillPreferencesTests.swift in Sources */ = {isa = PBXBuildFile; fileRef = 3776583027F8325B009A6B35 /* AutofillPreferencesTests.swift */; };
		378205F62837CBA800D1D4AA /* SavedStateMock.swift in Sources */ = {isa = PBXBuildFile; fileRef = 378205F52837CBA800D1D4AA /* SavedStateMock.swift */; };
		378205F8283BC6A600D1D4AA /* StartupPreferencesTests.swift in Sources */ = {isa = PBXBuildFile; fileRef = 378205F7283BC6A600D1D4AA /* StartupPreferencesTests.swift */; };
		378205FB283C277800D1D4AA /* MainMenuTests.swift in Sources */ = {isa = PBXBuildFile; fileRef = 378205FA283C277800D1D4AA /* MainMenuTests.swift */; };
		379DE4BD27EA31AC002CC3DE /* PreferencesAutofillView.swift in Sources */ = {isa = PBXBuildFile; fileRef = 379DE4BC27EA31AC002CC3DE /* PreferencesAutofillView.swift */; };
		37A4CEBA282E992F00D75B89 /* StartupPreferences.swift in Sources */ = {isa = PBXBuildFile; fileRef = 37A4CEB9282E992F00D75B89 /* StartupPreferences.swift */; };
		37A803DB27FD69D300052F4C /* Data Import Resources in Resources */ = {isa = PBXBuildFile; fileRef = 37A803DA27FD69D300052F4C /* Data Import Resources */; };
		37AFCE8127DA2CA600471A10 /* PreferencesViewController.swift in Sources */ = {isa = PBXBuildFile; fileRef = 37AFCE8027DA2CA600471A10 /* PreferencesViewController.swift */; };
		37AFCE8527DA2D3900471A10 /* PreferencesSidebar.swift in Sources */ = {isa = PBXBuildFile; fileRef = 37AFCE8427DA2D3900471A10 /* PreferencesSidebar.swift */; };
		37AFCE8727DA334800471A10 /* PreferencesRootView.swift in Sources */ = {isa = PBXBuildFile; fileRef = 37AFCE8627DA334800471A10 /* PreferencesRootView.swift */; };
		37AFCE8927DA33BA00471A10 /* Preferences.swift in Sources */ = {isa = PBXBuildFile; fileRef = 37AFCE8827DA33BA00471A10 /* Preferences.swift */; };
		37AFCE8B27DB69BC00471A10 /* PreferencesGeneralView.swift in Sources */ = {isa = PBXBuildFile; fileRef = 37AFCE8A27DB69BC00471A10 /* PreferencesGeneralView.swift */; };
		37AFCE9227DB8CAD00471A10 /* PreferencesAboutView.swift in Sources */ = {isa = PBXBuildFile; fileRef = 37AFCE9127DB8CAD00471A10 /* PreferencesAboutView.swift */; };
		37B11B3928095E6600CBB621 /* TabLazyLoader.swift in Sources */ = {isa = PBXBuildFile; fileRef = 37B11B3828095E6600CBB621 /* TabLazyLoader.swift */; };
		37BF3F14286D8A6500BD9014 /* PinnedTabsManager.swift in Sources */ = {isa = PBXBuildFile; fileRef = 37BF3F13286D8A6500BD9014 /* PinnedTabsManager.swift */; };
		37BF3F21286F0A7A00BD9014 /* PinnedTabsViewModel.swift in Sources */ = {isa = PBXBuildFile; fileRef = 37BF3F1E286F0A7A00BD9014 /* PinnedTabsViewModel.swift */; };
		37BF3F22286F0A7A00BD9014 /* PinnedTabsView.swift in Sources */ = {isa = PBXBuildFile; fileRef = 37BF3F1F286F0A7A00BD9014 /* PinnedTabsView.swift */; };
		37BF3F24286F0AAE00BD9014 /* View+RoundedCorners.swift in Sources */ = {isa = PBXBuildFile; fileRef = 37BF3F23286F0AAE00BD9014 /* View+RoundedCorners.swift */; };
		37CC53EC27E8A4D10028713D /* PreferencesPrivacyView.swift in Sources */ = {isa = PBXBuildFile; fileRef = 37CC53EB27E8A4D10028713D /* PreferencesPrivacyView.swift */; };
		37CC53F027E8D1440028713D /* PreferencesDownloadsView.swift in Sources */ = {isa = PBXBuildFile; fileRef = 37CC53EF27E8D1440028713D /* PreferencesDownloadsView.swift */; };
		37CC53F427E8D4620028713D /* NSPathControlView.swift in Sources */ = {isa = PBXBuildFile; fileRef = 37CC53F327E8D4620028713D /* NSPathControlView.swift */; };
		37CD54B327EE509700F1F7B9 /* View+Cursor.swift in Sources */ = {isa = PBXBuildFile; fileRef = 37CD54B227EE509700F1F7B9 /* View+Cursor.swift */; };
		37CD54B527F1AC1300F1F7B9 /* PreferencesSidebarModelTests.swift in Sources */ = {isa = PBXBuildFile; fileRef = 37CD54B427F1AC1300F1F7B9 /* PreferencesSidebarModelTests.swift */; };
		37CD54B727F1B28A00F1F7B9 /* DefaultBrowserPreferencesTests.swift in Sources */ = {isa = PBXBuildFile; fileRef = 37CD54B627F1B28A00F1F7B9 /* DefaultBrowserPreferencesTests.swift */; };
		37CD54B927F1F8AC00F1F7B9 /* AppearancePreferencesTests.swift in Sources */ = {isa = PBXBuildFile; fileRef = 37CD54B827F1F8AC00F1F7B9 /* AppearancePreferencesTests.swift */; };
		37CD54BB27F25A4000F1F7B9 /* DownloadsPreferencesTests.swift in Sources */ = {isa = PBXBuildFile; fileRef = 37CD54BA27F25A4000F1F7B9 /* DownloadsPreferencesTests.swift */; };
		37CD54BD27F2ECAE00F1F7B9 /* AutofillPreferencesModelTests.swift in Sources */ = {isa = PBXBuildFile; fileRef = 37CD54BC27F2ECAE00F1F7B9 /* AutofillPreferencesModelTests.swift */; };
		37CD54C927F2FDD100F1F7B9 /* PrivacyPreferencesModel.swift in Sources */ = {isa = PBXBuildFile; fileRef = 37CD54C127F2FDD100F1F7B9 /* PrivacyPreferencesModel.swift */; };
		37CD54CA27F2FDD100F1F7B9 /* AutofillPreferencesModel.swift in Sources */ = {isa = PBXBuildFile; fileRef = 37CD54C227F2FDD100F1F7B9 /* AutofillPreferencesModel.swift */; };
		37CD54CB27F2FDD100F1F7B9 /* DownloadsPreferences.swift in Sources */ = {isa = PBXBuildFile; fileRef = 37CD54C327F2FDD100F1F7B9 /* DownloadsPreferences.swift */; };
		37CD54CC27F2FDD100F1F7B9 /* PreferencesSection.swift in Sources */ = {isa = PBXBuildFile; fileRef = 37CD54C427F2FDD100F1F7B9 /* PreferencesSection.swift */; };
		37CD54CD27F2FDD100F1F7B9 /* AboutModel.swift in Sources */ = {isa = PBXBuildFile; fileRef = 37CD54C527F2FDD100F1F7B9 /* AboutModel.swift */; };
		37CD54CE27F2FDD100F1F7B9 /* PreferencesSidebarModel.swift in Sources */ = {isa = PBXBuildFile; fileRef = 37CD54C627F2FDD100F1F7B9 /* PreferencesSidebarModel.swift */; };
		37CD54CF27F2FDD100F1F7B9 /* AppearancePreferences.swift in Sources */ = {isa = PBXBuildFile; fileRef = 37CD54C727F2FDD100F1F7B9 /* AppearancePreferences.swift */; };
		37CD54D027F2FDD100F1F7B9 /* DefaultBrowserPreferences.swift in Sources */ = {isa = PBXBuildFile; fileRef = 37CD54C827F2FDD100F1F7B9 /* DefaultBrowserPreferences.swift */; };
		37D2377A287EB8CA00BCE03B /* TabIndex.swift in Sources */ = {isa = PBXBuildFile; fileRef = 37D23779287EB8CA00BCE03B /* TabIndex.swift */; };
		37D2377C287EBDA300BCE03B /* TabIndexTests.swift in Sources */ = {isa = PBXBuildFile; fileRef = 37D2377B287EBDA300BCE03B /* TabIndexTests.swift */; };
		37D23780287EFEE200BCE03B /* PinnedTabsManagerTests.swift in Sources */ = {isa = PBXBuildFile; fileRef = 37D2377F287EFEE200BCE03B /* PinnedTabsManagerTests.swift */; };
		37D23785287F4E6500BCE03B /* PinnedTabsHostingView.swift in Sources */ = {isa = PBXBuildFile; fileRef = 37D23783287F4D6A00BCE03B /* PinnedTabsHostingView.swift */; };
		37D23787287F5C2900BCE03B /* PinnedTabsViewModelTests.swift in Sources */ = {isa = PBXBuildFile; fileRef = 37D23786287F5C2900BCE03B /* PinnedTabsViewModelTests.swift */; };
		37D23789288009CF00BCE03B /* TabCollectionViewModelTests+PinnedTabs.swift in Sources */ = {isa = PBXBuildFile; fileRef = 37D23788288009CF00BCE03B /* TabCollectionViewModelTests+PinnedTabs.swift */; };
		37D2771527E870D4003365FD /* PreferencesAppearanceView.swift in Sources */ = {isa = PBXBuildFile; fileRef = 37D2771427E870D4003365FD /* PreferencesAppearanceView.swift */; };
		37F19A6528E1B3FB00740DC6 /* PreferencesPrivatePlayerView.swift in Sources */ = {isa = PBXBuildFile; fileRef = 37F19A6428E1B3FB00740DC6 /* PreferencesPrivatePlayerView.swift */; };
		37F19A6728E1B43200740DC6 /* PrivatePlayerPreferences.swift in Sources */ = {isa = PBXBuildFile; fileRef = 37F19A6628E1B43200740DC6 /* PrivatePlayerPreferences.swift */; };
		37F19A6A28E2F2D000740DC6 /* PrivatePlayer.swift in Sources */ = {isa = PBXBuildFile; fileRef = 37F19A6928E2F2D000740DC6 /* PrivatePlayer.swift */; };
		4B0135CE2729F1AA00D54834 /* NSPasteboardExtension.swift in Sources */ = {isa = PBXBuildFile; fileRef = 4B0135CD2729F1AA00D54834 /* NSPasteboardExtension.swift */; };
		4B02198925E05FAC00ED7DEA /* FireproofingURLExtensions.swift in Sources */ = {isa = PBXBuildFile; fileRef = 4B02197F25E05FAC00ED7DEA /* FireproofingURLExtensions.swift */; };
		4B02198A25E05FAC00ED7DEA /* FireproofDomains.swift in Sources */ = {isa = PBXBuildFile; fileRef = 4B02198125E05FAC00ED7DEA /* FireproofDomains.swift */; };
		4B02198B25E05FAC00ED7DEA /* FireproofInfoViewController.swift in Sources */ = {isa = PBXBuildFile; fileRef = 4B02198325E05FAC00ED7DEA /* FireproofInfoViewController.swift */; };
		4B02198C25E05FAC00ED7DEA /* Fireproofing.storyboard in Resources */ = {isa = PBXBuildFile; fileRef = 4B02198425E05FAC00ED7DEA /* Fireproofing.storyboard */; };
		4B02199C25E063DE00ED7DEA /* FireproofDomainsTests.swift in Sources */ = {isa = PBXBuildFile; fileRef = 4B02199925E063DE00ED7DEA /* FireproofDomainsTests.swift */; };
		4B02199D25E063DE00ED7DEA /* FireproofingURLExtensionsTests.swift in Sources */ = {isa = PBXBuildFile; fileRef = 4B02199A25E063DE00ED7DEA /* FireproofingURLExtensionsTests.swift */; };
		4B0219A825E0646500ED7DEA /* WebsiteDataStoreTests.swift in Sources */ = {isa = PBXBuildFile; fileRef = 4B0219A725E0646500ED7DEA /* WebsiteDataStoreTests.swift */; };
		4B0511BD262CAA5A00F6079C /* PrivacySecurityPreferences.swift in Sources */ = {isa = PBXBuildFile; fileRef = 4B0511A6262CAA5A00F6079C /* PrivacySecurityPreferences.swift */; };
		4B0511C3262CAA5A00F6079C /* FireproofDomains.storyboard in Resources */ = {isa = PBXBuildFile; fileRef = 4B0511AD262CAA5A00F6079C /* FireproofDomains.storyboard */; };
		4B0511CA262CAA5A00F6079C /* FireproofDomainsViewController.swift in Sources */ = {isa = PBXBuildFile; fileRef = 4B0511B4262CAA5A00F6079C /* FireproofDomainsViewController.swift */; };
		4B0511E1262CAA8600F6079C /* NSOpenPanelExtensions.swift in Sources */ = {isa = PBXBuildFile; fileRef = 4B0511DF262CAA8600F6079C /* NSOpenPanelExtensions.swift */; };
		4B0511E2262CAA8600F6079C /* NSViewControllerExtension.swift in Sources */ = {isa = PBXBuildFile; fileRef = 4B0511E0262CAA8600F6079C /* NSViewControllerExtension.swift */; };
		4B0511E7262CAB3700F6079C /* UserDefaultsWrapperUtilities.swift in Sources */ = {isa = PBXBuildFile; fileRef = 4B0511E6262CAB3700F6079C /* UserDefaultsWrapperUtilities.swift */; };
		4B0A63E8289DB58E00378EF7 /* FirefoxFaviconsReader.swift in Sources */ = {isa = PBXBuildFile; fileRef = 4B0A63E7289DB58E00378EF7 /* FirefoxFaviconsReader.swift */; };
		4B0AACAC28BC63ED001038AC /* ChromiumFaviconsReader.swift in Sources */ = {isa = PBXBuildFile; fileRef = 4B0AACAB28BC63ED001038AC /* ChromiumFaviconsReader.swift */; };
		4B0AACAE28BC6FD0001038AC /* SafariFaviconsReader.swift in Sources */ = {isa = PBXBuildFile; fileRef = 4B0AACAD28BC6FD0001038AC /* SafariFaviconsReader.swift */; };
		4B0DB5E528BD9D08007DD239 /* PinningManager.swift in Sources */ = {isa = PBXBuildFile; fileRef = 4B0DB5E428BD9D08007DD239 /* PinningManager.swift */; };
		4B11060525903E570039B979 /* CoreDataEncryptionTesting.xcdatamodeld in Sources */ = {isa = PBXBuildFile; fileRef = 4B11060325903E570039B979 /* CoreDataEncryptionTesting.xcdatamodeld */; };
		4B11060A25903EAC0039B979 /* CoreDataEncryptionTests.swift in Sources */ = {isa = PBXBuildFile; fileRef = 4B11060925903EAC0039B979 /* CoreDataEncryptionTests.swift */; };
		4B117F7D276C0CB5002F3D8C /* LocalStatisticsStoreTests.swift in Sources */ = {isa = PBXBuildFile; fileRef = 4B117F7C276C0CB5002F3D8C /* LocalStatisticsStoreTests.swift */; };
		4B139AFD26B60BD800894F82 /* NSImageExtensions.swift in Sources */ = {isa = PBXBuildFile; fileRef = 4B139AFC26B60BD800894F82 /* NSImageExtensions.swift */; };
		4B17E2D4287380390003BD39 /* PersistentAppInterfaceSettings.swift in Sources */ = {isa = PBXBuildFile; fileRef = 4B17E2D3287380390003BD39 /* PersistentAppInterfaceSettings.swift */; };
		4B1AD8D525FC38DD00261379 /* EncryptionKeyStoreTests.swift in Sources */ = {isa = PBXBuildFile; fileRef = 4BA1A6EA258C288C00F6F690 /* EncryptionKeyStoreTests.swift */; };
		4B1AD8E225FC390B00261379 /* EncryptionMocks.swift in Sources */ = {isa = PBXBuildFile; fileRef = 4BA1A6F5258C4F9600F6F690 /* EncryptionMocks.swift */; };
		4B1AD91725FC46FB00261379 /* CoreDataEncryptionTests.swift in Sources */ = {isa = PBXBuildFile; fileRef = 4B1AD91625FC46FB00261379 /* CoreDataEncryptionTests.swift */; };
		4B1AD92125FC474E00261379 /* CoreDataEncryptionTesting.xcdatamodeld in Sources */ = {isa = PBXBuildFile; fileRef = 4B11060325903E570039B979 /* CoreDataEncryptionTesting.xcdatamodeld */; };
		4B1E6EED27AB5E5100F51793 /* SecureVaultSorting.swift in Sources */ = {isa = PBXBuildFile; fileRef = 4B1E6EEB27AB5E5100F51793 /* SecureVaultSorting.swift */; };
		4B1E6EEE27AB5E5100F51793 /* PasswordManagementListSection.swift in Sources */ = {isa = PBXBuildFile; fileRef = 4B1E6EEC27AB5E5100F51793 /* PasswordManagementListSection.swift */; };
		4B1E6EF127AB5E5D00F51793 /* NSPopUpButtonView.swift in Sources */ = {isa = PBXBuildFile; fileRef = 4B1E6EEF27AB5E5D00F51793 /* NSPopUpButtonView.swift */; };
		4B1E6EF227AB5E5D00F51793 /* PasswordManagementItemList.swift in Sources */ = {isa = PBXBuildFile; fileRef = 4B1E6EF027AB5E5D00F51793 /* PasswordManagementItemList.swift */; };
		4B29759728281F0900187C4E /* FirefoxEncryptionKeyReader.swift in Sources */ = {isa = PBXBuildFile; fileRef = 4B29759628281F0900187C4E /* FirefoxEncryptionKeyReader.swift */; };
		4B2975992828285900187C4E /* FirefoxKeyReaderTests.swift in Sources */ = {isa = PBXBuildFile; fileRef = 4B2975982828285900187C4E /* FirefoxKeyReaderTests.swift */; };
		4B29759C28284DBC00187C4E /* FirefoxBerkeleyDatabaseReader.m in Sources */ = {isa = PBXBuildFile; fileRef = 4B29759B28284DBC00187C4E /* FirefoxBerkeleyDatabaseReader.m */; };
		4B2E7D6326FF9D6500D2DB17 /* PrintingUserScript.swift in Sources */ = {isa = PBXBuildFile; fileRef = 4B2E7D6226FF9D6500D2DB17 /* PrintingUserScript.swift */; };
		4B379C1527BD91E3008A968E /* QuartzIdleStateProvider.swift in Sources */ = {isa = PBXBuildFile; fileRef = 4B379C1427BD91E3008A968E /* QuartzIdleStateProvider.swift */; };
		4B379C1E27BDB7FF008A968E /* DeviceAuthenticator.swift in Sources */ = {isa = PBXBuildFile; fileRef = 4B379C1D27BDB7FF008A968E /* DeviceAuthenticator.swift */; };
		4B379C2227BDBA29008A968E /* LocalAuthenticationService.swift in Sources */ = {isa = PBXBuildFile; fileRef = 4B379C2127BDBA29008A968E /* LocalAuthenticationService.swift */; };
		4B379C2427BDE1B0008A968E /* FlatButton.swift in Sources */ = {isa = PBXBuildFile; fileRef = 4B379C2327BDE1B0008A968E /* FlatButton.swift */; };
		4B39AAF627D9B2C700A73FD5 /* NSStackViewExtension.swift in Sources */ = {isa = PBXBuildFile; fileRef = 4B39AAF527D9B2C700A73FD5 /* NSStackViewExtension.swift */; };
		4B3F641E27A8D3BD00E0C118 /* BrowserProfileTests.swift in Sources */ = {isa = PBXBuildFile; fileRef = 4B3F641D27A8D3BD00E0C118 /* BrowserProfileTests.swift */; };
		4B434690285ED7A100177407 /* BookmarksBarViewModelTests.swift in Sources */ = {isa = PBXBuildFile; fileRef = 4B43468F285ED7A100177407 /* BookmarksBarViewModelTests.swift */; };
		4B43469528655D1400177407 /* FirefoxDataImporterTests.swift in Sources */ = {isa = PBXBuildFile; fileRef = 4B43469428655D1400177407 /* FirefoxDataImporterTests.swift */; };
		4B4F72EC266B2ED300814C60 /* CollectionExtension.swift in Sources */ = {isa = PBXBuildFile; fileRef = 4B4F72EB266B2ED300814C60 /* CollectionExtension.swift */; };
		4B59023D26B35F3600489384 /* ChromeDataImporter.swift in Sources */ = {isa = PBXBuildFile; fileRef = 4B59023826B35F3600489384 /* ChromeDataImporter.swift */; };
		4B59023E26B35F3600489384 /* ChromiumLoginReader.swift in Sources */ = {isa = PBXBuildFile; fileRef = 4B59023926B35F3600489384 /* ChromiumLoginReader.swift */; };
		4B59024026B35F3600489384 /* ChromiumDataImporter.swift in Sources */ = {isa = PBXBuildFile; fileRef = 4B59023B26B35F3600489384 /* ChromiumDataImporter.swift */; };
		4B59024126B35F3600489384 /* BraveDataImporter.swift in Sources */ = {isa = PBXBuildFile; fileRef = 4B59023C26B35F3600489384 /* BraveDataImporter.swift */; };
		4B59024326B35F7C00489384 /* BrowserImportViewController.swift in Sources */ = {isa = PBXBuildFile; fileRef = 4B59024226B35F7C00489384 /* BrowserImportViewController.swift */; };
		4B59024826B3673600489384 /* ThirdPartyBrowser.swift in Sources */ = {isa = PBXBuildFile; fileRef = 4B59024726B3673600489384 /* ThirdPartyBrowser.swift */; };
		4B59024C26B38BB800489384 /* ChromiumLoginReaderTests.swift in Sources */ = {isa = PBXBuildFile; fileRef = 4B59024B26B38BB800489384 /* ChromiumLoginReaderTests.swift */; };
		4B5A4F4C27F3A5AA008FBD88 /* NSNotificationName+DataImport.swift in Sources */ = {isa = PBXBuildFile; fileRef = 4B5A4F4B27F3A5AA008FBD88 /* NSNotificationName+DataImport.swift */; };
		4B5FF67826B602B100D42879 /* FirefoxDataImporter.swift in Sources */ = {isa = PBXBuildFile; fileRef = 4B5FF67726B602B100D42879 /* FirefoxDataImporter.swift */; };
		4B65143E263924B5005B46EB /* EmailUrlExtensions.swift in Sources */ = {isa = PBXBuildFile; fileRef = 4B65143D263924B5005B46EB /* EmailUrlExtensions.swift */; };
		4B677432255DBEB800025BD8 /* httpsMobileV2BloomSpec.json in Resources */ = {isa = PBXBuildFile; fileRef = 4B677427255DBEB800025BD8 /* httpsMobileV2BloomSpec.json */; };
		4B677433255DBEB800025BD8 /* httpsMobileV2Bloom.bin in Resources */ = {isa = PBXBuildFile; fileRef = 4B677428255DBEB800025BD8 /* httpsMobileV2Bloom.bin */; };
		4B677434255DBEB800025BD8 /* HTTPSBloomFilterSpecification.swift in Sources */ = {isa = PBXBuildFile; fileRef = 4B677429255DBEB800025BD8 /* HTTPSBloomFilterSpecification.swift */; };
		4B677435255DBEB800025BD8 /* httpsMobileV2FalsePositives.json in Resources */ = {isa = PBXBuildFile; fileRef = 4B67742A255DBEB800025BD8 /* httpsMobileV2FalsePositives.json */; };
		4B677438255DBEB800025BD8 /* HTTPSUpgrade.xcdatamodeld in Sources */ = {isa = PBXBuildFile; fileRef = 4B67742E255DBEB800025BD8 /* HTTPSUpgrade.xcdatamodeld */; };
		4B677439255DBEB800025BD8 /* AppHTTPSUpgradeStore.swift in Sources */ = {isa = PBXBuildFile; fileRef = 4B677430255DBEB800025BD8 /* AppHTTPSUpgradeStore.swift */; };
		4B677442255DBEEA00025BD8 /* Database.swift in Sources */ = {isa = PBXBuildFile; fileRef = 4B677440255DBEEA00025BD8 /* Database.swift */; };
		4B70C00127B0793D000386ED /* DuckDuckGo-ExampleCrash.ips in Resources */ = {isa = PBXBuildFile; fileRef = 4B70BFFF27B0793D000386ED /* DuckDuckGo-ExampleCrash.ips */; };
		4B70C00227B0793D000386ED /* CrashReportTests.swift in Sources */ = {isa = PBXBuildFile; fileRef = 4B70C00027B0793D000386ED /* CrashReportTests.swift */; };
		4B723E0526B0003E00E14D75 /* DataImportMocks.swift in Sources */ = {isa = PBXBuildFile; fileRef = 4B723DFF26B0003E00E14D75 /* DataImportMocks.swift */; };
		4B723E0626B0003E00E14D75 /* CSVParserTests.swift in Sources */ = {isa = PBXBuildFile; fileRef = 4B723E0026B0003E00E14D75 /* CSVParserTests.swift */; };
		4B723E0726B0003E00E14D75 /* CSVImporterTests.swift in Sources */ = {isa = PBXBuildFile; fileRef = 4B723E0126B0003E00E14D75 /* CSVImporterTests.swift */; };
		4B723E0826B0003E00E14D75 /* MockSecureVault.swift in Sources */ = {isa = PBXBuildFile; fileRef = 4B723E0326B0003E00E14D75 /* MockSecureVault.swift */; };
		4B723E0926B0003E00E14D75 /* CSVLoginExporterTests.swift in Sources */ = {isa = PBXBuildFile; fileRef = 4B723E0426B0003E00E14D75 /* CSVLoginExporterTests.swift */; };
		4B723E0A26B0005900E14D75 /* DataImportViewController.swift in Sources */ = {isa = PBXBuildFile; fileRef = 4B723DEE26B0002B00E14D75 /* DataImportViewController.swift */; };
		4B723E0B26B0005B00E14D75 /* FileImportViewController.swift in Sources */ = {isa = PBXBuildFile; fileRef = 4B723DEF26B0002B00E14D75 /* FileImportViewController.swift */; };
		4B723E0C26B0005D00E14D75 /* FileImportSummaryViewController.swift in Sources */ = {isa = PBXBuildFile; fileRef = 4B723DF026B0002B00E14D75 /* FileImportSummaryViewController.swift */; };
		4B723E0D26B0006100E14D75 /* SecureVaultLoginImporter.swift in Sources */ = {isa = PBXBuildFile; fileRef = 4B723DF326B0002B00E14D75 /* SecureVaultLoginImporter.swift */; };
		4B723E0E26B0006300E14D75 /* LoginImport.swift in Sources */ = {isa = PBXBuildFile; fileRef = 4B723DF426B0002B00E14D75 /* LoginImport.swift */; };
		4B723E0F26B0006500E14D75 /* CSVParser.swift in Sources */ = {isa = PBXBuildFile; fileRef = 4B723DF626B0002B00E14D75 /* CSVParser.swift */; };
		4B723E1026B0006700E14D75 /* CSVImporter.swift in Sources */ = {isa = PBXBuildFile; fileRef = 4B723DF726B0002B00E14D75 /* CSVImporter.swift */; };
		4B723E1126B0006C00E14D75 /* DataImport.storyboard in Resources */ = {isa = PBXBuildFile; fileRef = 4B723DED26B0002B00E14D75 /* DataImport.storyboard */; };
		4B723E1226B0006E00E14D75 /* DataImport.swift in Sources */ = {isa = PBXBuildFile; fileRef = 4B723DEB26B0002B00E14D75 /* DataImport.swift */; };
		4B723E1326B0007A00E14D75 /* CSVLoginExporter.swift in Sources */ = {isa = PBXBuildFile; fileRef = 4B723DFD26B0002B00E14D75 /* CSVLoginExporter.swift */; };
		4B723E1926B000DC00E14D75 /* TemporaryFileCreator.swift in Sources */ = {isa = PBXBuildFile; fileRef = 4B723E1726B000DC00E14D75 /* TemporaryFileCreator.swift */; };
		4B78A86B26BB3ADD0071BB16 /* BrowserImportSummaryViewController.swift in Sources */ = {isa = PBXBuildFile; fileRef = 4B78A86A26BB3ADD0071BB16 /* BrowserImportSummaryViewController.swift */; };
		4B7A57CF279A4EF300B1C70E /* ChromePreferences.swift in Sources */ = {isa = PBXBuildFile; fileRef = 4B7A57CE279A4EF300B1C70E /* ChromePreferences.swift */; };
		4B7A60A1273E0BE400BBDFEB /* WKWebsiteDataStoreExtension.swift in Sources */ = {isa = PBXBuildFile; fileRef = 4B7A60A0273E0BE400BBDFEB /* WKWebsiteDataStoreExtension.swift */; };
		4B82E9B325B69E3E00656FE7 /* TrackerRadarKit in Frameworks */ = {isa = PBXBuildFile; productRef = 4B82E9B225B69E3E00656FE7 /* TrackerRadarKit */; };
		4B85A48028821CC500FC4C39 /* NSPasteboardItemExtension.swift in Sources */ = {isa = PBXBuildFile; fileRef = 4B85A47F28821CC500FC4C39 /* NSPasteboardItemExtension.swift */; };
		4B8A4DFF27C83B29005F40E8 /* SaveIdentityViewController.swift in Sources */ = {isa = PBXBuildFile; fileRef = 4B8A4DFE27C83B29005F40E8 /* SaveIdentityViewController.swift */; };
		4B8A4E0127C8447E005F40E8 /* SaveIdentityPopover.swift in Sources */ = {isa = PBXBuildFile; fileRef = 4B8A4E0027C8447E005F40E8 /* SaveIdentityPopover.swift */; };
		4B8AC93326B3B06300879451 /* EdgeDataImporter.swift in Sources */ = {isa = PBXBuildFile; fileRef = 4B8AC93226B3B06300879451 /* EdgeDataImporter.swift */; };
		4B8AC93526B3B2FD00879451 /* NSAlert+DataImport.swift in Sources */ = {isa = PBXBuildFile; fileRef = 4B8AC93426B3B2FD00879451 /* NSAlert+DataImport.swift */; };
		4B8AC93926B48A5100879451 /* FirefoxLoginReader.swift in Sources */ = {isa = PBXBuildFile; fileRef = 4B8AC93826B48A5100879451 /* FirefoxLoginReader.swift */; };
		4B8AC93B26B48ADF00879451 /* ASN1Parser.swift in Sources */ = {isa = PBXBuildFile; fileRef = 4B8AC93A26B48ADF00879451 /* ASN1Parser.swift */; };
		4B8AC93D26B49BE600879451 /* FirefoxLoginReaderTests.swift in Sources */ = {isa = PBXBuildFile; fileRef = 4B8AC93C26B49BE600879451 /* FirefoxLoginReaderTests.swift */; };
		4B8AD0B127A86D9200AE44D6 /* WKWebsiteDataStoreExtensionTests.swift in Sources */ = {isa = PBXBuildFile; fileRef = 4B8AD0B027A86D9200AE44D6 /* WKWebsiteDataStoreExtensionTests.swift */; };
		4B8D9062276D1D880078DB17 /* LocaleExtension.swift in Sources */ = {isa = PBXBuildFile; fileRef = 4B8D9061276D1D880078DB17 /* LocaleExtension.swift */; };
		4B92928B26670D1700AD2C21 /* BookmarksOutlineView.swift in Sources */ = {isa = PBXBuildFile; fileRef = 4B92928526670D1600AD2C21 /* BookmarksOutlineView.swift */; };
		4B92928C26670D1700AD2C21 /* OutlineSeparatorViewCell.swift in Sources */ = {isa = PBXBuildFile; fileRef = 4B92928626670D1600AD2C21 /* OutlineSeparatorViewCell.swift */; };
		4B92928D26670D1700AD2C21 /* BookmarkOutlineViewCell.swift in Sources */ = {isa = PBXBuildFile; fileRef = 4B92928726670D1600AD2C21 /* BookmarkOutlineViewCell.swift */; };
		4B92928E26670D1700AD2C21 /* BookmarkOutlineViewCell.xib in Resources */ = {isa = PBXBuildFile; fileRef = 4B92928826670D1600AD2C21 /* BookmarkOutlineViewCell.xib */; };
		4B92928F26670D1700AD2C21 /* BookmarkTableCellView.swift in Sources */ = {isa = PBXBuildFile; fileRef = 4B92928926670D1700AD2C21 /* BookmarkTableCellView.swift */; };
		4B92929026670D1700AD2C21 /* BookmarkTableCellView.xib in Resources */ = {isa = PBXBuildFile; fileRef = 4B92928A26670D1700AD2C21 /* BookmarkTableCellView.xib */; };
		4B92929B26670D2A00AD2C21 /* BookmarkOutlineViewDataSource.swift in Sources */ = {isa = PBXBuildFile; fileRef = 4B92929126670D2A00AD2C21 /* BookmarkOutlineViewDataSource.swift */; };
		4B92929C26670D2A00AD2C21 /* PasteboardFolder.swift in Sources */ = {isa = PBXBuildFile; fileRef = 4B92929226670D2A00AD2C21 /* PasteboardFolder.swift */; };
		4B92929D26670D2A00AD2C21 /* BookmarkNode.swift in Sources */ = {isa = PBXBuildFile; fileRef = 4B92929326670D2A00AD2C21 /* BookmarkNode.swift */; };
		4B92929E26670D2A00AD2C21 /* BookmarkSidebarTreeController.swift in Sources */ = {isa = PBXBuildFile; fileRef = 4B92929426670D2A00AD2C21 /* BookmarkSidebarTreeController.swift */; };
		4B92929F26670D2A00AD2C21 /* PasteboardBookmark.swift in Sources */ = {isa = PBXBuildFile; fileRef = 4B92929526670D2A00AD2C21 /* PasteboardBookmark.swift */; };
		4B9292A026670D2A00AD2C21 /* SpacerNode.swift in Sources */ = {isa = PBXBuildFile; fileRef = 4B92929626670D2A00AD2C21 /* SpacerNode.swift */; };
		4B9292A126670D2A00AD2C21 /* BookmarkTreeController.swift in Sources */ = {isa = PBXBuildFile; fileRef = 4B92929726670D2A00AD2C21 /* BookmarkTreeController.swift */; };
		4B9292A226670D2A00AD2C21 /* PseudoFolder.swift in Sources */ = {isa = PBXBuildFile; fileRef = 4B92929826670D2A00AD2C21 /* PseudoFolder.swift */; };
		4B9292A326670D2A00AD2C21 /* BookmarkManagedObject.swift in Sources */ = {isa = PBXBuildFile; fileRef = 4B92929926670D2A00AD2C21 /* BookmarkManagedObject.swift */; };
		4B9292A426670D2A00AD2C21 /* PasteboardWriting.swift in Sources */ = {isa = PBXBuildFile; fileRef = 4B92929A26670D2A00AD2C21 /* PasteboardWriting.swift */; };
		4B9292AA26670D3700AD2C21 /* Bookmark.xcmappingmodel in Sources */ = {isa = PBXBuildFile; fileRef = 4B9292A526670D3700AD2C21 /* Bookmark.xcmappingmodel */; };
		4B9292AB26670D3700AD2C21 /* BookmarkMigrationPolicy.swift in Sources */ = {isa = PBXBuildFile; fileRef = 4B9292A626670D3700AD2C21 /* BookmarkMigrationPolicy.swift */; };
		4B9292AC26670D3700AD2C21 /* Bookmark.xcdatamodeld in Sources */ = {isa = PBXBuildFile; fileRef = 4B9292A726670D3700AD2C21 /* Bookmark.xcdatamodeld */; };
		4B9292AF26670F5300AD2C21 /* NSOutlineViewExtensions.swift in Sources */ = {isa = PBXBuildFile; fileRef = 4B9292AE26670F5300AD2C21 /* NSOutlineViewExtensions.swift */; };
		4B9292BA2667103100AD2C21 /* BookmarkNodePathTests.swift in Sources */ = {isa = PBXBuildFile; fileRef = 4B9292B02667103000AD2C21 /* BookmarkNodePathTests.swift */; };
		4B9292BB2667103100AD2C21 /* BookmarkNodeTests.swift in Sources */ = {isa = PBXBuildFile; fileRef = 4B9292B12667103000AD2C21 /* BookmarkNodeTests.swift */; };
		4B9292BC2667103100AD2C21 /* BookmarkSidebarTreeControllerTests.swift in Sources */ = {isa = PBXBuildFile; fileRef = 4B9292B22667103000AD2C21 /* BookmarkSidebarTreeControllerTests.swift */; };
		4B9292BD2667103100AD2C21 /* BookmarkOutlineViewDataSourceTests.swift in Sources */ = {isa = PBXBuildFile; fileRef = 4B9292B32667103000AD2C21 /* BookmarkOutlineViewDataSourceTests.swift */; };
		4B9292BE2667103100AD2C21 /* PasteboardFolderTests.swift in Sources */ = {isa = PBXBuildFile; fileRef = 4B9292B42667103000AD2C21 /* PasteboardFolderTests.swift */; };
		4B9292BF2667103100AD2C21 /* TreeControllerTests.swift in Sources */ = {isa = PBXBuildFile; fileRef = 4B9292B52667103000AD2C21 /* TreeControllerTests.swift */; };
		4B9292C02667103100AD2C21 /* BookmarkManagedObjectTests.swift in Sources */ = {isa = PBXBuildFile; fileRef = 4B9292B62667103000AD2C21 /* BookmarkManagedObjectTests.swift */; };
		4B9292C12667103100AD2C21 /* BookmarkMigrationTests.swift in Sources */ = {isa = PBXBuildFile; fileRef = 4B9292B72667103000AD2C21 /* BookmarkMigrationTests.swift */; };
		4B9292C22667103100AD2C21 /* BookmarkTests.swift in Sources */ = {isa = PBXBuildFile; fileRef = 4B9292B82667103000AD2C21 /* BookmarkTests.swift */; };
		4B9292C32667103100AD2C21 /* PasteboardBookmarkTests.swift in Sources */ = {isa = PBXBuildFile; fileRef = 4B9292B92667103100AD2C21 /* PasteboardBookmarkTests.swift */; };
		4B9292C52667104B00AD2C21 /* CoreDataTestUtilities.swift in Sources */ = {isa = PBXBuildFile; fileRef = 4B9292C42667104B00AD2C21 /* CoreDataTestUtilities.swift */; };
		4B9292CE2667123700AD2C21 /* BrowserTabSelectionDelegate.swift in Sources */ = {isa = PBXBuildFile; fileRef = 4B9292C62667123700AD2C21 /* BrowserTabSelectionDelegate.swift */; };
		4B9292CF2667123700AD2C21 /* BookmarkManagementSidebarViewController.swift in Sources */ = {isa = PBXBuildFile; fileRef = 4B9292C72667123700AD2C21 /* BookmarkManagementSidebarViewController.swift */; };
		4B9292D02667123700AD2C21 /* BookmarkManagementSplitViewController.swift in Sources */ = {isa = PBXBuildFile; fileRef = 4B9292C82667123700AD2C21 /* BookmarkManagementSplitViewController.swift */; };
		4B9292D12667123700AD2C21 /* BookmarkTableRowView.swift in Sources */ = {isa = PBXBuildFile; fileRef = 4B9292C92667123700AD2C21 /* BookmarkTableRowView.swift */; };
		4B9292D22667123700AD2C21 /* AddFolderModalViewController.swift in Sources */ = {isa = PBXBuildFile; fileRef = 4B9292CA2667123700AD2C21 /* AddFolderModalViewController.swift */; };
		4B9292D32667123700AD2C21 /* AddBookmarkModalViewController.swift in Sources */ = {isa = PBXBuildFile; fileRef = 4B9292CB2667123700AD2C21 /* AddBookmarkModalViewController.swift */; };
		4B9292D42667123700AD2C21 /* BookmarkListViewController.swift in Sources */ = {isa = PBXBuildFile; fileRef = 4B9292CC2667123700AD2C21 /* BookmarkListViewController.swift */; };
		4B9292D52667123700AD2C21 /* BookmarkManagementDetailViewController.swift in Sources */ = {isa = PBXBuildFile; fileRef = 4B9292CD2667123700AD2C21 /* BookmarkManagementDetailViewController.swift */; };
		4B9292D72667124000AD2C21 /* NSPopUpButtonExtension.swift in Sources */ = {isa = PBXBuildFile; fileRef = 4B9292D62667124000AD2C21 /* NSPopUpButtonExtension.swift */; };
		4B9292D92667124B00AD2C21 /* BookmarkListTreeControllerDataSource.swift in Sources */ = {isa = PBXBuildFile; fileRef = 4B9292D82667124B00AD2C21 /* BookmarkListTreeControllerDataSource.swift */; };
		4B9292DB2667125D00AD2C21 /* ContextualMenu.swift in Sources */ = {isa = PBXBuildFile; fileRef = 4B9292DA2667125D00AD2C21 /* ContextualMenu.swift */; };
		4B980E212817604000282EE1 /* NSNotificationName+Debug.swift in Sources */ = {isa = PBXBuildFile; fileRef = 4B980E202817604000282EE1 /* NSNotificationName+Debug.swift */; };
		4B98D27A28D95F1A003C2B6F /* ChromiumFaviconsReaderTests.swift in Sources */ = {isa = PBXBuildFile; fileRef = 4B98D27928D95F1A003C2B6F /* ChromiumFaviconsReaderTests.swift */; };
		4B98D27C28D960DD003C2B6F /* FirefoxFaviconsReaderTests.swift in Sources */ = {isa = PBXBuildFile; fileRef = 4B98D27B28D960DD003C2B6F /* FirefoxFaviconsReaderTests.swift */; };
		4B98D28028D9722A003C2B6F /* RecentlyVisitedSiteModelTests.swift in Sources */ = {isa = PBXBuildFile; fileRef = 4B98D27F28D9722A003C2B6F /* RecentlyVisitedSiteModelTests.swift */; };
		4BA1A69B258B076900F6F690 /* FileStore.swift in Sources */ = {isa = PBXBuildFile; fileRef = 4BA1A69A258B076900F6F690 /* FileStore.swift */; };
		4BA1A6A0258B079600F6F690 /* DataEncryption.swift in Sources */ = {isa = PBXBuildFile; fileRef = 4BA1A69F258B079600F6F690 /* DataEncryption.swift */; };
		4BA1A6A5258B07DF00F6F690 /* EncryptedValueTransformer.swift in Sources */ = {isa = PBXBuildFile; fileRef = 4BA1A6A4258B07DF00F6F690 /* EncryptedValueTransformer.swift */; };
		4BA1A6B3258B080A00F6F690 /* EncryptionKeyGeneration.swift in Sources */ = {isa = PBXBuildFile; fileRef = 4BA1A6B2258B080A00F6F690 /* EncryptionKeyGeneration.swift */; };
		4BA1A6B8258B081600F6F690 /* EncryptionKeyStoring.swift in Sources */ = {isa = PBXBuildFile; fileRef = 4BA1A6B7258B081600F6F690 /* EncryptionKeyStoring.swift */; };
		4BA1A6BD258B082300F6F690 /* EncryptionKeyStore.swift in Sources */ = {isa = PBXBuildFile; fileRef = 4BA1A6BC258B082300F6F690 /* EncryptionKeyStore.swift */; };
		4BA1A6C2258B0A1300F6F690 /* ContiguousBytesExtension.swift in Sources */ = {isa = PBXBuildFile; fileRef = 4BA1A6C1258B0A1300F6F690 /* ContiguousBytesExtension.swift */; };
		4BA1A6D9258C0CB300F6F690 /* DataEncryptionTests.swift in Sources */ = {isa = PBXBuildFile; fileRef = 4BA1A6D8258C0CB300F6F690 /* DataEncryptionTests.swift */; };
		4BA1A6DE258C100A00F6F690 /* FileStoreTests.swift in Sources */ = {isa = PBXBuildFile; fileRef = 4BA1A6DD258C100A00F6F690 /* FileStoreTests.swift */; };
		4BA1A6E6258C270800F6F690 /* EncryptionKeyGeneratorTests.swift in Sources */ = {isa = PBXBuildFile; fileRef = 4BA1A6E5258C270800F6F690 /* EncryptionKeyGeneratorTests.swift */; };
		4BA1A6F6258C4F9600F6F690 /* EncryptionMocks.swift in Sources */ = {isa = PBXBuildFile; fileRef = 4BA1A6F5258C4F9600F6F690 /* EncryptionMocks.swift */; };
		4BA1A6FE258C5C1300F6F690 /* EncryptedValueTransformerTests.swift in Sources */ = {isa = PBXBuildFile; fileRef = 4BA1A6FD258C5C1300F6F690 /* EncryptedValueTransformerTests.swift */; };
		4BB6CE5F26B77ED000EC5860 /* Cryptography.swift in Sources */ = {isa = PBXBuildFile; fileRef = 4BB6CE5E26B77ED000EC5860 /* Cryptography.swift */; };
		4BB88B4525B7B55C006F6B06 /* DebugUserScript.swift in Sources */ = {isa = PBXBuildFile; fileRef = 4BB88B4425B7B55C006F6B06 /* DebugUserScript.swift */; };
		4BB88B4A25B7B690006F6B06 /* SequenceExtensions.swift in Sources */ = {isa = PBXBuildFile; fileRef = 4BB88B4925B7B690006F6B06 /* SequenceExtensions.swift */; };
		4BB88B5025B7BA2B006F6B06 /* TabInstrumentation.swift in Sources */ = {isa = PBXBuildFile; fileRef = 4BB88B4F25B7BA2B006F6B06 /* TabInstrumentation.swift */; };
		4BB88B5B25B7BA50006F6B06 /* Instruments.swift in Sources */ = {isa = PBXBuildFile; fileRef = 4BB88B5A25B7BA50006F6B06 /* Instruments.swift */; };
		4BB99CFE26FE191E001E4761 /* FirefoxBookmarksReader.swift in Sources */ = {isa = PBXBuildFile; fileRef = 4BB99CF526FE191E001E4761 /* FirefoxBookmarksReader.swift */; };
		4BB99CFF26FE191E001E4761 /* BookmarkImport.swift in Sources */ = {isa = PBXBuildFile; fileRef = 4BB99CF626FE191E001E4761 /* BookmarkImport.swift */; };
		4BB99D0026FE191E001E4761 /* CoreDataBookmarkImporter.swift in Sources */ = {isa = PBXBuildFile; fileRef = 4BB99CF726FE191E001E4761 /* CoreDataBookmarkImporter.swift */; };
		4BB99D0126FE191E001E4761 /* ChromiumBookmarksReader.swift in Sources */ = {isa = PBXBuildFile; fileRef = 4BB99CF926FE191E001E4761 /* ChromiumBookmarksReader.swift */; };
		4BB99D0226FE191E001E4761 /* ImportedBookmarks.swift in Sources */ = {isa = PBXBuildFile; fileRef = 4BB99CFA26FE191E001E4761 /* ImportedBookmarks.swift */; };
		4BB99D0326FE191E001E4761 /* SafariBookmarksReader.swift in Sources */ = {isa = PBXBuildFile; fileRef = 4BB99CFC26FE191E001E4761 /* SafariBookmarksReader.swift */; };
		4BB99D0426FE191E001E4761 /* SafariDataImporter.swift in Sources */ = {isa = PBXBuildFile; fileRef = 4BB99CFD26FE191E001E4761 /* SafariDataImporter.swift */; };
		4BB99D0626FE1979001E4761 /* RequestFilePermissionViewController.swift in Sources */ = {isa = PBXBuildFile; fileRef = 4BB99D0526FE1979001E4761 /* RequestFilePermissionViewController.swift */; };
		4BB99D0F26FE1A84001E4761 /* ChromiumBookmarksReaderTests.swift in Sources */ = {isa = PBXBuildFile; fileRef = 4BB99D0C26FE1A83001E4761 /* ChromiumBookmarksReaderTests.swift */; };
		4BB99D1026FE1A84001E4761 /* FirefoxBookmarksReaderTests.swift in Sources */ = {isa = PBXBuildFile; fileRef = 4BB99D0D26FE1A83001E4761 /* FirefoxBookmarksReaderTests.swift */; };
		4BB99D1126FE1A84001E4761 /* SafariBookmarksReaderTests.swift in Sources */ = {isa = PBXBuildFile; fileRef = 4BB99D0E26FE1A84001E4761 /* SafariBookmarksReaderTests.swift */; };
		4BBC16A027C4859400E00A38 /* DeviceAuthenticationService.swift in Sources */ = {isa = PBXBuildFile; fileRef = 4BBC169F27C4859400E00A38 /* DeviceAuthenticationService.swift */; };
		4BBC16A227C485BC00E00A38 /* DeviceIdleStateDetector.swift in Sources */ = {isa = PBXBuildFile; fileRef = 4BBC16A127C485BC00E00A38 /* DeviceIdleStateDetector.swift */; };
		4BBC16A527C488C900E00A38 /* DeviceAuthenticatorTests.swift in Sources */ = {isa = PBXBuildFile; fileRef = 4BBC16A427C488C900E00A38 /* DeviceAuthenticatorTests.swift */; };
		4BBD3C00285ACE090047A89D /* NSNotificationName+Favicons.swift in Sources */ = {isa = PBXBuildFile; fileRef = 4BBD3BFF285ACE090047A89D /* NSNotificationName+Favicons.swift */; };
		4BBE0AA727B9B027003B37A8 /* PopUpButton.swift in Sources */ = {isa = PBXBuildFile; fileRef = 4BBE0AA627B9B027003B37A8 /* PopUpButton.swift */; };
		4BBF0915282DD40100EE1418 /* TemporaryFileHandler.swift in Sources */ = {isa = PBXBuildFile; fileRef = 4BBF0914282DD40100EE1418 /* TemporaryFileHandler.swift */; };
		4BBF0917282DD6EF00EE1418 /* TemporaryFileHandlerTests.swift in Sources */ = {isa = PBXBuildFile; fileRef = 4BBF0916282DD6EF00EE1418 /* TemporaryFileHandlerTests.swift */; };
		4BBF09232830812900EE1418 /* FileSystemDSL.swift in Sources */ = {isa = PBXBuildFile; fileRef = 4BBF09222830812900EE1418 /* FileSystemDSL.swift */; };
		4BBF0925283083EC00EE1418 /* FileSystemDSLTests.swift in Sources */ = {isa = PBXBuildFile; fileRef = 4BBF0924283083EC00EE1418 /* FileSystemDSLTests.swift */; };
		4BD18F01283F0BC500058124 /* BookmarksBarViewController.swift in Sources */ = {isa = PBXBuildFile; fileRef = 4BD18EFF283F0BC500058124 /* BookmarksBarViewController.swift */; };
		4BD18F05283F151F00058124 /* BookmarksBar.storyboard in Resources */ = {isa = PBXBuildFile; fileRef = 4BD18F04283F151F00058124 /* BookmarksBar.storyboard */; };
		4BDFA4AE27BF19E500648192 /* ToggleableScrollView.swift in Sources */ = {isa = PBXBuildFile; fileRef = 4BDFA4AD27BF19E500648192 /* ToggleableScrollView.swift */; };
		4BE0DF06267819A1006337B7 /* NSStoryboardExtension.swift in Sources */ = {isa = PBXBuildFile; fileRef = 4BE0DF0426781961006337B7 /* NSStoryboardExtension.swift */; };
		4BE4005327CF3DC3007D3161 /* SavePaymentMethodPopover.swift in Sources */ = {isa = PBXBuildFile; fileRef = 4BE4005227CF3DC3007D3161 /* SavePaymentMethodPopover.swift */; };
		4BE4005527CF3F19007D3161 /* SavePaymentMethodViewController.swift in Sources */ = {isa = PBXBuildFile; fileRef = 4BE4005427CF3F19007D3161 /* SavePaymentMethodViewController.swift */; };
		4BE41A5E28446EAD00760399 /* BookmarksBarViewModel.swift in Sources */ = {isa = PBXBuildFile; fileRef = 4BE41A5D28446EAD00760399 /* BookmarksBarViewModel.swift */; };
		4BE5336B286912D40019DBFD /* BookmarksBarCollectionViewItem.xib in Resources */ = {isa = PBXBuildFile; fileRef = 4BE53369286912D40019DBFD /* BookmarksBarCollectionViewItem.xib */; };
		4BE5336C286912D40019DBFD /* BookmarksBarCollectionViewItem.swift in Sources */ = {isa = PBXBuildFile; fileRef = 4BE5336A286912D40019DBFD /* BookmarksBarCollectionViewItem.swift */; };
		4BE5336E286915A10019DBFD /* HorizontallyCenteredLayout.swift in Sources */ = {isa = PBXBuildFile; fileRef = 4BE5336D286915A10019DBFD /* HorizontallyCenteredLayout.swift */; };
		4BE53374286E39F10019DBFD /* ChromiumKeychainPrompt.swift in Sources */ = {isa = PBXBuildFile; fileRef = 4BE53373286E39F10019DBFD /* ChromiumKeychainPrompt.swift */; };
		4BE65474271FCD40008D1D63 /* PasswordManagementIdentityItemView.swift in Sources */ = {isa = PBXBuildFile; fileRef = 4BE6546E271FCD40008D1D63 /* PasswordManagementIdentityItemView.swift */; };
		4BE65476271FCD41008D1D63 /* PasswordManagementCreditCardItemView.swift in Sources */ = {isa = PBXBuildFile; fileRef = 4BE65470271FCD40008D1D63 /* PasswordManagementCreditCardItemView.swift */; };
		4BE65477271FCD41008D1D63 /* PasswordManagementLoginItemView.swift in Sources */ = {isa = PBXBuildFile; fileRef = 4BE65471271FCD40008D1D63 /* PasswordManagementLoginItemView.swift */; };
		4BE65478271FCD41008D1D63 /* PasswordManagementNoteItemView.swift in Sources */ = {isa = PBXBuildFile; fileRef = 4BE65472271FCD40008D1D63 /* PasswordManagementNoteItemView.swift */; };
		4BE65479271FCD41008D1D63 /* EditableTextView.swift in Sources */ = {isa = PBXBuildFile; fileRef = 4BE65473271FCD40008D1D63 /* EditableTextView.swift */; };
		4BE6547E271FCD4D008D1D63 /* PasswordManagementIdentityModel.swift in Sources */ = {isa = PBXBuildFile; fileRef = 4BE6547A271FCD4D008D1D63 /* PasswordManagementIdentityModel.swift */; };
		4BE6547F271FCD4D008D1D63 /* PasswordManagementCreditCardModel.swift in Sources */ = {isa = PBXBuildFile; fileRef = 4BE6547B271FCD4D008D1D63 /* PasswordManagementCreditCardModel.swift */; };
		4BE65480271FCD4D008D1D63 /* PasswordManagementLoginModel.swift in Sources */ = {isa = PBXBuildFile; fileRef = 4BE6547C271FCD4D008D1D63 /* PasswordManagementLoginModel.swift */; };
		4BE65481271FCD4D008D1D63 /* PasswordManagementNoteModel.swift in Sources */ = {isa = PBXBuildFile; fileRef = 4BE6547D271FCD4D008D1D63 /* PasswordManagementNoteModel.swift */; };
		4BE65485271FCD7B008D1D63 /* LoginFaviconView.swift in Sources */ = {isa = PBXBuildFile; fileRef = 4BE65484271FCD7B008D1D63 /* LoginFaviconView.swift */; };
		4BF01C00272AE74C00884A61 /* CountryList.swift in Sources */ = {isa = PBXBuildFile; fileRef = 4BE65482271FCD53008D1D63 /* CountryList.swift */; };
		4BF4951826C08395000547B8 /* ThirdPartyBrowserTests.swift in Sources */ = {isa = PBXBuildFile; fileRef = 4BF4951726C08395000547B8 /* ThirdPartyBrowserTests.swift */; };
		4BF4EA5027C71F26004E57C4 /* PasswordManagementListSectionTests.swift in Sources */ = {isa = PBXBuildFile; fileRef = 4BF4EA4F27C71F26004E57C4 /* PasswordManagementListSectionTests.swift */; };
		4BF6962028BEEE8B00D402D4 /* LocalPinningManagerTests.swift in Sources */ = {isa = PBXBuildFile; fileRef = 4BF6961F28BEEE8B00D402D4 /* LocalPinningManagerTests.swift */; };
		7B1E819E27C8874900FF0E60 /* ContentOverlayPopover.swift in Sources */ = {isa = PBXBuildFile; fileRef = 7B1E819B27C8874900FF0E60 /* ContentOverlayPopover.swift */; };
		7B1E819F27C8874900FF0E60 /* ContentOverlay.storyboard in Resources */ = {isa = PBXBuildFile; fileRef = 7B1E819C27C8874900FF0E60 /* ContentOverlay.storyboard */; };
		7B1E81A027C8874900FF0E60 /* ContentOverlayViewController.swift in Sources */ = {isa = PBXBuildFile; fileRef = 7B1E819D27C8874900FF0E60 /* ContentOverlayViewController.swift */; };
		7B4CE8E726F02135009134B1 /* TabBarTests.swift in Sources */ = {isa = PBXBuildFile; fileRef = 7B4CE8E626F02134009134B1 /* TabBarTests.swift */; };
		7BA4727D26F01BC400EAA165 /* CoreDataTestUtilities.swift in Sources */ = {isa = PBXBuildFile; fileRef = 4B9292C42667104B00AD2C21 /* CoreDataTestUtilities.swift */; };
		8511E18425F82B34002F516B /* 01_Fire_really_small.json in Resources */ = {isa = PBXBuildFile; fileRef = 8511E18325F82B34002F516B /* 01_Fire_really_small.json */; };
		853014D625E671A000FB8205 /* PageObserverUserScript.swift in Sources */ = {isa = PBXBuildFile; fileRef = 853014D525E671A000FB8205 /* PageObserverUserScript.swift */; };
		85308E25267FC9F2001ABD76 /* NSAlertExtension.swift in Sources */ = {isa = PBXBuildFile; fileRef = 85308E24267FC9F2001ABD76 /* NSAlertExtension.swift */; };
		85378D9C274E61B8007C5CBF /* MessageViews.storyboard in Resources */ = {isa = PBXBuildFile; fileRef = 85378D9B274E61B8007C5CBF /* MessageViews.storyboard */; };
		85378D9E274E664C007C5CBF /* PopoverMessageViewController.swift in Sources */ = {isa = PBXBuildFile; fileRef = 85378D9D274E664C007C5CBF /* PopoverMessageViewController.swift */; };
		85378DA0274E6F42007C5CBF /* NSNotificationName+EmailManager.swift in Sources */ = {isa = PBXBuildFile; fileRef = 85378D9F274E6F42007C5CBF /* NSNotificationName+EmailManager.swift */; };
		85378DA2274E7F25007C5CBF /* EmailManagerRequestDelegate.swift in Sources */ = {isa = PBXBuildFile; fileRef = 85378DA1274E7F25007C5CBF /* EmailManagerRequestDelegate.swift */; };
		8546DE6225C03056000CA5E1 /* UserAgentTests.swift in Sources */ = {isa = PBXBuildFile; fileRef = 8546DE6125C03056000CA5E1 /* UserAgentTests.swift */; };
		85480F8A25CDC360009424E3 /* MainMenu.storyboard in Resources */ = {isa = PBXBuildFile; fileRef = 85480F8925CDC360009424E3 /* MainMenu.storyboard */; };
		85480FBB25D181CB009424E3 /* ConfigurationDownloading.swift in Sources */ = {isa = PBXBuildFile; fileRef = 85480FBA25D181CB009424E3 /* ConfigurationDownloading.swift */; };
		85480FCF25D1AA22009424E3 /* ConfigurationStoring.swift in Sources */ = {isa = PBXBuildFile; fileRef = 85480FCE25D1AA22009424E3 /* ConfigurationStoring.swift */; };
		85589E7F27BBB8630038AD11 /* AddEditFavoriteViewController.swift in Sources */ = {isa = PBXBuildFile; fileRef = 85589E7927BBB8620038AD11 /* AddEditFavoriteViewController.swift */; };
		85589E8027BBB8630038AD11 /* AddEditFavoriteWindow.swift in Sources */ = {isa = PBXBuildFile; fileRef = 85589E7A27BBB8620038AD11 /* AddEditFavoriteWindow.swift */; };
		85589E8127BBB8630038AD11 /* HomePage.storyboard in Resources */ = {isa = PBXBuildFile; fileRef = 85589E7B27BBB8630038AD11 /* HomePage.storyboard */; };
		85589E8227BBB8630038AD11 /* HomePageView.swift in Sources */ = {isa = PBXBuildFile; fileRef = 85589E7C27BBB8630038AD11 /* HomePageView.swift */; };
		85589E8327BBB8630038AD11 /* HomePageViewController.swift in Sources */ = {isa = PBXBuildFile; fileRef = 85589E7D27BBB8630038AD11 /* HomePageViewController.swift */; };
		85589E8727BBB8F20038AD11 /* HomePageFavoritesModel.swift in Sources */ = {isa = PBXBuildFile; fileRef = 85589E8627BBB8F20038AD11 /* HomePageFavoritesModel.swift */; };
		85589E8B27BBBADC0038AD11 /* ColorExtensions.swift in Sources */ = {isa = PBXBuildFile; fileRef = 85589E8A27BBBADC0038AD11 /* ColorExtensions.swift */; };
		85589E8D27BBBB870038AD11 /* NavigationBar.storyboard in Resources */ = {isa = PBXBuildFile; fileRef = 85589E8C27BBBB870038AD11 /* NavigationBar.storyboard */; };
		85589E8F27BBBBF10038AD11 /* Main.storyboard in Resources */ = {isa = PBXBuildFile; fileRef = 85589E8E27BBBBF10038AD11 /* Main.storyboard */; };
		85589E9127BFB9810038AD11 /* HomePageRecentlyVisitedModel.swift in Sources */ = {isa = PBXBuildFile; fileRef = 85589E9027BFB9810038AD11 /* HomePageRecentlyVisitedModel.swift */; };
		85589E9427BFE1E70038AD11 /* FavoritesView.swift in Sources */ = {isa = PBXBuildFile; fileRef = 85589E9327BFE1E70038AD11 /* FavoritesView.swift */; };
		85589E9627BFE25D0038AD11 /* FailedAssertionView.swift in Sources */ = {isa = PBXBuildFile; fileRef = 85589E9527BFE25D0038AD11 /* FailedAssertionView.swift */; };
		85589E9827BFE2DA0038AD11 /* HoverButton.swift in Sources */ = {isa = PBXBuildFile; fileRef = 85589E9727BFE2DA0038AD11 /* HoverButton.swift */; };
		85589E9A27BFE3C30038AD11 /* FaviconView.swift in Sources */ = {isa = PBXBuildFile; fileRef = 85589E9927BFE3C30038AD11 /* FaviconView.swift */; };
		85589E9E27BFE4500038AD11 /* DefaultBrowserPromptView.swift in Sources */ = {isa = PBXBuildFile; fileRef = 85589E9D27BFE4500038AD11 /* DefaultBrowserPromptView.swift */; };
		85589EA027BFE60E0038AD11 /* MoreOrLessView.swift in Sources */ = {isa = PBXBuildFile; fileRef = 85589E9F27BFE60E0038AD11 /* MoreOrLessView.swift */; };
		85625994269C8F9600EE44BC /* PasswordManager.storyboard in Resources */ = {isa = PBXBuildFile; fileRef = 85625993269C8F9600EE44BC /* PasswordManager.storyboard */; };
		85625996269C953C00EE44BC /* PasswordManagementViewController.swift in Sources */ = {isa = PBXBuildFile; fileRef = 85625995269C953C00EE44BC /* PasswordManagementViewController.swift */; };
		85625998269C9C5F00EE44BC /* PasswordManagementPopover.swift in Sources */ = {isa = PBXBuildFile; fileRef = 85625997269C9C5F00EE44BC /* PasswordManagementPopover.swift */; };
		8562599A269CA0A600EE44BC /* NSRectExtension.swift in Sources */ = {isa = PBXBuildFile; fileRef = 85625999269CA0A600EE44BC /* NSRectExtension.swift */; };
		856C98A6256EB59600A22F1F /* MenuItemSelectors.swift in Sources */ = {isa = PBXBuildFile; fileRef = 856C98A5256EB59600A22F1F /* MenuItemSelectors.swift */; };
		856C98D52570116900A22F1F /* NSWindow+Toast.swift in Sources */ = {isa = PBXBuildFile; fileRef = 856C98D42570116900A22F1F /* NSWindow+Toast.swift */; };
		856C98DF257014BD00A22F1F /* FileDownloadManager.swift in Sources */ = {isa = PBXBuildFile; fileRef = 856C98DE257014BD00A22F1F /* FileDownloadManager.swift */; };
		856CADF0271710F400E79BB0 /* HoverUserScript.swift in Sources */ = {isa = PBXBuildFile; fileRef = 856CADEF271710F400E79BB0 /* HoverUserScript.swift */; };
		85707F22276A32B600DC0649 /* CallToAction.swift in Sources */ = {isa = PBXBuildFile; fileRef = 85707F21276A32B600DC0649 /* CallToAction.swift */; };
		85707F24276A332A00DC0649 /* OnboardingButtonStyles.swift in Sources */ = {isa = PBXBuildFile; fileRef = 85707F23276A332A00DC0649 /* OnboardingButtonStyles.swift */; };
		85707F26276A335700DC0649 /* Onboarding.swift in Sources */ = {isa = PBXBuildFile; fileRef = 85707F25276A335700DC0649 /* Onboarding.swift */; };
		85707F28276A34D900DC0649 /* DaxSpeech.swift in Sources */ = {isa = PBXBuildFile; fileRef = 85707F27276A34D900DC0649 /* DaxSpeech.swift */; };
		85707F2A276A35FE00DC0649 /* ActionSpeech.swift in Sources */ = {isa = PBXBuildFile; fileRef = 85707F29276A35FE00DC0649 /* ActionSpeech.swift */; };
		85707F2C276A364E00DC0649 /* OnboardingFlow.swift in Sources */ = {isa = PBXBuildFile; fileRef = 85707F2B276A364E00DC0649 /* OnboardingFlow.swift */; };
		85707F2E276A394C00DC0649 /* ViewExtensions.swift in Sources */ = {isa = PBXBuildFile; fileRef = 85707F2D276A394C00DC0649 /* ViewExtensions.swift */; };
		85707F31276A7DCA00DC0649 /* OnboardingViewModel.swift in Sources */ = {isa = PBXBuildFile; fileRef = 85707F30276A7DCA00DC0649 /* OnboardingViewModel.swift */; };
		85799C1825DEBB3F0007EC87 /* Logging.swift in Sources */ = {isa = PBXBuildFile; fileRef = 85799C1725DEBB3F0007EC87 /* Logging.swift */; };
		857FFEC027D239DC00415E7A /* HyperLink.swift in Sources */ = {isa = PBXBuildFile; fileRef = 857FFEBF27D239DC00415E7A /* HyperLink.swift */; };
		8585B63826D6E66C00C1416F /* ButtonStyles.swift in Sources */ = {isa = PBXBuildFile; fileRef = 8585B63726D6E66C00C1416F /* ButtonStyles.swift */; };
		8589063A267BCD8E00D23B0D /* SaveCredentialsPopover.swift in Sources */ = {isa = PBXBuildFile; fileRef = 85890639267BCD8E00D23B0D /* SaveCredentialsPopover.swift */; };
		8589063C267BCDC000D23B0D /* SaveCredentialsViewController.swift in Sources */ = {isa = PBXBuildFile; fileRef = 8589063B267BCDC000D23B0D /* SaveCredentialsViewController.swift */; };
		858A797F26A79EAA00A75A42 /* UserText+PasswordManager.swift in Sources */ = {isa = PBXBuildFile; fileRef = 858A797E26A79EAA00A75A42 /* UserText+PasswordManager.swift */; };
		858A798326A8B75F00A75A42 /* CopyHandler.swift in Sources */ = {isa = PBXBuildFile; fileRef = 858A798226A8B75F00A75A42 /* CopyHandler.swift */; };
		858A798526A8BB5D00A75A42 /* NSTextViewExtension.swift in Sources */ = {isa = PBXBuildFile; fileRef = 858A798426A8BB5D00A75A42 /* NSTextViewExtension.swift */; };
		858A798826A99DBE00A75A42 /* PasswordManagementItemListModelTests.swift in Sources */ = {isa = PBXBuildFile; fileRef = 858A798726A99DBE00A75A42 /* PasswordManagementItemListModelTests.swift */; };
		858A798A26A9B35E00A75A42 /* PasswordManagementItemModelTests.swift in Sources */ = {isa = PBXBuildFile; fileRef = 858A798926A9B35E00A75A42 /* PasswordManagementItemModelTests.swift */; };
		859E7D6B27453BF3009C2B69 /* BookmarksExporter.swift in Sources */ = {isa = PBXBuildFile; fileRef = 859E7D6A27453BF3009C2B69 /* BookmarksExporter.swift */; };
		859E7D6D274548F2009C2B69 /* BookmarksExporterTests.swift in Sources */ = {isa = PBXBuildFile; fileRef = 859E7D6C274548F2009C2B69 /* BookmarksExporterTests.swift */; };
		85A0116925AF1D8900FA6A0C /* FindInPageViewController.swift in Sources */ = {isa = PBXBuildFile; fileRef = 85A0116825AF1D8900FA6A0C /* FindInPageViewController.swift */; };
		85A0117425AF2EDF00FA6A0C /* FindInPage.storyboard in Resources */ = {isa = PBXBuildFile; fileRef = 85A0117325AF2EDF00FA6A0C /* FindInPage.storyboard */; };
		85A0118225AF60E700FA6A0C /* FindInPageModel.swift in Sources */ = {isa = PBXBuildFile; fileRef = 85A0118125AF60E700FA6A0C /* FindInPageModel.swift */; };
		85A011EA25B4D4CA00FA6A0C /* FindInPageUserScript.swift in Sources */ = {isa = PBXBuildFile; fileRef = 85A011E925B4D4CA00FA6A0C /* FindInPageUserScript.swift */; };
		85AC3AEF25D5CE9800C7D2AA /* UserScripts.swift in Sources */ = {isa = PBXBuildFile; fileRef = 85AC3AEE25D5CE9800C7D2AA /* UserScripts.swift */; };
		85AC3AF725D5DBFD00C7D2AA /* DataExtension.swift in Sources */ = {isa = PBXBuildFile; fileRef = 85AC3AF625D5DBFD00C7D2AA /* DataExtension.swift */; };
		85AC3B0525D6B1D800C7D2AA /* ScriptSourceProviding.swift in Sources */ = {isa = PBXBuildFile; fileRef = 85AC3B0425D6B1D800C7D2AA /* ScriptSourceProviding.swift */; };
		85AC3B1725D9BC1A00C7D2AA /* ConfigurationDownloaderTests.swift in Sources */ = {isa = PBXBuildFile; fileRef = 85AC3B1625D9BC1A00C7D2AA /* ConfigurationDownloaderTests.swift */; };
		85AC3B3525DA82A600C7D2AA /* DataTaskProviding.swift in Sources */ = {isa = PBXBuildFile; fileRef = 85AC3B3425DA82A600C7D2AA /* DataTaskProviding.swift */; };
		85AC3B4925DAC9BD00C7D2AA /* ConfigurationStorageTests.swift in Sources */ = {isa = PBXBuildFile; fileRef = 85AC3B4825DAC9BD00C7D2AA /* ConfigurationStorageTests.swift */; };
		85AC7AD927BD625000FFB69B /* HomePageAssets.xcassets in Resources */ = {isa = PBXBuildFile; fileRef = 85AC7AD827BD625000FFB69B /* HomePageAssets.xcassets */; };
		85AC7ADB27BD628400FFB69B /* HomePage.swift in Sources */ = {isa = PBXBuildFile; fileRef = 85AC7ADA27BD628400FFB69B /* HomePage.swift */; };
		85AC7ADD27BEB6EE00FFB69B /* HomePageDefaultBrowserModel.swift in Sources */ = {isa = PBXBuildFile; fileRef = 85AC7ADC27BEB6EE00FFB69B /* HomePageDefaultBrowserModel.swift */; };
		85AE2FF224A33A2D002D507F /* WebKit.framework in Frameworks */ = {isa = PBXBuildFile; fileRef = 85AE2FF124A33A2D002D507F /* WebKit.framework */; };
		85B7184A27677C2D00B4277F /* Onboarding.storyboard in Resources */ = {isa = PBXBuildFile; fileRef = 85B7184927677C2D00B4277F /* Onboarding.storyboard */; };
		85B7184C27677C6500B4277F /* OnboardingViewController.swift in Sources */ = {isa = PBXBuildFile; fileRef = 85B7184B27677C6500B4277F /* OnboardingViewController.swift */; };
		85B7184E27677CBB00B4277F /* RootView.swift in Sources */ = {isa = PBXBuildFile; fileRef = 85B7184D27677CBB00B4277F /* RootView.swift */; };
		85C48CCC278D808F00D3263E /* NSAttributedStringExtension.swift in Sources */ = {isa = PBXBuildFile; fileRef = 85C48CCB278D808F00D3263E /* NSAttributedStringExtension.swift */; };
		85C48CD127908C1000D3263E /* BrowserImportMoreInfoViewController.swift in Sources */ = {isa = PBXBuildFile; fileRef = 85C48CD027908C1000D3263E /* BrowserImportMoreInfoViewController.swift */; };
		85C5991B27D10CF000E605B2 /* FireAnimationView.swift in Sources */ = {isa = PBXBuildFile; fileRef = 85C5991A27D10CF000E605B2 /* FireAnimationView.swift */; };
		85C6A29625CC1FFD00EEB5F1 /* UserDefaultsWrapper.swift in Sources */ = {isa = PBXBuildFile; fileRef = 85C6A29525CC1FFD00EEB5F1 /* UserDefaultsWrapper.swift */; };
		85CC1D7B26A05ECF0062F04E /* PasswordManagementItemListModel.swift in Sources */ = {isa = PBXBuildFile; fileRef = 85CC1D7A26A05ECF0062F04E /* PasswordManagementItemListModel.swift */; };
		85CC1D7D26A05F250062F04E /* PasswordManagementItemModel.swift in Sources */ = {isa = PBXBuildFile; fileRef = 85CC1D7C26A05F250062F04E /* PasswordManagementItemModel.swift */; };
		85D33F1225C82EB3002B91A6 /* ConfigurationManager.swift in Sources */ = {isa = PBXBuildFile; fileRef = 85D33F1125C82EB3002B91A6 /* ConfigurationManager.swift */; };
		85D438B6256E7C9E00F3BAF8 /* ContextMenuUserScript.swift in Sources */ = {isa = PBXBuildFile; fileRef = 85D438B5256E7C9E00F3BAF8 /* ContextMenuUserScript.swift */; };
		85D885B026A590A90077C374 /* NSNotificationName+PasswordManager.swift in Sources */ = {isa = PBXBuildFile; fileRef = 85D885AF26A590A90077C374 /* NSNotificationName+PasswordManager.swift */; };
		85D885B326A5A9DE0077C374 /* NSAlert+PasswordManager.swift in Sources */ = {isa = PBXBuildFile; fileRef = 85D885B226A5A9DE0077C374 /* NSAlert+PasswordManager.swift */; };
		85F0FF1327CFAB04001C7C6E /* RecentlyVisitedView.swift in Sources */ = {isa = PBXBuildFile; fileRef = 85F0FF1227CFAB04001C7C6E /* RecentlyVisitedView.swift */; };
		85F1B0C925EF9759004792B6 /* URLEventHandlerTests.swift in Sources */ = {isa = PBXBuildFile; fileRef = 85F1B0C825EF9759004792B6 /* URLEventHandlerTests.swift */; };
		85F487B5276A8F2E003CE668 /* OnboardingTests.swift in Sources */ = {isa = PBXBuildFile; fileRef = 85F487B4276A8F2E003CE668 /* OnboardingTests.swift */; };
		85F69B3C25EDE81F00978E59 /* URLExtensionTests.swift in Sources */ = {isa = PBXBuildFile; fileRef = 85F69B3B25EDE81F00978E59 /* URLExtensionTests.swift */; };
		85FF55C825F82E4F00E2AB99 /* Lottie in Frameworks */ = {isa = PBXBuildFile; productRef = 85FF55C725F82E4F00E2AB99 /* Lottie */; };
		9807F645278CA16F00E1547B /* BrowserServicesKit in Frameworks */ = {isa = PBXBuildFile; productRef = 9807F644278CA16F00E1547B /* BrowserServicesKit */; };
		9812D895276CEDA5004B6181 /* ContentBlockerRulesLists.swift in Sources */ = {isa = PBXBuildFile; fileRef = 9812D894276CEDA5004B6181 /* ContentBlockerRulesLists.swift */; };
		9826B0A02747DF3D0092F683 /* ContentBlocking.swift in Sources */ = {isa = PBXBuildFile; fileRef = 9826B09F2747DF3D0092F683 /* ContentBlocking.swift */; };
		9826B0A22747DFEB0092F683 /* AppPrivacyConfigurationDataProvider.swift in Sources */ = {isa = PBXBuildFile; fileRef = 9826B0A12747DFEB0092F683 /* AppPrivacyConfigurationDataProvider.swift */; };
		9833912F27AAA3CE00DAF119 /* AppTrackerDataSetProvider.swift in Sources */ = {isa = PBXBuildFile; fileRef = 9833912E27AAA3CE00DAF119 /* AppTrackerDataSetProvider.swift */; };
		9833913127AAA4B500DAF119 /* trackerData.json in Resources */ = {isa = PBXBuildFile; fileRef = 9833913027AAA4B500DAF119 /* trackerData.json */; };
		9833913327AAAEEE00DAF119 /* EmbeddedTrackerDataTests.swift in Sources */ = {isa = PBXBuildFile; fileRef = 9833913227AAAEEE00DAF119 /* EmbeddedTrackerDataTests.swift */; };
		983DFB2528B67036006B7E34 /* UserContentUpdating.swift in Sources */ = {isa = PBXBuildFile; fileRef = 983DFB2428B67036006B7E34 /* UserContentUpdating.swift */; };
		98EB5D1027516A4800681FE6 /* AppPrivacyConfigurationTests.swift in Sources */ = {isa = PBXBuildFile; fileRef = 98EB5D0F27516A4800681FE6 /* AppPrivacyConfigurationTests.swift */; };
		A1DA5CF92367799FF3637FC9 /* YoutubeOverlayUserScript+Encryption.swift in Sources */ = {isa = PBXBuildFile; fileRef = A1DA5A20BFD17B83D72DCB7C /* YoutubeOverlayUserScript+Encryption.swift */; };
		AA06B6B72672AF8100F541C5 /* Sparkle in Frameworks */ = {isa = PBXBuildFile; productRef = AA06B6B62672AF8100F541C5 /* Sparkle */; };
		AA0877B826D5160D00B05660 /* SafariVersionReaderTests.swift in Sources */ = {isa = PBXBuildFile; fileRef = AA0877B726D5160D00B05660 /* SafariVersionReaderTests.swift */; };
		AA0877BA26D5161D00B05660 /* WebKitVersionProviderTests.swift in Sources */ = {isa = PBXBuildFile; fileRef = AA0877B926D5161D00B05660 /* WebKitVersionProviderTests.swift */; };
		AA0F3DB7261A566C0077F2D9 /* SuggestionLoadingMock.swift in Sources */ = {isa = PBXBuildFile; fileRef = AA0F3DB6261A566C0077F2D9 /* SuggestionLoadingMock.swift */; };
		AA13DCB4271480B0006D48D3 /* FirePopoverViewModel.swift in Sources */ = {isa = PBXBuildFile; fileRef = AA13DCB3271480B0006D48D3 /* FirePopoverViewModel.swift */; };
		AA222CB92760F74E00321475 /* FaviconReferenceCache.swift in Sources */ = {isa = PBXBuildFile; fileRef = AA222CB82760F74E00321475 /* FaviconReferenceCache.swift */; };
		AA2CB12D2587BB5600AA6FBE /* TabBarFooter.xib in Resources */ = {isa = PBXBuildFile; fileRef = AA2CB12C2587BB5600AA6FBE /* TabBarFooter.xib */; };
		AA2CB1352587C29500AA6FBE /* TabBarFooter.swift in Sources */ = {isa = PBXBuildFile; fileRef = AA2CB1342587C29500AA6FBE /* TabBarFooter.swift */; };
		AA34396C2754D4E300B241FA /* shield.json in Resources */ = {isa = PBXBuildFile; fileRef = AA34396A2754D4E200B241FA /* shield.json */; };
		AA34396D2754D4E300B241FA /* shield-dot.json in Resources */ = {isa = PBXBuildFile; fileRef = AA34396B2754D4E300B241FA /* shield-dot.json */; };
		AA3439702754D4E900B241FA /* dark-shield-dot.json in Resources */ = {isa = PBXBuildFile; fileRef = AA34396E2754D4E900B241FA /* dark-shield-dot.json */; };
		AA3439712754D4E900B241FA /* dark-shield.json in Resources */ = {isa = PBXBuildFile; fileRef = AA34396F2754D4E900B241FA /* dark-shield.json */; };
		AA3439782754D55100B241FA /* dark-trackers-2.json in Resources */ = {isa = PBXBuildFile; fileRef = AA3439722754D55100B241FA /* dark-trackers-2.json */; };
		AA3439792754D55100B241FA /* trackers-1.json in Resources */ = {isa = PBXBuildFile; fileRef = AA3439732754D55100B241FA /* trackers-1.json */; };
		AA34397A2754D55100B241FA /* trackers-2.json in Resources */ = {isa = PBXBuildFile; fileRef = AA3439742754D55100B241FA /* trackers-2.json */; };
		AA34397B2754D55100B241FA /* trackers-3.json in Resources */ = {isa = PBXBuildFile; fileRef = AA3439752754D55100B241FA /* trackers-3.json */; };
		AA34397C2754D55100B241FA /* dark-trackers-1.json in Resources */ = {isa = PBXBuildFile; fileRef = AA3439762754D55100B241FA /* dark-trackers-1.json */; };
		AA34397D2754D55100B241FA /* dark-trackers-3.json in Resources */ = {isa = PBXBuildFile; fileRef = AA3439772754D55100B241FA /* dark-trackers-3.json */; };
		AA3863C527A1E28F00749AB5 /* Feedback.storyboard in Resources */ = {isa = PBXBuildFile; fileRef = AA3863C427A1E28F00749AB5 /* Feedback.storyboard */; };
		AA3D531527A1ED9300074EC1 /* FeedbackWindow.swift in Sources */ = {isa = PBXBuildFile; fileRef = AA3D531427A1ED9300074EC1 /* FeedbackWindow.swift */; };
		AA3D531727A1EEED00074EC1 /* FeedbackViewController.swift in Sources */ = {isa = PBXBuildFile; fileRef = AA3D531627A1EEED00074EC1 /* FeedbackViewController.swift */; };
		AA3D531B27A2F57E00074EC1 /* Feedback.swift in Sources */ = {isa = PBXBuildFile; fileRef = AA3D531A27A2F57E00074EC1 /* Feedback.swift */; };
		AA3D531D27A2F58F00074EC1 /* FeedbackSender.swift in Sources */ = {isa = PBXBuildFile; fileRef = AA3D531C27A2F58F00074EC1 /* FeedbackSender.swift */; };
		AA3F895324C18AD500628DDE /* SuggestionViewModel.swift in Sources */ = {isa = PBXBuildFile; fileRef = AA3F895224C18AD500628DDE /* SuggestionViewModel.swift */; };
		AA4BBA3B25C58FA200C4FB0F /* MainMenu.swift in Sources */ = {isa = PBXBuildFile; fileRef = AA4BBA3A25C58FA200C4FB0F /* MainMenu.swift */; };
		AA4D700725545EF800C3411E /* URLEventHandler.swift in Sources */ = {isa = PBXBuildFile; fileRef = AA4D700625545EF800C3411E /* URLEventHandler.swift */; };
		AA4FF40C2624751A004E2377 /* GrammarFeaturesManager.swift in Sources */ = {isa = PBXBuildFile; fileRef = AA4FF40B2624751A004E2377 /* GrammarFeaturesManager.swift */; };
		AA512D1424D99D9800230283 /* FaviconManager.swift in Sources */ = {isa = PBXBuildFile; fileRef = AA512D1324D99D9800230283 /* FaviconManager.swift */; };
		AA585D82248FD31100E9A3E2 /* AppDelegate.swift in Sources */ = {isa = PBXBuildFile; fileRef = AA585D81248FD31100E9A3E2 /* AppDelegate.swift */; };
		AA585D84248FD31100E9A3E2 /* BrowserTabViewController.swift in Sources */ = {isa = PBXBuildFile; fileRef = AA585D83248FD31100E9A3E2 /* BrowserTabViewController.swift */; };
		AA585D86248FD31400E9A3E2 /* Assets.xcassets in Resources */ = {isa = PBXBuildFile; fileRef = AA585D85248FD31400E9A3E2 /* Assets.xcassets */; };
		AA585DAF2490E6E600E9A3E2 /* MainViewController.swift in Sources */ = {isa = PBXBuildFile; fileRef = AA585DAE2490E6E600E9A3E2 /* MainViewController.swift */; };
		AA5C1DD1285A154E0089850C /* RecentlyClosedMenu.swift in Sources */ = {isa = PBXBuildFile; fileRef = AA5C1DD0285A154E0089850C /* RecentlyClosedMenu.swift */; };
		AA5C1DD3285A217F0089850C /* RecentlyClosedCacheItem.swift in Sources */ = {isa = PBXBuildFile; fileRef = AA5C1DD2285A217F0089850C /* RecentlyClosedCacheItem.swift */; };
		AA5C1DD5285C780C0089850C /* RecentlyClosedCoordinator.swift in Sources */ = {isa = PBXBuildFile; fileRef = AA5C1DD4285C780C0089850C /* RecentlyClosedCoordinator.swift */; };
		AA5C8F59258FE21F00748EB7 /* NSTextFieldExtension.swift in Sources */ = {isa = PBXBuildFile; fileRef = AA5C8F58258FE21F00748EB7 /* NSTextFieldExtension.swift */; };
		AA5C8F5E2590EEE800748EB7 /* NSPointExtension.swift in Sources */ = {isa = PBXBuildFile; fileRef = AA5C8F5D2590EEE800748EB7 /* NSPointExtension.swift */; };
		AA5C8F632591021700748EB7 /* NSApplicationExtension.swift in Sources */ = {isa = PBXBuildFile; fileRef = AA5C8F622591021700748EB7 /* NSApplicationExtension.swift */; };
		AA5D6DAC24A340F700C6FBCE /* WebViewStateObserver.swift in Sources */ = {isa = PBXBuildFile; fileRef = AA5D6DAB24A340F700C6FBCE /* WebViewStateObserver.swift */; };
		AA5FA697275F90C400DCE9C9 /* FaviconImageCache.swift in Sources */ = {isa = PBXBuildFile; fileRef = AA5FA696275F90C400DCE9C9 /* FaviconImageCache.swift */; };
		AA5FA69A275F91C700DCE9C9 /* Favicon.swift in Sources */ = {isa = PBXBuildFile; fileRef = AA5FA699275F91C700DCE9C9 /* Favicon.swift */; };
		AA5FA69D275F945C00DCE9C9 /* FaviconStore.swift in Sources */ = {isa = PBXBuildFile; fileRef = AA5FA69C275F945C00DCE9C9 /* FaviconStore.swift */; };
		AA5FA6A0275F948900DCE9C9 /* Favicons.xcdatamodeld in Sources */ = {isa = PBXBuildFile; fileRef = AA5FA69E275F948900DCE9C9 /* Favicons.xcdatamodeld */; };
		AA6197C4276B314D008396F0 /* FaviconUrlReference.swift in Sources */ = {isa = PBXBuildFile; fileRef = AA6197C3276B314D008396F0 /* FaviconUrlReference.swift */; };
		AA6197C6276B3168008396F0 /* FaviconHostReference.swift in Sources */ = {isa = PBXBuildFile; fileRef = AA6197C5276B3168008396F0 /* FaviconHostReference.swift */; };
		AA61C0D02722159B00E6B681 /* FireInfoViewController.swift in Sources */ = {isa = PBXBuildFile; fileRef = AA61C0CF2722159B00E6B681 /* FireInfoViewController.swift */; };
		AA61C0D22727F59B00E6B681 /* ArrayExtension.swift in Sources */ = {isa = PBXBuildFile; fileRef = AA61C0D12727F59B00E6B681 /* ArrayExtension.swift */; };
		AA63745424C9BF9A00AB2AC4 /* SuggestionContainerTests.swift in Sources */ = {isa = PBXBuildFile; fileRef = AA63745324C9BF9A00AB2AC4 /* SuggestionContainerTests.swift */; };
		AA64777D28E63B1F006C9AF2 /* youtube-inject-bundle.js in Resources */ = {isa = PBXBuildFile; fileRef = AA64777C28E63B1F006C9AF2 /* youtube-inject-bundle.js */; };
		AA652CB125DD825B009059CC /* LocalBookmarkStoreTests.swift in Sources */ = {isa = PBXBuildFile; fileRef = AA652CB025DD825B009059CC /* LocalBookmarkStoreTests.swift */; };
		AA652CCE25DD9071009059CC /* BookmarkListTests.swift in Sources */ = {isa = PBXBuildFile; fileRef = AA652CCD25DD9071009059CC /* BookmarkListTests.swift */; };
		AA652CD325DDA6E9009059CC /* LocalBookmarkManagerTests.swift in Sources */ = {isa = PBXBuildFile; fileRef = AA652CD225DDA6E9009059CC /* LocalBookmarkManagerTests.swift */; };
		AA652CDB25DDAB32009059CC /* BookmarkStoreMock.swift in Sources */ = {isa = PBXBuildFile; fileRef = AA652CDA25DDAB32009059CC /* BookmarkStoreMock.swift */; };
		AA6820E425502F19005ED0D5 /* WebsiteDataStore.swift in Sources */ = {isa = PBXBuildFile; fileRef = AA6820E325502F19005ED0D5 /* WebsiteDataStore.swift */; };
		AA6820EB25503D6A005ED0D5 /* Fire.swift in Sources */ = {isa = PBXBuildFile; fileRef = AA6820EA25503D6A005ED0D5 /* Fire.swift */; };
		AA6820F125503DA9005ED0D5 /* FireViewModel.swift in Sources */ = {isa = PBXBuildFile; fileRef = AA6820F025503DA9005ED0D5 /* FireViewModel.swift */; };
		AA68C3D32490ED62001B8783 /* NavigationBarViewController.swift in Sources */ = {isa = PBXBuildFile; fileRef = AA68C3D22490ED62001B8783 /* NavigationBarViewController.swift */; };
		AA68C3D72490F821001B8783 /* README.md in Resources */ = {isa = PBXBuildFile; fileRef = AA68C3D62490F821001B8783 /* README.md */; };
		AA693E5E2696E5B90007BB78 /* CrashReports.storyboard in Resources */ = {isa = PBXBuildFile; fileRef = AA693E5D2696E5B90007BB78 /* CrashReports.storyboard */; };
		AA6AD95B2704B6DB00159F8A /* FirePopoverViewController.swift in Sources */ = {isa = PBXBuildFile; fileRef = AA6AD95A2704B6DB00159F8A /* FirePopoverViewController.swift */; };
		AA6EF9AD25066F42004754E6 /* WindowsManager.swift in Sources */ = {isa = PBXBuildFile; fileRef = AA6EF9AC25066F42004754E6 /* WindowsManager.swift */; };
		AA6EF9B3250785D5004754E6 /* NSMenuExtension.swift in Sources */ = {isa = PBXBuildFile; fileRef = AA6EF9B2250785D5004754E6 /* NSMenuExtension.swift */; };
		AA6EF9B525081B4C004754E6 /* MainMenuActions.swift in Sources */ = {isa = PBXBuildFile; fileRef = AA6EF9B425081B4C004754E6 /* MainMenuActions.swift */; };
		AA6FFB4424DC33320028F4D0 /* NSViewExtension.swift in Sources */ = {isa = PBXBuildFile; fileRef = AA6FFB4324DC33320028F4D0 /* NSViewExtension.swift */; };
		AA6FFB4624DC3B5A0028F4D0 /* WebView.swift in Sources */ = {isa = PBXBuildFile; fileRef = AA6FFB4524DC3B5A0028F4D0 /* WebView.swift */; };
		AA72D5FE25FFF94E00C77619 /* NSMenuItemExtension.swift in Sources */ = {isa = PBXBuildFile; fileRef = AA72D5FD25FFF94E00C77619 /* NSMenuItemExtension.swift */; };
		AA7412B224D0B3AC00D22FE0 /* TabBarViewItem.swift in Sources */ = {isa = PBXBuildFile; fileRef = AA7412B024D0B3AC00D22FE0 /* TabBarViewItem.swift */; };
		AA7412B324D0B3AC00D22FE0 /* TabBarViewItem.xib in Resources */ = {isa = PBXBuildFile; fileRef = AA7412B124D0B3AC00D22FE0 /* TabBarViewItem.xib */; };
		AA7412B524D1536B00D22FE0 /* MainWindowController.swift in Sources */ = {isa = PBXBuildFile; fileRef = AA7412B424D1536B00D22FE0 /* MainWindowController.swift */; };
		AA7412B724D1687000D22FE0 /* TabBarScrollView.swift in Sources */ = {isa = PBXBuildFile; fileRef = AA7412B624D1687000D22FE0 /* TabBarScrollView.swift */; };
		AA7412BD24D2BEEE00D22FE0 /* MainWindow.swift in Sources */ = {isa = PBXBuildFile; fileRef = AA7412BC24D2BEEE00D22FE0 /* MainWindow.swift */; };
		AA75A0AE26F3500C0086B667 /* PrivacyIconViewModel.swift in Sources */ = {isa = PBXBuildFile; fileRef = AA75A0AD26F3500C0086B667 /* PrivacyIconViewModel.swift */; };
		AA7E9176286DB05D00AB6B62 /* RecentlyClosedCoordinatorMock.swift in Sources */ = {isa = PBXBuildFile; fileRef = AA7E9175286DB05D00AB6B62 /* RecentlyClosedCoordinatorMock.swift */; };
		AA7E919728746BCC00AB6B62 /* HistoryMenu.swift in Sources */ = {isa = PBXBuildFile; fileRef = AA7E919628746BCC00AB6B62 /* HistoryMenu.swift */; };
		AA7E919A2875B39300AB6B62 /* Visit.swift in Sources */ = {isa = PBXBuildFile; fileRef = AA7E91992875B39300AB6B62 /* Visit.swift */; };
		AA7E919C2875C65000AB6B62 /* Stored.swift in Sources */ = {isa = PBXBuildFile; fileRef = AA7E919B2875C65000AB6B62 /* Stored.swift */; };
		AA7E919F287872EA00AB6B62 /* VisitViewModel.swift in Sources */ = {isa = PBXBuildFile; fileRef = AA7E919E287872EA00AB6B62 /* VisitViewModel.swift */; };
		AA7EB6DF27E7C57D00036718 /* MouseOverAnimationButton.swift in Sources */ = {isa = PBXBuildFile; fileRef = AA7EB6DE27E7C57D00036718 /* MouseOverAnimationButton.swift */; };
		AA7EB6E227E7D05500036718 /* flame-mouse-over.json in Resources */ = {isa = PBXBuildFile; fileRef = AA7EB6E027E7D05500036718 /* flame-mouse-over.json */; };
		AA7EB6E327E7D05500036718 /* dark-flame-mouse-over.json in Resources */ = {isa = PBXBuildFile; fileRef = AA7EB6E127E7D05500036718 /* dark-flame-mouse-over.json */; };
		AA7EB6E527E7D6DC00036718 /* AnimationView.swift in Sources */ = {isa = PBXBuildFile; fileRef = AA7EB6E427E7D6DC00036718 /* AnimationView.swift */; };
		AA7EB6E727E8809D00036718 /* shield-mouse-over.json in Resources */ = {isa = PBXBuildFile; fileRef = AA7EB6E627E8809D00036718 /* shield-mouse-over.json */; };
		AA7EB6E927E880A600036718 /* shield-dot-mouse-over.json in Resources */ = {isa = PBXBuildFile; fileRef = AA7EB6E827E880A600036718 /* shield-dot-mouse-over.json */; };
		AA7EB6EB27E880AE00036718 /* dark-shield-mouse-over.json in Resources */ = {isa = PBXBuildFile; fileRef = AA7EB6EA27E880AE00036718 /* dark-shield-mouse-over.json */; };
		AA7EB6ED27E880B600036718 /* dark-shield-dot-mouse-over.json in Resources */ = {isa = PBXBuildFile; fileRef = AA7EB6EC27E880B600036718 /* dark-shield-dot-mouse-over.json */; };
		AA80EC54256BE3BC007083E7 /* UserText.swift in Sources */ = {isa = PBXBuildFile; fileRef = AA80EC53256BE3BC007083E7 /* UserText.swift */; };
		AA80EC67256C4691007083E7 /* BrowserTab.storyboard in Resources */ = {isa = PBXBuildFile; fileRef = AA80EC69256C4691007083E7 /* BrowserTab.storyboard */; };
		AA80EC73256C46A2007083E7 /* Suggestion.storyboard in Resources */ = {isa = PBXBuildFile; fileRef = AA80EC75256C46A2007083E7 /* Suggestion.storyboard */; };
		AA80EC79256C46AA007083E7 /* TabBar.storyboard in Resources */ = {isa = PBXBuildFile; fileRef = AA80EC7B256C46AA007083E7 /* TabBar.storyboard */; };
		AA80EC89256C49B8007083E7 /* Localizable.strings in Resources */ = {isa = PBXBuildFile; fileRef = AA80EC8B256C49B8007083E7 /* Localizable.strings */; };
		AA80EC8F256C49BC007083E7 /* Localizable.stringsdict in Resources */ = {isa = PBXBuildFile; fileRef = AA80EC91256C49BC007083E7 /* Localizable.stringsdict */; };
		AA840A9827319D1600E63CDD /* FirePopoverWrapperViewController.swift in Sources */ = {isa = PBXBuildFile; fileRef = AA840A9727319D1600E63CDD /* FirePopoverWrapperViewController.swift */; };
		AA88D14B252A557100980B4E /* URLRequestExtension.swift in Sources */ = {isa = PBXBuildFile; fileRef = AA88D14A252A557100980B4E /* URLRequestExtension.swift */; };
		AA8EDF2424923E980071C2E8 /* URLExtension.swift in Sources */ = {isa = PBXBuildFile; fileRef = AA8EDF2324923E980071C2E8 /* URLExtension.swift */; };
		AA8EDF2724923EC70071C2E8 /* StringExtension.swift in Sources */ = {isa = PBXBuildFile; fileRef = AA8EDF2624923EC70071C2E8 /* StringExtension.swift */; };
		AA91F83927076F1900771A0D /* PrivacyIconViewModelTests.swift in Sources */ = {isa = PBXBuildFile; fileRef = AA91F83827076F1900771A0D /* PrivacyIconViewModelTests.swift */; };
		AA92126F25ACCB1100600CD4 /* ErrorExtension.swift in Sources */ = {isa = PBXBuildFile; fileRef = AA92126E25ACCB1100600CD4 /* ErrorExtension.swift */; };
		AA92127725ADA07900600CD4 /* WKWebViewExtension.swift in Sources */ = {isa = PBXBuildFile; fileRef = AA92127625ADA07900600CD4 /* WKWebViewExtension.swift */; };
		AA97BF4625135DD30014931A /* ApplicationDockMenu.swift in Sources */ = {isa = PBXBuildFile; fileRef = AA97BF4525135DD30014931A /* ApplicationDockMenu.swift */; };
		AA9B7C7E26A06E040008D425 /* TrackerInfo.swift in Sources */ = {isa = PBXBuildFile; fileRef = AA9B7C7D26A06E040008D425 /* TrackerInfo.swift */; };
		AA9B7C8326A197A00008D425 /* ServerTrust.swift in Sources */ = {isa = PBXBuildFile; fileRef = AA9B7C8226A197A00008D425 /* ServerTrust.swift */; };
		AA9B7C8526A199B60008D425 /* ServerTrustViewModel.swift in Sources */ = {isa = PBXBuildFile; fileRef = AA9B7C8426A199B60008D425 /* ServerTrustViewModel.swift */; };
		AA9C362825518C44004B1BA3 /* WebsiteDataStoreMock.swift in Sources */ = {isa = PBXBuildFile; fileRef = AA9C362725518C44004B1BA3 /* WebsiteDataStoreMock.swift */; };
		AA9C363025518CA9004B1BA3 /* FireTests.swift in Sources */ = {isa = PBXBuildFile; fileRef = AA9C362F25518CA9004B1BA3 /* FireTests.swift */; };
		AA9E9A5625A3AE8400D1959D /* NSWindowExtension.swift in Sources */ = {isa = PBXBuildFile; fileRef = AA9E9A5525A3AE8400D1959D /* NSWindowExtension.swift */; };
		AA9E9A5E25A4867200D1959D /* TabDragAndDropManager.swift in Sources */ = {isa = PBXBuildFile; fileRef = AA9E9A5D25A4867200D1959D /* TabDragAndDropManager.swift */; };
		AA9FF95924A1ECF20039E328 /* Tab.swift in Sources */ = {isa = PBXBuildFile; fileRef = AA9FF95824A1ECF20039E328 /* Tab.swift */; };
		AA9FF95B24A1EFC20039E328 /* TabViewModel.swift in Sources */ = {isa = PBXBuildFile; fileRef = AA9FF95A24A1EFC20039E328 /* TabViewModel.swift */; };
		AA9FF95D24A1FA1C0039E328 /* TabCollection.swift in Sources */ = {isa = PBXBuildFile; fileRef = AA9FF95C24A1FA1C0039E328 /* TabCollection.swift */; };
		AA9FF95F24A1FB690039E328 /* TabCollectionViewModel.swift in Sources */ = {isa = PBXBuildFile; fileRef = AA9FF95E24A1FB680039E328 /* TabCollectionViewModel.swift */; };
		AAA0CC33252F181A0079BC96 /* NavigationButtonMenuDelegate.swift in Sources */ = {isa = PBXBuildFile; fileRef = AAA0CC32252F181A0079BC96 /* NavigationButtonMenuDelegate.swift */; };
		AAA0CC3C25337FAB0079BC96 /* WKBackForwardListItemViewModel.swift in Sources */ = {isa = PBXBuildFile; fileRef = AAA0CC3B25337FAB0079BC96 /* WKBackForwardListItemViewModel.swift */; };
		AAA0CC472533833C0079BC96 /* MoreOptionsMenu.swift in Sources */ = {isa = PBXBuildFile; fileRef = AAA0CC462533833C0079BC96 /* MoreOptionsMenu.swift */; };
		AAA0CC572539EBC90079BC96 /* FaviconUserScript.swift in Sources */ = {isa = PBXBuildFile; fileRef = AAA0CC562539EBC90079BC96 /* FaviconUserScript.swift */; };
		AAA0CC6A253CC43C0079BC96 /* WKUserContentControllerExtension.swift in Sources */ = {isa = PBXBuildFile; fileRef = AAA0CC69253CC43C0079BC96 /* WKUserContentControllerExtension.swift */; };
		AAA892EA250A4CEF005B37B2 /* WindowControllersManager.swift in Sources */ = {isa = PBXBuildFile; fileRef = AAA892E9250A4CEF005B37B2 /* WindowControllersManager.swift */; };
		AAAB9114288EB1D600A057A9 /* CleanThisHistoryMenuItem.swift in Sources */ = {isa = PBXBuildFile; fileRef = AAAB9113288EB1D600A057A9 /* CleanThisHistoryMenuItem.swift */; };
		AAAB9116288EB46B00A057A9 /* VisitMenuItem.swift in Sources */ = {isa = PBXBuildFile; fileRef = AAAB9115288EB46B00A057A9 /* VisitMenuItem.swift */; };
		AAADFD06264AA282001555EA /* TimeIntervalExtension.swift in Sources */ = {isa = PBXBuildFile; fileRef = AAADFD05264AA282001555EA /* TimeIntervalExtension.swift */; };
		AAB549DF25DAB8F80058460B /* BookmarkViewModel.swift in Sources */ = {isa = PBXBuildFile; fileRef = AAB549DE25DAB8F80058460B /* BookmarkViewModel.swift */; };
		AAB7320726DD0C37002FACF9 /* Fire.storyboard in Resources */ = {isa = PBXBuildFile; fileRef = AAB7320626DD0C37002FACF9 /* Fire.storyboard */; };
		AAB7320926DD0CD9002FACF9 /* FireViewController.swift in Sources */ = {isa = PBXBuildFile; fileRef = AAB7320826DD0CD9002FACF9 /* FireViewController.swift */; };
		AAB8203C26B2DE0D00788AC3 /* SuggestionListCharacteristics.swift in Sources */ = {isa = PBXBuildFile; fileRef = AAB8203B26B2DE0D00788AC3 /* SuggestionListCharacteristics.swift */; };
		AABAF59C260A7D130085060C /* FaviconManagerMock.swift in Sources */ = {isa = PBXBuildFile; fileRef = AABAF59B260A7D130085060C /* FaviconManagerMock.swift */; };
		AABEE69A24A902A90043105B /* SuggestionContainerViewModel.swift in Sources */ = {isa = PBXBuildFile; fileRef = AABEE69924A902A90043105B /* SuggestionContainerViewModel.swift */; };
		AABEE69C24A902BB0043105B /* SuggestionContainer.swift in Sources */ = {isa = PBXBuildFile; fileRef = AABEE69B24A902BB0043105B /* SuggestionContainer.swift */; };
		AABEE6A524AA0A7F0043105B /* SuggestionViewController.swift in Sources */ = {isa = PBXBuildFile; fileRef = AABEE6A424AA0A7F0043105B /* SuggestionViewController.swift */; };
		AABEE6A924AB4B910043105B /* SuggestionTableCellView.swift in Sources */ = {isa = PBXBuildFile; fileRef = AABEE6A824AB4B910043105B /* SuggestionTableCellView.swift */; };
		AABEE6AB24ACA0F90043105B /* SuggestionTableRowView.swift in Sources */ = {isa = PBXBuildFile; fileRef = AABEE6AA24ACA0F90043105B /* SuggestionTableRowView.swift */; };
		AABEE6AF24AD22B90043105B /* AddressBarTextField.swift in Sources */ = {isa = PBXBuildFile; fileRef = AABEE6AE24AD22B90043105B /* AddressBarTextField.swift */; };
		AAC30A26268DFEE200D2D9CD /* CrashReporter.swift in Sources */ = {isa = PBXBuildFile; fileRef = AAC30A25268DFEE200D2D9CD /* CrashReporter.swift */; };
		AAC30A28268E045400D2D9CD /* CrashReportReader.swift in Sources */ = {isa = PBXBuildFile; fileRef = AAC30A27268E045400D2D9CD /* CrashReportReader.swift */; };
		AAC30A2A268E239100D2D9CD /* CrashReport.swift in Sources */ = {isa = PBXBuildFile; fileRef = AAC30A29268E239100D2D9CD /* CrashReport.swift */; };
		AAC30A2C268F1ECD00D2D9CD /* CrashReportSender.swift in Sources */ = {isa = PBXBuildFile; fileRef = AAC30A2B268F1ECD00D2D9CD /* CrashReportSender.swift */; };
		AAC30A2E268F1EE300D2D9CD /* CrashReportPromptPresenter.swift in Sources */ = {isa = PBXBuildFile; fileRef = AAC30A2D268F1EE300D2D9CD /* CrashReportPromptPresenter.swift */; };
		AAC5E4C725D6A6E8007F5990 /* BookmarkPopover.swift in Sources */ = {isa = PBXBuildFile; fileRef = AAC5E4C425D6A6E8007F5990 /* BookmarkPopover.swift */; };
		AAC5E4C825D6A6E8007F5990 /* BookmarkPopoverViewController.swift in Sources */ = {isa = PBXBuildFile; fileRef = AAC5E4C525D6A6E8007F5990 /* BookmarkPopoverViewController.swift */; };
		AAC5E4C925D6A6E8007F5990 /* Bookmarks.storyboard in Resources */ = {isa = PBXBuildFile; fileRef = AAC5E4C625D6A6E8007F5990 /* Bookmarks.storyboard */; };
		AAC5E4D025D6A709007F5990 /* Bookmark.swift in Sources */ = {isa = PBXBuildFile; fileRef = AAC5E4CD25D6A709007F5990 /* Bookmark.swift */; };
		AAC5E4D125D6A709007F5990 /* BookmarkManager.swift in Sources */ = {isa = PBXBuildFile; fileRef = AAC5E4CE25D6A709007F5990 /* BookmarkManager.swift */; };
		AAC5E4D225D6A709007F5990 /* BookmarkList.swift in Sources */ = {isa = PBXBuildFile; fileRef = AAC5E4CF25D6A709007F5990 /* BookmarkList.swift */; };
		AAC5E4D925D6A711007F5990 /* BookmarkStore.swift in Sources */ = {isa = PBXBuildFile; fileRef = AAC5E4D625D6A710007F5990 /* BookmarkStore.swift */; };
		AAC5E4E425D6BA9C007F5990 /* NSSizeExtension.swift in Sources */ = {isa = PBXBuildFile; fileRef = AAC5E4E325D6BA9C007F5990 /* NSSizeExtension.swift */; };
		AAC5E4F125D6BF10007F5990 /* AddressBarButton.swift in Sources */ = {isa = PBXBuildFile; fileRef = AAC5E4F025D6BF10007F5990 /* AddressBarButton.swift */; };
		AAC5E4F625D6BF2C007F5990 /* AddressBarButtonsViewController.swift in Sources */ = {isa = PBXBuildFile; fileRef = AAC5E4F525D6BF2C007F5990 /* AddressBarButtonsViewController.swift */; };
		AAC6881928626BF800D54247 /* RecentlyClosedTab.swift in Sources */ = {isa = PBXBuildFile; fileRef = AAC6881828626BF800D54247 /* RecentlyClosedTab.swift */; };
		AAC6881B28626C1900D54247 /* RecentlyClosedWindow.swift in Sources */ = {isa = PBXBuildFile; fileRef = AAC6881A28626C1900D54247 /* RecentlyClosedWindow.swift */; };
		AAC82C60258B6CB5009B6B42 /* TabPreviewWindowController.swift in Sources */ = {isa = PBXBuildFile; fileRef = AAC82C5F258B6CB5009B6B42 /* TabPreviewWindowController.swift */; };
		AAC9C01524CAFBCE00AD1325 /* TabTests.swift in Sources */ = {isa = PBXBuildFile; fileRef = AAC9C01424CAFBCE00AD1325 /* TabTests.swift */; };
		AAC9C01724CAFBDC00AD1325 /* TabCollectionTests.swift in Sources */ = {isa = PBXBuildFile; fileRef = AAC9C01624CAFBDC00AD1325 /* TabCollectionTests.swift */; };
		AAC9C01C24CB594C00AD1325 /* TabViewModelTests.swift in Sources */ = {isa = PBXBuildFile; fileRef = AAC9C01B24CB594C00AD1325 /* TabViewModelTests.swift */; };
		AAC9C01E24CB6BEB00AD1325 /* TabCollectionViewModelTests.swift in Sources */ = {isa = PBXBuildFile; fileRef = AAC9C01D24CB6BEB00AD1325 /* TabCollectionViewModelTests.swift */; };
		AACF6FD626BC366D00CF09F9 /* SafariVersionReader.swift in Sources */ = {isa = PBXBuildFile; fileRef = AACF6FD526BC366D00CF09F9 /* SafariVersionReader.swift */; };
		AAD6D8882696DF6D002393B3 /* CrashReportPromptViewController.swift in Sources */ = {isa = PBXBuildFile; fileRef = AAD6D8862696DF6D002393B3 /* CrashReportPromptViewController.swift */; };
		AAD8078527B3F3BE00CF7703 /* WebsiteBreakageSender.swift in Sources */ = {isa = PBXBuildFile; fileRef = AAD8078427B3F3BE00CF7703 /* WebsiteBreakageSender.swift */; };
		AAD8078727B3F45600CF7703 /* WebsiteBreakage.swift in Sources */ = {isa = PBXBuildFile; fileRef = AAD8078627B3F45600CF7703 /* WebsiteBreakage.swift */; };
		AAD86E52267A0DFF005C11BE /* UpdateController.swift in Sources */ = {isa = PBXBuildFile; fileRef = AAD86E51267A0DFF005C11BE /* UpdateController.swift */; };
		AADCBF3A26F7C2CE00EF67A8 /* LottieAnimationCache.swift in Sources */ = {isa = PBXBuildFile; fileRef = AADCBF3926F7C2CE00EF67A8 /* LottieAnimationCache.swift */; };
		AADE11C026D916D70032D8A7 /* StringExtensionTests.swift in Sources */ = {isa = PBXBuildFile; fileRef = AADE11BF26D916D70032D8A7 /* StringExtensionTests.swift */; };
		AAE246F32709EF3B00BEEAEE /* FirePopoverCollectionViewItem.swift in Sources */ = {isa = PBXBuildFile; fileRef = AAE246F12709EF3B00BEEAEE /* FirePopoverCollectionViewItem.swift */; };
		AAE246F42709EF3B00BEEAEE /* FirePopoverCollectionViewItem.xib in Resources */ = {isa = PBXBuildFile; fileRef = AAE246F22709EF3B00BEEAEE /* FirePopoverCollectionViewItem.xib */; };
		AAE246F6270A3D3000BEEAEE /* FirePopoverCollectionViewHeader.xib in Resources */ = {isa = PBXBuildFile; fileRef = AAE246F5270A3D3000BEEAEE /* FirePopoverCollectionViewHeader.xib */; };
		AAE246F8270A406200BEEAEE /* FirePopoverCollectionViewHeader.swift in Sources */ = {isa = PBXBuildFile; fileRef = AAE246F7270A406200BEEAEE /* FirePopoverCollectionViewHeader.swift */; };
		AAE39D1B24F44885008EF28B /* TabCollectionViewModelDelegateMock.swift in Sources */ = {isa = PBXBuildFile; fileRef = AAE39D1A24F44885008EF28B /* TabCollectionViewModelDelegateMock.swift */; };
		AAE7527A263B046100B973F8 /* History.xcdatamodeld in Sources */ = {isa = PBXBuildFile; fileRef = AAE75278263B046100B973F8 /* History.xcdatamodeld */; };
		AAE7527C263B056C00B973F8 /* HistoryStore.swift in Sources */ = {isa = PBXBuildFile; fileRef = AAE7527B263B056C00B973F8 /* HistoryStore.swift */; };
		AAE7527E263B05C600B973F8 /* HistoryEntry.swift in Sources */ = {isa = PBXBuildFile; fileRef = AAE7527D263B05C600B973F8 /* HistoryEntry.swift */; };
		AAE75280263B0A4D00B973F8 /* HistoryCoordinator.swift in Sources */ = {isa = PBXBuildFile; fileRef = AAE7527F263B0A4D00B973F8 /* HistoryCoordinator.swift */; };
		AAE8B102258A41C000E81239 /* TabPreview.storyboard in Resources */ = {isa = PBXBuildFile; fileRef = AAE8B101258A41C000E81239 /* TabPreview.storyboard */; };
		AAE8B110258A456C00E81239 /* TabPreviewViewController.swift in Sources */ = {isa = PBXBuildFile; fileRef = AAE8B10F258A456C00E81239 /* TabPreviewViewController.swift */; };
		AAE99B8927088A19008B6BD9 /* FirePopover.swift in Sources */ = {isa = PBXBuildFile; fileRef = AAE99B8827088A19008B6BD9 /* FirePopover.swift */; };
		AAEC74B22642C57200C2EFBC /* HistoryCoordinatingMock.swift in Sources */ = {isa = PBXBuildFile; fileRef = AAEC74B12642C57200C2EFBC /* HistoryCoordinatingMock.swift */; };
		AAEC74B42642C69300C2EFBC /* HistoryCoordinatorTests.swift in Sources */ = {isa = PBXBuildFile; fileRef = AAEC74B32642C69300C2EFBC /* HistoryCoordinatorTests.swift */; };
		AAEC74B62642CC6A00C2EFBC /* HistoryStoringMock.swift in Sources */ = {isa = PBXBuildFile; fileRef = AAEC74B52642CC6A00C2EFBC /* HistoryStoringMock.swift */; };
		AAEC74B82642E43800C2EFBC /* HistoryStoreTests.swift in Sources */ = {isa = PBXBuildFile; fileRef = AAEC74B72642E43800C2EFBC /* HistoryStoreTests.swift */; };
		AAEC74BB2642E67C00C2EFBC /* NSPersistentContainerExtension.swift in Sources */ = {isa = PBXBuildFile; fileRef = AAEC74BA2642E67C00C2EFBC /* NSPersistentContainerExtension.swift */; };
		AAEC74BC2642F0F800C2EFBC /* History.xcdatamodeld in Sources */ = {isa = PBXBuildFile; fileRef = AAE75278263B046100B973F8 /* History.xcdatamodeld */; };
		AAECA42024EEA4AC00EFA63A /* IndexPathExtension.swift in Sources */ = {isa = PBXBuildFile; fileRef = AAECA41F24EEA4AC00EFA63A /* IndexPathExtension.swift */; };
		AAEEC6A927088ADB008445F7 /* FireCoordinator.swift in Sources */ = {isa = PBXBuildFile; fileRef = AAEEC6A827088ADB008445F7 /* FireCoordinator.swift */; };
		AAEF6BC8276A081C0024DCF4 /* FaviconSelector.swift in Sources */ = {isa = PBXBuildFile; fileRef = AAEF6BC7276A081C0024DCF4 /* FaviconSelector.swift */; };
		AAFCB37F25E545D400859DD4 /* PublisherExtension.swift in Sources */ = {isa = PBXBuildFile; fileRef = AAFCB37E25E545D400859DD4 /* PublisherExtension.swift */; };
		AAFE068326C7082D005434CC /* WebKitVersionProvider.swift in Sources */ = {isa = PBXBuildFile; fileRef = AAFE068226C7082D005434CC /* WebKitVersionProvider.swift */; };
		B31055C427A1BA1D001AC618 /* AutoconsentUserScript.swift in Sources */ = {isa = PBXBuildFile; fileRef = B31055BC27A1BA1D001AC618 /* AutoconsentUserScript.swift */; };
		B31055C627A1BA1D001AC618 /* userscript.js in Resources */ = {isa = PBXBuildFile; fileRef = B31055BE27A1BA1D001AC618 /* userscript.js */; };
		B31055CB27A1BA1D001AC618 /* autoconsent-bundle.js in Resources */ = {isa = PBXBuildFile; fileRef = B31055C327A1BA1D001AC618 /* autoconsent-bundle.js */; };
		B31055CE27A1BA44001AC618 /* AutoconsentBackgroundTests.swift in Sources */ = {isa = PBXBuildFile; fileRef = B31055CD27A1BA44001AC618 /* AutoconsentBackgroundTests.swift */; };
		B3FB198E27BC013C00513DC1 /* autoconsent-test-page.html in Resources */ = {isa = PBXBuildFile; fileRef = B3FB198D27BC013C00513DC1 /* autoconsent-test-page.html */; };
		B3FB199027BC015600513DC1 /* autoconsent-test.js in Resources */ = {isa = PBXBuildFile; fileRef = B3FB198F27BC015600513DC1 /* autoconsent-test.js */; };
		B3FB199327BD0AD400513DC1 /* CookieConsentInfo.swift in Sources */ = {isa = PBXBuildFile; fileRef = B3FB199227BD0AD400513DC1 /* CookieConsentInfo.swift */; };
		B6040856274B830F00680351 /* DictionaryExtension.swift in Sources */ = {isa = PBXBuildFile; fileRef = B6040855274B830F00680351 /* DictionaryExtension.swift */; };
		B604085C274B8FBA00680351 /* UnprotectedDomains.xcdatamodeld in Sources */ = {isa = PBXBuildFile; fileRef = B604085A274B8CA300680351 /* UnprotectedDomains.xcdatamodeld */; };
		B6085D062743905F00A9C456 /* CoreDataStore.swift in Sources */ = {isa = PBXBuildFile; fileRef = B6085D052743905F00A9C456 /* CoreDataStore.swift */; };
		B6085D092743AAB600A9C456 /* FireproofDomains.xcdatamodeld in Sources */ = {isa = PBXBuildFile; fileRef = B6085D072743993C00A9C456 /* FireproofDomains.xcdatamodeld */; };
		B6106BA026A7BE0B0013B453 /* PermissionManagerTests.swift in Sources */ = {isa = PBXBuildFile; fileRef = B6106B9F26A7BE0B0013B453 /* PermissionManagerTests.swift */; };
		B6106BA426A7BEA40013B453 /* PermissionAuthorizationState.swift in Sources */ = {isa = PBXBuildFile; fileRef = B6106BA226A7BEA00013B453 /* PermissionAuthorizationState.swift */; };
		B6106BA726A7BECC0013B453 /* PermissionAuthorizationQuery.swift in Sources */ = {isa = PBXBuildFile; fileRef = B6106BA526A7BEC80013B453 /* PermissionAuthorizationQuery.swift */; };
		B6106BAB26A7BF1D0013B453 /* PermissionType.swift in Sources */ = {isa = PBXBuildFile; fileRef = B6106BAA26A7BF1D0013B453 /* PermissionType.swift */; };
		B6106BAD26A7BF390013B453 /* PermissionState.swift in Sources */ = {isa = PBXBuildFile; fileRef = B6106BAC26A7BF390013B453 /* PermissionState.swift */; };
		B6106BAF26A7C6180013B453 /* PermissionStoreMock.swift in Sources */ = {isa = PBXBuildFile; fileRef = B6106BAE26A7C6180013B453 /* PermissionStoreMock.swift */; };
		B6106BB126A7D8720013B453 /* PermissionStoreTests.swift in Sources */ = {isa = PBXBuildFile; fileRef = B6106BB026A7D8720013B453 /* PermissionStoreTests.swift */; };
		B6106BB326A7F4AA0013B453 /* GeolocationServiceMock.swift in Sources */ = {isa = PBXBuildFile; fileRef = B6106BB226A7F4AA0013B453 /* GeolocationServiceMock.swift */; };
		B6106BB526A809E60013B453 /* GeolocationProviderTests.swift in Sources */ = {isa = PBXBuildFile; fileRef = B6106BB426A809E60013B453 /* GeolocationProviderTests.swift */; };
		B610F2BB27A145C500FCEBE9 /* RulesCompilationMonitor.swift in Sources */ = {isa = PBXBuildFile; fileRef = B610F2BA27A145C500FCEBE9 /* RulesCompilationMonitor.swift */; };
		B610F2E427A8F37A00FCEBE9 /* CBRCompileTimeReporterTests.swift in Sources */ = {isa = PBXBuildFile; fileRef = B610F2E327A8F37A00FCEBE9 /* CBRCompileTimeReporterTests.swift */; };
		B610F2EB27AA8E4500FCEBE9 /* ContentBlockingUpdatingTests.swift in Sources */ = {isa = PBXBuildFile; fileRef = B610F2E527AA388100FCEBE9 /* ContentBlockingUpdatingTests.swift */; };
		B610F2EC27AA8F9400FCEBE9 /* ContentBlockerRulesManagerMock.swift in Sources */ = {isa = PBXBuildFile; fileRef = B610F2E727AA397100FCEBE9 /* ContentBlockerRulesManagerMock.swift */; };
		B61EF3EC266F91E700B4D78F /* WKWebView+Download.swift in Sources */ = {isa = PBXBuildFile; fileRef = B61EF3EB266F91E700B4D78F /* WKWebView+Download.swift */; };
		B61EF3F1266F922200B4D78F /* WKProcessPool+DownloadDelegate.swift in Sources */ = {isa = PBXBuildFile; fileRef = B61EF3F0266F922200B4D78F /* WKProcessPool+DownloadDelegate.swift */; };
		B61F015525EDD5A700ABB5A3 /* UserContentController.swift in Sources */ = {isa = PBXBuildFile; fileRef = B61F015425EDD5A700ABB5A3 /* UserContentController.swift */; };
		B62EB47C25BAD3BB005745C6 /* WKWebViewPrivateMethodsAvailabilityTests.swift in Sources */ = {isa = PBXBuildFile; fileRef = B62EB47B25BAD3BB005745C6 /* WKWebViewPrivateMethodsAvailabilityTests.swift */; };
		B630793526731BC400DCEE41 /* URLSuggestedFilenameTests.swift in Sources */ = {isa = PBXBuildFile; fileRef = 8553FF51257523760029327F /* URLSuggestedFilenameTests.swift */; };
		B630793A26731F2600DCEE41 /* FileDownloadManagerTests.swift in Sources */ = {isa = PBXBuildFile; fileRef = B630793926731F2600DCEE41 /* FileDownloadManagerTests.swift */; };
		B630794226731F5400DCEE41 /* WKDownloadMock.swift in Sources */ = {isa = PBXBuildFile; fileRef = B630794126731F5400DCEE41 /* WKDownloadMock.swift */; };
		B637273B26CBC8AF00C8CB02 /* AuthenticationAlert.swift in Sources */ = {isa = PBXBuildFile; fileRef = B637273A26CBC8AF00C8CB02 /* AuthenticationAlert.swift */; };
		B637273D26CCF0C200C8CB02 /* OptionalExtension.swift in Sources */ = {isa = PBXBuildFile; fileRef = B637273C26CCF0C200C8CB02 /* OptionalExtension.swift */; };
		B63BDF7E27FDAA640072D75B /* PrivacyDashboardWebView.swift in Sources */ = {isa = PBXBuildFile; fileRef = B63BDF7D27FDAA640072D75B /* PrivacyDashboardWebView.swift */; };
		B63D466925BEB6C200874977 /* WKWebView+SessionState.swift in Sources */ = {isa = PBXBuildFile; fileRef = B63D466825BEB6C200874977 /* WKWebView+SessionState.swift */; };
		B63D467125BFA6C100874977 /* DispatchQueueExtensions.swift in Sources */ = {isa = PBXBuildFile; fileRef = B63D467025BFA6C100874977 /* DispatchQueueExtensions.swift */; };
		B63D467A25BFC3E100874977 /* NSCoderExtensions.swift in Sources */ = {isa = PBXBuildFile; fileRef = B63D467925BFC3E100874977 /* NSCoderExtensions.swift */; };
		B63ED0D826AE729600A9DAD1 /* PermissionModelTests.swift in Sources */ = {isa = PBXBuildFile; fileRef = B63ED0D726AE729600A9DAD1 /* PermissionModelTests.swift */; };
		B63ED0DA26AE7AF400A9DAD1 /* PermissionManagerMock.swift in Sources */ = {isa = PBXBuildFile; fileRef = B63ED0D926AE7AF400A9DAD1 /* PermissionManagerMock.swift */; };
		B63ED0DC26AE7B1E00A9DAD1 /* WebViewMock.swift in Sources */ = {isa = PBXBuildFile; fileRef = B63ED0DB26AE7B1E00A9DAD1 /* WebViewMock.swift */; };
		B63ED0DE26AFD9A300A9DAD1 /* AVCaptureDeviceMock.swift in Sources */ = {isa = PBXBuildFile; fileRef = B63ED0DD26AFD9A300A9DAD1 /* AVCaptureDeviceMock.swift */; };
		B63ED0E026AFE32F00A9DAD1 /* GeolocationProviderMock.swift in Sources */ = {isa = PBXBuildFile; fileRef = B63ED0DF26AFE32F00A9DAD1 /* GeolocationProviderMock.swift */; };
		B63ED0E326B3E7FA00A9DAD1 /* CLLocationManagerMock.swift in Sources */ = {isa = PBXBuildFile; fileRef = B63ED0E226B3E7FA00A9DAD1 /* CLLocationManagerMock.swift */; };
		B63ED0E526BB8FB900A9DAD1 /* SharingMenu.swift in Sources */ = {isa = PBXBuildFile; fileRef = B63ED0E426BB8FB900A9DAD1 /* SharingMenu.swift */; };
		B642738227B65BAC0005DFD1 /* SecureVaultErrorReporter.swift in Sources */ = {isa = PBXBuildFile; fileRef = B642738127B65BAC0005DFD1 /* SecureVaultErrorReporter.swift */; };
		B643BF1427ABF772000BACEC /* NSWorkspaceExtension.swift in Sources */ = {isa = PBXBuildFile; fileRef = B643BF1327ABF772000BACEC /* NSWorkspaceExtension.swift */; };
		B64C84DE2692D7400048FEBE /* PermissionAuthorization.storyboard in Resources */ = {isa = PBXBuildFile; fileRef = B64C84DD2692D7400048FEBE /* PermissionAuthorization.storyboard */; };
		B64C84E32692DC9F0048FEBE /* PermissionAuthorizationViewController.swift in Sources */ = {isa = PBXBuildFile; fileRef = B64C84E22692DC9F0048FEBE /* PermissionAuthorizationViewController.swift */; };
		B64C84EB2692DD650048FEBE /* PermissionAuthorizationPopover.swift in Sources */ = {isa = PBXBuildFile; fileRef = B64C84EA2692DD650048FEBE /* PermissionAuthorizationPopover.swift */; };
		B64C84F1269310120048FEBE /* PermissionManager.swift in Sources */ = {isa = PBXBuildFile; fileRef = B64C84F0269310120048FEBE /* PermissionManager.swift */; };
		B64C852A26942AC90048FEBE /* PermissionContextMenu.swift in Sources */ = {isa = PBXBuildFile; fileRef = B64C852926942AC90048FEBE /* PermissionContextMenu.swift */; };
		B64C853026943BC10048FEBE /* Permissions.xcdatamodeld in Sources */ = {isa = PBXBuildFile; fileRef = B64C852E26943BC10048FEBE /* Permissions.xcdatamodeld */; };
		B64C853826944B880048FEBE /* StoredPermission.swift in Sources */ = {isa = PBXBuildFile; fileRef = B64C853726944B880048FEBE /* StoredPermission.swift */; };
		B64C853D26944B940048FEBE /* PermissionStore.swift in Sources */ = {isa = PBXBuildFile; fileRef = B64C853C26944B940048FEBE /* PermissionStore.swift */; };
		B64C85422694590B0048FEBE /* PermissionButton.swift in Sources */ = {isa = PBXBuildFile; fileRef = B64C85412694590B0048FEBE /* PermissionButton.swift */; };
		B65349AA265CF45000DCC645 /* DispatchQueueExtensionsTests.swift in Sources */ = {isa = PBXBuildFile; fileRef = B65349A9265CF45000DCC645 /* DispatchQueueExtensionsTests.swift */; };
		B6553692268440D700085A79 /* WKProcessPool+GeolocationProvider.swift in Sources */ = {isa = PBXBuildFile; fileRef = B6553691268440D700085A79 /* WKProcessPool+GeolocationProvider.swift */; };
		B655369B268442EE00085A79 /* GeolocationProvider.swift in Sources */ = {isa = PBXBuildFile; fileRef = B655369A268442EE00085A79 /* GeolocationProvider.swift */; };
		B65536A62685B82B00085A79 /* Permissions.swift in Sources */ = {isa = PBXBuildFile; fileRef = B65536A52685B82B00085A79 /* Permissions.swift */; };
		B65536AE2685E17200085A79 /* GeolocationService.swift in Sources */ = {isa = PBXBuildFile; fileRef = B65536AD2685E17100085A79 /* GeolocationService.swift */; };
		B65783E725F8AAFB00D8DB33 /* String+Punycode.swift in Sources */ = {isa = PBXBuildFile; fileRef = B65783E625F8AAFB00D8DB33 /* String+Punycode.swift */; };
		B657841A25FA484B00D8DB33 /* NSException+Catch.m in Sources */ = {isa = PBXBuildFile; fileRef = B657841925FA484B00D8DB33 /* NSException+Catch.m */; };
		B657841F25FA497600D8DB33 /* NSException+Catch.swift in Sources */ = {isa = PBXBuildFile; fileRef = B657841E25FA497600D8DB33 /* NSException+Catch.swift */; };
		B65E6B9E26D9EC0800095F96 /* CircularProgressView.swift in Sources */ = {isa = PBXBuildFile; fileRef = B65E6B9D26D9EC0800095F96 /* CircularProgressView.swift */; };
		B65E6BA026D9F10600095F96 /* NSBezierPathExtension.swift in Sources */ = {isa = PBXBuildFile; fileRef = B65E6B9F26D9F10600095F96 /* NSBezierPathExtension.swift */; };
		B662D3D92755D7AD0035D4D6 /* PixelStoreTests.swift in Sources */ = {isa = PBXBuildFile; fileRef = B662D3D82755D7AD0035D4D6 /* PixelStoreTests.swift */; };
		B662D3DC2755DF670035D4D6 /* OldPixelDataModel.xcdatamodeld in Sources */ = {isa = PBXBuildFile; fileRef = B662D3DA2755D8190035D4D6 /* OldPixelDataModel.xcdatamodeld */; };
		B662D3DE275613BB0035D4D6 /* EncryptionKeyStoreMock.swift in Sources */ = {isa = PBXBuildFile; fileRef = B662D3DD275613BB0035D4D6 /* EncryptionKeyStoreMock.swift */; };
		B662D3DF275616FF0035D4D6 /* EncryptionKeyStoreMock.swift in Sources */ = {isa = PBXBuildFile; fileRef = B662D3DD275613BB0035D4D6 /* EncryptionKeyStoreMock.swift */; };
		B66E9DD22670EB2A00E53BB5 /* _WKDownload+WebKitDownload.swift in Sources */ = {isa = PBXBuildFile; fileRef = B66E9DD12670EB2A00E53BB5 /* _WKDownload+WebKitDownload.swift */; };
		B66E9DD42670EB4A00E53BB5 /* WKDownload+WebKitDownload.swift in Sources */ = {isa = PBXBuildFile; fileRef = B66E9DD32670EB4A00E53BB5 /* WKDownload+WebKitDownload.swift */; };
		B67C6C3D2654B897006C872E /* WebViewExtensionTests.swift in Sources */ = {isa = PBXBuildFile; fileRef = B67C6C3C2654B897006C872E /* WebViewExtensionTests.swift */; };
		B67C6C422654BF49006C872E /* DuckDuckGo-Symbol.jpg in Resources */ = {isa = PBXBuildFile; fileRef = B67C6C412654BF49006C872E /* DuckDuckGo-Symbol.jpg */; };
		B67C6C472654C643006C872E /* FileManagerExtensionTests.swift in Sources */ = {isa = PBXBuildFile; fileRef = B67C6C462654C643006C872E /* FileManagerExtensionTests.swift */; };
		B68172A9269C487D006D1092 /* PrivacyDashboardUserScript.swift in Sources */ = {isa = PBXBuildFile; fileRef = B68172A8269C487D006D1092 /* PrivacyDashboardUserScript.swift */; };
		B68172AE269EB43F006D1092 /* GeolocationServiceTests.swift in Sources */ = {isa = PBXBuildFile; fileRef = B68172AD269EB43F006D1092 /* GeolocationServiceTests.swift */; };
		B6830961274CDE99004B46BB /* FireproofDomainsContainer.swift in Sources */ = {isa = PBXBuildFile; fileRef = B6830960274CDE99004B46BB /* FireproofDomainsContainer.swift */; };
		B6830963274CDEC7004B46BB /* FireproofDomainsStore.swift in Sources */ = {isa = PBXBuildFile; fileRef = B6830962274CDEC7004B46BB /* FireproofDomainsStore.swift */; };
		B68458B025C7E76A00DC17B6 /* WindowManager+StateRestoration.swift in Sources */ = {isa = PBXBuildFile; fileRef = B68458AF25C7E76A00DC17B6 /* WindowManager+StateRestoration.swift */; };
		B68458B825C7E8B200DC17B6 /* Tab+NSSecureCoding.swift in Sources */ = {isa = PBXBuildFile; fileRef = B68458B725C7E8B200DC17B6 /* Tab+NSSecureCoding.swift */; };
		B68458C025C7E9E000DC17B6 /* TabCollectionViewModel+NSSecureCoding.swift in Sources */ = {isa = PBXBuildFile; fileRef = B68458BF25C7E9E000DC17B6 /* TabCollectionViewModel+NSSecureCoding.swift */; };
		B68458C525C7EA0C00DC17B6 /* TabCollection+NSSecureCoding.swift in Sources */ = {isa = PBXBuildFile; fileRef = B68458C425C7EA0C00DC17B6 /* TabCollection+NSSecureCoding.swift */; };
		B68458CD25C7EB9000DC17B6 /* WKWebViewConfigurationExtensions.swift in Sources */ = {isa = PBXBuildFile; fileRef = B68458CC25C7EB9000DC17B6 /* WKWebViewConfigurationExtensions.swift */; };
		B684590825C9027900DC17B6 /* AppStateChangedPublisher.swift in Sources */ = {isa = PBXBuildFile; fileRef = B684590725C9027900DC17B6 /* AppStateChangedPublisher.swift */; };
		B684592225C93BE000DC17B6 /* Publisher.asVoid.swift in Sources */ = {isa = PBXBuildFile; fileRef = B684592125C93BE000DC17B6 /* Publisher.asVoid.swift */; };
		B684592725C93C0500DC17B6 /* Publishers.NestedObjectChanges.swift in Sources */ = {isa = PBXBuildFile; fileRef = B684592625C93C0500DC17B6 /* Publishers.NestedObjectChanges.swift */; };
		B684592F25C93FBF00DC17B6 /* AppStateRestorationManager.swift in Sources */ = {isa = PBXBuildFile; fileRef = B684592E25C93FBF00DC17B6 /* AppStateRestorationManager.swift */; };
		B68503A7279141CD00893A05 /* KeySetDictionary.swift in Sources */ = {isa = PBXBuildFile; fileRef = B68503A6279141CD00893A05 /* KeySetDictionary.swift */; };
		B688B4DA273E6D3B0087BEAF /* MainView.swift in Sources */ = {isa = PBXBuildFile; fileRef = B688B4D9273E6D3B0087BEAF /* MainView.swift */; };
		B688B4DF27420D290087BEAF /* PDFSearchTextMenuItemHandler.swift in Sources */ = {isa = PBXBuildFile; fileRef = B688B4DE27420D290087BEAF /* PDFSearchTextMenuItemHandler.swift */; };
		B689ECD526C247DB006FB0C5 /* BackForwardListItem.swift in Sources */ = {isa = PBXBuildFile; fileRef = B689ECD426C247DB006FB0C5 /* BackForwardListItem.swift */; };
		B68C2FB227706E6A00BF2C7D /* ProcessExtension.swift in Sources */ = {isa = PBXBuildFile; fileRef = B68C2FB127706E6A00BF2C7D /* ProcessExtension.swift */; };
		B68C92C1274E3EF4002AC6B0 /* PopUpWindow.swift in Sources */ = {isa = PBXBuildFile; fileRef = B68C92C0274E3EF4002AC6B0 /* PopUpWindow.swift */; };
		B68C92C42750EF76002AC6B0 /* PixelDataRecord.swift in Sources */ = {isa = PBXBuildFile; fileRef = B68C92C32750EF76002AC6B0 /* PixelDataRecord.swift */; };
		B693954A26F04BEB0015B914 /* NibLoadable.swift in Sources */ = {isa = PBXBuildFile; fileRef = B693953C26F04BE70015B914 /* NibLoadable.swift */; };
		B693954B26F04BEB0015B914 /* MouseOverView.swift in Sources */ = {isa = PBXBuildFile; fileRef = B693953D26F04BE70015B914 /* MouseOverView.swift */; };
		B693954C26F04BEB0015B914 /* FocusRingView.swift in Sources */ = {isa = PBXBuildFile; fileRef = B693953E26F04BE70015B914 /* FocusRingView.swift */; };
		B693954D26F04BEB0015B914 /* MouseClickView.swift in Sources */ = {isa = PBXBuildFile; fileRef = B693953F26F04BE80015B914 /* MouseClickView.swift */; };
		B693954E26F04BEB0015B914 /* ProgressView.swift in Sources */ = {isa = PBXBuildFile; fileRef = B693954026F04BE80015B914 /* ProgressView.swift */; };
		B693954F26F04BEB0015B914 /* PaddedImageButton.swift in Sources */ = {isa = PBXBuildFile; fileRef = B693954126F04BE80015B914 /* PaddedImageButton.swift */; };
		B693955026F04BEB0015B914 /* ShadowView.swift in Sources */ = {isa = PBXBuildFile; fileRef = B693954226F04BE90015B914 /* ShadowView.swift */; };
		B693955126F04BEB0015B914 /* GradientView.swift in Sources */ = {isa = PBXBuildFile; fileRef = B693954326F04BE90015B914 /* GradientView.swift */; };
		B693955226F04BEB0015B914 /* LongPressButton.swift in Sources */ = {isa = PBXBuildFile; fileRef = B693954426F04BE90015B914 /* LongPressButton.swift */; };
		B693955326F04BEC0015B914 /* WindowDraggingView.swift in Sources */ = {isa = PBXBuildFile; fileRef = B693954526F04BEA0015B914 /* WindowDraggingView.swift */; };
		B693955426F04BEC0015B914 /* ColorView.swift in Sources */ = {isa = PBXBuildFile; fileRef = B693954626F04BEA0015B914 /* ColorView.swift */; };
		B693955526F04BEC0015B914 /* NSSavePanelExtension.swift in Sources */ = {isa = PBXBuildFile; fileRef = B693954726F04BEA0015B914 /* NSSavePanelExtension.swift */; };
		B693955626F04BEC0015B914 /* SavePanelAccessoryView.xib in Resources */ = {isa = PBXBuildFile; fileRef = B693954826F04BEB0015B914 /* SavePanelAccessoryView.xib */; };
		B693955726F04BEC0015B914 /* MouseOverButton.swift in Sources */ = {isa = PBXBuildFile; fileRef = B693954926F04BEB0015B914 /* MouseOverButton.swift */; };
		B693955B26F0CE300015B914 /* WebKitDownloadDelegate.swift in Sources */ = {isa = PBXBuildFile; fileRef = B693955A26F0CE300015B914 /* WebKitDownloadDelegate.swift */; };
		B693955D26F19CD70015B914 /* DownloadListStoreTests.swift in Sources */ = {isa = PBXBuildFile; fileRef = B693955C26F19CD70015B914 /* DownloadListStoreTests.swift */; };
		B693955F26F1C17F0015B914 /* DownloadListCoordinatorTests.swift in Sources */ = {isa = PBXBuildFile; fileRef = B693955E26F1C17F0015B914 /* DownloadListCoordinatorTests.swift */; };
		B693956126F1C1BC0015B914 /* DownloadListStoreMock.swift in Sources */ = {isa = PBXBuildFile; fileRef = B693956026F1C1BC0015B914 /* DownloadListStoreMock.swift */; };
		B693956326F1C2A40015B914 /* FileDownloadManagerMock.swift in Sources */ = {isa = PBXBuildFile; fileRef = B693956226F1C2A40015B914 /* FileDownloadManagerMock.swift */; };
		B693956926F352DB0015B914 /* DownloadsWebViewMock.m in Sources */ = {isa = PBXBuildFile; fileRef = B693956826F352DB0015B914 /* DownloadsWebViewMock.m */; };
		B69B503A2726A12500758A2B /* StatisticsLoader.swift in Sources */ = {isa = PBXBuildFile; fileRef = B69B50342726A11F00758A2B /* StatisticsLoader.swift */; };
		B69B503B2726A12500758A2B /* Atb.swift in Sources */ = {isa = PBXBuildFile; fileRef = B69B50352726A11F00758A2B /* Atb.swift */; };
		B69B503C2726A12500758A2B /* StatisticsStore.swift in Sources */ = {isa = PBXBuildFile; fileRef = B69B50362726A12000758A2B /* StatisticsStore.swift */; };
		B69B503D2726A12500758A2B /* VariantManager.swift in Sources */ = {isa = PBXBuildFile; fileRef = B69B50372726A12000758A2B /* VariantManager.swift */; };
		B69B503E2726A12500758A2B /* AtbParser.swift in Sources */ = {isa = PBXBuildFile; fileRef = B69B50382726A12400758A2B /* AtbParser.swift */; };
		B69B503F2726A12500758A2B /* LocalStatisticsStore.swift in Sources */ = {isa = PBXBuildFile; fileRef = B69B50392726A12500758A2B /* LocalStatisticsStore.swift */; };
		B69B50452726C5C200758A2B /* AtbParserTests.swift in Sources */ = {isa = PBXBuildFile; fileRef = B69B50412726C5C100758A2B /* AtbParserTests.swift */; };
		B69B50462726C5C200758A2B /* AtbAndVariantCleanupTests.swift in Sources */ = {isa = PBXBuildFile; fileRef = B69B50422726C5C100758A2B /* AtbAndVariantCleanupTests.swift */; };
		B69B50472726C5C200758A2B /* VariantManagerTests.swift in Sources */ = {isa = PBXBuildFile; fileRef = B69B50432726C5C100758A2B /* VariantManagerTests.swift */; };
		B69B50482726C5C200758A2B /* StatisticsLoaderTests.swift in Sources */ = {isa = PBXBuildFile; fileRef = B69B50442726C5C200758A2B /* StatisticsLoaderTests.swift */; };
		B69B504B2726CA2900758A2B /* MockStatisticsStore.swift in Sources */ = {isa = PBXBuildFile; fileRef = B69B50492726CA2900758A2B /* MockStatisticsStore.swift */; };
		B69B504C2726CA2900758A2B /* MockVariantManager.swift in Sources */ = {isa = PBXBuildFile; fileRef = B69B504A2726CA2900758A2B /* MockVariantManager.swift */; };
		B69B50522726CD8100758A2B /* atb.json in Resources */ = {isa = PBXBuildFile; fileRef = B69B504E2726CD7E00758A2B /* atb.json */; };
		B69B50532726CD8100758A2B /* empty in Resources */ = {isa = PBXBuildFile; fileRef = B69B504F2726CD7F00758A2B /* empty */; };
		B69B50542726CD8100758A2B /* atb-with-update.json in Resources */ = {isa = PBXBuildFile; fileRef = B69B50502726CD7F00758A2B /* atb-with-update.json */; };
		B69B50552726CD8100758A2B /* invalid.json in Resources */ = {isa = PBXBuildFile; fileRef = B69B50512726CD8000758A2B /* invalid.json */; };
		B69B50572727D16900758A2B /* AtbAndVariantCleanup.swift in Sources */ = {isa = PBXBuildFile; fileRef = B69B50562727D16900758A2B /* AtbAndVariantCleanup.swift */; };
		B6A5A27125B9377300AA7ADA /* StatePersistenceService.swift in Sources */ = {isa = PBXBuildFile; fileRef = B6A5A27025B9377300AA7ADA /* StatePersistenceService.swift */; };
		B6A5A27925B93FFF00AA7ADA /* StateRestorationManagerTests.swift in Sources */ = {isa = PBXBuildFile; fileRef = B6A5A27825B93FFE00AA7ADA /* StateRestorationManagerTests.swift */; };
		B6A5A27E25B9403E00AA7ADA /* FileStoreMock.swift in Sources */ = {isa = PBXBuildFile; fileRef = B6A5A27D25B9403E00AA7ADA /* FileStoreMock.swift */; };
		B6A5A2A025B96E8300AA7ADA /* AppStateChangePublisherTests.swift in Sources */ = {isa = PBXBuildFile; fileRef = B6A5A29F25B96E8300AA7ADA /* AppStateChangePublisherTests.swift */; };
		B6A5A2A825BAA35500AA7ADA /* WindowManagerStateRestorationTests.swift in Sources */ = {isa = PBXBuildFile; fileRef = B6A5A2A725BAA35500AA7ADA /* WindowManagerStateRestorationTests.swift */; };
		B6A924D42664BBBB001A28CA /* WKWebViewDownloadDelegate.swift in Sources */ = {isa = PBXBuildFile; fileRef = B6A924D32664BBB9001A28CA /* WKWebViewDownloadDelegate.swift */; };
		B6A924D92664C72E001A28CA /* WebKitDownloadTask.swift in Sources */ = {isa = PBXBuildFile; fileRef = B6A924D82664C72D001A28CA /* WebKitDownloadTask.swift */; };
		B6A924DE2664CA09001A28CA /* LegacyWebKitDownloadDelegate.swift in Sources */ = {isa = PBXBuildFile; fileRef = B6A924DD2664CA08001A28CA /* LegacyWebKitDownloadDelegate.swift */; };
		B6A9E45326142B070067D1B9 /* Pixel.swift in Sources */ = {isa = PBXBuildFile; fileRef = B6A9E45226142B070067D1B9 /* Pixel.swift */; };
		B6A9E45A261460350067D1B9 /* ApiRequestError.swift in Sources */ = {isa = PBXBuildFile; fileRef = B6A9E457261460340067D1B9 /* ApiRequestError.swift */; };
		B6A9E45B261460350067D1B9 /* APIHeaders.swift in Sources */ = {isa = PBXBuildFile; fileRef = B6A9E458261460340067D1B9 /* APIHeaders.swift */; };
		B6A9E45C261460350067D1B9 /* APIRequest.swift in Sources */ = {isa = PBXBuildFile; fileRef = B6A9E459261460350067D1B9 /* APIRequest.swift */; };
		B6A9E4612614608B0067D1B9 /* AppVersion.swift in Sources */ = {isa = PBXBuildFile; fileRef = B6A9E4602614608B0067D1B9 /* AppVersion.swift */; };
		B6A9E46B2614618A0067D1B9 /* OperatingSystemVersionExtension.swift in Sources */ = {isa = PBXBuildFile; fileRef = B6A9E46A2614618A0067D1B9 /* OperatingSystemVersionExtension.swift */; };
		B6A9E47026146A250067D1B9 /* DateExtension.swift in Sources */ = {isa = PBXBuildFile; fileRef = B6A9E46F26146A250067D1B9 /* DateExtension.swift */; };
		B6A9E47726146A570067D1B9 /* PixelEvent.swift in Sources */ = {isa = PBXBuildFile; fileRef = B6A9E47626146A570067D1B9 /* PixelEvent.swift */; };
		B6A9E47F26146A800067D1B9 /* PixelArguments.swift in Sources */ = {isa = PBXBuildFile; fileRef = B6A9E47E26146A800067D1B9 /* PixelArguments.swift */; };
		B6A9E48426146AAB0067D1B9 /* PixelParameters.swift in Sources */ = {isa = PBXBuildFile; fileRef = B6A9E48326146AAB0067D1B9 /* PixelParameters.swift */; };
		B6A9E499261474120067D1B9 /* TimedPixel.swift in Sources */ = {isa = PBXBuildFile; fileRef = B6A9E498261474120067D1B9 /* TimedPixel.swift */; };
		B6A9E4A3261475C70067D1B9 /* AppUsageActivityMonitor.swift in Sources */ = {isa = PBXBuildFile; fileRef = B6A9E4A2261475C70067D1B9 /* AppUsageActivityMonitor.swift */; };
		B6AAAC2D260330580029438D /* PublishedAfter.swift in Sources */ = {isa = PBXBuildFile; fileRef = B6AAAC2C260330580029438D /* PublishedAfter.swift */; };
		B6AAAC3E26048F690029438D /* RandomAccessCollectionExtension.swift in Sources */ = {isa = PBXBuildFile; fileRef = B6AAAC3D26048F690029438D /* RandomAccessCollectionExtension.swift */; };
		B6AE74342609AFCE005B9B1A /* ProgressEstimationTests.swift in Sources */ = {isa = PBXBuildFile; fileRef = B6AE74332609AFCE005B9B1A /* ProgressEstimationTests.swift */; };
		B6B1E87B26D381710062C350 /* DownloadListCoordinator.swift in Sources */ = {isa = PBXBuildFile; fileRef = B6B1E87A26D381710062C350 /* DownloadListCoordinator.swift */; };
		B6B1E87E26D5DA0E0062C350 /* DownloadsPopover.swift in Sources */ = {isa = PBXBuildFile; fileRef = B6B1E87D26D5DA0E0062C350 /* DownloadsPopover.swift */; };
		B6B1E88026D5DA9B0062C350 /* DownloadsViewController.swift in Sources */ = {isa = PBXBuildFile; fileRef = B6B1E87F26D5DA9B0062C350 /* DownloadsViewController.swift */; };
		B6B1E88226D5DAC30062C350 /* Downloads.storyboard in Resources */ = {isa = PBXBuildFile; fileRef = B6B1E88126D5DAC30062C350 /* Downloads.storyboard */; };
		B6B1E88426D5EB570062C350 /* DownloadsCellView.swift in Sources */ = {isa = PBXBuildFile; fileRef = B6B1E88326D5EB570062C350 /* DownloadsCellView.swift */; };
		B6B1E88B26D774090062C350 /* LinkButton.swift in Sources */ = {isa = PBXBuildFile; fileRef = B6B1E88A26D774090062C350 /* LinkButton.swift */; };
		B6B2400E28083B49001B8F3A /* WebViewContainerView.swift in Sources */ = {isa = PBXBuildFile; fileRef = B6B2400D28083B49001B8F3A /* WebViewContainerView.swift */; };
		B6B3E0962654DACD0040E0A2 /* UTTypeTests.swift in Sources */ = {isa = PBXBuildFile; fileRef = B6B3E0952654DACD0040E0A2 /* UTTypeTests.swift */; };
		B6B3E0E12657EA7A0040E0A2 /* NSScreenExtension.swift in Sources */ = {isa = PBXBuildFile; fileRef = B6B3E0DC2657E9CF0040E0A2 /* NSScreenExtension.swift */; };
		B6BBF1702744CDE1004F850E /* CoreDataStoreTests.swift in Sources */ = {isa = PBXBuildFile; fileRef = B6BBF16F2744CDE1004F850E /* CoreDataStoreTests.swift */; };
		B6BBF1722744CE36004F850E /* FireproofDomainsStoreMock.swift in Sources */ = {isa = PBXBuildFile; fileRef = B6BBF1712744CE36004F850E /* FireproofDomainsStoreMock.swift */; };
		B6BBF17427475B15004F850E /* PopupBlockedPopover.swift in Sources */ = {isa = PBXBuildFile; fileRef = B6BBF17327475B15004F850E /* PopupBlockedPopover.swift */; };
		B6C0B22E26E61CE70031CB7F /* DownloadViewModel.swift in Sources */ = {isa = PBXBuildFile; fileRef = B6C0B22D26E61CE70031CB7F /* DownloadViewModel.swift */; };
		B6C0B23026E61D630031CB7F /* DownloadListStore.swift in Sources */ = {isa = PBXBuildFile; fileRef = B6C0B22F26E61D630031CB7F /* DownloadListStore.swift */; };
		B6C0B23426E71BCD0031CB7F /* Downloads.xcdatamodeld in Sources */ = {isa = PBXBuildFile; fileRef = B6C0B23226E71BCD0031CB7F /* Downloads.xcdatamodeld */; };
		B6C0B23626E732000031CB7F /* DownloadListItem.swift in Sources */ = {isa = PBXBuildFile; fileRef = B6C0B23526E732000031CB7F /* DownloadListItem.swift */; };
		B6C0B23926E742610031CB7F /* FileDownloadError.swift in Sources */ = {isa = PBXBuildFile; fileRef = B6C0B23826E742610031CB7F /* FileDownloadError.swift */; };
		B6C0B23C26E87D900031CB7F /* NSAlert+ActiveDownloadsTermination.swift in Sources */ = {isa = PBXBuildFile; fileRef = B6C0B23B26E87D900031CB7F /* NSAlert+ActiveDownloadsTermination.swift */; };
		B6C0B23E26E8BF1F0031CB7F /* DownloadListViewModel.swift in Sources */ = {isa = PBXBuildFile; fileRef = B6C0B23D26E8BF1F0031CB7F /* DownloadListViewModel.swift */; };
		B6C0B24626E9CB190031CB7F /* RunLoopExtensionTests.swift in Sources */ = {isa = PBXBuildFile; fileRef = B6C0B24526E9CB190031CB7F /* RunLoopExtensionTests.swift */; };
		B6C2C9EF276081AB005B7F0A /* DeallocationTests.swift in Sources */ = {isa = PBXBuildFile; fileRef = B6C2C9EE276081AB005B7F0A /* DeallocationTests.swift */; };
		B6C2C9F62760B659005B7F0A /* TestDataModel.xcdatamodeld in Sources */ = {isa = PBXBuildFile; fileRef = B6C2C9F42760B659005B7F0A /* TestDataModel.xcdatamodeld */; };
		B6CF78DE267B099C00CD4F13 /* WKNavigationActionExtension.swift in Sources */ = {isa = PBXBuildFile; fileRef = B6CF78DD267B099C00CD4F13 /* WKNavigationActionExtension.swift */; };
		B6DA44022616B28300DD1EC2 /* PixelDataStore.swift in Sources */ = {isa = PBXBuildFile; fileRef = B6DA44012616B28300DD1EC2 /* PixelDataStore.swift */; };
		B6DA44082616B30600DD1EC2 /* PixelDataModel.xcdatamodeld in Sources */ = {isa = PBXBuildFile; fileRef = B6DA44062616B30600DD1EC2 /* PixelDataModel.xcdatamodeld */; };
		B6DA44112616C0FC00DD1EC2 /* PixelTests.swift in Sources */ = {isa = PBXBuildFile; fileRef = B6DA44102616C0FC00DD1EC2 /* PixelTests.swift */; };
		B6DA44172616C13800DD1EC2 /* OHHTTPStubs in Frameworks */ = {isa = PBXBuildFile; productRef = B6DA44162616C13800DD1EC2 /* OHHTTPStubs */; };
		B6DA44192616C13800DD1EC2 /* OHHTTPStubsSwift in Frameworks */ = {isa = PBXBuildFile; productRef = B6DA44182616C13800DD1EC2 /* OHHTTPStubsSwift */; };
		B6DA441E2616C84600DD1EC2 /* PixelStoreMock.swift in Sources */ = {isa = PBXBuildFile; fileRef = B6DA441D2616C84600DD1EC2 /* PixelStoreMock.swift */; };
		B6DA44232616CABC00DD1EC2 /* PixelArgumentsTests.swift in Sources */ = {isa = PBXBuildFile; fileRef = B6DA44222616CABC00DD1EC2 /* PixelArgumentsTests.swift */; };
		B6DA44282616CAE000DD1EC2 /* AppUsageActivityMonitorTests.swift in Sources */ = {isa = PBXBuildFile; fileRef = B6DA44272616CAE000DD1EC2 /* AppUsageActivityMonitorTests.swift */; };
		B6DB3AEF278D5C370024C5C4 /* URLSessionExtension.swift in Sources */ = {isa = PBXBuildFile; fileRef = B6DB3AEE278D5C370024C5C4 /* URLSessionExtension.swift */; };
		B6DB3AF6278EA0130024C5C4 /* BundleExtension.swift in Sources */ = {isa = PBXBuildFile; fileRef = B6106B9D26A565DA0013B453 /* BundleExtension.swift */; };
		B6DB3CF926A00E2D00D459B7 /* AVCaptureDevice+SwizzledAuthState.swift in Sources */ = {isa = PBXBuildFile; fileRef = B6DB3CF826A00E2D00D459B7 /* AVCaptureDevice+SwizzledAuthState.swift */; };
		B6DB3CFB26A17CB800D459B7 /* PermissionModel.swift in Sources */ = {isa = PBXBuildFile; fileRef = B6DB3CFA26A17CB800D459B7 /* PermissionModel.swift */; };
		B6E61EE3263AC0C8004E11AB /* FileManagerExtension.swift in Sources */ = {isa = PBXBuildFile; fileRef = B6E61EE2263AC0C8004E11AB /* FileManagerExtension.swift */; };
		B6E61EE8263ACE16004E11AB /* UTType.swift in Sources */ = {isa = PBXBuildFile; fileRef = B6E61EE7263ACE16004E11AB /* UTType.swift */; };
		B6F1C80B2761C45400334924 /* LocalUnprotectedDomains.swift in Sources */ = {isa = PBXBuildFile; fileRef = 336B39E22726B4B700C417D3 /* LocalUnprotectedDomains.swift */; };
		B6F41031264D2B23003DA42C /* ProgressExtension.swift in Sources */ = {isa = PBXBuildFile; fileRef = B6F41030264D2B23003DA42C /* ProgressExtension.swift */; };
		B6FA893D269C423100588ECD /* PrivacyDashboard.storyboard in Resources */ = {isa = PBXBuildFile; fileRef = B6FA893C269C423100588ECD /* PrivacyDashboard.storyboard */; };
		B6FA893F269C424500588ECD /* PrivacyDashboardViewController.swift in Sources */ = {isa = PBXBuildFile; fileRef = B6FA893E269C424500588ECD /* PrivacyDashboardViewController.swift */; };
		B6FA8941269C425400588ECD /* PrivacyDashboardPopover.swift in Sources */ = {isa = PBXBuildFile; fileRef = B6FA8940269C425400588ECD /* PrivacyDashboardPopover.swift */; };
		CB6BCDF927C6BEFF00CC76DC /* PrivacyFeatures.swift in Sources */ = {isa = PBXBuildFile; fileRef = CB6BCDF827C6BEFF00CC76DC /* PrivacyFeatures.swift */; };
		EA0BA3A9272217E6002A0B6C /* ClickToLoadUserScript.swift in Sources */ = {isa = PBXBuildFile; fileRef = EA0BA3A8272217E6002A0B6C /* ClickToLoadUserScript.swift */; };
		EA18D1CA272F0DC8006DC101 /* social_images in Resources */ = {isa = PBXBuildFile; fileRef = EA18D1C9272F0DC8006DC101 /* social_images */; };
		EA1E52B52798CF98002EC53C /* ClickToLoadModelTests.swift in Sources */ = {isa = PBXBuildFile; fileRef = EA1E52B42798CF98002EC53C /* ClickToLoadModelTests.swift */; };
		EA4617F0273A28A700F110A2 /* fb-tds.json in Resources */ = {isa = PBXBuildFile; fileRef = EA4617EF273A28A700F110A2 /* fb-tds.json */; };
		EA477680272A21B700419EDA /* clickToLoadConfig.json in Resources */ = {isa = PBXBuildFile; fileRef = EA47767F272A21B700419EDA /* clickToLoadConfig.json */; };
		EA8AE76A279FBDB20078943E /* ClickToLoadTDSTests.swift in Sources */ = {isa = PBXBuildFile; fileRef = EA8AE769279FBDB20078943E /* ClickToLoadTDSTests.swift */; };
		EAA29AE9278D2E43007070CF /* ProximaNova-Bold-webfont.woff2 in Resources */ = {isa = PBXBuildFile; fileRef = EAA29AE7278D2E43007070CF /* ProximaNova-Bold-webfont.woff2 */; };
		EAA29AEA278D2E43007070CF /* ProximaNova-Reg-webfont.woff2 in Resources */ = {isa = PBXBuildFile; fileRef = EAA29AE8278D2E43007070CF /* ProximaNova-Reg-webfont.woff2 */; };
		EAC80DE0271F6C0100BBF02D /* fb-sdk.js in Resources */ = {isa = PBXBuildFile; fileRef = EAC80DDF271F6C0100BBF02D /* fb-sdk.js */; };
		EAE42800275D47FA00DAC26B /* ClickToLoadModel.swift in Sources */ = {isa = PBXBuildFile; fileRef = EAE427FF275D47FA00DAC26B /* ClickToLoadModel.swift */; };
		EAFAD6CA2728BD1200F9DF00 /* clickToLoad.js in Resources */ = {isa = PBXBuildFile; fileRef = EAFAD6C92728BD1200F9DF00 /* clickToLoad.js */; };
		F41D174125CB131900472416 /* NSColorExtension.swift in Sources */ = {isa = PBXBuildFile; fileRef = F41D174025CB131900472416 /* NSColorExtension.swift */; };
		F44C130225C2DA0400426E3E /* NSAppearanceExtension.swift in Sources */ = {isa = PBXBuildFile; fileRef = F44C130125C2DA0400426E3E /* NSAppearanceExtension.swift */; };
		F4A6198C283CFFBB007F2080 /* ContentScopeFeatureFlagging.swift in Sources */ = {isa = PBXBuildFile; fileRef = F4A6198B283CFFBB007F2080 /* ContentScopeFeatureFlagging.swift */; };
		FD23FD2B28816606007F6985 /* AutoconsentMessageProtocolTests.swift in Sources */ = {isa = PBXBuildFile; fileRef = FD23FD2A28816606007F6985 /* AutoconsentMessageProtocolTests.swift */; };
		FD23FD2D2886A81D007F6985 /* AutoconsentManagement.swift in Sources */ = {isa = PBXBuildFile; fileRef = FD23FD2C2886A81D007F6985 /* AutoconsentManagement.swift */; };
/* End PBXBuildFile section */

/* Begin PBXContainerItemProxy section */
		4B1AD8A225FC27E200261379 /* PBXContainerItemProxy */ = {
			isa = PBXContainerItemProxy;
			containerPortal = AA585D76248FD31100E9A3E2 /* Project object */;
			proxyType = 1;
			remoteGlobalIDString = AA585D7D248FD31100E9A3E2;
			remoteInfo = "DuckDuckGo Privacy Browser";
		};
		7B4CE8DF26F02108009134B1 /* PBXContainerItemProxy */ = {
			isa = PBXContainerItemProxy;
			containerPortal = AA585D76248FD31100E9A3E2 /* Project object */;
			proxyType = 1;
			remoteGlobalIDString = AA585D7D248FD31100E9A3E2;
			remoteInfo = "DuckDuckGo Privacy Browser";
		};
		AA585D91248FD31400E9A3E2 /* PBXContainerItemProxy */ = {
			isa = PBXContainerItemProxy;
			containerPortal = AA585D76248FD31100E9A3E2 /* Project object */;
			proxyType = 1;
			remoteGlobalIDString = AA585D7D248FD31100E9A3E2;
			remoteInfo = DuckDuckGo;
		};
/* End PBXContainerItemProxy section */

/* Begin PBXFileReference section */
		0230C0A2272080090018F728 /* KeyedCodingExtension.swift */ = {isa = PBXFileReference; lastKnownFileType = sourcecode.swift; path = KeyedCodingExtension.swift; sourceTree = "<group>"; };
		0230C0A42721F3750018F728 /* GPCRequestFactory.swift */ = {isa = PBXFileReference; lastKnownFileType = sourcecode.swift; path = GPCRequestFactory.swift; sourceTree = "<group>"; };
		026ADE1326C3010C002518EE /* macos-config.json */ = {isa = PBXFileReference; fileEncoding = 4; lastKnownFileType = text.json; path = "macos-config.json"; sourceTree = "<group>"; };
		142879D924CE1179005419BB /* SuggestionViewModelTests.swift */ = {isa = PBXFileReference; lastKnownFileType = sourcecode.swift; path = SuggestionViewModelTests.swift; sourceTree = "<group>"; };
		142879DB24CE1185005419BB /* SuggestionContainerViewModelTests.swift */ = {isa = PBXFileReference; lastKnownFileType = sourcecode.swift; path = SuggestionContainerViewModelTests.swift; sourceTree = "<group>"; };
		1430DFF424D0580F00B8978C /* TabBarViewController.swift */ = {isa = PBXFileReference; lastKnownFileType = sourcecode.swift; path = TabBarViewController.swift; sourceTree = "<group>"; };
		14505A07256084EF00272CC6 /* UserAgent.swift */ = {isa = PBXFileReference; lastKnownFileType = sourcecode.swift; path = UserAgent.swift; sourceTree = "<group>"; };
		1456D6E024EFCBC300775049 /* TabBarCollectionView.swift */ = {isa = PBXFileReference; lastKnownFileType = sourcecode.swift; path = TabBarCollectionView.swift; sourceTree = "<group>"; };
		14D9B8F924F7E089000D4D13 /* AddressBarViewController.swift */ = {isa = PBXFileReference; lastKnownFileType = sourcecode.swift; path = AddressBarViewController.swift; sourceTree = "<group>"; };
		3106AD75287F000600159FE5 /* CookieConsentUserPermissionViewController.swift */ = {isa = PBXFileReference; lastKnownFileType = sourcecode.swift; path = CookieConsentUserPermissionViewController.swift; sourceTree = "<group>"; };
		311B262628E73E0A00FD181A /* TabShadowConfig.swift */ = {isa = PBXFileReference; lastKnownFileType = sourcecode.swift; path = TabShadowConfig.swift; sourceTree = "<group>"; };
		313AEDA0287CAD1D00E1E8F4 /* CookieConsentUserPermissionView.swift */ = {isa = PBXFileReference; lastKnownFileType = sourcecode.swift; path = CookieConsentUserPermissionView.swift; sourceTree = "<group>"; };
		3154FD1328E6011A00909769 /* TabShadowView.swift */ = {isa = PBXFileReference; lastKnownFileType = sourcecode.swift; path = TabShadowView.swift; sourceTree = "<group>"; };
		315AA06F28CA5CC800200030 /* YoutubePlayerNavigationHandler.swift */ = {isa = PBXFileReference; lastKnownFileType = sourcecode.swift; path = YoutubePlayerNavigationHandler.swift; sourceTree = "<group>"; };
		3171D6B72889849F0068632A /* CookieManagedNotificationView.swift */ = {isa = PBXFileReference; lastKnownFileType = sourcecode.swift; path = CookieManagedNotificationView.swift; sourceTree = "<group>"; };
		3171D6B9288984D00068632A /* BadgeAnimationView.swift */ = {isa = PBXFileReference; lastKnownFileType = sourcecode.swift; path = BadgeAnimationView.swift; sourceTree = "<group>"; };
		3171D6DA2889B64D0068632A /* CookieManagedNotificationContainerView.swift */ = {isa = PBXFileReference; lastKnownFileType = sourcecode.swift; path = CookieManagedNotificationContainerView.swift; sourceTree = "<group>"; };
		3184AC6C288F29D800C35E4B /* BadgeNotificationAnimationModel.swift */ = {isa = PBXFileReference; lastKnownFileType = sourcecode.swift; path = BadgeNotificationAnimationModel.swift; sourceTree = "<group>"; };
		3184AC6E288F2A1100C35E4B /* CookieNotificationAnimationModel.swift */ = {isa = PBXFileReference; lastKnownFileType = sourcecode.swift; path = CookieNotificationAnimationModel.swift; sourceTree = "<group>"; };
		31A031A5288191230090F792 /* CookieConsentAnimationView.swift */ = {isa = PBXFileReference; lastKnownFileType = sourcecode.swift; path = CookieConsentAnimationView.swift; sourceTree = "<group>"; };
		31A031A828819D920090F792 /* CookieConsentAnimationModel.swift */ = {isa = PBXFileReference; lastKnownFileType = sourcecode.swift; path = CookieConsentAnimationModel.swift; sourceTree = "<group>"; };
		31B7C84E288008E00049841F /* CookieConsent.storyboard */ = {isa = PBXFileReference; lastKnownFileType = file.storyboard; path = CookieConsent.storyboard; sourceTree = "<group>"; };
		31B7C85028800A5D0049841F /* CookieConsentPopover.swift */ = {isa = PBXFileReference; lastKnownFileType = sourcecode.swift; path = CookieConsentPopover.swift; sourceTree = "<group>"; };
		31B9226B288054D5001F55B7 /* CookieConsentPopoverManager.swift */ = {isa = PBXFileReference; lastKnownFileType = sourcecode.swift; path = CookieConsentPopoverManager.swift; sourceTree = "<group>"; };
		31C3CE0128EDC1E70002C24A /* CustomRoundedCornersShape.swift */ = {isa = PBXFileReference; lastKnownFileType = sourcecode.swift; path = CustomRoundedCornersShape.swift; sourceTree = "<group>"; };
		31CF3431288B0B1B0087244B /* NavigationBarBadgeAnimator.swift */ = {isa = PBXFileReference; lastKnownFileType = sourcecode.swift; path = NavigationBarBadgeAnimator.swift; sourceTree = "<group>"; };
		31F28C4C28C8EEC500119F70 /* YoutubePlayerUserScript.swift */ = {isa = PBXFileReference; fileEncoding = 4; lastKnownFileType = sourcecode.swift; path = YoutubePlayerUserScript.swift; sourceTree = "<group>"; };
		31F28C4E28C8EEC500119F70 /* YoutubeOverlayUserScript.swift */ = {isa = PBXFileReference; fileEncoding = 4; lastKnownFileType = sourcecode.swift; path = YoutubeOverlayUserScript.swift; sourceTree = "<group>"; };
		31F28C5228C8EECA00119F70 /* PrivatePlayerSchemeHandler.swift */ = {isa = PBXFileReference; fileEncoding = 4; lastKnownFileType = sourcecode.swift; path = PrivatePlayerSchemeHandler.swift; sourceTree = "<group>"; };
		31F28C5528C8EEDB00119F70 /* youtube_player_template.html */ = {isa = PBXFileReference; fileEncoding = 4; lastKnownFileType = text.html; path = youtube_player_template.html; sourceTree = "<group>"; };
		31F7F2A5288AD2CA001C0D64 /* NavigationBarBadgeAnimationView.swift */ = {isa = PBXFileReference; lastKnownFileType = sourcecode.swift; path = NavigationBarBadgeAnimationView.swift; sourceTree = "<group>"; };
		336B39E22726B4B700C417D3 /* LocalUnprotectedDomains.swift */ = {isa = PBXFileReference; lastKnownFileType = sourcecode.swift; path = LocalUnprotectedDomains.swift; sourceTree = "<group>"; };
		336D5AEF262D8D3C0052E0C9 /* findinpage.js */ = {isa = PBXFileReference; fileEncoding = 4; lastKnownFileType = sourcecode.javascript; path = findinpage.js; sourceTree = "<group>"; };
		339A6B5726A044BA00E3DAE8 /* duckduckgo-privacy-dashboard */ = {isa = PBXFileReference; fileEncoding = 4; lastKnownFileType = text; name = "duckduckgo-privacy-dashboard"; path = "Submodules/duckduckgo-privacy-dashboard"; sourceTree = SOURCE_ROOT; };
		37054FC82873301700033B6F /* PinnedTabView.swift */ = {isa = PBXFileReference; lastKnownFileType = sourcecode.swift; path = PinnedTabView.swift; sourceTree = "<group>"; };
		37054FCD2876472D00033B6F /* WebViewSnapshotView.swift */ = {isa = PBXFileReference; lastKnownFileType = sourcecode.swift; path = WebViewSnapshotView.swift; sourceTree = "<group>"; };
		3714B1E628EDB7FA0056C57A /* PrivatePlayerPreferencesTests.swift */ = {isa = PBXFileReference; lastKnownFileType = sourcecode.swift; path = PrivatePlayerPreferencesTests.swift; sourceTree = "<group>"; };
		3714B1E828EDBAAB0056C57A /* PrivatePlayerTests.swift */ = {isa = PBXFileReference; lastKnownFileType = sourcecode.swift; path = PrivatePlayerTests.swift; sourceTree = "<group>"; };
		371C0A2827E33EDC0070591F /* FeedbackPresenter.swift */ = {isa = PBXFileReference; lastKnownFileType = sourcecode.swift; path = FeedbackPresenter.swift; sourceTree = "<group>"; };
		371E141827E92E42009E3B5B /* MultilineScrollableTextFix.swift */ = {isa = PBXFileReference; lastKnownFileType = sourcecode.swift; path = MultilineScrollableTextFix.swift; sourceTree = "<group>"; };
		373A1AA7283ED1B900586521 /* BookmarkHTMLReader.swift */ = {isa = PBXFileReference; lastKnownFileType = sourcecode.swift; path = BookmarkHTMLReader.swift; sourceTree = "<group>"; };
		373A1AA9283ED86C00586521 /* BookmarksHTMLReaderTests.swift */ = {isa = PBXFileReference; lastKnownFileType = sourcecode.swift; path = BookmarksHTMLReaderTests.swift; sourceTree = "<group>"; };
		373A1AAF2842C4EA00586521 /* BookmarkHTMLImporter.swift */ = {isa = PBXFileReference; lastKnownFileType = sourcecode.swift; path = BookmarkHTMLImporter.swift; sourceTree = "<group>"; };
		373A1AB128451ED400586521 /* BookmarksHTMLImporterTests.swift */ = {isa = PBXFileReference; lastKnownFileType = sourcecode.swift; path = BookmarksHTMLImporterTests.swift; sourceTree = "<group>"; };
		37479F142891BC8300302FE2 /* TabCollectionViewModelTests+WithoutPinnedTabsManager.swift */ = {isa = PBXFileReference; fileEncoding = 4; lastKnownFileType = sourcecode.swift; path = "TabCollectionViewModelTests+WithoutPinnedTabsManager.swift"; sourceTree = "<group>"; };
		37534C9D28104D9B002621E7 /* TabLazyLoaderTests.swift */ = {isa = PBXFileReference; lastKnownFileType = sourcecode.swift; path = TabLazyLoaderTests.swift; sourceTree = "<group>"; };
		37534C9F28113101002621E7 /* LazyLoadable.swift */ = {isa = PBXFileReference; lastKnownFileType = sourcecode.swift; path = LazyLoadable.swift; sourceTree = "<group>"; };
		37534CA2281132CB002621E7 /* TabLazyLoaderDataSource.swift */ = {isa = PBXFileReference; lastKnownFileType = sourcecode.swift; path = TabLazyLoaderDataSource.swift; sourceTree = "<group>"; };
		37534CA42811987D002621E7 /* AdjacentItemEnumeratorTests.swift */ = {isa = PBXFileReference; lastKnownFileType = sourcecode.swift; path = AdjacentItemEnumeratorTests.swift; sourceTree = "<group>"; };
		37534CA62811988E002621E7 /* AdjacentItemEnumerator.swift */ = {isa = PBXFileReference; lastKnownFileType = sourcecode.swift; path = AdjacentItemEnumerator.swift; sourceTree = "<group>"; };
		376705B227EC7D4F00DD8D76 /* TextButton.swift */ = {isa = PBXFileReference; lastKnownFileType = sourcecode.swift; path = TextButton.swift; sourceTree = "<group>"; };
		376718FF28E58513003A2A15 /* PrivatePlayerURLExtensionTests.swift */ = {isa = PBXFileReference; lastKnownFileType = sourcecode.swift; path = PrivatePlayerURLExtensionTests.swift; sourceTree = "<group>"; };
		3767190128E724B2003A2A15 /* PrivatePlayerURLExtension.swift */ = {isa = PBXFileReference; lastKnownFileType = sourcecode.swift; path = PrivatePlayerURLExtension.swift; sourceTree = "<group>"; };
		376C4DB828A1A48A00CC0F5B /* FirePopoverViewModelTests.swift */ = {isa = PBXFileReference; lastKnownFileType = sourcecode.swift; path = FirePopoverViewModelTests.swift; sourceTree = "<group>"; };
		3776582C27F71652009A6B35 /* WebsiteBreakageReportTests.swift */ = {isa = PBXFileReference; lastKnownFileType = sourcecode.swift; path = WebsiteBreakageReportTests.swift; sourceTree = "<group>"; };
		3776582E27F82E62009A6B35 /* AutofillPreferences.swift */ = {isa = PBXFileReference; fileEncoding = 4; lastKnownFileType = sourcecode.swift; path = AutofillPreferences.swift; sourceTree = "<group>"; };
		3776583027F8325B009A6B35 /* AutofillPreferencesTests.swift */ = {isa = PBXFileReference; lastKnownFileType = sourcecode.swift; path = AutofillPreferencesTests.swift; sourceTree = "<group>"; };
		378205F52837CBA800D1D4AA /* SavedStateMock.swift */ = {isa = PBXFileReference; lastKnownFileType = sourcecode.swift; path = SavedStateMock.swift; sourceTree = "<group>"; };
		378205F7283BC6A600D1D4AA /* StartupPreferencesTests.swift */ = {isa = PBXFileReference; lastKnownFileType = sourcecode.swift; path = StartupPreferencesTests.swift; sourceTree = "<group>"; };
		378205FA283C277800D1D4AA /* MainMenuTests.swift */ = {isa = PBXFileReference; lastKnownFileType = sourcecode.swift; path = MainMenuTests.swift; sourceTree = "<group>"; };
		379DE4BC27EA31AC002CC3DE /* PreferencesAutofillView.swift */ = {isa = PBXFileReference; lastKnownFileType = sourcecode.swift; path = PreferencesAutofillView.swift; sourceTree = "<group>"; };
		37A4CEB9282E992F00D75B89 /* StartupPreferences.swift */ = {isa = PBXFileReference; fileEncoding = 4; lastKnownFileType = sourcecode.swift; path = StartupPreferences.swift; sourceTree = "<group>"; };
		37A803DA27FD69D300052F4C /* Data Import Resources */ = {isa = PBXFileReference; lastKnownFileType = folder; path = "Data Import Resources"; sourceTree = "<group>"; };
		37AFCE8027DA2CA600471A10 /* PreferencesViewController.swift */ = {isa = PBXFileReference; lastKnownFileType = sourcecode.swift; path = PreferencesViewController.swift; sourceTree = "<group>"; };
		37AFCE8427DA2D3900471A10 /* PreferencesSidebar.swift */ = {isa = PBXFileReference; lastKnownFileType = sourcecode.swift; path = PreferencesSidebar.swift; sourceTree = "<group>"; };
		37AFCE8627DA334800471A10 /* PreferencesRootView.swift */ = {isa = PBXFileReference; lastKnownFileType = sourcecode.swift; path = PreferencesRootView.swift; sourceTree = "<group>"; };
		37AFCE8827DA33BA00471A10 /* Preferences.swift */ = {isa = PBXFileReference; lastKnownFileType = sourcecode.swift; path = Preferences.swift; sourceTree = "<group>"; };
		37AFCE8A27DB69BC00471A10 /* PreferencesGeneralView.swift */ = {isa = PBXFileReference; lastKnownFileType = sourcecode.swift; path = PreferencesGeneralView.swift; sourceTree = "<group>"; };
		37AFCE9127DB8CAD00471A10 /* PreferencesAboutView.swift */ = {isa = PBXFileReference; lastKnownFileType = sourcecode.swift; path = PreferencesAboutView.swift; sourceTree = "<group>"; };
		37B11B3828095E6600CBB621 /* TabLazyLoader.swift */ = {isa = PBXFileReference; lastKnownFileType = sourcecode.swift; path = TabLazyLoader.swift; sourceTree = "<group>"; };
		37BF3F13286D8A6500BD9014 /* PinnedTabsManager.swift */ = {isa = PBXFileReference; lastKnownFileType = sourcecode.swift; path = PinnedTabsManager.swift; sourceTree = "<group>"; };
		37BF3F1E286F0A7A00BD9014 /* PinnedTabsViewModel.swift */ = {isa = PBXFileReference; fileEncoding = 4; lastKnownFileType = sourcecode.swift; path = PinnedTabsViewModel.swift; sourceTree = "<group>"; };
		37BF3F1F286F0A7A00BD9014 /* PinnedTabsView.swift */ = {isa = PBXFileReference; fileEncoding = 4; lastKnownFileType = sourcecode.swift; path = PinnedTabsView.swift; sourceTree = "<group>"; };
		37BF3F23286F0AAE00BD9014 /* View+RoundedCorners.swift */ = {isa = PBXFileReference; fileEncoding = 4; lastKnownFileType = sourcecode.swift; path = "View+RoundedCorners.swift"; sourceTree = "<group>"; };
		37CC53EB27E8A4D10028713D /* PreferencesPrivacyView.swift */ = {isa = PBXFileReference; lastKnownFileType = sourcecode.swift; path = PreferencesPrivacyView.swift; sourceTree = "<group>"; };
		37CC53EF27E8D1440028713D /* PreferencesDownloadsView.swift */ = {isa = PBXFileReference; lastKnownFileType = sourcecode.swift; path = PreferencesDownloadsView.swift; sourceTree = "<group>"; };
		37CC53F327E8D4620028713D /* NSPathControlView.swift */ = {isa = PBXFileReference; lastKnownFileType = sourcecode.swift; path = NSPathControlView.swift; sourceTree = "<group>"; };
		37CD54B227EE509700F1F7B9 /* View+Cursor.swift */ = {isa = PBXFileReference; lastKnownFileType = sourcecode.swift; path = "View+Cursor.swift"; sourceTree = "<group>"; };
		37CD54B427F1AC1300F1F7B9 /* PreferencesSidebarModelTests.swift */ = {isa = PBXFileReference; lastKnownFileType = sourcecode.swift; path = PreferencesSidebarModelTests.swift; sourceTree = "<group>"; };
		37CD54B627F1B28A00F1F7B9 /* DefaultBrowserPreferencesTests.swift */ = {isa = PBXFileReference; lastKnownFileType = sourcecode.swift; path = DefaultBrowserPreferencesTests.swift; sourceTree = "<group>"; };
		37CD54B827F1F8AC00F1F7B9 /* AppearancePreferencesTests.swift */ = {isa = PBXFileReference; lastKnownFileType = sourcecode.swift; path = AppearancePreferencesTests.swift; sourceTree = "<group>"; };
		37CD54BA27F25A4000F1F7B9 /* DownloadsPreferencesTests.swift */ = {isa = PBXFileReference; lastKnownFileType = sourcecode.swift; path = DownloadsPreferencesTests.swift; sourceTree = "<group>"; };
		37CD54BC27F2ECAE00F1F7B9 /* AutofillPreferencesModelTests.swift */ = {isa = PBXFileReference; lastKnownFileType = sourcecode.swift; path = AutofillPreferencesModelTests.swift; sourceTree = "<group>"; };
		37CD54C127F2FDD100F1F7B9 /* PrivacyPreferencesModel.swift */ = {isa = PBXFileReference; fileEncoding = 4; lastKnownFileType = sourcecode.swift; path = PrivacyPreferencesModel.swift; sourceTree = "<group>"; };
		37CD54C227F2FDD100F1F7B9 /* AutofillPreferencesModel.swift */ = {isa = PBXFileReference; fileEncoding = 4; lastKnownFileType = sourcecode.swift; path = AutofillPreferencesModel.swift; sourceTree = "<group>"; };
		37CD54C327F2FDD100F1F7B9 /* DownloadsPreferences.swift */ = {isa = PBXFileReference; fileEncoding = 4; lastKnownFileType = sourcecode.swift; path = DownloadsPreferences.swift; sourceTree = "<group>"; };
		37CD54C427F2FDD100F1F7B9 /* PreferencesSection.swift */ = {isa = PBXFileReference; fileEncoding = 4; lastKnownFileType = sourcecode.swift; path = PreferencesSection.swift; sourceTree = "<group>"; };
		37CD54C527F2FDD100F1F7B9 /* AboutModel.swift */ = {isa = PBXFileReference; fileEncoding = 4; lastKnownFileType = sourcecode.swift; path = AboutModel.swift; sourceTree = "<group>"; };
		37CD54C627F2FDD100F1F7B9 /* PreferencesSidebarModel.swift */ = {isa = PBXFileReference; fileEncoding = 4; lastKnownFileType = sourcecode.swift; path = PreferencesSidebarModel.swift; sourceTree = "<group>"; };
		37CD54C727F2FDD100F1F7B9 /* AppearancePreferences.swift */ = {isa = PBXFileReference; fileEncoding = 4; lastKnownFileType = sourcecode.swift; path = AppearancePreferences.swift; sourceTree = "<group>"; };
		37CD54C827F2FDD100F1F7B9 /* DefaultBrowserPreferences.swift */ = {isa = PBXFileReference; fileEncoding = 4; lastKnownFileType = sourcecode.swift; path = DefaultBrowserPreferences.swift; sourceTree = "<group>"; };
		37D23779287EB8CA00BCE03B /* TabIndex.swift */ = {isa = PBXFileReference; lastKnownFileType = sourcecode.swift; path = TabIndex.swift; sourceTree = "<group>"; };
		37D2377B287EBDA300BCE03B /* TabIndexTests.swift */ = {isa = PBXFileReference; lastKnownFileType = sourcecode.swift; path = TabIndexTests.swift; sourceTree = "<group>"; };
		37D2377F287EFEE200BCE03B /* PinnedTabsManagerTests.swift */ = {isa = PBXFileReference; lastKnownFileType = sourcecode.swift; path = PinnedTabsManagerTests.swift; sourceTree = "<group>"; };
		37D23783287F4D6A00BCE03B /* PinnedTabsHostingView.swift */ = {isa = PBXFileReference; lastKnownFileType = sourcecode.swift; path = PinnedTabsHostingView.swift; sourceTree = "<group>"; };
		37D23786287F5C2900BCE03B /* PinnedTabsViewModelTests.swift */ = {isa = PBXFileReference; fileEncoding = 4; lastKnownFileType = sourcecode.swift; path = PinnedTabsViewModelTests.swift; sourceTree = "<group>"; };
		37D23788288009CF00BCE03B /* TabCollectionViewModelTests+PinnedTabs.swift */ = {isa = PBXFileReference; fileEncoding = 4; lastKnownFileType = sourcecode.swift; path = "TabCollectionViewModelTests+PinnedTabs.swift"; sourceTree = "<group>"; };
		37D2771427E870D4003365FD /* PreferencesAppearanceView.swift */ = {isa = PBXFileReference; lastKnownFileType = sourcecode.swift; path = PreferencesAppearanceView.swift; sourceTree = "<group>"; };
		37F19A6428E1B3FB00740DC6 /* PreferencesPrivatePlayerView.swift */ = {isa = PBXFileReference; lastKnownFileType = sourcecode.swift; path = PreferencesPrivatePlayerView.swift; sourceTree = "<group>"; };
		37F19A6628E1B43200740DC6 /* PrivatePlayerPreferences.swift */ = {isa = PBXFileReference; lastKnownFileType = sourcecode.swift; path = PrivatePlayerPreferences.swift; sourceTree = "<group>"; };
		37F19A6928E2F2D000740DC6 /* PrivatePlayer.swift */ = {isa = PBXFileReference; lastKnownFileType = sourcecode.swift; path = PrivatePlayer.swift; sourceTree = "<group>"; };
		4B0135CD2729F1AA00D54834 /* NSPasteboardExtension.swift */ = {isa = PBXFileReference; fileEncoding = 4; lastKnownFileType = sourcecode.swift; path = NSPasteboardExtension.swift; sourceTree = "<group>"; };
		4B02197F25E05FAC00ED7DEA /* FireproofingURLExtensions.swift */ = {isa = PBXFileReference; fileEncoding = 4; lastKnownFileType = sourcecode.swift; path = FireproofingURLExtensions.swift; sourceTree = "<group>"; };
		4B02198125E05FAC00ED7DEA /* FireproofDomains.swift */ = {isa = PBXFileReference; fileEncoding = 4; lastKnownFileType = sourcecode.swift; path = FireproofDomains.swift; sourceTree = "<group>"; };
		4B02198325E05FAC00ED7DEA /* FireproofInfoViewController.swift */ = {isa = PBXFileReference; fileEncoding = 4; lastKnownFileType = sourcecode.swift; path = FireproofInfoViewController.swift; sourceTree = "<group>"; };
		4B02198425E05FAC00ED7DEA /* Fireproofing.storyboard */ = {isa = PBXFileReference; fileEncoding = 4; lastKnownFileType = file.storyboard; path = Fireproofing.storyboard; sourceTree = "<group>"; };
		4B02199925E063DE00ED7DEA /* FireproofDomainsTests.swift */ = {isa = PBXFileReference; fileEncoding = 4; lastKnownFileType = sourcecode.swift; path = FireproofDomainsTests.swift; sourceTree = "<group>"; };
		4B02199A25E063DE00ED7DEA /* FireproofingURLExtensionsTests.swift */ = {isa = PBXFileReference; fileEncoding = 4; lastKnownFileType = sourcecode.swift; path = FireproofingURLExtensionsTests.swift; sourceTree = "<group>"; };
		4B0219A725E0646500ED7DEA /* WebsiteDataStoreTests.swift */ = {isa = PBXFileReference; fileEncoding = 4; lastKnownFileType = sourcecode.swift; path = WebsiteDataStoreTests.swift; sourceTree = "<group>"; };
		4B0511A6262CAA5A00F6079C /* PrivacySecurityPreferences.swift */ = {isa = PBXFileReference; fileEncoding = 4; lastKnownFileType = sourcecode.swift; path = PrivacySecurityPreferences.swift; sourceTree = "<group>"; };
		4B0511AD262CAA5A00F6079C /* FireproofDomains.storyboard */ = {isa = PBXFileReference; fileEncoding = 4; lastKnownFileType = file.storyboard; path = FireproofDomains.storyboard; sourceTree = "<group>"; };
		4B0511B3262CAA5A00F6079C /* RoundedSelectionRowView.swift */ = {isa = PBXFileReference; fileEncoding = 4; lastKnownFileType = sourcecode.swift; path = RoundedSelectionRowView.swift; sourceTree = "<group>"; };
		4B0511B4262CAA5A00F6079C /* FireproofDomainsViewController.swift */ = {isa = PBXFileReference; fileEncoding = 4; lastKnownFileType = sourcecode.swift; path = FireproofDomainsViewController.swift; sourceTree = "<group>"; };
		4B0511DF262CAA8600F6079C /* NSOpenPanelExtensions.swift */ = {isa = PBXFileReference; fileEncoding = 4; lastKnownFileType = sourcecode.swift; path = NSOpenPanelExtensions.swift; sourceTree = "<group>"; };
		4B0511E0262CAA8600F6079C /* NSViewControllerExtension.swift */ = {isa = PBXFileReference; fileEncoding = 4; lastKnownFileType = sourcecode.swift; path = NSViewControllerExtension.swift; sourceTree = "<group>"; };
		4B0511E6262CAB3700F6079C /* UserDefaultsWrapperUtilities.swift */ = {isa = PBXFileReference; lastKnownFileType = sourcecode.swift; path = UserDefaultsWrapperUtilities.swift; sourceTree = "<group>"; };
		4B0A63E7289DB58E00378EF7 /* FirefoxFaviconsReader.swift */ = {isa = PBXFileReference; lastKnownFileType = sourcecode.swift; path = FirefoxFaviconsReader.swift; sourceTree = "<group>"; };
		4B0AACAB28BC63ED001038AC /* ChromiumFaviconsReader.swift */ = {isa = PBXFileReference; lastKnownFileType = sourcecode.swift; path = ChromiumFaviconsReader.swift; sourceTree = "<group>"; };
		4B0AACAD28BC6FD0001038AC /* SafariFaviconsReader.swift */ = {isa = PBXFileReference; lastKnownFileType = sourcecode.swift; path = SafariFaviconsReader.swift; sourceTree = "<group>"; };
		4B0DB5E428BD9D08007DD239 /* PinningManager.swift */ = {isa = PBXFileReference; lastKnownFileType = sourcecode.swift; path = PinningManager.swift; sourceTree = "<group>"; };
		4B11060425903E570039B979 /* CoreDataEncryptionTesting.xcdatamodel */ = {isa = PBXFileReference; lastKnownFileType = wrapper.xcdatamodel; path = CoreDataEncryptionTesting.xcdatamodel; sourceTree = "<group>"; };
		4B11060925903EAC0039B979 /* CoreDataEncryptionTests.swift */ = {isa = PBXFileReference; lastKnownFileType = sourcecode.swift; path = CoreDataEncryptionTests.swift; sourceTree = "<group>"; };
		4B117F7C276C0CB5002F3D8C /* LocalStatisticsStoreTests.swift */ = {isa = PBXFileReference; lastKnownFileType = sourcecode.swift; path = LocalStatisticsStoreTests.swift; sourceTree = "<group>"; };
		4B139AFC26B60BD800894F82 /* NSImageExtensions.swift */ = {isa = PBXFileReference; lastKnownFileType = sourcecode.swift; path = NSImageExtensions.swift; sourceTree = "<group>"; };
		4B17E2D3287380390003BD39 /* PersistentAppInterfaceSettings.swift */ = {isa = PBXFileReference; lastKnownFileType = sourcecode.swift; path = PersistentAppInterfaceSettings.swift; sourceTree = "<group>"; };
		4B1AD89D25FC27E200261379 /* Integration Tests.xctest */ = {isa = PBXFileReference; explicitFileType = wrapper.cfbundle; includeInIndex = 0; path = "Integration Tests.xctest"; sourceTree = BUILT_PRODUCTS_DIR; };
		4B1AD8A125FC27E200261379 /* Info.plist */ = {isa = PBXFileReference; lastKnownFileType = text.plist.xml; path = Info.plist; sourceTree = "<group>"; };
		4B1AD91625FC46FB00261379 /* CoreDataEncryptionTests.swift */ = {isa = PBXFileReference; lastKnownFileType = sourcecode.swift; path = CoreDataEncryptionTests.swift; sourceTree = "<group>"; };
		4B1E6EEB27AB5E5100F51793 /* SecureVaultSorting.swift */ = {isa = PBXFileReference; fileEncoding = 4; lastKnownFileType = sourcecode.swift; path = SecureVaultSorting.swift; sourceTree = "<group>"; };
		4B1E6EEC27AB5E5100F51793 /* PasswordManagementListSection.swift */ = {isa = PBXFileReference; fileEncoding = 4; lastKnownFileType = sourcecode.swift; path = PasswordManagementListSection.swift; sourceTree = "<group>"; };
		4B1E6EEF27AB5E5D00F51793 /* NSPopUpButtonView.swift */ = {isa = PBXFileReference; fileEncoding = 4; lastKnownFileType = sourcecode.swift; path = NSPopUpButtonView.swift; sourceTree = "<group>"; };
		4B1E6EF027AB5E5D00F51793 /* PasswordManagementItemList.swift */ = {isa = PBXFileReference; fileEncoding = 4; lastKnownFileType = sourcecode.swift; path = PasswordManagementItemList.swift; sourceTree = "<group>"; };
		4B29759628281F0900187C4E /* FirefoxEncryptionKeyReader.swift */ = {isa = PBXFileReference; lastKnownFileType = sourcecode.swift; path = FirefoxEncryptionKeyReader.swift; sourceTree = "<group>"; };
		4B2975982828285900187C4E /* FirefoxKeyReaderTests.swift */ = {isa = PBXFileReference; lastKnownFileType = sourcecode.swift; path = FirefoxKeyReaderTests.swift; sourceTree = "<group>"; };
		4B29759A28284DBC00187C4E /* FirefoxBerkeleyDatabaseReader.h */ = {isa = PBXFileReference; lastKnownFileType = sourcecode.c.h; path = FirefoxBerkeleyDatabaseReader.h; sourceTree = "<group>"; };
		4B29759B28284DBC00187C4E /* FirefoxBerkeleyDatabaseReader.m */ = {isa = PBXFileReference; lastKnownFileType = sourcecode.c.objc; path = FirefoxBerkeleyDatabaseReader.m; sourceTree = "<group>"; };
		4B2E7D6226FF9D6500D2DB17 /* PrintingUserScript.swift */ = {isa = PBXFileReference; fileEncoding = 4; lastKnownFileType = sourcecode.swift; path = PrintingUserScript.swift; sourceTree = "<group>"; };
		4B379C1427BD91E3008A968E /* QuartzIdleStateProvider.swift */ = {isa = PBXFileReference; lastKnownFileType = sourcecode.swift; path = QuartzIdleStateProvider.swift; sourceTree = "<group>"; };
		4B379C1D27BDB7FF008A968E /* DeviceAuthenticator.swift */ = {isa = PBXFileReference; lastKnownFileType = sourcecode.swift; path = DeviceAuthenticator.swift; sourceTree = "<group>"; };
		4B379C2127BDBA29008A968E /* LocalAuthenticationService.swift */ = {isa = PBXFileReference; lastKnownFileType = sourcecode.swift; path = LocalAuthenticationService.swift; sourceTree = "<group>"; };
		4B379C2327BDE1B0008A968E /* FlatButton.swift */ = {isa = PBXFileReference; lastKnownFileType = sourcecode.swift; path = FlatButton.swift; sourceTree = "<group>"; };
		4B39AAF527D9B2C700A73FD5 /* NSStackViewExtension.swift */ = {isa = PBXFileReference; lastKnownFileType = sourcecode.swift; path = NSStackViewExtension.swift; sourceTree = "<group>"; };
		4B3F641D27A8D3BD00E0C118 /* BrowserProfileTests.swift */ = {isa = PBXFileReference; lastKnownFileType = sourcecode.swift; path = BrowserProfileTests.swift; sourceTree = "<group>"; };
		4B43468F285ED7A100177407 /* BookmarksBarViewModelTests.swift */ = {isa = PBXFileReference; lastKnownFileType = sourcecode.swift; path = BookmarksBarViewModelTests.swift; sourceTree = "<group>"; };
		4B43469428655D1400177407 /* FirefoxDataImporterTests.swift */ = {isa = PBXFileReference; lastKnownFileType = sourcecode.swift; path = FirefoxDataImporterTests.swift; sourceTree = "<group>"; };
		4B4F72EB266B2ED300814C60 /* CollectionExtension.swift */ = {isa = PBXFileReference; lastKnownFileType = sourcecode.swift; path = CollectionExtension.swift; sourceTree = "<group>"; };
		4B59023826B35F3600489384 /* ChromeDataImporter.swift */ = {isa = PBXFileReference; fileEncoding = 4; lastKnownFileType = sourcecode.swift; path = ChromeDataImporter.swift; sourceTree = "<group>"; };
		4B59023926B35F3600489384 /* ChromiumLoginReader.swift */ = {isa = PBXFileReference; fileEncoding = 4; lastKnownFileType = sourcecode.swift; path = ChromiumLoginReader.swift; sourceTree = "<group>"; };
		4B59023B26B35F3600489384 /* ChromiumDataImporter.swift */ = {isa = PBXFileReference; fileEncoding = 4; lastKnownFileType = sourcecode.swift; path = ChromiumDataImporter.swift; sourceTree = "<group>"; };
		4B59023C26B35F3600489384 /* BraveDataImporter.swift */ = {isa = PBXFileReference; fileEncoding = 4; lastKnownFileType = sourcecode.swift; path = BraveDataImporter.swift; sourceTree = "<group>"; };
		4B59024226B35F7C00489384 /* BrowserImportViewController.swift */ = {isa = PBXFileReference; fileEncoding = 4; lastKnownFileType = sourcecode.swift; path = BrowserImportViewController.swift; sourceTree = "<group>"; };
		4B59024726B3673600489384 /* ThirdPartyBrowser.swift */ = {isa = PBXFileReference; lastKnownFileType = sourcecode.swift; path = ThirdPartyBrowser.swift; sourceTree = "<group>"; };
		4B59024B26B38BB800489384 /* ChromiumLoginReaderTests.swift */ = {isa = PBXFileReference; lastKnownFileType = sourcecode.swift; path = ChromiumLoginReaderTests.swift; sourceTree = "<group>"; };
		4B5A4F4B27F3A5AA008FBD88 /* NSNotificationName+DataImport.swift */ = {isa = PBXFileReference; lastKnownFileType = sourcecode.swift; path = "NSNotificationName+DataImport.swift"; sourceTree = "<group>"; };
		4B5FF67726B602B100D42879 /* FirefoxDataImporter.swift */ = {isa = PBXFileReference; lastKnownFileType = sourcecode.swift; path = FirefoxDataImporter.swift; sourceTree = "<group>"; };
		4B65143D263924B5005B46EB /* EmailUrlExtensions.swift */ = {isa = PBXFileReference; lastKnownFileType = sourcecode.swift; path = EmailUrlExtensions.swift; sourceTree = "<group>"; };
		4B677427255DBEB800025BD8 /* httpsMobileV2BloomSpec.json */ = {isa = PBXFileReference; fileEncoding = 4; lastKnownFileType = text.json; path = httpsMobileV2BloomSpec.json; sourceTree = "<group>"; };
		4B677428255DBEB800025BD8 /* httpsMobileV2Bloom.bin */ = {isa = PBXFileReference; lastKnownFileType = archive.macbinary; path = httpsMobileV2Bloom.bin; sourceTree = "<group>"; };
		4B677429255DBEB800025BD8 /* HTTPSBloomFilterSpecification.swift */ = {isa = PBXFileReference; fileEncoding = 4; lastKnownFileType = sourcecode.swift; path = HTTPSBloomFilterSpecification.swift; sourceTree = "<group>"; };
		4B67742A255DBEB800025BD8 /* httpsMobileV2FalsePositives.json */ = {isa = PBXFileReference; fileEncoding = 4; lastKnownFileType = text.json; path = httpsMobileV2FalsePositives.json; sourceTree = "<group>"; };
		4B67742F255DBEB800025BD8 /* HTTPSUpgrade 3.xcdatamodel */ = {isa = PBXFileReference; lastKnownFileType = wrapper.xcdatamodel; path = "HTTPSUpgrade 3.xcdatamodel"; sourceTree = "<group>"; };
		4B677430255DBEB800025BD8 /* AppHTTPSUpgradeStore.swift */ = {isa = PBXFileReference; fileEncoding = 4; lastKnownFileType = sourcecode.swift; path = AppHTTPSUpgradeStore.swift; sourceTree = "<group>"; };
		4B677440255DBEEA00025BD8 /* Database.swift */ = {isa = PBXFileReference; fileEncoding = 4; lastKnownFileType = sourcecode.swift; path = Database.swift; sourceTree = "<group>"; };
		4B677454255DC18000025BD8 /* Bridging.h */ = {isa = PBXFileReference; fileEncoding = 4; lastKnownFileType = sourcecode.c.h; path = Bridging.h; sourceTree = "<group>"; };
		4B70BFFF27B0793D000386ED /* DuckDuckGo-ExampleCrash.ips */ = {isa = PBXFileReference; fileEncoding = 4; lastKnownFileType = text; path = "DuckDuckGo-ExampleCrash.ips"; sourceTree = "<group>"; };
		4B70C00027B0793D000386ED /* CrashReportTests.swift */ = {isa = PBXFileReference; fileEncoding = 4; lastKnownFileType = sourcecode.swift; path = CrashReportTests.swift; sourceTree = "<group>"; };
		4B723DEB26B0002B00E14D75 /* DataImport.swift */ = {isa = PBXFileReference; lastKnownFileType = sourcecode.swift; path = DataImport.swift; sourceTree = "<group>"; };
		4B723DED26B0002B00E14D75 /* DataImport.storyboard */ = {isa = PBXFileReference; lastKnownFileType = file.storyboard; path = DataImport.storyboard; sourceTree = "<group>"; };
		4B723DEE26B0002B00E14D75 /* DataImportViewController.swift */ = {isa = PBXFileReference; lastKnownFileType = sourcecode.swift; path = DataImportViewController.swift; sourceTree = "<group>"; };
		4B723DEF26B0002B00E14D75 /* FileImportViewController.swift */ = {isa = PBXFileReference; lastKnownFileType = sourcecode.swift; path = FileImportViewController.swift; sourceTree = "<group>"; };
		4B723DF026B0002B00E14D75 /* FileImportSummaryViewController.swift */ = {isa = PBXFileReference; lastKnownFileType = sourcecode.swift; path = FileImportSummaryViewController.swift; sourceTree = "<group>"; };
		4B723DF326B0002B00E14D75 /* SecureVaultLoginImporter.swift */ = {isa = PBXFileReference; lastKnownFileType = sourcecode.swift; path = SecureVaultLoginImporter.swift; sourceTree = "<group>"; };
		4B723DF426B0002B00E14D75 /* LoginImport.swift */ = {isa = PBXFileReference; lastKnownFileType = sourcecode.swift; path = LoginImport.swift; sourceTree = "<group>"; };
		4B723DF626B0002B00E14D75 /* CSVParser.swift */ = {isa = PBXFileReference; lastKnownFileType = sourcecode.swift; path = CSVParser.swift; sourceTree = "<group>"; };
		4B723DF726B0002B00E14D75 /* CSVImporter.swift */ = {isa = PBXFileReference; lastKnownFileType = sourcecode.swift; path = CSVImporter.swift; sourceTree = "<group>"; };
		4B723DFD26B0002B00E14D75 /* CSVLoginExporter.swift */ = {isa = PBXFileReference; lastKnownFileType = sourcecode.swift; path = CSVLoginExporter.swift; sourceTree = "<group>"; };
		4B723DFF26B0003E00E14D75 /* DataImportMocks.swift */ = {isa = PBXFileReference; fileEncoding = 4; lastKnownFileType = sourcecode.swift; path = DataImportMocks.swift; sourceTree = "<group>"; };
		4B723E0026B0003E00E14D75 /* CSVParserTests.swift */ = {isa = PBXFileReference; fileEncoding = 4; lastKnownFileType = sourcecode.swift; path = CSVParserTests.swift; sourceTree = "<group>"; };
		4B723E0126B0003E00E14D75 /* CSVImporterTests.swift */ = {isa = PBXFileReference; fileEncoding = 4; lastKnownFileType = sourcecode.swift; path = CSVImporterTests.swift; sourceTree = "<group>"; };
		4B723E0326B0003E00E14D75 /* MockSecureVault.swift */ = {isa = PBXFileReference; fileEncoding = 4; lastKnownFileType = sourcecode.swift; path = MockSecureVault.swift; sourceTree = "<group>"; };
		4B723E0426B0003E00E14D75 /* CSVLoginExporterTests.swift */ = {isa = PBXFileReference; fileEncoding = 4; lastKnownFileType = sourcecode.swift; path = CSVLoginExporterTests.swift; sourceTree = "<group>"; };
		4B723E1726B000DC00E14D75 /* TemporaryFileCreator.swift */ = {isa = PBXFileReference; fileEncoding = 4; lastKnownFileType = sourcecode.swift; path = TemporaryFileCreator.swift; sourceTree = "<group>"; };
		4B78A86A26BB3ADD0071BB16 /* BrowserImportSummaryViewController.swift */ = {isa = PBXFileReference; lastKnownFileType = sourcecode.swift; path = BrowserImportSummaryViewController.swift; sourceTree = "<group>"; };
		4B7A57CE279A4EF300B1C70E /* ChromePreferences.swift */ = {isa = PBXFileReference; lastKnownFileType = sourcecode.swift; path = ChromePreferences.swift; sourceTree = "<group>"; };
		4B7A60A0273E0BE400BBDFEB /* WKWebsiteDataStoreExtension.swift */ = {isa = PBXFileReference; lastKnownFileType = sourcecode.swift; path = WKWebsiteDataStoreExtension.swift; sourceTree = "<group>"; };
		4B85A47F28821CC500FC4C39 /* NSPasteboardItemExtension.swift */ = {isa = PBXFileReference; lastKnownFileType = sourcecode.swift; path = NSPasteboardItemExtension.swift; sourceTree = "<group>"; };
		4B8A4DFE27C83B29005F40E8 /* SaveIdentityViewController.swift */ = {isa = PBXFileReference; lastKnownFileType = sourcecode.swift; path = SaveIdentityViewController.swift; sourceTree = "<group>"; };
		4B8A4E0027C8447E005F40E8 /* SaveIdentityPopover.swift */ = {isa = PBXFileReference; lastKnownFileType = sourcecode.swift; path = SaveIdentityPopover.swift; sourceTree = "<group>"; };
		4B8AC93226B3B06300879451 /* EdgeDataImporter.swift */ = {isa = PBXFileReference; lastKnownFileType = sourcecode.swift; path = EdgeDataImporter.swift; sourceTree = "<group>"; };
		4B8AC93426B3B2FD00879451 /* NSAlert+DataImport.swift */ = {isa = PBXFileReference; lastKnownFileType = sourcecode.swift; path = "NSAlert+DataImport.swift"; sourceTree = "<group>"; };
		4B8AC93826B48A5100879451 /* FirefoxLoginReader.swift */ = {isa = PBXFileReference; lastKnownFileType = sourcecode.swift; path = FirefoxLoginReader.swift; sourceTree = "<group>"; };
		4B8AC93A26B48ADF00879451 /* ASN1Parser.swift */ = {isa = PBXFileReference; lastKnownFileType = sourcecode.swift; path = ASN1Parser.swift; sourceTree = "<group>"; };
		4B8AC93C26B49BE600879451 /* FirefoxLoginReaderTests.swift */ = {isa = PBXFileReference; lastKnownFileType = sourcecode.swift; path = FirefoxLoginReaderTests.swift; sourceTree = "<group>"; };
		4B8AD0B027A86D9200AE44D6 /* WKWebsiteDataStoreExtensionTests.swift */ = {isa = PBXFileReference; lastKnownFileType = sourcecode.swift; path = WKWebsiteDataStoreExtensionTests.swift; sourceTree = "<group>"; };
		4B8D9061276D1D880078DB17 /* LocaleExtension.swift */ = {isa = PBXFileReference; fileEncoding = 4; lastKnownFileType = sourcecode.swift; path = LocaleExtension.swift; sourceTree = "<group>"; };
		4B92928526670D1600AD2C21 /* BookmarksOutlineView.swift */ = {isa = PBXFileReference; fileEncoding = 4; lastKnownFileType = sourcecode.swift; path = BookmarksOutlineView.swift; sourceTree = "<group>"; };
		4B92928626670D1600AD2C21 /* OutlineSeparatorViewCell.swift */ = {isa = PBXFileReference; fileEncoding = 4; lastKnownFileType = sourcecode.swift; path = OutlineSeparatorViewCell.swift; sourceTree = "<group>"; };
		4B92928726670D1600AD2C21 /* BookmarkOutlineViewCell.swift */ = {isa = PBXFileReference; fileEncoding = 4; lastKnownFileType = sourcecode.swift; path = BookmarkOutlineViewCell.swift; sourceTree = "<group>"; };
		4B92928826670D1600AD2C21 /* BookmarkOutlineViewCell.xib */ = {isa = PBXFileReference; fileEncoding = 4; lastKnownFileType = file.xib; path = BookmarkOutlineViewCell.xib; sourceTree = "<group>"; };
		4B92928926670D1700AD2C21 /* BookmarkTableCellView.swift */ = {isa = PBXFileReference; fileEncoding = 4; lastKnownFileType = sourcecode.swift; path = BookmarkTableCellView.swift; sourceTree = "<group>"; };
		4B92928A26670D1700AD2C21 /* BookmarkTableCellView.xib */ = {isa = PBXFileReference; fileEncoding = 4; lastKnownFileType = file.xib; path = BookmarkTableCellView.xib; sourceTree = "<group>"; };
		4B92929126670D2A00AD2C21 /* BookmarkOutlineViewDataSource.swift */ = {isa = PBXFileReference; fileEncoding = 4; lastKnownFileType = sourcecode.swift; path = BookmarkOutlineViewDataSource.swift; sourceTree = "<group>"; };
		4B92929226670D2A00AD2C21 /* PasteboardFolder.swift */ = {isa = PBXFileReference; fileEncoding = 4; lastKnownFileType = sourcecode.swift; path = PasteboardFolder.swift; sourceTree = "<group>"; };
		4B92929326670D2A00AD2C21 /* BookmarkNode.swift */ = {isa = PBXFileReference; fileEncoding = 4; lastKnownFileType = sourcecode.swift; path = BookmarkNode.swift; sourceTree = "<group>"; };
		4B92929426670D2A00AD2C21 /* BookmarkSidebarTreeController.swift */ = {isa = PBXFileReference; fileEncoding = 4; lastKnownFileType = sourcecode.swift; path = BookmarkSidebarTreeController.swift; sourceTree = "<group>"; };
		4B92929526670D2A00AD2C21 /* PasteboardBookmark.swift */ = {isa = PBXFileReference; fileEncoding = 4; lastKnownFileType = sourcecode.swift; path = PasteboardBookmark.swift; sourceTree = "<group>"; };
		4B92929626670D2A00AD2C21 /* SpacerNode.swift */ = {isa = PBXFileReference; fileEncoding = 4; lastKnownFileType = sourcecode.swift; path = SpacerNode.swift; sourceTree = "<group>"; };
		4B92929726670D2A00AD2C21 /* BookmarkTreeController.swift */ = {isa = PBXFileReference; fileEncoding = 4; lastKnownFileType = sourcecode.swift; path = BookmarkTreeController.swift; sourceTree = "<group>"; };
		4B92929826670D2A00AD2C21 /* PseudoFolder.swift */ = {isa = PBXFileReference; fileEncoding = 4; lastKnownFileType = sourcecode.swift; path = PseudoFolder.swift; sourceTree = "<group>"; };
		4B92929926670D2A00AD2C21 /* BookmarkManagedObject.swift */ = {isa = PBXFileReference; fileEncoding = 4; lastKnownFileType = sourcecode.swift; path = BookmarkManagedObject.swift; sourceTree = "<group>"; };
		4B92929A26670D2A00AD2C21 /* PasteboardWriting.swift */ = {isa = PBXFileReference; fileEncoding = 4; lastKnownFileType = sourcecode.swift; path = PasteboardWriting.swift; sourceTree = "<group>"; };
		4B9292A526670D3700AD2C21 /* Bookmark.xcmappingmodel */ = {isa = PBXFileReference; lastKnownFileType = wrapper.xcmappingmodel; path = Bookmark.xcmappingmodel; sourceTree = "<group>"; };
		4B9292A626670D3700AD2C21 /* BookmarkMigrationPolicy.swift */ = {isa = PBXFileReference; fileEncoding = 4; lastKnownFileType = sourcecode.swift; path = BookmarkMigrationPolicy.swift; sourceTree = "<group>"; };
		4B9292A826670D3700AD2C21 /* Bookmark 2.xcdatamodel */ = {isa = PBXFileReference; lastKnownFileType = wrapper.xcdatamodel; path = "Bookmark 2.xcdatamodel"; sourceTree = "<group>"; };
		4B9292A926670D3700AD2C21 /* Bookmark.xcdatamodel */ = {isa = PBXFileReference; lastKnownFileType = wrapper.xcdatamodel; path = Bookmark.xcdatamodel; sourceTree = "<group>"; };
		4B9292AE26670F5300AD2C21 /* NSOutlineViewExtensions.swift */ = {isa = PBXFileReference; fileEncoding = 4; lastKnownFileType = sourcecode.swift; path = NSOutlineViewExtensions.swift; sourceTree = "<group>"; };
		4B9292B02667103000AD2C21 /* BookmarkNodePathTests.swift */ = {isa = PBXFileReference; fileEncoding = 4; lastKnownFileType = sourcecode.swift; path = BookmarkNodePathTests.swift; sourceTree = "<group>"; };
		4B9292B12667103000AD2C21 /* BookmarkNodeTests.swift */ = {isa = PBXFileReference; fileEncoding = 4; lastKnownFileType = sourcecode.swift; path = BookmarkNodeTests.swift; sourceTree = "<group>"; };
		4B9292B22667103000AD2C21 /* BookmarkSidebarTreeControllerTests.swift */ = {isa = PBXFileReference; fileEncoding = 4; lastKnownFileType = sourcecode.swift; path = BookmarkSidebarTreeControllerTests.swift; sourceTree = "<group>"; };
		4B9292B32667103000AD2C21 /* BookmarkOutlineViewDataSourceTests.swift */ = {isa = PBXFileReference; fileEncoding = 4; lastKnownFileType = sourcecode.swift; path = BookmarkOutlineViewDataSourceTests.swift; sourceTree = "<group>"; };
		4B9292B42667103000AD2C21 /* PasteboardFolderTests.swift */ = {isa = PBXFileReference; fileEncoding = 4; lastKnownFileType = sourcecode.swift; path = PasteboardFolderTests.swift; sourceTree = "<group>"; };
		4B9292B52667103000AD2C21 /* TreeControllerTests.swift */ = {isa = PBXFileReference; fileEncoding = 4; lastKnownFileType = sourcecode.swift; path = TreeControllerTests.swift; sourceTree = "<group>"; };
		4B9292B62667103000AD2C21 /* BookmarkManagedObjectTests.swift */ = {isa = PBXFileReference; fileEncoding = 4; lastKnownFileType = sourcecode.swift; path = BookmarkManagedObjectTests.swift; sourceTree = "<group>"; };
		4B9292B72667103000AD2C21 /* BookmarkMigrationTests.swift */ = {isa = PBXFileReference; fileEncoding = 4; lastKnownFileType = sourcecode.swift; path = BookmarkMigrationTests.swift; sourceTree = "<group>"; };
		4B9292B82667103000AD2C21 /* BookmarkTests.swift */ = {isa = PBXFileReference; fileEncoding = 4; lastKnownFileType = sourcecode.swift; path = BookmarkTests.swift; sourceTree = "<group>"; };
		4B9292B92667103100AD2C21 /* PasteboardBookmarkTests.swift */ = {isa = PBXFileReference; fileEncoding = 4; lastKnownFileType = sourcecode.swift; path = PasteboardBookmarkTests.swift; sourceTree = "<group>"; };
		4B9292C42667104B00AD2C21 /* CoreDataTestUtilities.swift */ = {isa = PBXFileReference; fileEncoding = 4; lastKnownFileType = sourcecode.swift; path = CoreDataTestUtilities.swift; sourceTree = "<group>"; };
		4B9292C62667123700AD2C21 /* BrowserTabSelectionDelegate.swift */ = {isa = PBXFileReference; fileEncoding = 4; lastKnownFileType = sourcecode.swift; path = BrowserTabSelectionDelegate.swift; sourceTree = "<group>"; };
		4B9292C72667123700AD2C21 /* BookmarkManagementSidebarViewController.swift */ = {isa = PBXFileReference; fileEncoding = 4; lastKnownFileType = sourcecode.swift; path = BookmarkManagementSidebarViewController.swift; sourceTree = "<group>"; };
		4B9292C82667123700AD2C21 /* BookmarkManagementSplitViewController.swift */ = {isa = PBXFileReference; fileEncoding = 4; lastKnownFileType = sourcecode.swift; path = BookmarkManagementSplitViewController.swift; sourceTree = "<group>"; };
		4B9292C92667123700AD2C21 /* BookmarkTableRowView.swift */ = {isa = PBXFileReference; fileEncoding = 4; lastKnownFileType = sourcecode.swift; path = BookmarkTableRowView.swift; sourceTree = "<group>"; };
		4B9292CA2667123700AD2C21 /* AddFolderModalViewController.swift */ = {isa = PBXFileReference; fileEncoding = 4; lastKnownFileType = sourcecode.swift; path = AddFolderModalViewController.swift; sourceTree = "<group>"; };
		4B9292CB2667123700AD2C21 /* AddBookmarkModalViewController.swift */ = {isa = PBXFileReference; fileEncoding = 4; lastKnownFileType = sourcecode.swift; path = AddBookmarkModalViewController.swift; sourceTree = "<group>"; };
		4B9292CC2667123700AD2C21 /* BookmarkListViewController.swift */ = {isa = PBXFileReference; fileEncoding = 4; lastKnownFileType = sourcecode.swift; path = BookmarkListViewController.swift; sourceTree = "<group>"; };
		4B9292CD2667123700AD2C21 /* BookmarkManagementDetailViewController.swift */ = {isa = PBXFileReference; fileEncoding = 4; lastKnownFileType = sourcecode.swift; path = BookmarkManagementDetailViewController.swift; sourceTree = "<group>"; };
		4B9292D62667124000AD2C21 /* NSPopUpButtonExtension.swift */ = {isa = PBXFileReference; fileEncoding = 4; lastKnownFileType = sourcecode.swift; path = NSPopUpButtonExtension.swift; sourceTree = "<group>"; };
		4B9292D82667124B00AD2C21 /* BookmarkListTreeControllerDataSource.swift */ = {isa = PBXFileReference; fileEncoding = 4; lastKnownFileType = sourcecode.swift; path = BookmarkListTreeControllerDataSource.swift; sourceTree = "<group>"; };
		4B9292DA2667125D00AD2C21 /* ContextualMenu.swift */ = {isa = PBXFileReference; fileEncoding = 4; lastKnownFileType = sourcecode.swift; path = ContextualMenu.swift; sourceTree = "<group>"; };
		4B980E202817604000282EE1 /* NSNotificationName+Debug.swift */ = {isa = PBXFileReference; lastKnownFileType = sourcecode.swift; path = "NSNotificationName+Debug.swift"; sourceTree = "<group>"; };
		4B98D27928D95F1A003C2B6F /* ChromiumFaviconsReaderTests.swift */ = {isa = PBXFileReference; lastKnownFileType = sourcecode.swift; path = ChromiumFaviconsReaderTests.swift; sourceTree = "<group>"; };
		4B98D27B28D960DD003C2B6F /* FirefoxFaviconsReaderTests.swift */ = {isa = PBXFileReference; lastKnownFileType = sourcecode.swift; path = FirefoxFaviconsReaderTests.swift; sourceTree = "<group>"; };
		4B98D27F28D9722A003C2B6F /* RecentlyVisitedSiteModelTests.swift */ = {isa = PBXFileReference; fileEncoding = 4; lastKnownFileType = sourcecode.swift; path = RecentlyVisitedSiteModelTests.swift; sourceTree = "<group>"; };
		4BA1A69A258B076900F6F690 /* FileStore.swift */ = {isa = PBXFileReference; lastKnownFileType = sourcecode.swift; path = FileStore.swift; sourceTree = "<group>"; };
		4BA1A69F258B079600F6F690 /* DataEncryption.swift */ = {isa = PBXFileReference; lastKnownFileType = sourcecode.swift; path = DataEncryption.swift; sourceTree = "<group>"; };
		4BA1A6A4258B07DF00F6F690 /* EncryptedValueTransformer.swift */ = {isa = PBXFileReference; lastKnownFileType = sourcecode.swift; path = EncryptedValueTransformer.swift; sourceTree = "<group>"; };
		4BA1A6B2258B080A00F6F690 /* EncryptionKeyGeneration.swift */ = {isa = PBXFileReference; lastKnownFileType = sourcecode.swift; path = EncryptionKeyGeneration.swift; sourceTree = "<group>"; };
		4BA1A6B7258B081600F6F690 /* EncryptionKeyStoring.swift */ = {isa = PBXFileReference; lastKnownFileType = sourcecode.swift; path = EncryptionKeyStoring.swift; sourceTree = "<group>"; };
		4BA1A6BC258B082300F6F690 /* EncryptionKeyStore.swift */ = {isa = PBXFileReference; lastKnownFileType = sourcecode.swift; path = EncryptionKeyStore.swift; sourceTree = "<group>"; };
		4BA1A6C1258B0A1300F6F690 /* ContiguousBytesExtension.swift */ = {isa = PBXFileReference; lastKnownFileType = sourcecode.swift; path = ContiguousBytesExtension.swift; sourceTree = "<group>"; };
		4BA1A6D8258C0CB300F6F690 /* DataEncryptionTests.swift */ = {isa = PBXFileReference; lastKnownFileType = sourcecode.swift; path = DataEncryptionTests.swift; sourceTree = "<group>"; };
		4BA1A6DD258C100A00F6F690 /* FileStoreTests.swift */ = {isa = PBXFileReference; lastKnownFileType = sourcecode.swift; path = FileStoreTests.swift; sourceTree = "<group>"; };
		4BA1A6E5258C270800F6F690 /* EncryptionKeyGeneratorTests.swift */ = {isa = PBXFileReference; lastKnownFileType = sourcecode.swift; path = EncryptionKeyGeneratorTests.swift; sourceTree = "<group>"; };
		4BA1A6EA258C288C00F6F690 /* EncryptionKeyStoreTests.swift */ = {isa = PBXFileReference; lastKnownFileType = sourcecode.swift; path = EncryptionKeyStoreTests.swift; sourceTree = "<group>"; };
		4BA1A6F5258C4F9600F6F690 /* EncryptionMocks.swift */ = {isa = PBXFileReference; lastKnownFileType = sourcecode.swift; path = EncryptionMocks.swift; sourceTree = "<group>"; };
		4BA1A6FD258C5C1300F6F690 /* EncryptedValueTransformerTests.swift */ = {isa = PBXFileReference; lastKnownFileType = sourcecode.swift; path = EncryptedValueTransformerTests.swift; sourceTree = "<group>"; };
		4BB6CE5E26B77ED000EC5860 /* Cryptography.swift */ = {isa = PBXFileReference; lastKnownFileType = sourcecode.swift; path = Cryptography.swift; sourceTree = "<group>"; };
		4BB88B4425B7B55C006F6B06 /* DebugUserScript.swift */ = {isa = PBXFileReference; lastKnownFileType = sourcecode.swift; path = DebugUserScript.swift; sourceTree = "<group>"; };
		4BB88B4925B7B690006F6B06 /* SequenceExtensions.swift */ = {isa = PBXFileReference; lastKnownFileType = sourcecode.swift; path = SequenceExtensions.swift; sourceTree = "<group>"; };
		4BB88B4F25B7BA2B006F6B06 /* TabInstrumentation.swift */ = {isa = PBXFileReference; lastKnownFileType = sourcecode.swift; path = TabInstrumentation.swift; sourceTree = "<group>"; };
		4BB88B5A25B7BA50006F6B06 /* Instruments.swift */ = {isa = PBXFileReference; lastKnownFileType = sourcecode.swift; path = Instruments.swift; sourceTree = "<group>"; };
		4BB99CF526FE191E001E4761 /* FirefoxBookmarksReader.swift */ = {isa = PBXFileReference; fileEncoding = 4; lastKnownFileType = sourcecode.swift; path = FirefoxBookmarksReader.swift; sourceTree = "<group>"; };
		4BB99CF626FE191E001E4761 /* BookmarkImport.swift */ = {isa = PBXFileReference; fileEncoding = 4; lastKnownFileType = sourcecode.swift; path = BookmarkImport.swift; sourceTree = "<group>"; };
		4BB99CF726FE191E001E4761 /* CoreDataBookmarkImporter.swift */ = {isa = PBXFileReference; fileEncoding = 4; lastKnownFileType = sourcecode.swift; path = CoreDataBookmarkImporter.swift; sourceTree = "<group>"; };
		4BB99CF926FE191E001E4761 /* ChromiumBookmarksReader.swift */ = {isa = PBXFileReference; fileEncoding = 4; lastKnownFileType = sourcecode.swift; path = ChromiumBookmarksReader.swift; sourceTree = "<group>"; };
		4BB99CFA26FE191E001E4761 /* ImportedBookmarks.swift */ = {isa = PBXFileReference; fileEncoding = 4; lastKnownFileType = sourcecode.swift; path = ImportedBookmarks.swift; sourceTree = "<group>"; };
		4BB99CFC26FE191E001E4761 /* SafariBookmarksReader.swift */ = {isa = PBXFileReference; fileEncoding = 4; lastKnownFileType = sourcecode.swift; path = SafariBookmarksReader.swift; sourceTree = "<group>"; };
		4BB99CFD26FE191E001E4761 /* SafariDataImporter.swift */ = {isa = PBXFileReference; fileEncoding = 4; lastKnownFileType = sourcecode.swift; path = SafariDataImporter.swift; sourceTree = "<group>"; };
		4BB99D0526FE1979001E4761 /* RequestFilePermissionViewController.swift */ = {isa = PBXFileReference; fileEncoding = 4; lastKnownFileType = sourcecode.swift; path = RequestFilePermissionViewController.swift; sourceTree = "<group>"; };
		4BB99D0C26FE1A83001E4761 /* ChromiumBookmarksReaderTests.swift */ = {isa = PBXFileReference; fileEncoding = 4; lastKnownFileType = sourcecode.swift; path = ChromiumBookmarksReaderTests.swift; sourceTree = "<group>"; };
		4BB99D0D26FE1A83001E4761 /* FirefoxBookmarksReaderTests.swift */ = {isa = PBXFileReference; fileEncoding = 4; lastKnownFileType = sourcecode.swift; path = FirefoxBookmarksReaderTests.swift; sourceTree = "<group>"; };
		4BB99D0E26FE1A84001E4761 /* SafariBookmarksReaderTests.swift */ = {isa = PBXFileReference; fileEncoding = 4; lastKnownFileType = sourcecode.swift; path = SafariBookmarksReaderTests.swift; sourceTree = "<group>"; };
		4BBC169F27C4859400E00A38 /* DeviceAuthenticationService.swift */ = {isa = PBXFileReference; lastKnownFileType = sourcecode.swift; path = DeviceAuthenticationService.swift; sourceTree = "<group>"; };
		4BBC16A127C485BC00E00A38 /* DeviceIdleStateDetector.swift */ = {isa = PBXFileReference; lastKnownFileType = sourcecode.swift; path = DeviceIdleStateDetector.swift; sourceTree = "<group>"; };
		4BBC16A427C488C900E00A38 /* DeviceAuthenticatorTests.swift */ = {isa = PBXFileReference; lastKnownFileType = sourcecode.swift; path = DeviceAuthenticatorTests.swift; sourceTree = "<group>"; };
		4BBD3BFF285ACE090047A89D /* NSNotificationName+Favicons.swift */ = {isa = PBXFileReference; lastKnownFileType = sourcecode.swift; path = "NSNotificationName+Favicons.swift"; sourceTree = "<group>"; };
		4BBE0AA627B9B027003B37A8 /* PopUpButton.swift */ = {isa = PBXFileReference; lastKnownFileType = sourcecode.swift; path = PopUpButton.swift; sourceTree = "<group>"; };
		4BBF0914282DD40100EE1418 /* TemporaryFileHandler.swift */ = {isa = PBXFileReference; lastKnownFileType = sourcecode.swift; path = TemporaryFileHandler.swift; sourceTree = "<group>"; };
		4BBF0916282DD6EF00EE1418 /* TemporaryFileHandlerTests.swift */ = {isa = PBXFileReference; lastKnownFileType = sourcecode.swift; path = TemporaryFileHandlerTests.swift; sourceTree = "<group>"; };
		4BBF09222830812900EE1418 /* FileSystemDSL.swift */ = {isa = PBXFileReference; lastKnownFileType = sourcecode.swift; path = FileSystemDSL.swift; sourceTree = "<group>"; };
		4BBF0924283083EC00EE1418 /* FileSystemDSLTests.swift */ = {isa = PBXFileReference; lastKnownFileType = sourcecode.swift; path = FileSystemDSLTests.swift; sourceTree = "<group>"; };
		4BD18EFF283F0BC500058124 /* BookmarksBarViewController.swift */ = {isa = PBXFileReference; fileEncoding = 4; lastKnownFileType = sourcecode.swift; path = BookmarksBarViewController.swift; sourceTree = "<group>"; };
		4BD18F04283F151F00058124 /* BookmarksBar.storyboard */ = {isa = PBXFileReference; lastKnownFileType = file.storyboard; path = BookmarksBar.storyboard; sourceTree = "<group>"; };
		4BDFA4AD27BF19E500648192 /* ToggleableScrollView.swift */ = {isa = PBXFileReference; lastKnownFileType = sourcecode.swift; path = ToggleableScrollView.swift; sourceTree = "<group>"; };
		4BE0DF0426781961006337B7 /* NSStoryboardExtension.swift */ = {isa = PBXFileReference; lastKnownFileType = sourcecode.swift; path = NSStoryboardExtension.swift; sourceTree = "<group>"; };
		4BE4005227CF3DC3007D3161 /* SavePaymentMethodPopover.swift */ = {isa = PBXFileReference; lastKnownFileType = sourcecode.swift; path = SavePaymentMethodPopover.swift; sourceTree = "<group>"; };
		4BE4005427CF3F19007D3161 /* SavePaymentMethodViewController.swift */ = {isa = PBXFileReference; lastKnownFileType = sourcecode.swift; path = SavePaymentMethodViewController.swift; sourceTree = "<group>"; };
		4BE41A5D28446EAD00760399 /* BookmarksBarViewModel.swift */ = {isa = PBXFileReference; lastKnownFileType = sourcecode.swift; path = BookmarksBarViewModel.swift; sourceTree = "<group>"; };
		4BE53369286912D40019DBFD /* BookmarksBarCollectionViewItem.xib */ = {isa = PBXFileReference; fileEncoding = 4; lastKnownFileType = file.xib; path = BookmarksBarCollectionViewItem.xib; sourceTree = "<group>"; };
		4BE5336A286912D40019DBFD /* BookmarksBarCollectionViewItem.swift */ = {isa = PBXFileReference; fileEncoding = 4; lastKnownFileType = sourcecode.swift; path = BookmarksBarCollectionViewItem.swift; sourceTree = "<group>"; };
		4BE5336D286915A10019DBFD /* HorizontallyCenteredLayout.swift */ = {isa = PBXFileReference; fileEncoding = 4; lastKnownFileType = sourcecode.swift; path = HorizontallyCenteredLayout.swift; sourceTree = "<group>"; };
		4BE53373286E39F10019DBFD /* ChromiumKeychainPrompt.swift */ = {isa = PBXFileReference; lastKnownFileType = sourcecode.swift; path = ChromiumKeychainPrompt.swift; sourceTree = "<group>"; };
		4BE6546E271FCD40008D1D63 /* PasswordManagementIdentityItemView.swift */ = {isa = PBXFileReference; fileEncoding = 4; lastKnownFileType = sourcecode.swift; path = PasswordManagementIdentityItemView.swift; sourceTree = "<group>"; };
		4BE65470271FCD40008D1D63 /* PasswordManagementCreditCardItemView.swift */ = {isa = PBXFileReference; fileEncoding = 4; lastKnownFileType = sourcecode.swift; path = PasswordManagementCreditCardItemView.swift; sourceTree = "<group>"; };
		4BE65471271FCD40008D1D63 /* PasswordManagementLoginItemView.swift */ = {isa = PBXFileReference; fileEncoding = 4; lastKnownFileType = sourcecode.swift; path = PasswordManagementLoginItemView.swift; sourceTree = "<group>"; };
		4BE65472271FCD40008D1D63 /* PasswordManagementNoteItemView.swift */ = {isa = PBXFileReference; fileEncoding = 4; lastKnownFileType = sourcecode.swift; path = PasswordManagementNoteItemView.swift; sourceTree = "<group>"; };
		4BE65473271FCD40008D1D63 /* EditableTextView.swift */ = {isa = PBXFileReference; fileEncoding = 4; lastKnownFileType = sourcecode.swift; path = EditableTextView.swift; sourceTree = "<group>"; };
		4BE6547A271FCD4D008D1D63 /* PasswordManagementIdentityModel.swift */ = {isa = PBXFileReference; fileEncoding = 4; lastKnownFileType = sourcecode.swift; path = PasswordManagementIdentityModel.swift; sourceTree = "<group>"; };
		4BE6547B271FCD4D008D1D63 /* PasswordManagementCreditCardModel.swift */ = {isa = PBXFileReference; fileEncoding = 4; lastKnownFileType = sourcecode.swift; path = PasswordManagementCreditCardModel.swift; sourceTree = "<group>"; };
		4BE6547C271FCD4D008D1D63 /* PasswordManagementLoginModel.swift */ = {isa = PBXFileReference; fileEncoding = 4; lastKnownFileType = sourcecode.swift; path = PasswordManagementLoginModel.swift; sourceTree = "<group>"; };
		4BE6547D271FCD4D008D1D63 /* PasswordManagementNoteModel.swift */ = {isa = PBXFileReference; fileEncoding = 4; lastKnownFileType = sourcecode.swift; path = PasswordManagementNoteModel.swift; sourceTree = "<group>"; };
		4BE65482271FCD53008D1D63 /* CountryList.swift */ = {isa = PBXFileReference; fileEncoding = 4; lastKnownFileType = sourcecode.swift; path = CountryList.swift; sourceTree = "<group>"; };
		4BE65484271FCD7B008D1D63 /* LoginFaviconView.swift */ = {isa = PBXFileReference; fileEncoding = 4; lastKnownFileType = sourcecode.swift; path = LoginFaviconView.swift; sourceTree = "<group>"; };
		4BF4951726C08395000547B8 /* ThirdPartyBrowserTests.swift */ = {isa = PBXFileReference; lastKnownFileType = sourcecode.swift; path = ThirdPartyBrowserTests.swift; sourceTree = "<group>"; };
		4BF4EA4F27C71F26004E57C4 /* PasswordManagementListSectionTests.swift */ = {isa = PBXFileReference; fileEncoding = 4; lastKnownFileType = sourcecode.swift; path = PasswordManagementListSectionTests.swift; sourceTree = "<group>"; };
		4BF6961F28BEEE8B00D402D4 /* LocalPinningManagerTests.swift */ = {isa = PBXFileReference; lastKnownFileType = sourcecode.swift; path = LocalPinningManagerTests.swift; sourceTree = "<group>"; };
		7B1E819B27C8874900FF0E60 /* ContentOverlayPopover.swift */ = {isa = PBXFileReference; fileEncoding = 4; lastKnownFileType = sourcecode.swift; path = ContentOverlayPopover.swift; sourceTree = "<group>"; };
		7B1E819C27C8874900FF0E60 /* ContentOverlay.storyboard */ = {isa = PBXFileReference; fileEncoding = 4; lastKnownFileType = file.storyboard; path = ContentOverlay.storyboard; sourceTree = "<group>"; };
		7B1E819D27C8874900FF0E60 /* ContentOverlayViewController.swift */ = {isa = PBXFileReference; fileEncoding = 4; lastKnownFileType = sourcecode.swift; path = ContentOverlayViewController.swift; sourceTree = "<group>"; };
		7B4CE8DA26F02108009134B1 /* UI Tests.xctest */ = {isa = PBXFileReference; explicitFileType = wrapper.cfbundle; includeInIndex = 0; path = "UI Tests.xctest"; sourceTree = BUILT_PRODUCTS_DIR; };
		7B4CE8DE26F02108009134B1 /* Info.plist */ = {isa = PBXFileReference; lastKnownFileType = text.plist.xml; path = Info.plist; sourceTree = "<group>"; };
		7B4CE8E626F02134009134B1 /* TabBarTests.swift */ = {isa = PBXFileReference; lastKnownFileType = sourcecode.swift; path = TabBarTests.swift; sourceTree = "<group>"; };
		8511E18325F82B34002F516B /* 01_Fire_really_small.json */ = {isa = PBXFileReference; fileEncoding = 4; lastKnownFileType = text.json; path = 01_Fire_really_small.json; sourceTree = "<group>"; };
		853014D525E671A000FB8205 /* PageObserverUserScript.swift */ = {isa = PBXFileReference; lastKnownFileType = sourcecode.swift; path = PageObserverUserScript.swift; sourceTree = "<group>"; };
		85308E24267FC9F2001ABD76 /* NSAlertExtension.swift */ = {isa = PBXFileReference; lastKnownFileType = sourcecode.swift; path = NSAlertExtension.swift; sourceTree = "<group>"; };
		85378D9B274E61B8007C5CBF /* MessageViews.storyboard */ = {isa = PBXFileReference; lastKnownFileType = file.storyboard; path = MessageViews.storyboard; sourceTree = "<group>"; };
		85378D9D274E664C007C5CBF /* PopoverMessageViewController.swift */ = {isa = PBXFileReference; lastKnownFileType = sourcecode.swift; path = PopoverMessageViewController.swift; sourceTree = "<group>"; };
		85378D9F274E6F42007C5CBF /* NSNotificationName+EmailManager.swift */ = {isa = PBXFileReference; lastKnownFileType = sourcecode.swift; path = "NSNotificationName+EmailManager.swift"; sourceTree = "<group>"; };
		85378DA1274E7F25007C5CBF /* EmailManagerRequestDelegate.swift */ = {isa = PBXFileReference; lastKnownFileType = sourcecode.swift; path = EmailManagerRequestDelegate.swift; sourceTree = "<group>"; };
		8546DE6125C03056000CA5E1 /* UserAgentTests.swift */ = {isa = PBXFileReference; lastKnownFileType = sourcecode.swift; path = UserAgentTests.swift; sourceTree = "<group>"; };
		85480F8925CDC360009424E3 /* MainMenu.storyboard */ = {isa = PBXFileReference; lastKnownFileType = file.storyboard; path = MainMenu.storyboard; sourceTree = "<group>"; };
		85480FBA25D181CB009424E3 /* ConfigurationDownloading.swift */ = {isa = PBXFileReference; lastKnownFileType = sourcecode.swift; path = ConfigurationDownloading.swift; sourceTree = "<group>"; };
		85480FCE25D1AA22009424E3 /* ConfigurationStoring.swift */ = {isa = PBXFileReference; lastKnownFileType = sourcecode.swift; path = ConfigurationStoring.swift; sourceTree = "<group>"; };
		8553FF51257523760029327F /* URLSuggestedFilenameTests.swift */ = {isa = PBXFileReference; lastKnownFileType = sourcecode.swift; path = URLSuggestedFilenameTests.swift; sourceTree = "<group>"; };
		85589E7927BBB8620038AD11 /* AddEditFavoriteViewController.swift */ = {isa = PBXFileReference; fileEncoding = 4; lastKnownFileType = sourcecode.swift; path = AddEditFavoriteViewController.swift; sourceTree = "<group>"; };
		85589E7A27BBB8620038AD11 /* AddEditFavoriteWindow.swift */ = {isa = PBXFileReference; fileEncoding = 4; lastKnownFileType = sourcecode.swift; path = AddEditFavoriteWindow.swift; sourceTree = "<group>"; };
		85589E7B27BBB8630038AD11 /* HomePage.storyboard */ = {isa = PBXFileReference; fileEncoding = 4; lastKnownFileType = file.storyboard; path = HomePage.storyboard; sourceTree = "<group>"; };
		85589E7C27BBB8630038AD11 /* HomePageView.swift */ = {isa = PBXFileReference; fileEncoding = 4; lastKnownFileType = sourcecode.swift; path = HomePageView.swift; sourceTree = "<group>"; };
		85589E7D27BBB8630038AD11 /* HomePageViewController.swift */ = {isa = PBXFileReference; fileEncoding = 4; lastKnownFileType = sourcecode.swift; path = HomePageViewController.swift; sourceTree = "<group>"; };
		85589E8627BBB8F20038AD11 /* HomePageFavoritesModel.swift */ = {isa = PBXFileReference; fileEncoding = 4; lastKnownFileType = sourcecode.swift; path = HomePageFavoritesModel.swift; sourceTree = "<group>"; };
		85589E8A27BBBADC0038AD11 /* ColorExtensions.swift */ = {isa = PBXFileReference; lastKnownFileType = sourcecode.swift; path = ColorExtensions.swift; sourceTree = "<group>"; };
		85589E8C27BBBB870038AD11 /* NavigationBar.storyboard */ = {isa = PBXFileReference; fileEncoding = 4; lastKnownFileType = file.storyboard; path = NavigationBar.storyboard; sourceTree = "<group>"; };
		85589E8E27BBBBF10038AD11 /* Main.storyboard */ = {isa = PBXFileReference; fileEncoding = 4; lastKnownFileType = file.storyboard; path = Main.storyboard; sourceTree = "<group>"; };
		85589E9027BFB9810038AD11 /* HomePageRecentlyVisitedModel.swift */ = {isa = PBXFileReference; lastKnownFileType = sourcecode.swift; path = HomePageRecentlyVisitedModel.swift; sourceTree = "<group>"; };
		85589E9227BFBBD60038AD11 /* History 4.xcdatamodel */ = {isa = PBXFileReference; lastKnownFileType = wrapper.xcdatamodel; path = "History 4.xcdatamodel"; sourceTree = "<group>"; };
		85589E9327BFE1E70038AD11 /* FavoritesView.swift */ = {isa = PBXFileReference; lastKnownFileType = sourcecode.swift; path = FavoritesView.swift; sourceTree = "<group>"; };
		85589E9527BFE25D0038AD11 /* FailedAssertionView.swift */ = {isa = PBXFileReference; lastKnownFileType = sourcecode.swift; path = FailedAssertionView.swift; sourceTree = "<group>"; };
		85589E9727BFE2DA0038AD11 /* HoverButton.swift */ = {isa = PBXFileReference; lastKnownFileType = sourcecode.swift; path = HoverButton.swift; sourceTree = "<group>"; };
		85589E9927BFE3C30038AD11 /* FaviconView.swift */ = {isa = PBXFileReference; lastKnownFileType = sourcecode.swift; path = FaviconView.swift; sourceTree = "<group>"; };
		85589E9D27BFE4500038AD11 /* DefaultBrowserPromptView.swift */ = {isa = PBXFileReference; lastKnownFileType = sourcecode.swift; path = DefaultBrowserPromptView.swift; sourceTree = "<group>"; };
		85589E9F27BFE60E0038AD11 /* MoreOrLessView.swift */ = {isa = PBXFileReference; lastKnownFileType = sourcecode.swift; path = MoreOrLessView.swift; sourceTree = "<group>"; };
		85625993269C8F9600EE44BC /* PasswordManager.storyboard */ = {isa = PBXFileReference; lastKnownFileType = file.storyboard; path = PasswordManager.storyboard; sourceTree = "<group>"; };
		85625995269C953C00EE44BC /* PasswordManagementViewController.swift */ = {isa = PBXFileReference; lastKnownFileType = sourcecode.swift; path = PasswordManagementViewController.swift; sourceTree = "<group>"; };
		85625997269C9C5F00EE44BC /* PasswordManagementPopover.swift */ = {isa = PBXFileReference; lastKnownFileType = sourcecode.swift; path = PasswordManagementPopover.swift; sourceTree = "<group>"; };
		85625999269CA0A600EE44BC /* NSRectExtension.swift */ = {isa = PBXFileReference; lastKnownFileType = sourcecode.swift; path = NSRectExtension.swift; sourceTree = "<group>"; };
		856C98A5256EB59600A22F1F /* MenuItemSelectors.swift */ = {isa = PBXFileReference; lastKnownFileType = sourcecode.swift; path = MenuItemSelectors.swift; sourceTree = "<group>"; };
		856C98D42570116900A22F1F /* NSWindow+Toast.swift */ = {isa = PBXFileReference; lastKnownFileType = sourcecode.swift; path = "NSWindow+Toast.swift"; sourceTree = "<group>"; };
		856C98DE257014BD00A22F1F /* FileDownloadManager.swift */ = {isa = PBXFileReference; lastKnownFileType = sourcecode.swift; path = FileDownloadManager.swift; sourceTree = "<group>"; };
		856CADEF271710F400E79BB0 /* HoverUserScript.swift */ = {isa = PBXFileReference; lastKnownFileType = sourcecode.swift; path = HoverUserScript.swift; sourceTree = "<group>"; };
		85707F21276A32B600DC0649 /* CallToAction.swift */ = {isa = PBXFileReference; lastKnownFileType = sourcecode.swift; path = CallToAction.swift; sourceTree = "<group>"; };
		85707F23276A332A00DC0649 /* OnboardingButtonStyles.swift */ = {isa = PBXFileReference; lastKnownFileType = sourcecode.swift; path = OnboardingButtonStyles.swift; sourceTree = "<group>"; };
		85707F25276A335700DC0649 /* Onboarding.swift */ = {isa = PBXFileReference; lastKnownFileType = sourcecode.swift; path = Onboarding.swift; sourceTree = "<group>"; };
		85707F27276A34D900DC0649 /* DaxSpeech.swift */ = {isa = PBXFileReference; lastKnownFileType = sourcecode.swift; path = DaxSpeech.swift; sourceTree = "<group>"; };
		85707F29276A35FE00DC0649 /* ActionSpeech.swift */ = {isa = PBXFileReference; lastKnownFileType = sourcecode.swift; path = ActionSpeech.swift; sourceTree = "<group>"; };
		85707F2B276A364E00DC0649 /* OnboardingFlow.swift */ = {isa = PBXFileReference; lastKnownFileType = sourcecode.swift; path = OnboardingFlow.swift; sourceTree = "<group>"; };
		85707F2D276A394C00DC0649 /* ViewExtensions.swift */ = {isa = PBXFileReference; lastKnownFileType = sourcecode.swift; path = ViewExtensions.swift; sourceTree = "<group>"; };
		85707F30276A7DCA00DC0649 /* OnboardingViewModel.swift */ = {isa = PBXFileReference; lastKnownFileType = sourcecode.swift; path = OnboardingViewModel.swift; sourceTree = "<group>"; };
		85799C1725DEBB3F0007EC87 /* Logging.swift */ = {isa = PBXFileReference; fileEncoding = 4; lastKnownFileType = sourcecode.swift; path = Logging.swift; sourceTree = "<group>"; };
		857FFEBF27D239DC00415E7A /* HyperLink.swift */ = {isa = PBXFileReference; lastKnownFileType = sourcecode.swift; path = HyperLink.swift; sourceTree = "<group>"; };
		8585B63726D6E66C00C1416F /* ButtonStyles.swift */ = {isa = PBXFileReference; lastKnownFileType = sourcecode.swift; path = ButtonStyles.swift; sourceTree = "<group>"; };
		85890639267BCD8E00D23B0D /* SaveCredentialsPopover.swift */ = {isa = PBXFileReference; lastKnownFileType = sourcecode.swift; path = SaveCredentialsPopover.swift; sourceTree = "<group>"; };
		8589063B267BCDC000D23B0D /* SaveCredentialsViewController.swift */ = {isa = PBXFileReference; lastKnownFileType = sourcecode.swift; path = SaveCredentialsViewController.swift; sourceTree = "<group>"; };
		858A797E26A79EAA00A75A42 /* UserText+PasswordManager.swift */ = {isa = PBXFileReference; lastKnownFileType = sourcecode.swift; path = "UserText+PasswordManager.swift"; sourceTree = "<group>"; };
		858A798226A8B75F00A75A42 /* CopyHandler.swift */ = {isa = PBXFileReference; lastKnownFileType = sourcecode.swift; path = CopyHandler.swift; sourceTree = "<group>"; };
		858A798426A8BB5D00A75A42 /* NSTextViewExtension.swift */ = {isa = PBXFileReference; lastKnownFileType = sourcecode.swift; path = NSTextViewExtension.swift; sourceTree = "<group>"; };
		858A798726A99DBE00A75A42 /* PasswordManagementItemListModelTests.swift */ = {isa = PBXFileReference; lastKnownFileType = sourcecode.swift; path = PasswordManagementItemListModelTests.swift; sourceTree = "<group>"; };
		858A798926A9B35E00A75A42 /* PasswordManagementItemModelTests.swift */ = {isa = PBXFileReference; lastKnownFileType = sourcecode.swift; path = PasswordManagementItemModelTests.swift; sourceTree = "<group>"; };
		859E7D6A27453BF3009C2B69 /* BookmarksExporter.swift */ = {isa = PBXFileReference; lastKnownFileType = sourcecode.swift; path = BookmarksExporter.swift; sourceTree = "<group>"; };
		859E7D6C274548F2009C2B69 /* BookmarksExporterTests.swift */ = {isa = PBXFileReference; lastKnownFileType = sourcecode.swift; path = BookmarksExporterTests.swift; sourceTree = "<group>"; };
		85A0116825AF1D8900FA6A0C /* FindInPageViewController.swift */ = {isa = PBXFileReference; lastKnownFileType = sourcecode.swift; path = FindInPageViewController.swift; sourceTree = "<group>"; };
		85A0117325AF2EDF00FA6A0C /* FindInPage.storyboard */ = {isa = PBXFileReference; lastKnownFileType = file.storyboard; path = FindInPage.storyboard; sourceTree = "<group>"; };
		85A0118125AF60E700FA6A0C /* FindInPageModel.swift */ = {isa = PBXFileReference; lastKnownFileType = sourcecode.swift; path = FindInPageModel.swift; sourceTree = "<group>"; };
		85A011E925B4D4CA00FA6A0C /* FindInPageUserScript.swift */ = {isa = PBXFileReference; lastKnownFileType = sourcecode.swift; path = FindInPageUserScript.swift; sourceTree = "<group>"; };
		85AC3AEE25D5CE9800C7D2AA /* UserScripts.swift */ = {isa = PBXFileReference; lastKnownFileType = sourcecode.swift; path = UserScripts.swift; sourceTree = "<group>"; };
		85AC3AF625D5DBFD00C7D2AA /* DataExtension.swift */ = {isa = PBXFileReference; lastKnownFileType = sourcecode.swift; path = DataExtension.swift; sourceTree = "<group>"; };
		85AC3B0425D6B1D800C7D2AA /* ScriptSourceProviding.swift */ = {isa = PBXFileReference; lastKnownFileType = sourcecode.swift; path = ScriptSourceProviding.swift; sourceTree = "<group>"; };
		85AC3B1625D9BC1A00C7D2AA /* ConfigurationDownloaderTests.swift */ = {isa = PBXFileReference; lastKnownFileType = sourcecode.swift; path = ConfigurationDownloaderTests.swift; sourceTree = "<group>"; };
		85AC3B3425DA82A600C7D2AA /* DataTaskProviding.swift */ = {isa = PBXFileReference; lastKnownFileType = sourcecode.swift; path = DataTaskProviding.swift; sourceTree = "<group>"; };
		85AC3B4825DAC9BD00C7D2AA /* ConfigurationStorageTests.swift */ = {isa = PBXFileReference; lastKnownFileType = sourcecode.swift; path = ConfigurationStorageTests.swift; sourceTree = "<group>"; };
		85AC7AD827BD625000FFB69B /* HomePageAssets.xcassets */ = {isa = PBXFileReference; lastKnownFileType = folder.assetcatalog; path = HomePageAssets.xcassets; sourceTree = "<group>"; };
		85AC7ADA27BD628400FFB69B /* HomePage.swift */ = {isa = PBXFileReference; lastKnownFileType = sourcecode.swift; path = HomePage.swift; sourceTree = "<group>"; };
		85AC7ADC27BEB6EE00FFB69B /* HomePageDefaultBrowserModel.swift */ = {isa = PBXFileReference; lastKnownFileType = sourcecode.swift; path = HomePageDefaultBrowserModel.swift; sourceTree = "<group>"; };
		85AE2FF124A33A2D002D507F /* WebKit.framework */ = {isa = PBXFileReference; lastKnownFileType = wrapper.framework; name = WebKit.framework; path = System/Library/Frameworks/WebKit.framework; sourceTree = SDKROOT; };
		85B7184927677C2D00B4277F /* Onboarding.storyboard */ = {isa = PBXFileReference; lastKnownFileType = file.storyboard; path = Onboarding.storyboard; sourceTree = "<group>"; };
		85B7184B27677C6500B4277F /* OnboardingViewController.swift */ = {isa = PBXFileReference; lastKnownFileType = sourcecode.swift; path = OnboardingViewController.swift; sourceTree = "<group>"; };
		85B7184D27677CBB00B4277F /* RootView.swift */ = {isa = PBXFileReference; lastKnownFileType = sourcecode.swift; path = RootView.swift; sourceTree = "<group>"; };
		85B8757E28B903D900D39E04 /* Configuration.xcconfig */ = {isa = PBXFileReference; fileEncoding = 4; lastKnownFileType = text.xcconfig; name = Configuration.xcconfig; path = Configuration/Configuration.xcconfig; sourceTree = "<group>"; };
		85C48CCB278D808F00D3263E /* NSAttributedStringExtension.swift */ = {isa = PBXFileReference; lastKnownFileType = sourcecode.swift; path = NSAttributedStringExtension.swift; sourceTree = "<group>"; };
		85C48CD027908C1000D3263E /* BrowserImportMoreInfoViewController.swift */ = {isa = PBXFileReference; lastKnownFileType = sourcecode.swift; path = BrowserImportMoreInfoViewController.swift; sourceTree = "<group>"; };
		85C5991A27D10CF000E605B2 /* FireAnimationView.swift */ = {isa = PBXFileReference; lastKnownFileType = sourcecode.swift; path = FireAnimationView.swift; sourceTree = "<group>"; };
		85C6A29525CC1FFD00EEB5F1 /* UserDefaultsWrapper.swift */ = {isa = PBXFileReference; lastKnownFileType = sourcecode.swift; path = UserDefaultsWrapper.swift; sourceTree = "<group>"; };
		85CC1D7A26A05ECF0062F04E /* PasswordManagementItemListModel.swift */ = {isa = PBXFileReference; lastKnownFileType = sourcecode.swift; path = PasswordManagementItemListModel.swift; sourceTree = "<group>"; };
		85CC1D7C26A05F250062F04E /* PasswordManagementItemModel.swift */ = {isa = PBXFileReference; lastKnownFileType = sourcecode.swift; path = PasswordManagementItemModel.swift; sourceTree = "<group>"; };
		85D33F1125C82EB3002B91A6 /* ConfigurationManager.swift */ = {isa = PBXFileReference; lastKnownFileType = sourcecode.swift; path = ConfigurationManager.swift; sourceTree = "<group>"; };
		85D438B5256E7C9E00F3BAF8 /* ContextMenuUserScript.swift */ = {isa = PBXFileReference; lastKnownFileType = sourcecode.swift; path = ContextMenuUserScript.swift; sourceTree = "<group>"; };
		85D885AF26A590A90077C374 /* NSNotificationName+PasswordManager.swift */ = {isa = PBXFileReference; lastKnownFileType = sourcecode.swift; path = "NSNotificationName+PasswordManager.swift"; sourceTree = "<group>"; };
		85D885B226A5A9DE0077C374 /* NSAlert+PasswordManager.swift */ = {isa = PBXFileReference; lastKnownFileType = sourcecode.swift; path = "NSAlert+PasswordManager.swift"; sourceTree = "<group>"; };
		85F0FF1227CFAB04001C7C6E /* RecentlyVisitedView.swift */ = {isa = PBXFileReference; lastKnownFileType = sourcecode.swift; path = RecentlyVisitedView.swift; sourceTree = "<group>"; };
		85F1B0C825EF9759004792B6 /* URLEventHandlerTests.swift */ = {isa = PBXFileReference; lastKnownFileType = sourcecode.swift; path = URLEventHandlerTests.swift; sourceTree = "<group>"; };
		85F487B4276A8F2E003CE668 /* OnboardingTests.swift */ = {isa = PBXFileReference; lastKnownFileType = sourcecode.swift; path = OnboardingTests.swift; sourceTree = "<group>"; };
		85F69B3B25EDE81F00978E59 /* URLExtensionTests.swift */ = {isa = PBXFileReference; lastKnownFileType = sourcecode.swift; path = URLExtensionTests.swift; sourceTree = "<group>"; };
		85F91D9327F47BC40096B1C8 /* History 5.xcdatamodel */ = {isa = PBXFileReference; lastKnownFileType = wrapper.xcdatamodel; path = "History 5.xcdatamodel"; sourceTree = "<group>"; };
		9812D894276CEDA5004B6181 /* ContentBlockerRulesLists.swift */ = {isa = PBXFileReference; lastKnownFileType = sourcecode.swift; path = ContentBlockerRulesLists.swift; sourceTree = "<group>"; };
		9826B09F2747DF3D0092F683 /* ContentBlocking.swift */ = {isa = PBXFileReference; lastKnownFileType = sourcecode.swift; path = ContentBlocking.swift; sourceTree = "<group>"; };
		9826B0A12747DFEB0092F683 /* AppPrivacyConfigurationDataProvider.swift */ = {isa = PBXFileReference; lastKnownFileType = sourcecode.swift; path = AppPrivacyConfigurationDataProvider.swift; sourceTree = "<group>"; };
		9833912E27AAA3CE00DAF119 /* AppTrackerDataSetProvider.swift */ = {isa = PBXFileReference; lastKnownFileType = sourcecode.swift; path = AppTrackerDataSetProvider.swift; sourceTree = "<group>"; };
		9833913027AAA4B500DAF119 /* trackerData.json */ = {isa = PBXFileReference; fileEncoding = 4; lastKnownFileType = text.json; path = trackerData.json; sourceTree = "<group>"; };
		9833913227AAAEEE00DAF119 /* EmbeddedTrackerDataTests.swift */ = {isa = PBXFileReference; lastKnownFileType = sourcecode.swift; path = EmbeddedTrackerDataTests.swift; sourceTree = "<group>"; };
		983DFB2428B67036006B7E34 /* UserContentUpdating.swift */ = {isa = PBXFileReference; lastKnownFileType = sourcecode.swift; path = UserContentUpdating.swift; sourceTree = "<group>"; };
		98EB5D0F27516A4800681FE6 /* AppPrivacyConfigurationTests.swift */ = {isa = PBXFileReference; lastKnownFileType = sourcecode.swift; path = AppPrivacyConfigurationTests.swift; sourceTree = "<group>"; };
		A1DA5A20BFD17B83D72DCB7C /* YoutubeOverlayUserScript+Encryption.swift */ = {isa = PBXFileReference; fileEncoding = 4; lastKnownFileType = sourcecode.swift; path = "YoutubeOverlayUserScript+Encryption.swift"; sourceTree = "<group>"; };
		AA0877B726D5160D00B05660 /* SafariVersionReaderTests.swift */ = {isa = PBXFileReference; lastKnownFileType = sourcecode.swift; path = SafariVersionReaderTests.swift; sourceTree = "<group>"; };
		AA0877B926D5161D00B05660 /* WebKitVersionProviderTests.swift */ = {isa = PBXFileReference; lastKnownFileType = sourcecode.swift; path = WebKitVersionProviderTests.swift; sourceTree = "<group>"; };
		AA0F3DB6261A566C0077F2D9 /* SuggestionLoadingMock.swift */ = {isa = PBXFileReference; lastKnownFileType = sourcecode.swift; path = SuggestionLoadingMock.swift; sourceTree = "<group>"; };
		AA13DCB3271480B0006D48D3 /* FirePopoverViewModel.swift */ = {isa = PBXFileReference; lastKnownFileType = sourcecode.swift; path = FirePopoverViewModel.swift; sourceTree = "<group>"; };
		AA222CB82760F74E00321475 /* FaviconReferenceCache.swift */ = {isa = PBXFileReference; lastKnownFileType = sourcecode.swift; path = FaviconReferenceCache.swift; sourceTree = "<group>"; };
		AA2CB12C2587BB5600AA6FBE /* TabBarFooter.xib */ = {isa = PBXFileReference; lastKnownFileType = file.xib; path = TabBarFooter.xib; sourceTree = "<group>"; };
		AA2CB1342587C29500AA6FBE /* TabBarFooter.swift */ = {isa = PBXFileReference; lastKnownFileType = sourcecode.swift; path = TabBarFooter.swift; sourceTree = "<group>"; };
		AA34396A2754D4E200B241FA /* shield.json */ = {isa = PBXFileReference; fileEncoding = 4; lastKnownFileType = text.json; path = shield.json; sourceTree = "<group>"; };
		AA34396B2754D4E300B241FA /* shield-dot.json */ = {isa = PBXFileReference; fileEncoding = 4; lastKnownFileType = text.json; path = "shield-dot.json"; sourceTree = "<group>"; };
		AA34396E2754D4E900B241FA /* dark-shield-dot.json */ = {isa = PBXFileReference; fileEncoding = 4; lastKnownFileType = text.json; path = "dark-shield-dot.json"; sourceTree = "<group>"; };
		AA34396F2754D4E900B241FA /* dark-shield.json */ = {isa = PBXFileReference; fileEncoding = 4; lastKnownFileType = text.json; path = "dark-shield.json"; sourceTree = "<group>"; };
		AA3439722754D55100B241FA /* dark-trackers-2.json */ = {isa = PBXFileReference; fileEncoding = 4; lastKnownFileType = text.json; path = "dark-trackers-2.json"; sourceTree = "<group>"; };
		AA3439732754D55100B241FA /* trackers-1.json */ = {isa = PBXFileReference; fileEncoding = 4; lastKnownFileType = text.json; path = "trackers-1.json"; sourceTree = "<group>"; };
		AA3439742754D55100B241FA /* trackers-2.json */ = {isa = PBXFileReference; fileEncoding = 4; lastKnownFileType = text.json; path = "trackers-2.json"; sourceTree = "<group>"; };
		AA3439752754D55100B241FA /* trackers-3.json */ = {isa = PBXFileReference; fileEncoding = 4; lastKnownFileType = text.json; path = "trackers-3.json"; sourceTree = "<group>"; };
		AA3439762754D55100B241FA /* dark-trackers-1.json */ = {isa = PBXFileReference; fileEncoding = 4; lastKnownFileType = text.json; path = "dark-trackers-1.json"; sourceTree = "<group>"; };
		AA3439772754D55100B241FA /* dark-trackers-3.json */ = {isa = PBXFileReference; fileEncoding = 4; lastKnownFileType = text.json; path = "dark-trackers-3.json"; sourceTree = "<group>"; };
		AA3863C427A1E28F00749AB5 /* Feedback.storyboard */ = {isa = PBXFileReference; lastKnownFileType = file.storyboard; path = Feedback.storyboard; sourceTree = "<group>"; };
		AA3D531427A1ED9300074EC1 /* FeedbackWindow.swift */ = {isa = PBXFileReference; lastKnownFileType = sourcecode.swift; path = FeedbackWindow.swift; sourceTree = "<group>"; };
		AA3D531627A1EEED00074EC1 /* FeedbackViewController.swift */ = {isa = PBXFileReference; lastKnownFileType = sourcecode.swift; path = FeedbackViewController.swift; sourceTree = "<group>"; };
		AA3D531A27A2F57E00074EC1 /* Feedback.swift */ = {isa = PBXFileReference; lastKnownFileType = sourcecode.swift; path = Feedback.swift; sourceTree = "<group>"; };
		AA3D531C27A2F58F00074EC1 /* FeedbackSender.swift */ = {isa = PBXFileReference; lastKnownFileType = sourcecode.swift; path = FeedbackSender.swift; sourceTree = "<group>"; };
		AA3F895224C18AD500628DDE /* SuggestionViewModel.swift */ = {isa = PBXFileReference; lastKnownFileType = sourcecode.swift; path = SuggestionViewModel.swift; sourceTree = "<group>"; };
		AA4BBA3A25C58FA200C4FB0F /* MainMenu.swift */ = {isa = PBXFileReference; lastKnownFileType = sourcecode.swift; path = MainMenu.swift; sourceTree = "<group>"; };
		AA4D700625545EF800C3411E /* URLEventHandler.swift */ = {isa = PBXFileReference; lastKnownFileType = sourcecode.swift; path = URLEventHandler.swift; sourceTree = "<group>"; };
		AA4FF40B2624751A004E2377 /* GrammarFeaturesManager.swift */ = {isa = PBXFileReference; lastKnownFileType = sourcecode.swift; path = GrammarFeaturesManager.swift; sourceTree = "<group>"; };
		AA512D1324D99D9800230283 /* FaviconManager.swift */ = {isa = PBXFileReference; lastKnownFileType = sourcecode.swift; path = FaviconManager.swift; sourceTree = "<group>"; };
		AA585D7E248FD31100E9A3E2 /* DuckDuckGo.app */ = {isa = PBXFileReference; explicitFileType = wrapper.application; includeInIndex = 0; path = DuckDuckGo.app; sourceTree = BUILT_PRODUCTS_DIR; };
		AA585D81248FD31100E9A3E2 /* AppDelegate.swift */ = {isa = PBXFileReference; lastKnownFileType = sourcecode.swift; path = AppDelegate.swift; sourceTree = "<group>"; };
		AA585D83248FD31100E9A3E2 /* BrowserTabViewController.swift */ = {isa = PBXFileReference; lastKnownFileType = sourcecode.swift; path = BrowserTabViewController.swift; sourceTree = "<group>"; };
		AA585D85248FD31400E9A3E2 /* Assets.xcassets */ = {isa = PBXFileReference; lastKnownFileType = folder.assetcatalog; path = Assets.xcassets; sourceTree = "<group>"; };
		AA585D8A248FD31400E9A3E2 /* Info.plist */ = {isa = PBXFileReference; lastKnownFileType = text.plist.xml; path = Info.plist; sourceTree = "<group>"; };
		AA585D8B248FD31400E9A3E2 /* DuckDuckGo.entitlements */ = {isa = PBXFileReference; lastKnownFileType = text.plist.entitlements; path = DuckDuckGo.entitlements; sourceTree = "<group>"; };
		AA585D90248FD31400E9A3E2 /* Unit Tests.xctest */ = {isa = PBXFileReference; explicitFileType = wrapper.cfbundle; includeInIndex = 0; path = "Unit Tests.xctest"; sourceTree = BUILT_PRODUCTS_DIR; };
		AA585D96248FD31400E9A3E2 /* Info.plist */ = {isa = PBXFileReference; lastKnownFileType = text.plist.xml; path = Info.plist; sourceTree = "<group>"; };
		AA585DAE2490E6E600E9A3E2 /* MainViewController.swift */ = {isa = PBXFileReference; lastKnownFileType = sourcecode.swift; path = MainViewController.swift; sourceTree = "<group>"; };
		AA5C1DD0285A154E0089850C /* RecentlyClosedMenu.swift */ = {isa = PBXFileReference; lastKnownFileType = sourcecode.swift; path = RecentlyClosedMenu.swift; sourceTree = "<group>"; };
		AA5C1DD2285A217F0089850C /* RecentlyClosedCacheItem.swift */ = {isa = PBXFileReference; lastKnownFileType = sourcecode.swift; path = RecentlyClosedCacheItem.swift; sourceTree = "<group>"; };
		AA5C1DD4285C780C0089850C /* RecentlyClosedCoordinator.swift */ = {isa = PBXFileReference; lastKnownFileType = sourcecode.swift; path = RecentlyClosedCoordinator.swift; sourceTree = "<group>"; };
		AA5C8F58258FE21F00748EB7 /* NSTextFieldExtension.swift */ = {isa = PBXFileReference; lastKnownFileType = sourcecode.swift; path = NSTextFieldExtension.swift; sourceTree = "<group>"; };
		AA5C8F5D2590EEE800748EB7 /* NSPointExtension.swift */ = {isa = PBXFileReference; lastKnownFileType = sourcecode.swift; path = NSPointExtension.swift; sourceTree = "<group>"; };
		AA5C8F622591021700748EB7 /* NSApplicationExtension.swift */ = {isa = PBXFileReference; lastKnownFileType = sourcecode.swift; path = NSApplicationExtension.swift; sourceTree = "<group>"; };
		AA5D6DAB24A340F700C6FBCE /* WebViewStateObserver.swift */ = {isa = PBXFileReference; lastKnownFileType = sourcecode.swift; path = WebViewStateObserver.swift; sourceTree = "<group>"; };
		AA5FA696275F90C400DCE9C9 /* FaviconImageCache.swift */ = {isa = PBXFileReference; lastKnownFileType = sourcecode.swift; path = FaviconImageCache.swift; sourceTree = "<group>"; };
		AA5FA699275F91C700DCE9C9 /* Favicon.swift */ = {isa = PBXFileReference; lastKnownFileType = sourcecode.swift; path = Favicon.swift; sourceTree = "<group>"; };
		AA5FA69C275F945C00DCE9C9 /* FaviconStore.swift */ = {isa = PBXFileReference; lastKnownFileType = sourcecode.swift; path = FaviconStore.swift; sourceTree = "<group>"; };
		AA5FA69F275F948900DCE9C9 /* Favicons.xcdatamodel */ = {isa = PBXFileReference; lastKnownFileType = wrapper.xcdatamodel; path = Favicons.xcdatamodel; sourceTree = "<group>"; };
		AA6197C3276B314D008396F0 /* FaviconUrlReference.swift */ = {isa = PBXFileReference; lastKnownFileType = sourcecode.swift; path = FaviconUrlReference.swift; sourceTree = "<group>"; };
		AA6197C5276B3168008396F0 /* FaviconHostReference.swift */ = {isa = PBXFileReference; lastKnownFileType = sourcecode.swift; path = FaviconHostReference.swift; sourceTree = "<group>"; };
		AA61C0CF2722159B00E6B681 /* FireInfoViewController.swift */ = {isa = PBXFileReference; lastKnownFileType = sourcecode.swift; path = FireInfoViewController.swift; sourceTree = "<group>"; };
		AA61C0D12727F59B00E6B681 /* ArrayExtension.swift */ = {isa = PBXFileReference; lastKnownFileType = sourcecode.swift; path = ArrayExtension.swift; sourceTree = "<group>"; };
		AA63745324C9BF9A00AB2AC4 /* SuggestionContainerTests.swift */ = {isa = PBXFileReference; lastKnownFileType = sourcecode.swift; path = SuggestionContainerTests.swift; sourceTree = "<group>"; };
		AA64777C28E63B1F006C9AF2 /* youtube-inject-bundle.js */ = {isa = PBXFileReference; fileEncoding = 4; lastKnownFileType = sourcecode.javascript; path = "youtube-inject-bundle.js"; sourceTree = "<group>"; };
		AA652CB025DD825B009059CC /* LocalBookmarkStoreTests.swift */ = {isa = PBXFileReference; lastKnownFileType = sourcecode.swift; path = LocalBookmarkStoreTests.swift; sourceTree = "<group>"; };
		AA652CCD25DD9071009059CC /* BookmarkListTests.swift */ = {isa = PBXFileReference; lastKnownFileType = sourcecode.swift; path = BookmarkListTests.swift; sourceTree = "<group>"; };
		AA652CD225DDA6E9009059CC /* LocalBookmarkManagerTests.swift */ = {isa = PBXFileReference; lastKnownFileType = sourcecode.swift; path = LocalBookmarkManagerTests.swift; sourceTree = "<group>"; };
		AA652CDA25DDAB32009059CC /* BookmarkStoreMock.swift */ = {isa = PBXFileReference; lastKnownFileType = sourcecode.swift; path = BookmarkStoreMock.swift; sourceTree = "<group>"; };
		AA6820E325502F19005ED0D5 /* WebsiteDataStore.swift */ = {isa = PBXFileReference; lastKnownFileType = sourcecode.swift; path = WebsiteDataStore.swift; sourceTree = "<group>"; };
		AA6820EA25503D6A005ED0D5 /* Fire.swift */ = {isa = PBXFileReference; lastKnownFileType = sourcecode.swift; path = Fire.swift; sourceTree = "<group>"; };
		AA6820F025503DA9005ED0D5 /* FireViewModel.swift */ = {isa = PBXFileReference; lastKnownFileType = sourcecode.swift; path = FireViewModel.swift; sourceTree = "<group>"; };
		AA68C3D22490ED62001B8783 /* NavigationBarViewController.swift */ = {isa = PBXFileReference; lastKnownFileType = sourcecode.swift; path = NavigationBarViewController.swift; sourceTree = "<group>"; };
		AA68C3D62490F821001B8783 /* README.md */ = {isa = PBXFileReference; lastKnownFileType = net.daringfireball.markdown; path = README.md; sourceTree = "<group>"; };
		AA693E5D2696E5B90007BB78 /* CrashReports.storyboard */ = {isa = PBXFileReference; lastKnownFileType = file.storyboard; path = CrashReports.storyboard; sourceTree = "<group>"; };
		AA6AD95A2704B6DB00159F8A /* FirePopoverViewController.swift */ = {isa = PBXFileReference; lastKnownFileType = sourcecode.swift; path = FirePopoverViewController.swift; sourceTree = "<group>"; };
		AA6EF9AC25066F42004754E6 /* WindowsManager.swift */ = {isa = PBXFileReference; lastKnownFileType = sourcecode.swift; path = WindowsManager.swift; sourceTree = "<group>"; };
		AA6EF9B2250785D5004754E6 /* NSMenuExtension.swift */ = {isa = PBXFileReference; lastKnownFileType = sourcecode.swift; path = NSMenuExtension.swift; sourceTree = "<group>"; };
		AA6EF9B425081B4C004754E6 /* MainMenuActions.swift */ = {isa = PBXFileReference; lastKnownFileType = sourcecode.swift; path = MainMenuActions.swift; sourceTree = "<group>"; };
		AA6FFB4324DC33320028F4D0 /* NSViewExtension.swift */ = {isa = PBXFileReference; lastKnownFileType = sourcecode.swift; path = NSViewExtension.swift; sourceTree = "<group>"; };
		AA6FFB4524DC3B5A0028F4D0 /* WebView.swift */ = {isa = PBXFileReference; lastKnownFileType = sourcecode.swift; path = WebView.swift; sourceTree = "<group>"; };
		AA72D5FD25FFF94E00C77619 /* NSMenuItemExtension.swift */ = {isa = PBXFileReference; lastKnownFileType = sourcecode.swift; path = NSMenuItemExtension.swift; sourceTree = "<group>"; };
		AA7412B024D0B3AC00D22FE0 /* TabBarViewItem.swift */ = {isa = PBXFileReference; lastKnownFileType = sourcecode.swift; path = TabBarViewItem.swift; sourceTree = "<group>"; };
		AA7412B124D0B3AC00D22FE0 /* TabBarViewItem.xib */ = {isa = PBXFileReference; lastKnownFileType = file.xib; path = TabBarViewItem.xib; sourceTree = "<group>"; };
		AA7412B424D1536B00D22FE0 /* MainWindowController.swift */ = {isa = PBXFileReference; lastKnownFileType = sourcecode.swift; path = MainWindowController.swift; sourceTree = "<group>"; };
		AA7412B624D1687000D22FE0 /* TabBarScrollView.swift */ = {isa = PBXFileReference; lastKnownFileType = sourcecode.swift; path = TabBarScrollView.swift; sourceTree = "<group>"; };
		AA7412BC24D2BEEE00D22FE0 /* MainWindow.swift */ = {isa = PBXFileReference; lastKnownFileType = sourcecode.swift; path = MainWindow.swift; sourceTree = "<group>"; };
		AA75A0AD26F3500C0086B667 /* PrivacyIconViewModel.swift */ = {isa = PBXFileReference; lastKnownFileType = sourcecode.swift; path = PrivacyIconViewModel.swift; sourceTree = "<group>"; };
		AA7DE8E026A9BD000012B490 /* History 2.xcdatamodel */ = {isa = PBXFileReference; lastKnownFileType = wrapper.xcdatamodel; path = "History 2.xcdatamodel"; sourceTree = "<group>"; };
		AA7E9175286DB05D00AB6B62 /* RecentlyClosedCoordinatorMock.swift */ = {isa = PBXFileReference; lastKnownFileType = sourcecode.swift; path = RecentlyClosedCoordinatorMock.swift; sourceTree = "<group>"; };
		AA7E919628746BCC00AB6B62 /* HistoryMenu.swift */ = {isa = PBXFileReference; lastKnownFileType = sourcecode.swift; path = HistoryMenu.swift; sourceTree = "<group>"; };
		AA7E91982875AB4700AB6B62 /* History 6.xcdatamodel */ = {isa = PBXFileReference; lastKnownFileType = wrapper.xcdatamodel; path = "History 6.xcdatamodel"; sourceTree = "<group>"; };
		AA7E91992875B39300AB6B62 /* Visit.swift */ = {isa = PBXFileReference; lastKnownFileType = sourcecode.swift; path = Visit.swift; sourceTree = "<group>"; };
		AA7E919B2875C65000AB6B62 /* Stored.swift */ = {isa = PBXFileReference; lastKnownFileType = sourcecode.swift; path = Stored.swift; sourceTree = "<group>"; };
		AA7E919E287872EA00AB6B62 /* VisitViewModel.swift */ = {isa = PBXFileReference; lastKnownFileType = sourcecode.swift; path = VisitViewModel.swift; sourceTree = "<group>"; };
		AA7EB6DE27E7C57D00036718 /* MouseOverAnimationButton.swift */ = {isa = PBXFileReference; lastKnownFileType = sourcecode.swift; path = MouseOverAnimationButton.swift; sourceTree = "<group>"; };
		AA7EB6E027E7D05500036718 /* flame-mouse-over.json */ = {isa = PBXFileReference; fileEncoding = 4; lastKnownFileType = text.json; path = "flame-mouse-over.json"; sourceTree = "<group>"; };
		AA7EB6E127E7D05500036718 /* dark-flame-mouse-over.json */ = {isa = PBXFileReference; fileEncoding = 4; lastKnownFileType = text.json; path = "dark-flame-mouse-over.json"; sourceTree = "<group>"; };
		AA7EB6E427E7D6DC00036718 /* AnimationView.swift */ = {isa = PBXFileReference; lastKnownFileType = sourcecode.swift; path = AnimationView.swift; sourceTree = "<group>"; };
		AA7EB6E627E8809D00036718 /* shield-mouse-over.json */ = {isa = PBXFileReference; fileEncoding = 4; lastKnownFileType = text.json; path = "shield-mouse-over.json"; sourceTree = "<group>"; };
		AA7EB6E827E880A600036718 /* shield-dot-mouse-over.json */ = {isa = PBXFileReference; fileEncoding = 4; lastKnownFileType = text.json; path = "shield-dot-mouse-over.json"; sourceTree = "<group>"; };
		AA7EB6EA27E880AE00036718 /* dark-shield-mouse-over.json */ = {isa = PBXFileReference; fileEncoding = 4; lastKnownFileType = text.json; path = "dark-shield-mouse-over.json"; sourceTree = "<group>"; };
		AA7EB6EC27E880B600036718 /* dark-shield-dot-mouse-over.json */ = {isa = PBXFileReference; fileEncoding = 4; lastKnownFileType = text.json; path = "dark-shield-dot-mouse-over.json"; sourceTree = "<group>"; };
		AA80EC53256BE3BC007083E7 /* UserText.swift */ = {isa = PBXFileReference; lastKnownFileType = sourcecode.swift; path = UserText.swift; sourceTree = "<group>"; };
		AA80EC68256C4691007083E7 /* Base */ = {isa = PBXFileReference; lastKnownFileType = file.storyboard; name = Base; path = Base.lproj/BrowserTab.storyboard; sourceTree = "<group>"; };
		AA80EC74256C46A2007083E7 /* Base */ = {isa = PBXFileReference; lastKnownFileType = file.storyboard; name = Base; path = Base.lproj/Suggestion.storyboard; sourceTree = "<group>"; };
		AA80EC7A256C46AA007083E7 /* Base */ = {isa = PBXFileReference; lastKnownFileType = file.storyboard; name = Base; path = Base.lproj/TabBar.storyboard; sourceTree = "<group>"; };
		AA80EC8A256C49B8007083E7 /* en */ = {isa = PBXFileReference; lastKnownFileType = text.plist.strings; name = en; path = en.lproj/Localizable.strings; sourceTree = "<group>"; };
		AA80EC90256C49BC007083E7 /* en */ = {isa = PBXFileReference; lastKnownFileType = text.plist.stringsdict; name = en; path = en.lproj/Localizable.stringsdict; sourceTree = "<group>"; };
		AA840A9727319D1600E63CDD /* FirePopoverWrapperViewController.swift */ = {isa = PBXFileReference; lastKnownFileType = sourcecode.swift; path = FirePopoverWrapperViewController.swift; sourceTree = "<group>"; };
		AA88D14A252A557100980B4E /* URLRequestExtension.swift */ = {isa = PBXFileReference; lastKnownFileType = sourcecode.swift; path = URLRequestExtension.swift; sourceTree = "<group>"; };
		AA8EDF2324923E980071C2E8 /* URLExtension.swift */ = {isa = PBXFileReference; lastKnownFileType = sourcecode.swift; path = URLExtension.swift; sourceTree = "<group>"; };
		AA8EDF2624923EC70071C2E8 /* StringExtension.swift */ = {isa = PBXFileReference; lastKnownFileType = sourcecode.swift; path = StringExtension.swift; sourceTree = "<group>"; };
		AA91F83827076F1900771A0D /* PrivacyIconViewModelTests.swift */ = {isa = PBXFileReference; lastKnownFileType = sourcecode.swift; path = PrivacyIconViewModelTests.swift; sourceTree = "<group>"; };
		AA92126E25ACCB1100600CD4 /* ErrorExtension.swift */ = {isa = PBXFileReference; lastKnownFileType = sourcecode.swift; path = ErrorExtension.swift; sourceTree = "<group>"; };
		AA92127625ADA07900600CD4 /* WKWebViewExtension.swift */ = {isa = PBXFileReference; lastKnownFileType = sourcecode.swift; path = WKWebViewExtension.swift; sourceTree = "<group>"; };
		AA97BF4525135DD30014931A /* ApplicationDockMenu.swift */ = {isa = PBXFileReference; lastKnownFileType = sourcecode.swift; path = ApplicationDockMenu.swift; sourceTree = "<group>"; };
		AA9B7C7D26A06E040008D425 /* TrackerInfo.swift */ = {isa = PBXFileReference; lastKnownFileType = sourcecode.swift; path = TrackerInfo.swift; sourceTree = "<group>"; };
		AA9B7C8226A197A00008D425 /* ServerTrust.swift */ = {isa = PBXFileReference; lastKnownFileType = sourcecode.swift; path = ServerTrust.swift; sourceTree = "<group>"; };
		AA9B7C8426A199B60008D425 /* ServerTrustViewModel.swift */ = {isa = PBXFileReference; lastKnownFileType = sourcecode.swift; path = ServerTrustViewModel.swift; sourceTree = "<group>"; };
		AA9C362725518C44004B1BA3 /* WebsiteDataStoreMock.swift */ = {isa = PBXFileReference; lastKnownFileType = sourcecode.swift; path = WebsiteDataStoreMock.swift; sourceTree = "<group>"; };
		AA9C362F25518CA9004B1BA3 /* FireTests.swift */ = {isa = PBXFileReference; lastKnownFileType = sourcecode.swift; path = FireTests.swift; sourceTree = "<group>"; };
		AA9E9A5525A3AE8400D1959D /* NSWindowExtension.swift */ = {isa = PBXFileReference; lastKnownFileType = sourcecode.swift; path = NSWindowExtension.swift; sourceTree = "<group>"; };
		AA9E9A5D25A4867200D1959D /* TabDragAndDropManager.swift */ = {isa = PBXFileReference; lastKnownFileType = sourcecode.swift; path = TabDragAndDropManager.swift; sourceTree = "<group>"; };
		AA9FF95824A1ECF20039E328 /* Tab.swift */ = {isa = PBXFileReference; lastKnownFileType = sourcecode.swift; path = Tab.swift; sourceTree = "<group>"; };
		AA9FF95A24A1EFC20039E328 /* TabViewModel.swift */ = {isa = PBXFileReference; lastKnownFileType = sourcecode.swift; path = TabViewModel.swift; sourceTree = "<group>"; };
		AA9FF95C24A1FA1C0039E328 /* TabCollection.swift */ = {isa = PBXFileReference; lastKnownFileType = sourcecode.swift; path = TabCollection.swift; sourceTree = "<group>"; };
		AA9FF95E24A1FB680039E328 /* TabCollectionViewModel.swift */ = {isa = PBXFileReference; lastKnownFileType = sourcecode.swift; path = TabCollectionViewModel.swift; sourceTree = "<group>"; };
		AAA0CC32252F181A0079BC96 /* NavigationButtonMenuDelegate.swift */ = {isa = PBXFileReference; lastKnownFileType = sourcecode.swift; path = NavigationButtonMenuDelegate.swift; sourceTree = "<group>"; };
		AAA0CC3B25337FAB0079BC96 /* WKBackForwardListItemViewModel.swift */ = {isa = PBXFileReference; lastKnownFileType = sourcecode.swift; path = WKBackForwardListItemViewModel.swift; sourceTree = "<group>"; };
		AAA0CC462533833C0079BC96 /* MoreOptionsMenu.swift */ = {isa = PBXFileReference; lastKnownFileType = sourcecode.swift; path = MoreOptionsMenu.swift; sourceTree = "<group>"; };
		AAA0CC562539EBC90079BC96 /* FaviconUserScript.swift */ = {isa = PBXFileReference; lastKnownFileType = sourcecode.swift; path = FaviconUserScript.swift; sourceTree = "<group>"; };
		AAA0CC69253CC43C0079BC96 /* WKUserContentControllerExtension.swift */ = {isa = PBXFileReference; lastKnownFileType = sourcecode.swift; path = WKUserContentControllerExtension.swift; sourceTree = "<group>"; };
		AAA892E9250A4CEF005B37B2 /* WindowControllersManager.swift */ = {isa = PBXFileReference; lastKnownFileType = sourcecode.swift; path = WindowControllersManager.swift; sourceTree = "<group>"; };
		AAAB9113288EB1D600A057A9 /* CleanThisHistoryMenuItem.swift */ = {isa = PBXFileReference; lastKnownFileType = sourcecode.swift; path = CleanThisHistoryMenuItem.swift; sourceTree = "<group>"; };
		AAAB9115288EB46B00A057A9 /* VisitMenuItem.swift */ = {isa = PBXFileReference; lastKnownFileType = sourcecode.swift; path = VisitMenuItem.swift; sourceTree = "<group>"; };
		AAADFD05264AA282001555EA /* TimeIntervalExtension.swift */ = {isa = PBXFileReference; lastKnownFileType = sourcecode.swift; path = TimeIntervalExtension.swift; sourceTree = "<group>"; };
		AAB549DE25DAB8F80058460B /* BookmarkViewModel.swift */ = {isa = PBXFileReference; lastKnownFileType = sourcecode.swift; path = BookmarkViewModel.swift; sourceTree = "<group>"; };
		AAB7320626DD0C37002FACF9 /* Fire.storyboard */ = {isa = PBXFileReference; lastKnownFileType = file.storyboard; path = Fire.storyboard; sourceTree = "<group>"; };
		AAB7320826DD0CD9002FACF9 /* FireViewController.swift */ = {isa = PBXFileReference; lastKnownFileType = sourcecode.swift; path = FireViewController.swift; sourceTree = "<group>"; };
		AAB8203B26B2DE0D00788AC3 /* SuggestionListCharacteristics.swift */ = {isa = PBXFileReference; lastKnownFileType = sourcecode.swift; path = SuggestionListCharacteristics.swift; sourceTree = "<group>"; };
		AABAF59B260A7D130085060C /* FaviconManagerMock.swift */ = {isa = PBXFileReference; lastKnownFileType = sourcecode.swift; path = FaviconManagerMock.swift; sourceTree = "<group>"; };
		AABEE69924A902A90043105B /* SuggestionContainerViewModel.swift */ = {isa = PBXFileReference; lastKnownFileType = sourcecode.swift; path = SuggestionContainerViewModel.swift; sourceTree = "<group>"; };
		AABEE69B24A902BB0043105B /* SuggestionContainer.swift */ = {isa = PBXFileReference; lastKnownFileType = sourcecode.swift; path = SuggestionContainer.swift; sourceTree = "<group>"; };
		AABEE6A424AA0A7F0043105B /* SuggestionViewController.swift */ = {isa = PBXFileReference; lastKnownFileType = sourcecode.swift; path = SuggestionViewController.swift; sourceTree = "<group>"; };
		AABEE6A824AB4B910043105B /* SuggestionTableCellView.swift */ = {isa = PBXFileReference; lastKnownFileType = sourcecode.swift; path = SuggestionTableCellView.swift; sourceTree = "<group>"; };
		AABEE6AA24ACA0F90043105B /* SuggestionTableRowView.swift */ = {isa = PBXFileReference; lastKnownFileType = sourcecode.swift; path = SuggestionTableRowView.swift; sourceTree = "<group>"; };
		AABEE6AE24AD22B90043105B /* AddressBarTextField.swift */ = {isa = PBXFileReference; lastKnownFileType = sourcecode.swift; path = AddressBarTextField.swift; sourceTree = "<group>"; };
		AAC30A25268DFEE200D2D9CD /* CrashReporter.swift */ = {isa = PBXFileReference; lastKnownFileType = sourcecode.swift; path = CrashReporter.swift; sourceTree = "<group>"; };
		AAC30A27268E045400D2D9CD /* CrashReportReader.swift */ = {isa = PBXFileReference; lastKnownFileType = sourcecode.swift; path = CrashReportReader.swift; sourceTree = "<group>"; };
		AAC30A29268E239100D2D9CD /* CrashReport.swift */ = {isa = PBXFileReference; lastKnownFileType = sourcecode.swift; path = CrashReport.swift; sourceTree = "<group>"; };
		AAC30A2B268F1ECD00D2D9CD /* CrashReportSender.swift */ = {isa = PBXFileReference; lastKnownFileType = sourcecode.swift; path = CrashReportSender.swift; sourceTree = "<group>"; };
		AAC30A2D268F1EE300D2D9CD /* CrashReportPromptPresenter.swift */ = {isa = PBXFileReference; lastKnownFileType = sourcecode.swift; path = CrashReportPromptPresenter.swift; sourceTree = "<group>"; };
		AAC5E4C425D6A6E8007F5990 /* BookmarkPopover.swift */ = {isa = PBXFileReference; fileEncoding = 4; lastKnownFileType = sourcecode.swift; path = BookmarkPopover.swift; sourceTree = "<group>"; };
		AAC5E4C525D6A6E8007F5990 /* BookmarkPopoverViewController.swift */ = {isa = PBXFileReference; fileEncoding = 4; lastKnownFileType = sourcecode.swift; path = BookmarkPopoverViewController.swift; sourceTree = "<group>"; };
		AAC5E4C625D6A6E8007F5990 /* Bookmarks.storyboard */ = {isa = PBXFileReference; fileEncoding = 4; lastKnownFileType = file.storyboard; path = Bookmarks.storyboard; sourceTree = "<group>"; };
		AAC5E4CD25D6A709007F5990 /* Bookmark.swift */ = {isa = PBXFileReference; fileEncoding = 4; lastKnownFileType = sourcecode.swift; path = Bookmark.swift; sourceTree = "<group>"; };
		AAC5E4CE25D6A709007F5990 /* BookmarkManager.swift */ = {isa = PBXFileReference; fileEncoding = 4; lastKnownFileType = sourcecode.swift; path = BookmarkManager.swift; sourceTree = "<group>"; };
		AAC5E4CF25D6A709007F5990 /* BookmarkList.swift */ = {isa = PBXFileReference; fileEncoding = 4; lastKnownFileType = sourcecode.swift; path = BookmarkList.swift; sourceTree = "<group>"; };
		AAC5E4D625D6A710007F5990 /* BookmarkStore.swift */ = {isa = PBXFileReference; fileEncoding = 4; lastKnownFileType = sourcecode.swift; path = BookmarkStore.swift; sourceTree = "<group>"; };
		AAC5E4E325D6BA9C007F5990 /* NSSizeExtension.swift */ = {isa = PBXFileReference; fileEncoding = 4; lastKnownFileType = sourcecode.swift; path = NSSizeExtension.swift; sourceTree = "<group>"; };
		AAC5E4F025D6BF10007F5990 /* AddressBarButton.swift */ = {isa = PBXFileReference; fileEncoding = 4; lastKnownFileType = sourcecode.swift; path = AddressBarButton.swift; sourceTree = "<group>"; };
		AAC5E4F525D6BF2C007F5990 /* AddressBarButtonsViewController.swift */ = {isa = PBXFileReference; fileEncoding = 4; lastKnownFileType = sourcecode.swift; path = AddressBarButtonsViewController.swift; sourceTree = "<group>"; };
		AAC6881828626BF800D54247 /* RecentlyClosedTab.swift */ = {isa = PBXFileReference; lastKnownFileType = sourcecode.swift; path = RecentlyClosedTab.swift; sourceTree = "<group>"; };
		AAC6881A28626C1900D54247 /* RecentlyClosedWindow.swift */ = {isa = PBXFileReference; lastKnownFileType = sourcecode.swift; path = RecentlyClosedWindow.swift; sourceTree = "<group>"; };
		AAC6BBEE27AC151D0006DCC2 /* History 3.xcdatamodel */ = {isa = PBXFileReference; lastKnownFileType = wrapper.xcdatamodel; path = "History 3.xcdatamodel"; sourceTree = "<group>"; };
		AAC82C5F258B6CB5009B6B42 /* TabPreviewWindowController.swift */ = {isa = PBXFileReference; lastKnownFileType = sourcecode.swift; path = TabPreviewWindowController.swift; sourceTree = "<group>"; };
		AAC9C01424CAFBCE00AD1325 /* TabTests.swift */ = {isa = PBXFileReference; lastKnownFileType = sourcecode.swift; path = TabTests.swift; sourceTree = "<group>"; };
		AAC9C01624CAFBDC00AD1325 /* TabCollectionTests.swift */ = {isa = PBXFileReference; lastKnownFileType = sourcecode.swift; path = TabCollectionTests.swift; sourceTree = "<group>"; };
		AAC9C01B24CB594C00AD1325 /* TabViewModelTests.swift */ = {isa = PBXFileReference; lastKnownFileType = sourcecode.swift; path = TabViewModelTests.swift; sourceTree = "<group>"; };
		AAC9C01D24CB6BEB00AD1325 /* TabCollectionViewModelTests.swift */ = {isa = PBXFileReference; lastKnownFileType = sourcecode.swift; path = TabCollectionViewModelTests.swift; sourceTree = "<group>"; };
		AACF6FD526BC366D00CF09F9 /* SafariVersionReader.swift */ = {isa = PBXFileReference; lastKnownFileType = sourcecode.swift; path = SafariVersionReader.swift; sourceTree = "<group>"; };
		AAD6D8862696DF6D002393B3 /* CrashReportPromptViewController.swift */ = {isa = PBXFileReference; lastKnownFileType = sourcecode.swift; path = CrashReportPromptViewController.swift; sourceTree = "<group>"; };
		AAD8078427B3F3BE00CF7703 /* WebsiteBreakageSender.swift */ = {isa = PBXFileReference; lastKnownFileType = sourcecode.swift; path = WebsiteBreakageSender.swift; sourceTree = "<group>"; };
		AAD8078627B3F45600CF7703 /* WebsiteBreakage.swift */ = {isa = PBXFileReference; lastKnownFileType = sourcecode.swift; path = WebsiteBreakage.swift; sourceTree = "<group>"; };
		AAD86E502678D104005C11BE /* DuckDuckGoCI.entitlements */ = {isa = PBXFileReference; lastKnownFileType = text.plist.entitlements; path = DuckDuckGoCI.entitlements; sourceTree = "<group>"; };
		AAD86E51267A0DFF005C11BE /* UpdateController.swift */ = {isa = PBXFileReference; lastKnownFileType = sourcecode.swift; path = UpdateController.swift; sourceTree = "<group>"; };
		AADCBF3926F7C2CE00EF67A8 /* LottieAnimationCache.swift */ = {isa = PBXFileReference; lastKnownFileType = sourcecode.swift; path = LottieAnimationCache.swift; sourceTree = "<group>"; };
		AADE11BF26D916D70032D8A7 /* StringExtensionTests.swift */ = {isa = PBXFileReference; lastKnownFileType = sourcecode.swift; path = StringExtensionTests.swift; sourceTree = "<group>"; };
		AAE246F12709EF3B00BEEAEE /* FirePopoverCollectionViewItem.swift */ = {isa = PBXFileReference; lastKnownFileType = sourcecode.swift; path = FirePopoverCollectionViewItem.swift; sourceTree = "<group>"; };
		AAE246F22709EF3B00BEEAEE /* FirePopoverCollectionViewItem.xib */ = {isa = PBXFileReference; lastKnownFileType = file.xib; path = FirePopoverCollectionViewItem.xib; sourceTree = "<group>"; };
		AAE246F5270A3D3000BEEAEE /* FirePopoverCollectionViewHeader.xib */ = {isa = PBXFileReference; lastKnownFileType = file.xib; path = FirePopoverCollectionViewHeader.xib; sourceTree = "<group>"; };
		AAE246F7270A406200BEEAEE /* FirePopoverCollectionViewHeader.swift */ = {isa = PBXFileReference; lastKnownFileType = sourcecode.swift; path = FirePopoverCollectionViewHeader.swift; sourceTree = "<group>"; };
		AAE39D1A24F44885008EF28B /* TabCollectionViewModelDelegateMock.swift */ = {isa = PBXFileReference; lastKnownFileType = sourcecode.swift; path = TabCollectionViewModelDelegateMock.swift; sourceTree = "<group>"; };
		AAE75279263B046100B973F8 /* History.xcdatamodel */ = {isa = PBXFileReference; lastKnownFileType = wrapper.xcdatamodel; path = History.xcdatamodel; sourceTree = "<group>"; };
		AAE7527B263B056C00B973F8 /* HistoryStore.swift */ = {isa = PBXFileReference; lastKnownFileType = sourcecode.swift; path = HistoryStore.swift; sourceTree = "<group>"; };
		AAE7527D263B05C600B973F8 /* HistoryEntry.swift */ = {isa = PBXFileReference; lastKnownFileType = sourcecode.swift; path = HistoryEntry.swift; sourceTree = "<group>"; };
		AAE7527F263B0A4D00B973F8 /* HistoryCoordinator.swift */ = {isa = PBXFileReference; lastKnownFileType = sourcecode.swift; path = HistoryCoordinator.swift; sourceTree = "<group>"; };
		AAE8B101258A41C000E81239 /* TabPreview.storyboard */ = {isa = PBXFileReference; lastKnownFileType = file.storyboard; path = TabPreview.storyboard; sourceTree = "<group>"; };
		AAE8B10F258A456C00E81239 /* TabPreviewViewController.swift */ = {isa = PBXFileReference; lastKnownFileType = sourcecode.swift; path = TabPreviewViewController.swift; sourceTree = "<group>"; };
		AAE99B8827088A19008B6BD9 /* FirePopover.swift */ = {isa = PBXFileReference; lastKnownFileType = sourcecode.swift; path = FirePopover.swift; sourceTree = "<group>"; };
		AAEC74B12642C57200C2EFBC /* HistoryCoordinatingMock.swift */ = {isa = PBXFileReference; lastKnownFileType = sourcecode.swift; path = HistoryCoordinatingMock.swift; sourceTree = "<group>"; };
		AAEC74B32642C69300C2EFBC /* HistoryCoordinatorTests.swift */ = {isa = PBXFileReference; lastKnownFileType = sourcecode.swift; path = HistoryCoordinatorTests.swift; sourceTree = "<group>"; };
		AAEC74B52642CC6A00C2EFBC /* HistoryStoringMock.swift */ = {isa = PBXFileReference; lastKnownFileType = sourcecode.swift; path = HistoryStoringMock.swift; sourceTree = "<group>"; };
		AAEC74B72642E43800C2EFBC /* HistoryStoreTests.swift */ = {isa = PBXFileReference; lastKnownFileType = sourcecode.swift; path = HistoryStoreTests.swift; sourceTree = "<group>"; };
		AAEC74BA2642E67C00C2EFBC /* NSPersistentContainerExtension.swift */ = {isa = PBXFileReference; lastKnownFileType = sourcecode.swift; path = NSPersistentContainerExtension.swift; sourceTree = "<group>"; };
		AAECA41F24EEA4AC00EFA63A /* IndexPathExtension.swift */ = {isa = PBXFileReference; lastKnownFileType = sourcecode.swift; path = IndexPathExtension.swift; sourceTree = "<group>"; };
		AAEEC6A827088ADB008445F7 /* FireCoordinator.swift */ = {isa = PBXFileReference; fileEncoding = 4; lastKnownFileType = sourcecode.swift; path = FireCoordinator.swift; sourceTree = "<group>"; };
		AAEF6BC7276A081C0024DCF4 /* FaviconSelector.swift */ = {isa = PBXFileReference; lastKnownFileType = sourcecode.swift; path = FaviconSelector.swift; sourceTree = "<group>"; };
		AAFCB37E25E545D400859DD4 /* PublisherExtension.swift */ = {isa = PBXFileReference; lastKnownFileType = sourcecode.swift; path = PublisherExtension.swift; sourceTree = "<group>"; };
		AAFE068226C7082D005434CC /* WebKitVersionProvider.swift */ = {isa = PBXFileReference; lastKnownFileType = sourcecode.swift; path = WebKitVersionProvider.swift; sourceTree = "<group>"; };
		B31055BC27A1BA1D001AC618 /* AutoconsentUserScript.swift */ = {isa = PBXFileReference; fileEncoding = 4; lastKnownFileType = sourcecode.swift; path = AutoconsentUserScript.swift; sourceTree = "<group>"; };
		B31055BE27A1BA1D001AC618 /* userscript.js */ = {isa = PBXFileReference; fileEncoding = 4; lastKnownFileType = sourcecode.javascript; path = userscript.js; sourceTree = "<group>"; };
		B31055C327A1BA1D001AC618 /* autoconsent-bundle.js */ = {isa = PBXFileReference; fileEncoding = 4; lastKnownFileType = sourcecode.javascript; path = "autoconsent-bundle.js"; sourceTree = "<group>"; };
		B31055CD27A1BA44001AC618 /* AutoconsentBackgroundTests.swift */ = {isa = PBXFileReference; fileEncoding = 4; lastKnownFileType = sourcecode.swift; name = AutoconsentBackgroundTests.swift; path = Autoconsent/AutoconsentBackgroundTests.swift; sourceTree = "<group>"; };
		B3FB198D27BC013C00513DC1 /* autoconsent-test-page.html */ = {isa = PBXFileReference; lastKnownFileType = text.html; path = "autoconsent-test-page.html"; sourceTree = "<group>"; };
		B3FB198F27BC015600513DC1 /* autoconsent-test.js */ = {isa = PBXFileReference; lastKnownFileType = sourcecode.javascript; path = "autoconsent-test.js"; sourceTree = "<group>"; };
		B3FB199227BD0AD400513DC1 /* CookieConsentInfo.swift */ = {isa = PBXFileReference; lastKnownFileType = sourcecode.swift; path = CookieConsentInfo.swift; sourceTree = "<group>"; };
		B6040855274B830F00680351 /* DictionaryExtension.swift */ = {isa = PBXFileReference; lastKnownFileType = sourcecode.swift; path = DictionaryExtension.swift; sourceTree = "<group>"; };
		B604085B274B8CA400680351 /* Permissions.xcdatamodel */ = {isa = PBXFileReference; lastKnownFileType = wrapper.xcdatamodel; path = Permissions.xcdatamodel; sourceTree = "<group>"; };
		B6085D052743905F00A9C456 /* CoreDataStore.swift */ = {isa = PBXFileReference; lastKnownFileType = sourcecode.swift; path = CoreDataStore.swift; sourceTree = "<group>"; };
		B6085D082743993D00A9C456 /* Permissions.xcdatamodel */ = {isa = PBXFileReference; lastKnownFileType = wrapper.xcdatamodel; path = Permissions.xcdatamodel; sourceTree = "<group>"; };
		B6106B9D26A565DA0013B453 /* BundleExtension.swift */ = {isa = PBXFileReference; lastKnownFileType = sourcecode.swift; path = BundleExtension.swift; sourceTree = "<group>"; };
		B6106B9F26A7BE0B0013B453 /* PermissionManagerTests.swift */ = {isa = PBXFileReference; lastKnownFileType = sourcecode.swift; path = PermissionManagerTests.swift; sourceTree = "<group>"; };
		B6106BA226A7BEA00013B453 /* PermissionAuthorizationState.swift */ = {isa = PBXFileReference; lastKnownFileType = sourcecode.swift; path = PermissionAuthorizationState.swift; sourceTree = "<group>"; };
		B6106BA526A7BEC80013B453 /* PermissionAuthorizationQuery.swift */ = {isa = PBXFileReference; lastKnownFileType = sourcecode.swift; path = PermissionAuthorizationQuery.swift; sourceTree = "<group>"; };
		B6106BAA26A7BF1D0013B453 /* PermissionType.swift */ = {isa = PBXFileReference; lastKnownFileType = sourcecode.swift; path = PermissionType.swift; sourceTree = "<group>"; };
		B6106BAC26A7BF390013B453 /* PermissionState.swift */ = {isa = PBXFileReference; lastKnownFileType = sourcecode.swift; path = PermissionState.swift; sourceTree = "<group>"; };
		B6106BAE26A7C6180013B453 /* PermissionStoreMock.swift */ = {isa = PBXFileReference; lastKnownFileType = sourcecode.swift; path = PermissionStoreMock.swift; sourceTree = "<group>"; };
		B6106BB026A7D8720013B453 /* PermissionStoreTests.swift */ = {isa = PBXFileReference; lastKnownFileType = sourcecode.swift; path = PermissionStoreTests.swift; sourceTree = "<group>"; };
		B6106BB226A7F4AA0013B453 /* GeolocationServiceMock.swift */ = {isa = PBXFileReference; lastKnownFileType = sourcecode.swift; path = GeolocationServiceMock.swift; sourceTree = "<group>"; };
		B6106BB426A809E60013B453 /* GeolocationProviderTests.swift */ = {isa = PBXFileReference; lastKnownFileType = sourcecode.swift; path = GeolocationProviderTests.swift; sourceTree = "<group>"; };
		B610F2BA27A145C500FCEBE9 /* RulesCompilationMonitor.swift */ = {isa = PBXFileReference; lastKnownFileType = sourcecode.swift; path = RulesCompilationMonitor.swift; sourceTree = "<group>"; };
		B610F2E327A8F37A00FCEBE9 /* CBRCompileTimeReporterTests.swift */ = {isa = PBXFileReference; lastKnownFileType = sourcecode.swift; path = CBRCompileTimeReporterTests.swift; sourceTree = "<group>"; };
		B610F2E527AA388100FCEBE9 /* ContentBlockingUpdatingTests.swift */ = {isa = PBXFileReference; lastKnownFileType = sourcecode.swift; path = ContentBlockingUpdatingTests.swift; sourceTree = "<group>"; };
		B610F2E727AA397100FCEBE9 /* ContentBlockerRulesManagerMock.swift */ = {isa = PBXFileReference; lastKnownFileType = sourcecode.swift; path = ContentBlockerRulesManagerMock.swift; sourceTree = "<group>"; };
		B61EF3EB266F91E700B4D78F /* WKWebView+Download.swift */ = {isa = PBXFileReference; lastKnownFileType = sourcecode.swift; path = "WKWebView+Download.swift"; sourceTree = "<group>"; };
		B61EF3F0266F922200B4D78F /* WKProcessPool+DownloadDelegate.swift */ = {isa = PBXFileReference; lastKnownFileType = sourcecode.swift; path = "WKProcessPool+DownloadDelegate.swift"; sourceTree = "<group>"; };
		B61F015425EDD5A700ABB5A3 /* UserContentController.swift */ = {isa = PBXFileReference; lastKnownFileType = sourcecode.swift; path = UserContentController.swift; sourceTree = "<group>"; };
		B62EB47B25BAD3BB005745C6 /* WKWebViewPrivateMethodsAvailabilityTests.swift */ = {isa = PBXFileReference; fileEncoding = 4; lastKnownFileType = sourcecode.swift; path = WKWebViewPrivateMethodsAvailabilityTests.swift; sourceTree = "<group>"; };
		B630793926731F2600DCEE41 /* FileDownloadManagerTests.swift */ = {isa = PBXFileReference; fileEncoding = 4; lastKnownFileType = sourcecode.swift; path = FileDownloadManagerTests.swift; sourceTree = "<group>"; };
		B630794126731F5400DCEE41 /* WKDownloadMock.swift */ = {isa = PBXFileReference; lastKnownFileType = sourcecode.swift; path = WKDownloadMock.swift; sourceTree = "<group>"; };
		B637273A26CBC8AF00C8CB02 /* AuthenticationAlert.swift */ = {isa = PBXFileReference; lastKnownFileType = sourcecode.swift; path = AuthenticationAlert.swift; sourceTree = "<group>"; };
		B637273C26CCF0C200C8CB02 /* OptionalExtension.swift */ = {isa = PBXFileReference; lastKnownFileType = sourcecode.swift; path = OptionalExtension.swift; sourceTree = "<group>"; };
		B63B9C502670B2B200C45B91 /* _WKDownload.h */ = {isa = PBXFileReference; lastKnownFileType = sourcecode.c.h; path = _WKDownload.h; sourceTree = "<group>"; };
		B63B9C542670B32000C45B91 /* WKProcessPool+Private.h */ = {isa = PBXFileReference; lastKnownFileType = sourcecode.c.h; path = "WKProcessPool+Private.h"; sourceTree = "<group>"; };
		B63BDF7D27FDAA640072D75B /* PrivacyDashboardWebView.swift */ = {isa = PBXFileReference; lastKnownFileType = sourcecode.swift; path = PrivacyDashboardWebView.swift; sourceTree = "<group>"; };
		B63D466725BEB6C200874977 /* WKWebView+Private.h */ = {isa = PBXFileReference; fileEncoding = 4; lastKnownFileType = sourcecode.c.h; path = "WKWebView+Private.h"; sourceTree = "<group>"; };
		B63D466825BEB6C200874977 /* WKWebView+SessionState.swift */ = {isa = PBXFileReference; fileEncoding = 4; lastKnownFileType = sourcecode.swift; path = "WKWebView+SessionState.swift"; sourceTree = "<group>"; };
		B63D467025BFA6C100874977 /* DispatchQueueExtensions.swift */ = {isa = PBXFileReference; lastKnownFileType = sourcecode.swift; path = DispatchQueueExtensions.swift; sourceTree = "<group>"; };
		B63D467925BFC3E100874977 /* NSCoderExtensions.swift */ = {isa = PBXFileReference; lastKnownFileType = sourcecode.swift; path = NSCoderExtensions.swift; sourceTree = "<group>"; };
		B63ED0D726AE729600A9DAD1 /* PermissionModelTests.swift */ = {isa = PBXFileReference; lastKnownFileType = sourcecode.swift; path = PermissionModelTests.swift; sourceTree = "<group>"; };
		B63ED0D926AE7AF400A9DAD1 /* PermissionManagerMock.swift */ = {isa = PBXFileReference; lastKnownFileType = sourcecode.swift; path = PermissionManagerMock.swift; sourceTree = "<group>"; };
		B63ED0DB26AE7B1E00A9DAD1 /* WebViewMock.swift */ = {isa = PBXFileReference; lastKnownFileType = sourcecode.swift; path = WebViewMock.swift; sourceTree = "<group>"; };
		B63ED0DD26AFD9A300A9DAD1 /* AVCaptureDeviceMock.swift */ = {isa = PBXFileReference; lastKnownFileType = sourcecode.swift; path = AVCaptureDeviceMock.swift; sourceTree = "<group>"; };
		B63ED0DF26AFE32F00A9DAD1 /* GeolocationProviderMock.swift */ = {isa = PBXFileReference; lastKnownFileType = sourcecode.swift; path = GeolocationProviderMock.swift; sourceTree = "<group>"; };
		B63ED0E226B3E7FA00A9DAD1 /* CLLocationManagerMock.swift */ = {isa = PBXFileReference; fileEncoding = 4; lastKnownFileType = sourcecode.swift; path = CLLocationManagerMock.swift; sourceTree = "<group>"; };
		B63ED0E426BB8FB900A9DAD1 /* SharingMenu.swift */ = {isa = PBXFileReference; lastKnownFileType = sourcecode.swift; path = SharingMenu.swift; sourceTree = "<group>"; };
		B642738127B65BAC0005DFD1 /* SecureVaultErrorReporter.swift */ = {isa = PBXFileReference; lastKnownFileType = sourcecode.swift; path = SecureVaultErrorReporter.swift; sourceTree = "<group>"; };
		B643BF1327ABF772000BACEC /* NSWorkspaceExtension.swift */ = {isa = PBXFileReference; lastKnownFileType = sourcecode.swift; path = NSWorkspaceExtension.swift; sourceTree = "<group>"; };
		B64C84DD2692D7400048FEBE /* PermissionAuthorization.storyboard */ = {isa = PBXFileReference; lastKnownFileType = file.storyboard; path = PermissionAuthorization.storyboard; sourceTree = "<group>"; };
		B64C84E22692DC9F0048FEBE /* PermissionAuthorizationViewController.swift */ = {isa = PBXFileReference; lastKnownFileType = sourcecode.swift; path = PermissionAuthorizationViewController.swift; sourceTree = "<group>"; };
		B64C84EA2692DD650048FEBE /* PermissionAuthorizationPopover.swift */ = {isa = PBXFileReference; lastKnownFileType = sourcecode.swift; path = PermissionAuthorizationPopover.swift; sourceTree = "<group>"; };
		B64C84F0269310120048FEBE /* PermissionManager.swift */ = {isa = PBXFileReference; lastKnownFileType = sourcecode.swift; path = PermissionManager.swift; sourceTree = "<group>"; };
		B64C852926942AC90048FEBE /* PermissionContextMenu.swift */ = {isa = PBXFileReference; lastKnownFileType = sourcecode.swift; path = PermissionContextMenu.swift; sourceTree = "<group>"; };
		B64C852F26943BC10048FEBE /* Permissions.xcdatamodel */ = {isa = PBXFileReference; lastKnownFileType = wrapper.xcdatamodel; path = Permissions.xcdatamodel; sourceTree = "<group>"; };
		B64C853726944B880048FEBE /* StoredPermission.swift */ = {isa = PBXFileReference; lastKnownFileType = sourcecode.swift; path = StoredPermission.swift; sourceTree = "<group>"; };
		B64C853C26944B940048FEBE /* PermissionStore.swift */ = {isa = PBXFileReference; lastKnownFileType = sourcecode.swift; path = PermissionStore.swift; sourceTree = "<group>"; };
		B64C85412694590B0048FEBE /* PermissionButton.swift */ = {isa = PBXFileReference; lastKnownFileType = sourcecode.swift; path = PermissionButton.swift; sourceTree = "<group>"; };
		B65349A9265CF45000DCC645 /* DispatchQueueExtensionsTests.swift */ = {isa = PBXFileReference; lastKnownFileType = sourcecode.swift; path = DispatchQueueExtensionsTests.swift; sourceTree = "<group>"; };
		B6553691268440D700085A79 /* WKProcessPool+GeolocationProvider.swift */ = {isa = PBXFileReference; lastKnownFileType = sourcecode.swift; path = "WKProcessPool+GeolocationProvider.swift"; sourceTree = "<group>"; };
		B65536962684413900085A79 /* WKGeolocationProvider.h */ = {isa = PBXFileReference; lastKnownFileType = sourcecode.c.h; path = WKGeolocationProvider.h; sourceTree = "<group>"; };
		B655369A268442EE00085A79 /* GeolocationProvider.swift */ = {isa = PBXFileReference; lastKnownFileType = sourcecode.swift; path = GeolocationProvider.swift; sourceTree = "<group>"; };
		B65536A52685B82B00085A79 /* Permissions.swift */ = {isa = PBXFileReference; lastKnownFileType = sourcecode.swift; path = Permissions.swift; sourceTree = "<group>"; };
		B65536AD2685E17100085A79 /* GeolocationService.swift */ = {isa = PBXFileReference; lastKnownFileType = sourcecode.swift; path = GeolocationService.swift; sourceTree = "<group>"; };
		B65783E625F8AAFB00D8DB33 /* String+Punycode.swift */ = {isa = PBXFileReference; lastKnownFileType = sourcecode.swift; path = "String+Punycode.swift"; sourceTree = "<group>"; };
		B657841825FA484B00D8DB33 /* NSException+Catch.h */ = {isa = PBXFileReference; lastKnownFileType = sourcecode.c.h; path = "NSException+Catch.h"; sourceTree = "<group>"; };
		B657841925FA484B00D8DB33 /* NSException+Catch.m */ = {isa = PBXFileReference; lastKnownFileType = sourcecode.c.objc; path = "NSException+Catch.m"; sourceTree = "<group>"; };
		B657841E25FA497600D8DB33 /* NSException+Catch.swift */ = {isa = PBXFileReference; lastKnownFileType = sourcecode.swift; path = "NSException+Catch.swift"; sourceTree = "<group>"; };
		B65E6B9D26D9EC0800095F96 /* CircularProgressView.swift */ = {isa = PBXFileReference; lastKnownFileType = sourcecode.swift; path = CircularProgressView.swift; sourceTree = "<group>"; };
		B65E6B9F26D9F10600095F96 /* NSBezierPathExtension.swift */ = {isa = PBXFileReference; lastKnownFileType = sourcecode.swift; path = NSBezierPathExtension.swift; sourceTree = "<group>"; };
		B662D3D82755D7AD0035D4D6 /* PixelStoreTests.swift */ = {isa = PBXFileReference; lastKnownFileType = sourcecode.swift; path = PixelStoreTests.swift; sourceTree = "<group>"; };
		B662D3DB2755D81A0035D4D6 /* PixelDataModel.xcdatamodel */ = {isa = PBXFileReference; lastKnownFileType = wrapper.xcdatamodel; path = PixelDataModel.xcdatamodel; sourceTree = "<group>"; };
		B662D3DD275613BB0035D4D6 /* EncryptionKeyStoreMock.swift */ = {isa = PBXFileReference; lastKnownFileType = sourcecode.swift; path = EncryptionKeyStoreMock.swift; sourceTree = "<group>"; };
		B66E9DD12670EB2A00E53BB5 /* _WKDownload+WebKitDownload.swift */ = {isa = PBXFileReference; lastKnownFileType = sourcecode.swift; path = "_WKDownload+WebKitDownload.swift"; sourceTree = "<group>"; };
		B66E9DD32670EB4A00E53BB5 /* WKDownload+WebKitDownload.swift */ = {isa = PBXFileReference; lastKnownFileType = sourcecode.swift; path = "WKDownload+WebKitDownload.swift"; sourceTree = "<group>"; };
		B67C6C3C2654B897006C872E /* WebViewExtensionTests.swift */ = {isa = PBXFileReference; lastKnownFileType = sourcecode.swift; path = WebViewExtensionTests.swift; sourceTree = "<group>"; };
		B67C6C412654BF49006C872E /* DuckDuckGo-Symbol.jpg */ = {isa = PBXFileReference; lastKnownFileType = image.jpeg; path = "DuckDuckGo-Symbol.jpg"; sourceTree = "<group>"; };
		B67C6C462654C643006C872E /* FileManagerExtensionTests.swift */ = {isa = PBXFileReference; lastKnownFileType = sourcecode.swift; path = FileManagerExtensionTests.swift; sourceTree = "<group>"; };
		B68172A8269C487D006D1092 /* PrivacyDashboardUserScript.swift */ = {isa = PBXFileReference; lastKnownFileType = sourcecode.swift; path = PrivacyDashboardUserScript.swift; sourceTree = "<group>"; };
		B68172AD269EB43F006D1092 /* GeolocationServiceTests.swift */ = {isa = PBXFileReference; lastKnownFileType = sourcecode.swift; path = GeolocationServiceTests.swift; sourceTree = "<group>"; };
		B6830960274CDE99004B46BB /* FireproofDomainsContainer.swift */ = {isa = PBXFileReference; lastKnownFileType = sourcecode.swift; path = FireproofDomainsContainer.swift; sourceTree = "<group>"; };
		B6830962274CDEC7004B46BB /* FireproofDomainsStore.swift */ = {isa = PBXFileReference; lastKnownFileType = sourcecode.swift; path = FireproofDomainsStore.swift; sourceTree = "<group>"; };
		B68458AF25C7E76A00DC17B6 /* WindowManager+StateRestoration.swift */ = {isa = PBXFileReference; lastKnownFileType = sourcecode.swift; path = "WindowManager+StateRestoration.swift"; sourceTree = "<group>"; };
		B68458B725C7E8B200DC17B6 /* Tab+NSSecureCoding.swift */ = {isa = PBXFileReference; lastKnownFileType = sourcecode.swift; path = "Tab+NSSecureCoding.swift"; sourceTree = "<group>"; };
		B68458BF25C7E9E000DC17B6 /* TabCollectionViewModel+NSSecureCoding.swift */ = {isa = PBXFileReference; lastKnownFileType = sourcecode.swift; path = "TabCollectionViewModel+NSSecureCoding.swift"; sourceTree = "<group>"; };
		B68458C425C7EA0C00DC17B6 /* TabCollection+NSSecureCoding.swift */ = {isa = PBXFileReference; lastKnownFileType = sourcecode.swift; path = "TabCollection+NSSecureCoding.swift"; sourceTree = "<group>"; };
		B68458CC25C7EB9000DC17B6 /* WKWebViewConfigurationExtensions.swift */ = {isa = PBXFileReference; lastKnownFileType = sourcecode.swift; path = WKWebViewConfigurationExtensions.swift; sourceTree = "<group>"; };
		B684590725C9027900DC17B6 /* AppStateChangedPublisher.swift */ = {isa = PBXFileReference; lastKnownFileType = sourcecode.swift; path = AppStateChangedPublisher.swift; sourceTree = "<group>"; };
		B684592125C93BE000DC17B6 /* Publisher.asVoid.swift */ = {isa = PBXFileReference; lastKnownFileType = sourcecode.swift; path = Publisher.asVoid.swift; sourceTree = "<group>"; };
		B684592625C93C0500DC17B6 /* Publishers.NestedObjectChanges.swift */ = {isa = PBXFileReference; lastKnownFileType = sourcecode.swift; path = Publishers.NestedObjectChanges.swift; sourceTree = "<group>"; };
		B684592E25C93FBF00DC17B6 /* AppStateRestorationManager.swift */ = {isa = PBXFileReference; lastKnownFileType = sourcecode.swift; path = AppStateRestorationManager.swift; sourceTree = "<group>"; };
		B68503A6279141CD00893A05 /* KeySetDictionary.swift */ = {isa = PBXFileReference; lastKnownFileType = sourcecode.swift; path = KeySetDictionary.swift; sourceTree = "<group>"; };
		B688B4D9273E6D3B0087BEAF /* MainView.swift */ = {isa = PBXFileReference; lastKnownFileType = sourcecode.swift; path = MainView.swift; sourceTree = "<group>"; };
		B688B4DE27420D290087BEAF /* PDFSearchTextMenuItemHandler.swift */ = {isa = PBXFileReference; lastKnownFileType = sourcecode.swift; path = PDFSearchTextMenuItemHandler.swift; sourceTree = "<group>"; };
		B689ECD426C247DB006FB0C5 /* BackForwardListItem.swift */ = {isa = PBXFileReference; lastKnownFileType = sourcecode.swift; path = BackForwardListItem.swift; sourceTree = "<group>"; };
		B68C2FB127706E6A00BF2C7D /* ProcessExtension.swift */ = {isa = PBXFileReference; lastKnownFileType = sourcecode.swift; path = ProcessExtension.swift; sourceTree = "<group>"; };
		B68C92C0274E3EF4002AC6B0 /* PopUpWindow.swift */ = {isa = PBXFileReference; lastKnownFileType = sourcecode.swift; path = PopUpWindow.swift; sourceTree = "<group>"; };
		B68C92C32750EF76002AC6B0 /* PixelDataRecord.swift */ = {isa = PBXFileReference; lastKnownFileType = sourcecode.swift; path = PixelDataRecord.swift; sourceTree = "<group>"; };
		B693953C26F04BE70015B914 /* NibLoadable.swift */ = {isa = PBXFileReference; fileEncoding = 4; lastKnownFileType = sourcecode.swift; path = NibLoadable.swift; sourceTree = "<group>"; };
		B693953D26F04BE70015B914 /* MouseOverView.swift */ = {isa = PBXFileReference; fileEncoding = 4; lastKnownFileType = sourcecode.swift; path = MouseOverView.swift; sourceTree = "<group>"; };
		B693953E26F04BE70015B914 /* FocusRingView.swift */ = {isa = PBXFileReference; fileEncoding = 4; lastKnownFileType = sourcecode.swift; path = FocusRingView.swift; sourceTree = "<group>"; };
		B693953F26F04BE80015B914 /* MouseClickView.swift */ = {isa = PBXFileReference; fileEncoding = 4; lastKnownFileType = sourcecode.swift; path = MouseClickView.swift; sourceTree = "<group>"; };
		B693954026F04BE80015B914 /* ProgressView.swift */ = {isa = PBXFileReference; fileEncoding = 4; lastKnownFileType = sourcecode.swift; path = ProgressView.swift; sourceTree = "<group>"; };
		B693954126F04BE80015B914 /* PaddedImageButton.swift */ = {isa = PBXFileReference; fileEncoding = 4; lastKnownFileType = sourcecode.swift; path = PaddedImageButton.swift; sourceTree = "<group>"; };
		B693954226F04BE90015B914 /* ShadowView.swift */ = {isa = PBXFileReference; fileEncoding = 4; lastKnownFileType = sourcecode.swift; path = ShadowView.swift; sourceTree = "<group>"; };
		B693954326F04BE90015B914 /* GradientView.swift */ = {isa = PBXFileReference; fileEncoding = 4; lastKnownFileType = sourcecode.swift; path = GradientView.swift; sourceTree = "<group>"; };
		B693954426F04BE90015B914 /* LongPressButton.swift */ = {isa = PBXFileReference; fileEncoding = 4; lastKnownFileType = sourcecode.swift; path = LongPressButton.swift; sourceTree = "<group>"; };
		B693954526F04BEA0015B914 /* WindowDraggingView.swift */ = {isa = PBXFileReference; fileEncoding = 4; lastKnownFileType = sourcecode.swift; path = WindowDraggingView.swift; sourceTree = "<group>"; };
		B693954626F04BEA0015B914 /* ColorView.swift */ = {isa = PBXFileReference; fileEncoding = 4; lastKnownFileType = sourcecode.swift; path = ColorView.swift; sourceTree = "<group>"; };
		B693954726F04BEA0015B914 /* NSSavePanelExtension.swift */ = {isa = PBXFileReference; fileEncoding = 4; lastKnownFileType = sourcecode.swift; path = NSSavePanelExtension.swift; sourceTree = "<group>"; };
		B693954826F04BEB0015B914 /* SavePanelAccessoryView.xib */ = {isa = PBXFileReference; fileEncoding = 4; lastKnownFileType = file.xib; path = SavePanelAccessoryView.xib; sourceTree = "<group>"; };
		B693954926F04BEB0015B914 /* MouseOverButton.swift */ = {isa = PBXFileReference; fileEncoding = 4; lastKnownFileType = sourcecode.swift; path = MouseOverButton.swift; sourceTree = "<group>"; };
		B693955A26F0CE300015B914 /* WebKitDownloadDelegate.swift */ = {isa = PBXFileReference; lastKnownFileType = sourcecode.swift; path = WebKitDownloadDelegate.swift; sourceTree = "<group>"; };
		B693955C26F19CD70015B914 /* DownloadListStoreTests.swift */ = {isa = PBXFileReference; lastKnownFileType = sourcecode.swift; path = DownloadListStoreTests.swift; sourceTree = "<group>"; };
		B693955E26F1C17F0015B914 /* DownloadListCoordinatorTests.swift */ = {isa = PBXFileReference; lastKnownFileType = sourcecode.swift; path = DownloadListCoordinatorTests.swift; sourceTree = "<group>"; };
		B693956026F1C1BC0015B914 /* DownloadListStoreMock.swift */ = {isa = PBXFileReference; lastKnownFileType = sourcecode.swift; path = DownloadListStoreMock.swift; sourceTree = "<group>"; };
		B693956226F1C2A40015B914 /* FileDownloadManagerMock.swift */ = {isa = PBXFileReference; lastKnownFileType = sourcecode.swift; path = FileDownloadManagerMock.swift; sourceTree = "<group>"; };
		B693956626F352940015B914 /* TestsBridging.h */ = {isa = PBXFileReference; lastKnownFileType = sourcecode.c.h; path = TestsBridging.h; sourceTree = "<group>"; };
		B693956726F352DB0015B914 /* DownloadsWebViewMock.h */ = {isa = PBXFileReference; lastKnownFileType = sourcecode.c.h; path = DownloadsWebViewMock.h; sourceTree = "<group>"; };
		B693956826F352DB0015B914 /* DownloadsWebViewMock.m */ = {isa = PBXFileReference; lastKnownFileType = sourcecode.c.objc; path = DownloadsWebViewMock.m; sourceTree = "<group>"; };
		B69B50342726A11F00758A2B /* StatisticsLoader.swift */ = {isa = PBXFileReference; fileEncoding = 4; lastKnownFileType = sourcecode.swift; path = StatisticsLoader.swift; sourceTree = "<group>"; };
		B69B50352726A11F00758A2B /* Atb.swift */ = {isa = PBXFileReference; fileEncoding = 4; lastKnownFileType = sourcecode.swift; path = Atb.swift; sourceTree = "<group>"; };
		B69B50362726A12000758A2B /* StatisticsStore.swift */ = {isa = PBXFileReference; fileEncoding = 4; lastKnownFileType = sourcecode.swift; path = StatisticsStore.swift; sourceTree = "<group>"; };
		B69B50372726A12000758A2B /* VariantManager.swift */ = {isa = PBXFileReference; fileEncoding = 4; lastKnownFileType = sourcecode.swift; path = VariantManager.swift; sourceTree = "<group>"; };
		B69B50382726A12400758A2B /* AtbParser.swift */ = {isa = PBXFileReference; fileEncoding = 4; lastKnownFileType = sourcecode.swift; path = AtbParser.swift; sourceTree = "<group>"; };
		B69B50392726A12500758A2B /* LocalStatisticsStore.swift */ = {isa = PBXFileReference; fileEncoding = 4; lastKnownFileType = sourcecode.swift; path = LocalStatisticsStore.swift; sourceTree = "<group>"; };
		B69B50412726C5C100758A2B /* AtbParserTests.swift */ = {isa = PBXFileReference; fileEncoding = 4; lastKnownFileType = sourcecode.swift; path = AtbParserTests.swift; sourceTree = "<group>"; };
		B69B50422726C5C100758A2B /* AtbAndVariantCleanupTests.swift */ = {isa = PBXFileReference; fileEncoding = 4; lastKnownFileType = sourcecode.swift; path = AtbAndVariantCleanupTests.swift; sourceTree = "<group>"; };
		B69B50432726C5C100758A2B /* VariantManagerTests.swift */ = {isa = PBXFileReference; fileEncoding = 4; lastKnownFileType = sourcecode.swift; path = VariantManagerTests.swift; sourceTree = "<group>"; };
		B69B50442726C5C200758A2B /* StatisticsLoaderTests.swift */ = {isa = PBXFileReference; fileEncoding = 4; lastKnownFileType = sourcecode.swift; path = StatisticsLoaderTests.swift; sourceTree = "<group>"; };
		B69B50492726CA2900758A2B /* MockStatisticsStore.swift */ = {isa = PBXFileReference; fileEncoding = 4; lastKnownFileType = sourcecode.swift; path = MockStatisticsStore.swift; sourceTree = "<group>"; };
		B69B504A2726CA2900758A2B /* MockVariantManager.swift */ = {isa = PBXFileReference; fileEncoding = 4; lastKnownFileType = sourcecode.swift; path = MockVariantManager.swift; sourceTree = "<group>"; };
		B69B504E2726CD7E00758A2B /* atb.json */ = {isa = PBXFileReference; fileEncoding = 4; lastKnownFileType = text.json; path = atb.json; sourceTree = "<group>"; };
		B69B504F2726CD7F00758A2B /* empty */ = {isa = PBXFileReference; fileEncoding = 4; lastKnownFileType = text; path = empty; sourceTree = "<group>"; };
		B69B50502726CD7F00758A2B /* atb-with-update.json */ = {isa = PBXFileReference; fileEncoding = 4; lastKnownFileType = text.json; path = "atb-with-update.json"; sourceTree = "<group>"; };
		B69B50512726CD8000758A2B /* invalid.json */ = {isa = PBXFileReference; fileEncoding = 4; lastKnownFileType = text.json; path = invalid.json; sourceTree = "<group>"; };
		B69B50562727D16900758A2B /* AtbAndVariantCleanup.swift */ = {isa = PBXFileReference; fileEncoding = 4; lastKnownFileType = sourcecode.swift; path = AtbAndVariantCleanup.swift; sourceTree = "<group>"; };
		B6A5A27025B9377300AA7ADA /* StatePersistenceService.swift */ = {isa = PBXFileReference; lastKnownFileType = sourcecode.swift; path = StatePersistenceService.swift; sourceTree = "<group>"; };
		B6A5A27825B93FFE00AA7ADA /* StateRestorationManagerTests.swift */ = {isa = PBXFileReference; lastKnownFileType = sourcecode.swift; path = StateRestorationManagerTests.swift; sourceTree = "<group>"; };
		B6A5A27D25B9403E00AA7ADA /* FileStoreMock.swift */ = {isa = PBXFileReference; lastKnownFileType = sourcecode.swift; path = FileStoreMock.swift; sourceTree = "<group>"; };
		B6A5A29F25B96E8300AA7ADA /* AppStateChangePublisherTests.swift */ = {isa = PBXFileReference; lastKnownFileType = sourcecode.swift; path = AppStateChangePublisherTests.swift; sourceTree = "<group>"; };
		B6A5A2A725BAA35500AA7ADA /* WindowManagerStateRestorationTests.swift */ = {isa = PBXFileReference; lastKnownFileType = sourcecode.swift; path = WindowManagerStateRestorationTests.swift; sourceTree = "<group>"; };
		B6A924D32664BBB9001A28CA /* WKWebViewDownloadDelegate.swift */ = {isa = PBXFileReference; lastKnownFileType = sourcecode.swift; path = WKWebViewDownloadDelegate.swift; sourceTree = "<group>"; };
		B6A924D82664C72D001A28CA /* WebKitDownloadTask.swift */ = {isa = PBXFileReference; lastKnownFileType = sourcecode.swift; path = WebKitDownloadTask.swift; sourceTree = "<group>"; };
		B6A924DD2664CA08001A28CA /* LegacyWebKitDownloadDelegate.swift */ = {isa = PBXFileReference; lastKnownFileType = sourcecode.swift; path = LegacyWebKitDownloadDelegate.swift; sourceTree = "<group>"; };
		B6A9E45226142B070067D1B9 /* Pixel.swift */ = {isa = PBXFileReference; fileEncoding = 4; lastKnownFileType = sourcecode.swift; path = Pixel.swift; sourceTree = "<group>"; };
		B6A9E457261460340067D1B9 /* ApiRequestError.swift */ = {isa = PBXFileReference; fileEncoding = 4; lastKnownFileType = sourcecode.swift; path = ApiRequestError.swift; sourceTree = "<group>"; };
		B6A9E458261460340067D1B9 /* APIHeaders.swift */ = {isa = PBXFileReference; fileEncoding = 4; lastKnownFileType = sourcecode.swift; path = APIHeaders.swift; sourceTree = "<group>"; };
		B6A9E459261460350067D1B9 /* APIRequest.swift */ = {isa = PBXFileReference; fileEncoding = 4; lastKnownFileType = sourcecode.swift; path = APIRequest.swift; sourceTree = "<group>"; };
		B6A9E4602614608B0067D1B9 /* AppVersion.swift */ = {isa = PBXFileReference; fileEncoding = 4; lastKnownFileType = sourcecode.swift; path = AppVersion.swift; sourceTree = "<group>"; };
		B6A9E46A2614618A0067D1B9 /* OperatingSystemVersionExtension.swift */ = {isa = PBXFileReference; lastKnownFileType = sourcecode.swift; path = OperatingSystemVersionExtension.swift; sourceTree = "<group>"; };
		B6A9E46F26146A250067D1B9 /* DateExtension.swift */ = {isa = PBXFileReference; lastKnownFileType = sourcecode.swift; path = DateExtension.swift; sourceTree = "<group>"; };
		B6A9E47626146A570067D1B9 /* PixelEvent.swift */ = {isa = PBXFileReference; lastKnownFileType = sourcecode.swift; path = PixelEvent.swift; sourceTree = "<group>"; };
		B6A9E47E26146A800067D1B9 /* PixelArguments.swift */ = {isa = PBXFileReference; lastKnownFileType = sourcecode.swift; path = PixelArguments.swift; sourceTree = "<group>"; };
		B6A9E48326146AAB0067D1B9 /* PixelParameters.swift */ = {isa = PBXFileReference; lastKnownFileType = sourcecode.swift; path = PixelParameters.swift; sourceTree = "<group>"; };
		B6A9E498261474120067D1B9 /* TimedPixel.swift */ = {isa = PBXFileReference; lastKnownFileType = sourcecode.swift; path = TimedPixel.swift; sourceTree = "<group>"; };
		B6A9E4A2261475C70067D1B9 /* AppUsageActivityMonitor.swift */ = {isa = PBXFileReference; lastKnownFileType = sourcecode.swift; path = AppUsageActivityMonitor.swift; sourceTree = "<group>"; };
		B6AAAC2C260330580029438D /* PublishedAfter.swift */ = {isa = PBXFileReference; lastKnownFileType = sourcecode.swift; path = PublishedAfter.swift; sourceTree = "<group>"; };
		B6AAAC3D26048F690029438D /* RandomAccessCollectionExtension.swift */ = {isa = PBXFileReference; lastKnownFileType = sourcecode.swift; path = RandomAccessCollectionExtension.swift; sourceTree = "<group>"; };
		B6AE74332609AFCE005B9B1A /* ProgressEstimationTests.swift */ = {isa = PBXFileReference; lastKnownFileType = sourcecode.swift; path = ProgressEstimationTests.swift; sourceTree = "<group>"; };
		B6B1E87A26D381710062C350 /* DownloadListCoordinator.swift */ = {isa = PBXFileReference; lastKnownFileType = sourcecode.swift; path = DownloadListCoordinator.swift; sourceTree = "<group>"; };
		B6B1E87D26D5DA0E0062C350 /* DownloadsPopover.swift */ = {isa = PBXFileReference; lastKnownFileType = sourcecode.swift; path = DownloadsPopover.swift; sourceTree = "<group>"; };
		B6B1E87F26D5DA9B0062C350 /* DownloadsViewController.swift */ = {isa = PBXFileReference; lastKnownFileType = sourcecode.swift; path = DownloadsViewController.swift; sourceTree = "<group>"; };
		B6B1E88126D5DAC30062C350 /* Downloads.storyboard */ = {isa = PBXFileReference; lastKnownFileType = file.storyboard; path = Downloads.storyboard; sourceTree = "<group>"; };
		B6B1E88326D5EB570062C350 /* DownloadsCellView.swift */ = {isa = PBXFileReference; lastKnownFileType = sourcecode.swift; path = DownloadsCellView.swift; sourceTree = "<group>"; };
		B6B1E88A26D774090062C350 /* LinkButton.swift */ = {isa = PBXFileReference; lastKnownFileType = sourcecode.swift; path = LinkButton.swift; sourceTree = "<group>"; };
		B6B2400D28083B49001B8F3A /* WebViewContainerView.swift */ = {isa = PBXFileReference; lastKnownFileType = sourcecode.swift; path = WebViewContainerView.swift; sourceTree = "<group>"; };
		B6B3E0952654DACD0040E0A2 /* UTTypeTests.swift */ = {isa = PBXFileReference; lastKnownFileType = sourcecode.swift; path = UTTypeTests.swift; sourceTree = "<group>"; };
		B6B3E0DC2657E9CF0040E0A2 /* NSScreenExtension.swift */ = {isa = PBXFileReference; lastKnownFileType = sourcecode.swift; path = NSScreenExtension.swift; sourceTree = "<group>"; };
		B6BBF16F2744CDE1004F850E /* CoreDataStoreTests.swift */ = {isa = PBXFileReference; lastKnownFileType = sourcecode.swift; path = CoreDataStoreTests.swift; sourceTree = "<group>"; };
		B6BBF1712744CE36004F850E /* FireproofDomainsStoreMock.swift */ = {isa = PBXFileReference; lastKnownFileType = sourcecode.swift; path = FireproofDomainsStoreMock.swift; sourceTree = "<group>"; };
		B6BBF17327475B15004F850E /* PopupBlockedPopover.swift */ = {isa = PBXFileReference; lastKnownFileType = sourcecode.swift; path = PopupBlockedPopover.swift; sourceTree = "<group>"; };
		B6C0B22D26E61CE70031CB7F /* DownloadViewModel.swift */ = {isa = PBXFileReference; lastKnownFileType = sourcecode.swift; path = DownloadViewModel.swift; sourceTree = "<group>"; };
		B6C0B22F26E61D630031CB7F /* DownloadListStore.swift */ = {isa = PBXFileReference; lastKnownFileType = sourcecode.swift; path = DownloadListStore.swift; sourceTree = "<group>"; };
		B6C0B23326E71BCD0031CB7F /* Downloads.xcdatamodel */ = {isa = PBXFileReference; lastKnownFileType = wrapper.xcdatamodel; path = Downloads.xcdatamodel; sourceTree = "<group>"; };
		B6C0B23526E732000031CB7F /* DownloadListItem.swift */ = {isa = PBXFileReference; lastKnownFileType = sourcecode.swift; path = DownloadListItem.swift; sourceTree = "<group>"; };
		B6C0B23826E742610031CB7F /* FileDownloadError.swift */ = {isa = PBXFileReference; lastKnownFileType = sourcecode.swift; path = FileDownloadError.swift; sourceTree = "<group>"; };
		B6C0B23B26E87D900031CB7F /* NSAlert+ActiveDownloadsTermination.swift */ = {isa = PBXFileReference; lastKnownFileType = sourcecode.swift; path = "NSAlert+ActiveDownloadsTermination.swift"; sourceTree = "<group>"; };
		B6C0B23D26E8BF1F0031CB7F /* DownloadListViewModel.swift */ = {isa = PBXFileReference; lastKnownFileType = sourcecode.swift; path = DownloadListViewModel.swift; sourceTree = "<group>"; };
		B6C0B24526E9CB190031CB7F /* RunLoopExtensionTests.swift */ = {isa = PBXFileReference; fileEncoding = 4; lastKnownFileType = sourcecode.swift; path = RunLoopExtensionTests.swift; sourceTree = "<group>"; };
		B6C2C9EE276081AB005B7F0A /* DeallocationTests.swift */ = {isa = PBXFileReference; lastKnownFileType = sourcecode.swift; path = DeallocationTests.swift; sourceTree = "<group>"; };
		B6C2C9F52760B659005B7F0A /* Permissions.xcdatamodel */ = {isa = PBXFileReference; lastKnownFileType = wrapper.xcdatamodel; path = Permissions.xcdatamodel; sourceTree = "<group>"; };
		B6CF78DD267B099C00CD4F13 /* WKNavigationActionExtension.swift */ = {isa = PBXFileReference; lastKnownFileType = sourcecode.swift; path = WKNavigationActionExtension.swift; sourceTree = "<group>"; };
		B6CF78E2267B0A1900CD4F13 /* WKNavigationAction+Private.h */ = {isa = PBXFileReference; lastKnownFileType = sourcecode.c.h; path = "WKNavigationAction+Private.h"; sourceTree = "<group>"; };
		B6DA44012616B28300DD1EC2 /* PixelDataStore.swift */ = {isa = PBXFileReference; lastKnownFileType = sourcecode.swift; path = PixelDataStore.swift; sourceTree = "<group>"; };
		B6DA44072616B30600DD1EC2 /* PixelDataModel.xcdatamodel */ = {isa = PBXFileReference; lastKnownFileType = wrapper.xcdatamodel; path = PixelDataModel.xcdatamodel; sourceTree = "<group>"; };
		B6DA44102616C0FC00DD1EC2 /* PixelTests.swift */ = {isa = PBXFileReference; fileEncoding = 4; lastKnownFileType = sourcecode.swift; path = PixelTests.swift; sourceTree = "<group>"; };
		B6DA441D2616C84600DD1EC2 /* PixelStoreMock.swift */ = {isa = PBXFileReference; lastKnownFileType = sourcecode.swift; path = PixelStoreMock.swift; sourceTree = "<group>"; };
		B6DA44222616CABC00DD1EC2 /* PixelArgumentsTests.swift */ = {isa = PBXFileReference; lastKnownFileType = sourcecode.swift; path = PixelArgumentsTests.swift; sourceTree = "<group>"; };
		B6DA44272616CAE000DD1EC2 /* AppUsageActivityMonitorTests.swift */ = {isa = PBXFileReference; lastKnownFileType = sourcecode.swift; path = AppUsageActivityMonitorTests.swift; sourceTree = "<group>"; };
		B6DB3AEE278D5C370024C5C4 /* URLSessionExtension.swift */ = {isa = PBXFileReference; lastKnownFileType = sourcecode.swift; path = URLSessionExtension.swift; sourceTree = "<group>"; };
		B6DB3CF826A00E2D00D459B7 /* AVCaptureDevice+SwizzledAuthState.swift */ = {isa = PBXFileReference; lastKnownFileType = sourcecode.swift; path = "AVCaptureDevice+SwizzledAuthState.swift"; sourceTree = "<group>"; };
		B6DB3CFA26A17CB800D459B7 /* PermissionModel.swift */ = {isa = PBXFileReference; lastKnownFileType = sourcecode.swift; path = PermissionModel.swift; sourceTree = "<group>"; };
		B6E61EE2263AC0C8004E11AB /* FileManagerExtension.swift */ = {isa = PBXFileReference; lastKnownFileType = sourcecode.swift; path = FileManagerExtension.swift; sourceTree = "<group>"; };
		B6E61EE7263ACE16004E11AB /* UTType.swift */ = {isa = PBXFileReference; lastKnownFileType = sourcecode.swift; path = UTType.swift; sourceTree = "<group>"; };
		B6F41030264D2B23003DA42C /* ProgressExtension.swift */ = {isa = PBXFileReference; lastKnownFileType = sourcecode.swift; path = ProgressExtension.swift; sourceTree = "<group>"; };
		B6FA893C269C423100588ECD /* PrivacyDashboard.storyboard */ = {isa = PBXFileReference; lastKnownFileType = file.storyboard; path = PrivacyDashboard.storyboard; sourceTree = "<group>"; };
		B6FA893E269C424500588ECD /* PrivacyDashboardViewController.swift */ = {isa = PBXFileReference; lastKnownFileType = sourcecode.swift; path = PrivacyDashboardViewController.swift; sourceTree = "<group>"; };
		B6FA8940269C425400588ECD /* PrivacyDashboardPopover.swift */ = {isa = PBXFileReference; lastKnownFileType = sourcecode.swift; path = PrivacyDashboardPopover.swift; sourceTree = "<group>"; };
		CB6BCDF827C6BEFF00CC76DC /* PrivacyFeatures.swift */ = {isa = PBXFileReference; lastKnownFileType = sourcecode.swift; path = PrivacyFeatures.swift; sourceTree = "<group>"; };
		EA0BA3A8272217E6002A0B6C /* ClickToLoadUserScript.swift */ = {isa = PBXFileReference; fileEncoding = 4; lastKnownFileType = sourcecode.swift; path = ClickToLoadUserScript.swift; sourceTree = "<group>"; };
		EA18D1C9272F0DC8006DC101 /* social_images */ = {isa = PBXFileReference; lastKnownFileType = folder; path = social_images; sourceTree = "<group>"; };
		EA1E52B42798CF98002EC53C /* ClickToLoadModelTests.swift */ = {isa = PBXFileReference; lastKnownFileType = sourcecode.swift; path = ClickToLoadModelTests.swift; sourceTree = "<group>"; };
		EA4617EF273A28A700F110A2 /* fb-tds.json */ = {isa = PBXFileReference; fileEncoding = 4; lastKnownFileType = text.json; path = "fb-tds.json"; sourceTree = "<group>"; };
		EA47767F272A21B700419EDA /* clickToLoadConfig.json */ = {isa = PBXFileReference; fileEncoding = 4; lastKnownFileType = text.json; path = clickToLoadConfig.json; sourceTree = "<group>"; };
		EA8AE769279FBDB20078943E /* ClickToLoadTDSTests.swift */ = {isa = PBXFileReference; lastKnownFileType = sourcecode.swift; path = ClickToLoadTDSTests.swift; sourceTree = "<group>"; };
		EAA29AE7278D2E43007070CF /* ProximaNova-Bold-webfont.woff2 */ = {isa = PBXFileReference; lastKnownFileType = file; path = "ProximaNova-Bold-webfont.woff2"; sourceTree = "<group>"; };
		EAA29AE8278D2E43007070CF /* ProximaNova-Reg-webfont.woff2 */ = {isa = PBXFileReference; lastKnownFileType = file; path = "ProximaNova-Reg-webfont.woff2"; sourceTree = "<group>"; };
		EAC80DDF271F6C0100BBF02D /* fb-sdk.js */ = {isa = PBXFileReference; fileEncoding = 4; lastKnownFileType = sourcecode.javascript; path = "fb-sdk.js"; sourceTree = "<group>"; };
		EAE427FF275D47FA00DAC26B /* ClickToLoadModel.swift */ = {isa = PBXFileReference; fileEncoding = 4; lastKnownFileType = sourcecode.swift; path = ClickToLoadModel.swift; sourceTree = "<group>"; };
		EAFAD6C92728BD1200F9DF00 /* clickToLoad.js */ = {isa = PBXFileReference; fileEncoding = 4; lastKnownFileType = sourcecode.javascript; path = clickToLoad.js; sourceTree = "<group>"; };
		F41D174025CB131900472416 /* NSColorExtension.swift */ = {isa = PBXFileReference; lastKnownFileType = sourcecode.swift; path = NSColorExtension.swift; sourceTree = "<group>"; };
		F44C130125C2DA0400426E3E /* NSAppearanceExtension.swift */ = {isa = PBXFileReference; lastKnownFileType = sourcecode.swift; path = NSAppearanceExtension.swift; sourceTree = "<group>"; };
		F4A6198B283CFFBB007F2080 /* ContentScopeFeatureFlagging.swift */ = {isa = PBXFileReference; lastKnownFileType = sourcecode.swift; path = ContentScopeFeatureFlagging.swift; sourceTree = "<group>"; };
		FD23FD2A28816606007F6985 /* AutoconsentMessageProtocolTests.swift */ = {isa = PBXFileReference; lastKnownFileType = sourcecode.swift; name = AutoconsentMessageProtocolTests.swift; path = "Unit Tests/Autoconsent/AutoconsentMessageProtocolTests.swift"; sourceTree = SOURCE_ROOT; };
		FD23FD2C2886A81D007F6985 /* AutoconsentManagement.swift */ = {isa = PBXFileReference; lastKnownFileType = sourcecode.swift; path = AutoconsentManagement.swift; sourceTree = "<group>"; };
/* End PBXFileReference section */

/* Begin PBXFrameworksBuildPhase section */
		4B1AD89A25FC27E200261379 /* Frameworks */ = {
			isa = PBXFrameworksBuildPhase;
			buildActionMask = 2147483647;
			files = (
			);
			runOnlyForDeploymentPostprocessing = 0;
		};
		7B4CE8D726F02108009134B1 /* Frameworks */ = {
			isa = PBXFrameworksBuildPhase;
			buildActionMask = 2147483647;
			files = (
			);
			runOnlyForDeploymentPostprocessing = 0;
		};
		AA585D7B248FD31100E9A3E2 /* Frameworks */ = {
			isa = PBXFrameworksBuildPhase;
			buildActionMask = 2147483647;
			files = (
				9807F645278CA16F00E1547B /* BrowserServicesKit in Frameworks */,
				85AE2FF224A33A2D002D507F /* WebKit.framework in Frameworks */,
				4B82E9B325B69E3E00656FE7 /* TrackerRadarKit in Frameworks */,
				AA06B6B72672AF8100F541C5 /* Sparkle in Frameworks */,
				85FF55C825F82E4F00E2AB99 /* Lottie in Frameworks */,
				1E25269C28F8741A00E44DFA /* Common in Frameworks */,
			);
			runOnlyForDeploymentPostprocessing = 0;
		};
		AA585D8D248FD31400E9A3E2 /* Frameworks */ = {
			isa = PBXFrameworksBuildPhase;
			buildActionMask = 2147483647;
			files = (
				B6DA44172616C13800DD1EC2 /* OHHTTPStubs in Frameworks */,
				B6DA44192616C13800DD1EC2 /* OHHTTPStubsSwift in Frameworks */,
			);
			runOnlyForDeploymentPostprocessing = 0;
		};
/* End PBXFrameworksBuildPhase section */

/* Begin PBXGroup section */
		0230C09D271F52D50018F728 /* GPC */ = {
			isa = PBXGroup;
			children = (
				0230C0A42721F3750018F728 /* GPCRequestFactory.swift */,
			);
			path = GPC;
			sourceTree = "<group>";
		};
		142879D824CE1139005419BB /* ViewModel */ = {
			isa = PBXGroup;
			children = (
				142879DB24CE1185005419BB /* SuggestionContainerViewModelTests.swift */,
				142879D924CE1179005419BB /* SuggestionViewModelTests.swift */,
			);
			path = ViewModel;
			sourceTree = "<group>";
		};
		313AED9F287CAC5A00E1E8F4 /* UI */ = {
			isa = PBXGroup;
			children = (
				3171D6DD2889B6860068632A /* Animation */,
				313AEDA0287CAD1D00E1E8F4 /* CookieConsentUserPermissionView.swift */,
				3106AD75287F000600159FE5 /* CookieConsentUserPermissionViewController.swift */,
				31B7C84E288008E00049841F /* CookieConsent.storyboard */,
				31B7C85028800A5D0049841F /* CookieConsentPopover.swift */,
				31B9226B288054D5001F55B7 /* CookieConsentPopoverManager.swift */,
			);
			path = UI;
			sourceTree = "<group>";
		};
		3171D6DC2889B6700068632A /* CookieManaged */ = {
			isa = PBXGroup;
			children = (
				3171D6B72889849F0068632A /* CookieManagedNotificationView.swift */,
				3171D6DA2889B64D0068632A /* CookieManagedNotificationContainerView.swift */,
				3184AC6E288F2A1100C35E4B /* CookieNotificationAnimationModel.swift */,
			);
			path = CookieManaged;
			sourceTree = "<group>";
		};
		3171D6DD2889B6860068632A /* Animation */ = {
			isa = PBXGroup;
			children = (
				31A031A5288191230090F792 /* CookieConsentAnimationView.swift */,
				31A031A828819D920090F792 /* CookieConsentAnimationModel.swift */,
			);
			path = Animation;
			sourceTree = "<group>";
		};
		3184AC6B288F29C600C35E4B /* BadgeAnimationContainer */ = {
			isa = PBXGroup;
			children = (
				3171D6B9288984D00068632A /* BadgeAnimationView.swift */,
				3184AC6C288F29D800C35E4B /* BadgeNotificationAnimationModel.swift */,
			);
			path = BadgeAnimationContainer;
			sourceTree = "<group>";
		};
		31F28C4B28C8EE9000119F70 /* Youtube Player */ = {
			isa = PBXGroup;
			children = (
				31F28C5428C8EED100119F70 /* Resources */,
				37F19A6928E2F2D000740DC6 /* PrivatePlayer.swift */,
				3767190128E724B2003A2A15 /* PrivatePlayerURLExtension.swift */,
				31F28C5228C8EECA00119F70 /* PrivatePlayerSchemeHandler.swift */,
				315AA06F28CA5CC800200030 /* YoutubePlayerNavigationHandler.swift */,
				31F28C4C28C8EEC500119F70 /* YoutubePlayerUserScript.swift */,
				31F28C4E28C8EEC500119F70 /* YoutubeOverlayUserScript.swift */,
				A1DA5A20BFD17B83D72DCB7C /* YoutubeOverlayUserScript+Encryption.swift */,
			);
			path = "Youtube Player";
			sourceTree = "<group>";
		};
		31F28C5428C8EED100119F70 /* Resources */ = {
			isa = PBXGroup;
			children = (
				31F28C5528C8EEDB00119F70 /* youtube_player_template.html */,
				AA64777C28E63B1F006C9AF2 /* youtube-inject-bundle.js */,
			);
			path = Resources;
			sourceTree = "<group>";
		};
		31F7F2A4288AD299001C0D64 /* BadgeAnimations */ = {
			isa = PBXGroup;
			children = (
				3184AC6B288F29C600C35E4B /* BadgeAnimationContainer */,
				3171D6DC2889B6700068632A /* CookieManaged */,
				31F7F2A5288AD2CA001C0D64 /* NavigationBarBadgeAnimationView.swift */,
				31CF3431288B0B1B0087244B /* NavigationBarBadgeAnimator.swift */,
			);
			path = BadgeAnimations;
			sourceTree = "<group>";
		};
		336D5AEA262D8D3C0052E0C9 /* duckduckgo-find-in-page */ = {
			isa = PBXGroup;
			children = (
				336D5AEE262D8D3C0052E0C9 /* dist */,
			);
			name = "duckduckgo-find-in-page";
			path = "Submodules/duckduckgo-find-in-page";
			sourceTree = SOURCE_ROOT;
		};
		336D5AEE262D8D3C0052E0C9 /* dist */ = {
			isa = PBXGroup;
			children = (
				336D5AEF262D8D3C0052E0C9 /* findinpage.js */,
			);
			path = dist;
			sourceTree = "<group>";
		};
		373A1AA6283ECC8000586521 /* HTML */ = {
			isa = PBXGroup;
			children = (
				373A1AA7283ED1B900586521 /* BookmarkHTMLReader.swift */,
				373A1AAF2842C4EA00586521 /* BookmarkHTMLImporter.swift */,
			);
			path = HTML;
			sourceTree = "<group>";
		};
		37534CA128113277002621E7 /* TabLazyLoader */ = {
			isa = PBXGroup;
			children = (
				37534C9F28113101002621E7 /* LazyLoadable.swift */,
				37534CA2281132CB002621E7 /* TabLazyLoaderDataSource.swift */,
				37B11B3828095E6600CBB621 /* TabLazyLoader.swift */,
			);
			path = TabLazyLoader;
			sourceTree = "<group>";
		};
		376718FE28E58504003A2A15 /* Youtube Player */ = {
			isa = PBXGroup;
			children = (
				3714B1E828EDBAAB0056C57A /* PrivatePlayerTests.swift */,
				376718FF28E58513003A2A15 /* PrivatePlayerURLExtensionTests.swift */,
			);
			path = "Youtube Player";
			sourceTree = "<group>";
		};
		3776582B27F7163B009A6B35 /* Website Breakage Report */ = {
			isa = PBXGroup;
			children = (
				3776582C27F71652009A6B35 /* WebsiteBreakageReportTests.swift */,
			);
			path = "Website Breakage Report";
			sourceTree = "<group>";
		};
		378205F9283C275E00D1D4AA /* Menus */ = {
			isa = PBXGroup;
			children = (
				378205FA283C277800D1D4AA /* MainMenuTests.swift */,
			);
			path = Menus;
			sourceTree = "<group>";
		};
		37BF3F12286D8A4B00BD9014 /* Pinned Tabs */ = {
			isa = PBXGroup;
			children = (
				37D2377D287EFEB300BCE03B /* Model */,
				37BF3F1C286F0A6100BD9014 /* View */,
			);
			path = "Pinned Tabs";
			sourceTree = "<group>";
		};
		37BF3F1C286F0A6100BD9014 /* View */ = {
			isa = PBXGroup;
			children = (
				37D23783287F4D6A00BCE03B /* PinnedTabsHostingView.swift */,
				37BF3F1F286F0A7A00BD9014 /* PinnedTabsView.swift */,
				37054FC82873301700033B6F /* PinnedTabView.swift */,
			);
			path = View;
			sourceTree = "<group>";
		};
		37CD54C027F2FDD100F1F7B9 /* Model */ = {
			isa = PBXGroup;
			children = (
				37CD54C427F2FDD100F1F7B9 /* PreferencesSection.swift */,
				37CD54C627F2FDD100F1F7B9 /* PreferencesSidebarModel.swift */,
				37A4CEB9282E992F00D75B89 /* StartupPreferences.swift */,
				37CD54C827F2FDD100F1F7B9 /* DefaultBrowserPreferences.swift */,
				37CD54C727F2FDD100F1F7B9 /* AppearancePreferences.swift */,
				37CD54C127F2FDD100F1F7B9 /* PrivacyPreferencesModel.swift */,
				4B0511A6262CAA5A00F6079C /* PrivacySecurityPreferences.swift */,
				37F19A6628E1B43200740DC6 /* PrivatePlayerPreferences.swift */,
				37CD54C227F2FDD100F1F7B9 /* AutofillPreferencesModel.swift */,
				3776582E27F82E62009A6B35 /* AutofillPreferences.swift */,
				37CD54C327F2FDD100F1F7B9 /* DownloadsPreferences.swift */,
				37CD54C527F2FDD100F1F7B9 /* AboutModel.swift */,
			);
			path = Model;
			sourceTree = "<group>";
		};
		37D2377D287EFEB300BCE03B /* Model */ = {
			isa = PBXGroup;
			children = (
				37BF3F1E286F0A7A00BD9014 /* PinnedTabsViewModel.swift */,
				37BF3F13286D8A6500BD9014 /* PinnedTabsManager.swift */,
			);
			path = Model;
			sourceTree = "<group>";
		};
		37D2377E287EFECD00BCE03B /* Pinned Tabs */ = {
			isa = PBXGroup;
			children = (
				37D2377F287EFEE200BCE03B /* PinnedTabsManagerTests.swift */,
				37D23786287F5C2900BCE03B /* PinnedTabsViewModelTests.swift */,
			);
			path = "Pinned Tabs";
			sourceTree = "<group>";
		};
		4B02197B25E05FAC00ED7DEA /* Fireproofing */ = {
			isa = PBXGroup;
			children = (
				4B02197E25E05FAC00ED7DEA /* Extensions */,
				4B02198025E05FAC00ED7DEA /* Model */,
				4B02198225E05FAC00ED7DEA /* View */,
			);
			path = Fireproofing;
			sourceTree = "<group>";
		};
		4B02197E25E05FAC00ED7DEA /* Extensions */ = {
			isa = PBXGroup;
			children = (
				4B02197F25E05FAC00ED7DEA /* FireproofingURLExtensions.swift */,
			);
			path = Extensions;
			sourceTree = "<group>";
		};
		4B02198025E05FAC00ED7DEA /* Model */ = {
			isa = PBXGroup;
			children = (
				4B02198125E05FAC00ED7DEA /* FireproofDomains.swift */,
				B6830960274CDE99004B46BB /* FireproofDomainsContainer.swift */,
				B6830962274CDEC7004B46BB /* FireproofDomainsStore.swift */,
				B6085D072743993C00A9C456 /* FireproofDomains.xcdatamodeld */,
			);
			path = Model;
			sourceTree = "<group>";
		};
		4B02198225E05FAC00ED7DEA /* View */ = {
			isa = PBXGroup;
			children = (
				4B02198325E05FAC00ED7DEA /* FireproofInfoViewController.swift */,
				4B02198425E05FAC00ED7DEA /* Fireproofing.storyboard */,
			);
			path = View;
			sourceTree = "<group>";
		};
		4B02199725E063DE00ED7DEA /* Fireproofing */ = {
			isa = PBXGroup;
			children = (
				4B02199925E063DE00ED7DEA /* FireproofDomainsTests.swift */,
				4B02199A25E063DE00ED7DEA /* FireproofingURLExtensionsTests.swift */,
				B6BBF1712744CE36004F850E /* FireproofDomainsStoreMock.swift */,
			);
			path = Fireproofing;
			sourceTree = "<group>";
		};
		4B0511A2262CAA5A00F6079C /* Preferences */ = {
			isa = PBXGroup;
			children = (
				37CD54C027F2FDD100F1F7B9 /* Model */,
				4B0511AA262CAA5A00F6079C /* View */,
			);
			path = Preferences;
			sourceTree = "<group>";
		};
		4B0511AA262CAA5A00F6079C /* View */ = {
			isa = PBXGroup;
			children = (
				4B0511AD262CAA5A00F6079C /* FireproofDomains.storyboard */,
				4B0511B4262CAA5A00F6079C /* FireproofDomainsViewController.swift */,
				37AFCE8027DA2CA600471A10 /* PreferencesViewController.swift */,
				37AFCE8827DA33BA00471A10 /* Preferences.swift */,
				37AFCE8627DA334800471A10 /* PreferencesRootView.swift */,
				37AFCE8427DA2D3900471A10 /* PreferencesSidebar.swift */,
				37AFCE8A27DB69BC00471A10 /* PreferencesGeneralView.swift */,
				37D2771427E870D4003365FD /* PreferencesAppearanceView.swift */,
				37CC53EB27E8A4D10028713D /* PreferencesPrivacyView.swift */,
				37F19A6428E1B3FB00740DC6 /* PreferencesPrivatePlayerView.swift */,
				379DE4BC27EA31AC002CC3DE /* PreferencesAutofillView.swift */,
				37CC53EF27E8D1440028713D /* PreferencesDownloadsView.swift */,
				37AFCE9127DB8CAD00471A10 /* PreferencesAboutView.swift */,
			);
			path = View;
			sourceTree = "<group>";
		};
		4B0511EE262CAEB300F6079C /* Preferences */ = {
			isa = PBXGroup;
			children = (
				37CD54B427F1AC1300F1F7B9 /* PreferencesSidebarModelTests.swift */,
				37CD54B627F1B28A00F1F7B9 /* DefaultBrowserPreferencesTests.swift */,
				37CD54B827F1F8AC00F1F7B9 /* AppearancePreferencesTests.swift */,
				37CD54BA27F25A4000F1F7B9 /* DownloadsPreferencesTests.swift */,
				3776583027F8325B009A6B35 /* AutofillPreferencesTests.swift */,
				37CD54BC27F2ECAE00F1F7B9 /* AutofillPreferencesModelTests.swift */,
				378205F7283BC6A600D1D4AA /* StartupPreferencesTests.swift */,
				3714B1E628EDB7FA0056C57A /* PrivatePlayerPreferencesTests.swift */,
			);
			path = Preferences;
			sourceTree = "<group>";
		};
		4B1AD89E25FC27E200261379 /* Integration Tests */ = {
			isa = PBXGroup;
			children = (
				B31055CC27A1BA39001AC618 /* Autoconsent */,
				4B1AD91625FC46FB00261379 /* CoreDataEncryptionTests.swift */,
				4BA1A6EA258C288C00F6F690 /* EncryptionKeyStoreTests.swift */,
				4B1AD8A125FC27E200261379 /* Info.plist */,
			);
			path = "Integration Tests";
			sourceTree = "<group>";
		};
		4B379C1C27BDB7EA008A968E /* Device Authentication */ = {
			isa = PBXGroup;
			children = (
				4BBC169F27C4859400E00A38 /* DeviceAuthenticationService.swift */,
				4B379C2127BDBA29008A968E /* LocalAuthenticationService.swift */,
				4BBC16A127C485BC00E00A38 /* DeviceIdleStateDetector.swift */,
				4B379C1427BD91E3008A968E /* QuartzIdleStateProvider.swift */,
				4B379C1D27BDB7FF008A968E /* DeviceAuthenticator.swift */,
			);
			path = "Device Authentication";
			sourceTree = "<group>";
		};
		4B43468D285ED6BD00177407 /* Bookmarks Bar */ = {
			isa = PBXGroup;
			children = (
				4B43468E285ED6CB00177407 /* ViewModel */,
			);
			path = "Bookmarks Bar";
			sourceTree = "<group>";
		};
		4B43468E285ED6CB00177407 /* ViewModel */ = {
			isa = PBXGroup;
			children = (
				4B43468F285ED7A100177407 /* BookmarksBarViewModelTests.swift */,
			);
			path = ViewModel;
			sourceTree = "<group>";
		};
		4B59023726B35F3600489384 /* Chromium */ = {
			isa = PBXGroup;
			children = (
				4B59023826B35F3600489384 /* ChromeDataImporter.swift */,
				4B59023926B35F3600489384 /* ChromiumLoginReader.swift */,
				4BE53373286E39F10019DBFD /* ChromiumKeychainPrompt.swift */,
				4B59023B26B35F3600489384 /* ChromiumDataImporter.swift */,
				4B59023C26B35F3600489384 /* BraveDataImporter.swift */,
				4B8AC93226B3B06300879451 /* EdgeDataImporter.swift */,
			);
			path = Chromium;
			sourceTree = "<group>";
		};
		4B6160D125B14E5E007DE5B2 /* Content Blocker */ = {
			isa = PBXGroup;
			children = (
				EAA29AEB278D2E51007070CF /* fonts */,
				026ADE1326C3010C002518EE /* macos-config.json */,
				9833913027AAA4B500DAF119 /* trackerData.json */,
				EAE427FF275D47FA00DAC26B /* ClickToLoadModel.swift */,
				85AC3B0425D6B1D800C7D2AA /* ScriptSourceProviding.swift */,
				9826B09F2747DF3D0092F683 /* ContentBlocking.swift */,
				9812D894276CEDA5004B6181 /* ContentBlockerRulesLists.swift */,
				9833912E27AAA3CE00DAF119 /* AppTrackerDataSetProvider.swift */,
				9826B0A12747DFEB0092F683 /* AppPrivacyConfigurationDataProvider.swift */,
				EA18D1C9272F0DC8006DC101 /* social_images */,
				EA0BA3A8272217E6002A0B6C /* ClickToLoadUserScript.swift */,
				EAFAD6C92728BD1200F9DF00 /* clickToLoad.js */,
				EA47767F272A21B700419EDA /* clickToLoadConfig.json */,
				EA4617EF273A28A700F110A2 /* fb-tds.json */,
				EAC80DDF271F6C0100BBF02D /* fb-sdk.js */,
			);
			path = "Content Blocker";
			sourceTree = "<group>";
		};
		4B65143C26392483005B46EB /* Email */ = {
			isa = PBXGroup;
			children = (
				4B65143D263924B5005B46EB /* EmailUrlExtensions.swift */,
				85378D9F274E6F42007C5CBF /* NSNotificationName+EmailManager.swift */,
				85378DA1274E7F25007C5CBF /* EmailManagerRequestDelegate.swift */,
			);
			path = Email;
			sourceTree = "<group>";
		};
		4B677422255DBEB800025BD8 /* Smarter Encryption */ = {
			isa = PBXGroup;
			children = (
				CB6BCDF827C6BEFF00CC76DC /* PrivacyFeatures.swift */,
				4B677429255DBEB800025BD8 /* HTTPSBloomFilterSpecification.swift */,
				CB6BCDF727C689FE00CC76DC /* Resources */,
				4B67742D255DBEB800025BD8 /* Store */,
			);
			path = "Smarter Encryption";
			sourceTree = "<group>";
		};
		4B67742D255DBEB800025BD8 /* Store */ = {
			isa = PBXGroup;
			children = (
				4B677430255DBEB800025BD8 /* AppHTTPSUpgradeStore.swift */,
				4B67742E255DBEB800025BD8 /* HTTPSUpgrade.xcdatamodeld */,
			);
			path = Store;
			sourceTree = "<group>";
		};
		4B67743D255DBEEA00025BD8 /* Database */ = {
			isa = PBXGroup;
			children = (
				4B677440255DBEEA00025BD8 /* Database.swift */,
				B6085D052743905F00A9C456 /* CoreDataStore.swift */,
				AA7E919B2875C65000AB6B62 /* Stored.swift */,
			);
			path = Database;
			sourceTree = "<group>";
		};
		4B677447255DBF1400025BD8 /* Submodules */ = {
			isa = PBXGroup;
			children = (
				339A6B5726A044BA00E3DAE8 /* duckduckgo-privacy-dashboard */,
				336D5AEA262D8D3C0052E0C9 /* duckduckgo-find-in-page */,
			);
			name = Submodules;
			sourceTree = "<group>";
		};
		4B70BFFD27B0793D000386ED /* Crash Reports */ = {
			isa = PBXGroup;
			children = (
				4B70BFFE27B0793D000386ED /* Example Crash Reports */,
				4B70C00027B0793D000386ED /* CrashReportTests.swift */,
			);
			path = "Crash Reports";
			sourceTree = "<group>";
		};
		4B70BFFE27B0793D000386ED /* Example Crash Reports */ = {
			isa = PBXGroup;
			children = (
				4B70BFFF27B0793D000386ED /* DuckDuckGo-ExampleCrash.ips */,
			);
			path = "Example Crash Reports";
			sourceTree = "<group>";
		};
		4B723DEA26B0002B00E14D75 /* Data Import */ = {
			isa = PBXGroup;
			children = (
				4B723DEB26B0002B00E14D75 /* DataImport.swift */,
				4B5A4F4B27F3A5AA008FBD88 /* NSNotificationName+DataImport.swift */,
				4B59024726B3673600489384 /* ThirdPartyBrowser.swift */,
				4B7A57CE279A4EF300B1C70E /* ChromePreferences.swift */,
				4BB99CF326FE191E001E4761 /* Bookmarks */,
				4B723DF126B0002B00E14D75 /* Logins */,
				4B723DEC26B0002B00E14D75 /* View */,
			);
			path = "Data Import";
			sourceTree = "<group>";
		};
		4B723DEC26B0002B00E14D75 /* View */ = {
			isa = PBXGroup;
			children = (
				85C48CD027908C1000D3263E /* BrowserImportMoreInfoViewController.swift */,
				4B78A86A26BB3ADD0071BB16 /* BrowserImportSummaryViewController.swift */,
				4B59024226B35F7C00489384 /* BrowserImportViewController.swift */,
				4B723DF026B0002B00E14D75 /* FileImportSummaryViewController.swift */,
				4B723DEF26B0002B00E14D75 /* FileImportViewController.swift */,
				4B723DED26B0002B00E14D75 /* DataImport.storyboard */,
				4B723DEE26B0002B00E14D75 /* DataImportViewController.swift */,
				4B8AC93426B3B2FD00879451 /* NSAlert+DataImport.swift */,
				4BB99D0526FE1979001E4761 /* RequestFilePermissionViewController.swift */,
			);
			path = View;
			sourceTree = "<group>";
		};
		4B723DF126B0002B00E14D75 /* Logins */ = {
			isa = PBXGroup;
			children = (
				4B8AC93726B489C500879451 /* Firefox */,
				4B59023726B35F3600489384 /* Chromium */,
				4B723DF426B0002B00E14D75 /* LoginImport.swift */,
				4B723DF226B0002B00E14D75 /* SecureVault */,
				4B723DF526B0002B00E14D75 /* CSV */,
			);
			path = Logins;
			sourceTree = "<group>";
		};
		4B723DF226B0002B00E14D75 /* SecureVault */ = {
			isa = PBXGroup;
			children = (
				4B723DF326B0002B00E14D75 /* SecureVaultLoginImporter.swift */,
			);
			path = SecureVault;
			sourceTree = "<group>";
		};
		4B723DF526B0002B00E14D75 /* CSV */ = {
			isa = PBXGroup;
			children = (
				4B723DF626B0002B00E14D75 /* CSVParser.swift */,
				4B723DF726B0002B00E14D75 /* CSVImporter.swift */,
			);
			path = CSV;
			sourceTree = "<group>";
		};
		4B723DF826B0002B00E14D75 /* Data Export */ = {
			isa = PBXGroup;
			children = (
				859E7D6A27453BF3009C2B69 /* BookmarksExporter.swift */,
				4B723DFD26B0002B00E14D75 /* CSVLoginExporter.swift */,
			);
			path = "Data Export";
			sourceTree = "<group>";
		};
		4B723DFE26B0003E00E14D75 /* Data Import */ = {
			isa = PBXGroup;
			children = (
				373A1AB128451ED400586521 /* BookmarksHTMLImporterTests.swift */,
				373A1AA9283ED86C00586521 /* BookmarksHTMLReaderTests.swift */,
				4B3F641D27A8D3BD00E0C118 /* BrowserProfileTests.swift */,
				4BB99D0C26FE1A83001E4761 /* ChromiumBookmarksReaderTests.swift */,
				4B98D27928D95F1A003C2B6F /* ChromiumFaviconsReaderTests.swift */,
				4B59024B26B38BB800489384 /* ChromiumLoginReaderTests.swift */,
				4B723E0126B0003E00E14D75 /* CSVImporterTests.swift */,
				4B723E0026B0003E00E14D75 /* CSVParserTests.swift */,
				4B723DFF26B0003E00E14D75 /* DataImportMocks.swift */,
				4BB99D0D26FE1A83001E4761 /* FirefoxBookmarksReaderTests.swift */,
				4B98D27B28D960DD003C2B6F /* FirefoxFaviconsReaderTests.swift */,
				4B43469428655D1400177407 /* FirefoxDataImporterTests.swift */,
				4B2975982828285900187C4E /* FirefoxKeyReaderTests.swift */,
				4B8AC93C26B49BE600879451 /* FirefoxLoginReaderTests.swift */,
				4BB99D0E26FE1A84001E4761 /* SafariBookmarksReaderTests.swift */,
				4BF4951726C08395000547B8 /* ThirdPartyBrowserTests.swift */,
				37A803DA27FD69D300052F4C /* Data Import Resources */,
			);
			path = "Data Import";
			sourceTree = "<group>";
		};
		4B723E0226B0003E00E14D75 /* Data Export */ = {
			isa = PBXGroup;
			children = (
				859E7D6C274548F2009C2B69 /* BookmarksExporterTests.swift */,
				4B723E0426B0003E00E14D75 /* CSVLoginExporterTests.swift */,
				4B723E0326B0003E00E14D75 /* MockSecureVault.swift */,
			);
			path = "Data Export";
			sourceTree = "<group>";
		};
		4B82E9B725B6A04B00656FE7 /* Content Blocker */ = {
			isa = PBXGroup;
			children = (
				98EB5D0F27516A4800681FE6 /* AppPrivacyConfigurationTests.swift */,
				9833913227AAAEEE00DAF119 /* EmbeddedTrackerDataTests.swift */,
				EA1E52B42798CF98002EC53C /* ClickToLoadModelTests.swift */,
				EA8AE769279FBDB20078943E /* ClickToLoadTDSTests.swift */,
				B610F2E527AA388100FCEBE9 /* ContentBlockingUpdatingTests.swift */,
				B610F2E727AA397100FCEBE9 /* ContentBlockerRulesManagerMock.swift */,
			);
			path = "Content Blocker";
			sourceTree = "<group>";
		};
		4B8AC93726B489C500879451 /* Firefox */ = {
			isa = PBXGroup;
			children = (
				4B8AC93826B48A5100879451 /* FirefoxLoginReader.swift */,
				4B29759628281F0900187C4E /* FirefoxEncryptionKeyReader.swift */,
				4B5FF67726B602B100D42879 /* FirefoxDataImporter.swift */,
				4B8AC93A26B48ADF00879451 /* ASN1Parser.swift */,
				4B29759A28284DBC00187C4E /* FirefoxBerkeleyDatabaseReader.h */,
				4B29759B28284DBC00187C4E /* FirefoxBerkeleyDatabaseReader.m */,
			);
			path = Firefox;
			sourceTree = "<group>";
		};
		4B9292AD26670F5300AD2C21 /* Extensions */ = {
			isa = PBXGroup;
			children = (
				4B9292D62667124000AD2C21 /* NSPopUpButtonExtension.swift */,
				4B9292AE26670F5300AD2C21 /* NSOutlineViewExtensions.swift */,
			);
			path = Extensions;
			sourceTree = "<group>";
		};
		4B98D27E28D9722A003C2B6F /* Home Page */ = {
			isa = PBXGroup;
			children = (
				4B98D27F28D9722A003C2B6F /* RecentlyVisitedSiteModelTests.swift */,
			);
			path = "Home Page";
			sourceTree = "<group>";
		};
		4BA1A691258B06F600F6F690 /* File System */ = {
			isa = PBXGroup;
			children = (
				4BA1A69A258B076900F6F690 /* FileStore.swift */,
				4BA1A69F258B079600F6F690 /* DataEncryption.swift */,
				4BA1A6A4258B07DF00F6F690 /* EncryptedValueTransformer.swift */,
				4BBF0914282DD40100EE1418 /* TemporaryFileHandler.swift */,
				4BA1A6A9258B07F400F6F690 /* EncryptionKeys */,
			);
			path = "File System";
			sourceTree = "<group>";
		};
		4BA1A6A9258B07F400F6F690 /* EncryptionKeys */ = {
			isa = PBXGroup;
			children = (
				4BA1A6B2258B080A00F6F690 /* EncryptionKeyGeneration.swift */,
				4BA1A6B7258B081600F6F690 /* EncryptionKeyStoring.swift */,
				4BA1A6BC258B082300F6F690 /* EncryptionKeyStore.swift */,
			);
			path = EncryptionKeys;
			sourceTree = "<group>";
		};
		4BA1A6CE258BF58C00F6F690 /* File System */ = {
			isa = PBXGroup;
			children = (
				4BA1A6D8258C0CB300F6F690 /* DataEncryptionTests.swift */,
				4BA1A6FD258C5C1300F6F690 /* EncryptedValueTransformerTests.swift */,
				4BA1A6E5258C270800F6F690 /* EncryptionKeyGeneratorTests.swift */,
				4BA1A6F5258C4F9600F6F690 /* EncryptionMocks.swift */,
				4BA1A6DD258C100A00F6F690 /* FileStoreTests.swift */,
				4B11060925903EAC0039B979 /* CoreDataEncryptionTests.swift */,
				4B11060325903E570039B979 /* CoreDataEncryptionTesting.xcdatamodeld */,
				B662D3DD275613BB0035D4D6 /* EncryptionKeyStoreMock.swift */,
				B6A5A27825B93FFE00AA7ADA /* StateRestorationManagerTests.swift */,
				B6A5A27D25B9403E00AA7ADA /* FileStoreMock.swift */,
				4BBF0916282DD6EF00EE1418 /* TemporaryFileHandlerTests.swift */,
				378205F52837CBA800D1D4AA /* SavedStateMock.swift */,
			);
			path = "File System";
			sourceTree = "<group>";
		};
		4BB88B4E25B7BA20006F6B06 /* Utilities */ = {
			isa = PBXGroup;
			children = (
				4BB88B5A25B7BA50006F6B06 /* Instruments.swift */,
				85799C1725DEBB3F0007EC87 /* Logging.swift */,
				4BB88B4F25B7BA2B006F6B06 /* TabInstrumentation.swift */,
				85C6A29525CC1FFD00EEB5F1 /* UserDefaultsWrapper.swift */,
				B6AAAC2C260330580029438D /* PublishedAfter.swift */,
				4BB6CE5E26B77ED000EC5860 /* Cryptography.swift */,
				37534CA62811988E002621E7 /* AdjacentItemEnumerator.swift */,
			);
			path = Utilities;
			sourceTree = "<group>";
		};
		4BB99CF326FE191E001E4761 /* Bookmarks */ = {
			isa = PBXGroup;
			children = (
				4BB99CF426FE191E001E4761 /* Firefox */,
				4BB99CF626FE191E001E4761 /* BookmarkImport.swift */,
				4BB99CF726FE191E001E4761 /* CoreDataBookmarkImporter.swift */,
				4BB99CF826FE191E001E4761 /* Chromium */,
				4BB99CFB26FE191E001E4761 /* Safari */,
				373A1AA6283ECC8000586521 /* HTML */,
			);
			path = Bookmarks;
			sourceTree = "<group>";
		};
		4BB99CF426FE191E001E4761 /* Firefox */ = {
			isa = PBXGroup;
			children = (
				4BB99CF526FE191E001E4761 /* FirefoxBookmarksReader.swift */,
				4B0A63E7289DB58E00378EF7 /* FirefoxFaviconsReader.swift */,
			);
			path = Firefox;
			sourceTree = "<group>";
		};
		4BB99CF826FE191E001E4761 /* Chromium */ = {
			isa = PBXGroup;
			children = (
				4BB99CF926FE191E001E4761 /* ChromiumBookmarksReader.swift */,
				4B0AACAB28BC63ED001038AC /* ChromiumFaviconsReader.swift */,
				4BB99CFA26FE191E001E4761 /* ImportedBookmarks.swift */,
			);
			path = Chromium;
			sourceTree = "<group>";
		};
		4BB99CFB26FE191E001E4761 /* Safari */ = {
			isa = PBXGroup;
			children = (
				4BB99CFC26FE191E001E4761 /* SafariBookmarksReader.swift */,
				4BB99CFD26FE191E001E4761 /* SafariDataImporter.swift */,
				4B0AACAD28BC6FD0001038AC /* SafariFaviconsReader.swift */,
			);
			path = Safari;
			sourceTree = "<group>";
		};
		4BBC16A327C488B900E00A38 /* Device Authentication */ = {
			isa = PBXGroup;
			children = (
				4BBC16A427C488C900E00A38 /* DeviceAuthenticatorTests.swift */,
			);
			path = "Device Authentication";
			sourceTree = "<group>";
		};
		4BD18F02283F0F1000058124 /* View */ = {
			isa = PBXGroup;
			children = (
				4BD18EFF283F0BC500058124 /* BookmarksBarViewController.swift */,
				4BE41A5D28446EAD00760399 /* BookmarksBarViewModel.swift */,
				4BD18F04283F151F00058124 /* BookmarksBar.storyboard */,
				4BE5336A286912D40019DBFD /* BookmarksBarCollectionViewItem.swift */,
				4BE53369286912D40019DBFD /* BookmarksBarCollectionViewItem.xib */,
				4BE5336D286915A10019DBFD /* HorizontallyCenteredLayout.swift */,
			);
			path = View;
			sourceTree = "<group>";
		};
		4BF6961B28BE90E800D402D4 /* Autoconsent */ = {
			isa = PBXGroup;
			children = (
				FD23FD2A28816606007F6985 /* AutoconsentMessageProtocolTests.swift */,
			);
			path = Autoconsent;
			sourceTree = "<group>";
		};
		4BFD356E283ADE8B00CE9234 /* Bookmarks Bar */ = {
			isa = PBXGroup;
			children = (
				4BD18F02283F0F1000058124 /* View */,
			);
			path = "Bookmarks Bar";
			sourceTree = "<group>";
		};
		7B1E819A27C8874900FF0E60 /* Autofill */ = {
			isa = PBXGroup;
			children = (
				7B1E819B27C8874900FF0E60 /* ContentOverlayPopover.swift */,
				7B1E819C27C8874900FF0E60 /* ContentOverlay.storyboard */,
				7B1E819D27C8874900FF0E60 /* ContentOverlayViewController.swift */,
			);
			path = Autofill;
			sourceTree = "<group>";
		};
		7B4CE8DB26F02108009134B1 /* UI Tests */ = {
			isa = PBXGroup;
			children = (
				7B4CE8E626F02134009134B1 /* TabBarTests.swift */,
				7B4CE8DE26F02108009134B1 /* Info.plist */,
			);
			path = "UI Tests";
			sourceTree = "<group>";
		};
		853014D425E6709500FB8205 /* Support */ = {
			isa = PBXGroup;
			children = (
				853014D525E671A000FB8205 /* PageObserverUserScript.swift */,
			);
			path = Support;
			sourceTree = "<group>";
		};
		85378D9A274E618C007C5CBF /* Message Views */ = {
			isa = PBXGroup;
			children = (
				85378D9B274E61B8007C5CBF /* MessageViews.storyboard */,
				85378D9D274E664C007C5CBF /* PopoverMessageViewController.swift */,
			);
			path = "Message Views";
			sourceTree = "<group>";
		};
		8553FF50257523630029327F /* File Download */ = {
			isa = PBXGroup;
			children = (
				8553FF51257523760029327F /* URLSuggestedFilenameTests.swift */,
				B630793926731F2600DCEE41 /* FileDownloadManagerTests.swift */,
				B630794126731F5400DCEE41 /* WKDownloadMock.swift */,
				B693955C26F19CD70015B914 /* DownloadListStoreTests.swift */,
				B693955E26F1C17F0015B914 /* DownloadListCoordinatorTests.swift */,
				B693956026F1C1BC0015B914 /* DownloadListStoreMock.swift */,
				B693956226F1C2A40015B914 /* FileDownloadManagerMock.swift */,
				B693956726F352DB0015B914 /* DownloadsWebViewMock.h */,
				B693956826F352DB0015B914 /* DownloadsWebViewMock.m */,
			);
			path = "File Download";
			sourceTree = "<group>";
		};
		8556A60C256C15C60092FA9D /* File Download */ = {
			isa = PBXGroup;
			children = (
				B6B1E87C26D5DA020062C350 /* View */,
				B61EF3EA266F91D700B4D78F /* Extensions */,
				8556A615256C15E10092FA9D /* Model */,
				B6C0B23126E71A800031CB7F /* Services */,
			);
			path = "File Download";
			sourceTree = "<group>";
		};
		8556A615256C15E10092FA9D /* Model */ = {
			isa = PBXGroup;
			children = (
				856C98DE257014BD00A22F1F /* FileDownloadManager.swift */,
				B6C0B23526E732000031CB7F /* DownloadListItem.swift */,
				B6A924D82664C72D001A28CA /* WebKitDownloadTask.swift */,
				B6C0B22D26E61CE70031CB7F /* DownloadViewModel.swift */,
				B6C0B23D26E8BF1F0031CB7F /* DownloadListViewModel.swift */,
				B6C0B23826E742610031CB7F /* FileDownloadError.swift */,
				B6A924DD2664CA08001A28CA /* LegacyWebKitDownloadDelegate.swift */,
				B693955A26F0CE300015B914 /* WebKitDownloadDelegate.swift */,
				B6A924D32664BBB9001A28CA /* WKWebViewDownloadDelegate.swift */,
				B6E61EE7263ACE16004E11AB /* UTType.swift */,
			);
			path = Model;
			sourceTree = "<group>";
		};
		85589E8527BBB8DD0038AD11 /* Model */ = {
			isa = PBXGroup;
			children = (
				85589E8627BBB8F20038AD11 /* HomePageFavoritesModel.swift */,
				85AC7ADC27BEB6EE00FFB69B /* HomePageDefaultBrowserModel.swift */,
				85589E9027BFB9810038AD11 /* HomePageRecentlyVisitedModel.swift */,
			);
			path = Model;
			sourceTree = "<group>";
		};
		85707F2F276A7DB000DC0649 /* ViewModel */ = {
			isa = PBXGroup;
			children = (
				85707F30276A7DCA00DC0649 /* OnboardingViewModel.swift */,
			);
			path = ViewModel;
			sourceTree = "<group>";
		};
		8585B63526D6E5F600C1416F /* SwiftUI */ = {
			isa = PBXGroup;
			children = (
				8585B63726D6E66C00C1416F /* ButtonStyles.swift */,
				85589E8A27BBBADC0038AD11 /* ColorExtensions.swift */,
				85589E9527BFE25D0038AD11 /* FailedAssertionView.swift */,
				85589E9927BFE3C30038AD11 /* FaviconView.swift */,
				85C5991A27D10CF000E605B2 /* FireAnimationView.swift */,
				85589E9727BFE2DA0038AD11 /* HoverButton.swift */,
				4BE65484271FCD7B008D1D63 /* LoginFaviconView.swift */,
				85707F2D276A394C00DC0649 /* ViewExtensions.swift */,
				371E141827E92E42009E3B5B /* MultilineScrollableTextFix.swift */,
				37CD54B227EE509700F1F7B9 /* View+Cursor.swift */,
				37BF3F23286F0AAE00BD9014 /* View+RoundedCorners.swift */,
				376705B227EC7D4F00DD8D76 /* TextButton.swift */,
				37CC53F327E8D4620028713D /* NSPathControlView.swift */,
				4B1E6EEF27AB5E5D00F51793 /* NSPopUpButtonView.swift */,
				31C3CE0128EDC1E70002C24A /* CustomRoundedCornersShape.swift */,
			);
			path = SwiftUI;
			sourceTree = "<group>";
		};
		8585B63626D6E61500C1416F /* AppKit */ = {
			isa = PBXGroup;
			children = (
				B65E6B9D26D9EC0800095F96 /* CircularProgressView.swift */,
				B693954626F04BEA0015B914 /* ColorView.swift */,
				B693953E26F04BE70015B914 /* FocusRingView.swift */,
				B693954326F04BE90015B914 /* GradientView.swift */,
				B6B1E88A26D774090062C350 /* LinkButton.swift */,
				B693954426F04BE90015B914 /* LongPressButton.swift */,
				B693953F26F04BE80015B914 /* MouseClickView.swift */,
				B693954926F04BEB0015B914 /* MouseOverButton.swift */,
				AA7EB6DE27E7C57D00036718 /* MouseOverAnimationButton.swift */,
				4B379C2327BDE1B0008A968E /* FlatButton.swift */,
				B693953D26F04BE70015B914 /* MouseOverView.swift */,
				B693953C26F04BE70015B914 /* NibLoadable.swift */,
				B693954726F04BEA0015B914 /* NSSavePanelExtension.swift */,
				B693954126F04BE80015B914 /* PaddedImageButton.swift */,
				B693954026F04BE80015B914 /* ProgressView.swift */,
				B693954826F04BEB0015B914 /* SavePanelAccessoryView.xib */,
				B693954226F04BE90015B914 /* ShadowView.swift */,
				B693954526F04BEA0015B914 /* WindowDraggingView.swift */,
				4BDFA4AD27BF19E500648192 /* ToggleableScrollView.swift */,
				4B17E2D3287380390003BD39 /* PersistentAppInterfaceSettings.swift */,
			);
			path = AppKit;
			sourceTree = "<group>";
		};
		85890634267B6CC500D23B0D /* Secure Vault */ = {
			isa = PBXGroup;
			children = (
				85D885B126A5918E0077C374 /* Extensions */,
				85CC1D7826A05E790062F04E /* Model */,
				85CC1D7F26A05F6C0062F04E /* Services */,
				85CC1D7926A05E820062F04E /* View */,
				B642738127B65BAC0005DFD1 /* SecureVaultErrorReporter.swift */,
			);
			path = "Secure Vault";
			sourceTree = "<group>";
		};
		858A798626A99D9000A75A42 /* Secure Vault */ = {
			isa = PBXGroup;
			children = (
				4BF4EA4F27C71F26004E57C4 /* PasswordManagementListSectionTests.swift */,
				858A798726A99DBE00A75A42 /* PasswordManagementItemListModelTests.swift */,
				858A798926A9B35E00A75A42 /* PasswordManagementItemModelTests.swift */,
			);
			path = "Secure Vault";
			sourceTree = "<group>";
		};
		85A0115D25AF1C4700FA6A0C /* Find In Page */ = {
			isa = PBXGroup;
			children = (
				85A0117325AF2EDF00FA6A0C /* FindInPage.storyboard */,
				85A0118125AF60E700FA6A0C /* FindInPageModel.swift */,
				85A011E925B4D4CA00FA6A0C /* FindInPageUserScript.swift */,
				85A0116825AF1D8900FA6A0C /* FindInPageViewController.swift */,
			);
			path = "Find In Page";
			sourceTree = "<group>";
		};
		85AC3B1525D9BBFA00C7D2AA /* Configuration */ = {
			isa = PBXGroup;
			children = (
				85AC3B1625D9BC1A00C7D2AA /* ConfigurationDownloaderTests.swift */,
				85AC3B4825DAC9BD00C7D2AA /* ConfigurationStorageTests.swift */,
			);
			path = Configuration;
			sourceTree = "<group>";
		};
		85AC3B3325DA828900C7D2AA /* Network */ = {
			isa = PBXGroup;
			children = (
				85AC3B3425DA82A600C7D2AA /* DataTaskProviding.swift */,
			);
			path = Network;
			sourceTree = "<group>";
		};
		85AE2FF024A33A2D002D507F /* Frameworks */ = {
			isa = PBXGroup;
			children = (
				85AE2FF124A33A2D002D507F /* WebKit.framework */,
			);
			name = Frameworks;
			sourceTree = "<group>";
		};
		85B7184727677A7D00B4277F /* Onboarding */ = {
			isa = PBXGroup;
			children = (
				85707F2F276A7DB000DC0649 /* ViewModel */,
				85B7184827677A9200B4277F /* View */,
			);
			path = Onboarding;
			sourceTree = "<group>";
		};
		85B7184827677A9200B4277F /* View */ = {
			isa = PBXGroup;
			children = (
				85707F23276A332A00DC0649 /* OnboardingButtonStyles.swift */,
				85707F29276A35FE00DC0649 /* ActionSpeech.swift */,
				85707F21276A32B600DC0649 /* CallToAction.swift */,
				85707F27276A34D900DC0649 /* DaxSpeech.swift */,
				85B7184927677C2D00B4277F /* Onboarding.storyboard */,
				85707F25276A335700DC0649 /* Onboarding.swift */,
				85707F2B276A364E00DC0649 /* OnboardingFlow.swift */,
				85B7184B27677C6500B4277F /* OnboardingViewController.swift */,
				85B7184D27677CBB00B4277F /* RootView.swift */,
			);
			path = View;
			sourceTree = "<group>";
		};
		85CC1D7826A05E790062F04E /* Model */ = {
			isa = PBXGroup;
			children = (
				4B1E6EEC27AB5E5100F51793 /* PasswordManagementListSection.swift */,
				4B1E6EEB27AB5E5100F51793 /* SecureVaultSorting.swift */,
				85CC1D7A26A05ECF0062F04E /* PasswordManagementItemListModel.swift */,
				85CC1D7C26A05F250062F04E /* PasswordManagementItemModel.swift */,
				4BE6547B271FCD4D008D1D63 /* PasswordManagementCreditCardModel.swift */,
				4BE6547A271FCD4D008D1D63 /* PasswordManagementIdentityModel.swift */,
				4BE6547C271FCD4D008D1D63 /* PasswordManagementLoginModel.swift */,
				4BE6547D271FCD4D008D1D63 /* PasswordManagementNoteModel.swift */,
			);
			path = Model;
			sourceTree = "<group>";
		};
		85CC1D7926A05E820062F04E /* View */ = {
			isa = PBXGroup;
			children = (
				4BBE0AA627B9B027003B37A8 /* PopUpButton.swift */,
				4B1E6EF027AB5E5D00F51793 /* PasswordManagementItemList.swift */,
				4BE65473271FCD40008D1D63 /* EditableTextView.swift */,
				4BE65470271FCD40008D1D63 /* PasswordManagementCreditCardItemView.swift */,
				4BE6546E271FCD40008D1D63 /* PasswordManagementIdentityItemView.swift */,
				4BE65471271FCD40008D1D63 /* PasswordManagementLoginItemView.swift */,
				4BE65472271FCD40008D1D63 /* PasswordManagementNoteItemView.swift */,
				85625997269C9C5F00EE44BC /* PasswordManagementPopover.swift */,
				85625995269C953C00EE44BC /* PasswordManagementViewController.swift */,
				85625993269C8F9600EE44BC /* PasswordManager.storyboard */,
				85890639267BCD8E00D23B0D /* SaveCredentialsPopover.swift */,
				8589063B267BCDC000D23B0D /* SaveCredentialsViewController.swift */,
				4B8A4E0027C8447E005F40E8 /* SaveIdentityPopover.swift */,
				4B8A4DFE27C83B29005F40E8 /* SaveIdentityViewController.swift */,
				4BE4005227CF3DC3007D3161 /* SavePaymentMethodPopover.swift */,
				4BE4005427CF3F19007D3161 /* SavePaymentMethodViewController.swift */,
			);
			path = View;
			sourceTree = "<group>";
		};
		85CC1D7F26A05F6C0062F04E /* Services */ = {
			isa = PBXGroup;
			children = (
				4BE65482271FCD53008D1D63 /* CountryList.swift */,
			);
			path = Services;
			sourceTree = "<group>";
		};
		85D33F1025C82E93002B91A6 /* Configuration */ = {
			isa = PBXGroup;
			children = (
				85480FBA25D181CB009424E3 /* ConfigurationDownloading.swift */,
				85D33F1125C82EB3002B91A6 /* ConfigurationManager.swift */,
				85480FCE25D1AA22009424E3 /* ConfigurationStoring.swift */,
			);
			path = Configuration;
			sourceTree = "<group>";
		};
		85D885B126A5918E0077C374 /* Extensions */ = {
			isa = PBXGroup;
			children = (
				85D885AF26A590A90077C374 /* NSNotificationName+PasswordManager.swift */,
				85D885B226A5A9DE0077C374 /* NSAlert+PasswordManager.swift */,
				858A797E26A79EAA00A75A42 /* UserText+PasswordManager.swift */,
			);
			path = Extensions;
			sourceTree = "<group>";
		};
		85F1B0C725EF9747004792B6 /* App Delegate */ = {
			isa = PBXGroup;
			children = (
				85F1B0C825EF9759004792B6 /* URLEventHandlerTests.swift */,
			);
			path = "App Delegate";
			sourceTree = "<group>";
		};
		85F487B3276A8F1B003CE668 /* Onboarding */ = {
			isa = PBXGroup;
			children = (
				85F487B4276A8F2E003CE668 /* OnboardingTests.swift */,
			);
			path = Onboarding;
			sourceTree = "<group>";
		};
		85F69B3A25EDE7F800978E59 /* Common */ = {
			isa = PBXGroup;
			children = (
				4B723E1726B000DC00E14D75 /* TemporaryFileCreator.swift */,
				4BBF09222830812900EE1418 /* FileSystemDSL.swift */,
				4BBF0924283083EC00EE1418 /* FileSystemDSLTests.swift */,
				4B9292C42667104B00AD2C21 /* CoreDataTestUtilities.swift */,
				B683097A274DCFE3004B46BB /* Database */,
				AAEC74B92642E66600C2EFBC /* Extensions */,
				4BA1A6CE258BF58C00F6F690 /* File System */,
				B6AE74322609AFBB005B9B1A /* Progress */,
				4B0511E6262CAB3700F6079C /* UserDefaultsWrapperUtilities.swift */,
				B6B3E0952654DACD0040E0A2 /* UTTypeTests.swift */,
				B693956626F352940015B914 /* TestsBridging.h */,
			);
			path = Common;
			sourceTree = "<group>";
		};
		AA0877B626D515EE00B05660 /* User Agent */ = {
			isa = PBXGroup;
			children = (
				AA0877BC26D660EC00B05660 /* Model */,
				AA0877BB26D660C900B05660 /* Services */,
			);
			path = "User Agent";
			sourceTree = "<group>";
		};
		AA0877BB26D660C900B05660 /* Services */ = {
			isa = PBXGroup;
			children = (
				AA0877B726D5160D00B05660 /* SafariVersionReaderTests.swift */,
				AA0877B926D5161D00B05660 /* WebKitVersionProviderTests.swift */,
			);
			path = Services;
			sourceTree = "<group>";
		};
		AA0877BC26D660EC00B05660 /* Model */ = {
			isa = PBXGroup;
			children = (
				8546DE6125C03056000CA5E1 /* UserAgentTests.swift */,
			);
			path = Model;
			sourceTree = "<group>";
		};
		AA0877BD26D6610B00B05660 /* Services */ = {
			isa = PBXGroup;
			children = (
				AACF6FD526BC366D00CF09F9 /* SafariVersionReader.swift */,
				AAFE068226C7082D005434CC /* WebKitVersionProvider.swift */,
			);
			path = Services;
			sourceTree = "<group>";
		};
		AA0877BE26D6611300B05660 /* Model */ = {
			isa = PBXGroup;
			children = (
				14505A07256084EF00272CC6 /* UserAgent.swift */,
			);
			path = Model;
			sourceTree = "<group>";
		};
		AA3863C227A1E1C000749AB5 /* Feedback and Breakage */ = {
			isa = PBXGroup;
			children = (
				AA3D531827A2F24C00074EC1 /* View */,
				AA3D531927A2F47100074EC1 /* Model */,
			);
			path = "Feedback and Breakage";
			sourceTree = "<group>";
		};
		AA3D531827A2F24C00074EC1 /* View */ = {
			isa = PBXGroup;
			children = (
				AA3863C427A1E28F00749AB5 /* Feedback.storyboard */,
				371C0A2827E33EDC0070591F /* FeedbackPresenter.swift */,
				AA3D531427A1ED9300074EC1 /* FeedbackWindow.swift */,
				AA3D531627A1EEED00074EC1 /* FeedbackViewController.swift */,
			);
			path = View;
			sourceTree = "<group>";
		};
		AA3D531927A2F47100074EC1 /* Model */ = {
			isa = PBXGroup;
			children = (
				AA3D531A27A2F57E00074EC1 /* Feedback.swift */,
				AA3D531C27A2F58F00074EC1 /* FeedbackSender.swift */,
				AAD8078627B3F45600CF7703 /* WebsiteBreakage.swift */,
				AAD8078427B3F3BE00CF7703 /* WebsiteBreakageSender.swift */,
			);
			path = Model;
			sourceTree = "<group>";
		};
		AA4D700525545EDE00C3411E /* App Delegate */ = {
			isa = PBXGroup;
			children = (
				AA585D81248FD31100E9A3E2 /* AppDelegate.swift */,
				AA4D700625545EF800C3411E /* URLEventHandler.swift */,
				AA4FF40B2624751A004E2377 /* GrammarFeaturesManager.swift */,
				AAD86E51267A0DFF005C11BE /* UpdateController.swift */,
				858A798226A8B75F00A75A42 /* CopyHandler.swift */,
			);
			path = "App Delegate";
			sourceTree = "<group>";
		};
		AA512D1224D99D4900230283 /* Services */ = {
			isa = PBXGroup;
			children = (
				AA6820E325502F19005ED0D5 /* WebsiteDataStore.swift */,
			);
			path = Services;
			sourceTree = "<group>";
		};
		AA585D75248FD31100E9A3E2 = {
			isa = PBXGroup;
			children = (
				85B8757E28B903D900D39E04 /* Configuration.xcconfig */,
				AA68C3D62490F821001B8783 /* README.md */,
				AA585D80248FD31100E9A3E2 /* DuckDuckGo */,
				AA585D93248FD31400E9A3E2 /* Unit Tests */,
				4B1AD89E25FC27E200261379 /* Integration Tests */,
				7B4CE8DB26F02108009134B1 /* UI Tests */,
				AA585D7F248FD31100E9A3E2 /* Products */,
				85AE2FF024A33A2D002D507F /* Frameworks */,
			);
			sourceTree = "<group>";
		};
		AA585D7F248FD31100E9A3E2 /* Products */ = {
			isa = PBXGroup;
			children = (
				AA585D7E248FD31100E9A3E2 /* DuckDuckGo.app */,
				AA585D90248FD31400E9A3E2 /* Unit Tests.xctest */,
				4B1AD89D25FC27E200261379 /* Integration Tests.xctest */,
				7B4CE8DA26F02108009134B1 /* UI Tests.xctest */,
			);
			name = Products;
			sourceTree = "<group>";
		};
		AA585D80248FD31100E9A3E2 /* DuckDuckGo */ = {
			isa = PBXGroup;
			children = (
				B31055BB27A1BA0E001AC618 /* Autoconsent */,
				7B1E819A27C8874900FF0E60 /* Autofill */,
				B6A9E47526146A440067D1B9 /* API */,
				AA4D700525545EDE00C3411E /* App Delegate */,
				AAC5E4C025D6A6A9007F5990 /* Bookmarks */,
				4BFD356E283ADE8B00CE9234 /* Bookmarks Bar */,
				AA86491B24D837DE001BABEE /* Browser Tab */,
				AA86491324D831B9001BABEE /* Common */,
				85D33F1025C82E93002B91A6 /* Configuration */,
				4B6160D125B14E5E007DE5B2 /* Content Blocker */,
				AAC30A24268DF93500D2D9CD /* Crash Reports */,
				4B723DEA26B0002B00E14D75 /* Data Import */,
				4B723DF826B0002B00E14D75 /* Data Export */,
				4B379C1C27BDB7EA008A968E /* Device Authentication */,
				4B65143C26392483005B46EB /* Email */,
				AA5FA695275F823900DCE9C9 /* Favicons */,
				AA3863C227A1E1C000749AB5 /* Feedback and Breakage */,
				8556A60C256C15C60092FA9D /* File Download */,
				85A0115D25AF1C4700FA6A0C /* Find In Page */,
				AA6820E825503A21005ED0D5 /* Fire */,
				4B02197B25E05FAC00ED7DEA /* Fireproofing */,
				B65536902684409300085A79 /* Geolocation */,
				0230C09D271F52D50018F728 /* GPC */,
				AAE75275263B036300B973F8 /* History */,
				AA585DB02490E6FA00E9A3E2 /* Main */,
				AAE71DB225F66A0900D74437 /* Home Page */,
				AA97BF4425135CB60014931A /* Menus */,
				85378D9A274E618C007C5CBF /* Message Views */,
				AA86491524D83384001BABEE /* Navigation Bar */,
				85B7184727677A7D00B4277F /* Onboarding */,
				B64C84DB2692D6E80048FEBE /* Permissions */,
				37BF3F12286D8A4B00BD9014 /* Pinned Tabs */,
				4B0511A2262CAA5A00F6079C /* Preferences */,
				B6FA893A269C414900588ECD /* Privacy Dashboard */,
				AAC6881528626B6F00D54247 /* Recently Closed */,
				85890634267B6CC500D23B0D /* Secure Vault */,
				4B677422255DBEB800025BD8 /* Smarter Encryption */,
				B68458AE25C7E75100DC17B6 /* State Restoration */,
				B6A9E44E26142AF90067D1B9 /* Statistics */,
				4B677447255DBF1400025BD8 /* Submodules */,
				AACB8E7224A4C8BC005F2218 /* Suggestions */,
				AA86491124D8318F001BABEE /* Tab Bar */,
				AAE8B0FD258A416F00E81239 /* Tab Preview */,
				B6040859274B8C5200680351 /* Unprotected Domains */,
				AACF6FD426BC35C200CF09F9 /* User Agent */,
				AA6EF9AE25066F99004754E6 /* Windows */,
				31F28C4B28C8EE9000119F70 /* Youtube Player */,
				AA585D85248FD31400E9A3E2 /* Assets.xcassets */,
				4B677454255DC18000025BD8 /* Bridging.h */,
				AAD86E502678D104005C11BE /* DuckDuckGoCI.entitlements */,
				AA585D8B248FD31400E9A3E2 /* DuckDuckGo.entitlements */,
				AA585D8A248FD31400E9A3E2 /* Info.plist */,
			);
			path = DuckDuckGo;
			sourceTree = "<group>";
		};
		AA585D93248FD31400E9A3E2 /* Unit Tests */ = {
			isa = PBXGroup;
			children = (
				376718FE28E58504003A2A15 /* Youtube Player */,
				B6A5A28C25B962CB00AA7ADA /* App */,
				85F1B0C725EF9747004792B6 /* App Delegate */,
				AA652CAB25DD820D009059CC /* Bookmarks */,
				4B43468D285ED6BD00177407 /* Bookmarks Bar */,
				AA92ACAE24EFE1F5005F41C9 /* Browser Tab */,
				85F69B3A25EDE7F800978E59 /* Common */,
				85AC3B1525D9BBFA00C7D2AA /* Configuration */,
				4B82E9B725B6A04B00656FE7 /* Content Blocker */,
				4B70BFFD27B0793D000386ED /* Crash Reports */,
				4B723E0226B0003E00E14D75 /* Data Export */,
				4B723DFE26B0003E00E14D75 /* Data Import */,
				4BBC16A327C488B900E00A38 /* Device Authentication */,
				8553FF50257523630029327F /* File Download */,
				AA9C361D25518AAB004B1BA3 /* Fire */,
				4B02199725E063DE00ED7DEA /* Fireproofing */,
				B68172AC269EB415006D1092 /* Geolocation */,
				AAEC74AE2642C47300C2EFBC /* History */,
				4B98D27E28D9722A003C2B6F /* Home Page */,
				4BF6961B28BE90E800D402D4 /* Autoconsent */,
				378205F9283C275E00D1D4AA /* Menus */,
				AA91F83627076ED100771A0D /* Navigation Bar */,
				85F487B3276A8F1B003CE668 /* Onboarding */,
				B6106BA126A7BE430013B453 /* Permissions */,
				37D2377E287EFECD00BCE03B /* Pinned Tabs */,
				4B0511EE262CAEB300F6079C /* Preferences */,
				AA7E9174286DAFB700AB6B62 /* Recently Closed */,
				858A798626A99D9000A75A42 /* Secure Vault */,
				B6DA440F2616C0F200DD1EC2 /* Statistics */,
				AA63744E24C9BB4A00AB2AC4 /* Suggestions */,
				AAC9C01224CAFBB700AD1325 /* Tab Bar */,
				AA0877B626D515EE00B05660 /* User Agent */,
				3776582B27F7163B009A6B35 /* Website Breakage Report */,
				AA585D96248FD31400E9A3E2 /* Info.plist */,
			);
			path = "Unit Tests";
			sourceTree = "<group>";
		};
		AA585DB02490E6FA00E9A3E2 /* Main */ = {
			isa = PBXGroup;
			children = (
				AA68C3D824911D56001B8783 /* View */,
			);
			path = Main;
			sourceTree = "<group>";
		};
		AA5FA695275F823900DCE9C9 /* Favicons */ = {
			isa = PBXGroup;
			children = (
				AA5FA698275F90CD00DCE9C9 /* Model */,
				AA5FA69B275F944500DCE9C9 /* Services */,
				4BBD3BFF285ACE090047A89D /* NSNotificationName+Favicons.swift */,
			);
			path = Favicons;
			sourceTree = "<group>";
		};
		AA5FA698275F90CD00DCE9C9 /* Model */ = {
			isa = PBXGroup;
			children = (
				AAA0CC562539EBC90079BC96 /* FaviconUserScript.swift */,
				AA512D1324D99D9800230283 /* FaviconManager.swift */,
				AAEF6BC7276A081C0024DCF4 /* FaviconSelector.swift */,
				AA5FA696275F90C400DCE9C9 /* FaviconImageCache.swift */,
				AA222CB82760F74E00321475 /* FaviconReferenceCache.swift */,
				AA6197C5276B3168008396F0 /* FaviconHostReference.swift */,
				AA6197C3276B314D008396F0 /* FaviconUrlReference.swift */,
				AA5FA699275F91C700DCE9C9 /* Favicon.swift */,
			);
			path = Model;
			sourceTree = "<group>";
		};
		AA5FA69B275F944500DCE9C9 /* Services */ = {
			isa = PBXGroup;
			children = (
				AA5FA69E275F948900DCE9C9 /* Favicons.xcdatamodeld */,
				AA5FA69C275F945C00DCE9C9 /* FaviconStore.swift */,
			);
			path = Services;
			sourceTree = "<group>";
		};
		AA63744E24C9BB4A00AB2AC4 /* Suggestions */ = {
			isa = PBXGroup;
			children = (
				142879D824CE1139005419BB /* ViewModel */,
				AA63745024C9BB9A00AB2AC4 /* Model */,
			);
			path = Suggestions;
			sourceTree = "<group>";
		};
		AA63745024C9BB9A00AB2AC4 /* Model */ = {
			isa = PBXGroup;
			children = (
				AA63745324C9BF9A00AB2AC4 /* SuggestionContainerTests.swift */,
				AA0F3DB6261A566C0077F2D9 /* SuggestionLoadingMock.swift */,
			);
			path = Model;
			sourceTree = "<group>";
		};
		AA652CAB25DD820D009059CC /* Bookmarks */ = {
			isa = PBXGroup;
			children = (
				AA652CAE25DD8228009059CC /* Model */,
				AA652CAF25DD822C009059CC /* Services */,
			);
			path = Bookmarks;
			sourceTree = "<group>";
		};
		AA652CAE25DD8228009059CC /* Model */ = {
			isa = PBXGroup;
			children = (
				4B9292B62667103000AD2C21 /* BookmarkManagedObjectTests.swift */,
				4B9292B72667103000AD2C21 /* BookmarkMigrationTests.swift */,
				4B9292B02667103000AD2C21 /* BookmarkNodePathTests.swift */,
				4B9292B12667103000AD2C21 /* BookmarkNodeTests.swift */,
				4B9292B32667103000AD2C21 /* BookmarkOutlineViewDataSourceTests.swift */,
				4B9292B22667103000AD2C21 /* BookmarkSidebarTreeControllerTests.swift */,
				4B9292B82667103000AD2C21 /* BookmarkTests.swift */,
				4B9292B92667103100AD2C21 /* PasteboardBookmarkTests.swift */,
				4B9292B42667103000AD2C21 /* PasteboardFolderTests.swift */,
				4B9292B52667103000AD2C21 /* TreeControllerTests.swift */,
				AA652CCD25DD9071009059CC /* BookmarkListTests.swift */,
				AA652CD225DDA6E9009059CC /* LocalBookmarkManagerTests.swift */,
			);
			path = Model;
			sourceTree = "<group>";
		};
		AA652CAF25DD822C009059CC /* Services */ = {
			isa = PBXGroup;
			children = (
				AA652CB025DD825B009059CC /* LocalBookmarkStoreTests.swift */,
				AA652CDA25DDAB32009059CC /* BookmarkStoreMock.swift */,
			);
			path = Services;
			sourceTree = "<group>";
		};
		AA6820E825503A21005ED0D5 /* Fire */ = {
			isa = PBXGroup;
			children = (
				AAFCB38325E546FF00859DD4 /* View */,
				AA6820EF25503D93005ED0D5 /* ViewModel */,
				AA6820E925503A49005ED0D5 /* Model */,
			);
			path = Fire;
			sourceTree = "<group>";
		};
		AA6820E925503A49005ED0D5 /* Model */ = {
			isa = PBXGroup;
			children = (
				8511E18325F82B34002F516B /* 01_Fire_really_small.json */,
				AA6820EA25503D6A005ED0D5 /* Fire.swift */,
			);
			path = Model;
			sourceTree = "<group>";
		};
		AA6820EF25503D93005ED0D5 /* ViewModel */ = {
			isa = PBXGroup;
			children = (
				AA6820F025503DA9005ED0D5 /* FireViewModel.swift */,
				AA13DCB3271480B0006D48D3 /* FirePopoverViewModel.swift */,
			);
			path = ViewModel;
			sourceTree = "<group>";
		};
		AA68C3D824911D56001B8783 /* View */ = {
			isa = PBXGroup;
			children = (
				85589E8E27BBBBF10038AD11 /* Main.storyboard */,
				AA7412BC24D2BEEE00D22FE0 /* MainWindow.swift */,
				AA7412B424D1536B00D22FE0 /* MainWindowController.swift */,
				AA585DAE2490E6E600E9A3E2 /* MainViewController.swift */,
				B688B4D9273E6D3B0087BEAF /* MainView.swift */,
				B688B4DE27420D290087BEAF /* PDFSearchTextMenuItemHandler.swift */,
				B68C92C0274E3EF4002AC6B0 /* PopUpWindow.swift */,
			);
			path = View;
			sourceTree = "<group>";
		};
		AA6EF9AE25066F99004754E6 /* Windows */ = {
			isa = PBXGroup;
			children = (
				AA6EF9AF25067035004754E6 /* View */,
			);
			path = Windows;
			sourceTree = "<group>";
		};
		AA6EF9AF25067035004754E6 /* View */ = {
			isa = PBXGroup;
			children = (
				AA6EF9AC25066F42004754E6 /* WindowsManager.swift */,
				AAA892E9250A4CEF005B37B2 /* WindowControllersManager.swift */,
				856C98D42570116900A22F1F /* NSWindow+Toast.swift */,
			);
			path = View;
			sourceTree = "<group>";
		};
		AA7E9174286DAFB700AB6B62 /* Recently Closed */ = {
			isa = PBXGroup;
			children = (
				AA7E9175286DB05D00AB6B62 /* RecentlyClosedCoordinatorMock.swift */,
			);
			path = "Recently Closed";
			sourceTree = "<group>";
		};
		AA7E919D287872DB00AB6B62 /* ViewModel */ = {
			isa = PBXGroup;
			children = (
				AA7E919E287872EA00AB6B62 /* VisitViewModel.swift */,
			);
			path = ViewModel;
			sourceTree = "<group>";
		};
		AA7EB6EE27E880EA00036718 /* Animations */ = {
			isa = PBXGroup;
			children = (
				31F7F2A4288AD299001C0D64 /* BadgeAnimations */,
				AA3439732754D55100B241FA /* trackers-1.json */,
				AA3439742754D55100B241FA /* trackers-2.json */,
				AA3439752754D55100B241FA /* trackers-3.json */,
				AA34396A2754D4E200B241FA /* shield.json */,
				AA34396B2754D4E300B241FA /* shield-dot.json */,
				AA7EB6E027E7D05500036718 /* flame-mouse-over.json */,
				AA7EB6E627E8809D00036718 /* shield-mouse-over.json */,
				AA7EB6E827E880A600036718 /* shield-dot-mouse-over.json */,
				AA3439762754D55100B241FA /* dark-trackers-1.json */,
				AA3439722754D55100B241FA /* dark-trackers-2.json */,
				AA3439772754D55100B241FA /* dark-trackers-3.json */,
				AA34396F2754D4E900B241FA /* dark-shield.json */,
				AA34396E2754D4E900B241FA /* dark-shield-dot.json */,
				AA7EB6E127E7D05500036718 /* dark-flame-mouse-over.json */,
				AA7EB6EA27E880AE00036718 /* dark-shield-mouse-over.json */,
				AA7EB6EC27E880B600036718 /* dark-shield-dot-mouse-over.json */,
			);
			path = Animations;
			sourceTree = "<group>";
		};
		AA80EC52256BE33A007083E7 /* Localizables */ = {
			isa = PBXGroup;
			children = (
				AA80EC53256BE3BC007083E7 /* UserText.swift */,
				AA80EC8B256C49B8007083E7 /* Localizable.strings */,
				AA80EC91256C49BC007083E7 /* Localizable.stringsdict */,
			);
			path = Localizables;
			sourceTree = "<group>";
		};
		AA86491124D8318F001BABEE /* Tab Bar */ = {
			isa = PBXGroup;
			children = (
				AA86491224D831A1001BABEE /* View */,
				AA8EDF1F2491FCC10071C2E8 /* ViewModel */,
				AA9FF95724A1ECE20039E328 /* Model */,
			);
			path = "Tab Bar";
			sourceTree = "<group>";
		};
		AA86491224D831A1001BABEE /* View */ = {
			isa = PBXGroup;
			children = (
				AA80EC7B256C46AA007083E7 /* TabBar.storyboard */,
				1430DFF424D0580F00B8978C /* TabBarViewController.swift */,
				1456D6E024EFCBC300775049 /* TabBarCollectionView.swift */,
				AA7412B624D1687000D22FE0 /* TabBarScrollView.swift */,
				AA7412B024D0B3AC00D22FE0 /* TabBarViewItem.swift */,
				AA7412B124D0B3AC00D22FE0 /* TabBarViewItem.xib */,
				AA2CB1342587C29500AA6FBE /* TabBarFooter.swift */,
				AA2CB12C2587BB5600AA6FBE /* TabBarFooter.xib */,
				AA9E9A5D25A4867200D1959D /* TabDragAndDropManager.swift */,
				3154FD1328E6011A00909769 /* TabShadowView.swift */,
				311B262628E73E0A00FD181A /* TabShadowConfig.swift */,
			);
			path = View;
			sourceTree = "<group>";
		};
		AA86491324D831B9001BABEE /* Common */ = {
			isa = PBXGroup;
			children = (
				B6A9E4602614608B0067D1B9 /* AppVersion.swift */,
				4B67743D255DBEEA00025BD8 /* Database */,
				AADC60E92493B305008F8EF7 /* Extensions */,
				4BA1A691258B06F600F6F690 /* File System */,
				AA80EC52256BE33A007083E7 /* Localizables */,
				85AC3B3325DA828900C7D2AA /* Network */,
				4BB88B4E25B7BA20006F6B06 /* Utilities */,
				AA86491424D831C4001BABEE /* View */,
			);
			path = Common;
			sourceTree = "<group>";
		};
		AA86491424D831C4001BABEE /* View */ = {
			isa = PBXGroup;
			children = (
				8585B63626D6E61500C1416F /* AppKit */,
				AADCBF3826F7C28F00EF67A8 /* Lottie */,
				8585B63526D6E5F600C1416F /* SwiftUI */,
			);
			path = View;
			sourceTree = "<group>";
		};
		AA86491524D83384001BABEE /* Navigation Bar */ = {
			isa = PBXGroup;
			children = (
				853014D425E6709500FB8205 /* Support */,
				AA86491624D8339A001BABEE /* View */,
				AAA0CC3A25337F990079BC96 /* ViewModel */,
				4B0DB5E428BD9D08007DD239 /* PinningManager.swift */,
			);
			path = "Navigation Bar";
			sourceTree = "<group>";
		};
		AA86491624D8339A001BABEE /* View */ = {
			isa = PBXGroup;
			children = (
				AA7EB6EE27E880EA00036718 /* Animations */,
				85589E8C27BBBB870038AD11 /* NavigationBar.storyboard */,
				AA68C3D22490ED62001B8783 /* NavigationBarViewController.swift */,
				14D9B8F924F7E089000D4D13 /* AddressBarViewController.swift */,
				AABEE6AE24AD22B90043105B /* AddressBarTextField.swift */,
				AAC5E4F525D6BF2C007F5990 /* AddressBarButtonsViewController.swift */,
				AAC5E4F025D6BF10007F5990 /* AddressBarButton.swift */,
				AAA0CC32252F181A0079BC96 /* NavigationButtonMenuDelegate.swift */,
				AAA0CC462533833C0079BC96 /* MoreOptionsMenu.swift */,
			);
			path = View;
			sourceTree = "<group>";
		};
		AA86491B24D837DE001BABEE /* Browser Tab */ = {
			isa = PBXGroup;
			children = (
				AA86491C24D83868001BABEE /* View */,
				AA86491D24D83A59001BABEE /* ViewModel */,
				AA86491E24D83A66001BABEE /* Model */,
				AA512D1224D99D4900230283 /* Services */,
			);
			path = "Browser Tab";
			sourceTree = "<group>";
		};
		AA86491C24D83868001BABEE /* View */ = {
			isa = PBXGroup;
			children = (
				AA80EC69256C4691007083E7 /* BrowserTab.storyboard */,
				AA585D83248FD31100E9A3E2 /* BrowserTabViewController.swift */,
				856C98A5256EB59600A22F1F /* MenuItemSelectors.swift */,
				AA6FFB4524DC3B5A0028F4D0 /* WebView.swift */,
				B6B2400D28083B49001B8F3A /* WebViewContainerView.swift */,
				37054FCD2876472D00033B6F /* WebViewSnapshotView.swift */,
				B637273A26CBC8AF00C8CB02 /* AuthenticationAlert.swift */,
			);
			path = View;
			sourceTree = "<group>";
		};
		AA86491D24D83A59001BABEE /* ViewModel */ = {
			isa = PBXGroup;
			children = (
				AA9FF95A24A1EFC20039E328 /* TabViewModel.swift */,
				AA5D6DAB24A340F700C6FBCE /* WebViewStateObserver.swift */,
			);
			path = ViewModel;
			sourceTree = "<group>";
		};
		AA86491E24D83A66001BABEE /* Model */ = {
			isa = PBXGroup;
			children = (
				856CADEF271710F400E79BB0 /* HoverUserScript.swift */,
				4B2E7D6226FF9D6500D2DB17 /* PrintingUserScript.swift */,
				85D438B5256E7C9E00F3BAF8 /* ContextMenuUserScript.swift */,
				4BB88B4425B7B55C006F6B06 /* DebugUserScript.swift */,
				AA9FF95824A1ECF20039E328 /* Tab.swift */,
				85AC3AEE25D5CE9800C7D2AA /* UserScripts.swift */,
				F4A6198B283CFFBB007F2080 /* ContentScopeFeatureFlagging.swift */,
				983DFB2428B67036006B7E34 /* UserContentUpdating.swift */,
				B61F015425EDD5A700ABB5A3 /* UserContentController.swift */,
			);
			path = Model;
			sourceTree = "<group>";
		};
		AA8EDF1F2491FCC10071C2E8 /* ViewModel */ = {
			isa = PBXGroup;
			children = (
				37D23779287EB8CA00BCE03B /* TabIndex.swift */,
				AA9FF95E24A1FB680039E328 /* TabCollectionViewModel.swift */,
				37534CA128113277002621E7 /* TabLazyLoader */,
			);
			path = ViewModel;
			sourceTree = "<group>";
		};
		AA91F83627076ED100771A0D /* Navigation Bar */ = {
			isa = PBXGroup;
			children = (
				AA91F83727076EEE00771A0D /* ViewModel */,
				4BF6961F28BEEE8B00D402D4 /* LocalPinningManagerTests.swift */,
			);
			path = "Navigation Bar";
			sourceTree = "<group>";
		};
		AA91F83727076EEE00771A0D /* ViewModel */ = {
			isa = PBXGroup;
			children = (
				AA91F83827076F1900771A0D /* PrivacyIconViewModelTests.swift */,
			);
			path = ViewModel;
			sourceTree = "<group>";
		};
		AA92ACAE24EFE1F5005F41C9 /* Browser Tab */ = {
			isa = PBXGroup;
			children = (
				B62EB47B25BAD3BB005745C6 /* WKWebViewPrivateMethodsAvailabilityTests.swift */,
				B67C6C3C2654B897006C872E /* WebViewExtensionTests.swift */,
				B67C6C412654BF49006C872E /* DuckDuckGo-Symbol.jpg */,
				AA92ACAF24EFE209005F41C9 /* ViewModel */,
				AA92ACB024EFE210005F41C9 /* Model */,
				AA9C362625518B61004B1BA3 /* Services */,
			);
			path = "Browser Tab";
			sourceTree = "<group>";
		};
		AA92ACAF24EFE209005F41C9 /* ViewModel */ = {
			isa = PBXGroup;
			children = (
				AAC9C01B24CB594C00AD1325 /* TabViewModelTests.swift */,
			);
			path = ViewModel;
			sourceTree = "<group>";
		};
		AA92ACB024EFE210005F41C9 /* Model */ = {
			isa = PBXGroup;
			children = (
				AAC9C01424CAFBCE00AD1325 /* TabTests.swift */,
			);
			path = Model;
			sourceTree = "<group>";
		};
		AA97BF4425135CB60014931A /* Menus */ = {
			isa = PBXGroup;
			children = (
				AA97BF4525135DD30014931A /* ApplicationDockMenu.swift */,
				85480F8925CDC360009424E3 /* MainMenu.storyboard */,
				AA4BBA3A25C58FA200C4FB0F /* MainMenu.swift */,
				AA6EF9B425081B4C004754E6 /* MainMenuActions.swift */,
				B63ED0E426BB8FB900A9DAD1 /* SharingMenu.swift */,
				AA7E919628746BCC00AB6B62 /* HistoryMenu.swift */,
				AAAB9113288EB1D600A057A9 /* CleanThisHistoryMenuItem.swift */,
				AAAB9115288EB46B00A057A9 /* VisitMenuItem.swift */,
			);
			path = Menus;
			sourceTree = "<group>";
		};
		AA9B7C7F26A06E130008D425 /* ViewModel */ = {
			isa = PBXGroup;
			children = (
				AA9B7C8426A199B60008D425 /* ServerTrustViewModel.swift */,
			);
			path = ViewModel;
			sourceTree = "<group>";
		};
		AA9C361D25518AAB004B1BA3 /* Fire */ = {
			isa = PBXGroup;
			children = (
				AA9C362125518B34004B1BA3 /* Model */,
			);
			path = Fire;
			sourceTree = "<group>";
		};
		AA9C362125518B34004B1BA3 /* Model */ = {
			isa = PBXGroup;
			children = (
				AA9C362F25518CA9004B1BA3 /* FireTests.swift */,
				376C4DB828A1A48A00CC0F5B /* FirePopoverViewModelTests.swift */,
			);
			path = Model;
			sourceTree = "<group>";
		};
		AA9C362625518B61004B1BA3 /* Services */ = {
			isa = PBXGroup;
			children = (
				4B0219A725E0646500ED7DEA /* WebsiteDataStoreTests.swift */,
				AA9C362725518C44004B1BA3 /* WebsiteDataStoreMock.swift */,
				AABAF59B260A7D130085060C /* FaviconManagerMock.swift */,
			);
			path = Services;
			sourceTree = "<group>";
		};
		AA9FF95724A1ECE20039E328 /* Model */ = {
			isa = PBXGroup;
			children = (
				AA9FF95C24A1FA1C0039E328 /* TabCollection.swift */,
			);
			path = Model;
			sourceTree = "<group>";
		};
		AAA0CC3A25337F990079BC96 /* ViewModel */ = {
			isa = PBXGroup;
			children = (
				AAA0CC3B25337FAB0079BC96 /* WKBackForwardListItemViewModel.swift */,
				B689ECD426C247DB006FB0C5 /* BackForwardListItem.swift */,
				AA75A0AD26F3500C0086B667 /* PrivacyIconViewModel.swift */,
			);
			path = ViewModel;
			sourceTree = "<group>";
		};
		AAB549DD25DAB8E90058460B /* ViewModel */ = {
			isa = PBXGroup;
			children = (
				AAB549DE25DAB8F80058460B /* BookmarkViewModel.swift */,
			);
			path = ViewModel;
			sourceTree = "<group>";
		};
		AABEE68F24A4CB290043105B /* Model */ = {
			isa = PBXGroup;
			children = (
				AABEE69B24A902BB0043105B /* SuggestionContainer.swift */,
				AAB8203B26B2DE0D00788AC3 /* SuggestionListCharacteristics.swift */,
			);
			path = Model;
			sourceTree = "<group>";
		};
		AABEE69024A4CB300043105B /* ViewModel */ = {
			isa = PBXGroup;
			children = (
				AABEE69924A902A90043105B /* SuggestionContainerViewModel.swift */,
				AA3F895224C18AD500628DDE /* SuggestionViewModel.swift */,
			);
			path = ViewModel;
			sourceTree = "<group>";
		};
		AABEE6A124A9F3C90043105B /* View */ = {
			isa = PBXGroup;
			children = (
				AA80EC75256C46A2007083E7 /* Suggestion.storyboard */,
				AABEE6A424AA0A7F0043105B /* SuggestionViewController.swift */,
				AABEE6A824AB4B910043105B /* SuggestionTableCellView.swift */,
				AABEE6AA24ACA0F90043105B /* SuggestionTableRowView.swift */,
			);
			path = View;
			sourceTree = "<group>";
		};
		AAC30A24268DF93500D2D9CD /* Crash Reports */ = {
			isa = PBXGroup;
			children = (
				AAD6D8852696DF2A002393B3 /* View */,
				AAC30A2F268F215000D2D9CD /* Model */,
			);
			path = "Crash Reports";
			sourceTree = "<group>";
		};
		AAC30A2F268F215000D2D9CD /* Model */ = {
			isa = PBXGroup;
			children = (
				AAC30A25268DFEE200D2D9CD /* CrashReporter.swift */,
				AAC30A27268E045400D2D9CD /* CrashReportReader.swift */,
				AAC30A2B268F1ECD00D2D9CD /* CrashReportSender.swift */,
				AAC30A2D268F1EE300D2D9CD /* CrashReportPromptPresenter.swift */,
				AAC30A29268E239100D2D9CD /* CrashReport.swift */,
			);
			path = Model;
			sourceTree = "<group>";
		};
		AAC5E4C025D6A6A9007F5990 /* Bookmarks */ = {
			isa = PBXGroup;
			children = (
				4B9292AD26670F5300AD2C21 /* Extensions */,
				AAC5E4C125D6A6C3007F5990 /* View */,
				AAB549DD25DAB8E90058460B /* ViewModel */,
				AAC5E4C225D6A6C7007F5990 /* Model */,
				AAC5E4C325D6A6CC007F5990 /* Services */,
			);
			path = Bookmarks;
			sourceTree = "<group>";
		};
		AAC5E4C125D6A6C3007F5990 /* View */ = {
			isa = PBXGroup;
			children = (
				4B9292CB2667123700AD2C21 /* AddBookmarkModalViewController.swift */,
				4B9292CA2667123700AD2C21 /* AddFolderModalViewController.swift */,
				4B9292CC2667123700AD2C21 /* BookmarkListViewController.swift */,
				4B9292CD2667123700AD2C21 /* BookmarkManagementDetailViewController.swift */,
				4B9292C72667123700AD2C21 /* BookmarkManagementSidebarViewController.swift */,
				4B9292C82667123700AD2C21 /* BookmarkManagementSplitViewController.swift */,
				4B9292C92667123700AD2C21 /* BookmarkTableRowView.swift */,
				4B9292C62667123700AD2C21 /* BrowserTabSelectionDelegate.swift */,
				4B92928726670D1600AD2C21 /* BookmarkOutlineViewCell.swift */,
				4B92928826670D1600AD2C21 /* BookmarkOutlineViewCell.xib */,
				4B92928526670D1600AD2C21 /* BookmarksOutlineView.swift */,
				4B92928926670D1700AD2C21 /* BookmarkTableCellView.swift */,
				4B92928A26670D1700AD2C21 /* BookmarkTableCellView.xib */,
				4B92928626670D1600AD2C21 /* OutlineSeparatorViewCell.swift */,
				AAC5E4C625D6A6E8007F5990 /* Bookmarks.storyboard */,
				AAC5E4C425D6A6E8007F5990 /* BookmarkPopover.swift */,
				AAC5E4C525D6A6E8007F5990 /* BookmarkPopoverViewController.swift */,
				4B0511B3262CAA5A00F6079C /* RoundedSelectionRowView.swift */,
			);
			path = View;
			sourceTree = "<group>";
		};
		AAC5E4C225D6A6C7007F5990 /* Model */ = {
			isa = PBXGroup;
			children = (
				4B9292D82667124B00AD2C21 /* BookmarkListTreeControllerDataSource.swift */,
				4B92929926670D2A00AD2C21 /* BookmarkManagedObject.swift */,
				4B92929326670D2A00AD2C21 /* BookmarkNode.swift */,
				4B92929126670D2A00AD2C21 /* BookmarkOutlineViewDataSource.swift */,
				4B92929426670D2A00AD2C21 /* BookmarkSidebarTreeController.swift */,
				4B92929526670D2A00AD2C21 /* PasteboardBookmark.swift */,
				4B92929226670D2A00AD2C21 /* PasteboardFolder.swift */,
				4B92929A26670D2A00AD2C21 /* PasteboardWriting.swift */,
				4B92929826670D2A00AD2C21 /* PseudoFolder.swift */,
				4B92929626670D2A00AD2C21 /* SpacerNode.swift */,
				4B92929726670D2A00AD2C21 /* BookmarkTreeController.swift */,
				AAC5E4CD25D6A709007F5990 /* Bookmark.swift */,
				AAC5E4CF25D6A709007F5990 /* BookmarkList.swift */,
				AAC5E4CE25D6A709007F5990 /* BookmarkManager.swift */,
			);
			path = Model;
			sourceTree = "<group>";
		};
		AAC5E4C325D6A6CC007F5990 /* Services */ = {
			isa = PBXGroup;
			children = (
				4B9292DA2667125D00AD2C21 /* ContextualMenu.swift */,
				4B9292A726670D3700AD2C21 /* Bookmark.xcdatamodeld */,
				4B9292A526670D3700AD2C21 /* Bookmark.xcmappingmodel */,
				4B9292A626670D3700AD2C21 /* BookmarkMigrationPolicy.swift */,
				AAC5E4D625D6A710007F5990 /* BookmarkStore.swift */,
			);
			path = Services;
			sourceTree = "<group>";
		};
		AAC6881528626B6F00D54247 /* Recently Closed */ = {
			isa = PBXGroup;
			children = (
				AAC6881628626BD300D54247 /* View */,
				AAC6881728626BDC00D54247 /* Model */,
			);
			path = "Recently Closed";
			sourceTree = "<group>";
		};
		AAC6881628626BD300D54247 /* View */ = {
			isa = PBXGroup;
			children = (
				AA5C1DD0285A154E0089850C /* RecentlyClosedMenu.swift */,
			);
			path = View;
			sourceTree = "<group>";
		};
		AAC6881728626BDC00D54247 /* Model */ = {
			isa = PBXGroup;
			children = (
				AA5C1DD4285C780C0089850C /* RecentlyClosedCoordinator.swift */,
				AA5C1DD2285A217F0089850C /* RecentlyClosedCacheItem.swift */,
				AAC6881828626BF800D54247 /* RecentlyClosedTab.swift */,
				AAC6881A28626C1900D54247 /* RecentlyClosedWindow.swift */,
			);
			path = Model;
			sourceTree = "<group>";
		};
		AAC9C01224CAFBB700AD1325 /* Tab Bar */ = {
			isa = PBXGroup;
			children = (
				AAC9C01A24CB592E00AD1325 /* ViewModel */,
				AAC9C01324CAFBBE00AD1325 /* Model */,
			);
			path = "Tab Bar";
			sourceTree = "<group>";
		};
		AAC9C01324CAFBBE00AD1325 /* Model */ = {
			isa = PBXGroup;
			children = (
				37D2377B287EBDA300BCE03B /* TabIndexTests.swift */,
				AAC9C01624CAFBDC00AD1325 /* TabCollectionTests.swift */,
			);
			path = Model;
			sourceTree = "<group>";
		};
		AAC9C01A24CB592E00AD1325 /* ViewModel */ = {
			isa = PBXGroup;
			children = (
				AAC9C01D24CB6BEB00AD1325 /* TabCollectionViewModelTests.swift */,
				37D23788288009CF00BCE03B /* TabCollectionViewModelTests+PinnedTabs.swift */,
				37479F142891BC8300302FE2 /* TabCollectionViewModelTests+WithoutPinnedTabsManager.swift */,
				AAE39D1A24F44885008EF28B /* TabCollectionViewModelDelegateMock.swift */,
				37534C9D28104D9B002621E7 /* TabLazyLoaderTests.swift */,
				37534CA42811987D002621E7 /* AdjacentItemEnumeratorTests.swift */,
			);
			path = ViewModel;
			sourceTree = "<group>";
		};
		AACB8E7224A4C8BC005F2218 /* Suggestions */ = {
			isa = PBXGroup;
			children = (
				AABEE6A124A9F3C90043105B /* View */,
				AABEE69024A4CB300043105B /* ViewModel */,
				AABEE68F24A4CB290043105B /* Model */,
			);
			path = Suggestions;
			sourceTree = "<group>";
		};
		AACF6FD426BC35C200CF09F9 /* User Agent */ = {
			isa = PBXGroup;
			children = (
				AA0877BE26D6611300B05660 /* Model */,
				AA0877BD26D6610B00B05660 /* Services */,
			);
			path = "User Agent";
			sourceTree = "<group>";
		};
		AAD6D8852696DF2A002393B3 /* View */ = {
			isa = PBXGroup;
			children = (
				AA693E5D2696E5B90007BB78 /* CrashReports.storyboard */,
				AAD6D8862696DF6D002393B3 /* CrashReportPromptViewController.swift */,
			);
			path = View;
			sourceTree = "<group>";
		};
		AADC60E92493B305008F8EF7 /* Extensions */ = {
			isa = PBXGroup;
			children = (
				B6DB3CF826A00E2D00D459B7 /* AVCaptureDevice+SwizzledAuthState.swift */,
				AA61C0D12727F59B00E6B681 /* ArrayExtension.swift */,
				AA7EB6E427E7D6DC00036718 /* AnimationView.swift */,
				B6106B9D26A565DA0013B453 /* BundleExtension.swift */,
				4BA1A6C1258B0A1300F6F690 /* ContiguousBytesExtension.swift */,
				85AC3AF625D5DBFD00C7D2AA /* DataExtension.swift */,
				B6A9E46F26146A250067D1B9 /* DateExtension.swift */,
				B6040855274B830F00680351 /* DictionaryExtension.swift */,
				B63D467025BFA6C100874977 /* DispatchQueueExtensions.swift */,
				AA92126E25ACCB1100600CD4 /* ErrorExtension.swift */,
				B6E61EE2263AC0C8004E11AB /* FileManagerExtension.swift */,
				AAECA41F24EEA4AC00EFA63A /* IndexPathExtension.swift */,
				0230C0A2272080090018F728 /* KeyedCodingExtension.swift */,
				4B8D9061276D1D880078DB17 /* LocaleExtension.swift */,
				85308E24267FC9F2001ABD76 /* NSAlertExtension.swift */,
				F44C130125C2DA0400426E3E /* NSAppearanceExtension.swift */,
				AA5C8F622591021700748EB7 /* NSApplicationExtension.swift */,
				85C48CCB278D808F00D3263E /* NSAttributedStringExtension.swift */,
				B65E6B9F26D9F10600095F96 /* NSBezierPathExtension.swift */,
				B63D467925BFC3E100874977 /* NSCoderExtensions.swift */,
				F41D174025CB131900472416 /* NSColorExtension.swift */,
				B657841825FA484B00D8DB33 /* NSException+Catch.h */,
				B657841925FA484B00D8DB33 /* NSException+Catch.m */,
				B657841E25FA497600D8DB33 /* NSException+Catch.swift */,
				4B139AFC26B60BD800894F82 /* NSImageExtensions.swift */,
				AA6EF9B2250785D5004754E6 /* NSMenuExtension.swift */,
				AA72D5FD25FFF94E00C77619 /* NSMenuItemExtension.swift */,
				4B0511DF262CAA8600F6079C /* NSOpenPanelExtensions.swift */,
				4B0135CD2729F1AA00D54834 /* NSPasteboardExtension.swift */,
				AA5C8F5D2590EEE800748EB7 /* NSPointExtension.swift */,
				85625999269CA0A600EE44BC /* NSRectExtension.swift */,
				B6B3E0DC2657E9CF0040E0A2 /* NSScreenExtension.swift */,
				AAC5E4E325D6BA9C007F5990 /* NSSizeExtension.swift */,
				4BE0DF0426781961006337B7 /* NSStoryboardExtension.swift */,
				AA5C8F58258FE21F00748EB7 /* NSTextFieldExtension.swift */,
				858A798426A8BB5D00A75A42 /* NSTextViewExtension.swift */,
				4B0511E0262CAA8600F6079C /* NSViewControllerExtension.swift */,
				AA6FFB4324DC33320028F4D0 /* NSViewExtension.swift */,
				AA9E9A5525A3AE8400D1959D /* NSWindowExtension.swift */,
				B643BF1327ABF772000BACEC /* NSWorkspaceExtension.swift */,
				B6A9E46A2614618A0067D1B9 /* OperatingSystemVersionExtension.swift */,
				B637273C26CCF0C200C8CB02 /* OptionalExtension.swift */,
				B684592125C93BE000DC17B6 /* Publisher.asVoid.swift */,
				B68C2FB127706E6A00BF2C7D /* ProcessExtension.swift */,
				AAFCB37E25E545D400859DD4 /* PublisherExtension.swift */,
				B684592625C93C0500DC17B6 /* Publishers.NestedObjectChanges.swift */,
				B6AAAC3D26048F690029438D /* RandomAccessCollectionExtension.swift */,
				4BB88B4925B7B690006F6B06 /* SequenceExtensions.swift */,
				B65783E625F8AAFB00D8DB33 /* String+Punycode.swift */,
				AA8EDF2624923EC70071C2E8 /* StringExtension.swift */,
				AAADFD05264AA282001555EA /* TimeIntervalExtension.swift */,
				AA8EDF2324923E980071C2E8 /* URLExtension.swift */,
				AA88D14A252A557100980B4E /* URLRequestExtension.swift */,
				B6DB3AEE278D5C370024C5C4 /* URLSessionExtension.swift */,
				AAA0CC69253CC43C0079BC96 /* WKUserContentControllerExtension.swift */,
				B63D466725BEB6C200874977 /* WKWebView+Private.h */,
				B63D466825BEB6C200874977 /* WKWebView+SessionState.swift */,
				B68458CC25C7EB9000DC17B6 /* WKWebViewConfigurationExtensions.swift */,
				AA92127625ADA07900600CD4 /* WKWebViewExtension.swift */,
				B6CF78DD267B099C00CD4F13 /* WKNavigationActionExtension.swift */,
				4B7A60A0273E0BE400BBDFEB /* WKWebsiteDataStoreExtension.swift */,
				4B39AAF527D9B2C700A73FD5 /* NSStackViewExtension.swift */,
				4B980E202817604000282EE1 /* NSNotificationName+Debug.swift */,
				4B85A47F28821CC500FC4C39 /* NSPasteboardItemExtension.swift */,
			);
			path = Extensions;
			sourceTree = "<group>";
		};
		AADCBF3826F7C28F00EF67A8 /* Lottie */ = {
			isa = PBXGroup;
			children = (
				AADCBF3926F7C2CE00EF67A8 /* LottieAnimationCache.swift */,
			);
			path = Lottie;
			sourceTree = "<group>";
		};
		AAE71DB225F66A0900D74437 /* Home Page */ = {
			isa = PBXGroup;
			children = (
				85589E8527BBB8DD0038AD11 /* Model */,
				AAE71DB325F66A3F00D74437 /* View */,
				85AC7ADA27BD628400FFB69B /* HomePage.swift */,
			);
			path = "Home Page";
			sourceTree = "<group>";
		};
		AAE71DB325F66A3F00D74437 /* View */ = {
			isa = PBXGroup;
			children = (
				85589E7927BBB8620038AD11 /* AddEditFavoriteViewController.swift */,
				85589E7A27BBB8620038AD11 /* AddEditFavoriteWindow.swift */,
				85589E9D27BFE4500038AD11 /* DefaultBrowserPromptView.swift */,
				85589E9327BFE1E70038AD11 /* FavoritesView.swift */,
				85589E7B27BBB8630038AD11 /* HomePage.storyboard */,
				85AC7AD827BD625000FFB69B /* HomePageAssets.xcassets */,
				85589E7C27BBB8630038AD11 /* HomePageView.swift */,
				85589E7D27BBB8630038AD11 /* HomePageViewController.swift */,
				857FFEBF27D239DC00415E7A /* HyperLink.swift */,
				85589E9F27BFE60E0038AD11 /* MoreOrLessView.swift */,
				85F0FF1227CFAB04001C7C6E /* RecentlyVisitedView.swift */,
			);
			path = View;
			sourceTree = "<group>";
		};
		AAE75275263B036300B973F8 /* History */ = {
			isa = PBXGroup;
			children = (
				AA7E919D287872DB00AB6B62 /* ViewModel */,
				AAE75277263B038F00B973F8 /* Model */,
				AAE75276263B038A00B973F8 /* Services */,
			);
			path = History;
			sourceTree = "<group>";
		};
		AAE75276263B038A00B973F8 /* Services */ = {
			isa = PBXGroup;
			children = (
				AAE75278263B046100B973F8 /* History.xcdatamodeld */,
				AAE7527B263B056C00B973F8 /* HistoryStore.swift */,
			);
			path = Services;
			sourceTree = "<group>";
		};
		AAE75277263B038F00B973F8 /* Model */ = {
			isa = PBXGroup;
			children = (
				AAE7527F263B0A4D00B973F8 /* HistoryCoordinator.swift */,
				AAE7527D263B05C600B973F8 /* HistoryEntry.swift */,
				AA7E91992875B39300AB6B62 /* Visit.swift */,
			);
			path = Model;
			sourceTree = "<group>";
		};
		AAE8B0FD258A416F00E81239 /* Tab Preview */ = {
			isa = PBXGroup;
			children = (
				AAE8B0FE258A417D00E81239 /* View */,
			);
			path = "Tab Preview";
			sourceTree = "<group>";
		};
		AAE8B0FE258A417D00E81239 /* View */ = {
			isa = PBXGroup;
			children = (
				AAE8B101258A41C000E81239 /* TabPreview.storyboard */,
				AAC82C5F258B6CB5009B6B42 /* TabPreviewWindowController.swift */,
				AAE8B10F258A456C00E81239 /* TabPreviewViewController.swift */,
			);
			path = View;
			sourceTree = "<group>";
		};
		AAEC74AE2642C47300C2EFBC /* History */ = {
			isa = PBXGroup;
			children = (
				AAEC74AF2642C48800C2EFBC /* Model */,
				AAEC74B02642C48B00C2EFBC /* Services */,
			);
			path = History;
			sourceTree = "<group>";
		};
		AAEC74AF2642C48800C2EFBC /* Model */ = {
			isa = PBXGroup;
			children = (
				AAEC74B12642C57200C2EFBC /* HistoryCoordinatingMock.swift */,
				AAEC74B32642C69300C2EFBC /* HistoryCoordinatorTests.swift */,
			);
			path = Model;
			sourceTree = "<group>";
		};
		AAEC74B02642C48B00C2EFBC /* Services */ = {
			isa = PBXGroup;
			children = (
				AAEC74B52642CC6A00C2EFBC /* HistoryStoringMock.swift */,
				AAEC74B72642E43800C2EFBC /* HistoryStoreTests.swift */,
			);
			path = Services;
			sourceTree = "<group>";
		};
		AAEC74B92642E66600C2EFBC /* Extensions */ = {
			isa = PBXGroup;
			children = (
				4B4F72EB266B2ED300814C60 /* CollectionExtension.swift */,
				B65349A9265CF45000DCC645 /* DispatchQueueExtensionsTests.swift */,
				B67C6C462654C643006C872E /* FileManagerExtensionTests.swift */,
				AAEC74BA2642E67C00C2EFBC /* NSPersistentContainerExtension.swift */,
				B6C0B24526E9CB190031CB7F /* RunLoopExtensionTests.swift */,
				AADE11BF26D916D70032D8A7 /* StringExtensionTests.swift */,
				85F69B3B25EDE81F00978E59 /* URLExtensionTests.swift */,
				4B8AD0B027A86D9200AE44D6 /* WKWebsiteDataStoreExtensionTests.swift */,
			);
			path = Extensions;
			sourceTree = "<group>";
		};
		AAFCB38325E546FF00859DD4 /* View */ = {
			isa = PBXGroup;
			children = (
				AAB7320626DD0C37002FACF9 /* Fire.storyboard */,
				AAEEC6A827088ADB008445F7 /* FireCoordinator.swift */,
				AAB7320826DD0CD9002FACF9 /* FireViewController.swift */,
				AAE99B8827088A19008B6BD9 /* FirePopover.swift */,
				AA840A9727319D1600E63CDD /* FirePopoverWrapperViewController.swift */,
				AA61C0CF2722159B00E6B681 /* FireInfoViewController.swift */,
				AA6AD95A2704B6DB00159F8A /* FirePopoverViewController.swift */,
				AAE246F7270A406200BEEAEE /* FirePopoverCollectionViewHeader.swift */,
				AAE246F5270A3D3000BEEAEE /* FirePopoverCollectionViewHeader.xib */,
				AAE246F12709EF3B00BEEAEE /* FirePopoverCollectionViewItem.swift */,
				AAE246F22709EF3B00BEEAEE /* FirePopoverCollectionViewItem.xib */,
			);
			path = View;
			sourceTree = "<group>";
		};
		B31055BB27A1BA0E001AC618 /* Autoconsent */ = {
			isa = PBXGroup;
			children = (
				313AED9F287CAC5A00E1E8F4 /* UI */,
				B31055C327A1BA1D001AC618 /* autoconsent-bundle.js */,
				B31055BC27A1BA1D001AC618 /* AutoconsentUserScript.swift */,
				B31055BE27A1BA1D001AC618 /* userscript.js */,
				FD23FD2C2886A81D007F6985 /* AutoconsentManagement.swift */,
			);
			path = Autoconsent;
			sourceTree = "<group>";
		};
		B31055CC27A1BA39001AC618 /* Autoconsent */ = {
			isa = PBXGroup;
			children = (
				B31055CD27A1BA44001AC618 /* AutoconsentBackgroundTests.swift */,
				B3FB198D27BC013C00513DC1 /* autoconsent-test-page.html */,
				B3FB198F27BC015600513DC1 /* autoconsent-test.js */,
			);
			name = Autoconsent;
			sourceTree = "<group>";
		};
		B6040859274B8C5200680351 /* Unprotected Domains */ = {
			isa = PBXGroup;
			children = (
				336B39E22726B4B700C417D3 /* LocalUnprotectedDomains.swift */,
				B68503A6279141CD00893A05 /* KeySetDictionary.swift */,
				B604085A274B8CA300680351 /* UnprotectedDomains.xcdatamodeld */,
			);
			path = "Unprotected Domains";
			sourceTree = "<group>";
		};
		B6106BA126A7BE430013B453 /* Permissions */ = {
			isa = PBXGroup;
			children = (
				B6106B9F26A7BE0B0013B453 /* PermissionManagerTests.swift */,
				B6106BB026A7D8720013B453 /* PermissionStoreTests.swift */,
				B63ED0D726AE729600A9DAD1 /* PermissionModelTests.swift */,
				B6106BAE26A7C6180013B453 /* PermissionStoreMock.swift */,
				B63ED0D926AE7AF400A9DAD1 /* PermissionManagerMock.swift */,
				B63ED0DB26AE7B1E00A9DAD1 /* WebViewMock.swift */,
				B63ED0DD26AFD9A300A9DAD1 /* AVCaptureDeviceMock.swift */,
				B63ED0DF26AFE32F00A9DAD1 /* GeolocationProviderMock.swift */,
			);
			path = Permissions;
			sourceTree = "<group>";
		};
		B61EF3EA266F91D700B4D78F /* Extensions */ = {
			isa = PBXGroup;
			children = (
				B6F41030264D2B23003DA42C /* ProgressExtension.swift */,
				B66E9DD12670EB2A00E53BB5 /* _WKDownload+WebKitDownload.swift */,
				B66E9DD32670EB4A00E53BB5 /* WKDownload+WebKitDownload.swift */,
				B61EF3EB266F91E700B4D78F /* WKWebView+Download.swift */,
				B61EF3F0266F922200B4D78F /* WKProcessPool+DownloadDelegate.swift */,
				B63B9C502670B2B200C45B91 /* _WKDownload.h */,
				B63B9C542670B32000C45B91 /* WKProcessPool+Private.h */,
				B6CF78E2267B0A1900CD4F13 /* WKNavigationAction+Private.h */,
			);
			path = Extensions;
			sourceTree = "<group>";
		};
		B64C84DB2692D6E80048FEBE /* Permissions */ = {
			isa = PBXGroup;
			children = (
				B64C84EF269310000048FEBE /* Model */,
				B64C84DC2692D6FC0048FEBE /* View */,
			);
			path = Permissions;
			sourceTree = "<group>";
		};
		B64C84DC2692D6FC0048FEBE /* View */ = {
			isa = PBXGroup;
			children = (
				B64C84DD2692D7400048FEBE /* PermissionAuthorization.storyboard */,
				B64C84E22692DC9F0048FEBE /* PermissionAuthorizationViewController.swift */,
				B64C84EA2692DD650048FEBE /* PermissionAuthorizationPopover.swift */,
				B6BBF17327475B15004F850E /* PopupBlockedPopover.swift */,
				B64C852926942AC90048FEBE /* PermissionContextMenu.swift */,
				B64C85412694590B0048FEBE /* PermissionButton.swift */,
			);
			path = View;
			sourceTree = "<group>";
		};
		B64C84EF269310000048FEBE /* Model */ = {
			isa = PBXGroup;
			children = (
				B6106BAA26A7BF1D0013B453 /* PermissionType.swift */,
				B6106BAC26A7BF390013B453 /* PermissionState.swift */,
				B65536A52685B82B00085A79 /* Permissions.swift */,
				B6106BA526A7BEC80013B453 /* PermissionAuthorizationQuery.swift */,
				B6DB3CFA26A17CB800D459B7 /* PermissionModel.swift */,
				B64C84F0269310120048FEBE /* PermissionManager.swift */,
				B64C853726944B880048FEBE /* StoredPermission.swift */,
				B64C853C26944B940048FEBE /* PermissionStore.swift */,
				B64C852E26943BC10048FEBE /* Permissions.xcdatamodeld */,
			);
			path = Model;
			sourceTree = "<group>";
		};
		B65536902684409300085A79 /* Geolocation */ = {
			isa = PBXGroup;
			children = (
				B65536962684413900085A79 /* WKGeolocationProvider.h */,
				B6553691268440D700085A79 /* WKProcessPool+GeolocationProvider.swift */,
				B655369A268442EE00085A79 /* GeolocationProvider.swift */,
				B65536AD2685E17100085A79 /* GeolocationService.swift */,
			);
			path = Geolocation;
			sourceTree = "<group>";
		};
		B68172A7269C4334006D1092 /* Model */ = {
			isa = PBXGroup;
			children = (
				B68172A8269C487D006D1092 /* PrivacyDashboardUserScript.swift */,
				B6106BA226A7BEA00013B453 /* PermissionAuthorizationState.swift */,
				AA9B7C7D26A06E040008D425 /* TrackerInfo.swift */,
				AA9B7C8226A197A00008D425 /* ServerTrust.swift */,
				B3FB199227BD0AD400513DC1 /* CookieConsentInfo.swift */,
			);
			path = Model;
			sourceTree = "<group>";
		};
		B68172AC269EB415006D1092 /* Geolocation */ = {
			isa = PBXGroup;
			children = (
				B68172AD269EB43F006D1092 /* GeolocationServiceTests.swift */,
				B6106BB426A809E60013B453 /* GeolocationProviderTests.swift */,
				B63ED0E226B3E7FA00A9DAD1 /* CLLocationManagerMock.swift */,
				B6106BB226A7F4AA0013B453 /* GeolocationServiceMock.swift */,
			);
			path = Geolocation;
			sourceTree = "<group>";
		};
		B683097A274DCFE3004B46BB /* Database */ = {
			isa = PBXGroup;
			children = (
				B6BBF16F2744CDE1004F850E /* CoreDataStoreTests.swift */,
				B6C2C9F42760B659005B7F0A /* TestDataModel.xcdatamodeld */,
			);
			path = Database;
			sourceTree = "<group>";
		};
		B68458AE25C7E75100DC17B6 /* State Restoration */ = {
			isa = PBXGroup;
			children = (
				B6A5A27025B9377300AA7ADA /* StatePersistenceService.swift */,
				B68458AF25C7E76A00DC17B6 /* WindowManager+StateRestoration.swift */,
				B68458B725C7E8B200DC17B6 /* Tab+NSSecureCoding.swift */,
				B68458C425C7EA0C00DC17B6 /* TabCollection+NSSecureCoding.swift */,
				B68458BF25C7E9E000DC17B6 /* TabCollectionViewModel+NSSecureCoding.swift */,
				B684590725C9027900DC17B6 /* AppStateChangedPublisher.swift */,
				B684592E25C93FBF00DC17B6 /* AppStateRestorationManager.swift */,
			);
			path = "State Restoration";
			sourceTree = "<group>";
		};
		B69B50332726A10700758A2B /* ATB */ = {
			isa = PBXGroup;
			children = (
				B69B50352726A11F00758A2B /* Atb.swift */,
				B69B50382726A12400758A2B /* AtbParser.swift */,
				B69B50342726A11F00758A2B /* StatisticsLoader.swift */,
				B69B50362726A12000758A2B /* StatisticsStore.swift */,
				B69B50392726A12500758A2B /* LocalStatisticsStore.swift */,
				B69B50372726A12000758A2B /* VariantManager.swift */,
				B69B50562727D16900758A2B /* AtbAndVariantCleanup.swift */,
			);
			path = ATB;
			sourceTree = "<group>";
		};
		B69B50402726C3F400758A2B /* ATB */ = {
			isa = PBXGroup;
			children = (
				B69B504D2726CD3900758A2B /* Mock */,
				B69B50422726C5C100758A2B /* AtbAndVariantCleanupTests.swift */,
				B69B50412726C5C100758A2B /* AtbParserTests.swift */,
				B69B50442726C5C200758A2B /* StatisticsLoaderTests.swift */,
				B69B50432726C5C100758A2B /* VariantManagerTests.swift */,
			);
			path = ATB;
			sourceTree = "<group>";
		};
		B69B504D2726CD3900758A2B /* Mock */ = {
			isa = PBXGroup;
			children = (
				B69B50492726CA2900758A2B /* MockStatisticsStore.swift */,
				B69B504A2726CA2900758A2B /* MockVariantManager.swift */,
				B69B50502726CD7F00758A2B /* atb-with-update.json */,
				B69B504E2726CD7E00758A2B /* atb.json */,
				B69B504F2726CD7F00758A2B /* empty */,
				B69B50512726CD8000758A2B /* invalid.json */,
			);
			path = Mock;
			sourceTree = "<group>";
		};
		B6A5A28C25B962CB00AA7ADA /* App */ = {
			isa = PBXGroup;
			children = (
				B6A5A2A725BAA35500AA7ADA /* WindowManagerStateRestorationTests.swift */,
				B6A5A29F25B96E8300AA7ADA /* AppStateChangePublisherTests.swift */,
				B6C2C9EE276081AB005B7F0A /* DeallocationTests.swift */,
			);
			path = App;
			sourceTree = "<group>";
		};
		B6A9E44E26142AF90067D1B9 /* Statistics */ = {
			isa = PBXGroup;
			children = (
				B69B50332726A10700758A2B /* ATB */,
				B6A9E45226142B070067D1B9 /* Pixel.swift */,
				B6A9E498261474120067D1B9 /* TimedPixel.swift */,
				B6A9E47626146A570067D1B9 /* PixelEvent.swift */,
				B6A9E47E26146A800067D1B9 /* PixelArguments.swift */,
				B6A9E48326146AAB0067D1B9 /* PixelParameters.swift */,
				B6A9E4A2261475C70067D1B9 /* AppUsageActivityMonitor.swift */,
				B610F2BA27A145C500FCEBE9 /* RulesCompilationMonitor.swift */,
				B6DA44012616B28300DD1EC2 /* PixelDataStore.swift */,
				B68C92C32750EF76002AC6B0 /* PixelDataRecord.swift */,
				B6DA44062616B30600DD1EC2 /* PixelDataModel.xcdatamodeld */,
			);
			path = Statistics;
			sourceTree = "<group>";
		};
		B6A9E47526146A440067D1B9 /* API */ = {
			isa = PBXGroup;
			children = (
				B6A9E458261460340067D1B9 /* APIHeaders.swift */,
				B6A9E459261460350067D1B9 /* APIRequest.swift */,
				B6A9E457261460340067D1B9 /* ApiRequestError.swift */,
			);
			path = API;
			sourceTree = "<group>";
		};
		B6AE74322609AFBB005B9B1A /* Progress */ = {
			isa = PBXGroup;
			children = (
				B6AE74332609AFCE005B9B1A /* ProgressEstimationTests.swift */,
			);
			path = Progress;
			sourceTree = "<group>";
		};
		B6B1E87C26D5DA020062C350 /* View */ = {
			isa = PBXGroup;
			children = (
				B6B1E87D26D5DA0E0062C350 /* DownloadsPopover.swift */,
				B6B1E87F26D5DA9B0062C350 /* DownloadsViewController.swift */,
				B6B1E88126D5DAC30062C350 /* Downloads.storyboard */,
				B6B1E88326D5EB570062C350 /* DownloadsCellView.swift */,
				B6C0B23B26E87D900031CB7F /* NSAlert+ActiveDownloadsTermination.swift */,
			);
			path = View;
			sourceTree = "<group>";
		};
		B6C0B23126E71A800031CB7F /* Services */ = {
			isa = PBXGroup;
			children = (
				B6C0B23226E71BCD0031CB7F /* Downloads.xcdatamodeld */,
				B6C0B22F26E61D630031CB7F /* DownloadListStore.swift */,
				B6B1E87A26D381710062C350 /* DownloadListCoordinator.swift */,
			);
			path = Services;
			sourceTree = "<group>";
		};
		B6DA440F2616C0F200DD1EC2 /* Statistics */ = {
			isa = PBXGroup;
			children = (
				B69B50402726C3F400758A2B /* ATB */,
				B6DA44102616C0FC00DD1EC2 /* PixelTests.swift */,
				B662D3D82755D7AD0035D4D6 /* PixelStoreTests.swift */,
				B662D3DA2755D8190035D4D6 /* OldPixelDataModel.xcdatamodeld */,
				B6DA44222616CABC00DD1EC2 /* PixelArgumentsTests.swift */,
				B6DA44272616CAE000DD1EC2 /* AppUsageActivityMonitorTests.swift */,
				B6DA441D2616C84600DD1EC2 /* PixelStoreMock.swift */,
				4B117F7C276C0CB5002F3D8C /* LocalStatisticsStoreTests.swift */,
				B610F2E327A8F37A00FCEBE9 /* CBRCompileTimeReporterTests.swift */,
			);
			path = Statistics;
			sourceTree = "<group>";
		};
		B6FA893A269C414900588ECD /* Privacy Dashboard */ = {
			isa = PBXGroup;
			children = (
				B68172A7269C4334006D1092 /* Model */,
				AA9B7C7F26A06E130008D425 /* ViewModel */,
				B6FA893B269C41ED00588ECD /* View */,
			);
			path = "Privacy Dashboard";
			sourceTree = "<group>";
		};
		B6FA893B269C41ED00588ECD /* View */ = {
			isa = PBXGroup;
			children = (
				B6FA893C269C423100588ECD /* PrivacyDashboard.storyboard */,
				B6FA893E269C424500588ECD /* PrivacyDashboardViewController.swift */,
				B63BDF7D27FDAA640072D75B /* PrivacyDashboardWebView.swift */,
				B6FA8940269C425400588ECD /* PrivacyDashboardPopover.swift */,
			);
			path = View;
			sourceTree = "<group>";
		};
		CB6BCDF727C689FE00CC76DC /* Resources */ = {
			isa = PBXGroup;
			children = (
				4B677427255DBEB800025BD8 /* httpsMobileV2BloomSpec.json */,
				4B677428255DBEB800025BD8 /* httpsMobileV2Bloom.bin */,
				4B67742A255DBEB800025BD8 /* httpsMobileV2FalsePositives.json */,
			);
			path = Resources;
			sourceTree = "<group>";
		};
		EAA29AEB278D2E51007070CF /* fonts */ = {
			isa = PBXGroup;
			children = (
				EAA29AE7278D2E43007070CF /* ProximaNova-Bold-webfont.woff2 */,
				EAA29AE8278D2E43007070CF /* ProximaNova-Reg-webfont.woff2 */,
			);
			path = fonts;
			sourceTree = "<group>";
		};
/* End PBXGroup section */

/* Begin PBXNativeTarget section */
		4B1AD89C25FC27E200261379 /* Integration Tests */ = {
			isa = PBXNativeTarget;
			buildConfigurationList = 4B1AD8A625FC27E200261379 /* Build configuration list for PBXNativeTarget "Integration Tests" */;
			buildPhases = (
				4B1AD89925FC27E200261379 /* Sources */,
				4B1AD89A25FC27E200261379 /* Frameworks */,
				4B1AD89B25FC27E200261379 /* Resources */,
			);
			buildRules = (
			);
			dependencies = (
				4B1AD8A325FC27E200261379 /* PBXTargetDependency */,
			);
			name = "Integration Tests";
			productName = "Integration Tests";
			productReference = 4B1AD89D25FC27E200261379 /* Integration Tests.xctest */;
			productType = "com.apple.product-type.bundle.unit-test";
		};
		7B4CE8D926F02108009134B1 /* UI Tests */ = {
			isa = PBXNativeTarget;
			buildConfigurationList = 7B4CE8E526F02108009134B1 /* Build configuration list for PBXNativeTarget "UI Tests" */;
			buildPhases = (
				7B4CE8D626F02108009134B1 /* Sources */,
				7B4CE8D726F02108009134B1 /* Frameworks */,
				7B4CE8D826F02108009134B1 /* Resources */,
			);
			buildRules = (
			);
			dependencies = (
				7B4CE8E026F02108009134B1 /* PBXTargetDependency */,
			);
			name = "UI Tests";
			productName = "UI Tests";
			productReference = 7B4CE8DA26F02108009134B1 /* UI Tests.xctest */;
			productType = "com.apple.product-type.bundle.ui-testing";
		};
		AA585D7D248FD31100E9A3E2 /* DuckDuckGo Privacy Browser */ = {
			isa = PBXNativeTarget;
			buildConfigurationList = AA585DA4248FD31500E9A3E2 /* Build configuration list for PBXNativeTarget "DuckDuckGo Privacy Browser" */;
			buildPhases = (
				3705272528992C8A000C06A2 /* Check Embedded Config URLs */,
				AA585D7A248FD31100E9A3E2 /* Sources */,
				AA8EDF2824925E940071C2E8 /* Swift Lint */,
				AA585D7B248FD31100E9A3E2 /* Frameworks */,
				AA585D7C248FD31100E9A3E2 /* Resources */,
			);
			buildRules = (
			);
			dependencies = (
			);
			name = "DuckDuckGo Privacy Browser";
			packageProductDependencies = (
				4B82E9B225B69E3E00656FE7 /* TrackerRadarKit */,
				85FF55C725F82E4F00E2AB99 /* Lottie */,
				AA06B6B62672AF8100F541C5 /* Sparkle */,
				9807F644278CA16F00E1547B /* BrowserServicesKit */,
				1E25269B28F8741A00E44DFA /* Common */,
			);
			productName = DuckDuckGo;
			productReference = AA585D7E248FD31100E9A3E2 /* DuckDuckGo.app */;
			productType = "com.apple.product-type.application";
		};
		AA585D8F248FD31400E9A3E2 /* Unit Tests */ = {
			isa = PBXNativeTarget;
			buildConfigurationList = AA585DA7248FD31500E9A3E2 /* Build configuration list for PBXNativeTarget "Unit Tests" */;
			buildPhases = (
				AA585D8C248FD31400E9A3E2 /* Sources */,
				AA585D8D248FD31400E9A3E2 /* Frameworks */,
				AA585D8E248FD31400E9A3E2 /* Resources */,
			);
			buildRules = (
			);
			dependencies = (
				AA585D92248FD31400E9A3E2 /* PBXTargetDependency */,
			);
			name = "Unit Tests";
			packageProductDependencies = (
				B6DA44162616C13800DD1EC2 /* OHHTTPStubs */,
				B6DA44182616C13800DD1EC2 /* OHHTTPStubsSwift */,
			);
			productName = DuckDuckGoTests;
			productReference = AA585D90248FD31400E9A3E2 /* Unit Tests.xctest */;
			productType = "com.apple.product-type.bundle.unit-test";
		};
/* End PBXNativeTarget section */

/* Begin PBXProject section */
		AA585D76248FD31100E9A3E2 /* Project object */ = {
			isa = PBXProject;
			attributes = {
				LastSwiftUpdateCheck = 1250;
				LastUpgradeCheck = 1340;
				ORGANIZATIONNAME = DuckDuckGo;
				TargetAttributes = {
					4B1AD89C25FC27E200261379 = {
						CreatedOnToolsVersion = 12.4;
						TestTargetID = AA585D7D248FD31100E9A3E2;
					};
					7B4CE8D926F02108009134B1 = {
						CreatedOnToolsVersion = 12.5.1;
						TestTargetID = AA585D7D248FD31100E9A3E2;
					};
					AA585D7D248FD31100E9A3E2 = {
						CreatedOnToolsVersion = 11.5;
					};
					AA585D8F248FD31400E9A3E2 = {
						CreatedOnToolsVersion = 11.5;
						TestTargetID = AA585D7D248FD31100E9A3E2;
					};
				};
			};
			buildConfigurationList = AA585D79248FD31100E9A3E2 /* Build configuration list for PBXProject "DuckDuckGo" */;
			compatibilityVersion = "Xcode 9.3";
			developmentRegion = en;
			hasScannedForEncodings = 0;
			knownRegions = (
				en,
				Base,
			);
			mainGroup = AA585D75248FD31100E9A3E2;
			packageReferences = (
				4B82E9B125B69E3E00656FE7 /* XCRemoteSwiftPackageReference "TrackerRadarKit" */,
				85FF55C625F82E4F00E2AB99 /* XCRemoteSwiftPackageReference "lottie-ios" */,
				B6DA44152616C13800DD1EC2 /* XCRemoteSwiftPackageReference "OHHTTPStubs" */,
				AA06B6B52672AF8100F541C5 /* XCRemoteSwiftPackageReference "Sparkle" */,
				9807F643278CA16F00E1547B /* XCRemoteSwiftPackageReference "BrowserServicesKit" */,
			);
			productRefGroup = AA585D7F248FD31100E9A3E2 /* Products */;
			projectDirPath = "";
			projectRoot = "";
			targets = (
				AA585D7D248FD31100E9A3E2 /* DuckDuckGo Privacy Browser */,
				AA585D8F248FD31400E9A3E2 /* Unit Tests */,
				4B1AD89C25FC27E200261379 /* Integration Tests */,
				7B4CE8D926F02108009134B1 /* UI Tests */,
			);
		};
/* End PBXProject section */

/* Begin PBXResourcesBuildPhase section */
		4B1AD89B25FC27E200261379 /* Resources */ = {
			isa = PBXResourcesBuildPhase;
			buildActionMask = 2147483647;
			files = (
				B3FB199027BC015600513DC1 /* autoconsent-test.js in Resources */,
				B3FB198E27BC013C00513DC1 /* autoconsent-test-page.html in Resources */,
			);
			runOnlyForDeploymentPostprocessing = 0;
		};
		7B4CE8D826F02108009134B1 /* Resources */ = {
			isa = PBXResourcesBuildPhase;
			buildActionMask = 2147483647;
			files = (
			);
			runOnlyForDeploymentPostprocessing = 0;
		};
		AA585D7C248FD31100E9A3E2 /* Resources */ = {
			isa = PBXResourcesBuildPhase;
			buildActionMask = 2147483647;
			files = (
				4B02198C25E05FAC00ED7DEA /* Fireproofing.storyboard in Resources */,
				AA80EC73256C46A2007083E7 /* Suggestion.storyboard in Resources */,
				AA693E5E2696E5B90007BB78 /* CrashReports.storyboard in Resources */,
				9833913127AAA4B500DAF119 /* trackerData.json in Resources */,
				AA7EB6ED27E880B600036718 /* dark-shield-dot-mouse-over.json in Resources */,
				8511E18425F82B34002F516B /* 01_Fire_really_small.json in Resources */,
				85B7184A27677C2D00B4277F /* Onboarding.storyboard in Resources */,
				4B0511C3262CAA5A00F6079C /* FireproofDomains.storyboard in Resources */,
				EA477680272A21B700419EDA /* clickToLoadConfig.json in Resources */,
				B6B1E88226D5DAC30062C350 /* Downloads.storyboard in Resources */,
				AA3439712754D4E900B241FA /* dark-shield.json in Resources */,
				AA7EB6EB27E880AE00036718 /* dark-shield-mouse-over.json in Resources */,
				B31055CB27A1BA1D001AC618 /* autoconsent-bundle.js in Resources */,
				7B1E819F27C8874900FF0E60 /* ContentOverlay.storyboard in Resources */,
				85A0117425AF2EDF00FA6A0C /* FindInPage.storyboard in Resources */,
				85589E8127BBB8630038AD11 /* HomePage.storyboard in Resources */,
				AA80EC89256C49B8007083E7 /* Localizable.strings in Resources */,
				B31055C627A1BA1D001AC618 /* userscript.js in Resources */,
				EA4617F0273A28A700F110A2 /* fb-tds.json in Resources */,
				AAE8B102258A41C000E81239 /* TabPreview.storyboard in Resources */,
				AA68C3D72490F821001B8783 /* README.md in Resources */,
				AA64777D28E63B1F006C9AF2 /* youtube-inject-bundle.js in Resources */,
				AA585D86248FD31400E9A3E2 /* Assets.xcassets in Resources */,
				85589E8D27BBBB870038AD11 /* NavigationBar.storyboard in Resources */,
				AAE246F6270A3D3000BEEAEE /* FirePopoverCollectionViewHeader.xib in Resources */,
				85378D9C274E61B8007C5CBF /* MessageViews.storyboard in Resources */,
				AA80EC79256C46AA007083E7 /* TabBar.storyboard in Resources */,
				AA34396D2754D4E300B241FA /* shield-dot.json in Resources */,
				31B7C84F288008E00049841F /* CookieConsent.storyboard in Resources */,
				AAC5E4C925D6A6E8007F5990 /* Bookmarks.storyboard in Resources */,
				4BE5336B286912D40019DBFD /* BookmarksBarCollectionViewItem.xib in Resources */,
				B6FA893D269C423100588ECD /* PrivacyDashboard.storyboard in Resources */,
				AA34396C2754D4E300B241FA /* shield.json in Resources */,
				B693955626F04BEC0015B914 /* SavePanelAccessoryView.xib in Resources */,
				AA7412B324D0B3AC00D22FE0 /* TabBarViewItem.xib in Resources */,
				85480F8A25CDC360009424E3 /* MainMenu.storyboard in Resources */,
				4B677435255DBEB800025BD8 /* httpsMobileV2FalsePositives.json in Resources */,
				31F28C5828C8EEDB00119F70 /* youtube_player_template.html in Resources */,
				4BD18F05283F151F00058124 /* BookmarksBar.storyboard in Resources */,
				AA3439792754D55100B241FA /* trackers-1.json in Resources */,
				AA34397C2754D55100B241FA /* dark-trackers-1.json in Resources */,
				AA3863C527A1E28F00749AB5 /* Feedback.storyboard in Resources */,
				4B723E1126B0006C00E14D75 /* DataImport.storyboard in Resources */,
				4B92929026670D1700AD2C21 /* BookmarkTableCellView.xib in Resources */,
				85AC7AD927BD625000FFB69B /* HomePageAssets.xcassets in Resources */,
				339A6B5826A044BA00E3DAE8 /* duckduckgo-privacy-dashboard in Resources */,
				AA7EB6E727E8809D00036718 /* shield-mouse-over.json in Resources */,
				4B92928E26670D1700AD2C21 /* BookmarkOutlineViewCell.xib in Resources */,
				B64C84DE2692D7400048FEBE /* PermissionAuthorization.storyboard in Resources */,
				AA34397D2754D55100B241FA /* dark-trackers-3.json in Resources */,
				AA3439782754D55100B241FA /* dark-trackers-2.json in Resources */,
				AAB7320726DD0C37002FACF9 /* Fire.storyboard in Resources */,
				85589E8F27BBBBF10038AD11 /* Main.storyboard in Resources */,
				EA18D1CA272F0DC8006DC101 /* social_images in Resources */,
				AA7EB6E927E880A600036718 /* shield-dot-mouse-over.json in Resources */,
				AA80EC8F256C49BC007083E7 /* Localizable.stringsdict in Resources */,
				EAC80DE0271F6C0100BBF02D /* fb-sdk.js in Resources */,
				85625994269C8F9600EE44BC /* PasswordManager.storyboard in Resources */,
				AA7EB6E327E7D05500036718 /* dark-flame-mouse-over.json in Resources */,
				AA7EB6E227E7D05500036718 /* flame-mouse-over.json in Resources */,
				4B677433255DBEB800025BD8 /* httpsMobileV2Bloom.bin in Resources */,
				AA34397B2754D55100B241FA /* trackers-3.json in Resources */,
				026ADE1426C3010C002518EE /* macos-config.json in Resources */,
				4B677432255DBEB800025BD8 /* httpsMobileV2BloomSpec.json in Resources */,
				AA2CB12D2587BB5600AA6FBE /* TabBarFooter.xib in Resources */,
				AA80EC67256C4691007083E7 /* BrowserTab.storyboard in Resources */,
				AAE246F42709EF3B00BEEAEE /* FirePopoverCollectionViewItem.xib in Resources */,
				EAA29AE9278D2E43007070CF /* ProximaNova-Bold-webfont.woff2 in Resources */,
				AA3439702754D4E900B241FA /* dark-shield-dot.json in Resources */,
				AA34397A2754D55100B241FA /* trackers-2.json in Resources */,
				EAA29AEA278D2E43007070CF /* ProximaNova-Reg-webfont.woff2 in Resources */,
				EAFAD6CA2728BD1200F9DF00 /* clickToLoad.js in Resources */,
				336D5B18262D8D3C0052E0C9 /* findinpage.js in Resources */,
			);
			runOnlyForDeploymentPostprocessing = 0;
		};
		AA585D8E248FD31400E9A3E2 /* Resources */ = {
			isa = PBXResourcesBuildPhase;
			buildActionMask = 2147483647;
			files = (
				B69B50532726CD8100758A2B /* empty in Resources */,
				B69B50542726CD8100758A2B /* atb-with-update.json in Resources */,
				37A803DB27FD69D300052F4C /* Data Import Resources in Resources */,
				B69B50522726CD8100758A2B /* atb.json in Resources */,
				4B70C00127B0793D000386ED /* DuckDuckGo-ExampleCrash.ips in Resources */,
				B67C6C422654BF49006C872E /* DuckDuckGo-Symbol.jpg in Resources */,
				B69B50552726CD8100758A2B /* invalid.json in Resources */,
			);
			runOnlyForDeploymentPostprocessing = 0;
		};
/* End PBXResourcesBuildPhase section */

/* Begin PBXShellScriptBuildPhase section */
		3705272528992C8A000C06A2 /* Check Embedded Config URLs */ = {
			isa = PBXShellScriptBuildPhase;
			alwaysOutOfDate = 1;
			buildActionMask = 2147483647;
			files = (
			);
			inputFileListPaths = (
			);
			inputPaths = (
			);
			name = "Check Embedded Config URLs";
			outputFileListPaths = (
			);
			outputPaths = (
			);
			runOnlyForDeploymentPostprocessing = 0;
			shellPath = /bin/sh;
			shellScript = "if [ \"$CONFIGURATION\" == \"Release\" ]; then\n   \"${SRCROOT}/scripts/update_embedded.sh\" -c\nfi\n";
		};
		AA8EDF2824925E940071C2E8 /* Swift Lint */ = {
			isa = PBXShellScriptBuildPhase;
			alwaysOutOfDate = 1;
			buildActionMask = 2147483647;
			files = (
			);
			inputFileListPaths = (
			);
			inputPaths = (
			);
			name = "Swift Lint";
			outputFileListPaths = (
			);
			outputPaths = (
			);
			runOnlyForDeploymentPostprocessing = 0;
			shellPath = /bin/zsh;
			shellScript = "# Add brew into PATH\nif [ -f /opt/homebrew/bin/brew ]; then\n    eval $(/opt/homebrew/bin/brew shellenv)\nfi\n\nif which swiftlint >/dev/null; then\n   if [ ! -z \"$BITRISE_PROJECT_PATH\" ] || [ \"$CONFIGURATION\" = \"Release\" ]; then\n       swiftlint lint --strict\n       if [ $? -ne 0 ]; then\n           echo \"error: SwiftLint validation failed.\"\n           exit 1\n       fi\n   else\n       swiftlint lint\n   fi\nelse\n   echo \"error: SwiftLint not installed. Install using \\`brew install swiftlint\\`\"\n   exit 1\nfi\n";
		};
/* End PBXShellScriptBuildPhase section */

/* Begin PBXSourcesBuildPhase section */
		4B1AD89925FC27E200261379 /* Sources */ = {
			isa = PBXSourcesBuildPhase;
			buildActionMask = 2147483647;
			files = (
				B662D3DF275616FF0035D4D6 /* EncryptionKeyStoreMock.swift in Sources */,
				4B1AD8E225FC390B00261379 /* EncryptionMocks.swift in Sources */,
				B31055CE27A1BA44001AC618 /* AutoconsentBackgroundTests.swift in Sources */,
				4B1AD91725FC46FB00261379 /* CoreDataEncryptionTests.swift in Sources */,
				7BA4727D26F01BC400EAA165 /* CoreDataTestUtilities.swift in Sources */,
				4B1AD92125FC474E00261379 /* CoreDataEncryptionTesting.xcdatamodeld in Sources */,
				4B1AD8D525FC38DD00261379 /* EncryptionKeyStoreTests.swift in Sources */,
			);
			runOnlyForDeploymentPostprocessing = 0;
		};
		7B4CE8D626F02108009134B1 /* Sources */ = {
			isa = PBXSourcesBuildPhase;
			buildActionMask = 2147483647;
			files = (
				7B4CE8E726F02135009134B1 /* TabBarTests.swift in Sources */,
			);
			runOnlyForDeploymentPostprocessing = 0;
		};
		AA585D7A248FD31100E9A3E2 /* Sources */ = {
			isa = PBXSourcesBuildPhase;
			buildActionMask = 2147483647;
			files = (
				AAA0CC572539EBC90079BC96 /* FaviconUserScript.swift in Sources */,
				B6A9E45A261460350067D1B9 /* ApiRequestError.swift in Sources */,
				AADCBF3A26F7C2CE00EF67A8 /* LottieAnimationCache.swift in Sources */,
				37D2377A287EB8CA00BCE03B /* TabIndex.swift in Sources */,
				37534CA3281132CB002621E7 /* TabLazyLoaderDataSource.swift in Sources */,
				4B723E0E26B0006300E14D75 /* LoginImport.swift in Sources */,
				85589E9627BFE25D0038AD11 /* FailedAssertionView.swift in Sources */,
				37534CA028113101002621E7 /* LazyLoadable.swift in Sources */,
				EAE42800275D47FA00DAC26B /* ClickToLoadModel.swift in Sources */,
				0230C0A3272080090018F728 /* KeyedCodingExtension.swift in Sources */,
				31A031A928819D920090F792 /* CookieConsentAnimationModel.swift in Sources */,
				B6C0B23026E61D630031CB7F /* DownloadListStore.swift in Sources */,
				85799C1825DEBB3F0007EC87 /* Logging.swift in Sources */,
				AAC30A2E268F1EE300D2D9CD /* CrashReportPromptPresenter.swift in Sources */,
				37AFCE8727DA334800471A10 /* PreferencesRootView.swift in Sources */,
				B684590825C9027900DC17B6 /* AppStateChangedPublisher.swift in Sources */,
				4B92928F26670D1700AD2C21 /* BookmarkTableCellView.swift in Sources */,
				4B9292CF2667123700AD2C21 /* BookmarkManagementSidebarViewController.swift in Sources */,
				4B39AAF627D9B2C700A73FD5 /* NSStackViewExtension.swift in Sources */,
				B637273D26CCF0C200C8CB02 /* OptionalExtension.swift in Sources */,
				4BE65477271FCD41008D1D63 /* PasswordManagementLoginItemView.swift in Sources */,
				AA80EC54256BE3BC007083E7 /* UserText.swift in Sources */,
				B61EF3EC266F91E700B4D78F /* WKWebView+Download.swift in Sources */,
				311B262728E73E0A00FD181A /* TabShadowConfig.swift in Sources */,
				B6DB3AEF278D5C370024C5C4 /* URLSessionExtension.swift in Sources */,
				4B7A60A1273E0BE400BBDFEB /* WKWebsiteDataStoreExtension.swift in Sources */,
				B693955326F04BEC0015B914 /* WindowDraggingView.swift in Sources */,
				4B1E6EED27AB5E5100F51793 /* SecureVaultSorting.swift in Sources */,
				37CD54CE27F2FDD100F1F7B9 /* PreferencesSidebarModel.swift in Sources */,
				3767190328E724D8003A2A15 /* PrivatePlayerURLExtension.swift in Sources */,
				B61EF3F1266F922200B4D78F /* WKProcessPool+DownloadDelegate.swift in Sources */,
				B6106BAD26A7BF390013B453 /* PermissionState.swift in Sources */,
				85707F2E276A394C00DC0649 /* ViewExtensions.swift in Sources */,
				371C0A2927E33EDC0070591F /* FeedbackPresenter.swift in Sources */,
				14505A08256084EF00272CC6 /* UserAgent.swift in Sources */,
				4B8AC93526B3B2FD00879451 /* NSAlert+DataImport.swift in Sources */,
				AA7412BD24D2BEEE00D22FE0 /* MainWindow.swift in Sources */,
				AAD6D8882696DF6D002393B3 /* CrashReportPromptViewController.swift in Sources */,
				B693955126F04BEB0015B914 /* GradientView.swift in Sources */,
				37AFCE8527DA2D3900471A10 /* PreferencesSidebar.swift in Sources */,
				AA5C8F5E2590EEE800748EB7 /* NSPointExtension.swift in Sources */,
				AA6EF9AD25066F42004754E6 /* WindowsManager.swift in Sources */,
				B68458CD25C7EB9000DC17B6 /* WKWebViewConfigurationExtensions.swift in Sources */,
				85AC7ADD27BEB6EE00FFB69B /* HomePageDefaultBrowserModel.swift in Sources */,
				AAC30A26268DFEE200D2D9CD /* CrashReporter.swift in Sources */,
				3184AC6D288F29D800C35E4B /* BadgeNotificationAnimationModel.swift in Sources */,
				857FFEC027D239DC00415E7A /* HyperLink.swift in Sources */,
				4B9292A426670D2A00AD2C21 /* PasteboardWriting.swift in Sources */,
				4B92928D26670D1700AD2C21 /* BookmarkOutlineViewCell.swift in Sources */,
				B604085C274B8FBA00680351 /* UnprotectedDomains.xcdatamodeld in Sources */,
				4BB88B5025B7BA2B006F6B06 /* TabInstrumentation.swift in Sources */,
				4B59024326B35F7C00489384 /* BrowserImportViewController.swift in Sources */,
				4B9292D72667124000AD2C21 /* NSPopUpButtonExtension.swift in Sources */,
				85D33F1225C82EB3002B91A6 /* ConfigurationManager.swift in Sources */,
				31F28C4F28C8EEC500119F70 /* YoutubePlayerUserScript.swift in Sources */,
				B6A9E48426146AAB0067D1B9 /* PixelParameters.swift in Sources */,
				AA5FA697275F90C400DCE9C9 /* FaviconImageCache.swift in Sources */,
				1430DFF524D0580F00B8978C /* TabBarViewController.swift in Sources */,
				4B92929B26670D2A00AD2C21 /* BookmarkOutlineViewDataSource.swift in Sources */,
				31B7C85128800A5D0049841F /* CookieConsentPopover.swift in Sources */,
				85D885B026A590A90077C374 /* NSNotificationName+PasswordManager.swift in Sources */,
				B610F2BB27A145C500FCEBE9 /* RulesCompilationMonitor.swift in Sources */,
				AAC30A28268E045400D2D9CD /* CrashReportReader.swift in Sources */,
				85AC3B3525DA82A600C7D2AA /* DataTaskProviding.swift in Sources */,
				AA3D531727A1EEED00074EC1 /* FeedbackViewController.swift in Sources */,
				AAEF6BC8276A081C0024DCF4 /* FaviconSelector.swift in Sources */,
				85589E7F27BBB8630038AD11 /* AddEditFavoriteViewController.swift in Sources */,
				4B2E7D6326FF9D6500D2DB17 /* PrintingUserScript.swift in Sources */,
				0230C0A52721F3750018F728 /* GPCRequestFactory.swift in Sources */,
				9833912F27AAA3CE00DAF119 /* AppTrackerDataSetProvider.swift in Sources */,
				4BA1A6B3258B080A00F6F690 /* EncryptionKeyGeneration.swift in Sources */,
				37B11B3928095E6600CBB621 /* TabLazyLoader.swift in Sources */,
				4B723E0B26B0005B00E14D75 /* FileImportViewController.swift in Sources */,
				8589063C267BCDC000D23B0D /* SaveCredentialsViewController.swift in Sources */,
				4BBE0AA727B9B027003B37A8 /* PopUpButton.swift in Sources */,
				AABEE6A524AA0A7F0043105B /* SuggestionViewController.swift in Sources */,
				85589E8027BBB8630038AD11 /* AddEditFavoriteWindow.swift in Sources */,
				AA7E919F287872EA00AB6B62 /* VisitViewModel.swift in Sources */,
				B69B503B2726A12500758A2B /* Atb.swift in Sources */,
				B6B1E88026D5DA9B0062C350 /* DownloadsViewController.swift in Sources */,
				85AC3AF725D5DBFD00C7D2AA /* DataExtension.swift in Sources */,
				B6A924D42664BBBB001A28CA /* WKWebViewDownloadDelegate.swift in Sources */,
				AA9B7C8526A199B60008D425 /* ServerTrustViewModel.swift in Sources */,
				85480FCF25D1AA22009424E3 /* ConfigurationStoring.swift in Sources */,
				AA3D531B27A2F57E00074EC1 /* Feedback.swift in Sources */,
				4BB99D0626FE1979001E4761 /* RequestFilePermissionViewController.swift in Sources */,
				4B0A63E8289DB58E00378EF7 /* FirefoxFaviconsReader.swift in Sources */,
				858A798326A8B75F00A75A42 /* CopyHandler.swift in Sources */,
				4B8AC93926B48A5100879451 /* FirefoxLoginReader.swift in Sources */,
				B69B503E2726A12500758A2B /* AtbParser.swift in Sources */,
				37F19A6528E1B3FB00740DC6 /* PreferencesPrivatePlayerView.swift in Sources */,
				4B9292D22667123700AD2C21 /* AddFolderModalViewController.swift in Sources */,
				4B92929E26670D2A00AD2C21 /* BookmarkSidebarTreeController.swift in Sources */,
				85589E8727BBB8F20038AD11 /* HomePageFavoritesModel.swift in Sources */,
				4BB88B4A25B7B690006F6B06 /* SequenceExtensions.swift in Sources */,
				4B59024026B35F3600489384 /* ChromiumDataImporter.swift in Sources */,
				B6A924DE2664CA09001A28CA /* LegacyWebKitDownloadDelegate.swift in Sources */,
				AAA0CC3C25337FAB0079BC96 /* WKBackForwardListItemViewModel.swift in Sources */,
				4BB88B4525B7B55C006F6B06 /* DebugUserScript.swift in Sources */,
				AAC6881928626BF800D54247 /* RecentlyClosedTab.swift in Sources */,
				B688B4DF27420D290087BEAF /* PDFSearchTextMenuItemHandler.swift in Sources */,
				4B723E0A26B0005900E14D75 /* DataImportViewController.swift in Sources */,
				AA7E919728746BCC00AB6B62 /* HistoryMenu.swift in Sources */,
				F4A6198C283CFFBB007F2080 /* ContentScopeFeatureFlagging.swift in Sources */,
				85707F24276A332A00DC0649 /* OnboardingButtonStyles.swift in Sources */,
				4B8A4E0127C8447E005F40E8 /* SaveIdentityPopover.swift in Sources */,
				B637273B26CBC8AF00C8CB02 /* AuthenticationAlert.swift in Sources */,
				315AA07028CA5CC800200030 /* YoutubePlayerNavigationHandler.swift in Sources */,
				37AFCE9227DB8CAD00471A10 /* PreferencesAboutView.swift in Sources */,
				9826B0A02747DF3D0092F683 /* ContentBlocking.swift in Sources */,
				4B379C2227BDBA29008A968E /* LocalAuthenticationService.swift in Sources */,
				4BB99D0326FE191E001E4761 /* SafariBookmarksReader.swift in Sources */,
				AACF6FD626BC366D00CF09F9 /* SafariVersionReader.swift in Sources */,
				4BE65485271FCD7B008D1D63 /* LoginFaviconView.swift in Sources */,
				4B0511CA262CAA5A00F6079C /* FireproofDomainsViewController.swift in Sources */,
				AA4D700725545EF800C3411E /* URLEventHandler.swift in Sources */,
				AA92127725ADA07900600CD4 /* WKWebViewExtension.swift in Sources */,
				AAAB9114288EB1D600A057A9 /* CleanThisHistoryMenuItem.swift in Sources */,
				B6106BA426A7BEA40013B453 /* PermissionAuthorizationState.swift in Sources */,
				B6A9E499261474120067D1B9 /* TimedPixel.swift in Sources */,
				B6C0B23626E732000031CB7F /* DownloadListItem.swift in Sources */,
				856C98A6256EB59600A22F1F /* MenuItemSelectors.swift in Sources */,
				B6B1E87E26D5DA0E0062C350 /* DownloadsPopover.swift in Sources */,
				4B9292A026670D2A00AD2C21 /* SpacerNode.swift in Sources */,
				B6E61EE8263ACE16004E11AB /* UTType.swift in Sources */,
				4BE6547F271FCD4D008D1D63 /* PasswordManagementCreditCardModel.swift in Sources */,
				85707F26276A335700DC0649 /* Onboarding.swift in Sources */,
				AAFCB37F25E545D400859DD4 /* PublisherExtension.swift in Sources */,
				B68C92C1274E3EF4002AC6B0 /* PopUpWindow.swift in Sources */,
				4B17E2D4287380390003BD39 /* PersistentAppInterfaceSettings.swift in Sources */,
				AA5FA6A0275F948900DCE9C9 /* Favicons.xcdatamodeld in Sources */,
				85589E9827BFE2DA0038AD11 /* HoverButton.swift in Sources */,
				B684592225C93BE000DC17B6 /* Publisher.asVoid.swift in Sources */,
				AAA0CC33252F181A0079BC96 /* NavigationButtonMenuDelegate.swift in Sources */,
				AAC30A2A268E239100D2D9CD /* CrashReport.swift in Sources */,
				37CC53F427E8D4620028713D /* NSPathControlView.swift in Sources */,
				85589E9E27BFE4500038AD11 /* DefaultBrowserPromptView.swift in Sources */,
				4B29759C28284DBC00187C4E /* FirefoxBerkeleyDatabaseReader.m in Sources */,
				4B78A86B26BB3ADD0071BB16 /* BrowserImportSummaryViewController.swift in Sources */,
				AA512D1424D99D9800230283 /* FaviconManager.swift in Sources */,
				4B0AACAC28BC63ED001038AC /* ChromiumFaviconsReader.swift in Sources */,
				AABEE6AB24ACA0F90043105B /* SuggestionTableRowView.swift in Sources */,
				37CD54CB27F2FDD100F1F7B9 /* DownloadsPreferences.swift in Sources */,
				4B9292AA26670D3700AD2C21 /* Bookmark.xcmappingmodel in Sources */,
				4B1E6EF227AB5E5D00F51793 /* PasswordManagementItemList.swift in Sources */,
				AAC5E4D025D6A709007F5990 /* Bookmark.swift in Sources */,
				AA9B7C8326A197A00008D425 /* ServerTrust.swift in Sources */,
				4B5A4F4C27F3A5AA008FBD88 /* NSNotificationName+DataImport.swift in Sources */,
				B64C853826944B880048FEBE /* StoredPermission.swift in Sources */,
				AAE246F8270A406200BEEAEE /* FirePopoverCollectionViewHeader.swift in Sources */,
				AA5D6DAC24A340F700C6FBCE /* WebViewStateObserver.swift in Sources */,
				AAB7320926DD0CD9002FACF9 /* FireViewController.swift in Sources */,
				4B92928C26670D1700AD2C21 /* OutlineSeparatorViewCell.swift in Sources */,
				4BB99D0426FE191E001E4761 /* SafariDataImporter.swift in Sources */,
				B69B503A2726A12500758A2B /* StatisticsLoader.swift in Sources */,
				37CD54C927F2FDD100F1F7B9 /* PrivacyPreferencesModel.swift in Sources */,
				B6F1C80B2761C45400334924 /* LocalUnprotectedDomains.swift in Sources */,
				31CF3432288B0B1B0087244B /* NavigationBarBadgeAnimator.swift in Sources */,
				858A798526A8BB5D00A75A42 /* NSTextViewExtension.swift in Sources */,
				B6B1E88426D5EB570062C350 /* DownloadsCellView.swift in Sources */,
				4B723E0C26B0005D00E14D75 /* FileImportSummaryViewController.swift in Sources */,
				B6AAAC2D260330580029438D /* PublishedAfter.swift in Sources */,
				37054FCE2876472D00033B6F /* WebViewSnapshotView.swift in Sources */,
				4BBC16A027C4859400E00A38 /* DeviceAuthenticationService.swift in Sources */,
				3776582F27F82E62009A6B35 /* AutofillPreferences.swift in Sources */,
				AAD8078727B3F45600CF7703 /* WebsiteBreakage.swift in Sources */,
				4BE6547E271FCD4D008D1D63 /* PasswordManagementIdentityModel.swift in Sources */,
				85C6A29625CC1FFD00EEB5F1 /* UserDefaultsWrapper.swift in Sources */,
				85625998269C9C5F00EE44BC /* PasswordManagementPopover.swift in Sources */,
				85589E9127BFB9810038AD11 /* HomePageRecentlyVisitedModel.swift in Sources */,
				37D23785287F4E6500BCE03B /* PinnedTabsHostingView.swift in Sources */,
				4BB99CFE26FE191E001E4761 /* FirefoxBookmarksReader.swift in Sources */,
				4BBC16A227C485BC00E00A38 /* DeviceIdleStateDetector.swift in Sources */,
				B6A9E4A3261475C70067D1B9 /* AppUsageActivityMonitor.swift in Sources */,
				4B379C2427BDE1B0008A968E /* FlatButton.swift in Sources */,
				37054FC92873301700033B6F /* PinnedTabView.swift in Sources */,
				4BA1A6A0258B079600F6F690 /* DataEncryption.swift in Sources */,
				371E141927E92E42009E3B5B /* MultilineScrollableTextFix.swift in Sources */,
				B6FA8941269C425400588ECD /* PrivacyDashboardPopover.swift in Sources */,
				85589E8B27BBBADC0038AD11 /* ColorExtensions.swift in Sources */,
				85B7184E27677CBB00B4277F /* RootView.swift in Sources */,
				AABEE6AF24AD22B90043105B /* AddressBarTextField.swift in Sources */,
				B693954C26F04BEB0015B914 /* FocusRingView.swift in Sources */,
				4BE41A5E28446EAD00760399 /* BookmarksBarViewModel.swift in Sources */,
				4B1E6EF127AB5E5D00F51793 /* NSPopUpButtonView.swift in Sources */,
				4B9292DB2667125D00AD2C21 /* ContextualMenu.swift in Sources */,
				AA68C3D32490ED62001B8783 /* NavigationBarViewController.swift in Sources */,
				AA585DAF2490E6E600E9A3E2 /* MainViewController.swift in Sources */,
				37F19A6A28E2F2D000740DC6 /* PrivatePlayer.swift in Sources */,
				AA5FA69A275F91C700DCE9C9 /* Favicon.swift in Sources */,
				AABEE69A24A902A90043105B /* SuggestionContainerViewModel.swift in Sources */,
				AA840A9827319D1600E63CDD /* FirePopoverWrapperViewController.swift in Sources */,
				4B85A48028821CC500FC4C39 /* NSPasteboardItemExtension.swift in Sources */,
				37CD54CA27F2FDD100F1F7B9 /* AutofillPreferencesModel.swift in Sources */,
				B657841F25FA497600D8DB33 /* NSException+Catch.swift in Sources */,
				4BE65481271FCD4D008D1D63 /* PasswordManagementNoteModel.swift in Sources */,
				3184AC6F288F2A1100C35E4B /* CookieNotificationAnimationModel.swift in Sources */,
				B63ED0E526BB8FB900A9DAD1 /* SharingMenu.swift in Sources */,
				AA4FF40C2624751A004E2377 /* GrammarFeaturesManager.swift in Sources */,
				B693955B26F0CE300015B914 /* WebKitDownloadDelegate.swift in Sources */,
				4B0AACAE28BC6FD0001038AC /* SafariFaviconsReader.swift in Sources */,
				B6B3E0E12657EA7A0040E0A2 /* NSScreenExtension.swift in Sources */,
				B65E6BA026D9F10600095F96 /* NSBezierPathExtension.swift in Sources */,
				AA6820E425502F19005ED0D5 /* WebsiteDataStore.swift in Sources */,
				B64C852A26942AC90048FEBE /* PermissionContextMenu.swift in Sources */,
				85D438B6256E7C9E00F3BAF8 /* ContextMenuUserScript.swift in Sources */,
				B693955526F04BEC0015B914 /* NSSavePanelExtension.swift in Sources */,
				9826B0A22747DFEB0092F683 /* AppPrivacyConfigurationDataProvider.swift in Sources */,
				B6B1E88B26D774090062C350 /* LinkButton.swift in Sources */,
				4BBF0915282DD40100EE1418 /* TemporaryFileHandler.swift in Sources */,
				CB6BCDF927C6BEFF00CC76DC /* PrivacyFeatures.swift in Sources */,
				B693954D26F04BEB0015B914 /* MouseClickView.swift in Sources */,
				B6DB3CF926A00E2D00D459B7 /* AVCaptureDevice+SwizzledAuthState.swift in Sources */,
				AAAB9116288EB46B00A057A9 /* VisitMenuItem.swift in Sources */,
				4BA1A6BD258B082300F6F690 /* EncryptionKeyStore.swift in Sources */,
				31B9226C288054D5001F55B7 /* CookieConsentPopoverManager.swift in Sources */,
				4BE65474271FCD40008D1D63 /* PasswordManagementIdentityItemView.swift in Sources */,
				B6F41031264D2B23003DA42C /* ProgressExtension.swift in Sources */,
				4B723E0F26B0006500E14D75 /* CSVParser.swift in Sources */,
				376705B327EC7D4F00DD8D76 /* TextButton.swift in Sources */,
				B6DA44082616B30600DD1EC2 /* PixelDataModel.xcdatamodeld in Sources */,
				B63BDF7E27FDAA640072D75B /* PrivacyDashboardWebView.swift in Sources */,
				37CD54CF27F2FDD100F1F7B9 /* AppearancePreferences.swift in Sources */,
				B6B1E87B26D381710062C350 /* DownloadListCoordinator.swift in Sources */,
				4B980E212817604000282EE1 /* NSNotificationName+Debug.swift in Sources */,
				31F7F2A6288AD2CA001C0D64 /* NavigationBarBadgeAnimationView.swift in Sources */,
				AAC5E4F125D6BF10007F5990 /* AddressBarButton.swift in Sources */,
				AAE7527E263B05C600B973F8 /* HistoryEntry.swift in Sources */,
				AA5FA69D275F945C00DCE9C9 /* FaviconStore.swift in Sources */,
				AAB8203C26B2DE0D00788AC3 /* SuggestionListCharacteristics.swift in Sources */,
				AAADFD06264AA282001555EA /* TimeIntervalExtension.swift in Sources */,
				4B9292D42667123700AD2C21 /* BookmarkListViewController.swift in Sources */,
				4B723E0D26B0006100E14D75 /* SecureVaultLoginImporter.swift in Sources */,
				4B9292D32667123700AD2C21 /* AddBookmarkModalViewController.swift in Sources */,
				AA5C1DD5285C780C0089850C /* RecentlyClosedCoordinator.swift in Sources */,
				AA88D14B252A557100980B4E /* URLRequestExtension.swift in Sources */,
				AA6197C6276B3168008396F0 /* FaviconHostReference.swift in Sources */,
				AAD8078527B3F3BE00CF7703 /* WebsiteBreakageSender.swift in Sources */,
				4B8AC93B26B48ADF00879451 /* ASN1Parser.swift in Sources */,
				37CD54B327EE509700F1F7B9 /* View+Cursor.swift in Sources */,
				B66E9DD22670EB2A00E53BB5 /* _WKDownload+WebKitDownload.swift in Sources */,
				B6A9E4612614608B0067D1B9 /* AppVersion.swift in Sources */,
				856C98DF257014BD00A22F1F /* FileDownloadManager.swift in Sources */,
				4BB99CFF26FE191E001E4761 /* BookmarkImport.swift in Sources */,
				B68503A7279141CD00893A05 /* KeySetDictionary.swift in Sources */,
				85480FBB25D181CB009424E3 /* ConfigurationDownloading.swift in Sources */,
				AAEEC6A927088ADB008445F7 /* FireCoordinator.swift in Sources */,
				B655369B268442EE00085A79 /* GeolocationProvider.swift in Sources */,
				B6C0B23C26E87D900031CB7F /* NSAlert+ActiveDownloadsTermination.swift in Sources */,
				AAECA42024EEA4AC00EFA63A /* IndexPathExtension.swift in Sources */,
				4BE65478271FCD41008D1D63 /* PasswordManagementNoteItemView.swift in Sources */,
				AA5C8F632591021700748EB7 /* NSApplicationExtension.swift in Sources */,
				AA9E9A5625A3AE8400D1959D /* NSWindowExtension.swift in Sources */,
				AAC5E4C725D6A6E8007F5990 /* BookmarkPopover.swift in Sources */,
				37CC53F027E8D1440028713D /* PreferencesDownloadsView.swift in Sources */,
				B68C2FB227706E6A00BF2C7D /* ProcessExtension.swift in Sources */,
				B6106BA726A7BECC0013B453 /* PermissionAuthorizationQuery.swift in Sources */,
				3171D6BA288984D00068632A /* BadgeAnimationView.swift in Sources */,
				4B9292CE2667123700AD2C21 /* BrowserTabSelectionDelegate.swift in Sources */,
				4B1E6EEE27AB5E5100F51793 /* PasswordManagementListSection.swift in Sources */,
				AA222CB92760F74E00321475 /* FaviconReferenceCache.swift in Sources */,
				4B9292A126670D2A00AD2C21 /* BookmarkTreeController.swift in Sources */,
				4B29759728281F0900187C4E /* FirefoxEncryptionKeyReader.swift in Sources */,
				4B9292D02667123700AD2C21 /* BookmarkManagementSplitViewController.swift in Sources */,
				3171D6DB2889B64D0068632A /* CookieManagedNotificationContainerView.swift in Sources */,
				B6E61EE3263AC0C8004E11AB /* FileManagerExtension.swift in Sources */,
				B6DB3CFB26A17CB800D459B7 /* PermissionModel.swift in Sources */,
				4B92929C26670D2A00AD2C21 /* PasteboardFolder.swift in Sources */,
				3171D6B82889849F0068632A /* CookieManagedNotificationView.swift in Sources */,
				B6106BAB26A7BF1D0013B453 /* PermissionType.swift in Sources */,
				AAC6881B28626C1900D54247 /* RecentlyClosedWindow.swift in Sources */,
				85707F2A276A35FE00DC0649 /* ActionSpeech.swift in Sources */,
				8585B63826D6E66C00C1416F /* ButtonStyles.swift in Sources */,
				4B0511BD262CAA5A00F6079C /* PrivacySecurityPreferences.swift in Sources */,
				B6830963274CDEC7004B46BB /* FireproofDomainsStore.swift in Sources */,
				AA9FF95F24A1FB690039E328 /* TabCollectionViewModel.swift in Sources */,
				AAC5E4D125D6A709007F5990 /* BookmarkManager.swift in Sources */,
				37CD54CD27F2FDD100F1F7B9 /* AboutModel.swift in Sources */,
				4BE65476271FCD41008D1D63 /* PasswordManagementCreditCardItemView.swift in Sources */,
				AA5C8F59258FE21F00748EB7 /* NSTextFieldExtension.swift in Sources */,
				B6830961274CDE99004B46BB /* FireproofDomainsContainer.swift in Sources */,
				B65536AE2685E17200085A79 /* GeolocationService.swift in Sources */,
				4B02198925E05FAC00ED7DEA /* FireproofingURLExtensions.swift in Sources */,
				7B1E819E27C8874900FF0E60 /* ContentOverlayPopover.swift in Sources */,
				3154FD1428E6011A00909769 /* TabShadowView.swift in Sources */,
				4BA1A6A5258B07DF00F6F690 /* EncryptedValueTransformer.swift in Sources */,
				4B92929F26670D2A00AD2C21 /* PasteboardBookmark.swift in Sources */,
				37BF3F14286D8A6500BD9014 /* PinnedTabsManager.swift in Sources */,
				856CADF0271710F400E79BB0 /* HoverUserScript.swift in Sources */,
				4B9292AC26670D3700AD2C21 /* Bookmark.xcdatamodeld in Sources */,
				AA6EF9B525081B4C004754E6 /* MainMenuActions.swift in Sources */,
				B63D466925BEB6C200874977 /* WKWebView+SessionState.swift in Sources */,
				4B723E1226B0006E00E14D75 /* DataImport.swift in Sources */,
				B6085D092743AAB600A9C456 /* FireproofDomains.xcdatamodeld in Sources */,
				3106AD76287F000600159FE5 /* CookieConsentUserPermissionViewController.swift in Sources */,
				85589E8227BBB8630038AD11 /* HomePageView.swift in Sources */,
				B6A924D92664C72E001A28CA /* WebKitDownloadTask.swift in Sources */,
				4B59023E26B35F3600489384 /* ChromiumLoginReader.swift in Sources */,
				85D885B326A5A9DE0077C374 /* NSAlert+PasswordManager.swift in Sources */,
				983DFB2528B67036006B7E34 /* UserContentUpdating.swift in Sources */,
				4B7A57CF279A4EF300B1C70E /* ChromePreferences.swift in Sources */,
				AA6AD95B2704B6DB00159F8A /* FirePopoverViewController.swift in Sources */,
				4BE4005327CF3DC3007D3161 /* SavePaymentMethodPopover.swift in Sources */,
				85A0116925AF1D8900FA6A0C /* FindInPageViewController.swift in Sources */,
				4BB6CE5F26B77ED000EC5860 /* Cryptography.swift in Sources */,
				AA6FFB4424DC33320028F4D0 /* NSViewExtension.swift in Sources */,
				37AFCE8927DA33BA00471A10 /* Preferences.swift in Sources */,
				B6C0B23E26E8BF1F0031CB7F /* DownloadListViewModel.swift in Sources */,
				4B9292D52667123700AD2C21 /* BookmarkManagementDetailViewController.swift in Sources */,
				4B723E1026B0006700E14D75 /* CSVImporter.swift in Sources */,
				37A4CEBA282E992F00D75B89 /* StartupPreferences.swift in Sources */,
				AA4BBA3B25C58FA200C4FB0F /* MainMenu.swift in Sources */,
				4B8AC93326B3B06300879451 /* EdgeDataImporter.swift in Sources */,
				AA585D84248FD31100E9A3E2 /* BrowserTabViewController.swift in Sources */,
				85707F22276A32B600DC0649 /* CallToAction.swift in Sources */,
				B693954B26F04BEB0015B914 /* MouseOverView.swift in Sources */,
				AAE7527C263B056C00B973F8 /* HistoryStore.swift in Sources */,
				AAE246F32709EF3B00BEEAEE /* FirePopoverCollectionViewItem.swift in Sources */,
				AA61C0D22727F59B00E6B681 /* ArrayExtension.swift in Sources */,
				AAC30A2C268F1ECD00D2D9CD /* CrashReportSender.swift in Sources */,
				373A1AB02842C4EA00586521 /* BookmarkHTMLImporter.swift in Sources */,
				31C3CE0228EDC1E70002C24A /* CustomRoundedCornersShape.swift in Sources */,
				4B8D9062276D1D880078DB17 /* LocaleExtension.swift in Sources */,
				4BE4005527CF3F19007D3161 /* SavePaymentMethodViewController.swift in Sources */,
				AAFE068326C7082D005434CC /* WebKitVersionProvider.swift in Sources */,
				B63D467A25BFC3E100874977 /* NSCoderExtensions.swift in Sources */,
				B3FB199327BD0AD400513DC1 /* CookieConsentInfo.swift in Sources */,
				B6A5A27125B9377300AA7ADA /* StatePersistenceService.swift in Sources */,
				B68458B025C7E76A00DC17B6 /* WindowManager+StateRestoration.swift in Sources */,
				B68458C525C7EA0C00DC17B6 /* TabCollection+NSSecureCoding.swift in Sources */,
				4BB88B5B25B7BA50006F6B06 /* Instruments.swift in Sources */,
				9812D895276CEDA5004B6181 /* ContentBlockerRulesLists.swift in Sources */,
				4B0511E2262CAA8600F6079C /* NSViewControllerExtension.swift in Sources */,
				F44C130225C2DA0400426E3E /* NSAppearanceExtension.swift in Sources */,
				B64C84F1269310120048FEBE /* PermissionManager.swift in Sources */,
				37CD54D027F2FDD100F1F7B9 /* DefaultBrowserPreferences.swift in Sources */,
				B64C853026943BC10048FEBE /* Permissions.xcdatamodeld in Sources */,
				B693954F26F04BEB0015B914 /* PaddedImageButton.swift in Sources */,
				4BA1A6B8258B081600F6F690 /* EncryptionKeyStoring.swift in Sources */,
				B65783E725F8AAFB00D8DB33 /* String+Punycode.swift in Sources */,
				B657841A25FA484B00D8DB33 /* NSException+Catch.m in Sources */,
				B684592F25C93FBF00DC17B6 /* AppStateRestorationManager.swift in Sources */,
				EA0BA3A9272217E6002A0B6C /* ClickToLoadUserScript.swift in Sources */,
				AAA892EA250A4CEF005B37B2 /* WindowControllersManager.swift in Sources */,
				85C5991B27D10CF000E605B2 /* FireAnimationView.swift in Sources */,
				AA6197C4276B314D008396F0 /* FaviconUrlReference.swift in Sources */,
				AAC5E4C825D6A6E8007F5990 /* BookmarkPopoverViewController.swift in Sources */,
				85CC1D7B26A05ECF0062F04E /* PasswordManagementItemListModel.swift in Sources */,
				AABEE6A924AB4B910043105B /* SuggestionTableCellView.swift in Sources */,
				AA6820F125503DA9005ED0D5 /* FireViewModel.swift in Sources */,
				AAA0CC6A253CC43C0079BC96 /* WKUserContentControllerExtension.swift in Sources */,
				B6A9E45C261460350067D1B9 /* APIRequest.swift in Sources */,
				4BE65479271FCD41008D1D63 /* EditableTextView.swift in Sources */,
				AA9FF95D24A1FA1C0039E328 /* TabCollection.swift in Sources */,
				B688B4DA273E6D3B0087BEAF /* MainView.swift in Sources */,
				4B65143E263924B5005B46EB /* EmailUrlExtensions.swift in Sources */,
				85CC1D7D26A05F250062F04E /* PasswordManagementItemModel.swift in Sources */,
				AAD86E52267A0DFF005C11BE /* UpdateController.swift in Sources */,
				85A0118225AF60E700FA6A0C /* FindInPageModel.swift in Sources */,
				4B9292A226670D2A00AD2C21 /* PseudoFolder.swift in Sources */,
				AA7E919A2875B39300AB6B62 /* Visit.swift in Sources */,
				B6DA44022616B28300DD1EC2 /* PixelDataStore.swift in Sources */,
				B6A9E45326142B070067D1B9 /* Pixel.swift in Sources */,
				B6A9E47726146A570067D1B9 /* PixelEvent.swift in Sources */,
				AA2CB1352587C29500AA6FBE /* TabBarFooter.swift in Sources */,
				4BE5336C286912D40019DBFD /* BookmarksBarCollectionViewItem.swift in Sources */,
				B6C0B23926E742610031CB7F /* FileDownloadError.swift in Sources */,
				4B9292AB26670D3700AD2C21 /* BookmarkMigrationPolicy.swift in Sources */,
				85589EA027BFE60E0038AD11 /* MoreOrLessView.swift in Sources */,
				AA92126F25ACCB1100600CD4 /* ErrorExtension.swift in Sources */,
				B6A9E47026146A250067D1B9 /* DateExtension.swift in Sources */,
				AAE7527A263B046100B973F8 /* History.xcdatamodeld in Sources */,
				B64C853D26944B940048FEBE /* PermissionStore.swift in Sources */,
				AA75A0AE26F3500C0086B667 /* PrivacyIconViewModel.swift in Sources */,
				4BB99D0126FE191E001E4761 /* ChromiumBookmarksReader.swift in Sources */,
				B6C0B23426E71BCD0031CB7F /* Downloads.xcdatamodeld in Sources */,
				AAE8B110258A456C00E81239 /* TabPreviewViewController.swift in Sources */,
				37CC53EC27E8A4D10028713D /* PreferencesPrivacyView.swift in Sources */,
				4B0135CE2729F1AA00D54834 /* NSPasteboardExtension.swift in Sources */,
				85707F31276A7DCA00DC0649 /* OnboardingViewModel.swift in Sources */,
				85AC3B0525D6B1D800C7D2AA /* ScriptSourceProviding.swift in Sources */,
				4BB99D0026FE191E001E4761 /* CoreDataBookmarkImporter.swift in Sources */,
				AA3F895324C18AD500628DDE /* SuggestionViewModel.swift in Sources */,
				4B9292A326670D2A00AD2C21 /* BookmarkManagedObject.swift in Sources */,
				4B723E1326B0007A00E14D75 /* CSVLoginExporter.swift in Sources */,
				85C48CCC278D808F00D3263E /* NSAttributedStringExtension.swift in Sources */,
				AA7EB6E527E7D6DC00036718 /* AnimationView.swift in Sources */,
				8562599A269CA0A600EE44BC /* NSRectExtension.swift in Sources */,
				31F28C5128C8EEC500119F70 /* YoutubeOverlayUserScript.swift in Sources */,
				B6040856274B830F00680351 /* DictionaryExtension.swift in Sources */,
				B684592725C93C0500DC17B6 /* Publishers.NestedObjectChanges.swift in Sources */,
				85589E9A27BFE3C30038AD11 /* FaviconView.swift in Sources */,
				85707F2C276A364E00DC0649 /* OnboardingFlow.swift in Sources */,
				85A011EA25B4D4CA00FA6A0C /* FindInPageUserScript.swift in Sources */,
				4BE65480271FCD4D008D1D63 /* PasswordManagementLoginModel.swift in Sources */,
				AA9FF95B24A1EFC20039E328 /* TabViewModel.swift in Sources */,
				AA9E9A5E25A4867200D1959D /* TabDragAndDropManager.swift in Sources */,
				4BBD3C00285ACE090047A89D /* NSNotificationName+Favicons.swift in Sources */,
				4B0DB5E528BD9D08007DD239 /* PinningManager.swift in Sources */,
				B68458C025C7E9E000DC17B6 /* TabCollectionViewModel+NSSecureCoding.swift in Sources */,
				AA8EDF2724923EC70071C2E8 /* StringExtension.swift in Sources */,
				85378DA2274E7F25007C5CBF /* EmailManagerRequestDelegate.swift in Sources */,
				B68172A9269C487D006D1092 /* PrivacyDashboardUserScript.swift in Sources */,
				4BD18F01283F0BC500058124 /* BookmarksBarViewController.swift in Sources */,
				379DE4BD27EA31AC002CC3DE /* PreferencesAutofillView.swift in Sources */,
				858A797F26A79EAA00A75A42 /* UserText+PasswordManager.swift in Sources */,
				B693954E26F04BEB0015B914 /* ProgressView.swift in Sources */,
				B69B503C2726A12500758A2B /* StatisticsStore.swift in Sources */,
				B693955426F04BEC0015B914 /* ColorView.swift in Sources */,
				AA5C1DD3285A217F0089850C /* RecentlyClosedCacheItem.swift in Sources */,
				B6BBF17427475B15004F850E /* PopupBlockedPopover.swift in Sources */,
				8589063A267BCD8E00D23B0D /* SaveCredentialsPopover.swift in Sources */,
				4B379C1527BD91E3008A968E /* QuartzIdleStateProvider.swift in Sources */,
				37F19A6728E1B43200740DC6 /* PrivatePlayerPreferences.swift in Sources */,
				B6C0B22E26E61CE70031CB7F /* DownloadViewModel.swift in Sources */,
				373A1AA8283ED1B900586521 /* BookmarkHTMLReader.swift in Sources */,
				B68458B825C7E8B200DC17B6 /* Tab+NSSecureCoding.swift in Sources */,
				85378DA0274E6F42007C5CBF /* NSNotificationName+EmailManager.swift in Sources */,
				B693955726F04BEC0015B914 /* MouseOverButton.swift in Sources */,
				AA61C0D02722159B00E6B681 /* FireInfoViewController.swift in Sources */,
				B64C85422694590B0048FEBE /* PermissionButton.swift in Sources */,
				AAA0CC472533833C0079BC96 /* MoreOptionsMenu.swift in Sources */,
				37BF3F24286F0AAE00BD9014 /* View+RoundedCorners.swift in Sources */,
				B64C84E32692DC9F0048FEBE /* PermissionAuthorizationViewController.swift in Sources */,
				4B92929D26670D2A00AD2C21 /* BookmarkNode.swift in Sources */,
				B693955226F04BEB0015B914 /* LongPressButton.swift in Sources */,
				B6085D062743905F00A9C456 /* CoreDataStore.swift in Sources */,
				B6DB3AF6278EA0130024C5C4 /* BundleExtension.swift in Sources */,
				4B677438255DBEB800025BD8 /* HTTPSUpgrade.xcdatamodeld in Sources */,
				4B0511E1262CAA8600F6079C /* NSOpenPanelExtensions.swift in Sources */,
				AAE99B8927088A19008B6BD9 /* FirePopover.swift in Sources */,
				AAE75280263B0A4D00B973F8 /* HistoryCoordinator.swift in Sources */,
				4B677434255DBEB800025BD8 /* HTTPSBloomFilterSpecification.swift in Sources */,
				B69B503D2726A12500758A2B /* VariantManager.swift in Sources */,
				AA97BF4625135DD30014931A /* ApplicationDockMenu.swift in Sources */,
				4B8A4DFF27C83B29005F40E8 /* SaveIdentityViewController.swift in Sources */,
				4BA1A69B258B076900F6F690 /* FileStore.swift in Sources */,
				B6A9E47F26146A800067D1B9 /* PixelArguments.swift in Sources */,
				37BF3F21286F0A7A00BD9014 /* PinnedTabsViewModel.swift in Sources */,
				AAC5E4D225D6A709007F5990 /* BookmarkList.swift in Sources */,
				4B9292D12667123700AD2C21 /* BookmarkTableRowView.swift in Sources */,
				B66E9DD42670EB4A00E53BB5 /* WKDownload+WebKitDownload.swift in Sources */,
				85589E9427BFE1E70038AD11 /* FavoritesView.swift in Sources */,
				85AC7ADB27BD628400FFB69B /* HomePage.swift in Sources */,
				376705AF27EB488600DD8D76 /* RoundedSelectionRowView.swift in Sources */,
				B69B503F2726A12500758A2B /* LocalStatisticsStore.swift in Sources */,
				B689ECD526C247DB006FB0C5 /* BackForwardListItem.swift in Sources */,
				85C48CD127908C1000D3263E /* BrowserImportMoreInfoViewController.swift in Sources */,
				313AEDA1287CAD1D00E1E8F4 /* CookieConsentUserPermissionView.swift in Sources */,
				B69B50572727D16900758A2B /* AtbAndVariantCleanup.swift in Sources */,
				B693954A26F04BEB0015B914 /* NibLoadable.swift in Sources */,
				AA3D531527A1ED9300074EC1 /* FeedbackWindow.swift in Sources */,
				85F0FF1327CFAB04001C7C6E /* RecentlyVisitedView.swift in Sources */,
				AA7EB6DF27E7C57D00036718 /* MouseOverAnimationButton.swift in Sources */,
				AA7412B724D1687000D22FE0 /* TabBarScrollView.swift in Sources */,
				4B9292D92667124B00AD2C21 /* BookmarkListTreeControllerDataSource.swift in Sources */,
				14D9B8FB24F7E089000D4D13 /* AddressBarViewController.swift in Sources */,
				B65536A62685B82B00085A79 /* Permissions.swift in Sources */,
				AAC82C60258B6CB5009B6B42 /* TabPreviewWindowController.swift in Sources */,
				AAC5E4E425D6BA9C007F5990 /* NSSizeExtension.swift in Sources */,
				AA6820EB25503D6A005ED0D5 /* Fire.swift in Sources */,
				B6AAAC3E26048F690029438D /* RandomAccessCollectionExtension.swift in Sources */,
				4B9292AF26670F5300AD2C21 /* NSOutlineViewExtensions.swift in Sources */,
				AA585D82248FD31100E9A3E2 /* AppDelegate.swift in Sources */,
				7B1E81A027C8874900FF0E60 /* ContentOverlayViewController.swift in Sources */,
				85B7184C27677C6500B4277F /* OnboardingViewController.swift in Sources */,
				4B379C1E27BDB7FF008A968E /* DeviceAuthenticator.swift in Sources */,
				1456D6E124EFCBC300775049 /* TabBarCollectionView.swift in Sources */,
				85308E25267FC9F2001ABD76 /* NSAlertExtension.swift in Sources */,
				4B59024826B3673600489384 /* ThirdPartyBrowser.swift in Sources */,
				B65E6B9E26D9EC0800095F96 /* CircularProgressView.swift in Sources */,
				AABEE69C24A902BB0043105B /* SuggestionContainer.swift in Sources */,
				85589E8327BBB8630038AD11 /* HomePageViewController.swift in Sources */,
				4B59024126B35F3600489384 /* BraveDataImporter.swift in Sources */,
				B6A9E46B2614618A0067D1B9 /* OperatingSystemVersionExtension.swift in Sources */,
				4BDFA4AE27BF19E500648192 /* ToggleableScrollView.swift in Sources */,
				85AC3AEF25D5CE9800C7D2AA /* UserScripts.swift in Sources */,
				B643BF1427ABF772000BACEC /* NSWorkspaceExtension.swift in Sources */,
				4B677439255DBEB800025BD8 /* AppHTTPSUpgradeStore.swift in Sources */,
				AAB549DF25DAB8F80058460B /* BookmarkViewModel.swift in Sources */,
				85707F28276A34D900DC0649 /* DaxSpeech.swift in Sources */,
				31F28C5328C8EECA00119F70 /* PrivatePlayerSchemeHandler.swift in Sources */,
				AA13DCB4271480B0006D48D3 /* FirePopoverViewModel.swift in Sources */,
				F41D174125CB131900472416 /* NSColorExtension.swift in Sources */,
				AA7E919C2875C65000AB6B62 /* Stored.swift in Sources */,
				AAC5E4F625D6BF2C007F5990 /* AddressBarButtonsViewController.swift in Sources */,
				4B59023D26B35F3600489384 /* ChromeDataImporter.swift in Sources */,
				B68C92C42750EF76002AC6B0 /* PixelDataRecord.swift in Sources */,
				853014D625E671A000FB8205 /* PageObserverUserScript.swift in Sources */,
				B642738227B65BAC0005DFD1 /* SecureVaultErrorReporter.swift in Sources */,
				4B139AFD26B60BD800894F82 /* NSImageExtensions.swift in Sources */,
				B6A9E45B261460350067D1B9 /* APIHeaders.swift in Sources */,
				85625996269C953C00EE44BC /* PasswordManagementViewController.swift in Sources */,
				4BB99D0226FE191E001E4761 /* ImportedBookmarks.swift in Sources */,
				AA6EF9B3250785D5004754E6 /* NSMenuExtension.swift in Sources */,
				AA7412B524D1536B00D22FE0 /* MainWindowController.swift in Sources */,
				AA9FF95924A1ECF20039E328 /* Tab.swift in Sources */,
				B63D467125BFA6C100874977 /* DispatchQueueExtensions.swift in Sources */,
				B64C84EB2692DD650048FEBE /* PermissionAuthorizationPopover.swift in Sources */,
				85378D9E274E664C007C5CBF /* PopoverMessageViewController.swift in Sources */,
				AA6FFB4624DC3B5A0028F4D0 /* WebView.swift in Sources */,
				B693955026F04BEB0015B914 /* ShadowView.swift in Sources */,
				AA3D531D27A2F58F00074EC1 /* FeedbackSender.swift in Sources */,
				B6CF78DE267B099C00CD4F13 /* WKNavigationActionExtension.swift in Sources */,
				AA7412B224D0B3AC00D22FE0 /* TabBarViewItem.swift in Sources */,
				856C98D52570116900A22F1F /* NSWindow+Toast.swift in Sources */,
				B31055C427A1BA1D001AC618 /* AutoconsentUserScript.swift in Sources */,
				859E7D6B27453BF3009C2B69 /* BookmarksExporter.swift in Sources */,
				4B5FF67826B602B100D42879 /* FirefoxDataImporter.swift in Sources */,
				37AFCE8B27DB69BC00471A10 /* PreferencesGeneralView.swift in Sources */,
				37BF3F22286F0A7A00BD9014 /* PinnedTabsView.swift in Sources */,
				4B02198B25E05FAC00ED7DEA /* FireproofInfoViewController.swift in Sources */,
				AA8EDF2424923E980071C2E8 /* URLExtension.swift in Sources */,
				31A031A6288191230090F792 /* CookieConsentAnimationView.swift in Sources */,
				4BE0DF06267819A1006337B7 /* NSStoryboardExtension.swift in Sources */,
				37AFCE8127DA2CA600471A10 /* PreferencesViewController.swift in Sources */,
				4B02198A25E05FAC00ED7DEA /* FireproofDomains.swift in Sources */,
				4B677442255DBEEA00025BD8 /* Database.swift in Sources */,
				4BE5336E286915A10019DBFD /* HorizontallyCenteredLayout.swift in Sources */,
				4B92928B26670D1700AD2C21 /* BookmarksOutlineView.swift in Sources */,
				B61F015525EDD5A700ABB5A3 /* UserContentController.swift in Sources */,
				4BF01C00272AE74C00884A61 /* CountryList.swift in Sources */,
				37CD54CC27F2FDD100F1F7B9 /* PreferencesSection.swift in Sources */,
				FD23FD2D2886A81D007F6985 /* AutoconsentManagement.swift in Sources */,
				B6B2400E28083B49001B8F3A /* WebViewContainerView.swift in Sources */,
				AAC5E4D925D6A711007F5990 /* BookmarkStore.swift in Sources */,
				B6FA893F269C424500588ECD /* PrivacyDashboardViewController.swift in Sources */,
				37D2771527E870D4003365FD /* PreferencesAppearanceView.swift in Sources */,
				AA72D5FE25FFF94E00C77619 /* NSMenuItemExtension.swift in Sources */,
				4BA1A6C2258B0A1300F6F690 /* ContiguousBytesExtension.swift in Sources */,
				37534CA8281198CD002621E7 /* AdjacentItemEnumerator.swift in Sources */,
				AA9B7C7E26A06E040008D425 /* TrackerInfo.swift in Sources */,
				4BE53374286E39F10019DBFD /* ChromiumKeychainPrompt.swift in Sources */,
				B6553692268440D700085A79 /* WKProcessPool+GeolocationProvider.swift in Sources */,
				AA5C1DD1285A154E0089850C /* RecentlyClosedMenu.swift in Sources */,
				A1DA5CF92367799FF3637FC9 /* YoutubeOverlayUserScript+Encryption.swift in Sources */,
			);
			runOnlyForDeploymentPostprocessing = 0;
		};
		AA585D8C248FD31400E9A3E2 /* Sources */ = {
			isa = PBXSourcesBuildPhase;
			buildActionMask = 2147483647;
			files = (
				9833913327AAAEEE00DAF119 /* EmbeddedTrackerDataTests.swift in Sources */,
				3776583127F8325B009A6B35 /* AutofillPreferencesTests.swift in Sources */,
				B67C6C472654C643006C872E /* FileManagerExtensionTests.swift in Sources */,
				B69B50482726C5C200758A2B /* StatisticsLoaderTests.swift in Sources */,
				142879DA24CE1179005419BB /* SuggestionViewModelTests.swift in Sources */,
				4B9292C12667103100AD2C21 /* BookmarkMigrationTests.swift in Sources */,
				4B9292BC2667103100AD2C21 /* BookmarkSidebarTreeControllerTests.swift in Sources */,
				37D2377C287EBDA300BCE03B /* TabIndexTests.swift in Sources */,
				37534CA52811987D002621E7 /* AdjacentItemEnumeratorTests.swift in Sources */,
				B662D3DC2755DF670035D4D6 /* OldPixelDataModel.xcdatamodeld in Sources */,
				B6DA44232616CABC00DD1EC2 /* PixelArgumentsTests.swift in Sources */,
				AAEC74BC2642F0F800C2EFBC /* History.xcdatamodeld in Sources */,
				37534C9E28104D9B002621E7 /* TabLazyLoaderTests.swift in Sources */,
				85F1B0C925EF9759004792B6 /* URLEventHandlerTests.swift in Sources */,
				4B9292BD2667103100AD2C21 /* BookmarkOutlineViewDataSourceTests.swift in Sources */,
				4BBF0917282DD6EF00EE1418 /* TemporaryFileHandlerTests.swift in Sources */,
				B6A5A27925B93FFF00AA7ADA /* StateRestorationManagerTests.swift in Sources */,
				4B9292BB2667103100AD2C21 /* BookmarkNodeTests.swift in Sources */,
				4B0219A825E0646500ED7DEA /* WebsiteDataStoreTests.swift in Sources */,
				AAC9C01E24CB6BEB00AD1325 /* TabCollectionViewModelTests.swift in Sources */,
				B662D3DE275613BB0035D4D6 /* EncryptionKeyStoreMock.swift in Sources */,
				37D23780287EFEE200BCE03B /* PinnedTabsManagerTests.swift in Sources */,
				AA0877BA26D5161D00B05660 /* WebKitVersionProviderTests.swift in Sources */,
				B69B50462726C5C200758A2B /* AtbAndVariantCleanupTests.swift in Sources */,
				B6DA44282616CAE000DD1EC2 /* AppUsageActivityMonitorTests.swift in Sources */,
				4B59024C26B38BB800489384 /* ChromiumLoginReaderTests.swift in Sources */,
				AAC9C01724CAFBDC00AD1325 /* TabCollectionTests.swift in Sources */,
				378205F8283BC6A600D1D4AA /* StartupPreferencesTests.swift in Sources */,
				3714B1E928EDBAAB0056C57A /* PrivatePlayerTests.swift in Sources */,
				B67C6C3D2654B897006C872E /* WebViewExtensionTests.swift in Sources */,
				4BA1A6DE258C100A00F6F690 /* FileStoreTests.swift in Sources */,
				AAC9C01C24CB594C00AD1325 /* TabViewModelTests.swift in Sources */,
				37CD54B727F1B28A00F1F7B9 /* DefaultBrowserPreferencesTests.swift in Sources */,
				B65349AA265CF45000DCC645 /* DispatchQueueExtensionsTests.swift in Sources */,
				858A798A26A9B35E00A75A42 /* PasswordManagementItemModelTests.swift in Sources */,
				FD23FD2B28816606007F6985 /* AutoconsentMessageProtocolTests.swift in Sources */,
				B6DA441E2616C84600DD1EC2 /* PixelStoreMock.swift in Sources */,
				4B434690285ED7A100177407 /* BookmarksBarViewModelTests.swift in Sources */,
				B6BBF1702744CDE1004F850E /* CoreDataStoreTests.swift in Sources */,
				4B9292BF2667103100AD2C21 /* TreeControllerTests.swift in Sources */,
				B693956926F352DB0015B914 /* DownloadsWebViewMock.m in Sources */,
				4B11060525903E570039B979 /* CoreDataEncryptionTesting.xcdatamodeld in Sources */,
				858A798826A99DBE00A75A42 /* PasswordManagementItemListModelTests.swift in Sources */,
				4B8AD0B127A86D9200AE44D6 /* WKWebsiteDataStoreExtensionTests.swift in Sources */,
				B69B50472726C5C200758A2B /* VariantManagerTests.swift in Sources */,
				8546DE6225C03056000CA5E1 /* UserAgentTests.swift in Sources */,
				B63ED0DE26AFD9A300A9DAD1 /* AVCaptureDeviceMock.swift in Sources */,
				B63ED0E026AFE32F00A9DAD1 /* GeolocationProviderMock.swift in Sources */,
				378205FB283C277800D1D4AA /* MainMenuTests.swift in Sources */,
				4B43469528655D1400177407 /* FirefoxDataImporterTests.swift in Sources */,
				4B723E0926B0003E00E14D75 /* CSVLoginExporterTests.swift in Sources */,
				B630793526731BC400DCEE41 /* URLSuggestedFilenameTests.swift in Sources */,
				AADE11C026D916D70032D8A7 /* StringExtensionTests.swift in Sources */,
				85AC3B4925DAC9BD00C7D2AA /* ConfigurationStorageTests.swift in Sources */,
				B693956126F1C1BC0015B914 /* DownloadListStoreMock.swift in Sources */,
				AA91F83927076F1900771A0D /* PrivacyIconViewModelTests.swift in Sources */,
				4B723E0726B0003E00E14D75 /* CSVImporterTests.swift in Sources */,
				AA652CDB25DDAB32009059CC /* BookmarkStoreMock.swift in Sources */,
				B62EB47C25BAD3BB005745C6 /* WKWebViewPrivateMethodsAvailabilityTests.swift in Sources */,
				4BBC16A527C488C900E00A38 /* DeviceAuthenticatorTests.swift in Sources */,
				4B3F641E27A8D3BD00E0C118 /* BrowserProfileTests.swift in Sources */,
				B6106BA026A7BE0B0013B453 /* PermissionManagerTests.swift in Sources */,
				B662D3D92755D7AD0035D4D6 /* PixelStoreTests.swift in Sources */,
				B6106BB526A809E60013B453 /* GeolocationProviderTests.swift in Sources */,
				B6A5A2A025B96E8300AA7ADA /* AppStateChangePublisherTests.swift in Sources */,
				B63ED0E326B3E7FA00A9DAD1 /* CLLocationManagerMock.swift in Sources */,
				37CD54BB27F25A4000F1F7B9 /* DownloadsPreferencesTests.swift in Sources */,
				4B02199C25E063DE00ED7DEA /* FireproofDomainsTests.swift in Sources */,
				4B98D28028D9722A003C2B6F /* RecentlyVisitedSiteModelTests.swift in Sources */,
				AA0F3DB7261A566C0077F2D9 /* SuggestionLoadingMock.swift in Sources */,
				4B9292BE2667103100AD2C21 /* PasteboardFolderTests.swift in Sources */,
				4B9292C52667104B00AD2C21 /* CoreDataTestUtilities.swift in Sources */,
				4B723E1926B000DC00E14D75 /* TemporaryFileCreator.swift in Sources */,
				98EB5D1027516A4800681FE6 /* AppPrivacyConfigurationTests.swift in Sources */,
				4B9292C22667103100AD2C21 /* BookmarkTests.swift in Sources */,
				142879DC24CE1185005419BB /* SuggestionContainerViewModelTests.swift in Sources */,
				AA0877B826D5160D00B05660 /* SafariVersionReaderTests.swift in Sources */,
				B69B50452726C5C200758A2B /* AtbParserTests.swift in Sources */,
				B6106BAF26A7C6180013B453 /* PermissionStoreMock.swift in Sources */,
				4B98D27A28D95F1A003C2B6F /* ChromiumFaviconsReaderTests.swift in Sources */,
				AA652CD325DDA6E9009059CC /* LocalBookmarkManagerTests.swift in Sources */,
				B63ED0DC26AE7B1E00A9DAD1 /* WebViewMock.swift in Sources */,
				4B4F72EC266B2ED300814C60 /* CollectionExtension.swift in Sources */,
				AAE39D1B24F44885008EF28B /* TabCollectionViewModelDelegateMock.swift in Sources */,
				373A1AAA283ED86C00586521 /* BookmarksHTMLReaderTests.swift in Sources */,
				AA9C363025518CA9004B1BA3 /* FireTests.swift in Sources */,
				B6106BB126A7D8720013B453 /* PermissionStoreTests.swift in Sources */,
				4BF4951826C08395000547B8 /* ThirdPartyBrowserTests.swift in Sources */,
				4B98D27C28D960DD003C2B6F /* FirefoxFaviconsReaderTests.swift in Sources */,
				37479F152891BC8300302FE2 /* TabCollectionViewModelTests+WithoutPinnedTabsManager.swift in Sources */,
				AA63745424C9BF9A00AB2AC4 /* SuggestionContainerTests.swift in Sources */,
				AAC9C01524CAFBCE00AD1325 /* TabTests.swift in Sources */,
				B69B504C2726CA2900758A2B /* MockVariantManager.swift in Sources */,
				B610F2EC27AA8F9400FCEBE9 /* ContentBlockerRulesManagerMock.swift in Sources */,
				B6BBF1722744CE36004F850E /* FireproofDomainsStoreMock.swift in Sources */,
				4BA1A6D9258C0CB300F6F690 /* DataEncryptionTests.swift in Sources */,
				EA1E52B52798CF98002EC53C /* ClickToLoadModelTests.swift in Sources */,
				B6A5A27E25B9403E00AA7ADA /* FileStoreMock.swift in Sources */,
				B693955F26F1C17F0015B914 /* DownloadListCoordinatorTests.swift in Sources */,
				B6C2C9F62760B659005B7F0A /* TestDataModel.xcdatamodeld in Sources */,
				B68172AE269EB43F006D1092 /* GeolocationServiceTests.swift in Sources */,
				B6AE74342609AFCE005B9B1A /* ProgressEstimationTests.swift in Sources */,
				4BA1A6FE258C5C1300F6F690 /* EncryptedValueTransformerTests.swift in Sources */,
				85F69B3C25EDE81F00978E59 /* URLExtensionTests.swift in Sources */,
				B6DA44112616C0FC00DD1EC2 /* PixelTests.swift in Sources */,
				4B9292BA2667103100AD2C21 /* BookmarkNodePathTests.swift in Sources */,
				4B9292C02667103100AD2C21 /* BookmarkManagedObjectTests.swift in Sources */,
				373A1AB228451ED400586521 /* BookmarksHTMLImporterTests.swift in Sources */,
				4B723E0626B0003E00E14D75 /* CSVParserTests.swift in Sources */,
				85F487B5276A8F2E003CE668 /* OnboardingTests.swift in Sources */,
				AA652CCE25DD9071009059CC /* BookmarkListTests.swift in Sources */,
				859E7D6D274548F2009C2B69 /* BookmarksExporterTests.swift in Sources */,
				B6A5A2A825BAA35500AA7ADA /* WindowManagerStateRestorationTests.swift in Sources */,
				4BB99D1126FE1A84001E4761 /* SafariBookmarksReaderTests.swift in Sources */,
				4BBF0925283083EC00EE1418 /* FileSystemDSLTests.swift in Sources */,
				4B11060A25903EAC0039B979 /* CoreDataEncryptionTests.swift in Sources */,
				4B9292C32667103100AD2C21 /* PasteboardBookmarkTests.swift in Sources */,
				B610F2E427A8F37A00FCEBE9 /* CBRCompileTimeReporterTests.swift in Sources */,
				AAEC74BB2642E67C00C2EFBC /* NSPersistentContainerExtension.swift in Sources */,
				AABAF59C260A7D130085060C /* FaviconManagerMock.swift in Sources */,
				4BF6962028BEEE8B00D402D4 /* LocalPinningManagerTests.swift in Sources */,
				AAEC74B82642E43800C2EFBC /* HistoryStoreTests.swift in Sources */,
				4BA1A6E6258C270800F6F690 /* EncryptionKeyGeneratorTests.swift in Sources */,
				B6106BB326A7F4AA0013B453 /* GeolocationServiceMock.swift in Sources */,
				4B8AC93D26B49BE600879451 /* FirefoxLoginReaderTests.swift in Sources */,
				3714B1E728EDB7FA0056C57A /* PrivatePlayerPreferencesTests.swift in Sources */,
				4BBF09232830812900EE1418 /* FileSystemDSL.swift in Sources */,
				4B723E0526B0003E00E14D75 /* DataImportMocks.swift in Sources */,
				4B70C00227B0793D000386ED /* CrashReportTests.swift in Sources */,
				85AC3B1725D9BC1A00C7D2AA /* ConfigurationDownloaderTests.swift in Sources */,
				37D23787287F5C2900BCE03B /* PinnedTabsViewModelTests.swift in Sources */,
				4BF4EA5027C71F26004E57C4 /* PasswordManagementListSectionTests.swift in Sources */,
				AA7E9176286DB05D00AB6B62 /* RecentlyClosedCoordinatorMock.swift in Sources */,
				B693955D26F19CD70015B914 /* DownloadListStoreTests.swift in Sources */,
				B610F2EB27AA8E4500FCEBE9 /* ContentBlockingUpdatingTests.swift in Sources */,
				4B0511E7262CAB3700F6079C /* UserDefaultsWrapperUtilities.swift in Sources */,
				4BA1A6F6258C4F9600F6F690 /* EncryptionMocks.swift in Sources */,
				3767190028E58513003A2A15 /* PrivatePlayerURLExtensionTests.swift in Sources */,
				B6B3E0962654DACD0040E0A2 /* UTTypeTests.swift in Sources */,
				4B2975992828285900187C4E /* FirefoxKeyReaderTests.swift in Sources */,
				4B02199D25E063DE00ED7DEA /* FireproofingURLExtensionsTests.swift in Sources */,
				4BB99D0F26FE1A84001E4761 /* ChromiumBookmarksReaderTests.swift in Sources */,
				4BB99D1026FE1A84001E4761 /* FirefoxBookmarksReaderTests.swift in Sources */,
				4B117F7D276C0CB5002F3D8C /* LocalStatisticsStoreTests.swift in Sources */,
				AAEC74B42642C69300C2EFBC /* HistoryCoordinatorTests.swift in Sources */,
				378205F62837CBA800D1D4AA /* SavedStateMock.swift in Sources */,
				EA8AE76A279FBDB20078943E /* ClickToLoadTDSTests.swift in Sources */,
				B63ED0DA26AE7AF400A9DAD1 /* PermissionManagerMock.swift in Sources */,
				AA9C362825518C44004B1BA3 /* WebsiteDataStoreMock.swift in Sources */,
				3776582D27F71652009A6B35 /* WebsiteBreakageReportTests.swift in Sources */,
				4B723E0826B0003E00E14D75 /* MockSecureVault.swift in Sources */,
				37CD54B527F1AC1300F1F7B9 /* PreferencesSidebarModelTests.swift in Sources */,
				AAEC74B22642C57200C2EFBC /* HistoryCoordinatingMock.swift in Sources */,
				37CD54B927F1F8AC00F1F7B9 /* AppearancePreferencesTests.swift in Sources */,
				376C4DB928A1A48A00CC0F5B /* FirePopoverViewModelTests.swift in Sources */,
				AAEC74B62642CC6A00C2EFBC /* HistoryStoringMock.swift in Sources */,
				AA652CB125DD825B009059CC /* LocalBookmarkStoreTests.swift in Sources */,
				B630794226731F5400DCEE41 /* WKDownloadMock.swift in Sources */,
				B6C0B24626E9CB190031CB7F /* RunLoopExtensionTests.swift in Sources */,
				B693956326F1C2A40015B914 /* FileDownloadManagerMock.swift in Sources */,
				B6C2C9EF276081AB005B7F0A /* DeallocationTests.swift in Sources */,
				B63ED0D826AE729600A9DAD1 /* PermissionModelTests.swift in Sources */,
				B69B504B2726CA2900758A2B /* MockStatisticsStore.swift in Sources */,
				37CD54BD27F2ECAE00F1F7B9 /* AutofillPreferencesModelTests.swift in Sources */,
				37D23789288009CF00BCE03B /* TabCollectionViewModelTests+PinnedTabs.swift in Sources */,
				B630793A26731F2600DCEE41 /* FileDownloadManagerTests.swift in Sources */,
			);
			runOnlyForDeploymentPostprocessing = 0;
		};
/* End PBXSourcesBuildPhase section */

/* Begin PBXTargetDependency section */
		4B1AD8A325FC27E200261379 /* PBXTargetDependency */ = {
			isa = PBXTargetDependency;
			target = AA585D7D248FD31100E9A3E2 /* DuckDuckGo Privacy Browser */;
			targetProxy = 4B1AD8A225FC27E200261379 /* PBXContainerItemProxy */;
		};
		7B4CE8E026F02108009134B1 /* PBXTargetDependency */ = {
			isa = PBXTargetDependency;
			target = AA585D7D248FD31100E9A3E2 /* DuckDuckGo Privacy Browser */;
			targetProxy = 7B4CE8DF26F02108009134B1 /* PBXContainerItemProxy */;
		};
		AA585D92248FD31400E9A3E2 /* PBXTargetDependency */ = {
			isa = PBXTargetDependency;
			target = AA585D7D248FD31100E9A3E2 /* DuckDuckGo Privacy Browser */;
			targetProxy = AA585D91248FD31400E9A3E2 /* PBXContainerItemProxy */;
		};
/* End PBXTargetDependency section */

/* Begin PBXVariantGroup section */
		AA80EC69256C4691007083E7 /* BrowserTab.storyboard */ = {
			isa = PBXVariantGroup;
			children = (
				AA80EC68256C4691007083E7 /* Base */,
			);
			name = BrowserTab.storyboard;
			sourceTree = "<group>";
		};
		AA80EC75256C46A2007083E7 /* Suggestion.storyboard */ = {
			isa = PBXVariantGroup;
			children = (
				AA80EC74256C46A2007083E7 /* Base */,
			);
			name = Suggestion.storyboard;
			sourceTree = "<group>";
		};
		AA80EC7B256C46AA007083E7 /* TabBar.storyboard */ = {
			isa = PBXVariantGroup;
			children = (
				AA80EC7A256C46AA007083E7 /* Base */,
			);
			name = TabBar.storyboard;
			sourceTree = "<group>";
		};
		AA80EC8B256C49B8007083E7 /* Localizable.strings */ = {
			isa = PBXVariantGroup;
			children = (
				AA80EC8A256C49B8007083E7 /* en */,
			);
			name = Localizable.strings;
			sourceTree = "<group>";
		};
		AA80EC91256C49BC007083E7 /* Localizable.stringsdict */ = {
			isa = PBXVariantGroup;
			children = (
				AA80EC90256C49BC007083E7 /* en */,
			);
			name = Localizable.stringsdict;
			sourceTree = "<group>";
		};
/* End PBXVariantGroup section */

/* Begin XCBuildConfiguration section */
		377762422800D59E00250E31 /* CI_Review */ = {
			isa = XCBuildConfiguration;
			baseConfigurationReference = 85B8757E28B903D900D39E04 /* Configuration.xcconfig */;
			buildSettings = {
				ALWAYS_SEARCH_USER_PATHS = NO;
				CLANG_ANALYZER_NONNULL = YES;
				CLANG_ANALYZER_NUMBER_OBJECT_CONVERSION = YES_AGGRESSIVE;
				CLANG_CXX_LANGUAGE_STANDARD = "gnu++14";
				CLANG_CXX_LIBRARY = "libc++";
				CLANG_ENABLE_MODULES = YES;
				CLANG_ENABLE_OBJC_ARC = YES;
				CLANG_ENABLE_OBJC_WEAK = YES;
				CLANG_WARN_BLOCK_CAPTURE_AUTORELEASING = YES;
				CLANG_WARN_BOOL_CONVERSION = YES;
				CLANG_WARN_COMMA = YES;
				CLANG_WARN_CONSTANT_CONVERSION = YES;
				CLANG_WARN_DEPRECATED_OBJC_IMPLEMENTATIONS = YES;
				CLANG_WARN_DIRECT_OBJC_ISA_USAGE = YES_ERROR;
				CLANG_WARN_DOCUMENTATION_COMMENTS = YES;
				CLANG_WARN_EMPTY_BODY = YES;
				CLANG_WARN_ENUM_CONVERSION = YES;
				CLANG_WARN_INFINITE_RECURSION = YES;
				CLANG_WARN_INT_CONVERSION = YES;
				CLANG_WARN_NON_LITERAL_NULL_CONVERSION = YES;
				CLANG_WARN_OBJC_IMPLICIT_RETAIN_SELF = YES;
				CLANG_WARN_OBJC_LITERAL_CONVERSION = YES;
				CLANG_WARN_OBJC_ROOT_CLASS = YES_ERROR;
				CLANG_WARN_QUOTED_INCLUDE_IN_FRAMEWORK_HEADER = YES;
				CLANG_WARN_RANGE_LOOP_ANALYSIS = YES;
				CLANG_WARN_STRICT_PROTOTYPES = YES;
				CLANG_WARN_SUSPICIOUS_MOVE = YES;
				CLANG_WARN_UNGUARDED_AVAILABILITY = YES_AGGRESSIVE;
				CLANG_WARN_UNREACHABLE_CODE = YES;
				CLANG_WARN__DUPLICATE_METHOD_MATCH = YES;
				COPY_PHASE_STRIP = NO;
				DEBUG_INFORMATION_FORMAT = "dwarf-with-dsym";
				ENABLE_NS_ASSERTIONS = NO;
				ENABLE_STRICT_OBJC_MSGSEND = YES;
				GCC_C_LANGUAGE_STANDARD = gnu11;
				GCC_NO_COMMON_BLOCKS = YES;
				GCC_WARN_64_TO_32_BIT_CONVERSION = YES;
				GCC_WARN_ABOUT_RETURN_TYPE = YES_ERROR;
				GCC_WARN_UNDECLARED_SELECTOR = YES;
				GCC_WARN_UNINITIALIZED_AUTOS = YES_AGGRESSIVE;
				GCC_WARN_UNUSED_FUNCTION = YES;
				GCC_WARN_UNUSED_VARIABLE = YES;
				MACOSX_DEPLOYMENT_TARGET = 10.15;
				MTL_ENABLE_DEBUG_INFO = NO;
				MTL_FAST_MATH = YES;
				SDKROOT = macosx;
				SWIFT_COMPILATION_MODE = wholemodule;
				SWIFT_OPTIMIZATION_LEVEL = "-O";
			};
			name = CI_Review;
		};
		377762432800D59E00250E31 /* CI_Review */ = {
			isa = XCBuildConfiguration;
			buildSettings = {
				ASSETCATALOG_COMPILER_APPICON_NAME = "Icon - Review";
				ASSETCATALOG_COMPILER_GLOBAL_ACCENT_COLOR_NAME = GlobalAccentColor;
				CLANG_ANALYZER_LOCALIZABILITY_EMPTY_CONTEXT = YES;
				CLANG_ANALYZER_LOCALIZABILITY_NONLOCALIZED = YES;
				CODE_SIGN_ENTITLEMENTS = DuckDuckGo/DuckDuckGo.entitlements;
				CODE_SIGN_IDENTITY = "Developer ID Application";
				CODE_SIGN_STYLE = Manual;
				COMBINE_HIDPI_IMAGES = YES;
				CURRENT_PROJECT_VERSION = "$(MARKETING_VERSION)";
				DEVELOPMENT_TEAM = HKE973VLUW;
				ENABLE_HARDENED_RUNTIME = YES;
				GCC_PREPROCESSOR_DEFINITIONS = "REVIEW=1";
				INFOPLIST_FILE = DuckDuckGo/Info.plist;
				LD_RUNPATH_SEARCH_PATHS = (
					"$(inherited)",
					"@executable_path/../Frameworks",
				);
				MARKETING_VERSION = "$(MARKETING_VERSION)";
				PRODUCT_BUNDLE_IDENTIFIER = com.duckduckgo.macos.browser.review;
				PRODUCT_MODULE_NAME = "$(TARGET_NAME:c99extidentifier)";
				PRODUCT_NAME = "DuckDuckGo Review";
				PROVISIONING_PROFILE_SPECIFIER = "MacOS Browser Product Review";
				SWIFT_ACTIVE_COMPILATION_CONDITIONS = "FEEDBACK REVIEW";
				SWIFT_OBJC_BRIDGING_HEADER = "$(SRCROOT)/DuckDuckGo/Bridging.h";
				SWIFT_VERSION = 5.0;
			};
			name = CI_Review;
		};
		377762442800D59E00250E31 /* CI_Review */ = {
			isa = XCBuildConfiguration;
			buildSettings = {
				ALWAYS_EMBED_SWIFT_STANDARD_LIBRARIES = YES;
				BUNDLE_LOADER = "$(TEST_HOST)";
				CODE_SIGN_IDENTITY = "Apple Development";
				CODE_SIGN_STYLE = Automatic;
				COMBINE_HIDPI_IMAGES = YES;
				DEVELOPMENT_TEAM = HKE973VLUW;
				INFOPLIST_FILE = "Unit Tests/Info.plist";
				LD_RUNPATH_SEARCH_PATHS = (
					"$(inherited)",
					"@executable_path/../Frameworks",
					"@loader_path/../Frameworks",
				);
				MACOSX_DEPLOYMENT_TARGET = 10.15;
				PRODUCT_BUNDLE_IDENTIFIER = com.duckduckgo.macos.browser.DuckDuckGoTests;
				PRODUCT_NAME = "$(TARGET_NAME)";
				PROVISIONING_PROFILE_SPECIFIER = "";
				SWIFT_OBJC_BRIDGING_HEADER = "$(SRCROOT)/Unit Tests/Common/TestsBridging.h";
				SWIFT_VERSION = 5.0;
				TEST_HOST = "$(BUILT_PRODUCTS_DIR)/DuckDuckGo.app/Contents/MacOS/DuckDuckGo";
			};
			name = CI_Review;
		};
		377762452800D59E00250E31 /* CI_Review */ = {
			isa = XCBuildConfiguration;
			buildSettings = {
				BUNDLE_LOADER = "$(TEST_HOST)";
				CODE_SIGN_STYLE = Automatic;
				COMBINE_HIDPI_IMAGES = YES;
				DEVELOPMENT_TEAM = HKE973VLUW;
				INFOPLIST_FILE = "Integration Tests/Info.plist";
				LD_RUNPATH_SEARCH_PATHS = (
					"$(inherited)",
					"@executable_path/../Frameworks",
					"@loader_path/../Frameworks",
				);
				MACOSX_DEPLOYMENT_TARGET = 11.1;
				PRODUCT_BUNDLE_IDENTIFIER = "com.duckduckgo.Integration-Tests";
				PRODUCT_NAME = "$(TARGET_NAME)";
				SWIFT_VERSION = 5.0;
				TEST_HOST = "$(BUILT_PRODUCTS_DIR)/DuckDuckGo.app/Contents/MacOS/DuckDuckGo";
			};
			name = CI_Review;
		};
		377762462800D59E00250E31 /* CI_Review */ = {
			isa = XCBuildConfiguration;
			buildSettings = {
				CODE_SIGN_STYLE = Automatic;
				COMBINE_HIDPI_IMAGES = YES;
				DEVELOPMENT_TEAM = HKE973VLUW;
				INFOPLIST_FILE = "UI Tests/Info.plist";
				LD_RUNPATH_SEARCH_PATHS = (
					"$(inherited)",
					"@executable_path/../Frameworks",
					"@loader_path/../Frameworks",
				);
				MACOSX_DEPLOYMENT_TARGET = 11.3;
				PRODUCT_BUNDLE_IDENTIFIER = "com.duckduckgo.UI-Tests";
				PRODUCT_NAME = "$(TARGET_NAME)";
				SWIFT_VERSION = 5.0;
				TEST_TARGET_NAME = "DuckDuckGo Privacy Browser";
			};
			name = CI_Review;
		};
		377762472800ECB000250E31 /* CI_Release */ = {
			isa = XCBuildConfiguration;
			baseConfigurationReference = 85B8757E28B903D900D39E04 /* Configuration.xcconfig */;
			buildSettings = {
				ALWAYS_SEARCH_USER_PATHS = NO;
				CLANG_ANALYZER_NONNULL = YES;
				CLANG_ANALYZER_NUMBER_OBJECT_CONVERSION = YES_AGGRESSIVE;
				CLANG_CXX_LANGUAGE_STANDARD = "gnu++14";
				CLANG_CXX_LIBRARY = "libc++";
				CLANG_ENABLE_MODULES = YES;
				CLANG_ENABLE_OBJC_ARC = YES;
				CLANG_ENABLE_OBJC_WEAK = YES;
				CLANG_WARN_BLOCK_CAPTURE_AUTORELEASING = YES;
				CLANG_WARN_BOOL_CONVERSION = YES;
				CLANG_WARN_COMMA = YES;
				CLANG_WARN_CONSTANT_CONVERSION = YES;
				CLANG_WARN_DEPRECATED_OBJC_IMPLEMENTATIONS = YES;
				CLANG_WARN_DIRECT_OBJC_ISA_USAGE = YES_ERROR;
				CLANG_WARN_DOCUMENTATION_COMMENTS = YES;
				CLANG_WARN_EMPTY_BODY = YES;
				CLANG_WARN_ENUM_CONVERSION = YES;
				CLANG_WARN_INFINITE_RECURSION = YES;
				CLANG_WARN_INT_CONVERSION = YES;
				CLANG_WARN_NON_LITERAL_NULL_CONVERSION = YES;
				CLANG_WARN_OBJC_IMPLICIT_RETAIN_SELF = YES;
				CLANG_WARN_OBJC_LITERAL_CONVERSION = YES;
				CLANG_WARN_OBJC_ROOT_CLASS = YES_ERROR;
				CLANG_WARN_QUOTED_INCLUDE_IN_FRAMEWORK_HEADER = YES;
				CLANG_WARN_RANGE_LOOP_ANALYSIS = YES;
				CLANG_WARN_STRICT_PROTOTYPES = YES;
				CLANG_WARN_SUSPICIOUS_MOVE = YES;
				CLANG_WARN_UNGUARDED_AVAILABILITY = YES_AGGRESSIVE;
				CLANG_WARN_UNREACHABLE_CODE = YES;
				CLANG_WARN__DUPLICATE_METHOD_MATCH = YES;
				COPY_PHASE_STRIP = NO;
				DEBUG_INFORMATION_FORMAT = "dwarf-with-dsym";
				ENABLE_NS_ASSERTIONS = NO;
				ENABLE_STRICT_OBJC_MSGSEND = YES;
				GCC_C_LANGUAGE_STANDARD = gnu11;
				GCC_NO_COMMON_BLOCKS = YES;
				GCC_WARN_64_TO_32_BIT_CONVERSION = YES;
				GCC_WARN_ABOUT_RETURN_TYPE = YES_ERROR;
				GCC_WARN_UNDECLARED_SELECTOR = YES;
				GCC_WARN_UNINITIALIZED_AUTOS = YES_AGGRESSIVE;
				GCC_WARN_UNUSED_FUNCTION = YES;
				GCC_WARN_UNUSED_VARIABLE = YES;
				MACOSX_DEPLOYMENT_TARGET = 10.15;
				MTL_ENABLE_DEBUG_INFO = NO;
				MTL_FAST_MATH = YES;
				SDKROOT = macosx;
				SWIFT_COMPILATION_MODE = wholemodule;
				SWIFT_OPTIMIZATION_LEVEL = "-O";
			};
			name = CI_Release;
		};
		377762482800ECB000250E31 /* CI_Release */ = {
			isa = XCBuildConfiguration;
			buildSettings = {
				ASSETCATALOG_COMPILER_APPICON_NAME = AppIcon;
				ASSETCATALOG_COMPILER_GLOBAL_ACCENT_COLOR_NAME = GlobalAccentColor;
				CLANG_ANALYZER_LOCALIZABILITY_EMPTY_CONTEXT = YES;
				CLANG_ANALYZER_LOCALIZABILITY_NONLOCALIZED = YES;
				CODE_SIGN_ENTITLEMENTS = DuckDuckGo/DuckDuckGo.entitlements;
				CODE_SIGN_IDENTITY = "Developer ID Application";
				CODE_SIGN_STYLE = Manual;
				COMBINE_HIDPI_IMAGES = YES;
				CURRENT_PROJECT_VERSION = "$(MARKETING_VERSION)";
				DEVELOPMENT_TEAM = HKE973VLUW;
				ENABLE_HARDENED_RUNTIME = YES;
				INFOPLIST_FILE = DuckDuckGo/Info.plist;
				LD_RUNPATH_SEARCH_PATHS = (
					"$(inherited)",
					"@executable_path/../Frameworks",
				);
				MARKETING_VERSION = "$(MARKETING_VERSION)";
				PRODUCT_BUNDLE_IDENTIFIER = com.duckduckgo.macos.browser;
				PRODUCT_MODULE_NAME = "$(TARGET_NAME:c99extidentifier)";
				PRODUCT_NAME = DuckDuckGo;
				PROVISIONING_PROFILE_SPECIFIER = "MacOS Browser";
				SWIFT_ACTIVE_COMPILATION_CONDITIONS = FEEDBACK;
				SWIFT_OBJC_BRIDGING_HEADER = "$(SRCROOT)/DuckDuckGo/Bridging.h";
				SWIFT_VERSION = 5.0;
			};
			name = CI_Release;
		};
		377762492800ECB000250E31 /* CI_Release */ = {
			isa = XCBuildConfiguration;
			buildSettings = {
				ALWAYS_EMBED_SWIFT_STANDARD_LIBRARIES = YES;
				BUNDLE_LOADER = "$(TEST_HOST)";
				CODE_SIGN_IDENTITY = "Apple Development";
				CODE_SIGN_STYLE = Automatic;
				COMBINE_HIDPI_IMAGES = YES;
				DEVELOPMENT_TEAM = HKE973VLUW;
				INFOPLIST_FILE = "Unit Tests/Info.plist";
				LD_RUNPATH_SEARCH_PATHS = (
					"$(inherited)",
					"@executable_path/../Frameworks",
					"@loader_path/../Frameworks",
				);
				MACOSX_DEPLOYMENT_TARGET = 10.15;
				PRODUCT_BUNDLE_IDENTIFIER = com.duckduckgo.macos.browser.DuckDuckGoTests;
				PRODUCT_NAME = "$(TARGET_NAME)";
				PROVISIONING_PROFILE_SPECIFIER = "";
				SWIFT_OBJC_BRIDGING_HEADER = "$(SRCROOT)/Unit Tests/Common/TestsBridging.h";
				SWIFT_VERSION = 5.0;
				TEST_HOST = "$(BUILT_PRODUCTS_DIR)/DuckDuckGo.app/Contents/MacOS/DuckDuckGo";
			};
			name = CI_Release;
		};
		3777624A2800ECB000250E31 /* CI_Release */ = {
			isa = XCBuildConfiguration;
			buildSettings = {
				BUNDLE_LOADER = "$(TEST_HOST)";
				CODE_SIGN_STYLE = Automatic;
				COMBINE_HIDPI_IMAGES = YES;
				DEVELOPMENT_TEAM = HKE973VLUW;
				INFOPLIST_FILE = "Integration Tests/Info.plist";
				LD_RUNPATH_SEARCH_PATHS = (
					"$(inherited)",
					"@executable_path/../Frameworks",
					"@loader_path/../Frameworks",
				);
				MACOSX_DEPLOYMENT_TARGET = 11.1;
				PRODUCT_BUNDLE_IDENTIFIER = "com.duckduckgo.Integration-Tests";
				PRODUCT_NAME = "$(TARGET_NAME)";
				SWIFT_VERSION = 5.0;
				TEST_HOST = "$(BUILT_PRODUCTS_DIR)/DuckDuckGo.app/Contents/MacOS/DuckDuckGo";
			};
			name = CI_Release;
		};
		3777624B2800ECB000250E31 /* CI_Release */ = {
			isa = XCBuildConfiguration;
			buildSettings = {
				CODE_SIGN_STYLE = Automatic;
				COMBINE_HIDPI_IMAGES = YES;
				DEVELOPMENT_TEAM = HKE973VLUW;
				INFOPLIST_FILE = "UI Tests/Info.plist";
				LD_RUNPATH_SEARCH_PATHS = (
					"$(inherited)",
					"@executable_path/../Frameworks",
					"@loader_path/../Frameworks",
				);
				MACOSX_DEPLOYMENT_TARGET = 11.3;
				PRODUCT_BUNDLE_IDENTIFIER = "com.duckduckgo.UI-Tests";
				PRODUCT_NAME = "$(TARGET_NAME)";
				SWIFT_VERSION = 5.0;
				TEST_TARGET_NAME = "DuckDuckGo Privacy Browser";
			};
			name = CI_Release;
		};
		4B1AD8A425FC27E200261379 /* Debug */ = {
			isa = XCBuildConfiguration;
			buildSettings = {
				BUNDLE_LOADER = "$(TEST_HOST)";
				CODE_SIGN_STYLE = Automatic;
				COMBINE_HIDPI_IMAGES = YES;
				DEVELOPMENT_TEAM = HKE973VLUW;
				INFOPLIST_FILE = "Integration Tests/Info.plist";
				LD_RUNPATH_SEARCH_PATHS = (
					"$(inherited)",
					"@executable_path/../Frameworks",
					"@loader_path/../Frameworks",
				);
				MACOSX_DEPLOYMENT_TARGET = 11.1;
				PRODUCT_BUNDLE_IDENTIFIER = "com.duckduckgo.Integration-Tests";
				PRODUCT_NAME = "$(TARGET_NAME)";
				SWIFT_VERSION = 5.0;
				TEST_HOST = "$(BUILT_PRODUCTS_DIR)/DuckDuckGo.app/Contents/MacOS/DuckDuckGo";
			};
			name = Debug;
		};
		4B1AD8A525FC27E200261379 /* Release */ = {
			isa = XCBuildConfiguration;
			buildSettings = {
				BUNDLE_LOADER = "$(TEST_HOST)";
				CODE_SIGN_STYLE = Automatic;
				COMBINE_HIDPI_IMAGES = YES;
				DEVELOPMENT_TEAM = HKE973VLUW;
				INFOPLIST_FILE = "Integration Tests/Info.plist";
				LD_RUNPATH_SEARCH_PATHS = (
					"$(inherited)",
					"@executable_path/../Frameworks",
					"@loader_path/../Frameworks",
				);
				MACOSX_DEPLOYMENT_TARGET = 11.1;
				PRODUCT_BUNDLE_IDENTIFIER = "com.duckduckgo.Integration-Tests";
				PRODUCT_NAME = "$(TARGET_NAME)";
				SWIFT_VERSION = 5.0;
				TEST_HOST = "$(BUILT_PRODUCTS_DIR)/DuckDuckGo.app/Contents/MacOS/DuckDuckGo";
			};
			name = Release;
		};
		4B1AD8B025FC322600261379 /* CI */ = {
			isa = XCBuildConfiguration;
			baseConfigurationReference = 85B8757E28B903D900D39E04 /* Configuration.xcconfig */;
			buildSettings = {
				ALWAYS_SEARCH_USER_PATHS = NO;
				CLANG_ANALYZER_NONNULL = YES;
				CLANG_ANALYZER_NUMBER_OBJECT_CONVERSION = YES_AGGRESSIVE;
				CLANG_CXX_LANGUAGE_STANDARD = "gnu++14";
				CLANG_CXX_LIBRARY = "libc++";
				CLANG_ENABLE_MODULES = YES;
				CLANG_ENABLE_OBJC_ARC = YES;
				CLANG_ENABLE_OBJC_WEAK = YES;
				CLANG_WARN_BLOCK_CAPTURE_AUTORELEASING = YES;
				CLANG_WARN_BOOL_CONVERSION = YES;
				CLANG_WARN_COMMA = YES;
				CLANG_WARN_CONSTANT_CONVERSION = YES;
				CLANG_WARN_DEPRECATED_OBJC_IMPLEMENTATIONS = YES;
				CLANG_WARN_DIRECT_OBJC_ISA_USAGE = YES_ERROR;
				CLANG_WARN_DOCUMENTATION_COMMENTS = YES;
				CLANG_WARN_EMPTY_BODY = YES;
				CLANG_WARN_ENUM_CONVERSION = YES;
				CLANG_WARN_INFINITE_RECURSION = YES;
				CLANG_WARN_INT_CONVERSION = YES;
				CLANG_WARN_NON_LITERAL_NULL_CONVERSION = YES;
				CLANG_WARN_OBJC_IMPLICIT_RETAIN_SELF = YES;
				CLANG_WARN_OBJC_LITERAL_CONVERSION = YES;
				CLANG_WARN_OBJC_ROOT_CLASS = YES_ERROR;
				CLANG_WARN_QUOTED_INCLUDE_IN_FRAMEWORK_HEADER = YES;
				CLANG_WARN_RANGE_LOOP_ANALYSIS = YES;
				CLANG_WARN_STRICT_PROTOTYPES = YES;
				CLANG_WARN_SUSPICIOUS_MOVE = YES;
				CLANG_WARN_UNGUARDED_AVAILABILITY = YES_AGGRESSIVE;
				CLANG_WARN_UNREACHABLE_CODE = YES;
				CLANG_WARN__DUPLICATE_METHOD_MATCH = YES;
				COPY_PHASE_STRIP = NO;
				DEBUG_INFORMATION_FORMAT = dwarf;
				ENABLE_STRICT_OBJC_MSGSEND = YES;
				ENABLE_TESTABILITY = YES;
				GCC_C_LANGUAGE_STANDARD = gnu11;
				GCC_DYNAMIC_NO_PIC = NO;
				GCC_NO_COMMON_BLOCKS = YES;
				GCC_OPTIMIZATION_LEVEL = 0;
				GCC_PREPROCESSOR_DEFINITIONS = (
					"DEBUG=1",
					"CI=1",
					"$(inherited)",
				);
				GCC_WARN_64_TO_32_BIT_CONVERSION = YES;
				GCC_WARN_ABOUT_RETURN_TYPE = YES_ERROR;
				GCC_WARN_UNDECLARED_SELECTOR = YES;
				GCC_WARN_UNINITIALIZED_AUTOS = YES_AGGRESSIVE;
				GCC_WARN_UNUSED_FUNCTION = YES;
				GCC_WARN_UNUSED_VARIABLE = YES;
				MACOSX_DEPLOYMENT_TARGET = 10.15;
				MTL_ENABLE_DEBUG_INFO = INCLUDE_SOURCE;
				MTL_FAST_MATH = YES;
				ONLY_ACTIVE_ARCH = YES;
				SDKROOT = macosx;
				SWIFT_ACTIVE_COMPILATION_CONDITIONS = "DEBUG CI";
				SWIFT_OPTIMIZATION_LEVEL = "-Onone";
			};
			name = CI;
		};
		4B1AD8B125FC322600261379 /* CI */ = {
			isa = XCBuildConfiguration;
			buildSettings = {
				ASSETCATALOG_COMPILER_APPICON_NAME = "Icon - Debug";
				ASSETCATALOG_COMPILER_GLOBAL_ACCENT_COLOR_NAME = GlobalAccentColor;
				CLANG_ANALYZER_LOCALIZABILITY_EMPTY_CONTEXT = YES;
				CLANG_ANALYZER_LOCALIZABILITY_NONLOCALIZED = YES;
				CODE_SIGN_ENTITLEMENTS = DuckDuckGo/DuckDuckGoCI.entitlements;
				CODE_SIGN_IDENTITY = "";
				CODE_SIGN_STYLE = Manual;
				COMBINE_HIDPI_IMAGES = YES;
				CURRENT_PROJECT_VERSION = "$(MARKETING_VERSION)";
				DEVELOPMENT_TEAM = "";
				ENABLE_HARDENED_RUNTIME = YES;
				INFOPLIST_FILE = DuckDuckGo/Info.plist;
				LD_RUNPATH_SEARCH_PATHS = (
					"$(inherited)",
					"@executable_path/../Frameworks",
				);
				MARKETING_VERSION = "$(MARKETING_VERSION)";
				PRODUCT_BUNDLE_IDENTIFIER = com.duckduckgo.macos.browser.debug;
				PRODUCT_MODULE_NAME = "$(TARGET_NAME:c99extidentifier)";
				PRODUCT_NAME = DuckDuckGo;
				PROVISIONING_PROFILE_SPECIFIER = "";
				SWIFT_ACTIVE_COMPILATION_CONDITIONS = "FEEDBACK $(inherited)";
				SWIFT_OBJC_BRIDGING_HEADER = "$(SRCROOT)/DuckDuckGo/Bridging.h";
				SWIFT_VERSION = 5.0;
			};
			name = CI;
		};
		4B1AD8B225FC322600261379 /* CI */ = {
			isa = XCBuildConfiguration;
			buildSettings = {
				ALWAYS_EMBED_SWIFT_STANDARD_LIBRARIES = YES;
				BUNDLE_LOADER = "$(TEST_HOST)";
				CODE_SIGN_IDENTITY = "-";
				CODE_SIGN_STYLE = Automatic;
				COMBINE_HIDPI_IMAGES = YES;
				DEVELOPMENT_TEAM = "";
				INFOPLIST_FILE = "Unit Tests/Info.plist";
				LD_RUNPATH_SEARCH_PATHS = (
					"$(inherited)",
					"@executable_path/../Frameworks",
					"@loader_path/../Frameworks",
				);
				MACOSX_DEPLOYMENT_TARGET = 10.15;
				PRODUCT_BUNDLE_IDENTIFIER = com.duckduckgo.macos.browser.DuckDuckGoTests;
				PRODUCT_NAME = "$(TARGET_NAME)";
				PROVISIONING_PROFILE_SPECIFIER = "";
				SWIFT_OBJC_BRIDGING_HEADER = "$(SRCROOT)/Unit Tests/Common/TestsBridging.h";
				SWIFT_VERSION = 5.0;
				TEST_HOST = "$(BUILT_PRODUCTS_DIR)/DuckDuckGo.app/Contents/MacOS/DuckDuckGo";
			};
			name = CI;
		};
		4B1AD8B325FC322600261379 /* CI */ = {
			isa = XCBuildConfiguration;
			buildSettings = {
				BUNDLE_LOADER = "$(TEST_HOST)";
				CODE_SIGN_IDENTITY = "-";
				CODE_SIGN_STYLE = Automatic;
				COMBINE_HIDPI_IMAGES = YES;
				DEVELOPMENT_TEAM = HKE973VLUW;
				INFOPLIST_FILE = "Integration Tests/Info.plist";
				LD_RUNPATH_SEARCH_PATHS = (
					"$(inherited)",
					"@executable_path/../Frameworks",
					"@loader_path/../Frameworks",
				);
				MACOSX_DEPLOYMENT_TARGET = 11.1;
				PRODUCT_BUNDLE_IDENTIFIER = "com.duckduckgo.Integration-Tests";
				PRODUCT_NAME = "$(TARGET_NAME)";
				SWIFT_VERSION = 5.0;
				TEST_HOST = "$(BUILT_PRODUCTS_DIR)/DuckDuckGo.app/Contents/MacOS/DuckDuckGo";
			};
			name = CI;
		};
		7B4CE8E126F02108009134B1 /* Debug */ = {
			isa = XCBuildConfiguration;
			buildSettings = {
				CODE_SIGN_STYLE = Automatic;
				COMBINE_HIDPI_IMAGES = YES;
				DEVELOPMENT_TEAM = HKE973VLUW;
				INFOPLIST_FILE = "UI Tests/Info.plist";
				LD_RUNPATH_SEARCH_PATHS = (
					"$(inherited)",
					"@executable_path/../Frameworks",
					"@loader_path/../Frameworks",
				);
				MACOSX_DEPLOYMENT_TARGET = 11.3;
				PRODUCT_BUNDLE_IDENTIFIER = "com.duckduckgo.UI-Tests";
				PRODUCT_NAME = "$(TARGET_NAME)";
				SWIFT_VERSION = 5.0;
				TEST_TARGET_NAME = "DuckDuckGo Privacy Browser";
			};
			name = Debug;
		};
		7B4CE8E226F02108009134B1 /* CI */ = {
			isa = XCBuildConfiguration;
			buildSettings = {
				CODE_SIGN_IDENTITY = "-";
				CODE_SIGN_STYLE = Automatic;
				COMBINE_HIDPI_IMAGES = YES;
				DEVELOPMENT_TEAM = HKE973VLUW;
				INFOPLIST_FILE = "UI Tests/Info.plist";
				LD_RUNPATH_SEARCH_PATHS = (
					"$(inherited)",
					"@executable_path/../Frameworks",
					"@loader_path/../Frameworks",
				);
				MACOSX_DEPLOYMENT_TARGET = 11.3;
				PRODUCT_BUNDLE_IDENTIFIER = "com.duckduckgo.UI-Tests";
				PRODUCT_NAME = "$(TARGET_NAME)";
				SWIFT_VERSION = 5.0;
				TEST_TARGET_NAME = "DuckDuckGo Privacy Browser";
			};
			name = CI;
		};
		7B4CE8E326F02108009134B1 /* Release */ = {
			isa = XCBuildConfiguration;
			buildSettings = {
				CODE_SIGN_STYLE = Automatic;
				COMBINE_HIDPI_IMAGES = YES;
				DEVELOPMENT_TEAM = HKE973VLUW;
				INFOPLIST_FILE = "UI Tests/Info.plist";
				LD_RUNPATH_SEARCH_PATHS = (
					"$(inherited)",
					"@executable_path/../Frameworks",
					"@loader_path/../Frameworks",
				);
				MACOSX_DEPLOYMENT_TARGET = 11.3;
				PRODUCT_BUNDLE_IDENTIFIER = "com.duckduckgo.UI-Tests";
				PRODUCT_NAME = "$(TARGET_NAME)";
				SWIFT_VERSION = 5.0;
				TEST_TARGET_NAME = "DuckDuckGo Privacy Browser";
			};
			name = Release;
		};
		AA585DA2248FD31500E9A3E2 /* Debug */ = {
			isa = XCBuildConfiguration;
			baseConfigurationReference = 85B8757E28B903D900D39E04 /* Configuration.xcconfig */;
			buildSettings = {
				ALWAYS_SEARCH_USER_PATHS = NO;
				CLANG_ANALYZER_NONNULL = YES;
				CLANG_ANALYZER_NUMBER_OBJECT_CONVERSION = YES_AGGRESSIVE;
				CLANG_CXX_LANGUAGE_STANDARD = "gnu++14";
				CLANG_CXX_LIBRARY = "libc++";
				CLANG_ENABLE_MODULES = YES;
				CLANG_ENABLE_OBJC_ARC = YES;
				CLANG_ENABLE_OBJC_WEAK = YES;
				CLANG_WARN_BLOCK_CAPTURE_AUTORELEASING = YES;
				CLANG_WARN_BOOL_CONVERSION = YES;
				CLANG_WARN_COMMA = YES;
				CLANG_WARN_CONSTANT_CONVERSION = YES;
				CLANG_WARN_DEPRECATED_OBJC_IMPLEMENTATIONS = YES;
				CLANG_WARN_DIRECT_OBJC_ISA_USAGE = YES_ERROR;
				CLANG_WARN_DOCUMENTATION_COMMENTS = YES;
				CLANG_WARN_EMPTY_BODY = YES;
				CLANG_WARN_ENUM_CONVERSION = YES;
				CLANG_WARN_INFINITE_RECURSION = YES;
				CLANG_WARN_INT_CONVERSION = YES;
				CLANG_WARN_NON_LITERAL_NULL_CONVERSION = YES;
				CLANG_WARN_OBJC_IMPLICIT_RETAIN_SELF = YES;
				CLANG_WARN_OBJC_LITERAL_CONVERSION = YES;
				CLANG_WARN_OBJC_ROOT_CLASS = YES_ERROR;
				CLANG_WARN_QUOTED_INCLUDE_IN_FRAMEWORK_HEADER = YES;
				CLANG_WARN_RANGE_LOOP_ANALYSIS = YES;
				CLANG_WARN_STRICT_PROTOTYPES = YES;
				CLANG_WARN_SUSPICIOUS_MOVE = YES;
				CLANG_WARN_UNGUARDED_AVAILABILITY = YES_AGGRESSIVE;
				CLANG_WARN_UNREACHABLE_CODE = YES;
				CLANG_WARN__DUPLICATE_METHOD_MATCH = YES;
				COPY_PHASE_STRIP = NO;
				DEBUG_INFORMATION_FORMAT = dwarf;
				ENABLE_STRICT_OBJC_MSGSEND = YES;
				ENABLE_TESTABILITY = YES;
				GCC_C_LANGUAGE_STANDARD = gnu11;
				GCC_DYNAMIC_NO_PIC = NO;
				GCC_NO_COMMON_BLOCKS = YES;
				GCC_OPTIMIZATION_LEVEL = 0;
				GCC_PREPROCESSOR_DEFINITIONS = (
					"DEBUG=1",
					"$(inherited)",
				);
				GCC_WARN_64_TO_32_BIT_CONVERSION = YES;
				GCC_WARN_ABOUT_RETURN_TYPE = YES_ERROR;
				GCC_WARN_UNDECLARED_SELECTOR = YES;
				GCC_WARN_UNINITIALIZED_AUTOS = YES_AGGRESSIVE;
				GCC_WARN_UNUSED_FUNCTION = YES;
				GCC_WARN_UNUSED_VARIABLE = YES;
				MACOSX_DEPLOYMENT_TARGET = 10.15;
				MTL_ENABLE_DEBUG_INFO = INCLUDE_SOURCE;
				MTL_FAST_MATH = YES;
				ONLY_ACTIVE_ARCH = YES;
				SDKROOT = macosx;
				SWIFT_ACTIVE_COMPILATION_CONDITIONS = DEBUG;
				SWIFT_OPTIMIZATION_LEVEL = "-Onone";
			};
			name = Debug;
		};
		AA585DA3248FD31500E9A3E2 /* Release */ = {
			isa = XCBuildConfiguration;
			baseConfigurationReference = 85B8757E28B903D900D39E04 /* Configuration.xcconfig */;
			buildSettings = {
				ALWAYS_SEARCH_USER_PATHS = NO;
				CLANG_ANALYZER_NONNULL = YES;
				CLANG_ANALYZER_NUMBER_OBJECT_CONVERSION = YES_AGGRESSIVE;
				CLANG_CXX_LANGUAGE_STANDARD = "gnu++14";
				CLANG_CXX_LIBRARY = "libc++";
				CLANG_ENABLE_MODULES = YES;
				CLANG_ENABLE_OBJC_ARC = YES;
				CLANG_ENABLE_OBJC_WEAK = YES;
				CLANG_WARN_BLOCK_CAPTURE_AUTORELEASING = YES;
				CLANG_WARN_BOOL_CONVERSION = YES;
				CLANG_WARN_COMMA = YES;
				CLANG_WARN_CONSTANT_CONVERSION = YES;
				CLANG_WARN_DEPRECATED_OBJC_IMPLEMENTATIONS = YES;
				CLANG_WARN_DIRECT_OBJC_ISA_USAGE = YES_ERROR;
				CLANG_WARN_DOCUMENTATION_COMMENTS = YES;
				CLANG_WARN_EMPTY_BODY = YES;
				CLANG_WARN_ENUM_CONVERSION = YES;
				CLANG_WARN_INFINITE_RECURSION = YES;
				CLANG_WARN_INT_CONVERSION = YES;
				CLANG_WARN_NON_LITERAL_NULL_CONVERSION = YES;
				CLANG_WARN_OBJC_IMPLICIT_RETAIN_SELF = YES;
				CLANG_WARN_OBJC_LITERAL_CONVERSION = YES;
				CLANG_WARN_OBJC_ROOT_CLASS = YES_ERROR;
				CLANG_WARN_QUOTED_INCLUDE_IN_FRAMEWORK_HEADER = YES;
				CLANG_WARN_RANGE_LOOP_ANALYSIS = YES;
				CLANG_WARN_STRICT_PROTOTYPES = YES;
				CLANG_WARN_SUSPICIOUS_MOVE = YES;
				CLANG_WARN_UNGUARDED_AVAILABILITY = YES_AGGRESSIVE;
				CLANG_WARN_UNREACHABLE_CODE = YES;
				CLANG_WARN__DUPLICATE_METHOD_MATCH = YES;
				COPY_PHASE_STRIP = NO;
				DEBUG_INFORMATION_FORMAT = "dwarf-with-dsym";
				ENABLE_NS_ASSERTIONS = NO;
				ENABLE_STRICT_OBJC_MSGSEND = YES;
				GCC_C_LANGUAGE_STANDARD = gnu11;
				GCC_NO_COMMON_BLOCKS = YES;
				GCC_WARN_64_TO_32_BIT_CONVERSION = YES;
				GCC_WARN_ABOUT_RETURN_TYPE = YES_ERROR;
				GCC_WARN_UNDECLARED_SELECTOR = YES;
				GCC_WARN_UNINITIALIZED_AUTOS = YES_AGGRESSIVE;
				GCC_WARN_UNUSED_FUNCTION = YES;
				GCC_WARN_UNUSED_VARIABLE = YES;
				MACOSX_DEPLOYMENT_TARGET = 10.15;
				MTL_ENABLE_DEBUG_INFO = NO;
				MTL_FAST_MATH = YES;
				SDKROOT = macosx;
				SWIFT_COMPILATION_MODE = wholemodule;
				SWIFT_OPTIMIZATION_LEVEL = "-O";
			};
			name = Release;
		};
		AA585DA5248FD31500E9A3E2 /* Debug */ = {
			isa = XCBuildConfiguration;
			buildSettings = {
				ASSETCATALOG_COMPILER_APPICON_NAME = "Icon - Debug";
				ASSETCATALOG_COMPILER_GLOBAL_ACCENT_COLOR_NAME = GlobalAccentColor;
				CLANG_ANALYZER_LOCALIZABILITY_EMPTY_CONTEXT = YES;
				CLANG_ANALYZER_LOCALIZABILITY_NONLOCALIZED = YES;
				CODE_SIGN_ENTITLEMENTS = DuckDuckGo/DuckDuckGo.entitlements;
				CODE_SIGN_IDENTITY = "Apple Development";
				CODE_SIGN_STYLE = Automatic;
				COMBINE_HIDPI_IMAGES = YES;
				CURRENT_PROJECT_VERSION = "$(MARKETING_VERSION)";
				DEVELOPMENT_TEAM = HKE973VLUW;
				ENABLE_HARDENED_RUNTIME = YES;
				INFOPLIST_FILE = DuckDuckGo/Info.plist;
				LD_RUNPATH_SEARCH_PATHS = (
					"$(inherited)",
					"@executable_path/../Frameworks",
				);
				MARKETING_VERSION = "$(MARKETING_VERSION)";
				PRODUCT_BUNDLE_IDENTIFIER = com.duckduckgo.macos.browser.debug;
				PRODUCT_MODULE_NAME = "$(TARGET_NAME:c99extidentifier)";
				PRODUCT_NAME = DuckDuckGo;
				SWIFT_ACTIVE_COMPILATION_CONDITIONS = "FEEDBACK $(inherited)";
				SWIFT_OBJC_BRIDGING_HEADER = "$(SRCROOT)/DuckDuckGo/Bridging.h";
				SWIFT_VERSION = 5.0;
			};
			name = Debug;
		};
		AA585DA6248FD31500E9A3E2 /* Release */ = {
			isa = XCBuildConfiguration;
			buildSettings = {
				ASSETCATALOG_COMPILER_APPICON_NAME = AppIcon;
				ASSETCATALOG_COMPILER_GLOBAL_ACCENT_COLOR_NAME = GlobalAccentColor;
				CLANG_ANALYZER_LOCALIZABILITY_EMPTY_CONTEXT = YES;
				CLANG_ANALYZER_LOCALIZABILITY_NONLOCALIZED = YES;
				CODE_SIGN_ENTITLEMENTS = DuckDuckGo/DuckDuckGo.entitlements;
				CODE_SIGN_IDENTITY = "Apple Development";
				CODE_SIGN_STYLE = Automatic;
				COMBINE_HIDPI_IMAGES = YES;
				CURRENT_PROJECT_VERSION = "$(MARKETING_VERSION)";
				DEVELOPMENT_TEAM = HKE973VLUW;
				ENABLE_HARDENED_RUNTIME = YES;
				INFOPLIST_FILE = DuckDuckGo/Info.plist;
				LD_RUNPATH_SEARCH_PATHS = (
					"$(inherited)",
					"@executable_path/../Frameworks",
				);
				MARKETING_VERSION = "$(MARKETING_VERSION)";
				PRODUCT_BUNDLE_IDENTIFIER = com.duckduckgo.macos.browser;
				PRODUCT_MODULE_NAME = "$(TARGET_NAME:c99extidentifier)";
				PRODUCT_NAME = DuckDuckGo;
				SWIFT_ACTIVE_COMPILATION_CONDITIONS = FEEDBACK;
				SWIFT_OBJC_BRIDGING_HEADER = "$(SRCROOT)/DuckDuckGo/Bridging.h";
				SWIFT_VERSION = 5.0;
			};
			name = Release;
		};
		AA585DA8248FD31500E9A3E2 /* Debug */ = {
			isa = XCBuildConfiguration;
			buildSettings = {
				ALWAYS_EMBED_SWIFT_STANDARD_LIBRARIES = YES;
				BUNDLE_LOADER = "$(TEST_HOST)";
				CODE_SIGN_IDENTITY = "Apple Development";
				CODE_SIGN_STYLE = Automatic;
				COMBINE_HIDPI_IMAGES = YES;
				DEVELOPMENT_TEAM = HKE973VLUW;
				INFOPLIST_FILE = "Unit Tests/Info.plist";
				LD_RUNPATH_SEARCH_PATHS = (
					"$(inherited)",
					"@executable_path/../Frameworks",
					"@loader_path/../Frameworks",
				);
				MACOSX_DEPLOYMENT_TARGET = 10.15;
				PRODUCT_BUNDLE_IDENTIFIER = com.duckduckgo.macos.browser.DuckDuckGoTests;
				PRODUCT_NAME = "$(TARGET_NAME)";
				PROVISIONING_PROFILE_SPECIFIER = "";
				SWIFT_OBJC_BRIDGING_HEADER = "$(SRCROOT)/Unit Tests/Common/TestsBridging.h";
				SWIFT_VERSION = 5.0;
				TEST_HOST = "$(BUILT_PRODUCTS_DIR)/DuckDuckGo.app/Contents/MacOS/DuckDuckGo";
			};
			name = Debug;
		};
		AA585DA9248FD31500E9A3E2 /* Release */ = {
			isa = XCBuildConfiguration;
			buildSettings = {
				ALWAYS_EMBED_SWIFT_STANDARD_LIBRARIES = YES;
				BUNDLE_LOADER = "$(TEST_HOST)";
				CODE_SIGN_IDENTITY = "Apple Development";
				CODE_SIGN_STYLE = Automatic;
				COMBINE_HIDPI_IMAGES = YES;
				DEVELOPMENT_TEAM = HKE973VLUW;
				INFOPLIST_FILE = "Unit Tests/Info.plist";
				LD_RUNPATH_SEARCH_PATHS = (
					"$(inherited)",
					"@executable_path/../Frameworks",
					"@loader_path/../Frameworks",
				);
				MACOSX_DEPLOYMENT_TARGET = 10.15;
				PRODUCT_BUNDLE_IDENTIFIER = com.duckduckgo.macos.browser.DuckDuckGoTests;
				PRODUCT_NAME = "$(TARGET_NAME)";
				PROVISIONING_PROFILE_SPECIFIER = "";
				SWIFT_OBJC_BRIDGING_HEADER = "$(SRCROOT)/Unit Tests/Common/TestsBridging.h";
				SWIFT_VERSION = 5.0;
				TEST_HOST = "$(BUILT_PRODUCTS_DIR)/DuckDuckGo.app/Contents/MacOS/DuckDuckGo";
			};
			name = Release;
		};
		AAE814AB2716DFE8009D3531 /* Review */ = {
			isa = XCBuildConfiguration;
			baseConfigurationReference = 85B8757E28B903D900D39E04 /* Configuration.xcconfig */;
			buildSettings = {
				ALWAYS_SEARCH_USER_PATHS = NO;
				CLANG_ANALYZER_NONNULL = YES;
				CLANG_ANALYZER_NUMBER_OBJECT_CONVERSION = YES_AGGRESSIVE;
				CLANG_CXX_LANGUAGE_STANDARD = "gnu++14";
				CLANG_CXX_LIBRARY = "libc++";
				CLANG_ENABLE_MODULES = YES;
				CLANG_ENABLE_OBJC_ARC = YES;
				CLANG_ENABLE_OBJC_WEAK = YES;
				CLANG_WARN_BLOCK_CAPTURE_AUTORELEASING = YES;
				CLANG_WARN_BOOL_CONVERSION = YES;
				CLANG_WARN_COMMA = YES;
				CLANG_WARN_CONSTANT_CONVERSION = YES;
				CLANG_WARN_DEPRECATED_OBJC_IMPLEMENTATIONS = YES;
				CLANG_WARN_DIRECT_OBJC_ISA_USAGE = YES_ERROR;
				CLANG_WARN_DOCUMENTATION_COMMENTS = YES;
				CLANG_WARN_EMPTY_BODY = YES;
				CLANG_WARN_ENUM_CONVERSION = YES;
				CLANG_WARN_INFINITE_RECURSION = YES;
				CLANG_WARN_INT_CONVERSION = YES;
				CLANG_WARN_NON_LITERAL_NULL_CONVERSION = YES;
				CLANG_WARN_OBJC_IMPLICIT_RETAIN_SELF = YES;
				CLANG_WARN_OBJC_LITERAL_CONVERSION = YES;
				CLANG_WARN_OBJC_ROOT_CLASS = YES_ERROR;
				CLANG_WARN_QUOTED_INCLUDE_IN_FRAMEWORK_HEADER = YES;
				CLANG_WARN_RANGE_LOOP_ANALYSIS = YES;
				CLANG_WARN_STRICT_PROTOTYPES = YES;
				CLANG_WARN_SUSPICIOUS_MOVE = YES;
				CLANG_WARN_UNGUARDED_AVAILABILITY = YES_AGGRESSIVE;
				CLANG_WARN_UNREACHABLE_CODE = YES;
				CLANG_WARN__DUPLICATE_METHOD_MATCH = YES;
				COPY_PHASE_STRIP = NO;
				DEBUG_INFORMATION_FORMAT = "dwarf-with-dsym";
				ENABLE_NS_ASSERTIONS = NO;
				ENABLE_STRICT_OBJC_MSGSEND = YES;
				GCC_C_LANGUAGE_STANDARD = gnu11;
				GCC_NO_COMMON_BLOCKS = YES;
				GCC_WARN_64_TO_32_BIT_CONVERSION = YES;
				GCC_WARN_ABOUT_RETURN_TYPE = YES_ERROR;
				GCC_WARN_UNDECLARED_SELECTOR = YES;
				GCC_WARN_UNINITIALIZED_AUTOS = YES_AGGRESSIVE;
				GCC_WARN_UNUSED_FUNCTION = YES;
				GCC_WARN_UNUSED_VARIABLE = YES;
				MACOSX_DEPLOYMENT_TARGET = 10.15;
				MTL_ENABLE_DEBUG_INFO = NO;
				MTL_FAST_MATH = YES;
				SDKROOT = macosx;
				SWIFT_COMPILATION_MODE = wholemodule;
				SWIFT_OPTIMIZATION_LEVEL = "-O";
			};
			name = Review;
		};
		AAE814AC2716DFE8009D3531 /* Review */ = {
			isa = XCBuildConfiguration;
			buildSettings = {
				ASSETCATALOG_COMPILER_APPICON_NAME = "Icon - Review";
				ASSETCATALOG_COMPILER_GLOBAL_ACCENT_COLOR_NAME = GlobalAccentColor;
				CLANG_ANALYZER_LOCALIZABILITY_EMPTY_CONTEXT = YES;
				CLANG_ANALYZER_LOCALIZABILITY_NONLOCALIZED = YES;
				CODE_SIGN_ENTITLEMENTS = DuckDuckGo/DuckDuckGo.entitlements;
				CODE_SIGN_IDENTITY = "Apple Development";
				CODE_SIGN_STYLE = Automatic;
				COMBINE_HIDPI_IMAGES = YES;
				CURRENT_PROJECT_VERSION = "$(MARKETING_VERSION)";
				DEVELOPMENT_TEAM = HKE973VLUW;
				ENABLE_HARDENED_RUNTIME = YES;
				GCC_PREPROCESSOR_DEFINITIONS = "REVIEW=1";
				INFOPLIST_FILE = DuckDuckGo/Info.plist;
				LD_RUNPATH_SEARCH_PATHS = (
					"$(inherited)",
					"@executable_path/../Frameworks",
				);
				MARKETING_VERSION = "$(MARKETING_VERSION)";
				PRODUCT_BUNDLE_IDENTIFIER = com.duckduckgo.macos.browser.review;
				PRODUCT_MODULE_NAME = "$(TARGET_NAME:c99extidentifier)";
				PRODUCT_NAME = "DuckDuckGo Review";
				PROVISIONING_PROFILE_SPECIFIER = "";
				SWIFT_ACTIVE_COMPILATION_CONDITIONS = "FEEDBACK REVIEW";
				SWIFT_OBJC_BRIDGING_HEADER = "$(SRCROOT)/DuckDuckGo/Bridging.h";
				SWIFT_VERSION = 5.0;
			};
			name = Review;
		};
		AAE814AD2716DFE8009D3531 /* Review */ = {
			isa = XCBuildConfiguration;
			buildSettings = {
				ALWAYS_EMBED_SWIFT_STANDARD_LIBRARIES = YES;
				BUNDLE_LOADER = "$(TEST_HOST)";
				CODE_SIGN_IDENTITY = "Apple Development";
				CODE_SIGN_STYLE = Automatic;
				COMBINE_HIDPI_IMAGES = YES;
				DEVELOPMENT_TEAM = HKE973VLUW;
				INFOPLIST_FILE = "Unit Tests/Info.plist";
				LD_RUNPATH_SEARCH_PATHS = (
					"$(inherited)",
					"@executable_path/../Frameworks",
					"@loader_path/../Frameworks",
				);
				MACOSX_DEPLOYMENT_TARGET = 10.15;
				PRODUCT_BUNDLE_IDENTIFIER = com.duckduckgo.macos.browser.DuckDuckGoTests;
				PRODUCT_NAME = "$(TARGET_NAME)";
				PROVISIONING_PROFILE_SPECIFIER = "";
				SWIFT_OBJC_BRIDGING_HEADER = "$(SRCROOT)/Unit Tests/Common/TestsBridging.h";
				SWIFT_VERSION = 5.0;
				TEST_HOST = "$(BUILT_PRODUCTS_DIR)/DuckDuckGo.app/Contents/MacOS/DuckDuckGo";
			};
			name = Review;
		};
		AAE814AE2716DFE8009D3531 /* Review */ = {
			isa = XCBuildConfiguration;
			buildSettings = {
				BUNDLE_LOADER = "$(TEST_HOST)";
				CODE_SIGN_STYLE = Automatic;
				COMBINE_HIDPI_IMAGES = YES;
				DEVELOPMENT_TEAM = HKE973VLUW;
				INFOPLIST_FILE = "Integration Tests/Info.plist";
				LD_RUNPATH_SEARCH_PATHS = (
					"$(inherited)",
					"@executable_path/../Frameworks",
					"@loader_path/../Frameworks",
				);
				MACOSX_DEPLOYMENT_TARGET = 11.1;
				PRODUCT_BUNDLE_IDENTIFIER = "com.duckduckgo.Integration-Tests";
				PRODUCT_NAME = "$(TARGET_NAME)";
				SWIFT_VERSION = 5.0;
				TEST_HOST = "$(BUILT_PRODUCTS_DIR)/DuckDuckGo.app/Contents/MacOS/DuckDuckGo";
			};
			name = Review;
		};
		AAE814AF2716DFE8009D3531 /* Review */ = {
			isa = XCBuildConfiguration;
			buildSettings = {
				CODE_SIGN_STYLE = Automatic;
				COMBINE_HIDPI_IMAGES = YES;
				DEVELOPMENT_TEAM = HKE973VLUW;
				INFOPLIST_FILE = "UI Tests/Info.plist";
				LD_RUNPATH_SEARCH_PATHS = (
					"$(inherited)",
					"@executable_path/../Frameworks",
					"@loader_path/../Frameworks",
				);
				MACOSX_DEPLOYMENT_TARGET = 11.3;
				PRODUCT_BUNDLE_IDENTIFIER = "com.duckduckgo.UI-Tests";
				PRODUCT_NAME = "$(TARGET_NAME)";
				SWIFT_VERSION = 5.0;
				TEST_TARGET_NAME = "DuckDuckGo Privacy Browser";
			};
			name = Review;
		};
/* End XCBuildConfiguration section */

/* Begin XCConfigurationList section */
		4B1AD8A625FC27E200261379 /* Build configuration list for PBXNativeTarget "Integration Tests" */ = {
			isa = XCConfigurationList;
			buildConfigurations = (
				4B1AD8A425FC27E200261379 /* Debug */,
				4B1AD8B325FC322600261379 /* CI */,
				4B1AD8A525FC27E200261379 /* Release */,
				3777624A2800ECB000250E31 /* CI_Release */,
				AAE814AE2716DFE8009D3531 /* Review */,
				377762452800D59E00250E31 /* CI_Review */,
			);
			defaultConfigurationIsVisible = 0;
			defaultConfigurationName = Release;
		};
		7B4CE8E526F02108009134B1 /* Build configuration list for PBXNativeTarget "UI Tests" */ = {
			isa = XCConfigurationList;
			buildConfigurations = (
				7B4CE8E126F02108009134B1 /* Debug */,
				7B4CE8E226F02108009134B1 /* CI */,
				7B4CE8E326F02108009134B1 /* Release */,
				3777624B2800ECB000250E31 /* CI_Release */,
				AAE814AF2716DFE8009D3531 /* Review */,
				377762462800D59E00250E31 /* CI_Review */,
			);
			defaultConfigurationIsVisible = 0;
			defaultConfigurationName = Release;
		};
		AA585D79248FD31100E9A3E2 /* Build configuration list for PBXProject "DuckDuckGo" */ = {
			isa = XCConfigurationList;
			buildConfigurations = (
				AA585DA2248FD31500E9A3E2 /* Debug */,
				4B1AD8B025FC322600261379 /* CI */,
				AA585DA3248FD31500E9A3E2 /* Release */,
				377762472800ECB000250E31 /* CI_Release */,
				AAE814AB2716DFE8009D3531 /* Review */,
				377762422800D59E00250E31 /* CI_Review */,
			);
			defaultConfigurationIsVisible = 0;
			defaultConfigurationName = Release;
		};
		AA585DA4248FD31500E9A3E2 /* Build configuration list for PBXNativeTarget "DuckDuckGo Privacy Browser" */ = {
			isa = XCConfigurationList;
			buildConfigurations = (
				AA585DA5248FD31500E9A3E2 /* Debug */,
				4B1AD8B125FC322600261379 /* CI */,
				AA585DA6248FD31500E9A3E2 /* Release */,
				377762482800ECB000250E31 /* CI_Release */,
				AAE814AC2716DFE8009D3531 /* Review */,
				377762432800D59E00250E31 /* CI_Review */,
			);
			defaultConfigurationIsVisible = 0;
			defaultConfigurationName = Release;
		};
		AA585DA7248FD31500E9A3E2 /* Build configuration list for PBXNativeTarget "Unit Tests" */ = {
			isa = XCConfigurationList;
			buildConfigurations = (
				AA585DA8248FD31500E9A3E2 /* Debug */,
				4B1AD8B225FC322600261379 /* CI */,
				AA585DA9248FD31500E9A3E2 /* Release */,
				377762492800ECB000250E31 /* CI_Release */,
				AAE814AD2716DFE8009D3531 /* Review */,
				377762442800D59E00250E31 /* CI_Review */,
			);
			defaultConfigurationIsVisible = 0;
			defaultConfigurationName = Release;
		};
/* End XCConfigurationList section */

/* Begin XCRemoteSwiftPackageReference section */
		4B82E9B125B69E3E00656FE7 /* XCRemoteSwiftPackageReference "TrackerRadarKit" */ = {
			isa = XCRemoteSwiftPackageReference;
			repositoryURL = "https://github.com/duckduckgo/TrackerRadarKit.git";
			requirement = {
				kind = exactVersion;
				version = 1.1.1;
			};
		};
		85FF55C625F82E4F00E2AB99 /* XCRemoteSwiftPackageReference "lottie-ios" */ = {
			isa = XCRemoteSwiftPackageReference;
			repositoryURL = "https://github.com/airbnb/lottie-ios";
			requirement = {
				kind = exactVersion;
				version = 3.3.0;
			};
		};
		9807F643278CA16F00E1547B /* XCRemoteSwiftPackageReference "BrowserServicesKit" */ = {
			isa = XCRemoteSwiftPackageReference;
			repositoryURL = "https://github.com/duckduckgo/BrowserServicesKit";
			requirement = {
<<<<<<< HEAD
				branch = "michal/modularisation-common";
				kind = branch;
=======
				kind = exactVersion;
				version = 32.4.0;
>>>>>>> 52a5ddfc
			};
		};
		AA06B6B52672AF8100F541C5 /* XCRemoteSwiftPackageReference "Sparkle" */ = {
			isa = XCRemoteSwiftPackageReference;
			repositoryURL = "https://github.com/sparkle-project/Sparkle.git";
			requirement = {
				kind = exactVersion;
				version = 1.27.1;
			};
		};
		B6DA44152616C13800DD1EC2 /* XCRemoteSwiftPackageReference "OHHTTPStubs" */ = {
			isa = XCRemoteSwiftPackageReference;
			repositoryURL = "https://github.com/AliSoftware/OHHTTPStubs.git";
			requirement = {
				kind = exactVersion;
				version = 9.1.0;
			};
		};
/* End XCRemoteSwiftPackageReference section */

/* Begin XCSwiftPackageProductDependency section */
		1E25269B28F8741A00E44DFA /* Common */ = {
			isa = XCSwiftPackageProductDependency;
			package = 9807F643278CA16F00E1547B /* XCRemoteSwiftPackageReference "BrowserServicesKit" */;
			productName = Common;
		};
		4B82E9B225B69E3E00656FE7 /* TrackerRadarKit */ = {
			isa = XCSwiftPackageProductDependency;
			package = 4B82E9B125B69E3E00656FE7 /* XCRemoteSwiftPackageReference "TrackerRadarKit" */;
			productName = TrackerRadarKit;
		};
		85FF55C725F82E4F00E2AB99 /* Lottie */ = {
			isa = XCSwiftPackageProductDependency;
			package = 85FF55C625F82E4F00E2AB99 /* XCRemoteSwiftPackageReference "lottie-ios" */;
			productName = Lottie;
		};
		9807F644278CA16F00E1547B /* BrowserServicesKit */ = {
			isa = XCSwiftPackageProductDependency;
			package = 9807F643278CA16F00E1547B /* XCRemoteSwiftPackageReference "BrowserServicesKit" */;
			productName = BrowserServicesKit;
		};
		AA06B6B62672AF8100F541C5 /* Sparkle */ = {
			isa = XCSwiftPackageProductDependency;
			package = AA06B6B52672AF8100F541C5 /* XCRemoteSwiftPackageReference "Sparkle" */;
			productName = Sparkle;
		};
		B6DA44162616C13800DD1EC2 /* OHHTTPStubs */ = {
			isa = XCSwiftPackageProductDependency;
			package = B6DA44152616C13800DD1EC2 /* XCRemoteSwiftPackageReference "OHHTTPStubs" */;
			productName = OHHTTPStubs;
		};
		B6DA44182616C13800DD1EC2 /* OHHTTPStubsSwift */ = {
			isa = XCSwiftPackageProductDependency;
			package = B6DA44152616C13800DD1EC2 /* XCRemoteSwiftPackageReference "OHHTTPStubs" */;
			productName = OHHTTPStubsSwift;
		};
/* End XCSwiftPackageProductDependency section */

/* Begin XCVersionGroup section */
		4B11060325903E570039B979 /* CoreDataEncryptionTesting.xcdatamodeld */ = {
			isa = XCVersionGroup;
			children = (
				4B11060425903E570039B979 /* CoreDataEncryptionTesting.xcdatamodel */,
			);
			currentVersion = 4B11060425903E570039B979 /* CoreDataEncryptionTesting.xcdatamodel */;
			path = CoreDataEncryptionTesting.xcdatamodeld;
			sourceTree = "<group>";
			versionGroupType = wrapper.xcdatamodel;
		};
		4B67742E255DBEB800025BD8 /* HTTPSUpgrade.xcdatamodeld */ = {
			isa = XCVersionGroup;
			children = (
				4B67742F255DBEB800025BD8 /* HTTPSUpgrade 3.xcdatamodel */,
			);
			currentVersion = 4B67742F255DBEB800025BD8 /* HTTPSUpgrade 3.xcdatamodel */;
			path = HTTPSUpgrade.xcdatamodeld;
			sourceTree = "<group>";
			versionGroupType = wrapper.xcdatamodel;
		};
		4B9292A726670D3700AD2C21 /* Bookmark.xcdatamodeld */ = {
			isa = XCVersionGroup;
			children = (
				4B9292A826670D3700AD2C21 /* Bookmark 2.xcdatamodel */,
				4B9292A926670D3700AD2C21 /* Bookmark.xcdatamodel */,
			);
			currentVersion = 4B9292A826670D3700AD2C21 /* Bookmark 2.xcdatamodel */;
			path = Bookmark.xcdatamodeld;
			sourceTree = "<group>";
			versionGroupType = wrapper.xcdatamodel;
		};
		AA5FA69E275F948900DCE9C9 /* Favicons.xcdatamodeld */ = {
			isa = XCVersionGroup;
			children = (
				AA5FA69F275F948900DCE9C9 /* Favicons.xcdatamodel */,
			);
			currentVersion = AA5FA69F275F948900DCE9C9 /* Favicons.xcdatamodel */;
			path = Favicons.xcdatamodeld;
			sourceTree = "<group>";
			versionGroupType = wrapper.xcdatamodel;
		};
		AAE75278263B046100B973F8 /* History.xcdatamodeld */ = {
			isa = XCVersionGroup;
			children = (
				AA7E91982875AB4700AB6B62 /* History 6.xcdatamodel */,
				85F91D9327F47BC40096B1C8 /* History 5.xcdatamodel */,
				85589E9227BFBBD60038AD11 /* History 4.xcdatamodel */,
				AAC6BBEE27AC151D0006DCC2 /* History 3.xcdatamodel */,
				AA7DE8E026A9BD000012B490 /* History 2.xcdatamodel */,
				AAE75279263B046100B973F8 /* History.xcdatamodel */,
			);
			currentVersion = AA7E91982875AB4700AB6B62 /* History 6.xcdatamodel */;
			path = History.xcdatamodeld;
			sourceTree = "<group>";
			versionGroupType = wrapper.xcdatamodel;
		};
		B604085A274B8CA300680351 /* UnprotectedDomains.xcdatamodeld */ = {
			isa = XCVersionGroup;
			children = (
				B604085B274B8CA400680351 /* Permissions.xcdatamodel */,
			);
			currentVersion = B604085B274B8CA400680351 /* Permissions.xcdatamodel */;
			path = UnprotectedDomains.xcdatamodeld;
			sourceTree = "<group>";
			versionGroupType = wrapper.xcdatamodel;
		};
		B6085D072743993C00A9C456 /* FireproofDomains.xcdatamodeld */ = {
			isa = XCVersionGroup;
			children = (
				B6085D082743993D00A9C456 /* Permissions.xcdatamodel */,
			);
			currentVersion = B6085D082743993D00A9C456 /* Permissions.xcdatamodel */;
			path = FireproofDomains.xcdatamodeld;
			sourceTree = "<group>";
			versionGroupType = wrapper.xcdatamodel;
		};
		B64C852E26943BC10048FEBE /* Permissions.xcdatamodeld */ = {
			isa = XCVersionGroup;
			children = (
				B64C852F26943BC10048FEBE /* Permissions.xcdatamodel */,
			);
			currentVersion = B64C852F26943BC10048FEBE /* Permissions.xcdatamodel */;
			path = Permissions.xcdatamodeld;
			sourceTree = "<group>";
			versionGroupType = wrapper.xcdatamodel;
		};
		B662D3DA2755D8190035D4D6 /* OldPixelDataModel.xcdatamodeld */ = {
			isa = XCVersionGroup;
			children = (
				B662D3DB2755D81A0035D4D6 /* PixelDataModel.xcdatamodel */,
			);
			currentVersion = B662D3DB2755D81A0035D4D6 /* PixelDataModel.xcdatamodel */;
			path = OldPixelDataModel.xcdatamodeld;
			sourceTree = "<group>";
			versionGroupType = wrapper.xcdatamodel;
		};
		B6C0B23226E71BCD0031CB7F /* Downloads.xcdatamodeld */ = {
			isa = XCVersionGroup;
			children = (
				B6C0B23326E71BCD0031CB7F /* Downloads.xcdatamodel */,
			);
			currentVersion = B6C0B23326E71BCD0031CB7F /* Downloads.xcdatamodel */;
			path = Downloads.xcdatamodeld;
			sourceTree = "<group>";
			versionGroupType = wrapper.xcdatamodel;
		};
		B6C2C9F42760B659005B7F0A /* TestDataModel.xcdatamodeld */ = {
			isa = XCVersionGroup;
			children = (
				B6C2C9F52760B659005B7F0A /* Permissions.xcdatamodel */,
			);
			currentVersion = B6C2C9F52760B659005B7F0A /* Permissions.xcdatamodel */;
			path = TestDataModel.xcdatamodeld;
			sourceTree = "<group>";
			versionGroupType = wrapper.xcdatamodel;
		};
		B6DA44062616B30600DD1EC2 /* PixelDataModel.xcdatamodeld */ = {
			isa = XCVersionGroup;
			children = (
				B6DA44072616B30600DD1EC2 /* PixelDataModel.xcdatamodel */,
			);
			currentVersion = B6DA44072616B30600DD1EC2 /* PixelDataModel.xcdatamodel */;
			path = PixelDataModel.xcdatamodeld;
			sourceTree = "<group>";
			versionGroupType = wrapper.xcdatamodel;
		};
/* End XCVersionGroup section */
	};
	rootObject = AA585D76248FD31100E9A3E2 /* Project object */;
}<|MERGE_RESOLUTION|>--- conflicted
+++ resolved
@@ -6284,13 +6284,8 @@
 			isa = XCRemoteSwiftPackageReference;
 			repositoryURL = "https://github.com/duckduckgo/BrowserServicesKit";
 			requirement = {
-<<<<<<< HEAD
 				branch = "michal/modularisation-common";
 				kind = branch;
-=======
-				kind = exactVersion;
-				version = 32.4.0;
->>>>>>> 52a5ddfc
 			};
 		};
 		AA06B6B52672AF8100F541C5 /* XCRemoteSwiftPackageReference "Sparkle" */ = {
