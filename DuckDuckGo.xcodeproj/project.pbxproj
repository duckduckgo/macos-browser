--- conflicted
+++ resolved
@@ -3571,11 +3571,8 @@
 				4B9292A526670D3700AD2C21 /* Bookmark.xcmappingmodel */,
 				3739191F2922B6E1006DDC57 /* Bookmark2ToBookmark3.xcmappingmodel */,
 				4B9292A626670D3700AD2C21 /* BookmarkMigrationPolicy.swift */,
-<<<<<<< HEAD
 				3767FC712922883400D28741 /* Bookmark2ToBookmark3MigrationPolicy.swift */,
-=======
 				B6DA06E52913F39400225DE2 /* MenuItemSelectors.swift */,
->>>>>>> c73a4292
 				AAC5E4D625D6A710007F5990 /* BookmarkStore.swift */,
 			);
 			path = Services;
