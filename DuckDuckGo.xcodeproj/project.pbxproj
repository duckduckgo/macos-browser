// !$*UTF8*$!
{
	archiveVersion = 1;
	classes = {
	};
	objectVersion = 52;
	objects = {

/* Begin PBXBuildFile section */
		0230C0A3272080090018F728 /* KeyedCodingExtension.swift in Sources */ = {isa = PBXBuildFile; fileRef = 0230C0A2272080090018F728 /* KeyedCodingExtension.swift */; };
		0230C0A52721F3750018F728 /* GPCRequestFactory.swift in Sources */ = {isa = PBXBuildFile; fileRef = 0230C0A42721F3750018F728 /* GPCRequestFactory.swift */; };
		026ADE1426C3010C002518EE /* macos-config.json in Resources */ = {isa = PBXBuildFile; fileRef = 026ADE1326C3010C002518EE /* macos-config.json */; };
		142879DA24CE1179005419BB /* SuggestionViewModelTests.swift in Sources */ = {isa = PBXBuildFile; fileRef = 142879D924CE1179005419BB /* SuggestionViewModelTests.swift */; };
		142879DC24CE1185005419BB /* SuggestionContainerViewModelTests.swift in Sources */ = {isa = PBXBuildFile; fileRef = 142879DB24CE1185005419BB /* SuggestionContainerViewModelTests.swift */; };
		1430DFF524D0580F00B8978C /* TabBarViewController.swift in Sources */ = {isa = PBXBuildFile; fileRef = 1430DFF424D0580F00B8978C /* TabBarViewController.swift */; };
		14505A08256084EF00272CC6 /* UserAgent.swift in Sources */ = {isa = PBXBuildFile; fileRef = 14505A07256084EF00272CC6 /* UserAgent.swift */; };
		1456D6E124EFCBC300775049 /* TabBarCollectionView.swift in Sources */ = {isa = PBXBuildFile; fileRef = 1456D6E024EFCBC300775049 /* TabBarCollectionView.swift */; };
		14D9B8FB24F7E089000D4D13 /* AddressBarViewController.swift in Sources */ = {isa = PBXBuildFile; fileRef = 14D9B8F924F7E089000D4D13 /* AddressBarViewController.swift */; };
		3106AD76287F000600159FE5 /* CookieConsentUserPermissionViewController.swift in Sources */ = {isa = PBXBuildFile; fileRef = 3106AD75287F000600159FE5 /* CookieConsentUserPermissionViewController.swift */; };
		313AEDA1287CAD1D00E1E8F4 /* CookieConsentUserPermissionView.swift in Sources */ = {isa = PBXBuildFile; fileRef = 313AEDA0287CAD1D00E1E8F4 /* CookieConsentUserPermissionView.swift */; };
		3171D6B82889849F0068632A /* CookieManagedNotificationView.swift in Sources */ = {isa = PBXBuildFile; fileRef = 3171D6B72889849F0068632A /* CookieManagedNotificationView.swift */; };
		3171D6BA288984D00068632A /* BadgeAnimationView.swift in Sources */ = {isa = PBXBuildFile; fileRef = 3171D6B9288984D00068632A /* BadgeAnimationView.swift */; };
		3171D6DB2889B64D0068632A /* CookieManagedNotificationContainerView.swift in Sources */ = {isa = PBXBuildFile; fileRef = 3171D6DA2889B64D0068632A /* CookieManagedNotificationContainerView.swift */; };
		3184AC6D288F29D800C35E4B /* BadgeNotificationAnimationModel.swift in Sources */ = {isa = PBXBuildFile; fileRef = 3184AC6C288F29D800C35E4B /* BadgeNotificationAnimationModel.swift */; };
		3184AC6F288F2A1100C35E4B /* CookieNotificationAnimationModel.swift in Sources */ = {isa = PBXBuildFile; fileRef = 3184AC6E288F2A1100C35E4B /* CookieNotificationAnimationModel.swift */; };
		31A031A6288191230090F792 /* CookieConsentAnimationView.swift in Sources */ = {isa = PBXBuildFile; fileRef = 31A031A5288191230090F792 /* CookieConsentAnimationView.swift */; };
		31A031A928819D920090F792 /* CookieConsentAnimationModel.swift in Sources */ = {isa = PBXBuildFile; fileRef = 31A031A828819D920090F792 /* CookieConsentAnimationModel.swift */; };
		31B7C84F288008E00049841F /* CookieConsent.storyboard in Resources */ = {isa = PBXBuildFile; fileRef = 31B7C84E288008E00049841F /* CookieConsent.storyboard */; };
		31B7C85128800A5D0049841F /* CookieConsentPopover.swift in Sources */ = {isa = PBXBuildFile; fileRef = 31B7C85028800A5D0049841F /* CookieConsentPopover.swift */; };
		31B9226C288054D5001F55B7 /* CookieConsentPopoverManager.swift in Sources */ = {isa = PBXBuildFile; fileRef = 31B9226B288054D5001F55B7 /* CookieConsentPopoverManager.swift */; };
		31CF3432288B0B1B0087244B /* NavigationBarBadgeAnimator.swift in Sources */ = {isa = PBXBuildFile; fileRef = 31CF3431288B0B1B0087244B /* NavigationBarBadgeAnimator.swift */; };
		31F7F2A6288AD2CA001C0D64 /* NavigationBarBadgeAnimationView.swift in Sources */ = {isa = PBXBuildFile; fileRef = 31F7F2A5288AD2CA001C0D64 /* NavigationBarBadgeAnimationView.swift */; };
		336D5B18262D8D3C0052E0C9 /* findinpage.js in Resources */ = {isa = PBXBuildFile; fileRef = 336D5AEF262D8D3C0052E0C9 /* findinpage.js */; };
		339A6B5826A044BA00E3DAE8 /* duckduckgo-privacy-dashboard in Resources */ = {isa = PBXBuildFile; fileRef = 339A6B5726A044BA00E3DAE8 /* duckduckgo-privacy-dashboard */; };
		37054FC92873301700033B6F /* PinnedTabView.swift in Sources */ = {isa = PBXBuildFile; fileRef = 37054FC82873301700033B6F /* PinnedTabView.swift */; };
		37054FCE2876472D00033B6F /* WebViewSnapshotView.swift in Sources */ = {isa = PBXBuildFile; fileRef = 37054FCD2876472D00033B6F /* WebViewSnapshotView.swift */; };
		371C0A2927E33EDC0070591F /* FeedbackPresenter.swift in Sources */ = {isa = PBXBuildFile; fileRef = 371C0A2827E33EDC0070591F /* FeedbackPresenter.swift */; };
		371E141927E92E42009E3B5B /* MultilineScrollableTextFix.swift in Sources */ = {isa = PBXBuildFile; fileRef = 371E141827E92E42009E3B5B /* MultilineScrollableTextFix.swift */; };
		373A1AA8283ED1B900586521 /* BookmarkHTMLReader.swift in Sources */ = {isa = PBXBuildFile; fileRef = 373A1AA7283ED1B900586521 /* BookmarkHTMLReader.swift */; };
		373A1AAA283ED86C00586521 /* BookmarksHTMLReaderTests.swift in Sources */ = {isa = PBXBuildFile; fileRef = 373A1AA9283ED86C00586521 /* BookmarksHTMLReaderTests.swift */; };
		373A1AB02842C4EA00586521 /* BookmarkHTMLImporter.swift in Sources */ = {isa = PBXBuildFile; fileRef = 373A1AAF2842C4EA00586521 /* BookmarkHTMLImporter.swift */; };
		373A1AB228451ED400586521 /* BookmarksHTMLImporterTests.swift in Sources */ = {isa = PBXBuildFile; fileRef = 373A1AB128451ED400586521 /* BookmarksHTMLImporterTests.swift */; };
		37479F152891BC8300302FE2 /* TabCollectionViewModelTests+WithoutPinnedTabsManager.swift in Sources */ = {isa = PBXBuildFile; fileRef = 37479F142891BC8300302FE2 /* TabCollectionViewModelTests+WithoutPinnedTabsManager.swift */; };
		37534C9E28104D9B002621E7 /* TabLazyLoaderTests.swift in Sources */ = {isa = PBXBuildFile; fileRef = 37534C9D28104D9B002621E7 /* TabLazyLoaderTests.swift */; };
		37534CA028113101002621E7 /* LazyLoadable.swift in Sources */ = {isa = PBXBuildFile; fileRef = 37534C9F28113101002621E7 /* LazyLoadable.swift */; };
		37534CA3281132CB002621E7 /* TabLazyLoaderDataSource.swift in Sources */ = {isa = PBXBuildFile; fileRef = 37534CA2281132CB002621E7 /* TabLazyLoaderDataSource.swift */; };
		37534CA52811987D002621E7 /* AdjacentItemEnumeratorTests.swift in Sources */ = {isa = PBXBuildFile; fileRef = 37534CA42811987D002621E7 /* AdjacentItemEnumeratorTests.swift */; };
		37534CA8281198CD002621E7 /* AdjacentItemEnumerator.swift in Sources */ = {isa = PBXBuildFile; fileRef = 37534CA62811988E002621E7 /* AdjacentItemEnumerator.swift */; };
		376705AF27EB488600DD8D76 /* RoundedSelectionRowView.swift in Sources */ = {isa = PBXBuildFile; fileRef = 4B0511B3262CAA5A00F6079C /* RoundedSelectionRowView.swift */; };
		376705B327EC7D4F00DD8D76 /* TextButton.swift in Sources */ = {isa = PBXBuildFile; fileRef = 376705B227EC7D4F00DD8D76 /* TextButton.swift */; };
		376C4DB928A1A48A00CC0F5B /* FirePopoverViewModelTests.swift in Sources */ = {isa = PBXBuildFile; fileRef = 376C4DB828A1A48A00CC0F5B /* FirePopoverViewModelTests.swift */; };
		3776582D27F71652009A6B35 /* WebsiteBreakageReportTests.swift in Sources */ = {isa = PBXBuildFile; fileRef = 3776582C27F71652009A6B35 /* WebsiteBreakageReportTests.swift */; };
		3776582F27F82E62009A6B35 /* AutofillPreferences.swift in Sources */ = {isa = PBXBuildFile; fileRef = 3776582E27F82E62009A6B35 /* AutofillPreferences.swift */; };
		3776583127F8325B009A6B35 /* AutofillPreferencesTests.swift in Sources */ = {isa = PBXBuildFile; fileRef = 3776583027F8325B009A6B35 /* AutofillPreferencesTests.swift */; };
		378205F62837CBA800D1D4AA /* SavedStateMock.swift in Sources */ = {isa = PBXBuildFile; fileRef = 378205F52837CBA800D1D4AA /* SavedStateMock.swift */; };
		378205F8283BC6A600D1D4AA /* StartupPreferencesTests.swift in Sources */ = {isa = PBXBuildFile; fileRef = 378205F7283BC6A600D1D4AA /* StartupPreferencesTests.swift */; };
		378205FB283C277800D1D4AA /* MainMenuTests.swift in Sources */ = {isa = PBXBuildFile; fileRef = 378205FA283C277800D1D4AA /* MainMenuTests.swift */; };
		379DE4BD27EA31AC002CC3DE /* PreferencesAutofillView.swift in Sources */ = {isa = PBXBuildFile; fileRef = 379DE4BC27EA31AC002CC3DE /* PreferencesAutofillView.swift */; };
		37A4CEBA282E992F00D75B89 /* StartupPreferences.swift in Sources */ = {isa = PBXBuildFile; fileRef = 37A4CEB9282E992F00D75B89 /* StartupPreferences.swift */; };
		37A803DB27FD69D300052F4C /* Data Import Resources in Resources */ = {isa = PBXBuildFile; fileRef = 37A803DA27FD69D300052F4C /* Data Import Resources */; };
		37AFCE8127DA2CA600471A10 /* PreferencesViewController.swift in Sources */ = {isa = PBXBuildFile; fileRef = 37AFCE8027DA2CA600471A10 /* PreferencesViewController.swift */; };
		37AFCE8527DA2D3900471A10 /* PreferencesSidebar.swift in Sources */ = {isa = PBXBuildFile; fileRef = 37AFCE8427DA2D3900471A10 /* PreferencesSidebar.swift */; };
		37AFCE8727DA334800471A10 /* PreferencesRootView.swift in Sources */ = {isa = PBXBuildFile; fileRef = 37AFCE8627DA334800471A10 /* PreferencesRootView.swift */; };
		37AFCE8927DA33BA00471A10 /* Preferences.swift in Sources */ = {isa = PBXBuildFile; fileRef = 37AFCE8827DA33BA00471A10 /* Preferences.swift */; };
		37AFCE8B27DB69BC00471A10 /* PreferencesGeneralView.swift in Sources */ = {isa = PBXBuildFile; fileRef = 37AFCE8A27DB69BC00471A10 /* PreferencesGeneralView.swift */; };
		37AFCE9227DB8CAD00471A10 /* PreferencesAboutView.swift in Sources */ = {isa = PBXBuildFile; fileRef = 37AFCE9127DB8CAD00471A10 /* PreferencesAboutView.swift */; };
		37B11B3928095E6600CBB621 /* TabLazyLoader.swift in Sources */ = {isa = PBXBuildFile; fileRef = 37B11B3828095E6600CBB621 /* TabLazyLoader.swift */; };
		37BF3F14286D8A6500BD9014 /* PinnedTabsManager.swift in Sources */ = {isa = PBXBuildFile; fileRef = 37BF3F13286D8A6500BD9014 /* PinnedTabsManager.swift */; };
		37BF3F21286F0A7A00BD9014 /* PinnedTabsViewModel.swift in Sources */ = {isa = PBXBuildFile; fileRef = 37BF3F1E286F0A7A00BD9014 /* PinnedTabsViewModel.swift */; };
		37BF3F22286F0A7A00BD9014 /* PinnedTabsView.swift in Sources */ = {isa = PBXBuildFile; fileRef = 37BF3F1F286F0A7A00BD9014 /* PinnedTabsView.swift */; };
		37BF3F24286F0AAE00BD9014 /* View+RoundedCorners.swift in Sources */ = {isa = PBXBuildFile; fileRef = 37BF3F23286F0AAE00BD9014 /* View+RoundedCorners.swift */; };
		37CC53EC27E8A4D10028713D /* PreferencesPrivacyView.swift in Sources */ = {isa = PBXBuildFile; fileRef = 37CC53EB27E8A4D10028713D /* PreferencesPrivacyView.swift */; };
		37CC53F027E8D1440028713D /* PreferencesDownloadsView.swift in Sources */ = {isa = PBXBuildFile; fileRef = 37CC53EF27E8D1440028713D /* PreferencesDownloadsView.swift */; };
		37CC53F427E8D4620028713D /* NSPathControlView.swift in Sources */ = {isa = PBXBuildFile; fileRef = 37CC53F327E8D4620028713D /* NSPathControlView.swift */; };
		37CD54B327EE509700F1F7B9 /* View+Cursor.swift in Sources */ = {isa = PBXBuildFile; fileRef = 37CD54B227EE509700F1F7B9 /* View+Cursor.swift */; };
		37CD54B527F1AC1300F1F7B9 /* PreferencesSidebarModelTests.swift in Sources */ = {isa = PBXBuildFile; fileRef = 37CD54B427F1AC1300F1F7B9 /* PreferencesSidebarModelTests.swift */; };
		37CD54B727F1B28A00F1F7B9 /* DefaultBrowserPreferencesTests.swift in Sources */ = {isa = PBXBuildFile; fileRef = 37CD54B627F1B28A00F1F7B9 /* DefaultBrowserPreferencesTests.swift */; };
		37CD54B927F1F8AC00F1F7B9 /* AppearancePreferencesTests.swift in Sources */ = {isa = PBXBuildFile; fileRef = 37CD54B827F1F8AC00F1F7B9 /* AppearancePreferencesTests.swift */; };
		37CD54BB27F25A4000F1F7B9 /* DownloadsPreferencesTests.swift in Sources */ = {isa = PBXBuildFile; fileRef = 37CD54BA27F25A4000F1F7B9 /* DownloadsPreferencesTests.swift */; };
		37CD54BD27F2ECAE00F1F7B9 /* AutofillPreferencesModelTests.swift in Sources */ = {isa = PBXBuildFile; fileRef = 37CD54BC27F2ECAE00F1F7B9 /* AutofillPreferencesModelTests.swift */; };
		37CD54C927F2FDD100F1F7B9 /* PrivacyPreferencesModel.swift in Sources */ = {isa = PBXBuildFile; fileRef = 37CD54C127F2FDD100F1F7B9 /* PrivacyPreferencesModel.swift */; };
		37CD54CA27F2FDD100F1F7B9 /* AutofillPreferencesModel.swift in Sources */ = {isa = PBXBuildFile; fileRef = 37CD54C227F2FDD100F1F7B9 /* AutofillPreferencesModel.swift */; };
		37CD54CB27F2FDD100F1F7B9 /* DownloadsPreferences.swift in Sources */ = {isa = PBXBuildFile; fileRef = 37CD54C327F2FDD100F1F7B9 /* DownloadsPreferences.swift */; };
		37CD54CC27F2FDD100F1F7B9 /* PreferencesSection.swift in Sources */ = {isa = PBXBuildFile; fileRef = 37CD54C427F2FDD100F1F7B9 /* PreferencesSection.swift */; };
		37CD54CD27F2FDD100F1F7B9 /* AboutModel.swift in Sources */ = {isa = PBXBuildFile; fileRef = 37CD54C527F2FDD100F1F7B9 /* AboutModel.swift */; };
		37CD54CE27F2FDD100F1F7B9 /* PreferencesSidebarModel.swift in Sources */ = {isa = PBXBuildFile; fileRef = 37CD54C627F2FDD100F1F7B9 /* PreferencesSidebarModel.swift */; };
		37CD54CF27F2FDD100F1F7B9 /* AppearancePreferences.swift in Sources */ = {isa = PBXBuildFile; fileRef = 37CD54C727F2FDD100F1F7B9 /* AppearancePreferences.swift */; };
		37CD54D027F2FDD100F1F7B9 /* DefaultBrowserPreferences.swift in Sources */ = {isa = PBXBuildFile; fileRef = 37CD54C827F2FDD100F1F7B9 /* DefaultBrowserPreferences.swift */; };
		37D2377A287EB8CA00BCE03B /* TabIndex.swift in Sources */ = {isa = PBXBuildFile; fileRef = 37D23779287EB8CA00BCE03B /* TabIndex.swift */; };
		37D2377C287EBDA300BCE03B /* TabIndexTests.swift in Sources */ = {isa = PBXBuildFile; fileRef = 37D2377B287EBDA300BCE03B /* TabIndexTests.swift */; };
		37D23780287EFEE200BCE03B /* PinnedTabsManagerTests.swift in Sources */ = {isa = PBXBuildFile; fileRef = 37D2377F287EFEE200BCE03B /* PinnedTabsManagerTests.swift */; };
		37D23785287F4E6500BCE03B /* PinnedTabsHostingView.swift in Sources */ = {isa = PBXBuildFile; fileRef = 37D23783287F4D6A00BCE03B /* PinnedTabsHostingView.swift */; };
		37D23787287F5C2900BCE03B /* PinnedTabsViewModelTests.swift in Sources */ = {isa = PBXBuildFile; fileRef = 37D23786287F5C2900BCE03B /* PinnedTabsViewModelTests.swift */; };
		37D23789288009CF00BCE03B /* TabCollectionViewModelTests+PinnedTabs.swift in Sources */ = {isa = PBXBuildFile; fileRef = 37D23788288009CF00BCE03B /* TabCollectionViewModelTests+PinnedTabs.swift */; };
		37D2771527E870D4003365FD /* PreferencesAppearanceView.swift in Sources */ = {isa = PBXBuildFile; fileRef = 37D2771427E870D4003365FD /* PreferencesAppearanceView.swift */; };
		4B0135CE2729F1AA00D54834 /* NSPasteboardExtension.swift in Sources */ = {isa = PBXBuildFile; fileRef = 4B0135CD2729F1AA00D54834 /* NSPasteboardExtension.swift */; };
		4B02198925E05FAC00ED7DEA /* FireproofingURLExtensions.swift in Sources */ = {isa = PBXBuildFile; fileRef = 4B02197F25E05FAC00ED7DEA /* FireproofingURLExtensions.swift */; };
		4B02198A25E05FAC00ED7DEA /* FireproofDomains.swift in Sources */ = {isa = PBXBuildFile; fileRef = 4B02198125E05FAC00ED7DEA /* FireproofDomains.swift */; };
		4B02198B25E05FAC00ED7DEA /* FireproofInfoViewController.swift in Sources */ = {isa = PBXBuildFile; fileRef = 4B02198325E05FAC00ED7DEA /* FireproofInfoViewController.swift */; };
		4B02198C25E05FAC00ED7DEA /* Fireproofing.storyboard in Resources */ = {isa = PBXBuildFile; fileRef = 4B02198425E05FAC00ED7DEA /* Fireproofing.storyboard */; };
		4B02199C25E063DE00ED7DEA /* FireproofDomainsTests.swift in Sources */ = {isa = PBXBuildFile; fileRef = 4B02199925E063DE00ED7DEA /* FireproofDomainsTests.swift */; };
		4B02199D25E063DE00ED7DEA /* FireproofingURLExtensionsTests.swift in Sources */ = {isa = PBXBuildFile; fileRef = 4B02199A25E063DE00ED7DEA /* FireproofingURLExtensionsTests.swift */; };
		4B0219A825E0646500ED7DEA /* WebsiteDataStoreTests.swift in Sources */ = {isa = PBXBuildFile; fileRef = 4B0219A725E0646500ED7DEA /* WebsiteDataStoreTests.swift */; };
		4B0511BD262CAA5A00F6079C /* PrivacySecurityPreferences.swift in Sources */ = {isa = PBXBuildFile; fileRef = 4B0511A6262CAA5A00F6079C /* PrivacySecurityPreferences.swift */; };
		4B0511C3262CAA5A00F6079C /* FireproofDomains.storyboard in Resources */ = {isa = PBXBuildFile; fileRef = 4B0511AD262CAA5A00F6079C /* FireproofDomains.storyboard */; };
		4B0511CA262CAA5A00F6079C /* FireproofDomainsViewController.swift in Sources */ = {isa = PBXBuildFile; fileRef = 4B0511B4262CAA5A00F6079C /* FireproofDomainsViewController.swift */; };
		4B0511E1262CAA8600F6079C /* NSOpenPanelExtensions.swift in Sources */ = {isa = PBXBuildFile; fileRef = 4B0511DF262CAA8600F6079C /* NSOpenPanelExtensions.swift */; };
		4B0511E2262CAA8600F6079C /* NSViewControllerExtension.swift in Sources */ = {isa = PBXBuildFile; fileRef = 4B0511E0262CAA8600F6079C /* NSViewControllerExtension.swift */; };
		4B0511E7262CAB3700F6079C /* UserDefaultsWrapperUtilities.swift in Sources */ = {isa = PBXBuildFile; fileRef = 4B0511E6262CAB3700F6079C /* UserDefaultsWrapperUtilities.swift */; };
		4B11060525903E570039B979 /* CoreDataEncryptionTesting.xcdatamodeld in Sources */ = {isa = PBXBuildFile; fileRef = 4B11060325903E570039B979 /* CoreDataEncryptionTesting.xcdatamodeld */; };
		4B11060A25903EAC0039B979 /* CoreDataEncryptionTests.swift in Sources */ = {isa = PBXBuildFile; fileRef = 4B11060925903EAC0039B979 /* CoreDataEncryptionTests.swift */; };
		4B117F7D276C0CB5002F3D8C /* LocalStatisticsStoreTests.swift in Sources */ = {isa = PBXBuildFile; fileRef = 4B117F7C276C0CB5002F3D8C /* LocalStatisticsStoreTests.swift */; };
		4B139AFD26B60BD800894F82 /* NSImageExtensions.swift in Sources */ = {isa = PBXBuildFile; fileRef = 4B139AFC26B60BD800894F82 /* NSImageExtensions.swift */; };
		4B17E2D4287380390003BD39 /* PersistentAppInterfaceSettings.swift in Sources */ = {isa = PBXBuildFile; fileRef = 4B17E2D3287380390003BD39 /* PersistentAppInterfaceSettings.swift */; };
		4B1AD8D525FC38DD00261379 /* EncryptionKeyStoreTests.swift in Sources */ = {isa = PBXBuildFile; fileRef = 4BA1A6EA258C288C00F6F690 /* EncryptionKeyStoreTests.swift */; };
		4B1AD8E225FC390B00261379 /* EncryptionMocks.swift in Sources */ = {isa = PBXBuildFile; fileRef = 4BA1A6F5258C4F9600F6F690 /* EncryptionMocks.swift */; };
		4B1AD91725FC46FB00261379 /* CoreDataEncryptionTests.swift in Sources */ = {isa = PBXBuildFile; fileRef = 4B1AD91625FC46FB00261379 /* CoreDataEncryptionTests.swift */; };
		4B1AD92125FC474E00261379 /* CoreDataEncryptionTesting.xcdatamodeld in Sources */ = {isa = PBXBuildFile; fileRef = 4B11060325903E570039B979 /* CoreDataEncryptionTesting.xcdatamodeld */; };
		4B1E6EED27AB5E5100F51793 /* SecureVaultSorting.swift in Sources */ = {isa = PBXBuildFile; fileRef = 4B1E6EEB27AB5E5100F51793 /* SecureVaultSorting.swift */; };
		4B1E6EEE27AB5E5100F51793 /* PasswordManagementListSection.swift in Sources */ = {isa = PBXBuildFile; fileRef = 4B1E6EEC27AB5E5100F51793 /* PasswordManagementListSection.swift */; };
		4B1E6EF127AB5E5D00F51793 /* NSPopUpButtonView.swift in Sources */ = {isa = PBXBuildFile; fileRef = 4B1E6EEF27AB5E5D00F51793 /* NSPopUpButtonView.swift */; };
		4B1E6EF227AB5E5D00F51793 /* PasswordManagementItemList.swift in Sources */ = {isa = PBXBuildFile; fileRef = 4B1E6EF027AB5E5D00F51793 /* PasswordManagementItemList.swift */; };
		4B29759728281F0900187C4E /* FirefoxEncryptionKeyReader.swift in Sources */ = {isa = PBXBuildFile; fileRef = 4B29759628281F0900187C4E /* FirefoxEncryptionKeyReader.swift */; };
		4B2975992828285900187C4E /* FirefoxKeyReaderTests.swift in Sources */ = {isa = PBXBuildFile; fileRef = 4B2975982828285900187C4E /* FirefoxKeyReaderTests.swift */; };
		4B29759C28284DBC00187C4E /* FirefoxBerkeleyDatabaseReader.m in Sources */ = {isa = PBXBuildFile; fileRef = 4B29759B28284DBC00187C4E /* FirefoxBerkeleyDatabaseReader.m */; };
		4B2CBF412767EEC1001DF04B /* MacWaitlistStoreTests.swift in Sources */ = {isa = PBXBuildFile; fileRef = 4B2CBF402767EEC1001DF04B /* MacWaitlistStoreTests.swift */; };
		4B2E7D6326FF9D6500D2DB17 /* PrintingUserScript.swift in Sources */ = {isa = PBXBuildFile; fileRef = 4B2E7D6226FF9D6500D2DB17 /* PrintingUserScript.swift */; };
		4B379C1527BD91E3008A968E /* QuartzIdleStateProvider.swift in Sources */ = {isa = PBXBuildFile; fileRef = 4B379C1427BD91E3008A968E /* QuartzIdleStateProvider.swift */; };
		4B379C1E27BDB7FF008A968E /* DeviceAuthenticator.swift in Sources */ = {isa = PBXBuildFile; fileRef = 4B379C1D27BDB7FF008A968E /* DeviceAuthenticator.swift */; };
		4B379C2227BDBA29008A968E /* LocalAuthenticationService.swift in Sources */ = {isa = PBXBuildFile; fileRef = 4B379C2127BDBA29008A968E /* LocalAuthenticationService.swift */; };
		4B379C2427BDE1B0008A968E /* FlatButton.swift in Sources */ = {isa = PBXBuildFile; fileRef = 4B379C2327BDE1B0008A968E /* FlatButton.swift */; };
		4B39AAF627D9B2C700A73FD5 /* NSStackViewExtension.swift in Sources */ = {isa = PBXBuildFile; fileRef = 4B39AAF527D9B2C700A73FD5 /* NSStackViewExtension.swift */; };
		4B3F641E27A8D3BD00E0C118 /* BrowserProfileTests.swift in Sources */ = {isa = PBXBuildFile; fileRef = 4B3F641D27A8D3BD00E0C118 /* BrowserProfileTests.swift */; };
		4B434690285ED7A100177407 /* BookmarksBarViewModelTests.swift in Sources */ = {isa = PBXBuildFile; fileRef = 4B43468F285ED7A100177407 /* BookmarksBarViewModelTests.swift */; };
		4B43469528655D1400177407 /* FirefoxDataImporterTests.swift in Sources */ = {isa = PBXBuildFile; fileRef = 4B43469428655D1400177407 /* FirefoxDataImporterTests.swift */; };
		4B4F72EC266B2ED300814C60 /* CollectionExtension.swift in Sources */ = {isa = PBXBuildFile; fileRef = 4B4F72EB266B2ED300814C60 /* CollectionExtension.swift */; };
		4B59023D26B35F3600489384 /* ChromeDataImporter.swift in Sources */ = {isa = PBXBuildFile; fileRef = 4B59023826B35F3600489384 /* ChromeDataImporter.swift */; };
		4B59023E26B35F3600489384 /* ChromiumLoginReader.swift in Sources */ = {isa = PBXBuildFile; fileRef = 4B59023926B35F3600489384 /* ChromiumLoginReader.swift */; };
		4B59024026B35F3600489384 /* ChromiumDataImporter.swift in Sources */ = {isa = PBXBuildFile; fileRef = 4B59023B26B35F3600489384 /* ChromiumDataImporter.swift */; };
		4B59024126B35F3600489384 /* BraveDataImporter.swift in Sources */ = {isa = PBXBuildFile; fileRef = 4B59023C26B35F3600489384 /* BraveDataImporter.swift */; };
		4B59024326B35F7C00489384 /* BrowserImportViewController.swift in Sources */ = {isa = PBXBuildFile; fileRef = 4B59024226B35F7C00489384 /* BrowserImportViewController.swift */; };
		4B59024826B3673600489384 /* ThirdPartyBrowser.swift in Sources */ = {isa = PBXBuildFile; fileRef = 4B59024726B3673600489384 /* ThirdPartyBrowser.swift */; };
		4B59024C26B38BB800489384 /* ChromiumLoginReaderTests.swift in Sources */ = {isa = PBXBuildFile; fileRef = 4B59024B26B38BB800489384 /* ChromiumLoginReaderTests.swift */; };
		4B5A4F4C27F3A5AA008FBD88 /* NSNotificationName+DataImport.swift in Sources */ = {isa = PBXBuildFile; fileRef = 4B5A4F4B27F3A5AA008FBD88 /* NSNotificationName+DataImport.swift */; };
		4B5FF67826B602B100D42879 /* FirefoxDataImporter.swift in Sources */ = {isa = PBXBuildFile; fileRef = 4B5FF67726B602B100D42879 /* FirefoxDataImporter.swift */; };
		4B65143E263924B5005B46EB /* EmailUrlExtensions.swift in Sources */ = {isa = PBXBuildFile; fileRef = 4B65143D263924B5005B46EB /* EmailUrlExtensions.swift */; };
		4B677432255DBEB800025BD8 /* httpsMobileV2BloomSpec.json in Resources */ = {isa = PBXBuildFile; fileRef = 4B677427255DBEB800025BD8 /* httpsMobileV2BloomSpec.json */; };
		4B677433255DBEB800025BD8 /* httpsMobileV2Bloom.bin in Resources */ = {isa = PBXBuildFile; fileRef = 4B677428255DBEB800025BD8 /* httpsMobileV2Bloom.bin */; };
		4B677434255DBEB800025BD8 /* HTTPSBloomFilterSpecification.swift in Sources */ = {isa = PBXBuildFile; fileRef = 4B677429255DBEB800025BD8 /* HTTPSBloomFilterSpecification.swift */; };
		4B677435255DBEB800025BD8 /* httpsMobileV2FalsePositives.json in Resources */ = {isa = PBXBuildFile; fileRef = 4B67742A255DBEB800025BD8 /* httpsMobileV2FalsePositives.json */; };
		4B677438255DBEB800025BD8 /* HTTPSUpgrade.xcdatamodeld in Sources */ = {isa = PBXBuildFile; fileRef = 4B67742E255DBEB800025BD8 /* HTTPSUpgrade.xcdatamodeld */; };
		4B677439255DBEB800025BD8 /* AppHTTPSUpgradeStore.swift in Sources */ = {isa = PBXBuildFile; fileRef = 4B677430255DBEB800025BD8 /* AppHTTPSUpgradeStore.swift */; };
		4B677442255DBEEA00025BD8 /* Database.swift in Sources */ = {isa = PBXBuildFile; fileRef = 4B677440255DBEEA00025BD8 /* Database.swift */; };
		4B70C00127B0793D000386ED /* DuckDuckGo-ExampleCrash.ips in Resources */ = {isa = PBXBuildFile; fileRef = 4B70BFFF27B0793D000386ED /* DuckDuckGo-ExampleCrash.ips */; };
		4B70C00227B0793D000386ED /* CrashReportTests.swift in Sources */ = {isa = PBXBuildFile; fileRef = 4B70C00027B0793D000386ED /* CrashReportTests.swift */; };
		4B723E0526B0003E00E14D75 /* DataImportMocks.swift in Sources */ = {isa = PBXBuildFile; fileRef = 4B723DFF26B0003E00E14D75 /* DataImportMocks.swift */; };
		4B723E0626B0003E00E14D75 /* CSVParserTests.swift in Sources */ = {isa = PBXBuildFile; fileRef = 4B723E0026B0003E00E14D75 /* CSVParserTests.swift */; };
		4B723E0726B0003E00E14D75 /* CSVImporterTests.swift in Sources */ = {isa = PBXBuildFile; fileRef = 4B723E0126B0003E00E14D75 /* CSVImporterTests.swift */; };
		4B723E0826B0003E00E14D75 /* MockSecureVault.swift in Sources */ = {isa = PBXBuildFile; fileRef = 4B723E0326B0003E00E14D75 /* MockSecureVault.swift */; };
		4B723E0926B0003E00E14D75 /* CSVLoginExporterTests.swift in Sources */ = {isa = PBXBuildFile; fileRef = 4B723E0426B0003E00E14D75 /* CSVLoginExporterTests.swift */; };
		4B723E0A26B0005900E14D75 /* DataImportViewController.swift in Sources */ = {isa = PBXBuildFile; fileRef = 4B723DEE26B0002B00E14D75 /* DataImportViewController.swift */; };
		4B723E0B26B0005B00E14D75 /* FileImportViewController.swift in Sources */ = {isa = PBXBuildFile; fileRef = 4B723DEF26B0002B00E14D75 /* FileImportViewController.swift */; };
		4B723E0C26B0005D00E14D75 /* FileImportSummaryViewController.swift in Sources */ = {isa = PBXBuildFile; fileRef = 4B723DF026B0002B00E14D75 /* FileImportSummaryViewController.swift */; };
		4B723E0D26B0006100E14D75 /* SecureVaultLoginImporter.swift in Sources */ = {isa = PBXBuildFile; fileRef = 4B723DF326B0002B00E14D75 /* SecureVaultLoginImporter.swift */; };
		4B723E0E26B0006300E14D75 /* LoginImport.swift in Sources */ = {isa = PBXBuildFile; fileRef = 4B723DF426B0002B00E14D75 /* LoginImport.swift */; };
		4B723E0F26B0006500E14D75 /* CSVParser.swift in Sources */ = {isa = PBXBuildFile; fileRef = 4B723DF626B0002B00E14D75 /* CSVParser.swift */; };
		4B723E1026B0006700E14D75 /* CSVImporter.swift in Sources */ = {isa = PBXBuildFile; fileRef = 4B723DF726B0002B00E14D75 /* CSVImporter.swift */; };
		4B723E1126B0006C00E14D75 /* DataImport.storyboard in Resources */ = {isa = PBXBuildFile; fileRef = 4B723DED26B0002B00E14D75 /* DataImport.storyboard */; };
		4B723E1226B0006E00E14D75 /* DataImport.swift in Sources */ = {isa = PBXBuildFile; fileRef = 4B723DEB26B0002B00E14D75 /* DataImport.swift */; };
		4B723E1326B0007A00E14D75 /* CSVLoginExporter.swift in Sources */ = {isa = PBXBuildFile; fileRef = 4B723DFD26B0002B00E14D75 /* CSVLoginExporter.swift */; };
		4B723E1926B000DC00E14D75 /* TemporaryFileCreator.swift in Sources */ = {isa = PBXBuildFile; fileRef = 4B723E1726B000DC00E14D75 /* TemporaryFileCreator.swift */; };
		4B78A86B26BB3ADD0071BB16 /* BrowserImportSummaryViewController.swift in Sources */ = {isa = PBXBuildFile; fileRef = 4B78A86A26BB3ADD0071BB16 /* BrowserImportSummaryViewController.swift */; };
		4B7A57CF279A4EF300B1C70E /* ChromePreferences.swift in Sources */ = {isa = PBXBuildFile; fileRef = 4B7A57CE279A4EF300B1C70E /* ChromePreferences.swift */; };
		4B7A60A1273E0BE400BBDFEB /* WKWebsiteDataStoreExtension.swift in Sources */ = {isa = PBXBuildFile; fileRef = 4B7A60A0273E0BE400BBDFEB /* WKWebsiteDataStoreExtension.swift */; };
		4B82E9B325B69E3E00656FE7 /* TrackerRadarKit in Frameworks */ = {isa = PBXBuildFile; productRef = 4B82E9B225B69E3E00656FE7 /* TrackerRadarKit */; };
		4B85A48028821CC500FC4C39 /* NSPasteboardItemExtension.swift in Sources */ = {isa = PBXBuildFile; fileRef = 4B85A47F28821CC500FC4C39 /* NSPasteboardItemExtension.swift */; };
		4B8A4DFF27C83B29005F40E8 /* SaveIdentityViewController.swift in Sources */ = {isa = PBXBuildFile; fileRef = 4B8A4DFE27C83B29005F40E8 /* SaveIdentityViewController.swift */; };
		4B8A4E0127C8447E005F40E8 /* SaveIdentityPopover.swift in Sources */ = {isa = PBXBuildFile; fileRef = 4B8A4E0027C8447E005F40E8 /* SaveIdentityPopover.swift */; };
		4B8AC93326B3B06300879451 /* EdgeDataImporter.swift in Sources */ = {isa = PBXBuildFile; fileRef = 4B8AC93226B3B06300879451 /* EdgeDataImporter.swift */; };
		4B8AC93526B3B2FD00879451 /* NSAlert+DataImport.swift in Sources */ = {isa = PBXBuildFile; fileRef = 4B8AC93426B3B2FD00879451 /* NSAlert+DataImport.swift */; };
		4B8AC93926B48A5100879451 /* FirefoxLoginReader.swift in Sources */ = {isa = PBXBuildFile; fileRef = 4B8AC93826B48A5100879451 /* FirefoxLoginReader.swift */; };
		4B8AC93B26B48ADF00879451 /* ASN1Parser.swift in Sources */ = {isa = PBXBuildFile; fileRef = 4B8AC93A26B48ADF00879451 /* ASN1Parser.swift */; };
		4B8AC93D26B49BE600879451 /* FirefoxLoginReaderTests.swift in Sources */ = {isa = PBXBuildFile; fileRef = 4B8AC93C26B49BE600879451 /* FirefoxLoginReaderTests.swift */; };
		4B8AD0B127A86D9200AE44D6 /* WKWebsiteDataStoreExtensionTests.swift in Sources */ = {isa = PBXBuildFile; fileRef = 4B8AD0B027A86D9200AE44D6 /* WKWebsiteDataStoreExtensionTests.swift */; };
		4B8D9062276D1D880078DB17 /* LocaleExtension.swift in Sources */ = {isa = PBXBuildFile; fileRef = 4B8D9061276D1D880078DB17 /* LocaleExtension.swift */; };
		4B92928B26670D1700AD2C21 /* BookmarksOutlineView.swift in Sources */ = {isa = PBXBuildFile; fileRef = 4B92928526670D1600AD2C21 /* BookmarksOutlineView.swift */; };
		4B92928C26670D1700AD2C21 /* OutlineSeparatorViewCell.swift in Sources */ = {isa = PBXBuildFile; fileRef = 4B92928626670D1600AD2C21 /* OutlineSeparatorViewCell.swift */; };
		4B92928D26670D1700AD2C21 /* BookmarkOutlineViewCell.swift in Sources */ = {isa = PBXBuildFile; fileRef = 4B92928726670D1600AD2C21 /* BookmarkOutlineViewCell.swift */; };
		4B92928E26670D1700AD2C21 /* BookmarkOutlineViewCell.xib in Resources */ = {isa = PBXBuildFile; fileRef = 4B92928826670D1600AD2C21 /* BookmarkOutlineViewCell.xib */; };
		4B92928F26670D1700AD2C21 /* BookmarkTableCellView.swift in Sources */ = {isa = PBXBuildFile; fileRef = 4B92928926670D1700AD2C21 /* BookmarkTableCellView.swift */; };
		4B92929026670D1700AD2C21 /* BookmarkTableCellView.xib in Resources */ = {isa = PBXBuildFile; fileRef = 4B92928A26670D1700AD2C21 /* BookmarkTableCellView.xib */; };
		4B92929B26670D2A00AD2C21 /* BookmarkOutlineViewDataSource.swift in Sources */ = {isa = PBXBuildFile; fileRef = 4B92929126670D2A00AD2C21 /* BookmarkOutlineViewDataSource.swift */; };
		4B92929C26670D2A00AD2C21 /* PasteboardFolder.swift in Sources */ = {isa = PBXBuildFile; fileRef = 4B92929226670D2A00AD2C21 /* PasteboardFolder.swift */; };
		4B92929D26670D2A00AD2C21 /* BookmarkNode.swift in Sources */ = {isa = PBXBuildFile; fileRef = 4B92929326670D2A00AD2C21 /* BookmarkNode.swift */; };
		4B92929E26670D2A00AD2C21 /* BookmarkSidebarTreeController.swift in Sources */ = {isa = PBXBuildFile; fileRef = 4B92929426670D2A00AD2C21 /* BookmarkSidebarTreeController.swift */; };
		4B92929F26670D2A00AD2C21 /* PasteboardBookmark.swift in Sources */ = {isa = PBXBuildFile; fileRef = 4B92929526670D2A00AD2C21 /* PasteboardBookmark.swift */; };
		4B9292A026670D2A00AD2C21 /* SpacerNode.swift in Sources */ = {isa = PBXBuildFile; fileRef = 4B92929626670D2A00AD2C21 /* SpacerNode.swift */; };
		4B9292A126670D2A00AD2C21 /* BookmarkTreeController.swift in Sources */ = {isa = PBXBuildFile; fileRef = 4B92929726670D2A00AD2C21 /* BookmarkTreeController.swift */; };
		4B9292A226670D2A00AD2C21 /* PseudoFolder.swift in Sources */ = {isa = PBXBuildFile; fileRef = 4B92929826670D2A00AD2C21 /* PseudoFolder.swift */; };
		4B9292A326670D2A00AD2C21 /* BookmarkManagedObject.swift in Sources */ = {isa = PBXBuildFile; fileRef = 4B92929926670D2A00AD2C21 /* BookmarkManagedObject.swift */; };
		4B9292A426670D2A00AD2C21 /* PasteboardWriting.swift in Sources */ = {isa = PBXBuildFile; fileRef = 4B92929A26670D2A00AD2C21 /* PasteboardWriting.swift */; };
		4B9292AA26670D3700AD2C21 /* Bookmark.xcmappingmodel in Sources */ = {isa = PBXBuildFile; fileRef = 4B9292A526670D3700AD2C21 /* Bookmark.xcmappingmodel */; };
		4B9292AB26670D3700AD2C21 /* BookmarkMigrationPolicy.swift in Sources */ = {isa = PBXBuildFile; fileRef = 4B9292A626670D3700AD2C21 /* BookmarkMigrationPolicy.swift */; };
		4B9292AC26670D3700AD2C21 /* Bookmark.xcdatamodeld in Sources */ = {isa = PBXBuildFile; fileRef = 4B9292A726670D3700AD2C21 /* Bookmark.xcdatamodeld */; };
		4B9292AF26670F5300AD2C21 /* NSOutlineViewExtensions.swift in Sources */ = {isa = PBXBuildFile; fileRef = 4B9292AE26670F5300AD2C21 /* NSOutlineViewExtensions.swift */; };
		4B9292BA2667103100AD2C21 /* BookmarkNodePathTests.swift in Sources */ = {isa = PBXBuildFile; fileRef = 4B9292B02667103000AD2C21 /* BookmarkNodePathTests.swift */; };
		4B9292BB2667103100AD2C21 /* BookmarkNodeTests.swift in Sources */ = {isa = PBXBuildFile; fileRef = 4B9292B12667103000AD2C21 /* BookmarkNodeTests.swift */; };
		4B9292BC2667103100AD2C21 /* BookmarkSidebarTreeControllerTests.swift in Sources */ = {isa = PBXBuildFile; fileRef = 4B9292B22667103000AD2C21 /* BookmarkSidebarTreeControllerTests.swift */; };
		4B9292BD2667103100AD2C21 /* BookmarkOutlineViewDataSourceTests.swift in Sources */ = {isa = PBXBuildFile; fileRef = 4B9292B32667103000AD2C21 /* BookmarkOutlineViewDataSourceTests.swift */; };
		4B9292BE2667103100AD2C21 /* PasteboardFolderTests.swift in Sources */ = {isa = PBXBuildFile; fileRef = 4B9292B42667103000AD2C21 /* PasteboardFolderTests.swift */; };
		4B9292BF2667103100AD2C21 /* TreeControllerTests.swift in Sources */ = {isa = PBXBuildFile; fileRef = 4B9292B52667103000AD2C21 /* TreeControllerTests.swift */; };
		4B9292C02667103100AD2C21 /* BookmarkManagedObjectTests.swift in Sources */ = {isa = PBXBuildFile; fileRef = 4B9292B62667103000AD2C21 /* BookmarkManagedObjectTests.swift */; };
		4B9292C12667103100AD2C21 /* BookmarkMigrationTests.swift in Sources */ = {isa = PBXBuildFile; fileRef = 4B9292B72667103000AD2C21 /* BookmarkMigrationTests.swift */; };
		4B9292C22667103100AD2C21 /* BookmarkTests.swift in Sources */ = {isa = PBXBuildFile; fileRef = 4B9292B82667103000AD2C21 /* BookmarkTests.swift */; };
		4B9292C32667103100AD2C21 /* PasteboardBookmarkTests.swift in Sources */ = {isa = PBXBuildFile; fileRef = 4B9292B92667103100AD2C21 /* PasteboardBookmarkTests.swift */; };
		4B9292C52667104B00AD2C21 /* CoreDataTestUtilities.swift in Sources */ = {isa = PBXBuildFile; fileRef = 4B9292C42667104B00AD2C21 /* CoreDataTestUtilities.swift */; };
		4B9292CE2667123700AD2C21 /* BrowserTabSelectionDelegate.swift in Sources */ = {isa = PBXBuildFile; fileRef = 4B9292C62667123700AD2C21 /* BrowserTabSelectionDelegate.swift */; };
		4B9292CF2667123700AD2C21 /* BookmarkManagementSidebarViewController.swift in Sources */ = {isa = PBXBuildFile; fileRef = 4B9292C72667123700AD2C21 /* BookmarkManagementSidebarViewController.swift */; };
		4B9292D02667123700AD2C21 /* BookmarkManagementSplitViewController.swift in Sources */ = {isa = PBXBuildFile; fileRef = 4B9292C82667123700AD2C21 /* BookmarkManagementSplitViewController.swift */; };
		4B9292D12667123700AD2C21 /* BookmarkTableRowView.swift in Sources */ = {isa = PBXBuildFile; fileRef = 4B9292C92667123700AD2C21 /* BookmarkTableRowView.swift */; };
		4B9292D22667123700AD2C21 /* AddFolderModalViewController.swift in Sources */ = {isa = PBXBuildFile; fileRef = 4B9292CA2667123700AD2C21 /* AddFolderModalViewController.swift */; };
		4B9292D32667123700AD2C21 /* AddBookmarkModalViewController.swift in Sources */ = {isa = PBXBuildFile; fileRef = 4B9292CB2667123700AD2C21 /* AddBookmarkModalViewController.swift */; };
		4B9292D42667123700AD2C21 /* BookmarkListViewController.swift in Sources */ = {isa = PBXBuildFile; fileRef = 4B9292CC2667123700AD2C21 /* BookmarkListViewController.swift */; };
		4B9292D52667123700AD2C21 /* BookmarkManagementDetailViewController.swift in Sources */ = {isa = PBXBuildFile; fileRef = 4B9292CD2667123700AD2C21 /* BookmarkManagementDetailViewController.swift */; };
		4B9292D72667124000AD2C21 /* NSPopUpButtonExtension.swift in Sources */ = {isa = PBXBuildFile; fileRef = 4B9292D62667124000AD2C21 /* NSPopUpButtonExtension.swift */; };
		4B9292D92667124B00AD2C21 /* BookmarkListTreeControllerDataSource.swift in Sources */ = {isa = PBXBuildFile; fileRef = 4B9292D82667124B00AD2C21 /* BookmarkListTreeControllerDataSource.swift */; };
		4B9292DB2667125D00AD2C21 /* ContextualMenu.swift in Sources */ = {isa = PBXBuildFile; fileRef = 4B9292DA2667125D00AD2C21 /* ContextualMenu.swift */; };
		4B980E212817604000282EE1 /* NSNotificationName+Debug.swift in Sources */ = {isa = PBXBuildFile; fileRef = 4B980E202817604000282EE1 /* NSNotificationName+Debug.swift */; };
		4BA1A69B258B076900F6F690 /* FileStore.swift in Sources */ = {isa = PBXBuildFile; fileRef = 4BA1A69A258B076900F6F690 /* FileStore.swift */; };
		4BA1A6A0258B079600F6F690 /* DataEncryption.swift in Sources */ = {isa = PBXBuildFile; fileRef = 4BA1A69F258B079600F6F690 /* DataEncryption.swift */; };
		4BA1A6A5258B07DF00F6F690 /* EncryptedValueTransformer.swift in Sources */ = {isa = PBXBuildFile; fileRef = 4BA1A6A4258B07DF00F6F690 /* EncryptedValueTransformer.swift */; };
		4BA1A6B3258B080A00F6F690 /* EncryptionKeyGeneration.swift in Sources */ = {isa = PBXBuildFile; fileRef = 4BA1A6B2258B080A00F6F690 /* EncryptionKeyGeneration.swift */; };
		4BA1A6B8258B081600F6F690 /* EncryptionKeyStoring.swift in Sources */ = {isa = PBXBuildFile; fileRef = 4BA1A6B7258B081600F6F690 /* EncryptionKeyStoring.swift */; };
		4BA1A6BD258B082300F6F690 /* EncryptionKeyStore.swift in Sources */ = {isa = PBXBuildFile; fileRef = 4BA1A6BC258B082300F6F690 /* EncryptionKeyStore.swift */; };
		4BA1A6C2258B0A1300F6F690 /* ContiguousBytesExtension.swift in Sources */ = {isa = PBXBuildFile; fileRef = 4BA1A6C1258B0A1300F6F690 /* ContiguousBytesExtension.swift */; };
		4BA1A6D9258C0CB300F6F690 /* DataEncryptionTests.swift in Sources */ = {isa = PBXBuildFile; fileRef = 4BA1A6D8258C0CB300F6F690 /* DataEncryptionTests.swift */; };
		4BA1A6DE258C100A00F6F690 /* FileStoreTests.swift in Sources */ = {isa = PBXBuildFile; fileRef = 4BA1A6DD258C100A00F6F690 /* FileStoreTests.swift */; };
		4BA1A6E6258C270800F6F690 /* EncryptionKeyGeneratorTests.swift in Sources */ = {isa = PBXBuildFile; fileRef = 4BA1A6E5258C270800F6F690 /* EncryptionKeyGeneratorTests.swift */; };
		4BA1A6F6258C4F9600F6F690 /* EncryptionMocks.swift in Sources */ = {isa = PBXBuildFile; fileRef = 4BA1A6F5258C4F9600F6F690 /* EncryptionMocks.swift */; };
		4BA1A6FE258C5C1300F6F690 /* EncryptedValueTransformerTests.swift in Sources */ = {isa = PBXBuildFile; fileRef = 4BA1A6FD258C5C1300F6F690 /* EncryptedValueTransformerTests.swift */; };
		4BA7C91627695EA500FEBA8E /* MacWaitlistRequestTests.swift in Sources */ = {isa = PBXBuildFile; fileRef = 4BA7C91527695EA500FEBA8E /* MacWaitlistRequestTests.swift */; };
		4BA7C91B276984AF00FEBA8E /* MacWaitlistLockScreenViewModelTests.swift in Sources */ = {isa = PBXBuildFile; fileRef = 4BA7C91A276984AF00FEBA8E /* MacWaitlistLockScreenViewModelTests.swift */; };
		4BB6CE5F26B77ED000EC5860 /* Cryptography.swift in Sources */ = {isa = PBXBuildFile; fileRef = 4BB6CE5E26B77ED000EC5860 /* Cryptography.swift */; };
		4BB88B4525B7B55C006F6B06 /* DebugUserScript.swift in Sources */ = {isa = PBXBuildFile; fileRef = 4BB88B4425B7B55C006F6B06 /* DebugUserScript.swift */; };
		4BB88B4A25B7B690006F6B06 /* SequenceExtensions.swift in Sources */ = {isa = PBXBuildFile; fileRef = 4BB88B4925B7B690006F6B06 /* SequenceExtensions.swift */; };
		4BB88B5025B7BA2B006F6B06 /* TabInstrumentation.swift in Sources */ = {isa = PBXBuildFile; fileRef = 4BB88B4F25B7BA2B006F6B06 /* TabInstrumentation.swift */; };
		4BB88B5B25B7BA50006F6B06 /* Instruments.swift in Sources */ = {isa = PBXBuildFile; fileRef = 4BB88B5A25B7BA50006F6B06 /* Instruments.swift */; };
		4BB99CFE26FE191E001E4761 /* FirefoxBookmarksReader.swift in Sources */ = {isa = PBXBuildFile; fileRef = 4BB99CF526FE191E001E4761 /* FirefoxBookmarksReader.swift */; };
		4BB99CFF26FE191E001E4761 /* BookmarkImport.swift in Sources */ = {isa = PBXBuildFile; fileRef = 4BB99CF626FE191E001E4761 /* BookmarkImport.swift */; };
		4BB99D0026FE191E001E4761 /* CoreDataBookmarkImporter.swift in Sources */ = {isa = PBXBuildFile; fileRef = 4BB99CF726FE191E001E4761 /* CoreDataBookmarkImporter.swift */; };
		4BB99D0126FE191E001E4761 /* ChromiumBookmarksReader.swift in Sources */ = {isa = PBXBuildFile; fileRef = 4BB99CF926FE191E001E4761 /* ChromiumBookmarksReader.swift */; };
		4BB99D0226FE191E001E4761 /* ImportedBookmarks.swift in Sources */ = {isa = PBXBuildFile; fileRef = 4BB99CFA26FE191E001E4761 /* ImportedBookmarks.swift */; };
		4BB99D0326FE191E001E4761 /* SafariBookmarksReader.swift in Sources */ = {isa = PBXBuildFile; fileRef = 4BB99CFC26FE191E001E4761 /* SafariBookmarksReader.swift */; };
		4BB99D0426FE191E001E4761 /* SafariDataImporter.swift in Sources */ = {isa = PBXBuildFile; fileRef = 4BB99CFD26FE191E001E4761 /* SafariDataImporter.swift */; };
		4BB99D0626FE1979001E4761 /* RequestFilePermissionViewController.swift in Sources */ = {isa = PBXBuildFile; fileRef = 4BB99D0526FE1979001E4761 /* RequestFilePermissionViewController.swift */; };
		4BB99D0F26FE1A84001E4761 /* ChromiumBookmarksReaderTests.swift in Sources */ = {isa = PBXBuildFile; fileRef = 4BB99D0C26FE1A83001E4761 /* ChromiumBookmarksReaderTests.swift */; };
		4BB99D1026FE1A84001E4761 /* FirefoxBookmarksReaderTests.swift in Sources */ = {isa = PBXBuildFile; fileRef = 4BB99D0D26FE1A83001E4761 /* FirefoxBookmarksReaderTests.swift */; };
		4BB99D1126FE1A84001E4761 /* SafariBookmarksReaderTests.swift in Sources */ = {isa = PBXBuildFile; fileRef = 4BB99D0E26FE1A84001E4761 /* SafariBookmarksReaderTests.swift */; };
		4BBC16A027C4859400E00A38 /* DeviceAuthenticationService.swift in Sources */ = {isa = PBXBuildFile; fileRef = 4BBC169F27C4859400E00A38 /* DeviceAuthenticationService.swift */; };
		4BBC16A227C485BC00E00A38 /* DeviceIdleStateDetector.swift in Sources */ = {isa = PBXBuildFile; fileRef = 4BBC16A127C485BC00E00A38 /* DeviceIdleStateDetector.swift */; };
		4BBC16A527C488C900E00A38 /* DeviceAuthenticatorTests.swift in Sources */ = {isa = PBXBuildFile; fileRef = 4BBC16A427C488C900E00A38 /* DeviceAuthenticatorTests.swift */; };
		4BBD3C00285ACE090047A89D /* NSNotificationName+Favicons.swift in Sources */ = {isa = PBXBuildFile; fileRef = 4BBD3BFF285ACE090047A89D /* NSNotificationName+Favicons.swift */; };
		4BBE0AA727B9B027003B37A8 /* PopUpButton.swift in Sources */ = {isa = PBXBuildFile; fileRef = 4BBE0AA627B9B027003B37A8 /* PopUpButton.swift */; };
		4BBF0915282DD40100EE1418 /* TemporaryFileHandler.swift in Sources */ = {isa = PBXBuildFile; fileRef = 4BBF0914282DD40100EE1418 /* TemporaryFileHandler.swift */; };
		4BBF0917282DD6EF00EE1418 /* TemporaryFileHandlerTests.swift in Sources */ = {isa = PBXBuildFile; fileRef = 4BBF0916282DD6EF00EE1418 /* TemporaryFileHandlerTests.swift */; };
		4BBF09232830812900EE1418 /* FileSystemDSL.swift in Sources */ = {isa = PBXBuildFile; fileRef = 4BBF09222830812900EE1418 /* FileSystemDSL.swift */; };
		4BBF0925283083EC00EE1418 /* FileSystemDSLTests.swift in Sources */ = {isa = PBXBuildFile; fileRef = 4BBF0924283083EC00EE1418 /* FileSystemDSLTests.swift */; };
		4BC68A702759AE490029A586 /* Waitlist.storyboard in Resources */ = {isa = PBXBuildFile; fileRef = 4BC68A6F2759AE490029A586 /* Waitlist.storyboard */; };
		4BC68A722759B2140029A586 /* Waitlist.swift in Sources */ = {isa = PBXBuildFile; fileRef = 4BC68A712759B2140029A586 /* Waitlist.swift */; };
		4BD18F01283F0BC500058124 /* BookmarksBarViewController.swift in Sources */ = {isa = PBXBuildFile; fileRef = 4BD18EFF283F0BC500058124 /* BookmarksBarViewController.swift */; };
		4BD18F05283F151F00058124 /* BookmarksBar.storyboard in Resources */ = {isa = PBXBuildFile; fileRef = 4BD18F04283F151F00058124 /* BookmarksBar.storyboard */; };
		4BDFA4AE27BF19E500648192 /* ToggleableScrollView.swift in Sources */ = {isa = PBXBuildFile; fileRef = 4BDFA4AD27BF19E500648192 /* ToggleableScrollView.swift */; };
		4BE0DF06267819A1006337B7 /* NSStoryboardExtension.swift in Sources */ = {isa = PBXBuildFile; fileRef = 4BE0DF0426781961006337B7 /* NSStoryboardExtension.swift */; };
		4BE4005327CF3DC3007D3161 /* SavePaymentMethodPopover.swift in Sources */ = {isa = PBXBuildFile; fileRef = 4BE4005227CF3DC3007D3161 /* SavePaymentMethodPopover.swift */; };
		4BE4005527CF3F19007D3161 /* SavePaymentMethodViewController.swift in Sources */ = {isa = PBXBuildFile; fileRef = 4BE4005427CF3F19007D3161 /* SavePaymentMethodViewController.swift */; };
		4BE41A5E28446EAD00760399 /* BookmarksBarViewModel.swift in Sources */ = {isa = PBXBuildFile; fileRef = 4BE41A5D28446EAD00760399 /* BookmarksBarViewModel.swift */; };
		4BE5336B286912D40019DBFD /* BookmarksBarCollectionViewItem.xib in Resources */ = {isa = PBXBuildFile; fileRef = 4BE53369286912D40019DBFD /* BookmarksBarCollectionViewItem.xib */; };
		4BE5336C286912D40019DBFD /* BookmarksBarCollectionViewItem.swift in Sources */ = {isa = PBXBuildFile; fileRef = 4BE5336A286912D40019DBFD /* BookmarksBarCollectionViewItem.swift */; };
		4BE5336E286915A10019DBFD /* HorizontallyCenteredLayout.swift in Sources */ = {isa = PBXBuildFile; fileRef = 4BE5336D286915A10019DBFD /* HorizontallyCenteredLayout.swift */; };
		4BE53374286E39F10019DBFD /* ChromiumKeychainPrompt.swift in Sources */ = {isa = PBXBuildFile; fileRef = 4BE53373286E39F10019DBFD /* ChromiumKeychainPrompt.swift */; };
		4BE65474271FCD40008D1D63 /* PasswordManagementIdentityItemView.swift in Sources */ = {isa = PBXBuildFile; fileRef = 4BE6546E271FCD40008D1D63 /* PasswordManagementIdentityItemView.swift */; };
		4BE65476271FCD41008D1D63 /* PasswordManagementCreditCardItemView.swift in Sources */ = {isa = PBXBuildFile; fileRef = 4BE65470271FCD40008D1D63 /* PasswordManagementCreditCardItemView.swift */; };
		4BE65477271FCD41008D1D63 /* PasswordManagementLoginItemView.swift in Sources */ = {isa = PBXBuildFile; fileRef = 4BE65471271FCD40008D1D63 /* PasswordManagementLoginItemView.swift */; };
		4BE65478271FCD41008D1D63 /* PasswordManagementNoteItemView.swift in Sources */ = {isa = PBXBuildFile; fileRef = 4BE65472271FCD40008D1D63 /* PasswordManagementNoteItemView.swift */; };
		4BE65479271FCD41008D1D63 /* EditableTextView.swift in Sources */ = {isa = PBXBuildFile; fileRef = 4BE65473271FCD40008D1D63 /* EditableTextView.swift */; };
		4BE6547E271FCD4D008D1D63 /* PasswordManagementIdentityModel.swift in Sources */ = {isa = PBXBuildFile; fileRef = 4BE6547A271FCD4D008D1D63 /* PasswordManagementIdentityModel.swift */; };
		4BE6547F271FCD4D008D1D63 /* PasswordManagementCreditCardModel.swift in Sources */ = {isa = PBXBuildFile; fileRef = 4BE6547B271FCD4D008D1D63 /* PasswordManagementCreditCardModel.swift */; };
		4BE65480271FCD4D008D1D63 /* PasswordManagementLoginModel.swift in Sources */ = {isa = PBXBuildFile; fileRef = 4BE6547C271FCD4D008D1D63 /* PasswordManagementLoginModel.swift */; };
		4BE65481271FCD4D008D1D63 /* PasswordManagementNoteModel.swift in Sources */ = {isa = PBXBuildFile; fileRef = 4BE6547D271FCD4D008D1D63 /* PasswordManagementNoteModel.swift */; };
		4BE65485271FCD7B008D1D63 /* LoginFaviconView.swift in Sources */ = {isa = PBXBuildFile; fileRef = 4BE65484271FCD7B008D1D63 /* LoginFaviconView.swift */; };
		4BEF0E6827641A0E00AF7C58 /* MacWaitlistLockScreenViewController.swift in Sources */ = {isa = PBXBuildFile; fileRef = 4BEF0E6627641A0E00AF7C58 /* MacWaitlistLockScreenViewController.swift */; };
		4BEF0E6A276676A500AF7C58 /* WaitlistRequest.swift in Sources */ = {isa = PBXBuildFile; fileRef = 4BEF0E69276676A500AF7C58 /* WaitlistRequest.swift */; };
		4BEF0E6C276676AB00AF7C58 /* MacWaitlistStore.swift in Sources */ = {isa = PBXBuildFile; fileRef = 4BEF0E6B276676AB00AF7C58 /* MacWaitlistStore.swift */; };
		4BEF0E722766B11200AF7C58 /* MacWaitlistLockScreenViewModel.swift in Sources */ = {isa = PBXBuildFile; fileRef = 4BEF0E712766B11200AF7C58 /* MacWaitlistLockScreenViewModel.swift */; };
		4BF01C00272AE74C00884A61 /* CountryList.swift in Sources */ = {isa = PBXBuildFile; fileRef = 4BE65482271FCD53008D1D63 /* CountryList.swift */; };
		4BF4951826C08395000547B8 /* ThirdPartyBrowserTests.swift in Sources */ = {isa = PBXBuildFile; fileRef = 4BF4951726C08395000547B8 /* ThirdPartyBrowserTests.swift */; };
		4BF4EA5027C71F26004E57C4 /* PasswordManagementListSectionTests.swift in Sources */ = {isa = PBXBuildFile; fileRef = 4BF4EA4F27C71F26004E57C4 /* PasswordManagementListSectionTests.swift */; };
		7B1E819E27C8874900FF0E60 /* ContentOverlayPopover.swift in Sources */ = {isa = PBXBuildFile; fileRef = 7B1E819B27C8874900FF0E60 /* ContentOverlayPopover.swift */; };
		7B1E819F27C8874900FF0E60 /* ContentOverlay.storyboard in Resources */ = {isa = PBXBuildFile; fileRef = 7B1E819C27C8874900FF0E60 /* ContentOverlay.storyboard */; };
		7B1E81A027C8874900FF0E60 /* ContentOverlayViewController.swift in Sources */ = {isa = PBXBuildFile; fileRef = 7B1E819D27C8874900FF0E60 /* ContentOverlayViewController.swift */; };
		7B4CE8E726F02135009134B1 /* TabBarTests.swift in Sources */ = {isa = PBXBuildFile; fileRef = 7B4CE8E626F02134009134B1 /* TabBarTests.swift */; };
		7BA4727D26F01BC400EAA165 /* CoreDataTestUtilities.swift in Sources */ = {isa = PBXBuildFile; fileRef = 4B9292C42667104B00AD2C21 /* CoreDataTestUtilities.swift */; };
		8511E18425F82B34002F516B /* 01_Fire_really_small.json in Resources */ = {isa = PBXBuildFile; fileRef = 8511E18325F82B34002F516B /* 01_Fire_really_small.json */; };
		853014D625E671A000FB8205 /* PageObserverUserScript.swift in Sources */ = {isa = PBXBuildFile; fileRef = 853014D525E671A000FB8205 /* PageObserverUserScript.swift */; };
		85308E25267FC9F2001ABD76 /* NSAlertExtension.swift in Sources */ = {isa = PBXBuildFile; fileRef = 85308E24267FC9F2001ABD76 /* NSAlertExtension.swift */; };
		85378D9C274E61B8007C5CBF /* MessageViews.storyboard in Resources */ = {isa = PBXBuildFile; fileRef = 85378D9B274E61B8007C5CBF /* MessageViews.storyboard */; };
		85378D9E274E664C007C5CBF /* PopoverMessageViewController.swift in Sources */ = {isa = PBXBuildFile; fileRef = 85378D9D274E664C007C5CBF /* PopoverMessageViewController.swift */; };
		85378DA0274E6F42007C5CBF /* NSNotificationName+EmailManager.swift in Sources */ = {isa = PBXBuildFile; fileRef = 85378D9F274E6F42007C5CBF /* NSNotificationName+EmailManager.swift */; };
		85378DA2274E7F25007C5CBF /* EmailManagerRequestDelegate.swift in Sources */ = {isa = PBXBuildFile; fileRef = 85378DA1274E7F25007C5CBF /* EmailManagerRequestDelegate.swift */; };
		8546DE6225C03056000CA5E1 /* UserAgentTests.swift in Sources */ = {isa = PBXBuildFile; fileRef = 8546DE6125C03056000CA5E1 /* UserAgentTests.swift */; };
		85480F8A25CDC360009424E3 /* MainMenu.storyboard in Resources */ = {isa = PBXBuildFile; fileRef = 85480F8925CDC360009424E3 /* MainMenu.storyboard */; };
		85480FBB25D181CB009424E3 /* ConfigurationDownloading.swift in Sources */ = {isa = PBXBuildFile; fileRef = 85480FBA25D181CB009424E3 /* ConfigurationDownloading.swift */; };
		85480FCF25D1AA22009424E3 /* ConfigurationStoring.swift in Sources */ = {isa = PBXBuildFile; fileRef = 85480FCE25D1AA22009424E3 /* ConfigurationStoring.swift */; };
		85589E7F27BBB8630038AD11 /* AddEditFavoriteViewController.swift in Sources */ = {isa = PBXBuildFile; fileRef = 85589E7927BBB8620038AD11 /* AddEditFavoriteViewController.swift */; };
		85589E8027BBB8630038AD11 /* AddEditFavoriteWindow.swift in Sources */ = {isa = PBXBuildFile; fileRef = 85589E7A27BBB8620038AD11 /* AddEditFavoriteWindow.swift */; };
		85589E8127BBB8630038AD11 /* HomePage.storyboard in Resources */ = {isa = PBXBuildFile; fileRef = 85589E7B27BBB8630038AD11 /* HomePage.storyboard */; };
		85589E8227BBB8630038AD11 /* HomePageView.swift in Sources */ = {isa = PBXBuildFile; fileRef = 85589E7C27BBB8630038AD11 /* HomePageView.swift */; };
		85589E8327BBB8630038AD11 /* HomePageViewController.swift in Sources */ = {isa = PBXBuildFile; fileRef = 85589E7D27BBB8630038AD11 /* HomePageViewController.swift */; };
		85589E8727BBB8F20038AD11 /* HomePageFavoritesModel.swift in Sources */ = {isa = PBXBuildFile; fileRef = 85589E8627BBB8F20038AD11 /* HomePageFavoritesModel.swift */; };
		85589E8B27BBBADC0038AD11 /* ColorExtensions.swift in Sources */ = {isa = PBXBuildFile; fileRef = 85589E8A27BBBADC0038AD11 /* ColorExtensions.swift */; };
		85589E8D27BBBB870038AD11 /* NavigationBar.storyboard in Resources */ = {isa = PBXBuildFile; fileRef = 85589E8C27BBBB870038AD11 /* NavigationBar.storyboard */; };
		85589E8F27BBBBF10038AD11 /* Main.storyboard in Resources */ = {isa = PBXBuildFile; fileRef = 85589E8E27BBBBF10038AD11 /* Main.storyboard */; };
		85589E9127BFB9810038AD11 /* HomePageRecentlyVisitedModel.swift in Sources */ = {isa = PBXBuildFile; fileRef = 85589E9027BFB9810038AD11 /* HomePageRecentlyVisitedModel.swift */; };
		85589E9427BFE1E70038AD11 /* FavoritesView.swift in Sources */ = {isa = PBXBuildFile; fileRef = 85589E9327BFE1E70038AD11 /* FavoritesView.swift */; };
		85589E9627BFE25D0038AD11 /* FailedAssertionView.swift in Sources */ = {isa = PBXBuildFile; fileRef = 85589E9527BFE25D0038AD11 /* FailedAssertionView.swift */; };
		85589E9827BFE2DA0038AD11 /* HoverButton.swift in Sources */ = {isa = PBXBuildFile; fileRef = 85589E9727BFE2DA0038AD11 /* HoverButton.swift */; };
		85589E9A27BFE3C30038AD11 /* FaviconView.swift in Sources */ = {isa = PBXBuildFile; fileRef = 85589E9927BFE3C30038AD11 /* FaviconView.swift */; };
		85589E9E27BFE4500038AD11 /* DefaultBrowserPromptView.swift in Sources */ = {isa = PBXBuildFile; fileRef = 85589E9D27BFE4500038AD11 /* DefaultBrowserPromptView.swift */; };
		85589EA027BFE60E0038AD11 /* MoreOrLessView.swift in Sources */ = {isa = PBXBuildFile; fileRef = 85589E9F27BFE60E0038AD11 /* MoreOrLessView.swift */; };
		85625994269C8F9600EE44BC /* PasswordManager.storyboard in Resources */ = {isa = PBXBuildFile; fileRef = 85625993269C8F9600EE44BC /* PasswordManager.storyboard */; };
		85625996269C953C00EE44BC /* PasswordManagementViewController.swift in Sources */ = {isa = PBXBuildFile; fileRef = 85625995269C953C00EE44BC /* PasswordManagementViewController.swift */; };
		85625998269C9C5F00EE44BC /* PasswordManagementPopover.swift in Sources */ = {isa = PBXBuildFile; fileRef = 85625997269C9C5F00EE44BC /* PasswordManagementPopover.swift */; };
		8562599A269CA0A600EE44BC /* NSRectExtension.swift in Sources */ = {isa = PBXBuildFile; fileRef = 85625999269CA0A600EE44BC /* NSRectExtension.swift */; };
		856C98A6256EB59600A22F1F /* MenuItemSelectors.swift in Sources */ = {isa = PBXBuildFile; fileRef = 856C98A5256EB59600A22F1F /* MenuItemSelectors.swift */; };
		856C98D52570116900A22F1F /* NSWindow+Toast.swift in Sources */ = {isa = PBXBuildFile; fileRef = 856C98D42570116900A22F1F /* NSWindow+Toast.swift */; };
		856C98DF257014BD00A22F1F /* FileDownloadManager.swift in Sources */ = {isa = PBXBuildFile; fileRef = 856C98DE257014BD00A22F1F /* FileDownloadManager.swift */; };
		856CADF0271710F400E79BB0 /* HoverUserScript.swift in Sources */ = {isa = PBXBuildFile; fileRef = 856CADEF271710F400E79BB0 /* HoverUserScript.swift */; };
		85707F22276A32B600DC0649 /* CallToAction.swift in Sources */ = {isa = PBXBuildFile; fileRef = 85707F21276A32B600DC0649 /* CallToAction.swift */; };
		85707F24276A332A00DC0649 /* OnboardingButtonStyles.swift in Sources */ = {isa = PBXBuildFile; fileRef = 85707F23276A332A00DC0649 /* OnboardingButtonStyles.swift */; };
		85707F26276A335700DC0649 /* Onboarding.swift in Sources */ = {isa = PBXBuildFile; fileRef = 85707F25276A335700DC0649 /* Onboarding.swift */; };
		85707F28276A34D900DC0649 /* DaxSpeech.swift in Sources */ = {isa = PBXBuildFile; fileRef = 85707F27276A34D900DC0649 /* DaxSpeech.swift */; };
		85707F2A276A35FE00DC0649 /* ActionSpeech.swift in Sources */ = {isa = PBXBuildFile; fileRef = 85707F29276A35FE00DC0649 /* ActionSpeech.swift */; };
		85707F2C276A364E00DC0649 /* OnboardingFlow.swift in Sources */ = {isa = PBXBuildFile; fileRef = 85707F2B276A364E00DC0649 /* OnboardingFlow.swift */; };
		85707F2E276A394C00DC0649 /* ViewExtensions.swift in Sources */ = {isa = PBXBuildFile; fileRef = 85707F2D276A394C00DC0649 /* ViewExtensions.swift */; };
		85707F31276A7DCA00DC0649 /* OnboardingViewModel.swift in Sources */ = {isa = PBXBuildFile; fileRef = 85707F30276A7DCA00DC0649 /* OnboardingViewModel.swift */; };
		85799C1825DEBB3F0007EC87 /* Logging.swift in Sources */ = {isa = PBXBuildFile; fileRef = 85799C1725DEBB3F0007EC87 /* Logging.swift */; };
		857FFEC027D239DC00415E7A /* HyperLink.swift in Sources */ = {isa = PBXBuildFile; fileRef = 857FFEBF27D239DC00415E7A /* HyperLink.swift */; };
		8585B63826D6E66C00C1416F /* ButtonStyles.swift in Sources */ = {isa = PBXBuildFile; fileRef = 8585B63726D6E66C00C1416F /* ButtonStyles.swift */; };
		8589063A267BCD8E00D23B0D /* SaveCredentialsPopover.swift in Sources */ = {isa = PBXBuildFile; fileRef = 85890639267BCD8E00D23B0D /* SaveCredentialsPopover.swift */; };
		8589063C267BCDC000D23B0D /* SaveCredentialsViewController.swift in Sources */ = {isa = PBXBuildFile; fileRef = 8589063B267BCDC000D23B0D /* SaveCredentialsViewController.swift */; };
		858A797F26A79EAA00A75A42 /* UserText+PasswordManager.swift in Sources */ = {isa = PBXBuildFile; fileRef = 858A797E26A79EAA00A75A42 /* UserText+PasswordManager.swift */; };
		858A798326A8B75F00A75A42 /* CopyHandler.swift in Sources */ = {isa = PBXBuildFile; fileRef = 858A798226A8B75F00A75A42 /* CopyHandler.swift */; };
		858A798526A8BB5D00A75A42 /* NSTextViewExtension.swift in Sources */ = {isa = PBXBuildFile; fileRef = 858A798426A8BB5D00A75A42 /* NSTextViewExtension.swift */; };
		858A798826A99DBE00A75A42 /* PasswordManagementItemListModelTests.swift in Sources */ = {isa = PBXBuildFile; fileRef = 858A798726A99DBE00A75A42 /* PasswordManagementItemListModelTests.swift */; };
		858A798A26A9B35E00A75A42 /* PasswordManagementItemModelTests.swift in Sources */ = {isa = PBXBuildFile; fileRef = 858A798926A9B35E00A75A42 /* PasswordManagementItemModelTests.swift */; };
		859E7D6B27453BF3009C2B69 /* BookmarksExporter.swift in Sources */ = {isa = PBXBuildFile; fileRef = 859E7D6A27453BF3009C2B69 /* BookmarksExporter.swift */; };
		859E7D6D274548F2009C2B69 /* BookmarksExporterTests.swift in Sources */ = {isa = PBXBuildFile; fileRef = 859E7D6C274548F2009C2B69 /* BookmarksExporterTests.swift */; };
		85A0116925AF1D8900FA6A0C /* FindInPageViewController.swift in Sources */ = {isa = PBXBuildFile; fileRef = 85A0116825AF1D8900FA6A0C /* FindInPageViewController.swift */; };
		85A0117425AF2EDF00FA6A0C /* FindInPage.storyboard in Resources */ = {isa = PBXBuildFile; fileRef = 85A0117325AF2EDF00FA6A0C /* FindInPage.storyboard */; };
		85A0118225AF60E700FA6A0C /* FindInPageModel.swift in Sources */ = {isa = PBXBuildFile; fileRef = 85A0118125AF60E700FA6A0C /* FindInPageModel.swift */; };
		85A011EA25B4D4CA00FA6A0C /* FindInPageUserScript.swift in Sources */ = {isa = PBXBuildFile; fileRef = 85A011E925B4D4CA00FA6A0C /* FindInPageUserScript.swift */; };
		85AC3AEF25D5CE9800C7D2AA /* UserScripts.swift in Sources */ = {isa = PBXBuildFile; fileRef = 85AC3AEE25D5CE9800C7D2AA /* UserScripts.swift */; };
		85AC3AF725D5DBFD00C7D2AA /* DataExtension.swift in Sources */ = {isa = PBXBuildFile; fileRef = 85AC3AF625D5DBFD00C7D2AA /* DataExtension.swift */; };
		85AC3B0525D6B1D800C7D2AA /* ScriptSourceProviding.swift in Sources */ = {isa = PBXBuildFile; fileRef = 85AC3B0425D6B1D800C7D2AA /* ScriptSourceProviding.swift */; };
		85AC3B1725D9BC1A00C7D2AA /* ConfigurationDownloaderTests.swift in Sources */ = {isa = PBXBuildFile; fileRef = 85AC3B1625D9BC1A00C7D2AA /* ConfigurationDownloaderTests.swift */; };
		85AC3B3525DA82A600C7D2AA /* DataTaskProviding.swift in Sources */ = {isa = PBXBuildFile; fileRef = 85AC3B3425DA82A600C7D2AA /* DataTaskProviding.swift */; };
		85AC3B4925DAC9BD00C7D2AA /* ConfigurationStorageTests.swift in Sources */ = {isa = PBXBuildFile; fileRef = 85AC3B4825DAC9BD00C7D2AA /* ConfigurationStorageTests.swift */; };
		85AC7AD927BD625000FFB69B /* HomePageAssets.xcassets in Resources */ = {isa = PBXBuildFile; fileRef = 85AC7AD827BD625000FFB69B /* HomePageAssets.xcassets */; };
		85AC7ADB27BD628400FFB69B /* HomePage.swift in Sources */ = {isa = PBXBuildFile; fileRef = 85AC7ADA27BD628400FFB69B /* HomePage.swift */; };
		85AC7ADD27BEB6EE00FFB69B /* HomePageDefaultBrowserModel.swift in Sources */ = {isa = PBXBuildFile; fileRef = 85AC7ADC27BEB6EE00FFB69B /* HomePageDefaultBrowserModel.swift */; };
		85AE2FF224A33A2D002D507F /* WebKit.framework in Frameworks */ = {isa = PBXBuildFile; fileRef = 85AE2FF124A33A2D002D507F /* WebKit.framework */; };
		85B7184A27677C2D00B4277F /* Onboarding.storyboard in Resources */ = {isa = PBXBuildFile; fileRef = 85B7184927677C2D00B4277F /* Onboarding.storyboard */; };
		85B7184C27677C6500B4277F /* OnboardingViewController.swift in Sources */ = {isa = PBXBuildFile; fileRef = 85B7184B27677C6500B4277F /* OnboardingViewController.swift */; };
		85B7184E27677CBB00B4277F /* RootView.swift in Sources */ = {isa = PBXBuildFile; fileRef = 85B7184D27677CBB00B4277F /* RootView.swift */; };
		85B8757F28B903D900D39E04 /* Configuration.xcconfig in Resources */ = {isa = PBXBuildFile; fileRef = 85B8757E28B903D900D39E04 /* Configuration.xcconfig */; };
		85C48CCC278D808F00D3263E /* NSAttributedStringExtension.swift in Sources */ = {isa = PBXBuildFile; fileRef = 85C48CCB278D808F00D3263E /* NSAttributedStringExtension.swift */; };
		85C48CD127908C1000D3263E /* BrowserImportMoreInfoViewController.swift in Sources */ = {isa = PBXBuildFile; fileRef = 85C48CD027908C1000D3263E /* BrowserImportMoreInfoViewController.swift */; };
		85C5991B27D10CF000E605B2 /* FireAnimationView.swift in Sources */ = {isa = PBXBuildFile; fileRef = 85C5991A27D10CF000E605B2 /* FireAnimationView.swift */; };
		85C6A29625CC1FFD00EEB5F1 /* UserDefaultsWrapper.swift in Sources */ = {isa = PBXBuildFile; fileRef = 85C6A29525CC1FFD00EEB5F1 /* UserDefaultsWrapper.swift */; };
		85CC1D7B26A05ECF0062F04E /* PasswordManagementItemListModel.swift in Sources */ = {isa = PBXBuildFile; fileRef = 85CC1D7A26A05ECF0062F04E /* PasswordManagementItemListModel.swift */; };
		85CC1D7D26A05F250062F04E /* PasswordManagementItemModel.swift in Sources */ = {isa = PBXBuildFile; fileRef = 85CC1D7C26A05F250062F04E /* PasswordManagementItemModel.swift */; };
		85D33F1225C82EB3002B91A6 /* ConfigurationManager.swift in Sources */ = {isa = PBXBuildFile; fileRef = 85D33F1125C82EB3002B91A6 /* ConfigurationManager.swift */; };
		85D438B6256E7C9E00F3BAF8 /* ContextMenuUserScript.swift in Sources */ = {isa = PBXBuildFile; fileRef = 85D438B5256E7C9E00F3BAF8 /* ContextMenuUserScript.swift */; };
		85D885B026A590A90077C374 /* NSNotificationName+PasswordManager.swift in Sources */ = {isa = PBXBuildFile; fileRef = 85D885AF26A590A90077C374 /* NSNotificationName+PasswordManager.swift */; };
		85D885B326A5A9DE0077C374 /* NSAlert+PasswordManager.swift in Sources */ = {isa = PBXBuildFile; fileRef = 85D885B226A5A9DE0077C374 /* NSAlert+PasswordManager.swift */; };
		85F0FF1327CFAB04001C7C6E /* RecentlyVisitedView.swift in Sources */ = {isa = PBXBuildFile; fileRef = 85F0FF1227CFAB04001C7C6E /* RecentlyVisitedView.swift */; };
		85F1B0C925EF9759004792B6 /* URLEventHandlerTests.swift in Sources */ = {isa = PBXBuildFile; fileRef = 85F1B0C825EF9759004792B6 /* URLEventHandlerTests.swift */; };
		85F487B5276A8F2E003CE668 /* OnboardingTests.swift in Sources */ = {isa = PBXBuildFile; fileRef = 85F487B4276A8F2E003CE668 /* OnboardingTests.swift */; };
		85F69B3C25EDE81F00978E59 /* URLExtensionTests.swift in Sources */ = {isa = PBXBuildFile; fileRef = 85F69B3B25EDE81F00978E59 /* URLExtensionTests.swift */; };
		85FF55C825F82E4F00E2AB99 /* Lottie in Frameworks */ = {isa = PBXBuildFile; productRef = 85FF55C725F82E4F00E2AB99 /* Lottie */; };
		9807F645278CA16F00E1547B /* BrowserServicesKit in Frameworks */ = {isa = PBXBuildFile; productRef = 9807F644278CA16F00E1547B /* BrowserServicesKit */; };
		9812D895276CEDA5004B6181 /* ContentBlockerRulesLists.swift in Sources */ = {isa = PBXBuildFile; fileRef = 9812D894276CEDA5004B6181 /* ContentBlockerRulesLists.swift */; };
		9826B0A02747DF3D0092F683 /* ContentBlocking.swift in Sources */ = {isa = PBXBuildFile; fileRef = 9826B09F2747DF3D0092F683 /* ContentBlocking.swift */; };
		9826B0A22747DFEB0092F683 /* AppPrivacyConfigurationDataProvider.swift in Sources */ = {isa = PBXBuildFile; fileRef = 9826B0A12747DFEB0092F683 /* AppPrivacyConfigurationDataProvider.swift */; };
		9833912F27AAA3CE00DAF119 /* AppTrackerDataSetProvider.swift in Sources */ = {isa = PBXBuildFile; fileRef = 9833912E27AAA3CE00DAF119 /* AppTrackerDataSetProvider.swift */; };
		9833913127AAA4B500DAF119 /* trackerData.json in Resources */ = {isa = PBXBuildFile; fileRef = 9833913027AAA4B500DAF119 /* trackerData.json */; };
		9833913327AAAEEE00DAF119 /* EmbeddedTrackerDataTests.swift in Sources */ = {isa = PBXBuildFile; fileRef = 9833913227AAAEEE00DAF119 /* EmbeddedTrackerDataTests.swift */; };
		983DFB2528B67036006B7E34 /* UserContentUpdating.swift in Sources */ = {isa = PBXBuildFile; fileRef = 983DFB2428B67036006B7E34 /* UserContentUpdating.swift */; };
		98EB5D1027516A4800681FE6 /* AppPrivacyConfigurationTests.swift in Sources */ = {isa = PBXBuildFile; fileRef = 98EB5D0F27516A4800681FE6 /* AppPrivacyConfigurationTests.swift */; };
		AA06B6B72672AF8100F541C5 /* Sparkle in Frameworks */ = {isa = PBXBuildFile; productRef = AA06B6B62672AF8100F541C5 /* Sparkle */; };
		AA0877B826D5160D00B05660 /* SafariVersionReaderTests.swift in Sources */ = {isa = PBXBuildFile; fileRef = AA0877B726D5160D00B05660 /* SafariVersionReaderTests.swift */; };
		AA0877BA26D5161D00B05660 /* WebKitVersionProviderTests.swift in Sources */ = {isa = PBXBuildFile; fileRef = AA0877B926D5161D00B05660 /* WebKitVersionProviderTests.swift */; };
		AA0F3DB7261A566C0077F2D9 /* SuggestionLoadingMock.swift in Sources */ = {isa = PBXBuildFile; fileRef = AA0F3DB6261A566C0077F2D9 /* SuggestionLoadingMock.swift */; };
		AA13DCB4271480B0006D48D3 /* FirePopoverViewModel.swift in Sources */ = {isa = PBXBuildFile; fileRef = AA13DCB3271480B0006D48D3 /* FirePopoverViewModel.swift */; };
		AA222CB92760F74E00321475 /* FaviconReferenceCache.swift in Sources */ = {isa = PBXBuildFile; fileRef = AA222CB82760F74E00321475 /* FaviconReferenceCache.swift */; };
		AA2CB12D2587BB5600AA6FBE /* TabBarFooter.xib in Resources */ = {isa = PBXBuildFile; fileRef = AA2CB12C2587BB5600AA6FBE /* TabBarFooter.xib */; };
		AA2CB1352587C29500AA6FBE /* TabBarFooter.swift in Sources */ = {isa = PBXBuildFile; fileRef = AA2CB1342587C29500AA6FBE /* TabBarFooter.swift */; };
		AA34396C2754D4E300B241FA /* shield.json in Resources */ = {isa = PBXBuildFile; fileRef = AA34396A2754D4E200B241FA /* shield.json */; };
		AA34396D2754D4E300B241FA /* shield-dot.json in Resources */ = {isa = PBXBuildFile; fileRef = AA34396B2754D4E300B241FA /* shield-dot.json */; };
		AA3439702754D4E900B241FA /* dark-shield-dot.json in Resources */ = {isa = PBXBuildFile; fileRef = AA34396E2754D4E900B241FA /* dark-shield-dot.json */; };
		AA3439712754D4E900B241FA /* dark-shield.json in Resources */ = {isa = PBXBuildFile; fileRef = AA34396F2754D4E900B241FA /* dark-shield.json */; };
		AA3439782754D55100B241FA /* dark-trackers-2.json in Resources */ = {isa = PBXBuildFile; fileRef = AA3439722754D55100B241FA /* dark-trackers-2.json */; };
		AA3439792754D55100B241FA /* trackers-1.json in Resources */ = {isa = PBXBuildFile; fileRef = AA3439732754D55100B241FA /* trackers-1.json */; };
		AA34397A2754D55100B241FA /* trackers-2.json in Resources */ = {isa = PBXBuildFile; fileRef = AA3439742754D55100B241FA /* trackers-2.json */; };
		AA34397B2754D55100B241FA /* trackers-3.json in Resources */ = {isa = PBXBuildFile; fileRef = AA3439752754D55100B241FA /* trackers-3.json */; };
		AA34397C2754D55100B241FA /* dark-trackers-1.json in Resources */ = {isa = PBXBuildFile; fileRef = AA3439762754D55100B241FA /* dark-trackers-1.json */; };
		AA34397D2754D55100B241FA /* dark-trackers-3.json in Resources */ = {isa = PBXBuildFile; fileRef = AA3439772754D55100B241FA /* dark-trackers-3.json */; };
		AA3863C527A1E28F00749AB5 /* Feedback.storyboard in Resources */ = {isa = PBXBuildFile; fileRef = AA3863C427A1E28F00749AB5 /* Feedback.storyboard */; };
		AA3D531527A1ED9300074EC1 /* FeedbackWindow.swift in Sources */ = {isa = PBXBuildFile; fileRef = AA3D531427A1ED9300074EC1 /* FeedbackWindow.swift */; };
		AA3D531727A1EEED00074EC1 /* FeedbackViewController.swift in Sources */ = {isa = PBXBuildFile; fileRef = AA3D531627A1EEED00074EC1 /* FeedbackViewController.swift */; };
		AA3D531B27A2F57E00074EC1 /* Feedback.swift in Sources */ = {isa = PBXBuildFile; fileRef = AA3D531A27A2F57E00074EC1 /* Feedback.swift */; };
		AA3D531D27A2F58F00074EC1 /* FeedbackSender.swift in Sources */ = {isa = PBXBuildFile; fileRef = AA3D531C27A2F58F00074EC1 /* FeedbackSender.swift */; };
		AA3F895324C18AD500628DDE /* SuggestionViewModel.swift in Sources */ = {isa = PBXBuildFile; fileRef = AA3F895224C18AD500628DDE /* SuggestionViewModel.swift */; };
		AA4BBA3B25C58FA200C4FB0F /* MainMenu.swift in Sources */ = {isa = PBXBuildFile; fileRef = AA4BBA3A25C58FA200C4FB0F /* MainMenu.swift */; };
		AA4D700725545EF800C3411E /* URLEventHandler.swift in Sources */ = {isa = PBXBuildFile; fileRef = AA4D700625545EF800C3411E /* URLEventHandler.swift */; };
		AA4FF40C2624751A004E2377 /* GrammarFeaturesManager.swift in Sources */ = {isa = PBXBuildFile; fileRef = AA4FF40B2624751A004E2377 /* GrammarFeaturesManager.swift */; };
		AA512D1424D99D9800230283 /* FaviconManager.swift in Sources */ = {isa = PBXBuildFile; fileRef = AA512D1324D99D9800230283 /* FaviconManager.swift */; };
		AA585D82248FD31100E9A3E2 /* AppDelegate.swift in Sources */ = {isa = PBXBuildFile; fileRef = AA585D81248FD31100E9A3E2 /* AppDelegate.swift */; };
		AA585D84248FD31100E9A3E2 /* BrowserTabViewController.swift in Sources */ = {isa = PBXBuildFile; fileRef = AA585D83248FD31100E9A3E2 /* BrowserTabViewController.swift */; };
		AA585D86248FD31400E9A3E2 /* Assets.xcassets in Resources */ = {isa = PBXBuildFile; fileRef = AA585D85248FD31400E9A3E2 /* Assets.xcassets */; };
		AA585DAF2490E6E600E9A3E2 /* MainViewController.swift in Sources */ = {isa = PBXBuildFile; fileRef = AA585DAE2490E6E600E9A3E2 /* MainViewController.swift */; };
		AA5C1DD1285A154E0089850C /* RecentlyClosedMenu.swift in Sources */ = {isa = PBXBuildFile; fileRef = AA5C1DD0285A154E0089850C /* RecentlyClosedMenu.swift */; };
		AA5C1DD3285A217F0089850C /* RecentlyClosedCacheItem.swift in Sources */ = {isa = PBXBuildFile; fileRef = AA5C1DD2285A217F0089850C /* RecentlyClosedCacheItem.swift */; };
		AA5C1DD5285C780C0089850C /* RecentlyClosedCoordinator.swift in Sources */ = {isa = PBXBuildFile; fileRef = AA5C1DD4285C780C0089850C /* RecentlyClosedCoordinator.swift */; };
		AA5C8F59258FE21F00748EB7 /* NSTextFieldExtension.swift in Sources */ = {isa = PBXBuildFile; fileRef = AA5C8F58258FE21F00748EB7 /* NSTextFieldExtension.swift */; };
		AA5C8F5E2590EEE800748EB7 /* NSPointExtension.swift in Sources */ = {isa = PBXBuildFile; fileRef = AA5C8F5D2590EEE800748EB7 /* NSPointExtension.swift */; };
		AA5C8F632591021700748EB7 /* NSApplicationExtension.swift in Sources */ = {isa = PBXBuildFile; fileRef = AA5C8F622591021700748EB7 /* NSApplicationExtension.swift */; };
		AA5D6DAC24A340F700C6FBCE /* WebViewStateObserver.swift in Sources */ = {isa = PBXBuildFile; fileRef = AA5D6DAB24A340F700C6FBCE /* WebViewStateObserver.swift */; };
		AA5FA697275F90C400DCE9C9 /* FaviconImageCache.swift in Sources */ = {isa = PBXBuildFile; fileRef = AA5FA696275F90C400DCE9C9 /* FaviconImageCache.swift */; };
		AA5FA69A275F91C700DCE9C9 /* Favicon.swift in Sources */ = {isa = PBXBuildFile; fileRef = AA5FA699275F91C700DCE9C9 /* Favicon.swift */; };
		AA5FA69D275F945C00DCE9C9 /* FaviconStore.swift in Sources */ = {isa = PBXBuildFile; fileRef = AA5FA69C275F945C00DCE9C9 /* FaviconStore.swift */; };
		AA5FA6A0275F948900DCE9C9 /* Favicons.xcdatamodeld in Sources */ = {isa = PBXBuildFile; fileRef = AA5FA69E275F948900DCE9C9 /* Favicons.xcdatamodeld */; };
		AA6197C4276B314D008396F0 /* FaviconUrlReference.swift in Sources */ = {isa = PBXBuildFile; fileRef = AA6197C3276B314D008396F0 /* FaviconUrlReference.swift */; };
		AA6197C6276B3168008396F0 /* FaviconHostReference.swift in Sources */ = {isa = PBXBuildFile; fileRef = AA6197C5276B3168008396F0 /* FaviconHostReference.swift */; };
		AA61C0D02722159B00E6B681 /* FireInfoViewController.swift in Sources */ = {isa = PBXBuildFile; fileRef = AA61C0CF2722159B00E6B681 /* FireInfoViewController.swift */; };
		AA61C0D22727F59B00E6B681 /* ArrayExtension.swift in Sources */ = {isa = PBXBuildFile; fileRef = AA61C0D12727F59B00E6B681 /* ArrayExtension.swift */; };
		AA63745424C9BF9A00AB2AC4 /* SuggestionContainerTests.swift in Sources */ = {isa = PBXBuildFile; fileRef = AA63745324C9BF9A00AB2AC4 /* SuggestionContainerTests.swift */; };
		AA652CB125DD825B009059CC /* LocalBookmarkStoreTests.swift in Sources */ = {isa = PBXBuildFile; fileRef = AA652CB025DD825B009059CC /* LocalBookmarkStoreTests.swift */; };
		AA652CCE25DD9071009059CC /* BookmarkListTests.swift in Sources */ = {isa = PBXBuildFile; fileRef = AA652CCD25DD9071009059CC /* BookmarkListTests.swift */; };
		AA652CD325DDA6E9009059CC /* LocalBookmarkManagerTests.swift in Sources */ = {isa = PBXBuildFile; fileRef = AA652CD225DDA6E9009059CC /* LocalBookmarkManagerTests.swift */; };
		AA652CDB25DDAB32009059CC /* BookmarkStoreMock.swift in Sources */ = {isa = PBXBuildFile; fileRef = AA652CDA25DDAB32009059CC /* BookmarkStoreMock.swift */; };
		AA6820E425502F19005ED0D5 /* WebsiteDataStore.swift in Sources */ = {isa = PBXBuildFile; fileRef = AA6820E325502F19005ED0D5 /* WebsiteDataStore.swift */; };
		AA6820EB25503D6A005ED0D5 /* Fire.swift in Sources */ = {isa = PBXBuildFile; fileRef = AA6820EA25503D6A005ED0D5 /* Fire.swift */; };
		AA6820F125503DA9005ED0D5 /* FireViewModel.swift in Sources */ = {isa = PBXBuildFile; fileRef = AA6820F025503DA9005ED0D5 /* FireViewModel.swift */; };
		AA68C3D32490ED62001B8783 /* NavigationBarViewController.swift in Sources */ = {isa = PBXBuildFile; fileRef = AA68C3D22490ED62001B8783 /* NavigationBarViewController.swift */; };
		AA68C3D72490F821001B8783 /* README.md in Resources */ = {isa = PBXBuildFile; fileRef = AA68C3D62490F821001B8783 /* README.md */; };
		AA693E5E2696E5B90007BB78 /* CrashReports.storyboard in Resources */ = {isa = PBXBuildFile; fileRef = AA693E5D2696E5B90007BB78 /* CrashReports.storyboard */; };
		AA6AD95B2704B6DB00159F8A /* FirePopoverViewController.swift in Sources */ = {isa = PBXBuildFile; fileRef = AA6AD95A2704B6DB00159F8A /* FirePopoverViewController.swift */; };
		AA6EF9AD25066F42004754E6 /* WindowsManager.swift in Sources */ = {isa = PBXBuildFile; fileRef = AA6EF9AC25066F42004754E6 /* WindowsManager.swift */; };
		AA6EF9B3250785D5004754E6 /* NSMenuExtension.swift in Sources */ = {isa = PBXBuildFile; fileRef = AA6EF9B2250785D5004754E6 /* NSMenuExtension.swift */; };
		AA6EF9B525081B4C004754E6 /* MainMenuActions.swift in Sources */ = {isa = PBXBuildFile; fileRef = AA6EF9B425081B4C004754E6 /* MainMenuActions.swift */; };
		AA6FFB4424DC33320028F4D0 /* NSViewExtension.swift in Sources */ = {isa = PBXBuildFile; fileRef = AA6FFB4324DC33320028F4D0 /* NSViewExtension.swift */; };
		AA6FFB4624DC3B5A0028F4D0 /* WebView.swift in Sources */ = {isa = PBXBuildFile; fileRef = AA6FFB4524DC3B5A0028F4D0 /* WebView.swift */; };
		AA72D5FE25FFF94E00C77619 /* NSMenuItemExtension.swift in Sources */ = {isa = PBXBuildFile; fileRef = AA72D5FD25FFF94E00C77619 /* NSMenuItemExtension.swift */; };
		AA7412B224D0B3AC00D22FE0 /* TabBarViewItem.swift in Sources */ = {isa = PBXBuildFile; fileRef = AA7412B024D0B3AC00D22FE0 /* TabBarViewItem.swift */; };
		AA7412B324D0B3AC00D22FE0 /* TabBarViewItem.xib in Resources */ = {isa = PBXBuildFile; fileRef = AA7412B124D0B3AC00D22FE0 /* TabBarViewItem.xib */; };
		AA7412B524D1536B00D22FE0 /* MainWindowController.swift in Sources */ = {isa = PBXBuildFile; fileRef = AA7412B424D1536B00D22FE0 /* MainWindowController.swift */; };
		AA7412B724D1687000D22FE0 /* TabBarScrollView.swift in Sources */ = {isa = PBXBuildFile; fileRef = AA7412B624D1687000D22FE0 /* TabBarScrollView.swift */; };
		AA7412BD24D2BEEE00D22FE0 /* MainWindow.swift in Sources */ = {isa = PBXBuildFile; fileRef = AA7412BC24D2BEEE00D22FE0 /* MainWindow.swift */; };
		AA75A0AE26F3500C0086B667 /* PrivacyIconViewModel.swift in Sources */ = {isa = PBXBuildFile; fileRef = AA75A0AD26F3500C0086B667 /* PrivacyIconViewModel.swift */; };
		AA7E9176286DB05D00AB6B62 /* RecentlyClosedCoordinatorMock.swift in Sources */ = {isa = PBXBuildFile; fileRef = AA7E9175286DB05D00AB6B62 /* RecentlyClosedCoordinatorMock.swift */; };
		AA7E919728746BCC00AB6B62 /* HistoryMenu.swift in Sources */ = {isa = PBXBuildFile; fileRef = AA7E919628746BCC00AB6B62 /* HistoryMenu.swift */; };
		AA7E919A2875B39300AB6B62 /* Visit.swift in Sources */ = {isa = PBXBuildFile; fileRef = AA7E91992875B39300AB6B62 /* Visit.swift */; };
		AA7E919C2875C65000AB6B62 /* Stored.swift in Sources */ = {isa = PBXBuildFile; fileRef = AA7E919B2875C65000AB6B62 /* Stored.swift */; };
		AA7E919F287872EA00AB6B62 /* VisitViewModel.swift in Sources */ = {isa = PBXBuildFile; fileRef = AA7E919E287872EA00AB6B62 /* VisitViewModel.swift */; };
		AA7EB6DF27E7C57D00036718 /* MouseOverAnimationButton.swift in Sources */ = {isa = PBXBuildFile; fileRef = AA7EB6DE27E7C57D00036718 /* MouseOverAnimationButton.swift */; };
		AA7EB6E227E7D05500036718 /* flame-mouse-over.json in Resources */ = {isa = PBXBuildFile; fileRef = AA7EB6E027E7D05500036718 /* flame-mouse-over.json */; };
		AA7EB6E327E7D05500036718 /* dark-flame-mouse-over.json in Resources */ = {isa = PBXBuildFile; fileRef = AA7EB6E127E7D05500036718 /* dark-flame-mouse-over.json */; };
		AA7EB6E527E7D6DC00036718 /* AnimationView.swift in Sources */ = {isa = PBXBuildFile; fileRef = AA7EB6E427E7D6DC00036718 /* AnimationView.swift */; };
		AA7EB6E727E8809D00036718 /* shield-mouse-over.json in Resources */ = {isa = PBXBuildFile; fileRef = AA7EB6E627E8809D00036718 /* shield-mouse-over.json */; };
		AA7EB6E927E880A600036718 /* shield-dot-mouse-over.json in Resources */ = {isa = PBXBuildFile; fileRef = AA7EB6E827E880A600036718 /* shield-dot-mouse-over.json */; };
		AA7EB6EB27E880AE00036718 /* dark-shield-mouse-over.json in Resources */ = {isa = PBXBuildFile; fileRef = AA7EB6EA27E880AE00036718 /* dark-shield-mouse-over.json */; };
		AA7EB6ED27E880B600036718 /* dark-shield-dot-mouse-over.json in Resources */ = {isa = PBXBuildFile; fileRef = AA7EB6EC27E880B600036718 /* dark-shield-dot-mouse-over.json */; };
		AA80EC54256BE3BC007083E7 /* UserText.swift in Sources */ = {isa = PBXBuildFile; fileRef = AA80EC53256BE3BC007083E7 /* UserText.swift */; };
		AA80EC67256C4691007083E7 /* BrowserTab.storyboard in Resources */ = {isa = PBXBuildFile; fileRef = AA80EC69256C4691007083E7 /* BrowserTab.storyboard */; };
		AA80EC73256C46A2007083E7 /* Suggestion.storyboard in Resources */ = {isa = PBXBuildFile; fileRef = AA80EC75256C46A2007083E7 /* Suggestion.storyboard */; };
		AA80EC79256C46AA007083E7 /* TabBar.storyboard in Resources */ = {isa = PBXBuildFile; fileRef = AA80EC7B256C46AA007083E7 /* TabBar.storyboard */; };
		AA80EC89256C49B8007083E7 /* Localizable.strings in Resources */ = {isa = PBXBuildFile; fileRef = AA80EC8B256C49B8007083E7 /* Localizable.strings */; };
		AA80EC8F256C49BC007083E7 /* Localizable.stringsdict in Resources */ = {isa = PBXBuildFile; fileRef = AA80EC91256C49BC007083E7 /* Localizable.stringsdict */; };
		AA840A9827319D1600E63CDD /* FirePopoverWrapperViewController.swift in Sources */ = {isa = PBXBuildFile; fileRef = AA840A9727319D1600E63CDD /* FirePopoverWrapperViewController.swift */; };
		AA88D14B252A557100980B4E /* URLRequestExtension.swift in Sources */ = {isa = PBXBuildFile; fileRef = AA88D14A252A557100980B4E /* URLRequestExtension.swift */; };
		AA8EDF2424923E980071C2E8 /* URLExtension.swift in Sources */ = {isa = PBXBuildFile; fileRef = AA8EDF2324923E980071C2E8 /* URLExtension.swift */; };
		AA8EDF2724923EC70071C2E8 /* StringExtension.swift in Sources */ = {isa = PBXBuildFile; fileRef = AA8EDF2624923EC70071C2E8 /* StringExtension.swift */; };
		AA91F83927076F1900771A0D /* PrivacyIconViewModelTests.swift in Sources */ = {isa = PBXBuildFile; fileRef = AA91F83827076F1900771A0D /* PrivacyIconViewModelTests.swift */; };
		AA92126F25ACCB1100600CD4 /* ErrorExtension.swift in Sources */ = {isa = PBXBuildFile; fileRef = AA92126E25ACCB1100600CD4 /* ErrorExtension.swift */; };
		AA92127725ADA07900600CD4 /* WKWebViewExtension.swift in Sources */ = {isa = PBXBuildFile; fileRef = AA92127625ADA07900600CD4 /* WKWebViewExtension.swift */; };
		AA97BF4625135DD30014931A /* ApplicationDockMenu.swift in Sources */ = {isa = PBXBuildFile; fileRef = AA97BF4525135DD30014931A /* ApplicationDockMenu.swift */; };
		AA9B7C7E26A06E040008D425 /* TrackerInfo.swift in Sources */ = {isa = PBXBuildFile; fileRef = AA9B7C7D26A06E040008D425 /* TrackerInfo.swift */; };
		AA9B7C8326A197A00008D425 /* ServerTrust.swift in Sources */ = {isa = PBXBuildFile; fileRef = AA9B7C8226A197A00008D425 /* ServerTrust.swift */; };
		AA9B7C8526A199B60008D425 /* ServerTrustViewModel.swift in Sources */ = {isa = PBXBuildFile; fileRef = AA9B7C8426A199B60008D425 /* ServerTrustViewModel.swift */; };
		AA9C362825518C44004B1BA3 /* WebsiteDataStoreMock.swift in Sources */ = {isa = PBXBuildFile; fileRef = AA9C362725518C44004B1BA3 /* WebsiteDataStoreMock.swift */; };
		AA9C363025518CA9004B1BA3 /* FireTests.swift in Sources */ = {isa = PBXBuildFile; fileRef = AA9C362F25518CA9004B1BA3 /* FireTests.swift */; };
		AA9E9A5625A3AE8400D1959D /* NSWindowExtension.swift in Sources */ = {isa = PBXBuildFile; fileRef = AA9E9A5525A3AE8400D1959D /* NSWindowExtension.swift */; };
		AA9E9A5E25A4867200D1959D /* TabDragAndDropManager.swift in Sources */ = {isa = PBXBuildFile; fileRef = AA9E9A5D25A4867200D1959D /* TabDragAndDropManager.swift */; };
		AA9FF95924A1ECF20039E328 /* Tab.swift in Sources */ = {isa = PBXBuildFile; fileRef = AA9FF95824A1ECF20039E328 /* Tab.swift */; };
		AA9FF95B24A1EFC20039E328 /* TabViewModel.swift in Sources */ = {isa = PBXBuildFile; fileRef = AA9FF95A24A1EFC20039E328 /* TabViewModel.swift */; };
		AA9FF95D24A1FA1C0039E328 /* TabCollection.swift in Sources */ = {isa = PBXBuildFile; fileRef = AA9FF95C24A1FA1C0039E328 /* TabCollection.swift */; };
		AA9FF95F24A1FB690039E328 /* TabCollectionViewModel.swift in Sources */ = {isa = PBXBuildFile; fileRef = AA9FF95E24A1FB680039E328 /* TabCollectionViewModel.swift */; };
		AAA0CC33252F181A0079BC96 /* NavigationButtonMenuDelegate.swift in Sources */ = {isa = PBXBuildFile; fileRef = AAA0CC32252F181A0079BC96 /* NavigationButtonMenuDelegate.swift */; };
		AAA0CC3C25337FAB0079BC96 /* WKBackForwardListItemViewModel.swift in Sources */ = {isa = PBXBuildFile; fileRef = AAA0CC3B25337FAB0079BC96 /* WKBackForwardListItemViewModel.swift */; };
		AAA0CC472533833C0079BC96 /* MoreOptionsMenu.swift in Sources */ = {isa = PBXBuildFile; fileRef = AAA0CC462533833C0079BC96 /* MoreOptionsMenu.swift */; };
		AAA0CC572539EBC90079BC96 /* FaviconUserScript.swift in Sources */ = {isa = PBXBuildFile; fileRef = AAA0CC562539EBC90079BC96 /* FaviconUserScript.swift */; };
		AAA0CC6A253CC43C0079BC96 /* WKUserContentControllerExtension.swift in Sources */ = {isa = PBXBuildFile; fileRef = AAA0CC69253CC43C0079BC96 /* WKUserContentControllerExtension.swift */; };
		AAA892EA250A4CEF005B37B2 /* WindowControllersManager.swift in Sources */ = {isa = PBXBuildFile; fileRef = AAA892E9250A4CEF005B37B2 /* WindowControllersManager.swift */; };
		AAAB9114288EB1D600A057A9 /* CleanThisHistoryMenuItem.swift in Sources */ = {isa = PBXBuildFile; fileRef = AAAB9113288EB1D600A057A9 /* CleanThisHistoryMenuItem.swift */; };
		AAAB9116288EB46B00A057A9 /* VisitMenuItem.swift in Sources */ = {isa = PBXBuildFile; fileRef = AAAB9115288EB46B00A057A9 /* VisitMenuItem.swift */; };
		AAADFD06264AA282001555EA /* TimeIntervalExtension.swift in Sources */ = {isa = PBXBuildFile; fileRef = AAADFD05264AA282001555EA /* TimeIntervalExtension.swift */; };
		AAB549DF25DAB8F80058460B /* BookmarkViewModel.swift in Sources */ = {isa = PBXBuildFile; fileRef = AAB549DE25DAB8F80058460B /* BookmarkViewModel.swift */; };
		AAB7320726DD0C37002FACF9 /* Fire.storyboard in Resources */ = {isa = PBXBuildFile; fileRef = AAB7320626DD0C37002FACF9 /* Fire.storyboard */; };
		AAB7320926DD0CD9002FACF9 /* FireViewController.swift in Sources */ = {isa = PBXBuildFile; fileRef = AAB7320826DD0CD9002FACF9 /* FireViewController.swift */; };
		AAB8203C26B2DE0D00788AC3 /* SuggestionListCharacteristics.swift in Sources */ = {isa = PBXBuildFile; fileRef = AAB8203B26B2DE0D00788AC3 /* SuggestionListCharacteristics.swift */; };
		AABAF59C260A7D130085060C /* FaviconManagerMock.swift in Sources */ = {isa = PBXBuildFile; fileRef = AABAF59B260A7D130085060C /* FaviconManagerMock.swift */; };
		AABEE69A24A902A90043105B /* SuggestionContainerViewModel.swift in Sources */ = {isa = PBXBuildFile; fileRef = AABEE69924A902A90043105B /* SuggestionContainerViewModel.swift */; };
		AABEE69C24A902BB0043105B /* SuggestionContainer.swift in Sources */ = {isa = PBXBuildFile; fileRef = AABEE69B24A902BB0043105B /* SuggestionContainer.swift */; };
		AABEE6A524AA0A7F0043105B /* SuggestionViewController.swift in Sources */ = {isa = PBXBuildFile; fileRef = AABEE6A424AA0A7F0043105B /* SuggestionViewController.swift */; };
		AABEE6A924AB4B910043105B /* SuggestionTableCellView.swift in Sources */ = {isa = PBXBuildFile; fileRef = AABEE6A824AB4B910043105B /* SuggestionTableCellView.swift */; };
		AABEE6AB24ACA0F90043105B /* SuggestionTableRowView.swift in Sources */ = {isa = PBXBuildFile; fileRef = AABEE6AA24ACA0F90043105B /* SuggestionTableRowView.swift */; };
		AABEE6AF24AD22B90043105B /* AddressBarTextField.swift in Sources */ = {isa = PBXBuildFile; fileRef = AABEE6AE24AD22B90043105B /* AddressBarTextField.swift */; };
		AAC30A26268DFEE200D2D9CD /* CrashReporter.swift in Sources */ = {isa = PBXBuildFile; fileRef = AAC30A25268DFEE200D2D9CD /* CrashReporter.swift */; };
		AAC30A28268E045400D2D9CD /* CrashReportReader.swift in Sources */ = {isa = PBXBuildFile; fileRef = AAC30A27268E045400D2D9CD /* CrashReportReader.swift */; };
		AAC30A2A268E239100D2D9CD /* CrashReport.swift in Sources */ = {isa = PBXBuildFile; fileRef = AAC30A29268E239100D2D9CD /* CrashReport.swift */; };
		AAC30A2C268F1ECD00D2D9CD /* CrashReportSender.swift in Sources */ = {isa = PBXBuildFile; fileRef = AAC30A2B268F1ECD00D2D9CD /* CrashReportSender.swift */; };
		AAC30A2E268F1EE300D2D9CD /* CrashReportPromptPresenter.swift in Sources */ = {isa = PBXBuildFile; fileRef = AAC30A2D268F1EE300D2D9CD /* CrashReportPromptPresenter.swift */; };
		AAC5E4C725D6A6E8007F5990 /* BookmarkPopover.swift in Sources */ = {isa = PBXBuildFile; fileRef = AAC5E4C425D6A6E8007F5990 /* BookmarkPopover.swift */; };
		AAC5E4C825D6A6E8007F5990 /* BookmarkPopoverViewController.swift in Sources */ = {isa = PBXBuildFile; fileRef = AAC5E4C525D6A6E8007F5990 /* BookmarkPopoverViewController.swift */; };
		AAC5E4C925D6A6E8007F5990 /* Bookmarks.storyboard in Resources */ = {isa = PBXBuildFile; fileRef = AAC5E4C625D6A6E8007F5990 /* Bookmarks.storyboard */; };
		AAC5E4D025D6A709007F5990 /* Bookmark.swift in Sources */ = {isa = PBXBuildFile; fileRef = AAC5E4CD25D6A709007F5990 /* Bookmark.swift */; };
		AAC5E4D125D6A709007F5990 /* BookmarkManager.swift in Sources */ = {isa = PBXBuildFile; fileRef = AAC5E4CE25D6A709007F5990 /* BookmarkManager.swift */; };
		AAC5E4D225D6A709007F5990 /* BookmarkList.swift in Sources */ = {isa = PBXBuildFile; fileRef = AAC5E4CF25D6A709007F5990 /* BookmarkList.swift */; };
		AAC5E4D925D6A711007F5990 /* BookmarkStore.swift in Sources */ = {isa = PBXBuildFile; fileRef = AAC5E4D625D6A710007F5990 /* BookmarkStore.swift */; };
		AAC5E4E425D6BA9C007F5990 /* NSSizeExtension.swift in Sources */ = {isa = PBXBuildFile; fileRef = AAC5E4E325D6BA9C007F5990 /* NSSizeExtension.swift */; };
		AAC5E4F125D6BF10007F5990 /* AddressBarButton.swift in Sources */ = {isa = PBXBuildFile; fileRef = AAC5E4F025D6BF10007F5990 /* AddressBarButton.swift */; };
		AAC5E4F625D6BF2C007F5990 /* AddressBarButtonsViewController.swift in Sources */ = {isa = PBXBuildFile; fileRef = AAC5E4F525D6BF2C007F5990 /* AddressBarButtonsViewController.swift */; };
		AAC6881928626BF800D54247 /* RecentlyClosedTab.swift in Sources */ = {isa = PBXBuildFile; fileRef = AAC6881828626BF800D54247 /* RecentlyClosedTab.swift */; };
		AAC6881B28626C1900D54247 /* RecentlyClosedWindow.swift in Sources */ = {isa = PBXBuildFile; fileRef = AAC6881A28626C1900D54247 /* RecentlyClosedWindow.swift */; };
		AAC82C60258B6CB5009B6B42 /* TabPreviewWindowController.swift in Sources */ = {isa = PBXBuildFile; fileRef = AAC82C5F258B6CB5009B6B42 /* TabPreviewWindowController.swift */; };
		AAC9C01524CAFBCE00AD1325 /* TabTests.swift in Sources */ = {isa = PBXBuildFile; fileRef = AAC9C01424CAFBCE00AD1325 /* TabTests.swift */; };
		AAC9C01724CAFBDC00AD1325 /* TabCollectionTests.swift in Sources */ = {isa = PBXBuildFile; fileRef = AAC9C01624CAFBDC00AD1325 /* TabCollectionTests.swift */; };
		AAC9C01C24CB594C00AD1325 /* TabViewModelTests.swift in Sources */ = {isa = PBXBuildFile; fileRef = AAC9C01B24CB594C00AD1325 /* TabViewModelTests.swift */; };
		AAC9C01E24CB6BEB00AD1325 /* TabCollectionViewModelTests.swift in Sources */ = {isa = PBXBuildFile; fileRef = AAC9C01D24CB6BEB00AD1325 /* TabCollectionViewModelTests.swift */; };
		AACF6FD626BC366D00CF09F9 /* SafariVersionReader.swift in Sources */ = {isa = PBXBuildFile; fileRef = AACF6FD526BC366D00CF09F9 /* SafariVersionReader.swift */; };
		AAD6D8882696DF6D002393B3 /* CrashReportPromptViewController.swift in Sources */ = {isa = PBXBuildFile; fileRef = AAD6D8862696DF6D002393B3 /* CrashReportPromptViewController.swift */; };
		AAD8078527B3F3BE00CF7703 /* WebsiteBreakageSender.swift in Sources */ = {isa = PBXBuildFile; fileRef = AAD8078427B3F3BE00CF7703 /* WebsiteBreakageSender.swift */; };
		AAD8078727B3F45600CF7703 /* WebsiteBreakage.swift in Sources */ = {isa = PBXBuildFile; fileRef = AAD8078627B3F45600CF7703 /* WebsiteBreakage.swift */; };
		AAD86E52267A0DFF005C11BE /* UpdateController.swift in Sources */ = {isa = PBXBuildFile; fileRef = AAD86E51267A0DFF005C11BE /* UpdateController.swift */; };
		AADCBF3A26F7C2CE00EF67A8 /* LottieAnimationCache.swift in Sources */ = {isa = PBXBuildFile; fileRef = AADCBF3926F7C2CE00EF67A8 /* LottieAnimationCache.swift */; };
		AADE11C026D916D70032D8A7 /* StringExtensionTests.swift in Sources */ = {isa = PBXBuildFile; fileRef = AADE11BF26D916D70032D8A7 /* StringExtensionTests.swift */; };
		AAE246F32709EF3B00BEEAEE /* FirePopoverCollectionViewItem.swift in Sources */ = {isa = PBXBuildFile; fileRef = AAE246F12709EF3B00BEEAEE /* FirePopoverCollectionViewItem.swift */; };
		AAE246F42709EF3B00BEEAEE /* FirePopoverCollectionViewItem.xib in Resources */ = {isa = PBXBuildFile; fileRef = AAE246F22709EF3B00BEEAEE /* FirePopoverCollectionViewItem.xib */; };
		AAE246F6270A3D3000BEEAEE /* FirePopoverCollectionViewHeader.xib in Resources */ = {isa = PBXBuildFile; fileRef = AAE246F5270A3D3000BEEAEE /* FirePopoverCollectionViewHeader.xib */; };
		AAE246F8270A406200BEEAEE /* FirePopoverCollectionViewHeader.swift in Sources */ = {isa = PBXBuildFile; fileRef = AAE246F7270A406200BEEAEE /* FirePopoverCollectionViewHeader.swift */; };
		AAE39D1B24F44885008EF28B /* TabCollectionViewModelDelegateMock.swift in Sources */ = {isa = PBXBuildFile; fileRef = AAE39D1A24F44885008EF28B /* TabCollectionViewModelDelegateMock.swift */; };
		AAE7527A263B046100B973F8 /* History.xcdatamodeld in Sources */ = {isa = PBXBuildFile; fileRef = AAE75278263B046100B973F8 /* History.xcdatamodeld */; };
		AAE7527C263B056C00B973F8 /* HistoryStore.swift in Sources */ = {isa = PBXBuildFile; fileRef = AAE7527B263B056C00B973F8 /* HistoryStore.swift */; };
		AAE7527E263B05C600B973F8 /* HistoryEntry.swift in Sources */ = {isa = PBXBuildFile; fileRef = AAE7527D263B05C600B973F8 /* HistoryEntry.swift */; };
		AAE75280263B0A4D00B973F8 /* HistoryCoordinator.swift in Sources */ = {isa = PBXBuildFile; fileRef = AAE7527F263B0A4D00B973F8 /* HistoryCoordinator.swift */; };
		AAE8B102258A41C000E81239 /* TabPreview.storyboard in Resources */ = {isa = PBXBuildFile; fileRef = AAE8B101258A41C000E81239 /* TabPreview.storyboard */; };
		AAE8B110258A456C00E81239 /* TabPreviewViewController.swift in Sources */ = {isa = PBXBuildFile; fileRef = AAE8B10F258A456C00E81239 /* TabPreviewViewController.swift */; };
		AAE99B8927088A19008B6BD9 /* FirePopover.swift in Sources */ = {isa = PBXBuildFile; fileRef = AAE99B8827088A19008B6BD9 /* FirePopover.swift */; };
		AAEC74B22642C57200C2EFBC /* HistoryCoordinatingMock.swift in Sources */ = {isa = PBXBuildFile; fileRef = AAEC74B12642C57200C2EFBC /* HistoryCoordinatingMock.swift */; };
		AAEC74B42642C69300C2EFBC /* HistoryCoordinatorTests.swift in Sources */ = {isa = PBXBuildFile; fileRef = AAEC74B32642C69300C2EFBC /* HistoryCoordinatorTests.swift */; };
		AAEC74B62642CC6A00C2EFBC /* HistoryStoringMock.swift in Sources */ = {isa = PBXBuildFile; fileRef = AAEC74B52642CC6A00C2EFBC /* HistoryStoringMock.swift */; };
		AAEC74B82642E43800C2EFBC /* HistoryStoreTests.swift in Sources */ = {isa = PBXBuildFile; fileRef = AAEC74B72642E43800C2EFBC /* HistoryStoreTests.swift */; };
		AAEC74BB2642E67C00C2EFBC /* NSPersistentContainerExtension.swift in Sources */ = {isa = PBXBuildFile; fileRef = AAEC74BA2642E67C00C2EFBC /* NSPersistentContainerExtension.swift */; };
		AAEC74BC2642F0F800C2EFBC /* History.xcdatamodeld in Sources */ = {isa = PBXBuildFile; fileRef = AAE75278263B046100B973F8 /* History.xcdatamodeld */; };
		AAECA42024EEA4AC00EFA63A /* IndexPathExtension.swift in Sources */ = {isa = PBXBuildFile; fileRef = AAECA41F24EEA4AC00EFA63A /* IndexPathExtension.swift */; };
		AAEEC6A927088ADB008445F7 /* FireCoordinator.swift in Sources */ = {isa = PBXBuildFile; fileRef = AAEEC6A827088ADB008445F7 /* FireCoordinator.swift */; };
		AAEF6BC8276A081C0024DCF4 /* FaviconSelector.swift in Sources */ = {isa = PBXBuildFile; fileRef = AAEF6BC7276A081C0024DCF4 /* FaviconSelector.swift */; };
		AAFCB37F25E545D400859DD4 /* PublisherExtension.swift in Sources */ = {isa = PBXBuildFile; fileRef = AAFCB37E25E545D400859DD4 /* PublisherExtension.swift */; };
		AAFE068326C7082D005434CC /* WebKitVersionProvider.swift in Sources */ = {isa = PBXBuildFile; fileRef = AAFE068226C7082D005434CC /* WebKitVersionProvider.swift */; };
		B31055C427A1BA1D001AC618 /* AutoconsentUserScript.swift in Sources */ = {isa = PBXBuildFile; fileRef = B31055BC27A1BA1D001AC618 /* AutoconsentUserScript.swift */; };
		B31055C627A1BA1D001AC618 /* userscript.js in Resources */ = {isa = PBXBuildFile; fileRef = B31055BE27A1BA1D001AC618 /* userscript.js */; };
		B31055CB27A1BA1D001AC618 /* autoconsent-bundle.js in Resources */ = {isa = PBXBuildFile; fileRef = B31055C327A1BA1D001AC618 /* autoconsent-bundle.js */; };
		B31055CE27A1BA44001AC618 /* AutoconsentBackgroundTests.swift in Sources */ = {isa = PBXBuildFile; fileRef = B31055CD27A1BA44001AC618 /* AutoconsentBackgroundTests.swift */; };
		B3FB198E27BC013C00513DC1 /* autoconsent-test-page.html in Resources */ = {isa = PBXBuildFile; fileRef = B3FB198D27BC013C00513DC1 /* autoconsent-test-page.html */; };
		B3FB199027BC015600513DC1 /* autoconsent-test.js in Resources */ = {isa = PBXBuildFile; fileRef = B3FB198F27BC015600513DC1 /* autoconsent-test.js */; };
		B3FB199327BD0AD400513DC1 /* CookieConsentInfo.swift in Sources */ = {isa = PBXBuildFile; fileRef = B3FB199227BD0AD400513DC1 /* CookieConsentInfo.swift */; };
		B6040856274B830F00680351 /* DictionaryExtension.swift in Sources */ = {isa = PBXBuildFile; fileRef = B6040855274B830F00680351 /* DictionaryExtension.swift */; };
		B604085C274B8FBA00680351 /* UnprotectedDomains.xcdatamodeld in Sources */ = {isa = PBXBuildFile; fileRef = B604085A274B8CA300680351 /* UnprotectedDomains.xcdatamodeld */; };
		B6085D062743905F00A9C456 /* CoreDataStore.swift in Sources */ = {isa = PBXBuildFile; fileRef = B6085D052743905F00A9C456 /* CoreDataStore.swift */; };
		B6085D092743AAB600A9C456 /* FireproofDomains.xcdatamodeld in Sources */ = {isa = PBXBuildFile; fileRef = B6085D072743993C00A9C456 /* FireproofDomains.xcdatamodeld */; };
		B6106BA026A7BE0B0013B453 /* PermissionManagerTests.swift in Sources */ = {isa = PBXBuildFile; fileRef = B6106B9F26A7BE0B0013B453 /* PermissionManagerTests.swift */; };
		B6106BA426A7BEA40013B453 /* PermissionAuthorizationState.swift in Sources */ = {isa = PBXBuildFile; fileRef = B6106BA226A7BEA00013B453 /* PermissionAuthorizationState.swift */; };
		B6106BA726A7BECC0013B453 /* PermissionAuthorizationQuery.swift in Sources */ = {isa = PBXBuildFile; fileRef = B6106BA526A7BEC80013B453 /* PermissionAuthorizationQuery.swift */; };
		B6106BAB26A7BF1D0013B453 /* PermissionType.swift in Sources */ = {isa = PBXBuildFile; fileRef = B6106BAA26A7BF1D0013B453 /* PermissionType.swift */; };
		B6106BAD26A7BF390013B453 /* PermissionState.swift in Sources */ = {isa = PBXBuildFile; fileRef = B6106BAC26A7BF390013B453 /* PermissionState.swift */; };
		B6106BAF26A7C6180013B453 /* PermissionStoreMock.swift in Sources */ = {isa = PBXBuildFile; fileRef = B6106BAE26A7C6180013B453 /* PermissionStoreMock.swift */; };
		B6106BB126A7D8720013B453 /* PermissionStoreTests.swift in Sources */ = {isa = PBXBuildFile; fileRef = B6106BB026A7D8720013B453 /* PermissionStoreTests.swift */; };
		B6106BB326A7F4AA0013B453 /* GeolocationServiceMock.swift in Sources */ = {isa = PBXBuildFile; fileRef = B6106BB226A7F4AA0013B453 /* GeolocationServiceMock.swift */; };
		B6106BB526A809E60013B453 /* GeolocationProviderTests.swift in Sources */ = {isa = PBXBuildFile; fileRef = B6106BB426A809E60013B453 /* GeolocationProviderTests.swift */; };
		B610F2BB27A145C500FCEBE9 /* RulesCompilationMonitor.swift in Sources */ = {isa = PBXBuildFile; fileRef = B610F2BA27A145C500FCEBE9 /* RulesCompilationMonitor.swift */; };
		B610F2E427A8F37A00FCEBE9 /* CBRCompileTimeReporterTests.swift in Sources */ = {isa = PBXBuildFile; fileRef = B610F2E327A8F37A00FCEBE9 /* CBRCompileTimeReporterTests.swift */; };
		B610F2EB27AA8E4500FCEBE9 /* ContentBlockingUpdatingTests.swift in Sources */ = {isa = PBXBuildFile; fileRef = B610F2E527AA388100FCEBE9 /* ContentBlockingUpdatingTests.swift */; };
		B610F2EC27AA8F9400FCEBE9 /* ContentBlockerRulesManagerMock.swift in Sources */ = {isa = PBXBuildFile; fileRef = B610F2E727AA397100FCEBE9 /* ContentBlockerRulesManagerMock.swift */; };
		B61EF3EC266F91E700B4D78F /* WKWebView+Download.swift in Sources */ = {isa = PBXBuildFile; fileRef = B61EF3EB266F91E700B4D78F /* WKWebView+Download.swift */; };
		B61EF3F1266F922200B4D78F /* WKProcessPool+DownloadDelegate.swift in Sources */ = {isa = PBXBuildFile; fileRef = B61EF3F0266F922200B4D78F /* WKProcessPool+DownloadDelegate.swift */; };
		B61F015525EDD5A700ABB5A3 /* UserContentController.swift in Sources */ = {isa = PBXBuildFile; fileRef = B61F015425EDD5A700ABB5A3 /* UserContentController.swift */; };
		B62EB47C25BAD3BB005745C6 /* WKWebViewPrivateMethodsAvailabilityTests.swift in Sources */ = {isa = PBXBuildFile; fileRef = B62EB47B25BAD3BB005745C6 /* WKWebViewPrivateMethodsAvailabilityTests.swift */; };
		B630793526731BC400DCEE41 /* URLSuggestedFilenameTests.swift in Sources */ = {isa = PBXBuildFile; fileRef = 8553FF51257523760029327F /* URLSuggestedFilenameTests.swift */; };
		B630793A26731F2600DCEE41 /* FileDownloadManagerTests.swift in Sources */ = {isa = PBXBuildFile; fileRef = B630793926731F2600DCEE41 /* FileDownloadManagerTests.swift */; };
		B630794226731F5400DCEE41 /* WKDownloadMock.swift in Sources */ = {isa = PBXBuildFile; fileRef = B630794126731F5400DCEE41 /* WKDownloadMock.swift */; };
		B637273B26CBC8AF00C8CB02 /* AuthenticationAlert.swift in Sources */ = {isa = PBXBuildFile; fileRef = B637273A26CBC8AF00C8CB02 /* AuthenticationAlert.swift */; };
		B637273D26CCF0C200C8CB02 /* OptionalExtension.swift in Sources */ = {isa = PBXBuildFile; fileRef = B637273C26CCF0C200C8CB02 /* OptionalExtension.swift */; };
		B63BDF7E27FDAA640072D75B /* PrivacyDashboardWebView.swift in Sources */ = {isa = PBXBuildFile; fileRef = B63BDF7D27FDAA640072D75B /* PrivacyDashboardWebView.swift */; };
		B63BDF80280003570072D75B /* WebKitError.swift in Sources */ = {isa = PBXBuildFile; fileRef = B63BDF7F280003570072D75B /* WebKitError.swift */; };
		B63D466925BEB6C200874977 /* WKWebView+SessionState.swift in Sources */ = {isa = PBXBuildFile; fileRef = B63D466825BEB6C200874977 /* WKWebView+SessionState.swift */; };
		B63D467125BFA6C100874977 /* DispatchQueueExtensions.swift in Sources */ = {isa = PBXBuildFile; fileRef = B63D467025BFA6C100874977 /* DispatchQueueExtensions.swift */; };
		B63D467A25BFC3E100874977 /* NSCoderExtensions.swift in Sources */ = {isa = PBXBuildFile; fileRef = B63D467925BFC3E100874977 /* NSCoderExtensions.swift */; };
		B63ED0D826AE729600A9DAD1 /* PermissionModelTests.swift in Sources */ = {isa = PBXBuildFile; fileRef = B63ED0D726AE729600A9DAD1 /* PermissionModelTests.swift */; };
		B63ED0DA26AE7AF400A9DAD1 /* PermissionManagerMock.swift in Sources */ = {isa = PBXBuildFile; fileRef = B63ED0D926AE7AF400A9DAD1 /* PermissionManagerMock.swift */; };
		B63ED0DC26AE7B1E00A9DAD1 /* WebViewMock.swift in Sources */ = {isa = PBXBuildFile; fileRef = B63ED0DB26AE7B1E00A9DAD1 /* WebViewMock.swift */; };
		B63ED0DE26AFD9A300A9DAD1 /* AVCaptureDeviceMock.swift in Sources */ = {isa = PBXBuildFile; fileRef = B63ED0DD26AFD9A300A9DAD1 /* AVCaptureDeviceMock.swift */; };
		B63ED0E026AFE32F00A9DAD1 /* GeolocationProviderMock.swift in Sources */ = {isa = PBXBuildFile; fileRef = B63ED0DF26AFE32F00A9DAD1 /* GeolocationProviderMock.swift */; };
		B63ED0E326B3E7FA00A9DAD1 /* CLLocationManagerMock.swift in Sources */ = {isa = PBXBuildFile; fileRef = B63ED0E226B3E7FA00A9DAD1 /* CLLocationManagerMock.swift */; };
		B63ED0E526BB8FB900A9DAD1 /* SharingMenu.swift in Sources */ = {isa = PBXBuildFile; fileRef = B63ED0E426BB8FB900A9DAD1 /* SharingMenu.swift */; };
		B642738227B65BAC0005DFD1 /* SecureVaultErrorReporter.swift in Sources */ = {isa = PBXBuildFile; fileRef = B642738127B65BAC0005DFD1 /* SecureVaultErrorReporter.swift */; };
		B643BF1427ABF772000BACEC /* NSWorkspaceExtension.swift in Sources */ = {isa = PBXBuildFile; fileRef = B643BF1327ABF772000BACEC /* NSWorkspaceExtension.swift */; };
		B64C84DE2692D7400048FEBE /* PermissionAuthorization.storyboard in Resources */ = {isa = PBXBuildFile; fileRef = B64C84DD2692D7400048FEBE /* PermissionAuthorization.storyboard */; };
		B64C84E32692DC9F0048FEBE /* PermissionAuthorizationViewController.swift in Sources */ = {isa = PBXBuildFile; fileRef = B64C84E22692DC9F0048FEBE /* PermissionAuthorizationViewController.swift */; };
		B64C84EB2692DD650048FEBE /* PermissionAuthorizationPopover.swift in Sources */ = {isa = PBXBuildFile; fileRef = B64C84EA2692DD650048FEBE /* PermissionAuthorizationPopover.swift */; };
		B64C84F1269310120048FEBE /* PermissionManager.swift in Sources */ = {isa = PBXBuildFile; fileRef = B64C84F0269310120048FEBE /* PermissionManager.swift */; };
		B64C852A26942AC90048FEBE /* PermissionContextMenu.swift in Sources */ = {isa = PBXBuildFile; fileRef = B64C852926942AC90048FEBE /* PermissionContextMenu.swift */; };
		B64C853026943BC10048FEBE /* Permissions.xcdatamodeld in Sources */ = {isa = PBXBuildFile; fileRef = B64C852E26943BC10048FEBE /* Permissions.xcdatamodeld */; };
		B64C853826944B880048FEBE /* StoredPermission.swift in Sources */ = {isa = PBXBuildFile; fileRef = B64C853726944B880048FEBE /* StoredPermission.swift */; };
		B64C853D26944B940048FEBE /* PermissionStore.swift in Sources */ = {isa = PBXBuildFile; fileRef = B64C853C26944B940048FEBE /* PermissionStore.swift */; };
		B64C85422694590B0048FEBE /* PermissionButton.swift in Sources */ = {isa = PBXBuildFile; fileRef = B64C85412694590B0048FEBE /* PermissionButton.swift */; };
		B65349AA265CF45000DCC645 /* DispatchQueueExtensionsTests.swift in Sources */ = {isa = PBXBuildFile; fileRef = B65349A9265CF45000DCC645 /* DispatchQueueExtensionsTests.swift */; };
		B6553692268440D700085A79 /* WKProcessPool+GeolocationProvider.swift in Sources */ = {isa = PBXBuildFile; fileRef = B6553691268440D700085A79 /* WKProcessPool+GeolocationProvider.swift */; };
		B655369B268442EE00085A79 /* GeolocationProvider.swift in Sources */ = {isa = PBXBuildFile; fileRef = B655369A268442EE00085A79 /* GeolocationProvider.swift */; };
		B65536A62685B82B00085A79 /* Permissions.swift in Sources */ = {isa = PBXBuildFile; fileRef = B65536A52685B82B00085A79 /* Permissions.swift */; };
		B65536AE2685E17200085A79 /* GeolocationService.swift in Sources */ = {isa = PBXBuildFile; fileRef = B65536AD2685E17100085A79 /* GeolocationService.swift */; };
		B65783E725F8AAFB00D8DB33 /* String+Punycode.swift in Sources */ = {isa = PBXBuildFile; fileRef = B65783E625F8AAFB00D8DB33 /* String+Punycode.swift */; };
		B657841A25FA484B00D8DB33 /* NSException+Catch.m in Sources */ = {isa = PBXBuildFile; fileRef = B657841925FA484B00D8DB33 /* NSException+Catch.m */; };
		B657841F25FA497600D8DB33 /* NSException+Catch.swift in Sources */ = {isa = PBXBuildFile; fileRef = B657841E25FA497600D8DB33 /* NSException+Catch.swift */; };
		B65E6B9E26D9EC0800095F96 /* CircularProgressView.swift in Sources */ = {isa = PBXBuildFile; fileRef = B65E6B9D26D9EC0800095F96 /* CircularProgressView.swift */; };
		B65E6BA026D9F10600095F96 /* NSBezierPathExtension.swift in Sources */ = {isa = PBXBuildFile; fileRef = B65E6B9F26D9F10600095F96 /* NSBezierPathExtension.swift */; };
		B662D3D92755D7AD0035D4D6 /* PixelStoreTests.swift in Sources */ = {isa = PBXBuildFile; fileRef = B662D3D82755D7AD0035D4D6 /* PixelStoreTests.swift */; };
		B662D3DC2755DF670035D4D6 /* OldPixelDataModel.xcdatamodeld in Sources */ = {isa = PBXBuildFile; fileRef = B662D3DA2755D8190035D4D6 /* OldPixelDataModel.xcdatamodeld */; };
		B662D3DE275613BB0035D4D6 /* EncryptionKeyStoreMock.swift in Sources */ = {isa = PBXBuildFile; fileRef = B662D3DD275613BB0035D4D6 /* EncryptionKeyStoreMock.swift */; };
		B662D3DF275616FF0035D4D6 /* EncryptionKeyStoreMock.swift in Sources */ = {isa = PBXBuildFile; fileRef = B662D3DD275613BB0035D4D6 /* EncryptionKeyStoreMock.swift */; };
		B66E9DD22670EB2A00E53BB5 /* _WKDownload+WebKitDownload.swift in Sources */ = {isa = PBXBuildFile; fileRef = B66E9DD12670EB2A00E53BB5 /* _WKDownload+WebKitDownload.swift */; };
		B66E9DD42670EB4A00E53BB5 /* WKDownload+WebKitDownload.swift in Sources */ = {isa = PBXBuildFile; fileRef = B66E9DD32670EB4A00E53BB5 /* WKDownload+WebKitDownload.swift */; };
		B67C6C3D2654B897006C872E /* WebViewExtensionTests.swift in Sources */ = {isa = PBXBuildFile; fileRef = B67C6C3C2654B897006C872E /* WebViewExtensionTests.swift */; };
		B67C6C422654BF49006C872E /* DuckDuckGo-Symbol.jpg in Resources */ = {isa = PBXBuildFile; fileRef = B67C6C412654BF49006C872E /* DuckDuckGo-Symbol.jpg */; };
		B67C6C472654C643006C872E /* FileManagerExtensionTests.swift in Sources */ = {isa = PBXBuildFile; fileRef = B67C6C462654C643006C872E /* FileManagerExtensionTests.swift */; };
		B68172A9269C487D006D1092 /* PrivacyDashboardUserScript.swift in Sources */ = {isa = PBXBuildFile; fileRef = B68172A8269C487D006D1092 /* PrivacyDashboardUserScript.swift */; };
		B68172AE269EB43F006D1092 /* GeolocationServiceTests.swift in Sources */ = {isa = PBXBuildFile; fileRef = B68172AD269EB43F006D1092 /* GeolocationServiceTests.swift */; };
		B6830961274CDE99004B46BB /* FireproofDomainsContainer.swift in Sources */ = {isa = PBXBuildFile; fileRef = B6830960274CDE99004B46BB /* FireproofDomainsContainer.swift */; };
		B6830963274CDEC7004B46BB /* FireproofDomainsStore.swift in Sources */ = {isa = PBXBuildFile; fileRef = B6830962274CDEC7004B46BB /* FireproofDomainsStore.swift */; };
		B68458B025C7E76A00DC17B6 /* WindowManager+StateRestoration.swift in Sources */ = {isa = PBXBuildFile; fileRef = B68458AF25C7E76A00DC17B6 /* WindowManager+StateRestoration.swift */; };
		B68458B825C7E8B200DC17B6 /* Tab+NSSecureCoding.swift in Sources */ = {isa = PBXBuildFile; fileRef = B68458B725C7E8B200DC17B6 /* Tab+NSSecureCoding.swift */; };
		B68458C025C7E9E000DC17B6 /* TabCollectionViewModel+NSSecureCoding.swift in Sources */ = {isa = PBXBuildFile; fileRef = B68458BF25C7E9E000DC17B6 /* TabCollectionViewModel+NSSecureCoding.swift */; };
		B68458C525C7EA0C00DC17B6 /* TabCollection+NSSecureCoding.swift in Sources */ = {isa = PBXBuildFile; fileRef = B68458C425C7EA0C00DC17B6 /* TabCollection+NSSecureCoding.swift */; };
		B68458CD25C7EB9000DC17B6 /* WKWebViewConfigurationExtensions.swift in Sources */ = {isa = PBXBuildFile; fileRef = B68458CC25C7EB9000DC17B6 /* WKWebViewConfigurationExtensions.swift */; };
		B684590825C9027900DC17B6 /* AppStateChangedPublisher.swift in Sources */ = {isa = PBXBuildFile; fileRef = B684590725C9027900DC17B6 /* AppStateChangedPublisher.swift */; };
		B684592225C93BE000DC17B6 /* Publisher.asVoid.swift in Sources */ = {isa = PBXBuildFile; fileRef = B684592125C93BE000DC17B6 /* Publisher.asVoid.swift */; };
		B684592725C93C0500DC17B6 /* Publishers.NestedObjectChanges.swift in Sources */ = {isa = PBXBuildFile; fileRef = B684592625C93C0500DC17B6 /* Publishers.NestedObjectChanges.swift */; };
		B684592F25C93FBF00DC17B6 /* AppStateRestorationManager.swift in Sources */ = {isa = PBXBuildFile; fileRef = B684592E25C93FBF00DC17B6 /* AppStateRestorationManager.swift */; };
		B68503A7279141CD00893A05 /* KeySetDictionary.swift in Sources */ = {isa = PBXBuildFile; fileRef = B68503A6279141CD00893A05 /* KeySetDictionary.swift */; };
		B688B4DA273E6D3B0087BEAF /* MainView.swift in Sources */ = {isa = PBXBuildFile; fileRef = B688B4D9273E6D3B0087BEAF /* MainView.swift */; };
		B688B4DF27420D290087BEAF /* PDFSearchTextMenuItemHandler.swift in Sources */ = {isa = PBXBuildFile; fileRef = B688B4DE27420D290087BEAF /* PDFSearchTextMenuItemHandler.swift */; };
		B689ECD526C247DB006FB0C5 /* BackForwardListItem.swift in Sources */ = {isa = PBXBuildFile; fileRef = B689ECD426C247DB006FB0C5 /* BackForwardListItem.swift */; };
		B68C2FB227706E6A00BF2C7D /* ProcessExtension.swift in Sources */ = {isa = PBXBuildFile; fileRef = B68C2FB127706E6A00BF2C7D /* ProcessExtension.swift */; };
		B68C92C1274E3EF4002AC6B0 /* PopUpWindow.swift in Sources */ = {isa = PBXBuildFile; fileRef = B68C92C0274E3EF4002AC6B0 /* PopUpWindow.swift */; };
		B68C92C42750EF76002AC6B0 /* PixelDataRecord.swift in Sources */ = {isa = PBXBuildFile; fileRef = B68C92C32750EF76002AC6B0 /* PixelDataRecord.swift */; };
		B693954A26F04BEB0015B914 /* NibLoadable.swift in Sources */ = {isa = PBXBuildFile; fileRef = B693953C26F04BE70015B914 /* NibLoadable.swift */; };
		B693954B26F04BEB0015B914 /* MouseOverView.swift in Sources */ = {isa = PBXBuildFile; fileRef = B693953D26F04BE70015B914 /* MouseOverView.swift */; };
		B693954C26F04BEB0015B914 /* FocusRingView.swift in Sources */ = {isa = PBXBuildFile; fileRef = B693953E26F04BE70015B914 /* FocusRingView.swift */; };
		B693954D26F04BEB0015B914 /* MouseClickView.swift in Sources */ = {isa = PBXBuildFile; fileRef = B693953F26F04BE80015B914 /* MouseClickView.swift */; };
		B693954E26F04BEB0015B914 /* ProgressView.swift in Sources */ = {isa = PBXBuildFile; fileRef = B693954026F04BE80015B914 /* ProgressView.swift */; };
		B693954F26F04BEB0015B914 /* PaddedImageButton.swift in Sources */ = {isa = PBXBuildFile; fileRef = B693954126F04BE80015B914 /* PaddedImageButton.swift */; };
		B693955026F04BEB0015B914 /* ShadowView.swift in Sources */ = {isa = PBXBuildFile; fileRef = B693954226F04BE90015B914 /* ShadowView.swift */; };
		B693955126F04BEB0015B914 /* GradientView.swift in Sources */ = {isa = PBXBuildFile; fileRef = B693954326F04BE90015B914 /* GradientView.swift */; };
		B693955226F04BEB0015B914 /* LongPressButton.swift in Sources */ = {isa = PBXBuildFile; fileRef = B693954426F04BE90015B914 /* LongPressButton.swift */; };
		B693955326F04BEC0015B914 /* WindowDraggingView.swift in Sources */ = {isa = PBXBuildFile; fileRef = B693954526F04BEA0015B914 /* WindowDraggingView.swift */; };
		B693955426F04BEC0015B914 /* ColorView.swift in Sources */ = {isa = PBXBuildFile; fileRef = B693954626F04BEA0015B914 /* ColorView.swift */; };
		B693955526F04BEC0015B914 /* NSSavePanelExtension.swift in Sources */ = {isa = PBXBuildFile; fileRef = B693954726F04BEA0015B914 /* NSSavePanelExtension.swift */; };
		B693955626F04BEC0015B914 /* SavePanelAccessoryView.xib in Resources */ = {isa = PBXBuildFile; fileRef = B693954826F04BEB0015B914 /* SavePanelAccessoryView.xib */; };
		B693955726F04BEC0015B914 /* MouseOverButton.swift in Sources */ = {isa = PBXBuildFile; fileRef = B693954926F04BEB0015B914 /* MouseOverButton.swift */; };
		B693955B26F0CE300015B914 /* WebKitDownloadDelegate.swift in Sources */ = {isa = PBXBuildFile; fileRef = B693955A26F0CE300015B914 /* WebKitDownloadDelegate.swift */; };
		B693955D26F19CD70015B914 /* DownloadListStoreTests.swift in Sources */ = {isa = PBXBuildFile; fileRef = B693955C26F19CD70015B914 /* DownloadListStoreTests.swift */; };
		B693955F26F1C17F0015B914 /* DownloadListCoordinatorTests.swift in Sources */ = {isa = PBXBuildFile; fileRef = B693955E26F1C17F0015B914 /* DownloadListCoordinatorTests.swift */; };
		B693956126F1C1BC0015B914 /* DownloadListStoreMock.swift in Sources */ = {isa = PBXBuildFile; fileRef = B693956026F1C1BC0015B914 /* DownloadListStoreMock.swift */; };
		B693956326F1C2A40015B914 /* FileDownloadManagerMock.swift in Sources */ = {isa = PBXBuildFile; fileRef = B693956226F1C2A40015B914 /* FileDownloadManagerMock.swift */; };
		B693956926F352DB0015B914 /* DownloadsWebViewMock.m in Sources */ = {isa = PBXBuildFile; fileRef = B693956826F352DB0015B914 /* DownloadsWebViewMock.m */; };
		B69B503A2726A12500758A2B /* StatisticsLoader.swift in Sources */ = {isa = PBXBuildFile; fileRef = B69B50342726A11F00758A2B /* StatisticsLoader.swift */; };
		B69B503B2726A12500758A2B /* Atb.swift in Sources */ = {isa = PBXBuildFile; fileRef = B69B50352726A11F00758A2B /* Atb.swift */; };
		B69B503C2726A12500758A2B /* StatisticsStore.swift in Sources */ = {isa = PBXBuildFile; fileRef = B69B50362726A12000758A2B /* StatisticsStore.swift */; };
		B69B503D2726A12500758A2B /* VariantManager.swift in Sources */ = {isa = PBXBuildFile; fileRef = B69B50372726A12000758A2B /* VariantManager.swift */; };
		B69B503E2726A12500758A2B /* AtbParser.swift in Sources */ = {isa = PBXBuildFile; fileRef = B69B50382726A12400758A2B /* AtbParser.swift */; };
		B69B503F2726A12500758A2B /* LocalStatisticsStore.swift in Sources */ = {isa = PBXBuildFile; fileRef = B69B50392726A12500758A2B /* LocalStatisticsStore.swift */; };
		B69B50452726C5C200758A2B /* AtbParserTests.swift in Sources */ = {isa = PBXBuildFile; fileRef = B69B50412726C5C100758A2B /* AtbParserTests.swift */; };
		B69B50462726C5C200758A2B /* AtbAndVariantCleanupTests.swift in Sources */ = {isa = PBXBuildFile; fileRef = B69B50422726C5C100758A2B /* AtbAndVariantCleanupTests.swift */; };
		B69B50472726C5C200758A2B /* VariantManagerTests.swift in Sources */ = {isa = PBXBuildFile; fileRef = B69B50432726C5C100758A2B /* VariantManagerTests.swift */; };
		B69B50482726C5C200758A2B /* StatisticsLoaderTests.swift in Sources */ = {isa = PBXBuildFile; fileRef = B69B50442726C5C200758A2B /* StatisticsLoaderTests.swift */; };
		B69B504B2726CA2900758A2B /* MockStatisticsStore.swift in Sources */ = {isa = PBXBuildFile; fileRef = B69B50492726CA2900758A2B /* MockStatisticsStore.swift */; };
		B69B504C2726CA2900758A2B /* MockVariantManager.swift in Sources */ = {isa = PBXBuildFile; fileRef = B69B504A2726CA2900758A2B /* MockVariantManager.swift */; };
		B69B50522726CD8100758A2B /* atb.json in Resources */ = {isa = PBXBuildFile; fileRef = B69B504E2726CD7E00758A2B /* atb.json */; };
		B69B50532726CD8100758A2B /* empty in Resources */ = {isa = PBXBuildFile; fileRef = B69B504F2726CD7F00758A2B /* empty */; };
		B69B50542726CD8100758A2B /* atb-with-update.json in Resources */ = {isa = PBXBuildFile; fileRef = B69B50502726CD7F00758A2B /* atb-with-update.json */; };
		B69B50552726CD8100758A2B /* invalid.json in Resources */ = {isa = PBXBuildFile; fileRef = B69B50512726CD8000758A2B /* invalid.json */; };
		B69B50572727D16900758A2B /* AtbAndVariantCleanup.swift in Sources */ = {isa = PBXBuildFile; fileRef = B69B50562727D16900758A2B /* AtbAndVariantCleanup.swift */; };
		B6A5A27125B9377300AA7ADA /* StatePersistenceService.swift in Sources */ = {isa = PBXBuildFile; fileRef = B6A5A27025B9377300AA7ADA /* StatePersistenceService.swift */; };
		B6A5A27925B93FFF00AA7ADA /* StateRestorationManagerTests.swift in Sources */ = {isa = PBXBuildFile; fileRef = B6A5A27825B93FFE00AA7ADA /* StateRestorationManagerTests.swift */; };
		B6A5A27E25B9403E00AA7ADA /* FileStoreMock.swift in Sources */ = {isa = PBXBuildFile; fileRef = B6A5A27D25B9403E00AA7ADA /* FileStoreMock.swift */; };
		B6A5A2A025B96E8300AA7ADA /* AppStateChangePublisherTests.swift in Sources */ = {isa = PBXBuildFile; fileRef = B6A5A29F25B96E8300AA7ADA /* AppStateChangePublisherTests.swift */; };
		B6A5A2A825BAA35500AA7ADA /* WindowManagerStateRestorationTests.swift in Sources */ = {isa = PBXBuildFile; fileRef = B6A5A2A725BAA35500AA7ADA /* WindowManagerStateRestorationTests.swift */; };
		B6A924D42664BBBB001A28CA /* WKWebViewDownloadDelegate.swift in Sources */ = {isa = PBXBuildFile; fileRef = B6A924D32664BBB9001A28CA /* WKWebViewDownloadDelegate.swift */; };
		B6A924D92664C72E001A28CA /* WebKitDownloadTask.swift in Sources */ = {isa = PBXBuildFile; fileRef = B6A924D82664C72D001A28CA /* WebKitDownloadTask.swift */; };
		B6A924DE2664CA09001A28CA /* LegacyWebKitDownloadDelegate.swift in Sources */ = {isa = PBXBuildFile; fileRef = B6A924DD2664CA08001A28CA /* LegacyWebKitDownloadDelegate.swift */; };
		B6A9E45326142B070067D1B9 /* Pixel.swift in Sources */ = {isa = PBXBuildFile; fileRef = B6A9E45226142B070067D1B9 /* Pixel.swift */; };
		B6A9E45A261460350067D1B9 /* ApiRequestError.swift in Sources */ = {isa = PBXBuildFile; fileRef = B6A9E457261460340067D1B9 /* ApiRequestError.swift */; };
		B6A9E45B261460350067D1B9 /* APIHeaders.swift in Sources */ = {isa = PBXBuildFile; fileRef = B6A9E458261460340067D1B9 /* APIHeaders.swift */; };
		B6A9E45C261460350067D1B9 /* APIRequest.swift in Sources */ = {isa = PBXBuildFile; fileRef = B6A9E459261460350067D1B9 /* APIRequest.swift */; };
		B6A9E4612614608B0067D1B9 /* AppVersion.swift in Sources */ = {isa = PBXBuildFile; fileRef = B6A9E4602614608B0067D1B9 /* AppVersion.swift */; };
		B6A9E46B2614618A0067D1B9 /* OperatingSystemVersionExtension.swift in Sources */ = {isa = PBXBuildFile; fileRef = B6A9E46A2614618A0067D1B9 /* OperatingSystemVersionExtension.swift */; };
		B6A9E47026146A250067D1B9 /* DateExtension.swift in Sources */ = {isa = PBXBuildFile; fileRef = B6A9E46F26146A250067D1B9 /* DateExtension.swift */; };
		B6A9E47726146A570067D1B9 /* PixelEvent.swift in Sources */ = {isa = PBXBuildFile; fileRef = B6A9E47626146A570067D1B9 /* PixelEvent.swift */; };
		B6A9E47F26146A800067D1B9 /* PixelArguments.swift in Sources */ = {isa = PBXBuildFile; fileRef = B6A9E47E26146A800067D1B9 /* PixelArguments.swift */; };
		B6A9E48426146AAB0067D1B9 /* PixelParameters.swift in Sources */ = {isa = PBXBuildFile; fileRef = B6A9E48326146AAB0067D1B9 /* PixelParameters.swift */; };
		B6A9E499261474120067D1B9 /* TimedPixel.swift in Sources */ = {isa = PBXBuildFile; fileRef = B6A9E498261474120067D1B9 /* TimedPixel.swift */; };
		B6A9E4A3261475C70067D1B9 /* AppUsageActivityMonitor.swift in Sources */ = {isa = PBXBuildFile; fileRef = B6A9E4A2261475C70067D1B9 /* AppUsageActivityMonitor.swift */; };
		B6AAAC2D260330580029438D /* PublishedAfter.swift in Sources */ = {isa = PBXBuildFile; fileRef = B6AAAC2C260330580029438D /* PublishedAfter.swift */; };
		B6AAAC3E26048F690029438D /* RandomAccessCollectionExtension.swift in Sources */ = {isa = PBXBuildFile; fileRef = B6AAAC3D26048F690029438D /* RandomAccessCollectionExtension.swift */; };
		B6AE74342609AFCE005B9B1A /* ProgressEstimationTests.swift in Sources */ = {isa = PBXBuildFile; fileRef = B6AE74332609AFCE005B9B1A /* ProgressEstimationTests.swift */; };
		B6B1E87B26D381710062C350 /* DownloadListCoordinator.swift in Sources */ = {isa = PBXBuildFile; fileRef = B6B1E87A26D381710062C350 /* DownloadListCoordinator.swift */; };
		B6B1E87E26D5DA0E0062C350 /* DownloadsPopover.swift in Sources */ = {isa = PBXBuildFile; fileRef = B6B1E87D26D5DA0E0062C350 /* DownloadsPopover.swift */; };
		B6B1E88026D5DA9B0062C350 /* DownloadsViewController.swift in Sources */ = {isa = PBXBuildFile; fileRef = B6B1E87F26D5DA9B0062C350 /* DownloadsViewController.swift */; };
		B6B1E88226D5DAC30062C350 /* Downloads.storyboard in Resources */ = {isa = PBXBuildFile; fileRef = B6B1E88126D5DAC30062C350 /* Downloads.storyboard */; };
		B6B1E88426D5EB570062C350 /* DownloadsCellView.swift in Sources */ = {isa = PBXBuildFile; fileRef = B6B1E88326D5EB570062C350 /* DownloadsCellView.swift */; };
		B6B1E88B26D774090062C350 /* LinkButton.swift in Sources */ = {isa = PBXBuildFile; fileRef = B6B1E88A26D774090062C350 /* LinkButton.swift */; };
		B6B2400E28083B49001B8F3A /* WebViewContainerView.swift in Sources */ = {isa = PBXBuildFile; fileRef = B6B2400D28083B49001B8F3A /* WebViewContainerView.swift */; };
		B6B3E0962654DACD0040E0A2 /* UTTypeTests.swift in Sources */ = {isa = PBXBuildFile; fileRef = B6B3E0952654DACD0040E0A2 /* UTTypeTests.swift */; };
		B6B3E0E12657EA7A0040E0A2 /* NSScreenExtension.swift in Sources */ = {isa = PBXBuildFile; fileRef = B6B3E0DC2657E9CF0040E0A2 /* NSScreenExtension.swift */; };
		B6BBF1702744CDE1004F850E /* CoreDataStoreTests.swift in Sources */ = {isa = PBXBuildFile; fileRef = B6BBF16F2744CDE1004F850E /* CoreDataStoreTests.swift */; };
		B6BBF1722744CE36004F850E /* FireproofDomainsStoreMock.swift in Sources */ = {isa = PBXBuildFile; fileRef = B6BBF1712744CE36004F850E /* FireproofDomainsStoreMock.swift */; };
		B6BBF17427475B15004F850E /* PopupBlockedPopover.swift in Sources */ = {isa = PBXBuildFile; fileRef = B6BBF17327475B15004F850E /* PopupBlockedPopover.swift */; };
		B6C0B22E26E61CE70031CB7F /* DownloadViewModel.swift in Sources */ = {isa = PBXBuildFile; fileRef = B6C0B22D26E61CE70031CB7F /* DownloadViewModel.swift */; };
		B6C0B23026E61D630031CB7F /* DownloadListStore.swift in Sources */ = {isa = PBXBuildFile; fileRef = B6C0B22F26E61D630031CB7F /* DownloadListStore.swift */; };
		B6C0B23426E71BCD0031CB7F /* Downloads.xcdatamodeld in Sources */ = {isa = PBXBuildFile; fileRef = B6C0B23226E71BCD0031CB7F /* Downloads.xcdatamodeld */; };
		B6C0B23626E732000031CB7F /* DownloadListItem.swift in Sources */ = {isa = PBXBuildFile; fileRef = B6C0B23526E732000031CB7F /* DownloadListItem.swift */; };
		B6C0B23926E742610031CB7F /* FileDownloadError.swift in Sources */ = {isa = PBXBuildFile; fileRef = B6C0B23826E742610031CB7F /* FileDownloadError.swift */; };
		B6C0B23C26E87D900031CB7F /* NSAlert+ActiveDownloadsTermination.swift in Sources */ = {isa = PBXBuildFile; fileRef = B6C0B23B26E87D900031CB7F /* NSAlert+ActiveDownloadsTermination.swift */; };
		B6C0B23E26E8BF1F0031CB7F /* DownloadListViewModel.swift in Sources */ = {isa = PBXBuildFile; fileRef = B6C0B23D26E8BF1F0031CB7F /* DownloadListViewModel.swift */; };
		B6C0B24426E9CB080031CB7F /* RunLoopExtension.swift in Sources */ = {isa = PBXBuildFile; fileRef = B6C0B24326E9CB080031CB7F /* RunLoopExtension.swift */; };
		B6C0B24626E9CB190031CB7F /* RunLoopExtensionTests.swift in Sources */ = {isa = PBXBuildFile; fileRef = B6C0B24526E9CB190031CB7F /* RunLoopExtensionTests.swift */; };
		B6C2C9EF276081AB005B7F0A /* DeallocationTests.swift in Sources */ = {isa = PBXBuildFile; fileRef = B6C2C9EE276081AB005B7F0A /* DeallocationTests.swift */; };
		B6C2C9F62760B659005B7F0A /* TestDataModel.xcdatamodeld in Sources */ = {isa = PBXBuildFile; fileRef = B6C2C9F42760B659005B7F0A /* TestDataModel.xcdatamodeld */; };
		B6CF78DE267B099C00CD4F13 /* WKNavigationActionExtension.swift in Sources */ = {isa = PBXBuildFile; fileRef = B6CF78DD267B099C00CD4F13 /* WKNavigationActionExtension.swift */; };
		B6DA44022616B28300DD1EC2 /* PixelDataStore.swift in Sources */ = {isa = PBXBuildFile; fileRef = B6DA44012616B28300DD1EC2 /* PixelDataStore.swift */; };
		B6DA44082616B30600DD1EC2 /* PixelDataModel.xcdatamodeld in Sources */ = {isa = PBXBuildFile; fileRef = B6DA44062616B30600DD1EC2 /* PixelDataModel.xcdatamodeld */; };
		B6DA44112616C0FC00DD1EC2 /* PixelTests.swift in Sources */ = {isa = PBXBuildFile; fileRef = B6DA44102616C0FC00DD1EC2 /* PixelTests.swift */; };
		B6DA44172616C13800DD1EC2 /* OHHTTPStubs in Frameworks */ = {isa = PBXBuildFile; productRef = B6DA44162616C13800DD1EC2 /* OHHTTPStubs */; };
		B6DA44192616C13800DD1EC2 /* OHHTTPStubsSwift in Frameworks */ = {isa = PBXBuildFile; productRef = B6DA44182616C13800DD1EC2 /* OHHTTPStubsSwift */; };
		B6DA441E2616C84600DD1EC2 /* PixelStoreMock.swift in Sources */ = {isa = PBXBuildFile; fileRef = B6DA441D2616C84600DD1EC2 /* PixelStoreMock.swift */; };
		B6DA44232616CABC00DD1EC2 /* PixelArgumentsTests.swift in Sources */ = {isa = PBXBuildFile; fileRef = B6DA44222616CABC00DD1EC2 /* PixelArgumentsTests.swift */; };
		B6DA44282616CAE000DD1EC2 /* AppUsageActivityMonitorTests.swift in Sources */ = {isa = PBXBuildFile; fileRef = B6DA44272616CAE000DD1EC2 /* AppUsageActivityMonitorTests.swift */; };
		B6DB3AEF278D5C370024C5C4 /* URLSessionExtension.swift in Sources */ = {isa = PBXBuildFile; fileRef = B6DB3AEE278D5C370024C5C4 /* URLSessionExtension.swift */; };
		B6DB3AF6278EA0130024C5C4 /* BundleExtension.swift in Sources */ = {isa = PBXBuildFile; fileRef = B6106B9D26A565DA0013B453 /* BundleExtension.swift */; };
		B6DB3CF926A00E2D00D459B7 /* AVCaptureDevice+SwizzledAuthState.swift in Sources */ = {isa = PBXBuildFile; fileRef = B6DB3CF826A00E2D00D459B7 /* AVCaptureDevice+SwizzledAuthState.swift */; };
		B6DB3CFB26A17CB800D459B7 /* PermissionModel.swift in Sources */ = {isa = PBXBuildFile; fileRef = B6DB3CFA26A17CB800D459B7 /* PermissionModel.swift */; };
		B6E61EE3263AC0C8004E11AB /* FileManagerExtension.swift in Sources */ = {isa = PBXBuildFile; fileRef = B6E61EE2263AC0C8004E11AB /* FileManagerExtension.swift */; };
		B6E61EE8263ACE16004E11AB /* UTType.swift in Sources */ = {isa = PBXBuildFile; fileRef = B6E61EE7263ACE16004E11AB /* UTType.swift */; };
		B6F1C80B2761C45400334924 /* LocalUnprotectedDomains.swift in Sources */ = {isa = PBXBuildFile; fileRef = 336B39E22726B4B700C417D3 /* LocalUnprotectedDomains.swift */; };
		B6F41031264D2B23003DA42C /* ProgressExtension.swift in Sources */ = {isa = PBXBuildFile; fileRef = B6F41030264D2B23003DA42C /* ProgressExtension.swift */; };
		B6FA893D269C423100588ECD /* PrivacyDashboard.storyboard in Resources */ = {isa = PBXBuildFile; fileRef = B6FA893C269C423100588ECD /* PrivacyDashboard.storyboard */; };
		B6FA893F269C424500588ECD /* PrivacyDashboardViewController.swift in Sources */ = {isa = PBXBuildFile; fileRef = B6FA893E269C424500588ECD /* PrivacyDashboardViewController.swift */; };
		B6FA8941269C425400588ECD /* PrivacyDashboardPopover.swift in Sources */ = {isa = PBXBuildFile; fileRef = B6FA8940269C425400588ECD /* PrivacyDashboardPopover.swift */; };
		CB6BCDF927C6BEFF00CC76DC /* PrivacyFeatures.swift in Sources */ = {isa = PBXBuildFile; fileRef = CB6BCDF827C6BEFF00CC76DC /* PrivacyFeatures.swift */; };
		EA0BA3A9272217E6002A0B6C /* ClickToLoadUserScript.swift in Sources */ = {isa = PBXBuildFile; fileRef = EA0BA3A8272217E6002A0B6C /* ClickToLoadUserScript.swift */; };
		EA18D1CA272F0DC8006DC101 /* social_images in Resources */ = {isa = PBXBuildFile; fileRef = EA18D1C9272F0DC8006DC101 /* social_images */; };
		EA1E52B52798CF98002EC53C /* ClickToLoadModelTests.swift in Sources */ = {isa = PBXBuildFile; fileRef = EA1E52B42798CF98002EC53C /* ClickToLoadModelTests.swift */; };
		EA4617F0273A28A700F110A2 /* fb-tds.json in Resources */ = {isa = PBXBuildFile; fileRef = EA4617EF273A28A700F110A2 /* fb-tds.json */; };
		EA477680272A21B700419EDA /* clickToLoadConfig.json in Resources */ = {isa = PBXBuildFile; fileRef = EA47767F272A21B700419EDA /* clickToLoadConfig.json */; };
		EA8AE76A279FBDB20078943E /* ClickToLoadTDSTests.swift in Sources */ = {isa = PBXBuildFile; fileRef = EA8AE769279FBDB20078943E /* ClickToLoadTDSTests.swift */; };
		EAA29AE9278D2E43007070CF /* ProximaNova-Bold-webfont.woff2 in Resources */ = {isa = PBXBuildFile; fileRef = EAA29AE7278D2E43007070CF /* ProximaNova-Bold-webfont.woff2 */; };
		EAA29AEA278D2E43007070CF /* ProximaNova-Reg-webfont.woff2 in Resources */ = {isa = PBXBuildFile; fileRef = EAA29AE8278D2E43007070CF /* ProximaNova-Reg-webfont.woff2 */; };
		EAC80DE0271F6C0100BBF02D /* fb-sdk.js in Resources */ = {isa = PBXBuildFile; fileRef = EAC80DDF271F6C0100BBF02D /* fb-sdk.js */; };
		EAE42800275D47FA00DAC26B /* ClickToLoadModel.swift in Sources */ = {isa = PBXBuildFile; fileRef = EAE427FF275D47FA00DAC26B /* ClickToLoadModel.swift */; };
		EAFAD6CA2728BD1200F9DF00 /* clickToLoad.js in Resources */ = {isa = PBXBuildFile; fileRef = EAFAD6C92728BD1200F9DF00 /* clickToLoad.js */; };
		F41D174125CB131900472416 /* NSColorExtension.swift in Sources */ = {isa = PBXBuildFile; fileRef = F41D174025CB131900472416 /* NSColorExtension.swift */; };
		F44C130225C2DA0400426E3E /* NSAppearanceExtension.swift in Sources */ = {isa = PBXBuildFile; fileRef = F44C130125C2DA0400426E3E /* NSAppearanceExtension.swift */; };
		F4A6198C283CFFBB007F2080 /* ContentScopeFeatureFlagging.swift in Sources */ = {isa = PBXBuildFile; fileRef = F4A6198B283CFFBB007F2080 /* ContentScopeFeatureFlagging.swift */; };
		FD23FD2B28816606007F6985 /* AutoconsentMessageProtocolTests.swift in Sources */ = {isa = PBXBuildFile; fileRef = FD23FD2A28816606007F6985 /* AutoconsentMessageProtocolTests.swift */; };
		FD23FD2D2886A81D007F6985 /* AutoconsentManagement.swift in Sources */ = {isa = PBXBuildFile; fileRef = FD23FD2C2886A81D007F6985 /* AutoconsentManagement.swift */; };
/* End PBXBuildFile section */

/* Begin PBXContainerItemProxy section */
		4B1AD8A225FC27E200261379 /* PBXContainerItemProxy */ = {
			isa = PBXContainerItemProxy;
			containerPortal = AA585D76248FD31100E9A3E2 /* Project object */;
			proxyType = 1;
			remoteGlobalIDString = AA585D7D248FD31100E9A3E2;
			remoteInfo = "DuckDuckGo Privacy Browser";
		};
		7B4CE8DF26F02108009134B1 /* PBXContainerItemProxy */ = {
			isa = PBXContainerItemProxy;
			containerPortal = AA585D76248FD31100E9A3E2 /* Project object */;
			proxyType = 1;
			remoteGlobalIDString = AA585D7D248FD31100E9A3E2;
			remoteInfo = "DuckDuckGo Privacy Browser";
		};
		AA585D91248FD31400E9A3E2 /* PBXContainerItemProxy */ = {
			isa = PBXContainerItemProxy;
			containerPortal = AA585D76248FD31100E9A3E2 /* Project object */;
			proxyType = 1;
			remoteGlobalIDString = AA585D7D248FD31100E9A3E2;
			remoteInfo = DuckDuckGo;
		};
/* End PBXContainerItemProxy section */

/* Begin PBXFileReference section */
		0230C0A2272080090018F728 /* KeyedCodingExtension.swift */ = {isa = PBXFileReference; lastKnownFileType = sourcecode.swift; path = KeyedCodingExtension.swift; sourceTree = "<group>"; };
		0230C0A42721F3750018F728 /* GPCRequestFactory.swift */ = {isa = PBXFileReference; lastKnownFileType = sourcecode.swift; path = GPCRequestFactory.swift; sourceTree = "<group>"; };
		026ADE1326C3010C002518EE /* macos-config.json */ = {isa = PBXFileReference; fileEncoding = 4; lastKnownFileType = text.json; path = "macos-config.json"; sourceTree = "<group>"; };
		142879D924CE1179005419BB /* SuggestionViewModelTests.swift */ = {isa = PBXFileReference; lastKnownFileType = sourcecode.swift; path = SuggestionViewModelTests.swift; sourceTree = "<group>"; };
		142879DB24CE1185005419BB /* SuggestionContainerViewModelTests.swift */ = {isa = PBXFileReference; lastKnownFileType = sourcecode.swift; path = SuggestionContainerViewModelTests.swift; sourceTree = "<group>"; };
		1430DFF424D0580F00B8978C /* TabBarViewController.swift */ = {isa = PBXFileReference; lastKnownFileType = sourcecode.swift; path = TabBarViewController.swift; sourceTree = "<group>"; };
		14505A07256084EF00272CC6 /* UserAgent.swift */ = {isa = PBXFileReference; lastKnownFileType = sourcecode.swift; path = UserAgent.swift; sourceTree = "<group>"; };
		1456D6E024EFCBC300775049 /* TabBarCollectionView.swift */ = {isa = PBXFileReference; lastKnownFileType = sourcecode.swift; path = TabBarCollectionView.swift; sourceTree = "<group>"; };
		14D9B8F924F7E089000D4D13 /* AddressBarViewController.swift */ = {isa = PBXFileReference; lastKnownFileType = sourcecode.swift; path = AddressBarViewController.swift; sourceTree = "<group>"; };
		3106AD75287F000600159FE5 /* CookieConsentUserPermissionViewController.swift */ = {isa = PBXFileReference; lastKnownFileType = sourcecode.swift; path = CookieConsentUserPermissionViewController.swift; sourceTree = "<group>"; };
		313AEDA0287CAD1D00E1E8F4 /* CookieConsentUserPermissionView.swift */ = {isa = PBXFileReference; lastKnownFileType = sourcecode.swift; path = CookieConsentUserPermissionView.swift; sourceTree = "<group>"; };
		3171D6B72889849F0068632A /* CookieManagedNotificationView.swift */ = {isa = PBXFileReference; lastKnownFileType = sourcecode.swift; path = CookieManagedNotificationView.swift; sourceTree = "<group>"; };
		3171D6B9288984D00068632A /* BadgeAnimationView.swift */ = {isa = PBXFileReference; lastKnownFileType = sourcecode.swift; path = BadgeAnimationView.swift; sourceTree = "<group>"; };
		3171D6DA2889B64D0068632A /* CookieManagedNotificationContainerView.swift */ = {isa = PBXFileReference; lastKnownFileType = sourcecode.swift; path = CookieManagedNotificationContainerView.swift; sourceTree = "<group>"; };
		3184AC6C288F29D800C35E4B /* BadgeNotificationAnimationModel.swift */ = {isa = PBXFileReference; lastKnownFileType = sourcecode.swift; path = BadgeNotificationAnimationModel.swift; sourceTree = "<group>"; };
		3184AC6E288F2A1100C35E4B /* CookieNotificationAnimationModel.swift */ = {isa = PBXFileReference; lastKnownFileType = sourcecode.swift; path = CookieNotificationAnimationModel.swift; sourceTree = "<group>"; };
		31A031A5288191230090F792 /* CookieConsentAnimationView.swift */ = {isa = PBXFileReference; lastKnownFileType = sourcecode.swift; path = CookieConsentAnimationView.swift; sourceTree = "<group>"; };
		31A031A828819D920090F792 /* CookieConsentAnimationModel.swift */ = {isa = PBXFileReference; lastKnownFileType = sourcecode.swift; path = CookieConsentAnimationModel.swift; sourceTree = "<group>"; };
		31B7C84E288008E00049841F /* CookieConsent.storyboard */ = {isa = PBXFileReference; lastKnownFileType = file.storyboard; path = CookieConsent.storyboard; sourceTree = "<group>"; };
		31B7C85028800A5D0049841F /* CookieConsentPopover.swift */ = {isa = PBXFileReference; lastKnownFileType = sourcecode.swift; path = CookieConsentPopover.swift; sourceTree = "<group>"; };
		31B9226B288054D5001F55B7 /* CookieConsentPopoverManager.swift */ = {isa = PBXFileReference; lastKnownFileType = sourcecode.swift; path = CookieConsentPopoverManager.swift; sourceTree = "<group>"; };
		31CF3431288B0B1B0087244B /* NavigationBarBadgeAnimator.swift */ = {isa = PBXFileReference; lastKnownFileType = sourcecode.swift; path = NavigationBarBadgeAnimator.swift; sourceTree = "<group>"; };
		31F7F2A5288AD2CA001C0D64 /* NavigationBarBadgeAnimationView.swift */ = {isa = PBXFileReference; lastKnownFileType = sourcecode.swift; path = NavigationBarBadgeAnimationView.swift; sourceTree = "<group>"; };
		336B39E22726B4B700C417D3 /* LocalUnprotectedDomains.swift */ = {isa = PBXFileReference; lastKnownFileType = sourcecode.swift; path = LocalUnprotectedDomains.swift; sourceTree = "<group>"; };
		336D5AEF262D8D3C0052E0C9 /* findinpage.js */ = {isa = PBXFileReference; fileEncoding = 4; lastKnownFileType = sourcecode.javascript; path = findinpage.js; sourceTree = "<group>"; };
		339A6B5726A044BA00E3DAE8 /* duckduckgo-privacy-dashboard */ = {isa = PBXFileReference; fileEncoding = 4; lastKnownFileType = text; name = "duckduckgo-privacy-dashboard"; path = "Submodules/duckduckgo-privacy-dashboard"; sourceTree = SOURCE_ROOT; };
		37054FC82873301700033B6F /* PinnedTabView.swift */ = {isa = PBXFileReference; lastKnownFileType = sourcecode.swift; path = PinnedTabView.swift; sourceTree = "<group>"; };
		37054FCD2876472D00033B6F /* WebViewSnapshotView.swift */ = {isa = PBXFileReference; lastKnownFileType = sourcecode.swift; path = WebViewSnapshotView.swift; sourceTree = "<group>"; };
		371C0A2827E33EDC0070591F /* FeedbackPresenter.swift */ = {isa = PBXFileReference; lastKnownFileType = sourcecode.swift; path = FeedbackPresenter.swift; sourceTree = "<group>"; };
		371E141827E92E42009E3B5B /* MultilineScrollableTextFix.swift */ = {isa = PBXFileReference; lastKnownFileType = sourcecode.swift; path = MultilineScrollableTextFix.swift; sourceTree = "<group>"; };
		373A1AA7283ED1B900586521 /* BookmarkHTMLReader.swift */ = {isa = PBXFileReference; lastKnownFileType = sourcecode.swift; path = BookmarkHTMLReader.swift; sourceTree = "<group>"; };
		373A1AA9283ED86C00586521 /* BookmarksHTMLReaderTests.swift */ = {isa = PBXFileReference; lastKnownFileType = sourcecode.swift; path = BookmarksHTMLReaderTests.swift; sourceTree = "<group>"; };
		373A1AAF2842C4EA00586521 /* BookmarkHTMLImporter.swift */ = {isa = PBXFileReference; lastKnownFileType = sourcecode.swift; path = BookmarkHTMLImporter.swift; sourceTree = "<group>"; };
		373A1AB128451ED400586521 /* BookmarksHTMLImporterTests.swift */ = {isa = PBXFileReference; lastKnownFileType = sourcecode.swift; path = BookmarksHTMLImporterTests.swift; sourceTree = "<group>"; };
		37479F142891BC8300302FE2 /* TabCollectionViewModelTests+WithoutPinnedTabsManager.swift */ = {isa = PBXFileReference; fileEncoding = 4; lastKnownFileType = sourcecode.swift; path = "TabCollectionViewModelTests+WithoutPinnedTabsManager.swift"; sourceTree = "<group>"; };
		37534C9D28104D9B002621E7 /* TabLazyLoaderTests.swift */ = {isa = PBXFileReference; lastKnownFileType = sourcecode.swift; path = TabLazyLoaderTests.swift; sourceTree = "<group>"; };
		37534C9F28113101002621E7 /* LazyLoadable.swift */ = {isa = PBXFileReference; lastKnownFileType = sourcecode.swift; path = LazyLoadable.swift; sourceTree = "<group>"; };
		37534CA2281132CB002621E7 /* TabLazyLoaderDataSource.swift */ = {isa = PBXFileReference; lastKnownFileType = sourcecode.swift; path = TabLazyLoaderDataSource.swift; sourceTree = "<group>"; };
		37534CA42811987D002621E7 /* AdjacentItemEnumeratorTests.swift */ = {isa = PBXFileReference; lastKnownFileType = sourcecode.swift; path = AdjacentItemEnumeratorTests.swift; sourceTree = "<group>"; };
		37534CA62811988E002621E7 /* AdjacentItemEnumerator.swift */ = {isa = PBXFileReference; lastKnownFileType = sourcecode.swift; path = AdjacentItemEnumerator.swift; sourceTree = "<group>"; };
		376705B227EC7D4F00DD8D76 /* TextButton.swift */ = {isa = PBXFileReference; lastKnownFileType = sourcecode.swift; path = TextButton.swift; sourceTree = "<group>"; };
		376C4DB828A1A48A00CC0F5B /* FirePopoverViewModelTests.swift */ = {isa = PBXFileReference; lastKnownFileType = sourcecode.swift; path = FirePopoverViewModelTests.swift; sourceTree = "<group>"; };
		3776582C27F71652009A6B35 /* WebsiteBreakageReportTests.swift */ = {isa = PBXFileReference; lastKnownFileType = sourcecode.swift; path = WebsiteBreakageReportTests.swift; sourceTree = "<group>"; };
		3776582E27F82E62009A6B35 /* AutofillPreferences.swift */ = {isa = PBXFileReference; fileEncoding = 4; lastKnownFileType = sourcecode.swift; path = AutofillPreferences.swift; sourceTree = "<group>"; };
		3776583027F8325B009A6B35 /* AutofillPreferencesTests.swift */ = {isa = PBXFileReference; lastKnownFileType = sourcecode.swift; path = AutofillPreferencesTests.swift; sourceTree = "<group>"; };
		378205F52837CBA800D1D4AA /* SavedStateMock.swift */ = {isa = PBXFileReference; lastKnownFileType = sourcecode.swift; path = SavedStateMock.swift; sourceTree = "<group>"; };
		378205F7283BC6A600D1D4AA /* StartupPreferencesTests.swift */ = {isa = PBXFileReference; lastKnownFileType = sourcecode.swift; path = StartupPreferencesTests.swift; sourceTree = "<group>"; };
		378205FA283C277800D1D4AA /* MainMenuTests.swift */ = {isa = PBXFileReference; lastKnownFileType = sourcecode.swift; path = MainMenuTests.swift; sourceTree = "<group>"; };
		379DE4BC27EA31AC002CC3DE /* PreferencesAutofillView.swift */ = {isa = PBXFileReference; lastKnownFileType = sourcecode.swift; path = PreferencesAutofillView.swift; sourceTree = "<group>"; };
		37A4CEB9282E992F00D75B89 /* StartupPreferences.swift */ = {isa = PBXFileReference; fileEncoding = 4; lastKnownFileType = sourcecode.swift; path = StartupPreferences.swift; sourceTree = "<group>"; };
		37A803DA27FD69D300052F4C /* Data Import Resources */ = {isa = PBXFileReference; lastKnownFileType = folder; path = "Data Import Resources"; sourceTree = "<group>"; };
		37AFCE8027DA2CA600471A10 /* PreferencesViewController.swift */ = {isa = PBXFileReference; lastKnownFileType = sourcecode.swift; path = PreferencesViewController.swift; sourceTree = "<group>"; };
		37AFCE8427DA2D3900471A10 /* PreferencesSidebar.swift */ = {isa = PBXFileReference; lastKnownFileType = sourcecode.swift; path = PreferencesSidebar.swift; sourceTree = "<group>"; };
		37AFCE8627DA334800471A10 /* PreferencesRootView.swift */ = {isa = PBXFileReference; lastKnownFileType = sourcecode.swift; path = PreferencesRootView.swift; sourceTree = "<group>"; };
		37AFCE8827DA33BA00471A10 /* Preferences.swift */ = {isa = PBXFileReference; lastKnownFileType = sourcecode.swift; path = Preferences.swift; sourceTree = "<group>"; };
		37AFCE8A27DB69BC00471A10 /* PreferencesGeneralView.swift */ = {isa = PBXFileReference; lastKnownFileType = sourcecode.swift; path = PreferencesGeneralView.swift; sourceTree = "<group>"; };
		37AFCE9127DB8CAD00471A10 /* PreferencesAboutView.swift */ = {isa = PBXFileReference; lastKnownFileType = sourcecode.swift; path = PreferencesAboutView.swift; sourceTree = "<group>"; };
		37B11B3828095E6600CBB621 /* TabLazyLoader.swift */ = {isa = PBXFileReference; lastKnownFileType = sourcecode.swift; path = TabLazyLoader.swift; sourceTree = "<group>"; };
		37BF3F13286D8A6500BD9014 /* PinnedTabsManager.swift */ = {isa = PBXFileReference; lastKnownFileType = sourcecode.swift; path = PinnedTabsManager.swift; sourceTree = "<group>"; };
		37BF3F1E286F0A7A00BD9014 /* PinnedTabsViewModel.swift */ = {isa = PBXFileReference; fileEncoding = 4; lastKnownFileType = sourcecode.swift; path = PinnedTabsViewModel.swift; sourceTree = "<group>"; };
		37BF3F1F286F0A7A00BD9014 /* PinnedTabsView.swift */ = {isa = PBXFileReference; fileEncoding = 4; lastKnownFileType = sourcecode.swift; path = PinnedTabsView.swift; sourceTree = "<group>"; };
		37BF3F23286F0AAE00BD9014 /* View+RoundedCorners.swift */ = {isa = PBXFileReference; fileEncoding = 4; lastKnownFileType = sourcecode.swift; path = "View+RoundedCorners.swift"; sourceTree = "<group>"; };
		37CC53EB27E8A4D10028713D /* PreferencesPrivacyView.swift */ = {isa = PBXFileReference; lastKnownFileType = sourcecode.swift; path = PreferencesPrivacyView.swift; sourceTree = "<group>"; };
		37CC53EF27E8D1440028713D /* PreferencesDownloadsView.swift */ = {isa = PBXFileReference; lastKnownFileType = sourcecode.swift; path = PreferencesDownloadsView.swift; sourceTree = "<group>"; };
		37CC53F327E8D4620028713D /* NSPathControlView.swift */ = {isa = PBXFileReference; lastKnownFileType = sourcecode.swift; path = NSPathControlView.swift; sourceTree = "<group>"; };
		37CD54B227EE509700F1F7B9 /* View+Cursor.swift */ = {isa = PBXFileReference; lastKnownFileType = sourcecode.swift; path = "View+Cursor.swift"; sourceTree = "<group>"; };
		37CD54B427F1AC1300F1F7B9 /* PreferencesSidebarModelTests.swift */ = {isa = PBXFileReference; lastKnownFileType = sourcecode.swift; path = PreferencesSidebarModelTests.swift; sourceTree = "<group>"; };
		37CD54B627F1B28A00F1F7B9 /* DefaultBrowserPreferencesTests.swift */ = {isa = PBXFileReference; lastKnownFileType = sourcecode.swift; path = DefaultBrowserPreferencesTests.swift; sourceTree = "<group>"; };
		37CD54B827F1F8AC00F1F7B9 /* AppearancePreferencesTests.swift */ = {isa = PBXFileReference; lastKnownFileType = sourcecode.swift; path = AppearancePreferencesTests.swift; sourceTree = "<group>"; };
		37CD54BA27F25A4000F1F7B9 /* DownloadsPreferencesTests.swift */ = {isa = PBXFileReference; lastKnownFileType = sourcecode.swift; path = DownloadsPreferencesTests.swift; sourceTree = "<group>"; };
		37CD54BC27F2ECAE00F1F7B9 /* AutofillPreferencesModelTests.swift */ = {isa = PBXFileReference; lastKnownFileType = sourcecode.swift; path = AutofillPreferencesModelTests.swift; sourceTree = "<group>"; };
		37CD54C127F2FDD100F1F7B9 /* PrivacyPreferencesModel.swift */ = {isa = PBXFileReference; fileEncoding = 4; lastKnownFileType = sourcecode.swift; path = PrivacyPreferencesModel.swift; sourceTree = "<group>"; };
		37CD54C227F2FDD100F1F7B9 /* AutofillPreferencesModel.swift */ = {isa = PBXFileReference; fileEncoding = 4; lastKnownFileType = sourcecode.swift; path = AutofillPreferencesModel.swift; sourceTree = "<group>"; };
		37CD54C327F2FDD100F1F7B9 /* DownloadsPreferences.swift */ = {isa = PBXFileReference; fileEncoding = 4; lastKnownFileType = sourcecode.swift; path = DownloadsPreferences.swift; sourceTree = "<group>"; };
		37CD54C427F2FDD100F1F7B9 /* PreferencesSection.swift */ = {isa = PBXFileReference; fileEncoding = 4; lastKnownFileType = sourcecode.swift; path = PreferencesSection.swift; sourceTree = "<group>"; };
		37CD54C527F2FDD100F1F7B9 /* AboutModel.swift */ = {isa = PBXFileReference; fileEncoding = 4; lastKnownFileType = sourcecode.swift; path = AboutModel.swift; sourceTree = "<group>"; };
		37CD54C627F2FDD100F1F7B9 /* PreferencesSidebarModel.swift */ = {isa = PBXFileReference; fileEncoding = 4; lastKnownFileType = sourcecode.swift; path = PreferencesSidebarModel.swift; sourceTree = "<group>"; };
		37CD54C727F2FDD100F1F7B9 /* AppearancePreferences.swift */ = {isa = PBXFileReference; fileEncoding = 4; lastKnownFileType = sourcecode.swift; path = AppearancePreferences.swift; sourceTree = "<group>"; };
		37CD54C827F2FDD100F1F7B9 /* DefaultBrowserPreferences.swift */ = {isa = PBXFileReference; fileEncoding = 4; lastKnownFileType = sourcecode.swift; path = DefaultBrowserPreferences.swift; sourceTree = "<group>"; };
		37D23779287EB8CA00BCE03B /* TabIndex.swift */ = {isa = PBXFileReference; lastKnownFileType = sourcecode.swift; path = TabIndex.swift; sourceTree = "<group>"; };
		37D2377B287EBDA300BCE03B /* TabIndexTests.swift */ = {isa = PBXFileReference; lastKnownFileType = sourcecode.swift; path = TabIndexTests.swift; sourceTree = "<group>"; };
		37D2377F287EFEE200BCE03B /* PinnedTabsManagerTests.swift */ = {isa = PBXFileReference; lastKnownFileType = sourcecode.swift; path = PinnedTabsManagerTests.swift; sourceTree = "<group>"; };
		37D23783287F4D6A00BCE03B /* PinnedTabsHostingView.swift */ = {isa = PBXFileReference; lastKnownFileType = sourcecode.swift; path = PinnedTabsHostingView.swift; sourceTree = "<group>"; };
		37D23786287F5C2900BCE03B /* PinnedTabsViewModelTests.swift */ = {isa = PBXFileReference; fileEncoding = 4; lastKnownFileType = sourcecode.swift; path = PinnedTabsViewModelTests.swift; sourceTree = "<group>"; };
		37D23788288009CF00BCE03B /* TabCollectionViewModelTests+PinnedTabs.swift */ = {isa = PBXFileReference; fileEncoding = 4; lastKnownFileType = sourcecode.swift; path = "TabCollectionViewModelTests+PinnedTabs.swift"; sourceTree = "<group>"; };
		37D2771427E870D4003365FD /* PreferencesAppearanceView.swift */ = {isa = PBXFileReference; lastKnownFileType = sourcecode.swift; path = PreferencesAppearanceView.swift; sourceTree = "<group>"; };
		4B0135CD2729F1AA00D54834 /* NSPasteboardExtension.swift */ = {isa = PBXFileReference; fileEncoding = 4; lastKnownFileType = sourcecode.swift; path = NSPasteboardExtension.swift; sourceTree = "<group>"; };
		4B02197F25E05FAC00ED7DEA /* FireproofingURLExtensions.swift */ = {isa = PBXFileReference; fileEncoding = 4; lastKnownFileType = sourcecode.swift; path = FireproofingURLExtensions.swift; sourceTree = "<group>"; };
		4B02198125E05FAC00ED7DEA /* FireproofDomains.swift */ = {isa = PBXFileReference; fileEncoding = 4; lastKnownFileType = sourcecode.swift; path = FireproofDomains.swift; sourceTree = "<group>"; };
		4B02198325E05FAC00ED7DEA /* FireproofInfoViewController.swift */ = {isa = PBXFileReference; fileEncoding = 4; lastKnownFileType = sourcecode.swift; path = FireproofInfoViewController.swift; sourceTree = "<group>"; };
		4B02198425E05FAC00ED7DEA /* Fireproofing.storyboard */ = {isa = PBXFileReference; fileEncoding = 4; lastKnownFileType = file.storyboard; path = Fireproofing.storyboard; sourceTree = "<group>"; };
		4B02199925E063DE00ED7DEA /* FireproofDomainsTests.swift */ = {isa = PBXFileReference; fileEncoding = 4; lastKnownFileType = sourcecode.swift; path = FireproofDomainsTests.swift; sourceTree = "<group>"; };
		4B02199A25E063DE00ED7DEA /* FireproofingURLExtensionsTests.swift */ = {isa = PBXFileReference; fileEncoding = 4; lastKnownFileType = sourcecode.swift; path = FireproofingURLExtensionsTests.swift; sourceTree = "<group>"; };
		4B0219A725E0646500ED7DEA /* WebsiteDataStoreTests.swift */ = {isa = PBXFileReference; fileEncoding = 4; lastKnownFileType = sourcecode.swift; path = WebsiteDataStoreTests.swift; sourceTree = "<group>"; };
		4B0511A6262CAA5A00F6079C /* PrivacySecurityPreferences.swift */ = {isa = PBXFileReference; fileEncoding = 4; lastKnownFileType = sourcecode.swift; path = PrivacySecurityPreferences.swift; sourceTree = "<group>"; };
		4B0511AD262CAA5A00F6079C /* FireproofDomains.storyboard */ = {isa = PBXFileReference; fileEncoding = 4; lastKnownFileType = file.storyboard; path = FireproofDomains.storyboard; sourceTree = "<group>"; };
		4B0511B3262CAA5A00F6079C /* RoundedSelectionRowView.swift */ = {isa = PBXFileReference; fileEncoding = 4; lastKnownFileType = sourcecode.swift; path = RoundedSelectionRowView.swift; sourceTree = "<group>"; };
		4B0511B4262CAA5A00F6079C /* FireproofDomainsViewController.swift */ = {isa = PBXFileReference; fileEncoding = 4; lastKnownFileType = sourcecode.swift; path = FireproofDomainsViewController.swift; sourceTree = "<group>"; };
		4B0511DF262CAA8600F6079C /* NSOpenPanelExtensions.swift */ = {isa = PBXFileReference; fileEncoding = 4; lastKnownFileType = sourcecode.swift; path = NSOpenPanelExtensions.swift; sourceTree = "<group>"; };
		4B0511E0262CAA8600F6079C /* NSViewControllerExtension.swift */ = {isa = PBXFileReference; fileEncoding = 4; lastKnownFileType = sourcecode.swift; path = NSViewControllerExtension.swift; sourceTree = "<group>"; };
		4B0511E6262CAB3700F6079C /* UserDefaultsWrapperUtilities.swift */ = {isa = PBXFileReference; lastKnownFileType = sourcecode.swift; path = UserDefaultsWrapperUtilities.swift; sourceTree = "<group>"; };
		4B11060425903E570039B979 /* CoreDataEncryptionTesting.xcdatamodel */ = {isa = PBXFileReference; lastKnownFileType = wrapper.xcdatamodel; path = CoreDataEncryptionTesting.xcdatamodel; sourceTree = "<group>"; };
		4B11060925903EAC0039B979 /* CoreDataEncryptionTests.swift */ = {isa = PBXFileReference; lastKnownFileType = sourcecode.swift; path = CoreDataEncryptionTests.swift; sourceTree = "<group>"; };
		4B117F7C276C0CB5002F3D8C /* LocalStatisticsStoreTests.swift */ = {isa = PBXFileReference; lastKnownFileType = sourcecode.swift; path = LocalStatisticsStoreTests.swift; sourceTree = "<group>"; };
		4B139AFC26B60BD800894F82 /* NSImageExtensions.swift */ = {isa = PBXFileReference; lastKnownFileType = sourcecode.swift; path = NSImageExtensions.swift; sourceTree = "<group>"; };
		4B17E2D3287380390003BD39 /* PersistentAppInterfaceSettings.swift */ = {isa = PBXFileReference; lastKnownFileType = sourcecode.swift; path = PersistentAppInterfaceSettings.swift; sourceTree = "<group>"; };
		4B1AD89D25FC27E200261379 /* Integration Tests.xctest */ = {isa = PBXFileReference; explicitFileType = wrapper.cfbundle; includeInIndex = 0; path = "Integration Tests.xctest"; sourceTree = BUILT_PRODUCTS_DIR; };
		4B1AD8A125FC27E200261379 /* Info.plist */ = {isa = PBXFileReference; lastKnownFileType = text.plist.xml; path = Info.plist; sourceTree = "<group>"; };
		4B1AD91625FC46FB00261379 /* CoreDataEncryptionTests.swift */ = {isa = PBXFileReference; lastKnownFileType = sourcecode.swift; path = CoreDataEncryptionTests.swift; sourceTree = "<group>"; };
		4B1E6EEB27AB5E5100F51793 /* SecureVaultSorting.swift */ = {isa = PBXFileReference; fileEncoding = 4; lastKnownFileType = sourcecode.swift; path = SecureVaultSorting.swift; sourceTree = "<group>"; };
		4B1E6EEC27AB5E5100F51793 /* PasswordManagementListSection.swift */ = {isa = PBXFileReference; fileEncoding = 4; lastKnownFileType = sourcecode.swift; path = PasswordManagementListSection.swift; sourceTree = "<group>"; };
		4B1E6EEF27AB5E5D00F51793 /* NSPopUpButtonView.swift */ = {isa = PBXFileReference; fileEncoding = 4; lastKnownFileType = sourcecode.swift; path = NSPopUpButtonView.swift; sourceTree = "<group>"; };
		4B1E6EF027AB5E5D00F51793 /* PasswordManagementItemList.swift */ = {isa = PBXFileReference; fileEncoding = 4; lastKnownFileType = sourcecode.swift; path = PasswordManagementItemList.swift; sourceTree = "<group>"; };
		4B29759628281F0900187C4E /* FirefoxEncryptionKeyReader.swift */ = {isa = PBXFileReference; lastKnownFileType = sourcecode.swift; path = FirefoxEncryptionKeyReader.swift; sourceTree = "<group>"; };
		4B2975982828285900187C4E /* FirefoxKeyReaderTests.swift */ = {isa = PBXFileReference; lastKnownFileType = sourcecode.swift; path = FirefoxKeyReaderTests.swift; sourceTree = "<group>"; };
		4B29759A28284DBC00187C4E /* FirefoxBerkeleyDatabaseReader.h */ = {isa = PBXFileReference; lastKnownFileType = sourcecode.c.h; path = FirefoxBerkeleyDatabaseReader.h; sourceTree = "<group>"; };
		4B29759B28284DBC00187C4E /* FirefoxBerkeleyDatabaseReader.m */ = {isa = PBXFileReference; lastKnownFileType = sourcecode.c.objc; path = FirefoxBerkeleyDatabaseReader.m; sourceTree = "<group>"; };
		4B2CBF402767EEC1001DF04B /* MacWaitlistStoreTests.swift */ = {isa = PBXFileReference; lastKnownFileType = sourcecode.swift; path = MacWaitlistStoreTests.swift; sourceTree = "<group>"; };
		4B2E7D6226FF9D6500D2DB17 /* PrintingUserScript.swift */ = {isa = PBXFileReference; fileEncoding = 4; lastKnownFileType = sourcecode.swift; path = PrintingUserScript.swift; sourceTree = "<group>"; };
		4B379C1427BD91E3008A968E /* QuartzIdleStateProvider.swift */ = {isa = PBXFileReference; lastKnownFileType = sourcecode.swift; path = QuartzIdleStateProvider.swift; sourceTree = "<group>"; };
		4B379C1D27BDB7FF008A968E /* DeviceAuthenticator.swift */ = {isa = PBXFileReference; lastKnownFileType = sourcecode.swift; path = DeviceAuthenticator.swift; sourceTree = "<group>"; };
		4B379C2127BDBA29008A968E /* LocalAuthenticationService.swift */ = {isa = PBXFileReference; lastKnownFileType = sourcecode.swift; path = LocalAuthenticationService.swift; sourceTree = "<group>"; };
		4B379C2327BDE1B0008A968E /* FlatButton.swift */ = {isa = PBXFileReference; lastKnownFileType = sourcecode.swift; path = FlatButton.swift; sourceTree = "<group>"; };
		4B39AAF527D9B2C700A73FD5 /* NSStackViewExtension.swift */ = {isa = PBXFileReference; lastKnownFileType = sourcecode.swift; path = NSStackViewExtension.swift; sourceTree = "<group>"; };
		4B3F641D27A8D3BD00E0C118 /* BrowserProfileTests.swift */ = {isa = PBXFileReference; lastKnownFileType = sourcecode.swift; path = BrowserProfileTests.swift; sourceTree = "<group>"; };
		4B43468F285ED7A100177407 /* BookmarksBarViewModelTests.swift */ = {isa = PBXFileReference; lastKnownFileType = sourcecode.swift; path = BookmarksBarViewModelTests.swift; sourceTree = "<group>"; };
		4B43469428655D1400177407 /* FirefoxDataImporterTests.swift */ = {isa = PBXFileReference; lastKnownFileType = sourcecode.swift; path = FirefoxDataImporterTests.swift; sourceTree = "<group>"; };
		4B4F72EB266B2ED300814C60 /* CollectionExtension.swift */ = {isa = PBXFileReference; lastKnownFileType = sourcecode.swift; path = CollectionExtension.swift; sourceTree = "<group>"; };
		4B59023826B35F3600489384 /* ChromeDataImporter.swift */ = {isa = PBXFileReference; fileEncoding = 4; lastKnownFileType = sourcecode.swift; path = ChromeDataImporter.swift; sourceTree = "<group>"; };
		4B59023926B35F3600489384 /* ChromiumLoginReader.swift */ = {isa = PBXFileReference; fileEncoding = 4; lastKnownFileType = sourcecode.swift; path = ChromiumLoginReader.swift; sourceTree = "<group>"; };
		4B59023B26B35F3600489384 /* ChromiumDataImporter.swift */ = {isa = PBXFileReference; fileEncoding = 4; lastKnownFileType = sourcecode.swift; path = ChromiumDataImporter.swift; sourceTree = "<group>"; };
		4B59023C26B35F3600489384 /* BraveDataImporter.swift */ = {isa = PBXFileReference; fileEncoding = 4; lastKnownFileType = sourcecode.swift; path = BraveDataImporter.swift; sourceTree = "<group>"; };
		4B59024226B35F7C00489384 /* BrowserImportViewController.swift */ = {isa = PBXFileReference; fileEncoding = 4; lastKnownFileType = sourcecode.swift; path = BrowserImportViewController.swift; sourceTree = "<group>"; };
		4B59024726B3673600489384 /* ThirdPartyBrowser.swift */ = {isa = PBXFileReference; lastKnownFileType = sourcecode.swift; path = ThirdPartyBrowser.swift; sourceTree = "<group>"; };
		4B59024B26B38BB800489384 /* ChromiumLoginReaderTests.swift */ = {isa = PBXFileReference; lastKnownFileType = sourcecode.swift; path = ChromiumLoginReaderTests.swift; sourceTree = "<group>"; };
		4B5A4F4B27F3A5AA008FBD88 /* NSNotificationName+DataImport.swift */ = {isa = PBXFileReference; lastKnownFileType = sourcecode.swift; path = "NSNotificationName+DataImport.swift"; sourceTree = "<group>"; };
		4B5FF67726B602B100D42879 /* FirefoxDataImporter.swift */ = {isa = PBXFileReference; lastKnownFileType = sourcecode.swift; path = FirefoxDataImporter.swift; sourceTree = "<group>"; };
		4B65143D263924B5005B46EB /* EmailUrlExtensions.swift */ = {isa = PBXFileReference; lastKnownFileType = sourcecode.swift; path = EmailUrlExtensions.swift; sourceTree = "<group>"; };
		4B677427255DBEB800025BD8 /* httpsMobileV2BloomSpec.json */ = {isa = PBXFileReference; fileEncoding = 4; lastKnownFileType = text.json; path = httpsMobileV2BloomSpec.json; sourceTree = "<group>"; };
		4B677428255DBEB800025BD8 /* httpsMobileV2Bloom.bin */ = {isa = PBXFileReference; lastKnownFileType = archive.macbinary; path = httpsMobileV2Bloom.bin; sourceTree = "<group>"; };
		4B677429255DBEB800025BD8 /* HTTPSBloomFilterSpecification.swift */ = {isa = PBXFileReference; fileEncoding = 4; lastKnownFileType = sourcecode.swift; path = HTTPSBloomFilterSpecification.swift; sourceTree = "<group>"; };
		4B67742A255DBEB800025BD8 /* httpsMobileV2FalsePositives.json */ = {isa = PBXFileReference; fileEncoding = 4; lastKnownFileType = text.json; path = httpsMobileV2FalsePositives.json; sourceTree = "<group>"; };
		4B67742F255DBEB800025BD8 /* HTTPSUpgrade 3.xcdatamodel */ = {isa = PBXFileReference; lastKnownFileType = wrapper.xcdatamodel; path = "HTTPSUpgrade 3.xcdatamodel"; sourceTree = "<group>"; };
		4B677430255DBEB800025BD8 /* AppHTTPSUpgradeStore.swift */ = {isa = PBXFileReference; fileEncoding = 4; lastKnownFileType = sourcecode.swift; path = AppHTTPSUpgradeStore.swift; sourceTree = "<group>"; };
		4B677440255DBEEA00025BD8 /* Database.swift */ = {isa = PBXFileReference; fileEncoding = 4; lastKnownFileType = sourcecode.swift; path = Database.swift; sourceTree = "<group>"; };
		4B677454255DC18000025BD8 /* Bridging.h */ = {isa = PBXFileReference; fileEncoding = 4; lastKnownFileType = sourcecode.c.h; path = Bridging.h; sourceTree = "<group>"; };
		4B70BFFF27B0793D000386ED /* DuckDuckGo-ExampleCrash.ips */ = {isa = PBXFileReference; fileEncoding = 4; lastKnownFileType = text; path = "DuckDuckGo-ExampleCrash.ips"; sourceTree = "<group>"; };
		4B70C00027B0793D000386ED /* CrashReportTests.swift */ = {isa = PBXFileReference; fileEncoding = 4; lastKnownFileType = sourcecode.swift; path = CrashReportTests.swift; sourceTree = "<group>"; };
		4B723DEB26B0002B00E14D75 /* DataImport.swift */ = {isa = PBXFileReference; lastKnownFileType = sourcecode.swift; path = DataImport.swift; sourceTree = "<group>"; };
		4B723DED26B0002B00E14D75 /* DataImport.storyboard */ = {isa = PBXFileReference; lastKnownFileType = file.storyboard; path = DataImport.storyboard; sourceTree = "<group>"; };
		4B723DEE26B0002B00E14D75 /* DataImportViewController.swift */ = {isa = PBXFileReference; lastKnownFileType = sourcecode.swift; path = DataImportViewController.swift; sourceTree = "<group>"; };
		4B723DEF26B0002B00E14D75 /* FileImportViewController.swift */ = {isa = PBXFileReference; lastKnownFileType = sourcecode.swift; path = FileImportViewController.swift; sourceTree = "<group>"; };
		4B723DF026B0002B00E14D75 /* FileImportSummaryViewController.swift */ = {isa = PBXFileReference; lastKnownFileType = sourcecode.swift; path = FileImportSummaryViewController.swift; sourceTree = "<group>"; };
		4B723DF326B0002B00E14D75 /* SecureVaultLoginImporter.swift */ = {isa = PBXFileReference; lastKnownFileType = sourcecode.swift; path = SecureVaultLoginImporter.swift; sourceTree = "<group>"; };
		4B723DF426B0002B00E14D75 /* LoginImport.swift */ = {isa = PBXFileReference; lastKnownFileType = sourcecode.swift; path = LoginImport.swift; sourceTree = "<group>"; };
		4B723DF626B0002B00E14D75 /* CSVParser.swift */ = {isa = PBXFileReference; lastKnownFileType = sourcecode.swift; path = CSVParser.swift; sourceTree = "<group>"; };
		4B723DF726B0002B00E14D75 /* CSVImporter.swift */ = {isa = PBXFileReference; lastKnownFileType = sourcecode.swift; path = CSVImporter.swift; sourceTree = "<group>"; };
		4B723DFD26B0002B00E14D75 /* CSVLoginExporter.swift */ = {isa = PBXFileReference; lastKnownFileType = sourcecode.swift; path = CSVLoginExporter.swift; sourceTree = "<group>"; };
		4B723DFF26B0003E00E14D75 /* DataImportMocks.swift */ = {isa = PBXFileReference; fileEncoding = 4; lastKnownFileType = sourcecode.swift; path = DataImportMocks.swift; sourceTree = "<group>"; };
		4B723E0026B0003E00E14D75 /* CSVParserTests.swift */ = {isa = PBXFileReference; fileEncoding = 4; lastKnownFileType = sourcecode.swift; path = CSVParserTests.swift; sourceTree = "<group>"; };
		4B723E0126B0003E00E14D75 /* CSVImporterTests.swift */ = {isa = PBXFileReference; fileEncoding = 4; lastKnownFileType = sourcecode.swift; path = CSVImporterTests.swift; sourceTree = "<group>"; };
		4B723E0326B0003E00E14D75 /* MockSecureVault.swift */ = {isa = PBXFileReference; fileEncoding = 4; lastKnownFileType = sourcecode.swift; path = MockSecureVault.swift; sourceTree = "<group>"; };
		4B723E0426B0003E00E14D75 /* CSVLoginExporterTests.swift */ = {isa = PBXFileReference; fileEncoding = 4; lastKnownFileType = sourcecode.swift; path = CSVLoginExporterTests.swift; sourceTree = "<group>"; };
		4B723E1726B000DC00E14D75 /* TemporaryFileCreator.swift */ = {isa = PBXFileReference; fileEncoding = 4; lastKnownFileType = sourcecode.swift; path = TemporaryFileCreator.swift; sourceTree = "<group>"; };
		4B78A86A26BB3ADD0071BB16 /* BrowserImportSummaryViewController.swift */ = {isa = PBXFileReference; lastKnownFileType = sourcecode.swift; path = BrowserImportSummaryViewController.swift; sourceTree = "<group>"; };
		4B7A57CE279A4EF300B1C70E /* ChromePreferences.swift */ = {isa = PBXFileReference; lastKnownFileType = sourcecode.swift; path = ChromePreferences.swift; sourceTree = "<group>"; };
		4B7A60A0273E0BE400BBDFEB /* WKWebsiteDataStoreExtension.swift */ = {isa = PBXFileReference; lastKnownFileType = sourcecode.swift; path = WKWebsiteDataStoreExtension.swift; sourceTree = "<group>"; };
		4B85A47F28821CC500FC4C39 /* NSPasteboardItemExtension.swift */ = {isa = PBXFileReference; lastKnownFileType = sourcecode.swift; path = NSPasteboardItemExtension.swift; sourceTree = "<group>"; };
		4B8A4DFE27C83B29005F40E8 /* SaveIdentityViewController.swift */ = {isa = PBXFileReference; lastKnownFileType = sourcecode.swift; path = SaveIdentityViewController.swift; sourceTree = "<group>"; };
		4B8A4E0027C8447E005F40E8 /* SaveIdentityPopover.swift */ = {isa = PBXFileReference; lastKnownFileType = sourcecode.swift; path = SaveIdentityPopover.swift; sourceTree = "<group>"; };
		4B8AC93226B3B06300879451 /* EdgeDataImporter.swift */ = {isa = PBXFileReference; lastKnownFileType = sourcecode.swift; path = EdgeDataImporter.swift; sourceTree = "<group>"; };
		4B8AC93426B3B2FD00879451 /* NSAlert+DataImport.swift */ = {isa = PBXFileReference; lastKnownFileType = sourcecode.swift; path = "NSAlert+DataImport.swift"; sourceTree = "<group>"; };
		4B8AC93826B48A5100879451 /* FirefoxLoginReader.swift */ = {isa = PBXFileReference; lastKnownFileType = sourcecode.swift; path = FirefoxLoginReader.swift; sourceTree = "<group>"; };
		4B8AC93A26B48ADF00879451 /* ASN1Parser.swift */ = {isa = PBXFileReference; lastKnownFileType = sourcecode.swift; path = ASN1Parser.swift; sourceTree = "<group>"; };
		4B8AC93C26B49BE600879451 /* FirefoxLoginReaderTests.swift */ = {isa = PBXFileReference; lastKnownFileType = sourcecode.swift; path = FirefoxLoginReaderTests.swift; sourceTree = "<group>"; };
		4B8AD0B027A86D9200AE44D6 /* WKWebsiteDataStoreExtensionTests.swift */ = {isa = PBXFileReference; lastKnownFileType = sourcecode.swift; path = WKWebsiteDataStoreExtensionTests.swift; sourceTree = "<group>"; };
		4B8D9061276D1D880078DB17 /* LocaleExtension.swift */ = {isa = PBXFileReference; fileEncoding = 4; lastKnownFileType = sourcecode.swift; path = LocaleExtension.swift; sourceTree = "<group>"; };
		4B92928526670D1600AD2C21 /* BookmarksOutlineView.swift */ = {isa = PBXFileReference; fileEncoding = 4; lastKnownFileType = sourcecode.swift; path = BookmarksOutlineView.swift; sourceTree = "<group>"; };
		4B92928626670D1600AD2C21 /* OutlineSeparatorViewCell.swift */ = {isa = PBXFileReference; fileEncoding = 4; lastKnownFileType = sourcecode.swift; path = OutlineSeparatorViewCell.swift; sourceTree = "<group>"; };
		4B92928726670D1600AD2C21 /* BookmarkOutlineViewCell.swift */ = {isa = PBXFileReference; fileEncoding = 4; lastKnownFileType = sourcecode.swift; path = BookmarkOutlineViewCell.swift; sourceTree = "<group>"; };
		4B92928826670D1600AD2C21 /* BookmarkOutlineViewCell.xib */ = {isa = PBXFileReference; fileEncoding = 4; lastKnownFileType = file.xib; path = BookmarkOutlineViewCell.xib; sourceTree = "<group>"; };
		4B92928926670D1700AD2C21 /* BookmarkTableCellView.swift */ = {isa = PBXFileReference; fileEncoding = 4; lastKnownFileType = sourcecode.swift; path = BookmarkTableCellView.swift; sourceTree = "<group>"; };
		4B92928A26670D1700AD2C21 /* BookmarkTableCellView.xib */ = {isa = PBXFileReference; fileEncoding = 4; lastKnownFileType = file.xib; path = BookmarkTableCellView.xib; sourceTree = "<group>"; };
		4B92929126670D2A00AD2C21 /* BookmarkOutlineViewDataSource.swift */ = {isa = PBXFileReference; fileEncoding = 4; lastKnownFileType = sourcecode.swift; path = BookmarkOutlineViewDataSource.swift; sourceTree = "<group>"; };
		4B92929226670D2A00AD2C21 /* PasteboardFolder.swift */ = {isa = PBXFileReference; fileEncoding = 4; lastKnownFileType = sourcecode.swift; path = PasteboardFolder.swift; sourceTree = "<group>"; };
		4B92929326670D2A00AD2C21 /* BookmarkNode.swift */ = {isa = PBXFileReference; fileEncoding = 4; lastKnownFileType = sourcecode.swift; path = BookmarkNode.swift; sourceTree = "<group>"; };
		4B92929426670D2A00AD2C21 /* BookmarkSidebarTreeController.swift */ = {isa = PBXFileReference; fileEncoding = 4; lastKnownFileType = sourcecode.swift; path = BookmarkSidebarTreeController.swift; sourceTree = "<group>"; };
		4B92929526670D2A00AD2C21 /* PasteboardBookmark.swift */ = {isa = PBXFileReference; fileEncoding = 4; lastKnownFileType = sourcecode.swift; path = PasteboardBookmark.swift; sourceTree = "<group>"; };
		4B92929626670D2A00AD2C21 /* SpacerNode.swift */ = {isa = PBXFileReference; fileEncoding = 4; lastKnownFileType = sourcecode.swift; path = SpacerNode.swift; sourceTree = "<group>"; };
		4B92929726670D2A00AD2C21 /* BookmarkTreeController.swift */ = {isa = PBXFileReference; fileEncoding = 4; lastKnownFileType = sourcecode.swift; path = BookmarkTreeController.swift; sourceTree = "<group>"; };
		4B92929826670D2A00AD2C21 /* PseudoFolder.swift */ = {isa = PBXFileReference; fileEncoding = 4; lastKnownFileType = sourcecode.swift; path = PseudoFolder.swift; sourceTree = "<group>"; };
		4B92929926670D2A00AD2C21 /* BookmarkManagedObject.swift */ = {isa = PBXFileReference; fileEncoding = 4; lastKnownFileType = sourcecode.swift; path = BookmarkManagedObject.swift; sourceTree = "<group>"; };
		4B92929A26670D2A00AD2C21 /* PasteboardWriting.swift */ = {isa = PBXFileReference; fileEncoding = 4; lastKnownFileType = sourcecode.swift; path = PasteboardWriting.swift; sourceTree = "<group>"; };
		4B9292A526670D3700AD2C21 /* Bookmark.xcmappingmodel */ = {isa = PBXFileReference; lastKnownFileType = wrapper.xcmappingmodel; path = Bookmark.xcmappingmodel; sourceTree = "<group>"; };
		4B9292A626670D3700AD2C21 /* BookmarkMigrationPolicy.swift */ = {isa = PBXFileReference; fileEncoding = 4; lastKnownFileType = sourcecode.swift; path = BookmarkMigrationPolicy.swift; sourceTree = "<group>"; };
		4B9292A826670D3700AD2C21 /* Bookmark 2.xcdatamodel */ = {isa = PBXFileReference; lastKnownFileType = wrapper.xcdatamodel; path = "Bookmark 2.xcdatamodel"; sourceTree = "<group>"; };
		4B9292A926670D3700AD2C21 /* Bookmark.xcdatamodel */ = {isa = PBXFileReference; lastKnownFileType = wrapper.xcdatamodel; path = Bookmark.xcdatamodel; sourceTree = "<group>"; };
		4B9292AE26670F5300AD2C21 /* NSOutlineViewExtensions.swift */ = {isa = PBXFileReference; fileEncoding = 4; lastKnownFileType = sourcecode.swift; path = NSOutlineViewExtensions.swift; sourceTree = "<group>"; };
		4B9292B02667103000AD2C21 /* BookmarkNodePathTests.swift */ = {isa = PBXFileReference; fileEncoding = 4; lastKnownFileType = sourcecode.swift; path = BookmarkNodePathTests.swift; sourceTree = "<group>"; };
		4B9292B12667103000AD2C21 /* BookmarkNodeTests.swift */ = {isa = PBXFileReference; fileEncoding = 4; lastKnownFileType = sourcecode.swift; path = BookmarkNodeTests.swift; sourceTree = "<group>"; };
		4B9292B22667103000AD2C21 /* BookmarkSidebarTreeControllerTests.swift */ = {isa = PBXFileReference; fileEncoding = 4; lastKnownFileType = sourcecode.swift; path = BookmarkSidebarTreeControllerTests.swift; sourceTree = "<group>"; };
		4B9292B32667103000AD2C21 /* BookmarkOutlineViewDataSourceTests.swift */ = {isa = PBXFileReference; fileEncoding = 4; lastKnownFileType = sourcecode.swift; path = BookmarkOutlineViewDataSourceTests.swift; sourceTree = "<group>"; };
		4B9292B42667103000AD2C21 /* PasteboardFolderTests.swift */ = {isa = PBXFileReference; fileEncoding = 4; lastKnownFileType = sourcecode.swift; path = PasteboardFolderTests.swift; sourceTree = "<group>"; };
		4B9292B52667103000AD2C21 /* TreeControllerTests.swift */ = {isa = PBXFileReference; fileEncoding = 4; lastKnownFileType = sourcecode.swift; path = TreeControllerTests.swift; sourceTree = "<group>"; };
		4B9292B62667103000AD2C21 /* BookmarkManagedObjectTests.swift */ = {isa = PBXFileReference; fileEncoding = 4; lastKnownFileType = sourcecode.swift; path = BookmarkManagedObjectTests.swift; sourceTree = "<group>"; };
		4B9292B72667103000AD2C21 /* BookmarkMigrationTests.swift */ = {isa = PBXFileReference; fileEncoding = 4; lastKnownFileType = sourcecode.swift; path = BookmarkMigrationTests.swift; sourceTree = "<group>"; };
		4B9292B82667103000AD2C21 /* BookmarkTests.swift */ = {isa = PBXFileReference; fileEncoding = 4; lastKnownFileType = sourcecode.swift; path = BookmarkTests.swift; sourceTree = "<group>"; };
		4B9292B92667103100AD2C21 /* PasteboardBookmarkTests.swift */ = {isa = PBXFileReference; fileEncoding = 4; lastKnownFileType = sourcecode.swift; path = PasteboardBookmarkTests.swift; sourceTree = "<group>"; };
		4B9292C42667104B00AD2C21 /* CoreDataTestUtilities.swift */ = {isa = PBXFileReference; fileEncoding = 4; lastKnownFileType = sourcecode.swift; path = CoreDataTestUtilities.swift; sourceTree = "<group>"; };
		4B9292C62667123700AD2C21 /* BrowserTabSelectionDelegate.swift */ = {isa = PBXFileReference; fileEncoding = 4; lastKnownFileType = sourcecode.swift; path = BrowserTabSelectionDelegate.swift; sourceTree = "<group>"; };
		4B9292C72667123700AD2C21 /* BookmarkManagementSidebarViewController.swift */ = {isa = PBXFileReference; fileEncoding = 4; lastKnownFileType = sourcecode.swift; path = BookmarkManagementSidebarViewController.swift; sourceTree = "<group>"; };
		4B9292C82667123700AD2C21 /* BookmarkManagementSplitViewController.swift */ = {isa = PBXFileReference; fileEncoding = 4; lastKnownFileType = sourcecode.swift; path = BookmarkManagementSplitViewController.swift; sourceTree = "<group>"; };
		4B9292C92667123700AD2C21 /* BookmarkTableRowView.swift */ = {isa = PBXFileReference; fileEncoding = 4; lastKnownFileType = sourcecode.swift; path = BookmarkTableRowView.swift; sourceTree = "<group>"; };
		4B9292CA2667123700AD2C21 /* AddFolderModalViewController.swift */ = {isa = PBXFileReference; fileEncoding = 4; lastKnownFileType = sourcecode.swift; path = AddFolderModalViewController.swift; sourceTree = "<group>"; };
		4B9292CB2667123700AD2C21 /* AddBookmarkModalViewController.swift */ = {isa = PBXFileReference; fileEncoding = 4; lastKnownFileType = sourcecode.swift; path = AddBookmarkModalViewController.swift; sourceTree = "<group>"; };
		4B9292CC2667123700AD2C21 /* BookmarkListViewController.swift */ = {isa = PBXFileReference; fileEncoding = 4; lastKnownFileType = sourcecode.swift; path = BookmarkListViewController.swift; sourceTree = "<group>"; };
		4B9292CD2667123700AD2C21 /* BookmarkManagementDetailViewController.swift */ = {isa = PBXFileReference; fileEncoding = 4; lastKnownFileType = sourcecode.swift; path = BookmarkManagementDetailViewController.swift; sourceTree = "<group>"; };
		4B9292D62667124000AD2C21 /* NSPopUpButtonExtension.swift */ = {isa = PBXFileReference; fileEncoding = 4; lastKnownFileType = sourcecode.swift; path = NSPopUpButtonExtension.swift; sourceTree = "<group>"; };
		4B9292D82667124B00AD2C21 /* BookmarkListTreeControllerDataSource.swift */ = {isa = PBXFileReference; fileEncoding = 4; lastKnownFileType = sourcecode.swift; path = BookmarkListTreeControllerDataSource.swift; sourceTree = "<group>"; };
		4B9292DA2667125D00AD2C21 /* ContextualMenu.swift */ = {isa = PBXFileReference; fileEncoding = 4; lastKnownFileType = sourcecode.swift; path = ContextualMenu.swift; sourceTree = "<group>"; };
		4B980E202817604000282EE1 /* NSNotificationName+Debug.swift */ = {isa = PBXFileReference; lastKnownFileType = sourcecode.swift; path = "NSNotificationName+Debug.swift"; sourceTree = "<group>"; };
		4BA1A69A258B076900F6F690 /* FileStore.swift */ = {isa = PBXFileReference; lastKnownFileType = sourcecode.swift; path = FileStore.swift; sourceTree = "<group>"; };
		4BA1A69F258B079600F6F690 /* DataEncryption.swift */ = {isa = PBXFileReference; lastKnownFileType = sourcecode.swift; path = DataEncryption.swift; sourceTree = "<group>"; };
		4BA1A6A4258B07DF00F6F690 /* EncryptedValueTransformer.swift */ = {isa = PBXFileReference; lastKnownFileType = sourcecode.swift; path = EncryptedValueTransformer.swift; sourceTree = "<group>"; };
		4BA1A6B2258B080A00F6F690 /* EncryptionKeyGeneration.swift */ = {isa = PBXFileReference; lastKnownFileType = sourcecode.swift; path = EncryptionKeyGeneration.swift; sourceTree = "<group>"; };
		4BA1A6B7258B081600F6F690 /* EncryptionKeyStoring.swift */ = {isa = PBXFileReference; lastKnownFileType = sourcecode.swift; path = EncryptionKeyStoring.swift; sourceTree = "<group>"; };
		4BA1A6BC258B082300F6F690 /* EncryptionKeyStore.swift */ = {isa = PBXFileReference; lastKnownFileType = sourcecode.swift; path = EncryptionKeyStore.swift; sourceTree = "<group>"; };
		4BA1A6C1258B0A1300F6F690 /* ContiguousBytesExtension.swift */ = {isa = PBXFileReference; lastKnownFileType = sourcecode.swift; path = ContiguousBytesExtension.swift; sourceTree = "<group>"; };
		4BA1A6D8258C0CB300F6F690 /* DataEncryptionTests.swift */ = {isa = PBXFileReference; lastKnownFileType = sourcecode.swift; path = DataEncryptionTests.swift; sourceTree = "<group>"; };
		4BA1A6DD258C100A00F6F690 /* FileStoreTests.swift */ = {isa = PBXFileReference; lastKnownFileType = sourcecode.swift; path = FileStoreTests.swift; sourceTree = "<group>"; };
		4BA1A6E5258C270800F6F690 /* EncryptionKeyGeneratorTests.swift */ = {isa = PBXFileReference; lastKnownFileType = sourcecode.swift; path = EncryptionKeyGeneratorTests.swift; sourceTree = "<group>"; };
		4BA1A6EA258C288C00F6F690 /* EncryptionKeyStoreTests.swift */ = {isa = PBXFileReference; lastKnownFileType = sourcecode.swift; path = EncryptionKeyStoreTests.swift; sourceTree = "<group>"; };
		4BA1A6F5258C4F9600F6F690 /* EncryptionMocks.swift */ = {isa = PBXFileReference; lastKnownFileType = sourcecode.swift; path = EncryptionMocks.swift; sourceTree = "<group>"; };
		4BA1A6FD258C5C1300F6F690 /* EncryptedValueTransformerTests.swift */ = {isa = PBXFileReference; lastKnownFileType = sourcecode.swift; path = EncryptedValueTransformerTests.swift; sourceTree = "<group>"; };
		4BA7C91527695EA500FEBA8E /* MacWaitlistRequestTests.swift */ = {isa = PBXFileReference; lastKnownFileType = sourcecode.swift; path = MacWaitlistRequestTests.swift; sourceTree = "<group>"; };
		4BA7C91A276984AF00FEBA8E /* MacWaitlistLockScreenViewModelTests.swift */ = {isa = PBXFileReference; lastKnownFileType = sourcecode.swift; path = MacWaitlistLockScreenViewModelTests.swift; sourceTree = "<group>"; };
		4BB6CE5E26B77ED000EC5860 /* Cryptography.swift */ = {isa = PBXFileReference; lastKnownFileType = sourcecode.swift; path = Cryptography.swift; sourceTree = "<group>"; };
		4BB88B4425B7B55C006F6B06 /* DebugUserScript.swift */ = {isa = PBXFileReference; lastKnownFileType = sourcecode.swift; path = DebugUserScript.swift; sourceTree = "<group>"; };
		4BB88B4925B7B690006F6B06 /* SequenceExtensions.swift */ = {isa = PBXFileReference; lastKnownFileType = sourcecode.swift; path = SequenceExtensions.swift; sourceTree = "<group>"; };
		4BB88B4F25B7BA2B006F6B06 /* TabInstrumentation.swift */ = {isa = PBXFileReference; lastKnownFileType = sourcecode.swift; path = TabInstrumentation.swift; sourceTree = "<group>"; };
		4BB88B5A25B7BA50006F6B06 /* Instruments.swift */ = {isa = PBXFileReference; lastKnownFileType = sourcecode.swift; path = Instruments.swift; sourceTree = "<group>"; };
		4BB99CF526FE191E001E4761 /* FirefoxBookmarksReader.swift */ = {isa = PBXFileReference; fileEncoding = 4; lastKnownFileType = sourcecode.swift; path = FirefoxBookmarksReader.swift; sourceTree = "<group>"; };
		4BB99CF626FE191E001E4761 /* BookmarkImport.swift */ = {isa = PBXFileReference; fileEncoding = 4; lastKnownFileType = sourcecode.swift; path = BookmarkImport.swift; sourceTree = "<group>"; };
		4BB99CF726FE191E001E4761 /* CoreDataBookmarkImporter.swift */ = {isa = PBXFileReference; fileEncoding = 4; lastKnownFileType = sourcecode.swift; path = CoreDataBookmarkImporter.swift; sourceTree = "<group>"; };
		4BB99CF926FE191E001E4761 /* ChromiumBookmarksReader.swift */ = {isa = PBXFileReference; fileEncoding = 4; lastKnownFileType = sourcecode.swift; path = ChromiumBookmarksReader.swift; sourceTree = "<group>"; };
		4BB99CFA26FE191E001E4761 /* ImportedBookmarks.swift */ = {isa = PBXFileReference; fileEncoding = 4; lastKnownFileType = sourcecode.swift; path = ImportedBookmarks.swift; sourceTree = "<group>"; };
		4BB99CFC26FE191E001E4761 /* SafariBookmarksReader.swift */ = {isa = PBXFileReference; fileEncoding = 4; lastKnownFileType = sourcecode.swift; path = SafariBookmarksReader.swift; sourceTree = "<group>"; };
		4BB99CFD26FE191E001E4761 /* SafariDataImporter.swift */ = {isa = PBXFileReference; fileEncoding = 4; lastKnownFileType = sourcecode.swift; path = SafariDataImporter.swift; sourceTree = "<group>"; };
		4BB99D0526FE1979001E4761 /* RequestFilePermissionViewController.swift */ = {isa = PBXFileReference; fileEncoding = 4; lastKnownFileType = sourcecode.swift; path = RequestFilePermissionViewController.swift; sourceTree = "<group>"; };
		4BB99D0C26FE1A83001E4761 /* ChromiumBookmarksReaderTests.swift */ = {isa = PBXFileReference; fileEncoding = 4; lastKnownFileType = sourcecode.swift; path = ChromiumBookmarksReaderTests.swift; sourceTree = "<group>"; };
		4BB99D0D26FE1A83001E4761 /* FirefoxBookmarksReaderTests.swift */ = {isa = PBXFileReference; fileEncoding = 4; lastKnownFileType = sourcecode.swift; path = FirefoxBookmarksReaderTests.swift; sourceTree = "<group>"; };
		4BB99D0E26FE1A84001E4761 /* SafariBookmarksReaderTests.swift */ = {isa = PBXFileReference; fileEncoding = 4; lastKnownFileType = sourcecode.swift; path = SafariBookmarksReaderTests.swift; sourceTree = "<group>"; };
		4BBC169F27C4859400E00A38 /* DeviceAuthenticationService.swift */ = {isa = PBXFileReference; lastKnownFileType = sourcecode.swift; path = DeviceAuthenticationService.swift; sourceTree = "<group>"; };
		4BBC16A127C485BC00E00A38 /* DeviceIdleStateDetector.swift */ = {isa = PBXFileReference; lastKnownFileType = sourcecode.swift; path = DeviceIdleStateDetector.swift; sourceTree = "<group>"; };
		4BBC16A427C488C900E00A38 /* DeviceAuthenticatorTests.swift */ = {isa = PBXFileReference; lastKnownFileType = sourcecode.swift; path = DeviceAuthenticatorTests.swift; sourceTree = "<group>"; };
		4BBD3BFF285ACE090047A89D /* NSNotificationName+Favicons.swift */ = {isa = PBXFileReference; lastKnownFileType = sourcecode.swift; path = "NSNotificationName+Favicons.swift"; sourceTree = "<group>"; };
		4BBE0AA627B9B027003B37A8 /* PopUpButton.swift */ = {isa = PBXFileReference; lastKnownFileType = sourcecode.swift; path = PopUpButton.swift; sourceTree = "<group>"; };
		4BBF0914282DD40100EE1418 /* TemporaryFileHandler.swift */ = {isa = PBXFileReference; lastKnownFileType = sourcecode.swift; path = TemporaryFileHandler.swift; sourceTree = "<group>"; };
		4BBF0916282DD6EF00EE1418 /* TemporaryFileHandlerTests.swift */ = {isa = PBXFileReference; lastKnownFileType = sourcecode.swift; path = TemporaryFileHandlerTests.swift; sourceTree = "<group>"; };
		4BBF09222830812900EE1418 /* FileSystemDSL.swift */ = {isa = PBXFileReference; lastKnownFileType = sourcecode.swift; path = FileSystemDSL.swift; sourceTree = "<group>"; };
		4BBF0924283083EC00EE1418 /* FileSystemDSLTests.swift */ = {isa = PBXFileReference; lastKnownFileType = sourcecode.swift; path = FileSystemDSLTests.swift; sourceTree = "<group>"; };
		4BC68A6F2759AE490029A586 /* Waitlist.storyboard */ = {isa = PBXFileReference; lastKnownFileType = file.storyboard; path = Waitlist.storyboard; sourceTree = "<group>"; };
		4BC68A712759B2140029A586 /* Waitlist.swift */ = {isa = PBXFileReference; lastKnownFileType = sourcecode.swift; path = Waitlist.swift; sourceTree = "<group>"; };
		4BD18EFF283F0BC500058124 /* BookmarksBarViewController.swift */ = {isa = PBXFileReference; fileEncoding = 4; lastKnownFileType = sourcecode.swift; path = BookmarksBarViewController.swift; sourceTree = "<group>"; };
		4BD18F04283F151F00058124 /* BookmarksBar.storyboard */ = {isa = PBXFileReference; lastKnownFileType = file.storyboard; path = BookmarksBar.storyboard; sourceTree = "<group>"; };
		4BDFA4AD27BF19E500648192 /* ToggleableScrollView.swift */ = {isa = PBXFileReference; lastKnownFileType = sourcecode.swift; path = ToggleableScrollView.swift; sourceTree = "<group>"; };
		4BE0DF0426781961006337B7 /* NSStoryboardExtension.swift */ = {isa = PBXFileReference; lastKnownFileType = sourcecode.swift; path = NSStoryboardExtension.swift; sourceTree = "<group>"; };
		4BE4005227CF3DC3007D3161 /* SavePaymentMethodPopover.swift */ = {isa = PBXFileReference; lastKnownFileType = sourcecode.swift; path = SavePaymentMethodPopover.swift; sourceTree = "<group>"; };
		4BE4005427CF3F19007D3161 /* SavePaymentMethodViewController.swift */ = {isa = PBXFileReference; lastKnownFileType = sourcecode.swift; path = SavePaymentMethodViewController.swift; sourceTree = "<group>"; };
		4BE41A5D28446EAD00760399 /* BookmarksBarViewModel.swift */ = {isa = PBXFileReference; lastKnownFileType = sourcecode.swift; path = BookmarksBarViewModel.swift; sourceTree = "<group>"; };
		4BE53369286912D40019DBFD /* BookmarksBarCollectionViewItem.xib */ = {isa = PBXFileReference; fileEncoding = 4; lastKnownFileType = file.xib; path = BookmarksBarCollectionViewItem.xib; sourceTree = "<group>"; };
		4BE5336A286912D40019DBFD /* BookmarksBarCollectionViewItem.swift */ = {isa = PBXFileReference; fileEncoding = 4; lastKnownFileType = sourcecode.swift; path = BookmarksBarCollectionViewItem.swift; sourceTree = "<group>"; };
		4BE5336D286915A10019DBFD /* HorizontallyCenteredLayout.swift */ = {isa = PBXFileReference; fileEncoding = 4; lastKnownFileType = sourcecode.swift; path = HorizontallyCenteredLayout.swift; sourceTree = "<group>"; };
		4BE53373286E39F10019DBFD /* ChromiumKeychainPrompt.swift */ = {isa = PBXFileReference; lastKnownFileType = sourcecode.swift; path = ChromiumKeychainPrompt.swift; sourceTree = "<group>"; };
		4BE6546E271FCD40008D1D63 /* PasswordManagementIdentityItemView.swift */ = {isa = PBXFileReference; fileEncoding = 4; lastKnownFileType = sourcecode.swift; path = PasswordManagementIdentityItemView.swift; sourceTree = "<group>"; };
		4BE65470271FCD40008D1D63 /* PasswordManagementCreditCardItemView.swift */ = {isa = PBXFileReference; fileEncoding = 4; lastKnownFileType = sourcecode.swift; path = PasswordManagementCreditCardItemView.swift; sourceTree = "<group>"; };
		4BE65471271FCD40008D1D63 /* PasswordManagementLoginItemView.swift */ = {isa = PBXFileReference; fileEncoding = 4; lastKnownFileType = sourcecode.swift; path = PasswordManagementLoginItemView.swift; sourceTree = "<group>"; };
		4BE65472271FCD40008D1D63 /* PasswordManagementNoteItemView.swift */ = {isa = PBXFileReference; fileEncoding = 4; lastKnownFileType = sourcecode.swift; path = PasswordManagementNoteItemView.swift; sourceTree = "<group>"; };
		4BE65473271FCD40008D1D63 /* EditableTextView.swift */ = {isa = PBXFileReference; fileEncoding = 4; lastKnownFileType = sourcecode.swift; path = EditableTextView.swift; sourceTree = "<group>"; };
		4BE6547A271FCD4D008D1D63 /* PasswordManagementIdentityModel.swift */ = {isa = PBXFileReference; fileEncoding = 4; lastKnownFileType = sourcecode.swift; path = PasswordManagementIdentityModel.swift; sourceTree = "<group>"; };
		4BE6547B271FCD4D008D1D63 /* PasswordManagementCreditCardModel.swift */ = {isa = PBXFileReference; fileEncoding = 4; lastKnownFileType = sourcecode.swift; path = PasswordManagementCreditCardModel.swift; sourceTree = "<group>"; };
		4BE6547C271FCD4D008D1D63 /* PasswordManagementLoginModel.swift */ = {isa = PBXFileReference; fileEncoding = 4; lastKnownFileType = sourcecode.swift; path = PasswordManagementLoginModel.swift; sourceTree = "<group>"; };
		4BE6547D271FCD4D008D1D63 /* PasswordManagementNoteModel.swift */ = {isa = PBXFileReference; fileEncoding = 4; lastKnownFileType = sourcecode.swift; path = PasswordManagementNoteModel.swift; sourceTree = "<group>"; };
		4BE65482271FCD53008D1D63 /* CountryList.swift */ = {isa = PBXFileReference; fileEncoding = 4; lastKnownFileType = sourcecode.swift; path = CountryList.swift; sourceTree = "<group>"; };
		4BE65484271FCD7B008D1D63 /* LoginFaviconView.swift */ = {isa = PBXFileReference; fileEncoding = 4; lastKnownFileType = sourcecode.swift; path = LoginFaviconView.swift; sourceTree = "<group>"; };
		4BEF0E6627641A0E00AF7C58 /* MacWaitlistLockScreenViewController.swift */ = {isa = PBXFileReference; fileEncoding = 4; lastKnownFileType = sourcecode.swift; path = MacWaitlistLockScreenViewController.swift; sourceTree = "<group>"; };
		4BEF0E69276676A500AF7C58 /* WaitlistRequest.swift */ = {isa = PBXFileReference; lastKnownFileType = sourcecode.swift; path = WaitlistRequest.swift; sourceTree = "<group>"; };
		4BEF0E6B276676AB00AF7C58 /* MacWaitlistStore.swift */ = {isa = PBXFileReference; lastKnownFileType = sourcecode.swift; path = MacWaitlistStore.swift; sourceTree = "<group>"; };
		4BEF0E712766B11200AF7C58 /* MacWaitlistLockScreenViewModel.swift */ = {isa = PBXFileReference; lastKnownFileType = sourcecode.swift; path = MacWaitlistLockScreenViewModel.swift; sourceTree = "<group>"; };
		4BF4951726C08395000547B8 /* ThirdPartyBrowserTests.swift */ = {isa = PBXFileReference; lastKnownFileType = sourcecode.swift; path = ThirdPartyBrowserTests.swift; sourceTree = "<group>"; };
		4BF4EA4F27C71F26004E57C4 /* PasswordManagementListSectionTests.swift */ = {isa = PBXFileReference; fileEncoding = 4; lastKnownFileType = sourcecode.swift; path = PasswordManagementListSectionTests.swift; sourceTree = "<group>"; };
		7B1E819B27C8874900FF0E60 /* ContentOverlayPopover.swift */ = {isa = PBXFileReference; fileEncoding = 4; lastKnownFileType = sourcecode.swift; path = ContentOverlayPopover.swift; sourceTree = "<group>"; };
		7B1E819C27C8874900FF0E60 /* ContentOverlay.storyboard */ = {isa = PBXFileReference; fileEncoding = 4; lastKnownFileType = file.storyboard; path = ContentOverlay.storyboard; sourceTree = "<group>"; };
		7B1E819D27C8874900FF0E60 /* ContentOverlayViewController.swift */ = {isa = PBXFileReference; fileEncoding = 4; lastKnownFileType = sourcecode.swift; path = ContentOverlayViewController.swift; sourceTree = "<group>"; };
		7B4CE8DA26F02108009134B1 /* UI Tests.xctest */ = {isa = PBXFileReference; explicitFileType = wrapper.cfbundle; includeInIndex = 0; path = "UI Tests.xctest"; sourceTree = BUILT_PRODUCTS_DIR; };
		7B4CE8DE26F02108009134B1 /* Info.plist */ = {isa = PBXFileReference; lastKnownFileType = text.plist.xml; path = Info.plist; sourceTree = "<group>"; };
		7B4CE8E626F02134009134B1 /* TabBarTests.swift */ = {isa = PBXFileReference; lastKnownFileType = sourcecode.swift; path = TabBarTests.swift; sourceTree = "<group>"; };
		8511E18325F82B34002F516B /* 01_Fire_really_small.json */ = {isa = PBXFileReference; fileEncoding = 4; lastKnownFileType = text.json; path = 01_Fire_really_small.json; sourceTree = "<group>"; };
		853014D525E671A000FB8205 /* PageObserverUserScript.swift */ = {isa = PBXFileReference; lastKnownFileType = sourcecode.swift; path = PageObserverUserScript.swift; sourceTree = "<group>"; };
		85308E24267FC9F2001ABD76 /* NSAlertExtension.swift */ = {isa = PBXFileReference; lastKnownFileType = sourcecode.swift; path = NSAlertExtension.swift; sourceTree = "<group>"; };
		85378D9B274E61B8007C5CBF /* MessageViews.storyboard */ = {isa = PBXFileReference; lastKnownFileType = file.storyboard; path = MessageViews.storyboard; sourceTree = "<group>"; };
		85378D9D274E664C007C5CBF /* PopoverMessageViewController.swift */ = {isa = PBXFileReference; lastKnownFileType = sourcecode.swift; path = PopoverMessageViewController.swift; sourceTree = "<group>"; };
		85378D9F274E6F42007C5CBF /* NSNotificationName+EmailManager.swift */ = {isa = PBXFileReference; lastKnownFileType = sourcecode.swift; path = "NSNotificationName+EmailManager.swift"; sourceTree = "<group>"; };
		85378DA1274E7F25007C5CBF /* EmailManagerRequestDelegate.swift */ = {isa = PBXFileReference; lastKnownFileType = sourcecode.swift; path = EmailManagerRequestDelegate.swift; sourceTree = "<group>"; };
		8546DE6125C03056000CA5E1 /* UserAgentTests.swift */ = {isa = PBXFileReference; lastKnownFileType = sourcecode.swift; path = UserAgentTests.swift; sourceTree = "<group>"; };
		85480F8925CDC360009424E3 /* MainMenu.storyboard */ = {isa = PBXFileReference; lastKnownFileType = file.storyboard; path = MainMenu.storyboard; sourceTree = "<group>"; };
		85480FBA25D181CB009424E3 /* ConfigurationDownloading.swift */ = {isa = PBXFileReference; lastKnownFileType = sourcecode.swift; path = ConfigurationDownloading.swift; sourceTree = "<group>"; };
		85480FCE25D1AA22009424E3 /* ConfigurationStoring.swift */ = {isa = PBXFileReference; lastKnownFileType = sourcecode.swift; path = ConfigurationStoring.swift; sourceTree = "<group>"; };
		8553FF51257523760029327F /* URLSuggestedFilenameTests.swift */ = {isa = PBXFileReference; lastKnownFileType = sourcecode.swift; path = URLSuggestedFilenameTests.swift; sourceTree = "<group>"; };
		85589E7927BBB8620038AD11 /* AddEditFavoriteViewController.swift */ = {isa = PBXFileReference; fileEncoding = 4; lastKnownFileType = sourcecode.swift; path = AddEditFavoriteViewController.swift; sourceTree = "<group>"; };
		85589E7A27BBB8620038AD11 /* AddEditFavoriteWindow.swift */ = {isa = PBXFileReference; fileEncoding = 4; lastKnownFileType = sourcecode.swift; path = AddEditFavoriteWindow.swift; sourceTree = "<group>"; };
		85589E7B27BBB8630038AD11 /* HomePage.storyboard */ = {isa = PBXFileReference; fileEncoding = 4; lastKnownFileType = file.storyboard; path = HomePage.storyboard; sourceTree = "<group>"; };
		85589E7C27BBB8630038AD11 /* HomePageView.swift */ = {isa = PBXFileReference; fileEncoding = 4; lastKnownFileType = sourcecode.swift; path = HomePageView.swift; sourceTree = "<group>"; };
		85589E7D27BBB8630038AD11 /* HomePageViewController.swift */ = {isa = PBXFileReference; fileEncoding = 4; lastKnownFileType = sourcecode.swift; path = HomePageViewController.swift; sourceTree = "<group>"; };
		85589E8627BBB8F20038AD11 /* HomePageFavoritesModel.swift */ = {isa = PBXFileReference; fileEncoding = 4; lastKnownFileType = sourcecode.swift; path = HomePageFavoritesModel.swift; sourceTree = "<group>"; };
		85589E8A27BBBADC0038AD11 /* ColorExtensions.swift */ = {isa = PBXFileReference; lastKnownFileType = sourcecode.swift; path = ColorExtensions.swift; sourceTree = "<group>"; };
		85589E8C27BBBB870038AD11 /* NavigationBar.storyboard */ = {isa = PBXFileReference; fileEncoding = 4; lastKnownFileType = file.storyboard; path = NavigationBar.storyboard; sourceTree = "<group>"; };
		85589E8E27BBBBF10038AD11 /* Main.storyboard */ = {isa = PBXFileReference; fileEncoding = 4; lastKnownFileType = file.storyboard; path = Main.storyboard; sourceTree = "<group>"; };
		85589E9027BFB9810038AD11 /* HomePageRecentlyVisitedModel.swift */ = {isa = PBXFileReference; lastKnownFileType = sourcecode.swift; path = HomePageRecentlyVisitedModel.swift; sourceTree = "<group>"; };
		85589E9227BFBBD60038AD11 /* History 4.xcdatamodel */ = {isa = PBXFileReference; lastKnownFileType = wrapper.xcdatamodel; path = "History 4.xcdatamodel"; sourceTree = "<group>"; };
		85589E9327BFE1E70038AD11 /* FavoritesView.swift */ = {isa = PBXFileReference; lastKnownFileType = sourcecode.swift; path = FavoritesView.swift; sourceTree = "<group>"; };
		85589E9527BFE25D0038AD11 /* FailedAssertionView.swift */ = {isa = PBXFileReference; lastKnownFileType = sourcecode.swift; path = FailedAssertionView.swift; sourceTree = "<group>"; };
		85589E9727BFE2DA0038AD11 /* HoverButton.swift */ = {isa = PBXFileReference; lastKnownFileType = sourcecode.swift; path = HoverButton.swift; sourceTree = "<group>"; };
		85589E9927BFE3C30038AD11 /* FaviconView.swift */ = {isa = PBXFileReference; lastKnownFileType = sourcecode.swift; path = FaviconView.swift; sourceTree = "<group>"; };
		85589E9D27BFE4500038AD11 /* DefaultBrowserPromptView.swift */ = {isa = PBXFileReference; lastKnownFileType = sourcecode.swift; path = DefaultBrowserPromptView.swift; sourceTree = "<group>"; };
		85589E9F27BFE60E0038AD11 /* MoreOrLessView.swift */ = {isa = PBXFileReference; lastKnownFileType = sourcecode.swift; path = MoreOrLessView.swift; sourceTree = "<group>"; };
		85625993269C8F9600EE44BC /* PasswordManager.storyboard */ = {isa = PBXFileReference; lastKnownFileType = file.storyboard; path = PasswordManager.storyboard; sourceTree = "<group>"; };
		85625995269C953C00EE44BC /* PasswordManagementViewController.swift */ = {isa = PBXFileReference; lastKnownFileType = sourcecode.swift; path = PasswordManagementViewController.swift; sourceTree = "<group>"; };
		85625997269C9C5F00EE44BC /* PasswordManagementPopover.swift */ = {isa = PBXFileReference; lastKnownFileType = sourcecode.swift; path = PasswordManagementPopover.swift; sourceTree = "<group>"; };
		85625999269CA0A600EE44BC /* NSRectExtension.swift */ = {isa = PBXFileReference; lastKnownFileType = sourcecode.swift; path = NSRectExtension.swift; sourceTree = "<group>"; };
		856C98A5256EB59600A22F1F /* MenuItemSelectors.swift */ = {isa = PBXFileReference; lastKnownFileType = sourcecode.swift; path = MenuItemSelectors.swift; sourceTree = "<group>"; };
		856C98D42570116900A22F1F /* NSWindow+Toast.swift */ = {isa = PBXFileReference; lastKnownFileType = sourcecode.swift; path = "NSWindow+Toast.swift"; sourceTree = "<group>"; };
		856C98DE257014BD00A22F1F /* FileDownloadManager.swift */ = {isa = PBXFileReference; lastKnownFileType = sourcecode.swift; path = FileDownloadManager.swift; sourceTree = "<group>"; };
		856CADEF271710F400E79BB0 /* HoverUserScript.swift */ = {isa = PBXFileReference; lastKnownFileType = sourcecode.swift; path = HoverUserScript.swift; sourceTree = "<group>"; };
		85707F21276A32B600DC0649 /* CallToAction.swift */ = {isa = PBXFileReference; lastKnownFileType = sourcecode.swift; path = CallToAction.swift; sourceTree = "<group>"; };
		85707F23276A332A00DC0649 /* OnboardingButtonStyles.swift */ = {isa = PBXFileReference; lastKnownFileType = sourcecode.swift; path = OnboardingButtonStyles.swift; sourceTree = "<group>"; };
		85707F25276A335700DC0649 /* Onboarding.swift */ = {isa = PBXFileReference; lastKnownFileType = sourcecode.swift; path = Onboarding.swift; sourceTree = "<group>"; };
		85707F27276A34D900DC0649 /* DaxSpeech.swift */ = {isa = PBXFileReference; lastKnownFileType = sourcecode.swift; path = DaxSpeech.swift; sourceTree = "<group>"; };
		85707F29276A35FE00DC0649 /* ActionSpeech.swift */ = {isa = PBXFileReference; lastKnownFileType = sourcecode.swift; path = ActionSpeech.swift; sourceTree = "<group>"; };
		85707F2B276A364E00DC0649 /* OnboardingFlow.swift */ = {isa = PBXFileReference; lastKnownFileType = sourcecode.swift; path = OnboardingFlow.swift; sourceTree = "<group>"; };
		85707F2D276A394C00DC0649 /* ViewExtensions.swift */ = {isa = PBXFileReference; lastKnownFileType = sourcecode.swift; path = ViewExtensions.swift; sourceTree = "<group>"; };
		85707F30276A7DCA00DC0649 /* OnboardingViewModel.swift */ = {isa = PBXFileReference; lastKnownFileType = sourcecode.swift; path = OnboardingViewModel.swift; sourceTree = "<group>"; };
		85799C1725DEBB3F0007EC87 /* Logging.swift */ = {isa = PBXFileReference; fileEncoding = 4; lastKnownFileType = sourcecode.swift; path = Logging.swift; sourceTree = "<group>"; };
		857FFEBF27D239DC00415E7A /* HyperLink.swift */ = {isa = PBXFileReference; lastKnownFileType = sourcecode.swift; path = HyperLink.swift; sourceTree = "<group>"; };
		8585B63726D6E66C00C1416F /* ButtonStyles.swift */ = {isa = PBXFileReference; lastKnownFileType = sourcecode.swift; path = ButtonStyles.swift; sourceTree = "<group>"; };
		85890639267BCD8E00D23B0D /* SaveCredentialsPopover.swift */ = {isa = PBXFileReference; lastKnownFileType = sourcecode.swift; path = SaveCredentialsPopover.swift; sourceTree = "<group>"; };
		8589063B267BCDC000D23B0D /* SaveCredentialsViewController.swift */ = {isa = PBXFileReference; lastKnownFileType = sourcecode.swift; path = SaveCredentialsViewController.swift; sourceTree = "<group>"; };
		858A797E26A79EAA00A75A42 /* UserText+PasswordManager.swift */ = {isa = PBXFileReference; lastKnownFileType = sourcecode.swift; path = "UserText+PasswordManager.swift"; sourceTree = "<group>"; };
		858A798226A8B75F00A75A42 /* CopyHandler.swift */ = {isa = PBXFileReference; lastKnownFileType = sourcecode.swift; path = CopyHandler.swift; sourceTree = "<group>"; };
		858A798426A8BB5D00A75A42 /* NSTextViewExtension.swift */ = {isa = PBXFileReference; lastKnownFileType = sourcecode.swift; path = NSTextViewExtension.swift; sourceTree = "<group>"; };
		858A798726A99DBE00A75A42 /* PasswordManagementItemListModelTests.swift */ = {isa = PBXFileReference; lastKnownFileType = sourcecode.swift; path = PasswordManagementItemListModelTests.swift; sourceTree = "<group>"; };
		858A798926A9B35E00A75A42 /* PasswordManagementItemModelTests.swift */ = {isa = PBXFileReference; lastKnownFileType = sourcecode.swift; path = PasswordManagementItemModelTests.swift; sourceTree = "<group>"; };
		859E7D6A27453BF3009C2B69 /* BookmarksExporter.swift */ = {isa = PBXFileReference; lastKnownFileType = sourcecode.swift; path = BookmarksExporter.swift; sourceTree = "<group>"; };
		859E7D6C274548F2009C2B69 /* BookmarksExporterTests.swift */ = {isa = PBXFileReference; lastKnownFileType = sourcecode.swift; path = BookmarksExporterTests.swift; sourceTree = "<group>"; };
		85A0116825AF1D8900FA6A0C /* FindInPageViewController.swift */ = {isa = PBXFileReference; lastKnownFileType = sourcecode.swift; path = FindInPageViewController.swift; sourceTree = "<group>"; };
		85A0117325AF2EDF00FA6A0C /* FindInPage.storyboard */ = {isa = PBXFileReference; lastKnownFileType = file.storyboard; path = FindInPage.storyboard; sourceTree = "<group>"; };
		85A0118125AF60E700FA6A0C /* FindInPageModel.swift */ = {isa = PBXFileReference; lastKnownFileType = sourcecode.swift; path = FindInPageModel.swift; sourceTree = "<group>"; };
		85A011E925B4D4CA00FA6A0C /* FindInPageUserScript.swift */ = {isa = PBXFileReference; lastKnownFileType = sourcecode.swift; path = FindInPageUserScript.swift; sourceTree = "<group>"; };
		85AC3AEE25D5CE9800C7D2AA /* UserScripts.swift */ = {isa = PBXFileReference; lastKnownFileType = sourcecode.swift; path = UserScripts.swift; sourceTree = "<group>"; };
		85AC3AF625D5DBFD00C7D2AA /* DataExtension.swift */ = {isa = PBXFileReference; lastKnownFileType = sourcecode.swift; path = DataExtension.swift; sourceTree = "<group>"; };
		85AC3B0425D6B1D800C7D2AA /* ScriptSourceProviding.swift */ = {isa = PBXFileReference; lastKnownFileType = sourcecode.swift; path = ScriptSourceProviding.swift; sourceTree = "<group>"; };
		85AC3B1625D9BC1A00C7D2AA /* ConfigurationDownloaderTests.swift */ = {isa = PBXFileReference; lastKnownFileType = sourcecode.swift; path = ConfigurationDownloaderTests.swift; sourceTree = "<group>"; };
		85AC3B3425DA82A600C7D2AA /* DataTaskProviding.swift */ = {isa = PBXFileReference; lastKnownFileType = sourcecode.swift; path = DataTaskProviding.swift; sourceTree = "<group>"; };
		85AC3B4825DAC9BD00C7D2AA /* ConfigurationStorageTests.swift */ = {isa = PBXFileReference; lastKnownFileType = sourcecode.swift; path = ConfigurationStorageTests.swift; sourceTree = "<group>"; };
		85AC7AD827BD625000FFB69B /* HomePageAssets.xcassets */ = {isa = PBXFileReference; lastKnownFileType = folder.assetcatalog; path = HomePageAssets.xcassets; sourceTree = "<group>"; };
		85AC7ADA27BD628400FFB69B /* HomePage.swift */ = {isa = PBXFileReference; lastKnownFileType = sourcecode.swift; path = HomePage.swift; sourceTree = "<group>"; };
		85AC7ADC27BEB6EE00FFB69B /* HomePageDefaultBrowserModel.swift */ = {isa = PBXFileReference; lastKnownFileType = sourcecode.swift; path = HomePageDefaultBrowserModel.swift; sourceTree = "<group>"; };
		85AE2FF124A33A2D002D507F /* WebKit.framework */ = {isa = PBXFileReference; lastKnownFileType = wrapper.framework; name = WebKit.framework; path = System/Library/Frameworks/WebKit.framework; sourceTree = SDKROOT; };
		85B7184927677C2D00B4277F /* Onboarding.storyboard */ = {isa = PBXFileReference; lastKnownFileType = file.storyboard; path = Onboarding.storyboard; sourceTree = "<group>"; };
		85B7184B27677C6500B4277F /* OnboardingViewController.swift */ = {isa = PBXFileReference; lastKnownFileType = sourcecode.swift; path = OnboardingViewController.swift; sourceTree = "<group>"; };
		85B7184D27677CBB00B4277F /* RootView.swift */ = {isa = PBXFileReference; lastKnownFileType = sourcecode.swift; path = RootView.swift; sourceTree = "<group>"; };
		85B8757E28B903D900D39E04 /* Configuration.xcconfig */ = {isa = PBXFileReference; fileEncoding = 4; lastKnownFileType = text.xcconfig; name = Configuration.xcconfig; path = Configuration/Configuration.xcconfig; sourceTree = "<group>"; };
		85C48CCB278D808F00D3263E /* NSAttributedStringExtension.swift */ = {isa = PBXFileReference; lastKnownFileType = sourcecode.swift; path = NSAttributedStringExtension.swift; sourceTree = "<group>"; };
		85C48CD027908C1000D3263E /* BrowserImportMoreInfoViewController.swift */ = {isa = PBXFileReference; lastKnownFileType = sourcecode.swift; path = BrowserImportMoreInfoViewController.swift; sourceTree = "<group>"; };
		85C5991A27D10CF000E605B2 /* FireAnimationView.swift */ = {isa = PBXFileReference; lastKnownFileType = sourcecode.swift; path = FireAnimationView.swift; sourceTree = "<group>"; };
		85C6A29525CC1FFD00EEB5F1 /* UserDefaultsWrapper.swift */ = {isa = PBXFileReference; lastKnownFileType = sourcecode.swift; path = UserDefaultsWrapper.swift; sourceTree = "<group>"; };
		85CC1D7A26A05ECF0062F04E /* PasswordManagementItemListModel.swift */ = {isa = PBXFileReference; lastKnownFileType = sourcecode.swift; path = PasswordManagementItemListModel.swift; sourceTree = "<group>"; };
		85CC1D7C26A05F250062F04E /* PasswordManagementItemModel.swift */ = {isa = PBXFileReference; lastKnownFileType = sourcecode.swift; path = PasswordManagementItemModel.swift; sourceTree = "<group>"; };
		85D33F1125C82EB3002B91A6 /* ConfigurationManager.swift */ = {isa = PBXFileReference; lastKnownFileType = sourcecode.swift; path = ConfigurationManager.swift; sourceTree = "<group>"; };
		85D438B5256E7C9E00F3BAF8 /* ContextMenuUserScript.swift */ = {isa = PBXFileReference; lastKnownFileType = sourcecode.swift; path = ContextMenuUserScript.swift; sourceTree = "<group>"; };
		85D885AF26A590A90077C374 /* NSNotificationName+PasswordManager.swift */ = {isa = PBXFileReference; lastKnownFileType = sourcecode.swift; path = "NSNotificationName+PasswordManager.swift"; sourceTree = "<group>"; };
		85D885B226A5A9DE0077C374 /* NSAlert+PasswordManager.swift */ = {isa = PBXFileReference; lastKnownFileType = sourcecode.swift; path = "NSAlert+PasswordManager.swift"; sourceTree = "<group>"; };
		85F0FF1227CFAB04001C7C6E /* RecentlyVisitedView.swift */ = {isa = PBXFileReference; lastKnownFileType = sourcecode.swift; path = RecentlyVisitedView.swift; sourceTree = "<group>"; };
		85F1B0C825EF9759004792B6 /* URLEventHandlerTests.swift */ = {isa = PBXFileReference; lastKnownFileType = sourcecode.swift; path = URLEventHandlerTests.swift; sourceTree = "<group>"; };
		85F487B4276A8F2E003CE668 /* OnboardingTests.swift */ = {isa = PBXFileReference; lastKnownFileType = sourcecode.swift; path = OnboardingTests.swift; sourceTree = "<group>"; };
		85F69B3B25EDE81F00978E59 /* URLExtensionTests.swift */ = {isa = PBXFileReference; lastKnownFileType = sourcecode.swift; path = URLExtensionTests.swift; sourceTree = "<group>"; };
		85F91D9327F47BC40096B1C8 /* History 5.xcdatamodel */ = {isa = PBXFileReference; lastKnownFileType = wrapper.xcdatamodel; path = "History 5.xcdatamodel"; sourceTree = "<group>"; };
		9812D894276CEDA5004B6181 /* ContentBlockerRulesLists.swift */ = {isa = PBXFileReference; lastKnownFileType = sourcecode.swift; path = ContentBlockerRulesLists.swift; sourceTree = "<group>"; };
		9826B09F2747DF3D0092F683 /* ContentBlocking.swift */ = {isa = PBXFileReference; lastKnownFileType = sourcecode.swift; path = ContentBlocking.swift; sourceTree = "<group>"; };
		9826B0A12747DFEB0092F683 /* AppPrivacyConfigurationDataProvider.swift */ = {isa = PBXFileReference; lastKnownFileType = sourcecode.swift; path = AppPrivacyConfigurationDataProvider.swift; sourceTree = "<group>"; };
		9833912E27AAA3CE00DAF119 /* AppTrackerDataSetProvider.swift */ = {isa = PBXFileReference; lastKnownFileType = sourcecode.swift; path = AppTrackerDataSetProvider.swift; sourceTree = "<group>"; };
		9833913027AAA4B500DAF119 /* trackerData.json */ = {isa = PBXFileReference; fileEncoding = 4; lastKnownFileType = text.json; path = trackerData.json; sourceTree = "<group>"; };
		9833913227AAAEEE00DAF119 /* EmbeddedTrackerDataTests.swift */ = {isa = PBXFileReference; lastKnownFileType = sourcecode.swift; path = EmbeddedTrackerDataTests.swift; sourceTree = "<group>"; };
		983DFB2428B67036006B7E34 /* UserContentUpdating.swift */ = {isa = PBXFileReference; lastKnownFileType = sourcecode.swift; path = UserContentUpdating.swift; sourceTree = "<group>"; };
		98EB5D0F27516A4800681FE6 /* AppPrivacyConfigurationTests.swift */ = {isa = PBXFileReference; lastKnownFileType = sourcecode.swift; path = AppPrivacyConfigurationTests.swift; sourceTree = "<group>"; };
		AA0877B726D5160D00B05660 /* SafariVersionReaderTests.swift */ = {isa = PBXFileReference; lastKnownFileType = sourcecode.swift; path = SafariVersionReaderTests.swift; sourceTree = "<group>"; };
		AA0877B926D5161D00B05660 /* WebKitVersionProviderTests.swift */ = {isa = PBXFileReference; lastKnownFileType = sourcecode.swift; path = WebKitVersionProviderTests.swift; sourceTree = "<group>"; };
		AA0F3DB6261A566C0077F2D9 /* SuggestionLoadingMock.swift */ = {isa = PBXFileReference; lastKnownFileType = sourcecode.swift; path = SuggestionLoadingMock.swift; sourceTree = "<group>"; };
		AA13DCB3271480B0006D48D3 /* FirePopoverViewModel.swift */ = {isa = PBXFileReference; lastKnownFileType = sourcecode.swift; path = FirePopoverViewModel.swift; sourceTree = "<group>"; };
		AA222CB82760F74E00321475 /* FaviconReferenceCache.swift */ = {isa = PBXFileReference; lastKnownFileType = sourcecode.swift; path = FaviconReferenceCache.swift; sourceTree = "<group>"; };
		AA2CB12C2587BB5600AA6FBE /* TabBarFooter.xib */ = {isa = PBXFileReference; lastKnownFileType = file.xib; path = TabBarFooter.xib; sourceTree = "<group>"; };
		AA2CB1342587C29500AA6FBE /* TabBarFooter.swift */ = {isa = PBXFileReference; lastKnownFileType = sourcecode.swift; path = TabBarFooter.swift; sourceTree = "<group>"; };
		AA34396A2754D4E200B241FA /* shield.json */ = {isa = PBXFileReference; fileEncoding = 4; lastKnownFileType = text.json; path = shield.json; sourceTree = "<group>"; };
		AA34396B2754D4E300B241FA /* shield-dot.json */ = {isa = PBXFileReference; fileEncoding = 4; lastKnownFileType = text.json; path = "shield-dot.json"; sourceTree = "<group>"; };
		AA34396E2754D4E900B241FA /* dark-shield-dot.json */ = {isa = PBXFileReference; fileEncoding = 4; lastKnownFileType = text.json; path = "dark-shield-dot.json"; sourceTree = "<group>"; };
		AA34396F2754D4E900B241FA /* dark-shield.json */ = {isa = PBXFileReference; fileEncoding = 4; lastKnownFileType = text.json; path = "dark-shield.json"; sourceTree = "<group>"; };
		AA3439722754D55100B241FA /* dark-trackers-2.json */ = {isa = PBXFileReference; fileEncoding = 4; lastKnownFileType = text.json; path = "dark-trackers-2.json"; sourceTree = "<group>"; };
		AA3439732754D55100B241FA /* trackers-1.json */ = {isa = PBXFileReference; fileEncoding = 4; lastKnownFileType = text.json; path = "trackers-1.json"; sourceTree = "<group>"; };
		AA3439742754D55100B241FA /* trackers-2.json */ = {isa = PBXFileReference; fileEncoding = 4; lastKnownFileType = text.json; path = "trackers-2.json"; sourceTree = "<group>"; };
		AA3439752754D55100B241FA /* trackers-3.json */ = {isa = PBXFileReference; fileEncoding = 4; lastKnownFileType = text.json; path = "trackers-3.json"; sourceTree = "<group>"; };
		AA3439762754D55100B241FA /* dark-trackers-1.json */ = {isa = PBXFileReference; fileEncoding = 4; lastKnownFileType = text.json; path = "dark-trackers-1.json"; sourceTree = "<group>"; };
		AA3439772754D55100B241FA /* dark-trackers-3.json */ = {isa = PBXFileReference; fileEncoding = 4; lastKnownFileType = text.json; path = "dark-trackers-3.json"; sourceTree = "<group>"; };
		AA3863C427A1E28F00749AB5 /* Feedback.storyboard */ = {isa = PBXFileReference; lastKnownFileType = file.storyboard; path = Feedback.storyboard; sourceTree = "<group>"; };
		AA3D531427A1ED9300074EC1 /* FeedbackWindow.swift */ = {isa = PBXFileReference; lastKnownFileType = sourcecode.swift; path = FeedbackWindow.swift; sourceTree = "<group>"; };
		AA3D531627A1EEED00074EC1 /* FeedbackViewController.swift */ = {isa = PBXFileReference; lastKnownFileType = sourcecode.swift; path = FeedbackViewController.swift; sourceTree = "<group>"; };
		AA3D531A27A2F57E00074EC1 /* Feedback.swift */ = {isa = PBXFileReference; lastKnownFileType = sourcecode.swift; path = Feedback.swift; sourceTree = "<group>"; };
		AA3D531C27A2F58F00074EC1 /* FeedbackSender.swift */ = {isa = PBXFileReference; lastKnownFileType = sourcecode.swift; path = FeedbackSender.swift; sourceTree = "<group>"; };
		AA3F895224C18AD500628DDE /* SuggestionViewModel.swift */ = {isa = PBXFileReference; lastKnownFileType = sourcecode.swift; path = SuggestionViewModel.swift; sourceTree = "<group>"; };
		AA4BBA3A25C58FA200C4FB0F /* MainMenu.swift */ = {isa = PBXFileReference; lastKnownFileType = sourcecode.swift; path = MainMenu.swift; sourceTree = "<group>"; };
		AA4D700625545EF800C3411E /* URLEventHandler.swift */ = {isa = PBXFileReference; lastKnownFileType = sourcecode.swift; path = URLEventHandler.swift; sourceTree = "<group>"; };
		AA4FF40B2624751A004E2377 /* GrammarFeaturesManager.swift */ = {isa = PBXFileReference; lastKnownFileType = sourcecode.swift; path = GrammarFeaturesManager.swift; sourceTree = "<group>"; };
		AA512D1324D99D9800230283 /* FaviconManager.swift */ = {isa = PBXFileReference; lastKnownFileType = sourcecode.swift; path = FaviconManager.swift; sourceTree = "<group>"; };
		AA585D7E248FD31100E9A3E2 /* DuckDuckGo.app */ = {isa = PBXFileReference; explicitFileType = wrapper.application; includeInIndex = 0; path = DuckDuckGo.app; sourceTree = BUILT_PRODUCTS_DIR; };
		AA585D81248FD31100E9A3E2 /* AppDelegate.swift */ = {isa = PBXFileReference; lastKnownFileType = sourcecode.swift; path = AppDelegate.swift; sourceTree = "<group>"; };
		AA585D83248FD31100E9A3E2 /* BrowserTabViewController.swift */ = {isa = PBXFileReference; lastKnownFileType = sourcecode.swift; path = BrowserTabViewController.swift; sourceTree = "<group>"; };
		AA585D85248FD31400E9A3E2 /* Assets.xcassets */ = {isa = PBXFileReference; lastKnownFileType = folder.assetcatalog; path = Assets.xcassets; sourceTree = "<group>"; };
		AA585D8A248FD31400E9A3E2 /* Info.plist */ = {isa = PBXFileReference; lastKnownFileType = text.plist.xml; path = Info.plist; sourceTree = "<group>"; };
		AA585D8B248FD31400E9A3E2 /* DuckDuckGo.entitlements */ = {isa = PBXFileReference; lastKnownFileType = text.plist.entitlements; path = DuckDuckGo.entitlements; sourceTree = "<group>"; };
		AA585D90248FD31400E9A3E2 /* Unit Tests.xctest */ = {isa = PBXFileReference; explicitFileType = wrapper.cfbundle; includeInIndex = 0; path = "Unit Tests.xctest"; sourceTree = BUILT_PRODUCTS_DIR; };
		AA585D96248FD31400E9A3E2 /* Info.plist */ = {isa = PBXFileReference; lastKnownFileType = text.plist.xml; path = Info.plist; sourceTree = "<group>"; };
		AA585DAE2490E6E600E9A3E2 /* MainViewController.swift */ = {isa = PBXFileReference; lastKnownFileType = sourcecode.swift; path = MainViewController.swift; sourceTree = "<group>"; };
		AA5C1DD0285A154E0089850C /* RecentlyClosedMenu.swift */ = {isa = PBXFileReference; lastKnownFileType = sourcecode.swift; path = RecentlyClosedMenu.swift; sourceTree = "<group>"; };
		AA5C1DD2285A217F0089850C /* RecentlyClosedCacheItem.swift */ = {isa = PBXFileReference; lastKnownFileType = sourcecode.swift; path = RecentlyClosedCacheItem.swift; sourceTree = "<group>"; };
		AA5C1DD4285C780C0089850C /* RecentlyClosedCoordinator.swift */ = {isa = PBXFileReference; lastKnownFileType = sourcecode.swift; path = RecentlyClosedCoordinator.swift; sourceTree = "<group>"; };
		AA5C8F58258FE21F00748EB7 /* NSTextFieldExtension.swift */ = {isa = PBXFileReference; lastKnownFileType = sourcecode.swift; path = NSTextFieldExtension.swift; sourceTree = "<group>"; };
		AA5C8F5D2590EEE800748EB7 /* NSPointExtension.swift */ = {isa = PBXFileReference; lastKnownFileType = sourcecode.swift; path = NSPointExtension.swift; sourceTree = "<group>"; };
		AA5C8F622591021700748EB7 /* NSApplicationExtension.swift */ = {isa = PBXFileReference; lastKnownFileType = sourcecode.swift; path = NSApplicationExtension.swift; sourceTree = "<group>"; };
		AA5D6DAB24A340F700C6FBCE /* WebViewStateObserver.swift */ = {isa = PBXFileReference; lastKnownFileType = sourcecode.swift; path = WebViewStateObserver.swift; sourceTree = "<group>"; };
		AA5FA696275F90C400DCE9C9 /* FaviconImageCache.swift */ = {isa = PBXFileReference; lastKnownFileType = sourcecode.swift; path = FaviconImageCache.swift; sourceTree = "<group>"; };
		AA5FA699275F91C700DCE9C9 /* Favicon.swift */ = {isa = PBXFileReference; lastKnownFileType = sourcecode.swift; path = Favicon.swift; sourceTree = "<group>"; };
		AA5FA69C275F945C00DCE9C9 /* FaviconStore.swift */ = {isa = PBXFileReference; lastKnownFileType = sourcecode.swift; path = FaviconStore.swift; sourceTree = "<group>"; };
		AA5FA69F275F948900DCE9C9 /* Favicons.xcdatamodel */ = {isa = PBXFileReference; lastKnownFileType = wrapper.xcdatamodel; path = Favicons.xcdatamodel; sourceTree = "<group>"; };
		AA6197C3276B314D008396F0 /* FaviconUrlReference.swift */ = {isa = PBXFileReference; lastKnownFileType = sourcecode.swift; path = FaviconUrlReference.swift; sourceTree = "<group>"; };
		AA6197C5276B3168008396F0 /* FaviconHostReference.swift */ = {isa = PBXFileReference; lastKnownFileType = sourcecode.swift; path = FaviconHostReference.swift; sourceTree = "<group>"; };
		AA61C0CF2722159B00E6B681 /* FireInfoViewController.swift */ = {isa = PBXFileReference; lastKnownFileType = sourcecode.swift; path = FireInfoViewController.swift; sourceTree = "<group>"; };
		AA61C0D12727F59B00E6B681 /* ArrayExtension.swift */ = {isa = PBXFileReference; lastKnownFileType = sourcecode.swift; path = ArrayExtension.swift; sourceTree = "<group>"; };
		AA63745324C9BF9A00AB2AC4 /* SuggestionContainerTests.swift */ = {isa = PBXFileReference; lastKnownFileType = sourcecode.swift; path = SuggestionContainerTests.swift; sourceTree = "<group>"; };
		AA652CB025DD825B009059CC /* LocalBookmarkStoreTests.swift */ = {isa = PBXFileReference; lastKnownFileType = sourcecode.swift; path = LocalBookmarkStoreTests.swift; sourceTree = "<group>"; };
		AA652CCD25DD9071009059CC /* BookmarkListTests.swift */ = {isa = PBXFileReference; lastKnownFileType = sourcecode.swift; path = BookmarkListTests.swift; sourceTree = "<group>"; };
		AA652CD225DDA6E9009059CC /* LocalBookmarkManagerTests.swift */ = {isa = PBXFileReference; lastKnownFileType = sourcecode.swift; path = LocalBookmarkManagerTests.swift; sourceTree = "<group>"; };
		AA652CDA25DDAB32009059CC /* BookmarkStoreMock.swift */ = {isa = PBXFileReference; lastKnownFileType = sourcecode.swift; path = BookmarkStoreMock.swift; sourceTree = "<group>"; };
		AA6820E325502F19005ED0D5 /* WebsiteDataStore.swift */ = {isa = PBXFileReference; lastKnownFileType = sourcecode.swift; path = WebsiteDataStore.swift; sourceTree = "<group>"; };
		AA6820EA25503D6A005ED0D5 /* Fire.swift */ = {isa = PBXFileReference; lastKnownFileType = sourcecode.swift; path = Fire.swift; sourceTree = "<group>"; };
		AA6820F025503DA9005ED0D5 /* FireViewModel.swift */ = {isa = PBXFileReference; lastKnownFileType = sourcecode.swift; path = FireViewModel.swift; sourceTree = "<group>"; };
		AA68C3D22490ED62001B8783 /* NavigationBarViewController.swift */ = {isa = PBXFileReference; lastKnownFileType = sourcecode.swift; path = NavigationBarViewController.swift; sourceTree = "<group>"; };
		AA68C3D62490F821001B8783 /* README.md */ = {isa = PBXFileReference; lastKnownFileType = net.daringfireball.markdown; path = README.md; sourceTree = "<group>"; };
		AA693E5D2696E5B90007BB78 /* CrashReports.storyboard */ = {isa = PBXFileReference; lastKnownFileType = file.storyboard; path = CrashReports.storyboard; sourceTree = "<group>"; };
		AA6AD95A2704B6DB00159F8A /* FirePopoverViewController.swift */ = {isa = PBXFileReference; lastKnownFileType = sourcecode.swift; path = FirePopoverViewController.swift; sourceTree = "<group>"; };
		AA6EF9AC25066F42004754E6 /* WindowsManager.swift */ = {isa = PBXFileReference; lastKnownFileType = sourcecode.swift; path = WindowsManager.swift; sourceTree = "<group>"; };
		AA6EF9B2250785D5004754E6 /* NSMenuExtension.swift */ = {isa = PBXFileReference; lastKnownFileType = sourcecode.swift; path = NSMenuExtension.swift; sourceTree = "<group>"; };
		AA6EF9B425081B4C004754E6 /* MainMenuActions.swift */ = {isa = PBXFileReference; lastKnownFileType = sourcecode.swift; path = MainMenuActions.swift; sourceTree = "<group>"; };
		AA6FFB4324DC33320028F4D0 /* NSViewExtension.swift */ = {isa = PBXFileReference; lastKnownFileType = sourcecode.swift; path = NSViewExtension.swift; sourceTree = "<group>"; };
		AA6FFB4524DC3B5A0028F4D0 /* WebView.swift */ = {isa = PBXFileReference; lastKnownFileType = sourcecode.swift; path = WebView.swift; sourceTree = "<group>"; };
		AA72D5FD25FFF94E00C77619 /* NSMenuItemExtension.swift */ = {isa = PBXFileReference; lastKnownFileType = sourcecode.swift; path = NSMenuItemExtension.swift; sourceTree = "<group>"; };
		AA7412B024D0B3AC00D22FE0 /* TabBarViewItem.swift */ = {isa = PBXFileReference; lastKnownFileType = sourcecode.swift; path = TabBarViewItem.swift; sourceTree = "<group>"; };
		AA7412B124D0B3AC00D22FE0 /* TabBarViewItem.xib */ = {isa = PBXFileReference; lastKnownFileType = file.xib; path = TabBarViewItem.xib; sourceTree = "<group>"; };
		AA7412B424D1536B00D22FE0 /* MainWindowController.swift */ = {isa = PBXFileReference; lastKnownFileType = sourcecode.swift; path = MainWindowController.swift; sourceTree = "<group>"; };
		AA7412B624D1687000D22FE0 /* TabBarScrollView.swift */ = {isa = PBXFileReference; lastKnownFileType = sourcecode.swift; path = TabBarScrollView.swift; sourceTree = "<group>"; };
		AA7412BC24D2BEEE00D22FE0 /* MainWindow.swift */ = {isa = PBXFileReference; lastKnownFileType = sourcecode.swift; path = MainWindow.swift; sourceTree = "<group>"; };
		AA75A0AD26F3500C0086B667 /* PrivacyIconViewModel.swift */ = {isa = PBXFileReference; lastKnownFileType = sourcecode.swift; path = PrivacyIconViewModel.swift; sourceTree = "<group>"; };
		AA7DE8E026A9BD000012B490 /* History 2.xcdatamodel */ = {isa = PBXFileReference; lastKnownFileType = wrapper.xcdatamodel; path = "History 2.xcdatamodel"; sourceTree = "<group>"; };
		AA7E9175286DB05D00AB6B62 /* RecentlyClosedCoordinatorMock.swift */ = {isa = PBXFileReference; lastKnownFileType = sourcecode.swift; path = RecentlyClosedCoordinatorMock.swift; sourceTree = "<group>"; };
		AA7E919628746BCC00AB6B62 /* HistoryMenu.swift */ = {isa = PBXFileReference; lastKnownFileType = sourcecode.swift; path = HistoryMenu.swift; sourceTree = "<group>"; };
		AA7E91982875AB4700AB6B62 /* History 6.xcdatamodel */ = {isa = PBXFileReference; lastKnownFileType = wrapper.xcdatamodel; path = "History 6.xcdatamodel"; sourceTree = "<group>"; };
		AA7E91992875B39300AB6B62 /* Visit.swift */ = {isa = PBXFileReference; lastKnownFileType = sourcecode.swift; path = Visit.swift; sourceTree = "<group>"; };
		AA7E919B2875C65000AB6B62 /* Stored.swift */ = {isa = PBXFileReference; lastKnownFileType = sourcecode.swift; path = Stored.swift; sourceTree = "<group>"; };
		AA7E919E287872EA00AB6B62 /* VisitViewModel.swift */ = {isa = PBXFileReference; lastKnownFileType = sourcecode.swift; path = VisitViewModel.swift; sourceTree = "<group>"; };
		AA7EB6DE27E7C57D00036718 /* MouseOverAnimationButton.swift */ = {isa = PBXFileReference; lastKnownFileType = sourcecode.swift; path = MouseOverAnimationButton.swift; sourceTree = "<group>"; };
		AA7EB6E027E7D05500036718 /* flame-mouse-over.json */ = {isa = PBXFileReference; fileEncoding = 4; lastKnownFileType = text.json; path = "flame-mouse-over.json"; sourceTree = "<group>"; };
		AA7EB6E127E7D05500036718 /* dark-flame-mouse-over.json */ = {isa = PBXFileReference; fileEncoding = 4; lastKnownFileType = text.json; path = "dark-flame-mouse-over.json"; sourceTree = "<group>"; };
		AA7EB6E427E7D6DC00036718 /* AnimationView.swift */ = {isa = PBXFileReference; lastKnownFileType = sourcecode.swift; path = AnimationView.swift; sourceTree = "<group>"; };
		AA7EB6E627E8809D00036718 /* shield-mouse-over.json */ = {isa = PBXFileReference; fileEncoding = 4; lastKnownFileType = text.json; path = "shield-mouse-over.json"; sourceTree = "<group>"; };
		AA7EB6E827E880A600036718 /* shield-dot-mouse-over.json */ = {isa = PBXFileReference; fileEncoding = 4; lastKnownFileType = text.json; path = "shield-dot-mouse-over.json"; sourceTree = "<group>"; };
		AA7EB6EA27E880AE00036718 /* dark-shield-mouse-over.json */ = {isa = PBXFileReference; fileEncoding = 4; lastKnownFileType = text.json; path = "dark-shield-mouse-over.json"; sourceTree = "<group>"; };
		AA7EB6EC27E880B600036718 /* dark-shield-dot-mouse-over.json */ = {isa = PBXFileReference; fileEncoding = 4; lastKnownFileType = text.json; path = "dark-shield-dot-mouse-over.json"; sourceTree = "<group>"; };
		AA80EC53256BE3BC007083E7 /* UserText.swift */ = {isa = PBXFileReference; lastKnownFileType = sourcecode.swift; path = UserText.swift; sourceTree = "<group>"; };
		AA80EC68256C4691007083E7 /* Base */ = {isa = PBXFileReference; lastKnownFileType = file.storyboard; name = Base; path = Base.lproj/BrowserTab.storyboard; sourceTree = "<group>"; };
		AA80EC74256C46A2007083E7 /* Base */ = {isa = PBXFileReference; lastKnownFileType = file.storyboard; name = Base; path = Base.lproj/Suggestion.storyboard; sourceTree = "<group>"; };
		AA80EC7A256C46AA007083E7 /* Base */ = {isa = PBXFileReference; lastKnownFileType = file.storyboard; name = Base; path = Base.lproj/TabBar.storyboard; sourceTree = "<group>"; };
		AA80EC8A256C49B8007083E7 /* en */ = {isa = PBXFileReference; lastKnownFileType = text.plist.strings; name = en; path = en.lproj/Localizable.strings; sourceTree = "<group>"; };
		AA80EC90256C49BC007083E7 /* en */ = {isa = PBXFileReference; lastKnownFileType = text.plist.stringsdict; name = en; path = en.lproj/Localizable.stringsdict; sourceTree = "<group>"; };
		AA840A9727319D1600E63CDD /* FirePopoverWrapperViewController.swift */ = {isa = PBXFileReference; lastKnownFileType = sourcecode.swift; path = FirePopoverWrapperViewController.swift; sourceTree = "<group>"; };
		AA88D14A252A557100980B4E /* URLRequestExtension.swift */ = {isa = PBXFileReference; lastKnownFileType = sourcecode.swift; path = URLRequestExtension.swift; sourceTree = "<group>"; };
		AA8EDF2324923E980071C2E8 /* URLExtension.swift */ = {isa = PBXFileReference; lastKnownFileType = sourcecode.swift; path = URLExtension.swift; sourceTree = "<group>"; };
		AA8EDF2624923EC70071C2E8 /* StringExtension.swift */ = {isa = PBXFileReference; lastKnownFileType = sourcecode.swift; path = StringExtension.swift; sourceTree = "<group>"; };
		AA91F83827076F1900771A0D /* PrivacyIconViewModelTests.swift */ = {isa = PBXFileReference; lastKnownFileType = sourcecode.swift; path = PrivacyIconViewModelTests.swift; sourceTree = "<group>"; };
		AA92126E25ACCB1100600CD4 /* ErrorExtension.swift */ = {isa = PBXFileReference; lastKnownFileType = sourcecode.swift; path = ErrorExtension.swift; sourceTree = "<group>"; };
		AA92127625ADA07900600CD4 /* WKWebViewExtension.swift */ = {isa = PBXFileReference; lastKnownFileType = sourcecode.swift; path = WKWebViewExtension.swift; sourceTree = "<group>"; };
		AA97BF4525135DD30014931A /* ApplicationDockMenu.swift */ = {isa = PBXFileReference; lastKnownFileType = sourcecode.swift; path = ApplicationDockMenu.swift; sourceTree = "<group>"; };
		AA9B7C7D26A06E040008D425 /* TrackerInfo.swift */ = {isa = PBXFileReference; lastKnownFileType = sourcecode.swift; path = TrackerInfo.swift; sourceTree = "<group>"; };
		AA9B7C8226A197A00008D425 /* ServerTrust.swift */ = {isa = PBXFileReference; lastKnownFileType = sourcecode.swift; path = ServerTrust.swift; sourceTree = "<group>"; };
		AA9B7C8426A199B60008D425 /* ServerTrustViewModel.swift */ = {isa = PBXFileReference; lastKnownFileType = sourcecode.swift; path = ServerTrustViewModel.swift; sourceTree = "<group>"; };
		AA9C362725518C44004B1BA3 /* WebsiteDataStoreMock.swift */ = {isa = PBXFileReference; lastKnownFileType = sourcecode.swift; path = WebsiteDataStoreMock.swift; sourceTree = "<group>"; };
		AA9C362F25518CA9004B1BA3 /* FireTests.swift */ = {isa = PBXFileReference; lastKnownFileType = sourcecode.swift; path = FireTests.swift; sourceTree = "<group>"; };
		AA9E9A5525A3AE8400D1959D /* NSWindowExtension.swift */ = {isa = PBXFileReference; lastKnownFileType = sourcecode.swift; path = NSWindowExtension.swift; sourceTree = "<group>"; };
		AA9E9A5D25A4867200D1959D /* TabDragAndDropManager.swift */ = {isa = PBXFileReference; lastKnownFileType = sourcecode.swift; path = TabDragAndDropManager.swift; sourceTree = "<group>"; };
		AA9FF95824A1ECF20039E328 /* Tab.swift */ = {isa = PBXFileReference; lastKnownFileType = sourcecode.swift; path = Tab.swift; sourceTree = "<group>"; };
		AA9FF95A24A1EFC20039E328 /* TabViewModel.swift */ = {isa = PBXFileReference; lastKnownFileType = sourcecode.swift; path = TabViewModel.swift; sourceTree = "<group>"; };
		AA9FF95C24A1FA1C0039E328 /* TabCollection.swift */ = {isa = PBXFileReference; lastKnownFileType = sourcecode.swift; path = TabCollection.swift; sourceTree = "<group>"; };
		AA9FF95E24A1FB680039E328 /* TabCollectionViewModel.swift */ = {isa = PBXFileReference; lastKnownFileType = sourcecode.swift; path = TabCollectionViewModel.swift; sourceTree = "<group>"; };
		AAA0CC32252F181A0079BC96 /* NavigationButtonMenuDelegate.swift */ = {isa = PBXFileReference; lastKnownFileType = sourcecode.swift; path = NavigationButtonMenuDelegate.swift; sourceTree = "<group>"; };
		AAA0CC3B25337FAB0079BC96 /* WKBackForwardListItemViewModel.swift */ = {isa = PBXFileReference; lastKnownFileType = sourcecode.swift; path = WKBackForwardListItemViewModel.swift; sourceTree = "<group>"; };
		AAA0CC462533833C0079BC96 /* MoreOptionsMenu.swift */ = {isa = PBXFileReference; lastKnownFileType = sourcecode.swift; path = MoreOptionsMenu.swift; sourceTree = "<group>"; };
		AAA0CC562539EBC90079BC96 /* FaviconUserScript.swift */ = {isa = PBXFileReference; lastKnownFileType = sourcecode.swift; path = FaviconUserScript.swift; sourceTree = "<group>"; };
		AAA0CC69253CC43C0079BC96 /* WKUserContentControllerExtension.swift */ = {isa = PBXFileReference; lastKnownFileType = sourcecode.swift; path = WKUserContentControllerExtension.swift; sourceTree = "<group>"; };
		AAA892E9250A4CEF005B37B2 /* WindowControllersManager.swift */ = {isa = PBXFileReference; lastKnownFileType = sourcecode.swift; path = WindowControllersManager.swift; sourceTree = "<group>"; };
		AAAB9113288EB1D600A057A9 /* CleanThisHistoryMenuItem.swift */ = {isa = PBXFileReference; lastKnownFileType = sourcecode.swift; path = CleanThisHistoryMenuItem.swift; sourceTree = "<group>"; };
		AAAB9115288EB46B00A057A9 /* VisitMenuItem.swift */ = {isa = PBXFileReference; lastKnownFileType = sourcecode.swift; path = VisitMenuItem.swift; sourceTree = "<group>"; };
		AAADFD05264AA282001555EA /* TimeIntervalExtension.swift */ = {isa = PBXFileReference; lastKnownFileType = sourcecode.swift; path = TimeIntervalExtension.swift; sourceTree = "<group>"; };
		AAB549DE25DAB8F80058460B /* BookmarkViewModel.swift */ = {isa = PBXFileReference; lastKnownFileType = sourcecode.swift; path = BookmarkViewModel.swift; sourceTree = "<group>"; };
		AAB7320626DD0C37002FACF9 /* Fire.storyboard */ = {isa = PBXFileReference; lastKnownFileType = file.storyboard; path = Fire.storyboard; sourceTree = "<group>"; };
		AAB7320826DD0CD9002FACF9 /* FireViewController.swift */ = {isa = PBXFileReference; lastKnownFileType = sourcecode.swift; path = FireViewController.swift; sourceTree = "<group>"; };
		AAB8203B26B2DE0D00788AC3 /* SuggestionListCharacteristics.swift */ = {isa = PBXFileReference; lastKnownFileType = sourcecode.swift; path = SuggestionListCharacteristics.swift; sourceTree = "<group>"; };
		AABAF59B260A7D130085060C /* FaviconManagerMock.swift */ = {isa = PBXFileReference; lastKnownFileType = sourcecode.swift; path = FaviconManagerMock.swift; sourceTree = "<group>"; };
		AABEE69924A902A90043105B /* SuggestionContainerViewModel.swift */ = {isa = PBXFileReference; lastKnownFileType = sourcecode.swift; path = SuggestionContainerViewModel.swift; sourceTree = "<group>"; };
		AABEE69B24A902BB0043105B /* SuggestionContainer.swift */ = {isa = PBXFileReference; lastKnownFileType = sourcecode.swift; path = SuggestionContainer.swift; sourceTree = "<group>"; };
		AABEE6A424AA0A7F0043105B /* SuggestionViewController.swift */ = {isa = PBXFileReference; lastKnownFileType = sourcecode.swift; path = SuggestionViewController.swift; sourceTree = "<group>"; };
		AABEE6A824AB4B910043105B /* SuggestionTableCellView.swift */ = {isa = PBXFileReference; lastKnownFileType = sourcecode.swift; path = SuggestionTableCellView.swift; sourceTree = "<group>"; };
		AABEE6AA24ACA0F90043105B /* SuggestionTableRowView.swift */ = {isa = PBXFileReference; lastKnownFileType = sourcecode.swift; path = SuggestionTableRowView.swift; sourceTree = "<group>"; };
		AABEE6AE24AD22B90043105B /* AddressBarTextField.swift */ = {isa = PBXFileReference; lastKnownFileType = sourcecode.swift; path = AddressBarTextField.swift; sourceTree = "<group>"; };
		AAC30A25268DFEE200D2D9CD /* CrashReporter.swift */ = {isa = PBXFileReference; lastKnownFileType = sourcecode.swift; path = CrashReporter.swift; sourceTree = "<group>"; };
		AAC30A27268E045400D2D9CD /* CrashReportReader.swift */ = {isa = PBXFileReference; lastKnownFileType = sourcecode.swift; path = CrashReportReader.swift; sourceTree = "<group>"; };
		AAC30A29268E239100D2D9CD /* CrashReport.swift */ = {isa = PBXFileReference; lastKnownFileType = sourcecode.swift; path = CrashReport.swift; sourceTree = "<group>"; };
		AAC30A2B268F1ECD00D2D9CD /* CrashReportSender.swift */ = {isa = PBXFileReference; lastKnownFileType = sourcecode.swift; path = CrashReportSender.swift; sourceTree = "<group>"; };
		AAC30A2D268F1EE300D2D9CD /* CrashReportPromptPresenter.swift */ = {isa = PBXFileReference; lastKnownFileType = sourcecode.swift; path = CrashReportPromptPresenter.swift; sourceTree = "<group>"; };
		AAC5E4C425D6A6E8007F5990 /* BookmarkPopover.swift */ = {isa = PBXFileReference; fileEncoding = 4; lastKnownFileType = sourcecode.swift; path = BookmarkPopover.swift; sourceTree = "<group>"; };
		AAC5E4C525D6A6E8007F5990 /* BookmarkPopoverViewController.swift */ = {isa = PBXFileReference; fileEncoding = 4; lastKnownFileType = sourcecode.swift; path = BookmarkPopoverViewController.swift; sourceTree = "<group>"; };
		AAC5E4C625D6A6E8007F5990 /* Bookmarks.storyboard */ = {isa = PBXFileReference; fileEncoding = 4; lastKnownFileType = file.storyboard; path = Bookmarks.storyboard; sourceTree = "<group>"; };
		AAC5E4CD25D6A709007F5990 /* Bookmark.swift */ = {isa = PBXFileReference; fileEncoding = 4; lastKnownFileType = sourcecode.swift; path = Bookmark.swift; sourceTree = "<group>"; };
		AAC5E4CE25D6A709007F5990 /* BookmarkManager.swift */ = {isa = PBXFileReference; fileEncoding = 4; lastKnownFileType = sourcecode.swift; path = BookmarkManager.swift; sourceTree = "<group>"; };
		AAC5E4CF25D6A709007F5990 /* BookmarkList.swift */ = {isa = PBXFileReference; fileEncoding = 4; lastKnownFileType = sourcecode.swift; path = BookmarkList.swift; sourceTree = "<group>"; };
		AAC5E4D625D6A710007F5990 /* BookmarkStore.swift */ = {isa = PBXFileReference; fileEncoding = 4; lastKnownFileType = sourcecode.swift; path = BookmarkStore.swift; sourceTree = "<group>"; };
		AAC5E4E325D6BA9C007F5990 /* NSSizeExtension.swift */ = {isa = PBXFileReference; fileEncoding = 4; lastKnownFileType = sourcecode.swift; path = NSSizeExtension.swift; sourceTree = "<group>"; };
		AAC5E4F025D6BF10007F5990 /* AddressBarButton.swift */ = {isa = PBXFileReference; fileEncoding = 4; lastKnownFileType = sourcecode.swift; path = AddressBarButton.swift; sourceTree = "<group>"; };
		AAC5E4F525D6BF2C007F5990 /* AddressBarButtonsViewController.swift */ = {isa = PBXFileReference; fileEncoding = 4; lastKnownFileType = sourcecode.swift; path = AddressBarButtonsViewController.swift; sourceTree = "<group>"; };
		AAC6881828626BF800D54247 /* RecentlyClosedTab.swift */ = {isa = PBXFileReference; lastKnownFileType = sourcecode.swift; path = RecentlyClosedTab.swift; sourceTree = "<group>"; };
		AAC6881A28626C1900D54247 /* RecentlyClosedWindow.swift */ = {isa = PBXFileReference; lastKnownFileType = sourcecode.swift; path = RecentlyClosedWindow.swift; sourceTree = "<group>"; };
		AAC6BBEE27AC151D0006DCC2 /* History 3.xcdatamodel */ = {isa = PBXFileReference; lastKnownFileType = wrapper.xcdatamodel; path = "History 3.xcdatamodel"; sourceTree = "<group>"; };
		AAC82C5F258B6CB5009B6B42 /* TabPreviewWindowController.swift */ = {isa = PBXFileReference; lastKnownFileType = sourcecode.swift; path = TabPreviewWindowController.swift; sourceTree = "<group>"; };
		AAC9C01424CAFBCE00AD1325 /* TabTests.swift */ = {isa = PBXFileReference; lastKnownFileType = sourcecode.swift; path = TabTests.swift; sourceTree = "<group>"; };
		AAC9C01624CAFBDC00AD1325 /* TabCollectionTests.swift */ = {isa = PBXFileReference; lastKnownFileType = sourcecode.swift; path = TabCollectionTests.swift; sourceTree = "<group>"; };
		AAC9C01B24CB594C00AD1325 /* TabViewModelTests.swift */ = {isa = PBXFileReference; lastKnownFileType = sourcecode.swift; path = TabViewModelTests.swift; sourceTree = "<group>"; };
		AAC9C01D24CB6BEB00AD1325 /* TabCollectionViewModelTests.swift */ = {isa = PBXFileReference; lastKnownFileType = sourcecode.swift; path = TabCollectionViewModelTests.swift; sourceTree = "<group>"; };
		AACF6FD526BC366D00CF09F9 /* SafariVersionReader.swift */ = {isa = PBXFileReference; lastKnownFileType = sourcecode.swift; path = SafariVersionReader.swift; sourceTree = "<group>"; };
		AAD6D8862696DF6D002393B3 /* CrashReportPromptViewController.swift */ = {isa = PBXFileReference; lastKnownFileType = sourcecode.swift; path = CrashReportPromptViewController.swift; sourceTree = "<group>"; };
		AAD8078427B3F3BE00CF7703 /* WebsiteBreakageSender.swift */ = {isa = PBXFileReference; lastKnownFileType = sourcecode.swift; path = WebsiteBreakageSender.swift; sourceTree = "<group>"; };
		AAD8078627B3F45600CF7703 /* WebsiteBreakage.swift */ = {isa = PBXFileReference; lastKnownFileType = sourcecode.swift; path = WebsiteBreakage.swift; sourceTree = "<group>"; };
		AAD86E502678D104005C11BE /* DuckDuckGoCI.entitlements */ = {isa = PBXFileReference; lastKnownFileType = text.plist.entitlements; path = DuckDuckGoCI.entitlements; sourceTree = "<group>"; };
		AAD86E51267A0DFF005C11BE /* UpdateController.swift */ = {isa = PBXFileReference; lastKnownFileType = sourcecode.swift; path = UpdateController.swift; sourceTree = "<group>"; };
		AADCBF3926F7C2CE00EF67A8 /* LottieAnimationCache.swift */ = {isa = PBXFileReference; lastKnownFileType = sourcecode.swift; path = LottieAnimationCache.swift; sourceTree = "<group>"; };
		AADE11BF26D916D70032D8A7 /* StringExtensionTests.swift */ = {isa = PBXFileReference; lastKnownFileType = sourcecode.swift; path = StringExtensionTests.swift; sourceTree = "<group>"; };
		AAE246F12709EF3B00BEEAEE /* FirePopoverCollectionViewItem.swift */ = {isa = PBXFileReference; lastKnownFileType = sourcecode.swift; path = FirePopoverCollectionViewItem.swift; sourceTree = "<group>"; };
		AAE246F22709EF3B00BEEAEE /* FirePopoverCollectionViewItem.xib */ = {isa = PBXFileReference; lastKnownFileType = file.xib; path = FirePopoverCollectionViewItem.xib; sourceTree = "<group>"; };
		AAE246F5270A3D3000BEEAEE /* FirePopoverCollectionViewHeader.xib */ = {isa = PBXFileReference; lastKnownFileType = file.xib; path = FirePopoverCollectionViewHeader.xib; sourceTree = "<group>"; };
		AAE246F7270A406200BEEAEE /* FirePopoverCollectionViewHeader.swift */ = {isa = PBXFileReference; lastKnownFileType = sourcecode.swift; path = FirePopoverCollectionViewHeader.swift; sourceTree = "<group>"; };
		AAE39D1A24F44885008EF28B /* TabCollectionViewModelDelegateMock.swift */ = {isa = PBXFileReference; lastKnownFileType = sourcecode.swift; path = TabCollectionViewModelDelegateMock.swift; sourceTree = "<group>"; };
		AAE75279263B046100B973F8 /* History.xcdatamodel */ = {isa = PBXFileReference; lastKnownFileType = wrapper.xcdatamodel; path = History.xcdatamodel; sourceTree = "<group>"; };
		AAE7527B263B056C00B973F8 /* HistoryStore.swift */ = {isa = PBXFileReference; lastKnownFileType = sourcecode.swift; path = HistoryStore.swift; sourceTree = "<group>"; };
		AAE7527D263B05C600B973F8 /* HistoryEntry.swift */ = {isa = PBXFileReference; lastKnownFileType = sourcecode.swift; path = HistoryEntry.swift; sourceTree = "<group>"; };
		AAE7527F263B0A4D00B973F8 /* HistoryCoordinator.swift */ = {isa = PBXFileReference; lastKnownFileType = sourcecode.swift; path = HistoryCoordinator.swift; sourceTree = "<group>"; };
		AAE8B101258A41C000E81239 /* TabPreview.storyboard */ = {isa = PBXFileReference; lastKnownFileType = file.storyboard; path = TabPreview.storyboard; sourceTree = "<group>"; };
		AAE8B10F258A456C00E81239 /* TabPreviewViewController.swift */ = {isa = PBXFileReference; lastKnownFileType = sourcecode.swift; path = TabPreviewViewController.swift; sourceTree = "<group>"; };
		AAE99B8827088A19008B6BD9 /* FirePopover.swift */ = {isa = PBXFileReference; lastKnownFileType = sourcecode.swift; path = FirePopover.swift; sourceTree = "<group>"; };
		AAEC74B12642C57200C2EFBC /* HistoryCoordinatingMock.swift */ = {isa = PBXFileReference; lastKnownFileType = sourcecode.swift; path = HistoryCoordinatingMock.swift; sourceTree = "<group>"; };
		AAEC74B32642C69300C2EFBC /* HistoryCoordinatorTests.swift */ = {isa = PBXFileReference; lastKnownFileType = sourcecode.swift; path = HistoryCoordinatorTests.swift; sourceTree = "<group>"; };
		AAEC74B52642CC6A00C2EFBC /* HistoryStoringMock.swift */ = {isa = PBXFileReference; lastKnownFileType = sourcecode.swift; path = HistoryStoringMock.swift; sourceTree = "<group>"; };
		AAEC74B72642E43800C2EFBC /* HistoryStoreTests.swift */ = {isa = PBXFileReference; lastKnownFileType = sourcecode.swift; path = HistoryStoreTests.swift; sourceTree = "<group>"; };
		AAEC74BA2642E67C00C2EFBC /* NSPersistentContainerExtension.swift */ = {isa = PBXFileReference; lastKnownFileType = sourcecode.swift; path = NSPersistentContainerExtension.swift; sourceTree = "<group>"; };
		AAECA41F24EEA4AC00EFA63A /* IndexPathExtension.swift */ = {isa = PBXFileReference; lastKnownFileType = sourcecode.swift; path = IndexPathExtension.swift; sourceTree = "<group>"; };
		AAEEC6A827088ADB008445F7 /* FireCoordinator.swift */ = {isa = PBXFileReference; fileEncoding = 4; lastKnownFileType = sourcecode.swift; path = FireCoordinator.swift; sourceTree = "<group>"; };
		AAEF6BC7276A081C0024DCF4 /* FaviconSelector.swift */ = {isa = PBXFileReference; lastKnownFileType = sourcecode.swift; path = FaviconSelector.swift; sourceTree = "<group>"; };
		AAFCB37E25E545D400859DD4 /* PublisherExtension.swift */ = {isa = PBXFileReference; lastKnownFileType = sourcecode.swift; path = PublisherExtension.swift; sourceTree = "<group>"; };
		AAFE068226C7082D005434CC /* WebKitVersionProvider.swift */ = {isa = PBXFileReference; lastKnownFileType = sourcecode.swift; path = WebKitVersionProvider.swift; sourceTree = "<group>"; };
		B31055BC27A1BA1D001AC618 /* AutoconsentUserScript.swift */ = {isa = PBXFileReference; fileEncoding = 4; lastKnownFileType = sourcecode.swift; path = AutoconsentUserScript.swift; sourceTree = "<group>"; };
		B31055BE27A1BA1D001AC618 /* userscript.js */ = {isa = PBXFileReference; fileEncoding = 4; lastKnownFileType = sourcecode.javascript; path = userscript.js; sourceTree = "<group>"; };
		B31055C327A1BA1D001AC618 /* autoconsent-bundle.js */ = {isa = PBXFileReference; fileEncoding = 4; lastKnownFileType = sourcecode.javascript; path = "autoconsent-bundle.js"; sourceTree = "<group>"; };
		B31055CD27A1BA44001AC618 /* AutoconsentBackgroundTests.swift */ = {isa = PBXFileReference; fileEncoding = 4; lastKnownFileType = sourcecode.swift; name = AutoconsentBackgroundTests.swift; path = Autoconsent/AutoconsentBackgroundTests.swift; sourceTree = "<group>"; };
		B3FB198D27BC013C00513DC1 /* autoconsent-test-page.html */ = {isa = PBXFileReference; lastKnownFileType = text.html; path = "autoconsent-test-page.html"; sourceTree = "<group>"; };
		B3FB198F27BC015600513DC1 /* autoconsent-test.js */ = {isa = PBXFileReference; lastKnownFileType = sourcecode.javascript; path = "autoconsent-test.js"; sourceTree = "<group>"; };
		B3FB199227BD0AD400513DC1 /* CookieConsentInfo.swift */ = {isa = PBXFileReference; lastKnownFileType = sourcecode.swift; path = CookieConsentInfo.swift; sourceTree = "<group>"; };
		B6040855274B830F00680351 /* DictionaryExtension.swift */ = {isa = PBXFileReference; lastKnownFileType = sourcecode.swift; path = DictionaryExtension.swift; sourceTree = "<group>"; };
		B604085B274B8CA400680351 /* Permissions.xcdatamodel */ = {isa = PBXFileReference; lastKnownFileType = wrapper.xcdatamodel; path = Permissions.xcdatamodel; sourceTree = "<group>"; };
		B6085D052743905F00A9C456 /* CoreDataStore.swift */ = {isa = PBXFileReference; lastKnownFileType = sourcecode.swift; path = CoreDataStore.swift; sourceTree = "<group>"; };
		B6085D082743993D00A9C456 /* Permissions.xcdatamodel */ = {isa = PBXFileReference; lastKnownFileType = wrapper.xcdatamodel; path = Permissions.xcdatamodel; sourceTree = "<group>"; };
		B6106B9D26A565DA0013B453 /* BundleExtension.swift */ = {isa = PBXFileReference; lastKnownFileType = sourcecode.swift; path = BundleExtension.swift; sourceTree = "<group>"; };
		B6106B9F26A7BE0B0013B453 /* PermissionManagerTests.swift */ = {isa = PBXFileReference; lastKnownFileType = sourcecode.swift; path = PermissionManagerTests.swift; sourceTree = "<group>"; };
		B6106BA226A7BEA00013B453 /* PermissionAuthorizationState.swift */ = {isa = PBXFileReference; lastKnownFileType = sourcecode.swift; path = PermissionAuthorizationState.swift; sourceTree = "<group>"; };
		B6106BA526A7BEC80013B453 /* PermissionAuthorizationQuery.swift */ = {isa = PBXFileReference; lastKnownFileType = sourcecode.swift; path = PermissionAuthorizationQuery.swift; sourceTree = "<group>"; };
		B6106BAA26A7BF1D0013B453 /* PermissionType.swift */ = {isa = PBXFileReference; lastKnownFileType = sourcecode.swift; path = PermissionType.swift; sourceTree = "<group>"; };
		B6106BAC26A7BF390013B453 /* PermissionState.swift */ = {isa = PBXFileReference; lastKnownFileType = sourcecode.swift; path = PermissionState.swift; sourceTree = "<group>"; };
		B6106BAE26A7C6180013B453 /* PermissionStoreMock.swift */ = {isa = PBXFileReference; lastKnownFileType = sourcecode.swift; path = PermissionStoreMock.swift; sourceTree = "<group>"; };
		B6106BB026A7D8720013B453 /* PermissionStoreTests.swift */ = {isa = PBXFileReference; lastKnownFileType = sourcecode.swift; path = PermissionStoreTests.swift; sourceTree = "<group>"; };
		B6106BB226A7F4AA0013B453 /* GeolocationServiceMock.swift */ = {isa = PBXFileReference; lastKnownFileType = sourcecode.swift; path = GeolocationServiceMock.swift; sourceTree = "<group>"; };
		B6106BB426A809E60013B453 /* GeolocationProviderTests.swift */ = {isa = PBXFileReference; lastKnownFileType = sourcecode.swift; path = GeolocationProviderTests.swift; sourceTree = "<group>"; };
		B610F2BA27A145C500FCEBE9 /* RulesCompilationMonitor.swift */ = {isa = PBXFileReference; lastKnownFileType = sourcecode.swift; path = RulesCompilationMonitor.swift; sourceTree = "<group>"; };
		B610F2E327A8F37A00FCEBE9 /* CBRCompileTimeReporterTests.swift */ = {isa = PBXFileReference; lastKnownFileType = sourcecode.swift; path = CBRCompileTimeReporterTests.swift; sourceTree = "<group>"; };
		B610F2E527AA388100FCEBE9 /* ContentBlockingUpdatingTests.swift */ = {isa = PBXFileReference; lastKnownFileType = sourcecode.swift; path = ContentBlockingUpdatingTests.swift; sourceTree = "<group>"; };
		B610F2E727AA397100FCEBE9 /* ContentBlockerRulesManagerMock.swift */ = {isa = PBXFileReference; lastKnownFileType = sourcecode.swift; path = ContentBlockerRulesManagerMock.swift; sourceTree = "<group>"; };
		B61EF3EB266F91E700B4D78F /* WKWebView+Download.swift */ = {isa = PBXFileReference; lastKnownFileType = sourcecode.swift; path = "WKWebView+Download.swift"; sourceTree = "<group>"; };
		B61EF3F0266F922200B4D78F /* WKProcessPool+DownloadDelegate.swift */ = {isa = PBXFileReference; lastKnownFileType = sourcecode.swift; path = "WKProcessPool+DownloadDelegate.swift"; sourceTree = "<group>"; };
		B61F015425EDD5A700ABB5A3 /* UserContentController.swift */ = {isa = PBXFileReference; lastKnownFileType = sourcecode.swift; path = UserContentController.swift; sourceTree = "<group>"; };
		B62EB47B25BAD3BB005745C6 /* WKWebViewPrivateMethodsAvailabilityTests.swift */ = {isa = PBXFileReference; fileEncoding = 4; lastKnownFileType = sourcecode.swift; path = WKWebViewPrivateMethodsAvailabilityTests.swift; sourceTree = "<group>"; };
		B630793926731F2600DCEE41 /* FileDownloadManagerTests.swift */ = {isa = PBXFileReference; fileEncoding = 4; lastKnownFileType = sourcecode.swift; path = FileDownloadManagerTests.swift; sourceTree = "<group>"; };
		B630794126731F5400DCEE41 /* WKDownloadMock.swift */ = {isa = PBXFileReference; lastKnownFileType = sourcecode.swift; path = WKDownloadMock.swift; sourceTree = "<group>"; };
		B637273A26CBC8AF00C8CB02 /* AuthenticationAlert.swift */ = {isa = PBXFileReference; lastKnownFileType = sourcecode.swift; path = AuthenticationAlert.swift; sourceTree = "<group>"; };
		B637273C26CCF0C200C8CB02 /* OptionalExtension.swift */ = {isa = PBXFileReference; lastKnownFileType = sourcecode.swift; path = OptionalExtension.swift; sourceTree = "<group>"; };
		B63B9C502670B2B200C45B91 /* _WKDownload.h */ = {isa = PBXFileReference; lastKnownFileType = sourcecode.c.h; path = _WKDownload.h; sourceTree = "<group>"; };
		B63B9C542670B32000C45B91 /* WKProcessPool+Private.h */ = {isa = PBXFileReference; lastKnownFileType = sourcecode.c.h; path = "WKProcessPool+Private.h"; sourceTree = "<group>"; };
		B63BDF7D27FDAA640072D75B /* PrivacyDashboardWebView.swift */ = {isa = PBXFileReference; lastKnownFileType = sourcecode.swift; path = PrivacyDashboardWebView.swift; sourceTree = "<group>"; };
		B63BDF7F280003570072D75B /* WebKitError.swift */ = {isa = PBXFileReference; lastKnownFileType = sourcecode.swift; path = WebKitError.swift; sourceTree = "<group>"; };
		B63D466725BEB6C200874977 /* WKWebView+Private.h */ = {isa = PBXFileReference; fileEncoding = 4; lastKnownFileType = sourcecode.c.h; path = "WKWebView+Private.h"; sourceTree = "<group>"; };
		B63D466825BEB6C200874977 /* WKWebView+SessionState.swift */ = {isa = PBXFileReference; fileEncoding = 4; lastKnownFileType = sourcecode.swift; path = "WKWebView+SessionState.swift"; sourceTree = "<group>"; };
		B63D467025BFA6C100874977 /* DispatchQueueExtensions.swift */ = {isa = PBXFileReference; lastKnownFileType = sourcecode.swift; path = DispatchQueueExtensions.swift; sourceTree = "<group>"; };
		B63D467925BFC3E100874977 /* NSCoderExtensions.swift */ = {isa = PBXFileReference; lastKnownFileType = sourcecode.swift; path = NSCoderExtensions.swift; sourceTree = "<group>"; };
		B63ED0D726AE729600A9DAD1 /* PermissionModelTests.swift */ = {isa = PBXFileReference; lastKnownFileType = sourcecode.swift; path = PermissionModelTests.swift; sourceTree = "<group>"; };
		B63ED0D926AE7AF400A9DAD1 /* PermissionManagerMock.swift */ = {isa = PBXFileReference; lastKnownFileType = sourcecode.swift; path = PermissionManagerMock.swift; sourceTree = "<group>"; };
		B63ED0DB26AE7B1E00A9DAD1 /* WebViewMock.swift */ = {isa = PBXFileReference; lastKnownFileType = sourcecode.swift; path = WebViewMock.swift; sourceTree = "<group>"; };
		B63ED0DD26AFD9A300A9DAD1 /* AVCaptureDeviceMock.swift */ = {isa = PBXFileReference; lastKnownFileType = sourcecode.swift; path = AVCaptureDeviceMock.swift; sourceTree = "<group>"; };
		B63ED0DF26AFE32F00A9DAD1 /* GeolocationProviderMock.swift */ = {isa = PBXFileReference; lastKnownFileType = sourcecode.swift; path = GeolocationProviderMock.swift; sourceTree = "<group>"; };
		B63ED0E226B3E7FA00A9DAD1 /* CLLocationManagerMock.swift */ = {isa = PBXFileReference; fileEncoding = 4; lastKnownFileType = sourcecode.swift; path = CLLocationManagerMock.swift; sourceTree = "<group>"; };
		B63ED0E426BB8FB900A9DAD1 /* SharingMenu.swift */ = {isa = PBXFileReference; lastKnownFileType = sourcecode.swift; path = SharingMenu.swift; sourceTree = "<group>"; };
		B642738127B65BAC0005DFD1 /* SecureVaultErrorReporter.swift */ = {isa = PBXFileReference; lastKnownFileType = sourcecode.swift; path = SecureVaultErrorReporter.swift; sourceTree = "<group>"; };
		B643BF1327ABF772000BACEC /* NSWorkspaceExtension.swift */ = {isa = PBXFileReference; lastKnownFileType = sourcecode.swift; path = NSWorkspaceExtension.swift; sourceTree = "<group>"; };
		B64C84DD2692D7400048FEBE /* PermissionAuthorization.storyboard */ = {isa = PBXFileReference; lastKnownFileType = file.storyboard; path = PermissionAuthorization.storyboard; sourceTree = "<group>"; };
		B64C84E22692DC9F0048FEBE /* PermissionAuthorizationViewController.swift */ = {isa = PBXFileReference; lastKnownFileType = sourcecode.swift; path = PermissionAuthorizationViewController.swift; sourceTree = "<group>"; };
		B64C84EA2692DD650048FEBE /* PermissionAuthorizationPopover.swift */ = {isa = PBXFileReference; lastKnownFileType = sourcecode.swift; path = PermissionAuthorizationPopover.swift; sourceTree = "<group>"; };
		B64C84F0269310120048FEBE /* PermissionManager.swift */ = {isa = PBXFileReference; lastKnownFileType = sourcecode.swift; path = PermissionManager.swift; sourceTree = "<group>"; };
		B64C852926942AC90048FEBE /* PermissionContextMenu.swift */ = {isa = PBXFileReference; lastKnownFileType = sourcecode.swift; path = PermissionContextMenu.swift; sourceTree = "<group>"; };
		B64C852F26943BC10048FEBE /* Permissions.xcdatamodel */ = {isa = PBXFileReference; lastKnownFileType = wrapper.xcdatamodel; path = Permissions.xcdatamodel; sourceTree = "<group>"; };
		B64C853726944B880048FEBE /* StoredPermission.swift */ = {isa = PBXFileReference; lastKnownFileType = sourcecode.swift; path = StoredPermission.swift; sourceTree = "<group>"; };
		B64C853C26944B940048FEBE /* PermissionStore.swift */ = {isa = PBXFileReference; lastKnownFileType = sourcecode.swift; path = PermissionStore.swift; sourceTree = "<group>"; };
		B64C85412694590B0048FEBE /* PermissionButton.swift */ = {isa = PBXFileReference; lastKnownFileType = sourcecode.swift; path = PermissionButton.swift; sourceTree = "<group>"; };
		B65349A9265CF45000DCC645 /* DispatchQueueExtensionsTests.swift */ = {isa = PBXFileReference; lastKnownFileType = sourcecode.swift; path = DispatchQueueExtensionsTests.swift; sourceTree = "<group>"; };
		B6553691268440D700085A79 /* WKProcessPool+GeolocationProvider.swift */ = {isa = PBXFileReference; lastKnownFileType = sourcecode.swift; path = "WKProcessPool+GeolocationProvider.swift"; sourceTree = "<group>"; };
		B65536962684413900085A79 /* WKGeolocationProvider.h */ = {isa = PBXFileReference; lastKnownFileType = sourcecode.c.h; path = WKGeolocationProvider.h; sourceTree = "<group>"; };
		B655369A268442EE00085A79 /* GeolocationProvider.swift */ = {isa = PBXFileReference; lastKnownFileType = sourcecode.swift; path = GeolocationProvider.swift; sourceTree = "<group>"; };
		B65536A52685B82B00085A79 /* Permissions.swift */ = {isa = PBXFileReference; lastKnownFileType = sourcecode.swift; path = Permissions.swift; sourceTree = "<group>"; };
		B65536AD2685E17100085A79 /* GeolocationService.swift */ = {isa = PBXFileReference; lastKnownFileType = sourcecode.swift; path = GeolocationService.swift; sourceTree = "<group>"; };
		B65783E625F8AAFB00D8DB33 /* String+Punycode.swift */ = {isa = PBXFileReference; lastKnownFileType = sourcecode.swift; path = "String+Punycode.swift"; sourceTree = "<group>"; };
		B657841825FA484B00D8DB33 /* NSException+Catch.h */ = {isa = PBXFileReference; lastKnownFileType = sourcecode.c.h; path = "NSException+Catch.h"; sourceTree = "<group>"; };
		B657841925FA484B00D8DB33 /* NSException+Catch.m */ = {isa = PBXFileReference; lastKnownFileType = sourcecode.c.objc; path = "NSException+Catch.m"; sourceTree = "<group>"; };
		B657841E25FA497600D8DB33 /* NSException+Catch.swift */ = {isa = PBXFileReference; lastKnownFileType = sourcecode.swift; path = "NSException+Catch.swift"; sourceTree = "<group>"; };
		B65E6B9D26D9EC0800095F96 /* CircularProgressView.swift */ = {isa = PBXFileReference; lastKnownFileType = sourcecode.swift; path = CircularProgressView.swift; sourceTree = "<group>"; };
		B65E6B9F26D9F10600095F96 /* NSBezierPathExtension.swift */ = {isa = PBXFileReference; lastKnownFileType = sourcecode.swift; path = NSBezierPathExtension.swift; sourceTree = "<group>"; };
		B662D3D82755D7AD0035D4D6 /* PixelStoreTests.swift */ = {isa = PBXFileReference; lastKnownFileType = sourcecode.swift; path = PixelStoreTests.swift; sourceTree = "<group>"; };
		B662D3DB2755D81A0035D4D6 /* PixelDataModel.xcdatamodel */ = {isa = PBXFileReference; lastKnownFileType = wrapper.xcdatamodel; path = PixelDataModel.xcdatamodel; sourceTree = "<group>"; };
		B662D3DD275613BB0035D4D6 /* EncryptionKeyStoreMock.swift */ = {isa = PBXFileReference; lastKnownFileType = sourcecode.swift; path = EncryptionKeyStoreMock.swift; sourceTree = "<group>"; };
		B66E9DD12670EB2A00E53BB5 /* _WKDownload+WebKitDownload.swift */ = {isa = PBXFileReference; lastKnownFileType = sourcecode.swift; path = "_WKDownload+WebKitDownload.swift"; sourceTree = "<group>"; };
		B66E9DD32670EB4A00E53BB5 /* WKDownload+WebKitDownload.swift */ = {isa = PBXFileReference; lastKnownFileType = sourcecode.swift; path = "WKDownload+WebKitDownload.swift"; sourceTree = "<group>"; };
		B67C6C3C2654B897006C872E /* WebViewExtensionTests.swift */ = {isa = PBXFileReference; lastKnownFileType = sourcecode.swift; path = WebViewExtensionTests.swift; sourceTree = "<group>"; };
		B67C6C412654BF49006C872E /* DuckDuckGo-Symbol.jpg */ = {isa = PBXFileReference; lastKnownFileType = image.jpeg; path = "DuckDuckGo-Symbol.jpg"; sourceTree = "<group>"; };
		B67C6C462654C643006C872E /* FileManagerExtensionTests.swift */ = {isa = PBXFileReference; lastKnownFileType = sourcecode.swift; path = FileManagerExtensionTests.swift; sourceTree = "<group>"; };
		B68172A8269C487D006D1092 /* PrivacyDashboardUserScript.swift */ = {isa = PBXFileReference; lastKnownFileType = sourcecode.swift; path = PrivacyDashboardUserScript.swift; sourceTree = "<group>"; };
		B68172AD269EB43F006D1092 /* GeolocationServiceTests.swift */ = {isa = PBXFileReference; lastKnownFileType = sourcecode.swift; path = GeolocationServiceTests.swift; sourceTree = "<group>"; };
		B6830960274CDE99004B46BB /* FireproofDomainsContainer.swift */ = {isa = PBXFileReference; lastKnownFileType = sourcecode.swift; path = FireproofDomainsContainer.swift; sourceTree = "<group>"; };
		B6830962274CDEC7004B46BB /* FireproofDomainsStore.swift */ = {isa = PBXFileReference; lastKnownFileType = sourcecode.swift; path = FireproofDomainsStore.swift; sourceTree = "<group>"; };
		B68458AF25C7E76A00DC17B6 /* WindowManager+StateRestoration.swift */ = {isa = PBXFileReference; lastKnownFileType = sourcecode.swift; path = "WindowManager+StateRestoration.swift"; sourceTree = "<group>"; };
		B68458B725C7E8B200DC17B6 /* Tab+NSSecureCoding.swift */ = {isa = PBXFileReference; lastKnownFileType = sourcecode.swift; path = "Tab+NSSecureCoding.swift"; sourceTree = "<group>"; };
		B68458BF25C7E9E000DC17B6 /* TabCollectionViewModel+NSSecureCoding.swift */ = {isa = PBXFileReference; lastKnownFileType = sourcecode.swift; path = "TabCollectionViewModel+NSSecureCoding.swift"; sourceTree = "<group>"; };
		B68458C425C7EA0C00DC17B6 /* TabCollection+NSSecureCoding.swift */ = {isa = PBXFileReference; lastKnownFileType = sourcecode.swift; path = "TabCollection+NSSecureCoding.swift"; sourceTree = "<group>"; };
		B68458CC25C7EB9000DC17B6 /* WKWebViewConfigurationExtensions.swift */ = {isa = PBXFileReference; lastKnownFileType = sourcecode.swift; path = WKWebViewConfigurationExtensions.swift; sourceTree = "<group>"; };
		B684590725C9027900DC17B6 /* AppStateChangedPublisher.swift */ = {isa = PBXFileReference; lastKnownFileType = sourcecode.swift; path = AppStateChangedPublisher.swift; sourceTree = "<group>"; };
		B684592125C93BE000DC17B6 /* Publisher.asVoid.swift */ = {isa = PBXFileReference; lastKnownFileType = sourcecode.swift; path = Publisher.asVoid.swift; sourceTree = "<group>"; };
		B684592625C93C0500DC17B6 /* Publishers.NestedObjectChanges.swift */ = {isa = PBXFileReference; lastKnownFileType = sourcecode.swift; path = Publishers.NestedObjectChanges.swift; sourceTree = "<group>"; };
		B684592E25C93FBF00DC17B6 /* AppStateRestorationManager.swift */ = {isa = PBXFileReference; lastKnownFileType = sourcecode.swift; path = AppStateRestorationManager.swift; sourceTree = "<group>"; };
		B68503A6279141CD00893A05 /* KeySetDictionary.swift */ = {isa = PBXFileReference; lastKnownFileType = sourcecode.swift; path = KeySetDictionary.swift; sourceTree = "<group>"; };
		B688B4D9273E6D3B0087BEAF /* MainView.swift */ = {isa = PBXFileReference; lastKnownFileType = sourcecode.swift; path = MainView.swift; sourceTree = "<group>"; };
		B688B4DE27420D290087BEAF /* PDFSearchTextMenuItemHandler.swift */ = {isa = PBXFileReference; lastKnownFileType = sourcecode.swift; path = PDFSearchTextMenuItemHandler.swift; sourceTree = "<group>"; };
		B689ECD426C247DB006FB0C5 /* BackForwardListItem.swift */ = {isa = PBXFileReference; lastKnownFileType = sourcecode.swift; path = BackForwardListItem.swift; sourceTree = "<group>"; };
		B68C2FB127706E6A00BF2C7D /* ProcessExtension.swift */ = {isa = PBXFileReference; lastKnownFileType = sourcecode.swift; path = ProcessExtension.swift; sourceTree = "<group>"; };
		B68C92C0274E3EF4002AC6B0 /* PopUpWindow.swift */ = {isa = PBXFileReference; lastKnownFileType = sourcecode.swift; path = PopUpWindow.swift; sourceTree = "<group>"; };
		B68C92C32750EF76002AC6B0 /* PixelDataRecord.swift */ = {isa = PBXFileReference; lastKnownFileType = sourcecode.swift; path = PixelDataRecord.swift; sourceTree = "<group>"; };
		B693953C26F04BE70015B914 /* NibLoadable.swift */ = {isa = PBXFileReference; fileEncoding = 4; lastKnownFileType = sourcecode.swift; path = NibLoadable.swift; sourceTree = "<group>"; };
		B693953D26F04BE70015B914 /* MouseOverView.swift */ = {isa = PBXFileReference; fileEncoding = 4; lastKnownFileType = sourcecode.swift; path = MouseOverView.swift; sourceTree = "<group>"; };
		B693953E26F04BE70015B914 /* FocusRingView.swift */ = {isa = PBXFileReference; fileEncoding = 4; lastKnownFileType = sourcecode.swift; path = FocusRingView.swift; sourceTree = "<group>"; };
		B693953F26F04BE80015B914 /* MouseClickView.swift */ = {isa = PBXFileReference; fileEncoding = 4; lastKnownFileType = sourcecode.swift; path = MouseClickView.swift; sourceTree = "<group>"; };
		B693954026F04BE80015B914 /* ProgressView.swift */ = {isa = PBXFileReference; fileEncoding = 4; lastKnownFileType = sourcecode.swift; path = ProgressView.swift; sourceTree = "<group>"; };
		B693954126F04BE80015B914 /* PaddedImageButton.swift */ = {isa = PBXFileReference; fileEncoding = 4; lastKnownFileType = sourcecode.swift; path = PaddedImageButton.swift; sourceTree = "<group>"; };
		B693954226F04BE90015B914 /* ShadowView.swift */ = {isa = PBXFileReference; fileEncoding = 4; lastKnownFileType = sourcecode.swift; path = ShadowView.swift; sourceTree = "<group>"; };
		B693954326F04BE90015B914 /* GradientView.swift */ = {isa = PBXFileReference; fileEncoding = 4; lastKnownFileType = sourcecode.swift; path = GradientView.swift; sourceTree = "<group>"; };
		B693954426F04BE90015B914 /* LongPressButton.swift */ = {isa = PBXFileReference; fileEncoding = 4; lastKnownFileType = sourcecode.swift; path = LongPressButton.swift; sourceTree = "<group>"; };
		B693954526F04BEA0015B914 /* WindowDraggingView.swift */ = {isa = PBXFileReference; fileEncoding = 4; lastKnownFileType = sourcecode.swift; path = WindowDraggingView.swift; sourceTree = "<group>"; };
		B693954626F04BEA0015B914 /* ColorView.swift */ = {isa = PBXFileReference; fileEncoding = 4; lastKnownFileType = sourcecode.swift; path = ColorView.swift; sourceTree = "<group>"; };
		B693954726F04BEA0015B914 /* NSSavePanelExtension.swift */ = {isa = PBXFileReference; fileEncoding = 4; lastKnownFileType = sourcecode.swift; path = NSSavePanelExtension.swift; sourceTree = "<group>"; };
		B693954826F04BEB0015B914 /* SavePanelAccessoryView.xib */ = {isa = PBXFileReference; fileEncoding = 4; lastKnownFileType = file.xib; path = SavePanelAccessoryView.xib; sourceTree = "<group>"; };
		B693954926F04BEB0015B914 /* MouseOverButton.swift */ = {isa = PBXFileReference; fileEncoding = 4; lastKnownFileType = sourcecode.swift; path = MouseOverButton.swift; sourceTree = "<group>"; };
		B693955A26F0CE300015B914 /* WebKitDownloadDelegate.swift */ = {isa = PBXFileReference; lastKnownFileType = sourcecode.swift; path = WebKitDownloadDelegate.swift; sourceTree = "<group>"; };
		B693955C26F19CD70015B914 /* DownloadListStoreTests.swift */ = {isa = PBXFileReference; lastKnownFileType = sourcecode.swift; path = DownloadListStoreTests.swift; sourceTree = "<group>"; };
		B693955E26F1C17F0015B914 /* DownloadListCoordinatorTests.swift */ = {isa = PBXFileReference; lastKnownFileType = sourcecode.swift; path = DownloadListCoordinatorTests.swift; sourceTree = "<group>"; };
		B693956026F1C1BC0015B914 /* DownloadListStoreMock.swift */ = {isa = PBXFileReference; lastKnownFileType = sourcecode.swift; path = DownloadListStoreMock.swift; sourceTree = "<group>"; };
		B693956226F1C2A40015B914 /* FileDownloadManagerMock.swift */ = {isa = PBXFileReference; lastKnownFileType = sourcecode.swift; path = FileDownloadManagerMock.swift; sourceTree = "<group>"; };
		B693956626F352940015B914 /* TestsBridging.h */ = {isa = PBXFileReference; lastKnownFileType = sourcecode.c.h; path = TestsBridging.h; sourceTree = "<group>"; };
		B693956726F352DB0015B914 /* DownloadsWebViewMock.h */ = {isa = PBXFileReference; lastKnownFileType = sourcecode.c.h; path = DownloadsWebViewMock.h; sourceTree = "<group>"; };
		B693956826F352DB0015B914 /* DownloadsWebViewMock.m */ = {isa = PBXFileReference; lastKnownFileType = sourcecode.c.objc; path = DownloadsWebViewMock.m; sourceTree = "<group>"; };
		B69B50342726A11F00758A2B /* StatisticsLoader.swift */ = {isa = PBXFileReference; fileEncoding = 4; lastKnownFileType = sourcecode.swift; path = StatisticsLoader.swift; sourceTree = "<group>"; };
		B69B50352726A11F00758A2B /* Atb.swift */ = {isa = PBXFileReference; fileEncoding = 4; lastKnownFileType = sourcecode.swift; path = Atb.swift; sourceTree = "<group>"; };
		B69B50362726A12000758A2B /* StatisticsStore.swift */ = {isa = PBXFileReference; fileEncoding = 4; lastKnownFileType = sourcecode.swift; path = StatisticsStore.swift; sourceTree = "<group>"; };
		B69B50372726A12000758A2B /* VariantManager.swift */ = {isa = PBXFileReference; fileEncoding = 4; lastKnownFileType = sourcecode.swift; path = VariantManager.swift; sourceTree = "<group>"; };
		B69B50382726A12400758A2B /* AtbParser.swift */ = {isa = PBXFileReference; fileEncoding = 4; lastKnownFileType = sourcecode.swift; path = AtbParser.swift; sourceTree = "<group>"; };
		B69B50392726A12500758A2B /* LocalStatisticsStore.swift */ = {isa = PBXFileReference; fileEncoding = 4; lastKnownFileType = sourcecode.swift; path = LocalStatisticsStore.swift; sourceTree = "<group>"; };
		B69B50412726C5C100758A2B /* AtbParserTests.swift */ = {isa = PBXFileReference; fileEncoding = 4; lastKnownFileType = sourcecode.swift; path = AtbParserTests.swift; sourceTree = "<group>"; };
		B69B50422726C5C100758A2B /* AtbAndVariantCleanupTests.swift */ = {isa = PBXFileReference; fileEncoding = 4; lastKnownFileType = sourcecode.swift; path = AtbAndVariantCleanupTests.swift; sourceTree = "<group>"; };
		B69B50432726C5C100758A2B /* VariantManagerTests.swift */ = {isa = PBXFileReference; fileEncoding = 4; lastKnownFileType = sourcecode.swift; path = VariantManagerTests.swift; sourceTree = "<group>"; };
		B69B50442726C5C200758A2B /* StatisticsLoaderTests.swift */ = {isa = PBXFileReference; fileEncoding = 4; lastKnownFileType = sourcecode.swift; path = StatisticsLoaderTests.swift; sourceTree = "<group>"; };
		B69B50492726CA2900758A2B /* MockStatisticsStore.swift */ = {isa = PBXFileReference; fileEncoding = 4; lastKnownFileType = sourcecode.swift; path = MockStatisticsStore.swift; sourceTree = "<group>"; };
		B69B504A2726CA2900758A2B /* MockVariantManager.swift */ = {isa = PBXFileReference; fileEncoding = 4; lastKnownFileType = sourcecode.swift; path = MockVariantManager.swift; sourceTree = "<group>"; };
		B69B504E2726CD7E00758A2B /* atb.json */ = {isa = PBXFileReference; fileEncoding = 4; lastKnownFileType = text.json; path = atb.json; sourceTree = "<group>"; };
		B69B504F2726CD7F00758A2B /* empty */ = {isa = PBXFileReference; fileEncoding = 4; lastKnownFileType = text; path = empty; sourceTree = "<group>"; };
		B69B50502726CD7F00758A2B /* atb-with-update.json */ = {isa = PBXFileReference; fileEncoding = 4; lastKnownFileType = text.json; path = "atb-with-update.json"; sourceTree = "<group>"; };
		B69B50512726CD8000758A2B /* invalid.json */ = {isa = PBXFileReference; fileEncoding = 4; lastKnownFileType = text.json; path = invalid.json; sourceTree = "<group>"; };
		B69B50562727D16900758A2B /* AtbAndVariantCleanup.swift */ = {isa = PBXFileReference; fileEncoding = 4; lastKnownFileType = sourcecode.swift; path = AtbAndVariantCleanup.swift; sourceTree = "<group>"; };
		B6A5A27025B9377300AA7ADA /* StatePersistenceService.swift */ = {isa = PBXFileReference; lastKnownFileType = sourcecode.swift; path = StatePersistenceService.swift; sourceTree = "<group>"; };
		B6A5A27825B93FFE00AA7ADA /* StateRestorationManagerTests.swift */ = {isa = PBXFileReference; lastKnownFileType = sourcecode.swift; path = StateRestorationManagerTests.swift; sourceTree = "<group>"; };
		B6A5A27D25B9403E00AA7ADA /* FileStoreMock.swift */ = {isa = PBXFileReference; lastKnownFileType = sourcecode.swift; path = FileStoreMock.swift; sourceTree = "<group>"; };
		B6A5A29F25B96E8300AA7ADA /* AppStateChangePublisherTests.swift */ = {isa = PBXFileReference; lastKnownFileType = sourcecode.swift; path = AppStateChangePublisherTests.swift; sourceTree = "<group>"; };
		B6A5A2A725BAA35500AA7ADA /* WindowManagerStateRestorationTests.swift */ = {isa = PBXFileReference; lastKnownFileType = sourcecode.swift; path = WindowManagerStateRestorationTests.swift; sourceTree = "<group>"; };
		B6A924D32664BBB9001A28CA /* WKWebViewDownloadDelegate.swift */ = {isa = PBXFileReference; lastKnownFileType = sourcecode.swift; path = WKWebViewDownloadDelegate.swift; sourceTree = "<group>"; };
		B6A924D82664C72D001A28CA /* WebKitDownloadTask.swift */ = {isa = PBXFileReference; lastKnownFileType = sourcecode.swift; path = WebKitDownloadTask.swift; sourceTree = "<group>"; };
		B6A924DD2664CA08001A28CA /* LegacyWebKitDownloadDelegate.swift */ = {isa = PBXFileReference; lastKnownFileType = sourcecode.swift; path = LegacyWebKitDownloadDelegate.swift; sourceTree = "<group>"; };
		B6A9E45226142B070067D1B9 /* Pixel.swift */ = {isa = PBXFileReference; fileEncoding = 4; lastKnownFileType = sourcecode.swift; path = Pixel.swift; sourceTree = "<group>"; };
		B6A9E457261460340067D1B9 /* ApiRequestError.swift */ = {isa = PBXFileReference; fileEncoding = 4; lastKnownFileType = sourcecode.swift; path = ApiRequestError.swift; sourceTree = "<group>"; };
		B6A9E458261460340067D1B9 /* APIHeaders.swift */ = {isa = PBXFileReference; fileEncoding = 4; lastKnownFileType = sourcecode.swift; path = APIHeaders.swift; sourceTree = "<group>"; };
		B6A9E459261460350067D1B9 /* APIRequest.swift */ = {isa = PBXFileReference; fileEncoding = 4; lastKnownFileType = sourcecode.swift; path = APIRequest.swift; sourceTree = "<group>"; };
		B6A9E4602614608B0067D1B9 /* AppVersion.swift */ = {isa = PBXFileReference; fileEncoding = 4; lastKnownFileType = sourcecode.swift; path = AppVersion.swift; sourceTree = "<group>"; };
		B6A9E46A2614618A0067D1B9 /* OperatingSystemVersionExtension.swift */ = {isa = PBXFileReference; lastKnownFileType = sourcecode.swift; path = OperatingSystemVersionExtension.swift; sourceTree = "<group>"; };
		B6A9E46F26146A250067D1B9 /* DateExtension.swift */ = {isa = PBXFileReference; lastKnownFileType = sourcecode.swift; path = DateExtension.swift; sourceTree = "<group>"; };
		B6A9E47626146A570067D1B9 /* PixelEvent.swift */ = {isa = PBXFileReference; lastKnownFileType = sourcecode.swift; path = PixelEvent.swift; sourceTree = "<group>"; };
		B6A9E47E26146A800067D1B9 /* PixelArguments.swift */ = {isa = PBXFileReference; lastKnownFileType = sourcecode.swift; path = PixelArguments.swift; sourceTree = "<group>"; };
		B6A9E48326146AAB0067D1B9 /* PixelParameters.swift */ = {isa = PBXFileReference; lastKnownFileType = sourcecode.swift; path = PixelParameters.swift; sourceTree = "<group>"; };
		B6A9E498261474120067D1B9 /* TimedPixel.swift */ = {isa = PBXFileReference; lastKnownFileType = sourcecode.swift; path = TimedPixel.swift; sourceTree = "<group>"; };
		B6A9E4A2261475C70067D1B9 /* AppUsageActivityMonitor.swift */ = {isa = PBXFileReference; lastKnownFileType = sourcecode.swift; path = AppUsageActivityMonitor.swift; sourceTree = "<group>"; };
		B6AAAC2C260330580029438D /* PublishedAfter.swift */ = {isa = PBXFileReference; lastKnownFileType = sourcecode.swift; path = PublishedAfter.swift; sourceTree = "<group>"; };
		B6AAAC3D26048F690029438D /* RandomAccessCollectionExtension.swift */ = {isa = PBXFileReference; lastKnownFileType = sourcecode.swift; path = RandomAccessCollectionExtension.swift; sourceTree = "<group>"; };
		B6AE74332609AFCE005B9B1A /* ProgressEstimationTests.swift */ = {isa = PBXFileReference; lastKnownFileType = sourcecode.swift; path = ProgressEstimationTests.swift; sourceTree = "<group>"; };
		B6B1E87A26D381710062C350 /* DownloadListCoordinator.swift */ = {isa = PBXFileReference; lastKnownFileType = sourcecode.swift; path = DownloadListCoordinator.swift; sourceTree = "<group>"; };
		B6B1E87D26D5DA0E0062C350 /* DownloadsPopover.swift */ = {isa = PBXFileReference; lastKnownFileType = sourcecode.swift; path = DownloadsPopover.swift; sourceTree = "<group>"; };
		B6B1E87F26D5DA9B0062C350 /* DownloadsViewController.swift */ = {isa = PBXFileReference; lastKnownFileType = sourcecode.swift; path = DownloadsViewController.swift; sourceTree = "<group>"; };
		B6B1E88126D5DAC30062C350 /* Downloads.storyboard */ = {isa = PBXFileReference; lastKnownFileType = file.storyboard; path = Downloads.storyboard; sourceTree = "<group>"; };
		B6B1E88326D5EB570062C350 /* DownloadsCellView.swift */ = {isa = PBXFileReference; lastKnownFileType = sourcecode.swift; path = DownloadsCellView.swift; sourceTree = "<group>"; };
		B6B1E88A26D774090062C350 /* LinkButton.swift */ = {isa = PBXFileReference; lastKnownFileType = sourcecode.swift; path = LinkButton.swift; sourceTree = "<group>"; };
		B6B2400D28083B49001B8F3A /* WebViewContainerView.swift */ = {isa = PBXFileReference; lastKnownFileType = sourcecode.swift; path = WebViewContainerView.swift; sourceTree = "<group>"; };
		B6B3E0952654DACD0040E0A2 /* UTTypeTests.swift */ = {isa = PBXFileReference; lastKnownFileType = sourcecode.swift; path = UTTypeTests.swift; sourceTree = "<group>"; };
		B6B3E0DC2657E9CF0040E0A2 /* NSScreenExtension.swift */ = {isa = PBXFileReference; lastKnownFileType = sourcecode.swift; path = NSScreenExtension.swift; sourceTree = "<group>"; };
		B6BBF16F2744CDE1004F850E /* CoreDataStoreTests.swift */ = {isa = PBXFileReference; lastKnownFileType = sourcecode.swift; path = CoreDataStoreTests.swift; sourceTree = "<group>"; };
		B6BBF1712744CE36004F850E /* FireproofDomainsStoreMock.swift */ = {isa = PBXFileReference; lastKnownFileType = sourcecode.swift; path = FireproofDomainsStoreMock.swift; sourceTree = "<group>"; };
		B6BBF17327475B15004F850E /* PopupBlockedPopover.swift */ = {isa = PBXFileReference; lastKnownFileType = sourcecode.swift; path = PopupBlockedPopover.swift; sourceTree = "<group>"; };
		B6C0B22D26E61CE70031CB7F /* DownloadViewModel.swift */ = {isa = PBXFileReference; lastKnownFileType = sourcecode.swift; path = DownloadViewModel.swift; sourceTree = "<group>"; };
		B6C0B22F26E61D630031CB7F /* DownloadListStore.swift */ = {isa = PBXFileReference; lastKnownFileType = sourcecode.swift; path = DownloadListStore.swift; sourceTree = "<group>"; };
		B6C0B23326E71BCD0031CB7F /* Downloads.xcdatamodel */ = {isa = PBXFileReference; lastKnownFileType = wrapper.xcdatamodel; path = Downloads.xcdatamodel; sourceTree = "<group>"; };
		B6C0B23526E732000031CB7F /* DownloadListItem.swift */ = {isa = PBXFileReference; lastKnownFileType = sourcecode.swift; path = DownloadListItem.swift; sourceTree = "<group>"; };
		B6C0B23826E742610031CB7F /* FileDownloadError.swift */ = {isa = PBXFileReference; lastKnownFileType = sourcecode.swift; path = FileDownloadError.swift; sourceTree = "<group>"; };
		B6C0B23B26E87D900031CB7F /* NSAlert+ActiveDownloadsTermination.swift */ = {isa = PBXFileReference; lastKnownFileType = sourcecode.swift; path = "NSAlert+ActiveDownloadsTermination.swift"; sourceTree = "<group>"; };
		B6C0B23D26E8BF1F0031CB7F /* DownloadListViewModel.swift */ = {isa = PBXFileReference; lastKnownFileType = sourcecode.swift; path = DownloadListViewModel.swift; sourceTree = "<group>"; };
		B6C0B24326E9CB080031CB7F /* RunLoopExtension.swift */ = {isa = PBXFileReference; fileEncoding = 4; lastKnownFileType = sourcecode.swift; path = RunLoopExtension.swift; sourceTree = "<group>"; };
		B6C0B24526E9CB190031CB7F /* RunLoopExtensionTests.swift */ = {isa = PBXFileReference; fileEncoding = 4; lastKnownFileType = sourcecode.swift; path = RunLoopExtensionTests.swift; sourceTree = "<group>"; };
		B6C2C9EE276081AB005B7F0A /* DeallocationTests.swift */ = {isa = PBXFileReference; lastKnownFileType = sourcecode.swift; path = DeallocationTests.swift; sourceTree = "<group>"; };
		B6C2C9F52760B659005B7F0A /* Permissions.xcdatamodel */ = {isa = PBXFileReference; lastKnownFileType = wrapper.xcdatamodel; path = Permissions.xcdatamodel; sourceTree = "<group>"; };
		B6CF78DD267B099C00CD4F13 /* WKNavigationActionExtension.swift */ = {isa = PBXFileReference; lastKnownFileType = sourcecode.swift; path = WKNavigationActionExtension.swift; sourceTree = "<group>"; };
		B6CF78E2267B0A1900CD4F13 /* WKNavigationAction+Private.h */ = {isa = PBXFileReference; lastKnownFileType = sourcecode.c.h; path = "WKNavigationAction+Private.h"; sourceTree = "<group>"; };
		B6DA44012616B28300DD1EC2 /* PixelDataStore.swift */ = {isa = PBXFileReference; lastKnownFileType = sourcecode.swift; path = PixelDataStore.swift; sourceTree = "<group>"; };
		B6DA44072616B30600DD1EC2 /* PixelDataModel.xcdatamodel */ = {isa = PBXFileReference; lastKnownFileType = wrapper.xcdatamodel; path = PixelDataModel.xcdatamodel; sourceTree = "<group>"; };
		B6DA44102616C0FC00DD1EC2 /* PixelTests.swift */ = {isa = PBXFileReference; fileEncoding = 4; lastKnownFileType = sourcecode.swift; path = PixelTests.swift; sourceTree = "<group>"; };
		B6DA441D2616C84600DD1EC2 /* PixelStoreMock.swift */ = {isa = PBXFileReference; lastKnownFileType = sourcecode.swift; path = PixelStoreMock.swift; sourceTree = "<group>"; };
		B6DA44222616CABC00DD1EC2 /* PixelArgumentsTests.swift */ = {isa = PBXFileReference; lastKnownFileType = sourcecode.swift; path = PixelArgumentsTests.swift; sourceTree = "<group>"; };
		B6DA44272616CAE000DD1EC2 /* AppUsageActivityMonitorTests.swift */ = {isa = PBXFileReference; lastKnownFileType = sourcecode.swift; path = AppUsageActivityMonitorTests.swift; sourceTree = "<group>"; };
		B6DB3AEE278D5C370024C5C4 /* URLSessionExtension.swift */ = {isa = PBXFileReference; lastKnownFileType = sourcecode.swift; path = URLSessionExtension.swift; sourceTree = "<group>"; };
		B6DB3CF826A00E2D00D459B7 /* AVCaptureDevice+SwizzledAuthState.swift */ = {isa = PBXFileReference; lastKnownFileType = sourcecode.swift; path = "AVCaptureDevice+SwizzledAuthState.swift"; sourceTree = "<group>"; };
		B6DB3CFA26A17CB800D459B7 /* PermissionModel.swift */ = {isa = PBXFileReference; lastKnownFileType = sourcecode.swift; path = PermissionModel.swift; sourceTree = "<group>"; };
		B6E61EE2263AC0C8004E11AB /* FileManagerExtension.swift */ = {isa = PBXFileReference; lastKnownFileType = sourcecode.swift; path = FileManagerExtension.swift; sourceTree = "<group>"; };
		B6E61EE7263ACE16004E11AB /* UTType.swift */ = {isa = PBXFileReference; lastKnownFileType = sourcecode.swift; path = UTType.swift; sourceTree = "<group>"; };
		B6F41030264D2B23003DA42C /* ProgressExtension.swift */ = {isa = PBXFileReference; lastKnownFileType = sourcecode.swift; path = ProgressExtension.swift; sourceTree = "<group>"; };
		B6FA893C269C423100588ECD /* PrivacyDashboard.storyboard */ = {isa = PBXFileReference; lastKnownFileType = file.storyboard; path = PrivacyDashboard.storyboard; sourceTree = "<group>"; };
		B6FA893E269C424500588ECD /* PrivacyDashboardViewController.swift */ = {isa = PBXFileReference; lastKnownFileType = sourcecode.swift; path = PrivacyDashboardViewController.swift; sourceTree = "<group>"; };
		B6FA8940269C425400588ECD /* PrivacyDashboardPopover.swift */ = {isa = PBXFileReference; lastKnownFileType = sourcecode.swift; path = PrivacyDashboardPopover.swift; sourceTree = "<group>"; };
		CB6BCDF827C6BEFF00CC76DC /* PrivacyFeatures.swift */ = {isa = PBXFileReference; lastKnownFileType = sourcecode.swift; path = PrivacyFeatures.swift; sourceTree = "<group>"; };
		EA0BA3A8272217E6002A0B6C /* ClickToLoadUserScript.swift */ = {isa = PBXFileReference; fileEncoding = 4; lastKnownFileType = sourcecode.swift; path = ClickToLoadUserScript.swift; sourceTree = "<group>"; };
		EA18D1C9272F0DC8006DC101 /* social_images */ = {isa = PBXFileReference; lastKnownFileType = folder; path = social_images; sourceTree = "<group>"; };
		EA1E52B42798CF98002EC53C /* ClickToLoadModelTests.swift */ = {isa = PBXFileReference; lastKnownFileType = sourcecode.swift; path = ClickToLoadModelTests.swift; sourceTree = "<group>"; };
		EA4617EF273A28A700F110A2 /* fb-tds.json */ = {isa = PBXFileReference; fileEncoding = 4; lastKnownFileType = text.json; path = "fb-tds.json"; sourceTree = "<group>"; };
		EA47767F272A21B700419EDA /* clickToLoadConfig.json */ = {isa = PBXFileReference; fileEncoding = 4; lastKnownFileType = text.json; path = clickToLoadConfig.json; sourceTree = "<group>"; };
		EA8AE769279FBDB20078943E /* ClickToLoadTDSTests.swift */ = {isa = PBXFileReference; lastKnownFileType = sourcecode.swift; path = ClickToLoadTDSTests.swift; sourceTree = "<group>"; };
		EAA29AE7278D2E43007070CF /* ProximaNova-Bold-webfont.woff2 */ = {isa = PBXFileReference; lastKnownFileType = file; path = "ProximaNova-Bold-webfont.woff2"; sourceTree = "<group>"; };
		EAA29AE8278D2E43007070CF /* ProximaNova-Reg-webfont.woff2 */ = {isa = PBXFileReference; lastKnownFileType = file; path = "ProximaNova-Reg-webfont.woff2"; sourceTree = "<group>"; };
		EAC80DDF271F6C0100BBF02D /* fb-sdk.js */ = {isa = PBXFileReference; fileEncoding = 4; lastKnownFileType = sourcecode.javascript; path = "fb-sdk.js"; sourceTree = "<group>"; };
		EAE427FF275D47FA00DAC26B /* ClickToLoadModel.swift */ = {isa = PBXFileReference; fileEncoding = 4; lastKnownFileType = sourcecode.swift; path = ClickToLoadModel.swift; sourceTree = "<group>"; };
		EAFAD6C92728BD1200F9DF00 /* clickToLoad.js */ = {isa = PBXFileReference; fileEncoding = 4; lastKnownFileType = sourcecode.javascript; path = clickToLoad.js; sourceTree = "<group>"; };
		F41D174025CB131900472416 /* NSColorExtension.swift */ = {isa = PBXFileReference; lastKnownFileType = sourcecode.swift; path = NSColorExtension.swift; sourceTree = "<group>"; };
		F44C130125C2DA0400426E3E /* NSAppearanceExtension.swift */ = {isa = PBXFileReference; lastKnownFileType = sourcecode.swift; path = NSAppearanceExtension.swift; sourceTree = "<group>"; };
		F4A6198B283CFFBB007F2080 /* ContentScopeFeatureFlagging.swift */ = {isa = PBXFileReference; lastKnownFileType = sourcecode.swift; path = ContentScopeFeatureFlagging.swift; sourceTree = "<group>"; };
		FD23FD2A28816606007F6985 /* AutoconsentMessageProtocolTests.swift */ = {isa = PBXFileReference; lastKnownFileType = sourcecode.swift; name = AutoconsentMessageProtocolTests.swift; path = "Unit Tests/Autoconsent/AutoconsentMessageProtocolTests.swift"; sourceTree = SOURCE_ROOT; };
		FD23FD2C2886A81D007F6985 /* AutoconsentManagement.swift */ = {isa = PBXFileReference; lastKnownFileType = sourcecode.swift; path = AutoconsentManagement.swift; sourceTree = "<group>"; };
/* End PBXFileReference section */

/* Begin PBXFrameworksBuildPhase section */
		4B1AD89A25FC27E200261379 /* Frameworks */ = {
			isa = PBXFrameworksBuildPhase;
			buildActionMask = 2147483647;
			files = (
			);
			runOnlyForDeploymentPostprocessing = 0;
		};
		7B4CE8D726F02108009134B1 /* Frameworks */ = {
			isa = PBXFrameworksBuildPhase;
			buildActionMask = 2147483647;
			files = (
			);
			runOnlyForDeploymentPostprocessing = 0;
		};
		AA585D7B248FD31100E9A3E2 /* Frameworks */ = {
			isa = PBXFrameworksBuildPhase;
			buildActionMask = 2147483647;
			files = (
				9807F645278CA16F00E1547B /* BrowserServicesKit in Frameworks */,
				85AE2FF224A33A2D002D507F /* WebKit.framework in Frameworks */,
				4B82E9B325B69E3E00656FE7 /* TrackerRadarKit in Frameworks */,
				AA06B6B72672AF8100F541C5 /* Sparkle in Frameworks */,
				85FF55C825F82E4F00E2AB99 /* Lottie in Frameworks */,
			);
			runOnlyForDeploymentPostprocessing = 0;
		};
		AA585D8D248FD31400E9A3E2 /* Frameworks */ = {
			isa = PBXFrameworksBuildPhase;
			buildActionMask = 2147483647;
			files = (
				B6DA44172616C13800DD1EC2 /* OHHTTPStubs in Frameworks */,
				B6DA44192616C13800DD1EC2 /* OHHTTPStubsSwift in Frameworks */,
			);
			runOnlyForDeploymentPostprocessing = 0;
		};
/* End PBXFrameworksBuildPhase section */

/* Begin PBXGroup section */
		0230C09D271F52D50018F728 /* GPC */ = {
			isa = PBXGroup;
			children = (
				0230C0A42721F3750018F728 /* GPCRequestFactory.swift */,
			);
			path = GPC;
			sourceTree = "<group>";
		};
		142879D824CE1139005419BB /* ViewModel */ = {
			isa = PBXGroup;
			children = (
				142879DB24CE1185005419BB /* SuggestionContainerViewModelTests.swift */,
				142879D924CE1179005419BB /* SuggestionViewModelTests.swift */,
			);
			path = ViewModel;
			sourceTree = "<group>";
		};
		313AED9F287CAC5A00E1E8F4 /* UI */ = {
			isa = PBXGroup;
			children = (
				3171D6DD2889B6860068632A /* Animation */,
				313AEDA0287CAD1D00E1E8F4 /* CookieConsentUserPermissionView.swift */,
				3106AD75287F000600159FE5 /* CookieConsentUserPermissionViewController.swift */,
				31B7C84E288008E00049841F /* CookieConsent.storyboard */,
				31B7C85028800A5D0049841F /* CookieConsentPopover.swift */,
				31B9226B288054D5001F55B7 /* CookieConsentPopoverManager.swift */,
			);
			path = UI;
			sourceTree = "<group>";
		};
		3171D6DC2889B6700068632A /* CookieManaged */ = {
			isa = PBXGroup;
			children = (
				3171D6B72889849F0068632A /* CookieManagedNotificationView.swift */,
				3171D6DA2889B64D0068632A /* CookieManagedNotificationContainerView.swift */,
				3184AC6E288F2A1100C35E4B /* CookieNotificationAnimationModel.swift */,
			);
			path = CookieManaged;
			sourceTree = "<group>";
		};
		3171D6DD2889B6860068632A /* Animation */ = {
			isa = PBXGroup;
			children = (
				31A031A5288191230090F792 /* CookieConsentAnimationView.swift */,
				31A031A828819D920090F792 /* CookieConsentAnimationModel.swift */,
			);
			path = Animation;
			sourceTree = "<group>";
		};
		3184AC6B288F29C600C35E4B /* BadgeAnimationContainer */ = {
			isa = PBXGroup;
			children = (
				3171D6B9288984D00068632A /* BadgeAnimationView.swift */,
				3184AC6C288F29D800C35E4B /* BadgeNotificationAnimationModel.swift */,
			);
			path = BadgeAnimationContainer;
			sourceTree = "<group>";
		};
		31F7F2A4288AD299001C0D64 /* BadgeAnimations */ = {
			isa = PBXGroup;
			children = (
				3184AC6B288F29C600C35E4B /* BadgeAnimationContainer */,
				3171D6DC2889B6700068632A /* CookieManaged */,
				31F7F2A5288AD2CA001C0D64 /* NavigationBarBadgeAnimationView.swift */,
				31CF3431288B0B1B0087244B /* NavigationBarBadgeAnimator.swift */,
			);
			path = BadgeAnimations;
			sourceTree = "<group>";
		};
		336D5AEA262D8D3C0052E0C9 /* duckduckgo-find-in-page */ = {
			isa = PBXGroup;
			children = (
				336D5AEE262D8D3C0052E0C9 /* dist */,
			);
			name = "duckduckgo-find-in-page";
			path = "Submodules/duckduckgo-find-in-page";
			sourceTree = SOURCE_ROOT;
		};
		336D5AEE262D8D3C0052E0C9 /* dist */ = {
			isa = PBXGroup;
			children = (
				336D5AEF262D8D3C0052E0C9 /* findinpage.js */,
			);
			path = dist;
			sourceTree = "<group>";
		};
		373A1AA6283ECC8000586521 /* HTML */ = {
			isa = PBXGroup;
			children = (
				373A1AA7283ED1B900586521 /* BookmarkHTMLReader.swift */,
				373A1AAF2842C4EA00586521 /* BookmarkHTMLImporter.swift */,
			);
			path = HTML;
			sourceTree = "<group>";
		};
		37534CA128113277002621E7 /* TabLazyLoader */ = {
			isa = PBXGroup;
			children = (
				37534C9F28113101002621E7 /* LazyLoadable.swift */,
				37534CA2281132CB002621E7 /* TabLazyLoaderDataSource.swift */,
				37B11B3828095E6600CBB621 /* TabLazyLoader.swift */,
			);
			path = TabLazyLoader;
			sourceTree = "<group>";
		};
		3776582B27F7163B009A6B35 /* Website Breakage Report */ = {
			isa = PBXGroup;
			children = (
				3776582C27F71652009A6B35 /* WebsiteBreakageReportTests.swift */,
			);
			path = "Website Breakage Report";
			sourceTree = "<group>";
		};
		378205F9283C275E00D1D4AA /* Menus */ = {
			isa = PBXGroup;
			children = (
				378205FA283C277800D1D4AA /* MainMenuTests.swift */,
			);
			path = Menus;
			sourceTree = "<group>";
		};
		37BF3F12286D8A4B00BD9014 /* Pinned Tabs */ = {
			isa = PBXGroup;
			children = (
				37D2377D287EFEB300BCE03B /* Model */,
				37BF3F1C286F0A6100BD9014 /* View */,
			);
			path = "Pinned Tabs";
			sourceTree = "<group>";
		};
		37BF3F1C286F0A6100BD9014 /* View */ = {
			isa = PBXGroup;
			children = (
				37D23783287F4D6A00BCE03B /* PinnedTabsHostingView.swift */,
				37BF3F1F286F0A7A00BD9014 /* PinnedTabsView.swift */,
				37054FC82873301700033B6F /* PinnedTabView.swift */,
			);
			path = View;
			sourceTree = "<group>";
		};
		37CD54C027F2FDD100F1F7B9 /* Model */ = {
			isa = PBXGroup;
			children = (
				37CD54C427F2FDD100F1F7B9 /* PreferencesSection.swift */,
				37CD54C627F2FDD100F1F7B9 /* PreferencesSidebarModel.swift */,
				37A4CEB9282E992F00D75B89 /* StartupPreferences.swift */,
				37CD54C827F2FDD100F1F7B9 /* DefaultBrowserPreferences.swift */,
				37CD54C727F2FDD100F1F7B9 /* AppearancePreferences.swift */,
				37CD54C127F2FDD100F1F7B9 /* PrivacyPreferencesModel.swift */,
				4B0511A6262CAA5A00F6079C /* PrivacySecurityPreferences.swift */,
				37CD54C227F2FDD100F1F7B9 /* AutofillPreferencesModel.swift */,
				3776582E27F82E62009A6B35 /* AutofillPreferences.swift */,
				37CD54C327F2FDD100F1F7B9 /* DownloadsPreferences.swift */,
				37CD54C527F2FDD100F1F7B9 /* AboutModel.swift */,
			);
			path = Model;
			sourceTree = "<group>";
		};
		37D2377D287EFEB300BCE03B /* Model */ = {
			isa = PBXGroup;
			children = (
				37BF3F1E286F0A7A00BD9014 /* PinnedTabsViewModel.swift */,
				37BF3F13286D8A6500BD9014 /* PinnedTabsManager.swift */,
			);
			path = Model;
			sourceTree = "<group>";
		};
		37D2377E287EFECD00BCE03B /* Pinned Tabs */ = {
			isa = PBXGroup;
			children = (
				37D2377F287EFEE200BCE03B /* PinnedTabsManagerTests.swift */,
				37D23786287F5C2900BCE03B /* PinnedTabsViewModelTests.swift */,
			);
			path = "Pinned Tabs";
			sourceTree = "<group>";
		};
		4B02197B25E05FAC00ED7DEA /* Fireproofing */ = {
			isa = PBXGroup;
			children = (
				4B02197E25E05FAC00ED7DEA /* Extensions */,
				4B02198025E05FAC00ED7DEA /* Model */,
				4B02198225E05FAC00ED7DEA /* View */,
			);
			path = Fireproofing;
			sourceTree = "<group>";
		};
		4B02197E25E05FAC00ED7DEA /* Extensions */ = {
			isa = PBXGroup;
			children = (
				4B02197F25E05FAC00ED7DEA /* FireproofingURLExtensions.swift */,
			);
			path = Extensions;
			sourceTree = "<group>";
		};
		4B02198025E05FAC00ED7DEA /* Model */ = {
			isa = PBXGroup;
			children = (
				4B02198125E05FAC00ED7DEA /* FireproofDomains.swift */,
				B6830960274CDE99004B46BB /* FireproofDomainsContainer.swift */,
				B6830962274CDEC7004B46BB /* FireproofDomainsStore.swift */,
				B6085D072743993C00A9C456 /* FireproofDomains.xcdatamodeld */,
			);
			path = Model;
			sourceTree = "<group>";
		};
		4B02198225E05FAC00ED7DEA /* View */ = {
			isa = PBXGroup;
			children = (
				4B02198325E05FAC00ED7DEA /* FireproofInfoViewController.swift */,
				4B02198425E05FAC00ED7DEA /* Fireproofing.storyboard */,
			);
			path = View;
			sourceTree = "<group>";
		};
		4B02199725E063DE00ED7DEA /* Fireproofing */ = {
			isa = PBXGroup;
			children = (
				4B02199925E063DE00ED7DEA /* FireproofDomainsTests.swift */,
				4B02199A25E063DE00ED7DEA /* FireproofingURLExtensionsTests.swift */,
				B6BBF1712744CE36004F850E /* FireproofDomainsStoreMock.swift */,
			);
			path = Fireproofing;
			sourceTree = "<group>";
		};
		4B0511A2262CAA5A00F6079C /* Preferences */ = {
			isa = PBXGroup;
			children = (
				37CD54C027F2FDD100F1F7B9 /* Model */,
				4B0511AA262CAA5A00F6079C /* View */,
			);
			path = Preferences;
			sourceTree = "<group>";
		};
		4B0511AA262CAA5A00F6079C /* View */ = {
			isa = PBXGroup;
			children = (
				4B0511AD262CAA5A00F6079C /* FireproofDomains.storyboard */,
				4B0511B4262CAA5A00F6079C /* FireproofDomainsViewController.swift */,
				37AFCE8027DA2CA600471A10 /* PreferencesViewController.swift */,
				37AFCE8827DA33BA00471A10 /* Preferences.swift */,
				37AFCE8627DA334800471A10 /* PreferencesRootView.swift */,
				37AFCE8427DA2D3900471A10 /* PreferencesSidebar.swift */,
				37AFCE8A27DB69BC00471A10 /* PreferencesGeneralView.swift */,
				37D2771427E870D4003365FD /* PreferencesAppearanceView.swift */,
				37CC53EB27E8A4D10028713D /* PreferencesPrivacyView.swift */,
				379DE4BC27EA31AC002CC3DE /* PreferencesAutofillView.swift */,
				37CC53EF27E8D1440028713D /* PreferencesDownloadsView.swift */,
				37AFCE9127DB8CAD00471A10 /* PreferencesAboutView.swift */,
			);
			path = View;
			sourceTree = "<group>";
		};
		4B0511EE262CAEB300F6079C /* Preferences */ = {
			isa = PBXGroup;
			children = (
				37CD54B427F1AC1300F1F7B9 /* PreferencesSidebarModelTests.swift */,
				37CD54B627F1B28A00F1F7B9 /* DefaultBrowserPreferencesTests.swift */,
				37CD54B827F1F8AC00F1F7B9 /* AppearancePreferencesTests.swift */,
				37CD54BA27F25A4000F1F7B9 /* DownloadsPreferencesTests.swift */,
				3776583027F8325B009A6B35 /* AutofillPreferencesTests.swift */,
				37CD54BC27F2ECAE00F1F7B9 /* AutofillPreferencesModelTests.swift */,
				378205F7283BC6A600D1D4AA /* StartupPreferencesTests.swift */,
			);
			path = Preferences;
			sourceTree = "<group>";
		};
		4B1AD89E25FC27E200261379 /* Integration Tests */ = {
			isa = PBXGroup;
			children = (
				B31055CC27A1BA39001AC618 /* Autoconsent */,
				4B1AD91625FC46FB00261379 /* CoreDataEncryptionTests.swift */,
				4BA1A6EA258C288C00F6F690 /* EncryptionKeyStoreTests.swift */,
				4B1AD8A125FC27E200261379 /* Info.plist */,
			);
			path = "Integration Tests";
			sourceTree = "<group>";
		};
		4B2CBF3F2767EEB2001DF04B /* Waitlist */ = {
			isa = PBXGroup;
			children = (
				4B2CBF402767EEC1001DF04B /* MacWaitlistStoreTests.swift */,
				4BA7C91527695EA500FEBA8E /* MacWaitlistRequestTests.swift */,
				4BA7C91A276984AF00FEBA8E /* MacWaitlistLockScreenViewModelTests.swift */,
			);
			path = Waitlist;
			sourceTree = "<group>";
		};
		4B379C1C27BDB7EA008A968E /* Device Authentication */ = {
			isa = PBXGroup;
			children = (
				4BBC169F27C4859400E00A38 /* DeviceAuthenticationService.swift */,
				4B379C2127BDBA29008A968E /* LocalAuthenticationService.swift */,
				4BBC16A127C485BC00E00A38 /* DeviceIdleStateDetector.swift */,
				4B379C1427BD91E3008A968E /* QuartzIdleStateProvider.swift */,
				4B379C1D27BDB7FF008A968E /* DeviceAuthenticator.swift */,
			);
			path = "Device Authentication";
			sourceTree = "<group>";
		};
		4B43468D285ED6BD00177407 /* Bookmarks Bar */ = {
			isa = PBXGroup;
			children = (
				4B43468E285ED6CB00177407 /* ViewModel */,
			);
			path = "Bookmarks Bar";
			sourceTree = "<group>";
		};
		4B43468E285ED6CB00177407 /* ViewModel */ = {
			isa = PBXGroup;
			children = (
				4B43468F285ED7A100177407 /* BookmarksBarViewModelTests.swift */,
			);
			path = ViewModel;
			sourceTree = "<group>";
		};
		4B59023726B35F3600489384 /* Chromium */ = {
			isa = PBXGroup;
			children = (
				4B59023826B35F3600489384 /* ChromeDataImporter.swift */,
				4B59023926B35F3600489384 /* ChromiumLoginReader.swift */,
				4BE53373286E39F10019DBFD /* ChromiumKeychainPrompt.swift */,
				4B59023B26B35F3600489384 /* ChromiumDataImporter.swift */,
				4B59023C26B35F3600489384 /* BraveDataImporter.swift */,
				4B8AC93226B3B06300879451 /* EdgeDataImporter.swift */,
			);
			path = Chromium;
			sourceTree = "<group>";
		};
		4B6160D125B14E5E007DE5B2 /* Content Blocker */ = {
			isa = PBXGroup;
			children = (
				EAA29AEB278D2E51007070CF /* fonts */,
				026ADE1326C3010C002518EE /* macos-config.json */,
				9833913027AAA4B500DAF119 /* trackerData.json */,
				EAE427FF275D47FA00DAC26B /* ClickToLoadModel.swift */,
				85AC3B0425D6B1D800C7D2AA /* ScriptSourceProviding.swift */,
				9826B09F2747DF3D0092F683 /* ContentBlocking.swift */,
				9812D894276CEDA5004B6181 /* ContentBlockerRulesLists.swift */,
				9833912E27AAA3CE00DAF119 /* AppTrackerDataSetProvider.swift */,
				9826B0A12747DFEB0092F683 /* AppPrivacyConfigurationDataProvider.swift */,
				EA18D1C9272F0DC8006DC101 /* social_images */,
				EA0BA3A8272217E6002A0B6C /* ClickToLoadUserScript.swift */,
				EAFAD6C92728BD1200F9DF00 /* clickToLoad.js */,
				EA47767F272A21B700419EDA /* clickToLoadConfig.json */,
				EA4617EF273A28A700F110A2 /* fb-tds.json */,
				EAC80DDF271F6C0100BBF02D /* fb-sdk.js */,
			);
			path = "Content Blocker";
			sourceTree = "<group>";
		};
		4B65143C26392483005B46EB /* Email */ = {
			isa = PBXGroup;
			children = (
				4B65143D263924B5005B46EB /* EmailUrlExtensions.swift */,
				85378D9F274E6F42007C5CBF /* NSNotificationName+EmailManager.swift */,
				85378DA1274E7F25007C5CBF /* EmailManagerRequestDelegate.swift */,
			);
			path = Email;
			sourceTree = "<group>";
		};
		4B677422255DBEB800025BD8 /* Smarter Encryption */ = {
			isa = PBXGroup;
			children = (
				CB6BCDF827C6BEFF00CC76DC /* PrivacyFeatures.swift */,
				4B677429255DBEB800025BD8 /* HTTPSBloomFilterSpecification.swift */,
				CB6BCDF727C689FE00CC76DC /* Resources */,
				4B67742D255DBEB800025BD8 /* Store */,
			);
			path = "Smarter Encryption";
			sourceTree = "<group>";
		};
		4B67742D255DBEB800025BD8 /* Store */ = {
			isa = PBXGroup;
			children = (
				4B677430255DBEB800025BD8 /* AppHTTPSUpgradeStore.swift */,
				4B67742E255DBEB800025BD8 /* HTTPSUpgrade.xcdatamodeld */,
			);
			path = Store;
			sourceTree = "<group>";
		};
		4B67743D255DBEEA00025BD8 /* Database */ = {
			isa = PBXGroup;
			children = (
				4B677440255DBEEA00025BD8 /* Database.swift */,
				B6085D052743905F00A9C456 /* CoreDataStore.swift */,
				AA7E919B2875C65000AB6B62 /* Stored.swift */,
			);
			path = Database;
			sourceTree = "<group>";
		};
		4B677447255DBF1400025BD8 /* Submodules */ = {
			isa = PBXGroup;
			children = (
				339A6B5726A044BA00E3DAE8 /* duckduckgo-privacy-dashboard */,
				336D5AEA262D8D3C0052E0C9 /* duckduckgo-find-in-page */,
			);
			name = Submodules;
			sourceTree = "<group>";
		};
		4B70BFFD27B0793D000386ED /* Crash Reports */ = {
			isa = PBXGroup;
			children = (
				4B70BFFE27B0793D000386ED /* Example Crash Reports */,
				4B70C00027B0793D000386ED /* CrashReportTests.swift */,
			);
			path = "Crash Reports";
			sourceTree = "<group>";
		};
		4B70BFFE27B0793D000386ED /* Example Crash Reports */ = {
			isa = PBXGroup;
			children = (
				4B70BFFF27B0793D000386ED /* DuckDuckGo-ExampleCrash.ips */,
			);
			path = "Example Crash Reports";
			sourceTree = "<group>";
		};
		4B723DEA26B0002B00E14D75 /* Data Import */ = {
			isa = PBXGroup;
			children = (
				4B723DEB26B0002B00E14D75 /* DataImport.swift */,
				4B5A4F4B27F3A5AA008FBD88 /* NSNotificationName+DataImport.swift */,
				4B59024726B3673600489384 /* ThirdPartyBrowser.swift */,
				4B7A57CE279A4EF300B1C70E /* ChromePreferences.swift */,
				4BB99CF326FE191E001E4761 /* Bookmarks */,
				4B723DF126B0002B00E14D75 /* Logins */,
				4B723DEC26B0002B00E14D75 /* View */,
			);
			path = "Data Import";
			sourceTree = "<group>";
		};
		4B723DEC26B0002B00E14D75 /* View */ = {
			isa = PBXGroup;
			children = (
				85C48CD027908C1000D3263E /* BrowserImportMoreInfoViewController.swift */,
				4B78A86A26BB3ADD0071BB16 /* BrowserImportSummaryViewController.swift */,
				4B59024226B35F7C00489384 /* BrowserImportViewController.swift */,
				4B723DF026B0002B00E14D75 /* FileImportSummaryViewController.swift */,
				4B723DEF26B0002B00E14D75 /* FileImportViewController.swift */,
				4B723DED26B0002B00E14D75 /* DataImport.storyboard */,
				4B723DEE26B0002B00E14D75 /* DataImportViewController.swift */,
				4B8AC93426B3B2FD00879451 /* NSAlert+DataImport.swift */,
				4BB99D0526FE1979001E4761 /* RequestFilePermissionViewController.swift */,
			);
			path = View;
			sourceTree = "<group>";
		};
		4B723DF126B0002B00E14D75 /* Logins */ = {
			isa = PBXGroup;
			children = (
				4B8AC93726B489C500879451 /* Firefox */,
				4B59023726B35F3600489384 /* Chromium */,
				4B723DF426B0002B00E14D75 /* LoginImport.swift */,
				4B723DF226B0002B00E14D75 /* SecureVault */,
				4B723DF526B0002B00E14D75 /* CSV */,
			);
			path = Logins;
			sourceTree = "<group>";
		};
		4B723DF226B0002B00E14D75 /* SecureVault */ = {
			isa = PBXGroup;
			children = (
				4B723DF326B0002B00E14D75 /* SecureVaultLoginImporter.swift */,
			);
			path = SecureVault;
			sourceTree = "<group>";
		};
		4B723DF526B0002B00E14D75 /* CSV */ = {
			isa = PBXGroup;
			children = (
				4B723DF626B0002B00E14D75 /* CSVParser.swift */,
				4B723DF726B0002B00E14D75 /* CSVImporter.swift */,
			);
			path = CSV;
			sourceTree = "<group>";
		};
		4B723DF826B0002B00E14D75 /* Data Export */ = {
			isa = PBXGroup;
			children = (
				859E7D6A27453BF3009C2B69 /* BookmarksExporter.swift */,
				4B723DFD26B0002B00E14D75 /* CSVLoginExporter.swift */,
			);
			path = "Data Export";
			sourceTree = "<group>";
		};
		4B723DFE26B0003E00E14D75 /* Data Import */ = {
			isa = PBXGroup;
			children = (
				373A1AB128451ED400586521 /* BookmarksHTMLImporterTests.swift */,
				373A1AA9283ED86C00586521 /* BookmarksHTMLReaderTests.swift */,
				4B3F641D27A8D3BD00E0C118 /* BrowserProfileTests.swift */,
				4BB99D0C26FE1A83001E4761 /* ChromiumBookmarksReaderTests.swift */,
				4B59024B26B38BB800489384 /* ChromiumLoginReaderTests.swift */,
				4B723E0126B0003E00E14D75 /* CSVImporterTests.swift */,
				4B723E0026B0003E00E14D75 /* CSVParserTests.swift */,
				4B723DFF26B0003E00E14D75 /* DataImportMocks.swift */,
				4BB99D0D26FE1A83001E4761 /* FirefoxBookmarksReaderTests.swift */,
				4B43469428655D1400177407 /* FirefoxDataImporterTests.swift */,
				4B2975982828285900187C4E /* FirefoxKeyReaderTests.swift */,
				4B8AC93C26B49BE600879451 /* FirefoxLoginReaderTests.swift */,
				4BB99D0E26FE1A84001E4761 /* SafariBookmarksReaderTests.swift */,
				4BF4951726C08395000547B8 /* ThirdPartyBrowserTests.swift */,
				37A803DA27FD69D300052F4C /* Data Import Resources */,
			);
			path = "Data Import";
			sourceTree = "<group>";
		};
		4B723E0226B0003E00E14D75 /* Data Export */ = {
			isa = PBXGroup;
			children = (
				859E7D6C274548F2009C2B69 /* BookmarksExporterTests.swift */,
				4B723E0426B0003E00E14D75 /* CSVLoginExporterTests.swift */,
				4B723E0326B0003E00E14D75 /* MockSecureVault.swift */,
			);
			path = "Data Export";
			sourceTree = "<group>";
		};
		4B82E9B725B6A04B00656FE7 /* Content Blocker */ = {
			isa = PBXGroup;
			children = (
				98EB5D0F27516A4800681FE6 /* AppPrivacyConfigurationTests.swift */,
				9833913227AAAEEE00DAF119 /* EmbeddedTrackerDataTests.swift */,
				EA1E52B42798CF98002EC53C /* ClickToLoadModelTests.swift */,
				EA8AE769279FBDB20078943E /* ClickToLoadTDSTests.swift */,
				B610F2E527AA388100FCEBE9 /* ContentBlockingUpdatingTests.swift */,
				B610F2E727AA397100FCEBE9 /* ContentBlockerRulesManagerMock.swift */,
			);
			path = "Content Blocker";
			sourceTree = "<group>";
		};
		4B8AC93726B489C500879451 /* Firefox */ = {
			isa = PBXGroup;
			children = (
				4B8AC93826B48A5100879451 /* FirefoxLoginReader.swift */,
				4B29759628281F0900187C4E /* FirefoxEncryptionKeyReader.swift */,
				4B5FF67726B602B100D42879 /* FirefoxDataImporter.swift */,
				4B8AC93A26B48ADF00879451 /* ASN1Parser.swift */,
				4B29759A28284DBC00187C4E /* FirefoxBerkeleyDatabaseReader.h */,
				4B29759B28284DBC00187C4E /* FirefoxBerkeleyDatabaseReader.m */,
			);
			path = Firefox;
			sourceTree = "<group>";
		};
		4B9292AD26670F5300AD2C21 /* Extensions */ = {
			isa = PBXGroup;
			children = (
				4B9292D62667124000AD2C21 /* NSPopUpButtonExtension.swift */,
				4B9292AE26670F5300AD2C21 /* NSOutlineViewExtensions.swift */,
			);
			path = Extensions;
			sourceTree = "<group>";
		};
		4BA1A691258B06F600F6F690 /* File System */ = {
			isa = PBXGroup;
			children = (
				4BA1A69A258B076900F6F690 /* FileStore.swift */,
				4BA1A69F258B079600F6F690 /* DataEncryption.swift */,
				4BA1A6A4258B07DF00F6F690 /* EncryptedValueTransformer.swift */,
				4BBF0914282DD40100EE1418 /* TemporaryFileHandler.swift */,
				4BA1A6A9258B07F400F6F690 /* EncryptionKeys */,
			);
			path = "File System";
			sourceTree = "<group>";
		};
		4BA1A6A9258B07F400F6F690 /* EncryptionKeys */ = {
			isa = PBXGroup;
			children = (
				4BA1A6B2258B080A00F6F690 /* EncryptionKeyGeneration.swift */,
				4BA1A6B7258B081600F6F690 /* EncryptionKeyStoring.swift */,
				4BA1A6BC258B082300F6F690 /* EncryptionKeyStore.swift */,
			);
			path = EncryptionKeys;
			sourceTree = "<group>";
		};
		4BA1A6CE258BF58C00F6F690 /* File System */ = {
			isa = PBXGroup;
			children = (
				4BA1A6D8258C0CB300F6F690 /* DataEncryptionTests.swift */,
				4BA1A6FD258C5C1300F6F690 /* EncryptedValueTransformerTests.swift */,
				4BA1A6E5258C270800F6F690 /* EncryptionKeyGeneratorTests.swift */,
				4BA1A6F5258C4F9600F6F690 /* EncryptionMocks.swift */,
				4BA1A6DD258C100A00F6F690 /* FileStoreTests.swift */,
				4B11060925903EAC0039B979 /* CoreDataEncryptionTests.swift */,
				4B11060325903E570039B979 /* CoreDataEncryptionTesting.xcdatamodeld */,
				B662D3DD275613BB0035D4D6 /* EncryptionKeyStoreMock.swift */,
				B6A5A27825B93FFE00AA7ADA /* StateRestorationManagerTests.swift */,
				B6A5A27D25B9403E00AA7ADA /* FileStoreMock.swift */,
				4BBF0916282DD6EF00EE1418 /* TemporaryFileHandlerTests.swift */,
				378205F52837CBA800D1D4AA /* SavedStateMock.swift */,
			);
			path = "File System";
			sourceTree = "<group>";
		};
		4BB88B4E25B7BA20006F6B06 /* Utilities */ = {
			isa = PBXGroup;
			children = (
				4BB88B5A25B7BA50006F6B06 /* Instruments.swift */,
				85799C1725DEBB3F0007EC87 /* Logging.swift */,
				4BB88B4F25B7BA2B006F6B06 /* TabInstrumentation.swift */,
				85C6A29525CC1FFD00EEB5F1 /* UserDefaultsWrapper.swift */,
				B6AAAC2C260330580029438D /* PublishedAfter.swift */,
				4BB6CE5E26B77ED000EC5860 /* Cryptography.swift */,
				37534CA62811988E002621E7 /* AdjacentItemEnumerator.swift */,
			);
			path = Utilities;
			sourceTree = "<group>";
		};
		4BB99CF326FE191E001E4761 /* Bookmarks */ = {
			isa = PBXGroup;
			children = (
				4BB99CF426FE191E001E4761 /* Firefox */,
				4BB99CF626FE191E001E4761 /* BookmarkImport.swift */,
				4BB99CF726FE191E001E4761 /* CoreDataBookmarkImporter.swift */,
				4BB99CF826FE191E001E4761 /* Chromium */,
				4BB99CFB26FE191E001E4761 /* Safari */,
				373A1AA6283ECC8000586521 /* HTML */,
			);
			path = Bookmarks;
			sourceTree = "<group>";
		};
		4BB99CF426FE191E001E4761 /* Firefox */ = {
			isa = PBXGroup;
			children = (
				4BB99CF526FE191E001E4761 /* FirefoxBookmarksReader.swift */,
			);
			path = Firefox;
			sourceTree = "<group>";
		};
		4BB99CF826FE191E001E4761 /* Chromium */ = {
			isa = PBXGroup;
			children = (
				4BB99CF926FE191E001E4761 /* ChromiumBookmarksReader.swift */,
				4BB99CFA26FE191E001E4761 /* ImportedBookmarks.swift */,
			);
			path = Chromium;
			sourceTree = "<group>";
		};
		4BB99CFB26FE191E001E4761 /* Safari */ = {
			isa = PBXGroup;
			children = (
				4BB99CFC26FE191E001E4761 /* SafariBookmarksReader.swift */,
				4BB99CFD26FE191E001E4761 /* SafariDataImporter.swift */,
			);
			path = Safari;
			sourceTree = "<group>";
		};
		4BBC16A327C488B900E00A38 /* Device Authentication */ = {
			isa = PBXGroup;
			children = (
				4BBC16A427C488C900E00A38 /* DeviceAuthenticatorTests.swift */,
			);
			path = "Device Authentication";
			sourceTree = "<group>";
		};
		4BC68A6C2759ADC20029A586 /* Waitlist */ = {
			isa = PBXGroup;
			children = (
				4BC68A712759B2140029A586 /* Waitlist.swift */,
				4BEF0E6E27667F6E00AF7C58 /* Model */,
				4BEF0E6D27667F6300AF7C58 /* View */,
			);
			path = Waitlist;
			sourceTree = "<group>";
		};
		4BD18F02283F0F1000058124 /* View */ = {
			isa = PBXGroup;
			children = (
				4BD18EFF283F0BC500058124 /* BookmarksBarViewController.swift */,
				4BE41A5D28446EAD00760399 /* BookmarksBarViewModel.swift */,
				4BD18F04283F151F00058124 /* BookmarksBar.storyboard */,
				4BE5336A286912D40019DBFD /* BookmarksBarCollectionViewItem.swift */,
				4BE53369286912D40019DBFD /* BookmarksBarCollectionViewItem.xib */,
				4BE5336D286915A10019DBFD /* HorizontallyCenteredLayout.swift */,
			);
			path = View;
			sourceTree = "<group>";
		};
		4BEF0E6D27667F6300AF7C58 /* View */ = {
			isa = PBXGroup;
			children = (
				4BC68A6F2759AE490029A586 /* Waitlist.storyboard */,
				4BEF0E6627641A0E00AF7C58 /* MacWaitlistLockScreenViewController.swift */,
				4BEF0E712766B11200AF7C58 /* MacWaitlistLockScreenViewModel.swift */,
			);
			path = View;
			sourceTree = "<group>";
		};
		4BEF0E6E27667F6E00AF7C58 /* Model */ = {
			isa = PBXGroup;
			children = (
				4BEF0E69276676A500AF7C58 /* WaitlistRequest.swift */,
				4BEF0E6B276676AB00AF7C58 /* MacWaitlistStore.swift */,
			);
			path = Model;
			sourceTree = "<group>";
		};
		4BF6961E28BED05700D402D4 /* Autoconsent */ = {
			isa = PBXGroup;
			children = (
				FD23FD2A28816606007F6985 /* AutoconsentMessageProtocolTests.swift */,
			);
			path = Autoconsent;
			sourceTree = "<group>";
		};
		4BFD356E283ADE8B00CE9234 /* Bookmarks Bar */ = {
			isa = PBXGroup;
			children = (
				4BD18F02283F0F1000058124 /* View */,
			);
			path = "Bookmarks Bar";
			sourceTree = "<group>";
		};
		7B1E819A27C8874900FF0E60 /* Autofill */ = {
			isa = PBXGroup;
			children = (
				7B1E819B27C8874900FF0E60 /* ContentOverlayPopover.swift */,
				7B1E819C27C8874900FF0E60 /* ContentOverlay.storyboard */,
				7B1E819D27C8874900FF0E60 /* ContentOverlayViewController.swift */,
			);
			path = Autofill;
			sourceTree = "<group>";
		};
		7B4CE8DB26F02108009134B1 /* UI Tests */ = {
			isa = PBXGroup;
			children = (
				7B4CE8E626F02134009134B1 /* TabBarTests.swift */,
				7B4CE8DE26F02108009134B1 /* Info.plist */,
			);
			path = "UI Tests";
			sourceTree = "<group>";
		};
		853014D425E6709500FB8205 /* Support */ = {
			isa = PBXGroup;
			children = (
				853014D525E671A000FB8205 /* PageObserverUserScript.swift */,
			);
			path = Support;
			sourceTree = "<group>";
		};
		85378D9A274E618C007C5CBF /* Message Views */ = {
			isa = PBXGroup;
			children = (
				85378D9B274E61B8007C5CBF /* MessageViews.storyboard */,
				85378D9D274E664C007C5CBF /* PopoverMessageViewController.swift */,
			);
			path = "Message Views";
			sourceTree = "<group>";
		};
		8553FF50257523630029327F /* File Download */ = {
			isa = PBXGroup;
			children = (
				8553FF51257523760029327F /* URLSuggestedFilenameTests.swift */,
				B630793926731F2600DCEE41 /* FileDownloadManagerTests.swift */,
				B630794126731F5400DCEE41 /* WKDownloadMock.swift */,
				B693955C26F19CD70015B914 /* DownloadListStoreTests.swift */,
				B693955E26F1C17F0015B914 /* DownloadListCoordinatorTests.swift */,
				B693956026F1C1BC0015B914 /* DownloadListStoreMock.swift */,
				B693956226F1C2A40015B914 /* FileDownloadManagerMock.swift */,
				B693956726F352DB0015B914 /* DownloadsWebViewMock.h */,
				B693956826F352DB0015B914 /* DownloadsWebViewMock.m */,
			);
			path = "File Download";
			sourceTree = "<group>";
		};
		8556A60C256C15C60092FA9D /* File Download */ = {
			isa = PBXGroup;
			children = (
				B6B1E87C26D5DA020062C350 /* View */,
				B61EF3EA266F91D700B4D78F /* Extensions */,
				8556A615256C15E10092FA9D /* Model */,
				B6C0B23126E71A800031CB7F /* Services */,
			);
			path = "File Download";
			sourceTree = "<group>";
		};
		8556A615256C15E10092FA9D /* Model */ = {
			isa = PBXGroup;
			children = (
				856C98DE257014BD00A22F1F /* FileDownloadManager.swift */,
				B6C0B23526E732000031CB7F /* DownloadListItem.swift */,
				B6A924D82664C72D001A28CA /* WebKitDownloadTask.swift */,
				B6C0B22D26E61CE70031CB7F /* DownloadViewModel.swift */,
				B6C0B23D26E8BF1F0031CB7F /* DownloadListViewModel.swift */,
				B6C0B23826E742610031CB7F /* FileDownloadError.swift */,
				B6A924DD2664CA08001A28CA /* LegacyWebKitDownloadDelegate.swift */,
				B693955A26F0CE300015B914 /* WebKitDownloadDelegate.swift */,
				B6A924D32664BBB9001A28CA /* WKWebViewDownloadDelegate.swift */,
				B6E61EE7263ACE16004E11AB /* UTType.swift */,
			);
			path = Model;
			sourceTree = "<group>";
		};
		85589E8527BBB8DD0038AD11 /* Model */ = {
			isa = PBXGroup;
			children = (
				85589E8627BBB8F20038AD11 /* HomePageFavoritesModel.swift */,
				85AC7ADC27BEB6EE00FFB69B /* HomePageDefaultBrowserModel.swift */,
				85589E9027BFB9810038AD11 /* HomePageRecentlyVisitedModel.swift */,
			);
			path = Model;
			sourceTree = "<group>";
		};
		85707F2F276A7DB000DC0649 /* ViewModel */ = {
			isa = PBXGroup;
			children = (
				85707F30276A7DCA00DC0649 /* OnboardingViewModel.swift */,
			);
			path = ViewModel;
			sourceTree = "<group>";
		};
		8585B63526D6E5F600C1416F /* SwiftUI */ = {
			isa = PBXGroup;
			children = (
				8585B63726D6E66C00C1416F /* ButtonStyles.swift */,
				85589E8A27BBBADC0038AD11 /* ColorExtensions.swift */,
				85589E9527BFE25D0038AD11 /* FailedAssertionView.swift */,
				85589E9927BFE3C30038AD11 /* FaviconView.swift */,
				85C5991A27D10CF000E605B2 /* FireAnimationView.swift */,
				85589E9727BFE2DA0038AD11 /* HoverButton.swift */,
				4BE65484271FCD7B008D1D63 /* LoginFaviconView.swift */,
				85707F2D276A394C00DC0649 /* ViewExtensions.swift */,
				371E141827E92E42009E3B5B /* MultilineScrollableTextFix.swift */,
				37CD54B227EE509700F1F7B9 /* View+Cursor.swift */,
				37BF3F23286F0AAE00BD9014 /* View+RoundedCorners.swift */,
				376705B227EC7D4F00DD8D76 /* TextButton.swift */,
				37CC53F327E8D4620028713D /* NSPathControlView.swift */,
				4B1E6EEF27AB5E5D00F51793 /* NSPopUpButtonView.swift */,
			);
			path = SwiftUI;
			sourceTree = "<group>";
		};
		8585B63626D6E61500C1416F /* AppKit */ = {
			isa = PBXGroup;
			children = (
				B65E6B9D26D9EC0800095F96 /* CircularProgressView.swift */,
				B693954626F04BEA0015B914 /* ColorView.swift */,
				B693953E26F04BE70015B914 /* FocusRingView.swift */,
				B693954326F04BE90015B914 /* GradientView.swift */,
				B6B1E88A26D774090062C350 /* LinkButton.swift */,
				B693954426F04BE90015B914 /* LongPressButton.swift */,
				B693953F26F04BE80015B914 /* MouseClickView.swift */,
				B693954926F04BEB0015B914 /* MouseOverButton.swift */,
				AA7EB6DE27E7C57D00036718 /* MouseOverAnimationButton.swift */,
				4B379C2327BDE1B0008A968E /* FlatButton.swift */,
				B693953D26F04BE70015B914 /* MouseOverView.swift */,
				B693953C26F04BE70015B914 /* NibLoadable.swift */,
				B693954726F04BEA0015B914 /* NSSavePanelExtension.swift */,
				B693954126F04BE80015B914 /* PaddedImageButton.swift */,
				B693954026F04BE80015B914 /* ProgressView.swift */,
				B693954826F04BEB0015B914 /* SavePanelAccessoryView.xib */,
				B693954226F04BE90015B914 /* ShadowView.swift */,
				B693954526F04BEA0015B914 /* WindowDraggingView.swift */,
				4BDFA4AD27BF19E500648192 /* ToggleableScrollView.swift */,
				4B17E2D3287380390003BD39 /* PersistentAppInterfaceSettings.swift */,
			);
			path = AppKit;
			sourceTree = "<group>";
		};
		85890634267B6CC500D23B0D /* Secure Vault */ = {
			isa = PBXGroup;
			children = (
				85D885B126A5918E0077C374 /* Extensions */,
				85CC1D7826A05E790062F04E /* Model */,
				85CC1D7F26A05F6C0062F04E /* Services */,
				85CC1D7926A05E820062F04E /* View */,
				B642738127B65BAC0005DFD1 /* SecureVaultErrorReporter.swift */,
			);
			path = "Secure Vault";
			sourceTree = "<group>";
		};
		858A798626A99D9000A75A42 /* Secure Vault */ = {
			isa = PBXGroup;
			children = (
				4BF4EA4F27C71F26004E57C4 /* PasswordManagementListSectionTests.swift */,
				858A798726A99DBE00A75A42 /* PasswordManagementItemListModelTests.swift */,
				858A798926A9B35E00A75A42 /* PasswordManagementItemModelTests.swift */,
			);
			path = "Secure Vault";
			sourceTree = "<group>";
		};
		85A0115D25AF1C4700FA6A0C /* Find In Page */ = {
			isa = PBXGroup;
			children = (
				85A0117325AF2EDF00FA6A0C /* FindInPage.storyboard */,
				85A0118125AF60E700FA6A0C /* FindInPageModel.swift */,
				85A011E925B4D4CA00FA6A0C /* FindInPageUserScript.swift */,
				85A0116825AF1D8900FA6A0C /* FindInPageViewController.swift */,
			);
			path = "Find In Page";
			sourceTree = "<group>";
		};
		85AC3B1525D9BBFA00C7D2AA /* Configuration */ = {
			isa = PBXGroup;
			children = (
				85AC3B1625D9BC1A00C7D2AA /* ConfigurationDownloaderTests.swift */,
				85AC3B4825DAC9BD00C7D2AA /* ConfigurationStorageTests.swift */,
			);
			path = Configuration;
			sourceTree = "<group>";
		};
		85AC3B3325DA828900C7D2AA /* Network */ = {
			isa = PBXGroup;
			children = (
				85AC3B3425DA82A600C7D2AA /* DataTaskProviding.swift */,
				B63BDF7F280003570072D75B /* WebKitError.swift */,
			);
			path = Network;
			sourceTree = "<group>";
		};
		85AE2FF024A33A2D002D507F /* Frameworks */ = {
			isa = PBXGroup;
			children = (
				85AE2FF124A33A2D002D507F /* WebKit.framework */,
			);
			name = Frameworks;
			sourceTree = "<group>";
		};
		85B7184727677A7D00B4277F /* Onboarding */ = {
			isa = PBXGroup;
			children = (
				85707F2F276A7DB000DC0649 /* ViewModel */,
				85B7184827677A9200B4277F /* View */,
			);
			path = Onboarding;
			sourceTree = "<group>";
		};
		85B7184827677A9200B4277F /* View */ = {
			isa = PBXGroup;
			children = (
				85707F23276A332A00DC0649 /* OnboardingButtonStyles.swift */,
				85707F29276A35FE00DC0649 /* ActionSpeech.swift */,
				85707F21276A32B600DC0649 /* CallToAction.swift */,
				85707F27276A34D900DC0649 /* DaxSpeech.swift */,
				85B7184927677C2D00B4277F /* Onboarding.storyboard */,
				85707F25276A335700DC0649 /* Onboarding.swift */,
				85707F2B276A364E00DC0649 /* OnboardingFlow.swift */,
				85B7184B27677C6500B4277F /* OnboardingViewController.swift */,
				85B7184D27677CBB00B4277F /* RootView.swift */,
			);
			path = View;
			sourceTree = "<group>";
		};
		85CC1D7826A05E790062F04E /* Model */ = {
			isa = PBXGroup;
			children = (
				4B1E6EEC27AB5E5100F51793 /* PasswordManagementListSection.swift */,
				4B1E6EEB27AB5E5100F51793 /* SecureVaultSorting.swift */,
				85CC1D7A26A05ECF0062F04E /* PasswordManagementItemListModel.swift */,
				85CC1D7C26A05F250062F04E /* PasswordManagementItemModel.swift */,
				4BE6547B271FCD4D008D1D63 /* PasswordManagementCreditCardModel.swift */,
				4BE6547A271FCD4D008D1D63 /* PasswordManagementIdentityModel.swift */,
				4BE6547C271FCD4D008D1D63 /* PasswordManagementLoginModel.swift */,
				4BE6547D271FCD4D008D1D63 /* PasswordManagementNoteModel.swift */,
			);
			path = Model;
			sourceTree = "<group>";
		};
		85CC1D7926A05E820062F04E /* View */ = {
			isa = PBXGroup;
			children = (
				4BBE0AA627B9B027003B37A8 /* PopUpButton.swift */,
				4B1E6EF027AB5E5D00F51793 /* PasswordManagementItemList.swift */,
				4BE65473271FCD40008D1D63 /* EditableTextView.swift */,
				4BE65470271FCD40008D1D63 /* PasswordManagementCreditCardItemView.swift */,
				4BE6546E271FCD40008D1D63 /* PasswordManagementIdentityItemView.swift */,
				4BE65471271FCD40008D1D63 /* PasswordManagementLoginItemView.swift */,
				4BE65472271FCD40008D1D63 /* PasswordManagementNoteItemView.swift */,
				85625997269C9C5F00EE44BC /* PasswordManagementPopover.swift */,
				85625995269C953C00EE44BC /* PasswordManagementViewController.swift */,
				85625993269C8F9600EE44BC /* PasswordManager.storyboard */,
				85890639267BCD8E00D23B0D /* SaveCredentialsPopover.swift */,
				8589063B267BCDC000D23B0D /* SaveCredentialsViewController.swift */,
				4B8A4E0027C8447E005F40E8 /* SaveIdentityPopover.swift */,
				4B8A4DFE27C83B29005F40E8 /* SaveIdentityViewController.swift */,
				4BE4005227CF3DC3007D3161 /* SavePaymentMethodPopover.swift */,
				4BE4005427CF3F19007D3161 /* SavePaymentMethodViewController.swift */,
			);
			path = View;
			sourceTree = "<group>";
		};
		85CC1D7F26A05F6C0062F04E /* Services */ = {
			isa = PBXGroup;
			children = (
				4BE65482271FCD53008D1D63 /* CountryList.swift */,
			);
			path = Services;
			sourceTree = "<group>";
		};
		85D33F1025C82E93002B91A6 /* Configuration */ = {
			isa = PBXGroup;
			children = (
				85480FBA25D181CB009424E3 /* ConfigurationDownloading.swift */,
				85D33F1125C82EB3002B91A6 /* ConfigurationManager.swift */,
				85480FCE25D1AA22009424E3 /* ConfigurationStoring.swift */,
			);
			path = Configuration;
			sourceTree = "<group>";
		};
		85D885B126A5918E0077C374 /* Extensions */ = {
			isa = PBXGroup;
			children = (
				85D885AF26A590A90077C374 /* NSNotificationName+PasswordManager.swift */,
				85D885B226A5A9DE0077C374 /* NSAlert+PasswordManager.swift */,
				858A797E26A79EAA00A75A42 /* UserText+PasswordManager.swift */,
			);
			path = Extensions;
			sourceTree = "<group>";
		};
		85F1B0C725EF9747004792B6 /* App Delegate */ = {
			isa = PBXGroup;
			children = (
				85F1B0C825EF9759004792B6 /* URLEventHandlerTests.swift */,
			);
			path = "App Delegate";
			sourceTree = "<group>";
		};
		85F487B3276A8F1B003CE668 /* Onboarding */ = {
			isa = PBXGroup;
			children = (
				85F487B4276A8F2E003CE668 /* OnboardingTests.swift */,
			);
			path = Onboarding;
			sourceTree = "<group>";
		};
		85F69B3A25EDE7F800978E59 /* Common */ = {
			isa = PBXGroup;
			children = (
				4B723E1726B000DC00E14D75 /* TemporaryFileCreator.swift */,
				4BBF09222830812900EE1418 /* FileSystemDSL.swift */,
				4BBF0924283083EC00EE1418 /* FileSystemDSLTests.swift */,
				4B9292C42667104B00AD2C21 /* CoreDataTestUtilities.swift */,
				B683097A274DCFE3004B46BB /* Database */,
				AAEC74B92642E66600C2EFBC /* Extensions */,
				4BA1A6CE258BF58C00F6F690 /* File System */,
				B6AE74322609AFBB005B9B1A /* Progress */,
				4B0511E6262CAB3700F6079C /* UserDefaultsWrapperUtilities.swift */,
				B6B3E0952654DACD0040E0A2 /* UTTypeTests.swift */,
				B693956626F352940015B914 /* TestsBridging.h */,
			);
			path = Common;
			sourceTree = "<group>";
		};
		AA0877B626D515EE00B05660 /* User Agent */ = {
			isa = PBXGroup;
			children = (
				AA0877BC26D660EC00B05660 /* Model */,
				AA0877BB26D660C900B05660 /* Services */,
			);
			path = "User Agent";
			sourceTree = "<group>";
		};
		AA0877BB26D660C900B05660 /* Services */ = {
			isa = PBXGroup;
			children = (
				AA0877B726D5160D00B05660 /* SafariVersionReaderTests.swift */,
				AA0877B926D5161D00B05660 /* WebKitVersionProviderTests.swift */,
			);
			path = Services;
			sourceTree = "<group>";
		};
		AA0877BC26D660EC00B05660 /* Model */ = {
			isa = PBXGroup;
			children = (
				8546DE6125C03056000CA5E1 /* UserAgentTests.swift */,
			);
			path = Model;
			sourceTree = "<group>";
		};
		AA0877BD26D6610B00B05660 /* Services */ = {
			isa = PBXGroup;
			children = (
				AACF6FD526BC366D00CF09F9 /* SafariVersionReader.swift */,
				AAFE068226C7082D005434CC /* WebKitVersionProvider.swift */,
			);
			path = Services;
			sourceTree = "<group>";
		};
		AA0877BE26D6611300B05660 /* Model */ = {
			isa = PBXGroup;
			children = (
				14505A07256084EF00272CC6 /* UserAgent.swift */,
			);
			path = Model;
			sourceTree = "<group>";
		};
		AA3863C227A1E1C000749AB5 /* Feedback and Breakage */ = {
			isa = PBXGroup;
			children = (
				AA3D531827A2F24C00074EC1 /* View */,
				AA3D531927A2F47100074EC1 /* Model */,
			);
			path = "Feedback and Breakage";
			sourceTree = "<group>";
		};
		AA3D531827A2F24C00074EC1 /* View */ = {
			isa = PBXGroup;
			children = (
				AA3863C427A1E28F00749AB5 /* Feedback.storyboard */,
				371C0A2827E33EDC0070591F /* FeedbackPresenter.swift */,
				AA3D531427A1ED9300074EC1 /* FeedbackWindow.swift */,
				AA3D531627A1EEED00074EC1 /* FeedbackViewController.swift */,
			);
			path = View;
			sourceTree = "<group>";
		};
		AA3D531927A2F47100074EC1 /* Model */ = {
			isa = PBXGroup;
			children = (
				AA3D531A27A2F57E00074EC1 /* Feedback.swift */,
				AA3D531C27A2F58F00074EC1 /* FeedbackSender.swift */,
				AAD8078627B3F45600CF7703 /* WebsiteBreakage.swift */,
				AAD8078427B3F3BE00CF7703 /* WebsiteBreakageSender.swift */,
			);
			path = Model;
			sourceTree = "<group>";
		};
		AA4D700525545EDE00C3411E /* App Delegate */ = {
			isa = PBXGroup;
			children = (
				AA585D81248FD31100E9A3E2 /* AppDelegate.swift */,
				AA4D700625545EF800C3411E /* URLEventHandler.swift */,
				AA4FF40B2624751A004E2377 /* GrammarFeaturesManager.swift */,
				AAD86E51267A0DFF005C11BE /* UpdateController.swift */,
				858A798226A8B75F00A75A42 /* CopyHandler.swift */,
			);
			path = "App Delegate";
			sourceTree = "<group>";
		};
		AA512D1224D99D4900230283 /* Services */ = {
			isa = PBXGroup;
			children = (
				AA6820E325502F19005ED0D5 /* WebsiteDataStore.swift */,
			);
			path = Services;
			sourceTree = "<group>";
		};
		AA585D75248FD31100E9A3E2 = {
			isa = PBXGroup;
			children = (
				85B8757E28B903D900D39E04 /* Configuration.xcconfig */,
				AA68C3D62490F821001B8783 /* README.md */,
				AA585D80248FD31100E9A3E2 /* DuckDuckGo */,
				AA585D93248FD31400E9A3E2 /* Unit Tests */,
				4B1AD89E25FC27E200261379 /* Integration Tests */,
				7B4CE8DB26F02108009134B1 /* UI Tests */,
				AA585D7F248FD31100E9A3E2 /* Products */,
				85AE2FF024A33A2D002D507F /* Frameworks */,
			);
			sourceTree = "<group>";
		};
		AA585D7F248FD31100E9A3E2 /* Products */ = {
			isa = PBXGroup;
			children = (
				AA585D7E248FD31100E9A3E2 /* DuckDuckGo.app */,
				AA585D90248FD31400E9A3E2 /* Unit Tests.xctest */,
				4B1AD89D25FC27E200261379 /* Integration Tests.xctest */,
				7B4CE8DA26F02108009134B1 /* UI Tests.xctest */,
			);
			name = Products;
			sourceTree = "<group>";
		};
		AA585D80248FD31100E9A3E2 /* DuckDuckGo */ = {
			isa = PBXGroup;
			children = (
				B31055BB27A1BA0E001AC618 /* Autoconsent */,
				7B1E819A27C8874900FF0E60 /* Autofill */,
				B6A9E47526146A440067D1B9 /* API */,
				AA4D700525545EDE00C3411E /* App Delegate */,
				AAC5E4C025D6A6A9007F5990 /* Bookmarks */,
				4BFD356E283ADE8B00CE9234 /* Bookmarks Bar */,
				AA86491B24D837DE001BABEE /* Browser Tab */,
				AA86491324D831B9001BABEE /* Common */,
				85D33F1025C82E93002B91A6 /* Configuration */,
				4B6160D125B14E5E007DE5B2 /* Content Blocker */,
				AAC30A24268DF93500D2D9CD /* Crash Reports */,
				4B723DEA26B0002B00E14D75 /* Data Import */,
				4B723DF826B0002B00E14D75 /* Data Export */,
				4B379C1C27BDB7EA008A968E /* Device Authentication */,
				4B65143C26392483005B46EB /* Email */,
				AA5FA695275F823900DCE9C9 /* Favicons */,
				AA3863C227A1E1C000749AB5 /* Feedback and Breakage */,
				8556A60C256C15C60092FA9D /* File Download */,
				85A0115D25AF1C4700FA6A0C /* Find In Page */,
				AA6820E825503A21005ED0D5 /* Fire */,
				4B02197B25E05FAC00ED7DEA /* Fireproofing */,
				B65536902684409300085A79 /* Geolocation */,
				0230C09D271F52D50018F728 /* GPC */,
				AAE75275263B036300B973F8 /* History */,
				AA585DB02490E6FA00E9A3E2 /* Main */,
				AAE71DB225F66A0900D74437 /* Home Page */,
				AA97BF4425135CB60014931A /* Menus */,
				85378D9A274E618C007C5CBF /* Message Views */,
				AA86491524D83384001BABEE /* Navigation Bar */,
				85B7184727677A7D00B4277F /* Onboarding */,
				B64C84DB2692D6E80048FEBE /* Permissions */,
				37BF3F12286D8A4B00BD9014 /* Pinned Tabs */,
				4B0511A2262CAA5A00F6079C /* Preferences */,
				B6FA893A269C414900588ECD /* Privacy Dashboard */,
				AAC6881528626B6F00D54247 /* Recently Closed */,
				85890634267B6CC500D23B0D /* Secure Vault */,
				4B677422255DBEB800025BD8 /* Smarter Encryption */,
				B68458AE25C7E75100DC17B6 /* State Restoration */,
				B6A9E44E26142AF90067D1B9 /* Statistics */,
				4B677447255DBF1400025BD8 /* Submodules */,
				AACB8E7224A4C8BC005F2218 /* Suggestions */,
				AA86491124D8318F001BABEE /* Tab Bar */,
				AAE8B0FD258A416F00E81239 /* Tab Preview */,
				B6040859274B8C5200680351 /* Unprotected Domains */,
				AACF6FD426BC35C200CF09F9 /* User Agent */,
				4BC68A6C2759ADC20029A586 /* Waitlist */,
				AA6EF9AE25066F99004754E6 /* Windows */,
				AA585D85248FD31400E9A3E2 /* Assets.xcassets */,
				4B677454255DC18000025BD8 /* Bridging.h */,
				AAD86E502678D104005C11BE /* DuckDuckGoCI.entitlements */,
				AA585D8B248FD31400E9A3E2 /* DuckDuckGo.entitlements */,
				AA585D8A248FD31400E9A3E2 /* Info.plist */,
			);
			path = DuckDuckGo;
			sourceTree = "<group>";
		};
		AA585D93248FD31400E9A3E2 /* Unit Tests */ = {
			isa = PBXGroup;
			children = (
				4BF6961E28BED05700D402D4 /* Autoconsent */,
				4B2CBF3F2767EEB2001DF04B /* Waitlist */,
				B6A5A28C25B962CB00AA7ADA /* App */,
				85F1B0C725EF9747004792B6 /* App Delegate */,
				AA652CAB25DD820D009059CC /* Bookmarks */,
				4B43468D285ED6BD00177407 /* Bookmarks Bar */,
				AA92ACAE24EFE1F5005F41C9 /* Browser Tab */,
				85F69B3A25EDE7F800978E59 /* Common */,
				85AC3B1525D9BBFA00C7D2AA /* Configuration */,
				4B82E9B725B6A04B00656FE7 /* Content Blocker */,
				4B70BFFD27B0793D000386ED /* Crash Reports */,
				4B723E0226B0003E00E14D75 /* Data Export */,
				4B723DFE26B0003E00E14D75 /* Data Import */,
				4BBC16A327C488B900E00A38 /* Device Authentication */,
				8553FF50257523630029327F /* File Download */,
				AA9C361D25518AAB004B1BA3 /* Fire */,
				4B02199725E063DE00ED7DEA /* Fireproofing */,
				B68172AC269EB415006D1092 /* Geolocation */,
				AAEC74AE2642C47300C2EFBC /* History */,
				378205F9283C275E00D1D4AA /* Menus */,
				AA91F83627076ED100771A0D /* Navigation Bar */,
				85F487B3276A8F1B003CE668 /* Onboarding */,
				B6106BA126A7BE430013B453 /* Permissions */,
				37D2377E287EFECD00BCE03B /* Pinned Tabs */,
				4B0511EE262CAEB300F6079C /* Preferences */,
				AA7E9174286DAFB700AB6B62 /* Recently Closed */,
				858A798626A99D9000A75A42 /* Secure Vault */,
				3776582B27F7163B009A6B35 /* Website Breakage Report */,
				B6DA440F2616C0F200DD1EC2 /* Statistics */,
				AA63744E24C9BB4A00AB2AC4 /* Suggestions */,
				AAC9C01224CAFBB700AD1325 /* Tab Bar */,
				AA0877B626D515EE00B05660 /* User Agent */,
				AA585D96248FD31400E9A3E2 /* Info.plist */,
			);
			path = "Unit Tests";
			sourceTree = "<group>";
		};
		AA585DB02490E6FA00E9A3E2 /* Main */ = {
			isa = PBXGroup;
			children = (
				AA68C3D824911D56001B8783 /* View */,
			);
			path = Main;
			sourceTree = "<group>";
		};
		AA5FA695275F823900DCE9C9 /* Favicons */ = {
			isa = PBXGroup;
			children = (
				AA5FA698275F90CD00DCE9C9 /* Model */,
				AA5FA69B275F944500DCE9C9 /* Services */,
				4BBD3BFF285ACE090047A89D /* NSNotificationName+Favicons.swift */,
			);
			path = Favicons;
			sourceTree = "<group>";
		};
		AA5FA698275F90CD00DCE9C9 /* Model */ = {
			isa = PBXGroup;
			children = (
				AAA0CC562539EBC90079BC96 /* FaviconUserScript.swift */,
				AA512D1324D99D9800230283 /* FaviconManager.swift */,
				AAEF6BC7276A081C0024DCF4 /* FaviconSelector.swift */,
				AA5FA696275F90C400DCE9C9 /* FaviconImageCache.swift */,
				AA222CB82760F74E00321475 /* FaviconReferenceCache.swift */,
				AA6197C5276B3168008396F0 /* FaviconHostReference.swift */,
				AA6197C3276B314D008396F0 /* FaviconUrlReference.swift */,
				AA5FA699275F91C700DCE9C9 /* Favicon.swift */,
			);
			path = Model;
			sourceTree = "<group>";
		};
		AA5FA69B275F944500DCE9C9 /* Services */ = {
			isa = PBXGroup;
			children = (
				AA5FA69E275F948900DCE9C9 /* Favicons.xcdatamodeld */,
				AA5FA69C275F945C00DCE9C9 /* FaviconStore.swift */,
			);
			path = Services;
			sourceTree = "<group>";
		};
		AA63744E24C9BB4A00AB2AC4 /* Suggestions */ = {
			isa = PBXGroup;
			children = (
				142879D824CE1139005419BB /* ViewModel */,
				AA63745024C9BB9A00AB2AC4 /* Model */,
			);
			path = Suggestions;
			sourceTree = "<group>";
		};
		AA63745024C9BB9A00AB2AC4 /* Model */ = {
			isa = PBXGroup;
			children = (
				AA63745324C9BF9A00AB2AC4 /* SuggestionContainerTests.swift */,
				AA0F3DB6261A566C0077F2D9 /* SuggestionLoadingMock.swift */,
			);
			path = Model;
			sourceTree = "<group>";
		};
		AA652CAB25DD820D009059CC /* Bookmarks */ = {
			isa = PBXGroup;
			children = (
				AA652CAE25DD8228009059CC /* Model */,
				AA652CAF25DD822C009059CC /* Services */,
			);
			path = Bookmarks;
			sourceTree = "<group>";
		};
		AA652CAE25DD8228009059CC /* Model */ = {
			isa = PBXGroup;
			children = (
				4B9292B62667103000AD2C21 /* BookmarkManagedObjectTests.swift */,
				4B9292B72667103000AD2C21 /* BookmarkMigrationTests.swift */,
				4B9292B02667103000AD2C21 /* BookmarkNodePathTests.swift */,
				4B9292B12667103000AD2C21 /* BookmarkNodeTests.swift */,
				4B9292B32667103000AD2C21 /* BookmarkOutlineViewDataSourceTests.swift */,
				4B9292B22667103000AD2C21 /* BookmarkSidebarTreeControllerTests.swift */,
				4B9292B82667103000AD2C21 /* BookmarkTests.swift */,
				4B9292B92667103100AD2C21 /* PasteboardBookmarkTests.swift */,
				4B9292B42667103000AD2C21 /* PasteboardFolderTests.swift */,
				4B9292B52667103000AD2C21 /* TreeControllerTests.swift */,
				AA652CCD25DD9071009059CC /* BookmarkListTests.swift */,
				AA652CD225DDA6E9009059CC /* LocalBookmarkManagerTests.swift */,
			);
			path = Model;
			sourceTree = "<group>";
		};
		AA652CAF25DD822C009059CC /* Services */ = {
			isa = PBXGroup;
			children = (
				AA652CB025DD825B009059CC /* LocalBookmarkStoreTests.swift */,
				AA652CDA25DDAB32009059CC /* BookmarkStoreMock.swift */,
			);
			path = Services;
			sourceTree = "<group>";
		};
		AA6820E825503A21005ED0D5 /* Fire */ = {
			isa = PBXGroup;
			children = (
				AAFCB38325E546FF00859DD4 /* View */,
				AA6820EF25503D93005ED0D5 /* ViewModel */,
				AA6820E925503A49005ED0D5 /* Model */,
			);
			path = Fire;
			sourceTree = "<group>";
		};
		AA6820E925503A49005ED0D5 /* Model */ = {
			isa = PBXGroup;
			children = (
				8511E18325F82B34002F516B /* 01_Fire_really_small.json */,
				AA6820EA25503D6A005ED0D5 /* Fire.swift */,
			);
			path = Model;
			sourceTree = "<group>";
		};
		AA6820EF25503D93005ED0D5 /* ViewModel */ = {
			isa = PBXGroup;
			children = (
				AA6820F025503DA9005ED0D5 /* FireViewModel.swift */,
				AA13DCB3271480B0006D48D3 /* FirePopoverViewModel.swift */,
			);
			path = ViewModel;
			sourceTree = "<group>";
		};
		AA68C3D824911D56001B8783 /* View */ = {
			isa = PBXGroup;
			children = (
				85589E8E27BBBBF10038AD11 /* Main.storyboard */,
				AA7412BC24D2BEEE00D22FE0 /* MainWindow.swift */,
				AA7412B424D1536B00D22FE0 /* MainWindowController.swift */,
				AA585DAE2490E6E600E9A3E2 /* MainViewController.swift */,
				B688B4D9273E6D3B0087BEAF /* MainView.swift */,
				B688B4DE27420D290087BEAF /* PDFSearchTextMenuItemHandler.swift */,
				B68C92C0274E3EF4002AC6B0 /* PopUpWindow.swift */,
			);
			path = View;
			sourceTree = "<group>";
		};
		AA6EF9AE25066F99004754E6 /* Windows */ = {
			isa = PBXGroup;
			children = (
				AA6EF9AF25067035004754E6 /* View */,
			);
			path = Windows;
			sourceTree = "<group>";
		};
		AA6EF9AF25067035004754E6 /* View */ = {
			isa = PBXGroup;
			children = (
				AA6EF9AC25066F42004754E6 /* WindowsManager.swift */,
				AAA892E9250A4CEF005B37B2 /* WindowControllersManager.swift */,
				856C98D42570116900A22F1F /* NSWindow+Toast.swift */,
			);
			path = View;
			sourceTree = "<group>";
		};
		AA7E9174286DAFB700AB6B62 /* Recently Closed */ = {
			isa = PBXGroup;
			children = (
				AA7E9175286DB05D00AB6B62 /* RecentlyClosedCoordinatorMock.swift */,
			);
			path = "Recently Closed";
			sourceTree = "<group>";
		};
		AA7E919D287872DB00AB6B62 /* ViewModel */ = {
			isa = PBXGroup;
			children = (
				AA7E919E287872EA00AB6B62 /* VisitViewModel.swift */,
			);
			path = ViewModel;
			sourceTree = "<group>";
		};
		AA7EB6EE27E880EA00036718 /* Animations */ = {
			isa = PBXGroup;
			children = (
				31F7F2A4288AD299001C0D64 /* BadgeAnimations */,
				AA3439732754D55100B241FA /* trackers-1.json */,
				AA3439742754D55100B241FA /* trackers-2.json */,
				AA3439752754D55100B241FA /* trackers-3.json */,
				AA34396A2754D4E200B241FA /* shield.json */,
				AA34396B2754D4E300B241FA /* shield-dot.json */,
				AA7EB6E027E7D05500036718 /* flame-mouse-over.json */,
				AA7EB6E627E8809D00036718 /* shield-mouse-over.json */,
				AA7EB6E827E880A600036718 /* shield-dot-mouse-over.json */,
				AA3439762754D55100B241FA /* dark-trackers-1.json */,
				AA3439722754D55100B241FA /* dark-trackers-2.json */,
				AA3439772754D55100B241FA /* dark-trackers-3.json */,
				AA34396F2754D4E900B241FA /* dark-shield.json */,
				AA34396E2754D4E900B241FA /* dark-shield-dot.json */,
				AA7EB6E127E7D05500036718 /* dark-flame-mouse-over.json */,
				AA7EB6EA27E880AE00036718 /* dark-shield-mouse-over.json */,
				AA7EB6EC27E880B600036718 /* dark-shield-dot-mouse-over.json */,
			);
			path = Animations;
			sourceTree = "<group>";
		};
		AA80EC52256BE33A007083E7 /* Localizables */ = {
			isa = PBXGroup;
			children = (
				AA80EC53256BE3BC007083E7 /* UserText.swift */,
				AA80EC8B256C49B8007083E7 /* Localizable.strings */,
				AA80EC91256C49BC007083E7 /* Localizable.stringsdict */,
			);
			path = Localizables;
			sourceTree = "<group>";
		};
		AA86491124D8318F001BABEE /* Tab Bar */ = {
			isa = PBXGroup;
			children = (
				AA86491224D831A1001BABEE /* View */,
				AA8EDF1F2491FCC10071C2E8 /* ViewModel */,
				AA9FF95724A1ECE20039E328 /* Model */,
			);
			path = "Tab Bar";
			sourceTree = "<group>";
		};
		AA86491224D831A1001BABEE /* View */ = {
			isa = PBXGroup;
			children = (
				AA80EC7B256C46AA007083E7 /* TabBar.storyboard */,
				1430DFF424D0580F00B8978C /* TabBarViewController.swift */,
				1456D6E024EFCBC300775049 /* TabBarCollectionView.swift */,
				AA7412B624D1687000D22FE0 /* TabBarScrollView.swift */,
				AA7412B024D0B3AC00D22FE0 /* TabBarViewItem.swift */,
				AA7412B124D0B3AC00D22FE0 /* TabBarViewItem.xib */,
				AA2CB1342587C29500AA6FBE /* TabBarFooter.swift */,
				AA2CB12C2587BB5600AA6FBE /* TabBarFooter.xib */,
				AA9E9A5D25A4867200D1959D /* TabDragAndDropManager.swift */,
			);
			path = View;
			sourceTree = "<group>";
		};
		AA86491324D831B9001BABEE /* Common */ = {
			isa = PBXGroup;
			children = (
				B6A9E4602614608B0067D1B9 /* AppVersion.swift */,
				4B67743D255DBEEA00025BD8 /* Database */,
				AADC60E92493B305008F8EF7 /* Extensions */,
				4BA1A691258B06F600F6F690 /* File System */,
				AA80EC52256BE33A007083E7 /* Localizables */,
				85AC3B3325DA828900C7D2AA /* Network */,
				4BB88B4E25B7BA20006F6B06 /* Utilities */,
				AA86491424D831C4001BABEE /* View */,
			);
			path = Common;
			sourceTree = "<group>";
		};
		AA86491424D831C4001BABEE /* View */ = {
			isa = PBXGroup;
			children = (
				8585B63626D6E61500C1416F /* AppKit */,
				AADCBF3826F7C28F00EF67A8 /* Lottie */,
				8585B63526D6E5F600C1416F /* SwiftUI */,
			);
			path = View;
			sourceTree = "<group>";
		};
		AA86491524D83384001BABEE /* Navigation Bar */ = {
			isa = PBXGroup;
			children = (
				853014D425E6709500FB8205 /* Support */,
				AA86491624D8339A001BABEE /* View */,
				AAA0CC3A25337F990079BC96 /* ViewModel */,
			);
			path = "Navigation Bar";
			sourceTree = "<group>";
		};
		AA86491624D8339A001BABEE /* View */ = {
			isa = PBXGroup;
			children = (
				AA7EB6EE27E880EA00036718 /* Animations */,
				85589E8C27BBBB870038AD11 /* NavigationBar.storyboard */,
				AA68C3D22490ED62001B8783 /* NavigationBarViewController.swift */,
				14D9B8F924F7E089000D4D13 /* AddressBarViewController.swift */,
				AABEE6AE24AD22B90043105B /* AddressBarTextField.swift */,
				AAC5E4F525D6BF2C007F5990 /* AddressBarButtonsViewController.swift */,
				AAC5E4F025D6BF10007F5990 /* AddressBarButton.swift */,
				AAA0CC32252F181A0079BC96 /* NavigationButtonMenuDelegate.swift */,
				AAA0CC462533833C0079BC96 /* MoreOptionsMenu.swift */,
			);
			path = View;
			sourceTree = "<group>";
		};
		AA86491B24D837DE001BABEE /* Browser Tab */ = {
			isa = PBXGroup;
			children = (
				AA86491C24D83868001BABEE /* View */,
				AA86491D24D83A59001BABEE /* ViewModel */,
				AA86491E24D83A66001BABEE /* Model */,
				AA512D1224D99D4900230283 /* Services */,
			);
			path = "Browser Tab";
			sourceTree = "<group>";
		};
		AA86491C24D83868001BABEE /* View */ = {
			isa = PBXGroup;
			children = (
				AA80EC69256C4691007083E7 /* BrowserTab.storyboard */,
				AA585D83248FD31100E9A3E2 /* BrowserTabViewController.swift */,
				856C98A5256EB59600A22F1F /* MenuItemSelectors.swift */,
				AA6FFB4524DC3B5A0028F4D0 /* WebView.swift */,
				B6B2400D28083B49001B8F3A /* WebViewContainerView.swift */,
				37054FCD2876472D00033B6F /* WebViewSnapshotView.swift */,
				B637273A26CBC8AF00C8CB02 /* AuthenticationAlert.swift */,
			);
			path = View;
			sourceTree = "<group>";
		};
		AA86491D24D83A59001BABEE /* ViewModel */ = {
			isa = PBXGroup;
			children = (
				AA9FF95A24A1EFC20039E328 /* TabViewModel.swift */,
				AA5D6DAB24A340F700C6FBCE /* WebViewStateObserver.swift */,
			);
			path = ViewModel;
			sourceTree = "<group>";
		};
		AA86491E24D83A66001BABEE /* Model */ = {
			isa = PBXGroup;
			children = (
				856CADEF271710F400E79BB0 /* HoverUserScript.swift */,
				4B2E7D6226FF9D6500D2DB17 /* PrintingUserScript.swift */,
				85D438B5256E7C9E00F3BAF8 /* ContextMenuUserScript.swift */,
				4BB88B4425B7B55C006F6B06 /* DebugUserScript.swift */,
				AA9FF95824A1ECF20039E328 /* Tab.swift */,
				85AC3AEE25D5CE9800C7D2AA /* UserScripts.swift */,
				F4A6198B283CFFBB007F2080 /* ContentScopeFeatureFlagging.swift */,
				983DFB2428B67036006B7E34 /* UserContentUpdating.swift */,
				B61F015425EDD5A700ABB5A3 /* UserContentController.swift */,
			);
			path = Model;
			sourceTree = "<group>";
		};
		AA8EDF1F2491FCC10071C2E8 /* ViewModel */ = {
			isa = PBXGroup;
			children = (
				37D23779287EB8CA00BCE03B /* TabIndex.swift */,
				AA9FF95E24A1FB680039E328 /* TabCollectionViewModel.swift */,
				37534CA128113277002621E7 /* TabLazyLoader */,
			);
			path = ViewModel;
			sourceTree = "<group>";
		};
		AA91F83627076ED100771A0D /* Navigation Bar */ = {
			isa = PBXGroup;
			children = (
				AA91F83727076EEE00771A0D /* ViewModel */,
			);
			path = "Navigation Bar";
			sourceTree = "<group>";
		};
		AA91F83727076EEE00771A0D /* ViewModel */ = {
			isa = PBXGroup;
			children = (
				AA91F83827076F1900771A0D /* PrivacyIconViewModelTests.swift */,
			);
			path = ViewModel;
			sourceTree = "<group>";
		};
		AA92ACAE24EFE1F5005F41C9 /* Browser Tab */ = {
			isa = PBXGroup;
			children = (
				B62EB47B25BAD3BB005745C6 /* WKWebViewPrivateMethodsAvailabilityTests.swift */,
				B67C6C3C2654B897006C872E /* WebViewExtensionTests.swift */,
				B67C6C412654BF49006C872E /* DuckDuckGo-Symbol.jpg */,
				AA92ACAF24EFE209005F41C9 /* ViewModel */,
				AA92ACB024EFE210005F41C9 /* Model */,
				AA9C362625518B61004B1BA3 /* Services */,
			);
			path = "Browser Tab";
			sourceTree = "<group>";
		};
		AA92ACAF24EFE209005F41C9 /* ViewModel */ = {
			isa = PBXGroup;
			children = (
				AAC9C01B24CB594C00AD1325 /* TabViewModelTests.swift */,
			);
			path = ViewModel;
			sourceTree = "<group>";
		};
		AA92ACB024EFE210005F41C9 /* Model */ = {
			isa = PBXGroup;
			children = (
				AAC9C01424CAFBCE00AD1325 /* TabTests.swift */,
			);
			path = Model;
			sourceTree = "<group>";
		};
		AA97BF4425135CB60014931A /* Menus */ = {
			isa = PBXGroup;
			children = (
				AA97BF4525135DD30014931A /* ApplicationDockMenu.swift */,
				85480F8925CDC360009424E3 /* MainMenu.storyboard */,
				AA4BBA3A25C58FA200C4FB0F /* MainMenu.swift */,
				AA6EF9B425081B4C004754E6 /* MainMenuActions.swift */,
				B63ED0E426BB8FB900A9DAD1 /* SharingMenu.swift */,
				AA7E919628746BCC00AB6B62 /* HistoryMenu.swift */,
				AAAB9113288EB1D600A057A9 /* CleanThisHistoryMenuItem.swift */,
				AAAB9115288EB46B00A057A9 /* VisitMenuItem.swift */,
			);
			path = Menus;
			sourceTree = "<group>";
		};
		AA9B7C7F26A06E130008D425 /* ViewModel */ = {
			isa = PBXGroup;
			children = (
				AA9B7C8426A199B60008D425 /* ServerTrustViewModel.swift */,
			);
			path = ViewModel;
			sourceTree = "<group>";
		};
		AA9C361D25518AAB004B1BA3 /* Fire */ = {
			isa = PBXGroup;
			children = (
				AA9C362125518B34004B1BA3 /* Model */,
			);
			path = Fire;
			sourceTree = "<group>";
		};
		AA9C362125518B34004B1BA3 /* Model */ = {
			isa = PBXGroup;
			children = (
				AA9C362F25518CA9004B1BA3 /* FireTests.swift */,
				376C4DB828A1A48A00CC0F5B /* FirePopoverViewModelTests.swift */,
			);
			path = Model;
			sourceTree = "<group>";
		};
		AA9C362625518B61004B1BA3 /* Services */ = {
			isa = PBXGroup;
			children = (
				4B0219A725E0646500ED7DEA /* WebsiteDataStoreTests.swift */,
				AA9C362725518C44004B1BA3 /* WebsiteDataStoreMock.swift */,
				AABAF59B260A7D130085060C /* FaviconManagerMock.swift */,
			);
			path = Services;
			sourceTree = "<group>";
		};
		AA9FF95724A1ECE20039E328 /* Model */ = {
			isa = PBXGroup;
			children = (
				AA9FF95C24A1FA1C0039E328 /* TabCollection.swift */,
			);
			path = Model;
			sourceTree = "<group>";
		};
		AAA0CC3A25337F990079BC96 /* ViewModel */ = {
			isa = PBXGroup;
			children = (
				AAA0CC3B25337FAB0079BC96 /* WKBackForwardListItemViewModel.swift */,
				B689ECD426C247DB006FB0C5 /* BackForwardListItem.swift */,
				AA75A0AD26F3500C0086B667 /* PrivacyIconViewModel.swift */,
			);
			path = ViewModel;
			sourceTree = "<group>";
		};
		AAB549DD25DAB8E90058460B /* ViewModel */ = {
			isa = PBXGroup;
			children = (
				AAB549DE25DAB8F80058460B /* BookmarkViewModel.swift */,
			);
			path = ViewModel;
			sourceTree = "<group>";
		};
		AABEE68F24A4CB290043105B /* Model */ = {
			isa = PBXGroup;
			children = (
				AABEE69B24A902BB0043105B /* SuggestionContainer.swift */,
				AAB8203B26B2DE0D00788AC3 /* SuggestionListCharacteristics.swift */,
			);
			path = Model;
			sourceTree = "<group>";
		};
		AABEE69024A4CB300043105B /* ViewModel */ = {
			isa = PBXGroup;
			children = (
				AABEE69924A902A90043105B /* SuggestionContainerViewModel.swift */,
				AA3F895224C18AD500628DDE /* SuggestionViewModel.swift */,
			);
			path = ViewModel;
			sourceTree = "<group>";
		};
		AABEE6A124A9F3C90043105B /* View */ = {
			isa = PBXGroup;
			children = (
				AA80EC75256C46A2007083E7 /* Suggestion.storyboard */,
				AABEE6A424AA0A7F0043105B /* SuggestionViewController.swift */,
				AABEE6A824AB4B910043105B /* SuggestionTableCellView.swift */,
				AABEE6AA24ACA0F90043105B /* SuggestionTableRowView.swift */,
			);
			path = View;
			sourceTree = "<group>";
		};
		AAC30A24268DF93500D2D9CD /* Crash Reports */ = {
			isa = PBXGroup;
			children = (
				AAD6D8852696DF2A002393B3 /* View */,
				AAC30A2F268F215000D2D9CD /* Model */,
			);
			path = "Crash Reports";
			sourceTree = "<group>";
		};
		AAC30A2F268F215000D2D9CD /* Model */ = {
			isa = PBXGroup;
			children = (
				AAC30A25268DFEE200D2D9CD /* CrashReporter.swift */,
				AAC30A27268E045400D2D9CD /* CrashReportReader.swift */,
				AAC30A2B268F1ECD00D2D9CD /* CrashReportSender.swift */,
				AAC30A2D268F1EE300D2D9CD /* CrashReportPromptPresenter.swift */,
				AAC30A29268E239100D2D9CD /* CrashReport.swift */,
			);
			path = Model;
			sourceTree = "<group>";
		};
		AAC5E4C025D6A6A9007F5990 /* Bookmarks */ = {
			isa = PBXGroup;
			children = (
				4B9292AD26670F5300AD2C21 /* Extensions */,
				AAC5E4C125D6A6C3007F5990 /* View */,
				AAB549DD25DAB8E90058460B /* ViewModel */,
				AAC5E4C225D6A6C7007F5990 /* Model */,
				AAC5E4C325D6A6CC007F5990 /* Services */,
			);
			path = Bookmarks;
			sourceTree = "<group>";
		};
		AAC5E4C125D6A6C3007F5990 /* View */ = {
			isa = PBXGroup;
			children = (
				4B9292CB2667123700AD2C21 /* AddBookmarkModalViewController.swift */,
				4B9292CA2667123700AD2C21 /* AddFolderModalViewController.swift */,
				4B9292CC2667123700AD2C21 /* BookmarkListViewController.swift */,
				4B9292CD2667123700AD2C21 /* BookmarkManagementDetailViewController.swift */,
				4B9292C72667123700AD2C21 /* BookmarkManagementSidebarViewController.swift */,
				4B9292C82667123700AD2C21 /* BookmarkManagementSplitViewController.swift */,
				4B9292C92667123700AD2C21 /* BookmarkTableRowView.swift */,
				4B9292C62667123700AD2C21 /* BrowserTabSelectionDelegate.swift */,
				4B92928726670D1600AD2C21 /* BookmarkOutlineViewCell.swift */,
				4B92928826670D1600AD2C21 /* BookmarkOutlineViewCell.xib */,
				4B92928526670D1600AD2C21 /* BookmarksOutlineView.swift */,
				4B92928926670D1700AD2C21 /* BookmarkTableCellView.swift */,
				4B92928A26670D1700AD2C21 /* BookmarkTableCellView.xib */,
				4B92928626670D1600AD2C21 /* OutlineSeparatorViewCell.swift */,
				AAC5E4C625D6A6E8007F5990 /* Bookmarks.storyboard */,
				AAC5E4C425D6A6E8007F5990 /* BookmarkPopover.swift */,
				AAC5E4C525D6A6E8007F5990 /* BookmarkPopoverViewController.swift */,
				4B0511B3262CAA5A00F6079C /* RoundedSelectionRowView.swift */,
			);
			path = View;
			sourceTree = "<group>";
		};
		AAC5E4C225D6A6C7007F5990 /* Model */ = {
			isa = PBXGroup;
			children = (
				4B9292D82667124B00AD2C21 /* BookmarkListTreeControllerDataSource.swift */,
				4B92929926670D2A00AD2C21 /* BookmarkManagedObject.swift */,
				4B92929326670D2A00AD2C21 /* BookmarkNode.swift */,
				4B92929126670D2A00AD2C21 /* BookmarkOutlineViewDataSource.swift */,
				4B92929426670D2A00AD2C21 /* BookmarkSidebarTreeController.swift */,
				4B92929526670D2A00AD2C21 /* PasteboardBookmark.swift */,
				4B92929226670D2A00AD2C21 /* PasteboardFolder.swift */,
				4B92929A26670D2A00AD2C21 /* PasteboardWriting.swift */,
				4B92929826670D2A00AD2C21 /* PseudoFolder.swift */,
				4B92929626670D2A00AD2C21 /* SpacerNode.swift */,
				4B92929726670D2A00AD2C21 /* BookmarkTreeController.swift */,
				AAC5E4CD25D6A709007F5990 /* Bookmark.swift */,
				AAC5E4CF25D6A709007F5990 /* BookmarkList.swift */,
				AAC5E4CE25D6A709007F5990 /* BookmarkManager.swift */,
			);
			path = Model;
			sourceTree = "<group>";
		};
		AAC5E4C325D6A6CC007F5990 /* Services */ = {
			isa = PBXGroup;
			children = (
				4B9292DA2667125D00AD2C21 /* ContextualMenu.swift */,
				4B9292A726670D3700AD2C21 /* Bookmark.xcdatamodeld */,
				4B9292A526670D3700AD2C21 /* Bookmark.xcmappingmodel */,
				4B9292A626670D3700AD2C21 /* BookmarkMigrationPolicy.swift */,
				AAC5E4D625D6A710007F5990 /* BookmarkStore.swift */,
			);
			path = Services;
			sourceTree = "<group>";
		};
		AAC6881528626B6F00D54247 /* Recently Closed */ = {
			isa = PBXGroup;
			children = (
				AAC6881628626BD300D54247 /* View */,
				AAC6881728626BDC00D54247 /* Model */,
			);
			path = "Recently Closed";
			sourceTree = "<group>";
		};
		AAC6881628626BD300D54247 /* View */ = {
			isa = PBXGroup;
			children = (
				AA5C1DD0285A154E0089850C /* RecentlyClosedMenu.swift */,
			);
			path = View;
			sourceTree = "<group>";
		};
		AAC6881728626BDC00D54247 /* Model */ = {
			isa = PBXGroup;
			children = (
				AA5C1DD4285C780C0089850C /* RecentlyClosedCoordinator.swift */,
				AA5C1DD2285A217F0089850C /* RecentlyClosedCacheItem.swift */,
				AAC6881828626BF800D54247 /* RecentlyClosedTab.swift */,
				AAC6881A28626C1900D54247 /* RecentlyClosedWindow.swift */,
			);
			path = Model;
			sourceTree = "<group>";
		};
		AAC9C01224CAFBB700AD1325 /* Tab Bar */ = {
			isa = PBXGroup;
			children = (
				AAC9C01A24CB592E00AD1325 /* ViewModel */,
				AAC9C01324CAFBBE00AD1325 /* Model */,
			);
			path = "Tab Bar";
			sourceTree = "<group>";
		};
		AAC9C01324CAFBBE00AD1325 /* Model */ = {
			isa = PBXGroup;
			children = (
				37D2377B287EBDA300BCE03B /* TabIndexTests.swift */,
				AAC9C01624CAFBDC00AD1325 /* TabCollectionTests.swift */,
			);
			path = Model;
			sourceTree = "<group>";
		};
		AAC9C01A24CB592E00AD1325 /* ViewModel */ = {
			isa = PBXGroup;
			children = (
				AAC9C01D24CB6BEB00AD1325 /* TabCollectionViewModelTests.swift */,
				37D23788288009CF00BCE03B /* TabCollectionViewModelTests+PinnedTabs.swift */,
				37479F142891BC8300302FE2 /* TabCollectionViewModelTests+WithoutPinnedTabsManager.swift */,
				AAE39D1A24F44885008EF28B /* TabCollectionViewModelDelegateMock.swift */,
				37534C9D28104D9B002621E7 /* TabLazyLoaderTests.swift */,
				37534CA42811987D002621E7 /* AdjacentItemEnumeratorTests.swift */,
			);
			path = ViewModel;
			sourceTree = "<group>";
		};
		AACB8E7224A4C8BC005F2218 /* Suggestions */ = {
			isa = PBXGroup;
			children = (
				AABEE6A124A9F3C90043105B /* View */,
				AABEE69024A4CB300043105B /* ViewModel */,
				AABEE68F24A4CB290043105B /* Model */,
			);
			path = Suggestions;
			sourceTree = "<group>";
		};
		AACF6FD426BC35C200CF09F9 /* User Agent */ = {
			isa = PBXGroup;
			children = (
				AA0877BE26D6611300B05660 /* Model */,
				AA0877BD26D6610B00B05660 /* Services */,
			);
			path = "User Agent";
			sourceTree = "<group>";
		};
		AAD6D8852696DF2A002393B3 /* View */ = {
			isa = PBXGroup;
			children = (
				AA693E5D2696E5B90007BB78 /* CrashReports.storyboard */,
				AAD6D8862696DF6D002393B3 /* CrashReportPromptViewController.swift */,
			);
			path = View;
			sourceTree = "<group>";
		};
		AADC60E92493B305008F8EF7 /* Extensions */ = {
			isa = PBXGroup;
			children = (
				B6DB3CF826A00E2D00D459B7 /* AVCaptureDevice+SwizzledAuthState.swift */,
				AA61C0D12727F59B00E6B681 /* ArrayExtension.swift */,
				AA7EB6E427E7D6DC00036718 /* AnimationView.swift */,
				B6106B9D26A565DA0013B453 /* BundleExtension.swift */,
				4BA1A6C1258B0A1300F6F690 /* ContiguousBytesExtension.swift */,
				85AC3AF625D5DBFD00C7D2AA /* DataExtension.swift */,
				B6A9E46F26146A250067D1B9 /* DateExtension.swift */,
				B6040855274B830F00680351 /* DictionaryExtension.swift */,
				B63D467025BFA6C100874977 /* DispatchQueueExtensions.swift */,
				AA92126E25ACCB1100600CD4 /* ErrorExtension.swift */,
				B6E61EE2263AC0C8004E11AB /* FileManagerExtension.swift */,
				AAECA41F24EEA4AC00EFA63A /* IndexPathExtension.swift */,
				0230C0A2272080090018F728 /* KeyedCodingExtension.swift */,
				4B8D9061276D1D880078DB17 /* LocaleExtension.swift */,
				85308E24267FC9F2001ABD76 /* NSAlertExtension.swift */,
				F44C130125C2DA0400426E3E /* NSAppearanceExtension.swift */,
				AA5C8F622591021700748EB7 /* NSApplicationExtension.swift */,
				85C48CCB278D808F00D3263E /* NSAttributedStringExtension.swift */,
				B65E6B9F26D9F10600095F96 /* NSBezierPathExtension.swift */,
				B63D467925BFC3E100874977 /* NSCoderExtensions.swift */,
				F41D174025CB131900472416 /* NSColorExtension.swift */,
				B657841825FA484B00D8DB33 /* NSException+Catch.h */,
				B657841925FA484B00D8DB33 /* NSException+Catch.m */,
				B657841E25FA497600D8DB33 /* NSException+Catch.swift */,
				4B139AFC26B60BD800894F82 /* NSImageExtensions.swift */,
				AA6EF9B2250785D5004754E6 /* NSMenuExtension.swift */,
				AA72D5FD25FFF94E00C77619 /* NSMenuItemExtension.swift */,
				4B0511DF262CAA8600F6079C /* NSOpenPanelExtensions.swift */,
				4B0135CD2729F1AA00D54834 /* NSPasteboardExtension.swift */,
				AA5C8F5D2590EEE800748EB7 /* NSPointExtension.swift */,
				85625999269CA0A600EE44BC /* NSRectExtension.swift */,
				B6B3E0DC2657E9CF0040E0A2 /* NSScreenExtension.swift */,
				AAC5E4E325D6BA9C007F5990 /* NSSizeExtension.swift */,
				4BE0DF0426781961006337B7 /* NSStoryboardExtension.swift */,
				AA5C8F58258FE21F00748EB7 /* NSTextFieldExtension.swift */,
				858A798426A8BB5D00A75A42 /* NSTextViewExtension.swift */,
				4B0511E0262CAA8600F6079C /* NSViewControllerExtension.swift */,
				AA6FFB4324DC33320028F4D0 /* NSViewExtension.swift */,
				AA9E9A5525A3AE8400D1959D /* NSWindowExtension.swift */,
				B643BF1327ABF772000BACEC /* NSWorkspaceExtension.swift */,
				B6A9E46A2614618A0067D1B9 /* OperatingSystemVersionExtension.swift */,
				B637273C26CCF0C200C8CB02 /* OptionalExtension.swift */,
				B684592125C93BE000DC17B6 /* Publisher.asVoid.swift */,
				B68C2FB127706E6A00BF2C7D /* ProcessExtension.swift */,
				AAFCB37E25E545D400859DD4 /* PublisherExtension.swift */,
				B684592625C93C0500DC17B6 /* Publishers.NestedObjectChanges.swift */,
				B6AAAC3D26048F690029438D /* RandomAccessCollectionExtension.swift */,
				B6C0B24326E9CB080031CB7F /* RunLoopExtension.swift */,
				4BB88B4925B7B690006F6B06 /* SequenceExtensions.swift */,
				B65783E625F8AAFB00D8DB33 /* String+Punycode.swift */,
				AA8EDF2624923EC70071C2E8 /* StringExtension.swift */,
				AAADFD05264AA282001555EA /* TimeIntervalExtension.swift */,
				AA8EDF2324923E980071C2E8 /* URLExtension.swift */,
				AA88D14A252A557100980B4E /* URLRequestExtension.swift */,
				B6DB3AEE278D5C370024C5C4 /* URLSessionExtension.swift */,
				AAA0CC69253CC43C0079BC96 /* WKUserContentControllerExtension.swift */,
				B63D466725BEB6C200874977 /* WKWebView+Private.h */,
				B63D466825BEB6C200874977 /* WKWebView+SessionState.swift */,
				B68458CC25C7EB9000DC17B6 /* WKWebViewConfigurationExtensions.swift */,
				AA92127625ADA07900600CD4 /* WKWebViewExtension.swift */,
				B6CF78DD267B099C00CD4F13 /* WKNavigationActionExtension.swift */,
				4B7A60A0273E0BE400BBDFEB /* WKWebsiteDataStoreExtension.swift */,
				4B39AAF527D9B2C700A73FD5 /* NSStackViewExtension.swift */,
				4B980E202817604000282EE1 /* NSNotificationName+Debug.swift */,
				4B85A47F28821CC500FC4C39 /* NSPasteboardItemExtension.swift */,
			);
			path = Extensions;
			sourceTree = "<group>";
		};
		AADCBF3826F7C28F00EF67A8 /* Lottie */ = {
			isa = PBXGroup;
			children = (
				AADCBF3926F7C2CE00EF67A8 /* LottieAnimationCache.swift */,
			);
			path = Lottie;
			sourceTree = "<group>";
		};
		AAE71DB225F66A0900D74437 /* Home Page */ = {
			isa = PBXGroup;
			children = (
				85589E8527BBB8DD0038AD11 /* Model */,
				AAE71DB325F66A3F00D74437 /* View */,
				85AC7ADA27BD628400FFB69B /* HomePage.swift */,
			);
			path = "Home Page";
			sourceTree = "<group>";
		};
		AAE71DB325F66A3F00D74437 /* View */ = {
			isa = PBXGroup;
			children = (
				85589E7927BBB8620038AD11 /* AddEditFavoriteViewController.swift */,
				85589E7A27BBB8620038AD11 /* AddEditFavoriteWindow.swift */,
				85589E9D27BFE4500038AD11 /* DefaultBrowserPromptView.swift */,
				85589E9327BFE1E70038AD11 /* FavoritesView.swift */,
				85589E7B27BBB8630038AD11 /* HomePage.storyboard */,
				85AC7AD827BD625000FFB69B /* HomePageAssets.xcassets */,
				85589E7C27BBB8630038AD11 /* HomePageView.swift */,
				85589E7D27BBB8630038AD11 /* HomePageViewController.swift */,
				857FFEBF27D239DC00415E7A /* HyperLink.swift */,
				85589E9F27BFE60E0038AD11 /* MoreOrLessView.swift */,
				85F0FF1227CFAB04001C7C6E /* RecentlyVisitedView.swift */,
			);
			path = View;
			sourceTree = "<group>";
		};
		AAE75275263B036300B973F8 /* History */ = {
			isa = PBXGroup;
			children = (
				AA7E919D287872DB00AB6B62 /* ViewModel */,
				AAE75277263B038F00B973F8 /* Model */,
				AAE75276263B038A00B973F8 /* Services */,
			);
			path = History;
			sourceTree = "<group>";
		};
		AAE75276263B038A00B973F8 /* Services */ = {
			isa = PBXGroup;
			children = (
				AAE75278263B046100B973F8 /* History.xcdatamodeld */,
				AAE7527B263B056C00B973F8 /* HistoryStore.swift */,
			);
			path = Services;
			sourceTree = "<group>";
		};
		AAE75277263B038F00B973F8 /* Model */ = {
			isa = PBXGroup;
			children = (
				AAE7527F263B0A4D00B973F8 /* HistoryCoordinator.swift */,
				AAE7527D263B05C600B973F8 /* HistoryEntry.swift */,
				AA7E91992875B39300AB6B62 /* Visit.swift */,
			);
			path = Model;
			sourceTree = "<group>";
		};
		AAE8B0FD258A416F00E81239 /* Tab Preview */ = {
			isa = PBXGroup;
			children = (
				AAE8B0FE258A417D00E81239 /* View */,
			);
			path = "Tab Preview";
			sourceTree = "<group>";
		};
		AAE8B0FE258A417D00E81239 /* View */ = {
			isa = PBXGroup;
			children = (
				AAE8B101258A41C000E81239 /* TabPreview.storyboard */,
				AAC82C5F258B6CB5009B6B42 /* TabPreviewWindowController.swift */,
				AAE8B10F258A456C00E81239 /* TabPreviewViewController.swift */,
			);
			path = View;
			sourceTree = "<group>";
		};
		AAEC74AE2642C47300C2EFBC /* History */ = {
			isa = PBXGroup;
			children = (
				AAEC74AF2642C48800C2EFBC /* Model */,
				AAEC74B02642C48B00C2EFBC /* Services */,
			);
			path = History;
			sourceTree = "<group>";
		};
		AAEC74AF2642C48800C2EFBC /* Model */ = {
			isa = PBXGroup;
			children = (
				AAEC74B12642C57200C2EFBC /* HistoryCoordinatingMock.swift */,
				AAEC74B32642C69300C2EFBC /* HistoryCoordinatorTests.swift */,
			);
			path = Model;
			sourceTree = "<group>";
		};
		AAEC74B02642C48B00C2EFBC /* Services */ = {
			isa = PBXGroup;
			children = (
				AAEC74B52642CC6A00C2EFBC /* HistoryStoringMock.swift */,
				AAEC74B72642E43800C2EFBC /* HistoryStoreTests.swift */,
			);
			path = Services;
			sourceTree = "<group>";
		};
		AAEC74B92642E66600C2EFBC /* Extensions */ = {
			isa = PBXGroup;
			children = (
				4B4F72EB266B2ED300814C60 /* CollectionExtension.swift */,
				B65349A9265CF45000DCC645 /* DispatchQueueExtensionsTests.swift */,
				B67C6C462654C643006C872E /* FileManagerExtensionTests.swift */,
				AAEC74BA2642E67C00C2EFBC /* NSPersistentContainerExtension.swift */,
				B6C0B24526E9CB190031CB7F /* RunLoopExtensionTests.swift */,
				AADE11BF26D916D70032D8A7 /* StringExtensionTests.swift */,
				85F69B3B25EDE81F00978E59 /* URLExtensionTests.swift */,
				4B8AD0B027A86D9200AE44D6 /* WKWebsiteDataStoreExtensionTests.swift */,
			);
			path = Extensions;
			sourceTree = "<group>";
		};
		AAFCB38325E546FF00859DD4 /* View */ = {
			isa = PBXGroup;
			children = (
				AAB7320626DD0C37002FACF9 /* Fire.storyboard */,
				AAEEC6A827088ADB008445F7 /* FireCoordinator.swift */,
				AAB7320826DD0CD9002FACF9 /* FireViewController.swift */,
				AAE99B8827088A19008B6BD9 /* FirePopover.swift */,
				AA840A9727319D1600E63CDD /* FirePopoverWrapperViewController.swift */,
				AA61C0CF2722159B00E6B681 /* FireInfoViewController.swift */,
				AA6AD95A2704B6DB00159F8A /* FirePopoverViewController.swift */,
				AAE246F7270A406200BEEAEE /* FirePopoverCollectionViewHeader.swift */,
				AAE246F5270A3D3000BEEAEE /* FirePopoverCollectionViewHeader.xib */,
				AAE246F12709EF3B00BEEAEE /* FirePopoverCollectionViewItem.swift */,
				AAE246F22709EF3B00BEEAEE /* FirePopoverCollectionViewItem.xib */,
			);
			path = View;
			sourceTree = "<group>";
		};
		B31055BB27A1BA0E001AC618 /* Autoconsent */ = {
			isa = PBXGroup;
			children = (
				313AED9F287CAC5A00E1E8F4 /* UI */,
				B31055C327A1BA1D001AC618 /* autoconsent-bundle.js */,
				B31055BC27A1BA1D001AC618 /* AutoconsentUserScript.swift */,
				B31055BE27A1BA1D001AC618 /* userscript.js */,
				FD23FD2C2886A81D007F6985 /* AutoconsentManagement.swift */,
			);
			path = Autoconsent;
			sourceTree = "<group>";
		};
		B31055CC27A1BA39001AC618 /* Autoconsent */ = {
			isa = PBXGroup;
			children = (
				B31055CD27A1BA44001AC618 /* AutoconsentBackgroundTests.swift */,
				B3FB198D27BC013C00513DC1 /* autoconsent-test-page.html */,
				B3FB198F27BC015600513DC1 /* autoconsent-test.js */,
			);
			name = Autoconsent;
			sourceTree = "<group>";
		};
		B6040859274B8C5200680351 /* Unprotected Domains */ = {
			isa = PBXGroup;
			children = (
				336B39E22726B4B700C417D3 /* LocalUnprotectedDomains.swift */,
				B68503A6279141CD00893A05 /* KeySetDictionary.swift */,
				B604085A274B8CA300680351 /* UnprotectedDomains.xcdatamodeld */,
			);
			path = "Unprotected Domains";
			sourceTree = "<group>";
		};
		B6106BA126A7BE430013B453 /* Permissions */ = {
			isa = PBXGroup;
			children = (
				B6106B9F26A7BE0B0013B453 /* PermissionManagerTests.swift */,
				B6106BB026A7D8720013B453 /* PermissionStoreTests.swift */,
				B63ED0D726AE729600A9DAD1 /* PermissionModelTests.swift */,
				B6106BAE26A7C6180013B453 /* PermissionStoreMock.swift */,
				B63ED0D926AE7AF400A9DAD1 /* PermissionManagerMock.swift */,
				B63ED0DB26AE7B1E00A9DAD1 /* WebViewMock.swift */,
				B63ED0DD26AFD9A300A9DAD1 /* AVCaptureDeviceMock.swift */,
				B63ED0DF26AFE32F00A9DAD1 /* GeolocationProviderMock.swift */,
			);
			path = Permissions;
			sourceTree = "<group>";
		};
		B61EF3EA266F91D700B4D78F /* Extensions */ = {
			isa = PBXGroup;
			children = (
				B6F41030264D2B23003DA42C /* ProgressExtension.swift */,
				B66E9DD12670EB2A00E53BB5 /* _WKDownload+WebKitDownload.swift */,
				B66E9DD32670EB4A00E53BB5 /* WKDownload+WebKitDownload.swift */,
				B61EF3EB266F91E700B4D78F /* WKWebView+Download.swift */,
				B61EF3F0266F922200B4D78F /* WKProcessPool+DownloadDelegate.swift */,
				B63B9C502670B2B200C45B91 /* _WKDownload.h */,
				B63B9C542670B32000C45B91 /* WKProcessPool+Private.h */,
				B6CF78E2267B0A1900CD4F13 /* WKNavigationAction+Private.h */,
			);
			path = Extensions;
			sourceTree = "<group>";
		};
		B64C84DB2692D6E80048FEBE /* Permissions */ = {
			isa = PBXGroup;
			children = (
				B64C84EF269310000048FEBE /* Model */,
				B64C84DC2692D6FC0048FEBE /* View */,
			);
			path = Permissions;
			sourceTree = "<group>";
		};
		B64C84DC2692D6FC0048FEBE /* View */ = {
			isa = PBXGroup;
			children = (
				B64C84DD2692D7400048FEBE /* PermissionAuthorization.storyboard */,
				B64C84E22692DC9F0048FEBE /* PermissionAuthorizationViewController.swift */,
				B64C84EA2692DD650048FEBE /* PermissionAuthorizationPopover.swift */,
				B6BBF17327475B15004F850E /* PopupBlockedPopover.swift */,
				B64C852926942AC90048FEBE /* PermissionContextMenu.swift */,
				B64C85412694590B0048FEBE /* PermissionButton.swift */,
			);
			path = View;
			sourceTree = "<group>";
		};
		B64C84EF269310000048FEBE /* Model */ = {
			isa = PBXGroup;
			children = (
				B6106BAA26A7BF1D0013B453 /* PermissionType.swift */,
				B6106BAC26A7BF390013B453 /* PermissionState.swift */,
				B65536A52685B82B00085A79 /* Permissions.swift */,
				B6106BA526A7BEC80013B453 /* PermissionAuthorizationQuery.swift */,
				B6DB3CFA26A17CB800D459B7 /* PermissionModel.swift */,
				B64C84F0269310120048FEBE /* PermissionManager.swift */,
				B64C853726944B880048FEBE /* StoredPermission.swift */,
				B64C853C26944B940048FEBE /* PermissionStore.swift */,
				B64C852E26943BC10048FEBE /* Permissions.xcdatamodeld */,
			);
			path = Model;
			sourceTree = "<group>";
		};
		B65536902684409300085A79 /* Geolocation */ = {
			isa = PBXGroup;
			children = (
				B65536962684413900085A79 /* WKGeolocationProvider.h */,
				B6553691268440D700085A79 /* WKProcessPool+GeolocationProvider.swift */,
				B655369A268442EE00085A79 /* GeolocationProvider.swift */,
				B65536AD2685E17100085A79 /* GeolocationService.swift */,
			);
			path = Geolocation;
			sourceTree = "<group>";
		};
		B68172A7269C4334006D1092 /* Model */ = {
			isa = PBXGroup;
			children = (
				B68172A8269C487D006D1092 /* PrivacyDashboardUserScript.swift */,
				B6106BA226A7BEA00013B453 /* PermissionAuthorizationState.swift */,
				AA9B7C7D26A06E040008D425 /* TrackerInfo.swift */,
				AA9B7C8226A197A00008D425 /* ServerTrust.swift */,
				B3FB199227BD0AD400513DC1 /* CookieConsentInfo.swift */,
			);
			path = Model;
			sourceTree = "<group>";
		};
		B68172AC269EB415006D1092 /* Geolocation */ = {
			isa = PBXGroup;
			children = (
				B68172AD269EB43F006D1092 /* GeolocationServiceTests.swift */,
				B6106BB426A809E60013B453 /* GeolocationProviderTests.swift */,
				B63ED0E226B3E7FA00A9DAD1 /* CLLocationManagerMock.swift */,
				B6106BB226A7F4AA0013B453 /* GeolocationServiceMock.swift */,
			);
			path = Geolocation;
			sourceTree = "<group>";
		};
		B683097A274DCFE3004B46BB /* Database */ = {
			isa = PBXGroup;
			children = (
				B6BBF16F2744CDE1004F850E /* CoreDataStoreTests.swift */,
				B6C2C9F42760B659005B7F0A /* TestDataModel.xcdatamodeld */,
			);
			path = Database;
			sourceTree = "<group>";
		};
		B68458AE25C7E75100DC17B6 /* State Restoration */ = {
			isa = PBXGroup;
			children = (
				B6A5A27025B9377300AA7ADA /* StatePersistenceService.swift */,
				B68458AF25C7E76A00DC17B6 /* WindowManager+StateRestoration.swift */,
				B68458B725C7E8B200DC17B6 /* Tab+NSSecureCoding.swift */,
				B68458C425C7EA0C00DC17B6 /* TabCollection+NSSecureCoding.swift */,
				B68458BF25C7E9E000DC17B6 /* TabCollectionViewModel+NSSecureCoding.swift */,
				B684590725C9027900DC17B6 /* AppStateChangedPublisher.swift */,
				B684592E25C93FBF00DC17B6 /* AppStateRestorationManager.swift */,
			);
			path = "State Restoration";
			sourceTree = "<group>";
		};
		B69B50332726A10700758A2B /* ATB */ = {
			isa = PBXGroup;
			children = (
				B69B50352726A11F00758A2B /* Atb.swift */,
				B69B50382726A12400758A2B /* AtbParser.swift */,
				B69B50342726A11F00758A2B /* StatisticsLoader.swift */,
				B69B50362726A12000758A2B /* StatisticsStore.swift */,
				B69B50392726A12500758A2B /* LocalStatisticsStore.swift */,
				B69B50372726A12000758A2B /* VariantManager.swift */,
				B69B50562727D16900758A2B /* AtbAndVariantCleanup.swift */,
			);
			path = ATB;
			sourceTree = "<group>";
		};
		B69B50402726C3F400758A2B /* ATB */ = {
			isa = PBXGroup;
			children = (
				B69B504D2726CD3900758A2B /* Mock */,
				B69B50422726C5C100758A2B /* AtbAndVariantCleanupTests.swift */,
				B69B50412726C5C100758A2B /* AtbParserTests.swift */,
				B69B50442726C5C200758A2B /* StatisticsLoaderTests.swift */,
				B69B50432726C5C100758A2B /* VariantManagerTests.swift */,
			);
			path = ATB;
			sourceTree = "<group>";
		};
		B69B504D2726CD3900758A2B /* Mock */ = {
			isa = PBXGroup;
			children = (
				B69B50492726CA2900758A2B /* MockStatisticsStore.swift */,
				B69B504A2726CA2900758A2B /* MockVariantManager.swift */,
				B69B50502726CD7F00758A2B /* atb-with-update.json */,
				B69B504E2726CD7E00758A2B /* atb.json */,
				B69B504F2726CD7F00758A2B /* empty */,
				B69B50512726CD8000758A2B /* invalid.json */,
			);
			path = Mock;
			sourceTree = "<group>";
		};
		B6A5A28C25B962CB00AA7ADA /* App */ = {
			isa = PBXGroup;
			children = (
				B6A5A2A725BAA35500AA7ADA /* WindowManagerStateRestorationTests.swift */,
				B6A5A29F25B96E8300AA7ADA /* AppStateChangePublisherTests.swift */,
				B6C2C9EE276081AB005B7F0A /* DeallocationTests.swift */,
			);
			path = App;
			sourceTree = "<group>";
		};
		B6A9E44E26142AF90067D1B9 /* Statistics */ = {
			isa = PBXGroup;
			children = (
				B69B50332726A10700758A2B /* ATB */,
				B6A9E45226142B070067D1B9 /* Pixel.swift */,
				B6A9E498261474120067D1B9 /* TimedPixel.swift */,
				B6A9E47626146A570067D1B9 /* PixelEvent.swift */,
				B6A9E47E26146A800067D1B9 /* PixelArguments.swift */,
				B6A9E48326146AAB0067D1B9 /* PixelParameters.swift */,
				B6A9E4A2261475C70067D1B9 /* AppUsageActivityMonitor.swift */,
				B610F2BA27A145C500FCEBE9 /* RulesCompilationMonitor.swift */,
				B6DA44012616B28300DD1EC2 /* PixelDataStore.swift */,
				B68C92C32750EF76002AC6B0 /* PixelDataRecord.swift */,
				B6DA44062616B30600DD1EC2 /* PixelDataModel.xcdatamodeld */,
			);
			path = Statistics;
			sourceTree = "<group>";
		};
		B6A9E47526146A440067D1B9 /* API */ = {
			isa = PBXGroup;
			children = (
				B6A9E458261460340067D1B9 /* APIHeaders.swift */,
				B6A9E459261460350067D1B9 /* APIRequest.swift */,
				B6A9E457261460340067D1B9 /* ApiRequestError.swift */,
			);
			path = API;
			sourceTree = "<group>";
		};
		B6AE74322609AFBB005B9B1A /* Progress */ = {
			isa = PBXGroup;
			children = (
				B6AE74332609AFCE005B9B1A /* ProgressEstimationTests.swift */,
			);
			path = Progress;
			sourceTree = "<group>";
		};
		B6B1E87C26D5DA020062C350 /* View */ = {
			isa = PBXGroup;
			children = (
				B6B1E87D26D5DA0E0062C350 /* DownloadsPopover.swift */,
				B6B1E87F26D5DA9B0062C350 /* DownloadsViewController.swift */,
				B6B1E88126D5DAC30062C350 /* Downloads.storyboard */,
				B6B1E88326D5EB570062C350 /* DownloadsCellView.swift */,
				B6C0B23B26E87D900031CB7F /* NSAlert+ActiveDownloadsTermination.swift */,
			);
			path = View;
			sourceTree = "<group>";
		};
		B6C0B23126E71A800031CB7F /* Services */ = {
			isa = PBXGroup;
			children = (
				B6C0B23226E71BCD0031CB7F /* Downloads.xcdatamodeld */,
				B6C0B22F26E61D630031CB7F /* DownloadListStore.swift */,
				B6B1E87A26D381710062C350 /* DownloadListCoordinator.swift */,
			);
			path = Services;
			sourceTree = "<group>";
		};
		B6DA440F2616C0F200DD1EC2 /* Statistics */ = {
			isa = PBXGroup;
			children = (
				B69B50402726C3F400758A2B /* ATB */,
				B6DA44102616C0FC00DD1EC2 /* PixelTests.swift */,
				B662D3D82755D7AD0035D4D6 /* PixelStoreTests.swift */,
				B662D3DA2755D8190035D4D6 /* OldPixelDataModel.xcdatamodeld */,
				B6DA44222616CABC00DD1EC2 /* PixelArgumentsTests.swift */,
				B6DA44272616CAE000DD1EC2 /* AppUsageActivityMonitorTests.swift */,
				B6DA441D2616C84600DD1EC2 /* PixelStoreMock.swift */,
				4B117F7C276C0CB5002F3D8C /* LocalStatisticsStoreTests.swift */,
				B610F2E327A8F37A00FCEBE9 /* CBRCompileTimeReporterTests.swift */,
			);
			path = Statistics;
			sourceTree = "<group>";
		};
		B6FA893A269C414900588ECD /* Privacy Dashboard */ = {
			isa = PBXGroup;
			children = (
				B68172A7269C4334006D1092 /* Model */,
				AA9B7C7F26A06E130008D425 /* ViewModel */,
				B6FA893B269C41ED00588ECD /* View */,
			);
			path = "Privacy Dashboard";
			sourceTree = "<group>";
		};
		B6FA893B269C41ED00588ECD /* View */ = {
			isa = PBXGroup;
			children = (
				B6FA893C269C423100588ECD /* PrivacyDashboard.storyboard */,
				B6FA893E269C424500588ECD /* PrivacyDashboardViewController.swift */,
				B63BDF7D27FDAA640072D75B /* PrivacyDashboardWebView.swift */,
				B6FA8940269C425400588ECD /* PrivacyDashboardPopover.swift */,
			);
			path = View;
			sourceTree = "<group>";
		};
		CB6BCDF727C689FE00CC76DC /* Resources */ = {
			isa = PBXGroup;
			children = (
				4B677427255DBEB800025BD8 /* httpsMobileV2BloomSpec.json */,
				4B677428255DBEB800025BD8 /* httpsMobileV2Bloom.bin */,
				4B67742A255DBEB800025BD8 /* httpsMobileV2FalsePositives.json */,
			);
			path = Resources;
			sourceTree = "<group>";
		};
		EAA29AEB278D2E51007070CF /* fonts */ = {
			isa = PBXGroup;
			children = (
				EAA29AE7278D2E43007070CF /* ProximaNova-Bold-webfont.woff2 */,
				EAA29AE8278D2E43007070CF /* ProximaNova-Reg-webfont.woff2 */,
			);
			path = fonts;
			sourceTree = "<group>";
		};
/* End PBXGroup section */

/* Begin PBXNativeTarget section */
		4B1AD89C25FC27E200261379 /* Integration Tests */ = {
			isa = PBXNativeTarget;
			buildConfigurationList = 4B1AD8A625FC27E200261379 /* Build configuration list for PBXNativeTarget "Integration Tests" */;
			buildPhases = (
				4B1AD89925FC27E200261379 /* Sources */,
				4B1AD89A25FC27E200261379 /* Frameworks */,
				4B1AD89B25FC27E200261379 /* Resources */,
			);
			buildRules = (
			);
			dependencies = (
				4B1AD8A325FC27E200261379 /* PBXTargetDependency */,
			);
			name = "Integration Tests";
			productName = "Integration Tests";
			productReference = 4B1AD89D25FC27E200261379 /* Integration Tests.xctest */;
			productType = "com.apple.product-type.bundle.unit-test";
		};
		7B4CE8D926F02108009134B1 /* UI Tests */ = {
			isa = PBXNativeTarget;
			buildConfigurationList = 7B4CE8E526F02108009134B1 /* Build configuration list for PBXNativeTarget "UI Tests" */;
			buildPhases = (
				7B4CE8D626F02108009134B1 /* Sources */,
				7B4CE8D726F02108009134B1 /* Frameworks */,
				7B4CE8D826F02108009134B1 /* Resources */,
			);
			buildRules = (
			);
			dependencies = (
				7B4CE8E026F02108009134B1 /* PBXTargetDependency */,
			);
			name = "UI Tests";
			productName = "UI Tests";
			productReference = 7B4CE8DA26F02108009134B1 /* UI Tests.xctest */;
			productType = "com.apple.product-type.bundle.ui-testing";
		};
		AA585D7D248FD31100E9A3E2 /* DuckDuckGo Privacy Browser */ = {
			isa = PBXNativeTarget;
			buildConfigurationList = AA585DA4248FD31500E9A3E2 /* Build configuration list for PBXNativeTarget "DuckDuckGo Privacy Browser" */;
			buildPhases = (
				3705272528992C8A000C06A2 /* Check Embedded Config URLs */,
				AA585D7A248FD31100E9A3E2 /* Sources */,
				AA8EDF2824925E940071C2E8 /* Swift Lint */,
				AA585D7B248FD31100E9A3E2 /* Frameworks */,
				AA585D7C248FD31100E9A3E2 /* Resources */,
			);
			buildRules = (
			);
			dependencies = (
			);
			name = "DuckDuckGo Privacy Browser";
			packageProductDependencies = (
				4B82E9B225B69E3E00656FE7 /* TrackerRadarKit */,
				85FF55C725F82E4F00E2AB99 /* Lottie */,
				AA06B6B62672AF8100F541C5 /* Sparkle */,
				9807F644278CA16F00E1547B /* BrowserServicesKit */,
			);
			productName = DuckDuckGo;
			productReference = AA585D7E248FD31100E9A3E2 /* DuckDuckGo.app */;
			productType = "com.apple.product-type.application";
		};
		AA585D8F248FD31400E9A3E2 /* Unit Tests */ = {
			isa = PBXNativeTarget;
			buildConfigurationList = AA585DA7248FD31500E9A3E2 /* Build configuration list for PBXNativeTarget "Unit Tests" */;
			buildPhases = (
				AA585D8C248FD31400E9A3E2 /* Sources */,
				AA585D8D248FD31400E9A3E2 /* Frameworks */,
				AA585D8E248FD31400E9A3E2 /* Resources */,
			);
			buildRules = (
			);
			dependencies = (
				AA585D92248FD31400E9A3E2 /* PBXTargetDependency */,
			);
			name = "Unit Tests";
			packageProductDependencies = (
				B6DA44162616C13800DD1EC2 /* OHHTTPStubs */,
				B6DA44182616C13800DD1EC2 /* OHHTTPStubsSwift */,
			);
			productName = DuckDuckGoTests;
			productReference = AA585D90248FD31400E9A3E2 /* Unit Tests.xctest */;
			productType = "com.apple.product-type.bundle.unit-test";
		};
/* End PBXNativeTarget section */

/* Begin PBXProject section */
		AA585D76248FD31100E9A3E2 /* Project object */ = {
			isa = PBXProject;
			attributes = {
				LastSwiftUpdateCheck = 1250;
				LastUpgradeCheck = 1340;
				ORGANIZATIONNAME = DuckDuckGo;
				TargetAttributes = {
					4B1AD89C25FC27E200261379 = {
						CreatedOnToolsVersion = 12.4;
						TestTargetID = AA585D7D248FD31100E9A3E2;
					};
					7B4CE8D926F02108009134B1 = {
						CreatedOnToolsVersion = 12.5.1;
						TestTargetID = AA585D7D248FD31100E9A3E2;
					};
					AA585D7D248FD31100E9A3E2 = {
						CreatedOnToolsVersion = 11.5;
					};
					AA585D8F248FD31400E9A3E2 = {
						CreatedOnToolsVersion = 11.5;
						TestTargetID = AA585D7D248FD31100E9A3E2;
					};
				};
			};
			buildConfigurationList = AA585D79248FD31100E9A3E2 /* Build configuration list for PBXProject "DuckDuckGo" */;
			compatibilityVersion = "Xcode 9.3";
			developmentRegion = en;
			hasScannedForEncodings = 0;
			knownRegions = (
				en,
				Base,
			);
			mainGroup = AA585D75248FD31100E9A3E2;
			packageReferences = (
				4B82E9B125B69E3E00656FE7 /* XCRemoteSwiftPackageReference "TrackerRadarKit" */,
				85FF55C625F82E4F00E2AB99 /* XCRemoteSwiftPackageReference "lottie-ios" */,
				B6DA44152616C13800DD1EC2 /* XCRemoteSwiftPackageReference "OHHTTPStubs" */,
				AA06B6B52672AF8100F541C5 /* XCRemoteSwiftPackageReference "Sparkle" */,
				9807F643278CA16F00E1547B /* XCRemoteSwiftPackageReference "BrowserServicesKit" */,
			);
			productRefGroup = AA585D7F248FD31100E9A3E2 /* Products */;
			projectDirPath = "";
			projectRoot = "";
			targets = (
				AA585D7D248FD31100E9A3E2 /* DuckDuckGo Privacy Browser */,
				AA585D8F248FD31400E9A3E2 /* Unit Tests */,
				4B1AD89C25FC27E200261379 /* Integration Tests */,
				7B4CE8D926F02108009134B1 /* UI Tests */,
			);
		};
/* End PBXProject section */

/* Begin PBXResourcesBuildPhase section */
		4B1AD89B25FC27E200261379 /* Resources */ = {
			isa = PBXResourcesBuildPhase;
			buildActionMask = 2147483647;
			files = (
				B3FB199027BC015600513DC1 /* autoconsent-test.js in Resources */,
				B3FB198E27BC013C00513DC1 /* autoconsent-test-page.html in Resources */,
			);
			runOnlyForDeploymentPostprocessing = 0;
		};
		7B4CE8D826F02108009134B1 /* Resources */ = {
			isa = PBXResourcesBuildPhase;
			buildActionMask = 2147483647;
			files = (
			);
			runOnlyForDeploymentPostprocessing = 0;
		};
		AA585D7C248FD31100E9A3E2 /* Resources */ = {
			isa = PBXResourcesBuildPhase;
			buildActionMask = 2147483647;
			files = (
				85B8757F28B903D900D39E04 /* Configuration.xcconfig in Resources */,
				4B02198C25E05FAC00ED7DEA /* Fireproofing.storyboard in Resources */,
				AA80EC73256C46A2007083E7 /* Suggestion.storyboard in Resources */,
				AA693E5E2696E5B90007BB78 /* CrashReports.storyboard in Resources */,
				9833913127AAA4B500DAF119 /* trackerData.json in Resources */,
				AA7EB6ED27E880B600036718 /* dark-shield-dot-mouse-over.json in Resources */,
				8511E18425F82B34002F516B /* 01_Fire_really_small.json in Resources */,
				85B7184A27677C2D00B4277F /* Onboarding.storyboard in Resources */,
				4B0511C3262CAA5A00F6079C /* FireproofDomains.storyboard in Resources */,
				EA477680272A21B700419EDA /* clickToLoadConfig.json in Resources */,
				B6B1E88226D5DAC30062C350 /* Downloads.storyboard in Resources */,
				AA3439712754D4E900B241FA /* dark-shield.json in Resources */,
				AA7EB6EB27E880AE00036718 /* dark-shield-mouse-over.json in Resources */,
				B31055CB27A1BA1D001AC618 /* autoconsent-bundle.js in Resources */,
				7B1E819F27C8874900FF0E60 /* ContentOverlay.storyboard in Resources */,
				85A0117425AF2EDF00FA6A0C /* FindInPage.storyboard in Resources */,
				85589E8127BBB8630038AD11 /* HomePage.storyboard in Resources */,
				AA80EC89256C49B8007083E7 /* Localizable.strings in Resources */,
				B31055C627A1BA1D001AC618 /* userscript.js in Resources */,
				EA4617F0273A28A700F110A2 /* fb-tds.json in Resources */,
				AAE8B102258A41C000E81239 /* TabPreview.storyboard in Resources */,
				AA68C3D72490F821001B8783 /* README.md in Resources */,
				AA585D86248FD31400E9A3E2 /* Assets.xcassets in Resources */,
				85589E8D27BBBB870038AD11 /* NavigationBar.storyboard in Resources */,
				AAE246F6270A3D3000BEEAEE /* FirePopoverCollectionViewHeader.xib in Resources */,
				85378D9C274E61B8007C5CBF /* MessageViews.storyboard in Resources */,
				AA80EC79256C46AA007083E7 /* TabBar.storyboard in Resources */,
				AA34396D2754D4E300B241FA /* shield-dot.json in Resources */,
				31B7C84F288008E00049841F /* CookieConsent.storyboard in Resources */,
				AAC5E4C925D6A6E8007F5990 /* Bookmarks.storyboard in Resources */,
				4BE5336B286912D40019DBFD /* BookmarksBarCollectionViewItem.xib in Resources */,
				B6FA893D269C423100588ECD /* PrivacyDashboard.storyboard in Resources */,
				AA34396C2754D4E300B241FA /* shield.json in Resources */,
				B693955626F04BEC0015B914 /* SavePanelAccessoryView.xib in Resources */,
				AA7412B324D0B3AC00D22FE0 /* TabBarViewItem.xib in Resources */,
				85480F8A25CDC360009424E3 /* MainMenu.storyboard in Resources */,
				4B677435255DBEB800025BD8 /* httpsMobileV2FalsePositives.json in Resources */,
				4BD18F05283F151F00058124 /* BookmarksBar.storyboard in Resources */,
				AA3439792754D55100B241FA /* trackers-1.json in Resources */,
				AA34397C2754D55100B241FA /* dark-trackers-1.json in Resources */,
				AA3863C527A1E28F00749AB5 /* Feedback.storyboard in Resources */,
				4B723E1126B0006C00E14D75 /* DataImport.storyboard in Resources */,
				4B92929026670D1700AD2C21 /* BookmarkTableCellView.xib in Resources */,
				85AC7AD927BD625000FFB69B /* HomePageAssets.xcassets in Resources */,
				339A6B5826A044BA00E3DAE8 /* duckduckgo-privacy-dashboard in Resources */,
				AA7EB6E727E8809D00036718 /* shield-mouse-over.json in Resources */,
				4B92928E26670D1700AD2C21 /* BookmarkOutlineViewCell.xib in Resources */,
				B64C84DE2692D7400048FEBE /* PermissionAuthorization.storyboard in Resources */,
				4BC68A702759AE490029A586 /* Waitlist.storyboard in Resources */,
				AA34397D2754D55100B241FA /* dark-trackers-3.json in Resources */,
				AA3439782754D55100B241FA /* dark-trackers-2.json in Resources */,
				AAB7320726DD0C37002FACF9 /* Fire.storyboard in Resources */,
				85589E8F27BBBBF10038AD11 /* Main.storyboard in Resources */,
				EA18D1CA272F0DC8006DC101 /* social_images in Resources */,
				AA7EB6E927E880A600036718 /* shield-dot-mouse-over.json in Resources */,
				AA80EC8F256C49BC007083E7 /* Localizable.stringsdict in Resources */,
				EAC80DE0271F6C0100BBF02D /* fb-sdk.js in Resources */,
				85625994269C8F9600EE44BC /* PasswordManager.storyboard in Resources */,
				AA7EB6E327E7D05500036718 /* dark-flame-mouse-over.json in Resources */,
				AA7EB6E227E7D05500036718 /* flame-mouse-over.json in Resources */,
				4B677433255DBEB800025BD8 /* httpsMobileV2Bloom.bin in Resources */,
				AA34397B2754D55100B241FA /* trackers-3.json in Resources */,
				026ADE1426C3010C002518EE /* macos-config.json in Resources */,
				4B677432255DBEB800025BD8 /* httpsMobileV2BloomSpec.json in Resources */,
				AA2CB12D2587BB5600AA6FBE /* TabBarFooter.xib in Resources */,
				AA80EC67256C4691007083E7 /* BrowserTab.storyboard in Resources */,
				AAE246F42709EF3B00BEEAEE /* FirePopoverCollectionViewItem.xib in Resources */,
				EAA29AE9278D2E43007070CF /* ProximaNova-Bold-webfont.woff2 in Resources */,
				AA3439702754D4E900B241FA /* dark-shield-dot.json in Resources */,
				AA34397A2754D55100B241FA /* trackers-2.json in Resources */,
				EAA29AEA278D2E43007070CF /* ProximaNova-Reg-webfont.woff2 in Resources */,
				EAFAD6CA2728BD1200F9DF00 /* clickToLoad.js in Resources */,
				336D5B18262D8D3C0052E0C9 /* findinpage.js in Resources */,
			);
			runOnlyForDeploymentPostprocessing = 0;
		};
		AA585D8E248FD31400E9A3E2 /* Resources */ = {
			isa = PBXResourcesBuildPhase;
			buildActionMask = 2147483647;
			files = (
				B69B50532726CD8100758A2B /* empty in Resources */,
				B69B50542726CD8100758A2B /* atb-with-update.json in Resources */,
				37A803DB27FD69D300052F4C /* Data Import Resources in Resources */,
				B69B50522726CD8100758A2B /* atb.json in Resources */,
				4B70C00127B0793D000386ED /* DuckDuckGo-ExampleCrash.ips in Resources */,
				B67C6C422654BF49006C872E /* DuckDuckGo-Symbol.jpg in Resources */,
				B69B50552726CD8100758A2B /* invalid.json in Resources */,
			);
			runOnlyForDeploymentPostprocessing = 0;
		};
/* End PBXResourcesBuildPhase section */

/* Begin PBXShellScriptBuildPhase section */
		3705272528992C8A000C06A2 /* Check Embedded Config URLs */ = {
			isa = PBXShellScriptBuildPhase;
			buildActionMask = 2147483647;
			files = (
			);
			inputFileListPaths = (
			);
			inputPaths = (
			);
			name = "Check Embedded Config URLs";
			outputFileListPaths = (
			);
			outputPaths = (
			);
			runOnlyForDeploymentPostprocessing = 0;
			shellPath = /bin/sh;
			shellScript = "if [ \"$CONFIGURATION\" == \"Release\" ]; then\n   \"${SRCROOT}/scripts/update_embedded.sh\" -c\nfi\n";
		};
		AA8EDF2824925E940071C2E8 /* Swift Lint */ = {
			isa = PBXShellScriptBuildPhase;
			buildActionMask = 2147483647;
			files = (
			);
			inputFileListPaths = (
			);
			inputPaths = (
			);
			name = "Swift Lint";
			outputFileListPaths = (
			);
			outputPaths = (
			);
			runOnlyForDeploymentPostprocessing = 0;
			shellPath = /bin/zsh;
			shellScript = "# Add brew into PATH\nif [ -f /opt/homebrew/bin/brew ]; then\n    eval $(/opt/homebrew/bin/brew shellenv)\nfi\n\nif which swiftlint >/dev/null; then\n   if [ ! -z \"$BITRISE_PROJECT_PATH\" ] || [ \"$CONFIGURATION\" = \"Release\" ]; then\n       swiftlint lint --strict\n       if [ $? -ne 0 ]; then\n           echo \"error: SwiftLint validation failed.\"\n           exit 1\n       fi\n   else\n       swiftlint lint\n   fi\nelse\n   echo \"error: SwiftLint not installed. Install using \\`brew install swiftlint\\`\"\n   exit 1\nfi\n";
		};
/* End PBXShellScriptBuildPhase section */

/* Begin PBXSourcesBuildPhase section */
		4B1AD89925FC27E200261379 /* Sources */ = {
			isa = PBXSourcesBuildPhase;
			buildActionMask = 2147483647;
			files = (
				B662D3DF275616FF0035D4D6 /* EncryptionKeyStoreMock.swift in Sources */,
				4B1AD8E225FC390B00261379 /* EncryptionMocks.swift in Sources */,
				B31055CE27A1BA44001AC618 /* AutoconsentBackgroundTests.swift in Sources */,
				4B1AD91725FC46FB00261379 /* CoreDataEncryptionTests.swift in Sources */,
				7BA4727D26F01BC400EAA165 /* CoreDataTestUtilities.swift in Sources */,
				4B1AD92125FC474E00261379 /* CoreDataEncryptionTesting.xcdatamodeld in Sources */,
				4B1AD8D525FC38DD00261379 /* EncryptionKeyStoreTests.swift in Sources */,
			);
			runOnlyForDeploymentPostprocessing = 0;
		};
		7B4CE8D626F02108009134B1 /* Sources */ = {
			isa = PBXSourcesBuildPhase;
			buildActionMask = 2147483647;
			files = (
				7B4CE8E726F02135009134B1 /* TabBarTests.swift in Sources */,
			);
			runOnlyForDeploymentPostprocessing = 0;
		};
		AA585D7A248FD31100E9A3E2 /* Sources */ = {
			isa = PBXSourcesBuildPhase;
			buildActionMask = 2147483647;
			files = (
				AAA0CC572539EBC90079BC96 /* FaviconUserScript.swift in Sources */,
				B6A9E45A261460350067D1B9 /* ApiRequestError.swift in Sources */,
				AADCBF3A26F7C2CE00EF67A8 /* LottieAnimationCache.swift in Sources */,
				37D2377A287EB8CA00BCE03B /* TabIndex.swift in Sources */,
				37534CA3281132CB002621E7 /* TabLazyLoaderDataSource.swift in Sources */,
				4B723E0E26B0006300E14D75 /* LoginImport.swift in Sources */,
				85589E9627BFE25D0038AD11 /* FailedAssertionView.swift in Sources */,
				37534CA028113101002621E7 /* LazyLoadable.swift in Sources */,
				EAE42800275D47FA00DAC26B /* ClickToLoadModel.swift in Sources */,
				0230C0A3272080090018F728 /* KeyedCodingExtension.swift in Sources */,
				31A031A928819D920090F792 /* CookieConsentAnimationModel.swift in Sources */,
				B6C0B23026E61D630031CB7F /* DownloadListStore.swift in Sources */,
				85799C1825DEBB3F0007EC87 /* Logging.swift in Sources */,
				AAC30A2E268F1EE300D2D9CD /* CrashReportPromptPresenter.swift in Sources */,
				37AFCE8727DA334800471A10 /* PreferencesRootView.swift in Sources */,
				B684590825C9027900DC17B6 /* AppStateChangedPublisher.swift in Sources */,
				4B92928F26670D1700AD2C21 /* BookmarkTableCellView.swift in Sources */,
				4B9292CF2667123700AD2C21 /* BookmarkManagementSidebarViewController.swift in Sources */,
				4B39AAF627D9B2C700A73FD5 /* NSStackViewExtension.swift in Sources */,
				B637273D26CCF0C200C8CB02 /* OptionalExtension.swift in Sources */,
				4BE65477271FCD41008D1D63 /* PasswordManagementLoginItemView.swift in Sources */,
				AA80EC54256BE3BC007083E7 /* UserText.swift in Sources */,
				B61EF3EC266F91E700B4D78F /* WKWebView+Download.swift in Sources */,
				B6DB3AEF278D5C370024C5C4 /* URLSessionExtension.swift in Sources */,
				4B7A60A1273E0BE400BBDFEB /* WKWebsiteDataStoreExtension.swift in Sources */,
				B693955326F04BEC0015B914 /* WindowDraggingView.swift in Sources */,
				4B1E6EED27AB5E5100F51793 /* SecureVaultSorting.swift in Sources */,
				37CD54CE27F2FDD100F1F7B9 /* PreferencesSidebarModel.swift in Sources */,
				B61EF3F1266F922200B4D78F /* WKProcessPool+DownloadDelegate.swift in Sources */,
				B6106BAD26A7BF390013B453 /* PermissionState.swift in Sources */,
				85707F2E276A394C00DC0649 /* ViewExtensions.swift in Sources */,
				371C0A2927E33EDC0070591F /* FeedbackPresenter.swift in Sources */,
				14505A08256084EF00272CC6 /* UserAgent.swift in Sources */,
				4B8AC93526B3B2FD00879451 /* NSAlert+DataImport.swift in Sources */,
				AA7412BD24D2BEEE00D22FE0 /* MainWindow.swift in Sources */,
				AAD6D8882696DF6D002393B3 /* CrashReportPromptViewController.swift in Sources */,
				B693955126F04BEB0015B914 /* GradientView.swift in Sources */,
				37AFCE8527DA2D3900471A10 /* PreferencesSidebar.swift in Sources */,
				AA5C8F5E2590EEE800748EB7 /* NSPointExtension.swift in Sources */,
				AA6EF9AD25066F42004754E6 /* WindowsManager.swift in Sources */,
				B68458CD25C7EB9000DC17B6 /* WKWebViewConfigurationExtensions.swift in Sources */,
				85AC7ADD27BEB6EE00FFB69B /* HomePageDefaultBrowserModel.swift in Sources */,
				AAC30A26268DFEE200D2D9CD /* CrashReporter.swift in Sources */,
				3184AC6D288F29D800C35E4B /* BadgeNotificationAnimationModel.swift in Sources */,
				857FFEC027D239DC00415E7A /* HyperLink.swift in Sources */,
				4B9292A426670D2A00AD2C21 /* PasteboardWriting.swift in Sources */,
				4B92928D26670D1700AD2C21 /* BookmarkOutlineViewCell.swift in Sources */,
				B604085C274B8FBA00680351 /* UnprotectedDomains.xcdatamodeld in Sources */,
				4BB88B5025B7BA2B006F6B06 /* TabInstrumentation.swift in Sources */,
				4B59024326B35F7C00489384 /* BrowserImportViewController.swift in Sources */,
				4B9292D72667124000AD2C21 /* NSPopUpButtonExtension.swift in Sources */,
				85D33F1225C82EB3002B91A6 /* ConfigurationManager.swift in Sources */,
				B6A9E48426146AAB0067D1B9 /* PixelParameters.swift in Sources */,
				AA5FA697275F90C400DCE9C9 /* FaviconImageCache.swift in Sources */,
				1430DFF524D0580F00B8978C /* TabBarViewController.swift in Sources */,
				4B92929B26670D2A00AD2C21 /* BookmarkOutlineViewDataSource.swift in Sources */,
				31B7C85128800A5D0049841F /* CookieConsentPopover.swift in Sources */,
				85D885B026A590A90077C374 /* NSNotificationName+PasswordManager.swift in Sources */,
				B610F2BB27A145C500FCEBE9 /* RulesCompilationMonitor.swift in Sources */,
				AAC30A28268E045400D2D9CD /* CrashReportReader.swift in Sources */,
				85AC3B3525DA82A600C7D2AA /* DataTaskProviding.swift in Sources */,
				AA3D531727A1EEED00074EC1 /* FeedbackViewController.swift in Sources */,
				AAEF6BC8276A081C0024DCF4 /* FaviconSelector.swift in Sources */,
				85589E7F27BBB8630038AD11 /* AddEditFavoriteViewController.swift in Sources */,
				4B2E7D6326FF9D6500D2DB17 /* PrintingUserScript.swift in Sources */,
				0230C0A52721F3750018F728 /* GPCRequestFactory.swift in Sources */,
				9833912F27AAA3CE00DAF119 /* AppTrackerDataSetProvider.swift in Sources */,
				4BA1A6B3258B080A00F6F690 /* EncryptionKeyGeneration.swift in Sources */,
				37B11B3928095E6600CBB621 /* TabLazyLoader.swift in Sources */,
				4B723E0B26B0005B00E14D75 /* FileImportViewController.swift in Sources */,
				8589063C267BCDC000D23B0D /* SaveCredentialsViewController.swift in Sources */,
				4BBE0AA727B9B027003B37A8 /* PopUpButton.swift in Sources */,
				AABEE6A524AA0A7F0043105B /* SuggestionViewController.swift in Sources */,
				85589E8027BBB8630038AD11 /* AddEditFavoriteWindow.swift in Sources */,
				AA7E919F287872EA00AB6B62 /* VisitViewModel.swift in Sources */,
				B69B503B2726A12500758A2B /* Atb.swift in Sources */,
				B6B1E88026D5DA9B0062C350 /* DownloadsViewController.swift in Sources */,
				85AC3AF725D5DBFD00C7D2AA /* DataExtension.swift in Sources */,
				B6A924D42664BBBB001A28CA /* WKWebViewDownloadDelegate.swift in Sources */,
				AA9B7C8526A199B60008D425 /* ServerTrustViewModel.swift in Sources */,
				85480FCF25D1AA22009424E3 /* ConfigurationStoring.swift in Sources */,
				AA3D531B27A2F57E00074EC1 /* Feedback.swift in Sources */,
				4BB99D0626FE1979001E4761 /* RequestFilePermissionViewController.swift in Sources */,
				858A798326A8B75F00A75A42 /* CopyHandler.swift in Sources */,
				4B8AC93926B48A5100879451 /* FirefoxLoginReader.swift in Sources */,
				B69B503E2726A12500758A2B /* AtbParser.swift in Sources */,
				4B9292D22667123700AD2C21 /* AddFolderModalViewController.swift in Sources */,
				4B92929E26670D2A00AD2C21 /* BookmarkSidebarTreeController.swift in Sources */,
				85589E8727BBB8F20038AD11 /* HomePageFavoritesModel.swift in Sources */,
				4BB88B4A25B7B690006F6B06 /* SequenceExtensions.swift in Sources */,
				4B59024026B35F3600489384 /* ChromiumDataImporter.swift in Sources */,
				B6A924DE2664CA09001A28CA /* LegacyWebKitDownloadDelegate.swift in Sources */,
				AAA0CC3C25337FAB0079BC96 /* WKBackForwardListItemViewModel.swift in Sources */,
				4BB88B4525B7B55C006F6B06 /* DebugUserScript.swift in Sources */,
				AAC6881928626BF800D54247 /* RecentlyClosedTab.swift in Sources */,
				B688B4DF27420D290087BEAF /* PDFSearchTextMenuItemHandler.swift in Sources */,
				4B723E0A26B0005900E14D75 /* DataImportViewController.swift in Sources */,
				AA7E919728746BCC00AB6B62 /* HistoryMenu.swift in Sources */,
				F4A6198C283CFFBB007F2080 /* ContentScopeFeatureFlagging.swift in Sources */,
				85707F24276A332A00DC0649 /* OnboardingButtonStyles.swift in Sources */,
				4B8A4E0127C8447E005F40E8 /* SaveIdentityPopover.swift in Sources */,
				B637273B26CBC8AF00C8CB02 /* AuthenticationAlert.swift in Sources */,
				37AFCE9227DB8CAD00471A10 /* PreferencesAboutView.swift in Sources */,
				9826B0A02747DF3D0092F683 /* ContentBlocking.swift in Sources */,
				4B379C2227BDBA29008A968E /* LocalAuthenticationService.swift in Sources */,
				4BB99D0326FE191E001E4761 /* SafariBookmarksReader.swift in Sources */,
				AACF6FD626BC366D00CF09F9 /* SafariVersionReader.swift in Sources */,
				4BE65485271FCD7B008D1D63 /* LoginFaviconView.swift in Sources */,
				4B0511CA262CAA5A00F6079C /* FireproofDomainsViewController.swift in Sources */,
				AA4D700725545EF800C3411E /* URLEventHandler.swift in Sources */,
				AA92127725ADA07900600CD4 /* WKWebViewExtension.swift in Sources */,
				AAAB9114288EB1D600A057A9 /* CleanThisHistoryMenuItem.swift in Sources */,
				B6106BA426A7BEA40013B453 /* PermissionAuthorizationState.swift in Sources */,
				B6A9E499261474120067D1B9 /* TimedPixel.swift in Sources */,
				B6C0B23626E732000031CB7F /* DownloadListItem.swift in Sources */,
				856C98A6256EB59600A22F1F /* MenuItemSelectors.swift in Sources */,
				B6B1E87E26D5DA0E0062C350 /* DownloadsPopover.swift in Sources */,
				4B9292A026670D2A00AD2C21 /* SpacerNode.swift in Sources */,
				B6E61EE8263ACE16004E11AB /* UTType.swift in Sources */,
				4BE6547F271FCD4D008D1D63 /* PasswordManagementCreditCardModel.swift in Sources */,
				85707F26276A335700DC0649 /* Onboarding.swift in Sources */,
				AAFCB37F25E545D400859DD4 /* PublisherExtension.swift in Sources */,
				B68C92C1274E3EF4002AC6B0 /* PopUpWindow.swift in Sources */,
				4B17E2D4287380390003BD39 /* PersistentAppInterfaceSettings.swift in Sources */,
				AA5FA6A0275F948900DCE9C9 /* Favicons.xcdatamodeld in Sources */,
				85589E9827BFE2DA0038AD11 /* HoverButton.swift in Sources */,
				B684592225C93BE000DC17B6 /* Publisher.asVoid.swift in Sources */,
				AAA0CC33252F181A0079BC96 /* NavigationButtonMenuDelegate.swift in Sources */,
				AAC30A2A268E239100D2D9CD /* CrashReport.swift in Sources */,
				37CC53F427E8D4620028713D /* NSPathControlView.swift in Sources */,
				85589E9E27BFE4500038AD11 /* DefaultBrowserPromptView.swift in Sources */,
				4B29759C28284DBC00187C4E /* FirefoxBerkeleyDatabaseReader.m in Sources */,
				4B78A86B26BB3ADD0071BB16 /* BrowserImportSummaryViewController.swift in Sources */,
				AA512D1424D99D9800230283 /* FaviconManager.swift in Sources */,
				AABEE6AB24ACA0F90043105B /* SuggestionTableRowView.swift in Sources */,
				37CD54CB27F2FDD100F1F7B9 /* DownloadsPreferences.swift in Sources */,
				4B9292AA26670D3700AD2C21 /* Bookmark.xcmappingmodel in Sources */,
				4B1E6EF227AB5E5D00F51793 /* PasswordManagementItemList.swift in Sources */,
				AAC5E4D025D6A709007F5990 /* Bookmark.swift in Sources */,
				AA9B7C8326A197A00008D425 /* ServerTrust.swift in Sources */,
				4B5A4F4C27F3A5AA008FBD88 /* NSNotificationName+DataImport.swift in Sources */,
				4BEF0E722766B11200AF7C58 /* MacWaitlistLockScreenViewModel.swift in Sources */,
				B64C853826944B880048FEBE /* StoredPermission.swift in Sources */,
				AAE246F8270A406200BEEAEE /* FirePopoverCollectionViewHeader.swift in Sources */,
				4BEF0E6C276676AB00AF7C58 /* MacWaitlistStore.swift in Sources */,
				AA5D6DAC24A340F700C6FBCE /* WebViewStateObserver.swift in Sources */,
				AAB7320926DD0CD9002FACF9 /* FireViewController.swift in Sources */,
				4B92928C26670D1700AD2C21 /* OutlineSeparatorViewCell.swift in Sources */,
				4BB99D0426FE191E001E4761 /* SafariDataImporter.swift in Sources */,
				B69B503A2726A12500758A2B /* StatisticsLoader.swift in Sources */,
				37CD54C927F2FDD100F1F7B9 /* PrivacyPreferencesModel.swift in Sources */,
				B6F1C80B2761C45400334924 /* LocalUnprotectedDomains.swift in Sources */,
				31CF3432288B0B1B0087244B /* NavigationBarBadgeAnimator.swift in Sources */,
				858A798526A8BB5D00A75A42 /* NSTextViewExtension.swift in Sources */,
				B6B1E88426D5EB570062C350 /* DownloadsCellView.swift in Sources */,
				4B723E0C26B0005D00E14D75 /* FileImportSummaryViewController.swift in Sources */,
				B6AAAC2D260330580029438D /* PublishedAfter.swift in Sources */,
				37054FCE2876472D00033B6F /* WebViewSnapshotView.swift in Sources */,
				4BBC16A027C4859400E00A38 /* DeviceAuthenticationService.swift in Sources */,
				3776582F27F82E62009A6B35 /* AutofillPreferences.swift in Sources */,
				AAD8078727B3F45600CF7703 /* WebsiteBreakage.swift in Sources */,
				4BE6547E271FCD4D008D1D63 /* PasswordManagementIdentityModel.swift in Sources */,
				85C6A29625CC1FFD00EEB5F1 /* UserDefaultsWrapper.swift in Sources */,
				85625998269C9C5F00EE44BC /* PasswordManagementPopover.swift in Sources */,
				85589E9127BFB9810038AD11 /* HomePageRecentlyVisitedModel.swift in Sources */,
				37D23785287F4E6500BCE03B /* PinnedTabsHostingView.swift in Sources */,
				4BB99CFE26FE191E001E4761 /* FirefoxBookmarksReader.swift in Sources */,
				4BBC16A227C485BC00E00A38 /* DeviceIdleStateDetector.swift in Sources */,
				B6A9E4A3261475C70067D1B9 /* AppUsageActivityMonitor.swift in Sources */,
				4B379C2427BDE1B0008A968E /* FlatButton.swift in Sources */,
				37054FC92873301700033B6F /* PinnedTabView.swift in Sources */,
				4BA1A6A0258B079600F6F690 /* DataEncryption.swift in Sources */,
				371E141927E92E42009E3B5B /* MultilineScrollableTextFix.swift in Sources */,
				B6FA8941269C425400588ECD /* PrivacyDashboardPopover.swift in Sources */,
				85589E8B27BBBADC0038AD11 /* ColorExtensions.swift in Sources */,
				85B7184E27677CBB00B4277F /* RootView.swift in Sources */,
				AABEE6AF24AD22B90043105B /* AddressBarTextField.swift in Sources */,
				B693954C26F04BEB0015B914 /* FocusRingView.swift in Sources */,
				4BE41A5E28446EAD00760399 /* BookmarksBarViewModel.swift in Sources */,
				4B1E6EF127AB5E5D00F51793 /* NSPopUpButtonView.swift in Sources */,
				4B9292DB2667125D00AD2C21 /* ContextualMenu.swift in Sources */,
				AA68C3D32490ED62001B8783 /* NavigationBarViewController.swift in Sources */,
				AA585DAF2490E6E600E9A3E2 /* MainViewController.swift in Sources */,
				AA5FA69A275F91C700DCE9C9 /* Favicon.swift in Sources */,
				AABEE69A24A902A90043105B /* SuggestionContainerViewModel.swift in Sources */,
				AA840A9827319D1600E63CDD /* FirePopoverWrapperViewController.swift in Sources */,
				4B85A48028821CC500FC4C39 /* NSPasteboardItemExtension.swift in Sources */,
				37CD54CA27F2FDD100F1F7B9 /* AutofillPreferencesModel.swift in Sources */,
				B657841F25FA497600D8DB33 /* NSException+Catch.swift in Sources */,
				4BE65481271FCD4D008D1D63 /* PasswordManagementNoteModel.swift in Sources */,
				3184AC6F288F2A1100C35E4B /* CookieNotificationAnimationModel.swift in Sources */,
				B63ED0E526BB8FB900A9DAD1 /* SharingMenu.swift in Sources */,
				AA4FF40C2624751A004E2377 /* GrammarFeaturesManager.swift in Sources */,
				B693955B26F0CE300015B914 /* WebKitDownloadDelegate.swift in Sources */,
				B6B3E0E12657EA7A0040E0A2 /* NSScreenExtension.swift in Sources */,
				B65E6BA026D9F10600095F96 /* NSBezierPathExtension.swift in Sources */,
				AA6820E425502F19005ED0D5 /* WebsiteDataStore.swift in Sources */,
				B64C852A26942AC90048FEBE /* PermissionContextMenu.swift in Sources */,
				85D438B6256E7C9E00F3BAF8 /* ContextMenuUserScript.swift in Sources */,
				B693955526F04BEC0015B914 /* NSSavePanelExtension.swift in Sources */,
				9826B0A22747DFEB0092F683 /* AppPrivacyConfigurationDataProvider.swift in Sources */,
				B63BDF80280003570072D75B /* WebKitError.swift in Sources */,
				B6B1E88B26D774090062C350 /* LinkButton.swift in Sources */,
				4BBF0915282DD40100EE1418 /* TemporaryFileHandler.swift in Sources */,
				CB6BCDF927C6BEFF00CC76DC /* PrivacyFeatures.swift in Sources */,
				B693954D26F04BEB0015B914 /* MouseClickView.swift in Sources */,
				B6DB3CF926A00E2D00D459B7 /* AVCaptureDevice+SwizzledAuthState.swift in Sources */,
				AAAB9116288EB46B00A057A9 /* VisitMenuItem.swift in Sources */,
				4BA1A6BD258B082300F6F690 /* EncryptionKeyStore.swift in Sources */,
				31B9226C288054D5001F55B7 /* CookieConsentPopoverManager.swift in Sources */,
				4BE65474271FCD40008D1D63 /* PasswordManagementIdentityItemView.swift in Sources */,
				B6F41031264D2B23003DA42C /* ProgressExtension.swift in Sources */,
				4B723E0F26B0006500E14D75 /* CSVParser.swift in Sources */,
				376705B327EC7D4F00DD8D76 /* TextButton.swift in Sources */,
				B6DA44082616B30600DD1EC2 /* PixelDataModel.xcdatamodeld in Sources */,
				B63BDF7E27FDAA640072D75B /* PrivacyDashboardWebView.swift in Sources */,
				37CD54CF27F2FDD100F1F7B9 /* AppearancePreferences.swift in Sources */,
				B6B1E87B26D381710062C350 /* DownloadListCoordinator.swift in Sources */,
				4B980E212817604000282EE1 /* NSNotificationName+Debug.swift in Sources */,
				31F7F2A6288AD2CA001C0D64 /* NavigationBarBadgeAnimationView.swift in Sources */,
				AAC5E4F125D6BF10007F5990 /* AddressBarButton.swift in Sources */,
				AAE7527E263B05C600B973F8 /* HistoryEntry.swift in Sources */,
				AA5FA69D275F945C00DCE9C9 /* FaviconStore.swift in Sources */,
				AAB8203C26B2DE0D00788AC3 /* SuggestionListCharacteristics.swift in Sources */,
				AAADFD06264AA282001555EA /* TimeIntervalExtension.swift in Sources */,
				4B9292D42667123700AD2C21 /* BookmarkListViewController.swift in Sources */,
				4B723E0D26B0006100E14D75 /* SecureVaultLoginImporter.swift in Sources */,
				4B9292D32667123700AD2C21 /* AddBookmarkModalViewController.swift in Sources */,
				AA5C1DD5285C780C0089850C /* RecentlyClosedCoordinator.swift in Sources */,
				AA88D14B252A557100980B4E /* URLRequestExtension.swift in Sources */,
				AA6197C6276B3168008396F0 /* FaviconHostReference.swift in Sources */,
				AAD8078527B3F3BE00CF7703 /* WebsiteBreakageSender.swift in Sources */,
				4B8AC93B26B48ADF00879451 /* ASN1Parser.swift in Sources */,
				37CD54B327EE509700F1F7B9 /* View+Cursor.swift in Sources */,
				B66E9DD22670EB2A00E53BB5 /* _WKDownload+WebKitDownload.swift in Sources */,
				B6A9E4612614608B0067D1B9 /* AppVersion.swift in Sources */,
				856C98DF257014BD00A22F1F /* FileDownloadManager.swift in Sources */,
				4BB99CFF26FE191E001E4761 /* BookmarkImport.swift in Sources */,
				B68503A7279141CD00893A05 /* KeySetDictionary.swift in Sources */,
				85480FBB25D181CB009424E3 /* ConfigurationDownloading.swift in Sources */,
				AAEEC6A927088ADB008445F7 /* FireCoordinator.swift in Sources */,
				B655369B268442EE00085A79 /* GeolocationProvider.swift in Sources */,
				B6C0B23C26E87D900031CB7F /* NSAlert+ActiveDownloadsTermination.swift in Sources */,
				4BEF0E6827641A0E00AF7C58 /* MacWaitlistLockScreenViewController.swift in Sources */,
				AAECA42024EEA4AC00EFA63A /* IndexPathExtension.swift in Sources */,
				4BE65478271FCD41008D1D63 /* PasswordManagementNoteItemView.swift in Sources */,
				AA5C8F632591021700748EB7 /* NSApplicationExtension.swift in Sources */,
				AA9E9A5625A3AE8400D1959D /* NSWindowExtension.swift in Sources */,
				AAC5E4C725D6A6E8007F5990 /* BookmarkPopover.swift in Sources */,
				37CC53F027E8D1440028713D /* PreferencesDownloadsView.swift in Sources */,
				B68C2FB227706E6A00BF2C7D /* ProcessExtension.swift in Sources */,
				B6106BA726A7BECC0013B453 /* PermissionAuthorizationQuery.swift in Sources */,
				3171D6BA288984D00068632A /* BadgeAnimationView.swift in Sources */,
				4B9292CE2667123700AD2C21 /* BrowserTabSelectionDelegate.swift in Sources */,
				4B1E6EEE27AB5E5100F51793 /* PasswordManagementListSection.swift in Sources */,
				AA222CB92760F74E00321475 /* FaviconReferenceCache.swift in Sources */,
				B6C0B24426E9CB080031CB7F /* RunLoopExtension.swift in Sources */,
				4B9292A126670D2A00AD2C21 /* BookmarkTreeController.swift in Sources */,
				4B29759728281F0900187C4E /* FirefoxEncryptionKeyReader.swift in Sources */,
				4B9292D02667123700AD2C21 /* BookmarkManagementSplitViewController.swift in Sources */,
				3171D6DB2889B64D0068632A /* CookieManagedNotificationContainerView.swift in Sources */,
				B6E61EE3263AC0C8004E11AB /* FileManagerExtension.swift in Sources */,
				B6DB3CFB26A17CB800D459B7 /* PermissionModel.swift in Sources */,
				4B92929C26670D2A00AD2C21 /* PasteboardFolder.swift in Sources */,
				3171D6B82889849F0068632A /* CookieManagedNotificationView.swift in Sources */,
				B6106BAB26A7BF1D0013B453 /* PermissionType.swift in Sources */,
				AAC6881B28626C1900D54247 /* RecentlyClosedWindow.swift in Sources */,
				85707F2A276A35FE00DC0649 /* ActionSpeech.swift in Sources */,
				8585B63826D6E66C00C1416F /* ButtonStyles.swift in Sources */,
				4B0511BD262CAA5A00F6079C /* PrivacySecurityPreferences.swift in Sources */,
				B6830963274CDEC7004B46BB /* FireproofDomainsStore.swift in Sources */,
				AA9FF95F24A1FB690039E328 /* TabCollectionViewModel.swift in Sources */,
				AAC5E4D125D6A709007F5990 /* BookmarkManager.swift in Sources */,
				37CD54CD27F2FDD100F1F7B9 /* AboutModel.swift in Sources */,
				4BE65476271FCD41008D1D63 /* PasswordManagementCreditCardItemView.swift in Sources */,
				AA5C8F59258FE21F00748EB7 /* NSTextFieldExtension.swift in Sources */,
				B6830961274CDE99004B46BB /* FireproofDomainsContainer.swift in Sources */,
				B65536AE2685E17200085A79 /* GeolocationService.swift in Sources */,
				4B02198925E05FAC00ED7DEA /* FireproofingURLExtensions.swift in Sources */,
				7B1E819E27C8874900FF0E60 /* ContentOverlayPopover.swift in Sources */,
				4BA1A6A5258B07DF00F6F690 /* EncryptedValueTransformer.swift in Sources */,
				4B92929F26670D2A00AD2C21 /* PasteboardBookmark.swift in Sources */,
				37BF3F14286D8A6500BD9014 /* PinnedTabsManager.swift in Sources */,
				856CADF0271710F400E79BB0 /* HoverUserScript.swift in Sources */,
				4B9292AC26670D3700AD2C21 /* Bookmark.xcdatamodeld in Sources */,
				AA6EF9B525081B4C004754E6 /* MainMenuActions.swift in Sources */,
				B63D466925BEB6C200874977 /* WKWebView+SessionState.swift in Sources */,
				4B723E1226B0006E00E14D75 /* DataImport.swift in Sources */,
				B6085D092743AAB600A9C456 /* FireproofDomains.xcdatamodeld in Sources */,
				3106AD76287F000600159FE5 /* CookieConsentUserPermissionViewController.swift in Sources */,
				85589E8227BBB8630038AD11 /* HomePageView.swift in Sources */,
				B6A924D92664C72E001A28CA /* WebKitDownloadTask.swift in Sources */,
				4B59023E26B35F3600489384 /* ChromiumLoginReader.swift in Sources */,
				85D885B326A5A9DE0077C374 /* NSAlert+PasswordManager.swift in Sources */,
				983DFB2528B67036006B7E34 /* UserContentUpdating.swift in Sources */,
				4B7A57CF279A4EF300B1C70E /* ChromePreferences.swift in Sources */,
				AA6AD95B2704B6DB00159F8A /* FirePopoverViewController.swift in Sources */,
				4BE4005327CF3DC3007D3161 /* SavePaymentMethodPopover.swift in Sources */,
				85A0116925AF1D8900FA6A0C /* FindInPageViewController.swift in Sources */,
				4BB6CE5F26B77ED000EC5860 /* Cryptography.swift in Sources */,
				AA6FFB4424DC33320028F4D0 /* NSViewExtension.swift in Sources */,
				37AFCE8927DA33BA00471A10 /* Preferences.swift in Sources */,
				B6C0B23E26E8BF1F0031CB7F /* DownloadListViewModel.swift in Sources */,
				4B9292D52667123700AD2C21 /* BookmarkManagementDetailViewController.swift in Sources */,
				4B723E1026B0006700E14D75 /* CSVImporter.swift in Sources */,
				37A4CEBA282E992F00D75B89 /* StartupPreferences.swift in Sources */,
				AA4BBA3B25C58FA200C4FB0F /* MainMenu.swift in Sources */,
				4B8AC93326B3B06300879451 /* EdgeDataImporter.swift in Sources */,
				AA585D84248FD31100E9A3E2 /* BrowserTabViewController.swift in Sources */,
				85707F22276A32B600DC0649 /* CallToAction.swift in Sources */,
				B693954B26F04BEB0015B914 /* MouseOverView.swift in Sources */,
				AAE7527C263B056C00B973F8 /* HistoryStore.swift in Sources */,
				AAE246F32709EF3B00BEEAEE /* FirePopoverCollectionViewItem.swift in Sources */,
				AA61C0D22727F59B00E6B681 /* ArrayExtension.swift in Sources */,
				AAC30A2C268F1ECD00D2D9CD /* CrashReportSender.swift in Sources */,
				373A1AB02842C4EA00586521 /* BookmarkHTMLImporter.swift in Sources */,
				4B8D9062276D1D880078DB17 /* LocaleExtension.swift in Sources */,
				4BE4005527CF3F19007D3161 /* SavePaymentMethodViewController.swift in Sources */,
				AAFE068326C7082D005434CC /* WebKitVersionProvider.swift in Sources */,
				B63D467A25BFC3E100874977 /* NSCoderExtensions.swift in Sources */,
				B3FB199327BD0AD400513DC1 /* CookieConsentInfo.swift in Sources */,
				B6A5A27125B9377300AA7ADA /* StatePersistenceService.swift in Sources */,
				B68458B025C7E76A00DC17B6 /* WindowManager+StateRestoration.swift in Sources */,
				B68458C525C7EA0C00DC17B6 /* TabCollection+NSSecureCoding.swift in Sources */,
				4BB88B5B25B7BA50006F6B06 /* Instruments.swift in Sources */,
				9812D895276CEDA5004B6181 /* ContentBlockerRulesLists.swift in Sources */,
				4B0511E2262CAA8600F6079C /* NSViewControllerExtension.swift in Sources */,
				F44C130225C2DA0400426E3E /* NSAppearanceExtension.swift in Sources */,
				B64C84F1269310120048FEBE /* PermissionManager.swift in Sources */,
				37CD54D027F2FDD100F1F7B9 /* DefaultBrowserPreferences.swift in Sources */,
				B64C853026943BC10048FEBE /* Permissions.xcdatamodeld in Sources */,
				B693954F26F04BEB0015B914 /* PaddedImageButton.swift in Sources */,
				4BA1A6B8258B081600F6F690 /* EncryptionKeyStoring.swift in Sources */,
				B65783E725F8AAFB00D8DB33 /* String+Punycode.swift in Sources */,
				B657841A25FA484B00D8DB33 /* NSException+Catch.m in Sources */,
				B684592F25C93FBF00DC17B6 /* AppStateRestorationManager.swift in Sources */,
				EA0BA3A9272217E6002A0B6C /* ClickToLoadUserScript.swift in Sources */,
				AAA892EA250A4CEF005B37B2 /* WindowControllersManager.swift in Sources */,
				85C5991B27D10CF000E605B2 /* FireAnimationView.swift in Sources */,
				AA6197C4276B314D008396F0 /* FaviconUrlReference.swift in Sources */,
				AAC5E4C825D6A6E8007F5990 /* BookmarkPopoverViewController.swift in Sources */,
				85CC1D7B26A05ECF0062F04E /* PasswordManagementItemListModel.swift in Sources */,
				AABEE6A924AB4B910043105B /* SuggestionTableCellView.swift in Sources */,
				AA6820F125503DA9005ED0D5 /* FireViewModel.swift in Sources */,
				AAA0CC6A253CC43C0079BC96 /* WKUserContentControllerExtension.swift in Sources */,
				B6A9E45C261460350067D1B9 /* APIRequest.swift in Sources */,
				4BE65479271FCD41008D1D63 /* EditableTextView.swift in Sources */,
				AA9FF95D24A1FA1C0039E328 /* TabCollection.swift in Sources */,
				B688B4DA273E6D3B0087BEAF /* MainView.swift in Sources */,
				4B65143E263924B5005B46EB /* EmailUrlExtensions.swift in Sources */,
				85CC1D7D26A05F250062F04E /* PasswordManagementItemModel.swift in Sources */,
				AAD86E52267A0DFF005C11BE /* UpdateController.swift in Sources */,
				85A0118225AF60E700FA6A0C /* FindInPageModel.swift in Sources */,
				4B9292A226670D2A00AD2C21 /* PseudoFolder.swift in Sources */,
				AA7E919A2875B39300AB6B62 /* Visit.swift in Sources */,
				B6DA44022616B28300DD1EC2 /* PixelDataStore.swift in Sources */,
				B6A9E45326142B070067D1B9 /* Pixel.swift in Sources */,
				B6A9E47726146A570067D1B9 /* PixelEvent.swift in Sources */,
				AA2CB1352587C29500AA6FBE /* TabBarFooter.swift in Sources */,
				4BE5336C286912D40019DBFD /* BookmarksBarCollectionViewItem.swift in Sources */,
				B6C0B23926E742610031CB7F /* FileDownloadError.swift in Sources */,
				4B9292AB26670D3700AD2C21 /* BookmarkMigrationPolicy.swift in Sources */,
				85589EA027BFE60E0038AD11 /* MoreOrLessView.swift in Sources */,
				AA92126F25ACCB1100600CD4 /* ErrorExtension.swift in Sources */,
				B6A9E47026146A250067D1B9 /* DateExtension.swift in Sources */,
				AAE7527A263B046100B973F8 /* History.xcdatamodeld in Sources */,
				B64C853D26944B940048FEBE /* PermissionStore.swift in Sources */,
				AA75A0AE26F3500C0086B667 /* PrivacyIconViewModel.swift in Sources */,
				4BB99D0126FE191E001E4761 /* ChromiumBookmarksReader.swift in Sources */,
				B6C0B23426E71BCD0031CB7F /* Downloads.xcdatamodeld in Sources */,
				AAE8B110258A456C00E81239 /* TabPreviewViewController.swift in Sources */,
				37CC53EC27E8A4D10028713D /* PreferencesPrivacyView.swift in Sources */,
				4B0135CE2729F1AA00D54834 /* NSPasteboardExtension.swift in Sources */,
				85707F31276A7DCA00DC0649 /* OnboardingViewModel.swift in Sources */,
				85AC3B0525D6B1D800C7D2AA /* ScriptSourceProviding.swift in Sources */,
				4BB99D0026FE191E001E4761 /* CoreDataBookmarkImporter.swift in Sources */,
				AA3F895324C18AD500628DDE /* SuggestionViewModel.swift in Sources */,
				4B9292A326670D2A00AD2C21 /* BookmarkManagedObject.swift in Sources */,
				4B723E1326B0007A00E14D75 /* CSVLoginExporter.swift in Sources */,
				85C48CCC278D808F00D3263E /* NSAttributedStringExtension.swift in Sources */,
				AA7EB6E527E7D6DC00036718 /* AnimationView.swift in Sources */,
				8562599A269CA0A600EE44BC /* NSRectExtension.swift in Sources */,
				B6040856274B830F00680351 /* DictionaryExtension.swift in Sources */,
				B684592725C93C0500DC17B6 /* Publishers.NestedObjectChanges.swift in Sources */,
				85589E9A27BFE3C30038AD11 /* FaviconView.swift in Sources */,
				85707F2C276A364E00DC0649 /* OnboardingFlow.swift in Sources */,
				85A011EA25B4D4CA00FA6A0C /* FindInPageUserScript.swift in Sources */,
				4BE65480271FCD4D008D1D63 /* PasswordManagementLoginModel.swift in Sources */,
				AA9FF95B24A1EFC20039E328 /* TabViewModel.swift in Sources */,
				AA9E9A5E25A4867200D1959D /* TabDragAndDropManager.swift in Sources */,
				4BBD3C00285ACE090047A89D /* NSNotificationName+Favicons.swift in Sources */,
				B68458C025C7E9E000DC17B6 /* TabCollectionViewModel+NSSecureCoding.swift in Sources */,
				AA8EDF2724923EC70071C2E8 /* StringExtension.swift in Sources */,
				85378DA2274E7F25007C5CBF /* EmailManagerRequestDelegate.swift in Sources */,
				B68172A9269C487D006D1092 /* PrivacyDashboardUserScript.swift in Sources */,
				4BD18F01283F0BC500058124 /* BookmarksBarViewController.swift in Sources */,
				379DE4BD27EA31AC002CC3DE /* PreferencesAutofillView.swift in Sources */,
				858A797F26A79EAA00A75A42 /* UserText+PasswordManager.swift in Sources */,
				B693954E26F04BEB0015B914 /* ProgressView.swift in Sources */,
				B69B503C2726A12500758A2B /* StatisticsStore.swift in Sources */,
				B693955426F04BEC0015B914 /* ColorView.swift in Sources */,
				AA5C1DD3285A217F0089850C /* RecentlyClosedCacheItem.swift in Sources */,
				B6BBF17427475B15004F850E /* PopupBlockedPopover.swift in Sources */,
				8589063A267BCD8E00D23B0D /* SaveCredentialsPopover.swift in Sources */,
				4B379C1527BD91E3008A968E /* QuartzIdleStateProvider.swift in Sources */,
				B6C0B22E26E61CE70031CB7F /* DownloadViewModel.swift in Sources */,
				373A1AA8283ED1B900586521 /* BookmarkHTMLReader.swift in Sources */,
				B68458B825C7E8B200DC17B6 /* Tab+NSSecureCoding.swift in Sources */,
				85378DA0274E6F42007C5CBF /* NSNotificationName+EmailManager.swift in Sources */,
				B693955726F04BEC0015B914 /* MouseOverButton.swift in Sources */,
				AA61C0D02722159B00E6B681 /* FireInfoViewController.swift in Sources */,
				B64C85422694590B0048FEBE /* PermissionButton.swift in Sources */,
				AAA0CC472533833C0079BC96 /* MoreOptionsMenu.swift in Sources */,
				37BF3F24286F0AAE00BD9014 /* View+RoundedCorners.swift in Sources */,
				B64C84E32692DC9F0048FEBE /* PermissionAuthorizationViewController.swift in Sources */,
				4B92929D26670D2A00AD2C21 /* BookmarkNode.swift in Sources */,
				B693955226F04BEB0015B914 /* LongPressButton.swift in Sources */,
				B6085D062743905F00A9C456 /* CoreDataStore.swift in Sources */,
				B6DB3AF6278EA0130024C5C4 /* BundleExtension.swift in Sources */,
				4B677438255DBEB800025BD8 /* HTTPSUpgrade.xcdatamodeld in Sources */,
				4B0511E1262CAA8600F6079C /* NSOpenPanelExtensions.swift in Sources */,
				AAE99B8927088A19008B6BD9 /* FirePopover.swift in Sources */,
				AAE75280263B0A4D00B973F8 /* HistoryCoordinator.swift in Sources */,
				4B677434255DBEB800025BD8 /* HTTPSBloomFilterSpecification.swift in Sources */,
				B69B503D2726A12500758A2B /* VariantManager.swift in Sources */,
				AA97BF4625135DD30014931A /* ApplicationDockMenu.swift in Sources */,
				4B8A4DFF27C83B29005F40E8 /* SaveIdentityViewController.swift in Sources */,
				4BA1A69B258B076900F6F690 /* FileStore.swift in Sources */,
				B6A9E47F26146A800067D1B9 /* PixelArguments.swift in Sources */,
				37BF3F21286F0A7A00BD9014 /* PinnedTabsViewModel.swift in Sources */,
				AAC5E4D225D6A709007F5990 /* BookmarkList.swift in Sources */,
				4B9292D12667123700AD2C21 /* BookmarkTableRowView.swift in Sources */,
				B66E9DD42670EB4A00E53BB5 /* WKDownload+WebKitDownload.swift in Sources */,
				85589E9427BFE1E70038AD11 /* FavoritesView.swift in Sources */,
				85AC7ADB27BD628400FFB69B /* HomePage.swift in Sources */,
				376705AF27EB488600DD8D76 /* RoundedSelectionRowView.swift in Sources */,
				B69B503F2726A12500758A2B /* LocalStatisticsStore.swift in Sources */,
				B689ECD526C247DB006FB0C5 /* BackForwardListItem.swift in Sources */,
				85C48CD127908C1000D3263E /* BrowserImportMoreInfoViewController.swift in Sources */,
				313AEDA1287CAD1D00E1E8F4 /* CookieConsentUserPermissionView.swift in Sources */,
				B69B50572727D16900758A2B /* AtbAndVariantCleanup.swift in Sources */,
				B693954A26F04BEB0015B914 /* NibLoadable.swift in Sources */,
				AA3D531527A1ED9300074EC1 /* FeedbackWindow.swift in Sources */,
				85F0FF1327CFAB04001C7C6E /* RecentlyVisitedView.swift in Sources */,
				AA7EB6DF27E7C57D00036718 /* MouseOverAnimationButton.swift in Sources */,
				AA7412B724D1687000D22FE0 /* TabBarScrollView.swift in Sources */,
				4B9292D92667124B00AD2C21 /* BookmarkListTreeControllerDataSource.swift in Sources */,
				14D9B8FB24F7E089000D4D13 /* AddressBarViewController.swift in Sources */,
				B65536A62685B82B00085A79 /* Permissions.swift in Sources */,
				AAC82C60258B6CB5009B6B42 /* TabPreviewWindowController.swift in Sources */,
				AAC5E4E425D6BA9C007F5990 /* NSSizeExtension.swift in Sources */,
				AA6820EB25503D6A005ED0D5 /* Fire.swift in Sources */,
				B6AAAC3E26048F690029438D /* RandomAccessCollectionExtension.swift in Sources */,
				4B9292AF26670F5300AD2C21 /* NSOutlineViewExtensions.swift in Sources */,
				AA585D82248FD31100E9A3E2 /* AppDelegate.swift in Sources */,
				7B1E81A027C8874900FF0E60 /* ContentOverlayViewController.swift in Sources */,
				85B7184C27677C6500B4277F /* OnboardingViewController.swift in Sources */,
				4B379C1E27BDB7FF008A968E /* DeviceAuthenticator.swift in Sources */,
				1456D6E124EFCBC300775049 /* TabBarCollectionView.swift in Sources */,
				85308E25267FC9F2001ABD76 /* NSAlertExtension.swift in Sources */,
				4BEF0E6A276676A500AF7C58 /* WaitlistRequest.swift in Sources */,
				4B59024826B3673600489384 /* ThirdPartyBrowser.swift in Sources */,
				B65E6B9E26D9EC0800095F96 /* CircularProgressView.swift in Sources */,
				AABEE69C24A902BB0043105B /* SuggestionContainer.swift in Sources */,
				85589E8327BBB8630038AD11 /* HomePageViewController.swift in Sources */,
				4B59024126B35F3600489384 /* BraveDataImporter.swift in Sources */,
				B6A9E46B2614618A0067D1B9 /* OperatingSystemVersionExtension.swift in Sources */,
				4BDFA4AE27BF19E500648192 /* ToggleableScrollView.swift in Sources */,
				85AC3AEF25D5CE9800C7D2AA /* UserScripts.swift in Sources */,
				B643BF1427ABF772000BACEC /* NSWorkspaceExtension.swift in Sources */,
				4B677439255DBEB800025BD8 /* AppHTTPSUpgradeStore.swift in Sources */,
				4BC68A722759B2140029A586 /* Waitlist.swift in Sources */,
				AAB549DF25DAB8F80058460B /* BookmarkViewModel.swift in Sources */,
				85707F28276A34D900DC0649 /* DaxSpeech.swift in Sources */,
				AA13DCB4271480B0006D48D3 /* FirePopoverViewModel.swift in Sources */,
				F41D174125CB131900472416 /* NSColorExtension.swift in Sources */,
				AA7E919C2875C65000AB6B62 /* Stored.swift in Sources */,
				AAC5E4F625D6BF2C007F5990 /* AddressBarButtonsViewController.swift in Sources */,
				4B59023D26B35F3600489384 /* ChromeDataImporter.swift in Sources */,
				B68C92C42750EF76002AC6B0 /* PixelDataRecord.swift in Sources */,
				853014D625E671A000FB8205 /* PageObserverUserScript.swift in Sources */,
				B642738227B65BAC0005DFD1 /* SecureVaultErrorReporter.swift in Sources */,
				4B139AFD26B60BD800894F82 /* NSImageExtensions.swift in Sources */,
				B6A9E45B261460350067D1B9 /* APIHeaders.swift in Sources */,
				85625996269C953C00EE44BC /* PasswordManagementViewController.swift in Sources */,
				4BB99D0226FE191E001E4761 /* ImportedBookmarks.swift in Sources */,
				AA6EF9B3250785D5004754E6 /* NSMenuExtension.swift in Sources */,
				AA7412B524D1536B00D22FE0 /* MainWindowController.swift in Sources */,
				AA9FF95924A1ECF20039E328 /* Tab.swift in Sources */,
				B63D467125BFA6C100874977 /* DispatchQueueExtensions.swift in Sources */,
				B64C84EB2692DD650048FEBE /* PermissionAuthorizationPopover.swift in Sources */,
				85378D9E274E664C007C5CBF /* PopoverMessageViewController.swift in Sources */,
				AA6FFB4624DC3B5A0028F4D0 /* WebView.swift in Sources */,
				B693955026F04BEB0015B914 /* ShadowView.swift in Sources */,
				AA3D531D27A2F58F00074EC1 /* FeedbackSender.swift in Sources */,
				B6CF78DE267B099C00CD4F13 /* WKNavigationActionExtension.swift in Sources */,
				AA7412B224D0B3AC00D22FE0 /* TabBarViewItem.swift in Sources */,
				856C98D52570116900A22F1F /* NSWindow+Toast.swift in Sources */,
				B31055C427A1BA1D001AC618 /* AutoconsentUserScript.swift in Sources */,
				859E7D6B27453BF3009C2B69 /* BookmarksExporter.swift in Sources */,
				4B5FF67826B602B100D42879 /* FirefoxDataImporter.swift in Sources */,
				37AFCE8B27DB69BC00471A10 /* PreferencesGeneralView.swift in Sources */,
				37BF3F22286F0A7A00BD9014 /* PinnedTabsView.swift in Sources */,
				4B02198B25E05FAC00ED7DEA /* FireproofInfoViewController.swift in Sources */,
				AA8EDF2424923E980071C2E8 /* URLExtension.swift in Sources */,
				31A031A6288191230090F792 /* CookieConsentAnimationView.swift in Sources */,
				4BE0DF06267819A1006337B7 /* NSStoryboardExtension.swift in Sources */,
				37AFCE8127DA2CA600471A10 /* PreferencesViewController.swift in Sources */,
				4B02198A25E05FAC00ED7DEA /* FireproofDomains.swift in Sources */,
				4B677442255DBEEA00025BD8 /* Database.swift in Sources */,
				4BE5336E286915A10019DBFD /* HorizontallyCenteredLayout.swift in Sources */,
				4B92928B26670D1700AD2C21 /* BookmarksOutlineView.swift in Sources */,
				B61F015525EDD5A700ABB5A3 /* UserContentController.swift in Sources */,
				4BF01C00272AE74C00884A61 /* CountryList.swift in Sources */,
				37CD54CC27F2FDD100F1F7B9 /* PreferencesSection.swift in Sources */,
				FD23FD2D2886A81D007F6985 /* AutoconsentManagement.swift in Sources */,
				B6B2400E28083B49001B8F3A /* WebViewContainerView.swift in Sources */,
				AAC5E4D925D6A711007F5990 /* BookmarkStore.swift in Sources */,
				B6FA893F269C424500588ECD /* PrivacyDashboardViewController.swift in Sources */,
				37D2771527E870D4003365FD /* PreferencesAppearanceView.swift in Sources */,
				AA72D5FE25FFF94E00C77619 /* NSMenuItemExtension.swift in Sources */,
				4BA1A6C2258B0A1300F6F690 /* ContiguousBytesExtension.swift in Sources */,
				37534CA8281198CD002621E7 /* AdjacentItemEnumerator.swift in Sources */,
				AA9B7C7E26A06E040008D425 /* TrackerInfo.swift in Sources */,
				4BE53374286E39F10019DBFD /* ChromiumKeychainPrompt.swift in Sources */,
				B6553692268440D700085A79 /* WKProcessPool+GeolocationProvider.swift in Sources */,
				AA5C1DD1285A154E0089850C /* RecentlyClosedMenu.swift in Sources */,
			);
			runOnlyForDeploymentPostprocessing = 0;
		};
		AA585D8C248FD31400E9A3E2 /* Sources */ = {
			isa = PBXSourcesBuildPhase;
			buildActionMask = 2147483647;
			files = (
				9833913327AAAEEE00DAF119 /* EmbeddedTrackerDataTests.swift in Sources */,
				3776583127F8325B009A6B35 /* AutofillPreferencesTests.swift in Sources */,
				B67C6C472654C643006C872E /* FileManagerExtensionTests.swift in Sources */,
				B69B50482726C5C200758A2B /* StatisticsLoaderTests.swift in Sources */,
				142879DA24CE1179005419BB /* SuggestionViewModelTests.swift in Sources */,
				4B9292C12667103100AD2C21 /* BookmarkMigrationTests.swift in Sources */,
				4B9292BC2667103100AD2C21 /* BookmarkSidebarTreeControllerTests.swift in Sources */,
				37D2377C287EBDA300BCE03B /* TabIndexTests.swift in Sources */,
				37534CA52811987D002621E7 /* AdjacentItemEnumeratorTests.swift in Sources */,
				B662D3DC2755DF670035D4D6 /* OldPixelDataModel.xcdatamodeld in Sources */,
				B6DA44232616CABC00DD1EC2 /* PixelArgumentsTests.swift in Sources */,
				AAEC74BC2642F0F800C2EFBC /* History.xcdatamodeld in Sources */,
				37534C9E28104D9B002621E7 /* TabLazyLoaderTests.swift in Sources */,
				85F1B0C925EF9759004792B6 /* URLEventHandlerTests.swift in Sources */,
				4B9292BD2667103100AD2C21 /* BookmarkOutlineViewDataSourceTests.swift in Sources */,
				4BBF0917282DD6EF00EE1418 /* TemporaryFileHandlerTests.swift in Sources */,
				B6A5A27925B93FFF00AA7ADA /* StateRestorationManagerTests.swift in Sources */,
				4B9292BB2667103100AD2C21 /* BookmarkNodeTests.swift in Sources */,
				4B0219A825E0646500ED7DEA /* WebsiteDataStoreTests.swift in Sources */,
				AAC9C01E24CB6BEB00AD1325 /* TabCollectionViewModelTests.swift in Sources */,
				B662D3DE275613BB0035D4D6 /* EncryptionKeyStoreMock.swift in Sources */,
				37D23780287EFEE200BCE03B /* PinnedTabsManagerTests.swift in Sources */,
				AA0877BA26D5161D00B05660 /* WebKitVersionProviderTests.swift in Sources */,
				4BA7C91627695EA500FEBA8E /* MacWaitlistRequestTests.swift in Sources */,
				B69B50462726C5C200758A2B /* AtbAndVariantCleanupTests.swift in Sources */,
				B6DA44282616CAE000DD1EC2 /* AppUsageActivityMonitorTests.swift in Sources */,
				4B59024C26B38BB800489384 /* ChromiumLoginReaderTests.swift in Sources */,
				AAC9C01724CAFBDC00AD1325 /* TabCollectionTests.swift in Sources */,
				378205F8283BC6A600D1D4AA /* StartupPreferencesTests.swift in Sources */,
				B67C6C3D2654B897006C872E /* WebViewExtensionTests.swift in Sources */,
				4BA1A6DE258C100A00F6F690 /* FileStoreTests.swift in Sources */,
				AAC9C01C24CB594C00AD1325 /* TabViewModelTests.swift in Sources */,
				37CD54B727F1B28A00F1F7B9 /* DefaultBrowserPreferencesTests.swift in Sources */,
				B65349AA265CF45000DCC645 /* DispatchQueueExtensionsTests.swift in Sources */,
				858A798A26A9B35E00A75A42 /* PasswordManagementItemModelTests.swift in Sources */,
				FD23FD2B28816606007F6985 /* AutoconsentMessageProtocolTests.swift in Sources */,
				B6DA441E2616C84600DD1EC2 /* PixelStoreMock.swift in Sources */,
				4B434690285ED7A100177407 /* BookmarksBarViewModelTests.swift in Sources */,
				B6BBF1702744CDE1004F850E /* CoreDataStoreTests.swift in Sources */,
				4B9292BF2667103100AD2C21 /* TreeControllerTests.swift in Sources */,
				B693956926F352DB0015B914 /* DownloadsWebViewMock.m in Sources */,
				4B2CBF412767EEC1001DF04B /* MacWaitlistStoreTests.swift in Sources */,
				4B11060525903E570039B979 /* CoreDataEncryptionTesting.xcdatamodeld in Sources */,
				858A798826A99DBE00A75A42 /* PasswordManagementItemListModelTests.swift in Sources */,
				4B8AD0B127A86D9200AE44D6 /* WKWebsiteDataStoreExtensionTests.swift in Sources */,
				B69B50472726C5C200758A2B /* VariantManagerTests.swift in Sources */,
				8546DE6225C03056000CA5E1 /* UserAgentTests.swift in Sources */,
				B63ED0DE26AFD9A300A9DAD1 /* AVCaptureDeviceMock.swift in Sources */,
				B63ED0E026AFE32F00A9DAD1 /* GeolocationProviderMock.swift in Sources */,
				378205FB283C277800D1D4AA /* MainMenuTests.swift in Sources */,
				4B43469528655D1400177407 /* FirefoxDataImporterTests.swift in Sources */,
				4B723E0926B0003E00E14D75 /* CSVLoginExporterTests.swift in Sources */,
				B630793526731BC400DCEE41 /* URLSuggestedFilenameTests.swift in Sources */,
				AADE11C026D916D70032D8A7 /* StringExtensionTests.swift in Sources */,
				85AC3B4925DAC9BD00C7D2AA /* ConfigurationStorageTests.swift in Sources */,
				B693956126F1C1BC0015B914 /* DownloadListStoreMock.swift in Sources */,
				AA91F83927076F1900771A0D /* PrivacyIconViewModelTests.swift in Sources */,
				4B723E0726B0003E00E14D75 /* CSVImporterTests.swift in Sources */,
				AA652CDB25DDAB32009059CC /* BookmarkStoreMock.swift in Sources */,
				B62EB47C25BAD3BB005745C6 /* WKWebViewPrivateMethodsAvailabilityTests.swift in Sources */,
				4BBC16A527C488C900E00A38 /* DeviceAuthenticatorTests.swift in Sources */,
				4B3F641E27A8D3BD00E0C118 /* BrowserProfileTests.swift in Sources */,
				B6106BA026A7BE0B0013B453 /* PermissionManagerTests.swift in Sources */,
				B662D3D92755D7AD0035D4D6 /* PixelStoreTests.swift in Sources */,
				B6106BB526A809E60013B453 /* GeolocationProviderTests.swift in Sources */,
				B6A5A2A025B96E8300AA7ADA /* AppStateChangePublisherTests.swift in Sources */,
				B63ED0E326B3E7FA00A9DAD1 /* CLLocationManagerMock.swift in Sources */,
				37CD54BB27F25A4000F1F7B9 /* DownloadsPreferencesTests.swift in Sources */,
				4B02199C25E063DE00ED7DEA /* FireproofDomainsTests.swift in Sources */,
				AA0F3DB7261A566C0077F2D9 /* SuggestionLoadingMock.swift in Sources */,
				4B9292BE2667103100AD2C21 /* PasteboardFolderTests.swift in Sources */,
				4B9292C52667104B00AD2C21 /* CoreDataTestUtilities.swift in Sources */,
				4B723E1926B000DC00E14D75 /* TemporaryFileCreator.swift in Sources */,
				98EB5D1027516A4800681FE6 /* AppPrivacyConfigurationTests.swift in Sources */,
				4B9292C22667103100AD2C21 /* BookmarkTests.swift in Sources */,
				4BA7C91B276984AF00FEBA8E /* MacWaitlistLockScreenViewModelTests.swift in Sources */,
				142879DC24CE1185005419BB /* SuggestionContainerViewModelTests.swift in Sources */,
				AA0877B826D5160D00B05660 /* SafariVersionReaderTests.swift in Sources */,
				B69B50452726C5C200758A2B /* AtbParserTests.swift in Sources */,
				B6106BAF26A7C6180013B453 /* PermissionStoreMock.swift in Sources */,
				AA652CD325DDA6E9009059CC /* LocalBookmarkManagerTests.swift in Sources */,
				B63ED0DC26AE7B1E00A9DAD1 /* WebViewMock.swift in Sources */,
				4B4F72EC266B2ED300814C60 /* CollectionExtension.swift in Sources */,
				AAE39D1B24F44885008EF28B /* TabCollectionViewModelDelegateMock.swift in Sources */,
				373A1AAA283ED86C00586521 /* BookmarksHTMLReaderTests.swift in Sources */,
				AA9C363025518CA9004B1BA3 /* FireTests.swift in Sources */,
				B6106BB126A7D8720013B453 /* PermissionStoreTests.swift in Sources */,
				4BF4951826C08395000547B8 /* ThirdPartyBrowserTests.swift in Sources */,
				37479F152891BC8300302FE2 /* TabCollectionViewModelTests+WithoutPinnedTabsManager.swift in Sources */,
				AA63745424C9BF9A00AB2AC4 /* SuggestionContainerTests.swift in Sources */,
				AAC9C01524CAFBCE00AD1325 /* TabTests.swift in Sources */,
				B69B504C2726CA2900758A2B /* MockVariantManager.swift in Sources */,
				B610F2EC27AA8F9400FCEBE9 /* ContentBlockerRulesManagerMock.swift in Sources */,
				B6BBF1722744CE36004F850E /* FireproofDomainsStoreMock.swift in Sources */,
				4BA1A6D9258C0CB300F6F690 /* DataEncryptionTests.swift in Sources */,
				EA1E52B52798CF98002EC53C /* ClickToLoadModelTests.swift in Sources */,
				B6A5A27E25B9403E00AA7ADA /* FileStoreMock.swift in Sources */,
				B693955F26F1C17F0015B914 /* DownloadListCoordinatorTests.swift in Sources */,
				B6C2C9F62760B659005B7F0A /* TestDataModel.xcdatamodeld in Sources */,
				B68172AE269EB43F006D1092 /* GeolocationServiceTests.swift in Sources */,
				B6AE74342609AFCE005B9B1A /* ProgressEstimationTests.swift in Sources */,
				4BA1A6FE258C5C1300F6F690 /* EncryptedValueTransformerTests.swift in Sources */,
				85F69B3C25EDE81F00978E59 /* URLExtensionTests.swift in Sources */,
				B6DA44112616C0FC00DD1EC2 /* PixelTests.swift in Sources */,
				4B9292BA2667103100AD2C21 /* BookmarkNodePathTests.swift in Sources */,
				4B9292C02667103100AD2C21 /* BookmarkManagedObjectTests.swift in Sources */,
				373A1AB228451ED400586521 /* BookmarksHTMLImporterTests.swift in Sources */,
				4B723E0626B0003E00E14D75 /* CSVParserTests.swift in Sources */,
				85F487B5276A8F2E003CE668 /* OnboardingTests.swift in Sources */,
				AA652CCE25DD9071009059CC /* BookmarkListTests.swift in Sources */,
				859E7D6D274548F2009C2B69 /* BookmarksExporterTests.swift in Sources */,
				B6A5A2A825BAA35500AA7ADA /* WindowManagerStateRestorationTests.swift in Sources */,
				4BB99D1126FE1A84001E4761 /* SafariBookmarksReaderTests.swift in Sources */,
				4BBF0925283083EC00EE1418 /* FileSystemDSLTests.swift in Sources */,
				4B11060A25903EAC0039B979 /* CoreDataEncryptionTests.swift in Sources */,
				4B9292C32667103100AD2C21 /* PasteboardBookmarkTests.swift in Sources */,
				B610F2E427A8F37A00FCEBE9 /* CBRCompileTimeReporterTests.swift in Sources */,
				AAEC74BB2642E67C00C2EFBC /* NSPersistentContainerExtension.swift in Sources */,
				AABAF59C260A7D130085060C /* FaviconManagerMock.swift in Sources */,
				AAEC74B82642E43800C2EFBC /* HistoryStoreTests.swift in Sources */,
				4BA1A6E6258C270800F6F690 /* EncryptionKeyGeneratorTests.swift in Sources */,
				B6106BB326A7F4AA0013B453 /* GeolocationServiceMock.swift in Sources */,
				4B8AC93D26B49BE600879451 /* FirefoxLoginReaderTests.swift in Sources */,
				4BBF09232830812900EE1418 /* FileSystemDSL.swift in Sources */,
				4B723E0526B0003E00E14D75 /* DataImportMocks.swift in Sources */,
				4B70C00227B0793D000386ED /* CrashReportTests.swift in Sources */,
				85AC3B1725D9BC1A00C7D2AA /* ConfigurationDownloaderTests.swift in Sources */,
				37D23787287F5C2900BCE03B /* PinnedTabsViewModelTests.swift in Sources */,
				4BF4EA5027C71F26004E57C4 /* PasswordManagementListSectionTests.swift in Sources */,
				AA7E9176286DB05D00AB6B62 /* RecentlyClosedCoordinatorMock.swift in Sources */,
				B693955D26F19CD70015B914 /* DownloadListStoreTests.swift in Sources */,
				B610F2EB27AA8E4500FCEBE9 /* ContentBlockingUpdatingTests.swift in Sources */,
				4B0511E7262CAB3700F6079C /* UserDefaultsWrapperUtilities.swift in Sources */,
				4BA1A6F6258C4F9600F6F690 /* EncryptionMocks.swift in Sources */,
				B6B3E0962654DACD0040E0A2 /* UTTypeTests.swift in Sources */,
				4B2975992828285900187C4E /* FirefoxKeyReaderTests.swift in Sources */,
				4B02199D25E063DE00ED7DEA /* FireproofingURLExtensionsTests.swift in Sources */,
				4BB99D0F26FE1A84001E4761 /* ChromiumBookmarksReaderTests.swift in Sources */,
				4BB99D1026FE1A84001E4761 /* FirefoxBookmarksReaderTests.swift in Sources */,
				4B117F7D276C0CB5002F3D8C /* LocalStatisticsStoreTests.swift in Sources */,
				AAEC74B42642C69300C2EFBC /* HistoryCoordinatorTests.swift in Sources */,
				378205F62837CBA800D1D4AA /* SavedStateMock.swift in Sources */,
				EA8AE76A279FBDB20078943E /* ClickToLoadTDSTests.swift in Sources */,
				B63ED0DA26AE7AF400A9DAD1 /* PermissionManagerMock.swift in Sources */,
				AA9C362825518C44004B1BA3 /* WebsiteDataStoreMock.swift in Sources */,
				3776582D27F71652009A6B35 /* WebsiteBreakageReportTests.swift in Sources */,
				4B723E0826B0003E00E14D75 /* MockSecureVault.swift in Sources */,
				37CD54B527F1AC1300F1F7B9 /* PreferencesSidebarModelTests.swift in Sources */,
				AAEC74B22642C57200C2EFBC /* HistoryCoordinatingMock.swift in Sources */,
				37CD54B927F1F8AC00F1F7B9 /* AppearancePreferencesTests.swift in Sources */,
				376C4DB928A1A48A00CC0F5B /* FirePopoverViewModelTests.swift in Sources */,
				AAEC74B62642CC6A00C2EFBC /* HistoryStoringMock.swift in Sources */,
				AA652CB125DD825B009059CC /* LocalBookmarkStoreTests.swift in Sources */,
				B630794226731F5400DCEE41 /* WKDownloadMock.swift in Sources */,
				B6C0B24626E9CB190031CB7F /* RunLoopExtensionTests.swift in Sources */,
				B693956326F1C2A40015B914 /* FileDownloadManagerMock.swift in Sources */,
				B6C2C9EF276081AB005B7F0A /* DeallocationTests.swift in Sources */,
				B63ED0D826AE729600A9DAD1 /* PermissionModelTests.swift in Sources */,
				B69B504B2726CA2900758A2B /* MockStatisticsStore.swift in Sources */,
				37CD54BD27F2ECAE00F1F7B9 /* AutofillPreferencesModelTests.swift in Sources */,
				37D23789288009CF00BCE03B /* TabCollectionViewModelTests+PinnedTabs.swift in Sources */,
				B630793A26731F2600DCEE41 /* FileDownloadManagerTests.swift in Sources */,
			);
			runOnlyForDeploymentPostprocessing = 0;
		};
/* End PBXSourcesBuildPhase section */

/* Begin PBXTargetDependency section */
		4B1AD8A325FC27E200261379 /* PBXTargetDependency */ = {
			isa = PBXTargetDependency;
			target = AA585D7D248FD31100E9A3E2 /* DuckDuckGo Privacy Browser */;
			targetProxy = 4B1AD8A225FC27E200261379 /* PBXContainerItemProxy */;
		};
		7B4CE8E026F02108009134B1 /* PBXTargetDependency */ = {
			isa = PBXTargetDependency;
			target = AA585D7D248FD31100E9A3E2 /* DuckDuckGo Privacy Browser */;
			targetProxy = 7B4CE8DF26F02108009134B1 /* PBXContainerItemProxy */;
		};
		AA585D92248FD31400E9A3E2 /* PBXTargetDependency */ = {
			isa = PBXTargetDependency;
			target = AA585D7D248FD31100E9A3E2 /* DuckDuckGo Privacy Browser */;
			targetProxy = AA585D91248FD31400E9A3E2 /* PBXContainerItemProxy */;
		};
/* End PBXTargetDependency section */

/* Begin PBXVariantGroup section */
		AA80EC69256C4691007083E7 /* BrowserTab.storyboard */ = {
			isa = PBXVariantGroup;
			children = (
				AA80EC68256C4691007083E7 /* Base */,
			);
			name = BrowserTab.storyboard;
			sourceTree = "<group>";
		};
		AA80EC75256C46A2007083E7 /* Suggestion.storyboard */ = {
			isa = PBXVariantGroup;
			children = (
				AA80EC74256C46A2007083E7 /* Base */,
			);
			name = Suggestion.storyboard;
			sourceTree = "<group>";
		};
		AA80EC7B256C46AA007083E7 /* TabBar.storyboard */ = {
			isa = PBXVariantGroup;
			children = (
				AA80EC7A256C46AA007083E7 /* Base */,
			);
			name = TabBar.storyboard;
			sourceTree = "<group>";
		};
		AA80EC8B256C49B8007083E7 /* Localizable.strings */ = {
			isa = PBXVariantGroup;
			children = (
				AA80EC8A256C49B8007083E7 /* en */,
			);
			name = Localizable.strings;
			sourceTree = "<group>";
		};
		AA80EC91256C49BC007083E7 /* Localizable.stringsdict */ = {
			isa = PBXVariantGroup;
			children = (
				AA80EC90256C49BC007083E7 /* en */,
			);
			name = Localizable.stringsdict;
			sourceTree = "<group>";
		};
/* End PBXVariantGroup section */

/* Begin XCBuildConfiguration section */
		377762422800D59E00250E31 /* CI_Review */ = {
			isa = XCBuildConfiguration;
			baseConfigurationReference = 85B8757E28B903D900D39E04 /* Configuration.xcconfig */;
			buildSettings = {
				ALWAYS_SEARCH_USER_PATHS = NO;
				CLANG_ANALYZER_NONNULL = YES;
				CLANG_ANALYZER_NUMBER_OBJECT_CONVERSION = YES_AGGRESSIVE;
				CLANG_CXX_LANGUAGE_STANDARD = "gnu++14";
				CLANG_CXX_LIBRARY = "libc++";
				CLANG_ENABLE_MODULES = YES;
				CLANG_ENABLE_OBJC_ARC = YES;
				CLANG_ENABLE_OBJC_WEAK = YES;
				CLANG_WARN_BLOCK_CAPTURE_AUTORELEASING = YES;
				CLANG_WARN_BOOL_CONVERSION = YES;
				CLANG_WARN_COMMA = YES;
				CLANG_WARN_CONSTANT_CONVERSION = YES;
				CLANG_WARN_DEPRECATED_OBJC_IMPLEMENTATIONS = YES;
				CLANG_WARN_DIRECT_OBJC_ISA_USAGE = YES_ERROR;
				CLANG_WARN_DOCUMENTATION_COMMENTS = YES;
				CLANG_WARN_EMPTY_BODY = YES;
				CLANG_WARN_ENUM_CONVERSION = YES;
				CLANG_WARN_INFINITE_RECURSION = YES;
				CLANG_WARN_INT_CONVERSION = YES;
				CLANG_WARN_NON_LITERAL_NULL_CONVERSION = YES;
				CLANG_WARN_OBJC_IMPLICIT_RETAIN_SELF = YES;
				CLANG_WARN_OBJC_LITERAL_CONVERSION = YES;
				CLANG_WARN_OBJC_ROOT_CLASS = YES_ERROR;
				CLANG_WARN_QUOTED_INCLUDE_IN_FRAMEWORK_HEADER = YES;
				CLANG_WARN_RANGE_LOOP_ANALYSIS = YES;
				CLANG_WARN_STRICT_PROTOTYPES = YES;
				CLANG_WARN_SUSPICIOUS_MOVE = YES;
				CLANG_WARN_UNGUARDED_AVAILABILITY = YES_AGGRESSIVE;
				CLANG_WARN_UNREACHABLE_CODE = YES;
				CLANG_WARN__DUPLICATE_METHOD_MATCH = YES;
				COPY_PHASE_STRIP = NO;
				DEBUG_INFORMATION_FORMAT = "dwarf-with-dsym";
				ENABLE_NS_ASSERTIONS = NO;
				ENABLE_STRICT_OBJC_MSGSEND = YES;
				GCC_C_LANGUAGE_STANDARD = gnu11;
				GCC_NO_COMMON_BLOCKS = YES;
				GCC_WARN_64_TO_32_BIT_CONVERSION = YES;
				GCC_WARN_ABOUT_RETURN_TYPE = YES_ERROR;
				GCC_WARN_UNDECLARED_SELECTOR = YES;
				GCC_WARN_UNINITIALIZED_AUTOS = YES_AGGRESSIVE;
				GCC_WARN_UNUSED_FUNCTION = YES;
				GCC_WARN_UNUSED_VARIABLE = YES;
				MACOSX_DEPLOYMENT_TARGET = 10.15;
				MTL_ENABLE_DEBUG_INFO = NO;
				MTL_FAST_MATH = YES;
				SDKROOT = macosx;
				SWIFT_COMPILATION_MODE = wholemodule;
				SWIFT_OPTIMIZATION_LEVEL = "-O";
			};
			name = CI_Review;
		};
		377762432800D59E00250E31 /* CI_Review */ = {
			isa = XCBuildConfiguration;
			buildSettings = {
				ASSETCATALOG_COMPILER_APPICON_NAME = "Icon - Review";
				ASSETCATALOG_COMPILER_GLOBAL_ACCENT_COLOR_NAME = GlobalAccentColor;
				CLANG_ANALYZER_LOCALIZABILITY_EMPTY_CONTEXT = YES;
				CLANG_ANALYZER_LOCALIZABILITY_NONLOCALIZED = YES;
				CODE_SIGN_ENTITLEMENTS = DuckDuckGo/DuckDuckGo.entitlements;
				CODE_SIGN_IDENTITY = "Developer ID Application";
				CODE_SIGN_STYLE = Manual;
				COMBINE_HIDPI_IMAGES = YES;
				CURRENT_PROJECT_VERSION = "$(MARKETING_VERSION)";
				DEVELOPMENT_TEAM = HKE973VLUW;
				ENABLE_HARDENED_RUNTIME = YES;
				GCC_PREPROCESSOR_DEFINITIONS = "REVIEW=1";
				INFOPLIST_FILE = DuckDuckGo/Info.plist;
				LD_RUNPATH_SEARCH_PATHS = (
					"$(inherited)",
					"@executable_path/../Frameworks",
				);
				MARKETING_VERSION = "$(MARKETING_VERSION)";
				PRODUCT_BUNDLE_IDENTIFIER = com.duckduckgo.macos.browser.review;
				PRODUCT_MODULE_NAME = "$(TARGET_NAME:c99extidentifier)";
				PRODUCT_NAME = "DuckDuckGo Review";
				PROVISIONING_PROFILE_SPECIFIER = "MacOS Browser Product Review";
				SWIFT_ACTIVE_COMPILATION_CONDITIONS = "FEEDBACK REVIEW";
				SWIFT_OBJC_BRIDGING_HEADER = "$(SRCROOT)/DuckDuckGo/Bridging.h";
				SWIFT_VERSION = 5.0;
			};
			name = CI_Review;
		};
		377762442800D59E00250E31 /* CI_Review */ = {
			isa = XCBuildConfiguration;
			buildSettings = {
				ALWAYS_EMBED_SWIFT_STANDARD_LIBRARIES = YES;
				BUNDLE_LOADER = "$(TEST_HOST)";
				CODE_SIGN_IDENTITY = "Apple Development";
				CODE_SIGN_STYLE = Automatic;
				COMBINE_HIDPI_IMAGES = YES;
				DEVELOPMENT_TEAM = HKE973VLUW;
				INFOPLIST_FILE = "Unit Tests/Info.plist";
				LD_RUNPATH_SEARCH_PATHS = (
					"$(inherited)",
					"@executable_path/../Frameworks",
					"@loader_path/../Frameworks",
				);
				MACOSX_DEPLOYMENT_TARGET = 10.15;
				PRODUCT_BUNDLE_IDENTIFIER = com.duckduckgo.macos.browser.DuckDuckGoTests;
				PRODUCT_NAME = "$(TARGET_NAME)";
				PROVISIONING_PROFILE_SPECIFIER = "";
				SWIFT_OBJC_BRIDGING_HEADER = "$(SRCROOT)/Unit Tests/Common/TestsBridging.h";
				SWIFT_VERSION = 5.0;
				TEST_HOST = "$(BUILT_PRODUCTS_DIR)/DuckDuckGo.app/Contents/MacOS/DuckDuckGo";
			};
			name = CI_Review;
		};
		377762452800D59E00250E31 /* CI_Review */ = {
			isa = XCBuildConfiguration;
			buildSettings = {
				BUNDLE_LOADER = "$(TEST_HOST)";
				CODE_SIGN_STYLE = Automatic;
				COMBINE_HIDPI_IMAGES = YES;
				DEVELOPMENT_TEAM = HKE973VLUW;
				INFOPLIST_FILE = "Integration Tests/Info.plist";
				LD_RUNPATH_SEARCH_PATHS = (
					"$(inherited)",
					"@executable_path/../Frameworks",
					"@loader_path/../Frameworks",
				);
				MACOSX_DEPLOYMENT_TARGET = 11.1;
				PRODUCT_BUNDLE_IDENTIFIER = "com.duckduckgo.Integration-Tests";
				PRODUCT_NAME = "$(TARGET_NAME)";
				SWIFT_VERSION = 5.0;
				TEST_HOST = "$(BUILT_PRODUCTS_DIR)/DuckDuckGo.app/Contents/MacOS/DuckDuckGo";
			};
			name = CI_Review;
		};
		377762462800D59E00250E31 /* CI_Review */ = {
			isa = XCBuildConfiguration;
			buildSettings = {
				CODE_SIGN_STYLE = Automatic;
				COMBINE_HIDPI_IMAGES = YES;
				DEVELOPMENT_TEAM = HKE973VLUW;
				INFOPLIST_FILE = "UI Tests/Info.plist";
				LD_RUNPATH_SEARCH_PATHS = (
					"$(inherited)",
					"@executable_path/../Frameworks",
					"@loader_path/../Frameworks",
				);
				MACOSX_DEPLOYMENT_TARGET = 11.3;
				PRODUCT_BUNDLE_IDENTIFIER = "com.duckduckgo.UI-Tests";
				PRODUCT_NAME = "$(TARGET_NAME)";
				SWIFT_VERSION = 5.0;
				TEST_TARGET_NAME = "DuckDuckGo Privacy Browser";
			};
			name = CI_Review;
		};
		377762472800ECB000250E31 /* CI_Release */ = {
			isa = XCBuildConfiguration;
			baseConfigurationReference = 85B8757E28B903D900D39E04 /* Configuration.xcconfig */;
			buildSettings = {
				ALWAYS_SEARCH_USER_PATHS = NO;
				CLANG_ANALYZER_NONNULL = YES;
				CLANG_ANALYZER_NUMBER_OBJECT_CONVERSION = YES_AGGRESSIVE;
				CLANG_CXX_LANGUAGE_STANDARD = "gnu++14";
				CLANG_CXX_LIBRARY = "libc++";
				CLANG_ENABLE_MODULES = YES;
				CLANG_ENABLE_OBJC_ARC = YES;
				CLANG_ENABLE_OBJC_WEAK = YES;
				CLANG_WARN_BLOCK_CAPTURE_AUTORELEASING = YES;
				CLANG_WARN_BOOL_CONVERSION = YES;
				CLANG_WARN_COMMA = YES;
				CLANG_WARN_CONSTANT_CONVERSION = YES;
				CLANG_WARN_DEPRECATED_OBJC_IMPLEMENTATIONS = YES;
				CLANG_WARN_DIRECT_OBJC_ISA_USAGE = YES_ERROR;
				CLANG_WARN_DOCUMENTATION_COMMENTS = YES;
				CLANG_WARN_EMPTY_BODY = YES;
				CLANG_WARN_ENUM_CONVERSION = YES;
				CLANG_WARN_INFINITE_RECURSION = YES;
				CLANG_WARN_INT_CONVERSION = YES;
				CLANG_WARN_NON_LITERAL_NULL_CONVERSION = YES;
				CLANG_WARN_OBJC_IMPLICIT_RETAIN_SELF = YES;
				CLANG_WARN_OBJC_LITERAL_CONVERSION = YES;
				CLANG_WARN_OBJC_ROOT_CLASS = YES_ERROR;
				CLANG_WARN_QUOTED_INCLUDE_IN_FRAMEWORK_HEADER = YES;
				CLANG_WARN_RANGE_LOOP_ANALYSIS = YES;
				CLANG_WARN_STRICT_PROTOTYPES = YES;
				CLANG_WARN_SUSPICIOUS_MOVE = YES;
				CLANG_WARN_UNGUARDED_AVAILABILITY = YES_AGGRESSIVE;
				CLANG_WARN_UNREACHABLE_CODE = YES;
				CLANG_WARN__DUPLICATE_METHOD_MATCH = YES;
				COPY_PHASE_STRIP = NO;
				DEBUG_INFORMATION_FORMAT = "dwarf-with-dsym";
				ENABLE_NS_ASSERTIONS = NO;
				ENABLE_STRICT_OBJC_MSGSEND = YES;
				GCC_C_LANGUAGE_STANDARD = gnu11;
				GCC_NO_COMMON_BLOCKS = YES;
				GCC_WARN_64_TO_32_BIT_CONVERSION = YES;
				GCC_WARN_ABOUT_RETURN_TYPE = YES_ERROR;
				GCC_WARN_UNDECLARED_SELECTOR = YES;
				GCC_WARN_UNINITIALIZED_AUTOS = YES_AGGRESSIVE;
				GCC_WARN_UNUSED_FUNCTION = YES;
				GCC_WARN_UNUSED_VARIABLE = YES;
				MACOSX_DEPLOYMENT_TARGET = 10.15;
				MTL_ENABLE_DEBUG_INFO = NO;
				MTL_FAST_MATH = YES;
				SDKROOT = macosx;
				SWIFT_COMPILATION_MODE = wholemodule;
				SWIFT_OPTIMIZATION_LEVEL = "-O";
			};
			name = CI_Release;
		};
		377762482800ECB000250E31 /* CI_Release */ = {
			isa = XCBuildConfiguration;
			buildSettings = {
				ASSETCATALOG_COMPILER_APPICON_NAME = AppIcon;
				ASSETCATALOG_COMPILER_GLOBAL_ACCENT_COLOR_NAME = GlobalAccentColor;
				CLANG_ANALYZER_LOCALIZABILITY_EMPTY_CONTEXT = YES;
				CLANG_ANALYZER_LOCALIZABILITY_NONLOCALIZED = YES;
				CODE_SIGN_ENTITLEMENTS = DuckDuckGo/DuckDuckGo.entitlements;
				CODE_SIGN_IDENTITY = "Developer ID Application";
				CODE_SIGN_STYLE = Manual;
				COMBINE_HIDPI_IMAGES = YES;
				CURRENT_PROJECT_VERSION = "$(MARKETING_VERSION)";
				DEVELOPMENT_TEAM = HKE973VLUW;
				ENABLE_HARDENED_RUNTIME = YES;
				INFOPLIST_FILE = DuckDuckGo/Info.plist;
				LD_RUNPATH_SEARCH_PATHS = (
					"$(inherited)",
					"@executable_path/../Frameworks",
				);
				MARKETING_VERSION = "$(MARKETING_VERSION)";
				PRODUCT_BUNDLE_IDENTIFIER = com.duckduckgo.macos.browser;
				PRODUCT_MODULE_NAME = "$(TARGET_NAME:c99extidentifier)";
				PRODUCT_NAME = DuckDuckGo;
				PROVISIONING_PROFILE_SPECIFIER = "MacOS Browser";
				SWIFT_ACTIVE_COMPILATION_CONDITIONS = FEEDBACK;
				SWIFT_OBJC_BRIDGING_HEADER = "$(SRCROOT)/DuckDuckGo/Bridging.h";
				SWIFT_VERSION = 5.0;
			};
			name = CI_Release;
		};
		377762492800ECB000250E31 /* CI_Release */ = {
			isa = XCBuildConfiguration;
			buildSettings = {
				ALWAYS_EMBED_SWIFT_STANDARD_LIBRARIES = YES;
				BUNDLE_LOADER = "$(TEST_HOST)";
				CODE_SIGN_IDENTITY = "Apple Development";
				CODE_SIGN_STYLE = Automatic;
				COMBINE_HIDPI_IMAGES = YES;
				DEVELOPMENT_TEAM = HKE973VLUW;
				INFOPLIST_FILE = "Unit Tests/Info.plist";
				LD_RUNPATH_SEARCH_PATHS = (
					"$(inherited)",
					"@executable_path/../Frameworks",
					"@loader_path/../Frameworks",
				);
				MACOSX_DEPLOYMENT_TARGET = 10.15;
				PRODUCT_BUNDLE_IDENTIFIER = com.duckduckgo.macos.browser.DuckDuckGoTests;
				PRODUCT_NAME = "$(TARGET_NAME)";
				PROVISIONING_PROFILE_SPECIFIER = "";
				SWIFT_OBJC_BRIDGING_HEADER = "$(SRCROOT)/Unit Tests/Common/TestsBridging.h";
				SWIFT_VERSION = 5.0;
				TEST_HOST = "$(BUILT_PRODUCTS_DIR)/DuckDuckGo.app/Contents/MacOS/DuckDuckGo";
			};
			name = CI_Release;
		};
		3777624A2800ECB000250E31 /* CI_Release */ = {
			isa = XCBuildConfiguration;
			buildSettings = {
				BUNDLE_LOADER = "$(TEST_HOST)";
				CODE_SIGN_STYLE = Automatic;
				COMBINE_HIDPI_IMAGES = YES;
				DEVELOPMENT_TEAM = HKE973VLUW;
				INFOPLIST_FILE = "Integration Tests/Info.plist";
				LD_RUNPATH_SEARCH_PATHS = (
					"$(inherited)",
					"@executable_path/../Frameworks",
					"@loader_path/../Frameworks",
				);
				MACOSX_DEPLOYMENT_TARGET = 11.1;
				PRODUCT_BUNDLE_IDENTIFIER = "com.duckduckgo.Integration-Tests";
				PRODUCT_NAME = "$(TARGET_NAME)";
				SWIFT_VERSION = 5.0;
				TEST_HOST = "$(BUILT_PRODUCTS_DIR)/DuckDuckGo.app/Contents/MacOS/DuckDuckGo";
			};
			name = CI_Release;
		};
		3777624B2800ECB000250E31 /* CI_Release */ = {
			isa = XCBuildConfiguration;
			buildSettings = {
				CODE_SIGN_STYLE = Automatic;
				COMBINE_HIDPI_IMAGES = YES;
				DEVELOPMENT_TEAM = HKE973VLUW;
				INFOPLIST_FILE = "UI Tests/Info.plist";
				LD_RUNPATH_SEARCH_PATHS = (
					"$(inherited)",
					"@executable_path/../Frameworks",
					"@loader_path/../Frameworks",
				);
				MACOSX_DEPLOYMENT_TARGET = 11.3;
				PRODUCT_BUNDLE_IDENTIFIER = "com.duckduckgo.UI-Tests";
				PRODUCT_NAME = "$(TARGET_NAME)";
				SWIFT_VERSION = 5.0;
				TEST_TARGET_NAME = "DuckDuckGo Privacy Browser";
			};
			name = CI_Release;
		};
		4B1AD8A425FC27E200261379 /* Debug */ = {
			isa = XCBuildConfiguration;
			buildSettings = {
				BUNDLE_LOADER = "$(TEST_HOST)";
				CODE_SIGN_STYLE = Automatic;
				COMBINE_HIDPI_IMAGES = YES;
				DEVELOPMENT_TEAM = HKE973VLUW;
				INFOPLIST_FILE = "Integration Tests/Info.plist";
				LD_RUNPATH_SEARCH_PATHS = (
					"$(inherited)",
					"@executable_path/../Frameworks",
					"@loader_path/../Frameworks",
				);
				MACOSX_DEPLOYMENT_TARGET = 11.1;
				PRODUCT_BUNDLE_IDENTIFIER = "com.duckduckgo.Integration-Tests";
				PRODUCT_NAME = "$(TARGET_NAME)";
				SWIFT_VERSION = 5.0;
				TEST_HOST = "$(BUILT_PRODUCTS_DIR)/DuckDuckGo.app/Contents/MacOS/DuckDuckGo";
			};
			name = Debug;
		};
		4B1AD8A525FC27E200261379 /* Release */ = {
			isa = XCBuildConfiguration;
			buildSettings = {
				BUNDLE_LOADER = "$(TEST_HOST)";
				CODE_SIGN_STYLE = Automatic;
				COMBINE_HIDPI_IMAGES = YES;
				DEVELOPMENT_TEAM = HKE973VLUW;
				INFOPLIST_FILE = "Integration Tests/Info.plist";
				LD_RUNPATH_SEARCH_PATHS = (
					"$(inherited)",
					"@executable_path/../Frameworks",
					"@loader_path/../Frameworks",
				);
				MACOSX_DEPLOYMENT_TARGET = 11.1;
				PRODUCT_BUNDLE_IDENTIFIER = "com.duckduckgo.Integration-Tests";
				PRODUCT_NAME = "$(TARGET_NAME)";
				SWIFT_VERSION = 5.0;
				TEST_HOST = "$(BUILT_PRODUCTS_DIR)/DuckDuckGo.app/Contents/MacOS/DuckDuckGo";
			};
			name = Release;
		};
		4B1AD8B025FC322600261379 /* CI */ = {
			isa = XCBuildConfiguration;
			baseConfigurationReference = 85B8757E28B903D900D39E04 /* Configuration.xcconfig */;
			buildSettings = {
				ALWAYS_SEARCH_USER_PATHS = NO;
				CLANG_ANALYZER_NONNULL = YES;
				CLANG_ANALYZER_NUMBER_OBJECT_CONVERSION = YES_AGGRESSIVE;
				CLANG_CXX_LANGUAGE_STANDARD = "gnu++14";
				CLANG_CXX_LIBRARY = "libc++";
				CLANG_ENABLE_MODULES = YES;
				CLANG_ENABLE_OBJC_ARC = YES;
				CLANG_ENABLE_OBJC_WEAK = YES;
				CLANG_WARN_BLOCK_CAPTURE_AUTORELEASING = YES;
				CLANG_WARN_BOOL_CONVERSION = YES;
				CLANG_WARN_COMMA = YES;
				CLANG_WARN_CONSTANT_CONVERSION = YES;
				CLANG_WARN_DEPRECATED_OBJC_IMPLEMENTATIONS = YES;
				CLANG_WARN_DIRECT_OBJC_ISA_USAGE = YES_ERROR;
				CLANG_WARN_DOCUMENTATION_COMMENTS = YES;
				CLANG_WARN_EMPTY_BODY = YES;
				CLANG_WARN_ENUM_CONVERSION = YES;
				CLANG_WARN_INFINITE_RECURSION = YES;
				CLANG_WARN_INT_CONVERSION = YES;
				CLANG_WARN_NON_LITERAL_NULL_CONVERSION = YES;
				CLANG_WARN_OBJC_IMPLICIT_RETAIN_SELF = YES;
				CLANG_WARN_OBJC_LITERAL_CONVERSION = YES;
				CLANG_WARN_OBJC_ROOT_CLASS = YES_ERROR;
				CLANG_WARN_QUOTED_INCLUDE_IN_FRAMEWORK_HEADER = YES;
				CLANG_WARN_RANGE_LOOP_ANALYSIS = YES;
				CLANG_WARN_STRICT_PROTOTYPES = YES;
				CLANG_WARN_SUSPICIOUS_MOVE = YES;
				CLANG_WARN_UNGUARDED_AVAILABILITY = YES_AGGRESSIVE;
				CLANG_WARN_UNREACHABLE_CODE = YES;
				CLANG_WARN__DUPLICATE_METHOD_MATCH = YES;
				COPY_PHASE_STRIP = NO;
				DEBUG_INFORMATION_FORMAT = dwarf;
				ENABLE_STRICT_OBJC_MSGSEND = YES;
				ENABLE_TESTABILITY = YES;
				GCC_C_LANGUAGE_STANDARD = gnu11;
				GCC_DYNAMIC_NO_PIC = NO;
				GCC_NO_COMMON_BLOCKS = YES;
				GCC_OPTIMIZATION_LEVEL = 0;
				GCC_PREPROCESSOR_DEFINITIONS = (
					"DEBUG=1",
					"CI=1",
					"$(inherited)",
				);
				GCC_WARN_64_TO_32_BIT_CONVERSION = YES;
				GCC_WARN_ABOUT_RETURN_TYPE = YES_ERROR;
				GCC_WARN_UNDECLARED_SELECTOR = YES;
				GCC_WARN_UNINITIALIZED_AUTOS = YES_AGGRESSIVE;
				GCC_WARN_UNUSED_FUNCTION = YES;
				GCC_WARN_UNUSED_VARIABLE = YES;
				MACOSX_DEPLOYMENT_TARGET = 10.15;
				MTL_ENABLE_DEBUG_INFO = INCLUDE_SOURCE;
				MTL_FAST_MATH = YES;
				ONLY_ACTIVE_ARCH = YES;
				SDKROOT = macosx;
				SWIFT_ACTIVE_COMPILATION_CONDITIONS = "DEBUG CI";
				SWIFT_OPTIMIZATION_LEVEL = "-Onone";
			};
			name = CI;
		};
		4B1AD8B125FC322600261379 /* CI */ = {
			isa = XCBuildConfiguration;
			buildSettings = {
				ASSETCATALOG_COMPILER_APPICON_NAME = "Icon - Debug";
				ASSETCATALOG_COMPILER_GLOBAL_ACCENT_COLOR_NAME = GlobalAccentColor;
				CLANG_ANALYZER_LOCALIZABILITY_EMPTY_CONTEXT = YES;
				CLANG_ANALYZER_LOCALIZABILITY_NONLOCALIZED = YES;
				CODE_SIGN_ENTITLEMENTS = DuckDuckGo/DuckDuckGoCI.entitlements;
				CODE_SIGN_IDENTITY = "";
				CODE_SIGN_STYLE = Manual;
				COMBINE_HIDPI_IMAGES = YES;
				CURRENT_PROJECT_VERSION = "$(MARKETING_VERSION)";
				DEVELOPMENT_TEAM = "";
				ENABLE_HARDENED_RUNTIME = YES;
				INFOPLIST_FILE = DuckDuckGo/Info.plist;
				LD_RUNPATH_SEARCH_PATHS = (
					"$(inherited)",
					"@executable_path/../Frameworks",
				);
				MARKETING_VERSION = "$(MARKETING_VERSION)";
				PRODUCT_BUNDLE_IDENTIFIER = com.duckduckgo.macos.browser.debug;
				PRODUCT_MODULE_NAME = "$(TARGET_NAME:c99extidentifier)";
				PRODUCT_NAME = DuckDuckGo;
				PROVISIONING_PROFILE_SPECIFIER = "";
				SWIFT_ACTIVE_COMPILATION_CONDITIONS = "FEEDBACK $(inherited)";
				SWIFT_OBJC_BRIDGING_HEADER = "$(SRCROOT)/DuckDuckGo/Bridging.h";
				SWIFT_VERSION = 5.0;
			};
			name = CI;
		};
		4B1AD8B225FC322600261379 /* CI */ = {
			isa = XCBuildConfiguration;
			buildSettings = {
				ALWAYS_EMBED_SWIFT_STANDARD_LIBRARIES = YES;
				BUNDLE_LOADER = "$(TEST_HOST)";
				CODE_SIGN_IDENTITY = "-";
				CODE_SIGN_STYLE = Automatic;
				COMBINE_HIDPI_IMAGES = YES;
				DEVELOPMENT_TEAM = "";
				INFOPLIST_FILE = "Unit Tests/Info.plist";
				LD_RUNPATH_SEARCH_PATHS = (
					"$(inherited)",
					"@executable_path/../Frameworks",
					"@loader_path/../Frameworks",
				);
				MACOSX_DEPLOYMENT_TARGET = 10.15;
				PRODUCT_BUNDLE_IDENTIFIER = com.duckduckgo.macos.browser.DuckDuckGoTests;
				PRODUCT_NAME = "$(TARGET_NAME)";
				PROVISIONING_PROFILE_SPECIFIER = "";
				SWIFT_OBJC_BRIDGING_HEADER = "$(SRCROOT)/Unit Tests/Common/TestsBridging.h";
				SWIFT_VERSION = 5.0;
				TEST_HOST = "$(BUILT_PRODUCTS_DIR)/DuckDuckGo.app/Contents/MacOS/DuckDuckGo";
			};
			name = CI;
		};
		4B1AD8B325FC322600261379 /* CI */ = {
			isa = XCBuildConfiguration;
			buildSettings = {
				BUNDLE_LOADER = "$(TEST_HOST)";
				CODE_SIGN_IDENTITY = "-";
				CODE_SIGN_STYLE = Automatic;
				COMBINE_HIDPI_IMAGES = YES;
				DEVELOPMENT_TEAM = HKE973VLUW;
				INFOPLIST_FILE = "Integration Tests/Info.plist";
				LD_RUNPATH_SEARCH_PATHS = (
					"$(inherited)",
					"@executable_path/../Frameworks",
					"@loader_path/../Frameworks",
				);
				MACOSX_DEPLOYMENT_TARGET = 11.1;
				PRODUCT_BUNDLE_IDENTIFIER = "com.duckduckgo.Integration-Tests";
				PRODUCT_NAME = "$(TARGET_NAME)";
				SWIFT_VERSION = 5.0;
				TEST_HOST = "$(BUILT_PRODUCTS_DIR)/DuckDuckGo.app/Contents/MacOS/DuckDuckGo";
			};
			name = CI;
		};
		7B4CE8E126F02108009134B1 /* Debug */ = {
			isa = XCBuildConfiguration;
			buildSettings = {
				CODE_SIGN_STYLE = Automatic;
				COMBINE_HIDPI_IMAGES = YES;
				DEVELOPMENT_TEAM = HKE973VLUW;
				INFOPLIST_FILE = "UI Tests/Info.plist";
				LD_RUNPATH_SEARCH_PATHS = (
					"$(inherited)",
					"@executable_path/../Frameworks",
					"@loader_path/../Frameworks",
				);
				MACOSX_DEPLOYMENT_TARGET = 11.3;
				PRODUCT_BUNDLE_IDENTIFIER = "com.duckduckgo.UI-Tests";
				PRODUCT_NAME = "$(TARGET_NAME)";
				SWIFT_VERSION = 5.0;
				TEST_TARGET_NAME = "DuckDuckGo Privacy Browser";
			};
			name = Debug;
		};
		7B4CE8E226F02108009134B1 /* CI */ = {
			isa = XCBuildConfiguration;
			buildSettings = {
				CODE_SIGN_IDENTITY = "-";
				CODE_SIGN_STYLE = Automatic;
				COMBINE_HIDPI_IMAGES = YES;
				DEVELOPMENT_TEAM = HKE973VLUW;
				INFOPLIST_FILE = "UI Tests/Info.plist";
				LD_RUNPATH_SEARCH_PATHS = (
					"$(inherited)",
					"@executable_path/../Frameworks",
					"@loader_path/../Frameworks",
				);
				MACOSX_DEPLOYMENT_TARGET = 11.3;
				PRODUCT_BUNDLE_IDENTIFIER = "com.duckduckgo.UI-Tests";
				PRODUCT_NAME = "$(TARGET_NAME)";
				SWIFT_VERSION = 5.0;
				TEST_TARGET_NAME = "DuckDuckGo Privacy Browser";
			};
			name = CI;
		};
		7B4CE8E326F02108009134B1 /* Release */ = {
			isa = XCBuildConfiguration;
			buildSettings = {
				CODE_SIGN_STYLE = Automatic;
				COMBINE_HIDPI_IMAGES = YES;
				DEVELOPMENT_TEAM = HKE973VLUW;
				INFOPLIST_FILE = "UI Tests/Info.plist";
				LD_RUNPATH_SEARCH_PATHS = (
					"$(inherited)",
					"@executable_path/../Frameworks",
					"@loader_path/../Frameworks",
				);
				MACOSX_DEPLOYMENT_TARGET = 11.3;
				PRODUCT_BUNDLE_IDENTIFIER = "com.duckduckgo.UI-Tests";
				PRODUCT_NAME = "$(TARGET_NAME)";
				SWIFT_VERSION = 5.0;
				TEST_TARGET_NAME = "DuckDuckGo Privacy Browser";
			};
			name = Release;
		};
		AA585DA2248FD31500E9A3E2 /* Debug */ = {
			isa = XCBuildConfiguration;
			baseConfigurationReference = 85B8757E28B903D900D39E04 /* Configuration.xcconfig */;
			buildSettings = {
				ALWAYS_SEARCH_USER_PATHS = NO;
				CLANG_ANALYZER_NONNULL = YES;
				CLANG_ANALYZER_NUMBER_OBJECT_CONVERSION = YES_AGGRESSIVE;
				CLANG_CXX_LANGUAGE_STANDARD = "gnu++14";
				CLANG_CXX_LIBRARY = "libc++";
				CLANG_ENABLE_MODULES = YES;
				CLANG_ENABLE_OBJC_ARC = YES;
				CLANG_ENABLE_OBJC_WEAK = YES;
				CLANG_WARN_BLOCK_CAPTURE_AUTORELEASING = YES;
				CLANG_WARN_BOOL_CONVERSION = YES;
				CLANG_WARN_COMMA = YES;
				CLANG_WARN_CONSTANT_CONVERSION = YES;
				CLANG_WARN_DEPRECATED_OBJC_IMPLEMENTATIONS = YES;
				CLANG_WARN_DIRECT_OBJC_ISA_USAGE = YES_ERROR;
				CLANG_WARN_DOCUMENTATION_COMMENTS = YES;
				CLANG_WARN_EMPTY_BODY = YES;
				CLANG_WARN_ENUM_CONVERSION = YES;
				CLANG_WARN_INFINITE_RECURSION = YES;
				CLANG_WARN_INT_CONVERSION = YES;
				CLANG_WARN_NON_LITERAL_NULL_CONVERSION = YES;
				CLANG_WARN_OBJC_IMPLICIT_RETAIN_SELF = YES;
				CLANG_WARN_OBJC_LITERAL_CONVERSION = YES;
				CLANG_WARN_OBJC_ROOT_CLASS = YES_ERROR;
				CLANG_WARN_QUOTED_INCLUDE_IN_FRAMEWORK_HEADER = YES;
				CLANG_WARN_RANGE_LOOP_ANALYSIS = YES;
				CLANG_WARN_STRICT_PROTOTYPES = YES;
				CLANG_WARN_SUSPICIOUS_MOVE = YES;
				CLANG_WARN_UNGUARDED_AVAILABILITY = YES_AGGRESSIVE;
				CLANG_WARN_UNREACHABLE_CODE = YES;
				CLANG_WARN__DUPLICATE_METHOD_MATCH = YES;
				COPY_PHASE_STRIP = NO;
				DEBUG_INFORMATION_FORMAT = dwarf;
				ENABLE_STRICT_OBJC_MSGSEND = YES;
				ENABLE_TESTABILITY = YES;
				GCC_C_LANGUAGE_STANDARD = gnu11;
				GCC_DYNAMIC_NO_PIC = NO;
				GCC_NO_COMMON_BLOCKS = YES;
				GCC_OPTIMIZATION_LEVEL = 0;
				GCC_PREPROCESSOR_DEFINITIONS = (
					"DEBUG=1",
					"$(inherited)",
				);
				GCC_WARN_64_TO_32_BIT_CONVERSION = YES;
				GCC_WARN_ABOUT_RETURN_TYPE = YES_ERROR;
				GCC_WARN_UNDECLARED_SELECTOR = YES;
				GCC_WARN_UNINITIALIZED_AUTOS = YES_AGGRESSIVE;
				GCC_WARN_UNUSED_FUNCTION = YES;
				GCC_WARN_UNUSED_VARIABLE = YES;
				MACOSX_DEPLOYMENT_TARGET = 10.15;
				MTL_ENABLE_DEBUG_INFO = INCLUDE_SOURCE;
				MTL_FAST_MATH = YES;
				ONLY_ACTIVE_ARCH = YES;
				SDKROOT = macosx;
				SWIFT_ACTIVE_COMPILATION_CONDITIONS = DEBUG;
				SWIFT_OPTIMIZATION_LEVEL = "-Onone";
			};
			name = Debug;
		};
		AA585DA3248FD31500E9A3E2 /* Release */ = {
			isa = XCBuildConfiguration;
			baseConfigurationReference = 85B8757E28B903D900D39E04 /* Configuration.xcconfig */;
			buildSettings = {
				ALWAYS_SEARCH_USER_PATHS = NO;
				CLANG_ANALYZER_NONNULL = YES;
				CLANG_ANALYZER_NUMBER_OBJECT_CONVERSION = YES_AGGRESSIVE;
				CLANG_CXX_LANGUAGE_STANDARD = "gnu++14";
				CLANG_CXX_LIBRARY = "libc++";
				CLANG_ENABLE_MODULES = YES;
				CLANG_ENABLE_OBJC_ARC = YES;
				CLANG_ENABLE_OBJC_WEAK = YES;
				CLANG_WARN_BLOCK_CAPTURE_AUTORELEASING = YES;
				CLANG_WARN_BOOL_CONVERSION = YES;
				CLANG_WARN_COMMA = YES;
				CLANG_WARN_CONSTANT_CONVERSION = YES;
				CLANG_WARN_DEPRECATED_OBJC_IMPLEMENTATIONS = YES;
				CLANG_WARN_DIRECT_OBJC_ISA_USAGE = YES_ERROR;
				CLANG_WARN_DOCUMENTATION_COMMENTS = YES;
				CLANG_WARN_EMPTY_BODY = YES;
				CLANG_WARN_ENUM_CONVERSION = YES;
				CLANG_WARN_INFINITE_RECURSION = YES;
				CLANG_WARN_INT_CONVERSION = YES;
				CLANG_WARN_NON_LITERAL_NULL_CONVERSION = YES;
				CLANG_WARN_OBJC_IMPLICIT_RETAIN_SELF = YES;
				CLANG_WARN_OBJC_LITERAL_CONVERSION = YES;
				CLANG_WARN_OBJC_ROOT_CLASS = YES_ERROR;
				CLANG_WARN_QUOTED_INCLUDE_IN_FRAMEWORK_HEADER = YES;
				CLANG_WARN_RANGE_LOOP_ANALYSIS = YES;
				CLANG_WARN_STRICT_PROTOTYPES = YES;
				CLANG_WARN_SUSPICIOUS_MOVE = YES;
				CLANG_WARN_UNGUARDED_AVAILABILITY = YES_AGGRESSIVE;
				CLANG_WARN_UNREACHABLE_CODE = YES;
				CLANG_WARN__DUPLICATE_METHOD_MATCH = YES;
				COPY_PHASE_STRIP = NO;
				DEBUG_INFORMATION_FORMAT = "dwarf-with-dsym";
				ENABLE_NS_ASSERTIONS = NO;
				ENABLE_STRICT_OBJC_MSGSEND = YES;
				GCC_C_LANGUAGE_STANDARD = gnu11;
				GCC_NO_COMMON_BLOCKS = YES;
				GCC_WARN_64_TO_32_BIT_CONVERSION = YES;
				GCC_WARN_ABOUT_RETURN_TYPE = YES_ERROR;
				GCC_WARN_UNDECLARED_SELECTOR = YES;
				GCC_WARN_UNINITIALIZED_AUTOS = YES_AGGRESSIVE;
				GCC_WARN_UNUSED_FUNCTION = YES;
				GCC_WARN_UNUSED_VARIABLE = YES;
				MACOSX_DEPLOYMENT_TARGET = 10.15;
				MTL_ENABLE_DEBUG_INFO = NO;
				MTL_FAST_MATH = YES;
				SDKROOT = macosx;
				SWIFT_COMPILATION_MODE = wholemodule;
				SWIFT_OPTIMIZATION_LEVEL = "-O";
			};
			name = Release;
		};
		AA585DA5248FD31500E9A3E2 /* Debug */ = {
			isa = XCBuildConfiguration;
			buildSettings = {
				ASSETCATALOG_COMPILER_APPICON_NAME = "Icon - Debug";
				ASSETCATALOG_COMPILER_GLOBAL_ACCENT_COLOR_NAME = GlobalAccentColor;
				CLANG_ANALYZER_LOCALIZABILITY_EMPTY_CONTEXT = YES;
				CLANG_ANALYZER_LOCALIZABILITY_NONLOCALIZED = YES;
				CODE_SIGN_ENTITLEMENTS = DuckDuckGo/DuckDuckGo.entitlements;
				CODE_SIGN_IDENTITY = "Apple Development";
				CODE_SIGN_STYLE = Automatic;
				COMBINE_HIDPI_IMAGES = YES;
				CURRENT_PROJECT_VERSION = "$(MARKETING_VERSION)";
				DEVELOPMENT_TEAM = HKE973VLUW;
				ENABLE_HARDENED_RUNTIME = YES;
				INFOPLIST_FILE = DuckDuckGo/Info.plist;
				LD_RUNPATH_SEARCH_PATHS = (
					"$(inherited)",
					"@executable_path/../Frameworks",
				);
				MARKETING_VERSION = "$(MARKETING_VERSION)";
				PRODUCT_BUNDLE_IDENTIFIER = com.duckduckgo.macos.browser.debug;
				PRODUCT_MODULE_NAME = "$(TARGET_NAME:c99extidentifier)";
				PRODUCT_NAME = DuckDuckGo;
				SWIFT_ACTIVE_COMPILATION_CONDITIONS = "FEEDBACK $(inherited)";
				SWIFT_OBJC_BRIDGING_HEADER = "$(SRCROOT)/DuckDuckGo/Bridging.h";
				SWIFT_VERSION = 5.0;
			};
			name = Debug;
		};
		AA585DA6248FD31500E9A3E2 /* Release */ = {
			isa = XCBuildConfiguration;
			buildSettings = {
				ASSETCATALOG_COMPILER_APPICON_NAME = AppIcon;
				ASSETCATALOG_COMPILER_GLOBAL_ACCENT_COLOR_NAME = GlobalAccentColor;
				CLANG_ANALYZER_LOCALIZABILITY_EMPTY_CONTEXT = YES;
				CLANG_ANALYZER_LOCALIZABILITY_NONLOCALIZED = YES;
				CODE_SIGN_ENTITLEMENTS = DuckDuckGo/DuckDuckGo.entitlements;
				CODE_SIGN_IDENTITY = "Apple Development";
				CODE_SIGN_STYLE = Automatic;
				COMBINE_HIDPI_IMAGES = YES;
				CURRENT_PROJECT_VERSION = "$(MARKETING_VERSION)";
				DEVELOPMENT_TEAM = HKE973VLUW;
				ENABLE_HARDENED_RUNTIME = YES;
				INFOPLIST_FILE = DuckDuckGo/Info.plist;
				LD_RUNPATH_SEARCH_PATHS = (
					"$(inherited)",
					"@executable_path/../Frameworks",
				);
				MARKETING_VERSION = "$(MARKETING_VERSION)";
				PRODUCT_BUNDLE_IDENTIFIER = com.duckduckgo.macos.browser;
				PRODUCT_MODULE_NAME = "$(TARGET_NAME:c99extidentifier)";
				PRODUCT_NAME = DuckDuckGo;
				SWIFT_ACTIVE_COMPILATION_CONDITIONS = FEEDBACK;
				SWIFT_OBJC_BRIDGING_HEADER = "$(SRCROOT)/DuckDuckGo/Bridging.h";
				SWIFT_VERSION = 5.0;
			};
			name = Release;
		};
		AA585DA8248FD31500E9A3E2 /* Debug */ = {
			isa = XCBuildConfiguration;
			buildSettings = {
				ALWAYS_EMBED_SWIFT_STANDARD_LIBRARIES = YES;
				BUNDLE_LOADER = "$(TEST_HOST)";
				CODE_SIGN_IDENTITY = "Apple Development";
				CODE_SIGN_STYLE = Automatic;
				COMBINE_HIDPI_IMAGES = YES;
				DEVELOPMENT_TEAM = HKE973VLUW;
				INFOPLIST_FILE = "Unit Tests/Info.plist";
				LD_RUNPATH_SEARCH_PATHS = (
					"$(inherited)",
					"@executable_path/../Frameworks",
					"@loader_path/../Frameworks",
				);
				MACOSX_DEPLOYMENT_TARGET = 10.15;
				PRODUCT_BUNDLE_IDENTIFIER = com.duckduckgo.macos.browser.DuckDuckGoTests;
				PRODUCT_NAME = "$(TARGET_NAME)";
				PROVISIONING_PROFILE_SPECIFIER = "";
				SWIFT_OBJC_BRIDGING_HEADER = "$(SRCROOT)/Unit Tests/Common/TestsBridging.h";
				SWIFT_VERSION = 5.0;
				TEST_HOST = "$(BUILT_PRODUCTS_DIR)/DuckDuckGo.app/Contents/MacOS/DuckDuckGo";
			};
			name = Debug;
		};
		AA585DA9248FD31500E9A3E2 /* Release */ = {
			isa = XCBuildConfiguration;
			buildSettings = {
				ALWAYS_EMBED_SWIFT_STANDARD_LIBRARIES = YES;
				BUNDLE_LOADER = "$(TEST_HOST)";
				CODE_SIGN_IDENTITY = "Apple Development";
				CODE_SIGN_STYLE = Automatic;
				COMBINE_HIDPI_IMAGES = YES;
				DEVELOPMENT_TEAM = HKE973VLUW;
				INFOPLIST_FILE = "Unit Tests/Info.plist";
				LD_RUNPATH_SEARCH_PATHS = (
					"$(inherited)",
					"@executable_path/../Frameworks",
					"@loader_path/../Frameworks",
				);
				MACOSX_DEPLOYMENT_TARGET = 10.15;
				PRODUCT_BUNDLE_IDENTIFIER = com.duckduckgo.macos.browser.DuckDuckGoTests;
				PRODUCT_NAME = "$(TARGET_NAME)";
				PROVISIONING_PROFILE_SPECIFIER = "";
				SWIFT_OBJC_BRIDGING_HEADER = "$(SRCROOT)/Unit Tests/Common/TestsBridging.h";
				SWIFT_VERSION = 5.0;
				TEST_HOST = "$(BUILT_PRODUCTS_DIR)/DuckDuckGo.app/Contents/MacOS/DuckDuckGo";
			};
			name = Release;
		};
		AAE814AB2716DFE8009D3531 /* Review */ = {
			isa = XCBuildConfiguration;
			baseConfigurationReference = 85B8757E28B903D900D39E04 /* Configuration.xcconfig */;
			buildSettings = {
				ALWAYS_SEARCH_USER_PATHS = NO;
				CLANG_ANALYZER_NONNULL = YES;
				CLANG_ANALYZER_NUMBER_OBJECT_CONVERSION = YES_AGGRESSIVE;
				CLANG_CXX_LANGUAGE_STANDARD = "gnu++14";
				CLANG_CXX_LIBRARY = "libc++";
				CLANG_ENABLE_MODULES = YES;
				CLANG_ENABLE_OBJC_ARC = YES;
				CLANG_ENABLE_OBJC_WEAK = YES;
				CLANG_WARN_BLOCK_CAPTURE_AUTORELEASING = YES;
				CLANG_WARN_BOOL_CONVERSION = YES;
				CLANG_WARN_COMMA = YES;
				CLANG_WARN_CONSTANT_CONVERSION = YES;
				CLANG_WARN_DEPRECATED_OBJC_IMPLEMENTATIONS = YES;
				CLANG_WARN_DIRECT_OBJC_ISA_USAGE = YES_ERROR;
				CLANG_WARN_DOCUMENTATION_COMMENTS = YES;
				CLANG_WARN_EMPTY_BODY = YES;
				CLANG_WARN_ENUM_CONVERSION = YES;
				CLANG_WARN_INFINITE_RECURSION = YES;
				CLANG_WARN_INT_CONVERSION = YES;
				CLANG_WARN_NON_LITERAL_NULL_CONVERSION = YES;
				CLANG_WARN_OBJC_IMPLICIT_RETAIN_SELF = YES;
				CLANG_WARN_OBJC_LITERAL_CONVERSION = YES;
				CLANG_WARN_OBJC_ROOT_CLASS = YES_ERROR;
				CLANG_WARN_QUOTED_INCLUDE_IN_FRAMEWORK_HEADER = YES;
				CLANG_WARN_RANGE_LOOP_ANALYSIS = YES;
				CLANG_WARN_STRICT_PROTOTYPES = YES;
				CLANG_WARN_SUSPICIOUS_MOVE = YES;
				CLANG_WARN_UNGUARDED_AVAILABILITY = YES_AGGRESSIVE;
				CLANG_WARN_UNREACHABLE_CODE = YES;
				CLANG_WARN__DUPLICATE_METHOD_MATCH = YES;
				COPY_PHASE_STRIP = NO;
				DEBUG_INFORMATION_FORMAT = "dwarf-with-dsym";
				ENABLE_NS_ASSERTIONS = NO;
				ENABLE_STRICT_OBJC_MSGSEND = YES;
				GCC_C_LANGUAGE_STANDARD = gnu11;
				GCC_NO_COMMON_BLOCKS = YES;
				GCC_WARN_64_TO_32_BIT_CONVERSION = YES;
				GCC_WARN_ABOUT_RETURN_TYPE = YES_ERROR;
				GCC_WARN_UNDECLARED_SELECTOR = YES;
				GCC_WARN_UNINITIALIZED_AUTOS = YES_AGGRESSIVE;
				GCC_WARN_UNUSED_FUNCTION = YES;
				GCC_WARN_UNUSED_VARIABLE = YES;
				MACOSX_DEPLOYMENT_TARGET = 10.15;
				MTL_ENABLE_DEBUG_INFO = NO;
				MTL_FAST_MATH = YES;
				SDKROOT = macosx;
				SWIFT_COMPILATION_MODE = wholemodule;
				SWIFT_OPTIMIZATION_LEVEL = "-O";
			};
			name = Review;
		};
		AAE814AC2716DFE8009D3531 /* Review */ = {
			isa = XCBuildConfiguration;
			buildSettings = {
				ASSETCATALOG_COMPILER_APPICON_NAME = "Icon - Review";
				ASSETCATALOG_COMPILER_GLOBAL_ACCENT_COLOR_NAME = GlobalAccentColor;
				CLANG_ANALYZER_LOCALIZABILITY_EMPTY_CONTEXT = YES;
				CLANG_ANALYZER_LOCALIZABILITY_NONLOCALIZED = YES;
				CODE_SIGN_ENTITLEMENTS = DuckDuckGo/DuckDuckGo.entitlements;
				CODE_SIGN_IDENTITY = "Apple Development";
				CODE_SIGN_STYLE = Automatic;
				COMBINE_HIDPI_IMAGES = YES;
				CURRENT_PROJECT_VERSION = "$(MARKETING_VERSION)";
				DEVELOPMENT_TEAM = HKE973VLUW;
				ENABLE_HARDENED_RUNTIME = YES;
				GCC_PREPROCESSOR_DEFINITIONS = "REVIEW=1";
				INFOPLIST_FILE = DuckDuckGo/Info.plist;
				LD_RUNPATH_SEARCH_PATHS = (
					"$(inherited)",
					"@executable_path/../Frameworks",
				);
				MARKETING_VERSION = "$(MARKETING_VERSION)";
				PRODUCT_BUNDLE_IDENTIFIER = com.duckduckgo.macos.browser.review;
				PRODUCT_MODULE_NAME = "$(TARGET_NAME:c99extidentifier)";
				PRODUCT_NAME = "DuckDuckGo Review";
				PROVISIONING_PROFILE_SPECIFIER = "";
				SWIFT_ACTIVE_COMPILATION_CONDITIONS = "FEEDBACK REVIEW";
				SWIFT_OBJC_BRIDGING_HEADER = "$(SRCROOT)/DuckDuckGo/Bridging.h";
				SWIFT_VERSION = 5.0;
			};
			name = Review;
		};
		AAE814AD2716DFE8009D3531 /* Review */ = {
			isa = XCBuildConfiguration;
			buildSettings = {
				ALWAYS_EMBED_SWIFT_STANDARD_LIBRARIES = YES;
				BUNDLE_LOADER = "$(TEST_HOST)";
				CODE_SIGN_IDENTITY = "Apple Development";
				CODE_SIGN_STYLE = Automatic;
				COMBINE_HIDPI_IMAGES = YES;
				DEVELOPMENT_TEAM = HKE973VLUW;
				INFOPLIST_FILE = "Unit Tests/Info.plist";
				LD_RUNPATH_SEARCH_PATHS = (
					"$(inherited)",
					"@executable_path/../Frameworks",
					"@loader_path/../Frameworks",
				);
				MACOSX_DEPLOYMENT_TARGET = 10.15;
				PRODUCT_BUNDLE_IDENTIFIER = com.duckduckgo.macos.browser.DuckDuckGoTests;
				PRODUCT_NAME = "$(TARGET_NAME)";
				PROVISIONING_PROFILE_SPECIFIER = "";
				SWIFT_OBJC_BRIDGING_HEADER = "$(SRCROOT)/Unit Tests/Common/TestsBridging.h";
				SWIFT_VERSION = 5.0;
				TEST_HOST = "$(BUILT_PRODUCTS_DIR)/DuckDuckGo.app/Contents/MacOS/DuckDuckGo";
			};
			name = Review;
		};
		AAE814AE2716DFE8009D3531 /* Review */ = {
			isa = XCBuildConfiguration;
			buildSettings = {
				BUNDLE_LOADER = "$(TEST_HOST)";
				CODE_SIGN_STYLE = Automatic;
				COMBINE_HIDPI_IMAGES = YES;
				DEVELOPMENT_TEAM = HKE973VLUW;
				INFOPLIST_FILE = "Integration Tests/Info.plist";
				LD_RUNPATH_SEARCH_PATHS = (
					"$(inherited)",
					"@executable_path/../Frameworks",
					"@loader_path/../Frameworks",
				);
				MACOSX_DEPLOYMENT_TARGET = 11.1;
				PRODUCT_BUNDLE_IDENTIFIER = "com.duckduckgo.Integration-Tests";
				PRODUCT_NAME = "$(TARGET_NAME)";
				SWIFT_VERSION = 5.0;
				TEST_HOST = "$(BUILT_PRODUCTS_DIR)/DuckDuckGo.app/Contents/MacOS/DuckDuckGo";
			};
			name = Review;
		};
		AAE814AF2716DFE8009D3531 /* Review */ = {
			isa = XCBuildConfiguration;
			buildSettings = {
				CODE_SIGN_STYLE = Automatic;
				COMBINE_HIDPI_IMAGES = YES;
				DEVELOPMENT_TEAM = HKE973VLUW;
				INFOPLIST_FILE = "UI Tests/Info.plist";
				LD_RUNPATH_SEARCH_PATHS = (
					"$(inherited)",
					"@executable_path/../Frameworks",
					"@loader_path/../Frameworks",
				);
				MACOSX_DEPLOYMENT_TARGET = 11.3;
				PRODUCT_BUNDLE_IDENTIFIER = "com.duckduckgo.UI-Tests";
				PRODUCT_NAME = "$(TARGET_NAME)";
				SWIFT_VERSION = 5.0;
				TEST_TARGET_NAME = "DuckDuckGo Privacy Browser";
			};
			name = Review;
		};
/* End XCBuildConfiguration section */

/* Begin XCConfigurationList section */
		4B1AD8A625FC27E200261379 /* Build configuration list for PBXNativeTarget "Integration Tests" */ = {
			isa = XCConfigurationList;
			buildConfigurations = (
				4B1AD8A425FC27E200261379 /* Debug */,
				4B1AD8B325FC322600261379 /* CI */,
				4B1AD8A525FC27E200261379 /* Release */,
				3777624A2800ECB000250E31 /* CI_Release */,
				AAE814AE2716DFE8009D3531 /* Review */,
				377762452800D59E00250E31 /* CI_Review */,
			);
			defaultConfigurationIsVisible = 0;
			defaultConfigurationName = Release;
		};
		7B4CE8E526F02108009134B1 /* Build configuration list for PBXNativeTarget "UI Tests" */ = {
			isa = XCConfigurationList;
			buildConfigurations = (
				7B4CE8E126F02108009134B1 /* Debug */,
				7B4CE8E226F02108009134B1 /* CI */,
				7B4CE8E326F02108009134B1 /* Release */,
				3777624B2800ECB000250E31 /* CI_Release */,
				AAE814AF2716DFE8009D3531 /* Review */,
				377762462800D59E00250E31 /* CI_Review */,
			);
			defaultConfigurationIsVisible = 0;
			defaultConfigurationName = Release;
		};
		AA585D79248FD31100E9A3E2 /* Build configuration list for PBXProject "DuckDuckGo" */ = {
			isa = XCConfigurationList;
			buildConfigurations = (
				AA585DA2248FD31500E9A3E2 /* Debug */,
				4B1AD8B025FC322600261379 /* CI */,
				AA585DA3248FD31500E9A3E2 /* Release */,
				377762472800ECB000250E31 /* CI_Release */,
				AAE814AB2716DFE8009D3531 /* Review */,
				377762422800D59E00250E31 /* CI_Review */,
			);
			defaultConfigurationIsVisible = 0;
			defaultConfigurationName = Release;
		};
		AA585DA4248FD31500E9A3E2 /* Build configuration list for PBXNativeTarget "DuckDuckGo Privacy Browser" */ = {
			isa = XCConfigurationList;
			buildConfigurations = (
				AA585DA5248FD31500E9A3E2 /* Debug */,
				4B1AD8B125FC322600261379 /* CI */,
				AA585DA6248FD31500E9A3E2 /* Release */,
				377762482800ECB000250E31 /* CI_Release */,
				AAE814AC2716DFE8009D3531 /* Review */,
				377762432800D59E00250E31 /* CI_Review */,
			);
			defaultConfigurationIsVisible = 0;
			defaultConfigurationName = Release;
		};
		AA585DA7248FD31500E9A3E2 /* Build configuration list for PBXNativeTarget "Unit Tests" */ = {
			isa = XCConfigurationList;
			buildConfigurations = (
				AA585DA8248FD31500E9A3E2 /* Debug */,
				4B1AD8B225FC322600261379 /* CI */,
				AA585DA9248FD31500E9A3E2 /* Release */,
				377762492800ECB000250E31 /* CI_Release */,
				AAE814AD2716DFE8009D3531 /* Review */,
				377762442800D59E00250E31 /* CI_Review */,
			);
			defaultConfigurationIsVisible = 0;
			defaultConfigurationName = Release;
		};
/* End XCConfigurationList section */

/* Begin XCRemoteSwiftPackageReference section */
		4B82E9B125B69E3E00656FE7 /* XCRemoteSwiftPackageReference "TrackerRadarKit" */ = {
			isa = XCRemoteSwiftPackageReference;
			repositoryURL = "https://github.com/duckduckgo/TrackerRadarKit.git";
			requirement = {
				kind = exactVersion;
				version = 1.1.1;
			};
		};
		85FF55C625F82E4F00E2AB99 /* XCRemoteSwiftPackageReference "lottie-ios" */ = {
			isa = XCRemoteSwiftPackageReference;
			repositoryURL = "https://github.com/airbnb/lottie-ios";
			requirement = {
				kind = exactVersion;
				version = 3.3.0;
			};
		};
		9807F643278CA16F00E1547B /* XCRemoteSwiftPackageReference "BrowserServicesKit" */ = {
			isa = XCRemoteSwiftPackageReference;
			repositoryURL = "https://github.com/duckduckgo/BrowserServicesKit";
			requirement = {
<<<<<<< HEAD
				branch = "bartek/mac-attribution";
				kind = branch;
=======
				kind = exactVersion;
				version = 28.1.0;
>>>>>>> 3c5c9c3c
			};
		};
		AA06B6B52672AF8100F541C5 /* XCRemoteSwiftPackageReference "Sparkle" */ = {
			isa = XCRemoteSwiftPackageReference;
			repositoryURL = "https://github.com/sparkle-project/Sparkle.git";
			requirement = {
				kind = exactVersion;
				version = 1.27.1;
			};
		};
		B6DA44152616C13800DD1EC2 /* XCRemoteSwiftPackageReference "OHHTTPStubs" */ = {
			isa = XCRemoteSwiftPackageReference;
			repositoryURL = "https://github.com/AliSoftware/OHHTTPStubs.git";
			requirement = {
				kind = exactVersion;
				version = 9.1.0;
			};
		};
/* End XCRemoteSwiftPackageReference section */

/* Begin XCSwiftPackageProductDependency section */
		4B82E9B225B69E3E00656FE7 /* TrackerRadarKit */ = {
			isa = XCSwiftPackageProductDependency;
			package = 4B82E9B125B69E3E00656FE7 /* XCRemoteSwiftPackageReference "TrackerRadarKit" */;
			productName = TrackerRadarKit;
		};
		85FF55C725F82E4F00E2AB99 /* Lottie */ = {
			isa = XCSwiftPackageProductDependency;
			package = 85FF55C625F82E4F00E2AB99 /* XCRemoteSwiftPackageReference "lottie-ios" */;
			productName = Lottie;
		};
		9807F644278CA16F00E1547B /* BrowserServicesKit */ = {
			isa = XCSwiftPackageProductDependency;
			package = 9807F643278CA16F00E1547B /* XCRemoteSwiftPackageReference "BrowserServicesKit" */;
			productName = BrowserServicesKit;
		};
		AA06B6B62672AF8100F541C5 /* Sparkle */ = {
			isa = XCSwiftPackageProductDependency;
			package = AA06B6B52672AF8100F541C5 /* XCRemoteSwiftPackageReference "Sparkle" */;
			productName = Sparkle;
		};
		B6DA44162616C13800DD1EC2 /* OHHTTPStubs */ = {
			isa = XCSwiftPackageProductDependency;
			package = B6DA44152616C13800DD1EC2 /* XCRemoteSwiftPackageReference "OHHTTPStubs" */;
			productName = OHHTTPStubs;
		};
		B6DA44182616C13800DD1EC2 /* OHHTTPStubsSwift */ = {
			isa = XCSwiftPackageProductDependency;
			package = B6DA44152616C13800DD1EC2 /* XCRemoteSwiftPackageReference "OHHTTPStubs" */;
			productName = OHHTTPStubsSwift;
		};
/* End XCSwiftPackageProductDependency section */

/* Begin XCVersionGroup section */
		4B11060325903E570039B979 /* CoreDataEncryptionTesting.xcdatamodeld */ = {
			isa = XCVersionGroup;
			children = (
				4B11060425903E570039B979 /* CoreDataEncryptionTesting.xcdatamodel */,
			);
			currentVersion = 4B11060425903E570039B979 /* CoreDataEncryptionTesting.xcdatamodel */;
			path = CoreDataEncryptionTesting.xcdatamodeld;
			sourceTree = "<group>";
			versionGroupType = wrapper.xcdatamodel;
		};
		4B67742E255DBEB800025BD8 /* HTTPSUpgrade.xcdatamodeld */ = {
			isa = XCVersionGroup;
			children = (
				4B67742F255DBEB800025BD8 /* HTTPSUpgrade 3.xcdatamodel */,
			);
			currentVersion = 4B67742F255DBEB800025BD8 /* HTTPSUpgrade 3.xcdatamodel */;
			path = HTTPSUpgrade.xcdatamodeld;
			sourceTree = "<group>";
			versionGroupType = wrapper.xcdatamodel;
		};
		4B9292A726670D3700AD2C21 /* Bookmark.xcdatamodeld */ = {
			isa = XCVersionGroup;
			children = (
				4B9292A826670D3700AD2C21 /* Bookmark 2.xcdatamodel */,
				4B9292A926670D3700AD2C21 /* Bookmark.xcdatamodel */,
			);
			currentVersion = 4B9292A826670D3700AD2C21 /* Bookmark 2.xcdatamodel */;
			path = Bookmark.xcdatamodeld;
			sourceTree = "<group>";
			versionGroupType = wrapper.xcdatamodel;
		};
		AA5FA69E275F948900DCE9C9 /* Favicons.xcdatamodeld */ = {
			isa = XCVersionGroup;
			children = (
				AA5FA69F275F948900DCE9C9 /* Favicons.xcdatamodel */,
			);
			currentVersion = AA5FA69F275F948900DCE9C9 /* Favicons.xcdatamodel */;
			path = Favicons.xcdatamodeld;
			sourceTree = "<group>";
			versionGroupType = wrapper.xcdatamodel;
		};
		AAE75278263B046100B973F8 /* History.xcdatamodeld */ = {
			isa = XCVersionGroup;
			children = (
				AA7E91982875AB4700AB6B62 /* History 6.xcdatamodel */,
				85F91D9327F47BC40096B1C8 /* History 5.xcdatamodel */,
				85589E9227BFBBD60038AD11 /* History 4.xcdatamodel */,
				AAC6BBEE27AC151D0006DCC2 /* History 3.xcdatamodel */,
				AA7DE8E026A9BD000012B490 /* History 2.xcdatamodel */,
				AAE75279263B046100B973F8 /* History.xcdatamodel */,
			);
			currentVersion = AA7E91982875AB4700AB6B62 /* History 6.xcdatamodel */;
			path = History.xcdatamodeld;
			sourceTree = "<group>";
			versionGroupType = wrapper.xcdatamodel;
		};
		B604085A274B8CA300680351 /* UnprotectedDomains.xcdatamodeld */ = {
			isa = XCVersionGroup;
			children = (
				B604085B274B8CA400680351 /* Permissions.xcdatamodel */,
			);
			currentVersion = B604085B274B8CA400680351 /* Permissions.xcdatamodel */;
			path = UnprotectedDomains.xcdatamodeld;
			sourceTree = "<group>";
			versionGroupType = wrapper.xcdatamodel;
		};
		B6085D072743993C00A9C456 /* FireproofDomains.xcdatamodeld */ = {
			isa = XCVersionGroup;
			children = (
				B6085D082743993D00A9C456 /* Permissions.xcdatamodel */,
			);
			currentVersion = B6085D082743993D00A9C456 /* Permissions.xcdatamodel */;
			path = FireproofDomains.xcdatamodeld;
			sourceTree = "<group>";
			versionGroupType = wrapper.xcdatamodel;
		};
		B64C852E26943BC10048FEBE /* Permissions.xcdatamodeld */ = {
			isa = XCVersionGroup;
			children = (
				B64C852F26943BC10048FEBE /* Permissions.xcdatamodel */,
			);
			currentVersion = B64C852F26943BC10048FEBE /* Permissions.xcdatamodel */;
			path = Permissions.xcdatamodeld;
			sourceTree = "<group>";
			versionGroupType = wrapper.xcdatamodel;
		};
		B662D3DA2755D8190035D4D6 /* OldPixelDataModel.xcdatamodeld */ = {
			isa = XCVersionGroup;
			children = (
				B662D3DB2755D81A0035D4D6 /* PixelDataModel.xcdatamodel */,
			);
			currentVersion = B662D3DB2755D81A0035D4D6 /* PixelDataModel.xcdatamodel */;
			path = OldPixelDataModel.xcdatamodeld;
			sourceTree = "<group>";
			versionGroupType = wrapper.xcdatamodel;
		};
		B6C0B23226E71BCD0031CB7F /* Downloads.xcdatamodeld */ = {
			isa = XCVersionGroup;
			children = (
				B6C0B23326E71BCD0031CB7F /* Downloads.xcdatamodel */,
			);
			currentVersion = B6C0B23326E71BCD0031CB7F /* Downloads.xcdatamodel */;
			path = Downloads.xcdatamodeld;
			sourceTree = "<group>";
			versionGroupType = wrapper.xcdatamodel;
		};
		B6C2C9F42760B659005B7F0A /* TestDataModel.xcdatamodeld */ = {
			isa = XCVersionGroup;
			children = (
				B6C2C9F52760B659005B7F0A /* Permissions.xcdatamodel */,
			);
			currentVersion = B6C2C9F52760B659005B7F0A /* Permissions.xcdatamodel */;
			path = TestDataModel.xcdatamodeld;
			sourceTree = "<group>";
			versionGroupType = wrapper.xcdatamodel;
		};
		B6DA44062616B30600DD1EC2 /* PixelDataModel.xcdatamodeld */ = {
			isa = XCVersionGroup;
			children = (
				B6DA44072616B30600DD1EC2 /* PixelDataModel.xcdatamodel */,
			);
			currentVersion = B6DA44072616B30600DD1EC2 /* PixelDataModel.xcdatamodel */;
			path = PixelDataModel.xcdatamodeld;
			sourceTree = "<group>";
			versionGroupType = wrapper.xcdatamodel;
		};
/* End XCVersionGroup section */
	};
	rootObject = AA585D76248FD31100E9A3E2 /* Project object */;
}<|MERGE_RESOLUTION|>--- conflicted
+++ resolved
@@ -6225,13 +6225,8 @@
 			isa = XCRemoteSwiftPackageReference;
 			repositoryURL = "https://github.com/duckduckgo/BrowserServicesKit";
 			requirement = {
-<<<<<<< HEAD
 				branch = "bartek/mac-attribution";
 				kind = branch;
-=======
-				kind = exactVersion;
-				version = 28.1.0;
->>>>>>> 3c5c9c3c
 			};
 		};
 		AA06B6B52672AF8100F541C5 /* XCRemoteSwiftPackageReference "Sparkle" */ = {
