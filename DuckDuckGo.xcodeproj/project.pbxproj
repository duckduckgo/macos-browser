// !$*UTF8*$!
{
	archiveVersion = 1;
	classes = {
	};
	objectVersion = 52;
	objects = {

/* Begin PBXBuildFile section */
		142879DA24CE1179005419BB /* SuggestionViewModelTests.swift in Sources */ = {isa = PBXBuildFile; fileRef = 142879D924CE1179005419BB /* SuggestionViewModelTests.swift */; };
		142879DC24CE1185005419BB /* SuggestionContainerViewModelTests.swift in Sources */ = {isa = PBXBuildFile; fileRef = 142879DB24CE1185005419BB /* SuggestionContainerViewModelTests.swift */; };
		1430DFF524D0580F00B8978C /* TabBarViewController.swift in Sources */ = {isa = PBXBuildFile; fileRef = 1430DFF424D0580F00B8978C /* TabBarViewController.swift */; };
		14505A08256084EF00272CC6 /* UserAgent.swift in Sources */ = {isa = PBXBuildFile; fileRef = 14505A07256084EF00272CC6 /* UserAgent.swift */; };
		1456D6E124EFCBC300775049 /* TabBarCollectionView.swift in Sources */ = {isa = PBXBuildFile; fileRef = 1456D6E024EFCBC300775049 /* TabBarCollectionView.swift */; };
		14D9B8FB24F7E089000D4D13 /* AddressBarViewController.swift in Sources */ = {isa = PBXBuildFile; fileRef = 14D9B8F924F7E089000D4D13 /* AddressBarViewController.swift */; };
		14D9B90224F91316000D4D13 /* FocusRingView.swift in Sources */ = {isa = PBXBuildFile; fileRef = 14D9B90124F91316000D4D13 /* FocusRingView.swift */; };
		336D5B18262D8D3C0052E0C9 /* findinpage.js in Resources */ = {isa = PBXBuildFile; fileRef = 336D5AEF262D8D3C0052E0C9 /* findinpage.js */; };
		4B02198825E05FAC00ED7DEA /* login-detection.js in Resources */ = {isa = PBXBuildFile; fileRef = 4B02197D25E05FAC00ED7DEA /* login-detection.js */; };
		4B02198925E05FAC00ED7DEA /* FireproofingURLExtensions.swift in Sources */ = {isa = PBXBuildFile; fileRef = 4B02197F25E05FAC00ED7DEA /* FireproofingURLExtensions.swift */; };
		4B02198A25E05FAC00ED7DEA /* FireproofDomains.swift in Sources */ = {isa = PBXBuildFile; fileRef = 4B02198125E05FAC00ED7DEA /* FireproofDomains.swift */; };
		4B02198B25E05FAC00ED7DEA /* FireproofInfoViewController.swift in Sources */ = {isa = PBXBuildFile; fileRef = 4B02198325E05FAC00ED7DEA /* FireproofInfoViewController.swift */; };
		4B02198C25E05FAC00ED7DEA /* Fireproofing.storyboard in Resources */ = {isa = PBXBuildFile; fileRef = 4B02198425E05FAC00ED7DEA /* Fireproofing.storyboard */; };
		4B02198D25E05FAC00ED7DEA /* UndoFireproofingViewController.swift in Sources */ = {isa = PBXBuildFile; fileRef = 4B02198525E05FAC00ED7DEA /* UndoFireproofingViewController.swift */; };
		4B02198E25E05FAC00ED7DEA /* LoginDetectionService.swift in Sources */ = {isa = PBXBuildFile; fileRef = 4B02198725E05FAC00ED7DEA /* LoginDetectionService.swift */; };
		4B02199325E060C600ED7DEA /* LoginDetectionUserScript.swift in Sources */ = {isa = PBXBuildFile; fileRef = 4B02199225E060C600ED7DEA /* LoginDetectionUserScript.swift */; };
		4B02199B25E063DE00ED7DEA /* LoginDetectionServiceTests.swift in Sources */ = {isa = PBXBuildFile; fileRef = 4B02199825E063DE00ED7DEA /* LoginDetectionServiceTests.swift */; };
		4B02199C25E063DE00ED7DEA /* FireproofDomainsTests.swift in Sources */ = {isa = PBXBuildFile; fileRef = 4B02199925E063DE00ED7DEA /* FireproofDomainsTests.swift */; };
		4B02199D25E063DE00ED7DEA /* FireproofingURLExtensionsTests.swift in Sources */ = {isa = PBXBuildFile; fileRef = 4B02199A25E063DE00ED7DEA /* FireproofingURLExtensionsTests.swift */; };
		4B0219A825E0646500ED7DEA /* WebsiteDataStoreTests.swift in Sources */ = {isa = PBXBuildFile; fileRef = 4B0219A725E0646500ED7DEA /* WebsiteDataStoreTests.swift */; };
		4B0511BB262CAA5A00F6079C /* DefaultBrowserPreferences.swift in Sources */ = {isa = PBXBuildFile; fileRef = 4B0511A4262CAA5A00F6079C /* DefaultBrowserPreferences.swift */; };
		4B0511BC262CAA5A00F6079C /* AppearancePreferences.swift in Sources */ = {isa = PBXBuildFile; fileRef = 4B0511A5262CAA5A00F6079C /* AppearancePreferences.swift */; };
		4B0511BD262CAA5A00F6079C /* PrivacySecurityPreferences.swift in Sources */ = {isa = PBXBuildFile; fileRef = 4B0511A6262CAA5A00F6079C /* PrivacySecurityPreferences.swift */; };
		4B0511BE262CAA5A00F6079C /* DownloadPreferences.swift in Sources */ = {isa = PBXBuildFile; fileRef = 4B0511A7262CAA5A00F6079C /* DownloadPreferences.swift */; };
		4B0511BF262CAA5A00F6079C /* PreferenceSections.swift in Sources */ = {isa = PBXBuildFile; fileRef = 4B0511A8262CAA5A00F6079C /* PreferenceSections.swift */; };
		4B0511C1262CAA5A00F6079C /* PrivacySecurityPreferencesTableCellView.xib in Resources */ = {isa = PBXBuildFile; fileRef = 4B0511AB262CAA5A00F6079C /* PrivacySecurityPreferencesTableCellView.xib */; };
		4B0511C2262CAA5A00F6079C /* PreferencesAboutViewController.swift in Sources */ = {isa = PBXBuildFile; fileRef = 4B0511AC262CAA5A00F6079C /* PreferencesAboutViewController.swift */; };
		4B0511C3262CAA5A00F6079C /* Preferences.storyboard in Resources */ = {isa = PBXBuildFile; fileRef = 4B0511AD262CAA5A00F6079C /* Preferences.storyboard */; };
		4B0511C4262CAA5A00F6079C /* PreferencesSidebarViewController.swift in Sources */ = {isa = PBXBuildFile; fileRef = 4B0511AE262CAA5A00F6079C /* PreferencesSidebarViewController.swift */; };
		4B0511C5262CAA5A00F6079C /* PrivacySecurityPreferencesTableCellView.swift in Sources */ = {isa = PBXBuildFile; fileRef = 4B0511AF262CAA5A00F6079C /* PrivacySecurityPreferencesTableCellView.swift */; };
		4B0511C6262CAA5A00F6079C /* DefaultBrowserTableCellView.xib in Resources */ = {isa = PBXBuildFile; fileRef = 4B0511B0262CAA5A00F6079C /* DefaultBrowserTableCellView.xib */; };
		4B0511C7262CAA5A00F6079C /* PreferenceTableCellView.swift in Sources */ = {isa = PBXBuildFile; fileRef = 4B0511B1262CAA5A00F6079C /* PreferenceTableCellView.swift */; };
		4B0511C8262CAA5A00F6079C /* PreferencesListViewController.swift in Sources */ = {isa = PBXBuildFile; fileRef = 4B0511B2262CAA5A00F6079C /* PreferencesListViewController.swift */; };
		4B0511C9262CAA5A00F6079C /* RoundedSelectionRowView.swift in Sources */ = {isa = PBXBuildFile; fileRef = 4B0511B3262CAA5A00F6079C /* RoundedSelectionRowView.swift */; };
		4B0511CA262CAA5A00F6079C /* FireproofDomainsViewController.swift in Sources */ = {isa = PBXBuildFile; fileRef = 4B0511B4262CAA5A00F6079C /* FireproofDomainsViewController.swift */; };
		4B0511CB262CAA5A00F6079C /* DownloadPreferencesTableCellView.swift in Sources */ = {isa = PBXBuildFile; fileRef = 4B0511B5262CAA5A00F6079C /* DownloadPreferencesTableCellView.swift */; };
		4B0511CC262CAA5A00F6079C /* PreferencesSplitViewController.swift in Sources */ = {isa = PBXBuildFile; fileRef = 4B0511B6262CAA5A00F6079C /* PreferencesSplitViewController.swift */; };
		4B0511CD262CAA5A00F6079C /* DefaultBrowserTableCellView.swift in Sources */ = {isa = PBXBuildFile; fileRef = 4B0511B7262CAA5A00F6079C /* DefaultBrowserTableCellView.swift */; };
		4B0511CE262CAA5A00F6079C /* DownloadPreferencesTableCellView.xib in Resources */ = {isa = PBXBuildFile; fileRef = 4B0511B8262CAA5A00F6079C /* DownloadPreferencesTableCellView.xib */; };
		4B0511CF262CAA5A00F6079C /* AppearancePreferencesTableCellView.swift in Sources */ = {isa = PBXBuildFile; fileRef = 4B0511B9262CAA5A00F6079C /* AppearancePreferencesTableCellView.swift */; };
		4B0511D0262CAA5A00F6079C /* AppearancePreferencesTableCellView.xib in Resources */ = {isa = PBXBuildFile; fileRef = 4B0511BA262CAA5A00F6079C /* AppearancePreferencesTableCellView.xib */; };
		4B0511D8262CAA7000F6079C /* PaddedImageButton.swift in Sources */ = {isa = PBXBuildFile; fileRef = 4B0511D7262CAA7000F6079C /* PaddedImageButton.swift */; };
		4B0511E1262CAA8600F6079C /* NSOpenPanelExtensions.swift in Sources */ = {isa = PBXBuildFile; fileRef = 4B0511DF262CAA8600F6079C /* NSOpenPanelExtensions.swift */; };
		4B0511E2262CAA8600F6079C /* NSViewControllerExtension.swift in Sources */ = {isa = PBXBuildFile; fileRef = 4B0511E0262CAA8600F6079C /* NSViewControllerExtension.swift */; };
		4B0511E7262CAB3700F6079C /* UserDefaultsWrapperUtilities.swift in Sources */ = {isa = PBXBuildFile; fileRef = 4B0511E6262CAB3700F6079C /* UserDefaultsWrapperUtilities.swift */; };
		4B0511F0262CAEC900F6079C /* AppearancePreferencesTests.swift in Sources */ = {isa = PBXBuildFile; fileRef = 4B0511EF262CAEC900F6079C /* AppearancePreferencesTests.swift */; };
		4B0511F8262CB20F00F6079C /* DownloadPreferencesTests.swift in Sources */ = {isa = PBXBuildFile; fileRef = 4B0511F7262CB20F00F6079C /* DownloadPreferencesTests.swift */; };
		4B051207262CD24400F6079C /* NSImageViewExtension.swift in Sources */ = {isa = PBXBuildFile; fileRef = 4B0511FC262CD20D00F6079C /* NSImageViewExtension.swift */; };
		4B11060525903E570039B979 /* CoreDataEncryptionTesting.xcdatamodeld in Sources */ = {isa = PBXBuildFile; fileRef = 4B11060325903E570039B979 /* CoreDataEncryptionTesting.xcdatamodeld */; };
		4B11060A25903EAC0039B979 /* CoreDataEncryptionTests.swift in Sources */ = {isa = PBXBuildFile; fileRef = 4B11060925903EAC0039B979 /* CoreDataEncryptionTests.swift */; };
		4B1AD8D525FC38DD00261379 /* EncryptionKeyStoreTests.swift in Sources */ = {isa = PBXBuildFile; fileRef = 4BA1A6EA258C288C00F6F690 /* EncryptionKeyStoreTests.swift */; };
		4B1AD8E225FC390B00261379 /* EncryptionMocks.swift in Sources */ = {isa = PBXBuildFile; fileRef = 4BA1A6F5258C4F9600F6F690 /* EncryptionMocks.swift */; };
		4B1AD91725FC46FB00261379 /* CoreDataEncryptionTests.swift in Sources */ = {isa = PBXBuildFile; fileRef = 4B1AD91625FC46FB00261379 /* CoreDataEncryptionTests.swift */; };
		4B1AD92125FC474E00261379 /* CoreDataEncryptionTesting.xcdatamodeld in Sources */ = {isa = PBXBuildFile; fileRef = 4B11060325903E570039B979 /* CoreDataEncryptionTesting.xcdatamodeld */; };
		4B6160D825B150E4007DE5B2 /* trackerData.json in Resources */ = {isa = PBXBuildFile; fileRef = 4B6160D725B150E4007DE5B2 /* trackerData.json */; };
		4B6160DD25B152C5007DE5B2 /* ContentBlockerRulesUserScript.swift in Sources */ = {isa = PBXBuildFile; fileRef = 4B6160DC25B152C5007DE5B2 /* ContentBlockerRulesUserScript.swift */; };
		4B6160E525B152FA007DE5B2 /* ContentBlockerUserScript.swift in Sources */ = {isa = PBXBuildFile; fileRef = 4B6160E425B152FA007DE5B2 /* ContentBlockerUserScript.swift */; };
		4B6160ED25B15417007DE5B2 /* DetectedTracker.swift in Sources */ = {isa = PBXBuildFile; fileRef = 4B6160EC25B15417007DE5B2 /* DetectedTracker.swift */; };
		4B6160F225B15792007DE5B2 /* contentblockerrules.js in Resources */ = {isa = PBXBuildFile; fileRef = 4B6160F125B15792007DE5B2 /* contentblockerrules.js */; };
		4B6160F725B157BB007DE5B2 /* contentblocker.js in Resources */ = {isa = PBXBuildFile; fileRef = 4B6160F625B157BB007DE5B2 /* contentblocker.js */; };
		4B6160FF25B15BB1007DE5B2 /* ContentBlockerRulesManager.swift in Sources */ = {isa = PBXBuildFile; fileRef = 4B6160FE25B15BB1007DE5B2 /* ContentBlockerRulesManager.swift */; };
		4B65027525E5F2A70054432E /* DefaultBrowserPromptView.xib in Resources */ = {isa = PBXBuildFile; fileRef = 4B65027425E5F2A70054432E /* DefaultBrowserPromptView.xib */; };
		4B65027A25E5F2B10054432E /* DefaultBrowserPromptView.swift in Sources */ = {isa = PBXBuildFile; fileRef = 4B65027925E5F2B10054432E /* DefaultBrowserPromptView.swift */; };
		4B65028A25E6CBF40054432E /* NibLoadable.swift in Sources */ = {isa = PBXBuildFile; fileRef = 4B65028925E6CBF40054432E /* NibLoadable.swift */; };
		4B65143E263924B5005B46EB /* EmailUrlExtensions.swift in Sources */ = {isa = PBXBuildFile; fileRef = 4B65143D263924B5005B46EB /* EmailUrlExtensions.swift */; };
		4B677431255DBEB800025BD8 /* BloomFilterWrapper.mm in Sources */ = {isa = PBXBuildFile; fileRef = 4B677424255DBEB800025BD8 /* BloomFilterWrapper.mm */; };
		4B677432255DBEB800025BD8 /* httpsMobileV2BloomSpec.json in Resources */ = {isa = PBXBuildFile; fileRef = 4B677427255DBEB800025BD8 /* httpsMobileV2BloomSpec.json */; };
		4B677433255DBEB800025BD8 /* httpsMobileV2Bloom.bin in Resources */ = {isa = PBXBuildFile; fileRef = 4B677428255DBEB800025BD8 /* httpsMobileV2Bloom.bin */; };
		4B677434255DBEB800025BD8 /* HTTPSBloomFilterSpecification.swift in Sources */ = {isa = PBXBuildFile; fileRef = 4B677429255DBEB800025BD8 /* HTTPSBloomFilterSpecification.swift */; };
		4B677435255DBEB800025BD8 /* httpsMobileV2FalsePositives.json in Resources */ = {isa = PBXBuildFile; fileRef = 4B67742A255DBEB800025BD8 /* httpsMobileV2FalsePositives.json */; };
		4B677436255DBEB800025BD8 /* HTTPSExcludedDomains.swift in Sources */ = {isa = PBXBuildFile; fileRef = 4B67742B255DBEB800025BD8 /* HTTPSExcludedDomains.swift */; };
		4B677437255DBEB800025BD8 /* HTTPSUpgrade.swift in Sources */ = {isa = PBXBuildFile; fileRef = 4B67742C255DBEB800025BD8 /* HTTPSUpgrade.swift */; };
		4B677438255DBEB800025BD8 /* HTTPSUpgrade.xcdatamodeld in Sources */ = {isa = PBXBuildFile; fileRef = 4B67742E255DBEB800025BD8 /* HTTPSUpgrade.xcdatamodeld */; };
		4B677439255DBEB800025BD8 /* HTTPSUpgradeStore.swift in Sources */ = {isa = PBXBuildFile; fileRef = 4B677430255DBEB800025BD8 /* HTTPSUpgradeStore.swift */; };
		4B677442255DBEEA00025BD8 /* Database.swift in Sources */ = {isa = PBXBuildFile; fileRef = 4B677440255DBEEA00025BD8 /* Database.swift */; };
		4B67744B255DBF3A00025BD8 /* BloomFilter.cpp in Sources */ = {isa = PBXBuildFile; fileRef = 4B677449255DBF3A00025BD8 /* BloomFilter.cpp */; };
		4B677450255DBFA300025BD8 /* HashExtension.swift in Sources */ = {isa = PBXBuildFile; fileRef = 4B67744F255DBFA300025BD8 /* HashExtension.swift */; };
		4B7727A92645E1B800B64301 /* BrowserServicesKit in Frameworks */ = {isa = PBXBuildFile; productRef = 4B7727A82645E1B800B64301 /* BrowserServicesKit */; };
		4B82E9B325B69E3E00656FE7 /* TrackerRadarKit in Frameworks */ = {isa = PBXBuildFile; productRef = 4B82E9B225B69E3E00656FE7 /* TrackerRadarKit */; };
		4B82E9B925B6A05800656FE7 /* DetectedTrackerTests.swift in Sources */ = {isa = PBXBuildFile; fileRef = 4B82E9B825B6A05800656FE7 /* DetectedTrackerTests.swift */; };
		4B82E9C125B6A1CD00656FE7 /* TrackerRadarManagerTests.swift in Sources */ = {isa = PBXBuildFile; fileRef = 4B82E9C025B6A1CD00656FE7 /* TrackerRadarManagerTests.swift */; };
		4BA1A69B258B076900F6F690 /* FileStore.swift in Sources */ = {isa = PBXBuildFile; fileRef = 4BA1A69A258B076900F6F690 /* FileStore.swift */; };
		4BA1A6A0258B079600F6F690 /* DataEncryption.swift in Sources */ = {isa = PBXBuildFile; fileRef = 4BA1A69F258B079600F6F690 /* DataEncryption.swift */; };
		4BA1A6A5258B07DF00F6F690 /* EncryptedValueTransformer.swift in Sources */ = {isa = PBXBuildFile; fileRef = 4BA1A6A4258B07DF00F6F690 /* EncryptedValueTransformer.swift */; };
		4BA1A6B3258B080A00F6F690 /* EncryptionKeyGeneration.swift in Sources */ = {isa = PBXBuildFile; fileRef = 4BA1A6B2258B080A00F6F690 /* EncryptionKeyGeneration.swift */; };
		4BA1A6B8258B081600F6F690 /* EncryptionKeyStoring.swift in Sources */ = {isa = PBXBuildFile; fileRef = 4BA1A6B7258B081600F6F690 /* EncryptionKeyStoring.swift */; };
		4BA1A6BD258B082300F6F690 /* EncryptionKeyStore.swift in Sources */ = {isa = PBXBuildFile; fileRef = 4BA1A6BC258B082300F6F690 /* EncryptionKeyStore.swift */; };
		4BA1A6C2258B0A1300F6F690 /* ContiguousBytesExtension.swift in Sources */ = {isa = PBXBuildFile; fileRef = 4BA1A6C1258B0A1300F6F690 /* ContiguousBytesExtension.swift */; };
		4BA1A6D9258C0CB300F6F690 /* DataEncryptionTests.swift in Sources */ = {isa = PBXBuildFile; fileRef = 4BA1A6D8258C0CB300F6F690 /* DataEncryptionTests.swift */; };
		4BA1A6DE258C100A00F6F690 /* FileStoreTests.swift in Sources */ = {isa = PBXBuildFile; fileRef = 4BA1A6DD258C100A00F6F690 /* FileStoreTests.swift */; };
		4BA1A6E6258C270800F6F690 /* EncryptionKeyGeneratorTests.swift in Sources */ = {isa = PBXBuildFile; fileRef = 4BA1A6E5258C270800F6F690 /* EncryptionKeyGeneratorTests.swift */; };
		4BA1A6F6258C4F9600F6F690 /* EncryptionMocks.swift in Sources */ = {isa = PBXBuildFile; fileRef = 4BA1A6F5258C4F9600F6F690 /* EncryptionMocks.swift */; };
		4BA1A6FE258C5C1300F6F690 /* EncryptedValueTransformerTests.swift in Sources */ = {isa = PBXBuildFile; fileRef = 4BA1A6FD258C5C1300F6F690 /* EncryptedValueTransformerTests.swift */; };
		4BB88B4525B7B55C006F6B06 /* DebugUserScript.swift in Sources */ = {isa = PBXBuildFile; fileRef = 4BB88B4425B7B55C006F6B06 /* DebugUserScript.swift */; };
		4BB88B4A25B7B690006F6B06 /* SequenceExtensions.swift in Sources */ = {isa = PBXBuildFile; fileRef = 4BB88B4925B7B690006F6B06 /* SequenceExtensions.swift */; };
		4BB88B5025B7BA2B006F6B06 /* TabInstrumentation.swift in Sources */ = {isa = PBXBuildFile; fileRef = 4BB88B4F25B7BA2B006F6B06 /* TabInstrumentation.swift */; };
		4BB88B5B25B7BA50006F6B06 /* Instruments.swift in Sources */ = {isa = PBXBuildFile; fileRef = 4BB88B5A25B7BA50006F6B06 /* Instruments.swift */; };
		8511E18425F82B34002F516B /* 01_Fire_really_small.json in Resources */ = {isa = PBXBuildFile; fileRef = 8511E18325F82B34002F516B /* 01_Fire_really_small.json */; };
		853014D625E671A000FB8205 /* PageObserverUserScript.swift in Sources */ = {isa = PBXBuildFile; fileRef = 853014D525E671A000FB8205 /* PageObserverUserScript.swift */; };
		8546DE6225C03056000CA5E1 /* UserAgentTests.swift in Sources */ = {isa = PBXBuildFile; fileRef = 8546DE6125C03056000CA5E1 /* UserAgentTests.swift */; };
		85480F8A25CDC360009424E3 /* Launch.storyboard in Resources */ = {isa = PBXBuildFile; fileRef = 85480F8925CDC360009424E3 /* Launch.storyboard */; };
		85480FBB25D181CB009424E3 /* ConfigurationDownloading.swift in Sources */ = {isa = PBXBuildFile; fileRef = 85480FBA25D181CB009424E3 /* ConfigurationDownloading.swift */; };
		85480FCF25D1AA22009424E3 /* ConfigurationStoring.swift in Sources */ = {isa = PBXBuildFile; fileRef = 85480FCE25D1AA22009424E3 /* ConfigurationStoring.swift */; };
		8553FF52257523760029327F /* FileDownloadTests.swift in Sources */ = {isa = PBXBuildFile; fileRef = 8553FF51257523760029327F /* FileDownloadTests.swift */; };
		8556A602256BDDD30092FA9D /* HTML5DownloadUserScript.swift in Sources */ = {isa = PBXBuildFile; fileRef = 8556A601256BDDD30092FA9D /* HTML5DownloadUserScript.swift */; };
		8556A60E256C15DD0092FA9D /* FileDownload.swift in Sources */ = {isa = PBXBuildFile; fileRef = 8556A60D256C15DD0092FA9D /* FileDownload.swift */; };
		856C98A6256EB59600A22F1F /* MenuItemSelectors.swift in Sources */ = {isa = PBXBuildFile; fileRef = 856C98A5256EB59600A22F1F /* MenuItemSelectors.swift */; };
		856C98D52570116900A22F1F /* NSWindow+Toast.swift in Sources */ = {isa = PBXBuildFile; fileRef = 856C98D42570116900A22F1F /* NSWindow+Toast.swift */; };
		856C98DA2570149800A22F1F /* FileDownloadTask.swift in Sources */ = {isa = PBXBuildFile; fileRef = 856C98D92570149800A22F1F /* FileDownloadTask.swift */; };
		856C98DF257014BD00A22F1F /* FileDownloadManager.swift in Sources */ = {isa = PBXBuildFile; fileRef = 856C98DE257014BD00A22F1F /* FileDownloadManager.swift */; };
		85799C1825DEBB3F0007EC87 /* Logging.swift in Sources */ = {isa = PBXBuildFile; fileRef = 85799C1725DEBB3F0007EC87 /* Logging.swift */; };
		85799C3425DFCD1B0007EC87 /* TrackerRadarManager.swift in Sources */ = {isa = PBXBuildFile; fileRef = 4B6160D225B14E6E007DE5B2 /* TrackerRadarManager.swift */; };
		85A0116925AF1D8900FA6A0C /* FindInPageViewController.swift in Sources */ = {isa = PBXBuildFile; fileRef = 85A0116825AF1D8900FA6A0C /* FindInPageViewController.swift */; };
		85A0117425AF2EDF00FA6A0C /* FindInPage.storyboard in Resources */ = {isa = PBXBuildFile; fileRef = 85A0117325AF2EDF00FA6A0C /* FindInPage.storyboard */; };
		85A0118225AF60E700FA6A0C /* FindInPageModel.swift in Sources */ = {isa = PBXBuildFile; fileRef = 85A0118125AF60E700FA6A0C /* FindInPageModel.swift */; };
		85A011EA25B4D4CA00FA6A0C /* FindInPageUserScript.swift in Sources */ = {isa = PBXBuildFile; fileRef = 85A011E925B4D4CA00FA6A0C /* FindInPageUserScript.swift */; };
		85AC3AEF25D5CE9800C7D2AA /* UserScripts.swift in Sources */ = {isa = PBXBuildFile; fileRef = 85AC3AEE25D5CE9800C7D2AA /* UserScripts.swift */; };
		85AC3AF725D5DBFD00C7D2AA /* DataExtension.swift in Sources */ = {isa = PBXBuildFile; fileRef = 85AC3AF625D5DBFD00C7D2AA /* DataExtension.swift */; };
		85AC3B0525D6B1D800C7D2AA /* ScriptSourceProviding.swift in Sources */ = {isa = PBXBuildFile; fileRef = 85AC3B0425D6B1D800C7D2AA /* ScriptSourceProviding.swift */; };
		85AC3B1725D9BC1A00C7D2AA /* ConfigurationDownloaderTests.swift in Sources */ = {isa = PBXBuildFile; fileRef = 85AC3B1625D9BC1A00C7D2AA /* ConfigurationDownloaderTests.swift */; };
		85AC3B3525DA82A600C7D2AA /* DataTaskProviding.swift in Sources */ = {isa = PBXBuildFile; fileRef = 85AC3B3425DA82A600C7D2AA /* DataTaskProviding.swift */; };
		85AC3B4925DAC9BD00C7D2AA /* ConfigurationStorageTests.swift in Sources */ = {isa = PBXBuildFile; fileRef = 85AC3B4825DAC9BD00C7D2AA /* ConfigurationStorageTests.swift */; };
		85AE2FF224A33A2D002D507F /* WebKit.framework in Frameworks */ = {isa = PBXBuildFile; fileRef = 85AE2FF124A33A2D002D507F /* WebKit.framework */; };
		85C6A29625CC1FFD00EEB5F1 /* UserDefaultsWrapper.swift in Sources */ = {isa = PBXBuildFile; fileRef = 85C6A29525CC1FFD00EEB5F1 /* UserDefaultsWrapper.swift */; };
		85D33F1225C82EB3002B91A6 /* ConfigurationManager.swift in Sources */ = {isa = PBXBuildFile; fileRef = 85D33F1125C82EB3002B91A6 /* ConfigurationManager.swift */; };
		85D438B6256E7C9E00F3BAF8 /* ContextMenuUserScript.swift in Sources */ = {isa = PBXBuildFile; fileRef = 85D438B5256E7C9E00F3BAF8 /* ContextMenuUserScript.swift */; };
		85E11C2F25E7DC7E00974CAF /* ExternalURLHandler.swift in Sources */ = {isa = PBXBuildFile; fileRef = 85E11C2E25E7DC7E00974CAF /* ExternalURLHandler.swift */; };
		85E11C3725E7F1E100974CAF /* ExternalURLHandlerTests.swift in Sources */ = {isa = PBXBuildFile; fileRef = 85E11C3625E7F1E100974CAF /* ExternalURLHandlerTests.swift */; };
		85F1B0C925EF9759004792B6 /* URLEventListenerTests.swift in Sources */ = {isa = PBXBuildFile; fileRef = 85F1B0C825EF9759004792B6 /* URLEventListenerTests.swift */; };
		85F69B3C25EDE81F00978E59 /* URLExtensionTests.swift in Sources */ = {isa = PBXBuildFile; fileRef = 85F69B3B25EDE81F00978E59 /* URLExtensionTests.swift */; };
		85FF55C825F82E4F00E2AB99 /* Lottie in Frameworks */ = {isa = PBXBuildFile; productRef = 85FF55C725F82E4F00E2AB99 /* Lottie */; };
		AA0F3DB7261A566C0077F2D9 /* SuggestionLoadingMock.swift in Sources */ = {isa = PBXBuildFile; fileRef = AA0F3DB6261A566C0077F2D9 /* SuggestionLoadingMock.swift */; };
		AA2CB12D2587BB5600AA6FBE /* TabBarFooter.xib in Resources */ = {isa = PBXBuildFile; fileRef = AA2CB12C2587BB5600AA6FBE /* TabBarFooter.xib */; };
		AA2CB1352587C29500AA6FBE /* TabBarFooter.swift in Sources */ = {isa = PBXBuildFile; fileRef = AA2CB1342587C29500AA6FBE /* TabBarFooter.swift */; };
		AA2E423424C8A2270048C0D5 /* ColorView.swift in Sources */ = {isa = PBXBuildFile; fileRef = AA2E423324C8A2270048C0D5 /* ColorView.swift */; };
		AA361A3624EBF0B500EEC649 /* WindowDraggingView.swift in Sources */ = {isa = PBXBuildFile; fileRef = AA361A3524EBF0B500EEC649 /* WindowDraggingView.swift */; };
		AA3F895324C18AD500628DDE /* SuggestionViewModel.swift in Sources */ = {isa = PBXBuildFile; fileRef = AA3F895224C18AD500628DDE /* SuggestionViewModel.swift */; };
		AA4BBA3B25C58FA200C4FB0F /* MainMenu.swift in Sources */ = {isa = PBXBuildFile; fileRef = AA4BBA3A25C58FA200C4FB0F /* MainMenu.swift */; };
		AA4D700725545EF800C3411E /* UrlEventListener.swift in Sources */ = {isa = PBXBuildFile; fileRef = AA4D700625545EF800C3411E /* UrlEventListener.swift */; };
		AA4E633A25E79C0A00134434 /* MouseClickView.swift in Sources */ = {isa = PBXBuildFile; fileRef = AA4E633925E79C0A00134434 /* MouseClickView.swift */; };
		AA4FF40C2624751A004E2377 /* GrammarCheckEnabler.swift in Sources */ = {isa = PBXBuildFile; fileRef = AA4FF40B2624751A004E2377 /* GrammarCheckEnabler.swift */; };
		AA512D1424D99D9800230283 /* FaviconService.swift in Sources */ = {isa = PBXBuildFile; fileRef = AA512D1324D99D9800230283 /* FaviconService.swift */; };
		AA585D82248FD31100E9A3E2 /* AppDelegate.swift in Sources */ = {isa = PBXBuildFile; fileRef = AA585D81248FD31100E9A3E2 /* AppDelegate.swift */; };
		AA585D84248FD31100E9A3E2 /* BrowserTabViewController.swift in Sources */ = {isa = PBXBuildFile; fileRef = AA585D83248FD31100E9A3E2 /* BrowserTabViewController.swift */; };
		AA585D86248FD31400E9A3E2 /* Assets.xcassets in Resources */ = {isa = PBXBuildFile; fileRef = AA585D85248FD31400E9A3E2 /* Assets.xcassets */; };
		AA585D89248FD31400E9A3E2 /* Main.storyboard in Resources */ = {isa = PBXBuildFile; fileRef = AA585D87248FD31400E9A3E2 /* Main.storyboard */; };
		AA585DAF2490E6E600E9A3E2 /* MainViewController.swift in Sources */ = {isa = PBXBuildFile; fileRef = AA585DAE2490E6E600E9A3E2 /* MainViewController.swift */; };
		AA5C8F59258FE21F00748EB7 /* NSTextFieldExtension.swift in Sources */ = {isa = PBXBuildFile; fileRef = AA5C8F58258FE21F00748EB7 /* NSTextFieldExtension.swift */; };
		AA5C8F5E2590EEE800748EB7 /* NSPointExtension.swift in Sources */ = {isa = PBXBuildFile; fileRef = AA5C8F5D2590EEE800748EB7 /* NSPointExtension.swift */; };
		AA5C8F632591021700748EB7 /* NSApplicationExtension.swift in Sources */ = {isa = PBXBuildFile; fileRef = AA5C8F622591021700748EB7 /* NSApplicationExtension.swift */; };
		AA5D6DAC24A340F700C6FBCE /* WebViewStateObserver.swift in Sources */ = {isa = PBXBuildFile; fileRef = AA5D6DAB24A340F700C6FBCE /* WebViewStateObserver.swift */; };
		AA63745424C9BF9A00AB2AC4 /* SuggestionContainerTests.swift in Sources */ = {isa = PBXBuildFile; fileRef = AA63745324C9BF9A00AB2AC4 /* SuggestionContainerTests.swift */; };
		AA652CB125DD825B009059CC /* LocalBookmarkStoreTests.swift in Sources */ = {isa = PBXBuildFile; fileRef = AA652CB025DD825B009059CC /* LocalBookmarkStoreTests.swift */; };
		AA652CC925DD8981009059CC /* Bookmark.xcdatamodeld in Sources */ = {isa = PBXBuildFile; fileRef = AAC5E4D725D6A710007F5990 /* Bookmark.xcdatamodeld */; };
		AA652CCE25DD9071009059CC /* BookmarkListTests.swift in Sources */ = {isa = PBXBuildFile; fileRef = AA652CCD25DD9071009059CC /* BookmarkListTests.swift */; };
		AA652CD325DDA6E9009059CC /* LocalBookmarkManagerTests.swift in Sources */ = {isa = PBXBuildFile; fileRef = AA652CD225DDA6E9009059CC /* LocalBookmarkManagerTests.swift */; };
		AA652CDB25DDAB32009059CC /* BookmarkStoreMock.swift in Sources */ = {isa = PBXBuildFile; fileRef = AA652CDA25DDAB32009059CC /* BookmarkStoreMock.swift */; };
		AA6820E425502F19005ED0D5 /* WebsiteDataStore.swift in Sources */ = {isa = PBXBuildFile; fileRef = AA6820E325502F19005ED0D5 /* WebsiteDataStore.swift */; };
		AA6820EB25503D6A005ED0D5 /* Fire.swift in Sources */ = {isa = PBXBuildFile; fileRef = AA6820EA25503D6A005ED0D5 /* Fire.swift */; };
		AA6820F125503DA9005ED0D5 /* FireViewModel.swift in Sources */ = {isa = PBXBuildFile; fileRef = AA6820F025503DA9005ED0D5 /* FireViewModel.swift */; };
		AA68C3D32490ED62001B8783 /* NavigationBarViewController.swift in Sources */ = {isa = PBXBuildFile; fileRef = AA68C3D22490ED62001B8783 /* NavigationBarViewController.swift */; };
		AA68C3D72490F821001B8783 /* README.md in Resources */ = {isa = PBXBuildFile; fileRef = AA68C3D62490F821001B8783 /* README.md */; };
		AA6EF9AD25066F42004754E6 /* WindowsManager.swift in Sources */ = {isa = PBXBuildFile; fileRef = AA6EF9AC25066F42004754E6 /* WindowsManager.swift */; };
		AA6EF9B3250785D5004754E6 /* NSMenuExtension.swift in Sources */ = {isa = PBXBuildFile; fileRef = AA6EF9B2250785D5004754E6 /* NSMenuExtension.swift */; };
		AA6EF9B525081B4C004754E6 /* MainMenuActions.swift in Sources */ = {isa = PBXBuildFile; fileRef = AA6EF9B425081B4C004754E6 /* MainMenuActions.swift */; };
		AA6FFB4424DC33320028F4D0 /* NSViewExtension.swift in Sources */ = {isa = PBXBuildFile; fileRef = AA6FFB4324DC33320028F4D0 /* NSViewExtension.swift */; };
		AA6FFB4624DC3B5A0028F4D0 /* WebView.swift in Sources */ = {isa = PBXBuildFile; fileRef = AA6FFB4524DC3B5A0028F4D0 /* WebView.swift */; };
		AA72D5E325FE977F00C77619 /* AddEditFavoriteViewController.swift in Sources */ = {isa = PBXBuildFile; fileRef = AA72D5E225FE977F00C77619 /* AddEditFavoriteViewController.swift */; };
		AA72D5F025FEA49900C77619 /* AddEditFavoriteWindow.swift in Sources */ = {isa = PBXBuildFile; fileRef = AA72D5EF25FEA49900C77619 /* AddEditFavoriteWindow.swift */; };
		AA72D5FE25FFF94E00C77619 /* NSMenuItemExtension.swift in Sources */ = {isa = PBXBuildFile; fileRef = AA72D5FD25FFF94E00C77619 /* NSMenuItemExtension.swift */; };
		AA7412B224D0B3AC00D22FE0 /* TabBarViewItem.swift in Sources */ = {isa = PBXBuildFile; fileRef = AA7412B024D0B3AC00D22FE0 /* TabBarViewItem.swift */; };
		AA7412B324D0B3AC00D22FE0 /* TabBarViewItem.xib in Resources */ = {isa = PBXBuildFile; fileRef = AA7412B124D0B3AC00D22FE0 /* TabBarViewItem.xib */; };
		AA7412B524D1536B00D22FE0 /* MainWindowController.swift in Sources */ = {isa = PBXBuildFile; fileRef = AA7412B424D1536B00D22FE0 /* MainWindowController.swift */; };
		AA7412B724D1687000D22FE0 /* TabBarScrollView.swift in Sources */ = {isa = PBXBuildFile; fileRef = AA7412B624D1687000D22FE0 /* TabBarScrollView.swift */; };
		AA7412BD24D2BEEE00D22FE0 /* MainWindow.swift in Sources */ = {isa = PBXBuildFile; fileRef = AA7412BC24D2BEEE00D22FE0 /* MainWindow.swift */; };
		AA80EC54256BE3BC007083E7 /* UserText.swift in Sources */ = {isa = PBXBuildFile; fileRef = AA80EC53256BE3BC007083E7 /* UserText.swift */; };
		AA80EC67256C4691007083E7 /* BrowserTab.storyboard in Resources */ = {isa = PBXBuildFile; fileRef = AA80EC69256C4691007083E7 /* BrowserTab.storyboard */; };
		AA80EC6D256C469C007083E7 /* NavigationBar.storyboard in Resources */ = {isa = PBXBuildFile; fileRef = AA80EC6F256C469C007083E7 /* NavigationBar.storyboard */; };
		AA80EC73256C46A2007083E7 /* Suggestion.storyboard in Resources */ = {isa = PBXBuildFile; fileRef = AA80EC75256C46A2007083E7 /* Suggestion.storyboard */; };
		AA80EC79256C46AA007083E7 /* TabBar.storyboard in Resources */ = {isa = PBXBuildFile; fileRef = AA80EC7B256C46AA007083E7 /* TabBar.storyboard */; };
		AA80EC89256C49B8007083E7 /* Localizable.strings in Resources */ = {isa = PBXBuildFile; fileRef = AA80EC8B256C49B8007083E7 /* Localizable.strings */; };
		AA80EC8F256C49BC007083E7 /* Localizable.stringsdict in Resources */ = {isa = PBXBuildFile; fileRef = AA80EC91256C49BC007083E7 /* Localizable.stringsdict */; };
		AA86490C24D3494C001BABEE /* GradientView.swift in Sources */ = {isa = PBXBuildFile; fileRef = AA86490B24D3494C001BABEE /* GradientView.swift */; };
		AA86490E24D49B54001BABEE /* TabLoadingView.swift in Sources */ = {isa = PBXBuildFile; fileRef = AA86490D24D49B54001BABEE /* TabLoadingView.swift */; };
		AA88D14B252A557100980B4E /* URLRequestExtension.swift in Sources */ = {isa = PBXBuildFile; fileRef = AA88D14A252A557100980B4E /* URLRequestExtension.swift */; };
		AA8EDF2424923E980071C2E8 /* URLExtension.swift in Sources */ = {isa = PBXBuildFile; fileRef = AA8EDF2324923E980071C2E8 /* URLExtension.swift */; };
		AA8EDF2724923EC70071C2E8 /* StringExtension.swift in Sources */ = {isa = PBXBuildFile; fileRef = AA8EDF2624923EC70071C2E8 /* StringExtension.swift */; };
		AA92126F25ACCB1100600CD4 /* ErrorExtension.swift in Sources */ = {isa = PBXBuildFile; fileRef = AA92126E25ACCB1100600CD4 /* ErrorExtension.swift */; };
		AA92127725ADA07900600CD4 /* WKWebViewExtension.swift in Sources */ = {isa = PBXBuildFile; fileRef = AA92127625ADA07900600CD4 /* WKWebViewExtension.swift */; };
		AA97BF4625135DD30014931A /* ApplicationDockMenu.swift in Sources */ = {isa = PBXBuildFile; fileRef = AA97BF4525135DD30014931A /* ApplicationDockMenu.swift */; };
		AA9C362825518C44004B1BA3 /* WebsiteDataStoreMock.swift in Sources */ = {isa = PBXBuildFile; fileRef = AA9C362725518C44004B1BA3 /* WebsiteDataStoreMock.swift */; };
		AA9C363025518CA9004B1BA3 /* FireTests.swift in Sources */ = {isa = PBXBuildFile; fileRef = AA9C362F25518CA9004B1BA3 /* FireTests.swift */; };
		AA9E9A5625A3AE8400D1959D /* NSWindowExtension.swift in Sources */ = {isa = PBXBuildFile; fileRef = AA9E9A5525A3AE8400D1959D /* NSWindowExtension.swift */; };
		AA9E9A5E25A4867200D1959D /* TabDragAndDropManager.swift in Sources */ = {isa = PBXBuildFile; fileRef = AA9E9A5D25A4867200D1959D /* TabDragAndDropManager.swift */; };
		AA9FF95924A1ECF20039E328 /* Tab.swift in Sources */ = {isa = PBXBuildFile; fileRef = AA9FF95824A1ECF20039E328 /* Tab.swift */; };
		AA9FF95B24A1EFC20039E328 /* TabViewModel.swift in Sources */ = {isa = PBXBuildFile; fileRef = AA9FF95A24A1EFC20039E328 /* TabViewModel.swift */; };
		AA9FF95D24A1FA1C0039E328 /* TabCollection.swift in Sources */ = {isa = PBXBuildFile; fileRef = AA9FF95C24A1FA1C0039E328 /* TabCollection.swift */; };
		AA9FF95F24A1FB690039E328 /* TabCollectionViewModel.swift in Sources */ = {isa = PBXBuildFile; fileRef = AA9FF95E24A1FB680039E328 /* TabCollectionViewModel.swift */; };
		AAA0CC33252F181A0079BC96 /* NavigationButtonMenuDelegate.swift in Sources */ = {isa = PBXBuildFile; fileRef = AAA0CC32252F181A0079BC96 /* NavigationButtonMenuDelegate.swift */; };
		AAA0CC3C25337FAB0079BC96 /* WKBackForwardListItemViewModel.swift in Sources */ = {isa = PBXBuildFile; fileRef = AAA0CC3B25337FAB0079BC96 /* WKBackForwardListItemViewModel.swift */; };
		AAA0CC472533833C0079BC96 /* OptionsButtonMenu.swift in Sources */ = {isa = PBXBuildFile; fileRef = AAA0CC462533833C0079BC96 /* OptionsButtonMenu.swift */; };
		AAA0CC572539EBC90079BC96 /* FaviconUserScript.swift in Sources */ = {isa = PBXBuildFile; fileRef = AAA0CC562539EBC90079BC96 /* FaviconUserScript.swift */; };
		AAA0CC6A253CC43C0079BC96 /* WKUserContentControllerExtension.swift in Sources */ = {isa = PBXBuildFile; fileRef = AAA0CC69253CC43C0079BC96 /* WKUserContentControllerExtension.swift */; };
		AAA892EA250A4CEF005B37B2 /* WindowControllersManager.swift in Sources */ = {isa = PBXBuildFile; fileRef = AAA892E9250A4CEF005B37B2 /* WindowControllersManager.swift */; };
		AAA8E8BF24EA8A0A0055E685 /* MouseOverButton.swift in Sources */ = {isa = PBXBuildFile; fileRef = AAA8E8BE24EA8A0A0055E685 /* MouseOverButton.swift */; };
		AAA8E8C124EACA700055E685 /* MouseOverView.swift in Sources */ = {isa = PBXBuildFile; fileRef = AAA8E8C024EACA700055E685 /* MouseOverView.swift */; };
		AAB549DF25DAB8F80058460B /* BookmarkViewModel.swift in Sources */ = {isa = PBXBuildFile; fileRef = AAB549DE25DAB8F80058460B /* BookmarkViewModel.swift */; };
		AABAF59C260A7D130085060C /* FaviconServiceMock.swift in Sources */ = {isa = PBXBuildFile; fileRef = AABAF59B260A7D130085060C /* FaviconServiceMock.swift */; };
		AABEE69A24A902A90043105B /* SuggestionContainerViewModel.swift in Sources */ = {isa = PBXBuildFile; fileRef = AABEE69924A902A90043105B /* SuggestionContainerViewModel.swift */; };
		AABEE69C24A902BB0043105B /* SuggestionContainer.swift in Sources */ = {isa = PBXBuildFile; fileRef = AABEE69B24A902BB0043105B /* SuggestionContainer.swift */; };
		AABEE6A524AA0A7F0043105B /* SuggestionViewController.swift in Sources */ = {isa = PBXBuildFile; fileRef = AABEE6A424AA0A7F0043105B /* SuggestionViewController.swift */; };
		AABEE6A924AB4B910043105B /* SuggestionTableCellView.swift in Sources */ = {isa = PBXBuildFile; fileRef = AABEE6A824AB4B910043105B /* SuggestionTableCellView.swift */; };
		AABEE6AB24ACA0F90043105B /* SuggestionTableRowView.swift in Sources */ = {isa = PBXBuildFile; fileRef = AABEE6AA24ACA0F90043105B /* SuggestionTableRowView.swift */; };
		AABEE6AF24AD22B90043105B /* AddressBarTextField.swift in Sources */ = {isa = PBXBuildFile; fileRef = AABEE6AE24AD22B90043105B /* AddressBarTextField.swift */; };
		AAC5E4C725D6A6E8007F5990 /* BookmarkPopover.swift in Sources */ = {isa = PBXBuildFile; fileRef = AAC5E4C425D6A6E8007F5990 /* BookmarkPopover.swift */; };
		AAC5E4C825D6A6E8007F5990 /* BookmarkPopoverViewController.swift in Sources */ = {isa = PBXBuildFile; fileRef = AAC5E4C525D6A6E8007F5990 /* BookmarkPopoverViewController.swift */; };
		AAC5E4C925D6A6E8007F5990 /* Bookmarks.storyboard in Resources */ = {isa = PBXBuildFile; fileRef = AAC5E4C625D6A6E8007F5990 /* Bookmarks.storyboard */; };
		AAC5E4D025D6A709007F5990 /* Bookmark.swift in Sources */ = {isa = PBXBuildFile; fileRef = AAC5E4CD25D6A709007F5990 /* Bookmark.swift */; };
		AAC5E4D125D6A709007F5990 /* BookmarkManager.swift in Sources */ = {isa = PBXBuildFile; fileRef = AAC5E4CE25D6A709007F5990 /* BookmarkManager.swift */; };
		AAC5E4D225D6A709007F5990 /* BookmarkList.swift in Sources */ = {isa = PBXBuildFile; fileRef = AAC5E4CF25D6A709007F5990 /* BookmarkList.swift */; };
		AAC5E4D925D6A711007F5990 /* BookmarkStore.swift in Sources */ = {isa = PBXBuildFile; fileRef = AAC5E4D625D6A710007F5990 /* BookmarkStore.swift */; };
		AAC5E4DA25D6A711007F5990 /* Bookmark.xcdatamodeld in Sources */ = {isa = PBXBuildFile; fileRef = AAC5E4D725D6A710007F5990 /* Bookmark.xcdatamodeld */; };
		AAC5E4E425D6BA9C007F5990 /* NSSizeExtension.swift in Sources */ = {isa = PBXBuildFile; fileRef = AAC5E4E325D6BA9C007F5990 /* NSSizeExtension.swift */; };
		AAC5E4F125D6BF10007F5990 /* AddressBarButton.swift in Sources */ = {isa = PBXBuildFile; fileRef = AAC5E4F025D6BF10007F5990 /* AddressBarButton.swift */; };
		AAC5E4F625D6BF2C007F5990 /* AddressBarButtonsViewController.swift in Sources */ = {isa = PBXBuildFile; fileRef = AAC5E4F525D6BF2C007F5990 /* AddressBarButtonsViewController.swift */; };
		AAC82C60258B6CB5009B6B42 /* TooltipWindowController.swift in Sources */ = {isa = PBXBuildFile; fileRef = AAC82C5F258B6CB5009B6B42 /* TooltipWindowController.swift */; };
		AAC9C01524CAFBCE00AD1325 /* TabTests.swift in Sources */ = {isa = PBXBuildFile; fileRef = AAC9C01424CAFBCE00AD1325 /* TabTests.swift */; };
		AAC9C01724CAFBDC00AD1325 /* TabCollectionTests.swift in Sources */ = {isa = PBXBuildFile; fileRef = AAC9C01624CAFBDC00AD1325 /* TabCollectionTests.swift */; };
		AAC9C01C24CB594C00AD1325 /* TabViewModelTests.swift in Sources */ = {isa = PBXBuildFile; fileRef = AAC9C01B24CB594C00AD1325 /* TabViewModelTests.swift */; };
		AAC9C01E24CB6BEB00AD1325 /* TabCollectionViewModelTests.swift in Sources */ = {isa = PBXBuildFile; fileRef = AAC9C01D24CB6BEB00AD1325 /* TabCollectionViewModelTests.swift */; };
		AAE39D1B24F44885008EF28B /* TabCollectionViewModelDelegateMock.swift in Sources */ = {isa = PBXBuildFile; fileRef = AAE39D1A24F44885008EF28B /* TabCollectionViewModelDelegateMock.swift */; };
		AAE71E2C25F781EA00D74437 /* Homepage.storyboard in Resources */ = {isa = PBXBuildFile; fileRef = AAE71E2B25F781EA00D74437 /* Homepage.storyboard */; };
		AAE71E3125F7855400D74437 /* HomepageViewController.swift in Sources */ = {isa = PBXBuildFile; fileRef = AAE71E3025F7855400D74437 /* HomepageViewController.swift */; };
		AAE71E3725F7869300D74437 /* HomepageCollectionViewItem.swift in Sources */ = {isa = PBXBuildFile; fileRef = AAE71E3525F7869300D74437 /* HomepageCollectionViewItem.swift */; };
		AAE71E3825F7869300D74437 /* HomepageCollectionViewItem.xib in Resources */ = {isa = PBXBuildFile; fileRef = AAE71E3625F7869300D74437 /* HomepageCollectionViewItem.xib */; };
		AAE8B102258A41C000E81239 /* Tooltip.storyboard in Resources */ = {isa = PBXBuildFile; fileRef = AAE8B101258A41C000E81239 /* Tooltip.storyboard */; };
		AAE8B110258A456C00E81239 /* TooltipViewController.swift in Sources */ = {isa = PBXBuildFile; fileRef = AAE8B10F258A456C00E81239 /* TooltipViewController.swift */; };
		AAECA42024EEA4AC00EFA63A /* IndexPathExtension.swift in Sources */ = {isa = PBXBuildFile; fileRef = AAECA41F24EEA4AC00EFA63A /* IndexPathExtension.swift */; };
		AAF7D3862567CED500998667 /* WebViewConfiguration.swift in Sources */ = {isa = PBXBuildFile; fileRef = AAF7D3852567CED500998667 /* WebViewConfiguration.swift */; };
		AAFCB37A25E5403A00859DD4 /* BurnButton.swift in Sources */ = {isa = PBXBuildFile; fileRef = AAFCB37925E5403A00859DD4 /* BurnButton.swift */; };
		AAFCB37F25E545D400859DD4 /* PublisherExtension.swift in Sources */ = {isa = PBXBuildFile; fileRef = AAFCB37E25E545D400859DD4 /* PublisherExtension.swift */; };
		B61F012325ECBAE400ABB5A3 /* UserScriptsTest.swift in Sources */ = {isa = PBXBuildFile; fileRef = B61F012225ECBAE400ABB5A3 /* UserScriptsTest.swift */; };
		B61F012B25ECBB1700ABB5A3 /* UserScriptsManagerTests.swift in Sources */ = {isa = PBXBuildFile; fileRef = B61F012A25ECBB1700ABB5A3 /* UserScriptsManagerTests.swift */; };
		B61F015525EDD5A700ABB5A3 /* UserContentController.swift in Sources */ = {isa = PBXBuildFile; fileRef = B61F015425EDD5A700ABB5A3 /* UserContentController.swift */; };
		B62EB47C25BAD3BB005745C6 /* WKWebViewSessionDataTests.swift in Sources */ = {isa = PBXBuildFile; fileRef = B62EB47B25BAD3BB005745C6 /* WKWebViewSessionDataTests.swift */; };
		B633C86D25E797D800E4B352 /* UserScriptsManager.swift in Sources */ = {isa = PBXBuildFile; fileRef = B633C86C25E797D800E4B352 /* UserScriptsManager.swift */; };
		B63D466925BEB6C200874977 /* WKWebView+SessionState.swift in Sources */ = {isa = PBXBuildFile; fileRef = B63D466825BEB6C200874977 /* WKWebView+SessionState.swift */; };
		B63D467125BFA6C100874977 /* DispatchQueueExtensions.swift in Sources */ = {isa = PBXBuildFile; fileRef = B63D467025BFA6C100874977 /* DispatchQueueExtensions.swift */; };
		B63D467A25BFC3E100874977 /* NSCoderExtensions.swift in Sources */ = {isa = PBXBuildFile; fileRef = B63D467925BFC3E100874977 /* NSCoderExtensions.swift */; };
		B65783E725F8AAFB00D8DB33 /* String+Punycode.swift in Sources */ = {isa = PBXBuildFile; fileRef = B65783E625F8AAFB00D8DB33 /* String+Punycode.swift */; };
		B65783EC25F8AB9300D8DB33 /* String+PunycodeTests.swift in Sources */ = {isa = PBXBuildFile; fileRef = B65783EB25F8AB9200D8DB33 /* String+PunycodeTests.swift */; };
		B65783F525F8ACA400D8DB33 /* Punnycode in Frameworks */ = {isa = PBXBuildFile; productRef = B65783F425F8ACA400D8DB33 /* Punnycode */; };
		B657841A25FA484B00D8DB33 /* NSException+Catch.m in Sources */ = {isa = PBXBuildFile; fileRef = B657841925FA484B00D8DB33 /* NSException+Catch.m */; };
		B657841F25FA497600D8DB33 /* NSException+Catch.swift in Sources */ = {isa = PBXBuildFile; fileRef = B657841E25FA497600D8DB33 /* NSException+Catch.swift */; };
		B68458B025C7E76A00DC17B6 /* WindowManager+StateRestoration.swift in Sources */ = {isa = PBXBuildFile; fileRef = B68458AF25C7E76A00DC17B6 /* WindowManager+StateRestoration.swift */; };
		B68458B825C7E8B200DC17B6 /* Tab+NSSecureCoding.swift in Sources */ = {isa = PBXBuildFile; fileRef = B68458B725C7E8B200DC17B6 /* Tab+NSSecureCoding.swift */; };
		B68458C025C7E9E000DC17B6 /* TabCollectionViewModel+NSSecureCoding.swift in Sources */ = {isa = PBXBuildFile; fileRef = B68458BF25C7E9E000DC17B6 /* TabCollectionViewModel+NSSecureCoding.swift */; };
		B68458C525C7EA0C00DC17B6 /* TabCollection+NSSecureCoding.swift in Sources */ = {isa = PBXBuildFile; fileRef = B68458C425C7EA0C00DC17B6 /* TabCollection+NSSecureCoding.swift */; };
		B68458CD25C7EB9000DC17B6 /* WKWebViewConfigurationExtensions.swift in Sources */ = {isa = PBXBuildFile; fileRef = B68458CC25C7EB9000DC17B6 /* WKWebViewConfigurationExtensions.swift */; };
		B684590825C9027900DC17B6 /* AppStateChangedPublisher.swift in Sources */ = {isa = PBXBuildFile; fileRef = B684590725C9027900DC17B6 /* AppStateChangedPublisher.swift */; };
		B684592225C93BE000DC17B6 /* Publisher.asVoid.swift in Sources */ = {isa = PBXBuildFile; fileRef = B684592125C93BE000DC17B6 /* Publisher.asVoid.swift */; };
		B684592725C93C0500DC17B6 /* Publishers.NestedObjectChanges.swift in Sources */ = {isa = PBXBuildFile; fileRef = B684592625C93C0500DC17B6 /* Publishers.NestedObjectChanges.swift */; };
		B684592F25C93FBF00DC17B6 /* AppStateRestorationManager.swift in Sources */ = {isa = PBXBuildFile; fileRef = B684592E25C93FBF00DC17B6 /* AppStateRestorationManager.swift */; };
		B6A5A27125B9377300AA7ADA /* StatePersistenceService.swift in Sources */ = {isa = PBXBuildFile; fileRef = B6A5A27025B9377300AA7ADA /* StatePersistenceService.swift */; };
		B6A5A27925B93FFF00AA7ADA /* StateRestorationManagerTests.swift in Sources */ = {isa = PBXBuildFile; fileRef = B6A5A27825B93FFE00AA7ADA /* StateRestorationManagerTests.swift */; };
		B6A5A27E25B9403E00AA7ADA /* FileStoreMock.swift in Sources */ = {isa = PBXBuildFile; fileRef = B6A5A27D25B9403E00AA7ADA /* FileStoreMock.swift */; };
		B6A5A2A025B96E8300AA7ADA /* AppStateChangePublisherTests.swift in Sources */ = {isa = PBXBuildFile; fileRef = B6A5A29F25B96E8300AA7ADA /* AppStateChangePublisherTests.swift */; };
		B6A5A2A825BAA35500AA7ADA /* WindowManagerStateRestorationTests.swift in Sources */ = {isa = PBXBuildFile; fileRef = B6A5A2A725BAA35500AA7ADA /* WindowManagerStateRestorationTests.swift */; };
		B6A9E45326142B070067D1B9 /* Pixel.swift in Sources */ = {isa = PBXBuildFile; fileRef = B6A9E45226142B070067D1B9 /* Pixel.swift */; };
		B6A9E45A261460350067D1B9 /* ApiRequestError.swift in Sources */ = {isa = PBXBuildFile; fileRef = B6A9E457261460340067D1B9 /* ApiRequestError.swift */; };
		B6A9E45B261460350067D1B9 /* APIHeaders.swift in Sources */ = {isa = PBXBuildFile; fileRef = B6A9E458261460340067D1B9 /* APIHeaders.swift */; };
		B6A9E45C261460350067D1B9 /* APIRequest.swift in Sources */ = {isa = PBXBuildFile; fileRef = B6A9E459261460350067D1B9 /* APIRequest.swift */; };
		B6A9E4612614608B0067D1B9 /* AppVersion.swift in Sources */ = {isa = PBXBuildFile; fileRef = B6A9E4602614608B0067D1B9 /* AppVersion.swift */; };
		B6A9E46B2614618A0067D1B9 /* OperatingSystemVersionExtension.swift in Sources */ = {isa = PBXBuildFile; fileRef = B6A9E46A2614618A0067D1B9 /* OperatingSystemVersionExtension.swift */; };
		B6A9E47026146A250067D1B9 /* DateExtension.swift in Sources */ = {isa = PBXBuildFile; fileRef = B6A9E46F26146A250067D1B9 /* DateExtension.swift */; };
		B6A9E47726146A570067D1B9 /* PixelEvent.swift in Sources */ = {isa = PBXBuildFile; fileRef = B6A9E47626146A570067D1B9 /* PixelEvent.swift */; };
		B6A9E47F26146A800067D1B9 /* PixelArguments.swift in Sources */ = {isa = PBXBuildFile; fileRef = B6A9E47E26146A800067D1B9 /* PixelArguments.swift */; };
		B6A9E48426146AAB0067D1B9 /* PixelParameters.swift in Sources */ = {isa = PBXBuildFile; fileRef = B6A9E48326146AAB0067D1B9 /* PixelParameters.swift */; };
		B6A9E48926146ABF0067D1B9 /* PixelCounter.swift in Sources */ = {isa = PBXBuildFile; fileRef = B6A9E48826146ABF0067D1B9 /* PixelCounter.swift */; };
		B6A9E499261474120067D1B9 /* TimedPixel.swift in Sources */ = {isa = PBXBuildFile; fileRef = B6A9E498261474120067D1B9 /* TimedPixel.swift */; };
		B6A9E4A3261475C70067D1B9 /* AppUsageActivityMonitor.swift in Sources */ = {isa = PBXBuildFile; fileRef = B6A9E4A2261475C70067D1B9 /* AppUsageActivityMonitor.swift */; };
		B6AAAC24260328950029438D /* ProgressView.swift in Sources */ = {isa = PBXBuildFile; fileRef = B6AAAC23260328950029438D /* ProgressView.swift */; };
		B6AAAC2D260330580029438D /* PublishedAfter.swift in Sources */ = {isa = PBXBuildFile; fileRef = B6AAAC2C260330580029438D /* PublishedAfter.swift */; };
		B6AAAC3E26048F690029438D /* RandomAccessCollectionExtension.swift in Sources */ = {isa = PBXBuildFile; fileRef = B6AAAC3D26048F690029438D /* RandomAccessCollectionExtension.swift */; };
		B6AE74342609AFCE005B9B1A /* ProgressEstimationTests.swift in Sources */ = {isa = PBXBuildFile; fileRef = B6AE74332609AFCE005B9B1A /* ProgressEstimationTests.swift */; };
		B6D7A2EE25D2418B002B2AE1 /* ShadowView.swift in Sources */ = {isa = PBXBuildFile; fileRef = B6D7A2ED25D2418B002B2AE1 /* ShadowView.swift */; };
		B6DA44022616B28300DD1EC2 /* PixelDataStore.swift in Sources */ = {isa = PBXBuildFile; fileRef = B6DA44012616B28300DD1EC2 /* PixelDataStore.swift */; };
		B6DA44082616B30600DD1EC2 /* PixelDataModel.xcdatamodeld in Sources */ = {isa = PBXBuildFile; fileRef = B6DA44062616B30600DD1EC2 /* PixelDataModel.xcdatamodeld */; };
		B6DA44112616C0FC00DD1EC2 /* PixelTests.swift in Sources */ = {isa = PBXBuildFile; fileRef = B6DA44102616C0FC00DD1EC2 /* PixelTests.swift */; };
		B6DA44172616C13800DD1EC2 /* OHHTTPStubs in Frameworks */ = {isa = PBXBuildFile; productRef = B6DA44162616C13800DD1EC2 /* OHHTTPStubs */; };
		B6DA44192616C13800DD1EC2 /* OHHTTPStubsSwift in Frameworks */ = {isa = PBXBuildFile; productRef = B6DA44182616C13800DD1EC2 /* OHHTTPStubsSwift */; };
		B6DA441E2616C84600DD1EC2 /* PixelStoreMock.swift in Sources */ = {isa = PBXBuildFile; fileRef = B6DA441D2616C84600DD1EC2 /* PixelStoreMock.swift */; };
		B6DA44232616CABC00DD1EC2 /* PixelArgumentsTests.swift in Sources */ = {isa = PBXBuildFile; fileRef = B6DA44222616CABC00DD1EC2 /* PixelArgumentsTests.swift */; };
		B6DA44282616CAE000DD1EC2 /* AppUsageActivityMonitorTests.swift in Sources */ = {isa = PBXBuildFile; fileRef = B6DA44272616CAE000DD1EC2 /* AppUsageActivityMonitorTests.swift */; };
		F41D174125CB131900472416 /* NSColorExtension.swift in Sources */ = {isa = PBXBuildFile; fileRef = F41D174025CB131900472416 /* NSColorExtension.swift */; };
		F44C130225C2DA0400426E3E /* NSAppearanceExtension.swift in Sources */ = {isa = PBXBuildFile; fileRef = F44C130125C2DA0400426E3E /* NSAppearanceExtension.swift */; };
/* End PBXBuildFile section */

/* Begin PBXContainerItemProxy section */
		4B1AD8A225FC27E200261379 /* PBXContainerItemProxy */ = {
			isa = PBXContainerItemProxy;
			containerPortal = AA585D76248FD31100E9A3E2 /* Project object */;
			proxyType = 1;
			remoteGlobalIDString = AA585D7D248FD31100E9A3E2;
			remoteInfo = "DuckDuckGo Privacy Browser";
		};
		AA585D91248FD31400E9A3E2 /* PBXContainerItemProxy */ = {
			isa = PBXContainerItemProxy;
			containerPortal = AA585D76248FD31100E9A3E2 /* Project object */;
			proxyType = 1;
			remoteGlobalIDString = AA585D7D248FD31100E9A3E2;
			remoteInfo = DuckDuckGo;
		};
/* End PBXContainerItemProxy section */

/* Begin PBXFileReference section */
		142879D924CE1179005419BB /* SuggestionViewModelTests.swift */ = {isa = PBXFileReference; lastKnownFileType = sourcecode.swift; path = SuggestionViewModelTests.swift; sourceTree = "<group>"; };
		142879DB24CE1185005419BB /* SuggestionContainerViewModelTests.swift */ = {isa = PBXFileReference; lastKnownFileType = sourcecode.swift; path = SuggestionContainerViewModelTests.swift; sourceTree = "<group>"; };
		1430DFF424D0580F00B8978C /* TabBarViewController.swift */ = {isa = PBXFileReference; lastKnownFileType = sourcecode.swift; path = TabBarViewController.swift; sourceTree = "<group>"; };
		14505A07256084EF00272CC6 /* UserAgent.swift */ = {isa = PBXFileReference; lastKnownFileType = sourcecode.swift; path = UserAgent.swift; sourceTree = "<group>"; };
		1456D6E024EFCBC300775049 /* TabBarCollectionView.swift */ = {isa = PBXFileReference; lastKnownFileType = sourcecode.swift; path = TabBarCollectionView.swift; sourceTree = "<group>"; };
		14D9B8F924F7E089000D4D13 /* AddressBarViewController.swift */ = {isa = PBXFileReference; lastKnownFileType = sourcecode.swift; path = AddressBarViewController.swift; sourceTree = "<group>"; };
		14D9B90124F91316000D4D13 /* FocusRingView.swift */ = {isa = PBXFileReference; lastKnownFileType = sourcecode.swift; path = FocusRingView.swift; sourceTree = "<group>"; };
		336D5AEF262D8D3C0052E0C9 /* findinpage.js */ = {isa = PBXFileReference; fileEncoding = 4; lastKnownFileType = sourcecode.javascript; path = findinpage.js; sourceTree = "<group>"; };
		4B02197D25E05FAC00ED7DEA /* login-detection.js */ = {isa = PBXFileReference; fileEncoding = 4; lastKnownFileType = sourcecode.javascript; path = "login-detection.js"; sourceTree = "<group>"; };
		4B02197F25E05FAC00ED7DEA /* FireproofingURLExtensions.swift */ = {isa = PBXFileReference; fileEncoding = 4; lastKnownFileType = sourcecode.swift; path = FireproofingURLExtensions.swift; sourceTree = "<group>"; };
		4B02198125E05FAC00ED7DEA /* FireproofDomains.swift */ = {isa = PBXFileReference; fileEncoding = 4; lastKnownFileType = sourcecode.swift; path = FireproofDomains.swift; sourceTree = "<group>"; };
		4B02198325E05FAC00ED7DEA /* FireproofInfoViewController.swift */ = {isa = PBXFileReference; fileEncoding = 4; lastKnownFileType = sourcecode.swift; path = FireproofInfoViewController.swift; sourceTree = "<group>"; };
		4B02198425E05FAC00ED7DEA /* Fireproofing.storyboard */ = {isa = PBXFileReference; fileEncoding = 4; lastKnownFileType = file.storyboard; path = Fireproofing.storyboard; sourceTree = "<group>"; };
		4B02198525E05FAC00ED7DEA /* UndoFireproofingViewController.swift */ = {isa = PBXFileReference; fileEncoding = 4; lastKnownFileType = sourcecode.swift; path = UndoFireproofingViewController.swift; sourceTree = "<group>"; };
		4B02198725E05FAC00ED7DEA /* LoginDetectionService.swift */ = {isa = PBXFileReference; fileEncoding = 4; lastKnownFileType = sourcecode.swift; path = LoginDetectionService.swift; sourceTree = "<group>"; };
		4B02199225E060C600ED7DEA /* LoginDetectionUserScript.swift */ = {isa = PBXFileReference; fileEncoding = 4; lastKnownFileType = sourcecode.swift; path = LoginDetectionUserScript.swift; sourceTree = "<group>"; };
		4B02199825E063DE00ED7DEA /* LoginDetectionServiceTests.swift */ = {isa = PBXFileReference; fileEncoding = 4; lastKnownFileType = sourcecode.swift; path = LoginDetectionServiceTests.swift; sourceTree = "<group>"; };
		4B02199925E063DE00ED7DEA /* FireproofDomainsTests.swift */ = {isa = PBXFileReference; fileEncoding = 4; lastKnownFileType = sourcecode.swift; path = FireproofDomainsTests.swift; sourceTree = "<group>"; };
		4B02199A25E063DE00ED7DEA /* FireproofingURLExtensionsTests.swift */ = {isa = PBXFileReference; fileEncoding = 4; lastKnownFileType = sourcecode.swift; path = FireproofingURLExtensionsTests.swift; sourceTree = "<group>"; };
		4B0219A725E0646500ED7DEA /* WebsiteDataStoreTests.swift */ = {isa = PBXFileReference; fileEncoding = 4; lastKnownFileType = sourcecode.swift; path = WebsiteDataStoreTests.swift; sourceTree = "<group>"; };
		4B0511A4262CAA5A00F6079C /* DefaultBrowserPreferences.swift */ = {isa = PBXFileReference; fileEncoding = 4; lastKnownFileType = sourcecode.swift; path = DefaultBrowserPreferences.swift; sourceTree = "<group>"; };
		4B0511A5262CAA5A00F6079C /* AppearancePreferences.swift */ = {isa = PBXFileReference; fileEncoding = 4; lastKnownFileType = sourcecode.swift; path = AppearancePreferences.swift; sourceTree = "<group>"; };
		4B0511A6262CAA5A00F6079C /* PrivacySecurityPreferences.swift */ = {isa = PBXFileReference; fileEncoding = 4; lastKnownFileType = sourcecode.swift; path = PrivacySecurityPreferences.swift; sourceTree = "<group>"; };
		4B0511A7262CAA5A00F6079C /* DownloadPreferences.swift */ = {isa = PBXFileReference; fileEncoding = 4; lastKnownFileType = sourcecode.swift; path = DownloadPreferences.swift; sourceTree = "<group>"; };
		4B0511A8262CAA5A00F6079C /* PreferenceSections.swift */ = {isa = PBXFileReference; fileEncoding = 4; lastKnownFileType = sourcecode.swift; path = PreferenceSections.swift; sourceTree = "<group>"; };
		4B0511AB262CAA5A00F6079C /* PrivacySecurityPreferencesTableCellView.xib */ = {isa = PBXFileReference; fileEncoding = 4; lastKnownFileType = file.xib; path = PrivacySecurityPreferencesTableCellView.xib; sourceTree = "<group>"; };
		4B0511AC262CAA5A00F6079C /* PreferencesAboutViewController.swift */ = {isa = PBXFileReference; fileEncoding = 4; lastKnownFileType = sourcecode.swift; path = PreferencesAboutViewController.swift; sourceTree = "<group>"; };
		4B0511AD262CAA5A00F6079C /* Preferences.storyboard */ = {isa = PBXFileReference; fileEncoding = 4; lastKnownFileType = file.storyboard; path = Preferences.storyboard; sourceTree = "<group>"; };
		4B0511AE262CAA5A00F6079C /* PreferencesSidebarViewController.swift */ = {isa = PBXFileReference; fileEncoding = 4; lastKnownFileType = sourcecode.swift; path = PreferencesSidebarViewController.swift; sourceTree = "<group>"; };
		4B0511AF262CAA5A00F6079C /* PrivacySecurityPreferencesTableCellView.swift */ = {isa = PBXFileReference; fileEncoding = 4; lastKnownFileType = sourcecode.swift; path = PrivacySecurityPreferencesTableCellView.swift; sourceTree = "<group>"; };
		4B0511B0262CAA5A00F6079C /* DefaultBrowserTableCellView.xib */ = {isa = PBXFileReference; fileEncoding = 4; lastKnownFileType = file.xib; path = DefaultBrowserTableCellView.xib; sourceTree = "<group>"; };
		4B0511B1262CAA5A00F6079C /* PreferenceTableCellView.swift */ = {isa = PBXFileReference; fileEncoding = 4; lastKnownFileType = sourcecode.swift; path = PreferenceTableCellView.swift; sourceTree = "<group>"; };
		4B0511B2262CAA5A00F6079C /* PreferencesListViewController.swift */ = {isa = PBXFileReference; fileEncoding = 4; lastKnownFileType = sourcecode.swift; path = PreferencesListViewController.swift; sourceTree = "<group>"; };
		4B0511B3262CAA5A00F6079C /* RoundedSelectionRowView.swift */ = {isa = PBXFileReference; fileEncoding = 4; lastKnownFileType = sourcecode.swift; path = RoundedSelectionRowView.swift; sourceTree = "<group>"; };
		4B0511B4262CAA5A00F6079C /* FireproofDomainsViewController.swift */ = {isa = PBXFileReference; fileEncoding = 4; lastKnownFileType = sourcecode.swift; path = FireproofDomainsViewController.swift; sourceTree = "<group>"; };
		4B0511B5262CAA5A00F6079C /* DownloadPreferencesTableCellView.swift */ = {isa = PBXFileReference; fileEncoding = 4; lastKnownFileType = sourcecode.swift; path = DownloadPreferencesTableCellView.swift; sourceTree = "<group>"; };
		4B0511B6262CAA5A00F6079C /* PreferencesSplitViewController.swift */ = {isa = PBXFileReference; fileEncoding = 4; lastKnownFileType = sourcecode.swift; path = PreferencesSplitViewController.swift; sourceTree = "<group>"; };
		4B0511B7262CAA5A00F6079C /* DefaultBrowserTableCellView.swift */ = {isa = PBXFileReference; fileEncoding = 4; lastKnownFileType = sourcecode.swift; path = DefaultBrowserTableCellView.swift; sourceTree = "<group>"; };
		4B0511B8262CAA5A00F6079C /* DownloadPreferencesTableCellView.xib */ = {isa = PBXFileReference; fileEncoding = 4; lastKnownFileType = file.xib; path = DownloadPreferencesTableCellView.xib; sourceTree = "<group>"; };
		4B0511B9262CAA5A00F6079C /* AppearancePreferencesTableCellView.swift */ = {isa = PBXFileReference; fileEncoding = 4; lastKnownFileType = sourcecode.swift; path = AppearancePreferencesTableCellView.swift; sourceTree = "<group>"; };
		4B0511BA262CAA5A00F6079C /* AppearancePreferencesTableCellView.xib */ = {isa = PBXFileReference; fileEncoding = 4; lastKnownFileType = file.xib; path = AppearancePreferencesTableCellView.xib; sourceTree = "<group>"; };
		4B0511D7262CAA7000F6079C /* PaddedImageButton.swift */ = {isa = PBXFileReference; fileEncoding = 4; lastKnownFileType = sourcecode.swift; path = PaddedImageButton.swift; sourceTree = "<group>"; };
		4B0511DF262CAA8600F6079C /* NSOpenPanelExtensions.swift */ = {isa = PBXFileReference; fileEncoding = 4; lastKnownFileType = sourcecode.swift; path = NSOpenPanelExtensions.swift; sourceTree = "<group>"; };
		4B0511E0262CAA8600F6079C /* NSViewControllerExtension.swift */ = {isa = PBXFileReference; fileEncoding = 4; lastKnownFileType = sourcecode.swift; path = NSViewControllerExtension.swift; sourceTree = "<group>"; };
		4B0511E6262CAB3700F6079C /* UserDefaultsWrapperUtilities.swift */ = {isa = PBXFileReference; lastKnownFileType = sourcecode.swift; path = UserDefaultsWrapperUtilities.swift; sourceTree = "<group>"; };
		4B0511EF262CAEC900F6079C /* AppearancePreferencesTests.swift */ = {isa = PBXFileReference; lastKnownFileType = sourcecode.swift; path = AppearancePreferencesTests.swift; sourceTree = "<group>"; };
		4B0511F7262CB20F00F6079C /* DownloadPreferencesTests.swift */ = {isa = PBXFileReference; lastKnownFileType = sourcecode.swift; path = DownloadPreferencesTests.swift; sourceTree = "<group>"; };
		4B0511FC262CD20D00F6079C /* NSImageViewExtension.swift */ = {isa = PBXFileReference; lastKnownFileType = sourcecode.swift; path = NSImageViewExtension.swift; sourceTree = "<group>"; };
		4B11060425903E570039B979 /* CoreDataEncryptionTesting.xcdatamodel */ = {isa = PBXFileReference; lastKnownFileType = wrapper.xcdatamodel; path = CoreDataEncryptionTesting.xcdatamodel; sourceTree = "<group>"; };
		4B11060925903EAC0039B979 /* CoreDataEncryptionTests.swift */ = {isa = PBXFileReference; lastKnownFileType = sourcecode.swift; path = CoreDataEncryptionTests.swift; sourceTree = "<group>"; };
		4B1AD89D25FC27E200261379 /* Integration Tests.xctest */ = {isa = PBXFileReference; explicitFileType = wrapper.cfbundle; includeInIndex = 0; path = "Integration Tests.xctest"; sourceTree = BUILT_PRODUCTS_DIR; };
		4B1AD8A125FC27E200261379 /* Info.plist */ = {isa = PBXFileReference; lastKnownFileType = text.plist.xml; path = Info.plist; sourceTree = "<group>"; };
		4B1AD91625FC46FB00261379 /* CoreDataEncryptionTests.swift */ = {isa = PBXFileReference; lastKnownFileType = sourcecode.swift; path = CoreDataEncryptionTests.swift; sourceTree = "<group>"; };
		4B6160D225B14E6E007DE5B2 /* TrackerRadarManager.swift */ = {isa = PBXFileReference; lastKnownFileType = sourcecode.swift; path = TrackerRadarManager.swift; sourceTree = "<group>"; };
		4B6160D725B150E4007DE5B2 /* trackerData.json */ = {isa = PBXFileReference; lastKnownFileType = text.json; path = trackerData.json; sourceTree = "<group>"; };
		4B6160DC25B152C5007DE5B2 /* ContentBlockerRulesUserScript.swift */ = {isa = PBXFileReference; lastKnownFileType = sourcecode.swift; path = ContentBlockerRulesUserScript.swift; sourceTree = "<group>"; };
		4B6160E425B152FA007DE5B2 /* ContentBlockerUserScript.swift */ = {isa = PBXFileReference; lastKnownFileType = sourcecode.swift; path = ContentBlockerUserScript.swift; sourceTree = "<group>"; };
		4B6160EC25B15417007DE5B2 /* DetectedTracker.swift */ = {isa = PBXFileReference; lastKnownFileType = sourcecode.swift; path = DetectedTracker.swift; sourceTree = "<group>"; };
		4B6160F125B15792007DE5B2 /* contentblockerrules.js */ = {isa = PBXFileReference; lastKnownFileType = sourcecode.javascript; path = contentblockerrules.js; sourceTree = "<group>"; };
		4B6160F625B157BB007DE5B2 /* contentblocker.js */ = {isa = PBXFileReference; lastKnownFileType = sourcecode.javascript; path = contentblocker.js; sourceTree = "<group>"; };
		4B6160FE25B15BB1007DE5B2 /* ContentBlockerRulesManager.swift */ = {isa = PBXFileReference; lastKnownFileType = sourcecode.swift; path = ContentBlockerRulesManager.swift; sourceTree = "<group>"; };
		4B65027425E5F2A70054432E /* DefaultBrowserPromptView.xib */ = {isa = PBXFileReference; lastKnownFileType = file.xib; path = DefaultBrowserPromptView.xib; sourceTree = "<group>"; };
		4B65027925E5F2B10054432E /* DefaultBrowserPromptView.swift */ = {isa = PBXFileReference; lastKnownFileType = sourcecode.swift; path = DefaultBrowserPromptView.swift; sourceTree = "<group>"; };
		4B65028925E6CBF40054432E /* NibLoadable.swift */ = {isa = PBXFileReference; lastKnownFileType = sourcecode.swift; path = NibLoadable.swift; sourceTree = "<group>"; };
		4B65143D263924B5005B46EB /* EmailUrlExtensions.swift */ = {isa = PBXFileReference; lastKnownFileType = sourcecode.swift; path = EmailUrlExtensions.swift; sourceTree = "<group>"; };
		4B677424255DBEB800025BD8 /* BloomFilterWrapper.mm */ = {isa = PBXFileReference; fileEncoding = 4; lastKnownFileType = sourcecode.cpp.objcpp; path = BloomFilterWrapper.mm; sourceTree = "<group>"; };
		4B677425255DBEB800025BD8 /* BloomFilterWrapper.h */ = {isa = PBXFileReference; fileEncoding = 4; lastKnownFileType = sourcecode.c.h; path = BloomFilterWrapper.h; sourceTree = "<group>"; };
		4B677427255DBEB800025BD8 /* httpsMobileV2BloomSpec.json */ = {isa = PBXFileReference; fileEncoding = 4; lastKnownFileType = text.json; path = httpsMobileV2BloomSpec.json; sourceTree = "<group>"; };
		4B677428255DBEB800025BD8 /* httpsMobileV2Bloom.bin */ = {isa = PBXFileReference; lastKnownFileType = archive.macbinary; path = httpsMobileV2Bloom.bin; sourceTree = "<group>"; };
		4B677429255DBEB800025BD8 /* HTTPSBloomFilterSpecification.swift */ = {isa = PBXFileReference; fileEncoding = 4; lastKnownFileType = sourcecode.swift; path = HTTPSBloomFilterSpecification.swift; sourceTree = "<group>"; };
		4B67742A255DBEB800025BD8 /* httpsMobileV2FalsePositives.json */ = {isa = PBXFileReference; fileEncoding = 4; lastKnownFileType = text.json; path = httpsMobileV2FalsePositives.json; sourceTree = "<group>"; };
		4B67742B255DBEB800025BD8 /* HTTPSExcludedDomains.swift */ = {isa = PBXFileReference; fileEncoding = 4; lastKnownFileType = sourcecode.swift; path = HTTPSExcludedDomains.swift; sourceTree = "<group>"; };
		4B67742C255DBEB800025BD8 /* HTTPSUpgrade.swift */ = {isa = PBXFileReference; fileEncoding = 4; lastKnownFileType = sourcecode.swift; path = HTTPSUpgrade.swift; sourceTree = "<group>"; };
		4B67742F255DBEB800025BD8 /* HTTPSUpgrade 3.xcdatamodel */ = {isa = PBXFileReference; lastKnownFileType = wrapper.xcdatamodel; path = "HTTPSUpgrade 3.xcdatamodel"; sourceTree = "<group>"; };
		4B677430255DBEB800025BD8 /* HTTPSUpgradeStore.swift */ = {isa = PBXFileReference; fileEncoding = 4; lastKnownFileType = sourcecode.swift; path = HTTPSUpgradeStore.swift; sourceTree = "<group>"; };
		4B677440255DBEEA00025BD8 /* Database.swift */ = {isa = PBXFileReference; fileEncoding = 4; lastKnownFileType = sourcecode.swift; path = Database.swift; sourceTree = "<group>"; };
		4B677449255DBF3A00025BD8 /* BloomFilter.cpp */ = {isa = PBXFileReference; fileEncoding = 4; lastKnownFileType = sourcecode.cpp.cpp; name = BloomFilter.cpp; path = Submodules/bloom_cpp/src/BloomFilter.cpp; sourceTree = SOURCE_ROOT; };
		4B67744A255DBF3A00025BD8 /* BloomFilter.hpp */ = {isa = PBXFileReference; fileEncoding = 4; lastKnownFileType = sourcecode.cpp.h; name = BloomFilter.hpp; path = Submodules/bloom_cpp/src/BloomFilter.hpp; sourceTree = SOURCE_ROOT; };
		4B67744F255DBFA300025BD8 /* HashExtension.swift */ = {isa = PBXFileReference; fileEncoding = 4; lastKnownFileType = sourcecode.swift; path = HashExtension.swift; sourceTree = "<group>"; };
		4B677454255DC18000025BD8 /* Bridging.h */ = {isa = PBXFileReference; fileEncoding = 4; lastKnownFileType = sourcecode.c.h; path = Bridging.h; sourceTree = "<group>"; };
		4B82E9B825B6A05800656FE7 /* DetectedTrackerTests.swift */ = {isa = PBXFileReference; lastKnownFileType = sourcecode.swift; path = DetectedTrackerTests.swift; sourceTree = "<group>"; };
		4B82E9C025B6A1CD00656FE7 /* TrackerRadarManagerTests.swift */ = {isa = PBXFileReference; lastKnownFileType = sourcecode.swift; path = TrackerRadarManagerTests.swift; sourceTree = "<group>"; };
		4BA1A69A258B076900F6F690 /* FileStore.swift */ = {isa = PBXFileReference; lastKnownFileType = sourcecode.swift; path = FileStore.swift; sourceTree = "<group>"; };
		4BA1A69F258B079600F6F690 /* DataEncryption.swift */ = {isa = PBXFileReference; lastKnownFileType = sourcecode.swift; path = DataEncryption.swift; sourceTree = "<group>"; };
		4BA1A6A4258B07DF00F6F690 /* EncryptedValueTransformer.swift */ = {isa = PBXFileReference; lastKnownFileType = sourcecode.swift; path = EncryptedValueTransformer.swift; sourceTree = "<group>"; };
		4BA1A6B2258B080A00F6F690 /* EncryptionKeyGeneration.swift */ = {isa = PBXFileReference; lastKnownFileType = sourcecode.swift; path = EncryptionKeyGeneration.swift; sourceTree = "<group>"; };
		4BA1A6B7258B081600F6F690 /* EncryptionKeyStoring.swift */ = {isa = PBXFileReference; lastKnownFileType = sourcecode.swift; path = EncryptionKeyStoring.swift; sourceTree = "<group>"; };
		4BA1A6BC258B082300F6F690 /* EncryptionKeyStore.swift */ = {isa = PBXFileReference; lastKnownFileType = sourcecode.swift; path = EncryptionKeyStore.swift; sourceTree = "<group>"; };
		4BA1A6C1258B0A1300F6F690 /* ContiguousBytesExtension.swift */ = {isa = PBXFileReference; lastKnownFileType = sourcecode.swift; path = ContiguousBytesExtension.swift; sourceTree = "<group>"; };
		4BA1A6D8258C0CB300F6F690 /* DataEncryptionTests.swift */ = {isa = PBXFileReference; lastKnownFileType = sourcecode.swift; path = DataEncryptionTests.swift; sourceTree = "<group>"; };
		4BA1A6DD258C100A00F6F690 /* FileStoreTests.swift */ = {isa = PBXFileReference; lastKnownFileType = sourcecode.swift; path = FileStoreTests.swift; sourceTree = "<group>"; };
		4BA1A6E5258C270800F6F690 /* EncryptionKeyGeneratorTests.swift */ = {isa = PBXFileReference; lastKnownFileType = sourcecode.swift; path = EncryptionKeyGeneratorTests.swift; sourceTree = "<group>"; };
		4BA1A6EA258C288C00F6F690 /* EncryptionKeyStoreTests.swift */ = {isa = PBXFileReference; lastKnownFileType = sourcecode.swift; path = EncryptionKeyStoreTests.swift; sourceTree = "<group>"; };
		4BA1A6F5258C4F9600F6F690 /* EncryptionMocks.swift */ = {isa = PBXFileReference; lastKnownFileType = sourcecode.swift; path = EncryptionMocks.swift; sourceTree = "<group>"; };
		4BA1A6FD258C5C1300F6F690 /* EncryptedValueTransformerTests.swift */ = {isa = PBXFileReference; lastKnownFileType = sourcecode.swift; path = EncryptedValueTransformerTests.swift; sourceTree = "<group>"; };
		4BB88B4425B7B55C006F6B06 /* DebugUserScript.swift */ = {isa = PBXFileReference; lastKnownFileType = sourcecode.swift; path = DebugUserScript.swift; sourceTree = "<group>"; };
		4BB88B4925B7B690006F6B06 /* SequenceExtensions.swift */ = {isa = PBXFileReference; lastKnownFileType = sourcecode.swift; path = SequenceExtensions.swift; sourceTree = "<group>"; };
		4BB88B4F25B7BA2B006F6B06 /* TabInstrumentation.swift */ = {isa = PBXFileReference; lastKnownFileType = sourcecode.swift; path = TabInstrumentation.swift; sourceTree = "<group>"; };
		4BB88B5A25B7BA50006F6B06 /* Instruments.swift */ = {isa = PBXFileReference; lastKnownFileType = sourcecode.swift; path = Instruments.swift; sourceTree = "<group>"; };
		8511E18325F82B34002F516B /* 01_Fire_really_small.json */ = {isa = PBXFileReference; fileEncoding = 4; lastKnownFileType = text.json; path = 01_Fire_really_small.json; sourceTree = "<group>"; };
		853014D525E671A000FB8205 /* PageObserverUserScript.swift */ = {isa = PBXFileReference; lastKnownFileType = sourcecode.swift; path = PageObserverUserScript.swift; sourceTree = "<group>"; };
		8546DE6125C03056000CA5E1 /* UserAgentTests.swift */ = {isa = PBXFileReference; lastKnownFileType = sourcecode.swift; path = UserAgentTests.swift; sourceTree = "<group>"; };
		85480F8925CDC360009424E3 /* Launch.storyboard */ = {isa = PBXFileReference; lastKnownFileType = file.storyboard; path = Launch.storyboard; sourceTree = "<group>"; };
		85480FBA25D181CB009424E3 /* ConfigurationDownloading.swift */ = {isa = PBXFileReference; lastKnownFileType = sourcecode.swift; path = ConfigurationDownloading.swift; sourceTree = "<group>"; };
		85480FCE25D1AA22009424E3 /* ConfigurationStoring.swift */ = {isa = PBXFileReference; lastKnownFileType = sourcecode.swift; path = ConfigurationStoring.swift; sourceTree = "<group>"; };
		8553FF51257523760029327F /* FileDownloadTests.swift */ = {isa = PBXFileReference; lastKnownFileType = sourcecode.swift; path = FileDownloadTests.swift; sourceTree = "<group>"; };
		8556A601256BDDD30092FA9D /* HTML5DownloadUserScript.swift */ = {isa = PBXFileReference; lastKnownFileType = sourcecode.swift; path = HTML5DownloadUserScript.swift; sourceTree = "<group>"; };
		8556A60D256C15DD0092FA9D /* FileDownload.swift */ = {isa = PBXFileReference; lastKnownFileType = sourcecode.swift; path = FileDownload.swift; sourceTree = "<group>"; };
		856C98A5256EB59600A22F1F /* MenuItemSelectors.swift */ = {isa = PBXFileReference; lastKnownFileType = sourcecode.swift; path = MenuItemSelectors.swift; sourceTree = "<group>"; };
		856C98D42570116900A22F1F /* NSWindow+Toast.swift */ = {isa = PBXFileReference; lastKnownFileType = sourcecode.swift; path = "NSWindow+Toast.swift"; sourceTree = "<group>"; };
		856C98D92570149800A22F1F /* FileDownloadTask.swift */ = {isa = PBXFileReference; lastKnownFileType = sourcecode.swift; path = FileDownloadTask.swift; sourceTree = "<group>"; };
		856C98DE257014BD00A22F1F /* FileDownloadManager.swift */ = {isa = PBXFileReference; lastKnownFileType = sourcecode.swift; path = FileDownloadManager.swift; sourceTree = "<group>"; };
		85799C1725DEBB3F0007EC87 /* Logging.swift */ = {isa = PBXFileReference; fileEncoding = 4; lastKnownFileType = sourcecode.swift; path = Logging.swift; sourceTree = "<group>"; };
		85A0116825AF1D8900FA6A0C /* FindInPageViewController.swift */ = {isa = PBXFileReference; lastKnownFileType = sourcecode.swift; path = FindInPageViewController.swift; sourceTree = "<group>"; };
		85A0117325AF2EDF00FA6A0C /* FindInPage.storyboard */ = {isa = PBXFileReference; lastKnownFileType = file.storyboard; path = FindInPage.storyboard; sourceTree = "<group>"; };
		85A0118125AF60E700FA6A0C /* FindInPageModel.swift */ = {isa = PBXFileReference; lastKnownFileType = sourcecode.swift; path = FindInPageModel.swift; sourceTree = "<group>"; };
		85A011E925B4D4CA00FA6A0C /* FindInPageUserScript.swift */ = {isa = PBXFileReference; lastKnownFileType = sourcecode.swift; path = FindInPageUserScript.swift; sourceTree = "<group>"; };
		85AC3AEE25D5CE9800C7D2AA /* UserScripts.swift */ = {isa = PBXFileReference; lastKnownFileType = sourcecode.swift; path = UserScripts.swift; sourceTree = "<group>"; };
		85AC3AF625D5DBFD00C7D2AA /* DataExtension.swift */ = {isa = PBXFileReference; lastKnownFileType = sourcecode.swift; path = DataExtension.swift; sourceTree = "<group>"; };
		85AC3B0425D6B1D800C7D2AA /* ScriptSourceProviding.swift */ = {isa = PBXFileReference; lastKnownFileType = sourcecode.swift; path = ScriptSourceProviding.swift; sourceTree = "<group>"; };
		85AC3B1625D9BC1A00C7D2AA /* ConfigurationDownloaderTests.swift */ = {isa = PBXFileReference; lastKnownFileType = sourcecode.swift; path = ConfigurationDownloaderTests.swift; sourceTree = "<group>"; };
		85AC3B3425DA82A600C7D2AA /* DataTaskProviding.swift */ = {isa = PBXFileReference; lastKnownFileType = sourcecode.swift; path = DataTaskProviding.swift; sourceTree = "<group>"; };
		85AC3B4825DAC9BD00C7D2AA /* ConfigurationStorageTests.swift */ = {isa = PBXFileReference; lastKnownFileType = sourcecode.swift; path = ConfigurationStorageTests.swift; sourceTree = "<group>"; };
		85AE2FF124A33A2D002D507F /* WebKit.framework */ = {isa = PBXFileReference; lastKnownFileType = wrapper.framework; name = WebKit.framework; path = System/Library/Frameworks/WebKit.framework; sourceTree = SDKROOT; };
		85C6A29525CC1FFD00EEB5F1 /* UserDefaultsWrapper.swift */ = {isa = PBXFileReference; lastKnownFileType = sourcecode.swift; path = UserDefaultsWrapper.swift; sourceTree = "<group>"; };
		85D33F1125C82EB3002B91A6 /* ConfigurationManager.swift */ = {isa = PBXFileReference; lastKnownFileType = sourcecode.swift; path = ConfigurationManager.swift; sourceTree = "<group>"; };
		85D438B5256E7C9E00F3BAF8 /* ContextMenuUserScript.swift */ = {isa = PBXFileReference; lastKnownFileType = sourcecode.swift; path = ContextMenuUserScript.swift; sourceTree = "<group>"; };
		85E11C2E25E7DC7E00974CAF /* ExternalURLHandler.swift */ = {isa = PBXFileReference; lastKnownFileType = sourcecode.swift; path = ExternalURLHandler.swift; sourceTree = "<group>"; };
		85E11C3625E7F1E100974CAF /* ExternalURLHandlerTests.swift */ = {isa = PBXFileReference; lastKnownFileType = sourcecode.swift; path = ExternalURLHandlerTests.swift; sourceTree = "<group>"; };
		85F1B0C825EF9759004792B6 /* URLEventListenerTests.swift */ = {isa = PBXFileReference; lastKnownFileType = sourcecode.swift; path = URLEventListenerTests.swift; sourceTree = "<group>"; };
		85F69B3B25EDE81F00978E59 /* URLExtensionTests.swift */ = {isa = PBXFileReference; lastKnownFileType = sourcecode.swift; path = URLExtensionTests.swift; sourceTree = "<group>"; };
		AA0F3DB6261A566C0077F2D9 /* SuggestionLoadingMock.swift */ = {isa = PBXFileReference; lastKnownFileType = sourcecode.swift; path = SuggestionLoadingMock.swift; sourceTree = "<group>"; };
		AA2CB12C2587BB5600AA6FBE /* TabBarFooter.xib */ = {isa = PBXFileReference; lastKnownFileType = file.xib; path = TabBarFooter.xib; sourceTree = "<group>"; };
		AA2CB1342587C29500AA6FBE /* TabBarFooter.swift */ = {isa = PBXFileReference; lastKnownFileType = sourcecode.swift; path = TabBarFooter.swift; sourceTree = "<group>"; };
		AA2E423324C8A2270048C0D5 /* ColorView.swift */ = {isa = PBXFileReference; fileEncoding = 4; lastKnownFileType = sourcecode.swift; path = ColorView.swift; sourceTree = "<group>"; };
		AA361A3524EBF0B500EEC649 /* WindowDraggingView.swift */ = {isa = PBXFileReference; lastKnownFileType = sourcecode.swift; path = WindowDraggingView.swift; sourceTree = "<group>"; };
		AA3F895224C18AD500628DDE /* SuggestionViewModel.swift */ = {isa = PBXFileReference; lastKnownFileType = sourcecode.swift; path = SuggestionViewModel.swift; sourceTree = "<group>"; };
		AA4BBA3A25C58FA200C4FB0F /* MainMenu.swift */ = {isa = PBXFileReference; lastKnownFileType = sourcecode.swift; path = MainMenu.swift; sourceTree = "<group>"; };
		AA4D700625545EF800C3411E /* UrlEventListener.swift */ = {isa = PBXFileReference; lastKnownFileType = sourcecode.swift; path = UrlEventListener.swift; sourceTree = "<group>"; };
		AA4E633925E79C0A00134434 /* MouseClickView.swift */ = {isa = PBXFileReference; lastKnownFileType = sourcecode.swift; path = MouseClickView.swift; sourceTree = "<group>"; };
		AA4FF40B2624751A004E2377 /* GrammarCheckEnabler.swift */ = {isa = PBXFileReference; lastKnownFileType = sourcecode.swift; path = GrammarCheckEnabler.swift; sourceTree = "<group>"; };
		AA512D1324D99D9800230283 /* FaviconService.swift */ = {isa = PBXFileReference; lastKnownFileType = sourcecode.swift; path = FaviconService.swift; sourceTree = "<group>"; };
		AA585D7E248FD31100E9A3E2 /* DuckDuckGo Privacy Browser.app */ = {isa = PBXFileReference; explicitFileType = wrapper.application; includeInIndex = 0; path = "DuckDuckGo Privacy Browser.app"; sourceTree = BUILT_PRODUCTS_DIR; };
		AA585D81248FD31100E9A3E2 /* AppDelegate.swift */ = {isa = PBXFileReference; lastKnownFileType = sourcecode.swift; path = AppDelegate.swift; sourceTree = "<group>"; };
		AA585D83248FD31100E9A3E2 /* BrowserTabViewController.swift */ = {isa = PBXFileReference; lastKnownFileType = sourcecode.swift; path = BrowserTabViewController.swift; sourceTree = "<group>"; };
		AA585D85248FD31400E9A3E2 /* Assets.xcassets */ = {isa = PBXFileReference; lastKnownFileType = folder.assetcatalog; path = Assets.xcassets; sourceTree = "<group>"; };
		AA585D88248FD31400E9A3E2 /* Base */ = {isa = PBXFileReference; lastKnownFileType = file.storyboard; name = Base; path = Base.lproj/Main.storyboard; sourceTree = "<group>"; };
		AA585D8A248FD31400E9A3E2 /* Info.plist */ = {isa = PBXFileReference; lastKnownFileType = text.plist.xml; path = Info.plist; sourceTree = "<group>"; };
		AA585D8B248FD31400E9A3E2 /* DuckDuckGo.entitlements */ = {isa = PBXFileReference; lastKnownFileType = text.plist.entitlements; path = DuckDuckGo.entitlements; sourceTree = "<group>"; };
		AA585D90248FD31400E9A3E2 /* Unit Tests.xctest */ = {isa = PBXFileReference; explicitFileType = wrapper.cfbundle; includeInIndex = 0; path = "Unit Tests.xctest"; sourceTree = BUILT_PRODUCTS_DIR; };
		AA585D96248FD31400E9A3E2 /* Info.plist */ = {isa = PBXFileReference; lastKnownFileType = text.plist.xml; path = Info.plist; sourceTree = "<group>"; };
		AA585DAE2490E6E600E9A3E2 /* MainViewController.swift */ = {isa = PBXFileReference; lastKnownFileType = sourcecode.swift; name = MainViewController.swift; path = ../MainViewController.swift; sourceTree = "<group>"; };
		AA5C8F58258FE21F00748EB7 /* NSTextFieldExtension.swift */ = {isa = PBXFileReference; lastKnownFileType = sourcecode.swift; path = NSTextFieldExtension.swift; sourceTree = "<group>"; };
		AA5C8F5D2590EEE800748EB7 /* NSPointExtension.swift */ = {isa = PBXFileReference; lastKnownFileType = sourcecode.swift; path = NSPointExtension.swift; sourceTree = "<group>"; };
		AA5C8F622591021700748EB7 /* NSApplicationExtension.swift */ = {isa = PBXFileReference; lastKnownFileType = sourcecode.swift; path = NSApplicationExtension.swift; sourceTree = "<group>"; };
		AA5D6DAB24A340F700C6FBCE /* WebViewStateObserver.swift */ = {isa = PBXFileReference; lastKnownFileType = sourcecode.swift; path = WebViewStateObserver.swift; sourceTree = "<group>"; };
		AA63745324C9BF9A00AB2AC4 /* SuggestionContainerTests.swift */ = {isa = PBXFileReference; lastKnownFileType = sourcecode.swift; path = SuggestionContainerTests.swift; sourceTree = "<group>"; };
		AA652CB025DD825B009059CC /* LocalBookmarkStoreTests.swift */ = {isa = PBXFileReference; lastKnownFileType = sourcecode.swift; path = LocalBookmarkStoreTests.swift; sourceTree = "<group>"; };
		AA652CCD25DD9071009059CC /* BookmarkListTests.swift */ = {isa = PBXFileReference; lastKnownFileType = sourcecode.swift; path = BookmarkListTests.swift; sourceTree = "<group>"; };
		AA652CD225DDA6E9009059CC /* LocalBookmarkManagerTests.swift */ = {isa = PBXFileReference; lastKnownFileType = sourcecode.swift; path = LocalBookmarkManagerTests.swift; sourceTree = "<group>"; };
		AA652CDA25DDAB32009059CC /* BookmarkStoreMock.swift */ = {isa = PBXFileReference; lastKnownFileType = sourcecode.swift; path = BookmarkStoreMock.swift; sourceTree = "<group>"; };
		AA6820E325502F19005ED0D5 /* WebsiteDataStore.swift */ = {isa = PBXFileReference; lastKnownFileType = sourcecode.swift; path = WebsiteDataStore.swift; sourceTree = "<group>"; };
		AA6820EA25503D6A005ED0D5 /* Fire.swift */ = {isa = PBXFileReference; lastKnownFileType = sourcecode.swift; path = Fire.swift; sourceTree = "<group>"; };
		AA6820F025503DA9005ED0D5 /* FireViewModel.swift */ = {isa = PBXFileReference; lastKnownFileType = sourcecode.swift; path = FireViewModel.swift; sourceTree = "<group>"; };
		AA68C3D22490ED62001B8783 /* NavigationBarViewController.swift */ = {isa = PBXFileReference; lastKnownFileType = sourcecode.swift; path = NavigationBarViewController.swift; sourceTree = "<group>"; };
		AA68C3D62490F821001B8783 /* README.md */ = {isa = PBXFileReference; lastKnownFileType = net.daringfireball.markdown; path = README.md; sourceTree = "<group>"; };
		AA6EF9AC25066F42004754E6 /* WindowsManager.swift */ = {isa = PBXFileReference; lastKnownFileType = sourcecode.swift; path = WindowsManager.swift; sourceTree = "<group>"; };
		AA6EF9B2250785D5004754E6 /* NSMenuExtension.swift */ = {isa = PBXFileReference; lastKnownFileType = sourcecode.swift; path = NSMenuExtension.swift; sourceTree = "<group>"; };
		AA6EF9B425081B4C004754E6 /* MainMenuActions.swift */ = {isa = PBXFileReference; lastKnownFileType = sourcecode.swift; path = MainMenuActions.swift; sourceTree = "<group>"; };
		AA6FFB4324DC33320028F4D0 /* NSViewExtension.swift */ = {isa = PBXFileReference; lastKnownFileType = sourcecode.swift; path = NSViewExtension.swift; sourceTree = "<group>"; };
		AA6FFB4524DC3B5A0028F4D0 /* WebView.swift */ = {isa = PBXFileReference; lastKnownFileType = sourcecode.swift; path = WebView.swift; sourceTree = "<group>"; };
		AA72D5E225FE977F00C77619 /* AddEditFavoriteViewController.swift */ = {isa = PBXFileReference; lastKnownFileType = sourcecode.swift; path = AddEditFavoriteViewController.swift; sourceTree = "<group>"; };
		AA72D5EF25FEA49900C77619 /* AddEditFavoriteWindow.swift */ = {isa = PBXFileReference; lastKnownFileType = sourcecode.swift; path = AddEditFavoriteWindow.swift; sourceTree = "<group>"; };
		AA72D5FD25FFF94E00C77619 /* NSMenuItemExtension.swift */ = {isa = PBXFileReference; lastKnownFileType = sourcecode.swift; path = NSMenuItemExtension.swift; sourceTree = "<group>"; };
		AA7412B024D0B3AC00D22FE0 /* TabBarViewItem.swift */ = {isa = PBXFileReference; lastKnownFileType = sourcecode.swift; path = TabBarViewItem.swift; sourceTree = "<group>"; };
		AA7412B124D0B3AC00D22FE0 /* TabBarViewItem.xib */ = {isa = PBXFileReference; lastKnownFileType = file.xib; path = TabBarViewItem.xib; sourceTree = "<group>"; };
		AA7412B424D1536B00D22FE0 /* MainWindowController.swift */ = {isa = PBXFileReference; lastKnownFileType = sourcecode.swift; path = MainWindowController.swift; sourceTree = "<group>"; };
		AA7412B624D1687000D22FE0 /* TabBarScrollView.swift */ = {isa = PBXFileReference; lastKnownFileType = sourcecode.swift; path = TabBarScrollView.swift; sourceTree = "<group>"; };
		AA7412BC24D2BEEE00D22FE0 /* MainWindow.swift */ = {isa = PBXFileReference; lastKnownFileType = sourcecode.swift; path = MainWindow.swift; sourceTree = "<group>"; };
		AA80EC53256BE3BC007083E7 /* UserText.swift */ = {isa = PBXFileReference; lastKnownFileType = sourcecode.swift; path = UserText.swift; sourceTree = "<group>"; };
		AA80EC68256C4691007083E7 /* Base */ = {isa = PBXFileReference; lastKnownFileType = file.storyboard; name = Base; path = Base.lproj/BrowserTab.storyboard; sourceTree = "<group>"; };
		AA80EC6E256C469C007083E7 /* Base */ = {isa = PBXFileReference; lastKnownFileType = file.storyboard; name = Base; path = Base.lproj/NavigationBar.storyboard; sourceTree = "<group>"; };
		AA80EC74256C46A2007083E7 /* Base */ = {isa = PBXFileReference; lastKnownFileType = file.storyboard; name = Base; path = Base.lproj/Suggestion.storyboard; sourceTree = "<group>"; };
		AA80EC7A256C46AA007083E7 /* Base */ = {isa = PBXFileReference; lastKnownFileType = file.storyboard; name = Base; path = Base.lproj/TabBar.storyboard; sourceTree = "<group>"; };
		AA80EC8A256C49B8007083E7 /* en */ = {isa = PBXFileReference; lastKnownFileType = text.plist.strings; name = en; path = en.lproj/Localizable.strings; sourceTree = "<group>"; };
		AA80EC90256C49BC007083E7 /* en */ = {isa = PBXFileReference; lastKnownFileType = text.plist.stringsdict; name = en; path = en.lproj/Localizable.stringsdict; sourceTree = "<group>"; };
		AA86490B24D3494C001BABEE /* GradientView.swift */ = {isa = PBXFileReference; lastKnownFileType = sourcecode.swift; path = GradientView.swift; sourceTree = "<group>"; };
		AA86490D24D49B54001BABEE /* TabLoadingView.swift */ = {isa = PBXFileReference; lastKnownFileType = sourcecode.swift; path = TabLoadingView.swift; sourceTree = "<group>"; };
		AA88D14A252A557100980B4E /* URLRequestExtension.swift */ = {isa = PBXFileReference; lastKnownFileType = sourcecode.swift; path = URLRequestExtension.swift; sourceTree = "<group>"; };
		AA8EDF2324923E980071C2E8 /* URLExtension.swift */ = {isa = PBXFileReference; lastKnownFileType = sourcecode.swift; path = URLExtension.swift; sourceTree = "<group>"; };
		AA8EDF2624923EC70071C2E8 /* StringExtension.swift */ = {isa = PBXFileReference; lastKnownFileType = sourcecode.swift; path = StringExtension.swift; sourceTree = "<group>"; };
		AA92126E25ACCB1100600CD4 /* ErrorExtension.swift */ = {isa = PBXFileReference; lastKnownFileType = sourcecode.swift; path = ErrorExtension.swift; sourceTree = "<group>"; };
		AA92127625ADA07900600CD4 /* WKWebViewExtension.swift */ = {isa = PBXFileReference; lastKnownFileType = sourcecode.swift; path = WKWebViewExtension.swift; sourceTree = "<group>"; };
		AA97BF4525135DD30014931A /* ApplicationDockMenu.swift */ = {isa = PBXFileReference; lastKnownFileType = sourcecode.swift; path = ApplicationDockMenu.swift; sourceTree = "<group>"; };
		AA9C362725518C44004B1BA3 /* WebsiteDataStoreMock.swift */ = {isa = PBXFileReference; lastKnownFileType = sourcecode.swift; path = WebsiteDataStoreMock.swift; sourceTree = "<group>"; };
		AA9C362F25518CA9004B1BA3 /* FireTests.swift */ = {isa = PBXFileReference; lastKnownFileType = sourcecode.swift; path = FireTests.swift; sourceTree = "<group>"; };
		AA9E9A5525A3AE8400D1959D /* NSWindowExtension.swift */ = {isa = PBXFileReference; lastKnownFileType = sourcecode.swift; path = NSWindowExtension.swift; sourceTree = "<group>"; };
		AA9E9A5D25A4867200D1959D /* TabDragAndDropManager.swift */ = {isa = PBXFileReference; lastKnownFileType = sourcecode.swift; path = TabDragAndDropManager.swift; sourceTree = "<group>"; };
		AA9FF95824A1ECF20039E328 /* Tab.swift */ = {isa = PBXFileReference; lastKnownFileType = sourcecode.swift; path = Tab.swift; sourceTree = "<group>"; };
		AA9FF95A24A1EFC20039E328 /* TabViewModel.swift */ = {isa = PBXFileReference; lastKnownFileType = sourcecode.swift; path = TabViewModel.swift; sourceTree = "<group>"; };
		AA9FF95C24A1FA1C0039E328 /* TabCollection.swift */ = {isa = PBXFileReference; lastKnownFileType = sourcecode.swift; path = TabCollection.swift; sourceTree = "<group>"; };
		AA9FF95E24A1FB680039E328 /* TabCollectionViewModel.swift */ = {isa = PBXFileReference; lastKnownFileType = sourcecode.swift; path = TabCollectionViewModel.swift; sourceTree = "<group>"; };
		AAA0CC32252F181A0079BC96 /* NavigationButtonMenuDelegate.swift */ = {isa = PBXFileReference; lastKnownFileType = sourcecode.swift; path = NavigationButtonMenuDelegate.swift; sourceTree = "<group>"; };
		AAA0CC3B25337FAB0079BC96 /* WKBackForwardListItemViewModel.swift */ = {isa = PBXFileReference; lastKnownFileType = sourcecode.swift; path = WKBackForwardListItemViewModel.swift; sourceTree = "<group>"; };
		AAA0CC462533833C0079BC96 /* OptionsButtonMenu.swift */ = {isa = PBXFileReference; lastKnownFileType = sourcecode.swift; path = OptionsButtonMenu.swift; sourceTree = "<group>"; };
		AAA0CC562539EBC90079BC96 /* FaviconUserScript.swift */ = {isa = PBXFileReference; lastKnownFileType = sourcecode.swift; path = FaviconUserScript.swift; sourceTree = "<group>"; };
		AAA0CC69253CC43C0079BC96 /* WKUserContentControllerExtension.swift */ = {isa = PBXFileReference; lastKnownFileType = sourcecode.swift; path = WKUserContentControllerExtension.swift; sourceTree = "<group>"; };
		AAA892E9250A4CEF005B37B2 /* WindowControllersManager.swift */ = {isa = PBXFileReference; lastKnownFileType = sourcecode.swift; path = WindowControllersManager.swift; sourceTree = "<group>"; };
		AAA8E8BE24EA8A0A0055E685 /* MouseOverButton.swift */ = {isa = PBXFileReference; lastKnownFileType = sourcecode.swift; path = MouseOverButton.swift; sourceTree = "<group>"; };
		AAA8E8C024EACA700055E685 /* MouseOverView.swift */ = {isa = PBXFileReference; lastKnownFileType = sourcecode.swift; path = MouseOverView.swift; sourceTree = "<group>"; };
		AAB549DE25DAB8F80058460B /* BookmarkViewModel.swift */ = {isa = PBXFileReference; lastKnownFileType = sourcecode.swift; path = BookmarkViewModel.swift; sourceTree = "<group>"; };
		AABAF59B260A7D130085060C /* FaviconServiceMock.swift */ = {isa = PBXFileReference; lastKnownFileType = sourcecode.swift; path = FaviconServiceMock.swift; sourceTree = "<group>"; };
		AABEE69924A902A90043105B /* SuggestionContainerViewModel.swift */ = {isa = PBXFileReference; lastKnownFileType = sourcecode.swift; path = SuggestionContainerViewModel.swift; sourceTree = "<group>"; };
		AABEE69B24A902BB0043105B /* SuggestionContainer.swift */ = {isa = PBXFileReference; lastKnownFileType = sourcecode.swift; path = SuggestionContainer.swift; sourceTree = "<group>"; };
		AABEE6A424AA0A7F0043105B /* SuggestionViewController.swift */ = {isa = PBXFileReference; lastKnownFileType = sourcecode.swift; path = SuggestionViewController.swift; sourceTree = "<group>"; };
		AABEE6A824AB4B910043105B /* SuggestionTableCellView.swift */ = {isa = PBXFileReference; lastKnownFileType = sourcecode.swift; path = SuggestionTableCellView.swift; sourceTree = "<group>"; };
		AABEE6AA24ACA0F90043105B /* SuggestionTableRowView.swift */ = {isa = PBXFileReference; lastKnownFileType = sourcecode.swift; path = SuggestionTableRowView.swift; sourceTree = "<group>"; };
		AABEE6AE24AD22B90043105B /* AddressBarTextField.swift */ = {isa = PBXFileReference; lastKnownFileType = sourcecode.swift; path = AddressBarTextField.swift; sourceTree = "<group>"; };
		AAC5E4C425D6A6E8007F5990 /* BookmarkPopover.swift */ = {isa = PBXFileReference; fileEncoding = 4; lastKnownFileType = sourcecode.swift; path = BookmarkPopover.swift; sourceTree = "<group>"; };
		AAC5E4C525D6A6E8007F5990 /* BookmarkPopoverViewController.swift */ = {isa = PBXFileReference; fileEncoding = 4; lastKnownFileType = sourcecode.swift; path = BookmarkPopoverViewController.swift; sourceTree = "<group>"; };
		AAC5E4C625D6A6E8007F5990 /* Bookmarks.storyboard */ = {isa = PBXFileReference; fileEncoding = 4; lastKnownFileType = file.storyboard; path = Bookmarks.storyboard; sourceTree = "<group>"; };
		AAC5E4CD25D6A709007F5990 /* Bookmark.swift */ = {isa = PBXFileReference; fileEncoding = 4; lastKnownFileType = sourcecode.swift; path = Bookmark.swift; sourceTree = "<group>"; };
		AAC5E4CE25D6A709007F5990 /* BookmarkManager.swift */ = {isa = PBXFileReference; fileEncoding = 4; lastKnownFileType = sourcecode.swift; path = BookmarkManager.swift; sourceTree = "<group>"; };
		AAC5E4CF25D6A709007F5990 /* BookmarkList.swift */ = {isa = PBXFileReference; fileEncoding = 4; lastKnownFileType = sourcecode.swift; path = BookmarkList.swift; sourceTree = "<group>"; };
		AAC5E4D625D6A710007F5990 /* BookmarkStore.swift */ = {isa = PBXFileReference; fileEncoding = 4; lastKnownFileType = sourcecode.swift; path = BookmarkStore.swift; sourceTree = "<group>"; };
		AAC5E4D825D6A710007F5990 /* Bookmark.xcdatamodel */ = {isa = PBXFileReference; lastKnownFileType = wrapper.xcdatamodel; path = Bookmark.xcdatamodel; sourceTree = "<group>"; };
		AAC5E4E325D6BA9C007F5990 /* NSSizeExtension.swift */ = {isa = PBXFileReference; fileEncoding = 4; lastKnownFileType = sourcecode.swift; path = NSSizeExtension.swift; sourceTree = "<group>"; };
		AAC5E4F025D6BF10007F5990 /* AddressBarButton.swift */ = {isa = PBXFileReference; fileEncoding = 4; lastKnownFileType = sourcecode.swift; path = AddressBarButton.swift; sourceTree = "<group>"; };
		AAC5E4F525D6BF2C007F5990 /* AddressBarButtonsViewController.swift */ = {isa = PBXFileReference; fileEncoding = 4; lastKnownFileType = sourcecode.swift; path = AddressBarButtonsViewController.swift; sourceTree = "<group>"; };
		AAC82C5F258B6CB5009B6B42 /* TooltipWindowController.swift */ = {isa = PBXFileReference; lastKnownFileType = sourcecode.swift; path = TooltipWindowController.swift; sourceTree = "<group>"; };
		AAC9C01424CAFBCE00AD1325 /* TabTests.swift */ = {isa = PBXFileReference; lastKnownFileType = sourcecode.swift; path = TabTests.swift; sourceTree = "<group>"; };
		AAC9C01624CAFBDC00AD1325 /* TabCollectionTests.swift */ = {isa = PBXFileReference; lastKnownFileType = sourcecode.swift; path = TabCollectionTests.swift; sourceTree = "<group>"; };
		AAC9C01B24CB594C00AD1325 /* TabViewModelTests.swift */ = {isa = PBXFileReference; lastKnownFileType = sourcecode.swift; path = TabViewModelTests.swift; sourceTree = "<group>"; };
		AAC9C01D24CB6BEB00AD1325 /* TabCollectionViewModelTests.swift */ = {isa = PBXFileReference; lastKnownFileType = sourcecode.swift; path = TabCollectionViewModelTests.swift; sourceTree = "<group>"; };
		AAE39D1A24F44885008EF28B /* TabCollectionViewModelDelegateMock.swift */ = {isa = PBXFileReference; lastKnownFileType = sourcecode.swift; path = TabCollectionViewModelDelegateMock.swift; sourceTree = "<group>"; };
		AAE71E2B25F781EA00D74437 /* Homepage.storyboard */ = {isa = PBXFileReference; lastKnownFileType = file.storyboard; path = Homepage.storyboard; sourceTree = "<group>"; };
		AAE71E3025F7855400D74437 /* HomepageViewController.swift */ = {isa = PBXFileReference; lastKnownFileType = sourcecode.swift; path = HomepageViewController.swift; sourceTree = "<group>"; };
		AAE71E3525F7869300D74437 /* HomepageCollectionViewItem.swift */ = {isa = PBXFileReference; lastKnownFileType = sourcecode.swift; path = HomepageCollectionViewItem.swift; sourceTree = "<group>"; };
		AAE71E3625F7869300D74437 /* HomepageCollectionViewItem.xib */ = {isa = PBXFileReference; lastKnownFileType = file.xib; path = HomepageCollectionViewItem.xib; sourceTree = "<group>"; };
		AAE8B101258A41C000E81239 /* Tooltip.storyboard */ = {isa = PBXFileReference; lastKnownFileType = file.storyboard; path = Tooltip.storyboard; sourceTree = "<group>"; };
		AAE8B10F258A456C00E81239 /* TooltipViewController.swift */ = {isa = PBXFileReference; lastKnownFileType = sourcecode.swift; path = TooltipViewController.swift; sourceTree = "<group>"; };
		AAECA41F24EEA4AC00EFA63A /* IndexPathExtension.swift */ = {isa = PBXFileReference; lastKnownFileType = sourcecode.swift; path = IndexPathExtension.swift; sourceTree = "<group>"; };
		AAF7D3852567CED500998667 /* WebViewConfiguration.swift */ = {isa = PBXFileReference; lastKnownFileType = sourcecode.swift; path = WebViewConfiguration.swift; sourceTree = "<group>"; };
		AAFCB37925E5403A00859DD4 /* BurnButton.swift */ = {isa = PBXFileReference; lastKnownFileType = sourcecode.swift; path = BurnButton.swift; sourceTree = "<group>"; };
		AAFCB37E25E545D400859DD4 /* PublisherExtension.swift */ = {isa = PBXFileReference; lastKnownFileType = sourcecode.swift; path = PublisherExtension.swift; sourceTree = "<group>"; };
		B61F012225ECBAE400ABB5A3 /* UserScriptsTest.swift */ = {isa = PBXFileReference; lastKnownFileType = sourcecode.swift; path = UserScriptsTest.swift; sourceTree = "<group>"; };
		B61F012A25ECBB1700ABB5A3 /* UserScriptsManagerTests.swift */ = {isa = PBXFileReference; lastKnownFileType = sourcecode.swift; path = UserScriptsManagerTests.swift; sourceTree = "<group>"; };
		B61F015425EDD5A700ABB5A3 /* UserContentController.swift */ = {isa = PBXFileReference; lastKnownFileType = sourcecode.swift; path = UserContentController.swift; sourceTree = "<group>"; };
		B62EB47B25BAD3BB005745C6 /* WKWebViewSessionDataTests.swift */ = {isa = PBXFileReference; fileEncoding = 4; lastKnownFileType = sourcecode.swift; path = WKWebViewSessionDataTests.swift; sourceTree = "<group>"; };
		B633C86C25E797D800E4B352 /* UserScriptsManager.swift */ = {isa = PBXFileReference; lastKnownFileType = sourcecode.swift; path = UserScriptsManager.swift; sourceTree = "<group>"; };
		B63D466725BEB6C200874977 /* WKWebView+SessionState.h */ = {isa = PBXFileReference; fileEncoding = 4; lastKnownFileType = sourcecode.c.h; path = "WKWebView+SessionState.h"; sourceTree = "<group>"; };
		B63D466825BEB6C200874977 /* WKWebView+SessionState.swift */ = {isa = PBXFileReference; fileEncoding = 4; lastKnownFileType = sourcecode.swift; path = "WKWebView+SessionState.swift"; sourceTree = "<group>"; };
		B63D467025BFA6C100874977 /* DispatchQueueExtensions.swift */ = {isa = PBXFileReference; lastKnownFileType = sourcecode.swift; path = DispatchQueueExtensions.swift; sourceTree = "<group>"; };
		B63D467925BFC3E100874977 /* NSCoderExtensions.swift */ = {isa = PBXFileReference; lastKnownFileType = sourcecode.swift; path = NSCoderExtensions.swift; sourceTree = "<group>"; };
		B65783E625F8AAFB00D8DB33 /* String+Punycode.swift */ = {isa = PBXFileReference; lastKnownFileType = sourcecode.swift; path = "String+Punycode.swift"; sourceTree = "<group>"; };
		B65783EB25F8AB9200D8DB33 /* String+PunycodeTests.swift */ = {isa = PBXFileReference; fileEncoding = 4; lastKnownFileType = sourcecode.swift; path = "String+PunycodeTests.swift"; sourceTree = "<group>"; };
		B657841825FA484B00D8DB33 /* NSException+Catch.h */ = {isa = PBXFileReference; lastKnownFileType = sourcecode.c.h; path = "NSException+Catch.h"; sourceTree = "<group>"; };
		B657841925FA484B00D8DB33 /* NSException+Catch.m */ = {isa = PBXFileReference; lastKnownFileType = sourcecode.c.objc; path = "NSException+Catch.m"; sourceTree = "<group>"; };
		B657841E25FA497600D8DB33 /* NSException+Catch.swift */ = {isa = PBXFileReference; lastKnownFileType = sourcecode.swift; path = "NSException+Catch.swift"; sourceTree = "<group>"; };
		B68458AF25C7E76A00DC17B6 /* WindowManager+StateRestoration.swift */ = {isa = PBXFileReference; lastKnownFileType = sourcecode.swift; path = "WindowManager+StateRestoration.swift"; sourceTree = "<group>"; };
		B68458B725C7E8B200DC17B6 /* Tab+NSSecureCoding.swift */ = {isa = PBXFileReference; lastKnownFileType = sourcecode.swift; path = "Tab+NSSecureCoding.swift"; sourceTree = "<group>"; };
		B68458BF25C7E9E000DC17B6 /* TabCollectionViewModel+NSSecureCoding.swift */ = {isa = PBXFileReference; lastKnownFileType = sourcecode.swift; path = "TabCollectionViewModel+NSSecureCoding.swift"; sourceTree = "<group>"; };
		B68458C425C7EA0C00DC17B6 /* TabCollection+NSSecureCoding.swift */ = {isa = PBXFileReference; lastKnownFileType = sourcecode.swift; path = "TabCollection+NSSecureCoding.swift"; sourceTree = "<group>"; };
		B68458CC25C7EB9000DC17B6 /* WKWebViewConfigurationExtensions.swift */ = {isa = PBXFileReference; lastKnownFileType = sourcecode.swift; path = WKWebViewConfigurationExtensions.swift; sourceTree = "<group>"; };
		B684590725C9027900DC17B6 /* AppStateChangedPublisher.swift */ = {isa = PBXFileReference; lastKnownFileType = sourcecode.swift; path = AppStateChangedPublisher.swift; sourceTree = "<group>"; };
		B684592125C93BE000DC17B6 /* Publisher.asVoid.swift */ = {isa = PBXFileReference; lastKnownFileType = sourcecode.swift; path = Publisher.asVoid.swift; sourceTree = "<group>"; };
		B684592625C93C0500DC17B6 /* Publishers.NestedObjectChanges.swift */ = {isa = PBXFileReference; lastKnownFileType = sourcecode.swift; path = Publishers.NestedObjectChanges.swift; sourceTree = "<group>"; };
		B684592E25C93FBF00DC17B6 /* AppStateRestorationManager.swift */ = {isa = PBXFileReference; lastKnownFileType = sourcecode.swift; path = AppStateRestorationManager.swift; sourceTree = "<group>"; };
		B6A5A27025B9377300AA7ADA /* StatePersistenceService.swift */ = {isa = PBXFileReference; lastKnownFileType = sourcecode.swift; path = StatePersistenceService.swift; sourceTree = "<group>"; };
		B6A5A27825B93FFE00AA7ADA /* StateRestorationManagerTests.swift */ = {isa = PBXFileReference; lastKnownFileType = sourcecode.swift; path = StateRestorationManagerTests.swift; sourceTree = "<group>"; };
		B6A5A27D25B9403E00AA7ADA /* FileStoreMock.swift */ = {isa = PBXFileReference; lastKnownFileType = sourcecode.swift; path = FileStoreMock.swift; sourceTree = "<group>"; };
		B6A5A29F25B96E8300AA7ADA /* AppStateChangePublisherTests.swift */ = {isa = PBXFileReference; lastKnownFileType = sourcecode.swift; path = AppStateChangePublisherTests.swift; sourceTree = "<group>"; };
		B6A5A2A725BAA35500AA7ADA /* WindowManagerStateRestorationTests.swift */ = {isa = PBXFileReference; lastKnownFileType = sourcecode.swift; path = WindowManagerStateRestorationTests.swift; sourceTree = "<group>"; };
		B6A9E45226142B070067D1B9 /* Pixel.swift */ = {isa = PBXFileReference; fileEncoding = 4; lastKnownFileType = sourcecode.swift; path = Pixel.swift; sourceTree = "<group>"; };
		B6A9E457261460340067D1B9 /* ApiRequestError.swift */ = {isa = PBXFileReference; fileEncoding = 4; lastKnownFileType = sourcecode.swift; path = ApiRequestError.swift; sourceTree = "<group>"; };
		B6A9E458261460340067D1B9 /* APIHeaders.swift */ = {isa = PBXFileReference; fileEncoding = 4; lastKnownFileType = sourcecode.swift; path = APIHeaders.swift; sourceTree = "<group>"; };
		B6A9E459261460350067D1B9 /* APIRequest.swift */ = {isa = PBXFileReference; fileEncoding = 4; lastKnownFileType = sourcecode.swift; path = APIRequest.swift; sourceTree = "<group>"; };
		B6A9E4602614608B0067D1B9 /* AppVersion.swift */ = {isa = PBXFileReference; fileEncoding = 4; lastKnownFileType = sourcecode.swift; path = AppVersion.swift; sourceTree = "<group>"; };
		B6A9E46A2614618A0067D1B9 /* OperatingSystemVersionExtension.swift */ = {isa = PBXFileReference; lastKnownFileType = sourcecode.swift; path = OperatingSystemVersionExtension.swift; sourceTree = "<group>"; };
		B6A9E46F26146A250067D1B9 /* DateExtension.swift */ = {isa = PBXFileReference; lastKnownFileType = sourcecode.swift; path = DateExtension.swift; sourceTree = "<group>"; };
		B6A9E47626146A570067D1B9 /* PixelEvent.swift */ = {isa = PBXFileReference; lastKnownFileType = sourcecode.swift; path = PixelEvent.swift; sourceTree = "<group>"; };
		B6A9E47E26146A800067D1B9 /* PixelArguments.swift */ = {isa = PBXFileReference; lastKnownFileType = sourcecode.swift; path = PixelArguments.swift; sourceTree = "<group>"; };
		B6A9E48326146AAB0067D1B9 /* PixelParameters.swift */ = {isa = PBXFileReference; lastKnownFileType = sourcecode.swift; path = PixelParameters.swift; sourceTree = "<group>"; };
		B6A9E48826146ABF0067D1B9 /* PixelCounter.swift */ = {isa = PBXFileReference; lastKnownFileType = sourcecode.swift; path = PixelCounter.swift; sourceTree = "<group>"; };
		B6A9E498261474120067D1B9 /* TimedPixel.swift */ = {isa = PBXFileReference; lastKnownFileType = sourcecode.swift; path = TimedPixel.swift; sourceTree = "<group>"; };
		B6A9E4A2261475C70067D1B9 /* AppUsageActivityMonitor.swift */ = {isa = PBXFileReference; lastKnownFileType = sourcecode.swift; path = AppUsageActivityMonitor.swift; sourceTree = "<group>"; };
		B6AAAC23260328950029438D /* ProgressView.swift */ = {isa = PBXFileReference; lastKnownFileType = sourcecode.swift; path = ProgressView.swift; sourceTree = "<group>"; };
		B6AAAC2C260330580029438D /* PublishedAfter.swift */ = {isa = PBXFileReference; lastKnownFileType = sourcecode.swift; path = PublishedAfter.swift; sourceTree = "<group>"; };
		B6AAAC3D26048F690029438D /* RandomAccessCollectionExtension.swift */ = {isa = PBXFileReference; lastKnownFileType = sourcecode.swift; path = RandomAccessCollectionExtension.swift; sourceTree = "<group>"; };
		B6AE74332609AFCE005B9B1A /* ProgressEstimationTests.swift */ = {isa = PBXFileReference; lastKnownFileType = sourcecode.swift; path = ProgressEstimationTests.swift; sourceTree = "<group>"; };
		B6D7A2ED25D2418B002B2AE1 /* ShadowView.swift */ = {isa = PBXFileReference; fileEncoding = 4; lastKnownFileType = sourcecode.swift; path = ShadowView.swift; sourceTree = "<group>"; };
		B6DA44012616B28300DD1EC2 /* PixelDataStore.swift */ = {isa = PBXFileReference; lastKnownFileType = sourcecode.swift; path = PixelDataStore.swift; sourceTree = "<group>"; };
		B6DA44072616B30600DD1EC2 /* PixelDataModel.xcdatamodel */ = {isa = PBXFileReference; lastKnownFileType = wrapper.xcdatamodel; path = PixelDataModel.xcdatamodel; sourceTree = "<group>"; };
		B6DA44102616C0FC00DD1EC2 /* PixelTests.swift */ = {isa = PBXFileReference; fileEncoding = 4; lastKnownFileType = sourcecode.swift; path = PixelTests.swift; sourceTree = "<group>"; };
		B6DA441D2616C84600DD1EC2 /* PixelStoreMock.swift */ = {isa = PBXFileReference; lastKnownFileType = sourcecode.swift; path = PixelStoreMock.swift; sourceTree = "<group>"; };
		B6DA44222616CABC00DD1EC2 /* PixelArgumentsTests.swift */ = {isa = PBXFileReference; lastKnownFileType = sourcecode.swift; path = PixelArgumentsTests.swift; sourceTree = "<group>"; };
		B6DA44272616CAE000DD1EC2 /* AppUsageActivityMonitorTests.swift */ = {isa = PBXFileReference; lastKnownFileType = sourcecode.swift; path = AppUsageActivityMonitorTests.swift; sourceTree = "<group>"; };
		F41D174025CB131900472416 /* NSColorExtension.swift */ = {isa = PBXFileReference; lastKnownFileType = sourcecode.swift; path = NSColorExtension.swift; sourceTree = "<group>"; };
		F44C130125C2DA0400426E3E /* NSAppearanceExtension.swift */ = {isa = PBXFileReference; lastKnownFileType = sourcecode.swift; path = NSAppearanceExtension.swift; sourceTree = "<group>"; };
/* End PBXFileReference section */

/* Begin PBXFrameworksBuildPhase section */
		4B1AD89A25FC27E200261379 /* Frameworks */ = {
			isa = PBXFrameworksBuildPhase;
			buildActionMask = 2147483647;
			files = (
			);
			runOnlyForDeploymentPostprocessing = 0;
		};
		AA585D7B248FD31100E9A3E2 /* Frameworks */ = {
			isa = PBXFrameworksBuildPhase;
			buildActionMask = 2147483647;
			files = (
				85AE2FF224A33A2D002D507F /* WebKit.framework in Frameworks */,
				B65783F525F8ACA400D8DB33 /* Punnycode in Frameworks */,
				4B82E9B325B69E3E00656FE7 /* TrackerRadarKit in Frameworks */,
				4B7727A92645E1B800B64301 /* BrowserServicesKit in Frameworks */,
				85FF55C825F82E4F00E2AB99 /* Lottie in Frameworks */,
			);
			runOnlyForDeploymentPostprocessing = 0;
		};
		AA585D8D248FD31400E9A3E2 /* Frameworks */ = {
			isa = PBXFrameworksBuildPhase;
			buildActionMask = 2147483647;
			files = (
				B6DA44172616C13800DD1EC2 /* OHHTTPStubs in Frameworks */,
				B6DA44192616C13800DD1EC2 /* OHHTTPStubsSwift in Frameworks */,
			);
			runOnlyForDeploymentPostprocessing = 0;
		};
/* End PBXFrameworksBuildPhase section */

/* Begin PBXGroup section */
		142879D824CE1139005419BB /* ViewModel */ = {
			isa = PBXGroup;
			children = (
				142879DB24CE1185005419BB /* SuggestionContainerViewModelTests.swift */,
				142879D924CE1179005419BB /* SuggestionViewModelTests.swift */,
			);
			path = ViewModel;
			sourceTree = "<group>";
		};
		336D5AEA262D8D3C0052E0C9 /* duckduckgo-find-in-page */ = {
			isa = PBXGroup;
			children = (
				336D5AEE262D8D3C0052E0C9 /* dist */,
			);
			name = "duckduckgo-find-in-page";
			path = "Submodules/duckduckgo-find-in-page";
			sourceTree = SOURCE_ROOT;
		};
		336D5AEE262D8D3C0052E0C9 /* dist */ = {
			isa = PBXGroup;
			children = (
				336D5AEF262D8D3C0052E0C9 /* findinpage.js */,
			);
			path = dist;
			sourceTree = "<group>";
		};
		4B02197B25E05FAC00ED7DEA /* Fireproofing */ = {
			isa = PBXGroup;
			children = (
				4B02197C25E05FAC00ED7DEA /* Resources */,
				4B02197E25E05FAC00ED7DEA /* Extensions */,
				4B02198025E05FAC00ED7DEA /* Model */,
				4B02198225E05FAC00ED7DEA /* View */,
				4B02198625E05FAC00ED7DEA /* Services */,
			);
			path = Fireproofing;
			sourceTree = "<group>";
		};
		4B02197C25E05FAC00ED7DEA /* Resources */ = {
			isa = PBXGroup;
			children = (
				4B02197D25E05FAC00ED7DEA /* login-detection.js */,
			);
			path = Resources;
			sourceTree = "<group>";
		};
		4B02197E25E05FAC00ED7DEA /* Extensions */ = {
			isa = PBXGroup;
			children = (
				4B02197F25E05FAC00ED7DEA /* FireproofingURLExtensions.swift */,
			);
			path = Extensions;
			sourceTree = "<group>";
		};
		4B02198025E05FAC00ED7DEA /* Model */ = {
			isa = PBXGroup;
			children = (
				4B02198125E05FAC00ED7DEA /* FireproofDomains.swift */,
			);
			path = Model;
			sourceTree = "<group>";
		};
		4B02198225E05FAC00ED7DEA /* View */ = {
			isa = PBXGroup;
			children = (
				4B02198325E05FAC00ED7DEA /* FireproofInfoViewController.swift */,
				4B02198425E05FAC00ED7DEA /* Fireproofing.storyboard */,
				4B02198525E05FAC00ED7DEA /* UndoFireproofingViewController.swift */,
			);
			path = View;
			sourceTree = "<group>";
		};
		4B02198625E05FAC00ED7DEA /* Services */ = {
			isa = PBXGroup;
			children = (
				4B02198725E05FAC00ED7DEA /* LoginDetectionService.swift */,
			);
			path = Services;
			sourceTree = "<group>";
		};
		4B02199725E063DE00ED7DEA /* Fireproofing */ = {
			isa = PBXGroup;
			children = (
				4B02199825E063DE00ED7DEA /* LoginDetectionServiceTests.swift */,
				4B02199925E063DE00ED7DEA /* FireproofDomainsTests.swift */,
				4B02199A25E063DE00ED7DEA /* FireproofingURLExtensionsTests.swift */,
			);
			path = Fireproofing;
			sourceTree = "<group>";
		};
		4B0511A2262CAA5A00F6079C /* Preferences */ = {
			isa = PBXGroup;
			children = (
				4B0511A3262CAA5A00F6079C /* Model */,
				4B0511AA262CAA5A00F6079C /* View */,
			);
			path = Preferences;
			sourceTree = "<group>";
		};
		4B0511A3262CAA5A00F6079C /* Model */ = {
			isa = PBXGroup;
			children = (
				4B0511A4262CAA5A00F6079C /* DefaultBrowserPreferences.swift */,
				4B0511A5262CAA5A00F6079C /* AppearancePreferences.swift */,
				4B0511A6262CAA5A00F6079C /* PrivacySecurityPreferences.swift */,
				4B0511A7262CAA5A00F6079C /* DownloadPreferences.swift */,
				4B0511A8262CAA5A00F6079C /* PreferenceSections.swift */,
			);
			path = Model;
			sourceTree = "<group>";
		};
		4B0511AA262CAA5A00F6079C /* View */ = {
			isa = PBXGroup;
			children = (
				4B0511AB262CAA5A00F6079C /* PrivacySecurityPreferencesTableCellView.xib */,
				4B0511AC262CAA5A00F6079C /* PreferencesAboutViewController.swift */,
				4B0511AD262CAA5A00F6079C /* Preferences.storyboard */,
				4B0511AE262CAA5A00F6079C /* PreferencesSidebarViewController.swift */,
				4B0511AF262CAA5A00F6079C /* PrivacySecurityPreferencesTableCellView.swift */,
				4B0511B0262CAA5A00F6079C /* DefaultBrowserTableCellView.xib */,
				4B0511B1262CAA5A00F6079C /* PreferenceTableCellView.swift */,
				4B0511B2262CAA5A00F6079C /* PreferencesListViewController.swift */,
				4B0511B3262CAA5A00F6079C /* RoundedSelectionRowView.swift */,
				4B0511B4262CAA5A00F6079C /* FireproofDomainsViewController.swift */,
				4B0511B5262CAA5A00F6079C /* DownloadPreferencesTableCellView.swift */,
				4B0511B6262CAA5A00F6079C /* PreferencesSplitViewController.swift */,
				4B0511B7262CAA5A00F6079C /* DefaultBrowserTableCellView.swift */,
				4B0511B8262CAA5A00F6079C /* DownloadPreferencesTableCellView.xib */,
				4B0511B9262CAA5A00F6079C /* AppearancePreferencesTableCellView.swift */,
				4B0511BA262CAA5A00F6079C /* AppearancePreferencesTableCellView.xib */,
			);
			path = View;
			sourceTree = "<group>";
		};
		4B0511EE262CAEB300F6079C /* Preferences */ = {
			isa = PBXGroup;
			children = (
				4B0511EF262CAEC900F6079C /* AppearancePreferencesTests.swift */,
				4B0511F7262CB20F00F6079C /* DownloadPreferencesTests.swift */,
			);
			path = Preferences;
			sourceTree = "<group>";
		};
		4B1AD89E25FC27E200261379 /* Integration Tests */ = {
			isa = PBXGroup;
			children = (
				4B1AD91625FC46FB00261379 /* CoreDataEncryptionTests.swift */,
				4BA1A6EA258C288C00F6F690 /* EncryptionKeyStoreTests.swift */,
				4B1AD8A125FC27E200261379 /* Info.plist */,
			);
			path = "Integration Tests";
			sourceTree = "<group>";
		};
		4B6160D125B14E5E007DE5B2 /* ContentBlocker */ = {
			isa = PBXGroup;
			children = (
				4B6160FE25B15BB1007DE5B2 /* ContentBlockerRulesManager.swift */,
				4B6160DC25B152C5007DE5B2 /* ContentBlockerRulesUserScript.swift */,
				4B6160E425B152FA007DE5B2 /* ContentBlockerUserScript.swift */,
				4B6160D225B14E6E007DE5B2 /* TrackerRadarManager.swift */,
				4B6160EC25B15417007DE5B2 /* DetectedTracker.swift */,
				4B6160F125B15792007DE5B2 /* contentblockerrules.js */,
				4B6160F625B157BB007DE5B2 /* contentblocker.js */,
				4B6160D725B150E4007DE5B2 /* trackerData.json */,
				85AC3B0425D6B1D800C7D2AA /* ScriptSourceProviding.swift */,
			);
			path = ContentBlocker;
			sourceTree = "<group>";
		};
		4B65143C26392483005B46EB /* Email */ = {
			isa = PBXGroup;
			children = (
				4B65143D263924B5005B46EB /* EmailUrlExtensions.swift */,
			);
			path = Email;
			sourceTree = "<group>";
		};
		4B677422255DBEB800025BD8 /* Smarter Encryption */ = {
			isa = PBXGroup;
			children = (
				4B67742C255DBEB800025BD8 /* HTTPSUpgrade.swift */,
				4B677423255DBEB800025BD8 /* Bloom Filter */,
				4B677426255DBEB800025BD8 /* Domain */,
				4B67742D255DBEB800025BD8 /* Store */,
			);
			path = "Smarter Encryption";
			sourceTree = "<group>";
		};
		4B677423255DBEB800025BD8 /* Bloom Filter */ = {
			isa = PBXGroup;
			children = (
				4B677425255DBEB800025BD8 /* BloomFilterWrapper.h */,
				4B677424255DBEB800025BD8 /* BloomFilterWrapper.mm */,
			);
			path = "Bloom Filter";
			sourceTree = "<group>";
		};
		4B677426255DBEB800025BD8 /* Domain */ = {
			isa = PBXGroup;
			children = (
				4B677427255DBEB800025BD8 /* httpsMobileV2BloomSpec.json */,
				4B677428255DBEB800025BD8 /* httpsMobileV2Bloom.bin */,
				4B677429255DBEB800025BD8 /* HTTPSBloomFilterSpecification.swift */,
				4B67742A255DBEB800025BD8 /* httpsMobileV2FalsePositives.json */,
				4B67742B255DBEB800025BD8 /* HTTPSExcludedDomains.swift */,
			);
			path = Domain;
			sourceTree = "<group>";
		};
		4B67742D255DBEB800025BD8 /* Store */ = {
			isa = PBXGroup;
			children = (
				4B67742E255DBEB800025BD8 /* HTTPSUpgrade.xcdatamodeld */,
				4B677430255DBEB800025BD8 /* HTTPSUpgradeStore.swift */,
			);
			path = Store;
			sourceTree = "<group>";
		};
		4B67743D255DBEEA00025BD8 /* Database */ = {
			isa = PBXGroup;
			children = (
				4B677440255DBEEA00025BD8 /* Database.swift */,
			);
			path = Database;
			sourceTree = "<group>";
		};
		4B677447255DBF1400025BD8 /* Submodules */ = {
			isa = PBXGroup;
			children = (
				336D5AEA262D8D3C0052E0C9 /* duckduckgo-find-in-page */,
				4B677448255DBF2300025BD8 /* bloom_cpp */,
			);
			name = Submodules;
			sourceTree = "<group>";
		};
		4B677448255DBF2300025BD8 /* bloom_cpp */ = {
			isa = PBXGroup;
			children = (
				4B677449255DBF3A00025BD8 /* BloomFilter.cpp */,
				4B67744A255DBF3A00025BD8 /* BloomFilter.hpp */,
			);
			name = bloom_cpp;
			sourceTree = "<group>";
		};
		4B82E9B725B6A04B00656FE7 /* ContentBlocker */ = {
			isa = PBXGroup;
			children = (
				4B82E9B825B6A05800656FE7 /* DetectedTrackerTests.swift */,
				4B82E9C025B6A1CD00656FE7 /* TrackerRadarManagerTests.swift */,
			);
			path = ContentBlocker;
			sourceTree = "<group>";
		};
		4BA1A691258B06F600F6F690 /* FileSystem */ = {
			isa = PBXGroup;
			children = (
				4BA1A69A258B076900F6F690 /* FileStore.swift */,
				4BA1A69F258B079600F6F690 /* DataEncryption.swift */,
				4BA1A6A4258B07DF00F6F690 /* EncryptedValueTransformer.swift */,
				4BA1A6A9258B07F400F6F690 /* EncryptionKeys */,
			);
			path = FileSystem;
			sourceTree = "<group>";
		};
		4BA1A6A9258B07F400F6F690 /* EncryptionKeys */ = {
			isa = PBXGroup;
			children = (
				4BA1A6B2258B080A00F6F690 /* EncryptionKeyGeneration.swift */,
				4BA1A6B7258B081600F6F690 /* EncryptionKeyStoring.swift */,
				4BA1A6BC258B082300F6F690 /* EncryptionKeyStore.swift */,
			);
			path = EncryptionKeys;
			sourceTree = "<group>";
		};
		4BA1A6CE258BF58C00F6F690 /* FileSystem */ = {
			isa = PBXGroup;
			children = (
				4BA1A6D8258C0CB300F6F690 /* DataEncryptionTests.swift */,
				4BA1A6FD258C5C1300F6F690 /* EncryptedValueTransformerTests.swift */,
				4BA1A6E5258C270800F6F690 /* EncryptionKeyGeneratorTests.swift */,
				4BA1A6F5258C4F9600F6F690 /* EncryptionMocks.swift */,
				4BA1A6DD258C100A00F6F690 /* FileStoreTests.swift */,
				4B11060925903EAC0039B979 /* CoreDataEncryptionTests.swift */,
				4B11060325903E570039B979 /* CoreDataEncryptionTesting.xcdatamodeld */,
				B6A5A27825B93FFE00AA7ADA /* StateRestorationManagerTests.swift */,
				B6A5A27D25B9403E00AA7ADA /* FileStoreMock.swift */,
			);
			path = FileSystem;
			sourceTree = "<group>";
		};
		4BB88B4E25B7BA20006F6B06 /* Utilities */ = {
			isa = PBXGroup;
			children = (
				4BB88B5A25B7BA50006F6B06 /* Instruments.swift */,
				85799C1725DEBB3F0007EC87 /* Logging.swift */,
				4BB88B4F25B7BA2B006F6B06 /* TabInstrumentation.swift */,
				85C6A29525CC1FFD00EEB5F1 /* UserDefaultsWrapper.swift */,
				B6AAAC2C260330580029438D /* PublishedAfter.swift */,
			);
			path = Utilities;
			sourceTree = "<group>";
		};
		853014D425E6709500FB8205 /* Support */ = {
			isa = PBXGroup;
			children = (
				853014D525E671A000FB8205 /* PageObserverUserScript.swift */,
			);
			path = Support;
			sourceTree = "<group>";
		};
		8553FF50257523630029327F /* FileDownload */ = {
			isa = PBXGroup;
			children = (
				8553FF51257523760029327F /* FileDownloadTests.swift */,
			);
			path = FileDownload;
			sourceTree = "<group>";
		};
		8556A60C256C15C60092FA9D /* FileDownload */ = {
			isa = PBXGroup;
			children = (
				8556A615256C15E10092FA9D /* Model */,
			);
			path = FileDownload;
			sourceTree = "<group>";
		};
		8556A615256C15E10092FA9D /* Model */ = {
			isa = PBXGroup;
			children = (
				8556A60D256C15DD0092FA9D /* FileDownload.swift */,
				856C98D92570149800A22F1F /* FileDownloadTask.swift */,
				856C98DE257014BD00A22F1F /* FileDownloadManager.swift */,
			);
			path = Model;
			sourceTree = "<group>";
		};
		85A0115D25AF1C4700FA6A0C /* FindInPage */ = {
			isa = PBXGroup;
			children = (
				85A0117325AF2EDF00FA6A0C /* FindInPage.storyboard */,
				85A0118125AF60E700FA6A0C /* FindInPageModel.swift */,
				85A011E925B4D4CA00FA6A0C /* FindInPageUserScript.swift */,
				85A0116825AF1D8900FA6A0C /* FindInPageViewController.swift */,
			);
			path = FindInPage;
			sourceTree = "<group>";
		};
		85AC3B1525D9BBFA00C7D2AA /* Configuration */ = {
			isa = PBXGroup;
			children = (
				85AC3B1625D9BC1A00C7D2AA /* ConfigurationDownloaderTests.swift */,
				85AC3B4825DAC9BD00C7D2AA /* ConfigurationStorageTests.swift */,
			);
			path = Configuration;
			sourceTree = "<group>";
		};
		85AC3B3325DA828900C7D2AA /* Network */ = {
			isa = PBXGroup;
			children = (
				85AC3B3425DA82A600C7D2AA /* DataTaskProviding.swift */,
			);
			path = Network;
			sourceTree = "<group>";
		};
		85AE2FF024A33A2D002D507F /* Frameworks */ = {
			isa = PBXGroup;
			children = (
				85AE2FF124A33A2D002D507F /* WebKit.framework */,
			);
			name = Frameworks;
			sourceTree = "<group>";
		};
		85D33F1025C82E93002B91A6 /* Configuration */ = {
			isa = PBXGroup;
			children = (
				85480FBA25D181CB009424E3 /* ConfigurationDownloading.swift */,
				85D33F1125C82EB3002B91A6 /* ConfigurationManager.swift */,
				85480FCE25D1AA22009424E3 /* ConfigurationStoring.swift */,
			);
			path = Configuration;
			sourceTree = "<group>";
		};
		85F1B0C725EF9747004792B6 /* AppDelegate */ = {
			isa = PBXGroup;
			children = (
				85F1B0C825EF9759004792B6 /* URLEventListenerTests.swift */,
			);
			path = AppDelegate;
			sourceTree = "<group>";
		};
		85F69B3A25EDE7F800978E59 /* Common */ = {
			isa = PBXGroup;
			children = (
				B65783EB25F8AB9200D8DB33 /* String+PunycodeTests.swift */,
				85F69B3B25EDE81F00978E59 /* URLExtensionTests.swift */,
				4B0511E6262CAB3700F6079C /* UserDefaultsWrapperUtilities.swift */,
			);
			path = Common;
			sourceTree = "<group>";
		};
		AA4D700525545EDE00C3411E /* AppDelegate */ = {
			isa = PBXGroup;
			children = (
				AA585D81248FD31100E9A3E2 /* AppDelegate.swift */,
				AA4D700625545EF800C3411E /* UrlEventListener.swift */,
				AA4FF40B2624751A004E2377 /* GrammarCheckEnabler.swift */,
			);
			path = AppDelegate;
			sourceTree = "<group>";
		};
		AA512D1224D99D4900230283 /* Services */ = {
			isa = PBXGroup;
			children = (
				AA512D1324D99D9800230283 /* FaviconService.swift */,
				AA6820E325502F19005ED0D5 /* WebsiteDataStore.swift */,
			);
			path = Services;
			sourceTree = "<group>";
		};
		AA585D75248FD31100E9A3E2 = {
			isa = PBXGroup;
			children = (
				AA68C3D62490F821001B8783 /* README.md */,
				AA585D80248FD31100E9A3E2 /* DuckDuckGo */,
				AA585D93248FD31400E9A3E2 /* Unit Tests */,
				4B1AD89E25FC27E200261379 /* Integration Tests */,
				AA585D7F248FD31100E9A3E2 /* Products */,
				85AE2FF024A33A2D002D507F /* Frameworks */,
				B633C89425E85C5700E4B352 /* Recovered References */,
			);
			sourceTree = "<group>";
		};
		AA585D7F248FD31100E9A3E2 /* Products */ = {
			isa = PBXGroup;
			children = (
				AA585D7E248FD31100E9A3E2 /* DuckDuckGo Privacy Browser.app */,
				AA585D90248FD31400E9A3E2 /* Unit Tests.xctest */,
				4B1AD89D25FC27E200261379 /* Integration Tests.xctest */,
			);
			name = Products;
			sourceTree = "<group>";
		};
		AA585D80248FD31100E9A3E2 /* DuckDuckGo */ = {
			isa = PBXGroup;
			children = (
				B6A9E47526146A440067D1B9 /* API */,
				AA4D700525545EDE00C3411E /* AppDelegate */,
				AAC5E4C025D6A6A9007F5990 /* Bookmarks */,
				AA86491B24D837DE001BABEE /* BrowserTab */,
				AA6820E825503A21005ED0D5 /* Burning */,
				AA86491324D831B9001BABEE /* Common */,
				85D33F1025C82E93002B91A6 /* Configuration */,
				4B6160D125B14E5E007DE5B2 /* ContentBlocker */,
				4B65143C26392483005B46EB /* Email */,
				8556A60C256C15C60092FA9D /* FileDownload */,
				85A0115D25AF1C4700FA6A0C /* FindInPage */,
				4B02197B25E05FAC00ED7DEA /* Fireproofing */,
				AAE71DB225F66A0900D74437 /* Homepage */,
				AA585DB02490E6FA00E9A3E2 /* Main */,
				AA97BF4425135CB60014931A /* Menus */,
				AA86491524D83384001BABEE /* NavigationBar */,
				4B0511A2262CAA5A00F6079C /* Preferences */,
				4B677422255DBEB800025BD8 /* Smarter Encryption */,
				B68458AE25C7E75100DC17B6 /* State Restoration */,
				B6A9E44E26142AF90067D1B9 /* Statistics */,
				4B677447255DBF1400025BD8 /* Submodules */,
				AACB8E7224A4C8BC005F2218 /* Suggestions */,
				AA86491124D8318F001BABEE /* TabBar */,
				AAE8B0FD258A416F00E81239 /* Tooltip */,
				AA6EF9AE25066F99004754E6 /* Windows */,
				AA585D85248FD31400E9A3E2 /* Assets.xcassets */,
				4B677454255DC18000025BD8 /* Bridging.h */,
				AA585D8B248FD31400E9A3E2 /* DuckDuckGo.entitlements */,
				AA585D8A248FD31400E9A3E2 /* Info.plist */,
			);
			path = DuckDuckGo;
			sourceTree = "<group>";
		};
		AA585D93248FD31400E9A3E2 /* Unit Tests */ = {
			isa = PBXGroup;
			children = (
				B6A5A28C25B962CB00AA7ADA /* App */,
				85F1B0C725EF9747004792B6 /* AppDelegate */,
				AA652CAB25DD820D009059CC /* Bookmarks */,
				AA92ACAE24EFE1F5005F41C9 /* BrowserTab */,
				AA9C361D25518AAB004B1BA3 /* Burning */,
				85F69B3A25EDE7F800978E59 /* Common */,
				85AC3B1525D9BBFA00C7D2AA /* Configuration */,
				4B82E9B725B6A04B00656FE7 /* ContentBlocker */,
				8553FF50257523630029327F /* FileDownload */,
				4BA1A6CE258BF58C00F6F690 /* FileSystem */,
				4B02199725E063DE00ED7DEA /* Fireproofing */,
				4B0511EE262CAEB300F6079C /* Preferences */,
				AA63744E24C9BB4A00AB2AC4 /* Suggestions */,
				AAC9C01224CAFBB700AD1325 /* TabBar */,
				B61F012125ECBACE00ABB5A3 /* UserScripts */,
				B6AE74322609AFBB005B9B1A /* Progress */,
				B6DA440F2616C0F200DD1EC2 /* Statistics */,
				AA585D96248FD31400E9A3E2 /* Info.plist */,
			);
			path = "Unit Tests";
			sourceTree = "<group>";
		};
		AA585DB02490E6FA00E9A3E2 /* Main */ = {
			isa = PBXGroup;
			children = (
				AA68C3D824911D56001B8783 /* View */,
			);
			path = Main;
			sourceTree = "<group>";
		};
		AA63744E24C9BB4A00AB2AC4 /* Suggestions */ = {
			isa = PBXGroup;
			children = (
				142879D824CE1139005419BB /* ViewModel */,
				AA63745024C9BB9A00AB2AC4 /* Model */,
			);
			path = Suggestions;
			sourceTree = "<group>";
		};
		AA63745024C9BB9A00AB2AC4 /* Model */ = {
			isa = PBXGroup;
			children = (
				AA63745324C9BF9A00AB2AC4 /* SuggestionContainerTests.swift */,
				AA0F3DB6261A566C0077F2D9 /* SuggestionLoadingMock.swift */,
			);
			path = Model;
			sourceTree = "<group>";
		};
		AA652CAB25DD820D009059CC /* Bookmarks */ = {
			isa = PBXGroup;
			children = (
				AA652CAE25DD8228009059CC /* Model */,
				AA652CAF25DD822C009059CC /* Services */,
			);
			path = Bookmarks;
			sourceTree = "<group>";
		};
		AA652CAE25DD8228009059CC /* Model */ = {
			isa = PBXGroup;
			children = (
				AA652CCD25DD9071009059CC /* BookmarkListTests.swift */,
				AA652CD225DDA6E9009059CC /* LocalBookmarkManagerTests.swift */,
			);
			path = Model;
			sourceTree = "<group>";
		};
		AA652CAF25DD822C009059CC /* Services */ = {
			isa = PBXGroup;
			children = (
				AA652CB025DD825B009059CC /* LocalBookmarkStoreTests.swift */,
				AA652CDA25DDAB32009059CC /* BookmarkStoreMock.swift */,
			);
			path = Services;
			sourceTree = "<group>";
		};
		AA6820E825503A21005ED0D5 /* Burning */ = {
			isa = PBXGroup;
			children = (
				AAFCB38325E546FF00859DD4 /* View */,
				AA6820EF25503D93005ED0D5 /* ViewModel */,
				AA6820E925503A49005ED0D5 /* Model */,
			);
			path = Burning;
			sourceTree = "<group>";
		};
		AA6820E925503A49005ED0D5 /* Model */ = {
			isa = PBXGroup;
			children = (
				8511E18325F82B34002F516B /* 01_Fire_really_small.json */,
				AA6820EA25503D6A005ED0D5 /* Fire.swift */,
			);
			path = Model;
			sourceTree = "<group>";
		};
		AA6820EF25503D93005ED0D5 /* ViewModel */ = {
			isa = PBXGroup;
			children = (
				AA6820F025503DA9005ED0D5 /* FireViewModel.swift */,
			);
			path = ViewModel;
			sourceTree = "<group>";
		};
		AA68C3D824911D56001B8783 /* View */ = {
			isa = PBXGroup;
			children = (
				AA585D87248FD31400E9A3E2 /* Main.storyboard */,
				AA7412BC24D2BEEE00D22FE0 /* MainWindow.swift */,
				AA7412B424D1536B00D22FE0 /* MainWindowController.swift */,
				AA585DAE2490E6E600E9A3E2 /* MainViewController.swift */,
				85480F8925CDC360009424E3 /* Launch.storyboard */,
			);
			path = View;
			sourceTree = "<group>";
		};
		AA6EF9AE25066F99004754E6 /* Windows */ = {
			isa = PBXGroup;
			children = (
				AA6EF9AF25067035004754E6 /* View */,
			);
			path = Windows;
			sourceTree = "<group>";
		};
		AA6EF9AF25067035004754E6 /* View */ = {
			isa = PBXGroup;
			children = (
				AA6EF9AC25066F42004754E6 /* WindowsManager.swift */,
				AAA892E9250A4CEF005B37B2 /* WindowControllersManager.swift */,
				856C98D42570116900A22F1F /* NSWindow+Toast.swift */,
			);
			path = View;
			sourceTree = "<group>";
		};
		AA80EC52256BE33A007083E7 /* Localizables */ = {
			isa = PBXGroup;
			children = (
				AA80EC53256BE3BC007083E7 /* UserText.swift */,
				AA80EC8B256C49B8007083E7 /* Localizable.strings */,
				AA80EC91256C49BC007083E7 /* Localizable.stringsdict */,
			);
			path = Localizables;
			sourceTree = "<group>";
		};
		AA86491124D8318F001BABEE /* TabBar */ = {
			isa = PBXGroup;
			children = (
				AA86491224D831A1001BABEE /* View */,
				AA8EDF1F2491FCC10071C2E8 /* ViewModel */,
				AA9FF95724A1ECE20039E328 /* Model */,
			);
			path = TabBar;
			sourceTree = "<group>";
		};
		AA86491224D831A1001BABEE /* View */ = {
			isa = PBXGroup;
			children = (
				AA80EC7B256C46AA007083E7 /* TabBar.storyboard */,
				1430DFF424D0580F00B8978C /* TabBarViewController.swift */,
				1456D6E024EFCBC300775049 /* TabBarCollectionView.swift */,
				AA7412B624D1687000D22FE0 /* TabBarScrollView.swift */,
				AA7412B024D0B3AC00D22FE0 /* TabBarViewItem.swift */,
				AA7412B124D0B3AC00D22FE0 /* TabBarViewItem.xib */,
				AA2CB1342587C29500AA6FBE /* TabBarFooter.swift */,
				AA2CB12C2587BB5600AA6FBE /* TabBarFooter.xib */,
				AA86490D24D49B54001BABEE /* TabLoadingView.swift */,
				AA9E9A5D25A4867200D1959D /* TabDragAndDropManager.swift */,
			);
			path = View;
			sourceTree = "<group>";
		};
		AA86491324D831B9001BABEE /* Common */ = {
			isa = PBXGroup;
			children = (
				B6A9E4602614608B0067D1B9 /* AppVersion.swift */,
				4B67743D255DBEEA00025BD8 /* Database */,
				AADC60E92493B305008F8EF7 /* Extensions */,
				4BA1A691258B06F600F6F690 /* FileSystem */,
				AA80EC52256BE33A007083E7 /* Localizables */,
				85AC3B3325DA828900C7D2AA /* Network */,
				4BB88B4E25B7BA20006F6B06 /* Utilities */,
				AA86491424D831C4001BABEE /* View */,
			);
			path = Common;
			sourceTree = "<group>";
		};
		AA86491424D831C4001BABEE /* View */ = {
			isa = PBXGroup;
			children = (
				AA2E423324C8A2270048C0D5 /* ColorView.swift */,
				14D9B90124F91316000D4D13 /* FocusRingView.swift */,
				AA86490B24D3494C001BABEE /* GradientView.swift */,
				AA4E633925E79C0A00134434 /* MouseClickView.swift */,
				AAA8E8BE24EA8A0A0055E685 /* MouseOverButton.swift */,
				AAA8E8C024EACA700055E685 /* MouseOverView.swift */,
				4B65028925E6CBF40054432E /* NibLoadable.swift */,
				4B0511D7262CAA7000F6079C /* PaddedImageButton.swift */,
				B6AAAC23260328950029438D /* ProgressView.swift */,
				B6D7A2ED25D2418B002B2AE1 /* ShadowView.swift */,
				AA361A3524EBF0B500EEC649 /* WindowDraggingView.swift */,
			);
			path = View;
			sourceTree = "<group>";
		};
		AA86491524D83384001BABEE /* NavigationBar */ = {
			isa = PBXGroup;
			children = (
				853014D425E6709500FB8205 /* Support */,
				AA86491624D8339A001BABEE /* View */,
				AAA0CC3A25337F990079BC96 /* ViewModel */,
			);
			path = NavigationBar;
			sourceTree = "<group>";
		};
		AA86491624D8339A001BABEE /* View */ = {
			isa = PBXGroup;
			children = (
				AA80EC6F256C469C007083E7 /* NavigationBar.storyboard */,
				AA68C3D22490ED62001B8783 /* NavigationBarViewController.swift */,
				14D9B8F924F7E089000D4D13 /* AddressBarViewController.swift */,
				AABEE6AE24AD22B90043105B /* AddressBarTextField.swift */,
				AAC5E4F525D6BF2C007F5990 /* AddressBarButtonsViewController.swift */,
				AAC5E4F025D6BF10007F5990 /* AddressBarButton.swift */,
				AAA0CC32252F181A0079BC96 /* NavigationButtonMenuDelegate.swift */,
				AAA0CC462533833C0079BC96 /* OptionsButtonMenu.swift */,
			);
			path = View;
			sourceTree = "<group>";
		};
		AA86491B24D837DE001BABEE /* BrowserTab */ = {
			isa = PBXGroup;
			children = (
				AA86491C24D83868001BABEE /* View */,
				AA86491D24D83A59001BABEE /* ViewModel */,
				AA86491E24D83A66001BABEE /* Model */,
				AA512D1224D99D4900230283 /* Services */,
			);
			path = BrowserTab;
			sourceTree = "<group>";
		};
		AA86491C24D83868001BABEE /* View */ = {
			isa = PBXGroup;
			children = (
				AA80EC69256C4691007083E7 /* BrowserTab.storyboard */,
				AA585D83248FD31100E9A3E2 /* BrowserTabViewController.swift */,
				856C98A5256EB59600A22F1F /* MenuItemSelectors.swift */,
				AA6FFB4524DC3B5A0028F4D0 /* WebView.swift */,
			);
			path = View;
			sourceTree = "<group>";
		};
		AA86491D24D83A59001BABEE /* ViewModel */ = {
			isa = PBXGroup;
			children = (
				AA9FF95A24A1EFC20039E328 /* TabViewModel.swift */,
				AA5D6DAB24A340F700C6FBCE /* WebViewStateObserver.swift */,
			);
			path = ViewModel;
			sourceTree = "<group>";
		};
		AA86491E24D83A66001BABEE /* Model */ = {
			isa = PBXGroup;
			children = (
				85D438B5256E7C9E00F3BAF8 /* ContextMenuUserScript.swift */,
				4BB88B4425B7B55C006F6B06 /* DebugUserScript.swift */,
				85E11C2E25E7DC7E00974CAF /* ExternalURLHandler.swift */,
				AAA0CC562539EBC90079BC96 /* FaviconUserScript.swift */,
				8556A601256BDDD30092FA9D /* HTML5DownloadUserScript.swift */,
				4B02199225E060C600ED7DEA /* LoginDetectionUserScript.swift */,
				AA9FF95824A1ECF20039E328 /* Tab.swift */,
				14505A07256084EF00272CC6 /* UserAgent.swift */,
				85AC3AEE25D5CE9800C7D2AA /* UserScripts.swift */,
				B633C86C25E797D800E4B352 /* UserScriptsManager.swift */,
				AAF7D3852567CED500998667 /* WebViewConfiguration.swift */,
				B61F015425EDD5A700ABB5A3 /* UserContentController.swift */,
			);
			path = Model;
			sourceTree = "<group>";
		};
		AA8EDF1F2491FCC10071C2E8 /* ViewModel */ = {
			isa = PBXGroup;
			children = (
				AA9FF95E24A1FB680039E328 /* TabCollectionViewModel.swift */,
			);
			path = ViewModel;
			sourceTree = "<group>";
		};
		AA92ACAE24EFE1F5005F41C9 /* BrowserTab */ = {
			isa = PBXGroup;
			children = (
				B62EB47B25BAD3BB005745C6 /* WKWebViewSessionDataTests.swift */,
				AA92ACAF24EFE209005F41C9 /* ViewModel */,
				AA92ACB024EFE210005F41C9 /* Model */,
				AA9C362625518B61004B1BA3 /* Services */,
			);
			path = BrowserTab;
			sourceTree = "<group>";
		};
		AA92ACAF24EFE209005F41C9 /* ViewModel */ = {
			isa = PBXGroup;
			children = (
				AAC9C01B24CB594C00AD1325 /* TabViewModelTests.swift */,
			);
			path = ViewModel;
			sourceTree = "<group>";
		};
		AA92ACB024EFE210005F41C9 /* Model */ = {
			isa = PBXGroup;
			children = (
				AAC9C01424CAFBCE00AD1325 /* TabTests.swift */,
				8546DE6125C03056000CA5E1 /* UserAgentTests.swift */,
				85E11C3625E7F1E100974CAF /* ExternalURLHandlerTests.swift */,
			);
			path = Model;
			sourceTree = "<group>";
		};
		AA97BF4425135CB60014931A /* Menus */ = {
			isa = PBXGroup;
			children = (
				AA4BBA3A25C58FA200C4FB0F /* MainMenu.swift */,
				AA6EF9B425081B4C004754E6 /* MainMenuActions.swift */,
				AA97BF4525135DD30014931A /* ApplicationDockMenu.swift */,
			);
			path = Menus;
			sourceTree = "<group>";
		};
		AA9C361D25518AAB004B1BA3 /* Burning */ = {
			isa = PBXGroup;
			children = (
				AA9C362125518B34004B1BA3 /* Model */,
			);
			path = Burning;
			sourceTree = "<group>";
		};
		AA9C362125518B34004B1BA3 /* Model */ = {
			isa = PBXGroup;
			children = (
				AA9C362F25518CA9004B1BA3 /* FireTests.swift */,
			);
			path = Model;
			sourceTree = "<group>";
		};
		AA9C362625518B61004B1BA3 /* Services */ = {
			isa = PBXGroup;
			children = (
				4B0219A725E0646500ED7DEA /* WebsiteDataStoreTests.swift */,
				AA9C362725518C44004B1BA3 /* WebsiteDataStoreMock.swift */,
				AABAF59B260A7D130085060C /* FaviconServiceMock.swift */,
			);
			path = Services;
			sourceTree = "<group>";
		};
		AA9FF95724A1ECE20039E328 /* Model */ = {
			isa = PBXGroup;
			children = (
				AA9FF95C24A1FA1C0039E328 /* TabCollection.swift */,
			);
			path = Model;
			sourceTree = "<group>";
		};
		AAA0CC3A25337F990079BC96 /* ViewModel */ = {
			isa = PBXGroup;
			children = (
				AAA0CC3B25337FAB0079BC96 /* WKBackForwardListItemViewModel.swift */,
			);
			path = ViewModel;
			sourceTree = "<group>";
		};
		AAB549DD25DAB8E90058460B /* ViewModel */ = {
			isa = PBXGroup;
			children = (
				AAB549DE25DAB8F80058460B /* BookmarkViewModel.swift */,
			);
			path = ViewModel;
			sourceTree = "<group>";
		};
		AABEE68F24A4CB290043105B /* Model */ = {
			isa = PBXGroup;
			children = (
				AABEE69B24A902BB0043105B /* SuggestionContainer.swift */,
			);
			path = Model;
			sourceTree = "<group>";
		};
		AABEE69024A4CB300043105B /* ViewModel */ = {
			isa = PBXGroup;
			children = (
				AABEE69924A902A90043105B /* SuggestionContainerViewModel.swift */,
				AA3F895224C18AD500628DDE /* SuggestionViewModel.swift */,
			);
			path = ViewModel;
			sourceTree = "<group>";
		};
		AABEE6A124A9F3C90043105B /* View */ = {
			isa = PBXGroup;
			children = (
				AA80EC75256C46A2007083E7 /* Suggestion.storyboard */,
				AABEE6A424AA0A7F0043105B /* SuggestionViewController.swift */,
				AABEE6A824AB4B910043105B /* SuggestionTableCellView.swift */,
				AABEE6AA24ACA0F90043105B /* SuggestionTableRowView.swift */,
			);
			path = View;
			sourceTree = "<group>";
		};
		AAC5E4C025D6A6A9007F5990 /* Bookmarks */ = {
			isa = PBXGroup;
			children = (
				AAC5E4C125D6A6C3007F5990 /* View */,
				AAB549DD25DAB8E90058460B /* ViewModel */,
				AAC5E4C225D6A6C7007F5990 /* Model */,
				AAC5E4C325D6A6CC007F5990 /* Services */,
			);
			path = Bookmarks;
			sourceTree = "<group>";
		};
		AAC5E4C125D6A6C3007F5990 /* View */ = {
			isa = PBXGroup;
			children = (
				AAC5E4C625D6A6E8007F5990 /* Bookmarks.storyboard */,
				AAC5E4C425D6A6E8007F5990 /* BookmarkPopover.swift */,
				AAC5E4C525D6A6E8007F5990 /* BookmarkPopoverViewController.swift */,
			);
			path = View;
			sourceTree = "<group>";
		};
		AAC5E4C225D6A6C7007F5990 /* Model */ = {
			isa = PBXGroup;
			children = (
				AAC5E4CD25D6A709007F5990 /* Bookmark.swift */,
				AAC5E4CF25D6A709007F5990 /* BookmarkList.swift */,
				AAC5E4CE25D6A709007F5990 /* BookmarkManager.swift */,
			);
			path = Model;
			sourceTree = "<group>";
		};
		AAC5E4C325D6A6CC007F5990 /* Services */ = {
			isa = PBXGroup;
			children = (
				AAC5E4D725D6A710007F5990 /* Bookmark.xcdatamodeld */,
				AAC5E4D625D6A710007F5990 /* BookmarkStore.swift */,
			);
			path = Services;
			sourceTree = "<group>";
		};
		AAC9C01224CAFBB700AD1325 /* TabBar */ = {
			isa = PBXGroup;
			children = (
				AAC9C01A24CB592E00AD1325 /* ViewModel */,
				AAC9C01324CAFBBE00AD1325 /* Model */,
			);
			path = TabBar;
			sourceTree = "<group>";
		};
		AAC9C01324CAFBBE00AD1325 /* Model */ = {
			isa = PBXGroup;
			children = (
				AAC9C01624CAFBDC00AD1325 /* TabCollectionTests.swift */,
			);
			path = Model;
			sourceTree = "<group>";
		};
		AAC9C01A24CB592E00AD1325 /* ViewModel */ = {
			isa = PBXGroup;
			children = (
				AAC9C01D24CB6BEB00AD1325 /* TabCollectionViewModelTests.swift */,
				AAE39D1A24F44885008EF28B /* TabCollectionViewModelDelegateMock.swift */,
			);
			path = ViewModel;
			sourceTree = "<group>";
		};
		AACB8E7224A4C8BC005F2218 /* Suggestions */ = {
			isa = PBXGroup;
			children = (
				AABEE6A124A9F3C90043105B /* View */,
				AABEE69024A4CB300043105B /* ViewModel */,
				AABEE68F24A4CB290043105B /* Model */,
			);
			path = Suggestions;
			sourceTree = "<group>";
		};
		AADC60E92493B305008F8EF7 /* Extensions */ = {
			isa = PBXGroup;
			children = (
				4B0511DF262CAA8600F6079C /* NSOpenPanelExtensions.swift */,
				4B0511E0262CAA8600F6079C /* NSViewControllerExtension.swift */,
				4BA1A6C1258B0A1300F6F690 /* ContiguousBytesExtension.swift */,
				85AC3AF625D5DBFD00C7D2AA /* DataExtension.swift */,
				B6A9E46F26146A250067D1B9 /* DateExtension.swift */,
				B63D467025BFA6C100874977 /* DispatchQueueExtensions.swift */,
				AA92126E25ACCB1100600CD4 /* ErrorExtension.swift */,
				4B67744F255DBFA300025BD8 /* HashExtension.swift */,
				AAECA41F24EEA4AC00EFA63A /* IndexPathExtension.swift */,
				F44C130125C2DA0400426E3E /* NSAppearanceExtension.swift */,
				AA5C8F622591021700748EB7 /* NSApplicationExtension.swift */,
				B63D467925BFC3E100874977 /* NSCoderExtensions.swift */,
				F41D174025CB131900472416 /* NSColorExtension.swift */,
				AA6EF9B2250785D5004754E6 /* NSMenuExtension.swift */,
				AA72D5FD25FFF94E00C77619 /* NSMenuItemExtension.swift */,
				AA5C8F5D2590EEE800748EB7 /* NSPointExtension.swift */,
				AAC5E4E325D6BA9C007F5990 /* NSSizeExtension.swift */,
				AA5C8F58258FE21F00748EB7 /* NSTextFieldExtension.swift */,
				AA6FFB4324DC33320028F4D0 /* NSViewExtension.swift */,
				AA9E9A5525A3AE8400D1959D /* NSWindowExtension.swift */,
				B684592125C93BE000DC17B6 /* Publisher.asVoid.swift */,
				B684592625C93C0500DC17B6 /* Publishers.NestedObjectChanges.swift */,
				4BB88B4925B7B690006F6B06 /* SequenceExtensions.swift */,
				AA8EDF2624923EC70071C2E8 /* StringExtension.swift */,
				B6AAAC3D26048F690029438D /* RandomAccessCollectionExtension.swift */,
				B65783E625F8AAFB00D8DB33 /* String+Punycode.swift */,
				AA8EDF2324923E980071C2E8 /* URLExtension.swift */,
				AA88D14A252A557100980B4E /* URLRequestExtension.swift */,
				AAA0CC69253CC43C0079BC96 /* WKUserContentControllerExtension.swift */,
				B63D466725BEB6C200874977 /* WKWebView+SessionState.h */,
				B63D466825BEB6C200874977 /* WKWebView+SessionState.swift */,
				B68458CC25C7EB9000DC17B6 /* WKWebViewConfigurationExtensions.swift */,
				AA92127625ADA07900600CD4 /* WKWebViewExtension.swift */,
				AAFCB37E25E545D400859DD4 /* PublisherExtension.swift */,
				B657841825FA484B00D8DB33 /* NSException+Catch.h */,
				B657841925FA484B00D8DB33 /* NSException+Catch.m */,
				B657841E25FA497600D8DB33 /* NSException+Catch.swift */,
				B6A9E46A2614618A0067D1B9 /* OperatingSystemVersionExtension.swift */,
				4B0511FC262CD20D00F6079C /* NSImageViewExtension.swift */,
			);
			path = Extensions;
			sourceTree = "<group>";
		};
		AAE71DB225F66A0900D74437 /* Homepage */ = {
			isa = PBXGroup;
			children = (
				AAE71DB325F66A3F00D74437 /* View */,
			);
			path = Homepage;
			sourceTree = "<group>";
		};
		AAE71DB325F66A3F00D74437 /* View */ = {
			isa = PBXGroup;
			children = (
				AAE71E2B25F781EA00D74437 /* Homepage.storyboard */,
				AAE71E3025F7855400D74437 /* HomepageViewController.swift */,
				4B65027925E5F2B10054432E /* DefaultBrowserPromptView.swift */,
				4B65027425E5F2A70054432E /* DefaultBrowserPromptView.xib */,
				AAE71E3525F7869300D74437 /* HomepageCollectionViewItem.swift */,
				AAE71E3625F7869300D74437 /* HomepageCollectionViewItem.xib */,
				AA72D5E225FE977F00C77619 /* AddEditFavoriteViewController.swift */,
				AA72D5EF25FEA49900C77619 /* AddEditFavoriteWindow.swift */,
			);
			path = View;
			sourceTree = "<group>";
		};
		AAE8B0FD258A416F00E81239 /* Tooltip */ = {
			isa = PBXGroup;
			children = (
				AAE8B0FE258A417D00E81239 /* View */,
			);
			path = Tooltip;
			sourceTree = "<group>";
		};
		AAE8B0FE258A417D00E81239 /* View */ = {
			isa = PBXGroup;
			children = (
				AAE8B101258A41C000E81239 /* Tooltip.storyboard */,
				AAC82C5F258B6CB5009B6B42 /* TooltipWindowController.swift */,
				AAE8B10F258A456C00E81239 /* TooltipViewController.swift */,
			);
			path = View;
			sourceTree = "<group>";
		};
		AAFCB38325E546FF00859DD4 /* View */ = {
			isa = PBXGroup;
			children = (
				AAFCB37925E5403A00859DD4 /* BurnButton.swift */,
			);
			path = View;
			sourceTree = "<group>";
		};
		B61F012125ECBACE00ABB5A3 /* UserScripts */ = {
			isa = PBXGroup;
			children = (
				B61F012A25ECBB1700ABB5A3 /* UserScriptsManagerTests.swift */,
				B61F012225ECBAE400ABB5A3 /* UserScriptsTest.swift */,
			);
			path = UserScripts;
			sourceTree = "<group>";
		};
		B633C89425E85C5700E4B352 /* Recovered References */ = {
			isa = PBXGroup;
			children = (
			);
			name = "Recovered References";
			sourceTree = "<group>";
		};
		B68458AE25C7E75100DC17B6 /* State Restoration */ = {
			isa = PBXGroup;
			children = (
				B6A5A27025B9377300AA7ADA /* StatePersistenceService.swift */,
				B68458AF25C7E76A00DC17B6 /* WindowManager+StateRestoration.swift */,
				B68458B725C7E8B200DC17B6 /* Tab+NSSecureCoding.swift */,
				B68458C425C7EA0C00DC17B6 /* TabCollection+NSSecureCoding.swift */,
				B68458BF25C7E9E000DC17B6 /* TabCollectionViewModel+NSSecureCoding.swift */,
				B684590725C9027900DC17B6 /* AppStateChangedPublisher.swift */,
				B684592E25C93FBF00DC17B6 /* AppStateRestorationManager.swift */,
			);
			path = "State Restoration";
			sourceTree = "<group>";
		};
		B6A5A28C25B962CB00AA7ADA /* App */ = {
			isa = PBXGroup;
			children = (
				B6A5A2A725BAA35500AA7ADA /* WindowManagerStateRestorationTests.swift */,
				B6A5A29F25B96E8300AA7ADA /* AppStateChangePublisherTests.swift */,
			);
			path = App;
			sourceTree = "<group>";
		};
		B6A9E44E26142AF90067D1B9 /* Statistics */ = {
			isa = PBXGroup;
			children = (
				B6A9E45226142B070067D1B9 /* Pixel.swift */,
				B6A9E498261474120067D1B9 /* TimedPixel.swift */,
				B6A9E47626146A570067D1B9 /* PixelEvent.swift */,
				B6A9E47E26146A800067D1B9 /* PixelArguments.swift */,
				B6A9E48326146AAB0067D1B9 /* PixelParameters.swift */,
				B6A9E48826146ABF0067D1B9 /* PixelCounter.swift */,
				B6A9E4A2261475C70067D1B9 /* AppUsageActivityMonitor.swift */,
				B6DA44012616B28300DD1EC2 /* PixelDataStore.swift */,
				B6DA44062616B30600DD1EC2 /* PixelDataModel.xcdatamodeld */,
			);
			path = Statistics;
			sourceTree = "<group>";
		};
		B6A9E47526146A440067D1B9 /* API */ = {
			isa = PBXGroup;
			children = (
				B6A9E458261460340067D1B9 /* APIHeaders.swift */,
				B6A9E459261460350067D1B9 /* APIRequest.swift */,
				B6A9E457261460340067D1B9 /* ApiRequestError.swift */,
			);
			path = API;
			sourceTree = "<group>";
		};
		B6AE74322609AFBB005B9B1A /* Progress */ = {
			isa = PBXGroup;
			children = (
				B6AE74332609AFCE005B9B1A /* ProgressEstimationTests.swift */,
			);
			path = Progress;
			sourceTree = "<group>";
		};
		B6DA440F2616C0F200DD1EC2 /* Statistics */ = {
			isa = PBXGroup;
			children = (
				B6DA44102616C0FC00DD1EC2 /* PixelTests.swift */,
				B6DA44222616CABC00DD1EC2 /* PixelArgumentsTests.swift */,
				B6DA44272616CAE000DD1EC2 /* AppUsageActivityMonitorTests.swift */,
				B6DA441D2616C84600DD1EC2 /* PixelStoreMock.swift */,
			);
			path = Statistics;
			sourceTree = "<group>";
		};
/* End PBXGroup section */

/* Begin PBXNativeTarget section */
		4B1AD89C25FC27E200261379 /* Integration Tests */ = {
			isa = PBXNativeTarget;
			buildConfigurationList = 4B1AD8A625FC27E200261379 /* Build configuration list for PBXNativeTarget "Integration Tests" */;
			buildPhases = (
				4B1AD89925FC27E200261379 /* Sources */,
				4B1AD89A25FC27E200261379 /* Frameworks */,
				4B1AD89B25FC27E200261379 /* Resources */,
			);
			buildRules = (
			);
			dependencies = (
				4B1AD8A325FC27E200261379 /* PBXTargetDependency */,
			);
			name = "Integration Tests";
			productName = "Integration Tests";
			productReference = 4B1AD89D25FC27E200261379 /* Integration Tests.xctest */;
			productType = "com.apple.product-type.bundle.unit-test";
		};
		AA585D7D248FD31100E9A3E2 /* DuckDuckGo Privacy Browser */ = {
			isa = PBXNativeTarget;
			buildConfigurationList = AA585DA4248FD31500E9A3E2 /* Build configuration list for PBXNativeTarget "DuckDuckGo Privacy Browser" */;
			buildPhases = (
				AA585D7A248FD31100E9A3E2 /* Sources */,
				AA8EDF2824925E940071C2E8 /* Swift Lint */,
				85CA9A2226455B3500145393 /* Check Filename Headers */,
				AA585D7B248FD31100E9A3E2 /* Frameworks */,
				AA585D7C248FD31100E9A3E2 /* Resources */,
			);
			buildRules = (
			);
			dependencies = (
			);
			name = "DuckDuckGo Privacy Browser";
			packageProductDependencies = (
				4B82E9B225B69E3E00656FE7 /* TrackerRadarKit */,
				85FF55C725F82E4F00E2AB99 /* Lottie */,
				B65783F425F8ACA400D8DB33 /* Punnycode */,
				4B7727A82645E1B800B64301 /* BrowserServicesKit */,
			);
			productName = DuckDuckGo;
			productReference = AA585D7E248FD31100E9A3E2 /* DuckDuckGo Privacy Browser.app */;
			productType = "com.apple.product-type.application";
		};
		AA585D8F248FD31400E9A3E2 /* Unit Tests */ = {
			isa = PBXNativeTarget;
			buildConfigurationList = AA585DA7248FD31500E9A3E2 /* Build configuration list for PBXNativeTarget "Unit Tests" */;
			buildPhases = (
				AA585D8C248FD31400E9A3E2 /* Sources */,
				AA585D8D248FD31400E9A3E2 /* Frameworks */,
				AA585D8E248FD31400E9A3E2 /* Resources */,
			);
			buildRules = (
			);
			dependencies = (
				AA585D92248FD31400E9A3E2 /* PBXTargetDependency */,
			);
			name = "Unit Tests";
			packageProductDependencies = (
				B6DA44162616C13800DD1EC2 /* OHHTTPStubs */,
				B6DA44182616C13800DD1EC2 /* OHHTTPStubsSwift */,
			);
			productName = DuckDuckGoTests;
			productReference = AA585D90248FD31400E9A3E2 /* Unit Tests.xctest */;
			productType = "com.apple.product-type.bundle.unit-test";
		};
/* End PBXNativeTarget section */

/* Begin PBXProject section */
		AA585D76248FD31100E9A3E2 /* Project object */ = {
			isa = PBXProject;
			attributes = {
				LastSwiftUpdateCheck = 1240;
				LastUpgradeCheck = 1200;
				ORGANIZATIONNAME = DuckDuckGo;
				TargetAttributes = {
					4B1AD89C25FC27E200261379 = {
						CreatedOnToolsVersion = 12.4;
						TestTargetID = AA585D7D248FD31100E9A3E2;
					};
					AA585D7D248FD31100E9A3E2 = {
						CreatedOnToolsVersion = 11.5;
					};
					AA585D8F248FD31400E9A3E2 = {
						CreatedOnToolsVersion = 11.5;
						TestTargetID = AA585D7D248FD31100E9A3E2;
					};
				};
			};
			buildConfigurationList = AA585D79248FD31100E9A3E2 /* Build configuration list for PBXProject "DuckDuckGo" */;
			compatibilityVersion = "Xcode 9.3";
			developmentRegion = en;
			hasScannedForEncodings = 0;
			knownRegions = (
				en,
				Base,
			);
			mainGroup = AA585D75248FD31100E9A3E2;
			packageReferences = (
				4B82E9B125B69E3E00656FE7 /* XCRemoteSwiftPackageReference "TrackerRadarKit" */,
				85FF55C625F82E4F00E2AB99 /* XCRemoteSwiftPackageReference "lottie-ios" */,
				B65783F325F8ACA400D8DB33 /* XCRemoteSwiftPackageReference "PunycodeSwift" */,
				B6DA44152616C13800DD1EC2 /* XCRemoteSwiftPackageReference "OHHTTPStubs" */,
				4B7727A72645E1B800B64301 /* XCRemoteSwiftPackageReference "BrowserServicesKit" */,
			);
			productRefGroup = AA585D7F248FD31100E9A3E2 /* Products */;
			projectDirPath = "";
			projectRoot = "";
			targets = (
				AA585D7D248FD31100E9A3E2 /* DuckDuckGo Privacy Browser */,
				AA585D8F248FD31400E9A3E2 /* Unit Tests */,
				4B1AD89C25FC27E200261379 /* Integration Tests */,
			);
		};
/* End PBXProject section */

/* Begin PBXResourcesBuildPhase section */
		4B1AD89B25FC27E200261379 /* Resources */ = {
			isa = PBXResourcesBuildPhase;
			buildActionMask = 2147483647;
			files = (
			);
			runOnlyForDeploymentPostprocessing = 0;
		};
		AA585D7C248FD31100E9A3E2 /* Resources */ = {
			isa = PBXResourcesBuildPhase;
			buildActionMask = 2147483647;
			files = (
				4B02198C25E05FAC00ED7DEA /* Fireproofing.storyboard in Resources */,
				AA80EC73256C46A2007083E7 /* Suggestion.storyboard in Resources */,
				4B0511CE262CAA5A00F6079C /* DownloadPreferencesTableCellView.xib in Resources */,
				8511E18425F82B34002F516B /* 01_Fire_really_small.json in Resources */,
				4B0511C3262CAA5A00F6079C /* Preferences.storyboard in Resources */,
				85A0117425AF2EDF00FA6A0C /* FindInPage.storyboard in Resources */,
				AA80EC89256C49B8007083E7 /* Localizable.strings in Resources */,
				AAE8B102258A41C000E81239 /* Tooltip.storyboard in Resources */,
				AA68C3D72490F821001B8783 /* README.md in Resources */,
				AA585D86248FD31400E9A3E2 /* Assets.xcassets in Resources */,
				AA585D89248FD31400E9A3E2 /* Main.storyboard in Resources */,
				4B6160F225B15792007DE5B2 /* contentblockerrules.js in Resources */,
				AA80EC79256C46AA007083E7 /* TabBar.storyboard in Resources */,
				AAC5E4C925D6A6E8007F5990 /* Bookmarks.storyboard in Resources */,
				4B65027525E5F2A70054432E /* DefaultBrowserPromptView.xib in Resources */,
				AA7412B324D0B3AC00D22FE0 /* TabBarViewItem.xib in Resources */,
				85480F8A25CDC360009424E3 /* Launch.storyboard in Resources */,
				4B677435255DBEB800025BD8 /* httpsMobileV2FalsePositives.json in Resources */,
				AAE71E3825F7869300D74437 /* HomepageCollectionViewItem.xib in Resources */,
				4B02198825E05FAC00ED7DEA /* login-detection.js in Resources */,
				AA80EC8F256C49BC007083E7 /* Localizable.stringsdict in Resources */,
				AAE71E2C25F781EA00D74437 /* Homepage.storyboard in Resources */,
				AA80EC6D256C469C007083E7 /* NavigationBar.storyboard in Resources */,
				4B0511C6262CAA5A00F6079C /* DefaultBrowserTableCellView.xib in Resources */,
				4B677433255DBEB800025BD8 /* httpsMobileV2Bloom.bin in Resources */,
				4B677432255DBEB800025BD8 /* httpsMobileV2BloomSpec.json in Resources */,
				AA2CB12D2587BB5600AA6FBE /* TabBarFooter.xib in Resources */,
				4B6160D825B150E4007DE5B2 /* trackerData.json in Resources */,
				AA80EC67256C4691007083E7 /* BrowserTab.storyboard in Resources */,
				4B0511C1262CAA5A00F6079C /* PrivacySecurityPreferencesTableCellView.xib in Resources */,
				4B0511D0262CAA5A00F6079C /* AppearancePreferencesTableCellView.xib in Resources */,
				4B6160F725B157BB007DE5B2 /* contentblocker.js in Resources */,
				336D5B18262D8D3C0052E0C9 /* findinpage.js in Resources */,
			);
			runOnlyForDeploymentPostprocessing = 0;
		};
		AA585D8E248FD31400E9A3E2 /* Resources */ = {
			isa = PBXResourcesBuildPhase;
			buildActionMask = 2147483647;
			files = (
			);
			runOnlyForDeploymentPostprocessing = 0;
		};
/* End PBXResourcesBuildPhase section */

/* Begin PBXShellScriptBuildPhase section */
		85CA9A2226455B3500145393 /* Check Filename Headers */ = {
			isa = PBXShellScriptBuildPhase;
			buildActionMask = 2147483647;
			files = (
			);
			inputFileListPaths = (
			);
			inputPaths = (
			);
			name = "Check Filename Headers";
			outputFileListPaths = (
			);
			outputPaths = (
			);
			runOnlyForDeploymentPostprocessing = 0;
			shellPath = /bin/sh;
			shellScript = "function check_filename_matches_header() {\n\n   filename=`basename \"$1\"`\n\n   grep -q $filename \"$1\"\n\n   if [ \"$?\" -ne \"0\" ]; then\n     echo \"$1:2:0: warning: File name does not match header\"\n   fi\n\n}\n\nexport -f check_filename_matches_header\n\nfind . -iname \"*.swift\" -type f -print0 | xargs -0 -I % bash -c 'check_filename_matches_header \"%\"'\n";
		};
		AA8EDF2824925E940071C2E8 /* Swift Lint */ = {
			isa = PBXShellScriptBuildPhase;
			buildActionMask = 2147483647;
			files = (
			);
			inputFileListPaths = (
			);
			inputPaths = (
			);
			name = "Swift Lint";
			outputFileListPaths = (
			);
			outputPaths = (
			);
			runOnlyForDeploymentPostprocessing = 0;
			shellPath = /bin/sh;
			shellScript = "if which swiftlint >/dev/null; then\n   if [ ! -z \"$BITRISE_PROJECT_PATH\" ] || [ \"$CONFIGURATION\" = \"Release\" ]; then\n       swiftlint lint --strict\n       if [ $? -ne 0 ]; then\n           echo \"error: SwiftLint validation failed.\"\n           exit 1\n       fi\n   else\n       swiftlint lint\n   fi\nelse\n   echo \"error: SwiftLint not installed. Install using \\`brew install swiftlint\\`\"\n   exit 1\nfi\n";
		};
/* End PBXShellScriptBuildPhase section */

/* Begin PBXSourcesBuildPhase section */
		4B1AD89925FC27E200261379 /* Sources */ = {
			isa = PBXSourcesBuildPhase;
			buildActionMask = 2147483647;
			files = (
				4B1AD8E225FC390B00261379 /* EncryptionMocks.swift in Sources */,
				4B1AD91725FC46FB00261379 /* CoreDataEncryptionTests.swift in Sources */,
				4B1AD92125FC474E00261379 /* CoreDataEncryptionTesting.xcdatamodeld in Sources */,
				4B1AD8D525FC38DD00261379 /* EncryptionKeyStoreTests.swift in Sources */,
			);
			runOnlyForDeploymentPostprocessing = 0;
		};
		AA585D7A248FD31100E9A3E2 /* Sources */ = {
			isa = PBXSourcesBuildPhase;
			buildActionMask = 2147483647;
			files = (
				AAA0CC572539EBC90079BC96 /* FaviconUserScript.swift in Sources */,
				B6A9E45A261460350067D1B9 /* ApiRequestError.swift in Sources */,
				85799C1825DEBB3F0007EC87 /* Logging.swift in Sources */,
				AA86490C24D3494C001BABEE /* GradientView.swift in Sources */,
				B684590825C9027900DC17B6 /* AppStateChangedPublisher.swift in Sources */,
				AA80EC54256BE3BC007083E7 /* UserText.swift in Sources */,
				4B0511C4262CAA5A00F6079C /* PreferencesSidebarViewController.swift in Sources */,
				14505A08256084EF00272CC6 /* UserAgent.swift in Sources */,
				AA7412BD24D2BEEE00D22FE0 /* MainWindow.swift in Sources */,
				4B6160FF25B15BB1007DE5B2 /* ContentBlockerRulesManager.swift in Sources */,
				AA5C8F5E2590EEE800748EB7 /* NSPointExtension.swift in Sources */,
				AA6EF9AD25066F42004754E6 /* WindowsManager.swift in Sources */,
				B68458CD25C7EB9000DC17B6 /* WKWebViewConfigurationExtensions.swift in Sources */,
				4B0511BE262CAA5A00F6079C /* DownloadPreferences.swift in Sources */,
				4B0511BC262CAA5A00F6079C /* AppearancePreferences.swift in Sources */,
				4BB88B5025B7BA2B006F6B06 /* TabInstrumentation.swift in Sources */,
				4B677437255DBEB800025BD8 /* HTTPSUpgrade.swift in Sources */,
				85D33F1225C82EB3002B91A6 /* ConfigurationManager.swift in Sources */,
				B6A9E48426146AAB0067D1B9 /* PixelParameters.swift in Sources */,
				B633C86D25E797D800E4B352 /* UserScriptsManager.swift in Sources */,
				4B0511BF262CAA5A00F6079C /* PreferenceSections.swift in Sources */,
				1430DFF524D0580F00B8978C /* TabBarViewController.swift in Sources */,
				4B6160DD25B152C5007DE5B2 /* ContentBlockerRulesUserScript.swift in Sources */,
				85AC3B3525DA82A600C7D2AA /* DataTaskProviding.swift in Sources */,
				4BA1A6B3258B080A00F6F690 /* EncryptionKeyGeneration.swift in Sources */,
				AABEE6A524AA0A7F0043105B /* SuggestionViewController.swift in Sources */,
				85AC3AF725D5DBFD00C7D2AA /* DataExtension.swift in Sources */,
				85480FCF25D1AA22009424E3 /* ConfigurationStoring.swift in Sources */,
				4BB88B4A25B7B690006F6B06 /* SequenceExtensions.swift in Sources */,
				AAA0CC3C25337FAB0079BC96 /* WKBackForwardListItemViewModel.swift in Sources */,
				AAE71E3125F7855400D74437 /* HomepageViewController.swift in Sources */,
				4BB88B4525B7B55C006F6B06 /* DebugUserScript.swift in Sources */,
				4B65027A25E5F2B10054432E /* DefaultBrowserPromptView.swift in Sources */,
				4B0511BB262CAA5A00F6079C /* DefaultBrowserPreferences.swift in Sources */,
				4B0511CA262CAA5A00F6079C /* FireproofDomainsViewController.swift in Sources */,
				8556A602256BDDD30092FA9D /* HTML5DownloadUserScript.swift in Sources */,
				AA4D700725545EF800C3411E /* UrlEventListener.swift in Sources */,
				AA92127725ADA07900600CD4 /* WKWebViewExtension.swift in Sources */,
				B6A9E499261474120067D1B9 /* TimedPixel.swift in Sources */,
				B6AAAC24260328950029438D /* ProgressView.swift in Sources */,
				856C98A6256EB59600A22F1F /* MenuItemSelectors.swift in Sources */,
				AAFCB37F25E545D400859DD4 /* PublisherExtension.swift in Sources */,
				B684592225C93BE000DC17B6 /* Publisher.asVoid.swift in Sources */,
				AAA0CC33252F181A0079BC96 /* NavigationButtonMenuDelegate.swift in Sources */,
				AA512D1424D99D9800230283 /* FaviconService.swift in Sources */,
				AABEE6AB24ACA0F90043105B /* SuggestionTableRowView.swift in Sources */,
				4B0511CB262CAA5A00F6079C /* DownloadPreferencesTableCellView.swift in Sources */,
				AAC5E4D025D6A709007F5990 /* Bookmark.swift in Sources */,
				856C98DA2570149800A22F1F /* FileDownloadTask.swift in Sources */,
				AA5D6DAC24A340F700C6FBCE /* WebViewStateObserver.swift in Sources */,
				4B0511CD262CAA5A00F6079C /* DefaultBrowserTableCellView.swift in Sources */,
				B6AAAC2D260330580029438D /* PublishedAfter.swift in Sources */,
				85C6A29625CC1FFD00EEB5F1 /* UserDefaultsWrapper.swift in Sources */,
				B6A9E4A3261475C70067D1B9 /* AppUsageActivityMonitor.swift in Sources */,
				4BA1A6A0258B079600F6F690 /* DataEncryption.swift in Sources */,
				AABEE6AF24AD22B90043105B /* AddressBarTextField.swift in Sources */,
				AA68C3D32490ED62001B8783 /* NavigationBarViewController.swift in Sources */,
				AA585DAF2490E6E600E9A3E2 /* MainViewController.swift in Sources */,
				AABEE69A24A902A90043105B /* SuggestionContainerViewModel.swift in Sources */,
				B657841F25FA497600D8DB33 /* NSException+Catch.swift in Sources */,
				AA4FF40C2624751A004E2377 /* GrammarCheckEnabler.swift in Sources */,
				AA6820E425502F19005ED0D5 /* WebsiteDataStore.swift in Sources */,
				85D438B6256E7C9E00F3BAF8 /* ContextMenuUserScript.swift in Sources */,
				4BA1A6BD258B082300F6F690 /* EncryptionKeyStore.swift in Sources */,
				B6DA44082616B30600DD1EC2 /* PixelDataModel.xcdatamodeld in Sources */,
				AAC5E4F125D6BF10007F5990 /* AddressBarButton.swift in Sources */,
				B6D7A2EE25D2418B002B2AE1 /* ShadowView.swift in Sources */,
				AA88D14B252A557100980B4E /* URLRequestExtension.swift in Sources */,
				B6A9E4612614608B0067D1B9 /* AppVersion.swift in Sources */,
				856C98DF257014BD00A22F1F /* FileDownloadManager.swift in Sources */,
				85480FBB25D181CB009424E3 /* ConfigurationDownloading.swift in Sources */,
				AA2E423424C8A2270048C0D5 /* ColorView.swift in Sources */,
				AAECA42024EEA4AC00EFA63A /* IndexPathExtension.swift in Sources */,
				AA5C8F632591021700748EB7 /* NSApplicationExtension.swift in Sources */,
				AA9E9A5625A3AE8400D1959D /* NSWindowExtension.swift in Sources */,
				4B0511C9262CAA5A00F6079C /* RoundedSelectionRowView.swift in Sources */,
				AAC5E4C725D6A6E8007F5990 /* BookmarkPopover.swift in Sources */,
				4B677450255DBFA300025BD8 /* HashExtension.swift in Sources */,
				4B0511BD262CAA5A00F6079C /* PrivacySecurityPreferences.swift in Sources */,
				AA9FF95F24A1FB690039E328 /* TabCollectionViewModel.swift in Sources */,
				AAC5E4D125D6A709007F5990 /* BookmarkManager.swift in Sources */,
				AA5C8F59258FE21F00748EB7 /* NSTextFieldExtension.swift in Sources */,
				4B02198925E05FAC00ED7DEA /* FireproofingURLExtensions.swift in Sources */,
				4BA1A6A5258B07DF00F6F690 /* EncryptedValueTransformer.swift in Sources */,
				AA6EF9B525081B4C004754E6 /* MainMenuActions.swift in Sources */,
				B63D466925BEB6C200874977 /* WKWebView+SessionState.swift in Sources */,
				85E11C2F25E7DC7E00974CAF /* ExternalURLHandler.swift in Sources */,
				85A0116925AF1D8900FA6A0C /* FindInPageViewController.swift in Sources */,
				AA6FFB4424DC33320028F4D0 /* NSViewExtension.swift in Sources */,
				AA4BBA3B25C58FA200C4FB0F /* MainMenu.swift in Sources */,
				AA585D84248FD31100E9A3E2 /* BrowserTabViewController.swift in Sources */,
				B6A9E48926146ABF0067D1B9 /* PixelCounter.swift in Sources */,
				B63D467A25BFC3E100874977 /* NSCoderExtensions.swift in Sources */,
				B6A5A27125B9377300AA7ADA /* StatePersistenceService.swift in Sources */,
				B68458B025C7E76A00DC17B6 /* WindowManager+StateRestoration.swift in Sources */,
				B68458C525C7EA0C00DC17B6 /* TabCollection+NSSecureCoding.swift in Sources */,
				4BB88B5B25B7BA50006F6B06 /* Instruments.swift in Sources */,
				4B0511E2262CAA8600F6079C /* NSViewControllerExtension.swift in Sources */,
				F44C130225C2DA0400426E3E /* NSAppearanceExtension.swift in Sources */,
				4BA1A6B8258B081600F6F690 /* EncryptionKeyStoring.swift in Sources */,
				B65783E725F8AAFB00D8DB33 /* String+Punycode.swift in Sources */,
				B657841A25FA484B00D8DB33 /* NSException+Catch.m in Sources */,
				B684592F25C93FBF00DC17B6 /* AppStateRestorationManager.swift in Sources */,
				AAA892EA250A4CEF005B37B2 /* WindowControllersManager.swift in Sources */,
				AAC5E4C825D6A6E8007F5990 /* BookmarkPopoverViewController.swift in Sources */,
				AABEE6A924AB4B910043105B /* SuggestionTableCellView.swift in Sources */,
				AA6820F125503DA9005ED0D5 /* FireViewModel.swift in Sources */,
				AAA0CC6A253CC43C0079BC96 /* WKUserContentControllerExtension.swift in Sources */,
				B6A9E45C261460350067D1B9 /* APIRequest.swift in Sources */,
				AA9FF95D24A1FA1C0039E328 /* TabCollection.swift in Sources */,
				4B65143E263924B5005B46EB /* EmailUrlExtensions.swift in Sources */,
				85A0118225AF60E700FA6A0C /* FindInPageModel.swift in Sources */,
				B6DA44022616B28300DD1EC2 /* PixelDataStore.swift in Sources */,
				B6A9E45326142B070067D1B9 /* Pixel.swift in Sources */,
				B6A9E47726146A570067D1B9 /* PixelEvent.swift in Sources */,
				85799C3425DFCD1B0007EC87 /* TrackerRadarManager.swift in Sources */,
				AA86490E24D49B54001BABEE /* TabLoadingView.swift in Sources */,
				AA2CB1352587C29500AA6FBE /* TabBarFooter.swift in Sources */,
				4B0511C2262CAA5A00F6079C /* PreferencesAboutViewController.swift in Sources */,
				14D9B90224F91316000D4D13 /* FocusRingView.swift in Sources */,
				AA92126F25ACCB1100600CD4 /* ErrorExtension.swift in Sources */,
				B6A9E47026146A250067D1B9 /* DateExtension.swift in Sources */,
				AAA8E8C124EACA700055E685 /* MouseOverView.swift in Sources */,
				AAE8B110258A456C00E81239 /* TooltipViewController.swift in Sources */,
				85AC3B0525D6B1D800C7D2AA /* ScriptSourceProviding.swift in Sources */,
				4B02198E25E05FAC00ED7DEA /* LoginDetectionService.swift in Sources */,
				AA3F895324C18AD500628DDE /* SuggestionViewModel.swift in Sources */,
				4B0511C5262CAA5A00F6079C /* PrivacySecurityPreferencesTableCellView.swift in Sources */,
				4B677431255DBEB800025BD8 /* BloomFilterWrapper.mm in Sources */,
				4B0511C8262CAA5A00F6079C /* PreferencesListViewController.swift in Sources */,
				B684592725C93C0500DC17B6 /* Publishers.NestedObjectChanges.swift in Sources */,
				85A011EA25B4D4CA00FA6A0C /* FindInPageUserScript.swift in Sources */,
				AA9FF95B24A1EFC20039E328 /* TabViewModel.swift in Sources */,
				AA9E9A5E25A4867200D1959D /* TabDragAndDropManager.swift in Sources */,
				B68458C025C7E9E000DC17B6 /* TabCollectionViewModel+NSSecureCoding.swift in Sources */,
				AA8EDF2724923EC70071C2E8 /* StringExtension.swift in Sources */,
				AA72D5E325FE977F00C77619 /* AddEditFavoriteViewController.swift in Sources */,
				AA361A3624EBF0B500EEC649 /* WindowDraggingView.swift in Sources */,
				B68458B825C7E8B200DC17B6 /* Tab+NSSecureCoding.swift in Sources */,
				4B65028A25E6CBF40054432E /* NibLoadable.swift in Sources */,
				AAA0CC472533833C0079BC96 /* OptionsButtonMenu.swift in Sources */,
				4B677438255DBEB800025BD8 /* HTTPSUpgrade.xcdatamodeld in Sources */,
				4B0511E1262CAA8600F6079C /* NSOpenPanelExtensions.swift in Sources */,
				4B677434255DBEB800025BD8 /* HTTPSBloomFilterSpecification.swift in Sources */,
				AA97BF4625135DD30014931A /* ApplicationDockMenu.swift in Sources */,
				4BA1A69B258B076900F6F690 /* FileStore.swift in Sources */,
				4B0511CC262CAA5A00F6079C /* PreferencesSplitViewController.swift in Sources */,
				AAFCB37A25E5403A00859DD4 /* BurnButton.swift in Sources */,
				B6A9E47F26146A800067D1B9 /* PixelArguments.swift in Sources */,
				4B677436255DBEB800025BD8 /* HTTPSExcludedDomains.swift in Sources */,
				AAC5E4DA25D6A711007F5990 /* Bookmark.xcdatamodeld in Sources */,
				AAC5E4D225D6A709007F5990 /* BookmarkList.swift in Sources */,
				4B6160E525B152FA007DE5B2 /* ContentBlockerUserScript.swift in Sources */,
				AA7412B724D1687000D22FE0 /* TabBarScrollView.swift in Sources */,
				4B0511C7262CAA5A00F6079C /* PreferenceTableCellView.swift in Sources */,
				14D9B8FB24F7E089000D4D13 /* AddressBarViewController.swift in Sources */,
				4B051207262CD24400F6079C /* NSImageViewExtension.swift in Sources */,
				AAC82C60258B6CB5009B6B42 /* TooltipWindowController.swift in Sources */,
				AAC5E4E425D6BA9C007F5990 /* NSSizeExtension.swift in Sources */,
				AAA8E8BF24EA8A0A0055E685 /* MouseOverButton.swift in Sources */,
				AA6820EB25503D6A005ED0D5 /* Fire.swift in Sources */,
				B6AAAC3E26048F690029438D /* RandomAccessCollectionExtension.swift in Sources */,
				8556A60E256C15DD0092FA9D /* FileDownload.swift in Sources */,
				AA585D82248FD31100E9A3E2 /* AppDelegate.swift in Sources */,
				AA72D5F025FEA49900C77619 /* AddEditFavoriteWindow.swift in Sources */,
				1456D6E124EFCBC300775049 /* TabBarCollectionView.swift in Sources */,
				4B0511D8262CAA7000F6079C /* PaddedImageButton.swift in Sources */,
				AABEE69C24A902BB0043105B /* SuggestionContainer.swift in Sources */,
				B6A9E46B2614618A0067D1B9 /* OperatingSystemVersionExtension.swift in Sources */,
				85AC3AEF25D5CE9800C7D2AA /* UserScripts.swift in Sources */,
				4B677439255DBEB800025BD8 /* HTTPSUpgradeStore.swift in Sources */,
				4B02199325E060C600ED7DEA /* LoginDetectionUserScript.swift in Sources */,
				AAB549DF25DAB8F80058460B /* BookmarkViewModel.swift in Sources */,
				F41D174125CB131900472416 /* NSColorExtension.swift in Sources */,
				4B02198D25E05FAC00ED7DEA /* UndoFireproofingViewController.swift in Sources */,
				AAE71E3725F7869300D74437 /* HomepageCollectionViewItem.swift in Sources */,
				AAC5E4F625D6BF2C007F5990 /* AddressBarButtonsViewController.swift in Sources */,
				853014D625E671A000FB8205 /* PageObserverUserScript.swift in Sources */,
				B6A9E45B261460350067D1B9 /* APIHeaders.swift in Sources */,
				AA6EF9B3250785D5004754E6 /* NSMenuExtension.swift in Sources */,
				AA7412B524D1536B00D22FE0 /* MainWindowController.swift in Sources */,
				4B0511CF262CAA5A00F6079C /* AppearancePreferencesTableCellView.swift in Sources */,
				AA9FF95924A1ECF20039E328 /* Tab.swift in Sources */,
				B63D467125BFA6C100874977 /* DispatchQueueExtensions.swift in Sources */,
				AA6FFB4624DC3B5A0028F4D0 /* WebView.swift in Sources */,
				AA7412B224D0B3AC00D22FE0 /* TabBarViewItem.swift in Sources */,
				856C98D52570116900A22F1F /* NSWindow+Toast.swift in Sources */,
				4B02198B25E05FAC00ED7DEA /* FireproofInfoViewController.swift in Sources */,
				AA8EDF2424923E980071C2E8 /* URLExtension.swift in Sources */,
				4B67744B255DBF3A00025BD8 /* BloomFilter.cpp in Sources */,
				4B02198A25E05FAC00ED7DEA /* FireproofDomains.swift in Sources */,
				4B677442255DBEEA00025BD8 /* Database.swift in Sources */,
				AAF7D3862567CED500998667 /* WebViewConfiguration.swift in Sources */,
				AA4E633A25E79C0A00134434 /* MouseClickView.swift in Sources */,
				4B6160ED25B15417007DE5B2 /* DetectedTracker.swift in Sources */,
				B61F015525EDD5A700ABB5A3 /* UserContentController.swift in Sources */,
				AAC5E4D925D6A711007F5990 /* BookmarkStore.swift in Sources */,
				AA72D5FE25FFF94E00C77619 /* NSMenuItemExtension.swift in Sources */,
				4BA1A6C2258B0A1300F6F690 /* ContiguousBytesExtension.swift in Sources */,
			);
			runOnlyForDeploymentPostprocessing = 0;
		};
		AA585D8C248FD31400E9A3E2 /* Sources */ = {
			isa = PBXSourcesBuildPhase;
			buildActionMask = 2147483647;
			files = (
				142879DA24CE1179005419BB /* SuggestionViewModelTests.swift in Sources */,
				B6DA44232616CABC00DD1EC2 /* PixelArgumentsTests.swift in Sources */,
				85F1B0C925EF9759004792B6 /* URLEventListenerTests.swift in Sources */,
				B6A5A27925B93FFF00AA7ADA /* StateRestorationManagerTests.swift in Sources */,
				4B0219A825E0646500ED7DEA /* WebsiteDataStoreTests.swift in Sources */,
				AAC9C01E24CB6BEB00AD1325 /* TabCollectionViewModelTests.swift in Sources */,
				85E11C3725E7F1E100974CAF /* ExternalURLHandlerTests.swift in Sources */,
				4B02199B25E063DE00ED7DEA /* LoginDetectionServiceTests.swift in Sources */,
				B6DA44282616CAE000DD1EC2 /* AppUsageActivityMonitorTests.swift in Sources */,
				AAC9C01724CAFBDC00AD1325 /* TabCollectionTests.swift in Sources */,
				4B82E9B925B6A05800656FE7 /* DetectedTrackerTests.swift in Sources */,
				4BA1A6DE258C100A00F6F690 /* FileStoreTests.swift in Sources */,
				4B0511F0262CAEC900F6079C /* AppearancePreferencesTests.swift in Sources */,
				AAC9C01C24CB594C00AD1325 /* TabViewModelTests.swift in Sources */,
				B6DA441E2616C84600DD1EC2 /* PixelStoreMock.swift in Sources */,
				4B11060525903E570039B979 /* CoreDataEncryptionTesting.xcdatamodeld in Sources */,
				8546DE6225C03056000CA5E1 /* UserAgentTests.swift in Sources */,
				4B82E9C125B6A1CD00656FE7 /* TrackerRadarManagerTests.swift in Sources */,
				85AC3B4925DAC9BD00C7D2AA /* ConfigurationStorageTests.swift in Sources */,
				AA652CDB25DDAB32009059CC /* BookmarkStoreMock.swift in Sources */,
				B62EB47C25BAD3BB005745C6 /* WKWebViewSessionDataTests.swift in Sources */,
				B6A5A2A025B96E8300AA7ADA /* AppStateChangePublisherTests.swift in Sources */,
				4B02199C25E063DE00ED7DEA /* FireproofDomainsTests.swift in Sources */,
				B65783EC25F8AB9300D8DB33 /* String+PunycodeTests.swift in Sources */,
				AA0F3DB7261A566C0077F2D9 /* SuggestionLoadingMock.swift in Sources */,
				142879DC24CE1185005419BB /* SuggestionContainerViewModelTests.swift in Sources */,
				AA652CD325DDA6E9009059CC /* LocalBookmarkManagerTests.swift in Sources */,
				AAE39D1B24F44885008EF28B /* TabCollectionViewModelDelegateMock.swift in Sources */,
				AA9C363025518CA9004B1BA3 /* FireTests.swift in Sources */,
				AA63745424C9BF9A00AB2AC4 /* SuggestionContainerTests.swift in Sources */,
				AAC9C01524CAFBCE00AD1325 /* TabTests.swift in Sources */,
				4BA1A6D9258C0CB300F6F690 /* DataEncryptionTests.swift in Sources */,
				B6A5A27E25B9403E00AA7ADA /* FileStoreMock.swift in Sources */,
				B6AE74342609AFCE005B9B1A /* ProgressEstimationTests.swift in Sources */,
				4BA1A6FE258C5C1300F6F690 /* EncryptedValueTransformerTests.swift in Sources */,
				85F69B3C25EDE81F00978E59 /* URLExtensionTests.swift in Sources */,
				B6DA44112616C0FC00DD1EC2 /* PixelTests.swift in Sources */,
				AA652CCE25DD9071009059CC /* BookmarkListTests.swift in Sources */,
				B6A5A2A825BAA35500AA7ADA /* WindowManagerStateRestorationTests.swift in Sources */,
				B61F012325ECBAE400ABB5A3 /* UserScriptsTest.swift in Sources */,
				4B11060A25903EAC0039B979 /* CoreDataEncryptionTests.swift in Sources */,
				8553FF52257523760029327F /* FileDownloadTests.swift in Sources */,
				AABAF59C260A7D130085060C /* FaviconServiceMock.swift in Sources */,
				4BA1A6E6258C270800F6F690 /* EncryptionKeyGeneratorTests.swift in Sources */,
				B61F012B25ECBB1700ABB5A3 /* UserScriptsManagerTests.swift in Sources */,
				85AC3B1725D9BC1A00C7D2AA /* ConfigurationDownloaderTests.swift in Sources */,
				4B0511E7262CAB3700F6079C /* UserDefaultsWrapperUtilities.swift in Sources */,
				4BA1A6F6258C4F9600F6F690 /* EncryptionMocks.swift in Sources */,
				4B02199D25E063DE00ED7DEA /* FireproofingURLExtensionsTests.swift in Sources */,
				4B0511F8262CB20F00F6079C /* DownloadPreferencesTests.swift in Sources */,
				AA9C362825518C44004B1BA3 /* WebsiteDataStoreMock.swift in Sources */,
				AA652CB125DD825B009059CC /* LocalBookmarkStoreTests.swift in Sources */,
				AA652CC925DD8981009059CC /* Bookmark.xcdatamodeld in Sources */,
			);
			runOnlyForDeploymentPostprocessing = 0;
		};
/* End PBXSourcesBuildPhase section */

/* Begin PBXTargetDependency section */
		4B1AD8A325FC27E200261379 /* PBXTargetDependency */ = {
			isa = PBXTargetDependency;
			target = AA585D7D248FD31100E9A3E2 /* DuckDuckGo Privacy Browser */;
			targetProxy = 4B1AD8A225FC27E200261379 /* PBXContainerItemProxy */;
		};
		AA585D92248FD31400E9A3E2 /* PBXTargetDependency */ = {
			isa = PBXTargetDependency;
			target = AA585D7D248FD31100E9A3E2 /* DuckDuckGo Privacy Browser */;
			targetProxy = AA585D91248FD31400E9A3E2 /* PBXContainerItemProxy */;
		};
/* End PBXTargetDependency section */

/* Begin PBXVariantGroup section */
		AA585D87248FD31400E9A3E2 /* Main.storyboard */ = {
			isa = PBXVariantGroup;
			children = (
				AA585D88248FD31400E9A3E2 /* Base */,
			);
			name = Main.storyboard;
			sourceTree = "<group>";
		};
		AA80EC69256C4691007083E7 /* BrowserTab.storyboard */ = {
			isa = PBXVariantGroup;
			children = (
				AA80EC68256C4691007083E7 /* Base */,
			);
			name = BrowserTab.storyboard;
			sourceTree = "<group>";
		};
		AA80EC6F256C469C007083E7 /* NavigationBar.storyboard */ = {
			isa = PBXVariantGroup;
			children = (
				AA80EC6E256C469C007083E7 /* Base */,
			);
			name = NavigationBar.storyboard;
			sourceTree = "<group>";
		};
		AA80EC75256C46A2007083E7 /* Suggestion.storyboard */ = {
			isa = PBXVariantGroup;
			children = (
				AA80EC74256C46A2007083E7 /* Base */,
			);
			name = Suggestion.storyboard;
			sourceTree = "<group>";
		};
		AA80EC7B256C46AA007083E7 /* TabBar.storyboard */ = {
			isa = PBXVariantGroup;
			children = (
				AA80EC7A256C46AA007083E7 /* Base */,
			);
			name = TabBar.storyboard;
			sourceTree = "<group>";
		};
		AA80EC8B256C49B8007083E7 /* Localizable.strings */ = {
			isa = PBXVariantGroup;
			children = (
				AA80EC8A256C49B8007083E7 /* en */,
			);
			name = Localizable.strings;
			sourceTree = "<group>";
		};
		AA80EC91256C49BC007083E7 /* Localizable.stringsdict */ = {
			isa = PBXVariantGroup;
			children = (
				AA80EC90256C49BC007083E7 /* en */,
			);
			name = Localizable.stringsdict;
			sourceTree = "<group>";
		};
/* End PBXVariantGroup section */

/* Begin XCBuildConfiguration section */
		4B1AD8A425FC27E200261379 /* Debug */ = {
			isa = XCBuildConfiguration;
			buildSettings = {
				BUNDLE_LOADER = "$(TEST_HOST)";
				CODE_SIGN_STYLE = Automatic;
				COMBINE_HIDPI_IMAGES = YES;
				DEVELOPMENT_TEAM = HKE973VLUW;
				INFOPLIST_FILE = "Integration Tests/Info.plist";
				LD_RUNPATH_SEARCH_PATHS = (
					"$(inherited)",
					"@executable_path/../Frameworks",
					"@loader_path/../Frameworks",
				);
				MACOSX_DEPLOYMENT_TARGET = 11.1;
				PRODUCT_BUNDLE_IDENTIFIER = "com.duckduckgo.Integration-Tests";
				PRODUCT_NAME = "$(TARGET_NAME)";
				SWIFT_VERSION = 5.0;
				TEST_HOST = "$(BUILT_PRODUCTS_DIR)/DuckDuckGo Privacy Browser.app/Contents/MacOS/DuckDuckGo Privacy Browser";
			};
			name = Debug;
		};
		4B1AD8A525FC27E200261379 /* Release */ = {
			isa = XCBuildConfiguration;
			buildSettings = {
				BUNDLE_LOADER = "$(TEST_HOST)";
				CODE_SIGN_STYLE = Automatic;
				COMBINE_HIDPI_IMAGES = YES;
				DEVELOPMENT_TEAM = HKE973VLUW;
				INFOPLIST_FILE = "Integration Tests/Info.plist";
				LD_RUNPATH_SEARCH_PATHS = (
					"$(inherited)",
					"@executable_path/../Frameworks",
					"@loader_path/../Frameworks",
				);
				MACOSX_DEPLOYMENT_TARGET = 11.1;
				PRODUCT_BUNDLE_IDENTIFIER = "com.duckduckgo.Integration-Tests";
				PRODUCT_NAME = "$(TARGET_NAME)";
				SWIFT_VERSION = 5.0;
				TEST_HOST = "$(BUILT_PRODUCTS_DIR)/DuckDuckGo Privacy Browser.app/Contents/MacOS/DuckDuckGo Privacy Browser";
			};
			name = Release;
		};
		4B1AD8B025FC322600261379 /* CI */ = {
			isa = XCBuildConfiguration;
			buildSettings = {
				ALWAYS_SEARCH_USER_PATHS = NO;
				CLANG_ANALYZER_NONNULL = YES;
				CLANG_ANALYZER_NUMBER_OBJECT_CONVERSION = YES_AGGRESSIVE;
				CLANG_CXX_LANGUAGE_STANDARD = "gnu++14";
				CLANG_CXX_LIBRARY = "libc++";
				CLANG_ENABLE_MODULES = YES;
				CLANG_ENABLE_OBJC_ARC = YES;
				CLANG_ENABLE_OBJC_WEAK = YES;
				CLANG_WARN_BLOCK_CAPTURE_AUTORELEASING = YES;
				CLANG_WARN_BOOL_CONVERSION = YES;
				CLANG_WARN_COMMA = YES;
				CLANG_WARN_CONSTANT_CONVERSION = YES;
				CLANG_WARN_DEPRECATED_OBJC_IMPLEMENTATIONS = YES;
				CLANG_WARN_DIRECT_OBJC_ISA_USAGE = YES_ERROR;
				CLANG_WARN_DOCUMENTATION_COMMENTS = YES;
				CLANG_WARN_EMPTY_BODY = YES;
				CLANG_WARN_ENUM_CONVERSION = YES;
				CLANG_WARN_INFINITE_RECURSION = YES;
				CLANG_WARN_INT_CONVERSION = YES;
				CLANG_WARN_NON_LITERAL_NULL_CONVERSION = YES;
				CLANG_WARN_OBJC_IMPLICIT_RETAIN_SELF = YES;
				CLANG_WARN_OBJC_LITERAL_CONVERSION = YES;
				CLANG_WARN_OBJC_ROOT_CLASS = YES_ERROR;
				CLANG_WARN_QUOTED_INCLUDE_IN_FRAMEWORK_HEADER = YES;
				CLANG_WARN_RANGE_LOOP_ANALYSIS = YES;
				CLANG_WARN_STRICT_PROTOTYPES = YES;
				CLANG_WARN_SUSPICIOUS_MOVE = YES;
				CLANG_WARN_UNGUARDED_AVAILABILITY = YES_AGGRESSIVE;
				CLANG_WARN_UNREACHABLE_CODE = YES;
				CLANG_WARN__DUPLICATE_METHOD_MATCH = YES;
				COPY_PHASE_STRIP = NO;
				DEBUG_INFORMATION_FORMAT = dwarf;
				ENABLE_STRICT_OBJC_MSGSEND = YES;
				ENABLE_TESTABILITY = YES;
				GCC_C_LANGUAGE_STANDARD = gnu11;
				GCC_DYNAMIC_NO_PIC = NO;
				GCC_NO_COMMON_BLOCKS = YES;
				GCC_OPTIMIZATION_LEVEL = 0;
				GCC_PREPROCESSOR_DEFINITIONS = (
					"DEBUG=1",
					"CI=1",
					"$(inherited)",
				);
				GCC_WARN_64_TO_32_BIT_CONVERSION = YES;
				GCC_WARN_ABOUT_RETURN_TYPE = YES_ERROR;
				GCC_WARN_UNDECLARED_SELECTOR = YES;
				GCC_WARN_UNINITIALIZED_AUTOS = YES_AGGRESSIVE;
				GCC_WARN_UNUSED_FUNCTION = YES;
				GCC_WARN_UNUSED_VARIABLE = YES;
				MACOSX_DEPLOYMENT_TARGET = 10.15;
				MTL_ENABLE_DEBUG_INFO = INCLUDE_SOURCE;
				MTL_FAST_MATH = YES;
				ONLY_ACTIVE_ARCH = YES;
				SDKROOT = macosx;
				SWIFT_ACTIVE_COMPILATION_CONDITIONS = "DEBUG CI";
				SWIFT_OPTIMIZATION_LEVEL = "-Onone";
			};
			name = CI;
		};
		4B1AD8B125FC322600261379 /* CI */ = {
			isa = XCBuildConfiguration;
			buildSettings = {
				ASSETCATALOG_COMPILER_APPICON_NAME = "AppIcon - Debug";
				CLANG_ANALYZER_LOCALIZABILITY_EMPTY_CONTEXT = YES;
				CLANG_ANALYZER_LOCALIZABILITY_NONLOCALIZED = YES;
				CODE_SIGN_ENTITLEMENTS = "";
				CODE_SIGN_IDENTITY = "";
				CODE_SIGN_STYLE = Manual;
				COMBINE_HIDPI_IMAGES = YES;
				DEVELOPMENT_TEAM = "";
				ENABLE_HARDENED_RUNTIME = YES;
				INFOPLIST_FILE = DuckDuckGo/Info.plist;
				LD_RUNPATH_SEARCH_PATHS = (
					"$(inherited)",
					"@executable_path/../Frameworks",
				);
				MARKETING_VERSION = 0.6.16;
				PRODUCT_BUNDLE_IDENTIFIER = com.duckduckgo.macos.browser.debug;
				PRODUCT_NAME = "$(TARGET_NAME)";
				PROVISIONING_PROFILE_SPECIFIER = "";
				SWIFT_ACTIVE_COMPILATION_CONDITIONS = "FEEDBACK $(inherited)";
				SWIFT_OBJC_BRIDGING_HEADER = "$(SRCROOT)/DuckDuckGo/Bridging.h";
				SWIFT_VERSION = 5.0;
			};
			name = CI;
		};
		4B1AD8B225FC322600261379 /* CI */ = {
			isa = XCBuildConfiguration;
			buildSettings = {
				ALWAYS_EMBED_SWIFT_STANDARD_LIBRARIES = YES;
				BUNDLE_LOADER = "$(TEST_HOST)";
				CODE_SIGN_IDENTITY = "-";
				CODE_SIGN_STYLE = Automatic;
				COMBINE_HIDPI_IMAGES = YES;
				DEVELOPMENT_TEAM = "";
				INFOPLIST_FILE = "Unit Tests/Info.plist";
				LD_RUNPATH_SEARCH_PATHS = (
					"$(inherited)",
					"@executable_path/../Frameworks",
					"@loader_path/../Frameworks",
				);
				MACOSX_DEPLOYMENT_TARGET = 10.15;
				PRODUCT_BUNDLE_IDENTIFIER = com.duckduckgo.macos.browser.DuckDuckGoTests;
				PRODUCT_NAME = "$(TARGET_NAME)";
				PROVISIONING_PROFILE_SPECIFIER = "";
				SWIFT_VERSION = 5.0;
				TEST_HOST = "$(BUILT_PRODUCTS_DIR)/DuckDuckGo Privacy Browser.app/Contents/MacOS/DuckDuckGo Privacy Browser";
			};
			name = CI;
		};
		4B1AD8B325FC322600261379 /* CI */ = {
			isa = XCBuildConfiguration;
			buildSettings = {
				BUNDLE_LOADER = "$(TEST_HOST)";
				CODE_SIGN_STYLE = Automatic;
				COMBINE_HIDPI_IMAGES = YES;
				DEVELOPMENT_TEAM = HKE973VLUW;
				INFOPLIST_FILE = "Integration Tests/Info.plist";
				LD_RUNPATH_SEARCH_PATHS = (
					"$(inherited)",
					"@executable_path/../Frameworks",
					"@loader_path/../Frameworks",
				);
				MACOSX_DEPLOYMENT_TARGET = 11.1;
				PRODUCT_BUNDLE_IDENTIFIER = "com.duckduckgo.Integration-Tests";
				PRODUCT_NAME = "$(TARGET_NAME)";
				SWIFT_VERSION = 5.0;
				TEST_HOST = "$(BUILT_PRODUCTS_DIR)/DuckDuckGo Privacy Browser.app/Contents/MacOS/DuckDuckGo Privacy Browser";
			};
			name = CI;
		};
		AA585DA2248FD31500E9A3E2 /* Debug */ = {
			isa = XCBuildConfiguration;
			buildSettings = {
				ALWAYS_SEARCH_USER_PATHS = NO;
				CLANG_ANALYZER_NONNULL = YES;
				CLANG_ANALYZER_NUMBER_OBJECT_CONVERSION = YES_AGGRESSIVE;
				CLANG_CXX_LANGUAGE_STANDARD = "gnu++14";
				CLANG_CXX_LIBRARY = "libc++";
				CLANG_ENABLE_MODULES = YES;
				CLANG_ENABLE_OBJC_ARC = YES;
				CLANG_ENABLE_OBJC_WEAK = YES;
				CLANG_WARN_BLOCK_CAPTURE_AUTORELEASING = YES;
				CLANG_WARN_BOOL_CONVERSION = YES;
				CLANG_WARN_COMMA = YES;
				CLANG_WARN_CONSTANT_CONVERSION = YES;
				CLANG_WARN_DEPRECATED_OBJC_IMPLEMENTATIONS = YES;
				CLANG_WARN_DIRECT_OBJC_ISA_USAGE = YES_ERROR;
				CLANG_WARN_DOCUMENTATION_COMMENTS = YES;
				CLANG_WARN_EMPTY_BODY = YES;
				CLANG_WARN_ENUM_CONVERSION = YES;
				CLANG_WARN_INFINITE_RECURSION = YES;
				CLANG_WARN_INT_CONVERSION = YES;
				CLANG_WARN_NON_LITERAL_NULL_CONVERSION = YES;
				CLANG_WARN_OBJC_IMPLICIT_RETAIN_SELF = YES;
				CLANG_WARN_OBJC_LITERAL_CONVERSION = YES;
				CLANG_WARN_OBJC_ROOT_CLASS = YES_ERROR;
				CLANG_WARN_QUOTED_INCLUDE_IN_FRAMEWORK_HEADER = YES;
				CLANG_WARN_RANGE_LOOP_ANALYSIS = YES;
				CLANG_WARN_STRICT_PROTOTYPES = YES;
				CLANG_WARN_SUSPICIOUS_MOVE = YES;
				CLANG_WARN_UNGUARDED_AVAILABILITY = YES_AGGRESSIVE;
				CLANG_WARN_UNREACHABLE_CODE = YES;
				CLANG_WARN__DUPLICATE_METHOD_MATCH = YES;
				COPY_PHASE_STRIP = NO;
				DEBUG_INFORMATION_FORMAT = dwarf;
				ENABLE_STRICT_OBJC_MSGSEND = YES;
				ENABLE_TESTABILITY = YES;
				GCC_C_LANGUAGE_STANDARD = gnu11;
				GCC_DYNAMIC_NO_PIC = NO;
				GCC_NO_COMMON_BLOCKS = YES;
				GCC_OPTIMIZATION_LEVEL = 0;
				GCC_PREPROCESSOR_DEFINITIONS = (
					"DEBUG=1",
					"$(inherited)",
				);
				GCC_WARN_64_TO_32_BIT_CONVERSION = YES;
				GCC_WARN_ABOUT_RETURN_TYPE = YES_ERROR;
				GCC_WARN_UNDECLARED_SELECTOR = YES;
				GCC_WARN_UNINITIALIZED_AUTOS = YES_AGGRESSIVE;
				GCC_WARN_UNUSED_FUNCTION = YES;
				GCC_WARN_UNUSED_VARIABLE = YES;
				MACOSX_DEPLOYMENT_TARGET = 10.15;
				MTL_ENABLE_DEBUG_INFO = INCLUDE_SOURCE;
				MTL_FAST_MATH = YES;
				ONLY_ACTIVE_ARCH = YES;
				SDKROOT = macosx;
				SWIFT_ACTIVE_COMPILATION_CONDITIONS = DEBUG;
				SWIFT_OPTIMIZATION_LEVEL = "-Onone";
			};
			name = Debug;
		};
		AA585DA3248FD31500E9A3E2 /* Release */ = {
			isa = XCBuildConfiguration;
			buildSettings = {
				ALWAYS_SEARCH_USER_PATHS = NO;
				CLANG_ANALYZER_NONNULL = YES;
				CLANG_ANALYZER_NUMBER_OBJECT_CONVERSION = YES_AGGRESSIVE;
				CLANG_CXX_LANGUAGE_STANDARD = "gnu++14";
				CLANG_CXX_LIBRARY = "libc++";
				CLANG_ENABLE_MODULES = YES;
				CLANG_ENABLE_OBJC_ARC = YES;
				CLANG_ENABLE_OBJC_WEAK = YES;
				CLANG_WARN_BLOCK_CAPTURE_AUTORELEASING = YES;
				CLANG_WARN_BOOL_CONVERSION = YES;
				CLANG_WARN_COMMA = YES;
				CLANG_WARN_CONSTANT_CONVERSION = YES;
				CLANG_WARN_DEPRECATED_OBJC_IMPLEMENTATIONS = YES;
				CLANG_WARN_DIRECT_OBJC_ISA_USAGE = YES_ERROR;
				CLANG_WARN_DOCUMENTATION_COMMENTS = YES;
				CLANG_WARN_EMPTY_BODY = YES;
				CLANG_WARN_ENUM_CONVERSION = YES;
				CLANG_WARN_INFINITE_RECURSION = YES;
				CLANG_WARN_INT_CONVERSION = YES;
				CLANG_WARN_NON_LITERAL_NULL_CONVERSION = YES;
				CLANG_WARN_OBJC_IMPLICIT_RETAIN_SELF = YES;
				CLANG_WARN_OBJC_LITERAL_CONVERSION = YES;
				CLANG_WARN_OBJC_ROOT_CLASS = YES_ERROR;
				CLANG_WARN_QUOTED_INCLUDE_IN_FRAMEWORK_HEADER = YES;
				CLANG_WARN_RANGE_LOOP_ANALYSIS = YES;
				CLANG_WARN_STRICT_PROTOTYPES = YES;
				CLANG_WARN_SUSPICIOUS_MOVE = YES;
				CLANG_WARN_UNGUARDED_AVAILABILITY = YES_AGGRESSIVE;
				CLANG_WARN_UNREACHABLE_CODE = YES;
				CLANG_WARN__DUPLICATE_METHOD_MATCH = YES;
				COPY_PHASE_STRIP = NO;
				DEBUG_INFORMATION_FORMAT = "dwarf-with-dsym";
				ENABLE_NS_ASSERTIONS = NO;
				ENABLE_STRICT_OBJC_MSGSEND = YES;
				GCC_C_LANGUAGE_STANDARD = gnu11;
				GCC_NO_COMMON_BLOCKS = YES;
				GCC_WARN_64_TO_32_BIT_CONVERSION = YES;
				GCC_WARN_ABOUT_RETURN_TYPE = YES_ERROR;
				GCC_WARN_UNDECLARED_SELECTOR = YES;
				GCC_WARN_UNINITIALIZED_AUTOS = YES_AGGRESSIVE;
				GCC_WARN_UNUSED_FUNCTION = YES;
				GCC_WARN_UNUSED_VARIABLE = YES;
				MACOSX_DEPLOYMENT_TARGET = 10.15;
				MTL_ENABLE_DEBUG_INFO = NO;
				MTL_FAST_MATH = YES;
				SDKROOT = macosx;
				SWIFT_COMPILATION_MODE = wholemodule;
				SWIFT_OPTIMIZATION_LEVEL = "-O";
			};
			name = Release;
		};
		AA585DA5248FD31500E9A3E2 /* Debug */ = {
			isa = XCBuildConfiguration;
			buildSettings = {
				ASSETCATALOG_COMPILER_APPICON_NAME = "AppIcon - Debug";
				CLANG_ANALYZER_LOCALIZABILITY_EMPTY_CONTEXT = YES;
				CLANG_ANALYZER_LOCALIZABILITY_NONLOCALIZED = YES;
				CODE_SIGN_ENTITLEMENTS = DuckDuckGo/DuckDuckGo.entitlements;
				CODE_SIGN_IDENTITY = "Apple Development";
				CODE_SIGN_STYLE = Automatic;
				COMBINE_HIDPI_IMAGES = YES;
				DEVELOPMENT_TEAM = HKE973VLUW;
				ENABLE_HARDENED_RUNTIME = YES;
				INFOPLIST_FILE = DuckDuckGo/Info.plist;
				LD_RUNPATH_SEARCH_PATHS = (
					"$(inherited)",
					"@executable_path/../Frameworks",
				);
				MARKETING_VERSION = 0.6.16;
				PRODUCT_BUNDLE_IDENTIFIER = com.duckduckgo.macos.browser.debug;
				PRODUCT_NAME = "$(TARGET_NAME)";
				SWIFT_ACTIVE_COMPILATION_CONDITIONS = "FEEDBACK $(inherited)";
				SWIFT_OBJC_BRIDGING_HEADER = "$(SRCROOT)/DuckDuckGo/Bridging.h";
				SWIFT_VERSION = 5.0;
			};
			name = Debug;
		};
		AA585DA6248FD31500E9A3E2 /* Release */ = {
			isa = XCBuildConfiguration;
			buildSettings = {
				ASSETCATALOG_COMPILER_APPICON_NAME = AppIcon;
				CLANG_ANALYZER_LOCALIZABILITY_EMPTY_CONTEXT = YES;
				CLANG_ANALYZER_LOCALIZABILITY_NONLOCALIZED = YES;
				CODE_SIGN_ENTITLEMENTS = DuckDuckGo/DuckDuckGo.entitlements;
				CODE_SIGN_IDENTITY = "Apple Development";
				CODE_SIGN_STYLE = Automatic;
				COMBINE_HIDPI_IMAGES = YES;
				DEVELOPMENT_TEAM = HKE973VLUW;
				ENABLE_HARDENED_RUNTIME = YES;
				INFOPLIST_FILE = DuckDuckGo/Info.plist;
				LD_RUNPATH_SEARCH_PATHS = (
					"$(inherited)",
					"@executable_path/../Frameworks",
				);
				MARKETING_VERSION = 0.6.16;
				PRODUCT_BUNDLE_IDENTIFIER = com.duckduckgo.macos.browser;
				PRODUCT_NAME = "$(TARGET_NAME)";
				SWIFT_ACTIVE_COMPILATION_CONDITIONS = FEEDBACK;
				SWIFT_OBJC_BRIDGING_HEADER = "$(SRCROOT)/DuckDuckGo/Bridging.h";
				SWIFT_VERSION = 5.0;
			};
			name = Release;
		};
		AA585DA8248FD31500E9A3E2 /* Debug */ = {
			isa = XCBuildConfiguration;
			buildSettings = {
				ALWAYS_EMBED_SWIFT_STANDARD_LIBRARIES = YES;
				BUNDLE_LOADER = "$(TEST_HOST)";
				CODE_SIGN_IDENTITY = "Apple Development";
				CODE_SIGN_STYLE = Automatic;
				COMBINE_HIDPI_IMAGES = YES;
				DEVELOPMENT_TEAM = HKE973VLUW;
				INFOPLIST_FILE = "Unit Tests/Info.plist";
				LD_RUNPATH_SEARCH_PATHS = (
					"$(inherited)",
					"@executable_path/../Frameworks",
					"@loader_path/../Frameworks",
				);
				MACOSX_DEPLOYMENT_TARGET = 10.15;
				PRODUCT_BUNDLE_IDENTIFIER = com.duckduckgo.macos.browser.DuckDuckGoTests;
				PRODUCT_NAME = "$(TARGET_NAME)";
				PROVISIONING_PROFILE_SPECIFIER = "";
				SWIFT_VERSION = 5.0;
				TEST_HOST = "$(BUILT_PRODUCTS_DIR)/DuckDuckGo Privacy Browser.app/Contents/MacOS/DuckDuckGo Privacy Browser";
			};
			name = Debug;
		};
		AA585DA9248FD31500E9A3E2 /* Release */ = {
			isa = XCBuildConfiguration;
			buildSettings = {
				ALWAYS_EMBED_SWIFT_STANDARD_LIBRARIES = YES;
				BUNDLE_LOADER = "$(TEST_HOST)";
				CODE_SIGN_IDENTITY = "Apple Development";
				CODE_SIGN_STYLE = Automatic;
				COMBINE_HIDPI_IMAGES = YES;
				DEVELOPMENT_TEAM = HKE973VLUW;
				INFOPLIST_FILE = "Unit Tests/Info.plist";
				LD_RUNPATH_SEARCH_PATHS = (
					"$(inherited)",
					"@executable_path/../Frameworks",
					"@loader_path/../Frameworks",
				);
				MACOSX_DEPLOYMENT_TARGET = 10.15;
				PRODUCT_BUNDLE_IDENTIFIER = com.duckduckgo.macos.browser.DuckDuckGoTests;
				PRODUCT_NAME = "$(TARGET_NAME)";
				PROVISIONING_PROFILE_SPECIFIER = "";
				SWIFT_VERSION = 5.0;
				TEST_HOST = "$(BUILT_PRODUCTS_DIR)/DuckDuckGo Privacy Browser.app/Contents/MacOS/DuckDuckGo Privacy Browser";
			};
			name = Release;
		};
/* End XCBuildConfiguration section */

/* Begin XCConfigurationList section */
		4B1AD8A625FC27E200261379 /* Build configuration list for PBXNativeTarget "Integration Tests" */ = {
			isa = XCConfigurationList;
			buildConfigurations = (
				4B1AD8A425FC27E200261379 /* Debug */,
				4B1AD8B325FC322600261379 /* CI */,
				4B1AD8A525FC27E200261379 /* Release */,
			);
			defaultConfigurationIsVisible = 0;
			defaultConfigurationName = Release;
		};
		AA585D79248FD31100E9A3E2 /* Build configuration list for PBXProject "DuckDuckGo" */ = {
			isa = XCConfigurationList;
			buildConfigurations = (
				AA585DA2248FD31500E9A3E2 /* Debug */,
				4B1AD8B025FC322600261379 /* CI */,
				AA585DA3248FD31500E9A3E2 /* Release */,
			);
			defaultConfigurationIsVisible = 0;
			defaultConfigurationName = Release;
		};
		AA585DA4248FD31500E9A3E2 /* Build configuration list for PBXNativeTarget "DuckDuckGo Privacy Browser" */ = {
			isa = XCConfigurationList;
			buildConfigurations = (
				AA585DA5248FD31500E9A3E2 /* Debug */,
				4B1AD8B125FC322600261379 /* CI */,
				AA585DA6248FD31500E9A3E2 /* Release */,
			);
			defaultConfigurationIsVisible = 0;
			defaultConfigurationName = Release;
		};
		AA585DA7248FD31500E9A3E2 /* Build configuration list for PBXNativeTarget "Unit Tests" */ = {
			isa = XCConfigurationList;
			buildConfigurations = (
				AA585DA8248FD31500E9A3E2 /* Debug */,
				4B1AD8B225FC322600261379 /* CI */,
				AA585DA9248FD31500E9A3E2 /* Release */,
			);
			defaultConfigurationIsVisible = 0;
			defaultConfigurationName = Release;
		};
/* End XCConfigurationList section */

/* Begin XCRemoteSwiftPackageReference section */
		4B7727A72645E1B800B64301 /* XCRemoteSwiftPackageReference "BrowserServicesKit" */ = {
			isa = XCRemoteSwiftPackageReference;
			repositoryURL = "https://github.com/duckduckgo/BrowserServicesKit.git";
			requirement = {
				branch = a8f94445580bc1bc89536ecd44aefce129a06d45;
				kind = branch;
			};
		};
		4B82E9B125B69E3E00656FE7 /* XCRemoteSwiftPackageReference "TrackerRadarKit" */ = {
			isa = XCRemoteSwiftPackageReference;
			repositoryURL = "https://github.com/duckduckgo/TrackerRadarKit.git";
			requirement = {
<<<<<<< HEAD
				kind = revision;
				revision = bc36948a19ed29e55f52e92c96e277a2f3c16caf;
=======
				kind = upToNextMajorVersion;
				minimumVersion = 1.0.2;
>>>>>>> bd862ebe
			};
		};
		85FF55C625F82E4F00E2AB99 /* XCRemoteSwiftPackageReference "lottie-ios" */ = {
			isa = XCRemoteSwiftPackageReference;
			repositoryURL = "https://github.com/airbnb/lottie-ios";
			requirement = {
				branch = "lottie/macos-spm";
				kind = branch;
			};
		};
		B65783F325F8ACA400D8DB33 /* XCRemoteSwiftPackageReference "PunycodeSwift" */ = {
			isa = XCRemoteSwiftPackageReference;
			repositoryURL = "https://github.com/gumob/PunycodeSwift.git";
			requirement = {
				kind = upToNextMajorVersion;
				minimumVersion = 2.1.0;
			};
		};
		B6DA44152616C13800DD1EC2 /* XCRemoteSwiftPackageReference "OHHTTPStubs" */ = {
			isa = XCRemoteSwiftPackageReference;
			repositoryURL = "https://github.com/AliSoftware/OHHTTPStubs.git";
			requirement = {
				kind = upToNextMajorVersion;
				minimumVersion = 9.1.0;
			};
		};
/* End XCRemoteSwiftPackageReference section */

/* Begin XCSwiftPackageProductDependency section */
		4B7727A82645E1B800B64301 /* BrowserServicesKit */ = {
			isa = XCSwiftPackageProductDependency;
			package = 4B7727A72645E1B800B64301 /* XCRemoteSwiftPackageReference "BrowserServicesKit" */;
			productName = BrowserServicesKit;
		};
		4B82E9B225B69E3E00656FE7 /* TrackerRadarKit */ = {
			isa = XCSwiftPackageProductDependency;
			package = 4B82E9B125B69E3E00656FE7 /* XCRemoteSwiftPackageReference "TrackerRadarKit" */;
			productName = TrackerRadarKit;
		};
		85FF55C725F82E4F00E2AB99 /* Lottie */ = {
			isa = XCSwiftPackageProductDependency;
			package = 85FF55C625F82E4F00E2AB99 /* XCRemoteSwiftPackageReference "lottie-ios" */;
			productName = Lottie;
		};
		B65783F425F8ACA400D8DB33 /* Punnycode */ = {
			isa = XCSwiftPackageProductDependency;
			package = B65783F325F8ACA400D8DB33 /* XCRemoteSwiftPackageReference "PunycodeSwift" */;
			productName = Punnycode;
		};
		B6DA44162616C13800DD1EC2 /* OHHTTPStubs */ = {
			isa = XCSwiftPackageProductDependency;
			package = B6DA44152616C13800DD1EC2 /* XCRemoteSwiftPackageReference "OHHTTPStubs" */;
			productName = OHHTTPStubs;
		};
		B6DA44182616C13800DD1EC2 /* OHHTTPStubsSwift */ = {
			isa = XCSwiftPackageProductDependency;
			package = B6DA44152616C13800DD1EC2 /* XCRemoteSwiftPackageReference "OHHTTPStubs" */;
			productName = OHHTTPStubsSwift;
		};
/* End XCSwiftPackageProductDependency section */

/* Begin XCVersionGroup section */
		4B11060325903E570039B979 /* CoreDataEncryptionTesting.xcdatamodeld */ = {
			isa = XCVersionGroup;
			children = (
				4B11060425903E570039B979 /* CoreDataEncryptionTesting.xcdatamodel */,
			);
			currentVersion = 4B11060425903E570039B979 /* CoreDataEncryptionTesting.xcdatamodel */;
			path = CoreDataEncryptionTesting.xcdatamodeld;
			sourceTree = "<group>";
			versionGroupType = wrapper.xcdatamodel;
		};
		4B67742E255DBEB800025BD8 /* HTTPSUpgrade.xcdatamodeld */ = {
			isa = XCVersionGroup;
			children = (
				4B67742F255DBEB800025BD8 /* HTTPSUpgrade 3.xcdatamodel */,
			);
			currentVersion = 4B67742F255DBEB800025BD8 /* HTTPSUpgrade 3.xcdatamodel */;
			path = HTTPSUpgrade.xcdatamodeld;
			sourceTree = "<group>";
			versionGroupType = wrapper.xcdatamodel;
		};
		AAC5E4D725D6A710007F5990 /* Bookmark.xcdatamodeld */ = {
			isa = XCVersionGroup;
			children = (
				AAC5E4D825D6A710007F5990 /* Bookmark.xcdatamodel */,
			);
			currentVersion = AAC5E4D825D6A710007F5990 /* Bookmark.xcdatamodel */;
			path = Bookmark.xcdatamodeld;
			sourceTree = "<group>";
			versionGroupType = wrapper.xcdatamodel;
		};
		B6DA44062616B30600DD1EC2 /* PixelDataModel.xcdatamodeld */ = {
			isa = XCVersionGroup;
			children = (
				B6DA44072616B30600DD1EC2 /* PixelDataModel.xcdatamodel */,
			);
			currentVersion = B6DA44072616B30600DD1EC2 /* PixelDataModel.xcdatamodel */;
			path = PixelDataModel.xcdatamodeld;
			sourceTree = "<group>";
			versionGroupType = wrapper.xcdatamodel;
		};
/* End XCVersionGroup section */
	};
	rootObject = AA585D76248FD31100E9A3E2 /* Project object */;
}<|MERGE_RESOLUTION|>--- conflicted
+++ resolved
@@ -2810,13 +2810,8 @@
 			isa = XCRemoteSwiftPackageReference;
 			repositoryURL = "https://github.com/duckduckgo/TrackerRadarKit.git";
 			requirement = {
-<<<<<<< HEAD
-				kind = revision;
-				revision = bc36948a19ed29e55f52e92c96e277a2f3c16caf;
-=======
 				kind = upToNextMajorVersion;
 				minimumVersion = 1.0.2;
->>>>>>> bd862ebe
 			};
 		};
 		85FF55C625F82E4F00E2AB99 /* XCRemoteSwiftPackageReference "lottie-ios" */ = {
