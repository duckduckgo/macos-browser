--- conflicted
+++ resolved
@@ -54,24 +54,10 @@
 		4B051207262CD24400F6079C /* NSImageViewExtension.swift in Sources */ = {isa = PBXBuildFile; fileRef = 4B0511FC262CD20D00F6079C /* NSImageViewExtension.swift */; };
 		4B11060525903E570039B979 /* CoreDataEncryptionTesting.xcdatamodeld in Sources */ = {isa = PBXBuildFile; fileRef = 4B11060325903E570039B979 /* CoreDataEncryptionTesting.xcdatamodeld */; };
 		4B11060A25903EAC0039B979 /* CoreDataEncryptionTests.swift in Sources */ = {isa = PBXBuildFile; fileRef = 4B11060925903EAC0039B979 /* CoreDataEncryptionTests.swift */; };
-		4B15CC5326AA0EB6000E6BA3 /* CSVLoginExporterTests.swift in Sources */ = {isa = PBXBuildFile; fileRef = 4B15CC5226AA0EB6000E6BA3 /* CSVLoginExporterTests.swift */; };
-		4B15CC5526AA4475000E6BA3 /* MockFileStore.swift in Sources */ = {isa = PBXBuildFile; fileRef = 4B15CC5426AA4475000E6BA3 /* MockFileStore.swift */; };
-		4B15CC5926AA4954000E6BA3 /* MockSecureVault.swift in Sources */ = {isa = PBXBuildFile; fileRef = 4B15CC5826AA4954000E6BA3 /* MockSecureVault.swift */; };
 		4B1AD8D525FC38DD00261379 /* EncryptionKeyStoreTests.swift in Sources */ = {isa = PBXBuildFile; fileRef = 4BA1A6EA258C288C00F6F690 /* EncryptionKeyStoreTests.swift */; };
 		4B1AD8E225FC390B00261379 /* EncryptionMocks.swift in Sources */ = {isa = PBXBuildFile; fileRef = 4BA1A6F5258C4F9600F6F690 /* EncryptionMocks.swift */; };
 		4B1AD91725FC46FB00261379 /* CoreDataEncryptionTests.swift in Sources */ = {isa = PBXBuildFile; fileRef = 4B1AD91625FC46FB00261379 /* CoreDataEncryptionTests.swift */; };
 		4B1AD92125FC474E00261379 /* CoreDataEncryptionTesting.xcdatamodeld in Sources */ = {isa = PBXBuildFile; fileRef = 4B11060325903E570039B979 /* CoreDataEncryptionTesting.xcdatamodeld */; };
-		4B26FB4B269781B00010AF6A /* DataImport.storyboard in Resources */ = {isa = PBXBuildFile; fileRef = 4B26FB4A269781B00010AF6A /* DataImport.storyboard */; };
-		4B26FB4D269781CB0010AF6A /* DataImportViewController.swift in Sources */ = {isa = PBXBuildFile; fileRef = 4B26FB4C269781CB0010AF6A /* DataImportViewController.swift */; };
-		4B26FB502697BACE0010AF6A /* CSVImportViewController.swift in Sources */ = {isa = PBXBuildFile; fileRef = 4B26FB4F2697BACE0010AF6A /* CSVImportViewController.swift */; };
-		4B26FB532697C1BD0010AF6A /* CSVImporter.swift in Sources */ = {isa = PBXBuildFile; fileRef = 4B26FB522697C1BD0010AF6A /* CSVImporter.swift */; };
-		4B26FB582697DEB50010AF6A /* CSVParser.swift in Sources */ = {isa = PBXBuildFile; fileRef = 4B26FB572697DEB50010AF6A /* CSVParser.swift */; };
-		4B26FB5A269A93BD0010AF6A /* DataImport.swift in Sources */ = {isa = PBXBuildFile; fileRef = 4B26FB59269A93BD0010AF6A /* DataImport.swift */; };
-		4B26FB60269BF5C40010AF6A /* SecureVaultLoginImporter.swift in Sources */ = {isa = PBXBuildFile; fileRef = 4B26FB5F269BF5C40010AF6A /* SecureVaultLoginImporter.swift */; };
-		4B3A4330269D1B9800C66BBC /* LoginImport.swift in Sources */ = {isa = PBXBuildFile; fileRef = 4B3A432F269D1B9800C66BBC /* LoginImport.swift */; };
-		4B3A4335269D254200C66BBC /* DataExport.swift in Sources */ = {isa = PBXBuildFile; fileRef = 4B3A4334269D254200C66BBC /* DataExport.swift */; };
-		4B3A433A269D378400C66BBC /* CSVLoginExporter.swift in Sources */ = {isa = PBXBuildFile; fileRef = 4B3A4339269D378400C66BBC /* CSVLoginExporter.swift */; };
-		4B3A433C269D399500C66BBC /* LoginExport.swift in Sources */ = {isa = PBXBuildFile; fileRef = 4B3A433B269D399500C66BBC /* LoginExport.swift */; };
 		4B4F72EC266B2ED300814C60 /* CollectionExtension.swift in Sources */ = {isa = PBXBuildFile; fileRef = 4B4F72EB266B2ED300814C60 /* CollectionExtension.swift */; };
 		4B6160D825B150E4007DE5B2 /* trackerData.json in Resources */ = {isa = PBXBuildFile; fileRef = 4B6160D725B150E4007DE5B2 /* trackerData.json */; };
 		4B6160DD25B152C5007DE5B2 /* ContentBlockerRulesUserScript.swift in Sources */ = {isa = PBXBuildFile; fileRef = 4B6160DC25B152C5007DE5B2 /* ContentBlockerRulesUserScript.swift */; };
@@ -96,11 +82,25 @@
 		4B677442255DBEEA00025BD8 /* Database.swift in Sources */ = {isa = PBXBuildFile; fileRef = 4B677440255DBEEA00025BD8 /* Database.swift */; };
 		4B67744B255DBF3A00025BD8 /* BloomFilter.cpp in Sources */ = {isa = PBXBuildFile; fileRef = 4B677449255DBF3A00025BD8 /* BloomFilter.cpp */; };
 		4B677450255DBFA300025BD8 /* HashExtension.swift in Sources */ = {isa = PBXBuildFile; fileRef = 4B67744F255DBFA300025BD8 /* HashExtension.swift */; };
-		4B6FB1CA269E631E005DD826 /* CSVParserTests.swift in Sources */ = {isa = PBXBuildFile; fileRef = 4B6FB1C9269E631E005DD826 /* CSVParserTests.swift */; };
-		4B6FB1CC269E7262005DD826 /* CSVImporterTests.swift in Sources */ = {isa = PBXBuildFile; fileRef = 4B6FB1CB269E7262005DD826 /* CSVImporterTests.swift */; };
-		4B6FB1CE269E7913005DD826 /* DataImportMocks.swift in Sources */ = {isa = PBXBuildFile; fileRef = 4B6FB1CD269E7913005DD826 /* DataImportMocks.swift */; };
-		4B6FB1D0269E79A3005DD826 /* TemporaryFileCreator.swift in Sources */ = {isa = PBXBuildFile; fileRef = 4B6FB1CF269E79A3005DD826 /* TemporaryFileCreator.swift */; };
-		4B75EA9626A62E0E00018634 /* CSVImportSummaryViewController.swift in Sources */ = {isa = PBXBuildFile; fileRef = 4B75EA9526A62E0E00018634 /* CSVImportSummaryViewController.swift */; };
+		4B723E0526B0003E00E14D75 /* DataImportMocks.swift in Sources */ = {isa = PBXBuildFile; fileRef = 4B723DFF26B0003E00E14D75 /* DataImportMocks.swift */; };
+		4B723E0626B0003E00E14D75 /* CSVParserTests.swift in Sources */ = {isa = PBXBuildFile; fileRef = 4B723E0026B0003E00E14D75 /* CSVParserTests.swift */; };
+		4B723E0726B0003E00E14D75 /* CSVImporterTests.swift in Sources */ = {isa = PBXBuildFile; fileRef = 4B723E0126B0003E00E14D75 /* CSVImporterTests.swift */; };
+		4B723E0826B0003E00E14D75 /* MockSecureVault.swift in Sources */ = {isa = PBXBuildFile; fileRef = 4B723E0326B0003E00E14D75 /* MockSecureVault.swift */; };
+		4B723E0926B0003E00E14D75 /* CSVLoginExporterTests.swift in Sources */ = {isa = PBXBuildFile; fileRef = 4B723E0426B0003E00E14D75 /* CSVLoginExporterTests.swift */; };
+		4B723E0A26B0005900E14D75 /* DataImportViewController.swift in Sources */ = {isa = PBXBuildFile; fileRef = 4B723DEE26B0002B00E14D75 /* DataImportViewController.swift */; };
+		4B723E0B26B0005B00E14D75 /* CSVImportViewController.swift in Sources */ = {isa = PBXBuildFile; fileRef = 4B723DEF26B0002B00E14D75 /* CSVImportViewController.swift */; };
+		4B723E0C26B0005D00E14D75 /* CSVImportSummaryViewController.swift in Sources */ = {isa = PBXBuildFile; fileRef = 4B723DF026B0002B00E14D75 /* CSVImportSummaryViewController.swift */; };
+		4B723E0D26B0006100E14D75 /* SecureVaultLoginImporter.swift in Sources */ = {isa = PBXBuildFile; fileRef = 4B723DF326B0002B00E14D75 /* SecureVaultLoginImporter.swift */; };
+		4B723E0E26B0006300E14D75 /* LoginImport.swift in Sources */ = {isa = PBXBuildFile; fileRef = 4B723DF426B0002B00E14D75 /* LoginImport.swift */; };
+		4B723E0F26B0006500E14D75 /* CSVParser.swift in Sources */ = {isa = PBXBuildFile; fileRef = 4B723DF626B0002B00E14D75 /* CSVParser.swift */; };
+		4B723E1026B0006700E14D75 /* CSVImporter.swift in Sources */ = {isa = PBXBuildFile; fileRef = 4B723DF726B0002B00E14D75 /* CSVImporter.swift */; };
+		4B723E1126B0006C00E14D75 /* DataImport.storyboard in Resources */ = {isa = PBXBuildFile; fileRef = 4B723DED26B0002B00E14D75 /* DataImport.storyboard */; };
+		4B723E1226B0006E00E14D75 /* DataImport.swift in Sources */ = {isa = PBXBuildFile; fileRef = 4B723DEB26B0002B00E14D75 /* DataImport.swift */; };
+		4B723E1326B0007A00E14D75 /* CSVLoginExporter.swift in Sources */ = {isa = PBXBuildFile; fileRef = 4B723DFD26B0002B00E14D75 /* CSVLoginExporter.swift */; };
+		4B723E1426B000A100E14D75 /* DataExport.swift in Sources */ = {isa = PBXBuildFile; fileRef = 4B723DF926B0002B00E14D75 /* DataExport.swift */; };
+		4B723E1526B000A400E14D75 /* LoginExport.swift in Sources */ = {isa = PBXBuildFile; fileRef = 4B723DFB26B0002B00E14D75 /* LoginExport.swift */; };
+		4B723E1826B000DC00E14D75 /* MockFileStore.swift in Sources */ = {isa = PBXBuildFile; fileRef = 4B723E1626B000DC00E14D75 /* MockFileStore.swift */; };
+		4B723E1926B000DC00E14D75 /* TemporaryFileCreator.swift in Sources */ = {isa = PBXBuildFile; fileRef = 4B723E1726B000DC00E14D75 /* TemporaryFileCreator.swift */; };
 		4B82E9B325B69E3E00656FE7 /* TrackerRadarKit in Frameworks */ = {isa = PBXBuildFile; productRef = 4B82E9B225B69E3E00656FE7 /* TrackerRadarKit */; };
 		4B82E9B925B6A05800656FE7 /* DetectedTrackerTests.swift in Sources */ = {isa = PBXBuildFile; fileRef = 4B82E9B825B6A05800656FE7 /* DetectedTrackerTests.swift */; };
 		4B82E9C125B6A1CD00656FE7 /* TrackerRadarManagerTests.swift in Sources */ = {isa = PBXBuildFile; fileRef = 4B82E9C025B6A1CD00656FE7 /* TrackerRadarManagerTests.swift */; };
@@ -491,23 +491,9 @@
 		4B0511FC262CD20D00F6079C /* NSImageViewExtension.swift */ = {isa = PBXFileReference; lastKnownFileType = sourcecode.swift; path = NSImageViewExtension.swift; sourceTree = "<group>"; };
 		4B11060425903E570039B979 /* CoreDataEncryptionTesting.xcdatamodel */ = {isa = PBXFileReference; lastKnownFileType = wrapper.xcdatamodel; path = CoreDataEncryptionTesting.xcdatamodel; sourceTree = "<group>"; };
 		4B11060925903EAC0039B979 /* CoreDataEncryptionTests.swift */ = {isa = PBXFileReference; lastKnownFileType = sourcecode.swift; path = CoreDataEncryptionTests.swift; sourceTree = "<group>"; };
-		4B15CC5226AA0EB6000E6BA3 /* CSVLoginExporterTests.swift */ = {isa = PBXFileReference; lastKnownFileType = sourcecode.swift; path = CSVLoginExporterTests.swift; sourceTree = "<group>"; };
-		4B15CC5426AA4475000E6BA3 /* MockFileStore.swift */ = {isa = PBXFileReference; lastKnownFileType = sourcecode.swift; path = MockFileStore.swift; sourceTree = "<group>"; };
-		4B15CC5826AA4954000E6BA3 /* MockSecureVault.swift */ = {isa = PBXFileReference; lastKnownFileType = sourcecode.swift; path = MockSecureVault.swift; sourceTree = "<group>"; };
 		4B1AD89D25FC27E200261379 /* Integration Tests.xctest */ = {isa = PBXFileReference; explicitFileType = wrapper.cfbundle; includeInIndex = 0; path = "Integration Tests.xctest"; sourceTree = BUILT_PRODUCTS_DIR; };
 		4B1AD8A125FC27E200261379 /* Info.plist */ = {isa = PBXFileReference; lastKnownFileType = text.plist.xml; path = Info.plist; sourceTree = "<group>"; };
 		4B1AD91625FC46FB00261379 /* CoreDataEncryptionTests.swift */ = {isa = PBXFileReference; lastKnownFileType = sourcecode.swift; path = CoreDataEncryptionTests.swift; sourceTree = "<group>"; };
-		4B26FB4A269781B00010AF6A /* DataImport.storyboard */ = {isa = PBXFileReference; lastKnownFileType = file.storyboard; path = DataImport.storyboard; sourceTree = "<group>"; };
-		4B26FB4C269781CB0010AF6A /* DataImportViewController.swift */ = {isa = PBXFileReference; lastKnownFileType = sourcecode.swift; path = DataImportViewController.swift; sourceTree = "<group>"; };
-		4B26FB4F2697BACE0010AF6A /* CSVImportViewController.swift */ = {isa = PBXFileReference; lastKnownFileType = sourcecode.swift; path = CSVImportViewController.swift; sourceTree = "<group>"; };
-		4B26FB522697C1BD0010AF6A /* CSVImporter.swift */ = {isa = PBXFileReference; lastKnownFileType = sourcecode.swift; path = CSVImporter.swift; sourceTree = "<group>"; };
-		4B26FB572697DEB50010AF6A /* CSVParser.swift */ = {isa = PBXFileReference; lastKnownFileType = sourcecode.swift; path = CSVParser.swift; sourceTree = "<group>"; };
-		4B26FB59269A93BD0010AF6A /* DataImport.swift */ = {isa = PBXFileReference; lastKnownFileType = sourcecode.swift; path = DataImport.swift; sourceTree = "<group>"; };
-		4B26FB5F269BF5C40010AF6A /* SecureVaultLoginImporter.swift */ = {isa = PBXFileReference; lastKnownFileType = sourcecode.swift; path = SecureVaultLoginImporter.swift; sourceTree = "<group>"; };
-		4B3A432F269D1B9800C66BBC /* LoginImport.swift */ = {isa = PBXFileReference; lastKnownFileType = sourcecode.swift; path = LoginImport.swift; sourceTree = "<group>"; };
-		4B3A4334269D254200C66BBC /* DataExport.swift */ = {isa = PBXFileReference; lastKnownFileType = sourcecode.swift; path = DataExport.swift; sourceTree = "<group>"; };
-		4B3A4339269D378400C66BBC /* CSVLoginExporter.swift */ = {isa = PBXFileReference; lastKnownFileType = sourcecode.swift; path = CSVLoginExporter.swift; sourceTree = "<group>"; };
-		4B3A433B269D399500C66BBC /* LoginExport.swift */ = {isa = PBXFileReference; lastKnownFileType = sourcecode.swift; path = LoginExport.swift; sourceTree = "<group>"; };
 		4B4F72EB266B2ED300814C60 /* CollectionExtension.swift */ = {isa = PBXFileReference; lastKnownFileType = sourcecode.swift; path = CollectionExtension.swift; sourceTree = "<group>"; };
 		4B6160D225B14E6E007DE5B2 /* TrackerRadarManager.swift */ = {isa = PBXFileReference; lastKnownFileType = sourcecode.swift; path = TrackerRadarManager.swift; sourceTree = "<group>"; };
 		4B6160D725B150E4007DE5B2 /* trackerData.json */ = {isa = PBXFileReference; lastKnownFileType = text.json; path = trackerData.json; sourceTree = "<group>"; };
@@ -536,11 +522,25 @@
 		4B67744A255DBF3A00025BD8 /* BloomFilter.hpp */ = {isa = PBXFileReference; fileEncoding = 4; lastKnownFileType = sourcecode.cpp.h; name = BloomFilter.hpp; path = Submodules/bloom_cpp/src/BloomFilter.hpp; sourceTree = SOURCE_ROOT; };
 		4B67744F255DBFA300025BD8 /* HashExtension.swift */ = {isa = PBXFileReference; fileEncoding = 4; lastKnownFileType = sourcecode.swift; path = HashExtension.swift; sourceTree = "<group>"; };
 		4B677454255DC18000025BD8 /* Bridging.h */ = {isa = PBXFileReference; fileEncoding = 4; lastKnownFileType = sourcecode.c.h; path = Bridging.h; sourceTree = "<group>"; };
-		4B6FB1C9269E631E005DD826 /* CSVParserTests.swift */ = {isa = PBXFileReference; lastKnownFileType = sourcecode.swift; path = CSVParserTests.swift; sourceTree = "<group>"; };
-		4B6FB1CB269E7262005DD826 /* CSVImporterTests.swift */ = {isa = PBXFileReference; lastKnownFileType = sourcecode.swift; path = CSVImporterTests.swift; sourceTree = "<group>"; };
-		4B6FB1CD269E7913005DD826 /* DataImportMocks.swift */ = {isa = PBXFileReference; lastKnownFileType = sourcecode.swift; path = DataImportMocks.swift; sourceTree = "<group>"; };
-		4B6FB1CF269E79A3005DD826 /* TemporaryFileCreator.swift */ = {isa = PBXFileReference; lastKnownFileType = sourcecode.swift; path = TemporaryFileCreator.swift; sourceTree = "<group>"; };
-		4B75EA9526A62E0E00018634 /* CSVImportSummaryViewController.swift */ = {isa = PBXFileReference; lastKnownFileType = sourcecode.swift; path = CSVImportSummaryViewController.swift; sourceTree = "<group>"; };
+		4B723DEB26B0002B00E14D75 /* DataImport.swift */ = {isa = PBXFileReference; lastKnownFileType = sourcecode.swift; path = DataImport.swift; sourceTree = "<group>"; };
+		4B723DED26B0002B00E14D75 /* DataImport.storyboard */ = {isa = PBXFileReference; lastKnownFileType = file.storyboard; path = DataImport.storyboard; sourceTree = "<group>"; };
+		4B723DEE26B0002B00E14D75 /* DataImportViewController.swift */ = {isa = PBXFileReference; lastKnownFileType = sourcecode.swift; path = DataImportViewController.swift; sourceTree = "<group>"; };
+		4B723DEF26B0002B00E14D75 /* CSVImportViewController.swift */ = {isa = PBXFileReference; lastKnownFileType = sourcecode.swift; path = CSVImportViewController.swift; sourceTree = "<group>"; };
+		4B723DF026B0002B00E14D75 /* CSVImportSummaryViewController.swift */ = {isa = PBXFileReference; lastKnownFileType = sourcecode.swift; path = CSVImportSummaryViewController.swift; sourceTree = "<group>"; };
+		4B723DF326B0002B00E14D75 /* SecureVaultLoginImporter.swift */ = {isa = PBXFileReference; lastKnownFileType = sourcecode.swift; path = SecureVaultLoginImporter.swift; sourceTree = "<group>"; };
+		4B723DF426B0002B00E14D75 /* LoginImport.swift */ = {isa = PBXFileReference; lastKnownFileType = sourcecode.swift; path = LoginImport.swift; sourceTree = "<group>"; };
+		4B723DF626B0002B00E14D75 /* CSVParser.swift */ = {isa = PBXFileReference; lastKnownFileType = sourcecode.swift; path = CSVParser.swift; sourceTree = "<group>"; };
+		4B723DF726B0002B00E14D75 /* CSVImporter.swift */ = {isa = PBXFileReference; lastKnownFileType = sourcecode.swift; path = CSVImporter.swift; sourceTree = "<group>"; };
+		4B723DF926B0002B00E14D75 /* DataExport.swift */ = {isa = PBXFileReference; lastKnownFileType = sourcecode.swift; path = DataExport.swift; sourceTree = "<group>"; };
+		4B723DFB26B0002B00E14D75 /* LoginExport.swift */ = {isa = PBXFileReference; lastKnownFileType = sourcecode.swift; path = LoginExport.swift; sourceTree = "<group>"; };
+		4B723DFD26B0002B00E14D75 /* CSVLoginExporter.swift */ = {isa = PBXFileReference; lastKnownFileType = sourcecode.swift; path = CSVLoginExporter.swift; sourceTree = "<group>"; };
+		4B723DFF26B0003E00E14D75 /* DataImportMocks.swift */ = {isa = PBXFileReference; fileEncoding = 4; lastKnownFileType = sourcecode.swift; path = DataImportMocks.swift; sourceTree = "<group>"; };
+		4B723E0026B0003E00E14D75 /* CSVParserTests.swift */ = {isa = PBXFileReference; fileEncoding = 4; lastKnownFileType = sourcecode.swift; path = CSVParserTests.swift; sourceTree = "<group>"; };
+		4B723E0126B0003E00E14D75 /* CSVImporterTests.swift */ = {isa = PBXFileReference; fileEncoding = 4; lastKnownFileType = sourcecode.swift; path = CSVImporterTests.swift; sourceTree = "<group>"; };
+		4B723E0326B0003E00E14D75 /* MockSecureVault.swift */ = {isa = PBXFileReference; fileEncoding = 4; lastKnownFileType = sourcecode.swift; path = MockSecureVault.swift; sourceTree = "<group>"; };
+		4B723E0426B0003E00E14D75 /* CSVLoginExporterTests.swift */ = {isa = PBXFileReference; fileEncoding = 4; lastKnownFileType = sourcecode.swift; path = CSVLoginExporterTests.swift; sourceTree = "<group>"; };
+		4B723E1626B000DC00E14D75 /* MockFileStore.swift */ = {isa = PBXFileReference; fileEncoding = 4; lastKnownFileType = sourcecode.swift; path = MockFileStore.swift; sourceTree = "<group>"; };
+		4B723E1726B000DC00E14D75 /* TemporaryFileCreator.swift */ = {isa = PBXFileReference; fileEncoding = 4; lastKnownFileType = sourcecode.swift; path = TemporaryFileCreator.swift; sourceTree = "<group>"; };
 		4B82E9B825B6A05800656FE7 /* DetectedTrackerTests.swift */ = {isa = PBXFileReference; lastKnownFileType = sourcecode.swift; path = DetectedTrackerTests.swift; sourceTree = "<group>"; };
 		4B82E9C025B6A1CD00656FE7 /* TrackerRadarManagerTests.swift */ = {isa = PBXFileReference; lastKnownFileType = sourcecode.swift; path = TrackerRadarManagerTests.swift; sourceTree = "<group>"; };
 		4B92928526670D1600AD2C21 /* BookmarksOutlineView.swift */ = {isa = PBXFileReference; fileEncoding = 4; lastKnownFileType = sourcecode.swift; path = BookmarksOutlineView.swift; sourceTree = "<group>"; };
@@ -1038,15 +1038,6 @@
 			path = Preferences;
 			sourceTree = "<group>";
 		};
-		4B15CC5126AA0EA3000E6BA3 /* Data Export */ = {
-			isa = PBXGroup;
-			children = (
-				4B15CC5226AA0EB6000E6BA3 /* CSVLoginExporterTests.swift */,
-				4B15CC5826AA4954000E6BA3 /* MockSecureVault.swift */,
-			);
-			path = "Data Export";
-			sourceTree = "<group>";
-		};
 		4B1AD89E25FC27E200261379 /* Integration Tests */ = {
 			isa = PBXGroup;
 			children = (
@@ -1055,80 +1046,6 @@
 				4B1AD8A125FC27E200261379 /* Info.plist */,
 			);
 			path = "Integration Tests";
-			sourceTree = "<group>";
-		};
-		4B26FB4726977FCD0010AF6A /* Data Import */ = {
-			isa = PBXGroup;
-			children = (
-				4B26FB59269A93BD0010AF6A /* DataImport.swift */,
-				4B3A4332269D1BDA00C66BBC /* Logins */,
-				4B26FB4E2697A6A00010AF6A /* View */,
-			);
-			path = "Data Import";
-			sourceTree = "<group>";
-		};
-		4B26FB4E2697A6A00010AF6A /* View */ = {
-			isa = PBXGroup;
-			children = (
-				4B26FB4A269781B00010AF6A /* DataImport.storyboard */,
-				4B26FB4C269781CB0010AF6A /* DataImportViewController.swift */,
-				4B26FB4F2697BACE0010AF6A /* CSVImportViewController.swift */,
-				4B75EA9526A62E0E00018634 /* CSVImportSummaryViewController.swift */,
-			);
-			path = View;
-			sourceTree = "<group>";
-		};
-		4B26FB542697DA070010AF6A /* CSV */ = {
-			isa = PBXGroup;
-			children = (
-				4B26FB572697DEB50010AF6A /* CSVParser.swift */,
-				4B26FB522697C1BD0010AF6A /* CSVImporter.swift */,
-			);
-			path = CSV;
-			sourceTree = "<group>";
-		};
-		4B3A4331269D1BAA00C66BBC /* SecureVault */ = {
-			isa = PBXGroup;
-			children = (
-				4B26FB5F269BF5C40010AF6A /* SecureVaultLoginImporter.swift */,
-			);
-			path = SecureVault;
-			sourceTree = "<group>";
-		};
-		4B3A4332269D1BDA00C66BBC /* Logins */ = {
-			isa = PBXGroup;
-			children = (
-				4B3A432F269D1B9800C66BBC /* LoginImport.swift */,
-				4B3A4331269D1BAA00C66BBC /* SecureVault */,
-				4B26FB542697DA070010AF6A /* CSV */,
-			);
-			path = Logins;
-			sourceTree = "<group>";
-		};
-		4B3A4333269D252200C66BBC /* Data Export */ = {
-			isa = PBXGroup;
-			children = (
-				4B3A4334269D254200C66BBC /* DataExport.swift */,
-				4B3A4337269D370700C66BBC /* Logins */,
-			);
-			path = "Data Export";
-			sourceTree = "<group>";
-		};
-		4B3A4337269D370700C66BBC /* Logins */ = {
-			isa = PBXGroup;
-			children = (
-				4B3A433B269D399500C66BBC /* LoginExport.swift */,
-				4B3A4338269D377400C66BBC /* CSV */,
-			);
-			path = Logins;
-			sourceTree = "<group>";
-		};
-		4B3A4338269D377400C66BBC /* CSV */ = {
-			isa = PBXGroup;
-			children = (
-				4B3A4339269D378400C66BBC /* CSVLoginExporter.swift */,
-			);
-			path = CSV;
 			sourceTree = "<group>";
 		};
 		4B6160D125B14E5E007DE5B2 /* ContentBlocker */ = {
@@ -1222,14 +1139,97 @@
 			name = bloom_cpp;
 			sourceTree = "<group>";
 		};
-		4B6FB1C8269E6059005DD826 /* Data Import */ = {
-			isa = PBXGroup;
-			children = (
-				4B6FB1C9269E631E005DD826 /* CSVParserTests.swift */,
-				4B6FB1CB269E7262005DD826 /* CSVImporterTests.swift */,
-				4B6FB1CD269E7913005DD826 /* DataImportMocks.swift */,
+		4B723DEA26B0002B00E14D75 /* Data Import */ = {
+			isa = PBXGroup;
+			children = (
+				4B723DEB26B0002B00E14D75 /* DataImport.swift */,
+				4B723DEC26B0002B00E14D75 /* View */,
+				4B723DF126B0002B00E14D75 /* Logins */,
 			);
 			path = "Data Import";
+			sourceTree = "<group>";
+		};
+		4B723DEC26B0002B00E14D75 /* View */ = {
+			isa = PBXGroup;
+			children = (
+				4B723DED26B0002B00E14D75 /* DataImport.storyboard */,
+				4B723DEE26B0002B00E14D75 /* DataImportViewController.swift */,
+				4B723DEF26B0002B00E14D75 /* CSVImportViewController.swift */,
+				4B723DF026B0002B00E14D75 /* CSVImportSummaryViewController.swift */,
+			);
+			path = View;
+			sourceTree = "<group>";
+		};
+		4B723DF126B0002B00E14D75 /* Logins */ = {
+			isa = PBXGroup;
+			children = (
+				4B723DF426B0002B00E14D75 /* LoginImport.swift */,
+				4B723DF226B0002B00E14D75 /* SecureVault */,
+				4B723DF526B0002B00E14D75 /* CSV */,
+			);
+			path = Logins;
+			sourceTree = "<group>";
+		};
+		4B723DF226B0002B00E14D75 /* SecureVault */ = {
+			isa = PBXGroup;
+			children = (
+				4B723DF326B0002B00E14D75 /* SecureVaultLoginImporter.swift */,
+			);
+			path = SecureVault;
+			sourceTree = "<group>";
+		};
+		4B723DF526B0002B00E14D75 /* CSV */ = {
+			isa = PBXGroup;
+			children = (
+				4B723DF626B0002B00E14D75 /* CSVParser.swift */,
+				4B723DF726B0002B00E14D75 /* CSVImporter.swift */,
+			);
+			path = CSV;
+			sourceTree = "<group>";
+		};
+		4B723DF826B0002B00E14D75 /* Data Export */ = {
+			isa = PBXGroup;
+			children = (
+				4B723DF926B0002B00E14D75 /* DataExport.swift */,
+				4B723DFA26B0002B00E14D75 /* Logins */,
+			);
+			path = "Data Export";
+			sourceTree = "<group>";
+		};
+		4B723DFA26B0002B00E14D75 /* Logins */ = {
+			isa = PBXGroup;
+			children = (
+				4B723DFB26B0002B00E14D75 /* LoginExport.swift */,
+				4B723DFC26B0002B00E14D75 /* CSV */,
+			);
+			path = Logins;
+			sourceTree = "<group>";
+		};
+		4B723DFC26B0002B00E14D75 /* CSV */ = {
+			isa = PBXGroup;
+			children = (
+				4B723DFD26B0002B00E14D75 /* CSVLoginExporter.swift */,
+			);
+			path = CSV;
+			sourceTree = "<group>";
+		};
+		4B723DFE26B0003E00E14D75 /* Data Import */ = {
+			isa = PBXGroup;
+			children = (
+				4B723DFF26B0003E00E14D75 /* DataImportMocks.swift */,
+				4B723E0026B0003E00E14D75 /* CSVParserTests.swift */,
+				4B723E0126B0003E00E14D75 /* CSVImporterTests.swift */,
+			);
+			path = "Data Import";
+			sourceTree = "<group>";
+		};
+		4B723E0226B0003E00E14D75 /* Data Export */ = {
+			isa = PBXGroup;
+			children = (
+				4B723E0326B0003E00E14D75 /* MockSecureVault.swift */,
+				4B723E0426B0003E00E14D75 /* CSVLoginExporterTests.swift */,
+			);
+			path = "Data Export";
 			sourceTree = "<group>";
 		};
 		4B82E9B725B6A04B00656FE7 /* ContentBlocker */ = {
@@ -1463,7 +1463,8 @@
 		85F69B3A25EDE7F800978E59 /* Common */ = {
 			isa = PBXGroup;
 			children = (
-				4B6FB1CF269E79A3005DD826 /* TemporaryFileCreator.swift */,
+				4B723E1626B000DC00E14D75 /* MockFileStore.swift */,
+				4B723E1726B000DC00E14D75 /* TemporaryFileCreator.swift */,
 				4B9292C42667104B00AD2C21 /* CoreDataTestUtilities.swift */,
 				AAEC74B92642E66600C2EFBC /* Extensions */,
 				B65783EB25F8AB9200D8DB33 /* String+PunycodeTests.swift */,
@@ -1472,7 +1473,6 @@
 				B67C6C462654C643006C872E /* FileManagerExtensionTests.swift */,
 				B6B3E0952654DACD0040E0A2 /* UTTypeTests.swift */,
 				B65349A9265CF45000DCC645 /* DispatchQueueExtensionsTests.swift */,
-				4B15CC5426AA4475000E6BA3 /* MockFileStore.swift */,
 			);
 			path = Common;
 			sourceTree = "<group>";
@@ -1533,9 +1533,9 @@
 				AA86491324D831B9001BABEE /* Common */,
 				85D33F1025C82E93002B91A6 /* Configuration */,
 				4B6160D125B14E5E007DE5B2 /* ContentBlocker */,
-				4B26FB4726977FCD0010AF6A /* Data Import */,
-				4B3A4333269D252200C66BBC /* Data Export */,
 				AAC30A24268DF93500D2D9CD /* Crash Reports */,
+				4B723DEA26B0002B00E14D75 /* Data Import */,
+				4B723DF826B0002B00E14D75 /* Data Export */,
 				4B65143C26392483005B46EB /* Email */,
 				8556A60C256C15C60092FA9D /* FileDownload */,
 				85A0115D25AF1C4700FA6A0C /* FindInPage */,
@@ -1575,8 +1575,8 @@
 				85F69B3A25EDE7F800978E59 /* Common */,
 				85AC3B1525D9BBFA00C7D2AA /* Configuration */,
 				4B82E9B725B6A04B00656FE7 /* ContentBlocker */,
-				4B6FB1C8269E6059005DD826 /* Data Import */,
-				4B15CC5126AA0EA3000E6BA3 /* Data Export */,
+				4B723DFE26B0003E00E14D75 /* Data Import */,
+				4B723E0226B0003E00E14D75 /* Data Export */,
 				8553FF50257523630029327F /* FileDownload */,
 				4BA1A6CE258BF58C00F6F690 /* FileSystem */,
 				4B02199725E063DE00ED7DEA /* Fireproofing */,
@@ -2545,6 +2545,7 @@
 				85480F8A25CDC360009424E3 /* Launch.storyboard in Resources */,
 				4B677435255DBEB800025BD8 /* httpsMobileV2FalsePositives.json in Resources */,
 				AAE71E3825F7869300D74437 /* HomepageCollectionViewItem.xib in Resources */,
+				4B723E1126B0006C00E14D75 /* DataImport.storyboard in Resources */,
 				4B92929026670D1700AD2C21 /* BookmarkTableCellView.xib in Resources */,
 				4B02198825E05FAC00ED7DEA /* login-detection.js in Resources */,
 				B6E61ED5263A6FC4004E11AB /* SavePanelAccessoryView.xib in Resources */,
@@ -2561,7 +2562,6 @@
 				AA80EC67256C4691007083E7 /* BrowserTab.storyboard in Resources */,
 				4B0511C1262CAA5A00F6079C /* PrivacySecurityPreferencesTableCellView.xib in Resources */,
 				4B0511D0262CAA5A00F6079C /* AppearancePreferencesTableCellView.xib in Resources */,
-				4B26FB4B269781B00010AF6A /* DataImport.storyboard in Resources */,
 				4B6160F725B157BB007DE5B2 /* contentblocker.js in Resources */,
 				336D5B18262D8D3C0052E0C9 /* findinpage.js in Resources */,
 			);
@@ -2632,9 +2632,9 @@
 			isa = PBXSourcesBuildPhase;
 			buildActionMask = 2147483647;
 			files = (
-				4B3A433A269D378400C66BBC /* CSVLoginExporter.swift in Sources */,
 				AAA0CC572539EBC90079BC96 /* FaviconUserScript.swift in Sources */,
 				B6A9E45A261460350067D1B9 /* ApiRequestError.swift in Sources */,
+				4B723E0E26B0006300E14D75 /* LoginImport.swift in Sources */,
 				85799C1825DEBB3F0007EC87 /* Logging.swift in Sources */,
 				AAC30A2E268F1EE300D2D9CD /* CrashReportPromptPresenter.swift in Sources */,
 				AA86490C24D3494C001BABEE /* GradientView.swift in Sources */,
@@ -2651,7 +2651,6 @@
 				AAD6D8882696DF6D002393B3 /* CrashReportPromptViewController.swift in Sources */,
 				4B6160FF25B15BB1007DE5B2 /* ContentBlockerRulesManager.swift in Sources */,
 				AA5C8F5E2590EEE800748EB7 /* NSPointExtension.swift in Sources */,
-				4B26FB5A269A93BD0010AF6A /* DataImport.swift in Sources */,
 				AA6EF9AD25066F42004754E6 /* WindowsManager.swift in Sources */,
 				B68458CD25C7EB9000DC17B6 /* WKWebViewConfigurationExtensions.swift in Sources */,
 				AAC30A26268DFEE200D2D9CD /* CrashReporter.swift in Sources */,
@@ -2674,6 +2673,7 @@
 				4B6160DD25B152C5007DE5B2 /* ContentBlockerRulesUserScript.swift in Sources */,
 				85AC3B3525DA82A600C7D2AA /* DataTaskProviding.swift in Sources */,
 				4BA1A6B3258B080A00F6F690 /* EncryptionKeyGeneration.swift in Sources */,
+				4B723E0B26B0005B00E14D75 /* CSVImportViewController.swift in Sources */,
 				8589063C267BCDC000D23B0D /* SaveCredentialsViewController.swift in Sources */,
 				AABEE6A524AA0A7F0043105B /* SuggestionViewController.swift in Sources */,
 				85AC3AF725D5DBFD00C7D2AA /* DataExtension.swift in Sources */,
@@ -2689,6 +2689,7 @@
 				AAE71E3125F7855400D74437 /* HomepageViewController.swift in Sources */,
 				4BB88B4525B7B55C006F6B06 /* DebugUserScript.swift in Sources */,
 				4B65027A25E5F2B10054432E /* DefaultBrowserPromptView.swift in Sources */,
+				4B723E0A26B0005900E14D75 /* DataImportViewController.swift in Sources */,
 				4B0511BB262CAA5A00F6079C /* DefaultBrowserPreferences.swift in Sources */,
 				4B0511CA262CAA5A00F6079C /* FireproofDomainsViewController.swift in Sources */,
 				AA4D700725545EF800C3411E /* UrlEventListener.swift in Sources */,
@@ -2704,6 +2705,7 @@
 				AAC30A2A268E239100D2D9CD /* CrashReport.swift in Sources */,
 				AA512D1424D99D9800230283 /* FaviconService.swift in Sources */,
 				AABEE6AB24ACA0F90043105B /* SuggestionTableRowView.swift in Sources */,
+				4B723E1426B000A100E14D75 /* DataExport.swift in Sources */,
 				4B0511CB262CAA5A00F6079C /* DownloadPreferencesTableCellView.swift in Sources */,
 				4B9292AA26670D3700AD2C21 /* Bookmark.xcmappingmodel in Sources */,
 				AAC5E4D025D6A709007F5990 /* Bookmark.swift in Sources */,
@@ -2711,13 +2713,10 @@
 				4B92928C26670D1700AD2C21 /* OutlineSeparatorViewCell.swift in Sources */,
 				4B0511CD262CAA5A00F6079C /* DefaultBrowserTableCellView.swift in Sources */,
 				858A798526A8BB5D00A75A42 /* NSTextViewExtension.swift in Sources */,
+				4B723E0C26B0005D00E14D75 /* CSVImportSummaryViewController.swift in Sources */,
 				B6AAAC2D260330580029438D /* PublishedAfter.swift in Sources */,
 				85C6A29625CC1FFD00EEB5F1 /* UserDefaultsWrapper.swift in Sources */,
-<<<<<<< HEAD
-				4B26FB502697BACE0010AF6A /* CSVImportViewController.swift in Sources */,
-=======
 				85625998269C9C5F00EE44BC /* PasswordManagementPopover.swift in Sources */,
->>>>>>> 43bb5891
 				B6A9E4A3261475C70067D1B9 /* AppUsageActivityMonitor.swift in Sources */,
 				85CC1D75269F6B420062F04E /* PasswordManagementItemView.swift in Sources */,
 				4BA1A6A0258B079600F6F690 /* DataEncryption.swift in Sources */,
@@ -2731,14 +2730,15 @@
 				B6B3E0E12657EA7A0040E0A2 /* NSScreenExtension.swift in Sources */,
 				AA6820E425502F19005ED0D5 /* WebsiteDataStore.swift in Sources */,
 				85D438B6256E7C9E00F3BAF8 /* ContextMenuUserScript.swift in Sources */,
-				4B3A433C269D399500C66BBC /* LoginExport.swift in Sources */,
 				4BA1A6BD258B082300F6F690 /* EncryptionKeyStore.swift in Sources */,
 				B6F41031264D2B23003DA42C /* ProgressExtension.swift in Sources */,
+				4B723E0F26B0006500E14D75 /* CSVParser.swift in Sources */,
 				B6DA44082616B30600DD1EC2 /* PixelDataModel.xcdatamodeld in Sources */,
 				AAC5E4F125D6BF10007F5990 /* AddressBarButton.swift in Sources */,
 				AAE7527E263B05C600B973F8 /* HistoryEntry.swift in Sources */,
 				AAADFD06264AA282001555EA /* TimeIntervalExtension.swift in Sources */,
 				4B9292D42667123700AD2C21 /* BookmarkListViewController.swift in Sources */,
+				4B723E0D26B0006100E14D75 /* SecureVaultLoginImporter.swift in Sources */,
 				B6D7A2EE25D2418B002B2AE1 /* ShadowView.swift in Sources */,
 				4B9292D32667123700AD2C21 /* AddBookmarkModalViewController.swift in Sources */,
 				AA88D14B252A557100980B4E /* URLRequestExtension.swift in Sources */,
@@ -2752,7 +2752,6 @@
 				AA5C8F632591021700748EB7 /* NSApplicationExtension.swift in Sources */,
 				AA9E9A5625A3AE8400D1959D /* NSWindowExtension.swift in Sources */,
 				4B0511C9262CAA5A00F6079C /* RoundedSelectionRowView.swift in Sources */,
-				4B3A4335269D254200C66BBC /* DataExport.swift in Sources */,
 				AAC5E4C725D6A6E8007F5990 /* BookmarkPopover.swift in Sources */,
 				4B9292CE2667123700AD2C21 /* BrowserTabEmbeddable.swift in Sources */,
 				4B9292A126670D2A00AD2C21 /* BookmarkTreeController.swift in Sources */,
@@ -2770,6 +2769,7 @@
 				4B9292AC26670D3700AD2C21 /* Bookmark.xcdatamodeld in Sources */,
 				AA6EF9B525081B4C004754E6 /* MainMenuActions.swift in Sources */,
 				B63D466925BEB6C200874977 /* WKWebView+SessionState.swift in Sources */,
+				4B723E1226B0006E00E14D75 /* DataImport.swift in Sources */,
 				B6A924D92664C72E001A28CA /* WebKitDownloadTask.swift in Sources */,
 				85D885B326A5A9DE0077C374 /* NSAlert+PasswordManager.swift in Sources */,
 				85E11C2F25E7DC7E00974CAF /* ExternalURLHandler.swift in Sources */,
@@ -2777,8 +2777,8 @@
 				85A0116925AF1D8900FA6A0C /* FindInPageViewController.swift in Sources */,
 				AA6FFB4424DC33320028F4D0 /* NSViewExtension.swift in Sources */,
 				4B9292D52667123700AD2C21 /* BookmarkManagementDetailViewController.swift in Sources */,
+				4B723E1026B0006700E14D75 /* CSVImporter.swift in Sources */,
 				AA4BBA3B25C58FA200C4FB0F /* MainMenu.swift in Sources */,
-				4B26FB4D269781CB0010AF6A /* DataImportViewController.swift in Sources */,
 				AA585D84248FD31100E9A3E2 /* BrowserTabViewController.swift in Sources */,
 				B6A9E48926146ABF0067D1B9 /* PixelCounter.swift in Sources */,
 				AAE7527C263B056C00B973F8 /* HistoryStore.swift in Sources */,
@@ -2814,7 +2814,6 @@
 				AA86490E24D49B54001BABEE /* TabLoadingView.swift in Sources */,
 				AA2CB1352587C29500AA6FBE /* TabBarFooter.swift in Sources */,
 				4B0511C2262CAA5A00F6079C /* PreferencesAboutViewController.swift in Sources */,
-				4B26FB60269BF5C40010AF6A /* SecureVaultLoginImporter.swift in Sources */,
 				14D9B90224F91316000D4D13 /* FocusRingView.swift in Sources */,
 				4B9292AB26670D3700AD2C21 /* BookmarkMigrationPolicy.swift in Sources */,
 				AA92126F25ACCB1100600CD4 /* ErrorExtension.swift in Sources */,
@@ -2824,8 +2823,8 @@
 				AAE8B110258A456C00E81239 /* TooltipViewController.swift in Sources */,
 				85AC3B0525D6B1D800C7D2AA /* ScriptSourceProviding.swift in Sources */,
 				AA3F895324C18AD500628DDE /* SuggestionViewModel.swift in Sources */,
-				4B26FB532697C1BD0010AF6A /* CSVImporter.swift in Sources */,
 				4B9292A326670D2A00AD2C21 /* BookmarkManagedObject.swift in Sources */,
+				4B723E1326B0007A00E14D75 /* CSVLoginExporter.swift in Sources */,
 				8562599A269CA0A600EE44BC /* NSRectExtension.swift in Sources */,
 				4B0511C5262CAA5A00F6079C /* PrivacySecurityPreferencesTableCellView.swift in Sources */,
 				4B677431255DBEB800025BD8 /* BloomFilterWrapper.mm in Sources */,
@@ -2850,7 +2849,7 @@
 				AAE75280263B0A4D00B973F8 /* HistoryCoordinator.swift in Sources */,
 				4B677434255DBEB800025BD8 /* HTTPSBloomFilterSpecification.swift in Sources */,
 				AA97BF4625135DD30014931A /* ApplicationDockMenu.swift in Sources */,
-				4B3A4330269D1B9800C66BBC /* LoginImport.swift in Sources */,
+				4B723E1526B000A400E14D75 /* LoginExport.swift in Sources */,
 				4BA1A69B258B076900F6F690 /* FileStore.swift in Sources */,
 				4B0511CC262CAA5A00F6079C /* PreferencesSplitViewController.swift in Sources */,
 				AAFCB37A25E5403A00859DD4 /* BurnButton.swift in Sources */,
@@ -2880,7 +2879,6 @@
 				AABEE69C24A902BB0043105B /* SuggestionContainer.swift in Sources */,
 				B6A9E46B2614618A0067D1B9 /* OperatingSystemVersionExtension.swift in Sources */,
 				85AC3AEF25D5CE9800C7D2AA /* UserScripts.swift in Sources */,
-				4B75EA9626A62E0E00018634 /* CSVImportSummaryViewController.swift in Sources */,
 				4B677439255DBEB800025BD8 /* HTTPSUpgradeStore.swift in Sources */,
 				AAB549DF25DAB8F80058460B /* BookmarkViewModel.swift in Sources */,
 				F41D174125CB131900472416 /* NSColorExtension.swift in Sources */,
@@ -2891,7 +2889,6 @@
 				B6A9E45B261460350067D1B9 /* APIHeaders.swift in Sources */,
 				85625996269C953C00EE44BC /* PasswordManagementViewController.swift in Sources */,
 				AA6EF9B3250785D5004754E6 /* NSMenuExtension.swift in Sources */,
-				4B26FB582697DEB50010AF6A /* CSVParser.swift in Sources */,
 				AA7412B524D1536B00D22FE0 /* MainWindowController.swift in Sources */,
 				4B0511CF262CAA5A00F6079C /* AppearancePreferencesTableCellView.swift in Sources */,
 				AA9FF95924A1ECF20039E328 /* Tab.swift in Sources */,
@@ -2948,11 +2945,12 @@
 				4B11060525903E570039B979 /* CoreDataEncryptionTesting.xcdatamodeld in Sources */,
 				858A798826A99DBE00A75A42 /* PasswordManagementItemListModelTests.swift in Sources */,
 				8546DE6225C03056000CA5E1 /* UserAgentTests.swift in Sources */,
+				4B723E0926B0003E00E14D75 /* CSVLoginExporterTests.swift in Sources */,
 				B630793526731BC400DCEE41 /* URLSuggestedFilenameTests.swift in Sources */,
 				4B82E9C125B6A1CD00656FE7 /* TrackerRadarManagerTests.swift in Sources */,
 				85AC3B4925DAC9BD00C7D2AA /* ConfigurationStorageTests.swift in Sources */,
+				4B723E0726B0003E00E14D75 /* CSVImporterTests.swift in Sources */,
 				AA652CDB25DDAB32009059CC /* BookmarkStoreMock.swift in Sources */,
-				4B15CC5526AA4475000E6BA3 /* MockFileStore.swift in Sources */,
 				B62EB47C25BAD3BB005745C6 /* WKWebViewPrivateMethodsAvailabilityTests.swift in Sources */,
 				B6A5A2A025B96E8300AA7ADA /* AppStateChangePublisherTests.swift in Sources */,
 				4B02199C25E063DE00ED7DEA /* FireproofDomainsTests.swift in Sources */,
@@ -2960,12 +2958,13 @@
 				AA0F3DB7261A566C0077F2D9 /* SuggestionLoadingMock.swift in Sources */,
 				4B9292BE2667103100AD2C21 /* PasteboardFolderTests.swift in Sources */,
 				4B9292C52667104B00AD2C21 /* CoreDataTestUtilities.swift in Sources */,
+				4B723E1926B000DC00E14D75 /* TemporaryFileCreator.swift in Sources */,
 				4B9292C22667103100AD2C21 /* BookmarkTests.swift in Sources */,
 				142879DC24CE1185005419BB /* SuggestionContainerViewModelTests.swift in Sources */,
+				4B723E1826B000DC00E14D75 /* MockFileStore.swift in Sources */,
 				AA652CD325DDA6E9009059CC /* LocalBookmarkManagerTests.swift in Sources */,
 				4B4F72EC266B2ED300814C60 /* CollectionExtension.swift in Sources */,
 				AAE39D1B24F44885008EF28B /* TabCollectionViewModelDelegateMock.swift in Sources */,
-				4B6FB1CC269E7262005DD826 /* CSVImporterTests.swift in Sources */,
 				AA9C363025518CA9004B1BA3 /* FireTests.swift in Sources */,
 				85AF2F4E268F52F400C89759 /* LoginDetectionServiceTests.swift in Sources */,
 				AA63745424C9BF9A00AB2AC4 /* SuggestionContainerTests.swift in Sources */,
@@ -2975,33 +2974,31 @@
 				B6A5A27E25B9403E00AA7ADA /* FileStoreMock.swift in Sources */,
 				B6AE74342609AFCE005B9B1A /* ProgressEstimationTests.swift in Sources */,
 				4BA1A6FE258C5C1300F6F690 /* EncryptedValueTransformerTests.swift in Sources */,
-				4B15CC5326AA0EB6000E6BA3 /* CSVLoginExporterTests.swift in Sources */,
-				4B15CC5926AA4954000E6BA3 /* MockSecureVault.swift in Sources */,
-				4B6FB1CE269E7913005DD826 /* DataImportMocks.swift in Sources */,
 				85F69B3C25EDE81F00978E59 /* URLExtensionTests.swift in Sources */,
 				B6DA44112616C0FC00DD1EC2 /* PixelTests.swift in Sources */,
 				4B9292BA2667103100AD2C21 /* BookmarkNodePathTests.swift in Sources */,
 				4B9292C02667103100AD2C21 /* BookmarkManagedObjectTests.swift in Sources */,
+				4B723E0626B0003E00E14D75 /* CSVParserTests.swift in Sources */,
 				AA652CCE25DD9071009059CC /* BookmarkListTests.swift in Sources */,
 				B6A5A2A825BAA35500AA7ADA /* WindowManagerStateRestorationTests.swift in Sources */,
 				B61F012325ECBAE400ABB5A3 /* UserScriptsTest.swift in Sources */,
 				4B11060A25903EAC0039B979 /* CoreDataEncryptionTests.swift in Sources */,
 				4B9292C32667103100AD2C21 /* PasteboardBookmarkTests.swift in Sources */,
-				4B6FB1CA269E631E005DD826 /* CSVParserTests.swift in Sources */,
 				AAEC74BB2642E67C00C2EFBC /* NSPersistentContainerExtension.swift in Sources */,
 				AABAF59C260A7D130085060C /* FaviconServiceMock.swift in Sources */,
 				AAEC74B82642E43800C2EFBC /* HistoryStoreTests.swift in Sources */,
 				4BA1A6E6258C270800F6F690 /* EncryptionKeyGeneratorTests.swift in Sources */,
 				B61F012B25ECBB1700ABB5A3 /* UserScriptsManagerTests.swift in Sources */,
+				4B723E0526B0003E00E14D75 /* DataImportMocks.swift in Sources */,
 				85AC3B1725D9BC1A00C7D2AA /* ConfigurationDownloaderTests.swift in Sources */,
 				4B0511E7262CAB3700F6079C /* UserDefaultsWrapperUtilities.swift in Sources */,
-				4B6FB1D0269E79A3005DD826 /* TemporaryFileCreator.swift in Sources */,
 				4BA1A6F6258C4F9600F6F690 /* EncryptionMocks.swift in Sources */,
 				B6B3E0962654DACD0040E0A2 /* UTTypeTests.swift in Sources */,
 				4B02199D25E063DE00ED7DEA /* FireproofingURLExtensionsTests.swift in Sources */,
 				AAEC74B42642C69300C2EFBC /* HistoryCoordinatorTests.swift in Sources */,
 				4B0511F8262CB20F00F6079C /* DownloadPreferencesTests.swift in Sources */,
 				AA9C362825518C44004B1BA3 /* WebsiteDataStoreMock.swift in Sources */,
+				4B723E0826B0003E00E14D75 /* MockSecureVault.swift in Sources */,
 				AAEC74B22642C57200C2EFBC /* HistoryCoordinatingMock.swift in Sources */,
 				AAEC74B62642CC6A00C2EFBC /* HistoryStoringMock.swift in Sources */,
 				AA652CB125DD825B009059CC /* LocalBookmarkStoreTests.swift in Sources */,
@@ -3537,13 +3534,8 @@
 			isa = XCRemoteSwiftPackageReference;
 			repositoryURL = "https://github.com/duckduckgo/BrowserServicesKit.git";
 			requirement = {
-<<<<<<< HEAD
-				kind = upToNextMajorVersion;
-				minimumVersion = 7.0.0;
-=======
 				kind = exactVersion;
 				version = 7.0.1;
->>>>>>> 43bb5891
 			};
 		};
 		85FF55C625F82E4F00E2AB99 /* XCRemoteSwiftPackageReference "lottie-ios" */ = {
