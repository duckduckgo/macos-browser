// !$*UTF8*$!
{
	archiveVersion = 1;
	classes = {
	};
	objectVersion = 52;
	objects = {

/* Begin PBXBuildFile section */
		142879DA24CE1179005419BB /* SuggestionViewModelTests.swift in Sources */ = {isa = PBXBuildFile; fileRef = 142879D924CE1179005419BB /* SuggestionViewModelTests.swift */; };
		142879DC24CE1185005419BB /* SuggestionContainerViewModelTests.swift in Sources */ = {isa = PBXBuildFile; fileRef = 142879DB24CE1185005419BB /* SuggestionContainerViewModelTests.swift */; };
		1430DFF524D0580F00B8978C /* TabBarViewController.swift in Sources */ = {isa = PBXBuildFile; fileRef = 1430DFF424D0580F00B8978C /* TabBarViewController.swift */; };
		14505A08256084EF00272CC6 /* UserAgent.swift in Sources */ = {isa = PBXBuildFile; fileRef = 14505A07256084EF00272CC6 /* UserAgent.swift */; };
		1456D6E124EFCBC300775049 /* TabBarCollectionView.swift in Sources */ = {isa = PBXBuildFile; fileRef = 1456D6E024EFCBC300775049 /* TabBarCollectionView.swift */; };
		14D9B8FB24F7E089000D4D13 /* AddressBarViewController.swift in Sources */ = {isa = PBXBuildFile; fileRef = 14D9B8F924F7E089000D4D13 /* AddressBarViewController.swift */; };
		14D9B90224F91316000D4D13 /* FocusRingView.swift in Sources */ = {isa = PBXBuildFile; fileRef = 14D9B90124F91316000D4D13 /* FocusRingView.swift */; };
		336D5B18262D8D3C0052E0C9 /* findinpage.js in Resources */ = {isa = PBXBuildFile; fileRef = 336D5AEF262D8D3C0052E0C9 /* findinpage.js */; };
		339A6B5826A044BA00E3DAE8 /* duckduckgo-privacy-dashboard in Resources */ = {isa = PBXBuildFile; fileRef = 339A6B5726A044BA00E3DAE8 /* duckduckgo-privacy-dashboard */; };
		4B02198825E05FAC00ED7DEA /* login-detection.js in Resources */ = {isa = PBXBuildFile; fileRef = 4B02197D25E05FAC00ED7DEA /* login-detection.js */; };
		4B02198925E05FAC00ED7DEA /* FireproofingURLExtensions.swift in Sources */ = {isa = PBXBuildFile; fileRef = 4B02197F25E05FAC00ED7DEA /* FireproofingURLExtensions.swift */; };
		4B02198A25E05FAC00ED7DEA /* FireproofDomains.swift in Sources */ = {isa = PBXBuildFile; fileRef = 4B02198125E05FAC00ED7DEA /* FireproofDomains.swift */; };
		4B02198B25E05FAC00ED7DEA /* FireproofInfoViewController.swift in Sources */ = {isa = PBXBuildFile; fileRef = 4B02198325E05FAC00ED7DEA /* FireproofInfoViewController.swift */; };
		4B02198C25E05FAC00ED7DEA /* Fireproofing.storyboard in Resources */ = {isa = PBXBuildFile; fileRef = 4B02198425E05FAC00ED7DEA /* Fireproofing.storyboard */; };
		4B02198D25E05FAC00ED7DEA /* UndoFireproofingViewController.swift in Sources */ = {isa = PBXBuildFile; fileRef = 4B02198525E05FAC00ED7DEA /* UndoFireproofingViewController.swift */; };
		4B02199C25E063DE00ED7DEA /* FireproofDomainsTests.swift in Sources */ = {isa = PBXBuildFile; fileRef = 4B02199925E063DE00ED7DEA /* FireproofDomainsTests.swift */; };
		4B02199D25E063DE00ED7DEA /* FireproofingURLExtensionsTests.swift in Sources */ = {isa = PBXBuildFile; fileRef = 4B02199A25E063DE00ED7DEA /* FireproofingURLExtensionsTests.swift */; };
		4B0219A825E0646500ED7DEA /* WebsiteDataStoreTests.swift in Sources */ = {isa = PBXBuildFile; fileRef = 4B0219A725E0646500ED7DEA /* WebsiteDataStoreTests.swift */; };
		4B0511BB262CAA5A00F6079C /* DefaultBrowserPreferences.swift in Sources */ = {isa = PBXBuildFile; fileRef = 4B0511A4262CAA5A00F6079C /* DefaultBrowserPreferences.swift */; };
		4B0511BC262CAA5A00F6079C /* AppearancePreferences.swift in Sources */ = {isa = PBXBuildFile; fileRef = 4B0511A5262CAA5A00F6079C /* AppearancePreferences.swift */; };
		4B0511BD262CAA5A00F6079C /* PrivacySecurityPreferences.swift in Sources */ = {isa = PBXBuildFile; fileRef = 4B0511A6262CAA5A00F6079C /* PrivacySecurityPreferences.swift */; };
		4B0511BE262CAA5A00F6079C /* DownloadPreferences.swift in Sources */ = {isa = PBXBuildFile; fileRef = 4B0511A7262CAA5A00F6079C /* DownloadPreferences.swift */; };
		4B0511BF262CAA5A00F6079C /* PreferenceSections.swift in Sources */ = {isa = PBXBuildFile; fileRef = 4B0511A8262CAA5A00F6079C /* PreferenceSections.swift */; };
		4B0511C1262CAA5A00F6079C /* PrivacySecurityPreferencesTableCellView.xib in Resources */ = {isa = PBXBuildFile; fileRef = 4B0511AB262CAA5A00F6079C /* PrivacySecurityPreferencesTableCellView.xib */; };
		4B0511C2262CAA5A00F6079C /* PreferencesAboutViewController.swift in Sources */ = {isa = PBXBuildFile; fileRef = 4B0511AC262CAA5A00F6079C /* PreferencesAboutViewController.swift */; };
		4B0511C3262CAA5A00F6079C /* Preferences.storyboard in Resources */ = {isa = PBXBuildFile; fileRef = 4B0511AD262CAA5A00F6079C /* Preferences.storyboard */; };
		4B0511C4262CAA5A00F6079C /* PreferencesSidebarViewController.swift in Sources */ = {isa = PBXBuildFile; fileRef = 4B0511AE262CAA5A00F6079C /* PreferencesSidebarViewController.swift */; };
		4B0511C5262CAA5A00F6079C /* PrivacySecurityPreferencesTableCellView.swift in Sources */ = {isa = PBXBuildFile; fileRef = 4B0511AF262CAA5A00F6079C /* PrivacySecurityPreferencesTableCellView.swift */; };
		4B0511C6262CAA5A00F6079C /* DefaultBrowserTableCellView.xib in Resources */ = {isa = PBXBuildFile; fileRef = 4B0511B0262CAA5A00F6079C /* DefaultBrowserTableCellView.xib */; };
		4B0511C7262CAA5A00F6079C /* PreferenceTableCellView.swift in Sources */ = {isa = PBXBuildFile; fileRef = 4B0511B1262CAA5A00F6079C /* PreferenceTableCellView.swift */; };
		4B0511C8262CAA5A00F6079C /* PreferencesListViewController.swift in Sources */ = {isa = PBXBuildFile; fileRef = 4B0511B2262CAA5A00F6079C /* PreferencesListViewController.swift */; };
		4B0511C9262CAA5A00F6079C /* RoundedSelectionRowView.swift in Sources */ = {isa = PBXBuildFile; fileRef = 4B0511B3262CAA5A00F6079C /* RoundedSelectionRowView.swift */; };
		4B0511CA262CAA5A00F6079C /* FireproofDomainsViewController.swift in Sources */ = {isa = PBXBuildFile; fileRef = 4B0511B4262CAA5A00F6079C /* FireproofDomainsViewController.swift */; };
		4B0511CB262CAA5A00F6079C /* DownloadPreferencesTableCellView.swift in Sources */ = {isa = PBXBuildFile; fileRef = 4B0511B5262CAA5A00F6079C /* DownloadPreferencesTableCellView.swift */; };
		4B0511CC262CAA5A00F6079C /* PreferencesSplitViewController.swift in Sources */ = {isa = PBXBuildFile; fileRef = 4B0511B6262CAA5A00F6079C /* PreferencesSplitViewController.swift */; };
		4B0511CD262CAA5A00F6079C /* DefaultBrowserTableCellView.swift in Sources */ = {isa = PBXBuildFile; fileRef = 4B0511B7262CAA5A00F6079C /* DefaultBrowserTableCellView.swift */; };
		4B0511CE262CAA5A00F6079C /* DownloadPreferencesTableCellView.xib in Resources */ = {isa = PBXBuildFile; fileRef = 4B0511B8262CAA5A00F6079C /* DownloadPreferencesTableCellView.xib */; };
		4B0511CF262CAA5A00F6079C /* AppearancePreferencesTableCellView.swift in Sources */ = {isa = PBXBuildFile; fileRef = 4B0511B9262CAA5A00F6079C /* AppearancePreferencesTableCellView.swift */; };
		4B0511D0262CAA5A00F6079C /* AppearancePreferencesTableCellView.xib in Resources */ = {isa = PBXBuildFile; fileRef = 4B0511BA262CAA5A00F6079C /* AppearancePreferencesTableCellView.xib */; };
		4B0511D8262CAA7000F6079C /* PaddedImageButton.swift in Sources */ = {isa = PBXBuildFile; fileRef = 4B0511D7262CAA7000F6079C /* PaddedImageButton.swift */; };
		4B0511E1262CAA8600F6079C /* NSOpenPanelExtensions.swift in Sources */ = {isa = PBXBuildFile; fileRef = 4B0511DF262CAA8600F6079C /* NSOpenPanelExtensions.swift */; };
		4B0511E2262CAA8600F6079C /* NSViewControllerExtension.swift in Sources */ = {isa = PBXBuildFile; fileRef = 4B0511E0262CAA8600F6079C /* NSViewControllerExtension.swift */; };
		4B0511E7262CAB3700F6079C /* UserDefaultsWrapperUtilities.swift in Sources */ = {isa = PBXBuildFile; fileRef = 4B0511E6262CAB3700F6079C /* UserDefaultsWrapperUtilities.swift */; };
		4B0511F0262CAEC900F6079C /* AppearancePreferencesTests.swift in Sources */ = {isa = PBXBuildFile; fileRef = 4B0511EF262CAEC900F6079C /* AppearancePreferencesTests.swift */; };
		4B0511F8262CB20F00F6079C /* DownloadPreferencesTests.swift in Sources */ = {isa = PBXBuildFile; fileRef = 4B0511F7262CB20F00F6079C /* DownloadPreferencesTests.swift */; };
		4B051207262CD24400F6079C /* NSImageViewExtension.swift in Sources */ = {isa = PBXBuildFile; fileRef = 4B0511FC262CD20D00F6079C /* NSImageViewExtension.swift */; };
		4B11060525903E570039B979 /* CoreDataEncryptionTesting.xcdatamodeld in Sources */ = {isa = PBXBuildFile; fileRef = 4B11060325903E570039B979 /* CoreDataEncryptionTesting.xcdatamodeld */; };
		4B11060A25903EAC0039B979 /* CoreDataEncryptionTests.swift in Sources */ = {isa = PBXBuildFile; fileRef = 4B11060925903EAC0039B979 /* CoreDataEncryptionTests.swift */; };
		4B139AFD26B60BD800894F82 /* NSImageExtensions.swift in Sources */ = {isa = PBXBuildFile; fileRef = 4B139AFC26B60BD800894F82 /* NSImageExtensions.swift */; };
		4B1AD8D525FC38DD00261379 /* EncryptionKeyStoreTests.swift in Sources */ = {isa = PBXBuildFile; fileRef = 4BA1A6EA258C288C00F6F690 /* EncryptionKeyStoreTests.swift */; };
		4B1AD8E225FC390B00261379 /* EncryptionMocks.swift in Sources */ = {isa = PBXBuildFile; fileRef = 4BA1A6F5258C4F9600F6F690 /* EncryptionMocks.swift */; };
		4B1AD91725FC46FB00261379 /* CoreDataEncryptionTests.swift in Sources */ = {isa = PBXBuildFile; fileRef = 4B1AD91625FC46FB00261379 /* CoreDataEncryptionTests.swift */; };
		4B1AD92125FC474E00261379 /* CoreDataEncryptionTesting.xcdatamodeld in Sources */ = {isa = PBXBuildFile; fileRef = 4B11060325903E570039B979 /* CoreDataEncryptionTesting.xcdatamodeld */; };
		4B4F72EC266B2ED300814C60 /* CollectionExtension.swift in Sources */ = {isa = PBXBuildFile; fileRef = 4B4F72EB266B2ED300814C60 /* CollectionExtension.swift */; };
		4B59023D26B35F3600489384 /* ChromeDataImporter.swift in Sources */ = {isa = PBXBuildFile; fileRef = 4B59023826B35F3600489384 /* ChromeDataImporter.swift */; };
		4B59023E26B35F3600489384 /* ChromiumLoginReader.swift in Sources */ = {isa = PBXBuildFile; fileRef = 4B59023926B35F3600489384 /* ChromiumLoginReader.swift */; };
		4B59024026B35F3600489384 /* ChromiumDataImporter.swift in Sources */ = {isa = PBXBuildFile; fileRef = 4B59023B26B35F3600489384 /* ChromiumDataImporter.swift */; };
		4B59024126B35F3600489384 /* BraveDataImporter.swift in Sources */ = {isa = PBXBuildFile; fileRef = 4B59023C26B35F3600489384 /* BraveDataImporter.swift */; };
		4B59024326B35F7C00489384 /* BrowserImportViewController.swift in Sources */ = {isa = PBXBuildFile; fileRef = 4B59024226B35F7C00489384 /* BrowserImportViewController.swift */; };
		4B59024826B3673600489384 /* ThirdPartyBrowser.swift in Sources */ = {isa = PBXBuildFile; fileRef = 4B59024726B3673600489384 /* ThirdPartyBrowser.swift */; };
		4B59024A26B38B0B00489384 /* Login Data in Resources */ = {isa = PBXBuildFile; fileRef = 4B59024926B38B0B00489384 /* Login Data */; };
		4B59024C26B38BB800489384 /* ChromiumLoginReaderTests.swift in Sources */ = {isa = PBXBuildFile; fileRef = 4B59024B26B38BB800489384 /* ChromiumLoginReaderTests.swift */; };
		4B6160D825B150E4007DE5B2 /* trackerData.json in Resources */ = {isa = PBXBuildFile; fileRef = 4B6160D725B150E4007DE5B2 /* trackerData.json */; };
		4B6160DD25B152C5007DE5B2 /* ContentBlockerRulesUserScript.swift in Sources */ = {isa = PBXBuildFile; fileRef = 4B6160DC25B152C5007DE5B2 /* ContentBlockerRulesUserScript.swift */; };
		4B6160E525B152FA007DE5B2 /* ContentBlockerUserScript.swift in Sources */ = {isa = PBXBuildFile; fileRef = 4B6160E425B152FA007DE5B2 /* ContentBlockerUserScript.swift */; };
		4B6160ED25B15417007DE5B2 /* DetectedTracker.swift in Sources */ = {isa = PBXBuildFile; fileRef = 4B6160EC25B15417007DE5B2 /* DetectedTracker.swift */; };
		4B6160F225B15792007DE5B2 /* contentblockerrules.js in Resources */ = {isa = PBXBuildFile; fileRef = 4B6160F125B15792007DE5B2 /* contentblockerrules.js */; };
		4B6160F725B157BB007DE5B2 /* contentblocker.js in Resources */ = {isa = PBXBuildFile; fileRef = 4B6160F625B157BB007DE5B2 /* contentblocker.js */; };
		4B6160FF25B15BB1007DE5B2 /* ContentBlockerRulesManager.swift in Sources */ = {isa = PBXBuildFile; fileRef = 4B6160FE25B15BB1007DE5B2 /* ContentBlockerRulesManager.swift */; };
		4B65027525E5F2A70054432E /* DefaultBrowserPromptView.xib in Resources */ = {isa = PBXBuildFile; fileRef = 4B65027425E5F2A70054432E /* DefaultBrowserPromptView.xib */; };
		4B65027A25E5F2B10054432E /* DefaultBrowserPromptView.swift in Sources */ = {isa = PBXBuildFile; fileRef = 4B65027925E5F2B10054432E /* DefaultBrowserPromptView.swift */; };
		4B65028A25E6CBF40054432E /* NibLoadable.swift in Sources */ = {isa = PBXBuildFile; fileRef = 4B65028925E6CBF40054432E /* NibLoadable.swift */; };
		4B65143E263924B5005B46EB /* EmailUrlExtensions.swift in Sources */ = {isa = PBXBuildFile; fileRef = 4B65143D263924B5005B46EB /* EmailUrlExtensions.swift */; };
		4B677431255DBEB800025BD8 /* BloomFilterWrapper.mm in Sources */ = {isa = PBXBuildFile; fileRef = 4B677424255DBEB800025BD8 /* BloomFilterWrapper.mm */; };
		4B677432255DBEB800025BD8 /* httpsMobileV2BloomSpec.json in Resources */ = {isa = PBXBuildFile; fileRef = 4B677427255DBEB800025BD8 /* httpsMobileV2BloomSpec.json */; };
		4B677433255DBEB800025BD8 /* httpsMobileV2Bloom.bin in Resources */ = {isa = PBXBuildFile; fileRef = 4B677428255DBEB800025BD8 /* httpsMobileV2Bloom.bin */; };
		4B677434255DBEB800025BD8 /* HTTPSBloomFilterSpecification.swift in Sources */ = {isa = PBXBuildFile; fileRef = 4B677429255DBEB800025BD8 /* HTTPSBloomFilterSpecification.swift */; };
		4B677435255DBEB800025BD8 /* httpsMobileV2FalsePositives.json in Resources */ = {isa = PBXBuildFile; fileRef = 4B67742A255DBEB800025BD8 /* httpsMobileV2FalsePositives.json */; };
		4B677436255DBEB800025BD8 /* HTTPSExcludedDomains.swift in Sources */ = {isa = PBXBuildFile; fileRef = 4B67742B255DBEB800025BD8 /* HTTPSExcludedDomains.swift */; };
		4B677437255DBEB800025BD8 /* HTTPSUpgrade.swift in Sources */ = {isa = PBXBuildFile; fileRef = 4B67742C255DBEB800025BD8 /* HTTPSUpgrade.swift */; };
		4B677438255DBEB800025BD8 /* HTTPSUpgrade.xcdatamodeld in Sources */ = {isa = PBXBuildFile; fileRef = 4B67742E255DBEB800025BD8 /* HTTPSUpgrade.xcdatamodeld */; };
		4B677439255DBEB800025BD8 /* HTTPSUpgradeStore.swift in Sources */ = {isa = PBXBuildFile; fileRef = 4B677430255DBEB800025BD8 /* HTTPSUpgradeStore.swift */; };
		4B677442255DBEEA00025BD8 /* Database.swift in Sources */ = {isa = PBXBuildFile; fileRef = 4B677440255DBEEA00025BD8 /* Database.swift */; };
		4B67744B255DBF3A00025BD8 /* BloomFilter.cpp in Sources */ = {isa = PBXBuildFile; fileRef = 4B677449255DBF3A00025BD8 /* BloomFilter.cpp */; };
		4B677450255DBFA300025BD8 /* HashExtension.swift in Sources */ = {isa = PBXBuildFile; fileRef = 4B67744F255DBFA300025BD8 /* HashExtension.swift */; };
		4B723E0526B0003E00E14D75 /* DataImportMocks.swift in Sources */ = {isa = PBXBuildFile; fileRef = 4B723DFF26B0003E00E14D75 /* DataImportMocks.swift */; };
		4B723E0626B0003E00E14D75 /* CSVParserTests.swift in Sources */ = {isa = PBXBuildFile; fileRef = 4B723E0026B0003E00E14D75 /* CSVParserTests.swift */; };
		4B723E0726B0003E00E14D75 /* CSVImporterTests.swift in Sources */ = {isa = PBXBuildFile; fileRef = 4B723E0126B0003E00E14D75 /* CSVImporterTests.swift */; };
		4B723E0826B0003E00E14D75 /* MockSecureVault.swift in Sources */ = {isa = PBXBuildFile; fileRef = 4B723E0326B0003E00E14D75 /* MockSecureVault.swift */; };
		4B723E0926B0003E00E14D75 /* CSVLoginExporterTests.swift in Sources */ = {isa = PBXBuildFile; fileRef = 4B723E0426B0003E00E14D75 /* CSVLoginExporterTests.swift */; };
		4B723E0A26B0005900E14D75 /* DataImportViewController.swift in Sources */ = {isa = PBXBuildFile; fileRef = 4B723DEE26B0002B00E14D75 /* DataImportViewController.swift */; };
		4B723E0B26B0005B00E14D75 /* CSVImportViewController.swift in Sources */ = {isa = PBXBuildFile; fileRef = 4B723DEF26B0002B00E14D75 /* CSVImportViewController.swift */; };
		4B723E0C26B0005D00E14D75 /* CSVImportSummaryViewController.swift in Sources */ = {isa = PBXBuildFile; fileRef = 4B723DF026B0002B00E14D75 /* CSVImportSummaryViewController.swift */; };
		4B723E0D26B0006100E14D75 /* SecureVaultLoginImporter.swift in Sources */ = {isa = PBXBuildFile; fileRef = 4B723DF326B0002B00E14D75 /* SecureVaultLoginImporter.swift */; };
		4B723E0E26B0006300E14D75 /* LoginImport.swift in Sources */ = {isa = PBXBuildFile; fileRef = 4B723DF426B0002B00E14D75 /* LoginImport.swift */; };
		4B723E0F26B0006500E14D75 /* CSVParser.swift in Sources */ = {isa = PBXBuildFile; fileRef = 4B723DF626B0002B00E14D75 /* CSVParser.swift */; };
		4B723E1026B0006700E14D75 /* CSVImporter.swift in Sources */ = {isa = PBXBuildFile; fileRef = 4B723DF726B0002B00E14D75 /* CSVImporter.swift */; };
		4B723E1126B0006C00E14D75 /* DataImport.storyboard in Resources */ = {isa = PBXBuildFile; fileRef = 4B723DED26B0002B00E14D75 /* DataImport.storyboard */; };
		4B723E1226B0006E00E14D75 /* DataImport.swift in Sources */ = {isa = PBXBuildFile; fileRef = 4B723DEB26B0002B00E14D75 /* DataImport.swift */; };
		4B723E1326B0007A00E14D75 /* CSVLoginExporter.swift in Sources */ = {isa = PBXBuildFile; fileRef = 4B723DFD26B0002B00E14D75 /* CSVLoginExporter.swift */; };
		4B723E1426B000A100E14D75 /* DataExport.swift in Sources */ = {isa = PBXBuildFile; fileRef = 4B723DF926B0002B00E14D75 /* DataExport.swift */; };
		4B723E1526B000A400E14D75 /* LoginExport.swift in Sources */ = {isa = PBXBuildFile; fileRef = 4B723DFB26B0002B00E14D75 /* LoginExport.swift */; };
		4B723E1826B000DC00E14D75 /* MockFileStore.swift in Sources */ = {isa = PBXBuildFile; fileRef = 4B723E1626B000DC00E14D75 /* MockFileStore.swift */; };
		4B723E1926B000DC00E14D75 /* TemporaryFileCreator.swift in Sources */ = {isa = PBXBuildFile; fileRef = 4B723E1726B000DC00E14D75 /* TemporaryFileCreator.swift */; };
		4B82E9B325B69E3E00656FE7 /* TrackerRadarKit in Frameworks */ = {isa = PBXBuildFile; productRef = 4B82E9B225B69E3E00656FE7 /* TrackerRadarKit */; };
		4B82E9B925B6A05800656FE7 /* DetectedTrackerTests.swift in Sources */ = {isa = PBXBuildFile; fileRef = 4B82E9B825B6A05800656FE7 /* DetectedTrackerTests.swift */; };
		4B82E9C125B6A1CD00656FE7 /* TrackerRadarManagerTests.swift in Sources */ = {isa = PBXBuildFile; fileRef = 4B82E9C025B6A1CD00656FE7 /* TrackerRadarManagerTests.swift */; };
		4B8AC93326B3B06300879451 /* EdgeDataImporter.swift in Sources */ = {isa = PBXBuildFile; fileRef = 4B8AC93226B3B06300879451 /* EdgeDataImporter.swift */; };
		4B8AC93526B3B2FD00879451 /* NSAlert+DataImport.swift in Sources */ = {isa = PBXBuildFile; fileRef = 4B8AC93426B3B2FD00879451 /* NSAlert+DataImport.swift */; };
		4B92928B26670D1700AD2C21 /* BookmarksOutlineView.swift in Sources */ = {isa = PBXBuildFile; fileRef = 4B92928526670D1600AD2C21 /* BookmarksOutlineView.swift */; };
		4B92928C26670D1700AD2C21 /* OutlineSeparatorViewCell.swift in Sources */ = {isa = PBXBuildFile; fileRef = 4B92928626670D1600AD2C21 /* OutlineSeparatorViewCell.swift */; };
		4B92928D26670D1700AD2C21 /* BookmarkOutlineViewCell.swift in Sources */ = {isa = PBXBuildFile; fileRef = 4B92928726670D1600AD2C21 /* BookmarkOutlineViewCell.swift */; };
		4B92928E26670D1700AD2C21 /* BookmarkOutlineViewCell.xib in Resources */ = {isa = PBXBuildFile; fileRef = 4B92928826670D1600AD2C21 /* BookmarkOutlineViewCell.xib */; };
		4B92928F26670D1700AD2C21 /* BookmarkTableCellView.swift in Sources */ = {isa = PBXBuildFile; fileRef = 4B92928926670D1700AD2C21 /* BookmarkTableCellView.swift */; };
		4B92929026670D1700AD2C21 /* BookmarkTableCellView.xib in Resources */ = {isa = PBXBuildFile; fileRef = 4B92928A26670D1700AD2C21 /* BookmarkTableCellView.xib */; };
		4B92929B26670D2A00AD2C21 /* BookmarkOutlineViewDataSource.swift in Sources */ = {isa = PBXBuildFile; fileRef = 4B92929126670D2A00AD2C21 /* BookmarkOutlineViewDataSource.swift */; };
		4B92929C26670D2A00AD2C21 /* PasteboardFolder.swift in Sources */ = {isa = PBXBuildFile; fileRef = 4B92929226670D2A00AD2C21 /* PasteboardFolder.swift */; };
		4B92929D26670D2A00AD2C21 /* BookmarkNode.swift in Sources */ = {isa = PBXBuildFile; fileRef = 4B92929326670D2A00AD2C21 /* BookmarkNode.swift */; };
		4B92929E26670D2A00AD2C21 /* BookmarkSidebarTreeController.swift in Sources */ = {isa = PBXBuildFile; fileRef = 4B92929426670D2A00AD2C21 /* BookmarkSidebarTreeController.swift */; };
		4B92929F26670D2A00AD2C21 /* PasteboardBookmark.swift in Sources */ = {isa = PBXBuildFile; fileRef = 4B92929526670D2A00AD2C21 /* PasteboardBookmark.swift */; };
		4B9292A026670D2A00AD2C21 /* SpacerNode.swift in Sources */ = {isa = PBXBuildFile; fileRef = 4B92929626670D2A00AD2C21 /* SpacerNode.swift */; };
		4B9292A126670D2A00AD2C21 /* BookmarkTreeController.swift in Sources */ = {isa = PBXBuildFile; fileRef = 4B92929726670D2A00AD2C21 /* BookmarkTreeController.swift */; };
		4B9292A226670D2A00AD2C21 /* PseudoFolder.swift in Sources */ = {isa = PBXBuildFile; fileRef = 4B92929826670D2A00AD2C21 /* PseudoFolder.swift */; };
		4B9292A326670D2A00AD2C21 /* BookmarkManagedObject.swift in Sources */ = {isa = PBXBuildFile; fileRef = 4B92929926670D2A00AD2C21 /* BookmarkManagedObject.swift */; };
		4B9292A426670D2A00AD2C21 /* PasteboardWriting.swift in Sources */ = {isa = PBXBuildFile; fileRef = 4B92929A26670D2A00AD2C21 /* PasteboardWriting.swift */; };
		4B9292AA26670D3700AD2C21 /* Bookmark.xcmappingmodel in Sources */ = {isa = PBXBuildFile; fileRef = 4B9292A526670D3700AD2C21 /* Bookmark.xcmappingmodel */; };
		4B9292AB26670D3700AD2C21 /* BookmarkMigrationPolicy.swift in Sources */ = {isa = PBXBuildFile; fileRef = 4B9292A626670D3700AD2C21 /* BookmarkMigrationPolicy.swift */; };
		4B9292AC26670D3700AD2C21 /* Bookmark.xcdatamodeld in Sources */ = {isa = PBXBuildFile; fileRef = 4B9292A726670D3700AD2C21 /* Bookmark.xcdatamodeld */; };
		4B9292AF26670F5300AD2C21 /* NSOutlineViewExtensions.swift in Sources */ = {isa = PBXBuildFile; fileRef = 4B9292AE26670F5300AD2C21 /* NSOutlineViewExtensions.swift */; };
		4B9292BA2667103100AD2C21 /* BookmarkNodePathTests.swift in Sources */ = {isa = PBXBuildFile; fileRef = 4B9292B02667103000AD2C21 /* BookmarkNodePathTests.swift */; };
		4B9292BB2667103100AD2C21 /* BookmarkNodeTests.swift in Sources */ = {isa = PBXBuildFile; fileRef = 4B9292B12667103000AD2C21 /* BookmarkNodeTests.swift */; };
		4B9292BC2667103100AD2C21 /* BookmarkSidebarTreeControllerTests.swift in Sources */ = {isa = PBXBuildFile; fileRef = 4B9292B22667103000AD2C21 /* BookmarkSidebarTreeControllerTests.swift */; };
		4B9292BD2667103100AD2C21 /* BookmarkOutlineViewDataSourceTests.swift in Sources */ = {isa = PBXBuildFile; fileRef = 4B9292B32667103000AD2C21 /* BookmarkOutlineViewDataSourceTests.swift */; };
		4B9292BE2667103100AD2C21 /* PasteboardFolderTests.swift in Sources */ = {isa = PBXBuildFile; fileRef = 4B9292B42667103000AD2C21 /* PasteboardFolderTests.swift */; };
		4B9292BF2667103100AD2C21 /* TreeControllerTests.swift in Sources */ = {isa = PBXBuildFile; fileRef = 4B9292B52667103000AD2C21 /* TreeControllerTests.swift */; };
		4B9292C02667103100AD2C21 /* BookmarkManagedObjectTests.swift in Sources */ = {isa = PBXBuildFile; fileRef = 4B9292B62667103000AD2C21 /* BookmarkManagedObjectTests.swift */; };
		4B9292C12667103100AD2C21 /* BookmarkMigrationTests.swift in Sources */ = {isa = PBXBuildFile; fileRef = 4B9292B72667103000AD2C21 /* BookmarkMigrationTests.swift */; };
		4B9292C22667103100AD2C21 /* BookmarkTests.swift in Sources */ = {isa = PBXBuildFile; fileRef = 4B9292B82667103000AD2C21 /* BookmarkTests.swift */; };
		4B9292C32667103100AD2C21 /* PasteboardBookmarkTests.swift in Sources */ = {isa = PBXBuildFile; fileRef = 4B9292B92667103100AD2C21 /* PasteboardBookmarkTests.swift */; };
		4B9292C52667104B00AD2C21 /* CoreDataTestUtilities.swift in Sources */ = {isa = PBXBuildFile; fileRef = 4B9292C42667104B00AD2C21 /* CoreDataTestUtilities.swift */; };
		4B9292CE2667123700AD2C21 /* BrowserTabSelectionDelegate.swift in Sources */ = {isa = PBXBuildFile; fileRef = 4B9292C62667123700AD2C21 /* BrowserTabSelectionDelegate.swift */; };
		4B9292CF2667123700AD2C21 /* BookmarkManagementSidebarViewController.swift in Sources */ = {isa = PBXBuildFile; fileRef = 4B9292C72667123700AD2C21 /* BookmarkManagementSidebarViewController.swift */; };
		4B9292D02667123700AD2C21 /* BookmarkManagementSplitViewController.swift in Sources */ = {isa = PBXBuildFile; fileRef = 4B9292C82667123700AD2C21 /* BookmarkManagementSplitViewController.swift */; };
		4B9292D12667123700AD2C21 /* BookmarkTableRowView.swift in Sources */ = {isa = PBXBuildFile; fileRef = 4B9292C92667123700AD2C21 /* BookmarkTableRowView.swift */; };
		4B9292D22667123700AD2C21 /* AddFolderModalViewController.swift in Sources */ = {isa = PBXBuildFile; fileRef = 4B9292CA2667123700AD2C21 /* AddFolderModalViewController.swift */; };
		4B9292D32667123700AD2C21 /* AddBookmarkModalViewController.swift in Sources */ = {isa = PBXBuildFile; fileRef = 4B9292CB2667123700AD2C21 /* AddBookmarkModalViewController.swift */; };
		4B9292D42667123700AD2C21 /* BookmarkListViewController.swift in Sources */ = {isa = PBXBuildFile; fileRef = 4B9292CC2667123700AD2C21 /* BookmarkListViewController.swift */; };
		4B9292D52667123700AD2C21 /* BookmarkManagementDetailViewController.swift in Sources */ = {isa = PBXBuildFile; fileRef = 4B9292CD2667123700AD2C21 /* BookmarkManagementDetailViewController.swift */; };
		4B9292D72667124000AD2C21 /* NSPopUpButtonExtension.swift in Sources */ = {isa = PBXBuildFile; fileRef = 4B9292D62667124000AD2C21 /* NSPopUpButtonExtension.swift */; };
		4B9292D92667124B00AD2C21 /* BookmarkListTreeControllerDataSource.swift in Sources */ = {isa = PBXBuildFile; fileRef = 4B9292D82667124B00AD2C21 /* BookmarkListTreeControllerDataSource.swift */; };
		4B9292DB2667125D00AD2C21 /* ContextualMenu.swift in Sources */ = {isa = PBXBuildFile; fileRef = 4B9292DA2667125D00AD2C21 /* ContextualMenu.swift */; };
		4BA1A69B258B076900F6F690 /* FileStore.swift in Sources */ = {isa = PBXBuildFile; fileRef = 4BA1A69A258B076900F6F690 /* FileStore.swift */; };
		4BA1A6A0258B079600F6F690 /* DataEncryption.swift in Sources */ = {isa = PBXBuildFile; fileRef = 4BA1A69F258B079600F6F690 /* DataEncryption.swift */; };
		4BA1A6A5258B07DF00F6F690 /* EncryptedValueTransformer.swift in Sources */ = {isa = PBXBuildFile; fileRef = 4BA1A6A4258B07DF00F6F690 /* EncryptedValueTransformer.swift */; };
		4BA1A6B3258B080A00F6F690 /* EncryptionKeyGeneration.swift in Sources */ = {isa = PBXBuildFile; fileRef = 4BA1A6B2258B080A00F6F690 /* EncryptionKeyGeneration.swift */; };
		4BA1A6B8258B081600F6F690 /* EncryptionKeyStoring.swift in Sources */ = {isa = PBXBuildFile; fileRef = 4BA1A6B7258B081600F6F690 /* EncryptionKeyStoring.swift */; };
		4BA1A6BD258B082300F6F690 /* EncryptionKeyStore.swift in Sources */ = {isa = PBXBuildFile; fileRef = 4BA1A6BC258B082300F6F690 /* EncryptionKeyStore.swift */; };
		4BA1A6C2258B0A1300F6F690 /* ContiguousBytesExtension.swift in Sources */ = {isa = PBXBuildFile; fileRef = 4BA1A6C1258B0A1300F6F690 /* ContiguousBytesExtension.swift */; };
		4BA1A6D9258C0CB300F6F690 /* DataEncryptionTests.swift in Sources */ = {isa = PBXBuildFile; fileRef = 4BA1A6D8258C0CB300F6F690 /* DataEncryptionTests.swift */; };
		4BA1A6DE258C100A00F6F690 /* FileStoreTests.swift in Sources */ = {isa = PBXBuildFile; fileRef = 4BA1A6DD258C100A00F6F690 /* FileStoreTests.swift */; };
		4BA1A6E6258C270800F6F690 /* EncryptionKeyGeneratorTests.swift in Sources */ = {isa = PBXBuildFile; fileRef = 4BA1A6E5258C270800F6F690 /* EncryptionKeyGeneratorTests.swift */; };
		4BA1A6F6258C4F9600F6F690 /* EncryptionMocks.swift in Sources */ = {isa = PBXBuildFile; fileRef = 4BA1A6F5258C4F9600F6F690 /* EncryptionMocks.swift */; };
		4BA1A6FE258C5C1300F6F690 /* EncryptedValueTransformerTests.swift in Sources */ = {isa = PBXBuildFile; fileRef = 4BA1A6FD258C5C1300F6F690 /* EncryptedValueTransformerTests.swift */; };
		4BB88B4525B7B55C006F6B06 /* DebugUserScript.swift in Sources */ = {isa = PBXBuildFile; fileRef = 4BB88B4425B7B55C006F6B06 /* DebugUserScript.swift */; };
		4BB88B4A25B7B690006F6B06 /* SequenceExtensions.swift in Sources */ = {isa = PBXBuildFile; fileRef = 4BB88B4925B7B690006F6B06 /* SequenceExtensions.swift */; };
		4BB88B5025B7BA2B006F6B06 /* TabInstrumentation.swift in Sources */ = {isa = PBXBuildFile; fileRef = 4BB88B4F25B7BA2B006F6B06 /* TabInstrumentation.swift */; };
		4BB88B5B25B7BA50006F6B06 /* Instruments.swift in Sources */ = {isa = PBXBuildFile; fileRef = 4BB88B5A25B7BA50006F6B06 /* Instruments.swift */; };
		4BE0DF06267819A1006337B7 /* NSStoryboardExtension.swift in Sources */ = {isa = PBXBuildFile; fileRef = 4BE0DF0426781961006337B7 /* NSStoryboardExtension.swift */; };
		8511E18425F82B34002F516B /* 01_Fire_really_small.json in Resources */ = {isa = PBXBuildFile; fileRef = 8511E18325F82B34002F516B /* 01_Fire_really_small.json */; };
		853014D625E671A000FB8205 /* PageObserverUserScript.swift in Sources */ = {isa = PBXBuildFile; fileRef = 853014D525E671A000FB8205 /* PageObserverUserScript.swift */; };
		85308E25267FC9F2001ABD76 /* NSAlertExtension.swift in Sources */ = {isa = PBXBuildFile; fileRef = 85308E24267FC9F2001ABD76 /* NSAlertExtension.swift */; };
		85308E27267FCB22001ABD76 /* PasswordManagerSettings.swift in Sources */ = {isa = PBXBuildFile; fileRef = 85308E26267FCB22001ABD76 /* PasswordManagerSettings.swift */; };
		8546DE6225C03056000CA5E1 /* UserAgentTests.swift in Sources */ = {isa = PBXBuildFile; fileRef = 8546DE6125C03056000CA5E1 /* UserAgentTests.swift */; };
		85480F8A25CDC360009424E3 /* MainMenu.storyboard in Resources */ = {isa = PBXBuildFile; fileRef = 85480F8925CDC360009424E3 /* MainMenu.storyboard */; };
		85480FBB25D181CB009424E3 /* ConfigurationDownloading.swift in Sources */ = {isa = PBXBuildFile; fileRef = 85480FBA25D181CB009424E3 /* ConfigurationDownloading.swift */; };
		85480FCF25D1AA22009424E3 /* ConfigurationStoring.swift in Sources */ = {isa = PBXBuildFile; fileRef = 85480FCE25D1AA22009424E3 /* ConfigurationStoring.swift */; };
		85625994269C8F9600EE44BC /* PasswordManager.storyboard in Resources */ = {isa = PBXBuildFile; fileRef = 85625993269C8F9600EE44BC /* PasswordManager.storyboard */; };
		85625996269C953C00EE44BC /* PasswordManagementViewController.swift in Sources */ = {isa = PBXBuildFile; fileRef = 85625995269C953C00EE44BC /* PasswordManagementViewController.swift */; };
		85625998269C9C5F00EE44BC /* PasswordManagementPopover.swift in Sources */ = {isa = PBXBuildFile; fileRef = 85625997269C9C5F00EE44BC /* PasswordManagementPopover.swift */; };
		8562599A269CA0A600EE44BC /* NSRectExtension.swift in Sources */ = {isa = PBXBuildFile; fileRef = 85625999269CA0A600EE44BC /* NSRectExtension.swift */; };
		856C98A6256EB59600A22F1F /* MenuItemSelectors.swift in Sources */ = {isa = PBXBuildFile; fileRef = 856C98A5256EB59600A22F1F /* MenuItemSelectors.swift */; };
		856C98D52570116900A22F1F /* NSWindow+Toast.swift in Sources */ = {isa = PBXBuildFile; fileRef = 856C98D42570116900A22F1F /* NSWindow+Toast.swift */; };
		856C98DF257014BD00A22F1F /* FileDownloadManager.swift in Sources */ = {isa = PBXBuildFile; fileRef = 856C98DE257014BD00A22F1F /* FileDownloadManager.swift */; };
		85799C1825DEBB3F0007EC87 /* Logging.swift in Sources */ = {isa = PBXBuildFile; fileRef = 85799C1725DEBB3F0007EC87 /* Logging.swift */; };
		85799C3425DFCD1B0007EC87 /* TrackerRadarManager.swift in Sources */ = {isa = PBXBuildFile; fileRef = 4B6160D225B14E6E007DE5B2 /* TrackerRadarManager.swift */; };
		8589063A267BCD8E00D23B0D /* SaveCredentialsPopover.swift in Sources */ = {isa = PBXBuildFile; fileRef = 85890639267BCD8E00D23B0D /* SaveCredentialsPopover.swift */; };
		8589063C267BCDC000D23B0D /* SaveCredentialsViewController.swift in Sources */ = {isa = PBXBuildFile; fileRef = 8589063B267BCDC000D23B0D /* SaveCredentialsViewController.swift */; };
		858A797F26A79EAA00A75A42 /* UserText+PasswordManager.swift in Sources */ = {isa = PBXBuildFile; fileRef = 858A797E26A79EAA00A75A42 /* UserText+PasswordManager.swift */; };
		858A798326A8B75F00A75A42 /* CopyHandler.swift in Sources */ = {isa = PBXBuildFile; fileRef = 858A798226A8B75F00A75A42 /* CopyHandler.swift */; };
		858A798526A8BB5D00A75A42 /* NSTextViewExtension.swift in Sources */ = {isa = PBXBuildFile; fileRef = 858A798426A8BB5D00A75A42 /* NSTextViewExtension.swift */; };
		858A798826A99DBE00A75A42 /* PasswordManagementItemListModelTests.swift in Sources */ = {isa = PBXBuildFile; fileRef = 858A798726A99DBE00A75A42 /* PasswordManagementItemListModelTests.swift */; };
		858A798A26A9B35E00A75A42 /* PasswordManagementItemModelTests.swift in Sources */ = {isa = PBXBuildFile; fileRef = 858A798926A9B35E00A75A42 /* PasswordManagementItemModelTests.swift */; };
		858C1BED26974E6600E6C014 /* PasswordManagerSettingsTests.swift in Sources */ = {isa = PBXBuildFile; fileRef = 858C1BEC26974E6600E6C014 /* PasswordManagerSettingsTests.swift */; };
		85A0116925AF1D8900FA6A0C /* FindInPageViewController.swift in Sources */ = {isa = PBXBuildFile; fileRef = 85A0116825AF1D8900FA6A0C /* FindInPageViewController.swift */; };
		85A0117425AF2EDF00FA6A0C /* FindInPage.storyboard in Resources */ = {isa = PBXBuildFile; fileRef = 85A0117325AF2EDF00FA6A0C /* FindInPage.storyboard */; };
		85A0118225AF60E700FA6A0C /* FindInPageModel.swift in Sources */ = {isa = PBXBuildFile; fileRef = 85A0118125AF60E700FA6A0C /* FindInPageModel.swift */; };
		85A011EA25B4D4CA00FA6A0C /* FindInPageUserScript.swift in Sources */ = {isa = PBXBuildFile; fileRef = 85A011E925B4D4CA00FA6A0C /* FindInPageUserScript.swift */; };
		85AC3AEF25D5CE9800C7D2AA /* UserScripts.swift in Sources */ = {isa = PBXBuildFile; fileRef = 85AC3AEE25D5CE9800C7D2AA /* UserScripts.swift */; };
		85AC3AF725D5DBFD00C7D2AA /* DataExtension.swift in Sources */ = {isa = PBXBuildFile; fileRef = 85AC3AF625D5DBFD00C7D2AA /* DataExtension.swift */; };
		85AC3B0525D6B1D800C7D2AA /* ScriptSourceProviding.swift in Sources */ = {isa = PBXBuildFile; fileRef = 85AC3B0425D6B1D800C7D2AA /* ScriptSourceProviding.swift */; };
		85AC3B1725D9BC1A00C7D2AA /* ConfigurationDownloaderTests.swift in Sources */ = {isa = PBXBuildFile; fileRef = 85AC3B1625D9BC1A00C7D2AA /* ConfigurationDownloaderTests.swift */; };
		85AC3B3525DA82A600C7D2AA /* DataTaskProviding.swift in Sources */ = {isa = PBXBuildFile; fileRef = 85AC3B3425DA82A600C7D2AA /* DataTaskProviding.swift */; };
		85AC3B4925DAC9BD00C7D2AA /* ConfigurationStorageTests.swift in Sources */ = {isa = PBXBuildFile; fileRef = 85AC3B4825DAC9BD00C7D2AA /* ConfigurationStorageTests.swift */; };
		85AE2FF224A33A2D002D507F /* WebKit.framework in Frameworks */ = {isa = PBXBuildFile; fileRef = 85AE2FF124A33A2D002D507F /* WebKit.framework */; };
		85C6A29625CC1FFD00EEB5F1 /* UserDefaultsWrapper.swift in Sources */ = {isa = PBXBuildFile; fileRef = 85C6A29525CC1FFD00EEB5F1 /* UserDefaultsWrapper.swift */; };
		85CC1D73269EF1880062F04E /* PasswordManagementItemList.swift in Sources */ = {isa = PBXBuildFile; fileRef = 85CC1D72269EF1880062F04E /* PasswordManagementItemList.swift */; };
		85CC1D75269F6B420062F04E /* PasswordManagementItemView.swift in Sources */ = {isa = PBXBuildFile; fileRef = 85CC1D74269F6B420062F04E /* PasswordManagementItemView.swift */; };
		85CC1D77269FA1160062F04E /* FaviconView.swift in Sources */ = {isa = PBXBuildFile; fileRef = 85CC1D76269FA1160062F04E /* FaviconView.swift */; };
		85CC1D7B26A05ECF0062F04E /* PasswordManagementItemListModel.swift in Sources */ = {isa = PBXBuildFile; fileRef = 85CC1D7A26A05ECF0062F04E /* PasswordManagementItemListModel.swift */; };
		85CC1D7D26A05F250062F04E /* PasswordManagementItemModel.swift in Sources */ = {isa = PBXBuildFile; fileRef = 85CC1D7C26A05F250062F04E /* PasswordManagementItemModel.swift */; };
		85D33F1225C82EB3002B91A6 /* ConfigurationManager.swift in Sources */ = {isa = PBXBuildFile; fileRef = 85D33F1125C82EB3002B91A6 /* ConfigurationManager.swift */; };
		85D438B6256E7C9E00F3BAF8 /* ContextMenuUserScript.swift in Sources */ = {isa = PBXBuildFile; fileRef = 85D438B5256E7C9E00F3BAF8 /* ContextMenuUserScript.swift */; };
		85D885B026A590A90077C374 /* NSNotificationName+PasswordManager.swift in Sources */ = {isa = PBXBuildFile; fileRef = 85D885AF26A590A90077C374 /* NSNotificationName+PasswordManager.swift */; };
		85D885B326A5A9DE0077C374 /* NSAlert+PasswordManager.swift in Sources */ = {isa = PBXBuildFile; fileRef = 85D885B226A5A9DE0077C374 /* NSAlert+PasswordManager.swift */; };
		85E11C2F25E7DC7E00974CAF /* ExternalURLHandler.swift in Sources */ = {isa = PBXBuildFile; fileRef = 85E11C2E25E7DC7E00974CAF /* ExternalURLHandler.swift */; };
		85E11C3725E7F1E100974CAF /* ExternalURLHandlerTests.swift in Sources */ = {isa = PBXBuildFile; fileRef = 85E11C3625E7F1E100974CAF /* ExternalURLHandlerTests.swift */; };
		85F1B0C925EF9759004792B6 /* URLEventListenerTests.swift in Sources */ = {isa = PBXBuildFile; fileRef = 85F1B0C825EF9759004792B6 /* URLEventListenerTests.swift */; };
		85F4D1C4266695C9002DD869 /* BrowserServicesKit in Frameworks */ = {isa = PBXBuildFile; productRef = 85F4D1C3266695C9002DD869 /* BrowserServicesKit */; };
		85F69B3C25EDE81F00978E59 /* URLExtensionTests.swift in Sources */ = {isa = PBXBuildFile; fileRef = 85F69B3B25EDE81F00978E59 /* URLExtensionTests.swift */; };
		85FF55C825F82E4F00E2AB99 /* Lottie in Frameworks */ = {isa = PBXBuildFile; productRef = 85FF55C725F82E4F00E2AB99 /* Lottie */; };
		AA06B6B72672AF8100F541C5 /* Sparkle in Frameworks */ = {isa = PBXBuildFile; productRef = AA06B6B62672AF8100F541C5 /* Sparkle */; };
		AA0F3DB7261A566C0077F2D9 /* SuggestionLoadingMock.swift in Sources */ = {isa = PBXBuildFile; fileRef = AA0F3DB6261A566C0077F2D9 /* SuggestionLoadingMock.swift */; };
		AA2CB12D2587BB5600AA6FBE /* TabBarFooter.xib in Resources */ = {isa = PBXBuildFile; fileRef = AA2CB12C2587BB5600AA6FBE /* TabBarFooter.xib */; };
		AA2CB1352587C29500AA6FBE /* TabBarFooter.swift in Sources */ = {isa = PBXBuildFile; fileRef = AA2CB1342587C29500AA6FBE /* TabBarFooter.swift */; };
		AA2E423424C8A2270048C0D5 /* ColorView.swift in Sources */ = {isa = PBXBuildFile; fileRef = AA2E423324C8A2270048C0D5 /* ColorView.swift */; };
		AA361A3624EBF0B500EEC649 /* WindowDraggingView.swift in Sources */ = {isa = PBXBuildFile; fileRef = AA361A3524EBF0B500EEC649 /* WindowDraggingView.swift */; };
		AA3F895324C18AD500628DDE /* SuggestionViewModel.swift in Sources */ = {isa = PBXBuildFile; fileRef = AA3F895224C18AD500628DDE /* SuggestionViewModel.swift */; };
		AA4BBA3B25C58FA200C4FB0F /* MainMenu.swift in Sources */ = {isa = PBXBuildFile; fileRef = AA4BBA3A25C58FA200C4FB0F /* MainMenu.swift */; };
		AA4D700725545EF800C3411E /* UrlEventListener.swift in Sources */ = {isa = PBXBuildFile; fileRef = AA4D700625545EF800C3411E /* UrlEventListener.swift */; };
		AA4E633A25E79C0A00134434 /* MouseClickView.swift in Sources */ = {isa = PBXBuildFile; fileRef = AA4E633925E79C0A00134434 /* MouseClickView.swift */; };
		AA4FF40C2624751A004E2377 /* GrammarCheckEnabler.swift in Sources */ = {isa = PBXBuildFile; fileRef = AA4FF40B2624751A004E2377 /* GrammarCheckEnabler.swift */; };
		AA512D1424D99D9800230283 /* FaviconService.swift in Sources */ = {isa = PBXBuildFile; fileRef = AA512D1324D99D9800230283 /* FaviconService.swift */; };
		AA585D82248FD31100E9A3E2 /* AppDelegate.swift in Sources */ = {isa = PBXBuildFile; fileRef = AA585D81248FD31100E9A3E2 /* AppDelegate.swift */; };
		AA585D84248FD31100E9A3E2 /* BrowserTabViewController.swift in Sources */ = {isa = PBXBuildFile; fileRef = AA585D83248FD31100E9A3E2 /* BrowserTabViewController.swift */; };
		AA585D86248FD31400E9A3E2 /* Assets.xcassets in Resources */ = {isa = PBXBuildFile; fileRef = AA585D85248FD31400E9A3E2 /* Assets.xcassets */; };
		AA585D89248FD31400E9A3E2 /* Main.storyboard in Resources */ = {isa = PBXBuildFile; fileRef = AA585D87248FD31400E9A3E2 /* Main.storyboard */; };
		AA585DAF2490E6E600E9A3E2 /* MainViewController.swift in Sources */ = {isa = PBXBuildFile; fileRef = AA585DAE2490E6E600E9A3E2 /* MainViewController.swift */; };
		AA5C8F59258FE21F00748EB7 /* NSTextFieldExtension.swift in Sources */ = {isa = PBXBuildFile; fileRef = AA5C8F58258FE21F00748EB7 /* NSTextFieldExtension.swift */; };
		AA5C8F5E2590EEE800748EB7 /* NSPointExtension.swift in Sources */ = {isa = PBXBuildFile; fileRef = AA5C8F5D2590EEE800748EB7 /* NSPointExtension.swift */; };
		AA5C8F632591021700748EB7 /* NSApplicationExtension.swift in Sources */ = {isa = PBXBuildFile; fileRef = AA5C8F622591021700748EB7 /* NSApplicationExtension.swift */; };
		AA5D6DAC24A340F700C6FBCE /* WebViewStateObserver.swift in Sources */ = {isa = PBXBuildFile; fileRef = AA5D6DAB24A340F700C6FBCE /* WebViewStateObserver.swift */; };
		AA63745424C9BF9A00AB2AC4 /* SuggestionContainerTests.swift in Sources */ = {isa = PBXBuildFile; fileRef = AA63745324C9BF9A00AB2AC4 /* SuggestionContainerTests.swift */; };
		AA652CB125DD825B009059CC /* LocalBookmarkStoreTests.swift in Sources */ = {isa = PBXBuildFile; fileRef = AA652CB025DD825B009059CC /* LocalBookmarkStoreTests.swift */; };
		AA652CCE25DD9071009059CC /* BookmarkListTests.swift in Sources */ = {isa = PBXBuildFile; fileRef = AA652CCD25DD9071009059CC /* BookmarkListTests.swift */; };
		AA652CD325DDA6E9009059CC /* LocalBookmarkManagerTests.swift in Sources */ = {isa = PBXBuildFile; fileRef = AA652CD225DDA6E9009059CC /* LocalBookmarkManagerTests.swift */; };
		AA652CDB25DDAB32009059CC /* BookmarkStoreMock.swift in Sources */ = {isa = PBXBuildFile; fileRef = AA652CDA25DDAB32009059CC /* BookmarkStoreMock.swift */; };
		AA6820E425502F19005ED0D5 /* WebsiteDataStore.swift in Sources */ = {isa = PBXBuildFile; fileRef = AA6820E325502F19005ED0D5 /* WebsiteDataStore.swift */; };
		AA6820EB25503D6A005ED0D5 /* Fire.swift in Sources */ = {isa = PBXBuildFile; fileRef = AA6820EA25503D6A005ED0D5 /* Fire.swift */; };
		AA6820F125503DA9005ED0D5 /* FireViewModel.swift in Sources */ = {isa = PBXBuildFile; fileRef = AA6820F025503DA9005ED0D5 /* FireViewModel.swift */; };
		AA68C3D32490ED62001B8783 /* NavigationBarViewController.swift in Sources */ = {isa = PBXBuildFile; fileRef = AA68C3D22490ED62001B8783 /* NavigationBarViewController.swift */; };
		AA68C3D72490F821001B8783 /* README.md in Resources */ = {isa = PBXBuildFile; fileRef = AA68C3D62490F821001B8783 /* README.md */; };
		AA693E5E2696E5B90007BB78 /* CrashReports.storyboard in Resources */ = {isa = PBXBuildFile; fileRef = AA693E5D2696E5B90007BB78 /* CrashReports.storyboard */; };
		AA6EF9AD25066F42004754E6 /* WindowsManager.swift in Sources */ = {isa = PBXBuildFile; fileRef = AA6EF9AC25066F42004754E6 /* WindowsManager.swift */; };
		AA6EF9B3250785D5004754E6 /* NSMenuExtension.swift in Sources */ = {isa = PBXBuildFile; fileRef = AA6EF9B2250785D5004754E6 /* NSMenuExtension.swift */; };
		AA6EF9B525081B4C004754E6 /* MainMenuActions.swift in Sources */ = {isa = PBXBuildFile; fileRef = AA6EF9B425081B4C004754E6 /* MainMenuActions.swift */; };
		AA6FFB4424DC33320028F4D0 /* NSViewExtension.swift in Sources */ = {isa = PBXBuildFile; fileRef = AA6FFB4324DC33320028F4D0 /* NSViewExtension.swift */; };
		AA6FFB4624DC3B5A0028F4D0 /* WebView.swift in Sources */ = {isa = PBXBuildFile; fileRef = AA6FFB4524DC3B5A0028F4D0 /* WebView.swift */; };
		AA72D5E325FE977F00C77619 /* AddEditFavoriteViewController.swift in Sources */ = {isa = PBXBuildFile; fileRef = AA72D5E225FE977F00C77619 /* AddEditFavoriteViewController.swift */; };
		AA72D5F025FEA49900C77619 /* AddEditFavoriteWindow.swift in Sources */ = {isa = PBXBuildFile; fileRef = AA72D5EF25FEA49900C77619 /* AddEditFavoriteWindow.swift */; };
		AA72D5FE25FFF94E00C77619 /* NSMenuItemExtension.swift in Sources */ = {isa = PBXBuildFile; fileRef = AA72D5FD25FFF94E00C77619 /* NSMenuItemExtension.swift */; };
		AA7412B224D0B3AC00D22FE0 /* TabBarViewItem.swift in Sources */ = {isa = PBXBuildFile; fileRef = AA7412B024D0B3AC00D22FE0 /* TabBarViewItem.swift */; };
		AA7412B324D0B3AC00D22FE0 /* TabBarViewItem.xib in Resources */ = {isa = PBXBuildFile; fileRef = AA7412B124D0B3AC00D22FE0 /* TabBarViewItem.xib */; };
		AA7412B524D1536B00D22FE0 /* MainWindowController.swift in Sources */ = {isa = PBXBuildFile; fileRef = AA7412B424D1536B00D22FE0 /* MainWindowController.swift */; };
		AA7412B724D1687000D22FE0 /* TabBarScrollView.swift in Sources */ = {isa = PBXBuildFile; fileRef = AA7412B624D1687000D22FE0 /* TabBarScrollView.swift */; };
		AA7412BD24D2BEEE00D22FE0 /* MainWindow.swift in Sources */ = {isa = PBXBuildFile; fileRef = AA7412BC24D2BEEE00D22FE0 /* MainWindow.swift */; };
		AA80EC54256BE3BC007083E7 /* UserText.swift in Sources */ = {isa = PBXBuildFile; fileRef = AA80EC53256BE3BC007083E7 /* UserText.swift */; };
		AA80EC67256C4691007083E7 /* BrowserTab.storyboard in Resources */ = {isa = PBXBuildFile; fileRef = AA80EC69256C4691007083E7 /* BrowserTab.storyboard */; };
		AA80EC6D256C469C007083E7 /* NavigationBar.storyboard in Resources */ = {isa = PBXBuildFile; fileRef = AA80EC6F256C469C007083E7 /* NavigationBar.storyboard */; };
		AA80EC73256C46A2007083E7 /* Suggestion.storyboard in Resources */ = {isa = PBXBuildFile; fileRef = AA80EC75256C46A2007083E7 /* Suggestion.storyboard */; };
		AA80EC79256C46AA007083E7 /* TabBar.storyboard in Resources */ = {isa = PBXBuildFile; fileRef = AA80EC7B256C46AA007083E7 /* TabBar.storyboard */; };
		AA80EC89256C49B8007083E7 /* Localizable.strings in Resources */ = {isa = PBXBuildFile; fileRef = AA80EC8B256C49B8007083E7 /* Localizable.strings */; };
		AA80EC8F256C49BC007083E7 /* Localizable.stringsdict in Resources */ = {isa = PBXBuildFile; fileRef = AA80EC91256C49BC007083E7 /* Localizable.stringsdict */; };
		AA86490C24D3494C001BABEE /* GradientView.swift in Sources */ = {isa = PBXBuildFile; fileRef = AA86490B24D3494C001BABEE /* GradientView.swift */; };
		AA86490E24D49B54001BABEE /* TabLoadingView.swift in Sources */ = {isa = PBXBuildFile; fileRef = AA86490D24D49B54001BABEE /* TabLoadingView.swift */; };
		AA88D14B252A557100980B4E /* URLRequestExtension.swift in Sources */ = {isa = PBXBuildFile; fileRef = AA88D14A252A557100980B4E /* URLRequestExtension.swift */; };
		AA8EDF2424923E980071C2E8 /* URLExtension.swift in Sources */ = {isa = PBXBuildFile; fileRef = AA8EDF2324923E980071C2E8 /* URLExtension.swift */; };
		AA8EDF2724923EC70071C2E8 /* StringExtension.swift in Sources */ = {isa = PBXBuildFile; fileRef = AA8EDF2624923EC70071C2E8 /* StringExtension.swift */; };
		AA92126F25ACCB1100600CD4 /* ErrorExtension.swift in Sources */ = {isa = PBXBuildFile; fileRef = AA92126E25ACCB1100600CD4 /* ErrorExtension.swift */; };
		AA92127725ADA07900600CD4 /* WKWebViewExtension.swift in Sources */ = {isa = PBXBuildFile; fileRef = AA92127625ADA07900600CD4 /* WKWebViewExtension.swift */; };
		AA97BF4625135DD30014931A /* ApplicationDockMenu.swift in Sources */ = {isa = PBXBuildFile; fileRef = AA97BF4525135DD30014931A /* ApplicationDockMenu.swift */; };
		AA9B7C7E26A06E040008D425 /* TrackerInfo.swift in Sources */ = {isa = PBXBuildFile; fileRef = AA9B7C7D26A06E040008D425 /* TrackerInfo.swift */; };
		AA9B7C8326A197A00008D425 /* ServerTrust.swift in Sources */ = {isa = PBXBuildFile; fileRef = AA9B7C8226A197A00008D425 /* ServerTrust.swift */; };
		AA9B7C8526A199B60008D425 /* ServerTrustViewModel.swift in Sources */ = {isa = PBXBuildFile; fileRef = AA9B7C8426A199B60008D425 /* ServerTrustViewModel.swift */; };
		AA9C362825518C44004B1BA3 /* WebsiteDataStoreMock.swift in Sources */ = {isa = PBXBuildFile; fileRef = AA9C362725518C44004B1BA3 /* WebsiteDataStoreMock.swift */; };
		AA9C363025518CA9004B1BA3 /* FireTests.swift in Sources */ = {isa = PBXBuildFile; fileRef = AA9C362F25518CA9004B1BA3 /* FireTests.swift */; };
		AA9E9A5625A3AE8400D1959D /* NSWindowExtension.swift in Sources */ = {isa = PBXBuildFile; fileRef = AA9E9A5525A3AE8400D1959D /* NSWindowExtension.swift */; };
		AA9E9A5E25A4867200D1959D /* TabDragAndDropManager.swift in Sources */ = {isa = PBXBuildFile; fileRef = AA9E9A5D25A4867200D1959D /* TabDragAndDropManager.swift */; };
		AA9FF95924A1ECF20039E328 /* Tab.swift in Sources */ = {isa = PBXBuildFile; fileRef = AA9FF95824A1ECF20039E328 /* Tab.swift */; };
		AA9FF95B24A1EFC20039E328 /* TabViewModel.swift in Sources */ = {isa = PBXBuildFile; fileRef = AA9FF95A24A1EFC20039E328 /* TabViewModel.swift */; };
		AA9FF95D24A1FA1C0039E328 /* TabCollection.swift in Sources */ = {isa = PBXBuildFile; fileRef = AA9FF95C24A1FA1C0039E328 /* TabCollection.swift */; };
		AA9FF95F24A1FB690039E328 /* TabCollectionViewModel.swift in Sources */ = {isa = PBXBuildFile; fileRef = AA9FF95E24A1FB680039E328 /* TabCollectionViewModel.swift */; };
		AAA0CC33252F181A0079BC96 /* NavigationButtonMenuDelegate.swift in Sources */ = {isa = PBXBuildFile; fileRef = AAA0CC32252F181A0079BC96 /* NavigationButtonMenuDelegate.swift */; };
		AAA0CC3C25337FAB0079BC96 /* WKBackForwardListItemViewModel.swift in Sources */ = {isa = PBXBuildFile; fileRef = AAA0CC3B25337FAB0079BC96 /* WKBackForwardListItemViewModel.swift */; };
		AAA0CC472533833C0079BC96 /* OptionsButtonMenu.swift in Sources */ = {isa = PBXBuildFile; fileRef = AAA0CC462533833C0079BC96 /* OptionsButtonMenu.swift */; };
		AAA0CC572539EBC90079BC96 /* FaviconUserScript.swift in Sources */ = {isa = PBXBuildFile; fileRef = AAA0CC562539EBC90079BC96 /* FaviconUserScript.swift */; };
		AAA0CC6A253CC43C0079BC96 /* WKUserContentControllerExtension.swift in Sources */ = {isa = PBXBuildFile; fileRef = AAA0CC69253CC43C0079BC96 /* WKUserContentControllerExtension.swift */; };
		AAA892EA250A4CEF005B37B2 /* WindowControllersManager.swift in Sources */ = {isa = PBXBuildFile; fileRef = AAA892E9250A4CEF005B37B2 /* WindowControllersManager.swift */; };
		AAA8E8BF24EA8A0A0055E685 /* MouseOverButton.swift in Sources */ = {isa = PBXBuildFile; fileRef = AAA8E8BE24EA8A0A0055E685 /* MouseOverButton.swift */; };
		AAA8E8C124EACA700055E685 /* MouseOverView.swift in Sources */ = {isa = PBXBuildFile; fileRef = AAA8E8C024EACA700055E685 /* MouseOverView.swift */; };
		AAADFD06264AA282001555EA /* TimeIntervalExtension.swift in Sources */ = {isa = PBXBuildFile; fileRef = AAADFD05264AA282001555EA /* TimeIntervalExtension.swift */; };
		AAB549DF25DAB8F80058460B /* BookmarkViewModel.swift in Sources */ = {isa = PBXBuildFile; fileRef = AAB549DE25DAB8F80058460B /* BookmarkViewModel.swift */; };
		AAB8203C26B2DE0D00788AC3 /* SuggestionListCharacteristics.swift in Sources */ = {isa = PBXBuildFile; fileRef = AAB8203B26B2DE0D00788AC3 /* SuggestionListCharacteristics.swift */; };
		AABAF59C260A7D130085060C /* FaviconServiceMock.swift in Sources */ = {isa = PBXBuildFile; fileRef = AABAF59B260A7D130085060C /* FaviconServiceMock.swift */; };
		AABEE69A24A902A90043105B /* SuggestionContainerViewModel.swift in Sources */ = {isa = PBXBuildFile; fileRef = AABEE69924A902A90043105B /* SuggestionContainerViewModel.swift */; };
		AABEE69C24A902BB0043105B /* SuggestionContainer.swift in Sources */ = {isa = PBXBuildFile; fileRef = AABEE69B24A902BB0043105B /* SuggestionContainer.swift */; };
		AABEE6A524AA0A7F0043105B /* SuggestionViewController.swift in Sources */ = {isa = PBXBuildFile; fileRef = AABEE6A424AA0A7F0043105B /* SuggestionViewController.swift */; };
		AABEE6A924AB4B910043105B /* SuggestionTableCellView.swift in Sources */ = {isa = PBXBuildFile; fileRef = AABEE6A824AB4B910043105B /* SuggestionTableCellView.swift */; };
		AABEE6AB24ACA0F90043105B /* SuggestionTableRowView.swift in Sources */ = {isa = PBXBuildFile; fileRef = AABEE6AA24ACA0F90043105B /* SuggestionTableRowView.swift */; };
		AABEE6AF24AD22B90043105B /* AddressBarTextField.swift in Sources */ = {isa = PBXBuildFile; fileRef = AABEE6AE24AD22B90043105B /* AddressBarTextField.swift */; };
		AAC30A26268DFEE200D2D9CD /* CrashReporter.swift in Sources */ = {isa = PBXBuildFile; fileRef = AAC30A25268DFEE200D2D9CD /* CrashReporter.swift */; };
		AAC30A28268E045400D2D9CD /* CrashReportReader.swift in Sources */ = {isa = PBXBuildFile; fileRef = AAC30A27268E045400D2D9CD /* CrashReportReader.swift */; };
		AAC30A2A268E239100D2D9CD /* CrashReport.swift in Sources */ = {isa = PBXBuildFile; fileRef = AAC30A29268E239100D2D9CD /* CrashReport.swift */; };
		AAC30A2C268F1ECD00D2D9CD /* CrashReportSender.swift in Sources */ = {isa = PBXBuildFile; fileRef = AAC30A2B268F1ECD00D2D9CD /* CrashReportSender.swift */; };
		AAC30A2E268F1EE300D2D9CD /* CrashReportPromptPresenter.swift in Sources */ = {isa = PBXBuildFile; fileRef = AAC30A2D268F1EE300D2D9CD /* CrashReportPromptPresenter.swift */; };
		AAC5E4C725D6A6E8007F5990 /* BookmarkPopover.swift in Sources */ = {isa = PBXBuildFile; fileRef = AAC5E4C425D6A6E8007F5990 /* BookmarkPopover.swift */; };
		AAC5E4C825D6A6E8007F5990 /* BookmarkPopoverViewController.swift in Sources */ = {isa = PBXBuildFile; fileRef = AAC5E4C525D6A6E8007F5990 /* BookmarkPopoverViewController.swift */; };
		AAC5E4C925D6A6E8007F5990 /* Bookmarks.storyboard in Resources */ = {isa = PBXBuildFile; fileRef = AAC5E4C625D6A6E8007F5990 /* Bookmarks.storyboard */; };
		AAC5E4D025D6A709007F5990 /* Bookmark.swift in Sources */ = {isa = PBXBuildFile; fileRef = AAC5E4CD25D6A709007F5990 /* Bookmark.swift */; };
		AAC5E4D125D6A709007F5990 /* BookmarkManager.swift in Sources */ = {isa = PBXBuildFile; fileRef = AAC5E4CE25D6A709007F5990 /* BookmarkManager.swift */; };
		AAC5E4D225D6A709007F5990 /* BookmarkList.swift in Sources */ = {isa = PBXBuildFile; fileRef = AAC5E4CF25D6A709007F5990 /* BookmarkList.swift */; };
		AAC5E4D925D6A711007F5990 /* BookmarkStore.swift in Sources */ = {isa = PBXBuildFile; fileRef = AAC5E4D625D6A710007F5990 /* BookmarkStore.swift */; };
		AAC5E4E425D6BA9C007F5990 /* NSSizeExtension.swift in Sources */ = {isa = PBXBuildFile; fileRef = AAC5E4E325D6BA9C007F5990 /* NSSizeExtension.swift */; };
		AAC5E4F125D6BF10007F5990 /* AddressBarButton.swift in Sources */ = {isa = PBXBuildFile; fileRef = AAC5E4F025D6BF10007F5990 /* AddressBarButton.swift */; };
		AAC5E4F625D6BF2C007F5990 /* AddressBarButtonsViewController.swift in Sources */ = {isa = PBXBuildFile; fileRef = AAC5E4F525D6BF2C007F5990 /* AddressBarButtonsViewController.swift */; };
		AAC82C60258B6CB5009B6B42 /* TooltipWindowController.swift in Sources */ = {isa = PBXBuildFile; fileRef = AAC82C5F258B6CB5009B6B42 /* TooltipWindowController.swift */; };
		AAC9C01524CAFBCE00AD1325 /* TabTests.swift in Sources */ = {isa = PBXBuildFile; fileRef = AAC9C01424CAFBCE00AD1325 /* TabTests.swift */; };
		AAC9C01724CAFBDC00AD1325 /* TabCollectionTests.swift in Sources */ = {isa = PBXBuildFile; fileRef = AAC9C01624CAFBDC00AD1325 /* TabCollectionTests.swift */; };
		AAC9C01C24CB594C00AD1325 /* TabViewModelTests.swift in Sources */ = {isa = PBXBuildFile; fileRef = AAC9C01B24CB594C00AD1325 /* TabViewModelTests.swift */; };
		AAC9C01E24CB6BEB00AD1325 /* TabCollectionViewModelTests.swift in Sources */ = {isa = PBXBuildFile; fileRef = AAC9C01D24CB6BEB00AD1325 /* TabCollectionViewModelTests.swift */; };
		AAD6D8882696DF6D002393B3 /* CrashReportPromptViewController.swift in Sources */ = {isa = PBXBuildFile; fileRef = AAD6D8862696DF6D002393B3 /* CrashReportPromptViewController.swift */; };
		AAD86E52267A0DFF005C11BE /* UpdateController.swift in Sources */ = {isa = PBXBuildFile; fileRef = AAD86E51267A0DFF005C11BE /* UpdateController.swift */; };
		AAE39D1B24F44885008EF28B /* TabCollectionViewModelDelegateMock.swift in Sources */ = {isa = PBXBuildFile; fileRef = AAE39D1A24F44885008EF28B /* TabCollectionViewModelDelegateMock.swift */; };
		AAE71E2C25F781EA00D74437 /* Homepage.storyboard in Resources */ = {isa = PBXBuildFile; fileRef = AAE71E2B25F781EA00D74437 /* Homepage.storyboard */; };
		AAE71E3125F7855400D74437 /* HomepageViewController.swift in Sources */ = {isa = PBXBuildFile; fileRef = AAE71E3025F7855400D74437 /* HomepageViewController.swift */; };
		AAE71E3725F7869300D74437 /* HomepageCollectionViewItem.swift in Sources */ = {isa = PBXBuildFile; fileRef = AAE71E3525F7869300D74437 /* HomepageCollectionViewItem.swift */; };
		AAE71E3825F7869300D74437 /* HomepageCollectionViewItem.xib in Resources */ = {isa = PBXBuildFile; fileRef = AAE71E3625F7869300D74437 /* HomepageCollectionViewItem.xib */; };
		AAE7527A263B046100B973F8 /* History.xcdatamodeld in Sources */ = {isa = PBXBuildFile; fileRef = AAE75278263B046100B973F8 /* History.xcdatamodeld */; };
		AAE7527C263B056C00B973F8 /* HistoryStore.swift in Sources */ = {isa = PBXBuildFile; fileRef = AAE7527B263B056C00B973F8 /* HistoryStore.swift */; };
		AAE7527E263B05C600B973F8 /* HistoryEntry.swift in Sources */ = {isa = PBXBuildFile; fileRef = AAE7527D263B05C600B973F8 /* HistoryEntry.swift */; };
		AAE75280263B0A4D00B973F8 /* HistoryCoordinator.swift in Sources */ = {isa = PBXBuildFile; fileRef = AAE7527F263B0A4D00B973F8 /* HistoryCoordinator.swift */; };
		AAE8B102258A41C000E81239 /* Tooltip.storyboard in Resources */ = {isa = PBXBuildFile; fileRef = AAE8B101258A41C000E81239 /* Tooltip.storyboard */; };
		AAE8B110258A456C00E81239 /* TooltipViewController.swift in Sources */ = {isa = PBXBuildFile; fileRef = AAE8B10F258A456C00E81239 /* TooltipViewController.swift */; };
		AAEC74B22642C57200C2EFBC /* HistoryCoordinatingMock.swift in Sources */ = {isa = PBXBuildFile; fileRef = AAEC74B12642C57200C2EFBC /* HistoryCoordinatingMock.swift */; };
		AAEC74B42642C69300C2EFBC /* HistoryCoordinatorTests.swift in Sources */ = {isa = PBXBuildFile; fileRef = AAEC74B32642C69300C2EFBC /* HistoryCoordinatorTests.swift */; };
		AAEC74B62642CC6A00C2EFBC /* HistoryStoringMock.swift in Sources */ = {isa = PBXBuildFile; fileRef = AAEC74B52642CC6A00C2EFBC /* HistoryStoringMock.swift */; };
		AAEC74B82642E43800C2EFBC /* HistoryStoreTests.swift in Sources */ = {isa = PBXBuildFile; fileRef = AAEC74B72642E43800C2EFBC /* HistoryStoreTests.swift */; };
		AAEC74BB2642E67C00C2EFBC /* NSPersistentContainerExtension.swift in Sources */ = {isa = PBXBuildFile; fileRef = AAEC74BA2642E67C00C2EFBC /* NSPersistentContainerExtension.swift */; };
		AAEC74BC2642F0F800C2EFBC /* History.xcdatamodeld in Sources */ = {isa = PBXBuildFile; fileRef = AAE75278263B046100B973F8 /* History.xcdatamodeld */; };
		AAECA42024EEA4AC00EFA63A /* IndexPathExtension.swift in Sources */ = {isa = PBXBuildFile; fileRef = AAECA41F24EEA4AC00EFA63A /* IndexPathExtension.swift */; };
		AAF7D3862567CED500998667 /* WebViewConfiguration.swift in Sources */ = {isa = PBXBuildFile; fileRef = AAF7D3852567CED500998667 /* WebViewConfiguration.swift */; };
		AAFCB37A25E5403A00859DD4 /* BurnButton.swift in Sources */ = {isa = PBXBuildFile; fileRef = AAFCB37925E5403A00859DD4 /* BurnButton.swift */; };
		AAFCB37F25E545D400859DD4 /* PublisherExtension.swift in Sources */ = {isa = PBXBuildFile; fileRef = AAFCB37E25E545D400859DD4 /* PublisherExtension.swift */; };
		B6106B9E26A565DA0013B453 /* BundleExtension.swift in Sources */ = {isa = PBXBuildFile; fileRef = B6106B9D26A565DA0013B453 /* BundleExtension.swift */; };
		B6106BA026A7BE0B0013B453 /* PermissionManagerTests.swift in Sources */ = {isa = PBXBuildFile; fileRef = B6106B9F26A7BE0B0013B453 /* PermissionManagerTests.swift */; };
		B6106BA426A7BEA40013B453 /* PermissionAuthorizationState.swift in Sources */ = {isa = PBXBuildFile; fileRef = B6106BA226A7BEA00013B453 /* PermissionAuthorizationState.swift */; };
		B6106BA726A7BECC0013B453 /* PermissionAuthorizationQuery.swift in Sources */ = {isa = PBXBuildFile; fileRef = B6106BA526A7BEC80013B453 /* PermissionAuthorizationQuery.swift */; };
		B6106BAB26A7BF1D0013B453 /* PermissionType.swift in Sources */ = {isa = PBXBuildFile; fileRef = B6106BAA26A7BF1D0013B453 /* PermissionType.swift */; };
		B6106BAD26A7BF390013B453 /* PermissionState.swift in Sources */ = {isa = PBXBuildFile; fileRef = B6106BAC26A7BF390013B453 /* PermissionState.swift */; };
		B6106BAF26A7C6180013B453 /* PermissionStoreMock.swift in Sources */ = {isa = PBXBuildFile; fileRef = B6106BAE26A7C6180013B453 /* PermissionStoreMock.swift */; };
		B6106BB126A7D8720013B453 /* PermissionStoreTests.swift in Sources */ = {isa = PBXBuildFile; fileRef = B6106BB026A7D8720013B453 /* PermissionStoreTests.swift */; };
		B6106BB326A7F4AA0013B453 /* GeolocationServiceMock.swift in Sources */ = {isa = PBXBuildFile; fileRef = B6106BB226A7F4AA0013B453 /* GeolocationServiceMock.swift */; };
		B6106BB526A809E60013B453 /* GeolocationProviderTests.swift in Sources */ = {isa = PBXBuildFile; fileRef = B6106BB426A809E60013B453 /* GeolocationProviderTests.swift */; };
		B61EF3EC266F91E700B4D78F /* WKWebView+Download.swift in Sources */ = {isa = PBXBuildFile; fileRef = B61EF3EB266F91E700B4D78F /* WKWebView+Download.swift */; };
		B61EF3F1266F922200B4D78F /* WKProcessPool+DownloadDelegate.swift in Sources */ = {isa = PBXBuildFile; fileRef = B61EF3F0266F922200B4D78F /* WKProcessPool+DownloadDelegate.swift */; };
		B61F012325ECBAE400ABB5A3 /* UserScriptsTest.swift in Sources */ = {isa = PBXBuildFile; fileRef = B61F012225ECBAE400ABB5A3 /* UserScriptsTest.swift */; };
		B61F012B25ECBB1700ABB5A3 /* UserScriptsManagerTests.swift in Sources */ = {isa = PBXBuildFile; fileRef = B61F012A25ECBB1700ABB5A3 /* UserScriptsManagerTests.swift */; };
		B61F015525EDD5A700ABB5A3 /* UserContentController.swift in Sources */ = {isa = PBXBuildFile; fileRef = B61F015425EDD5A700ABB5A3 /* UserContentController.swift */; };
		B62EB47C25BAD3BB005745C6 /* WKWebViewPrivateMethodsAvailabilityTests.swift in Sources */ = {isa = PBXBuildFile; fileRef = B62EB47B25BAD3BB005745C6 /* WKWebViewPrivateMethodsAvailabilityTests.swift */; };
		B630793526731BC400DCEE41 /* URLSuggestedFilenameTests.swift in Sources */ = {isa = PBXBuildFile; fileRef = 8553FF51257523760029327F /* URLSuggestedFilenameTests.swift */; };
		B630793A26731F2600DCEE41 /* FileDownloadManagerTests.swift in Sources */ = {isa = PBXBuildFile; fileRef = B630793926731F2600DCEE41 /* FileDownloadManagerTests.swift */; };
		B630794226731F5400DCEE41 /* WKDownloadMock.swift in Sources */ = {isa = PBXBuildFile; fileRef = B630794126731F5400DCEE41 /* WKDownloadMock.swift */; };
		B633C86D25E797D800E4B352 /* UserScriptsManager.swift in Sources */ = {isa = PBXBuildFile; fileRef = B633C86C25E797D800E4B352 /* UserScriptsManager.swift */; };
		B63D466925BEB6C200874977 /* WKWebView+SessionState.swift in Sources */ = {isa = PBXBuildFile; fileRef = B63D466825BEB6C200874977 /* WKWebView+SessionState.swift */; };
		B63D467125BFA6C100874977 /* DispatchQueueExtensions.swift in Sources */ = {isa = PBXBuildFile; fileRef = B63D467025BFA6C100874977 /* DispatchQueueExtensions.swift */; };
		B63D467A25BFC3E100874977 /* NSCoderExtensions.swift in Sources */ = {isa = PBXBuildFile; fileRef = B63D467925BFC3E100874977 /* NSCoderExtensions.swift */; };
<<<<<<< HEAD
		B63ED0D826AE729600A9DAD1 /* PermissionModelTests.swift in Sources */ = {isa = PBXBuildFile; fileRef = B63ED0D726AE729600A9DAD1 /* PermissionModelTests.swift */; };
		B63ED0DA26AE7AF400A9DAD1 /* PermissionManagerMock.swift in Sources */ = {isa = PBXBuildFile; fileRef = B63ED0D926AE7AF400A9DAD1 /* PermissionManagerMock.swift */; };
		B63ED0DC26AE7B1E00A9DAD1 /* WebViewMock.swift in Sources */ = {isa = PBXBuildFile; fileRef = B63ED0DB26AE7B1E00A9DAD1 /* WebViewMock.swift */; };
		B63ED0DE26AFD9A300A9DAD1 /* AVCaptureDeviceMock.swift in Sources */ = {isa = PBXBuildFile; fileRef = B63ED0DD26AFD9A300A9DAD1 /* AVCaptureDeviceMock.swift */; };
		B63ED0E026AFE32F00A9DAD1 /* GeolocationProviderMock.swift in Sources */ = {isa = PBXBuildFile; fileRef = B63ED0DF26AFE32F00A9DAD1 /* GeolocationProviderMock.swift */; };
		B63ED0E326B3E7FA00A9DAD1 /* CLLocationManagerMock.swift in Sources */ = {isa = PBXBuildFile; fileRef = B63ED0E226B3E7FA00A9DAD1 /* CLLocationManagerMock.swift */; };
		B64C84DE2692D7400048FEBE /* PermissionAuthorization.storyboard in Resources */ = {isa = PBXBuildFile; fileRef = B64C84DD2692D7400048FEBE /* PermissionAuthorization.storyboard */; };
		B64C84E32692DC9F0048FEBE /* PermissionAuthorizationViewController.swift in Sources */ = {isa = PBXBuildFile; fileRef = B64C84E22692DC9F0048FEBE /* PermissionAuthorizationViewController.swift */; };
		B64C84EB2692DD650048FEBE /* PermissionAuthorizationPopover.swift in Sources */ = {isa = PBXBuildFile; fileRef = B64C84EA2692DD650048FEBE /* PermissionAuthorizationPopover.swift */; };
		B64C84F1269310120048FEBE /* PermissionManager.swift in Sources */ = {isa = PBXBuildFile; fileRef = B64C84F0269310120048FEBE /* PermissionManager.swift */; };
		B64C852A26942AC90048FEBE /* PermissionContextMenu.swift in Sources */ = {isa = PBXBuildFile; fileRef = B64C852926942AC90048FEBE /* PermissionContextMenu.swift */; };
		B64C853026943BC10048FEBE /* Permissions.xcdatamodeld in Sources */ = {isa = PBXBuildFile; fileRef = B64C852E26943BC10048FEBE /* Permissions.xcdatamodeld */; };
		B64C853826944B880048FEBE /* StoredPermission.swift in Sources */ = {isa = PBXBuildFile; fileRef = B64C853726944B880048FEBE /* StoredPermission.swift */; };
		B64C853D26944B940048FEBE /* PermissionStore.swift in Sources */ = {isa = PBXBuildFile; fileRef = B64C853C26944B940048FEBE /* PermissionStore.swift */; };
		B64C85422694590B0048FEBE /* PermissionButton.swift in Sources */ = {isa = PBXBuildFile; fileRef = B64C85412694590B0048FEBE /* PermissionButton.swift */; };
=======
		B641896226BBD0AB001FBC8B /* LongPressButton.swift in Sources */ = {isa = PBXBuildFile; fileRef = B641896126BBD0AB001FBC8B /* LongPressButton.swift */; };
>>>>>>> 76420d56
		B63ED0E526BB8FB900A9DAD1 /* SharingMenu.swift in Sources */ = {isa = PBXBuildFile; fileRef = B63ED0E426BB8FB900A9DAD1 /* SharingMenu.swift */; };
		B65349AA265CF45000DCC645 /* DispatchQueueExtensionsTests.swift in Sources */ = {isa = PBXBuildFile; fileRef = B65349A9265CF45000DCC645 /* DispatchQueueExtensionsTests.swift */; };
		B6553692268440D700085A79 /* WKProcessPool+GeolocationProvider.swift in Sources */ = {isa = PBXBuildFile; fileRef = B6553691268440D700085A79 /* WKProcessPool+GeolocationProvider.swift */; };
		B655369B268442EE00085A79 /* GeolocationProvider.swift in Sources */ = {isa = PBXBuildFile; fileRef = B655369A268442EE00085A79 /* GeolocationProvider.swift */; };
		B65536A62685B82B00085A79 /* Permissions.swift in Sources */ = {isa = PBXBuildFile; fileRef = B65536A52685B82B00085A79 /* Permissions.swift */; };
		B65536AE2685E17200085A79 /* GeolocationService.swift in Sources */ = {isa = PBXBuildFile; fileRef = B65536AD2685E17100085A79 /* GeolocationService.swift */; };
		B65783E725F8AAFB00D8DB33 /* String+Punycode.swift in Sources */ = {isa = PBXBuildFile; fileRef = B65783E625F8AAFB00D8DB33 /* String+Punycode.swift */; };
		B65783EC25F8AB9300D8DB33 /* String+PunycodeTests.swift in Sources */ = {isa = PBXBuildFile; fileRef = B65783EB25F8AB9200D8DB33 /* String+PunycodeTests.swift */; };
		B65783F525F8ACA400D8DB33 /* Punnycode in Frameworks */ = {isa = PBXBuildFile; productRef = B65783F425F8ACA400D8DB33 /* Punnycode */; };
		B657841A25FA484B00D8DB33 /* NSException+Catch.m in Sources */ = {isa = PBXBuildFile; fileRef = B657841925FA484B00D8DB33 /* NSException+Catch.m */; };
		B657841F25FA497600D8DB33 /* NSException+Catch.swift in Sources */ = {isa = PBXBuildFile; fileRef = B657841E25FA497600D8DB33 /* NSException+Catch.swift */; };
		B66E9DD22670EB2A00E53BB5 /* _WKDownload+WebKitDownload.swift in Sources */ = {isa = PBXBuildFile; fileRef = B66E9DD12670EB2A00E53BB5 /* _WKDownload+WebKitDownload.swift */; };
		B66E9DD42670EB4A00E53BB5 /* WKDownload+WebKitDownload.swift in Sources */ = {isa = PBXBuildFile; fileRef = B66E9DD32670EB4A00E53BB5 /* WKDownload+WebKitDownload.swift */; };
		B67C6C3D2654B897006C872E /* WebViewExtensionTests.swift in Sources */ = {isa = PBXBuildFile; fileRef = B67C6C3C2654B897006C872E /* WebViewExtensionTests.swift */; };
		B67C6C422654BF49006C872E /* DuckDuckGo-Symbol.jpg in Resources */ = {isa = PBXBuildFile; fileRef = B67C6C412654BF49006C872E /* DuckDuckGo-Symbol.jpg */; };
		B67C6C472654C643006C872E /* FileManagerExtensionTests.swift in Sources */ = {isa = PBXBuildFile; fileRef = B67C6C462654C643006C872E /* FileManagerExtensionTests.swift */; };
		B68172A9269C487D006D1092 /* PrivacyDashboardUserScript.swift in Sources */ = {isa = PBXBuildFile; fileRef = B68172A8269C487D006D1092 /* PrivacyDashboardUserScript.swift */; };
		B68172AE269EB43F006D1092 /* GeolocationServiceTests.swift in Sources */ = {isa = PBXBuildFile; fileRef = B68172AD269EB43F006D1092 /* GeolocationServiceTests.swift */; };
		B68458B025C7E76A00DC17B6 /* WindowManager+StateRestoration.swift in Sources */ = {isa = PBXBuildFile; fileRef = B68458AF25C7E76A00DC17B6 /* WindowManager+StateRestoration.swift */; };
		B68458B825C7E8B200DC17B6 /* Tab+NSSecureCoding.swift in Sources */ = {isa = PBXBuildFile; fileRef = B68458B725C7E8B200DC17B6 /* Tab+NSSecureCoding.swift */; };
		B68458C025C7E9E000DC17B6 /* TabCollectionViewModel+NSSecureCoding.swift in Sources */ = {isa = PBXBuildFile; fileRef = B68458BF25C7E9E000DC17B6 /* TabCollectionViewModel+NSSecureCoding.swift */; };
		B68458C525C7EA0C00DC17B6 /* TabCollection+NSSecureCoding.swift in Sources */ = {isa = PBXBuildFile; fileRef = B68458C425C7EA0C00DC17B6 /* TabCollection+NSSecureCoding.swift */; };
		B68458CD25C7EB9000DC17B6 /* WKWebViewConfigurationExtensions.swift in Sources */ = {isa = PBXBuildFile; fileRef = B68458CC25C7EB9000DC17B6 /* WKWebViewConfigurationExtensions.swift */; };
		B684590825C9027900DC17B6 /* AppStateChangedPublisher.swift in Sources */ = {isa = PBXBuildFile; fileRef = B684590725C9027900DC17B6 /* AppStateChangedPublisher.swift */; };
		B684592225C93BE000DC17B6 /* Publisher.asVoid.swift in Sources */ = {isa = PBXBuildFile; fileRef = B684592125C93BE000DC17B6 /* Publisher.asVoid.swift */; };
		B684592725C93C0500DC17B6 /* Publishers.NestedObjectChanges.swift in Sources */ = {isa = PBXBuildFile; fileRef = B684592625C93C0500DC17B6 /* Publishers.NestedObjectChanges.swift */; };
		B684592F25C93FBF00DC17B6 /* AppStateRestorationManager.swift in Sources */ = {isa = PBXBuildFile; fileRef = B684592E25C93FBF00DC17B6 /* AppStateRestorationManager.swift */; };
		B6A5A27125B9377300AA7ADA /* StatePersistenceService.swift in Sources */ = {isa = PBXBuildFile; fileRef = B6A5A27025B9377300AA7ADA /* StatePersistenceService.swift */; };
		B6A5A27925B93FFF00AA7ADA /* StateRestorationManagerTests.swift in Sources */ = {isa = PBXBuildFile; fileRef = B6A5A27825B93FFE00AA7ADA /* StateRestorationManagerTests.swift */; };
		B6A5A27E25B9403E00AA7ADA /* FileStoreMock.swift in Sources */ = {isa = PBXBuildFile; fileRef = B6A5A27D25B9403E00AA7ADA /* FileStoreMock.swift */; };
		B6A5A2A025B96E8300AA7ADA /* AppStateChangePublisherTests.swift in Sources */ = {isa = PBXBuildFile; fileRef = B6A5A29F25B96E8300AA7ADA /* AppStateChangePublisherTests.swift */; };
		B6A5A2A825BAA35500AA7ADA /* WindowManagerStateRestorationTests.swift in Sources */ = {isa = PBXBuildFile; fileRef = B6A5A2A725BAA35500AA7ADA /* WindowManagerStateRestorationTests.swift */; };
		B6A924D42664BBBB001A28CA /* WKWebViewDownloadDelegate.swift in Sources */ = {isa = PBXBuildFile; fileRef = B6A924D32664BBB9001A28CA /* WKWebViewDownloadDelegate.swift */; };
		B6A924D92664C72E001A28CA /* WebKitDownloadTask.swift in Sources */ = {isa = PBXBuildFile; fileRef = B6A924D82664C72D001A28CA /* WebKitDownloadTask.swift */; };
		B6A924DE2664CA09001A28CA /* LegacyWebKitDownloadDelegate.swift in Sources */ = {isa = PBXBuildFile; fileRef = B6A924DD2664CA08001A28CA /* LegacyWebKitDownloadDelegate.swift */; };
		B6A9E45326142B070067D1B9 /* Pixel.swift in Sources */ = {isa = PBXBuildFile; fileRef = B6A9E45226142B070067D1B9 /* Pixel.swift */; };
		B6A9E45A261460350067D1B9 /* ApiRequestError.swift in Sources */ = {isa = PBXBuildFile; fileRef = B6A9E457261460340067D1B9 /* ApiRequestError.swift */; };
		B6A9E45B261460350067D1B9 /* APIHeaders.swift in Sources */ = {isa = PBXBuildFile; fileRef = B6A9E458261460340067D1B9 /* APIHeaders.swift */; };
		B6A9E45C261460350067D1B9 /* APIRequest.swift in Sources */ = {isa = PBXBuildFile; fileRef = B6A9E459261460350067D1B9 /* APIRequest.swift */; };
		B6A9E4612614608B0067D1B9 /* AppVersion.swift in Sources */ = {isa = PBXBuildFile; fileRef = B6A9E4602614608B0067D1B9 /* AppVersion.swift */; };
		B6A9E46B2614618A0067D1B9 /* OperatingSystemVersionExtension.swift in Sources */ = {isa = PBXBuildFile; fileRef = B6A9E46A2614618A0067D1B9 /* OperatingSystemVersionExtension.swift */; };
		B6A9E47026146A250067D1B9 /* DateExtension.swift in Sources */ = {isa = PBXBuildFile; fileRef = B6A9E46F26146A250067D1B9 /* DateExtension.swift */; };
		B6A9E47726146A570067D1B9 /* PixelEvent.swift in Sources */ = {isa = PBXBuildFile; fileRef = B6A9E47626146A570067D1B9 /* PixelEvent.swift */; };
		B6A9E47F26146A800067D1B9 /* PixelArguments.swift in Sources */ = {isa = PBXBuildFile; fileRef = B6A9E47E26146A800067D1B9 /* PixelArguments.swift */; };
		B6A9E48426146AAB0067D1B9 /* PixelParameters.swift in Sources */ = {isa = PBXBuildFile; fileRef = B6A9E48326146AAB0067D1B9 /* PixelParameters.swift */; };
		B6A9E48926146ABF0067D1B9 /* PixelCounter.swift in Sources */ = {isa = PBXBuildFile; fileRef = B6A9E48826146ABF0067D1B9 /* PixelCounter.swift */; };
		B6A9E499261474120067D1B9 /* TimedPixel.swift in Sources */ = {isa = PBXBuildFile; fileRef = B6A9E498261474120067D1B9 /* TimedPixel.swift */; };
		B6A9E4A3261475C70067D1B9 /* AppUsageActivityMonitor.swift in Sources */ = {isa = PBXBuildFile; fileRef = B6A9E4A2261475C70067D1B9 /* AppUsageActivityMonitor.swift */; };
		B6AAAC24260328950029438D /* ProgressView.swift in Sources */ = {isa = PBXBuildFile; fileRef = B6AAAC23260328950029438D /* ProgressView.swift */; };
		B6AAAC2D260330580029438D /* PublishedAfter.swift in Sources */ = {isa = PBXBuildFile; fileRef = B6AAAC2C260330580029438D /* PublishedAfter.swift */; };
		B6AAAC3E26048F690029438D /* RandomAccessCollectionExtension.swift in Sources */ = {isa = PBXBuildFile; fileRef = B6AAAC3D26048F690029438D /* RandomAccessCollectionExtension.swift */; };
		B6AE74342609AFCE005B9B1A /* ProgressEstimationTests.swift in Sources */ = {isa = PBXBuildFile; fileRef = B6AE74332609AFCE005B9B1A /* ProgressEstimationTests.swift */; };
		B6B3E0962654DACD0040E0A2 /* UTTypeTests.swift in Sources */ = {isa = PBXBuildFile; fileRef = B6B3E0952654DACD0040E0A2 /* UTTypeTests.swift */; };
		B6B3E0E12657EA7A0040E0A2 /* NSScreenExtension.swift in Sources */ = {isa = PBXBuildFile; fileRef = B6B3E0DC2657E9CF0040E0A2 /* NSScreenExtension.swift */; };
		B6CF78DE267B099C00CD4F13 /* WKNavigationActionExtension.swift in Sources */ = {isa = PBXBuildFile; fileRef = B6CF78DD267B099C00CD4F13 /* WKNavigationActionExtension.swift */; };
		B6D7A2EE25D2418B002B2AE1 /* ShadowView.swift in Sources */ = {isa = PBXBuildFile; fileRef = B6D7A2ED25D2418B002B2AE1 /* ShadowView.swift */; };
		B6DA44022616B28300DD1EC2 /* PixelDataStore.swift in Sources */ = {isa = PBXBuildFile; fileRef = B6DA44012616B28300DD1EC2 /* PixelDataStore.swift */; };
		B6DA44082616B30600DD1EC2 /* PixelDataModel.xcdatamodeld in Sources */ = {isa = PBXBuildFile; fileRef = B6DA44062616B30600DD1EC2 /* PixelDataModel.xcdatamodeld */; };
		B6DA44112616C0FC00DD1EC2 /* PixelTests.swift in Sources */ = {isa = PBXBuildFile; fileRef = B6DA44102616C0FC00DD1EC2 /* PixelTests.swift */; };
		B6DA44172616C13800DD1EC2 /* OHHTTPStubs in Frameworks */ = {isa = PBXBuildFile; productRef = B6DA44162616C13800DD1EC2 /* OHHTTPStubs */; };
		B6DA44192616C13800DD1EC2 /* OHHTTPStubsSwift in Frameworks */ = {isa = PBXBuildFile; productRef = B6DA44182616C13800DD1EC2 /* OHHTTPStubsSwift */; };
		B6DA441E2616C84600DD1EC2 /* PixelStoreMock.swift in Sources */ = {isa = PBXBuildFile; fileRef = B6DA441D2616C84600DD1EC2 /* PixelStoreMock.swift */; };
		B6DA44232616CABC00DD1EC2 /* PixelArgumentsTests.swift in Sources */ = {isa = PBXBuildFile; fileRef = B6DA44222616CABC00DD1EC2 /* PixelArgumentsTests.swift */; };
		B6DA44282616CAE000DD1EC2 /* AppUsageActivityMonitorTests.swift in Sources */ = {isa = PBXBuildFile; fileRef = B6DA44272616CAE000DD1EC2 /* AppUsageActivityMonitorTests.swift */; };
		B6DB3CF926A00E2D00D459B7 /* AVCaptureDevice+SwizzledAuthState.swift in Sources */ = {isa = PBXBuildFile; fileRef = B6DB3CF826A00E2D00D459B7 /* AVCaptureDevice+SwizzledAuthState.swift */; };
		B6DB3CFB26A17CB800D459B7 /* PermissionModel.swift in Sources */ = {isa = PBXBuildFile; fileRef = B6DB3CFA26A17CB800D459B7 /* PermissionModel.swift */; };
		B6E53883267C83420010FEA9 /* HomepageBackgroundView.swift in Sources */ = {isa = PBXBuildFile; fileRef = B6E53882267C83420010FEA9 /* HomepageBackgroundView.swift */; };
		B6E53888267C94A00010FEA9 /* HomepageCollectionViewFlowLayout.swift in Sources */ = {isa = PBXBuildFile; fileRef = B6E53887267C94A00010FEA9 /* HomepageCollectionViewFlowLayout.swift */; };
		B6E61ED0263A6F97004E11AB /* NSSavePanelExtension.swift in Sources */ = {isa = PBXBuildFile; fileRef = B6E61ECF263A6F97004E11AB /* NSSavePanelExtension.swift */; };
		B6E61ED5263A6FC4004E11AB /* SavePanelAccessoryView.xib in Resources */ = {isa = PBXBuildFile; fileRef = B6E61ED4263A6FC4004E11AB /* SavePanelAccessoryView.xib */; };
		B6E61EE3263AC0C8004E11AB /* FileManagerExtension.swift in Sources */ = {isa = PBXBuildFile; fileRef = B6E61EE2263AC0C8004E11AB /* FileManagerExtension.swift */; };
		B6E61EE8263ACE16004E11AB /* UTType.swift in Sources */ = {isa = PBXBuildFile; fileRef = B6E61EE7263ACE16004E11AB /* UTType.swift */; };
		B6F41031264D2B23003DA42C /* ProgressExtension.swift in Sources */ = {isa = PBXBuildFile; fileRef = B6F41030264D2B23003DA42C /* ProgressExtension.swift */; };
		B6FA893D269C423100588ECD /* PrivacyDashboard.storyboard in Resources */ = {isa = PBXBuildFile; fileRef = B6FA893C269C423100588ECD /* PrivacyDashboard.storyboard */; };
		B6FA893F269C424500588ECD /* PrivacyDashboardViewController.swift in Sources */ = {isa = PBXBuildFile; fileRef = B6FA893E269C424500588ECD /* PrivacyDashboardViewController.swift */; };
		B6FA8941269C425400588ECD /* PrivacyDashboardPopover.swift in Sources */ = {isa = PBXBuildFile; fileRef = B6FA8940269C425400588ECD /* PrivacyDashboardPopover.swift */; };
		F41D174125CB131900472416 /* NSColorExtension.swift in Sources */ = {isa = PBXBuildFile; fileRef = F41D174025CB131900472416 /* NSColorExtension.swift */; };
		F44C130225C2DA0400426E3E /* NSAppearanceExtension.swift in Sources */ = {isa = PBXBuildFile; fileRef = F44C130125C2DA0400426E3E /* NSAppearanceExtension.swift */; };
/* End PBXBuildFile section */

/* Begin PBXContainerItemProxy section */
		4B1AD8A225FC27E200261379 /* PBXContainerItemProxy */ = {
			isa = PBXContainerItemProxy;
			containerPortal = AA585D76248FD31100E9A3E2 /* Project object */;
			proxyType = 1;
			remoteGlobalIDString = AA585D7D248FD31100E9A3E2;
			remoteInfo = "DuckDuckGo Privacy Browser";
		};
		AA585D91248FD31400E9A3E2 /* PBXContainerItemProxy */ = {
			isa = PBXContainerItemProxy;
			containerPortal = AA585D76248FD31100E9A3E2 /* Project object */;
			proxyType = 1;
			remoteGlobalIDString = AA585D7D248FD31100E9A3E2;
			remoteInfo = DuckDuckGo;
		};
/* End PBXContainerItemProxy section */

/* Begin PBXFileReference section */
		142879D924CE1179005419BB /* SuggestionViewModelTests.swift */ = {isa = PBXFileReference; lastKnownFileType = sourcecode.swift; path = SuggestionViewModelTests.swift; sourceTree = "<group>"; };
		142879DB24CE1185005419BB /* SuggestionContainerViewModelTests.swift */ = {isa = PBXFileReference; lastKnownFileType = sourcecode.swift; path = SuggestionContainerViewModelTests.swift; sourceTree = "<group>"; };
		1430DFF424D0580F00B8978C /* TabBarViewController.swift */ = {isa = PBXFileReference; lastKnownFileType = sourcecode.swift; path = TabBarViewController.swift; sourceTree = "<group>"; };
		14505A07256084EF00272CC6 /* UserAgent.swift */ = {isa = PBXFileReference; lastKnownFileType = sourcecode.swift; path = UserAgent.swift; sourceTree = "<group>"; };
		1456D6E024EFCBC300775049 /* TabBarCollectionView.swift */ = {isa = PBXFileReference; lastKnownFileType = sourcecode.swift; path = TabBarCollectionView.swift; sourceTree = "<group>"; };
		14D9B8F924F7E089000D4D13 /* AddressBarViewController.swift */ = {isa = PBXFileReference; lastKnownFileType = sourcecode.swift; path = AddressBarViewController.swift; sourceTree = "<group>"; };
		14D9B90124F91316000D4D13 /* FocusRingView.swift */ = {isa = PBXFileReference; lastKnownFileType = sourcecode.swift; path = FocusRingView.swift; sourceTree = "<group>"; };
		336D5AEF262D8D3C0052E0C9 /* findinpage.js */ = {isa = PBXFileReference; fileEncoding = 4; lastKnownFileType = sourcecode.javascript; path = findinpage.js; sourceTree = "<group>"; };
		339A6B5726A044BA00E3DAE8 /* duckduckgo-privacy-dashboard */ = {isa = PBXFileReference; fileEncoding = 4; lastKnownFileType = text; name = "duckduckgo-privacy-dashboard"; path = "Submodules/duckduckgo-privacy-dashboard"; sourceTree = SOURCE_ROOT; };
		4B02197D25E05FAC00ED7DEA /* login-detection.js */ = {isa = PBXFileReference; fileEncoding = 4; lastKnownFileType = sourcecode.javascript; path = "login-detection.js"; sourceTree = "<group>"; };
		4B02197F25E05FAC00ED7DEA /* FireproofingURLExtensions.swift */ = {isa = PBXFileReference; fileEncoding = 4; lastKnownFileType = sourcecode.swift; path = FireproofingURLExtensions.swift; sourceTree = "<group>"; };
		4B02198125E05FAC00ED7DEA /* FireproofDomains.swift */ = {isa = PBXFileReference; fileEncoding = 4; lastKnownFileType = sourcecode.swift; path = FireproofDomains.swift; sourceTree = "<group>"; };
		4B02198325E05FAC00ED7DEA /* FireproofInfoViewController.swift */ = {isa = PBXFileReference; fileEncoding = 4; lastKnownFileType = sourcecode.swift; path = FireproofInfoViewController.swift; sourceTree = "<group>"; };
		4B02198425E05FAC00ED7DEA /* Fireproofing.storyboard */ = {isa = PBXFileReference; fileEncoding = 4; lastKnownFileType = file.storyboard; path = Fireproofing.storyboard; sourceTree = "<group>"; };
		4B02198525E05FAC00ED7DEA /* UndoFireproofingViewController.swift */ = {isa = PBXFileReference; fileEncoding = 4; lastKnownFileType = sourcecode.swift; path = UndoFireproofingViewController.swift; sourceTree = "<group>"; };
		4B02199925E063DE00ED7DEA /* FireproofDomainsTests.swift */ = {isa = PBXFileReference; fileEncoding = 4; lastKnownFileType = sourcecode.swift; path = FireproofDomainsTests.swift; sourceTree = "<group>"; };
		4B02199A25E063DE00ED7DEA /* FireproofingURLExtensionsTests.swift */ = {isa = PBXFileReference; fileEncoding = 4; lastKnownFileType = sourcecode.swift; path = FireproofingURLExtensionsTests.swift; sourceTree = "<group>"; };
		4B0219A725E0646500ED7DEA /* WebsiteDataStoreTests.swift */ = {isa = PBXFileReference; fileEncoding = 4; lastKnownFileType = sourcecode.swift; path = WebsiteDataStoreTests.swift; sourceTree = "<group>"; };
		4B0511A4262CAA5A00F6079C /* DefaultBrowserPreferences.swift */ = {isa = PBXFileReference; fileEncoding = 4; lastKnownFileType = sourcecode.swift; path = DefaultBrowserPreferences.swift; sourceTree = "<group>"; };
		4B0511A5262CAA5A00F6079C /* AppearancePreferences.swift */ = {isa = PBXFileReference; fileEncoding = 4; lastKnownFileType = sourcecode.swift; path = AppearancePreferences.swift; sourceTree = "<group>"; };
		4B0511A6262CAA5A00F6079C /* PrivacySecurityPreferences.swift */ = {isa = PBXFileReference; fileEncoding = 4; lastKnownFileType = sourcecode.swift; path = PrivacySecurityPreferences.swift; sourceTree = "<group>"; };
		4B0511A7262CAA5A00F6079C /* DownloadPreferences.swift */ = {isa = PBXFileReference; fileEncoding = 4; lastKnownFileType = sourcecode.swift; path = DownloadPreferences.swift; sourceTree = "<group>"; };
		4B0511A8262CAA5A00F6079C /* PreferenceSections.swift */ = {isa = PBXFileReference; fileEncoding = 4; lastKnownFileType = sourcecode.swift; path = PreferenceSections.swift; sourceTree = "<group>"; };
		4B0511AB262CAA5A00F6079C /* PrivacySecurityPreferencesTableCellView.xib */ = {isa = PBXFileReference; fileEncoding = 4; lastKnownFileType = file.xib; path = PrivacySecurityPreferencesTableCellView.xib; sourceTree = "<group>"; };
		4B0511AC262CAA5A00F6079C /* PreferencesAboutViewController.swift */ = {isa = PBXFileReference; fileEncoding = 4; lastKnownFileType = sourcecode.swift; path = PreferencesAboutViewController.swift; sourceTree = "<group>"; };
		4B0511AD262CAA5A00F6079C /* Preferences.storyboard */ = {isa = PBXFileReference; fileEncoding = 4; lastKnownFileType = file.storyboard; path = Preferences.storyboard; sourceTree = "<group>"; };
		4B0511AE262CAA5A00F6079C /* PreferencesSidebarViewController.swift */ = {isa = PBXFileReference; fileEncoding = 4; lastKnownFileType = sourcecode.swift; path = PreferencesSidebarViewController.swift; sourceTree = "<group>"; };
		4B0511AF262CAA5A00F6079C /* PrivacySecurityPreferencesTableCellView.swift */ = {isa = PBXFileReference; fileEncoding = 4; lastKnownFileType = sourcecode.swift; path = PrivacySecurityPreferencesTableCellView.swift; sourceTree = "<group>"; };
		4B0511B0262CAA5A00F6079C /* DefaultBrowserTableCellView.xib */ = {isa = PBXFileReference; fileEncoding = 4; lastKnownFileType = file.xib; path = DefaultBrowserTableCellView.xib; sourceTree = "<group>"; };
		4B0511B1262CAA5A00F6079C /* PreferenceTableCellView.swift */ = {isa = PBXFileReference; fileEncoding = 4; lastKnownFileType = sourcecode.swift; path = PreferenceTableCellView.swift; sourceTree = "<group>"; };
		4B0511B2262CAA5A00F6079C /* PreferencesListViewController.swift */ = {isa = PBXFileReference; fileEncoding = 4; lastKnownFileType = sourcecode.swift; path = PreferencesListViewController.swift; sourceTree = "<group>"; };
		4B0511B3262CAA5A00F6079C /* RoundedSelectionRowView.swift */ = {isa = PBXFileReference; fileEncoding = 4; lastKnownFileType = sourcecode.swift; path = RoundedSelectionRowView.swift; sourceTree = "<group>"; };
		4B0511B4262CAA5A00F6079C /* FireproofDomainsViewController.swift */ = {isa = PBXFileReference; fileEncoding = 4; lastKnownFileType = sourcecode.swift; path = FireproofDomainsViewController.swift; sourceTree = "<group>"; };
		4B0511B5262CAA5A00F6079C /* DownloadPreferencesTableCellView.swift */ = {isa = PBXFileReference; fileEncoding = 4; lastKnownFileType = sourcecode.swift; path = DownloadPreferencesTableCellView.swift; sourceTree = "<group>"; };
		4B0511B6262CAA5A00F6079C /* PreferencesSplitViewController.swift */ = {isa = PBXFileReference; fileEncoding = 4; lastKnownFileType = sourcecode.swift; path = PreferencesSplitViewController.swift; sourceTree = "<group>"; };
		4B0511B7262CAA5A00F6079C /* DefaultBrowserTableCellView.swift */ = {isa = PBXFileReference; fileEncoding = 4; lastKnownFileType = sourcecode.swift; path = DefaultBrowserTableCellView.swift; sourceTree = "<group>"; };
		4B0511B8262CAA5A00F6079C /* DownloadPreferencesTableCellView.xib */ = {isa = PBXFileReference; fileEncoding = 4; lastKnownFileType = file.xib; path = DownloadPreferencesTableCellView.xib; sourceTree = "<group>"; };
		4B0511B9262CAA5A00F6079C /* AppearancePreferencesTableCellView.swift */ = {isa = PBXFileReference; fileEncoding = 4; lastKnownFileType = sourcecode.swift; path = AppearancePreferencesTableCellView.swift; sourceTree = "<group>"; };
		4B0511BA262CAA5A00F6079C /* AppearancePreferencesTableCellView.xib */ = {isa = PBXFileReference; fileEncoding = 4; lastKnownFileType = file.xib; path = AppearancePreferencesTableCellView.xib; sourceTree = "<group>"; };
		4B0511D7262CAA7000F6079C /* PaddedImageButton.swift */ = {isa = PBXFileReference; fileEncoding = 4; lastKnownFileType = sourcecode.swift; path = PaddedImageButton.swift; sourceTree = "<group>"; };
		4B0511DF262CAA8600F6079C /* NSOpenPanelExtensions.swift */ = {isa = PBXFileReference; fileEncoding = 4; lastKnownFileType = sourcecode.swift; path = NSOpenPanelExtensions.swift; sourceTree = "<group>"; };
		4B0511E0262CAA8600F6079C /* NSViewControllerExtension.swift */ = {isa = PBXFileReference; fileEncoding = 4; lastKnownFileType = sourcecode.swift; path = NSViewControllerExtension.swift; sourceTree = "<group>"; };
		4B0511E6262CAB3700F6079C /* UserDefaultsWrapperUtilities.swift */ = {isa = PBXFileReference; lastKnownFileType = sourcecode.swift; path = UserDefaultsWrapperUtilities.swift; sourceTree = "<group>"; };
		4B0511EF262CAEC900F6079C /* AppearancePreferencesTests.swift */ = {isa = PBXFileReference; lastKnownFileType = sourcecode.swift; path = AppearancePreferencesTests.swift; sourceTree = "<group>"; };
		4B0511F7262CB20F00F6079C /* DownloadPreferencesTests.swift */ = {isa = PBXFileReference; lastKnownFileType = sourcecode.swift; path = DownloadPreferencesTests.swift; sourceTree = "<group>"; };
		4B0511FC262CD20D00F6079C /* NSImageViewExtension.swift */ = {isa = PBXFileReference; lastKnownFileType = sourcecode.swift; path = NSImageViewExtension.swift; sourceTree = "<group>"; };
		4B11060425903E570039B979 /* CoreDataEncryptionTesting.xcdatamodel */ = {isa = PBXFileReference; lastKnownFileType = wrapper.xcdatamodel; path = CoreDataEncryptionTesting.xcdatamodel; sourceTree = "<group>"; };
		4B11060925903EAC0039B979 /* CoreDataEncryptionTests.swift */ = {isa = PBXFileReference; lastKnownFileType = sourcecode.swift; path = CoreDataEncryptionTests.swift; sourceTree = "<group>"; };
		4B139AFC26B60BD800894F82 /* NSImageExtensions.swift */ = {isa = PBXFileReference; lastKnownFileType = sourcecode.swift; path = NSImageExtensions.swift; sourceTree = "<group>"; };
		4B1AD89D25FC27E200261379 /* Integration Tests.xctest */ = {isa = PBXFileReference; explicitFileType = wrapper.cfbundle; includeInIndex = 0; path = "Integration Tests.xctest"; sourceTree = BUILT_PRODUCTS_DIR; };
		4B1AD8A125FC27E200261379 /* Info.plist */ = {isa = PBXFileReference; lastKnownFileType = text.plist.xml; path = Info.plist; sourceTree = "<group>"; };
		4B1AD91625FC46FB00261379 /* CoreDataEncryptionTests.swift */ = {isa = PBXFileReference; lastKnownFileType = sourcecode.swift; path = CoreDataEncryptionTests.swift; sourceTree = "<group>"; };
		4B4F72EB266B2ED300814C60 /* CollectionExtension.swift */ = {isa = PBXFileReference; lastKnownFileType = sourcecode.swift; path = CollectionExtension.swift; sourceTree = "<group>"; };
		4B59023826B35F3600489384 /* ChromeDataImporter.swift */ = {isa = PBXFileReference; fileEncoding = 4; lastKnownFileType = sourcecode.swift; path = ChromeDataImporter.swift; sourceTree = "<group>"; };
		4B59023926B35F3600489384 /* ChromiumLoginReader.swift */ = {isa = PBXFileReference; fileEncoding = 4; lastKnownFileType = sourcecode.swift; path = ChromiumLoginReader.swift; sourceTree = "<group>"; };
		4B59023B26B35F3600489384 /* ChromiumDataImporter.swift */ = {isa = PBXFileReference; fileEncoding = 4; lastKnownFileType = sourcecode.swift; path = ChromiumDataImporter.swift; sourceTree = "<group>"; };
		4B59023C26B35F3600489384 /* BraveDataImporter.swift */ = {isa = PBXFileReference; fileEncoding = 4; lastKnownFileType = sourcecode.swift; path = BraveDataImporter.swift; sourceTree = "<group>"; };
		4B59024226B35F7C00489384 /* BrowserImportViewController.swift */ = {isa = PBXFileReference; fileEncoding = 4; lastKnownFileType = sourcecode.swift; path = BrowserImportViewController.swift; sourceTree = "<group>"; };
		4B59024726B3673600489384 /* ThirdPartyBrowser.swift */ = {isa = PBXFileReference; lastKnownFileType = sourcecode.swift; path = ThirdPartyBrowser.swift; sourceTree = "<group>"; };
		4B59024926B38B0B00489384 /* Login Data */ = {isa = PBXFileReference; lastKnownFileType = file; path = "Login Data"; sourceTree = "<group>"; };
		4B59024B26B38BB800489384 /* ChromiumLoginReaderTests.swift */ = {isa = PBXFileReference; lastKnownFileType = sourcecode.swift; path = ChromiumLoginReaderTests.swift; sourceTree = "<group>"; };
		4B6160D225B14E6E007DE5B2 /* TrackerRadarManager.swift */ = {isa = PBXFileReference; lastKnownFileType = sourcecode.swift; path = TrackerRadarManager.swift; sourceTree = "<group>"; };
		4B6160D725B150E4007DE5B2 /* trackerData.json */ = {isa = PBXFileReference; lastKnownFileType = text.json; path = trackerData.json; sourceTree = "<group>"; };
		4B6160DC25B152C5007DE5B2 /* ContentBlockerRulesUserScript.swift */ = {isa = PBXFileReference; lastKnownFileType = sourcecode.swift; path = ContentBlockerRulesUserScript.swift; sourceTree = "<group>"; };
		4B6160E425B152FA007DE5B2 /* ContentBlockerUserScript.swift */ = {isa = PBXFileReference; lastKnownFileType = sourcecode.swift; path = ContentBlockerUserScript.swift; sourceTree = "<group>"; };
		4B6160EC25B15417007DE5B2 /* DetectedTracker.swift */ = {isa = PBXFileReference; lastKnownFileType = sourcecode.swift; path = DetectedTracker.swift; sourceTree = "<group>"; };
		4B6160F125B15792007DE5B2 /* contentblockerrules.js */ = {isa = PBXFileReference; lastKnownFileType = sourcecode.javascript; path = contentblockerrules.js; sourceTree = "<group>"; };
		4B6160F625B157BB007DE5B2 /* contentblocker.js */ = {isa = PBXFileReference; lastKnownFileType = sourcecode.javascript; path = contentblocker.js; sourceTree = "<group>"; };
		4B6160FE25B15BB1007DE5B2 /* ContentBlockerRulesManager.swift */ = {isa = PBXFileReference; lastKnownFileType = sourcecode.swift; path = ContentBlockerRulesManager.swift; sourceTree = "<group>"; };
		4B65027425E5F2A70054432E /* DefaultBrowserPromptView.xib */ = {isa = PBXFileReference; lastKnownFileType = file.xib; path = DefaultBrowserPromptView.xib; sourceTree = "<group>"; };
		4B65027925E5F2B10054432E /* DefaultBrowserPromptView.swift */ = {isa = PBXFileReference; lastKnownFileType = sourcecode.swift; path = DefaultBrowserPromptView.swift; sourceTree = "<group>"; };
		4B65028925E6CBF40054432E /* NibLoadable.swift */ = {isa = PBXFileReference; lastKnownFileType = sourcecode.swift; path = NibLoadable.swift; sourceTree = "<group>"; };
		4B65143D263924B5005B46EB /* EmailUrlExtensions.swift */ = {isa = PBXFileReference; lastKnownFileType = sourcecode.swift; path = EmailUrlExtensions.swift; sourceTree = "<group>"; };
		4B677424255DBEB800025BD8 /* BloomFilterWrapper.mm */ = {isa = PBXFileReference; fileEncoding = 4; lastKnownFileType = sourcecode.cpp.objcpp; path = BloomFilterWrapper.mm; sourceTree = "<group>"; };
		4B677425255DBEB800025BD8 /* BloomFilterWrapper.h */ = {isa = PBXFileReference; fileEncoding = 4; lastKnownFileType = sourcecode.c.h; path = BloomFilterWrapper.h; sourceTree = "<group>"; };
		4B677427255DBEB800025BD8 /* httpsMobileV2BloomSpec.json */ = {isa = PBXFileReference; fileEncoding = 4; lastKnownFileType = text.json; path = httpsMobileV2BloomSpec.json; sourceTree = "<group>"; };
		4B677428255DBEB800025BD8 /* httpsMobileV2Bloom.bin */ = {isa = PBXFileReference; lastKnownFileType = archive.macbinary; path = httpsMobileV2Bloom.bin; sourceTree = "<group>"; };
		4B677429255DBEB800025BD8 /* HTTPSBloomFilterSpecification.swift */ = {isa = PBXFileReference; fileEncoding = 4; lastKnownFileType = sourcecode.swift; path = HTTPSBloomFilterSpecification.swift; sourceTree = "<group>"; };
		4B67742A255DBEB800025BD8 /* httpsMobileV2FalsePositives.json */ = {isa = PBXFileReference; fileEncoding = 4; lastKnownFileType = text.json; path = httpsMobileV2FalsePositives.json; sourceTree = "<group>"; };
		4B67742B255DBEB800025BD8 /* HTTPSExcludedDomains.swift */ = {isa = PBXFileReference; fileEncoding = 4; lastKnownFileType = sourcecode.swift; path = HTTPSExcludedDomains.swift; sourceTree = "<group>"; };
		4B67742C255DBEB800025BD8 /* HTTPSUpgrade.swift */ = {isa = PBXFileReference; fileEncoding = 4; lastKnownFileType = sourcecode.swift; path = HTTPSUpgrade.swift; sourceTree = "<group>"; };
		4B67742F255DBEB800025BD8 /* HTTPSUpgrade 3.xcdatamodel */ = {isa = PBXFileReference; lastKnownFileType = wrapper.xcdatamodel; path = "HTTPSUpgrade 3.xcdatamodel"; sourceTree = "<group>"; };
		4B677430255DBEB800025BD8 /* HTTPSUpgradeStore.swift */ = {isa = PBXFileReference; fileEncoding = 4; lastKnownFileType = sourcecode.swift; path = HTTPSUpgradeStore.swift; sourceTree = "<group>"; };
		4B677440255DBEEA00025BD8 /* Database.swift */ = {isa = PBXFileReference; fileEncoding = 4; lastKnownFileType = sourcecode.swift; path = Database.swift; sourceTree = "<group>"; };
		4B677449255DBF3A00025BD8 /* BloomFilter.cpp */ = {isa = PBXFileReference; fileEncoding = 4; lastKnownFileType = sourcecode.cpp.cpp; name = BloomFilter.cpp; path = Submodules/bloom_cpp/src/BloomFilter.cpp; sourceTree = SOURCE_ROOT; };
		4B67744A255DBF3A00025BD8 /* BloomFilter.hpp */ = {isa = PBXFileReference; fileEncoding = 4; lastKnownFileType = sourcecode.cpp.h; name = BloomFilter.hpp; path = Submodules/bloom_cpp/src/BloomFilter.hpp; sourceTree = SOURCE_ROOT; };
		4B67744F255DBFA300025BD8 /* HashExtension.swift */ = {isa = PBXFileReference; fileEncoding = 4; lastKnownFileType = sourcecode.swift; path = HashExtension.swift; sourceTree = "<group>"; };
		4B677454255DC18000025BD8 /* Bridging.h */ = {isa = PBXFileReference; fileEncoding = 4; lastKnownFileType = sourcecode.c.h; path = Bridging.h; sourceTree = "<group>"; };
		4B723DEB26B0002B00E14D75 /* DataImport.swift */ = {isa = PBXFileReference; lastKnownFileType = sourcecode.swift; path = DataImport.swift; sourceTree = "<group>"; };
		4B723DED26B0002B00E14D75 /* DataImport.storyboard */ = {isa = PBXFileReference; lastKnownFileType = file.storyboard; path = DataImport.storyboard; sourceTree = "<group>"; };
		4B723DEE26B0002B00E14D75 /* DataImportViewController.swift */ = {isa = PBXFileReference; lastKnownFileType = sourcecode.swift; path = DataImportViewController.swift; sourceTree = "<group>"; };
		4B723DEF26B0002B00E14D75 /* CSVImportViewController.swift */ = {isa = PBXFileReference; lastKnownFileType = sourcecode.swift; path = CSVImportViewController.swift; sourceTree = "<group>"; };
		4B723DF026B0002B00E14D75 /* CSVImportSummaryViewController.swift */ = {isa = PBXFileReference; lastKnownFileType = sourcecode.swift; path = CSVImportSummaryViewController.swift; sourceTree = "<group>"; };
		4B723DF326B0002B00E14D75 /* SecureVaultLoginImporter.swift */ = {isa = PBXFileReference; lastKnownFileType = sourcecode.swift; path = SecureVaultLoginImporter.swift; sourceTree = "<group>"; };
		4B723DF426B0002B00E14D75 /* LoginImport.swift */ = {isa = PBXFileReference; lastKnownFileType = sourcecode.swift; path = LoginImport.swift; sourceTree = "<group>"; };
		4B723DF626B0002B00E14D75 /* CSVParser.swift */ = {isa = PBXFileReference; lastKnownFileType = sourcecode.swift; path = CSVParser.swift; sourceTree = "<group>"; };
		4B723DF726B0002B00E14D75 /* CSVImporter.swift */ = {isa = PBXFileReference; lastKnownFileType = sourcecode.swift; path = CSVImporter.swift; sourceTree = "<group>"; };
		4B723DF926B0002B00E14D75 /* DataExport.swift */ = {isa = PBXFileReference; lastKnownFileType = sourcecode.swift; path = DataExport.swift; sourceTree = "<group>"; };
		4B723DFB26B0002B00E14D75 /* LoginExport.swift */ = {isa = PBXFileReference; lastKnownFileType = sourcecode.swift; path = LoginExport.swift; sourceTree = "<group>"; };
		4B723DFD26B0002B00E14D75 /* CSVLoginExporter.swift */ = {isa = PBXFileReference; lastKnownFileType = sourcecode.swift; path = CSVLoginExporter.swift; sourceTree = "<group>"; };
		4B723DFF26B0003E00E14D75 /* DataImportMocks.swift */ = {isa = PBXFileReference; fileEncoding = 4; lastKnownFileType = sourcecode.swift; path = DataImportMocks.swift; sourceTree = "<group>"; };
		4B723E0026B0003E00E14D75 /* CSVParserTests.swift */ = {isa = PBXFileReference; fileEncoding = 4; lastKnownFileType = sourcecode.swift; path = CSVParserTests.swift; sourceTree = "<group>"; };
		4B723E0126B0003E00E14D75 /* CSVImporterTests.swift */ = {isa = PBXFileReference; fileEncoding = 4; lastKnownFileType = sourcecode.swift; path = CSVImporterTests.swift; sourceTree = "<group>"; };
		4B723E0326B0003E00E14D75 /* MockSecureVault.swift */ = {isa = PBXFileReference; fileEncoding = 4; lastKnownFileType = sourcecode.swift; path = MockSecureVault.swift; sourceTree = "<group>"; };
		4B723E0426B0003E00E14D75 /* CSVLoginExporterTests.swift */ = {isa = PBXFileReference; fileEncoding = 4; lastKnownFileType = sourcecode.swift; path = CSVLoginExporterTests.swift; sourceTree = "<group>"; };
		4B723E1626B000DC00E14D75 /* MockFileStore.swift */ = {isa = PBXFileReference; fileEncoding = 4; lastKnownFileType = sourcecode.swift; path = MockFileStore.swift; sourceTree = "<group>"; };
		4B723E1726B000DC00E14D75 /* TemporaryFileCreator.swift */ = {isa = PBXFileReference; fileEncoding = 4; lastKnownFileType = sourcecode.swift; path = TemporaryFileCreator.swift; sourceTree = "<group>"; };
		4B82E9B825B6A05800656FE7 /* DetectedTrackerTests.swift */ = {isa = PBXFileReference; lastKnownFileType = sourcecode.swift; path = DetectedTrackerTests.swift; sourceTree = "<group>"; };
		4B82E9C025B6A1CD00656FE7 /* TrackerRadarManagerTests.swift */ = {isa = PBXFileReference; lastKnownFileType = sourcecode.swift; path = TrackerRadarManagerTests.swift; sourceTree = "<group>"; };
		4B8AC93226B3B06300879451 /* EdgeDataImporter.swift */ = {isa = PBXFileReference; lastKnownFileType = sourcecode.swift; path = EdgeDataImporter.swift; sourceTree = "<group>"; };
		4B8AC93426B3B2FD00879451 /* NSAlert+DataImport.swift */ = {isa = PBXFileReference; lastKnownFileType = sourcecode.swift; path = "NSAlert+DataImport.swift"; sourceTree = "<group>"; };
		4B92928526670D1600AD2C21 /* BookmarksOutlineView.swift */ = {isa = PBXFileReference; fileEncoding = 4; lastKnownFileType = sourcecode.swift; path = BookmarksOutlineView.swift; sourceTree = "<group>"; };
		4B92928626670D1600AD2C21 /* OutlineSeparatorViewCell.swift */ = {isa = PBXFileReference; fileEncoding = 4; lastKnownFileType = sourcecode.swift; path = OutlineSeparatorViewCell.swift; sourceTree = "<group>"; };
		4B92928726670D1600AD2C21 /* BookmarkOutlineViewCell.swift */ = {isa = PBXFileReference; fileEncoding = 4; lastKnownFileType = sourcecode.swift; path = BookmarkOutlineViewCell.swift; sourceTree = "<group>"; };
		4B92928826670D1600AD2C21 /* BookmarkOutlineViewCell.xib */ = {isa = PBXFileReference; fileEncoding = 4; lastKnownFileType = file.xib; path = BookmarkOutlineViewCell.xib; sourceTree = "<group>"; };
		4B92928926670D1700AD2C21 /* BookmarkTableCellView.swift */ = {isa = PBXFileReference; fileEncoding = 4; lastKnownFileType = sourcecode.swift; path = BookmarkTableCellView.swift; sourceTree = "<group>"; };
		4B92928A26670D1700AD2C21 /* BookmarkTableCellView.xib */ = {isa = PBXFileReference; fileEncoding = 4; lastKnownFileType = file.xib; path = BookmarkTableCellView.xib; sourceTree = "<group>"; };
		4B92929126670D2A00AD2C21 /* BookmarkOutlineViewDataSource.swift */ = {isa = PBXFileReference; fileEncoding = 4; lastKnownFileType = sourcecode.swift; path = BookmarkOutlineViewDataSource.swift; sourceTree = "<group>"; };
		4B92929226670D2A00AD2C21 /* PasteboardFolder.swift */ = {isa = PBXFileReference; fileEncoding = 4; lastKnownFileType = sourcecode.swift; path = PasteboardFolder.swift; sourceTree = "<group>"; };
		4B92929326670D2A00AD2C21 /* BookmarkNode.swift */ = {isa = PBXFileReference; fileEncoding = 4; lastKnownFileType = sourcecode.swift; path = BookmarkNode.swift; sourceTree = "<group>"; };
		4B92929426670D2A00AD2C21 /* BookmarkSidebarTreeController.swift */ = {isa = PBXFileReference; fileEncoding = 4; lastKnownFileType = sourcecode.swift; path = BookmarkSidebarTreeController.swift; sourceTree = "<group>"; };
		4B92929526670D2A00AD2C21 /* PasteboardBookmark.swift */ = {isa = PBXFileReference; fileEncoding = 4; lastKnownFileType = sourcecode.swift; path = PasteboardBookmark.swift; sourceTree = "<group>"; };
		4B92929626670D2A00AD2C21 /* SpacerNode.swift */ = {isa = PBXFileReference; fileEncoding = 4; lastKnownFileType = sourcecode.swift; path = SpacerNode.swift; sourceTree = "<group>"; };
		4B92929726670D2A00AD2C21 /* BookmarkTreeController.swift */ = {isa = PBXFileReference; fileEncoding = 4; lastKnownFileType = sourcecode.swift; path = BookmarkTreeController.swift; sourceTree = "<group>"; };
		4B92929826670D2A00AD2C21 /* PseudoFolder.swift */ = {isa = PBXFileReference; fileEncoding = 4; lastKnownFileType = sourcecode.swift; path = PseudoFolder.swift; sourceTree = "<group>"; };
		4B92929926670D2A00AD2C21 /* BookmarkManagedObject.swift */ = {isa = PBXFileReference; fileEncoding = 4; lastKnownFileType = sourcecode.swift; path = BookmarkManagedObject.swift; sourceTree = "<group>"; };
		4B92929A26670D2A00AD2C21 /* PasteboardWriting.swift */ = {isa = PBXFileReference; fileEncoding = 4; lastKnownFileType = sourcecode.swift; path = PasteboardWriting.swift; sourceTree = "<group>"; };
		4B9292A526670D3700AD2C21 /* Bookmark.xcmappingmodel */ = {isa = PBXFileReference; lastKnownFileType = wrapper.xcmappingmodel; path = Bookmark.xcmappingmodel; sourceTree = "<group>"; };
		4B9292A626670D3700AD2C21 /* BookmarkMigrationPolicy.swift */ = {isa = PBXFileReference; fileEncoding = 4; lastKnownFileType = sourcecode.swift; path = BookmarkMigrationPolicy.swift; sourceTree = "<group>"; };
		4B9292A826670D3700AD2C21 /* Bookmark 2.xcdatamodel */ = {isa = PBXFileReference; lastKnownFileType = wrapper.xcdatamodel; path = "Bookmark 2.xcdatamodel"; sourceTree = "<group>"; };
		4B9292A926670D3700AD2C21 /* Bookmark.xcdatamodel */ = {isa = PBXFileReference; lastKnownFileType = wrapper.xcdatamodel; path = Bookmark.xcdatamodel; sourceTree = "<group>"; };
		4B9292AE26670F5300AD2C21 /* NSOutlineViewExtensions.swift */ = {isa = PBXFileReference; fileEncoding = 4; lastKnownFileType = sourcecode.swift; path = NSOutlineViewExtensions.swift; sourceTree = "<group>"; };
		4B9292B02667103000AD2C21 /* BookmarkNodePathTests.swift */ = {isa = PBXFileReference; fileEncoding = 4; lastKnownFileType = sourcecode.swift; path = BookmarkNodePathTests.swift; sourceTree = "<group>"; };
		4B9292B12667103000AD2C21 /* BookmarkNodeTests.swift */ = {isa = PBXFileReference; fileEncoding = 4; lastKnownFileType = sourcecode.swift; path = BookmarkNodeTests.swift; sourceTree = "<group>"; };
		4B9292B22667103000AD2C21 /* BookmarkSidebarTreeControllerTests.swift */ = {isa = PBXFileReference; fileEncoding = 4; lastKnownFileType = sourcecode.swift; path = BookmarkSidebarTreeControllerTests.swift; sourceTree = "<group>"; };
		4B9292B32667103000AD2C21 /* BookmarkOutlineViewDataSourceTests.swift */ = {isa = PBXFileReference; fileEncoding = 4; lastKnownFileType = sourcecode.swift; path = BookmarkOutlineViewDataSourceTests.swift; sourceTree = "<group>"; };
		4B9292B42667103000AD2C21 /* PasteboardFolderTests.swift */ = {isa = PBXFileReference; fileEncoding = 4; lastKnownFileType = sourcecode.swift; path = PasteboardFolderTests.swift; sourceTree = "<group>"; };
		4B9292B52667103000AD2C21 /* TreeControllerTests.swift */ = {isa = PBXFileReference; fileEncoding = 4; lastKnownFileType = sourcecode.swift; path = TreeControllerTests.swift; sourceTree = "<group>"; };
		4B9292B62667103000AD2C21 /* BookmarkManagedObjectTests.swift */ = {isa = PBXFileReference; fileEncoding = 4; lastKnownFileType = sourcecode.swift; path = BookmarkManagedObjectTests.swift; sourceTree = "<group>"; };
		4B9292B72667103000AD2C21 /* BookmarkMigrationTests.swift */ = {isa = PBXFileReference; fileEncoding = 4; lastKnownFileType = sourcecode.swift; path = BookmarkMigrationTests.swift; sourceTree = "<group>"; };
		4B9292B82667103000AD2C21 /* BookmarkTests.swift */ = {isa = PBXFileReference; fileEncoding = 4; lastKnownFileType = sourcecode.swift; path = BookmarkTests.swift; sourceTree = "<group>"; };
		4B9292B92667103100AD2C21 /* PasteboardBookmarkTests.swift */ = {isa = PBXFileReference; fileEncoding = 4; lastKnownFileType = sourcecode.swift; path = PasteboardBookmarkTests.swift; sourceTree = "<group>"; };
		4B9292C42667104B00AD2C21 /* CoreDataTestUtilities.swift */ = {isa = PBXFileReference; fileEncoding = 4; lastKnownFileType = sourcecode.swift; path = CoreDataTestUtilities.swift; sourceTree = "<group>"; };
		4B9292C62667123700AD2C21 /* BrowserTabSelectionDelegate.swift */ = {isa = PBXFileReference; fileEncoding = 4; lastKnownFileType = sourcecode.swift; path = BrowserTabSelectionDelegate.swift; sourceTree = "<group>"; };
		4B9292C72667123700AD2C21 /* BookmarkManagementSidebarViewController.swift */ = {isa = PBXFileReference; fileEncoding = 4; lastKnownFileType = sourcecode.swift; path = BookmarkManagementSidebarViewController.swift; sourceTree = "<group>"; };
		4B9292C82667123700AD2C21 /* BookmarkManagementSplitViewController.swift */ = {isa = PBXFileReference; fileEncoding = 4; lastKnownFileType = sourcecode.swift; path = BookmarkManagementSplitViewController.swift; sourceTree = "<group>"; };
		4B9292C92667123700AD2C21 /* BookmarkTableRowView.swift */ = {isa = PBXFileReference; fileEncoding = 4; lastKnownFileType = sourcecode.swift; path = BookmarkTableRowView.swift; sourceTree = "<group>"; };
		4B9292CA2667123700AD2C21 /* AddFolderModalViewController.swift */ = {isa = PBXFileReference; fileEncoding = 4; lastKnownFileType = sourcecode.swift; path = AddFolderModalViewController.swift; sourceTree = "<group>"; };
		4B9292CB2667123700AD2C21 /* AddBookmarkModalViewController.swift */ = {isa = PBXFileReference; fileEncoding = 4; lastKnownFileType = sourcecode.swift; path = AddBookmarkModalViewController.swift; sourceTree = "<group>"; };
		4B9292CC2667123700AD2C21 /* BookmarkListViewController.swift */ = {isa = PBXFileReference; fileEncoding = 4; lastKnownFileType = sourcecode.swift; path = BookmarkListViewController.swift; sourceTree = "<group>"; };
		4B9292CD2667123700AD2C21 /* BookmarkManagementDetailViewController.swift */ = {isa = PBXFileReference; fileEncoding = 4; lastKnownFileType = sourcecode.swift; path = BookmarkManagementDetailViewController.swift; sourceTree = "<group>"; };
		4B9292D62667124000AD2C21 /* NSPopUpButtonExtension.swift */ = {isa = PBXFileReference; fileEncoding = 4; lastKnownFileType = sourcecode.swift; path = NSPopUpButtonExtension.swift; sourceTree = "<group>"; };
		4B9292D82667124B00AD2C21 /* BookmarkListTreeControllerDataSource.swift */ = {isa = PBXFileReference; fileEncoding = 4; lastKnownFileType = sourcecode.swift; path = BookmarkListTreeControllerDataSource.swift; sourceTree = "<group>"; };
		4B9292DA2667125D00AD2C21 /* ContextualMenu.swift */ = {isa = PBXFileReference; fileEncoding = 4; lastKnownFileType = sourcecode.swift; path = ContextualMenu.swift; sourceTree = "<group>"; };
		4BA1A69A258B076900F6F690 /* FileStore.swift */ = {isa = PBXFileReference; lastKnownFileType = sourcecode.swift; path = FileStore.swift; sourceTree = "<group>"; };
		4BA1A69F258B079600F6F690 /* DataEncryption.swift */ = {isa = PBXFileReference; lastKnownFileType = sourcecode.swift; path = DataEncryption.swift; sourceTree = "<group>"; };
		4BA1A6A4258B07DF00F6F690 /* EncryptedValueTransformer.swift */ = {isa = PBXFileReference; lastKnownFileType = sourcecode.swift; path = EncryptedValueTransformer.swift; sourceTree = "<group>"; };
		4BA1A6B2258B080A00F6F690 /* EncryptionKeyGeneration.swift */ = {isa = PBXFileReference; lastKnownFileType = sourcecode.swift; path = EncryptionKeyGeneration.swift; sourceTree = "<group>"; };
		4BA1A6B7258B081600F6F690 /* EncryptionKeyStoring.swift */ = {isa = PBXFileReference; lastKnownFileType = sourcecode.swift; path = EncryptionKeyStoring.swift; sourceTree = "<group>"; };
		4BA1A6BC258B082300F6F690 /* EncryptionKeyStore.swift */ = {isa = PBXFileReference; lastKnownFileType = sourcecode.swift; path = EncryptionKeyStore.swift; sourceTree = "<group>"; };
		4BA1A6C1258B0A1300F6F690 /* ContiguousBytesExtension.swift */ = {isa = PBXFileReference; lastKnownFileType = sourcecode.swift; path = ContiguousBytesExtension.swift; sourceTree = "<group>"; };
		4BA1A6D8258C0CB300F6F690 /* DataEncryptionTests.swift */ = {isa = PBXFileReference; lastKnownFileType = sourcecode.swift; path = DataEncryptionTests.swift; sourceTree = "<group>"; };
		4BA1A6DD258C100A00F6F690 /* FileStoreTests.swift */ = {isa = PBXFileReference; lastKnownFileType = sourcecode.swift; path = FileStoreTests.swift; sourceTree = "<group>"; };
		4BA1A6E5258C270800F6F690 /* EncryptionKeyGeneratorTests.swift */ = {isa = PBXFileReference; lastKnownFileType = sourcecode.swift; path = EncryptionKeyGeneratorTests.swift; sourceTree = "<group>"; };
		4BA1A6EA258C288C00F6F690 /* EncryptionKeyStoreTests.swift */ = {isa = PBXFileReference; lastKnownFileType = sourcecode.swift; path = EncryptionKeyStoreTests.swift; sourceTree = "<group>"; };
		4BA1A6F5258C4F9600F6F690 /* EncryptionMocks.swift */ = {isa = PBXFileReference; lastKnownFileType = sourcecode.swift; path = EncryptionMocks.swift; sourceTree = "<group>"; };
		4BA1A6FD258C5C1300F6F690 /* EncryptedValueTransformerTests.swift */ = {isa = PBXFileReference; lastKnownFileType = sourcecode.swift; path = EncryptedValueTransformerTests.swift; sourceTree = "<group>"; };
		4BB88B4425B7B55C006F6B06 /* DebugUserScript.swift */ = {isa = PBXFileReference; lastKnownFileType = sourcecode.swift; path = DebugUserScript.swift; sourceTree = "<group>"; };
		4BB88B4925B7B690006F6B06 /* SequenceExtensions.swift */ = {isa = PBXFileReference; lastKnownFileType = sourcecode.swift; path = SequenceExtensions.swift; sourceTree = "<group>"; };
		4BB88B4F25B7BA2B006F6B06 /* TabInstrumentation.swift */ = {isa = PBXFileReference; lastKnownFileType = sourcecode.swift; path = TabInstrumentation.swift; sourceTree = "<group>"; };
		4BB88B5A25B7BA50006F6B06 /* Instruments.swift */ = {isa = PBXFileReference; lastKnownFileType = sourcecode.swift; path = Instruments.swift; sourceTree = "<group>"; };
		4BE0DF0426781961006337B7 /* NSStoryboardExtension.swift */ = {isa = PBXFileReference; lastKnownFileType = sourcecode.swift; path = NSStoryboardExtension.swift; sourceTree = "<group>"; };
		8511E18325F82B34002F516B /* 01_Fire_really_small.json */ = {isa = PBXFileReference; fileEncoding = 4; lastKnownFileType = text.json; path = 01_Fire_really_small.json; sourceTree = "<group>"; };
		853014D525E671A000FB8205 /* PageObserverUserScript.swift */ = {isa = PBXFileReference; lastKnownFileType = sourcecode.swift; path = PageObserverUserScript.swift; sourceTree = "<group>"; };
		85308E24267FC9F2001ABD76 /* NSAlertExtension.swift */ = {isa = PBXFileReference; lastKnownFileType = sourcecode.swift; path = NSAlertExtension.swift; sourceTree = "<group>"; };
		85308E26267FCB22001ABD76 /* PasswordManagerSettings.swift */ = {isa = PBXFileReference; lastKnownFileType = sourcecode.swift; path = PasswordManagerSettings.swift; sourceTree = "<group>"; };
		8546DE6125C03056000CA5E1 /* UserAgentTests.swift */ = {isa = PBXFileReference; lastKnownFileType = sourcecode.swift; path = UserAgentTests.swift; sourceTree = "<group>"; };
		85480F8925CDC360009424E3 /* MainMenu.storyboard */ = {isa = PBXFileReference; lastKnownFileType = file.storyboard; path = MainMenu.storyboard; sourceTree = "<group>"; };
		85480FBA25D181CB009424E3 /* ConfigurationDownloading.swift */ = {isa = PBXFileReference; lastKnownFileType = sourcecode.swift; path = ConfigurationDownloading.swift; sourceTree = "<group>"; };
		85480FCE25D1AA22009424E3 /* ConfigurationStoring.swift */ = {isa = PBXFileReference; lastKnownFileType = sourcecode.swift; path = ConfigurationStoring.swift; sourceTree = "<group>"; };
		8553FF51257523760029327F /* URLSuggestedFilenameTests.swift */ = {isa = PBXFileReference; lastKnownFileType = sourcecode.swift; path = URLSuggestedFilenameTests.swift; sourceTree = "<group>"; };
		85625993269C8F9600EE44BC /* PasswordManager.storyboard */ = {isa = PBXFileReference; lastKnownFileType = file.storyboard; path = PasswordManager.storyboard; sourceTree = "<group>"; };
		85625995269C953C00EE44BC /* PasswordManagementViewController.swift */ = {isa = PBXFileReference; lastKnownFileType = sourcecode.swift; path = PasswordManagementViewController.swift; sourceTree = "<group>"; };
		85625997269C9C5F00EE44BC /* PasswordManagementPopover.swift */ = {isa = PBXFileReference; lastKnownFileType = sourcecode.swift; path = PasswordManagementPopover.swift; sourceTree = "<group>"; };
		85625999269CA0A600EE44BC /* NSRectExtension.swift */ = {isa = PBXFileReference; lastKnownFileType = sourcecode.swift; path = NSRectExtension.swift; sourceTree = "<group>"; };
		856C98A5256EB59600A22F1F /* MenuItemSelectors.swift */ = {isa = PBXFileReference; lastKnownFileType = sourcecode.swift; path = MenuItemSelectors.swift; sourceTree = "<group>"; };
		856C98D42570116900A22F1F /* NSWindow+Toast.swift */ = {isa = PBXFileReference; lastKnownFileType = sourcecode.swift; path = "NSWindow+Toast.swift"; sourceTree = "<group>"; };
		856C98DE257014BD00A22F1F /* FileDownloadManager.swift */ = {isa = PBXFileReference; lastKnownFileType = sourcecode.swift; path = FileDownloadManager.swift; sourceTree = "<group>"; };
		85799C1725DEBB3F0007EC87 /* Logging.swift */ = {isa = PBXFileReference; fileEncoding = 4; lastKnownFileType = sourcecode.swift; path = Logging.swift; sourceTree = "<group>"; };
		85890639267BCD8E00D23B0D /* SaveCredentialsPopover.swift */ = {isa = PBXFileReference; lastKnownFileType = sourcecode.swift; path = SaveCredentialsPopover.swift; sourceTree = "<group>"; };
		8589063B267BCDC000D23B0D /* SaveCredentialsViewController.swift */ = {isa = PBXFileReference; lastKnownFileType = sourcecode.swift; path = SaveCredentialsViewController.swift; sourceTree = "<group>"; };
		858A797E26A79EAA00A75A42 /* UserText+PasswordManager.swift */ = {isa = PBXFileReference; lastKnownFileType = sourcecode.swift; path = "UserText+PasswordManager.swift"; sourceTree = "<group>"; };
		858A798226A8B75F00A75A42 /* CopyHandler.swift */ = {isa = PBXFileReference; lastKnownFileType = sourcecode.swift; path = CopyHandler.swift; sourceTree = "<group>"; };
		858A798426A8BB5D00A75A42 /* NSTextViewExtension.swift */ = {isa = PBXFileReference; lastKnownFileType = sourcecode.swift; path = NSTextViewExtension.swift; sourceTree = "<group>"; };
		858A798726A99DBE00A75A42 /* PasswordManagementItemListModelTests.swift */ = {isa = PBXFileReference; lastKnownFileType = sourcecode.swift; path = PasswordManagementItemListModelTests.swift; sourceTree = "<group>"; };
		858A798926A9B35E00A75A42 /* PasswordManagementItemModelTests.swift */ = {isa = PBXFileReference; lastKnownFileType = sourcecode.swift; path = PasswordManagementItemModelTests.swift; sourceTree = "<group>"; };
		858C1BEC26974E6600E6C014 /* PasswordManagerSettingsTests.swift */ = {isa = PBXFileReference; lastKnownFileType = sourcecode.swift; path = PasswordManagerSettingsTests.swift; sourceTree = "<group>"; };
		85A0116825AF1D8900FA6A0C /* FindInPageViewController.swift */ = {isa = PBXFileReference; lastKnownFileType = sourcecode.swift; path = FindInPageViewController.swift; sourceTree = "<group>"; };
		85A0117325AF2EDF00FA6A0C /* FindInPage.storyboard */ = {isa = PBXFileReference; lastKnownFileType = file.storyboard; path = FindInPage.storyboard; sourceTree = "<group>"; };
		85A0118125AF60E700FA6A0C /* FindInPageModel.swift */ = {isa = PBXFileReference; lastKnownFileType = sourcecode.swift; path = FindInPageModel.swift; sourceTree = "<group>"; };
		85A011E925B4D4CA00FA6A0C /* FindInPageUserScript.swift */ = {isa = PBXFileReference; lastKnownFileType = sourcecode.swift; path = FindInPageUserScript.swift; sourceTree = "<group>"; };
		85AC3AEE25D5CE9800C7D2AA /* UserScripts.swift */ = {isa = PBXFileReference; lastKnownFileType = sourcecode.swift; path = UserScripts.swift; sourceTree = "<group>"; };
		85AC3AF625D5DBFD00C7D2AA /* DataExtension.swift */ = {isa = PBXFileReference; lastKnownFileType = sourcecode.swift; path = DataExtension.swift; sourceTree = "<group>"; };
		85AC3B0425D6B1D800C7D2AA /* ScriptSourceProviding.swift */ = {isa = PBXFileReference; lastKnownFileType = sourcecode.swift; path = ScriptSourceProviding.swift; sourceTree = "<group>"; };
		85AC3B1625D9BC1A00C7D2AA /* ConfigurationDownloaderTests.swift */ = {isa = PBXFileReference; lastKnownFileType = sourcecode.swift; path = ConfigurationDownloaderTests.swift; sourceTree = "<group>"; };
		85AC3B3425DA82A600C7D2AA /* DataTaskProviding.swift */ = {isa = PBXFileReference; lastKnownFileType = sourcecode.swift; path = DataTaskProviding.swift; sourceTree = "<group>"; };
		85AC3B4825DAC9BD00C7D2AA /* ConfigurationStorageTests.swift */ = {isa = PBXFileReference; lastKnownFileType = sourcecode.swift; path = ConfigurationStorageTests.swift; sourceTree = "<group>"; };
		85AE2FF124A33A2D002D507F /* WebKit.framework */ = {isa = PBXFileReference; lastKnownFileType = wrapper.framework; name = WebKit.framework; path = System/Library/Frameworks/WebKit.framework; sourceTree = SDKROOT; };
		85C6A29525CC1FFD00EEB5F1 /* UserDefaultsWrapper.swift */ = {isa = PBXFileReference; lastKnownFileType = sourcecode.swift; path = UserDefaultsWrapper.swift; sourceTree = "<group>"; };
		85CC1D72269EF1880062F04E /* PasswordManagementItemList.swift */ = {isa = PBXFileReference; lastKnownFileType = sourcecode.swift; path = PasswordManagementItemList.swift; sourceTree = "<group>"; };
		85CC1D74269F6B420062F04E /* PasswordManagementItemView.swift */ = {isa = PBXFileReference; lastKnownFileType = sourcecode.swift; path = PasswordManagementItemView.swift; sourceTree = "<group>"; };
		85CC1D76269FA1160062F04E /* FaviconView.swift */ = {isa = PBXFileReference; lastKnownFileType = sourcecode.swift; path = FaviconView.swift; sourceTree = "<group>"; };
		85CC1D7A26A05ECF0062F04E /* PasswordManagementItemListModel.swift */ = {isa = PBXFileReference; lastKnownFileType = sourcecode.swift; path = PasswordManagementItemListModel.swift; sourceTree = "<group>"; };
		85CC1D7C26A05F250062F04E /* PasswordManagementItemModel.swift */ = {isa = PBXFileReference; lastKnownFileType = sourcecode.swift; path = PasswordManagementItemModel.swift; sourceTree = "<group>"; };
		85D33F1125C82EB3002B91A6 /* ConfigurationManager.swift */ = {isa = PBXFileReference; lastKnownFileType = sourcecode.swift; path = ConfigurationManager.swift; sourceTree = "<group>"; };
		85D438B5256E7C9E00F3BAF8 /* ContextMenuUserScript.swift */ = {isa = PBXFileReference; lastKnownFileType = sourcecode.swift; path = ContextMenuUserScript.swift; sourceTree = "<group>"; };
		85D885AF26A590A90077C374 /* NSNotificationName+PasswordManager.swift */ = {isa = PBXFileReference; lastKnownFileType = sourcecode.swift; path = "NSNotificationName+PasswordManager.swift"; sourceTree = "<group>"; };
		85D885B226A5A9DE0077C374 /* NSAlert+PasswordManager.swift */ = {isa = PBXFileReference; lastKnownFileType = sourcecode.swift; path = "NSAlert+PasswordManager.swift"; sourceTree = "<group>"; };
		85E11C2E25E7DC7E00974CAF /* ExternalURLHandler.swift */ = {isa = PBXFileReference; lastKnownFileType = sourcecode.swift; path = ExternalURLHandler.swift; sourceTree = "<group>"; };
		85E11C3625E7F1E100974CAF /* ExternalURLHandlerTests.swift */ = {isa = PBXFileReference; lastKnownFileType = sourcecode.swift; path = ExternalURLHandlerTests.swift; sourceTree = "<group>"; };
		85F1B0C825EF9759004792B6 /* URLEventListenerTests.swift */ = {isa = PBXFileReference; lastKnownFileType = sourcecode.swift; path = URLEventListenerTests.swift; sourceTree = "<group>"; };
		85F69B3B25EDE81F00978E59 /* URLExtensionTests.swift */ = {isa = PBXFileReference; lastKnownFileType = sourcecode.swift; path = URLExtensionTests.swift; sourceTree = "<group>"; };
		AA0F3DB6261A566C0077F2D9 /* SuggestionLoadingMock.swift */ = {isa = PBXFileReference; lastKnownFileType = sourcecode.swift; path = SuggestionLoadingMock.swift; sourceTree = "<group>"; };
		AA2CB12C2587BB5600AA6FBE /* TabBarFooter.xib */ = {isa = PBXFileReference; lastKnownFileType = file.xib; path = TabBarFooter.xib; sourceTree = "<group>"; };
		AA2CB1342587C29500AA6FBE /* TabBarFooter.swift */ = {isa = PBXFileReference; lastKnownFileType = sourcecode.swift; path = TabBarFooter.swift; sourceTree = "<group>"; };
		AA2E423324C8A2270048C0D5 /* ColorView.swift */ = {isa = PBXFileReference; fileEncoding = 4; lastKnownFileType = sourcecode.swift; path = ColorView.swift; sourceTree = "<group>"; };
		AA361A3524EBF0B500EEC649 /* WindowDraggingView.swift */ = {isa = PBXFileReference; lastKnownFileType = sourcecode.swift; path = WindowDraggingView.swift; sourceTree = "<group>"; };
		AA3F895224C18AD500628DDE /* SuggestionViewModel.swift */ = {isa = PBXFileReference; lastKnownFileType = sourcecode.swift; path = SuggestionViewModel.swift; sourceTree = "<group>"; };
		AA4BBA3A25C58FA200C4FB0F /* MainMenu.swift */ = {isa = PBXFileReference; lastKnownFileType = sourcecode.swift; path = MainMenu.swift; sourceTree = "<group>"; };
		AA4D700625545EF800C3411E /* UrlEventListener.swift */ = {isa = PBXFileReference; lastKnownFileType = sourcecode.swift; path = UrlEventListener.swift; sourceTree = "<group>"; };
		AA4E633925E79C0A00134434 /* MouseClickView.swift */ = {isa = PBXFileReference; lastKnownFileType = sourcecode.swift; path = MouseClickView.swift; sourceTree = "<group>"; };
		AA4FF40B2624751A004E2377 /* GrammarCheckEnabler.swift */ = {isa = PBXFileReference; lastKnownFileType = sourcecode.swift; path = GrammarCheckEnabler.swift; sourceTree = "<group>"; };
		AA512D1324D99D9800230283 /* FaviconService.swift */ = {isa = PBXFileReference; lastKnownFileType = sourcecode.swift; path = FaviconService.swift; sourceTree = "<group>"; };
		AA585D7E248FD31100E9A3E2 /* DuckDuckGo.app */ = {isa = PBXFileReference; explicitFileType = wrapper.application; includeInIndex = 0; path = DuckDuckGo.app; sourceTree = BUILT_PRODUCTS_DIR; };
		AA585D81248FD31100E9A3E2 /* AppDelegate.swift */ = {isa = PBXFileReference; lastKnownFileType = sourcecode.swift; path = AppDelegate.swift; sourceTree = "<group>"; };
		AA585D83248FD31100E9A3E2 /* BrowserTabViewController.swift */ = {isa = PBXFileReference; lastKnownFileType = sourcecode.swift; path = BrowserTabViewController.swift; sourceTree = "<group>"; };
		AA585D85248FD31400E9A3E2 /* Assets.xcassets */ = {isa = PBXFileReference; lastKnownFileType = folder.assetcatalog; path = Assets.xcassets; sourceTree = "<group>"; };
		AA585D88248FD31400E9A3E2 /* Base */ = {isa = PBXFileReference; lastKnownFileType = file.storyboard; name = Base; path = Base.lproj/Main.storyboard; sourceTree = "<group>"; };
		AA585D8A248FD31400E9A3E2 /* Info.plist */ = {isa = PBXFileReference; lastKnownFileType = text.plist.xml; path = Info.plist; sourceTree = "<group>"; };
		AA585D8B248FD31400E9A3E2 /* DuckDuckGo.entitlements */ = {isa = PBXFileReference; lastKnownFileType = text.plist.entitlements; path = DuckDuckGo.entitlements; sourceTree = "<group>"; };
		AA585D90248FD31400E9A3E2 /* Unit Tests.xctest */ = {isa = PBXFileReference; explicitFileType = wrapper.cfbundle; includeInIndex = 0; path = "Unit Tests.xctest"; sourceTree = BUILT_PRODUCTS_DIR; };
		AA585D96248FD31400E9A3E2 /* Info.plist */ = {isa = PBXFileReference; lastKnownFileType = text.plist.xml; path = Info.plist; sourceTree = "<group>"; };
		AA585DAE2490E6E600E9A3E2 /* MainViewController.swift */ = {isa = PBXFileReference; lastKnownFileType = sourcecode.swift; name = MainViewController.swift; path = ../MainViewController.swift; sourceTree = "<group>"; };
		AA5C8F58258FE21F00748EB7 /* NSTextFieldExtension.swift */ = {isa = PBXFileReference; lastKnownFileType = sourcecode.swift; path = NSTextFieldExtension.swift; sourceTree = "<group>"; };
		AA5C8F5D2590EEE800748EB7 /* NSPointExtension.swift */ = {isa = PBXFileReference; lastKnownFileType = sourcecode.swift; path = NSPointExtension.swift; sourceTree = "<group>"; };
		AA5C8F622591021700748EB7 /* NSApplicationExtension.swift */ = {isa = PBXFileReference; lastKnownFileType = sourcecode.swift; path = NSApplicationExtension.swift; sourceTree = "<group>"; };
		AA5D6DAB24A340F700C6FBCE /* WebViewStateObserver.swift */ = {isa = PBXFileReference; lastKnownFileType = sourcecode.swift; path = WebViewStateObserver.swift; sourceTree = "<group>"; };
		AA63745324C9BF9A00AB2AC4 /* SuggestionContainerTests.swift */ = {isa = PBXFileReference; lastKnownFileType = sourcecode.swift; path = SuggestionContainerTests.swift; sourceTree = "<group>"; };
		AA652CB025DD825B009059CC /* LocalBookmarkStoreTests.swift */ = {isa = PBXFileReference; lastKnownFileType = sourcecode.swift; path = LocalBookmarkStoreTests.swift; sourceTree = "<group>"; };
		AA652CCD25DD9071009059CC /* BookmarkListTests.swift */ = {isa = PBXFileReference; lastKnownFileType = sourcecode.swift; path = BookmarkListTests.swift; sourceTree = "<group>"; };
		AA652CD225DDA6E9009059CC /* LocalBookmarkManagerTests.swift */ = {isa = PBXFileReference; lastKnownFileType = sourcecode.swift; path = LocalBookmarkManagerTests.swift; sourceTree = "<group>"; };
		AA652CDA25DDAB32009059CC /* BookmarkStoreMock.swift */ = {isa = PBXFileReference; lastKnownFileType = sourcecode.swift; path = BookmarkStoreMock.swift; sourceTree = "<group>"; };
		AA6820E325502F19005ED0D5 /* WebsiteDataStore.swift */ = {isa = PBXFileReference; lastKnownFileType = sourcecode.swift; path = WebsiteDataStore.swift; sourceTree = "<group>"; };
		AA6820EA25503D6A005ED0D5 /* Fire.swift */ = {isa = PBXFileReference; lastKnownFileType = sourcecode.swift; path = Fire.swift; sourceTree = "<group>"; };
		AA6820F025503DA9005ED0D5 /* FireViewModel.swift */ = {isa = PBXFileReference; lastKnownFileType = sourcecode.swift; path = FireViewModel.swift; sourceTree = "<group>"; };
		AA68C3D22490ED62001B8783 /* NavigationBarViewController.swift */ = {isa = PBXFileReference; lastKnownFileType = sourcecode.swift; path = NavigationBarViewController.swift; sourceTree = "<group>"; };
		AA68C3D62490F821001B8783 /* README.md */ = {isa = PBXFileReference; lastKnownFileType = net.daringfireball.markdown; path = README.md; sourceTree = "<group>"; };
		AA693E5D2696E5B90007BB78 /* CrashReports.storyboard */ = {isa = PBXFileReference; lastKnownFileType = file.storyboard; path = CrashReports.storyboard; sourceTree = "<group>"; };
		AA6EF9AC25066F42004754E6 /* WindowsManager.swift */ = {isa = PBXFileReference; lastKnownFileType = sourcecode.swift; path = WindowsManager.swift; sourceTree = "<group>"; };
		AA6EF9B2250785D5004754E6 /* NSMenuExtension.swift */ = {isa = PBXFileReference; lastKnownFileType = sourcecode.swift; path = NSMenuExtension.swift; sourceTree = "<group>"; };
		AA6EF9B425081B4C004754E6 /* MainMenuActions.swift */ = {isa = PBXFileReference; lastKnownFileType = sourcecode.swift; path = MainMenuActions.swift; sourceTree = "<group>"; };
		AA6FFB4324DC33320028F4D0 /* NSViewExtension.swift */ = {isa = PBXFileReference; lastKnownFileType = sourcecode.swift; path = NSViewExtension.swift; sourceTree = "<group>"; };
		AA6FFB4524DC3B5A0028F4D0 /* WebView.swift */ = {isa = PBXFileReference; lastKnownFileType = sourcecode.swift; path = WebView.swift; sourceTree = "<group>"; };
		AA72D5E225FE977F00C77619 /* AddEditFavoriteViewController.swift */ = {isa = PBXFileReference; lastKnownFileType = sourcecode.swift; path = AddEditFavoriteViewController.swift; sourceTree = "<group>"; };
		AA72D5EF25FEA49900C77619 /* AddEditFavoriteWindow.swift */ = {isa = PBXFileReference; lastKnownFileType = sourcecode.swift; path = AddEditFavoriteWindow.swift; sourceTree = "<group>"; };
		AA72D5FD25FFF94E00C77619 /* NSMenuItemExtension.swift */ = {isa = PBXFileReference; lastKnownFileType = sourcecode.swift; path = NSMenuItemExtension.swift; sourceTree = "<group>"; };
		AA7412B024D0B3AC00D22FE0 /* TabBarViewItem.swift */ = {isa = PBXFileReference; lastKnownFileType = sourcecode.swift; path = TabBarViewItem.swift; sourceTree = "<group>"; };
		AA7412B124D0B3AC00D22FE0 /* TabBarViewItem.xib */ = {isa = PBXFileReference; lastKnownFileType = file.xib; path = TabBarViewItem.xib; sourceTree = "<group>"; };
		AA7412B424D1536B00D22FE0 /* MainWindowController.swift */ = {isa = PBXFileReference; lastKnownFileType = sourcecode.swift; path = MainWindowController.swift; sourceTree = "<group>"; };
		AA7412B624D1687000D22FE0 /* TabBarScrollView.swift */ = {isa = PBXFileReference; lastKnownFileType = sourcecode.swift; path = TabBarScrollView.swift; sourceTree = "<group>"; };
		AA7412BC24D2BEEE00D22FE0 /* MainWindow.swift */ = {isa = PBXFileReference; lastKnownFileType = sourcecode.swift; path = MainWindow.swift; sourceTree = "<group>"; };
		AA7DE8E026A9BD000012B490 /* History 2.xcdatamodel */ = {isa = PBXFileReference; lastKnownFileType = wrapper.xcdatamodel; path = "History 2.xcdatamodel"; sourceTree = "<group>"; };
		AA80EC53256BE3BC007083E7 /* UserText.swift */ = {isa = PBXFileReference; lastKnownFileType = sourcecode.swift; path = UserText.swift; sourceTree = "<group>"; };
		AA80EC68256C4691007083E7 /* Base */ = {isa = PBXFileReference; lastKnownFileType = file.storyboard; name = Base; path = Base.lproj/BrowserTab.storyboard; sourceTree = "<group>"; };
		AA80EC6E256C469C007083E7 /* Base */ = {isa = PBXFileReference; lastKnownFileType = file.storyboard; name = Base; path = Base.lproj/NavigationBar.storyboard; sourceTree = "<group>"; };
		AA80EC74256C46A2007083E7 /* Base */ = {isa = PBXFileReference; lastKnownFileType = file.storyboard; name = Base; path = Base.lproj/Suggestion.storyboard; sourceTree = "<group>"; };
		AA80EC7A256C46AA007083E7 /* Base */ = {isa = PBXFileReference; lastKnownFileType = file.storyboard; name = Base; path = Base.lproj/TabBar.storyboard; sourceTree = "<group>"; };
		AA80EC8A256C49B8007083E7 /* en */ = {isa = PBXFileReference; lastKnownFileType = text.plist.strings; name = en; path = en.lproj/Localizable.strings; sourceTree = "<group>"; };
		AA80EC90256C49BC007083E7 /* en */ = {isa = PBXFileReference; lastKnownFileType = text.plist.stringsdict; name = en; path = en.lproj/Localizable.stringsdict; sourceTree = "<group>"; };
		AA86490B24D3494C001BABEE /* GradientView.swift */ = {isa = PBXFileReference; lastKnownFileType = sourcecode.swift; path = GradientView.swift; sourceTree = "<group>"; };
		AA86490D24D49B54001BABEE /* TabLoadingView.swift */ = {isa = PBXFileReference; lastKnownFileType = sourcecode.swift; path = TabLoadingView.swift; sourceTree = "<group>"; };
		AA88D14A252A557100980B4E /* URLRequestExtension.swift */ = {isa = PBXFileReference; lastKnownFileType = sourcecode.swift; path = URLRequestExtension.swift; sourceTree = "<group>"; };
		AA8EDF2324923E980071C2E8 /* URLExtension.swift */ = {isa = PBXFileReference; lastKnownFileType = sourcecode.swift; path = URLExtension.swift; sourceTree = "<group>"; };
		AA8EDF2624923EC70071C2E8 /* StringExtension.swift */ = {isa = PBXFileReference; lastKnownFileType = sourcecode.swift; path = StringExtension.swift; sourceTree = "<group>"; };
		AA92126E25ACCB1100600CD4 /* ErrorExtension.swift */ = {isa = PBXFileReference; lastKnownFileType = sourcecode.swift; path = ErrorExtension.swift; sourceTree = "<group>"; };
		AA92127625ADA07900600CD4 /* WKWebViewExtension.swift */ = {isa = PBXFileReference; lastKnownFileType = sourcecode.swift; path = WKWebViewExtension.swift; sourceTree = "<group>"; };
		AA97BF4525135DD30014931A /* ApplicationDockMenu.swift */ = {isa = PBXFileReference; lastKnownFileType = sourcecode.swift; path = ApplicationDockMenu.swift; sourceTree = "<group>"; };
		AA9B7C7D26A06E040008D425 /* TrackerInfo.swift */ = {isa = PBXFileReference; lastKnownFileType = sourcecode.swift; path = TrackerInfo.swift; sourceTree = "<group>"; };
		AA9B7C8226A197A00008D425 /* ServerTrust.swift */ = {isa = PBXFileReference; lastKnownFileType = sourcecode.swift; path = ServerTrust.swift; sourceTree = "<group>"; };
		AA9B7C8426A199B60008D425 /* ServerTrustViewModel.swift */ = {isa = PBXFileReference; lastKnownFileType = sourcecode.swift; path = ServerTrustViewModel.swift; sourceTree = "<group>"; };
		AA9C362725518C44004B1BA3 /* WebsiteDataStoreMock.swift */ = {isa = PBXFileReference; lastKnownFileType = sourcecode.swift; path = WebsiteDataStoreMock.swift; sourceTree = "<group>"; };
		AA9C362F25518CA9004B1BA3 /* FireTests.swift */ = {isa = PBXFileReference; lastKnownFileType = sourcecode.swift; path = FireTests.swift; sourceTree = "<group>"; };
		AA9E9A5525A3AE8400D1959D /* NSWindowExtension.swift */ = {isa = PBXFileReference; lastKnownFileType = sourcecode.swift; path = NSWindowExtension.swift; sourceTree = "<group>"; };
		AA9E9A5D25A4867200D1959D /* TabDragAndDropManager.swift */ = {isa = PBXFileReference; lastKnownFileType = sourcecode.swift; path = TabDragAndDropManager.swift; sourceTree = "<group>"; };
		AA9FF95824A1ECF20039E328 /* Tab.swift */ = {isa = PBXFileReference; lastKnownFileType = sourcecode.swift; path = Tab.swift; sourceTree = "<group>"; };
		AA9FF95A24A1EFC20039E328 /* TabViewModel.swift */ = {isa = PBXFileReference; lastKnownFileType = sourcecode.swift; path = TabViewModel.swift; sourceTree = "<group>"; };
		AA9FF95C24A1FA1C0039E328 /* TabCollection.swift */ = {isa = PBXFileReference; lastKnownFileType = sourcecode.swift; path = TabCollection.swift; sourceTree = "<group>"; };
		AA9FF95E24A1FB680039E328 /* TabCollectionViewModel.swift */ = {isa = PBXFileReference; lastKnownFileType = sourcecode.swift; path = TabCollectionViewModel.swift; sourceTree = "<group>"; };
		AAA0CC32252F181A0079BC96 /* NavigationButtonMenuDelegate.swift */ = {isa = PBXFileReference; lastKnownFileType = sourcecode.swift; path = NavigationButtonMenuDelegate.swift; sourceTree = "<group>"; };
		AAA0CC3B25337FAB0079BC96 /* WKBackForwardListItemViewModel.swift */ = {isa = PBXFileReference; lastKnownFileType = sourcecode.swift; path = WKBackForwardListItemViewModel.swift; sourceTree = "<group>"; };
		AAA0CC462533833C0079BC96 /* OptionsButtonMenu.swift */ = {isa = PBXFileReference; lastKnownFileType = sourcecode.swift; path = OptionsButtonMenu.swift; sourceTree = "<group>"; };
		AAA0CC562539EBC90079BC96 /* FaviconUserScript.swift */ = {isa = PBXFileReference; lastKnownFileType = sourcecode.swift; path = FaviconUserScript.swift; sourceTree = "<group>"; };
		AAA0CC69253CC43C0079BC96 /* WKUserContentControllerExtension.swift */ = {isa = PBXFileReference; lastKnownFileType = sourcecode.swift; path = WKUserContentControllerExtension.swift; sourceTree = "<group>"; };
		AAA892E9250A4CEF005B37B2 /* WindowControllersManager.swift */ = {isa = PBXFileReference; lastKnownFileType = sourcecode.swift; path = WindowControllersManager.swift; sourceTree = "<group>"; };
		AAA8E8BE24EA8A0A0055E685 /* MouseOverButton.swift */ = {isa = PBXFileReference; lastKnownFileType = sourcecode.swift; path = MouseOverButton.swift; sourceTree = "<group>"; };
		AAA8E8C024EACA700055E685 /* MouseOverView.swift */ = {isa = PBXFileReference; lastKnownFileType = sourcecode.swift; path = MouseOverView.swift; sourceTree = "<group>"; };
		AAADFD05264AA282001555EA /* TimeIntervalExtension.swift */ = {isa = PBXFileReference; lastKnownFileType = sourcecode.swift; path = TimeIntervalExtension.swift; sourceTree = "<group>"; };
		AAB549DE25DAB8F80058460B /* BookmarkViewModel.swift */ = {isa = PBXFileReference; lastKnownFileType = sourcecode.swift; path = BookmarkViewModel.swift; sourceTree = "<group>"; };
		AAB8203B26B2DE0D00788AC3 /* SuggestionListCharacteristics.swift */ = {isa = PBXFileReference; lastKnownFileType = sourcecode.swift; path = SuggestionListCharacteristics.swift; sourceTree = "<group>"; };
		AABAF59B260A7D130085060C /* FaviconServiceMock.swift */ = {isa = PBXFileReference; lastKnownFileType = sourcecode.swift; path = FaviconServiceMock.swift; sourceTree = "<group>"; };
		AABEE69924A902A90043105B /* SuggestionContainerViewModel.swift */ = {isa = PBXFileReference; lastKnownFileType = sourcecode.swift; path = SuggestionContainerViewModel.swift; sourceTree = "<group>"; };
		AABEE69B24A902BB0043105B /* SuggestionContainer.swift */ = {isa = PBXFileReference; lastKnownFileType = sourcecode.swift; path = SuggestionContainer.swift; sourceTree = "<group>"; };
		AABEE6A424AA0A7F0043105B /* SuggestionViewController.swift */ = {isa = PBXFileReference; lastKnownFileType = sourcecode.swift; path = SuggestionViewController.swift; sourceTree = "<group>"; };
		AABEE6A824AB4B910043105B /* SuggestionTableCellView.swift */ = {isa = PBXFileReference; lastKnownFileType = sourcecode.swift; path = SuggestionTableCellView.swift; sourceTree = "<group>"; };
		AABEE6AA24ACA0F90043105B /* SuggestionTableRowView.swift */ = {isa = PBXFileReference; lastKnownFileType = sourcecode.swift; path = SuggestionTableRowView.swift; sourceTree = "<group>"; };
		AABEE6AE24AD22B90043105B /* AddressBarTextField.swift */ = {isa = PBXFileReference; lastKnownFileType = sourcecode.swift; path = AddressBarTextField.swift; sourceTree = "<group>"; };
		AAC30A25268DFEE200D2D9CD /* CrashReporter.swift */ = {isa = PBXFileReference; lastKnownFileType = sourcecode.swift; path = CrashReporter.swift; sourceTree = "<group>"; };
		AAC30A27268E045400D2D9CD /* CrashReportReader.swift */ = {isa = PBXFileReference; lastKnownFileType = sourcecode.swift; path = CrashReportReader.swift; sourceTree = "<group>"; };
		AAC30A29268E239100D2D9CD /* CrashReport.swift */ = {isa = PBXFileReference; lastKnownFileType = sourcecode.swift; path = CrashReport.swift; sourceTree = "<group>"; };
		AAC30A2B268F1ECD00D2D9CD /* CrashReportSender.swift */ = {isa = PBXFileReference; lastKnownFileType = sourcecode.swift; path = CrashReportSender.swift; sourceTree = "<group>"; };
		AAC30A2D268F1EE300D2D9CD /* CrashReportPromptPresenter.swift */ = {isa = PBXFileReference; lastKnownFileType = sourcecode.swift; path = CrashReportPromptPresenter.swift; sourceTree = "<group>"; };
		AAC5E4C425D6A6E8007F5990 /* BookmarkPopover.swift */ = {isa = PBXFileReference; fileEncoding = 4; lastKnownFileType = sourcecode.swift; path = BookmarkPopover.swift; sourceTree = "<group>"; };
		AAC5E4C525D6A6E8007F5990 /* BookmarkPopoverViewController.swift */ = {isa = PBXFileReference; fileEncoding = 4; lastKnownFileType = sourcecode.swift; path = BookmarkPopoverViewController.swift; sourceTree = "<group>"; };
		AAC5E4C625D6A6E8007F5990 /* Bookmarks.storyboard */ = {isa = PBXFileReference; fileEncoding = 4; lastKnownFileType = file.storyboard; path = Bookmarks.storyboard; sourceTree = "<group>"; };
		AAC5E4CD25D6A709007F5990 /* Bookmark.swift */ = {isa = PBXFileReference; fileEncoding = 4; lastKnownFileType = sourcecode.swift; path = Bookmark.swift; sourceTree = "<group>"; };
		AAC5E4CE25D6A709007F5990 /* BookmarkManager.swift */ = {isa = PBXFileReference; fileEncoding = 4; lastKnownFileType = sourcecode.swift; path = BookmarkManager.swift; sourceTree = "<group>"; };
		AAC5E4CF25D6A709007F5990 /* BookmarkList.swift */ = {isa = PBXFileReference; fileEncoding = 4; lastKnownFileType = sourcecode.swift; path = BookmarkList.swift; sourceTree = "<group>"; };
		AAC5E4D625D6A710007F5990 /* BookmarkStore.swift */ = {isa = PBXFileReference; fileEncoding = 4; lastKnownFileType = sourcecode.swift; path = BookmarkStore.swift; sourceTree = "<group>"; };
		AAC5E4E325D6BA9C007F5990 /* NSSizeExtension.swift */ = {isa = PBXFileReference; fileEncoding = 4; lastKnownFileType = sourcecode.swift; path = NSSizeExtension.swift; sourceTree = "<group>"; };
		AAC5E4F025D6BF10007F5990 /* AddressBarButton.swift */ = {isa = PBXFileReference; fileEncoding = 4; lastKnownFileType = sourcecode.swift; path = AddressBarButton.swift; sourceTree = "<group>"; };
		AAC5E4F525D6BF2C007F5990 /* AddressBarButtonsViewController.swift */ = {isa = PBXFileReference; fileEncoding = 4; lastKnownFileType = sourcecode.swift; path = AddressBarButtonsViewController.swift; sourceTree = "<group>"; };
		AAC82C5F258B6CB5009B6B42 /* TooltipWindowController.swift */ = {isa = PBXFileReference; lastKnownFileType = sourcecode.swift; path = TooltipWindowController.swift; sourceTree = "<group>"; };
		AAC9C01424CAFBCE00AD1325 /* TabTests.swift */ = {isa = PBXFileReference; lastKnownFileType = sourcecode.swift; path = TabTests.swift; sourceTree = "<group>"; };
		AAC9C01624CAFBDC00AD1325 /* TabCollectionTests.swift */ = {isa = PBXFileReference; lastKnownFileType = sourcecode.swift; path = TabCollectionTests.swift; sourceTree = "<group>"; };
		AAC9C01B24CB594C00AD1325 /* TabViewModelTests.swift */ = {isa = PBXFileReference; lastKnownFileType = sourcecode.swift; path = TabViewModelTests.swift; sourceTree = "<group>"; };
		AAC9C01D24CB6BEB00AD1325 /* TabCollectionViewModelTests.swift */ = {isa = PBXFileReference; lastKnownFileType = sourcecode.swift; path = TabCollectionViewModelTests.swift; sourceTree = "<group>"; };
		AAD6D8862696DF6D002393B3 /* CrashReportPromptViewController.swift */ = {isa = PBXFileReference; lastKnownFileType = sourcecode.swift; path = CrashReportPromptViewController.swift; sourceTree = "<group>"; };
		AAD86E502678D104005C11BE /* DuckDuckGoCI.entitlements */ = {isa = PBXFileReference; lastKnownFileType = text.plist.entitlements; path = DuckDuckGoCI.entitlements; sourceTree = "<group>"; };
		AAD86E51267A0DFF005C11BE /* UpdateController.swift */ = {isa = PBXFileReference; lastKnownFileType = sourcecode.swift; path = UpdateController.swift; sourceTree = "<group>"; };
		AAE39D1A24F44885008EF28B /* TabCollectionViewModelDelegateMock.swift */ = {isa = PBXFileReference; lastKnownFileType = sourcecode.swift; path = TabCollectionViewModelDelegateMock.swift; sourceTree = "<group>"; };
		AAE71E2B25F781EA00D74437 /* Homepage.storyboard */ = {isa = PBXFileReference; lastKnownFileType = file.storyboard; path = Homepage.storyboard; sourceTree = "<group>"; };
		AAE71E3025F7855400D74437 /* HomepageViewController.swift */ = {isa = PBXFileReference; lastKnownFileType = sourcecode.swift; path = HomepageViewController.swift; sourceTree = "<group>"; };
		AAE71E3525F7869300D74437 /* HomepageCollectionViewItem.swift */ = {isa = PBXFileReference; lastKnownFileType = sourcecode.swift; path = HomepageCollectionViewItem.swift; sourceTree = "<group>"; };
		AAE71E3625F7869300D74437 /* HomepageCollectionViewItem.xib */ = {isa = PBXFileReference; lastKnownFileType = file.xib; path = HomepageCollectionViewItem.xib; sourceTree = "<group>"; };
		AAE75279263B046100B973F8 /* History.xcdatamodel */ = {isa = PBXFileReference; lastKnownFileType = wrapper.xcdatamodel; path = History.xcdatamodel; sourceTree = "<group>"; };
		AAE7527B263B056C00B973F8 /* HistoryStore.swift */ = {isa = PBXFileReference; lastKnownFileType = sourcecode.swift; path = HistoryStore.swift; sourceTree = "<group>"; };
		AAE7527D263B05C600B973F8 /* HistoryEntry.swift */ = {isa = PBXFileReference; lastKnownFileType = sourcecode.swift; path = HistoryEntry.swift; sourceTree = "<group>"; };
		AAE7527F263B0A4D00B973F8 /* HistoryCoordinator.swift */ = {isa = PBXFileReference; lastKnownFileType = sourcecode.swift; path = HistoryCoordinator.swift; sourceTree = "<group>"; };
		AAE8B101258A41C000E81239 /* Tooltip.storyboard */ = {isa = PBXFileReference; lastKnownFileType = file.storyboard; path = Tooltip.storyboard; sourceTree = "<group>"; };
		AAE8B10F258A456C00E81239 /* TooltipViewController.swift */ = {isa = PBXFileReference; lastKnownFileType = sourcecode.swift; path = TooltipViewController.swift; sourceTree = "<group>"; };
		AAEC74B12642C57200C2EFBC /* HistoryCoordinatingMock.swift */ = {isa = PBXFileReference; lastKnownFileType = sourcecode.swift; path = HistoryCoordinatingMock.swift; sourceTree = "<group>"; };
		AAEC74B32642C69300C2EFBC /* HistoryCoordinatorTests.swift */ = {isa = PBXFileReference; lastKnownFileType = sourcecode.swift; path = HistoryCoordinatorTests.swift; sourceTree = "<group>"; };
		AAEC74B52642CC6A00C2EFBC /* HistoryStoringMock.swift */ = {isa = PBXFileReference; lastKnownFileType = sourcecode.swift; path = HistoryStoringMock.swift; sourceTree = "<group>"; };
		AAEC74B72642E43800C2EFBC /* HistoryStoreTests.swift */ = {isa = PBXFileReference; lastKnownFileType = sourcecode.swift; path = HistoryStoreTests.swift; sourceTree = "<group>"; };
		AAEC74BA2642E67C00C2EFBC /* NSPersistentContainerExtension.swift */ = {isa = PBXFileReference; lastKnownFileType = sourcecode.swift; path = NSPersistentContainerExtension.swift; sourceTree = "<group>"; };
		AAECA41F24EEA4AC00EFA63A /* IndexPathExtension.swift */ = {isa = PBXFileReference; lastKnownFileType = sourcecode.swift; path = IndexPathExtension.swift; sourceTree = "<group>"; };
		AAF7D3852567CED500998667 /* WebViewConfiguration.swift */ = {isa = PBXFileReference; lastKnownFileType = sourcecode.swift; path = WebViewConfiguration.swift; sourceTree = "<group>"; };
		AAFCB37925E5403A00859DD4 /* BurnButton.swift */ = {isa = PBXFileReference; lastKnownFileType = sourcecode.swift; path = BurnButton.swift; sourceTree = "<group>"; };
		AAFCB37E25E545D400859DD4 /* PublisherExtension.swift */ = {isa = PBXFileReference; lastKnownFileType = sourcecode.swift; path = PublisherExtension.swift; sourceTree = "<group>"; };
		B6106B9D26A565DA0013B453 /* BundleExtension.swift */ = {isa = PBXFileReference; lastKnownFileType = sourcecode.swift; path = BundleExtension.swift; sourceTree = "<group>"; };
		B6106B9F26A7BE0B0013B453 /* PermissionManagerTests.swift */ = {isa = PBXFileReference; lastKnownFileType = sourcecode.swift; path = PermissionManagerTests.swift; sourceTree = "<group>"; };
		B6106BA226A7BEA00013B453 /* PermissionAuthorizationState.swift */ = {isa = PBXFileReference; lastKnownFileType = sourcecode.swift; path = PermissionAuthorizationState.swift; sourceTree = "<group>"; };
		B6106BA526A7BEC80013B453 /* PermissionAuthorizationQuery.swift */ = {isa = PBXFileReference; lastKnownFileType = sourcecode.swift; path = PermissionAuthorizationQuery.swift; sourceTree = "<group>"; };
		B6106BAA26A7BF1D0013B453 /* PermissionType.swift */ = {isa = PBXFileReference; lastKnownFileType = sourcecode.swift; path = PermissionType.swift; sourceTree = "<group>"; };
		B6106BAC26A7BF390013B453 /* PermissionState.swift */ = {isa = PBXFileReference; lastKnownFileType = sourcecode.swift; path = PermissionState.swift; sourceTree = "<group>"; };
		B6106BAE26A7C6180013B453 /* PermissionStoreMock.swift */ = {isa = PBXFileReference; lastKnownFileType = sourcecode.swift; path = PermissionStoreMock.swift; sourceTree = "<group>"; };
		B6106BB026A7D8720013B453 /* PermissionStoreTests.swift */ = {isa = PBXFileReference; lastKnownFileType = sourcecode.swift; path = PermissionStoreTests.swift; sourceTree = "<group>"; };
		B6106BB226A7F4AA0013B453 /* GeolocationServiceMock.swift */ = {isa = PBXFileReference; lastKnownFileType = sourcecode.swift; path = GeolocationServiceMock.swift; sourceTree = "<group>"; };
		B6106BB426A809E60013B453 /* GeolocationProviderTests.swift */ = {isa = PBXFileReference; lastKnownFileType = sourcecode.swift; path = GeolocationProviderTests.swift; sourceTree = "<group>"; };
		B61EF3EB266F91E700B4D78F /* WKWebView+Download.swift */ = {isa = PBXFileReference; lastKnownFileType = sourcecode.swift; path = "WKWebView+Download.swift"; sourceTree = "<group>"; };
		B61EF3F0266F922200B4D78F /* WKProcessPool+DownloadDelegate.swift */ = {isa = PBXFileReference; lastKnownFileType = sourcecode.swift; path = "WKProcessPool+DownloadDelegate.swift"; sourceTree = "<group>"; };
		B61F012225ECBAE400ABB5A3 /* UserScriptsTest.swift */ = {isa = PBXFileReference; lastKnownFileType = sourcecode.swift; path = UserScriptsTest.swift; sourceTree = "<group>"; };
		B61F012A25ECBB1700ABB5A3 /* UserScriptsManagerTests.swift */ = {isa = PBXFileReference; lastKnownFileType = sourcecode.swift; path = UserScriptsManagerTests.swift; sourceTree = "<group>"; };
		B61F015425EDD5A700ABB5A3 /* UserContentController.swift */ = {isa = PBXFileReference; lastKnownFileType = sourcecode.swift; path = UserContentController.swift; sourceTree = "<group>"; };
		B62EB47B25BAD3BB005745C6 /* WKWebViewPrivateMethodsAvailabilityTests.swift */ = {isa = PBXFileReference; fileEncoding = 4; lastKnownFileType = sourcecode.swift; path = WKWebViewPrivateMethodsAvailabilityTests.swift; sourceTree = "<group>"; };
		B630793926731F2600DCEE41 /* FileDownloadManagerTests.swift */ = {isa = PBXFileReference; fileEncoding = 4; lastKnownFileType = sourcecode.swift; path = FileDownloadManagerTests.swift; sourceTree = "<group>"; };
		B630794126731F5400DCEE41 /* WKDownloadMock.swift */ = {isa = PBXFileReference; lastKnownFileType = sourcecode.swift; path = WKDownloadMock.swift; sourceTree = "<group>"; };
		B630794F2673491500DCEE41 /* WebKitDownloadDelegate.h */ = {isa = PBXFileReference; lastKnownFileType = sourcecode.c.h; path = WebKitDownloadDelegate.h; sourceTree = "<group>"; };
		B633C86C25E797D800E4B352 /* UserScriptsManager.swift */ = {isa = PBXFileReference; lastKnownFileType = sourcecode.swift; path = UserScriptsManager.swift; sourceTree = "<group>"; };
		B63B9C4A2670B24300C45B91 /* WKDownload.h */ = {isa = PBXFileReference; lastKnownFileType = sourcecode.c.h; path = WKDownload.h; sourceTree = "<group>"; };
		B63B9C502670B2B200C45B91 /* _WKDownload.h */ = {isa = PBXFileReference; lastKnownFileType = sourcecode.c.h; path = _WKDownload.h; sourceTree = "<group>"; };
		B63B9C542670B32000C45B91 /* WKProcessPool+Private.h */ = {isa = PBXFileReference; lastKnownFileType = sourcecode.c.h; path = "WKProcessPool+Private.h"; sourceTree = "<group>"; };
		B63D466725BEB6C200874977 /* WKWebView+Private.h */ = {isa = PBXFileReference; fileEncoding = 4; lastKnownFileType = sourcecode.c.h; path = "WKWebView+Private.h"; sourceTree = "<group>"; };
		B63D466825BEB6C200874977 /* WKWebView+SessionState.swift */ = {isa = PBXFileReference; fileEncoding = 4; lastKnownFileType = sourcecode.swift; path = "WKWebView+SessionState.swift"; sourceTree = "<group>"; };
		B63D467025BFA6C100874977 /* DispatchQueueExtensions.swift */ = {isa = PBXFileReference; lastKnownFileType = sourcecode.swift; path = DispatchQueueExtensions.swift; sourceTree = "<group>"; };
		B63D467925BFC3E100874977 /* NSCoderExtensions.swift */ = {isa = PBXFileReference; lastKnownFileType = sourcecode.swift; path = NSCoderExtensions.swift; sourceTree = "<group>"; };
<<<<<<< HEAD
		B63ED0D726AE729600A9DAD1 /* PermissionModelTests.swift */ = {isa = PBXFileReference; lastKnownFileType = sourcecode.swift; path = PermissionModelTests.swift; sourceTree = "<group>"; };
		B63ED0D926AE7AF400A9DAD1 /* PermissionManagerMock.swift */ = {isa = PBXFileReference; lastKnownFileType = sourcecode.swift; path = PermissionManagerMock.swift; sourceTree = "<group>"; };
		B63ED0DB26AE7B1E00A9DAD1 /* WebViewMock.swift */ = {isa = PBXFileReference; lastKnownFileType = sourcecode.swift; path = WebViewMock.swift; sourceTree = "<group>"; };
		B63ED0DD26AFD9A300A9DAD1 /* AVCaptureDeviceMock.swift */ = {isa = PBXFileReference; lastKnownFileType = sourcecode.swift; path = AVCaptureDeviceMock.swift; sourceTree = "<group>"; };
		B63ED0DF26AFE32F00A9DAD1 /* GeolocationProviderMock.swift */ = {isa = PBXFileReference; lastKnownFileType = sourcecode.swift; path = GeolocationProviderMock.swift; sourceTree = "<group>"; };
		B63ED0E226B3E7FA00A9DAD1 /* CLLocationManagerMock.swift */ = {isa = PBXFileReference; fileEncoding = 4; lastKnownFileType = sourcecode.swift; path = CLLocationManagerMock.swift; sourceTree = "<group>"; };
		B64C84DD2692D7400048FEBE /* PermissionAuthorization.storyboard */ = {isa = PBXFileReference; lastKnownFileType = file.storyboard; path = PermissionAuthorization.storyboard; sourceTree = "<group>"; };
		B64C84E22692DC9F0048FEBE /* PermissionAuthorizationViewController.swift */ = {isa = PBXFileReference; lastKnownFileType = sourcecode.swift; path = PermissionAuthorizationViewController.swift; sourceTree = "<group>"; };
		B64C84EA2692DD650048FEBE /* PermissionAuthorizationPopover.swift */ = {isa = PBXFileReference; lastKnownFileType = sourcecode.swift; path = PermissionAuthorizationPopover.swift; sourceTree = "<group>"; };
		B64C84F0269310120048FEBE /* PermissionManager.swift */ = {isa = PBXFileReference; lastKnownFileType = sourcecode.swift; path = PermissionManager.swift; sourceTree = "<group>"; };
		B64C852926942AC90048FEBE /* PermissionContextMenu.swift */ = {isa = PBXFileReference; lastKnownFileType = sourcecode.swift; path = PermissionContextMenu.swift; sourceTree = "<group>"; };
		B64C852F26943BC10048FEBE /* Permissions.xcdatamodel */ = {isa = PBXFileReference; lastKnownFileType = wrapper.xcdatamodel; path = Permissions.xcdatamodel; sourceTree = "<group>"; };
		B64C853726944B880048FEBE /* StoredPermission.swift */ = {isa = PBXFileReference; lastKnownFileType = sourcecode.swift; path = StoredPermission.swift; sourceTree = "<group>"; };
		B64C853C26944B940048FEBE /* PermissionStore.swift */ = {isa = PBXFileReference; lastKnownFileType = sourcecode.swift; path = PermissionStore.swift; sourceTree = "<group>"; };
		B64C85412694590B0048FEBE /* PermissionButton.swift */ = {isa = PBXFileReference; lastKnownFileType = sourcecode.swift; path = PermissionButton.swift; sourceTree = "<group>"; };
=======
		B641896126BBD0AB001FBC8B /* LongPressButton.swift */ = {isa = PBXFileReference; lastKnownFileType = sourcecode.swift; path = LongPressButton.swift; sourceTree = "<group>"; };
>>>>>>> 76420d56
		B63ED0E426BB8FB900A9DAD1 /* SharingMenu.swift */ = {isa = PBXFileReference; lastKnownFileType = sourcecode.swift; path = SharingMenu.swift; sourceTree = "<group>"; };
		B65349A9265CF45000DCC645 /* DispatchQueueExtensionsTests.swift */ = {isa = PBXFileReference; lastKnownFileType = sourcecode.swift; path = DispatchQueueExtensionsTests.swift; sourceTree = "<group>"; };
		B6553691268440D700085A79 /* WKProcessPool+GeolocationProvider.swift */ = {isa = PBXFileReference; lastKnownFileType = sourcecode.swift; path = "WKProcessPool+GeolocationProvider.swift"; sourceTree = "<group>"; };
		B65536962684413900085A79 /* WKGeolocationProvider.h */ = {isa = PBXFileReference; lastKnownFileType = sourcecode.c.h; path = WKGeolocationProvider.h; sourceTree = "<group>"; };
		B655369A268442EE00085A79 /* GeolocationProvider.swift */ = {isa = PBXFileReference; lastKnownFileType = sourcecode.swift; path = GeolocationProvider.swift; sourceTree = "<group>"; };
		B65536A52685B82B00085A79 /* Permissions.swift */ = {isa = PBXFileReference; lastKnownFileType = sourcecode.swift; path = Permissions.swift; sourceTree = "<group>"; };
		B65536AD2685E17100085A79 /* GeolocationService.swift */ = {isa = PBXFileReference; lastKnownFileType = sourcecode.swift; path = GeolocationService.swift; sourceTree = "<group>"; };
		B65783E625F8AAFB00D8DB33 /* String+Punycode.swift */ = {isa = PBXFileReference; lastKnownFileType = sourcecode.swift; path = "String+Punycode.swift"; sourceTree = "<group>"; };
		B65783EB25F8AB9200D8DB33 /* String+PunycodeTests.swift */ = {isa = PBXFileReference; fileEncoding = 4; lastKnownFileType = sourcecode.swift; path = "String+PunycodeTests.swift"; sourceTree = "<group>"; };
		B657841825FA484B00D8DB33 /* NSException+Catch.h */ = {isa = PBXFileReference; lastKnownFileType = sourcecode.c.h; path = "NSException+Catch.h"; sourceTree = "<group>"; };
		B657841925FA484B00D8DB33 /* NSException+Catch.m */ = {isa = PBXFileReference; lastKnownFileType = sourcecode.c.objc; path = "NSException+Catch.m"; sourceTree = "<group>"; };
		B657841E25FA497600D8DB33 /* NSException+Catch.swift */ = {isa = PBXFileReference; lastKnownFileType = sourcecode.swift; path = "NSException+Catch.swift"; sourceTree = "<group>"; };
		B66E9DD12670EB2A00E53BB5 /* _WKDownload+WebKitDownload.swift */ = {isa = PBXFileReference; lastKnownFileType = sourcecode.swift; path = "_WKDownload+WebKitDownload.swift"; sourceTree = "<group>"; };
		B66E9DD32670EB4A00E53BB5 /* WKDownload+WebKitDownload.swift */ = {isa = PBXFileReference; lastKnownFileType = sourcecode.swift; path = "WKDownload+WebKitDownload.swift"; sourceTree = "<group>"; };
		B67C6C3C2654B897006C872E /* WebViewExtensionTests.swift */ = {isa = PBXFileReference; lastKnownFileType = sourcecode.swift; path = WebViewExtensionTests.swift; sourceTree = "<group>"; };
		B67C6C412654BF49006C872E /* DuckDuckGo-Symbol.jpg */ = {isa = PBXFileReference; lastKnownFileType = image.jpeg; path = "DuckDuckGo-Symbol.jpg"; sourceTree = "<group>"; };
		B67C6C462654C643006C872E /* FileManagerExtensionTests.swift */ = {isa = PBXFileReference; lastKnownFileType = sourcecode.swift; path = FileManagerExtensionTests.swift; sourceTree = "<group>"; };
		B68172A8269C487D006D1092 /* PrivacyDashboardUserScript.swift */ = {isa = PBXFileReference; lastKnownFileType = sourcecode.swift; path = PrivacyDashboardUserScript.swift; sourceTree = "<group>"; };
		B68172AD269EB43F006D1092 /* GeolocationServiceTests.swift */ = {isa = PBXFileReference; lastKnownFileType = sourcecode.swift; path = GeolocationServiceTests.swift; sourceTree = "<group>"; };
		B68458AF25C7E76A00DC17B6 /* WindowManager+StateRestoration.swift */ = {isa = PBXFileReference; lastKnownFileType = sourcecode.swift; path = "WindowManager+StateRestoration.swift"; sourceTree = "<group>"; };
		B68458B725C7E8B200DC17B6 /* Tab+NSSecureCoding.swift */ = {isa = PBXFileReference; lastKnownFileType = sourcecode.swift; path = "Tab+NSSecureCoding.swift"; sourceTree = "<group>"; };
		B68458BF25C7E9E000DC17B6 /* TabCollectionViewModel+NSSecureCoding.swift */ = {isa = PBXFileReference; lastKnownFileType = sourcecode.swift; path = "TabCollectionViewModel+NSSecureCoding.swift"; sourceTree = "<group>"; };
		B68458C425C7EA0C00DC17B6 /* TabCollection+NSSecureCoding.swift */ = {isa = PBXFileReference; lastKnownFileType = sourcecode.swift; path = "TabCollection+NSSecureCoding.swift"; sourceTree = "<group>"; };
		B68458CC25C7EB9000DC17B6 /* WKWebViewConfigurationExtensions.swift */ = {isa = PBXFileReference; lastKnownFileType = sourcecode.swift; path = WKWebViewConfigurationExtensions.swift; sourceTree = "<group>"; };
		B684590725C9027900DC17B6 /* AppStateChangedPublisher.swift */ = {isa = PBXFileReference; lastKnownFileType = sourcecode.swift; path = AppStateChangedPublisher.swift; sourceTree = "<group>"; };
		B684592125C93BE000DC17B6 /* Publisher.asVoid.swift */ = {isa = PBXFileReference; lastKnownFileType = sourcecode.swift; path = Publisher.asVoid.swift; sourceTree = "<group>"; };
		B684592625C93C0500DC17B6 /* Publishers.NestedObjectChanges.swift */ = {isa = PBXFileReference; lastKnownFileType = sourcecode.swift; path = Publishers.NestedObjectChanges.swift; sourceTree = "<group>"; };
		B684592E25C93FBF00DC17B6 /* AppStateRestorationManager.swift */ = {isa = PBXFileReference; lastKnownFileType = sourcecode.swift; path = AppStateRestorationManager.swift; sourceTree = "<group>"; };
		B6A5A27025B9377300AA7ADA /* StatePersistenceService.swift */ = {isa = PBXFileReference; lastKnownFileType = sourcecode.swift; path = StatePersistenceService.swift; sourceTree = "<group>"; };
		B6A5A27825B93FFE00AA7ADA /* StateRestorationManagerTests.swift */ = {isa = PBXFileReference; lastKnownFileType = sourcecode.swift; path = StateRestorationManagerTests.swift; sourceTree = "<group>"; };
		B6A5A27D25B9403E00AA7ADA /* FileStoreMock.swift */ = {isa = PBXFileReference; lastKnownFileType = sourcecode.swift; path = FileStoreMock.swift; sourceTree = "<group>"; };
		B6A5A29F25B96E8300AA7ADA /* AppStateChangePublisherTests.swift */ = {isa = PBXFileReference; lastKnownFileType = sourcecode.swift; path = AppStateChangePublisherTests.swift; sourceTree = "<group>"; };
		B6A5A2A725BAA35500AA7ADA /* WindowManagerStateRestorationTests.swift */ = {isa = PBXFileReference; lastKnownFileType = sourcecode.swift; path = WindowManagerStateRestorationTests.swift; sourceTree = "<group>"; };
		B6A924D32664BBB9001A28CA /* WKWebViewDownloadDelegate.swift */ = {isa = PBXFileReference; lastKnownFileType = sourcecode.swift; path = WKWebViewDownloadDelegate.swift; sourceTree = "<group>"; };
		B6A924D82664C72D001A28CA /* WebKitDownloadTask.swift */ = {isa = PBXFileReference; lastKnownFileType = sourcecode.swift; path = WebKitDownloadTask.swift; sourceTree = "<group>"; };
		B6A924DD2664CA08001A28CA /* LegacyWebKitDownloadDelegate.swift */ = {isa = PBXFileReference; lastKnownFileType = sourcecode.swift; path = LegacyWebKitDownloadDelegate.swift; sourceTree = "<group>"; };
		B6A9E45226142B070067D1B9 /* Pixel.swift */ = {isa = PBXFileReference; fileEncoding = 4; lastKnownFileType = sourcecode.swift; path = Pixel.swift; sourceTree = "<group>"; };
		B6A9E457261460340067D1B9 /* ApiRequestError.swift */ = {isa = PBXFileReference; fileEncoding = 4; lastKnownFileType = sourcecode.swift; path = ApiRequestError.swift; sourceTree = "<group>"; };
		B6A9E458261460340067D1B9 /* APIHeaders.swift */ = {isa = PBXFileReference; fileEncoding = 4; lastKnownFileType = sourcecode.swift; path = APIHeaders.swift; sourceTree = "<group>"; };
		B6A9E459261460350067D1B9 /* APIRequest.swift */ = {isa = PBXFileReference; fileEncoding = 4; lastKnownFileType = sourcecode.swift; path = APIRequest.swift; sourceTree = "<group>"; };
		B6A9E4602614608B0067D1B9 /* AppVersion.swift */ = {isa = PBXFileReference; fileEncoding = 4; lastKnownFileType = sourcecode.swift; path = AppVersion.swift; sourceTree = "<group>"; };
		B6A9E46A2614618A0067D1B9 /* OperatingSystemVersionExtension.swift */ = {isa = PBXFileReference; lastKnownFileType = sourcecode.swift; path = OperatingSystemVersionExtension.swift; sourceTree = "<group>"; };
		B6A9E46F26146A250067D1B9 /* DateExtension.swift */ = {isa = PBXFileReference; lastKnownFileType = sourcecode.swift; path = DateExtension.swift; sourceTree = "<group>"; };
		B6A9E47626146A570067D1B9 /* PixelEvent.swift */ = {isa = PBXFileReference; lastKnownFileType = sourcecode.swift; path = PixelEvent.swift; sourceTree = "<group>"; };
		B6A9E47E26146A800067D1B9 /* PixelArguments.swift */ = {isa = PBXFileReference; lastKnownFileType = sourcecode.swift; path = PixelArguments.swift; sourceTree = "<group>"; };
		B6A9E48326146AAB0067D1B9 /* PixelParameters.swift */ = {isa = PBXFileReference; lastKnownFileType = sourcecode.swift; path = PixelParameters.swift; sourceTree = "<group>"; };
		B6A9E48826146ABF0067D1B9 /* PixelCounter.swift */ = {isa = PBXFileReference; lastKnownFileType = sourcecode.swift; path = PixelCounter.swift; sourceTree = "<group>"; };
		B6A9E498261474120067D1B9 /* TimedPixel.swift */ = {isa = PBXFileReference; lastKnownFileType = sourcecode.swift; path = TimedPixel.swift; sourceTree = "<group>"; };
		B6A9E4A2261475C70067D1B9 /* AppUsageActivityMonitor.swift */ = {isa = PBXFileReference; lastKnownFileType = sourcecode.swift; path = AppUsageActivityMonitor.swift; sourceTree = "<group>"; };
		B6AAAC23260328950029438D /* ProgressView.swift */ = {isa = PBXFileReference; lastKnownFileType = sourcecode.swift; path = ProgressView.swift; sourceTree = "<group>"; };
		B6AAAC2C260330580029438D /* PublishedAfter.swift */ = {isa = PBXFileReference; lastKnownFileType = sourcecode.swift; path = PublishedAfter.swift; sourceTree = "<group>"; };
		B6AAAC3D26048F690029438D /* RandomAccessCollectionExtension.swift */ = {isa = PBXFileReference; lastKnownFileType = sourcecode.swift; path = RandomAccessCollectionExtension.swift; sourceTree = "<group>"; };
		B6AE74332609AFCE005B9B1A /* ProgressEstimationTests.swift */ = {isa = PBXFileReference; lastKnownFileType = sourcecode.swift; path = ProgressEstimationTests.swift; sourceTree = "<group>"; };
		B6B3E0952654DACD0040E0A2 /* UTTypeTests.swift */ = {isa = PBXFileReference; lastKnownFileType = sourcecode.swift; path = UTTypeTests.swift; sourceTree = "<group>"; };
		B6B3E0DC2657E9CF0040E0A2 /* NSScreenExtension.swift */ = {isa = PBXFileReference; lastKnownFileType = sourcecode.swift; path = NSScreenExtension.swift; sourceTree = "<group>"; };
		B6CF78DD267B099C00CD4F13 /* WKNavigationActionExtension.swift */ = {isa = PBXFileReference; lastKnownFileType = sourcecode.swift; path = WKNavigationActionExtension.swift; sourceTree = "<group>"; };
		B6CF78E2267B0A1900CD4F13 /* WKNavigationAction+Private.h */ = {isa = PBXFileReference; lastKnownFileType = sourcecode.c.h; path = "WKNavigationAction+Private.h"; sourceTree = "<group>"; };
		B6D7A2ED25D2418B002B2AE1 /* ShadowView.swift */ = {isa = PBXFileReference; fileEncoding = 4; lastKnownFileType = sourcecode.swift; path = ShadowView.swift; sourceTree = "<group>"; };
		B6DA44012616B28300DD1EC2 /* PixelDataStore.swift */ = {isa = PBXFileReference; lastKnownFileType = sourcecode.swift; path = PixelDataStore.swift; sourceTree = "<group>"; };
		B6DA44072616B30600DD1EC2 /* PixelDataModel.xcdatamodel */ = {isa = PBXFileReference; lastKnownFileType = wrapper.xcdatamodel; path = PixelDataModel.xcdatamodel; sourceTree = "<group>"; };
		B6DA44102616C0FC00DD1EC2 /* PixelTests.swift */ = {isa = PBXFileReference; fileEncoding = 4; lastKnownFileType = sourcecode.swift; path = PixelTests.swift; sourceTree = "<group>"; };
		B6DA441D2616C84600DD1EC2 /* PixelStoreMock.swift */ = {isa = PBXFileReference; lastKnownFileType = sourcecode.swift; path = PixelStoreMock.swift; sourceTree = "<group>"; };
		B6DA44222616CABC00DD1EC2 /* PixelArgumentsTests.swift */ = {isa = PBXFileReference; lastKnownFileType = sourcecode.swift; path = PixelArgumentsTests.swift; sourceTree = "<group>"; };
		B6DA44272616CAE000DD1EC2 /* AppUsageActivityMonitorTests.swift */ = {isa = PBXFileReference; lastKnownFileType = sourcecode.swift; path = AppUsageActivityMonitorTests.swift; sourceTree = "<group>"; };
		B6DB3CF826A00E2D00D459B7 /* AVCaptureDevice+SwizzledAuthState.swift */ = {isa = PBXFileReference; lastKnownFileType = sourcecode.swift; path = "AVCaptureDevice+SwizzledAuthState.swift"; sourceTree = "<group>"; };
		B6DB3CFA26A17CB800D459B7 /* PermissionModel.swift */ = {isa = PBXFileReference; lastKnownFileType = sourcecode.swift; path = PermissionModel.swift; sourceTree = "<group>"; };
		B6E53882267C83420010FEA9 /* HomepageBackgroundView.swift */ = {isa = PBXFileReference; lastKnownFileType = sourcecode.swift; path = HomepageBackgroundView.swift; sourceTree = "<group>"; };
		B6E53887267C94A00010FEA9 /* HomepageCollectionViewFlowLayout.swift */ = {isa = PBXFileReference; lastKnownFileType = sourcecode.swift; path = HomepageCollectionViewFlowLayout.swift; sourceTree = "<group>"; };
		B6E61ECF263A6F97004E11AB /* NSSavePanelExtension.swift */ = {isa = PBXFileReference; lastKnownFileType = sourcecode.swift; path = NSSavePanelExtension.swift; sourceTree = "<group>"; };
		B6E61ED4263A6FC4004E11AB /* SavePanelAccessoryView.xib */ = {isa = PBXFileReference; lastKnownFileType = file.xib; path = SavePanelAccessoryView.xib; sourceTree = "<group>"; };
		B6E61EE2263AC0C8004E11AB /* FileManagerExtension.swift */ = {isa = PBXFileReference; lastKnownFileType = sourcecode.swift; path = FileManagerExtension.swift; sourceTree = "<group>"; };
		B6E61EE7263ACE16004E11AB /* UTType.swift */ = {isa = PBXFileReference; lastKnownFileType = sourcecode.swift; path = UTType.swift; sourceTree = "<group>"; };
		B6F41030264D2B23003DA42C /* ProgressExtension.swift */ = {isa = PBXFileReference; lastKnownFileType = sourcecode.swift; path = ProgressExtension.swift; sourceTree = "<group>"; };
		B6FA893C269C423100588ECD /* PrivacyDashboard.storyboard */ = {isa = PBXFileReference; lastKnownFileType = file.storyboard; path = PrivacyDashboard.storyboard; sourceTree = "<group>"; };
		B6FA893E269C424500588ECD /* PrivacyDashboardViewController.swift */ = {isa = PBXFileReference; lastKnownFileType = sourcecode.swift; path = PrivacyDashboardViewController.swift; sourceTree = "<group>"; };
		B6FA8940269C425400588ECD /* PrivacyDashboardPopover.swift */ = {isa = PBXFileReference; lastKnownFileType = sourcecode.swift; path = PrivacyDashboardPopover.swift; sourceTree = "<group>"; };
		F41D174025CB131900472416 /* NSColorExtension.swift */ = {isa = PBXFileReference; lastKnownFileType = sourcecode.swift; path = NSColorExtension.swift; sourceTree = "<group>"; };
		F44C130125C2DA0400426E3E /* NSAppearanceExtension.swift */ = {isa = PBXFileReference; lastKnownFileType = sourcecode.swift; path = NSAppearanceExtension.swift; sourceTree = "<group>"; };
/* End PBXFileReference section */

/* Begin PBXFrameworksBuildPhase section */
		4B1AD89A25FC27E200261379 /* Frameworks */ = {
			isa = PBXFrameworksBuildPhase;
			buildActionMask = 2147483647;
			files = (
			);
			runOnlyForDeploymentPostprocessing = 0;
		};
		AA585D7B248FD31100E9A3E2 /* Frameworks */ = {
			isa = PBXFrameworksBuildPhase;
			buildActionMask = 2147483647;
			files = (
				85AE2FF224A33A2D002D507F /* WebKit.framework in Frameworks */,
				B65783F525F8ACA400D8DB33 /* Punnycode in Frameworks */,
				4B82E9B325B69E3E00656FE7 /* TrackerRadarKit in Frameworks */,
				AA06B6B72672AF8100F541C5 /* Sparkle in Frameworks */,
				85F4D1C4266695C9002DD869 /* BrowserServicesKit in Frameworks */,
				85FF55C825F82E4F00E2AB99 /* Lottie in Frameworks */,
			);
			runOnlyForDeploymentPostprocessing = 0;
		};
		AA585D8D248FD31400E9A3E2 /* Frameworks */ = {
			isa = PBXFrameworksBuildPhase;
			buildActionMask = 2147483647;
			files = (
				B6DA44172616C13800DD1EC2 /* OHHTTPStubs in Frameworks */,
				B6DA44192616C13800DD1EC2 /* OHHTTPStubsSwift in Frameworks */,
			);
			runOnlyForDeploymentPostprocessing = 0;
		};
/* End PBXFrameworksBuildPhase section */

/* Begin PBXGroup section */
		142879D824CE1139005419BB /* ViewModel */ = {
			isa = PBXGroup;
			children = (
				142879DB24CE1185005419BB /* SuggestionContainerViewModelTests.swift */,
				142879D924CE1179005419BB /* SuggestionViewModelTests.swift */,
			);
			path = ViewModel;
			sourceTree = "<group>";
		};
		336D5AEA262D8D3C0052E0C9 /* duckduckgo-find-in-page */ = {
			isa = PBXGroup;
			children = (
				336D5AEE262D8D3C0052E0C9 /* dist */,
			);
			name = "duckduckgo-find-in-page";
			path = "Submodules/duckduckgo-find-in-page";
			sourceTree = SOURCE_ROOT;
		};
		336D5AEE262D8D3C0052E0C9 /* dist */ = {
			isa = PBXGroup;
			children = (
				336D5AEF262D8D3C0052E0C9 /* findinpage.js */,
			);
			path = dist;
			sourceTree = "<group>";
		};
		4B02197B25E05FAC00ED7DEA /* Fireproofing */ = {
			isa = PBXGroup;
			children = (
				4B02197C25E05FAC00ED7DEA /* Resources */,
				4B02197E25E05FAC00ED7DEA /* Extensions */,
				4B02198025E05FAC00ED7DEA /* Model */,
				4B02198225E05FAC00ED7DEA /* View */,
			);
			path = Fireproofing;
			sourceTree = "<group>";
		};
		4B02197C25E05FAC00ED7DEA /* Resources */ = {
			isa = PBXGroup;
			children = (
				4B02197D25E05FAC00ED7DEA /* login-detection.js */,
			);
			path = Resources;
			sourceTree = "<group>";
		};
		4B02197E25E05FAC00ED7DEA /* Extensions */ = {
			isa = PBXGroup;
			children = (
				4B02197F25E05FAC00ED7DEA /* FireproofingURLExtensions.swift */,
			);
			path = Extensions;
			sourceTree = "<group>";
		};
		4B02198025E05FAC00ED7DEA /* Model */ = {
			isa = PBXGroup;
			children = (
				4B02198125E05FAC00ED7DEA /* FireproofDomains.swift */,
			);
			path = Model;
			sourceTree = "<group>";
		};
		4B02198225E05FAC00ED7DEA /* View */ = {
			isa = PBXGroup;
			children = (
				4B02198325E05FAC00ED7DEA /* FireproofInfoViewController.swift */,
				4B02198425E05FAC00ED7DEA /* Fireproofing.storyboard */,
				4B02198525E05FAC00ED7DEA /* UndoFireproofingViewController.swift */,
			);
			path = View;
			sourceTree = "<group>";
		};
		4B02199725E063DE00ED7DEA /* Fireproofing */ = {
			isa = PBXGroup;
			children = (
				4B02199925E063DE00ED7DEA /* FireproofDomainsTests.swift */,
				4B02199A25E063DE00ED7DEA /* FireproofingURLExtensionsTests.swift */,
			);
			path = Fireproofing;
			sourceTree = "<group>";
		};
		4B0511A2262CAA5A00F6079C /* Preferences */ = {
			isa = PBXGroup;
			children = (
				4B0511A3262CAA5A00F6079C /* Model */,
				4B0511AA262CAA5A00F6079C /* View */,
			);
			path = Preferences;
			sourceTree = "<group>";
		};
		4B0511A3262CAA5A00F6079C /* Model */ = {
			isa = PBXGroup;
			children = (
				4B0511A4262CAA5A00F6079C /* DefaultBrowserPreferences.swift */,
				4B0511A5262CAA5A00F6079C /* AppearancePreferences.swift */,
				4B0511A6262CAA5A00F6079C /* PrivacySecurityPreferences.swift */,
				4B0511A7262CAA5A00F6079C /* DownloadPreferences.swift */,
				4B0511A8262CAA5A00F6079C /* PreferenceSections.swift */,
			);
			path = Model;
			sourceTree = "<group>";
		};
		4B0511AA262CAA5A00F6079C /* View */ = {
			isa = PBXGroup;
			children = (
				4B0511AB262CAA5A00F6079C /* PrivacySecurityPreferencesTableCellView.xib */,
				4B0511AC262CAA5A00F6079C /* PreferencesAboutViewController.swift */,
				4B0511AD262CAA5A00F6079C /* Preferences.storyboard */,
				4B0511AE262CAA5A00F6079C /* PreferencesSidebarViewController.swift */,
				4B0511AF262CAA5A00F6079C /* PrivacySecurityPreferencesTableCellView.swift */,
				4B0511B0262CAA5A00F6079C /* DefaultBrowserTableCellView.xib */,
				4B0511B1262CAA5A00F6079C /* PreferenceTableCellView.swift */,
				4B0511B2262CAA5A00F6079C /* PreferencesListViewController.swift */,
				4B0511B3262CAA5A00F6079C /* RoundedSelectionRowView.swift */,
				4B0511B4262CAA5A00F6079C /* FireproofDomainsViewController.swift */,
				4B0511B5262CAA5A00F6079C /* DownloadPreferencesTableCellView.swift */,
				4B0511B6262CAA5A00F6079C /* PreferencesSplitViewController.swift */,
				4B0511B7262CAA5A00F6079C /* DefaultBrowserTableCellView.swift */,
				4B0511B8262CAA5A00F6079C /* DownloadPreferencesTableCellView.xib */,
				4B0511B9262CAA5A00F6079C /* AppearancePreferencesTableCellView.swift */,
				4B0511BA262CAA5A00F6079C /* AppearancePreferencesTableCellView.xib */,
			);
			path = View;
			sourceTree = "<group>";
		};
		4B0511EE262CAEB300F6079C /* Preferences */ = {
			isa = PBXGroup;
			children = (
				4B0511EF262CAEC900F6079C /* AppearancePreferencesTests.swift */,
				4B0511F7262CB20F00F6079C /* DownloadPreferencesTests.swift */,
			);
			path = Preferences;
			sourceTree = "<group>";
		};
		4B1AD89E25FC27E200261379 /* Integration Tests */ = {
			isa = PBXGroup;
			children = (
				4B1AD91625FC46FB00261379 /* CoreDataEncryptionTests.swift */,
				4BA1A6EA258C288C00F6F690 /* EncryptionKeyStoreTests.swift */,
				4B1AD8A125FC27E200261379 /* Info.plist */,
			);
			path = "Integration Tests";
			sourceTree = "<group>";
		};
		4B59023726B35F3600489384 /* Chromium */ = {
			isa = PBXGroup;
			children = (
				4B59023826B35F3600489384 /* ChromeDataImporter.swift */,
				4B59023926B35F3600489384 /* ChromiumLoginReader.swift */,
				4B59023B26B35F3600489384 /* ChromiumDataImporter.swift */,
				4B59023C26B35F3600489384 /* BraveDataImporter.swift */,
				4B8AC93226B3B06300879451 /* EdgeDataImporter.swift */,
			);
			path = Chromium;
			sourceTree = "<group>";
		};
		4B6160D125B14E5E007DE5B2 /* ContentBlocker */ = {
			isa = PBXGroup;
			children = (
				4B6160FE25B15BB1007DE5B2 /* ContentBlockerRulesManager.swift */,
				4B6160DC25B152C5007DE5B2 /* ContentBlockerRulesUserScript.swift */,
				4B6160E425B152FA007DE5B2 /* ContentBlockerUserScript.swift */,
				4B6160D225B14E6E007DE5B2 /* TrackerRadarManager.swift */,
				4B6160EC25B15417007DE5B2 /* DetectedTracker.swift */,
				4B6160F125B15792007DE5B2 /* contentblockerrules.js */,
				4B6160F625B157BB007DE5B2 /* contentblocker.js */,
				4B6160D725B150E4007DE5B2 /* trackerData.json */,
				85AC3B0425D6B1D800C7D2AA /* ScriptSourceProviding.swift */,
			);
			path = ContentBlocker;
			sourceTree = "<group>";
		};
		4B65143C26392483005B46EB /* Email */ = {
			isa = PBXGroup;
			children = (
				4B65143D263924B5005B46EB /* EmailUrlExtensions.swift */,
			);
			path = Email;
			sourceTree = "<group>";
		};
		4B677422255DBEB800025BD8 /* Smarter Encryption */ = {
			isa = PBXGroup;
			children = (
				4B67742C255DBEB800025BD8 /* HTTPSUpgrade.swift */,
				4B677423255DBEB800025BD8 /* Bloom Filter */,
				4B677426255DBEB800025BD8 /* Domain */,
				4B67742D255DBEB800025BD8 /* Store */,
			);
			path = "Smarter Encryption";
			sourceTree = "<group>";
		};
		4B677423255DBEB800025BD8 /* Bloom Filter */ = {
			isa = PBXGroup;
			children = (
				4B677425255DBEB800025BD8 /* BloomFilterWrapper.h */,
				4B677424255DBEB800025BD8 /* BloomFilterWrapper.mm */,
			);
			path = "Bloom Filter";
			sourceTree = "<group>";
		};
		4B677426255DBEB800025BD8 /* Domain */ = {
			isa = PBXGroup;
			children = (
				4B677427255DBEB800025BD8 /* httpsMobileV2BloomSpec.json */,
				4B677428255DBEB800025BD8 /* httpsMobileV2Bloom.bin */,
				4B677429255DBEB800025BD8 /* HTTPSBloomFilterSpecification.swift */,
				4B67742A255DBEB800025BD8 /* httpsMobileV2FalsePositives.json */,
				4B67742B255DBEB800025BD8 /* HTTPSExcludedDomains.swift */,
			);
			path = Domain;
			sourceTree = "<group>";
		};
		4B67742D255DBEB800025BD8 /* Store */ = {
			isa = PBXGroup;
			children = (
				4B67742E255DBEB800025BD8 /* HTTPSUpgrade.xcdatamodeld */,
				4B677430255DBEB800025BD8 /* HTTPSUpgradeStore.swift */,
			);
			path = Store;
			sourceTree = "<group>";
		};
		4B67743D255DBEEA00025BD8 /* Database */ = {
			isa = PBXGroup;
			children = (
				4B677440255DBEEA00025BD8 /* Database.swift */,
			);
			path = Database;
			sourceTree = "<group>";
		};
		4B677447255DBF1400025BD8 /* Submodules */ = {
			isa = PBXGroup;
			children = (
				339A6B5726A044BA00E3DAE8 /* duckduckgo-privacy-dashboard */,
				336D5AEA262D8D3C0052E0C9 /* duckduckgo-find-in-page */,
				4B677448255DBF2300025BD8 /* bloom_cpp */,
			);
			name = Submodules;
			sourceTree = "<group>";
		};
		4B677448255DBF2300025BD8 /* bloom_cpp */ = {
			isa = PBXGroup;
			children = (
				4B677449255DBF3A00025BD8 /* BloomFilter.cpp */,
				4B67744A255DBF3A00025BD8 /* BloomFilter.hpp */,
			);
			name = bloom_cpp;
			sourceTree = "<group>";
		};
		4B723DEA26B0002B00E14D75 /* Data Import */ = {
			isa = PBXGroup;
			children = (
				4B723DEB26B0002B00E14D75 /* DataImport.swift */,
				4B59024726B3673600489384 /* ThirdPartyBrowser.swift */,
				4B723DEC26B0002B00E14D75 /* View */,
				4B723DF126B0002B00E14D75 /* Logins */,
			);
			path = "Data Import";
			sourceTree = "<group>";
		};
		4B723DEC26B0002B00E14D75 /* View */ = {
			isa = PBXGroup;
			children = (
				4B59024226B35F7C00489384 /* BrowserImportViewController.swift */,
				4B723DED26B0002B00E14D75 /* DataImport.storyboard */,
				4B723DEE26B0002B00E14D75 /* DataImportViewController.swift */,
				4B723DEF26B0002B00E14D75 /* CSVImportViewController.swift */,
				4B723DF026B0002B00E14D75 /* CSVImportSummaryViewController.swift */,
				4B8AC93426B3B2FD00879451 /* NSAlert+DataImport.swift */,
			);
			path = View;
			sourceTree = "<group>";
		};
		4B723DF126B0002B00E14D75 /* Logins */ = {
			isa = PBXGroup;
			children = (
				4B59023726B35F3600489384 /* Chromium */,
				4B723DF426B0002B00E14D75 /* LoginImport.swift */,
				4B723DF226B0002B00E14D75 /* SecureVault */,
				4B723DF526B0002B00E14D75 /* CSV */,
			);
			path = Logins;
			sourceTree = "<group>";
		};
		4B723DF226B0002B00E14D75 /* SecureVault */ = {
			isa = PBXGroup;
			children = (
				4B723DF326B0002B00E14D75 /* SecureVaultLoginImporter.swift */,
			);
			path = SecureVault;
			sourceTree = "<group>";
		};
		4B723DF526B0002B00E14D75 /* CSV */ = {
			isa = PBXGroup;
			children = (
				4B723DF626B0002B00E14D75 /* CSVParser.swift */,
				4B723DF726B0002B00E14D75 /* CSVImporter.swift */,
			);
			path = CSV;
			sourceTree = "<group>";
		};
		4B723DF826B0002B00E14D75 /* Data Export */ = {
			isa = PBXGroup;
			children = (
				4B723DF926B0002B00E14D75 /* DataExport.swift */,
				4B723DFA26B0002B00E14D75 /* Logins */,
			);
			path = "Data Export";
			sourceTree = "<group>";
		};
		4B723DFA26B0002B00E14D75 /* Logins */ = {
			isa = PBXGroup;
			children = (
				4B723DFB26B0002B00E14D75 /* LoginExport.swift */,
				4B723DFC26B0002B00E14D75 /* CSV */,
			);
			path = Logins;
			sourceTree = "<group>";
		};
		4B723DFC26B0002B00E14D75 /* CSV */ = {
			isa = PBXGroup;
			children = (
				4B723DFD26B0002B00E14D75 /* CSVLoginExporter.swift */,
			);
			path = CSV;
			sourceTree = "<group>";
		};
		4B723DFE26B0003E00E14D75 /* Data Import */ = {
			isa = PBXGroup;
			children = (
				4B723DFF26B0003E00E14D75 /* DataImportMocks.swift */,
				4B723E0026B0003E00E14D75 /* CSVParserTests.swift */,
				4B723E0126B0003E00E14D75 /* CSVImporterTests.swift */,
				4B59024B26B38BB800489384 /* ChromiumLoginReaderTests.swift */,
				4B59024926B38B0B00489384 /* Login Data */,
			);
			path = "Data Import";
			sourceTree = "<group>";
		};
		4B723E0226B0003E00E14D75 /* Data Export */ = {
			isa = PBXGroup;
			children = (
				4B723E0326B0003E00E14D75 /* MockSecureVault.swift */,
				4B723E0426B0003E00E14D75 /* CSVLoginExporterTests.swift */,
			);
			path = "Data Export";
			sourceTree = "<group>";
		};
		4B82E9B725B6A04B00656FE7 /* ContentBlocker */ = {
			isa = PBXGroup;
			children = (
				4B82E9B825B6A05800656FE7 /* DetectedTrackerTests.swift */,
				4B82E9C025B6A1CD00656FE7 /* TrackerRadarManagerTests.swift */,
			);
			path = ContentBlocker;
			sourceTree = "<group>";
		};
		4B9292AD26670F5300AD2C21 /* Extensions */ = {
			isa = PBXGroup;
			children = (
				4B9292D62667124000AD2C21 /* NSPopUpButtonExtension.swift */,
				4B9292AE26670F5300AD2C21 /* NSOutlineViewExtensions.swift */,
			);
			path = Extensions;
			sourceTree = "<group>";
		};
		4BA1A691258B06F600F6F690 /* FileSystem */ = {
			isa = PBXGroup;
			children = (
				4BA1A69A258B076900F6F690 /* FileStore.swift */,
				4BA1A69F258B079600F6F690 /* DataEncryption.swift */,
				4BA1A6A4258B07DF00F6F690 /* EncryptedValueTransformer.swift */,
				4BA1A6A9258B07F400F6F690 /* EncryptionKeys */,
			);
			path = FileSystem;
			sourceTree = "<group>";
		};
		4BA1A6A9258B07F400F6F690 /* EncryptionKeys */ = {
			isa = PBXGroup;
			children = (
				4BA1A6B2258B080A00F6F690 /* EncryptionKeyGeneration.swift */,
				4BA1A6B7258B081600F6F690 /* EncryptionKeyStoring.swift */,
				4BA1A6BC258B082300F6F690 /* EncryptionKeyStore.swift */,
			);
			path = EncryptionKeys;
			sourceTree = "<group>";
		};
		4BA1A6CE258BF58C00F6F690 /* FileSystem */ = {
			isa = PBXGroup;
			children = (
				4BA1A6D8258C0CB300F6F690 /* DataEncryptionTests.swift */,
				4BA1A6FD258C5C1300F6F690 /* EncryptedValueTransformerTests.swift */,
				4BA1A6E5258C270800F6F690 /* EncryptionKeyGeneratorTests.swift */,
				4BA1A6F5258C4F9600F6F690 /* EncryptionMocks.swift */,
				4BA1A6DD258C100A00F6F690 /* FileStoreTests.swift */,
				4B11060925903EAC0039B979 /* CoreDataEncryptionTests.swift */,
				4B11060325903E570039B979 /* CoreDataEncryptionTesting.xcdatamodeld */,
				B6A5A27825B93FFE00AA7ADA /* StateRestorationManagerTests.swift */,
				B6A5A27D25B9403E00AA7ADA /* FileStoreMock.swift */,
			);
			path = FileSystem;
			sourceTree = "<group>";
		};
		4BB88B4E25B7BA20006F6B06 /* Utilities */ = {
			isa = PBXGroup;
			children = (
				4BB88B5A25B7BA50006F6B06 /* Instruments.swift */,
				85799C1725DEBB3F0007EC87 /* Logging.swift */,
				4BB88B4F25B7BA2B006F6B06 /* TabInstrumentation.swift */,
				85C6A29525CC1FFD00EEB5F1 /* UserDefaultsWrapper.swift */,
				B6AAAC2C260330580029438D /* PublishedAfter.swift */,
			);
			path = Utilities;
			sourceTree = "<group>";
		};
		853014D425E6709500FB8205 /* Support */ = {
			isa = PBXGroup;
			children = (
				853014D525E671A000FB8205 /* PageObserverUserScript.swift */,
			);
			path = Support;
			sourceTree = "<group>";
		};
		8553FF50257523630029327F /* FileDownload */ = {
			isa = PBXGroup;
			children = (
				8553FF51257523760029327F /* URLSuggestedFilenameTests.swift */,
				B630793926731F2600DCEE41 /* FileDownloadManagerTests.swift */,
				B630794126731F5400DCEE41 /* WKDownloadMock.swift */,
			);
			path = FileDownload;
			sourceTree = "<group>";
		};
		8556A60C256C15C60092FA9D /* FileDownload */ = {
			isa = PBXGroup;
			children = (
				B61EF3EA266F91D700B4D78F /* Extensions */,
				8556A615256C15E10092FA9D /* Model */,
			);
			path = FileDownload;
			sourceTree = "<group>";
		};
		8556A615256C15E10092FA9D /* Model */ = {
			isa = PBXGroup;
			children = (
				856C98DE257014BD00A22F1F /* FileDownloadManager.swift */,
				B6A924D82664C72D001A28CA /* WebKitDownloadTask.swift */,
				B6A924DD2664CA08001A28CA /* LegacyWebKitDownloadDelegate.swift */,
				B6E61EE7263ACE16004E11AB /* UTType.swift */,
			);
			path = Model;
			sourceTree = "<group>";
		};
		85890634267B6CC500D23B0D /* SecureVault */ = {
			isa = PBXGroup;
			children = (
				85D885B126A5918E0077C374 /* Extensions */,
				85CC1D7826A05E790062F04E /* Model */,
				85CC1D7F26A05F6C0062F04E /* Services */,
				85CC1D7926A05E820062F04E /* View */,
			);
			path = SecureVault;
			sourceTree = "<group>";
		};
		858A798626A99D9000A75A42 /* PasswordManager */ = {
			isa = PBXGroup;
			children = (
				858A798726A99DBE00A75A42 /* PasswordManagementItemListModelTests.swift */,
				858A798926A9B35E00A75A42 /* PasswordManagementItemModelTests.swift */,
			);
			path = PasswordManager;
			sourceTree = "<group>";
		};
		858C1BEB26974E5500E6C014 /* SecureVault */ = {
			isa = PBXGroup;
			children = (
				858C1BEC26974E6600E6C014 /* PasswordManagerSettingsTests.swift */,
			);
			path = SecureVault;
			sourceTree = "<group>";
		};
		85A0115D25AF1C4700FA6A0C /* FindInPage */ = {
			isa = PBXGroup;
			children = (
				85A0117325AF2EDF00FA6A0C /* FindInPage.storyboard */,
				85A0118125AF60E700FA6A0C /* FindInPageModel.swift */,
				85A011E925B4D4CA00FA6A0C /* FindInPageUserScript.swift */,
				85A0116825AF1D8900FA6A0C /* FindInPageViewController.swift */,
			);
			path = FindInPage;
			sourceTree = "<group>";
		};
		85AC3B1525D9BBFA00C7D2AA /* Configuration */ = {
			isa = PBXGroup;
			children = (
				85AC3B1625D9BC1A00C7D2AA /* ConfigurationDownloaderTests.swift */,
				85AC3B4825DAC9BD00C7D2AA /* ConfigurationStorageTests.swift */,
			);
			path = Configuration;
			sourceTree = "<group>";
		};
		85AC3B3325DA828900C7D2AA /* Network */ = {
			isa = PBXGroup;
			children = (
				85AC3B3425DA82A600C7D2AA /* DataTaskProviding.swift */,
			);
			path = Network;
			sourceTree = "<group>";
		};
		85AE2FF024A33A2D002D507F /* Frameworks */ = {
			isa = PBXGroup;
			children = (
				85AE2FF124A33A2D002D507F /* WebKit.framework */,
			);
			name = Frameworks;
			sourceTree = "<group>";
		};
		85CC1D7826A05E790062F04E /* Model */ = {
			isa = PBXGroup;
			children = (
				85CC1D7A26A05ECF0062F04E /* PasswordManagementItemListModel.swift */,
				85CC1D7C26A05F250062F04E /* PasswordManagementItemModel.swift */,
			);
			path = Model;
			sourceTree = "<group>";
		};
		85CC1D7926A05E820062F04E /* View */ = {
			isa = PBXGroup;
			children = (
				85CC1D72269EF1880062F04E /* PasswordManagementItemList.swift */,
				85CC1D74269F6B420062F04E /* PasswordManagementItemView.swift */,
				85625997269C9C5F00EE44BC /* PasswordManagementPopover.swift */,
				85625995269C953C00EE44BC /* PasswordManagementViewController.swift */,
				85625993269C8F9600EE44BC /* PasswordManager.storyboard */,
				85890639267BCD8E00D23B0D /* SaveCredentialsPopover.swift */,
				8589063B267BCDC000D23B0D /* SaveCredentialsViewController.swift */,
			);
			path = View;
			sourceTree = "<group>";
		};
		85CC1D7F26A05F6C0062F04E /* Services */ = {
			isa = PBXGroup;
			children = (
				85308E26267FCB22001ABD76 /* PasswordManagerSettings.swift */,
			);
			path = Services;
			sourceTree = "<group>";
		};
		85D33F1025C82E93002B91A6 /* Configuration */ = {
			isa = PBXGroup;
			children = (
				85480FBA25D181CB009424E3 /* ConfigurationDownloading.swift */,
				85D33F1125C82EB3002B91A6 /* ConfigurationManager.swift */,
				85480FCE25D1AA22009424E3 /* ConfigurationStoring.swift */,
			);
			path = Configuration;
			sourceTree = "<group>";
		};
		85D885B126A5918E0077C374 /* Extensions */ = {
			isa = PBXGroup;
			children = (
				85D885AF26A590A90077C374 /* NSNotificationName+PasswordManager.swift */,
				85D885B226A5A9DE0077C374 /* NSAlert+PasswordManager.swift */,
				858A797E26A79EAA00A75A42 /* UserText+PasswordManager.swift */,
			);
			path = Extensions;
			sourceTree = "<group>";
		};
		85F1B0C725EF9747004792B6 /* AppDelegate */ = {
			isa = PBXGroup;
			children = (
				85F1B0C825EF9759004792B6 /* URLEventListenerTests.swift */,
			);
			path = AppDelegate;
			sourceTree = "<group>";
		};
		85F69B3A25EDE7F800978E59 /* Common */ = {
			isa = PBXGroup;
			children = (
				4B723E1626B000DC00E14D75 /* MockFileStore.swift */,
				4B723E1726B000DC00E14D75 /* TemporaryFileCreator.swift */,
				4B9292C42667104B00AD2C21 /* CoreDataTestUtilities.swift */,
				AAEC74B92642E66600C2EFBC /* Extensions */,
				B65783EB25F8AB9200D8DB33 /* String+PunycodeTests.swift */,
				85F69B3B25EDE81F00978E59 /* URLExtensionTests.swift */,
				4B0511E6262CAB3700F6079C /* UserDefaultsWrapperUtilities.swift */,
				B67C6C462654C643006C872E /* FileManagerExtensionTests.swift */,
				B6B3E0952654DACD0040E0A2 /* UTTypeTests.swift */,
				B65349A9265CF45000DCC645 /* DispatchQueueExtensionsTests.swift */,
			);
			path = Common;
			sourceTree = "<group>";
		};
		AA4D700525545EDE00C3411E /* AppDelegate */ = {
			isa = PBXGroup;
			children = (
				AA585D81248FD31100E9A3E2 /* AppDelegate.swift */,
				AA4D700625545EF800C3411E /* UrlEventListener.swift */,
				AA4FF40B2624751A004E2377 /* GrammarCheckEnabler.swift */,
				AAD86E51267A0DFF005C11BE /* UpdateController.swift */,
				858A798226A8B75F00A75A42 /* CopyHandler.swift */,
			);
			path = AppDelegate;
			sourceTree = "<group>";
		};
		AA512D1224D99D4900230283 /* Services */ = {
			isa = PBXGroup;
			children = (
				AA512D1324D99D9800230283 /* FaviconService.swift */,
				AA6820E325502F19005ED0D5 /* WebsiteDataStore.swift */,
			);
			path = Services;
			sourceTree = "<group>";
		};
		AA585D75248FD31100E9A3E2 = {
			isa = PBXGroup;
			children = (
				AA68C3D62490F821001B8783 /* README.md */,
				AA585D80248FD31100E9A3E2 /* DuckDuckGo */,
				AA585D93248FD31400E9A3E2 /* Unit Tests */,
				4B1AD89E25FC27E200261379 /* Integration Tests */,
				AA585D7F248FD31100E9A3E2 /* Products */,
				85AE2FF024A33A2D002D507F /* Frameworks */,
				B633C89425E85C5700E4B352 /* Recovered References */,
			);
			sourceTree = "<group>";
		};
		AA585D7F248FD31100E9A3E2 /* Products */ = {
			isa = PBXGroup;
			children = (
				AA585D7E248FD31100E9A3E2 /* DuckDuckGo.app */,
				AA585D90248FD31400E9A3E2 /* Unit Tests.xctest */,
				4B1AD89D25FC27E200261379 /* Integration Tests.xctest */,
			);
			name = Products;
			sourceTree = "<group>";
		};
		AA585D80248FD31100E9A3E2 /* DuckDuckGo */ = {
			isa = PBXGroup;
			children = (
				B6A9E47526146A440067D1B9 /* API */,
				AA4D700525545EDE00C3411E /* AppDelegate */,
				AAC5E4C025D6A6A9007F5990 /* Bookmarks */,
				AA86491B24D837DE001BABEE /* BrowserTab */,
				AA6820E825503A21005ED0D5 /* Burning */,
				AA86491324D831B9001BABEE /* Common */,
				85D33F1025C82E93002B91A6 /* Configuration */,
				4B6160D125B14E5E007DE5B2 /* ContentBlocker */,
				AAC30A24268DF93500D2D9CD /* Crash Reports */,
				4B723DEA26B0002B00E14D75 /* Data Import */,
				4B723DF826B0002B00E14D75 /* Data Export */,
				4B65143C26392483005B46EB /* Email */,
				B64C84DB2692D6E80048FEBE /* Permissions */,
				B65536902684409300085A79 /* Geolocation */,
				B6FA893A269C414900588ECD /* Privacy Dashboard */,
				8556A60C256C15C60092FA9D /* FileDownload */,
				85A0115D25AF1C4700FA6A0C /* FindInPage */,
				4B02197B25E05FAC00ED7DEA /* Fireproofing */,
				AAE75275263B036300B973F8 /* History */,
				AAE71DB225F66A0900D74437 /* Homepage */,
				AA585DB02490E6FA00E9A3E2 /* Main */,
				AA97BF4425135CB60014931A /* Menus */,
				AA86491524D83384001BABEE /* NavigationBar */,
				4B0511A2262CAA5A00F6079C /* Preferences */,
				85890634267B6CC500D23B0D /* SecureVault */,
				4B677422255DBEB800025BD8 /* Smarter Encryption */,
				B68458AE25C7E75100DC17B6 /* State Restoration */,
				B6A9E44E26142AF90067D1B9 /* Statistics */,
				4B677447255DBF1400025BD8 /* Submodules */,
				AACB8E7224A4C8BC005F2218 /* Suggestions */,
				AA86491124D8318F001BABEE /* TabBar */,
				AAE8B0FD258A416F00E81239 /* Tooltip */,
				AA6EF9AE25066F99004754E6 /* Windows */,
				AA585D85248FD31400E9A3E2 /* Assets.xcassets */,
				4B677454255DC18000025BD8 /* Bridging.h */,
				AAD86E502678D104005C11BE /* DuckDuckGoCI.entitlements */,
				AA585D8B248FD31400E9A3E2 /* DuckDuckGo.entitlements */,
				AA585D8A248FD31400E9A3E2 /* Info.plist */,
			);
			path = DuckDuckGo;
			sourceTree = "<group>";
		};
		AA585D93248FD31400E9A3E2 /* Unit Tests */ = {
			isa = PBXGroup;
			children = (
				B6A5A28C25B962CB00AA7ADA /* App */,
				85F1B0C725EF9747004792B6 /* AppDelegate */,
				AA652CAB25DD820D009059CC /* Bookmarks */,
				AA92ACAE24EFE1F5005F41C9 /* BrowserTab */,
				AA9C361D25518AAB004B1BA3 /* Burning */,
				85F69B3A25EDE7F800978E59 /* Common */,
				85AC3B1525D9BBFA00C7D2AA /* Configuration */,
				4B82E9B725B6A04B00656FE7 /* ContentBlocker */,
				4B723DFE26B0003E00E14D75 /* Data Import */,
				4B723E0226B0003E00E14D75 /* Data Export */,
				8553FF50257523630029327F /* FileDownload */,
				B68172AC269EB415006D1092 /* Geolocation */,
				B6106BA126A7BE430013B453 /* Permissions */,
				4BA1A6CE258BF58C00F6F690 /* FileSystem */,
				4B02199725E063DE00ED7DEA /* Fireproofing */,
				AAEC74AE2642C47300C2EFBC /* History */,
				858A798626A99D9000A75A42 /* PasswordManager */,
				4B0511EE262CAEB300F6079C /* Preferences */,
				B6AE74322609AFBB005B9B1A /* Progress */,
				858C1BEB26974E5500E6C014 /* SecureVault */,
				B6DA440F2616C0F200DD1EC2 /* Statistics */,
				AA63744E24C9BB4A00AB2AC4 /* Suggestions */,
				AAC9C01224CAFBB700AD1325 /* TabBar */,
				B61F012125ECBACE00ABB5A3 /* UserScripts */,
				AA585D96248FD31400E9A3E2 /* Info.plist */,
			);
			path = "Unit Tests";
			sourceTree = "<group>";
		};
		AA585DB02490E6FA00E9A3E2 /* Main */ = {
			isa = PBXGroup;
			children = (
				AA68C3D824911D56001B8783 /* View */,
			);
			path = Main;
			sourceTree = "<group>";
		};
		AA63744E24C9BB4A00AB2AC4 /* Suggestions */ = {
			isa = PBXGroup;
			children = (
				142879D824CE1139005419BB /* ViewModel */,
				AA63745024C9BB9A00AB2AC4 /* Model */,
			);
			path = Suggestions;
			sourceTree = "<group>";
		};
		AA63745024C9BB9A00AB2AC4 /* Model */ = {
			isa = PBXGroup;
			children = (
				AA63745324C9BF9A00AB2AC4 /* SuggestionContainerTests.swift */,
				AA0F3DB6261A566C0077F2D9 /* SuggestionLoadingMock.swift */,
			);
			path = Model;
			sourceTree = "<group>";
		};
		AA652CAB25DD820D009059CC /* Bookmarks */ = {
			isa = PBXGroup;
			children = (
				AA652CAE25DD8228009059CC /* Model */,
				AA652CAF25DD822C009059CC /* Services */,
			);
			path = Bookmarks;
			sourceTree = "<group>";
		};
		AA652CAE25DD8228009059CC /* Model */ = {
			isa = PBXGroup;
			children = (
				4B9292B62667103000AD2C21 /* BookmarkManagedObjectTests.swift */,
				4B9292B72667103000AD2C21 /* BookmarkMigrationTests.swift */,
				4B9292B02667103000AD2C21 /* BookmarkNodePathTests.swift */,
				4B9292B12667103000AD2C21 /* BookmarkNodeTests.swift */,
				4B9292B32667103000AD2C21 /* BookmarkOutlineViewDataSourceTests.swift */,
				4B9292B22667103000AD2C21 /* BookmarkSidebarTreeControllerTests.swift */,
				4B9292B82667103000AD2C21 /* BookmarkTests.swift */,
				4B9292B92667103100AD2C21 /* PasteboardBookmarkTests.swift */,
				4B9292B42667103000AD2C21 /* PasteboardFolderTests.swift */,
				4B9292B52667103000AD2C21 /* TreeControllerTests.swift */,
				AA652CCD25DD9071009059CC /* BookmarkListTests.swift */,
				AA652CD225DDA6E9009059CC /* LocalBookmarkManagerTests.swift */,
			);
			path = Model;
			sourceTree = "<group>";
		};
		AA652CAF25DD822C009059CC /* Services */ = {
			isa = PBXGroup;
			children = (
				AA652CB025DD825B009059CC /* LocalBookmarkStoreTests.swift */,
				AA652CDA25DDAB32009059CC /* BookmarkStoreMock.swift */,
			);
			path = Services;
			sourceTree = "<group>";
		};
		AA6820E825503A21005ED0D5 /* Burning */ = {
			isa = PBXGroup;
			children = (
				AAFCB38325E546FF00859DD4 /* View */,
				AA6820EF25503D93005ED0D5 /* ViewModel */,
				AA6820E925503A49005ED0D5 /* Model */,
			);
			path = Burning;
			sourceTree = "<group>";
		};
		AA6820E925503A49005ED0D5 /* Model */ = {
			isa = PBXGroup;
			children = (
				8511E18325F82B34002F516B /* 01_Fire_really_small.json */,
				AA6820EA25503D6A005ED0D5 /* Fire.swift */,
			);
			path = Model;
			sourceTree = "<group>";
		};
		AA6820EF25503D93005ED0D5 /* ViewModel */ = {
			isa = PBXGroup;
			children = (
				AA6820F025503DA9005ED0D5 /* FireViewModel.swift */,
			);
			path = ViewModel;
			sourceTree = "<group>";
		};
		AA68C3D824911D56001B8783 /* View */ = {
			isa = PBXGroup;
			children = (
				AA585D87248FD31400E9A3E2 /* Main.storyboard */,
				AA7412BC24D2BEEE00D22FE0 /* MainWindow.swift */,
				AA7412B424D1536B00D22FE0 /* MainWindowController.swift */,
				AA585DAE2490E6E600E9A3E2 /* MainViewController.swift */,
			);
			path = View;
			sourceTree = "<group>";
		};
		AA6EF9AE25066F99004754E6 /* Windows */ = {
			isa = PBXGroup;
			children = (
				AA6EF9AF25067035004754E6 /* View */,
			);
			path = Windows;
			sourceTree = "<group>";
		};
		AA6EF9AF25067035004754E6 /* View */ = {
			isa = PBXGroup;
			children = (
				AA6EF9AC25066F42004754E6 /* WindowsManager.swift */,
				AAA892E9250A4CEF005B37B2 /* WindowControllersManager.swift */,
				856C98D42570116900A22F1F /* NSWindow+Toast.swift */,
			);
			path = View;
			sourceTree = "<group>";
		};
		AA80EC52256BE33A007083E7 /* Localizables */ = {
			isa = PBXGroup;
			children = (
				AA80EC53256BE3BC007083E7 /* UserText.swift */,
				AA80EC8B256C49B8007083E7 /* Localizable.strings */,
				AA80EC91256C49BC007083E7 /* Localizable.stringsdict */,
			);
			path = Localizables;
			sourceTree = "<group>";
		};
		AA86491124D8318F001BABEE /* TabBar */ = {
			isa = PBXGroup;
			children = (
				AA86491224D831A1001BABEE /* View */,
				AA8EDF1F2491FCC10071C2E8 /* ViewModel */,
				AA9FF95724A1ECE20039E328 /* Model */,
			);
			path = TabBar;
			sourceTree = "<group>";
		};
		AA86491224D831A1001BABEE /* View */ = {
			isa = PBXGroup;
			children = (
				AA80EC7B256C46AA007083E7 /* TabBar.storyboard */,
				1430DFF424D0580F00B8978C /* TabBarViewController.swift */,
				1456D6E024EFCBC300775049 /* TabBarCollectionView.swift */,
				AA7412B624D1687000D22FE0 /* TabBarScrollView.swift */,
				AA7412B024D0B3AC00D22FE0 /* TabBarViewItem.swift */,
				AA7412B124D0B3AC00D22FE0 /* TabBarViewItem.xib */,
				AA2CB1342587C29500AA6FBE /* TabBarFooter.swift */,
				AA2CB12C2587BB5600AA6FBE /* TabBarFooter.xib */,
				AA86490D24D49B54001BABEE /* TabLoadingView.swift */,
				AA9E9A5D25A4867200D1959D /* TabDragAndDropManager.swift */,
			);
			path = View;
			sourceTree = "<group>";
		};
		AA86491324D831B9001BABEE /* Common */ = {
			isa = PBXGroup;
			children = (
				B6A9E4602614608B0067D1B9 /* AppVersion.swift */,
				4B67743D255DBEEA00025BD8 /* Database */,
				AADC60E92493B305008F8EF7 /* Extensions */,
				4BA1A691258B06F600F6F690 /* FileSystem */,
				AA80EC52256BE33A007083E7 /* Localizables */,
				85AC3B3325DA828900C7D2AA /* Network */,
				4BB88B4E25B7BA20006F6B06 /* Utilities */,
				AA86491424D831C4001BABEE /* View */,
			);
			path = Common;
			sourceTree = "<group>";
		};
		AA86491424D831C4001BABEE /* View */ = {
			isa = PBXGroup;
			children = (
				AA2E423324C8A2270048C0D5 /* ColorView.swift */,
				85CC1D76269FA1160062F04E /* FaviconView.swift */,
				14D9B90124F91316000D4D13 /* FocusRingView.swift */,
				AA86490B24D3494C001BABEE /* GradientView.swift */,
				AA4E633925E79C0A00134434 /* MouseClickView.swift */,
				AAA8E8BE24EA8A0A0055E685 /* MouseOverButton.swift */,
				B641896126BBD0AB001FBC8B /* LongPressButton.swift */,
				AAA8E8C024EACA700055E685 /* MouseOverView.swift */,
				4B65028925E6CBF40054432E /* NibLoadable.swift */,
				B6E61ECF263A6F97004E11AB /* NSSavePanelExtension.swift */,
				4B0511D7262CAA7000F6079C /* PaddedImageButton.swift */,
				B6AAAC23260328950029438D /* ProgressView.swift */,
				B6E61ED4263A6FC4004E11AB /* SavePanelAccessoryView.xib */,
				B6D7A2ED25D2418B002B2AE1 /* ShadowView.swift */,
				AA361A3524EBF0B500EEC649 /* WindowDraggingView.swift */,
			);
			path = View;
			sourceTree = "<group>";
		};
		AA86491524D83384001BABEE /* NavigationBar */ = {
			isa = PBXGroup;
			children = (
				853014D425E6709500FB8205 /* Support */,
				AA86491624D8339A001BABEE /* View */,
				AAA0CC3A25337F990079BC96 /* ViewModel */,
			);
			path = NavigationBar;
			sourceTree = "<group>";
		};
		AA86491624D8339A001BABEE /* View */ = {
			isa = PBXGroup;
			children = (
				AA80EC6F256C469C007083E7 /* NavigationBar.storyboard */,
				AA68C3D22490ED62001B8783 /* NavigationBarViewController.swift */,
				14D9B8F924F7E089000D4D13 /* AddressBarViewController.swift */,
				AABEE6AE24AD22B90043105B /* AddressBarTextField.swift */,
				AAC5E4F525D6BF2C007F5990 /* AddressBarButtonsViewController.swift */,
				AAC5E4F025D6BF10007F5990 /* AddressBarButton.swift */,
				AAA0CC32252F181A0079BC96 /* NavigationButtonMenuDelegate.swift */,
				AAA0CC462533833C0079BC96 /* OptionsButtonMenu.swift */,
			);
			path = View;
			sourceTree = "<group>";
		};
		AA86491B24D837DE001BABEE /* BrowserTab */ = {
			isa = PBXGroup;
			children = (
				AA86491C24D83868001BABEE /* View */,
				AA86491D24D83A59001BABEE /* ViewModel */,
				AA86491E24D83A66001BABEE /* Model */,
				AA512D1224D99D4900230283 /* Services */,
			);
			path = BrowserTab;
			sourceTree = "<group>";
		};
		AA86491C24D83868001BABEE /* View */ = {
			isa = PBXGroup;
			children = (
				AA80EC69256C4691007083E7 /* BrowserTab.storyboard */,
				AA585D83248FD31100E9A3E2 /* BrowserTabViewController.swift */,
				856C98A5256EB59600A22F1F /* MenuItemSelectors.swift */,
				AA6FFB4524DC3B5A0028F4D0 /* WebView.swift */,
			);
			path = View;
			sourceTree = "<group>";
		};
		AA86491D24D83A59001BABEE /* ViewModel */ = {
			isa = PBXGroup;
			children = (
				AA9FF95A24A1EFC20039E328 /* TabViewModel.swift */,
				AA5D6DAB24A340F700C6FBCE /* WebViewStateObserver.swift */,
			);
			path = ViewModel;
			sourceTree = "<group>";
		};
		AA86491E24D83A66001BABEE /* Model */ = {
			isa = PBXGroup;
			children = (
				85D438B5256E7C9E00F3BAF8 /* ContextMenuUserScript.swift */,
				4BB88B4425B7B55C006F6B06 /* DebugUserScript.swift */,
				85E11C2E25E7DC7E00974CAF /* ExternalURLHandler.swift */,
				AAA0CC562539EBC90079BC96 /* FaviconUserScript.swift */,
				AA9FF95824A1ECF20039E328 /* Tab.swift */,
				14505A07256084EF00272CC6 /* UserAgent.swift */,
				85AC3AEE25D5CE9800C7D2AA /* UserScripts.swift */,
				B633C86C25E797D800E4B352 /* UserScriptsManager.swift */,
				AAF7D3852567CED500998667 /* WebViewConfiguration.swift */,
				B61F015425EDD5A700ABB5A3 /* UserContentController.swift */,
			);
			path = Model;
			sourceTree = "<group>";
		};
		AA8EDF1F2491FCC10071C2E8 /* ViewModel */ = {
			isa = PBXGroup;
			children = (
				AA9FF95E24A1FB680039E328 /* TabCollectionViewModel.swift */,
			);
			path = ViewModel;
			sourceTree = "<group>";
		};
		AA92ACAE24EFE1F5005F41C9 /* BrowserTab */ = {
			isa = PBXGroup;
			children = (
				B62EB47B25BAD3BB005745C6 /* WKWebViewPrivateMethodsAvailabilityTests.swift */,
				B67C6C3C2654B897006C872E /* WebViewExtensionTests.swift */,
				B67C6C412654BF49006C872E /* DuckDuckGo-Symbol.jpg */,
				AA92ACAF24EFE209005F41C9 /* ViewModel */,
				AA92ACB024EFE210005F41C9 /* Model */,
				AA9C362625518B61004B1BA3 /* Services */,
			);
			path = BrowserTab;
			sourceTree = "<group>";
		};
		AA92ACAF24EFE209005F41C9 /* ViewModel */ = {
			isa = PBXGroup;
			children = (
				AAC9C01B24CB594C00AD1325 /* TabViewModelTests.swift */,
			);
			path = ViewModel;
			sourceTree = "<group>";
		};
		AA92ACB024EFE210005F41C9 /* Model */ = {
			isa = PBXGroup;
			children = (
				AAC9C01424CAFBCE00AD1325 /* TabTests.swift */,
				8546DE6125C03056000CA5E1 /* UserAgentTests.swift */,
				85E11C3625E7F1E100974CAF /* ExternalURLHandlerTests.swift */,
			);
			path = Model;
			sourceTree = "<group>";
		};
		AA97BF4425135CB60014931A /* Menus */ = {
			isa = PBXGroup;
			children = (
				85480F8925CDC360009424E3 /* MainMenu.storyboard */,
				AA4BBA3A25C58FA200C4FB0F /* MainMenu.swift */,
				AA6EF9B425081B4C004754E6 /* MainMenuActions.swift */,
				AA97BF4525135DD30014931A /* ApplicationDockMenu.swift */,
				B63ED0E426BB8FB900A9DAD1 /* SharingMenu.swift */,
			);
			path = Menus;
			sourceTree = "<group>";
		};
		AA9B7C7F26A06E130008D425 /* ViewModel */ = {
			isa = PBXGroup;
			children = (
				AA9B7C8426A199B60008D425 /* ServerTrustViewModel.swift */,
			);
			path = ViewModel;
			sourceTree = "<group>";
		};
		AA9C361D25518AAB004B1BA3 /* Burning */ = {
			isa = PBXGroup;
			children = (
				AA9C362125518B34004B1BA3 /* Model */,
			);
			path = Burning;
			sourceTree = "<group>";
		};
		AA9C362125518B34004B1BA3 /* Model */ = {
			isa = PBXGroup;
			children = (
				AA9C362F25518CA9004B1BA3 /* FireTests.swift */,
			);
			path = Model;
			sourceTree = "<group>";
		};
		AA9C362625518B61004B1BA3 /* Services */ = {
			isa = PBXGroup;
			children = (
				4B0219A725E0646500ED7DEA /* WebsiteDataStoreTests.swift */,
				AA9C362725518C44004B1BA3 /* WebsiteDataStoreMock.swift */,
				AABAF59B260A7D130085060C /* FaviconServiceMock.swift */,
			);
			path = Services;
			sourceTree = "<group>";
		};
		AA9FF95724A1ECE20039E328 /* Model */ = {
			isa = PBXGroup;
			children = (
				AA9FF95C24A1FA1C0039E328 /* TabCollection.swift */,
			);
			path = Model;
			sourceTree = "<group>";
		};
		AAA0CC3A25337F990079BC96 /* ViewModel */ = {
			isa = PBXGroup;
			children = (
				AAA0CC3B25337FAB0079BC96 /* WKBackForwardListItemViewModel.swift */,
			);
			path = ViewModel;
			sourceTree = "<group>";
		};
		AAB549DD25DAB8E90058460B /* ViewModel */ = {
			isa = PBXGroup;
			children = (
				AAB549DE25DAB8F80058460B /* BookmarkViewModel.swift */,
			);
			path = ViewModel;
			sourceTree = "<group>";
		};
		AABEE68F24A4CB290043105B /* Model */ = {
			isa = PBXGroup;
			children = (
				AABEE69B24A902BB0043105B /* SuggestionContainer.swift */,
				AAB8203B26B2DE0D00788AC3 /* SuggestionListCharacteristics.swift */,
			);
			path = Model;
			sourceTree = "<group>";
		};
		AABEE69024A4CB300043105B /* ViewModel */ = {
			isa = PBXGroup;
			children = (
				AABEE69924A902A90043105B /* SuggestionContainerViewModel.swift */,
				AA3F895224C18AD500628DDE /* SuggestionViewModel.swift */,
			);
			path = ViewModel;
			sourceTree = "<group>";
		};
		AABEE6A124A9F3C90043105B /* View */ = {
			isa = PBXGroup;
			children = (
				AA80EC75256C46A2007083E7 /* Suggestion.storyboard */,
				AABEE6A424AA0A7F0043105B /* SuggestionViewController.swift */,
				AABEE6A824AB4B910043105B /* SuggestionTableCellView.swift */,
				AABEE6AA24ACA0F90043105B /* SuggestionTableRowView.swift */,
			);
			path = View;
			sourceTree = "<group>";
		};
		AAC30A24268DF93500D2D9CD /* Crash Reports */ = {
			isa = PBXGroup;
			children = (
				AAD6D8852696DF2A002393B3 /* View */,
				AAC30A2F268F215000D2D9CD /* Model */,
			);
			path = "Crash Reports";
			sourceTree = "<group>";
		};
		AAC30A2F268F215000D2D9CD /* Model */ = {
			isa = PBXGroup;
			children = (
				AAC30A25268DFEE200D2D9CD /* CrashReporter.swift */,
				AAC30A27268E045400D2D9CD /* CrashReportReader.swift */,
				AAC30A2B268F1ECD00D2D9CD /* CrashReportSender.swift */,
				AAC30A2D268F1EE300D2D9CD /* CrashReportPromptPresenter.swift */,
				AAC30A29268E239100D2D9CD /* CrashReport.swift */,
			);
			path = Model;
			sourceTree = "<group>";
		};
		AAC5E4C025D6A6A9007F5990 /* Bookmarks */ = {
			isa = PBXGroup;
			children = (
				4B9292AD26670F5300AD2C21 /* Extensions */,
				AAC5E4C125D6A6C3007F5990 /* View */,
				AAB549DD25DAB8E90058460B /* ViewModel */,
				AAC5E4C225D6A6C7007F5990 /* Model */,
				AAC5E4C325D6A6CC007F5990 /* Services */,
			);
			path = Bookmarks;
			sourceTree = "<group>";
		};
		AAC5E4C125D6A6C3007F5990 /* View */ = {
			isa = PBXGroup;
			children = (
				4B9292CB2667123700AD2C21 /* AddBookmarkModalViewController.swift */,
				4B9292CA2667123700AD2C21 /* AddFolderModalViewController.swift */,
				4B9292CC2667123700AD2C21 /* BookmarkListViewController.swift */,
				4B9292CD2667123700AD2C21 /* BookmarkManagementDetailViewController.swift */,
				4B9292C72667123700AD2C21 /* BookmarkManagementSidebarViewController.swift */,
				4B9292C82667123700AD2C21 /* BookmarkManagementSplitViewController.swift */,
				4B9292C92667123700AD2C21 /* BookmarkTableRowView.swift */,
				4B9292C62667123700AD2C21 /* BrowserTabSelectionDelegate.swift */,
				4B92928726670D1600AD2C21 /* BookmarkOutlineViewCell.swift */,
				4B92928826670D1600AD2C21 /* BookmarkOutlineViewCell.xib */,
				4B92928526670D1600AD2C21 /* BookmarksOutlineView.swift */,
				4B92928926670D1700AD2C21 /* BookmarkTableCellView.swift */,
				4B92928A26670D1700AD2C21 /* BookmarkTableCellView.xib */,
				4B92928626670D1600AD2C21 /* OutlineSeparatorViewCell.swift */,
				AAC5E4C625D6A6E8007F5990 /* Bookmarks.storyboard */,
				AAC5E4C425D6A6E8007F5990 /* BookmarkPopover.swift */,
				AAC5E4C525D6A6E8007F5990 /* BookmarkPopoverViewController.swift */,
			);
			path = View;
			sourceTree = "<group>";
		};
		AAC5E4C225D6A6C7007F5990 /* Model */ = {
			isa = PBXGroup;
			children = (
				4B9292D82667124B00AD2C21 /* BookmarkListTreeControllerDataSource.swift */,
				4B92929926670D2A00AD2C21 /* BookmarkManagedObject.swift */,
				4B92929326670D2A00AD2C21 /* BookmarkNode.swift */,
				4B92929126670D2A00AD2C21 /* BookmarkOutlineViewDataSource.swift */,
				4B92929426670D2A00AD2C21 /* BookmarkSidebarTreeController.swift */,
				4B92929526670D2A00AD2C21 /* PasteboardBookmark.swift */,
				4B92929226670D2A00AD2C21 /* PasteboardFolder.swift */,
				4B92929A26670D2A00AD2C21 /* PasteboardWriting.swift */,
				4B92929826670D2A00AD2C21 /* PseudoFolder.swift */,
				4B92929626670D2A00AD2C21 /* SpacerNode.swift */,
				4B92929726670D2A00AD2C21 /* BookmarkTreeController.swift */,
				AAC5E4CD25D6A709007F5990 /* Bookmark.swift */,
				AAC5E4CF25D6A709007F5990 /* BookmarkList.swift */,
				AAC5E4CE25D6A709007F5990 /* BookmarkManager.swift */,
			);
			path = Model;
			sourceTree = "<group>";
		};
		AAC5E4C325D6A6CC007F5990 /* Services */ = {
			isa = PBXGroup;
			children = (
				4B9292DA2667125D00AD2C21 /* ContextualMenu.swift */,
				4B9292A726670D3700AD2C21 /* Bookmark.xcdatamodeld */,
				4B9292A526670D3700AD2C21 /* Bookmark.xcmappingmodel */,
				4B9292A626670D3700AD2C21 /* BookmarkMigrationPolicy.swift */,
				AAC5E4D625D6A710007F5990 /* BookmarkStore.swift */,
			);
			path = Services;
			sourceTree = "<group>";
		};
		AAC9C01224CAFBB700AD1325 /* TabBar */ = {
			isa = PBXGroup;
			children = (
				AAC9C01A24CB592E00AD1325 /* ViewModel */,
				AAC9C01324CAFBBE00AD1325 /* Model */,
			);
			path = TabBar;
			sourceTree = "<group>";
		};
		AAC9C01324CAFBBE00AD1325 /* Model */ = {
			isa = PBXGroup;
			children = (
				AAC9C01624CAFBDC00AD1325 /* TabCollectionTests.swift */,
			);
			path = Model;
			sourceTree = "<group>";
		};
		AAC9C01A24CB592E00AD1325 /* ViewModel */ = {
			isa = PBXGroup;
			children = (
				AAC9C01D24CB6BEB00AD1325 /* TabCollectionViewModelTests.swift */,
				AAE39D1A24F44885008EF28B /* TabCollectionViewModelDelegateMock.swift */,
			);
			path = ViewModel;
			sourceTree = "<group>";
		};
		AACB8E7224A4C8BC005F2218 /* Suggestions */ = {
			isa = PBXGroup;
			children = (
				AABEE6A124A9F3C90043105B /* View */,
				AABEE69024A4CB300043105B /* ViewModel */,
				AABEE68F24A4CB290043105B /* Model */,
			);
			path = Suggestions;
			sourceTree = "<group>";
		};
		AAD6D8852696DF2A002393B3 /* View */ = {
			isa = PBXGroup;
			children = (
				AA693E5D2696E5B90007BB78 /* CrashReports.storyboard */,
				AAD6D8862696DF6D002393B3 /* CrashReportPromptViewController.swift */,
			);
			path = View;
			sourceTree = "<group>";
		};
		AADC60E92493B305008F8EF7 /* Extensions */ = {
			isa = PBXGroup;
			children = (
				4BA1A6C1258B0A1300F6F690 /* ContiguousBytesExtension.swift */,
				85AC3AF625D5DBFD00C7D2AA /* DataExtension.swift */,
				B6A9E46F26146A250067D1B9 /* DateExtension.swift */,
				B63D467025BFA6C100874977 /* DispatchQueueExtensions.swift */,
				AA92126E25ACCB1100600CD4 /* ErrorExtension.swift */,
				4B67744F255DBFA300025BD8 /* HashExtension.swift */,
				AAECA41F24EEA4AC00EFA63A /* IndexPathExtension.swift */,
				85308E24267FC9F2001ABD76 /* NSAlertExtension.swift */,
				F44C130125C2DA0400426E3E /* NSAppearanceExtension.swift */,
				AA5C8F622591021700748EB7 /* NSApplicationExtension.swift */,
				B63D467925BFC3E100874977 /* NSCoderExtensions.swift */,
				F41D174025CB131900472416 /* NSColorExtension.swift */,
				AA6EF9B2250785D5004754E6 /* NSMenuExtension.swift */,
				AA72D5FD25FFF94E00C77619 /* NSMenuItemExtension.swift */,
				4B0511DF262CAA8600F6079C /* NSOpenPanelExtensions.swift */,
				AA5C8F5D2590EEE800748EB7 /* NSPointExtension.swift */,
				B6B3E0DC2657E9CF0040E0A2 /* NSScreenExtension.swift */,
				AAC5E4E325D6BA9C007F5990 /* NSSizeExtension.swift */,
				AA5C8F58258FE21F00748EB7 /* NSTextFieldExtension.swift */,
				4B0511E0262CAA8600F6079C /* NSViewControllerExtension.swift */,
				AA6FFB4324DC33320028F4D0 /* NSViewExtension.swift */,
				AA9E9A5525A3AE8400D1959D /* NSWindowExtension.swift */,
				B684592125C93BE000DC17B6 /* Publisher.asVoid.swift */,
				B684592625C93C0500DC17B6 /* Publishers.NestedObjectChanges.swift */,
				B6AAAC3D26048F690029438D /* RandomAccessCollectionExtension.swift */,
				4BB88B4925B7B690006F6B06 /* SequenceExtensions.swift */,
				B65783E625F8AAFB00D8DB33 /* String+Punycode.swift */,
				AA8EDF2624923EC70071C2E8 /* StringExtension.swift */,
				AA8EDF2324923E980071C2E8 /* URLExtension.swift */,
				AA88D14A252A557100980B4E /* URLRequestExtension.swift */,
				AAA0CC69253CC43C0079BC96 /* WKUserContentControllerExtension.swift */,
				B63D466725BEB6C200874977 /* WKWebView+Private.h */,
				B63D466825BEB6C200874977 /* WKWebView+SessionState.swift */,
				B68458CC25C7EB9000DC17B6 /* WKWebViewConfigurationExtensions.swift */,
				AA92127625ADA07900600CD4 /* WKWebViewExtension.swift */,
				B6CF78DD267B099C00CD4F13 /* WKNavigationActionExtension.swift */,
				B6DB3CF826A00E2D00D459B7 /* AVCaptureDevice+SwizzledAuthState.swift */,
				AAFCB37E25E545D400859DD4 /* PublisherExtension.swift */,
				B657841825FA484B00D8DB33 /* NSException+Catch.h */,
				B657841925FA484B00D8DB33 /* NSException+Catch.m */,
				B657841E25FA497600D8DB33 /* NSException+Catch.swift */,
				4BE0DF0426781961006337B7 /* NSStoryboardExtension.swift */,
				B6A9E46A2614618A0067D1B9 /* OperatingSystemVersionExtension.swift */,
				4B0511FC262CD20D00F6079C /* NSImageViewExtension.swift */,
				B6E61EE2263AC0C8004E11AB /* FileManagerExtension.swift */,
				AAADFD05264AA282001555EA /* TimeIntervalExtension.swift */,
				B6106B9D26A565DA0013B453 /* BundleExtension.swift */,
				85625999269CA0A600EE44BC /* NSRectExtension.swift */,
				858A798426A8BB5D00A75A42 /* NSTextViewExtension.swift */,
				4B139AFC26B60BD800894F82 /* NSImageExtensions.swift */,
			);
			path = Extensions;
			sourceTree = "<group>";
		};
		AAE71DB225F66A0900D74437 /* Homepage */ = {
			isa = PBXGroup;
			children = (
				AAE71DB325F66A3F00D74437 /* View */,
			);
			path = Homepage;
			sourceTree = "<group>";
		};
		AAE71DB325F66A3F00D74437 /* View */ = {
			isa = PBXGroup;
			children = (
				AAE71E2B25F781EA00D74437 /* Homepage.storyboard */,
				AAE71E3025F7855400D74437 /* HomepageViewController.swift */,
				B6E53887267C94A00010FEA9 /* HomepageCollectionViewFlowLayout.swift */,
				B6E53882267C83420010FEA9 /* HomepageBackgroundView.swift */,
				4B65027925E5F2B10054432E /* DefaultBrowserPromptView.swift */,
				4B65027425E5F2A70054432E /* DefaultBrowserPromptView.xib */,
				AAE71E3525F7869300D74437 /* HomepageCollectionViewItem.swift */,
				AAE71E3625F7869300D74437 /* HomepageCollectionViewItem.xib */,
				AA72D5E225FE977F00C77619 /* AddEditFavoriteViewController.swift */,
				AA72D5EF25FEA49900C77619 /* AddEditFavoriteWindow.swift */,
			);
			path = View;
			sourceTree = "<group>";
		};
		AAE75275263B036300B973F8 /* History */ = {
			isa = PBXGroup;
			children = (
				AAE75277263B038F00B973F8 /* Model */,
				AAE75276263B038A00B973F8 /* Services */,
			);
			path = History;
			sourceTree = "<group>";
		};
		AAE75276263B038A00B973F8 /* Services */ = {
			isa = PBXGroup;
			children = (
				AAE75278263B046100B973F8 /* History.xcdatamodeld */,
				AAE7527B263B056C00B973F8 /* HistoryStore.swift */,
			);
			path = Services;
			sourceTree = "<group>";
		};
		AAE75277263B038F00B973F8 /* Model */ = {
			isa = PBXGroup;
			children = (
				AAE7527F263B0A4D00B973F8 /* HistoryCoordinator.swift */,
				AAE7527D263B05C600B973F8 /* HistoryEntry.swift */,
			);
			path = Model;
			sourceTree = "<group>";
		};
		AAE8B0FD258A416F00E81239 /* Tooltip */ = {
			isa = PBXGroup;
			children = (
				AAE8B0FE258A417D00E81239 /* View */,
			);
			path = Tooltip;
			sourceTree = "<group>";
		};
		AAE8B0FE258A417D00E81239 /* View */ = {
			isa = PBXGroup;
			children = (
				AAE8B101258A41C000E81239 /* Tooltip.storyboard */,
				AAC82C5F258B6CB5009B6B42 /* TooltipWindowController.swift */,
				AAE8B10F258A456C00E81239 /* TooltipViewController.swift */,
			);
			path = View;
			sourceTree = "<group>";
		};
		AAEC74AE2642C47300C2EFBC /* History */ = {
			isa = PBXGroup;
			children = (
				AAEC74AF2642C48800C2EFBC /* Model */,
				AAEC74B02642C48B00C2EFBC /* Services */,
			);
			path = History;
			sourceTree = "<group>";
		};
		AAEC74AF2642C48800C2EFBC /* Model */ = {
			isa = PBXGroup;
			children = (
				AAEC74B12642C57200C2EFBC /* HistoryCoordinatingMock.swift */,
				AAEC74B32642C69300C2EFBC /* HistoryCoordinatorTests.swift */,
			);
			path = Model;
			sourceTree = "<group>";
		};
		AAEC74B02642C48B00C2EFBC /* Services */ = {
			isa = PBXGroup;
			children = (
				AAEC74B52642CC6A00C2EFBC /* HistoryStoringMock.swift */,
				AAEC74B72642E43800C2EFBC /* HistoryStoreTests.swift */,
			);
			path = Services;
			sourceTree = "<group>";
		};
		AAEC74B92642E66600C2EFBC /* Extensions */ = {
			isa = PBXGroup;
			children = (
				AAEC74BA2642E67C00C2EFBC /* NSPersistentContainerExtension.swift */,
				4B4F72EB266B2ED300814C60 /* CollectionExtension.swift */,
			);
			path = Extensions;
			sourceTree = "<group>";
		};
		AAFCB38325E546FF00859DD4 /* View */ = {
			isa = PBXGroup;
			children = (
				AAFCB37925E5403A00859DD4 /* BurnButton.swift */,
			);
			path = View;
			sourceTree = "<group>";
		};
		B6106BA126A7BE430013B453 /* Permissions */ = {
			isa = PBXGroup;
			children = (
				B6106B9F26A7BE0B0013B453 /* PermissionManagerTests.swift */,
				B6106BB026A7D8720013B453 /* PermissionStoreTests.swift */,
				B63ED0D726AE729600A9DAD1 /* PermissionModelTests.swift */,
				B6106BAE26A7C6180013B453 /* PermissionStoreMock.swift */,
				B63ED0D926AE7AF400A9DAD1 /* PermissionManagerMock.swift */,
				B63ED0DB26AE7B1E00A9DAD1 /* WebViewMock.swift */,
				B63ED0DD26AFD9A300A9DAD1 /* AVCaptureDeviceMock.swift */,
				B63ED0DF26AFE32F00A9DAD1 /* GeolocationProviderMock.swift */,
			);
			path = Permissions;
			sourceTree = "<group>";
		};
		B61EF3EA266F91D700B4D78F /* Extensions */ = {
			isa = PBXGroup;
			children = (
				B6F41030264D2B23003DA42C /* ProgressExtension.swift */,
				B6A924D32664BBB9001A28CA /* WKWebViewDownloadDelegate.swift */,
				B66E9DD12670EB2A00E53BB5 /* _WKDownload+WebKitDownload.swift */,
				B66E9DD32670EB4A00E53BB5 /* WKDownload+WebKitDownload.swift */,
				B61EF3EB266F91E700B4D78F /* WKWebView+Download.swift */,
				B61EF3F0266F922200B4D78F /* WKProcessPool+DownloadDelegate.swift */,
				B63B9C4A2670B24300C45B91 /* WKDownload.h */,
				B63B9C502670B2B200C45B91 /* _WKDownload.h */,
				B630794F2673491500DCEE41 /* WebKitDownloadDelegate.h */,
				B63B9C542670B32000C45B91 /* WKProcessPool+Private.h */,
				B6CF78E2267B0A1900CD4F13 /* WKNavigationAction+Private.h */,
			);
			path = Extensions;
			sourceTree = "<group>";
		};
		B61F012125ECBACE00ABB5A3 /* UserScripts */ = {
			isa = PBXGroup;
			children = (
				B61F012A25ECBB1700ABB5A3 /* UserScriptsManagerTests.swift */,
				B61F012225ECBAE400ABB5A3 /* UserScriptsTest.swift */,
			);
			path = UserScripts;
			sourceTree = "<group>";
		};
		B633C89425E85C5700E4B352 /* Recovered References */ = {
			isa = PBXGroup;
			children = (
			);
			name = "Recovered References";
			sourceTree = "<group>";
		};
		B64C84DB2692D6E80048FEBE /* Permissions */ = {
			isa = PBXGroup;
			children = (
				B64C84EF269310000048FEBE /* Model */,
				B64C84DC2692D6FC0048FEBE /* View */,
			);
			path = Permissions;
			sourceTree = "<group>";
		};
		B64C84DC2692D6FC0048FEBE /* View */ = {
			isa = PBXGroup;
			children = (
				B64C84DD2692D7400048FEBE /* PermissionAuthorization.storyboard */,
				B64C84E22692DC9F0048FEBE /* PermissionAuthorizationViewController.swift */,
				B64C84EA2692DD650048FEBE /* PermissionAuthorizationPopover.swift */,
				B64C852926942AC90048FEBE /* PermissionContextMenu.swift */,
				B64C85412694590B0048FEBE /* PermissionButton.swift */,
			);
			path = View;
			sourceTree = "<group>";
		};
		B64C84EF269310000048FEBE /* Model */ = {
			isa = PBXGroup;
			children = (
				B6106BAA26A7BF1D0013B453 /* PermissionType.swift */,
				B6106BAC26A7BF390013B453 /* PermissionState.swift */,
				B65536A52685B82B00085A79 /* Permissions.swift */,
				B6106BA526A7BEC80013B453 /* PermissionAuthorizationQuery.swift */,
				B6DB3CFA26A17CB800D459B7 /* PermissionModel.swift */,
				B64C84F0269310120048FEBE /* PermissionManager.swift */,
				B64C853726944B880048FEBE /* StoredPermission.swift */,
				B64C853C26944B940048FEBE /* PermissionStore.swift */,
				B64C852E26943BC10048FEBE /* Permissions.xcdatamodeld */,
			);
			path = Model;
			sourceTree = "<group>";
		};
		B65536902684409300085A79 /* Geolocation */ = {
			isa = PBXGroup;
			children = (
				B65536962684413900085A79 /* WKGeolocationProvider.h */,
				B6553691268440D700085A79 /* WKProcessPool+GeolocationProvider.swift */,
				B655369A268442EE00085A79 /* GeolocationProvider.swift */,
				B65536AD2685E17100085A79 /* GeolocationService.swift */,
			);
			path = Geolocation;
			sourceTree = "<group>";
		};
		B68172A7269C4334006D1092 /* Model */ = {
			isa = PBXGroup;
			children = (
				B68172A8269C487D006D1092 /* PrivacyDashboardUserScript.swift */,
				B6106BA226A7BEA00013B453 /* PermissionAuthorizationState.swift */,
				AA9B7C7D26A06E040008D425 /* TrackerInfo.swift */,
				AA9B7C8226A197A00008D425 /* ServerTrust.swift */,
			);
			path = Model;
			sourceTree = "<group>";
		};
		B68172AC269EB415006D1092 /* Geolocation */ = {
			isa = PBXGroup;
			children = (
				B68172AD269EB43F006D1092 /* GeolocationServiceTests.swift */,
				B6106BB426A809E60013B453 /* GeolocationProviderTests.swift */,
				B63ED0E226B3E7FA00A9DAD1 /* CLLocationManagerMock.swift */,
				B6106BB226A7F4AA0013B453 /* GeolocationServiceMock.swift */,
			);
			path = Geolocation;
			sourceTree = "<group>";
		};
		B68458AE25C7E75100DC17B6 /* State Restoration */ = {
			isa = PBXGroup;
			children = (
				B6A5A27025B9377300AA7ADA /* StatePersistenceService.swift */,
				B68458AF25C7E76A00DC17B6 /* WindowManager+StateRestoration.swift */,
				B68458B725C7E8B200DC17B6 /* Tab+NSSecureCoding.swift */,
				B68458C425C7EA0C00DC17B6 /* TabCollection+NSSecureCoding.swift */,
				B68458BF25C7E9E000DC17B6 /* TabCollectionViewModel+NSSecureCoding.swift */,
				B684590725C9027900DC17B6 /* AppStateChangedPublisher.swift */,
				B684592E25C93FBF00DC17B6 /* AppStateRestorationManager.swift */,
			);
			path = "State Restoration";
			sourceTree = "<group>";
		};
		B6A5A28C25B962CB00AA7ADA /* App */ = {
			isa = PBXGroup;
			children = (
				B6A5A2A725BAA35500AA7ADA /* WindowManagerStateRestorationTests.swift */,
				B6A5A29F25B96E8300AA7ADA /* AppStateChangePublisherTests.swift */,
			);
			path = App;
			sourceTree = "<group>";
		};
		B6A9E44E26142AF90067D1B9 /* Statistics */ = {
			isa = PBXGroup;
			children = (
				B6A9E45226142B070067D1B9 /* Pixel.swift */,
				B6A9E498261474120067D1B9 /* TimedPixel.swift */,
				B6A9E47626146A570067D1B9 /* PixelEvent.swift */,
				B6A9E47E26146A800067D1B9 /* PixelArguments.swift */,
				B6A9E48326146AAB0067D1B9 /* PixelParameters.swift */,
				B6A9E48826146ABF0067D1B9 /* PixelCounter.swift */,
				B6A9E4A2261475C70067D1B9 /* AppUsageActivityMonitor.swift */,
				B6DA44012616B28300DD1EC2 /* PixelDataStore.swift */,
				B6DA44062616B30600DD1EC2 /* PixelDataModel.xcdatamodeld */,
			);
			path = Statistics;
			sourceTree = "<group>";
		};
		B6A9E47526146A440067D1B9 /* API */ = {
			isa = PBXGroup;
			children = (
				B6A9E458261460340067D1B9 /* APIHeaders.swift */,
				B6A9E459261460350067D1B9 /* APIRequest.swift */,
				B6A9E457261460340067D1B9 /* ApiRequestError.swift */,
			);
			path = API;
			sourceTree = "<group>";
		};
		B6AE74322609AFBB005B9B1A /* Progress */ = {
			isa = PBXGroup;
			children = (
				B6AE74332609AFCE005B9B1A /* ProgressEstimationTests.swift */,
			);
			path = Progress;
			sourceTree = "<group>";
		};
		B6DA440F2616C0F200DD1EC2 /* Statistics */ = {
			isa = PBXGroup;
			children = (
				B6DA44102616C0FC00DD1EC2 /* PixelTests.swift */,
				B6DA44222616CABC00DD1EC2 /* PixelArgumentsTests.swift */,
				B6DA44272616CAE000DD1EC2 /* AppUsageActivityMonitorTests.swift */,
				B6DA441D2616C84600DD1EC2 /* PixelStoreMock.swift */,
			);
			path = Statistics;
			sourceTree = "<group>";
		};
		B6FA893A269C414900588ECD /* Privacy Dashboard */ = {
			isa = PBXGroup;
			children = (
				B68172A7269C4334006D1092 /* Model */,
				AA9B7C7F26A06E130008D425 /* ViewModel */,
				B6FA893B269C41ED00588ECD /* View */,
			);
			path = "Privacy Dashboard";
			sourceTree = "<group>";
		};
		B6FA893B269C41ED00588ECD /* View */ = {
			isa = PBXGroup;
			children = (
				B6FA893C269C423100588ECD /* PrivacyDashboard.storyboard */,
				B6FA893E269C424500588ECD /* PrivacyDashboardViewController.swift */,
				B6FA8940269C425400588ECD /* PrivacyDashboardPopover.swift */,
			);
			path = View;
			sourceTree = "<group>";
		};
/* End PBXGroup section */

/* Begin PBXNativeTarget section */
		4B1AD89C25FC27E200261379 /* Integration Tests */ = {
			isa = PBXNativeTarget;
			buildConfigurationList = 4B1AD8A625FC27E200261379 /* Build configuration list for PBXNativeTarget "Integration Tests" */;
			buildPhases = (
				4B1AD89925FC27E200261379 /* Sources */,
				4B1AD89A25FC27E200261379 /* Frameworks */,
				4B1AD89B25FC27E200261379 /* Resources */,
			);
			buildRules = (
			);
			dependencies = (
				4B1AD8A325FC27E200261379 /* PBXTargetDependency */,
			);
			name = "Integration Tests";
			productName = "Integration Tests";
			productReference = 4B1AD89D25FC27E200261379 /* Integration Tests.xctest */;
			productType = "com.apple.product-type.bundle.unit-test";
		};
		AA585D7D248FD31100E9A3E2 /* DuckDuckGo Privacy Browser */ = {
			isa = PBXNativeTarget;
			buildConfigurationList = AA585DA4248FD31500E9A3E2 /* Build configuration list for PBXNativeTarget "DuckDuckGo Privacy Browser" */;
			buildPhases = (
				AA585D7A248FD31100E9A3E2 /* Sources */,
				AA8EDF2824925E940071C2E8 /* Swift Lint */,
				85CA9A2226455B3500145393 /* Check Filename Headers */,
				AA585D7B248FD31100E9A3E2 /* Frameworks */,
				AA585D7C248FD31100E9A3E2 /* Resources */,
			);
			buildRules = (
			);
			dependencies = (
			);
			name = "DuckDuckGo Privacy Browser";
			packageProductDependencies = (
				4B82E9B225B69E3E00656FE7 /* TrackerRadarKit */,
				85FF55C725F82E4F00E2AB99 /* Lottie */,
				B65783F425F8ACA400D8DB33 /* Punnycode */,
				85F4D1C3266695C9002DD869 /* BrowserServicesKit */,
				AA06B6B62672AF8100F541C5 /* Sparkle */,
			);
			productName = DuckDuckGo;
			productReference = AA585D7E248FD31100E9A3E2 /* DuckDuckGo.app */;
			productType = "com.apple.product-type.application";
		};
		AA585D8F248FD31400E9A3E2 /* Unit Tests */ = {
			isa = PBXNativeTarget;
			buildConfigurationList = AA585DA7248FD31500E9A3E2 /* Build configuration list for PBXNativeTarget "Unit Tests" */;
			buildPhases = (
				AA585D8C248FD31400E9A3E2 /* Sources */,
				AA585D8D248FD31400E9A3E2 /* Frameworks */,
				AA585D8E248FD31400E9A3E2 /* Resources */,
			);
			buildRules = (
			);
			dependencies = (
				AA585D92248FD31400E9A3E2 /* PBXTargetDependency */,
			);
			name = "Unit Tests";
			packageProductDependencies = (
				B6DA44162616C13800DD1EC2 /* OHHTTPStubs */,
				B6DA44182616C13800DD1EC2 /* OHHTTPStubsSwift */,
			);
			productName = DuckDuckGoTests;
			productReference = AA585D90248FD31400E9A3E2 /* Unit Tests.xctest */;
			productType = "com.apple.product-type.bundle.unit-test";
		};
/* End PBXNativeTarget section */

/* Begin PBXProject section */
		AA585D76248FD31100E9A3E2 /* Project object */ = {
			isa = PBXProject;
			attributes = {
				LastSwiftUpdateCheck = 1240;
				LastUpgradeCheck = 1250;
				ORGANIZATIONNAME = DuckDuckGo;
				TargetAttributes = {
					4B1AD89C25FC27E200261379 = {
						CreatedOnToolsVersion = 12.4;
						TestTargetID = AA585D7D248FD31100E9A3E2;
					};
					AA585D7D248FD31100E9A3E2 = {
						CreatedOnToolsVersion = 11.5;
					};
					AA585D8F248FD31400E9A3E2 = {
						CreatedOnToolsVersion = 11.5;
						TestTargetID = AA585D7D248FD31100E9A3E2;
					};
				};
			};
			buildConfigurationList = AA585D79248FD31100E9A3E2 /* Build configuration list for PBXProject "DuckDuckGo" */;
			compatibilityVersion = "Xcode 9.3";
			developmentRegion = en;
			hasScannedForEncodings = 0;
			knownRegions = (
				en,
				Base,
			);
			mainGroup = AA585D75248FD31100E9A3E2;
			packageReferences = (
				4B82E9B125B69E3E00656FE7 /* XCRemoteSwiftPackageReference "TrackerRadarKit" */,
				85FF55C625F82E4F00E2AB99 /* XCRemoteSwiftPackageReference "lottie-ios" */,
				B65783F325F8ACA400D8DB33 /* XCRemoteSwiftPackageReference "PunycodeSwift" */,
				B6DA44152616C13800DD1EC2 /* XCRemoteSwiftPackageReference "OHHTTPStubs" */,
				85F4D1C2266695C9002DD869 /* XCRemoteSwiftPackageReference "BrowserServicesKit" */,
				AA06B6B52672AF8100F541C5 /* XCRemoteSwiftPackageReference "Sparkle" */,
			);
			productRefGroup = AA585D7F248FD31100E9A3E2 /* Products */;
			projectDirPath = "";
			projectRoot = "";
			targets = (
				AA585D7D248FD31100E9A3E2 /* DuckDuckGo Privacy Browser */,
				AA585D8F248FD31400E9A3E2 /* Unit Tests */,
				4B1AD89C25FC27E200261379 /* Integration Tests */,
			);
		};
/* End PBXProject section */

/* Begin PBXResourcesBuildPhase section */
		4B1AD89B25FC27E200261379 /* Resources */ = {
			isa = PBXResourcesBuildPhase;
			buildActionMask = 2147483647;
			files = (
			);
			runOnlyForDeploymentPostprocessing = 0;
		};
		AA585D7C248FD31100E9A3E2 /* Resources */ = {
			isa = PBXResourcesBuildPhase;
			buildActionMask = 2147483647;
			files = (
				4B02198C25E05FAC00ED7DEA /* Fireproofing.storyboard in Resources */,
				AA80EC73256C46A2007083E7 /* Suggestion.storyboard in Resources */,
				AA693E5E2696E5B90007BB78 /* CrashReports.storyboard in Resources */,
				4B0511CE262CAA5A00F6079C /* DownloadPreferencesTableCellView.xib in Resources */,
				8511E18425F82B34002F516B /* 01_Fire_really_small.json in Resources */,
				4B0511C3262CAA5A00F6079C /* Preferences.storyboard in Resources */,
				85A0117425AF2EDF00FA6A0C /* FindInPage.storyboard in Resources */,
				AA80EC89256C49B8007083E7 /* Localizable.strings in Resources */,
				AAE8B102258A41C000E81239 /* Tooltip.storyboard in Resources */,
				AA68C3D72490F821001B8783 /* README.md in Resources */,
				AA585D86248FD31400E9A3E2 /* Assets.xcassets in Resources */,
				AA585D89248FD31400E9A3E2 /* Main.storyboard in Resources */,
				4B6160F225B15792007DE5B2 /* contentblockerrules.js in Resources */,
				AA80EC79256C46AA007083E7 /* TabBar.storyboard in Resources */,
				AAC5E4C925D6A6E8007F5990 /* Bookmarks.storyboard in Resources */,
				B6FA893D269C423100588ECD /* PrivacyDashboard.storyboard in Resources */,
				4B65027525E5F2A70054432E /* DefaultBrowserPromptView.xib in Resources */,
				AA7412B324D0B3AC00D22FE0 /* TabBarViewItem.xib in Resources */,
				85480F8A25CDC360009424E3 /* MainMenu.storyboard in Resources */,
				4B677435255DBEB800025BD8 /* httpsMobileV2FalsePositives.json in Resources */,
				AAE71E3825F7869300D74437 /* HomepageCollectionViewItem.xib in Resources */,
				4B723E1126B0006C00E14D75 /* DataImport.storyboard in Resources */,
				4B92929026670D1700AD2C21 /* BookmarkTableCellView.xib in Resources */,
				4B02198825E05FAC00ED7DEA /* login-detection.js in Resources */,
				B6E61ED5263A6FC4004E11AB /* SavePanelAccessoryView.xib in Resources */,
				339A6B5826A044BA00E3DAE8 /* duckduckgo-privacy-dashboard in Resources */,
				4B92928E26670D1700AD2C21 /* BookmarkOutlineViewCell.xib in Resources */,
				B64C84DE2692D7400048FEBE /* PermissionAuthorization.storyboard in Resources */,
				AA80EC8F256C49BC007083E7 /* Localizable.stringsdict in Resources */,
				AAE71E2C25F781EA00D74437 /* Homepage.storyboard in Resources */,
				85625994269C8F9600EE44BC /* PasswordManager.storyboard in Resources */,
				AA80EC6D256C469C007083E7 /* NavigationBar.storyboard in Resources */,
				4B0511C6262CAA5A00F6079C /* DefaultBrowserTableCellView.xib in Resources */,
				4B677433255DBEB800025BD8 /* httpsMobileV2Bloom.bin in Resources */,
				4B677432255DBEB800025BD8 /* httpsMobileV2BloomSpec.json in Resources */,
				AA2CB12D2587BB5600AA6FBE /* TabBarFooter.xib in Resources */,
				4B6160D825B150E4007DE5B2 /* trackerData.json in Resources */,
				AA80EC67256C4691007083E7 /* BrowserTab.storyboard in Resources */,
				4B0511C1262CAA5A00F6079C /* PrivacySecurityPreferencesTableCellView.xib in Resources */,
				4B0511D0262CAA5A00F6079C /* AppearancePreferencesTableCellView.xib in Resources */,
				4B6160F725B157BB007DE5B2 /* contentblocker.js in Resources */,
				336D5B18262D8D3C0052E0C9 /* findinpage.js in Resources */,
			);
			runOnlyForDeploymentPostprocessing = 0;
		};
		AA585D8E248FD31400E9A3E2 /* Resources */ = {
			isa = PBXResourcesBuildPhase;
			buildActionMask = 2147483647;
			files = (
				B67C6C422654BF49006C872E /* DuckDuckGo-Symbol.jpg in Resources */,
				4B59024A26B38B0B00489384 /* Login Data in Resources */,
			);
			runOnlyForDeploymentPostprocessing = 0;
		};
/* End PBXResourcesBuildPhase section */

/* Begin PBXShellScriptBuildPhase section */
		85CA9A2226455B3500145393 /* Check Filename Headers */ = {
			isa = PBXShellScriptBuildPhase;
			buildActionMask = 2147483647;
			files = (
			);
			inputFileListPaths = (
			);
			inputPaths = (
			);
			name = "Check Filename Headers";
			outputFileListPaths = (
			);
			outputPaths = (
			);
			runOnlyForDeploymentPostprocessing = 0;
			shellPath = /bin/sh;
			shellScript = "function check_filename_matches_header() {\n\n   filename=`basename \"$1\"`\n\n   grep -q $filename \"$1\"\n\n   if [ \"$?\" -ne \"0\" ]; then\n     echo \"$1:2:0: warning: File name does not match header\"\n   fi\n\n}\n\nexport -f check_filename_matches_header\n\nfind . -iname \"*.swift\" -type f -print0 | xargs -0 -I % bash -c 'check_filename_matches_header \"%\"'\n";
		};
		AA8EDF2824925E940071C2E8 /* Swift Lint */ = {
			isa = PBXShellScriptBuildPhase;
			buildActionMask = 2147483647;
			files = (
			);
			inputFileListPaths = (
			);
			inputPaths = (
			);
			name = "Swift Lint";
			outputFileListPaths = (
			);
			outputPaths = (
			);
			runOnlyForDeploymentPostprocessing = 0;
			shellPath = /bin/sh;
			shellScript = "if which swiftlint >/dev/null; then\n   if [ ! -z \"$BITRISE_PROJECT_PATH\" ] || [ \"$CONFIGURATION\" = \"Release\" ]; then\n       swiftlint lint --strict\n       if [ $? -ne 0 ]; then\n           echo \"error: SwiftLint validation failed.\"\n           exit 1\n       fi\n   else\n       swiftlint lint\n   fi\nelse\n   echo \"error: SwiftLint not installed. Install using \\`brew install swiftlint\\`\"\n   exit 1\nfi\n";
		};
/* End PBXShellScriptBuildPhase section */

/* Begin PBXSourcesBuildPhase section */
		4B1AD89925FC27E200261379 /* Sources */ = {
			isa = PBXSourcesBuildPhase;
			buildActionMask = 2147483647;
			files = (
				4B1AD8E225FC390B00261379 /* EncryptionMocks.swift in Sources */,
				4B1AD91725FC46FB00261379 /* CoreDataEncryptionTests.swift in Sources */,
				4B1AD92125FC474E00261379 /* CoreDataEncryptionTesting.xcdatamodeld in Sources */,
				4B1AD8D525FC38DD00261379 /* EncryptionKeyStoreTests.swift in Sources */,
			);
			runOnlyForDeploymentPostprocessing = 0;
		};
		AA585D7A248FD31100E9A3E2 /* Sources */ = {
			isa = PBXSourcesBuildPhase;
			buildActionMask = 2147483647;
			files = (
				AAA0CC572539EBC90079BC96 /* FaviconUserScript.swift in Sources */,
				B6A9E45A261460350067D1B9 /* ApiRequestError.swift in Sources */,
				4B723E0E26B0006300E14D75 /* LoginImport.swift in Sources */,
				85799C1825DEBB3F0007EC87 /* Logging.swift in Sources */,
				AAC30A2E268F1EE300D2D9CD /* CrashReportPromptPresenter.swift in Sources */,
				AA86490C24D3494C001BABEE /* GradientView.swift in Sources */,
				B684590825C9027900DC17B6 /* AppStateChangedPublisher.swift in Sources */,
				4B92928F26670D1700AD2C21 /* BookmarkTableCellView.swift in Sources */,
				4B9292CF2667123700AD2C21 /* BookmarkManagementSidebarViewController.swift in Sources */,
				AA80EC54256BE3BC007083E7 /* UserText.swift in Sources */,
				B61EF3EC266F91E700B4D78F /* WKWebView+Download.swift in Sources */,
				4B0511C4262CAA5A00F6079C /* PreferencesSidebarViewController.swift in Sources */,
				B6E53888267C94A00010FEA9 /* HomepageCollectionViewFlowLayout.swift in Sources */,
				B61EF3F1266F922200B4D78F /* WKProcessPool+DownloadDelegate.swift in Sources */,
				B6106BAD26A7BF390013B453 /* PermissionState.swift in Sources */,
				14505A08256084EF00272CC6 /* UserAgent.swift in Sources */,
				4B8AC93526B3B2FD00879451 /* NSAlert+DataImport.swift in Sources */,
				AA7412BD24D2BEEE00D22FE0 /* MainWindow.swift in Sources */,
				AAD6D8882696DF6D002393B3 /* CrashReportPromptViewController.swift in Sources */,
				4B6160FF25B15BB1007DE5B2 /* ContentBlockerRulesManager.swift in Sources */,
				AA5C8F5E2590EEE800748EB7 /* NSPointExtension.swift in Sources */,
				AA6EF9AD25066F42004754E6 /* WindowsManager.swift in Sources */,
				B68458CD25C7EB9000DC17B6 /* WKWebViewConfigurationExtensions.swift in Sources */,
				AAC30A26268DFEE200D2D9CD /* CrashReporter.swift in Sources */,
				B6E61ED0263A6F97004E11AB /* NSSavePanelExtension.swift in Sources */,
				4B9292A426670D2A00AD2C21 /* PasteboardWriting.swift in Sources */,
				4B0511BE262CAA5A00F6079C /* DownloadPreferences.swift in Sources */,
				4B0511BC262CAA5A00F6079C /* AppearancePreferences.swift in Sources */,
				4B92928D26670D1700AD2C21 /* BookmarkOutlineViewCell.swift in Sources */,
				4BB88B5025B7BA2B006F6B06 /* TabInstrumentation.swift in Sources */,
				4B59024326B35F7C00489384 /* BrowserImportViewController.swift in Sources */,
				4B9292D72667124000AD2C21 /* NSPopUpButtonExtension.swift in Sources */,
				4B677437255DBEB800025BD8 /* HTTPSUpgrade.swift in Sources */,
				85D33F1225C82EB3002B91A6 /* ConfigurationManager.swift in Sources */,
				B6A9E48426146AAB0067D1B9 /* PixelParameters.swift in Sources */,
				B633C86D25E797D800E4B352 /* UserScriptsManager.swift in Sources */,
				4B0511BF262CAA5A00F6079C /* PreferenceSections.swift in Sources */,
				1430DFF524D0580F00B8978C /* TabBarViewController.swift in Sources */,
				4B92929B26670D2A00AD2C21 /* BookmarkOutlineViewDataSource.swift in Sources */,
				85D885B026A590A90077C374 /* NSNotificationName+PasswordManager.swift in Sources */,
				AAC30A28268E045400D2D9CD /* CrashReportReader.swift in Sources */,
				4B6160DD25B152C5007DE5B2 /* ContentBlockerRulesUserScript.swift in Sources */,
				85AC3B3525DA82A600C7D2AA /* DataTaskProviding.swift in Sources */,
				4BA1A6B3258B080A00F6F690 /* EncryptionKeyGeneration.swift in Sources */,
				4B723E0B26B0005B00E14D75 /* CSVImportViewController.swift in Sources */,
				8589063C267BCDC000D23B0D /* SaveCredentialsViewController.swift in Sources */,
				AABEE6A524AA0A7F0043105B /* SuggestionViewController.swift in Sources */,
				85AC3AF725D5DBFD00C7D2AA /* DataExtension.swift in Sources */,
				B6A924D42664BBBB001A28CA /* WKWebViewDownloadDelegate.swift in Sources */,
				AA9B7C8526A199B60008D425 /* ServerTrustViewModel.swift in Sources */,
				85480FCF25D1AA22009424E3 /* ConfigurationStoring.swift in Sources */,
				858A798326A8B75F00A75A42 /* CopyHandler.swift in Sources */,
				4B9292D22667123700AD2C21 /* AddFolderModalViewController.swift in Sources */,
				4B92929E26670D2A00AD2C21 /* BookmarkSidebarTreeController.swift in Sources */,
				4BB88B4A25B7B690006F6B06 /* SequenceExtensions.swift in Sources */,
				4B59024026B35F3600489384 /* ChromiumDataImporter.swift in Sources */,
				B6A924DE2664CA09001A28CA /* LegacyWebKitDownloadDelegate.swift in Sources */,
				AAA0CC3C25337FAB0079BC96 /* WKBackForwardListItemViewModel.swift in Sources */,
				AAE71E3125F7855400D74437 /* HomepageViewController.swift in Sources */,
				4BB88B4525B7B55C006F6B06 /* DebugUserScript.swift in Sources */,
				4B65027A25E5F2B10054432E /* DefaultBrowserPromptView.swift in Sources */,
				4B723E0A26B0005900E14D75 /* DataImportViewController.swift in Sources */,
				4B0511BB262CAA5A00F6079C /* DefaultBrowserPreferences.swift in Sources */,
				4B0511CA262CAA5A00F6079C /* FireproofDomainsViewController.swift in Sources */,
				AA4D700725545EF800C3411E /* UrlEventListener.swift in Sources */,
				AA92127725ADA07900600CD4 /* WKWebViewExtension.swift in Sources */,
				B6106BA426A7BEA40013B453 /* PermissionAuthorizationState.swift in Sources */,
				B6A9E499261474120067D1B9 /* TimedPixel.swift in Sources */,
				B6AAAC24260328950029438D /* ProgressView.swift in Sources */,
				856C98A6256EB59600A22F1F /* MenuItemSelectors.swift in Sources */,
				4B9292A026670D2A00AD2C21 /* SpacerNode.swift in Sources */,
				B6E61EE8263ACE16004E11AB /* UTType.swift in Sources */,
				AAFCB37F25E545D400859DD4 /* PublisherExtension.swift in Sources */,
				B684592225C93BE000DC17B6 /* Publisher.asVoid.swift in Sources */,
				AAA0CC33252F181A0079BC96 /* NavigationButtonMenuDelegate.swift in Sources */,
				AAC30A2A268E239100D2D9CD /* CrashReport.swift in Sources */,
				AA512D1424D99D9800230283 /* FaviconService.swift in Sources */,
				AABEE6AB24ACA0F90043105B /* SuggestionTableRowView.swift in Sources */,
				4B723E1426B000A100E14D75 /* DataExport.swift in Sources */,
				4B0511CB262CAA5A00F6079C /* DownloadPreferencesTableCellView.swift in Sources */,
				4B9292AA26670D3700AD2C21 /* Bookmark.xcmappingmodel in Sources */,
				AAC5E4D025D6A709007F5990 /* Bookmark.swift in Sources */,
				AA9B7C8326A197A00008D425 /* ServerTrust.swift in Sources */,
				B64C853826944B880048FEBE /* StoredPermission.swift in Sources */,
				AA5D6DAC24A340F700C6FBCE /* WebViewStateObserver.swift in Sources */,
				4B92928C26670D1700AD2C21 /* OutlineSeparatorViewCell.swift in Sources */,
				4B0511CD262CAA5A00F6079C /* DefaultBrowserTableCellView.swift in Sources */,
				858A798526A8BB5D00A75A42 /* NSTextViewExtension.swift in Sources */,
				4B723E0C26B0005D00E14D75 /* CSVImportSummaryViewController.swift in Sources */,
				B6AAAC2D260330580029438D /* PublishedAfter.swift in Sources */,
				85C6A29625CC1FFD00EEB5F1 /* UserDefaultsWrapper.swift in Sources */,
				85625998269C9C5F00EE44BC /* PasswordManagementPopover.swift in Sources */,
				B6A9E4A3261475C70067D1B9 /* AppUsageActivityMonitor.swift in Sources */,
				85CC1D75269F6B420062F04E /* PasswordManagementItemView.swift in Sources */,
				4BA1A6A0258B079600F6F690 /* DataEncryption.swift in Sources */,
				B6FA8941269C425400588ECD /* PrivacyDashboardPopover.swift in Sources */,
				AABEE6AF24AD22B90043105B /* AddressBarTextField.swift in Sources */,
				4B9292DB2667125D00AD2C21 /* ContextualMenu.swift in Sources */,
				AA68C3D32490ED62001B8783 /* NavigationBarViewController.swift in Sources */,
				AA585DAF2490E6E600E9A3E2 /* MainViewController.swift in Sources */,
				AABEE69A24A902A90043105B /* SuggestionContainerViewModel.swift in Sources */,
				B657841F25FA497600D8DB33 /* NSException+Catch.swift in Sources */,
				B63ED0E526BB8FB900A9DAD1 /* SharingMenu.swift in Sources */,
				AA4FF40C2624751A004E2377 /* GrammarCheckEnabler.swift in Sources */,
				B6B3E0E12657EA7A0040E0A2 /* NSScreenExtension.swift in Sources */,
				AA6820E425502F19005ED0D5 /* WebsiteDataStore.swift in Sources */,
				B64C852A26942AC90048FEBE /* PermissionContextMenu.swift in Sources */,
				85D438B6256E7C9E00F3BAF8 /* ContextMenuUserScript.swift in Sources */,
				B6DB3CF926A00E2D00D459B7 /* AVCaptureDevice+SwizzledAuthState.swift in Sources */,
				4BA1A6BD258B082300F6F690 /* EncryptionKeyStore.swift in Sources */,
				B6F41031264D2B23003DA42C /* ProgressExtension.swift in Sources */,
				4B723E0F26B0006500E14D75 /* CSVParser.swift in Sources */,
				B6DA44082616B30600DD1EC2 /* PixelDataModel.xcdatamodeld in Sources */,
				AAC5E4F125D6BF10007F5990 /* AddressBarButton.swift in Sources */,
				AAE7527E263B05C600B973F8 /* HistoryEntry.swift in Sources */,
				AAB8203C26B2DE0D00788AC3 /* SuggestionListCharacteristics.swift in Sources */,
				AAADFD06264AA282001555EA /* TimeIntervalExtension.swift in Sources */,
				4B9292D42667123700AD2C21 /* BookmarkListViewController.swift in Sources */,
				4B723E0D26B0006100E14D75 /* SecureVaultLoginImporter.swift in Sources */,
				B6D7A2EE25D2418B002B2AE1 /* ShadowView.swift in Sources */,
				4B9292D32667123700AD2C21 /* AddBookmarkModalViewController.swift in Sources */,
				AA88D14B252A557100980B4E /* URLRequestExtension.swift in Sources */,
				B66E9DD22670EB2A00E53BB5 /* _WKDownload+WebKitDownload.swift in Sources */,
				B6A9E4612614608B0067D1B9 /* AppVersion.swift in Sources */,
				856C98DF257014BD00A22F1F /* FileDownloadManager.swift in Sources */,
				85CC1D73269EF1880062F04E /* PasswordManagementItemList.swift in Sources */,
				85480FBB25D181CB009424E3 /* ConfigurationDownloading.swift in Sources */,
				B655369B268442EE00085A79 /* GeolocationProvider.swift in Sources */,
				AA2E423424C8A2270048C0D5 /* ColorView.swift in Sources */,
				AAECA42024EEA4AC00EFA63A /* IndexPathExtension.swift in Sources */,
				AA5C8F632591021700748EB7 /* NSApplicationExtension.swift in Sources */,
				AA9E9A5625A3AE8400D1959D /* NSWindowExtension.swift in Sources */,
				4B0511C9262CAA5A00F6079C /* RoundedSelectionRowView.swift in Sources */,
				AAC5E4C725D6A6E8007F5990 /* BookmarkPopover.swift in Sources */,
<<<<<<< HEAD
				4B9292CE2667123700AD2C21 /* BrowserTabEmbeddable.swift in Sources */,
				B6106BA726A7BECC0013B453 /* PermissionAuthorizationQuery.swift in Sources */,
=======
				4B9292CE2667123700AD2C21 /* BrowserTabSelectionDelegate.swift in Sources */,
>>>>>>> 76420d56
				4B9292A126670D2A00AD2C21 /* BookmarkTreeController.swift in Sources */,
				4B9292D02667123700AD2C21 /* BookmarkManagementSplitViewController.swift in Sources */,
				B6E61EE3263AC0C8004E11AB /* FileManagerExtension.swift in Sources */,
				B6DB3CFB26A17CB800D459B7 /* PermissionModel.swift in Sources */,
				4B92929C26670D2A00AD2C21 /* PasteboardFolder.swift in Sources */,
				B6106BAB26A7BF1D0013B453 /* PermissionType.swift in Sources */,
				4B677450255DBFA300025BD8 /* HashExtension.swift in Sources */,
				4B0511BD262CAA5A00F6079C /* PrivacySecurityPreferences.swift in Sources */,
				AA9FF95F24A1FB690039E328 /* TabCollectionViewModel.swift in Sources */,
				AAC5E4D125D6A709007F5990 /* BookmarkManager.swift in Sources */,
				AA5C8F59258FE21F00748EB7 /* NSTextFieldExtension.swift in Sources */,
				B65536AE2685E17200085A79 /* GeolocationService.swift in Sources */,
				4B02198925E05FAC00ED7DEA /* FireproofingURLExtensions.swift in Sources */,
				4BA1A6A5258B07DF00F6F690 /* EncryptedValueTransformer.swift in Sources */,
				4B92929F26670D2A00AD2C21 /* PasteboardBookmark.swift in Sources */,
				4B9292AC26670D3700AD2C21 /* Bookmark.xcdatamodeld in Sources */,
				AA6EF9B525081B4C004754E6 /* MainMenuActions.swift in Sources */,
				B63D466925BEB6C200874977 /* WKWebView+SessionState.swift in Sources */,
				4B723E1226B0006E00E14D75 /* DataImport.swift in Sources */,
				B6A924D92664C72E001A28CA /* WebKitDownloadTask.swift in Sources */,
				4B59023E26B35F3600489384 /* ChromiumLoginReader.swift in Sources */,
				85D885B326A5A9DE0077C374 /* NSAlert+PasswordManager.swift in Sources */,
				85E11C2F25E7DC7E00974CAF /* ExternalURLHandler.swift in Sources */,
				85308E27267FCB22001ABD76 /* PasswordManagerSettings.swift in Sources */,
				85A0116925AF1D8900FA6A0C /* FindInPageViewController.swift in Sources */,
				AA6FFB4424DC33320028F4D0 /* NSViewExtension.swift in Sources */,
				4B9292D52667123700AD2C21 /* BookmarkManagementDetailViewController.swift in Sources */,
				4B723E1026B0006700E14D75 /* CSVImporter.swift in Sources */,
				AA4BBA3B25C58FA200C4FB0F /* MainMenu.swift in Sources */,
				4B8AC93326B3B06300879451 /* EdgeDataImporter.swift in Sources */,
				AA585D84248FD31100E9A3E2 /* BrowserTabViewController.swift in Sources */,
				B6A9E48926146ABF0067D1B9 /* PixelCounter.swift in Sources */,
				AAE7527C263B056C00B973F8 /* HistoryStore.swift in Sources */,
				AAC30A2C268F1ECD00D2D9CD /* CrashReportSender.swift in Sources */,
				B63D467A25BFC3E100874977 /* NSCoderExtensions.swift in Sources */,
				B6A5A27125B9377300AA7ADA /* StatePersistenceService.swift in Sources */,
				B68458B025C7E76A00DC17B6 /* WindowManager+StateRestoration.swift in Sources */,
				B68458C525C7EA0C00DC17B6 /* TabCollection+NSSecureCoding.swift in Sources */,
				4BB88B5B25B7BA50006F6B06 /* Instruments.swift in Sources */,
				4B0511E2262CAA8600F6079C /* NSViewControllerExtension.swift in Sources */,
				F44C130225C2DA0400426E3E /* NSAppearanceExtension.swift in Sources */,
				B64C84F1269310120048FEBE /* PermissionManager.swift in Sources */,
				B64C853026943BC10048FEBE /* Permissions.xcdatamodeld in Sources */,
				4BA1A6B8258B081600F6F690 /* EncryptionKeyStoring.swift in Sources */,
				B65783E725F8AAFB00D8DB33 /* String+Punycode.swift in Sources */,
				B657841A25FA484B00D8DB33 /* NSException+Catch.m in Sources */,
				B641896226BBD0AB001FBC8B /* LongPressButton.swift in Sources */,
				B684592F25C93FBF00DC17B6 /* AppStateRestorationManager.swift in Sources */,
				AAA892EA250A4CEF005B37B2 /* WindowControllersManager.swift in Sources */,
				AAC5E4C825D6A6E8007F5990 /* BookmarkPopoverViewController.swift in Sources */,
				85CC1D7B26A05ECF0062F04E /* PasswordManagementItemListModel.swift in Sources */,
				AABEE6A924AB4B910043105B /* SuggestionTableCellView.swift in Sources */,
				AA6820F125503DA9005ED0D5 /* FireViewModel.swift in Sources */,
				AAA0CC6A253CC43C0079BC96 /* WKUserContentControllerExtension.swift in Sources */,
				B6A9E45C261460350067D1B9 /* APIRequest.swift in Sources */,
				AA9FF95D24A1FA1C0039E328 /* TabCollection.swift in Sources */,
				4B65143E263924B5005B46EB /* EmailUrlExtensions.swift in Sources */,
				85CC1D7D26A05F250062F04E /* PasswordManagementItemModel.swift in Sources */,
				AAD86E52267A0DFF005C11BE /* UpdateController.swift in Sources */,
				85A0118225AF60E700FA6A0C /* FindInPageModel.swift in Sources */,
				4B9292A226670D2A00AD2C21 /* PseudoFolder.swift in Sources */,
				B6DA44022616B28300DD1EC2 /* PixelDataStore.swift in Sources */,
				B6A9E45326142B070067D1B9 /* Pixel.swift in Sources */,
				B6A9E47726146A570067D1B9 /* PixelEvent.swift in Sources */,
				85799C3425DFCD1B0007EC87 /* TrackerRadarManager.swift in Sources */,
				AA86490E24D49B54001BABEE /* TabLoadingView.swift in Sources */,
				AA2CB1352587C29500AA6FBE /* TabBarFooter.swift in Sources */,
				4B0511C2262CAA5A00F6079C /* PreferencesAboutViewController.swift in Sources */,
				14D9B90224F91316000D4D13 /* FocusRingView.swift in Sources */,
				4B9292AB26670D3700AD2C21 /* BookmarkMigrationPolicy.swift in Sources */,
				AA92126F25ACCB1100600CD4 /* ErrorExtension.swift in Sources */,
				B6A9E47026146A250067D1B9 /* DateExtension.swift in Sources */,
				AAE7527A263B046100B973F8 /* History.xcdatamodeld in Sources */,
				AAA8E8C124EACA700055E685 /* MouseOverView.swift in Sources */,
				B64C853D26944B940048FEBE /* PermissionStore.swift in Sources */,
				AAE8B110258A456C00E81239 /* TooltipViewController.swift in Sources */,
				85AC3B0525D6B1D800C7D2AA /* ScriptSourceProviding.swift in Sources */,
				AA3F895324C18AD500628DDE /* SuggestionViewModel.swift in Sources */,
				4B9292A326670D2A00AD2C21 /* BookmarkManagedObject.swift in Sources */,
				4B723E1326B0007A00E14D75 /* CSVLoginExporter.swift in Sources */,
				8562599A269CA0A600EE44BC /* NSRectExtension.swift in Sources */,
				4B0511C5262CAA5A00F6079C /* PrivacySecurityPreferencesTableCellView.swift in Sources */,
				4B677431255DBEB800025BD8 /* BloomFilterWrapper.mm in Sources */,
				4B0511C8262CAA5A00F6079C /* PreferencesListViewController.swift in Sources */,
				B684592725C93C0500DC17B6 /* Publishers.NestedObjectChanges.swift in Sources */,
				85A011EA25B4D4CA00FA6A0C /* FindInPageUserScript.swift in Sources */,
				AA9FF95B24A1EFC20039E328 /* TabViewModel.swift in Sources */,
				AA9E9A5E25A4867200D1959D /* TabDragAndDropManager.swift in Sources */,
				B68458C025C7E9E000DC17B6 /* TabCollectionViewModel+NSSecureCoding.swift in Sources */,
				AA8EDF2724923EC70071C2E8 /* StringExtension.swift in Sources */,
				B68172A9269C487D006D1092 /* PrivacyDashboardUserScript.swift in Sources */,
				858A797F26A79EAA00A75A42 /* UserText+PasswordManager.swift in Sources */,
				8589063A267BCD8E00D23B0D /* SaveCredentialsPopover.swift in Sources */,
				AA72D5E325FE977F00C77619 /* AddEditFavoriteViewController.swift in Sources */,
				AA361A3624EBF0B500EEC649 /* WindowDraggingView.swift in Sources */,
				B68458B825C7E8B200DC17B6 /* Tab+NSSecureCoding.swift in Sources */,
				B64C85422694590B0048FEBE /* PermissionButton.swift in Sources */,
				B6E53883267C83420010FEA9 /* HomepageBackgroundView.swift in Sources */,
				4B65028A25E6CBF40054432E /* NibLoadable.swift in Sources */,
				AAA0CC472533833C0079BC96 /* OptionsButtonMenu.swift in Sources */,
				B64C84E32692DC9F0048FEBE /* PermissionAuthorizationViewController.swift in Sources */,
				4B92929D26670D2A00AD2C21 /* BookmarkNode.swift in Sources */,
				B6106B9E26A565DA0013B453 /* BundleExtension.swift in Sources */,
				4B677438255DBEB800025BD8 /* HTTPSUpgrade.xcdatamodeld in Sources */,
				4B0511E1262CAA8600F6079C /* NSOpenPanelExtensions.swift in Sources */,
				AAE75280263B0A4D00B973F8 /* HistoryCoordinator.swift in Sources */,
				4B677434255DBEB800025BD8 /* HTTPSBloomFilterSpecification.swift in Sources */,
				AA97BF4625135DD30014931A /* ApplicationDockMenu.swift in Sources */,
				4B723E1526B000A400E14D75 /* LoginExport.swift in Sources */,
				4BA1A69B258B076900F6F690 /* FileStore.swift in Sources */,
				4B0511CC262CAA5A00F6079C /* PreferencesSplitViewController.swift in Sources */,
				AAFCB37A25E5403A00859DD4 /* BurnButton.swift in Sources */,
				B6A9E47F26146A800067D1B9 /* PixelArguments.swift in Sources */,
				4B677436255DBEB800025BD8 /* HTTPSExcludedDomains.swift in Sources */,
				AAC5E4D225D6A709007F5990 /* BookmarkList.swift in Sources */,
				4B9292D12667123700AD2C21 /* BookmarkTableRowView.swift in Sources */,
				4B6160E525B152FA007DE5B2 /* ContentBlockerUserScript.swift in Sources */,
				85CC1D77269FA1160062F04E /* FaviconView.swift in Sources */,
				B66E9DD42670EB4A00E53BB5 /* WKDownload+WebKitDownload.swift in Sources */,
				AA7412B724D1687000D22FE0 /* TabBarScrollView.swift in Sources */,
				4B0511C7262CAA5A00F6079C /* PreferenceTableCellView.swift in Sources */,
				4B9292D92667124B00AD2C21 /* BookmarkListTreeControllerDataSource.swift in Sources */,
				14D9B8FB24F7E089000D4D13 /* AddressBarViewController.swift in Sources */,
				B65536A62685B82B00085A79 /* Permissions.swift in Sources */,
				4B051207262CD24400F6079C /* NSImageViewExtension.swift in Sources */,
				AAC82C60258B6CB5009B6B42 /* TooltipWindowController.swift in Sources */,
				AAC5E4E425D6BA9C007F5990 /* NSSizeExtension.swift in Sources */,
				AAA8E8BF24EA8A0A0055E685 /* MouseOverButton.swift in Sources */,
				AA6820EB25503D6A005ED0D5 /* Fire.swift in Sources */,
				B6AAAC3E26048F690029438D /* RandomAccessCollectionExtension.swift in Sources */,
				4B9292AF26670F5300AD2C21 /* NSOutlineViewExtensions.swift in Sources */,
				AA585D82248FD31100E9A3E2 /* AppDelegate.swift in Sources */,
				AA72D5F025FEA49900C77619 /* AddEditFavoriteWindow.swift in Sources */,
				1456D6E124EFCBC300775049 /* TabBarCollectionView.swift in Sources */,
				85308E25267FC9F2001ABD76 /* NSAlertExtension.swift in Sources */,
				4B59024826B3673600489384 /* ThirdPartyBrowser.swift in Sources */,
				4B0511D8262CAA7000F6079C /* PaddedImageButton.swift in Sources */,
				AABEE69C24A902BB0043105B /* SuggestionContainer.swift in Sources */,
				4B59024126B35F3600489384 /* BraveDataImporter.swift in Sources */,
				B6A9E46B2614618A0067D1B9 /* OperatingSystemVersionExtension.swift in Sources */,
				85AC3AEF25D5CE9800C7D2AA /* UserScripts.swift in Sources */,
				4B677439255DBEB800025BD8 /* HTTPSUpgradeStore.swift in Sources */,
				AAB549DF25DAB8F80058460B /* BookmarkViewModel.swift in Sources */,
				F41D174125CB131900472416 /* NSColorExtension.swift in Sources */,
				4B02198D25E05FAC00ED7DEA /* UndoFireproofingViewController.swift in Sources */,
				AAE71E3725F7869300D74437 /* HomepageCollectionViewItem.swift in Sources */,
				AAC5E4F625D6BF2C007F5990 /* AddressBarButtonsViewController.swift in Sources */,
				4B59023D26B35F3600489384 /* ChromeDataImporter.swift in Sources */,
				853014D625E671A000FB8205 /* PageObserverUserScript.swift in Sources */,
				4B139AFD26B60BD800894F82 /* NSImageExtensions.swift in Sources */,
				B6A9E45B261460350067D1B9 /* APIHeaders.swift in Sources */,
				85625996269C953C00EE44BC /* PasswordManagementViewController.swift in Sources */,
				AA6EF9B3250785D5004754E6 /* NSMenuExtension.swift in Sources */,
				AA7412B524D1536B00D22FE0 /* MainWindowController.swift in Sources */,
				4B0511CF262CAA5A00F6079C /* AppearancePreferencesTableCellView.swift in Sources */,
				AA9FF95924A1ECF20039E328 /* Tab.swift in Sources */,
				B63D467125BFA6C100874977 /* DispatchQueueExtensions.swift in Sources */,
				B64C84EB2692DD650048FEBE /* PermissionAuthorizationPopover.swift in Sources */,
				AA6FFB4624DC3B5A0028F4D0 /* WebView.swift in Sources */,
				B6CF78DE267B099C00CD4F13 /* WKNavigationActionExtension.swift in Sources */,
				AA7412B224D0B3AC00D22FE0 /* TabBarViewItem.swift in Sources */,
				856C98D52570116900A22F1F /* NSWindow+Toast.swift in Sources */,
				4B02198B25E05FAC00ED7DEA /* FireproofInfoViewController.swift in Sources */,
				AA8EDF2424923E980071C2E8 /* URLExtension.swift in Sources */,
				4B67744B255DBF3A00025BD8 /* BloomFilter.cpp in Sources */,
				4BE0DF06267819A1006337B7 /* NSStoryboardExtension.swift in Sources */,
				4B02198A25E05FAC00ED7DEA /* FireproofDomains.swift in Sources */,
				4B677442255DBEEA00025BD8 /* Database.swift in Sources */,
				4B92928B26670D1700AD2C21 /* BookmarksOutlineView.swift in Sources */,
				AAF7D3862567CED500998667 /* WebViewConfiguration.swift in Sources */,
				AA4E633A25E79C0A00134434 /* MouseClickView.swift in Sources */,
				4B6160ED25B15417007DE5B2 /* DetectedTracker.swift in Sources */,
				B61F015525EDD5A700ABB5A3 /* UserContentController.swift in Sources */,
				AAC5E4D925D6A711007F5990 /* BookmarkStore.swift in Sources */,
				B6FA893F269C424500588ECD /* PrivacyDashboardViewController.swift in Sources */,
				AA72D5FE25FFF94E00C77619 /* NSMenuItemExtension.swift in Sources */,
				4BA1A6C2258B0A1300F6F690 /* ContiguousBytesExtension.swift in Sources */,
				AA9B7C7E26A06E040008D425 /* TrackerInfo.swift in Sources */,
					B6553692268440D700085A79 /* WKProcessPool+GeolocationProvider.swift in Sources */,
			);
			runOnlyForDeploymentPostprocessing = 0;
		};
		AA585D8C248FD31400E9A3E2 /* Sources */ = {
			isa = PBXSourcesBuildPhase;
			buildActionMask = 2147483647;
			files = (
				B67C6C472654C643006C872E /* FileManagerExtensionTests.swift in Sources */,
				142879DA24CE1179005419BB /* SuggestionViewModelTests.swift in Sources */,
				4B9292C12667103100AD2C21 /* BookmarkMigrationTests.swift in Sources */,
				4B9292BC2667103100AD2C21 /* BookmarkSidebarTreeControllerTests.swift in Sources */,
				B6DA44232616CABC00DD1EC2 /* PixelArgumentsTests.swift in Sources */,
				AAEC74BC2642F0F800C2EFBC /* History.xcdatamodeld in Sources */,
				85F1B0C925EF9759004792B6 /* URLEventListenerTests.swift in Sources */,
				4B9292BD2667103100AD2C21 /* BookmarkOutlineViewDataSourceTests.swift in Sources */,
				B6A5A27925B93FFF00AA7ADA /* StateRestorationManagerTests.swift in Sources */,
				4B9292BB2667103100AD2C21 /* BookmarkNodeTests.swift in Sources */,
				4B0219A825E0646500ED7DEA /* WebsiteDataStoreTests.swift in Sources */,
				AAC9C01E24CB6BEB00AD1325 /* TabCollectionViewModelTests.swift in Sources */,
				85E11C3725E7F1E100974CAF /* ExternalURLHandlerTests.swift in Sources */,
				B6DA44282616CAE000DD1EC2 /* AppUsageActivityMonitorTests.swift in Sources */,
				4B59024C26B38BB800489384 /* ChromiumLoginReaderTests.swift in Sources */,
				AAC9C01724CAFBDC00AD1325 /* TabCollectionTests.swift in Sources */,
				4B82E9B925B6A05800656FE7 /* DetectedTrackerTests.swift in Sources */,
				B67C6C3D2654B897006C872E /* WebViewExtensionTests.swift in Sources */,
				4BA1A6DE258C100A00F6F690 /* FileStoreTests.swift in Sources */,
				4B0511F0262CAEC900F6079C /* AppearancePreferencesTests.swift in Sources */,
				AAC9C01C24CB594C00AD1325 /* TabViewModelTests.swift in Sources */,
				B65349AA265CF45000DCC645 /* DispatchQueueExtensionsTests.swift in Sources */,
				858A798A26A9B35E00A75A42 /* PasswordManagementItemModelTests.swift in Sources */,
				B6DA441E2616C84600DD1EC2 /* PixelStoreMock.swift in Sources */,
				4B9292BF2667103100AD2C21 /* TreeControllerTests.swift in Sources */,
				4B11060525903E570039B979 /* CoreDataEncryptionTesting.xcdatamodeld in Sources */,
				858A798826A99DBE00A75A42 /* PasswordManagementItemListModelTests.swift in Sources */,
				8546DE6225C03056000CA5E1 /* UserAgentTests.swift in Sources */,
				B63ED0DE26AFD9A300A9DAD1 /* AVCaptureDeviceMock.swift in Sources */,
				B63ED0E026AFE32F00A9DAD1 /* GeolocationProviderMock.swift in Sources */,
				4B723E0926B0003E00E14D75 /* CSVLoginExporterTests.swift in Sources */,
				B630793526731BC400DCEE41 /* URLSuggestedFilenameTests.swift in Sources */,
				4B82E9C125B6A1CD00656FE7 /* TrackerRadarManagerTests.swift in Sources */,
				85AC3B4925DAC9BD00C7D2AA /* ConfigurationStorageTests.swift in Sources */,
				4B723E0726B0003E00E14D75 /* CSVImporterTests.swift in Sources */,
				AA652CDB25DDAB32009059CC /* BookmarkStoreMock.swift in Sources */,
				B62EB47C25BAD3BB005745C6 /* WKWebViewPrivateMethodsAvailabilityTests.swift in Sources */,
				B6106BA026A7BE0B0013B453 /* PermissionManagerTests.swift in Sources */,
				B6106BB526A809E60013B453 /* GeolocationProviderTests.swift in Sources */,
				B6A5A2A025B96E8300AA7ADA /* AppStateChangePublisherTests.swift in Sources */,
				B63ED0E326B3E7FA00A9DAD1 /* CLLocationManagerMock.swift in Sources */,
				4B02199C25E063DE00ED7DEA /* FireproofDomainsTests.swift in Sources */,
				B65783EC25F8AB9300D8DB33 /* String+PunycodeTests.swift in Sources */,
				AA0F3DB7261A566C0077F2D9 /* SuggestionLoadingMock.swift in Sources */,
				4B9292BE2667103100AD2C21 /* PasteboardFolderTests.swift in Sources */,
				4B9292C52667104B00AD2C21 /* CoreDataTestUtilities.swift in Sources */,
				4B723E1926B000DC00E14D75 /* TemporaryFileCreator.swift in Sources */,
				4B9292C22667103100AD2C21 /* BookmarkTests.swift in Sources */,
				142879DC24CE1185005419BB /* SuggestionContainerViewModelTests.swift in Sources */,
				B6106BAF26A7C6180013B453 /* PermissionStoreMock.swift in Sources */,
				4B723E1826B000DC00E14D75 /* MockFileStore.swift in Sources */,
				AA652CD325DDA6E9009059CC /* LocalBookmarkManagerTests.swift in Sources */,
				B63ED0DC26AE7B1E00A9DAD1 /* WebViewMock.swift in Sources */,
				4B4F72EC266B2ED300814C60 /* CollectionExtension.swift in Sources */,
				AAE39D1B24F44885008EF28B /* TabCollectionViewModelDelegateMock.swift in Sources */,
				AA9C363025518CA9004B1BA3 /* FireTests.swift in Sources */,
				B6106BB126A7D8720013B453 /* PermissionStoreTests.swift in Sources */,
				AA63745424C9BF9A00AB2AC4 /* SuggestionContainerTests.swift in Sources */,
				AAC9C01524CAFBCE00AD1325 /* TabTests.swift in Sources */,
				4BA1A6D9258C0CB300F6F690 /* DataEncryptionTests.swift in Sources */,
				858C1BED26974E6600E6C014 /* PasswordManagerSettingsTests.swift in Sources */,
				B6A5A27E25B9403E00AA7ADA /* FileStoreMock.swift in Sources */,
				B68172AE269EB43F006D1092 /* GeolocationServiceTests.swift in Sources */,
				B6AE74342609AFCE005B9B1A /* ProgressEstimationTests.swift in Sources */,
				4BA1A6FE258C5C1300F6F690 /* EncryptedValueTransformerTests.swift in Sources */,
				85F69B3C25EDE81F00978E59 /* URLExtensionTests.swift in Sources */,
				B6DA44112616C0FC00DD1EC2 /* PixelTests.swift in Sources */,
				4B9292BA2667103100AD2C21 /* BookmarkNodePathTests.swift in Sources */,
				4B9292C02667103100AD2C21 /* BookmarkManagedObjectTests.swift in Sources */,
				4B723E0626B0003E00E14D75 /* CSVParserTests.swift in Sources */,
				AA652CCE25DD9071009059CC /* BookmarkListTests.swift in Sources */,
				B6A5A2A825BAA35500AA7ADA /* WindowManagerStateRestorationTests.swift in Sources */,
				B61F012325ECBAE400ABB5A3 /* UserScriptsTest.swift in Sources */,
				4B11060A25903EAC0039B979 /* CoreDataEncryptionTests.swift in Sources */,
				4B9292C32667103100AD2C21 /* PasteboardBookmarkTests.swift in Sources */,
				AAEC74BB2642E67C00C2EFBC /* NSPersistentContainerExtension.swift in Sources */,
				AABAF59C260A7D130085060C /* FaviconServiceMock.swift in Sources */,
				AAEC74B82642E43800C2EFBC /* HistoryStoreTests.swift in Sources */,
				4BA1A6E6258C270800F6F690 /* EncryptionKeyGeneratorTests.swift in Sources */,
				B61F012B25ECBB1700ABB5A3 /* UserScriptsManagerTests.swift in Sources */,
				B6106BB326A7F4AA0013B453 /* GeolocationServiceMock.swift in Sources */,
				4B723E0526B0003E00E14D75 /* DataImportMocks.swift in Sources */,
				85AC3B1725D9BC1A00C7D2AA /* ConfigurationDownloaderTests.swift in Sources */,
				4B0511E7262CAB3700F6079C /* UserDefaultsWrapperUtilities.swift in Sources */,
				4BA1A6F6258C4F9600F6F690 /* EncryptionMocks.swift in Sources */,
				B6B3E0962654DACD0040E0A2 /* UTTypeTests.swift in Sources */,
				4B02199D25E063DE00ED7DEA /* FireproofingURLExtensionsTests.swift in Sources */,
				AAEC74B42642C69300C2EFBC /* HistoryCoordinatorTests.swift in Sources */,
				4B0511F8262CB20F00F6079C /* DownloadPreferencesTests.swift in Sources */,
				B63ED0DA26AE7AF400A9DAD1 /* PermissionManagerMock.swift in Sources */,
				AA9C362825518C44004B1BA3 /* WebsiteDataStoreMock.swift in Sources */,
				4B723E0826B0003E00E14D75 /* MockSecureVault.swift in Sources */,
				AAEC74B22642C57200C2EFBC /* HistoryCoordinatingMock.swift in Sources */,
				AAEC74B62642CC6A00C2EFBC /* HistoryStoringMock.swift in Sources */,
				AA652CB125DD825B009059CC /* LocalBookmarkStoreTests.swift in Sources */,
				B630794226731F5400DCEE41 /* WKDownloadMock.swift in Sources */,
				B63ED0D826AE729600A9DAD1 /* PermissionModelTests.swift in Sources */,
				B630793A26731F2600DCEE41 /* FileDownloadManagerTests.swift in Sources */,
			);
			runOnlyForDeploymentPostprocessing = 0;
		};
/* End PBXSourcesBuildPhase section */

/* Begin PBXTargetDependency section */
		4B1AD8A325FC27E200261379 /* PBXTargetDependency */ = {
			isa = PBXTargetDependency;
			target = AA585D7D248FD31100E9A3E2 /* DuckDuckGo Privacy Browser */;
			targetProxy = 4B1AD8A225FC27E200261379 /* PBXContainerItemProxy */;
		};
		AA585D92248FD31400E9A3E2 /* PBXTargetDependency */ = {
			isa = PBXTargetDependency;
			target = AA585D7D248FD31100E9A3E2 /* DuckDuckGo Privacy Browser */;
			targetProxy = AA585D91248FD31400E9A3E2 /* PBXContainerItemProxy */;
		};
/* End PBXTargetDependency section */

/* Begin PBXVariantGroup section */
		AA585D87248FD31400E9A3E2 /* Main.storyboard */ = {
			isa = PBXVariantGroup;
			children = (
				AA585D88248FD31400E9A3E2 /* Base */,
			);
			name = Main.storyboard;
			sourceTree = "<group>";
		};
		AA80EC69256C4691007083E7 /* BrowserTab.storyboard */ = {
			isa = PBXVariantGroup;
			children = (
				AA80EC68256C4691007083E7 /* Base */,
			);
			name = BrowserTab.storyboard;
			sourceTree = "<group>";
		};
		AA80EC6F256C469C007083E7 /* NavigationBar.storyboard */ = {
			isa = PBXVariantGroup;
			children = (
				AA80EC6E256C469C007083E7 /* Base */,
			);
			name = NavigationBar.storyboard;
			sourceTree = "<group>";
		};
		AA80EC75256C46A2007083E7 /* Suggestion.storyboard */ = {
			isa = PBXVariantGroup;
			children = (
				AA80EC74256C46A2007083E7 /* Base */,
			);
			name = Suggestion.storyboard;
			sourceTree = "<group>";
		};
		AA80EC7B256C46AA007083E7 /* TabBar.storyboard */ = {
			isa = PBXVariantGroup;
			children = (
				AA80EC7A256C46AA007083E7 /* Base */,
			);
			name = TabBar.storyboard;
			sourceTree = "<group>";
		};
		AA80EC8B256C49B8007083E7 /* Localizable.strings */ = {
			isa = PBXVariantGroup;
			children = (
				AA80EC8A256C49B8007083E7 /* en */,
			);
			name = Localizable.strings;
			sourceTree = "<group>";
		};
		AA80EC91256C49BC007083E7 /* Localizable.stringsdict */ = {
			isa = PBXVariantGroup;
			children = (
				AA80EC90256C49BC007083E7 /* en */,
			);
			name = Localizable.stringsdict;
			sourceTree = "<group>";
		};
/* End PBXVariantGroup section */

/* Begin XCBuildConfiguration section */
		4B1AD8A425FC27E200261379 /* Debug */ = {
			isa = XCBuildConfiguration;
			buildSettings = {
				BUNDLE_LOADER = "$(TEST_HOST)";
				CODE_SIGN_STYLE = Automatic;
				COMBINE_HIDPI_IMAGES = YES;
				DEVELOPMENT_TEAM = HKE973VLUW;
				INFOPLIST_FILE = "Integration Tests/Info.plist";
				LD_RUNPATH_SEARCH_PATHS = (
					"$(inherited)",
					"@executable_path/../Frameworks",
					"@loader_path/../Frameworks",
				);
				MACOSX_DEPLOYMENT_TARGET = 11.1;
				PRODUCT_BUNDLE_IDENTIFIER = "com.duckduckgo.Integration-Tests";
				PRODUCT_NAME = "$(TARGET_NAME)";
				SWIFT_VERSION = 5.0;
				TEST_HOST = "$(BUILT_PRODUCTS_DIR)/DuckDuckGo Privacy Browser.app/Contents/MacOS/DuckDuckGo Privacy Browser";
			};
			name = Debug;
		};
		4B1AD8A525FC27E200261379 /* Release */ = {
			isa = XCBuildConfiguration;
			buildSettings = {
				BUNDLE_LOADER = "$(TEST_HOST)";
				CODE_SIGN_STYLE = Automatic;
				COMBINE_HIDPI_IMAGES = YES;
				DEVELOPMENT_TEAM = HKE973VLUW;
				INFOPLIST_FILE = "Integration Tests/Info.plist";
				LD_RUNPATH_SEARCH_PATHS = (
					"$(inherited)",
					"@executable_path/../Frameworks",
					"@loader_path/../Frameworks",
				);
				MACOSX_DEPLOYMENT_TARGET = 11.1;
				PRODUCT_BUNDLE_IDENTIFIER = "com.duckduckgo.Integration-Tests";
				PRODUCT_NAME = "$(TARGET_NAME)";
				SWIFT_VERSION = 5.0;
				TEST_HOST = "$(BUILT_PRODUCTS_DIR)/DuckDuckGo Privacy Browser.app/Contents/MacOS/DuckDuckGo Privacy Browser";
			};
			name = Release;
		};
		4B1AD8B025FC322600261379 /* CI */ = {
			isa = XCBuildConfiguration;
			buildSettings = {
				ALWAYS_SEARCH_USER_PATHS = NO;
				CLANG_ANALYZER_NONNULL = YES;
				CLANG_ANALYZER_NUMBER_OBJECT_CONVERSION = YES_AGGRESSIVE;
				CLANG_CXX_LANGUAGE_STANDARD = "gnu++14";
				CLANG_CXX_LIBRARY = "libc++";
				CLANG_ENABLE_MODULES = YES;
				CLANG_ENABLE_OBJC_ARC = YES;
				CLANG_ENABLE_OBJC_WEAK = YES;
				CLANG_WARN_BLOCK_CAPTURE_AUTORELEASING = YES;
				CLANG_WARN_BOOL_CONVERSION = YES;
				CLANG_WARN_COMMA = YES;
				CLANG_WARN_CONSTANT_CONVERSION = YES;
				CLANG_WARN_DEPRECATED_OBJC_IMPLEMENTATIONS = YES;
				CLANG_WARN_DIRECT_OBJC_ISA_USAGE = YES_ERROR;
				CLANG_WARN_DOCUMENTATION_COMMENTS = YES;
				CLANG_WARN_EMPTY_BODY = YES;
				CLANG_WARN_ENUM_CONVERSION = YES;
				CLANG_WARN_INFINITE_RECURSION = YES;
				CLANG_WARN_INT_CONVERSION = YES;
				CLANG_WARN_NON_LITERAL_NULL_CONVERSION = YES;
				CLANG_WARN_OBJC_IMPLICIT_RETAIN_SELF = YES;
				CLANG_WARN_OBJC_LITERAL_CONVERSION = YES;
				CLANG_WARN_OBJC_ROOT_CLASS = YES_ERROR;
				CLANG_WARN_QUOTED_INCLUDE_IN_FRAMEWORK_HEADER = YES;
				CLANG_WARN_RANGE_LOOP_ANALYSIS = YES;
				CLANG_WARN_STRICT_PROTOTYPES = YES;
				CLANG_WARN_SUSPICIOUS_MOVE = YES;
				CLANG_WARN_UNGUARDED_AVAILABILITY = YES_AGGRESSIVE;
				CLANG_WARN_UNREACHABLE_CODE = YES;
				CLANG_WARN__DUPLICATE_METHOD_MATCH = YES;
				COPY_PHASE_STRIP = NO;
				DEBUG_INFORMATION_FORMAT = dwarf;
				ENABLE_STRICT_OBJC_MSGSEND = YES;
				ENABLE_TESTABILITY = YES;
				GCC_C_LANGUAGE_STANDARD = gnu11;
				GCC_DYNAMIC_NO_PIC = NO;
				GCC_NO_COMMON_BLOCKS = YES;
				GCC_OPTIMIZATION_LEVEL = 0;
				GCC_PREPROCESSOR_DEFINITIONS = (
					"DEBUG=1",
					"CI=1",
					"$(inherited)",
				);
				GCC_WARN_64_TO_32_BIT_CONVERSION = YES;
				GCC_WARN_ABOUT_RETURN_TYPE = YES_ERROR;
				GCC_WARN_UNDECLARED_SELECTOR = YES;
				GCC_WARN_UNINITIALIZED_AUTOS = YES_AGGRESSIVE;
				GCC_WARN_UNUSED_FUNCTION = YES;
				GCC_WARN_UNUSED_VARIABLE = YES;
				MACOSX_DEPLOYMENT_TARGET = 10.15;
				MTL_ENABLE_DEBUG_INFO = INCLUDE_SOURCE;
				MTL_FAST_MATH = YES;
				ONLY_ACTIVE_ARCH = YES;
				SDKROOT = macosx;
				SWIFT_ACTIVE_COMPILATION_CONDITIONS = "DEBUG CI";
				SWIFT_OPTIMIZATION_LEVEL = "-Onone";
			};
			name = CI;
		};
		4B1AD8B125FC322600261379 /* CI */ = {
			isa = XCBuildConfiguration;
			buildSettings = {
				ASSETCATALOG_COMPILER_APPICON_NAME = "AppIcon - Debug";
				CLANG_ANALYZER_LOCALIZABILITY_EMPTY_CONTEXT = YES;
				CLANG_ANALYZER_LOCALIZABILITY_NONLOCALIZED = YES;
				CODE_SIGN_ENTITLEMENTS = DuckDuckGo/DuckDuckGoCI.entitlements;
				CODE_SIGN_IDENTITY = "";
				CODE_SIGN_STYLE = Manual;
				COMBINE_HIDPI_IMAGES = YES;
				CURRENT_PROJECT_VERSION = 0.12.0;
				DEVELOPMENT_TEAM = "";
				ENABLE_HARDENED_RUNTIME = YES;
				INFOPLIST_FILE = DuckDuckGo/Info.plist;
				LD_RUNPATH_SEARCH_PATHS = (
					"$(inherited)",
					"@executable_path/../Frameworks",
				);
				MARKETING_VERSION = 0.12.0;
				PRODUCT_BUNDLE_IDENTIFIER = com.duckduckgo.macos.browser.debug;
				PRODUCT_MODULE_NAME = "$(TARGET_NAME:c99extidentifier)";
				PRODUCT_NAME = DuckDuckGo;
				PROVISIONING_PROFILE_SPECIFIER = "";
				SWIFT_ACTIVE_COMPILATION_CONDITIONS = "FEEDBACK OUT_OF_APPSTORE $(inherited)";
				SWIFT_OBJC_BRIDGING_HEADER = "$(SRCROOT)/DuckDuckGo/Bridging.h";
				SWIFT_VERSION = 5.0;
			};
			name = CI;
		};
		4B1AD8B225FC322600261379 /* CI */ = {
			isa = XCBuildConfiguration;
			buildSettings = {
				ALWAYS_EMBED_SWIFT_STANDARD_LIBRARIES = YES;
				BUNDLE_LOADER = "$(TEST_HOST)";
				CODE_SIGN_IDENTITY = "-";
				CODE_SIGN_STYLE = Automatic;
				COMBINE_HIDPI_IMAGES = YES;
				DEVELOPMENT_TEAM = "";
				INFOPLIST_FILE = "Unit Tests/Info.plist";
				LD_RUNPATH_SEARCH_PATHS = (
					"$(inherited)",
					"@executable_path/../Frameworks",
					"@loader_path/../Frameworks",
				);
				MACOSX_DEPLOYMENT_TARGET = 10.15;
				PRODUCT_BUNDLE_IDENTIFIER = com.duckduckgo.macos.browser.DuckDuckGoTests;
				PRODUCT_NAME = "$(TARGET_NAME)";
				PROVISIONING_PROFILE_SPECIFIER = "";
				SWIFT_VERSION = 5.0;
				TEST_HOST = "$(BUILT_PRODUCTS_DIR)/DuckDuckGo.app/Contents/MacOS/DuckDuckGo";
			};
			name = CI;
		};
		4B1AD8B325FC322600261379 /* CI */ = {
			isa = XCBuildConfiguration;
			buildSettings = {
				BUNDLE_LOADER = "$(TEST_HOST)";
				CODE_SIGN_STYLE = Automatic;
				COMBINE_HIDPI_IMAGES = YES;
				DEVELOPMENT_TEAM = HKE973VLUW;
				INFOPLIST_FILE = "Integration Tests/Info.plist";
				LD_RUNPATH_SEARCH_PATHS = (
					"$(inherited)",
					"@executable_path/../Frameworks",
					"@loader_path/../Frameworks",
				);
				MACOSX_DEPLOYMENT_TARGET = 11.1;
				PRODUCT_BUNDLE_IDENTIFIER = "com.duckduckgo.Integration-Tests";
				PRODUCT_NAME = "$(TARGET_NAME)";
				SWIFT_VERSION = 5.0;
				TEST_HOST = "$(BUILT_PRODUCTS_DIR)/DuckDuckGo Privacy Browser.app/Contents/MacOS/DuckDuckGo Privacy Browser";
			};
			name = CI;
		};
		AA585DA2248FD31500E9A3E2 /* Debug */ = {
			isa = XCBuildConfiguration;
			buildSettings = {
				ALWAYS_SEARCH_USER_PATHS = NO;
				CLANG_ANALYZER_NONNULL = YES;
				CLANG_ANALYZER_NUMBER_OBJECT_CONVERSION = YES_AGGRESSIVE;
				CLANG_CXX_LANGUAGE_STANDARD = "gnu++14";
				CLANG_CXX_LIBRARY = "libc++";
				CLANG_ENABLE_MODULES = YES;
				CLANG_ENABLE_OBJC_ARC = YES;
				CLANG_ENABLE_OBJC_WEAK = YES;
				CLANG_WARN_BLOCK_CAPTURE_AUTORELEASING = YES;
				CLANG_WARN_BOOL_CONVERSION = YES;
				CLANG_WARN_COMMA = YES;
				CLANG_WARN_CONSTANT_CONVERSION = YES;
				CLANG_WARN_DEPRECATED_OBJC_IMPLEMENTATIONS = YES;
				CLANG_WARN_DIRECT_OBJC_ISA_USAGE = YES_ERROR;
				CLANG_WARN_DOCUMENTATION_COMMENTS = YES;
				CLANG_WARN_EMPTY_BODY = YES;
				CLANG_WARN_ENUM_CONVERSION = YES;
				CLANG_WARN_INFINITE_RECURSION = YES;
				CLANG_WARN_INT_CONVERSION = YES;
				CLANG_WARN_NON_LITERAL_NULL_CONVERSION = YES;
				CLANG_WARN_OBJC_IMPLICIT_RETAIN_SELF = YES;
				CLANG_WARN_OBJC_LITERAL_CONVERSION = YES;
				CLANG_WARN_OBJC_ROOT_CLASS = YES_ERROR;
				CLANG_WARN_QUOTED_INCLUDE_IN_FRAMEWORK_HEADER = YES;
				CLANG_WARN_RANGE_LOOP_ANALYSIS = YES;
				CLANG_WARN_STRICT_PROTOTYPES = YES;
				CLANG_WARN_SUSPICIOUS_MOVE = YES;
				CLANG_WARN_UNGUARDED_AVAILABILITY = YES_AGGRESSIVE;
				CLANG_WARN_UNREACHABLE_CODE = YES;
				CLANG_WARN__DUPLICATE_METHOD_MATCH = YES;
				COPY_PHASE_STRIP = NO;
				DEBUG_INFORMATION_FORMAT = dwarf;
				ENABLE_STRICT_OBJC_MSGSEND = YES;
				ENABLE_TESTABILITY = YES;
				GCC_C_LANGUAGE_STANDARD = gnu11;
				GCC_DYNAMIC_NO_PIC = NO;
				GCC_NO_COMMON_BLOCKS = YES;
				GCC_OPTIMIZATION_LEVEL = 0;
				GCC_PREPROCESSOR_DEFINITIONS = (
					"DEBUG=1",
					"$(inherited)",
				);
				GCC_WARN_64_TO_32_BIT_CONVERSION = YES;
				GCC_WARN_ABOUT_RETURN_TYPE = YES_ERROR;
				GCC_WARN_UNDECLARED_SELECTOR = YES;
				GCC_WARN_UNINITIALIZED_AUTOS = YES_AGGRESSIVE;
				GCC_WARN_UNUSED_FUNCTION = YES;
				GCC_WARN_UNUSED_VARIABLE = YES;
				MACOSX_DEPLOYMENT_TARGET = 10.15;
				MTL_ENABLE_DEBUG_INFO = INCLUDE_SOURCE;
				MTL_FAST_MATH = YES;
				ONLY_ACTIVE_ARCH = YES;
				SDKROOT = macosx;
				SWIFT_ACTIVE_COMPILATION_CONDITIONS = DEBUG;
				SWIFT_OPTIMIZATION_LEVEL = "-Onone";
			};
			name = Debug;
		};
		AA585DA3248FD31500E9A3E2 /* Release */ = {
			isa = XCBuildConfiguration;
			buildSettings = {
				ALWAYS_SEARCH_USER_PATHS = NO;
				CLANG_ANALYZER_NONNULL = YES;
				CLANG_ANALYZER_NUMBER_OBJECT_CONVERSION = YES_AGGRESSIVE;
				CLANG_CXX_LANGUAGE_STANDARD = "gnu++14";
				CLANG_CXX_LIBRARY = "libc++";
				CLANG_ENABLE_MODULES = YES;
				CLANG_ENABLE_OBJC_ARC = YES;
				CLANG_ENABLE_OBJC_WEAK = YES;
				CLANG_WARN_BLOCK_CAPTURE_AUTORELEASING = YES;
				CLANG_WARN_BOOL_CONVERSION = YES;
				CLANG_WARN_COMMA = YES;
				CLANG_WARN_CONSTANT_CONVERSION = YES;
				CLANG_WARN_DEPRECATED_OBJC_IMPLEMENTATIONS = YES;
				CLANG_WARN_DIRECT_OBJC_ISA_USAGE = YES_ERROR;
				CLANG_WARN_DOCUMENTATION_COMMENTS = YES;
				CLANG_WARN_EMPTY_BODY = YES;
				CLANG_WARN_ENUM_CONVERSION = YES;
				CLANG_WARN_INFINITE_RECURSION = YES;
				CLANG_WARN_INT_CONVERSION = YES;
				CLANG_WARN_NON_LITERAL_NULL_CONVERSION = YES;
				CLANG_WARN_OBJC_IMPLICIT_RETAIN_SELF = YES;
				CLANG_WARN_OBJC_LITERAL_CONVERSION = YES;
				CLANG_WARN_OBJC_ROOT_CLASS = YES_ERROR;
				CLANG_WARN_QUOTED_INCLUDE_IN_FRAMEWORK_HEADER = YES;
				CLANG_WARN_RANGE_LOOP_ANALYSIS = YES;
				CLANG_WARN_STRICT_PROTOTYPES = YES;
				CLANG_WARN_SUSPICIOUS_MOVE = YES;
				CLANG_WARN_UNGUARDED_AVAILABILITY = YES_AGGRESSIVE;
				CLANG_WARN_UNREACHABLE_CODE = YES;
				CLANG_WARN__DUPLICATE_METHOD_MATCH = YES;
				COPY_PHASE_STRIP = NO;
				DEBUG_INFORMATION_FORMAT = "dwarf-with-dsym";
				ENABLE_NS_ASSERTIONS = NO;
				ENABLE_STRICT_OBJC_MSGSEND = YES;
				GCC_C_LANGUAGE_STANDARD = gnu11;
				GCC_NO_COMMON_BLOCKS = YES;
				GCC_WARN_64_TO_32_BIT_CONVERSION = YES;
				GCC_WARN_ABOUT_RETURN_TYPE = YES_ERROR;
				GCC_WARN_UNDECLARED_SELECTOR = YES;
				GCC_WARN_UNINITIALIZED_AUTOS = YES_AGGRESSIVE;
				GCC_WARN_UNUSED_FUNCTION = YES;
				GCC_WARN_UNUSED_VARIABLE = YES;
				MACOSX_DEPLOYMENT_TARGET = 10.15;
				MTL_ENABLE_DEBUG_INFO = NO;
				MTL_FAST_MATH = YES;
				SDKROOT = macosx;
				SWIFT_COMPILATION_MODE = wholemodule;
				SWIFT_OPTIMIZATION_LEVEL = "-O";
			};
			name = Release;
		};
		AA585DA5248FD31500E9A3E2 /* Debug */ = {
			isa = XCBuildConfiguration;
			buildSettings = {
				ASSETCATALOG_COMPILER_APPICON_NAME = "AppIcon - Debug";
				CLANG_ANALYZER_LOCALIZABILITY_EMPTY_CONTEXT = YES;
				CLANG_ANALYZER_LOCALIZABILITY_NONLOCALIZED = YES;
				CODE_SIGN_ENTITLEMENTS = DuckDuckGo/DuckDuckGo.entitlements;
				CODE_SIGN_IDENTITY = "Apple Development";
				CODE_SIGN_STYLE = Automatic;
				COMBINE_HIDPI_IMAGES = YES;
				CURRENT_PROJECT_VERSION = 0.12.0;
				DEVELOPMENT_TEAM = HKE973VLUW;
				ENABLE_HARDENED_RUNTIME = YES;
				INFOPLIST_FILE = DuckDuckGo/Info.plist;
				LD_RUNPATH_SEARCH_PATHS = (
					"$(inherited)",
					"@executable_path/../Frameworks",
				);
				MARKETING_VERSION = 0.12.0;
				PRODUCT_BUNDLE_IDENTIFIER = com.duckduckgo.macos.browser.debug;
				PRODUCT_MODULE_NAME = "$(TARGET_NAME:c99extidentifier)";
				PRODUCT_NAME = DuckDuckGo;
				SWIFT_ACTIVE_COMPILATION_CONDITIONS = "FEEDBACK OUT_OF_APPSTORE $(inherited)";
				SWIFT_OBJC_BRIDGING_HEADER = "$(SRCROOT)/DuckDuckGo/Bridging.h";
				SWIFT_VERSION = 5.0;
			};
			name = Debug;
		};
		AA585DA6248FD31500E9A3E2 /* Release */ = {
			isa = XCBuildConfiguration;
			buildSettings = {
				ASSETCATALOG_COMPILER_APPICON_NAME = AppIcon;
				CLANG_ANALYZER_LOCALIZABILITY_EMPTY_CONTEXT = YES;
				CLANG_ANALYZER_LOCALIZABILITY_NONLOCALIZED = YES;
				CODE_SIGN_ENTITLEMENTS = DuckDuckGo/DuckDuckGo.entitlements;
				CODE_SIGN_IDENTITY = "Apple Development";
				CODE_SIGN_STYLE = Automatic;
				COMBINE_HIDPI_IMAGES = YES;
				CURRENT_PROJECT_VERSION = 0.12.0;
				DEVELOPMENT_TEAM = HKE973VLUW;
				ENABLE_HARDENED_RUNTIME = YES;
				INFOPLIST_FILE = DuckDuckGo/Info.plist;
				LD_RUNPATH_SEARCH_PATHS = (
					"$(inherited)",
					"@executable_path/../Frameworks",
				);
				MARKETING_VERSION = 0.12.0;
				PRODUCT_BUNDLE_IDENTIFIER = com.duckduckgo.macos.browser;
				PRODUCT_MODULE_NAME = "$(TARGET_NAME:c99extidentifier)";
				PRODUCT_NAME = DuckDuckGo;
				SWIFT_ACTIVE_COMPILATION_CONDITIONS = "FEEDBACK OUT_OF_APPSTORE";
				SWIFT_OBJC_BRIDGING_HEADER = "$(SRCROOT)/DuckDuckGo/Bridging.h";
				SWIFT_VERSION = 5.0;
			};
			name = Release;
		};
		AA585DA8248FD31500E9A3E2 /* Debug */ = {
			isa = XCBuildConfiguration;
			buildSettings = {
				ALWAYS_EMBED_SWIFT_STANDARD_LIBRARIES = YES;
				BUNDLE_LOADER = "$(TEST_HOST)";
				CODE_SIGN_IDENTITY = "Apple Development";
				CODE_SIGN_STYLE = Automatic;
				COMBINE_HIDPI_IMAGES = YES;
				DEVELOPMENT_TEAM = HKE973VLUW;
				INFOPLIST_FILE = "Unit Tests/Info.plist";
				LD_RUNPATH_SEARCH_PATHS = (
					"$(inherited)",
					"@executable_path/../Frameworks",
					"@loader_path/../Frameworks",
				);
				MACOSX_DEPLOYMENT_TARGET = 10.15;
				PRODUCT_BUNDLE_IDENTIFIER = com.duckduckgo.macos.browser.DuckDuckGoTests;
				PRODUCT_NAME = "$(TARGET_NAME)";
				PROVISIONING_PROFILE_SPECIFIER = "";
				SWIFT_VERSION = 5.0;
				TEST_HOST = "$(BUILT_PRODUCTS_DIR)/DuckDuckGo.app/Contents/MacOS/DuckDuckGo";
			};
			name = Debug;
		};
		AA585DA9248FD31500E9A3E2 /* Release */ = {
			isa = XCBuildConfiguration;
			buildSettings = {
				ALWAYS_EMBED_SWIFT_STANDARD_LIBRARIES = YES;
				BUNDLE_LOADER = "$(TEST_HOST)";
				CODE_SIGN_IDENTITY = "Apple Development";
				CODE_SIGN_STYLE = Automatic;
				COMBINE_HIDPI_IMAGES = YES;
				DEVELOPMENT_TEAM = HKE973VLUW;
				INFOPLIST_FILE = "Unit Tests/Info.plist";
				LD_RUNPATH_SEARCH_PATHS = (
					"$(inherited)",
					"@executable_path/../Frameworks",
					"@loader_path/../Frameworks",
				);
				MACOSX_DEPLOYMENT_TARGET = 10.15;
				PRODUCT_BUNDLE_IDENTIFIER = com.duckduckgo.macos.browser.DuckDuckGoTests;
				PRODUCT_NAME = "$(TARGET_NAME)";
				PROVISIONING_PROFILE_SPECIFIER = "";
				SWIFT_VERSION = 5.0;
				TEST_HOST = "$(BUILT_PRODUCTS_DIR)/DuckDuckGo.app/Contents/MacOS/DuckDuckGo";
			};
			name = Release;
		};
/* End XCBuildConfiguration section */

/* Begin XCConfigurationList section */
		4B1AD8A625FC27E200261379 /* Build configuration list for PBXNativeTarget "Integration Tests" */ = {
			isa = XCConfigurationList;
			buildConfigurations = (
				4B1AD8A425FC27E200261379 /* Debug */,
				4B1AD8B325FC322600261379 /* CI */,
				4B1AD8A525FC27E200261379 /* Release */,
			);
			defaultConfigurationIsVisible = 0;
			defaultConfigurationName = Release;
		};
		AA585D79248FD31100E9A3E2 /* Build configuration list for PBXProject "DuckDuckGo" */ = {
			isa = XCConfigurationList;
			buildConfigurations = (
				AA585DA2248FD31500E9A3E2 /* Debug */,
				4B1AD8B025FC322600261379 /* CI */,
				AA585DA3248FD31500E9A3E2 /* Release */,
			);
			defaultConfigurationIsVisible = 0;
			defaultConfigurationName = Release;
		};
		AA585DA4248FD31500E9A3E2 /* Build configuration list for PBXNativeTarget "DuckDuckGo Privacy Browser" */ = {
			isa = XCConfigurationList;
			buildConfigurations = (
				AA585DA5248FD31500E9A3E2 /* Debug */,
				4B1AD8B125FC322600261379 /* CI */,
				AA585DA6248FD31500E9A3E2 /* Release */,
			);
			defaultConfigurationIsVisible = 0;
			defaultConfigurationName = Release;
		};
		AA585DA7248FD31500E9A3E2 /* Build configuration list for PBXNativeTarget "Unit Tests" */ = {
			isa = XCConfigurationList;
			buildConfigurations = (
				AA585DA8248FD31500E9A3E2 /* Debug */,
				4B1AD8B225FC322600261379 /* CI */,
				AA585DA9248FD31500E9A3E2 /* Release */,
			);
			defaultConfigurationIsVisible = 0;
			defaultConfigurationName = Release;
		};
/* End XCConfigurationList section */

/* Begin XCRemoteSwiftPackageReference section */
		4B82E9B125B69E3E00656FE7 /* XCRemoteSwiftPackageReference "TrackerRadarKit" */ = {
			isa = XCRemoteSwiftPackageReference;
			repositoryURL = "https://github.com/duckduckgo/TrackerRadarKit.git";
			requirement = {
				kind = upToNextMajorVersion;
				minimumVersion = 1.0.2;
			};
		};
		85F4D1C2266695C9002DD869 /* XCRemoteSwiftPackageReference "BrowserServicesKit" */ = {
			isa = XCRemoteSwiftPackageReference;
			repositoryURL = "https://github.com/duckduckgo/BrowserServicesKit.git";
			requirement = {
				kind = exactVersion;
				version = 7.1.1;
			};
		};
		85FF55C625F82E4F00E2AB99 /* XCRemoteSwiftPackageReference "lottie-ios" */ = {
			isa = XCRemoteSwiftPackageReference;
			repositoryURL = "https://github.com/airbnb/lottie-ios";
			requirement = {
				branch = "lottie/macos-spm";
				kind = branch;
			};
		};
		AA06B6B52672AF8100F541C5 /* XCRemoteSwiftPackageReference "Sparkle" */ = {
			isa = XCRemoteSwiftPackageReference;
			repositoryURL = "https://github.com/sparkle-project/Sparkle.git";
			requirement = {
				kind = upToNextMajorVersion;
				minimumVersion = 1.26.0;
			};
		};
		B65783F325F8ACA400D8DB33 /* XCRemoteSwiftPackageReference "PunycodeSwift" */ = {
			isa = XCRemoteSwiftPackageReference;
			repositoryURL = "https://github.com/gumob/PunycodeSwift.git";
			requirement = {
				kind = upToNextMajorVersion;
				minimumVersion = 2.1.0;
			};
		};
		B6DA44152616C13800DD1EC2 /* XCRemoteSwiftPackageReference "OHHTTPStubs" */ = {
			isa = XCRemoteSwiftPackageReference;
			repositoryURL = "https://github.com/AliSoftware/OHHTTPStubs.git";
			requirement = {
				kind = upToNextMajorVersion;
				minimumVersion = 9.1.0;
			};
		};
/* End XCRemoteSwiftPackageReference section */

/* Begin XCSwiftPackageProductDependency section */
		4B82E9B225B69E3E00656FE7 /* TrackerRadarKit */ = {
			isa = XCSwiftPackageProductDependency;
			package = 4B82E9B125B69E3E00656FE7 /* XCRemoteSwiftPackageReference "TrackerRadarKit" */;
			productName = TrackerRadarKit;
		};
		85F4D1C3266695C9002DD869 /* BrowserServicesKit */ = {
			isa = XCSwiftPackageProductDependency;
			package = 85F4D1C2266695C9002DD869 /* XCRemoteSwiftPackageReference "BrowserServicesKit" */;
			productName = BrowserServicesKit;
		};
		85FF55C725F82E4F00E2AB99 /* Lottie */ = {
			isa = XCSwiftPackageProductDependency;
			package = 85FF55C625F82E4F00E2AB99 /* XCRemoteSwiftPackageReference "lottie-ios" */;
			productName = Lottie;
		};
		AA06B6B62672AF8100F541C5 /* Sparkle */ = {
			isa = XCSwiftPackageProductDependency;
			package = AA06B6B52672AF8100F541C5 /* XCRemoteSwiftPackageReference "Sparkle" */;
			productName = Sparkle;
		};
		B65783F425F8ACA400D8DB33 /* Punnycode */ = {
			isa = XCSwiftPackageProductDependency;
			package = B65783F325F8ACA400D8DB33 /* XCRemoteSwiftPackageReference "PunycodeSwift" */;
			productName = Punnycode;
		};
		B6DA44162616C13800DD1EC2 /* OHHTTPStubs */ = {
			isa = XCSwiftPackageProductDependency;
			package = B6DA44152616C13800DD1EC2 /* XCRemoteSwiftPackageReference "OHHTTPStubs" */;
			productName = OHHTTPStubs;
		};
		B6DA44182616C13800DD1EC2 /* OHHTTPStubsSwift */ = {
			isa = XCSwiftPackageProductDependency;
			package = B6DA44152616C13800DD1EC2 /* XCRemoteSwiftPackageReference "OHHTTPStubs" */;
			productName = OHHTTPStubsSwift;
		};
/* End XCSwiftPackageProductDependency section */

/* Begin XCVersionGroup section */
		4B11060325903E570039B979 /* CoreDataEncryptionTesting.xcdatamodeld */ = {
			isa = XCVersionGroup;
			children = (
				4B11060425903E570039B979 /* CoreDataEncryptionTesting.xcdatamodel */,
			);
			currentVersion = 4B11060425903E570039B979 /* CoreDataEncryptionTesting.xcdatamodel */;
			path = CoreDataEncryptionTesting.xcdatamodeld;
			sourceTree = "<group>";
			versionGroupType = wrapper.xcdatamodel;
		};
		4B67742E255DBEB800025BD8 /* HTTPSUpgrade.xcdatamodeld */ = {
			isa = XCVersionGroup;
			children = (
				4B67742F255DBEB800025BD8 /* HTTPSUpgrade 3.xcdatamodel */,
			);
			currentVersion = 4B67742F255DBEB800025BD8 /* HTTPSUpgrade 3.xcdatamodel */;
			path = HTTPSUpgrade.xcdatamodeld;
			sourceTree = "<group>";
			versionGroupType = wrapper.xcdatamodel;
		};
		4B9292A726670D3700AD2C21 /* Bookmark.xcdatamodeld */ = {
			isa = XCVersionGroup;
			children = (
				4B9292A826670D3700AD2C21 /* Bookmark 2.xcdatamodel */,
				4B9292A926670D3700AD2C21 /* Bookmark.xcdatamodel */,
			);
			currentVersion = 4B9292A826670D3700AD2C21 /* Bookmark 2.xcdatamodel */;
			path = Bookmark.xcdatamodeld;
			sourceTree = "<group>";
			versionGroupType = wrapper.xcdatamodel;
		};
		AAE75278263B046100B973F8 /* History.xcdatamodeld */ = {
			isa = XCVersionGroup;
			children = (
				AA7DE8E026A9BD000012B490 /* History 2.xcdatamodel */,
				AAE75279263B046100B973F8 /* History.xcdatamodel */,
			);
			currentVersion = AA7DE8E026A9BD000012B490 /* History 2.xcdatamodel */;
			path = History.xcdatamodeld;
			sourceTree = "<group>";
			versionGroupType = wrapper.xcdatamodel;
		};
		B64C852E26943BC10048FEBE /* Permissions.xcdatamodeld */ = {
			isa = XCVersionGroup;
			children = (
				B64C852F26943BC10048FEBE /* Permissions.xcdatamodel */,
			);
			currentVersion = B64C852F26943BC10048FEBE /* Permissions.xcdatamodel */;
			path = Permissions.xcdatamodeld;
			sourceTree = "<group>";
			versionGroupType = wrapper.xcdatamodel;
		};
		B6DA44062616B30600DD1EC2 /* PixelDataModel.xcdatamodeld */ = {
			isa = XCVersionGroup;
			children = (
				B6DA44072616B30600DD1EC2 /* PixelDataModel.xcdatamodel */,
			);
			currentVersion = B6DA44072616B30600DD1EC2 /* PixelDataModel.xcdatamodel */;
			path = PixelDataModel.xcdatamodeld;
			sourceTree = "<group>";
			versionGroupType = wrapper.xcdatamodel;
		};
/* End XCVersionGroup section */
	};
	rootObject = AA585D76248FD31100E9A3E2 /* Project object */;
}<|MERGE_RESOLUTION|>--- conflicted
+++ resolved
@@ -382,13 +382,14 @@
 		B63D466925BEB6C200874977 /* WKWebView+SessionState.swift in Sources */ = {isa = PBXBuildFile; fileRef = B63D466825BEB6C200874977 /* WKWebView+SessionState.swift */; };
 		B63D467125BFA6C100874977 /* DispatchQueueExtensions.swift in Sources */ = {isa = PBXBuildFile; fileRef = B63D467025BFA6C100874977 /* DispatchQueueExtensions.swift */; };
 		B63D467A25BFC3E100874977 /* NSCoderExtensions.swift in Sources */ = {isa = PBXBuildFile; fileRef = B63D467925BFC3E100874977 /* NSCoderExtensions.swift */; };
-<<<<<<< HEAD
 		B63ED0D826AE729600A9DAD1 /* PermissionModelTests.swift in Sources */ = {isa = PBXBuildFile; fileRef = B63ED0D726AE729600A9DAD1 /* PermissionModelTests.swift */; };
 		B63ED0DA26AE7AF400A9DAD1 /* PermissionManagerMock.swift in Sources */ = {isa = PBXBuildFile; fileRef = B63ED0D926AE7AF400A9DAD1 /* PermissionManagerMock.swift */; };
 		B63ED0DC26AE7B1E00A9DAD1 /* WebViewMock.swift in Sources */ = {isa = PBXBuildFile; fileRef = B63ED0DB26AE7B1E00A9DAD1 /* WebViewMock.swift */; };
 		B63ED0DE26AFD9A300A9DAD1 /* AVCaptureDeviceMock.swift in Sources */ = {isa = PBXBuildFile; fileRef = B63ED0DD26AFD9A300A9DAD1 /* AVCaptureDeviceMock.swift */; };
 		B63ED0E026AFE32F00A9DAD1 /* GeolocationProviderMock.swift in Sources */ = {isa = PBXBuildFile; fileRef = B63ED0DF26AFE32F00A9DAD1 /* GeolocationProviderMock.swift */; };
 		B63ED0E326B3E7FA00A9DAD1 /* CLLocationManagerMock.swift in Sources */ = {isa = PBXBuildFile; fileRef = B63ED0E226B3E7FA00A9DAD1 /* CLLocationManagerMock.swift */; };
+		B63ED0E526BB8FB900A9DAD1 /* SharingMenu.swift in Sources */ = {isa = PBXBuildFile; fileRef = B63ED0E426BB8FB900A9DAD1 /* SharingMenu.swift */; };
+		B641896226BBD0AB001FBC8B /* LongPressButton.swift in Sources */ = {isa = PBXBuildFile; fileRef = B641896126BBD0AB001FBC8B /* LongPressButton.swift */; };
 		B64C84DE2692D7400048FEBE /* PermissionAuthorization.storyboard in Resources */ = {isa = PBXBuildFile; fileRef = B64C84DD2692D7400048FEBE /* PermissionAuthorization.storyboard */; };
 		B64C84E32692DC9F0048FEBE /* PermissionAuthorizationViewController.swift in Sources */ = {isa = PBXBuildFile; fileRef = B64C84E22692DC9F0048FEBE /* PermissionAuthorizationViewController.swift */; };
 		B64C84EB2692DD650048FEBE /* PermissionAuthorizationPopover.swift in Sources */ = {isa = PBXBuildFile; fileRef = B64C84EA2692DD650048FEBE /* PermissionAuthorizationPopover.swift */; };
@@ -398,10 +399,6 @@
 		B64C853826944B880048FEBE /* StoredPermission.swift in Sources */ = {isa = PBXBuildFile; fileRef = B64C853726944B880048FEBE /* StoredPermission.swift */; };
 		B64C853D26944B940048FEBE /* PermissionStore.swift in Sources */ = {isa = PBXBuildFile; fileRef = B64C853C26944B940048FEBE /* PermissionStore.swift */; };
 		B64C85422694590B0048FEBE /* PermissionButton.swift in Sources */ = {isa = PBXBuildFile; fileRef = B64C85412694590B0048FEBE /* PermissionButton.swift */; };
-=======
-		B641896226BBD0AB001FBC8B /* LongPressButton.swift in Sources */ = {isa = PBXBuildFile; fileRef = B641896126BBD0AB001FBC8B /* LongPressButton.swift */; };
->>>>>>> 76420d56
-		B63ED0E526BB8FB900A9DAD1 /* SharingMenu.swift in Sources */ = {isa = PBXBuildFile; fileRef = B63ED0E426BB8FB900A9DAD1 /* SharingMenu.swift */; };
 		B65349AA265CF45000DCC645 /* DispatchQueueExtensionsTests.swift in Sources */ = {isa = PBXBuildFile; fileRef = B65349A9265CF45000DCC645 /* DispatchQueueExtensionsTests.swift */; };
 		B6553692268440D700085A79 /* WKProcessPool+GeolocationProvider.swift in Sources */ = {isa = PBXBuildFile; fileRef = B6553691268440D700085A79 /* WKProcessPool+GeolocationProvider.swift */; };
 		B655369B268442EE00085A79 /* GeolocationProvider.swift in Sources */ = {isa = PBXBuildFile; fileRef = B655369A268442EE00085A79 /* GeolocationProvider.swift */; };
@@ -885,13 +882,14 @@
 		B63D466825BEB6C200874977 /* WKWebView+SessionState.swift */ = {isa = PBXFileReference; fileEncoding = 4; lastKnownFileType = sourcecode.swift; path = "WKWebView+SessionState.swift"; sourceTree = "<group>"; };
 		B63D467025BFA6C100874977 /* DispatchQueueExtensions.swift */ = {isa = PBXFileReference; lastKnownFileType = sourcecode.swift; path = DispatchQueueExtensions.swift; sourceTree = "<group>"; };
 		B63D467925BFC3E100874977 /* NSCoderExtensions.swift */ = {isa = PBXFileReference; lastKnownFileType = sourcecode.swift; path = NSCoderExtensions.swift; sourceTree = "<group>"; };
-<<<<<<< HEAD
 		B63ED0D726AE729600A9DAD1 /* PermissionModelTests.swift */ = {isa = PBXFileReference; lastKnownFileType = sourcecode.swift; path = PermissionModelTests.swift; sourceTree = "<group>"; };
 		B63ED0D926AE7AF400A9DAD1 /* PermissionManagerMock.swift */ = {isa = PBXFileReference; lastKnownFileType = sourcecode.swift; path = PermissionManagerMock.swift; sourceTree = "<group>"; };
 		B63ED0DB26AE7B1E00A9DAD1 /* WebViewMock.swift */ = {isa = PBXFileReference; lastKnownFileType = sourcecode.swift; path = WebViewMock.swift; sourceTree = "<group>"; };
 		B63ED0DD26AFD9A300A9DAD1 /* AVCaptureDeviceMock.swift */ = {isa = PBXFileReference; lastKnownFileType = sourcecode.swift; path = AVCaptureDeviceMock.swift; sourceTree = "<group>"; };
 		B63ED0DF26AFE32F00A9DAD1 /* GeolocationProviderMock.swift */ = {isa = PBXFileReference; lastKnownFileType = sourcecode.swift; path = GeolocationProviderMock.swift; sourceTree = "<group>"; };
 		B63ED0E226B3E7FA00A9DAD1 /* CLLocationManagerMock.swift */ = {isa = PBXFileReference; fileEncoding = 4; lastKnownFileType = sourcecode.swift; path = CLLocationManagerMock.swift; sourceTree = "<group>"; };
+		B63ED0E426BB8FB900A9DAD1 /* SharingMenu.swift */ = {isa = PBXFileReference; lastKnownFileType = sourcecode.swift; path = SharingMenu.swift; sourceTree = "<group>"; };
+		B641896126BBD0AB001FBC8B /* LongPressButton.swift */ = {isa = PBXFileReference; lastKnownFileType = sourcecode.swift; path = LongPressButton.swift; sourceTree = "<group>"; };
 		B64C84DD2692D7400048FEBE /* PermissionAuthorization.storyboard */ = {isa = PBXFileReference; lastKnownFileType = file.storyboard; path = PermissionAuthorization.storyboard; sourceTree = "<group>"; };
 		B64C84E22692DC9F0048FEBE /* PermissionAuthorizationViewController.swift */ = {isa = PBXFileReference; lastKnownFileType = sourcecode.swift; path = PermissionAuthorizationViewController.swift; sourceTree = "<group>"; };
 		B64C84EA2692DD650048FEBE /* PermissionAuthorizationPopover.swift */ = {isa = PBXFileReference; lastKnownFileType = sourcecode.swift; path = PermissionAuthorizationPopover.swift; sourceTree = "<group>"; };
@@ -901,10 +899,6 @@
 		B64C853726944B880048FEBE /* StoredPermission.swift */ = {isa = PBXFileReference; lastKnownFileType = sourcecode.swift; path = StoredPermission.swift; sourceTree = "<group>"; };
 		B64C853C26944B940048FEBE /* PermissionStore.swift */ = {isa = PBXFileReference; lastKnownFileType = sourcecode.swift; path = PermissionStore.swift; sourceTree = "<group>"; };
 		B64C85412694590B0048FEBE /* PermissionButton.swift */ = {isa = PBXFileReference; lastKnownFileType = sourcecode.swift; path = PermissionButton.swift; sourceTree = "<group>"; };
-=======
-		B641896126BBD0AB001FBC8B /* LongPressButton.swift */ = {isa = PBXFileReference; lastKnownFileType = sourcecode.swift; path = LongPressButton.swift; sourceTree = "<group>"; };
->>>>>>> 76420d56
-		B63ED0E426BB8FB900A9DAD1 /* SharingMenu.swift */ = {isa = PBXFileReference; lastKnownFileType = sourcecode.swift; path = SharingMenu.swift; sourceTree = "<group>"; };
 		B65349A9265CF45000DCC645 /* DispatchQueueExtensionsTests.swift */ = {isa = PBXFileReference; lastKnownFileType = sourcecode.swift; path = DispatchQueueExtensionsTests.swift; sourceTree = "<group>"; };
 		B6553691268440D700085A79 /* WKProcessPool+GeolocationProvider.swift */ = {isa = PBXFileReference; lastKnownFileType = sourcecode.swift; path = "WKProcessPool+GeolocationProvider.swift"; sourceTree = "<group>"; };
 		B65536962684413900085A79 /* WKGeolocationProvider.h */ = {isa = PBXFileReference; lastKnownFileType = sourcecode.c.h; path = WKGeolocationProvider.h; sourceTree = "<group>"; };
@@ -3023,12 +3017,8 @@
 				AA9E9A5625A3AE8400D1959D /* NSWindowExtension.swift in Sources */,
 				4B0511C9262CAA5A00F6079C /* RoundedSelectionRowView.swift in Sources */,
 				AAC5E4C725D6A6E8007F5990 /* BookmarkPopover.swift in Sources */,
-<<<<<<< HEAD
-				4B9292CE2667123700AD2C21 /* BrowserTabEmbeddable.swift in Sources */,
 				B6106BA726A7BECC0013B453 /* PermissionAuthorizationQuery.swift in Sources */,
-=======
 				4B9292CE2667123700AD2C21 /* BrowserTabSelectionDelegate.swift in Sources */,
->>>>>>> 76420d56
 				4B9292A126670D2A00AD2C21 /* BookmarkTreeController.swift in Sources */,
 				4B9292D02667123700AD2C21 /* BookmarkManagementSplitViewController.swift in Sources */,
 				B6E61EE3263AC0C8004E11AB /* FileManagerExtension.swift in Sources */,
@@ -3207,7 +3197,7 @@
 				AA72D5FE25FFF94E00C77619 /* NSMenuItemExtension.swift in Sources */,
 				4BA1A6C2258B0A1300F6F690 /* ContiguousBytesExtension.swift in Sources */,
 				AA9B7C7E26A06E040008D425 /* TrackerInfo.swift in Sources */,
-					B6553692268440D700085A79 /* WKProcessPool+GeolocationProvider.swift in Sources */,
+				B6553692268440D700085A79 /* WKProcessPool+GeolocationProvider.swift in Sources */,
 			);
 			runOnlyForDeploymentPostprocessing = 0;
 		};
