// !$*UTF8*$!
{
	archiveVersion = 1;
	classes = {
	};
	objectVersion = 54;
	objects = {

/* Begin PBXBuildFile section */
		0230C0A3272080090018F728 /* KeyedCodingExtension.swift in Sources */ = {isa = PBXBuildFile; fileRef = 0230C0A2272080090018F728 /* KeyedCodingExtension.swift */; };
		0230C0A52721F3750018F728 /* GPCRequestFactory.swift in Sources */ = {isa = PBXBuildFile; fileRef = 0230C0A42721F3750018F728 /* GPCRequestFactory.swift */; };
		026ADE1426C3010C002518EE /* macos-config.json in Resources */ = {isa = PBXBuildFile; fileRef = 026ADE1326C3010C002518EE /* macos-config.json */; };
		142879DA24CE1179005419BB /* SuggestionViewModelTests.swift in Sources */ = {isa = PBXBuildFile; fileRef = 142879D924CE1179005419BB /* SuggestionViewModelTests.swift */; };
		142879DC24CE1185005419BB /* SuggestionContainerViewModelTests.swift in Sources */ = {isa = PBXBuildFile; fileRef = 142879DB24CE1185005419BB /* SuggestionContainerViewModelTests.swift */; };
		1430DFF524D0580F00B8978C /* TabBarViewController.swift in Sources */ = {isa = PBXBuildFile; fileRef = 1430DFF424D0580F00B8978C /* TabBarViewController.swift */; };
		14505A08256084EF00272CC6 /* UserAgent.swift in Sources */ = {isa = PBXBuildFile; fileRef = 14505A07256084EF00272CC6 /* UserAgent.swift */; };
		1456D6E124EFCBC300775049 /* TabBarCollectionView.swift in Sources */ = {isa = PBXBuildFile; fileRef = 1456D6E024EFCBC300775049 /* TabBarCollectionView.swift */; };
		14D9B8FB24F7E089000D4D13 /* AddressBarViewController.swift in Sources */ = {isa = PBXBuildFile; fileRef = 14D9B8F924F7E089000D4D13 /* AddressBarViewController.swift */; };
		1D77921828FDC54C00BE0210 /* FaviconReferenceCacheTests.swift in Sources */ = {isa = PBXBuildFile; fileRef = 1D77921728FDC54C00BE0210 /* FaviconReferenceCacheTests.swift */; };
		1D77921A28FDC79800BE0210 /* FaviconStoringMock.swift in Sources */ = {isa = PBXBuildFile; fileRef = 1D77921928FDC79800BE0210 /* FaviconStoringMock.swift */; };
		1E25269C28F8741A00E44DFA /* Common in Frameworks */ = {isa = PBXBuildFile; productRef = 1E25269B28F8741A00E44DFA /* Common */; };
		1E7E2E9029029A2A00C01B54 /* ContentBlockingRulesUpdateObserver.swift in Sources */ = {isa = PBXBuildFile; fileRef = 1E7E2E8F29029A2A00C01B54 /* ContentBlockingRulesUpdateObserver.swift */; };
		1E7E2E9229029F9B00C01B54 /* WebsiteBreakageReporter.swift in Sources */ = {isa = PBXBuildFile; fileRef = 1E7E2E9129029F9B00C01B54 /* WebsiteBreakageReporter.swift */; };
		1E7E2E942902AC0E00C01B54 /* PrivacyDashboardPermissionHandler.swift in Sources */ = {isa = PBXBuildFile; fileRef = 1E7E2E932902AC0E00C01B54 /* PrivacyDashboardPermissionHandler.swift */; };
		1E950E3F2912A10D0051A99B /* ContentBlocking in Frameworks */ = {isa = PBXBuildFile; productRef = 1E950E3E2912A10D0051A99B /* ContentBlocking */; };
		1E950E412912A10D0051A99B /* PrivacyDashboard in Frameworks */ = {isa = PBXBuildFile; productRef = 1E950E402912A10D0051A99B /* PrivacyDashboard */; };
		1E950E432912A10D0051A99B /* UserScript in Frameworks */ = {isa = PBXBuildFile; productRef = 1E950E422912A10D0051A99B /* UserScript */; };
		3106AD76287F000600159FE5 /* CookieConsentUserPermissionViewController.swift in Sources */ = {isa = PBXBuildFile; fileRef = 3106AD75287F000600159FE5 /* CookieConsentUserPermissionViewController.swift */; };
		311B262728E73E0A00FD181A /* TabShadowConfig.swift in Sources */ = {isa = PBXBuildFile; fileRef = 311B262628E73E0A00FD181A /* TabShadowConfig.swift */; };
		313AEDA1287CAD1D00E1E8F4 /* CookieConsentUserPermissionView.swift in Sources */ = {isa = PBXBuildFile; fileRef = 313AEDA0287CAD1D00E1E8F4 /* CookieConsentUserPermissionView.swift */; };
		3154FD1428E6011A00909769 /* TabShadowView.swift in Sources */ = {isa = PBXBuildFile; fileRef = 3154FD1328E6011A00909769 /* TabShadowView.swift */; };
		315AA07028CA5CC800200030 /* YoutubePlayerNavigationHandler.swift in Sources */ = {isa = PBXBuildFile; fileRef = 315AA06F28CA5CC800200030 /* YoutubePlayerNavigationHandler.swift */; };
		3171D6B82889849F0068632A /* CookieManagedNotificationView.swift in Sources */ = {isa = PBXBuildFile; fileRef = 3171D6B72889849F0068632A /* CookieManagedNotificationView.swift */; };
		3171D6BA288984D00068632A /* BadgeAnimationView.swift in Sources */ = {isa = PBXBuildFile; fileRef = 3171D6B9288984D00068632A /* BadgeAnimationView.swift */; };
		3171D6DB2889B64D0068632A /* CookieManagedNotificationContainerView.swift in Sources */ = {isa = PBXBuildFile; fileRef = 3171D6DA2889B64D0068632A /* CookieManagedNotificationContainerView.swift */; };
		3184AC6D288F29D800C35E4B /* BadgeNotificationAnimationModel.swift in Sources */ = {isa = PBXBuildFile; fileRef = 3184AC6C288F29D800C35E4B /* BadgeNotificationAnimationModel.swift */; };
		3184AC6F288F2A1100C35E4B /* CookieNotificationAnimationModel.swift in Sources */ = {isa = PBXBuildFile; fileRef = 3184AC6E288F2A1100C35E4B /* CookieNotificationAnimationModel.swift */; };
		31A031A6288191230090F792 /* CookieConsentAnimationView.swift in Sources */ = {isa = PBXBuildFile; fileRef = 31A031A5288191230090F792 /* CookieConsentAnimationView.swift */; };
		31A031A928819D920090F792 /* CookieConsentAnimationModel.swift in Sources */ = {isa = PBXBuildFile; fileRef = 31A031A828819D920090F792 /* CookieConsentAnimationModel.swift */; };
		31B4AF532901A4F20013585E /* NSEventExtension.swift in Sources */ = {isa = PBXBuildFile; fileRef = 31B4AF522901A4F20013585E /* NSEventExtension.swift */; };
		31B7C84F288008E00049841F /* CookieConsent.storyboard in Resources */ = {isa = PBXBuildFile; fileRef = 31B7C84E288008E00049841F /* CookieConsent.storyboard */; };
		31B7C85128800A5D0049841F /* CookieConsentPopover.swift in Sources */ = {isa = PBXBuildFile; fileRef = 31B7C85028800A5D0049841F /* CookieConsentPopover.swift */; };
		31B9226C288054D5001F55B7 /* CookieConsentPopoverManager.swift in Sources */ = {isa = PBXBuildFile; fileRef = 31B9226B288054D5001F55B7 /* CookieConsentPopoverManager.swift */; };
		31C3CE0228EDC1E70002C24A /* CustomRoundedCornersShape.swift in Sources */ = {isa = PBXBuildFile; fileRef = 31C3CE0128EDC1E70002C24A /* CustomRoundedCornersShape.swift */; };
		31CF3432288B0B1B0087244B /* NavigationBarBadgeAnimator.swift in Sources */ = {isa = PBXBuildFile; fileRef = 31CF3431288B0B1B0087244B /* NavigationBarBadgeAnimator.swift */; };
		31F28C4F28C8EEC500119F70 /* YoutubePlayerUserScript.swift in Sources */ = {isa = PBXBuildFile; fileRef = 31F28C4C28C8EEC500119F70 /* YoutubePlayerUserScript.swift */; };
		31F28C5128C8EEC500119F70 /* YoutubeOverlayUserScript.swift in Sources */ = {isa = PBXBuildFile; fileRef = 31F28C4E28C8EEC500119F70 /* YoutubeOverlayUserScript.swift */; };
		31F28C5328C8EECA00119F70 /* PrivatePlayerSchemeHandler.swift in Sources */ = {isa = PBXBuildFile; fileRef = 31F28C5228C8EECA00119F70 /* PrivatePlayerSchemeHandler.swift */; };
		31F28C5828C8EEDB00119F70 /* youtube_player_template.html in Resources */ = {isa = PBXBuildFile; fileRef = 31F28C5528C8EEDB00119F70 /* youtube_player_template.html */; };
		31F7F2A6288AD2CA001C0D64 /* NavigationBarBadgeAnimationView.swift in Sources */ = {isa = PBXBuildFile; fileRef = 31F7F2A5288AD2CA001C0D64 /* NavigationBarBadgeAnimationView.swift */; };
		336D5B18262D8D3C0052E0C9 /* findinpage.js in Resources */ = {isa = PBXBuildFile; fileRef = 336D5AEF262D8D3C0052E0C9 /* findinpage.js */; };
		37054FC92873301700033B6F /* PinnedTabView.swift in Sources */ = {isa = PBXBuildFile; fileRef = 37054FC82873301700033B6F /* PinnedTabView.swift */; };
		37054FCE2876472D00033B6F /* WebViewSnapshotView.swift in Sources */ = {isa = PBXBuildFile; fileRef = 37054FCD2876472D00033B6F /* WebViewSnapshotView.swift */; };
		3714B1E728EDB7FA0056C57A /* PrivatePlayerPreferencesTests.swift in Sources */ = {isa = PBXBuildFile; fileRef = 3714B1E628EDB7FA0056C57A /* PrivatePlayerPreferencesTests.swift */; };
		3714B1E928EDBAAB0056C57A /* PrivatePlayerTests.swift in Sources */ = {isa = PBXBuildFile; fileRef = 3714B1E828EDBAAB0056C57A /* PrivatePlayerTests.swift */; };
		371C0A2927E33EDC0070591F /* FeedbackPresenter.swift in Sources */ = {isa = PBXBuildFile; fileRef = 371C0A2827E33EDC0070591F /* FeedbackPresenter.swift */; };
		371E141927E92E42009E3B5B /* MultilineScrollableTextFix.swift in Sources */ = {isa = PBXBuildFile; fileRef = 371E141827E92E42009E3B5B /* MultilineScrollableTextFix.swift */; };
		373A1AA8283ED1B900586521 /* BookmarkHTMLReader.swift in Sources */ = {isa = PBXBuildFile; fileRef = 373A1AA7283ED1B900586521 /* BookmarkHTMLReader.swift */; };
		373A1AAA283ED86C00586521 /* BookmarksHTMLReaderTests.swift in Sources */ = {isa = PBXBuildFile; fileRef = 373A1AA9283ED86C00586521 /* BookmarksHTMLReaderTests.swift */; };
		373A1AB02842C4EA00586521 /* BookmarkHTMLImporter.swift in Sources */ = {isa = PBXBuildFile; fileRef = 373A1AAF2842C4EA00586521 /* BookmarkHTMLImporter.swift */; };
		373A1AB228451ED400586521 /* BookmarksHTMLImporterTests.swift in Sources */ = {isa = PBXBuildFile; fileRef = 373A1AB128451ED400586521 /* BookmarksHTMLImporterTests.swift */; };
		37479F152891BC8300302FE2 /* TabCollectionViewModelTests+WithoutPinnedTabsManager.swift in Sources */ = {isa = PBXBuildFile; fileRef = 37479F142891BC8300302FE2 /* TabCollectionViewModelTests+WithoutPinnedTabsManager.swift */; };
		37534C9E28104D9B002621E7 /* TabLazyLoaderTests.swift in Sources */ = {isa = PBXBuildFile; fileRef = 37534C9D28104D9B002621E7 /* TabLazyLoaderTests.swift */; };
		37534CA028113101002621E7 /* LazyLoadable.swift in Sources */ = {isa = PBXBuildFile; fileRef = 37534C9F28113101002621E7 /* LazyLoadable.swift */; };
		37534CA3281132CB002621E7 /* TabLazyLoaderDataSource.swift in Sources */ = {isa = PBXBuildFile; fileRef = 37534CA2281132CB002621E7 /* TabLazyLoaderDataSource.swift */; };
		37534CA52811987D002621E7 /* AdjacentItemEnumeratorTests.swift in Sources */ = {isa = PBXBuildFile; fileRef = 37534CA42811987D002621E7 /* AdjacentItemEnumeratorTests.swift */; };
		37534CA8281198CD002621E7 /* AdjacentItemEnumerator.swift in Sources */ = {isa = PBXBuildFile; fileRef = 37534CA62811988E002621E7 /* AdjacentItemEnumerator.swift */; };
		376705AF27EB488600DD8D76 /* RoundedSelectionRowView.swift in Sources */ = {isa = PBXBuildFile; fileRef = 4B0511B3262CAA5A00F6079C /* RoundedSelectionRowView.swift */; };
		376705B327EC7D4F00DD8D76 /* TextButton.swift in Sources */ = {isa = PBXBuildFile; fileRef = 376705B227EC7D4F00DD8D76 /* TextButton.swift */; };
		3767190028E58513003A2A15 /* PrivatePlayerURLExtensionTests.swift in Sources */ = {isa = PBXBuildFile; fileRef = 376718FF28E58513003A2A15 /* PrivatePlayerURLExtensionTests.swift */; };
		3767190328E724D8003A2A15 /* PrivatePlayerURLExtension.swift in Sources */ = {isa = PBXBuildFile; fileRef = 3767190128E724B2003A2A15 /* PrivatePlayerURLExtension.swift */; };
		376C4DB928A1A48A00CC0F5B /* FirePopoverViewModelTests.swift in Sources */ = {isa = PBXBuildFile; fileRef = 376C4DB828A1A48A00CC0F5B /* FirePopoverViewModelTests.swift */; };
		3776582D27F71652009A6B35 /* WebsiteBreakageReportTests.swift in Sources */ = {isa = PBXBuildFile; fileRef = 3776582C27F71652009A6B35 /* WebsiteBreakageReportTests.swift */; };
		3776582F27F82E62009A6B35 /* AutofillPreferences.swift in Sources */ = {isa = PBXBuildFile; fileRef = 3776582E27F82E62009A6B35 /* AutofillPreferences.swift */; };
		3776583127F8325B009A6B35 /* AutofillPreferencesTests.swift in Sources */ = {isa = PBXBuildFile; fileRef = 3776583027F8325B009A6B35 /* AutofillPreferencesTests.swift */; };
		378205F62837CBA800D1D4AA /* SavedStateMock.swift in Sources */ = {isa = PBXBuildFile; fileRef = 378205F52837CBA800D1D4AA /* SavedStateMock.swift */; };
		378205F8283BC6A600D1D4AA /* StartupPreferencesTests.swift in Sources */ = {isa = PBXBuildFile; fileRef = 378205F7283BC6A600D1D4AA /* StartupPreferencesTests.swift */; };
		378205FB283C277800D1D4AA /* MainMenuTests.swift in Sources */ = {isa = PBXBuildFile; fileRef = 378205FA283C277800D1D4AA /* MainMenuTests.swift */; };
		379DE4BD27EA31AC002CC3DE /* PreferencesAutofillView.swift in Sources */ = {isa = PBXBuildFile; fileRef = 379DE4BC27EA31AC002CC3DE /* PreferencesAutofillView.swift */; };
		37A4CEBA282E992F00D75B89 /* StartupPreferences.swift in Sources */ = {isa = PBXBuildFile; fileRef = 37A4CEB9282E992F00D75B89 /* StartupPreferences.swift */; };
		37A803DB27FD69D300052F4C /* Data Import Resources in Resources */ = {isa = PBXBuildFile; fileRef = 37A803DA27FD69D300052F4C /* Data Import Resources */; };
		37AFCE8127DA2CA600471A10 /* PreferencesViewController.swift in Sources */ = {isa = PBXBuildFile; fileRef = 37AFCE8027DA2CA600471A10 /* PreferencesViewController.swift */; };
		37AFCE8527DA2D3900471A10 /* PreferencesSidebar.swift in Sources */ = {isa = PBXBuildFile; fileRef = 37AFCE8427DA2D3900471A10 /* PreferencesSidebar.swift */; };
		37AFCE8727DA334800471A10 /* PreferencesRootView.swift in Sources */ = {isa = PBXBuildFile; fileRef = 37AFCE8627DA334800471A10 /* PreferencesRootView.swift */; };
		37AFCE8927DA33BA00471A10 /* Preferences.swift in Sources */ = {isa = PBXBuildFile; fileRef = 37AFCE8827DA33BA00471A10 /* Preferences.swift */; };
		37AFCE8B27DB69BC00471A10 /* PreferencesGeneralView.swift in Sources */ = {isa = PBXBuildFile; fileRef = 37AFCE8A27DB69BC00471A10 /* PreferencesGeneralView.swift */; };
		37AFCE9227DB8CAD00471A10 /* PreferencesAboutView.swift in Sources */ = {isa = PBXBuildFile; fileRef = 37AFCE9127DB8CAD00471A10 /* PreferencesAboutView.swift */; };
		37B11B3928095E6600CBB621 /* TabLazyLoader.swift in Sources */ = {isa = PBXBuildFile; fileRef = 37B11B3828095E6600CBB621 /* TabLazyLoader.swift */; };
		37BF3F14286D8A6500BD9014 /* PinnedTabsManager.swift in Sources */ = {isa = PBXBuildFile; fileRef = 37BF3F13286D8A6500BD9014 /* PinnedTabsManager.swift */; };
		37BF3F21286F0A7A00BD9014 /* PinnedTabsViewModel.swift in Sources */ = {isa = PBXBuildFile; fileRef = 37BF3F1E286F0A7A00BD9014 /* PinnedTabsViewModel.swift */; };
		37BF3F22286F0A7A00BD9014 /* PinnedTabsView.swift in Sources */ = {isa = PBXBuildFile; fileRef = 37BF3F1F286F0A7A00BD9014 /* PinnedTabsView.swift */; };
		37BF3F24286F0AAE00BD9014 /* View+RoundedCorners.swift in Sources */ = {isa = PBXBuildFile; fileRef = 37BF3F23286F0AAE00BD9014 /* View+RoundedCorners.swift */; };
		37CC53EC27E8A4D10028713D /* PreferencesPrivacyView.swift in Sources */ = {isa = PBXBuildFile; fileRef = 37CC53EB27E8A4D10028713D /* PreferencesPrivacyView.swift */; };
		37CC53F027E8D1440028713D /* PreferencesDownloadsView.swift in Sources */ = {isa = PBXBuildFile; fileRef = 37CC53EF27E8D1440028713D /* PreferencesDownloadsView.swift */; };
		37CC53F427E8D4620028713D /* NSPathControlView.swift in Sources */ = {isa = PBXBuildFile; fileRef = 37CC53F327E8D4620028713D /* NSPathControlView.swift */; };
		37CD54B327EE509700F1F7B9 /* View+Cursor.swift in Sources */ = {isa = PBXBuildFile; fileRef = 37CD54B227EE509700F1F7B9 /* View+Cursor.swift */; };
		37CD54B527F1AC1300F1F7B9 /* PreferencesSidebarModelTests.swift in Sources */ = {isa = PBXBuildFile; fileRef = 37CD54B427F1AC1300F1F7B9 /* PreferencesSidebarModelTests.swift */; };
		37CD54B727F1B28A00F1F7B9 /* DefaultBrowserPreferencesTests.swift in Sources */ = {isa = PBXBuildFile; fileRef = 37CD54B627F1B28A00F1F7B9 /* DefaultBrowserPreferencesTests.swift */; };
		37CD54B927F1F8AC00F1F7B9 /* AppearancePreferencesTests.swift in Sources */ = {isa = PBXBuildFile; fileRef = 37CD54B827F1F8AC00F1F7B9 /* AppearancePreferencesTests.swift */; };
		37CD54BB27F25A4000F1F7B9 /* DownloadsPreferencesTests.swift in Sources */ = {isa = PBXBuildFile; fileRef = 37CD54BA27F25A4000F1F7B9 /* DownloadsPreferencesTests.swift */; };
		37CD54BD27F2ECAE00F1F7B9 /* AutofillPreferencesModelTests.swift in Sources */ = {isa = PBXBuildFile; fileRef = 37CD54BC27F2ECAE00F1F7B9 /* AutofillPreferencesModelTests.swift */; };
		37CD54C927F2FDD100F1F7B9 /* PrivacyPreferencesModel.swift in Sources */ = {isa = PBXBuildFile; fileRef = 37CD54C127F2FDD100F1F7B9 /* PrivacyPreferencesModel.swift */; };
		37CD54CA27F2FDD100F1F7B9 /* AutofillPreferencesModel.swift in Sources */ = {isa = PBXBuildFile; fileRef = 37CD54C227F2FDD100F1F7B9 /* AutofillPreferencesModel.swift */; };
		37CD54CB27F2FDD100F1F7B9 /* DownloadsPreferences.swift in Sources */ = {isa = PBXBuildFile; fileRef = 37CD54C327F2FDD100F1F7B9 /* DownloadsPreferences.swift */; };
		37CD54CC27F2FDD100F1F7B9 /* PreferencesSection.swift in Sources */ = {isa = PBXBuildFile; fileRef = 37CD54C427F2FDD100F1F7B9 /* PreferencesSection.swift */; };
		37CD54CD27F2FDD100F1F7B9 /* AboutModel.swift in Sources */ = {isa = PBXBuildFile; fileRef = 37CD54C527F2FDD100F1F7B9 /* AboutModel.swift */; };
		37CD54CE27F2FDD100F1F7B9 /* PreferencesSidebarModel.swift in Sources */ = {isa = PBXBuildFile; fileRef = 37CD54C627F2FDD100F1F7B9 /* PreferencesSidebarModel.swift */; };
		37CD54CF27F2FDD100F1F7B9 /* AppearancePreferences.swift in Sources */ = {isa = PBXBuildFile; fileRef = 37CD54C727F2FDD100F1F7B9 /* AppearancePreferences.swift */; };
		37CD54D027F2FDD100F1F7B9 /* DefaultBrowserPreferences.swift in Sources */ = {isa = PBXBuildFile; fileRef = 37CD54C827F2FDD100F1F7B9 /* DefaultBrowserPreferences.swift */; };
		37D2377A287EB8CA00BCE03B /* TabIndex.swift in Sources */ = {isa = PBXBuildFile; fileRef = 37D23779287EB8CA00BCE03B /* TabIndex.swift */; };
		37D2377C287EBDA300BCE03B /* TabIndexTests.swift in Sources */ = {isa = PBXBuildFile; fileRef = 37D2377B287EBDA300BCE03B /* TabIndexTests.swift */; };
		37D23780287EFEE200BCE03B /* PinnedTabsManagerTests.swift in Sources */ = {isa = PBXBuildFile; fileRef = 37D2377F287EFEE200BCE03B /* PinnedTabsManagerTests.swift */; };
		37D23785287F4E6500BCE03B /* PinnedTabsHostingView.swift in Sources */ = {isa = PBXBuildFile; fileRef = 37D23783287F4D6A00BCE03B /* PinnedTabsHostingView.swift */; };
		37D23787287F5C2900BCE03B /* PinnedTabsViewModelTests.swift in Sources */ = {isa = PBXBuildFile; fileRef = 37D23786287F5C2900BCE03B /* PinnedTabsViewModelTests.swift */; };
		37D23789288009CF00BCE03B /* TabCollectionViewModelTests+PinnedTabs.swift in Sources */ = {isa = PBXBuildFile; fileRef = 37D23788288009CF00BCE03B /* TabCollectionViewModelTests+PinnedTabs.swift */; };
		37D2771527E870D4003365FD /* PreferencesAppearanceView.swift in Sources */ = {isa = PBXBuildFile; fileRef = 37D2771427E870D4003365FD /* PreferencesAppearanceView.swift */; };
		37F19A6528E1B3FB00740DC6 /* PreferencesPrivatePlayerView.swift in Sources */ = {isa = PBXBuildFile; fileRef = 37F19A6428E1B3FB00740DC6 /* PreferencesPrivatePlayerView.swift */; };
		37F19A6728E1B43200740DC6 /* PrivatePlayerPreferences.swift in Sources */ = {isa = PBXBuildFile; fileRef = 37F19A6628E1B43200740DC6 /* PrivatePlayerPreferences.swift */; };
		37F19A6A28E2F2D000740DC6 /* PrivatePlayer.swift in Sources */ = {isa = PBXBuildFile; fileRef = 37F19A6928E2F2D000740DC6 /* PrivatePlayer.swift */; };
		4B0135CE2729F1AA00D54834 /* NSPasteboardExtension.swift in Sources */ = {isa = PBXBuildFile; fileRef = 4B0135CD2729F1AA00D54834 /* NSPasteboardExtension.swift */; };
		4B02198925E05FAC00ED7DEA /* FireproofingURLExtensions.swift in Sources */ = {isa = PBXBuildFile; fileRef = 4B02197F25E05FAC00ED7DEA /* FireproofingURLExtensions.swift */; };
		4B02198A25E05FAC00ED7DEA /* FireproofDomains.swift in Sources */ = {isa = PBXBuildFile; fileRef = 4B02198125E05FAC00ED7DEA /* FireproofDomains.swift */; };
		4B02198B25E05FAC00ED7DEA /* FireproofInfoViewController.swift in Sources */ = {isa = PBXBuildFile; fileRef = 4B02198325E05FAC00ED7DEA /* FireproofInfoViewController.swift */; };
		4B02198C25E05FAC00ED7DEA /* Fireproofing.storyboard in Resources */ = {isa = PBXBuildFile; fileRef = 4B02198425E05FAC00ED7DEA /* Fireproofing.storyboard */; };
		4B02199C25E063DE00ED7DEA /* FireproofDomainsTests.swift in Sources */ = {isa = PBXBuildFile; fileRef = 4B02199925E063DE00ED7DEA /* FireproofDomainsTests.swift */; };
		4B02199D25E063DE00ED7DEA /* FireproofingURLExtensionsTests.swift in Sources */ = {isa = PBXBuildFile; fileRef = 4B02199A25E063DE00ED7DEA /* FireproofingURLExtensionsTests.swift */; };
		4B0219A825E0646500ED7DEA /* WebsiteDataStoreTests.swift in Sources */ = {isa = PBXBuildFile; fileRef = 4B0219A725E0646500ED7DEA /* WebsiteDataStoreTests.swift */; };
		4B0511BD262CAA5A00F6079C /* PrivacySecurityPreferences.swift in Sources */ = {isa = PBXBuildFile; fileRef = 4B0511A6262CAA5A00F6079C /* PrivacySecurityPreferences.swift */; };
		4B0511C3262CAA5A00F6079C /* FireproofDomains.storyboard in Resources */ = {isa = PBXBuildFile; fileRef = 4B0511AD262CAA5A00F6079C /* FireproofDomains.storyboard */; };
		4B0511CA262CAA5A00F6079C /* FireproofDomainsViewController.swift in Sources */ = {isa = PBXBuildFile; fileRef = 4B0511B4262CAA5A00F6079C /* FireproofDomainsViewController.swift */; };
		4B0511E1262CAA8600F6079C /* NSOpenPanelExtensions.swift in Sources */ = {isa = PBXBuildFile; fileRef = 4B0511DF262CAA8600F6079C /* NSOpenPanelExtensions.swift */; };
		4B0511E2262CAA8600F6079C /* NSViewControllerExtension.swift in Sources */ = {isa = PBXBuildFile; fileRef = 4B0511E0262CAA8600F6079C /* NSViewControllerExtension.swift */; };
		4B0511E7262CAB3700F6079C /* UserDefaultsWrapperUtilities.swift in Sources */ = {isa = PBXBuildFile; fileRef = 4B0511E6262CAB3700F6079C /* UserDefaultsWrapperUtilities.swift */; };
		4B0A63E8289DB58E00378EF7 /* FirefoxFaviconsReader.swift in Sources */ = {isa = PBXBuildFile; fileRef = 4B0A63E7289DB58E00378EF7 /* FirefoxFaviconsReader.swift */; };
		4B0AACAC28BC63ED001038AC /* ChromiumFaviconsReader.swift in Sources */ = {isa = PBXBuildFile; fileRef = 4B0AACAB28BC63ED001038AC /* ChromiumFaviconsReader.swift */; };
		4B0AACAE28BC6FD0001038AC /* SafariFaviconsReader.swift in Sources */ = {isa = PBXBuildFile; fileRef = 4B0AACAD28BC6FD0001038AC /* SafariFaviconsReader.swift */; };
		4B0DB5E528BD9D08007DD239 /* PinningManager.swift in Sources */ = {isa = PBXBuildFile; fileRef = 4B0DB5E428BD9D08007DD239 /* PinningManager.swift */; };
		4B11060525903E570039B979 /* CoreDataEncryptionTesting.xcdatamodeld in Sources */ = {isa = PBXBuildFile; fileRef = 4B11060325903E570039B979 /* CoreDataEncryptionTesting.xcdatamodeld */; };
		4B11060A25903EAC0039B979 /* CoreDataEncryptionTests.swift in Sources */ = {isa = PBXBuildFile; fileRef = 4B11060925903EAC0039B979 /* CoreDataEncryptionTests.swift */; };
		4B117F7D276C0CB5002F3D8C /* LocalStatisticsStoreTests.swift in Sources */ = {isa = PBXBuildFile; fileRef = 4B117F7C276C0CB5002F3D8C /* LocalStatisticsStoreTests.swift */; };
		4B139AFD26B60BD800894F82 /* NSImageExtensions.swift in Sources */ = {isa = PBXBuildFile; fileRef = 4B139AFC26B60BD800894F82 /* NSImageExtensions.swift */; };
		4B17E2D4287380390003BD39 /* PersistentAppInterfaceSettings.swift in Sources */ = {isa = PBXBuildFile; fileRef = 4B17E2D3287380390003BD39 /* PersistentAppInterfaceSettings.swift */; };
		4B1AD8D525FC38DD00261379 /* EncryptionKeyStoreTests.swift in Sources */ = {isa = PBXBuildFile; fileRef = 4BA1A6EA258C288C00F6F690 /* EncryptionKeyStoreTests.swift */; };
		4B1AD8E225FC390B00261379 /* EncryptionMocks.swift in Sources */ = {isa = PBXBuildFile; fileRef = 4BA1A6F5258C4F9600F6F690 /* EncryptionMocks.swift */; };
		4B1AD91725FC46FB00261379 /* CoreDataEncryptionTests.swift in Sources */ = {isa = PBXBuildFile; fileRef = 4B1AD91625FC46FB00261379 /* CoreDataEncryptionTests.swift */; };
		4B1AD92125FC474E00261379 /* CoreDataEncryptionTesting.xcdatamodeld in Sources */ = {isa = PBXBuildFile; fileRef = 4B11060325903E570039B979 /* CoreDataEncryptionTesting.xcdatamodeld */; };
		4B1E6EED27AB5E5100F51793 /* SecureVaultSorting.swift in Sources */ = {isa = PBXBuildFile; fileRef = 4B1E6EEB27AB5E5100F51793 /* SecureVaultSorting.swift */; };
		4B1E6EEE27AB5E5100F51793 /* PasswordManagementListSection.swift in Sources */ = {isa = PBXBuildFile; fileRef = 4B1E6EEC27AB5E5100F51793 /* PasswordManagementListSection.swift */; };
		4B1E6EF127AB5E5D00F51793 /* NSPopUpButtonView.swift in Sources */ = {isa = PBXBuildFile; fileRef = 4B1E6EEF27AB5E5D00F51793 /* NSPopUpButtonView.swift */; };
		4B1E6EF227AB5E5D00F51793 /* PasswordManagementItemList.swift in Sources */ = {isa = PBXBuildFile; fileRef = 4B1E6EF027AB5E5D00F51793 /* PasswordManagementItemList.swift */; };
		4B29759728281F0900187C4E /* FirefoxEncryptionKeyReader.swift in Sources */ = {isa = PBXBuildFile; fileRef = 4B29759628281F0900187C4E /* FirefoxEncryptionKeyReader.swift */; };
		4B2975992828285900187C4E /* FirefoxKeyReaderTests.swift in Sources */ = {isa = PBXBuildFile; fileRef = 4B2975982828285900187C4E /* FirefoxKeyReaderTests.swift */; };
		4B29759C28284DBC00187C4E /* FirefoxBerkeleyDatabaseReader.m in Sources */ = {isa = PBXBuildFile; fileRef = 4B29759B28284DBC00187C4E /* FirefoxBerkeleyDatabaseReader.m */; };
		4B2E7D6326FF9D6500D2DB17 /* PrintingUserScript.swift in Sources */ = {isa = PBXBuildFile; fileRef = 4B2E7D6226FF9D6500D2DB17 /* PrintingUserScript.swift */; };
		4B379C1527BD91E3008A968E /* QuartzIdleStateProvider.swift in Sources */ = {isa = PBXBuildFile; fileRef = 4B379C1427BD91E3008A968E /* QuartzIdleStateProvider.swift */; };
		4B379C1E27BDB7FF008A968E /* DeviceAuthenticator.swift in Sources */ = {isa = PBXBuildFile; fileRef = 4B379C1D27BDB7FF008A968E /* DeviceAuthenticator.swift */; };
		4B379C2227BDBA29008A968E /* LocalAuthenticationService.swift in Sources */ = {isa = PBXBuildFile; fileRef = 4B379C2127BDBA29008A968E /* LocalAuthenticationService.swift */; };
		4B379C2427BDE1B0008A968E /* FlatButton.swift in Sources */ = {isa = PBXBuildFile; fileRef = 4B379C2327BDE1B0008A968E /* FlatButton.swift */; };
		4B39AAF627D9B2C700A73FD5 /* NSStackViewExtension.swift in Sources */ = {isa = PBXBuildFile; fileRef = 4B39AAF527D9B2C700A73FD5 /* NSStackViewExtension.swift */; };
		4B3F641E27A8D3BD00E0C118 /* BrowserProfileTests.swift in Sources */ = {isa = PBXBuildFile; fileRef = 4B3F641D27A8D3BD00E0C118 /* BrowserProfileTests.swift */; };
		4B434690285ED7A100177407 /* BookmarksBarViewModelTests.swift in Sources */ = {isa = PBXBuildFile; fileRef = 4B43468F285ED7A100177407 /* BookmarksBarViewModelTests.swift */; };
		4B43469528655D1400177407 /* FirefoxDataImporterTests.swift in Sources */ = {isa = PBXBuildFile; fileRef = 4B43469428655D1400177407 /* FirefoxDataImporterTests.swift */; };
		4B4F72EC266B2ED300814C60 /* CollectionExtension.swift in Sources */ = {isa = PBXBuildFile; fileRef = 4B4F72EB266B2ED300814C60 /* CollectionExtension.swift */; };
		4B59023D26B35F3600489384 /* ChromeDataImporter.swift in Sources */ = {isa = PBXBuildFile; fileRef = 4B59023826B35F3600489384 /* ChromeDataImporter.swift */; };
		4B59023E26B35F3600489384 /* ChromiumLoginReader.swift in Sources */ = {isa = PBXBuildFile; fileRef = 4B59023926B35F3600489384 /* ChromiumLoginReader.swift */; };
		4B59024026B35F3600489384 /* ChromiumDataImporter.swift in Sources */ = {isa = PBXBuildFile; fileRef = 4B59023B26B35F3600489384 /* ChromiumDataImporter.swift */; };
		4B59024126B35F3600489384 /* BraveDataImporter.swift in Sources */ = {isa = PBXBuildFile; fileRef = 4B59023C26B35F3600489384 /* BraveDataImporter.swift */; };
		4B59024326B35F7C00489384 /* BrowserImportViewController.swift in Sources */ = {isa = PBXBuildFile; fileRef = 4B59024226B35F7C00489384 /* BrowserImportViewController.swift */; };
		4B59024826B3673600489384 /* ThirdPartyBrowser.swift in Sources */ = {isa = PBXBuildFile; fileRef = 4B59024726B3673600489384 /* ThirdPartyBrowser.swift */; };
		4B59024C26B38BB800489384 /* ChromiumLoginReaderTests.swift in Sources */ = {isa = PBXBuildFile; fileRef = 4B59024B26B38BB800489384 /* ChromiumLoginReaderTests.swift */; };
		4B5A4F4C27F3A5AA008FBD88 /* NSNotificationName+DataImport.swift in Sources */ = {isa = PBXBuildFile; fileRef = 4B5A4F4B27F3A5AA008FBD88 /* NSNotificationName+DataImport.swift */; };
		4B5FF67826B602B100D42879 /* FirefoxDataImporter.swift in Sources */ = {isa = PBXBuildFile; fileRef = 4B5FF67726B602B100D42879 /* FirefoxDataImporter.swift */; };
		4B65143E263924B5005B46EB /* EmailUrlExtensions.swift in Sources */ = {isa = PBXBuildFile; fileRef = 4B65143D263924B5005B46EB /* EmailUrlExtensions.swift */; };
		4B677432255DBEB800025BD8 /* httpsMobileV2BloomSpec.json in Resources */ = {isa = PBXBuildFile; fileRef = 4B677427255DBEB800025BD8 /* httpsMobileV2BloomSpec.json */; };
		4B677433255DBEB800025BD8 /* httpsMobileV2Bloom.bin in Resources */ = {isa = PBXBuildFile; fileRef = 4B677428255DBEB800025BD8 /* httpsMobileV2Bloom.bin */; };
		4B677434255DBEB800025BD8 /* HTTPSBloomFilterSpecification.swift in Sources */ = {isa = PBXBuildFile; fileRef = 4B677429255DBEB800025BD8 /* HTTPSBloomFilterSpecification.swift */; };
		4B677435255DBEB800025BD8 /* httpsMobileV2FalsePositives.json in Resources */ = {isa = PBXBuildFile; fileRef = 4B67742A255DBEB800025BD8 /* httpsMobileV2FalsePositives.json */; };
		4B677438255DBEB800025BD8 /* HTTPSUpgrade.xcdatamodeld in Sources */ = {isa = PBXBuildFile; fileRef = 4B67742E255DBEB800025BD8 /* HTTPSUpgrade.xcdatamodeld */; };
		4B677439255DBEB800025BD8 /* AppHTTPSUpgradeStore.swift in Sources */ = {isa = PBXBuildFile; fileRef = 4B677430255DBEB800025BD8 /* AppHTTPSUpgradeStore.swift */; };
		4B677442255DBEEA00025BD8 /* Database.swift in Sources */ = {isa = PBXBuildFile; fileRef = 4B677440255DBEEA00025BD8 /* Database.swift */; };
		4B70C00127B0793D000386ED /* DuckDuckGo-ExampleCrash.ips in Resources */ = {isa = PBXBuildFile; fileRef = 4B70BFFF27B0793D000386ED /* DuckDuckGo-ExampleCrash.ips */; };
		4B70C00227B0793D000386ED /* CrashReportTests.swift in Sources */ = {isa = PBXBuildFile; fileRef = 4B70C00027B0793D000386ED /* CrashReportTests.swift */; };
		4B723E0526B0003E00E14D75 /* DataImportMocks.swift in Sources */ = {isa = PBXBuildFile; fileRef = 4B723DFF26B0003E00E14D75 /* DataImportMocks.swift */; };
		4B723E0626B0003E00E14D75 /* CSVParserTests.swift in Sources */ = {isa = PBXBuildFile; fileRef = 4B723E0026B0003E00E14D75 /* CSVParserTests.swift */; };
		4B723E0726B0003E00E14D75 /* CSVImporterTests.swift in Sources */ = {isa = PBXBuildFile; fileRef = 4B723E0126B0003E00E14D75 /* CSVImporterTests.swift */; };
		4B723E0826B0003E00E14D75 /* MockSecureVault.swift in Sources */ = {isa = PBXBuildFile; fileRef = 4B723E0326B0003E00E14D75 /* MockSecureVault.swift */; };
		4B723E0926B0003E00E14D75 /* CSVLoginExporterTests.swift in Sources */ = {isa = PBXBuildFile; fileRef = 4B723E0426B0003E00E14D75 /* CSVLoginExporterTests.swift */; };
		4B723E0A26B0005900E14D75 /* DataImportViewController.swift in Sources */ = {isa = PBXBuildFile; fileRef = 4B723DEE26B0002B00E14D75 /* DataImportViewController.swift */; };
		4B723E0B26B0005B00E14D75 /* FileImportViewController.swift in Sources */ = {isa = PBXBuildFile; fileRef = 4B723DEF26B0002B00E14D75 /* FileImportViewController.swift */; };
		4B723E0C26B0005D00E14D75 /* FileImportSummaryViewController.swift in Sources */ = {isa = PBXBuildFile; fileRef = 4B723DF026B0002B00E14D75 /* FileImportSummaryViewController.swift */; };
		4B723E0D26B0006100E14D75 /* SecureVaultLoginImporter.swift in Sources */ = {isa = PBXBuildFile; fileRef = 4B723DF326B0002B00E14D75 /* SecureVaultLoginImporter.swift */; };
		4B723E0E26B0006300E14D75 /* LoginImport.swift in Sources */ = {isa = PBXBuildFile; fileRef = 4B723DF426B0002B00E14D75 /* LoginImport.swift */; };
		4B723E0F26B0006500E14D75 /* CSVParser.swift in Sources */ = {isa = PBXBuildFile; fileRef = 4B723DF626B0002B00E14D75 /* CSVParser.swift */; };
		4B723E1026B0006700E14D75 /* CSVImporter.swift in Sources */ = {isa = PBXBuildFile; fileRef = 4B723DF726B0002B00E14D75 /* CSVImporter.swift */; };
		4B723E1126B0006C00E14D75 /* DataImport.storyboard in Resources */ = {isa = PBXBuildFile; fileRef = 4B723DED26B0002B00E14D75 /* DataImport.storyboard */; };
		4B723E1226B0006E00E14D75 /* DataImport.swift in Sources */ = {isa = PBXBuildFile; fileRef = 4B723DEB26B0002B00E14D75 /* DataImport.swift */; };
		4B723E1326B0007A00E14D75 /* CSVLoginExporter.swift in Sources */ = {isa = PBXBuildFile; fileRef = 4B723DFD26B0002B00E14D75 /* CSVLoginExporter.swift */; };
		4B723E1926B000DC00E14D75 /* TemporaryFileCreator.swift in Sources */ = {isa = PBXBuildFile; fileRef = 4B723E1726B000DC00E14D75 /* TemporaryFileCreator.swift */; };
		4B78A86B26BB3ADD0071BB16 /* BrowserImportSummaryViewController.swift in Sources */ = {isa = PBXBuildFile; fileRef = 4B78A86A26BB3ADD0071BB16 /* BrowserImportSummaryViewController.swift */; };
		4B7A57CF279A4EF300B1C70E /* ChromePreferences.swift in Sources */ = {isa = PBXBuildFile; fileRef = 4B7A57CE279A4EF300B1C70E /* ChromePreferences.swift */; };
		4B7A60A1273E0BE400BBDFEB /* WKWebsiteDataStoreExtension.swift in Sources */ = {isa = PBXBuildFile; fileRef = 4B7A60A0273E0BE400BBDFEB /* WKWebsiteDataStoreExtension.swift */; };
		4B82E9B325B69E3E00656FE7 /* TrackerRadarKit in Frameworks */ = {isa = PBXBuildFile; productRef = 4B82E9B225B69E3E00656FE7 /* TrackerRadarKit */; };
		4B85A48028821CC500FC4C39 /* NSPasteboardItemExtension.swift in Sources */ = {isa = PBXBuildFile; fileRef = 4B85A47F28821CC500FC4C39 /* NSPasteboardItemExtension.swift */; };
		4B8A4DFF27C83B29005F40E8 /* SaveIdentityViewController.swift in Sources */ = {isa = PBXBuildFile; fileRef = 4B8A4DFE27C83B29005F40E8 /* SaveIdentityViewController.swift */; };
		4B8A4E0127C8447E005F40E8 /* SaveIdentityPopover.swift in Sources */ = {isa = PBXBuildFile; fileRef = 4B8A4E0027C8447E005F40E8 /* SaveIdentityPopover.swift */; };
		4B8AC93326B3B06300879451 /* EdgeDataImporter.swift in Sources */ = {isa = PBXBuildFile; fileRef = 4B8AC93226B3B06300879451 /* EdgeDataImporter.swift */; };
		4B8AC93526B3B2FD00879451 /* NSAlert+DataImport.swift in Sources */ = {isa = PBXBuildFile; fileRef = 4B8AC93426B3B2FD00879451 /* NSAlert+DataImport.swift */; };
		4B8AC93926B48A5100879451 /* FirefoxLoginReader.swift in Sources */ = {isa = PBXBuildFile; fileRef = 4B8AC93826B48A5100879451 /* FirefoxLoginReader.swift */; };
		4B8AC93B26B48ADF00879451 /* ASN1Parser.swift in Sources */ = {isa = PBXBuildFile; fileRef = 4B8AC93A26B48ADF00879451 /* ASN1Parser.swift */; };
		4B8AC93D26B49BE600879451 /* FirefoxLoginReaderTests.swift in Sources */ = {isa = PBXBuildFile; fileRef = 4B8AC93C26B49BE600879451 /* FirefoxLoginReaderTests.swift */; };
		4B8AD0B127A86D9200AE44D6 /* WKWebsiteDataStoreExtensionTests.swift in Sources */ = {isa = PBXBuildFile; fileRef = 4B8AD0B027A86D9200AE44D6 /* WKWebsiteDataStoreExtensionTests.swift */; };
		4B8D9062276D1D880078DB17 /* LocaleExtension.swift in Sources */ = {isa = PBXBuildFile; fileRef = 4B8D9061276D1D880078DB17 /* LocaleExtension.swift */; };
		4B92928B26670D1700AD2C21 /* BookmarksOutlineView.swift in Sources */ = {isa = PBXBuildFile; fileRef = 4B92928526670D1600AD2C21 /* BookmarksOutlineView.swift */; };
		4B92928C26670D1700AD2C21 /* OutlineSeparatorViewCell.swift in Sources */ = {isa = PBXBuildFile; fileRef = 4B92928626670D1600AD2C21 /* OutlineSeparatorViewCell.swift */; };
		4B92928D26670D1700AD2C21 /* BookmarkOutlineViewCell.swift in Sources */ = {isa = PBXBuildFile; fileRef = 4B92928726670D1600AD2C21 /* BookmarkOutlineViewCell.swift */; };
		4B92928E26670D1700AD2C21 /* BookmarkOutlineViewCell.xib in Resources */ = {isa = PBXBuildFile; fileRef = 4B92928826670D1600AD2C21 /* BookmarkOutlineViewCell.xib */; };
		4B92928F26670D1700AD2C21 /* BookmarkTableCellView.swift in Sources */ = {isa = PBXBuildFile; fileRef = 4B92928926670D1700AD2C21 /* BookmarkTableCellView.swift */; };
		4B92929026670D1700AD2C21 /* BookmarkTableCellView.xib in Resources */ = {isa = PBXBuildFile; fileRef = 4B92928A26670D1700AD2C21 /* BookmarkTableCellView.xib */; };
		4B92929B26670D2A00AD2C21 /* BookmarkOutlineViewDataSource.swift in Sources */ = {isa = PBXBuildFile; fileRef = 4B92929126670D2A00AD2C21 /* BookmarkOutlineViewDataSource.swift */; };
		4B92929C26670D2A00AD2C21 /* PasteboardFolder.swift in Sources */ = {isa = PBXBuildFile; fileRef = 4B92929226670D2A00AD2C21 /* PasteboardFolder.swift */; };
		4B92929D26670D2A00AD2C21 /* BookmarkNode.swift in Sources */ = {isa = PBXBuildFile; fileRef = 4B92929326670D2A00AD2C21 /* BookmarkNode.swift */; };
		4B92929E26670D2A00AD2C21 /* BookmarkSidebarTreeController.swift in Sources */ = {isa = PBXBuildFile; fileRef = 4B92929426670D2A00AD2C21 /* BookmarkSidebarTreeController.swift */; };
		4B92929F26670D2A00AD2C21 /* PasteboardBookmark.swift in Sources */ = {isa = PBXBuildFile; fileRef = 4B92929526670D2A00AD2C21 /* PasteboardBookmark.swift */; };
		4B9292A026670D2A00AD2C21 /* SpacerNode.swift in Sources */ = {isa = PBXBuildFile; fileRef = 4B92929626670D2A00AD2C21 /* SpacerNode.swift */; };
		4B9292A126670D2A00AD2C21 /* BookmarkTreeController.swift in Sources */ = {isa = PBXBuildFile; fileRef = 4B92929726670D2A00AD2C21 /* BookmarkTreeController.swift */; };
		4B9292A226670D2A00AD2C21 /* PseudoFolder.swift in Sources */ = {isa = PBXBuildFile; fileRef = 4B92929826670D2A00AD2C21 /* PseudoFolder.swift */; };
		4B9292A326670D2A00AD2C21 /* BookmarkManagedObject.swift in Sources */ = {isa = PBXBuildFile; fileRef = 4B92929926670D2A00AD2C21 /* BookmarkManagedObject.swift */; };
		4B9292A426670D2A00AD2C21 /* PasteboardWriting.swift in Sources */ = {isa = PBXBuildFile; fileRef = 4B92929A26670D2A00AD2C21 /* PasteboardWriting.swift */; };
		4B9292AA26670D3700AD2C21 /* Bookmark.xcmappingmodel in Sources */ = {isa = PBXBuildFile; fileRef = 4B9292A526670D3700AD2C21 /* Bookmark.xcmappingmodel */; };
		4B9292AB26670D3700AD2C21 /* BookmarkMigrationPolicy.swift in Sources */ = {isa = PBXBuildFile; fileRef = 4B9292A626670D3700AD2C21 /* BookmarkMigrationPolicy.swift */; };
		4B9292AC26670D3700AD2C21 /* Bookmark.xcdatamodeld in Sources */ = {isa = PBXBuildFile; fileRef = 4B9292A726670D3700AD2C21 /* Bookmark.xcdatamodeld */; };
		4B9292AF26670F5300AD2C21 /* NSOutlineViewExtensions.swift in Sources */ = {isa = PBXBuildFile; fileRef = 4B9292AE26670F5300AD2C21 /* NSOutlineViewExtensions.swift */; };
		4B9292BA2667103100AD2C21 /* BookmarkNodePathTests.swift in Sources */ = {isa = PBXBuildFile; fileRef = 4B9292B02667103000AD2C21 /* BookmarkNodePathTests.swift */; };
		4B9292BB2667103100AD2C21 /* BookmarkNodeTests.swift in Sources */ = {isa = PBXBuildFile; fileRef = 4B9292B12667103000AD2C21 /* BookmarkNodeTests.swift */; };
		4B9292BC2667103100AD2C21 /* BookmarkSidebarTreeControllerTests.swift in Sources */ = {isa = PBXBuildFile; fileRef = 4B9292B22667103000AD2C21 /* BookmarkSidebarTreeControllerTests.swift */; };
		4B9292BD2667103100AD2C21 /* BookmarkOutlineViewDataSourceTests.swift in Sources */ = {isa = PBXBuildFile; fileRef = 4B9292B32667103000AD2C21 /* BookmarkOutlineViewDataSourceTests.swift */; };
		4B9292BE2667103100AD2C21 /* PasteboardFolderTests.swift in Sources */ = {isa = PBXBuildFile; fileRef = 4B9292B42667103000AD2C21 /* PasteboardFolderTests.swift */; };
		4B9292BF2667103100AD2C21 /* TreeControllerTests.swift in Sources */ = {isa = PBXBuildFile; fileRef = 4B9292B52667103000AD2C21 /* TreeControllerTests.swift */; };
		4B9292C02667103100AD2C21 /* BookmarkManagedObjectTests.swift in Sources */ = {isa = PBXBuildFile; fileRef = 4B9292B62667103000AD2C21 /* BookmarkManagedObjectTests.swift */; };
		4B9292C12667103100AD2C21 /* BookmarkMigrationTests.swift in Sources */ = {isa = PBXBuildFile; fileRef = 4B9292B72667103000AD2C21 /* BookmarkMigrationTests.swift */; };
		4B9292C22667103100AD2C21 /* BookmarkTests.swift in Sources */ = {isa = PBXBuildFile; fileRef = 4B9292B82667103000AD2C21 /* BookmarkTests.swift */; };
		4B9292C32667103100AD2C21 /* PasteboardBookmarkTests.swift in Sources */ = {isa = PBXBuildFile; fileRef = 4B9292B92667103100AD2C21 /* PasteboardBookmarkTests.swift */; };
		4B9292C52667104B00AD2C21 /* CoreDataTestUtilities.swift in Sources */ = {isa = PBXBuildFile; fileRef = 4B9292C42667104B00AD2C21 /* CoreDataTestUtilities.swift */; };
		4B9292CE2667123700AD2C21 /* BrowserTabSelectionDelegate.swift in Sources */ = {isa = PBXBuildFile; fileRef = 4B9292C62667123700AD2C21 /* BrowserTabSelectionDelegate.swift */; };
		4B9292CF2667123700AD2C21 /* BookmarkManagementSidebarViewController.swift in Sources */ = {isa = PBXBuildFile; fileRef = 4B9292C72667123700AD2C21 /* BookmarkManagementSidebarViewController.swift */; };
		4B9292D02667123700AD2C21 /* BookmarkManagementSplitViewController.swift in Sources */ = {isa = PBXBuildFile; fileRef = 4B9292C82667123700AD2C21 /* BookmarkManagementSplitViewController.swift */; };
		4B9292D12667123700AD2C21 /* BookmarkTableRowView.swift in Sources */ = {isa = PBXBuildFile; fileRef = 4B9292C92667123700AD2C21 /* BookmarkTableRowView.swift */; };
		4B9292D22667123700AD2C21 /* AddFolderModalViewController.swift in Sources */ = {isa = PBXBuildFile; fileRef = 4B9292CA2667123700AD2C21 /* AddFolderModalViewController.swift */; };
		4B9292D32667123700AD2C21 /* AddBookmarkModalViewController.swift in Sources */ = {isa = PBXBuildFile; fileRef = 4B9292CB2667123700AD2C21 /* AddBookmarkModalViewController.swift */; };
		4B9292D42667123700AD2C21 /* BookmarkListViewController.swift in Sources */ = {isa = PBXBuildFile; fileRef = 4B9292CC2667123700AD2C21 /* BookmarkListViewController.swift */; };
		4B9292D52667123700AD2C21 /* BookmarkManagementDetailViewController.swift in Sources */ = {isa = PBXBuildFile; fileRef = 4B9292CD2667123700AD2C21 /* BookmarkManagementDetailViewController.swift */; };
		4B9292D72667124000AD2C21 /* NSPopUpButtonExtension.swift in Sources */ = {isa = PBXBuildFile; fileRef = 4B9292D62667124000AD2C21 /* NSPopUpButtonExtension.swift */; };
		4B9292D92667124B00AD2C21 /* BookmarkListTreeControllerDataSource.swift in Sources */ = {isa = PBXBuildFile; fileRef = 4B9292D82667124B00AD2C21 /* BookmarkListTreeControllerDataSource.swift */; };
		4B9292DB2667125D00AD2C21 /* ContextualMenu.swift in Sources */ = {isa = PBXBuildFile; fileRef = 4B9292DA2667125D00AD2C21 /* ContextualMenu.swift */; };
		4B980E212817604000282EE1 /* NSNotificationName+Debug.swift in Sources */ = {isa = PBXBuildFile; fileRef = 4B980E202817604000282EE1 /* NSNotificationName+Debug.swift */; };
		4B98D27A28D95F1A003C2B6F /* ChromiumFaviconsReaderTests.swift in Sources */ = {isa = PBXBuildFile; fileRef = 4B98D27928D95F1A003C2B6F /* ChromiumFaviconsReaderTests.swift */; };
		4B98D27C28D960DD003C2B6F /* FirefoxFaviconsReaderTests.swift in Sources */ = {isa = PBXBuildFile; fileRef = 4B98D27B28D960DD003C2B6F /* FirefoxFaviconsReaderTests.swift */; };
		4B98D28028D9722A003C2B6F /* RecentlyVisitedSiteModelTests.swift in Sources */ = {isa = PBXBuildFile; fileRef = 4B98D27F28D9722A003C2B6F /* RecentlyVisitedSiteModelTests.swift */; };
		4BA1A69B258B076900F6F690 /* FileStore.swift in Sources */ = {isa = PBXBuildFile; fileRef = 4BA1A69A258B076900F6F690 /* FileStore.swift */; };
		4BA1A6A0258B079600F6F690 /* DataEncryption.swift in Sources */ = {isa = PBXBuildFile; fileRef = 4BA1A69F258B079600F6F690 /* DataEncryption.swift */; };
		4BA1A6A5258B07DF00F6F690 /* EncryptedValueTransformer.swift in Sources */ = {isa = PBXBuildFile; fileRef = 4BA1A6A4258B07DF00F6F690 /* EncryptedValueTransformer.swift */; };
		4BA1A6B3258B080A00F6F690 /* EncryptionKeyGeneration.swift in Sources */ = {isa = PBXBuildFile; fileRef = 4BA1A6B2258B080A00F6F690 /* EncryptionKeyGeneration.swift */; };
		4BA1A6B8258B081600F6F690 /* EncryptionKeyStoring.swift in Sources */ = {isa = PBXBuildFile; fileRef = 4BA1A6B7258B081600F6F690 /* EncryptionKeyStoring.swift */; };
		4BA1A6BD258B082300F6F690 /* EncryptionKeyStore.swift in Sources */ = {isa = PBXBuildFile; fileRef = 4BA1A6BC258B082300F6F690 /* EncryptionKeyStore.swift */; };
		4BA1A6C2258B0A1300F6F690 /* ContiguousBytesExtension.swift in Sources */ = {isa = PBXBuildFile; fileRef = 4BA1A6C1258B0A1300F6F690 /* ContiguousBytesExtension.swift */; };
		4BA1A6D9258C0CB300F6F690 /* DataEncryptionTests.swift in Sources */ = {isa = PBXBuildFile; fileRef = 4BA1A6D8258C0CB300F6F690 /* DataEncryptionTests.swift */; };
		4BA1A6DE258C100A00F6F690 /* FileStoreTests.swift in Sources */ = {isa = PBXBuildFile; fileRef = 4BA1A6DD258C100A00F6F690 /* FileStoreTests.swift */; };
		4BA1A6E6258C270800F6F690 /* EncryptionKeyGeneratorTests.swift in Sources */ = {isa = PBXBuildFile; fileRef = 4BA1A6E5258C270800F6F690 /* EncryptionKeyGeneratorTests.swift */; };
		4BA1A6F6258C4F9600F6F690 /* EncryptionMocks.swift in Sources */ = {isa = PBXBuildFile; fileRef = 4BA1A6F5258C4F9600F6F690 /* EncryptionMocks.swift */; };
		4BA1A6FE258C5C1300F6F690 /* EncryptedValueTransformerTests.swift in Sources */ = {isa = PBXBuildFile; fileRef = 4BA1A6FD258C5C1300F6F690 /* EncryptedValueTransformerTests.swift */; };
		4BB6CE5F26B77ED000EC5860 /* Cryptography.swift in Sources */ = {isa = PBXBuildFile; fileRef = 4BB6CE5E26B77ED000EC5860 /* Cryptography.swift */; };
		4BB88B4525B7B55C006F6B06 /* DebugUserScript.swift in Sources */ = {isa = PBXBuildFile; fileRef = 4BB88B4425B7B55C006F6B06 /* DebugUserScript.swift */; };
		4BB88B4A25B7B690006F6B06 /* SequenceExtensions.swift in Sources */ = {isa = PBXBuildFile; fileRef = 4BB88B4925B7B690006F6B06 /* SequenceExtensions.swift */; };
		4BB88B5025B7BA2B006F6B06 /* TabInstrumentation.swift in Sources */ = {isa = PBXBuildFile; fileRef = 4BB88B4F25B7BA2B006F6B06 /* TabInstrumentation.swift */; };
		4BB88B5B25B7BA50006F6B06 /* Instruments.swift in Sources */ = {isa = PBXBuildFile; fileRef = 4BB88B5A25B7BA50006F6B06 /* Instruments.swift */; };
		4BB99CFE26FE191E001E4761 /* FirefoxBookmarksReader.swift in Sources */ = {isa = PBXBuildFile; fileRef = 4BB99CF526FE191E001E4761 /* FirefoxBookmarksReader.swift */; };
		4BB99CFF26FE191E001E4761 /* BookmarkImport.swift in Sources */ = {isa = PBXBuildFile; fileRef = 4BB99CF626FE191E001E4761 /* BookmarkImport.swift */; };
		4BB99D0026FE191E001E4761 /* CoreDataBookmarkImporter.swift in Sources */ = {isa = PBXBuildFile; fileRef = 4BB99CF726FE191E001E4761 /* CoreDataBookmarkImporter.swift */; };
		4BB99D0126FE191E001E4761 /* ChromiumBookmarksReader.swift in Sources */ = {isa = PBXBuildFile; fileRef = 4BB99CF926FE191E001E4761 /* ChromiumBookmarksReader.swift */; };
		4BB99D0226FE191E001E4761 /* ImportedBookmarks.swift in Sources */ = {isa = PBXBuildFile; fileRef = 4BB99CFA26FE191E001E4761 /* ImportedBookmarks.swift */; };
		4BB99D0326FE191E001E4761 /* SafariBookmarksReader.swift in Sources */ = {isa = PBXBuildFile; fileRef = 4BB99CFC26FE191E001E4761 /* SafariBookmarksReader.swift */; };
		4BB99D0426FE191E001E4761 /* SafariDataImporter.swift in Sources */ = {isa = PBXBuildFile; fileRef = 4BB99CFD26FE191E001E4761 /* SafariDataImporter.swift */; };
		4BB99D0626FE1979001E4761 /* RequestFilePermissionViewController.swift in Sources */ = {isa = PBXBuildFile; fileRef = 4BB99D0526FE1979001E4761 /* RequestFilePermissionViewController.swift */; };
		4BB99D0F26FE1A84001E4761 /* ChromiumBookmarksReaderTests.swift in Sources */ = {isa = PBXBuildFile; fileRef = 4BB99D0C26FE1A83001E4761 /* ChromiumBookmarksReaderTests.swift */; };
		4BB99D1026FE1A84001E4761 /* FirefoxBookmarksReaderTests.swift in Sources */ = {isa = PBXBuildFile; fileRef = 4BB99D0D26FE1A83001E4761 /* FirefoxBookmarksReaderTests.swift */; };
		4BB99D1126FE1A84001E4761 /* SafariBookmarksReaderTests.swift in Sources */ = {isa = PBXBuildFile; fileRef = 4BB99D0E26FE1A84001E4761 /* SafariBookmarksReaderTests.swift */; };
		4BBC16A027C4859400E00A38 /* DeviceAuthenticationService.swift in Sources */ = {isa = PBXBuildFile; fileRef = 4BBC169F27C4859400E00A38 /* DeviceAuthenticationService.swift */; };
		4BBC16A227C485BC00E00A38 /* DeviceIdleStateDetector.swift in Sources */ = {isa = PBXBuildFile; fileRef = 4BBC16A127C485BC00E00A38 /* DeviceIdleStateDetector.swift */; };
		4BBC16A527C488C900E00A38 /* DeviceAuthenticatorTests.swift in Sources */ = {isa = PBXBuildFile; fileRef = 4BBC16A427C488C900E00A38 /* DeviceAuthenticatorTests.swift */; };
		4BBD3C00285ACE090047A89D /* NSNotificationName+Favicons.swift in Sources */ = {isa = PBXBuildFile; fileRef = 4BBD3BFF285ACE090047A89D /* NSNotificationName+Favicons.swift */; };
		4BBE0AA727B9B027003B37A8 /* PopUpButton.swift in Sources */ = {isa = PBXBuildFile; fileRef = 4BBE0AA627B9B027003B37A8 /* PopUpButton.swift */; };
		4BBF0915282DD40100EE1418 /* TemporaryFileHandler.swift in Sources */ = {isa = PBXBuildFile; fileRef = 4BBF0914282DD40100EE1418 /* TemporaryFileHandler.swift */; };
		4BBF0917282DD6EF00EE1418 /* TemporaryFileHandlerTests.swift in Sources */ = {isa = PBXBuildFile; fileRef = 4BBF0916282DD6EF00EE1418 /* TemporaryFileHandlerTests.swift */; };
		4BBF09232830812900EE1418 /* FileSystemDSL.swift in Sources */ = {isa = PBXBuildFile; fileRef = 4BBF09222830812900EE1418 /* FileSystemDSL.swift */; };
		4BBF0925283083EC00EE1418 /* FileSystemDSLTests.swift in Sources */ = {isa = PBXBuildFile; fileRef = 4BBF0924283083EC00EE1418 /* FileSystemDSLTests.swift */; };
		4BD18F01283F0BC500058124 /* BookmarksBarViewController.swift in Sources */ = {isa = PBXBuildFile; fileRef = 4BD18EFF283F0BC500058124 /* BookmarksBarViewController.swift */; };
		4BD18F05283F151F00058124 /* BookmarksBar.storyboard in Resources */ = {isa = PBXBuildFile; fileRef = 4BD18F04283F151F00058124 /* BookmarksBar.storyboard */; };
		4BDFA4AE27BF19E500648192 /* ToggleableScrollView.swift in Sources */ = {isa = PBXBuildFile; fileRef = 4BDFA4AD27BF19E500648192 /* ToggleableScrollView.swift */; };
		4BE0DF06267819A1006337B7 /* NSStoryboardExtension.swift in Sources */ = {isa = PBXBuildFile; fileRef = 4BE0DF0426781961006337B7 /* NSStoryboardExtension.swift */; };
		4BE4005327CF3DC3007D3161 /* SavePaymentMethodPopover.swift in Sources */ = {isa = PBXBuildFile; fileRef = 4BE4005227CF3DC3007D3161 /* SavePaymentMethodPopover.swift */; };
		4BE4005527CF3F19007D3161 /* SavePaymentMethodViewController.swift in Sources */ = {isa = PBXBuildFile; fileRef = 4BE4005427CF3F19007D3161 /* SavePaymentMethodViewController.swift */; };
		4BE41A5E28446EAD00760399 /* BookmarksBarViewModel.swift in Sources */ = {isa = PBXBuildFile; fileRef = 4BE41A5D28446EAD00760399 /* BookmarksBarViewModel.swift */; };
		4BE5336B286912D40019DBFD /* BookmarksBarCollectionViewItem.xib in Resources */ = {isa = PBXBuildFile; fileRef = 4BE53369286912D40019DBFD /* BookmarksBarCollectionViewItem.xib */; };
		4BE5336C286912D40019DBFD /* BookmarksBarCollectionViewItem.swift in Sources */ = {isa = PBXBuildFile; fileRef = 4BE5336A286912D40019DBFD /* BookmarksBarCollectionViewItem.swift */; };
		4BE5336E286915A10019DBFD /* HorizontallyCenteredLayout.swift in Sources */ = {isa = PBXBuildFile; fileRef = 4BE5336D286915A10019DBFD /* HorizontallyCenteredLayout.swift */; };
		4BE53374286E39F10019DBFD /* ChromiumKeychainPrompt.swift in Sources */ = {isa = PBXBuildFile; fileRef = 4BE53373286E39F10019DBFD /* ChromiumKeychainPrompt.swift */; };
		4BE65474271FCD40008D1D63 /* PasswordManagementIdentityItemView.swift in Sources */ = {isa = PBXBuildFile; fileRef = 4BE6546E271FCD40008D1D63 /* PasswordManagementIdentityItemView.swift */; };
		4BE65476271FCD41008D1D63 /* PasswordManagementCreditCardItemView.swift in Sources */ = {isa = PBXBuildFile; fileRef = 4BE65470271FCD40008D1D63 /* PasswordManagementCreditCardItemView.swift */; };
		4BE65477271FCD41008D1D63 /* PasswordManagementLoginItemView.swift in Sources */ = {isa = PBXBuildFile; fileRef = 4BE65471271FCD40008D1D63 /* PasswordManagementLoginItemView.swift */; };
		4BE65478271FCD41008D1D63 /* PasswordManagementNoteItemView.swift in Sources */ = {isa = PBXBuildFile; fileRef = 4BE65472271FCD40008D1D63 /* PasswordManagementNoteItemView.swift */; };
		4BE65479271FCD41008D1D63 /* EditableTextView.swift in Sources */ = {isa = PBXBuildFile; fileRef = 4BE65473271FCD40008D1D63 /* EditableTextView.swift */; };
		4BE6547E271FCD4D008D1D63 /* PasswordManagementIdentityModel.swift in Sources */ = {isa = PBXBuildFile; fileRef = 4BE6547A271FCD4D008D1D63 /* PasswordManagementIdentityModel.swift */; };
		4BE6547F271FCD4D008D1D63 /* PasswordManagementCreditCardModel.swift in Sources */ = {isa = PBXBuildFile; fileRef = 4BE6547B271FCD4D008D1D63 /* PasswordManagementCreditCardModel.swift */; };
		4BE65480271FCD4D008D1D63 /* PasswordManagementLoginModel.swift in Sources */ = {isa = PBXBuildFile; fileRef = 4BE6547C271FCD4D008D1D63 /* PasswordManagementLoginModel.swift */; };
		4BE65481271FCD4D008D1D63 /* PasswordManagementNoteModel.swift in Sources */ = {isa = PBXBuildFile; fileRef = 4BE6547D271FCD4D008D1D63 /* PasswordManagementNoteModel.swift */; };
		4BE65485271FCD7B008D1D63 /* LoginFaviconView.swift in Sources */ = {isa = PBXBuildFile; fileRef = 4BE65484271FCD7B008D1D63 /* LoginFaviconView.swift */; };
		4BF01C00272AE74C00884A61 /* CountryList.swift in Sources */ = {isa = PBXBuildFile; fileRef = 4BE65482271FCD53008D1D63 /* CountryList.swift */; };
		4BF4951826C08395000547B8 /* ThirdPartyBrowserTests.swift in Sources */ = {isa = PBXBuildFile; fileRef = 4BF4951726C08395000547B8 /* ThirdPartyBrowserTests.swift */; };
		4BF4EA5027C71F26004E57C4 /* PasswordManagementListSectionTests.swift in Sources */ = {isa = PBXBuildFile; fileRef = 4BF4EA4F27C71F26004E57C4 /* PasswordManagementListSectionTests.swift */; };
		4BF6962028BEEE8B00D402D4 /* LocalPinningManagerTests.swift in Sources */ = {isa = PBXBuildFile; fileRef = 4BF6961F28BEEE8B00D402D4 /* LocalPinningManagerTests.swift */; };
		7B1E819E27C8874900FF0E60 /* ContentOverlayPopover.swift in Sources */ = {isa = PBXBuildFile; fileRef = 7B1E819B27C8874900FF0E60 /* ContentOverlayPopover.swift */; };
		7B1E819F27C8874900FF0E60 /* ContentOverlay.storyboard in Resources */ = {isa = PBXBuildFile; fileRef = 7B1E819C27C8874900FF0E60 /* ContentOverlay.storyboard */; };
		7B1E81A027C8874900FF0E60 /* ContentOverlayViewController.swift in Sources */ = {isa = PBXBuildFile; fileRef = 7B1E819D27C8874900FF0E60 /* ContentOverlayViewController.swift */; };
		7B4CE8E726F02135009134B1 /* TabBarTests.swift in Sources */ = {isa = PBXBuildFile; fileRef = 7B4CE8E626F02134009134B1 /* TabBarTests.swift */; };
		7BA4727D26F01BC400EAA165 /* CoreDataTestUtilities.swift in Sources */ = {isa = PBXBuildFile; fileRef = 4B9292C42667104B00AD2C21 /* CoreDataTestUtilities.swift */; };
		8511E18425F82B34002F516B /* 01_Fire_really_small.json in Resources */ = {isa = PBXBuildFile; fileRef = 8511E18325F82B34002F516B /* 01_Fire_really_small.json */; };
		853014D625E671A000FB8205 /* PageObserverUserScript.swift in Sources */ = {isa = PBXBuildFile; fileRef = 853014D525E671A000FB8205 /* PageObserverUserScript.swift */; };
		85308E25267FC9F2001ABD76 /* NSAlertExtension.swift in Sources */ = {isa = PBXBuildFile; fileRef = 85308E24267FC9F2001ABD76 /* NSAlertExtension.swift */; };
		85378D9C274E61B8007C5CBF /* MessageViews.storyboard in Resources */ = {isa = PBXBuildFile; fileRef = 85378D9B274E61B8007C5CBF /* MessageViews.storyboard */; };
		85378D9E274E664C007C5CBF /* PopoverMessageViewController.swift in Sources */ = {isa = PBXBuildFile; fileRef = 85378D9D274E664C007C5CBF /* PopoverMessageViewController.swift */; };
		85378DA0274E6F42007C5CBF /* NSNotificationName+EmailManager.swift in Sources */ = {isa = PBXBuildFile; fileRef = 85378D9F274E6F42007C5CBF /* NSNotificationName+EmailManager.swift */; };
		85378DA2274E7F25007C5CBF /* EmailManagerRequestDelegate.swift in Sources */ = {isa = PBXBuildFile; fileRef = 85378DA1274E7F25007C5CBF /* EmailManagerRequestDelegate.swift */; };
		8546DE6225C03056000CA5E1 /* UserAgentTests.swift in Sources */ = {isa = PBXBuildFile; fileRef = 8546DE6125C03056000CA5E1 /* UserAgentTests.swift */; };
		85480F8A25CDC360009424E3 /* MainMenu.storyboard in Resources */ = {isa = PBXBuildFile; fileRef = 85480F8925CDC360009424E3 /* MainMenu.storyboard */; };
		85480FBB25D181CB009424E3 /* ConfigurationDownloading.swift in Sources */ = {isa = PBXBuildFile; fileRef = 85480FBA25D181CB009424E3 /* ConfigurationDownloading.swift */; };
		85480FCF25D1AA22009424E3 /* ConfigurationStoring.swift in Sources */ = {isa = PBXBuildFile; fileRef = 85480FCE25D1AA22009424E3 /* ConfigurationStoring.swift */; };
		85589E7F27BBB8630038AD11 /* AddEditFavoriteViewController.swift in Sources */ = {isa = PBXBuildFile; fileRef = 85589E7927BBB8620038AD11 /* AddEditFavoriteViewController.swift */; };
		85589E8027BBB8630038AD11 /* AddEditFavoriteWindow.swift in Sources */ = {isa = PBXBuildFile; fileRef = 85589E7A27BBB8620038AD11 /* AddEditFavoriteWindow.swift */; };
		85589E8127BBB8630038AD11 /* HomePage.storyboard in Resources */ = {isa = PBXBuildFile; fileRef = 85589E7B27BBB8630038AD11 /* HomePage.storyboard */; };
		85589E8227BBB8630038AD11 /* HomePageView.swift in Sources */ = {isa = PBXBuildFile; fileRef = 85589E7C27BBB8630038AD11 /* HomePageView.swift */; };
		85589E8327BBB8630038AD11 /* HomePageViewController.swift in Sources */ = {isa = PBXBuildFile; fileRef = 85589E7D27BBB8630038AD11 /* HomePageViewController.swift */; };
		85589E8727BBB8F20038AD11 /* HomePageFavoritesModel.swift in Sources */ = {isa = PBXBuildFile; fileRef = 85589E8627BBB8F20038AD11 /* HomePageFavoritesModel.swift */; };
		85589E8B27BBBADC0038AD11 /* ColorExtensions.swift in Sources */ = {isa = PBXBuildFile; fileRef = 85589E8A27BBBADC0038AD11 /* ColorExtensions.swift */; };
		85589E8D27BBBB870038AD11 /* NavigationBar.storyboard in Resources */ = {isa = PBXBuildFile; fileRef = 85589E8C27BBBB870038AD11 /* NavigationBar.storyboard */; };
		85589E8F27BBBBF10038AD11 /* Main.storyboard in Resources */ = {isa = PBXBuildFile; fileRef = 85589E8E27BBBBF10038AD11 /* Main.storyboard */; };
		85589E9127BFB9810038AD11 /* HomePageRecentlyVisitedModel.swift in Sources */ = {isa = PBXBuildFile; fileRef = 85589E9027BFB9810038AD11 /* HomePageRecentlyVisitedModel.swift */; };
		85589E9427BFE1E70038AD11 /* FavoritesView.swift in Sources */ = {isa = PBXBuildFile; fileRef = 85589E9327BFE1E70038AD11 /* FavoritesView.swift */; };
		85589E9627BFE25D0038AD11 /* FailedAssertionView.swift in Sources */ = {isa = PBXBuildFile; fileRef = 85589E9527BFE25D0038AD11 /* FailedAssertionView.swift */; };
		85589E9827BFE2DA0038AD11 /* HoverButton.swift in Sources */ = {isa = PBXBuildFile; fileRef = 85589E9727BFE2DA0038AD11 /* HoverButton.swift */; };
		85589E9A27BFE3C30038AD11 /* FaviconView.swift in Sources */ = {isa = PBXBuildFile; fileRef = 85589E9927BFE3C30038AD11 /* FaviconView.swift */; };
		85589E9E27BFE4500038AD11 /* DefaultBrowserPromptView.swift in Sources */ = {isa = PBXBuildFile; fileRef = 85589E9D27BFE4500038AD11 /* DefaultBrowserPromptView.swift */; };
		85589EA027BFE60E0038AD11 /* MoreOrLessView.swift in Sources */ = {isa = PBXBuildFile; fileRef = 85589E9F27BFE60E0038AD11 /* MoreOrLessView.swift */; };
		85625994269C8F9600EE44BC /* PasswordManager.storyboard in Resources */ = {isa = PBXBuildFile; fileRef = 85625993269C8F9600EE44BC /* PasswordManager.storyboard */; };
		85625996269C953C00EE44BC /* PasswordManagementViewController.swift in Sources */ = {isa = PBXBuildFile; fileRef = 85625995269C953C00EE44BC /* PasswordManagementViewController.swift */; };
		85625998269C9C5F00EE44BC /* PasswordManagementPopover.swift in Sources */ = {isa = PBXBuildFile; fileRef = 85625997269C9C5F00EE44BC /* PasswordManagementPopover.swift */; };
		8562599A269CA0A600EE44BC /* NSRectExtension.swift in Sources */ = {isa = PBXBuildFile; fileRef = 85625999269CA0A600EE44BC /* NSRectExtension.swift */; };
		856C98A6256EB59600A22F1F /* MenuItemSelectors.swift in Sources */ = {isa = PBXBuildFile; fileRef = 856C98A5256EB59600A22F1F /* MenuItemSelectors.swift */; };
		856C98D52570116900A22F1F /* NSWindow+Toast.swift in Sources */ = {isa = PBXBuildFile; fileRef = 856C98D42570116900A22F1F /* NSWindow+Toast.swift */; };
		856C98DF257014BD00A22F1F /* FileDownloadManager.swift in Sources */ = {isa = PBXBuildFile; fileRef = 856C98DE257014BD00A22F1F /* FileDownloadManager.swift */; };
		856CADF0271710F400E79BB0 /* HoverUserScript.swift in Sources */ = {isa = PBXBuildFile; fileRef = 856CADEF271710F400E79BB0 /* HoverUserScript.swift */; };
		85707F22276A32B600DC0649 /* CallToAction.swift in Sources */ = {isa = PBXBuildFile; fileRef = 85707F21276A32B600DC0649 /* CallToAction.swift */; };
		85707F24276A332A00DC0649 /* OnboardingButtonStyles.swift in Sources */ = {isa = PBXBuildFile; fileRef = 85707F23276A332A00DC0649 /* OnboardingButtonStyles.swift */; };
		85707F26276A335700DC0649 /* Onboarding.swift in Sources */ = {isa = PBXBuildFile; fileRef = 85707F25276A335700DC0649 /* Onboarding.swift */; };
		85707F28276A34D900DC0649 /* DaxSpeech.swift in Sources */ = {isa = PBXBuildFile; fileRef = 85707F27276A34D900DC0649 /* DaxSpeech.swift */; };
		85707F2A276A35FE00DC0649 /* ActionSpeech.swift in Sources */ = {isa = PBXBuildFile; fileRef = 85707F29276A35FE00DC0649 /* ActionSpeech.swift */; };
		85707F2C276A364E00DC0649 /* OnboardingFlow.swift in Sources */ = {isa = PBXBuildFile; fileRef = 85707F2B276A364E00DC0649 /* OnboardingFlow.swift */; };
		85707F2E276A394C00DC0649 /* ViewExtensions.swift in Sources */ = {isa = PBXBuildFile; fileRef = 85707F2D276A394C00DC0649 /* ViewExtensions.swift */; };
		85707F31276A7DCA00DC0649 /* OnboardingViewModel.swift in Sources */ = {isa = PBXBuildFile; fileRef = 85707F30276A7DCA00DC0649 /* OnboardingViewModel.swift */; };
		85799C1825DEBB3F0007EC87 /* Logging.swift in Sources */ = {isa = PBXBuildFile; fileRef = 85799C1725DEBB3F0007EC87 /* Logging.swift */; };
		857FFEC027D239DC00415E7A /* HyperLink.swift in Sources */ = {isa = PBXBuildFile; fileRef = 857FFEBF27D239DC00415E7A /* HyperLink.swift */; };
		8585B63826D6E66C00C1416F /* ButtonStyles.swift in Sources */ = {isa = PBXBuildFile; fileRef = 8585B63726D6E66C00C1416F /* ButtonStyles.swift */; };
		8589063A267BCD8E00D23B0D /* SaveCredentialsPopover.swift in Sources */ = {isa = PBXBuildFile; fileRef = 85890639267BCD8E00D23B0D /* SaveCredentialsPopover.swift */; };
		8589063C267BCDC000D23B0D /* SaveCredentialsViewController.swift in Sources */ = {isa = PBXBuildFile; fileRef = 8589063B267BCDC000D23B0D /* SaveCredentialsViewController.swift */; };
		858A797F26A79EAA00A75A42 /* UserText+PasswordManager.swift in Sources */ = {isa = PBXBuildFile; fileRef = 858A797E26A79EAA00A75A42 /* UserText+PasswordManager.swift */; };
		858A798326A8B75F00A75A42 /* CopyHandler.swift in Sources */ = {isa = PBXBuildFile; fileRef = 858A798226A8B75F00A75A42 /* CopyHandler.swift */; };
		858A798526A8BB5D00A75A42 /* NSTextViewExtension.swift in Sources */ = {isa = PBXBuildFile; fileRef = 858A798426A8BB5D00A75A42 /* NSTextViewExtension.swift */; };
		858A798826A99DBE00A75A42 /* PasswordManagementItemListModelTests.swift in Sources */ = {isa = PBXBuildFile; fileRef = 858A798726A99DBE00A75A42 /* PasswordManagementItemListModelTests.swift */; };
		858A798A26A9B35E00A75A42 /* PasswordManagementItemModelTests.swift in Sources */ = {isa = PBXBuildFile; fileRef = 858A798926A9B35E00A75A42 /* PasswordManagementItemModelTests.swift */; };
		859E7D6B27453BF3009C2B69 /* BookmarksExporter.swift in Sources */ = {isa = PBXBuildFile; fileRef = 859E7D6A27453BF3009C2B69 /* BookmarksExporter.swift */; };
		859E7D6D274548F2009C2B69 /* BookmarksExporterTests.swift in Sources */ = {isa = PBXBuildFile; fileRef = 859E7D6C274548F2009C2B69 /* BookmarksExporterTests.swift */; };
		85A0116925AF1D8900FA6A0C /* FindInPageViewController.swift in Sources */ = {isa = PBXBuildFile; fileRef = 85A0116825AF1D8900FA6A0C /* FindInPageViewController.swift */; };
		85A0117425AF2EDF00FA6A0C /* FindInPage.storyboard in Resources */ = {isa = PBXBuildFile; fileRef = 85A0117325AF2EDF00FA6A0C /* FindInPage.storyboard */; };
		85A0118225AF60E700FA6A0C /* FindInPageModel.swift in Sources */ = {isa = PBXBuildFile; fileRef = 85A0118125AF60E700FA6A0C /* FindInPageModel.swift */; };
		85A011EA25B4D4CA00FA6A0C /* FindInPageUserScript.swift in Sources */ = {isa = PBXBuildFile; fileRef = 85A011E925B4D4CA00FA6A0C /* FindInPageUserScript.swift */; };
		85AC3AEF25D5CE9800C7D2AA /* UserScripts.swift in Sources */ = {isa = PBXBuildFile; fileRef = 85AC3AEE25D5CE9800C7D2AA /* UserScripts.swift */; };
		85AC3AF725D5DBFD00C7D2AA /* DataExtension.swift in Sources */ = {isa = PBXBuildFile; fileRef = 85AC3AF625D5DBFD00C7D2AA /* DataExtension.swift */; };
		85AC3B0525D6B1D800C7D2AA /* ScriptSourceProviding.swift in Sources */ = {isa = PBXBuildFile; fileRef = 85AC3B0425D6B1D800C7D2AA /* ScriptSourceProviding.swift */; };
		85AC3B1725D9BC1A00C7D2AA /* ConfigurationDownloaderTests.swift in Sources */ = {isa = PBXBuildFile; fileRef = 85AC3B1625D9BC1A00C7D2AA /* ConfigurationDownloaderTests.swift */; };
		85AC3B3525DA82A600C7D2AA /* DataTaskProviding.swift in Sources */ = {isa = PBXBuildFile; fileRef = 85AC3B3425DA82A600C7D2AA /* DataTaskProviding.swift */; };
		85AC3B4925DAC9BD00C7D2AA /* ConfigurationStorageTests.swift in Sources */ = {isa = PBXBuildFile; fileRef = 85AC3B4825DAC9BD00C7D2AA /* ConfigurationStorageTests.swift */; };
		85AC7AD927BD625000FFB69B /* HomePageAssets.xcassets in Resources */ = {isa = PBXBuildFile; fileRef = 85AC7AD827BD625000FFB69B /* HomePageAssets.xcassets */; };
		85AC7ADB27BD628400FFB69B /* HomePage.swift in Sources */ = {isa = PBXBuildFile; fileRef = 85AC7ADA27BD628400FFB69B /* HomePage.swift */; };
		85AC7ADD27BEB6EE00FFB69B /* HomePageDefaultBrowserModel.swift in Sources */ = {isa = PBXBuildFile; fileRef = 85AC7ADC27BEB6EE00FFB69B /* HomePageDefaultBrowserModel.swift */; };
		85AE2FF224A33A2D002D507F /* WebKit.framework in Frameworks */ = {isa = PBXBuildFile; fileRef = 85AE2FF124A33A2D002D507F /* WebKit.framework */; };
		85B7184A27677C2D00B4277F /* Onboarding.storyboard in Resources */ = {isa = PBXBuildFile; fileRef = 85B7184927677C2D00B4277F /* Onboarding.storyboard */; };
		85B7184C27677C6500B4277F /* OnboardingViewController.swift in Sources */ = {isa = PBXBuildFile; fileRef = 85B7184B27677C6500B4277F /* OnboardingViewController.swift */; };
		85B7184E27677CBB00B4277F /* RootView.swift in Sources */ = {isa = PBXBuildFile; fileRef = 85B7184D27677CBB00B4277F /* RootView.swift */; };
		85C48CCC278D808F00D3263E /* NSAttributedStringExtension.swift in Sources */ = {isa = PBXBuildFile; fileRef = 85C48CCB278D808F00D3263E /* NSAttributedStringExtension.swift */; };
		85C48CD127908C1000D3263E /* BrowserImportMoreInfoViewController.swift in Sources */ = {isa = PBXBuildFile; fileRef = 85C48CD027908C1000D3263E /* BrowserImportMoreInfoViewController.swift */; };
		85C5991B27D10CF000E605B2 /* FireAnimationView.swift in Sources */ = {isa = PBXBuildFile; fileRef = 85C5991A27D10CF000E605B2 /* FireAnimationView.swift */; };
		85C6A29625CC1FFD00EEB5F1 /* UserDefaultsWrapper.swift in Sources */ = {isa = PBXBuildFile; fileRef = 85C6A29525CC1FFD00EEB5F1 /* UserDefaultsWrapper.swift */; };
		85CC1D7B26A05ECF0062F04E /* PasswordManagementItemListModel.swift in Sources */ = {isa = PBXBuildFile; fileRef = 85CC1D7A26A05ECF0062F04E /* PasswordManagementItemListModel.swift */; };
		85CC1D7D26A05F250062F04E /* PasswordManagementItemModel.swift in Sources */ = {isa = PBXBuildFile; fileRef = 85CC1D7C26A05F250062F04E /* PasswordManagementItemModel.swift */; };
		85D33F1225C82EB3002B91A6 /* ConfigurationManager.swift in Sources */ = {isa = PBXBuildFile; fileRef = 85D33F1125C82EB3002B91A6 /* ConfigurationManager.swift */; };
		85D438B6256E7C9E00F3BAF8 /* ContextMenuUserScript.swift in Sources */ = {isa = PBXBuildFile; fileRef = 85D438B5256E7C9E00F3BAF8 /* ContextMenuUserScript.swift */; };
		85D885B026A590A90077C374 /* NSNotificationName+PasswordManager.swift in Sources */ = {isa = PBXBuildFile; fileRef = 85D885AF26A590A90077C374 /* NSNotificationName+PasswordManager.swift */; };
		85D885B326A5A9DE0077C374 /* NSAlert+PasswordManager.swift in Sources */ = {isa = PBXBuildFile; fileRef = 85D885B226A5A9DE0077C374 /* NSAlert+PasswordManager.swift */; };
		85F0FF1327CFAB04001C7C6E /* RecentlyVisitedView.swift in Sources */ = {isa = PBXBuildFile; fileRef = 85F0FF1227CFAB04001C7C6E /* RecentlyVisitedView.swift */; };
		85F1B0C925EF9759004792B6 /* URLEventHandlerTests.swift in Sources */ = {isa = PBXBuildFile; fileRef = 85F1B0C825EF9759004792B6 /* URLEventHandlerTests.swift */; };
		85F487B5276A8F2E003CE668 /* OnboardingTests.swift in Sources */ = {isa = PBXBuildFile; fileRef = 85F487B4276A8F2E003CE668 /* OnboardingTests.swift */; };
		85F69B3C25EDE81F00978E59 /* URLExtensionTests.swift in Sources */ = {isa = PBXBuildFile; fileRef = 85F69B3B25EDE81F00978E59 /* URLExtensionTests.swift */; };
		85FF55C825F82E4F00E2AB99 /* Lottie in Frameworks */ = {isa = PBXBuildFile; productRef = 85FF55C725F82E4F00E2AB99 /* Lottie */; };
		9807F645278CA16F00E1547B /* BrowserServicesKit in Frameworks */ = {isa = PBXBuildFile; productRef = 9807F644278CA16F00E1547B /* BrowserServicesKit */; };
		9812D895276CEDA5004B6181 /* ContentBlockerRulesLists.swift in Sources */ = {isa = PBXBuildFile; fileRef = 9812D894276CEDA5004B6181 /* ContentBlockerRulesLists.swift */; };
		9826B0A02747DF3D0092F683 /* ContentBlocking.swift in Sources */ = {isa = PBXBuildFile; fileRef = 9826B09F2747DF3D0092F683 /* ContentBlocking.swift */; };
		9826B0A22747DFEB0092F683 /* AppPrivacyConfigurationDataProvider.swift in Sources */ = {isa = PBXBuildFile; fileRef = 9826B0A12747DFEB0092F683 /* AppPrivacyConfigurationDataProvider.swift */; };
		9833912F27AAA3CE00DAF119 /* AppTrackerDataSetProvider.swift in Sources */ = {isa = PBXBuildFile; fileRef = 9833912E27AAA3CE00DAF119 /* AppTrackerDataSetProvider.swift */; };
		9833913127AAA4B500DAF119 /* trackerData.json in Resources */ = {isa = PBXBuildFile; fileRef = 9833913027AAA4B500DAF119 /* trackerData.json */; };
		9833913327AAAEEE00DAF119 /* EmbeddedTrackerDataTests.swift in Sources */ = {isa = PBXBuildFile; fileRef = 9833913227AAAEEE00DAF119 /* EmbeddedTrackerDataTests.swift */; };
		983DFB2528B67036006B7E34 /* UserContentUpdating.swift in Sources */ = {isa = PBXBuildFile; fileRef = 983DFB2428B67036006B7E34 /* UserContentUpdating.swift */; };
		98EB5D1027516A4800681FE6 /* AppPrivacyConfigurationTests.swift in Sources */ = {isa = PBXBuildFile; fileRef = 98EB5D0F27516A4800681FE6 /* AppPrivacyConfigurationTests.swift */; };
		A1DA5CF92367799FF3637FC9 /* YoutubeOverlayUserScript+Encryption.swift in Sources */ = {isa = PBXBuildFile; fileRef = A1DA5A20BFD17B83D72DCB7C /* YoutubeOverlayUserScript+Encryption.swift */; };
		AA06B6B72672AF8100F541C5 /* Sparkle in Frameworks */ = {isa = PBXBuildFile; productRef = AA06B6B62672AF8100F541C5 /* Sparkle */; };
		AA0877B826D5160D00B05660 /* SafariVersionReaderTests.swift in Sources */ = {isa = PBXBuildFile; fileRef = AA0877B726D5160D00B05660 /* SafariVersionReaderTests.swift */; };
		AA0877BA26D5161D00B05660 /* WebKitVersionProviderTests.swift in Sources */ = {isa = PBXBuildFile; fileRef = AA0877B926D5161D00B05660 /* WebKitVersionProviderTests.swift */; };
		AA0F3DB7261A566C0077F2D9 /* SuggestionLoadingMock.swift in Sources */ = {isa = PBXBuildFile; fileRef = AA0F3DB6261A566C0077F2D9 /* SuggestionLoadingMock.swift */; };
		AA13DCB4271480B0006D48D3 /* FirePopoverViewModel.swift in Sources */ = {isa = PBXBuildFile; fileRef = AA13DCB3271480B0006D48D3 /* FirePopoverViewModel.swift */; };
		AA222CB92760F74E00321475 /* FaviconReferenceCache.swift in Sources */ = {isa = PBXBuildFile; fileRef = AA222CB82760F74E00321475 /* FaviconReferenceCache.swift */; };
		AA2CB12D2587BB5600AA6FBE /* TabBarFooter.xib in Resources */ = {isa = PBXBuildFile; fileRef = AA2CB12C2587BB5600AA6FBE /* TabBarFooter.xib */; };
		AA2CB1352587C29500AA6FBE /* TabBarFooter.swift in Sources */ = {isa = PBXBuildFile; fileRef = AA2CB1342587C29500AA6FBE /* TabBarFooter.swift */; };
		AA34396C2754D4E300B241FA /* shield.json in Resources */ = {isa = PBXBuildFile; fileRef = AA34396A2754D4E200B241FA /* shield.json */; };
		AA34396D2754D4E300B241FA /* shield-dot.json in Resources */ = {isa = PBXBuildFile; fileRef = AA34396B2754D4E300B241FA /* shield-dot.json */; };
		AA3439702754D4E900B241FA /* dark-shield-dot.json in Resources */ = {isa = PBXBuildFile; fileRef = AA34396E2754D4E900B241FA /* dark-shield-dot.json */; };
		AA3439712754D4E900B241FA /* dark-shield.json in Resources */ = {isa = PBXBuildFile; fileRef = AA34396F2754D4E900B241FA /* dark-shield.json */; };
		AA3439782754D55100B241FA /* dark-trackers-2.json in Resources */ = {isa = PBXBuildFile; fileRef = AA3439722754D55100B241FA /* dark-trackers-2.json */; };
		AA3439792754D55100B241FA /* trackers-1.json in Resources */ = {isa = PBXBuildFile; fileRef = AA3439732754D55100B241FA /* trackers-1.json */; };
		AA34397A2754D55100B241FA /* trackers-2.json in Resources */ = {isa = PBXBuildFile; fileRef = AA3439742754D55100B241FA /* trackers-2.json */; };
		AA34397B2754D55100B241FA /* trackers-3.json in Resources */ = {isa = PBXBuildFile; fileRef = AA3439752754D55100B241FA /* trackers-3.json */; };
		AA34397C2754D55100B241FA /* dark-trackers-1.json in Resources */ = {isa = PBXBuildFile; fileRef = AA3439762754D55100B241FA /* dark-trackers-1.json */; };
		AA34397D2754D55100B241FA /* dark-trackers-3.json in Resources */ = {isa = PBXBuildFile; fileRef = AA3439772754D55100B241FA /* dark-trackers-3.json */; };
		AA3863C527A1E28F00749AB5 /* Feedback.storyboard in Resources */ = {isa = PBXBuildFile; fileRef = AA3863C427A1E28F00749AB5 /* Feedback.storyboard */; };
		AA3D531527A1ED9300074EC1 /* FeedbackWindow.swift in Sources */ = {isa = PBXBuildFile; fileRef = AA3D531427A1ED9300074EC1 /* FeedbackWindow.swift */; };
		AA3D531727A1EEED00074EC1 /* FeedbackViewController.swift in Sources */ = {isa = PBXBuildFile; fileRef = AA3D531627A1EEED00074EC1 /* FeedbackViewController.swift */; };
		AA3D531B27A2F57E00074EC1 /* Feedback.swift in Sources */ = {isa = PBXBuildFile; fileRef = AA3D531A27A2F57E00074EC1 /* Feedback.swift */; };
		AA3D531D27A2F58F00074EC1 /* FeedbackSender.swift in Sources */ = {isa = PBXBuildFile; fileRef = AA3D531C27A2F58F00074EC1 /* FeedbackSender.swift */; };
		AA3F895324C18AD500628DDE /* SuggestionViewModel.swift in Sources */ = {isa = PBXBuildFile; fileRef = AA3F895224C18AD500628DDE /* SuggestionViewModel.swift */; };
		AA4BBA3B25C58FA200C4FB0F /* MainMenu.swift in Sources */ = {isa = PBXBuildFile; fileRef = AA4BBA3A25C58FA200C4FB0F /* MainMenu.swift */; };
		AA4D700725545EF800C3411E /* URLEventHandler.swift in Sources */ = {isa = PBXBuildFile; fileRef = AA4D700625545EF800C3411E /* URLEventHandler.swift */; };
		AA4FF40C2624751A004E2377 /* GrammarFeaturesManager.swift in Sources */ = {isa = PBXBuildFile; fileRef = AA4FF40B2624751A004E2377 /* GrammarFeaturesManager.swift */; };
		AA512D1424D99D9800230283 /* FaviconManager.swift in Sources */ = {isa = PBXBuildFile; fileRef = AA512D1324D99D9800230283 /* FaviconManager.swift */; };
		AA585D82248FD31100E9A3E2 /* AppDelegate.swift in Sources */ = {isa = PBXBuildFile; fileRef = AA585D81248FD31100E9A3E2 /* AppDelegate.swift */; };
		AA585D84248FD31100E9A3E2 /* BrowserTabViewController.swift in Sources */ = {isa = PBXBuildFile; fileRef = AA585D83248FD31100E9A3E2 /* BrowserTabViewController.swift */; };
		AA585D86248FD31400E9A3E2 /* Assets.xcassets in Resources */ = {isa = PBXBuildFile; fileRef = AA585D85248FD31400E9A3E2 /* Assets.xcassets */; };
		AA585DAF2490E6E600E9A3E2 /* MainViewController.swift in Sources */ = {isa = PBXBuildFile; fileRef = AA585DAE2490E6E600E9A3E2 /* MainViewController.swift */; };
		AA5C1DD1285A154E0089850C /* RecentlyClosedMenu.swift in Sources */ = {isa = PBXBuildFile; fileRef = AA5C1DD0285A154E0089850C /* RecentlyClosedMenu.swift */; };
		AA5C1DD3285A217F0089850C /* RecentlyClosedCacheItem.swift in Sources */ = {isa = PBXBuildFile; fileRef = AA5C1DD2285A217F0089850C /* RecentlyClosedCacheItem.swift */; };
		AA5C1DD5285C780C0089850C /* RecentlyClosedCoordinator.swift in Sources */ = {isa = PBXBuildFile; fileRef = AA5C1DD4285C780C0089850C /* RecentlyClosedCoordinator.swift */; };
		AA5C8F59258FE21F00748EB7 /* NSTextFieldExtension.swift in Sources */ = {isa = PBXBuildFile; fileRef = AA5C8F58258FE21F00748EB7 /* NSTextFieldExtension.swift */; };
		AA5C8F5E2590EEE800748EB7 /* NSPointExtension.swift in Sources */ = {isa = PBXBuildFile; fileRef = AA5C8F5D2590EEE800748EB7 /* NSPointExtension.swift */; };
		AA5C8F632591021700748EB7 /* NSApplicationExtension.swift in Sources */ = {isa = PBXBuildFile; fileRef = AA5C8F622591021700748EB7 /* NSApplicationExtension.swift */; };
		AA5D6DAC24A340F700C6FBCE /* WebViewStateObserver.swift in Sources */ = {isa = PBXBuildFile; fileRef = AA5D6DAB24A340F700C6FBCE /* WebViewStateObserver.swift */; };
		AA5FA697275F90C400DCE9C9 /* FaviconImageCache.swift in Sources */ = {isa = PBXBuildFile; fileRef = AA5FA696275F90C400DCE9C9 /* FaviconImageCache.swift */; };
		AA5FA69A275F91C700DCE9C9 /* Favicon.swift in Sources */ = {isa = PBXBuildFile; fileRef = AA5FA699275F91C700DCE9C9 /* Favicon.swift */; };
		AA5FA69D275F945C00DCE9C9 /* FaviconStore.swift in Sources */ = {isa = PBXBuildFile; fileRef = AA5FA69C275F945C00DCE9C9 /* FaviconStore.swift */; };
		AA5FA6A0275F948900DCE9C9 /* Favicons.xcdatamodeld in Sources */ = {isa = PBXBuildFile; fileRef = AA5FA69E275F948900DCE9C9 /* Favicons.xcdatamodeld */; };
		AA6197C4276B314D008396F0 /* FaviconUrlReference.swift in Sources */ = {isa = PBXBuildFile; fileRef = AA6197C3276B314D008396F0 /* FaviconUrlReference.swift */; };
		AA6197C6276B3168008396F0 /* FaviconHostReference.swift in Sources */ = {isa = PBXBuildFile; fileRef = AA6197C5276B3168008396F0 /* FaviconHostReference.swift */; };
		AA61C0D02722159B00E6B681 /* FireInfoViewController.swift in Sources */ = {isa = PBXBuildFile; fileRef = AA61C0CF2722159B00E6B681 /* FireInfoViewController.swift */; };
		AA61C0D22727F59B00E6B681 /* ArrayExtension.swift in Sources */ = {isa = PBXBuildFile; fileRef = AA61C0D12727F59B00E6B681 /* ArrayExtension.swift */; };
		AA63745424C9BF9A00AB2AC4 /* SuggestionContainerTests.swift in Sources */ = {isa = PBXBuildFile; fileRef = AA63745324C9BF9A00AB2AC4 /* SuggestionContainerTests.swift */; };
		AA64777D28E63B1F006C9AF2 /* youtube-inject-bundle.js in Resources */ = {isa = PBXBuildFile; fileRef = AA64777C28E63B1F006C9AF2 /* youtube-inject-bundle.js */; };
		AA652CB125DD825B009059CC /* LocalBookmarkStoreTests.swift in Sources */ = {isa = PBXBuildFile; fileRef = AA652CB025DD825B009059CC /* LocalBookmarkStoreTests.swift */; };
		AA652CCE25DD9071009059CC /* BookmarkListTests.swift in Sources */ = {isa = PBXBuildFile; fileRef = AA652CCD25DD9071009059CC /* BookmarkListTests.swift */; };
		AA652CD325DDA6E9009059CC /* LocalBookmarkManagerTests.swift in Sources */ = {isa = PBXBuildFile; fileRef = AA652CD225DDA6E9009059CC /* LocalBookmarkManagerTests.swift */; };
		AA652CDB25DDAB32009059CC /* BookmarkStoreMock.swift in Sources */ = {isa = PBXBuildFile; fileRef = AA652CDA25DDAB32009059CC /* BookmarkStoreMock.swift */; };
		AA6820E425502F19005ED0D5 /* WebsiteDataStore.swift in Sources */ = {isa = PBXBuildFile; fileRef = AA6820E325502F19005ED0D5 /* WebsiteDataStore.swift */; };
		AA6820EB25503D6A005ED0D5 /* Fire.swift in Sources */ = {isa = PBXBuildFile; fileRef = AA6820EA25503D6A005ED0D5 /* Fire.swift */; };
		AA6820F125503DA9005ED0D5 /* FireViewModel.swift in Sources */ = {isa = PBXBuildFile; fileRef = AA6820F025503DA9005ED0D5 /* FireViewModel.swift */; };
		AA68C3D32490ED62001B8783 /* NavigationBarViewController.swift in Sources */ = {isa = PBXBuildFile; fileRef = AA68C3D22490ED62001B8783 /* NavigationBarViewController.swift */; };
		AA68C3D72490F821001B8783 /* README.md in Resources */ = {isa = PBXBuildFile; fileRef = AA68C3D62490F821001B8783 /* README.md */; };
		AA693E5E2696E5B90007BB78 /* CrashReports.storyboard in Resources */ = {isa = PBXBuildFile; fileRef = AA693E5D2696E5B90007BB78 /* CrashReports.storyboard */; };
		AA6AD95B2704B6DB00159F8A /* FirePopoverViewController.swift in Sources */ = {isa = PBXBuildFile; fileRef = AA6AD95A2704B6DB00159F8A /* FirePopoverViewController.swift */; };
		AA6EF9AD25066F42004754E6 /* WindowsManager.swift in Sources */ = {isa = PBXBuildFile; fileRef = AA6EF9AC25066F42004754E6 /* WindowsManager.swift */; };
		AA6EF9B3250785D5004754E6 /* NSMenuExtension.swift in Sources */ = {isa = PBXBuildFile; fileRef = AA6EF9B2250785D5004754E6 /* NSMenuExtension.swift */; };
		AA6EF9B525081B4C004754E6 /* MainMenuActions.swift in Sources */ = {isa = PBXBuildFile; fileRef = AA6EF9B425081B4C004754E6 /* MainMenuActions.swift */; };
		AA6FFB4424DC33320028F4D0 /* NSViewExtension.swift in Sources */ = {isa = PBXBuildFile; fileRef = AA6FFB4324DC33320028F4D0 /* NSViewExtension.swift */; };
		AA6FFB4624DC3B5A0028F4D0 /* WebView.swift in Sources */ = {isa = PBXBuildFile; fileRef = AA6FFB4524DC3B5A0028F4D0 /* WebView.swift */; };
		AA72D5FE25FFF94E00C77619 /* NSMenuItemExtension.swift in Sources */ = {isa = PBXBuildFile; fileRef = AA72D5FD25FFF94E00C77619 /* NSMenuItemExtension.swift */; };
		AA7412B224D0B3AC00D22FE0 /* TabBarViewItem.swift in Sources */ = {isa = PBXBuildFile; fileRef = AA7412B024D0B3AC00D22FE0 /* TabBarViewItem.swift */; };
		AA7412B324D0B3AC00D22FE0 /* TabBarViewItem.xib in Resources */ = {isa = PBXBuildFile; fileRef = AA7412B124D0B3AC00D22FE0 /* TabBarViewItem.xib */; };
		AA7412B524D1536B00D22FE0 /* MainWindowController.swift in Sources */ = {isa = PBXBuildFile; fileRef = AA7412B424D1536B00D22FE0 /* MainWindowController.swift */; };
		AA7412B724D1687000D22FE0 /* TabBarScrollView.swift in Sources */ = {isa = PBXBuildFile; fileRef = AA7412B624D1687000D22FE0 /* TabBarScrollView.swift */; };
		AA7412BD24D2BEEE00D22FE0 /* MainWindow.swift in Sources */ = {isa = PBXBuildFile; fileRef = AA7412BC24D2BEEE00D22FE0 /* MainWindow.swift */; };
		AA75A0AE26F3500C0086B667 /* PrivacyIconViewModel.swift in Sources */ = {isa = PBXBuildFile; fileRef = AA75A0AD26F3500C0086B667 /* PrivacyIconViewModel.swift */; };
		AA7E9176286DB05D00AB6B62 /* RecentlyClosedCoordinatorMock.swift in Sources */ = {isa = PBXBuildFile; fileRef = AA7E9175286DB05D00AB6B62 /* RecentlyClosedCoordinatorMock.swift */; };
		AA7E919728746BCC00AB6B62 /* HistoryMenu.swift in Sources */ = {isa = PBXBuildFile; fileRef = AA7E919628746BCC00AB6B62 /* HistoryMenu.swift */; };
		AA7E919A2875B39300AB6B62 /* Visit.swift in Sources */ = {isa = PBXBuildFile; fileRef = AA7E91992875B39300AB6B62 /* Visit.swift */; };
		AA7E919C2875C65000AB6B62 /* Stored.swift in Sources */ = {isa = PBXBuildFile; fileRef = AA7E919B2875C65000AB6B62 /* Stored.swift */; };
		AA7E919F287872EA00AB6B62 /* VisitViewModel.swift in Sources */ = {isa = PBXBuildFile; fileRef = AA7E919E287872EA00AB6B62 /* VisitViewModel.swift */; };
		AA7EB6DF27E7C57D00036718 /* MouseOverAnimationButton.swift in Sources */ = {isa = PBXBuildFile; fileRef = AA7EB6DE27E7C57D00036718 /* MouseOverAnimationButton.swift */; };
		AA7EB6E227E7D05500036718 /* flame-mouse-over.json in Resources */ = {isa = PBXBuildFile; fileRef = AA7EB6E027E7D05500036718 /* flame-mouse-over.json */; };
		AA7EB6E327E7D05500036718 /* dark-flame-mouse-over.json in Resources */ = {isa = PBXBuildFile; fileRef = AA7EB6E127E7D05500036718 /* dark-flame-mouse-over.json */; };
		AA7EB6E527E7D6DC00036718 /* AnimationView.swift in Sources */ = {isa = PBXBuildFile; fileRef = AA7EB6E427E7D6DC00036718 /* AnimationView.swift */; };
		AA7EB6E727E8809D00036718 /* shield-mouse-over.json in Resources */ = {isa = PBXBuildFile; fileRef = AA7EB6E627E8809D00036718 /* shield-mouse-over.json */; };
		AA7EB6E927E880A600036718 /* shield-dot-mouse-over.json in Resources */ = {isa = PBXBuildFile; fileRef = AA7EB6E827E880A600036718 /* shield-dot-mouse-over.json */; };
		AA7EB6EB27E880AE00036718 /* dark-shield-mouse-over.json in Resources */ = {isa = PBXBuildFile; fileRef = AA7EB6EA27E880AE00036718 /* dark-shield-mouse-over.json */; };
		AA7EB6ED27E880B600036718 /* dark-shield-dot-mouse-over.json in Resources */ = {isa = PBXBuildFile; fileRef = AA7EB6EC27E880B600036718 /* dark-shield-dot-mouse-over.json */; };
		AA80EC54256BE3BC007083E7 /* UserText.swift in Sources */ = {isa = PBXBuildFile; fileRef = AA80EC53256BE3BC007083E7 /* UserText.swift */; };
		AA80EC67256C4691007083E7 /* BrowserTab.storyboard in Resources */ = {isa = PBXBuildFile; fileRef = AA80EC69256C4691007083E7 /* BrowserTab.storyboard */; };
		AA80EC73256C46A2007083E7 /* Suggestion.storyboard in Resources */ = {isa = PBXBuildFile; fileRef = AA80EC75256C46A2007083E7 /* Suggestion.storyboard */; };
		AA80EC79256C46AA007083E7 /* TabBar.storyboard in Resources */ = {isa = PBXBuildFile; fileRef = AA80EC7B256C46AA007083E7 /* TabBar.storyboard */; };
		AA80EC89256C49B8007083E7 /* Localizable.strings in Resources */ = {isa = PBXBuildFile; fileRef = AA80EC8B256C49B8007083E7 /* Localizable.strings */; };
		AA80EC8F256C49BC007083E7 /* Localizable.stringsdict in Resources */ = {isa = PBXBuildFile; fileRef = AA80EC91256C49BC007083E7 /* Localizable.stringsdict */; };
		AA840A9827319D1600E63CDD /* FirePopoverWrapperViewController.swift in Sources */ = {isa = PBXBuildFile; fileRef = AA840A9727319D1600E63CDD /* FirePopoverWrapperViewController.swift */; };
		AA88D14B252A557100980B4E /* URLRequestExtension.swift in Sources */ = {isa = PBXBuildFile; fileRef = AA88D14A252A557100980B4E /* URLRequestExtension.swift */; };
		AA8EDF2424923E980071C2E8 /* URLExtension.swift in Sources */ = {isa = PBXBuildFile; fileRef = AA8EDF2324923E980071C2E8 /* URLExtension.swift */; };
		AA8EDF2724923EC70071C2E8 /* StringExtension.swift in Sources */ = {isa = PBXBuildFile; fileRef = AA8EDF2624923EC70071C2E8 /* StringExtension.swift */; };
		AA91F83927076F1900771A0D /* PrivacyIconViewModelTests.swift in Sources */ = {isa = PBXBuildFile; fileRef = AA91F83827076F1900771A0D /* PrivacyIconViewModelTests.swift */; };
		AA92126F25ACCB1100600CD4 /* ErrorExtension.swift in Sources */ = {isa = PBXBuildFile; fileRef = AA92126E25ACCB1100600CD4 /* ErrorExtension.swift */; };
		AA92127725ADA07900600CD4 /* WKWebViewExtension.swift in Sources */ = {isa = PBXBuildFile; fileRef = AA92127625ADA07900600CD4 /* WKWebViewExtension.swift */; };
		AA97BF4625135DD30014931A /* ApplicationDockMenu.swift in Sources */ = {isa = PBXBuildFile; fileRef = AA97BF4525135DD30014931A /* ApplicationDockMenu.swift */; };
		AA9C362825518C44004B1BA3 /* WebsiteDataStoreMock.swift in Sources */ = {isa = PBXBuildFile; fileRef = AA9C362725518C44004B1BA3 /* WebsiteDataStoreMock.swift */; };
		AA9C363025518CA9004B1BA3 /* FireTests.swift in Sources */ = {isa = PBXBuildFile; fileRef = AA9C362F25518CA9004B1BA3 /* FireTests.swift */; };
		AA9E9A5625A3AE8400D1959D /* NSWindowExtension.swift in Sources */ = {isa = PBXBuildFile; fileRef = AA9E9A5525A3AE8400D1959D /* NSWindowExtension.swift */; };
		AA9E9A5E25A4867200D1959D /* TabDragAndDropManager.swift in Sources */ = {isa = PBXBuildFile; fileRef = AA9E9A5D25A4867200D1959D /* TabDragAndDropManager.swift */; };
		AA9FF95924A1ECF20039E328 /* Tab.swift in Sources */ = {isa = PBXBuildFile; fileRef = AA9FF95824A1ECF20039E328 /* Tab.swift */; };
		AA9FF95B24A1EFC20039E328 /* TabViewModel.swift in Sources */ = {isa = PBXBuildFile; fileRef = AA9FF95A24A1EFC20039E328 /* TabViewModel.swift */; };
		AA9FF95D24A1FA1C0039E328 /* TabCollection.swift in Sources */ = {isa = PBXBuildFile; fileRef = AA9FF95C24A1FA1C0039E328 /* TabCollection.swift */; };
		AA9FF95F24A1FB690039E328 /* TabCollectionViewModel.swift in Sources */ = {isa = PBXBuildFile; fileRef = AA9FF95E24A1FB680039E328 /* TabCollectionViewModel.swift */; };
		AAA0CC33252F181A0079BC96 /* NavigationButtonMenuDelegate.swift in Sources */ = {isa = PBXBuildFile; fileRef = AAA0CC32252F181A0079BC96 /* NavigationButtonMenuDelegate.swift */; };
		AAA0CC3C25337FAB0079BC96 /* WKBackForwardListItemViewModel.swift in Sources */ = {isa = PBXBuildFile; fileRef = AAA0CC3B25337FAB0079BC96 /* WKBackForwardListItemViewModel.swift */; };
		AAA0CC472533833C0079BC96 /* MoreOptionsMenu.swift in Sources */ = {isa = PBXBuildFile; fileRef = AAA0CC462533833C0079BC96 /* MoreOptionsMenu.swift */; };
		AAA0CC572539EBC90079BC96 /* FaviconUserScript.swift in Sources */ = {isa = PBXBuildFile; fileRef = AAA0CC562539EBC90079BC96 /* FaviconUserScript.swift */; };
		AAA0CC6A253CC43C0079BC96 /* WKUserContentControllerExtension.swift in Sources */ = {isa = PBXBuildFile; fileRef = AAA0CC69253CC43C0079BC96 /* WKUserContentControllerExtension.swift */; };
		AAA892EA250A4CEF005B37B2 /* WindowControllersManager.swift in Sources */ = {isa = PBXBuildFile; fileRef = AAA892E9250A4CEF005B37B2 /* WindowControllersManager.swift */; };
		AAAB9114288EB1D600A057A9 /* CleanThisHistoryMenuItem.swift in Sources */ = {isa = PBXBuildFile; fileRef = AAAB9113288EB1D600A057A9 /* CleanThisHistoryMenuItem.swift */; };
		AAAB9116288EB46B00A057A9 /* VisitMenuItem.swift in Sources */ = {isa = PBXBuildFile; fileRef = AAAB9115288EB46B00A057A9 /* VisitMenuItem.swift */; };
		AAADFD06264AA282001555EA /* TimeIntervalExtension.swift in Sources */ = {isa = PBXBuildFile; fileRef = AAADFD05264AA282001555EA /* TimeIntervalExtension.swift */; };
		AAB549DF25DAB8F80058460B /* BookmarkViewModel.swift in Sources */ = {isa = PBXBuildFile; fileRef = AAB549DE25DAB8F80058460B /* BookmarkViewModel.swift */; };
		AAB7320726DD0C37002FACF9 /* Fire.storyboard in Resources */ = {isa = PBXBuildFile; fileRef = AAB7320626DD0C37002FACF9 /* Fire.storyboard */; };
		AAB7320926DD0CD9002FACF9 /* FireViewController.swift in Sources */ = {isa = PBXBuildFile; fileRef = AAB7320826DD0CD9002FACF9 /* FireViewController.swift */; };
		AAB8203C26B2DE0D00788AC3 /* SuggestionListCharacteristics.swift in Sources */ = {isa = PBXBuildFile; fileRef = AAB8203B26B2DE0D00788AC3 /* SuggestionListCharacteristics.swift */; };
		AABAF59C260A7D130085060C /* FaviconManagerMock.swift in Sources */ = {isa = PBXBuildFile; fileRef = AABAF59B260A7D130085060C /* FaviconManagerMock.swift */; };
		AABEE69A24A902A90043105B /* SuggestionContainerViewModel.swift in Sources */ = {isa = PBXBuildFile; fileRef = AABEE69924A902A90043105B /* SuggestionContainerViewModel.swift */; };
		AABEE69C24A902BB0043105B /* SuggestionContainer.swift in Sources */ = {isa = PBXBuildFile; fileRef = AABEE69B24A902BB0043105B /* SuggestionContainer.swift */; };
		AABEE6A524AA0A7F0043105B /* SuggestionViewController.swift in Sources */ = {isa = PBXBuildFile; fileRef = AABEE6A424AA0A7F0043105B /* SuggestionViewController.swift */; };
		AABEE6A924AB4B910043105B /* SuggestionTableCellView.swift in Sources */ = {isa = PBXBuildFile; fileRef = AABEE6A824AB4B910043105B /* SuggestionTableCellView.swift */; };
		AABEE6AB24ACA0F90043105B /* SuggestionTableRowView.swift in Sources */ = {isa = PBXBuildFile; fileRef = AABEE6AA24ACA0F90043105B /* SuggestionTableRowView.swift */; };
		AABEE6AF24AD22B90043105B /* AddressBarTextField.swift in Sources */ = {isa = PBXBuildFile; fileRef = AABEE6AE24AD22B90043105B /* AddressBarTextField.swift */; };
		AAC30A26268DFEE200D2D9CD /* CrashReporter.swift in Sources */ = {isa = PBXBuildFile; fileRef = AAC30A25268DFEE200D2D9CD /* CrashReporter.swift */; };
		AAC30A28268E045400D2D9CD /* CrashReportReader.swift in Sources */ = {isa = PBXBuildFile; fileRef = AAC30A27268E045400D2D9CD /* CrashReportReader.swift */; };
		AAC30A2A268E239100D2D9CD /* CrashReport.swift in Sources */ = {isa = PBXBuildFile; fileRef = AAC30A29268E239100D2D9CD /* CrashReport.swift */; };
		AAC30A2C268F1ECD00D2D9CD /* CrashReportSender.swift in Sources */ = {isa = PBXBuildFile; fileRef = AAC30A2B268F1ECD00D2D9CD /* CrashReportSender.swift */; };
		AAC30A2E268F1EE300D2D9CD /* CrashReportPromptPresenter.swift in Sources */ = {isa = PBXBuildFile; fileRef = AAC30A2D268F1EE300D2D9CD /* CrashReportPromptPresenter.swift */; };
		AAC5E4C725D6A6E8007F5990 /* BookmarkPopover.swift in Sources */ = {isa = PBXBuildFile; fileRef = AAC5E4C425D6A6E8007F5990 /* BookmarkPopover.swift */; };
		AAC5E4C825D6A6E8007F5990 /* BookmarkPopoverViewController.swift in Sources */ = {isa = PBXBuildFile; fileRef = AAC5E4C525D6A6E8007F5990 /* BookmarkPopoverViewController.swift */; };
		AAC5E4C925D6A6E8007F5990 /* Bookmarks.storyboard in Resources */ = {isa = PBXBuildFile; fileRef = AAC5E4C625D6A6E8007F5990 /* Bookmarks.storyboard */; };
		AAC5E4D025D6A709007F5990 /* Bookmark.swift in Sources */ = {isa = PBXBuildFile; fileRef = AAC5E4CD25D6A709007F5990 /* Bookmark.swift */; };
		AAC5E4D125D6A709007F5990 /* BookmarkManager.swift in Sources */ = {isa = PBXBuildFile; fileRef = AAC5E4CE25D6A709007F5990 /* BookmarkManager.swift */; };
		AAC5E4D225D6A709007F5990 /* BookmarkList.swift in Sources */ = {isa = PBXBuildFile; fileRef = AAC5E4CF25D6A709007F5990 /* BookmarkList.swift */; };
		AAC5E4D925D6A711007F5990 /* BookmarkStore.swift in Sources */ = {isa = PBXBuildFile; fileRef = AAC5E4D625D6A710007F5990 /* BookmarkStore.swift */; };
		AAC5E4E425D6BA9C007F5990 /* NSSizeExtension.swift in Sources */ = {isa = PBXBuildFile; fileRef = AAC5E4E325D6BA9C007F5990 /* NSSizeExtension.swift */; };
		AAC5E4F125D6BF10007F5990 /* AddressBarButton.swift in Sources */ = {isa = PBXBuildFile; fileRef = AAC5E4F025D6BF10007F5990 /* AddressBarButton.swift */; };
		AAC5E4F625D6BF2C007F5990 /* AddressBarButtonsViewController.swift in Sources */ = {isa = PBXBuildFile; fileRef = AAC5E4F525D6BF2C007F5990 /* AddressBarButtonsViewController.swift */; };
		AAC6881928626BF800D54247 /* RecentlyClosedTab.swift in Sources */ = {isa = PBXBuildFile; fileRef = AAC6881828626BF800D54247 /* RecentlyClosedTab.swift */; };
		AAC6881B28626C1900D54247 /* RecentlyClosedWindow.swift in Sources */ = {isa = PBXBuildFile; fileRef = AAC6881A28626C1900D54247 /* RecentlyClosedWindow.swift */; };
		AAC82C60258B6CB5009B6B42 /* TabPreviewWindowController.swift in Sources */ = {isa = PBXBuildFile; fileRef = AAC82C5F258B6CB5009B6B42 /* TabPreviewWindowController.swift */; };
		AAC9C01524CAFBCE00AD1325 /* TabTests.swift in Sources */ = {isa = PBXBuildFile; fileRef = AAC9C01424CAFBCE00AD1325 /* TabTests.swift */; };
		AAC9C01724CAFBDC00AD1325 /* TabCollectionTests.swift in Sources */ = {isa = PBXBuildFile; fileRef = AAC9C01624CAFBDC00AD1325 /* TabCollectionTests.swift */; };
		AAC9C01C24CB594C00AD1325 /* TabViewModelTests.swift in Sources */ = {isa = PBXBuildFile; fileRef = AAC9C01B24CB594C00AD1325 /* TabViewModelTests.swift */; };
		AAC9C01E24CB6BEB00AD1325 /* TabCollectionViewModelTests.swift in Sources */ = {isa = PBXBuildFile; fileRef = AAC9C01D24CB6BEB00AD1325 /* TabCollectionViewModelTests.swift */; };
		AACF6FD626BC366D00CF09F9 /* SafariVersionReader.swift in Sources */ = {isa = PBXBuildFile; fileRef = AACF6FD526BC366D00CF09F9 /* SafariVersionReader.swift */; };
		AAD6D8882696DF6D002393B3 /* CrashReportPromptViewController.swift in Sources */ = {isa = PBXBuildFile; fileRef = AAD6D8862696DF6D002393B3 /* CrashReportPromptViewController.swift */; };
		AAD8078527B3F3BE00CF7703 /* WebsiteBreakageSender.swift in Sources */ = {isa = PBXBuildFile; fileRef = AAD8078427B3F3BE00CF7703 /* WebsiteBreakageSender.swift */; };
		AAD8078727B3F45600CF7703 /* WebsiteBreakage.swift in Sources */ = {isa = PBXBuildFile; fileRef = AAD8078627B3F45600CF7703 /* WebsiteBreakage.swift */; };
		AAD86E52267A0DFF005C11BE /* UpdateController.swift in Sources */ = {isa = PBXBuildFile; fileRef = AAD86E51267A0DFF005C11BE /* UpdateController.swift */; };
		AADCBF3A26F7C2CE00EF67A8 /* LottieAnimationCache.swift in Sources */ = {isa = PBXBuildFile; fileRef = AADCBF3926F7C2CE00EF67A8 /* LottieAnimationCache.swift */; };
		AADE11C026D916D70032D8A7 /* StringExtensionTests.swift in Sources */ = {isa = PBXBuildFile; fileRef = AADE11BF26D916D70032D8A7 /* StringExtensionTests.swift */; };
		AAE246F32709EF3B00BEEAEE /* FirePopoverCollectionViewItem.swift in Sources */ = {isa = PBXBuildFile; fileRef = AAE246F12709EF3B00BEEAEE /* FirePopoverCollectionViewItem.swift */; };
		AAE246F42709EF3B00BEEAEE /* FirePopoverCollectionViewItem.xib in Resources */ = {isa = PBXBuildFile; fileRef = AAE246F22709EF3B00BEEAEE /* FirePopoverCollectionViewItem.xib */; };
		AAE246F6270A3D3000BEEAEE /* FirePopoverCollectionViewHeader.xib in Resources */ = {isa = PBXBuildFile; fileRef = AAE246F5270A3D3000BEEAEE /* FirePopoverCollectionViewHeader.xib */; };
		AAE246F8270A406200BEEAEE /* FirePopoverCollectionViewHeader.swift in Sources */ = {isa = PBXBuildFile; fileRef = AAE246F7270A406200BEEAEE /* FirePopoverCollectionViewHeader.swift */; };
		AAE39D1B24F44885008EF28B /* TabCollectionViewModelDelegateMock.swift in Sources */ = {isa = PBXBuildFile; fileRef = AAE39D1A24F44885008EF28B /* TabCollectionViewModelDelegateMock.swift */; };
		AAE7527A263B046100B973F8 /* History.xcdatamodeld in Sources */ = {isa = PBXBuildFile; fileRef = AAE75278263B046100B973F8 /* History.xcdatamodeld */; };
		AAE7527C263B056C00B973F8 /* HistoryStore.swift in Sources */ = {isa = PBXBuildFile; fileRef = AAE7527B263B056C00B973F8 /* HistoryStore.swift */; };
		AAE7527E263B05C600B973F8 /* HistoryEntry.swift in Sources */ = {isa = PBXBuildFile; fileRef = AAE7527D263B05C600B973F8 /* HistoryEntry.swift */; };
		AAE75280263B0A4D00B973F8 /* HistoryCoordinator.swift in Sources */ = {isa = PBXBuildFile; fileRef = AAE7527F263B0A4D00B973F8 /* HistoryCoordinator.swift */; };
		AAE8B102258A41C000E81239 /* TabPreview.storyboard in Resources */ = {isa = PBXBuildFile; fileRef = AAE8B101258A41C000E81239 /* TabPreview.storyboard */; };
		AAE8B110258A456C00E81239 /* TabPreviewViewController.swift in Sources */ = {isa = PBXBuildFile; fileRef = AAE8B10F258A456C00E81239 /* TabPreviewViewController.swift */; };
		AAE99B8927088A19008B6BD9 /* FirePopover.swift in Sources */ = {isa = PBXBuildFile; fileRef = AAE99B8827088A19008B6BD9 /* FirePopover.swift */; };
		AAEC74B22642C57200C2EFBC /* HistoryCoordinatingMock.swift in Sources */ = {isa = PBXBuildFile; fileRef = AAEC74B12642C57200C2EFBC /* HistoryCoordinatingMock.swift */; };
		AAEC74B42642C69300C2EFBC /* HistoryCoordinatorTests.swift in Sources */ = {isa = PBXBuildFile; fileRef = AAEC74B32642C69300C2EFBC /* HistoryCoordinatorTests.swift */; };
		AAEC74B62642CC6A00C2EFBC /* HistoryStoringMock.swift in Sources */ = {isa = PBXBuildFile; fileRef = AAEC74B52642CC6A00C2EFBC /* HistoryStoringMock.swift */; };
		AAEC74B82642E43800C2EFBC /* HistoryStoreTests.swift in Sources */ = {isa = PBXBuildFile; fileRef = AAEC74B72642E43800C2EFBC /* HistoryStoreTests.swift */; };
		AAEC74BB2642E67C00C2EFBC /* NSPersistentContainerExtension.swift in Sources */ = {isa = PBXBuildFile; fileRef = AAEC74BA2642E67C00C2EFBC /* NSPersistentContainerExtension.swift */; };
		AAEC74BC2642F0F800C2EFBC /* History.xcdatamodeld in Sources */ = {isa = PBXBuildFile; fileRef = AAE75278263B046100B973F8 /* History.xcdatamodeld */; };
		AAECA42024EEA4AC00EFA63A /* IndexPathExtension.swift in Sources */ = {isa = PBXBuildFile; fileRef = AAECA41F24EEA4AC00EFA63A /* IndexPathExtension.swift */; };
		AAEEC6A927088ADB008445F7 /* FireCoordinator.swift in Sources */ = {isa = PBXBuildFile; fileRef = AAEEC6A827088ADB008445F7 /* FireCoordinator.swift */; };
		AAEF6BC8276A081C0024DCF4 /* FaviconSelector.swift in Sources */ = {isa = PBXBuildFile; fileRef = AAEF6BC7276A081C0024DCF4 /* FaviconSelector.swift */; };
		AAFE068326C7082D005434CC /* WebKitVersionProvider.swift in Sources */ = {isa = PBXBuildFile; fileRef = AAFE068226C7082D005434CC /* WebKitVersionProvider.swift */; };
		B31055C427A1BA1D001AC618 /* AutoconsentUserScript.swift in Sources */ = {isa = PBXBuildFile; fileRef = B31055BC27A1BA1D001AC618 /* AutoconsentUserScript.swift */; };
		B31055C627A1BA1D001AC618 /* userscript.js in Resources */ = {isa = PBXBuildFile; fileRef = B31055BE27A1BA1D001AC618 /* userscript.js */; };
		B31055CB27A1BA1D001AC618 /* autoconsent-bundle.js in Resources */ = {isa = PBXBuildFile; fileRef = B31055C327A1BA1D001AC618 /* autoconsent-bundle.js */; };
		B31055CE27A1BA44001AC618 /* AutoconsentBackgroundTests.swift in Sources */ = {isa = PBXBuildFile; fileRef = B31055CD27A1BA44001AC618 /* AutoconsentBackgroundTests.swift */; };
		B3FB198E27BC013C00513DC1 /* autoconsent-test-page.html in Resources */ = {isa = PBXBuildFile; fileRef = B3FB198D27BC013C00513DC1 /* autoconsent-test-page.html */; };
		B3FB199027BC015600513DC1 /* autoconsent-test.js in Resources */ = {isa = PBXBuildFile; fileRef = B3FB198F27BC015600513DC1 /* autoconsent-test.js */; };
		B6040856274B830F00680351 /* DictionaryExtension.swift in Sources */ = {isa = PBXBuildFile; fileRef = B6040855274B830F00680351 /* DictionaryExtension.swift */; };
		B604085C274B8FBA00680351 /* UnprotectedDomains.xcdatamodeld in Sources */ = {isa = PBXBuildFile; fileRef = B604085A274B8CA300680351 /* UnprotectedDomains.xcdatamodeld */; };
		B6085D062743905F00A9C456 /* CoreDataStore.swift in Sources */ = {isa = PBXBuildFile; fileRef = B6085D052743905F00A9C456 /* CoreDataStore.swift */; };
		B6085D092743AAB600A9C456 /* FireproofDomains.xcdatamodeld in Sources */ = {isa = PBXBuildFile; fileRef = B6085D072743993C00A9C456 /* FireproofDomains.xcdatamodeld */; };
		B6106BA026A7BE0B0013B453 /* PermissionManagerTests.swift in Sources */ = {isa = PBXBuildFile; fileRef = B6106B9F26A7BE0B0013B453 /* PermissionManagerTests.swift */; };
		B6106BA726A7BECC0013B453 /* PermissionAuthorizationQuery.swift in Sources */ = {isa = PBXBuildFile; fileRef = B6106BA526A7BEC80013B453 /* PermissionAuthorizationQuery.swift */; };
		B6106BAB26A7BF1D0013B453 /* PermissionType.swift in Sources */ = {isa = PBXBuildFile; fileRef = B6106BAA26A7BF1D0013B453 /* PermissionType.swift */; };
		B6106BAD26A7BF390013B453 /* PermissionState.swift in Sources */ = {isa = PBXBuildFile; fileRef = B6106BAC26A7BF390013B453 /* PermissionState.swift */; };
		B6106BAF26A7C6180013B453 /* PermissionStoreMock.swift in Sources */ = {isa = PBXBuildFile; fileRef = B6106BAE26A7C6180013B453 /* PermissionStoreMock.swift */; };
		B6106BB126A7D8720013B453 /* PermissionStoreTests.swift in Sources */ = {isa = PBXBuildFile; fileRef = B6106BB026A7D8720013B453 /* PermissionStoreTests.swift */; };
		B6106BB326A7F4AA0013B453 /* GeolocationServiceMock.swift in Sources */ = {isa = PBXBuildFile; fileRef = B6106BB226A7F4AA0013B453 /* GeolocationServiceMock.swift */; };
		B6106BB526A809E60013B453 /* GeolocationProviderTests.swift in Sources */ = {isa = PBXBuildFile; fileRef = B6106BB426A809E60013B453 /* GeolocationProviderTests.swift */; };
		B610F2BB27A145C500FCEBE9 /* RulesCompilationMonitor.swift in Sources */ = {isa = PBXBuildFile; fileRef = B610F2BA27A145C500FCEBE9 /* RulesCompilationMonitor.swift */; };
		B610F2E427A8F37A00FCEBE9 /* CBRCompileTimeReporterTests.swift in Sources */ = {isa = PBXBuildFile; fileRef = B610F2E327A8F37A00FCEBE9 /* CBRCompileTimeReporterTests.swift */; };
		B610F2EB27AA8E4500FCEBE9 /* ContentBlockingUpdatingTests.swift in Sources */ = {isa = PBXBuildFile; fileRef = B610F2E527AA388100FCEBE9 /* ContentBlockingUpdatingTests.swift */; };
		B610F2EC27AA8F9400FCEBE9 /* ContentBlockerRulesManagerMock.swift in Sources */ = {isa = PBXBuildFile; fileRef = B610F2E727AA397100FCEBE9 /* ContentBlockerRulesManagerMock.swift */; };
		B61EF3EC266F91E700B4D78F /* WKWebView+Download.swift in Sources */ = {isa = PBXBuildFile; fileRef = B61EF3EB266F91E700B4D78F /* WKWebView+Download.swift */; };
		B61EF3F1266F922200B4D78F /* WKProcessPool+DownloadDelegate.swift in Sources */ = {isa = PBXBuildFile; fileRef = B61EF3F0266F922200B4D78F /* WKProcessPool+DownloadDelegate.swift */; };
		B62EB47C25BAD3BB005745C6 /* WKWebViewPrivateMethodsAvailabilityTests.swift in Sources */ = {isa = PBXBuildFile; fileRef = B62EB47B25BAD3BB005745C6 /* WKWebViewPrivateMethodsAvailabilityTests.swift */; };
		B630793526731BC400DCEE41 /* URLSuggestedFilenameTests.swift in Sources */ = {isa = PBXBuildFile; fileRef = 8553FF51257523760029327F /* URLSuggestedFilenameTests.swift */; };
		B630793A26731F2600DCEE41 /* FileDownloadManagerTests.swift in Sources */ = {isa = PBXBuildFile; fileRef = B630793926731F2600DCEE41 /* FileDownloadManagerTests.swift */; };
		B630794226731F5400DCEE41 /* WKDownloadMock.swift in Sources */ = {isa = PBXBuildFile; fileRef = B630794126731F5400DCEE41 /* WKDownloadMock.swift */; };
		B637273B26CBC8AF00C8CB02 /* AuthenticationAlert.swift in Sources */ = {isa = PBXBuildFile; fileRef = B637273A26CBC8AF00C8CB02 /* AuthenticationAlert.swift */; };
		B637273D26CCF0C200C8CB02 /* OptionalExtension.swift in Sources */ = {isa = PBXBuildFile; fileRef = B637273C26CCF0C200C8CB02 /* OptionalExtension.swift */; };
		B63BDF7E27FDAA640072D75B /* PrivacyDashboardWebView.swift in Sources */ = {isa = PBXBuildFile; fileRef = B63BDF7D27FDAA640072D75B /* PrivacyDashboardWebView.swift */; };
		B63D466925BEB6C200874977 /* WKWebView+SessionState.swift in Sources */ = {isa = PBXBuildFile; fileRef = B63D466825BEB6C200874977 /* WKWebView+SessionState.swift */; };
		B63D467125BFA6C100874977 /* DispatchQueueExtensions.swift in Sources */ = {isa = PBXBuildFile; fileRef = B63D467025BFA6C100874977 /* DispatchQueueExtensions.swift */; };
		B63D467A25BFC3E100874977 /* NSCoderExtensions.swift in Sources */ = {isa = PBXBuildFile; fileRef = B63D467925BFC3E100874977 /* NSCoderExtensions.swift */; };
		B63ED0D826AE729600A9DAD1 /* PermissionModelTests.swift in Sources */ = {isa = PBXBuildFile; fileRef = B63ED0D726AE729600A9DAD1 /* PermissionModelTests.swift */; };
		B63ED0DA26AE7AF400A9DAD1 /* PermissionManagerMock.swift in Sources */ = {isa = PBXBuildFile; fileRef = B63ED0D926AE7AF400A9DAD1 /* PermissionManagerMock.swift */; };
		B63ED0DC26AE7B1E00A9DAD1 /* WebViewMock.swift in Sources */ = {isa = PBXBuildFile; fileRef = B63ED0DB26AE7B1E00A9DAD1 /* WebViewMock.swift */; };
		B63ED0DE26AFD9A300A9DAD1 /* AVCaptureDeviceMock.swift in Sources */ = {isa = PBXBuildFile; fileRef = B63ED0DD26AFD9A300A9DAD1 /* AVCaptureDeviceMock.swift */; };
		B63ED0E026AFE32F00A9DAD1 /* GeolocationProviderMock.swift in Sources */ = {isa = PBXBuildFile; fileRef = B63ED0DF26AFE32F00A9DAD1 /* GeolocationProviderMock.swift */; };
		B63ED0E326B3E7FA00A9DAD1 /* CLLocationManagerMock.swift in Sources */ = {isa = PBXBuildFile; fileRef = B63ED0E226B3E7FA00A9DAD1 /* CLLocationManagerMock.swift */; };
		B63ED0E526BB8FB900A9DAD1 /* SharingMenu.swift in Sources */ = {isa = PBXBuildFile; fileRef = B63ED0E426BB8FB900A9DAD1 /* SharingMenu.swift */; };
		B642738227B65BAC0005DFD1 /* SecureVaultErrorReporter.swift in Sources */ = {isa = PBXBuildFile; fileRef = B642738127B65BAC0005DFD1 /* SecureVaultErrorReporter.swift */; };
		B643BF1427ABF772000BACEC /* NSWorkspaceExtension.swift in Sources */ = {isa = PBXBuildFile; fileRef = B643BF1327ABF772000BACEC /* NSWorkspaceExtension.swift */; };
		B64C84DE2692D7400048FEBE /* PermissionAuthorization.storyboard in Resources */ = {isa = PBXBuildFile; fileRef = B64C84DD2692D7400048FEBE /* PermissionAuthorization.storyboard */; };
		B64C84E32692DC9F0048FEBE /* PermissionAuthorizationViewController.swift in Sources */ = {isa = PBXBuildFile; fileRef = B64C84E22692DC9F0048FEBE /* PermissionAuthorizationViewController.swift */; };
		B64C84EB2692DD650048FEBE /* PermissionAuthorizationPopover.swift in Sources */ = {isa = PBXBuildFile; fileRef = B64C84EA2692DD650048FEBE /* PermissionAuthorizationPopover.swift */; };
		B64C84F1269310120048FEBE /* PermissionManager.swift in Sources */ = {isa = PBXBuildFile; fileRef = B64C84F0269310120048FEBE /* PermissionManager.swift */; };
		B64C852A26942AC90048FEBE /* PermissionContextMenu.swift in Sources */ = {isa = PBXBuildFile; fileRef = B64C852926942AC90048FEBE /* PermissionContextMenu.swift */; };
		B64C853026943BC10048FEBE /* Permissions.xcdatamodeld in Sources */ = {isa = PBXBuildFile; fileRef = B64C852E26943BC10048FEBE /* Permissions.xcdatamodeld */; };
		B64C853826944B880048FEBE /* StoredPermission.swift in Sources */ = {isa = PBXBuildFile; fileRef = B64C853726944B880048FEBE /* StoredPermission.swift */; };
		B64C853D26944B940048FEBE /* PermissionStore.swift in Sources */ = {isa = PBXBuildFile; fileRef = B64C853C26944B940048FEBE /* PermissionStore.swift */; };
		B64C85422694590B0048FEBE /* PermissionButton.swift in Sources */ = {isa = PBXBuildFile; fileRef = B64C85412694590B0048FEBE /* PermissionButton.swift */; };
		B65349AA265CF45000DCC645 /* DispatchQueueExtensionsTests.swift in Sources */ = {isa = PBXBuildFile; fileRef = B65349A9265CF45000DCC645 /* DispatchQueueExtensionsTests.swift */; };
		B6553692268440D700085A79 /* WKProcessPool+GeolocationProvider.swift in Sources */ = {isa = PBXBuildFile; fileRef = B6553691268440D700085A79 /* WKProcessPool+GeolocationProvider.swift */; };
		B655369B268442EE00085A79 /* GeolocationProvider.swift in Sources */ = {isa = PBXBuildFile; fileRef = B655369A268442EE00085A79 /* GeolocationProvider.swift */; };
		B65536A62685B82B00085A79 /* Permissions.swift in Sources */ = {isa = PBXBuildFile; fileRef = B65536A52685B82B00085A79 /* Permissions.swift */; };
		B65536AE2685E17200085A79 /* GeolocationService.swift in Sources */ = {isa = PBXBuildFile; fileRef = B65536AD2685E17100085A79 /* GeolocationService.swift */; };
		B65783E725F8AAFB00D8DB33 /* String+Punycode.swift in Sources */ = {isa = PBXBuildFile; fileRef = B65783E625F8AAFB00D8DB33 /* String+Punycode.swift */; };
		B657841A25FA484B00D8DB33 /* NSException+Catch.m in Sources */ = {isa = PBXBuildFile; fileRef = B657841925FA484B00D8DB33 /* NSException+Catch.m */; };
		B657841F25FA497600D8DB33 /* NSException+Catch.swift in Sources */ = {isa = PBXBuildFile; fileRef = B657841E25FA497600D8DB33 /* NSException+Catch.swift */; };
		B65E6B9E26D9EC0800095F96 /* CircularProgressView.swift in Sources */ = {isa = PBXBuildFile; fileRef = B65E6B9D26D9EC0800095F96 /* CircularProgressView.swift */; };
		B65E6BA026D9F10600095F96 /* NSBezierPathExtension.swift in Sources */ = {isa = PBXBuildFile; fileRef = B65E6B9F26D9F10600095F96 /* NSBezierPathExtension.swift */; };
		B662D3D92755D7AD0035D4D6 /* PixelStoreTests.swift in Sources */ = {isa = PBXBuildFile; fileRef = B662D3D82755D7AD0035D4D6 /* PixelStoreTests.swift */; };
		B662D3DC2755DF670035D4D6 /* OldPixelDataModel.xcdatamodeld in Sources */ = {isa = PBXBuildFile; fileRef = B662D3DA2755D8190035D4D6 /* OldPixelDataModel.xcdatamodeld */; };
		B662D3DE275613BB0035D4D6 /* EncryptionKeyStoreMock.swift in Sources */ = {isa = PBXBuildFile; fileRef = B662D3DD275613BB0035D4D6 /* EncryptionKeyStoreMock.swift */; };
		B662D3DF275616FF0035D4D6 /* EncryptionKeyStoreMock.swift in Sources */ = {isa = PBXBuildFile; fileRef = B662D3DD275613BB0035D4D6 /* EncryptionKeyStoreMock.swift */; };
		B66E9DD22670EB2A00E53BB5 /* _WKDownload+WebKitDownload.swift in Sources */ = {isa = PBXBuildFile; fileRef = B66E9DD12670EB2A00E53BB5 /* _WKDownload+WebKitDownload.swift */; };
		B66E9DD42670EB4A00E53BB5 /* WKDownload+WebKitDownload.swift in Sources */ = {isa = PBXBuildFile; fileRef = B66E9DD32670EB4A00E53BB5 /* WKDownload+WebKitDownload.swift */; };
		B67C6C3D2654B897006C872E /* WebViewExtensionTests.swift in Sources */ = {isa = PBXBuildFile; fileRef = B67C6C3C2654B897006C872E /* WebViewExtensionTests.swift */; };
		B67C6C422654BF49006C872E /* DuckDuckGo-Symbol.jpg in Resources */ = {isa = PBXBuildFile; fileRef = B67C6C412654BF49006C872E /* DuckDuckGo-Symbol.jpg */; };
		B67C6C472654C643006C872E /* FileManagerExtensionTests.swift in Sources */ = {isa = PBXBuildFile; fileRef = B67C6C462654C643006C872E /* FileManagerExtensionTests.swift */; };
		B68172AE269EB43F006D1092 /* GeolocationServiceTests.swift in Sources */ = {isa = PBXBuildFile; fileRef = B68172AD269EB43F006D1092 /* GeolocationServiceTests.swift */; };
		B6830961274CDE99004B46BB /* FireproofDomainsContainer.swift in Sources */ = {isa = PBXBuildFile; fileRef = B6830960274CDE99004B46BB /* FireproofDomainsContainer.swift */; };
		B6830963274CDEC7004B46BB /* FireproofDomainsStore.swift in Sources */ = {isa = PBXBuildFile; fileRef = B6830962274CDEC7004B46BB /* FireproofDomainsStore.swift */; };
		B68458B025C7E76A00DC17B6 /* WindowManager+StateRestoration.swift in Sources */ = {isa = PBXBuildFile; fileRef = B68458AF25C7E76A00DC17B6 /* WindowManager+StateRestoration.swift */; };
		B68458B825C7E8B200DC17B6 /* Tab+NSSecureCoding.swift in Sources */ = {isa = PBXBuildFile; fileRef = B68458B725C7E8B200DC17B6 /* Tab+NSSecureCoding.swift */; };
		B68458C025C7E9E000DC17B6 /* TabCollectionViewModel+NSSecureCoding.swift in Sources */ = {isa = PBXBuildFile; fileRef = B68458BF25C7E9E000DC17B6 /* TabCollectionViewModel+NSSecureCoding.swift */; };
		B68458C525C7EA0C00DC17B6 /* TabCollection+NSSecureCoding.swift in Sources */ = {isa = PBXBuildFile; fileRef = B68458C425C7EA0C00DC17B6 /* TabCollection+NSSecureCoding.swift */; };
		B68458CD25C7EB9000DC17B6 /* WKWebViewConfigurationExtensions.swift in Sources */ = {isa = PBXBuildFile; fileRef = B68458CC25C7EB9000DC17B6 /* WKWebViewConfigurationExtensions.swift */; };
		B684590825C9027900DC17B6 /* AppStateChangedPublisher.swift in Sources */ = {isa = PBXBuildFile; fileRef = B684590725C9027900DC17B6 /* AppStateChangedPublisher.swift */; };
		B684592225C93BE000DC17B6 /* Publisher.asVoid.swift in Sources */ = {isa = PBXBuildFile; fileRef = B684592125C93BE000DC17B6 /* Publisher.asVoid.swift */; };
		B684592725C93C0500DC17B6 /* Publishers.NestedObjectChanges.swift in Sources */ = {isa = PBXBuildFile; fileRef = B684592625C93C0500DC17B6 /* Publishers.NestedObjectChanges.swift */; };
		B684592F25C93FBF00DC17B6 /* AppStateRestorationManager.swift in Sources */ = {isa = PBXBuildFile; fileRef = B684592E25C93FBF00DC17B6 /* AppStateRestorationManager.swift */; };
		B68503A7279141CD00893A05 /* KeySetDictionary.swift in Sources */ = {isa = PBXBuildFile; fileRef = B68503A6279141CD00893A05 /* KeySetDictionary.swift */; };
		B688B4DA273E6D3B0087BEAF /* MainView.swift in Sources */ = {isa = PBXBuildFile; fileRef = B688B4D9273E6D3B0087BEAF /* MainView.swift */; };
		B688B4DF27420D290087BEAF /* PDFSearchTextMenuItemHandler.swift in Sources */ = {isa = PBXBuildFile; fileRef = B688B4DE27420D290087BEAF /* PDFSearchTextMenuItemHandler.swift */; };
		B689ECD526C247DB006FB0C5 /* BackForwardListItem.swift in Sources */ = {isa = PBXBuildFile; fileRef = B689ECD426C247DB006FB0C5 /* BackForwardListItem.swift */; };
		B68C2FB227706E6A00BF2C7D /* ProcessExtension.swift in Sources */ = {isa = PBXBuildFile; fileRef = B68C2FB127706E6A00BF2C7D /* ProcessExtension.swift */; };
		B68C92C1274E3EF4002AC6B0 /* PopUpWindow.swift in Sources */ = {isa = PBXBuildFile; fileRef = B68C92C0274E3EF4002AC6B0 /* PopUpWindow.swift */; };
		B68C92C42750EF76002AC6B0 /* PixelDataRecord.swift in Sources */ = {isa = PBXBuildFile; fileRef = B68C92C32750EF76002AC6B0 /* PixelDataRecord.swift */; };
		B693954A26F04BEB0015B914 /* NibLoadable.swift in Sources */ = {isa = PBXBuildFile; fileRef = B693953C26F04BE70015B914 /* NibLoadable.swift */; };
		B693954B26F04BEB0015B914 /* MouseOverView.swift in Sources */ = {isa = PBXBuildFile; fileRef = B693953D26F04BE70015B914 /* MouseOverView.swift */; };
		B693954C26F04BEB0015B914 /* FocusRingView.swift in Sources */ = {isa = PBXBuildFile; fileRef = B693953E26F04BE70015B914 /* FocusRingView.swift */; };
		B693954D26F04BEB0015B914 /* MouseClickView.swift in Sources */ = {isa = PBXBuildFile; fileRef = B693953F26F04BE80015B914 /* MouseClickView.swift */; };
		B693954E26F04BEB0015B914 /* ProgressView.swift in Sources */ = {isa = PBXBuildFile; fileRef = B693954026F04BE80015B914 /* ProgressView.swift */; };
		B693954F26F04BEB0015B914 /* PaddedImageButton.swift in Sources */ = {isa = PBXBuildFile; fileRef = B693954126F04BE80015B914 /* PaddedImageButton.swift */; };
		B693955026F04BEB0015B914 /* ShadowView.swift in Sources */ = {isa = PBXBuildFile; fileRef = B693954226F04BE90015B914 /* ShadowView.swift */; };
		B693955126F04BEB0015B914 /* GradientView.swift in Sources */ = {isa = PBXBuildFile; fileRef = B693954326F04BE90015B914 /* GradientView.swift */; };
		B693955226F04BEB0015B914 /* LongPressButton.swift in Sources */ = {isa = PBXBuildFile; fileRef = B693954426F04BE90015B914 /* LongPressButton.swift */; };
		B693955326F04BEC0015B914 /* WindowDraggingView.swift in Sources */ = {isa = PBXBuildFile; fileRef = B693954526F04BEA0015B914 /* WindowDraggingView.swift */; };
		B693955426F04BEC0015B914 /* ColorView.swift in Sources */ = {isa = PBXBuildFile; fileRef = B693954626F04BEA0015B914 /* ColorView.swift */; };
		B693955526F04BEC0015B914 /* NSSavePanelExtension.swift in Sources */ = {isa = PBXBuildFile; fileRef = B693954726F04BEA0015B914 /* NSSavePanelExtension.swift */; };
		B693955626F04BEC0015B914 /* SavePanelAccessoryView.xib in Resources */ = {isa = PBXBuildFile; fileRef = B693954826F04BEB0015B914 /* SavePanelAccessoryView.xib */; };
		B693955726F04BEC0015B914 /* MouseOverButton.swift in Sources */ = {isa = PBXBuildFile; fileRef = B693954926F04BEB0015B914 /* MouseOverButton.swift */; };
		B693955B26F0CE300015B914 /* WebKitDownloadDelegate.swift in Sources */ = {isa = PBXBuildFile; fileRef = B693955A26F0CE300015B914 /* WebKitDownloadDelegate.swift */; };
		B693955D26F19CD70015B914 /* DownloadListStoreTests.swift in Sources */ = {isa = PBXBuildFile; fileRef = B693955C26F19CD70015B914 /* DownloadListStoreTests.swift */; };
		B693955F26F1C17F0015B914 /* DownloadListCoordinatorTests.swift in Sources */ = {isa = PBXBuildFile; fileRef = B693955E26F1C17F0015B914 /* DownloadListCoordinatorTests.swift */; };
		B693956126F1C1BC0015B914 /* DownloadListStoreMock.swift in Sources */ = {isa = PBXBuildFile; fileRef = B693956026F1C1BC0015B914 /* DownloadListStoreMock.swift */; };
		B693956326F1C2A40015B914 /* FileDownloadManagerMock.swift in Sources */ = {isa = PBXBuildFile; fileRef = B693956226F1C2A40015B914 /* FileDownloadManagerMock.swift */; };
		B693956926F352DB0015B914 /* DownloadsWebViewMock.m in Sources */ = {isa = PBXBuildFile; fileRef = B693956826F352DB0015B914 /* DownloadsWebViewMock.m */; };
		B698E5042908011E00A746A8 /* AppKitPrivateMethodsAvailabilityTests.swift in Sources */ = {isa = PBXBuildFile; fileRef = B698E5032908011E00A746A8 /* AppKitPrivateMethodsAvailabilityTests.swift */; };
		B69B503A2726A12500758A2B /* StatisticsLoader.swift in Sources */ = {isa = PBXBuildFile; fileRef = B69B50342726A11F00758A2B /* StatisticsLoader.swift */; };
		B69B503B2726A12500758A2B /* Atb.swift in Sources */ = {isa = PBXBuildFile; fileRef = B69B50352726A11F00758A2B /* Atb.swift */; };
		B69B503C2726A12500758A2B /* StatisticsStore.swift in Sources */ = {isa = PBXBuildFile; fileRef = B69B50362726A12000758A2B /* StatisticsStore.swift */; };
		B69B503D2726A12500758A2B /* VariantManager.swift in Sources */ = {isa = PBXBuildFile; fileRef = B69B50372726A12000758A2B /* VariantManager.swift */; };
		B69B503E2726A12500758A2B /* AtbParser.swift in Sources */ = {isa = PBXBuildFile; fileRef = B69B50382726A12400758A2B /* AtbParser.swift */; };
		B69B503F2726A12500758A2B /* LocalStatisticsStore.swift in Sources */ = {isa = PBXBuildFile; fileRef = B69B50392726A12500758A2B /* LocalStatisticsStore.swift */; };
		B69B50452726C5C200758A2B /* AtbParserTests.swift in Sources */ = {isa = PBXBuildFile; fileRef = B69B50412726C5C100758A2B /* AtbParserTests.swift */; };
		B69B50462726C5C200758A2B /* AtbAndVariantCleanupTests.swift in Sources */ = {isa = PBXBuildFile; fileRef = B69B50422726C5C100758A2B /* AtbAndVariantCleanupTests.swift */; };
		B69B50472726C5C200758A2B /* VariantManagerTests.swift in Sources */ = {isa = PBXBuildFile; fileRef = B69B50432726C5C100758A2B /* VariantManagerTests.swift */; };
		B69B50482726C5C200758A2B /* StatisticsLoaderTests.swift in Sources */ = {isa = PBXBuildFile; fileRef = B69B50442726C5C200758A2B /* StatisticsLoaderTests.swift */; };
		B69B504B2726CA2900758A2B /* MockStatisticsStore.swift in Sources */ = {isa = PBXBuildFile; fileRef = B69B50492726CA2900758A2B /* MockStatisticsStore.swift */; };
		B69B504C2726CA2900758A2B /* MockVariantManager.swift in Sources */ = {isa = PBXBuildFile; fileRef = B69B504A2726CA2900758A2B /* MockVariantManager.swift */; };
		B69B50522726CD8100758A2B /* atb.json in Resources */ = {isa = PBXBuildFile; fileRef = B69B504E2726CD7E00758A2B /* atb.json */; };
		B69B50532726CD8100758A2B /* empty in Resources */ = {isa = PBXBuildFile; fileRef = B69B504F2726CD7F00758A2B /* empty */; };
		B69B50542726CD8100758A2B /* atb-with-update.json in Resources */ = {isa = PBXBuildFile; fileRef = B69B50502726CD7F00758A2B /* atb-with-update.json */; };
		B69B50552726CD8100758A2B /* invalid.json in Resources */ = {isa = PBXBuildFile; fileRef = B69B50512726CD8000758A2B /* invalid.json */; };
		B69B50572727D16900758A2B /* AtbAndVariantCleanup.swift in Sources */ = {isa = PBXBuildFile; fileRef = B69B50562727D16900758A2B /* AtbAndVariantCleanup.swift */; };
		B6A5A27125B9377300AA7ADA /* StatePersistenceService.swift in Sources */ = {isa = PBXBuildFile; fileRef = B6A5A27025B9377300AA7ADA /* StatePersistenceService.swift */; };
		B6A5A27925B93FFF00AA7ADA /* StateRestorationManagerTests.swift in Sources */ = {isa = PBXBuildFile; fileRef = B6A5A27825B93FFE00AA7ADA /* StateRestorationManagerTests.swift */; };
		B6A5A27E25B9403E00AA7ADA /* FileStoreMock.swift in Sources */ = {isa = PBXBuildFile; fileRef = B6A5A27D25B9403E00AA7ADA /* FileStoreMock.swift */; };
		B6A5A2A025B96E8300AA7ADA /* AppStateChangePublisherTests.swift in Sources */ = {isa = PBXBuildFile; fileRef = B6A5A29F25B96E8300AA7ADA /* AppStateChangePublisherTests.swift */; };
		B6A5A2A825BAA35500AA7ADA /* WindowManagerStateRestorationTests.swift in Sources */ = {isa = PBXBuildFile; fileRef = B6A5A2A725BAA35500AA7ADA /* WindowManagerStateRestorationTests.swift */; };
		B6A924D42664BBBB001A28CA /* WKWebViewDownloadDelegate.swift in Sources */ = {isa = PBXBuildFile; fileRef = B6A924D32664BBB9001A28CA /* WKWebViewDownloadDelegate.swift */; };
		B6A924D92664C72E001A28CA /* WebKitDownloadTask.swift in Sources */ = {isa = PBXBuildFile; fileRef = B6A924D82664C72D001A28CA /* WebKitDownloadTask.swift */; };
		B6A924DE2664CA09001A28CA /* LegacyWebKitDownloadDelegate.swift in Sources */ = {isa = PBXBuildFile; fileRef = B6A924DD2664CA08001A28CA /* LegacyWebKitDownloadDelegate.swift */; };
		B6A9E45326142B070067D1B9 /* Pixel.swift in Sources */ = {isa = PBXBuildFile; fileRef = B6A9E45226142B070067D1B9 /* Pixel.swift */; };
		B6A9E45A261460350067D1B9 /* ApiRequestError.swift in Sources */ = {isa = PBXBuildFile; fileRef = B6A9E457261460340067D1B9 /* ApiRequestError.swift */; };
		B6A9E45B261460350067D1B9 /* APIHeaders.swift in Sources */ = {isa = PBXBuildFile; fileRef = B6A9E458261460340067D1B9 /* APIHeaders.swift */; };
		B6A9E45C261460350067D1B9 /* APIRequest.swift in Sources */ = {isa = PBXBuildFile; fileRef = B6A9E459261460350067D1B9 /* APIRequest.swift */; };
		B6A9E4612614608B0067D1B9 /* AppVersion.swift in Sources */ = {isa = PBXBuildFile; fileRef = B6A9E4602614608B0067D1B9 /* AppVersion.swift */; };
		B6A9E46B2614618A0067D1B9 /* OperatingSystemVersionExtension.swift in Sources */ = {isa = PBXBuildFile; fileRef = B6A9E46A2614618A0067D1B9 /* OperatingSystemVersionExtension.swift */; };
		B6A9E47026146A250067D1B9 /* DateExtension.swift in Sources */ = {isa = PBXBuildFile; fileRef = B6A9E46F26146A250067D1B9 /* DateExtension.swift */; };
		B6A9E47726146A570067D1B9 /* PixelEvent.swift in Sources */ = {isa = PBXBuildFile; fileRef = B6A9E47626146A570067D1B9 /* PixelEvent.swift */; };
		B6A9E47F26146A800067D1B9 /* PixelArguments.swift in Sources */ = {isa = PBXBuildFile; fileRef = B6A9E47E26146A800067D1B9 /* PixelArguments.swift */; };
		B6A9E48426146AAB0067D1B9 /* PixelParameters.swift in Sources */ = {isa = PBXBuildFile; fileRef = B6A9E48326146AAB0067D1B9 /* PixelParameters.swift */; };
		B6A9E499261474120067D1B9 /* TimedPixel.swift in Sources */ = {isa = PBXBuildFile; fileRef = B6A9E498261474120067D1B9 /* TimedPixel.swift */; };
		B6A9E4A3261475C70067D1B9 /* AppUsageActivityMonitor.swift in Sources */ = {isa = PBXBuildFile; fileRef = B6A9E4A2261475C70067D1B9 /* AppUsageActivityMonitor.swift */; };
		B6AAAC2D260330580029438D /* PublishedAfter.swift in Sources */ = {isa = PBXBuildFile; fileRef = B6AAAC2C260330580029438D /* PublishedAfter.swift */; };
		B6AAAC3E26048F690029438D /* RandomAccessCollectionExtension.swift in Sources */ = {isa = PBXBuildFile; fileRef = B6AAAC3D26048F690029438D /* RandomAccessCollectionExtension.swift */; };
		B6AE74342609AFCE005B9B1A /* ProgressEstimationTests.swift in Sources */ = {isa = PBXBuildFile; fileRef = B6AE74332609AFCE005B9B1A /* ProgressEstimationTests.swift */; };
		B6B1E87B26D381710062C350 /* DownloadListCoordinator.swift in Sources */ = {isa = PBXBuildFile; fileRef = B6B1E87A26D381710062C350 /* DownloadListCoordinator.swift */; };
		B6B1E87E26D5DA0E0062C350 /* DownloadsPopover.swift in Sources */ = {isa = PBXBuildFile; fileRef = B6B1E87D26D5DA0E0062C350 /* DownloadsPopover.swift */; };
		B6B1E88026D5DA9B0062C350 /* DownloadsViewController.swift in Sources */ = {isa = PBXBuildFile; fileRef = B6B1E87F26D5DA9B0062C350 /* DownloadsViewController.swift */; };
		B6B1E88226D5DAC30062C350 /* Downloads.storyboard in Resources */ = {isa = PBXBuildFile; fileRef = B6B1E88126D5DAC30062C350 /* Downloads.storyboard */; };
		B6B1E88426D5EB570062C350 /* DownloadsCellView.swift in Sources */ = {isa = PBXBuildFile; fileRef = B6B1E88326D5EB570062C350 /* DownloadsCellView.swift */; };
		B6B1E88B26D774090062C350 /* LinkButton.swift in Sources */ = {isa = PBXBuildFile; fileRef = B6B1E88A26D774090062C350 /* LinkButton.swift */; };
		B6B2400E28083B49001B8F3A /* WebViewContainerView.swift in Sources */ = {isa = PBXBuildFile; fileRef = B6B2400D28083B49001B8F3A /* WebViewContainerView.swift */; };
		B6B3E0962654DACD0040E0A2 /* UTTypeTests.swift in Sources */ = {isa = PBXBuildFile; fileRef = B6B3E0952654DACD0040E0A2 /* UTTypeTests.swift */; };
		B6B3E0E12657EA7A0040E0A2 /* NSScreenExtension.swift in Sources */ = {isa = PBXBuildFile; fileRef = B6B3E0DC2657E9CF0040E0A2 /* NSScreenExtension.swift */; };
		B6BBF1702744CDE1004F850E /* CoreDataStoreTests.swift in Sources */ = {isa = PBXBuildFile; fileRef = B6BBF16F2744CDE1004F850E /* CoreDataStoreTests.swift */; };
		B6BBF1722744CE36004F850E /* FireproofDomainsStoreMock.swift in Sources */ = {isa = PBXBuildFile; fileRef = B6BBF1712744CE36004F850E /* FireproofDomainsStoreMock.swift */; };
		B6BBF17427475B15004F850E /* PopupBlockedPopover.swift in Sources */ = {isa = PBXBuildFile; fileRef = B6BBF17327475B15004F850E /* PopupBlockedPopover.swift */; };
		B6C0B22E26E61CE70031CB7F /* DownloadViewModel.swift in Sources */ = {isa = PBXBuildFile; fileRef = B6C0B22D26E61CE70031CB7F /* DownloadViewModel.swift */; };
		B6C0B23026E61D630031CB7F /* DownloadListStore.swift in Sources */ = {isa = PBXBuildFile; fileRef = B6C0B22F26E61D630031CB7F /* DownloadListStore.swift */; };
		B6C0B23426E71BCD0031CB7F /* Downloads.xcdatamodeld in Sources */ = {isa = PBXBuildFile; fileRef = B6C0B23226E71BCD0031CB7F /* Downloads.xcdatamodeld */; };
		B6C0B23626E732000031CB7F /* DownloadListItem.swift in Sources */ = {isa = PBXBuildFile; fileRef = B6C0B23526E732000031CB7F /* DownloadListItem.swift */; };
		B6C0B23926E742610031CB7F /* FileDownloadError.swift in Sources */ = {isa = PBXBuildFile; fileRef = B6C0B23826E742610031CB7F /* FileDownloadError.swift */; };
		B6C0B23C26E87D900031CB7F /* NSAlert+ActiveDownloadsTermination.swift in Sources */ = {isa = PBXBuildFile; fileRef = B6C0B23B26E87D900031CB7F /* NSAlert+ActiveDownloadsTermination.swift */; };
		B6C0B23E26E8BF1F0031CB7F /* DownloadListViewModel.swift in Sources */ = {isa = PBXBuildFile; fileRef = B6C0B23D26E8BF1F0031CB7F /* DownloadListViewModel.swift */; };
		B6C0B24626E9CB190031CB7F /* RunLoopExtensionTests.swift in Sources */ = {isa = PBXBuildFile; fileRef = B6C0B24526E9CB190031CB7F /* RunLoopExtensionTests.swift */; };
		B6C2C9EF276081AB005B7F0A /* DeallocationTests.swift in Sources */ = {isa = PBXBuildFile; fileRef = B6C2C9EE276081AB005B7F0A /* DeallocationTests.swift */; };
		B6C2C9F62760B659005B7F0A /* TestDataModel.xcdatamodeld in Sources */ = {isa = PBXBuildFile; fileRef = B6C2C9F42760B659005B7F0A /* TestDataModel.xcdatamodeld */; };
		B6CF78DE267B099C00CD4F13 /* WKNavigationActionExtension.swift in Sources */ = {isa = PBXBuildFile; fileRef = B6CF78DD267B099C00CD4F13 /* WKNavigationActionExtension.swift */; };
		B6DA44022616B28300DD1EC2 /* PixelDataStore.swift in Sources */ = {isa = PBXBuildFile; fileRef = B6DA44012616B28300DD1EC2 /* PixelDataStore.swift */; };
		B6DA44082616B30600DD1EC2 /* PixelDataModel.xcdatamodeld in Sources */ = {isa = PBXBuildFile; fileRef = B6DA44062616B30600DD1EC2 /* PixelDataModel.xcdatamodeld */; };
		B6DA44112616C0FC00DD1EC2 /* PixelTests.swift in Sources */ = {isa = PBXBuildFile; fileRef = B6DA44102616C0FC00DD1EC2 /* PixelTests.swift */; };
		B6DA44172616C13800DD1EC2 /* OHHTTPStubs in Frameworks */ = {isa = PBXBuildFile; productRef = B6DA44162616C13800DD1EC2 /* OHHTTPStubs */; };
		B6DA44192616C13800DD1EC2 /* OHHTTPStubsSwift in Frameworks */ = {isa = PBXBuildFile; productRef = B6DA44182616C13800DD1EC2 /* OHHTTPStubsSwift */; };
		B6DA441E2616C84600DD1EC2 /* PixelStoreMock.swift in Sources */ = {isa = PBXBuildFile; fileRef = B6DA441D2616C84600DD1EC2 /* PixelStoreMock.swift */; };
		B6DA44232616CABC00DD1EC2 /* PixelArgumentsTests.swift in Sources */ = {isa = PBXBuildFile; fileRef = B6DA44222616CABC00DD1EC2 /* PixelArgumentsTests.swift */; };
		B6DA44282616CAE000DD1EC2 /* AppUsageActivityMonitorTests.swift in Sources */ = {isa = PBXBuildFile; fileRef = B6DA44272616CAE000DD1EC2 /* AppUsageActivityMonitorTests.swift */; };
		B6DB3AEF278D5C370024C5C4 /* URLSessionExtension.swift in Sources */ = {isa = PBXBuildFile; fileRef = B6DB3AEE278D5C370024C5C4 /* URLSessionExtension.swift */; };
		B6DB3AF6278EA0130024C5C4 /* BundleExtension.swift in Sources */ = {isa = PBXBuildFile; fileRef = B6106B9D26A565DA0013B453 /* BundleExtension.swift */; };
		B6DB3CF926A00E2D00D459B7 /* AVCaptureDevice+SwizzledAuthState.swift in Sources */ = {isa = PBXBuildFile; fileRef = B6DB3CF826A00E2D00D459B7 /* AVCaptureDevice+SwizzledAuthState.swift */; };
		B6DB3CFB26A17CB800D459B7 /* PermissionModel.swift in Sources */ = {isa = PBXBuildFile; fileRef = B6DB3CFA26A17CB800D459B7 /* PermissionModel.swift */; };
		B6E61EE3263AC0C8004E11AB /* FileManagerExtension.swift in Sources */ = {isa = PBXBuildFile; fileRef = B6E61EE2263AC0C8004E11AB /* FileManagerExtension.swift */; };
		B6E61EE8263ACE16004E11AB /* UTType.swift in Sources */ = {isa = PBXBuildFile; fileRef = B6E61EE7263ACE16004E11AB /* UTType.swift */; };
		B6F1C80B2761C45400334924 /* LocalUnprotectedDomains.swift in Sources */ = {isa = PBXBuildFile; fileRef = 336B39E22726B4B700C417D3 /* LocalUnprotectedDomains.swift */; };
		B6F41031264D2B23003DA42C /* ProgressExtension.swift in Sources */ = {isa = PBXBuildFile; fileRef = B6F41030264D2B23003DA42C /* ProgressExtension.swift */; };
		B6FA893D269C423100588ECD /* PrivacyDashboard.storyboard in Resources */ = {isa = PBXBuildFile; fileRef = B6FA893C269C423100588ECD /* PrivacyDashboard.storyboard */; };
		B6FA893F269C424500588ECD /* PrivacyDashboardViewController.swift in Sources */ = {isa = PBXBuildFile; fileRef = B6FA893E269C424500588ECD /* PrivacyDashboardViewController.swift */; };
		B6FA8941269C425400588ECD /* PrivacyDashboardPopover.swift in Sources */ = {isa = PBXBuildFile; fileRef = B6FA8940269C425400588ECD /* PrivacyDashboardPopover.swift */; };
		CB6BCDF927C6BEFF00CC76DC /* PrivacyFeatures.swift in Sources */ = {isa = PBXBuildFile; fileRef = CB6BCDF827C6BEFF00CC76DC /* PrivacyFeatures.swift */; };
		EA0BA3A9272217E6002A0B6C /* ClickToLoadUserScript.swift in Sources */ = {isa = PBXBuildFile; fileRef = EA0BA3A8272217E6002A0B6C /* ClickToLoadUserScript.swift */; };
		EA18D1CA272F0DC8006DC101 /* social_images in Resources */ = {isa = PBXBuildFile; fileRef = EA18D1C9272F0DC8006DC101 /* social_images */; };
		EA1E52B52798CF98002EC53C /* ClickToLoadModelTests.swift in Sources */ = {isa = PBXBuildFile; fileRef = EA1E52B42798CF98002EC53C /* ClickToLoadModelTests.swift */; };
		EA4617F0273A28A700F110A2 /* fb-tds.json in Resources */ = {isa = PBXBuildFile; fileRef = EA4617EF273A28A700F110A2 /* fb-tds.json */; };
		EA477680272A21B700419EDA /* clickToLoadConfig.json in Resources */ = {isa = PBXBuildFile; fileRef = EA47767F272A21B700419EDA /* clickToLoadConfig.json */; };
		EA8AE76A279FBDB20078943E /* ClickToLoadTDSTests.swift in Sources */ = {isa = PBXBuildFile; fileRef = EA8AE769279FBDB20078943E /* ClickToLoadTDSTests.swift */; };
		EAA29AE9278D2E43007070CF /* ProximaNova-Bold-webfont.woff2 in Resources */ = {isa = PBXBuildFile; fileRef = EAA29AE7278D2E43007070CF /* ProximaNova-Bold-webfont.woff2 */; };
		EAA29AEA278D2E43007070CF /* ProximaNova-Reg-webfont.woff2 in Resources */ = {isa = PBXBuildFile; fileRef = EAA29AE8278D2E43007070CF /* ProximaNova-Reg-webfont.woff2 */; };
		EAC80DE0271F6C0100BBF02D /* fb-sdk.js in Resources */ = {isa = PBXBuildFile; fileRef = EAC80DDF271F6C0100BBF02D /* fb-sdk.js */; };
		EAE42800275D47FA00DAC26B /* ClickToLoadModel.swift in Sources */ = {isa = PBXBuildFile; fileRef = EAE427FF275D47FA00DAC26B /* ClickToLoadModel.swift */; };
		EAFAD6CA2728BD1200F9DF00 /* clickToLoad.js in Resources */ = {isa = PBXBuildFile; fileRef = EAFAD6C92728BD1200F9DF00 /* clickToLoad.js */; };
		F41D174125CB131900472416 /* NSColorExtension.swift in Sources */ = {isa = PBXBuildFile; fileRef = F41D174025CB131900472416 /* NSColorExtension.swift */; };
		F44C130225C2DA0400426E3E /* NSAppearanceExtension.swift in Sources */ = {isa = PBXBuildFile; fileRef = F44C130125C2DA0400426E3E /* NSAppearanceExtension.swift */; };
		F4A6198C283CFFBB007F2080 /* ContentScopeFeatureFlagging.swift in Sources */ = {isa = PBXBuildFile; fileRef = F4A6198B283CFFBB007F2080 /* ContentScopeFeatureFlagging.swift */; };
		FD23FD2B28816606007F6985 /* AutoconsentMessageProtocolTests.swift in Sources */ = {isa = PBXBuildFile; fileRef = FD23FD2A28816606007F6985 /* AutoconsentMessageProtocolTests.swift */; };
		FD23FD2D2886A81D007F6985 /* AutoconsentManagement.swift in Sources */ = {isa = PBXBuildFile; fileRef = FD23FD2C2886A81D007F6985 /* AutoconsentManagement.swift */; };
/* End PBXBuildFile section */

/* Begin PBXContainerItemProxy section */
		4B1AD8A225FC27E200261379 /* PBXContainerItemProxy */ = {
			isa = PBXContainerItemProxy;
			containerPortal = AA585D76248FD31100E9A3E2 /* Project object */;
			proxyType = 1;
			remoteGlobalIDString = AA585D7D248FD31100E9A3E2;
			remoteInfo = "DuckDuckGo Privacy Browser";
		};
		7B4CE8DF26F02108009134B1 /* PBXContainerItemProxy */ = {
			isa = PBXContainerItemProxy;
			containerPortal = AA585D76248FD31100E9A3E2 /* Project object */;
			proxyType = 1;
			remoteGlobalIDString = AA585D7D248FD31100E9A3E2;
			remoteInfo = "DuckDuckGo Privacy Browser";
		};
		AA585D91248FD31400E9A3E2 /* PBXContainerItemProxy */ = {
			isa = PBXContainerItemProxy;
			containerPortal = AA585D76248FD31100E9A3E2 /* Project object */;
			proxyType = 1;
			remoteGlobalIDString = AA585D7D248FD31100E9A3E2;
			remoteInfo = DuckDuckGo;
		};
/* End PBXContainerItemProxy section */

/* Begin PBXFileReference section */
		0230C0A2272080090018F728 /* KeyedCodingExtension.swift */ = {isa = PBXFileReference; lastKnownFileType = sourcecode.swift; path = KeyedCodingExtension.swift; sourceTree = "<group>"; };
		0230C0A42721F3750018F728 /* GPCRequestFactory.swift */ = {isa = PBXFileReference; lastKnownFileType = sourcecode.swift; path = GPCRequestFactory.swift; sourceTree = "<group>"; };
		026ADE1326C3010C002518EE /* macos-config.json */ = {isa = PBXFileReference; fileEncoding = 4; lastKnownFileType = text.json; path = "macos-config.json"; sourceTree = "<group>"; };
		142879D924CE1179005419BB /* SuggestionViewModelTests.swift */ = {isa = PBXFileReference; lastKnownFileType = sourcecode.swift; path = SuggestionViewModelTests.swift; sourceTree = "<group>"; };
		142879DB24CE1185005419BB /* SuggestionContainerViewModelTests.swift */ = {isa = PBXFileReference; lastKnownFileType = sourcecode.swift; path = SuggestionContainerViewModelTests.swift; sourceTree = "<group>"; };
		1430DFF424D0580F00B8978C /* TabBarViewController.swift */ = {isa = PBXFileReference; lastKnownFileType = sourcecode.swift; path = TabBarViewController.swift; sourceTree = "<group>"; };
		14505A07256084EF00272CC6 /* UserAgent.swift */ = {isa = PBXFileReference; lastKnownFileType = sourcecode.swift; path = UserAgent.swift; sourceTree = "<group>"; };
		1456D6E024EFCBC300775049 /* TabBarCollectionView.swift */ = {isa = PBXFileReference; lastKnownFileType = sourcecode.swift; path = TabBarCollectionView.swift; sourceTree = "<group>"; };
		14D9B8F924F7E089000D4D13 /* AddressBarViewController.swift */ = {isa = PBXFileReference; lastKnownFileType = sourcecode.swift; path = AddressBarViewController.swift; sourceTree = "<group>"; };
<<<<<<< HEAD
		1E7E2E8F29029A2A00C01B54 /* ContentBlockingRulesUpdateObserver.swift */ = {isa = PBXFileReference; lastKnownFileType = sourcecode.swift; path = ContentBlockingRulesUpdateObserver.swift; sourceTree = "<group>"; };
		1E7E2E9129029F9B00C01B54 /* WebsiteBreakageReporter.swift */ = {isa = PBXFileReference; lastKnownFileType = sourcecode.swift; path = WebsiteBreakageReporter.swift; sourceTree = "<group>"; };
		1E7E2E932902AC0E00C01B54 /* PrivacyDashboardPermissionHandler.swift */ = {isa = PBXFileReference; lastKnownFileType = sourcecode.swift; path = PrivacyDashboardPermissionHandler.swift; sourceTree = "<group>"; };
=======
		1D77921728FDC54C00BE0210 /* FaviconReferenceCacheTests.swift */ = {isa = PBXFileReference; lastKnownFileType = sourcecode.swift; path = FaviconReferenceCacheTests.swift; sourceTree = "<group>"; };
		1D77921928FDC79800BE0210 /* FaviconStoringMock.swift */ = {isa = PBXFileReference; lastKnownFileType = sourcecode.swift; path = FaviconStoringMock.swift; sourceTree = "<group>"; };
		1EF7E98A28F44432005C31CA /* ProtectionStatus.swift */ = {isa = PBXFileReference; fileEncoding = 4; lastKnownFileType = sourcecode.swift; path = ProtectionStatus.swift; sourceTree = "<group>"; };
>>>>>>> a899fc3c
		3106AD75287F000600159FE5 /* CookieConsentUserPermissionViewController.swift */ = {isa = PBXFileReference; lastKnownFileType = sourcecode.swift; path = CookieConsentUserPermissionViewController.swift; sourceTree = "<group>"; };
		311B262628E73E0A00FD181A /* TabShadowConfig.swift */ = {isa = PBXFileReference; lastKnownFileType = sourcecode.swift; path = TabShadowConfig.swift; sourceTree = "<group>"; };
		313AEDA0287CAD1D00E1E8F4 /* CookieConsentUserPermissionView.swift */ = {isa = PBXFileReference; lastKnownFileType = sourcecode.swift; path = CookieConsentUserPermissionView.swift; sourceTree = "<group>"; };
		3154FD1328E6011A00909769 /* TabShadowView.swift */ = {isa = PBXFileReference; lastKnownFileType = sourcecode.swift; path = TabShadowView.swift; sourceTree = "<group>"; };
		315AA06F28CA5CC800200030 /* YoutubePlayerNavigationHandler.swift */ = {isa = PBXFileReference; lastKnownFileType = sourcecode.swift; path = YoutubePlayerNavigationHandler.swift; sourceTree = "<group>"; };
		3171D6B72889849F0068632A /* CookieManagedNotificationView.swift */ = {isa = PBXFileReference; lastKnownFileType = sourcecode.swift; path = CookieManagedNotificationView.swift; sourceTree = "<group>"; };
		3171D6B9288984D00068632A /* BadgeAnimationView.swift */ = {isa = PBXFileReference; lastKnownFileType = sourcecode.swift; path = BadgeAnimationView.swift; sourceTree = "<group>"; };
		3171D6DA2889B64D0068632A /* CookieManagedNotificationContainerView.swift */ = {isa = PBXFileReference; lastKnownFileType = sourcecode.swift; path = CookieManagedNotificationContainerView.swift; sourceTree = "<group>"; };
		3184AC6C288F29D800C35E4B /* BadgeNotificationAnimationModel.swift */ = {isa = PBXFileReference; lastKnownFileType = sourcecode.swift; path = BadgeNotificationAnimationModel.swift; sourceTree = "<group>"; };
		3184AC6E288F2A1100C35E4B /* CookieNotificationAnimationModel.swift */ = {isa = PBXFileReference; lastKnownFileType = sourcecode.swift; path = CookieNotificationAnimationModel.swift; sourceTree = "<group>"; };
		31A031A5288191230090F792 /* CookieConsentAnimationView.swift */ = {isa = PBXFileReference; lastKnownFileType = sourcecode.swift; path = CookieConsentAnimationView.swift; sourceTree = "<group>"; };
		31A031A828819D920090F792 /* CookieConsentAnimationModel.swift */ = {isa = PBXFileReference; lastKnownFileType = sourcecode.swift; path = CookieConsentAnimationModel.swift; sourceTree = "<group>"; };
		31B4AF522901A4F20013585E /* NSEventExtension.swift */ = {isa = PBXFileReference; lastKnownFileType = sourcecode.swift; path = NSEventExtension.swift; sourceTree = "<group>"; };
		31B7C84E288008E00049841F /* CookieConsent.storyboard */ = {isa = PBXFileReference; lastKnownFileType = file.storyboard; path = CookieConsent.storyboard; sourceTree = "<group>"; };
		31B7C85028800A5D0049841F /* CookieConsentPopover.swift */ = {isa = PBXFileReference; lastKnownFileType = sourcecode.swift; path = CookieConsentPopover.swift; sourceTree = "<group>"; };
		31B9226B288054D5001F55B7 /* CookieConsentPopoverManager.swift */ = {isa = PBXFileReference; lastKnownFileType = sourcecode.swift; path = CookieConsentPopoverManager.swift; sourceTree = "<group>"; };
		31C3CE0128EDC1E70002C24A /* CustomRoundedCornersShape.swift */ = {isa = PBXFileReference; lastKnownFileType = sourcecode.swift; path = CustomRoundedCornersShape.swift; sourceTree = "<group>"; };
		31CF3431288B0B1B0087244B /* NavigationBarBadgeAnimator.swift */ = {isa = PBXFileReference; lastKnownFileType = sourcecode.swift; path = NavigationBarBadgeAnimator.swift; sourceTree = "<group>"; };
		31F28C4C28C8EEC500119F70 /* YoutubePlayerUserScript.swift */ = {isa = PBXFileReference; fileEncoding = 4; lastKnownFileType = sourcecode.swift; path = YoutubePlayerUserScript.swift; sourceTree = "<group>"; };
		31F28C4E28C8EEC500119F70 /* YoutubeOverlayUserScript.swift */ = {isa = PBXFileReference; fileEncoding = 4; lastKnownFileType = sourcecode.swift; path = YoutubeOverlayUserScript.swift; sourceTree = "<group>"; };
		31F28C5228C8EECA00119F70 /* PrivatePlayerSchemeHandler.swift */ = {isa = PBXFileReference; fileEncoding = 4; lastKnownFileType = sourcecode.swift; path = PrivatePlayerSchemeHandler.swift; sourceTree = "<group>"; };
		31F28C5528C8EEDB00119F70 /* youtube_player_template.html */ = {isa = PBXFileReference; fileEncoding = 4; lastKnownFileType = text.html; path = youtube_player_template.html; sourceTree = "<group>"; };
		31F7F2A5288AD2CA001C0D64 /* NavigationBarBadgeAnimationView.swift */ = {isa = PBXFileReference; lastKnownFileType = sourcecode.swift; path = NavigationBarBadgeAnimationView.swift; sourceTree = "<group>"; };
		336B39E22726B4B700C417D3 /* LocalUnprotectedDomains.swift */ = {isa = PBXFileReference; lastKnownFileType = sourcecode.swift; path = LocalUnprotectedDomains.swift; sourceTree = "<group>"; };
		336D5AEF262D8D3C0052E0C9 /* findinpage.js */ = {isa = PBXFileReference; fileEncoding = 4; lastKnownFileType = sourcecode.javascript; path = findinpage.js; sourceTree = "<group>"; };
		339A6B5726A044BA00E3DAE8 /* duckduckgo-privacy-dashboard */ = {isa = PBXFileReference; fileEncoding = 4; lastKnownFileType = text; name = "duckduckgo-privacy-dashboard"; path = "Submodules/duckduckgo-privacy-dashboard"; sourceTree = SOURCE_ROOT; };
		37054FC82873301700033B6F /* PinnedTabView.swift */ = {isa = PBXFileReference; lastKnownFileType = sourcecode.swift; path = PinnedTabView.swift; sourceTree = "<group>"; };
		37054FCD2876472D00033B6F /* WebViewSnapshotView.swift */ = {isa = PBXFileReference; lastKnownFileType = sourcecode.swift; path = WebViewSnapshotView.swift; sourceTree = "<group>"; };
		3714B1E628EDB7FA0056C57A /* PrivatePlayerPreferencesTests.swift */ = {isa = PBXFileReference; lastKnownFileType = sourcecode.swift; path = PrivatePlayerPreferencesTests.swift; sourceTree = "<group>"; };
		3714B1E828EDBAAB0056C57A /* PrivatePlayerTests.swift */ = {isa = PBXFileReference; lastKnownFileType = sourcecode.swift; path = PrivatePlayerTests.swift; sourceTree = "<group>"; };
		371C0A2827E33EDC0070591F /* FeedbackPresenter.swift */ = {isa = PBXFileReference; lastKnownFileType = sourcecode.swift; path = FeedbackPresenter.swift; sourceTree = "<group>"; };
		371E141827E92E42009E3B5B /* MultilineScrollableTextFix.swift */ = {isa = PBXFileReference; lastKnownFileType = sourcecode.swift; path = MultilineScrollableTextFix.swift; sourceTree = "<group>"; };
		373A1AA7283ED1B900586521 /* BookmarkHTMLReader.swift */ = {isa = PBXFileReference; lastKnownFileType = sourcecode.swift; path = BookmarkHTMLReader.swift; sourceTree = "<group>"; };
		373A1AA9283ED86C00586521 /* BookmarksHTMLReaderTests.swift */ = {isa = PBXFileReference; lastKnownFileType = sourcecode.swift; path = BookmarksHTMLReaderTests.swift; sourceTree = "<group>"; };
		373A1AAF2842C4EA00586521 /* BookmarkHTMLImporter.swift */ = {isa = PBXFileReference; lastKnownFileType = sourcecode.swift; path = BookmarkHTMLImporter.swift; sourceTree = "<group>"; };
		373A1AB128451ED400586521 /* BookmarksHTMLImporterTests.swift */ = {isa = PBXFileReference; lastKnownFileType = sourcecode.swift; path = BookmarksHTMLImporterTests.swift; sourceTree = "<group>"; };
		37479F142891BC8300302FE2 /* TabCollectionViewModelTests+WithoutPinnedTabsManager.swift */ = {isa = PBXFileReference; fileEncoding = 4; lastKnownFileType = sourcecode.swift; path = "TabCollectionViewModelTests+WithoutPinnedTabsManager.swift"; sourceTree = "<group>"; };
		37534C9D28104D9B002621E7 /* TabLazyLoaderTests.swift */ = {isa = PBXFileReference; lastKnownFileType = sourcecode.swift; path = TabLazyLoaderTests.swift; sourceTree = "<group>"; };
		37534C9F28113101002621E7 /* LazyLoadable.swift */ = {isa = PBXFileReference; lastKnownFileType = sourcecode.swift; path = LazyLoadable.swift; sourceTree = "<group>"; };
		37534CA2281132CB002621E7 /* TabLazyLoaderDataSource.swift */ = {isa = PBXFileReference; lastKnownFileType = sourcecode.swift; path = TabLazyLoaderDataSource.swift; sourceTree = "<group>"; };
		37534CA42811987D002621E7 /* AdjacentItemEnumeratorTests.swift */ = {isa = PBXFileReference; lastKnownFileType = sourcecode.swift; path = AdjacentItemEnumeratorTests.swift; sourceTree = "<group>"; };
		37534CA62811988E002621E7 /* AdjacentItemEnumerator.swift */ = {isa = PBXFileReference; lastKnownFileType = sourcecode.swift; path = AdjacentItemEnumerator.swift; sourceTree = "<group>"; };
		376705B227EC7D4F00DD8D76 /* TextButton.swift */ = {isa = PBXFileReference; lastKnownFileType = sourcecode.swift; path = TextButton.swift; sourceTree = "<group>"; };
		376718FF28E58513003A2A15 /* PrivatePlayerURLExtensionTests.swift */ = {isa = PBXFileReference; lastKnownFileType = sourcecode.swift; path = PrivatePlayerURLExtensionTests.swift; sourceTree = "<group>"; };
		3767190128E724B2003A2A15 /* PrivatePlayerURLExtension.swift */ = {isa = PBXFileReference; lastKnownFileType = sourcecode.swift; path = PrivatePlayerURLExtension.swift; sourceTree = "<group>"; };
		376C4DB828A1A48A00CC0F5B /* FirePopoverViewModelTests.swift */ = {isa = PBXFileReference; lastKnownFileType = sourcecode.swift; path = FirePopoverViewModelTests.swift; sourceTree = "<group>"; };
		3776582C27F71652009A6B35 /* WebsiteBreakageReportTests.swift */ = {isa = PBXFileReference; lastKnownFileType = sourcecode.swift; path = WebsiteBreakageReportTests.swift; sourceTree = "<group>"; };
		3776582E27F82E62009A6B35 /* AutofillPreferences.swift */ = {isa = PBXFileReference; fileEncoding = 4; lastKnownFileType = sourcecode.swift; path = AutofillPreferences.swift; sourceTree = "<group>"; };
		3776583027F8325B009A6B35 /* AutofillPreferencesTests.swift */ = {isa = PBXFileReference; lastKnownFileType = sourcecode.swift; path = AutofillPreferencesTests.swift; sourceTree = "<group>"; };
		378205F52837CBA800D1D4AA /* SavedStateMock.swift */ = {isa = PBXFileReference; lastKnownFileType = sourcecode.swift; path = SavedStateMock.swift; sourceTree = "<group>"; };
		378205F7283BC6A600D1D4AA /* StartupPreferencesTests.swift */ = {isa = PBXFileReference; lastKnownFileType = sourcecode.swift; path = StartupPreferencesTests.swift; sourceTree = "<group>"; };
		378205FA283C277800D1D4AA /* MainMenuTests.swift */ = {isa = PBXFileReference; lastKnownFileType = sourcecode.swift; path = MainMenuTests.swift; sourceTree = "<group>"; };
		379DE4BC27EA31AC002CC3DE /* PreferencesAutofillView.swift */ = {isa = PBXFileReference; lastKnownFileType = sourcecode.swift; path = PreferencesAutofillView.swift; sourceTree = "<group>"; };
		37A4CEB9282E992F00D75B89 /* StartupPreferences.swift */ = {isa = PBXFileReference; fileEncoding = 4; lastKnownFileType = sourcecode.swift; path = StartupPreferences.swift; sourceTree = "<group>"; };
		37A803DA27FD69D300052F4C /* Data Import Resources */ = {isa = PBXFileReference; lastKnownFileType = folder; path = "Data Import Resources"; sourceTree = "<group>"; };
		37AFCE8027DA2CA600471A10 /* PreferencesViewController.swift */ = {isa = PBXFileReference; lastKnownFileType = sourcecode.swift; path = PreferencesViewController.swift; sourceTree = "<group>"; };
		37AFCE8427DA2D3900471A10 /* PreferencesSidebar.swift */ = {isa = PBXFileReference; lastKnownFileType = sourcecode.swift; path = PreferencesSidebar.swift; sourceTree = "<group>"; };
		37AFCE8627DA334800471A10 /* PreferencesRootView.swift */ = {isa = PBXFileReference; lastKnownFileType = sourcecode.swift; path = PreferencesRootView.swift; sourceTree = "<group>"; };
		37AFCE8827DA33BA00471A10 /* Preferences.swift */ = {isa = PBXFileReference; lastKnownFileType = sourcecode.swift; path = Preferences.swift; sourceTree = "<group>"; };
		37AFCE8A27DB69BC00471A10 /* PreferencesGeneralView.swift */ = {isa = PBXFileReference; lastKnownFileType = sourcecode.swift; path = PreferencesGeneralView.swift; sourceTree = "<group>"; };
		37AFCE9127DB8CAD00471A10 /* PreferencesAboutView.swift */ = {isa = PBXFileReference; lastKnownFileType = sourcecode.swift; path = PreferencesAboutView.swift; sourceTree = "<group>"; };
		37B11B3828095E6600CBB621 /* TabLazyLoader.swift */ = {isa = PBXFileReference; lastKnownFileType = sourcecode.swift; path = TabLazyLoader.swift; sourceTree = "<group>"; };
		37BF3F13286D8A6500BD9014 /* PinnedTabsManager.swift */ = {isa = PBXFileReference; lastKnownFileType = sourcecode.swift; path = PinnedTabsManager.swift; sourceTree = "<group>"; };
		37BF3F1E286F0A7A00BD9014 /* PinnedTabsViewModel.swift */ = {isa = PBXFileReference; fileEncoding = 4; lastKnownFileType = sourcecode.swift; path = PinnedTabsViewModel.swift; sourceTree = "<group>"; };
		37BF3F1F286F0A7A00BD9014 /* PinnedTabsView.swift */ = {isa = PBXFileReference; fileEncoding = 4; lastKnownFileType = sourcecode.swift; path = PinnedTabsView.swift; sourceTree = "<group>"; };
		37BF3F23286F0AAE00BD9014 /* View+RoundedCorners.swift */ = {isa = PBXFileReference; fileEncoding = 4; lastKnownFileType = sourcecode.swift; path = "View+RoundedCorners.swift"; sourceTree = "<group>"; };
		37CC53EB27E8A4D10028713D /* PreferencesPrivacyView.swift */ = {isa = PBXFileReference; lastKnownFileType = sourcecode.swift; path = PreferencesPrivacyView.swift; sourceTree = "<group>"; };
		37CC53EF27E8D1440028713D /* PreferencesDownloadsView.swift */ = {isa = PBXFileReference; lastKnownFileType = sourcecode.swift; path = PreferencesDownloadsView.swift; sourceTree = "<group>"; };
		37CC53F327E8D4620028713D /* NSPathControlView.swift */ = {isa = PBXFileReference; lastKnownFileType = sourcecode.swift; path = NSPathControlView.swift; sourceTree = "<group>"; };
		37CD54B227EE509700F1F7B9 /* View+Cursor.swift */ = {isa = PBXFileReference; lastKnownFileType = sourcecode.swift; path = "View+Cursor.swift"; sourceTree = "<group>"; };
		37CD54B427F1AC1300F1F7B9 /* PreferencesSidebarModelTests.swift */ = {isa = PBXFileReference; lastKnownFileType = sourcecode.swift; path = PreferencesSidebarModelTests.swift; sourceTree = "<group>"; };
		37CD54B627F1B28A00F1F7B9 /* DefaultBrowserPreferencesTests.swift */ = {isa = PBXFileReference; lastKnownFileType = sourcecode.swift; path = DefaultBrowserPreferencesTests.swift; sourceTree = "<group>"; };
		37CD54B827F1F8AC00F1F7B9 /* AppearancePreferencesTests.swift */ = {isa = PBXFileReference; lastKnownFileType = sourcecode.swift; path = AppearancePreferencesTests.swift; sourceTree = "<group>"; };
		37CD54BA27F25A4000F1F7B9 /* DownloadsPreferencesTests.swift */ = {isa = PBXFileReference; lastKnownFileType = sourcecode.swift; path = DownloadsPreferencesTests.swift; sourceTree = "<group>"; };
		37CD54BC27F2ECAE00F1F7B9 /* AutofillPreferencesModelTests.swift */ = {isa = PBXFileReference; lastKnownFileType = sourcecode.swift; path = AutofillPreferencesModelTests.swift; sourceTree = "<group>"; };
		37CD54C127F2FDD100F1F7B9 /* PrivacyPreferencesModel.swift */ = {isa = PBXFileReference; fileEncoding = 4; lastKnownFileType = sourcecode.swift; path = PrivacyPreferencesModel.swift; sourceTree = "<group>"; };
		37CD54C227F2FDD100F1F7B9 /* AutofillPreferencesModel.swift */ = {isa = PBXFileReference; fileEncoding = 4; lastKnownFileType = sourcecode.swift; path = AutofillPreferencesModel.swift; sourceTree = "<group>"; };
		37CD54C327F2FDD100F1F7B9 /* DownloadsPreferences.swift */ = {isa = PBXFileReference; fileEncoding = 4; lastKnownFileType = sourcecode.swift; path = DownloadsPreferences.swift; sourceTree = "<group>"; };
		37CD54C427F2FDD100F1F7B9 /* PreferencesSection.swift */ = {isa = PBXFileReference; fileEncoding = 4; lastKnownFileType = sourcecode.swift; path = PreferencesSection.swift; sourceTree = "<group>"; };
		37CD54C527F2FDD100F1F7B9 /* AboutModel.swift */ = {isa = PBXFileReference; fileEncoding = 4; lastKnownFileType = sourcecode.swift; path = AboutModel.swift; sourceTree = "<group>"; };
		37CD54C627F2FDD100F1F7B9 /* PreferencesSidebarModel.swift */ = {isa = PBXFileReference; fileEncoding = 4; lastKnownFileType = sourcecode.swift; path = PreferencesSidebarModel.swift; sourceTree = "<group>"; };
		37CD54C727F2FDD100F1F7B9 /* AppearancePreferences.swift */ = {isa = PBXFileReference; fileEncoding = 4; lastKnownFileType = sourcecode.swift; path = AppearancePreferences.swift; sourceTree = "<group>"; };
		37CD54C827F2FDD100F1F7B9 /* DefaultBrowserPreferences.swift */ = {isa = PBXFileReference; fileEncoding = 4; lastKnownFileType = sourcecode.swift; path = DefaultBrowserPreferences.swift; sourceTree = "<group>"; };
		37D23779287EB8CA00BCE03B /* TabIndex.swift */ = {isa = PBXFileReference; lastKnownFileType = sourcecode.swift; path = TabIndex.swift; sourceTree = "<group>"; };
		37D2377B287EBDA300BCE03B /* TabIndexTests.swift */ = {isa = PBXFileReference; lastKnownFileType = sourcecode.swift; path = TabIndexTests.swift; sourceTree = "<group>"; };
		37D2377F287EFEE200BCE03B /* PinnedTabsManagerTests.swift */ = {isa = PBXFileReference; lastKnownFileType = sourcecode.swift; path = PinnedTabsManagerTests.swift; sourceTree = "<group>"; };
		37D23783287F4D6A00BCE03B /* PinnedTabsHostingView.swift */ = {isa = PBXFileReference; lastKnownFileType = sourcecode.swift; path = PinnedTabsHostingView.swift; sourceTree = "<group>"; };
		37D23786287F5C2900BCE03B /* PinnedTabsViewModelTests.swift */ = {isa = PBXFileReference; fileEncoding = 4; lastKnownFileType = sourcecode.swift; path = PinnedTabsViewModelTests.swift; sourceTree = "<group>"; };
		37D23788288009CF00BCE03B /* TabCollectionViewModelTests+PinnedTabs.swift */ = {isa = PBXFileReference; fileEncoding = 4; lastKnownFileType = sourcecode.swift; path = "TabCollectionViewModelTests+PinnedTabs.swift"; sourceTree = "<group>"; };
		37D2771427E870D4003365FD /* PreferencesAppearanceView.swift */ = {isa = PBXFileReference; lastKnownFileType = sourcecode.swift; path = PreferencesAppearanceView.swift; sourceTree = "<group>"; };
		37F19A6428E1B3FB00740DC6 /* PreferencesPrivatePlayerView.swift */ = {isa = PBXFileReference; lastKnownFileType = sourcecode.swift; path = PreferencesPrivatePlayerView.swift; sourceTree = "<group>"; };
		37F19A6628E1B43200740DC6 /* PrivatePlayerPreferences.swift */ = {isa = PBXFileReference; lastKnownFileType = sourcecode.swift; path = PrivatePlayerPreferences.swift; sourceTree = "<group>"; };
		37F19A6928E2F2D000740DC6 /* PrivatePlayer.swift */ = {isa = PBXFileReference; lastKnownFileType = sourcecode.swift; path = PrivatePlayer.swift; sourceTree = "<group>"; };
		4B0135CD2729F1AA00D54834 /* NSPasteboardExtension.swift */ = {isa = PBXFileReference; fileEncoding = 4; lastKnownFileType = sourcecode.swift; path = NSPasteboardExtension.swift; sourceTree = "<group>"; };
		4B02197F25E05FAC00ED7DEA /* FireproofingURLExtensions.swift */ = {isa = PBXFileReference; fileEncoding = 4; lastKnownFileType = sourcecode.swift; path = FireproofingURLExtensions.swift; sourceTree = "<group>"; };
		4B02198125E05FAC00ED7DEA /* FireproofDomains.swift */ = {isa = PBXFileReference; fileEncoding = 4; lastKnownFileType = sourcecode.swift; path = FireproofDomains.swift; sourceTree = "<group>"; };
		4B02198325E05FAC00ED7DEA /* FireproofInfoViewController.swift */ = {isa = PBXFileReference; fileEncoding = 4; lastKnownFileType = sourcecode.swift; path = FireproofInfoViewController.swift; sourceTree = "<group>"; };
		4B02198425E05FAC00ED7DEA /* Fireproofing.storyboard */ = {isa = PBXFileReference; fileEncoding = 4; lastKnownFileType = file.storyboard; path = Fireproofing.storyboard; sourceTree = "<group>"; };
		4B02199925E063DE00ED7DEA /* FireproofDomainsTests.swift */ = {isa = PBXFileReference; fileEncoding = 4; lastKnownFileType = sourcecode.swift; path = FireproofDomainsTests.swift; sourceTree = "<group>"; };
		4B02199A25E063DE00ED7DEA /* FireproofingURLExtensionsTests.swift */ = {isa = PBXFileReference; fileEncoding = 4; lastKnownFileType = sourcecode.swift; path = FireproofingURLExtensionsTests.swift; sourceTree = "<group>"; };
		4B0219A725E0646500ED7DEA /* WebsiteDataStoreTests.swift */ = {isa = PBXFileReference; fileEncoding = 4; lastKnownFileType = sourcecode.swift; path = WebsiteDataStoreTests.swift; sourceTree = "<group>"; };
		4B0511A6262CAA5A00F6079C /* PrivacySecurityPreferences.swift */ = {isa = PBXFileReference; fileEncoding = 4; lastKnownFileType = sourcecode.swift; path = PrivacySecurityPreferences.swift; sourceTree = "<group>"; };
		4B0511AD262CAA5A00F6079C /* FireproofDomains.storyboard */ = {isa = PBXFileReference; fileEncoding = 4; lastKnownFileType = file.storyboard; path = FireproofDomains.storyboard; sourceTree = "<group>"; };
		4B0511B3262CAA5A00F6079C /* RoundedSelectionRowView.swift */ = {isa = PBXFileReference; fileEncoding = 4; lastKnownFileType = sourcecode.swift; path = RoundedSelectionRowView.swift; sourceTree = "<group>"; };
		4B0511B4262CAA5A00F6079C /* FireproofDomainsViewController.swift */ = {isa = PBXFileReference; fileEncoding = 4; lastKnownFileType = sourcecode.swift; path = FireproofDomainsViewController.swift; sourceTree = "<group>"; };
		4B0511DF262CAA8600F6079C /* NSOpenPanelExtensions.swift */ = {isa = PBXFileReference; fileEncoding = 4; lastKnownFileType = sourcecode.swift; path = NSOpenPanelExtensions.swift; sourceTree = "<group>"; };
		4B0511E0262CAA8600F6079C /* NSViewControllerExtension.swift */ = {isa = PBXFileReference; fileEncoding = 4; lastKnownFileType = sourcecode.swift; path = NSViewControllerExtension.swift; sourceTree = "<group>"; };
		4B0511E6262CAB3700F6079C /* UserDefaultsWrapperUtilities.swift */ = {isa = PBXFileReference; lastKnownFileType = sourcecode.swift; path = UserDefaultsWrapperUtilities.swift; sourceTree = "<group>"; };
		4B0A63E7289DB58E00378EF7 /* FirefoxFaviconsReader.swift */ = {isa = PBXFileReference; lastKnownFileType = sourcecode.swift; path = FirefoxFaviconsReader.swift; sourceTree = "<group>"; };
		4B0AACAB28BC63ED001038AC /* ChromiumFaviconsReader.swift */ = {isa = PBXFileReference; lastKnownFileType = sourcecode.swift; path = ChromiumFaviconsReader.swift; sourceTree = "<group>"; };
		4B0AACAD28BC6FD0001038AC /* SafariFaviconsReader.swift */ = {isa = PBXFileReference; lastKnownFileType = sourcecode.swift; path = SafariFaviconsReader.swift; sourceTree = "<group>"; };
		4B0DB5E428BD9D08007DD239 /* PinningManager.swift */ = {isa = PBXFileReference; lastKnownFileType = sourcecode.swift; path = PinningManager.swift; sourceTree = "<group>"; };
		4B11060425903E570039B979 /* CoreDataEncryptionTesting.xcdatamodel */ = {isa = PBXFileReference; lastKnownFileType = wrapper.xcdatamodel; path = CoreDataEncryptionTesting.xcdatamodel; sourceTree = "<group>"; };
		4B11060925903EAC0039B979 /* CoreDataEncryptionTests.swift */ = {isa = PBXFileReference; lastKnownFileType = sourcecode.swift; path = CoreDataEncryptionTests.swift; sourceTree = "<group>"; };
		4B117F7C276C0CB5002F3D8C /* LocalStatisticsStoreTests.swift */ = {isa = PBXFileReference; lastKnownFileType = sourcecode.swift; path = LocalStatisticsStoreTests.swift; sourceTree = "<group>"; };
		4B139AFC26B60BD800894F82 /* NSImageExtensions.swift */ = {isa = PBXFileReference; lastKnownFileType = sourcecode.swift; path = NSImageExtensions.swift; sourceTree = "<group>"; };
		4B17E2D3287380390003BD39 /* PersistentAppInterfaceSettings.swift */ = {isa = PBXFileReference; lastKnownFileType = sourcecode.swift; path = PersistentAppInterfaceSettings.swift; sourceTree = "<group>"; };
		4B1AD89D25FC27E200261379 /* Integration Tests.xctest */ = {isa = PBXFileReference; explicitFileType = wrapper.cfbundle; includeInIndex = 0; path = "Integration Tests.xctest"; sourceTree = BUILT_PRODUCTS_DIR; };
		4B1AD8A125FC27E200261379 /* Info.plist */ = {isa = PBXFileReference; lastKnownFileType = text.plist.xml; path = Info.plist; sourceTree = "<group>"; };
		4B1AD91625FC46FB00261379 /* CoreDataEncryptionTests.swift */ = {isa = PBXFileReference; lastKnownFileType = sourcecode.swift; path = CoreDataEncryptionTests.swift; sourceTree = "<group>"; };
		4B1E6EEB27AB5E5100F51793 /* SecureVaultSorting.swift */ = {isa = PBXFileReference; fileEncoding = 4; lastKnownFileType = sourcecode.swift; path = SecureVaultSorting.swift; sourceTree = "<group>"; };
		4B1E6EEC27AB5E5100F51793 /* PasswordManagementListSection.swift */ = {isa = PBXFileReference; fileEncoding = 4; lastKnownFileType = sourcecode.swift; path = PasswordManagementListSection.swift; sourceTree = "<group>"; };
		4B1E6EEF27AB5E5D00F51793 /* NSPopUpButtonView.swift */ = {isa = PBXFileReference; fileEncoding = 4; lastKnownFileType = sourcecode.swift; path = NSPopUpButtonView.swift; sourceTree = "<group>"; };
		4B1E6EF027AB5E5D00F51793 /* PasswordManagementItemList.swift */ = {isa = PBXFileReference; fileEncoding = 4; lastKnownFileType = sourcecode.swift; path = PasswordManagementItemList.swift; sourceTree = "<group>"; };
		4B29759628281F0900187C4E /* FirefoxEncryptionKeyReader.swift */ = {isa = PBXFileReference; lastKnownFileType = sourcecode.swift; path = FirefoxEncryptionKeyReader.swift; sourceTree = "<group>"; };
		4B2975982828285900187C4E /* FirefoxKeyReaderTests.swift */ = {isa = PBXFileReference; lastKnownFileType = sourcecode.swift; path = FirefoxKeyReaderTests.swift; sourceTree = "<group>"; };
		4B29759A28284DBC00187C4E /* FirefoxBerkeleyDatabaseReader.h */ = {isa = PBXFileReference; lastKnownFileType = sourcecode.c.h; path = FirefoxBerkeleyDatabaseReader.h; sourceTree = "<group>"; };
		4B29759B28284DBC00187C4E /* FirefoxBerkeleyDatabaseReader.m */ = {isa = PBXFileReference; lastKnownFileType = sourcecode.c.objc; path = FirefoxBerkeleyDatabaseReader.m; sourceTree = "<group>"; };
		4B2E7D6226FF9D6500D2DB17 /* PrintingUserScript.swift */ = {isa = PBXFileReference; fileEncoding = 4; lastKnownFileType = sourcecode.swift; path = PrintingUserScript.swift; sourceTree = "<group>"; };
		4B379C1427BD91E3008A968E /* QuartzIdleStateProvider.swift */ = {isa = PBXFileReference; lastKnownFileType = sourcecode.swift; path = QuartzIdleStateProvider.swift; sourceTree = "<group>"; };
		4B379C1D27BDB7FF008A968E /* DeviceAuthenticator.swift */ = {isa = PBXFileReference; lastKnownFileType = sourcecode.swift; path = DeviceAuthenticator.swift; sourceTree = "<group>"; };
		4B379C2127BDBA29008A968E /* LocalAuthenticationService.swift */ = {isa = PBXFileReference; lastKnownFileType = sourcecode.swift; path = LocalAuthenticationService.swift; sourceTree = "<group>"; };
		4B379C2327BDE1B0008A968E /* FlatButton.swift */ = {isa = PBXFileReference; lastKnownFileType = sourcecode.swift; path = FlatButton.swift; sourceTree = "<group>"; };
		4B39AAF527D9B2C700A73FD5 /* NSStackViewExtension.swift */ = {isa = PBXFileReference; lastKnownFileType = sourcecode.swift; path = NSStackViewExtension.swift; sourceTree = "<group>"; };
		4B3F641D27A8D3BD00E0C118 /* BrowserProfileTests.swift */ = {isa = PBXFileReference; lastKnownFileType = sourcecode.swift; path = BrowserProfileTests.swift; sourceTree = "<group>"; };
		4B43468F285ED7A100177407 /* BookmarksBarViewModelTests.swift */ = {isa = PBXFileReference; lastKnownFileType = sourcecode.swift; path = BookmarksBarViewModelTests.swift; sourceTree = "<group>"; };
		4B43469428655D1400177407 /* FirefoxDataImporterTests.swift */ = {isa = PBXFileReference; lastKnownFileType = sourcecode.swift; path = FirefoxDataImporterTests.swift; sourceTree = "<group>"; };
		4B4F72EB266B2ED300814C60 /* CollectionExtension.swift */ = {isa = PBXFileReference; lastKnownFileType = sourcecode.swift; path = CollectionExtension.swift; sourceTree = "<group>"; };
		4B59023826B35F3600489384 /* ChromeDataImporter.swift */ = {isa = PBXFileReference; fileEncoding = 4; lastKnownFileType = sourcecode.swift; path = ChromeDataImporter.swift; sourceTree = "<group>"; };
		4B59023926B35F3600489384 /* ChromiumLoginReader.swift */ = {isa = PBXFileReference; fileEncoding = 4; lastKnownFileType = sourcecode.swift; path = ChromiumLoginReader.swift; sourceTree = "<group>"; };
		4B59023B26B35F3600489384 /* ChromiumDataImporter.swift */ = {isa = PBXFileReference; fileEncoding = 4; lastKnownFileType = sourcecode.swift; path = ChromiumDataImporter.swift; sourceTree = "<group>"; };
		4B59023C26B35F3600489384 /* BraveDataImporter.swift */ = {isa = PBXFileReference; fileEncoding = 4; lastKnownFileType = sourcecode.swift; path = BraveDataImporter.swift; sourceTree = "<group>"; };
		4B59024226B35F7C00489384 /* BrowserImportViewController.swift */ = {isa = PBXFileReference; fileEncoding = 4; lastKnownFileType = sourcecode.swift; path = BrowserImportViewController.swift; sourceTree = "<group>"; };
		4B59024726B3673600489384 /* ThirdPartyBrowser.swift */ = {isa = PBXFileReference; lastKnownFileType = sourcecode.swift; path = ThirdPartyBrowser.swift; sourceTree = "<group>"; };
		4B59024B26B38BB800489384 /* ChromiumLoginReaderTests.swift */ = {isa = PBXFileReference; lastKnownFileType = sourcecode.swift; path = ChromiumLoginReaderTests.swift; sourceTree = "<group>"; };
		4B5A4F4B27F3A5AA008FBD88 /* NSNotificationName+DataImport.swift */ = {isa = PBXFileReference; lastKnownFileType = sourcecode.swift; path = "NSNotificationName+DataImport.swift"; sourceTree = "<group>"; };
		4B5FF67726B602B100D42879 /* FirefoxDataImporter.swift */ = {isa = PBXFileReference; lastKnownFileType = sourcecode.swift; path = FirefoxDataImporter.swift; sourceTree = "<group>"; };
		4B65143D263924B5005B46EB /* EmailUrlExtensions.swift */ = {isa = PBXFileReference; lastKnownFileType = sourcecode.swift; path = EmailUrlExtensions.swift; sourceTree = "<group>"; };
		4B677427255DBEB800025BD8 /* httpsMobileV2BloomSpec.json */ = {isa = PBXFileReference; fileEncoding = 4; lastKnownFileType = text.json; path = httpsMobileV2BloomSpec.json; sourceTree = "<group>"; };
		4B677428255DBEB800025BD8 /* httpsMobileV2Bloom.bin */ = {isa = PBXFileReference; lastKnownFileType = archive.macbinary; path = httpsMobileV2Bloom.bin; sourceTree = "<group>"; };
		4B677429255DBEB800025BD8 /* HTTPSBloomFilterSpecification.swift */ = {isa = PBXFileReference; fileEncoding = 4; lastKnownFileType = sourcecode.swift; path = HTTPSBloomFilterSpecification.swift; sourceTree = "<group>"; };
		4B67742A255DBEB800025BD8 /* httpsMobileV2FalsePositives.json */ = {isa = PBXFileReference; fileEncoding = 4; lastKnownFileType = text.json; path = httpsMobileV2FalsePositives.json; sourceTree = "<group>"; };
		4B67742F255DBEB800025BD8 /* HTTPSUpgrade 3.xcdatamodel */ = {isa = PBXFileReference; lastKnownFileType = wrapper.xcdatamodel; path = "HTTPSUpgrade 3.xcdatamodel"; sourceTree = "<group>"; };
		4B677430255DBEB800025BD8 /* AppHTTPSUpgradeStore.swift */ = {isa = PBXFileReference; fileEncoding = 4; lastKnownFileType = sourcecode.swift; path = AppHTTPSUpgradeStore.swift; sourceTree = "<group>"; };
		4B677440255DBEEA00025BD8 /* Database.swift */ = {isa = PBXFileReference; fileEncoding = 4; lastKnownFileType = sourcecode.swift; path = Database.swift; sourceTree = "<group>"; };
		4B677454255DC18000025BD8 /* Bridging.h */ = {isa = PBXFileReference; fileEncoding = 4; lastKnownFileType = sourcecode.c.h; path = Bridging.h; sourceTree = "<group>"; };
		4B70BFFF27B0793D000386ED /* DuckDuckGo-ExampleCrash.ips */ = {isa = PBXFileReference; fileEncoding = 4; lastKnownFileType = text; path = "DuckDuckGo-ExampleCrash.ips"; sourceTree = "<group>"; };
		4B70C00027B0793D000386ED /* CrashReportTests.swift */ = {isa = PBXFileReference; fileEncoding = 4; lastKnownFileType = sourcecode.swift; path = CrashReportTests.swift; sourceTree = "<group>"; };
		4B723DEB26B0002B00E14D75 /* DataImport.swift */ = {isa = PBXFileReference; lastKnownFileType = sourcecode.swift; path = DataImport.swift; sourceTree = "<group>"; };
		4B723DED26B0002B00E14D75 /* DataImport.storyboard */ = {isa = PBXFileReference; lastKnownFileType = file.storyboard; path = DataImport.storyboard; sourceTree = "<group>"; };
		4B723DEE26B0002B00E14D75 /* DataImportViewController.swift */ = {isa = PBXFileReference; lastKnownFileType = sourcecode.swift; path = DataImportViewController.swift; sourceTree = "<group>"; };
		4B723DEF26B0002B00E14D75 /* FileImportViewController.swift */ = {isa = PBXFileReference; lastKnownFileType = sourcecode.swift; path = FileImportViewController.swift; sourceTree = "<group>"; };
		4B723DF026B0002B00E14D75 /* FileImportSummaryViewController.swift */ = {isa = PBXFileReference; lastKnownFileType = sourcecode.swift; path = FileImportSummaryViewController.swift; sourceTree = "<group>"; };
		4B723DF326B0002B00E14D75 /* SecureVaultLoginImporter.swift */ = {isa = PBXFileReference; lastKnownFileType = sourcecode.swift; path = SecureVaultLoginImporter.swift; sourceTree = "<group>"; };
		4B723DF426B0002B00E14D75 /* LoginImport.swift */ = {isa = PBXFileReference; lastKnownFileType = sourcecode.swift; path = LoginImport.swift; sourceTree = "<group>"; };
		4B723DF626B0002B00E14D75 /* CSVParser.swift */ = {isa = PBXFileReference; lastKnownFileType = sourcecode.swift; path = CSVParser.swift; sourceTree = "<group>"; };
		4B723DF726B0002B00E14D75 /* CSVImporter.swift */ = {isa = PBXFileReference; lastKnownFileType = sourcecode.swift; path = CSVImporter.swift; sourceTree = "<group>"; };
		4B723DFD26B0002B00E14D75 /* CSVLoginExporter.swift */ = {isa = PBXFileReference; lastKnownFileType = sourcecode.swift; path = CSVLoginExporter.swift; sourceTree = "<group>"; };
		4B723DFF26B0003E00E14D75 /* DataImportMocks.swift */ = {isa = PBXFileReference; fileEncoding = 4; lastKnownFileType = sourcecode.swift; path = DataImportMocks.swift; sourceTree = "<group>"; };
		4B723E0026B0003E00E14D75 /* CSVParserTests.swift */ = {isa = PBXFileReference; fileEncoding = 4; lastKnownFileType = sourcecode.swift; path = CSVParserTests.swift; sourceTree = "<group>"; };
		4B723E0126B0003E00E14D75 /* CSVImporterTests.swift */ = {isa = PBXFileReference; fileEncoding = 4; lastKnownFileType = sourcecode.swift; path = CSVImporterTests.swift; sourceTree = "<group>"; };
		4B723E0326B0003E00E14D75 /* MockSecureVault.swift */ = {isa = PBXFileReference; fileEncoding = 4; lastKnownFileType = sourcecode.swift; path = MockSecureVault.swift; sourceTree = "<group>"; };
		4B723E0426B0003E00E14D75 /* CSVLoginExporterTests.swift */ = {isa = PBXFileReference; fileEncoding = 4; lastKnownFileType = sourcecode.swift; path = CSVLoginExporterTests.swift; sourceTree = "<group>"; };
		4B723E1726B000DC00E14D75 /* TemporaryFileCreator.swift */ = {isa = PBXFileReference; fileEncoding = 4; lastKnownFileType = sourcecode.swift; path = TemporaryFileCreator.swift; sourceTree = "<group>"; };
		4B78A86A26BB3ADD0071BB16 /* BrowserImportSummaryViewController.swift */ = {isa = PBXFileReference; lastKnownFileType = sourcecode.swift; path = BrowserImportSummaryViewController.swift; sourceTree = "<group>"; };
		4B7A57CE279A4EF300B1C70E /* ChromePreferences.swift */ = {isa = PBXFileReference; lastKnownFileType = sourcecode.swift; path = ChromePreferences.swift; sourceTree = "<group>"; };
		4B7A60A0273E0BE400BBDFEB /* WKWebsiteDataStoreExtension.swift */ = {isa = PBXFileReference; lastKnownFileType = sourcecode.swift; path = WKWebsiteDataStoreExtension.swift; sourceTree = "<group>"; };
		4B85A47F28821CC500FC4C39 /* NSPasteboardItemExtension.swift */ = {isa = PBXFileReference; lastKnownFileType = sourcecode.swift; path = NSPasteboardItemExtension.swift; sourceTree = "<group>"; };
		4B8A4DFE27C83B29005F40E8 /* SaveIdentityViewController.swift */ = {isa = PBXFileReference; lastKnownFileType = sourcecode.swift; path = SaveIdentityViewController.swift; sourceTree = "<group>"; };
		4B8A4E0027C8447E005F40E8 /* SaveIdentityPopover.swift */ = {isa = PBXFileReference; lastKnownFileType = sourcecode.swift; path = SaveIdentityPopover.swift; sourceTree = "<group>"; };
		4B8AC93226B3B06300879451 /* EdgeDataImporter.swift */ = {isa = PBXFileReference; lastKnownFileType = sourcecode.swift; path = EdgeDataImporter.swift; sourceTree = "<group>"; };
		4B8AC93426B3B2FD00879451 /* NSAlert+DataImport.swift */ = {isa = PBXFileReference; lastKnownFileType = sourcecode.swift; path = "NSAlert+DataImport.swift"; sourceTree = "<group>"; };
		4B8AC93826B48A5100879451 /* FirefoxLoginReader.swift */ = {isa = PBXFileReference; lastKnownFileType = sourcecode.swift; path = FirefoxLoginReader.swift; sourceTree = "<group>"; };
		4B8AC93A26B48ADF00879451 /* ASN1Parser.swift */ = {isa = PBXFileReference; lastKnownFileType = sourcecode.swift; path = ASN1Parser.swift; sourceTree = "<group>"; };
		4B8AC93C26B49BE600879451 /* FirefoxLoginReaderTests.swift */ = {isa = PBXFileReference; lastKnownFileType = sourcecode.swift; path = FirefoxLoginReaderTests.swift; sourceTree = "<group>"; };
		4B8AD0B027A86D9200AE44D6 /* WKWebsiteDataStoreExtensionTests.swift */ = {isa = PBXFileReference; lastKnownFileType = sourcecode.swift; path = WKWebsiteDataStoreExtensionTests.swift; sourceTree = "<group>"; };
		4B8D9061276D1D880078DB17 /* LocaleExtension.swift */ = {isa = PBXFileReference; fileEncoding = 4; lastKnownFileType = sourcecode.swift; path = LocaleExtension.swift; sourceTree = "<group>"; };
		4B92928526670D1600AD2C21 /* BookmarksOutlineView.swift */ = {isa = PBXFileReference; fileEncoding = 4; lastKnownFileType = sourcecode.swift; path = BookmarksOutlineView.swift; sourceTree = "<group>"; };
		4B92928626670D1600AD2C21 /* OutlineSeparatorViewCell.swift */ = {isa = PBXFileReference; fileEncoding = 4; lastKnownFileType = sourcecode.swift; path = OutlineSeparatorViewCell.swift; sourceTree = "<group>"; };
		4B92928726670D1600AD2C21 /* BookmarkOutlineViewCell.swift */ = {isa = PBXFileReference; fileEncoding = 4; lastKnownFileType = sourcecode.swift; path = BookmarkOutlineViewCell.swift; sourceTree = "<group>"; };
		4B92928826670D1600AD2C21 /* BookmarkOutlineViewCell.xib */ = {isa = PBXFileReference; fileEncoding = 4; lastKnownFileType = file.xib; path = BookmarkOutlineViewCell.xib; sourceTree = "<group>"; };
		4B92928926670D1700AD2C21 /* BookmarkTableCellView.swift */ = {isa = PBXFileReference; fileEncoding = 4; lastKnownFileType = sourcecode.swift; path = BookmarkTableCellView.swift; sourceTree = "<group>"; };
		4B92928A26670D1700AD2C21 /* BookmarkTableCellView.xib */ = {isa = PBXFileReference; fileEncoding = 4; lastKnownFileType = file.xib; path = BookmarkTableCellView.xib; sourceTree = "<group>"; };
		4B92929126670D2A00AD2C21 /* BookmarkOutlineViewDataSource.swift */ = {isa = PBXFileReference; fileEncoding = 4; lastKnownFileType = sourcecode.swift; path = BookmarkOutlineViewDataSource.swift; sourceTree = "<group>"; };
		4B92929226670D2A00AD2C21 /* PasteboardFolder.swift */ = {isa = PBXFileReference; fileEncoding = 4; lastKnownFileType = sourcecode.swift; path = PasteboardFolder.swift; sourceTree = "<group>"; };
		4B92929326670D2A00AD2C21 /* BookmarkNode.swift */ = {isa = PBXFileReference; fileEncoding = 4; lastKnownFileType = sourcecode.swift; path = BookmarkNode.swift; sourceTree = "<group>"; };
		4B92929426670D2A00AD2C21 /* BookmarkSidebarTreeController.swift */ = {isa = PBXFileReference; fileEncoding = 4; lastKnownFileType = sourcecode.swift; path = BookmarkSidebarTreeController.swift; sourceTree = "<group>"; };
		4B92929526670D2A00AD2C21 /* PasteboardBookmark.swift */ = {isa = PBXFileReference; fileEncoding = 4; lastKnownFileType = sourcecode.swift; path = PasteboardBookmark.swift; sourceTree = "<group>"; };
		4B92929626670D2A00AD2C21 /* SpacerNode.swift */ = {isa = PBXFileReference; fileEncoding = 4; lastKnownFileType = sourcecode.swift; path = SpacerNode.swift; sourceTree = "<group>"; };
		4B92929726670D2A00AD2C21 /* BookmarkTreeController.swift */ = {isa = PBXFileReference; fileEncoding = 4; lastKnownFileType = sourcecode.swift; path = BookmarkTreeController.swift; sourceTree = "<group>"; };
		4B92929826670D2A00AD2C21 /* PseudoFolder.swift */ = {isa = PBXFileReference; fileEncoding = 4; lastKnownFileType = sourcecode.swift; path = PseudoFolder.swift; sourceTree = "<group>"; };
		4B92929926670D2A00AD2C21 /* BookmarkManagedObject.swift */ = {isa = PBXFileReference; fileEncoding = 4; lastKnownFileType = sourcecode.swift; path = BookmarkManagedObject.swift; sourceTree = "<group>"; };
		4B92929A26670D2A00AD2C21 /* PasteboardWriting.swift */ = {isa = PBXFileReference; fileEncoding = 4; lastKnownFileType = sourcecode.swift; path = PasteboardWriting.swift; sourceTree = "<group>"; };
		4B9292A526670D3700AD2C21 /* Bookmark.xcmappingmodel */ = {isa = PBXFileReference; lastKnownFileType = wrapper.xcmappingmodel; path = Bookmark.xcmappingmodel; sourceTree = "<group>"; };
		4B9292A626670D3700AD2C21 /* BookmarkMigrationPolicy.swift */ = {isa = PBXFileReference; fileEncoding = 4; lastKnownFileType = sourcecode.swift; path = BookmarkMigrationPolicy.swift; sourceTree = "<group>"; };
		4B9292A826670D3700AD2C21 /* Bookmark 2.xcdatamodel */ = {isa = PBXFileReference; lastKnownFileType = wrapper.xcdatamodel; path = "Bookmark 2.xcdatamodel"; sourceTree = "<group>"; };
		4B9292A926670D3700AD2C21 /* Bookmark.xcdatamodel */ = {isa = PBXFileReference; lastKnownFileType = wrapper.xcdatamodel; path = Bookmark.xcdatamodel; sourceTree = "<group>"; };
		4B9292AE26670F5300AD2C21 /* NSOutlineViewExtensions.swift */ = {isa = PBXFileReference; fileEncoding = 4; lastKnownFileType = sourcecode.swift; path = NSOutlineViewExtensions.swift; sourceTree = "<group>"; };
		4B9292B02667103000AD2C21 /* BookmarkNodePathTests.swift */ = {isa = PBXFileReference; fileEncoding = 4; lastKnownFileType = sourcecode.swift; path = BookmarkNodePathTests.swift; sourceTree = "<group>"; };
		4B9292B12667103000AD2C21 /* BookmarkNodeTests.swift */ = {isa = PBXFileReference; fileEncoding = 4; lastKnownFileType = sourcecode.swift; path = BookmarkNodeTests.swift; sourceTree = "<group>"; };
		4B9292B22667103000AD2C21 /* BookmarkSidebarTreeControllerTests.swift */ = {isa = PBXFileReference; fileEncoding = 4; lastKnownFileType = sourcecode.swift; path = BookmarkSidebarTreeControllerTests.swift; sourceTree = "<group>"; };
		4B9292B32667103000AD2C21 /* BookmarkOutlineViewDataSourceTests.swift */ = {isa = PBXFileReference; fileEncoding = 4; lastKnownFileType = sourcecode.swift; path = BookmarkOutlineViewDataSourceTests.swift; sourceTree = "<group>"; };
		4B9292B42667103000AD2C21 /* PasteboardFolderTests.swift */ = {isa = PBXFileReference; fileEncoding = 4; lastKnownFileType = sourcecode.swift; path = PasteboardFolderTests.swift; sourceTree = "<group>"; };
		4B9292B52667103000AD2C21 /* TreeControllerTests.swift */ = {isa = PBXFileReference; fileEncoding = 4; lastKnownFileType = sourcecode.swift; path = TreeControllerTests.swift; sourceTree = "<group>"; };
		4B9292B62667103000AD2C21 /* BookmarkManagedObjectTests.swift */ = {isa = PBXFileReference; fileEncoding = 4; lastKnownFileType = sourcecode.swift; path = BookmarkManagedObjectTests.swift; sourceTree = "<group>"; };
		4B9292B72667103000AD2C21 /* BookmarkMigrationTests.swift */ = {isa = PBXFileReference; fileEncoding = 4; lastKnownFileType = sourcecode.swift; path = BookmarkMigrationTests.swift; sourceTree = "<group>"; };
		4B9292B82667103000AD2C21 /* BookmarkTests.swift */ = {isa = PBXFileReference; fileEncoding = 4; lastKnownFileType = sourcecode.swift; path = BookmarkTests.swift; sourceTree = "<group>"; };
		4B9292B92667103100AD2C21 /* PasteboardBookmarkTests.swift */ = {isa = PBXFileReference; fileEncoding = 4; lastKnownFileType = sourcecode.swift; path = PasteboardBookmarkTests.swift; sourceTree = "<group>"; };
		4B9292C42667104B00AD2C21 /* CoreDataTestUtilities.swift */ = {isa = PBXFileReference; fileEncoding = 4; lastKnownFileType = sourcecode.swift; path = CoreDataTestUtilities.swift; sourceTree = "<group>"; };
		4B9292C62667123700AD2C21 /* BrowserTabSelectionDelegate.swift */ = {isa = PBXFileReference; fileEncoding = 4; lastKnownFileType = sourcecode.swift; path = BrowserTabSelectionDelegate.swift; sourceTree = "<group>"; };
		4B9292C72667123700AD2C21 /* BookmarkManagementSidebarViewController.swift */ = {isa = PBXFileReference; fileEncoding = 4; lastKnownFileType = sourcecode.swift; path = BookmarkManagementSidebarViewController.swift; sourceTree = "<group>"; };
		4B9292C82667123700AD2C21 /* BookmarkManagementSplitViewController.swift */ = {isa = PBXFileReference; fileEncoding = 4; lastKnownFileType = sourcecode.swift; path = BookmarkManagementSplitViewController.swift; sourceTree = "<group>"; };
		4B9292C92667123700AD2C21 /* BookmarkTableRowView.swift */ = {isa = PBXFileReference; fileEncoding = 4; lastKnownFileType = sourcecode.swift; path = BookmarkTableRowView.swift; sourceTree = "<group>"; };
		4B9292CA2667123700AD2C21 /* AddFolderModalViewController.swift */ = {isa = PBXFileReference; fileEncoding = 4; lastKnownFileType = sourcecode.swift; path = AddFolderModalViewController.swift; sourceTree = "<group>"; };
		4B9292CB2667123700AD2C21 /* AddBookmarkModalViewController.swift */ = {isa = PBXFileReference; fileEncoding = 4; lastKnownFileType = sourcecode.swift; path = AddBookmarkModalViewController.swift; sourceTree = "<group>"; };
		4B9292CC2667123700AD2C21 /* BookmarkListViewController.swift */ = {isa = PBXFileReference; fileEncoding = 4; lastKnownFileType = sourcecode.swift; path = BookmarkListViewController.swift; sourceTree = "<group>"; };
		4B9292CD2667123700AD2C21 /* BookmarkManagementDetailViewController.swift */ = {isa = PBXFileReference; fileEncoding = 4; lastKnownFileType = sourcecode.swift; path = BookmarkManagementDetailViewController.swift; sourceTree = "<group>"; };
		4B9292D62667124000AD2C21 /* NSPopUpButtonExtension.swift */ = {isa = PBXFileReference; fileEncoding = 4; lastKnownFileType = sourcecode.swift; path = NSPopUpButtonExtension.swift; sourceTree = "<group>"; };
		4B9292D82667124B00AD2C21 /* BookmarkListTreeControllerDataSource.swift */ = {isa = PBXFileReference; fileEncoding = 4; lastKnownFileType = sourcecode.swift; path = BookmarkListTreeControllerDataSource.swift; sourceTree = "<group>"; };
		4B9292DA2667125D00AD2C21 /* ContextualMenu.swift */ = {isa = PBXFileReference; fileEncoding = 4; lastKnownFileType = sourcecode.swift; path = ContextualMenu.swift; sourceTree = "<group>"; };
		4B980E202817604000282EE1 /* NSNotificationName+Debug.swift */ = {isa = PBXFileReference; lastKnownFileType = sourcecode.swift; path = "NSNotificationName+Debug.swift"; sourceTree = "<group>"; };
		4B98D27928D95F1A003C2B6F /* ChromiumFaviconsReaderTests.swift */ = {isa = PBXFileReference; lastKnownFileType = sourcecode.swift; path = ChromiumFaviconsReaderTests.swift; sourceTree = "<group>"; };
		4B98D27B28D960DD003C2B6F /* FirefoxFaviconsReaderTests.swift */ = {isa = PBXFileReference; lastKnownFileType = sourcecode.swift; path = FirefoxFaviconsReaderTests.swift; sourceTree = "<group>"; };
		4B98D27F28D9722A003C2B6F /* RecentlyVisitedSiteModelTests.swift */ = {isa = PBXFileReference; fileEncoding = 4; lastKnownFileType = sourcecode.swift; path = RecentlyVisitedSiteModelTests.swift; sourceTree = "<group>"; };
		4BA1A69A258B076900F6F690 /* FileStore.swift */ = {isa = PBXFileReference; lastKnownFileType = sourcecode.swift; path = FileStore.swift; sourceTree = "<group>"; };
		4BA1A69F258B079600F6F690 /* DataEncryption.swift */ = {isa = PBXFileReference; lastKnownFileType = sourcecode.swift; path = DataEncryption.swift; sourceTree = "<group>"; };
		4BA1A6A4258B07DF00F6F690 /* EncryptedValueTransformer.swift */ = {isa = PBXFileReference; lastKnownFileType = sourcecode.swift; path = EncryptedValueTransformer.swift; sourceTree = "<group>"; };
		4BA1A6B2258B080A00F6F690 /* EncryptionKeyGeneration.swift */ = {isa = PBXFileReference; lastKnownFileType = sourcecode.swift; path = EncryptionKeyGeneration.swift; sourceTree = "<group>"; };
		4BA1A6B7258B081600F6F690 /* EncryptionKeyStoring.swift */ = {isa = PBXFileReference; lastKnownFileType = sourcecode.swift; path = EncryptionKeyStoring.swift; sourceTree = "<group>"; };
		4BA1A6BC258B082300F6F690 /* EncryptionKeyStore.swift */ = {isa = PBXFileReference; lastKnownFileType = sourcecode.swift; path = EncryptionKeyStore.swift; sourceTree = "<group>"; };
		4BA1A6C1258B0A1300F6F690 /* ContiguousBytesExtension.swift */ = {isa = PBXFileReference; lastKnownFileType = sourcecode.swift; path = ContiguousBytesExtension.swift; sourceTree = "<group>"; };
		4BA1A6D8258C0CB300F6F690 /* DataEncryptionTests.swift */ = {isa = PBXFileReference; lastKnownFileType = sourcecode.swift; path = DataEncryptionTests.swift; sourceTree = "<group>"; };
		4BA1A6DD258C100A00F6F690 /* FileStoreTests.swift */ = {isa = PBXFileReference; lastKnownFileType = sourcecode.swift; path = FileStoreTests.swift; sourceTree = "<group>"; };
		4BA1A6E5258C270800F6F690 /* EncryptionKeyGeneratorTests.swift */ = {isa = PBXFileReference; lastKnownFileType = sourcecode.swift; path = EncryptionKeyGeneratorTests.swift; sourceTree = "<group>"; };
		4BA1A6EA258C288C00F6F690 /* EncryptionKeyStoreTests.swift */ = {isa = PBXFileReference; lastKnownFileType = sourcecode.swift; path = EncryptionKeyStoreTests.swift; sourceTree = "<group>"; };
		4BA1A6F5258C4F9600F6F690 /* EncryptionMocks.swift */ = {isa = PBXFileReference; lastKnownFileType = sourcecode.swift; path = EncryptionMocks.swift; sourceTree = "<group>"; };
		4BA1A6FD258C5C1300F6F690 /* EncryptedValueTransformerTests.swift */ = {isa = PBXFileReference; lastKnownFileType = sourcecode.swift; path = EncryptedValueTransformerTests.swift; sourceTree = "<group>"; };
		4BB6CE5E26B77ED000EC5860 /* Cryptography.swift */ = {isa = PBXFileReference; lastKnownFileType = sourcecode.swift; path = Cryptography.swift; sourceTree = "<group>"; };
		4BB88B4425B7B55C006F6B06 /* DebugUserScript.swift */ = {isa = PBXFileReference; lastKnownFileType = sourcecode.swift; path = DebugUserScript.swift; sourceTree = "<group>"; };
		4BB88B4925B7B690006F6B06 /* SequenceExtensions.swift */ = {isa = PBXFileReference; lastKnownFileType = sourcecode.swift; path = SequenceExtensions.swift; sourceTree = "<group>"; };
		4BB88B4F25B7BA2B006F6B06 /* TabInstrumentation.swift */ = {isa = PBXFileReference; lastKnownFileType = sourcecode.swift; path = TabInstrumentation.swift; sourceTree = "<group>"; };
		4BB88B5A25B7BA50006F6B06 /* Instruments.swift */ = {isa = PBXFileReference; lastKnownFileType = sourcecode.swift; path = Instruments.swift; sourceTree = "<group>"; };
		4BB99CF526FE191E001E4761 /* FirefoxBookmarksReader.swift */ = {isa = PBXFileReference; fileEncoding = 4; lastKnownFileType = sourcecode.swift; path = FirefoxBookmarksReader.swift; sourceTree = "<group>"; };
		4BB99CF626FE191E001E4761 /* BookmarkImport.swift */ = {isa = PBXFileReference; fileEncoding = 4; lastKnownFileType = sourcecode.swift; path = BookmarkImport.swift; sourceTree = "<group>"; };
		4BB99CF726FE191E001E4761 /* CoreDataBookmarkImporter.swift */ = {isa = PBXFileReference; fileEncoding = 4; lastKnownFileType = sourcecode.swift; path = CoreDataBookmarkImporter.swift; sourceTree = "<group>"; };
		4BB99CF926FE191E001E4761 /* ChromiumBookmarksReader.swift */ = {isa = PBXFileReference; fileEncoding = 4; lastKnownFileType = sourcecode.swift; path = ChromiumBookmarksReader.swift; sourceTree = "<group>"; };
		4BB99CFA26FE191E001E4761 /* ImportedBookmarks.swift */ = {isa = PBXFileReference; fileEncoding = 4; lastKnownFileType = sourcecode.swift; path = ImportedBookmarks.swift; sourceTree = "<group>"; };
		4BB99CFC26FE191E001E4761 /* SafariBookmarksReader.swift */ = {isa = PBXFileReference; fileEncoding = 4; lastKnownFileType = sourcecode.swift; path = SafariBookmarksReader.swift; sourceTree = "<group>"; };
		4BB99CFD26FE191E001E4761 /* SafariDataImporter.swift */ = {isa = PBXFileReference; fileEncoding = 4; lastKnownFileType = sourcecode.swift; path = SafariDataImporter.swift; sourceTree = "<group>"; };
		4BB99D0526FE1979001E4761 /* RequestFilePermissionViewController.swift */ = {isa = PBXFileReference; fileEncoding = 4; lastKnownFileType = sourcecode.swift; path = RequestFilePermissionViewController.swift; sourceTree = "<group>"; };
		4BB99D0C26FE1A83001E4761 /* ChromiumBookmarksReaderTests.swift */ = {isa = PBXFileReference; fileEncoding = 4; lastKnownFileType = sourcecode.swift; path = ChromiumBookmarksReaderTests.swift; sourceTree = "<group>"; };
		4BB99D0D26FE1A83001E4761 /* FirefoxBookmarksReaderTests.swift */ = {isa = PBXFileReference; fileEncoding = 4; lastKnownFileType = sourcecode.swift; path = FirefoxBookmarksReaderTests.swift; sourceTree = "<group>"; };
		4BB99D0E26FE1A84001E4761 /* SafariBookmarksReaderTests.swift */ = {isa = PBXFileReference; fileEncoding = 4; lastKnownFileType = sourcecode.swift; path = SafariBookmarksReaderTests.swift; sourceTree = "<group>"; };
		4BBC169F27C4859400E00A38 /* DeviceAuthenticationService.swift */ = {isa = PBXFileReference; lastKnownFileType = sourcecode.swift; path = DeviceAuthenticationService.swift; sourceTree = "<group>"; };
		4BBC16A127C485BC00E00A38 /* DeviceIdleStateDetector.swift */ = {isa = PBXFileReference; lastKnownFileType = sourcecode.swift; path = DeviceIdleStateDetector.swift; sourceTree = "<group>"; };
		4BBC16A427C488C900E00A38 /* DeviceAuthenticatorTests.swift */ = {isa = PBXFileReference; lastKnownFileType = sourcecode.swift; path = DeviceAuthenticatorTests.swift; sourceTree = "<group>"; };
		4BBD3BFF285ACE090047A89D /* NSNotificationName+Favicons.swift */ = {isa = PBXFileReference; lastKnownFileType = sourcecode.swift; path = "NSNotificationName+Favicons.swift"; sourceTree = "<group>"; };
		4BBE0AA627B9B027003B37A8 /* PopUpButton.swift */ = {isa = PBXFileReference; lastKnownFileType = sourcecode.swift; path = PopUpButton.swift; sourceTree = "<group>"; };
		4BBF0914282DD40100EE1418 /* TemporaryFileHandler.swift */ = {isa = PBXFileReference; lastKnownFileType = sourcecode.swift; path = TemporaryFileHandler.swift; sourceTree = "<group>"; };
		4BBF0916282DD6EF00EE1418 /* TemporaryFileHandlerTests.swift */ = {isa = PBXFileReference; lastKnownFileType = sourcecode.swift; path = TemporaryFileHandlerTests.swift; sourceTree = "<group>"; };
		4BBF09222830812900EE1418 /* FileSystemDSL.swift */ = {isa = PBXFileReference; lastKnownFileType = sourcecode.swift; path = FileSystemDSL.swift; sourceTree = "<group>"; };
		4BBF0924283083EC00EE1418 /* FileSystemDSLTests.swift */ = {isa = PBXFileReference; lastKnownFileType = sourcecode.swift; path = FileSystemDSLTests.swift; sourceTree = "<group>"; };
		4BD18EFF283F0BC500058124 /* BookmarksBarViewController.swift */ = {isa = PBXFileReference; fileEncoding = 4; lastKnownFileType = sourcecode.swift; path = BookmarksBarViewController.swift; sourceTree = "<group>"; };
		4BD18F04283F151F00058124 /* BookmarksBar.storyboard */ = {isa = PBXFileReference; lastKnownFileType = file.storyboard; path = BookmarksBar.storyboard; sourceTree = "<group>"; };
		4BDFA4AD27BF19E500648192 /* ToggleableScrollView.swift */ = {isa = PBXFileReference; lastKnownFileType = sourcecode.swift; path = ToggleableScrollView.swift; sourceTree = "<group>"; };
		4BE0DF0426781961006337B7 /* NSStoryboardExtension.swift */ = {isa = PBXFileReference; lastKnownFileType = sourcecode.swift; path = NSStoryboardExtension.swift; sourceTree = "<group>"; };
		4BE4005227CF3DC3007D3161 /* SavePaymentMethodPopover.swift */ = {isa = PBXFileReference; lastKnownFileType = sourcecode.swift; path = SavePaymentMethodPopover.swift; sourceTree = "<group>"; };
		4BE4005427CF3F19007D3161 /* SavePaymentMethodViewController.swift */ = {isa = PBXFileReference; lastKnownFileType = sourcecode.swift; path = SavePaymentMethodViewController.swift; sourceTree = "<group>"; };
		4BE41A5D28446EAD00760399 /* BookmarksBarViewModel.swift */ = {isa = PBXFileReference; lastKnownFileType = sourcecode.swift; path = BookmarksBarViewModel.swift; sourceTree = "<group>"; };
		4BE53369286912D40019DBFD /* BookmarksBarCollectionViewItem.xib */ = {isa = PBXFileReference; fileEncoding = 4; lastKnownFileType = file.xib; path = BookmarksBarCollectionViewItem.xib; sourceTree = "<group>"; };
		4BE5336A286912D40019DBFD /* BookmarksBarCollectionViewItem.swift */ = {isa = PBXFileReference; fileEncoding = 4; lastKnownFileType = sourcecode.swift; path = BookmarksBarCollectionViewItem.swift; sourceTree = "<group>"; };
		4BE5336D286915A10019DBFD /* HorizontallyCenteredLayout.swift */ = {isa = PBXFileReference; fileEncoding = 4; lastKnownFileType = sourcecode.swift; path = HorizontallyCenteredLayout.swift; sourceTree = "<group>"; };
		4BE53373286E39F10019DBFD /* ChromiumKeychainPrompt.swift */ = {isa = PBXFileReference; lastKnownFileType = sourcecode.swift; path = ChromiumKeychainPrompt.swift; sourceTree = "<group>"; };
		4BE6546E271FCD40008D1D63 /* PasswordManagementIdentityItemView.swift */ = {isa = PBXFileReference; fileEncoding = 4; lastKnownFileType = sourcecode.swift; path = PasswordManagementIdentityItemView.swift; sourceTree = "<group>"; };
		4BE65470271FCD40008D1D63 /* PasswordManagementCreditCardItemView.swift */ = {isa = PBXFileReference; fileEncoding = 4; lastKnownFileType = sourcecode.swift; path = PasswordManagementCreditCardItemView.swift; sourceTree = "<group>"; };
		4BE65471271FCD40008D1D63 /* PasswordManagementLoginItemView.swift */ = {isa = PBXFileReference; fileEncoding = 4; lastKnownFileType = sourcecode.swift; path = PasswordManagementLoginItemView.swift; sourceTree = "<group>"; };
		4BE65472271FCD40008D1D63 /* PasswordManagementNoteItemView.swift */ = {isa = PBXFileReference; fileEncoding = 4; lastKnownFileType = sourcecode.swift; path = PasswordManagementNoteItemView.swift; sourceTree = "<group>"; };
		4BE65473271FCD40008D1D63 /* EditableTextView.swift */ = {isa = PBXFileReference; fileEncoding = 4; lastKnownFileType = sourcecode.swift; path = EditableTextView.swift; sourceTree = "<group>"; };
		4BE6547A271FCD4D008D1D63 /* PasswordManagementIdentityModel.swift */ = {isa = PBXFileReference; fileEncoding = 4; lastKnownFileType = sourcecode.swift; path = PasswordManagementIdentityModel.swift; sourceTree = "<group>"; };
		4BE6547B271FCD4D008D1D63 /* PasswordManagementCreditCardModel.swift */ = {isa = PBXFileReference; fileEncoding = 4; lastKnownFileType = sourcecode.swift; path = PasswordManagementCreditCardModel.swift; sourceTree = "<group>"; };
		4BE6547C271FCD4D008D1D63 /* PasswordManagementLoginModel.swift */ = {isa = PBXFileReference; fileEncoding = 4; lastKnownFileType = sourcecode.swift; path = PasswordManagementLoginModel.swift; sourceTree = "<group>"; };
		4BE6547D271FCD4D008D1D63 /* PasswordManagementNoteModel.swift */ = {isa = PBXFileReference; fileEncoding = 4; lastKnownFileType = sourcecode.swift; path = PasswordManagementNoteModel.swift; sourceTree = "<group>"; };
		4BE65482271FCD53008D1D63 /* CountryList.swift */ = {isa = PBXFileReference; fileEncoding = 4; lastKnownFileType = sourcecode.swift; path = CountryList.swift; sourceTree = "<group>"; };
		4BE65484271FCD7B008D1D63 /* LoginFaviconView.swift */ = {isa = PBXFileReference; fileEncoding = 4; lastKnownFileType = sourcecode.swift; path = LoginFaviconView.swift; sourceTree = "<group>"; };
		4BF4951726C08395000547B8 /* ThirdPartyBrowserTests.swift */ = {isa = PBXFileReference; lastKnownFileType = sourcecode.swift; path = ThirdPartyBrowserTests.swift; sourceTree = "<group>"; };
		4BF4EA4F27C71F26004E57C4 /* PasswordManagementListSectionTests.swift */ = {isa = PBXFileReference; fileEncoding = 4; lastKnownFileType = sourcecode.swift; path = PasswordManagementListSectionTests.swift; sourceTree = "<group>"; };
		4BF6961F28BEEE8B00D402D4 /* LocalPinningManagerTests.swift */ = {isa = PBXFileReference; lastKnownFileType = sourcecode.swift; path = LocalPinningManagerTests.swift; sourceTree = "<group>"; };
		7B1E819B27C8874900FF0E60 /* ContentOverlayPopover.swift */ = {isa = PBXFileReference; fileEncoding = 4; lastKnownFileType = sourcecode.swift; path = ContentOverlayPopover.swift; sourceTree = "<group>"; };
		7B1E819C27C8874900FF0E60 /* ContentOverlay.storyboard */ = {isa = PBXFileReference; fileEncoding = 4; lastKnownFileType = file.storyboard; path = ContentOverlay.storyboard; sourceTree = "<group>"; };
		7B1E819D27C8874900FF0E60 /* ContentOverlayViewController.swift */ = {isa = PBXFileReference; fileEncoding = 4; lastKnownFileType = sourcecode.swift; path = ContentOverlayViewController.swift; sourceTree = "<group>"; };
		7B4CE8DA26F02108009134B1 /* UI Tests.xctest */ = {isa = PBXFileReference; explicitFileType = wrapper.cfbundle; includeInIndex = 0; path = "UI Tests.xctest"; sourceTree = BUILT_PRODUCTS_DIR; };
		7B4CE8DE26F02108009134B1 /* Info.plist */ = {isa = PBXFileReference; lastKnownFileType = text.plist.xml; path = Info.plist; sourceTree = "<group>"; };
		7B4CE8E626F02134009134B1 /* TabBarTests.swift */ = {isa = PBXFileReference; lastKnownFileType = sourcecode.swift; path = TabBarTests.swift; sourceTree = "<group>"; };
		8511E18325F82B34002F516B /* 01_Fire_really_small.json */ = {isa = PBXFileReference; fileEncoding = 4; lastKnownFileType = text.json; path = 01_Fire_really_small.json; sourceTree = "<group>"; };
		853014D525E671A000FB8205 /* PageObserverUserScript.swift */ = {isa = PBXFileReference; lastKnownFileType = sourcecode.swift; path = PageObserverUserScript.swift; sourceTree = "<group>"; };
		85308E24267FC9F2001ABD76 /* NSAlertExtension.swift */ = {isa = PBXFileReference; lastKnownFileType = sourcecode.swift; path = NSAlertExtension.swift; sourceTree = "<group>"; };
		85378D9B274E61B8007C5CBF /* MessageViews.storyboard */ = {isa = PBXFileReference; lastKnownFileType = file.storyboard; path = MessageViews.storyboard; sourceTree = "<group>"; };
		85378D9D274E664C007C5CBF /* PopoverMessageViewController.swift */ = {isa = PBXFileReference; lastKnownFileType = sourcecode.swift; path = PopoverMessageViewController.swift; sourceTree = "<group>"; };
		85378D9F274E6F42007C5CBF /* NSNotificationName+EmailManager.swift */ = {isa = PBXFileReference; lastKnownFileType = sourcecode.swift; path = "NSNotificationName+EmailManager.swift"; sourceTree = "<group>"; };
		85378DA1274E7F25007C5CBF /* EmailManagerRequestDelegate.swift */ = {isa = PBXFileReference; lastKnownFileType = sourcecode.swift; path = EmailManagerRequestDelegate.swift; sourceTree = "<group>"; };
		8546DE6125C03056000CA5E1 /* UserAgentTests.swift */ = {isa = PBXFileReference; lastKnownFileType = sourcecode.swift; path = UserAgentTests.swift; sourceTree = "<group>"; };
		85480F8925CDC360009424E3 /* MainMenu.storyboard */ = {isa = PBXFileReference; lastKnownFileType = file.storyboard; path = MainMenu.storyboard; sourceTree = "<group>"; };
		85480FBA25D181CB009424E3 /* ConfigurationDownloading.swift */ = {isa = PBXFileReference; lastKnownFileType = sourcecode.swift; path = ConfigurationDownloading.swift; sourceTree = "<group>"; };
		85480FCE25D1AA22009424E3 /* ConfigurationStoring.swift */ = {isa = PBXFileReference; lastKnownFileType = sourcecode.swift; path = ConfigurationStoring.swift; sourceTree = "<group>"; };
		8553FF51257523760029327F /* URLSuggestedFilenameTests.swift */ = {isa = PBXFileReference; lastKnownFileType = sourcecode.swift; path = URLSuggestedFilenameTests.swift; sourceTree = "<group>"; };
		85589E7927BBB8620038AD11 /* AddEditFavoriteViewController.swift */ = {isa = PBXFileReference; fileEncoding = 4; lastKnownFileType = sourcecode.swift; path = AddEditFavoriteViewController.swift; sourceTree = "<group>"; };
		85589E7A27BBB8620038AD11 /* AddEditFavoriteWindow.swift */ = {isa = PBXFileReference; fileEncoding = 4; lastKnownFileType = sourcecode.swift; path = AddEditFavoriteWindow.swift; sourceTree = "<group>"; };
		85589E7B27BBB8630038AD11 /* HomePage.storyboard */ = {isa = PBXFileReference; fileEncoding = 4; lastKnownFileType = file.storyboard; path = HomePage.storyboard; sourceTree = "<group>"; };
		85589E7C27BBB8630038AD11 /* HomePageView.swift */ = {isa = PBXFileReference; fileEncoding = 4; lastKnownFileType = sourcecode.swift; path = HomePageView.swift; sourceTree = "<group>"; };
		85589E7D27BBB8630038AD11 /* HomePageViewController.swift */ = {isa = PBXFileReference; fileEncoding = 4; lastKnownFileType = sourcecode.swift; path = HomePageViewController.swift; sourceTree = "<group>"; };
		85589E8627BBB8F20038AD11 /* HomePageFavoritesModel.swift */ = {isa = PBXFileReference; fileEncoding = 4; lastKnownFileType = sourcecode.swift; path = HomePageFavoritesModel.swift; sourceTree = "<group>"; };
		85589E8A27BBBADC0038AD11 /* ColorExtensions.swift */ = {isa = PBXFileReference; lastKnownFileType = sourcecode.swift; path = ColorExtensions.swift; sourceTree = "<group>"; };
		85589E8C27BBBB870038AD11 /* NavigationBar.storyboard */ = {isa = PBXFileReference; fileEncoding = 4; lastKnownFileType = file.storyboard; path = NavigationBar.storyboard; sourceTree = "<group>"; };
		85589E8E27BBBBF10038AD11 /* Main.storyboard */ = {isa = PBXFileReference; fileEncoding = 4; lastKnownFileType = file.storyboard; path = Main.storyboard; sourceTree = "<group>"; };
		85589E9027BFB9810038AD11 /* HomePageRecentlyVisitedModel.swift */ = {isa = PBXFileReference; lastKnownFileType = sourcecode.swift; path = HomePageRecentlyVisitedModel.swift; sourceTree = "<group>"; };
		85589E9227BFBBD60038AD11 /* History 4.xcdatamodel */ = {isa = PBXFileReference; lastKnownFileType = wrapper.xcdatamodel; path = "History 4.xcdatamodel"; sourceTree = "<group>"; };
		85589E9327BFE1E70038AD11 /* FavoritesView.swift */ = {isa = PBXFileReference; lastKnownFileType = sourcecode.swift; path = FavoritesView.swift; sourceTree = "<group>"; };
		85589E9527BFE25D0038AD11 /* FailedAssertionView.swift */ = {isa = PBXFileReference; lastKnownFileType = sourcecode.swift; path = FailedAssertionView.swift; sourceTree = "<group>"; };
		85589E9727BFE2DA0038AD11 /* HoverButton.swift */ = {isa = PBXFileReference; lastKnownFileType = sourcecode.swift; path = HoverButton.swift; sourceTree = "<group>"; };
		85589E9927BFE3C30038AD11 /* FaviconView.swift */ = {isa = PBXFileReference; lastKnownFileType = sourcecode.swift; path = FaviconView.swift; sourceTree = "<group>"; };
		85589E9D27BFE4500038AD11 /* DefaultBrowserPromptView.swift */ = {isa = PBXFileReference; lastKnownFileType = sourcecode.swift; path = DefaultBrowserPromptView.swift; sourceTree = "<group>"; };
		85589E9F27BFE60E0038AD11 /* MoreOrLessView.swift */ = {isa = PBXFileReference; lastKnownFileType = sourcecode.swift; path = MoreOrLessView.swift; sourceTree = "<group>"; };
		85625993269C8F9600EE44BC /* PasswordManager.storyboard */ = {isa = PBXFileReference; lastKnownFileType = file.storyboard; path = PasswordManager.storyboard; sourceTree = "<group>"; };
		85625995269C953C00EE44BC /* PasswordManagementViewController.swift */ = {isa = PBXFileReference; lastKnownFileType = sourcecode.swift; path = PasswordManagementViewController.swift; sourceTree = "<group>"; };
		85625997269C9C5F00EE44BC /* PasswordManagementPopover.swift */ = {isa = PBXFileReference; lastKnownFileType = sourcecode.swift; path = PasswordManagementPopover.swift; sourceTree = "<group>"; };
		85625999269CA0A600EE44BC /* NSRectExtension.swift */ = {isa = PBXFileReference; lastKnownFileType = sourcecode.swift; path = NSRectExtension.swift; sourceTree = "<group>"; };
		856C98A5256EB59600A22F1F /* MenuItemSelectors.swift */ = {isa = PBXFileReference; lastKnownFileType = sourcecode.swift; path = MenuItemSelectors.swift; sourceTree = "<group>"; };
		856C98D42570116900A22F1F /* NSWindow+Toast.swift */ = {isa = PBXFileReference; lastKnownFileType = sourcecode.swift; path = "NSWindow+Toast.swift"; sourceTree = "<group>"; };
		856C98DE257014BD00A22F1F /* FileDownloadManager.swift */ = {isa = PBXFileReference; lastKnownFileType = sourcecode.swift; path = FileDownloadManager.swift; sourceTree = "<group>"; };
		856CADEF271710F400E79BB0 /* HoverUserScript.swift */ = {isa = PBXFileReference; lastKnownFileType = sourcecode.swift; path = HoverUserScript.swift; sourceTree = "<group>"; };
		85707F21276A32B600DC0649 /* CallToAction.swift */ = {isa = PBXFileReference; lastKnownFileType = sourcecode.swift; path = CallToAction.swift; sourceTree = "<group>"; };
		85707F23276A332A00DC0649 /* OnboardingButtonStyles.swift */ = {isa = PBXFileReference; lastKnownFileType = sourcecode.swift; path = OnboardingButtonStyles.swift; sourceTree = "<group>"; };
		85707F25276A335700DC0649 /* Onboarding.swift */ = {isa = PBXFileReference; lastKnownFileType = sourcecode.swift; path = Onboarding.swift; sourceTree = "<group>"; };
		85707F27276A34D900DC0649 /* DaxSpeech.swift */ = {isa = PBXFileReference; lastKnownFileType = sourcecode.swift; path = DaxSpeech.swift; sourceTree = "<group>"; };
		85707F29276A35FE00DC0649 /* ActionSpeech.swift */ = {isa = PBXFileReference; lastKnownFileType = sourcecode.swift; path = ActionSpeech.swift; sourceTree = "<group>"; };
		85707F2B276A364E00DC0649 /* OnboardingFlow.swift */ = {isa = PBXFileReference; lastKnownFileType = sourcecode.swift; path = OnboardingFlow.swift; sourceTree = "<group>"; };
		85707F2D276A394C00DC0649 /* ViewExtensions.swift */ = {isa = PBXFileReference; lastKnownFileType = sourcecode.swift; path = ViewExtensions.swift; sourceTree = "<group>"; };
		85707F30276A7DCA00DC0649 /* OnboardingViewModel.swift */ = {isa = PBXFileReference; lastKnownFileType = sourcecode.swift; path = OnboardingViewModel.swift; sourceTree = "<group>"; };
		85799C1725DEBB3F0007EC87 /* Logging.swift */ = {isa = PBXFileReference; fileEncoding = 4; lastKnownFileType = sourcecode.swift; path = Logging.swift; sourceTree = "<group>"; };
		857FFEBF27D239DC00415E7A /* HyperLink.swift */ = {isa = PBXFileReference; lastKnownFileType = sourcecode.swift; path = HyperLink.swift; sourceTree = "<group>"; };
		8585B63726D6E66C00C1416F /* ButtonStyles.swift */ = {isa = PBXFileReference; lastKnownFileType = sourcecode.swift; path = ButtonStyles.swift; sourceTree = "<group>"; };
		85890639267BCD8E00D23B0D /* SaveCredentialsPopover.swift */ = {isa = PBXFileReference; lastKnownFileType = sourcecode.swift; path = SaveCredentialsPopover.swift; sourceTree = "<group>"; };
		8589063B267BCDC000D23B0D /* SaveCredentialsViewController.swift */ = {isa = PBXFileReference; lastKnownFileType = sourcecode.swift; path = SaveCredentialsViewController.swift; sourceTree = "<group>"; };
		858A797E26A79EAA00A75A42 /* UserText+PasswordManager.swift */ = {isa = PBXFileReference; lastKnownFileType = sourcecode.swift; path = "UserText+PasswordManager.swift"; sourceTree = "<group>"; };
		858A798226A8B75F00A75A42 /* CopyHandler.swift */ = {isa = PBXFileReference; lastKnownFileType = sourcecode.swift; path = CopyHandler.swift; sourceTree = "<group>"; };
		858A798426A8BB5D00A75A42 /* NSTextViewExtension.swift */ = {isa = PBXFileReference; lastKnownFileType = sourcecode.swift; path = NSTextViewExtension.swift; sourceTree = "<group>"; };
		858A798726A99DBE00A75A42 /* PasswordManagementItemListModelTests.swift */ = {isa = PBXFileReference; lastKnownFileType = sourcecode.swift; path = PasswordManagementItemListModelTests.swift; sourceTree = "<group>"; };
		858A798926A9B35E00A75A42 /* PasswordManagementItemModelTests.swift */ = {isa = PBXFileReference; lastKnownFileType = sourcecode.swift; path = PasswordManagementItemModelTests.swift; sourceTree = "<group>"; };
		859E7D6A27453BF3009C2B69 /* BookmarksExporter.swift */ = {isa = PBXFileReference; lastKnownFileType = sourcecode.swift; path = BookmarksExporter.swift; sourceTree = "<group>"; };
		859E7D6C274548F2009C2B69 /* BookmarksExporterTests.swift */ = {isa = PBXFileReference; lastKnownFileType = sourcecode.swift; path = BookmarksExporterTests.swift; sourceTree = "<group>"; };
		85A0116825AF1D8900FA6A0C /* FindInPageViewController.swift */ = {isa = PBXFileReference; lastKnownFileType = sourcecode.swift; path = FindInPageViewController.swift; sourceTree = "<group>"; };
		85A0117325AF2EDF00FA6A0C /* FindInPage.storyboard */ = {isa = PBXFileReference; lastKnownFileType = file.storyboard; path = FindInPage.storyboard; sourceTree = "<group>"; };
		85A0118125AF60E700FA6A0C /* FindInPageModel.swift */ = {isa = PBXFileReference; lastKnownFileType = sourcecode.swift; path = FindInPageModel.swift; sourceTree = "<group>"; };
		85A011E925B4D4CA00FA6A0C /* FindInPageUserScript.swift */ = {isa = PBXFileReference; lastKnownFileType = sourcecode.swift; path = FindInPageUserScript.swift; sourceTree = "<group>"; };
		85AC3AEE25D5CE9800C7D2AA /* UserScripts.swift */ = {isa = PBXFileReference; lastKnownFileType = sourcecode.swift; path = UserScripts.swift; sourceTree = "<group>"; };
		85AC3AF625D5DBFD00C7D2AA /* DataExtension.swift */ = {isa = PBXFileReference; lastKnownFileType = sourcecode.swift; path = DataExtension.swift; sourceTree = "<group>"; };
		85AC3B0425D6B1D800C7D2AA /* ScriptSourceProviding.swift */ = {isa = PBXFileReference; lastKnownFileType = sourcecode.swift; path = ScriptSourceProviding.swift; sourceTree = "<group>"; };
		85AC3B1625D9BC1A00C7D2AA /* ConfigurationDownloaderTests.swift */ = {isa = PBXFileReference; lastKnownFileType = sourcecode.swift; path = ConfigurationDownloaderTests.swift; sourceTree = "<group>"; };
		85AC3B3425DA82A600C7D2AA /* DataTaskProviding.swift */ = {isa = PBXFileReference; lastKnownFileType = sourcecode.swift; path = DataTaskProviding.swift; sourceTree = "<group>"; };
		85AC3B4825DAC9BD00C7D2AA /* ConfigurationStorageTests.swift */ = {isa = PBXFileReference; lastKnownFileType = sourcecode.swift; path = ConfigurationStorageTests.swift; sourceTree = "<group>"; };
		85AC7AD827BD625000FFB69B /* HomePageAssets.xcassets */ = {isa = PBXFileReference; lastKnownFileType = folder.assetcatalog; path = HomePageAssets.xcassets; sourceTree = "<group>"; };
		85AC7ADA27BD628400FFB69B /* HomePage.swift */ = {isa = PBXFileReference; lastKnownFileType = sourcecode.swift; path = HomePage.swift; sourceTree = "<group>"; };
		85AC7ADC27BEB6EE00FFB69B /* HomePageDefaultBrowserModel.swift */ = {isa = PBXFileReference; lastKnownFileType = sourcecode.swift; path = HomePageDefaultBrowserModel.swift; sourceTree = "<group>"; };
		85AE2FF124A33A2D002D507F /* WebKit.framework */ = {isa = PBXFileReference; lastKnownFileType = wrapper.framework; name = WebKit.framework; path = System/Library/Frameworks/WebKit.framework; sourceTree = SDKROOT; };
		85B7184927677C2D00B4277F /* Onboarding.storyboard */ = {isa = PBXFileReference; lastKnownFileType = file.storyboard; path = Onboarding.storyboard; sourceTree = "<group>"; };
		85B7184B27677C6500B4277F /* OnboardingViewController.swift */ = {isa = PBXFileReference; lastKnownFileType = sourcecode.swift; path = OnboardingViewController.swift; sourceTree = "<group>"; };
		85B7184D27677CBB00B4277F /* RootView.swift */ = {isa = PBXFileReference; lastKnownFileType = sourcecode.swift; path = RootView.swift; sourceTree = "<group>"; };
		85B8757E28B903D900D39E04 /* Configuration.xcconfig */ = {isa = PBXFileReference; fileEncoding = 4; lastKnownFileType = text.xcconfig; name = Configuration.xcconfig; path = Configuration/Configuration.xcconfig; sourceTree = "<group>"; };
		85C48CCB278D808F00D3263E /* NSAttributedStringExtension.swift */ = {isa = PBXFileReference; lastKnownFileType = sourcecode.swift; path = NSAttributedStringExtension.swift; sourceTree = "<group>"; };
		85C48CD027908C1000D3263E /* BrowserImportMoreInfoViewController.swift */ = {isa = PBXFileReference; lastKnownFileType = sourcecode.swift; path = BrowserImportMoreInfoViewController.swift; sourceTree = "<group>"; };
		85C5991A27D10CF000E605B2 /* FireAnimationView.swift */ = {isa = PBXFileReference; lastKnownFileType = sourcecode.swift; path = FireAnimationView.swift; sourceTree = "<group>"; };
		85C6A29525CC1FFD00EEB5F1 /* UserDefaultsWrapper.swift */ = {isa = PBXFileReference; lastKnownFileType = sourcecode.swift; path = UserDefaultsWrapper.swift; sourceTree = "<group>"; };
		85CC1D7A26A05ECF0062F04E /* PasswordManagementItemListModel.swift */ = {isa = PBXFileReference; lastKnownFileType = sourcecode.swift; path = PasswordManagementItemListModel.swift; sourceTree = "<group>"; };
		85CC1D7C26A05F250062F04E /* PasswordManagementItemModel.swift */ = {isa = PBXFileReference; lastKnownFileType = sourcecode.swift; path = PasswordManagementItemModel.swift; sourceTree = "<group>"; };
		85D33F1125C82EB3002B91A6 /* ConfigurationManager.swift */ = {isa = PBXFileReference; lastKnownFileType = sourcecode.swift; path = ConfigurationManager.swift; sourceTree = "<group>"; };
		85D438B5256E7C9E00F3BAF8 /* ContextMenuUserScript.swift */ = {isa = PBXFileReference; lastKnownFileType = sourcecode.swift; path = ContextMenuUserScript.swift; sourceTree = "<group>"; };
		85D885AF26A590A90077C374 /* NSNotificationName+PasswordManager.swift */ = {isa = PBXFileReference; lastKnownFileType = sourcecode.swift; path = "NSNotificationName+PasswordManager.swift"; sourceTree = "<group>"; };
		85D885B226A5A9DE0077C374 /* NSAlert+PasswordManager.swift */ = {isa = PBXFileReference; lastKnownFileType = sourcecode.swift; path = "NSAlert+PasswordManager.swift"; sourceTree = "<group>"; };
		85F0FF1227CFAB04001C7C6E /* RecentlyVisitedView.swift */ = {isa = PBXFileReference; lastKnownFileType = sourcecode.swift; path = RecentlyVisitedView.swift; sourceTree = "<group>"; };
		85F1B0C825EF9759004792B6 /* URLEventHandlerTests.swift */ = {isa = PBXFileReference; lastKnownFileType = sourcecode.swift; path = URLEventHandlerTests.swift; sourceTree = "<group>"; };
		85F487B4276A8F2E003CE668 /* OnboardingTests.swift */ = {isa = PBXFileReference; lastKnownFileType = sourcecode.swift; path = OnboardingTests.swift; sourceTree = "<group>"; };
		85F69B3B25EDE81F00978E59 /* URLExtensionTests.swift */ = {isa = PBXFileReference; lastKnownFileType = sourcecode.swift; path = URLExtensionTests.swift; sourceTree = "<group>"; };
		85F91D9327F47BC40096B1C8 /* History 5.xcdatamodel */ = {isa = PBXFileReference; lastKnownFileType = wrapper.xcdatamodel; path = "History 5.xcdatamodel"; sourceTree = "<group>"; };
		9812D894276CEDA5004B6181 /* ContentBlockerRulesLists.swift */ = {isa = PBXFileReference; lastKnownFileType = sourcecode.swift; path = ContentBlockerRulesLists.swift; sourceTree = "<group>"; };
		9826B09F2747DF3D0092F683 /* ContentBlocking.swift */ = {isa = PBXFileReference; lastKnownFileType = sourcecode.swift; path = ContentBlocking.swift; sourceTree = "<group>"; };
		9826B0A12747DFEB0092F683 /* AppPrivacyConfigurationDataProvider.swift */ = {isa = PBXFileReference; lastKnownFileType = sourcecode.swift; path = AppPrivacyConfigurationDataProvider.swift; sourceTree = "<group>"; };
		9833912E27AAA3CE00DAF119 /* AppTrackerDataSetProvider.swift */ = {isa = PBXFileReference; lastKnownFileType = sourcecode.swift; path = AppTrackerDataSetProvider.swift; sourceTree = "<group>"; };
		9833913027AAA4B500DAF119 /* trackerData.json */ = {isa = PBXFileReference; fileEncoding = 4; lastKnownFileType = text.json; path = trackerData.json; sourceTree = "<group>"; };
		9833913227AAAEEE00DAF119 /* EmbeddedTrackerDataTests.swift */ = {isa = PBXFileReference; lastKnownFileType = sourcecode.swift; path = EmbeddedTrackerDataTests.swift; sourceTree = "<group>"; };
		983DFB2428B67036006B7E34 /* UserContentUpdating.swift */ = {isa = PBXFileReference; lastKnownFileType = sourcecode.swift; path = UserContentUpdating.swift; sourceTree = "<group>"; };
		98EB5D0F27516A4800681FE6 /* AppPrivacyConfigurationTests.swift */ = {isa = PBXFileReference; lastKnownFileType = sourcecode.swift; path = AppPrivacyConfigurationTests.swift; sourceTree = "<group>"; };
		A1DA5A20BFD17B83D72DCB7C /* YoutubeOverlayUserScript+Encryption.swift */ = {isa = PBXFileReference; fileEncoding = 4; lastKnownFileType = sourcecode.swift; path = "YoutubeOverlayUserScript+Encryption.swift"; sourceTree = "<group>"; };
		AA0877B726D5160D00B05660 /* SafariVersionReaderTests.swift */ = {isa = PBXFileReference; lastKnownFileType = sourcecode.swift; path = SafariVersionReaderTests.swift; sourceTree = "<group>"; };
		AA0877B926D5161D00B05660 /* WebKitVersionProviderTests.swift */ = {isa = PBXFileReference; lastKnownFileType = sourcecode.swift; path = WebKitVersionProviderTests.swift; sourceTree = "<group>"; };
		AA0F3DB6261A566C0077F2D9 /* SuggestionLoadingMock.swift */ = {isa = PBXFileReference; lastKnownFileType = sourcecode.swift; path = SuggestionLoadingMock.swift; sourceTree = "<group>"; };
		AA13DCB3271480B0006D48D3 /* FirePopoverViewModel.swift */ = {isa = PBXFileReference; lastKnownFileType = sourcecode.swift; path = FirePopoverViewModel.swift; sourceTree = "<group>"; };
		AA222CB82760F74E00321475 /* FaviconReferenceCache.swift */ = {isa = PBXFileReference; lastKnownFileType = sourcecode.swift; path = FaviconReferenceCache.swift; sourceTree = "<group>"; };
		AA2CB12C2587BB5600AA6FBE /* TabBarFooter.xib */ = {isa = PBXFileReference; lastKnownFileType = file.xib; path = TabBarFooter.xib; sourceTree = "<group>"; };
		AA2CB1342587C29500AA6FBE /* TabBarFooter.swift */ = {isa = PBXFileReference; lastKnownFileType = sourcecode.swift; path = TabBarFooter.swift; sourceTree = "<group>"; };
		AA34396A2754D4E200B241FA /* shield.json */ = {isa = PBXFileReference; fileEncoding = 4; lastKnownFileType = text.json; path = shield.json; sourceTree = "<group>"; };
		AA34396B2754D4E300B241FA /* shield-dot.json */ = {isa = PBXFileReference; fileEncoding = 4; lastKnownFileType = text.json; path = "shield-dot.json"; sourceTree = "<group>"; };
		AA34396E2754D4E900B241FA /* dark-shield-dot.json */ = {isa = PBXFileReference; fileEncoding = 4; lastKnownFileType = text.json; path = "dark-shield-dot.json"; sourceTree = "<group>"; };
		AA34396F2754D4E900B241FA /* dark-shield.json */ = {isa = PBXFileReference; fileEncoding = 4; lastKnownFileType = text.json; path = "dark-shield.json"; sourceTree = "<group>"; };
		AA3439722754D55100B241FA /* dark-trackers-2.json */ = {isa = PBXFileReference; fileEncoding = 4; lastKnownFileType = text.json; path = "dark-trackers-2.json"; sourceTree = "<group>"; };
		AA3439732754D55100B241FA /* trackers-1.json */ = {isa = PBXFileReference; fileEncoding = 4; lastKnownFileType = text.json; path = "trackers-1.json"; sourceTree = "<group>"; };
		AA3439742754D55100B241FA /* trackers-2.json */ = {isa = PBXFileReference; fileEncoding = 4; lastKnownFileType = text.json; path = "trackers-2.json"; sourceTree = "<group>"; };
		AA3439752754D55100B241FA /* trackers-3.json */ = {isa = PBXFileReference; fileEncoding = 4; lastKnownFileType = text.json; path = "trackers-3.json"; sourceTree = "<group>"; };
		AA3439762754D55100B241FA /* dark-trackers-1.json */ = {isa = PBXFileReference; fileEncoding = 4; lastKnownFileType = text.json; path = "dark-trackers-1.json"; sourceTree = "<group>"; };
		AA3439772754D55100B241FA /* dark-trackers-3.json */ = {isa = PBXFileReference; fileEncoding = 4; lastKnownFileType = text.json; path = "dark-trackers-3.json"; sourceTree = "<group>"; };
		AA3863C427A1E28F00749AB5 /* Feedback.storyboard */ = {isa = PBXFileReference; lastKnownFileType = file.storyboard; path = Feedback.storyboard; sourceTree = "<group>"; };
		AA3D531427A1ED9300074EC1 /* FeedbackWindow.swift */ = {isa = PBXFileReference; lastKnownFileType = sourcecode.swift; path = FeedbackWindow.swift; sourceTree = "<group>"; };
		AA3D531627A1EEED00074EC1 /* FeedbackViewController.swift */ = {isa = PBXFileReference; lastKnownFileType = sourcecode.swift; path = FeedbackViewController.swift; sourceTree = "<group>"; };
		AA3D531A27A2F57E00074EC1 /* Feedback.swift */ = {isa = PBXFileReference; lastKnownFileType = sourcecode.swift; path = Feedback.swift; sourceTree = "<group>"; };
		AA3D531C27A2F58F00074EC1 /* FeedbackSender.swift */ = {isa = PBXFileReference; lastKnownFileType = sourcecode.swift; path = FeedbackSender.swift; sourceTree = "<group>"; };
		AA3F895224C18AD500628DDE /* SuggestionViewModel.swift */ = {isa = PBXFileReference; lastKnownFileType = sourcecode.swift; path = SuggestionViewModel.swift; sourceTree = "<group>"; };
		AA4BBA3A25C58FA200C4FB0F /* MainMenu.swift */ = {isa = PBXFileReference; lastKnownFileType = sourcecode.swift; path = MainMenu.swift; sourceTree = "<group>"; };
		AA4D700625545EF800C3411E /* URLEventHandler.swift */ = {isa = PBXFileReference; lastKnownFileType = sourcecode.swift; path = URLEventHandler.swift; sourceTree = "<group>"; };
		AA4FF40B2624751A004E2377 /* GrammarFeaturesManager.swift */ = {isa = PBXFileReference; lastKnownFileType = sourcecode.swift; path = GrammarFeaturesManager.swift; sourceTree = "<group>"; };
		AA512D1324D99D9800230283 /* FaviconManager.swift */ = {isa = PBXFileReference; lastKnownFileType = sourcecode.swift; path = FaviconManager.swift; sourceTree = "<group>"; };
		AA585D7E248FD31100E9A3E2 /* DuckDuckGo.app */ = {isa = PBXFileReference; explicitFileType = wrapper.application; includeInIndex = 0; path = DuckDuckGo.app; sourceTree = BUILT_PRODUCTS_DIR; };
		AA585D81248FD31100E9A3E2 /* AppDelegate.swift */ = {isa = PBXFileReference; lastKnownFileType = sourcecode.swift; path = AppDelegate.swift; sourceTree = "<group>"; };
		AA585D83248FD31100E9A3E2 /* BrowserTabViewController.swift */ = {isa = PBXFileReference; lastKnownFileType = sourcecode.swift; path = BrowserTabViewController.swift; sourceTree = "<group>"; };
		AA585D85248FD31400E9A3E2 /* Assets.xcassets */ = {isa = PBXFileReference; lastKnownFileType = folder.assetcatalog; path = Assets.xcassets; sourceTree = "<group>"; };
		AA585D8A248FD31400E9A3E2 /* Info.plist */ = {isa = PBXFileReference; lastKnownFileType = text.plist.xml; path = Info.plist; sourceTree = "<group>"; };
		AA585D8B248FD31400E9A3E2 /* DuckDuckGo.entitlements */ = {isa = PBXFileReference; lastKnownFileType = text.plist.entitlements; path = DuckDuckGo.entitlements; sourceTree = "<group>"; };
		AA585D90248FD31400E9A3E2 /* Unit Tests.xctest */ = {isa = PBXFileReference; explicitFileType = wrapper.cfbundle; includeInIndex = 0; path = "Unit Tests.xctest"; sourceTree = BUILT_PRODUCTS_DIR; };
		AA585D96248FD31400E9A3E2 /* Info.plist */ = {isa = PBXFileReference; lastKnownFileType = text.plist.xml; path = Info.plist; sourceTree = "<group>"; };
		AA585DAE2490E6E600E9A3E2 /* MainViewController.swift */ = {isa = PBXFileReference; lastKnownFileType = sourcecode.swift; path = MainViewController.swift; sourceTree = "<group>"; };
		AA5C1DD0285A154E0089850C /* RecentlyClosedMenu.swift */ = {isa = PBXFileReference; lastKnownFileType = sourcecode.swift; path = RecentlyClosedMenu.swift; sourceTree = "<group>"; };
		AA5C1DD2285A217F0089850C /* RecentlyClosedCacheItem.swift */ = {isa = PBXFileReference; lastKnownFileType = sourcecode.swift; path = RecentlyClosedCacheItem.swift; sourceTree = "<group>"; };
		AA5C1DD4285C780C0089850C /* RecentlyClosedCoordinator.swift */ = {isa = PBXFileReference; lastKnownFileType = sourcecode.swift; path = RecentlyClosedCoordinator.swift; sourceTree = "<group>"; };
		AA5C8F58258FE21F00748EB7 /* NSTextFieldExtension.swift */ = {isa = PBXFileReference; lastKnownFileType = sourcecode.swift; path = NSTextFieldExtension.swift; sourceTree = "<group>"; };
		AA5C8F5D2590EEE800748EB7 /* NSPointExtension.swift */ = {isa = PBXFileReference; lastKnownFileType = sourcecode.swift; path = NSPointExtension.swift; sourceTree = "<group>"; };
		AA5C8F622591021700748EB7 /* NSApplicationExtension.swift */ = {isa = PBXFileReference; lastKnownFileType = sourcecode.swift; path = NSApplicationExtension.swift; sourceTree = "<group>"; };
		AA5D6DAB24A340F700C6FBCE /* WebViewStateObserver.swift */ = {isa = PBXFileReference; lastKnownFileType = sourcecode.swift; path = WebViewStateObserver.swift; sourceTree = "<group>"; };
		AA5FA696275F90C400DCE9C9 /* FaviconImageCache.swift */ = {isa = PBXFileReference; lastKnownFileType = sourcecode.swift; path = FaviconImageCache.swift; sourceTree = "<group>"; };
		AA5FA699275F91C700DCE9C9 /* Favicon.swift */ = {isa = PBXFileReference; lastKnownFileType = sourcecode.swift; path = Favicon.swift; sourceTree = "<group>"; };
		AA5FA69C275F945C00DCE9C9 /* FaviconStore.swift */ = {isa = PBXFileReference; lastKnownFileType = sourcecode.swift; path = FaviconStore.swift; sourceTree = "<group>"; };
		AA5FA69F275F948900DCE9C9 /* Favicons.xcdatamodel */ = {isa = PBXFileReference; lastKnownFileType = wrapper.xcdatamodel; path = Favicons.xcdatamodel; sourceTree = "<group>"; };
		AA6197C3276B314D008396F0 /* FaviconUrlReference.swift */ = {isa = PBXFileReference; lastKnownFileType = sourcecode.swift; path = FaviconUrlReference.swift; sourceTree = "<group>"; };
		AA6197C5276B3168008396F0 /* FaviconHostReference.swift */ = {isa = PBXFileReference; lastKnownFileType = sourcecode.swift; path = FaviconHostReference.swift; sourceTree = "<group>"; };
		AA61C0CF2722159B00E6B681 /* FireInfoViewController.swift */ = {isa = PBXFileReference; lastKnownFileType = sourcecode.swift; path = FireInfoViewController.swift; sourceTree = "<group>"; };
		AA61C0D12727F59B00E6B681 /* ArrayExtension.swift */ = {isa = PBXFileReference; lastKnownFileType = sourcecode.swift; path = ArrayExtension.swift; sourceTree = "<group>"; };
		AA63745324C9BF9A00AB2AC4 /* SuggestionContainerTests.swift */ = {isa = PBXFileReference; lastKnownFileType = sourcecode.swift; path = SuggestionContainerTests.swift; sourceTree = "<group>"; };
		AA64777C28E63B1F006C9AF2 /* youtube-inject-bundle.js */ = {isa = PBXFileReference; fileEncoding = 4; lastKnownFileType = sourcecode.javascript; path = "youtube-inject-bundle.js"; sourceTree = "<group>"; };
		AA652CB025DD825B009059CC /* LocalBookmarkStoreTests.swift */ = {isa = PBXFileReference; lastKnownFileType = sourcecode.swift; path = LocalBookmarkStoreTests.swift; sourceTree = "<group>"; };
		AA652CCD25DD9071009059CC /* BookmarkListTests.swift */ = {isa = PBXFileReference; lastKnownFileType = sourcecode.swift; path = BookmarkListTests.swift; sourceTree = "<group>"; };
		AA652CD225DDA6E9009059CC /* LocalBookmarkManagerTests.swift */ = {isa = PBXFileReference; lastKnownFileType = sourcecode.swift; path = LocalBookmarkManagerTests.swift; sourceTree = "<group>"; };
		AA652CDA25DDAB32009059CC /* BookmarkStoreMock.swift */ = {isa = PBXFileReference; lastKnownFileType = sourcecode.swift; path = BookmarkStoreMock.swift; sourceTree = "<group>"; };
		AA6820E325502F19005ED0D5 /* WebsiteDataStore.swift */ = {isa = PBXFileReference; lastKnownFileType = sourcecode.swift; path = WebsiteDataStore.swift; sourceTree = "<group>"; };
		AA6820EA25503D6A005ED0D5 /* Fire.swift */ = {isa = PBXFileReference; lastKnownFileType = sourcecode.swift; path = Fire.swift; sourceTree = "<group>"; };
		AA6820F025503DA9005ED0D5 /* FireViewModel.swift */ = {isa = PBXFileReference; lastKnownFileType = sourcecode.swift; path = FireViewModel.swift; sourceTree = "<group>"; };
		AA68C3D22490ED62001B8783 /* NavigationBarViewController.swift */ = {isa = PBXFileReference; lastKnownFileType = sourcecode.swift; path = NavigationBarViewController.swift; sourceTree = "<group>"; };
		AA68C3D62490F821001B8783 /* README.md */ = {isa = PBXFileReference; lastKnownFileType = net.daringfireball.markdown; path = README.md; sourceTree = "<group>"; };
		AA693E5D2696E5B90007BB78 /* CrashReports.storyboard */ = {isa = PBXFileReference; lastKnownFileType = file.storyboard; path = CrashReports.storyboard; sourceTree = "<group>"; };
		AA6AD95A2704B6DB00159F8A /* FirePopoverViewController.swift */ = {isa = PBXFileReference; lastKnownFileType = sourcecode.swift; path = FirePopoverViewController.swift; sourceTree = "<group>"; };
		AA6EF9AC25066F42004754E6 /* WindowsManager.swift */ = {isa = PBXFileReference; lastKnownFileType = sourcecode.swift; path = WindowsManager.swift; sourceTree = "<group>"; };
		AA6EF9B2250785D5004754E6 /* NSMenuExtension.swift */ = {isa = PBXFileReference; lastKnownFileType = sourcecode.swift; path = NSMenuExtension.swift; sourceTree = "<group>"; };
		AA6EF9B425081B4C004754E6 /* MainMenuActions.swift */ = {isa = PBXFileReference; lastKnownFileType = sourcecode.swift; path = MainMenuActions.swift; sourceTree = "<group>"; };
		AA6FFB4324DC33320028F4D0 /* NSViewExtension.swift */ = {isa = PBXFileReference; lastKnownFileType = sourcecode.swift; path = NSViewExtension.swift; sourceTree = "<group>"; };
		AA6FFB4524DC3B5A0028F4D0 /* WebView.swift */ = {isa = PBXFileReference; lastKnownFileType = sourcecode.swift; path = WebView.swift; sourceTree = "<group>"; };
		AA72D5FD25FFF94E00C77619 /* NSMenuItemExtension.swift */ = {isa = PBXFileReference; lastKnownFileType = sourcecode.swift; path = NSMenuItemExtension.swift; sourceTree = "<group>"; };
		AA7412B024D0B3AC00D22FE0 /* TabBarViewItem.swift */ = {isa = PBXFileReference; lastKnownFileType = sourcecode.swift; path = TabBarViewItem.swift; sourceTree = "<group>"; };
		AA7412B124D0B3AC00D22FE0 /* TabBarViewItem.xib */ = {isa = PBXFileReference; lastKnownFileType = file.xib; path = TabBarViewItem.xib; sourceTree = "<group>"; };
		AA7412B424D1536B00D22FE0 /* MainWindowController.swift */ = {isa = PBXFileReference; lastKnownFileType = sourcecode.swift; path = MainWindowController.swift; sourceTree = "<group>"; };
		AA7412B624D1687000D22FE0 /* TabBarScrollView.swift */ = {isa = PBXFileReference; lastKnownFileType = sourcecode.swift; path = TabBarScrollView.swift; sourceTree = "<group>"; };
		AA7412BC24D2BEEE00D22FE0 /* MainWindow.swift */ = {isa = PBXFileReference; lastKnownFileType = sourcecode.swift; path = MainWindow.swift; sourceTree = "<group>"; };
		AA75A0AD26F3500C0086B667 /* PrivacyIconViewModel.swift */ = {isa = PBXFileReference; lastKnownFileType = sourcecode.swift; path = PrivacyIconViewModel.swift; sourceTree = "<group>"; };
		AA7DE8E026A9BD000012B490 /* History 2.xcdatamodel */ = {isa = PBXFileReference; lastKnownFileType = wrapper.xcdatamodel; path = "History 2.xcdatamodel"; sourceTree = "<group>"; };
		AA7E9175286DB05D00AB6B62 /* RecentlyClosedCoordinatorMock.swift */ = {isa = PBXFileReference; lastKnownFileType = sourcecode.swift; path = RecentlyClosedCoordinatorMock.swift; sourceTree = "<group>"; };
		AA7E919628746BCC00AB6B62 /* HistoryMenu.swift */ = {isa = PBXFileReference; lastKnownFileType = sourcecode.swift; path = HistoryMenu.swift; sourceTree = "<group>"; };
		AA7E91982875AB4700AB6B62 /* History 6.xcdatamodel */ = {isa = PBXFileReference; lastKnownFileType = wrapper.xcdatamodel; path = "History 6.xcdatamodel"; sourceTree = "<group>"; };
		AA7E91992875B39300AB6B62 /* Visit.swift */ = {isa = PBXFileReference; lastKnownFileType = sourcecode.swift; path = Visit.swift; sourceTree = "<group>"; };
		AA7E919B2875C65000AB6B62 /* Stored.swift */ = {isa = PBXFileReference; lastKnownFileType = sourcecode.swift; path = Stored.swift; sourceTree = "<group>"; };
		AA7E919E287872EA00AB6B62 /* VisitViewModel.swift */ = {isa = PBXFileReference; lastKnownFileType = sourcecode.swift; path = VisitViewModel.swift; sourceTree = "<group>"; };
		AA7EB6DE27E7C57D00036718 /* MouseOverAnimationButton.swift */ = {isa = PBXFileReference; lastKnownFileType = sourcecode.swift; path = MouseOverAnimationButton.swift; sourceTree = "<group>"; };
		AA7EB6E027E7D05500036718 /* flame-mouse-over.json */ = {isa = PBXFileReference; fileEncoding = 4; lastKnownFileType = text.json; path = "flame-mouse-over.json"; sourceTree = "<group>"; };
		AA7EB6E127E7D05500036718 /* dark-flame-mouse-over.json */ = {isa = PBXFileReference; fileEncoding = 4; lastKnownFileType = text.json; path = "dark-flame-mouse-over.json"; sourceTree = "<group>"; };
		AA7EB6E427E7D6DC00036718 /* AnimationView.swift */ = {isa = PBXFileReference; lastKnownFileType = sourcecode.swift; path = AnimationView.swift; sourceTree = "<group>"; };
		AA7EB6E627E8809D00036718 /* shield-mouse-over.json */ = {isa = PBXFileReference; fileEncoding = 4; lastKnownFileType = text.json; path = "shield-mouse-over.json"; sourceTree = "<group>"; };
		AA7EB6E827E880A600036718 /* shield-dot-mouse-over.json */ = {isa = PBXFileReference; fileEncoding = 4; lastKnownFileType = text.json; path = "shield-dot-mouse-over.json"; sourceTree = "<group>"; };
		AA7EB6EA27E880AE00036718 /* dark-shield-mouse-over.json */ = {isa = PBXFileReference; fileEncoding = 4; lastKnownFileType = text.json; path = "dark-shield-mouse-over.json"; sourceTree = "<group>"; };
		AA7EB6EC27E880B600036718 /* dark-shield-dot-mouse-over.json */ = {isa = PBXFileReference; fileEncoding = 4; lastKnownFileType = text.json; path = "dark-shield-dot-mouse-over.json"; sourceTree = "<group>"; };
		AA80EC53256BE3BC007083E7 /* UserText.swift */ = {isa = PBXFileReference; lastKnownFileType = sourcecode.swift; path = UserText.swift; sourceTree = "<group>"; };
		AA80EC68256C4691007083E7 /* Base */ = {isa = PBXFileReference; lastKnownFileType = file.storyboard; name = Base; path = Base.lproj/BrowserTab.storyboard; sourceTree = "<group>"; };
		AA80EC74256C46A2007083E7 /* Base */ = {isa = PBXFileReference; lastKnownFileType = file.storyboard; name = Base; path = Base.lproj/Suggestion.storyboard; sourceTree = "<group>"; };
		AA80EC7A256C46AA007083E7 /* Base */ = {isa = PBXFileReference; lastKnownFileType = file.storyboard; name = Base; path = Base.lproj/TabBar.storyboard; sourceTree = "<group>"; };
		AA80EC8A256C49B8007083E7 /* en */ = {isa = PBXFileReference; lastKnownFileType = text.plist.strings; name = en; path = en.lproj/Localizable.strings; sourceTree = "<group>"; };
		AA80EC90256C49BC007083E7 /* en */ = {isa = PBXFileReference; lastKnownFileType = text.plist.stringsdict; name = en; path = en.lproj/Localizable.stringsdict; sourceTree = "<group>"; };
		AA840A9727319D1600E63CDD /* FirePopoverWrapperViewController.swift */ = {isa = PBXFileReference; lastKnownFileType = sourcecode.swift; path = FirePopoverWrapperViewController.swift; sourceTree = "<group>"; };
		AA88D14A252A557100980B4E /* URLRequestExtension.swift */ = {isa = PBXFileReference; lastKnownFileType = sourcecode.swift; path = URLRequestExtension.swift; sourceTree = "<group>"; };
		AA8EDF2324923E980071C2E8 /* URLExtension.swift */ = {isa = PBXFileReference; lastKnownFileType = sourcecode.swift; path = URLExtension.swift; sourceTree = "<group>"; };
		AA8EDF2624923EC70071C2E8 /* StringExtension.swift */ = {isa = PBXFileReference; lastKnownFileType = sourcecode.swift; path = StringExtension.swift; sourceTree = "<group>"; };
		AA91F83827076F1900771A0D /* PrivacyIconViewModelTests.swift */ = {isa = PBXFileReference; lastKnownFileType = sourcecode.swift; path = PrivacyIconViewModelTests.swift; sourceTree = "<group>"; };
		AA92126E25ACCB1100600CD4 /* ErrorExtension.swift */ = {isa = PBXFileReference; lastKnownFileType = sourcecode.swift; path = ErrorExtension.swift; sourceTree = "<group>"; };
		AA92127625ADA07900600CD4 /* WKWebViewExtension.swift */ = {isa = PBXFileReference; lastKnownFileType = sourcecode.swift; path = WKWebViewExtension.swift; sourceTree = "<group>"; };
		AA97BF4525135DD30014931A /* ApplicationDockMenu.swift */ = {isa = PBXFileReference; lastKnownFileType = sourcecode.swift; path = ApplicationDockMenu.swift; sourceTree = "<group>"; };
		AA9C362725518C44004B1BA3 /* WebsiteDataStoreMock.swift */ = {isa = PBXFileReference; lastKnownFileType = sourcecode.swift; path = WebsiteDataStoreMock.swift; sourceTree = "<group>"; };
		AA9C362F25518CA9004B1BA3 /* FireTests.swift */ = {isa = PBXFileReference; lastKnownFileType = sourcecode.swift; path = FireTests.swift; sourceTree = "<group>"; };
		AA9E9A5525A3AE8400D1959D /* NSWindowExtension.swift */ = {isa = PBXFileReference; lastKnownFileType = sourcecode.swift; path = NSWindowExtension.swift; sourceTree = "<group>"; };
		AA9E9A5D25A4867200D1959D /* TabDragAndDropManager.swift */ = {isa = PBXFileReference; lastKnownFileType = sourcecode.swift; path = TabDragAndDropManager.swift; sourceTree = "<group>"; };
		AA9FF95824A1ECF20039E328 /* Tab.swift */ = {isa = PBXFileReference; lastKnownFileType = sourcecode.swift; path = Tab.swift; sourceTree = "<group>"; };
		AA9FF95A24A1EFC20039E328 /* TabViewModel.swift */ = {isa = PBXFileReference; lastKnownFileType = sourcecode.swift; path = TabViewModel.swift; sourceTree = "<group>"; };
		AA9FF95C24A1FA1C0039E328 /* TabCollection.swift */ = {isa = PBXFileReference; lastKnownFileType = sourcecode.swift; path = TabCollection.swift; sourceTree = "<group>"; };
		AA9FF95E24A1FB680039E328 /* TabCollectionViewModel.swift */ = {isa = PBXFileReference; lastKnownFileType = sourcecode.swift; path = TabCollectionViewModel.swift; sourceTree = "<group>"; };
		AAA0CC32252F181A0079BC96 /* NavigationButtonMenuDelegate.swift */ = {isa = PBXFileReference; lastKnownFileType = sourcecode.swift; path = NavigationButtonMenuDelegate.swift; sourceTree = "<group>"; };
		AAA0CC3B25337FAB0079BC96 /* WKBackForwardListItemViewModel.swift */ = {isa = PBXFileReference; lastKnownFileType = sourcecode.swift; path = WKBackForwardListItemViewModel.swift; sourceTree = "<group>"; };
		AAA0CC462533833C0079BC96 /* MoreOptionsMenu.swift */ = {isa = PBXFileReference; lastKnownFileType = sourcecode.swift; path = MoreOptionsMenu.swift; sourceTree = "<group>"; };
		AAA0CC562539EBC90079BC96 /* FaviconUserScript.swift */ = {isa = PBXFileReference; lastKnownFileType = sourcecode.swift; path = FaviconUserScript.swift; sourceTree = "<group>"; };
		AAA0CC69253CC43C0079BC96 /* WKUserContentControllerExtension.swift */ = {isa = PBXFileReference; lastKnownFileType = sourcecode.swift; path = WKUserContentControllerExtension.swift; sourceTree = "<group>"; };
		AAA892E9250A4CEF005B37B2 /* WindowControllersManager.swift */ = {isa = PBXFileReference; lastKnownFileType = sourcecode.swift; path = WindowControllersManager.swift; sourceTree = "<group>"; };
		AAAB9113288EB1D600A057A9 /* CleanThisHistoryMenuItem.swift */ = {isa = PBXFileReference; lastKnownFileType = sourcecode.swift; path = CleanThisHistoryMenuItem.swift; sourceTree = "<group>"; };
		AAAB9115288EB46B00A057A9 /* VisitMenuItem.swift */ = {isa = PBXFileReference; lastKnownFileType = sourcecode.swift; path = VisitMenuItem.swift; sourceTree = "<group>"; };
		AAADFD05264AA282001555EA /* TimeIntervalExtension.swift */ = {isa = PBXFileReference; lastKnownFileType = sourcecode.swift; path = TimeIntervalExtension.swift; sourceTree = "<group>"; };
		AAB549DE25DAB8F80058460B /* BookmarkViewModel.swift */ = {isa = PBXFileReference; lastKnownFileType = sourcecode.swift; path = BookmarkViewModel.swift; sourceTree = "<group>"; };
		AAB7320626DD0C37002FACF9 /* Fire.storyboard */ = {isa = PBXFileReference; lastKnownFileType = file.storyboard; path = Fire.storyboard; sourceTree = "<group>"; };
		AAB7320826DD0CD9002FACF9 /* FireViewController.swift */ = {isa = PBXFileReference; lastKnownFileType = sourcecode.swift; path = FireViewController.swift; sourceTree = "<group>"; };
		AAB8203B26B2DE0D00788AC3 /* SuggestionListCharacteristics.swift */ = {isa = PBXFileReference; lastKnownFileType = sourcecode.swift; path = SuggestionListCharacteristics.swift; sourceTree = "<group>"; };
		AABAF59B260A7D130085060C /* FaviconManagerMock.swift */ = {isa = PBXFileReference; lastKnownFileType = sourcecode.swift; path = FaviconManagerMock.swift; sourceTree = "<group>"; };
		AABEE69924A902A90043105B /* SuggestionContainerViewModel.swift */ = {isa = PBXFileReference; lastKnownFileType = sourcecode.swift; path = SuggestionContainerViewModel.swift; sourceTree = "<group>"; };
		AABEE69B24A902BB0043105B /* SuggestionContainer.swift */ = {isa = PBXFileReference; lastKnownFileType = sourcecode.swift; path = SuggestionContainer.swift; sourceTree = "<group>"; };
		AABEE6A424AA0A7F0043105B /* SuggestionViewController.swift */ = {isa = PBXFileReference; lastKnownFileType = sourcecode.swift; path = SuggestionViewController.swift; sourceTree = "<group>"; };
		AABEE6A824AB4B910043105B /* SuggestionTableCellView.swift */ = {isa = PBXFileReference; lastKnownFileType = sourcecode.swift; path = SuggestionTableCellView.swift; sourceTree = "<group>"; };
		AABEE6AA24ACA0F90043105B /* SuggestionTableRowView.swift */ = {isa = PBXFileReference; lastKnownFileType = sourcecode.swift; path = SuggestionTableRowView.swift; sourceTree = "<group>"; };
		AABEE6AE24AD22B90043105B /* AddressBarTextField.swift */ = {isa = PBXFileReference; lastKnownFileType = sourcecode.swift; path = AddressBarTextField.swift; sourceTree = "<group>"; };
		AAC30A25268DFEE200D2D9CD /* CrashReporter.swift */ = {isa = PBXFileReference; lastKnownFileType = sourcecode.swift; path = CrashReporter.swift; sourceTree = "<group>"; };
		AAC30A27268E045400D2D9CD /* CrashReportReader.swift */ = {isa = PBXFileReference; lastKnownFileType = sourcecode.swift; path = CrashReportReader.swift; sourceTree = "<group>"; };
		AAC30A29268E239100D2D9CD /* CrashReport.swift */ = {isa = PBXFileReference; lastKnownFileType = sourcecode.swift; path = CrashReport.swift; sourceTree = "<group>"; };
		AAC30A2B268F1ECD00D2D9CD /* CrashReportSender.swift */ = {isa = PBXFileReference; lastKnownFileType = sourcecode.swift; path = CrashReportSender.swift; sourceTree = "<group>"; };
		AAC30A2D268F1EE300D2D9CD /* CrashReportPromptPresenter.swift */ = {isa = PBXFileReference; lastKnownFileType = sourcecode.swift; path = CrashReportPromptPresenter.swift; sourceTree = "<group>"; };
		AAC5E4C425D6A6E8007F5990 /* BookmarkPopover.swift */ = {isa = PBXFileReference; fileEncoding = 4; lastKnownFileType = sourcecode.swift; path = BookmarkPopover.swift; sourceTree = "<group>"; };
		AAC5E4C525D6A6E8007F5990 /* BookmarkPopoverViewController.swift */ = {isa = PBXFileReference; fileEncoding = 4; lastKnownFileType = sourcecode.swift; path = BookmarkPopoverViewController.swift; sourceTree = "<group>"; };
		AAC5E4C625D6A6E8007F5990 /* Bookmarks.storyboard */ = {isa = PBXFileReference; fileEncoding = 4; lastKnownFileType = file.storyboard; path = Bookmarks.storyboard; sourceTree = "<group>"; };
		AAC5E4CD25D6A709007F5990 /* Bookmark.swift */ = {isa = PBXFileReference; fileEncoding = 4; lastKnownFileType = sourcecode.swift; path = Bookmark.swift; sourceTree = "<group>"; };
		AAC5E4CE25D6A709007F5990 /* BookmarkManager.swift */ = {isa = PBXFileReference; fileEncoding = 4; lastKnownFileType = sourcecode.swift; path = BookmarkManager.swift; sourceTree = "<group>"; };
		AAC5E4CF25D6A709007F5990 /* BookmarkList.swift */ = {isa = PBXFileReference; fileEncoding = 4; lastKnownFileType = sourcecode.swift; path = BookmarkList.swift; sourceTree = "<group>"; };
		AAC5E4D625D6A710007F5990 /* BookmarkStore.swift */ = {isa = PBXFileReference; fileEncoding = 4; lastKnownFileType = sourcecode.swift; path = BookmarkStore.swift; sourceTree = "<group>"; };
		AAC5E4E325D6BA9C007F5990 /* NSSizeExtension.swift */ = {isa = PBXFileReference; fileEncoding = 4; lastKnownFileType = sourcecode.swift; path = NSSizeExtension.swift; sourceTree = "<group>"; };
		AAC5E4F025D6BF10007F5990 /* AddressBarButton.swift */ = {isa = PBXFileReference; fileEncoding = 4; lastKnownFileType = sourcecode.swift; path = AddressBarButton.swift; sourceTree = "<group>"; };
		AAC5E4F525D6BF2C007F5990 /* AddressBarButtonsViewController.swift */ = {isa = PBXFileReference; fileEncoding = 4; lastKnownFileType = sourcecode.swift; path = AddressBarButtonsViewController.swift; sourceTree = "<group>"; };
		AAC6881828626BF800D54247 /* RecentlyClosedTab.swift */ = {isa = PBXFileReference; lastKnownFileType = sourcecode.swift; path = RecentlyClosedTab.swift; sourceTree = "<group>"; };
		AAC6881A28626C1900D54247 /* RecentlyClosedWindow.swift */ = {isa = PBXFileReference; lastKnownFileType = sourcecode.swift; path = RecentlyClosedWindow.swift; sourceTree = "<group>"; };
		AAC6BBEE27AC151D0006DCC2 /* History 3.xcdatamodel */ = {isa = PBXFileReference; lastKnownFileType = wrapper.xcdatamodel; path = "History 3.xcdatamodel"; sourceTree = "<group>"; };
		AAC82C5F258B6CB5009B6B42 /* TabPreviewWindowController.swift */ = {isa = PBXFileReference; lastKnownFileType = sourcecode.swift; path = TabPreviewWindowController.swift; sourceTree = "<group>"; };
		AAC9C01424CAFBCE00AD1325 /* TabTests.swift */ = {isa = PBXFileReference; lastKnownFileType = sourcecode.swift; path = TabTests.swift; sourceTree = "<group>"; };
		AAC9C01624CAFBDC00AD1325 /* TabCollectionTests.swift */ = {isa = PBXFileReference; lastKnownFileType = sourcecode.swift; path = TabCollectionTests.swift; sourceTree = "<group>"; };
		AAC9C01B24CB594C00AD1325 /* TabViewModelTests.swift */ = {isa = PBXFileReference; lastKnownFileType = sourcecode.swift; path = TabViewModelTests.swift; sourceTree = "<group>"; };
		AAC9C01D24CB6BEB00AD1325 /* TabCollectionViewModelTests.swift */ = {isa = PBXFileReference; lastKnownFileType = sourcecode.swift; path = TabCollectionViewModelTests.swift; sourceTree = "<group>"; };
		AACF6FD526BC366D00CF09F9 /* SafariVersionReader.swift */ = {isa = PBXFileReference; lastKnownFileType = sourcecode.swift; path = SafariVersionReader.swift; sourceTree = "<group>"; };
		AAD6D8862696DF6D002393B3 /* CrashReportPromptViewController.swift */ = {isa = PBXFileReference; lastKnownFileType = sourcecode.swift; path = CrashReportPromptViewController.swift; sourceTree = "<group>"; };
		AAD8078427B3F3BE00CF7703 /* WebsiteBreakageSender.swift */ = {isa = PBXFileReference; lastKnownFileType = sourcecode.swift; path = WebsiteBreakageSender.swift; sourceTree = "<group>"; };
		AAD8078627B3F45600CF7703 /* WebsiteBreakage.swift */ = {isa = PBXFileReference; lastKnownFileType = sourcecode.swift; path = WebsiteBreakage.swift; sourceTree = "<group>"; };
		AAD86E502678D104005C11BE /* DuckDuckGoCI.entitlements */ = {isa = PBXFileReference; lastKnownFileType = text.plist.entitlements; path = DuckDuckGoCI.entitlements; sourceTree = "<group>"; };
		AAD86E51267A0DFF005C11BE /* UpdateController.swift */ = {isa = PBXFileReference; lastKnownFileType = sourcecode.swift; path = UpdateController.swift; sourceTree = "<group>"; };
		AADCBF3926F7C2CE00EF67A8 /* LottieAnimationCache.swift */ = {isa = PBXFileReference; lastKnownFileType = sourcecode.swift; path = LottieAnimationCache.swift; sourceTree = "<group>"; };
		AADE11BF26D916D70032D8A7 /* StringExtensionTests.swift */ = {isa = PBXFileReference; lastKnownFileType = sourcecode.swift; path = StringExtensionTests.swift; sourceTree = "<group>"; };
		AAE246F12709EF3B00BEEAEE /* FirePopoverCollectionViewItem.swift */ = {isa = PBXFileReference; lastKnownFileType = sourcecode.swift; path = FirePopoverCollectionViewItem.swift; sourceTree = "<group>"; };
		AAE246F22709EF3B00BEEAEE /* FirePopoverCollectionViewItem.xib */ = {isa = PBXFileReference; lastKnownFileType = file.xib; path = FirePopoverCollectionViewItem.xib; sourceTree = "<group>"; };
		AAE246F5270A3D3000BEEAEE /* FirePopoverCollectionViewHeader.xib */ = {isa = PBXFileReference; lastKnownFileType = file.xib; path = FirePopoverCollectionViewHeader.xib; sourceTree = "<group>"; };
		AAE246F7270A406200BEEAEE /* FirePopoverCollectionViewHeader.swift */ = {isa = PBXFileReference; lastKnownFileType = sourcecode.swift; path = FirePopoverCollectionViewHeader.swift; sourceTree = "<group>"; };
		AAE39D1A24F44885008EF28B /* TabCollectionViewModelDelegateMock.swift */ = {isa = PBXFileReference; lastKnownFileType = sourcecode.swift; path = TabCollectionViewModelDelegateMock.swift; sourceTree = "<group>"; };
		AAE75279263B046100B973F8 /* History.xcdatamodel */ = {isa = PBXFileReference; lastKnownFileType = wrapper.xcdatamodel; path = History.xcdatamodel; sourceTree = "<group>"; };
		AAE7527B263B056C00B973F8 /* HistoryStore.swift */ = {isa = PBXFileReference; lastKnownFileType = sourcecode.swift; path = HistoryStore.swift; sourceTree = "<group>"; };
		AAE7527D263B05C600B973F8 /* HistoryEntry.swift */ = {isa = PBXFileReference; lastKnownFileType = sourcecode.swift; path = HistoryEntry.swift; sourceTree = "<group>"; };
		AAE7527F263B0A4D00B973F8 /* HistoryCoordinator.swift */ = {isa = PBXFileReference; lastKnownFileType = sourcecode.swift; path = HistoryCoordinator.swift; sourceTree = "<group>"; };
		AAE8B101258A41C000E81239 /* TabPreview.storyboard */ = {isa = PBXFileReference; lastKnownFileType = file.storyboard; path = TabPreview.storyboard; sourceTree = "<group>"; };
		AAE8B10F258A456C00E81239 /* TabPreviewViewController.swift */ = {isa = PBXFileReference; lastKnownFileType = sourcecode.swift; path = TabPreviewViewController.swift; sourceTree = "<group>"; };
		AAE99B8827088A19008B6BD9 /* FirePopover.swift */ = {isa = PBXFileReference; lastKnownFileType = sourcecode.swift; path = FirePopover.swift; sourceTree = "<group>"; };
		AAEC74B12642C57200C2EFBC /* HistoryCoordinatingMock.swift */ = {isa = PBXFileReference; lastKnownFileType = sourcecode.swift; path = HistoryCoordinatingMock.swift; sourceTree = "<group>"; };
		AAEC74B32642C69300C2EFBC /* HistoryCoordinatorTests.swift */ = {isa = PBXFileReference; lastKnownFileType = sourcecode.swift; path = HistoryCoordinatorTests.swift; sourceTree = "<group>"; };
		AAEC74B52642CC6A00C2EFBC /* HistoryStoringMock.swift */ = {isa = PBXFileReference; lastKnownFileType = sourcecode.swift; path = HistoryStoringMock.swift; sourceTree = "<group>"; };
		AAEC74B72642E43800C2EFBC /* HistoryStoreTests.swift */ = {isa = PBXFileReference; lastKnownFileType = sourcecode.swift; path = HistoryStoreTests.swift; sourceTree = "<group>"; };
		AAEC74BA2642E67C00C2EFBC /* NSPersistentContainerExtension.swift */ = {isa = PBXFileReference; lastKnownFileType = sourcecode.swift; path = NSPersistentContainerExtension.swift; sourceTree = "<group>"; };
		AAECA41F24EEA4AC00EFA63A /* IndexPathExtension.swift */ = {isa = PBXFileReference; lastKnownFileType = sourcecode.swift; path = IndexPathExtension.swift; sourceTree = "<group>"; };
		AAEEC6A827088ADB008445F7 /* FireCoordinator.swift */ = {isa = PBXFileReference; fileEncoding = 4; lastKnownFileType = sourcecode.swift; path = FireCoordinator.swift; sourceTree = "<group>"; };
		AAEF6BC7276A081C0024DCF4 /* FaviconSelector.swift */ = {isa = PBXFileReference; lastKnownFileType = sourcecode.swift; path = FaviconSelector.swift; sourceTree = "<group>"; };
		AAFE068226C7082D005434CC /* WebKitVersionProvider.swift */ = {isa = PBXFileReference; lastKnownFileType = sourcecode.swift; path = WebKitVersionProvider.swift; sourceTree = "<group>"; };
		B31055BC27A1BA1D001AC618 /* AutoconsentUserScript.swift */ = {isa = PBXFileReference; fileEncoding = 4; lastKnownFileType = sourcecode.swift; path = AutoconsentUserScript.swift; sourceTree = "<group>"; };
		B31055BE27A1BA1D001AC618 /* userscript.js */ = {isa = PBXFileReference; fileEncoding = 4; lastKnownFileType = sourcecode.javascript; path = userscript.js; sourceTree = "<group>"; };
		B31055C327A1BA1D001AC618 /* autoconsent-bundle.js */ = {isa = PBXFileReference; fileEncoding = 4; lastKnownFileType = sourcecode.javascript; path = "autoconsent-bundle.js"; sourceTree = "<group>"; };
		B31055CD27A1BA44001AC618 /* AutoconsentBackgroundTests.swift */ = {isa = PBXFileReference; fileEncoding = 4; lastKnownFileType = sourcecode.swift; name = AutoconsentBackgroundTests.swift; path = Autoconsent/AutoconsentBackgroundTests.swift; sourceTree = "<group>"; };
		B3FB198D27BC013C00513DC1 /* autoconsent-test-page.html */ = {isa = PBXFileReference; lastKnownFileType = text.html; path = "autoconsent-test-page.html"; sourceTree = "<group>"; };
		B3FB198F27BC015600513DC1 /* autoconsent-test.js */ = {isa = PBXFileReference; lastKnownFileType = sourcecode.javascript; path = "autoconsent-test.js"; sourceTree = "<group>"; };
		B6040855274B830F00680351 /* DictionaryExtension.swift */ = {isa = PBXFileReference; lastKnownFileType = sourcecode.swift; path = DictionaryExtension.swift; sourceTree = "<group>"; };
		B604085B274B8CA400680351 /* Permissions.xcdatamodel */ = {isa = PBXFileReference; lastKnownFileType = wrapper.xcdatamodel; path = Permissions.xcdatamodel; sourceTree = "<group>"; };
		B6085D052743905F00A9C456 /* CoreDataStore.swift */ = {isa = PBXFileReference; lastKnownFileType = sourcecode.swift; path = CoreDataStore.swift; sourceTree = "<group>"; };
		B6085D082743993D00A9C456 /* Permissions.xcdatamodel */ = {isa = PBXFileReference; lastKnownFileType = wrapper.xcdatamodel; path = Permissions.xcdatamodel; sourceTree = "<group>"; };
		B6106B9D26A565DA0013B453 /* BundleExtension.swift */ = {isa = PBXFileReference; lastKnownFileType = sourcecode.swift; path = BundleExtension.swift; sourceTree = "<group>"; };
		B6106B9F26A7BE0B0013B453 /* PermissionManagerTests.swift */ = {isa = PBXFileReference; lastKnownFileType = sourcecode.swift; path = PermissionManagerTests.swift; sourceTree = "<group>"; };
		B6106BA526A7BEC80013B453 /* PermissionAuthorizationQuery.swift */ = {isa = PBXFileReference; lastKnownFileType = sourcecode.swift; path = PermissionAuthorizationQuery.swift; sourceTree = "<group>"; };
		B6106BAA26A7BF1D0013B453 /* PermissionType.swift */ = {isa = PBXFileReference; lastKnownFileType = sourcecode.swift; path = PermissionType.swift; sourceTree = "<group>"; };
		B6106BAC26A7BF390013B453 /* PermissionState.swift */ = {isa = PBXFileReference; lastKnownFileType = sourcecode.swift; path = PermissionState.swift; sourceTree = "<group>"; };
		B6106BAE26A7C6180013B453 /* PermissionStoreMock.swift */ = {isa = PBXFileReference; lastKnownFileType = sourcecode.swift; path = PermissionStoreMock.swift; sourceTree = "<group>"; };
		B6106BB026A7D8720013B453 /* PermissionStoreTests.swift */ = {isa = PBXFileReference; lastKnownFileType = sourcecode.swift; path = PermissionStoreTests.swift; sourceTree = "<group>"; };
		B6106BB226A7F4AA0013B453 /* GeolocationServiceMock.swift */ = {isa = PBXFileReference; lastKnownFileType = sourcecode.swift; path = GeolocationServiceMock.swift; sourceTree = "<group>"; };
		B6106BB426A809E60013B453 /* GeolocationProviderTests.swift */ = {isa = PBXFileReference; lastKnownFileType = sourcecode.swift; path = GeolocationProviderTests.swift; sourceTree = "<group>"; };
		B610F2BA27A145C500FCEBE9 /* RulesCompilationMonitor.swift */ = {isa = PBXFileReference; lastKnownFileType = sourcecode.swift; path = RulesCompilationMonitor.swift; sourceTree = "<group>"; };
		B610F2E327A8F37A00FCEBE9 /* CBRCompileTimeReporterTests.swift */ = {isa = PBXFileReference; lastKnownFileType = sourcecode.swift; path = CBRCompileTimeReporterTests.swift; sourceTree = "<group>"; };
		B610F2E527AA388100FCEBE9 /* ContentBlockingUpdatingTests.swift */ = {isa = PBXFileReference; lastKnownFileType = sourcecode.swift; path = ContentBlockingUpdatingTests.swift; sourceTree = "<group>"; };
		B610F2E727AA397100FCEBE9 /* ContentBlockerRulesManagerMock.swift */ = {isa = PBXFileReference; lastKnownFileType = sourcecode.swift; path = ContentBlockerRulesManagerMock.swift; sourceTree = "<group>"; };
		B61EF3EB266F91E700B4D78F /* WKWebView+Download.swift */ = {isa = PBXFileReference; lastKnownFileType = sourcecode.swift; path = "WKWebView+Download.swift"; sourceTree = "<group>"; };
		B61EF3F0266F922200B4D78F /* WKProcessPool+DownloadDelegate.swift */ = {isa = PBXFileReference; lastKnownFileType = sourcecode.swift; path = "WKProcessPool+DownloadDelegate.swift"; sourceTree = "<group>"; };
		B62EB47B25BAD3BB005745C6 /* WKWebViewPrivateMethodsAvailabilityTests.swift */ = {isa = PBXFileReference; fileEncoding = 4; lastKnownFileType = sourcecode.swift; path = WKWebViewPrivateMethodsAvailabilityTests.swift; sourceTree = "<group>"; };
		B630793926731F2600DCEE41 /* FileDownloadManagerTests.swift */ = {isa = PBXFileReference; fileEncoding = 4; lastKnownFileType = sourcecode.swift; path = FileDownloadManagerTests.swift; sourceTree = "<group>"; };
		B630794126731F5400DCEE41 /* WKDownloadMock.swift */ = {isa = PBXFileReference; lastKnownFileType = sourcecode.swift; path = WKDownloadMock.swift; sourceTree = "<group>"; };
		B637273A26CBC8AF00C8CB02 /* AuthenticationAlert.swift */ = {isa = PBXFileReference; lastKnownFileType = sourcecode.swift; path = AuthenticationAlert.swift; sourceTree = "<group>"; };
		B637273C26CCF0C200C8CB02 /* OptionalExtension.swift */ = {isa = PBXFileReference; lastKnownFileType = sourcecode.swift; path = OptionalExtension.swift; sourceTree = "<group>"; };
		B63B9C502670B2B200C45B91 /* _WKDownload.h */ = {isa = PBXFileReference; lastKnownFileType = sourcecode.c.h; path = _WKDownload.h; sourceTree = "<group>"; };
		B63B9C542670B32000C45B91 /* WKProcessPool+Private.h */ = {isa = PBXFileReference; lastKnownFileType = sourcecode.c.h; path = "WKProcessPool+Private.h"; sourceTree = "<group>"; };
		B63BDF7D27FDAA640072D75B /* PrivacyDashboardWebView.swift */ = {isa = PBXFileReference; lastKnownFileType = sourcecode.swift; path = PrivacyDashboardWebView.swift; sourceTree = "<group>"; };
		B63D466725BEB6C200874977 /* WKWebView+Private.h */ = {isa = PBXFileReference; fileEncoding = 4; lastKnownFileType = sourcecode.c.h; path = "WKWebView+Private.h"; sourceTree = "<group>"; };
		B63D466825BEB6C200874977 /* WKWebView+SessionState.swift */ = {isa = PBXFileReference; fileEncoding = 4; lastKnownFileType = sourcecode.swift; path = "WKWebView+SessionState.swift"; sourceTree = "<group>"; };
		B63D467025BFA6C100874977 /* DispatchQueueExtensions.swift */ = {isa = PBXFileReference; lastKnownFileType = sourcecode.swift; path = DispatchQueueExtensions.swift; sourceTree = "<group>"; };
		B63D467925BFC3E100874977 /* NSCoderExtensions.swift */ = {isa = PBXFileReference; lastKnownFileType = sourcecode.swift; path = NSCoderExtensions.swift; sourceTree = "<group>"; };
		B63ED0D726AE729600A9DAD1 /* PermissionModelTests.swift */ = {isa = PBXFileReference; lastKnownFileType = sourcecode.swift; path = PermissionModelTests.swift; sourceTree = "<group>"; };
		B63ED0D926AE7AF400A9DAD1 /* PermissionManagerMock.swift */ = {isa = PBXFileReference; lastKnownFileType = sourcecode.swift; path = PermissionManagerMock.swift; sourceTree = "<group>"; };
		B63ED0DB26AE7B1E00A9DAD1 /* WebViewMock.swift */ = {isa = PBXFileReference; lastKnownFileType = sourcecode.swift; path = WebViewMock.swift; sourceTree = "<group>"; };
		B63ED0DD26AFD9A300A9DAD1 /* AVCaptureDeviceMock.swift */ = {isa = PBXFileReference; lastKnownFileType = sourcecode.swift; path = AVCaptureDeviceMock.swift; sourceTree = "<group>"; };
		B63ED0DF26AFE32F00A9DAD1 /* GeolocationProviderMock.swift */ = {isa = PBXFileReference; lastKnownFileType = sourcecode.swift; path = GeolocationProviderMock.swift; sourceTree = "<group>"; };
		B63ED0E226B3E7FA00A9DAD1 /* CLLocationManagerMock.swift */ = {isa = PBXFileReference; fileEncoding = 4; lastKnownFileType = sourcecode.swift; path = CLLocationManagerMock.swift; sourceTree = "<group>"; };
		B63ED0E426BB8FB900A9DAD1 /* SharingMenu.swift */ = {isa = PBXFileReference; lastKnownFileType = sourcecode.swift; path = SharingMenu.swift; sourceTree = "<group>"; };
		B642738127B65BAC0005DFD1 /* SecureVaultErrorReporter.swift */ = {isa = PBXFileReference; lastKnownFileType = sourcecode.swift; path = SecureVaultErrorReporter.swift; sourceTree = "<group>"; };
		B643BF1327ABF772000BACEC /* NSWorkspaceExtension.swift */ = {isa = PBXFileReference; lastKnownFileType = sourcecode.swift; path = NSWorkspaceExtension.swift; sourceTree = "<group>"; };
		B64C84DD2692D7400048FEBE /* PermissionAuthorization.storyboard */ = {isa = PBXFileReference; lastKnownFileType = file.storyboard; path = PermissionAuthorization.storyboard; sourceTree = "<group>"; };
		B64C84E22692DC9F0048FEBE /* PermissionAuthorizationViewController.swift */ = {isa = PBXFileReference; lastKnownFileType = sourcecode.swift; path = PermissionAuthorizationViewController.swift; sourceTree = "<group>"; };
		B64C84EA2692DD650048FEBE /* PermissionAuthorizationPopover.swift */ = {isa = PBXFileReference; lastKnownFileType = sourcecode.swift; path = PermissionAuthorizationPopover.swift; sourceTree = "<group>"; };
		B64C84F0269310120048FEBE /* PermissionManager.swift */ = {isa = PBXFileReference; lastKnownFileType = sourcecode.swift; path = PermissionManager.swift; sourceTree = "<group>"; };
		B64C852926942AC90048FEBE /* PermissionContextMenu.swift */ = {isa = PBXFileReference; lastKnownFileType = sourcecode.swift; path = PermissionContextMenu.swift; sourceTree = "<group>"; };
		B64C852F26943BC10048FEBE /* Permissions.xcdatamodel */ = {isa = PBXFileReference; lastKnownFileType = wrapper.xcdatamodel; path = Permissions.xcdatamodel; sourceTree = "<group>"; };
		B64C853726944B880048FEBE /* StoredPermission.swift */ = {isa = PBXFileReference; lastKnownFileType = sourcecode.swift; path = StoredPermission.swift; sourceTree = "<group>"; };
		B64C853C26944B940048FEBE /* PermissionStore.swift */ = {isa = PBXFileReference; lastKnownFileType = sourcecode.swift; path = PermissionStore.swift; sourceTree = "<group>"; };
		B64C85412694590B0048FEBE /* PermissionButton.swift */ = {isa = PBXFileReference; lastKnownFileType = sourcecode.swift; path = PermissionButton.swift; sourceTree = "<group>"; };
		B65349A9265CF45000DCC645 /* DispatchQueueExtensionsTests.swift */ = {isa = PBXFileReference; lastKnownFileType = sourcecode.swift; path = DispatchQueueExtensionsTests.swift; sourceTree = "<group>"; };
		B6553691268440D700085A79 /* WKProcessPool+GeolocationProvider.swift */ = {isa = PBXFileReference; lastKnownFileType = sourcecode.swift; path = "WKProcessPool+GeolocationProvider.swift"; sourceTree = "<group>"; };
		B65536962684413900085A79 /* WKGeolocationProvider.h */ = {isa = PBXFileReference; lastKnownFileType = sourcecode.c.h; path = WKGeolocationProvider.h; sourceTree = "<group>"; };
		B655369A268442EE00085A79 /* GeolocationProvider.swift */ = {isa = PBXFileReference; lastKnownFileType = sourcecode.swift; path = GeolocationProvider.swift; sourceTree = "<group>"; };
		B65536A52685B82B00085A79 /* Permissions.swift */ = {isa = PBXFileReference; lastKnownFileType = sourcecode.swift; path = Permissions.swift; sourceTree = "<group>"; };
		B65536AD2685E17100085A79 /* GeolocationService.swift */ = {isa = PBXFileReference; lastKnownFileType = sourcecode.swift; path = GeolocationService.swift; sourceTree = "<group>"; };
		B65783E625F8AAFB00D8DB33 /* String+Punycode.swift */ = {isa = PBXFileReference; lastKnownFileType = sourcecode.swift; path = "String+Punycode.swift"; sourceTree = "<group>"; };
		B657841825FA484B00D8DB33 /* NSException+Catch.h */ = {isa = PBXFileReference; lastKnownFileType = sourcecode.c.h; path = "NSException+Catch.h"; sourceTree = "<group>"; };
		B657841925FA484B00D8DB33 /* NSException+Catch.m */ = {isa = PBXFileReference; lastKnownFileType = sourcecode.c.objc; path = "NSException+Catch.m"; sourceTree = "<group>"; };
		B657841E25FA497600D8DB33 /* NSException+Catch.swift */ = {isa = PBXFileReference; lastKnownFileType = sourcecode.swift; path = "NSException+Catch.swift"; sourceTree = "<group>"; };
		B65E6B9D26D9EC0800095F96 /* CircularProgressView.swift */ = {isa = PBXFileReference; lastKnownFileType = sourcecode.swift; path = CircularProgressView.swift; sourceTree = "<group>"; };
		B65E6B9F26D9F10600095F96 /* NSBezierPathExtension.swift */ = {isa = PBXFileReference; lastKnownFileType = sourcecode.swift; path = NSBezierPathExtension.swift; sourceTree = "<group>"; };
		B662D3D82755D7AD0035D4D6 /* PixelStoreTests.swift */ = {isa = PBXFileReference; lastKnownFileType = sourcecode.swift; path = PixelStoreTests.swift; sourceTree = "<group>"; };
		B662D3DB2755D81A0035D4D6 /* PixelDataModel.xcdatamodel */ = {isa = PBXFileReference; lastKnownFileType = wrapper.xcdatamodel; path = PixelDataModel.xcdatamodel; sourceTree = "<group>"; };
		B662D3DD275613BB0035D4D6 /* EncryptionKeyStoreMock.swift */ = {isa = PBXFileReference; lastKnownFileType = sourcecode.swift; path = EncryptionKeyStoreMock.swift; sourceTree = "<group>"; };
		B66E9DD12670EB2A00E53BB5 /* _WKDownload+WebKitDownload.swift */ = {isa = PBXFileReference; lastKnownFileType = sourcecode.swift; path = "_WKDownload+WebKitDownload.swift"; sourceTree = "<group>"; };
		B66E9DD32670EB4A00E53BB5 /* WKDownload+WebKitDownload.swift */ = {isa = PBXFileReference; lastKnownFileType = sourcecode.swift; path = "WKDownload+WebKitDownload.swift"; sourceTree = "<group>"; };
		B67C6C3C2654B897006C872E /* WebViewExtensionTests.swift */ = {isa = PBXFileReference; lastKnownFileType = sourcecode.swift; path = WebViewExtensionTests.swift; sourceTree = "<group>"; };
		B67C6C412654BF49006C872E /* DuckDuckGo-Symbol.jpg */ = {isa = PBXFileReference; lastKnownFileType = image.jpeg; path = "DuckDuckGo-Symbol.jpg"; sourceTree = "<group>"; };
		B67C6C462654C643006C872E /* FileManagerExtensionTests.swift */ = {isa = PBXFileReference; lastKnownFileType = sourcecode.swift; path = FileManagerExtensionTests.swift; sourceTree = "<group>"; };
		B68172AD269EB43F006D1092 /* GeolocationServiceTests.swift */ = {isa = PBXFileReference; lastKnownFileType = sourcecode.swift; path = GeolocationServiceTests.swift; sourceTree = "<group>"; };
		B6830960274CDE99004B46BB /* FireproofDomainsContainer.swift */ = {isa = PBXFileReference; lastKnownFileType = sourcecode.swift; path = FireproofDomainsContainer.swift; sourceTree = "<group>"; };
		B6830962274CDEC7004B46BB /* FireproofDomainsStore.swift */ = {isa = PBXFileReference; lastKnownFileType = sourcecode.swift; path = FireproofDomainsStore.swift; sourceTree = "<group>"; };
		B68458AF25C7E76A00DC17B6 /* WindowManager+StateRestoration.swift */ = {isa = PBXFileReference; lastKnownFileType = sourcecode.swift; path = "WindowManager+StateRestoration.swift"; sourceTree = "<group>"; };
		B68458B725C7E8B200DC17B6 /* Tab+NSSecureCoding.swift */ = {isa = PBXFileReference; lastKnownFileType = sourcecode.swift; path = "Tab+NSSecureCoding.swift"; sourceTree = "<group>"; };
		B68458BF25C7E9E000DC17B6 /* TabCollectionViewModel+NSSecureCoding.swift */ = {isa = PBXFileReference; lastKnownFileType = sourcecode.swift; path = "TabCollectionViewModel+NSSecureCoding.swift"; sourceTree = "<group>"; };
		B68458C425C7EA0C00DC17B6 /* TabCollection+NSSecureCoding.swift */ = {isa = PBXFileReference; lastKnownFileType = sourcecode.swift; path = "TabCollection+NSSecureCoding.swift"; sourceTree = "<group>"; };
		B68458CC25C7EB9000DC17B6 /* WKWebViewConfigurationExtensions.swift */ = {isa = PBXFileReference; lastKnownFileType = sourcecode.swift; path = WKWebViewConfigurationExtensions.swift; sourceTree = "<group>"; };
		B684590725C9027900DC17B6 /* AppStateChangedPublisher.swift */ = {isa = PBXFileReference; lastKnownFileType = sourcecode.swift; path = AppStateChangedPublisher.swift; sourceTree = "<group>"; };
		B684592125C93BE000DC17B6 /* Publisher.asVoid.swift */ = {isa = PBXFileReference; lastKnownFileType = sourcecode.swift; path = Publisher.asVoid.swift; sourceTree = "<group>"; };
		B684592625C93C0500DC17B6 /* Publishers.NestedObjectChanges.swift */ = {isa = PBXFileReference; lastKnownFileType = sourcecode.swift; path = Publishers.NestedObjectChanges.swift; sourceTree = "<group>"; };
		B684592E25C93FBF00DC17B6 /* AppStateRestorationManager.swift */ = {isa = PBXFileReference; lastKnownFileType = sourcecode.swift; path = AppStateRestorationManager.swift; sourceTree = "<group>"; };
		B68503A6279141CD00893A05 /* KeySetDictionary.swift */ = {isa = PBXFileReference; lastKnownFileType = sourcecode.swift; path = KeySetDictionary.swift; sourceTree = "<group>"; };
		B688B4D9273E6D3B0087BEAF /* MainView.swift */ = {isa = PBXFileReference; lastKnownFileType = sourcecode.swift; path = MainView.swift; sourceTree = "<group>"; };
		B688B4DE27420D290087BEAF /* PDFSearchTextMenuItemHandler.swift */ = {isa = PBXFileReference; lastKnownFileType = sourcecode.swift; path = PDFSearchTextMenuItemHandler.swift; sourceTree = "<group>"; };
		B689ECD426C247DB006FB0C5 /* BackForwardListItem.swift */ = {isa = PBXFileReference; lastKnownFileType = sourcecode.swift; path = BackForwardListItem.swift; sourceTree = "<group>"; };
		B68C2FB127706E6A00BF2C7D /* ProcessExtension.swift */ = {isa = PBXFileReference; lastKnownFileType = sourcecode.swift; path = ProcessExtension.swift; sourceTree = "<group>"; };
		B68C92C0274E3EF4002AC6B0 /* PopUpWindow.swift */ = {isa = PBXFileReference; lastKnownFileType = sourcecode.swift; path = PopUpWindow.swift; sourceTree = "<group>"; };
		B68C92C32750EF76002AC6B0 /* PixelDataRecord.swift */ = {isa = PBXFileReference; lastKnownFileType = sourcecode.swift; path = PixelDataRecord.swift; sourceTree = "<group>"; };
		B693953C26F04BE70015B914 /* NibLoadable.swift */ = {isa = PBXFileReference; fileEncoding = 4; lastKnownFileType = sourcecode.swift; path = NibLoadable.swift; sourceTree = "<group>"; };
		B693953D26F04BE70015B914 /* MouseOverView.swift */ = {isa = PBXFileReference; fileEncoding = 4; lastKnownFileType = sourcecode.swift; path = MouseOverView.swift; sourceTree = "<group>"; };
		B693953E26F04BE70015B914 /* FocusRingView.swift */ = {isa = PBXFileReference; fileEncoding = 4; lastKnownFileType = sourcecode.swift; path = FocusRingView.swift; sourceTree = "<group>"; };
		B693953F26F04BE80015B914 /* MouseClickView.swift */ = {isa = PBXFileReference; fileEncoding = 4; lastKnownFileType = sourcecode.swift; path = MouseClickView.swift; sourceTree = "<group>"; };
		B693954026F04BE80015B914 /* ProgressView.swift */ = {isa = PBXFileReference; fileEncoding = 4; lastKnownFileType = sourcecode.swift; path = ProgressView.swift; sourceTree = "<group>"; };
		B693954126F04BE80015B914 /* PaddedImageButton.swift */ = {isa = PBXFileReference; fileEncoding = 4; lastKnownFileType = sourcecode.swift; path = PaddedImageButton.swift; sourceTree = "<group>"; };
		B693954226F04BE90015B914 /* ShadowView.swift */ = {isa = PBXFileReference; fileEncoding = 4; lastKnownFileType = sourcecode.swift; path = ShadowView.swift; sourceTree = "<group>"; };
		B693954326F04BE90015B914 /* GradientView.swift */ = {isa = PBXFileReference; fileEncoding = 4; lastKnownFileType = sourcecode.swift; path = GradientView.swift; sourceTree = "<group>"; };
		B693954426F04BE90015B914 /* LongPressButton.swift */ = {isa = PBXFileReference; fileEncoding = 4; lastKnownFileType = sourcecode.swift; path = LongPressButton.swift; sourceTree = "<group>"; };
		B693954526F04BEA0015B914 /* WindowDraggingView.swift */ = {isa = PBXFileReference; fileEncoding = 4; lastKnownFileType = sourcecode.swift; path = WindowDraggingView.swift; sourceTree = "<group>"; };
		B693954626F04BEA0015B914 /* ColorView.swift */ = {isa = PBXFileReference; fileEncoding = 4; lastKnownFileType = sourcecode.swift; path = ColorView.swift; sourceTree = "<group>"; };
		B693954726F04BEA0015B914 /* NSSavePanelExtension.swift */ = {isa = PBXFileReference; fileEncoding = 4; lastKnownFileType = sourcecode.swift; path = NSSavePanelExtension.swift; sourceTree = "<group>"; };
		B693954826F04BEB0015B914 /* SavePanelAccessoryView.xib */ = {isa = PBXFileReference; fileEncoding = 4; lastKnownFileType = file.xib; path = SavePanelAccessoryView.xib; sourceTree = "<group>"; };
		B693954926F04BEB0015B914 /* MouseOverButton.swift */ = {isa = PBXFileReference; fileEncoding = 4; lastKnownFileType = sourcecode.swift; path = MouseOverButton.swift; sourceTree = "<group>"; };
		B693955A26F0CE300015B914 /* WebKitDownloadDelegate.swift */ = {isa = PBXFileReference; lastKnownFileType = sourcecode.swift; path = WebKitDownloadDelegate.swift; sourceTree = "<group>"; };
		B693955C26F19CD70015B914 /* DownloadListStoreTests.swift */ = {isa = PBXFileReference; lastKnownFileType = sourcecode.swift; path = DownloadListStoreTests.swift; sourceTree = "<group>"; };
		B693955E26F1C17F0015B914 /* DownloadListCoordinatorTests.swift */ = {isa = PBXFileReference; lastKnownFileType = sourcecode.swift; path = DownloadListCoordinatorTests.swift; sourceTree = "<group>"; };
		B693956026F1C1BC0015B914 /* DownloadListStoreMock.swift */ = {isa = PBXFileReference; lastKnownFileType = sourcecode.swift; path = DownloadListStoreMock.swift; sourceTree = "<group>"; };
		B693956226F1C2A40015B914 /* FileDownloadManagerMock.swift */ = {isa = PBXFileReference; lastKnownFileType = sourcecode.swift; path = FileDownloadManagerMock.swift; sourceTree = "<group>"; };
		B693956626F352940015B914 /* TestsBridging.h */ = {isa = PBXFileReference; lastKnownFileType = sourcecode.c.h; path = TestsBridging.h; sourceTree = "<group>"; };
		B693956726F352DB0015B914 /* DownloadsWebViewMock.h */ = {isa = PBXFileReference; lastKnownFileType = sourcecode.c.h; path = DownloadsWebViewMock.h; sourceTree = "<group>"; };
		B693956826F352DB0015B914 /* DownloadsWebViewMock.m */ = {isa = PBXFileReference; lastKnownFileType = sourcecode.c.objc; path = DownloadsWebViewMock.m; sourceTree = "<group>"; };
		B698E5032908011E00A746A8 /* AppKitPrivateMethodsAvailabilityTests.swift */ = {isa = PBXFileReference; lastKnownFileType = sourcecode.swift; path = AppKitPrivateMethodsAvailabilityTests.swift; sourceTree = "<group>"; };
		B69B50342726A11F00758A2B /* StatisticsLoader.swift */ = {isa = PBXFileReference; fileEncoding = 4; lastKnownFileType = sourcecode.swift; path = StatisticsLoader.swift; sourceTree = "<group>"; };
		B69B50352726A11F00758A2B /* Atb.swift */ = {isa = PBXFileReference; fileEncoding = 4; lastKnownFileType = sourcecode.swift; path = Atb.swift; sourceTree = "<group>"; };
		B69B50362726A12000758A2B /* StatisticsStore.swift */ = {isa = PBXFileReference; fileEncoding = 4; lastKnownFileType = sourcecode.swift; path = StatisticsStore.swift; sourceTree = "<group>"; };
		B69B50372726A12000758A2B /* VariantManager.swift */ = {isa = PBXFileReference; fileEncoding = 4; lastKnownFileType = sourcecode.swift; path = VariantManager.swift; sourceTree = "<group>"; };
		B69B50382726A12400758A2B /* AtbParser.swift */ = {isa = PBXFileReference; fileEncoding = 4; lastKnownFileType = sourcecode.swift; path = AtbParser.swift; sourceTree = "<group>"; };
		B69B50392726A12500758A2B /* LocalStatisticsStore.swift */ = {isa = PBXFileReference; fileEncoding = 4; lastKnownFileType = sourcecode.swift; path = LocalStatisticsStore.swift; sourceTree = "<group>"; };
		B69B50412726C5C100758A2B /* AtbParserTests.swift */ = {isa = PBXFileReference; fileEncoding = 4; lastKnownFileType = sourcecode.swift; path = AtbParserTests.swift; sourceTree = "<group>"; };
		B69B50422726C5C100758A2B /* AtbAndVariantCleanupTests.swift */ = {isa = PBXFileReference; fileEncoding = 4; lastKnownFileType = sourcecode.swift; path = AtbAndVariantCleanupTests.swift; sourceTree = "<group>"; };
		B69B50432726C5C100758A2B /* VariantManagerTests.swift */ = {isa = PBXFileReference; fileEncoding = 4; lastKnownFileType = sourcecode.swift; path = VariantManagerTests.swift; sourceTree = "<group>"; };
		B69B50442726C5C200758A2B /* StatisticsLoaderTests.swift */ = {isa = PBXFileReference; fileEncoding = 4; lastKnownFileType = sourcecode.swift; path = StatisticsLoaderTests.swift; sourceTree = "<group>"; };
		B69B50492726CA2900758A2B /* MockStatisticsStore.swift */ = {isa = PBXFileReference; fileEncoding = 4; lastKnownFileType = sourcecode.swift; path = MockStatisticsStore.swift; sourceTree = "<group>"; };
		B69B504A2726CA2900758A2B /* MockVariantManager.swift */ = {isa = PBXFileReference; fileEncoding = 4; lastKnownFileType = sourcecode.swift; path = MockVariantManager.swift; sourceTree = "<group>"; };
		B69B504E2726CD7E00758A2B /* atb.json */ = {isa = PBXFileReference; fileEncoding = 4; lastKnownFileType = text.json; path = atb.json; sourceTree = "<group>"; };
		B69B504F2726CD7F00758A2B /* empty */ = {isa = PBXFileReference; fileEncoding = 4; lastKnownFileType = text; path = empty; sourceTree = "<group>"; };
		B69B50502726CD7F00758A2B /* atb-with-update.json */ = {isa = PBXFileReference; fileEncoding = 4; lastKnownFileType = text.json; path = "atb-with-update.json"; sourceTree = "<group>"; };
		B69B50512726CD8000758A2B /* invalid.json */ = {isa = PBXFileReference; fileEncoding = 4; lastKnownFileType = text.json; path = invalid.json; sourceTree = "<group>"; };
		B69B50562727D16900758A2B /* AtbAndVariantCleanup.swift */ = {isa = PBXFileReference; fileEncoding = 4; lastKnownFileType = sourcecode.swift; path = AtbAndVariantCleanup.swift; sourceTree = "<group>"; };
		B6A5A27025B9377300AA7ADA /* StatePersistenceService.swift */ = {isa = PBXFileReference; lastKnownFileType = sourcecode.swift; path = StatePersistenceService.swift; sourceTree = "<group>"; };
		B6A5A27825B93FFE00AA7ADA /* StateRestorationManagerTests.swift */ = {isa = PBXFileReference; lastKnownFileType = sourcecode.swift; path = StateRestorationManagerTests.swift; sourceTree = "<group>"; };
		B6A5A27D25B9403E00AA7ADA /* FileStoreMock.swift */ = {isa = PBXFileReference; lastKnownFileType = sourcecode.swift; path = FileStoreMock.swift; sourceTree = "<group>"; };
		B6A5A29F25B96E8300AA7ADA /* AppStateChangePublisherTests.swift */ = {isa = PBXFileReference; lastKnownFileType = sourcecode.swift; path = AppStateChangePublisherTests.swift; sourceTree = "<group>"; };
		B6A5A2A725BAA35500AA7ADA /* WindowManagerStateRestorationTests.swift */ = {isa = PBXFileReference; lastKnownFileType = sourcecode.swift; path = WindowManagerStateRestorationTests.swift; sourceTree = "<group>"; };
		B6A924D32664BBB9001A28CA /* WKWebViewDownloadDelegate.swift */ = {isa = PBXFileReference; lastKnownFileType = sourcecode.swift; path = WKWebViewDownloadDelegate.swift; sourceTree = "<group>"; };
		B6A924D82664C72D001A28CA /* WebKitDownloadTask.swift */ = {isa = PBXFileReference; lastKnownFileType = sourcecode.swift; path = WebKitDownloadTask.swift; sourceTree = "<group>"; };
		B6A924DD2664CA08001A28CA /* LegacyWebKitDownloadDelegate.swift */ = {isa = PBXFileReference; lastKnownFileType = sourcecode.swift; path = LegacyWebKitDownloadDelegate.swift; sourceTree = "<group>"; };
		B6A9E45226142B070067D1B9 /* Pixel.swift */ = {isa = PBXFileReference; fileEncoding = 4; lastKnownFileType = sourcecode.swift; path = Pixel.swift; sourceTree = "<group>"; };
		B6A9E457261460340067D1B9 /* ApiRequestError.swift */ = {isa = PBXFileReference; fileEncoding = 4; lastKnownFileType = sourcecode.swift; path = ApiRequestError.swift; sourceTree = "<group>"; };
		B6A9E458261460340067D1B9 /* APIHeaders.swift */ = {isa = PBXFileReference; fileEncoding = 4; lastKnownFileType = sourcecode.swift; path = APIHeaders.swift; sourceTree = "<group>"; };
		B6A9E459261460350067D1B9 /* APIRequest.swift */ = {isa = PBXFileReference; fileEncoding = 4; lastKnownFileType = sourcecode.swift; path = APIRequest.swift; sourceTree = "<group>"; };
		B6A9E4602614608B0067D1B9 /* AppVersion.swift */ = {isa = PBXFileReference; fileEncoding = 4; lastKnownFileType = sourcecode.swift; path = AppVersion.swift; sourceTree = "<group>"; };
		B6A9E46A2614618A0067D1B9 /* OperatingSystemVersionExtension.swift */ = {isa = PBXFileReference; lastKnownFileType = sourcecode.swift; path = OperatingSystemVersionExtension.swift; sourceTree = "<group>"; };
		B6A9E46F26146A250067D1B9 /* DateExtension.swift */ = {isa = PBXFileReference; lastKnownFileType = sourcecode.swift; path = DateExtension.swift; sourceTree = "<group>"; };
		B6A9E47626146A570067D1B9 /* PixelEvent.swift */ = {isa = PBXFileReference; lastKnownFileType = sourcecode.swift; path = PixelEvent.swift; sourceTree = "<group>"; };
		B6A9E47E26146A800067D1B9 /* PixelArguments.swift */ = {isa = PBXFileReference; lastKnownFileType = sourcecode.swift; path = PixelArguments.swift; sourceTree = "<group>"; };
		B6A9E48326146AAB0067D1B9 /* PixelParameters.swift */ = {isa = PBXFileReference; lastKnownFileType = sourcecode.swift; path = PixelParameters.swift; sourceTree = "<group>"; };
		B6A9E498261474120067D1B9 /* TimedPixel.swift */ = {isa = PBXFileReference; lastKnownFileType = sourcecode.swift; path = TimedPixel.swift; sourceTree = "<group>"; };
		B6A9E4A2261475C70067D1B9 /* AppUsageActivityMonitor.swift */ = {isa = PBXFileReference; lastKnownFileType = sourcecode.swift; path = AppUsageActivityMonitor.swift; sourceTree = "<group>"; };
		B6AAAC2C260330580029438D /* PublishedAfter.swift */ = {isa = PBXFileReference; lastKnownFileType = sourcecode.swift; path = PublishedAfter.swift; sourceTree = "<group>"; };
		B6AAAC3D26048F690029438D /* RandomAccessCollectionExtension.swift */ = {isa = PBXFileReference; lastKnownFileType = sourcecode.swift; path = RandomAccessCollectionExtension.swift; sourceTree = "<group>"; };
		B6AE74332609AFCE005B9B1A /* ProgressEstimationTests.swift */ = {isa = PBXFileReference; lastKnownFileType = sourcecode.swift; path = ProgressEstimationTests.swift; sourceTree = "<group>"; };
		B6B1E87A26D381710062C350 /* DownloadListCoordinator.swift */ = {isa = PBXFileReference; lastKnownFileType = sourcecode.swift; path = DownloadListCoordinator.swift; sourceTree = "<group>"; };
		B6B1E87D26D5DA0E0062C350 /* DownloadsPopover.swift */ = {isa = PBXFileReference; lastKnownFileType = sourcecode.swift; path = DownloadsPopover.swift; sourceTree = "<group>"; };
		B6B1E87F26D5DA9B0062C350 /* DownloadsViewController.swift */ = {isa = PBXFileReference; lastKnownFileType = sourcecode.swift; path = DownloadsViewController.swift; sourceTree = "<group>"; };
		B6B1E88126D5DAC30062C350 /* Downloads.storyboard */ = {isa = PBXFileReference; lastKnownFileType = file.storyboard; path = Downloads.storyboard; sourceTree = "<group>"; };
		B6B1E88326D5EB570062C350 /* DownloadsCellView.swift */ = {isa = PBXFileReference; lastKnownFileType = sourcecode.swift; path = DownloadsCellView.swift; sourceTree = "<group>"; };
		B6B1E88A26D774090062C350 /* LinkButton.swift */ = {isa = PBXFileReference; lastKnownFileType = sourcecode.swift; path = LinkButton.swift; sourceTree = "<group>"; };
		B6B2400D28083B49001B8F3A /* WebViewContainerView.swift */ = {isa = PBXFileReference; lastKnownFileType = sourcecode.swift; path = WebViewContainerView.swift; sourceTree = "<group>"; };
		B6B3E0952654DACD0040E0A2 /* UTTypeTests.swift */ = {isa = PBXFileReference; lastKnownFileType = sourcecode.swift; path = UTTypeTests.swift; sourceTree = "<group>"; };
		B6B3E0DC2657E9CF0040E0A2 /* NSScreenExtension.swift */ = {isa = PBXFileReference; lastKnownFileType = sourcecode.swift; path = NSScreenExtension.swift; sourceTree = "<group>"; };
		B6BBF16F2744CDE1004F850E /* CoreDataStoreTests.swift */ = {isa = PBXFileReference; lastKnownFileType = sourcecode.swift; path = CoreDataStoreTests.swift; sourceTree = "<group>"; };
		B6BBF1712744CE36004F850E /* FireproofDomainsStoreMock.swift */ = {isa = PBXFileReference; lastKnownFileType = sourcecode.swift; path = FireproofDomainsStoreMock.swift; sourceTree = "<group>"; };
		B6BBF17327475B15004F850E /* PopupBlockedPopover.swift */ = {isa = PBXFileReference; lastKnownFileType = sourcecode.swift; path = PopupBlockedPopover.swift; sourceTree = "<group>"; };
		B6C0B22D26E61CE70031CB7F /* DownloadViewModel.swift */ = {isa = PBXFileReference; lastKnownFileType = sourcecode.swift; path = DownloadViewModel.swift; sourceTree = "<group>"; };
		B6C0B22F26E61D630031CB7F /* DownloadListStore.swift */ = {isa = PBXFileReference; lastKnownFileType = sourcecode.swift; path = DownloadListStore.swift; sourceTree = "<group>"; };
		B6C0B23326E71BCD0031CB7F /* Downloads.xcdatamodel */ = {isa = PBXFileReference; lastKnownFileType = wrapper.xcdatamodel; path = Downloads.xcdatamodel; sourceTree = "<group>"; };
		B6C0B23526E732000031CB7F /* DownloadListItem.swift */ = {isa = PBXFileReference; lastKnownFileType = sourcecode.swift; path = DownloadListItem.swift; sourceTree = "<group>"; };
		B6C0B23826E742610031CB7F /* FileDownloadError.swift */ = {isa = PBXFileReference; lastKnownFileType = sourcecode.swift; path = FileDownloadError.swift; sourceTree = "<group>"; };
		B6C0B23B26E87D900031CB7F /* NSAlert+ActiveDownloadsTermination.swift */ = {isa = PBXFileReference; lastKnownFileType = sourcecode.swift; path = "NSAlert+ActiveDownloadsTermination.swift"; sourceTree = "<group>"; };
		B6C0B23D26E8BF1F0031CB7F /* DownloadListViewModel.swift */ = {isa = PBXFileReference; lastKnownFileType = sourcecode.swift; path = DownloadListViewModel.swift; sourceTree = "<group>"; };
		B6C0B24526E9CB190031CB7F /* RunLoopExtensionTests.swift */ = {isa = PBXFileReference; fileEncoding = 4; lastKnownFileType = sourcecode.swift; path = RunLoopExtensionTests.swift; sourceTree = "<group>"; };
		B6C2C9EE276081AB005B7F0A /* DeallocationTests.swift */ = {isa = PBXFileReference; lastKnownFileType = sourcecode.swift; path = DeallocationTests.swift; sourceTree = "<group>"; };
		B6C2C9F52760B659005B7F0A /* Permissions.xcdatamodel */ = {isa = PBXFileReference; lastKnownFileType = wrapper.xcdatamodel; path = Permissions.xcdatamodel; sourceTree = "<group>"; };
		B6CF78DD267B099C00CD4F13 /* WKNavigationActionExtension.swift */ = {isa = PBXFileReference; lastKnownFileType = sourcecode.swift; path = WKNavigationActionExtension.swift; sourceTree = "<group>"; };
		B6CF78E2267B0A1900CD4F13 /* WKNavigationAction+Private.h */ = {isa = PBXFileReference; lastKnownFileType = sourcecode.c.h; path = "WKNavigationAction+Private.h"; sourceTree = "<group>"; };
		B6DA44012616B28300DD1EC2 /* PixelDataStore.swift */ = {isa = PBXFileReference; lastKnownFileType = sourcecode.swift; path = PixelDataStore.swift; sourceTree = "<group>"; };
		B6DA44072616B30600DD1EC2 /* PixelDataModel.xcdatamodel */ = {isa = PBXFileReference; lastKnownFileType = wrapper.xcdatamodel; path = PixelDataModel.xcdatamodel; sourceTree = "<group>"; };
		B6DA44102616C0FC00DD1EC2 /* PixelTests.swift */ = {isa = PBXFileReference; fileEncoding = 4; lastKnownFileType = sourcecode.swift; path = PixelTests.swift; sourceTree = "<group>"; };
		B6DA441D2616C84600DD1EC2 /* PixelStoreMock.swift */ = {isa = PBXFileReference; lastKnownFileType = sourcecode.swift; path = PixelStoreMock.swift; sourceTree = "<group>"; };
		B6DA44222616CABC00DD1EC2 /* PixelArgumentsTests.swift */ = {isa = PBXFileReference; lastKnownFileType = sourcecode.swift; path = PixelArgumentsTests.swift; sourceTree = "<group>"; };
		B6DA44272616CAE000DD1EC2 /* AppUsageActivityMonitorTests.swift */ = {isa = PBXFileReference; lastKnownFileType = sourcecode.swift; path = AppUsageActivityMonitorTests.swift; sourceTree = "<group>"; };
		B6DB3AEE278D5C370024C5C4 /* URLSessionExtension.swift */ = {isa = PBXFileReference; lastKnownFileType = sourcecode.swift; path = URLSessionExtension.swift; sourceTree = "<group>"; };
		B6DB3CF826A00E2D00D459B7 /* AVCaptureDevice+SwizzledAuthState.swift */ = {isa = PBXFileReference; lastKnownFileType = sourcecode.swift; path = "AVCaptureDevice+SwizzledAuthState.swift"; sourceTree = "<group>"; };
		B6DB3CFA26A17CB800D459B7 /* PermissionModel.swift */ = {isa = PBXFileReference; lastKnownFileType = sourcecode.swift; path = PermissionModel.swift; sourceTree = "<group>"; };
		B6E61EE2263AC0C8004E11AB /* FileManagerExtension.swift */ = {isa = PBXFileReference; lastKnownFileType = sourcecode.swift; path = FileManagerExtension.swift; sourceTree = "<group>"; };
		B6E61EE7263ACE16004E11AB /* UTType.swift */ = {isa = PBXFileReference; lastKnownFileType = sourcecode.swift; path = UTType.swift; sourceTree = "<group>"; };
		B6F41030264D2B23003DA42C /* ProgressExtension.swift */ = {isa = PBXFileReference; lastKnownFileType = sourcecode.swift; path = ProgressExtension.swift; sourceTree = "<group>"; };
		B6FA893C269C423100588ECD /* PrivacyDashboard.storyboard */ = {isa = PBXFileReference; lastKnownFileType = file.storyboard; path = PrivacyDashboard.storyboard; sourceTree = "<group>"; };
		B6FA893E269C424500588ECD /* PrivacyDashboardViewController.swift */ = {isa = PBXFileReference; lastKnownFileType = sourcecode.swift; path = PrivacyDashboardViewController.swift; sourceTree = "<group>"; };
		B6FA8940269C425400588ECD /* PrivacyDashboardPopover.swift */ = {isa = PBXFileReference; lastKnownFileType = sourcecode.swift; path = PrivacyDashboardPopover.swift; sourceTree = "<group>"; };
		CB6BCDF827C6BEFF00CC76DC /* PrivacyFeatures.swift */ = {isa = PBXFileReference; lastKnownFileType = sourcecode.swift; path = PrivacyFeatures.swift; sourceTree = "<group>"; };
		EA0BA3A8272217E6002A0B6C /* ClickToLoadUserScript.swift */ = {isa = PBXFileReference; fileEncoding = 4; lastKnownFileType = sourcecode.swift; path = ClickToLoadUserScript.swift; sourceTree = "<group>"; };
		EA18D1C9272F0DC8006DC101 /* social_images */ = {isa = PBXFileReference; lastKnownFileType = folder; path = social_images; sourceTree = "<group>"; };
		EA1E52B42798CF98002EC53C /* ClickToLoadModelTests.swift */ = {isa = PBXFileReference; lastKnownFileType = sourcecode.swift; path = ClickToLoadModelTests.swift; sourceTree = "<group>"; };
		EA4617EF273A28A700F110A2 /* fb-tds.json */ = {isa = PBXFileReference; fileEncoding = 4; lastKnownFileType = text.json; path = "fb-tds.json"; sourceTree = "<group>"; };
		EA47767F272A21B700419EDA /* clickToLoadConfig.json */ = {isa = PBXFileReference; fileEncoding = 4; lastKnownFileType = text.json; path = clickToLoadConfig.json; sourceTree = "<group>"; };
		EA8AE769279FBDB20078943E /* ClickToLoadTDSTests.swift */ = {isa = PBXFileReference; lastKnownFileType = sourcecode.swift; path = ClickToLoadTDSTests.swift; sourceTree = "<group>"; };
		EAA29AE7278D2E43007070CF /* ProximaNova-Bold-webfont.woff2 */ = {isa = PBXFileReference; lastKnownFileType = file; path = "ProximaNova-Bold-webfont.woff2"; sourceTree = "<group>"; };
		EAA29AE8278D2E43007070CF /* ProximaNova-Reg-webfont.woff2 */ = {isa = PBXFileReference; lastKnownFileType = file; path = "ProximaNova-Reg-webfont.woff2"; sourceTree = "<group>"; };
		EAC80DDF271F6C0100BBF02D /* fb-sdk.js */ = {isa = PBXFileReference; fileEncoding = 4; lastKnownFileType = sourcecode.javascript; path = "fb-sdk.js"; sourceTree = "<group>"; };
		EAE427FF275D47FA00DAC26B /* ClickToLoadModel.swift */ = {isa = PBXFileReference; fileEncoding = 4; lastKnownFileType = sourcecode.swift; path = ClickToLoadModel.swift; sourceTree = "<group>"; };
		EAFAD6C92728BD1200F9DF00 /* clickToLoad.js */ = {isa = PBXFileReference; fileEncoding = 4; lastKnownFileType = sourcecode.javascript; path = clickToLoad.js; sourceTree = "<group>"; };
		F41D174025CB131900472416 /* NSColorExtension.swift */ = {isa = PBXFileReference; lastKnownFileType = sourcecode.swift; path = NSColorExtension.swift; sourceTree = "<group>"; };
		F44C130125C2DA0400426E3E /* NSAppearanceExtension.swift */ = {isa = PBXFileReference; lastKnownFileType = sourcecode.swift; path = NSAppearanceExtension.swift; sourceTree = "<group>"; };
		F4A6198B283CFFBB007F2080 /* ContentScopeFeatureFlagging.swift */ = {isa = PBXFileReference; lastKnownFileType = sourcecode.swift; path = ContentScopeFeatureFlagging.swift; sourceTree = "<group>"; };
		FD23FD2A28816606007F6985 /* AutoconsentMessageProtocolTests.swift */ = {isa = PBXFileReference; lastKnownFileType = sourcecode.swift; name = AutoconsentMessageProtocolTests.swift; path = "Unit Tests/Autoconsent/AutoconsentMessageProtocolTests.swift"; sourceTree = SOURCE_ROOT; };
		FD23FD2C2886A81D007F6985 /* AutoconsentManagement.swift */ = {isa = PBXFileReference; lastKnownFileType = sourcecode.swift; path = AutoconsentManagement.swift; sourceTree = "<group>"; };
/* End PBXFileReference section */

/* Begin PBXFrameworksBuildPhase section */
		4B1AD89A25FC27E200261379 /* Frameworks */ = {
			isa = PBXFrameworksBuildPhase;
			buildActionMask = 2147483647;
			files = (
			);
			runOnlyForDeploymentPostprocessing = 0;
		};
		7B4CE8D726F02108009134B1 /* Frameworks */ = {
			isa = PBXFrameworksBuildPhase;
			buildActionMask = 2147483647;
			files = (
			);
			runOnlyForDeploymentPostprocessing = 0;
		};
		AA585D7B248FD31100E9A3E2 /* Frameworks */ = {
			isa = PBXFrameworksBuildPhase;
			buildActionMask = 2147483647;
			files = (
				9807F645278CA16F00E1547B /* BrowserServicesKit in Frameworks */,
				85AE2FF224A33A2D002D507F /* WebKit.framework in Frameworks */,
				1E950E3F2912A10D0051A99B /* ContentBlocking in Frameworks */,
				1E950E432912A10D0051A99B /* UserScript in Frameworks */,
				4B82E9B325B69E3E00656FE7 /* TrackerRadarKit in Frameworks */,
				AA06B6B72672AF8100F541C5 /* Sparkle in Frameworks */,
				85FF55C825F82E4F00E2AB99 /* Lottie in Frameworks */,
				1E950E412912A10D0051A99B /* PrivacyDashboard in Frameworks */,
				1E25269C28F8741A00E44DFA /* Common in Frameworks */,
			);
			runOnlyForDeploymentPostprocessing = 0;
		};
		AA585D8D248FD31400E9A3E2 /* Frameworks */ = {
			isa = PBXFrameworksBuildPhase;
			buildActionMask = 2147483647;
			files = (
				B6DA44172616C13800DD1EC2 /* OHHTTPStubs in Frameworks */,
				B6DA44192616C13800DD1EC2 /* OHHTTPStubsSwift in Frameworks */,
			);
			runOnlyForDeploymentPostprocessing = 0;
		};
/* End PBXFrameworksBuildPhase section */

/* Begin PBXGroup section */
		0230C09D271F52D50018F728 /* GPC */ = {
			isa = PBXGroup;
			children = (
				0230C0A42721F3750018F728 /* GPCRequestFactory.swift */,
			);
			path = GPC;
			sourceTree = "<group>";
		};
		142879D824CE1139005419BB /* ViewModel */ = {
			isa = PBXGroup;
			children = (
				142879DB24CE1185005419BB /* SuggestionContainerViewModelTests.swift */,
				142879D924CE1179005419BB /* SuggestionViewModelTests.swift */,
			);
			path = ViewModel;
			sourceTree = "<group>";
		};
		1D77921628FDC51B00BE0210 /* Favicons */ = {
			isa = PBXGroup;
			children = (
				1D77921728FDC54C00BE0210 /* FaviconReferenceCacheTests.swift */,
				1D77921928FDC79800BE0210 /* FaviconStoringMock.swift */,
			);
			path = Favicons;
			sourceTree = "<group>";
		};
		313AED9F287CAC5A00E1E8F4 /* UI */ = {
			isa = PBXGroup;
			children = (
				3171D6DD2889B6860068632A /* Animation */,
				313AEDA0287CAD1D00E1E8F4 /* CookieConsentUserPermissionView.swift */,
				3106AD75287F000600159FE5 /* CookieConsentUserPermissionViewController.swift */,
				31B7C84E288008E00049841F /* CookieConsent.storyboard */,
				31B7C85028800A5D0049841F /* CookieConsentPopover.swift */,
				31B9226B288054D5001F55B7 /* CookieConsentPopoverManager.swift */,
			);
			path = UI;
			sourceTree = "<group>";
		};
		3171D6DC2889B6700068632A /* CookieManaged */ = {
			isa = PBXGroup;
			children = (
				3171D6B72889849F0068632A /* CookieManagedNotificationView.swift */,
				3171D6DA2889B64D0068632A /* CookieManagedNotificationContainerView.swift */,
				3184AC6E288F2A1100C35E4B /* CookieNotificationAnimationModel.swift */,
			);
			path = CookieManaged;
			sourceTree = "<group>";
		};
		3171D6DD2889B6860068632A /* Animation */ = {
			isa = PBXGroup;
			children = (
				31A031A5288191230090F792 /* CookieConsentAnimationView.swift */,
				31A031A828819D920090F792 /* CookieConsentAnimationModel.swift */,
			);
			path = Animation;
			sourceTree = "<group>";
		};
		3184AC6B288F29C600C35E4B /* BadgeAnimationContainer */ = {
			isa = PBXGroup;
			children = (
				3171D6B9288984D00068632A /* BadgeAnimationView.swift */,
				3184AC6C288F29D800C35E4B /* BadgeNotificationAnimationModel.swift */,
			);
			path = BadgeAnimationContainer;
			sourceTree = "<group>";
		};
		31F28C4B28C8EE9000119F70 /* Youtube Player */ = {
			isa = PBXGroup;
			children = (
				31F28C5428C8EED100119F70 /* Resources */,
				37F19A6928E2F2D000740DC6 /* PrivatePlayer.swift */,
				3767190128E724B2003A2A15 /* PrivatePlayerURLExtension.swift */,
				31F28C5228C8EECA00119F70 /* PrivatePlayerSchemeHandler.swift */,
				315AA06F28CA5CC800200030 /* YoutubePlayerNavigationHandler.swift */,
				31F28C4C28C8EEC500119F70 /* YoutubePlayerUserScript.swift */,
				31F28C4E28C8EEC500119F70 /* YoutubeOverlayUserScript.swift */,
				A1DA5A20BFD17B83D72DCB7C /* YoutubeOverlayUserScript+Encryption.swift */,
			);
			path = "Youtube Player";
			sourceTree = "<group>";
		};
		31F28C5428C8EED100119F70 /* Resources */ = {
			isa = PBXGroup;
			children = (
				31F28C5528C8EEDB00119F70 /* youtube_player_template.html */,
				AA64777C28E63B1F006C9AF2 /* youtube-inject-bundle.js */,
			);
			path = Resources;
			sourceTree = "<group>";
		};
		31F7F2A4288AD299001C0D64 /* BadgeAnimations */ = {
			isa = PBXGroup;
			children = (
				3184AC6B288F29C600C35E4B /* BadgeAnimationContainer */,
				3171D6DC2889B6700068632A /* CookieManaged */,
				31F7F2A5288AD2CA001C0D64 /* NavigationBarBadgeAnimationView.swift */,
				31CF3431288B0B1B0087244B /* NavigationBarBadgeAnimator.swift */,
			);
			path = BadgeAnimations;
			sourceTree = "<group>";
		};
		336D5AEA262D8D3C0052E0C9 /* duckduckgo-find-in-page */ = {
			isa = PBXGroup;
			children = (
				336D5AEE262D8D3C0052E0C9 /* dist */,
			);
			name = "duckduckgo-find-in-page";
			path = "Submodules/duckduckgo-find-in-page";
			sourceTree = SOURCE_ROOT;
		};
		336D5AEE262D8D3C0052E0C9 /* dist */ = {
			isa = PBXGroup;
			children = (
				336D5AEF262D8D3C0052E0C9 /* findinpage.js */,
			);
			path = dist;
			sourceTree = "<group>";
		};
		373A1AA6283ECC8000586521 /* HTML */ = {
			isa = PBXGroup;
			children = (
				373A1AA7283ED1B900586521 /* BookmarkHTMLReader.swift */,
				373A1AAF2842C4EA00586521 /* BookmarkHTMLImporter.swift */,
			);
			path = HTML;
			sourceTree = "<group>";
		};
		37534CA128113277002621E7 /* TabLazyLoader */ = {
			isa = PBXGroup;
			children = (
				37534C9F28113101002621E7 /* LazyLoadable.swift */,
				37534CA2281132CB002621E7 /* TabLazyLoaderDataSource.swift */,
				37B11B3828095E6600CBB621 /* TabLazyLoader.swift */,
			);
			path = TabLazyLoader;
			sourceTree = "<group>";
		};
		376718FE28E58504003A2A15 /* Youtube Player */ = {
			isa = PBXGroup;
			children = (
				3714B1E828EDBAAB0056C57A /* PrivatePlayerTests.swift */,
				376718FF28E58513003A2A15 /* PrivatePlayerURLExtensionTests.swift */,
			);
			path = "Youtube Player";
			sourceTree = "<group>";
		};
		3776582B27F7163B009A6B35 /* Website Breakage Report */ = {
			isa = PBXGroup;
			children = (
				3776582C27F71652009A6B35 /* WebsiteBreakageReportTests.swift */,
			);
			path = "Website Breakage Report";
			sourceTree = "<group>";
		};
		378205F9283C275E00D1D4AA /* Menus */ = {
			isa = PBXGroup;
			children = (
				378205FA283C277800D1D4AA /* MainMenuTests.swift */,
			);
			path = Menus;
			sourceTree = "<group>";
		};
		37BF3F12286D8A4B00BD9014 /* Pinned Tabs */ = {
			isa = PBXGroup;
			children = (
				37D2377D287EFEB300BCE03B /* Model */,
				37BF3F1C286F0A6100BD9014 /* View */,
			);
			path = "Pinned Tabs";
			sourceTree = "<group>";
		};
		37BF3F1C286F0A6100BD9014 /* View */ = {
			isa = PBXGroup;
			children = (
				37D23783287F4D6A00BCE03B /* PinnedTabsHostingView.swift */,
				37BF3F1F286F0A7A00BD9014 /* PinnedTabsView.swift */,
				37054FC82873301700033B6F /* PinnedTabView.swift */,
			);
			path = View;
			sourceTree = "<group>";
		};
		37CD54C027F2FDD100F1F7B9 /* Model */ = {
			isa = PBXGroup;
			children = (
				37CD54C427F2FDD100F1F7B9 /* PreferencesSection.swift */,
				37CD54C627F2FDD100F1F7B9 /* PreferencesSidebarModel.swift */,
				37A4CEB9282E992F00D75B89 /* StartupPreferences.swift */,
				37CD54C827F2FDD100F1F7B9 /* DefaultBrowserPreferences.swift */,
				37CD54C727F2FDD100F1F7B9 /* AppearancePreferences.swift */,
				37CD54C127F2FDD100F1F7B9 /* PrivacyPreferencesModel.swift */,
				4B0511A6262CAA5A00F6079C /* PrivacySecurityPreferences.swift */,
				37F19A6628E1B43200740DC6 /* PrivatePlayerPreferences.swift */,
				37CD54C227F2FDD100F1F7B9 /* AutofillPreferencesModel.swift */,
				3776582E27F82E62009A6B35 /* AutofillPreferences.swift */,
				37CD54C327F2FDD100F1F7B9 /* DownloadsPreferences.swift */,
				37CD54C527F2FDD100F1F7B9 /* AboutModel.swift */,
			);
			path = Model;
			sourceTree = "<group>";
		};
		37D2377D287EFEB300BCE03B /* Model */ = {
			isa = PBXGroup;
			children = (
				37BF3F1E286F0A7A00BD9014 /* PinnedTabsViewModel.swift */,
				37BF3F13286D8A6500BD9014 /* PinnedTabsManager.swift */,
			);
			path = Model;
			sourceTree = "<group>";
		};
		37D2377E287EFECD00BCE03B /* Pinned Tabs */ = {
			isa = PBXGroup;
			children = (
				37D2377F287EFEE200BCE03B /* PinnedTabsManagerTests.swift */,
				37D23786287F5C2900BCE03B /* PinnedTabsViewModelTests.swift */,
			);
			path = "Pinned Tabs";
			sourceTree = "<group>";
		};
		4B02197B25E05FAC00ED7DEA /* Fireproofing */ = {
			isa = PBXGroup;
			children = (
				4B02197E25E05FAC00ED7DEA /* Extensions */,
				4B02198025E05FAC00ED7DEA /* Model */,
				4B02198225E05FAC00ED7DEA /* View */,
			);
			path = Fireproofing;
			sourceTree = "<group>";
		};
		4B02197E25E05FAC00ED7DEA /* Extensions */ = {
			isa = PBXGroup;
			children = (
				4B02197F25E05FAC00ED7DEA /* FireproofingURLExtensions.swift */,
			);
			path = Extensions;
			sourceTree = "<group>";
		};
		4B02198025E05FAC00ED7DEA /* Model */ = {
			isa = PBXGroup;
			children = (
				4B02198125E05FAC00ED7DEA /* FireproofDomains.swift */,
				B6830960274CDE99004B46BB /* FireproofDomainsContainer.swift */,
				B6830962274CDEC7004B46BB /* FireproofDomainsStore.swift */,
				B6085D072743993C00A9C456 /* FireproofDomains.xcdatamodeld */,
			);
			path = Model;
			sourceTree = "<group>";
		};
		4B02198225E05FAC00ED7DEA /* View */ = {
			isa = PBXGroup;
			children = (
				4B02198325E05FAC00ED7DEA /* FireproofInfoViewController.swift */,
				4B02198425E05FAC00ED7DEA /* Fireproofing.storyboard */,
			);
			path = View;
			sourceTree = "<group>";
		};
		4B02199725E063DE00ED7DEA /* Fireproofing */ = {
			isa = PBXGroup;
			children = (
				4B02199925E063DE00ED7DEA /* FireproofDomainsTests.swift */,
				4B02199A25E063DE00ED7DEA /* FireproofingURLExtensionsTests.swift */,
				B6BBF1712744CE36004F850E /* FireproofDomainsStoreMock.swift */,
			);
			path = Fireproofing;
			sourceTree = "<group>";
		};
		4B0511A2262CAA5A00F6079C /* Preferences */ = {
			isa = PBXGroup;
			children = (
				37CD54C027F2FDD100F1F7B9 /* Model */,
				4B0511AA262CAA5A00F6079C /* View */,
			);
			path = Preferences;
			sourceTree = "<group>";
		};
		4B0511AA262CAA5A00F6079C /* View */ = {
			isa = PBXGroup;
			children = (
				4B0511AD262CAA5A00F6079C /* FireproofDomains.storyboard */,
				4B0511B4262CAA5A00F6079C /* FireproofDomainsViewController.swift */,
				37AFCE8027DA2CA600471A10 /* PreferencesViewController.swift */,
				37AFCE8827DA33BA00471A10 /* Preferences.swift */,
				37AFCE8627DA334800471A10 /* PreferencesRootView.swift */,
				37AFCE8427DA2D3900471A10 /* PreferencesSidebar.swift */,
				37AFCE8A27DB69BC00471A10 /* PreferencesGeneralView.swift */,
				37D2771427E870D4003365FD /* PreferencesAppearanceView.swift */,
				37CC53EB27E8A4D10028713D /* PreferencesPrivacyView.swift */,
				37F19A6428E1B3FB00740DC6 /* PreferencesPrivatePlayerView.swift */,
				379DE4BC27EA31AC002CC3DE /* PreferencesAutofillView.swift */,
				37CC53EF27E8D1440028713D /* PreferencesDownloadsView.swift */,
				37AFCE9127DB8CAD00471A10 /* PreferencesAboutView.swift */,
			);
			path = View;
			sourceTree = "<group>";
		};
		4B0511EE262CAEB300F6079C /* Preferences */ = {
			isa = PBXGroup;
			children = (
				37CD54B427F1AC1300F1F7B9 /* PreferencesSidebarModelTests.swift */,
				37CD54B627F1B28A00F1F7B9 /* DefaultBrowserPreferencesTests.swift */,
				37CD54B827F1F8AC00F1F7B9 /* AppearancePreferencesTests.swift */,
				37CD54BA27F25A4000F1F7B9 /* DownloadsPreferencesTests.swift */,
				3776583027F8325B009A6B35 /* AutofillPreferencesTests.swift */,
				37CD54BC27F2ECAE00F1F7B9 /* AutofillPreferencesModelTests.swift */,
				378205F7283BC6A600D1D4AA /* StartupPreferencesTests.swift */,
				3714B1E628EDB7FA0056C57A /* PrivatePlayerPreferencesTests.swift */,
			);
			path = Preferences;
			sourceTree = "<group>";
		};
		4B1AD89E25FC27E200261379 /* Integration Tests */ = {
			isa = PBXGroup;
			children = (
				B31055CC27A1BA39001AC618 /* Autoconsent */,
				4B1AD91625FC46FB00261379 /* CoreDataEncryptionTests.swift */,
				4BA1A6EA258C288C00F6F690 /* EncryptionKeyStoreTests.swift */,
				4B1AD8A125FC27E200261379 /* Info.plist */,
			);
			path = "Integration Tests";
			sourceTree = "<group>";
		};
		4B379C1C27BDB7EA008A968E /* Device Authentication */ = {
			isa = PBXGroup;
			children = (
				4BBC169F27C4859400E00A38 /* DeviceAuthenticationService.swift */,
				4B379C2127BDBA29008A968E /* LocalAuthenticationService.swift */,
				4BBC16A127C485BC00E00A38 /* DeviceIdleStateDetector.swift */,
				4B379C1427BD91E3008A968E /* QuartzIdleStateProvider.swift */,
				4B379C1D27BDB7FF008A968E /* DeviceAuthenticator.swift */,
			);
			path = "Device Authentication";
			sourceTree = "<group>";
		};
		4B43468D285ED6BD00177407 /* Bookmarks Bar */ = {
			isa = PBXGroup;
			children = (
				4B43468E285ED6CB00177407 /* ViewModel */,
			);
			path = "Bookmarks Bar";
			sourceTree = "<group>";
		};
		4B43468E285ED6CB00177407 /* ViewModel */ = {
			isa = PBXGroup;
			children = (
				4B43468F285ED7A100177407 /* BookmarksBarViewModelTests.swift */,
			);
			path = ViewModel;
			sourceTree = "<group>";
		};
		4B59023726B35F3600489384 /* Chromium */ = {
			isa = PBXGroup;
			children = (
				4B59023826B35F3600489384 /* ChromeDataImporter.swift */,
				4B59023926B35F3600489384 /* ChromiumLoginReader.swift */,
				4BE53373286E39F10019DBFD /* ChromiumKeychainPrompt.swift */,
				4B59023B26B35F3600489384 /* ChromiumDataImporter.swift */,
				4B59023C26B35F3600489384 /* BraveDataImporter.swift */,
				4B8AC93226B3B06300879451 /* EdgeDataImporter.swift */,
			);
			path = Chromium;
			sourceTree = "<group>";
		};
		4B6160D125B14E5E007DE5B2 /* Content Blocker */ = {
			isa = PBXGroup;
			children = (
				EAA29AEB278D2E51007070CF /* fonts */,
				026ADE1326C3010C002518EE /* macos-config.json */,
				9833913027AAA4B500DAF119 /* trackerData.json */,
				EAE427FF275D47FA00DAC26B /* ClickToLoadModel.swift */,
				85AC3B0425D6B1D800C7D2AA /* ScriptSourceProviding.swift */,
				9826B09F2747DF3D0092F683 /* ContentBlocking.swift */,
				9812D894276CEDA5004B6181 /* ContentBlockerRulesLists.swift */,
				9833912E27AAA3CE00DAF119 /* AppTrackerDataSetProvider.swift */,
				9826B0A12747DFEB0092F683 /* AppPrivacyConfigurationDataProvider.swift */,
				EA18D1C9272F0DC8006DC101 /* social_images */,
				EA0BA3A8272217E6002A0B6C /* ClickToLoadUserScript.swift */,
				EAFAD6C92728BD1200F9DF00 /* clickToLoad.js */,
				EA47767F272A21B700419EDA /* clickToLoadConfig.json */,
				EA4617EF273A28A700F110A2 /* fb-tds.json */,
				EAC80DDF271F6C0100BBF02D /* fb-sdk.js */,
			);
			path = "Content Blocker";
			sourceTree = "<group>";
		};
		4B65143C26392483005B46EB /* Email */ = {
			isa = PBXGroup;
			children = (
				4B65143D263924B5005B46EB /* EmailUrlExtensions.swift */,
				85378D9F274E6F42007C5CBF /* NSNotificationName+EmailManager.swift */,
				85378DA1274E7F25007C5CBF /* EmailManagerRequestDelegate.swift */,
			);
			path = Email;
			sourceTree = "<group>";
		};
		4B677422255DBEB800025BD8 /* Smarter Encryption */ = {
			isa = PBXGroup;
			children = (
				CB6BCDF827C6BEFF00CC76DC /* PrivacyFeatures.swift */,
				4B677429255DBEB800025BD8 /* HTTPSBloomFilterSpecification.swift */,
				CB6BCDF727C689FE00CC76DC /* Resources */,
				4B67742D255DBEB800025BD8 /* Store */,
			);
			path = "Smarter Encryption";
			sourceTree = "<group>";
		};
		4B67742D255DBEB800025BD8 /* Store */ = {
			isa = PBXGroup;
			children = (
				4B677430255DBEB800025BD8 /* AppHTTPSUpgradeStore.swift */,
				4B67742E255DBEB800025BD8 /* HTTPSUpgrade.xcdatamodeld */,
			);
			path = Store;
			sourceTree = "<group>";
		};
		4B67743D255DBEEA00025BD8 /* Database */ = {
			isa = PBXGroup;
			children = (
				4B677440255DBEEA00025BD8 /* Database.swift */,
				B6085D052743905F00A9C456 /* CoreDataStore.swift */,
				AA7E919B2875C65000AB6B62 /* Stored.swift */,
			);
			path = Database;
			sourceTree = "<group>";
		};
		4B677447255DBF1400025BD8 /* Submodules */ = {
			isa = PBXGroup;
			children = (
				339A6B5726A044BA00E3DAE8 /* duckduckgo-privacy-dashboard */,
				336D5AEA262D8D3C0052E0C9 /* duckduckgo-find-in-page */,
			);
			name = Submodules;
			sourceTree = "<group>";
		};
		4B70BFFD27B0793D000386ED /* Crash Reports */ = {
			isa = PBXGroup;
			children = (
				4B70BFFE27B0793D000386ED /* Example Crash Reports */,
				4B70C00027B0793D000386ED /* CrashReportTests.swift */,
			);
			path = "Crash Reports";
			sourceTree = "<group>";
		};
		4B70BFFE27B0793D000386ED /* Example Crash Reports */ = {
			isa = PBXGroup;
			children = (
				4B70BFFF27B0793D000386ED /* DuckDuckGo-ExampleCrash.ips */,
			);
			path = "Example Crash Reports";
			sourceTree = "<group>";
		};
		4B723DEA26B0002B00E14D75 /* Data Import */ = {
			isa = PBXGroup;
			children = (
				4B723DEB26B0002B00E14D75 /* DataImport.swift */,
				4B5A4F4B27F3A5AA008FBD88 /* NSNotificationName+DataImport.swift */,
				4B59024726B3673600489384 /* ThirdPartyBrowser.swift */,
				4B7A57CE279A4EF300B1C70E /* ChromePreferences.swift */,
				4BB99CF326FE191E001E4761 /* Bookmarks */,
				4B723DF126B0002B00E14D75 /* Logins */,
				4B723DEC26B0002B00E14D75 /* View */,
			);
			path = "Data Import";
			sourceTree = "<group>";
		};
		4B723DEC26B0002B00E14D75 /* View */ = {
			isa = PBXGroup;
			children = (
				85C48CD027908C1000D3263E /* BrowserImportMoreInfoViewController.swift */,
				4B78A86A26BB3ADD0071BB16 /* BrowserImportSummaryViewController.swift */,
				4B59024226B35F7C00489384 /* BrowserImportViewController.swift */,
				4B723DF026B0002B00E14D75 /* FileImportSummaryViewController.swift */,
				4B723DEF26B0002B00E14D75 /* FileImportViewController.swift */,
				4B723DED26B0002B00E14D75 /* DataImport.storyboard */,
				4B723DEE26B0002B00E14D75 /* DataImportViewController.swift */,
				4B8AC93426B3B2FD00879451 /* NSAlert+DataImport.swift */,
				4BB99D0526FE1979001E4761 /* RequestFilePermissionViewController.swift */,
			);
			path = View;
			sourceTree = "<group>";
		};
		4B723DF126B0002B00E14D75 /* Logins */ = {
			isa = PBXGroup;
			children = (
				4B8AC93726B489C500879451 /* Firefox */,
				4B59023726B35F3600489384 /* Chromium */,
				4B723DF426B0002B00E14D75 /* LoginImport.swift */,
				4B723DF226B0002B00E14D75 /* SecureVault */,
				4B723DF526B0002B00E14D75 /* CSV */,
			);
			path = Logins;
			sourceTree = "<group>";
		};
		4B723DF226B0002B00E14D75 /* SecureVault */ = {
			isa = PBXGroup;
			children = (
				4B723DF326B0002B00E14D75 /* SecureVaultLoginImporter.swift */,
			);
			path = SecureVault;
			sourceTree = "<group>";
		};
		4B723DF526B0002B00E14D75 /* CSV */ = {
			isa = PBXGroup;
			children = (
				4B723DF626B0002B00E14D75 /* CSVParser.swift */,
				4B723DF726B0002B00E14D75 /* CSVImporter.swift */,
			);
			path = CSV;
			sourceTree = "<group>";
		};
		4B723DF826B0002B00E14D75 /* Data Export */ = {
			isa = PBXGroup;
			children = (
				859E7D6A27453BF3009C2B69 /* BookmarksExporter.swift */,
				4B723DFD26B0002B00E14D75 /* CSVLoginExporter.swift */,
			);
			path = "Data Export";
			sourceTree = "<group>";
		};
		4B723DFE26B0003E00E14D75 /* Data Import */ = {
			isa = PBXGroup;
			children = (
				373A1AB128451ED400586521 /* BookmarksHTMLImporterTests.swift */,
				373A1AA9283ED86C00586521 /* BookmarksHTMLReaderTests.swift */,
				4B3F641D27A8D3BD00E0C118 /* BrowserProfileTests.swift */,
				4BB99D0C26FE1A83001E4761 /* ChromiumBookmarksReaderTests.swift */,
				4B98D27928D95F1A003C2B6F /* ChromiumFaviconsReaderTests.swift */,
				4B59024B26B38BB800489384 /* ChromiumLoginReaderTests.swift */,
				4B723E0126B0003E00E14D75 /* CSVImporterTests.swift */,
				4B723E0026B0003E00E14D75 /* CSVParserTests.swift */,
				4B723DFF26B0003E00E14D75 /* DataImportMocks.swift */,
				4BB99D0D26FE1A83001E4761 /* FirefoxBookmarksReaderTests.swift */,
				4B98D27B28D960DD003C2B6F /* FirefoxFaviconsReaderTests.swift */,
				4B43469428655D1400177407 /* FirefoxDataImporterTests.swift */,
				4B2975982828285900187C4E /* FirefoxKeyReaderTests.swift */,
				4B8AC93C26B49BE600879451 /* FirefoxLoginReaderTests.swift */,
				4BB99D0E26FE1A84001E4761 /* SafariBookmarksReaderTests.swift */,
				4BF4951726C08395000547B8 /* ThirdPartyBrowserTests.swift */,
				37A803DA27FD69D300052F4C /* Data Import Resources */,
			);
			path = "Data Import";
			sourceTree = "<group>";
		};
		4B723E0226B0003E00E14D75 /* Data Export */ = {
			isa = PBXGroup;
			children = (
				859E7D6C274548F2009C2B69 /* BookmarksExporterTests.swift */,
				4B723E0426B0003E00E14D75 /* CSVLoginExporterTests.swift */,
				4B723E0326B0003E00E14D75 /* MockSecureVault.swift */,
			);
			path = "Data Export";
			sourceTree = "<group>";
		};
		4B82E9B725B6A04B00656FE7 /* Content Blocker */ = {
			isa = PBXGroup;
			children = (
				98EB5D0F27516A4800681FE6 /* AppPrivacyConfigurationTests.swift */,
				9833913227AAAEEE00DAF119 /* EmbeddedTrackerDataTests.swift */,
				EA1E52B42798CF98002EC53C /* ClickToLoadModelTests.swift */,
				EA8AE769279FBDB20078943E /* ClickToLoadTDSTests.swift */,
				B610F2E527AA388100FCEBE9 /* ContentBlockingUpdatingTests.swift */,
				B610F2E727AA397100FCEBE9 /* ContentBlockerRulesManagerMock.swift */,
			);
			path = "Content Blocker";
			sourceTree = "<group>";
		};
		4B8AC93726B489C500879451 /* Firefox */ = {
			isa = PBXGroup;
			children = (
				4B8AC93826B48A5100879451 /* FirefoxLoginReader.swift */,
				4B29759628281F0900187C4E /* FirefoxEncryptionKeyReader.swift */,
				4B5FF67726B602B100D42879 /* FirefoxDataImporter.swift */,
				4B8AC93A26B48ADF00879451 /* ASN1Parser.swift */,
				4B29759A28284DBC00187C4E /* FirefoxBerkeleyDatabaseReader.h */,
				4B29759B28284DBC00187C4E /* FirefoxBerkeleyDatabaseReader.m */,
			);
			path = Firefox;
			sourceTree = "<group>";
		};
		4B9292AD26670F5300AD2C21 /* Extensions */ = {
			isa = PBXGroup;
			children = (
				4B9292D62667124000AD2C21 /* NSPopUpButtonExtension.swift */,
				4B9292AE26670F5300AD2C21 /* NSOutlineViewExtensions.swift */,
			);
			path = Extensions;
			sourceTree = "<group>";
		};
		4B98D27E28D9722A003C2B6F /* Home Page */ = {
			isa = PBXGroup;
			children = (
				4B98D27F28D9722A003C2B6F /* RecentlyVisitedSiteModelTests.swift */,
			);
			path = "Home Page";
			sourceTree = "<group>";
		};
		4BA1A691258B06F600F6F690 /* File System */ = {
			isa = PBXGroup;
			children = (
				4BA1A69A258B076900F6F690 /* FileStore.swift */,
				4BA1A69F258B079600F6F690 /* DataEncryption.swift */,
				4BA1A6A4258B07DF00F6F690 /* EncryptedValueTransformer.swift */,
				4BBF0914282DD40100EE1418 /* TemporaryFileHandler.swift */,
				4BA1A6A9258B07F400F6F690 /* EncryptionKeys */,
			);
			path = "File System";
			sourceTree = "<group>";
		};
		4BA1A6A9258B07F400F6F690 /* EncryptionKeys */ = {
			isa = PBXGroup;
			children = (
				4BA1A6B2258B080A00F6F690 /* EncryptionKeyGeneration.swift */,
				4BA1A6B7258B081600F6F690 /* EncryptionKeyStoring.swift */,
				4BA1A6BC258B082300F6F690 /* EncryptionKeyStore.swift */,
			);
			path = EncryptionKeys;
			sourceTree = "<group>";
		};
		4BA1A6CE258BF58C00F6F690 /* File System */ = {
			isa = PBXGroup;
			children = (
				4BA1A6D8258C0CB300F6F690 /* DataEncryptionTests.swift */,
				4BA1A6FD258C5C1300F6F690 /* EncryptedValueTransformerTests.swift */,
				4BA1A6E5258C270800F6F690 /* EncryptionKeyGeneratorTests.swift */,
				4BA1A6F5258C4F9600F6F690 /* EncryptionMocks.swift */,
				4BA1A6DD258C100A00F6F690 /* FileStoreTests.swift */,
				4B11060925903EAC0039B979 /* CoreDataEncryptionTests.swift */,
				4B11060325903E570039B979 /* CoreDataEncryptionTesting.xcdatamodeld */,
				B662D3DD275613BB0035D4D6 /* EncryptionKeyStoreMock.swift */,
				B6A5A27825B93FFE00AA7ADA /* StateRestorationManagerTests.swift */,
				B6A5A27D25B9403E00AA7ADA /* FileStoreMock.swift */,
				4BBF0916282DD6EF00EE1418 /* TemporaryFileHandlerTests.swift */,
				378205F52837CBA800D1D4AA /* SavedStateMock.swift */,
			);
			path = "File System";
			sourceTree = "<group>";
		};
		4BB88B4E25B7BA20006F6B06 /* Utilities */ = {
			isa = PBXGroup;
			children = (
				4BB88B5A25B7BA50006F6B06 /* Instruments.swift */,
				85799C1725DEBB3F0007EC87 /* Logging.swift */,
				4BB88B4F25B7BA2B006F6B06 /* TabInstrumentation.swift */,
				85C6A29525CC1FFD00EEB5F1 /* UserDefaultsWrapper.swift */,
				B6AAAC2C260330580029438D /* PublishedAfter.swift */,
				4BB6CE5E26B77ED000EC5860 /* Cryptography.swift */,
				37534CA62811988E002621E7 /* AdjacentItemEnumerator.swift */,
			);
			path = Utilities;
			sourceTree = "<group>";
		};
		4BB99CF326FE191E001E4761 /* Bookmarks */ = {
			isa = PBXGroup;
			children = (
				4BB99CF426FE191E001E4761 /* Firefox */,
				4BB99CF626FE191E001E4761 /* BookmarkImport.swift */,
				4BB99CF726FE191E001E4761 /* CoreDataBookmarkImporter.swift */,
				4BB99CF826FE191E001E4761 /* Chromium */,
				4BB99CFB26FE191E001E4761 /* Safari */,
				373A1AA6283ECC8000586521 /* HTML */,
			);
			path = Bookmarks;
			sourceTree = "<group>";
		};
		4BB99CF426FE191E001E4761 /* Firefox */ = {
			isa = PBXGroup;
			children = (
				4BB99CF526FE191E001E4761 /* FirefoxBookmarksReader.swift */,
				4B0A63E7289DB58E00378EF7 /* FirefoxFaviconsReader.swift */,
			);
			path = Firefox;
			sourceTree = "<group>";
		};
		4BB99CF826FE191E001E4761 /* Chromium */ = {
			isa = PBXGroup;
			children = (
				4BB99CF926FE191E001E4761 /* ChromiumBookmarksReader.swift */,
				4B0AACAB28BC63ED001038AC /* ChromiumFaviconsReader.swift */,
				4BB99CFA26FE191E001E4761 /* ImportedBookmarks.swift */,
			);
			path = Chromium;
			sourceTree = "<group>";
		};
		4BB99CFB26FE191E001E4761 /* Safari */ = {
			isa = PBXGroup;
			children = (
				4BB99CFC26FE191E001E4761 /* SafariBookmarksReader.swift */,
				4BB99CFD26FE191E001E4761 /* SafariDataImporter.swift */,
				4B0AACAD28BC6FD0001038AC /* SafariFaviconsReader.swift */,
			);
			path = Safari;
			sourceTree = "<group>";
		};
		4BBC16A327C488B900E00A38 /* Device Authentication */ = {
			isa = PBXGroup;
			children = (
				4BBC16A427C488C900E00A38 /* DeviceAuthenticatorTests.swift */,
			);
			path = "Device Authentication";
			sourceTree = "<group>";
		};
		4BD18F02283F0F1000058124 /* View */ = {
			isa = PBXGroup;
			children = (
				4BD18EFF283F0BC500058124 /* BookmarksBarViewController.swift */,
				4BE41A5D28446EAD00760399 /* BookmarksBarViewModel.swift */,
				4BD18F04283F151F00058124 /* BookmarksBar.storyboard */,
				4BE5336A286912D40019DBFD /* BookmarksBarCollectionViewItem.swift */,
				4BE53369286912D40019DBFD /* BookmarksBarCollectionViewItem.xib */,
				4BE5336D286915A10019DBFD /* HorizontallyCenteredLayout.swift */,
			);
			path = View;
			sourceTree = "<group>";
		};
		4BF6961B28BE90E800D402D4 /* Autoconsent */ = {
			isa = PBXGroup;
			children = (
				FD23FD2A28816606007F6985 /* AutoconsentMessageProtocolTests.swift */,
			);
			path = Autoconsent;
			sourceTree = "<group>";
		};
		4BFD356E283ADE8B00CE9234 /* Bookmarks Bar */ = {
			isa = PBXGroup;
			children = (
				4BD18F02283F0F1000058124 /* View */,
			);
			path = "Bookmarks Bar";
			sourceTree = "<group>";
		};
		7B1E819A27C8874900FF0E60 /* Autofill */ = {
			isa = PBXGroup;
			children = (
				7B1E819B27C8874900FF0E60 /* ContentOverlayPopover.swift */,
				7B1E819C27C8874900FF0E60 /* ContentOverlay.storyboard */,
				7B1E819D27C8874900FF0E60 /* ContentOverlayViewController.swift */,
			);
			path = Autofill;
			sourceTree = "<group>";
		};
		7B4CE8DB26F02108009134B1 /* UI Tests */ = {
			isa = PBXGroup;
			children = (
				7B4CE8E626F02134009134B1 /* TabBarTests.swift */,
				7B4CE8DE26F02108009134B1 /* Info.plist */,
			);
			path = "UI Tests";
			sourceTree = "<group>";
		};
		853014D425E6709500FB8205 /* Support */ = {
			isa = PBXGroup;
			children = (
				853014D525E671A000FB8205 /* PageObserverUserScript.swift */,
			);
			path = Support;
			sourceTree = "<group>";
		};
		85378D9A274E618C007C5CBF /* Message Views */ = {
			isa = PBXGroup;
			children = (
				85378D9B274E61B8007C5CBF /* MessageViews.storyboard */,
				85378D9D274E664C007C5CBF /* PopoverMessageViewController.swift */,
			);
			path = "Message Views";
			sourceTree = "<group>";
		};
		8553FF50257523630029327F /* File Download */ = {
			isa = PBXGroup;
			children = (
				8553FF51257523760029327F /* URLSuggestedFilenameTests.swift */,
				B630793926731F2600DCEE41 /* FileDownloadManagerTests.swift */,
				B630794126731F5400DCEE41 /* WKDownloadMock.swift */,
				B693955C26F19CD70015B914 /* DownloadListStoreTests.swift */,
				B693955E26F1C17F0015B914 /* DownloadListCoordinatorTests.swift */,
				B693956026F1C1BC0015B914 /* DownloadListStoreMock.swift */,
				B693956226F1C2A40015B914 /* FileDownloadManagerMock.swift */,
				B693956726F352DB0015B914 /* DownloadsWebViewMock.h */,
				B693956826F352DB0015B914 /* DownloadsWebViewMock.m */,
			);
			path = "File Download";
			sourceTree = "<group>";
		};
		8556A60C256C15C60092FA9D /* File Download */ = {
			isa = PBXGroup;
			children = (
				B6B1E87C26D5DA020062C350 /* View */,
				B61EF3EA266F91D700B4D78F /* Extensions */,
				8556A615256C15E10092FA9D /* Model */,
				B6C0B23126E71A800031CB7F /* Services */,
			);
			path = "File Download";
			sourceTree = "<group>";
		};
		8556A615256C15E10092FA9D /* Model */ = {
			isa = PBXGroup;
			children = (
				856C98DE257014BD00A22F1F /* FileDownloadManager.swift */,
				B6C0B23526E732000031CB7F /* DownloadListItem.swift */,
				B6A924D82664C72D001A28CA /* WebKitDownloadTask.swift */,
				B6C0B22D26E61CE70031CB7F /* DownloadViewModel.swift */,
				B6C0B23D26E8BF1F0031CB7F /* DownloadListViewModel.swift */,
				B6C0B23826E742610031CB7F /* FileDownloadError.swift */,
				B6A924DD2664CA08001A28CA /* LegacyWebKitDownloadDelegate.swift */,
				B693955A26F0CE300015B914 /* WebKitDownloadDelegate.swift */,
				B6A924D32664BBB9001A28CA /* WKWebViewDownloadDelegate.swift */,
				B6E61EE7263ACE16004E11AB /* UTType.swift */,
			);
			path = Model;
			sourceTree = "<group>";
		};
		85589E8527BBB8DD0038AD11 /* Model */ = {
			isa = PBXGroup;
			children = (
				85589E8627BBB8F20038AD11 /* HomePageFavoritesModel.swift */,
				85AC7ADC27BEB6EE00FFB69B /* HomePageDefaultBrowserModel.swift */,
				85589E9027BFB9810038AD11 /* HomePageRecentlyVisitedModel.swift */,
			);
			path = Model;
			sourceTree = "<group>";
		};
		85707F2F276A7DB000DC0649 /* ViewModel */ = {
			isa = PBXGroup;
			children = (
				85707F30276A7DCA00DC0649 /* OnboardingViewModel.swift */,
			);
			path = ViewModel;
			sourceTree = "<group>";
		};
		8585B63526D6E5F600C1416F /* SwiftUI */ = {
			isa = PBXGroup;
			children = (
				8585B63726D6E66C00C1416F /* ButtonStyles.swift */,
				85589E8A27BBBADC0038AD11 /* ColorExtensions.swift */,
				85589E9527BFE25D0038AD11 /* FailedAssertionView.swift */,
				85589E9927BFE3C30038AD11 /* FaviconView.swift */,
				85C5991A27D10CF000E605B2 /* FireAnimationView.swift */,
				85589E9727BFE2DA0038AD11 /* HoverButton.swift */,
				4BE65484271FCD7B008D1D63 /* LoginFaviconView.swift */,
				85707F2D276A394C00DC0649 /* ViewExtensions.swift */,
				371E141827E92E42009E3B5B /* MultilineScrollableTextFix.swift */,
				37CD54B227EE509700F1F7B9 /* View+Cursor.swift */,
				37BF3F23286F0AAE00BD9014 /* View+RoundedCorners.swift */,
				376705B227EC7D4F00DD8D76 /* TextButton.swift */,
				37CC53F327E8D4620028713D /* NSPathControlView.swift */,
				4B1E6EEF27AB5E5D00F51793 /* NSPopUpButtonView.swift */,
				31C3CE0128EDC1E70002C24A /* CustomRoundedCornersShape.swift */,
			);
			path = SwiftUI;
			sourceTree = "<group>";
		};
		8585B63626D6E61500C1416F /* AppKit */ = {
			isa = PBXGroup;
			children = (
				B65E6B9D26D9EC0800095F96 /* CircularProgressView.swift */,
				B693954626F04BEA0015B914 /* ColorView.swift */,
				B693953E26F04BE70015B914 /* FocusRingView.swift */,
				B693954326F04BE90015B914 /* GradientView.swift */,
				B6B1E88A26D774090062C350 /* LinkButton.swift */,
				B693954426F04BE90015B914 /* LongPressButton.swift */,
				B693953F26F04BE80015B914 /* MouseClickView.swift */,
				B693954926F04BEB0015B914 /* MouseOverButton.swift */,
				AA7EB6DE27E7C57D00036718 /* MouseOverAnimationButton.swift */,
				4B379C2327BDE1B0008A968E /* FlatButton.swift */,
				B693953D26F04BE70015B914 /* MouseOverView.swift */,
				B693953C26F04BE70015B914 /* NibLoadable.swift */,
				B693954726F04BEA0015B914 /* NSSavePanelExtension.swift */,
				B693954126F04BE80015B914 /* PaddedImageButton.swift */,
				B693954026F04BE80015B914 /* ProgressView.swift */,
				B693954826F04BEB0015B914 /* SavePanelAccessoryView.xib */,
				B693954226F04BE90015B914 /* ShadowView.swift */,
				B693954526F04BEA0015B914 /* WindowDraggingView.swift */,
				4BDFA4AD27BF19E500648192 /* ToggleableScrollView.swift */,
				4B17E2D3287380390003BD39 /* PersistentAppInterfaceSettings.swift */,
			);
			path = AppKit;
			sourceTree = "<group>";
		};
		85890634267B6CC500D23B0D /* Secure Vault */ = {
			isa = PBXGroup;
			children = (
				85D885B126A5918E0077C374 /* Extensions */,
				85CC1D7826A05E790062F04E /* Model */,
				85CC1D7F26A05F6C0062F04E /* Services */,
				85CC1D7926A05E820062F04E /* View */,
				B642738127B65BAC0005DFD1 /* SecureVaultErrorReporter.swift */,
			);
			path = "Secure Vault";
			sourceTree = "<group>";
		};
		858A798626A99D9000A75A42 /* Secure Vault */ = {
			isa = PBXGroup;
			children = (
				4BF4EA4F27C71F26004E57C4 /* PasswordManagementListSectionTests.swift */,
				858A798726A99DBE00A75A42 /* PasswordManagementItemListModelTests.swift */,
				858A798926A9B35E00A75A42 /* PasswordManagementItemModelTests.swift */,
			);
			path = "Secure Vault";
			sourceTree = "<group>";
		};
		85A0115D25AF1C4700FA6A0C /* Find In Page */ = {
			isa = PBXGroup;
			children = (
				85A0117325AF2EDF00FA6A0C /* FindInPage.storyboard */,
				85A0118125AF60E700FA6A0C /* FindInPageModel.swift */,
				85A011E925B4D4CA00FA6A0C /* FindInPageUserScript.swift */,
				85A0116825AF1D8900FA6A0C /* FindInPageViewController.swift */,
			);
			path = "Find In Page";
			sourceTree = "<group>";
		};
		85AC3B1525D9BBFA00C7D2AA /* Configuration */ = {
			isa = PBXGroup;
			children = (
				85AC3B1625D9BC1A00C7D2AA /* ConfigurationDownloaderTests.swift */,
				85AC3B4825DAC9BD00C7D2AA /* ConfigurationStorageTests.swift */,
			);
			path = Configuration;
			sourceTree = "<group>";
		};
		85AC3B3325DA828900C7D2AA /* Network */ = {
			isa = PBXGroup;
			children = (
				85AC3B3425DA82A600C7D2AA /* DataTaskProviding.swift */,
			);
			path = Network;
			sourceTree = "<group>";
		};
		85AE2FF024A33A2D002D507F /* Frameworks */ = {
			isa = PBXGroup;
			children = (
				85AE2FF124A33A2D002D507F /* WebKit.framework */,
			);
			name = Frameworks;
			sourceTree = "<group>";
		};
		85B7184727677A7D00B4277F /* Onboarding */ = {
			isa = PBXGroup;
			children = (
				85707F2F276A7DB000DC0649 /* ViewModel */,
				85B7184827677A9200B4277F /* View */,
			);
			path = Onboarding;
			sourceTree = "<group>";
		};
		85B7184827677A9200B4277F /* View */ = {
			isa = PBXGroup;
			children = (
				85707F23276A332A00DC0649 /* OnboardingButtonStyles.swift */,
				85707F29276A35FE00DC0649 /* ActionSpeech.swift */,
				85707F21276A32B600DC0649 /* CallToAction.swift */,
				85707F27276A34D900DC0649 /* DaxSpeech.swift */,
				85B7184927677C2D00B4277F /* Onboarding.storyboard */,
				85707F25276A335700DC0649 /* Onboarding.swift */,
				85707F2B276A364E00DC0649 /* OnboardingFlow.swift */,
				85B7184B27677C6500B4277F /* OnboardingViewController.swift */,
				85B7184D27677CBB00B4277F /* RootView.swift */,
			);
			path = View;
			sourceTree = "<group>";
		};
		85CC1D7826A05E790062F04E /* Model */ = {
			isa = PBXGroup;
			children = (
				4B1E6EEC27AB5E5100F51793 /* PasswordManagementListSection.swift */,
				4B1E6EEB27AB5E5100F51793 /* SecureVaultSorting.swift */,
				85CC1D7A26A05ECF0062F04E /* PasswordManagementItemListModel.swift */,
				85CC1D7C26A05F250062F04E /* PasswordManagementItemModel.swift */,
				4BE6547B271FCD4D008D1D63 /* PasswordManagementCreditCardModel.swift */,
				4BE6547A271FCD4D008D1D63 /* PasswordManagementIdentityModel.swift */,
				4BE6547C271FCD4D008D1D63 /* PasswordManagementLoginModel.swift */,
				4BE6547D271FCD4D008D1D63 /* PasswordManagementNoteModel.swift */,
			);
			path = Model;
			sourceTree = "<group>";
		};
		85CC1D7926A05E820062F04E /* View */ = {
			isa = PBXGroup;
			children = (
				4BBE0AA627B9B027003B37A8 /* PopUpButton.swift */,
				4B1E6EF027AB5E5D00F51793 /* PasswordManagementItemList.swift */,
				4BE65473271FCD40008D1D63 /* EditableTextView.swift */,
				4BE65470271FCD40008D1D63 /* PasswordManagementCreditCardItemView.swift */,
				4BE6546E271FCD40008D1D63 /* PasswordManagementIdentityItemView.swift */,
				4BE65471271FCD40008D1D63 /* PasswordManagementLoginItemView.swift */,
				4BE65472271FCD40008D1D63 /* PasswordManagementNoteItemView.swift */,
				85625997269C9C5F00EE44BC /* PasswordManagementPopover.swift */,
				85625995269C953C00EE44BC /* PasswordManagementViewController.swift */,
				85625993269C8F9600EE44BC /* PasswordManager.storyboard */,
				85890639267BCD8E00D23B0D /* SaveCredentialsPopover.swift */,
				8589063B267BCDC000D23B0D /* SaveCredentialsViewController.swift */,
				4B8A4E0027C8447E005F40E8 /* SaveIdentityPopover.swift */,
				4B8A4DFE27C83B29005F40E8 /* SaveIdentityViewController.swift */,
				4BE4005227CF3DC3007D3161 /* SavePaymentMethodPopover.swift */,
				4BE4005427CF3F19007D3161 /* SavePaymentMethodViewController.swift */,
			);
			path = View;
			sourceTree = "<group>";
		};
		85CC1D7F26A05F6C0062F04E /* Services */ = {
			isa = PBXGroup;
			children = (
				4BE65482271FCD53008D1D63 /* CountryList.swift */,
			);
			path = Services;
			sourceTree = "<group>";
		};
		85D33F1025C82E93002B91A6 /* Configuration */ = {
			isa = PBXGroup;
			children = (
				85480FBA25D181CB009424E3 /* ConfigurationDownloading.swift */,
				85D33F1125C82EB3002B91A6 /* ConfigurationManager.swift */,
				85480FCE25D1AA22009424E3 /* ConfigurationStoring.swift */,
			);
			path = Configuration;
			sourceTree = "<group>";
		};
		85D885B126A5918E0077C374 /* Extensions */ = {
			isa = PBXGroup;
			children = (
				85D885AF26A590A90077C374 /* NSNotificationName+PasswordManager.swift */,
				85D885B226A5A9DE0077C374 /* NSAlert+PasswordManager.swift */,
				858A797E26A79EAA00A75A42 /* UserText+PasswordManager.swift */,
			);
			path = Extensions;
			sourceTree = "<group>";
		};
		85F1B0C725EF9747004792B6 /* App Delegate */ = {
			isa = PBXGroup;
			children = (
				85F1B0C825EF9759004792B6 /* URLEventHandlerTests.swift */,
			);
			path = "App Delegate";
			sourceTree = "<group>";
		};
		85F487B3276A8F1B003CE668 /* Onboarding */ = {
			isa = PBXGroup;
			children = (
				85F487B4276A8F2E003CE668 /* OnboardingTests.swift */,
			);
			path = Onboarding;
			sourceTree = "<group>";
		};
		85F69B3A25EDE7F800978E59 /* Common */ = {
			isa = PBXGroup;
			children = (
				4B723E1726B000DC00E14D75 /* TemporaryFileCreator.swift */,
				4BBF09222830812900EE1418 /* FileSystemDSL.swift */,
				4BBF0924283083EC00EE1418 /* FileSystemDSLTests.swift */,
				4B9292C42667104B00AD2C21 /* CoreDataTestUtilities.swift */,
				B683097A274DCFE3004B46BB /* Database */,
				AAEC74B92642E66600C2EFBC /* Extensions */,
				4BA1A6CE258BF58C00F6F690 /* File System */,
				B6AE74322609AFBB005B9B1A /* Progress */,
				4B0511E6262CAB3700F6079C /* UserDefaultsWrapperUtilities.swift */,
				B698E5032908011E00A746A8 /* AppKitPrivateMethodsAvailabilityTests.swift */,
				B6B3E0952654DACD0040E0A2 /* UTTypeTests.swift */,
				B693956626F352940015B914 /* TestsBridging.h */,
			);
			path = Common;
			sourceTree = "<group>";
		};
		AA0877B626D515EE00B05660 /* User Agent */ = {
			isa = PBXGroup;
			children = (
				AA0877BC26D660EC00B05660 /* Model */,
				AA0877BB26D660C900B05660 /* Services */,
			);
			path = "User Agent";
			sourceTree = "<group>";
		};
		AA0877BB26D660C900B05660 /* Services */ = {
			isa = PBXGroup;
			children = (
				AA0877B726D5160D00B05660 /* SafariVersionReaderTests.swift */,
				AA0877B926D5161D00B05660 /* WebKitVersionProviderTests.swift */,
			);
			path = Services;
			sourceTree = "<group>";
		};
		AA0877BC26D660EC00B05660 /* Model */ = {
			isa = PBXGroup;
			children = (
				8546DE6125C03056000CA5E1 /* UserAgentTests.swift */,
			);
			path = Model;
			sourceTree = "<group>";
		};
		AA0877BD26D6610B00B05660 /* Services */ = {
			isa = PBXGroup;
			children = (
				AACF6FD526BC366D00CF09F9 /* SafariVersionReader.swift */,
				AAFE068226C7082D005434CC /* WebKitVersionProvider.swift */,
			);
			path = Services;
			sourceTree = "<group>";
		};
		AA0877BE26D6611300B05660 /* Model */ = {
			isa = PBXGroup;
			children = (
				14505A07256084EF00272CC6 /* UserAgent.swift */,
			);
			path = Model;
			sourceTree = "<group>";
		};
		AA3863C227A1E1C000749AB5 /* Feedback and Breakage */ = {
			isa = PBXGroup;
			children = (
				AA3D531827A2F24C00074EC1 /* View */,
				AA3D531927A2F47100074EC1 /* Model */,
			);
			path = "Feedback and Breakage";
			sourceTree = "<group>";
		};
		AA3D531827A2F24C00074EC1 /* View */ = {
			isa = PBXGroup;
			children = (
				AA3863C427A1E28F00749AB5 /* Feedback.storyboard */,
				371C0A2827E33EDC0070591F /* FeedbackPresenter.swift */,
				AA3D531427A1ED9300074EC1 /* FeedbackWindow.swift */,
				AA3D531627A1EEED00074EC1 /* FeedbackViewController.swift */,
			);
			path = View;
			sourceTree = "<group>";
		};
		AA3D531927A2F47100074EC1 /* Model */ = {
			isa = PBXGroup;
			children = (
				AA3D531A27A2F57E00074EC1 /* Feedback.swift */,
				AA3D531C27A2F58F00074EC1 /* FeedbackSender.swift */,
				AAD8078627B3F45600CF7703 /* WebsiteBreakage.swift */,
				AAD8078427B3F3BE00CF7703 /* WebsiteBreakageSender.swift */,
			);
			path = Model;
			sourceTree = "<group>";
		};
		AA4D700525545EDE00C3411E /* App Delegate */ = {
			isa = PBXGroup;
			children = (
				AA585D81248FD31100E9A3E2 /* AppDelegate.swift */,
				AA4D700625545EF800C3411E /* URLEventHandler.swift */,
				AA4FF40B2624751A004E2377 /* GrammarFeaturesManager.swift */,
				AAD86E51267A0DFF005C11BE /* UpdateController.swift */,
				858A798226A8B75F00A75A42 /* CopyHandler.swift */,
			);
			path = "App Delegate";
			sourceTree = "<group>";
		};
		AA512D1224D99D4900230283 /* Services */ = {
			isa = PBXGroup;
			children = (
				AA6820E325502F19005ED0D5 /* WebsiteDataStore.swift */,
			);
			path = Services;
			sourceTree = "<group>";
		};
		AA585D75248FD31100E9A3E2 = {
			isa = PBXGroup;
			children = (
				85B8757E28B903D900D39E04 /* Configuration.xcconfig */,
				AA68C3D62490F821001B8783 /* README.md */,
				AA585D80248FD31100E9A3E2 /* DuckDuckGo */,
				AA585D93248FD31400E9A3E2 /* Unit Tests */,
				4B1AD89E25FC27E200261379 /* Integration Tests */,
				7B4CE8DB26F02108009134B1 /* UI Tests */,
				AA585D7F248FD31100E9A3E2 /* Products */,
				85AE2FF024A33A2D002D507F /* Frameworks */,
			);
			sourceTree = "<group>";
		};
		AA585D7F248FD31100E9A3E2 /* Products */ = {
			isa = PBXGroup;
			children = (
				AA585D7E248FD31100E9A3E2 /* DuckDuckGo.app */,
				AA585D90248FD31400E9A3E2 /* Unit Tests.xctest */,
				4B1AD89D25FC27E200261379 /* Integration Tests.xctest */,
				7B4CE8DA26F02108009134B1 /* UI Tests.xctest */,
			);
			name = Products;
			sourceTree = "<group>";
		};
		AA585D80248FD31100E9A3E2 /* DuckDuckGo */ = {
			isa = PBXGroup;
			children = (
				B31055BB27A1BA0E001AC618 /* Autoconsent */,
				7B1E819A27C8874900FF0E60 /* Autofill */,
				B6A9E47526146A440067D1B9 /* API */,
				AA4D700525545EDE00C3411E /* App Delegate */,
				AAC5E4C025D6A6A9007F5990 /* Bookmarks */,
				4BFD356E283ADE8B00CE9234 /* Bookmarks Bar */,
				AA86491B24D837DE001BABEE /* Browser Tab */,
				AA86491324D831B9001BABEE /* Common */,
				85D33F1025C82E93002B91A6 /* Configuration */,
				4B6160D125B14E5E007DE5B2 /* Content Blocker */,
				AAC30A24268DF93500D2D9CD /* Crash Reports */,
				4B723DEA26B0002B00E14D75 /* Data Import */,
				4B723DF826B0002B00E14D75 /* Data Export */,
				4B379C1C27BDB7EA008A968E /* Device Authentication */,
				4B65143C26392483005B46EB /* Email */,
				AA5FA695275F823900DCE9C9 /* Favicons */,
				AA3863C227A1E1C000749AB5 /* Feedback and Breakage */,
				8556A60C256C15C60092FA9D /* File Download */,
				85A0115D25AF1C4700FA6A0C /* Find In Page */,
				AA6820E825503A21005ED0D5 /* Fire */,
				4B02197B25E05FAC00ED7DEA /* Fireproofing */,
				B65536902684409300085A79 /* Geolocation */,
				0230C09D271F52D50018F728 /* GPC */,
				AAE75275263B036300B973F8 /* History */,
				AA585DB02490E6FA00E9A3E2 /* Main */,
				AAE71DB225F66A0900D74437 /* Home Page */,
				AA97BF4425135CB60014931A /* Menus */,
				85378D9A274E618C007C5CBF /* Message Views */,
				AA86491524D83384001BABEE /* Navigation Bar */,
				85B7184727677A7D00B4277F /* Onboarding */,
				B64C84DB2692D6E80048FEBE /* Permissions */,
				37BF3F12286D8A4B00BD9014 /* Pinned Tabs */,
				4B0511A2262CAA5A00F6079C /* Preferences */,
				B6FA893A269C414900588ECD /* Privacy Dashboard */,
				AAC6881528626B6F00D54247 /* Recently Closed */,
				85890634267B6CC500D23B0D /* Secure Vault */,
				4B677422255DBEB800025BD8 /* Smarter Encryption */,
				B68458AE25C7E75100DC17B6 /* State Restoration */,
				B6A9E44E26142AF90067D1B9 /* Statistics */,
				4B677447255DBF1400025BD8 /* Submodules */,
				AACB8E7224A4C8BC005F2218 /* Suggestions */,
				AA86491124D8318F001BABEE /* Tab Bar */,
				AAE8B0FD258A416F00E81239 /* Tab Preview */,
				B6040859274B8C5200680351 /* Unprotected Domains */,
				AACF6FD426BC35C200CF09F9 /* User Agent */,
				AA6EF9AE25066F99004754E6 /* Windows */,
				31F28C4B28C8EE9000119F70 /* Youtube Player */,
				AA585D85248FD31400E9A3E2 /* Assets.xcassets */,
				4B677454255DC18000025BD8 /* Bridging.h */,
				AAD86E502678D104005C11BE /* DuckDuckGoCI.entitlements */,
				AA585D8B248FD31400E9A3E2 /* DuckDuckGo.entitlements */,
				AA585D8A248FD31400E9A3E2 /* Info.plist */,
			);
			path = DuckDuckGo;
			sourceTree = "<group>";
		};
		AA585D93248FD31400E9A3E2 /* Unit Tests */ = {
			isa = PBXGroup;
			children = (
				376718FE28E58504003A2A15 /* Youtube Player */,
				B6A5A28C25B962CB00AA7ADA /* App */,
				85F1B0C725EF9747004792B6 /* App Delegate */,
				AA652CAB25DD820D009059CC /* Bookmarks */,
				4B43468D285ED6BD00177407 /* Bookmarks Bar */,
				AA92ACAE24EFE1F5005F41C9 /* Browser Tab */,
				85F69B3A25EDE7F800978E59 /* Common */,
				85AC3B1525D9BBFA00C7D2AA /* Configuration */,
				4B82E9B725B6A04B00656FE7 /* Content Blocker */,
				4B70BFFD27B0793D000386ED /* Crash Reports */,
				4B723E0226B0003E00E14D75 /* Data Export */,
				4B723DFE26B0003E00E14D75 /* Data Import */,
				4BBC16A327C488B900E00A38 /* Device Authentication */,
				1D77921628FDC51B00BE0210 /* Favicons */,
				8553FF50257523630029327F /* File Download */,
				AA9C361D25518AAB004B1BA3 /* Fire */,
				4B02199725E063DE00ED7DEA /* Fireproofing */,
				B68172AC269EB415006D1092 /* Geolocation */,
				AAEC74AE2642C47300C2EFBC /* History */,
				4B98D27E28D9722A003C2B6F /* Home Page */,
				4BF6961B28BE90E800D402D4 /* Autoconsent */,
				378205F9283C275E00D1D4AA /* Menus */,
				AA91F83627076ED100771A0D /* Navigation Bar */,
				85F487B3276A8F1B003CE668 /* Onboarding */,
				B6106BA126A7BE430013B453 /* Permissions */,
				37D2377E287EFECD00BCE03B /* Pinned Tabs */,
				4B0511EE262CAEB300F6079C /* Preferences */,
				AA7E9174286DAFB700AB6B62 /* Recently Closed */,
				858A798626A99D9000A75A42 /* Secure Vault */,
				B6DA440F2616C0F200DD1EC2 /* Statistics */,
				AA63744E24C9BB4A00AB2AC4 /* Suggestions */,
				AAC9C01224CAFBB700AD1325 /* Tab Bar */,
				AA0877B626D515EE00B05660 /* User Agent */,
				3776582B27F7163B009A6B35 /* Website Breakage Report */,
				AA585D96248FD31400E9A3E2 /* Info.plist */,
			);
			path = "Unit Tests";
			sourceTree = "<group>";
		};
		AA585DB02490E6FA00E9A3E2 /* Main */ = {
			isa = PBXGroup;
			children = (
				AA68C3D824911D56001B8783 /* View */,
			);
			path = Main;
			sourceTree = "<group>";
		};
		AA5FA695275F823900DCE9C9 /* Favicons */ = {
			isa = PBXGroup;
			children = (
				AA5FA698275F90CD00DCE9C9 /* Model */,
				AA5FA69B275F944500DCE9C9 /* Services */,
				4BBD3BFF285ACE090047A89D /* NSNotificationName+Favicons.swift */,
			);
			path = Favicons;
			sourceTree = "<group>";
		};
		AA5FA698275F90CD00DCE9C9 /* Model */ = {
			isa = PBXGroup;
			children = (
				AAA0CC562539EBC90079BC96 /* FaviconUserScript.swift */,
				AA512D1324D99D9800230283 /* FaviconManager.swift */,
				AAEF6BC7276A081C0024DCF4 /* FaviconSelector.swift */,
				AA5FA696275F90C400DCE9C9 /* FaviconImageCache.swift */,
				AA222CB82760F74E00321475 /* FaviconReferenceCache.swift */,
				AA6197C5276B3168008396F0 /* FaviconHostReference.swift */,
				AA6197C3276B314D008396F0 /* FaviconUrlReference.swift */,
				AA5FA699275F91C700DCE9C9 /* Favicon.swift */,
			);
			path = Model;
			sourceTree = "<group>";
		};
		AA5FA69B275F944500DCE9C9 /* Services */ = {
			isa = PBXGroup;
			children = (
				AA5FA69E275F948900DCE9C9 /* Favicons.xcdatamodeld */,
				AA5FA69C275F945C00DCE9C9 /* FaviconStore.swift */,
			);
			path = Services;
			sourceTree = "<group>";
		};
		AA63744E24C9BB4A00AB2AC4 /* Suggestions */ = {
			isa = PBXGroup;
			children = (
				142879D824CE1139005419BB /* ViewModel */,
				AA63745024C9BB9A00AB2AC4 /* Model */,
			);
			path = Suggestions;
			sourceTree = "<group>";
		};
		AA63745024C9BB9A00AB2AC4 /* Model */ = {
			isa = PBXGroup;
			children = (
				AA63745324C9BF9A00AB2AC4 /* SuggestionContainerTests.swift */,
				AA0F3DB6261A566C0077F2D9 /* SuggestionLoadingMock.swift */,
			);
			path = Model;
			sourceTree = "<group>";
		};
		AA652CAB25DD820D009059CC /* Bookmarks */ = {
			isa = PBXGroup;
			children = (
				AA652CAE25DD8228009059CC /* Model */,
				AA652CAF25DD822C009059CC /* Services */,
			);
			path = Bookmarks;
			sourceTree = "<group>";
		};
		AA652CAE25DD8228009059CC /* Model */ = {
			isa = PBXGroup;
			children = (
				4B9292B62667103000AD2C21 /* BookmarkManagedObjectTests.swift */,
				4B9292B72667103000AD2C21 /* BookmarkMigrationTests.swift */,
				4B9292B02667103000AD2C21 /* BookmarkNodePathTests.swift */,
				4B9292B12667103000AD2C21 /* BookmarkNodeTests.swift */,
				4B9292B32667103000AD2C21 /* BookmarkOutlineViewDataSourceTests.swift */,
				4B9292B22667103000AD2C21 /* BookmarkSidebarTreeControllerTests.swift */,
				4B9292B82667103000AD2C21 /* BookmarkTests.swift */,
				4B9292B92667103100AD2C21 /* PasteboardBookmarkTests.swift */,
				4B9292B42667103000AD2C21 /* PasteboardFolderTests.swift */,
				4B9292B52667103000AD2C21 /* TreeControllerTests.swift */,
				AA652CCD25DD9071009059CC /* BookmarkListTests.swift */,
				AA652CD225DDA6E9009059CC /* LocalBookmarkManagerTests.swift */,
			);
			path = Model;
			sourceTree = "<group>";
		};
		AA652CAF25DD822C009059CC /* Services */ = {
			isa = PBXGroup;
			children = (
				AA652CB025DD825B009059CC /* LocalBookmarkStoreTests.swift */,
				AA652CDA25DDAB32009059CC /* BookmarkStoreMock.swift */,
			);
			path = Services;
			sourceTree = "<group>";
		};
		AA6820E825503A21005ED0D5 /* Fire */ = {
			isa = PBXGroup;
			children = (
				AAFCB38325E546FF00859DD4 /* View */,
				AA6820EF25503D93005ED0D5 /* ViewModel */,
				AA6820E925503A49005ED0D5 /* Model */,
			);
			path = Fire;
			sourceTree = "<group>";
		};
		AA6820E925503A49005ED0D5 /* Model */ = {
			isa = PBXGroup;
			children = (
				8511E18325F82B34002F516B /* 01_Fire_really_small.json */,
				AA6820EA25503D6A005ED0D5 /* Fire.swift */,
			);
			path = Model;
			sourceTree = "<group>";
		};
		AA6820EF25503D93005ED0D5 /* ViewModel */ = {
			isa = PBXGroup;
			children = (
				AA6820F025503DA9005ED0D5 /* FireViewModel.swift */,
				AA13DCB3271480B0006D48D3 /* FirePopoverViewModel.swift */,
			);
			path = ViewModel;
			sourceTree = "<group>";
		};
		AA68C3D824911D56001B8783 /* View */ = {
			isa = PBXGroup;
			children = (
				85589E8E27BBBBF10038AD11 /* Main.storyboard */,
				AA7412BC24D2BEEE00D22FE0 /* MainWindow.swift */,
				AA7412B424D1536B00D22FE0 /* MainWindowController.swift */,
				AA585DAE2490E6E600E9A3E2 /* MainViewController.swift */,
				B688B4D9273E6D3B0087BEAF /* MainView.swift */,
				B688B4DE27420D290087BEAF /* PDFSearchTextMenuItemHandler.swift */,
				B68C92C0274E3EF4002AC6B0 /* PopUpWindow.swift */,
			);
			path = View;
			sourceTree = "<group>";
		};
		AA6EF9AE25066F99004754E6 /* Windows */ = {
			isa = PBXGroup;
			children = (
				AA6EF9AF25067035004754E6 /* View */,
			);
			path = Windows;
			sourceTree = "<group>";
		};
		AA6EF9AF25067035004754E6 /* View */ = {
			isa = PBXGroup;
			children = (
				AA6EF9AC25066F42004754E6 /* WindowsManager.swift */,
				AAA892E9250A4CEF005B37B2 /* WindowControllersManager.swift */,
				856C98D42570116900A22F1F /* NSWindow+Toast.swift */,
			);
			path = View;
			sourceTree = "<group>";
		};
		AA7E9174286DAFB700AB6B62 /* Recently Closed */ = {
			isa = PBXGroup;
			children = (
				AA7E9175286DB05D00AB6B62 /* RecentlyClosedCoordinatorMock.swift */,
			);
			path = "Recently Closed";
			sourceTree = "<group>";
		};
		AA7E919D287872DB00AB6B62 /* ViewModel */ = {
			isa = PBXGroup;
			children = (
				AA7E919E287872EA00AB6B62 /* VisitViewModel.swift */,
			);
			path = ViewModel;
			sourceTree = "<group>";
		};
		AA7EB6EE27E880EA00036718 /* Animations */ = {
			isa = PBXGroup;
			children = (
				31F7F2A4288AD299001C0D64 /* BadgeAnimations */,
				AA3439732754D55100B241FA /* trackers-1.json */,
				AA3439742754D55100B241FA /* trackers-2.json */,
				AA3439752754D55100B241FA /* trackers-3.json */,
				AA34396A2754D4E200B241FA /* shield.json */,
				AA34396B2754D4E300B241FA /* shield-dot.json */,
				AA7EB6E027E7D05500036718 /* flame-mouse-over.json */,
				AA7EB6E627E8809D00036718 /* shield-mouse-over.json */,
				AA7EB6E827E880A600036718 /* shield-dot-mouse-over.json */,
				AA3439762754D55100B241FA /* dark-trackers-1.json */,
				AA3439722754D55100B241FA /* dark-trackers-2.json */,
				AA3439772754D55100B241FA /* dark-trackers-3.json */,
				AA34396F2754D4E900B241FA /* dark-shield.json */,
				AA34396E2754D4E900B241FA /* dark-shield-dot.json */,
				AA7EB6E127E7D05500036718 /* dark-flame-mouse-over.json */,
				AA7EB6EA27E880AE00036718 /* dark-shield-mouse-over.json */,
				AA7EB6EC27E880B600036718 /* dark-shield-dot-mouse-over.json */,
			);
			path = Animations;
			sourceTree = "<group>";
		};
		AA80EC52256BE33A007083E7 /* Localizables */ = {
			isa = PBXGroup;
			children = (
				AA80EC53256BE3BC007083E7 /* UserText.swift */,
				AA80EC8B256C49B8007083E7 /* Localizable.strings */,
				AA80EC91256C49BC007083E7 /* Localizable.stringsdict */,
			);
			path = Localizables;
			sourceTree = "<group>";
		};
		AA86491124D8318F001BABEE /* Tab Bar */ = {
			isa = PBXGroup;
			children = (
				AA86491224D831A1001BABEE /* View */,
				AA8EDF1F2491FCC10071C2E8 /* ViewModel */,
				AA9FF95724A1ECE20039E328 /* Model */,
			);
			path = "Tab Bar";
			sourceTree = "<group>";
		};
		AA86491224D831A1001BABEE /* View */ = {
			isa = PBXGroup;
			children = (
				AA80EC7B256C46AA007083E7 /* TabBar.storyboard */,
				1430DFF424D0580F00B8978C /* TabBarViewController.swift */,
				1456D6E024EFCBC300775049 /* TabBarCollectionView.swift */,
				AA7412B624D1687000D22FE0 /* TabBarScrollView.swift */,
				AA7412B024D0B3AC00D22FE0 /* TabBarViewItem.swift */,
				AA7412B124D0B3AC00D22FE0 /* TabBarViewItem.xib */,
				AA2CB1342587C29500AA6FBE /* TabBarFooter.swift */,
				AA2CB12C2587BB5600AA6FBE /* TabBarFooter.xib */,
				AA9E9A5D25A4867200D1959D /* TabDragAndDropManager.swift */,
				3154FD1328E6011A00909769 /* TabShadowView.swift */,
				311B262628E73E0A00FD181A /* TabShadowConfig.swift */,
			);
			path = View;
			sourceTree = "<group>";
		};
		AA86491324D831B9001BABEE /* Common */ = {
			isa = PBXGroup;
			children = (
				B6A9E4602614608B0067D1B9 /* AppVersion.swift */,
				4B67743D255DBEEA00025BD8 /* Database */,
				AADC60E92493B305008F8EF7 /* Extensions */,
				4BA1A691258B06F600F6F690 /* File System */,
				AA80EC52256BE33A007083E7 /* Localizables */,
				85AC3B3325DA828900C7D2AA /* Network */,
				4BB88B4E25B7BA20006F6B06 /* Utilities */,
				AA86491424D831C4001BABEE /* View */,
			);
			path = Common;
			sourceTree = "<group>";
		};
		AA86491424D831C4001BABEE /* View */ = {
			isa = PBXGroup;
			children = (
				8585B63626D6E61500C1416F /* AppKit */,
				AADCBF3826F7C28F00EF67A8 /* Lottie */,
				8585B63526D6E5F600C1416F /* SwiftUI */,
			);
			path = View;
			sourceTree = "<group>";
		};
		AA86491524D83384001BABEE /* Navigation Bar */ = {
			isa = PBXGroup;
			children = (
				853014D425E6709500FB8205 /* Support */,
				AA86491624D8339A001BABEE /* View */,
				AAA0CC3A25337F990079BC96 /* ViewModel */,
				4B0DB5E428BD9D08007DD239 /* PinningManager.swift */,
			);
			path = "Navigation Bar";
			sourceTree = "<group>";
		};
		AA86491624D8339A001BABEE /* View */ = {
			isa = PBXGroup;
			children = (
				AA7EB6EE27E880EA00036718 /* Animations */,
				85589E8C27BBBB870038AD11 /* NavigationBar.storyboard */,
				AA68C3D22490ED62001B8783 /* NavigationBarViewController.swift */,
				14D9B8F924F7E089000D4D13 /* AddressBarViewController.swift */,
				AABEE6AE24AD22B90043105B /* AddressBarTextField.swift */,
				AAC5E4F525D6BF2C007F5990 /* AddressBarButtonsViewController.swift */,
				AAC5E4F025D6BF10007F5990 /* AddressBarButton.swift */,
				AAA0CC32252F181A0079BC96 /* NavigationButtonMenuDelegate.swift */,
				AAA0CC462533833C0079BC96 /* MoreOptionsMenu.swift */,
			);
			path = View;
			sourceTree = "<group>";
		};
		AA86491B24D837DE001BABEE /* Browser Tab */ = {
			isa = PBXGroup;
			children = (
				AA86491C24D83868001BABEE /* View */,
				AA86491D24D83A59001BABEE /* ViewModel */,
				AA86491E24D83A66001BABEE /* Model */,
				AA512D1224D99D4900230283 /* Services */,
			);
			path = "Browser Tab";
			sourceTree = "<group>";
		};
		AA86491C24D83868001BABEE /* View */ = {
			isa = PBXGroup;
			children = (
				AA80EC69256C4691007083E7 /* BrowserTab.storyboard */,
				AA585D83248FD31100E9A3E2 /* BrowserTabViewController.swift */,
				856C98A5256EB59600A22F1F /* MenuItemSelectors.swift */,
				AA6FFB4524DC3B5A0028F4D0 /* WebView.swift */,
				B6B2400D28083B49001B8F3A /* WebViewContainerView.swift */,
				37054FCD2876472D00033B6F /* WebViewSnapshotView.swift */,
				B637273A26CBC8AF00C8CB02 /* AuthenticationAlert.swift */,
			);
			path = View;
			sourceTree = "<group>";
		};
		AA86491D24D83A59001BABEE /* ViewModel */ = {
			isa = PBXGroup;
			children = (
				AA9FF95A24A1EFC20039E328 /* TabViewModel.swift */,
				AA5D6DAB24A340F700C6FBCE /* WebViewStateObserver.swift */,
			);
			path = ViewModel;
			sourceTree = "<group>";
		};
		AA86491E24D83A66001BABEE /* Model */ = {
			isa = PBXGroup;
			children = (
				856CADEF271710F400E79BB0 /* HoverUserScript.swift */,
				4B2E7D6226FF9D6500D2DB17 /* PrintingUserScript.swift */,
				85D438B5256E7C9E00F3BAF8 /* ContextMenuUserScript.swift */,
				4BB88B4425B7B55C006F6B06 /* DebugUserScript.swift */,
				AA9FF95824A1ECF20039E328 /* Tab.swift */,
				85AC3AEE25D5CE9800C7D2AA /* UserScripts.swift */,
				F4A6198B283CFFBB007F2080 /* ContentScopeFeatureFlagging.swift */,
				983DFB2428B67036006B7E34 /* UserContentUpdating.swift */,
			);
			path = Model;
			sourceTree = "<group>";
		};
		AA8EDF1F2491FCC10071C2E8 /* ViewModel */ = {
			isa = PBXGroup;
			children = (
				37D23779287EB8CA00BCE03B /* TabIndex.swift */,
				AA9FF95E24A1FB680039E328 /* TabCollectionViewModel.swift */,
				37534CA128113277002621E7 /* TabLazyLoader */,
			);
			path = ViewModel;
			sourceTree = "<group>";
		};
		AA91F83627076ED100771A0D /* Navigation Bar */ = {
			isa = PBXGroup;
			children = (
				AA91F83727076EEE00771A0D /* ViewModel */,
				4BF6961F28BEEE8B00D402D4 /* LocalPinningManagerTests.swift */,
			);
			path = "Navigation Bar";
			sourceTree = "<group>";
		};
		AA91F83727076EEE00771A0D /* ViewModel */ = {
			isa = PBXGroup;
			children = (
				AA91F83827076F1900771A0D /* PrivacyIconViewModelTests.swift */,
			);
			path = ViewModel;
			sourceTree = "<group>";
		};
		AA92ACAE24EFE1F5005F41C9 /* Browser Tab */ = {
			isa = PBXGroup;
			children = (
				B62EB47B25BAD3BB005745C6 /* WKWebViewPrivateMethodsAvailabilityTests.swift */,
				B67C6C3C2654B897006C872E /* WebViewExtensionTests.swift */,
				B67C6C412654BF49006C872E /* DuckDuckGo-Symbol.jpg */,
				AA92ACAF24EFE209005F41C9 /* ViewModel */,
				AA92ACB024EFE210005F41C9 /* Model */,
				AA9C362625518B61004B1BA3 /* Services */,
			);
			path = "Browser Tab";
			sourceTree = "<group>";
		};
		AA92ACAF24EFE209005F41C9 /* ViewModel */ = {
			isa = PBXGroup;
			children = (
				AAC9C01B24CB594C00AD1325 /* TabViewModelTests.swift */,
			);
			path = ViewModel;
			sourceTree = "<group>";
		};
		AA92ACB024EFE210005F41C9 /* Model */ = {
			isa = PBXGroup;
			children = (
				AAC9C01424CAFBCE00AD1325 /* TabTests.swift */,
			);
			path = Model;
			sourceTree = "<group>";
		};
		AA97BF4425135CB60014931A /* Menus */ = {
			isa = PBXGroup;
			children = (
				AA97BF4525135DD30014931A /* ApplicationDockMenu.swift */,
				85480F8925CDC360009424E3 /* MainMenu.storyboard */,
				AA4BBA3A25C58FA200C4FB0F /* MainMenu.swift */,
				AA6EF9B425081B4C004754E6 /* MainMenuActions.swift */,
				B63ED0E426BB8FB900A9DAD1 /* SharingMenu.swift */,
				AA7E919628746BCC00AB6B62 /* HistoryMenu.swift */,
				AAAB9113288EB1D600A057A9 /* CleanThisHistoryMenuItem.swift */,
				AAAB9115288EB46B00A057A9 /* VisitMenuItem.swift */,
			);
			path = Menus;
			sourceTree = "<group>";
		};
		AA9C361D25518AAB004B1BA3 /* Fire */ = {
			isa = PBXGroup;
			children = (
				AA9C362125518B34004B1BA3 /* Model */,
			);
			path = Fire;
			sourceTree = "<group>";
		};
		AA9C362125518B34004B1BA3 /* Model */ = {
			isa = PBXGroup;
			children = (
				AA9C362F25518CA9004B1BA3 /* FireTests.swift */,
				376C4DB828A1A48A00CC0F5B /* FirePopoverViewModelTests.swift */,
			);
			path = Model;
			sourceTree = "<group>";
		};
		AA9C362625518B61004B1BA3 /* Services */ = {
			isa = PBXGroup;
			children = (
				4B0219A725E0646500ED7DEA /* WebsiteDataStoreTests.swift */,
				AA9C362725518C44004B1BA3 /* WebsiteDataStoreMock.swift */,
				AABAF59B260A7D130085060C /* FaviconManagerMock.swift */,
			);
			path = Services;
			sourceTree = "<group>";
		};
		AA9FF95724A1ECE20039E328 /* Model */ = {
			isa = PBXGroup;
			children = (
				AA9FF95C24A1FA1C0039E328 /* TabCollection.swift */,
			);
			path = Model;
			sourceTree = "<group>";
		};
		AAA0CC3A25337F990079BC96 /* ViewModel */ = {
			isa = PBXGroup;
			children = (
				AAA0CC3B25337FAB0079BC96 /* WKBackForwardListItemViewModel.swift */,
				B689ECD426C247DB006FB0C5 /* BackForwardListItem.swift */,
				AA75A0AD26F3500C0086B667 /* PrivacyIconViewModel.swift */,
			);
			path = ViewModel;
			sourceTree = "<group>";
		};
		AAB549DD25DAB8E90058460B /* ViewModel */ = {
			isa = PBXGroup;
			children = (
				AAB549DE25DAB8F80058460B /* BookmarkViewModel.swift */,
			);
			path = ViewModel;
			sourceTree = "<group>";
		};
		AABEE68F24A4CB290043105B /* Model */ = {
			isa = PBXGroup;
			children = (
				AABEE69B24A902BB0043105B /* SuggestionContainer.swift */,
				AAB8203B26B2DE0D00788AC3 /* SuggestionListCharacteristics.swift */,
			);
			path = Model;
			sourceTree = "<group>";
		};
		AABEE69024A4CB300043105B /* ViewModel */ = {
			isa = PBXGroup;
			children = (
				AABEE69924A902A90043105B /* SuggestionContainerViewModel.swift */,
				AA3F895224C18AD500628DDE /* SuggestionViewModel.swift */,
			);
			path = ViewModel;
			sourceTree = "<group>";
		};
		AABEE6A124A9F3C90043105B /* View */ = {
			isa = PBXGroup;
			children = (
				AA80EC75256C46A2007083E7 /* Suggestion.storyboard */,
				AABEE6A424AA0A7F0043105B /* SuggestionViewController.swift */,
				AABEE6A824AB4B910043105B /* SuggestionTableCellView.swift */,
				AABEE6AA24ACA0F90043105B /* SuggestionTableRowView.swift */,
			);
			path = View;
			sourceTree = "<group>";
		};
		AAC30A24268DF93500D2D9CD /* Crash Reports */ = {
			isa = PBXGroup;
			children = (
				AAD6D8852696DF2A002393B3 /* View */,
				AAC30A2F268F215000D2D9CD /* Model */,
			);
			path = "Crash Reports";
			sourceTree = "<group>";
		};
		AAC30A2F268F215000D2D9CD /* Model */ = {
			isa = PBXGroup;
			children = (
				AAC30A25268DFEE200D2D9CD /* CrashReporter.swift */,
				AAC30A27268E045400D2D9CD /* CrashReportReader.swift */,
				AAC30A2B268F1ECD00D2D9CD /* CrashReportSender.swift */,
				AAC30A2D268F1EE300D2D9CD /* CrashReportPromptPresenter.swift */,
				AAC30A29268E239100D2D9CD /* CrashReport.swift */,
			);
			path = Model;
			sourceTree = "<group>";
		};
		AAC5E4C025D6A6A9007F5990 /* Bookmarks */ = {
			isa = PBXGroup;
			children = (
				4B9292AD26670F5300AD2C21 /* Extensions */,
				AAC5E4C125D6A6C3007F5990 /* View */,
				AAB549DD25DAB8E90058460B /* ViewModel */,
				AAC5E4C225D6A6C7007F5990 /* Model */,
				AAC5E4C325D6A6CC007F5990 /* Services */,
			);
			path = Bookmarks;
			sourceTree = "<group>";
		};
		AAC5E4C125D6A6C3007F5990 /* View */ = {
			isa = PBXGroup;
			children = (
				4B9292CB2667123700AD2C21 /* AddBookmarkModalViewController.swift */,
				4B9292CA2667123700AD2C21 /* AddFolderModalViewController.swift */,
				4B9292CC2667123700AD2C21 /* BookmarkListViewController.swift */,
				4B9292CD2667123700AD2C21 /* BookmarkManagementDetailViewController.swift */,
				4B9292C72667123700AD2C21 /* BookmarkManagementSidebarViewController.swift */,
				4B9292C82667123700AD2C21 /* BookmarkManagementSplitViewController.swift */,
				4B9292C92667123700AD2C21 /* BookmarkTableRowView.swift */,
				4B9292C62667123700AD2C21 /* BrowserTabSelectionDelegate.swift */,
				4B92928726670D1600AD2C21 /* BookmarkOutlineViewCell.swift */,
				4B92928826670D1600AD2C21 /* BookmarkOutlineViewCell.xib */,
				4B92928526670D1600AD2C21 /* BookmarksOutlineView.swift */,
				4B92928926670D1700AD2C21 /* BookmarkTableCellView.swift */,
				4B92928A26670D1700AD2C21 /* BookmarkTableCellView.xib */,
				4B92928626670D1600AD2C21 /* OutlineSeparatorViewCell.swift */,
				AAC5E4C625D6A6E8007F5990 /* Bookmarks.storyboard */,
				AAC5E4C425D6A6E8007F5990 /* BookmarkPopover.swift */,
				AAC5E4C525D6A6E8007F5990 /* BookmarkPopoverViewController.swift */,
				4B0511B3262CAA5A00F6079C /* RoundedSelectionRowView.swift */,
			);
			path = View;
			sourceTree = "<group>";
		};
		AAC5E4C225D6A6C7007F5990 /* Model */ = {
			isa = PBXGroup;
			children = (
				4B9292D82667124B00AD2C21 /* BookmarkListTreeControllerDataSource.swift */,
				4B92929926670D2A00AD2C21 /* BookmarkManagedObject.swift */,
				4B92929326670D2A00AD2C21 /* BookmarkNode.swift */,
				4B92929126670D2A00AD2C21 /* BookmarkOutlineViewDataSource.swift */,
				4B92929426670D2A00AD2C21 /* BookmarkSidebarTreeController.swift */,
				4B92929526670D2A00AD2C21 /* PasteboardBookmark.swift */,
				4B92929226670D2A00AD2C21 /* PasteboardFolder.swift */,
				4B92929A26670D2A00AD2C21 /* PasteboardWriting.swift */,
				4B92929826670D2A00AD2C21 /* PseudoFolder.swift */,
				4B92929626670D2A00AD2C21 /* SpacerNode.swift */,
				4B92929726670D2A00AD2C21 /* BookmarkTreeController.swift */,
				AAC5E4CD25D6A709007F5990 /* Bookmark.swift */,
				AAC5E4CF25D6A709007F5990 /* BookmarkList.swift */,
				AAC5E4CE25D6A709007F5990 /* BookmarkManager.swift */,
			);
			path = Model;
			sourceTree = "<group>";
		};
		AAC5E4C325D6A6CC007F5990 /* Services */ = {
			isa = PBXGroup;
			children = (
				4B9292DA2667125D00AD2C21 /* ContextualMenu.swift */,
				4B9292A726670D3700AD2C21 /* Bookmark.xcdatamodeld */,
				4B9292A526670D3700AD2C21 /* Bookmark.xcmappingmodel */,
				4B9292A626670D3700AD2C21 /* BookmarkMigrationPolicy.swift */,
				AAC5E4D625D6A710007F5990 /* BookmarkStore.swift */,
			);
			path = Services;
			sourceTree = "<group>";
		};
		AAC6881528626B6F00D54247 /* Recently Closed */ = {
			isa = PBXGroup;
			children = (
				AAC6881628626BD300D54247 /* View */,
				AAC6881728626BDC00D54247 /* Model */,
			);
			path = "Recently Closed";
			sourceTree = "<group>";
		};
		AAC6881628626BD300D54247 /* View */ = {
			isa = PBXGroup;
			children = (
				AA5C1DD0285A154E0089850C /* RecentlyClosedMenu.swift */,
			);
			path = View;
			sourceTree = "<group>";
		};
		AAC6881728626BDC00D54247 /* Model */ = {
			isa = PBXGroup;
			children = (
				AA5C1DD4285C780C0089850C /* RecentlyClosedCoordinator.swift */,
				AA5C1DD2285A217F0089850C /* RecentlyClosedCacheItem.swift */,
				AAC6881828626BF800D54247 /* RecentlyClosedTab.swift */,
				AAC6881A28626C1900D54247 /* RecentlyClosedWindow.swift */,
			);
			path = Model;
			sourceTree = "<group>";
		};
		AAC9C01224CAFBB700AD1325 /* Tab Bar */ = {
			isa = PBXGroup;
			children = (
				AAC9C01A24CB592E00AD1325 /* ViewModel */,
				AAC9C01324CAFBBE00AD1325 /* Model */,
			);
			path = "Tab Bar";
			sourceTree = "<group>";
		};
		AAC9C01324CAFBBE00AD1325 /* Model */ = {
			isa = PBXGroup;
			children = (
				37D2377B287EBDA300BCE03B /* TabIndexTests.swift */,
				AAC9C01624CAFBDC00AD1325 /* TabCollectionTests.swift */,
			);
			path = Model;
			sourceTree = "<group>";
		};
		AAC9C01A24CB592E00AD1325 /* ViewModel */ = {
			isa = PBXGroup;
			children = (
				AAC9C01D24CB6BEB00AD1325 /* TabCollectionViewModelTests.swift */,
				37D23788288009CF00BCE03B /* TabCollectionViewModelTests+PinnedTabs.swift */,
				37479F142891BC8300302FE2 /* TabCollectionViewModelTests+WithoutPinnedTabsManager.swift */,
				AAE39D1A24F44885008EF28B /* TabCollectionViewModelDelegateMock.swift */,
				37534C9D28104D9B002621E7 /* TabLazyLoaderTests.swift */,
				37534CA42811987D002621E7 /* AdjacentItemEnumeratorTests.swift */,
			);
			path = ViewModel;
			sourceTree = "<group>";
		};
		AACB8E7224A4C8BC005F2218 /* Suggestions */ = {
			isa = PBXGroup;
			children = (
				AABEE6A124A9F3C90043105B /* View */,
				AABEE69024A4CB300043105B /* ViewModel */,
				AABEE68F24A4CB290043105B /* Model */,
			);
			path = Suggestions;
			sourceTree = "<group>";
		};
		AACF6FD426BC35C200CF09F9 /* User Agent */ = {
			isa = PBXGroup;
			children = (
				AA0877BE26D6611300B05660 /* Model */,
				AA0877BD26D6610B00B05660 /* Services */,
			);
			path = "User Agent";
			sourceTree = "<group>";
		};
		AAD6D8852696DF2A002393B3 /* View */ = {
			isa = PBXGroup;
			children = (
				AA693E5D2696E5B90007BB78 /* CrashReports.storyboard */,
				AAD6D8862696DF6D002393B3 /* CrashReportPromptViewController.swift */,
			);
			path = View;
			sourceTree = "<group>";
		};
		AADC60E92493B305008F8EF7 /* Extensions */ = {
			isa = PBXGroup;
			children = (
				B6DB3CF826A00E2D00D459B7 /* AVCaptureDevice+SwizzledAuthState.swift */,
				AA61C0D12727F59B00E6B681 /* ArrayExtension.swift */,
				AA7EB6E427E7D6DC00036718 /* AnimationView.swift */,
				B6106B9D26A565DA0013B453 /* BundleExtension.swift */,
				4BA1A6C1258B0A1300F6F690 /* ContiguousBytesExtension.swift */,
				85AC3AF625D5DBFD00C7D2AA /* DataExtension.swift */,
				B6A9E46F26146A250067D1B9 /* DateExtension.swift */,
				B6040855274B830F00680351 /* DictionaryExtension.swift */,
				B63D467025BFA6C100874977 /* DispatchQueueExtensions.swift */,
				AA92126E25ACCB1100600CD4 /* ErrorExtension.swift */,
				B6E61EE2263AC0C8004E11AB /* FileManagerExtension.swift */,
				AAECA41F24EEA4AC00EFA63A /* IndexPathExtension.swift */,
				0230C0A2272080090018F728 /* KeyedCodingExtension.swift */,
				4B8D9061276D1D880078DB17 /* LocaleExtension.swift */,
				85308E24267FC9F2001ABD76 /* NSAlertExtension.swift */,
				F44C130125C2DA0400426E3E /* NSAppearanceExtension.swift */,
				AA5C8F622591021700748EB7 /* NSApplicationExtension.swift */,
				85C48CCB278D808F00D3263E /* NSAttributedStringExtension.swift */,
				B65E6B9F26D9F10600095F96 /* NSBezierPathExtension.swift */,
				B63D467925BFC3E100874977 /* NSCoderExtensions.swift */,
				F41D174025CB131900472416 /* NSColorExtension.swift */,
				B657841825FA484B00D8DB33 /* NSException+Catch.h */,
				B657841925FA484B00D8DB33 /* NSException+Catch.m */,
				B657841E25FA497600D8DB33 /* NSException+Catch.swift */,
				4B139AFC26B60BD800894F82 /* NSImageExtensions.swift */,
				AA6EF9B2250785D5004754E6 /* NSMenuExtension.swift */,
				AA72D5FD25FFF94E00C77619 /* NSMenuItemExtension.swift */,
				31B4AF522901A4F20013585E /* NSEventExtension.swift */,
				4B0511DF262CAA8600F6079C /* NSOpenPanelExtensions.swift */,
				4B0135CD2729F1AA00D54834 /* NSPasteboardExtension.swift */,
				AA5C8F5D2590EEE800748EB7 /* NSPointExtension.swift */,
				85625999269CA0A600EE44BC /* NSRectExtension.swift */,
				B6B3E0DC2657E9CF0040E0A2 /* NSScreenExtension.swift */,
				AAC5E4E325D6BA9C007F5990 /* NSSizeExtension.swift */,
				4BE0DF0426781961006337B7 /* NSStoryboardExtension.swift */,
				AA5C8F58258FE21F00748EB7 /* NSTextFieldExtension.swift */,
				858A798426A8BB5D00A75A42 /* NSTextViewExtension.swift */,
				4B0511E0262CAA8600F6079C /* NSViewControllerExtension.swift */,
				AA6FFB4324DC33320028F4D0 /* NSViewExtension.swift */,
				AA9E9A5525A3AE8400D1959D /* NSWindowExtension.swift */,
				B643BF1327ABF772000BACEC /* NSWorkspaceExtension.swift */,
				B6A9E46A2614618A0067D1B9 /* OperatingSystemVersionExtension.swift */,
				B637273C26CCF0C200C8CB02 /* OptionalExtension.swift */,
				B684592125C93BE000DC17B6 /* Publisher.asVoid.swift */,
				B68C2FB127706E6A00BF2C7D /* ProcessExtension.swift */,
				B684592625C93C0500DC17B6 /* Publishers.NestedObjectChanges.swift */,
				B6AAAC3D26048F690029438D /* RandomAccessCollectionExtension.swift */,
				4BB88B4925B7B690006F6B06 /* SequenceExtensions.swift */,
				B65783E625F8AAFB00D8DB33 /* String+Punycode.swift */,
				AA8EDF2624923EC70071C2E8 /* StringExtension.swift */,
				AAADFD05264AA282001555EA /* TimeIntervalExtension.swift */,
				AA8EDF2324923E980071C2E8 /* URLExtension.swift */,
				AA88D14A252A557100980B4E /* URLRequestExtension.swift */,
				B6DB3AEE278D5C370024C5C4 /* URLSessionExtension.swift */,
				AAA0CC69253CC43C0079BC96 /* WKUserContentControllerExtension.swift */,
				B63D466725BEB6C200874977 /* WKWebView+Private.h */,
				B63D466825BEB6C200874977 /* WKWebView+SessionState.swift */,
				B68458CC25C7EB9000DC17B6 /* WKWebViewConfigurationExtensions.swift */,
				AA92127625ADA07900600CD4 /* WKWebViewExtension.swift */,
				B6CF78DD267B099C00CD4F13 /* WKNavigationActionExtension.swift */,
				4B7A60A0273E0BE400BBDFEB /* WKWebsiteDataStoreExtension.swift */,
				4B39AAF527D9B2C700A73FD5 /* NSStackViewExtension.swift */,
				4B980E202817604000282EE1 /* NSNotificationName+Debug.swift */,
				4B85A47F28821CC500FC4C39 /* NSPasteboardItemExtension.swift */,
			);
			path = Extensions;
			sourceTree = "<group>";
		};
		AADCBF3826F7C28F00EF67A8 /* Lottie */ = {
			isa = PBXGroup;
			children = (
				AADCBF3926F7C2CE00EF67A8 /* LottieAnimationCache.swift */,
			);
			path = Lottie;
			sourceTree = "<group>";
		};
		AAE71DB225F66A0900D74437 /* Home Page */ = {
			isa = PBXGroup;
			children = (
				85589E8527BBB8DD0038AD11 /* Model */,
				AAE71DB325F66A3F00D74437 /* View */,
				85AC7ADA27BD628400FFB69B /* HomePage.swift */,
			);
			path = "Home Page";
			sourceTree = "<group>";
		};
		AAE71DB325F66A3F00D74437 /* View */ = {
			isa = PBXGroup;
			children = (
				85589E7927BBB8620038AD11 /* AddEditFavoriteViewController.swift */,
				85589E7A27BBB8620038AD11 /* AddEditFavoriteWindow.swift */,
				85589E9D27BFE4500038AD11 /* DefaultBrowserPromptView.swift */,
				85589E9327BFE1E70038AD11 /* FavoritesView.swift */,
				85589E7B27BBB8630038AD11 /* HomePage.storyboard */,
				85AC7AD827BD625000FFB69B /* HomePageAssets.xcassets */,
				85589E7C27BBB8630038AD11 /* HomePageView.swift */,
				85589E7D27BBB8630038AD11 /* HomePageViewController.swift */,
				857FFEBF27D239DC00415E7A /* HyperLink.swift */,
				85589E9F27BFE60E0038AD11 /* MoreOrLessView.swift */,
				85F0FF1227CFAB04001C7C6E /* RecentlyVisitedView.swift */,
			);
			path = View;
			sourceTree = "<group>";
		};
		AAE75275263B036300B973F8 /* History */ = {
			isa = PBXGroup;
			children = (
				AA7E919D287872DB00AB6B62 /* ViewModel */,
				AAE75277263B038F00B973F8 /* Model */,
				AAE75276263B038A00B973F8 /* Services */,
			);
			path = History;
			sourceTree = "<group>";
		};
		AAE75276263B038A00B973F8 /* Services */ = {
			isa = PBXGroup;
			children = (
				AAE75278263B046100B973F8 /* History.xcdatamodeld */,
				AAE7527B263B056C00B973F8 /* HistoryStore.swift */,
			);
			path = Services;
			sourceTree = "<group>";
		};
		AAE75277263B038F00B973F8 /* Model */ = {
			isa = PBXGroup;
			children = (
				AAE7527F263B0A4D00B973F8 /* HistoryCoordinator.swift */,
				AAE7527D263B05C600B973F8 /* HistoryEntry.swift */,
				AA7E91992875B39300AB6B62 /* Visit.swift */,
			);
			path = Model;
			sourceTree = "<group>";
		};
		AAE8B0FD258A416F00E81239 /* Tab Preview */ = {
			isa = PBXGroup;
			children = (
				AAE8B0FE258A417D00E81239 /* View */,
			);
			path = "Tab Preview";
			sourceTree = "<group>";
		};
		AAE8B0FE258A417D00E81239 /* View */ = {
			isa = PBXGroup;
			children = (
				AAE8B101258A41C000E81239 /* TabPreview.storyboard */,
				AAC82C5F258B6CB5009B6B42 /* TabPreviewWindowController.swift */,
				AAE8B10F258A456C00E81239 /* TabPreviewViewController.swift */,
			);
			path = View;
			sourceTree = "<group>";
		};
		AAEC74AE2642C47300C2EFBC /* History */ = {
			isa = PBXGroup;
			children = (
				AAEC74AF2642C48800C2EFBC /* Model */,
				AAEC74B02642C48B00C2EFBC /* Services */,
			);
			path = History;
			sourceTree = "<group>";
		};
		AAEC74AF2642C48800C2EFBC /* Model */ = {
			isa = PBXGroup;
			children = (
				AAEC74B12642C57200C2EFBC /* HistoryCoordinatingMock.swift */,
				AAEC74B32642C69300C2EFBC /* HistoryCoordinatorTests.swift */,
			);
			path = Model;
			sourceTree = "<group>";
		};
		AAEC74B02642C48B00C2EFBC /* Services */ = {
			isa = PBXGroup;
			children = (
				AAEC74B52642CC6A00C2EFBC /* HistoryStoringMock.swift */,
				AAEC74B72642E43800C2EFBC /* HistoryStoreTests.swift */,
			);
			path = Services;
			sourceTree = "<group>";
		};
		AAEC74B92642E66600C2EFBC /* Extensions */ = {
			isa = PBXGroup;
			children = (
				4B4F72EB266B2ED300814C60 /* CollectionExtension.swift */,
				B65349A9265CF45000DCC645 /* DispatchQueueExtensionsTests.swift */,
				B67C6C462654C643006C872E /* FileManagerExtensionTests.swift */,
				AAEC74BA2642E67C00C2EFBC /* NSPersistentContainerExtension.swift */,
				B6C0B24526E9CB190031CB7F /* RunLoopExtensionTests.swift */,
				AADE11BF26D916D70032D8A7 /* StringExtensionTests.swift */,
				85F69B3B25EDE81F00978E59 /* URLExtensionTests.swift */,
				4B8AD0B027A86D9200AE44D6 /* WKWebsiteDataStoreExtensionTests.swift */,
			);
			path = Extensions;
			sourceTree = "<group>";
		};
		AAFCB38325E546FF00859DD4 /* View */ = {
			isa = PBXGroup;
			children = (
				AAB7320626DD0C37002FACF9 /* Fire.storyboard */,
				AAEEC6A827088ADB008445F7 /* FireCoordinator.swift */,
				AAB7320826DD0CD9002FACF9 /* FireViewController.swift */,
				AAE99B8827088A19008B6BD9 /* FirePopover.swift */,
				AA840A9727319D1600E63CDD /* FirePopoverWrapperViewController.swift */,
				AA61C0CF2722159B00E6B681 /* FireInfoViewController.swift */,
				AA6AD95A2704B6DB00159F8A /* FirePopoverViewController.swift */,
				AAE246F7270A406200BEEAEE /* FirePopoverCollectionViewHeader.swift */,
				AAE246F5270A3D3000BEEAEE /* FirePopoverCollectionViewHeader.xib */,
				AAE246F12709EF3B00BEEAEE /* FirePopoverCollectionViewItem.swift */,
				AAE246F22709EF3B00BEEAEE /* FirePopoverCollectionViewItem.xib */,
			);
			path = View;
			sourceTree = "<group>";
		};
		B31055BB27A1BA0E001AC618 /* Autoconsent */ = {
			isa = PBXGroup;
			children = (
				313AED9F287CAC5A00E1E8F4 /* UI */,
				B31055C327A1BA1D001AC618 /* autoconsent-bundle.js */,
				B31055BC27A1BA1D001AC618 /* AutoconsentUserScript.swift */,
				B31055BE27A1BA1D001AC618 /* userscript.js */,
				FD23FD2C2886A81D007F6985 /* AutoconsentManagement.swift */,
			);
			path = Autoconsent;
			sourceTree = "<group>";
		};
		B31055CC27A1BA39001AC618 /* Autoconsent */ = {
			isa = PBXGroup;
			children = (
				B31055CD27A1BA44001AC618 /* AutoconsentBackgroundTests.swift */,
				B3FB198D27BC013C00513DC1 /* autoconsent-test-page.html */,
				B3FB198F27BC015600513DC1 /* autoconsent-test.js */,
			);
			name = Autoconsent;
			sourceTree = "<group>";
		};
		B6040859274B8C5200680351 /* Unprotected Domains */ = {
			isa = PBXGroup;
			children = (
				336B39E22726B4B700C417D3 /* LocalUnprotectedDomains.swift */,
				B68503A6279141CD00893A05 /* KeySetDictionary.swift */,
				B604085A274B8CA300680351 /* UnprotectedDomains.xcdatamodeld */,
			);
			path = "Unprotected Domains";
			sourceTree = "<group>";
		};
		B6106BA126A7BE430013B453 /* Permissions */ = {
			isa = PBXGroup;
			children = (
				B6106B9F26A7BE0B0013B453 /* PermissionManagerTests.swift */,
				B6106BB026A7D8720013B453 /* PermissionStoreTests.swift */,
				B63ED0D726AE729600A9DAD1 /* PermissionModelTests.swift */,
				B6106BAE26A7C6180013B453 /* PermissionStoreMock.swift */,
				B63ED0D926AE7AF400A9DAD1 /* PermissionManagerMock.swift */,
				B63ED0DB26AE7B1E00A9DAD1 /* WebViewMock.swift */,
				B63ED0DD26AFD9A300A9DAD1 /* AVCaptureDeviceMock.swift */,
				B63ED0DF26AFE32F00A9DAD1 /* GeolocationProviderMock.swift */,
			);
			path = Permissions;
			sourceTree = "<group>";
		};
		B61EF3EA266F91D700B4D78F /* Extensions */ = {
			isa = PBXGroup;
			children = (
				B6F41030264D2B23003DA42C /* ProgressExtension.swift */,
				B66E9DD12670EB2A00E53BB5 /* _WKDownload+WebKitDownload.swift */,
				B66E9DD32670EB4A00E53BB5 /* WKDownload+WebKitDownload.swift */,
				B61EF3EB266F91E700B4D78F /* WKWebView+Download.swift */,
				B61EF3F0266F922200B4D78F /* WKProcessPool+DownloadDelegate.swift */,
				B63B9C502670B2B200C45B91 /* _WKDownload.h */,
				B63B9C542670B32000C45B91 /* WKProcessPool+Private.h */,
				B6CF78E2267B0A1900CD4F13 /* WKNavigationAction+Private.h */,
			);
			path = Extensions;
			sourceTree = "<group>";
		};
		B64C84DB2692D6E80048FEBE /* Permissions */ = {
			isa = PBXGroup;
			children = (
				B64C84EF269310000048FEBE /* Model */,
				B64C84DC2692D6FC0048FEBE /* View */,
			);
			path = Permissions;
			sourceTree = "<group>";
		};
		B64C84DC2692D6FC0048FEBE /* View */ = {
			isa = PBXGroup;
			children = (
				B64C84DD2692D7400048FEBE /* PermissionAuthorization.storyboard */,
				B64C84E22692DC9F0048FEBE /* PermissionAuthorizationViewController.swift */,
				B64C84EA2692DD650048FEBE /* PermissionAuthorizationPopover.swift */,
				B6BBF17327475B15004F850E /* PopupBlockedPopover.swift */,
				B64C852926942AC90048FEBE /* PermissionContextMenu.swift */,
				B64C85412694590B0048FEBE /* PermissionButton.swift */,
			);
			path = View;
			sourceTree = "<group>";
		};
		B64C84EF269310000048FEBE /* Model */ = {
			isa = PBXGroup;
			children = (
				B6106BAA26A7BF1D0013B453 /* PermissionType.swift */,
				B6106BAC26A7BF390013B453 /* PermissionState.swift */,
				B65536A52685B82B00085A79 /* Permissions.swift */,
				B6106BA526A7BEC80013B453 /* PermissionAuthorizationQuery.swift */,
				B6DB3CFA26A17CB800D459B7 /* PermissionModel.swift */,
				B64C84F0269310120048FEBE /* PermissionManager.swift */,
				B64C853726944B880048FEBE /* StoredPermission.swift */,
				B64C853C26944B940048FEBE /* PermissionStore.swift */,
				B64C852E26943BC10048FEBE /* Permissions.xcdatamodeld */,
			);
			path = Model;
			sourceTree = "<group>";
		};
		B65536902684409300085A79 /* Geolocation */ = {
			isa = PBXGroup;
			children = (
				B65536962684413900085A79 /* WKGeolocationProvider.h */,
				B6553691268440D700085A79 /* WKProcessPool+GeolocationProvider.swift */,
				B655369A268442EE00085A79 /* GeolocationProvider.swift */,
				B65536AD2685E17100085A79 /* GeolocationService.swift */,
			);
			path = Geolocation;
			sourceTree = "<group>";
		};
		B68172AC269EB415006D1092 /* Geolocation */ = {
			isa = PBXGroup;
			children = (
				B68172AD269EB43F006D1092 /* GeolocationServiceTests.swift */,
				B6106BB426A809E60013B453 /* GeolocationProviderTests.swift */,
				B63ED0E226B3E7FA00A9DAD1 /* CLLocationManagerMock.swift */,
				B6106BB226A7F4AA0013B453 /* GeolocationServiceMock.swift */,
			);
			path = Geolocation;
			sourceTree = "<group>";
		};
		B683097A274DCFE3004B46BB /* Database */ = {
			isa = PBXGroup;
			children = (
				B6BBF16F2744CDE1004F850E /* CoreDataStoreTests.swift */,
				B6C2C9F42760B659005B7F0A /* TestDataModel.xcdatamodeld */,
			);
			path = Database;
			sourceTree = "<group>";
		};
		B68458AE25C7E75100DC17B6 /* State Restoration */ = {
			isa = PBXGroup;
			children = (
				B6A5A27025B9377300AA7ADA /* StatePersistenceService.swift */,
				B68458AF25C7E76A00DC17B6 /* WindowManager+StateRestoration.swift */,
				B68458B725C7E8B200DC17B6 /* Tab+NSSecureCoding.swift */,
				B68458C425C7EA0C00DC17B6 /* TabCollection+NSSecureCoding.swift */,
				B68458BF25C7E9E000DC17B6 /* TabCollectionViewModel+NSSecureCoding.swift */,
				B684590725C9027900DC17B6 /* AppStateChangedPublisher.swift */,
				B684592E25C93FBF00DC17B6 /* AppStateRestorationManager.swift */,
			);
			path = "State Restoration";
			sourceTree = "<group>";
		};
		B69B50332726A10700758A2B /* ATB */ = {
			isa = PBXGroup;
			children = (
				B69B50352726A11F00758A2B /* Atb.swift */,
				B69B50382726A12400758A2B /* AtbParser.swift */,
				B69B50342726A11F00758A2B /* StatisticsLoader.swift */,
				B69B50362726A12000758A2B /* StatisticsStore.swift */,
				B69B50392726A12500758A2B /* LocalStatisticsStore.swift */,
				B69B50372726A12000758A2B /* VariantManager.swift */,
				B69B50562727D16900758A2B /* AtbAndVariantCleanup.swift */,
			);
			path = ATB;
			sourceTree = "<group>";
		};
		B69B50402726C3F400758A2B /* ATB */ = {
			isa = PBXGroup;
			children = (
				B69B504D2726CD3900758A2B /* Mock */,
				B69B50422726C5C100758A2B /* AtbAndVariantCleanupTests.swift */,
				B69B50412726C5C100758A2B /* AtbParserTests.swift */,
				B69B50442726C5C200758A2B /* StatisticsLoaderTests.swift */,
				B69B50432726C5C100758A2B /* VariantManagerTests.swift */,
			);
			path = ATB;
			sourceTree = "<group>";
		};
		B69B504D2726CD3900758A2B /* Mock */ = {
			isa = PBXGroup;
			children = (
				B69B50492726CA2900758A2B /* MockStatisticsStore.swift */,
				B69B504A2726CA2900758A2B /* MockVariantManager.swift */,
				B69B50502726CD7F00758A2B /* atb-with-update.json */,
				B69B504E2726CD7E00758A2B /* atb.json */,
				B69B504F2726CD7F00758A2B /* empty */,
				B69B50512726CD8000758A2B /* invalid.json */,
			);
			path = Mock;
			sourceTree = "<group>";
		};
		B6A5A28C25B962CB00AA7ADA /* App */ = {
			isa = PBXGroup;
			children = (
				B6A5A2A725BAA35500AA7ADA /* WindowManagerStateRestorationTests.swift */,
				B6A5A29F25B96E8300AA7ADA /* AppStateChangePublisherTests.swift */,
				B6C2C9EE276081AB005B7F0A /* DeallocationTests.swift */,
			);
			path = App;
			sourceTree = "<group>";
		};
		B6A9E44E26142AF90067D1B9 /* Statistics */ = {
			isa = PBXGroup;
			children = (
				B69B50332726A10700758A2B /* ATB */,
				B6A9E45226142B070067D1B9 /* Pixel.swift */,
				B6A9E498261474120067D1B9 /* TimedPixel.swift */,
				B6A9E47626146A570067D1B9 /* PixelEvent.swift */,
				B6A9E47E26146A800067D1B9 /* PixelArguments.swift */,
				B6A9E48326146AAB0067D1B9 /* PixelParameters.swift */,
				B6A9E4A2261475C70067D1B9 /* AppUsageActivityMonitor.swift */,
				B610F2BA27A145C500FCEBE9 /* RulesCompilationMonitor.swift */,
				B6DA44012616B28300DD1EC2 /* PixelDataStore.swift */,
				B68C92C32750EF76002AC6B0 /* PixelDataRecord.swift */,
				B6DA44062616B30600DD1EC2 /* PixelDataModel.xcdatamodeld */,
			);
			path = Statistics;
			sourceTree = "<group>";
		};
		B6A9E47526146A440067D1B9 /* API */ = {
			isa = PBXGroup;
			children = (
				B6A9E458261460340067D1B9 /* APIHeaders.swift */,
				B6A9E459261460350067D1B9 /* APIRequest.swift */,
				B6A9E457261460340067D1B9 /* ApiRequestError.swift */,
			);
			path = API;
			sourceTree = "<group>";
		};
		B6AE74322609AFBB005B9B1A /* Progress */ = {
			isa = PBXGroup;
			children = (
				B6AE74332609AFCE005B9B1A /* ProgressEstimationTests.swift */,
			);
			path = Progress;
			sourceTree = "<group>";
		};
		B6B1E87C26D5DA020062C350 /* View */ = {
			isa = PBXGroup;
			children = (
				B6B1E87D26D5DA0E0062C350 /* DownloadsPopover.swift */,
				B6B1E87F26D5DA9B0062C350 /* DownloadsViewController.swift */,
				B6B1E88126D5DAC30062C350 /* Downloads.storyboard */,
				B6B1E88326D5EB570062C350 /* DownloadsCellView.swift */,
				B6C0B23B26E87D900031CB7F /* NSAlert+ActiveDownloadsTermination.swift */,
			);
			path = View;
			sourceTree = "<group>";
		};
		B6C0B23126E71A800031CB7F /* Services */ = {
			isa = PBXGroup;
			children = (
				B6C0B23226E71BCD0031CB7F /* Downloads.xcdatamodeld */,
				B6C0B22F26E61D630031CB7F /* DownloadListStore.swift */,
				B6B1E87A26D381710062C350 /* DownloadListCoordinator.swift */,
			);
			path = Services;
			sourceTree = "<group>";
		};
		B6DA440F2616C0F200DD1EC2 /* Statistics */ = {
			isa = PBXGroup;
			children = (
				B69B50402726C3F400758A2B /* ATB */,
				B6DA44102616C0FC00DD1EC2 /* PixelTests.swift */,
				B662D3D82755D7AD0035D4D6 /* PixelStoreTests.swift */,
				B662D3DA2755D8190035D4D6 /* OldPixelDataModel.xcdatamodeld */,
				B6DA44222616CABC00DD1EC2 /* PixelArgumentsTests.swift */,
				B6DA44272616CAE000DD1EC2 /* AppUsageActivityMonitorTests.swift */,
				B6DA441D2616C84600DD1EC2 /* PixelStoreMock.swift */,
				4B117F7C276C0CB5002F3D8C /* LocalStatisticsStoreTests.swift */,
				B610F2E327A8F37A00FCEBE9 /* CBRCompileTimeReporterTests.swift */,
			);
			path = Statistics;
			sourceTree = "<group>";
		};
		B6FA893A269C414900588ECD /* Privacy Dashboard */ = {
			isa = PBXGroup;
			children = (
				B6FA893B269C41ED00588ECD /* View */,
				1E7E2E8F29029A2A00C01B54 /* ContentBlockingRulesUpdateObserver.swift */,
				1E7E2E9129029F9B00C01B54 /* WebsiteBreakageReporter.swift */,
				1E7E2E932902AC0E00C01B54 /* PrivacyDashboardPermissionHandler.swift */,
			);
			path = "Privacy Dashboard";
			sourceTree = "<group>";
		};
		B6FA893B269C41ED00588ECD /* View */ = {
			isa = PBXGroup;
			children = (
				B6FA893C269C423100588ECD /* PrivacyDashboard.storyboard */,
				B6FA893E269C424500588ECD /* PrivacyDashboardViewController.swift */,
				B63BDF7D27FDAA640072D75B /* PrivacyDashboardWebView.swift */,
				B6FA8940269C425400588ECD /* PrivacyDashboardPopover.swift */,
			);
			path = View;
			sourceTree = "<group>";
		};
		CB6BCDF727C689FE00CC76DC /* Resources */ = {
			isa = PBXGroup;
			children = (
				4B677427255DBEB800025BD8 /* httpsMobileV2BloomSpec.json */,
				4B677428255DBEB800025BD8 /* httpsMobileV2Bloom.bin */,
				4B67742A255DBEB800025BD8 /* httpsMobileV2FalsePositives.json */,
			);
			path = Resources;
			sourceTree = "<group>";
		};
		EAA29AEB278D2E51007070CF /* fonts */ = {
			isa = PBXGroup;
			children = (
				EAA29AE7278D2E43007070CF /* ProximaNova-Bold-webfont.woff2 */,
				EAA29AE8278D2E43007070CF /* ProximaNova-Reg-webfont.woff2 */,
			);
			path = fonts;
			sourceTree = "<group>";
		};
/* End PBXGroup section */

/* Begin PBXNativeTarget section */
		4B1AD89C25FC27E200261379 /* Integration Tests */ = {
			isa = PBXNativeTarget;
			buildConfigurationList = 4B1AD8A625FC27E200261379 /* Build configuration list for PBXNativeTarget "Integration Tests" */;
			buildPhases = (
				4B1AD89925FC27E200261379 /* Sources */,
				4B1AD89A25FC27E200261379 /* Frameworks */,
				4B1AD89B25FC27E200261379 /* Resources */,
			);
			buildRules = (
			);
			dependencies = (
				4B1AD8A325FC27E200261379 /* PBXTargetDependency */,
			);
			name = "Integration Tests";
			productName = "Integration Tests";
			productReference = 4B1AD89D25FC27E200261379 /* Integration Tests.xctest */;
			productType = "com.apple.product-type.bundle.unit-test";
		};
		7B4CE8D926F02108009134B1 /* UI Tests */ = {
			isa = PBXNativeTarget;
			buildConfigurationList = 7B4CE8E526F02108009134B1 /* Build configuration list for PBXNativeTarget "UI Tests" */;
			buildPhases = (
				7B4CE8D626F02108009134B1 /* Sources */,
				7B4CE8D726F02108009134B1 /* Frameworks */,
				7B4CE8D826F02108009134B1 /* Resources */,
			);
			buildRules = (
			);
			dependencies = (
				7B4CE8E026F02108009134B1 /* PBXTargetDependency */,
			);
			name = "UI Tests";
			productName = "UI Tests";
			productReference = 7B4CE8DA26F02108009134B1 /* UI Tests.xctest */;
			productType = "com.apple.product-type.bundle.ui-testing";
		};
		AA585D7D248FD31100E9A3E2 /* DuckDuckGo Privacy Browser */ = {
			isa = PBXNativeTarget;
			buildConfigurationList = AA585DA4248FD31500E9A3E2 /* Build configuration list for PBXNativeTarget "DuckDuckGo Privacy Browser" */;
			buildPhases = (
				3705272528992C8A000C06A2 /* Check Embedded Config URLs */,
				AA585D7A248FD31100E9A3E2 /* Sources */,
				AA8EDF2824925E940071C2E8 /* Swift Lint */,
				AA585D7B248FD31100E9A3E2 /* Frameworks */,
				AA585D7C248FD31100E9A3E2 /* Resources */,
			);
			buildRules = (
			);
			dependencies = (
			);
			name = "DuckDuckGo Privacy Browser";
			packageProductDependencies = (
				4B82E9B225B69E3E00656FE7 /* TrackerRadarKit */,
				85FF55C725F82E4F00E2AB99 /* Lottie */,
				AA06B6B62672AF8100F541C5 /* Sparkle */,
				9807F644278CA16F00E1547B /* BrowserServicesKit */,
				1E25269B28F8741A00E44DFA /* Common */,
				1E950E3E2912A10D0051A99B /* ContentBlocking */,
				1E950E402912A10D0051A99B /* PrivacyDashboard */,
				1E950E422912A10D0051A99B /* UserScript */,
			);
			productName = DuckDuckGo;
			productReference = AA585D7E248FD31100E9A3E2 /* DuckDuckGo.app */;
			productType = "com.apple.product-type.application";
		};
		AA585D8F248FD31400E9A3E2 /* Unit Tests */ = {
			isa = PBXNativeTarget;
			buildConfigurationList = AA585DA7248FD31500E9A3E2 /* Build configuration list for PBXNativeTarget "Unit Tests" */;
			buildPhases = (
				AA585D8C248FD31400E9A3E2 /* Sources */,
				AA585D8D248FD31400E9A3E2 /* Frameworks */,
				AA585D8E248FD31400E9A3E2 /* Resources */,
			);
			buildRules = (
			);
			dependencies = (
				AA585D92248FD31400E9A3E2 /* PBXTargetDependency */,
			);
			name = "Unit Tests";
			packageProductDependencies = (
				B6DA44162616C13800DD1EC2 /* OHHTTPStubs */,
				B6DA44182616C13800DD1EC2 /* OHHTTPStubsSwift */,
			);
			productName = DuckDuckGoTests;
			productReference = AA585D90248FD31400E9A3E2 /* Unit Tests.xctest */;
			productType = "com.apple.product-type.bundle.unit-test";
		};
/* End PBXNativeTarget section */

/* Begin PBXProject section */
		AA585D76248FD31100E9A3E2 /* Project object */ = {
			isa = PBXProject;
			attributes = {
				LastSwiftUpdateCheck = 1250;
				LastUpgradeCheck = 1340;
				ORGANIZATIONNAME = DuckDuckGo;
				TargetAttributes = {
					4B1AD89C25FC27E200261379 = {
						CreatedOnToolsVersion = 12.4;
						TestTargetID = AA585D7D248FD31100E9A3E2;
					};
					7B4CE8D926F02108009134B1 = {
						CreatedOnToolsVersion = 12.5.1;
						TestTargetID = AA585D7D248FD31100E9A3E2;
					};
					AA585D7D248FD31100E9A3E2 = {
						CreatedOnToolsVersion = 11.5;
					};
					AA585D8F248FD31400E9A3E2 = {
						CreatedOnToolsVersion = 11.5;
						TestTargetID = AA585D7D248FD31100E9A3E2;
					};
				};
			};
			buildConfigurationList = AA585D79248FD31100E9A3E2 /* Build configuration list for PBXProject "DuckDuckGo" */;
			compatibilityVersion = "Xcode 9.3";
			developmentRegion = en;
			hasScannedForEncodings = 0;
			knownRegions = (
				en,
				Base,
			);
			mainGroup = AA585D75248FD31100E9A3E2;
			packageReferences = (
				4B82E9B125B69E3E00656FE7 /* XCRemoteSwiftPackageReference "TrackerRadarKit" */,
				85FF55C625F82E4F00E2AB99 /* XCRemoteSwiftPackageReference "lottie-ios" */,
				B6DA44152616C13800DD1EC2 /* XCRemoteSwiftPackageReference "OHHTTPStubs" */,
				AA06B6B52672AF8100F541C5 /* XCRemoteSwiftPackageReference "Sparkle" */,
				9807F643278CA16F00E1547B /* XCRemoteSwiftPackageReference "BrowserServicesKit" */,
			);
			productRefGroup = AA585D7F248FD31100E9A3E2 /* Products */;
			projectDirPath = "";
			projectRoot = "";
			targets = (
				AA585D7D248FD31100E9A3E2 /* DuckDuckGo Privacy Browser */,
				AA585D8F248FD31400E9A3E2 /* Unit Tests */,
				4B1AD89C25FC27E200261379 /* Integration Tests */,
				7B4CE8D926F02108009134B1 /* UI Tests */,
			);
		};
/* End PBXProject section */

/* Begin PBXResourcesBuildPhase section */
		4B1AD89B25FC27E200261379 /* Resources */ = {
			isa = PBXResourcesBuildPhase;
			buildActionMask = 2147483647;
			files = (
				B3FB199027BC015600513DC1 /* autoconsent-test.js in Resources */,
				B3FB198E27BC013C00513DC1 /* autoconsent-test-page.html in Resources */,
			);
			runOnlyForDeploymentPostprocessing = 0;
		};
		7B4CE8D826F02108009134B1 /* Resources */ = {
			isa = PBXResourcesBuildPhase;
			buildActionMask = 2147483647;
			files = (
			);
			runOnlyForDeploymentPostprocessing = 0;
		};
		AA585D7C248FD31100E9A3E2 /* Resources */ = {
			isa = PBXResourcesBuildPhase;
			buildActionMask = 2147483647;
			files = (
				4B02198C25E05FAC00ED7DEA /* Fireproofing.storyboard in Resources */,
				AA80EC73256C46A2007083E7 /* Suggestion.storyboard in Resources */,
				AA693E5E2696E5B90007BB78 /* CrashReports.storyboard in Resources */,
				9833913127AAA4B500DAF119 /* trackerData.json in Resources */,
				AA7EB6ED27E880B600036718 /* dark-shield-dot-mouse-over.json in Resources */,
				8511E18425F82B34002F516B /* 01_Fire_really_small.json in Resources */,
				85B7184A27677C2D00B4277F /* Onboarding.storyboard in Resources */,
				4B0511C3262CAA5A00F6079C /* FireproofDomains.storyboard in Resources */,
				EA477680272A21B700419EDA /* clickToLoadConfig.json in Resources */,
				B6B1E88226D5DAC30062C350 /* Downloads.storyboard in Resources */,
				AA3439712754D4E900B241FA /* dark-shield.json in Resources */,
				AA7EB6EB27E880AE00036718 /* dark-shield-mouse-over.json in Resources */,
				B31055CB27A1BA1D001AC618 /* autoconsent-bundle.js in Resources */,
				7B1E819F27C8874900FF0E60 /* ContentOverlay.storyboard in Resources */,
				85A0117425AF2EDF00FA6A0C /* FindInPage.storyboard in Resources */,
				85589E8127BBB8630038AD11 /* HomePage.storyboard in Resources */,
				AA80EC89256C49B8007083E7 /* Localizable.strings in Resources */,
				B31055C627A1BA1D001AC618 /* userscript.js in Resources */,
				EA4617F0273A28A700F110A2 /* fb-tds.json in Resources */,
				AAE8B102258A41C000E81239 /* TabPreview.storyboard in Resources */,
				AA68C3D72490F821001B8783 /* README.md in Resources */,
				AA64777D28E63B1F006C9AF2 /* youtube-inject-bundle.js in Resources */,
				AA585D86248FD31400E9A3E2 /* Assets.xcassets in Resources */,
				85589E8D27BBBB870038AD11 /* NavigationBar.storyboard in Resources */,
				AAE246F6270A3D3000BEEAEE /* FirePopoverCollectionViewHeader.xib in Resources */,
				85378D9C274E61B8007C5CBF /* MessageViews.storyboard in Resources */,
				AA80EC79256C46AA007083E7 /* TabBar.storyboard in Resources */,
				AA34396D2754D4E300B241FA /* shield-dot.json in Resources */,
				31B7C84F288008E00049841F /* CookieConsent.storyboard in Resources */,
				AAC5E4C925D6A6E8007F5990 /* Bookmarks.storyboard in Resources */,
				4BE5336B286912D40019DBFD /* BookmarksBarCollectionViewItem.xib in Resources */,
				B6FA893D269C423100588ECD /* PrivacyDashboard.storyboard in Resources */,
				AA34396C2754D4E300B241FA /* shield.json in Resources */,
				B693955626F04BEC0015B914 /* SavePanelAccessoryView.xib in Resources */,
				AA7412B324D0B3AC00D22FE0 /* TabBarViewItem.xib in Resources */,
				85480F8A25CDC360009424E3 /* MainMenu.storyboard in Resources */,
				4B677435255DBEB800025BD8 /* httpsMobileV2FalsePositives.json in Resources */,
				31F28C5828C8EEDB00119F70 /* youtube_player_template.html in Resources */,
				4BD18F05283F151F00058124 /* BookmarksBar.storyboard in Resources */,
				AA3439792754D55100B241FA /* trackers-1.json in Resources */,
				AA34397C2754D55100B241FA /* dark-trackers-1.json in Resources */,
				AA3863C527A1E28F00749AB5 /* Feedback.storyboard in Resources */,
				4B723E1126B0006C00E14D75 /* DataImport.storyboard in Resources */,
				4B92929026670D1700AD2C21 /* BookmarkTableCellView.xib in Resources */,
				85AC7AD927BD625000FFB69B /* HomePageAssets.xcassets in Resources */,
				AA7EB6E727E8809D00036718 /* shield-mouse-over.json in Resources */,
				4B92928E26670D1700AD2C21 /* BookmarkOutlineViewCell.xib in Resources */,
				B64C84DE2692D7400048FEBE /* PermissionAuthorization.storyboard in Resources */,
				AA34397D2754D55100B241FA /* dark-trackers-3.json in Resources */,
				AA3439782754D55100B241FA /* dark-trackers-2.json in Resources */,
				AAB7320726DD0C37002FACF9 /* Fire.storyboard in Resources */,
				85589E8F27BBBBF10038AD11 /* Main.storyboard in Resources */,
				EA18D1CA272F0DC8006DC101 /* social_images in Resources */,
				AA7EB6E927E880A600036718 /* shield-dot-mouse-over.json in Resources */,
				AA80EC8F256C49BC007083E7 /* Localizable.stringsdict in Resources */,
				EAC80DE0271F6C0100BBF02D /* fb-sdk.js in Resources */,
				85625994269C8F9600EE44BC /* PasswordManager.storyboard in Resources */,
				AA7EB6E327E7D05500036718 /* dark-flame-mouse-over.json in Resources */,
				AA7EB6E227E7D05500036718 /* flame-mouse-over.json in Resources */,
				4B677433255DBEB800025BD8 /* httpsMobileV2Bloom.bin in Resources */,
				AA34397B2754D55100B241FA /* trackers-3.json in Resources */,
				026ADE1426C3010C002518EE /* macos-config.json in Resources */,
				4B677432255DBEB800025BD8 /* httpsMobileV2BloomSpec.json in Resources */,
				AA2CB12D2587BB5600AA6FBE /* TabBarFooter.xib in Resources */,
				AA80EC67256C4691007083E7 /* BrowserTab.storyboard in Resources */,
				AAE246F42709EF3B00BEEAEE /* FirePopoverCollectionViewItem.xib in Resources */,
				EAA29AE9278D2E43007070CF /* ProximaNova-Bold-webfont.woff2 in Resources */,
				AA3439702754D4E900B241FA /* dark-shield-dot.json in Resources */,
				AA34397A2754D55100B241FA /* trackers-2.json in Resources */,
				EAA29AEA278D2E43007070CF /* ProximaNova-Reg-webfont.woff2 in Resources */,
				EAFAD6CA2728BD1200F9DF00 /* clickToLoad.js in Resources */,
				336D5B18262D8D3C0052E0C9 /* findinpage.js in Resources */,
			);
			runOnlyForDeploymentPostprocessing = 0;
		};
		AA585D8E248FD31400E9A3E2 /* Resources */ = {
			isa = PBXResourcesBuildPhase;
			buildActionMask = 2147483647;
			files = (
				B69B50532726CD8100758A2B /* empty in Resources */,
				B69B50542726CD8100758A2B /* atb-with-update.json in Resources */,
				37A803DB27FD69D300052F4C /* Data Import Resources in Resources */,
				B69B50522726CD8100758A2B /* atb.json in Resources */,
				4B70C00127B0793D000386ED /* DuckDuckGo-ExampleCrash.ips in Resources */,
				B67C6C422654BF49006C872E /* DuckDuckGo-Symbol.jpg in Resources */,
				B69B50552726CD8100758A2B /* invalid.json in Resources */,
			);
			runOnlyForDeploymentPostprocessing = 0;
		};
/* End PBXResourcesBuildPhase section */

/* Begin PBXShellScriptBuildPhase section */
		3705272528992C8A000C06A2 /* Check Embedded Config URLs */ = {
			isa = PBXShellScriptBuildPhase;
			alwaysOutOfDate = 1;
			buildActionMask = 2147483647;
			files = (
			);
			inputFileListPaths = (
			);
			inputPaths = (
			);
			name = "Check Embedded Config URLs";
			outputFileListPaths = (
			);
			outputPaths = (
			);
			runOnlyForDeploymentPostprocessing = 0;
			shellPath = /bin/sh;
			shellScript = "if [ \"$CONFIGURATION\" == \"Release\" ]; then\n   \"${SRCROOT}/scripts/update_embedded.sh\" -c\nfi\n";
		};
		AA8EDF2824925E940071C2E8 /* Swift Lint */ = {
			isa = PBXShellScriptBuildPhase;
			alwaysOutOfDate = 1;
			buildActionMask = 2147483647;
			files = (
			);
			inputFileListPaths = (
			);
			inputPaths = (
			);
			name = "Swift Lint";
			outputFileListPaths = (
			);
			outputPaths = (
			);
			runOnlyForDeploymentPostprocessing = 0;
			shellPath = /bin/zsh;
			shellScript = "# Add brew into PATH\nif [ -f /opt/homebrew/bin/brew ]; then\n    eval $(/opt/homebrew/bin/brew shellenv)\nfi\n\nif which swiftlint >/dev/null; then\n   if [ ! -z \"$BITRISE_PROJECT_PATH\" ] || [ \"$CONFIGURATION\" = \"Release\" ]; then\n       swiftlint lint --strict\n       if [ $? -ne 0 ]; then\n           echo \"error: SwiftLint validation failed.\"\n           exit 1\n       fi\n   else\n       swiftlint lint\n   fi\nelse\n   echo \"error: SwiftLint not installed. Install using \\`brew install swiftlint\\`\"\n   exit 1\nfi\n";
		};
/* End PBXShellScriptBuildPhase section */

/* Begin PBXSourcesBuildPhase section */
		4B1AD89925FC27E200261379 /* Sources */ = {
			isa = PBXSourcesBuildPhase;
			buildActionMask = 2147483647;
			files = (
				B662D3DF275616FF0035D4D6 /* EncryptionKeyStoreMock.swift in Sources */,
				4B1AD8E225FC390B00261379 /* EncryptionMocks.swift in Sources */,
				B31055CE27A1BA44001AC618 /* AutoconsentBackgroundTests.swift in Sources */,
				4B1AD91725FC46FB00261379 /* CoreDataEncryptionTests.swift in Sources */,
				7BA4727D26F01BC400EAA165 /* CoreDataTestUtilities.swift in Sources */,
				4B1AD92125FC474E00261379 /* CoreDataEncryptionTesting.xcdatamodeld in Sources */,
				4B1AD8D525FC38DD00261379 /* EncryptionKeyStoreTests.swift in Sources */,
			);
			runOnlyForDeploymentPostprocessing = 0;
		};
		7B4CE8D626F02108009134B1 /* Sources */ = {
			isa = PBXSourcesBuildPhase;
			buildActionMask = 2147483647;
			files = (
				7B4CE8E726F02135009134B1 /* TabBarTests.swift in Sources */,
			);
			runOnlyForDeploymentPostprocessing = 0;
		};
		AA585D7A248FD31100E9A3E2 /* Sources */ = {
			isa = PBXSourcesBuildPhase;
			buildActionMask = 2147483647;
			files = (
				AAA0CC572539EBC90079BC96 /* FaviconUserScript.swift in Sources */,
				B6A9E45A261460350067D1B9 /* ApiRequestError.swift in Sources */,
				AADCBF3A26F7C2CE00EF67A8 /* LottieAnimationCache.swift in Sources */,
				37D2377A287EB8CA00BCE03B /* TabIndex.swift in Sources */,
				37534CA3281132CB002621E7 /* TabLazyLoaderDataSource.swift in Sources */,
				4B723E0E26B0006300E14D75 /* LoginImport.swift in Sources */,
				85589E9627BFE25D0038AD11 /* FailedAssertionView.swift in Sources */,
				37534CA028113101002621E7 /* LazyLoadable.swift in Sources */,
				EAE42800275D47FA00DAC26B /* ClickToLoadModel.swift in Sources */,
				0230C0A3272080090018F728 /* KeyedCodingExtension.swift in Sources */,
				31A031A928819D920090F792 /* CookieConsentAnimationModel.swift in Sources */,
				B6C0B23026E61D630031CB7F /* DownloadListStore.swift in Sources */,
				85799C1825DEBB3F0007EC87 /* Logging.swift in Sources */,
				AAC30A2E268F1EE300D2D9CD /* CrashReportPromptPresenter.swift in Sources */,
				37AFCE8727DA334800471A10 /* PreferencesRootView.swift in Sources */,
				B684590825C9027900DC17B6 /* AppStateChangedPublisher.swift in Sources */,
				4B92928F26670D1700AD2C21 /* BookmarkTableCellView.swift in Sources */,
				4B9292CF2667123700AD2C21 /* BookmarkManagementSidebarViewController.swift in Sources */,
				4B39AAF627D9B2C700A73FD5 /* NSStackViewExtension.swift in Sources */,
				B637273D26CCF0C200C8CB02 /* OptionalExtension.swift in Sources */,
				4BE65477271FCD41008D1D63 /* PasswordManagementLoginItemView.swift in Sources */,
				AA80EC54256BE3BC007083E7 /* UserText.swift in Sources */,
				B61EF3EC266F91E700B4D78F /* WKWebView+Download.swift in Sources */,
				311B262728E73E0A00FD181A /* TabShadowConfig.swift in Sources */,
				B6DB3AEF278D5C370024C5C4 /* URLSessionExtension.swift in Sources */,
				4B7A60A1273E0BE400BBDFEB /* WKWebsiteDataStoreExtension.swift in Sources */,
				B693955326F04BEC0015B914 /* WindowDraggingView.swift in Sources */,
				4B1E6EED27AB5E5100F51793 /* SecureVaultSorting.swift in Sources */,
				37CD54CE27F2FDD100F1F7B9 /* PreferencesSidebarModel.swift in Sources */,
				3767190328E724D8003A2A15 /* PrivatePlayerURLExtension.swift in Sources */,
				B61EF3F1266F922200B4D78F /* WKProcessPool+DownloadDelegate.swift in Sources */,
				B6106BAD26A7BF390013B453 /* PermissionState.swift in Sources */,
				85707F2E276A394C00DC0649 /* ViewExtensions.swift in Sources */,
				371C0A2927E33EDC0070591F /* FeedbackPresenter.swift in Sources */,
				14505A08256084EF00272CC6 /* UserAgent.swift in Sources */,
				4B8AC93526B3B2FD00879451 /* NSAlert+DataImport.swift in Sources */,
				AA7412BD24D2BEEE00D22FE0 /* MainWindow.swift in Sources */,
				AAD6D8882696DF6D002393B3 /* CrashReportPromptViewController.swift in Sources */,
				B693955126F04BEB0015B914 /* GradientView.swift in Sources */,
				37AFCE8527DA2D3900471A10 /* PreferencesSidebar.swift in Sources */,
				AA5C8F5E2590EEE800748EB7 /* NSPointExtension.swift in Sources */,
				AA6EF9AD25066F42004754E6 /* WindowsManager.swift in Sources */,
				B68458CD25C7EB9000DC17B6 /* WKWebViewConfigurationExtensions.swift in Sources */,
				85AC7ADD27BEB6EE00FFB69B /* HomePageDefaultBrowserModel.swift in Sources */,
				AAC30A26268DFEE200D2D9CD /* CrashReporter.swift in Sources */,
				3184AC6D288F29D800C35E4B /* BadgeNotificationAnimationModel.swift in Sources */,
				857FFEC027D239DC00415E7A /* HyperLink.swift in Sources */,
				4B9292A426670D2A00AD2C21 /* PasteboardWriting.swift in Sources */,
				4B92928D26670D1700AD2C21 /* BookmarkOutlineViewCell.swift in Sources */,
				B604085C274B8FBA00680351 /* UnprotectedDomains.xcdatamodeld in Sources */,
				4BB88B5025B7BA2B006F6B06 /* TabInstrumentation.swift in Sources */,
				4B59024326B35F7C00489384 /* BrowserImportViewController.swift in Sources */,
				4B9292D72667124000AD2C21 /* NSPopUpButtonExtension.swift in Sources */,
				85D33F1225C82EB3002B91A6 /* ConfigurationManager.swift in Sources */,
				31F28C4F28C8EEC500119F70 /* YoutubePlayerUserScript.swift in Sources */,
				B6A9E48426146AAB0067D1B9 /* PixelParameters.swift in Sources */,
				AA5FA697275F90C400DCE9C9 /* FaviconImageCache.swift in Sources */,
				1430DFF524D0580F00B8978C /* TabBarViewController.swift in Sources */,
				4B92929B26670D2A00AD2C21 /* BookmarkOutlineViewDataSource.swift in Sources */,
				31B7C85128800A5D0049841F /* CookieConsentPopover.swift in Sources */,
				85D885B026A590A90077C374 /* NSNotificationName+PasswordManager.swift in Sources */,
				B610F2BB27A145C500FCEBE9 /* RulesCompilationMonitor.swift in Sources */,
				AAC30A28268E045400D2D9CD /* CrashReportReader.swift in Sources */,
				85AC3B3525DA82A600C7D2AA /* DataTaskProviding.swift in Sources */,
				AA3D531727A1EEED00074EC1 /* FeedbackViewController.swift in Sources */,
				AAEF6BC8276A081C0024DCF4 /* FaviconSelector.swift in Sources */,
				85589E7F27BBB8630038AD11 /* AddEditFavoriteViewController.swift in Sources */,
				4B2E7D6326FF9D6500D2DB17 /* PrintingUserScript.swift in Sources */,
				0230C0A52721F3750018F728 /* GPCRequestFactory.swift in Sources */,
				9833912F27AAA3CE00DAF119 /* AppTrackerDataSetProvider.swift in Sources */,
				4BA1A6B3258B080A00F6F690 /* EncryptionKeyGeneration.swift in Sources */,
				37B11B3928095E6600CBB621 /* TabLazyLoader.swift in Sources */,
				4B723E0B26B0005B00E14D75 /* FileImportViewController.swift in Sources */,
				8589063C267BCDC000D23B0D /* SaveCredentialsViewController.swift in Sources */,
				4BBE0AA727B9B027003B37A8 /* PopUpButton.swift in Sources */,
				AABEE6A524AA0A7F0043105B /* SuggestionViewController.swift in Sources */,
				85589E8027BBB8630038AD11 /* AddEditFavoriteWindow.swift in Sources */,
				AA7E919F287872EA00AB6B62 /* VisitViewModel.swift in Sources */,
				B69B503B2726A12500758A2B /* Atb.swift in Sources */,
				B6B1E88026D5DA9B0062C350 /* DownloadsViewController.swift in Sources */,
				85AC3AF725D5DBFD00C7D2AA /* DataExtension.swift in Sources */,
				B6A924D42664BBBB001A28CA /* WKWebViewDownloadDelegate.swift in Sources */,
				85480FCF25D1AA22009424E3 /* ConfigurationStoring.swift in Sources */,
				AA3D531B27A2F57E00074EC1 /* Feedback.swift in Sources */,
				4BB99D0626FE1979001E4761 /* RequestFilePermissionViewController.swift in Sources */,
				4B0A63E8289DB58E00378EF7 /* FirefoxFaviconsReader.swift in Sources */,
				858A798326A8B75F00A75A42 /* CopyHandler.swift in Sources */,
				1E7E2E9029029A2A00C01B54 /* ContentBlockingRulesUpdateObserver.swift in Sources */,
				4B8AC93926B48A5100879451 /* FirefoxLoginReader.swift in Sources */,
				B69B503E2726A12500758A2B /* AtbParser.swift in Sources */,
				37F19A6528E1B3FB00740DC6 /* PreferencesPrivatePlayerView.swift in Sources */,
				4B9292D22667123700AD2C21 /* AddFolderModalViewController.swift in Sources */,
				4B92929E26670D2A00AD2C21 /* BookmarkSidebarTreeController.swift in Sources */,
				85589E8727BBB8F20038AD11 /* HomePageFavoritesModel.swift in Sources */,
				4BB88B4A25B7B690006F6B06 /* SequenceExtensions.swift in Sources */,
				4B59024026B35F3600489384 /* ChromiumDataImporter.swift in Sources */,
				B6A924DE2664CA09001A28CA /* LegacyWebKitDownloadDelegate.swift in Sources */,
				AAA0CC3C25337FAB0079BC96 /* WKBackForwardListItemViewModel.swift in Sources */,
				4BB88B4525B7B55C006F6B06 /* DebugUserScript.swift in Sources */,
				AAC6881928626BF800D54247 /* RecentlyClosedTab.swift in Sources */,
				B688B4DF27420D290087BEAF /* PDFSearchTextMenuItemHandler.swift in Sources */,
				4B723E0A26B0005900E14D75 /* DataImportViewController.swift in Sources */,
				AA7E919728746BCC00AB6B62 /* HistoryMenu.swift in Sources */,
				F4A6198C283CFFBB007F2080 /* ContentScopeFeatureFlagging.swift in Sources */,
				85707F24276A332A00DC0649 /* OnboardingButtonStyles.swift in Sources */,
				4B8A4E0127C8447E005F40E8 /* SaveIdentityPopover.swift in Sources */,
				B637273B26CBC8AF00C8CB02 /* AuthenticationAlert.swift in Sources */,
				315AA07028CA5CC800200030 /* YoutubePlayerNavigationHandler.swift in Sources */,
				37AFCE9227DB8CAD00471A10 /* PreferencesAboutView.swift in Sources */,
				9826B0A02747DF3D0092F683 /* ContentBlocking.swift in Sources */,
				4B379C2227BDBA29008A968E /* LocalAuthenticationService.swift in Sources */,
				4BB99D0326FE191E001E4761 /* SafariBookmarksReader.swift in Sources */,
				AACF6FD626BC366D00CF09F9 /* SafariVersionReader.swift in Sources */,
				4BE65485271FCD7B008D1D63 /* LoginFaviconView.swift in Sources */,
				4B0511CA262CAA5A00F6079C /* FireproofDomainsViewController.swift in Sources */,
				AA4D700725545EF800C3411E /* URLEventHandler.swift in Sources */,
				AA92127725ADA07900600CD4 /* WKWebViewExtension.swift in Sources */,
				AAAB9114288EB1D600A057A9 /* CleanThisHistoryMenuItem.swift in Sources */,
				B6A9E499261474120067D1B9 /* TimedPixel.swift in Sources */,
				B6C0B23626E732000031CB7F /* DownloadListItem.swift in Sources */,
				856C98A6256EB59600A22F1F /* MenuItemSelectors.swift in Sources */,
				B6B1E87E26D5DA0E0062C350 /* DownloadsPopover.swift in Sources */,
				4B9292A026670D2A00AD2C21 /* SpacerNode.swift in Sources */,
				B6E61EE8263ACE16004E11AB /* UTType.swift in Sources */,
				4BE6547F271FCD4D008D1D63 /* PasswordManagementCreditCardModel.swift in Sources */,
				31B4AF532901A4F20013585E /* NSEventExtension.swift in Sources */,
				85707F26276A335700DC0649 /* Onboarding.swift in Sources */,
				B68C92C1274E3EF4002AC6B0 /* PopUpWindow.swift in Sources */,
				4B17E2D4287380390003BD39 /* PersistentAppInterfaceSettings.swift in Sources */,
				AA5FA6A0275F948900DCE9C9 /* Favicons.xcdatamodeld in Sources */,
				85589E9827BFE2DA0038AD11 /* HoverButton.swift in Sources */,
				B684592225C93BE000DC17B6 /* Publisher.asVoid.swift in Sources */,
				AAA0CC33252F181A0079BC96 /* NavigationButtonMenuDelegate.swift in Sources */,
				AAC30A2A268E239100D2D9CD /* CrashReport.swift in Sources */,
				37CC53F427E8D4620028713D /* NSPathControlView.swift in Sources */,
				85589E9E27BFE4500038AD11 /* DefaultBrowserPromptView.swift in Sources */,
				4B29759C28284DBC00187C4E /* FirefoxBerkeleyDatabaseReader.m in Sources */,
				4B78A86B26BB3ADD0071BB16 /* BrowserImportSummaryViewController.swift in Sources */,
				AA512D1424D99D9800230283 /* FaviconManager.swift in Sources */,
				4B0AACAC28BC63ED001038AC /* ChromiumFaviconsReader.swift in Sources */,
				AABEE6AB24ACA0F90043105B /* SuggestionTableRowView.swift in Sources */,
				37CD54CB27F2FDD100F1F7B9 /* DownloadsPreferences.swift in Sources */,
				4B9292AA26670D3700AD2C21 /* Bookmark.xcmappingmodel in Sources */,
				4B1E6EF227AB5E5D00F51793 /* PasswordManagementItemList.swift in Sources */,
				AAC5E4D025D6A709007F5990 /* Bookmark.swift in Sources */,
				4B5A4F4C27F3A5AA008FBD88 /* NSNotificationName+DataImport.swift in Sources */,
				B64C853826944B880048FEBE /* StoredPermission.swift in Sources */,
				AAE246F8270A406200BEEAEE /* FirePopoverCollectionViewHeader.swift in Sources */,
				AA5D6DAC24A340F700C6FBCE /* WebViewStateObserver.swift in Sources */,
				AAB7320926DD0CD9002FACF9 /* FireViewController.swift in Sources */,
				4B92928C26670D1700AD2C21 /* OutlineSeparatorViewCell.swift in Sources */,
				4BB99D0426FE191E001E4761 /* SafariDataImporter.swift in Sources */,
				B69B503A2726A12500758A2B /* StatisticsLoader.swift in Sources */,
				1E7E2E9229029F9B00C01B54 /* WebsiteBreakageReporter.swift in Sources */,
				37CD54C927F2FDD100F1F7B9 /* PrivacyPreferencesModel.swift in Sources */,
				B6F1C80B2761C45400334924 /* LocalUnprotectedDomains.swift in Sources */,
				31CF3432288B0B1B0087244B /* NavigationBarBadgeAnimator.swift in Sources */,
				858A798526A8BB5D00A75A42 /* NSTextViewExtension.swift in Sources */,
				B6B1E88426D5EB570062C350 /* DownloadsCellView.swift in Sources */,
				4B723E0C26B0005D00E14D75 /* FileImportSummaryViewController.swift in Sources */,
				B6AAAC2D260330580029438D /* PublishedAfter.swift in Sources */,
				37054FCE2876472D00033B6F /* WebViewSnapshotView.swift in Sources */,
				4BBC16A027C4859400E00A38 /* DeviceAuthenticationService.swift in Sources */,
				3776582F27F82E62009A6B35 /* AutofillPreferences.swift in Sources */,
				AAD8078727B3F45600CF7703 /* WebsiteBreakage.swift in Sources */,
				4BE6547E271FCD4D008D1D63 /* PasswordManagementIdentityModel.swift in Sources */,
				85C6A29625CC1FFD00EEB5F1 /* UserDefaultsWrapper.swift in Sources */,
				85625998269C9C5F00EE44BC /* PasswordManagementPopover.swift in Sources */,
				85589E9127BFB9810038AD11 /* HomePageRecentlyVisitedModel.swift in Sources */,
				37D23785287F4E6500BCE03B /* PinnedTabsHostingView.swift in Sources */,
				4BB99CFE26FE191E001E4761 /* FirefoxBookmarksReader.swift in Sources */,
				4BBC16A227C485BC00E00A38 /* DeviceIdleStateDetector.swift in Sources */,
				B6A9E4A3261475C70067D1B9 /* AppUsageActivityMonitor.swift in Sources */,
				4B379C2427BDE1B0008A968E /* FlatButton.swift in Sources */,
				37054FC92873301700033B6F /* PinnedTabView.swift in Sources */,
				4BA1A6A0258B079600F6F690 /* DataEncryption.swift in Sources */,
				371E141927E92E42009E3B5B /* MultilineScrollableTextFix.swift in Sources */,
				B6FA8941269C425400588ECD /* PrivacyDashboardPopover.swift in Sources */,
				85589E8B27BBBADC0038AD11 /* ColorExtensions.swift in Sources */,
				85B7184E27677CBB00B4277F /* RootView.swift in Sources */,
				AABEE6AF24AD22B90043105B /* AddressBarTextField.swift in Sources */,
				B693954C26F04BEB0015B914 /* FocusRingView.swift in Sources */,
				4BE41A5E28446EAD00760399 /* BookmarksBarViewModel.swift in Sources */,
				4B1E6EF127AB5E5D00F51793 /* NSPopUpButtonView.swift in Sources */,
				4B9292DB2667125D00AD2C21 /* ContextualMenu.swift in Sources */,
				AA68C3D32490ED62001B8783 /* NavigationBarViewController.swift in Sources */,
				AA585DAF2490E6E600E9A3E2 /* MainViewController.swift in Sources */,
				37F19A6A28E2F2D000740DC6 /* PrivatePlayer.swift in Sources */,
				AA5FA69A275F91C700DCE9C9 /* Favicon.swift in Sources */,
				AABEE69A24A902A90043105B /* SuggestionContainerViewModel.swift in Sources */,
				AA840A9827319D1600E63CDD /* FirePopoverWrapperViewController.swift in Sources */,
				4B85A48028821CC500FC4C39 /* NSPasteboardItemExtension.swift in Sources */,
				37CD54CA27F2FDD100F1F7B9 /* AutofillPreferencesModel.swift in Sources */,
				B657841F25FA497600D8DB33 /* NSException+Catch.swift in Sources */,
				4BE65481271FCD4D008D1D63 /* PasswordManagementNoteModel.swift in Sources */,
				3184AC6F288F2A1100C35E4B /* CookieNotificationAnimationModel.swift in Sources */,
				B63ED0E526BB8FB900A9DAD1 /* SharingMenu.swift in Sources */,
				AA4FF40C2624751A004E2377 /* GrammarFeaturesManager.swift in Sources */,
				B693955B26F0CE300015B914 /* WebKitDownloadDelegate.swift in Sources */,
				4B0AACAE28BC6FD0001038AC /* SafariFaviconsReader.swift in Sources */,
				B6B3E0E12657EA7A0040E0A2 /* NSScreenExtension.swift in Sources */,
				B65E6BA026D9F10600095F96 /* NSBezierPathExtension.swift in Sources */,
				AA6820E425502F19005ED0D5 /* WebsiteDataStore.swift in Sources */,
				B64C852A26942AC90048FEBE /* PermissionContextMenu.swift in Sources */,
				85D438B6256E7C9E00F3BAF8 /* ContextMenuUserScript.swift in Sources */,
				B693955526F04BEC0015B914 /* NSSavePanelExtension.swift in Sources */,
				9826B0A22747DFEB0092F683 /* AppPrivacyConfigurationDataProvider.swift in Sources */,
				B6B1E88B26D774090062C350 /* LinkButton.swift in Sources */,
				4BBF0915282DD40100EE1418 /* TemporaryFileHandler.swift in Sources */,
				CB6BCDF927C6BEFF00CC76DC /* PrivacyFeatures.swift in Sources */,
				B693954D26F04BEB0015B914 /* MouseClickView.swift in Sources */,
				B6DB3CF926A00E2D00D459B7 /* AVCaptureDevice+SwizzledAuthState.swift in Sources */,
				AAAB9116288EB46B00A057A9 /* VisitMenuItem.swift in Sources */,
				4BA1A6BD258B082300F6F690 /* EncryptionKeyStore.swift in Sources */,
				31B9226C288054D5001F55B7 /* CookieConsentPopoverManager.swift in Sources */,
				4BE65474271FCD40008D1D63 /* PasswordManagementIdentityItemView.swift in Sources */,
				B6F41031264D2B23003DA42C /* ProgressExtension.swift in Sources */,
				4B723E0F26B0006500E14D75 /* CSVParser.swift in Sources */,
				376705B327EC7D4F00DD8D76 /* TextButton.swift in Sources */,
				B6DA44082616B30600DD1EC2 /* PixelDataModel.xcdatamodeld in Sources */,
				B63BDF7E27FDAA640072D75B /* PrivacyDashboardWebView.swift in Sources */,
				37CD54CF27F2FDD100F1F7B9 /* AppearancePreferences.swift in Sources */,
				B6B1E87B26D381710062C350 /* DownloadListCoordinator.swift in Sources */,
				4B980E212817604000282EE1 /* NSNotificationName+Debug.swift in Sources */,
				31F7F2A6288AD2CA001C0D64 /* NavigationBarBadgeAnimationView.swift in Sources */,
				AAC5E4F125D6BF10007F5990 /* AddressBarButton.swift in Sources */,
				AAE7527E263B05C600B973F8 /* HistoryEntry.swift in Sources */,
				AA5FA69D275F945C00DCE9C9 /* FaviconStore.swift in Sources */,
				AAB8203C26B2DE0D00788AC3 /* SuggestionListCharacteristics.swift in Sources */,
				AAADFD06264AA282001555EA /* TimeIntervalExtension.swift in Sources */,
				4B9292D42667123700AD2C21 /* BookmarkListViewController.swift in Sources */,
				4B723E0D26B0006100E14D75 /* SecureVaultLoginImporter.swift in Sources */,
				4B9292D32667123700AD2C21 /* AddBookmarkModalViewController.swift in Sources */,
				AA5C1DD5285C780C0089850C /* RecentlyClosedCoordinator.swift in Sources */,
				AA88D14B252A557100980B4E /* URLRequestExtension.swift in Sources */,
				AA6197C6276B3168008396F0 /* FaviconHostReference.swift in Sources */,
				AAD8078527B3F3BE00CF7703 /* WebsiteBreakageSender.swift in Sources */,
				4B8AC93B26B48ADF00879451 /* ASN1Parser.swift in Sources */,
				37CD54B327EE509700F1F7B9 /* View+Cursor.swift in Sources */,
				B66E9DD22670EB2A00E53BB5 /* _WKDownload+WebKitDownload.swift in Sources */,
				B6A9E4612614608B0067D1B9 /* AppVersion.swift in Sources */,
				856C98DF257014BD00A22F1F /* FileDownloadManager.swift in Sources */,
				4BB99CFF26FE191E001E4761 /* BookmarkImport.swift in Sources */,
				B68503A7279141CD00893A05 /* KeySetDictionary.swift in Sources */,
				85480FBB25D181CB009424E3 /* ConfigurationDownloading.swift in Sources */,
				AAEEC6A927088ADB008445F7 /* FireCoordinator.swift in Sources */,
				B655369B268442EE00085A79 /* GeolocationProvider.swift in Sources */,
				B6C0B23C26E87D900031CB7F /* NSAlert+ActiveDownloadsTermination.swift in Sources */,
				AAECA42024EEA4AC00EFA63A /* IndexPathExtension.swift in Sources */,
				4BE65478271FCD41008D1D63 /* PasswordManagementNoteItemView.swift in Sources */,
				AA5C8F632591021700748EB7 /* NSApplicationExtension.swift in Sources */,
				AA9E9A5625A3AE8400D1959D /* NSWindowExtension.swift in Sources */,
				AAC5E4C725D6A6E8007F5990 /* BookmarkPopover.swift in Sources */,
				37CC53F027E8D1440028713D /* PreferencesDownloadsView.swift in Sources */,
				B68C2FB227706E6A00BF2C7D /* ProcessExtension.swift in Sources */,
				B6106BA726A7BECC0013B453 /* PermissionAuthorizationQuery.swift in Sources */,
				3171D6BA288984D00068632A /* BadgeAnimationView.swift in Sources */,
				4B9292CE2667123700AD2C21 /* BrowserTabSelectionDelegate.swift in Sources */,
				4B1E6EEE27AB5E5100F51793 /* PasswordManagementListSection.swift in Sources */,
				AA222CB92760F74E00321475 /* FaviconReferenceCache.swift in Sources */,
				4B9292A126670D2A00AD2C21 /* BookmarkTreeController.swift in Sources */,
				4B29759728281F0900187C4E /* FirefoxEncryptionKeyReader.swift in Sources */,
				4B9292D02667123700AD2C21 /* BookmarkManagementSplitViewController.swift in Sources */,
				3171D6DB2889B64D0068632A /* CookieManagedNotificationContainerView.swift in Sources */,
				B6E61EE3263AC0C8004E11AB /* FileManagerExtension.swift in Sources */,
				B6DB3CFB26A17CB800D459B7 /* PermissionModel.swift in Sources */,
				4B92929C26670D2A00AD2C21 /* PasteboardFolder.swift in Sources */,
				3171D6B82889849F0068632A /* CookieManagedNotificationView.swift in Sources */,
				B6106BAB26A7BF1D0013B453 /* PermissionType.swift in Sources */,
				AAC6881B28626C1900D54247 /* RecentlyClosedWindow.swift in Sources */,
				85707F2A276A35FE00DC0649 /* ActionSpeech.swift in Sources */,
				8585B63826D6E66C00C1416F /* ButtonStyles.swift in Sources */,
				4B0511BD262CAA5A00F6079C /* PrivacySecurityPreferences.swift in Sources */,
				B6830963274CDEC7004B46BB /* FireproofDomainsStore.swift in Sources */,
				1E7E2E942902AC0E00C01B54 /* PrivacyDashboardPermissionHandler.swift in Sources */,
				AA9FF95F24A1FB690039E328 /* TabCollectionViewModel.swift in Sources */,
				AAC5E4D125D6A709007F5990 /* BookmarkManager.swift in Sources */,
				37CD54CD27F2FDD100F1F7B9 /* AboutModel.swift in Sources */,
				4BE65476271FCD41008D1D63 /* PasswordManagementCreditCardItemView.swift in Sources */,
				AA5C8F59258FE21F00748EB7 /* NSTextFieldExtension.swift in Sources */,
				B6830961274CDE99004B46BB /* FireproofDomainsContainer.swift in Sources */,
				B65536AE2685E17200085A79 /* GeolocationService.swift in Sources */,
				4B02198925E05FAC00ED7DEA /* FireproofingURLExtensions.swift in Sources */,
				7B1E819E27C8874900FF0E60 /* ContentOverlayPopover.swift in Sources */,
				3154FD1428E6011A00909769 /* TabShadowView.swift in Sources */,
				4BA1A6A5258B07DF00F6F690 /* EncryptedValueTransformer.swift in Sources */,
				4B92929F26670D2A00AD2C21 /* PasteboardBookmark.swift in Sources */,
				37BF3F14286D8A6500BD9014 /* PinnedTabsManager.swift in Sources */,
				856CADF0271710F400E79BB0 /* HoverUserScript.swift in Sources */,
				4B9292AC26670D3700AD2C21 /* Bookmark.xcdatamodeld in Sources */,
				AA6EF9B525081B4C004754E6 /* MainMenuActions.swift in Sources */,
				B63D466925BEB6C200874977 /* WKWebView+SessionState.swift in Sources */,
				4B723E1226B0006E00E14D75 /* DataImport.swift in Sources */,
				B6085D092743AAB600A9C456 /* FireproofDomains.xcdatamodeld in Sources */,
				3106AD76287F000600159FE5 /* CookieConsentUserPermissionViewController.swift in Sources */,
				85589E8227BBB8630038AD11 /* HomePageView.swift in Sources */,
				B6A924D92664C72E001A28CA /* WebKitDownloadTask.swift in Sources */,
				4B59023E26B35F3600489384 /* ChromiumLoginReader.swift in Sources */,
				85D885B326A5A9DE0077C374 /* NSAlert+PasswordManager.swift in Sources */,
				983DFB2528B67036006B7E34 /* UserContentUpdating.swift in Sources */,
				4B7A57CF279A4EF300B1C70E /* ChromePreferences.swift in Sources */,
				AA6AD95B2704B6DB00159F8A /* FirePopoverViewController.swift in Sources */,
				4BE4005327CF3DC3007D3161 /* SavePaymentMethodPopover.swift in Sources */,
				85A0116925AF1D8900FA6A0C /* FindInPageViewController.swift in Sources */,
				4BB6CE5F26B77ED000EC5860 /* Cryptography.swift in Sources */,
				AA6FFB4424DC33320028F4D0 /* NSViewExtension.swift in Sources */,
				37AFCE8927DA33BA00471A10 /* Preferences.swift in Sources */,
				B6C0B23E26E8BF1F0031CB7F /* DownloadListViewModel.swift in Sources */,
				4B9292D52667123700AD2C21 /* BookmarkManagementDetailViewController.swift in Sources */,
				4B723E1026B0006700E14D75 /* CSVImporter.swift in Sources */,
				37A4CEBA282E992F00D75B89 /* StartupPreferences.swift in Sources */,
				AA4BBA3B25C58FA200C4FB0F /* MainMenu.swift in Sources */,
				4B8AC93326B3B06300879451 /* EdgeDataImporter.swift in Sources */,
				AA585D84248FD31100E9A3E2 /* BrowserTabViewController.swift in Sources */,
				85707F22276A32B600DC0649 /* CallToAction.swift in Sources */,
				B693954B26F04BEB0015B914 /* MouseOverView.swift in Sources */,
				AAE7527C263B056C00B973F8 /* HistoryStore.swift in Sources */,
				AAE246F32709EF3B00BEEAEE /* FirePopoverCollectionViewItem.swift in Sources */,
				AA61C0D22727F59B00E6B681 /* ArrayExtension.swift in Sources */,
				AAC30A2C268F1ECD00D2D9CD /* CrashReportSender.swift in Sources */,
				373A1AB02842C4EA00586521 /* BookmarkHTMLImporter.swift in Sources */,
				31C3CE0228EDC1E70002C24A /* CustomRoundedCornersShape.swift in Sources */,
				4B8D9062276D1D880078DB17 /* LocaleExtension.swift in Sources */,
				4BE4005527CF3F19007D3161 /* SavePaymentMethodViewController.swift in Sources */,
				AAFE068326C7082D005434CC /* WebKitVersionProvider.swift in Sources */,
				B63D467A25BFC3E100874977 /* NSCoderExtensions.swift in Sources */,
				B6A5A27125B9377300AA7ADA /* StatePersistenceService.swift in Sources */,
				B68458B025C7E76A00DC17B6 /* WindowManager+StateRestoration.swift in Sources */,
				B68458C525C7EA0C00DC17B6 /* TabCollection+NSSecureCoding.swift in Sources */,
				4BB88B5B25B7BA50006F6B06 /* Instruments.swift in Sources */,
				9812D895276CEDA5004B6181 /* ContentBlockerRulesLists.swift in Sources */,
				4B0511E2262CAA8600F6079C /* NSViewControllerExtension.swift in Sources */,
				F44C130225C2DA0400426E3E /* NSAppearanceExtension.swift in Sources */,
				B64C84F1269310120048FEBE /* PermissionManager.swift in Sources */,
				37CD54D027F2FDD100F1F7B9 /* DefaultBrowserPreferences.swift in Sources */,
				B64C853026943BC10048FEBE /* Permissions.xcdatamodeld in Sources */,
				B693954F26F04BEB0015B914 /* PaddedImageButton.swift in Sources */,
				4BA1A6B8258B081600F6F690 /* EncryptionKeyStoring.swift in Sources */,
				B65783E725F8AAFB00D8DB33 /* String+Punycode.swift in Sources */,
				B657841A25FA484B00D8DB33 /* NSException+Catch.m in Sources */,
				B684592F25C93FBF00DC17B6 /* AppStateRestorationManager.swift in Sources */,
				EA0BA3A9272217E6002A0B6C /* ClickToLoadUserScript.swift in Sources */,
				AAA892EA250A4CEF005B37B2 /* WindowControllersManager.swift in Sources */,
				85C5991B27D10CF000E605B2 /* FireAnimationView.swift in Sources */,
				AA6197C4276B314D008396F0 /* FaviconUrlReference.swift in Sources */,
				AAC5E4C825D6A6E8007F5990 /* BookmarkPopoverViewController.swift in Sources */,
				85CC1D7B26A05ECF0062F04E /* PasswordManagementItemListModel.swift in Sources */,
				AABEE6A924AB4B910043105B /* SuggestionTableCellView.swift in Sources */,
				AA6820F125503DA9005ED0D5 /* FireViewModel.swift in Sources */,
				AAA0CC6A253CC43C0079BC96 /* WKUserContentControllerExtension.swift in Sources */,
				B6A9E45C261460350067D1B9 /* APIRequest.swift in Sources */,
				4BE65479271FCD41008D1D63 /* EditableTextView.swift in Sources */,
				AA9FF95D24A1FA1C0039E328 /* TabCollection.swift in Sources */,
				B688B4DA273E6D3B0087BEAF /* MainView.swift in Sources */,
				4B65143E263924B5005B46EB /* EmailUrlExtensions.swift in Sources */,
				85CC1D7D26A05F250062F04E /* PasswordManagementItemModel.swift in Sources */,
				AAD86E52267A0DFF005C11BE /* UpdateController.swift in Sources */,
				85A0118225AF60E700FA6A0C /* FindInPageModel.swift in Sources */,
				4B9292A226670D2A00AD2C21 /* PseudoFolder.swift in Sources */,
				AA7E919A2875B39300AB6B62 /* Visit.swift in Sources */,
				B6DA44022616B28300DD1EC2 /* PixelDataStore.swift in Sources */,
				B6A9E45326142B070067D1B9 /* Pixel.swift in Sources */,
				B6A9E47726146A570067D1B9 /* PixelEvent.swift in Sources */,
				AA2CB1352587C29500AA6FBE /* TabBarFooter.swift in Sources */,
				4BE5336C286912D40019DBFD /* BookmarksBarCollectionViewItem.swift in Sources */,
				B6C0B23926E742610031CB7F /* FileDownloadError.swift in Sources */,
				4B9292AB26670D3700AD2C21 /* BookmarkMigrationPolicy.swift in Sources */,
				85589EA027BFE60E0038AD11 /* MoreOrLessView.swift in Sources */,
				AA92126F25ACCB1100600CD4 /* ErrorExtension.swift in Sources */,
				B6A9E47026146A250067D1B9 /* DateExtension.swift in Sources */,
				AAE7527A263B046100B973F8 /* History.xcdatamodeld in Sources */,
				B64C853D26944B940048FEBE /* PermissionStore.swift in Sources */,
				AA75A0AE26F3500C0086B667 /* PrivacyIconViewModel.swift in Sources */,
				4BB99D0126FE191E001E4761 /* ChromiumBookmarksReader.swift in Sources */,
				B6C0B23426E71BCD0031CB7F /* Downloads.xcdatamodeld in Sources */,
				AAE8B110258A456C00E81239 /* TabPreviewViewController.swift in Sources */,
				37CC53EC27E8A4D10028713D /* PreferencesPrivacyView.swift in Sources */,
				4B0135CE2729F1AA00D54834 /* NSPasteboardExtension.swift in Sources */,
				85707F31276A7DCA00DC0649 /* OnboardingViewModel.swift in Sources */,
				85AC3B0525D6B1D800C7D2AA /* ScriptSourceProviding.swift in Sources */,
				4BB99D0026FE191E001E4761 /* CoreDataBookmarkImporter.swift in Sources */,
				AA3F895324C18AD500628DDE /* SuggestionViewModel.swift in Sources */,
				4B9292A326670D2A00AD2C21 /* BookmarkManagedObject.swift in Sources */,
				4B723E1326B0007A00E14D75 /* CSVLoginExporter.swift in Sources */,
				85C48CCC278D808F00D3263E /* NSAttributedStringExtension.swift in Sources */,
				AA7EB6E527E7D6DC00036718 /* AnimationView.swift in Sources */,
				8562599A269CA0A600EE44BC /* NSRectExtension.swift in Sources */,
				31F28C5128C8EEC500119F70 /* YoutubeOverlayUserScript.swift in Sources */,
				B6040856274B830F00680351 /* DictionaryExtension.swift in Sources */,
				B684592725C93C0500DC17B6 /* Publishers.NestedObjectChanges.swift in Sources */,
				85589E9A27BFE3C30038AD11 /* FaviconView.swift in Sources */,
				85707F2C276A364E00DC0649 /* OnboardingFlow.swift in Sources */,
				85A011EA25B4D4CA00FA6A0C /* FindInPageUserScript.swift in Sources */,
				4BE65480271FCD4D008D1D63 /* PasswordManagementLoginModel.swift in Sources */,
				AA9FF95B24A1EFC20039E328 /* TabViewModel.swift in Sources */,
				AA9E9A5E25A4867200D1959D /* TabDragAndDropManager.swift in Sources */,
				4BBD3C00285ACE090047A89D /* NSNotificationName+Favicons.swift in Sources */,
				4B0DB5E528BD9D08007DD239 /* PinningManager.swift in Sources */,
				B68458C025C7E9E000DC17B6 /* TabCollectionViewModel+NSSecureCoding.swift in Sources */,
				AA8EDF2724923EC70071C2E8 /* StringExtension.swift in Sources */,
				85378DA2274E7F25007C5CBF /* EmailManagerRequestDelegate.swift in Sources */,
				4BD18F01283F0BC500058124 /* BookmarksBarViewController.swift in Sources */,
				379DE4BD27EA31AC002CC3DE /* PreferencesAutofillView.swift in Sources */,
				858A797F26A79EAA00A75A42 /* UserText+PasswordManager.swift in Sources */,
				B693954E26F04BEB0015B914 /* ProgressView.swift in Sources */,
				B69B503C2726A12500758A2B /* StatisticsStore.swift in Sources */,
				B693955426F04BEC0015B914 /* ColorView.swift in Sources */,
				AA5C1DD3285A217F0089850C /* RecentlyClosedCacheItem.swift in Sources */,
				B6BBF17427475B15004F850E /* PopupBlockedPopover.swift in Sources */,
				8589063A267BCD8E00D23B0D /* SaveCredentialsPopover.swift in Sources */,
				4B379C1527BD91E3008A968E /* QuartzIdleStateProvider.swift in Sources */,
				37F19A6728E1B43200740DC6 /* PrivatePlayerPreferences.swift in Sources */,
				B6C0B22E26E61CE70031CB7F /* DownloadViewModel.swift in Sources */,
				373A1AA8283ED1B900586521 /* BookmarkHTMLReader.swift in Sources */,
				B68458B825C7E8B200DC17B6 /* Tab+NSSecureCoding.swift in Sources */,
				85378DA0274E6F42007C5CBF /* NSNotificationName+EmailManager.swift in Sources */,
				B693955726F04BEC0015B914 /* MouseOverButton.swift in Sources */,
				AA61C0D02722159B00E6B681 /* FireInfoViewController.swift in Sources */,
				B64C85422694590B0048FEBE /* PermissionButton.swift in Sources */,
				AAA0CC472533833C0079BC96 /* MoreOptionsMenu.swift in Sources */,
				37BF3F24286F0AAE00BD9014 /* View+RoundedCorners.swift in Sources */,
				B64C84E32692DC9F0048FEBE /* PermissionAuthorizationViewController.swift in Sources */,
				4B92929D26670D2A00AD2C21 /* BookmarkNode.swift in Sources */,
				B693955226F04BEB0015B914 /* LongPressButton.swift in Sources */,
				B6085D062743905F00A9C456 /* CoreDataStore.swift in Sources */,
				B6DB3AF6278EA0130024C5C4 /* BundleExtension.swift in Sources */,
				4B677438255DBEB800025BD8 /* HTTPSUpgrade.xcdatamodeld in Sources */,
				4B0511E1262CAA8600F6079C /* NSOpenPanelExtensions.swift in Sources */,
				AAE99B8927088A19008B6BD9 /* FirePopover.swift in Sources */,
				AAE75280263B0A4D00B973F8 /* HistoryCoordinator.swift in Sources */,
				4B677434255DBEB800025BD8 /* HTTPSBloomFilterSpecification.swift in Sources */,
				B69B503D2726A12500758A2B /* VariantManager.swift in Sources */,
				AA97BF4625135DD30014931A /* ApplicationDockMenu.swift in Sources */,
				4B8A4DFF27C83B29005F40E8 /* SaveIdentityViewController.swift in Sources */,
				4BA1A69B258B076900F6F690 /* FileStore.swift in Sources */,
				B6A9E47F26146A800067D1B9 /* PixelArguments.swift in Sources */,
				37BF3F21286F0A7A00BD9014 /* PinnedTabsViewModel.swift in Sources */,
				AAC5E4D225D6A709007F5990 /* BookmarkList.swift in Sources */,
				4B9292D12667123700AD2C21 /* BookmarkTableRowView.swift in Sources */,
				B66E9DD42670EB4A00E53BB5 /* WKDownload+WebKitDownload.swift in Sources */,
				85589E9427BFE1E70038AD11 /* FavoritesView.swift in Sources */,
				85AC7ADB27BD628400FFB69B /* HomePage.swift in Sources */,
				376705AF27EB488600DD8D76 /* RoundedSelectionRowView.swift in Sources */,
				B69B503F2726A12500758A2B /* LocalStatisticsStore.swift in Sources */,
				B689ECD526C247DB006FB0C5 /* BackForwardListItem.swift in Sources */,
				85C48CD127908C1000D3263E /* BrowserImportMoreInfoViewController.swift in Sources */,
				313AEDA1287CAD1D00E1E8F4 /* CookieConsentUserPermissionView.swift in Sources */,
				B69B50572727D16900758A2B /* AtbAndVariantCleanup.swift in Sources */,
				B693954A26F04BEB0015B914 /* NibLoadable.swift in Sources */,
				AA3D531527A1ED9300074EC1 /* FeedbackWindow.swift in Sources */,
				85F0FF1327CFAB04001C7C6E /* RecentlyVisitedView.swift in Sources */,
				AA7EB6DF27E7C57D00036718 /* MouseOverAnimationButton.swift in Sources */,
				AA7412B724D1687000D22FE0 /* TabBarScrollView.swift in Sources */,
				4B9292D92667124B00AD2C21 /* BookmarkListTreeControllerDataSource.swift in Sources */,
				14D9B8FB24F7E089000D4D13 /* AddressBarViewController.swift in Sources */,
				B65536A62685B82B00085A79 /* Permissions.swift in Sources */,
				AAC82C60258B6CB5009B6B42 /* TabPreviewWindowController.swift in Sources */,
				AAC5E4E425D6BA9C007F5990 /* NSSizeExtension.swift in Sources */,
				AA6820EB25503D6A005ED0D5 /* Fire.swift in Sources */,
				B6AAAC3E26048F690029438D /* RandomAccessCollectionExtension.swift in Sources */,
				4B9292AF26670F5300AD2C21 /* NSOutlineViewExtensions.swift in Sources */,
				AA585D82248FD31100E9A3E2 /* AppDelegate.swift in Sources */,
				7B1E81A027C8874900FF0E60 /* ContentOverlayViewController.swift in Sources */,
				85B7184C27677C6500B4277F /* OnboardingViewController.swift in Sources */,
				4B379C1E27BDB7FF008A968E /* DeviceAuthenticator.swift in Sources */,
				1456D6E124EFCBC300775049 /* TabBarCollectionView.swift in Sources */,
				85308E25267FC9F2001ABD76 /* NSAlertExtension.swift in Sources */,
				4B59024826B3673600489384 /* ThirdPartyBrowser.swift in Sources */,
				B65E6B9E26D9EC0800095F96 /* CircularProgressView.swift in Sources */,
				AABEE69C24A902BB0043105B /* SuggestionContainer.swift in Sources */,
				85589E8327BBB8630038AD11 /* HomePageViewController.swift in Sources */,
				4B59024126B35F3600489384 /* BraveDataImporter.swift in Sources */,
				B6A9E46B2614618A0067D1B9 /* OperatingSystemVersionExtension.swift in Sources */,
				4BDFA4AE27BF19E500648192 /* ToggleableScrollView.swift in Sources */,
				85AC3AEF25D5CE9800C7D2AA /* UserScripts.swift in Sources */,
				B643BF1427ABF772000BACEC /* NSWorkspaceExtension.swift in Sources */,
				4B677439255DBEB800025BD8 /* AppHTTPSUpgradeStore.swift in Sources */,
				AAB549DF25DAB8F80058460B /* BookmarkViewModel.swift in Sources */,
				85707F28276A34D900DC0649 /* DaxSpeech.swift in Sources */,
				31F28C5328C8EECA00119F70 /* PrivatePlayerSchemeHandler.swift in Sources */,
				AA13DCB4271480B0006D48D3 /* FirePopoverViewModel.swift in Sources */,
				F41D174125CB131900472416 /* NSColorExtension.swift in Sources */,
				AA7E919C2875C65000AB6B62 /* Stored.swift in Sources */,
				AAC5E4F625D6BF2C007F5990 /* AddressBarButtonsViewController.swift in Sources */,
				4B59023D26B35F3600489384 /* ChromeDataImporter.swift in Sources */,
				B68C92C42750EF76002AC6B0 /* PixelDataRecord.swift in Sources */,
				853014D625E671A000FB8205 /* PageObserverUserScript.swift in Sources */,
				B642738227B65BAC0005DFD1 /* SecureVaultErrorReporter.swift in Sources */,
				4B139AFD26B60BD800894F82 /* NSImageExtensions.swift in Sources */,
				B6A9E45B261460350067D1B9 /* APIHeaders.swift in Sources */,
				85625996269C953C00EE44BC /* PasswordManagementViewController.swift in Sources */,
				4BB99D0226FE191E001E4761 /* ImportedBookmarks.swift in Sources */,
				AA6EF9B3250785D5004754E6 /* NSMenuExtension.swift in Sources */,
				AA7412B524D1536B00D22FE0 /* MainWindowController.swift in Sources */,
				AA9FF95924A1ECF20039E328 /* Tab.swift in Sources */,
				B63D467125BFA6C100874977 /* DispatchQueueExtensions.swift in Sources */,
				B64C84EB2692DD650048FEBE /* PermissionAuthorizationPopover.swift in Sources */,
				85378D9E274E664C007C5CBF /* PopoverMessageViewController.swift in Sources */,
				AA6FFB4624DC3B5A0028F4D0 /* WebView.swift in Sources */,
				B693955026F04BEB0015B914 /* ShadowView.swift in Sources */,
				AA3D531D27A2F58F00074EC1 /* FeedbackSender.swift in Sources */,
				B6CF78DE267B099C00CD4F13 /* WKNavigationActionExtension.swift in Sources */,
				AA7412B224D0B3AC00D22FE0 /* TabBarViewItem.swift in Sources */,
				856C98D52570116900A22F1F /* NSWindow+Toast.swift in Sources */,
				B31055C427A1BA1D001AC618 /* AutoconsentUserScript.swift in Sources */,
				859E7D6B27453BF3009C2B69 /* BookmarksExporter.swift in Sources */,
				4B5FF67826B602B100D42879 /* FirefoxDataImporter.swift in Sources */,
				37AFCE8B27DB69BC00471A10 /* PreferencesGeneralView.swift in Sources */,
				37BF3F22286F0A7A00BD9014 /* PinnedTabsView.swift in Sources */,
				4B02198B25E05FAC00ED7DEA /* FireproofInfoViewController.swift in Sources */,
				AA8EDF2424923E980071C2E8 /* URLExtension.swift in Sources */,
				31A031A6288191230090F792 /* CookieConsentAnimationView.swift in Sources */,
				4BE0DF06267819A1006337B7 /* NSStoryboardExtension.swift in Sources */,
				37AFCE8127DA2CA600471A10 /* PreferencesViewController.swift in Sources */,
				4B02198A25E05FAC00ED7DEA /* FireproofDomains.swift in Sources */,
				4B677442255DBEEA00025BD8 /* Database.swift in Sources */,
				4BE5336E286915A10019DBFD /* HorizontallyCenteredLayout.swift in Sources */,
				4B92928B26670D1700AD2C21 /* BookmarksOutlineView.swift in Sources */,
				4BF01C00272AE74C00884A61 /* CountryList.swift in Sources */,
				37CD54CC27F2FDD100F1F7B9 /* PreferencesSection.swift in Sources */,
				FD23FD2D2886A81D007F6985 /* AutoconsentManagement.swift in Sources */,
				B6B2400E28083B49001B8F3A /* WebViewContainerView.swift in Sources */,
				AAC5E4D925D6A711007F5990 /* BookmarkStore.swift in Sources */,
				B6FA893F269C424500588ECD /* PrivacyDashboardViewController.swift in Sources */,
				37D2771527E870D4003365FD /* PreferencesAppearanceView.swift in Sources */,
				AA72D5FE25FFF94E00C77619 /* NSMenuItemExtension.swift in Sources */,
				4BA1A6C2258B0A1300F6F690 /* ContiguousBytesExtension.swift in Sources */,
				37534CA8281198CD002621E7 /* AdjacentItemEnumerator.swift in Sources */,
				4BE53374286E39F10019DBFD /* ChromiumKeychainPrompt.swift in Sources */,
				B6553692268440D700085A79 /* WKProcessPool+GeolocationProvider.swift in Sources */,
				AA5C1DD1285A154E0089850C /* RecentlyClosedMenu.swift in Sources */,
				A1DA5CF92367799FF3637FC9 /* YoutubeOverlayUserScript+Encryption.swift in Sources */,
			);
			runOnlyForDeploymentPostprocessing = 0;
		};
		AA585D8C248FD31400E9A3E2 /* Sources */ = {
			isa = PBXSourcesBuildPhase;
			buildActionMask = 2147483647;
			files = (
				9833913327AAAEEE00DAF119 /* EmbeddedTrackerDataTests.swift in Sources */,
				3776583127F8325B009A6B35 /* AutofillPreferencesTests.swift in Sources */,
				B67C6C472654C643006C872E /* FileManagerExtensionTests.swift in Sources */,
				B69B50482726C5C200758A2B /* StatisticsLoaderTests.swift in Sources */,
				142879DA24CE1179005419BB /* SuggestionViewModelTests.swift in Sources */,
				4B9292C12667103100AD2C21 /* BookmarkMigrationTests.swift in Sources */,
				4B9292BC2667103100AD2C21 /* BookmarkSidebarTreeControllerTests.swift in Sources */,
				37D2377C287EBDA300BCE03B /* TabIndexTests.swift in Sources */,
				37534CA52811987D002621E7 /* AdjacentItemEnumeratorTests.swift in Sources */,
				B662D3DC2755DF670035D4D6 /* OldPixelDataModel.xcdatamodeld in Sources */,
				B6DA44232616CABC00DD1EC2 /* PixelArgumentsTests.swift in Sources */,
				AAEC74BC2642F0F800C2EFBC /* History.xcdatamodeld in Sources */,
				37534C9E28104D9B002621E7 /* TabLazyLoaderTests.swift in Sources */,
				85F1B0C925EF9759004792B6 /* URLEventHandlerTests.swift in Sources */,
				4B9292BD2667103100AD2C21 /* BookmarkOutlineViewDataSourceTests.swift in Sources */,
				4BBF0917282DD6EF00EE1418 /* TemporaryFileHandlerTests.swift in Sources */,
				B6A5A27925B93FFF00AA7ADA /* StateRestorationManagerTests.swift in Sources */,
				4B9292BB2667103100AD2C21 /* BookmarkNodeTests.swift in Sources */,
				4B0219A825E0646500ED7DEA /* WebsiteDataStoreTests.swift in Sources */,
				AAC9C01E24CB6BEB00AD1325 /* TabCollectionViewModelTests.swift in Sources */,
				B662D3DE275613BB0035D4D6 /* EncryptionKeyStoreMock.swift in Sources */,
				37D23780287EFEE200BCE03B /* PinnedTabsManagerTests.swift in Sources */,
				AA0877BA26D5161D00B05660 /* WebKitVersionProviderTests.swift in Sources */,
				B69B50462726C5C200758A2B /* AtbAndVariantCleanupTests.swift in Sources */,
				B6DA44282616CAE000DD1EC2 /* AppUsageActivityMonitorTests.swift in Sources */,
				4B59024C26B38BB800489384 /* ChromiumLoginReaderTests.swift in Sources */,
				AAC9C01724CAFBDC00AD1325 /* TabCollectionTests.swift in Sources */,
				378205F8283BC6A600D1D4AA /* StartupPreferencesTests.swift in Sources */,
				3714B1E928EDBAAB0056C57A /* PrivatePlayerTests.swift in Sources */,
				B67C6C3D2654B897006C872E /* WebViewExtensionTests.swift in Sources */,
				4BA1A6DE258C100A00F6F690 /* FileStoreTests.swift in Sources */,
				AAC9C01C24CB594C00AD1325 /* TabViewModelTests.swift in Sources */,
				37CD54B727F1B28A00F1F7B9 /* DefaultBrowserPreferencesTests.swift in Sources */,
				B65349AA265CF45000DCC645 /* DispatchQueueExtensionsTests.swift in Sources */,
				858A798A26A9B35E00A75A42 /* PasswordManagementItemModelTests.swift in Sources */,
				1D77921828FDC54C00BE0210 /* FaviconReferenceCacheTests.swift in Sources */,
				FD23FD2B28816606007F6985 /* AutoconsentMessageProtocolTests.swift in Sources */,
				1D77921A28FDC79800BE0210 /* FaviconStoringMock.swift in Sources */,
				B6DA441E2616C84600DD1EC2 /* PixelStoreMock.swift in Sources */,
				4B434690285ED7A100177407 /* BookmarksBarViewModelTests.swift in Sources */,
				B6BBF1702744CDE1004F850E /* CoreDataStoreTests.swift in Sources */,
				4B9292BF2667103100AD2C21 /* TreeControllerTests.swift in Sources */,
				B693956926F352DB0015B914 /* DownloadsWebViewMock.m in Sources */,
				4B11060525903E570039B979 /* CoreDataEncryptionTesting.xcdatamodeld in Sources */,
				858A798826A99DBE00A75A42 /* PasswordManagementItemListModelTests.swift in Sources */,
				4B8AD0B127A86D9200AE44D6 /* WKWebsiteDataStoreExtensionTests.swift in Sources */,
				B69B50472726C5C200758A2B /* VariantManagerTests.swift in Sources */,
				8546DE6225C03056000CA5E1 /* UserAgentTests.swift in Sources */,
				B63ED0DE26AFD9A300A9DAD1 /* AVCaptureDeviceMock.swift in Sources */,
				B63ED0E026AFE32F00A9DAD1 /* GeolocationProviderMock.swift in Sources */,
				378205FB283C277800D1D4AA /* MainMenuTests.swift in Sources */,
				4B43469528655D1400177407 /* FirefoxDataImporterTests.swift in Sources */,
				4B723E0926B0003E00E14D75 /* CSVLoginExporterTests.swift in Sources */,
				B630793526731BC400DCEE41 /* URLSuggestedFilenameTests.swift in Sources */,
				AADE11C026D916D70032D8A7 /* StringExtensionTests.swift in Sources */,
				85AC3B4925DAC9BD00C7D2AA /* ConfigurationStorageTests.swift in Sources */,
				B693956126F1C1BC0015B914 /* DownloadListStoreMock.swift in Sources */,
				AA91F83927076F1900771A0D /* PrivacyIconViewModelTests.swift in Sources */,
				4B723E0726B0003E00E14D75 /* CSVImporterTests.swift in Sources */,
				AA652CDB25DDAB32009059CC /* BookmarkStoreMock.swift in Sources */,
				B62EB47C25BAD3BB005745C6 /* WKWebViewPrivateMethodsAvailabilityTests.swift in Sources */,
				4BBC16A527C488C900E00A38 /* DeviceAuthenticatorTests.swift in Sources */,
				4B3F641E27A8D3BD00E0C118 /* BrowserProfileTests.swift in Sources */,
				B6106BA026A7BE0B0013B453 /* PermissionManagerTests.swift in Sources */,
				B662D3D92755D7AD0035D4D6 /* PixelStoreTests.swift in Sources */,
				B6106BB526A809E60013B453 /* GeolocationProviderTests.swift in Sources */,
				B6A5A2A025B96E8300AA7ADA /* AppStateChangePublisherTests.swift in Sources */,
				B63ED0E326B3E7FA00A9DAD1 /* CLLocationManagerMock.swift in Sources */,
				37CD54BB27F25A4000F1F7B9 /* DownloadsPreferencesTests.swift in Sources */,
				4B02199C25E063DE00ED7DEA /* FireproofDomainsTests.swift in Sources */,
				4B98D28028D9722A003C2B6F /* RecentlyVisitedSiteModelTests.swift in Sources */,
				AA0F3DB7261A566C0077F2D9 /* SuggestionLoadingMock.swift in Sources */,
				4B9292BE2667103100AD2C21 /* PasteboardFolderTests.swift in Sources */,
				4B9292C52667104B00AD2C21 /* CoreDataTestUtilities.swift in Sources */,
				4B723E1926B000DC00E14D75 /* TemporaryFileCreator.swift in Sources */,
				98EB5D1027516A4800681FE6 /* AppPrivacyConfigurationTests.swift in Sources */,
				4B9292C22667103100AD2C21 /* BookmarkTests.swift in Sources */,
				142879DC24CE1185005419BB /* SuggestionContainerViewModelTests.swift in Sources */,
				AA0877B826D5160D00B05660 /* SafariVersionReaderTests.swift in Sources */,
				B69B50452726C5C200758A2B /* AtbParserTests.swift in Sources */,
				B6106BAF26A7C6180013B453 /* PermissionStoreMock.swift in Sources */,
				4B98D27A28D95F1A003C2B6F /* ChromiumFaviconsReaderTests.swift in Sources */,
				AA652CD325DDA6E9009059CC /* LocalBookmarkManagerTests.swift in Sources */,
				B63ED0DC26AE7B1E00A9DAD1 /* WebViewMock.swift in Sources */,
				4B4F72EC266B2ED300814C60 /* CollectionExtension.swift in Sources */,
				AAE39D1B24F44885008EF28B /* TabCollectionViewModelDelegateMock.swift in Sources */,
				373A1AAA283ED86C00586521 /* BookmarksHTMLReaderTests.swift in Sources */,
				AA9C363025518CA9004B1BA3 /* FireTests.swift in Sources */,
				B6106BB126A7D8720013B453 /* PermissionStoreTests.swift in Sources */,
				4BF4951826C08395000547B8 /* ThirdPartyBrowserTests.swift in Sources */,
				4B98D27C28D960DD003C2B6F /* FirefoxFaviconsReaderTests.swift in Sources */,
				37479F152891BC8300302FE2 /* TabCollectionViewModelTests+WithoutPinnedTabsManager.swift in Sources */,
				AA63745424C9BF9A00AB2AC4 /* SuggestionContainerTests.swift in Sources */,
				AAC9C01524CAFBCE00AD1325 /* TabTests.swift in Sources */,
				B69B504C2726CA2900758A2B /* MockVariantManager.swift in Sources */,
				B610F2EC27AA8F9400FCEBE9 /* ContentBlockerRulesManagerMock.swift in Sources */,
				B6BBF1722744CE36004F850E /* FireproofDomainsStoreMock.swift in Sources */,
				4BA1A6D9258C0CB300F6F690 /* DataEncryptionTests.swift in Sources */,
				EA1E52B52798CF98002EC53C /* ClickToLoadModelTests.swift in Sources */,
				B6A5A27E25B9403E00AA7ADA /* FileStoreMock.swift in Sources */,
				B693955F26F1C17F0015B914 /* DownloadListCoordinatorTests.swift in Sources */,
				B6C2C9F62760B659005B7F0A /* TestDataModel.xcdatamodeld in Sources */,
				B68172AE269EB43F006D1092 /* GeolocationServiceTests.swift in Sources */,
				B6AE74342609AFCE005B9B1A /* ProgressEstimationTests.swift in Sources */,
				4BA1A6FE258C5C1300F6F690 /* EncryptedValueTransformerTests.swift in Sources */,
				85F69B3C25EDE81F00978E59 /* URLExtensionTests.swift in Sources */,
				B6DA44112616C0FC00DD1EC2 /* PixelTests.swift in Sources */,
				4B9292BA2667103100AD2C21 /* BookmarkNodePathTests.swift in Sources */,
				4B9292C02667103100AD2C21 /* BookmarkManagedObjectTests.swift in Sources */,
				373A1AB228451ED400586521 /* BookmarksHTMLImporterTests.swift in Sources */,
				4B723E0626B0003E00E14D75 /* CSVParserTests.swift in Sources */,
				85F487B5276A8F2E003CE668 /* OnboardingTests.swift in Sources */,
				AA652CCE25DD9071009059CC /* BookmarkListTests.swift in Sources */,
				859E7D6D274548F2009C2B69 /* BookmarksExporterTests.swift in Sources */,
				B6A5A2A825BAA35500AA7ADA /* WindowManagerStateRestorationTests.swift in Sources */,
				4BB99D1126FE1A84001E4761 /* SafariBookmarksReaderTests.swift in Sources */,
				4BBF0925283083EC00EE1418 /* FileSystemDSLTests.swift in Sources */,
				4B11060A25903EAC0039B979 /* CoreDataEncryptionTests.swift in Sources */,
				4B9292C32667103100AD2C21 /* PasteboardBookmarkTests.swift in Sources */,
				B610F2E427A8F37A00FCEBE9 /* CBRCompileTimeReporterTests.swift in Sources */,
				AAEC74BB2642E67C00C2EFBC /* NSPersistentContainerExtension.swift in Sources */,
				AABAF59C260A7D130085060C /* FaviconManagerMock.swift in Sources */,
				4BF6962028BEEE8B00D402D4 /* LocalPinningManagerTests.swift in Sources */,
				AAEC74B82642E43800C2EFBC /* HistoryStoreTests.swift in Sources */,
				4BA1A6E6258C270800F6F690 /* EncryptionKeyGeneratorTests.swift in Sources */,
				B6106BB326A7F4AA0013B453 /* GeolocationServiceMock.swift in Sources */,
				4B8AC93D26B49BE600879451 /* FirefoxLoginReaderTests.swift in Sources */,
				3714B1E728EDB7FA0056C57A /* PrivatePlayerPreferencesTests.swift in Sources */,
				4BBF09232830812900EE1418 /* FileSystemDSL.swift in Sources */,
				4B723E0526B0003E00E14D75 /* DataImportMocks.swift in Sources */,
				4B70C00227B0793D000386ED /* CrashReportTests.swift in Sources */,
				85AC3B1725D9BC1A00C7D2AA /* ConfigurationDownloaderTests.swift in Sources */,
				37D23787287F5C2900BCE03B /* PinnedTabsViewModelTests.swift in Sources */,
				4BF4EA5027C71F26004E57C4 /* PasswordManagementListSectionTests.swift in Sources */,
				AA7E9176286DB05D00AB6B62 /* RecentlyClosedCoordinatorMock.swift in Sources */,
				B693955D26F19CD70015B914 /* DownloadListStoreTests.swift in Sources */,
				B610F2EB27AA8E4500FCEBE9 /* ContentBlockingUpdatingTests.swift in Sources */,
				4B0511E7262CAB3700F6079C /* UserDefaultsWrapperUtilities.swift in Sources */,
				4BA1A6F6258C4F9600F6F690 /* EncryptionMocks.swift in Sources */,
				3767190028E58513003A2A15 /* PrivatePlayerURLExtensionTests.swift in Sources */,
				B6B3E0962654DACD0040E0A2 /* UTTypeTests.swift in Sources */,
				4B2975992828285900187C4E /* FirefoxKeyReaderTests.swift in Sources */,
				B698E5042908011E00A746A8 /* AppKitPrivateMethodsAvailabilityTests.swift in Sources */,
				4B02199D25E063DE00ED7DEA /* FireproofingURLExtensionsTests.swift in Sources */,
				4BB99D0F26FE1A84001E4761 /* ChromiumBookmarksReaderTests.swift in Sources */,
				4BB99D1026FE1A84001E4761 /* FirefoxBookmarksReaderTests.swift in Sources */,
				4B117F7D276C0CB5002F3D8C /* LocalStatisticsStoreTests.swift in Sources */,
				AAEC74B42642C69300C2EFBC /* HistoryCoordinatorTests.swift in Sources */,
				378205F62837CBA800D1D4AA /* SavedStateMock.swift in Sources */,
				EA8AE76A279FBDB20078943E /* ClickToLoadTDSTests.swift in Sources */,
				B63ED0DA26AE7AF400A9DAD1 /* PermissionManagerMock.swift in Sources */,
				AA9C362825518C44004B1BA3 /* WebsiteDataStoreMock.swift in Sources */,
				3776582D27F71652009A6B35 /* WebsiteBreakageReportTests.swift in Sources */,
				4B723E0826B0003E00E14D75 /* MockSecureVault.swift in Sources */,
				37CD54B527F1AC1300F1F7B9 /* PreferencesSidebarModelTests.swift in Sources */,
				AAEC74B22642C57200C2EFBC /* HistoryCoordinatingMock.swift in Sources */,
				37CD54B927F1F8AC00F1F7B9 /* AppearancePreferencesTests.swift in Sources */,
				376C4DB928A1A48A00CC0F5B /* FirePopoverViewModelTests.swift in Sources */,
				AAEC74B62642CC6A00C2EFBC /* HistoryStoringMock.swift in Sources */,
				AA652CB125DD825B009059CC /* LocalBookmarkStoreTests.swift in Sources */,
				B630794226731F5400DCEE41 /* WKDownloadMock.swift in Sources */,
				B6C0B24626E9CB190031CB7F /* RunLoopExtensionTests.swift in Sources */,
				B693956326F1C2A40015B914 /* FileDownloadManagerMock.swift in Sources */,
				B6C2C9EF276081AB005B7F0A /* DeallocationTests.swift in Sources */,
				B63ED0D826AE729600A9DAD1 /* PermissionModelTests.swift in Sources */,
				B69B504B2726CA2900758A2B /* MockStatisticsStore.swift in Sources */,
				37CD54BD27F2ECAE00F1F7B9 /* AutofillPreferencesModelTests.swift in Sources */,
				37D23789288009CF00BCE03B /* TabCollectionViewModelTests+PinnedTabs.swift in Sources */,
				B630793A26731F2600DCEE41 /* FileDownloadManagerTests.swift in Sources */,
			);
			runOnlyForDeploymentPostprocessing = 0;
		};
/* End PBXSourcesBuildPhase section */

/* Begin PBXTargetDependency section */
		4B1AD8A325FC27E200261379 /* PBXTargetDependency */ = {
			isa = PBXTargetDependency;
			target = AA585D7D248FD31100E9A3E2 /* DuckDuckGo Privacy Browser */;
			targetProxy = 4B1AD8A225FC27E200261379 /* PBXContainerItemProxy */;
		};
		7B4CE8E026F02108009134B1 /* PBXTargetDependency */ = {
			isa = PBXTargetDependency;
			target = AA585D7D248FD31100E9A3E2 /* DuckDuckGo Privacy Browser */;
			targetProxy = 7B4CE8DF26F02108009134B1 /* PBXContainerItemProxy */;
		};
		AA585D92248FD31400E9A3E2 /* PBXTargetDependency */ = {
			isa = PBXTargetDependency;
			target = AA585D7D248FD31100E9A3E2 /* DuckDuckGo Privacy Browser */;
			targetProxy = AA585D91248FD31400E9A3E2 /* PBXContainerItemProxy */;
		};
/* End PBXTargetDependency section */

/* Begin PBXVariantGroup section */
		AA80EC69256C4691007083E7 /* BrowserTab.storyboard */ = {
			isa = PBXVariantGroup;
			children = (
				AA80EC68256C4691007083E7 /* Base */,
			);
			name = BrowserTab.storyboard;
			sourceTree = "<group>";
		};
		AA80EC75256C46A2007083E7 /* Suggestion.storyboard */ = {
			isa = PBXVariantGroup;
			children = (
				AA80EC74256C46A2007083E7 /* Base */,
			);
			name = Suggestion.storyboard;
			sourceTree = "<group>";
		};
		AA80EC7B256C46AA007083E7 /* TabBar.storyboard */ = {
			isa = PBXVariantGroup;
			children = (
				AA80EC7A256C46AA007083E7 /* Base */,
			);
			name = TabBar.storyboard;
			sourceTree = "<group>";
		};
		AA80EC8B256C49B8007083E7 /* Localizable.strings */ = {
			isa = PBXVariantGroup;
			children = (
				AA80EC8A256C49B8007083E7 /* en */,
			);
			name = Localizable.strings;
			sourceTree = "<group>";
		};
		AA80EC91256C49BC007083E7 /* Localizable.stringsdict */ = {
			isa = PBXVariantGroup;
			children = (
				AA80EC90256C49BC007083E7 /* en */,
			);
			name = Localizable.stringsdict;
			sourceTree = "<group>";
		};
/* End PBXVariantGroup section */

/* Begin XCBuildConfiguration section */
		377762422800D59E00250E31 /* CI_Review */ = {
			isa = XCBuildConfiguration;
			baseConfigurationReference = 85B8757E28B903D900D39E04 /* Configuration.xcconfig */;
			buildSettings = {
				ALWAYS_SEARCH_USER_PATHS = NO;
				CLANG_ANALYZER_NONNULL = YES;
				CLANG_ANALYZER_NUMBER_OBJECT_CONVERSION = YES_AGGRESSIVE;
				CLANG_CXX_LANGUAGE_STANDARD = "gnu++14";
				CLANG_CXX_LIBRARY = "libc++";
				CLANG_ENABLE_MODULES = YES;
				CLANG_ENABLE_OBJC_ARC = YES;
				CLANG_ENABLE_OBJC_WEAK = YES;
				CLANG_WARN_BLOCK_CAPTURE_AUTORELEASING = YES;
				CLANG_WARN_BOOL_CONVERSION = YES;
				CLANG_WARN_COMMA = YES;
				CLANG_WARN_CONSTANT_CONVERSION = YES;
				CLANG_WARN_DEPRECATED_OBJC_IMPLEMENTATIONS = YES;
				CLANG_WARN_DIRECT_OBJC_ISA_USAGE = YES_ERROR;
				CLANG_WARN_DOCUMENTATION_COMMENTS = YES;
				CLANG_WARN_EMPTY_BODY = YES;
				CLANG_WARN_ENUM_CONVERSION = YES;
				CLANG_WARN_INFINITE_RECURSION = YES;
				CLANG_WARN_INT_CONVERSION = YES;
				CLANG_WARN_NON_LITERAL_NULL_CONVERSION = YES;
				CLANG_WARN_OBJC_IMPLICIT_RETAIN_SELF = YES;
				CLANG_WARN_OBJC_LITERAL_CONVERSION = YES;
				CLANG_WARN_OBJC_ROOT_CLASS = YES_ERROR;
				CLANG_WARN_QUOTED_INCLUDE_IN_FRAMEWORK_HEADER = YES;
				CLANG_WARN_RANGE_LOOP_ANALYSIS = YES;
				CLANG_WARN_STRICT_PROTOTYPES = YES;
				CLANG_WARN_SUSPICIOUS_MOVE = YES;
				CLANG_WARN_UNGUARDED_AVAILABILITY = YES_AGGRESSIVE;
				CLANG_WARN_UNREACHABLE_CODE = YES;
				CLANG_WARN__DUPLICATE_METHOD_MATCH = YES;
				COPY_PHASE_STRIP = NO;
				DEBUG_INFORMATION_FORMAT = "dwarf-with-dsym";
				ENABLE_NS_ASSERTIONS = NO;
				ENABLE_STRICT_OBJC_MSGSEND = YES;
				GCC_C_LANGUAGE_STANDARD = gnu11;
				GCC_NO_COMMON_BLOCKS = YES;
				GCC_WARN_64_TO_32_BIT_CONVERSION = YES;
				GCC_WARN_ABOUT_RETURN_TYPE = YES_ERROR;
				GCC_WARN_UNDECLARED_SELECTOR = YES;
				GCC_WARN_UNINITIALIZED_AUTOS = YES_AGGRESSIVE;
				GCC_WARN_UNUSED_FUNCTION = YES;
				GCC_WARN_UNUSED_VARIABLE = YES;
				MACOSX_DEPLOYMENT_TARGET = 10.15;
				MTL_ENABLE_DEBUG_INFO = NO;
				MTL_FAST_MATH = YES;
				SDKROOT = macosx;
				SWIFT_COMPILATION_MODE = wholemodule;
				SWIFT_OPTIMIZATION_LEVEL = "-O";
			};
			name = CI_Review;
		};
		377762432800D59E00250E31 /* CI_Review */ = {
			isa = XCBuildConfiguration;
			buildSettings = {
				ASSETCATALOG_COMPILER_APPICON_NAME = "Icon - Review";
				ASSETCATALOG_COMPILER_GLOBAL_ACCENT_COLOR_NAME = GlobalAccentColor;
				CLANG_ANALYZER_LOCALIZABILITY_EMPTY_CONTEXT = YES;
				CLANG_ANALYZER_LOCALIZABILITY_NONLOCALIZED = YES;
				CODE_SIGN_ENTITLEMENTS = DuckDuckGo/DuckDuckGo.entitlements;
				CODE_SIGN_IDENTITY = "Developer ID Application";
				CODE_SIGN_STYLE = Manual;
				COMBINE_HIDPI_IMAGES = YES;
				CURRENT_PROJECT_VERSION = "$(MARKETING_VERSION)";
				DEVELOPMENT_TEAM = HKE973VLUW;
				ENABLE_HARDENED_RUNTIME = YES;
				GCC_PREPROCESSOR_DEFINITIONS = "REVIEW=1";
				INFOPLIST_FILE = DuckDuckGo/Info.plist;
				LD_RUNPATH_SEARCH_PATHS = (
					"$(inherited)",
					"@executable_path/../Frameworks",
				);
				MARKETING_VERSION = "$(MARKETING_VERSION)";
				PRODUCT_BUNDLE_IDENTIFIER = com.duckduckgo.macos.browser.review;
				PRODUCT_MODULE_NAME = "$(TARGET_NAME:c99extidentifier)";
				PRODUCT_NAME = "DuckDuckGo Review";
				PROVISIONING_PROFILE_SPECIFIER = "MacOS Browser Product Review";
				SWIFT_ACTIVE_COMPILATION_CONDITIONS = "FEEDBACK REVIEW";
				SWIFT_OBJC_BRIDGING_HEADER = "$(SRCROOT)/DuckDuckGo/Bridging.h";
				SWIFT_VERSION = 5.0;
			};
			name = CI_Review;
		};
		377762442800D59E00250E31 /* CI_Review */ = {
			isa = XCBuildConfiguration;
			buildSettings = {
				ALWAYS_EMBED_SWIFT_STANDARD_LIBRARIES = YES;
				BUNDLE_LOADER = "$(TEST_HOST)";
				CODE_SIGN_IDENTITY = "Apple Development";
				CODE_SIGN_STYLE = Automatic;
				COMBINE_HIDPI_IMAGES = YES;
				DEVELOPMENT_TEAM = HKE973VLUW;
				INFOPLIST_FILE = "Unit Tests/Info.plist";
				LD_RUNPATH_SEARCH_PATHS = (
					"$(inherited)",
					"@executable_path/../Frameworks",
					"@loader_path/../Frameworks",
				);
				MACOSX_DEPLOYMENT_TARGET = 10.15;
				PRODUCT_BUNDLE_IDENTIFIER = com.duckduckgo.macos.browser.DuckDuckGoTests;
				PRODUCT_NAME = "$(TARGET_NAME)";
				PROVISIONING_PROFILE_SPECIFIER = "";
				SWIFT_OBJC_BRIDGING_HEADER = "$(SRCROOT)/Unit Tests/Common/TestsBridging.h";
				SWIFT_VERSION = 5.0;
				TEST_HOST = "$(BUILT_PRODUCTS_DIR)/DuckDuckGo.app/Contents/MacOS/DuckDuckGo";
			};
			name = CI_Review;
		};
		377762452800D59E00250E31 /* CI_Review */ = {
			isa = XCBuildConfiguration;
			buildSettings = {
				BUNDLE_LOADER = "$(TEST_HOST)";
				CODE_SIGN_STYLE = Automatic;
				COMBINE_HIDPI_IMAGES = YES;
				DEVELOPMENT_TEAM = HKE973VLUW;
				INFOPLIST_FILE = "Integration Tests/Info.plist";
				LD_RUNPATH_SEARCH_PATHS = (
					"$(inherited)",
					"@executable_path/../Frameworks",
					"@loader_path/../Frameworks",
				);
				MACOSX_DEPLOYMENT_TARGET = 11.1;
				PRODUCT_BUNDLE_IDENTIFIER = "com.duckduckgo.Integration-Tests";
				PRODUCT_NAME = "$(TARGET_NAME)";
				SWIFT_VERSION = 5.0;
				TEST_HOST = "$(BUILT_PRODUCTS_DIR)/DuckDuckGo.app/Contents/MacOS/DuckDuckGo";
			};
			name = CI_Review;
		};
		377762462800D59E00250E31 /* CI_Review */ = {
			isa = XCBuildConfiguration;
			buildSettings = {
				CODE_SIGN_STYLE = Automatic;
				COMBINE_HIDPI_IMAGES = YES;
				DEVELOPMENT_TEAM = HKE973VLUW;
				INFOPLIST_FILE = "UI Tests/Info.plist";
				LD_RUNPATH_SEARCH_PATHS = (
					"$(inherited)",
					"@executable_path/../Frameworks",
					"@loader_path/../Frameworks",
				);
				MACOSX_DEPLOYMENT_TARGET = 11.3;
				PRODUCT_BUNDLE_IDENTIFIER = "com.duckduckgo.UI-Tests";
				PRODUCT_NAME = "$(TARGET_NAME)";
				SWIFT_VERSION = 5.0;
				TEST_TARGET_NAME = "DuckDuckGo Privacy Browser";
			};
			name = CI_Review;
		};
		377762472800ECB000250E31 /* CI_Release */ = {
			isa = XCBuildConfiguration;
			baseConfigurationReference = 85B8757E28B903D900D39E04 /* Configuration.xcconfig */;
			buildSettings = {
				ALWAYS_SEARCH_USER_PATHS = NO;
				CLANG_ANALYZER_NONNULL = YES;
				CLANG_ANALYZER_NUMBER_OBJECT_CONVERSION = YES_AGGRESSIVE;
				CLANG_CXX_LANGUAGE_STANDARD = "gnu++14";
				CLANG_CXX_LIBRARY = "libc++";
				CLANG_ENABLE_MODULES = YES;
				CLANG_ENABLE_OBJC_ARC = YES;
				CLANG_ENABLE_OBJC_WEAK = YES;
				CLANG_WARN_BLOCK_CAPTURE_AUTORELEASING = YES;
				CLANG_WARN_BOOL_CONVERSION = YES;
				CLANG_WARN_COMMA = YES;
				CLANG_WARN_CONSTANT_CONVERSION = YES;
				CLANG_WARN_DEPRECATED_OBJC_IMPLEMENTATIONS = YES;
				CLANG_WARN_DIRECT_OBJC_ISA_USAGE = YES_ERROR;
				CLANG_WARN_DOCUMENTATION_COMMENTS = YES;
				CLANG_WARN_EMPTY_BODY = YES;
				CLANG_WARN_ENUM_CONVERSION = YES;
				CLANG_WARN_INFINITE_RECURSION = YES;
				CLANG_WARN_INT_CONVERSION = YES;
				CLANG_WARN_NON_LITERAL_NULL_CONVERSION = YES;
				CLANG_WARN_OBJC_IMPLICIT_RETAIN_SELF = YES;
				CLANG_WARN_OBJC_LITERAL_CONVERSION = YES;
				CLANG_WARN_OBJC_ROOT_CLASS = YES_ERROR;
				CLANG_WARN_QUOTED_INCLUDE_IN_FRAMEWORK_HEADER = YES;
				CLANG_WARN_RANGE_LOOP_ANALYSIS = YES;
				CLANG_WARN_STRICT_PROTOTYPES = YES;
				CLANG_WARN_SUSPICIOUS_MOVE = YES;
				CLANG_WARN_UNGUARDED_AVAILABILITY = YES_AGGRESSIVE;
				CLANG_WARN_UNREACHABLE_CODE = YES;
				CLANG_WARN__DUPLICATE_METHOD_MATCH = YES;
				COPY_PHASE_STRIP = NO;
				DEBUG_INFORMATION_FORMAT = "dwarf-with-dsym";
				ENABLE_NS_ASSERTIONS = NO;
				ENABLE_STRICT_OBJC_MSGSEND = YES;
				GCC_C_LANGUAGE_STANDARD = gnu11;
				GCC_NO_COMMON_BLOCKS = YES;
				GCC_WARN_64_TO_32_BIT_CONVERSION = YES;
				GCC_WARN_ABOUT_RETURN_TYPE = YES_ERROR;
				GCC_WARN_UNDECLARED_SELECTOR = YES;
				GCC_WARN_UNINITIALIZED_AUTOS = YES_AGGRESSIVE;
				GCC_WARN_UNUSED_FUNCTION = YES;
				GCC_WARN_UNUSED_VARIABLE = YES;
				MACOSX_DEPLOYMENT_TARGET = 10.15;
				MTL_ENABLE_DEBUG_INFO = NO;
				MTL_FAST_MATH = YES;
				SDKROOT = macosx;
				SWIFT_COMPILATION_MODE = wholemodule;
				SWIFT_OPTIMIZATION_LEVEL = "-O";
			};
			name = CI_Release;
		};
		377762482800ECB000250E31 /* CI_Release */ = {
			isa = XCBuildConfiguration;
			buildSettings = {
				ASSETCATALOG_COMPILER_APPICON_NAME = AppIcon;
				ASSETCATALOG_COMPILER_GLOBAL_ACCENT_COLOR_NAME = GlobalAccentColor;
				CLANG_ANALYZER_LOCALIZABILITY_EMPTY_CONTEXT = YES;
				CLANG_ANALYZER_LOCALIZABILITY_NONLOCALIZED = YES;
				CODE_SIGN_ENTITLEMENTS = DuckDuckGo/DuckDuckGo.entitlements;
				CODE_SIGN_IDENTITY = "Developer ID Application";
				CODE_SIGN_STYLE = Manual;
				COMBINE_HIDPI_IMAGES = YES;
				CURRENT_PROJECT_VERSION = "$(MARKETING_VERSION)";
				DEVELOPMENT_TEAM = HKE973VLUW;
				ENABLE_HARDENED_RUNTIME = YES;
				INFOPLIST_FILE = DuckDuckGo/Info.plist;
				LD_RUNPATH_SEARCH_PATHS = (
					"$(inherited)",
					"@executable_path/../Frameworks",
				);
				MARKETING_VERSION = "$(MARKETING_VERSION)";
				PRODUCT_BUNDLE_IDENTIFIER = com.duckduckgo.macos.browser;
				PRODUCT_MODULE_NAME = "$(TARGET_NAME:c99extidentifier)";
				PRODUCT_NAME = DuckDuckGo;
				PROVISIONING_PROFILE_SPECIFIER = "MacOS Browser";
				SWIFT_ACTIVE_COMPILATION_CONDITIONS = FEEDBACK;
				SWIFT_OBJC_BRIDGING_HEADER = "$(SRCROOT)/DuckDuckGo/Bridging.h";
				SWIFT_VERSION = 5.0;
			};
			name = CI_Release;
		};
		377762492800ECB000250E31 /* CI_Release */ = {
			isa = XCBuildConfiguration;
			buildSettings = {
				ALWAYS_EMBED_SWIFT_STANDARD_LIBRARIES = YES;
				BUNDLE_LOADER = "$(TEST_HOST)";
				CODE_SIGN_IDENTITY = "Apple Development";
				CODE_SIGN_STYLE = Automatic;
				COMBINE_HIDPI_IMAGES = YES;
				DEVELOPMENT_TEAM = HKE973VLUW;
				INFOPLIST_FILE = "Unit Tests/Info.plist";
				LD_RUNPATH_SEARCH_PATHS = (
					"$(inherited)",
					"@executable_path/../Frameworks",
					"@loader_path/../Frameworks",
				);
				MACOSX_DEPLOYMENT_TARGET = 10.15;
				PRODUCT_BUNDLE_IDENTIFIER = com.duckduckgo.macos.browser.DuckDuckGoTests;
				PRODUCT_NAME = "$(TARGET_NAME)";
				PROVISIONING_PROFILE_SPECIFIER = "";
				SWIFT_OBJC_BRIDGING_HEADER = "$(SRCROOT)/Unit Tests/Common/TestsBridging.h";
				SWIFT_VERSION = 5.0;
				TEST_HOST = "$(BUILT_PRODUCTS_DIR)/DuckDuckGo.app/Contents/MacOS/DuckDuckGo";
			};
			name = CI_Release;
		};
		3777624A2800ECB000250E31 /* CI_Release */ = {
			isa = XCBuildConfiguration;
			buildSettings = {
				BUNDLE_LOADER = "$(TEST_HOST)";
				CODE_SIGN_STYLE = Automatic;
				COMBINE_HIDPI_IMAGES = YES;
				DEVELOPMENT_TEAM = HKE973VLUW;
				INFOPLIST_FILE = "Integration Tests/Info.plist";
				LD_RUNPATH_SEARCH_PATHS = (
					"$(inherited)",
					"@executable_path/../Frameworks",
					"@loader_path/../Frameworks",
				);
				MACOSX_DEPLOYMENT_TARGET = 11.1;
				PRODUCT_BUNDLE_IDENTIFIER = "com.duckduckgo.Integration-Tests";
				PRODUCT_NAME = "$(TARGET_NAME)";
				SWIFT_VERSION = 5.0;
				TEST_HOST = "$(BUILT_PRODUCTS_DIR)/DuckDuckGo.app/Contents/MacOS/DuckDuckGo";
			};
			name = CI_Release;
		};
		3777624B2800ECB000250E31 /* CI_Release */ = {
			isa = XCBuildConfiguration;
			buildSettings = {
				CODE_SIGN_STYLE = Automatic;
				COMBINE_HIDPI_IMAGES = YES;
				DEVELOPMENT_TEAM = HKE973VLUW;
				INFOPLIST_FILE = "UI Tests/Info.plist";
				LD_RUNPATH_SEARCH_PATHS = (
					"$(inherited)",
					"@executable_path/../Frameworks",
					"@loader_path/../Frameworks",
				);
				MACOSX_DEPLOYMENT_TARGET = 11.3;
				PRODUCT_BUNDLE_IDENTIFIER = "com.duckduckgo.UI-Tests";
				PRODUCT_NAME = "$(TARGET_NAME)";
				SWIFT_VERSION = 5.0;
				TEST_TARGET_NAME = "DuckDuckGo Privacy Browser";
			};
			name = CI_Release;
		};
		4B1AD8A425FC27E200261379 /* Debug */ = {
			isa = XCBuildConfiguration;
			buildSettings = {
				BUNDLE_LOADER = "$(TEST_HOST)";
				CODE_SIGN_STYLE = Automatic;
				COMBINE_HIDPI_IMAGES = YES;
				DEVELOPMENT_TEAM = HKE973VLUW;
				INFOPLIST_FILE = "Integration Tests/Info.plist";
				LD_RUNPATH_SEARCH_PATHS = (
					"$(inherited)",
					"@executable_path/../Frameworks",
					"@loader_path/../Frameworks",
				);
				MACOSX_DEPLOYMENT_TARGET = 11.1;
				PRODUCT_BUNDLE_IDENTIFIER = "com.duckduckgo.Integration-Tests";
				PRODUCT_NAME = "$(TARGET_NAME)";
				SWIFT_VERSION = 5.0;
				TEST_HOST = "$(BUILT_PRODUCTS_DIR)/DuckDuckGo.app/Contents/MacOS/DuckDuckGo";
			};
			name = Debug;
		};
		4B1AD8A525FC27E200261379 /* Release */ = {
			isa = XCBuildConfiguration;
			buildSettings = {
				BUNDLE_LOADER = "$(TEST_HOST)";
				CODE_SIGN_STYLE = Automatic;
				COMBINE_HIDPI_IMAGES = YES;
				DEVELOPMENT_TEAM = HKE973VLUW;
				INFOPLIST_FILE = "Integration Tests/Info.plist";
				LD_RUNPATH_SEARCH_PATHS = (
					"$(inherited)",
					"@executable_path/../Frameworks",
					"@loader_path/../Frameworks",
				);
				MACOSX_DEPLOYMENT_TARGET = 11.1;
				PRODUCT_BUNDLE_IDENTIFIER = "com.duckduckgo.Integration-Tests";
				PRODUCT_NAME = "$(TARGET_NAME)";
				SWIFT_VERSION = 5.0;
				TEST_HOST = "$(BUILT_PRODUCTS_DIR)/DuckDuckGo.app/Contents/MacOS/DuckDuckGo";
			};
			name = Release;
		};
		4B1AD8B025FC322600261379 /* CI */ = {
			isa = XCBuildConfiguration;
			baseConfigurationReference = 85B8757E28B903D900D39E04 /* Configuration.xcconfig */;
			buildSettings = {
				ALWAYS_SEARCH_USER_PATHS = NO;
				CLANG_ANALYZER_NONNULL = YES;
				CLANG_ANALYZER_NUMBER_OBJECT_CONVERSION = YES_AGGRESSIVE;
				CLANG_CXX_LANGUAGE_STANDARD = "gnu++14";
				CLANG_CXX_LIBRARY = "libc++";
				CLANG_ENABLE_MODULES = YES;
				CLANG_ENABLE_OBJC_ARC = YES;
				CLANG_ENABLE_OBJC_WEAK = YES;
				CLANG_WARN_BLOCK_CAPTURE_AUTORELEASING = YES;
				CLANG_WARN_BOOL_CONVERSION = YES;
				CLANG_WARN_COMMA = YES;
				CLANG_WARN_CONSTANT_CONVERSION = YES;
				CLANG_WARN_DEPRECATED_OBJC_IMPLEMENTATIONS = YES;
				CLANG_WARN_DIRECT_OBJC_ISA_USAGE = YES_ERROR;
				CLANG_WARN_DOCUMENTATION_COMMENTS = YES;
				CLANG_WARN_EMPTY_BODY = YES;
				CLANG_WARN_ENUM_CONVERSION = YES;
				CLANG_WARN_INFINITE_RECURSION = YES;
				CLANG_WARN_INT_CONVERSION = YES;
				CLANG_WARN_NON_LITERAL_NULL_CONVERSION = YES;
				CLANG_WARN_OBJC_IMPLICIT_RETAIN_SELF = YES;
				CLANG_WARN_OBJC_LITERAL_CONVERSION = YES;
				CLANG_WARN_OBJC_ROOT_CLASS = YES_ERROR;
				CLANG_WARN_QUOTED_INCLUDE_IN_FRAMEWORK_HEADER = YES;
				CLANG_WARN_RANGE_LOOP_ANALYSIS = YES;
				CLANG_WARN_STRICT_PROTOTYPES = YES;
				CLANG_WARN_SUSPICIOUS_MOVE = YES;
				CLANG_WARN_UNGUARDED_AVAILABILITY = YES_AGGRESSIVE;
				CLANG_WARN_UNREACHABLE_CODE = YES;
				CLANG_WARN__DUPLICATE_METHOD_MATCH = YES;
				COPY_PHASE_STRIP = NO;
				DEBUG_INFORMATION_FORMAT = dwarf;
				ENABLE_STRICT_OBJC_MSGSEND = YES;
				ENABLE_TESTABILITY = YES;
				GCC_C_LANGUAGE_STANDARD = gnu11;
				GCC_DYNAMIC_NO_PIC = NO;
				GCC_NO_COMMON_BLOCKS = YES;
				GCC_OPTIMIZATION_LEVEL = 0;
				GCC_PREPROCESSOR_DEFINITIONS = (
					"DEBUG=1",
					"CI=1",
					"$(inherited)",
				);
				GCC_WARN_64_TO_32_BIT_CONVERSION = YES;
				GCC_WARN_ABOUT_RETURN_TYPE = YES_ERROR;
				GCC_WARN_UNDECLARED_SELECTOR = YES;
				GCC_WARN_UNINITIALIZED_AUTOS = YES_AGGRESSIVE;
				GCC_WARN_UNUSED_FUNCTION = YES;
				GCC_WARN_UNUSED_VARIABLE = YES;
				MACOSX_DEPLOYMENT_TARGET = 10.15;
				MTL_ENABLE_DEBUG_INFO = INCLUDE_SOURCE;
				MTL_FAST_MATH = YES;
				ONLY_ACTIVE_ARCH = YES;
				SDKROOT = macosx;
				SWIFT_ACTIVE_COMPILATION_CONDITIONS = "DEBUG CI";
				SWIFT_OPTIMIZATION_LEVEL = "-Onone";
			};
			name = CI;
		};
		4B1AD8B125FC322600261379 /* CI */ = {
			isa = XCBuildConfiguration;
			buildSettings = {
				ASSETCATALOG_COMPILER_APPICON_NAME = "Icon - Debug";
				ASSETCATALOG_COMPILER_GLOBAL_ACCENT_COLOR_NAME = GlobalAccentColor;
				CLANG_ANALYZER_LOCALIZABILITY_EMPTY_CONTEXT = YES;
				CLANG_ANALYZER_LOCALIZABILITY_NONLOCALIZED = YES;
				CODE_SIGN_ENTITLEMENTS = DuckDuckGo/DuckDuckGoCI.entitlements;
				CODE_SIGN_IDENTITY = "";
				CODE_SIGN_STYLE = Manual;
				COMBINE_HIDPI_IMAGES = YES;
				CURRENT_PROJECT_VERSION = "$(MARKETING_VERSION)";
				DEVELOPMENT_TEAM = "";
				ENABLE_HARDENED_RUNTIME = YES;
				INFOPLIST_FILE = DuckDuckGo/Info.plist;
				LD_RUNPATH_SEARCH_PATHS = (
					"$(inherited)",
					"@executable_path/../Frameworks",
				);
				MARKETING_VERSION = "$(MARKETING_VERSION)";
				PRODUCT_BUNDLE_IDENTIFIER = com.duckduckgo.macos.browser.debug;
				PRODUCT_MODULE_NAME = "$(TARGET_NAME:c99extidentifier)";
				PRODUCT_NAME = DuckDuckGo;
				PROVISIONING_PROFILE_SPECIFIER = "";
				SWIFT_ACTIVE_COMPILATION_CONDITIONS = "FEEDBACK $(inherited)";
				SWIFT_OBJC_BRIDGING_HEADER = "$(SRCROOT)/DuckDuckGo/Bridging.h";
				SWIFT_VERSION = 5.0;
			};
			name = CI;
		};
		4B1AD8B225FC322600261379 /* CI */ = {
			isa = XCBuildConfiguration;
			buildSettings = {
				ALWAYS_EMBED_SWIFT_STANDARD_LIBRARIES = YES;
				BUNDLE_LOADER = "$(TEST_HOST)";
				CODE_SIGN_IDENTITY = "-";
				CODE_SIGN_STYLE = Automatic;
				COMBINE_HIDPI_IMAGES = YES;
				DEVELOPMENT_TEAM = "";
				INFOPLIST_FILE = "Unit Tests/Info.plist";
				LD_RUNPATH_SEARCH_PATHS = (
					"$(inherited)",
					"@executable_path/../Frameworks",
					"@loader_path/../Frameworks",
				);
				MACOSX_DEPLOYMENT_TARGET = 10.15;
				PRODUCT_BUNDLE_IDENTIFIER = com.duckduckgo.macos.browser.DuckDuckGoTests;
				PRODUCT_NAME = "$(TARGET_NAME)";
				PROVISIONING_PROFILE_SPECIFIER = "";
				SWIFT_OBJC_BRIDGING_HEADER = "$(SRCROOT)/Unit Tests/Common/TestsBridging.h";
				SWIFT_VERSION = 5.0;
				TEST_HOST = "$(BUILT_PRODUCTS_DIR)/DuckDuckGo.app/Contents/MacOS/DuckDuckGo";
			};
			name = CI;
		};
		4B1AD8B325FC322600261379 /* CI */ = {
			isa = XCBuildConfiguration;
			buildSettings = {
				BUNDLE_LOADER = "$(TEST_HOST)";
				CODE_SIGN_IDENTITY = "-";
				CODE_SIGN_STYLE = Automatic;
				COMBINE_HIDPI_IMAGES = YES;
				DEVELOPMENT_TEAM = HKE973VLUW;
				INFOPLIST_FILE = "Integration Tests/Info.plist";
				LD_RUNPATH_SEARCH_PATHS = (
					"$(inherited)",
					"@executable_path/../Frameworks",
					"@loader_path/../Frameworks",
				);
				MACOSX_DEPLOYMENT_TARGET = 11.1;
				PRODUCT_BUNDLE_IDENTIFIER = "com.duckduckgo.Integration-Tests";
				PRODUCT_NAME = "$(TARGET_NAME)";
				SWIFT_VERSION = 5.0;
				TEST_HOST = "$(BUILT_PRODUCTS_DIR)/DuckDuckGo.app/Contents/MacOS/DuckDuckGo";
			};
			name = CI;
		};
		7B4CE8E126F02108009134B1 /* Debug */ = {
			isa = XCBuildConfiguration;
			buildSettings = {
				CODE_SIGN_STYLE = Automatic;
				COMBINE_HIDPI_IMAGES = YES;
				DEVELOPMENT_TEAM = HKE973VLUW;
				INFOPLIST_FILE = "UI Tests/Info.plist";
				LD_RUNPATH_SEARCH_PATHS = (
					"$(inherited)",
					"@executable_path/../Frameworks",
					"@loader_path/../Frameworks",
				);
				MACOSX_DEPLOYMENT_TARGET = 11.3;
				PRODUCT_BUNDLE_IDENTIFIER = "com.duckduckgo.UI-Tests";
				PRODUCT_NAME = "$(TARGET_NAME)";
				SWIFT_VERSION = 5.0;
				TEST_TARGET_NAME = "DuckDuckGo Privacy Browser";
			};
			name = Debug;
		};
		7B4CE8E226F02108009134B1 /* CI */ = {
			isa = XCBuildConfiguration;
			buildSettings = {
				CODE_SIGN_IDENTITY = "-";
				CODE_SIGN_STYLE = Automatic;
				COMBINE_HIDPI_IMAGES = YES;
				DEVELOPMENT_TEAM = HKE973VLUW;
				INFOPLIST_FILE = "UI Tests/Info.plist";
				LD_RUNPATH_SEARCH_PATHS = (
					"$(inherited)",
					"@executable_path/../Frameworks",
					"@loader_path/../Frameworks",
				);
				MACOSX_DEPLOYMENT_TARGET = 11.3;
				PRODUCT_BUNDLE_IDENTIFIER = "com.duckduckgo.UI-Tests";
				PRODUCT_NAME = "$(TARGET_NAME)";
				SWIFT_VERSION = 5.0;
				TEST_TARGET_NAME = "DuckDuckGo Privacy Browser";
			};
			name = CI;
		};
		7B4CE8E326F02108009134B1 /* Release */ = {
			isa = XCBuildConfiguration;
			buildSettings = {
				CODE_SIGN_STYLE = Automatic;
				COMBINE_HIDPI_IMAGES = YES;
				DEVELOPMENT_TEAM = HKE973VLUW;
				INFOPLIST_FILE = "UI Tests/Info.plist";
				LD_RUNPATH_SEARCH_PATHS = (
					"$(inherited)",
					"@executable_path/../Frameworks",
					"@loader_path/../Frameworks",
				);
				MACOSX_DEPLOYMENT_TARGET = 11.3;
				PRODUCT_BUNDLE_IDENTIFIER = "com.duckduckgo.UI-Tests";
				PRODUCT_NAME = "$(TARGET_NAME)";
				SWIFT_VERSION = 5.0;
				TEST_TARGET_NAME = "DuckDuckGo Privacy Browser";
			};
			name = Release;
		};
		AA585DA2248FD31500E9A3E2 /* Debug */ = {
			isa = XCBuildConfiguration;
			baseConfigurationReference = 85B8757E28B903D900D39E04 /* Configuration.xcconfig */;
			buildSettings = {
				ALWAYS_SEARCH_USER_PATHS = NO;
				CLANG_ANALYZER_NONNULL = YES;
				CLANG_ANALYZER_NUMBER_OBJECT_CONVERSION = YES_AGGRESSIVE;
				CLANG_CXX_LANGUAGE_STANDARD = "gnu++14";
				CLANG_CXX_LIBRARY = "libc++";
				CLANG_ENABLE_MODULES = YES;
				CLANG_ENABLE_OBJC_ARC = YES;
				CLANG_ENABLE_OBJC_WEAK = YES;
				CLANG_WARN_BLOCK_CAPTURE_AUTORELEASING = YES;
				CLANG_WARN_BOOL_CONVERSION = YES;
				CLANG_WARN_COMMA = YES;
				CLANG_WARN_CONSTANT_CONVERSION = YES;
				CLANG_WARN_DEPRECATED_OBJC_IMPLEMENTATIONS = YES;
				CLANG_WARN_DIRECT_OBJC_ISA_USAGE = YES_ERROR;
				CLANG_WARN_DOCUMENTATION_COMMENTS = YES;
				CLANG_WARN_EMPTY_BODY = YES;
				CLANG_WARN_ENUM_CONVERSION = YES;
				CLANG_WARN_INFINITE_RECURSION = YES;
				CLANG_WARN_INT_CONVERSION = YES;
				CLANG_WARN_NON_LITERAL_NULL_CONVERSION = YES;
				CLANG_WARN_OBJC_IMPLICIT_RETAIN_SELF = YES;
				CLANG_WARN_OBJC_LITERAL_CONVERSION = YES;
				CLANG_WARN_OBJC_ROOT_CLASS = YES_ERROR;
				CLANG_WARN_QUOTED_INCLUDE_IN_FRAMEWORK_HEADER = YES;
				CLANG_WARN_RANGE_LOOP_ANALYSIS = YES;
				CLANG_WARN_STRICT_PROTOTYPES = YES;
				CLANG_WARN_SUSPICIOUS_MOVE = YES;
				CLANG_WARN_UNGUARDED_AVAILABILITY = YES_AGGRESSIVE;
				CLANG_WARN_UNREACHABLE_CODE = YES;
				CLANG_WARN__DUPLICATE_METHOD_MATCH = YES;
				COPY_PHASE_STRIP = NO;
				DEBUG_INFORMATION_FORMAT = dwarf;
				ENABLE_STRICT_OBJC_MSGSEND = YES;
				ENABLE_TESTABILITY = YES;
				GCC_C_LANGUAGE_STANDARD = gnu11;
				GCC_DYNAMIC_NO_PIC = NO;
				GCC_NO_COMMON_BLOCKS = YES;
				GCC_OPTIMIZATION_LEVEL = 0;
				GCC_PREPROCESSOR_DEFINITIONS = (
					"DEBUG=1",
					"$(inherited)",
				);
				GCC_WARN_64_TO_32_BIT_CONVERSION = YES;
				GCC_WARN_ABOUT_RETURN_TYPE = YES_ERROR;
				GCC_WARN_UNDECLARED_SELECTOR = YES;
				GCC_WARN_UNINITIALIZED_AUTOS = YES_AGGRESSIVE;
				GCC_WARN_UNUSED_FUNCTION = YES;
				GCC_WARN_UNUSED_VARIABLE = YES;
				MACOSX_DEPLOYMENT_TARGET = 10.15;
				MTL_ENABLE_DEBUG_INFO = INCLUDE_SOURCE;
				MTL_FAST_MATH = YES;
				ONLY_ACTIVE_ARCH = YES;
				SDKROOT = macosx;
				SWIFT_ACTIVE_COMPILATION_CONDITIONS = DEBUG;
				SWIFT_OPTIMIZATION_LEVEL = "-Onone";
			};
			name = Debug;
		};
		AA585DA3248FD31500E9A3E2 /* Release */ = {
			isa = XCBuildConfiguration;
			baseConfigurationReference = 85B8757E28B903D900D39E04 /* Configuration.xcconfig */;
			buildSettings = {
				ALWAYS_SEARCH_USER_PATHS = NO;
				CLANG_ANALYZER_NONNULL = YES;
				CLANG_ANALYZER_NUMBER_OBJECT_CONVERSION = YES_AGGRESSIVE;
				CLANG_CXX_LANGUAGE_STANDARD = "gnu++14";
				CLANG_CXX_LIBRARY = "libc++";
				CLANG_ENABLE_MODULES = YES;
				CLANG_ENABLE_OBJC_ARC = YES;
				CLANG_ENABLE_OBJC_WEAK = YES;
				CLANG_WARN_BLOCK_CAPTURE_AUTORELEASING = YES;
				CLANG_WARN_BOOL_CONVERSION = YES;
				CLANG_WARN_COMMA = YES;
				CLANG_WARN_CONSTANT_CONVERSION = YES;
				CLANG_WARN_DEPRECATED_OBJC_IMPLEMENTATIONS = YES;
				CLANG_WARN_DIRECT_OBJC_ISA_USAGE = YES_ERROR;
				CLANG_WARN_DOCUMENTATION_COMMENTS = YES;
				CLANG_WARN_EMPTY_BODY = YES;
				CLANG_WARN_ENUM_CONVERSION = YES;
				CLANG_WARN_INFINITE_RECURSION = YES;
				CLANG_WARN_INT_CONVERSION = YES;
				CLANG_WARN_NON_LITERAL_NULL_CONVERSION = YES;
				CLANG_WARN_OBJC_IMPLICIT_RETAIN_SELF = YES;
				CLANG_WARN_OBJC_LITERAL_CONVERSION = YES;
				CLANG_WARN_OBJC_ROOT_CLASS = YES_ERROR;
				CLANG_WARN_QUOTED_INCLUDE_IN_FRAMEWORK_HEADER = YES;
				CLANG_WARN_RANGE_LOOP_ANALYSIS = YES;
				CLANG_WARN_STRICT_PROTOTYPES = YES;
				CLANG_WARN_SUSPICIOUS_MOVE = YES;
				CLANG_WARN_UNGUARDED_AVAILABILITY = YES_AGGRESSIVE;
				CLANG_WARN_UNREACHABLE_CODE = YES;
				CLANG_WARN__DUPLICATE_METHOD_MATCH = YES;
				COPY_PHASE_STRIP = NO;
				DEBUG_INFORMATION_FORMAT = "dwarf-with-dsym";
				ENABLE_NS_ASSERTIONS = NO;
				ENABLE_STRICT_OBJC_MSGSEND = YES;
				GCC_C_LANGUAGE_STANDARD = gnu11;
				GCC_NO_COMMON_BLOCKS = YES;
				GCC_WARN_64_TO_32_BIT_CONVERSION = YES;
				GCC_WARN_ABOUT_RETURN_TYPE = YES_ERROR;
				GCC_WARN_UNDECLARED_SELECTOR = YES;
				GCC_WARN_UNINITIALIZED_AUTOS = YES_AGGRESSIVE;
				GCC_WARN_UNUSED_FUNCTION = YES;
				GCC_WARN_UNUSED_VARIABLE = YES;
				MACOSX_DEPLOYMENT_TARGET = 10.15;
				MTL_ENABLE_DEBUG_INFO = NO;
				MTL_FAST_MATH = YES;
				SDKROOT = macosx;
				SWIFT_COMPILATION_MODE = wholemodule;
				SWIFT_OPTIMIZATION_LEVEL = "-O";
			};
			name = Release;
		};
		AA585DA5248FD31500E9A3E2 /* Debug */ = {
			isa = XCBuildConfiguration;
			buildSettings = {
				ASSETCATALOG_COMPILER_APPICON_NAME = "Icon - Debug";
				ASSETCATALOG_COMPILER_GLOBAL_ACCENT_COLOR_NAME = GlobalAccentColor;
				CLANG_ANALYZER_LOCALIZABILITY_EMPTY_CONTEXT = YES;
				CLANG_ANALYZER_LOCALIZABILITY_NONLOCALIZED = YES;
				CODE_SIGN_ENTITLEMENTS = DuckDuckGo/DuckDuckGo.entitlements;
				CODE_SIGN_IDENTITY = "Apple Development";
				CODE_SIGN_STYLE = Automatic;
				COMBINE_HIDPI_IMAGES = YES;
				CURRENT_PROJECT_VERSION = "$(MARKETING_VERSION)";
				DEVELOPMENT_TEAM = HKE973VLUW;
				ENABLE_HARDENED_RUNTIME = YES;
				INFOPLIST_FILE = DuckDuckGo/Info.plist;
				LD_RUNPATH_SEARCH_PATHS = (
					"$(inherited)",
					"@executable_path/../Frameworks",
				);
				MARKETING_VERSION = "$(MARKETING_VERSION)";
				PRODUCT_BUNDLE_IDENTIFIER = com.duckduckgo.macos.browser.debug;
				PRODUCT_MODULE_NAME = "$(TARGET_NAME:c99extidentifier)";
				PRODUCT_NAME = DuckDuckGo;
				SWIFT_ACTIVE_COMPILATION_CONDITIONS = "FEEDBACK $(inherited)";
				SWIFT_OBJC_BRIDGING_HEADER = "$(SRCROOT)/DuckDuckGo/Bridging.h";
				SWIFT_VERSION = 5.0;
			};
			name = Debug;
		};
		AA585DA6248FD31500E9A3E2 /* Release */ = {
			isa = XCBuildConfiguration;
			buildSettings = {
				ASSETCATALOG_COMPILER_APPICON_NAME = AppIcon;
				ASSETCATALOG_COMPILER_GLOBAL_ACCENT_COLOR_NAME = GlobalAccentColor;
				CLANG_ANALYZER_LOCALIZABILITY_EMPTY_CONTEXT = YES;
				CLANG_ANALYZER_LOCALIZABILITY_NONLOCALIZED = YES;
				CODE_SIGN_ENTITLEMENTS = DuckDuckGo/DuckDuckGo.entitlements;
				CODE_SIGN_IDENTITY = "Apple Development";
				CODE_SIGN_STYLE = Automatic;
				COMBINE_HIDPI_IMAGES = YES;
				CURRENT_PROJECT_VERSION = "$(MARKETING_VERSION)";
				DEVELOPMENT_TEAM = HKE973VLUW;
				ENABLE_HARDENED_RUNTIME = YES;
				INFOPLIST_FILE = DuckDuckGo/Info.plist;
				LD_RUNPATH_SEARCH_PATHS = (
					"$(inherited)",
					"@executable_path/../Frameworks",
				);
				MARKETING_VERSION = "$(MARKETING_VERSION)";
				PRODUCT_BUNDLE_IDENTIFIER = com.duckduckgo.macos.browser;
				PRODUCT_MODULE_NAME = "$(TARGET_NAME:c99extidentifier)";
				PRODUCT_NAME = DuckDuckGo;
				SWIFT_ACTIVE_COMPILATION_CONDITIONS = FEEDBACK;
				SWIFT_OBJC_BRIDGING_HEADER = "$(SRCROOT)/DuckDuckGo/Bridging.h";
				SWIFT_VERSION = 5.0;
			};
			name = Release;
		};
		AA585DA8248FD31500E9A3E2 /* Debug */ = {
			isa = XCBuildConfiguration;
			buildSettings = {
				ALWAYS_EMBED_SWIFT_STANDARD_LIBRARIES = YES;
				BUNDLE_LOADER = "$(TEST_HOST)";
				CODE_SIGN_IDENTITY = "Apple Development";
				CODE_SIGN_STYLE = Automatic;
				COMBINE_HIDPI_IMAGES = YES;
				DEVELOPMENT_TEAM = HKE973VLUW;
				INFOPLIST_FILE = "Unit Tests/Info.plist";
				LD_RUNPATH_SEARCH_PATHS = (
					"$(inherited)",
					"@executable_path/../Frameworks",
					"@loader_path/../Frameworks",
				);
				MACOSX_DEPLOYMENT_TARGET = 10.15;
				PRODUCT_BUNDLE_IDENTIFIER = com.duckduckgo.macos.browser.DuckDuckGoTests;
				PRODUCT_NAME = "$(TARGET_NAME)";
				PROVISIONING_PROFILE_SPECIFIER = "";
				SWIFT_OBJC_BRIDGING_HEADER = "$(SRCROOT)/Unit Tests/Common/TestsBridging.h";
				SWIFT_VERSION = 5.0;
				TEST_HOST = "$(BUILT_PRODUCTS_DIR)/DuckDuckGo.app/Contents/MacOS/DuckDuckGo";
			};
			name = Debug;
		};
		AA585DA9248FD31500E9A3E2 /* Release */ = {
			isa = XCBuildConfiguration;
			buildSettings = {
				ALWAYS_EMBED_SWIFT_STANDARD_LIBRARIES = YES;
				BUNDLE_LOADER = "$(TEST_HOST)";
				CODE_SIGN_IDENTITY = "Apple Development";
				CODE_SIGN_STYLE = Automatic;
				COMBINE_HIDPI_IMAGES = YES;
				DEVELOPMENT_TEAM = HKE973VLUW;
				INFOPLIST_FILE = "Unit Tests/Info.plist";
				LD_RUNPATH_SEARCH_PATHS = (
					"$(inherited)",
					"@executable_path/../Frameworks",
					"@loader_path/../Frameworks",
				);
				MACOSX_DEPLOYMENT_TARGET = 10.15;
				PRODUCT_BUNDLE_IDENTIFIER = com.duckduckgo.macos.browser.DuckDuckGoTests;
				PRODUCT_NAME = "$(TARGET_NAME)";
				PROVISIONING_PROFILE_SPECIFIER = "";
				SWIFT_OBJC_BRIDGING_HEADER = "$(SRCROOT)/Unit Tests/Common/TestsBridging.h";
				SWIFT_VERSION = 5.0;
				TEST_HOST = "$(BUILT_PRODUCTS_DIR)/DuckDuckGo.app/Contents/MacOS/DuckDuckGo";
			};
			name = Release;
		};
		AAE814AB2716DFE8009D3531 /* Review */ = {
			isa = XCBuildConfiguration;
			baseConfigurationReference = 85B8757E28B903D900D39E04 /* Configuration.xcconfig */;
			buildSettings = {
				ALWAYS_SEARCH_USER_PATHS = NO;
				CLANG_ANALYZER_NONNULL = YES;
				CLANG_ANALYZER_NUMBER_OBJECT_CONVERSION = YES_AGGRESSIVE;
				CLANG_CXX_LANGUAGE_STANDARD = "gnu++14";
				CLANG_CXX_LIBRARY = "libc++";
				CLANG_ENABLE_MODULES = YES;
				CLANG_ENABLE_OBJC_ARC = YES;
				CLANG_ENABLE_OBJC_WEAK = YES;
				CLANG_WARN_BLOCK_CAPTURE_AUTORELEASING = YES;
				CLANG_WARN_BOOL_CONVERSION = YES;
				CLANG_WARN_COMMA = YES;
				CLANG_WARN_CONSTANT_CONVERSION = YES;
				CLANG_WARN_DEPRECATED_OBJC_IMPLEMENTATIONS = YES;
				CLANG_WARN_DIRECT_OBJC_ISA_USAGE = YES_ERROR;
				CLANG_WARN_DOCUMENTATION_COMMENTS = YES;
				CLANG_WARN_EMPTY_BODY = YES;
				CLANG_WARN_ENUM_CONVERSION = YES;
				CLANG_WARN_INFINITE_RECURSION = YES;
				CLANG_WARN_INT_CONVERSION = YES;
				CLANG_WARN_NON_LITERAL_NULL_CONVERSION = YES;
				CLANG_WARN_OBJC_IMPLICIT_RETAIN_SELF = YES;
				CLANG_WARN_OBJC_LITERAL_CONVERSION = YES;
				CLANG_WARN_OBJC_ROOT_CLASS = YES_ERROR;
				CLANG_WARN_QUOTED_INCLUDE_IN_FRAMEWORK_HEADER = YES;
				CLANG_WARN_RANGE_LOOP_ANALYSIS = YES;
				CLANG_WARN_STRICT_PROTOTYPES = YES;
				CLANG_WARN_SUSPICIOUS_MOVE = YES;
				CLANG_WARN_UNGUARDED_AVAILABILITY = YES_AGGRESSIVE;
				CLANG_WARN_UNREACHABLE_CODE = YES;
				CLANG_WARN__DUPLICATE_METHOD_MATCH = YES;
				COPY_PHASE_STRIP = NO;
				DEBUG_INFORMATION_FORMAT = "dwarf-with-dsym";
				ENABLE_NS_ASSERTIONS = NO;
				ENABLE_STRICT_OBJC_MSGSEND = YES;
				GCC_C_LANGUAGE_STANDARD = gnu11;
				GCC_NO_COMMON_BLOCKS = YES;
				GCC_WARN_64_TO_32_BIT_CONVERSION = YES;
				GCC_WARN_ABOUT_RETURN_TYPE = YES_ERROR;
				GCC_WARN_UNDECLARED_SELECTOR = YES;
				GCC_WARN_UNINITIALIZED_AUTOS = YES_AGGRESSIVE;
				GCC_WARN_UNUSED_FUNCTION = YES;
				GCC_WARN_UNUSED_VARIABLE = YES;
				MACOSX_DEPLOYMENT_TARGET = 10.15;
				MTL_ENABLE_DEBUG_INFO = NO;
				MTL_FAST_MATH = YES;
				SDKROOT = macosx;
				SWIFT_COMPILATION_MODE = wholemodule;
				SWIFT_OPTIMIZATION_LEVEL = "-O";
			};
			name = Review;
		};
		AAE814AC2716DFE8009D3531 /* Review */ = {
			isa = XCBuildConfiguration;
			buildSettings = {
				ASSETCATALOG_COMPILER_APPICON_NAME = "Icon - Review";
				ASSETCATALOG_COMPILER_GLOBAL_ACCENT_COLOR_NAME = GlobalAccentColor;
				CLANG_ANALYZER_LOCALIZABILITY_EMPTY_CONTEXT = YES;
				CLANG_ANALYZER_LOCALIZABILITY_NONLOCALIZED = YES;
				CODE_SIGN_ENTITLEMENTS = DuckDuckGo/DuckDuckGo.entitlements;
				CODE_SIGN_IDENTITY = "Apple Development";
				CODE_SIGN_STYLE = Automatic;
				COMBINE_HIDPI_IMAGES = YES;
				CURRENT_PROJECT_VERSION = "$(MARKETING_VERSION)";
				DEVELOPMENT_TEAM = HKE973VLUW;
				ENABLE_HARDENED_RUNTIME = YES;
				GCC_PREPROCESSOR_DEFINITIONS = "REVIEW=1";
				INFOPLIST_FILE = DuckDuckGo/Info.plist;
				LD_RUNPATH_SEARCH_PATHS = (
					"$(inherited)",
					"@executable_path/../Frameworks",
				);
				MARKETING_VERSION = "$(MARKETING_VERSION)";
				PRODUCT_BUNDLE_IDENTIFIER = com.duckduckgo.macos.browser.review;
				PRODUCT_MODULE_NAME = "$(TARGET_NAME:c99extidentifier)";
				PRODUCT_NAME = "DuckDuckGo Review";
				PROVISIONING_PROFILE_SPECIFIER = "";
				SWIFT_ACTIVE_COMPILATION_CONDITIONS = "FEEDBACK REVIEW";
				SWIFT_OBJC_BRIDGING_HEADER = "$(SRCROOT)/DuckDuckGo/Bridging.h";
				SWIFT_VERSION = 5.0;
			};
			name = Review;
		};
		AAE814AD2716DFE8009D3531 /* Review */ = {
			isa = XCBuildConfiguration;
			buildSettings = {
				ALWAYS_EMBED_SWIFT_STANDARD_LIBRARIES = YES;
				BUNDLE_LOADER = "$(TEST_HOST)";
				CODE_SIGN_IDENTITY = "Apple Development";
				CODE_SIGN_STYLE = Automatic;
				COMBINE_HIDPI_IMAGES = YES;
				DEVELOPMENT_TEAM = HKE973VLUW;
				INFOPLIST_FILE = "Unit Tests/Info.plist";
				LD_RUNPATH_SEARCH_PATHS = (
					"$(inherited)",
					"@executable_path/../Frameworks",
					"@loader_path/../Frameworks",
				);
				MACOSX_DEPLOYMENT_TARGET = 10.15;
				PRODUCT_BUNDLE_IDENTIFIER = com.duckduckgo.macos.browser.DuckDuckGoTests;
				PRODUCT_NAME = "$(TARGET_NAME)";
				PROVISIONING_PROFILE_SPECIFIER = "";
				SWIFT_OBJC_BRIDGING_HEADER = "$(SRCROOT)/Unit Tests/Common/TestsBridging.h";
				SWIFT_VERSION = 5.0;
				TEST_HOST = "$(BUILT_PRODUCTS_DIR)/DuckDuckGo.app/Contents/MacOS/DuckDuckGo";
			};
			name = Review;
		};
		AAE814AE2716DFE8009D3531 /* Review */ = {
			isa = XCBuildConfiguration;
			buildSettings = {
				BUNDLE_LOADER = "$(TEST_HOST)";
				CODE_SIGN_STYLE = Automatic;
				COMBINE_HIDPI_IMAGES = YES;
				DEVELOPMENT_TEAM = HKE973VLUW;
				INFOPLIST_FILE = "Integration Tests/Info.plist";
				LD_RUNPATH_SEARCH_PATHS = (
					"$(inherited)",
					"@executable_path/../Frameworks",
					"@loader_path/../Frameworks",
				);
				MACOSX_DEPLOYMENT_TARGET = 11.1;
				PRODUCT_BUNDLE_IDENTIFIER = "com.duckduckgo.Integration-Tests";
				PRODUCT_NAME = "$(TARGET_NAME)";
				SWIFT_VERSION = 5.0;
				TEST_HOST = "$(BUILT_PRODUCTS_DIR)/DuckDuckGo.app/Contents/MacOS/DuckDuckGo";
			};
			name = Review;
		};
		AAE814AF2716DFE8009D3531 /* Review */ = {
			isa = XCBuildConfiguration;
			buildSettings = {
				CODE_SIGN_STYLE = Automatic;
				COMBINE_HIDPI_IMAGES = YES;
				DEVELOPMENT_TEAM = HKE973VLUW;
				INFOPLIST_FILE = "UI Tests/Info.plist";
				LD_RUNPATH_SEARCH_PATHS = (
					"$(inherited)",
					"@executable_path/../Frameworks",
					"@loader_path/../Frameworks",
				);
				MACOSX_DEPLOYMENT_TARGET = 11.3;
				PRODUCT_BUNDLE_IDENTIFIER = "com.duckduckgo.UI-Tests";
				PRODUCT_NAME = "$(TARGET_NAME)";
				SWIFT_VERSION = 5.0;
				TEST_TARGET_NAME = "DuckDuckGo Privacy Browser";
			};
			name = Review;
		};
/* End XCBuildConfiguration section */

/* Begin XCConfigurationList section */
		4B1AD8A625FC27E200261379 /* Build configuration list for PBXNativeTarget "Integration Tests" */ = {
			isa = XCConfigurationList;
			buildConfigurations = (
				4B1AD8A425FC27E200261379 /* Debug */,
				4B1AD8B325FC322600261379 /* CI */,
				4B1AD8A525FC27E200261379 /* Release */,
				3777624A2800ECB000250E31 /* CI_Release */,
				AAE814AE2716DFE8009D3531 /* Review */,
				377762452800D59E00250E31 /* CI_Review */,
			);
			defaultConfigurationIsVisible = 0;
			defaultConfigurationName = Release;
		};
		7B4CE8E526F02108009134B1 /* Build configuration list for PBXNativeTarget "UI Tests" */ = {
			isa = XCConfigurationList;
			buildConfigurations = (
				7B4CE8E126F02108009134B1 /* Debug */,
				7B4CE8E226F02108009134B1 /* CI */,
				7B4CE8E326F02108009134B1 /* Release */,
				3777624B2800ECB000250E31 /* CI_Release */,
				AAE814AF2716DFE8009D3531 /* Review */,
				377762462800D59E00250E31 /* CI_Review */,
			);
			defaultConfigurationIsVisible = 0;
			defaultConfigurationName = Release;
		};
		AA585D79248FD31100E9A3E2 /* Build configuration list for PBXProject "DuckDuckGo" */ = {
			isa = XCConfigurationList;
			buildConfigurations = (
				AA585DA2248FD31500E9A3E2 /* Debug */,
				4B1AD8B025FC322600261379 /* CI */,
				AA585DA3248FD31500E9A3E2 /* Release */,
				377762472800ECB000250E31 /* CI_Release */,
				AAE814AB2716DFE8009D3531 /* Review */,
				377762422800D59E00250E31 /* CI_Review */,
			);
			defaultConfigurationIsVisible = 0;
			defaultConfigurationName = Release;
		};
		AA585DA4248FD31500E9A3E2 /* Build configuration list for PBXNativeTarget "DuckDuckGo Privacy Browser" */ = {
			isa = XCConfigurationList;
			buildConfigurations = (
				AA585DA5248FD31500E9A3E2 /* Debug */,
				4B1AD8B125FC322600261379 /* CI */,
				AA585DA6248FD31500E9A3E2 /* Release */,
				377762482800ECB000250E31 /* CI_Release */,
				AAE814AC2716DFE8009D3531 /* Review */,
				377762432800D59E00250E31 /* CI_Review */,
			);
			defaultConfigurationIsVisible = 0;
			defaultConfigurationName = Release;
		};
		AA585DA7248FD31500E9A3E2 /* Build configuration list for PBXNativeTarget "Unit Tests" */ = {
			isa = XCConfigurationList;
			buildConfigurations = (
				AA585DA8248FD31500E9A3E2 /* Debug */,
				4B1AD8B225FC322600261379 /* CI */,
				AA585DA9248FD31500E9A3E2 /* Release */,
				377762492800ECB000250E31 /* CI_Release */,
				AAE814AD2716DFE8009D3531 /* Review */,
				377762442800D59E00250E31 /* CI_Review */,
			);
			defaultConfigurationIsVisible = 0;
			defaultConfigurationName = Release;
		};
/* End XCConfigurationList section */

/* Begin XCRemoteSwiftPackageReference section */
		4B82E9B125B69E3E00656FE7 /* XCRemoteSwiftPackageReference "TrackerRadarKit" */ = {
			isa = XCRemoteSwiftPackageReference;
			repositoryURL = "https://github.com/duckduckgo/TrackerRadarKit.git";
			requirement = {
				kind = exactVersion;
				version = 1.1.1;
			};
		};
		85FF55C625F82E4F00E2AB99 /* XCRemoteSwiftPackageReference "lottie-ios" */ = {
			isa = XCRemoteSwiftPackageReference;
			repositoryURL = "https://github.com/airbnb/lottie-ios";
			requirement = {
				kind = exactVersion;
				version = 3.3.0;
			};
		};
		9807F643278CA16F00E1547B /* XCRemoteSwiftPackageReference "BrowserServicesKit" */ = {
			isa = XCRemoteSwiftPackageReference;
			repositoryURL = "https://github.com/duckduckgo/BrowserServicesKit";
			requirement = {
<<<<<<< HEAD
				branch = "michal/privacy-dashboard-in-module-macos-changes";
				kind = branch;
=======
				kind = exactVersion;
				version = 34.0.1;
>>>>>>> a899fc3c
			};
		};
		AA06B6B52672AF8100F541C5 /* XCRemoteSwiftPackageReference "Sparkle" */ = {
			isa = XCRemoteSwiftPackageReference;
			repositoryURL = "https://github.com/sparkle-project/Sparkle.git";
			requirement = {
				kind = exactVersion;
				version = 1.27.1;
			};
		};
		B6DA44152616C13800DD1EC2 /* XCRemoteSwiftPackageReference "OHHTTPStubs" */ = {
			isa = XCRemoteSwiftPackageReference;
			repositoryURL = "https://github.com/AliSoftware/OHHTTPStubs.git";
			requirement = {
				kind = exactVersion;
				version = 9.1.0;
			};
		};
/* End XCRemoteSwiftPackageReference section */

/* Begin XCSwiftPackageProductDependency section */
		1E25269B28F8741A00E44DFA /* Common */ = {
			isa = XCSwiftPackageProductDependency;
			package = 9807F643278CA16F00E1547B /* XCRemoteSwiftPackageReference "BrowserServicesKit" */;
			productName = Common;
		};
		1E950E3E2912A10D0051A99B /* ContentBlocking */ = {
			isa = XCSwiftPackageProductDependency;
			package = 9807F643278CA16F00E1547B /* XCRemoteSwiftPackageReference "BrowserServicesKit" */;
			productName = ContentBlocking;
		};
		1E950E402912A10D0051A99B /* PrivacyDashboard */ = {
			isa = XCSwiftPackageProductDependency;
			package = 9807F643278CA16F00E1547B /* XCRemoteSwiftPackageReference "BrowserServicesKit" */;
			productName = PrivacyDashboard;
		};
		1E950E422912A10D0051A99B /* UserScript */ = {
			isa = XCSwiftPackageProductDependency;
			package = 9807F643278CA16F00E1547B /* XCRemoteSwiftPackageReference "BrowserServicesKit" */;
			productName = UserScript;
		};
		4B82E9B225B69E3E00656FE7 /* TrackerRadarKit */ = {
			isa = XCSwiftPackageProductDependency;
			package = 4B82E9B125B69E3E00656FE7 /* XCRemoteSwiftPackageReference "TrackerRadarKit" */;
			productName = TrackerRadarKit;
		};
		85FF55C725F82E4F00E2AB99 /* Lottie */ = {
			isa = XCSwiftPackageProductDependency;
			package = 85FF55C625F82E4F00E2AB99 /* XCRemoteSwiftPackageReference "lottie-ios" */;
			productName = Lottie;
		};
		9807F644278CA16F00E1547B /* BrowserServicesKit */ = {
			isa = XCSwiftPackageProductDependency;
			package = 9807F643278CA16F00E1547B /* XCRemoteSwiftPackageReference "BrowserServicesKit" */;
			productName = BrowserServicesKit;
		};
		AA06B6B62672AF8100F541C5 /* Sparkle */ = {
			isa = XCSwiftPackageProductDependency;
			package = AA06B6B52672AF8100F541C5 /* XCRemoteSwiftPackageReference "Sparkle" */;
			productName = Sparkle;
		};
		B6DA44162616C13800DD1EC2 /* OHHTTPStubs */ = {
			isa = XCSwiftPackageProductDependency;
			package = B6DA44152616C13800DD1EC2 /* XCRemoteSwiftPackageReference "OHHTTPStubs" */;
			productName = OHHTTPStubs;
		};
		B6DA44182616C13800DD1EC2 /* OHHTTPStubsSwift */ = {
			isa = XCSwiftPackageProductDependency;
			package = B6DA44152616C13800DD1EC2 /* XCRemoteSwiftPackageReference "OHHTTPStubs" */;
			productName = OHHTTPStubsSwift;
		};
/* End XCSwiftPackageProductDependency section */

/* Begin XCVersionGroup section */
		4B11060325903E570039B979 /* CoreDataEncryptionTesting.xcdatamodeld */ = {
			isa = XCVersionGroup;
			children = (
				4B11060425903E570039B979 /* CoreDataEncryptionTesting.xcdatamodel */,
			);
			currentVersion = 4B11060425903E570039B979 /* CoreDataEncryptionTesting.xcdatamodel */;
			path = CoreDataEncryptionTesting.xcdatamodeld;
			sourceTree = "<group>";
			versionGroupType = wrapper.xcdatamodel;
		};
		4B67742E255DBEB800025BD8 /* HTTPSUpgrade.xcdatamodeld */ = {
			isa = XCVersionGroup;
			children = (
				4B67742F255DBEB800025BD8 /* HTTPSUpgrade 3.xcdatamodel */,
			);
			currentVersion = 4B67742F255DBEB800025BD8 /* HTTPSUpgrade 3.xcdatamodel */;
			path = HTTPSUpgrade.xcdatamodeld;
			sourceTree = "<group>";
			versionGroupType = wrapper.xcdatamodel;
		};
		4B9292A726670D3700AD2C21 /* Bookmark.xcdatamodeld */ = {
			isa = XCVersionGroup;
			children = (
				4B9292A826670D3700AD2C21 /* Bookmark 2.xcdatamodel */,
				4B9292A926670D3700AD2C21 /* Bookmark.xcdatamodel */,
			);
			currentVersion = 4B9292A826670D3700AD2C21 /* Bookmark 2.xcdatamodel */;
			path = Bookmark.xcdatamodeld;
			sourceTree = "<group>";
			versionGroupType = wrapper.xcdatamodel;
		};
		AA5FA69E275F948900DCE9C9 /* Favicons.xcdatamodeld */ = {
			isa = XCVersionGroup;
			children = (
				AA5FA69F275F948900DCE9C9 /* Favicons.xcdatamodel */,
			);
			currentVersion = AA5FA69F275F948900DCE9C9 /* Favicons.xcdatamodel */;
			path = Favicons.xcdatamodeld;
			sourceTree = "<group>";
			versionGroupType = wrapper.xcdatamodel;
		};
		AAE75278263B046100B973F8 /* History.xcdatamodeld */ = {
			isa = XCVersionGroup;
			children = (
				AA7E91982875AB4700AB6B62 /* History 6.xcdatamodel */,
				85F91D9327F47BC40096B1C8 /* History 5.xcdatamodel */,
				85589E9227BFBBD60038AD11 /* History 4.xcdatamodel */,
				AAC6BBEE27AC151D0006DCC2 /* History 3.xcdatamodel */,
				AA7DE8E026A9BD000012B490 /* History 2.xcdatamodel */,
				AAE75279263B046100B973F8 /* History.xcdatamodel */,
			);
			currentVersion = AA7E91982875AB4700AB6B62 /* History 6.xcdatamodel */;
			path = History.xcdatamodeld;
			sourceTree = "<group>";
			versionGroupType = wrapper.xcdatamodel;
		};
		B604085A274B8CA300680351 /* UnprotectedDomains.xcdatamodeld */ = {
			isa = XCVersionGroup;
			children = (
				B604085B274B8CA400680351 /* Permissions.xcdatamodel */,
			);
			currentVersion = B604085B274B8CA400680351 /* Permissions.xcdatamodel */;
			path = UnprotectedDomains.xcdatamodeld;
			sourceTree = "<group>";
			versionGroupType = wrapper.xcdatamodel;
		};
		B6085D072743993C00A9C456 /* FireproofDomains.xcdatamodeld */ = {
			isa = XCVersionGroup;
			children = (
				B6085D082743993D00A9C456 /* Permissions.xcdatamodel */,
			);
			currentVersion = B6085D082743993D00A9C456 /* Permissions.xcdatamodel */;
			path = FireproofDomains.xcdatamodeld;
			sourceTree = "<group>";
			versionGroupType = wrapper.xcdatamodel;
		};
		B64C852E26943BC10048FEBE /* Permissions.xcdatamodeld */ = {
			isa = XCVersionGroup;
			children = (
				B64C852F26943BC10048FEBE /* Permissions.xcdatamodel */,
			);
			currentVersion = B64C852F26943BC10048FEBE /* Permissions.xcdatamodel */;
			path = Permissions.xcdatamodeld;
			sourceTree = "<group>";
			versionGroupType = wrapper.xcdatamodel;
		};
		B662D3DA2755D8190035D4D6 /* OldPixelDataModel.xcdatamodeld */ = {
			isa = XCVersionGroup;
			children = (
				B662D3DB2755D81A0035D4D6 /* PixelDataModel.xcdatamodel */,
			);
			currentVersion = B662D3DB2755D81A0035D4D6 /* PixelDataModel.xcdatamodel */;
			path = OldPixelDataModel.xcdatamodeld;
			sourceTree = "<group>";
			versionGroupType = wrapper.xcdatamodel;
		};
		B6C0B23226E71BCD0031CB7F /* Downloads.xcdatamodeld */ = {
			isa = XCVersionGroup;
			children = (
				B6C0B23326E71BCD0031CB7F /* Downloads.xcdatamodel */,
			);
			currentVersion = B6C0B23326E71BCD0031CB7F /* Downloads.xcdatamodel */;
			path = Downloads.xcdatamodeld;
			sourceTree = "<group>";
			versionGroupType = wrapper.xcdatamodel;
		};
		B6C2C9F42760B659005B7F0A /* TestDataModel.xcdatamodeld */ = {
			isa = XCVersionGroup;
			children = (
				B6C2C9F52760B659005B7F0A /* Permissions.xcdatamodel */,
			);
			currentVersion = B6C2C9F52760B659005B7F0A /* Permissions.xcdatamodel */;
			path = TestDataModel.xcdatamodeld;
			sourceTree = "<group>";
			versionGroupType = wrapper.xcdatamodel;
		};
		B6DA44062616B30600DD1EC2 /* PixelDataModel.xcdatamodeld */ = {
			isa = XCVersionGroup;
			children = (
				B6DA44072616B30600DD1EC2 /* PixelDataModel.xcdatamodel */,
			);
			currentVersion = B6DA44072616B30600DD1EC2 /* PixelDataModel.xcdatamodel */;
			path = PixelDataModel.xcdatamodeld;
			sourceTree = "<group>";
			versionGroupType = wrapper.xcdatamodel;
		};
/* End XCVersionGroup section */
	};
	rootObject = AA585D76248FD31100E9A3E2 /* Project object */;
}<|MERGE_RESOLUTION|>--- conflicted
+++ resolved
@@ -844,15 +844,11 @@
 		14505A07256084EF00272CC6 /* UserAgent.swift */ = {isa = PBXFileReference; lastKnownFileType = sourcecode.swift; path = UserAgent.swift; sourceTree = "<group>"; };
 		1456D6E024EFCBC300775049 /* TabBarCollectionView.swift */ = {isa = PBXFileReference; lastKnownFileType = sourcecode.swift; path = TabBarCollectionView.swift; sourceTree = "<group>"; };
 		14D9B8F924F7E089000D4D13 /* AddressBarViewController.swift */ = {isa = PBXFileReference; lastKnownFileType = sourcecode.swift; path = AddressBarViewController.swift; sourceTree = "<group>"; };
-<<<<<<< HEAD
+		1D77921728FDC54C00BE0210 /* FaviconReferenceCacheTests.swift */ = {isa = PBXFileReference; lastKnownFileType = sourcecode.swift; path = FaviconReferenceCacheTests.swift; sourceTree = "<group>"; };
+		1D77921928FDC79800BE0210 /* FaviconStoringMock.swift */ = {isa = PBXFileReference; lastKnownFileType = sourcecode.swift; path = FaviconStoringMock.swift; sourceTree = "<group>"; };
 		1E7E2E8F29029A2A00C01B54 /* ContentBlockingRulesUpdateObserver.swift */ = {isa = PBXFileReference; lastKnownFileType = sourcecode.swift; path = ContentBlockingRulesUpdateObserver.swift; sourceTree = "<group>"; };
 		1E7E2E9129029F9B00C01B54 /* WebsiteBreakageReporter.swift */ = {isa = PBXFileReference; lastKnownFileType = sourcecode.swift; path = WebsiteBreakageReporter.swift; sourceTree = "<group>"; };
 		1E7E2E932902AC0E00C01B54 /* PrivacyDashboardPermissionHandler.swift */ = {isa = PBXFileReference; lastKnownFileType = sourcecode.swift; path = PrivacyDashboardPermissionHandler.swift; sourceTree = "<group>"; };
-=======
-		1D77921728FDC54C00BE0210 /* FaviconReferenceCacheTests.swift */ = {isa = PBXFileReference; lastKnownFileType = sourcecode.swift; path = FaviconReferenceCacheTests.swift; sourceTree = "<group>"; };
-		1D77921928FDC79800BE0210 /* FaviconStoringMock.swift */ = {isa = PBXFileReference; lastKnownFileType = sourcecode.swift; path = FaviconStoringMock.swift; sourceTree = "<group>"; };
-		1EF7E98A28F44432005C31CA /* ProtectionStatus.swift */ = {isa = PBXFileReference; fileEncoding = 4; lastKnownFileType = sourcecode.swift; path = ProtectionStatus.swift; sourceTree = "<group>"; };
->>>>>>> a899fc3c
 		3106AD75287F000600159FE5 /* CookieConsentUserPermissionViewController.swift */ = {isa = PBXFileReference; lastKnownFileType = sourcecode.swift; path = CookieConsentUserPermissionViewController.swift; sourceTree = "<group>"; };
 		311B262628E73E0A00FD181A /* TabShadowConfig.swift */ = {isa = PBXFileReference; lastKnownFileType = sourcecode.swift; path = TabShadowConfig.swift; sourceTree = "<group>"; };
 		313AEDA0287CAD1D00E1E8F4 /* CookieConsentUserPermissionView.swift */ = {isa = PBXFileReference; lastKnownFileType = sourcecode.swift; path = CookieConsentUserPermissionView.swift; sourceTree = "<group>"; };
@@ -6283,13 +6279,8 @@
 			isa = XCRemoteSwiftPackageReference;
 			repositoryURL = "https://github.com/duckduckgo/BrowserServicesKit";
 			requirement = {
-<<<<<<< HEAD
 				branch = "michal/privacy-dashboard-in-module-macos-changes";
 				kind = branch;
-=======
-				kind = exactVersion;
-				version = 34.0.1;
->>>>>>> a899fc3c
 			};
 		};
 		AA06B6B52672AF8100F541C5 /* XCRemoteSwiftPackageReference "Sparkle" */ = {
