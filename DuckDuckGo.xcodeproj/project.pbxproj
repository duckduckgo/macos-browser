--- conflicted
+++ resolved
@@ -2018,12 +2018,8 @@
 				AA585D82248FD31100E9A3E2 /* AppDelegate.swift in Sources */,
 				AA72D5F025FEA49900C77619 /* AddEditFavoriteWindow.swift in Sources */,
 				1456D6E124EFCBC300775049 /* TabBarCollectionView.swift in Sources */,
-<<<<<<< HEAD
 				AABEE69C24A902BB0043105B /* SuggestionContainer.swift in Sources */,
-=======
-				AABEE69C24A902BB0043105B /* Suggestions.swift in Sources */,
 				B6A9E46B2614618A0067D1B9 /* OperatingSystemVersionExtension.swift in Sources */,
->>>>>>> 0852d270
 				85AC3AEF25D5CE9800C7D2AA /* UserScripts.swift in Sources */,
 				4B677439255DBEB800025BD8 /* HTTPSUpgradeStore.swift in Sources */,
 				4B02199325E060C600ED7DEA /* LoginDetectionUserScript.swift in Sources */,
@@ -2096,11 +2092,7 @@
 				B6AE74342609AFCE005B9B1A /* ProgressEstimationTests.swift in Sources */,
 				4BA1A6FE258C5C1300F6F690 /* EncryptedValueTransformerTests.swift in Sources */,
 				85F69B3C25EDE81F00978E59 /* URLExtensionTests.swift in Sources */,
-<<<<<<< HEAD
-=======
 				B6DA44112616C0FC00DD1EC2 /* PixelTests.swift in Sources */,
-				AA63745624C9EB3C00AB2AC4 /* SuggestionsAPIResultTests.swift in Sources */,
->>>>>>> 0852d270
 				AA652CCE25DD9071009059CC /* BookmarkListTests.swift in Sources */,
 				B6A5A2A825BAA35500AA7ADA /* WindowManagerStateRestorationTests.swift in Sources */,
 				B61F012325ECBAE400ABB5A3 /* UserScriptsTest.swift in Sources */,
