--- conflicted
+++ resolved
@@ -1173,11 +1173,8 @@
 				AA5C8F632591021700748EB7 /* NSApplicationExtension.swift in Sources */,
 				4B677450255DBFA300025BD8 /* HashExtension.swift in Sources */,
 				AA9FF95F24A1FB690039E328 /* TabCollectionViewModel.swift in Sources */,
-<<<<<<< HEAD
 				AA5C8F59258FE21F00748EB7 /* NSTextFieldExtension.swift in Sources */,
-=======
 				4BA1A6A5258B07DF00F6F690 /* EncryptedValueTransformer.swift in Sources */,
->>>>>>> 3b765695
 				AA6EF9B525081B4C004754E6 /* MainMenuActions.swift in Sources */,
 				AA6FFB4424DC33320028F4D0 /* NSViewExtension.swift in Sources */,
 				AA585D84248FD31100E9A3E2 /* BrowserTabViewController.swift in Sources */,
