--- conflicted
+++ resolved
@@ -5497,13 +5497,8 @@
 			isa = XCRemoteSwiftPackageReference;
 			repositoryURL = "https://github.com/duckduckgo/BrowserServicesKit";
 			requirement = {
-<<<<<<< HEAD
 				branch = "sam/password-generation-updated";
 				kind = branch;
-=======
-				kind = exactVersion;
-				version = 12.2.0;
->>>>>>> f923fe6b
 			};
 		};
 		AA06B6B52672AF8100F541C5 /* XCRemoteSwiftPackageReference "Sparkle" */ = {
