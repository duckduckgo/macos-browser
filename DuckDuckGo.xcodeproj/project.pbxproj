// !$*UTF8*$!
{
	archiveVersion = 1;
	classes = {
	};
	objectVersion = 52;
	objects = {

/* Begin PBXBuildFile section */
		026ADE1026C2FF97002518EE /* PrivacyConfigurationManager.swift in Sources */ = {isa = PBXBuildFile; fileRef = 026ADE0F26C2FF97002518EE /* PrivacyConfigurationManager.swift */; };
		026ADE1226C2FFFE002518EE /* PrivacyConfiguration.swift in Sources */ = {isa = PBXBuildFile; fileRef = 026ADE1126C2FFFE002518EE /* PrivacyConfiguration.swift */; };
		026ADE1426C3010C002518EE /* macos-config.json in Resources */ = {isa = PBXBuildFile; fileRef = 026ADE1326C3010C002518EE /* macos-config.json */; };
		026ADE1626C30FA5002518EE /* PrivacyConfigurationManagerTests.swift in Sources */ = {isa = PBXBuildFile; fileRef = 026ADE1526C30FA5002518EE /* PrivacyConfigurationManagerTests.swift */; };
		142879DA24CE1179005419BB /* SuggestionViewModelTests.swift in Sources */ = {isa = PBXBuildFile; fileRef = 142879D924CE1179005419BB /* SuggestionViewModelTests.swift */; };
		142879DC24CE1185005419BB /* SuggestionContainerViewModelTests.swift in Sources */ = {isa = PBXBuildFile; fileRef = 142879DB24CE1185005419BB /* SuggestionContainerViewModelTests.swift */; };
		1430DFF524D0580F00B8978C /* TabBarViewController.swift in Sources */ = {isa = PBXBuildFile; fileRef = 1430DFF424D0580F00B8978C /* TabBarViewController.swift */; };
		14505A08256084EF00272CC6 /* UserAgent.swift in Sources */ = {isa = PBXBuildFile; fileRef = 14505A07256084EF00272CC6 /* UserAgent.swift */; };
		1456D6E124EFCBC300775049 /* TabBarCollectionView.swift in Sources */ = {isa = PBXBuildFile; fileRef = 1456D6E024EFCBC300775049 /* TabBarCollectionView.swift */; };
		14D9B8FB24F7E089000D4D13 /* AddressBarViewController.swift in Sources */ = {isa = PBXBuildFile; fileRef = 14D9B8F924F7E089000D4D13 /* AddressBarViewController.swift */; };
		14D9B90224F91316000D4D13 /* FocusRingView.swift in Sources */ = {isa = PBXBuildFile; fileRef = 14D9B90124F91316000D4D13 /* FocusRingView.swift */; };
		336D5B18262D8D3C0052E0C9 /* findinpage.js in Resources */ = {isa = PBXBuildFile; fileRef = 336D5AEF262D8D3C0052E0C9 /* findinpage.js */; };
		339A6B5826A044BA00E3DAE8 /* duckduckgo-privacy-dashboard in Resources */ = {isa = PBXBuildFile; fileRef = 339A6B5726A044BA00E3DAE8 /* duckduckgo-privacy-dashboard */; };
		4B02198825E05FAC00ED7DEA /* login-detection.js in Resources */ = {isa = PBXBuildFile; fileRef = 4B02197D25E05FAC00ED7DEA /* login-detection.js */; };
		4B02198925E05FAC00ED7DEA /* FireproofingURLExtensions.swift in Sources */ = {isa = PBXBuildFile; fileRef = 4B02197F25E05FAC00ED7DEA /* FireproofingURLExtensions.swift */; };
		4B02198A25E05FAC00ED7DEA /* FireproofDomains.swift in Sources */ = {isa = PBXBuildFile; fileRef = 4B02198125E05FAC00ED7DEA /* FireproofDomains.swift */; };
		4B02198B25E05FAC00ED7DEA /* FireproofInfoViewController.swift in Sources */ = {isa = PBXBuildFile; fileRef = 4B02198325E05FAC00ED7DEA /* FireproofInfoViewController.swift */; };
		4B02198C25E05FAC00ED7DEA /* Fireproofing.storyboard in Resources */ = {isa = PBXBuildFile; fileRef = 4B02198425E05FAC00ED7DEA /* Fireproofing.storyboard */; };
		4B02198D25E05FAC00ED7DEA /* UndoFireproofingViewController.swift in Sources */ = {isa = PBXBuildFile; fileRef = 4B02198525E05FAC00ED7DEA /* UndoFireproofingViewController.swift */; };
		4B02199C25E063DE00ED7DEA /* FireproofDomainsTests.swift in Sources */ = {isa = PBXBuildFile; fileRef = 4B02199925E063DE00ED7DEA /* FireproofDomainsTests.swift */; };
		4B02199D25E063DE00ED7DEA /* FireproofingURLExtensionsTests.swift in Sources */ = {isa = PBXBuildFile; fileRef = 4B02199A25E063DE00ED7DEA /* FireproofingURLExtensionsTests.swift */; };
		4B0219A825E0646500ED7DEA /* WebsiteDataStoreTests.swift in Sources */ = {isa = PBXBuildFile; fileRef = 4B0219A725E0646500ED7DEA /* WebsiteDataStoreTests.swift */; };
		4B0511BB262CAA5A00F6079C /* DefaultBrowserPreferences.swift in Sources */ = {isa = PBXBuildFile; fileRef = 4B0511A4262CAA5A00F6079C /* DefaultBrowserPreferences.swift */; };
		4B0511BC262CAA5A00F6079C /* AppearancePreferences.swift in Sources */ = {isa = PBXBuildFile; fileRef = 4B0511A5262CAA5A00F6079C /* AppearancePreferences.swift */; };
		4B0511BD262CAA5A00F6079C /* PrivacySecurityPreferences.swift in Sources */ = {isa = PBXBuildFile; fileRef = 4B0511A6262CAA5A00F6079C /* PrivacySecurityPreferences.swift */; };
		4B0511BE262CAA5A00F6079C /* DownloadPreferences.swift in Sources */ = {isa = PBXBuildFile; fileRef = 4B0511A7262CAA5A00F6079C /* DownloadPreferences.swift */; };
		4B0511BF262CAA5A00F6079C /* PreferenceSections.swift in Sources */ = {isa = PBXBuildFile; fileRef = 4B0511A8262CAA5A00F6079C /* PreferenceSections.swift */; };
		4B0511C1262CAA5A00F6079C /* PrivacySecurityPreferencesTableCellView.xib in Resources */ = {isa = PBXBuildFile; fileRef = 4B0511AB262CAA5A00F6079C /* PrivacySecurityPreferencesTableCellView.xib */; };
		4B0511C2262CAA5A00F6079C /* PreferencesAboutViewController.swift in Sources */ = {isa = PBXBuildFile; fileRef = 4B0511AC262CAA5A00F6079C /* PreferencesAboutViewController.swift */; };
		4B0511C3262CAA5A00F6079C /* Preferences.storyboard in Resources */ = {isa = PBXBuildFile; fileRef = 4B0511AD262CAA5A00F6079C /* Preferences.storyboard */; };
		4B0511C4262CAA5A00F6079C /* PreferencesSidebarViewController.swift in Sources */ = {isa = PBXBuildFile; fileRef = 4B0511AE262CAA5A00F6079C /* PreferencesSidebarViewController.swift */; };
		4B0511C5262CAA5A00F6079C /* PrivacySecurityPreferencesTableCellView.swift in Sources */ = {isa = PBXBuildFile; fileRef = 4B0511AF262CAA5A00F6079C /* PrivacySecurityPreferencesTableCellView.swift */; };
		4B0511C6262CAA5A00F6079C /* DefaultBrowserTableCellView.xib in Resources */ = {isa = PBXBuildFile; fileRef = 4B0511B0262CAA5A00F6079C /* DefaultBrowserTableCellView.xib */; };
		4B0511C7262CAA5A00F6079C /* PreferenceTableCellView.swift in Sources */ = {isa = PBXBuildFile; fileRef = 4B0511B1262CAA5A00F6079C /* PreferenceTableCellView.swift */; };
		4B0511C8262CAA5A00F6079C /* PreferencesListViewController.swift in Sources */ = {isa = PBXBuildFile; fileRef = 4B0511B2262CAA5A00F6079C /* PreferencesListViewController.swift */; };
		4B0511C9262CAA5A00F6079C /* RoundedSelectionRowView.swift in Sources */ = {isa = PBXBuildFile; fileRef = 4B0511B3262CAA5A00F6079C /* RoundedSelectionRowView.swift */; };
		4B0511CA262CAA5A00F6079C /* FireproofDomainsViewController.swift in Sources */ = {isa = PBXBuildFile; fileRef = 4B0511B4262CAA5A00F6079C /* FireproofDomainsViewController.swift */; };
		4B0511CB262CAA5A00F6079C /* DownloadPreferencesTableCellView.swift in Sources */ = {isa = PBXBuildFile; fileRef = 4B0511B5262CAA5A00F6079C /* DownloadPreferencesTableCellView.swift */; };
		4B0511CC262CAA5A00F6079C /* PreferencesSplitViewController.swift in Sources */ = {isa = PBXBuildFile; fileRef = 4B0511B6262CAA5A00F6079C /* PreferencesSplitViewController.swift */; };
		4B0511CD262CAA5A00F6079C /* DefaultBrowserTableCellView.swift in Sources */ = {isa = PBXBuildFile; fileRef = 4B0511B7262CAA5A00F6079C /* DefaultBrowserTableCellView.swift */; };
		4B0511CE262CAA5A00F6079C /* DownloadPreferencesTableCellView.xib in Resources */ = {isa = PBXBuildFile; fileRef = 4B0511B8262CAA5A00F6079C /* DownloadPreferencesTableCellView.xib */; };
		4B0511CF262CAA5A00F6079C /* AppearancePreferencesTableCellView.swift in Sources */ = {isa = PBXBuildFile; fileRef = 4B0511B9262CAA5A00F6079C /* AppearancePreferencesTableCellView.swift */; };
		4B0511D0262CAA5A00F6079C /* AppearancePreferencesTableCellView.xib in Resources */ = {isa = PBXBuildFile; fileRef = 4B0511BA262CAA5A00F6079C /* AppearancePreferencesTableCellView.xib */; };
		4B0511D8262CAA7000F6079C /* PaddedImageButton.swift in Sources */ = {isa = PBXBuildFile; fileRef = 4B0511D7262CAA7000F6079C /* PaddedImageButton.swift */; };
		4B0511E1262CAA8600F6079C /* NSOpenPanelExtensions.swift in Sources */ = {isa = PBXBuildFile; fileRef = 4B0511DF262CAA8600F6079C /* NSOpenPanelExtensions.swift */; };
		4B0511E2262CAA8600F6079C /* NSViewControllerExtension.swift in Sources */ = {isa = PBXBuildFile; fileRef = 4B0511E0262CAA8600F6079C /* NSViewControllerExtension.swift */; };
		4B0511E7262CAB3700F6079C /* UserDefaultsWrapperUtilities.swift in Sources */ = {isa = PBXBuildFile; fileRef = 4B0511E6262CAB3700F6079C /* UserDefaultsWrapperUtilities.swift */; };
		4B0511F0262CAEC900F6079C /* AppearancePreferencesTests.swift in Sources */ = {isa = PBXBuildFile; fileRef = 4B0511EF262CAEC900F6079C /* AppearancePreferencesTests.swift */; };
		4B0511F8262CB20F00F6079C /* DownloadPreferencesTests.swift in Sources */ = {isa = PBXBuildFile; fileRef = 4B0511F7262CB20F00F6079C /* DownloadPreferencesTests.swift */; };
		4B11060525903E570039B979 /* CoreDataEncryptionTesting.xcdatamodeld in Sources */ = {isa = PBXBuildFile; fileRef = 4B11060325903E570039B979 /* CoreDataEncryptionTesting.xcdatamodeld */; };
		4B11060A25903EAC0039B979 /* CoreDataEncryptionTests.swift in Sources */ = {isa = PBXBuildFile; fileRef = 4B11060925903EAC0039B979 /* CoreDataEncryptionTests.swift */; };
		4B139AFD26B60BD800894F82 /* NSImageExtensions.swift in Sources */ = {isa = PBXBuildFile; fileRef = 4B139AFC26B60BD800894F82 /* NSImageExtensions.swift */; };
		4B1AD8D525FC38DD00261379 /* EncryptionKeyStoreTests.swift in Sources */ = {isa = PBXBuildFile; fileRef = 4BA1A6EA258C288C00F6F690 /* EncryptionKeyStoreTests.swift */; };
		4B1AD8E225FC390B00261379 /* EncryptionMocks.swift in Sources */ = {isa = PBXBuildFile; fileRef = 4BA1A6F5258C4F9600F6F690 /* EncryptionMocks.swift */; };
		4B1AD91725FC46FB00261379 /* CoreDataEncryptionTests.swift in Sources */ = {isa = PBXBuildFile; fileRef = 4B1AD91625FC46FB00261379 /* CoreDataEncryptionTests.swift */; };
		4B1AD92125FC474E00261379 /* CoreDataEncryptionTesting.xcdatamodeld in Sources */ = {isa = PBXBuildFile; fileRef = 4B11060325903E570039B979 /* CoreDataEncryptionTesting.xcdatamodeld */; };
		4B4F72EC266B2ED300814C60 /* CollectionExtension.swift in Sources */ = {isa = PBXBuildFile; fileRef = 4B4F72EB266B2ED300814C60 /* CollectionExtension.swift */; };
		4B59023D26B35F3600489384 /* ChromeDataImporter.swift in Sources */ = {isa = PBXBuildFile; fileRef = 4B59023826B35F3600489384 /* ChromeDataImporter.swift */; };
		4B59023E26B35F3600489384 /* ChromiumLoginReader.swift in Sources */ = {isa = PBXBuildFile; fileRef = 4B59023926B35F3600489384 /* ChromiumLoginReader.swift */; };
		4B59024026B35F3600489384 /* ChromiumDataImporter.swift in Sources */ = {isa = PBXBuildFile; fileRef = 4B59023B26B35F3600489384 /* ChromiumDataImporter.swift */; };
		4B59024126B35F3600489384 /* BraveDataImporter.swift in Sources */ = {isa = PBXBuildFile; fileRef = 4B59023C26B35F3600489384 /* BraveDataImporter.swift */; };
		4B59024326B35F7C00489384 /* BrowserImportViewController.swift in Sources */ = {isa = PBXBuildFile; fileRef = 4B59024226B35F7C00489384 /* BrowserImportViewController.swift */; };
		4B59024826B3673600489384 /* ThirdPartyBrowser.swift in Sources */ = {isa = PBXBuildFile; fileRef = 4B59024726B3673600489384 /* ThirdPartyBrowser.swift */; };
		4B59024A26B38B0B00489384 /* Login Data in Resources */ = {isa = PBXBuildFile; fileRef = 4B59024926B38B0B00489384 /* Login Data */; };
		4B59024C26B38BB800489384 /* ChromiumLoginReaderTests.swift in Sources */ = {isa = PBXBuildFile; fileRef = 4B59024B26B38BB800489384 /* ChromiumLoginReaderTests.swift */; };
		4B5FF67826B602B100D42879 /* FirefoxDataImporter.swift in Sources */ = {isa = PBXBuildFile; fileRef = 4B5FF67726B602B100D42879 /* FirefoxDataImporter.swift */; };
		4B6160D825B150E4007DE5B2 /* trackerData.json in Resources */ = {isa = PBXBuildFile; fileRef = 4B6160D725B150E4007DE5B2 /* trackerData.json */; };
		4B6160DD25B152C5007DE5B2 /* ContentBlockerRulesUserScript.swift in Sources */ = {isa = PBXBuildFile; fileRef = 4B6160DC25B152C5007DE5B2 /* ContentBlockerRulesUserScript.swift */; };
		4B6160E525B152FA007DE5B2 /* ContentBlockerUserScript.swift in Sources */ = {isa = PBXBuildFile; fileRef = 4B6160E425B152FA007DE5B2 /* ContentBlockerUserScript.swift */; };
		4B6160ED25B15417007DE5B2 /* DetectedTracker.swift in Sources */ = {isa = PBXBuildFile; fileRef = 4B6160EC25B15417007DE5B2 /* DetectedTracker.swift */; };
		4B6160F225B15792007DE5B2 /* contentblockerrules.js in Resources */ = {isa = PBXBuildFile; fileRef = 4B6160F125B15792007DE5B2 /* contentblockerrules.js */; };
		4B6160F725B157BB007DE5B2 /* contentblocker.js in Resources */ = {isa = PBXBuildFile; fileRef = 4B6160F625B157BB007DE5B2 /* contentblocker.js */; };
		4B6160FF25B15BB1007DE5B2 /* ContentBlockerRulesManager.swift in Sources */ = {isa = PBXBuildFile; fileRef = 4B6160FE25B15BB1007DE5B2 /* ContentBlockerRulesManager.swift */; };
		4B65027525E5F2A70054432E /* DefaultBrowserPromptView.xib in Resources */ = {isa = PBXBuildFile; fileRef = 4B65027425E5F2A70054432E /* DefaultBrowserPromptView.xib */; };
		4B65027A25E5F2B10054432E /* DefaultBrowserPromptView.swift in Sources */ = {isa = PBXBuildFile; fileRef = 4B65027925E5F2B10054432E /* DefaultBrowserPromptView.swift */; };
		4B65028A25E6CBF40054432E /* NibLoadable.swift in Sources */ = {isa = PBXBuildFile; fileRef = 4B65028925E6CBF40054432E /* NibLoadable.swift */; };
		4B65143E263924B5005B46EB /* EmailUrlExtensions.swift in Sources */ = {isa = PBXBuildFile; fileRef = 4B65143D263924B5005B46EB /* EmailUrlExtensions.swift */; };
		4B677431255DBEB800025BD8 /* BloomFilterWrapper.mm in Sources */ = {isa = PBXBuildFile; fileRef = 4B677424255DBEB800025BD8 /* BloomFilterWrapper.mm */; };
		4B677432255DBEB800025BD8 /* httpsMobileV2BloomSpec.json in Resources */ = {isa = PBXBuildFile; fileRef = 4B677427255DBEB800025BD8 /* httpsMobileV2BloomSpec.json */; };
		4B677433255DBEB800025BD8 /* httpsMobileV2Bloom.bin in Resources */ = {isa = PBXBuildFile; fileRef = 4B677428255DBEB800025BD8 /* httpsMobileV2Bloom.bin */; };
		4B677434255DBEB800025BD8 /* HTTPSBloomFilterSpecification.swift in Sources */ = {isa = PBXBuildFile; fileRef = 4B677429255DBEB800025BD8 /* HTTPSBloomFilterSpecification.swift */; };
		4B677435255DBEB800025BD8 /* httpsMobileV2FalsePositives.json in Resources */ = {isa = PBXBuildFile; fileRef = 4B67742A255DBEB800025BD8 /* httpsMobileV2FalsePositives.json */; };
		4B677436255DBEB800025BD8 /* HTTPSExcludedDomains.swift in Sources */ = {isa = PBXBuildFile; fileRef = 4B67742B255DBEB800025BD8 /* HTTPSExcludedDomains.swift */; };
		4B677437255DBEB800025BD8 /* HTTPSUpgrade.swift in Sources */ = {isa = PBXBuildFile; fileRef = 4B67742C255DBEB800025BD8 /* HTTPSUpgrade.swift */; };
		4B677438255DBEB800025BD8 /* HTTPSUpgrade.xcdatamodeld in Sources */ = {isa = PBXBuildFile; fileRef = 4B67742E255DBEB800025BD8 /* HTTPSUpgrade.xcdatamodeld */; };
		4B677439255DBEB800025BD8 /* HTTPSUpgradeStore.swift in Sources */ = {isa = PBXBuildFile; fileRef = 4B677430255DBEB800025BD8 /* HTTPSUpgradeStore.swift */; };
		4B677442255DBEEA00025BD8 /* Database.swift in Sources */ = {isa = PBXBuildFile; fileRef = 4B677440255DBEEA00025BD8 /* Database.swift */; };
		4B67744B255DBF3A00025BD8 /* BloomFilter.cpp in Sources */ = {isa = PBXBuildFile; fileRef = 4B677449255DBF3A00025BD8 /* BloomFilter.cpp */; };
		4B677450255DBFA300025BD8 /* HashExtension.swift in Sources */ = {isa = PBXBuildFile; fileRef = 4B67744F255DBFA300025BD8 /* HashExtension.swift */; };
		4B723E0526B0003E00E14D75 /* DataImportMocks.swift in Sources */ = {isa = PBXBuildFile; fileRef = 4B723DFF26B0003E00E14D75 /* DataImportMocks.swift */; };
		4B723E0626B0003E00E14D75 /* CSVParserTests.swift in Sources */ = {isa = PBXBuildFile; fileRef = 4B723E0026B0003E00E14D75 /* CSVParserTests.swift */; };
		4B723E0726B0003E00E14D75 /* CSVImporterTests.swift in Sources */ = {isa = PBXBuildFile; fileRef = 4B723E0126B0003E00E14D75 /* CSVImporterTests.swift */; };
		4B723E0826B0003E00E14D75 /* MockSecureVault.swift in Sources */ = {isa = PBXBuildFile; fileRef = 4B723E0326B0003E00E14D75 /* MockSecureVault.swift */; };
		4B723E0926B0003E00E14D75 /* CSVLoginExporterTests.swift in Sources */ = {isa = PBXBuildFile; fileRef = 4B723E0426B0003E00E14D75 /* CSVLoginExporterTests.swift */; };
		4B723E0A26B0005900E14D75 /* DataImportViewController.swift in Sources */ = {isa = PBXBuildFile; fileRef = 4B723DEE26B0002B00E14D75 /* DataImportViewController.swift */; };
		4B723E0B26B0005B00E14D75 /* CSVImportViewController.swift in Sources */ = {isa = PBXBuildFile; fileRef = 4B723DEF26B0002B00E14D75 /* CSVImportViewController.swift */; };
		4B723E0C26B0005D00E14D75 /* CSVImportSummaryViewController.swift in Sources */ = {isa = PBXBuildFile; fileRef = 4B723DF026B0002B00E14D75 /* CSVImportSummaryViewController.swift */; };
		4B723E0D26B0006100E14D75 /* SecureVaultLoginImporter.swift in Sources */ = {isa = PBXBuildFile; fileRef = 4B723DF326B0002B00E14D75 /* SecureVaultLoginImporter.swift */; };
		4B723E0E26B0006300E14D75 /* LoginImport.swift in Sources */ = {isa = PBXBuildFile; fileRef = 4B723DF426B0002B00E14D75 /* LoginImport.swift */; };
		4B723E0F26B0006500E14D75 /* CSVParser.swift in Sources */ = {isa = PBXBuildFile; fileRef = 4B723DF626B0002B00E14D75 /* CSVParser.swift */; };
		4B723E1026B0006700E14D75 /* CSVImporter.swift in Sources */ = {isa = PBXBuildFile; fileRef = 4B723DF726B0002B00E14D75 /* CSVImporter.swift */; };
		4B723E1126B0006C00E14D75 /* DataImport.storyboard in Resources */ = {isa = PBXBuildFile; fileRef = 4B723DED26B0002B00E14D75 /* DataImport.storyboard */; };
		4B723E1226B0006E00E14D75 /* DataImport.swift in Sources */ = {isa = PBXBuildFile; fileRef = 4B723DEB26B0002B00E14D75 /* DataImport.swift */; };
		4B723E1326B0007A00E14D75 /* CSVLoginExporter.swift in Sources */ = {isa = PBXBuildFile; fileRef = 4B723DFD26B0002B00E14D75 /* CSVLoginExporter.swift */; };
		4B723E1426B000A100E14D75 /* DataExport.swift in Sources */ = {isa = PBXBuildFile; fileRef = 4B723DF926B0002B00E14D75 /* DataExport.swift */; };
		4B723E1526B000A400E14D75 /* LoginExport.swift in Sources */ = {isa = PBXBuildFile; fileRef = 4B723DFB26B0002B00E14D75 /* LoginExport.swift */; };
		4B723E1926B000DC00E14D75 /* TemporaryFileCreator.swift in Sources */ = {isa = PBXBuildFile; fileRef = 4B723E1726B000DC00E14D75 /* TemporaryFileCreator.swift */; };
		4B78A86B26BB3ADD0071BB16 /* BrowserImportSummaryViewController.swift in Sources */ = {isa = PBXBuildFile; fileRef = 4B78A86A26BB3ADD0071BB16 /* BrowserImportSummaryViewController.swift */; };
		4B82E9B325B69E3E00656FE7 /* TrackerRadarKit in Frameworks */ = {isa = PBXBuildFile; productRef = 4B82E9B225B69E3E00656FE7 /* TrackerRadarKit */; };
		4B82E9B925B6A05800656FE7 /* DetectedTrackerTests.swift in Sources */ = {isa = PBXBuildFile; fileRef = 4B82E9B825B6A05800656FE7 /* DetectedTrackerTests.swift */; };
		4B82E9C125B6A1CD00656FE7 /* TrackerRadarManagerTests.swift in Sources */ = {isa = PBXBuildFile; fileRef = 4B82E9C025B6A1CD00656FE7 /* TrackerRadarManagerTests.swift */; };
		4B8AC93326B3B06300879451 /* EdgeDataImporter.swift in Sources */ = {isa = PBXBuildFile; fileRef = 4B8AC93226B3B06300879451 /* EdgeDataImporter.swift */; };
		4B8AC93526B3B2FD00879451 /* NSAlert+DataImport.swift in Sources */ = {isa = PBXBuildFile; fileRef = 4B8AC93426B3B2FD00879451 /* NSAlert+DataImport.swift */; };
		4B8AC93926B48A5100879451 /* FirefoxLoginReader.swift in Sources */ = {isa = PBXBuildFile; fileRef = 4B8AC93826B48A5100879451 /* FirefoxLoginReader.swift */; };
		4B8AC93B26B48ADF00879451 /* ASN1Parser.swift in Sources */ = {isa = PBXBuildFile; fileRef = 4B8AC93A26B48ADF00879451 /* ASN1Parser.swift */; };
		4B8AC93D26B49BE600879451 /* FirefoxLoginReaderTests.swift in Sources */ = {isa = PBXBuildFile; fileRef = 4B8AC93C26B49BE600879451 /* FirefoxLoginReaderTests.swift */; };
		4B8AC94026B49BEE00879451 /* logins.json in Resources */ = {isa = PBXBuildFile; fileRef = 4B8AC93E26B49BEE00879451 /* logins.json */; };
		4B8AC94126B49BEE00879451 /* key4.db in Resources */ = {isa = PBXBuildFile; fileRef = 4B8AC93F26B49BEE00879451 /* key4.db */; };
		4B92928B26670D1700AD2C21 /* BookmarksOutlineView.swift in Sources */ = {isa = PBXBuildFile; fileRef = 4B92928526670D1600AD2C21 /* BookmarksOutlineView.swift */; };
		4B92928C26670D1700AD2C21 /* OutlineSeparatorViewCell.swift in Sources */ = {isa = PBXBuildFile; fileRef = 4B92928626670D1600AD2C21 /* OutlineSeparatorViewCell.swift */; };
		4B92928D26670D1700AD2C21 /* BookmarkOutlineViewCell.swift in Sources */ = {isa = PBXBuildFile; fileRef = 4B92928726670D1600AD2C21 /* BookmarkOutlineViewCell.swift */; };
		4B92928E26670D1700AD2C21 /* BookmarkOutlineViewCell.xib in Resources */ = {isa = PBXBuildFile; fileRef = 4B92928826670D1600AD2C21 /* BookmarkOutlineViewCell.xib */; };
		4B92928F26670D1700AD2C21 /* BookmarkTableCellView.swift in Sources */ = {isa = PBXBuildFile; fileRef = 4B92928926670D1700AD2C21 /* BookmarkTableCellView.swift */; };
		4B92929026670D1700AD2C21 /* BookmarkTableCellView.xib in Resources */ = {isa = PBXBuildFile; fileRef = 4B92928A26670D1700AD2C21 /* BookmarkTableCellView.xib */; };
		4B92929B26670D2A00AD2C21 /* BookmarkOutlineViewDataSource.swift in Sources */ = {isa = PBXBuildFile; fileRef = 4B92929126670D2A00AD2C21 /* BookmarkOutlineViewDataSource.swift */; };
		4B92929C26670D2A00AD2C21 /* PasteboardFolder.swift in Sources */ = {isa = PBXBuildFile; fileRef = 4B92929226670D2A00AD2C21 /* PasteboardFolder.swift */; };
		4B92929D26670D2A00AD2C21 /* BookmarkNode.swift in Sources */ = {isa = PBXBuildFile; fileRef = 4B92929326670D2A00AD2C21 /* BookmarkNode.swift */; };
		4B92929E26670D2A00AD2C21 /* BookmarkSidebarTreeController.swift in Sources */ = {isa = PBXBuildFile; fileRef = 4B92929426670D2A00AD2C21 /* BookmarkSidebarTreeController.swift */; };
		4B92929F26670D2A00AD2C21 /* PasteboardBookmark.swift in Sources */ = {isa = PBXBuildFile; fileRef = 4B92929526670D2A00AD2C21 /* PasteboardBookmark.swift */; };
		4B9292A026670D2A00AD2C21 /* SpacerNode.swift in Sources */ = {isa = PBXBuildFile; fileRef = 4B92929626670D2A00AD2C21 /* SpacerNode.swift */; };
		4B9292A126670D2A00AD2C21 /* BookmarkTreeController.swift in Sources */ = {isa = PBXBuildFile; fileRef = 4B92929726670D2A00AD2C21 /* BookmarkTreeController.swift */; };
		4B9292A226670D2A00AD2C21 /* PseudoFolder.swift in Sources */ = {isa = PBXBuildFile; fileRef = 4B92929826670D2A00AD2C21 /* PseudoFolder.swift */; };
		4B9292A326670D2A00AD2C21 /* BookmarkManagedObject.swift in Sources */ = {isa = PBXBuildFile; fileRef = 4B92929926670D2A00AD2C21 /* BookmarkManagedObject.swift */; };
		4B9292A426670D2A00AD2C21 /* PasteboardWriting.swift in Sources */ = {isa = PBXBuildFile; fileRef = 4B92929A26670D2A00AD2C21 /* PasteboardWriting.swift */; };
		4B9292AA26670D3700AD2C21 /* Bookmark.xcmappingmodel in Sources */ = {isa = PBXBuildFile; fileRef = 4B9292A526670D3700AD2C21 /* Bookmark.xcmappingmodel */; };
		4B9292AB26670D3700AD2C21 /* BookmarkMigrationPolicy.swift in Sources */ = {isa = PBXBuildFile; fileRef = 4B9292A626670D3700AD2C21 /* BookmarkMigrationPolicy.swift */; };
		4B9292AC26670D3700AD2C21 /* Bookmark.xcdatamodeld in Sources */ = {isa = PBXBuildFile; fileRef = 4B9292A726670D3700AD2C21 /* Bookmark.xcdatamodeld */; };
		4B9292AF26670F5300AD2C21 /* NSOutlineViewExtensions.swift in Sources */ = {isa = PBXBuildFile; fileRef = 4B9292AE26670F5300AD2C21 /* NSOutlineViewExtensions.swift */; };
		4B9292BA2667103100AD2C21 /* BookmarkNodePathTests.swift in Sources */ = {isa = PBXBuildFile; fileRef = 4B9292B02667103000AD2C21 /* BookmarkNodePathTests.swift */; };
		4B9292BB2667103100AD2C21 /* BookmarkNodeTests.swift in Sources */ = {isa = PBXBuildFile; fileRef = 4B9292B12667103000AD2C21 /* BookmarkNodeTests.swift */; };
		4B9292BC2667103100AD2C21 /* BookmarkSidebarTreeControllerTests.swift in Sources */ = {isa = PBXBuildFile; fileRef = 4B9292B22667103000AD2C21 /* BookmarkSidebarTreeControllerTests.swift */; };
		4B9292BD2667103100AD2C21 /* BookmarkOutlineViewDataSourceTests.swift in Sources */ = {isa = PBXBuildFile; fileRef = 4B9292B32667103000AD2C21 /* BookmarkOutlineViewDataSourceTests.swift */; };
		4B9292BE2667103100AD2C21 /* PasteboardFolderTests.swift in Sources */ = {isa = PBXBuildFile; fileRef = 4B9292B42667103000AD2C21 /* PasteboardFolderTests.swift */; };
		4B9292BF2667103100AD2C21 /* TreeControllerTests.swift in Sources */ = {isa = PBXBuildFile; fileRef = 4B9292B52667103000AD2C21 /* TreeControllerTests.swift */; };
		4B9292C02667103100AD2C21 /* BookmarkManagedObjectTests.swift in Sources */ = {isa = PBXBuildFile; fileRef = 4B9292B62667103000AD2C21 /* BookmarkManagedObjectTests.swift */; };
		4B9292C12667103100AD2C21 /* BookmarkMigrationTests.swift in Sources */ = {isa = PBXBuildFile; fileRef = 4B9292B72667103000AD2C21 /* BookmarkMigrationTests.swift */; };
		4B9292C22667103100AD2C21 /* BookmarkTests.swift in Sources */ = {isa = PBXBuildFile; fileRef = 4B9292B82667103000AD2C21 /* BookmarkTests.swift */; };
		4B9292C32667103100AD2C21 /* PasteboardBookmarkTests.swift in Sources */ = {isa = PBXBuildFile; fileRef = 4B9292B92667103100AD2C21 /* PasteboardBookmarkTests.swift */; };
		4B9292C52667104B00AD2C21 /* CoreDataTestUtilities.swift in Sources */ = {isa = PBXBuildFile; fileRef = 4B9292C42667104B00AD2C21 /* CoreDataTestUtilities.swift */; };
		4B9292CE2667123700AD2C21 /* BrowserTabSelectionDelegate.swift in Sources */ = {isa = PBXBuildFile; fileRef = 4B9292C62667123700AD2C21 /* BrowserTabSelectionDelegate.swift */; };
		4B9292CF2667123700AD2C21 /* BookmarkManagementSidebarViewController.swift in Sources */ = {isa = PBXBuildFile; fileRef = 4B9292C72667123700AD2C21 /* BookmarkManagementSidebarViewController.swift */; };
		4B9292D02667123700AD2C21 /* BookmarkManagementSplitViewController.swift in Sources */ = {isa = PBXBuildFile; fileRef = 4B9292C82667123700AD2C21 /* BookmarkManagementSplitViewController.swift */; };
		4B9292D12667123700AD2C21 /* BookmarkTableRowView.swift in Sources */ = {isa = PBXBuildFile; fileRef = 4B9292C92667123700AD2C21 /* BookmarkTableRowView.swift */; };
		4B9292D22667123700AD2C21 /* AddFolderModalViewController.swift in Sources */ = {isa = PBXBuildFile; fileRef = 4B9292CA2667123700AD2C21 /* AddFolderModalViewController.swift */; };
		4B9292D32667123700AD2C21 /* AddBookmarkModalViewController.swift in Sources */ = {isa = PBXBuildFile; fileRef = 4B9292CB2667123700AD2C21 /* AddBookmarkModalViewController.swift */; };
		4B9292D42667123700AD2C21 /* BookmarkListViewController.swift in Sources */ = {isa = PBXBuildFile; fileRef = 4B9292CC2667123700AD2C21 /* BookmarkListViewController.swift */; };
		4B9292D52667123700AD2C21 /* BookmarkManagementDetailViewController.swift in Sources */ = {isa = PBXBuildFile; fileRef = 4B9292CD2667123700AD2C21 /* BookmarkManagementDetailViewController.swift */; };
		4B9292D72667124000AD2C21 /* NSPopUpButtonExtension.swift in Sources */ = {isa = PBXBuildFile; fileRef = 4B9292D62667124000AD2C21 /* NSPopUpButtonExtension.swift */; };
		4B9292D92667124B00AD2C21 /* BookmarkListTreeControllerDataSource.swift in Sources */ = {isa = PBXBuildFile; fileRef = 4B9292D82667124B00AD2C21 /* BookmarkListTreeControllerDataSource.swift */; };
		4B9292DB2667125D00AD2C21 /* ContextualMenu.swift in Sources */ = {isa = PBXBuildFile; fileRef = 4B9292DA2667125D00AD2C21 /* ContextualMenu.swift */; };
		4BA1A69B258B076900F6F690 /* FileStore.swift in Sources */ = {isa = PBXBuildFile; fileRef = 4BA1A69A258B076900F6F690 /* FileStore.swift */; };
		4BA1A6A0258B079600F6F690 /* DataEncryption.swift in Sources */ = {isa = PBXBuildFile; fileRef = 4BA1A69F258B079600F6F690 /* DataEncryption.swift */; };
		4BA1A6A5258B07DF00F6F690 /* EncryptedValueTransformer.swift in Sources */ = {isa = PBXBuildFile; fileRef = 4BA1A6A4258B07DF00F6F690 /* EncryptedValueTransformer.swift */; };
		4BA1A6B3258B080A00F6F690 /* EncryptionKeyGeneration.swift in Sources */ = {isa = PBXBuildFile; fileRef = 4BA1A6B2258B080A00F6F690 /* EncryptionKeyGeneration.swift */; };
		4BA1A6B8258B081600F6F690 /* EncryptionKeyStoring.swift in Sources */ = {isa = PBXBuildFile; fileRef = 4BA1A6B7258B081600F6F690 /* EncryptionKeyStoring.swift */; };
		4BA1A6BD258B082300F6F690 /* EncryptionKeyStore.swift in Sources */ = {isa = PBXBuildFile; fileRef = 4BA1A6BC258B082300F6F690 /* EncryptionKeyStore.swift */; };
		4BA1A6C2258B0A1300F6F690 /* ContiguousBytesExtension.swift in Sources */ = {isa = PBXBuildFile; fileRef = 4BA1A6C1258B0A1300F6F690 /* ContiguousBytesExtension.swift */; };
		4BA1A6D9258C0CB300F6F690 /* DataEncryptionTests.swift in Sources */ = {isa = PBXBuildFile; fileRef = 4BA1A6D8258C0CB300F6F690 /* DataEncryptionTests.swift */; };
		4BA1A6DE258C100A00F6F690 /* FileStoreTests.swift in Sources */ = {isa = PBXBuildFile; fileRef = 4BA1A6DD258C100A00F6F690 /* FileStoreTests.swift */; };
		4BA1A6E6258C270800F6F690 /* EncryptionKeyGeneratorTests.swift in Sources */ = {isa = PBXBuildFile; fileRef = 4BA1A6E5258C270800F6F690 /* EncryptionKeyGeneratorTests.swift */; };
		4BA1A6F6258C4F9600F6F690 /* EncryptionMocks.swift in Sources */ = {isa = PBXBuildFile; fileRef = 4BA1A6F5258C4F9600F6F690 /* EncryptionMocks.swift */; };
		4BA1A6FE258C5C1300F6F690 /* EncryptedValueTransformerTests.swift in Sources */ = {isa = PBXBuildFile; fileRef = 4BA1A6FD258C5C1300F6F690 /* EncryptedValueTransformerTests.swift */; };
		4BB46EA226B8954500222970 /* logins-encrypted.json in Resources */ = {isa = PBXBuildFile; fileRef = 4BB46EA026B8954500222970 /* logins-encrypted.json */; };
		4BB46EA326B8954500222970 /* key4-encrypted.db in Resources */ = {isa = PBXBuildFile; fileRef = 4BB46EA126B8954500222970 /* key4-encrypted.db */; };
		4BB6CE5F26B77ED000EC5860 /* Cryptography.swift in Sources */ = {isa = PBXBuildFile; fileRef = 4BB6CE5E26B77ED000EC5860 /* Cryptography.swift */; };
		4BB88B4525B7B55C006F6B06 /* DebugUserScript.swift in Sources */ = {isa = PBXBuildFile; fileRef = 4BB88B4425B7B55C006F6B06 /* DebugUserScript.swift */; };
		4BB88B4A25B7B690006F6B06 /* SequenceExtensions.swift in Sources */ = {isa = PBXBuildFile; fileRef = 4BB88B4925B7B690006F6B06 /* SequenceExtensions.swift */; };
		4BB88B5025B7BA2B006F6B06 /* TabInstrumentation.swift in Sources */ = {isa = PBXBuildFile; fileRef = 4BB88B4F25B7BA2B006F6B06 /* TabInstrumentation.swift */; };
		4BB88B5B25B7BA50006F6B06 /* Instruments.swift in Sources */ = {isa = PBXBuildFile; fileRef = 4BB88B5A25B7BA50006F6B06 /* Instruments.swift */; };
		4BE0DF06267819A1006337B7 /* NSStoryboardExtension.swift in Sources */ = {isa = PBXBuildFile; fileRef = 4BE0DF0426781961006337B7 /* NSStoryboardExtension.swift */; };
		4BF4951826C08395000547B8 /* ThirdPartyBrowserTests.swift in Sources */ = {isa = PBXBuildFile; fileRef = 4BF4951726C08395000547B8 /* ThirdPartyBrowserTests.swift */; };
		8511E18425F82B34002F516B /* 01_Fire_really_small.json in Resources */ = {isa = PBXBuildFile; fileRef = 8511E18325F82B34002F516B /* 01_Fire_really_small.json */; };
		853014D625E671A000FB8205 /* PageObserverUserScript.swift in Sources */ = {isa = PBXBuildFile; fileRef = 853014D525E671A000FB8205 /* PageObserverUserScript.swift */; };
		85308E25267FC9F2001ABD76 /* NSAlertExtension.swift in Sources */ = {isa = PBXBuildFile; fileRef = 85308E24267FC9F2001ABD76 /* NSAlertExtension.swift */; };
		85308E27267FCB22001ABD76 /* PasswordManagerSettings.swift in Sources */ = {isa = PBXBuildFile; fileRef = 85308E26267FCB22001ABD76 /* PasswordManagerSettings.swift */; };
		8546DE6225C03056000CA5E1 /* UserAgentTests.swift in Sources */ = {isa = PBXBuildFile; fileRef = 8546DE6125C03056000CA5E1 /* UserAgentTests.swift */; };
		85480F8A25CDC360009424E3 /* MainMenu.storyboard in Resources */ = {isa = PBXBuildFile; fileRef = 85480F8925CDC360009424E3 /* MainMenu.storyboard */; };
		85480FBB25D181CB009424E3 /* ConfigurationDownloading.swift in Sources */ = {isa = PBXBuildFile; fileRef = 85480FBA25D181CB009424E3 /* ConfigurationDownloading.swift */; };
		85480FCF25D1AA22009424E3 /* ConfigurationStoring.swift in Sources */ = {isa = PBXBuildFile; fileRef = 85480FCE25D1AA22009424E3 /* ConfigurationStoring.swift */; };
		85625994269C8F9600EE44BC /* PasswordManager.storyboard in Resources */ = {isa = PBXBuildFile; fileRef = 85625993269C8F9600EE44BC /* PasswordManager.storyboard */; };
		85625996269C953C00EE44BC /* PasswordManagementViewController.swift in Sources */ = {isa = PBXBuildFile; fileRef = 85625995269C953C00EE44BC /* PasswordManagementViewController.swift */; };
		85625998269C9C5F00EE44BC /* PasswordManagementPopover.swift in Sources */ = {isa = PBXBuildFile; fileRef = 85625997269C9C5F00EE44BC /* PasswordManagementPopover.swift */; };
		8562599A269CA0A600EE44BC /* NSRectExtension.swift in Sources */ = {isa = PBXBuildFile; fileRef = 85625999269CA0A600EE44BC /* NSRectExtension.swift */; };
		856C98A6256EB59600A22F1F /* MenuItemSelectors.swift in Sources */ = {isa = PBXBuildFile; fileRef = 856C98A5256EB59600A22F1F /* MenuItemSelectors.swift */; };
		856C98D52570116900A22F1F /* NSWindow+Toast.swift in Sources */ = {isa = PBXBuildFile; fileRef = 856C98D42570116900A22F1F /* NSWindow+Toast.swift */; };
		856C98DF257014BD00A22F1F /* FileDownloadManager.swift in Sources */ = {isa = PBXBuildFile; fileRef = 856C98DE257014BD00A22F1F /* FileDownloadManager.swift */; };
		85799C1825DEBB3F0007EC87 /* Logging.swift in Sources */ = {isa = PBXBuildFile; fileRef = 85799C1725DEBB3F0007EC87 /* Logging.swift */; };
		85799C3425DFCD1B0007EC87 /* TrackerRadarManager.swift in Sources */ = {isa = PBXBuildFile; fileRef = 4B6160D225B14E6E007DE5B2 /* TrackerRadarManager.swift */; };
		8589063A267BCD8E00D23B0D /* SaveCredentialsPopover.swift in Sources */ = {isa = PBXBuildFile; fileRef = 85890639267BCD8E00D23B0D /* SaveCredentialsPopover.swift */; };
		8589063C267BCDC000D23B0D /* SaveCredentialsViewController.swift in Sources */ = {isa = PBXBuildFile; fileRef = 8589063B267BCDC000D23B0D /* SaveCredentialsViewController.swift */; };
		858A797F26A79EAA00A75A42 /* UserText+PasswordManager.swift in Sources */ = {isa = PBXBuildFile; fileRef = 858A797E26A79EAA00A75A42 /* UserText+PasswordManager.swift */; };
		858A798326A8B75F00A75A42 /* CopyHandler.swift in Sources */ = {isa = PBXBuildFile; fileRef = 858A798226A8B75F00A75A42 /* CopyHandler.swift */; };
		858A798526A8BB5D00A75A42 /* NSTextViewExtension.swift in Sources */ = {isa = PBXBuildFile; fileRef = 858A798426A8BB5D00A75A42 /* NSTextViewExtension.swift */; };
		858A798826A99DBE00A75A42 /* PasswordManagementItemListModelTests.swift in Sources */ = {isa = PBXBuildFile; fileRef = 858A798726A99DBE00A75A42 /* PasswordManagementItemListModelTests.swift */; };
		858A798A26A9B35E00A75A42 /* PasswordManagementItemModelTests.swift in Sources */ = {isa = PBXBuildFile; fileRef = 858A798926A9B35E00A75A42 /* PasswordManagementItemModelTests.swift */; };
		858C1BED26974E6600E6C014 /* PasswordManagerSettingsTests.swift in Sources */ = {isa = PBXBuildFile; fileRef = 858C1BEC26974E6600E6C014 /* PasswordManagerSettingsTests.swift */; };
		85A0116925AF1D8900FA6A0C /* FindInPageViewController.swift in Sources */ = {isa = PBXBuildFile; fileRef = 85A0116825AF1D8900FA6A0C /* FindInPageViewController.swift */; };
		85A0117425AF2EDF00FA6A0C /* FindInPage.storyboard in Resources */ = {isa = PBXBuildFile; fileRef = 85A0117325AF2EDF00FA6A0C /* FindInPage.storyboard */; };
		85A0118225AF60E700FA6A0C /* FindInPageModel.swift in Sources */ = {isa = PBXBuildFile; fileRef = 85A0118125AF60E700FA6A0C /* FindInPageModel.swift */; };
		85A011EA25B4D4CA00FA6A0C /* FindInPageUserScript.swift in Sources */ = {isa = PBXBuildFile; fileRef = 85A011E925B4D4CA00FA6A0C /* FindInPageUserScript.swift */; };
		85AC3AEF25D5CE9800C7D2AA /* UserScripts.swift in Sources */ = {isa = PBXBuildFile; fileRef = 85AC3AEE25D5CE9800C7D2AA /* UserScripts.swift */; };
		85AC3AF725D5DBFD00C7D2AA /* DataExtension.swift in Sources */ = {isa = PBXBuildFile; fileRef = 85AC3AF625D5DBFD00C7D2AA /* DataExtension.swift */; };
		85AC3B0525D6B1D800C7D2AA /* ScriptSourceProviding.swift in Sources */ = {isa = PBXBuildFile; fileRef = 85AC3B0425D6B1D800C7D2AA /* ScriptSourceProviding.swift */; };
		85AC3B1725D9BC1A00C7D2AA /* ConfigurationDownloaderTests.swift in Sources */ = {isa = PBXBuildFile; fileRef = 85AC3B1625D9BC1A00C7D2AA /* ConfigurationDownloaderTests.swift */; };
		85AC3B3525DA82A600C7D2AA /* DataTaskProviding.swift in Sources */ = {isa = PBXBuildFile; fileRef = 85AC3B3425DA82A600C7D2AA /* DataTaskProviding.swift */; };
		85AC3B4925DAC9BD00C7D2AA /* ConfigurationStorageTests.swift in Sources */ = {isa = PBXBuildFile; fileRef = 85AC3B4825DAC9BD00C7D2AA /* ConfigurationStorageTests.swift */; };
		85AE2FF224A33A2D002D507F /* WebKit.framework in Frameworks */ = {isa = PBXBuildFile; fileRef = 85AE2FF124A33A2D002D507F /* WebKit.framework */; };
		85C6A29625CC1FFD00EEB5F1 /* UserDefaultsWrapper.swift in Sources */ = {isa = PBXBuildFile; fileRef = 85C6A29525CC1FFD00EEB5F1 /* UserDefaultsWrapper.swift */; };
		85CC1D73269EF1880062F04E /* PasswordManagementItemList.swift in Sources */ = {isa = PBXBuildFile; fileRef = 85CC1D72269EF1880062F04E /* PasswordManagementItemList.swift */; };
		85CC1D75269F6B420062F04E /* PasswordManagementItemView.swift in Sources */ = {isa = PBXBuildFile; fileRef = 85CC1D74269F6B420062F04E /* PasswordManagementItemView.swift */; };
		85CC1D77269FA1160062F04E /* FaviconView.swift in Sources */ = {isa = PBXBuildFile; fileRef = 85CC1D76269FA1160062F04E /* FaviconView.swift */; };
		85CC1D7B26A05ECF0062F04E /* PasswordManagementItemListModel.swift in Sources */ = {isa = PBXBuildFile; fileRef = 85CC1D7A26A05ECF0062F04E /* PasswordManagementItemListModel.swift */; };
		85CC1D7D26A05F250062F04E /* PasswordManagementItemModel.swift in Sources */ = {isa = PBXBuildFile; fileRef = 85CC1D7C26A05F250062F04E /* PasswordManagementItemModel.swift */; };
		85D33F1225C82EB3002B91A6 /* ConfigurationManager.swift in Sources */ = {isa = PBXBuildFile; fileRef = 85D33F1125C82EB3002B91A6 /* ConfigurationManager.swift */; };
		85D438B6256E7C9E00F3BAF8 /* ContextMenuUserScript.swift in Sources */ = {isa = PBXBuildFile; fileRef = 85D438B5256E7C9E00F3BAF8 /* ContextMenuUserScript.swift */; };
		85D885B026A590A90077C374 /* NSNotificationName+PasswordManager.swift in Sources */ = {isa = PBXBuildFile; fileRef = 85D885AF26A590A90077C374 /* NSNotificationName+PasswordManager.swift */; };
		85D885B326A5A9DE0077C374 /* NSAlert+PasswordManager.swift in Sources */ = {isa = PBXBuildFile; fileRef = 85D885B226A5A9DE0077C374 /* NSAlert+PasswordManager.swift */; };
		85E11C2F25E7DC7E00974CAF /* ExternalURLHandler.swift in Sources */ = {isa = PBXBuildFile; fileRef = 85E11C2E25E7DC7E00974CAF /* ExternalURLHandler.swift */; };
		85E11C3725E7F1E100974CAF /* ExternalURLHandlerTests.swift in Sources */ = {isa = PBXBuildFile; fileRef = 85E11C3625E7F1E100974CAF /* ExternalURLHandlerTests.swift */; };
		85F1B0C925EF9759004792B6 /* URLEventListenerTests.swift in Sources */ = {isa = PBXBuildFile; fileRef = 85F1B0C825EF9759004792B6 /* URLEventListenerTests.swift */; };
		85F4D1C4266695C9002DD869 /* BrowserServicesKit in Frameworks */ = {isa = PBXBuildFile; productRef = 85F4D1C3266695C9002DD869 /* BrowserServicesKit */; };
		85F69B3C25EDE81F00978E59 /* URLExtensionTests.swift in Sources */ = {isa = PBXBuildFile; fileRef = 85F69B3B25EDE81F00978E59 /* URLExtensionTests.swift */; };
		85FF55C825F82E4F00E2AB99 /* Lottie in Frameworks */ = {isa = PBXBuildFile; productRef = 85FF55C725F82E4F00E2AB99 /* Lottie */; };
		AA06B6B72672AF8100F541C5 /* Sparkle in Frameworks */ = {isa = PBXBuildFile; productRef = AA06B6B62672AF8100F541C5 /* Sparkle */; };
		AA0F3DB7261A566C0077F2D9 /* SuggestionLoadingMock.swift in Sources */ = {isa = PBXBuildFile; fileRef = AA0F3DB6261A566C0077F2D9 /* SuggestionLoadingMock.swift */; };
		AA27FC3E26C28F1800EE7D66 /* TrackersAnimationView.swift in Sources */ = {isa = PBXBuildFile; fileRef = AA27FC3D26C28F1800EE7D66 /* TrackersAnimationView.swift */; };
		AA2CB12D2587BB5600AA6FBE /* TabBarFooter.xib in Resources */ = {isa = PBXBuildFile; fileRef = AA2CB12C2587BB5600AA6FBE /* TabBarFooter.xib */; };
		AA2CB1352587C29500AA6FBE /* TabBarFooter.swift in Sources */ = {isa = PBXBuildFile; fileRef = AA2CB1342587C29500AA6FBE /* TabBarFooter.swift */; };
		AA2E423424C8A2270048C0D5 /* ColorView.swift in Sources */ = {isa = PBXBuildFile; fileRef = AA2E423324C8A2270048C0D5 /* ColorView.swift */; };
		AA361A3624EBF0B500EEC649 /* WindowDraggingView.swift in Sources */ = {isa = PBXBuildFile; fileRef = AA361A3524EBF0B500EEC649 /* WindowDraggingView.swift */; };
		AA3F895324C18AD500628DDE /* SuggestionViewModel.swift in Sources */ = {isa = PBXBuildFile; fileRef = AA3F895224C18AD500628DDE /* SuggestionViewModel.swift */; };
		AA4BBA3B25C58FA200C4FB0F /* MainMenu.swift in Sources */ = {isa = PBXBuildFile; fileRef = AA4BBA3A25C58FA200C4FB0F /* MainMenu.swift */; };
		AA4D700725545EF800C3411E /* UrlEventListener.swift in Sources */ = {isa = PBXBuildFile; fileRef = AA4D700625545EF800C3411E /* UrlEventListener.swift */; };
		AA4E633A25E79C0A00134434 /* MouseClickView.swift in Sources */ = {isa = PBXBuildFile; fileRef = AA4E633925E79C0A00134434 /* MouseClickView.swift */; };
		AA4FF40C2624751A004E2377 /* GrammarCheckEnabler.swift in Sources */ = {isa = PBXBuildFile; fileRef = AA4FF40B2624751A004E2377 /* GrammarCheckEnabler.swift */; };
		AA512D1424D99D9800230283 /* FaviconService.swift in Sources */ = {isa = PBXBuildFile; fileRef = AA512D1324D99D9800230283 /* FaviconService.swift */; };
		AA585D82248FD31100E9A3E2 /* AppDelegate.swift in Sources */ = {isa = PBXBuildFile; fileRef = AA585D81248FD31100E9A3E2 /* AppDelegate.swift */; };
		AA585D84248FD31100E9A3E2 /* BrowserTabViewController.swift in Sources */ = {isa = PBXBuildFile; fileRef = AA585D83248FD31100E9A3E2 /* BrowserTabViewController.swift */; };
		AA585D86248FD31400E9A3E2 /* Assets.xcassets in Resources */ = {isa = PBXBuildFile; fileRef = AA585D85248FD31400E9A3E2 /* Assets.xcassets */; };
		AA585D89248FD31400E9A3E2 /* Main.storyboard in Resources */ = {isa = PBXBuildFile; fileRef = AA585D87248FD31400E9A3E2 /* Main.storyboard */; };
		AA585DAF2490E6E600E9A3E2 /* MainViewController.swift in Sources */ = {isa = PBXBuildFile; fileRef = AA585DAE2490E6E600E9A3E2 /* MainViewController.swift */; };
		AA5C8F59258FE21F00748EB7 /* NSTextFieldExtension.swift in Sources */ = {isa = PBXBuildFile; fileRef = AA5C8F58258FE21F00748EB7 /* NSTextFieldExtension.swift */; };
		AA5C8F5E2590EEE800748EB7 /* NSPointExtension.swift in Sources */ = {isa = PBXBuildFile; fileRef = AA5C8F5D2590EEE800748EB7 /* NSPointExtension.swift */; };
		AA5C8F632591021700748EB7 /* NSApplicationExtension.swift in Sources */ = {isa = PBXBuildFile; fileRef = AA5C8F622591021700748EB7 /* NSApplicationExtension.swift */; };
		AA5D6DAC24A340F700C6FBCE /* WebViewStateObserver.swift in Sources */ = {isa = PBXBuildFile; fileRef = AA5D6DAB24A340F700C6FBCE /* WebViewStateObserver.swift */; };
		AA63745424C9BF9A00AB2AC4 /* SuggestionContainerTests.swift in Sources */ = {isa = PBXBuildFile; fileRef = AA63745324C9BF9A00AB2AC4 /* SuggestionContainerTests.swift */; };
		AA652CB125DD825B009059CC /* LocalBookmarkStoreTests.swift in Sources */ = {isa = PBXBuildFile; fileRef = AA652CB025DD825B009059CC /* LocalBookmarkStoreTests.swift */; };
		AA652CCE25DD9071009059CC /* BookmarkListTests.swift in Sources */ = {isa = PBXBuildFile; fileRef = AA652CCD25DD9071009059CC /* BookmarkListTests.swift */; };
		AA652CD325DDA6E9009059CC /* LocalBookmarkManagerTests.swift in Sources */ = {isa = PBXBuildFile; fileRef = AA652CD225DDA6E9009059CC /* LocalBookmarkManagerTests.swift */; };
		AA652CDB25DDAB32009059CC /* BookmarkStoreMock.swift in Sources */ = {isa = PBXBuildFile; fileRef = AA652CDA25DDAB32009059CC /* BookmarkStoreMock.swift */; };
		AA6820E425502F19005ED0D5 /* WebsiteDataStore.swift in Sources */ = {isa = PBXBuildFile; fileRef = AA6820E325502F19005ED0D5 /* WebsiteDataStore.swift */; };
		AA6820EB25503D6A005ED0D5 /* Fire.swift in Sources */ = {isa = PBXBuildFile; fileRef = AA6820EA25503D6A005ED0D5 /* Fire.swift */; };
		AA6820F125503DA9005ED0D5 /* FireViewModel.swift in Sources */ = {isa = PBXBuildFile; fileRef = AA6820F025503DA9005ED0D5 /* FireViewModel.swift */; };
		AA68C3D32490ED62001B8783 /* NavigationBarViewController.swift in Sources */ = {isa = PBXBuildFile; fileRef = AA68C3D22490ED62001B8783 /* NavigationBarViewController.swift */; };
		AA68C3D72490F821001B8783 /* README.md in Resources */ = {isa = PBXBuildFile; fileRef = AA68C3D62490F821001B8783 /* README.md */; };
		AA693E5E2696E5B90007BB78 /* CrashReports.storyboard in Resources */ = {isa = PBXBuildFile; fileRef = AA693E5D2696E5B90007BB78 /* CrashReports.storyboard */; };
		AA6EF9AD25066F42004754E6 /* WindowsManager.swift in Sources */ = {isa = PBXBuildFile; fileRef = AA6EF9AC25066F42004754E6 /* WindowsManager.swift */; };
		AA6EF9B3250785D5004754E6 /* NSMenuExtension.swift in Sources */ = {isa = PBXBuildFile; fileRef = AA6EF9B2250785D5004754E6 /* NSMenuExtension.swift */; };
		AA6EF9B525081B4C004754E6 /* MainMenuActions.swift in Sources */ = {isa = PBXBuildFile; fileRef = AA6EF9B425081B4C004754E6 /* MainMenuActions.swift */; };
		AA6FFB4424DC33320028F4D0 /* NSViewExtension.swift in Sources */ = {isa = PBXBuildFile; fileRef = AA6FFB4324DC33320028F4D0 /* NSViewExtension.swift */; };
		AA6FFB4624DC3B5A0028F4D0 /* WebView.swift in Sources */ = {isa = PBXBuildFile; fileRef = AA6FFB4524DC3B5A0028F4D0 /* WebView.swift */; };
		AA72D5E325FE977F00C77619 /* AddEditFavoriteViewController.swift in Sources */ = {isa = PBXBuildFile; fileRef = AA72D5E225FE977F00C77619 /* AddEditFavoriteViewController.swift */; };
		AA72D5F025FEA49900C77619 /* AddEditFavoriteWindow.swift in Sources */ = {isa = PBXBuildFile; fileRef = AA72D5EF25FEA49900C77619 /* AddEditFavoriteWindow.swift */; };
		AA72D5FE25FFF94E00C77619 /* NSMenuItemExtension.swift in Sources */ = {isa = PBXBuildFile; fileRef = AA72D5FD25FFF94E00C77619 /* NSMenuItemExtension.swift */; };
		AA7412B224D0B3AC00D22FE0 /* TabBarViewItem.swift in Sources */ = {isa = PBXBuildFile; fileRef = AA7412B024D0B3AC00D22FE0 /* TabBarViewItem.swift */; };
		AA7412B324D0B3AC00D22FE0 /* TabBarViewItem.xib in Resources */ = {isa = PBXBuildFile; fileRef = AA7412B124D0B3AC00D22FE0 /* TabBarViewItem.xib */; };
		AA7412B524D1536B00D22FE0 /* MainWindowController.swift in Sources */ = {isa = PBXBuildFile; fileRef = AA7412B424D1536B00D22FE0 /* MainWindowController.swift */; };
		AA7412B724D1687000D22FE0 /* TabBarScrollView.swift in Sources */ = {isa = PBXBuildFile; fileRef = AA7412B624D1687000D22FE0 /* TabBarScrollView.swift */; };
		AA7412BD24D2BEEE00D22FE0 /* MainWindow.swift in Sources */ = {isa = PBXBuildFile; fileRef = AA7412BC24D2BEEE00D22FE0 /* MainWindow.swift */; };
		AA80EC54256BE3BC007083E7 /* UserText.swift in Sources */ = {isa = PBXBuildFile; fileRef = AA80EC53256BE3BC007083E7 /* UserText.swift */; };
		AA80EC67256C4691007083E7 /* BrowserTab.storyboard in Resources */ = {isa = PBXBuildFile; fileRef = AA80EC69256C4691007083E7 /* BrowserTab.storyboard */; };
		AA80EC6D256C469C007083E7 /* NavigationBar.storyboard in Resources */ = {isa = PBXBuildFile; fileRef = AA80EC6F256C469C007083E7 /* NavigationBar.storyboard */; };
		AA80EC73256C46A2007083E7 /* Suggestion.storyboard in Resources */ = {isa = PBXBuildFile; fileRef = AA80EC75256C46A2007083E7 /* Suggestion.storyboard */; };
		AA80EC79256C46AA007083E7 /* TabBar.storyboard in Resources */ = {isa = PBXBuildFile; fileRef = AA80EC7B256C46AA007083E7 /* TabBar.storyboard */; };
		AA80EC89256C49B8007083E7 /* Localizable.strings in Resources */ = {isa = PBXBuildFile; fileRef = AA80EC8B256C49B8007083E7 /* Localizable.strings */; };
		AA80EC8F256C49BC007083E7 /* Localizable.stringsdict in Resources */ = {isa = PBXBuildFile; fileRef = AA80EC91256C49BC007083E7 /* Localizable.stringsdict */; };
		AA86490C24D3494C001BABEE /* GradientView.swift in Sources */ = {isa = PBXBuildFile; fileRef = AA86490B24D3494C001BABEE /* GradientView.swift */; };
		AA86490E24D49B54001BABEE /* TabLoadingView.swift in Sources */ = {isa = PBXBuildFile; fileRef = AA86490D24D49B54001BABEE /* TabLoadingView.swift */; };
		AA88D14B252A557100980B4E /* URLRequestExtension.swift in Sources */ = {isa = PBXBuildFile; fileRef = AA88D14A252A557100980B4E /* URLRequestExtension.swift */; };
		AA8EDF2424923E980071C2E8 /* URLExtension.swift in Sources */ = {isa = PBXBuildFile; fileRef = AA8EDF2324923E980071C2E8 /* URLExtension.swift */; };
		AA8EDF2724923EC70071C2E8 /* StringExtension.swift in Sources */ = {isa = PBXBuildFile; fileRef = AA8EDF2624923EC70071C2E8 /* StringExtension.swift */; };
		AA92126F25ACCB1100600CD4 /* ErrorExtension.swift in Sources */ = {isa = PBXBuildFile; fileRef = AA92126E25ACCB1100600CD4 /* ErrorExtension.swift */; };
		AA92127725ADA07900600CD4 /* WKWebViewExtension.swift in Sources */ = {isa = PBXBuildFile; fileRef = AA92127625ADA07900600CD4 /* WKWebViewExtension.swift */; };
		AA97BF4625135DD30014931A /* ApplicationDockMenu.swift in Sources */ = {isa = PBXBuildFile; fileRef = AA97BF4525135DD30014931A /* ApplicationDockMenu.swift */; };
		AA9B7C7E26A06E040008D425 /* TrackerInfo.swift in Sources */ = {isa = PBXBuildFile; fileRef = AA9B7C7D26A06E040008D425 /* TrackerInfo.swift */; };
		AA9B7C8326A197A00008D425 /* ServerTrust.swift in Sources */ = {isa = PBXBuildFile; fileRef = AA9B7C8226A197A00008D425 /* ServerTrust.swift */; };
		AA9B7C8526A199B60008D425 /* ServerTrustViewModel.swift in Sources */ = {isa = PBXBuildFile; fileRef = AA9B7C8426A199B60008D425 /* ServerTrustViewModel.swift */; };
		AA9C362825518C44004B1BA3 /* WebsiteDataStoreMock.swift in Sources */ = {isa = PBXBuildFile; fileRef = AA9C362725518C44004B1BA3 /* WebsiteDataStoreMock.swift */; };
		AA9C363025518CA9004B1BA3 /* FireTests.swift in Sources */ = {isa = PBXBuildFile; fileRef = AA9C362F25518CA9004B1BA3 /* FireTests.swift */; };
		AA9E9A5625A3AE8400D1959D /* NSWindowExtension.swift in Sources */ = {isa = PBXBuildFile; fileRef = AA9E9A5525A3AE8400D1959D /* NSWindowExtension.swift */; };
		AA9E9A5E25A4867200D1959D /* TabDragAndDropManager.swift in Sources */ = {isa = PBXBuildFile; fileRef = AA9E9A5D25A4867200D1959D /* TabDragAndDropManager.swift */; };
		AA9FF95924A1ECF20039E328 /* Tab.swift in Sources */ = {isa = PBXBuildFile; fileRef = AA9FF95824A1ECF20039E328 /* Tab.swift */; };
		AA9FF95B24A1EFC20039E328 /* TabViewModel.swift in Sources */ = {isa = PBXBuildFile; fileRef = AA9FF95A24A1EFC20039E328 /* TabViewModel.swift */; };
		AA9FF95D24A1FA1C0039E328 /* TabCollection.swift in Sources */ = {isa = PBXBuildFile; fileRef = AA9FF95C24A1FA1C0039E328 /* TabCollection.swift */; };
		AA9FF95F24A1FB690039E328 /* TabCollectionViewModel.swift in Sources */ = {isa = PBXBuildFile; fileRef = AA9FF95E24A1FB680039E328 /* TabCollectionViewModel.swift */; };
		AAA0CC33252F181A0079BC96 /* NavigationButtonMenuDelegate.swift in Sources */ = {isa = PBXBuildFile; fileRef = AAA0CC32252F181A0079BC96 /* NavigationButtonMenuDelegate.swift */; };
		AAA0CC3C25337FAB0079BC96 /* WKBackForwardListItemViewModel.swift in Sources */ = {isa = PBXBuildFile; fileRef = AAA0CC3B25337FAB0079BC96 /* WKBackForwardListItemViewModel.swift */; };
		AAA0CC472533833C0079BC96 /* OptionsButtonMenu.swift in Sources */ = {isa = PBXBuildFile; fileRef = AAA0CC462533833C0079BC96 /* OptionsButtonMenu.swift */; };
		AAA0CC572539EBC90079BC96 /* FaviconUserScript.swift in Sources */ = {isa = PBXBuildFile; fileRef = AAA0CC562539EBC90079BC96 /* FaviconUserScript.swift */; };
		AAA0CC6A253CC43C0079BC96 /* WKUserContentControllerExtension.swift in Sources */ = {isa = PBXBuildFile; fileRef = AAA0CC69253CC43C0079BC96 /* WKUserContentControllerExtension.swift */; };
		AAA892EA250A4CEF005B37B2 /* WindowControllersManager.swift in Sources */ = {isa = PBXBuildFile; fileRef = AAA892E9250A4CEF005B37B2 /* WindowControllersManager.swift */; };
		AAA8E8BF24EA8A0A0055E685 /* MouseOverButton.swift in Sources */ = {isa = PBXBuildFile; fileRef = AAA8E8BE24EA8A0A0055E685 /* MouseOverButton.swift */; };
		AAA8E8C124EACA700055E685 /* MouseOverView.swift in Sources */ = {isa = PBXBuildFile; fileRef = AAA8E8C024EACA700055E685 /* MouseOverView.swift */; };
		AAADFD06264AA282001555EA /* TimeIntervalExtension.swift in Sources */ = {isa = PBXBuildFile; fileRef = AAADFD05264AA282001555EA /* TimeIntervalExtension.swift */; };
		AAB549DF25DAB8F80058460B /* BookmarkViewModel.swift in Sources */ = {isa = PBXBuildFile; fileRef = AAB549DE25DAB8F80058460B /* BookmarkViewModel.swift */; };
		AAB8203C26B2DE0D00788AC3 /* SuggestionListCharacteristics.swift in Sources */ = {isa = PBXBuildFile; fileRef = AAB8203B26B2DE0D00788AC3 /* SuggestionListCharacteristics.swift */; };
		AABAF59C260A7D130085060C /* FaviconServiceMock.swift in Sources */ = {isa = PBXBuildFile; fileRef = AABAF59B260A7D130085060C /* FaviconServiceMock.swift */; };
		AABDEA0226BC80D600174FA6 /* PrivacyEntryPointAddressBarButton.swift in Sources */ = {isa = PBXBuildFile; fileRef = AABDEA0126BC80D600174FA6 /* PrivacyEntryPointAddressBarButton.swift */; };
		AABEE69A24A902A90043105B /* SuggestionContainerViewModel.swift in Sources */ = {isa = PBXBuildFile; fileRef = AABEE69924A902A90043105B /* SuggestionContainerViewModel.swift */; };
		AABEE69C24A902BB0043105B /* SuggestionContainer.swift in Sources */ = {isa = PBXBuildFile; fileRef = AABEE69B24A902BB0043105B /* SuggestionContainer.swift */; };
		AABEE6A524AA0A7F0043105B /* SuggestionViewController.swift in Sources */ = {isa = PBXBuildFile; fileRef = AABEE6A424AA0A7F0043105B /* SuggestionViewController.swift */; };
		AABEE6A924AB4B910043105B /* SuggestionTableCellView.swift in Sources */ = {isa = PBXBuildFile; fileRef = AABEE6A824AB4B910043105B /* SuggestionTableCellView.swift */; };
		AABEE6AB24ACA0F90043105B /* SuggestionTableRowView.swift in Sources */ = {isa = PBXBuildFile; fileRef = AABEE6AA24ACA0F90043105B /* SuggestionTableRowView.swift */; };
		AABEE6AF24AD22B90043105B /* AddressBarTextField.swift in Sources */ = {isa = PBXBuildFile; fileRef = AABEE6AE24AD22B90043105B /* AddressBarTextField.swift */; };
		AAC30A26268DFEE200D2D9CD /* CrashReporter.swift in Sources */ = {isa = PBXBuildFile; fileRef = AAC30A25268DFEE200D2D9CD /* CrashReporter.swift */; };
		AAC30A28268E045400D2D9CD /* CrashReportReader.swift in Sources */ = {isa = PBXBuildFile; fileRef = AAC30A27268E045400D2D9CD /* CrashReportReader.swift */; };
		AAC30A2A268E239100D2D9CD /* CrashReport.swift in Sources */ = {isa = PBXBuildFile; fileRef = AAC30A29268E239100D2D9CD /* CrashReport.swift */; };
		AAC30A2C268F1ECD00D2D9CD /* CrashReportSender.swift in Sources */ = {isa = PBXBuildFile; fileRef = AAC30A2B268F1ECD00D2D9CD /* CrashReportSender.swift */; };
		AAC30A2E268F1EE300D2D9CD /* CrashReportPromptPresenter.swift in Sources */ = {isa = PBXBuildFile; fileRef = AAC30A2D268F1EE300D2D9CD /* CrashReportPromptPresenter.swift */; };
		AAC5E4C725D6A6E8007F5990 /* BookmarkPopover.swift in Sources */ = {isa = PBXBuildFile; fileRef = AAC5E4C425D6A6E8007F5990 /* BookmarkPopover.swift */; };
		AAC5E4C825D6A6E8007F5990 /* BookmarkPopoverViewController.swift in Sources */ = {isa = PBXBuildFile; fileRef = AAC5E4C525D6A6E8007F5990 /* BookmarkPopoverViewController.swift */; };
		AAC5E4C925D6A6E8007F5990 /* Bookmarks.storyboard in Resources */ = {isa = PBXBuildFile; fileRef = AAC5E4C625D6A6E8007F5990 /* Bookmarks.storyboard */; };
		AAC5E4D025D6A709007F5990 /* Bookmark.swift in Sources */ = {isa = PBXBuildFile; fileRef = AAC5E4CD25D6A709007F5990 /* Bookmark.swift */; };
		AAC5E4D125D6A709007F5990 /* BookmarkManager.swift in Sources */ = {isa = PBXBuildFile; fileRef = AAC5E4CE25D6A709007F5990 /* BookmarkManager.swift */; };
		AAC5E4D225D6A709007F5990 /* BookmarkList.swift in Sources */ = {isa = PBXBuildFile; fileRef = AAC5E4CF25D6A709007F5990 /* BookmarkList.swift */; };
		AAC5E4D925D6A711007F5990 /* BookmarkStore.swift in Sources */ = {isa = PBXBuildFile; fileRef = AAC5E4D625D6A710007F5990 /* BookmarkStore.swift */; };
		AAC5E4E425D6BA9C007F5990 /* NSSizeExtension.swift in Sources */ = {isa = PBXBuildFile; fileRef = AAC5E4E325D6BA9C007F5990 /* NSSizeExtension.swift */; };
		AAC5E4F125D6BF10007F5990 /* AddressBarButton.swift in Sources */ = {isa = PBXBuildFile; fileRef = AAC5E4F025D6BF10007F5990 /* AddressBarButton.swift */; };
		AAC5E4F625D6BF2C007F5990 /* AddressBarButtonsViewController.swift in Sources */ = {isa = PBXBuildFile; fileRef = AAC5E4F525D6BF2C007F5990 /* AddressBarButtonsViewController.swift */; };
		AAC82C60258B6CB5009B6B42 /* TooltipWindowController.swift in Sources */ = {isa = PBXBuildFile; fileRef = AAC82C5F258B6CB5009B6B42 /* TooltipWindowController.swift */; };
		AAC9C01524CAFBCE00AD1325 /* TabTests.swift in Sources */ = {isa = PBXBuildFile; fileRef = AAC9C01424CAFBCE00AD1325 /* TabTests.swift */; };
		AAC9C01724CAFBDC00AD1325 /* TabCollectionTests.swift in Sources */ = {isa = PBXBuildFile; fileRef = AAC9C01624CAFBDC00AD1325 /* TabCollectionTests.swift */; };
		AAC9C01C24CB594C00AD1325 /* TabViewModelTests.swift in Sources */ = {isa = PBXBuildFile; fileRef = AAC9C01B24CB594C00AD1325 /* TabViewModelTests.swift */; };
		AAC9C01E24CB6BEB00AD1325 /* TabCollectionViewModelTests.swift in Sources */ = {isa = PBXBuildFile; fileRef = AAC9C01D24CB6BEB00AD1325 /* TabCollectionViewModelTests.swift */; };
		AAD6D8882696DF6D002393B3 /* CrashReportPromptViewController.swift in Sources */ = {isa = PBXBuildFile; fileRef = AAD6D8862696DF6D002393B3 /* CrashReportPromptViewController.swift */; };
		AAD86E52267A0DFF005C11BE /* UpdateController.swift in Sources */ = {isa = PBXBuildFile; fileRef = AAD86E51267A0DFF005C11BE /* UpdateController.swift */; };
		AAE39D1B24F44885008EF28B /* TabCollectionViewModelDelegateMock.swift in Sources */ = {isa = PBXBuildFile; fileRef = AAE39D1A24F44885008EF28B /* TabCollectionViewModelDelegateMock.swift */; };
		AAE71E2C25F781EA00D74437 /* Homepage.storyboard in Resources */ = {isa = PBXBuildFile; fileRef = AAE71E2B25F781EA00D74437 /* Homepage.storyboard */; };
		AAE71E3125F7855400D74437 /* HomepageViewController.swift in Sources */ = {isa = PBXBuildFile; fileRef = AAE71E3025F7855400D74437 /* HomepageViewController.swift */; };
		AAE71E3725F7869300D74437 /* HomepageCollectionViewItem.swift in Sources */ = {isa = PBXBuildFile; fileRef = AAE71E3525F7869300D74437 /* HomepageCollectionViewItem.swift */; };
		AAE71E3825F7869300D74437 /* HomepageCollectionViewItem.xib in Resources */ = {isa = PBXBuildFile; fileRef = AAE71E3625F7869300D74437 /* HomepageCollectionViewItem.xib */; };
		AAE7527A263B046100B973F8 /* History.xcdatamodeld in Sources */ = {isa = PBXBuildFile; fileRef = AAE75278263B046100B973F8 /* History.xcdatamodeld */; };
		AAE7527C263B056C00B973F8 /* HistoryStore.swift in Sources */ = {isa = PBXBuildFile; fileRef = AAE7527B263B056C00B973F8 /* HistoryStore.swift */; };
		AAE7527E263B05C600B973F8 /* HistoryEntry.swift in Sources */ = {isa = PBXBuildFile; fileRef = AAE7527D263B05C600B973F8 /* HistoryEntry.swift */; };
		AAE75280263B0A4D00B973F8 /* HistoryCoordinator.swift in Sources */ = {isa = PBXBuildFile; fileRef = AAE7527F263B0A4D00B973F8 /* HistoryCoordinator.swift */; };
		AAE8B102258A41C000E81239 /* Tooltip.storyboard in Resources */ = {isa = PBXBuildFile; fileRef = AAE8B101258A41C000E81239 /* Tooltip.storyboard */; };
		AAE8B110258A456C00E81239 /* TooltipViewController.swift in Sources */ = {isa = PBXBuildFile; fileRef = AAE8B10F258A456C00E81239 /* TooltipViewController.swift */; };
		AAEC74B22642C57200C2EFBC /* HistoryCoordinatingMock.swift in Sources */ = {isa = PBXBuildFile; fileRef = AAEC74B12642C57200C2EFBC /* HistoryCoordinatingMock.swift */; };
		AAEC74B42642C69300C2EFBC /* HistoryCoordinatorTests.swift in Sources */ = {isa = PBXBuildFile; fileRef = AAEC74B32642C69300C2EFBC /* HistoryCoordinatorTests.swift */; };
		AAEC74B62642CC6A00C2EFBC /* HistoryStoringMock.swift in Sources */ = {isa = PBXBuildFile; fileRef = AAEC74B52642CC6A00C2EFBC /* HistoryStoringMock.swift */; };
		AAEC74B82642E43800C2EFBC /* HistoryStoreTests.swift in Sources */ = {isa = PBXBuildFile; fileRef = AAEC74B72642E43800C2EFBC /* HistoryStoreTests.swift */; };
		AAEC74BB2642E67C00C2EFBC /* NSPersistentContainerExtension.swift in Sources */ = {isa = PBXBuildFile; fileRef = AAEC74BA2642E67C00C2EFBC /* NSPersistentContainerExtension.swift */; };
		AAEC74BC2642F0F800C2EFBC /* History.xcdatamodeld in Sources */ = {isa = PBXBuildFile; fileRef = AAE75278263B046100B973F8 /* History.xcdatamodeld */; };
		AAECA42024EEA4AC00EFA63A /* IndexPathExtension.swift in Sources */ = {isa = PBXBuildFile; fileRef = AAECA41F24EEA4AC00EFA63A /* IndexPathExtension.swift */; };
		AAF7D3862567CED500998667 /* WebViewConfiguration.swift in Sources */ = {isa = PBXBuildFile; fileRef = AAF7D3852567CED500998667 /* WebViewConfiguration.swift */; };
		AAFCB37A25E5403A00859DD4 /* BurnButton.swift in Sources */ = {isa = PBXBuildFile; fileRef = AAFCB37925E5403A00859DD4 /* BurnButton.swift */; };
		AAFCB37F25E545D400859DD4 /* PublisherExtension.swift in Sources */ = {isa = PBXBuildFile; fileRef = AAFCB37E25E545D400859DD4 /* PublisherExtension.swift */; };
		B6106B9E26A565DA0013B453 /* BundleExtension.swift in Sources */ = {isa = PBXBuildFile; fileRef = B6106B9D26A565DA0013B453 /* BundleExtension.swift */; };
		B6106BA026A7BE0B0013B453 /* PermissionManagerTests.swift in Sources */ = {isa = PBXBuildFile; fileRef = B6106B9F26A7BE0B0013B453 /* PermissionManagerTests.swift */; };
		B6106BA426A7BEA40013B453 /* PermissionAuthorizationState.swift in Sources */ = {isa = PBXBuildFile; fileRef = B6106BA226A7BEA00013B453 /* PermissionAuthorizationState.swift */; };
		B6106BA726A7BECC0013B453 /* PermissionAuthorizationQuery.swift in Sources */ = {isa = PBXBuildFile; fileRef = B6106BA526A7BEC80013B453 /* PermissionAuthorizationQuery.swift */; };
		B6106BAB26A7BF1D0013B453 /* PermissionType.swift in Sources */ = {isa = PBXBuildFile; fileRef = B6106BAA26A7BF1D0013B453 /* PermissionType.swift */; };
		B6106BAD26A7BF390013B453 /* PermissionState.swift in Sources */ = {isa = PBXBuildFile; fileRef = B6106BAC26A7BF390013B453 /* PermissionState.swift */; };
		B6106BAF26A7C6180013B453 /* PermissionStoreMock.swift in Sources */ = {isa = PBXBuildFile; fileRef = B6106BAE26A7C6180013B453 /* PermissionStoreMock.swift */; };
		B6106BB126A7D8720013B453 /* PermissionStoreTests.swift in Sources */ = {isa = PBXBuildFile; fileRef = B6106BB026A7D8720013B453 /* PermissionStoreTests.swift */; };
		B6106BB326A7F4AA0013B453 /* GeolocationServiceMock.swift in Sources */ = {isa = PBXBuildFile; fileRef = B6106BB226A7F4AA0013B453 /* GeolocationServiceMock.swift */; };
		B6106BB526A809E60013B453 /* GeolocationProviderTests.swift in Sources */ = {isa = PBXBuildFile; fileRef = B6106BB426A809E60013B453 /* GeolocationProviderTests.swift */; };
		B61EF3EC266F91E700B4D78F /* WKWebView+Download.swift in Sources */ = {isa = PBXBuildFile; fileRef = B61EF3EB266F91E700B4D78F /* WKWebView+Download.swift */; };
		B61EF3F1266F922200B4D78F /* WKProcessPool+DownloadDelegate.swift in Sources */ = {isa = PBXBuildFile; fileRef = B61EF3F0266F922200B4D78F /* WKProcessPool+DownloadDelegate.swift */; };
		B61F012325ECBAE400ABB5A3 /* UserScriptsTest.swift in Sources */ = {isa = PBXBuildFile; fileRef = B61F012225ECBAE400ABB5A3 /* UserScriptsTest.swift */; };
		B61F012B25ECBB1700ABB5A3 /* UserScriptsManagerTests.swift in Sources */ = {isa = PBXBuildFile; fileRef = B61F012A25ECBB1700ABB5A3 /* UserScriptsManagerTests.swift */; };
		B61F015525EDD5A700ABB5A3 /* UserContentController.swift in Sources */ = {isa = PBXBuildFile; fileRef = B61F015425EDD5A700ABB5A3 /* UserContentController.swift */; };
		B62EB47C25BAD3BB005745C6 /* WKWebViewPrivateMethodsAvailabilityTests.swift in Sources */ = {isa = PBXBuildFile; fileRef = B62EB47B25BAD3BB005745C6 /* WKWebViewPrivateMethodsAvailabilityTests.swift */; };
		B630793526731BC400DCEE41 /* URLSuggestedFilenameTests.swift in Sources */ = {isa = PBXBuildFile; fileRef = 8553FF51257523760029327F /* URLSuggestedFilenameTests.swift */; };
		B630793A26731F2600DCEE41 /* FileDownloadManagerTests.swift in Sources */ = {isa = PBXBuildFile; fileRef = B630793926731F2600DCEE41 /* FileDownloadManagerTests.swift */; };
		B630794226731F5400DCEE41 /* WKDownloadMock.swift in Sources */ = {isa = PBXBuildFile; fileRef = B630794126731F5400DCEE41 /* WKDownloadMock.swift */; };
		B633C86D25E797D800E4B352 /* UserScriptsManager.swift in Sources */ = {isa = PBXBuildFile; fileRef = B633C86C25E797D800E4B352 /* UserScriptsManager.swift */; };
		B63D466925BEB6C200874977 /* WKWebView+SessionState.swift in Sources */ = {isa = PBXBuildFile; fileRef = B63D466825BEB6C200874977 /* WKWebView+SessionState.swift */; };
		B63D467125BFA6C100874977 /* DispatchQueueExtensions.swift in Sources */ = {isa = PBXBuildFile; fileRef = B63D467025BFA6C100874977 /* DispatchQueueExtensions.swift */; };
		B63D467A25BFC3E100874977 /* NSCoderExtensions.swift in Sources */ = {isa = PBXBuildFile; fileRef = B63D467925BFC3E100874977 /* NSCoderExtensions.swift */; };
<<<<<<< HEAD
		B63ED0E526BB8FB900A9DAD1 /* SharingMenu.swift in Sources */ = {isa = PBXBuildFile; fileRef = B63ED0E426BB8FB900A9DAD1 /* SharingMenu.swift */; };
		B641896226BBD0AB001FBC8B /* LongPressButton.swift in Sources */ = {isa = PBXBuildFile; fileRef = B641896126BBD0AB001FBC8B /* LongPressButton.swift */; };
=======
		B63ED0D826AE729600A9DAD1 /* PermissionModelTests.swift in Sources */ = {isa = PBXBuildFile; fileRef = B63ED0D726AE729600A9DAD1 /* PermissionModelTests.swift */; };
		B63ED0DA26AE7AF400A9DAD1 /* PermissionManagerMock.swift in Sources */ = {isa = PBXBuildFile; fileRef = B63ED0D926AE7AF400A9DAD1 /* PermissionManagerMock.swift */; };
		B63ED0DC26AE7B1E00A9DAD1 /* WebViewMock.swift in Sources */ = {isa = PBXBuildFile; fileRef = B63ED0DB26AE7B1E00A9DAD1 /* WebViewMock.swift */; };
		B63ED0DE26AFD9A300A9DAD1 /* AVCaptureDeviceMock.swift in Sources */ = {isa = PBXBuildFile; fileRef = B63ED0DD26AFD9A300A9DAD1 /* AVCaptureDeviceMock.swift */; };
		B63ED0E026AFE32F00A9DAD1 /* GeolocationProviderMock.swift in Sources */ = {isa = PBXBuildFile; fileRef = B63ED0DF26AFE32F00A9DAD1 /* GeolocationProviderMock.swift */; };
		B63ED0E326B3E7FA00A9DAD1 /* CLLocationManagerMock.swift in Sources */ = {isa = PBXBuildFile; fileRef = B63ED0E226B3E7FA00A9DAD1 /* CLLocationManagerMock.swift */; };
		B63ED0E526BB8FB900A9DAD1 /* SharingMenu.swift in Sources */ = {isa = PBXBuildFile; fileRef = B63ED0E426BB8FB900A9DAD1 /* SharingMenu.swift */; };
		B641896226BBD0AB001FBC8B /* LongPressButton.swift in Sources */ = {isa = PBXBuildFile; fileRef = B641896126BBD0AB001FBC8B /* LongPressButton.swift */; };
		B64C84DE2692D7400048FEBE /* PermissionAuthorization.storyboard in Resources */ = {isa = PBXBuildFile; fileRef = B64C84DD2692D7400048FEBE /* PermissionAuthorization.storyboard */; };
		B64C84E32692DC9F0048FEBE /* PermissionAuthorizationViewController.swift in Sources */ = {isa = PBXBuildFile; fileRef = B64C84E22692DC9F0048FEBE /* PermissionAuthorizationViewController.swift */; };
		B64C84EB2692DD650048FEBE /* PermissionAuthorizationPopover.swift in Sources */ = {isa = PBXBuildFile; fileRef = B64C84EA2692DD650048FEBE /* PermissionAuthorizationPopover.swift */; };
		B64C84F1269310120048FEBE /* PermissionManager.swift in Sources */ = {isa = PBXBuildFile; fileRef = B64C84F0269310120048FEBE /* PermissionManager.swift */; };
		B64C852A26942AC90048FEBE /* PermissionContextMenu.swift in Sources */ = {isa = PBXBuildFile; fileRef = B64C852926942AC90048FEBE /* PermissionContextMenu.swift */; };
		B64C853026943BC10048FEBE /* Permissions.xcdatamodeld in Sources */ = {isa = PBXBuildFile; fileRef = B64C852E26943BC10048FEBE /* Permissions.xcdatamodeld */; };
		B64C853826944B880048FEBE /* StoredPermission.swift in Sources */ = {isa = PBXBuildFile; fileRef = B64C853726944B880048FEBE /* StoredPermission.swift */; };
		B64C853D26944B940048FEBE /* PermissionStore.swift in Sources */ = {isa = PBXBuildFile; fileRef = B64C853C26944B940048FEBE /* PermissionStore.swift */; };
		B64C85422694590B0048FEBE /* PermissionButton.swift in Sources */ = {isa = PBXBuildFile; fileRef = B64C85412694590B0048FEBE /* PermissionButton.swift */; };
>>>>>>> e5bdc6a9
		B65349AA265CF45000DCC645 /* DispatchQueueExtensionsTests.swift in Sources */ = {isa = PBXBuildFile; fileRef = B65349A9265CF45000DCC645 /* DispatchQueueExtensionsTests.swift */; };
		B6553692268440D700085A79 /* WKProcessPool+GeolocationProvider.swift in Sources */ = {isa = PBXBuildFile; fileRef = B6553691268440D700085A79 /* WKProcessPool+GeolocationProvider.swift */; };
		B655369B268442EE00085A79 /* GeolocationProvider.swift in Sources */ = {isa = PBXBuildFile; fileRef = B655369A268442EE00085A79 /* GeolocationProvider.swift */; };
		B65536A62685B82B00085A79 /* Permissions.swift in Sources */ = {isa = PBXBuildFile; fileRef = B65536A52685B82B00085A79 /* Permissions.swift */; };
		B65536AE2685E17200085A79 /* GeolocationService.swift in Sources */ = {isa = PBXBuildFile; fileRef = B65536AD2685E17100085A79 /* GeolocationService.swift */; };
		B65783E725F8AAFB00D8DB33 /* String+Punycode.swift in Sources */ = {isa = PBXBuildFile; fileRef = B65783E625F8AAFB00D8DB33 /* String+Punycode.swift */; };
		B65783EC25F8AB9300D8DB33 /* String+PunycodeTests.swift in Sources */ = {isa = PBXBuildFile; fileRef = B65783EB25F8AB9200D8DB33 /* String+PunycodeTests.swift */; };
		B65783F525F8ACA400D8DB33 /* Punnycode in Frameworks */ = {isa = PBXBuildFile; productRef = B65783F425F8ACA400D8DB33 /* Punnycode */; };
		B657841A25FA484B00D8DB33 /* NSException+Catch.m in Sources */ = {isa = PBXBuildFile; fileRef = B657841925FA484B00D8DB33 /* NSException+Catch.m */; };
		B657841F25FA497600D8DB33 /* NSException+Catch.swift in Sources */ = {isa = PBXBuildFile; fileRef = B657841E25FA497600D8DB33 /* NSException+Catch.swift */; };
		B66E9DD22670EB2A00E53BB5 /* _WKDownload+WebKitDownload.swift in Sources */ = {isa = PBXBuildFile; fileRef = B66E9DD12670EB2A00E53BB5 /* _WKDownload+WebKitDownload.swift */; };
		B66E9DD42670EB4A00E53BB5 /* WKDownload+WebKitDownload.swift in Sources */ = {isa = PBXBuildFile; fileRef = B66E9DD32670EB4A00E53BB5 /* WKDownload+WebKitDownload.swift */; };
		B67C6C3D2654B897006C872E /* WebViewExtensionTests.swift in Sources */ = {isa = PBXBuildFile; fileRef = B67C6C3C2654B897006C872E /* WebViewExtensionTests.swift */; };
		B67C6C422654BF49006C872E /* DuckDuckGo-Symbol.jpg in Resources */ = {isa = PBXBuildFile; fileRef = B67C6C412654BF49006C872E /* DuckDuckGo-Symbol.jpg */; };
		B67C6C472654C643006C872E /* FileManagerExtensionTests.swift in Sources */ = {isa = PBXBuildFile; fileRef = B67C6C462654C643006C872E /* FileManagerExtensionTests.swift */; };
		B68172A9269C487D006D1092 /* PrivacyDashboardUserScript.swift in Sources */ = {isa = PBXBuildFile; fileRef = B68172A8269C487D006D1092 /* PrivacyDashboardUserScript.swift */; };
		B68172AE269EB43F006D1092 /* GeolocationServiceTests.swift in Sources */ = {isa = PBXBuildFile; fileRef = B68172AD269EB43F006D1092 /* GeolocationServiceTests.swift */; };
		B68458B025C7E76A00DC17B6 /* WindowManager+StateRestoration.swift in Sources */ = {isa = PBXBuildFile; fileRef = B68458AF25C7E76A00DC17B6 /* WindowManager+StateRestoration.swift */; };
		B68458B825C7E8B200DC17B6 /* Tab+NSSecureCoding.swift in Sources */ = {isa = PBXBuildFile; fileRef = B68458B725C7E8B200DC17B6 /* Tab+NSSecureCoding.swift */; };
		B68458C025C7E9E000DC17B6 /* TabCollectionViewModel+NSSecureCoding.swift in Sources */ = {isa = PBXBuildFile; fileRef = B68458BF25C7E9E000DC17B6 /* TabCollectionViewModel+NSSecureCoding.swift */; };
		B68458C525C7EA0C00DC17B6 /* TabCollection+NSSecureCoding.swift in Sources */ = {isa = PBXBuildFile; fileRef = B68458C425C7EA0C00DC17B6 /* TabCollection+NSSecureCoding.swift */; };
		B68458CD25C7EB9000DC17B6 /* WKWebViewConfigurationExtensions.swift in Sources */ = {isa = PBXBuildFile; fileRef = B68458CC25C7EB9000DC17B6 /* WKWebViewConfigurationExtensions.swift */; };
		B684590825C9027900DC17B6 /* AppStateChangedPublisher.swift in Sources */ = {isa = PBXBuildFile; fileRef = B684590725C9027900DC17B6 /* AppStateChangedPublisher.swift */; };
		B684592225C93BE000DC17B6 /* Publisher.asVoid.swift in Sources */ = {isa = PBXBuildFile; fileRef = B684592125C93BE000DC17B6 /* Publisher.asVoid.swift */; };
		B684592725C93C0500DC17B6 /* Publishers.NestedObjectChanges.swift in Sources */ = {isa = PBXBuildFile; fileRef = B684592625C93C0500DC17B6 /* Publishers.NestedObjectChanges.swift */; };
		B684592F25C93FBF00DC17B6 /* AppStateRestorationManager.swift in Sources */ = {isa = PBXBuildFile; fileRef = B684592E25C93FBF00DC17B6 /* AppStateRestorationManager.swift */; };
		B689ECD526C247DB006FB0C5 /* BackForwardListItem.swift in Sources */ = {isa = PBXBuildFile; fileRef = B689ECD426C247DB006FB0C5 /* BackForwardListItem.swift */; };
		B6A5A27125B9377300AA7ADA /* StatePersistenceService.swift in Sources */ = {isa = PBXBuildFile; fileRef = B6A5A27025B9377300AA7ADA /* StatePersistenceService.swift */; };
		B6A5A27925B93FFF00AA7ADA /* StateRestorationManagerTests.swift in Sources */ = {isa = PBXBuildFile; fileRef = B6A5A27825B93FFE00AA7ADA /* StateRestorationManagerTests.swift */; };
		B6A5A27E25B9403E00AA7ADA /* FileStoreMock.swift in Sources */ = {isa = PBXBuildFile; fileRef = B6A5A27D25B9403E00AA7ADA /* FileStoreMock.swift */; };
		B6A5A2A025B96E8300AA7ADA /* AppStateChangePublisherTests.swift in Sources */ = {isa = PBXBuildFile; fileRef = B6A5A29F25B96E8300AA7ADA /* AppStateChangePublisherTests.swift */; };
		B6A5A2A825BAA35500AA7ADA /* WindowManagerStateRestorationTests.swift in Sources */ = {isa = PBXBuildFile; fileRef = B6A5A2A725BAA35500AA7ADA /* WindowManagerStateRestorationTests.swift */; };
		B6A924D42664BBBB001A28CA /* WKWebViewDownloadDelegate.swift in Sources */ = {isa = PBXBuildFile; fileRef = B6A924D32664BBB9001A28CA /* WKWebViewDownloadDelegate.swift */; };
		B6A924D92664C72E001A28CA /* WebKitDownloadTask.swift in Sources */ = {isa = PBXBuildFile; fileRef = B6A924D82664C72D001A28CA /* WebKitDownloadTask.swift */; };
		B6A924DE2664CA09001A28CA /* LegacyWebKitDownloadDelegate.swift in Sources */ = {isa = PBXBuildFile; fileRef = B6A924DD2664CA08001A28CA /* LegacyWebKitDownloadDelegate.swift */; };
		B6A9E45326142B070067D1B9 /* Pixel.swift in Sources */ = {isa = PBXBuildFile; fileRef = B6A9E45226142B070067D1B9 /* Pixel.swift */; };
		B6A9E45A261460350067D1B9 /* ApiRequestError.swift in Sources */ = {isa = PBXBuildFile; fileRef = B6A9E457261460340067D1B9 /* ApiRequestError.swift */; };
		B6A9E45B261460350067D1B9 /* APIHeaders.swift in Sources */ = {isa = PBXBuildFile; fileRef = B6A9E458261460340067D1B9 /* APIHeaders.swift */; };
		B6A9E45C261460350067D1B9 /* APIRequest.swift in Sources */ = {isa = PBXBuildFile; fileRef = B6A9E459261460350067D1B9 /* APIRequest.swift */; };
		B6A9E4612614608B0067D1B9 /* AppVersion.swift in Sources */ = {isa = PBXBuildFile; fileRef = B6A9E4602614608B0067D1B9 /* AppVersion.swift */; };
		B6A9E46B2614618A0067D1B9 /* OperatingSystemVersionExtension.swift in Sources */ = {isa = PBXBuildFile; fileRef = B6A9E46A2614618A0067D1B9 /* OperatingSystemVersionExtension.swift */; };
		B6A9E47026146A250067D1B9 /* DateExtension.swift in Sources */ = {isa = PBXBuildFile; fileRef = B6A9E46F26146A250067D1B9 /* DateExtension.swift */; };
		B6A9E47726146A570067D1B9 /* PixelEvent.swift in Sources */ = {isa = PBXBuildFile; fileRef = B6A9E47626146A570067D1B9 /* PixelEvent.swift */; };
		B6A9E47F26146A800067D1B9 /* PixelArguments.swift in Sources */ = {isa = PBXBuildFile; fileRef = B6A9E47E26146A800067D1B9 /* PixelArguments.swift */; };
		B6A9E48426146AAB0067D1B9 /* PixelParameters.swift in Sources */ = {isa = PBXBuildFile; fileRef = B6A9E48326146AAB0067D1B9 /* PixelParameters.swift */; };
		B6A9E48926146ABF0067D1B9 /* PixelCounter.swift in Sources */ = {isa = PBXBuildFile; fileRef = B6A9E48826146ABF0067D1B9 /* PixelCounter.swift */; };
		B6A9E499261474120067D1B9 /* TimedPixel.swift in Sources */ = {isa = PBXBuildFile; fileRef = B6A9E498261474120067D1B9 /* TimedPixel.swift */; };
		B6A9E4A3261475C70067D1B9 /* AppUsageActivityMonitor.swift in Sources */ = {isa = PBXBuildFile; fileRef = B6A9E4A2261475C70067D1B9 /* AppUsageActivityMonitor.swift */; };
		B6AAAC24260328950029438D /* ProgressView.swift in Sources */ = {isa = PBXBuildFile; fileRef = B6AAAC23260328950029438D /* ProgressView.swift */; };
		B6AAAC2D260330580029438D /* PublishedAfter.swift in Sources */ = {isa = PBXBuildFile; fileRef = B6AAAC2C260330580029438D /* PublishedAfter.swift */; };
		B6AAAC3E26048F690029438D /* RandomAccessCollectionExtension.swift in Sources */ = {isa = PBXBuildFile; fileRef = B6AAAC3D26048F690029438D /* RandomAccessCollectionExtension.swift */; };
		B6AE74342609AFCE005B9B1A /* ProgressEstimationTests.swift in Sources */ = {isa = PBXBuildFile; fileRef = B6AE74332609AFCE005B9B1A /* ProgressEstimationTests.swift */; };
		B6B3E0962654DACD0040E0A2 /* UTTypeTests.swift in Sources */ = {isa = PBXBuildFile; fileRef = B6B3E0952654DACD0040E0A2 /* UTTypeTests.swift */; };
		B6B3E0E12657EA7A0040E0A2 /* NSScreenExtension.swift in Sources */ = {isa = PBXBuildFile; fileRef = B6B3E0DC2657E9CF0040E0A2 /* NSScreenExtension.swift */; };
		B6CF78DE267B099C00CD4F13 /* WKNavigationActionExtension.swift in Sources */ = {isa = PBXBuildFile; fileRef = B6CF78DD267B099C00CD4F13 /* WKNavigationActionExtension.swift */; };
		B6D7A2EE25D2418B002B2AE1 /* ShadowView.swift in Sources */ = {isa = PBXBuildFile; fileRef = B6D7A2ED25D2418B002B2AE1 /* ShadowView.swift */; };
		B6DA44022616B28300DD1EC2 /* PixelDataStore.swift in Sources */ = {isa = PBXBuildFile; fileRef = B6DA44012616B28300DD1EC2 /* PixelDataStore.swift */; };
		B6DA44082616B30600DD1EC2 /* PixelDataModel.xcdatamodeld in Sources */ = {isa = PBXBuildFile; fileRef = B6DA44062616B30600DD1EC2 /* PixelDataModel.xcdatamodeld */; };
		B6DA44112616C0FC00DD1EC2 /* PixelTests.swift in Sources */ = {isa = PBXBuildFile; fileRef = B6DA44102616C0FC00DD1EC2 /* PixelTests.swift */; };
		B6DA44172616C13800DD1EC2 /* OHHTTPStubs in Frameworks */ = {isa = PBXBuildFile; productRef = B6DA44162616C13800DD1EC2 /* OHHTTPStubs */; };
		B6DA44192616C13800DD1EC2 /* OHHTTPStubsSwift in Frameworks */ = {isa = PBXBuildFile; productRef = B6DA44182616C13800DD1EC2 /* OHHTTPStubsSwift */; };
		B6DA441E2616C84600DD1EC2 /* PixelStoreMock.swift in Sources */ = {isa = PBXBuildFile; fileRef = B6DA441D2616C84600DD1EC2 /* PixelStoreMock.swift */; };
		B6DA44232616CABC00DD1EC2 /* PixelArgumentsTests.swift in Sources */ = {isa = PBXBuildFile; fileRef = B6DA44222616CABC00DD1EC2 /* PixelArgumentsTests.swift */; };
		B6DA44282616CAE000DD1EC2 /* AppUsageActivityMonitorTests.swift in Sources */ = {isa = PBXBuildFile; fileRef = B6DA44272616CAE000DD1EC2 /* AppUsageActivityMonitorTests.swift */; };
		B6DB3CF926A00E2D00D459B7 /* AVCaptureDevice+SwizzledAuthState.swift in Sources */ = {isa = PBXBuildFile; fileRef = B6DB3CF826A00E2D00D459B7 /* AVCaptureDevice+SwizzledAuthState.swift */; };
		B6DB3CFB26A17CB800D459B7 /* PermissionModel.swift in Sources */ = {isa = PBXBuildFile; fileRef = B6DB3CFA26A17CB800D459B7 /* PermissionModel.swift */; };
		B6E53883267C83420010FEA9 /* HomepageBackgroundView.swift in Sources */ = {isa = PBXBuildFile; fileRef = B6E53882267C83420010FEA9 /* HomepageBackgroundView.swift */; };
		B6E53888267C94A00010FEA9 /* HomepageCollectionViewFlowLayout.swift in Sources */ = {isa = PBXBuildFile; fileRef = B6E53887267C94A00010FEA9 /* HomepageCollectionViewFlowLayout.swift */; };
		B6E61ED0263A6F97004E11AB /* NSSavePanelExtension.swift in Sources */ = {isa = PBXBuildFile; fileRef = B6E61ECF263A6F97004E11AB /* NSSavePanelExtension.swift */; };
		B6E61ED5263A6FC4004E11AB /* SavePanelAccessoryView.xib in Resources */ = {isa = PBXBuildFile; fileRef = B6E61ED4263A6FC4004E11AB /* SavePanelAccessoryView.xib */; };
		B6E61EE3263AC0C8004E11AB /* FileManagerExtension.swift in Sources */ = {isa = PBXBuildFile; fileRef = B6E61EE2263AC0C8004E11AB /* FileManagerExtension.swift */; };
		B6E61EE8263ACE16004E11AB /* UTType.swift in Sources */ = {isa = PBXBuildFile; fileRef = B6E61EE7263ACE16004E11AB /* UTType.swift */; };
		B6F41031264D2B23003DA42C /* ProgressExtension.swift in Sources */ = {isa = PBXBuildFile; fileRef = B6F41030264D2B23003DA42C /* ProgressExtension.swift */; };
		B6FA893D269C423100588ECD /* PrivacyDashboard.storyboard in Resources */ = {isa = PBXBuildFile; fileRef = B6FA893C269C423100588ECD /* PrivacyDashboard.storyboard */; };
		B6FA893F269C424500588ECD /* PrivacyDashboardViewController.swift in Sources */ = {isa = PBXBuildFile; fileRef = B6FA893E269C424500588ECD /* PrivacyDashboardViewController.swift */; };
		B6FA8941269C425400588ECD /* PrivacyDashboardPopover.swift in Sources */ = {isa = PBXBuildFile; fileRef = B6FA8940269C425400588ECD /* PrivacyDashboardPopover.swift */; };
		F41D174125CB131900472416 /* NSColorExtension.swift in Sources */ = {isa = PBXBuildFile; fileRef = F41D174025CB131900472416 /* NSColorExtension.swift */; };
		F44C130225C2DA0400426E3E /* NSAppearanceExtension.swift in Sources */ = {isa = PBXBuildFile; fileRef = F44C130125C2DA0400426E3E /* NSAppearanceExtension.swift */; };
/* End PBXBuildFile section */

/* Begin PBXContainerItemProxy section */
		4B1AD8A225FC27E200261379 /* PBXContainerItemProxy */ = {
			isa = PBXContainerItemProxy;
			containerPortal = AA585D76248FD31100E9A3E2 /* Project object */;
			proxyType = 1;
			remoteGlobalIDString = AA585D7D248FD31100E9A3E2;
			remoteInfo = "DuckDuckGo Privacy Browser";
		};
		AA585D91248FD31400E9A3E2 /* PBXContainerItemProxy */ = {
			isa = PBXContainerItemProxy;
			containerPortal = AA585D76248FD31100E9A3E2 /* Project object */;
			proxyType = 1;
			remoteGlobalIDString = AA585D7D248FD31100E9A3E2;
			remoteInfo = DuckDuckGo;
		};
/* End PBXContainerItemProxy section */

/* Begin PBXFileReference section */
		026ADE0F26C2FF97002518EE /* PrivacyConfigurationManager.swift */ = {isa = PBXFileReference; lastKnownFileType = sourcecode.swift; path = PrivacyConfigurationManager.swift; sourceTree = "<group>"; };
		026ADE1126C2FFFE002518EE /* PrivacyConfiguration.swift */ = {isa = PBXFileReference; fileEncoding = 4; lastKnownFileType = sourcecode.swift; path = PrivacyConfiguration.swift; sourceTree = "<group>"; };
		026ADE1326C3010C002518EE /* macos-config.json */ = {isa = PBXFileReference; fileEncoding = 4; lastKnownFileType = text.json; path = "macos-config.json"; sourceTree = "<group>"; };
		026ADE1526C30FA5002518EE /* PrivacyConfigurationManagerTests.swift */ = {isa = PBXFileReference; lastKnownFileType = sourcecode.swift; path = PrivacyConfigurationManagerTests.swift; sourceTree = "<group>"; };
		142879D924CE1179005419BB /* SuggestionViewModelTests.swift */ = {isa = PBXFileReference; lastKnownFileType = sourcecode.swift; path = SuggestionViewModelTests.swift; sourceTree = "<group>"; };
		142879DB24CE1185005419BB /* SuggestionContainerViewModelTests.swift */ = {isa = PBXFileReference; lastKnownFileType = sourcecode.swift; path = SuggestionContainerViewModelTests.swift; sourceTree = "<group>"; };
		1430DFF424D0580F00B8978C /* TabBarViewController.swift */ = {isa = PBXFileReference; lastKnownFileType = sourcecode.swift; path = TabBarViewController.swift; sourceTree = "<group>"; };
		14505A07256084EF00272CC6 /* UserAgent.swift */ = {isa = PBXFileReference; lastKnownFileType = sourcecode.swift; path = UserAgent.swift; sourceTree = "<group>"; };
		1456D6E024EFCBC300775049 /* TabBarCollectionView.swift */ = {isa = PBXFileReference; lastKnownFileType = sourcecode.swift; path = TabBarCollectionView.swift; sourceTree = "<group>"; };
		14D9B8F924F7E089000D4D13 /* AddressBarViewController.swift */ = {isa = PBXFileReference; lastKnownFileType = sourcecode.swift; path = AddressBarViewController.swift; sourceTree = "<group>"; };
		14D9B90124F91316000D4D13 /* FocusRingView.swift */ = {isa = PBXFileReference; lastKnownFileType = sourcecode.swift; path = FocusRingView.swift; sourceTree = "<group>"; };
		336D5AEF262D8D3C0052E0C9 /* findinpage.js */ = {isa = PBXFileReference; fileEncoding = 4; lastKnownFileType = sourcecode.javascript; path = findinpage.js; sourceTree = "<group>"; };
		339A6B5726A044BA00E3DAE8 /* duckduckgo-privacy-dashboard */ = {isa = PBXFileReference; fileEncoding = 4; lastKnownFileType = text; name = "duckduckgo-privacy-dashboard"; path = "Submodules/duckduckgo-privacy-dashboard"; sourceTree = SOURCE_ROOT; };
		4B02197D25E05FAC00ED7DEA /* login-detection.js */ = {isa = PBXFileReference; fileEncoding = 4; lastKnownFileType = sourcecode.javascript; path = "login-detection.js"; sourceTree = "<group>"; };
		4B02197F25E05FAC00ED7DEA /* FireproofingURLExtensions.swift */ = {isa = PBXFileReference; fileEncoding = 4; lastKnownFileType = sourcecode.swift; path = FireproofingURLExtensions.swift; sourceTree = "<group>"; };
		4B02198125E05FAC00ED7DEA /* FireproofDomains.swift */ = {isa = PBXFileReference; fileEncoding = 4; lastKnownFileType = sourcecode.swift; path = FireproofDomains.swift; sourceTree = "<group>"; };
		4B02198325E05FAC00ED7DEA /* FireproofInfoViewController.swift */ = {isa = PBXFileReference; fileEncoding = 4; lastKnownFileType = sourcecode.swift; path = FireproofInfoViewController.swift; sourceTree = "<group>"; };
		4B02198425E05FAC00ED7DEA /* Fireproofing.storyboard */ = {isa = PBXFileReference; fileEncoding = 4; lastKnownFileType = file.storyboard; path = Fireproofing.storyboard; sourceTree = "<group>"; };
		4B02198525E05FAC00ED7DEA /* UndoFireproofingViewController.swift */ = {isa = PBXFileReference; fileEncoding = 4; lastKnownFileType = sourcecode.swift; path = UndoFireproofingViewController.swift; sourceTree = "<group>"; };
		4B02199925E063DE00ED7DEA /* FireproofDomainsTests.swift */ = {isa = PBXFileReference; fileEncoding = 4; lastKnownFileType = sourcecode.swift; path = FireproofDomainsTests.swift; sourceTree = "<group>"; };
		4B02199A25E063DE00ED7DEA /* FireproofingURLExtensionsTests.swift */ = {isa = PBXFileReference; fileEncoding = 4; lastKnownFileType = sourcecode.swift; path = FireproofingURLExtensionsTests.swift; sourceTree = "<group>"; };
		4B0219A725E0646500ED7DEA /* WebsiteDataStoreTests.swift */ = {isa = PBXFileReference; fileEncoding = 4; lastKnownFileType = sourcecode.swift; path = WebsiteDataStoreTests.swift; sourceTree = "<group>"; };
		4B0511A4262CAA5A00F6079C /* DefaultBrowserPreferences.swift */ = {isa = PBXFileReference; fileEncoding = 4; lastKnownFileType = sourcecode.swift; path = DefaultBrowserPreferences.swift; sourceTree = "<group>"; };
		4B0511A5262CAA5A00F6079C /* AppearancePreferences.swift */ = {isa = PBXFileReference; fileEncoding = 4; lastKnownFileType = sourcecode.swift; path = AppearancePreferences.swift; sourceTree = "<group>"; };
		4B0511A6262CAA5A00F6079C /* PrivacySecurityPreferences.swift */ = {isa = PBXFileReference; fileEncoding = 4; lastKnownFileType = sourcecode.swift; path = PrivacySecurityPreferences.swift; sourceTree = "<group>"; };
		4B0511A7262CAA5A00F6079C /* DownloadPreferences.swift */ = {isa = PBXFileReference; fileEncoding = 4; lastKnownFileType = sourcecode.swift; path = DownloadPreferences.swift; sourceTree = "<group>"; };
		4B0511A8262CAA5A00F6079C /* PreferenceSections.swift */ = {isa = PBXFileReference; fileEncoding = 4; lastKnownFileType = sourcecode.swift; path = PreferenceSections.swift; sourceTree = "<group>"; };
		4B0511AB262CAA5A00F6079C /* PrivacySecurityPreferencesTableCellView.xib */ = {isa = PBXFileReference; fileEncoding = 4; lastKnownFileType = file.xib; path = PrivacySecurityPreferencesTableCellView.xib; sourceTree = "<group>"; };
		4B0511AC262CAA5A00F6079C /* PreferencesAboutViewController.swift */ = {isa = PBXFileReference; fileEncoding = 4; lastKnownFileType = sourcecode.swift; path = PreferencesAboutViewController.swift; sourceTree = "<group>"; };
		4B0511AD262CAA5A00F6079C /* Preferences.storyboard */ = {isa = PBXFileReference; fileEncoding = 4; lastKnownFileType = file.storyboard; path = Preferences.storyboard; sourceTree = "<group>"; };
		4B0511AE262CAA5A00F6079C /* PreferencesSidebarViewController.swift */ = {isa = PBXFileReference; fileEncoding = 4; lastKnownFileType = sourcecode.swift; path = PreferencesSidebarViewController.swift; sourceTree = "<group>"; };
		4B0511AF262CAA5A00F6079C /* PrivacySecurityPreferencesTableCellView.swift */ = {isa = PBXFileReference; fileEncoding = 4; lastKnownFileType = sourcecode.swift; path = PrivacySecurityPreferencesTableCellView.swift; sourceTree = "<group>"; };
		4B0511B0262CAA5A00F6079C /* DefaultBrowserTableCellView.xib */ = {isa = PBXFileReference; fileEncoding = 4; lastKnownFileType = file.xib; path = DefaultBrowserTableCellView.xib; sourceTree = "<group>"; };
		4B0511B1262CAA5A00F6079C /* PreferenceTableCellView.swift */ = {isa = PBXFileReference; fileEncoding = 4; lastKnownFileType = sourcecode.swift; path = PreferenceTableCellView.swift; sourceTree = "<group>"; };
		4B0511B2262CAA5A00F6079C /* PreferencesListViewController.swift */ = {isa = PBXFileReference; fileEncoding = 4; lastKnownFileType = sourcecode.swift; path = PreferencesListViewController.swift; sourceTree = "<group>"; };
		4B0511B3262CAA5A00F6079C /* RoundedSelectionRowView.swift */ = {isa = PBXFileReference; fileEncoding = 4; lastKnownFileType = sourcecode.swift; path = RoundedSelectionRowView.swift; sourceTree = "<group>"; };
		4B0511B4262CAA5A00F6079C /* FireproofDomainsViewController.swift */ = {isa = PBXFileReference; fileEncoding = 4; lastKnownFileType = sourcecode.swift; path = FireproofDomainsViewController.swift; sourceTree = "<group>"; };
		4B0511B5262CAA5A00F6079C /* DownloadPreferencesTableCellView.swift */ = {isa = PBXFileReference; fileEncoding = 4; lastKnownFileType = sourcecode.swift; path = DownloadPreferencesTableCellView.swift; sourceTree = "<group>"; };
		4B0511B6262CAA5A00F6079C /* PreferencesSplitViewController.swift */ = {isa = PBXFileReference; fileEncoding = 4; lastKnownFileType = sourcecode.swift; path = PreferencesSplitViewController.swift; sourceTree = "<group>"; };
		4B0511B7262CAA5A00F6079C /* DefaultBrowserTableCellView.swift */ = {isa = PBXFileReference; fileEncoding = 4; lastKnownFileType = sourcecode.swift; path = DefaultBrowserTableCellView.swift; sourceTree = "<group>"; };
		4B0511B8262CAA5A00F6079C /* DownloadPreferencesTableCellView.xib */ = {isa = PBXFileReference; fileEncoding = 4; lastKnownFileType = file.xib; path = DownloadPreferencesTableCellView.xib; sourceTree = "<group>"; };
		4B0511B9262CAA5A00F6079C /* AppearancePreferencesTableCellView.swift */ = {isa = PBXFileReference; fileEncoding = 4; lastKnownFileType = sourcecode.swift; path = AppearancePreferencesTableCellView.swift; sourceTree = "<group>"; };
		4B0511BA262CAA5A00F6079C /* AppearancePreferencesTableCellView.xib */ = {isa = PBXFileReference; fileEncoding = 4; lastKnownFileType = file.xib; path = AppearancePreferencesTableCellView.xib; sourceTree = "<group>"; };
		4B0511D7262CAA7000F6079C /* PaddedImageButton.swift */ = {isa = PBXFileReference; fileEncoding = 4; lastKnownFileType = sourcecode.swift; path = PaddedImageButton.swift; sourceTree = "<group>"; };
		4B0511DF262CAA8600F6079C /* NSOpenPanelExtensions.swift */ = {isa = PBXFileReference; fileEncoding = 4; lastKnownFileType = sourcecode.swift; path = NSOpenPanelExtensions.swift; sourceTree = "<group>"; };
		4B0511E0262CAA8600F6079C /* NSViewControllerExtension.swift */ = {isa = PBXFileReference; fileEncoding = 4; lastKnownFileType = sourcecode.swift; path = NSViewControllerExtension.swift; sourceTree = "<group>"; };
		4B0511E6262CAB3700F6079C /* UserDefaultsWrapperUtilities.swift */ = {isa = PBXFileReference; lastKnownFileType = sourcecode.swift; path = UserDefaultsWrapperUtilities.swift; sourceTree = "<group>"; };
		4B0511EF262CAEC900F6079C /* AppearancePreferencesTests.swift */ = {isa = PBXFileReference; lastKnownFileType = sourcecode.swift; path = AppearancePreferencesTests.swift; sourceTree = "<group>"; };
		4B0511F7262CB20F00F6079C /* DownloadPreferencesTests.swift */ = {isa = PBXFileReference; lastKnownFileType = sourcecode.swift; path = DownloadPreferencesTests.swift; sourceTree = "<group>"; };
		4B11060425903E570039B979 /* CoreDataEncryptionTesting.xcdatamodel */ = {isa = PBXFileReference; lastKnownFileType = wrapper.xcdatamodel; path = CoreDataEncryptionTesting.xcdatamodel; sourceTree = "<group>"; };
		4B11060925903EAC0039B979 /* CoreDataEncryptionTests.swift */ = {isa = PBXFileReference; lastKnownFileType = sourcecode.swift; path = CoreDataEncryptionTests.swift; sourceTree = "<group>"; };
		4B139AFC26B60BD800894F82 /* NSImageExtensions.swift */ = {isa = PBXFileReference; lastKnownFileType = sourcecode.swift; path = NSImageExtensions.swift; sourceTree = "<group>"; };
		4B1AD89D25FC27E200261379 /* Integration Tests.xctest */ = {isa = PBXFileReference; explicitFileType = wrapper.cfbundle; includeInIndex = 0; path = "Integration Tests.xctest"; sourceTree = BUILT_PRODUCTS_DIR; };
		4B1AD8A125FC27E200261379 /* Info.plist */ = {isa = PBXFileReference; lastKnownFileType = text.plist.xml; path = Info.plist; sourceTree = "<group>"; };
		4B1AD91625FC46FB00261379 /* CoreDataEncryptionTests.swift */ = {isa = PBXFileReference; lastKnownFileType = sourcecode.swift; path = CoreDataEncryptionTests.swift; sourceTree = "<group>"; };
		4B4F72EB266B2ED300814C60 /* CollectionExtension.swift */ = {isa = PBXFileReference; lastKnownFileType = sourcecode.swift; path = CollectionExtension.swift; sourceTree = "<group>"; };
		4B59023826B35F3600489384 /* ChromeDataImporter.swift */ = {isa = PBXFileReference; fileEncoding = 4; lastKnownFileType = sourcecode.swift; path = ChromeDataImporter.swift; sourceTree = "<group>"; };
		4B59023926B35F3600489384 /* ChromiumLoginReader.swift */ = {isa = PBXFileReference; fileEncoding = 4; lastKnownFileType = sourcecode.swift; path = ChromiumLoginReader.swift; sourceTree = "<group>"; };
		4B59023B26B35F3600489384 /* ChromiumDataImporter.swift */ = {isa = PBXFileReference; fileEncoding = 4; lastKnownFileType = sourcecode.swift; path = ChromiumDataImporter.swift; sourceTree = "<group>"; };
		4B59023C26B35F3600489384 /* BraveDataImporter.swift */ = {isa = PBXFileReference; fileEncoding = 4; lastKnownFileType = sourcecode.swift; path = BraveDataImporter.swift; sourceTree = "<group>"; };
		4B59024226B35F7C00489384 /* BrowserImportViewController.swift */ = {isa = PBXFileReference; fileEncoding = 4; lastKnownFileType = sourcecode.swift; path = BrowserImportViewController.swift; sourceTree = "<group>"; };
		4B59024726B3673600489384 /* ThirdPartyBrowser.swift */ = {isa = PBXFileReference; lastKnownFileType = sourcecode.swift; path = ThirdPartyBrowser.swift; sourceTree = "<group>"; };
		4B59024926B38B0B00489384 /* Login Data */ = {isa = PBXFileReference; lastKnownFileType = file; path = "Login Data"; sourceTree = "<group>"; };
		4B59024B26B38BB800489384 /* ChromiumLoginReaderTests.swift */ = {isa = PBXFileReference; lastKnownFileType = sourcecode.swift; path = ChromiumLoginReaderTests.swift; sourceTree = "<group>"; };
		4B5FF67726B602B100D42879 /* FirefoxDataImporter.swift */ = {isa = PBXFileReference; lastKnownFileType = sourcecode.swift; path = FirefoxDataImporter.swift; sourceTree = "<group>"; };
		4B6160D225B14E6E007DE5B2 /* TrackerRadarManager.swift */ = {isa = PBXFileReference; lastKnownFileType = sourcecode.swift; path = TrackerRadarManager.swift; sourceTree = "<group>"; };
		4B6160D725B150E4007DE5B2 /* trackerData.json */ = {isa = PBXFileReference; lastKnownFileType = text.json; path = trackerData.json; sourceTree = "<group>"; };
		4B6160DC25B152C5007DE5B2 /* ContentBlockerRulesUserScript.swift */ = {isa = PBXFileReference; lastKnownFileType = sourcecode.swift; path = ContentBlockerRulesUserScript.swift; sourceTree = "<group>"; };
		4B6160E425B152FA007DE5B2 /* ContentBlockerUserScript.swift */ = {isa = PBXFileReference; lastKnownFileType = sourcecode.swift; path = ContentBlockerUserScript.swift; sourceTree = "<group>"; };
		4B6160EC25B15417007DE5B2 /* DetectedTracker.swift */ = {isa = PBXFileReference; lastKnownFileType = sourcecode.swift; path = DetectedTracker.swift; sourceTree = "<group>"; };
		4B6160F125B15792007DE5B2 /* contentblockerrules.js */ = {isa = PBXFileReference; lastKnownFileType = sourcecode.javascript; path = contentblockerrules.js; sourceTree = "<group>"; };
		4B6160F625B157BB007DE5B2 /* contentblocker.js */ = {isa = PBXFileReference; lastKnownFileType = sourcecode.javascript; path = contentblocker.js; sourceTree = "<group>"; };
		4B6160FE25B15BB1007DE5B2 /* ContentBlockerRulesManager.swift */ = {isa = PBXFileReference; lastKnownFileType = sourcecode.swift; path = ContentBlockerRulesManager.swift; sourceTree = "<group>"; };
		4B65027425E5F2A70054432E /* DefaultBrowserPromptView.xib */ = {isa = PBXFileReference; lastKnownFileType = file.xib; path = DefaultBrowserPromptView.xib; sourceTree = "<group>"; };
		4B65027925E5F2B10054432E /* DefaultBrowserPromptView.swift */ = {isa = PBXFileReference; lastKnownFileType = sourcecode.swift; path = DefaultBrowserPromptView.swift; sourceTree = "<group>"; };
		4B65028925E6CBF40054432E /* NibLoadable.swift */ = {isa = PBXFileReference; lastKnownFileType = sourcecode.swift; path = NibLoadable.swift; sourceTree = "<group>"; };
		4B65143D263924B5005B46EB /* EmailUrlExtensions.swift */ = {isa = PBXFileReference; lastKnownFileType = sourcecode.swift; path = EmailUrlExtensions.swift; sourceTree = "<group>"; };
		4B677424255DBEB800025BD8 /* BloomFilterWrapper.mm */ = {isa = PBXFileReference; fileEncoding = 4; lastKnownFileType = sourcecode.cpp.objcpp; path = BloomFilterWrapper.mm; sourceTree = "<group>"; };
		4B677425255DBEB800025BD8 /* BloomFilterWrapper.h */ = {isa = PBXFileReference; fileEncoding = 4; lastKnownFileType = sourcecode.c.h; path = BloomFilterWrapper.h; sourceTree = "<group>"; };
		4B677427255DBEB800025BD8 /* httpsMobileV2BloomSpec.json */ = {isa = PBXFileReference; fileEncoding = 4; lastKnownFileType = text.json; path = httpsMobileV2BloomSpec.json; sourceTree = "<group>"; };
		4B677428255DBEB800025BD8 /* httpsMobileV2Bloom.bin */ = {isa = PBXFileReference; lastKnownFileType = archive.macbinary; path = httpsMobileV2Bloom.bin; sourceTree = "<group>"; };
		4B677429255DBEB800025BD8 /* HTTPSBloomFilterSpecification.swift */ = {isa = PBXFileReference; fileEncoding = 4; lastKnownFileType = sourcecode.swift; path = HTTPSBloomFilterSpecification.swift; sourceTree = "<group>"; };
		4B67742A255DBEB800025BD8 /* httpsMobileV2FalsePositives.json */ = {isa = PBXFileReference; fileEncoding = 4; lastKnownFileType = text.json; path = httpsMobileV2FalsePositives.json; sourceTree = "<group>"; };
		4B67742B255DBEB800025BD8 /* HTTPSExcludedDomains.swift */ = {isa = PBXFileReference; fileEncoding = 4; lastKnownFileType = sourcecode.swift; path = HTTPSExcludedDomains.swift; sourceTree = "<group>"; };
		4B67742C255DBEB800025BD8 /* HTTPSUpgrade.swift */ = {isa = PBXFileReference; fileEncoding = 4; lastKnownFileType = sourcecode.swift; path = HTTPSUpgrade.swift; sourceTree = "<group>"; };
		4B67742F255DBEB800025BD8 /* HTTPSUpgrade 3.xcdatamodel */ = {isa = PBXFileReference; lastKnownFileType = wrapper.xcdatamodel; path = "HTTPSUpgrade 3.xcdatamodel"; sourceTree = "<group>"; };
		4B677430255DBEB800025BD8 /* HTTPSUpgradeStore.swift */ = {isa = PBXFileReference; fileEncoding = 4; lastKnownFileType = sourcecode.swift; path = HTTPSUpgradeStore.swift; sourceTree = "<group>"; };
		4B677440255DBEEA00025BD8 /* Database.swift */ = {isa = PBXFileReference; fileEncoding = 4; lastKnownFileType = sourcecode.swift; path = Database.swift; sourceTree = "<group>"; };
		4B677449255DBF3A00025BD8 /* BloomFilter.cpp */ = {isa = PBXFileReference; fileEncoding = 4; lastKnownFileType = sourcecode.cpp.cpp; name = BloomFilter.cpp; path = Submodules/bloom_cpp/src/BloomFilter.cpp; sourceTree = SOURCE_ROOT; };
		4B67744A255DBF3A00025BD8 /* BloomFilter.hpp */ = {isa = PBXFileReference; fileEncoding = 4; lastKnownFileType = sourcecode.cpp.h; name = BloomFilter.hpp; path = Submodules/bloom_cpp/src/BloomFilter.hpp; sourceTree = SOURCE_ROOT; };
		4B67744F255DBFA300025BD8 /* HashExtension.swift */ = {isa = PBXFileReference; fileEncoding = 4; lastKnownFileType = sourcecode.swift; path = HashExtension.swift; sourceTree = "<group>"; };
		4B677454255DC18000025BD8 /* Bridging.h */ = {isa = PBXFileReference; fileEncoding = 4; lastKnownFileType = sourcecode.c.h; path = Bridging.h; sourceTree = "<group>"; };
		4B723DEB26B0002B00E14D75 /* DataImport.swift */ = {isa = PBXFileReference; lastKnownFileType = sourcecode.swift; path = DataImport.swift; sourceTree = "<group>"; };
		4B723DED26B0002B00E14D75 /* DataImport.storyboard */ = {isa = PBXFileReference; lastKnownFileType = file.storyboard; path = DataImport.storyboard; sourceTree = "<group>"; };
		4B723DEE26B0002B00E14D75 /* DataImportViewController.swift */ = {isa = PBXFileReference; lastKnownFileType = sourcecode.swift; path = DataImportViewController.swift; sourceTree = "<group>"; };
		4B723DEF26B0002B00E14D75 /* CSVImportViewController.swift */ = {isa = PBXFileReference; lastKnownFileType = sourcecode.swift; path = CSVImportViewController.swift; sourceTree = "<group>"; };
		4B723DF026B0002B00E14D75 /* CSVImportSummaryViewController.swift */ = {isa = PBXFileReference; lastKnownFileType = sourcecode.swift; path = CSVImportSummaryViewController.swift; sourceTree = "<group>"; };
		4B723DF326B0002B00E14D75 /* SecureVaultLoginImporter.swift */ = {isa = PBXFileReference; lastKnownFileType = sourcecode.swift; path = SecureVaultLoginImporter.swift; sourceTree = "<group>"; };
		4B723DF426B0002B00E14D75 /* LoginImport.swift */ = {isa = PBXFileReference; lastKnownFileType = sourcecode.swift; path = LoginImport.swift; sourceTree = "<group>"; };
		4B723DF626B0002B00E14D75 /* CSVParser.swift */ = {isa = PBXFileReference; lastKnownFileType = sourcecode.swift; path = CSVParser.swift; sourceTree = "<group>"; };
		4B723DF726B0002B00E14D75 /* CSVImporter.swift */ = {isa = PBXFileReference; lastKnownFileType = sourcecode.swift; path = CSVImporter.swift; sourceTree = "<group>"; };
		4B723DF926B0002B00E14D75 /* DataExport.swift */ = {isa = PBXFileReference; lastKnownFileType = sourcecode.swift; path = DataExport.swift; sourceTree = "<group>"; };
		4B723DFB26B0002B00E14D75 /* LoginExport.swift */ = {isa = PBXFileReference; lastKnownFileType = sourcecode.swift; path = LoginExport.swift; sourceTree = "<group>"; };
		4B723DFD26B0002B00E14D75 /* CSVLoginExporter.swift */ = {isa = PBXFileReference; lastKnownFileType = sourcecode.swift; path = CSVLoginExporter.swift; sourceTree = "<group>"; };
		4B723DFF26B0003E00E14D75 /* DataImportMocks.swift */ = {isa = PBXFileReference; fileEncoding = 4; lastKnownFileType = sourcecode.swift; path = DataImportMocks.swift; sourceTree = "<group>"; };
		4B723E0026B0003E00E14D75 /* CSVParserTests.swift */ = {isa = PBXFileReference; fileEncoding = 4; lastKnownFileType = sourcecode.swift; path = CSVParserTests.swift; sourceTree = "<group>"; };
		4B723E0126B0003E00E14D75 /* CSVImporterTests.swift */ = {isa = PBXFileReference; fileEncoding = 4; lastKnownFileType = sourcecode.swift; path = CSVImporterTests.swift; sourceTree = "<group>"; };
		4B723E0326B0003E00E14D75 /* MockSecureVault.swift */ = {isa = PBXFileReference; fileEncoding = 4; lastKnownFileType = sourcecode.swift; path = MockSecureVault.swift; sourceTree = "<group>"; };
		4B723E0426B0003E00E14D75 /* CSVLoginExporterTests.swift */ = {isa = PBXFileReference; fileEncoding = 4; lastKnownFileType = sourcecode.swift; path = CSVLoginExporterTests.swift; sourceTree = "<group>"; };
		4B723E1726B000DC00E14D75 /* TemporaryFileCreator.swift */ = {isa = PBXFileReference; fileEncoding = 4; lastKnownFileType = sourcecode.swift; path = TemporaryFileCreator.swift; sourceTree = "<group>"; };
		4B78A86A26BB3ADD0071BB16 /* BrowserImportSummaryViewController.swift */ = {isa = PBXFileReference; lastKnownFileType = sourcecode.swift; path = BrowserImportSummaryViewController.swift; sourceTree = "<group>"; };
		4B82E9B825B6A05800656FE7 /* DetectedTrackerTests.swift */ = {isa = PBXFileReference; lastKnownFileType = sourcecode.swift; path = DetectedTrackerTests.swift; sourceTree = "<group>"; };
		4B82E9C025B6A1CD00656FE7 /* TrackerRadarManagerTests.swift */ = {isa = PBXFileReference; lastKnownFileType = sourcecode.swift; path = TrackerRadarManagerTests.swift; sourceTree = "<group>"; };
		4B8AC93226B3B06300879451 /* EdgeDataImporter.swift */ = {isa = PBXFileReference; lastKnownFileType = sourcecode.swift; path = EdgeDataImporter.swift; sourceTree = "<group>"; };
		4B8AC93426B3B2FD00879451 /* NSAlert+DataImport.swift */ = {isa = PBXFileReference; lastKnownFileType = sourcecode.swift; path = "NSAlert+DataImport.swift"; sourceTree = "<group>"; };
		4B8AC93826B48A5100879451 /* FirefoxLoginReader.swift */ = {isa = PBXFileReference; lastKnownFileType = sourcecode.swift; path = FirefoxLoginReader.swift; sourceTree = "<group>"; };
		4B8AC93A26B48ADF00879451 /* ASN1Parser.swift */ = {isa = PBXFileReference; lastKnownFileType = sourcecode.swift; path = ASN1Parser.swift; sourceTree = "<group>"; };
		4B8AC93C26B49BE600879451 /* FirefoxLoginReaderTests.swift */ = {isa = PBXFileReference; lastKnownFileType = sourcecode.swift; path = FirefoxLoginReaderTests.swift; sourceTree = "<group>"; };
		4B8AC93E26B49BEE00879451 /* logins.json */ = {isa = PBXFileReference; fileEncoding = 4; lastKnownFileType = text.json; path = logins.json; sourceTree = "<group>"; };
		4B8AC93F26B49BEE00879451 /* key4.db */ = {isa = PBXFileReference; lastKnownFileType = file; path = key4.db; sourceTree = "<group>"; };
		4B92928526670D1600AD2C21 /* BookmarksOutlineView.swift */ = {isa = PBXFileReference; fileEncoding = 4; lastKnownFileType = sourcecode.swift; path = BookmarksOutlineView.swift; sourceTree = "<group>"; };
		4B92928626670D1600AD2C21 /* OutlineSeparatorViewCell.swift */ = {isa = PBXFileReference; fileEncoding = 4; lastKnownFileType = sourcecode.swift; path = OutlineSeparatorViewCell.swift; sourceTree = "<group>"; };
		4B92928726670D1600AD2C21 /* BookmarkOutlineViewCell.swift */ = {isa = PBXFileReference; fileEncoding = 4; lastKnownFileType = sourcecode.swift; path = BookmarkOutlineViewCell.swift; sourceTree = "<group>"; };
		4B92928826670D1600AD2C21 /* BookmarkOutlineViewCell.xib */ = {isa = PBXFileReference; fileEncoding = 4; lastKnownFileType = file.xib; path = BookmarkOutlineViewCell.xib; sourceTree = "<group>"; };
		4B92928926670D1700AD2C21 /* BookmarkTableCellView.swift */ = {isa = PBXFileReference; fileEncoding = 4; lastKnownFileType = sourcecode.swift; path = BookmarkTableCellView.swift; sourceTree = "<group>"; };
		4B92928A26670D1700AD2C21 /* BookmarkTableCellView.xib */ = {isa = PBXFileReference; fileEncoding = 4; lastKnownFileType = file.xib; path = BookmarkTableCellView.xib; sourceTree = "<group>"; };
		4B92929126670D2A00AD2C21 /* BookmarkOutlineViewDataSource.swift */ = {isa = PBXFileReference; fileEncoding = 4; lastKnownFileType = sourcecode.swift; path = BookmarkOutlineViewDataSource.swift; sourceTree = "<group>"; };
		4B92929226670D2A00AD2C21 /* PasteboardFolder.swift */ = {isa = PBXFileReference; fileEncoding = 4; lastKnownFileType = sourcecode.swift; path = PasteboardFolder.swift; sourceTree = "<group>"; };
		4B92929326670D2A00AD2C21 /* BookmarkNode.swift */ = {isa = PBXFileReference; fileEncoding = 4; lastKnownFileType = sourcecode.swift; path = BookmarkNode.swift; sourceTree = "<group>"; };
		4B92929426670D2A00AD2C21 /* BookmarkSidebarTreeController.swift */ = {isa = PBXFileReference; fileEncoding = 4; lastKnownFileType = sourcecode.swift; path = BookmarkSidebarTreeController.swift; sourceTree = "<group>"; };
		4B92929526670D2A00AD2C21 /* PasteboardBookmark.swift */ = {isa = PBXFileReference; fileEncoding = 4; lastKnownFileType = sourcecode.swift; path = PasteboardBookmark.swift; sourceTree = "<group>"; };
		4B92929626670D2A00AD2C21 /* SpacerNode.swift */ = {isa = PBXFileReference; fileEncoding = 4; lastKnownFileType = sourcecode.swift; path = SpacerNode.swift; sourceTree = "<group>"; };
		4B92929726670D2A00AD2C21 /* BookmarkTreeController.swift */ = {isa = PBXFileReference; fileEncoding = 4; lastKnownFileType = sourcecode.swift; path = BookmarkTreeController.swift; sourceTree = "<group>"; };
		4B92929826670D2A00AD2C21 /* PseudoFolder.swift */ = {isa = PBXFileReference; fileEncoding = 4; lastKnownFileType = sourcecode.swift; path = PseudoFolder.swift; sourceTree = "<group>"; };
		4B92929926670D2A00AD2C21 /* BookmarkManagedObject.swift */ = {isa = PBXFileReference; fileEncoding = 4; lastKnownFileType = sourcecode.swift; path = BookmarkManagedObject.swift; sourceTree = "<group>"; };
		4B92929A26670D2A00AD2C21 /* PasteboardWriting.swift */ = {isa = PBXFileReference; fileEncoding = 4; lastKnownFileType = sourcecode.swift; path = PasteboardWriting.swift; sourceTree = "<group>"; };
		4B9292A526670D3700AD2C21 /* Bookmark.xcmappingmodel */ = {isa = PBXFileReference; lastKnownFileType = wrapper.xcmappingmodel; path = Bookmark.xcmappingmodel; sourceTree = "<group>"; };
		4B9292A626670D3700AD2C21 /* BookmarkMigrationPolicy.swift */ = {isa = PBXFileReference; fileEncoding = 4; lastKnownFileType = sourcecode.swift; path = BookmarkMigrationPolicy.swift; sourceTree = "<group>"; };
		4B9292A826670D3700AD2C21 /* Bookmark 2.xcdatamodel */ = {isa = PBXFileReference; lastKnownFileType = wrapper.xcdatamodel; path = "Bookmark 2.xcdatamodel"; sourceTree = "<group>"; };
		4B9292A926670D3700AD2C21 /* Bookmark.xcdatamodel */ = {isa = PBXFileReference; lastKnownFileType = wrapper.xcdatamodel; path = Bookmark.xcdatamodel; sourceTree = "<group>"; };
		4B9292AE26670F5300AD2C21 /* NSOutlineViewExtensions.swift */ = {isa = PBXFileReference; fileEncoding = 4; lastKnownFileType = sourcecode.swift; path = NSOutlineViewExtensions.swift; sourceTree = "<group>"; };
		4B9292B02667103000AD2C21 /* BookmarkNodePathTests.swift */ = {isa = PBXFileReference; fileEncoding = 4; lastKnownFileType = sourcecode.swift; path = BookmarkNodePathTests.swift; sourceTree = "<group>"; };
		4B9292B12667103000AD2C21 /* BookmarkNodeTests.swift */ = {isa = PBXFileReference; fileEncoding = 4; lastKnownFileType = sourcecode.swift; path = BookmarkNodeTests.swift; sourceTree = "<group>"; };
		4B9292B22667103000AD2C21 /* BookmarkSidebarTreeControllerTests.swift */ = {isa = PBXFileReference; fileEncoding = 4; lastKnownFileType = sourcecode.swift; path = BookmarkSidebarTreeControllerTests.swift; sourceTree = "<group>"; };
		4B9292B32667103000AD2C21 /* BookmarkOutlineViewDataSourceTests.swift */ = {isa = PBXFileReference; fileEncoding = 4; lastKnownFileType = sourcecode.swift; path = BookmarkOutlineViewDataSourceTests.swift; sourceTree = "<group>"; };
		4B9292B42667103000AD2C21 /* PasteboardFolderTests.swift */ = {isa = PBXFileReference; fileEncoding = 4; lastKnownFileType = sourcecode.swift; path = PasteboardFolderTests.swift; sourceTree = "<group>"; };
		4B9292B52667103000AD2C21 /* TreeControllerTests.swift */ = {isa = PBXFileReference; fileEncoding = 4; lastKnownFileType = sourcecode.swift; path = TreeControllerTests.swift; sourceTree = "<group>"; };
		4B9292B62667103000AD2C21 /* BookmarkManagedObjectTests.swift */ = {isa = PBXFileReference; fileEncoding = 4; lastKnownFileType = sourcecode.swift; path = BookmarkManagedObjectTests.swift; sourceTree = "<group>"; };
		4B9292B72667103000AD2C21 /* BookmarkMigrationTests.swift */ = {isa = PBXFileReference; fileEncoding = 4; lastKnownFileType = sourcecode.swift; path = BookmarkMigrationTests.swift; sourceTree = "<group>"; };
		4B9292B82667103000AD2C21 /* BookmarkTests.swift */ = {isa = PBXFileReference; fileEncoding = 4; lastKnownFileType = sourcecode.swift; path = BookmarkTests.swift; sourceTree = "<group>"; };
		4B9292B92667103100AD2C21 /* PasteboardBookmarkTests.swift */ = {isa = PBXFileReference; fileEncoding = 4; lastKnownFileType = sourcecode.swift; path = PasteboardBookmarkTests.swift; sourceTree = "<group>"; };
		4B9292C42667104B00AD2C21 /* CoreDataTestUtilities.swift */ = {isa = PBXFileReference; fileEncoding = 4; lastKnownFileType = sourcecode.swift; path = CoreDataTestUtilities.swift; sourceTree = "<group>"; };
		4B9292C62667123700AD2C21 /* BrowserTabSelectionDelegate.swift */ = {isa = PBXFileReference; fileEncoding = 4; lastKnownFileType = sourcecode.swift; path = BrowserTabSelectionDelegate.swift; sourceTree = "<group>"; };
		4B9292C72667123700AD2C21 /* BookmarkManagementSidebarViewController.swift */ = {isa = PBXFileReference; fileEncoding = 4; lastKnownFileType = sourcecode.swift; path = BookmarkManagementSidebarViewController.swift; sourceTree = "<group>"; };
		4B9292C82667123700AD2C21 /* BookmarkManagementSplitViewController.swift */ = {isa = PBXFileReference; fileEncoding = 4; lastKnownFileType = sourcecode.swift; path = BookmarkManagementSplitViewController.swift; sourceTree = "<group>"; };
		4B9292C92667123700AD2C21 /* BookmarkTableRowView.swift */ = {isa = PBXFileReference; fileEncoding = 4; lastKnownFileType = sourcecode.swift; path = BookmarkTableRowView.swift; sourceTree = "<group>"; };
		4B9292CA2667123700AD2C21 /* AddFolderModalViewController.swift */ = {isa = PBXFileReference; fileEncoding = 4; lastKnownFileType = sourcecode.swift; path = AddFolderModalViewController.swift; sourceTree = "<group>"; };
		4B9292CB2667123700AD2C21 /* AddBookmarkModalViewController.swift */ = {isa = PBXFileReference; fileEncoding = 4; lastKnownFileType = sourcecode.swift; path = AddBookmarkModalViewController.swift; sourceTree = "<group>"; };
		4B9292CC2667123700AD2C21 /* BookmarkListViewController.swift */ = {isa = PBXFileReference; fileEncoding = 4; lastKnownFileType = sourcecode.swift; path = BookmarkListViewController.swift; sourceTree = "<group>"; };
		4B9292CD2667123700AD2C21 /* BookmarkManagementDetailViewController.swift */ = {isa = PBXFileReference; fileEncoding = 4; lastKnownFileType = sourcecode.swift; path = BookmarkManagementDetailViewController.swift; sourceTree = "<group>"; };
		4B9292D62667124000AD2C21 /* NSPopUpButtonExtension.swift */ = {isa = PBXFileReference; fileEncoding = 4; lastKnownFileType = sourcecode.swift; path = NSPopUpButtonExtension.swift; sourceTree = "<group>"; };
		4B9292D82667124B00AD2C21 /* BookmarkListTreeControllerDataSource.swift */ = {isa = PBXFileReference; fileEncoding = 4; lastKnownFileType = sourcecode.swift; path = BookmarkListTreeControllerDataSource.swift; sourceTree = "<group>"; };
		4B9292DA2667125D00AD2C21 /* ContextualMenu.swift */ = {isa = PBXFileReference; fileEncoding = 4; lastKnownFileType = sourcecode.swift; path = ContextualMenu.swift; sourceTree = "<group>"; };
		4BA1A69A258B076900F6F690 /* FileStore.swift */ = {isa = PBXFileReference; lastKnownFileType = sourcecode.swift; path = FileStore.swift; sourceTree = "<group>"; };
		4BA1A69F258B079600F6F690 /* DataEncryption.swift */ = {isa = PBXFileReference; lastKnownFileType = sourcecode.swift; path = DataEncryption.swift; sourceTree = "<group>"; };
		4BA1A6A4258B07DF00F6F690 /* EncryptedValueTransformer.swift */ = {isa = PBXFileReference; lastKnownFileType = sourcecode.swift; path = EncryptedValueTransformer.swift; sourceTree = "<group>"; };
		4BA1A6B2258B080A00F6F690 /* EncryptionKeyGeneration.swift */ = {isa = PBXFileReference; lastKnownFileType = sourcecode.swift; path = EncryptionKeyGeneration.swift; sourceTree = "<group>"; };
		4BA1A6B7258B081600F6F690 /* EncryptionKeyStoring.swift */ = {isa = PBXFileReference; lastKnownFileType = sourcecode.swift; path = EncryptionKeyStoring.swift; sourceTree = "<group>"; };
		4BA1A6BC258B082300F6F690 /* EncryptionKeyStore.swift */ = {isa = PBXFileReference; lastKnownFileType = sourcecode.swift; path = EncryptionKeyStore.swift; sourceTree = "<group>"; };
		4BA1A6C1258B0A1300F6F690 /* ContiguousBytesExtension.swift */ = {isa = PBXFileReference; lastKnownFileType = sourcecode.swift; path = ContiguousBytesExtension.swift; sourceTree = "<group>"; };
		4BA1A6D8258C0CB300F6F690 /* DataEncryptionTests.swift */ = {isa = PBXFileReference; lastKnownFileType = sourcecode.swift; path = DataEncryptionTests.swift; sourceTree = "<group>"; };
		4BA1A6DD258C100A00F6F690 /* FileStoreTests.swift */ = {isa = PBXFileReference; lastKnownFileType = sourcecode.swift; path = FileStoreTests.swift; sourceTree = "<group>"; };
		4BA1A6E5258C270800F6F690 /* EncryptionKeyGeneratorTests.swift */ = {isa = PBXFileReference; lastKnownFileType = sourcecode.swift; path = EncryptionKeyGeneratorTests.swift; sourceTree = "<group>"; };
		4BA1A6EA258C288C00F6F690 /* EncryptionKeyStoreTests.swift */ = {isa = PBXFileReference; lastKnownFileType = sourcecode.swift; path = EncryptionKeyStoreTests.swift; sourceTree = "<group>"; };
		4BA1A6F5258C4F9600F6F690 /* EncryptionMocks.swift */ = {isa = PBXFileReference; lastKnownFileType = sourcecode.swift; path = EncryptionMocks.swift; sourceTree = "<group>"; };
		4BA1A6FD258C5C1300F6F690 /* EncryptedValueTransformerTests.swift */ = {isa = PBXFileReference; lastKnownFileType = sourcecode.swift; path = EncryptedValueTransformerTests.swift; sourceTree = "<group>"; };
		4BB46EA026B8954500222970 /* logins-encrypted.json */ = {isa = PBXFileReference; fileEncoding = 4; lastKnownFileType = text.json; path = "logins-encrypted.json"; sourceTree = "<group>"; };
		4BB46EA126B8954500222970 /* key4-encrypted.db */ = {isa = PBXFileReference; lastKnownFileType = file; path = "key4-encrypted.db"; sourceTree = "<group>"; };
		4BB6CE5E26B77ED000EC5860 /* Cryptography.swift */ = {isa = PBXFileReference; lastKnownFileType = sourcecode.swift; path = Cryptography.swift; sourceTree = "<group>"; };
		4BB88B4425B7B55C006F6B06 /* DebugUserScript.swift */ = {isa = PBXFileReference; lastKnownFileType = sourcecode.swift; path = DebugUserScript.swift; sourceTree = "<group>"; };
		4BB88B4925B7B690006F6B06 /* SequenceExtensions.swift */ = {isa = PBXFileReference; lastKnownFileType = sourcecode.swift; path = SequenceExtensions.swift; sourceTree = "<group>"; };
		4BB88B4F25B7BA2B006F6B06 /* TabInstrumentation.swift */ = {isa = PBXFileReference; lastKnownFileType = sourcecode.swift; path = TabInstrumentation.swift; sourceTree = "<group>"; };
		4BB88B5A25B7BA50006F6B06 /* Instruments.swift */ = {isa = PBXFileReference; lastKnownFileType = sourcecode.swift; path = Instruments.swift; sourceTree = "<group>"; };
		4BE0DF0426781961006337B7 /* NSStoryboardExtension.swift */ = {isa = PBXFileReference; lastKnownFileType = sourcecode.swift; path = NSStoryboardExtension.swift; sourceTree = "<group>"; };
		4BF4951726C08395000547B8 /* ThirdPartyBrowserTests.swift */ = {isa = PBXFileReference; lastKnownFileType = sourcecode.swift; path = ThirdPartyBrowserTests.swift; sourceTree = "<group>"; };
		8511E18325F82B34002F516B /* 01_Fire_really_small.json */ = {isa = PBXFileReference; fileEncoding = 4; lastKnownFileType = text.json; path = 01_Fire_really_small.json; sourceTree = "<group>"; };
		853014D525E671A000FB8205 /* PageObserverUserScript.swift */ = {isa = PBXFileReference; lastKnownFileType = sourcecode.swift; path = PageObserverUserScript.swift; sourceTree = "<group>"; };
		85308E24267FC9F2001ABD76 /* NSAlertExtension.swift */ = {isa = PBXFileReference; lastKnownFileType = sourcecode.swift; path = NSAlertExtension.swift; sourceTree = "<group>"; };
		85308E26267FCB22001ABD76 /* PasswordManagerSettings.swift */ = {isa = PBXFileReference; lastKnownFileType = sourcecode.swift; path = PasswordManagerSettings.swift; sourceTree = "<group>"; };
		8546DE6125C03056000CA5E1 /* UserAgentTests.swift */ = {isa = PBXFileReference; lastKnownFileType = sourcecode.swift; path = UserAgentTests.swift; sourceTree = "<group>"; };
		85480F8925CDC360009424E3 /* MainMenu.storyboard */ = {isa = PBXFileReference; lastKnownFileType = file.storyboard; path = MainMenu.storyboard; sourceTree = "<group>"; };
		85480FBA25D181CB009424E3 /* ConfigurationDownloading.swift */ = {isa = PBXFileReference; lastKnownFileType = sourcecode.swift; path = ConfigurationDownloading.swift; sourceTree = "<group>"; };
		85480FCE25D1AA22009424E3 /* ConfigurationStoring.swift */ = {isa = PBXFileReference; lastKnownFileType = sourcecode.swift; path = ConfigurationStoring.swift; sourceTree = "<group>"; };
		8553FF51257523760029327F /* URLSuggestedFilenameTests.swift */ = {isa = PBXFileReference; lastKnownFileType = sourcecode.swift; path = URLSuggestedFilenameTests.swift; sourceTree = "<group>"; };
		85625993269C8F9600EE44BC /* PasswordManager.storyboard */ = {isa = PBXFileReference; lastKnownFileType = file.storyboard; path = PasswordManager.storyboard; sourceTree = "<group>"; };
		85625995269C953C00EE44BC /* PasswordManagementViewController.swift */ = {isa = PBXFileReference; lastKnownFileType = sourcecode.swift; path = PasswordManagementViewController.swift; sourceTree = "<group>"; };
		85625997269C9C5F00EE44BC /* PasswordManagementPopover.swift */ = {isa = PBXFileReference; lastKnownFileType = sourcecode.swift; path = PasswordManagementPopover.swift; sourceTree = "<group>"; };
		85625999269CA0A600EE44BC /* NSRectExtension.swift */ = {isa = PBXFileReference; lastKnownFileType = sourcecode.swift; path = NSRectExtension.swift; sourceTree = "<group>"; };
		856C98A5256EB59600A22F1F /* MenuItemSelectors.swift */ = {isa = PBXFileReference; lastKnownFileType = sourcecode.swift; path = MenuItemSelectors.swift; sourceTree = "<group>"; };
		856C98D42570116900A22F1F /* NSWindow+Toast.swift */ = {isa = PBXFileReference; lastKnownFileType = sourcecode.swift; path = "NSWindow+Toast.swift"; sourceTree = "<group>"; };
		856C98DE257014BD00A22F1F /* FileDownloadManager.swift */ = {isa = PBXFileReference; lastKnownFileType = sourcecode.swift; path = FileDownloadManager.swift; sourceTree = "<group>"; };
		85799C1725DEBB3F0007EC87 /* Logging.swift */ = {isa = PBXFileReference; fileEncoding = 4; lastKnownFileType = sourcecode.swift; path = Logging.swift; sourceTree = "<group>"; };
		85890639267BCD8E00D23B0D /* SaveCredentialsPopover.swift */ = {isa = PBXFileReference; lastKnownFileType = sourcecode.swift; path = SaveCredentialsPopover.swift; sourceTree = "<group>"; };
		8589063B267BCDC000D23B0D /* SaveCredentialsViewController.swift */ = {isa = PBXFileReference; lastKnownFileType = sourcecode.swift; path = SaveCredentialsViewController.swift; sourceTree = "<group>"; };
		858A797E26A79EAA00A75A42 /* UserText+PasswordManager.swift */ = {isa = PBXFileReference; lastKnownFileType = sourcecode.swift; path = "UserText+PasswordManager.swift"; sourceTree = "<group>"; };
		858A798226A8B75F00A75A42 /* CopyHandler.swift */ = {isa = PBXFileReference; lastKnownFileType = sourcecode.swift; path = CopyHandler.swift; sourceTree = "<group>"; };
		858A798426A8BB5D00A75A42 /* NSTextViewExtension.swift */ = {isa = PBXFileReference; lastKnownFileType = sourcecode.swift; path = NSTextViewExtension.swift; sourceTree = "<group>"; };
		858A798726A99DBE00A75A42 /* PasswordManagementItemListModelTests.swift */ = {isa = PBXFileReference; lastKnownFileType = sourcecode.swift; path = PasswordManagementItemListModelTests.swift; sourceTree = "<group>"; };
		858A798926A9B35E00A75A42 /* PasswordManagementItemModelTests.swift */ = {isa = PBXFileReference; lastKnownFileType = sourcecode.swift; path = PasswordManagementItemModelTests.swift; sourceTree = "<group>"; };
		858C1BEC26974E6600E6C014 /* PasswordManagerSettingsTests.swift */ = {isa = PBXFileReference; lastKnownFileType = sourcecode.swift; path = PasswordManagerSettingsTests.swift; sourceTree = "<group>"; };
		85A0116825AF1D8900FA6A0C /* FindInPageViewController.swift */ = {isa = PBXFileReference; lastKnownFileType = sourcecode.swift; path = FindInPageViewController.swift; sourceTree = "<group>"; };
		85A0117325AF2EDF00FA6A0C /* FindInPage.storyboard */ = {isa = PBXFileReference; lastKnownFileType = file.storyboard; path = FindInPage.storyboard; sourceTree = "<group>"; };
		85A0118125AF60E700FA6A0C /* FindInPageModel.swift */ = {isa = PBXFileReference; lastKnownFileType = sourcecode.swift; path = FindInPageModel.swift; sourceTree = "<group>"; };
		85A011E925B4D4CA00FA6A0C /* FindInPageUserScript.swift */ = {isa = PBXFileReference; lastKnownFileType = sourcecode.swift; path = FindInPageUserScript.swift; sourceTree = "<group>"; };
		85AC3AEE25D5CE9800C7D2AA /* UserScripts.swift */ = {isa = PBXFileReference; lastKnownFileType = sourcecode.swift; path = UserScripts.swift; sourceTree = "<group>"; };
		85AC3AF625D5DBFD00C7D2AA /* DataExtension.swift */ = {isa = PBXFileReference; lastKnownFileType = sourcecode.swift; path = DataExtension.swift; sourceTree = "<group>"; };
		85AC3B0425D6B1D800C7D2AA /* ScriptSourceProviding.swift */ = {isa = PBXFileReference; lastKnownFileType = sourcecode.swift; path = ScriptSourceProviding.swift; sourceTree = "<group>"; };
		85AC3B1625D9BC1A00C7D2AA /* ConfigurationDownloaderTests.swift */ = {isa = PBXFileReference; lastKnownFileType = sourcecode.swift; path = ConfigurationDownloaderTests.swift; sourceTree = "<group>"; };
		85AC3B3425DA82A600C7D2AA /* DataTaskProviding.swift */ = {isa = PBXFileReference; lastKnownFileType = sourcecode.swift; path = DataTaskProviding.swift; sourceTree = "<group>"; };
		85AC3B4825DAC9BD00C7D2AA /* ConfigurationStorageTests.swift */ = {isa = PBXFileReference; lastKnownFileType = sourcecode.swift; path = ConfigurationStorageTests.swift; sourceTree = "<group>"; };
		85AE2FF124A33A2D002D507F /* WebKit.framework */ = {isa = PBXFileReference; lastKnownFileType = wrapper.framework; name = WebKit.framework; path = System/Library/Frameworks/WebKit.framework; sourceTree = SDKROOT; };
		85C6A29525CC1FFD00EEB5F1 /* UserDefaultsWrapper.swift */ = {isa = PBXFileReference; lastKnownFileType = sourcecode.swift; path = UserDefaultsWrapper.swift; sourceTree = "<group>"; };
		85CC1D72269EF1880062F04E /* PasswordManagementItemList.swift */ = {isa = PBXFileReference; lastKnownFileType = sourcecode.swift; path = PasswordManagementItemList.swift; sourceTree = "<group>"; };
		85CC1D74269F6B420062F04E /* PasswordManagementItemView.swift */ = {isa = PBXFileReference; lastKnownFileType = sourcecode.swift; path = PasswordManagementItemView.swift; sourceTree = "<group>"; };
		85CC1D76269FA1160062F04E /* FaviconView.swift */ = {isa = PBXFileReference; lastKnownFileType = sourcecode.swift; path = FaviconView.swift; sourceTree = "<group>"; };
		85CC1D7A26A05ECF0062F04E /* PasswordManagementItemListModel.swift */ = {isa = PBXFileReference; lastKnownFileType = sourcecode.swift; path = PasswordManagementItemListModel.swift; sourceTree = "<group>"; };
		85CC1D7C26A05F250062F04E /* PasswordManagementItemModel.swift */ = {isa = PBXFileReference; lastKnownFileType = sourcecode.swift; path = PasswordManagementItemModel.swift; sourceTree = "<group>"; };
		85D33F1125C82EB3002B91A6 /* ConfigurationManager.swift */ = {isa = PBXFileReference; lastKnownFileType = sourcecode.swift; path = ConfigurationManager.swift; sourceTree = "<group>"; };
		85D438B5256E7C9E00F3BAF8 /* ContextMenuUserScript.swift */ = {isa = PBXFileReference; lastKnownFileType = sourcecode.swift; path = ContextMenuUserScript.swift; sourceTree = "<group>"; };
		85D885AF26A590A90077C374 /* NSNotificationName+PasswordManager.swift */ = {isa = PBXFileReference; lastKnownFileType = sourcecode.swift; path = "NSNotificationName+PasswordManager.swift"; sourceTree = "<group>"; };
		85D885B226A5A9DE0077C374 /* NSAlert+PasswordManager.swift */ = {isa = PBXFileReference; lastKnownFileType = sourcecode.swift; path = "NSAlert+PasswordManager.swift"; sourceTree = "<group>"; };
		85E11C2E25E7DC7E00974CAF /* ExternalURLHandler.swift */ = {isa = PBXFileReference; lastKnownFileType = sourcecode.swift; path = ExternalURLHandler.swift; sourceTree = "<group>"; };
		85E11C3625E7F1E100974CAF /* ExternalURLHandlerTests.swift */ = {isa = PBXFileReference; lastKnownFileType = sourcecode.swift; path = ExternalURLHandlerTests.swift; sourceTree = "<group>"; };
		85F1B0C825EF9759004792B6 /* URLEventListenerTests.swift */ = {isa = PBXFileReference; lastKnownFileType = sourcecode.swift; path = URLEventListenerTests.swift; sourceTree = "<group>"; };
		85F69B3B25EDE81F00978E59 /* URLExtensionTests.swift */ = {isa = PBXFileReference; lastKnownFileType = sourcecode.swift; path = URLExtensionTests.swift; sourceTree = "<group>"; };
		AA0F3DB6261A566C0077F2D9 /* SuggestionLoadingMock.swift */ = {isa = PBXFileReference; lastKnownFileType = sourcecode.swift; path = SuggestionLoadingMock.swift; sourceTree = "<group>"; };
		AA27FC3D26C28F1800EE7D66 /* TrackersAnimationView.swift */ = {isa = PBXFileReference; lastKnownFileType = sourcecode.swift; path = TrackersAnimationView.swift; sourceTree = "<group>"; };
		AA2CB12C2587BB5600AA6FBE /* TabBarFooter.xib */ = {isa = PBXFileReference; lastKnownFileType = file.xib; path = TabBarFooter.xib; sourceTree = "<group>"; };
		AA2CB1342587C29500AA6FBE /* TabBarFooter.swift */ = {isa = PBXFileReference; lastKnownFileType = sourcecode.swift; path = TabBarFooter.swift; sourceTree = "<group>"; };
		AA2E423324C8A2270048C0D5 /* ColorView.swift */ = {isa = PBXFileReference; fileEncoding = 4; lastKnownFileType = sourcecode.swift; path = ColorView.swift; sourceTree = "<group>"; };
		AA361A3524EBF0B500EEC649 /* WindowDraggingView.swift */ = {isa = PBXFileReference; lastKnownFileType = sourcecode.swift; path = WindowDraggingView.swift; sourceTree = "<group>"; };
		AA3F895224C18AD500628DDE /* SuggestionViewModel.swift */ = {isa = PBXFileReference; lastKnownFileType = sourcecode.swift; path = SuggestionViewModel.swift; sourceTree = "<group>"; };
		AA4BBA3A25C58FA200C4FB0F /* MainMenu.swift */ = {isa = PBXFileReference; lastKnownFileType = sourcecode.swift; path = MainMenu.swift; sourceTree = "<group>"; };
		AA4D700625545EF800C3411E /* UrlEventListener.swift */ = {isa = PBXFileReference; lastKnownFileType = sourcecode.swift; path = UrlEventListener.swift; sourceTree = "<group>"; };
		AA4E633925E79C0A00134434 /* MouseClickView.swift */ = {isa = PBXFileReference; lastKnownFileType = sourcecode.swift; path = MouseClickView.swift; sourceTree = "<group>"; };
		AA4FF40B2624751A004E2377 /* GrammarCheckEnabler.swift */ = {isa = PBXFileReference; lastKnownFileType = sourcecode.swift; path = GrammarCheckEnabler.swift; sourceTree = "<group>"; };
		AA512D1324D99D9800230283 /* FaviconService.swift */ = {isa = PBXFileReference; lastKnownFileType = sourcecode.swift; path = FaviconService.swift; sourceTree = "<group>"; };
		AA585D7E248FD31100E9A3E2 /* DuckDuckGo.app */ = {isa = PBXFileReference; explicitFileType = wrapper.application; includeInIndex = 0; path = DuckDuckGo.app; sourceTree = BUILT_PRODUCTS_DIR; };
		AA585D81248FD31100E9A3E2 /* AppDelegate.swift */ = {isa = PBXFileReference; lastKnownFileType = sourcecode.swift; path = AppDelegate.swift; sourceTree = "<group>"; };
		AA585D83248FD31100E9A3E2 /* BrowserTabViewController.swift */ = {isa = PBXFileReference; lastKnownFileType = sourcecode.swift; path = BrowserTabViewController.swift; sourceTree = "<group>"; };
		AA585D85248FD31400E9A3E2 /* Assets.xcassets */ = {isa = PBXFileReference; lastKnownFileType = folder.assetcatalog; path = Assets.xcassets; sourceTree = "<group>"; };
		AA585D88248FD31400E9A3E2 /* Base */ = {isa = PBXFileReference; lastKnownFileType = file.storyboard; name = Base; path = Base.lproj/Main.storyboard; sourceTree = "<group>"; };
		AA585D8A248FD31400E9A3E2 /* Info.plist */ = {isa = PBXFileReference; lastKnownFileType = text.plist.xml; path = Info.plist; sourceTree = "<group>"; };
		AA585D8B248FD31400E9A3E2 /* DuckDuckGo.entitlements */ = {isa = PBXFileReference; lastKnownFileType = text.plist.entitlements; path = DuckDuckGo.entitlements; sourceTree = "<group>"; };
		AA585D90248FD31400E9A3E2 /* Unit Tests.xctest */ = {isa = PBXFileReference; explicitFileType = wrapper.cfbundle; includeInIndex = 0; path = "Unit Tests.xctest"; sourceTree = BUILT_PRODUCTS_DIR; };
		AA585D96248FD31400E9A3E2 /* Info.plist */ = {isa = PBXFileReference; lastKnownFileType = text.plist.xml; path = Info.plist; sourceTree = "<group>"; };
		AA585DAE2490E6E600E9A3E2 /* MainViewController.swift */ = {isa = PBXFileReference; lastKnownFileType = sourcecode.swift; name = MainViewController.swift; path = ../MainViewController.swift; sourceTree = "<group>"; };
		AA5C8F58258FE21F00748EB7 /* NSTextFieldExtension.swift */ = {isa = PBXFileReference; lastKnownFileType = sourcecode.swift; path = NSTextFieldExtension.swift; sourceTree = "<group>"; };
		AA5C8F5D2590EEE800748EB7 /* NSPointExtension.swift */ = {isa = PBXFileReference; lastKnownFileType = sourcecode.swift; path = NSPointExtension.swift; sourceTree = "<group>"; };
		AA5C8F622591021700748EB7 /* NSApplicationExtension.swift */ = {isa = PBXFileReference; lastKnownFileType = sourcecode.swift; path = NSApplicationExtension.swift; sourceTree = "<group>"; };
		AA5D6DAB24A340F700C6FBCE /* WebViewStateObserver.swift */ = {isa = PBXFileReference; lastKnownFileType = sourcecode.swift; path = WebViewStateObserver.swift; sourceTree = "<group>"; };
		AA63745324C9BF9A00AB2AC4 /* SuggestionContainerTests.swift */ = {isa = PBXFileReference; lastKnownFileType = sourcecode.swift; path = SuggestionContainerTests.swift; sourceTree = "<group>"; };
		AA652CB025DD825B009059CC /* LocalBookmarkStoreTests.swift */ = {isa = PBXFileReference; lastKnownFileType = sourcecode.swift; path = LocalBookmarkStoreTests.swift; sourceTree = "<group>"; };
		AA652CCD25DD9071009059CC /* BookmarkListTests.swift */ = {isa = PBXFileReference; lastKnownFileType = sourcecode.swift; path = BookmarkListTests.swift; sourceTree = "<group>"; };
		AA652CD225DDA6E9009059CC /* LocalBookmarkManagerTests.swift */ = {isa = PBXFileReference; lastKnownFileType = sourcecode.swift; path = LocalBookmarkManagerTests.swift; sourceTree = "<group>"; };
		AA652CDA25DDAB32009059CC /* BookmarkStoreMock.swift */ = {isa = PBXFileReference; lastKnownFileType = sourcecode.swift; path = BookmarkStoreMock.swift; sourceTree = "<group>"; };
		AA6820E325502F19005ED0D5 /* WebsiteDataStore.swift */ = {isa = PBXFileReference; lastKnownFileType = sourcecode.swift; path = WebsiteDataStore.swift; sourceTree = "<group>"; };
		AA6820EA25503D6A005ED0D5 /* Fire.swift */ = {isa = PBXFileReference; lastKnownFileType = sourcecode.swift; path = Fire.swift; sourceTree = "<group>"; };
		AA6820F025503DA9005ED0D5 /* FireViewModel.swift */ = {isa = PBXFileReference; lastKnownFileType = sourcecode.swift; path = FireViewModel.swift; sourceTree = "<group>"; };
		AA68C3D22490ED62001B8783 /* NavigationBarViewController.swift */ = {isa = PBXFileReference; lastKnownFileType = sourcecode.swift; path = NavigationBarViewController.swift; sourceTree = "<group>"; };
		AA68C3D62490F821001B8783 /* README.md */ = {isa = PBXFileReference; lastKnownFileType = net.daringfireball.markdown; path = README.md; sourceTree = "<group>"; };
		AA693E5D2696E5B90007BB78 /* CrashReports.storyboard */ = {isa = PBXFileReference; lastKnownFileType = file.storyboard; path = CrashReports.storyboard; sourceTree = "<group>"; };
		AA6EF9AC25066F42004754E6 /* WindowsManager.swift */ = {isa = PBXFileReference; lastKnownFileType = sourcecode.swift; path = WindowsManager.swift; sourceTree = "<group>"; };
		AA6EF9B2250785D5004754E6 /* NSMenuExtension.swift */ = {isa = PBXFileReference; lastKnownFileType = sourcecode.swift; path = NSMenuExtension.swift; sourceTree = "<group>"; };
		AA6EF9B425081B4C004754E6 /* MainMenuActions.swift */ = {isa = PBXFileReference; lastKnownFileType = sourcecode.swift; path = MainMenuActions.swift; sourceTree = "<group>"; };
		AA6FFB4324DC33320028F4D0 /* NSViewExtension.swift */ = {isa = PBXFileReference; lastKnownFileType = sourcecode.swift; path = NSViewExtension.swift; sourceTree = "<group>"; };
		AA6FFB4524DC3B5A0028F4D0 /* WebView.swift */ = {isa = PBXFileReference; lastKnownFileType = sourcecode.swift; path = WebView.swift; sourceTree = "<group>"; };
		AA72D5E225FE977F00C77619 /* AddEditFavoriteViewController.swift */ = {isa = PBXFileReference; lastKnownFileType = sourcecode.swift; path = AddEditFavoriteViewController.swift; sourceTree = "<group>"; };
		AA72D5EF25FEA49900C77619 /* AddEditFavoriteWindow.swift */ = {isa = PBXFileReference; lastKnownFileType = sourcecode.swift; path = AddEditFavoriteWindow.swift; sourceTree = "<group>"; };
		AA72D5FD25FFF94E00C77619 /* NSMenuItemExtension.swift */ = {isa = PBXFileReference; lastKnownFileType = sourcecode.swift; path = NSMenuItemExtension.swift; sourceTree = "<group>"; };
		AA7412B024D0B3AC00D22FE0 /* TabBarViewItem.swift */ = {isa = PBXFileReference; lastKnownFileType = sourcecode.swift; path = TabBarViewItem.swift; sourceTree = "<group>"; };
		AA7412B124D0B3AC00D22FE0 /* TabBarViewItem.xib */ = {isa = PBXFileReference; lastKnownFileType = file.xib; path = TabBarViewItem.xib; sourceTree = "<group>"; };
		AA7412B424D1536B00D22FE0 /* MainWindowController.swift */ = {isa = PBXFileReference; lastKnownFileType = sourcecode.swift; path = MainWindowController.swift; sourceTree = "<group>"; };
		AA7412B624D1687000D22FE0 /* TabBarScrollView.swift */ = {isa = PBXFileReference; lastKnownFileType = sourcecode.swift; path = TabBarScrollView.swift; sourceTree = "<group>"; };
		AA7412BC24D2BEEE00D22FE0 /* MainWindow.swift */ = {isa = PBXFileReference; lastKnownFileType = sourcecode.swift; path = MainWindow.swift; sourceTree = "<group>"; };
		AA7DE8E026A9BD000012B490 /* History 2.xcdatamodel */ = {isa = PBXFileReference; lastKnownFileType = wrapper.xcdatamodel; path = "History 2.xcdatamodel"; sourceTree = "<group>"; };
		AA80EC53256BE3BC007083E7 /* UserText.swift */ = {isa = PBXFileReference; lastKnownFileType = sourcecode.swift; path = UserText.swift; sourceTree = "<group>"; };
		AA80EC68256C4691007083E7 /* Base */ = {isa = PBXFileReference; lastKnownFileType = file.storyboard; name = Base; path = Base.lproj/BrowserTab.storyboard; sourceTree = "<group>"; };
		AA80EC6E256C469C007083E7 /* Base */ = {isa = PBXFileReference; lastKnownFileType = file.storyboard; name = Base; path = Base.lproj/NavigationBar.storyboard; sourceTree = "<group>"; };
		AA80EC74256C46A2007083E7 /* Base */ = {isa = PBXFileReference; lastKnownFileType = file.storyboard; name = Base; path = Base.lproj/Suggestion.storyboard; sourceTree = "<group>"; };
		AA80EC7A256C46AA007083E7 /* Base */ = {isa = PBXFileReference; lastKnownFileType = file.storyboard; name = Base; path = Base.lproj/TabBar.storyboard; sourceTree = "<group>"; };
		AA80EC8A256C49B8007083E7 /* en */ = {isa = PBXFileReference; lastKnownFileType = text.plist.strings; name = en; path = en.lproj/Localizable.strings; sourceTree = "<group>"; };
		AA80EC90256C49BC007083E7 /* en */ = {isa = PBXFileReference; lastKnownFileType = text.plist.stringsdict; name = en; path = en.lproj/Localizable.stringsdict; sourceTree = "<group>"; };
		AA86490B24D3494C001BABEE /* GradientView.swift */ = {isa = PBXFileReference; lastKnownFileType = sourcecode.swift; path = GradientView.swift; sourceTree = "<group>"; };
		AA86490D24D49B54001BABEE /* TabLoadingView.swift */ = {isa = PBXFileReference; lastKnownFileType = sourcecode.swift; path = TabLoadingView.swift; sourceTree = "<group>"; };
		AA88D14A252A557100980B4E /* URLRequestExtension.swift */ = {isa = PBXFileReference; lastKnownFileType = sourcecode.swift; path = URLRequestExtension.swift; sourceTree = "<group>"; };
		AA8EDF2324923E980071C2E8 /* URLExtension.swift */ = {isa = PBXFileReference; lastKnownFileType = sourcecode.swift; path = URLExtension.swift; sourceTree = "<group>"; };
		AA8EDF2624923EC70071C2E8 /* StringExtension.swift */ = {isa = PBXFileReference; lastKnownFileType = sourcecode.swift; path = StringExtension.swift; sourceTree = "<group>"; };
		AA92126E25ACCB1100600CD4 /* ErrorExtension.swift */ = {isa = PBXFileReference; lastKnownFileType = sourcecode.swift; path = ErrorExtension.swift; sourceTree = "<group>"; };
		AA92127625ADA07900600CD4 /* WKWebViewExtension.swift */ = {isa = PBXFileReference; lastKnownFileType = sourcecode.swift; path = WKWebViewExtension.swift; sourceTree = "<group>"; };
		AA97BF4525135DD30014931A /* ApplicationDockMenu.swift */ = {isa = PBXFileReference; lastKnownFileType = sourcecode.swift; path = ApplicationDockMenu.swift; sourceTree = "<group>"; };
		AA9B7C7D26A06E040008D425 /* TrackerInfo.swift */ = {isa = PBXFileReference; lastKnownFileType = sourcecode.swift; path = TrackerInfo.swift; sourceTree = "<group>"; };
		AA9B7C8226A197A00008D425 /* ServerTrust.swift */ = {isa = PBXFileReference; lastKnownFileType = sourcecode.swift; path = ServerTrust.swift; sourceTree = "<group>"; };
		AA9B7C8426A199B60008D425 /* ServerTrustViewModel.swift */ = {isa = PBXFileReference; lastKnownFileType = sourcecode.swift; path = ServerTrustViewModel.swift; sourceTree = "<group>"; };
		AA9C362725518C44004B1BA3 /* WebsiteDataStoreMock.swift */ = {isa = PBXFileReference; lastKnownFileType = sourcecode.swift; path = WebsiteDataStoreMock.swift; sourceTree = "<group>"; };
		AA9C362F25518CA9004B1BA3 /* FireTests.swift */ = {isa = PBXFileReference; lastKnownFileType = sourcecode.swift; path = FireTests.swift; sourceTree = "<group>"; };
		AA9E9A5525A3AE8400D1959D /* NSWindowExtension.swift */ = {isa = PBXFileReference; lastKnownFileType = sourcecode.swift; path = NSWindowExtension.swift; sourceTree = "<group>"; };
		AA9E9A5D25A4867200D1959D /* TabDragAndDropManager.swift */ = {isa = PBXFileReference; lastKnownFileType = sourcecode.swift; path = TabDragAndDropManager.swift; sourceTree = "<group>"; };
		AA9FF95824A1ECF20039E328 /* Tab.swift */ = {isa = PBXFileReference; lastKnownFileType = sourcecode.swift; path = Tab.swift; sourceTree = "<group>"; };
		AA9FF95A24A1EFC20039E328 /* TabViewModel.swift */ = {isa = PBXFileReference; lastKnownFileType = sourcecode.swift; path = TabViewModel.swift; sourceTree = "<group>"; };
		AA9FF95C24A1FA1C0039E328 /* TabCollection.swift */ = {isa = PBXFileReference; lastKnownFileType = sourcecode.swift; path = TabCollection.swift; sourceTree = "<group>"; };
		AA9FF95E24A1FB680039E328 /* TabCollectionViewModel.swift */ = {isa = PBXFileReference; lastKnownFileType = sourcecode.swift; path = TabCollectionViewModel.swift; sourceTree = "<group>"; };
		AAA0CC32252F181A0079BC96 /* NavigationButtonMenuDelegate.swift */ = {isa = PBXFileReference; lastKnownFileType = sourcecode.swift; path = NavigationButtonMenuDelegate.swift; sourceTree = "<group>"; };
		AAA0CC3B25337FAB0079BC96 /* WKBackForwardListItemViewModel.swift */ = {isa = PBXFileReference; lastKnownFileType = sourcecode.swift; path = WKBackForwardListItemViewModel.swift; sourceTree = "<group>"; };
		AAA0CC462533833C0079BC96 /* OptionsButtonMenu.swift */ = {isa = PBXFileReference; lastKnownFileType = sourcecode.swift; path = OptionsButtonMenu.swift; sourceTree = "<group>"; };
		AAA0CC562539EBC90079BC96 /* FaviconUserScript.swift */ = {isa = PBXFileReference; lastKnownFileType = sourcecode.swift; path = FaviconUserScript.swift; sourceTree = "<group>"; };
		AAA0CC69253CC43C0079BC96 /* WKUserContentControllerExtension.swift */ = {isa = PBXFileReference; lastKnownFileType = sourcecode.swift; path = WKUserContentControllerExtension.swift; sourceTree = "<group>"; };
		AAA892E9250A4CEF005B37B2 /* WindowControllersManager.swift */ = {isa = PBXFileReference; lastKnownFileType = sourcecode.swift; path = WindowControllersManager.swift; sourceTree = "<group>"; };
		AAA8E8BE24EA8A0A0055E685 /* MouseOverButton.swift */ = {isa = PBXFileReference; lastKnownFileType = sourcecode.swift; path = MouseOverButton.swift; sourceTree = "<group>"; };
		AAA8E8C024EACA700055E685 /* MouseOverView.swift */ = {isa = PBXFileReference; lastKnownFileType = sourcecode.swift; path = MouseOverView.swift; sourceTree = "<group>"; };
		AAADFD05264AA282001555EA /* TimeIntervalExtension.swift */ = {isa = PBXFileReference; lastKnownFileType = sourcecode.swift; path = TimeIntervalExtension.swift; sourceTree = "<group>"; };
		AAB549DE25DAB8F80058460B /* BookmarkViewModel.swift */ = {isa = PBXFileReference; lastKnownFileType = sourcecode.swift; path = BookmarkViewModel.swift; sourceTree = "<group>"; };
		AAB8203B26B2DE0D00788AC3 /* SuggestionListCharacteristics.swift */ = {isa = PBXFileReference; lastKnownFileType = sourcecode.swift; path = SuggestionListCharacteristics.swift; sourceTree = "<group>"; };
		AABAF59B260A7D130085060C /* FaviconServiceMock.swift */ = {isa = PBXFileReference; lastKnownFileType = sourcecode.swift; path = FaviconServiceMock.swift; sourceTree = "<group>"; };
		AABDEA0126BC80D600174FA6 /* PrivacyEntryPointAddressBarButton.swift */ = {isa = PBXFileReference; lastKnownFileType = sourcecode.swift; path = PrivacyEntryPointAddressBarButton.swift; sourceTree = "<group>"; };
		AABEE69924A902A90043105B /* SuggestionContainerViewModel.swift */ = {isa = PBXFileReference; lastKnownFileType = sourcecode.swift; path = SuggestionContainerViewModel.swift; sourceTree = "<group>"; };
		AABEE69B24A902BB0043105B /* SuggestionContainer.swift */ = {isa = PBXFileReference; lastKnownFileType = sourcecode.swift; path = SuggestionContainer.swift; sourceTree = "<group>"; };
		AABEE6A424AA0A7F0043105B /* SuggestionViewController.swift */ = {isa = PBXFileReference; lastKnownFileType = sourcecode.swift; path = SuggestionViewController.swift; sourceTree = "<group>"; };
		AABEE6A824AB4B910043105B /* SuggestionTableCellView.swift */ = {isa = PBXFileReference; lastKnownFileType = sourcecode.swift; path = SuggestionTableCellView.swift; sourceTree = "<group>"; };
		AABEE6AA24ACA0F90043105B /* SuggestionTableRowView.swift */ = {isa = PBXFileReference; lastKnownFileType = sourcecode.swift; path = SuggestionTableRowView.swift; sourceTree = "<group>"; };
		AABEE6AE24AD22B90043105B /* AddressBarTextField.swift */ = {isa = PBXFileReference; lastKnownFileType = sourcecode.swift; path = AddressBarTextField.swift; sourceTree = "<group>"; };
		AAC30A25268DFEE200D2D9CD /* CrashReporter.swift */ = {isa = PBXFileReference; lastKnownFileType = sourcecode.swift; path = CrashReporter.swift; sourceTree = "<group>"; };
		AAC30A27268E045400D2D9CD /* CrashReportReader.swift */ = {isa = PBXFileReference; lastKnownFileType = sourcecode.swift; path = CrashReportReader.swift; sourceTree = "<group>"; };
		AAC30A29268E239100D2D9CD /* CrashReport.swift */ = {isa = PBXFileReference; lastKnownFileType = sourcecode.swift; path = CrashReport.swift; sourceTree = "<group>"; };
		AAC30A2B268F1ECD00D2D9CD /* CrashReportSender.swift */ = {isa = PBXFileReference; lastKnownFileType = sourcecode.swift; path = CrashReportSender.swift; sourceTree = "<group>"; };
		AAC30A2D268F1EE300D2D9CD /* CrashReportPromptPresenter.swift */ = {isa = PBXFileReference; lastKnownFileType = sourcecode.swift; path = CrashReportPromptPresenter.swift; sourceTree = "<group>"; };
		AAC5E4C425D6A6E8007F5990 /* BookmarkPopover.swift */ = {isa = PBXFileReference; fileEncoding = 4; lastKnownFileType = sourcecode.swift; path = BookmarkPopover.swift; sourceTree = "<group>"; };
		AAC5E4C525D6A6E8007F5990 /* BookmarkPopoverViewController.swift */ = {isa = PBXFileReference; fileEncoding = 4; lastKnownFileType = sourcecode.swift; path = BookmarkPopoverViewController.swift; sourceTree = "<group>"; };
		AAC5E4C625D6A6E8007F5990 /* Bookmarks.storyboard */ = {isa = PBXFileReference; fileEncoding = 4; lastKnownFileType = file.storyboard; path = Bookmarks.storyboard; sourceTree = "<group>"; };
		AAC5E4CD25D6A709007F5990 /* Bookmark.swift */ = {isa = PBXFileReference; fileEncoding = 4; lastKnownFileType = sourcecode.swift; path = Bookmark.swift; sourceTree = "<group>"; };
		AAC5E4CE25D6A709007F5990 /* BookmarkManager.swift */ = {isa = PBXFileReference; fileEncoding = 4; lastKnownFileType = sourcecode.swift; path = BookmarkManager.swift; sourceTree = "<group>"; };
		AAC5E4CF25D6A709007F5990 /* BookmarkList.swift */ = {isa = PBXFileReference; fileEncoding = 4; lastKnownFileType = sourcecode.swift; path = BookmarkList.swift; sourceTree = "<group>"; };
		AAC5E4D625D6A710007F5990 /* BookmarkStore.swift */ = {isa = PBXFileReference; fileEncoding = 4; lastKnownFileType = sourcecode.swift; path = BookmarkStore.swift; sourceTree = "<group>"; };
		AAC5E4E325D6BA9C007F5990 /* NSSizeExtension.swift */ = {isa = PBXFileReference; fileEncoding = 4; lastKnownFileType = sourcecode.swift; path = NSSizeExtension.swift; sourceTree = "<group>"; };
		AAC5E4F025D6BF10007F5990 /* AddressBarButton.swift */ = {isa = PBXFileReference; fileEncoding = 4; lastKnownFileType = sourcecode.swift; path = AddressBarButton.swift; sourceTree = "<group>"; };
		AAC5E4F525D6BF2C007F5990 /* AddressBarButtonsViewController.swift */ = {isa = PBXFileReference; fileEncoding = 4; lastKnownFileType = sourcecode.swift; path = AddressBarButtonsViewController.swift; sourceTree = "<group>"; };
		AAC82C5F258B6CB5009B6B42 /* TooltipWindowController.swift */ = {isa = PBXFileReference; lastKnownFileType = sourcecode.swift; path = TooltipWindowController.swift; sourceTree = "<group>"; };
		AAC9C01424CAFBCE00AD1325 /* TabTests.swift */ = {isa = PBXFileReference; lastKnownFileType = sourcecode.swift; path = TabTests.swift; sourceTree = "<group>"; };
		AAC9C01624CAFBDC00AD1325 /* TabCollectionTests.swift */ = {isa = PBXFileReference; lastKnownFileType = sourcecode.swift; path = TabCollectionTests.swift; sourceTree = "<group>"; };
		AAC9C01B24CB594C00AD1325 /* TabViewModelTests.swift */ = {isa = PBXFileReference; lastKnownFileType = sourcecode.swift; path = TabViewModelTests.swift; sourceTree = "<group>"; };
		AAC9C01D24CB6BEB00AD1325 /* TabCollectionViewModelTests.swift */ = {isa = PBXFileReference; lastKnownFileType = sourcecode.swift; path = TabCollectionViewModelTests.swift; sourceTree = "<group>"; };
		AAD6D8862696DF6D002393B3 /* CrashReportPromptViewController.swift */ = {isa = PBXFileReference; lastKnownFileType = sourcecode.swift; path = CrashReportPromptViewController.swift; sourceTree = "<group>"; };
		AAD86E502678D104005C11BE /* DuckDuckGoCI.entitlements */ = {isa = PBXFileReference; lastKnownFileType = text.plist.entitlements; path = DuckDuckGoCI.entitlements; sourceTree = "<group>"; };
		AAD86E51267A0DFF005C11BE /* UpdateController.swift */ = {isa = PBXFileReference; lastKnownFileType = sourcecode.swift; path = UpdateController.swift; sourceTree = "<group>"; };
		AAE39D1A24F44885008EF28B /* TabCollectionViewModelDelegateMock.swift */ = {isa = PBXFileReference; lastKnownFileType = sourcecode.swift; path = TabCollectionViewModelDelegateMock.swift; sourceTree = "<group>"; };
		AAE71E2B25F781EA00D74437 /* Homepage.storyboard */ = {isa = PBXFileReference; lastKnownFileType = file.storyboard; path = Homepage.storyboard; sourceTree = "<group>"; };
		AAE71E3025F7855400D74437 /* HomepageViewController.swift */ = {isa = PBXFileReference; lastKnownFileType = sourcecode.swift; path = HomepageViewController.swift; sourceTree = "<group>"; };
		AAE71E3525F7869300D74437 /* HomepageCollectionViewItem.swift */ = {isa = PBXFileReference; lastKnownFileType = sourcecode.swift; path = HomepageCollectionViewItem.swift; sourceTree = "<group>"; };
		AAE71E3625F7869300D74437 /* HomepageCollectionViewItem.xib */ = {isa = PBXFileReference; lastKnownFileType = file.xib; path = HomepageCollectionViewItem.xib; sourceTree = "<group>"; };
		AAE75279263B046100B973F8 /* History.xcdatamodel */ = {isa = PBXFileReference; lastKnownFileType = wrapper.xcdatamodel; path = History.xcdatamodel; sourceTree = "<group>"; };
		AAE7527B263B056C00B973F8 /* HistoryStore.swift */ = {isa = PBXFileReference; lastKnownFileType = sourcecode.swift; path = HistoryStore.swift; sourceTree = "<group>"; };
		AAE7527D263B05C600B973F8 /* HistoryEntry.swift */ = {isa = PBXFileReference; lastKnownFileType = sourcecode.swift; path = HistoryEntry.swift; sourceTree = "<group>"; };
		AAE7527F263B0A4D00B973F8 /* HistoryCoordinator.swift */ = {isa = PBXFileReference; lastKnownFileType = sourcecode.swift; path = HistoryCoordinator.swift; sourceTree = "<group>"; };
		AAE8B101258A41C000E81239 /* Tooltip.storyboard */ = {isa = PBXFileReference; lastKnownFileType = file.storyboard; path = Tooltip.storyboard; sourceTree = "<group>"; };
		AAE8B10F258A456C00E81239 /* TooltipViewController.swift */ = {isa = PBXFileReference; lastKnownFileType = sourcecode.swift; path = TooltipViewController.swift; sourceTree = "<group>"; };
		AAEC74B12642C57200C2EFBC /* HistoryCoordinatingMock.swift */ = {isa = PBXFileReference; lastKnownFileType = sourcecode.swift; path = HistoryCoordinatingMock.swift; sourceTree = "<group>"; };
		AAEC74B32642C69300C2EFBC /* HistoryCoordinatorTests.swift */ = {isa = PBXFileReference; lastKnownFileType = sourcecode.swift; path = HistoryCoordinatorTests.swift; sourceTree = "<group>"; };
		AAEC74B52642CC6A00C2EFBC /* HistoryStoringMock.swift */ = {isa = PBXFileReference; lastKnownFileType = sourcecode.swift; path = HistoryStoringMock.swift; sourceTree = "<group>"; };
		AAEC74B72642E43800C2EFBC /* HistoryStoreTests.swift */ = {isa = PBXFileReference; lastKnownFileType = sourcecode.swift; path = HistoryStoreTests.swift; sourceTree = "<group>"; };
		AAEC74BA2642E67C00C2EFBC /* NSPersistentContainerExtension.swift */ = {isa = PBXFileReference; lastKnownFileType = sourcecode.swift; path = NSPersistentContainerExtension.swift; sourceTree = "<group>"; };
		AAECA41F24EEA4AC00EFA63A /* IndexPathExtension.swift */ = {isa = PBXFileReference; lastKnownFileType = sourcecode.swift; path = IndexPathExtension.swift; sourceTree = "<group>"; };
		AAF7D3852567CED500998667 /* WebViewConfiguration.swift */ = {isa = PBXFileReference; lastKnownFileType = sourcecode.swift; path = WebViewConfiguration.swift; sourceTree = "<group>"; };
		AAFCB37925E5403A00859DD4 /* BurnButton.swift */ = {isa = PBXFileReference; lastKnownFileType = sourcecode.swift; path = BurnButton.swift; sourceTree = "<group>"; };
		AAFCB37E25E545D400859DD4 /* PublisherExtension.swift */ = {isa = PBXFileReference; lastKnownFileType = sourcecode.swift; path = PublisherExtension.swift; sourceTree = "<group>"; };
		B6106B9D26A565DA0013B453 /* BundleExtension.swift */ = {isa = PBXFileReference; lastKnownFileType = sourcecode.swift; path = BundleExtension.swift; sourceTree = "<group>"; };
		B6106B9F26A7BE0B0013B453 /* PermissionManagerTests.swift */ = {isa = PBXFileReference; lastKnownFileType = sourcecode.swift; path = PermissionManagerTests.swift; sourceTree = "<group>"; };
		B6106BA226A7BEA00013B453 /* PermissionAuthorizationState.swift */ = {isa = PBXFileReference; lastKnownFileType = sourcecode.swift; path = PermissionAuthorizationState.swift; sourceTree = "<group>"; };
		B6106BA526A7BEC80013B453 /* PermissionAuthorizationQuery.swift */ = {isa = PBXFileReference; lastKnownFileType = sourcecode.swift; path = PermissionAuthorizationQuery.swift; sourceTree = "<group>"; };
		B6106BAA26A7BF1D0013B453 /* PermissionType.swift */ = {isa = PBXFileReference; lastKnownFileType = sourcecode.swift; path = PermissionType.swift; sourceTree = "<group>"; };
		B6106BAC26A7BF390013B453 /* PermissionState.swift */ = {isa = PBXFileReference; lastKnownFileType = sourcecode.swift; path = PermissionState.swift; sourceTree = "<group>"; };
		B6106BAE26A7C6180013B453 /* PermissionStoreMock.swift */ = {isa = PBXFileReference; lastKnownFileType = sourcecode.swift; path = PermissionStoreMock.swift; sourceTree = "<group>"; };
		B6106BB026A7D8720013B453 /* PermissionStoreTests.swift */ = {isa = PBXFileReference; lastKnownFileType = sourcecode.swift; path = PermissionStoreTests.swift; sourceTree = "<group>"; };
		B6106BB226A7F4AA0013B453 /* GeolocationServiceMock.swift */ = {isa = PBXFileReference; lastKnownFileType = sourcecode.swift; path = GeolocationServiceMock.swift; sourceTree = "<group>"; };
		B6106BB426A809E60013B453 /* GeolocationProviderTests.swift */ = {isa = PBXFileReference; lastKnownFileType = sourcecode.swift; path = GeolocationProviderTests.swift; sourceTree = "<group>"; };
		B61EF3EB266F91E700B4D78F /* WKWebView+Download.swift */ = {isa = PBXFileReference; lastKnownFileType = sourcecode.swift; path = "WKWebView+Download.swift"; sourceTree = "<group>"; };
		B61EF3F0266F922200B4D78F /* WKProcessPool+DownloadDelegate.swift */ = {isa = PBXFileReference; lastKnownFileType = sourcecode.swift; path = "WKProcessPool+DownloadDelegate.swift"; sourceTree = "<group>"; };
		B61F012225ECBAE400ABB5A3 /* UserScriptsTest.swift */ = {isa = PBXFileReference; lastKnownFileType = sourcecode.swift; path = UserScriptsTest.swift; sourceTree = "<group>"; };
		B61F012A25ECBB1700ABB5A3 /* UserScriptsManagerTests.swift */ = {isa = PBXFileReference; lastKnownFileType = sourcecode.swift; path = UserScriptsManagerTests.swift; sourceTree = "<group>"; };
		B61F015425EDD5A700ABB5A3 /* UserContentController.swift */ = {isa = PBXFileReference; lastKnownFileType = sourcecode.swift; path = UserContentController.swift; sourceTree = "<group>"; };
		B62EB47B25BAD3BB005745C6 /* WKWebViewPrivateMethodsAvailabilityTests.swift */ = {isa = PBXFileReference; fileEncoding = 4; lastKnownFileType = sourcecode.swift; path = WKWebViewPrivateMethodsAvailabilityTests.swift; sourceTree = "<group>"; };
		B630793926731F2600DCEE41 /* FileDownloadManagerTests.swift */ = {isa = PBXFileReference; fileEncoding = 4; lastKnownFileType = sourcecode.swift; path = FileDownloadManagerTests.swift; sourceTree = "<group>"; };
		B630794126731F5400DCEE41 /* WKDownloadMock.swift */ = {isa = PBXFileReference; lastKnownFileType = sourcecode.swift; path = WKDownloadMock.swift; sourceTree = "<group>"; };
		B630794F2673491500DCEE41 /* WebKitDownloadDelegate.h */ = {isa = PBXFileReference; lastKnownFileType = sourcecode.c.h; path = WebKitDownloadDelegate.h; sourceTree = "<group>"; };
		B633C86C25E797D800E4B352 /* UserScriptsManager.swift */ = {isa = PBXFileReference; lastKnownFileType = sourcecode.swift; path = UserScriptsManager.swift; sourceTree = "<group>"; };
		B63B9C4A2670B24300C45B91 /* WKDownload.h */ = {isa = PBXFileReference; lastKnownFileType = sourcecode.c.h; path = WKDownload.h; sourceTree = "<group>"; };
		B63B9C502670B2B200C45B91 /* _WKDownload.h */ = {isa = PBXFileReference; lastKnownFileType = sourcecode.c.h; path = _WKDownload.h; sourceTree = "<group>"; };
		B63B9C542670B32000C45B91 /* WKProcessPool+Private.h */ = {isa = PBXFileReference; lastKnownFileType = sourcecode.c.h; path = "WKProcessPool+Private.h"; sourceTree = "<group>"; };
		B63D466725BEB6C200874977 /* WKWebView+Private.h */ = {isa = PBXFileReference; fileEncoding = 4; lastKnownFileType = sourcecode.c.h; path = "WKWebView+Private.h"; sourceTree = "<group>"; };
		B63D466825BEB6C200874977 /* WKWebView+SessionState.swift */ = {isa = PBXFileReference; fileEncoding = 4; lastKnownFileType = sourcecode.swift; path = "WKWebView+SessionState.swift"; sourceTree = "<group>"; };
		B63D467025BFA6C100874977 /* DispatchQueueExtensions.swift */ = {isa = PBXFileReference; lastKnownFileType = sourcecode.swift; path = DispatchQueueExtensions.swift; sourceTree = "<group>"; };
		B63D467925BFC3E100874977 /* NSCoderExtensions.swift */ = {isa = PBXFileReference; lastKnownFileType = sourcecode.swift; path = NSCoderExtensions.swift; sourceTree = "<group>"; };
<<<<<<< HEAD
		B63ED0E426BB8FB900A9DAD1 /* SharingMenu.swift */ = {isa = PBXFileReference; lastKnownFileType = sourcecode.swift; path = SharingMenu.swift; sourceTree = "<group>"; };
		B641896126BBD0AB001FBC8B /* LongPressButton.swift */ = {isa = PBXFileReference; lastKnownFileType = sourcecode.swift; path = LongPressButton.swift; sourceTree = "<group>"; };
=======
		B63ED0D726AE729600A9DAD1 /* PermissionModelTests.swift */ = {isa = PBXFileReference; lastKnownFileType = sourcecode.swift; path = PermissionModelTests.swift; sourceTree = "<group>"; };
		B63ED0D926AE7AF400A9DAD1 /* PermissionManagerMock.swift */ = {isa = PBXFileReference; lastKnownFileType = sourcecode.swift; path = PermissionManagerMock.swift; sourceTree = "<group>"; };
		B63ED0DB26AE7B1E00A9DAD1 /* WebViewMock.swift */ = {isa = PBXFileReference; lastKnownFileType = sourcecode.swift; path = WebViewMock.swift; sourceTree = "<group>"; };
		B63ED0DD26AFD9A300A9DAD1 /* AVCaptureDeviceMock.swift */ = {isa = PBXFileReference; lastKnownFileType = sourcecode.swift; path = AVCaptureDeviceMock.swift; sourceTree = "<group>"; };
		B63ED0DF26AFE32F00A9DAD1 /* GeolocationProviderMock.swift */ = {isa = PBXFileReference; lastKnownFileType = sourcecode.swift; path = GeolocationProviderMock.swift; sourceTree = "<group>"; };
		B63ED0E226B3E7FA00A9DAD1 /* CLLocationManagerMock.swift */ = {isa = PBXFileReference; fileEncoding = 4; lastKnownFileType = sourcecode.swift; path = CLLocationManagerMock.swift; sourceTree = "<group>"; };
		B63ED0E426BB8FB900A9DAD1 /* SharingMenu.swift */ = {isa = PBXFileReference; lastKnownFileType = sourcecode.swift; path = SharingMenu.swift; sourceTree = "<group>"; };
		B641896126BBD0AB001FBC8B /* LongPressButton.swift */ = {isa = PBXFileReference; lastKnownFileType = sourcecode.swift; path = LongPressButton.swift; sourceTree = "<group>"; };
		B64C84DD2692D7400048FEBE /* PermissionAuthorization.storyboard */ = {isa = PBXFileReference; lastKnownFileType = file.storyboard; path = PermissionAuthorization.storyboard; sourceTree = "<group>"; };
		B64C84E22692DC9F0048FEBE /* PermissionAuthorizationViewController.swift */ = {isa = PBXFileReference; lastKnownFileType = sourcecode.swift; path = PermissionAuthorizationViewController.swift; sourceTree = "<group>"; };
		B64C84EA2692DD650048FEBE /* PermissionAuthorizationPopover.swift */ = {isa = PBXFileReference; lastKnownFileType = sourcecode.swift; path = PermissionAuthorizationPopover.swift; sourceTree = "<group>"; };
		B64C84F0269310120048FEBE /* PermissionManager.swift */ = {isa = PBXFileReference; lastKnownFileType = sourcecode.swift; path = PermissionManager.swift; sourceTree = "<group>"; };
		B64C852926942AC90048FEBE /* PermissionContextMenu.swift */ = {isa = PBXFileReference; lastKnownFileType = sourcecode.swift; path = PermissionContextMenu.swift; sourceTree = "<group>"; };
		B64C852F26943BC10048FEBE /* Permissions.xcdatamodel */ = {isa = PBXFileReference; lastKnownFileType = wrapper.xcdatamodel; path = Permissions.xcdatamodel; sourceTree = "<group>"; };
		B64C853726944B880048FEBE /* StoredPermission.swift */ = {isa = PBXFileReference; lastKnownFileType = sourcecode.swift; path = StoredPermission.swift; sourceTree = "<group>"; };
		B64C853C26944B940048FEBE /* PermissionStore.swift */ = {isa = PBXFileReference; lastKnownFileType = sourcecode.swift; path = PermissionStore.swift; sourceTree = "<group>"; };
		B64C85412694590B0048FEBE /* PermissionButton.swift */ = {isa = PBXFileReference; lastKnownFileType = sourcecode.swift; path = PermissionButton.swift; sourceTree = "<group>"; };
>>>>>>> e5bdc6a9
		B65349A9265CF45000DCC645 /* DispatchQueueExtensionsTests.swift */ = {isa = PBXFileReference; lastKnownFileType = sourcecode.swift; path = DispatchQueueExtensionsTests.swift; sourceTree = "<group>"; };
		B6553691268440D700085A79 /* WKProcessPool+GeolocationProvider.swift */ = {isa = PBXFileReference; lastKnownFileType = sourcecode.swift; path = "WKProcessPool+GeolocationProvider.swift"; sourceTree = "<group>"; };
		B65536962684413900085A79 /* WKGeolocationProvider.h */ = {isa = PBXFileReference; lastKnownFileType = sourcecode.c.h; path = WKGeolocationProvider.h; sourceTree = "<group>"; };
		B655369A268442EE00085A79 /* GeolocationProvider.swift */ = {isa = PBXFileReference; lastKnownFileType = sourcecode.swift; path = GeolocationProvider.swift; sourceTree = "<group>"; };
		B65536A52685B82B00085A79 /* Permissions.swift */ = {isa = PBXFileReference; lastKnownFileType = sourcecode.swift; path = Permissions.swift; sourceTree = "<group>"; };
		B65536AD2685E17100085A79 /* GeolocationService.swift */ = {isa = PBXFileReference; lastKnownFileType = sourcecode.swift; path = GeolocationService.swift; sourceTree = "<group>"; };
		B65783E625F8AAFB00D8DB33 /* String+Punycode.swift */ = {isa = PBXFileReference; lastKnownFileType = sourcecode.swift; path = "String+Punycode.swift"; sourceTree = "<group>"; };
		B65783EB25F8AB9200D8DB33 /* String+PunycodeTests.swift */ = {isa = PBXFileReference; fileEncoding = 4; lastKnownFileType = sourcecode.swift; path = "String+PunycodeTests.swift"; sourceTree = "<group>"; };
		B657841825FA484B00D8DB33 /* NSException+Catch.h */ = {isa = PBXFileReference; lastKnownFileType = sourcecode.c.h; path = "NSException+Catch.h"; sourceTree = "<group>"; };
		B657841925FA484B00D8DB33 /* NSException+Catch.m */ = {isa = PBXFileReference; lastKnownFileType = sourcecode.c.objc; path = "NSException+Catch.m"; sourceTree = "<group>"; };
		B657841E25FA497600D8DB33 /* NSException+Catch.swift */ = {isa = PBXFileReference; lastKnownFileType = sourcecode.swift; path = "NSException+Catch.swift"; sourceTree = "<group>"; };
		B66E9DD12670EB2A00E53BB5 /* _WKDownload+WebKitDownload.swift */ = {isa = PBXFileReference; lastKnownFileType = sourcecode.swift; path = "_WKDownload+WebKitDownload.swift"; sourceTree = "<group>"; };
		B66E9DD32670EB4A00E53BB5 /* WKDownload+WebKitDownload.swift */ = {isa = PBXFileReference; lastKnownFileType = sourcecode.swift; path = "WKDownload+WebKitDownload.swift"; sourceTree = "<group>"; };
		B67C6C3C2654B897006C872E /* WebViewExtensionTests.swift */ = {isa = PBXFileReference; lastKnownFileType = sourcecode.swift; path = WebViewExtensionTests.swift; sourceTree = "<group>"; };
		B67C6C412654BF49006C872E /* DuckDuckGo-Symbol.jpg */ = {isa = PBXFileReference; lastKnownFileType = image.jpeg; path = "DuckDuckGo-Symbol.jpg"; sourceTree = "<group>"; };
		B67C6C462654C643006C872E /* FileManagerExtensionTests.swift */ = {isa = PBXFileReference; lastKnownFileType = sourcecode.swift; path = FileManagerExtensionTests.swift; sourceTree = "<group>"; };
		B68172A8269C487D006D1092 /* PrivacyDashboardUserScript.swift */ = {isa = PBXFileReference; lastKnownFileType = sourcecode.swift; path = PrivacyDashboardUserScript.swift; sourceTree = "<group>"; };
		B68172AD269EB43F006D1092 /* GeolocationServiceTests.swift */ = {isa = PBXFileReference; lastKnownFileType = sourcecode.swift; path = GeolocationServiceTests.swift; sourceTree = "<group>"; };
		B68458AF25C7E76A00DC17B6 /* WindowManager+StateRestoration.swift */ = {isa = PBXFileReference; lastKnownFileType = sourcecode.swift; path = "WindowManager+StateRestoration.swift"; sourceTree = "<group>"; };
		B68458B725C7E8B200DC17B6 /* Tab+NSSecureCoding.swift */ = {isa = PBXFileReference; lastKnownFileType = sourcecode.swift; path = "Tab+NSSecureCoding.swift"; sourceTree = "<group>"; };
		B68458BF25C7E9E000DC17B6 /* TabCollectionViewModel+NSSecureCoding.swift */ = {isa = PBXFileReference; lastKnownFileType = sourcecode.swift; path = "TabCollectionViewModel+NSSecureCoding.swift"; sourceTree = "<group>"; };
		B68458C425C7EA0C00DC17B6 /* TabCollection+NSSecureCoding.swift */ = {isa = PBXFileReference; lastKnownFileType = sourcecode.swift; path = "TabCollection+NSSecureCoding.swift"; sourceTree = "<group>"; };
		B68458CC25C7EB9000DC17B6 /* WKWebViewConfigurationExtensions.swift */ = {isa = PBXFileReference; lastKnownFileType = sourcecode.swift; path = WKWebViewConfigurationExtensions.swift; sourceTree = "<group>"; };
		B684590725C9027900DC17B6 /* AppStateChangedPublisher.swift */ = {isa = PBXFileReference; lastKnownFileType = sourcecode.swift; path = AppStateChangedPublisher.swift; sourceTree = "<group>"; };
		B684592125C93BE000DC17B6 /* Publisher.asVoid.swift */ = {isa = PBXFileReference; lastKnownFileType = sourcecode.swift; path = Publisher.asVoid.swift; sourceTree = "<group>"; };
		B684592625C93C0500DC17B6 /* Publishers.NestedObjectChanges.swift */ = {isa = PBXFileReference; lastKnownFileType = sourcecode.swift; path = Publishers.NestedObjectChanges.swift; sourceTree = "<group>"; };
		B684592E25C93FBF00DC17B6 /* AppStateRestorationManager.swift */ = {isa = PBXFileReference; lastKnownFileType = sourcecode.swift; path = AppStateRestorationManager.swift; sourceTree = "<group>"; };
		B689ECD426C247DB006FB0C5 /* BackForwardListItem.swift */ = {isa = PBXFileReference; lastKnownFileType = sourcecode.swift; path = BackForwardListItem.swift; sourceTree = "<group>"; };
		B6A5A27025B9377300AA7ADA /* StatePersistenceService.swift */ = {isa = PBXFileReference; lastKnownFileType = sourcecode.swift; path = StatePersistenceService.swift; sourceTree = "<group>"; };
		B6A5A27825B93FFE00AA7ADA /* StateRestorationManagerTests.swift */ = {isa = PBXFileReference; lastKnownFileType = sourcecode.swift; path = StateRestorationManagerTests.swift; sourceTree = "<group>"; };
		B6A5A27D25B9403E00AA7ADA /* FileStoreMock.swift */ = {isa = PBXFileReference; lastKnownFileType = sourcecode.swift; path = FileStoreMock.swift; sourceTree = "<group>"; };
		B6A5A29F25B96E8300AA7ADA /* AppStateChangePublisherTests.swift */ = {isa = PBXFileReference; lastKnownFileType = sourcecode.swift; path = AppStateChangePublisherTests.swift; sourceTree = "<group>"; };
		B6A5A2A725BAA35500AA7ADA /* WindowManagerStateRestorationTests.swift */ = {isa = PBXFileReference; lastKnownFileType = sourcecode.swift; path = WindowManagerStateRestorationTests.swift; sourceTree = "<group>"; };
		B6A924D32664BBB9001A28CA /* WKWebViewDownloadDelegate.swift */ = {isa = PBXFileReference; lastKnownFileType = sourcecode.swift; path = WKWebViewDownloadDelegate.swift; sourceTree = "<group>"; };
		B6A924D82664C72D001A28CA /* WebKitDownloadTask.swift */ = {isa = PBXFileReference; lastKnownFileType = sourcecode.swift; path = WebKitDownloadTask.swift; sourceTree = "<group>"; };
		B6A924DD2664CA08001A28CA /* LegacyWebKitDownloadDelegate.swift */ = {isa = PBXFileReference; lastKnownFileType = sourcecode.swift; path = LegacyWebKitDownloadDelegate.swift; sourceTree = "<group>"; };
		B6A9E45226142B070067D1B9 /* Pixel.swift */ = {isa = PBXFileReference; fileEncoding = 4; lastKnownFileType = sourcecode.swift; path = Pixel.swift; sourceTree = "<group>"; };
		B6A9E457261460340067D1B9 /* ApiRequestError.swift */ = {isa = PBXFileReference; fileEncoding = 4; lastKnownFileType = sourcecode.swift; path = ApiRequestError.swift; sourceTree = "<group>"; };
		B6A9E458261460340067D1B9 /* APIHeaders.swift */ = {isa = PBXFileReference; fileEncoding = 4; lastKnownFileType = sourcecode.swift; path = APIHeaders.swift; sourceTree = "<group>"; };
		B6A9E459261460350067D1B9 /* APIRequest.swift */ = {isa = PBXFileReference; fileEncoding = 4; lastKnownFileType = sourcecode.swift; path = APIRequest.swift; sourceTree = "<group>"; };
		B6A9E4602614608B0067D1B9 /* AppVersion.swift */ = {isa = PBXFileReference; fileEncoding = 4; lastKnownFileType = sourcecode.swift; path = AppVersion.swift; sourceTree = "<group>"; };
		B6A9E46A2614618A0067D1B9 /* OperatingSystemVersionExtension.swift */ = {isa = PBXFileReference; lastKnownFileType = sourcecode.swift; path = OperatingSystemVersionExtension.swift; sourceTree = "<group>"; };
		B6A9E46F26146A250067D1B9 /* DateExtension.swift */ = {isa = PBXFileReference; lastKnownFileType = sourcecode.swift; path = DateExtension.swift; sourceTree = "<group>"; };
		B6A9E47626146A570067D1B9 /* PixelEvent.swift */ = {isa = PBXFileReference; lastKnownFileType = sourcecode.swift; path = PixelEvent.swift; sourceTree = "<group>"; };
		B6A9E47E26146A800067D1B9 /* PixelArguments.swift */ = {isa = PBXFileReference; lastKnownFileType = sourcecode.swift; path = PixelArguments.swift; sourceTree = "<group>"; };
		B6A9E48326146AAB0067D1B9 /* PixelParameters.swift */ = {isa = PBXFileReference; lastKnownFileType = sourcecode.swift; path = PixelParameters.swift; sourceTree = "<group>"; };
		B6A9E48826146ABF0067D1B9 /* PixelCounter.swift */ = {isa = PBXFileReference; lastKnownFileType = sourcecode.swift; path = PixelCounter.swift; sourceTree = "<group>"; };
		B6A9E498261474120067D1B9 /* TimedPixel.swift */ = {isa = PBXFileReference; lastKnownFileType = sourcecode.swift; path = TimedPixel.swift; sourceTree = "<group>"; };
		B6A9E4A2261475C70067D1B9 /* AppUsageActivityMonitor.swift */ = {isa = PBXFileReference; lastKnownFileType = sourcecode.swift; path = AppUsageActivityMonitor.swift; sourceTree = "<group>"; };
		B6AAAC23260328950029438D /* ProgressView.swift */ = {isa = PBXFileReference; lastKnownFileType = sourcecode.swift; path = ProgressView.swift; sourceTree = "<group>"; };
		B6AAAC2C260330580029438D /* PublishedAfter.swift */ = {isa = PBXFileReference; lastKnownFileType = sourcecode.swift; path = PublishedAfter.swift; sourceTree = "<group>"; };
		B6AAAC3D26048F690029438D /* RandomAccessCollectionExtension.swift */ = {isa = PBXFileReference; lastKnownFileType = sourcecode.swift; path = RandomAccessCollectionExtension.swift; sourceTree = "<group>"; };
		B6AE74332609AFCE005B9B1A /* ProgressEstimationTests.swift */ = {isa = PBXFileReference; lastKnownFileType = sourcecode.swift; path = ProgressEstimationTests.swift; sourceTree = "<group>"; };
		B6B3E0952654DACD0040E0A2 /* UTTypeTests.swift */ = {isa = PBXFileReference; lastKnownFileType = sourcecode.swift; path = UTTypeTests.swift; sourceTree = "<group>"; };
		B6B3E0DC2657E9CF0040E0A2 /* NSScreenExtension.swift */ = {isa = PBXFileReference; lastKnownFileType = sourcecode.swift; path = NSScreenExtension.swift; sourceTree = "<group>"; };
		B6CF78DD267B099C00CD4F13 /* WKNavigationActionExtension.swift */ = {isa = PBXFileReference; lastKnownFileType = sourcecode.swift; path = WKNavigationActionExtension.swift; sourceTree = "<group>"; };
		B6CF78E2267B0A1900CD4F13 /* WKNavigationAction+Private.h */ = {isa = PBXFileReference; lastKnownFileType = sourcecode.c.h; path = "WKNavigationAction+Private.h"; sourceTree = "<group>"; };
		B6D7A2ED25D2418B002B2AE1 /* ShadowView.swift */ = {isa = PBXFileReference; fileEncoding = 4; lastKnownFileType = sourcecode.swift; path = ShadowView.swift; sourceTree = "<group>"; };
		B6DA44012616B28300DD1EC2 /* PixelDataStore.swift */ = {isa = PBXFileReference; lastKnownFileType = sourcecode.swift; path = PixelDataStore.swift; sourceTree = "<group>"; };
		B6DA44072616B30600DD1EC2 /* PixelDataModel.xcdatamodel */ = {isa = PBXFileReference; lastKnownFileType = wrapper.xcdatamodel; path = PixelDataModel.xcdatamodel; sourceTree = "<group>"; };
		B6DA44102616C0FC00DD1EC2 /* PixelTests.swift */ = {isa = PBXFileReference; fileEncoding = 4; lastKnownFileType = sourcecode.swift; path = PixelTests.swift; sourceTree = "<group>"; };
		B6DA441D2616C84600DD1EC2 /* PixelStoreMock.swift */ = {isa = PBXFileReference; lastKnownFileType = sourcecode.swift; path = PixelStoreMock.swift; sourceTree = "<group>"; };
		B6DA44222616CABC00DD1EC2 /* PixelArgumentsTests.swift */ = {isa = PBXFileReference; lastKnownFileType = sourcecode.swift; path = PixelArgumentsTests.swift; sourceTree = "<group>"; };
		B6DA44272616CAE000DD1EC2 /* AppUsageActivityMonitorTests.swift */ = {isa = PBXFileReference; lastKnownFileType = sourcecode.swift; path = AppUsageActivityMonitorTests.swift; sourceTree = "<group>"; };
		B6DB3CF826A00E2D00D459B7 /* AVCaptureDevice+SwizzledAuthState.swift */ = {isa = PBXFileReference; lastKnownFileType = sourcecode.swift; path = "AVCaptureDevice+SwizzledAuthState.swift"; sourceTree = "<group>"; };
		B6DB3CFA26A17CB800D459B7 /* PermissionModel.swift */ = {isa = PBXFileReference; lastKnownFileType = sourcecode.swift; path = PermissionModel.swift; sourceTree = "<group>"; };
		B6E53882267C83420010FEA9 /* HomepageBackgroundView.swift */ = {isa = PBXFileReference; lastKnownFileType = sourcecode.swift; path = HomepageBackgroundView.swift; sourceTree = "<group>"; };
		B6E53887267C94A00010FEA9 /* HomepageCollectionViewFlowLayout.swift */ = {isa = PBXFileReference; lastKnownFileType = sourcecode.swift; path = HomepageCollectionViewFlowLayout.swift; sourceTree = "<group>"; };
		B6E61ECF263A6F97004E11AB /* NSSavePanelExtension.swift */ = {isa = PBXFileReference; lastKnownFileType = sourcecode.swift; path = NSSavePanelExtension.swift; sourceTree = "<group>"; };
		B6E61ED4263A6FC4004E11AB /* SavePanelAccessoryView.xib */ = {isa = PBXFileReference; lastKnownFileType = file.xib; path = SavePanelAccessoryView.xib; sourceTree = "<group>"; };
		B6E61EE2263AC0C8004E11AB /* FileManagerExtension.swift */ = {isa = PBXFileReference; lastKnownFileType = sourcecode.swift; path = FileManagerExtension.swift; sourceTree = "<group>"; };
		B6E61EE7263ACE16004E11AB /* UTType.swift */ = {isa = PBXFileReference; lastKnownFileType = sourcecode.swift; path = UTType.swift; sourceTree = "<group>"; };
		B6F41030264D2B23003DA42C /* ProgressExtension.swift */ = {isa = PBXFileReference; lastKnownFileType = sourcecode.swift; path = ProgressExtension.swift; sourceTree = "<group>"; };
		B6FA893C269C423100588ECD /* PrivacyDashboard.storyboard */ = {isa = PBXFileReference; lastKnownFileType = file.storyboard; path = PrivacyDashboard.storyboard; sourceTree = "<group>"; };
		B6FA893E269C424500588ECD /* PrivacyDashboardViewController.swift */ = {isa = PBXFileReference; lastKnownFileType = sourcecode.swift; path = PrivacyDashboardViewController.swift; sourceTree = "<group>"; };
		B6FA8940269C425400588ECD /* PrivacyDashboardPopover.swift */ = {isa = PBXFileReference; lastKnownFileType = sourcecode.swift; path = PrivacyDashboardPopover.swift; sourceTree = "<group>"; };
		F41D174025CB131900472416 /* NSColorExtension.swift */ = {isa = PBXFileReference; lastKnownFileType = sourcecode.swift; path = NSColorExtension.swift; sourceTree = "<group>"; };
		F44C130125C2DA0400426E3E /* NSAppearanceExtension.swift */ = {isa = PBXFileReference; lastKnownFileType = sourcecode.swift; path = NSAppearanceExtension.swift; sourceTree = "<group>"; };
/* End PBXFileReference section */

/* Begin PBXFrameworksBuildPhase section */
		4B1AD89A25FC27E200261379 /* Frameworks */ = {
			isa = PBXFrameworksBuildPhase;
			buildActionMask = 2147483647;
			files = (
			);
			runOnlyForDeploymentPostprocessing = 0;
		};
		AA585D7B248FD31100E9A3E2 /* Frameworks */ = {
			isa = PBXFrameworksBuildPhase;
			buildActionMask = 2147483647;
			files = (
				85AE2FF224A33A2D002D507F /* WebKit.framework in Frameworks */,
				B65783F525F8ACA400D8DB33 /* Punnycode in Frameworks */,
				4B82E9B325B69E3E00656FE7 /* TrackerRadarKit in Frameworks */,
				AA06B6B72672AF8100F541C5 /* Sparkle in Frameworks */,
				85F4D1C4266695C9002DD869 /* BrowserServicesKit in Frameworks */,
				85FF55C825F82E4F00E2AB99 /* Lottie in Frameworks */,
			);
			runOnlyForDeploymentPostprocessing = 0;
		};
		AA585D8D248FD31400E9A3E2 /* Frameworks */ = {
			isa = PBXFrameworksBuildPhase;
			buildActionMask = 2147483647;
			files = (
				B6DA44172616C13800DD1EC2 /* OHHTTPStubs in Frameworks */,
				B6DA44192616C13800DD1EC2 /* OHHTTPStubsSwift in Frameworks */,
			);
			runOnlyForDeploymentPostprocessing = 0;
		};
/* End PBXFrameworksBuildPhase section */

/* Begin PBXGroup section */
		142879D824CE1139005419BB /* ViewModel */ = {
			isa = PBXGroup;
			children = (
				142879DB24CE1185005419BB /* SuggestionContainerViewModelTests.swift */,
				142879D924CE1179005419BB /* SuggestionViewModelTests.swift */,
			);
			path = ViewModel;
			sourceTree = "<group>";
		};
		336D5AEA262D8D3C0052E0C9 /* duckduckgo-find-in-page */ = {
			isa = PBXGroup;
			children = (
				336D5AEE262D8D3C0052E0C9 /* dist */,
			);
			name = "duckduckgo-find-in-page";
			path = "Submodules/duckduckgo-find-in-page";
			sourceTree = SOURCE_ROOT;
		};
		336D5AEE262D8D3C0052E0C9 /* dist */ = {
			isa = PBXGroup;
			children = (
				336D5AEF262D8D3C0052E0C9 /* findinpage.js */,
			);
			path = dist;
			sourceTree = "<group>";
		};
		4B02197B25E05FAC00ED7DEA /* Fireproofing */ = {
			isa = PBXGroup;
			children = (
				4B02197C25E05FAC00ED7DEA /* Resources */,
				4B02197E25E05FAC00ED7DEA /* Extensions */,
				4B02198025E05FAC00ED7DEA /* Model */,
				4B02198225E05FAC00ED7DEA /* View */,
			);
			path = Fireproofing;
			sourceTree = "<group>";
		};
		4B02197C25E05FAC00ED7DEA /* Resources */ = {
			isa = PBXGroup;
			children = (
				4B02197D25E05FAC00ED7DEA /* login-detection.js */,
			);
			path = Resources;
			sourceTree = "<group>";
		};
		4B02197E25E05FAC00ED7DEA /* Extensions */ = {
			isa = PBXGroup;
			children = (
				4B02197F25E05FAC00ED7DEA /* FireproofingURLExtensions.swift */,
			);
			path = Extensions;
			sourceTree = "<group>";
		};
		4B02198025E05FAC00ED7DEA /* Model */ = {
			isa = PBXGroup;
			children = (
				4B02198125E05FAC00ED7DEA /* FireproofDomains.swift */,
			);
			path = Model;
			sourceTree = "<group>";
		};
		4B02198225E05FAC00ED7DEA /* View */ = {
			isa = PBXGroup;
			children = (
				4B02198325E05FAC00ED7DEA /* FireproofInfoViewController.swift */,
				4B02198425E05FAC00ED7DEA /* Fireproofing.storyboard */,
				4B02198525E05FAC00ED7DEA /* UndoFireproofingViewController.swift */,
			);
			path = View;
			sourceTree = "<group>";
		};
		4B02199725E063DE00ED7DEA /* Fireproofing */ = {
			isa = PBXGroup;
			children = (
				4B02199925E063DE00ED7DEA /* FireproofDomainsTests.swift */,
				4B02199A25E063DE00ED7DEA /* FireproofingURLExtensionsTests.swift */,
			);
			path = Fireproofing;
			sourceTree = "<group>";
		};
		4B0511A2262CAA5A00F6079C /* Preferences */ = {
			isa = PBXGroup;
			children = (
				4B0511A3262CAA5A00F6079C /* Model */,
				4B0511AA262CAA5A00F6079C /* View */,
			);
			path = Preferences;
			sourceTree = "<group>";
		};
		4B0511A3262CAA5A00F6079C /* Model */ = {
			isa = PBXGroup;
			children = (
				4B0511A4262CAA5A00F6079C /* DefaultBrowserPreferences.swift */,
				4B0511A5262CAA5A00F6079C /* AppearancePreferences.swift */,
				4B0511A6262CAA5A00F6079C /* PrivacySecurityPreferences.swift */,
				4B0511A7262CAA5A00F6079C /* DownloadPreferences.swift */,
				4B0511A8262CAA5A00F6079C /* PreferenceSections.swift */,
			);
			path = Model;
			sourceTree = "<group>";
		};
		4B0511AA262CAA5A00F6079C /* View */ = {
			isa = PBXGroup;
			children = (
				4B0511AB262CAA5A00F6079C /* PrivacySecurityPreferencesTableCellView.xib */,
				4B0511AC262CAA5A00F6079C /* PreferencesAboutViewController.swift */,
				4B0511AD262CAA5A00F6079C /* Preferences.storyboard */,
				4B0511AE262CAA5A00F6079C /* PreferencesSidebarViewController.swift */,
				4B0511AF262CAA5A00F6079C /* PrivacySecurityPreferencesTableCellView.swift */,
				4B0511B0262CAA5A00F6079C /* DefaultBrowserTableCellView.xib */,
				4B0511B1262CAA5A00F6079C /* PreferenceTableCellView.swift */,
				4B0511B2262CAA5A00F6079C /* PreferencesListViewController.swift */,
				4B0511B3262CAA5A00F6079C /* RoundedSelectionRowView.swift */,
				4B0511B4262CAA5A00F6079C /* FireproofDomainsViewController.swift */,
				4B0511B5262CAA5A00F6079C /* DownloadPreferencesTableCellView.swift */,
				4B0511B6262CAA5A00F6079C /* PreferencesSplitViewController.swift */,
				4B0511B7262CAA5A00F6079C /* DefaultBrowserTableCellView.swift */,
				4B0511B8262CAA5A00F6079C /* DownloadPreferencesTableCellView.xib */,
				4B0511B9262CAA5A00F6079C /* AppearancePreferencesTableCellView.swift */,
				4B0511BA262CAA5A00F6079C /* AppearancePreferencesTableCellView.xib */,
			);
			path = View;
			sourceTree = "<group>";
		};
		4B0511EE262CAEB300F6079C /* Preferences */ = {
			isa = PBXGroup;
			children = (
				4B0511EF262CAEC900F6079C /* AppearancePreferencesTests.swift */,
				4B0511F7262CB20F00F6079C /* DownloadPreferencesTests.swift */,
			);
			path = Preferences;
			sourceTree = "<group>";
		};
		4B1AD89E25FC27E200261379 /* Integration Tests */ = {
			isa = PBXGroup;
			children = (
				4B1AD91625FC46FB00261379 /* CoreDataEncryptionTests.swift */,
				4BA1A6EA258C288C00F6F690 /* EncryptionKeyStoreTests.swift */,
				4B1AD8A125FC27E200261379 /* Info.plist */,
			);
			path = "Integration Tests";
			sourceTree = "<group>";
		};
		4B59023726B35F3600489384 /* Chromium */ = {
			isa = PBXGroup;
			children = (
				4B59023826B35F3600489384 /* ChromeDataImporter.swift */,
				4B59023926B35F3600489384 /* ChromiumLoginReader.swift */,
				4B59023B26B35F3600489384 /* ChromiumDataImporter.swift */,
				4B59023C26B35F3600489384 /* BraveDataImporter.swift */,
				4B8AC93226B3B06300879451 /* EdgeDataImporter.swift */,
			);
			path = Chromium;
			sourceTree = "<group>";
		};
		4B5FF67526B5F26D00D42879 /* Test Firefox Data */ = {
			isa = PBXGroup;
			children = (
				4BB46E9F26B8953900222970 /* Primary Password */,
				4B5FF67626B5F27800D42879 /* No Primary Password */,
			);
			path = "Test Firefox Data";
			sourceTree = "<group>";
		};
		4B5FF67626B5F27800D42879 /* No Primary Password */ = {
			isa = PBXGroup;
			children = (
				4B8AC93F26B49BEE00879451 /* key4.db */,
				4B8AC93E26B49BEE00879451 /* logins.json */,
			);
			path = "No Primary Password";
			sourceTree = "<group>";
		};
		4B6160D125B14E5E007DE5B2 /* ContentBlocker */ = {
			isa = PBXGroup;
			children = (
				4B6160FE25B15BB1007DE5B2 /* ContentBlockerRulesManager.swift */,
				4B6160DC25B152C5007DE5B2 /* ContentBlockerRulesUserScript.swift */,
				4B6160E425B152FA007DE5B2 /* ContentBlockerUserScript.swift */,
				4B6160D225B14E6E007DE5B2 /* TrackerRadarManager.swift */,
				026ADE0F26C2FF97002518EE /* PrivacyConfigurationManager.swift */,
				026ADE1126C2FFFE002518EE /* PrivacyConfiguration.swift */,
				4B6160EC25B15417007DE5B2 /* DetectedTracker.swift */,
				4B6160F125B15792007DE5B2 /* contentblockerrules.js */,
				4B6160F625B157BB007DE5B2 /* contentblocker.js */,
				4B6160D725B150E4007DE5B2 /* trackerData.json */,
				026ADE1326C3010C002518EE /* macos-config.json */,
				85AC3B0425D6B1D800C7D2AA /* ScriptSourceProviding.swift */,
			);
			path = ContentBlocker;
			sourceTree = "<group>";
		};
		4B65143C26392483005B46EB /* Email */ = {
			isa = PBXGroup;
			children = (
				4B65143D263924B5005B46EB /* EmailUrlExtensions.swift */,
			);
			path = Email;
			sourceTree = "<group>";
		};
		4B677422255DBEB800025BD8 /* Smarter Encryption */ = {
			isa = PBXGroup;
			children = (
				4B67742C255DBEB800025BD8 /* HTTPSUpgrade.swift */,
				4B677423255DBEB800025BD8 /* Bloom Filter */,
				4B677426255DBEB800025BD8 /* Domain */,
				4B67742D255DBEB800025BD8 /* Store */,
			);
			path = "Smarter Encryption";
			sourceTree = "<group>";
		};
		4B677423255DBEB800025BD8 /* Bloom Filter */ = {
			isa = PBXGroup;
			children = (
				4B677425255DBEB800025BD8 /* BloomFilterWrapper.h */,
				4B677424255DBEB800025BD8 /* BloomFilterWrapper.mm */,
			);
			path = "Bloom Filter";
			sourceTree = "<group>";
		};
		4B677426255DBEB800025BD8 /* Domain */ = {
			isa = PBXGroup;
			children = (
				4B677427255DBEB800025BD8 /* httpsMobileV2BloomSpec.json */,
				4B677428255DBEB800025BD8 /* httpsMobileV2Bloom.bin */,
				4B677429255DBEB800025BD8 /* HTTPSBloomFilterSpecification.swift */,
				4B67742A255DBEB800025BD8 /* httpsMobileV2FalsePositives.json */,
				4B67742B255DBEB800025BD8 /* HTTPSExcludedDomains.swift */,
			);
			path = Domain;
			sourceTree = "<group>";
		};
		4B67742D255DBEB800025BD8 /* Store */ = {
			isa = PBXGroup;
			children = (
				4B67742E255DBEB800025BD8 /* HTTPSUpgrade.xcdatamodeld */,
				4B677430255DBEB800025BD8 /* HTTPSUpgradeStore.swift */,
			);
			path = Store;
			sourceTree = "<group>";
		};
		4B67743D255DBEEA00025BD8 /* Database */ = {
			isa = PBXGroup;
			children = (
				4B677440255DBEEA00025BD8 /* Database.swift */,
			);
			path = Database;
			sourceTree = "<group>";
		};
		4B677447255DBF1400025BD8 /* Submodules */ = {
			isa = PBXGroup;
			children = (
				339A6B5726A044BA00E3DAE8 /* duckduckgo-privacy-dashboard */,
				336D5AEA262D8D3C0052E0C9 /* duckduckgo-find-in-page */,
				4B677448255DBF2300025BD8 /* bloom_cpp */,
			);
			name = Submodules;
			sourceTree = "<group>";
		};
		4B677448255DBF2300025BD8 /* bloom_cpp */ = {
			isa = PBXGroup;
			children = (
				4B677449255DBF3A00025BD8 /* BloomFilter.cpp */,
				4B67744A255DBF3A00025BD8 /* BloomFilter.hpp */,
			);
			name = bloom_cpp;
			sourceTree = "<group>";
		};
		4B723DEA26B0002B00E14D75 /* Data Import */ = {
			isa = PBXGroup;
			children = (
				4B723DEB26B0002B00E14D75 /* DataImport.swift */,
				4B59024726B3673600489384 /* ThirdPartyBrowser.swift */,
				4B723DEC26B0002B00E14D75 /* View */,
				4B723DF126B0002B00E14D75 /* Logins */,
			);
			path = "Data Import";
			sourceTree = "<group>";
		};
		4B723DEC26B0002B00E14D75 /* View */ = {
			isa = PBXGroup;
			children = (
				4B59024226B35F7C00489384 /* BrowserImportViewController.swift */,
				4B723DED26B0002B00E14D75 /* DataImport.storyboard */,
				4B723DEE26B0002B00E14D75 /* DataImportViewController.swift */,
				4B723DEF26B0002B00E14D75 /* CSVImportViewController.swift */,
				4B723DF026B0002B00E14D75 /* CSVImportSummaryViewController.swift */,
				4B78A86A26BB3ADD0071BB16 /* BrowserImportSummaryViewController.swift */,
				4B8AC93426B3B2FD00879451 /* NSAlert+DataImport.swift */,
			);
			path = View;
			sourceTree = "<group>";
		};
		4B723DF126B0002B00E14D75 /* Logins */ = {
			isa = PBXGroup;
			children = (
				4B8AC93726B489C500879451 /* Firefox */,
				4B59023726B35F3600489384 /* Chromium */,
				4B723DF426B0002B00E14D75 /* LoginImport.swift */,
				4B723DF226B0002B00E14D75 /* SecureVault */,
				4B723DF526B0002B00E14D75 /* CSV */,
			);
			path = Logins;
			sourceTree = "<group>";
		};
		4B723DF226B0002B00E14D75 /* SecureVault */ = {
			isa = PBXGroup;
			children = (
				4B723DF326B0002B00E14D75 /* SecureVaultLoginImporter.swift */,
			);
			path = SecureVault;
			sourceTree = "<group>";
		};
		4B723DF526B0002B00E14D75 /* CSV */ = {
			isa = PBXGroup;
			children = (
				4B723DF626B0002B00E14D75 /* CSVParser.swift */,
				4B723DF726B0002B00E14D75 /* CSVImporter.swift */,
			);
			path = CSV;
			sourceTree = "<group>";
		};
		4B723DF826B0002B00E14D75 /* Data Export */ = {
			isa = PBXGroup;
			children = (
				4B723DF926B0002B00E14D75 /* DataExport.swift */,
				4B723DFA26B0002B00E14D75 /* Logins */,
			);
			path = "Data Export";
			sourceTree = "<group>";
		};
		4B723DFA26B0002B00E14D75 /* Logins */ = {
			isa = PBXGroup;
			children = (
				4B723DFB26B0002B00E14D75 /* LoginExport.swift */,
				4B723DFC26B0002B00E14D75 /* CSV */,
			);
			path = Logins;
			sourceTree = "<group>";
		};
		4B723DFC26B0002B00E14D75 /* CSV */ = {
			isa = PBXGroup;
			children = (
				4B723DFD26B0002B00E14D75 /* CSVLoginExporter.swift */,
			);
			path = CSV;
			sourceTree = "<group>";
		};
		4B723DFE26B0003E00E14D75 /* Data Import */ = {
			isa = PBXGroup;
			children = (
				4B59024B26B38BB800489384 /* ChromiumLoginReaderTests.swift */,
				4B723E0126B0003E00E14D75 /* CSVImporterTests.swift */,
				4B723E0026B0003E00E14D75 /* CSVParserTests.swift */,
				4B723DFF26B0003E00E14D75 /* DataImportMocks.swift */,
				4B8AC93C26B49BE600879451 /* FirefoxLoginReaderTests.swift */,
				4BF4951726C08395000547B8 /* ThirdPartyBrowserTests.swift */,
				4BB46EA526B8974500222970 /* Test Chrome Data */,
				4B5FF67526B5F26D00D42879 /* Test Firefox Data */,
			);
			path = "Data Import";
			sourceTree = "<group>";
		};
		4B723E0226B0003E00E14D75 /* Data Export */ = {
			isa = PBXGroup;
			children = (
				4B723E0326B0003E00E14D75 /* MockSecureVault.swift */,
				4B723E0426B0003E00E14D75 /* CSVLoginExporterTests.swift */,
			);
			path = "Data Export";
			sourceTree = "<group>";
		};
		4B82E9B725B6A04B00656FE7 /* ContentBlocker */ = {
			isa = PBXGroup;
			children = (
				4B82E9B825B6A05800656FE7 /* DetectedTrackerTests.swift */,
				4B82E9C025B6A1CD00656FE7 /* TrackerRadarManagerTests.swift */,
				026ADE1526C30FA5002518EE /* PrivacyConfigurationManagerTests.swift */,
			);
			path = ContentBlocker;
			sourceTree = "<group>";
		};
		4B8AC93726B489C500879451 /* Firefox */ = {
			isa = PBXGroup;
			children = (
				4B8AC93826B48A5100879451 /* FirefoxLoginReader.swift */,
				4B5FF67726B602B100D42879 /* FirefoxDataImporter.swift */,
				4B8AC93A26B48ADF00879451 /* ASN1Parser.swift */,
			);
			path = Firefox;
			sourceTree = "<group>";
		};
		4B9292AD26670F5300AD2C21 /* Extensions */ = {
			isa = PBXGroup;
			children = (
				4B9292D62667124000AD2C21 /* NSPopUpButtonExtension.swift */,
				4B9292AE26670F5300AD2C21 /* NSOutlineViewExtensions.swift */,
			);
			path = Extensions;
			sourceTree = "<group>";
		};
		4BA1A691258B06F600F6F690 /* FileSystem */ = {
			isa = PBXGroup;
			children = (
				4BA1A69A258B076900F6F690 /* FileStore.swift */,
				4BA1A69F258B079600F6F690 /* DataEncryption.swift */,
				4BA1A6A4258B07DF00F6F690 /* EncryptedValueTransformer.swift */,
				4BA1A6A9258B07F400F6F690 /* EncryptionKeys */,
			);
			path = FileSystem;
			sourceTree = "<group>";
		};
		4BA1A6A9258B07F400F6F690 /* EncryptionKeys */ = {
			isa = PBXGroup;
			children = (
				4BA1A6B2258B080A00F6F690 /* EncryptionKeyGeneration.swift */,
				4BA1A6B7258B081600F6F690 /* EncryptionKeyStoring.swift */,
				4BA1A6BC258B082300F6F690 /* EncryptionKeyStore.swift */,
			);
			path = EncryptionKeys;
			sourceTree = "<group>";
		};
		4BA1A6CE258BF58C00F6F690 /* FileSystem */ = {
			isa = PBXGroup;
			children = (
				4BA1A6D8258C0CB300F6F690 /* DataEncryptionTests.swift */,
				4BA1A6FD258C5C1300F6F690 /* EncryptedValueTransformerTests.swift */,
				4BA1A6E5258C270800F6F690 /* EncryptionKeyGeneratorTests.swift */,
				4BA1A6F5258C4F9600F6F690 /* EncryptionMocks.swift */,
				4BA1A6DD258C100A00F6F690 /* FileStoreTests.swift */,
				4B11060925903EAC0039B979 /* CoreDataEncryptionTests.swift */,
				4B11060325903E570039B979 /* CoreDataEncryptionTesting.xcdatamodeld */,
				B6A5A27825B93FFE00AA7ADA /* StateRestorationManagerTests.swift */,
				B6A5A27D25B9403E00AA7ADA /* FileStoreMock.swift */,
			);
			path = FileSystem;
			sourceTree = "<group>";
		};
		4BB46E9F26B8953900222970 /* Primary Password */ = {
			isa = PBXGroup;
			children = (
				4BB46EA126B8954500222970 /* key4-encrypted.db */,
				4BB46EA026B8954500222970 /* logins-encrypted.json */,
			);
			path = "Primary Password";
			sourceTree = "<group>";
		};
		4BB46EA526B8974500222970 /* Test Chrome Data */ = {
			isa = PBXGroup;
			children = (
				4B59024926B38B0B00489384 /* Login Data */,
			);
			path = "Test Chrome Data";
			sourceTree = "<group>";
		};
		4BB88B4E25B7BA20006F6B06 /* Utilities */ = {
			isa = PBXGroup;
			children = (
				4BB88B5A25B7BA50006F6B06 /* Instruments.swift */,
				85799C1725DEBB3F0007EC87 /* Logging.swift */,
				4BB88B4F25B7BA2B006F6B06 /* TabInstrumentation.swift */,
				85C6A29525CC1FFD00EEB5F1 /* UserDefaultsWrapper.swift */,
				B6AAAC2C260330580029438D /* PublishedAfter.swift */,
				4BB6CE5E26B77ED000EC5860 /* Cryptography.swift */,
			);
			path = Utilities;
			sourceTree = "<group>";
		};
		853014D425E6709500FB8205 /* Support */ = {
			isa = PBXGroup;
			children = (
				853014D525E671A000FB8205 /* PageObserverUserScript.swift */,
			);
			path = Support;
			sourceTree = "<group>";
		};
		8553FF50257523630029327F /* FileDownload */ = {
			isa = PBXGroup;
			children = (
				8553FF51257523760029327F /* URLSuggestedFilenameTests.swift */,
				B630793926731F2600DCEE41 /* FileDownloadManagerTests.swift */,
				B630794126731F5400DCEE41 /* WKDownloadMock.swift */,
			);
			path = FileDownload;
			sourceTree = "<group>";
		};
		8556A60C256C15C60092FA9D /* FileDownload */ = {
			isa = PBXGroup;
			children = (
				B61EF3EA266F91D700B4D78F /* Extensions */,
				8556A615256C15E10092FA9D /* Model */,
			);
			path = FileDownload;
			sourceTree = "<group>";
		};
		8556A615256C15E10092FA9D /* Model */ = {
			isa = PBXGroup;
			children = (
				856C98DE257014BD00A22F1F /* FileDownloadManager.swift */,
				B6A924D82664C72D001A28CA /* WebKitDownloadTask.swift */,
				B6A924DD2664CA08001A28CA /* LegacyWebKitDownloadDelegate.swift */,
				B6E61EE7263ACE16004E11AB /* UTType.swift */,
			);
			path = Model;
			sourceTree = "<group>";
		};
		85890634267B6CC500D23B0D /* SecureVault */ = {
			isa = PBXGroup;
			children = (
				85D885B126A5918E0077C374 /* Extensions */,
				85CC1D7826A05E790062F04E /* Model */,
				85CC1D7F26A05F6C0062F04E /* Services */,
				85CC1D7926A05E820062F04E /* View */,
			);
			path = SecureVault;
			sourceTree = "<group>";
		};
		858A798626A99D9000A75A42 /* PasswordManager */ = {
			isa = PBXGroup;
			children = (
				858A798726A99DBE00A75A42 /* PasswordManagementItemListModelTests.swift */,
				858A798926A9B35E00A75A42 /* PasswordManagementItemModelTests.swift */,
			);
			path = PasswordManager;
			sourceTree = "<group>";
		};
		858C1BEB26974E5500E6C014 /* SecureVault */ = {
			isa = PBXGroup;
			children = (
				858C1BEC26974E6600E6C014 /* PasswordManagerSettingsTests.swift */,
			);
			path = SecureVault;
			sourceTree = "<group>";
		};
		85A0115D25AF1C4700FA6A0C /* FindInPage */ = {
			isa = PBXGroup;
			children = (
				85A0117325AF2EDF00FA6A0C /* FindInPage.storyboard */,
				85A0118125AF60E700FA6A0C /* FindInPageModel.swift */,
				85A011E925B4D4CA00FA6A0C /* FindInPageUserScript.swift */,
				85A0116825AF1D8900FA6A0C /* FindInPageViewController.swift */,
			);
			path = FindInPage;
			sourceTree = "<group>";
		};
		85AC3B1525D9BBFA00C7D2AA /* Configuration */ = {
			isa = PBXGroup;
			children = (
				85AC3B1625D9BC1A00C7D2AA /* ConfigurationDownloaderTests.swift */,
				85AC3B4825DAC9BD00C7D2AA /* ConfigurationStorageTests.swift */,
			);
			path = Configuration;
			sourceTree = "<group>";
		};
		85AC3B3325DA828900C7D2AA /* Network */ = {
			isa = PBXGroup;
			children = (
				85AC3B3425DA82A600C7D2AA /* DataTaskProviding.swift */,
			);
			path = Network;
			sourceTree = "<group>";
		};
		85AE2FF024A33A2D002D507F /* Frameworks */ = {
			isa = PBXGroup;
			children = (
				85AE2FF124A33A2D002D507F /* WebKit.framework */,
			);
			name = Frameworks;
			sourceTree = "<group>";
		};
		85CC1D7826A05E790062F04E /* Model */ = {
			isa = PBXGroup;
			children = (
				85CC1D7A26A05ECF0062F04E /* PasswordManagementItemListModel.swift */,
				85CC1D7C26A05F250062F04E /* PasswordManagementItemModel.swift */,
			);
			path = Model;
			sourceTree = "<group>";
		};
		85CC1D7926A05E820062F04E /* View */ = {
			isa = PBXGroup;
			children = (
				85CC1D72269EF1880062F04E /* PasswordManagementItemList.swift */,
				85CC1D74269F6B420062F04E /* PasswordManagementItemView.swift */,
				85625997269C9C5F00EE44BC /* PasswordManagementPopover.swift */,
				85625995269C953C00EE44BC /* PasswordManagementViewController.swift */,
				85625993269C8F9600EE44BC /* PasswordManager.storyboard */,
				85890639267BCD8E00D23B0D /* SaveCredentialsPopover.swift */,
				8589063B267BCDC000D23B0D /* SaveCredentialsViewController.swift */,
			);
			path = View;
			sourceTree = "<group>";
		};
		85CC1D7F26A05F6C0062F04E /* Services */ = {
			isa = PBXGroup;
			children = (
				85308E26267FCB22001ABD76 /* PasswordManagerSettings.swift */,
			);
			path = Services;
			sourceTree = "<group>";
		};
		85D33F1025C82E93002B91A6 /* Configuration */ = {
			isa = PBXGroup;
			children = (
				85480FBA25D181CB009424E3 /* ConfigurationDownloading.swift */,
				85D33F1125C82EB3002B91A6 /* ConfigurationManager.swift */,
				85480FCE25D1AA22009424E3 /* ConfigurationStoring.swift */,
			);
			path = Configuration;
			sourceTree = "<group>";
		};
		85D885B126A5918E0077C374 /* Extensions */ = {
			isa = PBXGroup;
			children = (
				85D885AF26A590A90077C374 /* NSNotificationName+PasswordManager.swift */,
				85D885B226A5A9DE0077C374 /* NSAlert+PasswordManager.swift */,
				858A797E26A79EAA00A75A42 /* UserText+PasswordManager.swift */,
			);
			path = Extensions;
			sourceTree = "<group>";
		};
		85F1B0C725EF9747004792B6 /* AppDelegate */ = {
			isa = PBXGroup;
			children = (
				85F1B0C825EF9759004792B6 /* URLEventListenerTests.swift */,
			);
			path = AppDelegate;
			sourceTree = "<group>";
		};
		85F69B3A25EDE7F800978E59 /* Common */ = {
			isa = PBXGroup;
			children = (
				4B723E1726B000DC00E14D75 /* TemporaryFileCreator.swift */,
				4B9292C42667104B00AD2C21 /* CoreDataTestUtilities.swift */,
				AAEC74B92642E66600C2EFBC /* Extensions */,
				B65783EB25F8AB9200D8DB33 /* String+PunycodeTests.swift */,
				85F69B3B25EDE81F00978E59 /* URLExtensionTests.swift */,
				4B0511E6262CAB3700F6079C /* UserDefaultsWrapperUtilities.swift */,
				B67C6C462654C643006C872E /* FileManagerExtensionTests.swift */,
				B6B3E0952654DACD0040E0A2 /* UTTypeTests.swift */,
				B65349A9265CF45000DCC645 /* DispatchQueueExtensionsTests.swift */,
			);
			path = Common;
			sourceTree = "<group>";
		};
		AA4D700525545EDE00C3411E /* AppDelegate */ = {
			isa = PBXGroup;
			children = (
				AA585D81248FD31100E9A3E2 /* AppDelegate.swift */,
				AA4D700625545EF800C3411E /* UrlEventListener.swift */,
				AA4FF40B2624751A004E2377 /* GrammarCheckEnabler.swift */,
				AAD86E51267A0DFF005C11BE /* UpdateController.swift */,
				858A798226A8B75F00A75A42 /* CopyHandler.swift */,
			);
			path = AppDelegate;
			sourceTree = "<group>";
		};
		AA512D1224D99D4900230283 /* Services */ = {
			isa = PBXGroup;
			children = (
				AA512D1324D99D9800230283 /* FaviconService.swift */,
				AA6820E325502F19005ED0D5 /* WebsiteDataStore.swift */,
			);
			path = Services;
			sourceTree = "<group>";
		};
		AA585D75248FD31100E9A3E2 = {
			isa = PBXGroup;
			children = (
				AA68C3D62490F821001B8783 /* README.md */,
				AA585D80248FD31100E9A3E2 /* DuckDuckGo */,
				AA585D93248FD31400E9A3E2 /* Unit Tests */,
				4B1AD89E25FC27E200261379 /* Integration Tests */,
				AA585D7F248FD31100E9A3E2 /* Products */,
				85AE2FF024A33A2D002D507F /* Frameworks */,
				B633C89425E85C5700E4B352 /* Recovered References */,
			);
			sourceTree = "<group>";
		};
		AA585D7F248FD31100E9A3E2 /* Products */ = {
			isa = PBXGroup;
			children = (
				AA585D7E248FD31100E9A3E2 /* DuckDuckGo.app */,
				AA585D90248FD31400E9A3E2 /* Unit Tests.xctest */,
				4B1AD89D25FC27E200261379 /* Integration Tests.xctest */,
			);
			name = Products;
			sourceTree = "<group>";
		};
		AA585D80248FD31100E9A3E2 /* DuckDuckGo */ = {
			isa = PBXGroup;
			children = (
				B6A9E47526146A440067D1B9 /* API */,
				AA4D700525545EDE00C3411E /* AppDelegate */,
				AAC5E4C025D6A6A9007F5990 /* Bookmarks */,
				AA86491B24D837DE001BABEE /* BrowserTab */,
				AA6820E825503A21005ED0D5 /* Burning */,
				AA86491324D831B9001BABEE /* Common */,
				85D33F1025C82E93002B91A6 /* Configuration */,
				4B6160D125B14E5E007DE5B2 /* ContentBlocker */,
				AAC30A24268DF93500D2D9CD /* Crash Reports */,
				4B723DEA26B0002B00E14D75 /* Data Import */,
				4B723DF826B0002B00E14D75 /* Data Export */,
				4B65143C26392483005B46EB /* Email */,
				B65536902684409300085A79 /* Geolocation */,
				8556A60C256C15C60092FA9D /* FileDownload */,
				85A0115D25AF1C4700FA6A0C /* FindInPage */,
				4B02197B25E05FAC00ED7DEA /* Fireproofing */,
				AAE75275263B036300B973F8 /* History */,
				AAE71DB225F66A0900D74437 /* Homepage */,
				AA585DB02490E6FA00E9A3E2 /* Main */,
				AA97BF4425135CB60014931A /* Menus */,
				AA86491524D83384001BABEE /* NavigationBar */,
				B64C84DB2692D6E80048FEBE /* Permissions */,
				4B0511A2262CAA5A00F6079C /* Preferences */,
				B6FA893A269C414900588ECD /* Privacy Dashboard */,
				85890634267B6CC500D23B0D /* SecureVault */,
				4B677422255DBEB800025BD8 /* Smarter Encryption */,
				B68458AE25C7E75100DC17B6 /* State Restoration */,
				B6A9E44E26142AF90067D1B9 /* Statistics */,
				4B677447255DBF1400025BD8 /* Submodules */,
				AACB8E7224A4C8BC005F2218 /* Suggestions */,
				AA86491124D8318F001BABEE /* TabBar */,
				AAE8B0FD258A416F00E81239 /* Tooltip */,
				AA6EF9AE25066F99004754E6 /* Windows */,
				AA585D85248FD31400E9A3E2 /* Assets.xcassets */,
				4B677454255DC18000025BD8 /* Bridging.h */,
				AAD86E502678D104005C11BE /* DuckDuckGoCI.entitlements */,
				AA585D8B248FD31400E9A3E2 /* DuckDuckGo.entitlements */,
				AA585D8A248FD31400E9A3E2 /* Info.plist */,
			);
			path = DuckDuckGo;
			sourceTree = "<group>";
		};
		AA585D93248FD31400E9A3E2 /* Unit Tests */ = {
			isa = PBXGroup;
			children = (
				B6A5A28C25B962CB00AA7ADA /* App */,
				85F1B0C725EF9747004792B6 /* AppDelegate */,
				AA652CAB25DD820D009059CC /* Bookmarks */,
				AA92ACAE24EFE1F5005F41C9 /* BrowserTab */,
				AA9C361D25518AAB004B1BA3 /* Burning */,
				85F69B3A25EDE7F800978E59 /* Common */,
				85AC3B1525D9BBFA00C7D2AA /* Configuration */,
				4B82E9B725B6A04B00656FE7 /* ContentBlocker */,
				4B723DFE26B0003E00E14D75 /* Data Import */,
				4B723E0226B0003E00E14D75 /* Data Export */,
				8553FF50257523630029327F /* FileDownload */,
				B68172AC269EB415006D1092 /* Geolocation */,
				B6106BA126A7BE430013B453 /* Permissions */,
				4BA1A6CE258BF58C00F6F690 /* FileSystem */,
				4B02199725E063DE00ED7DEA /* Fireproofing */,
				AAEC74AE2642C47300C2EFBC /* History */,
				858A798626A99D9000A75A42 /* PasswordManager */,
				4B0511EE262CAEB300F6079C /* Preferences */,
				B6AE74322609AFBB005B9B1A /* Progress */,
				858C1BEB26974E5500E6C014 /* SecureVault */,
				B6DA440F2616C0F200DD1EC2 /* Statistics */,
				AA63744E24C9BB4A00AB2AC4 /* Suggestions */,
				AAC9C01224CAFBB700AD1325 /* TabBar */,
				B61F012125ECBACE00ABB5A3 /* UserScripts */,
				AA585D96248FD31400E9A3E2 /* Info.plist */,
			);
			path = "Unit Tests";
			sourceTree = "<group>";
		};
		AA585DB02490E6FA00E9A3E2 /* Main */ = {
			isa = PBXGroup;
			children = (
				AA68C3D824911D56001B8783 /* View */,
			);
			path = Main;
			sourceTree = "<group>";
		};
		AA63744E24C9BB4A00AB2AC4 /* Suggestions */ = {
			isa = PBXGroup;
			children = (
				142879D824CE1139005419BB /* ViewModel */,
				AA63745024C9BB9A00AB2AC4 /* Model */,
			);
			path = Suggestions;
			sourceTree = "<group>";
		};
		AA63745024C9BB9A00AB2AC4 /* Model */ = {
			isa = PBXGroup;
			children = (
				AA63745324C9BF9A00AB2AC4 /* SuggestionContainerTests.swift */,
				AA0F3DB6261A566C0077F2D9 /* SuggestionLoadingMock.swift */,
			);
			path = Model;
			sourceTree = "<group>";
		};
		AA652CAB25DD820D009059CC /* Bookmarks */ = {
			isa = PBXGroup;
			children = (
				AA652CAE25DD8228009059CC /* Model */,
				AA652CAF25DD822C009059CC /* Services */,
			);
			path = Bookmarks;
			sourceTree = "<group>";
		};
		AA652CAE25DD8228009059CC /* Model */ = {
			isa = PBXGroup;
			children = (
				4B9292B62667103000AD2C21 /* BookmarkManagedObjectTests.swift */,
				4B9292B72667103000AD2C21 /* BookmarkMigrationTests.swift */,
				4B9292B02667103000AD2C21 /* BookmarkNodePathTests.swift */,
				4B9292B12667103000AD2C21 /* BookmarkNodeTests.swift */,
				4B9292B32667103000AD2C21 /* BookmarkOutlineViewDataSourceTests.swift */,
				4B9292B22667103000AD2C21 /* BookmarkSidebarTreeControllerTests.swift */,
				4B9292B82667103000AD2C21 /* BookmarkTests.swift */,
				4B9292B92667103100AD2C21 /* PasteboardBookmarkTests.swift */,
				4B9292B42667103000AD2C21 /* PasteboardFolderTests.swift */,
				4B9292B52667103000AD2C21 /* TreeControllerTests.swift */,
				AA652CCD25DD9071009059CC /* BookmarkListTests.swift */,
				AA652CD225DDA6E9009059CC /* LocalBookmarkManagerTests.swift */,
			);
			path = Model;
			sourceTree = "<group>";
		};
		AA652CAF25DD822C009059CC /* Services */ = {
			isa = PBXGroup;
			children = (
				AA652CB025DD825B009059CC /* LocalBookmarkStoreTests.swift */,
				AA652CDA25DDAB32009059CC /* BookmarkStoreMock.swift */,
			);
			path = Services;
			sourceTree = "<group>";
		};
		AA6820E825503A21005ED0D5 /* Burning */ = {
			isa = PBXGroup;
			children = (
				AAFCB38325E546FF00859DD4 /* View */,
				AA6820EF25503D93005ED0D5 /* ViewModel */,
				AA6820E925503A49005ED0D5 /* Model */,
			);
			path = Burning;
			sourceTree = "<group>";
		};
		AA6820E925503A49005ED0D5 /* Model */ = {
			isa = PBXGroup;
			children = (
				8511E18325F82B34002F516B /* 01_Fire_really_small.json */,
				AA6820EA25503D6A005ED0D5 /* Fire.swift */,
			);
			path = Model;
			sourceTree = "<group>";
		};
		AA6820EF25503D93005ED0D5 /* ViewModel */ = {
			isa = PBXGroup;
			children = (
				AA6820F025503DA9005ED0D5 /* FireViewModel.swift */,
			);
			path = ViewModel;
			sourceTree = "<group>";
		};
		AA68C3D824911D56001B8783 /* View */ = {
			isa = PBXGroup;
			children = (
				AA585D87248FD31400E9A3E2 /* Main.storyboard */,
				AA7412BC24D2BEEE00D22FE0 /* MainWindow.swift */,
				AA7412B424D1536B00D22FE0 /* MainWindowController.swift */,
				AA585DAE2490E6E600E9A3E2 /* MainViewController.swift */,
			);
			path = View;
			sourceTree = "<group>";
		};
		AA6EF9AE25066F99004754E6 /* Windows */ = {
			isa = PBXGroup;
			children = (
				AA6EF9AF25067035004754E6 /* View */,
			);
			path = Windows;
			sourceTree = "<group>";
		};
		AA6EF9AF25067035004754E6 /* View */ = {
			isa = PBXGroup;
			children = (
				AA6EF9AC25066F42004754E6 /* WindowsManager.swift */,
				AAA892E9250A4CEF005B37B2 /* WindowControllersManager.swift */,
				856C98D42570116900A22F1F /* NSWindow+Toast.swift */,
			);
			path = View;
			sourceTree = "<group>";
		};
		AA80EC52256BE33A007083E7 /* Localizables */ = {
			isa = PBXGroup;
			children = (
				AA80EC53256BE3BC007083E7 /* UserText.swift */,
				AA80EC8B256C49B8007083E7 /* Localizable.strings */,
				AA80EC91256C49BC007083E7 /* Localizable.stringsdict */,
			);
			path = Localizables;
			sourceTree = "<group>";
		};
		AA86491124D8318F001BABEE /* TabBar */ = {
			isa = PBXGroup;
			children = (
				AA86491224D831A1001BABEE /* View */,
				AA8EDF1F2491FCC10071C2E8 /* ViewModel */,
				AA9FF95724A1ECE20039E328 /* Model */,
			);
			path = TabBar;
			sourceTree = "<group>";
		};
		AA86491224D831A1001BABEE /* View */ = {
			isa = PBXGroup;
			children = (
				AA80EC7B256C46AA007083E7 /* TabBar.storyboard */,
				1430DFF424D0580F00B8978C /* TabBarViewController.swift */,
				1456D6E024EFCBC300775049 /* TabBarCollectionView.swift */,
				AA7412B624D1687000D22FE0 /* TabBarScrollView.swift */,
				AA7412B024D0B3AC00D22FE0 /* TabBarViewItem.swift */,
				AA7412B124D0B3AC00D22FE0 /* TabBarViewItem.xib */,
				AA2CB1342587C29500AA6FBE /* TabBarFooter.swift */,
				AA2CB12C2587BB5600AA6FBE /* TabBarFooter.xib */,
				AA86490D24D49B54001BABEE /* TabLoadingView.swift */,
				AA9E9A5D25A4867200D1959D /* TabDragAndDropManager.swift */,
			);
			path = View;
			sourceTree = "<group>";
		};
		AA86491324D831B9001BABEE /* Common */ = {
			isa = PBXGroup;
			children = (
				B6A9E4602614608B0067D1B9 /* AppVersion.swift */,
				4B67743D255DBEEA00025BD8 /* Database */,
				AADC60E92493B305008F8EF7 /* Extensions */,
				4BA1A691258B06F600F6F690 /* FileSystem */,
				AA80EC52256BE33A007083E7 /* Localizables */,
				85AC3B3325DA828900C7D2AA /* Network */,
				4BB88B4E25B7BA20006F6B06 /* Utilities */,
				AA86491424D831C4001BABEE /* View */,
			);
			path = Common;
			sourceTree = "<group>";
		};
		AA86491424D831C4001BABEE /* View */ = {
			isa = PBXGroup;
			children = (
				AA2E423324C8A2270048C0D5 /* ColorView.swift */,
				85CC1D76269FA1160062F04E /* FaviconView.swift */,
				14D9B90124F91316000D4D13 /* FocusRingView.swift */,
				AA86490B24D3494C001BABEE /* GradientView.swift */,
				AA4E633925E79C0A00134434 /* MouseClickView.swift */,
				AAA8E8BE24EA8A0A0055E685 /* MouseOverButton.swift */,
				B641896126BBD0AB001FBC8B /* LongPressButton.swift */,
				AAA8E8C024EACA700055E685 /* MouseOverView.swift */,
				4B65028925E6CBF40054432E /* NibLoadable.swift */,
				B6E61ECF263A6F97004E11AB /* NSSavePanelExtension.swift */,
				4B0511D7262CAA7000F6079C /* PaddedImageButton.swift */,
				B6AAAC23260328950029438D /* ProgressView.swift */,
				B6E61ED4263A6FC4004E11AB /* SavePanelAccessoryView.xib */,
				B6D7A2ED25D2418B002B2AE1 /* ShadowView.swift */,
				AA361A3524EBF0B500EEC649 /* WindowDraggingView.swift */,
			);
			path = View;
			sourceTree = "<group>";
		};
		AA86491524D83384001BABEE /* NavigationBar */ = {
			isa = PBXGroup;
			children = (
				853014D425E6709500FB8205 /* Support */,
				AA86491624D8339A001BABEE /* View */,
				AAA0CC3A25337F990079BC96 /* ViewModel */,
			);
			path = NavigationBar;
			sourceTree = "<group>";
		};
		AA86491624D8339A001BABEE /* View */ = {
			isa = PBXGroup;
			children = (
				AA80EC6F256C469C007083E7 /* NavigationBar.storyboard */,
				AA68C3D22490ED62001B8783 /* NavigationBarViewController.swift */,
				14D9B8F924F7E089000D4D13 /* AddressBarViewController.swift */,
				AABEE6AE24AD22B90043105B /* AddressBarTextField.swift */,
				AAC5E4F525D6BF2C007F5990 /* AddressBarButtonsViewController.swift */,
				AAC5E4F025D6BF10007F5990 /* AddressBarButton.swift */,
				AABDEA0126BC80D600174FA6 /* PrivacyEntryPointAddressBarButton.swift */,
				AA27FC3D26C28F1800EE7D66 /* TrackersAnimationView.swift */,
				AAA0CC32252F181A0079BC96 /* NavigationButtonMenuDelegate.swift */,
				AAA0CC462533833C0079BC96 /* OptionsButtonMenu.swift */,
			);
			path = View;
			sourceTree = "<group>";
		};
		AA86491B24D837DE001BABEE /* BrowserTab */ = {
			isa = PBXGroup;
			children = (
				AA86491C24D83868001BABEE /* View */,
				AA86491D24D83A59001BABEE /* ViewModel */,
				AA86491E24D83A66001BABEE /* Model */,
				AA512D1224D99D4900230283 /* Services */,
			);
			path = BrowserTab;
			sourceTree = "<group>";
		};
		AA86491C24D83868001BABEE /* View */ = {
			isa = PBXGroup;
			children = (
				AA80EC69256C4691007083E7 /* BrowserTab.storyboard */,
				AA585D83248FD31100E9A3E2 /* BrowserTabViewController.swift */,
				856C98A5256EB59600A22F1F /* MenuItemSelectors.swift */,
				AA6FFB4524DC3B5A0028F4D0 /* WebView.swift */,
			);
			path = View;
			sourceTree = "<group>";
		};
		AA86491D24D83A59001BABEE /* ViewModel */ = {
			isa = PBXGroup;
			children = (
				AA9FF95A24A1EFC20039E328 /* TabViewModel.swift */,
				AA5D6DAB24A340F700C6FBCE /* WebViewStateObserver.swift */,
			);
			path = ViewModel;
			sourceTree = "<group>";
		};
		AA86491E24D83A66001BABEE /* Model */ = {
			isa = PBXGroup;
			children = (
				85D438B5256E7C9E00F3BAF8 /* ContextMenuUserScript.swift */,
				4BB88B4425B7B55C006F6B06 /* DebugUserScript.swift */,
				85E11C2E25E7DC7E00974CAF /* ExternalURLHandler.swift */,
				AAA0CC562539EBC90079BC96 /* FaviconUserScript.swift */,
				AA9FF95824A1ECF20039E328 /* Tab.swift */,
				14505A07256084EF00272CC6 /* UserAgent.swift */,
				85AC3AEE25D5CE9800C7D2AA /* UserScripts.swift */,
				B633C86C25E797D800E4B352 /* UserScriptsManager.swift */,
				AAF7D3852567CED500998667 /* WebViewConfiguration.swift */,
				B61F015425EDD5A700ABB5A3 /* UserContentController.swift */,
			);
			path = Model;
			sourceTree = "<group>";
		};
		AA8EDF1F2491FCC10071C2E8 /* ViewModel */ = {
			isa = PBXGroup;
			children = (
				AA9FF95E24A1FB680039E328 /* TabCollectionViewModel.swift */,
			);
			path = ViewModel;
			sourceTree = "<group>";
		};
		AA92ACAE24EFE1F5005F41C9 /* BrowserTab */ = {
			isa = PBXGroup;
			children = (
				B62EB47B25BAD3BB005745C6 /* WKWebViewPrivateMethodsAvailabilityTests.swift */,
				B67C6C3C2654B897006C872E /* WebViewExtensionTests.swift */,
				B67C6C412654BF49006C872E /* DuckDuckGo-Symbol.jpg */,
				AA92ACAF24EFE209005F41C9 /* ViewModel */,
				AA92ACB024EFE210005F41C9 /* Model */,
				AA9C362625518B61004B1BA3 /* Services */,
			);
			path = BrowserTab;
			sourceTree = "<group>";
		};
		AA92ACAF24EFE209005F41C9 /* ViewModel */ = {
			isa = PBXGroup;
			children = (
				AAC9C01B24CB594C00AD1325 /* TabViewModelTests.swift */,
			);
			path = ViewModel;
			sourceTree = "<group>";
		};
		AA92ACB024EFE210005F41C9 /* Model */ = {
			isa = PBXGroup;
			children = (
				AAC9C01424CAFBCE00AD1325 /* TabTests.swift */,
				8546DE6125C03056000CA5E1 /* UserAgentTests.swift */,
				85E11C3625E7F1E100974CAF /* ExternalURLHandlerTests.swift */,
			);
			path = Model;
			sourceTree = "<group>";
		};
		AA97BF4425135CB60014931A /* Menus */ = {
			isa = PBXGroup;
			children = (
				85480F8925CDC360009424E3 /* MainMenu.storyboard */,
				AA4BBA3A25C58FA200C4FB0F /* MainMenu.swift */,
				AA6EF9B425081B4C004754E6 /* MainMenuActions.swift */,
				AA97BF4525135DD30014931A /* ApplicationDockMenu.swift */,
				B63ED0E426BB8FB900A9DAD1 /* SharingMenu.swift */,
			);
			path = Menus;
			sourceTree = "<group>";
		};
		AA9B7C7F26A06E130008D425 /* ViewModel */ = {
			isa = PBXGroup;
			children = (
				AA9B7C8426A199B60008D425 /* ServerTrustViewModel.swift */,
			);
			path = ViewModel;
			sourceTree = "<group>";
		};
		AA9C361D25518AAB004B1BA3 /* Burning */ = {
			isa = PBXGroup;
			children = (
				AA9C362125518B34004B1BA3 /* Model */,
			);
			path = Burning;
			sourceTree = "<group>";
		};
		AA9C362125518B34004B1BA3 /* Model */ = {
			isa = PBXGroup;
			children = (
				AA9C362F25518CA9004B1BA3 /* FireTests.swift */,
			);
			path = Model;
			sourceTree = "<group>";
		};
		AA9C362625518B61004B1BA3 /* Services */ = {
			isa = PBXGroup;
			children = (
				4B0219A725E0646500ED7DEA /* WebsiteDataStoreTests.swift */,
				AA9C362725518C44004B1BA3 /* WebsiteDataStoreMock.swift */,
				AABAF59B260A7D130085060C /* FaviconServiceMock.swift */,
			);
			path = Services;
			sourceTree = "<group>";
		};
		AA9FF95724A1ECE20039E328 /* Model */ = {
			isa = PBXGroup;
			children = (
				AA9FF95C24A1FA1C0039E328 /* TabCollection.swift */,
			);
			path = Model;
			sourceTree = "<group>";
		};
		AAA0CC3A25337F990079BC96 /* ViewModel */ = {
			isa = PBXGroup;
			children = (
				AAA0CC3B25337FAB0079BC96 /* WKBackForwardListItemViewModel.swift */,
				B689ECD426C247DB006FB0C5 /* BackForwardListItem.swift */,
			);
			path = ViewModel;
			sourceTree = "<group>";
		};
		AAB549DD25DAB8E90058460B /* ViewModel */ = {
			isa = PBXGroup;
			children = (
				AAB549DE25DAB8F80058460B /* BookmarkViewModel.swift */,
			);
			path = ViewModel;
			sourceTree = "<group>";
		};
		AABEE68F24A4CB290043105B /* Model */ = {
			isa = PBXGroup;
			children = (
				AABEE69B24A902BB0043105B /* SuggestionContainer.swift */,
				AAB8203B26B2DE0D00788AC3 /* SuggestionListCharacteristics.swift */,
			);
			path = Model;
			sourceTree = "<group>";
		};
		AABEE69024A4CB300043105B /* ViewModel */ = {
			isa = PBXGroup;
			children = (
				AABEE69924A902A90043105B /* SuggestionContainerViewModel.swift */,
				AA3F895224C18AD500628DDE /* SuggestionViewModel.swift */,
			);
			path = ViewModel;
			sourceTree = "<group>";
		};
		AABEE6A124A9F3C90043105B /* View */ = {
			isa = PBXGroup;
			children = (
				AA80EC75256C46A2007083E7 /* Suggestion.storyboard */,
				AABEE6A424AA0A7F0043105B /* SuggestionViewController.swift */,
				AABEE6A824AB4B910043105B /* SuggestionTableCellView.swift */,
				AABEE6AA24ACA0F90043105B /* SuggestionTableRowView.swift */,
			);
			path = View;
			sourceTree = "<group>";
		};
		AAC30A24268DF93500D2D9CD /* Crash Reports */ = {
			isa = PBXGroup;
			children = (
				AAD6D8852696DF2A002393B3 /* View */,
				AAC30A2F268F215000D2D9CD /* Model */,
			);
			path = "Crash Reports";
			sourceTree = "<group>";
		};
		AAC30A2F268F215000D2D9CD /* Model */ = {
			isa = PBXGroup;
			children = (
				AAC30A25268DFEE200D2D9CD /* CrashReporter.swift */,
				AAC30A27268E045400D2D9CD /* CrashReportReader.swift */,
				AAC30A2B268F1ECD00D2D9CD /* CrashReportSender.swift */,
				AAC30A2D268F1EE300D2D9CD /* CrashReportPromptPresenter.swift */,
				AAC30A29268E239100D2D9CD /* CrashReport.swift */,
			);
			path = Model;
			sourceTree = "<group>";
		};
		AAC5E4C025D6A6A9007F5990 /* Bookmarks */ = {
			isa = PBXGroup;
			children = (
				4B9292AD26670F5300AD2C21 /* Extensions */,
				AAC5E4C125D6A6C3007F5990 /* View */,
				AAB549DD25DAB8E90058460B /* ViewModel */,
				AAC5E4C225D6A6C7007F5990 /* Model */,
				AAC5E4C325D6A6CC007F5990 /* Services */,
			);
			path = Bookmarks;
			sourceTree = "<group>";
		};
		AAC5E4C125D6A6C3007F5990 /* View */ = {
			isa = PBXGroup;
			children = (
				4B9292CB2667123700AD2C21 /* AddBookmarkModalViewController.swift */,
				4B9292CA2667123700AD2C21 /* AddFolderModalViewController.swift */,
				4B9292CC2667123700AD2C21 /* BookmarkListViewController.swift */,
				4B9292CD2667123700AD2C21 /* BookmarkManagementDetailViewController.swift */,
				4B9292C72667123700AD2C21 /* BookmarkManagementSidebarViewController.swift */,
				4B9292C82667123700AD2C21 /* BookmarkManagementSplitViewController.swift */,
				4B9292C92667123700AD2C21 /* BookmarkTableRowView.swift */,
				4B9292C62667123700AD2C21 /* BrowserTabSelectionDelegate.swift */,
				4B92928726670D1600AD2C21 /* BookmarkOutlineViewCell.swift */,
				4B92928826670D1600AD2C21 /* BookmarkOutlineViewCell.xib */,
				4B92928526670D1600AD2C21 /* BookmarksOutlineView.swift */,
				4B92928926670D1700AD2C21 /* BookmarkTableCellView.swift */,
				4B92928A26670D1700AD2C21 /* BookmarkTableCellView.xib */,
				4B92928626670D1600AD2C21 /* OutlineSeparatorViewCell.swift */,
				AAC5E4C625D6A6E8007F5990 /* Bookmarks.storyboard */,
				AAC5E4C425D6A6E8007F5990 /* BookmarkPopover.swift */,
				AAC5E4C525D6A6E8007F5990 /* BookmarkPopoverViewController.swift */,
			);
			path = View;
			sourceTree = "<group>";
		};
		AAC5E4C225D6A6C7007F5990 /* Model */ = {
			isa = PBXGroup;
			children = (
				4B9292D82667124B00AD2C21 /* BookmarkListTreeControllerDataSource.swift */,
				4B92929926670D2A00AD2C21 /* BookmarkManagedObject.swift */,
				4B92929326670D2A00AD2C21 /* BookmarkNode.swift */,
				4B92929126670D2A00AD2C21 /* BookmarkOutlineViewDataSource.swift */,
				4B92929426670D2A00AD2C21 /* BookmarkSidebarTreeController.swift */,
				4B92929526670D2A00AD2C21 /* PasteboardBookmark.swift */,
				4B92929226670D2A00AD2C21 /* PasteboardFolder.swift */,
				4B92929A26670D2A00AD2C21 /* PasteboardWriting.swift */,
				4B92929826670D2A00AD2C21 /* PseudoFolder.swift */,
				4B92929626670D2A00AD2C21 /* SpacerNode.swift */,
				4B92929726670D2A00AD2C21 /* BookmarkTreeController.swift */,
				AAC5E4CD25D6A709007F5990 /* Bookmark.swift */,
				AAC5E4CF25D6A709007F5990 /* BookmarkList.swift */,
				AAC5E4CE25D6A709007F5990 /* BookmarkManager.swift */,
			);
			path = Model;
			sourceTree = "<group>";
		};
		AAC5E4C325D6A6CC007F5990 /* Services */ = {
			isa = PBXGroup;
			children = (
				4B9292DA2667125D00AD2C21 /* ContextualMenu.swift */,
				4B9292A726670D3700AD2C21 /* Bookmark.xcdatamodeld */,
				4B9292A526670D3700AD2C21 /* Bookmark.xcmappingmodel */,
				4B9292A626670D3700AD2C21 /* BookmarkMigrationPolicy.swift */,
				AAC5E4D625D6A710007F5990 /* BookmarkStore.swift */,
			);
			path = Services;
			sourceTree = "<group>";
		};
		AAC9C01224CAFBB700AD1325 /* TabBar */ = {
			isa = PBXGroup;
			children = (
				AAC9C01A24CB592E00AD1325 /* ViewModel */,
				AAC9C01324CAFBBE00AD1325 /* Model */,
			);
			path = TabBar;
			sourceTree = "<group>";
		};
		AAC9C01324CAFBBE00AD1325 /* Model */ = {
			isa = PBXGroup;
			children = (
				AAC9C01624CAFBDC00AD1325 /* TabCollectionTests.swift */,
			);
			path = Model;
			sourceTree = "<group>";
		};
		AAC9C01A24CB592E00AD1325 /* ViewModel */ = {
			isa = PBXGroup;
			children = (
				AAC9C01D24CB6BEB00AD1325 /* TabCollectionViewModelTests.swift */,
				AAE39D1A24F44885008EF28B /* TabCollectionViewModelDelegateMock.swift */,
			);
			path = ViewModel;
			sourceTree = "<group>";
		};
		AACB8E7224A4C8BC005F2218 /* Suggestions */ = {
			isa = PBXGroup;
			children = (
				AABEE6A124A9F3C90043105B /* View */,
				AABEE69024A4CB300043105B /* ViewModel */,
				AABEE68F24A4CB290043105B /* Model */,
			);
			path = Suggestions;
			sourceTree = "<group>";
		};
		AAD6D8852696DF2A002393B3 /* View */ = {
			isa = PBXGroup;
			children = (
				AA693E5D2696E5B90007BB78 /* CrashReports.storyboard */,
				AAD6D8862696DF6D002393B3 /* CrashReportPromptViewController.swift */,
			);
			path = View;
			sourceTree = "<group>";
		};
		AADC60E92493B305008F8EF7 /* Extensions */ = {
			isa = PBXGroup;
			children = (
				4BA1A6C1258B0A1300F6F690 /* ContiguousBytesExtension.swift */,
				85AC3AF625D5DBFD00C7D2AA /* DataExtension.swift */,
				B6A9E46F26146A250067D1B9 /* DateExtension.swift */,
				B63D467025BFA6C100874977 /* DispatchQueueExtensions.swift */,
				AA92126E25ACCB1100600CD4 /* ErrorExtension.swift */,
				4B67744F255DBFA300025BD8 /* HashExtension.swift */,
				AAECA41F24EEA4AC00EFA63A /* IndexPathExtension.swift */,
				85308E24267FC9F2001ABD76 /* NSAlertExtension.swift */,
				F44C130125C2DA0400426E3E /* NSAppearanceExtension.swift */,
				AA5C8F622591021700748EB7 /* NSApplicationExtension.swift */,
				B63D467925BFC3E100874977 /* NSCoderExtensions.swift */,
				F41D174025CB131900472416 /* NSColorExtension.swift */,
				AA6EF9B2250785D5004754E6 /* NSMenuExtension.swift */,
				AA72D5FD25FFF94E00C77619 /* NSMenuItemExtension.swift */,
				4B0511DF262CAA8600F6079C /* NSOpenPanelExtensions.swift */,
				AA5C8F5D2590EEE800748EB7 /* NSPointExtension.swift */,
				B6B3E0DC2657E9CF0040E0A2 /* NSScreenExtension.swift */,
				AAC5E4E325D6BA9C007F5990 /* NSSizeExtension.swift */,
				AA5C8F58258FE21F00748EB7 /* NSTextFieldExtension.swift */,
				4B0511E0262CAA8600F6079C /* NSViewControllerExtension.swift */,
				AA6FFB4324DC33320028F4D0 /* NSViewExtension.swift */,
				AA9E9A5525A3AE8400D1959D /* NSWindowExtension.swift */,
				B684592125C93BE000DC17B6 /* Publisher.asVoid.swift */,
				B684592625C93C0500DC17B6 /* Publishers.NestedObjectChanges.swift */,
				B6AAAC3D26048F690029438D /* RandomAccessCollectionExtension.swift */,
				4BB88B4925B7B690006F6B06 /* SequenceExtensions.swift */,
				B65783E625F8AAFB00D8DB33 /* String+Punycode.swift */,
				AA8EDF2624923EC70071C2E8 /* StringExtension.swift */,
				AA8EDF2324923E980071C2E8 /* URLExtension.swift */,
				AA88D14A252A557100980B4E /* URLRequestExtension.swift */,
				AAA0CC69253CC43C0079BC96 /* WKUserContentControllerExtension.swift */,
				B63D466725BEB6C200874977 /* WKWebView+Private.h */,
				B63D466825BEB6C200874977 /* WKWebView+SessionState.swift */,
				B68458CC25C7EB9000DC17B6 /* WKWebViewConfigurationExtensions.swift */,
				AA92127625ADA07900600CD4 /* WKWebViewExtension.swift */,
				B6CF78DD267B099C00CD4F13 /* WKNavigationActionExtension.swift */,
				B6DB3CF826A00E2D00D459B7 /* AVCaptureDevice+SwizzledAuthState.swift */,
				AAFCB37E25E545D400859DD4 /* PublisherExtension.swift */,
				B657841825FA484B00D8DB33 /* NSException+Catch.h */,
				B657841925FA484B00D8DB33 /* NSException+Catch.m */,
				B657841E25FA497600D8DB33 /* NSException+Catch.swift */,
				4BE0DF0426781961006337B7 /* NSStoryboardExtension.swift */,
				B6A9E46A2614618A0067D1B9 /* OperatingSystemVersionExtension.swift */,
				B6E61EE2263AC0C8004E11AB /* FileManagerExtension.swift */,
				AAADFD05264AA282001555EA /* TimeIntervalExtension.swift */,
				B6106B9D26A565DA0013B453 /* BundleExtension.swift */,
				85625999269CA0A600EE44BC /* NSRectExtension.swift */,
				858A798426A8BB5D00A75A42 /* NSTextViewExtension.swift */,
				4B139AFC26B60BD800894F82 /* NSImageExtensions.swift */,
			);
			path = Extensions;
			sourceTree = "<group>";
		};
		AAE71DB225F66A0900D74437 /* Homepage */ = {
			isa = PBXGroup;
			children = (
				AAE71DB325F66A3F00D74437 /* View */,
			);
			path = Homepage;
			sourceTree = "<group>";
		};
		AAE71DB325F66A3F00D74437 /* View */ = {
			isa = PBXGroup;
			children = (
				AAE71E2B25F781EA00D74437 /* Homepage.storyboard */,
				AAE71E3025F7855400D74437 /* HomepageViewController.swift */,
				B6E53887267C94A00010FEA9 /* HomepageCollectionViewFlowLayout.swift */,
				B6E53882267C83420010FEA9 /* HomepageBackgroundView.swift */,
				4B65027925E5F2B10054432E /* DefaultBrowserPromptView.swift */,
				4B65027425E5F2A70054432E /* DefaultBrowserPromptView.xib */,
				AAE71E3525F7869300D74437 /* HomepageCollectionViewItem.swift */,
				AAE71E3625F7869300D74437 /* HomepageCollectionViewItem.xib */,
				AA72D5E225FE977F00C77619 /* AddEditFavoriteViewController.swift */,
				AA72D5EF25FEA49900C77619 /* AddEditFavoriteWindow.swift */,
			);
			path = View;
			sourceTree = "<group>";
		};
		AAE75275263B036300B973F8 /* History */ = {
			isa = PBXGroup;
			children = (
				AAE75277263B038F00B973F8 /* Model */,
				AAE75276263B038A00B973F8 /* Services */,
			);
			path = History;
			sourceTree = "<group>";
		};
		AAE75276263B038A00B973F8 /* Services */ = {
			isa = PBXGroup;
			children = (
				AAE75278263B046100B973F8 /* History.xcdatamodeld */,
				AAE7527B263B056C00B973F8 /* HistoryStore.swift */,
			);
			path = Services;
			sourceTree = "<group>";
		};
		AAE75277263B038F00B973F8 /* Model */ = {
			isa = PBXGroup;
			children = (
				AAE7527F263B0A4D00B973F8 /* HistoryCoordinator.swift */,
				AAE7527D263B05C600B973F8 /* HistoryEntry.swift */,
			);
			path = Model;
			sourceTree = "<group>";
		};
		AAE8B0FD258A416F00E81239 /* Tooltip */ = {
			isa = PBXGroup;
			children = (
				AAE8B0FE258A417D00E81239 /* View */,
			);
			path = Tooltip;
			sourceTree = "<group>";
		};
		AAE8B0FE258A417D00E81239 /* View */ = {
			isa = PBXGroup;
			children = (
				AAE8B101258A41C000E81239 /* Tooltip.storyboard */,
				AAC82C5F258B6CB5009B6B42 /* TooltipWindowController.swift */,
				AAE8B10F258A456C00E81239 /* TooltipViewController.swift */,
			);
			path = View;
			sourceTree = "<group>";
		};
		AAEC74AE2642C47300C2EFBC /* History */ = {
			isa = PBXGroup;
			children = (
				AAEC74AF2642C48800C2EFBC /* Model */,
				AAEC74B02642C48B00C2EFBC /* Services */,
			);
			path = History;
			sourceTree = "<group>";
		};
		AAEC74AF2642C48800C2EFBC /* Model */ = {
			isa = PBXGroup;
			children = (
				AAEC74B12642C57200C2EFBC /* HistoryCoordinatingMock.swift */,
				AAEC74B32642C69300C2EFBC /* HistoryCoordinatorTests.swift */,
			);
			path = Model;
			sourceTree = "<group>";
		};
		AAEC74B02642C48B00C2EFBC /* Services */ = {
			isa = PBXGroup;
			children = (
				AAEC74B52642CC6A00C2EFBC /* HistoryStoringMock.swift */,
				AAEC74B72642E43800C2EFBC /* HistoryStoreTests.swift */,
			);
			path = Services;
			sourceTree = "<group>";
		};
		AAEC74B92642E66600C2EFBC /* Extensions */ = {
			isa = PBXGroup;
			children = (
				AAEC74BA2642E67C00C2EFBC /* NSPersistentContainerExtension.swift */,
				4B4F72EB266B2ED300814C60 /* CollectionExtension.swift */,
			);
			path = Extensions;
			sourceTree = "<group>";
		};
		AAFCB38325E546FF00859DD4 /* View */ = {
			isa = PBXGroup;
			children = (
				AAFCB37925E5403A00859DD4 /* BurnButton.swift */,
			);
			path = View;
			sourceTree = "<group>";
		};
		B6106BA126A7BE430013B453 /* Permissions */ = {
			isa = PBXGroup;
			children = (
				B6106B9F26A7BE0B0013B453 /* PermissionManagerTests.swift */,
				B6106BB026A7D8720013B453 /* PermissionStoreTests.swift */,
				B63ED0D726AE729600A9DAD1 /* PermissionModelTests.swift */,
				B6106BAE26A7C6180013B453 /* PermissionStoreMock.swift */,
				B63ED0D926AE7AF400A9DAD1 /* PermissionManagerMock.swift */,
				B63ED0DB26AE7B1E00A9DAD1 /* WebViewMock.swift */,
				B63ED0DD26AFD9A300A9DAD1 /* AVCaptureDeviceMock.swift */,
				B63ED0DF26AFE32F00A9DAD1 /* GeolocationProviderMock.swift */,
			);
			path = Permissions;
			sourceTree = "<group>";
		};
		B61EF3EA266F91D700B4D78F /* Extensions */ = {
			isa = PBXGroup;
			children = (
				B6F41030264D2B23003DA42C /* ProgressExtension.swift */,
				B6A924D32664BBB9001A28CA /* WKWebViewDownloadDelegate.swift */,
				B66E9DD12670EB2A00E53BB5 /* _WKDownload+WebKitDownload.swift */,
				B66E9DD32670EB4A00E53BB5 /* WKDownload+WebKitDownload.swift */,
				B61EF3EB266F91E700B4D78F /* WKWebView+Download.swift */,
				B61EF3F0266F922200B4D78F /* WKProcessPool+DownloadDelegate.swift */,
				B63B9C4A2670B24300C45B91 /* WKDownload.h */,
				B63B9C502670B2B200C45B91 /* _WKDownload.h */,
				B630794F2673491500DCEE41 /* WebKitDownloadDelegate.h */,
				B63B9C542670B32000C45B91 /* WKProcessPool+Private.h */,
				B6CF78E2267B0A1900CD4F13 /* WKNavigationAction+Private.h */,
			);
			path = Extensions;
			sourceTree = "<group>";
		};
		B61F012125ECBACE00ABB5A3 /* UserScripts */ = {
			isa = PBXGroup;
			children = (
				B61F012A25ECBB1700ABB5A3 /* UserScriptsManagerTests.swift */,
				B61F012225ECBAE400ABB5A3 /* UserScriptsTest.swift */,
			);
			path = UserScripts;
			sourceTree = "<group>";
		};
		B633C89425E85C5700E4B352 /* Recovered References */ = {
			isa = PBXGroup;
			children = (
			);
			name = "Recovered References";
			sourceTree = "<group>";
		};
		B64C84DB2692D6E80048FEBE /* Permissions */ = {
			isa = PBXGroup;
			children = (
				B64C84EF269310000048FEBE /* Model */,
				B64C84DC2692D6FC0048FEBE /* View */,
			);
			path = Permissions;
			sourceTree = "<group>";
		};
		B64C84DC2692D6FC0048FEBE /* View */ = {
			isa = PBXGroup;
			children = (
				B64C84DD2692D7400048FEBE /* PermissionAuthorization.storyboard */,
				B64C84E22692DC9F0048FEBE /* PermissionAuthorizationViewController.swift */,
				B64C84EA2692DD650048FEBE /* PermissionAuthorizationPopover.swift */,
				B64C852926942AC90048FEBE /* PermissionContextMenu.swift */,
				B64C85412694590B0048FEBE /* PermissionButton.swift */,
			);
			path = View;
			sourceTree = "<group>";
		};
		B64C84EF269310000048FEBE /* Model */ = {
			isa = PBXGroup;
			children = (
				B6106BAA26A7BF1D0013B453 /* PermissionType.swift */,
				B6106BAC26A7BF390013B453 /* PermissionState.swift */,
				B65536A52685B82B00085A79 /* Permissions.swift */,
				B6106BA526A7BEC80013B453 /* PermissionAuthorizationQuery.swift */,
				B6DB3CFA26A17CB800D459B7 /* PermissionModel.swift */,
				B64C84F0269310120048FEBE /* PermissionManager.swift */,
				B64C853726944B880048FEBE /* StoredPermission.swift */,
				B64C853C26944B940048FEBE /* PermissionStore.swift */,
				B64C852E26943BC10048FEBE /* Permissions.xcdatamodeld */,
			);
			path = Model;
			sourceTree = "<group>";
		};
		B65536902684409300085A79 /* Geolocation */ = {
			isa = PBXGroup;
			children = (
				B65536962684413900085A79 /* WKGeolocationProvider.h */,
				B6553691268440D700085A79 /* WKProcessPool+GeolocationProvider.swift */,
				B655369A268442EE00085A79 /* GeolocationProvider.swift */,
				B65536AD2685E17100085A79 /* GeolocationService.swift */,
			);
			path = Geolocation;
			sourceTree = "<group>";
		};
		B68172A7269C4334006D1092 /* Model */ = {
			isa = PBXGroup;
			children = (
				B68172A8269C487D006D1092 /* PrivacyDashboardUserScript.swift */,
				B6106BA226A7BEA00013B453 /* PermissionAuthorizationState.swift */,
				AA9B7C7D26A06E040008D425 /* TrackerInfo.swift */,
				AA9B7C8226A197A00008D425 /* ServerTrust.swift */,
			);
			path = Model;
			sourceTree = "<group>";
		};
		B68172AC269EB415006D1092 /* Geolocation */ = {
			isa = PBXGroup;
			children = (
				B68172AD269EB43F006D1092 /* GeolocationServiceTests.swift */,
				B6106BB426A809E60013B453 /* GeolocationProviderTests.swift */,
				B63ED0E226B3E7FA00A9DAD1 /* CLLocationManagerMock.swift */,
				B6106BB226A7F4AA0013B453 /* GeolocationServiceMock.swift */,
			);
			path = Geolocation;
			sourceTree = "<group>";
		};
		B68458AE25C7E75100DC17B6 /* State Restoration */ = {
			isa = PBXGroup;
			children = (
				B6A5A27025B9377300AA7ADA /* StatePersistenceService.swift */,
				B68458AF25C7E76A00DC17B6 /* WindowManager+StateRestoration.swift */,
				B68458B725C7E8B200DC17B6 /* Tab+NSSecureCoding.swift */,
				B68458C425C7EA0C00DC17B6 /* TabCollection+NSSecureCoding.swift */,
				B68458BF25C7E9E000DC17B6 /* TabCollectionViewModel+NSSecureCoding.swift */,
				B684590725C9027900DC17B6 /* AppStateChangedPublisher.swift */,
				B684592E25C93FBF00DC17B6 /* AppStateRestorationManager.swift */,
			);
			path = "State Restoration";
			sourceTree = "<group>";
		};
		B6A5A28C25B962CB00AA7ADA /* App */ = {
			isa = PBXGroup;
			children = (
				B6A5A2A725BAA35500AA7ADA /* WindowManagerStateRestorationTests.swift */,
				B6A5A29F25B96E8300AA7ADA /* AppStateChangePublisherTests.swift */,
			);
			path = App;
			sourceTree = "<group>";
		};
		B6A9E44E26142AF90067D1B9 /* Statistics */ = {
			isa = PBXGroup;
			children = (
				B6A9E45226142B070067D1B9 /* Pixel.swift */,
				B6A9E498261474120067D1B9 /* TimedPixel.swift */,
				B6A9E47626146A570067D1B9 /* PixelEvent.swift */,
				B6A9E47E26146A800067D1B9 /* PixelArguments.swift */,
				B6A9E48326146AAB0067D1B9 /* PixelParameters.swift */,
				B6A9E48826146ABF0067D1B9 /* PixelCounter.swift */,
				B6A9E4A2261475C70067D1B9 /* AppUsageActivityMonitor.swift */,
				B6DA44012616B28300DD1EC2 /* PixelDataStore.swift */,
				B6DA44062616B30600DD1EC2 /* PixelDataModel.xcdatamodeld */,
			);
			path = Statistics;
			sourceTree = "<group>";
		};
		B6A9E47526146A440067D1B9 /* API */ = {
			isa = PBXGroup;
			children = (
				B6A9E458261460340067D1B9 /* APIHeaders.swift */,
				B6A9E459261460350067D1B9 /* APIRequest.swift */,
				B6A9E457261460340067D1B9 /* ApiRequestError.swift */,
			);
			path = API;
			sourceTree = "<group>";
		};
		B6AE74322609AFBB005B9B1A /* Progress */ = {
			isa = PBXGroup;
			children = (
				B6AE74332609AFCE005B9B1A /* ProgressEstimationTests.swift */,
			);
			path = Progress;
			sourceTree = "<group>";
		};
		B6DA440F2616C0F200DD1EC2 /* Statistics */ = {
			isa = PBXGroup;
			children = (
				B6DA44102616C0FC00DD1EC2 /* PixelTests.swift */,
				B6DA44222616CABC00DD1EC2 /* PixelArgumentsTests.swift */,
				B6DA44272616CAE000DD1EC2 /* AppUsageActivityMonitorTests.swift */,
				B6DA441D2616C84600DD1EC2 /* PixelStoreMock.swift */,
			);
			path = Statistics;
			sourceTree = "<group>";
		};
		B6FA893A269C414900588ECD /* Privacy Dashboard */ = {
			isa = PBXGroup;
			children = (
				B68172A7269C4334006D1092 /* Model */,
				AA9B7C7F26A06E130008D425 /* ViewModel */,
				B6FA893B269C41ED00588ECD /* View */,
			);
			path = "Privacy Dashboard";
			sourceTree = "<group>";
		};
		B6FA893B269C41ED00588ECD /* View */ = {
			isa = PBXGroup;
			children = (
				B6FA893C269C423100588ECD /* PrivacyDashboard.storyboard */,
				B6FA893E269C424500588ECD /* PrivacyDashboardViewController.swift */,
				B6FA8940269C425400588ECD /* PrivacyDashboardPopover.swift */,
			);
			path = View;
			sourceTree = "<group>";
		};
/* End PBXGroup section */

/* Begin PBXNativeTarget section */
		4B1AD89C25FC27E200261379 /* Integration Tests */ = {
			isa = PBXNativeTarget;
			buildConfigurationList = 4B1AD8A625FC27E200261379 /* Build configuration list for PBXNativeTarget "Integration Tests" */;
			buildPhases = (
				4B1AD89925FC27E200261379 /* Sources */,
				4B1AD89A25FC27E200261379 /* Frameworks */,
				4B1AD89B25FC27E200261379 /* Resources */,
			);
			buildRules = (
			);
			dependencies = (
				4B1AD8A325FC27E200261379 /* PBXTargetDependency */,
			);
			name = "Integration Tests";
			productName = "Integration Tests";
			productReference = 4B1AD89D25FC27E200261379 /* Integration Tests.xctest */;
			productType = "com.apple.product-type.bundle.unit-test";
		};
		AA585D7D248FD31100E9A3E2 /* DuckDuckGo Privacy Browser */ = {
			isa = PBXNativeTarget;
			buildConfigurationList = AA585DA4248FD31500E9A3E2 /* Build configuration list for PBXNativeTarget "DuckDuckGo Privacy Browser" */;
			buildPhases = (
				AA585D7A248FD31100E9A3E2 /* Sources */,
				AA8EDF2824925E940071C2E8 /* Swift Lint */,
				85CA9A2226455B3500145393 /* Check Filename Headers */,
				AA585D7B248FD31100E9A3E2 /* Frameworks */,
				AA585D7C248FD31100E9A3E2 /* Resources */,
			);
			buildRules = (
			);
			dependencies = (
			);
			name = "DuckDuckGo Privacy Browser";
			packageProductDependencies = (
				4B82E9B225B69E3E00656FE7 /* TrackerRadarKit */,
				85FF55C725F82E4F00E2AB99 /* Lottie */,
				B65783F425F8ACA400D8DB33 /* Punnycode */,
				85F4D1C3266695C9002DD869 /* BrowserServicesKit */,
				AA06B6B62672AF8100F541C5 /* Sparkle */,
			);
			productName = DuckDuckGo;
			productReference = AA585D7E248FD31100E9A3E2 /* DuckDuckGo.app */;
			productType = "com.apple.product-type.application";
		};
		AA585D8F248FD31400E9A3E2 /* Unit Tests */ = {
			isa = PBXNativeTarget;
			buildConfigurationList = AA585DA7248FD31500E9A3E2 /* Build configuration list for PBXNativeTarget "Unit Tests" */;
			buildPhases = (
				AA585D8C248FD31400E9A3E2 /* Sources */,
				AA585D8D248FD31400E9A3E2 /* Frameworks */,
				AA585D8E248FD31400E9A3E2 /* Resources */,
			);
			buildRules = (
			);
			dependencies = (
				AA585D92248FD31400E9A3E2 /* PBXTargetDependency */,
			);
			name = "Unit Tests";
			packageProductDependencies = (
				B6DA44162616C13800DD1EC2 /* OHHTTPStubs */,
				B6DA44182616C13800DD1EC2 /* OHHTTPStubsSwift */,
			);
			productName = DuckDuckGoTests;
			productReference = AA585D90248FD31400E9A3E2 /* Unit Tests.xctest */;
			productType = "com.apple.product-type.bundle.unit-test";
		};
/* End PBXNativeTarget section */

/* Begin PBXProject section */
		AA585D76248FD31100E9A3E2 /* Project object */ = {
			isa = PBXProject;
			attributes = {
				LastSwiftUpdateCheck = 1240;
				LastUpgradeCheck = 1250;
				ORGANIZATIONNAME = DuckDuckGo;
				TargetAttributes = {
					4B1AD89C25FC27E200261379 = {
						CreatedOnToolsVersion = 12.4;
						TestTargetID = AA585D7D248FD31100E9A3E2;
					};
					AA585D7D248FD31100E9A3E2 = {
						CreatedOnToolsVersion = 11.5;
					};
					AA585D8F248FD31400E9A3E2 = {
						CreatedOnToolsVersion = 11.5;
						TestTargetID = AA585D7D248FD31100E9A3E2;
					};
				};
			};
			buildConfigurationList = AA585D79248FD31100E9A3E2 /* Build configuration list for PBXProject "DuckDuckGo" */;
			compatibilityVersion = "Xcode 9.3";
			developmentRegion = en;
			hasScannedForEncodings = 0;
			knownRegions = (
				en,
				Base,
			);
			mainGroup = AA585D75248FD31100E9A3E2;
			packageReferences = (
				4B82E9B125B69E3E00656FE7 /* XCRemoteSwiftPackageReference "TrackerRadarKit" */,
				85FF55C625F82E4F00E2AB99 /* XCRemoteSwiftPackageReference "lottie-ios" */,
				B65783F325F8ACA400D8DB33 /* XCRemoteSwiftPackageReference "PunycodeSwift" */,
				B6DA44152616C13800DD1EC2 /* XCRemoteSwiftPackageReference "OHHTTPStubs" */,
				85F4D1C2266695C9002DD869 /* XCRemoteSwiftPackageReference "BrowserServicesKit" */,
				AA06B6B52672AF8100F541C5 /* XCRemoteSwiftPackageReference "Sparkle" */,
			);
			productRefGroup = AA585D7F248FD31100E9A3E2 /* Products */;
			projectDirPath = "";
			projectRoot = "";
			targets = (
				AA585D7D248FD31100E9A3E2 /* DuckDuckGo Privacy Browser */,
				AA585D8F248FD31400E9A3E2 /* Unit Tests */,
				4B1AD89C25FC27E200261379 /* Integration Tests */,
			);
		};
/* End PBXProject section */

/* Begin PBXResourcesBuildPhase section */
		4B1AD89B25FC27E200261379 /* Resources */ = {
			isa = PBXResourcesBuildPhase;
			buildActionMask = 2147483647;
			files = (
			);
			runOnlyForDeploymentPostprocessing = 0;
		};
		AA585D7C248FD31100E9A3E2 /* Resources */ = {
			isa = PBXResourcesBuildPhase;
			buildActionMask = 2147483647;
			files = (
				4B02198C25E05FAC00ED7DEA /* Fireproofing.storyboard in Resources */,
				AA80EC73256C46A2007083E7 /* Suggestion.storyboard in Resources */,
				AA693E5E2696E5B90007BB78 /* CrashReports.storyboard in Resources */,
				4B0511CE262CAA5A00F6079C /* DownloadPreferencesTableCellView.xib in Resources */,
				8511E18425F82B34002F516B /* 01_Fire_really_small.json in Resources */,
				4B0511C3262CAA5A00F6079C /* Preferences.storyboard in Resources */,
				85A0117425AF2EDF00FA6A0C /* FindInPage.storyboard in Resources */,
				AA80EC89256C49B8007083E7 /* Localizable.strings in Resources */,
				AAE8B102258A41C000E81239 /* Tooltip.storyboard in Resources */,
				AA68C3D72490F821001B8783 /* README.md in Resources */,
				AA585D86248FD31400E9A3E2 /* Assets.xcassets in Resources */,
				AA585D89248FD31400E9A3E2 /* Main.storyboard in Resources */,
				4B6160F225B15792007DE5B2 /* contentblockerrules.js in Resources */,
				AA80EC79256C46AA007083E7 /* TabBar.storyboard in Resources */,
				AAC5E4C925D6A6E8007F5990 /* Bookmarks.storyboard in Resources */,
				B6FA893D269C423100588ECD /* PrivacyDashboard.storyboard in Resources */,
				4B65027525E5F2A70054432E /* DefaultBrowserPromptView.xib in Resources */,
				AA7412B324D0B3AC00D22FE0 /* TabBarViewItem.xib in Resources */,
				85480F8A25CDC360009424E3 /* MainMenu.storyboard in Resources */,
				4B677435255DBEB800025BD8 /* httpsMobileV2FalsePositives.json in Resources */,
				AAE71E3825F7869300D74437 /* HomepageCollectionViewItem.xib in Resources */,
				4B723E1126B0006C00E14D75 /* DataImport.storyboard in Resources */,
				4B92929026670D1700AD2C21 /* BookmarkTableCellView.xib in Resources */,
				4B02198825E05FAC00ED7DEA /* login-detection.js in Resources */,
				B6E61ED5263A6FC4004E11AB /* SavePanelAccessoryView.xib in Resources */,
				339A6B5826A044BA00E3DAE8 /* duckduckgo-privacy-dashboard in Resources */,
				4B92928E26670D1700AD2C21 /* BookmarkOutlineViewCell.xib in Resources */,
				B64C84DE2692D7400048FEBE /* PermissionAuthorization.storyboard in Resources */,
				AA80EC8F256C49BC007083E7 /* Localizable.stringsdict in Resources */,
				AAE71E2C25F781EA00D74437 /* Homepage.storyboard in Resources */,
				85625994269C8F9600EE44BC /* PasswordManager.storyboard in Resources */,
				AA80EC6D256C469C007083E7 /* NavigationBar.storyboard in Resources */,
				4B0511C6262CAA5A00F6079C /* DefaultBrowserTableCellView.xib in Resources */,
				4B677433255DBEB800025BD8 /* httpsMobileV2Bloom.bin in Resources */,
				026ADE1426C3010C002518EE /* macos-config.json in Resources */,
				4B677432255DBEB800025BD8 /* httpsMobileV2BloomSpec.json in Resources */,
				AA2CB12D2587BB5600AA6FBE /* TabBarFooter.xib in Resources */,
				4B6160D825B150E4007DE5B2 /* trackerData.json in Resources */,
				AA80EC67256C4691007083E7 /* BrowserTab.storyboard in Resources */,
				4B0511C1262CAA5A00F6079C /* PrivacySecurityPreferencesTableCellView.xib in Resources */,
				4B0511D0262CAA5A00F6079C /* AppearancePreferencesTableCellView.xib in Resources */,
				4B6160F725B157BB007DE5B2 /* contentblocker.js in Resources */,
				336D5B18262D8D3C0052E0C9 /* findinpage.js in Resources */,
			);
			runOnlyForDeploymentPostprocessing = 0;
		};
		AA585D8E248FD31400E9A3E2 /* Resources */ = {
			isa = PBXResourcesBuildPhase;
			buildActionMask = 2147483647;
			files = (
				4BB46EA326B8954500222970 /* key4-encrypted.db in Resources */,
				4B8AC94126B49BEE00879451 /* key4.db in Resources */,
				B67C6C422654BF49006C872E /* DuckDuckGo-Symbol.jpg in Resources */,
				4B8AC94026B49BEE00879451 /* logins.json in Resources */,
				4B59024A26B38B0B00489384 /* Login Data in Resources */,
				4BB46EA226B8954500222970 /* logins-encrypted.json in Resources */,
			);
			runOnlyForDeploymentPostprocessing = 0;
		};
/* End PBXResourcesBuildPhase section */

/* Begin PBXShellScriptBuildPhase section */
		85CA9A2226455B3500145393 /* Check Filename Headers */ = {
			isa = PBXShellScriptBuildPhase;
			buildActionMask = 2147483647;
			files = (
			);
			inputFileListPaths = (
			);
			inputPaths = (
			);
			name = "Check Filename Headers";
			outputFileListPaths = (
			);
			outputPaths = (
			);
			runOnlyForDeploymentPostprocessing = 0;
			shellPath = /bin/sh;
			shellScript = "function check_filename_matches_header() {\n\n   filename=`basename \"$1\"`\n\n   grep -q $filename \"$1\"\n\n   if [ \"$?\" -ne \"0\" ]; then\n     echo \"$1:2:0: warning: File name does not match header\"\n   fi\n\n}\n\nexport -f check_filename_matches_header\n\nfind . -iname \"*.swift\" -type f -print0 | xargs -0 -I % bash -c 'check_filename_matches_header \"%\"'\n";
		};
		AA8EDF2824925E940071C2E8 /* Swift Lint */ = {
			isa = PBXShellScriptBuildPhase;
			buildActionMask = 2147483647;
			files = (
			);
			inputFileListPaths = (
			);
			inputPaths = (
			);
			name = "Swift Lint";
			outputFileListPaths = (
			);
			outputPaths = (
			);
			runOnlyForDeploymentPostprocessing = 0;
			shellPath = /bin/sh;
			shellScript = "if which swiftlint >/dev/null; then\n   if [ ! -z \"$BITRISE_PROJECT_PATH\" ] || [ \"$CONFIGURATION\" = \"Release\" ]; then\n       swiftlint lint --strict\n       if [ $? -ne 0 ]; then\n           echo \"error: SwiftLint validation failed.\"\n           exit 1\n       fi\n   else\n       swiftlint lint\n   fi\nelse\n   echo \"error: SwiftLint not installed. Install using \\`brew install swiftlint\\`\"\n   exit 1\nfi\n";
		};
/* End PBXShellScriptBuildPhase section */

/* Begin PBXSourcesBuildPhase section */
		4B1AD89925FC27E200261379 /* Sources */ = {
			isa = PBXSourcesBuildPhase;
			buildActionMask = 2147483647;
			files = (
				4B1AD8E225FC390B00261379 /* EncryptionMocks.swift in Sources */,
				4B1AD91725FC46FB00261379 /* CoreDataEncryptionTests.swift in Sources */,
				4B1AD92125FC474E00261379 /* CoreDataEncryptionTesting.xcdatamodeld in Sources */,
				4B1AD8D525FC38DD00261379 /* EncryptionKeyStoreTests.swift in Sources */,
			);
			runOnlyForDeploymentPostprocessing = 0;
		};
		AA585D7A248FD31100E9A3E2 /* Sources */ = {
			isa = PBXSourcesBuildPhase;
			buildActionMask = 2147483647;
			files = (
				AAA0CC572539EBC90079BC96 /* FaviconUserScript.swift in Sources */,
				B6A9E45A261460350067D1B9 /* ApiRequestError.swift in Sources */,
				4B723E0E26B0006300E14D75 /* LoginImport.swift in Sources */,
				85799C1825DEBB3F0007EC87 /* Logging.swift in Sources */,
				AAC30A2E268F1EE300D2D9CD /* CrashReportPromptPresenter.swift in Sources */,
				AA86490C24D3494C001BABEE /* GradientView.swift in Sources */,
				B684590825C9027900DC17B6 /* AppStateChangedPublisher.swift in Sources */,
				4B92928F26670D1700AD2C21 /* BookmarkTableCellView.swift in Sources */,
				4B9292CF2667123700AD2C21 /* BookmarkManagementSidebarViewController.swift in Sources */,
				AA80EC54256BE3BC007083E7 /* UserText.swift in Sources */,
				B61EF3EC266F91E700B4D78F /* WKWebView+Download.swift in Sources */,
				4B0511C4262CAA5A00F6079C /* PreferencesSidebarViewController.swift in Sources */,
				B6E53888267C94A00010FEA9 /* HomepageCollectionViewFlowLayout.swift in Sources */,
				B61EF3F1266F922200B4D78F /* WKProcessPool+DownloadDelegate.swift in Sources */,
				B6106BAD26A7BF390013B453 /* PermissionState.swift in Sources */,
				14505A08256084EF00272CC6 /* UserAgent.swift in Sources */,
				4B8AC93526B3B2FD00879451 /* NSAlert+DataImport.swift in Sources */,
				AA7412BD24D2BEEE00D22FE0 /* MainWindow.swift in Sources */,
				AAD6D8882696DF6D002393B3 /* CrashReportPromptViewController.swift in Sources */,
				4B6160FF25B15BB1007DE5B2 /* ContentBlockerRulesManager.swift in Sources */,
				AA5C8F5E2590EEE800748EB7 /* NSPointExtension.swift in Sources */,
				026ADE1026C2FF97002518EE /* PrivacyConfigurationManager.swift in Sources */,
				AA6EF9AD25066F42004754E6 /* WindowsManager.swift in Sources */,
				B68458CD25C7EB9000DC17B6 /* WKWebViewConfigurationExtensions.swift in Sources */,
				AAC30A26268DFEE200D2D9CD /* CrashReporter.swift in Sources */,
				B6E61ED0263A6F97004E11AB /* NSSavePanelExtension.swift in Sources */,
				4B9292A426670D2A00AD2C21 /* PasteboardWriting.swift in Sources */,
				4B0511BE262CAA5A00F6079C /* DownloadPreferences.swift in Sources */,
				4B0511BC262CAA5A00F6079C /* AppearancePreferences.swift in Sources */,
				4B92928D26670D1700AD2C21 /* BookmarkOutlineViewCell.swift in Sources */,
				4BB88B5025B7BA2B006F6B06 /* TabInstrumentation.swift in Sources */,
				4B59024326B35F7C00489384 /* BrowserImportViewController.swift in Sources */,
				4B9292D72667124000AD2C21 /* NSPopUpButtonExtension.swift in Sources */,
				4B677437255DBEB800025BD8 /* HTTPSUpgrade.swift in Sources */,
				85D33F1225C82EB3002B91A6 /* ConfigurationManager.swift in Sources */,
				B6A9E48426146AAB0067D1B9 /* PixelParameters.swift in Sources */,
				B633C86D25E797D800E4B352 /* UserScriptsManager.swift in Sources */,
				4B0511BF262CAA5A00F6079C /* PreferenceSections.swift in Sources */,
				1430DFF524D0580F00B8978C /* TabBarViewController.swift in Sources */,
				4B92929B26670D2A00AD2C21 /* BookmarkOutlineViewDataSource.swift in Sources */,
				85D885B026A590A90077C374 /* NSNotificationName+PasswordManager.swift in Sources */,
				AAC30A28268E045400D2D9CD /* CrashReportReader.swift in Sources */,
				4B6160DD25B152C5007DE5B2 /* ContentBlockerRulesUserScript.swift in Sources */,
				85AC3B3525DA82A600C7D2AA /* DataTaskProviding.swift in Sources */,
				4BA1A6B3258B080A00F6F690 /* EncryptionKeyGeneration.swift in Sources */,
				4B723E0B26B0005B00E14D75 /* CSVImportViewController.swift in Sources */,
				8589063C267BCDC000D23B0D /* SaveCredentialsViewController.swift in Sources */,
				AABEE6A524AA0A7F0043105B /* SuggestionViewController.swift in Sources */,
				85AC3AF725D5DBFD00C7D2AA /* DataExtension.swift in Sources */,
				B6A924D42664BBBB001A28CA /* WKWebViewDownloadDelegate.swift in Sources */,
				AA9B7C8526A199B60008D425 /* ServerTrustViewModel.swift in Sources */,
				85480FCF25D1AA22009424E3 /* ConfigurationStoring.swift in Sources */,
				858A798326A8B75F00A75A42 /* CopyHandler.swift in Sources */,
				4B8AC93926B48A5100879451 /* FirefoxLoginReader.swift in Sources */,
				4B9292D22667123700AD2C21 /* AddFolderModalViewController.swift in Sources */,
				4B92929E26670D2A00AD2C21 /* BookmarkSidebarTreeController.swift in Sources */,
				4BB88B4A25B7B690006F6B06 /* SequenceExtensions.swift in Sources */,
				4B59024026B35F3600489384 /* ChromiumDataImporter.swift in Sources */,
				B6A924DE2664CA09001A28CA /* LegacyWebKitDownloadDelegate.swift in Sources */,
				AAA0CC3C25337FAB0079BC96 /* WKBackForwardListItemViewModel.swift in Sources */,
				AAE71E3125F7855400D74437 /* HomepageViewController.swift in Sources */,
				4BB88B4525B7B55C006F6B06 /* DebugUserScript.swift in Sources */,
				4B65027A25E5F2B10054432E /* DefaultBrowserPromptView.swift in Sources */,
				4B723E0A26B0005900E14D75 /* DataImportViewController.swift in Sources */,
				4B0511BB262CAA5A00F6079C /* DefaultBrowserPreferences.swift in Sources */,
				4B0511CA262CAA5A00F6079C /* FireproofDomainsViewController.swift in Sources */,
				AA4D700725545EF800C3411E /* UrlEventListener.swift in Sources */,
				AA92127725ADA07900600CD4 /* WKWebViewExtension.swift in Sources */,
				B6106BA426A7BEA40013B453 /* PermissionAuthorizationState.swift in Sources */,
				B6A9E499261474120067D1B9 /* TimedPixel.swift in Sources */,
				B6AAAC24260328950029438D /* ProgressView.swift in Sources */,
				856C98A6256EB59600A22F1F /* MenuItemSelectors.swift in Sources */,
				4B9292A026670D2A00AD2C21 /* SpacerNode.swift in Sources */,
				B6E61EE8263ACE16004E11AB /* UTType.swift in Sources */,
				AAFCB37F25E545D400859DD4 /* PublisherExtension.swift in Sources */,
				B684592225C93BE000DC17B6 /* Publisher.asVoid.swift in Sources */,
				AAA0CC33252F181A0079BC96 /* NavigationButtonMenuDelegate.swift in Sources */,
				AAC30A2A268E239100D2D9CD /* CrashReport.swift in Sources */,
				4B78A86B26BB3ADD0071BB16 /* BrowserImportSummaryViewController.swift in Sources */,
				AA512D1424D99D9800230283 /* FaviconService.swift in Sources */,
				AABEE6AB24ACA0F90043105B /* SuggestionTableRowView.swift in Sources */,
				4B723E1426B000A100E14D75 /* DataExport.swift in Sources */,
				4B0511CB262CAA5A00F6079C /* DownloadPreferencesTableCellView.swift in Sources */,
				4B9292AA26670D3700AD2C21 /* Bookmark.xcmappingmodel in Sources */,
				AAC5E4D025D6A709007F5990 /* Bookmark.swift in Sources */,
				AA9B7C8326A197A00008D425 /* ServerTrust.swift in Sources */,
				B64C853826944B880048FEBE /* StoredPermission.swift in Sources */,
				AA5D6DAC24A340F700C6FBCE /* WebViewStateObserver.swift in Sources */,
				4B92928C26670D1700AD2C21 /* OutlineSeparatorViewCell.swift in Sources */,
				4B0511CD262CAA5A00F6079C /* DefaultBrowserTableCellView.swift in Sources */,
				858A798526A8BB5D00A75A42 /* NSTextViewExtension.swift in Sources */,
				4B723E0C26B0005D00E14D75 /* CSVImportSummaryViewController.swift in Sources */,
				B6AAAC2D260330580029438D /* PublishedAfter.swift in Sources */,
				85C6A29625CC1FFD00EEB5F1 /* UserDefaultsWrapper.swift in Sources */,
				85625998269C9C5F00EE44BC /* PasswordManagementPopover.swift in Sources */,
				B6A9E4A3261475C70067D1B9 /* AppUsageActivityMonitor.swift in Sources */,
				85CC1D75269F6B420062F04E /* PasswordManagementItemView.swift in Sources */,
				4BA1A6A0258B079600F6F690 /* DataEncryption.swift in Sources */,
				B6FA8941269C425400588ECD /* PrivacyDashboardPopover.swift in Sources */,
				AABEE6AF24AD22B90043105B /* AddressBarTextField.swift in Sources */,
				4B9292DB2667125D00AD2C21 /* ContextualMenu.swift in Sources */,
				AA68C3D32490ED62001B8783 /* NavigationBarViewController.swift in Sources */,
				AA585DAF2490E6E600E9A3E2 /* MainViewController.swift in Sources */,
				AABEE69A24A902A90043105B /* SuggestionContainerViewModel.swift in Sources */,
				B657841F25FA497600D8DB33 /* NSException+Catch.swift in Sources */,
				B63ED0E526BB8FB900A9DAD1 /* SharingMenu.swift in Sources */,
				AA4FF40C2624751A004E2377 /* GrammarCheckEnabler.swift in Sources */,
				B6B3E0E12657EA7A0040E0A2 /* NSScreenExtension.swift in Sources */,
				AA6820E425502F19005ED0D5 /* WebsiteDataStore.swift in Sources */,
				B64C852A26942AC90048FEBE /* PermissionContextMenu.swift in Sources */,
				85D438B6256E7C9E00F3BAF8 /* ContextMenuUserScript.swift in Sources */,
				B6DB3CF926A00E2D00D459B7 /* AVCaptureDevice+SwizzledAuthState.swift in Sources */,
				4BA1A6BD258B082300F6F690 /* EncryptionKeyStore.swift in Sources */,
				B6F41031264D2B23003DA42C /* ProgressExtension.swift in Sources */,
				4B723E0F26B0006500E14D75 /* CSVParser.swift in Sources */,
				B6DA44082616B30600DD1EC2 /* PixelDataModel.xcdatamodeld in Sources */,
				AAC5E4F125D6BF10007F5990 /* AddressBarButton.swift in Sources */,
				AAE7527E263B05C600B973F8 /* HistoryEntry.swift in Sources */,
				AAB8203C26B2DE0D00788AC3 /* SuggestionListCharacteristics.swift in Sources */,
				AAADFD06264AA282001555EA /* TimeIntervalExtension.swift in Sources */,
				4B9292D42667123700AD2C21 /* BookmarkListViewController.swift in Sources */,
				4B723E0D26B0006100E14D75 /* SecureVaultLoginImporter.swift in Sources */,
				B6D7A2EE25D2418B002B2AE1 /* ShadowView.swift in Sources */,
				4B9292D32667123700AD2C21 /* AddBookmarkModalViewController.swift in Sources */,
				AA88D14B252A557100980B4E /* URLRequestExtension.swift in Sources */,
				4B8AC93B26B48ADF00879451 /* ASN1Parser.swift in Sources */,
				B66E9DD22670EB2A00E53BB5 /* _WKDownload+WebKitDownload.swift in Sources */,
				B6A9E4612614608B0067D1B9 /* AppVersion.swift in Sources */,
				856C98DF257014BD00A22F1F /* FileDownloadManager.swift in Sources */,
				85CC1D73269EF1880062F04E /* PasswordManagementItemList.swift in Sources */,
				85480FBB25D181CB009424E3 /* ConfigurationDownloading.swift in Sources */,
				B655369B268442EE00085A79 /* GeolocationProvider.swift in Sources */,
				AA2E423424C8A2270048C0D5 /* ColorView.swift in Sources */,
				AAECA42024EEA4AC00EFA63A /* IndexPathExtension.swift in Sources */,
				AA5C8F632591021700748EB7 /* NSApplicationExtension.swift in Sources */,
				AA9E9A5625A3AE8400D1959D /* NSWindowExtension.swift in Sources */,
				4B0511C9262CAA5A00F6079C /* RoundedSelectionRowView.swift in Sources */,
				AAC5E4C725D6A6E8007F5990 /* BookmarkPopover.swift in Sources */,
				B6106BA726A7BECC0013B453 /* PermissionAuthorizationQuery.swift in Sources */,
				4B9292CE2667123700AD2C21 /* BrowserTabSelectionDelegate.swift in Sources */,
				4B9292A126670D2A00AD2C21 /* BookmarkTreeController.swift in Sources */,
				4B9292D02667123700AD2C21 /* BookmarkManagementSplitViewController.swift in Sources */,
				B6E61EE3263AC0C8004E11AB /* FileManagerExtension.swift in Sources */,
				B6DB3CFB26A17CB800D459B7 /* PermissionModel.swift in Sources */,
				4B92929C26670D2A00AD2C21 /* PasteboardFolder.swift in Sources */,
				B6106BAB26A7BF1D0013B453 /* PermissionType.swift in Sources */,
				4B677450255DBFA300025BD8 /* HashExtension.swift in Sources */,
				4B0511BD262CAA5A00F6079C /* PrivacySecurityPreferences.swift in Sources */,
				AA9FF95F24A1FB690039E328 /* TabCollectionViewModel.swift in Sources */,
				AAC5E4D125D6A709007F5990 /* BookmarkManager.swift in Sources */,
				AA5C8F59258FE21F00748EB7 /* NSTextFieldExtension.swift in Sources */,
				B65536AE2685E17200085A79 /* GeolocationService.swift in Sources */,
				4B02198925E05FAC00ED7DEA /* FireproofingURLExtensions.swift in Sources */,
				4BA1A6A5258B07DF00F6F690 /* EncryptedValueTransformer.swift in Sources */,
				4B92929F26670D2A00AD2C21 /* PasteboardBookmark.swift in Sources */,
				4B9292AC26670D3700AD2C21 /* Bookmark.xcdatamodeld in Sources */,
				AA6EF9B525081B4C004754E6 /* MainMenuActions.swift in Sources */,
				B63D466925BEB6C200874977 /* WKWebView+SessionState.swift in Sources */,
				4B723E1226B0006E00E14D75 /* DataImport.swift in Sources */,
				026ADE1226C2FFFE002518EE /* PrivacyConfiguration.swift in Sources */,
				B6A924D92664C72E001A28CA /* WebKitDownloadTask.swift in Sources */,
				4B59023E26B35F3600489384 /* ChromiumLoginReader.swift in Sources */,
				85D885B326A5A9DE0077C374 /* NSAlert+PasswordManager.swift in Sources */,
				85E11C2F25E7DC7E00974CAF /* ExternalURLHandler.swift in Sources */,
				85308E27267FCB22001ABD76 /* PasswordManagerSettings.swift in Sources */,
				85A0116925AF1D8900FA6A0C /* FindInPageViewController.swift in Sources */,
				4BB6CE5F26B77ED000EC5860 /* Cryptography.swift in Sources */,
				AA6FFB4424DC33320028F4D0 /* NSViewExtension.swift in Sources */,
				4B9292D52667123700AD2C21 /* BookmarkManagementDetailViewController.swift in Sources */,
				4B723E1026B0006700E14D75 /* CSVImporter.swift in Sources */,
				AA4BBA3B25C58FA200C4FB0F /* MainMenu.swift in Sources */,
				4B8AC93326B3B06300879451 /* EdgeDataImporter.swift in Sources */,
				AA585D84248FD31100E9A3E2 /* BrowserTabViewController.swift in Sources */,
				B6A9E48926146ABF0067D1B9 /* PixelCounter.swift in Sources */,
				AAE7527C263B056C00B973F8 /* HistoryStore.swift in Sources */,
				AAC30A2C268F1ECD00D2D9CD /* CrashReportSender.swift in Sources */,
				B63D467A25BFC3E100874977 /* NSCoderExtensions.swift in Sources */,
				B6A5A27125B9377300AA7ADA /* StatePersistenceService.swift in Sources */,
				B68458B025C7E76A00DC17B6 /* WindowManager+StateRestoration.swift in Sources */,
				B68458C525C7EA0C00DC17B6 /* TabCollection+NSSecureCoding.swift in Sources */,
				4BB88B5B25B7BA50006F6B06 /* Instruments.swift in Sources */,
				4B0511E2262CAA8600F6079C /* NSViewControllerExtension.swift in Sources */,
				F44C130225C2DA0400426E3E /* NSAppearanceExtension.swift in Sources */,
				B64C84F1269310120048FEBE /* PermissionManager.swift in Sources */,
				B64C853026943BC10048FEBE /* Permissions.xcdatamodeld in Sources */,
				4BA1A6B8258B081600F6F690 /* EncryptionKeyStoring.swift in Sources */,
				B65783E725F8AAFB00D8DB33 /* String+Punycode.swift in Sources */,
				B657841A25FA484B00D8DB33 /* NSException+Catch.m in Sources */,
				B641896226BBD0AB001FBC8B /* LongPressButton.swift in Sources */,
				B684592F25C93FBF00DC17B6 /* AppStateRestorationManager.swift in Sources */,
				AAA892EA250A4CEF005B37B2 /* WindowControllersManager.swift in Sources */,
				AAC5E4C825D6A6E8007F5990 /* BookmarkPopoverViewController.swift in Sources */,
				85CC1D7B26A05ECF0062F04E /* PasswordManagementItemListModel.swift in Sources */,
				AABEE6A924AB4B910043105B /* SuggestionTableCellView.swift in Sources */,
				AA6820F125503DA9005ED0D5 /* FireViewModel.swift in Sources */,
				AAA0CC6A253CC43C0079BC96 /* WKUserContentControllerExtension.swift in Sources */,
				B6A9E45C261460350067D1B9 /* APIRequest.swift in Sources */,
				AA9FF95D24A1FA1C0039E328 /* TabCollection.swift in Sources */,
				4B65143E263924B5005B46EB /* EmailUrlExtensions.swift in Sources */,
				85CC1D7D26A05F250062F04E /* PasswordManagementItemModel.swift in Sources */,
				AAD86E52267A0DFF005C11BE /* UpdateController.swift in Sources */,
				85A0118225AF60E700FA6A0C /* FindInPageModel.swift in Sources */,
				4B9292A226670D2A00AD2C21 /* PseudoFolder.swift in Sources */,
				B6DA44022616B28300DD1EC2 /* PixelDataStore.swift in Sources */,
				B6A9E45326142B070067D1B9 /* Pixel.swift in Sources */,
				B6A9E47726146A570067D1B9 /* PixelEvent.swift in Sources */,
				85799C3425DFCD1B0007EC87 /* TrackerRadarManager.swift in Sources */,
				AA86490E24D49B54001BABEE /* TabLoadingView.swift in Sources */,
				AA2CB1352587C29500AA6FBE /* TabBarFooter.swift in Sources */,
				4B0511C2262CAA5A00F6079C /* PreferencesAboutViewController.swift in Sources */,
				14D9B90224F91316000D4D13 /* FocusRingView.swift in Sources */,
				4B9292AB26670D3700AD2C21 /* BookmarkMigrationPolicy.swift in Sources */,
				AA92126F25ACCB1100600CD4 /* ErrorExtension.swift in Sources */,
				B6A9E47026146A250067D1B9 /* DateExtension.swift in Sources */,
				AAE7527A263B046100B973F8 /* History.xcdatamodeld in Sources */,
				AAA8E8C124EACA700055E685 /* MouseOverView.swift in Sources */,
				B64C853D26944B940048FEBE /* PermissionStore.swift in Sources */,
				AAE8B110258A456C00E81239 /* TooltipViewController.swift in Sources */,
				85AC3B0525D6B1D800C7D2AA /* ScriptSourceProviding.swift in Sources */,
				AA3F895324C18AD500628DDE /* SuggestionViewModel.swift in Sources */,
				4B9292A326670D2A00AD2C21 /* BookmarkManagedObject.swift in Sources */,
				4B723E1326B0007A00E14D75 /* CSVLoginExporter.swift in Sources */,
				8562599A269CA0A600EE44BC /* NSRectExtension.swift in Sources */,
				4B0511C5262CAA5A00F6079C /* PrivacySecurityPreferencesTableCellView.swift in Sources */,
				4B677431255DBEB800025BD8 /* BloomFilterWrapper.mm in Sources */,
				4B0511C8262CAA5A00F6079C /* PreferencesListViewController.swift in Sources */,
				B684592725C93C0500DC17B6 /* Publishers.NestedObjectChanges.swift in Sources */,
				85A011EA25B4D4CA00FA6A0C /* FindInPageUserScript.swift in Sources */,
				AA9FF95B24A1EFC20039E328 /* TabViewModel.swift in Sources */,
				AA9E9A5E25A4867200D1959D /* TabDragAndDropManager.swift in Sources */,
				B68458C025C7E9E000DC17B6 /* TabCollectionViewModel+NSSecureCoding.swift in Sources */,
				AA8EDF2724923EC70071C2E8 /* StringExtension.swift in Sources */,
				B68172A9269C487D006D1092 /* PrivacyDashboardUserScript.swift in Sources */,
				858A797F26A79EAA00A75A42 /* UserText+PasswordManager.swift in Sources */,
				8589063A267BCD8E00D23B0D /* SaveCredentialsPopover.swift in Sources */,
				AA72D5E325FE977F00C77619 /* AddEditFavoriteViewController.swift in Sources */,
				AA361A3624EBF0B500EEC649 /* WindowDraggingView.swift in Sources */,
				B68458B825C7E8B200DC17B6 /* Tab+NSSecureCoding.swift in Sources */,
				B64C85422694590B0048FEBE /* PermissionButton.swift in Sources */,
				B6E53883267C83420010FEA9 /* HomepageBackgroundView.swift in Sources */,
				4B65028A25E6CBF40054432E /* NibLoadable.swift in Sources */,
				AAA0CC472533833C0079BC96 /* OptionsButtonMenu.swift in Sources */,
				B64C84E32692DC9F0048FEBE /* PermissionAuthorizationViewController.swift in Sources */,
				4B92929D26670D2A00AD2C21 /* BookmarkNode.swift in Sources */,
				B6106B9E26A565DA0013B453 /* BundleExtension.swift in Sources */,
				4B677438255DBEB800025BD8 /* HTTPSUpgrade.xcdatamodeld in Sources */,
				4B0511E1262CAA8600F6079C /* NSOpenPanelExtensions.swift in Sources */,
				AAE75280263B0A4D00B973F8 /* HistoryCoordinator.swift in Sources */,
				4B677434255DBEB800025BD8 /* HTTPSBloomFilterSpecification.swift in Sources */,
				AA97BF4625135DD30014931A /* ApplicationDockMenu.swift in Sources */,
				4B723E1526B000A400E14D75 /* LoginExport.swift in Sources */,
				4BA1A69B258B076900F6F690 /* FileStore.swift in Sources */,
				4B0511CC262CAA5A00F6079C /* PreferencesSplitViewController.swift in Sources */,
				AABDEA0226BC80D600174FA6 /* PrivacyEntryPointAddressBarButton.swift in Sources */,
				AAFCB37A25E5403A00859DD4 /* BurnButton.swift in Sources */,
				B6A9E47F26146A800067D1B9 /* PixelArguments.swift in Sources */,
				4B677436255DBEB800025BD8 /* HTTPSExcludedDomains.swift in Sources */,
				AAC5E4D225D6A709007F5990 /* BookmarkList.swift in Sources */,
				4B9292D12667123700AD2C21 /* BookmarkTableRowView.swift in Sources */,
				4B6160E525B152FA007DE5B2 /* ContentBlockerUserScript.swift in Sources */,
				85CC1D77269FA1160062F04E /* FaviconView.swift in Sources */,
				B66E9DD42670EB4A00E53BB5 /* WKDownload+WebKitDownload.swift in Sources */,
				B689ECD526C247DB006FB0C5 /* BackForwardListItem.swift in Sources */,
				AA7412B724D1687000D22FE0 /* TabBarScrollView.swift in Sources */,
				4B0511C7262CAA5A00F6079C /* PreferenceTableCellView.swift in Sources */,
				4B9292D92667124B00AD2C21 /* BookmarkListTreeControllerDataSource.swift in Sources */,
				14D9B8FB24F7E089000D4D13 /* AddressBarViewController.swift in Sources */,
				B65536A62685B82B00085A79 /* Permissions.swift in Sources */,
				AAC82C60258B6CB5009B6B42 /* TooltipWindowController.swift in Sources */,
				AAC5E4E425D6BA9C007F5990 /* NSSizeExtension.swift in Sources */,
				AAA8E8BF24EA8A0A0055E685 /* MouseOverButton.swift in Sources */,
				AA27FC3E26C28F1800EE7D66 /* TrackersAnimationView.swift in Sources */,
				AA6820EB25503D6A005ED0D5 /* Fire.swift in Sources */,
				B6AAAC3E26048F690029438D /* RandomAccessCollectionExtension.swift in Sources */,
				4B9292AF26670F5300AD2C21 /* NSOutlineViewExtensions.swift in Sources */,
				AA585D82248FD31100E9A3E2 /* AppDelegate.swift in Sources */,
				AA72D5F025FEA49900C77619 /* AddEditFavoriteWindow.swift in Sources */,
				1456D6E124EFCBC300775049 /* TabBarCollectionView.swift in Sources */,
				85308E25267FC9F2001ABD76 /* NSAlertExtension.swift in Sources */,
				4B59024826B3673600489384 /* ThirdPartyBrowser.swift in Sources */,
				4B0511D8262CAA7000F6079C /* PaddedImageButton.swift in Sources */,
				AABEE69C24A902BB0043105B /* SuggestionContainer.swift in Sources */,
				4B59024126B35F3600489384 /* BraveDataImporter.swift in Sources */,
				B6A9E46B2614618A0067D1B9 /* OperatingSystemVersionExtension.swift in Sources */,
				85AC3AEF25D5CE9800C7D2AA /* UserScripts.swift in Sources */,
				4B677439255DBEB800025BD8 /* HTTPSUpgradeStore.swift in Sources */,
				AAB549DF25DAB8F80058460B /* BookmarkViewModel.swift in Sources */,
				F41D174125CB131900472416 /* NSColorExtension.swift in Sources */,
				4B02198D25E05FAC00ED7DEA /* UndoFireproofingViewController.swift in Sources */,
				AAE71E3725F7869300D74437 /* HomepageCollectionViewItem.swift in Sources */,
				AAC5E4F625D6BF2C007F5990 /* AddressBarButtonsViewController.swift in Sources */,
				4B59023D26B35F3600489384 /* ChromeDataImporter.swift in Sources */,
				853014D625E671A000FB8205 /* PageObserverUserScript.swift in Sources */,
				4B139AFD26B60BD800894F82 /* NSImageExtensions.swift in Sources */,
				B6A9E45B261460350067D1B9 /* APIHeaders.swift in Sources */,
				85625996269C953C00EE44BC /* PasswordManagementViewController.swift in Sources */,
				AA6EF9B3250785D5004754E6 /* NSMenuExtension.swift in Sources */,
				AA7412B524D1536B00D22FE0 /* MainWindowController.swift in Sources */,
				4B0511CF262CAA5A00F6079C /* AppearancePreferencesTableCellView.swift in Sources */,
				AA9FF95924A1ECF20039E328 /* Tab.swift in Sources */,
				B63D467125BFA6C100874977 /* DispatchQueueExtensions.swift in Sources */,
				B64C84EB2692DD650048FEBE /* PermissionAuthorizationPopover.swift in Sources */,
				AA6FFB4624DC3B5A0028F4D0 /* WebView.swift in Sources */,
				B6CF78DE267B099C00CD4F13 /* WKNavigationActionExtension.swift in Sources */,
				AA7412B224D0B3AC00D22FE0 /* TabBarViewItem.swift in Sources */,
				856C98D52570116900A22F1F /* NSWindow+Toast.swift in Sources */,
				4B5FF67826B602B100D42879 /* FirefoxDataImporter.swift in Sources */,
				4B02198B25E05FAC00ED7DEA /* FireproofInfoViewController.swift in Sources */,
				AA8EDF2424923E980071C2E8 /* URLExtension.swift in Sources */,
				4B67744B255DBF3A00025BD8 /* BloomFilter.cpp in Sources */,
				4BE0DF06267819A1006337B7 /* NSStoryboardExtension.swift in Sources */,
				4B02198A25E05FAC00ED7DEA /* FireproofDomains.swift in Sources */,
				4B677442255DBEEA00025BD8 /* Database.swift in Sources */,
				4B92928B26670D1700AD2C21 /* BookmarksOutlineView.swift in Sources */,
				AAF7D3862567CED500998667 /* WebViewConfiguration.swift in Sources */,
				AA4E633A25E79C0A00134434 /* MouseClickView.swift in Sources */,
				4B6160ED25B15417007DE5B2 /* DetectedTracker.swift in Sources */,
				B61F015525EDD5A700ABB5A3 /* UserContentController.swift in Sources */,
				AAC5E4D925D6A711007F5990 /* BookmarkStore.swift in Sources */,
				B6FA893F269C424500588ECD /* PrivacyDashboardViewController.swift in Sources */,
				AA72D5FE25FFF94E00C77619 /* NSMenuItemExtension.swift in Sources */,
				4BA1A6C2258B0A1300F6F690 /* ContiguousBytesExtension.swift in Sources */,
				AA9B7C7E26A06E040008D425 /* TrackerInfo.swift in Sources */,
				B6553692268440D700085A79 /* WKProcessPool+GeolocationProvider.swift in Sources */,
			);
			runOnlyForDeploymentPostprocessing = 0;
		};
		AA585D8C248FD31400E9A3E2 /* Sources */ = {
			isa = PBXSourcesBuildPhase;
			buildActionMask = 2147483647;
			files = (
				026ADE1626C30FA5002518EE /* PrivacyConfigurationManagerTests.swift in Sources */,
				B67C6C472654C643006C872E /* FileManagerExtensionTests.swift in Sources */,
				142879DA24CE1179005419BB /* SuggestionViewModelTests.swift in Sources */,
				4B9292C12667103100AD2C21 /* BookmarkMigrationTests.swift in Sources */,
				4B9292BC2667103100AD2C21 /* BookmarkSidebarTreeControllerTests.swift in Sources */,
				B6DA44232616CABC00DD1EC2 /* PixelArgumentsTests.swift in Sources */,
				AAEC74BC2642F0F800C2EFBC /* History.xcdatamodeld in Sources */,
				85F1B0C925EF9759004792B6 /* URLEventListenerTests.swift in Sources */,
				4B9292BD2667103100AD2C21 /* BookmarkOutlineViewDataSourceTests.swift in Sources */,
				B6A5A27925B93FFF00AA7ADA /* StateRestorationManagerTests.swift in Sources */,
				4B9292BB2667103100AD2C21 /* BookmarkNodeTests.swift in Sources */,
				4B0219A825E0646500ED7DEA /* WebsiteDataStoreTests.swift in Sources */,
				AAC9C01E24CB6BEB00AD1325 /* TabCollectionViewModelTests.swift in Sources */,
				85E11C3725E7F1E100974CAF /* ExternalURLHandlerTests.swift in Sources */,
				B6DA44282616CAE000DD1EC2 /* AppUsageActivityMonitorTests.swift in Sources */,
				4B59024C26B38BB800489384 /* ChromiumLoginReaderTests.swift in Sources */,
				AAC9C01724CAFBDC00AD1325 /* TabCollectionTests.swift in Sources */,
				4B82E9B925B6A05800656FE7 /* DetectedTrackerTests.swift in Sources */,
				B67C6C3D2654B897006C872E /* WebViewExtensionTests.swift in Sources */,
				4BA1A6DE258C100A00F6F690 /* FileStoreTests.swift in Sources */,
				4B0511F0262CAEC900F6079C /* AppearancePreferencesTests.swift in Sources */,
				AAC9C01C24CB594C00AD1325 /* TabViewModelTests.swift in Sources */,
				B65349AA265CF45000DCC645 /* DispatchQueueExtensionsTests.swift in Sources */,
				858A798A26A9B35E00A75A42 /* PasswordManagementItemModelTests.swift in Sources */,
				B6DA441E2616C84600DD1EC2 /* PixelStoreMock.swift in Sources */,
				4B9292BF2667103100AD2C21 /* TreeControllerTests.swift in Sources */,
				4B11060525903E570039B979 /* CoreDataEncryptionTesting.xcdatamodeld in Sources */,
				858A798826A99DBE00A75A42 /* PasswordManagementItemListModelTests.swift in Sources */,
				8546DE6225C03056000CA5E1 /* UserAgentTests.swift in Sources */,
				B63ED0DE26AFD9A300A9DAD1 /* AVCaptureDeviceMock.swift in Sources */,
				B63ED0E026AFE32F00A9DAD1 /* GeolocationProviderMock.swift in Sources */,
				4B723E0926B0003E00E14D75 /* CSVLoginExporterTests.swift in Sources */,
				B630793526731BC400DCEE41 /* URLSuggestedFilenameTests.swift in Sources */,
				4B82E9C125B6A1CD00656FE7 /* TrackerRadarManagerTests.swift in Sources */,
				85AC3B4925DAC9BD00C7D2AA /* ConfigurationStorageTests.swift in Sources */,
				4B723E0726B0003E00E14D75 /* CSVImporterTests.swift in Sources */,
				AA652CDB25DDAB32009059CC /* BookmarkStoreMock.swift in Sources */,
				B62EB47C25BAD3BB005745C6 /* WKWebViewPrivateMethodsAvailabilityTests.swift in Sources */,
				B6106BA026A7BE0B0013B453 /* PermissionManagerTests.swift in Sources */,
				B6106BB526A809E60013B453 /* GeolocationProviderTests.swift in Sources */,
				B6A5A2A025B96E8300AA7ADA /* AppStateChangePublisherTests.swift in Sources */,
				B63ED0E326B3E7FA00A9DAD1 /* CLLocationManagerMock.swift in Sources */,
				4B02199C25E063DE00ED7DEA /* FireproofDomainsTests.swift in Sources */,
				B65783EC25F8AB9300D8DB33 /* String+PunycodeTests.swift in Sources */,
				AA0F3DB7261A566C0077F2D9 /* SuggestionLoadingMock.swift in Sources */,
				4B9292BE2667103100AD2C21 /* PasteboardFolderTests.swift in Sources */,
				4B9292C52667104B00AD2C21 /* CoreDataTestUtilities.swift in Sources */,
				4B723E1926B000DC00E14D75 /* TemporaryFileCreator.swift in Sources */,
				4B9292C22667103100AD2C21 /* BookmarkTests.swift in Sources */,
				142879DC24CE1185005419BB /* SuggestionContainerViewModelTests.swift in Sources */,
				B6106BAF26A7C6180013B453 /* PermissionStoreMock.swift in Sources */,
				AA652CD325DDA6E9009059CC /* LocalBookmarkManagerTests.swift in Sources */,
				B63ED0DC26AE7B1E00A9DAD1 /* WebViewMock.swift in Sources */,
				4B4F72EC266B2ED300814C60 /* CollectionExtension.swift in Sources */,
				AAE39D1B24F44885008EF28B /* TabCollectionViewModelDelegateMock.swift in Sources */,
				AA9C363025518CA9004B1BA3 /* FireTests.swift in Sources */,
				B6106BB126A7D8720013B453 /* PermissionStoreTests.swift in Sources */,
				4BF4951826C08395000547B8 /* ThirdPartyBrowserTests.swift in Sources */,
				AA63745424C9BF9A00AB2AC4 /* SuggestionContainerTests.swift in Sources */,
				AAC9C01524CAFBCE00AD1325 /* TabTests.swift in Sources */,
				4BA1A6D9258C0CB300F6F690 /* DataEncryptionTests.swift in Sources */,
				858C1BED26974E6600E6C014 /* PasswordManagerSettingsTests.swift in Sources */,
				B6A5A27E25B9403E00AA7ADA /* FileStoreMock.swift in Sources */,
				B68172AE269EB43F006D1092 /* GeolocationServiceTests.swift in Sources */,
				B6AE74342609AFCE005B9B1A /* ProgressEstimationTests.swift in Sources */,
				4BA1A6FE258C5C1300F6F690 /* EncryptedValueTransformerTests.swift in Sources */,
				85F69B3C25EDE81F00978E59 /* URLExtensionTests.swift in Sources */,
				B6DA44112616C0FC00DD1EC2 /* PixelTests.swift in Sources */,
				4B9292BA2667103100AD2C21 /* BookmarkNodePathTests.swift in Sources */,
				4B9292C02667103100AD2C21 /* BookmarkManagedObjectTests.swift in Sources */,
				4B723E0626B0003E00E14D75 /* CSVParserTests.swift in Sources */,
				AA652CCE25DD9071009059CC /* BookmarkListTests.swift in Sources */,
				B6A5A2A825BAA35500AA7ADA /* WindowManagerStateRestorationTests.swift in Sources */,
				B61F012325ECBAE400ABB5A3 /* UserScriptsTest.swift in Sources */,
				4B11060A25903EAC0039B979 /* CoreDataEncryptionTests.swift in Sources */,
				4B9292C32667103100AD2C21 /* PasteboardBookmarkTests.swift in Sources */,
				AAEC74BB2642E67C00C2EFBC /* NSPersistentContainerExtension.swift in Sources */,
				AABAF59C260A7D130085060C /* FaviconServiceMock.swift in Sources */,
				AAEC74B82642E43800C2EFBC /* HistoryStoreTests.swift in Sources */,
				4BA1A6E6258C270800F6F690 /* EncryptionKeyGeneratorTests.swift in Sources */,
				B61F012B25ECBB1700ABB5A3 /* UserScriptsManagerTests.swift in Sources */,
				B6106BB326A7F4AA0013B453 /* GeolocationServiceMock.swift in Sources */,
				4B8AC93D26B49BE600879451 /* FirefoxLoginReaderTests.swift in Sources */,
				4B723E0526B0003E00E14D75 /* DataImportMocks.swift in Sources */,
				85AC3B1725D9BC1A00C7D2AA /* ConfigurationDownloaderTests.swift in Sources */,
				4B0511E7262CAB3700F6079C /* UserDefaultsWrapperUtilities.swift in Sources */,
				4BA1A6F6258C4F9600F6F690 /* EncryptionMocks.swift in Sources */,
				B6B3E0962654DACD0040E0A2 /* UTTypeTests.swift in Sources */,
				4B02199D25E063DE00ED7DEA /* FireproofingURLExtensionsTests.swift in Sources */,
				AAEC74B42642C69300C2EFBC /* HistoryCoordinatorTests.swift in Sources */,
				4B0511F8262CB20F00F6079C /* DownloadPreferencesTests.swift in Sources */,
				B63ED0DA26AE7AF400A9DAD1 /* PermissionManagerMock.swift in Sources */,
				AA9C362825518C44004B1BA3 /* WebsiteDataStoreMock.swift in Sources */,
				4B723E0826B0003E00E14D75 /* MockSecureVault.swift in Sources */,
				AAEC74B22642C57200C2EFBC /* HistoryCoordinatingMock.swift in Sources */,
				AAEC74B62642CC6A00C2EFBC /* HistoryStoringMock.swift in Sources */,
				AA652CB125DD825B009059CC /* LocalBookmarkStoreTests.swift in Sources */,
				B630794226731F5400DCEE41 /* WKDownloadMock.swift in Sources */,
				B63ED0D826AE729600A9DAD1 /* PermissionModelTests.swift in Sources */,
				B630793A26731F2600DCEE41 /* FileDownloadManagerTests.swift in Sources */,
			);
			runOnlyForDeploymentPostprocessing = 0;
		};
/* End PBXSourcesBuildPhase section */

/* Begin PBXTargetDependency section */
		4B1AD8A325FC27E200261379 /* PBXTargetDependency */ = {
			isa = PBXTargetDependency;
			target = AA585D7D248FD31100E9A3E2 /* DuckDuckGo Privacy Browser */;
			targetProxy = 4B1AD8A225FC27E200261379 /* PBXContainerItemProxy */;
		};
		AA585D92248FD31400E9A3E2 /* PBXTargetDependency */ = {
			isa = PBXTargetDependency;
			target = AA585D7D248FD31100E9A3E2 /* DuckDuckGo Privacy Browser */;
			targetProxy = AA585D91248FD31400E9A3E2 /* PBXContainerItemProxy */;
		};
/* End PBXTargetDependency section */

/* Begin PBXVariantGroup section */
		AA585D87248FD31400E9A3E2 /* Main.storyboard */ = {
			isa = PBXVariantGroup;
			children = (
				AA585D88248FD31400E9A3E2 /* Base */,
			);
			name = Main.storyboard;
			sourceTree = "<group>";
		};
		AA80EC69256C4691007083E7 /* BrowserTab.storyboard */ = {
			isa = PBXVariantGroup;
			children = (
				AA80EC68256C4691007083E7 /* Base */,
			);
			name = BrowserTab.storyboard;
			sourceTree = "<group>";
		};
		AA80EC6F256C469C007083E7 /* NavigationBar.storyboard */ = {
			isa = PBXVariantGroup;
			children = (
				AA80EC6E256C469C007083E7 /* Base */,
			);
			name = NavigationBar.storyboard;
			sourceTree = "<group>";
		};
		AA80EC75256C46A2007083E7 /* Suggestion.storyboard */ = {
			isa = PBXVariantGroup;
			children = (
				AA80EC74256C46A2007083E7 /* Base */,
			);
			name = Suggestion.storyboard;
			sourceTree = "<group>";
		};
		AA80EC7B256C46AA007083E7 /* TabBar.storyboard */ = {
			isa = PBXVariantGroup;
			children = (
				AA80EC7A256C46AA007083E7 /* Base */,
			);
			name = TabBar.storyboard;
			sourceTree = "<group>";
		};
		AA80EC8B256C49B8007083E7 /* Localizable.strings */ = {
			isa = PBXVariantGroup;
			children = (
				AA80EC8A256C49B8007083E7 /* en */,
			);
			name = Localizable.strings;
			sourceTree = "<group>";
		};
		AA80EC91256C49BC007083E7 /* Localizable.stringsdict */ = {
			isa = PBXVariantGroup;
			children = (
				AA80EC90256C49BC007083E7 /* en */,
			);
			name = Localizable.stringsdict;
			sourceTree = "<group>";
		};
/* End PBXVariantGroup section */

/* Begin XCBuildConfiguration section */
		4B1AD8A425FC27E200261379 /* Debug */ = {
			isa = XCBuildConfiguration;
			buildSettings = {
				BUNDLE_LOADER = "$(TEST_HOST)";
				CODE_SIGN_STYLE = Automatic;
				COMBINE_HIDPI_IMAGES = YES;
				DEVELOPMENT_TEAM = HKE973VLUW;
				INFOPLIST_FILE = "Integration Tests/Info.plist";
				LD_RUNPATH_SEARCH_PATHS = (
					"$(inherited)",
					"@executable_path/../Frameworks",
					"@loader_path/../Frameworks",
				);
				MACOSX_DEPLOYMENT_TARGET = 11.1;
				PRODUCT_BUNDLE_IDENTIFIER = "com.duckduckgo.Integration-Tests";
				PRODUCT_NAME = "$(TARGET_NAME)";
				SWIFT_VERSION = 5.0;
				TEST_HOST = "$(BUILT_PRODUCTS_DIR)/DuckDuckGo Privacy Browser.app/Contents/MacOS/DuckDuckGo Privacy Browser";
			};
			name = Debug;
		};
		4B1AD8A525FC27E200261379 /* Release */ = {
			isa = XCBuildConfiguration;
			buildSettings = {
				BUNDLE_LOADER = "$(TEST_HOST)";
				CODE_SIGN_STYLE = Automatic;
				COMBINE_HIDPI_IMAGES = YES;
				DEVELOPMENT_TEAM = HKE973VLUW;
				INFOPLIST_FILE = "Integration Tests/Info.plist";
				LD_RUNPATH_SEARCH_PATHS = (
					"$(inherited)",
					"@executable_path/../Frameworks",
					"@loader_path/../Frameworks",
				);
				MACOSX_DEPLOYMENT_TARGET = 11.1;
				PRODUCT_BUNDLE_IDENTIFIER = "com.duckduckgo.Integration-Tests";
				PRODUCT_NAME = "$(TARGET_NAME)";
				SWIFT_VERSION = 5.0;
				TEST_HOST = "$(BUILT_PRODUCTS_DIR)/DuckDuckGo Privacy Browser.app/Contents/MacOS/DuckDuckGo Privacy Browser";
			};
			name = Release;
		};
		4B1AD8B025FC322600261379 /* CI */ = {
			isa = XCBuildConfiguration;
			buildSettings = {
				ALWAYS_SEARCH_USER_PATHS = NO;
				CLANG_ANALYZER_NONNULL = YES;
				CLANG_ANALYZER_NUMBER_OBJECT_CONVERSION = YES_AGGRESSIVE;
				CLANG_CXX_LANGUAGE_STANDARD = "gnu++14";
				CLANG_CXX_LIBRARY = "libc++";
				CLANG_ENABLE_MODULES = YES;
				CLANG_ENABLE_OBJC_ARC = YES;
				CLANG_ENABLE_OBJC_WEAK = YES;
				CLANG_WARN_BLOCK_CAPTURE_AUTORELEASING = YES;
				CLANG_WARN_BOOL_CONVERSION = YES;
				CLANG_WARN_COMMA = YES;
				CLANG_WARN_CONSTANT_CONVERSION = YES;
				CLANG_WARN_DEPRECATED_OBJC_IMPLEMENTATIONS = YES;
				CLANG_WARN_DIRECT_OBJC_ISA_USAGE = YES_ERROR;
				CLANG_WARN_DOCUMENTATION_COMMENTS = YES;
				CLANG_WARN_EMPTY_BODY = YES;
				CLANG_WARN_ENUM_CONVERSION = YES;
				CLANG_WARN_INFINITE_RECURSION = YES;
				CLANG_WARN_INT_CONVERSION = YES;
				CLANG_WARN_NON_LITERAL_NULL_CONVERSION = YES;
				CLANG_WARN_OBJC_IMPLICIT_RETAIN_SELF = YES;
				CLANG_WARN_OBJC_LITERAL_CONVERSION = YES;
				CLANG_WARN_OBJC_ROOT_CLASS = YES_ERROR;
				CLANG_WARN_QUOTED_INCLUDE_IN_FRAMEWORK_HEADER = YES;
				CLANG_WARN_RANGE_LOOP_ANALYSIS = YES;
				CLANG_WARN_STRICT_PROTOTYPES = YES;
				CLANG_WARN_SUSPICIOUS_MOVE = YES;
				CLANG_WARN_UNGUARDED_AVAILABILITY = YES_AGGRESSIVE;
				CLANG_WARN_UNREACHABLE_CODE = YES;
				CLANG_WARN__DUPLICATE_METHOD_MATCH = YES;
				COPY_PHASE_STRIP = NO;
				DEBUG_INFORMATION_FORMAT = dwarf;
				ENABLE_STRICT_OBJC_MSGSEND = YES;
				ENABLE_TESTABILITY = YES;
				GCC_C_LANGUAGE_STANDARD = gnu11;
				GCC_DYNAMIC_NO_PIC = NO;
				GCC_NO_COMMON_BLOCKS = YES;
				GCC_OPTIMIZATION_LEVEL = 0;
				GCC_PREPROCESSOR_DEFINITIONS = (
					"DEBUG=1",
					"CI=1",
					"$(inherited)",
				);
				GCC_WARN_64_TO_32_BIT_CONVERSION = YES;
				GCC_WARN_ABOUT_RETURN_TYPE = YES_ERROR;
				GCC_WARN_UNDECLARED_SELECTOR = YES;
				GCC_WARN_UNINITIALIZED_AUTOS = YES_AGGRESSIVE;
				GCC_WARN_UNUSED_FUNCTION = YES;
				GCC_WARN_UNUSED_VARIABLE = YES;
				MACOSX_DEPLOYMENT_TARGET = 10.15;
				MTL_ENABLE_DEBUG_INFO = INCLUDE_SOURCE;
				MTL_FAST_MATH = YES;
				ONLY_ACTIVE_ARCH = YES;
				SDKROOT = macosx;
				SWIFT_ACTIVE_COMPILATION_CONDITIONS = "DEBUG CI";
				SWIFT_OPTIMIZATION_LEVEL = "-Onone";
			};
			name = CI;
		};
		4B1AD8B125FC322600261379 /* CI */ = {
			isa = XCBuildConfiguration;
			buildSettings = {
				ASSETCATALOG_COMPILER_APPICON_NAME = "AppIcon - Debug";
				CLANG_ANALYZER_LOCALIZABILITY_EMPTY_CONTEXT = YES;
				CLANG_ANALYZER_LOCALIZABILITY_NONLOCALIZED = YES;
				CODE_SIGN_ENTITLEMENTS = DuckDuckGo/DuckDuckGoCI.entitlements;
				CODE_SIGN_IDENTITY = "";
				CODE_SIGN_STYLE = Manual;
				COMBINE_HIDPI_IMAGES = YES;
				CURRENT_PROJECT_VERSION = 0.14.0;
				DEVELOPMENT_TEAM = "";
				ENABLE_HARDENED_RUNTIME = YES;
				INFOPLIST_FILE = DuckDuckGo/Info.plist;
				LD_RUNPATH_SEARCH_PATHS = (
					"$(inherited)",
					"@executable_path/../Frameworks",
				);
				MARKETING_VERSION = 0.14.0;
				PRODUCT_BUNDLE_IDENTIFIER = com.duckduckgo.macos.browser.debug;
				PRODUCT_MODULE_NAME = "$(TARGET_NAME:c99extidentifier)";
				PRODUCT_NAME = DuckDuckGo;
				PROVISIONING_PROFILE_SPECIFIER = "";
				SWIFT_ACTIVE_COMPILATION_CONDITIONS = "FEEDBACK OUT_OF_APPSTORE $(inherited)";
				SWIFT_OBJC_BRIDGING_HEADER = "$(SRCROOT)/DuckDuckGo/Bridging.h";
				SWIFT_VERSION = 5.0;
			};
			name = CI;
		};
		4B1AD8B225FC322600261379 /* CI */ = {
			isa = XCBuildConfiguration;
			buildSettings = {
				ALWAYS_EMBED_SWIFT_STANDARD_LIBRARIES = YES;
				BUNDLE_LOADER = "$(TEST_HOST)";
				CODE_SIGN_IDENTITY = "-";
				CODE_SIGN_STYLE = Automatic;
				COMBINE_HIDPI_IMAGES = YES;
				DEVELOPMENT_TEAM = "";
				INFOPLIST_FILE = "Unit Tests/Info.plist";
				LD_RUNPATH_SEARCH_PATHS = (
					"$(inherited)",
					"@executable_path/../Frameworks",
					"@loader_path/../Frameworks",
				);
				MACOSX_DEPLOYMENT_TARGET = 10.15;
				PRODUCT_BUNDLE_IDENTIFIER = com.duckduckgo.macos.browser.DuckDuckGoTests;
				PRODUCT_NAME = "$(TARGET_NAME)";
				PROVISIONING_PROFILE_SPECIFIER = "";
				SWIFT_VERSION = 5.0;
				TEST_HOST = "$(BUILT_PRODUCTS_DIR)/DuckDuckGo.app/Contents/MacOS/DuckDuckGo";
			};
			name = CI;
		};
		4B1AD8B325FC322600261379 /* CI */ = {
			isa = XCBuildConfiguration;
			buildSettings = {
				BUNDLE_LOADER = "$(TEST_HOST)";
				CODE_SIGN_STYLE = Automatic;
				COMBINE_HIDPI_IMAGES = YES;
				DEVELOPMENT_TEAM = HKE973VLUW;
				INFOPLIST_FILE = "Integration Tests/Info.plist";
				LD_RUNPATH_SEARCH_PATHS = (
					"$(inherited)",
					"@executable_path/../Frameworks",
					"@loader_path/../Frameworks",
				);
				MACOSX_DEPLOYMENT_TARGET = 11.1;
				PRODUCT_BUNDLE_IDENTIFIER = "com.duckduckgo.Integration-Tests";
				PRODUCT_NAME = "$(TARGET_NAME)";
				SWIFT_VERSION = 5.0;
				TEST_HOST = "$(BUILT_PRODUCTS_DIR)/DuckDuckGo Privacy Browser.app/Contents/MacOS/DuckDuckGo Privacy Browser";
			};
			name = CI;
		};
		AA585DA2248FD31500E9A3E2 /* Debug */ = {
			isa = XCBuildConfiguration;
			buildSettings = {
				ALWAYS_SEARCH_USER_PATHS = NO;
				CLANG_ANALYZER_NONNULL = YES;
				CLANG_ANALYZER_NUMBER_OBJECT_CONVERSION = YES_AGGRESSIVE;
				CLANG_CXX_LANGUAGE_STANDARD = "gnu++14";
				CLANG_CXX_LIBRARY = "libc++";
				CLANG_ENABLE_MODULES = YES;
				CLANG_ENABLE_OBJC_ARC = YES;
				CLANG_ENABLE_OBJC_WEAK = YES;
				CLANG_WARN_BLOCK_CAPTURE_AUTORELEASING = YES;
				CLANG_WARN_BOOL_CONVERSION = YES;
				CLANG_WARN_COMMA = YES;
				CLANG_WARN_CONSTANT_CONVERSION = YES;
				CLANG_WARN_DEPRECATED_OBJC_IMPLEMENTATIONS = YES;
				CLANG_WARN_DIRECT_OBJC_ISA_USAGE = YES_ERROR;
				CLANG_WARN_DOCUMENTATION_COMMENTS = YES;
				CLANG_WARN_EMPTY_BODY = YES;
				CLANG_WARN_ENUM_CONVERSION = YES;
				CLANG_WARN_INFINITE_RECURSION = YES;
				CLANG_WARN_INT_CONVERSION = YES;
				CLANG_WARN_NON_LITERAL_NULL_CONVERSION = YES;
				CLANG_WARN_OBJC_IMPLICIT_RETAIN_SELF = YES;
				CLANG_WARN_OBJC_LITERAL_CONVERSION = YES;
				CLANG_WARN_OBJC_ROOT_CLASS = YES_ERROR;
				CLANG_WARN_QUOTED_INCLUDE_IN_FRAMEWORK_HEADER = YES;
				CLANG_WARN_RANGE_LOOP_ANALYSIS = YES;
				CLANG_WARN_STRICT_PROTOTYPES = YES;
				CLANG_WARN_SUSPICIOUS_MOVE = YES;
				CLANG_WARN_UNGUARDED_AVAILABILITY = YES_AGGRESSIVE;
				CLANG_WARN_UNREACHABLE_CODE = YES;
				CLANG_WARN__DUPLICATE_METHOD_MATCH = YES;
				COPY_PHASE_STRIP = NO;
				DEBUG_INFORMATION_FORMAT = dwarf;
				ENABLE_STRICT_OBJC_MSGSEND = YES;
				ENABLE_TESTABILITY = YES;
				GCC_C_LANGUAGE_STANDARD = gnu11;
				GCC_DYNAMIC_NO_PIC = NO;
				GCC_NO_COMMON_BLOCKS = YES;
				GCC_OPTIMIZATION_LEVEL = 0;
				GCC_PREPROCESSOR_DEFINITIONS = (
					"DEBUG=1",
					"$(inherited)",
				);
				GCC_WARN_64_TO_32_BIT_CONVERSION = YES;
				GCC_WARN_ABOUT_RETURN_TYPE = YES_ERROR;
				GCC_WARN_UNDECLARED_SELECTOR = YES;
				GCC_WARN_UNINITIALIZED_AUTOS = YES_AGGRESSIVE;
				GCC_WARN_UNUSED_FUNCTION = YES;
				GCC_WARN_UNUSED_VARIABLE = YES;
				MACOSX_DEPLOYMENT_TARGET = 10.15;
				MTL_ENABLE_DEBUG_INFO = INCLUDE_SOURCE;
				MTL_FAST_MATH = YES;
				ONLY_ACTIVE_ARCH = YES;
				SDKROOT = macosx;
				SWIFT_ACTIVE_COMPILATION_CONDITIONS = DEBUG;
				SWIFT_OPTIMIZATION_LEVEL = "-Onone";
			};
			name = Debug;
		};
		AA585DA3248FD31500E9A3E2 /* Release */ = {
			isa = XCBuildConfiguration;
			buildSettings = {
				ALWAYS_SEARCH_USER_PATHS = NO;
				CLANG_ANALYZER_NONNULL = YES;
				CLANG_ANALYZER_NUMBER_OBJECT_CONVERSION = YES_AGGRESSIVE;
				CLANG_CXX_LANGUAGE_STANDARD = "gnu++14";
				CLANG_CXX_LIBRARY = "libc++";
				CLANG_ENABLE_MODULES = YES;
				CLANG_ENABLE_OBJC_ARC = YES;
				CLANG_ENABLE_OBJC_WEAK = YES;
				CLANG_WARN_BLOCK_CAPTURE_AUTORELEASING = YES;
				CLANG_WARN_BOOL_CONVERSION = YES;
				CLANG_WARN_COMMA = YES;
				CLANG_WARN_CONSTANT_CONVERSION = YES;
				CLANG_WARN_DEPRECATED_OBJC_IMPLEMENTATIONS = YES;
				CLANG_WARN_DIRECT_OBJC_ISA_USAGE = YES_ERROR;
				CLANG_WARN_DOCUMENTATION_COMMENTS = YES;
				CLANG_WARN_EMPTY_BODY = YES;
				CLANG_WARN_ENUM_CONVERSION = YES;
				CLANG_WARN_INFINITE_RECURSION = YES;
				CLANG_WARN_INT_CONVERSION = YES;
				CLANG_WARN_NON_LITERAL_NULL_CONVERSION = YES;
				CLANG_WARN_OBJC_IMPLICIT_RETAIN_SELF = YES;
				CLANG_WARN_OBJC_LITERAL_CONVERSION = YES;
				CLANG_WARN_OBJC_ROOT_CLASS = YES_ERROR;
				CLANG_WARN_QUOTED_INCLUDE_IN_FRAMEWORK_HEADER = YES;
				CLANG_WARN_RANGE_LOOP_ANALYSIS = YES;
				CLANG_WARN_STRICT_PROTOTYPES = YES;
				CLANG_WARN_SUSPICIOUS_MOVE = YES;
				CLANG_WARN_UNGUARDED_AVAILABILITY = YES_AGGRESSIVE;
				CLANG_WARN_UNREACHABLE_CODE = YES;
				CLANG_WARN__DUPLICATE_METHOD_MATCH = YES;
				COPY_PHASE_STRIP = NO;
				DEBUG_INFORMATION_FORMAT = "dwarf-with-dsym";
				ENABLE_NS_ASSERTIONS = NO;
				ENABLE_STRICT_OBJC_MSGSEND = YES;
				GCC_C_LANGUAGE_STANDARD = gnu11;
				GCC_NO_COMMON_BLOCKS = YES;
				GCC_WARN_64_TO_32_BIT_CONVERSION = YES;
				GCC_WARN_ABOUT_RETURN_TYPE = YES_ERROR;
				GCC_WARN_UNDECLARED_SELECTOR = YES;
				GCC_WARN_UNINITIALIZED_AUTOS = YES_AGGRESSIVE;
				GCC_WARN_UNUSED_FUNCTION = YES;
				GCC_WARN_UNUSED_VARIABLE = YES;
				MACOSX_DEPLOYMENT_TARGET = 10.15;
				MTL_ENABLE_DEBUG_INFO = NO;
				MTL_FAST_MATH = YES;
				SDKROOT = macosx;
				SWIFT_COMPILATION_MODE = wholemodule;
				SWIFT_OPTIMIZATION_LEVEL = "-O";
			};
			name = Release;
		};
		AA585DA5248FD31500E9A3E2 /* Debug */ = {
			isa = XCBuildConfiguration;
			buildSettings = {
				ASSETCATALOG_COMPILER_APPICON_NAME = "AppIcon - Debug";
				CLANG_ANALYZER_LOCALIZABILITY_EMPTY_CONTEXT = YES;
				CLANG_ANALYZER_LOCALIZABILITY_NONLOCALIZED = YES;
				CODE_SIGN_ENTITLEMENTS = DuckDuckGo/DuckDuckGo.entitlements;
				CODE_SIGN_IDENTITY = "Apple Development";
				CODE_SIGN_STYLE = Automatic;
				COMBINE_HIDPI_IMAGES = YES;
				CURRENT_PROJECT_VERSION = 0.14.0;
				DEVELOPMENT_TEAM = HKE973VLUW;
				ENABLE_HARDENED_RUNTIME = YES;
				INFOPLIST_FILE = DuckDuckGo/Info.plist;
				LD_RUNPATH_SEARCH_PATHS = (
					"$(inherited)",
					"@executable_path/../Frameworks",
				);
				MARKETING_VERSION = 0.14.0;
				PRODUCT_BUNDLE_IDENTIFIER = com.duckduckgo.macos.browser.debug;
				PRODUCT_MODULE_NAME = "$(TARGET_NAME:c99extidentifier)";
				PRODUCT_NAME = DuckDuckGo;
				SWIFT_ACTIVE_COMPILATION_CONDITIONS = "FEEDBACK OUT_OF_APPSTORE $(inherited)";
				SWIFT_OBJC_BRIDGING_HEADER = "$(SRCROOT)/DuckDuckGo/Bridging.h";
				SWIFT_VERSION = 5.0;
			};
			name = Debug;
		};
		AA585DA6248FD31500E9A3E2 /* Release */ = {
			isa = XCBuildConfiguration;
			buildSettings = {
				ASSETCATALOG_COMPILER_APPICON_NAME = AppIcon;
				CLANG_ANALYZER_LOCALIZABILITY_EMPTY_CONTEXT = YES;
				CLANG_ANALYZER_LOCALIZABILITY_NONLOCALIZED = YES;
				CODE_SIGN_ENTITLEMENTS = DuckDuckGo/DuckDuckGo.entitlements;
				CODE_SIGN_IDENTITY = "Apple Development";
				CODE_SIGN_STYLE = Automatic;
				COMBINE_HIDPI_IMAGES = YES;
				CURRENT_PROJECT_VERSION = 0.14.0;
				DEVELOPMENT_TEAM = HKE973VLUW;
				ENABLE_HARDENED_RUNTIME = YES;
				INFOPLIST_FILE = DuckDuckGo/Info.plist;
				LD_RUNPATH_SEARCH_PATHS = (
					"$(inherited)",
					"@executable_path/../Frameworks",
				);
				MARKETING_VERSION = 0.14.0;
				PRODUCT_BUNDLE_IDENTIFIER = com.duckduckgo.macos.browser;
				PRODUCT_MODULE_NAME = "$(TARGET_NAME:c99extidentifier)";
				PRODUCT_NAME = DuckDuckGo;
				SWIFT_ACTIVE_COMPILATION_CONDITIONS = "FEEDBACK OUT_OF_APPSTORE";
				SWIFT_OBJC_BRIDGING_HEADER = "$(SRCROOT)/DuckDuckGo/Bridging.h";
				SWIFT_VERSION = 5.0;
			};
			name = Release;
		};
		AA585DA8248FD31500E9A3E2 /* Debug */ = {
			isa = XCBuildConfiguration;
			buildSettings = {
				ALWAYS_EMBED_SWIFT_STANDARD_LIBRARIES = YES;
				BUNDLE_LOADER = "$(TEST_HOST)";
				CODE_SIGN_IDENTITY = "Apple Development";
				CODE_SIGN_STYLE = Automatic;
				COMBINE_HIDPI_IMAGES = YES;
				DEVELOPMENT_TEAM = HKE973VLUW;
				INFOPLIST_FILE = "Unit Tests/Info.plist";
				LD_RUNPATH_SEARCH_PATHS = (
					"$(inherited)",
					"@executable_path/../Frameworks",
					"@loader_path/../Frameworks",
				);
				MACOSX_DEPLOYMENT_TARGET = 10.15;
				PRODUCT_BUNDLE_IDENTIFIER = com.duckduckgo.macos.browser.DuckDuckGoTests;
				PRODUCT_NAME = "$(TARGET_NAME)";
				PROVISIONING_PROFILE_SPECIFIER = "";
				SWIFT_VERSION = 5.0;
				TEST_HOST = "$(BUILT_PRODUCTS_DIR)/DuckDuckGo.app/Contents/MacOS/DuckDuckGo";
			};
			name = Debug;
		};
		AA585DA9248FD31500E9A3E2 /* Release */ = {
			isa = XCBuildConfiguration;
			buildSettings = {
				ALWAYS_EMBED_SWIFT_STANDARD_LIBRARIES = YES;
				BUNDLE_LOADER = "$(TEST_HOST)";
				CODE_SIGN_IDENTITY = "Apple Development";
				CODE_SIGN_STYLE = Automatic;
				COMBINE_HIDPI_IMAGES = YES;
				DEVELOPMENT_TEAM = HKE973VLUW;
				INFOPLIST_FILE = "Unit Tests/Info.plist";
				LD_RUNPATH_SEARCH_PATHS = (
					"$(inherited)",
					"@executable_path/../Frameworks",
					"@loader_path/../Frameworks",
				);
				MACOSX_DEPLOYMENT_TARGET = 10.15;
				PRODUCT_BUNDLE_IDENTIFIER = com.duckduckgo.macos.browser.DuckDuckGoTests;
				PRODUCT_NAME = "$(TARGET_NAME)";
				PROVISIONING_PROFILE_SPECIFIER = "";
				SWIFT_VERSION = 5.0;
				TEST_HOST = "$(BUILT_PRODUCTS_DIR)/DuckDuckGo.app/Contents/MacOS/DuckDuckGo";
			};
			name = Release;
		};
/* End XCBuildConfiguration section */

/* Begin XCConfigurationList section */
		4B1AD8A625FC27E200261379 /* Build configuration list for PBXNativeTarget "Integration Tests" */ = {
			isa = XCConfigurationList;
			buildConfigurations = (
				4B1AD8A425FC27E200261379 /* Debug */,
				4B1AD8B325FC322600261379 /* CI */,
				4B1AD8A525FC27E200261379 /* Release */,
			);
			defaultConfigurationIsVisible = 0;
			defaultConfigurationName = Release;
		};
		AA585D79248FD31100E9A3E2 /* Build configuration list for PBXProject "DuckDuckGo" */ = {
			isa = XCConfigurationList;
			buildConfigurations = (
				AA585DA2248FD31500E9A3E2 /* Debug */,
				4B1AD8B025FC322600261379 /* CI */,
				AA585DA3248FD31500E9A3E2 /* Release */,
			);
			defaultConfigurationIsVisible = 0;
			defaultConfigurationName = Release;
		};
		AA585DA4248FD31500E9A3E2 /* Build configuration list for PBXNativeTarget "DuckDuckGo Privacy Browser" */ = {
			isa = XCConfigurationList;
			buildConfigurations = (
				AA585DA5248FD31500E9A3E2 /* Debug */,
				4B1AD8B125FC322600261379 /* CI */,
				AA585DA6248FD31500E9A3E2 /* Release */,
			);
			defaultConfigurationIsVisible = 0;
			defaultConfigurationName = Release;
		};
		AA585DA7248FD31500E9A3E2 /* Build configuration list for PBXNativeTarget "Unit Tests" */ = {
			isa = XCConfigurationList;
			buildConfigurations = (
				AA585DA8248FD31500E9A3E2 /* Debug */,
				4B1AD8B225FC322600261379 /* CI */,
				AA585DA9248FD31500E9A3E2 /* Release */,
			);
			defaultConfigurationIsVisible = 0;
			defaultConfigurationName = Release;
		};
/* End XCConfigurationList section */

/* Begin XCRemoteSwiftPackageReference section */
		4B82E9B125B69E3E00656FE7 /* XCRemoteSwiftPackageReference "TrackerRadarKit" */ = {
			isa = XCRemoteSwiftPackageReference;
			repositoryURL = "https://github.com/duckduckgo/TrackerRadarKit.git";
			requirement = {
				kind = upToNextMajorVersion;
				minimumVersion = 1.0.2;
			};
		};
		85F4D1C2266695C9002DD869 /* XCRemoteSwiftPackageReference "BrowserServicesKit" */ = {
			isa = XCRemoteSwiftPackageReference;
			repositoryURL = "https://github.com/duckduckgo/BrowserServicesKit.git";
			requirement = {
				kind = exactVersion;
				version = 7.1.2;
			};
		};
		85FF55C625F82E4F00E2AB99 /* XCRemoteSwiftPackageReference "lottie-ios" */ = {
			isa = XCRemoteSwiftPackageReference;
			repositoryURL = "https://github.com/airbnb/lottie-ios";
			requirement = {
				branch = "lottie/macos-spm";
				kind = branch;
			};
		};
		AA06B6B52672AF8100F541C5 /* XCRemoteSwiftPackageReference "Sparkle" */ = {
			isa = XCRemoteSwiftPackageReference;
			repositoryURL = "https://github.com/sparkle-project/Sparkle.git";
			requirement = {
				kind = upToNextMajorVersion;
				minimumVersion = 1.26.0;
			};
		};
		B65783F325F8ACA400D8DB33 /* XCRemoteSwiftPackageReference "PunycodeSwift" */ = {
			isa = XCRemoteSwiftPackageReference;
			repositoryURL = "https://github.com/gumob/PunycodeSwift.git";
			requirement = {
				kind = upToNextMajorVersion;
				minimumVersion = 2.1.0;
			};
		};
		B6DA44152616C13800DD1EC2 /* XCRemoteSwiftPackageReference "OHHTTPStubs" */ = {
			isa = XCRemoteSwiftPackageReference;
			repositoryURL = "https://github.com/AliSoftware/OHHTTPStubs.git";
			requirement = {
				kind = upToNextMajorVersion;
				minimumVersion = 9.1.0;
			};
		};
/* End XCRemoteSwiftPackageReference section */

/* Begin XCSwiftPackageProductDependency section */
		4B82E9B225B69E3E00656FE7 /* TrackerRadarKit */ = {
			isa = XCSwiftPackageProductDependency;
			package = 4B82E9B125B69E3E00656FE7 /* XCRemoteSwiftPackageReference "TrackerRadarKit" */;
			productName = TrackerRadarKit;
		};
		85F4D1C3266695C9002DD869 /* BrowserServicesKit */ = {
			isa = XCSwiftPackageProductDependency;
			package = 85F4D1C2266695C9002DD869 /* XCRemoteSwiftPackageReference "BrowserServicesKit" */;
			productName = BrowserServicesKit;
		};
		85FF55C725F82E4F00E2AB99 /* Lottie */ = {
			isa = XCSwiftPackageProductDependency;
			package = 85FF55C625F82E4F00E2AB99 /* XCRemoteSwiftPackageReference "lottie-ios" */;
			productName = Lottie;
		};
		AA06B6B62672AF8100F541C5 /* Sparkle */ = {
			isa = XCSwiftPackageProductDependency;
			package = AA06B6B52672AF8100F541C5 /* XCRemoteSwiftPackageReference "Sparkle" */;
			productName = Sparkle;
		};
		B65783F425F8ACA400D8DB33 /* Punnycode */ = {
			isa = XCSwiftPackageProductDependency;
			package = B65783F325F8ACA400D8DB33 /* XCRemoteSwiftPackageReference "PunycodeSwift" */;
			productName = Punnycode;
		};
		B6DA44162616C13800DD1EC2 /* OHHTTPStubs */ = {
			isa = XCSwiftPackageProductDependency;
			package = B6DA44152616C13800DD1EC2 /* XCRemoteSwiftPackageReference "OHHTTPStubs" */;
			productName = OHHTTPStubs;
		};
		B6DA44182616C13800DD1EC2 /* OHHTTPStubsSwift */ = {
			isa = XCSwiftPackageProductDependency;
			package = B6DA44152616C13800DD1EC2 /* XCRemoteSwiftPackageReference "OHHTTPStubs" */;
			productName = OHHTTPStubsSwift;
		};
/* End XCSwiftPackageProductDependency section */

/* Begin XCVersionGroup section */
		4B11060325903E570039B979 /* CoreDataEncryptionTesting.xcdatamodeld */ = {
			isa = XCVersionGroup;
			children = (
				4B11060425903E570039B979 /* CoreDataEncryptionTesting.xcdatamodel */,
			);
			currentVersion = 4B11060425903E570039B979 /* CoreDataEncryptionTesting.xcdatamodel */;
			path = CoreDataEncryptionTesting.xcdatamodeld;
			sourceTree = "<group>";
			versionGroupType = wrapper.xcdatamodel;
		};
		4B67742E255DBEB800025BD8 /* HTTPSUpgrade.xcdatamodeld */ = {
			isa = XCVersionGroup;
			children = (
				4B67742F255DBEB800025BD8 /* HTTPSUpgrade 3.xcdatamodel */,
			);
			currentVersion = 4B67742F255DBEB800025BD8 /* HTTPSUpgrade 3.xcdatamodel */;
			path = HTTPSUpgrade.xcdatamodeld;
			sourceTree = "<group>";
			versionGroupType = wrapper.xcdatamodel;
		};
		4B9292A726670D3700AD2C21 /* Bookmark.xcdatamodeld */ = {
			isa = XCVersionGroup;
			children = (
				4B9292A826670D3700AD2C21 /* Bookmark 2.xcdatamodel */,
				4B9292A926670D3700AD2C21 /* Bookmark.xcdatamodel */,
			);
			currentVersion = 4B9292A826670D3700AD2C21 /* Bookmark 2.xcdatamodel */;
			path = Bookmark.xcdatamodeld;
			sourceTree = "<group>";
			versionGroupType = wrapper.xcdatamodel;
		};
		AAE75278263B046100B973F8 /* History.xcdatamodeld */ = {
			isa = XCVersionGroup;
			children = (
				AA7DE8E026A9BD000012B490 /* History 2.xcdatamodel */,
				AAE75279263B046100B973F8 /* History.xcdatamodel */,
			);
			currentVersion = AA7DE8E026A9BD000012B490 /* History 2.xcdatamodel */;
			path = History.xcdatamodeld;
			sourceTree = "<group>";
			versionGroupType = wrapper.xcdatamodel;
		};
		B64C852E26943BC10048FEBE /* Permissions.xcdatamodeld */ = {
			isa = XCVersionGroup;
			children = (
				B64C852F26943BC10048FEBE /* Permissions.xcdatamodel */,
			);
			currentVersion = B64C852F26943BC10048FEBE /* Permissions.xcdatamodel */;
			path = Permissions.xcdatamodeld;
			sourceTree = "<group>";
			versionGroupType = wrapper.xcdatamodel;
		};
		B6DA44062616B30600DD1EC2 /* PixelDataModel.xcdatamodeld */ = {
			isa = XCVersionGroup;
			children = (
				B6DA44072616B30600DD1EC2 /* PixelDataModel.xcdatamodel */,
			);
			currentVersion = B6DA44072616B30600DD1EC2 /* PixelDataModel.xcdatamodel */;
			path = PixelDataModel.xcdatamodeld;
			sourceTree = "<group>";
			versionGroupType = wrapper.xcdatamodel;
		};
/* End XCVersionGroup section */
	};
	rootObject = AA585D76248FD31100E9A3E2 /* Project object */;
}<|MERGE_RESOLUTION|>--- conflicted
+++ resolved
@@ -397,10 +397,6 @@
 		B63D466925BEB6C200874977 /* WKWebView+SessionState.swift in Sources */ = {isa = PBXBuildFile; fileRef = B63D466825BEB6C200874977 /* WKWebView+SessionState.swift */; };
 		B63D467125BFA6C100874977 /* DispatchQueueExtensions.swift in Sources */ = {isa = PBXBuildFile; fileRef = B63D467025BFA6C100874977 /* DispatchQueueExtensions.swift */; };
 		B63D467A25BFC3E100874977 /* NSCoderExtensions.swift in Sources */ = {isa = PBXBuildFile; fileRef = B63D467925BFC3E100874977 /* NSCoderExtensions.swift */; };
-<<<<<<< HEAD
-		B63ED0E526BB8FB900A9DAD1 /* SharingMenu.swift in Sources */ = {isa = PBXBuildFile; fileRef = B63ED0E426BB8FB900A9DAD1 /* SharingMenu.swift */; };
-		B641896226BBD0AB001FBC8B /* LongPressButton.swift in Sources */ = {isa = PBXBuildFile; fileRef = B641896126BBD0AB001FBC8B /* LongPressButton.swift */; };
-=======
 		B63ED0D826AE729600A9DAD1 /* PermissionModelTests.swift in Sources */ = {isa = PBXBuildFile; fileRef = B63ED0D726AE729600A9DAD1 /* PermissionModelTests.swift */; };
 		B63ED0DA26AE7AF400A9DAD1 /* PermissionManagerMock.swift in Sources */ = {isa = PBXBuildFile; fileRef = B63ED0D926AE7AF400A9DAD1 /* PermissionManagerMock.swift */; };
 		B63ED0DC26AE7B1E00A9DAD1 /* WebViewMock.swift in Sources */ = {isa = PBXBuildFile; fileRef = B63ED0DB26AE7B1E00A9DAD1 /* WebViewMock.swift */; };
@@ -418,7 +414,6 @@
 		B64C853826944B880048FEBE /* StoredPermission.swift in Sources */ = {isa = PBXBuildFile; fileRef = B64C853726944B880048FEBE /* StoredPermission.swift */; };
 		B64C853D26944B940048FEBE /* PermissionStore.swift in Sources */ = {isa = PBXBuildFile; fileRef = B64C853C26944B940048FEBE /* PermissionStore.swift */; };
 		B64C85422694590B0048FEBE /* PermissionButton.swift in Sources */ = {isa = PBXBuildFile; fileRef = B64C85412694590B0048FEBE /* PermissionButton.swift */; };
->>>>>>> e5bdc6a9
 		B65349AA265CF45000DCC645 /* DispatchQueueExtensionsTests.swift in Sources */ = {isa = PBXBuildFile; fileRef = B65349A9265CF45000DCC645 /* DispatchQueueExtensionsTests.swift */; };
 		B6553692268440D700085A79 /* WKProcessPool+GeolocationProvider.swift in Sources */ = {isa = PBXBuildFile; fileRef = B6553691268440D700085A79 /* WKProcessPool+GeolocationProvider.swift */; };
 		B655369B268442EE00085A79 /* GeolocationProvider.swift in Sources */ = {isa = PBXBuildFile; fileRef = B655369A268442EE00085A79 /* GeolocationProvider.swift */; };
@@ -918,10 +913,6 @@
 		B63D466825BEB6C200874977 /* WKWebView+SessionState.swift */ = {isa = PBXFileReference; fileEncoding = 4; lastKnownFileType = sourcecode.swift; path = "WKWebView+SessionState.swift"; sourceTree = "<group>"; };
 		B63D467025BFA6C100874977 /* DispatchQueueExtensions.swift */ = {isa = PBXFileReference; lastKnownFileType = sourcecode.swift; path = DispatchQueueExtensions.swift; sourceTree = "<group>"; };
 		B63D467925BFC3E100874977 /* NSCoderExtensions.swift */ = {isa = PBXFileReference; lastKnownFileType = sourcecode.swift; path = NSCoderExtensions.swift; sourceTree = "<group>"; };
-<<<<<<< HEAD
-		B63ED0E426BB8FB900A9DAD1 /* SharingMenu.swift */ = {isa = PBXFileReference; lastKnownFileType = sourcecode.swift; path = SharingMenu.swift; sourceTree = "<group>"; };
-		B641896126BBD0AB001FBC8B /* LongPressButton.swift */ = {isa = PBXFileReference; lastKnownFileType = sourcecode.swift; path = LongPressButton.swift; sourceTree = "<group>"; };
-=======
 		B63ED0D726AE729600A9DAD1 /* PermissionModelTests.swift */ = {isa = PBXFileReference; lastKnownFileType = sourcecode.swift; path = PermissionModelTests.swift; sourceTree = "<group>"; };
 		B63ED0D926AE7AF400A9DAD1 /* PermissionManagerMock.swift */ = {isa = PBXFileReference; lastKnownFileType = sourcecode.swift; path = PermissionManagerMock.swift; sourceTree = "<group>"; };
 		B63ED0DB26AE7B1E00A9DAD1 /* WebViewMock.swift */ = {isa = PBXFileReference; lastKnownFileType = sourcecode.swift; path = WebViewMock.swift; sourceTree = "<group>"; };
@@ -939,7 +930,6 @@
 		B64C853726944B880048FEBE /* StoredPermission.swift */ = {isa = PBXFileReference; lastKnownFileType = sourcecode.swift; path = StoredPermission.swift; sourceTree = "<group>"; };
 		B64C853C26944B940048FEBE /* PermissionStore.swift */ = {isa = PBXFileReference; lastKnownFileType = sourcecode.swift; path = PermissionStore.swift; sourceTree = "<group>"; };
 		B64C85412694590B0048FEBE /* PermissionButton.swift */ = {isa = PBXFileReference; lastKnownFileType = sourcecode.swift; path = PermissionButton.swift; sourceTree = "<group>"; };
->>>>>>> e5bdc6a9
 		B65349A9265CF45000DCC645 /* DispatchQueueExtensionsTests.swift */ = {isa = PBXFileReference; lastKnownFileType = sourcecode.swift; path = DispatchQueueExtensionsTests.swift; sourceTree = "<group>"; };
 		B6553691268440D700085A79 /* WKProcessPool+GeolocationProvider.swift */ = {isa = PBXFileReference; lastKnownFileType = sourcecode.swift; path = "WKProcessPool+GeolocationProvider.swift"; sourceTree = "<group>"; };
 		B65536962684413900085A79 /* WKGeolocationProvider.h */ = {isa = PBXFileReference; lastKnownFileType = sourcecode.c.h; path = WKGeolocationProvider.h; sourceTree = "<group>"; };
