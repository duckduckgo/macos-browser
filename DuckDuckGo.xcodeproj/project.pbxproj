// !$*UTF8*$!
{
	archiveVersion = 1;
	classes = {
	};
	objectVersion = 52;
	objects = {

/* Begin PBXBuildFile section */
		0230C09F271F53000018F728 /* GPCUserScript.swift in Sources */ = {isa = PBXBuildFile; fileRef = 0230C09E271F53000018F728 /* GPCUserScript.swift */; };
		0230C0A1271F53670018F728 /* gpc.js in Resources */ = {isa = PBXBuildFile; fileRef = 0230C0A0271F53670018F728 /* gpc.js */; };
		0230C0A3272080090018F728 /* KeyedCodingExtension.swift in Sources */ = {isa = PBXBuildFile; fileRef = 0230C0A2272080090018F728 /* KeyedCodingExtension.swift */; };
		0230C0A52721F3750018F728 /* GPCRequestFactory.swift in Sources */ = {isa = PBXBuildFile; fileRef = 0230C0A42721F3750018F728 /* GPCRequestFactory.swift */; };
		026ADE1026C2FF97002518EE /* PrivacyConfigurationManager.swift in Sources */ = {isa = PBXBuildFile; fileRef = 026ADE0F26C2FF97002518EE /* PrivacyConfigurationManager.swift */; };
		026ADE1226C2FFFE002518EE /* PrivacyConfiguration.swift in Sources */ = {isa = PBXBuildFile; fileRef = 026ADE1126C2FFFE002518EE /* PrivacyConfiguration.swift */; };
		026ADE1426C3010C002518EE /* macos-config.json in Resources */ = {isa = PBXBuildFile; fileRef = 026ADE1326C3010C002518EE /* macos-config.json */; };
		026ADE1626C30FA5002518EE /* PrivacyConfigurationManagerTests.swift in Sources */ = {isa = PBXBuildFile; fileRef = 026ADE1526C30FA5002518EE /* PrivacyConfigurationManagerTests.swift */; };
		142879DA24CE1179005419BB /* SuggestionViewModelTests.swift in Sources */ = {isa = PBXBuildFile; fileRef = 142879D924CE1179005419BB /* SuggestionViewModelTests.swift */; };
		142879DC24CE1185005419BB /* SuggestionContainerViewModelTests.swift in Sources */ = {isa = PBXBuildFile; fileRef = 142879DB24CE1185005419BB /* SuggestionContainerViewModelTests.swift */; };
		1430DFF524D0580F00B8978C /* TabBarViewController.swift in Sources */ = {isa = PBXBuildFile; fileRef = 1430DFF424D0580F00B8978C /* TabBarViewController.swift */; };
		14505A08256084EF00272CC6 /* UserAgent.swift in Sources */ = {isa = PBXBuildFile; fileRef = 14505A07256084EF00272CC6 /* UserAgent.swift */; };
		1456D6E124EFCBC300775049 /* TabBarCollectionView.swift in Sources */ = {isa = PBXBuildFile; fileRef = 1456D6E024EFCBC300775049 /* TabBarCollectionView.swift */; };
		14D9B8FB24F7E089000D4D13 /* AddressBarViewController.swift in Sources */ = {isa = PBXBuildFile; fileRef = 14D9B8F924F7E089000D4D13 /* AddressBarViewController.swift */; };
		336B39E32726B4B700C417D3 /* DomainsProtectionStore.swift in Sources */ = {isa = PBXBuildFile; fileRef = 336B39E22726B4B700C417D3 /* DomainsProtectionStore.swift */; };
		336B39E52726BA0400C417D3 /* DomainsProtectionUserDefaultsStore.swift in Sources */ = {isa = PBXBuildFile; fileRef = 336B39E42726BA0400C417D3 /* DomainsProtectionUserDefaultsStore.swift */; };
		336B39E72726BAE800C417D3 /* UserDefaultsExtension.swift in Sources */ = {isa = PBXBuildFile; fileRef = 336B39E62726BAE800C417D3 /* UserDefaultsExtension.swift */; };
		336D5B18262D8D3C0052E0C9 /* findinpage.js in Resources */ = {isa = PBXBuildFile; fileRef = 336D5AEF262D8D3C0052E0C9 /* findinpage.js */; };
		339A6B5826A044BA00E3DAE8 /* duckduckgo-privacy-dashboard in Resources */ = {isa = PBXBuildFile; fileRef = 339A6B5726A044BA00E3DAE8 /* duckduckgo-privacy-dashboard */; };
		4B0135CE2729F1AA00D54834 /* NSPasteboardExtension.swift in Sources */ = {isa = PBXBuildFile; fileRef = 4B0135CD2729F1AA00D54834 /* NSPasteboardExtension.swift */; };
		4B02198925E05FAC00ED7DEA /* FireproofingURLExtensions.swift in Sources */ = {isa = PBXBuildFile; fileRef = 4B02197F25E05FAC00ED7DEA /* FireproofingURLExtensions.swift */; };
		4B02198A25E05FAC00ED7DEA /* FireproofDomains.swift in Sources */ = {isa = PBXBuildFile; fileRef = 4B02198125E05FAC00ED7DEA /* FireproofDomains.swift */; };
		4B02198B25E05FAC00ED7DEA /* FireproofInfoViewController.swift in Sources */ = {isa = PBXBuildFile; fileRef = 4B02198325E05FAC00ED7DEA /* FireproofInfoViewController.swift */; };
		4B02198C25E05FAC00ED7DEA /* Fireproofing.storyboard in Resources */ = {isa = PBXBuildFile; fileRef = 4B02198425E05FAC00ED7DEA /* Fireproofing.storyboard */; };
		4B02199C25E063DE00ED7DEA /* FireproofDomainsTests.swift in Sources */ = {isa = PBXBuildFile; fileRef = 4B02199925E063DE00ED7DEA /* FireproofDomainsTests.swift */; };
		4B02199D25E063DE00ED7DEA /* FireproofingURLExtensionsTests.swift in Sources */ = {isa = PBXBuildFile; fileRef = 4B02199A25E063DE00ED7DEA /* FireproofingURLExtensionsTests.swift */; };
		4B0219A825E0646500ED7DEA /* WebsiteDataStoreTests.swift in Sources */ = {isa = PBXBuildFile; fileRef = 4B0219A725E0646500ED7DEA /* WebsiteDataStoreTests.swift */; };
		4B0511BB262CAA5A00F6079C /* DefaultBrowserPreferences.swift in Sources */ = {isa = PBXBuildFile; fileRef = 4B0511A4262CAA5A00F6079C /* DefaultBrowserPreferences.swift */; };
		4B0511BC262CAA5A00F6079C /* AppearancePreferences.swift in Sources */ = {isa = PBXBuildFile; fileRef = 4B0511A5262CAA5A00F6079C /* AppearancePreferences.swift */; };
		4B0511BD262CAA5A00F6079C /* PrivacySecurityPreferences.swift in Sources */ = {isa = PBXBuildFile; fileRef = 4B0511A6262CAA5A00F6079C /* PrivacySecurityPreferences.swift */; };
		4B0511BE262CAA5A00F6079C /* DownloadPreferences.swift in Sources */ = {isa = PBXBuildFile; fileRef = 4B0511A7262CAA5A00F6079C /* DownloadPreferences.swift */; };
		4B0511BF262CAA5A00F6079C /* PreferenceSections.swift in Sources */ = {isa = PBXBuildFile; fileRef = 4B0511A8262CAA5A00F6079C /* PreferenceSections.swift */; };
		4B0511C1262CAA5A00F6079C /* PrivacySecurityPreferencesTableCellView.xib in Resources */ = {isa = PBXBuildFile; fileRef = 4B0511AB262CAA5A00F6079C /* PrivacySecurityPreferencesTableCellView.xib */; };
		4B0511C2262CAA5A00F6079C /* PreferencesAboutViewController.swift in Sources */ = {isa = PBXBuildFile; fileRef = 4B0511AC262CAA5A00F6079C /* PreferencesAboutViewController.swift */; };
		4B0511C3262CAA5A00F6079C /* Preferences.storyboard in Resources */ = {isa = PBXBuildFile; fileRef = 4B0511AD262CAA5A00F6079C /* Preferences.storyboard */; };
		4B0511C4262CAA5A00F6079C /* PreferencesSidebarViewController.swift in Sources */ = {isa = PBXBuildFile; fileRef = 4B0511AE262CAA5A00F6079C /* PreferencesSidebarViewController.swift */; };
		4B0511C5262CAA5A00F6079C /* PrivacySecurityPreferencesTableCellView.swift in Sources */ = {isa = PBXBuildFile; fileRef = 4B0511AF262CAA5A00F6079C /* PrivacySecurityPreferencesTableCellView.swift */; };
		4B0511C6262CAA5A00F6079C /* DefaultBrowserTableCellView.xib in Resources */ = {isa = PBXBuildFile; fileRef = 4B0511B0262CAA5A00F6079C /* DefaultBrowserTableCellView.xib */; };
		4B0511C7262CAA5A00F6079C /* PreferenceTableCellView.swift in Sources */ = {isa = PBXBuildFile; fileRef = 4B0511B1262CAA5A00F6079C /* PreferenceTableCellView.swift */; };
		4B0511C8262CAA5A00F6079C /* PreferencesListViewController.swift in Sources */ = {isa = PBXBuildFile; fileRef = 4B0511B2262CAA5A00F6079C /* PreferencesListViewController.swift */; };
		4B0511C9262CAA5A00F6079C /* RoundedSelectionRowView.swift in Sources */ = {isa = PBXBuildFile; fileRef = 4B0511B3262CAA5A00F6079C /* RoundedSelectionRowView.swift */; };
		4B0511CA262CAA5A00F6079C /* FireproofDomainsViewController.swift in Sources */ = {isa = PBXBuildFile; fileRef = 4B0511B4262CAA5A00F6079C /* FireproofDomainsViewController.swift */; };
		4B0511CB262CAA5A00F6079C /* DownloadPreferencesTableCellView.swift in Sources */ = {isa = PBXBuildFile; fileRef = 4B0511B5262CAA5A00F6079C /* DownloadPreferencesTableCellView.swift */; };
		4B0511CC262CAA5A00F6079C /* PreferencesSplitViewController.swift in Sources */ = {isa = PBXBuildFile; fileRef = 4B0511B6262CAA5A00F6079C /* PreferencesSplitViewController.swift */; };
		4B0511CD262CAA5A00F6079C /* DefaultBrowserTableCellView.swift in Sources */ = {isa = PBXBuildFile; fileRef = 4B0511B7262CAA5A00F6079C /* DefaultBrowserTableCellView.swift */; };
		4B0511CE262CAA5A00F6079C /* DownloadPreferencesTableCellView.xib in Resources */ = {isa = PBXBuildFile; fileRef = 4B0511B8262CAA5A00F6079C /* DownloadPreferencesTableCellView.xib */; };
		4B0511CF262CAA5A00F6079C /* AppearancePreferencesTableCellView.swift in Sources */ = {isa = PBXBuildFile; fileRef = 4B0511B9262CAA5A00F6079C /* AppearancePreferencesTableCellView.swift */; };
		4B0511D0262CAA5A00F6079C /* AppearancePreferencesTableCellView.xib in Resources */ = {isa = PBXBuildFile; fileRef = 4B0511BA262CAA5A00F6079C /* AppearancePreferencesTableCellView.xib */; };
		4B0511E1262CAA8600F6079C /* NSOpenPanelExtensions.swift in Sources */ = {isa = PBXBuildFile; fileRef = 4B0511DF262CAA8600F6079C /* NSOpenPanelExtensions.swift */; };
		4B0511E2262CAA8600F6079C /* NSViewControllerExtension.swift in Sources */ = {isa = PBXBuildFile; fileRef = 4B0511E0262CAA8600F6079C /* NSViewControllerExtension.swift */; };
		4B0511E7262CAB3700F6079C /* UserDefaultsWrapperUtilities.swift in Sources */ = {isa = PBXBuildFile; fileRef = 4B0511E6262CAB3700F6079C /* UserDefaultsWrapperUtilities.swift */; };
		4B0511F0262CAEC900F6079C /* AppearancePreferencesTests.swift in Sources */ = {isa = PBXBuildFile; fileRef = 4B0511EF262CAEC900F6079C /* AppearancePreferencesTests.swift */; };
		4B0511F8262CB20F00F6079C /* DownloadPreferencesTests.swift in Sources */ = {isa = PBXBuildFile; fileRef = 4B0511F7262CB20F00F6079C /* DownloadPreferencesTests.swift */; };
		4B11060525903E570039B979 /* CoreDataEncryptionTesting.xcdatamodeld in Sources */ = {isa = PBXBuildFile; fileRef = 4B11060325903E570039B979 /* CoreDataEncryptionTesting.xcdatamodeld */; };
		4B11060A25903EAC0039B979 /* CoreDataEncryptionTests.swift in Sources */ = {isa = PBXBuildFile; fileRef = 4B11060925903EAC0039B979 /* CoreDataEncryptionTests.swift */; };
		4B139AFD26B60BD800894F82 /* NSImageExtensions.swift in Sources */ = {isa = PBXBuildFile; fileRef = 4B139AFC26B60BD800894F82 /* NSImageExtensions.swift */; };
		4B1AD8D525FC38DD00261379 /* EncryptionKeyStoreTests.swift in Sources */ = {isa = PBXBuildFile; fileRef = 4BA1A6EA258C288C00F6F690 /* EncryptionKeyStoreTests.swift */; };
		4B1AD8E225FC390B00261379 /* EncryptionMocks.swift in Sources */ = {isa = PBXBuildFile; fileRef = 4BA1A6F5258C4F9600F6F690 /* EncryptionMocks.swift */; };
		4B1AD91725FC46FB00261379 /* CoreDataEncryptionTests.swift in Sources */ = {isa = PBXBuildFile; fileRef = 4B1AD91625FC46FB00261379 /* CoreDataEncryptionTests.swift */; };
		4B1AD92125FC474E00261379 /* CoreDataEncryptionTesting.xcdatamodeld in Sources */ = {isa = PBXBuildFile; fileRef = 4B11060325903E570039B979 /* CoreDataEncryptionTesting.xcdatamodeld */; };
		4B2E7D6326FF9D6500D2DB17 /* PrintingUserScript.swift in Sources */ = {isa = PBXBuildFile; fileRef = 4B2E7D6226FF9D6500D2DB17 /* PrintingUserScript.swift */; };
		4B4F72EC266B2ED300814C60 /* CollectionExtension.swift in Sources */ = {isa = PBXBuildFile; fileRef = 4B4F72EB266B2ED300814C60 /* CollectionExtension.swift */; };
		4B59023D26B35F3600489384 /* ChromeDataImporter.swift in Sources */ = {isa = PBXBuildFile; fileRef = 4B59023826B35F3600489384 /* ChromeDataImporter.swift */; };
		4B59023E26B35F3600489384 /* ChromiumLoginReader.swift in Sources */ = {isa = PBXBuildFile; fileRef = 4B59023926B35F3600489384 /* ChromiumLoginReader.swift */; };
		4B59024026B35F3600489384 /* ChromiumDataImporter.swift in Sources */ = {isa = PBXBuildFile; fileRef = 4B59023B26B35F3600489384 /* ChromiumDataImporter.swift */; };
		4B59024126B35F3600489384 /* BraveDataImporter.swift in Sources */ = {isa = PBXBuildFile; fileRef = 4B59023C26B35F3600489384 /* BraveDataImporter.swift */; };
		4B59024326B35F7C00489384 /* BrowserImportViewController.swift in Sources */ = {isa = PBXBuildFile; fileRef = 4B59024226B35F7C00489384 /* BrowserImportViewController.swift */; };
		4B59024826B3673600489384 /* ThirdPartyBrowser.swift in Sources */ = {isa = PBXBuildFile; fileRef = 4B59024726B3673600489384 /* ThirdPartyBrowser.swift */; };
		4B59024A26B38B0B00489384 /* Login Data in Resources */ = {isa = PBXBuildFile; fileRef = 4B59024926B38B0B00489384 /* Login Data */; };
		4B59024C26B38BB800489384 /* ChromiumLoginReaderTests.swift in Sources */ = {isa = PBXBuildFile; fileRef = 4B59024B26B38BB800489384 /* ChromiumLoginReaderTests.swift */; };
		4B5FF67826B602B100D42879 /* FirefoxDataImporter.swift in Sources */ = {isa = PBXBuildFile; fileRef = 4B5FF67726B602B100D42879 /* FirefoxDataImporter.swift */; };
		4B6160D825B150E4007DE5B2 /* trackerData.json in Resources */ = {isa = PBXBuildFile; fileRef = 4B6160D725B150E4007DE5B2 /* trackerData.json */; };
		4B6160DD25B152C5007DE5B2 /* ContentBlockerRulesUserScript.swift in Sources */ = {isa = PBXBuildFile; fileRef = 4B6160DC25B152C5007DE5B2 /* ContentBlockerRulesUserScript.swift */; };
		4B6160E525B152FA007DE5B2 /* ContentBlockerUserScript.swift in Sources */ = {isa = PBXBuildFile; fileRef = 4B6160E425B152FA007DE5B2 /* ContentBlockerUserScript.swift */; };
		4B6160ED25B15417007DE5B2 /* DetectedTracker.swift in Sources */ = {isa = PBXBuildFile; fileRef = 4B6160EC25B15417007DE5B2 /* DetectedTracker.swift */; };
		4B6160F225B15792007DE5B2 /* contentblockerrules.js in Resources */ = {isa = PBXBuildFile; fileRef = 4B6160F125B15792007DE5B2 /* contentblockerrules.js */; };
		4B6160F725B157BB007DE5B2 /* contentblocker.js in Resources */ = {isa = PBXBuildFile; fileRef = 4B6160F625B157BB007DE5B2 /* contentblocker.js */; };
		4B6160FF25B15BB1007DE5B2 /* ContentBlockerRulesManager.swift in Sources */ = {isa = PBXBuildFile; fileRef = 4B6160FE25B15BB1007DE5B2 /* ContentBlockerRulesManager.swift */; };
		4B65027525E5F2A70054432E /* DefaultBrowserPromptView.xib in Resources */ = {isa = PBXBuildFile; fileRef = 4B65027425E5F2A70054432E /* DefaultBrowserPromptView.xib */; };
		4B65027A25E5F2B10054432E /* DefaultBrowserPromptView.swift in Sources */ = {isa = PBXBuildFile; fileRef = 4B65027925E5F2B10054432E /* DefaultBrowserPromptView.swift */; };
		4B65143E263924B5005B46EB /* EmailUrlExtensions.swift in Sources */ = {isa = PBXBuildFile; fileRef = 4B65143D263924B5005B46EB /* EmailUrlExtensions.swift */; };
		4B677431255DBEB800025BD8 /* BloomFilterWrapper.mm in Sources */ = {isa = PBXBuildFile; fileRef = 4B677424255DBEB800025BD8 /* BloomFilterWrapper.mm */; };
		4B677432255DBEB800025BD8 /* httpsMobileV2BloomSpec.json in Resources */ = {isa = PBXBuildFile; fileRef = 4B677427255DBEB800025BD8 /* httpsMobileV2BloomSpec.json */; };
		4B677433255DBEB800025BD8 /* httpsMobileV2Bloom.bin in Resources */ = {isa = PBXBuildFile; fileRef = 4B677428255DBEB800025BD8 /* httpsMobileV2Bloom.bin */; };
		4B677434255DBEB800025BD8 /* HTTPSBloomFilterSpecification.swift in Sources */ = {isa = PBXBuildFile; fileRef = 4B677429255DBEB800025BD8 /* HTTPSBloomFilterSpecification.swift */; };
		4B677435255DBEB800025BD8 /* httpsMobileV2FalsePositives.json in Resources */ = {isa = PBXBuildFile; fileRef = 4B67742A255DBEB800025BD8 /* httpsMobileV2FalsePositives.json */; };
		4B677436255DBEB800025BD8 /* HTTPSExcludedDomains.swift in Sources */ = {isa = PBXBuildFile; fileRef = 4B67742B255DBEB800025BD8 /* HTTPSExcludedDomains.swift */; };
		4B677437255DBEB800025BD8 /* HTTPSUpgrade.swift in Sources */ = {isa = PBXBuildFile; fileRef = 4B67742C255DBEB800025BD8 /* HTTPSUpgrade.swift */; };
		4B677438255DBEB800025BD8 /* HTTPSUpgrade.xcdatamodeld in Sources */ = {isa = PBXBuildFile; fileRef = 4B67742E255DBEB800025BD8 /* HTTPSUpgrade.xcdatamodeld */; };
		4B677439255DBEB800025BD8 /* HTTPSUpgradeStore.swift in Sources */ = {isa = PBXBuildFile; fileRef = 4B677430255DBEB800025BD8 /* HTTPSUpgradeStore.swift */; };
		4B677442255DBEEA00025BD8 /* Database.swift in Sources */ = {isa = PBXBuildFile; fileRef = 4B677440255DBEEA00025BD8 /* Database.swift */; };
		4B67744B255DBF3A00025BD8 /* BloomFilter.cpp in Sources */ = {isa = PBXBuildFile; fileRef = 4B677449255DBF3A00025BD8 /* BloomFilter.cpp */; };
		4B677450255DBFA300025BD8 /* HashExtension.swift in Sources */ = {isa = PBXBuildFile; fileRef = 4B67744F255DBFA300025BD8 /* HashExtension.swift */; };
		4B723E0526B0003E00E14D75 /* DataImportMocks.swift in Sources */ = {isa = PBXBuildFile; fileRef = 4B723DFF26B0003E00E14D75 /* DataImportMocks.swift */; };
		4B723E0626B0003E00E14D75 /* CSVParserTests.swift in Sources */ = {isa = PBXBuildFile; fileRef = 4B723E0026B0003E00E14D75 /* CSVParserTests.swift */; };
		4B723E0726B0003E00E14D75 /* CSVImporterTests.swift in Sources */ = {isa = PBXBuildFile; fileRef = 4B723E0126B0003E00E14D75 /* CSVImporterTests.swift */; };
		4B723E0826B0003E00E14D75 /* MockSecureVault.swift in Sources */ = {isa = PBXBuildFile; fileRef = 4B723E0326B0003E00E14D75 /* MockSecureVault.swift */; };
		4B723E0926B0003E00E14D75 /* CSVLoginExporterTests.swift in Sources */ = {isa = PBXBuildFile; fileRef = 4B723E0426B0003E00E14D75 /* CSVLoginExporterTests.swift */; };
		4B723E0A26B0005900E14D75 /* DataImportViewController.swift in Sources */ = {isa = PBXBuildFile; fileRef = 4B723DEE26B0002B00E14D75 /* DataImportViewController.swift */; };
		4B723E0B26B0005B00E14D75 /* CSVImportViewController.swift in Sources */ = {isa = PBXBuildFile; fileRef = 4B723DEF26B0002B00E14D75 /* CSVImportViewController.swift */; };
		4B723E0C26B0005D00E14D75 /* CSVImportSummaryViewController.swift in Sources */ = {isa = PBXBuildFile; fileRef = 4B723DF026B0002B00E14D75 /* CSVImportSummaryViewController.swift */; };
		4B723E0D26B0006100E14D75 /* SecureVaultLoginImporter.swift in Sources */ = {isa = PBXBuildFile; fileRef = 4B723DF326B0002B00E14D75 /* SecureVaultLoginImporter.swift */; };
		4B723E0E26B0006300E14D75 /* LoginImport.swift in Sources */ = {isa = PBXBuildFile; fileRef = 4B723DF426B0002B00E14D75 /* LoginImport.swift */; };
		4B723E0F26B0006500E14D75 /* CSVParser.swift in Sources */ = {isa = PBXBuildFile; fileRef = 4B723DF626B0002B00E14D75 /* CSVParser.swift */; };
		4B723E1026B0006700E14D75 /* CSVImporter.swift in Sources */ = {isa = PBXBuildFile; fileRef = 4B723DF726B0002B00E14D75 /* CSVImporter.swift */; };
		4B723E1126B0006C00E14D75 /* DataImport.storyboard in Resources */ = {isa = PBXBuildFile; fileRef = 4B723DED26B0002B00E14D75 /* DataImport.storyboard */; };
		4B723E1226B0006E00E14D75 /* DataImport.swift in Sources */ = {isa = PBXBuildFile; fileRef = 4B723DEB26B0002B00E14D75 /* DataImport.swift */; };
		4B723E1326B0007A00E14D75 /* CSVLoginExporter.swift in Sources */ = {isa = PBXBuildFile; fileRef = 4B723DFD26B0002B00E14D75 /* CSVLoginExporter.swift */; };
		4B723E1926B000DC00E14D75 /* TemporaryFileCreator.swift in Sources */ = {isa = PBXBuildFile; fileRef = 4B723E1726B000DC00E14D75 /* TemporaryFileCreator.swift */; };
		4B78A86B26BB3ADD0071BB16 /* BrowserImportSummaryViewController.swift in Sources */ = {isa = PBXBuildFile; fileRef = 4B78A86A26BB3ADD0071BB16 /* BrowserImportSummaryViewController.swift */; };
		4B7A60A1273E0BE400BBDFEB /* WKWebsiteDataStoreExtension.swift in Sources */ = {isa = PBXBuildFile; fileRef = 4B7A60A0273E0BE400BBDFEB /* WKWebsiteDataStoreExtension.swift */; };
		4B82E9B325B69E3E00656FE7 /* TrackerRadarKit in Frameworks */ = {isa = PBXBuildFile; productRef = 4B82E9B225B69E3E00656FE7 /* TrackerRadarKit */; };
		4B82E9B925B6A05800656FE7 /* DetectedTrackerTests.swift in Sources */ = {isa = PBXBuildFile; fileRef = 4B82E9B825B6A05800656FE7 /* DetectedTrackerTests.swift */; };
		4B82E9C125B6A1CD00656FE7 /* TrackerRadarManagerTests.swift in Sources */ = {isa = PBXBuildFile; fileRef = 4B82E9C025B6A1CD00656FE7 /* TrackerRadarManagerTests.swift */; };
		4B8AC93326B3B06300879451 /* EdgeDataImporter.swift in Sources */ = {isa = PBXBuildFile; fileRef = 4B8AC93226B3B06300879451 /* EdgeDataImporter.swift */; };
		4B8AC93526B3B2FD00879451 /* NSAlert+DataImport.swift in Sources */ = {isa = PBXBuildFile; fileRef = 4B8AC93426B3B2FD00879451 /* NSAlert+DataImport.swift */; };
		4B8AC93926B48A5100879451 /* FirefoxLoginReader.swift in Sources */ = {isa = PBXBuildFile; fileRef = 4B8AC93826B48A5100879451 /* FirefoxLoginReader.swift */; };
		4B8AC93B26B48ADF00879451 /* ASN1Parser.swift in Sources */ = {isa = PBXBuildFile; fileRef = 4B8AC93A26B48ADF00879451 /* ASN1Parser.swift */; };
		4B8AC93D26B49BE600879451 /* FirefoxLoginReaderTests.swift in Sources */ = {isa = PBXBuildFile; fileRef = 4B8AC93C26B49BE600879451 /* FirefoxLoginReaderTests.swift */; };
		4B8AC94026B49BEE00879451 /* logins.json in Resources */ = {isa = PBXBuildFile; fileRef = 4B8AC93E26B49BEE00879451 /* logins.json */; };
		4B8AC94126B49BEE00879451 /* key4.db in Resources */ = {isa = PBXBuildFile; fileRef = 4B8AC93F26B49BEE00879451 /* key4.db */; };
		4B92928B26670D1700AD2C21 /* BookmarksOutlineView.swift in Sources */ = {isa = PBXBuildFile; fileRef = 4B92928526670D1600AD2C21 /* BookmarksOutlineView.swift */; };
		4B92928C26670D1700AD2C21 /* OutlineSeparatorViewCell.swift in Sources */ = {isa = PBXBuildFile; fileRef = 4B92928626670D1600AD2C21 /* OutlineSeparatorViewCell.swift */; };
		4B92928D26670D1700AD2C21 /* BookmarkOutlineViewCell.swift in Sources */ = {isa = PBXBuildFile; fileRef = 4B92928726670D1600AD2C21 /* BookmarkOutlineViewCell.swift */; };
		4B92928E26670D1700AD2C21 /* BookmarkOutlineViewCell.xib in Resources */ = {isa = PBXBuildFile; fileRef = 4B92928826670D1600AD2C21 /* BookmarkOutlineViewCell.xib */; };
		4B92928F26670D1700AD2C21 /* BookmarkTableCellView.swift in Sources */ = {isa = PBXBuildFile; fileRef = 4B92928926670D1700AD2C21 /* BookmarkTableCellView.swift */; };
		4B92929026670D1700AD2C21 /* BookmarkTableCellView.xib in Resources */ = {isa = PBXBuildFile; fileRef = 4B92928A26670D1700AD2C21 /* BookmarkTableCellView.xib */; };
		4B92929B26670D2A00AD2C21 /* BookmarkOutlineViewDataSource.swift in Sources */ = {isa = PBXBuildFile; fileRef = 4B92929126670D2A00AD2C21 /* BookmarkOutlineViewDataSource.swift */; };
		4B92929C26670D2A00AD2C21 /* PasteboardFolder.swift in Sources */ = {isa = PBXBuildFile; fileRef = 4B92929226670D2A00AD2C21 /* PasteboardFolder.swift */; };
		4B92929D26670D2A00AD2C21 /* BookmarkNode.swift in Sources */ = {isa = PBXBuildFile; fileRef = 4B92929326670D2A00AD2C21 /* BookmarkNode.swift */; };
		4B92929E26670D2A00AD2C21 /* BookmarkSidebarTreeController.swift in Sources */ = {isa = PBXBuildFile; fileRef = 4B92929426670D2A00AD2C21 /* BookmarkSidebarTreeController.swift */; };
		4B92929F26670D2A00AD2C21 /* PasteboardBookmark.swift in Sources */ = {isa = PBXBuildFile; fileRef = 4B92929526670D2A00AD2C21 /* PasteboardBookmark.swift */; };
		4B9292A026670D2A00AD2C21 /* SpacerNode.swift in Sources */ = {isa = PBXBuildFile; fileRef = 4B92929626670D2A00AD2C21 /* SpacerNode.swift */; };
		4B9292A126670D2A00AD2C21 /* BookmarkTreeController.swift in Sources */ = {isa = PBXBuildFile; fileRef = 4B92929726670D2A00AD2C21 /* BookmarkTreeController.swift */; };
		4B9292A226670D2A00AD2C21 /* PseudoFolder.swift in Sources */ = {isa = PBXBuildFile; fileRef = 4B92929826670D2A00AD2C21 /* PseudoFolder.swift */; };
		4B9292A326670D2A00AD2C21 /* BookmarkManagedObject.swift in Sources */ = {isa = PBXBuildFile; fileRef = 4B92929926670D2A00AD2C21 /* BookmarkManagedObject.swift */; };
		4B9292A426670D2A00AD2C21 /* PasteboardWriting.swift in Sources */ = {isa = PBXBuildFile; fileRef = 4B92929A26670D2A00AD2C21 /* PasteboardWriting.swift */; };
		4B9292AA26670D3700AD2C21 /* Bookmark.xcmappingmodel in Sources */ = {isa = PBXBuildFile; fileRef = 4B9292A526670D3700AD2C21 /* Bookmark.xcmappingmodel */; };
		4B9292AB26670D3700AD2C21 /* BookmarkMigrationPolicy.swift in Sources */ = {isa = PBXBuildFile; fileRef = 4B9292A626670D3700AD2C21 /* BookmarkMigrationPolicy.swift */; };
		4B9292AC26670D3700AD2C21 /* Bookmark.xcdatamodeld in Sources */ = {isa = PBXBuildFile; fileRef = 4B9292A726670D3700AD2C21 /* Bookmark.xcdatamodeld */; };
		4B9292AF26670F5300AD2C21 /* NSOutlineViewExtensions.swift in Sources */ = {isa = PBXBuildFile; fileRef = 4B9292AE26670F5300AD2C21 /* NSOutlineViewExtensions.swift */; };
		4B9292BA2667103100AD2C21 /* BookmarkNodePathTests.swift in Sources */ = {isa = PBXBuildFile; fileRef = 4B9292B02667103000AD2C21 /* BookmarkNodePathTests.swift */; };
		4B9292BB2667103100AD2C21 /* BookmarkNodeTests.swift in Sources */ = {isa = PBXBuildFile; fileRef = 4B9292B12667103000AD2C21 /* BookmarkNodeTests.swift */; };
		4B9292BC2667103100AD2C21 /* BookmarkSidebarTreeControllerTests.swift in Sources */ = {isa = PBXBuildFile; fileRef = 4B9292B22667103000AD2C21 /* BookmarkSidebarTreeControllerTests.swift */; };
		4B9292BD2667103100AD2C21 /* BookmarkOutlineViewDataSourceTests.swift in Sources */ = {isa = PBXBuildFile; fileRef = 4B9292B32667103000AD2C21 /* BookmarkOutlineViewDataSourceTests.swift */; };
		4B9292BE2667103100AD2C21 /* PasteboardFolderTests.swift in Sources */ = {isa = PBXBuildFile; fileRef = 4B9292B42667103000AD2C21 /* PasteboardFolderTests.swift */; };
		4B9292BF2667103100AD2C21 /* TreeControllerTests.swift in Sources */ = {isa = PBXBuildFile; fileRef = 4B9292B52667103000AD2C21 /* TreeControllerTests.swift */; };
		4B9292C02667103100AD2C21 /* BookmarkManagedObjectTests.swift in Sources */ = {isa = PBXBuildFile; fileRef = 4B9292B62667103000AD2C21 /* BookmarkManagedObjectTests.swift */; };
		4B9292C12667103100AD2C21 /* BookmarkMigrationTests.swift in Sources */ = {isa = PBXBuildFile; fileRef = 4B9292B72667103000AD2C21 /* BookmarkMigrationTests.swift */; };
		4B9292C22667103100AD2C21 /* BookmarkTests.swift in Sources */ = {isa = PBXBuildFile; fileRef = 4B9292B82667103000AD2C21 /* BookmarkTests.swift */; };
		4B9292C32667103100AD2C21 /* PasteboardBookmarkTests.swift in Sources */ = {isa = PBXBuildFile; fileRef = 4B9292B92667103100AD2C21 /* PasteboardBookmarkTests.swift */; };
		4B9292C52667104B00AD2C21 /* CoreDataTestUtilities.swift in Sources */ = {isa = PBXBuildFile; fileRef = 4B9292C42667104B00AD2C21 /* CoreDataTestUtilities.swift */; };
		4B9292CE2667123700AD2C21 /* BrowserTabSelectionDelegate.swift in Sources */ = {isa = PBXBuildFile; fileRef = 4B9292C62667123700AD2C21 /* BrowserTabSelectionDelegate.swift */; };
		4B9292CF2667123700AD2C21 /* BookmarkManagementSidebarViewController.swift in Sources */ = {isa = PBXBuildFile; fileRef = 4B9292C72667123700AD2C21 /* BookmarkManagementSidebarViewController.swift */; };
		4B9292D02667123700AD2C21 /* BookmarkManagementSplitViewController.swift in Sources */ = {isa = PBXBuildFile; fileRef = 4B9292C82667123700AD2C21 /* BookmarkManagementSplitViewController.swift */; };
		4B9292D12667123700AD2C21 /* BookmarkTableRowView.swift in Sources */ = {isa = PBXBuildFile; fileRef = 4B9292C92667123700AD2C21 /* BookmarkTableRowView.swift */; };
		4B9292D22667123700AD2C21 /* AddFolderModalViewController.swift in Sources */ = {isa = PBXBuildFile; fileRef = 4B9292CA2667123700AD2C21 /* AddFolderModalViewController.swift */; };
		4B9292D32667123700AD2C21 /* AddBookmarkModalViewController.swift in Sources */ = {isa = PBXBuildFile; fileRef = 4B9292CB2667123700AD2C21 /* AddBookmarkModalViewController.swift */; };
		4B9292D42667123700AD2C21 /* BookmarkListViewController.swift in Sources */ = {isa = PBXBuildFile; fileRef = 4B9292CC2667123700AD2C21 /* BookmarkListViewController.swift */; };
		4B9292D52667123700AD2C21 /* BookmarkManagementDetailViewController.swift in Sources */ = {isa = PBXBuildFile; fileRef = 4B9292CD2667123700AD2C21 /* BookmarkManagementDetailViewController.swift */; };
		4B9292D72667124000AD2C21 /* NSPopUpButtonExtension.swift in Sources */ = {isa = PBXBuildFile; fileRef = 4B9292D62667124000AD2C21 /* NSPopUpButtonExtension.swift */; };
		4B9292D92667124B00AD2C21 /* BookmarkListTreeControllerDataSource.swift in Sources */ = {isa = PBXBuildFile; fileRef = 4B9292D82667124B00AD2C21 /* BookmarkListTreeControllerDataSource.swift */; };
		4B9292DB2667125D00AD2C21 /* ContextualMenu.swift in Sources */ = {isa = PBXBuildFile; fileRef = 4B9292DA2667125D00AD2C21 /* ContextualMenu.swift */; };
		4BA1A69B258B076900F6F690 /* FileStore.swift in Sources */ = {isa = PBXBuildFile; fileRef = 4BA1A69A258B076900F6F690 /* FileStore.swift */; };
		4BA1A6A0258B079600F6F690 /* DataEncryption.swift in Sources */ = {isa = PBXBuildFile; fileRef = 4BA1A69F258B079600F6F690 /* DataEncryption.swift */; };
		4BA1A6A5258B07DF00F6F690 /* EncryptedValueTransformer.swift in Sources */ = {isa = PBXBuildFile; fileRef = 4BA1A6A4258B07DF00F6F690 /* EncryptedValueTransformer.swift */; };
		4BA1A6B3258B080A00F6F690 /* EncryptionKeyGeneration.swift in Sources */ = {isa = PBXBuildFile; fileRef = 4BA1A6B2258B080A00F6F690 /* EncryptionKeyGeneration.swift */; };
		4BA1A6B8258B081600F6F690 /* EncryptionKeyStoring.swift in Sources */ = {isa = PBXBuildFile; fileRef = 4BA1A6B7258B081600F6F690 /* EncryptionKeyStoring.swift */; };
		4BA1A6BD258B082300F6F690 /* EncryptionKeyStore.swift in Sources */ = {isa = PBXBuildFile; fileRef = 4BA1A6BC258B082300F6F690 /* EncryptionKeyStore.swift */; };
		4BA1A6C2258B0A1300F6F690 /* ContiguousBytesExtension.swift in Sources */ = {isa = PBXBuildFile; fileRef = 4BA1A6C1258B0A1300F6F690 /* ContiguousBytesExtension.swift */; };
		4BA1A6D9258C0CB300F6F690 /* DataEncryptionTests.swift in Sources */ = {isa = PBXBuildFile; fileRef = 4BA1A6D8258C0CB300F6F690 /* DataEncryptionTests.swift */; };
		4BA1A6DE258C100A00F6F690 /* FileStoreTests.swift in Sources */ = {isa = PBXBuildFile; fileRef = 4BA1A6DD258C100A00F6F690 /* FileStoreTests.swift */; };
		4BA1A6E6258C270800F6F690 /* EncryptionKeyGeneratorTests.swift in Sources */ = {isa = PBXBuildFile; fileRef = 4BA1A6E5258C270800F6F690 /* EncryptionKeyGeneratorTests.swift */; };
		4BA1A6F6258C4F9600F6F690 /* EncryptionMocks.swift in Sources */ = {isa = PBXBuildFile; fileRef = 4BA1A6F5258C4F9600F6F690 /* EncryptionMocks.swift */; };
		4BA1A6FE258C5C1300F6F690 /* EncryptedValueTransformerTests.swift in Sources */ = {isa = PBXBuildFile; fileRef = 4BA1A6FD258C5C1300F6F690 /* EncryptedValueTransformerTests.swift */; };
		4BB46EA226B8954500222970 /* logins-encrypted.json in Resources */ = {isa = PBXBuildFile; fileRef = 4BB46EA026B8954500222970 /* logins-encrypted.json */; };
		4BB46EA326B8954500222970 /* key4-encrypted.db in Resources */ = {isa = PBXBuildFile; fileRef = 4BB46EA126B8954500222970 /* key4-encrypted.db */; };
		4BB6CE5F26B77ED000EC5860 /* Cryptography.swift in Sources */ = {isa = PBXBuildFile; fileRef = 4BB6CE5E26B77ED000EC5860 /* Cryptography.swift */; };
		4BB88B4525B7B55C006F6B06 /* DebugUserScript.swift in Sources */ = {isa = PBXBuildFile; fileRef = 4BB88B4425B7B55C006F6B06 /* DebugUserScript.swift */; };
		4BB88B4A25B7B690006F6B06 /* SequenceExtensions.swift in Sources */ = {isa = PBXBuildFile; fileRef = 4BB88B4925B7B690006F6B06 /* SequenceExtensions.swift */; };
		4BB88B5025B7BA2B006F6B06 /* TabInstrumentation.swift in Sources */ = {isa = PBXBuildFile; fileRef = 4BB88B4F25B7BA2B006F6B06 /* TabInstrumentation.swift */; };
		4BB88B5B25B7BA50006F6B06 /* Instruments.swift in Sources */ = {isa = PBXBuildFile; fileRef = 4BB88B5A25B7BA50006F6B06 /* Instruments.swift */; };
		4BB99CFE26FE191E001E4761 /* FirefoxBookmarksReader.swift in Sources */ = {isa = PBXBuildFile; fileRef = 4BB99CF526FE191E001E4761 /* FirefoxBookmarksReader.swift */; };
		4BB99CFF26FE191E001E4761 /* BookmarkImport.swift in Sources */ = {isa = PBXBuildFile; fileRef = 4BB99CF626FE191E001E4761 /* BookmarkImport.swift */; };
		4BB99D0026FE191E001E4761 /* CoreDataBookmarkImporter.swift in Sources */ = {isa = PBXBuildFile; fileRef = 4BB99CF726FE191E001E4761 /* CoreDataBookmarkImporter.swift */; };
		4BB99D0126FE191E001E4761 /* ChromiumBookmarksReader.swift in Sources */ = {isa = PBXBuildFile; fileRef = 4BB99CF926FE191E001E4761 /* ChromiumBookmarksReader.swift */; };
		4BB99D0226FE191E001E4761 /* ImportedBookmarks.swift in Sources */ = {isa = PBXBuildFile; fileRef = 4BB99CFA26FE191E001E4761 /* ImportedBookmarks.swift */; };
		4BB99D0326FE191E001E4761 /* SafariBookmarksReader.swift in Sources */ = {isa = PBXBuildFile; fileRef = 4BB99CFC26FE191E001E4761 /* SafariBookmarksReader.swift */; };
		4BB99D0426FE191E001E4761 /* SafariDataImporter.swift in Sources */ = {isa = PBXBuildFile; fileRef = 4BB99CFD26FE191E001E4761 /* SafariDataImporter.swift */; };
		4BB99D0626FE1979001E4761 /* RequestFilePermissionViewController.swift in Sources */ = {isa = PBXBuildFile; fileRef = 4BB99D0526FE1979001E4761 /* RequestFilePermissionViewController.swift */; };
		4BB99D0926FE1A6D001E4761 /* Bookmarks.plist in Resources */ = {isa = PBXBuildFile; fileRef = 4BB99D0826FE1A6D001E4761 /* Bookmarks.plist */; };
		4BB99D0B26FE1A7B001E4761 /* Bookmarks in Resources */ = {isa = PBXBuildFile; fileRef = 4BB99D0A26FE1A7B001E4761 /* Bookmarks */; };
		4BB99D0F26FE1A84001E4761 /* ChromiumBookmarksReaderTests.swift in Sources */ = {isa = PBXBuildFile; fileRef = 4BB99D0C26FE1A83001E4761 /* ChromiumBookmarksReaderTests.swift */; };
		4BB99D1026FE1A84001E4761 /* FirefoxBookmarksReaderTests.swift in Sources */ = {isa = PBXBuildFile; fileRef = 4BB99D0D26FE1A83001E4761 /* FirefoxBookmarksReaderTests.swift */; };
		4BB99D1126FE1A84001E4761 /* SafariBookmarksReaderTests.swift in Sources */ = {isa = PBXBuildFile; fileRef = 4BB99D0E26FE1A84001E4761 /* SafariBookmarksReaderTests.swift */; };
		4BB99D1326FE1A94001E4761 /* places.sqlite in Resources */ = {isa = PBXBuildFile; fileRef = 4BB99D1226FE1A94001E4761 /* places.sqlite */; };
		4BE0DF06267819A1006337B7 /* NSStoryboardExtension.swift in Sources */ = {isa = PBXBuildFile; fileRef = 4BE0DF0426781961006337B7 /* NSStoryboardExtension.swift */; };
		4BE65474271FCD40008D1D63 /* PasswordManagementIdentityItemView.swift in Sources */ = {isa = PBXBuildFile; fileRef = 4BE6546E271FCD40008D1D63 /* PasswordManagementIdentityItemView.swift */; };
		4BE65476271FCD41008D1D63 /* PasswordManagementCreditCardItemView.swift in Sources */ = {isa = PBXBuildFile; fileRef = 4BE65470271FCD40008D1D63 /* PasswordManagementCreditCardItemView.swift */; };
		4BE65477271FCD41008D1D63 /* PasswordManagementLoginItemView.swift in Sources */ = {isa = PBXBuildFile; fileRef = 4BE65471271FCD40008D1D63 /* PasswordManagementLoginItemView.swift */; };
		4BE65478271FCD41008D1D63 /* PasswordManagementNoteItemView.swift in Sources */ = {isa = PBXBuildFile; fileRef = 4BE65472271FCD40008D1D63 /* PasswordManagementNoteItemView.swift */; };
		4BE65479271FCD41008D1D63 /* EditableTextView.swift in Sources */ = {isa = PBXBuildFile; fileRef = 4BE65473271FCD40008D1D63 /* EditableTextView.swift */; };
		4BE6547E271FCD4D008D1D63 /* PasswordManagementIdentityModel.swift in Sources */ = {isa = PBXBuildFile; fileRef = 4BE6547A271FCD4D008D1D63 /* PasswordManagementIdentityModel.swift */; };
		4BE6547F271FCD4D008D1D63 /* PasswordManagementCreditCardModel.swift in Sources */ = {isa = PBXBuildFile; fileRef = 4BE6547B271FCD4D008D1D63 /* PasswordManagementCreditCardModel.swift */; };
		4BE65480271FCD4D008D1D63 /* PasswordManagementLoginModel.swift in Sources */ = {isa = PBXBuildFile; fileRef = 4BE6547C271FCD4D008D1D63 /* PasswordManagementLoginModel.swift */; };
		4BE65481271FCD4D008D1D63 /* PasswordManagementNoteModel.swift in Sources */ = {isa = PBXBuildFile; fileRef = 4BE6547D271FCD4D008D1D63 /* PasswordManagementNoteModel.swift */; };
		4BE65485271FCD7B008D1D63 /* LoginFaviconView.swift in Sources */ = {isa = PBXBuildFile; fileRef = 4BE65484271FCD7B008D1D63 /* LoginFaviconView.swift */; };
		4BF01C00272AE74C00884A61 /* CountryList.swift in Sources */ = {isa = PBXBuildFile; fileRef = 4BE65482271FCD53008D1D63 /* CountryList.swift */; };
		4BF4951826C08395000547B8 /* ThirdPartyBrowserTests.swift in Sources */ = {isa = PBXBuildFile; fileRef = 4BF4951726C08395000547B8 /* ThirdPartyBrowserTests.swift */; };
		7B4CE8E726F02135009134B1 /* TabBarTests.swift in Sources */ = {isa = PBXBuildFile; fileRef = 7B4CE8E626F02134009134B1 /* TabBarTests.swift */; };
		7B860DE227274A8C006D8957 /* NavigatorCredentialsUserScript.swift in Sources */ = {isa = PBXBuildFile; fileRef = 7B860DE127274A8B006D8957 /* NavigatorCredentialsUserScript.swift */; };
		7B860DE427274E54006D8957 /* navigatorCredentials.js in Resources */ = {isa = PBXBuildFile; fileRef = 7B860DE327274E54006D8957 /* navigatorCredentials.js */; };
		7BA4727D26F01BC400EAA165 /* CoreDataTestUtilities.swift in Sources */ = {isa = PBXBuildFile; fileRef = 4B9292C42667104B00AD2C21 /* CoreDataTestUtilities.swift */; };
		8511E18425F82B34002F516B /* 01_Fire_really_small.json in Resources */ = {isa = PBXBuildFile; fileRef = 8511E18325F82B34002F516B /* 01_Fire_really_small.json */; };
		853014D625E671A000FB8205 /* PageObserverUserScript.swift in Sources */ = {isa = PBXBuildFile; fileRef = 853014D525E671A000FB8205 /* PageObserverUserScript.swift */; };
		85308E25267FC9F2001ABD76 /* NSAlertExtension.swift in Sources */ = {isa = PBXBuildFile; fileRef = 85308E24267FC9F2001ABD76 /* NSAlertExtension.swift */; };
		85308E27267FCB22001ABD76 /* PasswordManagerSettings.swift in Sources */ = {isa = PBXBuildFile; fileRef = 85308E26267FCB22001ABD76 /* PasswordManagerSettings.swift */; };
		85378D9C274E61B8007C5CBF /* MessageViews.storyboard in Resources */ = {isa = PBXBuildFile; fileRef = 85378D9B274E61B8007C5CBF /* MessageViews.storyboard */; };
		85378D9E274E664C007C5CBF /* PopoverMessageViewController.swift in Sources */ = {isa = PBXBuildFile; fileRef = 85378D9D274E664C007C5CBF /* PopoverMessageViewController.swift */; };
		85378DA0274E6F42007C5CBF /* NSNotificationName+EmailManager.swift in Sources */ = {isa = PBXBuildFile; fileRef = 85378D9F274E6F42007C5CBF /* NSNotificationName+EmailManager.swift */; };
		85378DA2274E7F25007C5CBF /* EmailManagerRequestDelegate.swift in Sources */ = {isa = PBXBuildFile; fileRef = 85378DA1274E7F25007C5CBF /* EmailManagerRequestDelegate.swift */; };
		8546DE6225C03056000CA5E1 /* UserAgentTests.swift in Sources */ = {isa = PBXBuildFile; fileRef = 8546DE6125C03056000CA5E1 /* UserAgentTests.swift */; };
		85480F8A25CDC360009424E3 /* MainMenu.storyboard in Resources */ = {isa = PBXBuildFile; fileRef = 85480F8925CDC360009424E3 /* MainMenu.storyboard */; };
		85480FBB25D181CB009424E3 /* ConfigurationDownloading.swift in Sources */ = {isa = PBXBuildFile; fileRef = 85480FBA25D181CB009424E3 /* ConfigurationDownloading.swift */; };
		85480FCF25D1AA22009424E3 /* ConfigurationStoring.swift in Sources */ = {isa = PBXBuildFile; fileRef = 85480FCE25D1AA22009424E3 /* ConfigurationStoring.swift */; };
		85625994269C8F9600EE44BC /* PasswordManager.storyboard in Resources */ = {isa = PBXBuildFile; fileRef = 85625993269C8F9600EE44BC /* PasswordManager.storyboard */; };
		85625996269C953C00EE44BC /* PasswordManagementViewController.swift in Sources */ = {isa = PBXBuildFile; fileRef = 85625995269C953C00EE44BC /* PasswordManagementViewController.swift */; };
		85625998269C9C5F00EE44BC /* PasswordManagementPopover.swift in Sources */ = {isa = PBXBuildFile; fileRef = 85625997269C9C5F00EE44BC /* PasswordManagementPopover.swift */; };
		8562599A269CA0A600EE44BC /* NSRectExtension.swift in Sources */ = {isa = PBXBuildFile; fileRef = 85625999269CA0A600EE44BC /* NSRectExtension.swift */; };
		856C98A6256EB59600A22F1F /* MenuItemSelectors.swift in Sources */ = {isa = PBXBuildFile; fileRef = 856C98A5256EB59600A22F1F /* MenuItemSelectors.swift */; };
		856C98D52570116900A22F1F /* NSWindow+Toast.swift in Sources */ = {isa = PBXBuildFile; fileRef = 856C98D42570116900A22F1F /* NSWindow+Toast.swift */; };
		856C98DF257014BD00A22F1F /* FileDownloadManager.swift in Sources */ = {isa = PBXBuildFile; fileRef = 856C98DE257014BD00A22F1F /* FileDownloadManager.swift */; };
		856CADF0271710F400E79BB0 /* HoverUserScript.swift in Sources */ = {isa = PBXBuildFile; fileRef = 856CADEF271710F400E79BB0 /* HoverUserScript.swift */; };
		85778E3527142C3000F091CA /* HomepageHeaderView.swift in Sources */ = {isa = PBXBuildFile; fileRef = 85778E3427142C3000F091CA /* HomepageHeaderView.swift */; };
		85799C1825DEBB3F0007EC87 /* Logging.swift in Sources */ = {isa = PBXBuildFile; fileRef = 85799C1725DEBB3F0007EC87 /* Logging.swift */; };
		85799C3425DFCD1B0007EC87 /* TrackerRadarManager.swift in Sources */ = {isa = PBXBuildFile; fileRef = 4B6160D225B14E6E007DE5B2 /* TrackerRadarManager.swift */; };
		8585B63826D6E66C00C1416F /* ButtonStyles.swift in Sources */ = {isa = PBXBuildFile; fileRef = 8585B63726D6E66C00C1416F /* ButtonStyles.swift */; };
		8589063A267BCD8E00D23B0D /* SaveCredentialsPopover.swift in Sources */ = {isa = PBXBuildFile; fileRef = 85890639267BCD8E00D23B0D /* SaveCredentialsPopover.swift */; };
		8589063C267BCDC000D23B0D /* SaveCredentialsViewController.swift in Sources */ = {isa = PBXBuildFile; fileRef = 8589063B267BCDC000D23B0D /* SaveCredentialsViewController.swift */; };
		858A797F26A79EAA00A75A42 /* UserText+PasswordManager.swift in Sources */ = {isa = PBXBuildFile; fileRef = 858A797E26A79EAA00A75A42 /* UserText+PasswordManager.swift */; };
		858A798326A8B75F00A75A42 /* CopyHandler.swift in Sources */ = {isa = PBXBuildFile; fileRef = 858A798226A8B75F00A75A42 /* CopyHandler.swift */; };
		858A798526A8BB5D00A75A42 /* NSTextViewExtension.swift in Sources */ = {isa = PBXBuildFile; fileRef = 858A798426A8BB5D00A75A42 /* NSTextViewExtension.swift */; };
		858A798826A99DBE00A75A42 /* PasswordManagementItemListModelTests.swift in Sources */ = {isa = PBXBuildFile; fileRef = 858A798726A99DBE00A75A42 /* PasswordManagementItemListModelTests.swift */; };
		858A798A26A9B35E00A75A42 /* PasswordManagementItemModelTests.swift in Sources */ = {isa = PBXBuildFile; fileRef = 858A798926A9B35E00A75A42 /* PasswordManagementItemModelTests.swift */; };
		858C1BED26974E6600E6C014 /* PasswordManagerSettingsTests.swift in Sources */ = {isa = PBXBuildFile; fileRef = 858C1BEC26974E6600E6C014 /* PasswordManagerSettingsTests.swift */; };
		858C78FC2705EB5F009B2B44 /* HomepageHeader.xib in Resources */ = {isa = PBXBuildFile; fileRef = 858C78FB2705EB5F009B2B44 /* HomepageHeader.xib */; };
		859E7D6B27453BF3009C2B69 /* BookmarksExporter.swift in Sources */ = {isa = PBXBuildFile; fileRef = 859E7D6A27453BF3009C2B69 /* BookmarksExporter.swift */; };
		859E7D6D274548F2009C2B69 /* BookmarksExporterTests.swift in Sources */ = {isa = PBXBuildFile; fileRef = 859E7D6C274548F2009C2B69 /* BookmarksExporterTests.swift */; };
		85A0116925AF1D8900FA6A0C /* FindInPageViewController.swift in Sources */ = {isa = PBXBuildFile; fileRef = 85A0116825AF1D8900FA6A0C /* FindInPageViewController.swift */; };
		85A0117425AF2EDF00FA6A0C /* FindInPage.storyboard in Resources */ = {isa = PBXBuildFile; fileRef = 85A0117325AF2EDF00FA6A0C /* FindInPage.storyboard */; };
		85A0118225AF60E700FA6A0C /* FindInPageModel.swift in Sources */ = {isa = PBXBuildFile; fileRef = 85A0118125AF60E700FA6A0C /* FindInPageModel.swift */; };
		85A011EA25B4D4CA00FA6A0C /* FindInPageUserScript.swift in Sources */ = {isa = PBXBuildFile; fileRef = 85A011E925B4D4CA00FA6A0C /* FindInPageUserScript.swift */; };
		85AC3AEF25D5CE9800C7D2AA /* UserScripts.swift in Sources */ = {isa = PBXBuildFile; fileRef = 85AC3AEE25D5CE9800C7D2AA /* UserScripts.swift */; };
		85AC3AF725D5DBFD00C7D2AA /* DataExtension.swift in Sources */ = {isa = PBXBuildFile; fileRef = 85AC3AF625D5DBFD00C7D2AA /* DataExtension.swift */; };
		85AC3B0525D6B1D800C7D2AA /* ScriptSourceProviding.swift in Sources */ = {isa = PBXBuildFile; fileRef = 85AC3B0425D6B1D800C7D2AA /* ScriptSourceProviding.swift */; };
		85AC3B1725D9BC1A00C7D2AA /* ConfigurationDownloaderTests.swift in Sources */ = {isa = PBXBuildFile; fileRef = 85AC3B1625D9BC1A00C7D2AA /* ConfigurationDownloaderTests.swift */; };
		85AC3B3525DA82A600C7D2AA /* DataTaskProviding.swift in Sources */ = {isa = PBXBuildFile; fileRef = 85AC3B3425DA82A600C7D2AA /* DataTaskProviding.swift */; };
		85AC3B4925DAC9BD00C7D2AA /* ConfigurationStorageTests.swift in Sources */ = {isa = PBXBuildFile; fileRef = 85AC3B4825DAC9BD00C7D2AA /* ConfigurationStorageTests.swift */; };
		85AE2FF224A33A2D002D507F /* WebKit.framework in Frameworks */ = {isa = PBXBuildFile; fileRef = 85AE2FF124A33A2D002D507F /* WebKit.framework */; };
		85C6A29625CC1FFD00EEB5F1 /* UserDefaultsWrapper.swift in Sources */ = {isa = PBXBuildFile; fileRef = 85C6A29525CC1FFD00EEB5F1 /* UserDefaultsWrapper.swift */; };
		85CC1D73269EF1880062F04E /* PasswordManagementItemList.swift in Sources */ = {isa = PBXBuildFile; fileRef = 85CC1D72269EF1880062F04E /* PasswordManagementItemList.swift */; };
		85CC1D7B26A05ECF0062F04E /* PasswordManagementItemListModel.swift in Sources */ = {isa = PBXBuildFile; fileRef = 85CC1D7A26A05ECF0062F04E /* PasswordManagementItemListModel.swift */; };
		85CC1D7D26A05F250062F04E /* PasswordManagementItemModel.swift in Sources */ = {isa = PBXBuildFile; fileRef = 85CC1D7C26A05F250062F04E /* PasswordManagementItemModel.swift */; };
		85D33F1225C82EB3002B91A6 /* ConfigurationManager.swift in Sources */ = {isa = PBXBuildFile; fileRef = 85D33F1125C82EB3002B91A6 /* ConfigurationManager.swift */; };
		85D438B6256E7C9E00F3BAF8 /* ContextMenuUserScript.swift in Sources */ = {isa = PBXBuildFile; fileRef = 85D438B5256E7C9E00F3BAF8 /* ContextMenuUserScript.swift */; };
		85D885B026A590A90077C374 /* NSNotificationName+PasswordManager.swift in Sources */ = {isa = PBXBuildFile; fileRef = 85D885AF26A590A90077C374 /* NSNotificationName+PasswordManager.swift */; };
		85D885B326A5A9DE0077C374 /* NSAlert+PasswordManager.swift in Sources */ = {isa = PBXBuildFile; fileRef = 85D885B226A5A9DE0077C374 /* NSAlert+PasswordManager.swift */; };
		85E11C2F25E7DC7E00974CAF /* ExternalURLHandler.swift in Sources */ = {isa = PBXBuildFile; fileRef = 85E11C2E25E7DC7E00974CAF /* ExternalURLHandler.swift */; };
		85E11C3725E7F1E100974CAF /* ExternalURLHandlerTests.swift in Sources */ = {isa = PBXBuildFile; fileRef = 85E11C3625E7F1E100974CAF /* ExternalURLHandlerTests.swift */; };
		85F1B0C925EF9759004792B6 /* URLEventHandlerTests.swift in Sources */ = {isa = PBXBuildFile; fileRef = 85F1B0C825EF9759004792B6 /* URLEventHandlerTests.swift */; };
		85F4D1C4266695C9002DD869 /* BrowserServicesKit in Frameworks */ = {isa = PBXBuildFile; productRef = 85F4D1C3266695C9002DD869 /* BrowserServicesKit */; };
		85F69B3C25EDE81F00978E59 /* URLExtensionTests.swift in Sources */ = {isa = PBXBuildFile; fileRef = 85F69B3B25EDE81F00978E59 /* URLExtensionTests.swift */; };
		85FF55C825F82E4F00E2AB99 /* Lottie in Frameworks */ = {isa = PBXBuildFile; productRef = 85FF55C725F82E4F00E2AB99 /* Lottie */; };
		AA06B6B72672AF8100F541C5 /* Sparkle in Frameworks */ = {isa = PBXBuildFile; productRef = AA06B6B62672AF8100F541C5 /* Sparkle */; };
		AA0877B826D5160D00B05660 /* SafariVersionReaderTests.swift in Sources */ = {isa = PBXBuildFile; fileRef = AA0877B726D5160D00B05660 /* SafariVersionReaderTests.swift */; };
		AA0877BA26D5161D00B05660 /* WebKitVersionProviderTests.swift in Sources */ = {isa = PBXBuildFile; fileRef = AA0877B926D5161D00B05660 /* WebKitVersionProviderTests.swift */; };
		AA0F3DB7261A566C0077F2D9 /* SuggestionLoadingMock.swift in Sources */ = {isa = PBXBuildFile; fileRef = AA0F3DB6261A566C0077F2D9 /* SuggestionLoadingMock.swift */; };
		AA13DCB4271480B0006D48D3 /* FirePopoverViewModel.swift in Sources */ = {isa = PBXBuildFile; fileRef = AA13DCB3271480B0006D48D3 /* FirePopoverViewModel.swift */; };
		AA21BDF2272B001900A12034 /* dark-trackers.json in Resources */ = {isa = PBXBuildFile; fileRef = AA8AF575272AC614006A09F8 /* dark-trackers.json */; };
		AA2CB12D2587BB5600AA6FBE /* TabBarFooter.xib in Resources */ = {isa = PBXBuildFile; fileRef = AA2CB12C2587BB5600AA6FBE /* TabBarFooter.xib */; };
		AA2CB1352587C29500AA6FBE /* TabBarFooter.swift in Sources */ = {isa = PBXBuildFile; fileRef = AA2CB1342587C29500AA6FBE /* TabBarFooter.swift */; };
		AA3F895324C18AD500628DDE /* SuggestionViewModel.swift in Sources */ = {isa = PBXBuildFile; fileRef = AA3F895224C18AD500628DDE /* SuggestionViewModel.swift */; };
		AA4BBA3B25C58FA200C4FB0F /* MainMenu.swift in Sources */ = {isa = PBXBuildFile; fileRef = AA4BBA3A25C58FA200C4FB0F /* MainMenu.swift */; };
		AA4D700725545EF800C3411E /* URLEventHandler.swift in Sources */ = {isa = PBXBuildFile; fileRef = AA4D700625545EF800C3411E /* URLEventHandler.swift */; };
		AA4FF40C2624751A004E2377 /* GrammarFeaturesManager.swift in Sources */ = {isa = PBXBuildFile; fileRef = AA4FF40B2624751A004E2377 /* GrammarFeaturesManager.swift */; };
		AA512D1424D99D9800230283 /* FaviconService.swift in Sources */ = {isa = PBXBuildFile; fileRef = AA512D1324D99D9800230283 /* FaviconService.swift */; };
		AA585D82248FD31100E9A3E2 /* AppDelegate.swift in Sources */ = {isa = PBXBuildFile; fileRef = AA585D81248FD31100E9A3E2 /* AppDelegate.swift */; };
		AA585D84248FD31100E9A3E2 /* BrowserTabViewController.swift in Sources */ = {isa = PBXBuildFile; fileRef = AA585D83248FD31100E9A3E2 /* BrowserTabViewController.swift */; };
		AA585D86248FD31400E9A3E2 /* Assets.xcassets in Resources */ = {isa = PBXBuildFile; fileRef = AA585D85248FD31400E9A3E2 /* Assets.xcassets */; };
		AA585D89248FD31400E9A3E2 /* Main.storyboard in Resources */ = {isa = PBXBuildFile; fileRef = AA585D87248FD31400E9A3E2 /* Main.storyboard */; };
		AA585DAF2490E6E600E9A3E2 /* MainViewController.swift in Sources */ = {isa = PBXBuildFile; fileRef = AA585DAE2490E6E600E9A3E2 /* MainViewController.swift */; };
		AA5C8F59258FE21F00748EB7 /* NSTextFieldExtension.swift in Sources */ = {isa = PBXBuildFile; fileRef = AA5C8F58258FE21F00748EB7 /* NSTextFieldExtension.swift */; };
		AA5C8F5E2590EEE800748EB7 /* NSPointExtension.swift in Sources */ = {isa = PBXBuildFile; fileRef = AA5C8F5D2590EEE800748EB7 /* NSPointExtension.swift */; };
		AA5C8F632591021700748EB7 /* NSApplicationExtension.swift in Sources */ = {isa = PBXBuildFile; fileRef = AA5C8F622591021700748EB7 /* NSApplicationExtension.swift */; };
		AA5D6DAC24A340F700C6FBCE /* WebViewStateObserver.swift in Sources */ = {isa = PBXBuildFile; fileRef = AA5D6DAB24A340F700C6FBCE /* WebViewStateObserver.swift */; };
		AA61C0D02722159B00E6B681 /* FireInfoViewController.swift in Sources */ = {isa = PBXBuildFile; fileRef = AA61C0CF2722159B00E6B681 /* FireInfoViewController.swift */; };
		AA61C0D22727F59B00E6B681 /* ArrayExtension.swift in Sources */ = {isa = PBXBuildFile; fileRef = AA61C0D12727F59B00E6B681 /* ArrayExtension.swift */; };
		AA63745424C9BF9A00AB2AC4 /* SuggestionContainerTests.swift in Sources */ = {isa = PBXBuildFile; fileRef = AA63745324C9BF9A00AB2AC4 /* SuggestionContainerTests.swift */; };
		AA652CB125DD825B009059CC /* LocalBookmarkStoreTests.swift in Sources */ = {isa = PBXBuildFile; fileRef = AA652CB025DD825B009059CC /* LocalBookmarkStoreTests.swift */; };
		AA652CCE25DD9071009059CC /* BookmarkListTests.swift in Sources */ = {isa = PBXBuildFile; fileRef = AA652CCD25DD9071009059CC /* BookmarkListTests.swift */; };
		AA652CD325DDA6E9009059CC /* LocalBookmarkManagerTests.swift in Sources */ = {isa = PBXBuildFile; fileRef = AA652CD225DDA6E9009059CC /* LocalBookmarkManagerTests.swift */; };
		AA652CDB25DDAB32009059CC /* BookmarkStoreMock.swift in Sources */ = {isa = PBXBuildFile; fileRef = AA652CDA25DDAB32009059CC /* BookmarkStoreMock.swift */; };
		AA6820E425502F19005ED0D5 /* WebsiteDataStore.swift in Sources */ = {isa = PBXBuildFile; fileRef = AA6820E325502F19005ED0D5 /* WebsiteDataStore.swift */; };
		AA6820EB25503D6A005ED0D5 /* Fire.swift in Sources */ = {isa = PBXBuildFile; fileRef = AA6820EA25503D6A005ED0D5 /* Fire.swift */; };
		AA6820F125503DA9005ED0D5 /* FireViewModel.swift in Sources */ = {isa = PBXBuildFile; fileRef = AA6820F025503DA9005ED0D5 /* FireViewModel.swift */; };
		AA68C3D32490ED62001B8783 /* NavigationBarViewController.swift in Sources */ = {isa = PBXBuildFile; fileRef = AA68C3D22490ED62001B8783 /* NavigationBarViewController.swift */; };
		AA68C3D72490F821001B8783 /* README.md in Resources */ = {isa = PBXBuildFile; fileRef = AA68C3D62490F821001B8783 /* README.md */; };
		AA693E5E2696E5B90007BB78 /* CrashReports.storyboard in Resources */ = {isa = PBXBuildFile; fileRef = AA693E5D2696E5B90007BB78 /* CrashReports.storyboard */; };
		AA6AD95B2704B6DB00159F8A /* FirePopoverViewController.swift in Sources */ = {isa = PBXBuildFile; fileRef = AA6AD95A2704B6DB00159F8A /* FirePopoverViewController.swift */; };
		AA6EF9AD25066F42004754E6 /* WindowsManager.swift in Sources */ = {isa = PBXBuildFile; fileRef = AA6EF9AC25066F42004754E6 /* WindowsManager.swift */; };
		AA6EF9B3250785D5004754E6 /* NSMenuExtension.swift in Sources */ = {isa = PBXBuildFile; fileRef = AA6EF9B2250785D5004754E6 /* NSMenuExtension.swift */; };
		AA6EF9B525081B4C004754E6 /* MainMenuActions.swift in Sources */ = {isa = PBXBuildFile; fileRef = AA6EF9B425081B4C004754E6 /* MainMenuActions.swift */; };
		AA6FFB4424DC33320028F4D0 /* NSViewExtension.swift in Sources */ = {isa = PBXBuildFile; fileRef = AA6FFB4324DC33320028F4D0 /* NSViewExtension.swift */; };
		AA6FFB4624DC3B5A0028F4D0 /* WebView.swift in Sources */ = {isa = PBXBuildFile; fileRef = AA6FFB4524DC3B5A0028F4D0 /* WebView.swift */; };
		AA72D5E325FE977F00C77619 /* AddEditFavoriteViewController.swift in Sources */ = {isa = PBXBuildFile; fileRef = AA72D5E225FE977F00C77619 /* AddEditFavoriteViewController.swift */; };
		AA72D5F025FEA49900C77619 /* AddEditFavoriteWindow.swift in Sources */ = {isa = PBXBuildFile; fileRef = AA72D5EF25FEA49900C77619 /* AddEditFavoriteWindow.swift */; };
		AA72D5FE25FFF94E00C77619 /* NSMenuItemExtension.swift in Sources */ = {isa = PBXBuildFile; fileRef = AA72D5FD25FFF94E00C77619 /* NSMenuItemExtension.swift */; };
		AA7412B224D0B3AC00D22FE0 /* TabBarViewItem.swift in Sources */ = {isa = PBXBuildFile; fileRef = AA7412B024D0B3AC00D22FE0 /* TabBarViewItem.swift */; };
		AA7412B324D0B3AC00D22FE0 /* TabBarViewItem.xib in Resources */ = {isa = PBXBuildFile; fileRef = AA7412B124D0B3AC00D22FE0 /* TabBarViewItem.xib */; };
		AA7412B524D1536B00D22FE0 /* MainWindowController.swift in Sources */ = {isa = PBXBuildFile; fileRef = AA7412B424D1536B00D22FE0 /* MainWindowController.swift */; };
		AA7412B724D1687000D22FE0 /* TabBarScrollView.swift in Sources */ = {isa = PBXBuildFile; fileRef = AA7412B624D1687000D22FE0 /* TabBarScrollView.swift */; };
		AA7412BD24D2BEEE00D22FE0 /* MainWindow.swift in Sources */ = {isa = PBXBuildFile; fileRef = AA7412BC24D2BEEE00D22FE0 /* MainWindow.swift */; };
		AA75A0AE26F3500C0086B667 /* PrivacyIconViewModel.swift in Sources */ = {isa = PBXBuildFile; fileRef = AA75A0AD26F3500C0086B667 /* PrivacyIconViewModel.swift */; };
		AA80EC54256BE3BC007083E7 /* UserText.swift in Sources */ = {isa = PBXBuildFile; fileRef = AA80EC53256BE3BC007083E7 /* UserText.swift */; };
		AA80EC67256C4691007083E7 /* BrowserTab.storyboard in Resources */ = {isa = PBXBuildFile; fileRef = AA80EC69256C4691007083E7 /* BrowserTab.storyboard */; };
		AA80EC6D256C469C007083E7 /* NavigationBar.storyboard in Resources */ = {isa = PBXBuildFile; fileRef = AA80EC6F256C469C007083E7 /* NavigationBar.storyboard */; };
		AA80EC73256C46A2007083E7 /* Suggestion.storyboard in Resources */ = {isa = PBXBuildFile; fileRef = AA80EC75256C46A2007083E7 /* Suggestion.storyboard */; };
		AA80EC79256C46AA007083E7 /* TabBar.storyboard in Resources */ = {isa = PBXBuildFile; fileRef = AA80EC7B256C46AA007083E7 /* TabBar.storyboard */; };
		AA80EC89256C49B8007083E7 /* Localizable.strings in Resources */ = {isa = PBXBuildFile; fileRef = AA80EC8B256C49B8007083E7 /* Localizable.strings */; };
		AA80EC8F256C49BC007083E7 /* Localizable.stringsdict in Resources */ = {isa = PBXBuildFile; fileRef = AA80EC91256C49BC007083E7 /* Localizable.stringsdict */; };
		AA840A9827319D1600E63CDD /* FirePopoverWrapperViewController.swift in Sources */ = {isa = PBXBuildFile; fileRef = AA840A9727319D1600E63CDD /* FirePopoverWrapperViewController.swift */; };
		AA88D14B252A557100980B4E /* URLRequestExtension.swift in Sources */ = {isa = PBXBuildFile; fileRef = AA88D14A252A557100980B4E /* URLRequestExtension.swift */; };
		AA8AF570272AC601006A09F8 /* trackers.json in Resources */ = {isa = PBXBuildFile; fileRef = AA8AF56F272AC601006A09F8 /* trackers.json */; };
		AA8AF572272AC608006A09F8 /* shield.json in Resources */ = {isa = PBXBuildFile; fileRef = AA8AF571272AC608006A09F8 /* shield.json */; };
		AA8AF574272AC60D006A09F8 /* shield-dot.json in Resources */ = {isa = PBXBuildFile; fileRef = AA8AF573272AC60D006A09F8 /* shield-dot.json */; };
		AA8AF578272AC61B006A09F8 /* dark-shield.json in Resources */ = {isa = PBXBuildFile; fileRef = AA8AF577272AC61A006A09F8 /* dark-shield.json */; };
		AA8AF57A272AC620006A09F8 /* dark-shield-dot.json in Resources */ = {isa = PBXBuildFile; fileRef = AA8AF579272AC620006A09F8 /* dark-shield-dot.json */; };
		AA8EDF2424923E980071C2E8 /* URLExtension.swift in Sources */ = {isa = PBXBuildFile; fileRef = AA8EDF2324923E980071C2E8 /* URLExtension.swift */; };
		AA8EDF2724923EC70071C2E8 /* StringExtension.swift in Sources */ = {isa = PBXBuildFile; fileRef = AA8EDF2624923EC70071C2E8 /* StringExtension.swift */; };
		AA91F83927076F1900771A0D /* PrivacyIconViewModelTests.swift in Sources */ = {isa = PBXBuildFile; fileRef = AA91F83827076F1900771A0D /* PrivacyIconViewModelTests.swift */; };
		AA92126F25ACCB1100600CD4 /* ErrorExtension.swift in Sources */ = {isa = PBXBuildFile; fileRef = AA92126E25ACCB1100600CD4 /* ErrorExtension.swift */; };
		AA92127725ADA07900600CD4 /* WKWebViewExtension.swift in Sources */ = {isa = PBXBuildFile; fileRef = AA92127625ADA07900600CD4 /* WKWebViewExtension.swift */; };
		AA97BF4625135DD30014931A /* ApplicationDockMenu.swift in Sources */ = {isa = PBXBuildFile; fileRef = AA97BF4525135DD30014931A /* ApplicationDockMenu.swift */; };
		AA9B7C7E26A06E040008D425 /* TrackerInfo.swift in Sources */ = {isa = PBXBuildFile; fileRef = AA9B7C7D26A06E040008D425 /* TrackerInfo.swift */; };
		AA9B7C8326A197A00008D425 /* ServerTrust.swift in Sources */ = {isa = PBXBuildFile; fileRef = AA9B7C8226A197A00008D425 /* ServerTrust.swift */; };
		AA9B7C8526A199B60008D425 /* ServerTrustViewModel.swift in Sources */ = {isa = PBXBuildFile; fileRef = AA9B7C8426A199B60008D425 /* ServerTrustViewModel.swift */; };
		AA9C362825518C44004B1BA3 /* WebsiteDataStoreMock.swift in Sources */ = {isa = PBXBuildFile; fileRef = AA9C362725518C44004B1BA3 /* WebsiteDataStoreMock.swift */; };
		AA9C363025518CA9004B1BA3 /* FireTests.swift in Sources */ = {isa = PBXBuildFile; fileRef = AA9C362F25518CA9004B1BA3 /* FireTests.swift */; };
		AA9E9A5625A3AE8400D1959D /* NSWindowExtension.swift in Sources */ = {isa = PBXBuildFile; fileRef = AA9E9A5525A3AE8400D1959D /* NSWindowExtension.swift */; };
		AA9E9A5E25A4867200D1959D /* TabDragAndDropManager.swift in Sources */ = {isa = PBXBuildFile; fileRef = AA9E9A5D25A4867200D1959D /* TabDragAndDropManager.swift */; };
		AA9FF95924A1ECF20039E328 /* Tab.swift in Sources */ = {isa = PBXBuildFile; fileRef = AA9FF95824A1ECF20039E328 /* Tab.swift */; };
		AA9FF95B24A1EFC20039E328 /* TabViewModel.swift in Sources */ = {isa = PBXBuildFile; fileRef = AA9FF95A24A1EFC20039E328 /* TabViewModel.swift */; };
		AA9FF95D24A1FA1C0039E328 /* TabCollection.swift in Sources */ = {isa = PBXBuildFile; fileRef = AA9FF95C24A1FA1C0039E328 /* TabCollection.swift */; };
		AA9FF95F24A1FB690039E328 /* TabCollectionViewModel.swift in Sources */ = {isa = PBXBuildFile; fileRef = AA9FF95E24A1FB680039E328 /* TabCollectionViewModel.swift */; };
		AAA0CC33252F181A0079BC96 /* NavigationButtonMenuDelegate.swift in Sources */ = {isa = PBXBuildFile; fileRef = AAA0CC32252F181A0079BC96 /* NavigationButtonMenuDelegate.swift */; };
		AAA0CC3C25337FAB0079BC96 /* WKBackForwardListItemViewModel.swift in Sources */ = {isa = PBXBuildFile; fileRef = AAA0CC3B25337FAB0079BC96 /* WKBackForwardListItemViewModel.swift */; };
		AAA0CC472533833C0079BC96 /* MoreOptionsMenu.swift in Sources */ = {isa = PBXBuildFile; fileRef = AAA0CC462533833C0079BC96 /* MoreOptionsMenu.swift */; };
		AAA0CC572539EBC90079BC96 /* FaviconUserScript.swift in Sources */ = {isa = PBXBuildFile; fileRef = AAA0CC562539EBC90079BC96 /* FaviconUserScript.swift */; };
		AAA0CC6A253CC43C0079BC96 /* WKUserContentControllerExtension.swift in Sources */ = {isa = PBXBuildFile; fileRef = AAA0CC69253CC43C0079BC96 /* WKUserContentControllerExtension.swift */; };
		AAA892EA250A4CEF005B37B2 /* WindowControllersManager.swift in Sources */ = {isa = PBXBuildFile; fileRef = AAA892E9250A4CEF005B37B2 /* WindowControllersManager.swift */; };
		AAADFD06264AA282001555EA /* TimeIntervalExtension.swift in Sources */ = {isa = PBXBuildFile; fileRef = AAADFD05264AA282001555EA /* TimeIntervalExtension.swift */; };
		AAB549DF25DAB8F80058460B /* BookmarkViewModel.swift in Sources */ = {isa = PBXBuildFile; fileRef = AAB549DE25DAB8F80058460B /* BookmarkViewModel.swift */; };
		AAB7320726DD0C37002FACF9 /* Fire.storyboard in Resources */ = {isa = PBXBuildFile; fileRef = AAB7320626DD0C37002FACF9 /* Fire.storyboard */; };
		AAB7320926DD0CD9002FACF9 /* FireViewController.swift in Sources */ = {isa = PBXBuildFile; fileRef = AAB7320826DD0CD9002FACF9 /* FireViewController.swift */; };
		AAB8203C26B2DE0D00788AC3 /* SuggestionListCharacteristics.swift in Sources */ = {isa = PBXBuildFile; fileRef = AAB8203B26B2DE0D00788AC3 /* SuggestionListCharacteristics.swift */; };
		AABAF59C260A7D130085060C /* FaviconServiceMock.swift in Sources */ = {isa = PBXBuildFile; fileRef = AABAF59B260A7D130085060C /* FaviconServiceMock.swift */; };
		AABEE69A24A902A90043105B /* SuggestionContainerViewModel.swift in Sources */ = {isa = PBXBuildFile; fileRef = AABEE69924A902A90043105B /* SuggestionContainerViewModel.swift */; };
		AABEE69C24A902BB0043105B /* SuggestionContainer.swift in Sources */ = {isa = PBXBuildFile; fileRef = AABEE69B24A902BB0043105B /* SuggestionContainer.swift */; };
		AABEE6A524AA0A7F0043105B /* SuggestionViewController.swift in Sources */ = {isa = PBXBuildFile; fileRef = AABEE6A424AA0A7F0043105B /* SuggestionViewController.swift */; };
		AABEE6A924AB4B910043105B /* SuggestionTableCellView.swift in Sources */ = {isa = PBXBuildFile; fileRef = AABEE6A824AB4B910043105B /* SuggestionTableCellView.swift */; };
		AABEE6AB24ACA0F90043105B /* SuggestionTableRowView.swift in Sources */ = {isa = PBXBuildFile; fileRef = AABEE6AA24ACA0F90043105B /* SuggestionTableRowView.swift */; };
		AABEE6AF24AD22B90043105B /* AddressBarTextField.swift in Sources */ = {isa = PBXBuildFile; fileRef = AABEE6AE24AD22B90043105B /* AddressBarTextField.swift */; };
		AAC30A26268DFEE200D2D9CD /* CrashReporter.swift in Sources */ = {isa = PBXBuildFile; fileRef = AAC30A25268DFEE200D2D9CD /* CrashReporter.swift */; };
		AAC30A28268E045400D2D9CD /* CrashReportReader.swift in Sources */ = {isa = PBXBuildFile; fileRef = AAC30A27268E045400D2D9CD /* CrashReportReader.swift */; };
		AAC30A2A268E239100D2D9CD /* CrashReport.swift in Sources */ = {isa = PBXBuildFile; fileRef = AAC30A29268E239100D2D9CD /* CrashReport.swift */; };
		AAC30A2C268F1ECD00D2D9CD /* CrashReportSender.swift in Sources */ = {isa = PBXBuildFile; fileRef = AAC30A2B268F1ECD00D2D9CD /* CrashReportSender.swift */; };
		AAC30A2E268F1EE300D2D9CD /* CrashReportPromptPresenter.swift in Sources */ = {isa = PBXBuildFile; fileRef = AAC30A2D268F1EE300D2D9CD /* CrashReportPromptPresenter.swift */; };
		AAC5E4C725D6A6E8007F5990 /* BookmarkPopover.swift in Sources */ = {isa = PBXBuildFile; fileRef = AAC5E4C425D6A6E8007F5990 /* BookmarkPopover.swift */; };
		AAC5E4C825D6A6E8007F5990 /* BookmarkPopoverViewController.swift in Sources */ = {isa = PBXBuildFile; fileRef = AAC5E4C525D6A6E8007F5990 /* BookmarkPopoverViewController.swift */; };
		AAC5E4C925D6A6E8007F5990 /* Bookmarks.storyboard in Resources */ = {isa = PBXBuildFile; fileRef = AAC5E4C625D6A6E8007F5990 /* Bookmarks.storyboard */; };
		AAC5E4D025D6A709007F5990 /* Bookmark.swift in Sources */ = {isa = PBXBuildFile; fileRef = AAC5E4CD25D6A709007F5990 /* Bookmark.swift */; };
		AAC5E4D125D6A709007F5990 /* BookmarkManager.swift in Sources */ = {isa = PBXBuildFile; fileRef = AAC5E4CE25D6A709007F5990 /* BookmarkManager.swift */; };
		AAC5E4D225D6A709007F5990 /* BookmarkList.swift in Sources */ = {isa = PBXBuildFile; fileRef = AAC5E4CF25D6A709007F5990 /* BookmarkList.swift */; };
		AAC5E4D925D6A711007F5990 /* BookmarkStore.swift in Sources */ = {isa = PBXBuildFile; fileRef = AAC5E4D625D6A710007F5990 /* BookmarkStore.swift */; };
		AAC5E4E425D6BA9C007F5990 /* NSSizeExtension.swift in Sources */ = {isa = PBXBuildFile; fileRef = AAC5E4E325D6BA9C007F5990 /* NSSizeExtension.swift */; };
		AAC5E4F125D6BF10007F5990 /* AddressBarButton.swift in Sources */ = {isa = PBXBuildFile; fileRef = AAC5E4F025D6BF10007F5990 /* AddressBarButton.swift */; };
		AAC5E4F625D6BF2C007F5990 /* AddressBarButtonsViewController.swift in Sources */ = {isa = PBXBuildFile; fileRef = AAC5E4F525D6BF2C007F5990 /* AddressBarButtonsViewController.swift */; };
		AAC82C60258B6CB5009B6B42 /* TooltipWindowController.swift in Sources */ = {isa = PBXBuildFile; fileRef = AAC82C5F258B6CB5009B6B42 /* TooltipWindowController.swift */; };
		AAC9C01524CAFBCE00AD1325 /* TabTests.swift in Sources */ = {isa = PBXBuildFile; fileRef = AAC9C01424CAFBCE00AD1325 /* TabTests.swift */; };
		AAC9C01724CAFBDC00AD1325 /* TabCollectionTests.swift in Sources */ = {isa = PBXBuildFile; fileRef = AAC9C01624CAFBDC00AD1325 /* TabCollectionTests.swift */; };
		AAC9C01C24CB594C00AD1325 /* TabViewModelTests.swift in Sources */ = {isa = PBXBuildFile; fileRef = AAC9C01B24CB594C00AD1325 /* TabViewModelTests.swift */; };
		AAC9C01E24CB6BEB00AD1325 /* TabCollectionViewModelTests.swift in Sources */ = {isa = PBXBuildFile; fileRef = AAC9C01D24CB6BEB00AD1325 /* TabCollectionViewModelTests.swift */; };
		AACF6FD626BC366D00CF09F9 /* SafariVersionReader.swift in Sources */ = {isa = PBXBuildFile; fileRef = AACF6FD526BC366D00CF09F9 /* SafariVersionReader.swift */; };
		AAD6D8882696DF6D002393B3 /* CrashReportPromptViewController.swift in Sources */ = {isa = PBXBuildFile; fileRef = AAD6D8862696DF6D002393B3 /* CrashReportPromptViewController.swift */; };
		AAD86E52267A0DFF005C11BE /* UpdateController.swift in Sources */ = {isa = PBXBuildFile; fileRef = AAD86E51267A0DFF005C11BE /* UpdateController.swift */; };
		AADCBF3A26F7C2CE00EF67A8 /* LottieAnimationCache.swift in Sources */ = {isa = PBXBuildFile; fileRef = AADCBF3926F7C2CE00EF67A8 /* LottieAnimationCache.swift */; };
		AADE11C026D916D70032D8A7 /* StringExtensionTests.swift in Sources */ = {isa = PBXBuildFile; fileRef = AADE11BF26D916D70032D8A7 /* StringExtensionTests.swift */; };
		AAE246F32709EF3B00BEEAEE /* FirePopoverCollectionViewItem.swift in Sources */ = {isa = PBXBuildFile; fileRef = AAE246F12709EF3B00BEEAEE /* FirePopoverCollectionViewItem.swift */; };
		AAE246F42709EF3B00BEEAEE /* FirePopoverCollectionViewItem.xib in Resources */ = {isa = PBXBuildFile; fileRef = AAE246F22709EF3B00BEEAEE /* FirePopoverCollectionViewItem.xib */; };
		AAE246F6270A3D3000BEEAEE /* FirePopoverCollectionViewHeader.xib in Resources */ = {isa = PBXBuildFile; fileRef = AAE246F5270A3D3000BEEAEE /* FirePopoverCollectionViewHeader.xib */; };
		AAE246F8270A406200BEEAEE /* FirePopoverCollectionViewHeader.swift in Sources */ = {isa = PBXBuildFile; fileRef = AAE246F7270A406200BEEAEE /* FirePopoverCollectionViewHeader.swift */; };
		AAE39D1B24F44885008EF28B /* TabCollectionViewModelDelegateMock.swift in Sources */ = {isa = PBXBuildFile; fileRef = AAE39D1A24F44885008EF28B /* TabCollectionViewModelDelegateMock.swift */; };
		AAE71E2C25F781EA00D74437 /* Homepage.storyboard in Resources */ = {isa = PBXBuildFile; fileRef = AAE71E2B25F781EA00D74437 /* Homepage.storyboard */; };
		AAE71E3125F7855400D74437 /* HomepageViewController.swift in Sources */ = {isa = PBXBuildFile; fileRef = AAE71E3025F7855400D74437 /* HomepageViewController.swift */; };
		AAE71E3725F7869300D74437 /* HomepageCollectionViewItem.swift in Sources */ = {isa = PBXBuildFile; fileRef = AAE71E3525F7869300D74437 /* HomepageCollectionViewItem.swift */; };
		AAE71E3825F7869300D74437 /* HomepageCollectionViewItem.xib in Resources */ = {isa = PBXBuildFile; fileRef = AAE71E3625F7869300D74437 /* HomepageCollectionViewItem.xib */; };
		AAE7527A263B046100B973F8 /* History.xcdatamodeld in Sources */ = {isa = PBXBuildFile; fileRef = AAE75278263B046100B973F8 /* History.xcdatamodeld */; };
		AAE7527C263B056C00B973F8 /* HistoryStore.swift in Sources */ = {isa = PBXBuildFile; fileRef = AAE7527B263B056C00B973F8 /* HistoryStore.swift */; };
		AAE7527E263B05C600B973F8 /* HistoryEntry.swift in Sources */ = {isa = PBXBuildFile; fileRef = AAE7527D263B05C600B973F8 /* HistoryEntry.swift */; };
		AAE75280263B0A4D00B973F8 /* HistoryCoordinator.swift in Sources */ = {isa = PBXBuildFile; fileRef = AAE7527F263B0A4D00B973F8 /* HistoryCoordinator.swift */; };
		AAE8B102258A41C000E81239 /* Tooltip.storyboard in Resources */ = {isa = PBXBuildFile; fileRef = AAE8B101258A41C000E81239 /* Tooltip.storyboard */; };
		AAE8B110258A456C00E81239 /* TooltipViewController.swift in Sources */ = {isa = PBXBuildFile; fileRef = AAE8B10F258A456C00E81239 /* TooltipViewController.swift */; };
		AAE99B8927088A19008B6BD9 /* FirePopover.swift in Sources */ = {isa = PBXBuildFile; fileRef = AAE99B8827088A19008B6BD9 /* FirePopover.swift */; };
		AAEC74B22642C57200C2EFBC /* HistoryCoordinatingMock.swift in Sources */ = {isa = PBXBuildFile; fileRef = AAEC74B12642C57200C2EFBC /* HistoryCoordinatingMock.swift */; };
		AAEC74B42642C69300C2EFBC /* HistoryCoordinatorTests.swift in Sources */ = {isa = PBXBuildFile; fileRef = AAEC74B32642C69300C2EFBC /* HistoryCoordinatorTests.swift */; };
		AAEC74B62642CC6A00C2EFBC /* HistoryStoringMock.swift in Sources */ = {isa = PBXBuildFile; fileRef = AAEC74B52642CC6A00C2EFBC /* HistoryStoringMock.swift */; };
		AAEC74B82642E43800C2EFBC /* HistoryStoreTests.swift in Sources */ = {isa = PBXBuildFile; fileRef = AAEC74B72642E43800C2EFBC /* HistoryStoreTests.swift */; };
		AAEC74BB2642E67C00C2EFBC /* NSPersistentContainerExtension.swift in Sources */ = {isa = PBXBuildFile; fileRef = AAEC74BA2642E67C00C2EFBC /* NSPersistentContainerExtension.swift */; };
		AAEC74BC2642F0F800C2EFBC /* History.xcdatamodeld in Sources */ = {isa = PBXBuildFile; fileRef = AAE75278263B046100B973F8 /* History.xcdatamodeld */; };
		AAECA42024EEA4AC00EFA63A /* IndexPathExtension.swift in Sources */ = {isa = PBXBuildFile; fileRef = AAECA41F24EEA4AC00EFA63A /* IndexPathExtension.swift */; };
		AAEEC6A927088ADB008445F7 /* FireCoordinator.swift in Sources */ = {isa = PBXBuildFile; fileRef = AAEEC6A827088ADB008445F7 /* FireCoordinator.swift */; };
		AAF7D3862567CED500998667 /* WebViewConfiguration.swift in Sources */ = {isa = PBXBuildFile; fileRef = AAF7D3852567CED500998667 /* WebViewConfiguration.swift */; };
		AAFCB37F25E545D400859DD4 /* PublisherExtension.swift in Sources */ = {isa = PBXBuildFile; fileRef = AAFCB37E25E545D400859DD4 /* PublisherExtension.swift */; };
		AAFE068326C7082D005434CC /* WebKitVersionProvider.swift in Sources */ = {isa = PBXBuildFile; fileRef = AAFE068226C7082D005434CC /* WebKitVersionProvider.swift */; };
		B6106B9E26A565DA0013B453 /* BundleExtension.swift in Sources */ = {isa = PBXBuildFile; fileRef = B6106B9D26A565DA0013B453 /* BundleExtension.swift */; };
		B6106BA026A7BE0B0013B453 /* PermissionManagerTests.swift in Sources */ = {isa = PBXBuildFile; fileRef = B6106B9F26A7BE0B0013B453 /* PermissionManagerTests.swift */; };
		B6106BA426A7BEA40013B453 /* PermissionAuthorizationState.swift in Sources */ = {isa = PBXBuildFile; fileRef = B6106BA226A7BEA00013B453 /* PermissionAuthorizationState.swift */; };
		B6106BA726A7BECC0013B453 /* PermissionAuthorizationQuery.swift in Sources */ = {isa = PBXBuildFile; fileRef = B6106BA526A7BEC80013B453 /* PermissionAuthorizationQuery.swift */; };
		B6106BAB26A7BF1D0013B453 /* PermissionType.swift in Sources */ = {isa = PBXBuildFile; fileRef = B6106BAA26A7BF1D0013B453 /* PermissionType.swift */; };
		B6106BAD26A7BF390013B453 /* PermissionState.swift in Sources */ = {isa = PBXBuildFile; fileRef = B6106BAC26A7BF390013B453 /* PermissionState.swift */; };
		B6106BAF26A7C6180013B453 /* PermissionStoreMock.swift in Sources */ = {isa = PBXBuildFile; fileRef = B6106BAE26A7C6180013B453 /* PermissionStoreMock.swift */; };
		B6106BB126A7D8720013B453 /* PermissionStoreTests.swift in Sources */ = {isa = PBXBuildFile; fileRef = B6106BB026A7D8720013B453 /* PermissionStoreTests.swift */; };
		B6106BB326A7F4AA0013B453 /* GeolocationServiceMock.swift in Sources */ = {isa = PBXBuildFile; fileRef = B6106BB226A7F4AA0013B453 /* GeolocationServiceMock.swift */; };
		B6106BB526A809E60013B453 /* GeolocationProviderTests.swift in Sources */ = {isa = PBXBuildFile; fileRef = B6106BB426A809E60013B453 /* GeolocationProviderTests.swift */; };
		B61EF3EC266F91E700B4D78F /* WKWebView+Download.swift in Sources */ = {isa = PBXBuildFile; fileRef = B61EF3EB266F91E700B4D78F /* WKWebView+Download.swift */; };
		B61EF3F1266F922200B4D78F /* WKProcessPool+DownloadDelegate.swift in Sources */ = {isa = PBXBuildFile; fileRef = B61EF3F0266F922200B4D78F /* WKProcessPool+DownloadDelegate.swift */; };
		B61F012325ECBAE400ABB5A3 /* UserScriptsTest.swift in Sources */ = {isa = PBXBuildFile; fileRef = B61F012225ECBAE400ABB5A3 /* UserScriptsTest.swift */; };
		B61F012B25ECBB1700ABB5A3 /* UserScriptsManagerTests.swift in Sources */ = {isa = PBXBuildFile; fileRef = B61F012A25ECBB1700ABB5A3 /* UserScriptsManagerTests.swift */; };
		B61F015525EDD5A700ABB5A3 /* UserContentController.swift in Sources */ = {isa = PBXBuildFile; fileRef = B61F015425EDD5A700ABB5A3 /* UserContentController.swift */; };
		B62EB47C25BAD3BB005745C6 /* WKWebViewPrivateMethodsAvailabilityTests.swift in Sources */ = {isa = PBXBuildFile; fileRef = B62EB47B25BAD3BB005745C6 /* WKWebViewPrivateMethodsAvailabilityTests.swift */; };
		B630793526731BC400DCEE41 /* URLSuggestedFilenameTests.swift in Sources */ = {isa = PBXBuildFile; fileRef = 8553FF51257523760029327F /* URLSuggestedFilenameTests.swift */; };
		B630793A26731F2600DCEE41 /* FileDownloadManagerTests.swift in Sources */ = {isa = PBXBuildFile; fileRef = B630793926731F2600DCEE41 /* FileDownloadManagerTests.swift */; };
		B630794226731F5400DCEE41 /* WKDownloadMock.swift in Sources */ = {isa = PBXBuildFile; fileRef = B630794126731F5400DCEE41 /* WKDownloadMock.swift */; };
		B633C86D25E797D800E4B352 /* UserScriptsManager.swift in Sources */ = {isa = PBXBuildFile; fileRef = B633C86C25E797D800E4B352 /* UserScriptsManager.swift */; };
		B637273B26CBC8AF00C8CB02 /* AuthenticationAlert.swift in Sources */ = {isa = PBXBuildFile; fileRef = B637273A26CBC8AF00C8CB02 /* AuthenticationAlert.swift */; };
		B637273D26CCF0C200C8CB02 /* OptionalExtension.swift in Sources */ = {isa = PBXBuildFile; fileRef = B637273C26CCF0C200C8CB02 /* OptionalExtension.swift */; };
		B637274426CE25EF00C8CB02 /* NSApplication+BuildTime.m in Sources */ = {isa = PBXBuildFile; fileRef = B637274326CE25EF00C8CB02 /* NSApplication+BuildTime.m */; };
		B63D466925BEB6C200874977 /* WKWebView+SessionState.swift in Sources */ = {isa = PBXBuildFile; fileRef = B63D466825BEB6C200874977 /* WKWebView+SessionState.swift */; };
		B63D467125BFA6C100874977 /* DispatchQueueExtensions.swift in Sources */ = {isa = PBXBuildFile; fileRef = B63D467025BFA6C100874977 /* DispatchQueueExtensions.swift */; };
		B63D467A25BFC3E100874977 /* NSCoderExtensions.swift in Sources */ = {isa = PBXBuildFile; fileRef = B63D467925BFC3E100874977 /* NSCoderExtensions.swift */; };
		B63ED0D826AE729600A9DAD1 /* PermissionModelTests.swift in Sources */ = {isa = PBXBuildFile; fileRef = B63ED0D726AE729600A9DAD1 /* PermissionModelTests.swift */; };
		B63ED0DA26AE7AF400A9DAD1 /* PermissionManagerMock.swift in Sources */ = {isa = PBXBuildFile; fileRef = B63ED0D926AE7AF400A9DAD1 /* PermissionManagerMock.swift */; };
		B63ED0DC26AE7B1E00A9DAD1 /* WebViewMock.swift in Sources */ = {isa = PBXBuildFile; fileRef = B63ED0DB26AE7B1E00A9DAD1 /* WebViewMock.swift */; };
		B63ED0DE26AFD9A300A9DAD1 /* AVCaptureDeviceMock.swift in Sources */ = {isa = PBXBuildFile; fileRef = B63ED0DD26AFD9A300A9DAD1 /* AVCaptureDeviceMock.swift */; };
		B63ED0E026AFE32F00A9DAD1 /* GeolocationProviderMock.swift in Sources */ = {isa = PBXBuildFile; fileRef = B63ED0DF26AFE32F00A9DAD1 /* GeolocationProviderMock.swift */; };
		B63ED0E326B3E7FA00A9DAD1 /* CLLocationManagerMock.swift in Sources */ = {isa = PBXBuildFile; fileRef = B63ED0E226B3E7FA00A9DAD1 /* CLLocationManagerMock.swift */; };
		B63ED0E526BB8FB900A9DAD1 /* SharingMenu.swift in Sources */ = {isa = PBXBuildFile; fileRef = B63ED0E426BB8FB900A9DAD1 /* SharingMenu.swift */; };
		B64C84DE2692D7400048FEBE /* PermissionAuthorization.storyboard in Resources */ = {isa = PBXBuildFile; fileRef = B64C84DD2692D7400048FEBE /* PermissionAuthorization.storyboard */; };
		B64C84E32692DC9F0048FEBE /* PermissionAuthorizationViewController.swift in Sources */ = {isa = PBXBuildFile; fileRef = B64C84E22692DC9F0048FEBE /* PermissionAuthorizationViewController.swift */; };
		B64C84EB2692DD650048FEBE /* PermissionAuthorizationPopover.swift in Sources */ = {isa = PBXBuildFile; fileRef = B64C84EA2692DD650048FEBE /* PermissionAuthorizationPopover.swift */; };
		B64C84F1269310120048FEBE /* PermissionManager.swift in Sources */ = {isa = PBXBuildFile; fileRef = B64C84F0269310120048FEBE /* PermissionManager.swift */; };
		B64C852A26942AC90048FEBE /* PermissionContextMenu.swift in Sources */ = {isa = PBXBuildFile; fileRef = B64C852926942AC90048FEBE /* PermissionContextMenu.swift */; };
		B64C853026943BC10048FEBE /* Permissions.xcdatamodeld in Sources */ = {isa = PBXBuildFile; fileRef = B64C852E26943BC10048FEBE /* Permissions.xcdatamodeld */; };
		B64C853826944B880048FEBE /* StoredPermission.swift in Sources */ = {isa = PBXBuildFile; fileRef = B64C853726944B880048FEBE /* StoredPermission.swift */; };
		B64C853D26944B940048FEBE /* PermissionStore.swift in Sources */ = {isa = PBXBuildFile; fileRef = B64C853C26944B940048FEBE /* PermissionStore.swift */; };
		B64C85422694590B0048FEBE /* PermissionButton.swift in Sources */ = {isa = PBXBuildFile; fileRef = B64C85412694590B0048FEBE /* PermissionButton.swift */; };
		B65349AA265CF45000DCC645 /* DispatchQueueExtensionsTests.swift in Sources */ = {isa = PBXBuildFile; fileRef = B65349A9265CF45000DCC645 /* DispatchQueueExtensionsTests.swift */; };
		B6553692268440D700085A79 /* WKProcessPool+GeolocationProvider.swift in Sources */ = {isa = PBXBuildFile; fileRef = B6553691268440D700085A79 /* WKProcessPool+GeolocationProvider.swift */; };
		B655369B268442EE00085A79 /* GeolocationProvider.swift in Sources */ = {isa = PBXBuildFile; fileRef = B655369A268442EE00085A79 /* GeolocationProvider.swift */; };
		B65536A62685B82B00085A79 /* Permissions.swift in Sources */ = {isa = PBXBuildFile; fileRef = B65536A52685B82B00085A79 /* Permissions.swift */; };
		B65536AE2685E17200085A79 /* GeolocationService.swift in Sources */ = {isa = PBXBuildFile; fileRef = B65536AD2685E17100085A79 /* GeolocationService.swift */; };
		B65783E725F8AAFB00D8DB33 /* String+Punycode.swift in Sources */ = {isa = PBXBuildFile; fileRef = B65783E625F8AAFB00D8DB33 /* String+Punycode.swift */; };
		B65783EC25F8AB9300D8DB33 /* String+PunycodeTests.swift in Sources */ = {isa = PBXBuildFile; fileRef = B65783EB25F8AB9200D8DB33 /* String+PunycodeTests.swift */; };
		B65783F525F8ACA400D8DB33 /* Punnycode in Frameworks */ = {isa = PBXBuildFile; productRef = B65783F425F8ACA400D8DB33 /* Punnycode */; };
		B657841A25FA484B00D8DB33 /* NSException+Catch.m in Sources */ = {isa = PBXBuildFile; fileRef = B657841925FA484B00D8DB33 /* NSException+Catch.m */; };
		B657841F25FA497600D8DB33 /* NSException+Catch.swift in Sources */ = {isa = PBXBuildFile; fileRef = B657841E25FA497600D8DB33 /* NSException+Catch.swift */; };
		B65E6B9E26D9EC0800095F96 /* CircularProgressView.swift in Sources */ = {isa = PBXBuildFile; fileRef = B65E6B9D26D9EC0800095F96 /* CircularProgressView.swift */; };
		B65E6BA026D9F10600095F96 /* NSBezierPathExtension.swift in Sources */ = {isa = PBXBuildFile; fileRef = B65E6B9F26D9F10600095F96 /* NSBezierPathExtension.swift */; };
		B66E9DD22670EB2A00E53BB5 /* _WKDownload+WebKitDownload.swift in Sources */ = {isa = PBXBuildFile; fileRef = B66E9DD12670EB2A00E53BB5 /* _WKDownload+WebKitDownload.swift */; };
		B66E9DD42670EB4A00E53BB5 /* WKDownload+WebKitDownload.swift in Sources */ = {isa = PBXBuildFile; fileRef = B66E9DD32670EB4A00E53BB5 /* WKDownload+WebKitDownload.swift */; };
		B67C6C3D2654B897006C872E /* WebViewExtensionTests.swift in Sources */ = {isa = PBXBuildFile; fileRef = B67C6C3C2654B897006C872E /* WebViewExtensionTests.swift */; };
		B67C6C422654BF49006C872E /* DuckDuckGo-Symbol.jpg in Resources */ = {isa = PBXBuildFile; fileRef = B67C6C412654BF49006C872E /* DuckDuckGo-Symbol.jpg */; };
		B67C6C472654C643006C872E /* FileManagerExtensionTests.swift in Sources */ = {isa = PBXBuildFile; fileRef = B67C6C462654C643006C872E /* FileManagerExtensionTests.swift */; };
		B68172A9269C487D006D1092 /* PrivacyDashboardUserScript.swift in Sources */ = {isa = PBXBuildFile; fileRef = B68172A8269C487D006D1092 /* PrivacyDashboardUserScript.swift */; };
		B68172AE269EB43F006D1092 /* GeolocationServiceTests.swift in Sources */ = {isa = PBXBuildFile; fileRef = B68172AD269EB43F006D1092 /* GeolocationServiceTests.swift */; };
		B68458B025C7E76A00DC17B6 /* WindowManager+StateRestoration.swift in Sources */ = {isa = PBXBuildFile; fileRef = B68458AF25C7E76A00DC17B6 /* WindowManager+StateRestoration.swift */; };
		B68458B825C7E8B200DC17B6 /* Tab+NSSecureCoding.swift in Sources */ = {isa = PBXBuildFile; fileRef = B68458B725C7E8B200DC17B6 /* Tab+NSSecureCoding.swift */; };
		B68458C025C7E9E000DC17B6 /* TabCollectionViewModel+NSSecureCoding.swift in Sources */ = {isa = PBXBuildFile; fileRef = B68458BF25C7E9E000DC17B6 /* TabCollectionViewModel+NSSecureCoding.swift */; };
		B68458C525C7EA0C00DC17B6 /* TabCollection+NSSecureCoding.swift in Sources */ = {isa = PBXBuildFile; fileRef = B68458C425C7EA0C00DC17B6 /* TabCollection+NSSecureCoding.swift */; };
		B68458CD25C7EB9000DC17B6 /* WKWebViewConfigurationExtensions.swift in Sources */ = {isa = PBXBuildFile; fileRef = B68458CC25C7EB9000DC17B6 /* WKWebViewConfigurationExtensions.swift */; };
		B684590825C9027900DC17B6 /* AppStateChangedPublisher.swift in Sources */ = {isa = PBXBuildFile; fileRef = B684590725C9027900DC17B6 /* AppStateChangedPublisher.swift */; };
		B684592225C93BE000DC17B6 /* Publisher.asVoid.swift in Sources */ = {isa = PBXBuildFile; fileRef = B684592125C93BE000DC17B6 /* Publisher.asVoid.swift */; };
		B684592725C93C0500DC17B6 /* Publishers.NestedObjectChanges.swift in Sources */ = {isa = PBXBuildFile; fileRef = B684592625C93C0500DC17B6 /* Publishers.NestedObjectChanges.swift */; };
		B684592F25C93FBF00DC17B6 /* AppStateRestorationManager.swift in Sources */ = {isa = PBXBuildFile; fileRef = B684592E25C93FBF00DC17B6 /* AppStateRestorationManager.swift */; };
		B687260426E215C9008EE860 /* ExpirationChecker.swift in Sources */ = {isa = PBXBuildFile; fileRef = B687260326E215C9008EE860 /* ExpirationChecker.swift */; };
		B688B4DA273E6D3B0087BEAF /* MainView.swift in Sources */ = {isa = PBXBuildFile; fileRef = B688B4D9273E6D3B0087BEAF /* MainView.swift */; };
		B688B4DF27420D290087BEAF /* PDFSearchTextMenuItemHandler.swift in Sources */ = {isa = PBXBuildFile; fileRef = B688B4DE27420D290087BEAF /* PDFSearchTextMenuItemHandler.swift */; };
		B689ECD526C247DB006FB0C5 /* BackForwardListItem.swift in Sources */ = {isa = PBXBuildFile; fileRef = B689ECD426C247DB006FB0C5 /* BackForwardListItem.swift */; };
		B693954A26F04BEB0015B914 /* NibLoadable.swift in Sources */ = {isa = PBXBuildFile; fileRef = B693953C26F04BE70015B914 /* NibLoadable.swift */; };
		B693954B26F04BEB0015B914 /* MouseOverView.swift in Sources */ = {isa = PBXBuildFile; fileRef = B693953D26F04BE70015B914 /* MouseOverView.swift */; };
		B693954C26F04BEB0015B914 /* FocusRingView.swift in Sources */ = {isa = PBXBuildFile; fileRef = B693953E26F04BE70015B914 /* FocusRingView.swift */; };
		B693954D26F04BEB0015B914 /* MouseClickView.swift in Sources */ = {isa = PBXBuildFile; fileRef = B693953F26F04BE80015B914 /* MouseClickView.swift */; };
		B693954E26F04BEB0015B914 /* ProgressView.swift in Sources */ = {isa = PBXBuildFile; fileRef = B693954026F04BE80015B914 /* ProgressView.swift */; };
		B693954F26F04BEB0015B914 /* PaddedImageButton.swift in Sources */ = {isa = PBXBuildFile; fileRef = B693954126F04BE80015B914 /* PaddedImageButton.swift */; };
		B693955026F04BEB0015B914 /* ShadowView.swift in Sources */ = {isa = PBXBuildFile; fileRef = B693954226F04BE90015B914 /* ShadowView.swift */; };
		B693955126F04BEB0015B914 /* GradientView.swift in Sources */ = {isa = PBXBuildFile; fileRef = B693954326F04BE90015B914 /* GradientView.swift */; };
		B693955226F04BEB0015B914 /* LongPressButton.swift in Sources */ = {isa = PBXBuildFile; fileRef = B693954426F04BE90015B914 /* LongPressButton.swift */; };
		B693955326F04BEC0015B914 /* WindowDraggingView.swift in Sources */ = {isa = PBXBuildFile; fileRef = B693954526F04BEA0015B914 /* WindowDraggingView.swift */; };
		B693955426F04BEC0015B914 /* ColorView.swift in Sources */ = {isa = PBXBuildFile; fileRef = B693954626F04BEA0015B914 /* ColorView.swift */; };
		B693955526F04BEC0015B914 /* NSSavePanelExtension.swift in Sources */ = {isa = PBXBuildFile; fileRef = B693954726F04BEA0015B914 /* NSSavePanelExtension.swift */; };
		B693955626F04BEC0015B914 /* SavePanelAccessoryView.xib in Resources */ = {isa = PBXBuildFile; fileRef = B693954826F04BEB0015B914 /* SavePanelAccessoryView.xib */; };
		B693955726F04BEC0015B914 /* MouseOverButton.swift in Sources */ = {isa = PBXBuildFile; fileRef = B693954926F04BEB0015B914 /* MouseOverButton.swift */; };
		B693955B26F0CE300015B914 /* WebKitDownloadDelegate.swift in Sources */ = {isa = PBXBuildFile; fileRef = B693955A26F0CE300015B914 /* WebKitDownloadDelegate.swift */; };
		B693955D26F19CD70015B914 /* DownloadListStoreTests.swift in Sources */ = {isa = PBXBuildFile; fileRef = B693955C26F19CD70015B914 /* DownloadListStoreTests.swift */; };
		B693955F26F1C17F0015B914 /* DownloadListCoordinatorTests.swift in Sources */ = {isa = PBXBuildFile; fileRef = B693955E26F1C17F0015B914 /* DownloadListCoordinatorTests.swift */; };
		B693956126F1C1BC0015B914 /* DownloadListStoreMock.swift in Sources */ = {isa = PBXBuildFile; fileRef = B693956026F1C1BC0015B914 /* DownloadListStoreMock.swift */; };
		B693956326F1C2A40015B914 /* FileDownloadManagerMock.swift in Sources */ = {isa = PBXBuildFile; fileRef = B693956226F1C2A40015B914 /* FileDownloadManagerMock.swift */; };
		B693956926F352DB0015B914 /* DownloadsWebViewMock.m in Sources */ = {isa = PBXBuildFile; fileRef = B693956826F352DB0015B914 /* DownloadsWebViewMock.m */; };
		B69B503A2726A12500758A2B /* StatisticsLoader.swift in Sources */ = {isa = PBXBuildFile; fileRef = B69B50342726A11F00758A2B /* StatisticsLoader.swift */; };
		B69B503B2726A12500758A2B /* Atb.swift in Sources */ = {isa = PBXBuildFile; fileRef = B69B50352726A11F00758A2B /* Atb.swift */; };
		B69B503C2726A12500758A2B /* StatisticsStore.swift in Sources */ = {isa = PBXBuildFile; fileRef = B69B50362726A12000758A2B /* StatisticsStore.swift */; };
		B69B503D2726A12500758A2B /* VariantManager.swift in Sources */ = {isa = PBXBuildFile; fileRef = B69B50372726A12000758A2B /* VariantManager.swift */; };
		B69B503E2726A12500758A2B /* AtbParser.swift in Sources */ = {isa = PBXBuildFile; fileRef = B69B50382726A12400758A2B /* AtbParser.swift */; };
		B69B503F2726A12500758A2B /* StatisticsUserDefaults.swift in Sources */ = {isa = PBXBuildFile; fileRef = B69B50392726A12500758A2B /* StatisticsUserDefaults.swift */; };
		B69B50452726C5C200758A2B /* AtbParserTests.swift in Sources */ = {isa = PBXBuildFile; fileRef = B69B50412726C5C100758A2B /* AtbParserTests.swift */; };
		B69B50462726C5C200758A2B /* AtbAndVariantCleanupTests.swift in Sources */ = {isa = PBXBuildFile; fileRef = B69B50422726C5C100758A2B /* AtbAndVariantCleanupTests.swift */; };
		B69B50472726C5C200758A2B /* VariantManagerTests.swift in Sources */ = {isa = PBXBuildFile; fileRef = B69B50432726C5C100758A2B /* VariantManagerTests.swift */; };
		B69B50482726C5C200758A2B /* StatisticsLoaderTests.swift in Sources */ = {isa = PBXBuildFile; fileRef = B69B50442726C5C200758A2B /* StatisticsLoaderTests.swift */; };
		B69B504B2726CA2900758A2B /* MockStatisticsStore.swift in Sources */ = {isa = PBXBuildFile; fileRef = B69B50492726CA2900758A2B /* MockStatisticsStore.swift */; };
		B69B504C2726CA2900758A2B /* MockVariantManager.swift in Sources */ = {isa = PBXBuildFile; fileRef = B69B504A2726CA2900758A2B /* MockVariantManager.swift */; };
		B69B50522726CD8100758A2B /* atb.json in Resources */ = {isa = PBXBuildFile; fileRef = B69B504E2726CD7E00758A2B /* atb.json */; };
		B69B50532726CD8100758A2B /* empty in Resources */ = {isa = PBXBuildFile; fileRef = B69B504F2726CD7F00758A2B /* empty */; };
		B69B50542726CD8100758A2B /* atb-with-update.json in Resources */ = {isa = PBXBuildFile; fileRef = B69B50502726CD7F00758A2B /* atb-with-update.json */; };
		B69B50552726CD8100758A2B /* invalid.json in Resources */ = {isa = PBXBuildFile; fileRef = B69B50512726CD8000758A2B /* invalid.json */; };
		B69B50572727D16900758A2B /* AtbAndVariantCleanup.swift in Sources */ = {isa = PBXBuildFile; fileRef = B69B50562727D16900758A2B /* AtbAndVariantCleanup.swift */; };
		B6A5A27125B9377300AA7ADA /* StatePersistenceService.swift in Sources */ = {isa = PBXBuildFile; fileRef = B6A5A27025B9377300AA7ADA /* StatePersistenceService.swift */; };
		B6A5A27925B93FFF00AA7ADA /* StateRestorationManagerTests.swift in Sources */ = {isa = PBXBuildFile; fileRef = B6A5A27825B93FFE00AA7ADA /* StateRestorationManagerTests.swift */; };
		B6A5A27E25B9403E00AA7ADA /* FileStoreMock.swift in Sources */ = {isa = PBXBuildFile; fileRef = B6A5A27D25B9403E00AA7ADA /* FileStoreMock.swift */; };
		B6A5A2A025B96E8300AA7ADA /* AppStateChangePublisherTests.swift in Sources */ = {isa = PBXBuildFile; fileRef = B6A5A29F25B96E8300AA7ADA /* AppStateChangePublisherTests.swift */; };
		B6A5A2A825BAA35500AA7ADA /* WindowManagerStateRestorationTests.swift in Sources */ = {isa = PBXBuildFile; fileRef = B6A5A2A725BAA35500AA7ADA /* WindowManagerStateRestorationTests.swift */; };
		B6A924D42664BBBB001A28CA /* WKWebViewDownloadDelegate.swift in Sources */ = {isa = PBXBuildFile; fileRef = B6A924D32664BBB9001A28CA /* WKWebViewDownloadDelegate.swift */; };
		B6A924D92664C72E001A28CA /* WebKitDownloadTask.swift in Sources */ = {isa = PBXBuildFile; fileRef = B6A924D82664C72D001A28CA /* WebKitDownloadTask.swift */; };
		B6A924DE2664CA09001A28CA /* LegacyWebKitDownloadDelegate.swift in Sources */ = {isa = PBXBuildFile; fileRef = B6A924DD2664CA08001A28CA /* LegacyWebKitDownloadDelegate.swift */; };
		B6A9E45326142B070067D1B9 /* Pixel.swift in Sources */ = {isa = PBXBuildFile; fileRef = B6A9E45226142B070067D1B9 /* Pixel.swift */; };
		B6A9E45A261460350067D1B9 /* ApiRequestError.swift in Sources */ = {isa = PBXBuildFile; fileRef = B6A9E457261460340067D1B9 /* ApiRequestError.swift */; };
		B6A9E45B261460350067D1B9 /* APIHeaders.swift in Sources */ = {isa = PBXBuildFile; fileRef = B6A9E458261460340067D1B9 /* APIHeaders.swift */; };
		B6A9E45C261460350067D1B9 /* APIRequest.swift in Sources */ = {isa = PBXBuildFile; fileRef = B6A9E459261460350067D1B9 /* APIRequest.swift */; };
		B6A9E4612614608B0067D1B9 /* AppVersion.swift in Sources */ = {isa = PBXBuildFile; fileRef = B6A9E4602614608B0067D1B9 /* AppVersion.swift */; };
		B6A9E46B2614618A0067D1B9 /* OperatingSystemVersionExtension.swift in Sources */ = {isa = PBXBuildFile; fileRef = B6A9E46A2614618A0067D1B9 /* OperatingSystemVersionExtension.swift */; };
		B6A9E47026146A250067D1B9 /* DateExtension.swift in Sources */ = {isa = PBXBuildFile; fileRef = B6A9E46F26146A250067D1B9 /* DateExtension.swift */; };
		B6A9E47726146A570067D1B9 /* PixelEvent.swift in Sources */ = {isa = PBXBuildFile; fileRef = B6A9E47626146A570067D1B9 /* PixelEvent.swift */; };
		B6A9E47F26146A800067D1B9 /* PixelArguments.swift in Sources */ = {isa = PBXBuildFile; fileRef = B6A9E47E26146A800067D1B9 /* PixelArguments.swift */; };
		B6A9E48426146AAB0067D1B9 /* PixelParameters.swift in Sources */ = {isa = PBXBuildFile; fileRef = B6A9E48326146AAB0067D1B9 /* PixelParameters.swift */; };
		B6A9E48926146ABF0067D1B9 /* PixelCounter.swift in Sources */ = {isa = PBXBuildFile; fileRef = B6A9E48826146ABF0067D1B9 /* PixelCounter.swift */; };
		B6A9E499261474120067D1B9 /* TimedPixel.swift in Sources */ = {isa = PBXBuildFile; fileRef = B6A9E498261474120067D1B9 /* TimedPixel.swift */; };
		B6A9E4A3261475C70067D1B9 /* AppUsageActivityMonitor.swift in Sources */ = {isa = PBXBuildFile; fileRef = B6A9E4A2261475C70067D1B9 /* AppUsageActivityMonitor.swift */; };
		B6AAAC2D260330580029438D /* PublishedAfter.swift in Sources */ = {isa = PBXBuildFile; fileRef = B6AAAC2C260330580029438D /* PublishedAfter.swift */; };
		B6AAAC3E26048F690029438D /* RandomAccessCollectionExtension.swift in Sources */ = {isa = PBXBuildFile; fileRef = B6AAAC3D26048F690029438D /* RandomAccessCollectionExtension.swift */; };
		B6AE74342609AFCE005B9B1A /* ProgressEstimationTests.swift in Sources */ = {isa = PBXBuildFile; fileRef = B6AE74332609AFCE005B9B1A /* ProgressEstimationTests.swift */; };
		B6B1E87B26D381710062C350 /* DownloadListCoordinator.swift in Sources */ = {isa = PBXBuildFile; fileRef = B6B1E87A26D381710062C350 /* DownloadListCoordinator.swift */; };
		B6B1E87E26D5DA0E0062C350 /* DownloadsPopover.swift in Sources */ = {isa = PBXBuildFile; fileRef = B6B1E87D26D5DA0E0062C350 /* DownloadsPopover.swift */; };
		B6B1E88026D5DA9B0062C350 /* DownloadsViewController.swift in Sources */ = {isa = PBXBuildFile; fileRef = B6B1E87F26D5DA9B0062C350 /* DownloadsViewController.swift */; };
		B6B1E88226D5DAC30062C350 /* Downloads.storyboard in Resources */ = {isa = PBXBuildFile; fileRef = B6B1E88126D5DAC30062C350 /* Downloads.storyboard */; };
		B6B1E88426D5EB570062C350 /* DownloadsCellView.swift in Sources */ = {isa = PBXBuildFile; fileRef = B6B1E88326D5EB570062C350 /* DownloadsCellView.swift */; };
		B6B1E88B26D774090062C350 /* LinkButton.swift in Sources */ = {isa = PBXBuildFile; fileRef = B6B1E88A26D774090062C350 /* LinkButton.swift */; };
		B6B3E0962654DACD0040E0A2 /* UTTypeTests.swift in Sources */ = {isa = PBXBuildFile; fileRef = B6B3E0952654DACD0040E0A2 /* UTTypeTests.swift */; };
		B6B3E0E12657EA7A0040E0A2 /* NSScreenExtension.swift in Sources */ = {isa = PBXBuildFile; fileRef = B6B3E0DC2657E9CF0040E0A2 /* NSScreenExtension.swift */; };
		B6C0B22E26E61CE70031CB7F /* DownloadViewModel.swift in Sources */ = {isa = PBXBuildFile; fileRef = B6C0B22D26E61CE70031CB7F /* DownloadViewModel.swift */; };
		B6C0B23026E61D630031CB7F /* DownloadListStore.swift in Sources */ = {isa = PBXBuildFile; fileRef = B6C0B22F26E61D630031CB7F /* DownloadListStore.swift */; };
		B6C0B23426E71BCD0031CB7F /* Downloads.xcdatamodeld in Sources */ = {isa = PBXBuildFile; fileRef = B6C0B23226E71BCD0031CB7F /* Downloads.xcdatamodeld */; };
		B6C0B23626E732000031CB7F /* DownloadListItem.swift in Sources */ = {isa = PBXBuildFile; fileRef = B6C0B23526E732000031CB7F /* DownloadListItem.swift */; };
		B6C0B23926E742610031CB7F /* FileDownloadError.swift in Sources */ = {isa = PBXBuildFile; fileRef = B6C0B23826E742610031CB7F /* FileDownloadError.swift */; };
		B6C0B23C26E87D900031CB7F /* NSAlert+ActiveDownloadsTermination.swift in Sources */ = {isa = PBXBuildFile; fileRef = B6C0B23B26E87D900031CB7F /* NSAlert+ActiveDownloadsTermination.swift */; };
		B6C0B23E26E8BF1F0031CB7F /* DownloadListViewModel.swift in Sources */ = {isa = PBXBuildFile; fileRef = B6C0B23D26E8BF1F0031CB7F /* DownloadListViewModel.swift */; };
		B6C0B24426E9CB080031CB7F /* RunLoopExtension.swift in Sources */ = {isa = PBXBuildFile; fileRef = B6C0B24326E9CB080031CB7F /* RunLoopExtension.swift */; };
		B6C0B24626E9CB190031CB7F /* RunLoopExtensionTests.swift in Sources */ = {isa = PBXBuildFile; fileRef = B6C0B24526E9CB190031CB7F /* RunLoopExtensionTests.swift */; };
		B6CF78DE267B099C00CD4F13 /* WKNavigationActionExtension.swift in Sources */ = {isa = PBXBuildFile; fileRef = B6CF78DD267B099C00CD4F13 /* WKNavigationActionExtension.swift */; };
		B6DA44022616B28300DD1EC2 /* PixelDataStore.swift in Sources */ = {isa = PBXBuildFile; fileRef = B6DA44012616B28300DD1EC2 /* PixelDataStore.swift */; };
		B6DA44082616B30600DD1EC2 /* PixelDataModel.xcdatamodeld in Sources */ = {isa = PBXBuildFile; fileRef = B6DA44062616B30600DD1EC2 /* PixelDataModel.xcdatamodeld */; };
		B6DA44112616C0FC00DD1EC2 /* PixelTests.swift in Sources */ = {isa = PBXBuildFile; fileRef = B6DA44102616C0FC00DD1EC2 /* PixelTests.swift */; };
		B6DA44172616C13800DD1EC2 /* OHHTTPStubs in Frameworks */ = {isa = PBXBuildFile; productRef = B6DA44162616C13800DD1EC2 /* OHHTTPStubs */; };
		B6DA44192616C13800DD1EC2 /* OHHTTPStubsSwift in Frameworks */ = {isa = PBXBuildFile; productRef = B6DA44182616C13800DD1EC2 /* OHHTTPStubsSwift */; };
		B6DA441E2616C84600DD1EC2 /* PixelStoreMock.swift in Sources */ = {isa = PBXBuildFile; fileRef = B6DA441D2616C84600DD1EC2 /* PixelStoreMock.swift */; };
		B6DA44232616CABC00DD1EC2 /* PixelArgumentsTests.swift in Sources */ = {isa = PBXBuildFile; fileRef = B6DA44222616CABC00DD1EC2 /* PixelArgumentsTests.swift */; };
		B6DA44282616CAE000DD1EC2 /* AppUsageActivityMonitorTests.swift in Sources */ = {isa = PBXBuildFile; fileRef = B6DA44272616CAE000DD1EC2 /* AppUsageActivityMonitorTests.swift */; };
		B6DB3CF926A00E2D00D459B7 /* AVCaptureDevice+SwizzledAuthState.swift in Sources */ = {isa = PBXBuildFile; fileRef = B6DB3CF826A00E2D00D459B7 /* AVCaptureDevice+SwizzledAuthState.swift */; };
		B6DB3CFB26A17CB800D459B7 /* PermissionModel.swift in Sources */ = {isa = PBXBuildFile; fileRef = B6DB3CFA26A17CB800D459B7 /* PermissionModel.swift */; };
		B6E53883267C83420010FEA9 /* HomepageBackgroundView.swift in Sources */ = {isa = PBXBuildFile; fileRef = B6E53882267C83420010FEA9 /* HomepageBackgroundView.swift */; };
		B6E53888267C94A00010FEA9 /* HomepageCollectionViewFlowLayout.swift in Sources */ = {isa = PBXBuildFile; fileRef = B6E53887267C94A00010FEA9 /* HomepageCollectionViewFlowLayout.swift */; };
		B6E61EE3263AC0C8004E11AB /* FileManagerExtension.swift in Sources */ = {isa = PBXBuildFile; fileRef = B6E61EE2263AC0C8004E11AB /* FileManagerExtension.swift */; };
		B6E61EE8263ACE16004E11AB /* UTType.swift in Sources */ = {isa = PBXBuildFile; fileRef = B6E61EE7263ACE16004E11AB /* UTType.swift */; };
		B6F41031264D2B23003DA42C /* ProgressExtension.swift in Sources */ = {isa = PBXBuildFile; fileRef = B6F41030264D2B23003DA42C /* ProgressExtension.swift */; };
		B6FA893D269C423100588ECD /* PrivacyDashboard.storyboard in Resources */ = {isa = PBXBuildFile; fileRef = B6FA893C269C423100588ECD /* PrivacyDashboard.storyboard */; };
		B6FA893F269C424500588ECD /* PrivacyDashboardViewController.swift in Sources */ = {isa = PBXBuildFile; fileRef = B6FA893E269C424500588ECD /* PrivacyDashboardViewController.swift */; };
		B6FA8941269C425400588ECD /* PrivacyDashboardPopover.swift in Sources */ = {isa = PBXBuildFile; fileRef = B6FA8940269C425400588ECD /* PrivacyDashboardPopover.swift */; };
		F41D174125CB131900472416 /* NSColorExtension.swift in Sources */ = {isa = PBXBuildFile; fileRef = F41D174025CB131900472416 /* NSColorExtension.swift */; };
		F44C130225C2DA0400426E3E /* NSAppearanceExtension.swift in Sources */ = {isa = PBXBuildFile; fileRef = F44C130125C2DA0400426E3E /* NSAppearanceExtension.swift */; };
/* End PBXBuildFile section */

/* Begin PBXContainerItemProxy section */
		4B1AD8A225FC27E200261379 /* PBXContainerItemProxy */ = {
			isa = PBXContainerItemProxy;
			containerPortal = AA585D76248FD31100E9A3E2 /* Project object */;
			proxyType = 1;
			remoteGlobalIDString = AA585D7D248FD31100E9A3E2;
			remoteInfo = "DuckDuckGo Privacy Browser";
		};
		7B4CE8DF26F02108009134B1 /* PBXContainerItemProxy */ = {
			isa = PBXContainerItemProxy;
			containerPortal = AA585D76248FD31100E9A3E2 /* Project object */;
			proxyType = 1;
			remoteGlobalIDString = AA585D7D248FD31100E9A3E2;
			remoteInfo = "DuckDuckGo Privacy Browser";
		};
		AA585D91248FD31400E9A3E2 /* PBXContainerItemProxy */ = {
			isa = PBXContainerItemProxy;
			containerPortal = AA585D76248FD31100E9A3E2 /* Project object */;
			proxyType = 1;
			remoteGlobalIDString = AA585D7D248FD31100E9A3E2;
			remoteInfo = DuckDuckGo;
		};
/* End PBXContainerItemProxy section */

/* Begin PBXFileReference section */
		0230C09E271F53000018F728 /* GPCUserScript.swift */ = {isa = PBXFileReference; lastKnownFileType = sourcecode.swift; path = GPCUserScript.swift; sourceTree = "<group>"; };
		0230C0A0271F53670018F728 /* gpc.js */ = {isa = PBXFileReference; lastKnownFileType = sourcecode.javascript; path = gpc.js; sourceTree = "<group>"; };
		0230C0A2272080090018F728 /* KeyedCodingExtension.swift */ = {isa = PBXFileReference; lastKnownFileType = sourcecode.swift; path = KeyedCodingExtension.swift; sourceTree = "<group>"; };
		0230C0A42721F3750018F728 /* GPCRequestFactory.swift */ = {isa = PBXFileReference; lastKnownFileType = sourcecode.swift; path = GPCRequestFactory.swift; sourceTree = "<group>"; };
		026ADE0F26C2FF97002518EE /* PrivacyConfigurationManager.swift */ = {isa = PBXFileReference; lastKnownFileType = sourcecode.swift; path = PrivacyConfigurationManager.swift; sourceTree = "<group>"; };
		026ADE1126C2FFFE002518EE /* PrivacyConfiguration.swift */ = {isa = PBXFileReference; fileEncoding = 4; lastKnownFileType = sourcecode.swift; path = PrivacyConfiguration.swift; sourceTree = "<group>"; };
		026ADE1326C3010C002518EE /* macos-config.json */ = {isa = PBXFileReference; fileEncoding = 4; lastKnownFileType = text.json; path = "macos-config.json"; sourceTree = "<group>"; };
		026ADE1526C30FA5002518EE /* PrivacyConfigurationManagerTests.swift */ = {isa = PBXFileReference; lastKnownFileType = sourcecode.swift; path = PrivacyConfigurationManagerTests.swift; sourceTree = "<group>"; };
		142879D924CE1179005419BB /* SuggestionViewModelTests.swift */ = {isa = PBXFileReference; lastKnownFileType = sourcecode.swift; path = SuggestionViewModelTests.swift; sourceTree = "<group>"; };
		142879DB24CE1185005419BB /* SuggestionContainerViewModelTests.swift */ = {isa = PBXFileReference; lastKnownFileType = sourcecode.swift; path = SuggestionContainerViewModelTests.swift; sourceTree = "<group>"; };
		1430DFF424D0580F00B8978C /* TabBarViewController.swift */ = {isa = PBXFileReference; lastKnownFileType = sourcecode.swift; path = TabBarViewController.swift; sourceTree = "<group>"; };
		14505A07256084EF00272CC6 /* UserAgent.swift */ = {isa = PBXFileReference; lastKnownFileType = sourcecode.swift; path = UserAgent.swift; sourceTree = "<group>"; };
		1456D6E024EFCBC300775049 /* TabBarCollectionView.swift */ = {isa = PBXFileReference; lastKnownFileType = sourcecode.swift; path = TabBarCollectionView.swift; sourceTree = "<group>"; };
		14D9B8F924F7E089000D4D13 /* AddressBarViewController.swift */ = {isa = PBXFileReference; lastKnownFileType = sourcecode.swift; path = AddressBarViewController.swift; sourceTree = "<group>"; };
		336B39E22726B4B700C417D3 /* DomainsProtectionStore.swift */ = {isa = PBXFileReference; lastKnownFileType = sourcecode.swift; path = DomainsProtectionStore.swift; sourceTree = "<group>"; };
		336B39E42726BA0400C417D3 /* DomainsProtectionUserDefaultsStore.swift */ = {isa = PBXFileReference; lastKnownFileType = sourcecode.swift; path = DomainsProtectionUserDefaultsStore.swift; sourceTree = "<group>"; };
		336B39E62726BAE800C417D3 /* UserDefaultsExtension.swift */ = {isa = PBXFileReference; lastKnownFileType = sourcecode.swift; path = UserDefaultsExtension.swift; sourceTree = "<group>"; };
		336D5AEF262D8D3C0052E0C9 /* findinpage.js */ = {isa = PBXFileReference; fileEncoding = 4; lastKnownFileType = sourcecode.javascript; path = findinpage.js; sourceTree = "<group>"; };
		339A6B5726A044BA00E3DAE8 /* duckduckgo-privacy-dashboard */ = {isa = PBXFileReference; fileEncoding = 4; lastKnownFileType = text; name = "duckduckgo-privacy-dashboard"; path = "Submodules/duckduckgo-privacy-dashboard"; sourceTree = SOURCE_ROOT; };
		4B0135CD2729F1AA00D54834 /* NSPasteboardExtension.swift */ = {isa = PBXFileReference; fileEncoding = 4; lastKnownFileType = sourcecode.swift; path = NSPasteboardExtension.swift; sourceTree = "<group>"; };
		4B02197F25E05FAC00ED7DEA /* FireproofingURLExtensions.swift */ = {isa = PBXFileReference; fileEncoding = 4; lastKnownFileType = sourcecode.swift; path = FireproofingURLExtensions.swift; sourceTree = "<group>"; };
		4B02198125E05FAC00ED7DEA /* FireproofDomains.swift */ = {isa = PBXFileReference; fileEncoding = 4; lastKnownFileType = sourcecode.swift; path = FireproofDomains.swift; sourceTree = "<group>"; };
		4B02198325E05FAC00ED7DEA /* FireproofInfoViewController.swift */ = {isa = PBXFileReference; fileEncoding = 4; lastKnownFileType = sourcecode.swift; path = FireproofInfoViewController.swift; sourceTree = "<group>"; };
		4B02198425E05FAC00ED7DEA /* Fireproofing.storyboard */ = {isa = PBXFileReference; fileEncoding = 4; lastKnownFileType = file.storyboard; path = Fireproofing.storyboard; sourceTree = "<group>"; };
		4B02199925E063DE00ED7DEA /* FireproofDomainsTests.swift */ = {isa = PBXFileReference; fileEncoding = 4; lastKnownFileType = sourcecode.swift; path = FireproofDomainsTests.swift; sourceTree = "<group>"; };
		4B02199A25E063DE00ED7DEA /* FireproofingURLExtensionsTests.swift */ = {isa = PBXFileReference; fileEncoding = 4; lastKnownFileType = sourcecode.swift; path = FireproofingURLExtensionsTests.swift; sourceTree = "<group>"; };
		4B0219A725E0646500ED7DEA /* WebsiteDataStoreTests.swift */ = {isa = PBXFileReference; fileEncoding = 4; lastKnownFileType = sourcecode.swift; path = WebsiteDataStoreTests.swift; sourceTree = "<group>"; };
		4B0511A4262CAA5A00F6079C /* DefaultBrowserPreferences.swift */ = {isa = PBXFileReference; fileEncoding = 4; lastKnownFileType = sourcecode.swift; path = DefaultBrowserPreferences.swift; sourceTree = "<group>"; };
		4B0511A5262CAA5A00F6079C /* AppearancePreferences.swift */ = {isa = PBXFileReference; fileEncoding = 4; lastKnownFileType = sourcecode.swift; path = AppearancePreferences.swift; sourceTree = "<group>"; };
		4B0511A6262CAA5A00F6079C /* PrivacySecurityPreferences.swift */ = {isa = PBXFileReference; fileEncoding = 4; lastKnownFileType = sourcecode.swift; path = PrivacySecurityPreferences.swift; sourceTree = "<group>"; };
		4B0511A7262CAA5A00F6079C /* DownloadPreferences.swift */ = {isa = PBXFileReference; fileEncoding = 4; lastKnownFileType = sourcecode.swift; path = DownloadPreferences.swift; sourceTree = "<group>"; };
		4B0511A8262CAA5A00F6079C /* PreferenceSections.swift */ = {isa = PBXFileReference; fileEncoding = 4; lastKnownFileType = sourcecode.swift; path = PreferenceSections.swift; sourceTree = "<group>"; };
		4B0511AB262CAA5A00F6079C /* PrivacySecurityPreferencesTableCellView.xib */ = {isa = PBXFileReference; fileEncoding = 4; lastKnownFileType = file.xib; path = PrivacySecurityPreferencesTableCellView.xib; sourceTree = "<group>"; };
		4B0511AC262CAA5A00F6079C /* PreferencesAboutViewController.swift */ = {isa = PBXFileReference; fileEncoding = 4; lastKnownFileType = sourcecode.swift; path = PreferencesAboutViewController.swift; sourceTree = "<group>"; };
		4B0511AD262CAA5A00F6079C /* Preferences.storyboard */ = {isa = PBXFileReference; fileEncoding = 4; lastKnownFileType = file.storyboard; path = Preferences.storyboard; sourceTree = "<group>"; };
		4B0511AE262CAA5A00F6079C /* PreferencesSidebarViewController.swift */ = {isa = PBXFileReference; fileEncoding = 4; lastKnownFileType = sourcecode.swift; path = PreferencesSidebarViewController.swift; sourceTree = "<group>"; };
		4B0511AF262CAA5A00F6079C /* PrivacySecurityPreferencesTableCellView.swift */ = {isa = PBXFileReference; fileEncoding = 4; lastKnownFileType = sourcecode.swift; path = PrivacySecurityPreferencesTableCellView.swift; sourceTree = "<group>"; };
		4B0511B0262CAA5A00F6079C /* DefaultBrowserTableCellView.xib */ = {isa = PBXFileReference; fileEncoding = 4; lastKnownFileType = file.xib; path = DefaultBrowserTableCellView.xib; sourceTree = "<group>"; };
		4B0511B1262CAA5A00F6079C /* PreferenceTableCellView.swift */ = {isa = PBXFileReference; fileEncoding = 4; lastKnownFileType = sourcecode.swift; path = PreferenceTableCellView.swift; sourceTree = "<group>"; };
		4B0511B2262CAA5A00F6079C /* PreferencesListViewController.swift */ = {isa = PBXFileReference; fileEncoding = 4; lastKnownFileType = sourcecode.swift; path = PreferencesListViewController.swift; sourceTree = "<group>"; };
		4B0511B3262CAA5A00F6079C /* RoundedSelectionRowView.swift */ = {isa = PBXFileReference; fileEncoding = 4; lastKnownFileType = sourcecode.swift; path = RoundedSelectionRowView.swift; sourceTree = "<group>"; };
		4B0511B4262CAA5A00F6079C /* FireproofDomainsViewController.swift */ = {isa = PBXFileReference; fileEncoding = 4; lastKnownFileType = sourcecode.swift; path = FireproofDomainsViewController.swift; sourceTree = "<group>"; };
		4B0511B5262CAA5A00F6079C /* DownloadPreferencesTableCellView.swift */ = {isa = PBXFileReference; fileEncoding = 4; lastKnownFileType = sourcecode.swift; path = DownloadPreferencesTableCellView.swift; sourceTree = "<group>"; };
		4B0511B6262CAA5A00F6079C /* PreferencesSplitViewController.swift */ = {isa = PBXFileReference; fileEncoding = 4; lastKnownFileType = sourcecode.swift; path = PreferencesSplitViewController.swift; sourceTree = "<group>"; };
		4B0511B7262CAA5A00F6079C /* DefaultBrowserTableCellView.swift */ = {isa = PBXFileReference; fileEncoding = 4; lastKnownFileType = sourcecode.swift; path = DefaultBrowserTableCellView.swift; sourceTree = "<group>"; };
		4B0511B8262CAA5A00F6079C /* DownloadPreferencesTableCellView.xib */ = {isa = PBXFileReference; fileEncoding = 4; lastKnownFileType = file.xib; path = DownloadPreferencesTableCellView.xib; sourceTree = "<group>"; };
		4B0511B9262CAA5A00F6079C /* AppearancePreferencesTableCellView.swift */ = {isa = PBXFileReference; fileEncoding = 4; lastKnownFileType = sourcecode.swift; path = AppearancePreferencesTableCellView.swift; sourceTree = "<group>"; };
		4B0511BA262CAA5A00F6079C /* AppearancePreferencesTableCellView.xib */ = {isa = PBXFileReference; fileEncoding = 4; lastKnownFileType = file.xib; path = AppearancePreferencesTableCellView.xib; sourceTree = "<group>"; };
		4B0511DF262CAA8600F6079C /* NSOpenPanelExtensions.swift */ = {isa = PBXFileReference; fileEncoding = 4; lastKnownFileType = sourcecode.swift; path = NSOpenPanelExtensions.swift; sourceTree = "<group>"; };
		4B0511E0262CAA8600F6079C /* NSViewControllerExtension.swift */ = {isa = PBXFileReference; fileEncoding = 4; lastKnownFileType = sourcecode.swift; path = NSViewControllerExtension.swift; sourceTree = "<group>"; };
		4B0511E6262CAB3700F6079C /* UserDefaultsWrapperUtilities.swift */ = {isa = PBXFileReference; lastKnownFileType = sourcecode.swift; path = UserDefaultsWrapperUtilities.swift; sourceTree = "<group>"; };
		4B0511EF262CAEC900F6079C /* AppearancePreferencesTests.swift */ = {isa = PBXFileReference; lastKnownFileType = sourcecode.swift; path = AppearancePreferencesTests.swift; sourceTree = "<group>"; };
		4B0511F7262CB20F00F6079C /* DownloadPreferencesTests.swift */ = {isa = PBXFileReference; lastKnownFileType = sourcecode.swift; path = DownloadPreferencesTests.swift; sourceTree = "<group>"; };
		4B11060425903E570039B979 /* CoreDataEncryptionTesting.xcdatamodel */ = {isa = PBXFileReference; lastKnownFileType = wrapper.xcdatamodel; path = CoreDataEncryptionTesting.xcdatamodel; sourceTree = "<group>"; };
		4B11060925903EAC0039B979 /* CoreDataEncryptionTests.swift */ = {isa = PBXFileReference; lastKnownFileType = sourcecode.swift; path = CoreDataEncryptionTests.swift; sourceTree = "<group>"; };
		4B139AFC26B60BD800894F82 /* NSImageExtensions.swift */ = {isa = PBXFileReference; lastKnownFileType = sourcecode.swift; path = NSImageExtensions.swift; sourceTree = "<group>"; };
		4B1AD89D25FC27E200261379 /* Integration Tests.xctest */ = {isa = PBXFileReference; explicitFileType = wrapper.cfbundle; includeInIndex = 0; path = "Integration Tests.xctest"; sourceTree = BUILT_PRODUCTS_DIR; };
		4B1AD8A125FC27E200261379 /* Info.plist */ = {isa = PBXFileReference; lastKnownFileType = text.plist.xml; path = Info.plist; sourceTree = "<group>"; };
		4B1AD91625FC46FB00261379 /* CoreDataEncryptionTests.swift */ = {isa = PBXFileReference; lastKnownFileType = sourcecode.swift; path = CoreDataEncryptionTests.swift; sourceTree = "<group>"; };
		4B2E7D6226FF9D6500D2DB17 /* PrintingUserScript.swift */ = {isa = PBXFileReference; fileEncoding = 4; lastKnownFileType = sourcecode.swift; path = PrintingUserScript.swift; sourceTree = "<group>"; };
		4B4F72EB266B2ED300814C60 /* CollectionExtension.swift */ = {isa = PBXFileReference; lastKnownFileType = sourcecode.swift; path = CollectionExtension.swift; sourceTree = "<group>"; };
		4B59023826B35F3600489384 /* ChromeDataImporter.swift */ = {isa = PBXFileReference; fileEncoding = 4; lastKnownFileType = sourcecode.swift; path = ChromeDataImporter.swift; sourceTree = "<group>"; };
		4B59023926B35F3600489384 /* ChromiumLoginReader.swift */ = {isa = PBXFileReference; fileEncoding = 4; lastKnownFileType = sourcecode.swift; path = ChromiumLoginReader.swift; sourceTree = "<group>"; };
		4B59023B26B35F3600489384 /* ChromiumDataImporter.swift */ = {isa = PBXFileReference; fileEncoding = 4; lastKnownFileType = sourcecode.swift; path = ChromiumDataImporter.swift; sourceTree = "<group>"; };
		4B59023C26B35F3600489384 /* BraveDataImporter.swift */ = {isa = PBXFileReference; fileEncoding = 4; lastKnownFileType = sourcecode.swift; path = BraveDataImporter.swift; sourceTree = "<group>"; };
		4B59024226B35F7C00489384 /* BrowserImportViewController.swift */ = {isa = PBXFileReference; fileEncoding = 4; lastKnownFileType = sourcecode.swift; path = BrowserImportViewController.swift; sourceTree = "<group>"; };
		4B59024726B3673600489384 /* ThirdPartyBrowser.swift */ = {isa = PBXFileReference; lastKnownFileType = sourcecode.swift; path = ThirdPartyBrowser.swift; sourceTree = "<group>"; };
		4B59024926B38B0B00489384 /* Login Data */ = {isa = PBXFileReference; lastKnownFileType = file; path = "Login Data"; sourceTree = "<group>"; };
		4B59024B26B38BB800489384 /* ChromiumLoginReaderTests.swift */ = {isa = PBXFileReference; lastKnownFileType = sourcecode.swift; path = ChromiumLoginReaderTests.swift; sourceTree = "<group>"; };
		4B5FF67726B602B100D42879 /* FirefoxDataImporter.swift */ = {isa = PBXFileReference; lastKnownFileType = sourcecode.swift; path = FirefoxDataImporter.swift; sourceTree = "<group>"; };
		4B6160D225B14E6E007DE5B2 /* TrackerRadarManager.swift */ = {isa = PBXFileReference; lastKnownFileType = sourcecode.swift; path = TrackerRadarManager.swift; sourceTree = "<group>"; };
		4B6160D725B150E4007DE5B2 /* trackerData.json */ = {isa = PBXFileReference; lastKnownFileType = text.json; path = trackerData.json; sourceTree = "<group>"; };
		4B6160DC25B152C5007DE5B2 /* ContentBlockerRulesUserScript.swift */ = {isa = PBXFileReference; lastKnownFileType = sourcecode.swift; path = ContentBlockerRulesUserScript.swift; sourceTree = "<group>"; };
		4B6160E425B152FA007DE5B2 /* ContentBlockerUserScript.swift */ = {isa = PBXFileReference; lastKnownFileType = sourcecode.swift; path = ContentBlockerUserScript.swift; sourceTree = "<group>"; };
		4B6160EC25B15417007DE5B2 /* DetectedTracker.swift */ = {isa = PBXFileReference; lastKnownFileType = sourcecode.swift; path = DetectedTracker.swift; sourceTree = "<group>"; };
		4B6160F125B15792007DE5B2 /* contentblockerrules.js */ = {isa = PBXFileReference; lastKnownFileType = sourcecode.javascript; path = contentblockerrules.js; sourceTree = "<group>"; };
		4B6160F625B157BB007DE5B2 /* contentblocker.js */ = {isa = PBXFileReference; lastKnownFileType = sourcecode.javascript; path = contentblocker.js; sourceTree = "<group>"; };
		4B6160FE25B15BB1007DE5B2 /* ContentBlockerRulesManager.swift */ = {isa = PBXFileReference; lastKnownFileType = sourcecode.swift; path = ContentBlockerRulesManager.swift; sourceTree = "<group>"; };
		4B65027425E5F2A70054432E /* DefaultBrowserPromptView.xib */ = {isa = PBXFileReference; lastKnownFileType = file.xib; path = DefaultBrowserPromptView.xib; sourceTree = "<group>"; };
		4B65027925E5F2B10054432E /* DefaultBrowserPromptView.swift */ = {isa = PBXFileReference; lastKnownFileType = sourcecode.swift; path = DefaultBrowserPromptView.swift; sourceTree = "<group>"; };
		4B65143D263924B5005B46EB /* EmailUrlExtensions.swift */ = {isa = PBXFileReference; lastKnownFileType = sourcecode.swift; path = EmailUrlExtensions.swift; sourceTree = "<group>"; };
		4B677424255DBEB800025BD8 /* BloomFilterWrapper.mm */ = {isa = PBXFileReference; fileEncoding = 4; lastKnownFileType = sourcecode.cpp.objcpp; path = BloomFilterWrapper.mm; sourceTree = "<group>"; };
		4B677425255DBEB800025BD8 /* BloomFilterWrapper.h */ = {isa = PBXFileReference; fileEncoding = 4; lastKnownFileType = sourcecode.c.h; path = BloomFilterWrapper.h; sourceTree = "<group>"; };
		4B677427255DBEB800025BD8 /* httpsMobileV2BloomSpec.json */ = {isa = PBXFileReference; fileEncoding = 4; lastKnownFileType = text.json; path = httpsMobileV2BloomSpec.json; sourceTree = "<group>"; };
		4B677428255DBEB800025BD8 /* httpsMobileV2Bloom.bin */ = {isa = PBXFileReference; lastKnownFileType = archive.macbinary; path = httpsMobileV2Bloom.bin; sourceTree = "<group>"; };
		4B677429255DBEB800025BD8 /* HTTPSBloomFilterSpecification.swift */ = {isa = PBXFileReference; fileEncoding = 4; lastKnownFileType = sourcecode.swift; path = HTTPSBloomFilterSpecification.swift; sourceTree = "<group>"; };
		4B67742A255DBEB800025BD8 /* httpsMobileV2FalsePositives.json */ = {isa = PBXFileReference; fileEncoding = 4; lastKnownFileType = text.json; path = httpsMobileV2FalsePositives.json; sourceTree = "<group>"; };
		4B67742B255DBEB800025BD8 /* HTTPSExcludedDomains.swift */ = {isa = PBXFileReference; fileEncoding = 4; lastKnownFileType = sourcecode.swift; path = HTTPSExcludedDomains.swift; sourceTree = "<group>"; };
		4B67742C255DBEB800025BD8 /* HTTPSUpgrade.swift */ = {isa = PBXFileReference; fileEncoding = 4; lastKnownFileType = sourcecode.swift; path = HTTPSUpgrade.swift; sourceTree = "<group>"; };
		4B67742F255DBEB800025BD8 /* HTTPSUpgrade 3.xcdatamodel */ = {isa = PBXFileReference; lastKnownFileType = wrapper.xcdatamodel; path = "HTTPSUpgrade 3.xcdatamodel"; sourceTree = "<group>"; };
		4B677430255DBEB800025BD8 /* HTTPSUpgradeStore.swift */ = {isa = PBXFileReference; fileEncoding = 4; lastKnownFileType = sourcecode.swift; path = HTTPSUpgradeStore.swift; sourceTree = "<group>"; };
		4B677440255DBEEA00025BD8 /* Database.swift */ = {isa = PBXFileReference; fileEncoding = 4; lastKnownFileType = sourcecode.swift; path = Database.swift; sourceTree = "<group>"; };
		4B677449255DBF3A00025BD8 /* BloomFilter.cpp */ = {isa = PBXFileReference; fileEncoding = 4; lastKnownFileType = sourcecode.cpp.cpp; name = BloomFilter.cpp; path = Submodules/bloom_cpp/src/BloomFilter.cpp; sourceTree = SOURCE_ROOT; };
		4B67744A255DBF3A00025BD8 /* BloomFilter.hpp */ = {isa = PBXFileReference; fileEncoding = 4; lastKnownFileType = sourcecode.cpp.h; name = BloomFilter.hpp; path = Submodules/bloom_cpp/src/BloomFilter.hpp; sourceTree = SOURCE_ROOT; };
		4B67744F255DBFA300025BD8 /* HashExtension.swift */ = {isa = PBXFileReference; fileEncoding = 4; lastKnownFileType = sourcecode.swift; path = HashExtension.swift; sourceTree = "<group>"; };
		4B677454255DC18000025BD8 /* Bridging.h */ = {isa = PBXFileReference; fileEncoding = 4; lastKnownFileType = sourcecode.c.h; path = Bridging.h; sourceTree = "<group>"; };
		4B723DEB26B0002B00E14D75 /* DataImport.swift */ = {isa = PBXFileReference; lastKnownFileType = sourcecode.swift; path = DataImport.swift; sourceTree = "<group>"; };
		4B723DED26B0002B00E14D75 /* DataImport.storyboard */ = {isa = PBXFileReference; lastKnownFileType = file.storyboard; path = DataImport.storyboard; sourceTree = "<group>"; };
		4B723DEE26B0002B00E14D75 /* DataImportViewController.swift */ = {isa = PBXFileReference; lastKnownFileType = sourcecode.swift; path = DataImportViewController.swift; sourceTree = "<group>"; };
		4B723DEF26B0002B00E14D75 /* CSVImportViewController.swift */ = {isa = PBXFileReference; lastKnownFileType = sourcecode.swift; path = CSVImportViewController.swift; sourceTree = "<group>"; };
		4B723DF026B0002B00E14D75 /* CSVImportSummaryViewController.swift */ = {isa = PBXFileReference; lastKnownFileType = sourcecode.swift; path = CSVImportSummaryViewController.swift; sourceTree = "<group>"; };
		4B723DF326B0002B00E14D75 /* SecureVaultLoginImporter.swift */ = {isa = PBXFileReference; lastKnownFileType = sourcecode.swift; path = SecureVaultLoginImporter.swift; sourceTree = "<group>"; };
		4B723DF426B0002B00E14D75 /* LoginImport.swift */ = {isa = PBXFileReference; lastKnownFileType = sourcecode.swift; path = LoginImport.swift; sourceTree = "<group>"; };
		4B723DF626B0002B00E14D75 /* CSVParser.swift */ = {isa = PBXFileReference; lastKnownFileType = sourcecode.swift; path = CSVParser.swift; sourceTree = "<group>"; };
		4B723DF726B0002B00E14D75 /* CSVImporter.swift */ = {isa = PBXFileReference; lastKnownFileType = sourcecode.swift; path = CSVImporter.swift; sourceTree = "<group>"; };
		4B723DFD26B0002B00E14D75 /* CSVLoginExporter.swift */ = {isa = PBXFileReference; lastKnownFileType = sourcecode.swift; path = CSVLoginExporter.swift; sourceTree = "<group>"; };
		4B723DFF26B0003E00E14D75 /* DataImportMocks.swift */ = {isa = PBXFileReference; fileEncoding = 4; lastKnownFileType = sourcecode.swift; path = DataImportMocks.swift; sourceTree = "<group>"; };
		4B723E0026B0003E00E14D75 /* CSVParserTests.swift */ = {isa = PBXFileReference; fileEncoding = 4; lastKnownFileType = sourcecode.swift; path = CSVParserTests.swift; sourceTree = "<group>"; };
		4B723E0126B0003E00E14D75 /* CSVImporterTests.swift */ = {isa = PBXFileReference; fileEncoding = 4; lastKnownFileType = sourcecode.swift; path = CSVImporterTests.swift; sourceTree = "<group>"; };
		4B723E0326B0003E00E14D75 /* MockSecureVault.swift */ = {isa = PBXFileReference; fileEncoding = 4; lastKnownFileType = sourcecode.swift; path = MockSecureVault.swift; sourceTree = "<group>"; };
		4B723E0426B0003E00E14D75 /* CSVLoginExporterTests.swift */ = {isa = PBXFileReference; fileEncoding = 4; lastKnownFileType = sourcecode.swift; path = CSVLoginExporterTests.swift; sourceTree = "<group>"; };
		4B723E1726B000DC00E14D75 /* TemporaryFileCreator.swift */ = {isa = PBXFileReference; fileEncoding = 4; lastKnownFileType = sourcecode.swift; path = TemporaryFileCreator.swift; sourceTree = "<group>"; };
		4B78A86A26BB3ADD0071BB16 /* BrowserImportSummaryViewController.swift */ = {isa = PBXFileReference; lastKnownFileType = sourcecode.swift; path = BrowserImportSummaryViewController.swift; sourceTree = "<group>"; };
		4B7A60A0273E0BE400BBDFEB /* WKWebsiteDataStoreExtension.swift */ = {isa = PBXFileReference; lastKnownFileType = sourcecode.swift; path = WKWebsiteDataStoreExtension.swift; sourceTree = "<group>"; };
		4B82E9B825B6A05800656FE7 /* DetectedTrackerTests.swift */ = {isa = PBXFileReference; lastKnownFileType = sourcecode.swift; path = DetectedTrackerTests.swift; sourceTree = "<group>"; };
		4B82E9C025B6A1CD00656FE7 /* TrackerRadarManagerTests.swift */ = {isa = PBXFileReference; lastKnownFileType = sourcecode.swift; path = TrackerRadarManagerTests.swift; sourceTree = "<group>"; };
		4B8AC93226B3B06300879451 /* EdgeDataImporter.swift */ = {isa = PBXFileReference; lastKnownFileType = sourcecode.swift; path = EdgeDataImporter.swift; sourceTree = "<group>"; };
		4B8AC93426B3B2FD00879451 /* NSAlert+DataImport.swift */ = {isa = PBXFileReference; lastKnownFileType = sourcecode.swift; path = "NSAlert+DataImport.swift"; sourceTree = "<group>"; };
		4B8AC93826B48A5100879451 /* FirefoxLoginReader.swift */ = {isa = PBXFileReference; lastKnownFileType = sourcecode.swift; path = FirefoxLoginReader.swift; sourceTree = "<group>"; };
		4B8AC93A26B48ADF00879451 /* ASN1Parser.swift */ = {isa = PBXFileReference; lastKnownFileType = sourcecode.swift; path = ASN1Parser.swift; sourceTree = "<group>"; };
		4B8AC93C26B49BE600879451 /* FirefoxLoginReaderTests.swift */ = {isa = PBXFileReference; lastKnownFileType = sourcecode.swift; path = FirefoxLoginReaderTests.swift; sourceTree = "<group>"; };
		4B8AC93E26B49BEE00879451 /* logins.json */ = {isa = PBXFileReference; fileEncoding = 4; lastKnownFileType = text.json; path = logins.json; sourceTree = "<group>"; };
		4B8AC93F26B49BEE00879451 /* key4.db */ = {isa = PBXFileReference; lastKnownFileType = file; path = key4.db; sourceTree = "<group>"; };
		4B92928526670D1600AD2C21 /* BookmarksOutlineView.swift */ = {isa = PBXFileReference; fileEncoding = 4; lastKnownFileType = sourcecode.swift; path = BookmarksOutlineView.swift; sourceTree = "<group>"; };
		4B92928626670D1600AD2C21 /* OutlineSeparatorViewCell.swift */ = {isa = PBXFileReference; fileEncoding = 4; lastKnownFileType = sourcecode.swift; path = OutlineSeparatorViewCell.swift; sourceTree = "<group>"; };
		4B92928726670D1600AD2C21 /* BookmarkOutlineViewCell.swift */ = {isa = PBXFileReference; fileEncoding = 4; lastKnownFileType = sourcecode.swift; path = BookmarkOutlineViewCell.swift; sourceTree = "<group>"; };
		4B92928826670D1600AD2C21 /* BookmarkOutlineViewCell.xib */ = {isa = PBXFileReference; fileEncoding = 4; lastKnownFileType = file.xib; path = BookmarkOutlineViewCell.xib; sourceTree = "<group>"; };
		4B92928926670D1700AD2C21 /* BookmarkTableCellView.swift */ = {isa = PBXFileReference; fileEncoding = 4; lastKnownFileType = sourcecode.swift; path = BookmarkTableCellView.swift; sourceTree = "<group>"; };
		4B92928A26670D1700AD2C21 /* BookmarkTableCellView.xib */ = {isa = PBXFileReference; fileEncoding = 4; lastKnownFileType = file.xib; path = BookmarkTableCellView.xib; sourceTree = "<group>"; };
		4B92929126670D2A00AD2C21 /* BookmarkOutlineViewDataSource.swift */ = {isa = PBXFileReference; fileEncoding = 4; lastKnownFileType = sourcecode.swift; path = BookmarkOutlineViewDataSource.swift; sourceTree = "<group>"; };
		4B92929226670D2A00AD2C21 /* PasteboardFolder.swift */ = {isa = PBXFileReference; fileEncoding = 4; lastKnownFileType = sourcecode.swift; path = PasteboardFolder.swift; sourceTree = "<group>"; };
		4B92929326670D2A00AD2C21 /* BookmarkNode.swift */ = {isa = PBXFileReference; fileEncoding = 4; lastKnownFileType = sourcecode.swift; path = BookmarkNode.swift; sourceTree = "<group>"; };
		4B92929426670D2A00AD2C21 /* BookmarkSidebarTreeController.swift */ = {isa = PBXFileReference; fileEncoding = 4; lastKnownFileType = sourcecode.swift; path = BookmarkSidebarTreeController.swift; sourceTree = "<group>"; };
		4B92929526670D2A00AD2C21 /* PasteboardBookmark.swift */ = {isa = PBXFileReference; fileEncoding = 4; lastKnownFileType = sourcecode.swift; path = PasteboardBookmark.swift; sourceTree = "<group>"; };
		4B92929626670D2A00AD2C21 /* SpacerNode.swift */ = {isa = PBXFileReference; fileEncoding = 4; lastKnownFileType = sourcecode.swift; path = SpacerNode.swift; sourceTree = "<group>"; };
		4B92929726670D2A00AD2C21 /* BookmarkTreeController.swift */ = {isa = PBXFileReference; fileEncoding = 4; lastKnownFileType = sourcecode.swift; path = BookmarkTreeController.swift; sourceTree = "<group>"; };
		4B92929826670D2A00AD2C21 /* PseudoFolder.swift */ = {isa = PBXFileReference; fileEncoding = 4; lastKnownFileType = sourcecode.swift; path = PseudoFolder.swift; sourceTree = "<group>"; };
		4B92929926670D2A00AD2C21 /* BookmarkManagedObject.swift */ = {isa = PBXFileReference; fileEncoding = 4; lastKnownFileType = sourcecode.swift; path = BookmarkManagedObject.swift; sourceTree = "<group>"; };
		4B92929A26670D2A00AD2C21 /* PasteboardWriting.swift */ = {isa = PBXFileReference; fileEncoding = 4; lastKnownFileType = sourcecode.swift; path = PasteboardWriting.swift; sourceTree = "<group>"; };
		4B9292A526670D3700AD2C21 /* Bookmark.xcmappingmodel */ = {isa = PBXFileReference; lastKnownFileType = wrapper.xcmappingmodel; path = Bookmark.xcmappingmodel; sourceTree = "<group>"; };
		4B9292A626670D3700AD2C21 /* BookmarkMigrationPolicy.swift */ = {isa = PBXFileReference; fileEncoding = 4; lastKnownFileType = sourcecode.swift; path = BookmarkMigrationPolicy.swift; sourceTree = "<group>"; };
		4B9292A826670D3700AD2C21 /* Bookmark 2.xcdatamodel */ = {isa = PBXFileReference; lastKnownFileType = wrapper.xcdatamodel; path = "Bookmark 2.xcdatamodel"; sourceTree = "<group>"; };
		4B9292A926670D3700AD2C21 /* Bookmark.xcdatamodel */ = {isa = PBXFileReference; lastKnownFileType = wrapper.xcdatamodel; path = Bookmark.xcdatamodel; sourceTree = "<group>"; };
		4B9292AE26670F5300AD2C21 /* NSOutlineViewExtensions.swift */ = {isa = PBXFileReference; fileEncoding = 4; lastKnownFileType = sourcecode.swift; path = NSOutlineViewExtensions.swift; sourceTree = "<group>"; };
		4B9292B02667103000AD2C21 /* BookmarkNodePathTests.swift */ = {isa = PBXFileReference; fileEncoding = 4; lastKnownFileType = sourcecode.swift; path = BookmarkNodePathTests.swift; sourceTree = "<group>"; };
		4B9292B12667103000AD2C21 /* BookmarkNodeTests.swift */ = {isa = PBXFileReference; fileEncoding = 4; lastKnownFileType = sourcecode.swift; path = BookmarkNodeTests.swift; sourceTree = "<group>"; };
		4B9292B22667103000AD2C21 /* BookmarkSidebarTreeControllerTests.swift */ = {isa = PBXFileReference; fileEncoding = 4; lastKnownFileType = sourcecode.swift; path = BookmarkSidebarTreeControllerTests.swift; sourceTree = "<group>"; };
		4B9292B32667103000AD2C21 /* BookmarkOutlineViewDataSourceTests.swift */ = {isa = PBXFileReference; fileEncoding = 4; lastKnownFileType = sourcecode.swift; path = BookmarkOutlineViewDataSourceTests.swift; sourceTree = "<group>"; };
		4B9292B42667103000AD2C21 /* PasteboardFolderTests.swift */ = {isa = PBXFileReference; fileEncoding = 4; lastKnownFileType = sourcecode.swift; path = PasteboardFolderTests.swift; sourceTree = "<group>"; };
		4B9292B52667103000AD2C21 /* TreeControllerTests.swift */ = {isa = PBXFileReference; fileEncoding = 4; lastKnownFileType = sourcecode.swift; path = TreeControllerTests.swift; sourceTree = "<group>"; };
		4B9292B62667103000AD2C21 /* BookmarkManagedObjectTests.swift */ = {isa = PBXFileReference; fileEncoding = 4; lastKnownFileType = sourcecode.swift; path = BookmarkManagedObjectTests.swift; sourceTree = "<group>"; };
		4B9292B72667103000AD2C21 /* BookmarkMigrationTests.swift */ = {isa = PBXFileReference; fileEncoding = 4; lastKnownFileType = sourcecode.swift; path = BookmarkMigrationTests.swift; sourceTree = "<group>"; };
		4B9292B82667103000AD2C21 /* BookmarkTests.swift */ = {isa = PBXFileReference; fileEncoding = 4; lastKnownFileType = sourcecode.swift; path = BookmarkTests.swift; sourceTree = "<group>"; };
		4B9292B92667103100AD2C21 /* PasteboardBookmarkTests.swift */ = {isa = PBXFileReference; fileEncoding = 4; lastKnownFileType = sourcecode.swift; path = PasteboardBookmarkTests.swift; sourceTree = "<group>"; };
		4B9292C42667104B00AD2C21 /* CoreDataTestUtilities.swift */ = {isa = PBXFileReference; fileEncoding = 4; lastKnownFileType = sourcecode.swift; path = CoreDataTestUtilities.swift; sourceTree = "<group>"; };
		4B9292C62667123700AD2C21 /* BrowserTabSelectionDelegate.swift */ = {isa = PBXFileReference; fileEncoding = 4; lastKnownFileType = sourcecode.swift; path = BrowserTabSelectionDelegate.swift; sourceTree = "<group>"; };
		4B9292C72667123700AD2C21 /* BookmarkManagementSidebarViewController.swift */ = {isa = PBXFileReference; fileEncoding = 4; lastKnownFileType = sourcecode.swift; path = BookmarkManagementSidebarViewController.swift; sourceTree = "<group>"; };
		4B9292C82667123700AD2C21 /* BookmarkManagementSplitViewController.swift */ = {isa = PBXFileReference; fileEncoding = 4; lastKnownFileType = sourcecode.swift; path = BookmarkManagementSplitViewController.swift; sourceTree = "<group>"; };
		4B9292C92667123700AD2C21 /* BookmarkTableRowView.swift */ = {isa = PBXFileReference; fileEncoding = 4; lastKnownFileType = sourcecode.swift; path = BookmarkTableRowView.swift; sourceTree = "<group>"; };
		4B9292CA2667123700AD2C21 /* AddFolderModalViewController.swift */ = {isa = PBXFileReference; fileEncoding = 4; lastKnownFileType = sourcecode.swift; path = AddFolderModalViewController.swift; sourceTree = "<group>"; };
		4B9292CB2667123700AD2C21 /* AddBookmarkModalViewController.swift */ = {isa = PBXFileReference; fileEncoding = 4; lastKnownFileType = sourcecode.swift; path = AddBookmarkModalViewController.swift; sourceTree = "<group>"; };
		4B9292CC2667123700AD2C21 /* BookmarkListViewController.swift */ = {isa = PBXFileReference; fileEncoding = 4; lastKnownFileType = sourcecode.swift; path = BookmarkListViewController.swift; sourceTree = "<group>"; };
		4B9292CD2667123700AD2C21 /* BookmarkManagementDetailViewController.swift */ = {isa = PBXFileReference; fileEncoding = 4; lastKnownFileType = sourcecode.swift; path = BookmarkManagementDetailViewController.swift; sourceTree = "<group>"; };
		4B9292D62667124000AD2C21 /* NSPopUpButtonExtension.swift */ = {isa = PBXFileReference; fileEncoding = 4; lastKnownFileType = sourcecode.swift; path = NSPopUpButtonExtension.swift; sourceTree = "<group>"; };
		4B9292D82667124B00AD2C21 /* BookmarkListTreeControllerDataSource.swift */ = {isa = PBXFileReference; fileEncoding = 4; lastKnownFileType = sourcecode.swift; path = BookmarkListTreeControllerDataSource.swift; sourceTree = "<group>"; };
		4B9292DA2667125D00AD2C21 /* ContextualMenu.swift */ = {isa = PBXFileReference; fileEncoding = 4; lastKnownFileType = sourcecode.swift; path = ContextualMenu.swift; sourceTree = "<group>"; };
		4BA1A69A258B076900F6F690 /* FileStore.swift */ = {isa = PBXFileReference; lastKnownFileType = sourcecode.swift; path = FileStore.swift; sourceTree = "<group>"; };
		4BA1A69F258B079600F6F690 /* DataEncryption.swift */ = {isa = PBXFileReference; lastKnownFileType = sourcecode.swift; path = DataEncryption.swift; sourceTree = "<group>"; };
		4BA1A6A4258B07DF00F6F690 /* EncryptedValueTransformer.swift */ = {isa = PBXFileReference; lastKnownFileType = sourcecode.swift; path = EncryptedValueTransformer.swift; sourceTree = "<group>"; };
		4BA1A6B2258B080A00F6F690 /* EncryptionKeyGeneration.swift */ = {isa = PBXFileReference; lastKnownFileType = sourcecode.swift; path = EncryptionKeyGeneration.swift; sourceTree = "<group>"; };
		4BA1A6B7258B081600F6F690 /* EncryptionKeyStoring.swift */ = {isa = PBXFileReference; lastKnownFileType = sourcecode.swift; path = EncryptionKeyStoring.swift; sourceTree = "<group>"; };
		4BA1A6BC258B082300F6F690 /* EncryptionKeyStore.swift */ = {isa = PBXFileReference; lastKnownFileType = sourcecode.swift; path = EncryptionKeyStore.swift; sourceTree = "<group>"; };
		4BA1A6C1258B0A1300F6F690 /* ContiguousBytesExtension.swift */ = {isa = PBXFileReference; lastKnownFileType = sourcecode.swift; path = ContiguousBytesExtension.swift; sourceTree = "<group>"; };
		4BA1A6D8258C0CB300F6F690 /* DataEncryptionTests.swift */ = {isa = PBXFileReference; lastKnownFileType = sourcecode.swift; path = DataEncryptionTests.swift; sourceTree = "<group>"; };
		4BA1A6DD258C100A00F6F690 /* FileStoreTests.swift */ = {isa = PBXFileReference; lastKnownFileType = sourcecode.swift; path = FileStoreTests.swift; sourceTree = "<group>"; };
		4BA1A6E5258C270800F6F690 /* EncryptionKeyGeneratorTests.swift */ = {isa = PBXFileReference; lastKnownFileType = sourcecode.swift; path = EncryptionKeyGeneratorTests.swift; sourceTree = "<group>"; };
		4BA1A6EA258C288C00F6F690 /* EncryptionKeyStoreTests.swift */ = {isa = PBXFileReference; lastKnownFileType = sourcecode.swift; path = EncryptionKeyStoreTests.swift; sourceTree = "<group>"; };
		4BA1A6F5258C4F9600F6F690 /* EncryptionMocks.swift */ = {isa = PBXFileReference; lastKnownFileType = sourcecode.swift; path = EncryptionMocks.swift; sourceTree = "<group>"; };
		4BA1A6FD258C5C1300F6F690 /* EncryptedValueTransformerTests.swift */ = {isa = PBXFileReference; lastKnownFileType = sourcecode.swift; path = EncryptedValueTransformerTests.swift; sourceTree = "<group>"; };
		4BB46EA026B8954500222970 /* logins-encrypted.json */ = {isa = PBXFileReference; fileEncoding = 4; lastKnownFileType = text.json; path = "logins-encrypted.json"; sourceTree = "<group>"; };
		4BB46EA126B8954500222970 /* key4-encrypted.db */ = {isa = PBXFileReference; lastKnownFileType = file; path = "key4-encrypted.db"; sourceTree = "<group>"; };
		4BB6CE5E26B77ED000EC5860 /* Cryptography.swift */ = {isa = PBXFileReference; lastKnownFileType = sourcecode.swift; path = Cryptography.swift; sourceTree = "<group>"; };
		4BB88B4425B7B55C006F6B06 /* DebugUserScript.swift */ = {isa = PBXFileReference; lastKnownFileType = sourcecode.swift; path = DebugUserScript.swift; sourceTree = "<group>"; };
		4BB88B4925B7B690006F6B06 /* SequenceExtensions.swift */ = {isa = PBXFileReference; lastKnownFileType = sourcecode.swift; path = SequenceExtensions.swift; sourceTree = "<group>"; };
		4BB88B4F25B7BA2B006F6B06 /* TabInstrumentation.swift */ = {isa = PBXFileReference; lastKnownFileType = sourcecode.swift; path = TabInstrumentation.swift; sourceTree = "<group>"; };
		4BB88B5A25B7BA50006F6B06 /* Instruments.swift */ = {isa = PBXFileReference; lastKnownFileType = sourcecode.swift; path = Instruments.swift; sourceTree = "<group>"; };
		4BB99CF526FE191E001E4761 /* FirefoxBookmarksReader.swift */ = {isa = PBXFileReference; fileEncoding = 4; lastKnownFileType = sourcecode.swift; path = FirefoxBookmarksReader.swift; sourceTree = "<group>"; };
		4BB99CF626FE191E001E4761 /* BookmarkImport.swift */ = {isa = PBXFileReference; fileEncoding = 4; lastKnownFileType = sourcecode.swift; path = BookmarkImport.swift; sourceTree = "<group>"; };
		4BB99CF726FE191E001E4761 /* CoreDataBookmarkImporter.swift */ = {isa = PBXFileReference; fileEncoding = 4; lastKnownFileType = sourcecode.swift; path = CoreDataBookmarkImporter.swift; sourceTree = "<group>"; };
		4BB99CF926FE191E001E4761 /* ChromiumBookmarksReader.swift */ = {isa = PBXFileReference; fileEncoding = 4; lastKnownFileType = sourcecode.swift; path = ChromiumBookmarksReader.swift; sourceTree = "<group>"; };
		4BB99CFA26FE191E001E4761 /* ImportedBookmarks.swift */ = {isa = PBXFileReference; fileEncoding = 4; lastKnownFileType = sourcecode.swift; path = ImportedBookmarks.swift; sourceTree = "<group>"; };
		4BB99CFC26FE191E001E4761 /* SafariBookmarksReader.swift */ = {isa = PBXFileReference; fileEncoding = 4; lastKnownFileType = sourcecode.swift; path = SafariBookmarksReader.swift; sourceTree = "<group>"; };
		4BB99CFD26FE191E001E4761 /* SafariDataImporter.swift */ = {isa = PBXFileReference; fileEncoding = 4; lastKnownFileType = sourcecode.swift; path = SafariDataImporter.swift; sourceTree = "<group>"; };
		4BB99D0526FE1979001E4761 /* RequestFilePermissionViewController.swift */ = {isa = PBXFileReference; fileEncoding = 4; lastKnownFileType = sourcecode.swift; path = RequestFilePermissionViewController.swift; sourceTree = "<group>"; };
		4BB99D0826FE1A6D001E4761 /* Bookmarks.plist */ = {isa = PBXFileReference; lastKnownFileType = file.bplist; path = Bookmarks.plist; sourceTree = "<group>"; };
		4BB99D0A26FE1A7B001E4761 /* Bookmarks */ = {isa = PBXFileReference; fileEncoding = 4; lastKnownFileType = text; path = Bookmarks; sourceTree = "<group>"; };
		4BB99D0C26FE1A83001E4761 /* ChromiumBookmarksReaderTests.swift */ = {isa = PBXFileReference; fileEncoding = 4; lastKnownFileType = sourcecode.swift; path = ChromiumBookmarksReaderTests.swift; sourceTree = "<group>"; };
		4BB99D0D26FE1A83001E4761 /* FirefoxBookmarksReaderTests.swift */ = {isa = PBXFileReference; fileEncoding = 4; lastKnownFileType = sourcecode.swift; path = FirefoxBookmarksReaderTests.swift; sourceTree = "<group>"; };
		4BB99D0E26FE1A84001E4761 /* SafariBookmarksReaderTests.swift */ = {isa = PBXFileReference; fileEncoding = 4; lastKnownFileType = sourcecode.swift; path = SafariBookmarksReaderTests.swift; sourceTree = "<group>"; };
		4BB99D1226FE1A94001E4761 /* places.sqlite */ = {isa = PBXFileReference; lastKnownFileType = file; path = places.sqlite; sourceTree = "<group>"; };
		4BE0DF0426781961006337B7 /* NSStoryboardExtension.swift */ = {isa = PBXFileReference; lastKnownFileType = sourcecode.swift; path = NSStoryboardExtension.swift; sourceTree = "<group>"; };
		4BE6546E271FCD40008D1D63 /* PasswordManagementIdentityItemView.swift */ = {isa = PBXFileReference; fileEncoding = 4; lastKnownFileType = sourcecode.swift; path = PasswordManagementIdentityItemView.swift; sourceTree = "<group>"; };
		4BE65470271FCD40008D1D63 /* PasswordManagementCreditCardItemView.swift */ = {isa = PBXFileReference; fileEncoding = 4; lastKnownFileType = sourcecode.swift; path = PasswordManagementCreditCardItemView.swift; sourceTree = "<group>"; };
		4BE65471271FCD40008D1D63 /* PasswordManagementLoginItemView.swift */ = {isa = PBXFileReference; fileEncoding = 4; lastKnownFileType = sourcecode.swift; path = PasswordManagementLoginItemView.swift; sourceTree = "<group>"; };
		4BE65472271FCD40008D1D63 /* PasswordManagementNoteItemView.swift */ = {isa = PBXFileReference; fileEncoding = 4; lastKnownFileType = sourcecode.swift; path = PasswordManagementNoteItemView.swift; sourceTree = "<group>"; };
		4BE65473271FCD40008D1D63 /* EditableTextView.swift */ = {isa = PBXFileReference; fileEncoding = 4; lastKnownFileType = sourcecode.swift; path = EditableTextView.swift; sourceTree = "<group>"; };
		4BE6547A271FCD4D008D1D63 /* PasswordManagementIdentityModel.swift */ = {isa = PBXFileReference; fileEncoding = 4; lastKnownFileType = sourcecode.swift; path = PasswordManagementIdentityModel.swift; sourceTree = "<group>"; };
		4BE6547B271FCD4D008D1D63 /* PasswordManagementCreditCardModel.swift */ = {isa = PBXFileReference; fileEncoding = 4; lastKnownFileType = sourcecode.swift; path = PasswordManagementCreditCardModel.swift; sourceTree = "<group>"; };
		4BE6547C271FCD4D008D1D63 /* PasswordManagementLoginModel.swift */ = {isa = PBXFileReference; fileEncoding = 4; lastKnownFileType = sourcecode.swift; path = PasswordManagementLoginModel.swift; sourceTree = "<group>"; };
		4BE6547D271FCD4D008D1D63 /* PasswordManagementNoteModel.swift */ = {isa = PBXFileReference; fileEncoding = 4; lastKnownFileType = sourcecode.swift; path = PasswordManagementNoteModel.swift; sourceTree = "<group>"; };
		4BE65482271FCD53008D1D63 /* CountryList.swift */ = {isa = PBXFileReference; fileEncoding = 4; lastKnownFileType = sourcecode.swift; path = CountryList.swift; sourceTree = "<group>"; };
		4BE65484271FCD7B008D1D63 /* LoginFaviconView.swift */ = {isa = PBXFileReference; fileEncoding = 4; lastKnownFileType = sourcecode.swift; path = LoginFaviconView.swift; sourceTree = "<group>"; };
		4BF4951726C08395000547B8 /* ThirdPartyBrowserTests.swift */ = {isa = PBXFileReference; lastKnownFileType = sourcecode.swift; path = ThirdPartyBrowserTests.swift; sourceTree = "<group>"; };
		7B4CE8DA26F02108009134B1 /* UI Tests.xctest */ = {isa = PBXFileReference; explicitFileType = wrapper.cfbundle; includeInIndex = 0; path = "UI Tests.xctest"; sourceTree = BUILT_PRODUCTS_DIR; };
		7B4CE8DE26F02108009134B1 /* Info.plist */ = {isa = PBXFileReference; lastKnownFileType = text.plist.xml; path = Info.plist; sourceTree = "<group>"; };
		7B4CE8E626F02134009134B1 /* TabBarTests.swift */ = {isa = PBXFileReference; lastKnownFileType = sourcecode.swift; path = TabBarTests.swift; sourceTree = "<group>"; };
		7B860DE127274A8B006D8957 /* NavigatorCredentialsUserScript.swift */ = {isa = PBXFileReference; fileEncoding = 4; lastKnownFileType = sourcecode.swift; path = NavigatorCredentialsUserScript.swift; sourceTree = "<group>"; };
		7B860DE327274E54006D8957 /* navigatorCredentials.js */ = {isa = PBXFileReference; fileEncoding = 4; lastKnownFileType = sourcecode.javascript; path = navigatorCredentials.js; sourceTree = "<group>"; };
		8511E18325F82B34002F516B /* 01_Fire_really_small.json */ = {isa = PBXFileReference; fileEncoding = 4; lastKnownFileType = text.json; path = 01_Fire_really_small.json; sourceTree = "<group>"; };
		853014D525E671A000FB8205 /* PageObserverUserScript.swift */ = {isa = PBXFileReference; lastKnownFileType = sourcecode.swift; path = PageObserverUserScript.swift; sourceTree = "<group>"; };
		85308E24267FC9F2001ABD76 /* NSAlertExtension.swift */ = {isa = PBXFileReference; lastKnownFileType = sourcecode.swift; path = NSAlertExtension.swift; sourceTree = "<group>"; };
		85308E26267FCB22001ABD76 /* PasswordManagerSettings.swift */ = {isa = PBXFileReference; lastKnownFileType = sourcecode.swift; path = PasswordManagerSettings.swift; sourceTree = "<group>"; };
		85378D9B274E61B8007C5CBF /* MessageViews.storyboard */ = {isa = PBXFileReference; lastKnownFileType = file.storyboard; path = MessageViews.storyboard; sourceTree = "<group>"; };
		85378D9D274E664C007C5CBF /* PopoverMessageViewController.swift */ = {isa = PBXFileReference; lastKnownFileType = sourcecode.swift; path = PopoverMessageViewController.swift; sourceTree = "<group>"; };
		85378D9F274E6F42007C5CBF /* NSNotificationName+EmailManager.swift */ = {isa = PBXFileReference; lastKnownFileType = sourcecode.swift; path = "NSNotificationName+EmailManager.swift"; sourceTree = "<group>"; };
		85378DA1274E7F25007C5CBF /* EmailManagerRequestDelegate.swift */ = {isa = PBXFileReference; lastKnownFileType = sourcecode.swift; path = EmailManagerRequestDelegate.swift; sourceTree = "<group>"; };
		8546DE6125C03056000CA5E1 /* UserAgentTests.swift */ = {isa = PBXFileReference; lastKnownFileType = sourcecode.swift; path = UserAgentTests.swift; sourceTree = "<group>"; };
		85480F8925CDC360009424E3 /* MainMenu.storyboard */ = {isa = PBXFileReference; lastKnownFileType = file.storyboard; path = MainMenu.storyboard; sourceTree = "<group>"; };
		85480FBA25D181CB009424E3 /* ConfigurationDownloading.swift */ = {isa = PBXFileReference; lastKnownFileType = sourcecode.swift; path = ConfigurationDownloading.swift; sourceTree = "<group>"; };
		85480FCE25D1AA22009424E3 /* ConfigurationStoring.swift */ = {isa = PBXFileReference; lastKnownFileType = sourcecode.swift; path = ConfigurationStoring.swift; sourceTree = "<group>"; };
		8553FF51257523760029327F /* URLSuggestedFilenameTests.swift */ = {isa = PBXFileReference; lastKnownFileType = sourcecode.swift; path = URLSuggestedFilenameTests.swift; sourceTree = "<group>"; };
		85625993269C8F9600EE44BC /* PasswordManager.storyboard */ = {isa = PBXFileReference; lastKnownFileType = file.storyboard; path = PasswordManager.storyboard; sourceTree = "<group>"; };
		85625995269C953C00EE44BC /* PasswordManagementViewController.swift */ = {isa = PBXFileReference; lastKnownFileType = sourcecode.swift; path = PasswordManagementViewController.swift; sourceTree = "<group>"; };
		85625997269C9C5F00EE44BC /* PasswordManagementPopover.swift */ = {isa = PBXFileReference; lastKnownFileType = sourcecode.swift; path = PasswordManagementPopover.swift; sourceTree = "<group>"; };
		85625999269CA0A600EE44BC /* NSRectExtension.swift */ = {isa = PBXFileReference; lastKnownFileType = sourcecode.swift; path = NSRectExtension.swift; sourceTree = "<group>"; };
		856C98A5256EB59600A22F1F /* MenuItemSelectors.swift */ = {isa = PBXFileReference; lastKnownFileType = sourcecode.swift; path = MenuItemSelectors.swift; sourceTree = "<group>"; };
		856C98D42570116900A22F1F /* NSWindow+Toast.swift */ = {isa = PBXFileReference; lastKnownFileType = sourcecode.swift; path = "NSWindow+Toast.swift"; sourceTree = "<group>"; };
		856C98DE257014BD00A22F1F /* FileDownloadManager.swift */ = {isa = PBXFileReference; lastKnownFileType = sourcecode.swift; path = FileDownloadManager.swift; sourceTree = "<group>"; };
		856CADEF271710F400E79BB0 /* HoverUserScript.swift */ = {isa = PBXFileReference; lastKnownFileType = sourcecode.swift; path = HoverUserScript.swift; sourceTree = "<group>"; };
		85778E3427142C3000F091CA /* HomepageHeaderView.swift */ = {isa = PBXFileReference; lastKnownFileType = sourcecode.swift; path = HomepageHeaderView.swift; sourceTree = "<group>"; };
		85799C1725DEBB3F0007EC87 /* Logging.swift */ = {isa = PBXFileReference; fileEncoding = 4; lastKnownFileType = sourcecode.swift; path = Logging.swift; sourceTree = "<group>"; };
		8585B63726D6E66C00C1416F /* ButtonStyles.swift */ = {isa = PBXFileReference; lastKnownFileType = sourcecode.swift; path = ButtonStyles.swift; sourceTree = "<group>"; };
		85890639267BCD8E00D23B0D /* SaveCredentialsPopover.swift */ = {isa = PBXFileReference; lastKnownFileType = sourcecode.swift; path = SaveCredentialsPopover.swift; sourceTree = "<group>"; };
		8589063B267BCDC000D23B0D /* SaveCredentialsViewController.swift */ = {isa = PBXFileReference; lastKnownFileType = sourcecode.swift; path = SaveCredentialsViewController.swift; sourceTree = "<group>"; };
		858A797E26A79EAA00A75A42 /* UserText+PasswordManager.swift */ = {isa = PBXFileReference; lastKnownFileType = sourcecode.swift; path = "UserText+PasswordManager.swift"; sourceTree = "<group>"; };
		858A798226A8B75F00A75A42 /* CopyHandler.swift */ = {isa = PBXFileReference; lastKnownFileType = sourcecode.swift; path = CopyHandler.swift; sourceTree = "<group>"; };
		858A798426A8BB5D00A75A42 /* NSTextViewExtension.swift */ = {isa = PBXFileReference; lastKnownFileType = sourcecode.swift; path = NSTextViewExtension.swift; sourceTree = "<group>"; };
		858A798726A99DBE00A75A42 /* PasswordManagementItemListModelTests.swift */ = {isa = PBXFileReference; lastKnownFileType = sourcecode.swift; path = PasswordManagementItemListModelTests.swift; sourceTree = "<group>"; };
		858A798926A9B35E00A75A42 /* PasswordManagementItemModelTests.swift */ = {isa = PBXFileReference; lastKnownFileType = sourcecode.swift; path = PasswordManagementItemModelTests.swift; sourceTree = "<group>"; };
		858C1BEC26974E6600E6C014 /* PasswordManagerSettingsTests.swift */ = {isa = PBXFileReference; lastKnownFileType = sourcecode.swift; path = PasswordManagerSettingsTests.swift; sourceTree = "<group>"; };
		858C78FB2705EB5F009B2B44 /* HomepageHeader.xib */ = {isa = PBXFileReference; lastKnownFileType = file.xib; path = HomepageHeader.xib; sourceTree = "<group>"; };
		859E7D6A27453BF3009C2B69 /* BookmarksExporter.swift */ = {isa = PBXFileReference; lastKnownFileType = sourcecode.swift; path = BookmarksExporter.swift; sourceTree = "<group>"; };
		859E7D6C274548F2009C2B69 /* BookmarksExporterTests.swift */ = {isa = PBXFileReference; lastKnownFileType = sourcecode.swift; path = BookmarksExporterTests.swift; sourceTree = "<group>"; };
		85A0116825AF1D8900FA6A0C /* FindInPageViewController.swift */ = {isa = PBXFileReference; lastKnownFileType = sourcecode.swift; path = FindInPageViewController.swift; sourceTree = "<group>"; };
		85A0117325AF2EDF00FA6A0C /* FindInPage.storyboard */ = {isa = PBXFileReference; lastKnownFileType = file.storyboard; path = FindInPage.storyboard; sourceTree = "<group>"; };
		85A0118125AF60E700FA6A0C /* FindInPageModel.swift */ = {isa = PBXFileReference; lastKnownFileType = sourcecode.swift; path = FindInPageModel.swift; sourceTree = "<group>"; };
		85A011E925B4D4CA00FA6A0C /* FindInPageUserScript.swift */ = {isa = PBXFileReference; lastKnownFileType = sourcecode.swift; path = FindInPageUserScript.swift; sourceTree = "<group>"; };
		85AC3AEE25D5CE9800C7D2AA /* UserScripts.swift */ = {isa = PBXFileReference; lastKnownFileType = sourcecode.swift; path = UserScripts.swift; sourceTree = "<group>"; };
		85AC3AF625D5DBFD00C7D2AA /* DataExtension.swift */ = {isa = PBXFileReference; lastKnownFileType = sourcecode.swift; path = DataExtension.swift; sourceTree = "<group>"; };
		85AC3B0425D6B1D800C7D2AA /* ScriptSourceProviding.swift */ = {isa = PBXFileReference; lastKnownFileType = sourcecode.swift; path = ScriptSourceProviding.swift; sourceTree = "<group>"; };
		85AC3B1625D9BC1A00C7D2AA /* ConfigurationDownloaderTests.swift */ = {isa = PBXFileReference; lastKnownFileType = sourcecode.swift; path = ConfigurationDownloaderTests.swift; sourceTree = "<group>"; };
		85AC3B3425DA82A600C7D2AA /* DataTaskProviding.swift */ = {isa = PBXFileReference; lastKnownFileType = sourcecode.swift; path = DataTaskProviding.swift; sourceTree = "<group>"; };
		85AC3B4825DAC9BD00C7D2AA /* ConfigurationStorageTests.swift */ = {isa = PBXFileReference; lastKnownFileType = sourcecode.swift; path = ConfigurationStorageTests.swift; sourceTree = "<group>"; };
		85AE2FF124A33A2D002D507F /* WebKit.framework */ = {isa = PBXFileReference; lastKnownFileType = wrapper.framework; name = WebKit.framework; path = System/Library/Frameworks/WebKit.framework; sourceTree = SDKROOT; };
		85C6A29525CC1FFD00EEB5F1 /* UserDefaultsWrapper.swift */ = {isa = PBXFileReference; lastKnownFileType = sourcecode.swift; path = UserDefaultsWrapper.swift; sourceTree = "<group>"; };
		85CC1D72269EF1880062F04E /* PasswordManagementItemList.swift */ = {isa = PBXFileReference; lastKnownFileType = sourcecode.swift; path = PasswordManagementItemList.swift; sourceTree = "<group>"; };
		85CC1D7A26A05ECF0062F04E /* PasswordManagementItemListModel.swift */ = {isa = PBXFileReference; lastKnownFileType = sourcecode.swift; path = PasswordManagementItemListModel.swift; sourceTree = "<group>"; };
		85CC1D7C26A05F250062F04E /* PasswordManagementItemModel.swift */ = {isa = PBXFileReference; lastKnownFileType = sourcecode.swift; path = PasswordManagementItemModel.swift; sourceTree = "<group>"; };
		85D33F1125C82EB3002B91A6 /* ConfigurationManager.swift */ = {isa = PBXFileReference; lastKnownFileType = sourcecode.swift; path = ConfigurationManager.swift; sourceTree = "<group>"; };
		85D438B5256E7C9E00F3BAF8 /* ContextMenuUserScript.swift */ = {isa = PBXFileReference; lastKnownFileType = sourcecode.swift; path = ContextMenuUserScript.swift; sourceTree = "<group>"; };
		85D885AF26A590A90077C374 /* NSNotificationName+PasswordManager.swift */ = {isa = PBXFileReference; lastKnownFileType = sourcecode.swift; path = "NSNotificationName+PasswordManager.swift"; sourceTree = "<group>"; };
		85D885B226A5A9DE0077C374 /* NSAlert+PasswordManager.swift */ = {isa = PBXFileReference; lastKnownFileType = sourcecode.swift; path = "NSAlert+PasswordManager.swift"; sourceTree = "<group>"; };
		85E11C2E25E7DC7E00974CAF /* ExternalURLHandler.swift */ = {isa = PBXFileReference; lastKnownFileType = sourcecode.swift; path = ExternalURLHandler.swift; sourceTree = "<group>"; };
		85E11C3625E7F1E100974CAF /* ExternalURLHandlerTests.swift */ = {isa = PBXFileReference; lastKnownFileType = sourcecode.swift; path = ExternalURLHandlerTests.swift; sourceTree = "<group>"; };
		85F1B0C825EF9759004792B6 /* URLEventHandlerTests.swift */ = {isa = PBXFileReference; lastKnownFileType = sourcecode.swift; path = URLEventHandlerTests.swift; sourceTree = "<group>"; };
		85F69B3B25EDE81F00978E59 /* URLExtensionTests.swift */ = {isa = PBXFileReference; lastKnownFileType = sourcecode.swift; path = URLExtensionTests.swift; sourceTree = "<group>"; };
		AA0877B726D5160D00B05660 /* SafariVersionReaderTests.swift */ = {isa = PBXFileReference; lastKnownFileType = sourcecode.swift; path = SafariVersionReaderTests.swift; sourceTree = "<group>"; };
		AA0877B926D5161D00B05660 /* WebKitVersionProviderTests.swift */ = {isa = PBXFileReference; lastKnownFileType = sourcecode.swift; path = WebKitVersionProviderTests.swift; sourceTree = "<group>"; };
		AA0F3DB6261A566C0077F2D9 /* SuggestionLoadingMock.swift */ = {isa = PBXFileReference; lastKnownFileType = sourcecode.swift; path = SuggestionLoadingMock.swift; sourceTree = "<group>"; };
		AA13DCB3271480B0006D48D3 /* FirePopoverViewModel.swift */ = {isa = PBXFileReference; lastKnownFileType = sourcecode.swift; path = FirePopoverViewModel.swift; sourceTree = "<group>"; };
		AA2CB12C2587BB5600AA6FBE /* TabBarFooter.xib */ = {isa = PBXFileReference; lastKnownFileType = file.xib; path = TabBarFooter.xib; sourceTree = "<group>"; };
		AA2CB1342587C29500AA6FBE /* TabBarFooter.swift */ = {isa = PBXFileReference; lastKnownFileType = sourcecode.swift; path = TabBarFooter.swift; sourceTree = "<group>"; };
		AA3F895224C18AD500628DDE /* SuggestionViewModel.swift */ = {isa = PBXFileReference; lastKnownFileType = sourcecode.swift; path = SuggestionViewModel.swift; sourceTree = "<group>"; };
		AA4BBA3A25C58FA200C4FB0F /* MainMenu.swift */ = {isa = PBXFileReference; lastKnownFileType = sourcecode.swift; path = MainMenu.swift; sourceTree = "<group>"; };
		AA4D700625545EF800C3411E /* URLEventHandler.swift */ = {isa = PBXFileReference; lastKnownFileType = sourcecode.swift; path = URLEventHandler.swift; sourceTree = "<group>"; };
		AA4FF40B2624751A004E2377 /* GrammarFeaturesManager.swift */ = {isa = PBXFileReference; lastKnownFileType = sourcecode.swift; path = GrammarFeaturesManager.swift; sourceTree = "<group>"; };
		AA512D1324D99D9800230283 /* FaviconService.swift */ = {isa = PBXFileReference; lastKnownFileType = sourcecode.swift; path = FaviconService.swift; sourceTree = "<group>"; };
		AA585D7E248FD31100E9A3E2 /* DuckDuckGo.app */ = {isa = PBXFileReference; explicitFileType = wrapper.application; includeInIndex = 0; path = DuckDuckGo.app; sourceTree = BUILT_PRODUCTS_DIR; };
		AA585D81248FD31100E9A3E2 /* AppDelegate.swift */ = {isa = PBXFileReference; lastKnownFileType = sourcecode.swift; path = AppDelegate.swift; sourceTree = "<group>"; };
		AA585D83248FD31100E9A3E2 /* BrowserTabViewController.swift */ = {isa = PBXFileReference; lastKnownFileType = sourcecode.swift; path = BrowserTabViewController.swift; sourceTree = "<group>"; };
		AA585D85248FD31400E9A3E2 /* Assets.xcassets */ = {isa = PBXFileReference; lastKnownFileType = folder.assetcatalog; path = Assets.xcassets; sourceTree = "<group>"; };
		AA585D88248FD31400E9A3E2 /* Base */ = {isa = PBXFileReference; lastKnownFileType = file.storyboard; name = Base; path = Base.lproj/Main.storyboard; sourceTree = "<group>"; };
		AA585D8A248FD31400E9A3E2 /* Info.plist */ = {isa = PBXFileReference; lastKnownFileType = text.plist.xml; path = Info.plist; sourceTree = "<group>"; };
		AA585D8B248FD31400E9A3E2 /* DuckDuckGo.entitlements */ = {isa = PBXFileReference; lastKnownFileType = text.plist.entitlements; path = DuckDuckGo.entitlements; sourceTree = "<group>"; };
		AA585D90248FD31400E9A3E2 /* Unit Tests.xctest */ = {isa = PBXFileReference; explicitFileType = wrapper.cfbundle; includeInIndex = 0; path = "Unit Tests.xctest"; sourceTree = BUILT_PRODUCTS_DIR; };
		AA585D96248FD31400E9A3E2 /* Info.plist */ = {isa = PBXFileReference; lastKnownFileType = text.plist.xml; path = Info.plist; sourceTree = "<group>"; };
		AA585DAE2490E6E600E9A3E2 /* MainViewController.swift */ = {isa = PBXFileReference; lastKnownFileType = sourcecode.swift; name = MainViewController.swift; path = ../MainViewController.swift; sourceTree = "<group>"; };
		AA5C8F58258FE21F00748EB7 /* NSTextFieldExtension.swift */ = {isa = PBXFileReference; lastKnownFileType = sourcecode.swift; path = NSTextFieldExtension.swift; sourceTree = "<group>"; };
		AA5C8F5D2590EEE800748EB7 /* NSPointExtension.swift */ = {isa = PBXFileReference; lastKnownFileType = sourcecode.swift; path = NSPointExtension.swift; sourceTree = "<group>"; };
		AA5C8F622591021700748EB7 /* NSApplicationExtension.swift */ = {isa = PBXFileReference; lastKnownFileType = sourcecode.swift; path = NSApplicationExtension.swift; sourceTree = "<group>"; };
		AA5D6DAB24A340F700C6FBCE /* WebViewStateObserver.swift */ = {isa = PBXFileReference; lastKnownFileType = sourcecode.swift; path = WebViewStateObserver.swift; sourceTree = "<group>"; };
		AA61C0CF2722159B00E6B681 /* FireInfoViewController.swift */ = {isa = PBXFileReference; lastKnownFileType = sourcecode.swift; path = FireInfoViewController.swift; sourceTree = "<group>"; };
		AA61C0D12727F59B00E6B681 /* ArrayExtension.swift */ = {isa = PBXFileReference; lastKnownFileType = sourcecode.swift; path = ArrayExtension.swift; sourceTree = "<group>"; };
		AA63745324C9BF9A00AB2AC4 /* SuggestionContainerTests.swift */ = {isa = PBXFileReference; lastKnownFileType = sourcecode.swift; path = SuggestionContainerTests.swift; sourceTree = "<group>"; };
		AA652CB025DD825B009059CC /* LocalBookmarkStoreTests.swift */ = {isa = PBXFileReference; lastKnownFileType = sourcecode.swift; path = LocalBookmarkStoreTests.swift; sourceTree = "<group>"; };
		AA652CCD25DD9071009059CC /* BookmarkListTests.swift */ = {isa = PBXFileReference; lastKnownFileType = sourcecode.swift; path = BookmarkListTests.swift; sourceTree = "<group>"; };
		AA652CD225DDA6E9009059CC /* LocalBookmarkManagerTests.swift */ = {isa = PBXFileReference; lastKnownFileType = sourcecode.swift; path = LocalBookmarkManagerTests.swift; sourceTree = "<group>"; };
		AA652CDA25DDAB32009059CC /* BookmarkStoreMock.swift */ = {isa = PBXFileReference; lastKnownFileType = sourcecode.swift; path = BookmarkStoreMock.swift; sourceTree = "<group>"; };
		AA6820E325502F19005ED0D5 /* WebsiteDataStore.swift */ = {isa = PBXFileReference; lastKnownFileType = sourcecode.swift; path = WebsiteDataStore.swift; sourceTree = "<group>"; };
		AA6820EA25503D6A005ED0D5 /* Fire.swift */ = {isa = PBXFileReference; lastKnownFileType = sourcecode.swift; path = Fire.swift; sourceTree = "<group>"; };
		AA6820F025503DA9005ED0D5 /* FireViewModel.swift */ = {isa = PBXFileReference; lastKnownFileType = sourcecode.swift; path = FireViewModel.swift; sourceTree = "<group>"; };
		AA68C3D22490ED62001B8783 /* NavigationBarViewController.swift */ = {isa = PBXFileReference; lastKnownFileType = sourcecode.swift; path = NavigationBarViewController.swift; sourceTree = "<group>"; };
		AA68C3D62490F821001B8783 /* README.md */ = {isa = PBXFileReference; lastKnownFileType = net.daringfireball.markdown; path = README.md; sourceTree = "<group>"; };
		AA693E5D2696E5B90007BB78 /* CrashReports.storyboard */ = {isa = PBXFileReference; lastKnownFileType = file.storyboard; path = CrashReports.storyboard; sourceTree = "<group>"; };
		AA6AD95A2704B6DB00159F8A /* FirePopoverViewController.swift */ = {isa = PBXFileReference; lastKnownFileType = sourcecode.swift; path = FirePopoverViewController.swift; sourceTree = "<group>"; };
		AA6EF9AC25066F42004754E6 /* WindowsManager.swift */ = {isa = PBXFileReference; lastKnownFileType = sourcecode.swift; path = WindowsManager.swift; sourceTree = "<group>"; };
		AA6EF9B2250785D5004754E6 /* NSMenuExtension.swift */ = {isa = PBXFileReference; lastKnownFileType = sourcecode.swift; path = NSMenuExtension.swift; sourceTree = "<group>"; };
		AA6EF9B425081B4C004754E6 /* MainMenuActions.swift */ = {isa = PBXFileReference; lastKnownFileType = sourcecode.swift; path = MainMenuActions.swift; sourceTree = "<group>"; };
		AA6FFB4324DC33320028F4D0 /* NSViewExtension.swift */ = {isa = PBXFileReference; lastKnownFileType = sourcecode.swift; path = NSViewExtension.swift; sourceTree = "<group>"; };
		AA6FFB4524DC3B5A0028F4D0 /* WebView.swift */ = {isa = PBXFileReference; lastKnownFileType = sourcecode.swift; path = WebView.swift; sourceTree = "<group>"; };
		AA72D5E225FE977F00C77619 /* AddEditFavoriteViewController.swift */ = {isa = PBXFileReference; lastKnownFileType = sourcecode.swift; path = AddEditFavoriteViewController.swift; sourceTree = "<group>"; };
		AA72D5EF25FEA49900C77619 /* AddEditFavoriteWindow.swift */ = {isa = PBXFileReference; lastKnownFileType = sourcecode.swift; path = AddEditFavoriteWindow.swift; sourceTree = "<group>"; };
		AA72D5FD25FFF94E00C77619 /* NSMenuItemExtension.swift */ = {isa = PBXFileReference; lastKnownFileType = sourcecode.swift; path = NSMenuItemExtension.swift; sourceTree = "<group>"; };
		AA7412B024D0B3AC00D22FE0 /* TabBarViewItem.swift */ = {isa = PBXFileReference; lastKnownFileType = sourcecode.swift; path = TabBarViewItem.swift; sourceTree = "<group>"; };
		AA7412B124D0B3AC00D22FE0 /* TabBarViewItem.xib */ = {isa = PBXFileReference; lastKnownFileType = file.xib; path = TabBarViewItem.xib; sourceTree = "<group>"; };
		AA7412B424D1536B00D22FE0 /* MainWindowController.swift */ = {isa = PBXFileReference; lastKnownFileType = sourcecode.swift; path = MainWindowController.swift; sourceTree = "<group>"; };
		AA7412B624D1687000D22FE0 /* TabBarScrollView.swift */ = {isa = PBXFileReference; lastKnownFileType = sourcecode.swift; path = TabBarScrollView.swift; sourceTree = "<group>"; };
		AA7412BC24D2BEEE00D22FE0 /* MainWindow.swift */ = {isa = PBXFileReference; lastKnownFileType = sourcecode.swift; path = MainWindow.swift; sourceTree = "<group>"; };
		AA75A0AD26F3500C0086B667 /* PrivacyIconViewModel.swift */ = {isa = PBXFileReference; lastKnownFileType = sourcecode.swift; path = PrivacyIconViewModel.swift; sourceTree = "<group>"; };
		AA7DE8E026A9BD000012B490 /* History 2.xcdatamodel */ = {isa = PBXFileReference; lastKnownFileType = wrapper.xcdatamodel; path = "History 2.xcdatamodel"; sourceTree = "<group>"; };
		AA80EC53256BE3BC007083E7 /* UserText.swift */ = {isa = PBXFileReference; lastKnownFileType = sourcecode.swift; path = UserText.swift; sourceTree = "<group>"; };
		AA80EC68256C4691007083E7 /* Base */ = {isa = PBXFileReference; lastKnownFileType = file.storyboard; name = Base; path = Base.lproj/BrowserTab.storyboard; sourceTree = "<group>"; };
		AA80EC6E256C469C007083E7 /* Base */ = {isa = PBXFileReference; lastKnownFileType = file.storyboard; name = Base; path = Base.lproj/NavigationBar.storyboard; sourceTree = "<group>"; };
		AA80EC74256C46A2007083E7 /* Base */ = {isa = PBXFileReference; lastKnownFileType = file.storyboard; name = Base; path = Base.lproj/Suggestion.storyboard; sourceTree = "<group>"; };
		AA80EC7A256C46AA007083E7 /* Base */ = {isa = PBXFileReference; lastKnownFileType = file.storyboard; name = Base; path = Base.lproj/TabBar.storyboard; sourceTree = "<group>"; };
		AA80EC8A256C49B8007083E7 /* en */ = {isa = PBXFileReference; lastKnownFileType = text.plist.strings; name = en; path = en.lproj/Localizable.strings; sourceTree = "<group>"; };
		AA80EC90256C49BC007083E7 /* en */ = {isa = PBXFileReference; lastKnownFileType = text.plist.stringsdict; name = en; path = en.lproj/Localizable.stringsdict; sourceTree = "<group>"; };
		AA840A9727319D1600E63CDD /* FirePopoverWrapperViewController.swift */ = {isa = PBXFileReference; lastKnownFileType = sourcecode.swift; path = FirePopoverWrapperViewController.swift; sourceTree = "<group>"; };
		AA88D14A252A557100980B4E /* URLRequestExtension.swift */ = {isa = PBXFileReference; lastKnownFileType = sourcecode.swift; path = URLRequestExtension.swift; sourceTree = "<group>"; };
		AA8AF56F272AC601006A09F8 /* trackers.json */ = {isa = PBXFileReference; fileEncoding = 4; lastKnownFileType = text.json; path = trackers.json; sourceTree = "<group>"; };
		AA8AF571272AC608006A09F8 /* shield.json */ = {isa = PBXFileReference; fileEncoding = 4; lastKnownFileType = text.json; path = shield.json; sourceTree = "<group>"; };
		AA8AF573272AC60D006A09F8 /* shield-dot.json */ = {isa = PBXFileReference; fileEncoding = 4; lastKnownFileType = text.json; path = "shield-dot.json"; sourceTree = "<group>"; };
		AA8AF575272AC614006A09F8 /* dark-trackers.json */ = {isa = PBXFileReference; fileEncoding = 4; lastKnownFileType = text.json; path = "dark-trackers.json"; sourceTree = "<group>"; };
		AA8AF577272AC61A006A09F8 /* dark-shield.json */ = {isa = PBXFileReference; fileEncoding = 4; lastKnownFileType = text.json; path = "dark-shield.json"; sourceTree = "<group>"; };
		AA8AF579272AC620006A09F8 /* dark-shield-dot.json */ = {isa = PBXFileReference; fileEncoding = 4; lastKnownFileType = text.json; path = "dark-shield-dot.json"; sourceTree = "<group>"; };
		AA8EDF2324923E980071C2E8 /* URLExtension.swift */ = {isa = PBXFileReference; lastKnownFileType = sourcecode.swift; path = URLExtension.swift; sourceTree = "<group>"; };
		AA8EDF2624923EC70071C2E8 /* StringExtension.swift */ = {isa = PBXFileReference; lastKnownFileType = sourcecode.swift; path = StringExtension.swift; sourceTree = "<group>"; };
		AA91F83827076F1900771A0D /* PrivacyIconViewModelTests.swift */ = {isa = PBXFileReference; lastKnownFileType = sourcecode.swift; path = PrivacyIconViewModelTests.swift; sourceTree = "<group>"; };
		AA92126E25ACCB1100600CD4 /* ErrorExtension.swift */ = {isa = PBXFileReference; lastKnownFileType = sourcecode.swift; path = ErrorExtension.swift; sourceTree = "<group>"; };
		AA92127625ADA07900600CD4 /* WKWebViewExtension.swift */ = {isa = PBXFileReference; lastKnownFileType = sourcecode.swift; path = WKWebViewExtension.swift; sourceTree = "<group>"; };
		AA97BF4525135DD30014931A /* ApplicationDockMenu.swift */ = {isa = PBXFileReference; lastKnownFileType = sourcecode.swift; path = ApplicationDockMenu.swift; sourceTree = "<group>"; };
		AA9B7C7D26A06E040008D425 /* TrackerInfo.swift */ = {isa = PBXFileReference; lastKnownFileType = sourcecode.swift; path = TrackerInfo.swift; sourceTree = "<group>"; };
		AA9B7C8226A197A00008D425 /* ServerTrust.swift */ = {isa = PBXFileReference; lastKnownFileType = sourcecode.swift; path = ServerTrust.swift; sourceTree = "<group>"; };
		AA9B7C8426A199B60008D425 /* ServerTrustViewModel.swift */ = {isa = PBXFileReference; lastKnownFileType = sourcecode.swift; path = ServerTrustViewModel.swift; sourceTree = "<group>"; };
		AA9C362725518C44004B1BA3 /* WebsiteDataStoreMock.swift */ = {isa = PBXFileReference; lastKnownFileType = sourcecode.swift; path = WebsiteDataStoreMock.swift; sourceTree = "<group>"; };
		AA9C362F25518CA9004B1BA3 /* FireTests.swift */ = {isa = PBXFileReference; lastKnownFileType = sourcecode.swift; path = FireTests.swift; sourceTree = "<group>"; };
		AA9E9A5525A3AE8400D1959D /* NSWindowExtension.swift */ = {isa = PBXFileReference; lastKnownFileType = sourcecode.swift; path = NSWindowExtension.swift; sourceTree = "<group>"; };
		AA9E9A5D25A4867200D1959D /* TabDragAndDropManager.swift */ = {isa = PBXFileReference; lastKnownFileType = sourcecode.swift; path = TabDragAndDropManager.swift; sourceTree = "<group>"; };
		AA9FF95824A1ECF20039E328 /* Tab.swift */ = {isa = PBXFileReference; lastKnownFileType = sourcecode.swift; path = Tab.swift; sourceTree = "<group>"; };
		AA9FF95A24A1EFC20039E328 /* TabViewModel.swift */ = {isa = PBXFileReference; lastKnownFileType = sourcecode.swift; path = TabViewModel.swift; sourceTree = "<group>"; };
		AA9FF95C24A1FA1C0039E328 /* TabCollection.swift */ = {isa = PBXFileReference; lastKnownFileType = sourcecode.swift; path = TabCollection.swift; sourceTree = "<group>"; };
		AA9FF95E24A1FB680039E328 /* TabCollectionViewModel.swift */ = {isa = PBXFileReference; lastKnownFileType = sourcecode.swift; path = TabCollectionViewModel.swift; sourceTree = "<group>"; };
		AAA0CC32252F181A0079BC96 /* NavigationButtonMenuDelegate.swift */ = {isa = PBXFileReference; lastKnownFileType = sourcecode.swift; path = NavigationButtonMenuDelegate.swift; sourceTree = "<group>"; };
		AAA0CC3B25337FAB0079BC96 /* WKBackForwardListItemViewModel.swift */ = {isa = PBXFileReference; lastKnownFileType = sourcecode.swift; path = WKBackForwardListItemViewModel.swift; sourceTree = "<group>"; };
		AAA0CC462533833C0079BC96 /* MoreOptionsMenu.swift */ = {isa = PBXFileReference; lastKnownFileType = sourcecode.swift; path = MoreOptionsMenu.swift; sourceTree = "<group>"; };
		AAA0CC562539EBC90079BC96 /* FaviconUserScript.swift */ = {isa = PBXFileReference; lastKnownFileType = sourcecode.swift; path = FaviconUserScript.swift; sourceTree = "<group>"; };
		AAA0CC69253CC43C0079BC96 /* WKUserContentControllerExtension.swift */ = {isa = PBXFileReference; lastKnownFileType = sourcecode.swift; path = WKUserContentControllerExtension.swift; sourceTree = "<group>"; };
		AAA892E9250A4CEF005B37B2 /* WindowControllersManager.swift */ = {isa = PBXFileReference; lastKnownFileType = sourcecode.swift; path = WindowControllersManager.swift; sourceTree = "<group>"; };
		AAADFD05264AA282001555EA /* TimeIntervalExtension.swift */ = {isa = PBXFileReference; lastKnownFileType = sourcecode.swift; path = TimeIntervalExtension.swift; sourceTree = "<group>"; };
		AAB549DE25DAB8F80058460B /* BookmarkViewModel.swift */ = {isa = PBXFileReference; lastKnownFileType = sourcecode.swift; path = BookmarkViewModel.swift; sourceTree = "<group>"; };
		AAB7320626DD0C37002FACF9 /* Fire.storyboard */ = {isa = PBXFileReference; lastKnownFileType = file.storyboard; path = Fire.storyboard; sourceTree = "<group>"; };
		AAB7320826DD0CD9002FACF9 /* FireViewController.swift */ = {isa = PBXFileReference; lastKnownFileType = sourcecode.swift; path = FireViewController.swift; sourceTree = "<group>"; };
		AAB8203B26B2DE0D00788AC3 /* SuggestionListCharacteristics.swift */ = {isa = PBXFileReference; lastKnownFileType = sourcecode.swift; path = SuggestionListCharacteristics.swift; sourceTree = "<group>"; };
		AABAF59B260A7D130085060C /* FaviconServiceMock.swift */ = {isa = PBXFileReference; lastKnownFileType = sourcecode.swift; path = FaviconServiceMock.swift; sourceTree = "<group>"; };
		AABEE69924A902A90043105B /* SuggestionContainerViewModel.swift */ = {isa = PBXFileReference; lastKnownFileType = sourcecode.swift; path = SuggestionContainerViewModel.swift; sourceTree = "<group>"; };
		AABEE69B24A902BB0043105B /* SuggestionContainer.swift */ = {isa = PBXFileReference; lastKnownFileType = sourcecode.swift; path = SuggestionContainer.swift; sourceTree = "<group>"; };
		AABEE6A424AA0A7F0043105B /* SuggestionViewController.swift */ = {isa = PBXFileReference; lastKnownFileType = sourcecode.swift; path = SuggestionViewController.swift; sourceTree = "<group>"; };
		AABEE6A824AB4B910043105B /* SuggestionTableCellView.swift */ = {isa = PBXFileReference; lastKnownFileType = sourcecode.swift; path = SuggestionTableCellView.swift; sourceTree = "<group>"; };
		AABEE6AA24ACA0F90043105B /* SuggestionTableRowView.swift */ = {isa = PBXFileReference; lastKnownFileType = sourcecode.swift; path = SuggestionTableRowView.swift; sourceTree = "<group>"; };
		AABEE6AE24AD22B90043105B /* AddressBarTextField.swift */ = {isa = PBXFileReference; lastKnownFileType = sourcecode.swift; path = AddressBarTextField.swift; sourceTree = "<group>"; };
		AAC30A25268DFEE200D2D9CD /* CrashReporter.swift */ = {isa = PBXFileReference; lastKnownFileType = sourcecode.swift; path = CrashReporter.swift; sourceTree = "<group>"; };
		AAC30A27268E045400D2D9CD /* CrashReportReader.swift */ = {isa = PBXFileReference; lastKnownFileType = sourcecode.swift; path = CrashReportReader.swift; sourceTree = "<group>"; };
		AAC30A29268E239100D2D9CD /* CrashReport.swift */ = {isa = PBXFileReference; lastKnownFileType = sourcecode.swift; path = CrashReport.swift; sourceTree = "<group>"; };
		AAC30A2B268F1ECD00D2D9CD /* CrashReportSender.swift */ = {isa = PBXFileReference; lastKnownFileType = sourcecode.swift; path = CrashReportSender.swift; sourceTree = "<group>"; };
		AAC30A2D268F1EE300D2D9CD /* CrashReportPromptPresenter.swift */ = {isa = PBXFileReference; lastKnownFileType = sourcecode.swift; path = CrashReportPromptPresenter.swift; sourceTree = "<group>"; };
		AAC5E4C425D6A6E8007F5990 /* BookmarkPopover.swift */ = {isa = PBXFileReference; fileEncoding = 4; lastKnownFileType = sourcecode.swift; path = BookmarkPopover.swift; sourceTree = "<group>"; };
		AAC5E4C525D6A6E8007F5990 /* BookmarkPopoverViewController.swift */ = {isa = PBXFileReference; fileEncoding = 4; lastKnownFileType = sourcecode.swift; path = BookmarkPopoverViewController.swift; sourceTree = "<group>"; };
		AAC5E4C625D6A6E8007F5990 /* Bookmarks.storyboard */ = {isa = PBXFileReference; fileEncoding = 4; lastKnownFileType = file.storyboard; path = Bookmarks.storyboard; sourceTree = "<group>"; };
		AAC5E4CD25D6A709007F5990 /* Bookmark.swift */ = {isa = PBXFileReference; fileEncoding = 4; lastKnownFileType = sourcecode.swift; path = Bookmark.swift; sourceTree = "<group>"; };
		AAC5E4CE25D6A709007F5990 /* BookmarkManager.swift */ = {isa = PBXFileReference; fileEncoding = 4; lastKnownFileType = sourcecode.swift; path = BookmarkManager.swift; sourceTree = "<group>"; };
		AAC5E4CF25D6A709007F5990 /* BookmarkList.swift */ = {isa = PBXFileReference; fileEncoding = 4; lastKnownFileType = sourcecode.swift; path = BookmarkList.swift; sourceTree = "<group>"; };
		AAC5E4D625D6A710007F5990 /* BookmarkStore.swift */ = {isa = PBXFileReference; fileEncoding = 4; lastKnownFileType = sourcecode.swift; path = BookmarkStore.swift; sourceTree = "<group>"; };
		AAC5E4E325D6BA9C007F5990 /* NSSizeExtension.swift */ = {isa = PBXFileReference; fileEncoding = 4; lastKnownFileType = sourcecode.swift; path = NSSizeExtension.swift; sourceTree = "<group>"; };
		AAC5E4F025D6BF10007F5990 /* AddressBarButton.swift */ = {isa = PBXFileReference; fileEncoding = 4; lastKnownFileType = sourcecode.swift; path = AddressBarButton.swift; sourceTree = "<group>"; };
		AAC5E4F525D6BF2C007F5990 /* AddressBarButtonsViewController.swift */ = {isa = PBXFileReference; fileEncoding = 4; lastKnownFileType = sourcecode.swift; path = AddressBarButtonsViewController.swift; sourceTree = "<group>"; };
		AAC82C5F258B6CB5009B6B42 /* TooltipWindowController.swift */ = {isa = PBXFileReference; lastKnownFileType = sourcecode.swift; path = TooltipWindowController.swift; sourceTree = "<group>"; };
		AAC9C01424CAFBCE00AD1325 /* TabTests.swift */ = {isa = PBXFileReference; lastKnownFileType = sourcecode.swift; path = TabTests.swift; sourceTree = "<group>"; };
		AAC9C01624CAFBDC00AD1325 /* TabCollectionTests.swift */ = {isa = PBXFileReference; lastKnownFileType = sourcecode.swift; path = TabCollectionTests.swift; sourceTree = "<group>"; };
		AAC9C01B24CB594C00AD1325 /* TabViewModelTests.swift */ = {isa = PBXFileReference; lastKnownFileType = sourcecode.swift; path = TabViewModelTests.swift; sourceTree = "<group>"; };
		AAC9C01D24CB6BEB00AD1325 /* TabCollectionViewModelTests.swift */ = {isa = PBXFileReference; lastKnownFileType = sourcecode.swift; path = TabCollectionViewModelTests.swift; sourceTree = "<group>"; };
		AACF6FD526BC366D00CF09F9 /* SafariVersionReader.swift */ = {isa = PBXFileReference; lastKnownFileType = sourcecode.swift; path = SafariVersionReader.swift; sourceTree = "<group>"; };
		AAD2F8B026BC3F55003C5DC8 /* BundleExtension.swift */ = {isa = PBXFileReference; lastKnownFileType = sourcecode.swift; path = BundleExtension.swift; sourceTree = "<group>"; };
		AAD6D8862696DF6D002393B3 /* CrashReportPromptViewController.swift */ = {isa = PBXFileReference; lastKnownFileType = sourcecode.swift; path = CrashReportPromptViewController.swift; sourceTree = "<group>"; };
		AAD86E502678D104005C11BE /* DuckDuckGoCI.entitlements */ = {isa = PBXFileReference; lastKnownFileType = text.plist.entitlements; path = DuckDuckGoCI.entitlements; sourceTree = "<group>"; };
		AAD86E51267A0DFF005C11BE /* UpdateController.swift */ = {isa = PBXFileReference; lastKnownFileType = sourcecode.swift; path = UpdateController.swift; sourceTree = "<group>"; };
		AADCBF3926F7C2CE00EF67A8 /* LottieAnimationCache.swift */ = {isa = PBXFileReference; lastKnownFileType = sourcecode.swift; path = LottieAnimationCache.swift; sourceTree = "<group>"; };
		AADE11BF26D916D70032D8A7 /* StringExtensionTests.swift */ = {isa = PBXFileReference; lastKnownFileType = sourcecode.swift; path = StringExtensionTests.swift; sourceTree = "<group>"; };
		AAE246F12709EF3B00BEEAEE /* FirePopoverCollectionViewItem.swift */ = {isa = PBXFileReference; lastKnownFileType = sourcecode.swift; path = FirePopoverCollectionViewItem.swift; sourceTree = "<group>"; };
		AAE246F22709EF3B00BEEAEE /* FirePopoverCollectionViewItem.xib */ = {isa = PBXFileReference; lastKnownFileType = file.xib; path = FirePopoverCollectionViewItem.xib; sourceTree = "<group>"; };
		AAE246F5270A3D3000BEEAEE /* FirePopoverCollectionViewHeader.xib */ = {isa = PBXFileReference; lastKnownFileType = file.xib; path = FirePopoverCollectionViewHeader.xib; sourceTree = "<group>"; };
		AAE246F7270A406200BEEAEE /* FirePopoverCollectionViewHeader.swift */ = {isa = PBXFileReference; lastKnownFileType = sourcecode.swift; path = FirePopoverCollectionViewHeader.swift; sourceTree = "<group>"; };
		AAE39D1A24F44885008EF28B /* TabCollectionViewModelDelegateMock.swift */ = {isa = PBXFileReference; lastKnownFileType = sourcecode.swift; path = TabCollectionViewModelDelegateMock.swift; sourceTree = "<group>"; };
		AAE71E2B25F781EA00D74437 /* Homepage.storyboard */ = {isa = PBXFileReference; lastKnownFileType = file.storyboard; path = Homepage.storyboard; sourceTree = "<group>"; };
		AAE71E3025F7855400D74437 /* HomepageViewController.swift */ = {isa = PBXFileReference; lastKnownFileType = sourcecode.swift; path = HomepageViewController.swift; sourceTree = "<group>"; };
		AAE71E3525F7869300D74437 /* HomepageCollectionViewItem.swift */ = {isa = PBXFileReference; lastKnownFileType = sourcecode.swift; path = HomepageCollectionViewItem.swift; sourceTree = "<group>"; };
		AAE71E3625F7869300D74437 /* HomepageCollectionViewItem.xib */ = {isa = PBXFileReference; lastKnownFileType = file.xib; path = HomepageCollectionViewItem.xib; sourceTree = "<group>"; };
		AAE75279263B046100B973F8 /* History.xcdatamodel */ = {isa = PBXFileReference; lastKnownFileType = wrapper.xcdatamodel; path = History.xcdatamodel; sourceTree = "<group>"; };
		AAE7527B263B056C00B973F8 /* HistoryStore.swift */ = {isa = PBXFileReference; lastKnownFileType = sourcecode.swift; path = HistoryStore.swift; sourceTree = "<group>"; };
		AAE7527D263B05C600B973F8 /* HistoryEntry.swift */ = {isa = PBXFileReference; lastKnownFileType = sourcecode.swift; path = HistoryEntry.swift; sourceTree = "<group>"; };
		AAE7527F263B0A4D00B973F8 /* HistoryCoordinator.swift */ = {isa = PBXFileReference; lastKnownFileType = sourcecode.swift; path = HistoryCoordinator.swift; sourceTree = "<group>"; };
		AAE8B101258A41C000E81239 /* Tooltip.storyboard */ = {isa = PBXFileReference; lastKnownFileType = file.storyboard; path = Tooltip.storyboard; sourceTree = "<group>"; };
		AAE8B10F258A456C00E81239 /* TooltipViewController.swift */ = {isa = PBXFileReference; lastKnownFileType = sourcecode.swift; path = TooltipViewController.swift; sourceTree = "<group>"; };
		AAE99B8827088A19008B6BD9 /* FirePopover.swift */ = {isa = PBXFileReference; lastKnownFileType = sourcecode.swift; path = FirePopover.swift; sourceTree = "<group>"; };
		AAEC74B12642C57200C2EFBC /* HistoryCoordinatingMock.swift */ = {isa = PBXFileReference; lastKnownFileType = sourcecode.swift; path = HistoryCoordinatingMock.swift; sourceTree = "<group>"; };
		AAEC74B32642C69300C2EFBC /* HistoryCoordinatorTests.swift */ = {isa = PBXFileReference; lastKnownFileType = sourcecode.swift; path = HistoryCoordinatorTests.swift; sourceTree = "<group>"; };
		AAEC74B52642CC6A00C2EFBC /* HistoryStoringMock.swift */ = {isa = PBXFileReference; lastKnownFileType = sourcecode.swift; path = HistoryStoringMock.swift; sourceTree = "<group>"; };
		AAEC74B72642E43800C2EFBC /* HistoryStoreTests.swift */ = {isa = PBXFileReference; lastKnownFileType = sourcecode.swift; path = HistoryStoreTests.swift; sourceTree = "<group>"; };
		AAEC74BA2642E67C00C2EFBC /* NSPersistentContainerExtension.swift */ = {isa = PBXFileReference; lastKnownFileType = sourcecode.swift; path = NSPersistentContainerExtension.swift; sourceTree = "<group>"; };
		AAECA41F24EEA4AC00EFA63A /* IndexPathExtension.swift */ = {isa = PBXFileReference; lastKnownFileType = sourcecode.swift; path = IndexPathExtension.swift; sourceTree = "<group>"; };
		AAEEC6A827088ADB008445F7 /* FireCoordinator.swift */ = {isa = PBXFileReference; fileEncoding = 4; lastKnownFileType = sourcecode.swift; path = FireCoordinator.swift; sourceTree = "<group>"; };
		AAF7D3852567CED500998667 /* WebViewConfiguration.swift */ = {isa = PBXFileReference; lastKnownFileType = sourcecode.swift; path = WebViewConfiguration.swift; sourceTree = "<group>"; };
		AAFCB37E25E545D400859DD4 /* PublisherExtension.swift */ = {isa = PBXFileReference; lastKnownFileType = sourcecode.swift; path = PublisherExtension.swift; sourceTree = "<group>"; };
		AAFE068226C7082D005434CC /* WebKitVersionProvider.swift */ = {isa = PBXFileReference; lastKnownFileType = sourcecode.swift; path = WebKitVersionProvider.swift; sourceTree = "<group>"; };
		B6106B9D26A565DA0013B453 /* BundleExtension.swift */ = {isa = PBXFileReference; lastKnownFileType = sourcecode.swift; path = BundleExtension.swift; sourceTree = "<group>"; };
		B6106B9F26A7BE0B0013B453 /* PermissionManagerTests.swift */ = {isa = PBXFileReference; lastKnownFileType = sourcecode.swift; path = PermissionManagerTests.swift; sourceTree = "<group>"; };
		B6106BA226A7BEA00013B453 /* PermissionAuthorizationState.swift */ = {isa = PBXFileReference; lastKnownFileType = sourcecode.swift; path = PermissionAuthorizationState.swift; sourceTree = "<group>"; };
		B6106BA526A7BEC80013B453 /* PermissionAuthorizationQuery.swift */ = {isa = PBXFileReference; lastKnownFileType = sourcecode.swift; path = PermissionAuthorizationQuery.swift; sourceTree = "<group>"; };
		B6106BAA26A7BF1D0013B453 /* PermissionType.swift */ = {isa = PBXFileReference; lastKnownFileType = sourcecode.swift; path = PermissionType.swift; sourceTree = "<group>"; };
		B6106BAC26A7BF390013B453 /* PermissionState.swift */ = {isa = PBXFileReference; lastKnownFileType = sourcecode.swift; path = PermissionState.swift; sourceTree = "<group>"; };
		B6106BAE26A7C6180013B453 /* PermissionStoreMock.swift */ = {isa = PBXFileReference; lastKnownFileType = sourcecode.swift; path = PermissionStoreMock.swift; sourceTree = "<group>"; };
		B6106BB026A7D8720013B453 /* PermissionStoreTests.swift */ = {isa = PBXFileReference; lastKnownFileType = sourcecode.swift; path = PermissionStoreTests.swift; sourceTree = "<group>"; };
		B6106BB226A7F4AA0013B453 /* GeolocationServiceMock.swift */ = {isa = PBXFileReference; lastKnownFileType = sourcecode.swift; path = GeolocationServiceMock.swift; sourceTree = "<group>"; };
		B6106BB426A809E60013B453 /* GeolocationProviderTests.swift */ = {isa = PBXFileReference; lastKnownFileType = sourcecode.swift; path = GeolocationProviderTests.swift; sourceTree = "<group>"; };
		B61EF3EB266F91E700B4D78F /* WKWebView+Download.swift */ = {isa = PBXFileReference; lastKnownFileType = sourcecode.swift; path = "WKWebView+Download.swift"; sourceTree = "<group>"; };
		B61EF3F0266F922200B4D78F /* WKProcessPool+DownloadDelegate.swift */ = {isa = PBXFileReference; lastKnownFileType = sourcecode.swift; path = "WKProcessPool+DownloadDelegate.swift"; sourceTree = "<group>"; };
		B61F012225ECBAE400ABB5A3 /* UserScriptsTest.swift */ = {isa = PBXFileReference; lastKnownFileType = sourcecode.swift; path = UserScriptsTest.swift; sourceTree = "<group>"; };
		B61F012A25ECBB1700ABB5A3 /* UserScriptsManagerTests.swift */ = {isa = PBXFileReference; lastKnownFileType = sourcecode.swift; path = UserScriptsManagerTests.swift; sourceTree = "<group>"; };
		B61F015425EDD5A700ABB5A3 /* UserContentController.swift */ = {isa = PBXFileReference; lastKnownFileType = sourcecode.swift; path = UserContentController.swift; sourceTree = "<group>"; };
		B62EB47B25BAD3BB005745C6 /* WKWebViewPrivateMethodsAvailabilityTests.swift */ = {isa = PBXFileReference; fileEncoding = 4; lastKnownFileType = sourcecode.swift; path = WKWebViewPrivateMethodsAvailabilityTests.swift; sourceTree = "<group>"; };
		B630793926731F2600DCEE41 /* FileDownloadManagerTests.swift */ = {isa = PBXFileReference; fileEncoding = 4; lastKnownFileType = sourcecode.swift; path = FileDownloadManagerTests.swift; sourceTree = "<group>"; };
		B630794126731F5400DCEE41 /* WKDownloadMock.swift */ = {isa = PBXFileReference; lastKnownFileType = sourcecode.swift; path = WKDownloadMock.swift; sourceTree = "<group>"; };
		B633C86C25E797D800E4B352 /* UserScriptsManager.swift */ = {isa = PBXFileReference; lastKnownFileType = sourcecode.swift; path = UserScriptsManager.swift; sourceTree = "<group>"; };
		B637273A26CBC8AF00C8CB02 /* AuthenticationAlert.swift */ = {isa = PBXFileReference; lastKnownFileType = sourcecode.swift; path = AuthenticationAlert.swift; sourceTree = "<group>"; };
		B637273C26CCF0C200C8CB02 /* OptionalExtension.swift */ = {isa = PBXFileReference; lastKnownFileType = sourcecode.swift; path = OptionalExtension.swift; sourceTree = "<group>"; };
		B637274226CE25EF00C8CB02 /* NSApplication+BuildTime.h */ = {isa = PBXFileReference; lastKnownFileType = sourcecode.c.h; path = "NSApplication+BuildTime.h"; sourceTree = "<group>"; };
		B637274326CE25EF00C8CB02 /* NSApplication+BuildTime.m */ = {isa = PBXFileReference; lastKnownFileType = sourcecode.c.objc; path = "NSApplication+BuildTime.m"; sourceTree = "<group>"; };
		B63B9C502670B2B200C45B91 /* _WKDownload.h */ = {isa = PBXFileReference; lastKnownFileType = sourcecode.c.h; path = _WKDownload.h; sourceTree = "<group>"; };
		B63B9C542670B32000C45B91 /* WKProcessPool+Private.h */ = {isa = PBXFileReference; lastKnownFileType = sourcecode.c.h; path = "WKProcessPool+Private.h"; sourceTree = "<group>"; };
		B63D466725BEB6C200874977 /* WKWebView+Private.h */ = {isa = PBXFileReference; fileEncoding = 4; lastKnownFileType = sourcecode.c.h; path = "WKWebView+Private.h"; sourceTree = "<group>"; };
		B63D466825BEB6C200874977 /* WKWebView+SessionState.swift */ = {isa = PBXFileReference; fileEncoding = 4; lastKnownFileType = sourcecode.swift; path = "WKWebView+SessionState.swift"; sourceTree = "<group>"; };
		B63D467025BFA6C100874977 /* DispatchQueueExtensions.swift */ = {isa = PBXFileReference; lastKnownFileType = sourcecode.swift; path = DispatchQueueExtensions.swift; sourceTree = "<group>"; };
		B63D467925BFC3E100874977 /* NSCoderExtensions.swift */ = {isa = PBXFileReference; lastKnownFileType = sourcecode.swift; path = NSCoderExtensions.swift; sourceTree = "<group>"; };
		B63ED0D726AE729600A9DAD1 /* PermissionModelTests.swift */ = {isa = PBXFileReference; lastKnownFileType = sourcecode.swift; path = PermissionModelTests.swift; sourceTree = "<group>"; };
		B63ED0D926AE7AF400A9DAD1 /* PermissionManagerMock.swift */ = {isa = PBXFileReference; lastKnownFileType = sourcecode.swift; path = PermissionManagerMock.swift; sourceTree = "<group>"; };
		B63ED0DB26AE7B1E00A9DAD1 /* WebViewMock.swift */ = {isa = PBXFileReference; lastKnownFileType = sourcecode.swift; path = WebViewMock.swift; sourceTree = "<group>"; };
		B63ED0DD26AFD9A300A9DAD1 /* AVCaptureDeviceMock.swift */ = {isa = PBXFileReference; lastKnownFileType = sourcecode.swift; path = AVCaptureDeviceMock.swift; sourceTree = "<group>"; };
		B63ED0DF26AFE32F00A9DAD1 /* GeolocationProviderMock.swift */ = {isa = PBXFileReference; lastKnownFileType = sourcecode.swift; path = GeolocationProviderMock.swift; sourceTree = "<group>"; };
		B63ED0E226B3E7FA00A9DAD1 /* CLLocationManagerMock.swift */ = {isa = PBXFileReference; fileEncoding = 4; lastKnownFileType = sourcecode.swift; path = CLLocationManagerMock.swift; sourceTree = "<group>"; };
		B63ED0E426BB8FB900A9DAD1 /* SharingMenu.swift */ = {isa = PBXFileReference; lastKnownFileType = sourcecode.swift; path = SharingMenu.swift; sourceTree = "<group>"; };
		B64C84DD2692D7400048FEBE /* PermissionAuthorization.storyboard */ = {isa = PBXFileReference; lastKnownFileType = file.storyboard; path = PermissionAuthorization.storyboard; sourceTree = "<group>"; };
		B64C84E22692DC9F0048FEBE /* PermissionAuthorizationViewController.swift */ = {isa = PBXFileReference; lastKnownFileType = sourcecode.swift; path = PermissionAuthorizationViewController.swift; sourceTree = "<group>"; };
		B64C84EA2692DD650048FEBE /* PermissionAuthorizationPopover.swift */ = {isa = PBXFileReference; lastKnownFileType = sourcecode.swift; path = PermissionAuthorizationPopover.swift; sourceTree = "<group>"; };
		B64C84F0269310120048FEBE /* PermissionManager.swift */ = {isa = PBXFileReference; lastKnownFileType = sourcecode.swift; path = PermissionManager.swift; sourceTree = "<group>"; };
		B64C852926942AC90048FEBE /* PermissionContextMenu.swift */ = {isa = PBXFileReference; lastKnownFileType = sourcecode.swift; path = PermissionContextMenu.swift; sourceTree = "<group>"; };
		B64C852F26943BC10048FEBE /* Permissions.xcdatamodel */ = {isa = PBXFileReference; lastKnownFileType = wrapper.xcdatamodel; path = Permissions.xcdatamodel; sourceTree = "<group>"; };
		B64C853726944B880048FEBE /* StoredPermission.swift */ = {isa = PBXFileReference; lastKnownFileType = sourcecode.swift; path = StoredPermission.swift; sourceTree = "<group>"; };
		B64C853C26944B940048FEBE /* PermissionStore.swift */ = {isa = PBXFileReference; lastKnownFileType = sourcecode.swift; path = PermissionStore.swift; sourceTree = "<group>"; };
		B64C85412694590B0048FEBE /* PermissionButton.swift */ = {isa = PBXFileReference; lastKnownFileType = sourcecode.swift; path = PermissionButton.swift; sourceTree = "<group>"; };
		B65349A9265CF45000DCC645 /* DispatchQueueExtensionsTests.swift */ = {isa = PBXFileReference; lastKnownFileType = sourcecode.swift; path = DispatchQueueExtensionsTests.swift; sourceTree = "<group>"; };
		B6553691268440D700085A79 /* WKProcessPool+GeolocationProvider.swift */ = {isa = PBXFileReference; lastKnownFileType = sourcecode.swift; path = "WKProcessPool+GeolocationProvider.swift"; sourceTree = "<group>"; };
		B65536962684413900085A79 /* WKGeolocationProvider.h */ = {isa = PBXFileReference; lastKnownFileType = sourcecode.c.h; path = WKGeolocationProvider.h; sourceTree = "<group>"; };
		B655369A268442EE00085A79 /* GeolocationProvider.swift */ = {isa = PBXFileReference; lastKnownFileType = sourcecode.swift; path = GeolocationProvider.swift; sourceTree = "<group>"; };
		B65536A52685B82B00085A79 /* Permissions.swift */ = {isa = PBXFileReference; lastKnownFileType = sourcecode.swift; path = Permissions.swift; sourceTree = "<group>"; };
		B65536AD2685E17100085A79 /* GeolocationService.swift */ = {isa = PBXFileReference; lastKnownFileType = sourcecode.swift; path = GeolocationService.swift; sourceTree = "<group>"; };
		B65783E625F8AAFB00D8DB33 /* String+Punycode.swift */ = {isa = PBXFileReference; lastKnownFileType = sourcecode.swift; path = "String+Punycode.swift"; sourceTree = "<group>"; };
		B65783EB25F8AB9200D8DB33 /* String+PunycodeTests.swift */ = {isa = PBXFileReference; fileEncoding = 4; lastKnownFileType = sourcecode.swift; path = "String+PunycodeTests.swift"; sourceTree = "<group>"; };
		B657841825FA484B00D8DB33 /* NSException+Catch.h */ = {isa = PBXFileReference; lastKnownFileType = sourcecode.c.h; path = "NSException+Catch.h"; sourceTree = "<group>"; };
		B657841925FA484B00D8DB33 /* NSException+Catch.m */ = {isa = PBXFileReference; lastKnownFileType = sourcecode.c.objc; path = "NSException+Catch.m"; sourceTree = "<group>"; };
		B657841E25FA497600D8DB33 /* NSException+Catch.swift */ = {isa = PBXFileReference; lastKnownFileType = sourcecode.swift; path = "NSException+Catch.swift"; sourceTree = "<group>"; };
		B65E6B9D26D9EC0800095F96 /* CircularProgressView.swift */ = {isa = PBXFileReference; lastKnownFileType = sourcecode.swift; path = CircularProgressView.swift; sourceTree = "<group>"; };
		B65E6B9F26D9F10600095F96 /* NSBezierPathExtension.swift */ = {isa = PBXFileReference; lastKnownFileType = sourcecode.swift; path = NSBezierPathExtension.swift; sourceTree = "<group>"; };
		B66E9DD12670EB2A00E53BB5 /* _WKDownload+WebKitDownload.swift */ = {isa = PBXFileReference; lastKnownFileType = sourcecode.swift; path = "_WKDownload+WebKitDownload.swift"; sourceTree = "<group>"; };
		B66E9DD32670EB4A00E53BB5 /* WKDownload+WebKitDownload.swift */ = {isa = PBXFileReference; lastKnownFileType = sourcecode.swift; path = "WKDownload+WebKitDownload.swift"; sourceTree = "<group>"; };
		B67C6C3C2654B897006C872E /* WebViewExtensionTests.swift */ = {isa = PBXFileReference; lastKnownFileType = sourcecode.swift; path = WebViewExtensionTests.swift; sourceTree = "<group>"; };
		B67C6C412654BF49006C872E /* DuckDuckGo-Symbol.jpg */ = {isa = PBXFileReference; lastKnownFileType = image.jpeg; path = "DuckDuckGo-Symbol.jpg"; sourceTree = "<group>"; };
		B67C6C462654C643006C872E /* FileManagerExtensionTests.swift */ = {isa = PBXFileReference; lastKnownFileType = sourcecode.swift; path = FileManagerExtensionTests.swift; sourceTree = "<group>"; };
		B68172A8269C487D006D1092 /* PrivacyDashboardUserScript.swift */ = {isa = PBXFileReference; lastKnownFileType = sourcecode.swift; path = PrivacyDashboardUserScript.swift; sourceTree = "<group>"; };
		B68172AD269EB43F006D1092 /* GeolocationServiceTests.swift */ = {isa = PBXFileReference; lastKnownFileType = sourcecode.swift; path = GeolocationServiceTests.swift; sourceTree = "<group>"; };
		B68458AF25C7E76A00DC17B6 /* WindowManager+StateRestoration.swift */ = {isa = PBXFileReference; lastKnownFileType = sourcecode.swift; path = "WindowManager+StateRestoration.swift"; sourceTree = "<group>"; };
		B68458B725C7E8B200DC17B6 /* Tab+NSSecureCoding.swift */ = {isa = PBXFileReference; lastKnownFileType = sourcecode.swift; path = "Tab+NSSecureCoding.swift"; sourceTree = "<group>"; };
		B68458BF25C7E9E000DC17B6 /* TabCollectionViewModel+NSSecureCoding.swift */ = {isa = PBXFileReference; lastKnownFileType = sourcecode.swift; path = "TabCollectionViewModel+NSSecureCoding.swift"; sourceTree = "<group>"; };
		B68458C425C7EA0C00DC17B6 /* TabCollection+NSSecureCoding.swift */ = {isa = PBXFileReference; lastKnownFileType = sourcecode.swift; path = "TabCollection+NSSecureCoding.swift"; sourceTree = "<group>"; };
		B68458CC25C7EB9000DC17B6 /* WKWebViewConfigurationExtensions.swift */ = {isa = PBXFileReference; lastKnownFileType = sourcecode.swift; path = WKWebViewConfigurationExtensions.swift; sourceTree = "<group>"; };
		B684590725C9027900DC17B6 /* AppStateChangedPublisher.swift */ = {isa = PBXFileReference; lastKnownFileType = sourcecode.swift; path = AppStateChangedPublisher.swift; sourceTree = "<group>"; };
		B684592125C93BE000DC17B6 /* Publisher.asVoid.swift */ = {isa = PBXFileReference; lastKnownFileType = sourcecode.swift; path = Publisher.asVoid.swift; sourceTree = "<group>"; };
		B684592625C93C0500DC17B6 /* Publishers.NestedObjectChanges.swift */ = {isa = PBXFileReference; lastKnownFileType = sourcecode.swift; path = Publishers.NestedObjectChanges.swift; sourceTree = "<group>"; };
		B684592E25C93FBF00DC17B6 /* AppStateRestorationManager.swift */ = {isa = PBXFileReference; lastKnownFileType = sourcecode.swift; path = AppStateRestorationManager.swift; sourceTree = "<group>"; };
		B687260326E215C9008EE860 /* ExpirationChecker.swift */ = {isa = PBXFileReference; lastKnownFileType = sourcecode.swift; path = ExpirationChecker.swift; sourceTree = "<group>"; };
		B688B4D9273E6D3B0087BEAF /* MainView.swift */ = {isa = PBXFileReference; lastKnownFileType = sourcecode.swift; path = MainView.swift; sourceTree = "<group>"; };
		B688B4DE27420D290087BEAF /* PDFSearchTextMenuItemHandler.swift */ = {isa = PBXFileReference; lastKnownFileType = sourcecode.swift; path = PDFSearchTextMenuItemHandler.swift; sourceTree = "<group>"; };
		B689ECD426C247DB006FB0C5 /* BackForwardListItem.swift */ = {isa = PBXFileReference; lastKnownFileType = sourcecode.swift; path = BackForwardListItem.swift; sourceTree = "<group>"; };
		B693953C26F04BE70015B914 /* NibLoadable.swift */ = {isa = PBXFileReference; fileEncoding = 4; lastKnownFileType = sourcecode.swift; path = NibLoadable.swift; sourceTree = "<group>"; };
		B693953D26F04BE70015B914 /* MouseOverView.swift */ = {isa = PBXFileReference; fileEncoding = 4; lastKnownFileType = sourcecode.swift; path = MouseOverView.swift; sourceTree = "<group>"; };
		B693953E26F04BE70015B914 /* FocusRingView.swift */ = {isa = PBXFileReference; fileEncoding = 4; lastKnownFileType = sourcecode.swift; path = FocusRingView.swift; sourceTree = "<group>"; };
		B693953F26F04BE80015B914 /* MouseClickView.swift */ = {isa = PBXFileReference; fileEncoding = 4; lastKnownFileType = sourcecode.swift; path = MouseClickView.swift; sourceTree = "<group>"; };
		B693954026F04BE80015B914 /* ProgressView.swift */ = {isa = PBXFileReference; fileEncoding = 4; lastKnownFileType = sourcecode.swift; path = ProgressView.swift; sourceTree = "<group>"; };
		B693954126F04BE80015B914 /* PaddedImageButton.swift */ = {isa = PBXFileReference; fileEncoding = 4; lastKnownFileType = sourcecode.swift; path = PaddedImageButton.swift; sourceTree = "<group>"; };
		B693954226F04BE90015B914 /* ShadowView.swift */ = {isa = PBXFileReference; fileEncoding = 4; lastKnownFileType = sourcecode.swift; path = ShadowView.swift; sourceTree = "<group>"; };
		B693954326F04BE90015B914 /* GradientView.swift */ = {isa = PBXFileReference; fileEncoding = 4; lastKnownFileType = sourcecode.swift; path = GradientView.swift; sourceTree = "<group>"; };
		B693954426F04BE90015B914 /* LongPressButton.swift */ = {isa = PBXFileReference; fileEncoding = 4; lastKnownFileType = sourcecode.swift; path = LongPressButton.swift; sourceTree = "<group>"; };
		B693954526F04BEA0015B914 /* WindowDraggingView.swift */ = {isa = PBXFileReference; fileEncoding = 4; lastKnownFileType = sourcecode.swift; path = WindowDraggingView.swift; sourceTree = "<group>"; };
		B693954626F04BEA0015B914 /* ColorView.swift */ = {isa = PBXFileReference; fileEncoding = 4; lastKnownFileType = sourcecode.swift; path = ColorView.swift; sourceTree = "<group>"; };
		B693954726F04BEA0015B914 /* NSSavePanelExtension.swift */ = {isa = PBXFileReference; fileEncoding = 4; lastKnownFileType = sourcecode.swift; path = NSSavePanelExtension.swift; sourceTree = "<group>"; };
		B693954826F04BEB0015B914 /* SavePanelAccessoryView.xib */ = {isa = PBXFileReference; fileEncoding = 4; lastKnownFileType = file.xib; path = SavePanelAccessoryView.xib; sourceTree = "<group>"; };
		B693954926F04BEB0015B914 /* MouseOverButton.swift */ = {isa = PBXFileReference; fileEncoding = 4; lastKnownFileType = sourcecode.swift; path = MouseOverButton.swift; sourceTree = "<group>"; };
		B693955A26F0CE300015B914 /* WebKitDownloadDelegate.swift */ = {isa = PBXFileReference; lastKnownFileType = sourcecode.swift; path = WebKitDownloadDelegate.swift; sourceTree = "<group>"; };
		B693955C26F19CD70015B914 /* DownloadListStoreTests.swift */ = {isa = PBXFileReference; lastKnownFileType = sourcecode.swift; path = DownloadListStoreTests.swift; sourceTree = "<group>"; };
		B693955E26F1C17F0015B914 /* DownloadListCoordinatorTests.swift */ = {isa = PBXFileReference; lastKnownFileType = sourcecode.swift; path = DownloadListCoordinatorTests.swift; sourceTree = "<group>"; };
		B693956026F1C1BC0015B914 /* DownloadListStoreMock.swift */ = {isa = PBXFileReference; lastKnownFileType = sourcecode.swift; path = DownloadListStoreMock.swift; sourceTree = "<group>"; };
		B693956226F1C2A40015B914 /* FileDownloadManagerMock.swift */ = {isa = PBXFileReference; lastKnownFileType = sourcecode.swift; path = FileDownloadManagerMock.swift; sourceTree = "<group>"; };
		B693956626F352940015B914 /* TestsBridging.h */ = {isa = PBXFileReference; lastKnownFileType = sourcecode.c.h; path = TestsBridging.h; sourceTree = "<group>"; };
		B693956726F352DB0015B914 /* DownloadsWebViewMock.h */ = {isa = PBXFileReference; lastKnownFileType = sourcecode.c.h; path = DownloadsWebViewMock.h; sourceTree = "<group>"; };
		B693956826F352DB0015B914 /* DownloadsWebViewMock.m */ = {isa = PBXFileReference; lastKnownFileType = sourcecode.c.objc; path = DownloadsWebViewMock.m; sourceTree = "<group>"; };
		B69B50342726A11F00758A2B /* StatisticsLoader.swift */ = {isa = PBXFileReference; fileEncoding = 4; lastKnownFileType = sourcecode.swift; path = StatisticsLoader.swift; sourceTree = "<group>"; };
		B69B50352726A11F00758A2B /* Atb.swift */ = {isa = PBXFileReference; fileEncoding = 4; lastKnownFileType = sourcecode.swift; path = Atb.swift; sourceTree = "<group>"; };
		B69B50362726A12000758A2B /* StatisticsStore.swift */ = {isa = PBXFileReference; fileEncoding = 4; lastKnownFileType = sourcecode.swift; path = StatisticsStore.swift; sourceTree = "<group>"; };
		B69B50372726A12000758A2B /* VariantManager.swift */ = {isa = PBXFileReference; fileEncoding = 4; lastKnownFileType = sourcecode.swift; path = VariantManager.swift; sourceTree = "<group>"; };
		B69B50382726A12400758A2B /* AtbParser.swift */ = {isa = PBXFileReference; fileEncoding = 4; lastKnownFileType = sourcecode.swift; path = AtbParser.swift; sourceTree = "<group>"; };
		B69B50392726A12500758A2B /* StatisticsUserDefaults.swift */ = {isa = PBXFileReference; fileEncoding = 4; lastKnownFileType = sourcecode.swift; path = StatisticsUserDefaults.swift; sourceTree = "<group>"; };
		B69B50412726C5C100758A2B /* AtbParserTests.swift */ = {isa = PBXFileReference; fileEncoding = 4; lastKnownFileType = sourcecode.swift; path = AtbParserTests.swift; sourceTree = "<group>"; };
		B69B50422726C5C100758A2B /* AtbAndVariantCleanupTests.swift */ = {isa = PBXFileReference; fileEncoding = 4; lastKnownFileType = sourcecode.swift; path = AtbAndVariantCleanupTests.swift; sourceTree = "<group>"; };
		B69B50432726C5C100758A2B /* VariantManagerTests.swift */ = {isa = PBXFileReference; fileEncoding = 4; lastKnownFileType = sourcecode.swift; path = VariantManagerTests.swift; sourceTree = "<group>"; };
		B69B50442726C5C200758A2B /* StatisticsLoaderTests.swift */ = {isa = PBXFileReference; fileEncoding = 4; lastKnownFileType = sourcecode.swift; path = StatisticsLoaderTests.swift; sourceTree = "<group>"; };
		B69B50492726CA2900758A2B /* MockStatisticsStore.swift */ = {isa = PBXFileReference; fileEncoding = 4; lastKnownFileType = sourcecode.swift; path = MockStatisticsStore.swift; sourceTree = "<group>"; };
		B69B504A2726CA2900758A2B /* MockVariantManager.swift */ = {isa = PBXFileReference; fileEncoding = 4; lastKnownFileType = sourcecode.swift; path = MockVariantManager.swift; sourceTree = "<group>"; };
		B69B504E2726CD7E00758A2B /* atb.json */ = {isa = PBXFileReference; fileEncoding = 4; lastKnownFileType = text.json; path = atb.json; sourceTree = "<group>"; };
		B69B504F2726CD7F00758A2B /* empty */ = {isa = PBXFileReference; fileEncoding = 4; lastKnownFileType = text; path = empty; sourceTree = "<group>"; };
		B69B50502726CD7F00758A2B /* atb-with-update.json */ = {isa = PBXFileReference; fileEncoding = 4; lastKnownFileType = text.json; path = "atb-with-update.json"; sourceTree = "<group>"; };
		B69B50512726CD8000758A2B /* invalid.json */ = {isa = PBXFileReference; fileEncoding = 4; lastKnownFileType = text.json; path = invalid.json; sourceTree = "<group>"; };
		B69B50562727D16900758A2B /* AtbAndVariantCleanup.swift */ = {isa = PBXFileReference; fileEncoding = 4; lastKnownFileType = sourcecode.swift; path = AtbAndVariantCleanup.swift; sourceTree = "<group>"; };
		B6A5A27025B9377300AA7ADA /* StatePersistenceService.swift */ = {isa = PBXFileReference; lastKnownFileType = sourcecode.swift; path = StatePersistenceService.swift; sourceTree = "<group>"; };
		B6A5A27825B93FFE00AA7ADA /* StateRestorationManagerTests.swift */ = {isa = PBXFileReference; lastKnownFileType = sourcecode.swift; path = StateRestorationManagerTests.swift; sourceTree = "<group>"; };
		B6A5A27D25B9403E00AA7ADA /* FileStoreMock.swift */ = {isa = PBXFileReference; lastKnownFileType = sourcecode.swift; path = FileStoreMock.swift; sourceTree = "<group>"; };
		B6A5A29F25B96E8300AA7ADA /* AppStateChangePublisherTests.swift */ = {isa = PBXFileReference; lastKnownFileType = sourcecode.swift; path = AppStateChangePublisherTests.swift; sourceTree = "<group>"; };
		B6A5A2A725BAA35500AA7ADA /* WindowManagerStateRestorationTests.swift */ = {isa = PBXFileReference; lastKnownFileType = sourcecode.swift; path = WindowManagerStateRestorationTests.swift; sourceTree = "<group>"; };
		B6A924D32664BBB9001A28CA /* WKWebViewDownloadDelegate.swift */ = {isa = PBXFileReference; lastKnownFileType = sourcecode.swift; path = WKWebViewDownloadDelegate.swift; sourceTree = "<group>"; };
		B6A924D82664C72D001A28CA /* WebKitDownloadTask.swift */ = {isa = PBXFileReference; lastKnownFileType = sourcecode.swift; path = WebKitDownloadTask.swift; sourceTree = "<group>"; };
		B6A924DD2664CA08001A28CA /* LegacyWebKitDownloadDelegate.swift */ = {isa = PBXFileReference; lastKnownFileType = sourcecode.swift; path = LegacyWebKitDownloadDelegate.swift; sourceTree = "<group>"; };
		B6A9E45226142B070067D1B9 /* Pixel.swift */ = {isa = PBXFileReference; fileEncoding = 4; lastKnownFileType = sourcecode.swift; path = Pixel.swift; sourceTree = "<group>"; };
		B6A9E457261460340067D1B9 /* ApiRequestError.swift */ = {isa = PBXFileReference; fileEncoding = 4; lastKnownFileType = sourcecode.swift; path = ApiRequestError.swift; sourceTree = "<group>"; };
		B6A9E458261460340067D1B9 /* APIHeaders.swift */ = {isa = PBXFileReference; fileEncoding = 4; lastKnownFileType = sourcecode.swift; path = APIHeaders.swift; sourceTree = "<group>"; };
		B6A9E459261460350067D1B9 /* APIRequest.swift */ = {isa = PBXFileReference; fileEncoding = 4; lastKnownFileType = sourcecode.swift; path = APIRequest.swift; sourceTree = "<group>"; };
		B6A9E4602614608B0067D1B9 /* AppVersion.swift */ = {isa = PBXFileReference; fileEncoding = 4; lastKnownFileType = sourcecode.swift; path = AppVersion.swift; sourceTree = "<group>"; };
		B6A9E46A2614618A0067D1B9 /* OperatingSystemVersionExtension.swift */ = {isa = PBXFileReference; lastKnownFileType = sourcecode.swift; path = OperatingSystemVersionExtension.swift; sourceTree = "<group>"; };
		B6A9E46F26146A250067D1B9 /* DateExtension.swift */ = {isa = PBXFileReference; lastKnownFileType = sourcecode.swift; path = DateExtension.swift; sourceTree = "<group>"; };
		B6A9E47626146A570067D1B9 /* PixelEvent.swift */ = {isa = PBXFileReference; lastKnownFileType = sourcecode.swift; path = PixelEvent.swift; sourceTree = "<group>"; };
		B6A9E47E26146A800067D1B9 /* PixelArguments.swift */ = {isa = PBXFileReference; lastKnownFileType = sourcecode.swift; path = PixelArguments.swift; sourceTree = "<group>"; };
		B6A9E48326146AAB0067D1B9 /* PixelParameters.swift */ = {isa = PBXFileReference; lastKnownFileType = sourcecode.swift; path = PixelParameters.swift; sourceTree = "<group>"; };
		B6A9E48826146ABF0067D1B9 /* PixelCounter.swift */ = {isa = PBXFileReference; lastKnownFileType = sourcecode.swift; path = PixelCounter.swift; sourceTree = "<group>"; };
		B6A9E498261474120067D1B9 /* TimedPixel.swift */ = {isa = PBXFileReference; lastKnownFileType = sourcecode.swift; path = TimedPixel.swift; sourceTree = "<group>"; };
		B6A9E4A2261475C70067D1B9 /* AppUsageActivityMonitor.swift */ = {isa = PBXFileReference; lastKnownFileType = sourcecode.swift; path = AppUsageActivityMonitor.swift; sourceTree = "<group>"; };
		B6AAAC2C260330580029438D /* PublishedAfter.swift */ = {isa = PBXFileReference; lastKnownFileType = sourcecode.swift; path = PublishedAfter.swift; sourceTree = "<group>"; };
		B6AAAC3D26048F690029438D /* RandomAccessCollectionExtension.swift */ = {isa = PBXFileReference; lastKnownFileType = sourcecode.swift; path = RandomAccessCollectionExtension.swift; sourceTree = "<group>"; };
		B6AE74332609AFCE005B9B1A /* ProgressEstimationTests.swift */ = {isa = PBXFileReference; lastKnownFileType = sourcecode.swift; path = ProgressEstimationTests.swift; sourceTree = "<group>"; };
		B6B1E87A26D381710062C350 /* DownloadListCoordinator.swift */ = {isa = PBXFileReference; lastKnownFileType = sourcecode.swift; path = DownloadListCoordinator.swift; sourceTree = "<group>"; };
		B6B1E87D26D5DA0E0062C350 /* DownloadsPopover.swift */ = {isa = PBXFileReference; lastKnownFileType = sourcecode.swift; path = DownloadsPopover.swift; sourceTree = "<group>"; };
		B6B1E87F26D5DA9B0062C350 /* DownloadsViewController.swift */ = {isa = PBXFileReference; lastKnownFileType = sourcecode.swift; path = DownloadsViewController.swift; sourceTree = "<group>"; };
		B6B1E88126D5DAC30062C350 /* Downloads.storyboard */ = {isa = PBXFileReference; lastKnownFileType = file.storyboard; path = Downloads.storyboard; sourceTree = "<group>"; };
		B6B1E88326D5EB570062C350 /* DownloadsCellView.swift */ = {isa = PBXFileReference; lastKnownFileType = sourcecode.swift; path = DownloadsCellView.swift; sourceTree = "<group>"; };
		B6B1E88A26D774090062C350 /* LinkButton.swift */ = {isa = PBXFileReference; lastKnownFileType = sourcecode.swift; path = LinkButton.swift; sourceTree = "<group>"; };
		B6B3E0952654DACD0040E0A2 /* UTTypeTests.swift */ = {isa = PBXFileReference; lastKnownFileType = sourcecode.swift; path = UTTypeTests.swift; sourceTree = "<group>"; };
		B6B3E0DC2657E9CF0040E0A2 /* NSScreenExtension.swift */ = {isa = PBXFileReference; lastKnownFileType = sourcecode.swift; path = NSScreenExtension.swift; sourceTree = "<group>"; };
		B6C0B22D26E61CE70031CB7F /* DownloadViewModel.swift */ = {isa = PBXFileReference; lastKnownFileType = sourcecode.swift; path = DownloadViewModel.swift; sourceTree = "<group>"; };
		B6C0B22F26E61D630031CB7F /* DownloadListStore.swift */ = {isa = PBXFileReference; lastKnownFileType = sourcecode.swift; path = DownloadListStore.swift; sourceTree = "<group>"; };
		B6C0B23326E71BCD0031CB7F /* Downloads.xcdatamodel */ = {isa = PBXFileReference; lastKnownFileType = wrapper.xcdatamodel; path = Downloads.xcdatamodel; sourceTree = "<group>"; };
		B6C0B23526E732000031CB7F /* DownloadListItem.swift */ = {isa = PBXFileReference; lastKnownFileType = sourcecode.swift; path = DownloadListItem.swift; sourceTree = "<group>"; };
		B6C0B23826E742610031CB7F /* FileDownloadError.swift */ = {isa = PBXFileReference; lastKnownFileType = sourcecode.swift; path = FileDownloadError.swift; sourceTree = "<group>"; };
		B6C0B23B26E87D900031CB7F /* NSAlert+ActiveDownloadsTermination.swift */ = {isa = PBXFileReference; lastKnownFileType = sourcecode.swift; path = "NSAlert+ActiveDownloadsTermination.swift"; sourceTree = "<group>"; };
		B6C0B23D26E8BF1F0031CB7F /* DownloadListViewModel.swift */ = {isa = PBXFileReference; lastKnownFileType = sourcecode.swift; path = DownloadListViewModel.swift; sourceTree = "<group>"; };
		B6C0B24326E9CB080031CB7F /* RunLoopExtension.swift */ = {isa = PBXFileReference; fileEncoding = 4; lastKnownFileType = sourcecode.swift; path = RunLoopExtension.swift; sourceTree = "<group>"; };
		B6C0B24526E9CB190031CB7F /* RunLoopExtensionTests.swift */ = {isa = PBXFileReference; fileEncoding = 4; lastKnownFileType = sourcecode.swift; path = RunLoopExtensionTests.swift; sourceTree = "<group>"; };
		B6CF78DD267B099C00CD4F13 /* WKNavigationActionExtension.swift */ = {isa = PBXFileReference; lastKnownFileType = sourcecode.swift; path = WKNavigationActionExtension.swift; sourceTree = "<group>"; };
		B6CF78E2267B0A1900CD4F13 /* WKNavigationAction+Private.h */ = {isa = PBXFileReference; lastKnownFileType = sourcecode.c.h; path = "WKNavigationAction+Private.h"; sourceTree = "<group>"; };
		B6DA44012616B28300DD1EC2 /* PixelDataStore.swift */ = {isa = PBXFileReference; lastKnownFileType = sourcecode.swift; path = PixelDataStore.swift; sourceTree = "<group>"; };
		B6DA44072616B30600DD1EC2 /* PixelDataModel.xcdatamodel */ = {isa = PBXFileReference; lastKnownFileType = wrapper.xcdatamodel; path = PixelDataModel.xcdatamodel; sourceTree = "<group>"; };
		B6DA44102616C0FC00DD1EC2 /* PixelTests.swift */ = {isa = PBXFileReference; fileEncoding = 4; lastKnownFileType = sourcecode.swift; path = PixelTests.swift; sourceTree = "<group>"; };
		B6DA441D2616C84600DD1EC2 /* PixelStoreMock.swift */ = {isa = PBXFileReference; lastKnownFileType = sourcecode.swift; path = PixelStoreMock.swift; sourceTree = "<group>"; };
		B6DA44222616CABC00DD1EC2 /* PixelArgumentsTests.swift */ = {isa = PBXFileReference; lastKnownFileType = sourcecode.swift; path = PixelArgumentsTests.swift; sourceTree = "<group>"; };
		B6DA44272616CAE000DD1EC2 /* AppUsageActivityMonitorTests.swift */ = {isa = PBXFileReference; lastKnownFileType = sourcecode.swift; path = AppUsageActivityMonitorTests.swift; sourceTree = "<group>"; };
		B6DB3CF826A00E2D00D459B7 /* AVCaptureDevice+SwizzledAuthState.swift */ = {isa = PBXFileReference; lastKnownFileType = sourcecode.swift; path = "AVCaptureDevice+SwizzledAuthState.swift"; sourceTree = "<group>"; };
		B6DB3CFA26A17CB800D459B7 /* PermissionModel.swift */ = {isa = PBXFileReference; lastKnownFileType = sourcecode.swift; path = PermissionModel.swift; sourceTree = "<group>"; };
		B6E53882267C83420010FEA9 /* HomepageBackgroundView.swift */ = {isa = PBXFileReference; lastKnownFileType = sourcecode.swift; path = HomepageBackgroundView.swift; sourceTree = "<group>"; };
		B6E53887267C94A00010FEA9 /* HomepageCollectionViewFlowLayout.swift */ = {isa = PBXFileReference; lastKnownFileType = sourcecode.swift; path = HomepageCollectionViewFlowLayout.swift; sourceTree = "<group>"; };
		B6E61EE2263AC0C8004E11AB /* FileManagerExtension.swift */ = {isa = PBXFileReference; lastKnownFileType = sourcecode.swift; path = FileManagerExtension.swift; sourceTree = "<group>"; };
		B6E61EE7263ACE16004E11AB /* UTType.swift */ = {isa = PBXFileReference; lastKnownFileType = sourcecode.swift; path = UTType.swift; sourceTree = "<group>"; };
		B6F41030264D2B23003DA42C /* ProgressExtension.swift */ = {isa = PBXFileReference; lastKnownFileType = sourcecode.swift; path = ProgressExtension.swift; sourceTree = "<group>"; };
		B6FA893C269C423100588ECD /* PrivacyDashboard.storyboard */ = {isa = PBXFileReference; lastKnownFileType = file.storyboard; path = PrivacyDashboard.storyboard; sourceTree = "<group>"; };
		B6FA893E269C424500588ECD /* PrivacyDashboardViewController.swift */ = {isa = PBXFileReference; lastKnownFileType = sourcecode.swift; path = PrivacyDashboardViewController.swift; sourceTree = "<group>"; };
		B6FA8940269C425400588ECD /* PrivacyDashboardPopover.swift */ = {isa = PBXFileReference; lastKnownFileType = sourcecode.swift; path = PrivacyDashboardPopover.swift; sourceTree = "<group>"; };
		F41D174025CB131900472416 /* NSColorExtension.swift */ = {isa = PBXFileReference; lastKnownFileType = sourcecode.swift; path = NSColorExtension.swift; sourceTree = "<group>"; };
		F44C130125C2DA0400426E3E /* NSAppearanceExtension.swift */ = {isa = PBXFileReference; lastKnownFileType = sourcecode.swift; path = NSAppearanceExtension.swift; sourceTree = "<group>"; };
/* End PBXFileReference section */

/* Begin PBXFrameworksBuildPhase section */
		4B1AD89A25FC27E200261379 /* Frameworks */ = {
			isa = PBXFrameworksBuildPhase;
			buildActionMask = 2147483647;
			files = (
			);
			runOnlyForDeploymentPostprocessing = 0;
		};
		7B4CE8D726F02108009134B1 /* Frameworks */ = {
			isa = PBXFrameworksBuildPhase;
			buildActionMask = 2147483647;
			files = (
			);
			runOnlyForDeploymentPostprocessing = 0;
		};
		AA585D7B248FD31100E9A3E2 /* Frameworks */ = {
			isa = PBXFrameworksBuildPhase;
			buildActionMask = 2147483647;
			files = (
				85AE2FF224A33A2D002D507F /* WebKit.framework in Frameworks */,
				B65783F525F8ACA400D8DB33 /* Punnycode in Frameworks */,
				4B82E9B325B69E3E00656FE7 /* TrackerRadarKit in Frameworks */,
				AA06B6B72672AF8100F541C5 /* Sparkle in Frameworks */,
				85F4D1C4266695C9002DD869 /* BrowserServicesKit in Frameworks */,
				85FF55C825F82E4F00E2AB99 /* Lottie in Frameworks */,
			);
			runOnlyForDeploymentPostprocessing = 0;
		};
		AA585D8D248FD31400E9A3E2 /* Frameworks */ = {
			isa = PBXFrameworksBuildPhase;
			buildActionMask = 2147483647;
			files = (
				B6DA44172616C13800DD1EC2 /* OHHTTPStubs in Frameworks */,
				B6DA44192616C13800DD1EC2 /* OHHTTPStubsSwift in Frameworks */,
			);
			runOnlyForDeploymentPostprocessing = 0;
		};
/* End PBXFrameworksBuildPhase section */

/* Begin PBXGroup section */
		0230C09D271F52D50018F728 /* GPC */ = {
			isa = PBXGroup;
			children = (
				0230C09E271F53000018F728 /* GPCUserScript.swift */,
				0230C0A42721F3750018F728 /* GPCRequestFactory.swift */,
				0230C0A0271F53670018F728 /* gpc.js */,
			);
			path = GPC;
			sourceTree = "<group>";
		};
		142879D824CE1139005419BB /* ViewModel */ = {
			isa = PBXGroup;
			children = (
				142879DB24CE1185005419BB /* SuggestionContainerViewModelTests.swift */,
				142879D924CE1179005419BB /* SuggestionViewModelTests.swift */,
			);
			path = ViewModel;
			sourceTree = "<group>";
		};
		336D5AEA262D8D3C0052E0C9 /* duckduckgo-find-in-page */ = {
			isa = PBXGroup;
			children = (
				336D5AEE262D8D3C0052E0C9 /* dist */,
			);
			name = "duckduckgo-find-in-page";
			path = "Submodules/duckduckgo-find-in-page";
			sourceTree = SOURCE_ROOT;
		};
		336D5AEE262D8D3C0052E0C9 /* dist */ = {
			isa = PBXGroup;
			children = (
				336D5AEF262D8D3C0052E0C9 /* findinpage.js */,
			);
			path = dist;
			sourceTree = "<group>";
		};
		4B02197B25E05FAC00ED7DEA /* Fireproofing */ = {
			isa = PBXGroup;
			children = (
				4B02197E25E05FAC00ED7DEA /* Extensions */,
				4B02198025E05FAC00ED7DEA /* Model */,
				4B02198225E05FAC00ED7DEA /* View */,
			);
			path = Fireproofing;
			sourceTree = "<group>";
		};
		4B02197E25E05FAC00ED7DEA /* Extensions */ = {
			isa = PBXGroup;
			children = (
				4B02197F25E05FAC00ED7DEA /* FireproofingURLExtensions.swift */,
			);
			path = Extensions;
			sourceTree = "<group>";
		};
		4B02198025E05FAC00ED7DEA /* Model */ = {
			isa = PBXGroup;
			children = (
				4B02198125E05FAC00ED7DEA /* FireproofDomains.swift */,
			);
			path = Model;
			sourceTree = "<group>";
		};
		4B02198225E05FAC00ED7DEA /* View */ = {
			isa = PBXGroup;
			children = (
				4B02198325E05FAC00ED7DEA /* FireproofInfoViewController.swift */,
				4B02198425E05FAC00ED7DEA /* Fireproofing.storyboard */,
			);
			path = View;
			sourceTree = "<group>";
		};
		4B02199725E063DE00ED7DEA /* Fireproofing */ = {
			isa = PBXGroup;
			children = (
				4B02199925E063DE00ED7DEA /* FireproofDomainsTests.swift */,
				4B02199A25E063DE00ED7DEA /* FireproofingURLExtensionsTests.swift */,
			);
			path = Fireproofing;
			sourceTree = "<group>";
		};
		4B0511A2262CAA5A00F6079C /* Preferences */ = {
			isa = PBXGroup;
			children = (
				4B0511A3262CAA5A00F6079C /* Model */,
				4B0511AA262CAA5A00F6079C /* View */,
			);
			path = Preferences;
			sourceTree = "<group>";
		};
		4B0511A3262CAA5A00F6079C /* Model */ = {
			isa = PBXGroup;
			children = (
				4B0511A4262CAA5A00F6079C /* DefaultBrowserPreferences.swift */,
				4B0511A5262CAA5A00F6079C /* AppearancePreferences.swift */,
				4B0511A6262CAA5A00F6079C /* PrivacySecurityPreferences.swift */,
				4B0511A7262CAA5A00F6079C /* DownloadPreferences.swift */,
				4B0511A8262CAA5A00F6079C /* PreferenceSections.swift */,
			);
			path = Model;
			sourceTree = "<group>";
		};
		4B0511AA262CAA5A00F6079C /* View */ = {
			isa = PBXGroup;
			children = (
				4B0511AB262CAA5A00F6079C /* PrivacySecurityPreferencesTableCellView.xib */,
				4B0511AC262CAA5A00F6079C /* PreferencesAboutViewController.swift */,
				4B0511AD262CAA5A00F6079C /* Preferences.storyboard */,
				4B0511AE262CAA5A00F6079C /* PreferencesSidebarViewController.swift */,
				4B0511AF262CAA5A00F6079C /* PrivacySecurityPreferencesTableCellView.swift */,
				4B0511B0262CAA5A00F6079C /* DefaultBrowserTableCellView.xib */,
				4B0511B1262CAA5A00F6079C /* PreferenceTableCellView.swift */,
				4B0511B2262CAA5A00F6079C /* PreferencesListViewController.swift */,
				4B0511B3262CAA5A00F6079C /* RoundedSelectionRowView.swift */,
				4B0511B4262CAA5A00F6079C /* FireproofDomainsViewController.swift */,
				4B0511B5262CAA5A00F6079C /* DownloadPreferencesTableCellView.swift */,
				4B0511B6262CAA5A00F6079C /* PreferencesSplitViewController.swift */,
				4B0511B7262CAA5A00F6079C /* DefaultBrowserTableCellView.swift */,
				4B0511B8262CAA5A00F6079C /* DownloadPreferencesTableCellView.xib */,
				4B0511B9262CAA5A00F6079C /* AppearancePreferencesTableCellView.swift */,
				4B0511BA262CAA5A00F6079C /* AppearancePreferencesTableCellView.xib */,
			);
			path = View;
			sourceTree = "<group>";
		};
		4B0511EE262CAEB300F6079C /* Preferences */ = {
			isa = PBXGroup;
			children = (
				4B0511EF262CAEC900F6079C /* AppearancePreferencesTests.swift */,
				4B0511F7262CB20F00F6079C /* DownloadPreferencesTests.swift */,
			);
			path = Preferences;
			sourceTree = "<group>";
		};
		4B1AD89E25FC27E200261379 /* Integration Tests */ = {
			isa = PBXGroup;
			children = (
				4B1AD91625FC46FB00261379 /* CoreDataEncryptionTests.swift */,
				4BA1A6EA258C288C00F6F690 /* EncryptionKeyStoreTests.swift */,
				4B1AD8A125FC27E200261379 /* Info.plist */,
			);
			path = "Integration Tests";
			sourceTree = "<group>";
		};
		4B59023726B35F3600489384 /* Chromium */ = {
			isa = PBXGroup;
			children = (
				4B59023826B35F3600489384 /* ChromeDataImporter.swift */,
				4B59023926B35F3600489384 /* ChromiumLoginReader.swift */,
				4B59023B26B35F3600489384 /* ChromiumDataImporter.swift */,
				4B59023C26B35F3600489384 /* BraveDataImporter.swift */,
				4B8AC93226B3B06300879451 /* EdgeDataImporter.swift */,
			);
			path = Chromium;
			sourceTree = "<group>";
		};
		4B5FF67526B5F26D00D42879 /* Test Firefox Data */ = {
			isa = PBXGroup;
			children = (
				4BB99D1226FE1A94001E4761 /* places.sqlite */,
				4BB46E9F26B8953900222970 /* Primary Password */,
				4B5FF67626B5F27800D42879 /* No Primary Password */,
			);
			path = "Test Firefox Data";
			sourceTree = "<group>";
		};
		4B5FF67626B5F27800D42879 /* No Primary Password */ = {
			isa = PBXGroup;
			children = (
				4B8AC93F26B49BEE00879451 /* key4.db */,
				4B8AC93E26B49BEE00879451 /* logins.json */,
			);
			path = "No Primary Password";
			sourceTree = "<group>";
		};
		4B6160D125B14E5E007DE5B2 /* ContentBlocker */ = {
			isa = PBXGroup;
			children = (
				4B6160FE25B15BB1007DE5B2 /* ContentBlockerRulesManager.swift */,
				4B6160DC25B152C5007DE5B2 /* ContentBlockerRulesUserScript.swift */,
				4B6160E425B152FA007DE5B2 /* ContentBlockerUserScript.swift */,
				4B6160D225B14E6E007DE5B2 /* TrackerRadarManager.swift */,
				026ADE0F26C2FF97002518EE /* PrivacyConfigurationManager.swift */,
				026ADE1126C2FFFE002518EE /* PrivacyConfiguration.swift */,
				4B6160EC25B15417007DE5B2 /* DetectedTracker.swift */,
				4B6160F125B15792007DE5B2 /* contentblockerrules.js */,
				4B6160F625B157BB007DE5B2 /* contentblocker.js */,
				4B6160D725B150E4007DE5B2 /* trackerData.json */,
				026ADE1326C3010C002518EE /* macos-config.json */,
				85AC3B0425D6B1D800C7D2AA /* ScriptSourceProviding.swift */,
			);
			path = ContentBlocker;
			sourceTree = "<group>";
		};
		4B65143C26392483005B46EB /* Email */ = {
			isa = PBXGroup;
			children = (
				4B65143D263924B5005B46EB /* EmailUrlExtensions.swift */,
				85378D9F274E6F42007C5CBF /* NSNotificationName+EmailManager.swift */,
				85378DA1274E7F25007C5CBF /* EmailManagerRequestDelegate.swift */,
			);
			path = Email;
			sourceTree = "<group>";
		};
		4B677422255DBEB800025BD8 /* Smarter Encryption */ = {
			isa = PBXGroup;
			children = (
				4B67742C255DBEB800025BD8 /* HTTPSUpgrade.swift */,
				4B677423255DBEB800025BD8 /* Bloom Filter */,
				4B677426255DBEB800025BD8 /* Domain */,
				4B67742D255DBEB800025BD8 /* Store */,
			);
			path = "Smarter Encryption";
			sourceTree = "<group>";
		};
		4B677423255DBEB800025BD8 /* Bloom Filter */ = {
			isa = PBXGroup;
			children = (
				4B677425255DBEB800025BD8 /* BloomFilterWrapper.h */,
				4B677424255DBEB800025BD8 /* BloomFilterWrapper.mm */,
			);
			path = "Bloom Filter";
			sourceTree = "<group>";
		};
		4B677426255DBEB800025BD8 /* Domain */ = {
			isa = PBXGroup;
			children = (
				4B677427255DBEB800025BD8 /* httpsMobileV2BloomSpec.json */,
				4B677428255DBEB800025BD8 /* httpsMobileV2Bloom.bin */,
				4B677429255DBEB800025BD8 /* HTTPSBloomFilterSpecification.swift */,
				4B67742A255DBEB800025BD8 /* httpsMobileV2FalsePositives.json */,
				4B67742B255DBEB800025BD8 /* HTTPSExcludedDomains.swift */,
			);
			path = Domain;
			sourceTree = "<group>";
		};
		4B67742D255DBEB800025BD8 /* Store */ = {
			isa = PBXGroup;
			children = (
				4B67742E255DBEB800025BD8 /* HTTPSUpgrade.xcdatamodeld */,
				4B677430255DBEB800025BD8 /* HTTPSUpgradeStore.swift */,
			);
			path = Store;
			sourceTree = "<group>";
		};
		4B67743D255DBEEA00025BD8 /* Database */ = {
			isa = PBXGroup;
			children = (
				4B677440255DBEEA00025BD8 /* Database.swift */,
			);
			path = Database;
			sourceTree = "<group>";
		};
		4B677447255DBF1400025BD8 /* Submodules */ = {
			isa = PBXGroup;
			children = (
				339A6B5726A044BA00E3DAE8 /* duckduckgo-privacy-dashboard */,
				336D5AEA262D8D3C0052E0C9 /* duckduckgo-find-in-page */,
				4B677448255DBF2300025BD8 /* bloom_cpp */,
			);
			name = Submodules;
			sourceTree = "<group>";
		};
		4B677448255DBF2300025BD8 /* bloom_cpp */ = {
			isa = PBXGroup;
			children = (
				4B677449255DBF3A00025BD8 /* BloomFilter.cpp */,
				4B67744A255DBF3A00025BD8 /* BloomFilter.hpp */,
			);
			name = bloom_cpp;
			sourceTree = "<group>";
		};
		4B723DEA26B0002B00E14D75 /* Data Import */ = {
			isa = PBXGroup;
			children = (
				4B723DEB26B0002B00E14D75 /* DataImport.swift */,
				4B59024726B3673600489384 /* ThirdPartyBrowser.swift */,
				4BB99CF326FE191E001E4761 /* Bookmarks */,
				4B723DF126B0002B00E14D75 /* Logins */,
				4B723DEC26B0002B00E14D75 /* View */,
			);
			path = "Data Import";
			sourceTree = "<group>";
		};
		4B723DEC26B0002B00E14D75 /* View */ = {
			isa = PBXGroup;
			children = (
				4BB99D0526FE1979001E4761 /* RequestFilePermissionViewController.swift */,
				4B59024226B35F7C00489384 /* BrowserImportViewController.swift */,
				4B723DED26B0002B00E14D75 /* DataImport.storyboard */,
				4B723DEE26B0002B00E14D75 /* DataImportViewController.swift */,
				4B723DEF26B0002B00E14D75 /* CSVImportViewController.swift */,
				4B723DF026B0002B00E14D75 /* CSVImportSummaryViewController.swift */,
				4B78A86A26BB3ADD0071BB16 /* BrowserImportSummaryViewController.swift */,
				4B8AC93426B3B2FD00879451 /* NSAlert+DataImport.swift */,
			);
			path = View;
			sourceTree = "<group>";
		};
		4B723DF126B0002B00E14D75 /* Logins */ = {
			isa = PBXGroup;
			children = (
				4B8AC93726B489C500879451 /* Firefox */,
				4B59023726B35F3600489384 /* Chromium */,
				4B723DF426B0002B00E14D75 /* LoginImport.swift */,
				4B723DF226B0002B00E14D75 /* SecureVault */,
				4B723DF526B0002B00E14D75 /* CSV */,
			);
			path = Logins;
			sourceTree = "<group>";
		};
		4B723DF226B0002B00E14D75 /* SecureVault */ = {
			isa = PBXGroup;
			children = (
				4B723DF326B0002B00E14D75 /* SecureVaultLoginImporter.swift */,
			);
			path = SecureVault;
			sourceTree = "<group>";
		};
		4B723DF526B0002B00E14D75 /* CSV */ = {
			isa = PBXGroup;
			children = (
				4B723DF626B0002B00E14D75 /* CSVParser.swift */,
				4B723DF726B0002B00E14D75 /* CSVImporter.swift */,
			);
			path = CSV;
			sourceTree = "<group>";
		};
		4B723DF826B0002B00E14D75 /* Data Export */ = {
			isa = PBXGroup;
			children = (
				859E7D6A27453BF3009C2B69 /* BookmarksExporter.swift */,
				4B723DFD26B0002B00E14D75 /* CSVLoginExporter.swift */,
			);
			path = "Data Export";
			sourceTree = "<group>";
		};
		4B723DFE26B0003E00E14D75 /* Data Import */ = {
			isa = PBXGroup;
			children = (
				4BB99D0C26FE1A83001E4761 /* ChromiumBookmarksReaderTests.swift */,
				4B59024B26B38BB800489384 /* ChromiumLoginReaderTests.swift */,
				4B723E0126B0003E00E14D75 /* CSVImporterTests.swift */,
				4B723E0026B0003E00E14D75 /* CSVParserTests.swift */,
				4B723DFF26B0003E00E14D75 /* DataImportMocks.swift */,
				4BB99D0D26FE1A83001E4761 /* FirefoxBookmarksReaderTests.swift */,
				4B8AC93C26B49BE600879451 /* FirefoxLoginReaderTests.swift */,
				4BB99D0E26FE1A84001E4761 /* SafariBookmarksReaderTests.swift */,
				4BF4951726C08395000547B8 /* ThirdPartyBrowserTests.swift */,
				4BB46EA526B8974500222970 /* Test Chrome Data */,
				4B5FF67526B5F26D00D42879 /* Test Firefox Data */,
				4BB99D0726FE1A6D001E4761 /* Test Safari Data */,
			);
			path = "Data Import";
			sourceTree = "<group>";
		};
		4B723E0226B0003E00E14D75 /* Data Export */ = {
			isa = PBXGroup;
			children = (
				859E7D6C274548F2009C2B69 /* BookmarksExporterTests.swift */,
				4B723E0426B0003E00E14D75 /* CSVLoginExporterTests.swift */,
				4B723E0326B0003E00E14D75 /* MockSecureVault.swift */,
			);
			path = "Data Export";
			sourceTree = "<group>";
		};
		4B82E9B725B6A04B00656FE7 /* ContentBlocker */ = {
			isa = PBXGroup;
			children = (
				4B82E9B825B6A05800656FE7 /* DetectedTrackerTests.swift */,
				4B82E9C025B6A1CD00656FE7 /* TrackerRadarManagerTests.swift */,
				026ADE1526C30FA5002518EE /* PrivacyConfigurationManagerTests.swift */,
			);
			path = ContentBlocker;
			sourceTree = "<group>";
		};
		4B8AC93726B489C500879451 /* Firefox */ = {
			isa = PBXGroup;
			children = (
				4B8AC93826B48A5100879451 /* FirefoxLoginReader.swift */,
				4B5FF67726B602B100D42879 /* FirefoxDataImporter.swift */,
				4B8AC93A26B48ADF00879451 /* ASN1Parser.swift */,
			);
			path = Firefox;
			sourceTree = "<group>";
		};
		4B9292AD26670F5300AD2C21 /* Extensions */ = {
			isa = PBXGroup;
			children = (
				4B9292D62667124000AD2C21 /* NSPopUpButtonExtension.swift */,
				4B9292AE26670F5300AD2C21 /* NSOutlineViewExtensions.swift */,
			);
			path = Extensions;
			sourceTree = "<group>";
		};
		4BA1A691258B06F600F6F690 /* FileSystem */ = {
			isa = PBXGroup;
			children = (
				4BA1A69A258B076900F6F690 /* FileStore.swift */,
				4BA1A69F258B079600F6F690 /* DataEncryption.swift */,
				4BA1A6A4258B07DF00F6F690 /* EncryptedValueTransformer.swift */,
				4BA1A6A9258B07F400F6F690 /* EncryptionKeys */,
			);
			path = FileSystem;
			sourceTree = "<group>";
		};
		4BA1A6A9258B07F400F6F690 /* EncryptionKeys */ = {
			isa = PBXGroup;
			children = (
				4BA1A6B2258B080A00F6F690 /* EncryptionKeyGeneration.swift */,
				4BA1A6B7258B081600F6F690 /* EncryptionKeyStoring.swift */,
				4BA1A6BC258B082300F6F690 /* EncryptionKeyStore.swift */,
			);
			path = EncryptionKeys;
			sourceTree = "<group>";
		};
		4BA1A6CE258BF58C00F6F690 /* FileSystem */ = {
			isa = PBXGroup;
			children = (
				4BA1A6D8258C0CB300F6F690 /* DataEncryptionTests.swift */,
				4BA1A6FD258C5C1300F6F690 /* EncryptedValueTransformerTests.swift */,
				4BA1A6E5258C270800F6F690 /* EncryptionKeyGeneratorTests.swift */,
				4BA1A6F5258C4F9600F6F690 /* EncryptionMocks.swift */,
				4BA1A6DD258C100A00F6F690 /* FileStoreTests.swift */,
				4B11060925903EAC0039B979 /* CoreDataEncryptionTests.swift */,
				4B11060325903E570039B979 /* CoreDataEncryptionTesting.xcdatamodeld */,
				B6A5A27825B93FFE00AA7ADA /* StateRestorationManagerTests.swift */,
				B6A5A27D25B9403E00AA7ADA /* FileStoreMock.swift */,
			);
			path = FileSystem;
			sourceTree = "<group>";
		};
		4BB46E9F26B8953900222970 /* Primary Password */ = {
			isa = PBXGroup;
			children = (
				4BB46EA126B8954500222970 /* key4-encrypted.db */,
				4BB46EA026B8954500222970 /* logins-encrypted.json */,
			);
			path = "Primary Password";
			sourceTree = "<group>";
		};
		4BB46EA526B8974500222970 /* Test Chrome Data */ = {
			isa = PBXGroup;
			children = (
				4BB99D0A26FE1A7B001E4761 /* Bookmarks */,
				4B59024926B38B0B00489384 /* Login Data */,
			);
			path = "Test Chrome Data";
			sourceTree = "<group>";
		};
		4BB88B4E25B7BA20006F6B06 /* Utilities */ = {
			isa = PBXGroup;
			children = (
				4BB88B5A25B7BA50006F6B06 /* Instruments.swift */,
				85799C1725DEBB3F0007EC87 /* Logging.swift */,
				4BB88B4F25B7BA2B006F6B06 /* TabInstrumentation.swift */,
				85C6A29525CC1FFD00EEB5F1 /* UserDefaultsWrapper.swift */,
				B6AAAC2C260330580029438D /* PublishedAfter.swift */,
				4BB6CE5E26B77ED000EC5860 /* Cryptography.swift */,
			);
			path = Utilities;
			sourceTree = "<group>";
		};
		4BB99CF326FE191E001E4761 /* Bookmarks */ = {
			isa = PBXGroup;
			children = (
				4BB99CF426FE191E001E4761 /* Firefox */,
				4BB99CF626FE191E001E4761 /* BookmarkImport.swift */,
				4BB99CF726FE191E001E4761 /* CoreDataBookmarkImporter.swift */,
				4BB99CF826FE191E001E4761 /* Chromium */,
				4BB99CFB26FE191E001E4761 /* Safari */,
			);
			path = Bookmarks;
			sourceTree = "<group>";
		};
		4BB99CF426FE191E001E4761 /* Firefox */ = {
			isa = PBXGroup;
			children = (
				4BB99CF526FE191E001E4761 /* FirefoxBookmarksReader.swift */,
			);
			path = Firefox;
			sourceTree = "<group>";
		};
		4BB99CF826FE191E001E4761 /* Chromium */ = {
			isa = PBXGroup;
			children = (
				4BB99CF926FE191E001E4761 /* ChromiumBookmarksReader.swift */,
				4BB99CFA26FE191E001E4761 /* ImportedBookmarks.swift */,
			);
			path = Chromium;
			sourceTree = "<group>";
		};
		4BB99CFB26FE191E001E4761 /* Safari */ = {
			isa = PBXGroup;
			children = (
				4BB99CFC26FE191E001E4761 /* SafariBookmarksReader.swift */,
				4BB99CFD26FE191E001E4761 /* SafariDataImporter.swift */,
			);
			path = Safari;
			sourceTree = "<group>";
		};
		4BB99D0726FE1A6D001E4761 /* Test Safari Data */ = {
			isa = PBXGroup;
			children = (
				4BB99D0826FE1A6D001E4761 /* Bookmarks.plist */,
			);
			path = "Test Safari Data";
			sourceTree = "<group>";
		};
		7B4CE8DB26F02108009134B1 /* UI Tests */ = {
			isa = PBXGroup;
			children = (
				7B4CE8E626F02134009134B1 /* TabBarTests.swift */,
				7B4CE8DE26F02108009134B1 /* Info.plist */,
			);
			path = "UI Tests";
			sourceTree = "<group>";
		};
		853014D425E6709500FB8205 /* Support */ = {
			isa = PBXGroup;
			children = (
				853014D525E671A000FB8205 /* PageObserverUserScript.swift */,
			);
			path = Support;
			sourceTree = "<group>";
		};
		85378D9A274E618C007C5CBF /* MessageViews */ = {
			isa = PBXGroup;
			children = (
				85378D9B274E61B8007C5CBF /* MessageViews.storyboard */,
				85378D9D274E664C007C5CBF /* PopoverMessageViewController.swift */,
			);
			path = MessageViews;
			sourceTree = "<group>";
		};
		8553FF50257523630029327F /* FileDownload */ = {
			isa = PBXGroup;
			children = (
				8553FF51257523760029327F /* URLSuggestedFilenameTests.swift */,
				B630793926731F2600DCEE41 /* FileDownloadManagerTests.swift */,
				B630794126731F5400DCEE41 /* WKDownloadMock.swift */,
				B693955C26F19CD70015B914 /* DownloadListStoreTests.swift */,
				B693955E26F1C17F0015B914 /* DownloadListCoordinatorTests.swift */,
				B693956026F1C1BC0015B914 /* DownloadListStoreMock.swift */,
				B693956226F1C2A40015B914 /* FileDownloadManagerMock.swift */,
				B693956726F352DB0015B914 /* DownloadsWebViewMock.h */,
				B693956826F352DB0015B914 /* DownloadsWebViewMock.m */,
			);
			path = FileDownload;
			sourceTree = "<group>";
		};
		8556A60C256C15C60092FA9D /* FileDownload */ = {
			isa = PBXGroup;
			children = (
				B6B1E87C26D5DA020062C350 /* View */,
				B61EF3EA266F91D700B4D78F /* Extensions */,
				8556A615256C15E10092FA9D /* Model */,
				B6C0B23126E71A800031CB7F /* Services */,
			);
			path = FileDownload;
			sourceTree = "<group>";
		};
		8556A615256C15E10092FA9D /* Model */ = {
			isa = PBXGroup;
			children = (
				856C98DE257014BD00A22F1F /* FileDownloadManager.swift */,
				B6C0B23526E732000031CB7F /* DownloadListItem.swift */,
				B6A924D82664C72D001A28CA /* WebKitDownloadTask.swift */,
				B6C0B22D26E61CE70031CB7F /* DownloadViewModel.swift */,
				B6C0B23D26E8BF1F0031CB7F /* DownloadListViewModel.swift */,
				B6C0B23826E742610031CB7F /* FileDownloadError.swift */,
				B6A924DD2664CA08001A28CA /* LegacyWebKitDownloadDelegate.swift */,
				B693955A26F0CE300015B914 /* WebKitDownloadDelegate.swift */,
				B6A924D32664BBB9001A28CA /* WKWebViewDownloadDelegate.swift */,
				B6E61EE7263ACE16004E11AB /* UTType.swift */,
			);
			path = Model;
			sourceTree = "<group>";
		};
		8585B63526D6E5F600C1416F /* SwiftUI */ = {
			isa = PBXGroup;
			children = (
				4BE65484271FCD7B008D1D63 /* LoginFaviconView.swift */,
				8585B63726D6E66C00C1416F /* ButtonStyles.swift */,
			);
			path = SwiftUI;
			sourceTree = "<group>";
		};
		8585B63626D6E61500C1416F /* AppKit */ = {
			isa = PBXGroup;
			children = (
				B65E6B9D26D9EC0800095F96 /* CircularProgressView.swift */,
				B693954626F04BEA0015B914 /* ColorView.swift */,
				B693953E26F04BE70015B914 /* FocusRingView.swift */,
				B693954326F04BE90015B914 /* GradientView.swift */,
				B6B1E88A26D774090062C350 /* LinkButton.swift */,
				B693954426F04BE90015B914 /* LongPressButton.swift */,
				B693953F26F04BE80015B914 /* MouseClickView.swift */,
				B693954926F04BEB0015B914 /* MouseOverButton.swift */,
				B693953D26F04BE70015B914 /* MouseOverView.swift */,
				B693953C26F04BE70015B914 /* NibLoadable.swift */,
				B693954726F04BEA0015B914 /* NSSavePanelExtension.swift */,
				B693954126F04BE80015B914 /* PaddedImageButton.swift */,
				B693954026F04BE80015B914 /* ProgressView.swift */,
				B693954826F04BEB0015B914 /* SavePanelAccessoryView.xib */,
				B693954226F04BE90015B914 /* ShadowView.swift */,
				B693954526F04BEA0015B914 /* WindowDraggingView.swift */,
			);
			path = AppKit;
			sourceTree = "<group>";
		};
		85890634267B6CC500D23B0D /* SecureVault */ = {
			isa = PBXGroup;
			children = (
				85D885B126A5918E0077C374 /* Extensions */,
				85CC1D7826A05E790062F04E /* Model */,
				85CC1D7F26A05F6C0062F04E /* Services */,
				85CC1D7926A05E820062F04E /* View */,
			);
			path = SecureVault;
			sourceTree = "<group>";
		};
		858A798626A99D9000A75A42 /* PasswordManager */ = {
			isa = PBXGroup;
			children = (
				858A798726A99DBE00A75A42 /* PasswordManagementItemListModelTests.swift */,
				858A798926A9B35E00A75A42 /* PasswordManagementItemModelTests.swift */,
			);
			path = PasswordManager;
			sourceTree = "<group>";
		};
		858C1BEB26974E5500E6C014 /* SecureVault */ = {
			isa = PBXGroup;
			children = (
				858C1BEC26974E6600E6C014 /* PasswordManagerSettingsTests.swift */,
			);
			path = SecureVault;
			sourceTree = "<group>";
		};
		85A0115D25AF1C4700FA6A0C /* FindInPage */ = {
			isa = PBXGroup;
			children = (
				85A0117325AF2EDF00FA6A0C /* FindInPage.storyboard */,
				85A0118125AF60E700FA6A0C /* FindInPageModel.swift */,
				85A011E925B4D4CA00FA6A0C /* FindInPageUserScript.swift */,
				85A0116825AF1D8900FA6A0C /* FindInPageViewController.swift */,
			);
			path = FindInPage;
			sourceTree = "<group>";
		};
		85AC3B1525D9BBFA00C7D2AA /* Configuration */ = {
			isa = PBXGroup;
			children = (
				85AC3B1625D9BC1A00C7D2AA /* ConfigurationDownloaderTests.swift */,
				85AC3B4825DAC9BD00C7D2AA /* ConfigurationStorageTests.swift */,
			);
			path = Configuration;
			sourceTree = "<group>";
		};
		85AC3B3325DA828900C7D2AA /* Network */ = {
			isa = PBXGroup;
			children = (
				85AC3B3425DA82A600C7D2AA /* DataTaskProviding.swift */,
			);
			path = Network;
			sourceTree = "<group>";
		};
		85AE2FF024A33A2D002D507F /* Frameworks */ = {
			isa = PBXGroup;
			children = (
				85AE2FF124A33A2D002D507F /* WebKit.framework */,
			);
			name = Frameworks;
			sourceTree = "<group>";
		};
		85CC1D7826A05E790062F04E /* Model */ = {
			isa = PBXGroup;
			children = (
				85CC1D7A26A05ECF0062F04E /* PasswordManagementItemListModel.swift */,
				85CC1D7C26A05F250062F04E /* PasswordManagementItemModel.swift */,
				4BE6547B271FCD4D008D1D63 /* PasswordManagementCreditCardModel.swift */,
				4BE6547A271FCD4D008D1D63 /* PasswordManagementIdentityModel.swift */,
				4BE6547C271FCD4D008D1D63 /* PasswordManagementLoginModel.swift */,
				4BE6547D271FCD4D008D1D63 /* PasswordManagementNoteModel.swift */,
			);
			path = Model;
			sourceTree = "<group>";
		};
		85CC1D7926A05E820062F04E /* View */ = {
			isa = PBXGroup;
			children = (
				85CC1D72269EF1880062F04E /* PasswordManagementItemList.swift */,
				4BE65473271FCD40008D1D63 /* EditableTextView.swift */,
				4BE65470271FCD40008D1D63 /* PasswordManagementCreditCardItemView.swift */,
				4BE6546E271FCD40008D1D63 /* PasswordManagementIdentityItemView.swift */,
				4BE65471271FCD40008D1D63 /* PasswordManagementLoginItemView.swift */,
				4BE65472271FCD40008D1D63 /* PasswordManagementNoteItemView.swift */,
				85625997269C9C5F00EE44BC /* PasswordManagementPopover.swift */,
				85625995269C953C00EE44BC /* PasswordManagementViewController.swift */,
				85625993269C8F9600EE44BC /* PasswordManager.storyboard */,
				85890639267BCD8E00D23B0D /* SaveCredentialsPopover.swift */,
				8589063B267BCDC000D23B0D /* SaveCredentialsViewController.swift */,
			);
			path = View;
			sourceTree = "<group>";
		};
		85CC1D7F26A05F6C0062F04E /* Services */ = {
			isa = PBXGroup;
			children = (
				4BE65482271FCD53008D1D63 /* CountryList.swift */,
				85308E26267FCB22001ABD76 /* PasswordManagerSettings.swift */,
			);
			path = Services;
			sourceTree = "<group>";
		};
		85D33F1025C82E93002B91A6 /* Configuration */ = {
			isa = PBXGroup;
			children = (
				85480FBA25D181CB009424E3 /* ConfigurationDownloading.swift */,
				85D33F1125C82EB3002B91A6 /* ConfigurationManager.swift */,
				85480FCE25D1AA22009424E3 /* ConfigurationStoring.swift */,
			);
			path = Configuration;
			sourceTree = "<group>";
		};
		85D885B126A5918E0077C374 /* Extensions */ = {
			isa = PBXGroup;
			children = (
				85D885AF26A590A90077C374 /* NSNotificationName+PasswordManager.swift */,
				85D885B226A5A9DE0077C374 /* NSAlert+PasswordManager.swift */,
				858A797E26A79EAA00A75A42 /* UserText+PasswordManager.swift */,
			);
			path = Extensions;
			sourceTree = "<group>";
		};
		85F1B0C725EF9747004792B6 /* AppDelegate */ = {
			isa = PBXGroup;
			children = (
				85F1B0C825EF9759004792B6 /* URLEventHandlerTests.swift */,
			);
			path = AppDelegate;
			sourceTree = "<group>";
		};
		85F69B3A25EDE7F800978E59 /* Common */ = {
			isa = PBXGroup;
			children = (
				4B723E1726B000DC00E14D75 /* TemporaryFileCreator.swift */,
				4B9292C42667104B00AD2C21 /* CoreDataTestUtilities.swift */,
				AAEC74B92642E66600C2EFBC /* Extensions */,
				B65783EB25F8AB9200D8DB33 /* String+PunycodeTests.swift */,
				85F69B3B25EDE81F00978E59 /* URLExtensionTests.swift */,
				AADE11BF26D916D70032D8A7 /* StringExtensionTests.swift */,
				4B0511E6262CAB3700F6079C /* UserDefaultsWrapperUtilities.swift */,
				B67C6C462654C643006C872E /* FileManagerExtensionTests.swift */,
				B6B3E0952654DACD0040E0A2 /* UTTypeTests.swift */,
				B65349A9265CF45000DCC645 /* DispatchQueueExtensionsTests.swift */,
				B6C0B24526E9CB190031CB7F /* RunLoopExtensionTests.swift */,
				B693956626F352940015B914 /* TestsBridging.h */,
			);
			path = Common;
			sourceTree = "<group>";
		};
		AA0877B626D515EE00B05660 /* User Agent */ = {
			isa = PBXGroup;
			children = (
				AA0877BC26D660EC00B05660 /* Model */,
				AA0877BB26D660C900B05660 /* Services */,
			);
			path = "User Agent";
			sourceTree = "<group>";
		};
		AA0877BB26D660C900B05660 /* Services */ = {
			isa = PBXGroup;
			children = (
				AA0877B726D5160D00B05660 /* SafariVersionReaderTests.swift */,
				AA0877B926D5161D00B05660 /* WebKitVersionProviderTests.swift */,
			);
			path = Services;
			sourceTree = "<group>";
		};
		AA0877BC26D660EC00B05660 /* Model */ = {
			isa = PBXGroup;
			children = (
				8546DE6125C03056000CA5E1 /* UserAgentTests.swift */,
			);
			path = Model;
			sourceTree = "<group>";
		};
		AA0877BD26D6610B00B05660 /* Services */ = {
			isa = PBXGroup;
			children = (
				AACF6FD526BC366D00CF09F9 /* SafariVersionReader.swift */,
				AAFE068226C7082D005434CC /* WebKitVersionProvider.swift */,
			);
			path = Services;
			sourceTree = "<group>";
		};
		AA0877BE26D6611300B05660 /* Model */ = {
			isa = PBXGroup;
			children = (
				14505A07256084EF00272CC6 /* UserAgent.swift */,
			);
			path = Model;
			sourceTree = "<group>";
		};
		AA4D700525545EDE00C3411E /* AppDelegate */ = {
			isa = PBXGroup;
			children = (
				AA585D81248FD31100E9A3E2 /* AppDelegate.swift */,
				B687260326E215C9008EE860 /* ExpirationChecker.swift */,
				AA4D700625545EF800C3411E /* URLEventHandler.swift */,
				AA4FF40B2624751A004E2377 /* GrammarFeaturesManager.swift */,
				AAD86E51267A0DFF005C11BE /* UpdateController.swift */,
				858A798226A8B75F00A75A42 /* CopyHandler.swift */,
				B637274226CE25EF00C8CB02 /* NSApplication+BuildTime.h */,
				B637274326CE25EF00C8CB02 /* NSApplication+BuildTime.m */,
			);
			path = AppDelegate;
			sourceTree = "<group>";
		};
		AA512D1224D99D4900230283 /* Services */ = {
			isa = PBXGroup;
			children = (
				AA512D1324D99D9800230283 /* FaviconService.swift */,
				AA6820E325502F19005ED0D5 /* WebsiteDataStore.swift */,
			);
			path = Services;
			sourceTree = "<group>";
		};
		AA585D75248FD31100E9A3E2 = {
			isa = PBXGroup;
			children = (
				AA68C3D62490F821001B8783 /* README.md */,
				AA585D80248FD31100E9A3E2 /* DuckDuckGo */,
				AA585D93248FD31400E9A3E2 /* Unit Tests */,
				4B1AD89E25FC27E200261379 /* Integration Tests */,
				7B4CE8DB26F02108009134B1 /* UI Tests */,
				AA585D7F248FD31100E9A3E2 /* Products */,
				85AE2FF024A33A2D002D507F /* Frameworks */,
			);
			sourceTree = "<group>";
		};
		AA585D7F248FD31100E9A3E2 /* Products */ = {
			isa = PBXGroup;
			children = (
				AA585D7E248FD31100E9A3E2 /* DuckDuckGo.app */,
				AA585D90248FD31400E9A3E2 /* Unit Tests.xctest */,
				4B1AD89D25FC27E200261379 /* Integration Tests.xctest */,
				7B4CE8DA26F02108009134B1 /* UI Tests.xctest */,
			);
			name = Products;
			sourceTree = "<group>";
		};
		AA585D80248FD31100E9A3E2 /* DuckDuckGo */ = {
			isa = PBXGroup;
			children = (
				B6A9E47526146A440067D1B9 /* API */,
				AA4D700525545EDE00C3411E /* AppDelegate */,
				AAC5E4C025D6A6A9007F5990 /* Bookmarks */,
				AA86491B24D837DE001BABEE /* BrowserTab */,
				AA86491324D831B9001BABEE /* Common */,
				85D33F1025C82E93002B91A6 /* Configuration */,
				4B6160D125B14E5E007DE5B2 /* ContentBlocker */,
				AAC30A24268DF93500D2D9CD /* Crash Reports */,
				4B723DEA26B0002B00E14D75 /* Data Import */,
				4B723DF826B0002B00E14D75 /* Data Export */,
				4B65143C26392483005B46EB /* Email */,
				B65536902684409300085A79 /* Geolocation */,
				0230C09D271F52D50018F728 /* GPC */,
				8556A60C256C15C60092FA9D /* FileDownload */,
				85A0115D25AF1C4700FA6A0C /* FindInPage */,
				AA6820E825503A21005ED0D5 /* Fire */,
				4B02197B25E05FAC00ED7DEA /* Fireproofing */,
				AAE75275263B036300B973F8 /* History */,
				AAE71DB225F66A0900D74437 /* Homepage */,
				AA585DB02490E6FA00E9A3E2 /* Main */,
				AA97BF4425135CB60014931A /* Menus */,
				85378D9A274E618C007C5CBF /* MessageViews */,
				AA86491524D83384001BABEE /* NavigationBar */,
				B64C84DB2692D6E80048FEBE /* Permissions */,
				4B0511A2262CAA5A00F6079C /* Preferences */,
				B6FA893A269C414900588ECD /* Privacy Dashboard */,
				85890634267B6CC500D23B0D /* SecureVault */,
				4B677422255DBEB800025BD8 /* Smarter Encryption */,
				B68458AE25C7E75100DC17B6 /* State Restoration */,
				B6A9E44E26142AF90067D1B9 /* Statistics */,
				4B677447255DBF1400025BD8 /* Submodules */,
				AACB8E7224A4C8BC005F2218 /* Suggestions */,
				AA86491124D8318F001BABEE /* TabBar */,
				AAE8B0FD258A416F00E81239 /* Tooltip */,
				AACF6FD426BC35C200CF09F9 /* User Agent */,
				AA6EF9AE25066F99004754E6 /* Windows */,
				AA585D85248FD31400E9A3E2 /* Assets.xcassets */,
				4B677454255DC18000025BD8 /* Bridging.h */,
				AAD86E502678D104005C11BE /* DuckDuckGoCI.entitlements */,
				AA585D8B248FD31400E9A3E2 /* DuckDuckGo.entitlements */,
				AA585D8A248FD31400E9A3E2 /* Info.plist */,
			);
			path = DuckDuckGo;
			sourceTree = "<group>";
		};
		AA585D93248FD31400E9A3E2 /* Unit Tests */ = {
			isa = PBXGroup;
			children = (
				B6A5A28C25B962CB00AA7ADA /* App */,
				85F1B0C725EF9747004792B6 /* AppDelegate */,
				AA652CAB25DD820D009059CC /* Bookmarks */,
				AA92ACAE24EFE1F5005F41C9 /* BrowserTab */,
				85F69B3A25EDE7F800978E59 /* Common */,
				85AC3B1525D9BBFA00C7D2AA /* Configuration */,
				4B82E9B725B6A04B00656FE7 /* ContentBlocker */,
				4B723DFE26B0003E00E14D75 /* Data Import */,
				4B723E0226B0003E00E14D75 /* Data Export */,
				8553FF50257523630029327F /* FileDownload */,
				B68172AC269EB415006D1092 /* Geolocation */,
				B6106BA126A7BE430013B453 /* Permissions */,
				4BA1A6CE258BF58C00F6F690 /* FileSystem */,
				AA9C361D25518AAB004B1BA3 /* Fire */,
				4B02199725E063DE00ED7DEA /* Fireproofing */,
				AAEC74AE2642C47300C2EFBC /* History */,
				AA91F83627076ED100771A0D /* NavigationBar */,
				858A798626A99D9000A75A42 /* PasswordManager */,
				4B0511EE262CAEB300F6079C /* Preferences */,
				B6AE74322609AFBB005B9B1A /* Progress */,
				858C1BEB26974E5500E6C014 /* SecureVault */,
				B6DA440F2616C0F200DD1EC2 /* Statistics */,
				AA63744E24C9BB4A00AB2AC4 /* Suggestions */,
				AAC9C01224CAFBB700AD1325 /* TabBar */,
				AA0877B626D515EE00B05660 /* User Agent */,
				B61F012125ECBACE00ABB5A3 /* UserScripts */,
				AA585D96248FD31400E9A3E2 /* Info.plist */,
			);
			path = "Unit Tests";
			sourceTree = "<group>";
		};
		AA585DB02490E6FA00E9A3E2 /* Main */ = {
			isa = PBXGroup;
			children = (
				AA68C3D824911D56001B8783 /* View */,
			);
			path = Main;
			sourceTree = "<group>";
		};
		AA63744E24C9BB4A00AB2AC4 /* Suggestions */ = {
			isa = PBXGroup;
			children = (
				142879D824CE1139005419BB /* ViewModel */,
				AA63745024C9BB9A00AB2AC4 /* Model */,
			);
			path = Suggestions;
			sourceTree = "<group>";
		};
		AA63745024C9BB9A00AB2AC4 /* Model */ = {
			isa = PBXGroup;
			children = (
				AA63745324C9BF9A00AB2AC4 /* SuggestionContainerTests.swift */,
				AA0F3DB6261A566C0077F2D9 /* SuggestionLoadingMock.swift */,
			);
			path = Model;
			sourceTree = "<group>";
		};
		AA652CAB25DD820D009059CC /* Bookmarks */ = {
			isa = PBXGroup;
			children = (
				AA652CAE25DD8228009059CC /* Model */,
				AA652CAF25DD822C009059CC /* Services */,
			);
			path = Bookmarks;
			sourceTree = "<group>";
		};
		AA652CAE25DD8228009059CC /* Model */ = {
			isa = PBXGroup;
			children = (
				4B9292B62667103000AD2C21 /* BookmarkManagedObjectTests.swift */,
				4B9292B72667103000AD2C21 /* BookmarkMigrationTests.swift */,
				4B9292B02667103000AD2C21 /* BookmarkNodePathTests.swift */,
				4B9292B12667103000AD2C21 /* BookmarkNodeTests.swift */,
				4B9292B32667103000AD2C21 /* BookmarkOutlineViewDataSourceTests.swift */,
				4B9292B22667103000AD2C21 /* BookmarkSidebarTreeControllerTests.swift */,
				4B9292B82667103000AD2C21 /* BookmarkTests.swift */,
				4B9292B92667103100AD2C21 /* PasteboardBookmarkTests.swift */,
				4B9292B42667103000AD2C21 /* PasteboardFolderTests.swift */,
				4B9292B52667103000AD2C21 /* TreeControllerTests.swift */,
				AA652CCD25DD9071009059CC /* BookmarkListTests.swift */,
				AA652CD225DDA6E9009059CC /* LocalBookmarkManagerTests.swift */,
			);
			path = Model;
			sourceTree = "<group>";
		};
		AA652CAF25DD822C009059CC /* Services */ = {
			isa = PBXGroup;
			children = (
				AA652CB025DD825B009059CC /* LocalBookmarkStoreTests.swift */,
				AA652CDA25DDAB32009059CC /* BookmarkStoreMock.swift */,
			);
			path = Services;
			sourceTree = "<group>";
		};
		AA6820E825503A21005ED0D5 /* Fire */ = {
			isa = PBXGroup;
			children = (
				AAFCB38325E546FF00859DD4 /* View */,
				AA6820EF25503D93005ED0D5 /* ViewModel */,
				AA6820E925503A49005ED0D5 /* Model */,
			);
			path = Fire;
			sourceTree = "<group>";
		};
		AA6820E925503A49005ED0D5 /* Model */ = {
			isa = PBXGroup;
			children = (
				8511E18325F82B34002F516B /* 01_Fire_really_small.json */,
				AA6820EA25503D6A005ED0D5 /* Fire.swift */,
			);
			path = Model;
			sourceTree = "<group>";
		};
		AA6820EF25503D93005ED0D5 /* ViewModel */ = {
			isa = PBXGroup;
			children = (
				AA6820F025503DA9005ED0D5 /* FireViewModel.swift */,
				AA13DCB3271480B0006D48D3 /* FirePopoverViewModel.swift */,
			);
			path = ViewModel;
			sourceTree = "<group>";
		};
		AA6830F127454E09000D5D45 /* Services */ = {
			isa = PBXGroup;
			children = (
				336B39E22726B4B700C417D3 /* DomainsProtectionStore.swift */,
				336B39E42726BA0400C417D3 /* DomainsProtectionUserDefaultsStore.swift */,
			);
			path = Services;
			sourceTree = "<group>";
		};
		AA68C3D824911D56001B8783 /* View */ = {
			isa = PBXGroup;
			children = (
				AA585D87248FD31400E9A3E2 /* Main.storyboard */,
				AA7412BC24D2BEEE00D22FE0 /* MainWindow.swift */,
				AA7412B424D1536B00D22FE0 /* MainWindowController.swift */,
				AA585DAE2490E6E600E9A3E2 /* MainViewController.swift */,
				B688B4D9273E6D3B0087BEAF /* MainView.swift */,
				B688B4DE27420D290087BEAF /* PDFSearchTextMenuItemHandler.swift */,
			);
			path = View;
			sourceTree = "<group>";
		};
		AA6EF9AE25066F99004754E6 /* Windows */ = {
			isa = PBXGroup;
			children = (
				AA6EF9AF25067035004754E6 /* View */,
			);
			path = Windows;
			sourceTree = "<group>";
		};
		AA6EF9AF25067035004754E6 /* View */ = {
			isa = PBXGroup;
			children = (
				AA6EF9AC25066F42004754E6 /* WindowsManager.swift */,
				AAA892E9250A4CEF005B37B2 /* WindowControllersManager.swift */,
				856C98D42570116900A22F1F /* NSWindow+Toast.swift */,
			);
			path = View;
			sourceTree = "<group>";
		};
		AA80EC52256BE33A007083E7 /* Localizables */ = {
			isa = PBXGroup;
			children = (
				AA80EC53256BE3BC007083E7 /* UserText.swift */,
				AA80EC8B256C49B8007083E7 /* Localizable.strings */,
				AA80EC91256C49BC007083E7 /* Localizable.stringsdict */,
			);
			path = Localizables;
			sourceTree = "<group>";
		};
		AA86491124D8318F001BABEE /* TabBar */ = {
			isa = PBXGroup;
			children = (
				AA86491224D831A1001BABEE /* View */,
				AA8EDF1F2491FCC10071C2E8 /* ViewModel */,
				AA9FF95724A1ECE20039E328 /* Model */,
			);
			path = TabBar;
			sourceTree = "<group>";
		};
		AA86491224D831A1001BABEE /* View */ = {
			isa = PBXGroup;
			children = (
				AA80EC7B256C46AA007083E7 /* TabBar.storyboard */,
				1430DFF424D0580F00B8978C /* TabBarViewController.swift */,
				1456D6E024EFCBC300775049 /* TabBarCollectionView.swift */,
				AA7412B624D1687000D22FE0 /* TabBarScrollView.swift */,
				AA7412B024D0B3AC00D22FE0 /* TabBarViewItem.swift */,
				AA7412B124D0B3AC00D22FE0 /* TabBarViewItem.xib */,
				AA2CB1342587C29500AA6FBE /* TabBarFooter.swift */,
				AA2CB12C2587BB5600AA6FBE /* TabBarFooter.xib */,
				AA9E9A5D25A4867200D1959D /* TabDragAndDropManager.swift */,
			);
			path = View;
			sourceTree = "<group>";
		};
		AA86491324D831B9001BABEE /* Common */ = {
			isa = PBXGroup;
			children = (
				B6A9E4602614608B0067D1B9 /* AppVersion.swift */,
				4B67743D255DBEEA00025BD8 /* Database */,
				AADC60E92493B305008F8EF7 /* Extensions */,
				4BA1A691258B06F600F6F690 /* FileSystem */,
				AA80EC52256BE33A007083E7 /* Localizables */,
				85AC3B3325DA828900C7D2AA /* Network */,
				4BB88B4E25B7BA20006F6B06 /* Utilities */,
				AA86491424D831C4001BABEE /* View */,
				AA6830F127454E09000D5D45 /* Services */,
			);
			path = Common;
			sourceTree = "<group>";
		};
		AA86491424D831C4001BABEE /* View */ = {
			isa = PBXGroup;
			children = (
				8585B63626D6E61500C1416F /* AppKit */,
				AADCBF3826F7C28F00EF67A8 /* Lottie */,
				8585B63526D6E5F600C1416F /* SwiftUI */,
			);
			path = View;
			sourceTree = "<group>";
		};
		AA86491524D83384001BABEE /* NavigationBar */ = {
			isa = PBXGroup;
			children = (
				853014D425E6709500FB8205 /* Support */,
				AA86491624D8339A001BABEE /* View */,
				AAA0CC3A25337F990079BC96 /* ViewModel */,
			);
			path = NavigationBar;
			sourceTree = "<group>";
		};
		AA86491624D8339A001BABEE /* View */ = {
			isa = PBXGroup;
			children = (
				AA80EC6F256C469C007083E7 /* NavigationBar.storyboard */,
				AA68C3D22490ED62001B8783 /* NavigationBarViewController.swift */,
				14D9B8F924F7E089000D4D13 /* AddressBarViewController.swift */,
				AABEE6AE24AD22B90043105B /* AddressBarTextField.swift */,
				AAC5E4F525D6BF2C007F5990 /* AddressBarButtonsViewController.swift */,
				AAC5E4F025D6BF10007F5990 /* AddressBarButton.swift */,
				AAA0CC32252F181A0079BC96 /* NavigationButtonMenuDelegate.swift */,
				AAA0CC462533833C0079BC96 /* MoreOptionsMenu.swift */,
				AA8AF56F272AC601006A09F8 /* trackers.json */,
				AA8AF571272AC608006A09F8 /* shield.json */,
				AA8AF573272AC60D006A09F8 /* shield-dot.json */,
				AA8AF575272AC614006A09F8 /* dark-trackers.json */,
				AA8AF577272AC61A006A09F8 /* dark-shield.json */,
				AA8AF579272AC620006A09F8 /* dark-shield-dot.json */,
			);
			path = View;
			sourceTree = "<group>";
		};
		AA86491B24D837DE001BABEE /* BrowserTab */ = {
			isa = PBXGroup;
			children = (
				AA86491C24D83868001BABEE /* View */,
				AA86491D24D83A59001BABEE /* ViewModel */,
				AA86491E24D83A66001BABEE /* Model */,
				AA512D1224D99D4900230283 /* Services */,
			);
			path = BrowserTab;
			sourceTree = "<group>";
		};
		AA86491C24D83868001BABEE /* View */ = {
			isa = PBXGroup;
			children = (
				AA80EC69256C4691007083E7 /* BrowserTab.storyboard */,
				AA585D83248FD31100E9A3E2 /* BrowserTabViewController.swift */,
				856C98A5256EB59600A22F1F /* MenuItemSelectors.swift */,
				AA6FFB4524DC3B5A0028F4D0 /* WebView.swift */,
				B637273A26CBC8AF00C8CB02 /* AuthenticationAlert.swift */,
			);
			path = View;
			sourceTree = "<group>";
		};
		AA86491D24D83A59001BABEE /* ViewModel */ = {
			isa = PBXGroup;
			children = (
				AA9FF95A24A1EFC20039E328 /* TabViewModel.swift */,
				AA5D6DAB24A340F700C6FBCE /* WebViewStateObserver.swift */,
			);
			path = ViewModel;
			sourceTree = "<group>";
		};
		AA86491E24D83A66001BABEE /* Model */ = {
			isa = PBXGroup;
			children = (
				856CADEF271710F400E79BB0 /* HoverUserScript.swift */,
				4B2E7D6226FF9D6500D2DB17 /* PrintingUserScript.swift */,
				7B860DE327274E54006D8957 /* navigatorCredentials.js */,
				7B860DE127274A8B006D8957 /* NavigatorCredentialsUserScript.swift */,
				85D438B5256E7C9E00F3BAF8 /* ContextMenuUserScript.swift */,
				4BB88B4425B7B55C006F6B06 /* DebugUserScript.swift */,
				85E11C2E25E7DC7E00974CAF /* ExternalURLHandler.swift */,
				AAA0CC562539EBC90079BC96 /* FaviconUserScript.swift */,
				AA9FF95824A1ECF20039E328 /* Tab.swift */,
				85AC3AEE25D5CE9800C7D2AA /* UserScripts.swift */,
				B633C86C25E797D800E4B352 /* UserScriptsManager.swift */,
				AAF7D3852567CED500998667 /* WebViewConfiguration.swift */,
				B61F015425EDD5A700ABB5A3 /* UserContentController.swift */,
			);
			path = Model;
			sourceTree = "<group>";
		};
		AA8EDF1F2491FCC10071C2E8 /* ViewModel */ = {
			isa = PBXGroup;
			children = (
				AA9FF95E24A1FB680039E328 /* TabCollectionViewModel.swift */,
			);
			path = ViewModel;
			sourceTree = "<group>";
		};
		AA91F83627076ED100771A0D /* NavigationBar */ = {
			isa = PBXGroup;
			children = (
				AA91F83727076EEE00771A0D /* ViewModel */,
			);
			path = NavigationBar;
			sourceTree = "<group>";
		};
		AA91F83727076EEE00771A0D /* ViewModel */ = {
			isa = PBXGroup;
			children = (
				AA91F83827076F1900771A0D /* PrivacyIconViewModelTests.swift */,
			);
			path = ViewModel;
			sourceTree = "<group>";
		};
		AA92ACAE24EFE1F5005F41C9 /* BrowserTab */ = {
			isa = PBXGroup;
			children = (
				B62EB47B25BAD3BB005745C6 /* WKWebViewPrivateMethodsAvailabilityTests.swift */,
				B67C6C3C2654B897006C872E /* WebViewExtensionTests.swift */,
				B67C6C412654BF49006C872E /* DuckDuckGo-Symbol.jpg */,
				AA92ACAF24EFE209005F41C9 /* ViewModel */,
				AA92ACB024EFE210005F41C9 /* Model */,
				AA9C362625518B61004B1BA3 /* Services */,
			);
			path = BrowserTab;
			sourceTree = "<group>";
		};
		AA92ACAF24EFE209005F41C9 /* ViewModel */ = {
			isa = PBXGroup;
			children = (
				AAC9C01B24CB594C00AD1325 /* TabViewModelTests.swift */,
			);
			path = ViewModel;
			sourceTree = "<group>";
		};
		AA92ACB024EFE210005F41C9 /* Model */ = {
			isa = PBXGroup;
			children = (
				AAC9C01424CAFBCE00AD1325 /* TabTests.swift */,
				85E11C3625E7F1E100974CAF /* ExternalURLHandlerTests.swift */,
			);
			path = Model;
			sourceTree = "<group>";
		};
		AA97BF4425135CB60014931A /* Menus */ = {
			isa = PBXGroup;
			children = (
				85480F8925CDC360009424E3 /* MainMenu.storyboard */,
				AA4BBA3A25C58FA200C4FB0F /* MainMenu.swift */,
				AA6EF9B425081B4C004754E6 /* MainMenuActions.swift */,
				AA97BF4525135DD30014931A /* ApplicationDockMenu.swift */,
				B63ED0E426BB8FB900A9DAD1 /* SharingMenu.swift */,
			);
			path = Menus;
			sourceTree = "<group>";
		};
		AA9B7C7F26A06E130008D425 /* ViewModel */ = {
			isa = PBXGroup;
			children = (
				AA9B7C8426A199B60008D425 /* ServerTrustViewModel.swift */,
			);
			path = ViewModel;
			sourceTree = "<group>";
		};
		AA9C361D25518AAB004B1BA3 /* Fire */ = {
			isa = PBXGroup;
			children = (
				AA9C362125518B34004B1BA3 /* Model */,
			);
			path = Fire;
			sourceTree = "<group>";
		};
		AA9C362125518B34004B1BA3 /* Model */ = {
			isa = PBXGroup;
			children = (
				AA9C362F25518CA9004B1BA3 /* FireTests.swift */,
			);
			path = Model;
			sourceTree = "<group>";
		};
		AA9C362625518B61004B1BA3 /* Services */ = {
			isa = PBXGroup;
			children = (
				4B0219A725E0646500ED7DEA /* WebsiteDataStoreTests.swift */,
				AA9C362725518C44004B1BA3 /* WebsiteDataStoreMock.swift */,
				AABAF59B260A7D130085060C /* FaviconServiceMock.swift */,
			);
			path = Services;
			sourceTree = "<group>";
		};
		AA9FF95724A1ECE20039E328 /* Model */ = {
			isa = PBXGroup;
			children = (
				AA9FF95C24A1FA1C0039E328 /* TabCollection.swift */,
			);
			path = Model;
			sourceTree = "<group>";
		};
		AAA0CC3A25337F990079BC96 /* ViewModel */ = {
			isa = PBXGroup;
			children = (
				AAA0CC3B25337FAB0079BC96 /* WKBackForwardListItemViewModel.swift */,
				B689ECD426C247DB006FB0C5 /* BackForwardListItem.swift */,
				AA75A0AD26F3500C0086B667 /* PrivacyIconViewModel.swift */,
			);
			path = ViewModel;
			sourceTree = "<group>";
		};
		AAB549DD25DAB8E90058460B /* ViewModel */ = {
			isa = PBXGroup;
			children = (
				AAB549DE25DAB8F80058460B /* BookmarkViewModel.swift */,
			);
			path = ViewModel;
			sourceTree = "<group>";
		};
		AABEE68F24A4CB290043105B /* Model */ = {
			isa = PBXGroup;
			children = (
				AABEE69B24A902BB0043105B /* SuggestionContainer.swift */,
				AAB8203B26B2DE0D00788AC3 /* SuggestionListCharacteristics.swift */,
			);
			path = Model;
			sourceTree = "<group>";
		};
		AABEE69024A4CB300043105B /* ViewModel */ = {
			isa = PBXGroup;
			children = (
				AABEE69924A902A90043105B /* SuggestionContainerViewModel.swift */,
				AA3F895224C18AD500628DDE /* SuggestionViewModel.swift */,
			);
			path = ViewModel;
			sourceTree = "<group>";
		};
		AABEE6A124A9F3C90043105B /* View */ = {
			isa = PBXGroup;
			children = (
				AA80EC75256C46A2007083E7 /* Suggestion.storyboard */,
				AABEE6A424AA0A7F0043105B /* SuggestionViewController.swift */,
				AABEE6A824AB4B910043105B /* SuggestionTableCellView.swift */,
				AABEE6AA24ACA0F90043105B /* SuggestionTableRowView.swift */,
			);
			path = View;
			sourceTree = "<group>";
		};
		AAC30A24268DF93500D2D9CD /* Crash Reports */ = {
			isa = PBXGroup;
			children = (
				AAD6D8852696DF2A002393B3 /* View */,
				AAC30A2F268F215000D2D9CD /* Model */,
			);
			path = "Crash Reports";
			sourceTree = "<group>";
		};
		AAC30A2F268F215000D2D9CD /* Model */ = {
			isa = PBXGroup;
			children = (
				AAC30A25268DFEE200D2D9CD /* CrashReporter.swift */,
				AAC30A27268E045400D2D9CD /* CrashReportReader.swift */,
				AAC30A2B268F1ECD00D2D9CD /* CrashReportSender.swift */,
				AAC30A2D268F1EE300D2D9CD /* CrashReportPromptPresenter.swift */,
				AAC30A29268E239100D2D9CD /* CrashReport.swift */,
			);
			path = Model;
			sourceTree = "<group>";
		};
		AAC5E4C025D6A6A9007F5990 /* Bookmarks */ = {
			isa = PBXGroup;
			children = (
				4B9292AD26670F5300AD2C21 /* Extensions */,
				AAC5E4C125D6A6C3007F5990 /* View */,
				AAB549DD25DAB8E90058460B /* ViewModel */,
				AAC5E4C225D6A6C7007F5990 /* Model */,
				AAC5E4C325D6A6CC007F5990 /* Services */,
			);
			path = Bookmarks;
			sourceTree = "<group>";
		};
		AAC5E4C125D6A6C3007F5990 /* View */ = {
			isa = PBXGroup;
			children = (
				4B9292CB2667123700AD2C21 /* AddBookmarkModalViewController.swift */,
				4B9292CA2667123700AD2C21 /* AddFolderModalViewController.swift */,
				4B9292CC2667123700AD2C21 /* BookmarkListViewController.swift */,
				4B9292CD2667123700AD2C21 /* BookmarkManagementDetailViewController.swift */,
				4B9292C72667123700AD2C21 /* BookmarkManagementSidebarViewController.swift */,
				4B9292C82667123700AD2C21 /* BookmarkManagementSplitViewController.swift */,
				4B9292C92667123700AD2C21 /* BookmarkTableRowView.swift */,
				4B9292C62667123700AD2C21 /* BrowserTabSelectionDelegate.swift */,
				4B92928726670D1600AD2C21 /* BookmarkOutlineViewCell.swift */,
				4B92928826670D1600AD2C21 /* BookmarkOutlineViewCell.xib */,
				4B92928526670D1600AD2C21 /* BookmarksOutlineView.swift */,
				4B92928926670D1700AD2C21 /* BookmarkTableCellView.swift */,
				4B92928A26670D1700AD2C21 /* BookmarkTableCellView.xib */,
				4B92928626670D1600AD2C21 /* OutlineSeparatorViewCell.swift */,
				AAC5E4C625D6A6E8007F5990 /* Bookmarks.storyboard */,
				AAC5E4C425D6A6E8007F5990 /* BookmarkPopover.swift */,
				AAC5E4C525D6A6E8007F5990 /* BookmarkPopoverViewController.swift */,
			);
			path = View;
			sourceTree = "<group>";
		};
		AAC5E4C225D6A6C7007F5990 /* Model */ = {
			isa = PBXGroup;
			children = (
				4B9292D82667124B00AD2C21 /* BookmarkListTreeControllerDataSource.swift */,
				4B92929926670D2A00AD2C21 /* BookmarkManagedObject.swift */,
				4B92929326670D2A00AD2C21 /* BookmarkNode.swift */,
				4B92929126670D2A00AD2C21 /* BookmarkOutlineViewDataSource.swift */,
				4B92929426670D2A00AD2C21 /* BookmarkSidebarTreeController.swift */,
				4B92929526670D2A00AD2C21 /* PasteboardBookmark.swift */,
				4B92929226670D2A00AD2C21 /* PasteboardFolder.swift */,
				4B92929A26670D2A00AD2C21 /* PasteboardWriting.swift */,
				4B92929826670D2A00AD2C21 /* PseudoFolder.swift */,
				4B92929626670D2A00AD2C21 /* SpacerNode.swift */,
				4B92929726670D2A00AD2C21 /* BookmarkTreeController.swift */,
				AAC5E4CD25D6A709007F5990 /* Bookmark.swift */,
				AAC5E4CF25D6A709007F5990 /* BookmarkList.swift */,
				AAC5E4CE25D6A709007F5990 /* BookmarkManager.swift */,
			);
			path = Model;
			sourceTree = "<group>";
		};
		AAC5E4C325D6A6CC007F5990 /* Services */ = {
			isa = PBXGroup;
			children = (
				4B9292DA2667125D00AD2C21 /* ContextualMenu.swift */,
				4B9292A726670D3700AD2C21 /* Bookmark.xcdatamodeld */,
				4B9292A526670D3700AD2C21 /* Bookmark.xcmappingmodel */,
				4B9292A626670D3700AD2C21 /* BookmarkMigrationPolicy.swift */,
				AAC5E4D625D6A710007F5990 /* BookmarkStore.swift */,
			);
			path = Services;
			sourceTree = "<group>";
		};
		AAC9C01224CAFBB700AD1325 /* TabBar */ = {
			isa = PBXGroup;
			children = (
				AAC9C01A24CB592E00AD1325 /* ViewModel */,
				AAC9C01324CAFBBE00AD1325 /* Model */,
			);
			path = TabBar;
			sourceTree = "<group>";
		};
		AAC9C01324CAFBBE00AD1325 /* Model */ = {
			isa = PBXGroup;
			children = (
				AAC9C01624CAFBDC00AD1325 /* TabCollectionTests.swift */,
			);
			path = Model;
			sourceTree = "<group>";
		};
		AAC9C01A24CB592E00AD1325 /* ViewModel */ = {
			isa = PBXGroup;
			children = (
				AAC9C01D24CB6BEB00AD1325 /* TabCollectionViewModelTests.swift */,
				AAE39D1A24F44885008EF28B /* TabCollectionViewModelDelegateMock.swift */,
			);
			path = ViewModel;
			sourceTree = "<group>";
		};
		AACB8E7224A4C8BC005F2218 /* Suggestions */ = {
			isa = PBXGroup;
			children = (
				AABEE6A124A9F3C90043105B /* View */,
				AABEE69024A4CB300043105B /* ViewModel */,
				AABEE68F24A4CB290043105B /* Model */,
			);
			path = Suggestions;
			sourceTree = "<group>";
		};
		AACF6FD426BC35C200CF09F9 /* User Agent */ = {
			isa = PBXGroup;
			children = (
				AA0877BE26D6611300B05660 /* Model */,
				AA0877BD26D6610B00B05660 /* Services */,
			);
			path = "User Agent";
			sourceTree = "<group>";
		};
		AAD6D8852696DF2A002393B3 /* View */ = {
			isa = PBXGroup;
			children = (
				AA693E5D2696E5B90007BB78 /* CrashReports.storyboard */,
				AAD6D8862696DF6D002393B3 /* CrashReportPromptViewController.swift */,
			);
			path = View;
			sourceTree = "<group>";
		};
		AADC60E92493B305008F8EF7 /* Extensions */ = {
			isa = PBXGroup;
			children = (
				4B0135CD2729F1AA00D54834 /* NSPasteboardExtension.swift */,
				AA61C0D12727F59B00E6B681 /* ArrayExtension.swift */,
				AAD2F8B026BC3F55003C5DC8 /* BundleExtension.swift */,
				4BA1A6C1258B0A1300F6F690 /* ContiguousBytesExtension.swift */,
				85AC3AF625D5DBFD00C7D2AA /* DataExtension.swift */,
				B6A9E46F26146A250067D1B9 /* DateExtension.swift */,
				B63D467025BFA6C100874977 /* DispatchQueueExtensions.swift */,
				AA92126E25ACCB1100600CD4 /* ErrorExtension.swift */,
				4B67744F255DBFA300025BD8 /* HashExtension.swift */,
				AAECA41F24EEA4AC00EFA63A /* IndexPathExtension.swift */,
				85308E24267FC9F2001ABD76 /* NSAlertExtension.swift */,
				F44C130125C2DA0400426E3E /* NSAppearanceExtension.swift */,
				AA5C8F622591021700748EB7 /* NSApplicationExtension.swift */,
				B63D467925BFC3E100874977 /* NSCoderExtensions.swift */,
				F41D174025CB131900472416 /* NSColorExtension.swift */,
				AA6EF9B2250785D5004754E6 /* NSMenuExtension.swift */,
				AA72D5FD25FFF94E00C77619 /* NSMenuItemExtension.swift */,
				4B0511DF262CAA8600F6079C /* NSOpenPanelExtensions.swift */,
				AA5C8F5D2590EEE800748EB7 /* NSPointExtension.swift */,
				B6B3E0DC2657E9CF0040E0A2 /* NSScreenExtension.swift */,
				AAC5E4E325D6BA9C007F5990 /* NSSizeExtension.swift */,
				AA5C8F58258FE21F00748EB7 /* NSTextFieldExtension.swift */,
				4B0511E0262CAA8600F6079C /* NSViewControllerExtension.swift */,
				AA6FFB4324DC33320028F4D0 /* NSViewExtension.swift */,
				AA9E9A5525A3AE8400D1959D /* NSWindowExtension.swift */,
				B684592125C93BE000DC17B6 /* Publisher.asVoid.swift */,
				B684592625C93C0500DC17B6 /* Publishers.NestedObjectChanges.swift */,
				B6AAAC3D26048F690029438D /* RandomAccessCollectionExtension.swift */,
				4BB88B4925B7B690006F6B06 /* SequenceExtensions.swift */,
				B65783E625F8AAFB00D8DB33 /* String+Punycode.swift */,
				AA8EDF2624923EC70071C2E8 /* StringExtension.swift */,
				AA8EDF2324923E980071C2E8 /* URLExtension.swift */,
				AA88D14A252A557100980B4E /* URLRequestExtension.swift */,
				AAA0CC69253CC43C0079BC96 /* WKUserContentControllerExtension.swift */,
				B63D466725BEB6C200874977 /* WKWebView+Private.h */,
				B63D466825BEB6C200874977 /* WKWebView+SessionState.swift */,
				B68458CC25C7EB9000DC17B6 /* WKWebViewConfigurationExtensions.swift */,
				AA92127625ADA07900600CD4 /* WKWebViewExtension.swift */,
				B6CF78DD267B099C00CD4F13 /* WKNavigationActionExtension.swift */,
				B6DB3CF826A00E2D00D459B7 /* AVCaptureDevice+SwizzledAuthState.swift */,
				AAFCB37E25E545D400859DD4 /* PublisherExtension.swift */,
				B657841825FA484B00D8DB33 /* NSException+Catch.h */,
				B657841925FA484B00D8DB33 /* NSException+Catch.m */,
				B657841E25FA497600D8DB33 /* NSException+Catch.swift */,
				4BE0DF0426781961006337B7 /* NSStoryboardExtension.swift */,
				B6A9E46A2614618A0067D1B9 /* OperatingSystemVersionExtension.swift */,
				B6E61EE2263AC0C8004E11AB /* FileManagerExtension.swift */,
				AAADFD05264AA282001555EA /* TimeIntervalExtension.swift */,
				B6106B9D26A565DA0013B453 /* BundleExtension.swift */,
				85625999269CA0A600EE44BC /* NSRectExtension.swift */,
				858A798426A8BB5D00A75A42 /* NSTextViewExtension.swift */,
				4B139AFC26B60BD800894F82 /* NSImageExtensions.swift */,
				B637273C26CCF0C200C8CB02 /* OptionalExtension.swift */,
				B65E6B9F26D9F10600095F96 /* NSBezierPathExtension.swift */,
				B6C0B24326E9CB080031CB7F /* RunLoopExtension.swift */,
				0230C0A2272080090018F728 /* KeyedCodingExtension.swift */,
<<<<<<< HEAD
				336B39E62726BAE800C417D3 /* UserDefaultsExtension.swift */,
=======
				4B7A60A0273E0BE400BBDFEB /* WKWebsiteDataStoreExtension.swift */,
>>>>>>> 463eba93
			);
			path = Extensions;
			sourceTree = "<group>";
		};
		AADCBF3826F7C28F00EF67A8 /* Lottie */ = {
			isa = PBXGroup;
			children = (
				AADCBF3926F7C2CE00EF67A8 /* LottieAnimationCache.swift */,
			);
			path = Lottie;
			sourceTree = "<group>";
		};
		AAE71DB225F66A0900D74437 /* Homepage */ = {
			isa = PBXGroup;
			children = (
				AAE71DB325F66A3F00D74437 /* View */,
			);
			path = Homepage;
			sourceTree = "<group>";
		};
		AAE71DB325F66A3F00D74437 /* View */ = {
			isa = PBXGroup;
			children = (
				AA72D5E225FE977F00C77619 /* AddEditFavoriteViewController.swift */,
				AA72D5EF25FEA49900C77619 /* AddEditFavoriteWindow.swift */,
				4B65027925E5F2B10054432E /* DefaultBrowserPromptView.swift */,
				4B65027425E5F2A70054432E /* DefaultBrowserPromptView.xib */,
				AAE71E2B25F781EA00D74437 /* Homepage.storyboard */,
				B6E53882267C83420010FEA9 /* HomepageBackgroundView.swift */,
				B6E53887267C94A00010FEA9 /* HomepageCollectionViewFlowLayout.swift */,
				AAE71E3525F7869300D74437 /* HomepageCollectionViewItem.swift */,
				AAE71E3625F7869300D74437 /* HomepageCollectionViewItem.xib */,
				858C78FB2705EB5F009B2B44 /* HomepageHeader.xib */,
				85778E3427142C3000F091CA /* HomepageHeaderView.swift */,
				AAE71E3025F7855400D74437 /* HomepageViewController.swift */,
			);
			path = View;
			sourceTree = "<group>";
		};
		AAE75275263B036300B973F8 /* History */ = {
			isa = PBXGroup;
			children = (
				AAE75277263B038F00B973F8 /* Model */,
				AAE75276263B038A00B973F8 /* Services */,
			);
			path = History;
			sourceTree = "<group>";
		};
		AAE75276263B038A00B973F8 /* Services */ = {
			isa = PBXGroup;
			children = (
				AAE75278263B046100B973F8 /* History.xcdatamodeld */,
				AAE7527B263B056C00B973F8 /* HistoryStore.swift */,
			);
			path = Services;
			sourceTree = "<group>";
		};
		AAE75277263B038F00B973F8 /* Model */ = {
			isa = PBXGroup;
			children = (
				AAE7527F263B0A4D00B973F8 /* HistoryCoordinator.swift */,
				AAE7527D263B05C600B973F8 /* HistoryEntry.swift */,
			);
			path = Model;
			sourceTree = "<group>";
		};
		AAE8B0FD258A416F00E81239 /* Tooltip */ = {
			isa = PBXGroup;
			children = (
				AAE8B0FE258A417D00E81239 /* View */,
			);
			path = Tooltip;
			sourceTree = "<group>";
		};
		AAE8B0FE258A417D00E81239 /* View */ = {
			isa = PBXGroup;
			children = (
				AAE8B101258A41C000E81239 /* Tooltip.storyboard */,
				AAC82C5F258B6CB5009B6B42 /* TooltipWindowController.swift */,
				AAE8B10F258A456C00E81239 /* TooltipViewController.swift */,
			);
			path = View;
			sourceTree = "<group>";
		};
		AAEC74AE2642C47300C2EFBC /* History */ = {
			isa = PBXGroup;
			children = (
				AAEC74AF2642C48800C2EFBC /* Model */,
				AAEC74B02642C48B00C2EFBC /* Services */,
			);
			path = History;
			sourceTree = "<group>";
		};
		AAEC74AF2642C48800C2EFBC /* Model */ = {
			isa = PBXGroup;
			children = (
				AAEC74B12642C57200C2EFBC /* HistoryCoordinatingMock.swift */,
				AAEC74B32642C69300C2EFBC /* HistoryCoordinatorTests.swift */,
			);
			path = Model;
			sourceTree = "<group>";
		};
		AAEC74B02642C48B00C2EFBC /* Services */ = {
			isa = PBXGroup;
			children = (
				AAEC74B52642CC6A00C2EFBC /* HistoryStoringMock.swift */,
				AAEC74B72642E43800C2EFBC /* HistoryStoreTests.swift */,
			);
			path = Services;
			sourceTree = "<group>";
		};
		AAEC74B92642E66600C2EFBC /* Extensions */ = {
			isa = PBXGroup;
			children = (
				AAEC74BA2642E67C00C2EFBC /* NSPersistentContainerExtension.swift */,
				4B4F72EB266B2ED300814C60 /* CollectionExtension.swift */,
			);
			path = Extensions;
			sourceTree = "<group>";
		};
		AAFCB38325E546FF00859DD4 /* View */ = {
			isa = PBXGroup;
			children = (
				AAB7320626DD0C37002FACF9 /* Fire.storyboard */,
				AAEEC6A827088ADB008445F7 /* FireCoordinator.swift */,
				AAB7320826DD0CD9002FACF9 /* FireViewController.swift */,
				AAE99B8827088A19008B6BD9 /* FirePopover.swift */,
				AA840A9727319D1600E63CDD /* FirePopoverWrapperViewController.swift */,
				AA61C0CF2722159B00E6B681 /* FireInfoViewController.swift */,
				AA6AD95A2704B6DB00159F8A /* FirePopoverViewController.swift */,
				AAE246F7270A406200BEEAEE /* FirePopoverCollectionViewHeader.swift */,
				AAE246F5270A3D3000BEEAEE /* FirePopoverCollectionViewHeader.xib */,
				AAE246F12709EF3B00BEEAEE /* FirePopoverCollectionViewItem.swift */,
				AAE246F22709EF3B00BEEAEE /* FirePopoverCollectionViewItem.xib */,
			);
			path = View;
			sourceTree = "<group>";
		};
		B6106BA126A7BE430013B453 /* Permissions */ = {
			isa = PBXGroup;
			children = (
				B6106B9F26A7BE0B0013B453 /* PermissionManagerTests.swift */,
				B6106BB026A7D8720013B453 /* PermissionStoreTests.swift */,
				B63ED0D726AE729600A9DAD1 /* PermissionModelTests.swift */,
				B6106BAE26A7C6180013B453 /* PermissionStoreMock.swift */,
				B63ED0D926AE7AF400A9DAD1 /* PermissionManagerMock.swift */,
				B63ED0DB26AE7B1E00A9DAD1 /* WebViewMock.swift */,
				B63ED0DD26AFD9A300A9DAD1 /* AVCaptureDeviceMock.swift */,
				B63ED0DF26AFE32F00A9DAD1 /* GeolocationProviderMock.swift */,
			);
			path = Permissions;
			sourceTree = "<group>";
		};
		B61EF3EA266F91D700B4D78F /* Extensions */ = {
			isa = PBXGroup;
			children = (
				B6F41030264D2B23003DA42C /* ProgressExtension.swift */,
				B66E9DD12670EB2A00E53BB5 /* _WKDownload+WebKitDownload.swift */,
				B66E9DD32670EB4A00E53BB5 /* WKDownload+WebKitDownload.swift */,
				B61EF3EB266F91E700B4D78F /* WKWebView+Download.swift */,
				B61EF3F0266F922200B4D78F /* WKProcessPool+DownloadDelegate.swift */,
				B63B9C502670B2B200C45B91 /* _WKDownload.h */,
				B63B9C542670B32000C45B91 /* WKProcessPool+Private.h */,
				B6CF78E2267B0A1900CD4F13 /* WKNavigationAction+Private.h */,
			);
			path = Extensions;
			sourceTree = "<group>";
		};
		B61F012125ECBACE00ABB5A3 /* UserScripts */ = {
			isa = PBXGroup;
			children = (
				B61F012A25ECBB1700ABB5A3 /* UserScriptsManagerTests.swift */,
				B61F012225ECBAE400ABB5A3 /* UserScriptsTest.swift */,
			);
			path = UserScripts;
			sourceTree = "<group>";
		};
		B64C84DB2692D6E80048FEBE /* Permissions */ = {
			isa = PBXGroup;
			children = (
				B64C84EF269310000048FEBE /* Model */,
				B64C84DC2692D6FC0048FEBE /* View */,
			);
			path = Permissions;
			sourceTree = "<group>";
		};
		B64C84DC2692D6FC0048FEBE /* View */ = {
			isa = PBXGroup;
			children = (
				B64C84DD2692D7400048FEBE /* PermissionAuthorization.storyboard */,
				B64C84E22692DC9F0048FEBE /* PermissionAuthorizationViewController.swift */,
				B64C84EA2692DD650048FEBE /* PermissionAuthorizationPopover.swift */,
				B64C852926942AC90048FEBE /* PermissionContextMenu.swift */,
				B64C85412694590B0048FEBE /* PermissionButton.swift */,
			);
			path = View;
			sourceTree = "<group>";
		};
		B64C84EF269310000048FEBE /* Model */ = {
			isa = PBXGroup;
			children = (
				B6106BAA26A7BF1D0013B453 /* PermissionType.swift */,
				B6106BAC26A7BF390013B453 /* PermissionState.swift */,
				B65536A52685B82B00085A79 /* Permissions.swift */,
				B6106BA526A7BEC80013B453 /* PermissionAuthorizationQuery.swift */,
				B6DB3CFA26A17CB800D459B7 /* PermissionModel.swift */,
				B64C84F0269310120048FEBE /* PermissionManager.swift */,
				B64C853726944B880048FEBE /* StoredPermission.swift */,
				B64C853C26944B940048FEBE /* PermissionStore.swift */,
				B64C852E26943BC10048FEBE /* Permissions.xcdatamodeld */,
			);
			path = Model;
			sourceTree = "<group>";
		};
		B65536902684409300085A79 /* Geolocation */ = {
			isa = PBXGroup;
			children = (
				B65536962684413900085A79 /* WKGeolocationProvider.h */,
				B6553691268440D700085A79 /* WKProcessPool+GeolocationProvider.swift */,
				B655369A268442EE00085A79 /* GeolocationProvider.swift */,
				B65536AD2685E17100085A79 /* GeolocationService.swift */,
			);
			path = Geolocation;
			sourceTree = "<group>";
		};
		B68172A7269C4334006D1092 /* Model */ = {
			isa = PBXGroup;
			children = (
				B68172A8269C487D006D1092 /* PrivacyDashboardUserScript.swift */,
				B6106BA226A7BEA00013B453 /* PermissionAuthorizationState.swift */,
				AA9B7C7D26A06E040008D425 /* TrackerInfo.swift */,
				AA9B7C8226A197A00008D425 /* ServerTrust.swift */,
			);
			path = Model;
			sourceTree = "<group>";
		};
		B68172AC269EB415006D1092 /* Geolocation */ = {
			isa = PBXGroup;
			children = (
				B68172AD269EB43F006D1092 /* GeolocationServiceTests.swift */,
				B6106BB426A809E60013B453 /* GeolocationProviderTests.swift */,
				B63ED0E226B3E7FA00A9DAD1 /* CLLocationManagerMock.swift */,
				B6106BB226A7F4AA0013B453 /* GeolocationServiceMock.swift */,
			);
			path = Geolocation;
			sourceTree = "<group>";
		};
		B68458AE25C7E75100DC17B6 /* State Restoration */ = {
			isa = PBXGroup;
			children = (
				B6A5A27025B9377300AA7ADA /* StatePersistenceService.swift */,
				B68458AF25C7E76A00DC17B6 /* WindowManager+StateRestoration.swift */,
				B68458B725C7E8B200DC17B6 /* Tab+NSSecureCoding.swift */,
				B68458C425C7EA0C00DC17B6 /* TabCollection+NSSecureCoding.swift */,
				B68458BF25C7E9E000DC17B6 /* TabCollectionViewModel+NSSecureCoding.swift */,
				B684590725C9027900DC17B6 /* AppStateChangedPublisher.swift */,
				B684592E25C93FBF00DC17B6 /* AppStateRestorationManager.swift */,
			);
			path = "State Restoration";
			sourceTree = "<group>";
		};
		B69B50332726A10700758A2B /* ATB */ = {
			isa = PBXGroup;
			children = (
				B69B50352726A11F00758A2B /* Atb.swift */,
				B69B50382726A12400758A2B /* AtbParser.swift */,
				B69B50342726A11F00758A2B /* StatisticsLoader.swift */,
				B69B50362726A12000758A2B /* StatisticsStore.swift */,
				B69B50392726A12500758A2B /* StatisticsUserDefaults.swift */,
				B69B50372726A12000758A2B /* VariantManager.swift */,
				B69B50562727D16900758A2B /* AtbAndVariantCleanup.swift */,
			);
			path = ATB;
			sourceTree = "<group>";
		};
		B69B50402726C3F400758A2B /* ATB */ = {
			isa = PBXGroup;
			children = (
				B69B504D2726CD3900758A2B /* Mock */,
				B69B50422726C5C100758A2B /* AtbAndVariantCleanupTests.swift */,
				B69B50412726C5C100758A2B /* AtbParserTests.swift */,
				B69B50442726C5C200758A2B /* StatisticsLoaderTests.swift */,
				B69B50432726C5C100758A2B /* VariantManagerTests.swift */,
			);
			path = ATB;
			sourceTree = "<group>";
		};
		B69B504D2726CD3900758A2B /* Mock */ = {
			isa = PBXGroup;
			children = (
				B69B50492726CA2900758A2B /* MockStatisticsStore.swift */,
				B69B504A2726CA2900758A2B /* MockVariantManager.swift */,
				B69B50502726CD7F00758A2B /* atb-with-update.json */,
				B69B504E2726CD7E00758A2B /* atb.json */,
				B69B504F2726CD7F00758A2B /* empty */,
				B69B50512726CD8000758A2B /* invalid.json */,
			);
			path = Mock;
			sourceTree = "<group>";
		};
		B6A5A28C25B962CB00AA7ADA /* App */ = {
			isa = PBXGroup;
			children = (
				B6A5A2A725BAA35500AA7ADA /* WindowManagerStateRestorationTests.swift */,
				B6A5A29F25B96E8300AA7ADA /* AppStateChangePublisherTests.swift */,
			);
			path = App;
			sourceTree = "<group>";
		};
		B6A9E44E26142AF90067D1B9 /* Statistics */ = {
			isa = PBXGroup;
			children = (
				B69B50332726A10700758A2B /* ATB */,
				B6A9E45226142B070067D1B9 /* Pixel.swift */,
				B6A9E498261474120067D1B9 /* TimedPixel.swift */,
				B6A9E47626146A570067D1B9 /* PixelEvent.swift */,
				B6A9E47E26146A800067D1B9 /* PixelArguments.swift */,
				B6A9E48326146AAB0067D1B9 /* PixelParameters.swift */,
				B6A9E48826146ABF0067D1B9 /* PixelCounter.swift */,
				B6A9E4A2261475C70067D1B9 /* AppUsageActivityMonitor.swift */,
				B6DA44012616B28300DD1EC2 /* PixelDataStore.swift */,
				B6DA44062616B30600DD1EC2 /* PixelDataModel.xcdatamodeld */,
			);
			path = Statistics;
			sourceTree = "<group>";
		};
		B6A9E47526146A440067D1B9 /* API */ = {
			isa = PBXGroup;
			children = (
				B6A9E458261460340067D1B9 /* APIHeaders.swift */,
				B6A9E459261460350067D1B9 /* APIRequest.swift */,
				B6A9E457261460340067D1B9 /* ApiRequestError.swift */,
			);
			path = API;
			sourceTree = "<group>";
		};
		B6AE74322609AFBB005B9B1A /* Progress */ = {
			isa = PBXGroup;
			children = (
				B6AE74332609AFCE005B9B1A /* ProgressEstimationTests.swift */,
			);
			path = Progress;
			sourceTree = "<group>";
		};
		B6B1E87C26D5DA020062C350 /* View */ = {
			isa = PBXGroup;
			children = (
				B6B1E87D26D5DA0E0062C350 /* DownloadsPopover.swift */,
				B6B1E87F26D5DA9B0062C350 /* DownloadsViewController.swift */,
				B6B1E88126D5DAC30062C350 /* Downloads.storyboard */,
				B6B1E88326D5EB570062C350 /* DownloadsCellView.swift */,
				B6C0B23B26E87D900031CB7F /* NSAlert+ActiveDownloadsTermination.swift */,
			);
			path = View;
			sourceTree = "<group>";
		};
		B6C0B23126E71A800031CB7F /* Services */ = {
			isa = PBXGroup;
			children = (
				B6C0B23226E71BCD0031CB7F /* Downloads.xcdatamodeld */,
				B6C0B22F26E61D630031CB7F /* DownloadListStore.swift */,
				B6B1E87A26D381710062C350 /* DownloadListCoordinator.swift */,
			);
			path = Services;
			sourceTree = "<group>";
		};
		B6DA440F2616C0F200DD1EC2 /* Statistics */ = {
			isa = PBXGroup;
			children = (
				B69B50402726C3F400758A2B /* ATB */,
				B6DA44102616C0FC00DD1EC2 /* PixelTests.swift */,
				B6DA44222616CABC00DD1EC2 /* PixelArgumentsTests.swift */,
				B6DA44272616CAE000DD1EC2 /* AppUsageActivityMonitorTests.swift */,
				B6DA441D2616C84600DD1EC2 /* PixelStoreMock.swift */,
			);
			path = Statistics;
			sourceTree = "<group>";
		};
		B6FA893A269C414900588ECD /* Privacy Dashboard */ = {
			isa = PBXGroup;
			children = (
				B68172A7269C4334006D1092 /* Model */,
				AA9B7C7F26A06E130008D425 /* ViewModel */,
				B6FA893B269C41ED00588ECD /* View */,
			);
			path = "Privacy Dashboard";
			sourceTree = "<group>";
		};
		B6FA893B269C41ED00588ECD /* View */ = {
			isa = PBXGroup;
			children = (
				B6FA893C269C423100588ECD /* PrivacyDashboard.storyboard */,
				B6FA893E269C424500588ECD /* PrivacyDashboardViewController.swift */,
				B6FA8940269C425400588ECD /* PrivacyDashboardPopover.swift */,
			);
			path = View;
			sourceTree = "<group>";
		};
/* End PBXGroup section */

/* Begin PBXNativeTarget section */
		4B1AD89C25FC27E200261379 /* Integration Tests */ = {
			isa = PBXNativeTarget;
			buildConfigurationList = 4B1AD8A625FC27E200261379 /* Build configuration list for PBXNativeTarget "Integration Tests" */;
			buildPhases = (
				4B1AD89925FC27E200261379 /* Sources */,
				4B1AD89A25FC27E200261379 /* Frameworks */,
				4B1AD89B25FC27E200261379 /* Resources */,
			);
			buildRules = (
			);
			dependencies = (
				4B1AD8A325FC27E200261379 /* PBXTargetDependency */,
			);
			name = "Integration Tests";
			productName = "Integration Tests";
			productReference = 4B1AD89D25FC27E200261379 /* Integration Tests.xctest */;
			productType = "com.apple.product-type.bundle.unit-test";
		};
		7B4CE8D926F02108009134B1 /* UI Tests */ = {
			isa = PBXNativeTarget;
			buildConfigurationList = 7B4CE8E526F02108009134B1 /* Build configuration list for PBXNativeTarget "UI Tests" */;
			buildPhases = (
				7B4CE8D626F02108009134B1 /* Sources */,
				7B4CE8D726F02108009134B1 /* Frameworks */,
				7B4CE8D826F02108009134B1 /* Resources */,
			);
			buildRules = (
			);
			dependencies = (
				7B4CE8E026F02108009134B1 /* PBXTargetDependency */,
			);
			name = "UI Tests";
			productName = "UI Tests";
			productReference = 7B4CE8DA26F02108009134B1 /* UI Tests.xctest */;
			productType = "com.apple.product-type.bundle.ui-testing";
		};
		AA585D7D248FD31100E9A3E2 /* DuckDuckGo Privacy Browser */ = {
			isa = PBXNativeTarget;
			buildConfigurationList = AA585DA4248FD31500E9A3E2 /* Build configuration list for PBXNativeTarget "DuckDuckGo Privacy Browser" */;
			buildPhases = (
				AA585D7A248FD31100E9A3E2 /* Sources */,
				AA8EDF2824925E940071C2E8 /* Swift Lint */,
				85CA9A2226455B3500145393 /* Check Filename Headers */,
				AA585D7B248FD31100E9A3E2 /* Frameworks */,
				AA585D7C248FD31100E9A3E2 /* Resources */,
				B65EF4C426CE43D600530191 /* Disable Beta App Updates */,
			);
			buildRules = (
			);
			dependencies = (
			);
			name = "DuckDuckGo Privacy Browser";
			packageProductDependencies = (
				4B82E9B225B69E3E00656FE7 /* TrackerRadarKit */,
				85FF55C725F82E4F00E2AB99 /* Lottie */,
				B65783F425F8ACA400D8DB33 /* Punnycode */,
				85F4D1C3266695C9002DD869 /* BrowserServicesKit */,
				AA06B6B62672AF8100F541C5 /* Sparkle */,
			);
			productName = DuckDuckGo;
			productReference = AA585D7E248FD31100E9A3E2 /* DuckDuckGo.app */;
			productType = "com.apple.product-type.application";
		};
		AA585D8F248FD31400E9A3E2 /* Unit Tests */ = {
			isa = PBXNativeTarget;
			buildConfigurationList = AA585DA7248FD31500E9A3E2 /* Build configuration list for PBXNativeTarget "Unit Tests" */;
			buildPhases = (
				AA585D8C248FD31400E9A3E2 /* Sources */,
				AA585D8D248FD31400E9A3E2 /* Frameworks */,
				AA585D8E248FD31400E9A3E2 /* Resources */,
			);
			buildRules = (
			);
			dependencies = (
				AA585D92248FD31400E9A3E2 /* PBXTargetDependency */,
			);
			name = "Unit Tests";
			packageProductDependencies = (
				B6DA44162616C13800DD1EC2 /* OHHTTPStubs */,
				B6DA44182616C13800DD1EC2 /* OHHTTPStubsSwift */,
			);
			productName = DuckDuckGoTests;
			productReference = AA585D90248FD31400E9A3E2 /* Unit Tests.xctest */;
			productType = "com.apple.product-type.bundle.unit-test";
		};
/* End PBXNativeTarget section */

/* Begin PBXProject section */
		AA585D76248FD31100E9A3E2 /* Project object */ = {
			isa = PBXProject;
			attributes = {
				LastSwiftUpdateCheck = 1250;
				LastUpgradeCheck = 1310;
				ORGANIZATIONNAME = DuckDuckGo;
				TargetAttributes = {
					4B1AD89C25FC27E200261379 = {
						CreatedOnToolsVersion = 12.4;
						TestTargetID = AA585D7D248FD31100E9A3E2;
					};
					7B4CE8D926F02108009134B1 = {
						CreatedOnToolsVersion = 12.5.1;
						TestTargetID = AA585D7D248FD31100E9A3E2;
					};
					AA585D7D248FD31100E9A3E2 = {
						CreatedOnToolsVersion = 11.5;
					};
					AA585D8F248FD31400E9A3E2 = {
						CreatedOnToolsVersion = 11.5;
						TestTargetID = AA585D7D248FD31100E9A3E2;
					};
				};
			};
			buildConfigurationList = AA585D79248FD31100E9A3E2 /* Build configuration list for PBXProject "DuckDuckGo" */;
			compatibilityVersion = "Xcode 9.3";
			developmentRegion = en;
			hasScannedForEncodings = 0;
			knownRegions = (
				en,
				Base,
			);
			mainGroup = AA585D75248FD31100E9A3E2;
			packageReferences = (
				4B82E9B125B69E3E00656FE7 /* XCRemoteSwiftPackageReference "TrackerRadarKit" */,
				85FF55C625F82E4F00E2AB99 /* XCRemoteSwiftPackageReference "lottie-ios" */,
				B65783F325F8ACA400D8DB33 /* XCRemoteSwiftPackageReference "PunycodeSwift" */,
				B6DA44152616C13800DD1EC2 /* XCRemoteSwiftPackageReference "OHHTTPStubs" */,
				85F4D1C2266695C9002DD869 /* XCRemoteSwiftPackageReference "BrowserServicesKit" */,
				AA06B6B52672AF8100F541C5 /* XCRemoteSwiftPackageReference "Sparkle" */,
			);
			productRefGroup = AA585D7F248FD31100E9A3E2 /* Products */;
			projectDirPath = "";
			projectRoot = "";
			targets = (
				AA585D7D248FD31100E9A3E2 /* DuckDuckGo Privacy Browser */,
				AA585D8F248FD31400E9A3E2 /* Unit Tests */,
				4B1AD89C25FC27E200261379 /* Integration Tests */,
				7B4CE8D926F02108009134B1 /* UI Tests */,
			);
		};
/* End PBXProject section */

/* Begin PBXResourcesBuildPhase section */
		4B1AD89B25FC27E200261379 /* Resources */ = {
			isa = PBXResourcesBuildPhase;
			buildActionMask = 2147483647;
			files = (
			);
			runOnlyForDeploymentPostprocessing = 0;
		};
		7B4CE8D826F02108009134B1 /* Resources */ = {
			isa = PBXResourcesBuildPhase;
			buildActionMask = 2147483647;
			files = (
			);
			runOnlyForDeploymentPostprocessing = 0;
		};
		AA585D7C248FD31100E9A3E2 /* Resources */ = {
			isa = PBXResourcesBuildPhase;
			buildActionMask = 2147483647;
			files = (
				AA21BDF2272B001900A12034 /* dark-trackers.json in Resources */,
				4B02198C25E05FAC00ED7DEA /* Fireproofing.storyboard in Resources */,
				AA80EC73256C46A2007083E7 /* Suggestion.storyboard in Resources */,
				AA693E5E2696E5B90007BB78 /* CrashReports.storyboard in Resources */,
				4B0511CE262CAA5A00F6079C /* DownloadPreferencesTableCellView.xib in Resources */,
				AA8AF578272AC61B006A09F8 /* dark-shield.json in Resources */,
				8511E18425F82B34002F516B /* 01_Fire_really_small.json in Resources */,
				4B0511C3262CAA5A00F6079C /* Preferences.storyboard in Resources */,
				B6B1E88226D5DAC30062C350 /* Downloads.storyboard in Resources */,
				AA8AF57A272AC620006A09F8 /* dark-shield-dot.json in Resources */,
				85A0117425AF2EDF00FA6A0C /* FindInPage.storyboard in Resources */,
				AA80EC89256C49B8007083E7 /* Localizable.strings in Resources */,
				AAE8B102258A41C000E81239 /* Tooltip.storyboard in Resources */,
				AA68C3D72490F821001B8783 /* README.md in Resources */,
				AA585D86248FD31400E9A3E2 /* Assets.xcassets in Resources */,
				AA585D89248FD31400E9A3E2 /* Main.storyboard in Resources */,
				AAE246F6270A3D3000BEEAEE /* FirePopoverCollectionViewHeader.xib in Resources */,
				85378D9C274E61B8007C5CBF /* MessageViews.storyboard in Resources */,
				4B6160F225B15792007DE5B2 /* contentblockerrules.js in Resources */,
				AA80EC79256C46AA007083E7 /* TabBar.storyboard in Resources */,
				AAC5E4C925D6A6E8007F5990 /* Bookmarks.storyboard in Resources */,
				B6FA893D269C423100588ECD /* PrivacyDashboard.storyboard in Resources */,
				B693955626F04BEC0015B914 /* SavePanelAccessoryView.xib in Resources */,
				4B65027525E5F2A70054432E /* DefaultBrowserPromptView.xib in Resources */,
				AA7412B324D0B3AC00D22FE0 /* TabBarViewItem.xib in Resources */,
				85480F8A25CDC360009424E3 /* MainMenu.storyboard in Resources */,
				4B677435255DBEB800025BD8 /* httpsMobileV2FalsePositives.json in Resources */,
				AAE71E3825F7869300D74437 /* HomepageCollectionViewItem.xib in Resources */,
				4B723E1126B0006C00E14D75 /* DataImport.storyboard in Resources */,
				4B92929026670D1700AD2C21 /* BookmarkTableCellView.xib in Resources */,
				339A6B5826A044BA00E3DAE8 /* duckduckgo-privacy-dashboard in Resources */,
				4B92928E26670D1700AD2C21 /* BookmarkOutlineViewCell.xib in Resources */,
				AA8AF570272AC601006A09F8 /* trackers.json in Resources */,
				858C78FC2705EB5F009B2B44 /* HomepageHeader.xib in Resources */,
				B64C84DE2692D7400048FEBE /* PermissionAuthorization.storyboard in Resources */,
				AAB7320726DD0C37002FACF9 /* Fire.storyboard in Resources */,
				AA80EC8F256C49BC007083E7 /* Localizable.stringsdict in Resources */,
				AAE71E2C25F781EA00D74437 /* Homepage.storyboard in Resources */,
				85625994269C8F9600EE44BC /* PasswordManager.storyboard in Resources */,
				AA80EC6D256C469C007083E7 /* NavigationBar.storyboard in Resources */,
				4B0511C6262CAA5A00F6079C /* DefaultBrowserTableCellView.xib in Resources */,
				0230C0A1271F53670018F728 /* gpc.js in Resources */,
				4B677433255DBEB800025BD8 /* httpsMobileV2Bloom.bin in Resources */,
				026ADE1426C3010C002518EE /* macos-config.json in Resources */,
				4B677432255DBEB800025BD8 /* httpsMobileV2BloomSpec.json in Resources */,
				AA2CB12D2587BB5600AA6FBE /* TabBarFooter.xib in Resources */,
				AA8AF574272AC60D006A09F8 /* shield-dot.json in Resources */,
				4B6160D825B150E4007DE5B2 /* trackerData.json in Resources */,
				AA80EC67256C4691007083E7 /* BrowserTab.storyboard in Resources */,
				AAE246F42709EF3B00BEEAEE /* FirePopoverCollectionViewItem.xib in Resources */,
				4B0511C1262CAA5A00F6079C /* PrivacySecurityPreferencesTableCellView.xib in Resources */,
				AA8AF572272AC608006A09F8 /* shield.json in Resources */,
				7B860DE427274E54006D8957 /* navigatorCredentials.js in Resources */,
				4B0511D0262CAA5A00F6079C /* AppearancePreferencesTableCellView.xib in Resources */,
				4B6160F725B157BB007DE5B2 /* contentblocker.js in Resources */,
				336D5B18262D8D3C0052E0C9 /* findinpage.js in Resources */,
			);
			runOnlyForDeploymentPostprocessing = 0;
		};
		AA585D8E248FD31400E9A3E2 /* Resources */ = {
			isa = PBXResourcesBuildPhase;
			buildActionMask = 2147483647;
			files = (
				B69B50532726CD8100758A2B /* empty in Resources */,
				4BB46EA326B8954500222970 /* key4-encrypted.db in Resources */,
				4BB99D1326FE1A94001E4761 /* places.sqlite in Resources */,
				4BB99D0926FE1A6D001E4761 /* Bookmarks.plist in Resources */,
				B69B50542726CD8100758A2B /* atb-with-update.json in Resources */,
				B69B50522726CD8100758A2B /* atb.json in Resources */,
				4BB99D0B26FE1A7B001E4761 /* Bookmarks in Resources */,
				4B8AC94126B49BEE00879451 /* key4.db in Resources */,
				B67C6C422654BF49006C872E /* DuckDuckGo-Symbol.jpg in Resources */,
				B69B50552726CD8100758A2B /* invalid.json in Resources */,
				4B8AC94026B49BEE00879451 /* logins.json in Resources */,
				4B59024A26B38B0B00489384 /* Login Data in Resources */,
				4BB46EA226B8954500222970 /* logins-encrypted.json in Resources */,
			);
			runOnlyForDeploymentPostprocessing = 0;
		};
/* End PBXResourcesBuildPhase section */

/* Begin PBXShellScriptBuildPhase section */
		85CA9A2226455B3500145393 /* Check Filename Headers */ = {
			isa = PBXShellScriptBuildPhase;
			buildActionMask = 2147483647;
			files = (
			);
			inputFileListPaths = (
			);
			inputPaths = (
			);
			name = "Check Filename Headers";
			outputFileListPaths = (
			);
			outputPaths = (
			);
			runOnlyForDeploymentPostprocessing = 0;
			shellPath = /bin/sh;
			shellScript = "function check_filename_matches_header() {\n\n   filename=`basename \"$1\"`\n\n   grep -q $filename \"$1\"\n\n   if [ \"$?\" -ne \"0\" ]; then\n     echo \"$1:2:0: warning: File name does not match header\"\n   fi\n\n}\n\nexport -f check_filename_matches_header\n\nfind . -iname \"*.swift\" -type f -print0 | xargs -0 -I % bash -c 'check_filename_matches_header \"%\"'\n";
		};
		AA8EDF2824925E940071C2E8 /* Swift Lint */ = {
			isa = PBXShellScriptBuildPhase;
			buildActionMask = 2147483647;
			files = (
			);
			inputFileListPaths = (
			);
			inputPaths = (
			);
			name = "Swift Lint";
			outputFileListPaths = (
			);
			outputPaths = (
			);
			runOnlyForDeploymentPostprocessing = 0;
			shellPath = /bin/zsh;
			shellScript = "# Add brew into PATH\nif [ -f /opt/homebrew/bin/brew ]; then\n    eval $(/opt/homebrew/bin/brew shellenv)\nfi\n\nif which swiftlint >/dev/null; then\n   if [ ! -z \"$BITRISE_PROJECT_PATH\" ] || [ \"$CONFIGURATION\" = \"Release\" ]; then\n       swiftlint lint --strict\n       if [ $? -ne 0 ]; then\n           echo \"error: SwiftLint validation failed.\"\n           exit 1\n       fi\n   else\n       swiftlint lint\n   fi\nelse\n   echo \"error: SwiftLint not installed. Install using \\`brew install swiftlint\\`\"\n   exit 1\nfi\n";
		};
		B65EF4C426CE43D600530191 /* Disable Beta App Updates */ = {
			isa = PBXShellScriptBuildPhase;
			buildActionMask = 2147483647;
			files = (
			);
			inputFileListPaths = (
			);
			inputPaths = (
				"${BUILT_PRODUCTS_DIR}/${CONTENTS_FOLDER_PATH}/Info.plist",
			);
			name = "Disable Beta App Updates";
			outputFileListPaths = (
			);
			outputPaths = (
			);
			runOnlyForDeploymentPostprocessing = 0;
			shellPath = /bin/sh;
			shellScript = "if [ \"${CONFIGURATION}\" = \"Beta\" ]; then\n  INFOPLIST_PATH=\"${BUILT_PRODUCTS_DIR}/${CONTENTS_FOLDER_PATH}/Info.plist\"\n  plutil -remove SUEnableAutomaticChecks \"${INFOPLIST_PATH}\"\n  plutil -remove SUFeedURL \"${INFOPLIST_PATH}\"\n  plutil -remove SUScheduledCheckInterval \"${INFOPLIST_PATH}\"\nfi\n";
		};
/* End PBXShellScriptBuildPhase section */

/* Begin PBXSourcesBuildPhase section */
		4B1AD89925FC27E200261379 /* Sources */ = {
			isa = PBXSourcesBuildPhase;
			buildActionMask = 2147483647;
			files = (
				4B1AD8E225FC390B00261379 /* EncryptionMocks.swift in Sources */,
				4B1AD91725FC46FB00261379 /* CoreDataEncryptionTests.swift in Sources */,
				7BA4727D26F01BC400EAA165 /* CoreDataTestUtilities.swift in Sources */,
				4B1AD92125FC474E00261379 /* CoreDataEncryptionTesting.xcdatamodeld in Sources */,
				4B1AD8D525FC38DD00261379 /* EncryptionKeyStoreTests.swift in Sources */,
			);
			runOnlyForDeploymentPostprocessing = 0;
		};
		7B4CE8D626F02108009134B1 /* Sources */ = {
			isa = PBXSourcesBuildPhase;
			buildActionMask = 2147483647;
			files = (
				7B4CE8E726F02135009134B1 /* TabBarTests.swift in Sources */,
			);
			runOnlyForDeploymentPostprocessing = 0;
		};
		AA585D7A248FD31100E9A3E2 /* Sources */ = {
			isa = PBXSourcesBuildPhase;
			buildActionMask = 2147483647;
			files = (
				AAA0CC572539EBC90079BC96 /* FaviconUserScript.swift in Sources */,
				B6A9E45A261460350067D1B9 /* ApiRequestError.swift in Sources */,
				AADCBF3A26F7C2CE00EF67A8 /* LottieAnimationCache.swift in Sources */,
				4B723E0E26B0006300E14D75 /* LoginImport.swift in Sources */,
				0230C0A3272080090018F728 /* KeyedCodingExtension.swift in Sources */,
				B6C0B23026E61D630031CB7F /* DownloadListStore.swift in Sources */,
				85799C1825DEBB3F0007EC87 /* Logging.swift in Sources */,
				AAC30A2E268F1EE300D2D9CD /* CrashReportPromptPresenter.swift in Sources */,
				B684590825C9027900DC17B6 /* AppStateChangedPublisher.swift in Sources */,
				4B92928F26670D1700AD2C21 /* BookmarkTableCellView.swift in Sources */,
				4B9292CF2667123700AD2C21 /* BookmarkManagementSidebarViewController.swift in Sources */,
				B637273D26CCF0C200C8CB02 /* OptionalExtension.swift in Sources */,
				4BE65477271FCD41008D1D63 /* PasswordManagementLoginItemView.swift in Sources */,
				AA80EC54256BE3BC007083E7 /* UserText.swift in Sources */,
				B61EF3EC266F91E700B4D78F /* WKWebView+Download.swift in Sources */,
				B637274426CE25EF00C8CB02 /* NSApplication+BuildTime.m in Sources */,
				4B7A60A1273E0BE400BBDFEB /* WKWebsiteDataStoreExtension.swift in Sources */,
				B693955326F04BEC0015B914 /* WindowDraggingView.swift in Sources */,
				4B0511C4262CAA5A00F6079C /* PreferencesSidebarViewController.swift in Sources */,
				B6E53888267C94A00010FEA9 /* HomepageCollectionViewFlowLayout.swift in Sources */,
				B61EF3F1266F922200B4D78F /* WKProcessPool+DownloadDelegate.swift in Sources */,
				B6106BAD26A7BF390013B453 /* PermissionState.swift in Sources */,
				14505A08256084EF00272CC6 /* UserAgent.swift in Sources */,
				4B8AC93526B3B2FD00879451 /* NSAlert+DataImport.swift in Sources */,
				AA7412BD24D2BEEE00D22FE0 /* MainWindow.swift in Sources */,
				AAD6D8882696DF6D002393B3 /* CrashReportPromptViewController.swift in Sources */,
				4B6160FF25B15BB1007DE5B2 /* ContentBlockerRulesManager.swift in Sources */,
				B693955126F04BEB0015B914 /* GradientView.swift in Sources */,
				85778E3527142C3000F091CA /* HomepageHeaderView.swift in Sources */,
				AA5C8F5E2590EEE800748EB7 /* NSPointExtension.swift in Sources */,
				026ADE1026C2FF97002518EE /* PrivacyConfigurationManager.swift in Sources */,
				AA6EF9AD25066F42004754E6 /* WindowsManager.swift in Sources */,
				B68458CD25C7EB9000DC17B6 /* WKWebViewConfigurationExtensions.swift in Sources */,
				AAC30A26268DFEE200D2D9CD /* CrashReporter.swift in Sources */,
				4B9292A426670D2A00AD2C21 /* PasteboardWriting.swift in Sources */,
				4B0511BE262CAA5A00F6079C /* DownloadPreferences.swift in Sources */,
				4B0511BC262CAA5A00F6079C /* AppearancePreferences.swift in Sources */,
				4B92928D26670D1700AD2C21 /* BookmarkOutlineViewCell.swift in Sources */,
				4BB88B5025B7BA2B006F6B06 /* TabInstrumentation.swift in Sources */,
				4B59024326B35F7C00489384 /* BrowserImportViewController.swift in Sources */,
				4B9292D72667124000AD2C21 /* NSPopUpButtonExtension.swift in Sources */,
				4B677437255DBEB800025BD8 /* HTTPSUpgrade.swift in Sources */,
				85D33F1225C82EB3002B91A6 /* ConfigurationManager.swift in Sources */,
				B6A9E48426146AAB0067D1B9 /* PixelParameters.swift in Sources */,
				B633C86D25E797D800E4B352 /* UserScriptsManager.swift in Sources */,
				4B0511BF262CAA5A00F6079C /* PreferenceSections.swift in Sources */,
				1430DFF524D0580F00B8978C /* TabBarViewController.swift in Sources */,
				4B92929B26670D2A00AD2C21 /* BookmarkOutlineViewDataSource.swift in Sources */,
				85D885B026A590A90077C374 /* NSNotificationName+PasswordManager.swift in Sources */,
				AAC30A28268E045400D2D9CD /* CrashReportReader.swift in Sources */,
				4B6160DD25B152C5007DE5B2 /* ContentBlockerRulesUserScript.swift in Sources */,
				85AC3B3525DA82A600C7D2AA /* DataTaskProviding.swift in Sources */,
				4B2E7D6326FF9D6500D2DB17 /* PrintingUserScript.swift in Sources */,
				0230C0A52721F3750018F728 /* GPCRequestFactory.swift in Sources */,
				4BA1A6B3258B080A00F6F690 /* EncryptionKeyGeneration.swift in Sources */,
				4B723E0B26B0005B00E14D75 /* CSVImportViewController.swift in Sources */,
				8589063C267BCDC000D23B0D /* SaveCredentialsViewController.swift in Sources */,
				AABEE6A524AA0A7F0043105B /* SuggestionViewController.swift in Sources */,
				B69B503B2726A12500758A2B /* Atb.swift in Sources */,
				B6B1E88026D5DA9B0062C350 /* DownloadsViewController.swift in Sources */,
				85AC3AF725D5DBFD00C7D2AA /* DataExtension.swift in Sources */,
				B6A924D42664BBBB001A28CA /* WKWebViewDownloadDelegate.swift in Sources */,
				AA9B7C8526A199B60008D425 /* ServerTrustViewModel.swift in Sources */,
				85480FCF25D1AA22009424E3 /* ConfigurationStoring.swift in Sources */,
				4BB99D0626FE1979001E4761 /* RequestFilePermissionViewController.swift in Sources */,
				858A798326A8B75F00A75A42 /* CopyHandler.swift in Sources */,
				4B8AC93926B48A5100879451 /* FirefoxLoginReader.swift in Sources */,
				B69B503E2726A12500758A2B /* AtbParser.swift in Sources */,
				4B9292D22667123700AD2C21 /* AddFolderModalViewController.swift in Sources */,
				4B92929E26670D2A00AD2C21 /* BookmarkSidebarTreeController.swift in Sources */,
				4BB88B4A25B7B690006F6B06 /* SequenceExtensions.swift in Sources */,
				4B59024026B35F3600489384 /* ChromiumDataImporter.swift in Sources */,
				B6A924DE2664CA09001A28CA /* LegacyWebKitDownloadDelegate.swift in Sources */,
				336B39E32726B4B700C417D3 /* DomainsProtectionStore.swift in Sources */,
				AAA0CC3C25337FAB0079BC96 /* WKBackForwardListItemViewModel.swift in Sources */,
				AAE71E3125F7855400D74437 /* HomepageViewController.swift in Sources */,
				4BB88B4525B7B55C006F6B06 /* DebugUserScript.swift in Sources */,
				B688B4DF27420D290087BEAF /* PDFSearchTextMenuItemHandler.swift in Sources */,
				4B65027A25E5F2B10054432E /* DefaultBrowserPromptView.swift in Sources */,
				4B723E0A26B0005900E14D75 /* DataImportViewController.swift in Sources */,
				B637273B26CBC8AF00C8CB02 /* AuthenticationAlert.swift in Sources */,
				4B0511BB262CAA5A00F6079C /* DefaultBrowserPreferences.swift in Sources */,
				4BB99D0326FE191E001E4761 /* SafariBookmarksReader.swift in Sources */,
				AACF6FD626BC366D00CF09F9 /* SafariVersionReader.swift in Sources */,
				4BE65485271FCD7B008D1D63 /* LoginFaviconView.swift in Sources */,
				4B0511CA262CAA5A00F6079C /* FireproofDomainsViewController.swift in Sources */,
				AA4D700725545EF800C3411E /* URLEventHandler.swift in Sources */,
				AA92127725ADA07900600CD4 /* WKWebViewExtension.swift in Sources */,
				B6106BA426A7BEA40013B453 /* PermissionAuthorizationState.swift in Sources */,
				B6A9E499261474120067D1B9 /* TimedPixel.swift in Sources */,
				B6C0B23626E732000031CB7F /* DownloadListItem.swift in Sources */,
				856C98A6256EB59600A22F1F /* MenuItemSelectors.swift in Sources */,
				7B860DE227274A8C006D8957 /* NavigatorCredentialsUserScript.swift in Sources */,
				B6B1E87E26D5DA0E0062C350 /* DownloadsPopover.swift in Sources */,
				4B9292A026670D2A00AD2C21 /* SpacerNode.swift in Sources */,
				B6E61EE8263ACE16004E11AB /* UTType.swift in Sources */,
				4BE6547F271FCD4D008D1D63 /* PasswordManagementCreditCardModel.swift in Sources */,
				AAFCB37F25E545D400859DD4 /* PublisherExtension.swift in Sources */,
				B684592225C93BE000DC17B6 /* Publisher.asVoid.swift in Sources */,
				AAA0CC33252F181A0079BC96 /* NavigationButtonMenuDelegate.swift in Sources */,
				AAC30A2A268E239100D2D9CD /* CrashReport.swift in Sources */,
				4B78A86B26BB3ADD0071BB16 /* BrowserImportSummaryViewController.swift in Sources */,
				AA512D1424D99D9800230283 /* FaviconService.swift in Sources */,
				AABEE6AB24ACA0F90043105B /* SuggestionTableRowView.swift in Sources */,
				4B0511CB262CAA5A00F6079C /* DownloadPreferencesTableCellView.swift in Sources */,
				4B9292AA26670D3700AD2C21 /* Bookmark.xcmappingmodel in Sources */,
				AAC5E4D025D6A709007F5990 /* Bookmark.swift in Sources */,
				AA9B7C8326A197A00008D425 /* ServerTrust.swift in Sources */,
				B64C853826944B880048FEBE /* StoredPermission.swift in Sources */,
				AAE246F8270A406200BEEAEE /* FirePopoverCollectionViewHeader.swift in Sources */,
				AA5D6DAC24A340F700C6FBCE /* WebViewStateObserver.swift in Sources */,
				AAB7320926DD0CD9002FACF9 /* FireViewController.swift in Sources */,
				4B92928C26670D1700AD2C21 /* OutlineSeparatorViewCell.swift in Sources */,
				4BB99D0426FE191E001E4761 /* SafariDataImporter.swift in Sources */,
				4B0511CD262CAA5A00F6079C /* DefaultBrowserTableCellView.swift in Sources */,
				B69B503A2726A12500758A2B /* StatisticsLoader.swift in Sources */,
				858A798526A8BB5D00A75A42 /* NSTextViewExtension.swift in Sources */,
				B6B1E88426D5EB570062C350 /* DownloadsCellView.swift in Sources */,
				4B723E0C26B0005D00E14D75 /* CSVImportSummaryViewController.swift in Sources */,
				B6AAAC2D260330580029438D /* PublishedAfter.swift in Sources */,
				4BE6547E271FCD4D008D1D63 /* PasswordManagementIdentityModel.swift in Sources */,
				85C6A29625CC1FFD00EEB5F1 /* UserDefaultsWrapper.swift in Sources */,
				85625998269C9C5F00EE44BC /* PasswordManagementPopover.swift in Sources */,
				4BB99CFE26FE191E001E4761 /* FirefoxBookmarksReader.swift in Sources */,
				B6A9E4A3261475C70067D1B9 /* AppUsageActivityMonitor.swift in Sources */,
				4BA1A6A0258B079600F6F690 /* DataEncryption.swift in Sources */,
				B6FA8941269C425400588ECD /* PrivacyDashboardPopover.swift in Sources */,
				AABEE6AF24AD22B90043105B /* AddressBarTextField.swift in Sources */,
				B693954C26F04BEB0015B914 /* FocusRingView.swift in Sources */,
				4B9292DB2667125D00AD2C21 /* ContextualMenu.swift in Sources */,
				AA68C3D32490ED62001B8783 /* NavigationBarViewController.swift in Sources */,
				AA585DAF2490E6E600E9A3E2 /* MainViewController.swift in Sources */,
				AABEE69A24A902A90043105B /* SuggestionContainerViewModel.swift in Sources */,
				AA840A9827319D1600E63CDD /* FirePopoverWrapperViewController.swift in Sources */,
				B657841F25FA497600D8DB33 /* NSException+Catch.swift in Sources */,
				4BE65481271FCD4D008D1D63 /* PasswordManagementNoteModel.swift in Sources */,
				B63ED0E526BB8FB900A9DAD1 /* SharingMenu.swift in Sources */,
				AA4FF40C2624751A004E2377 /* GrammarFeaturesManager.swift in Sources */,
				B693955B26F0CE300015B914 /* WebKitDownloadDelegate.swift in Sources */,
				B6B3E0E12657EA7A0040E0A2 /* NSScreenExtension.swift in Sources */,
				B65E6BA026D9F10600095F96 /* NSBezierPathExtension.swift in Sources */,
				AA6820E425502F19005ED0D5 /* WebsiteDataStore.swift in Sources */,
				B64C852A26942AC90048FEBE /* PermissionContextMenu.swift in Sources */,
				85D438B6256E7C9E00F3BAF8 /* ContextMenuUserScript.swift in Sources */,
				B693955526F04BEC0015B914 /* NSSavePanelExtension.swift in Sources */,
				B6B1E88B26D774090062C350 /* LinkButton.swift in Sources */,
				B693954D26F04BEB0015B914 /* MouseClickView.swift in Sources */,
				B6DB3CF926A00E2D00D459B7 /* AVCaptureDevice+SwizzledAuthState.swift in Sources */,
				4BA1A6BD258B082300F6F690 /* EncryptionKeyStore.swift in Sources */,
				4BE65474271FCD40008D1D63 /* PasswordManagementIdentityItemView.swift in Sources */,
				B6F41031264D2B23003DA42C /* ProgressExtension.swift in Sources */,
				4B723E0F26B0006500E14D75 /* CSVParser.swift in Sources */,
				B6DA44082616B30600DD1EC2 /* PixelDataModel.xcdatamodeld in Sources */,
				B6B1E87B26D381710062C350 /* DownloadListCoordinator.swift in Sources */,
				AAC5E4F125D6BF10007F5990 /* AddressBarButton.swift in Sources */,
				AAE7527E263B05C600B973F8 /* HistoryEntry.swift in Sources */,
				AAB8203C26B2DE0D00788AC3 /* SuggestionListCharacteristics.swift in Sources */,
				AAADFD06264AA282001555EA /* TimeIntervalExtension.swift in Sources */,
				4B9292D42667123700AD2C21 /* BookmarkListViewController.swift in Sources */,
				4B723E0D26B0006100E14D75 /* SecureVaultLoginImporter.swift in Sources */,
				4B9292D32667123700AD2C21 /* AddBookmarkModalViewController.swift in Sources */,
				AA88D14B252A557100980B4E /* URLRequestExtension.swift in Sources */,
				4B8AC93B26B48ADF00879451 /* ASN1Parser.swift in Sources */,
				336B39E72726BAE800C417D3 /* UserDefaultsExtension.swift in Sources */,
				B66E9DD22670EB2A00E53BB5 /* _WKDownload+WebKitDownload.swift in Sources */,
				B6A9E4612614608B0067D1B9 /* AppVersion.swift in Sources */,
				856C98DF257014BD00A22F1F /* FileDownloadManager.swift in Sources */,
				85CC1D73269EF1880062F04E /* PasswordManagementItemList.swift in Sources */,
				4BB99CFF26FE191E001E4761 /* BookmarkImport.swift in Sources */,
				85480FBB25D181CB009424E3 /* ConfigurationDownloading.swift in Sources */,
				AAEEC6A927088ADB008445F7 /* FireCoordinator.swift in Sources */,
				B655369B268442EE00085A79 /* GeolocationProvider.swift in Sources */,
				B6C0B23C26E87D900031CB7F /* NSAlert+ActiveDownloadsTermination.swift in Sources */,
				AAECA42024EEA4AC00EFA63A /* IndexPathExtension.swift in Sources */,
				4BE65478271FCD41008D1D63 /* PasswordManagementNoteItemView.swift in Sources */,
				AA5C8F632591021700748EB7 /* NSApplicationExtension.swift in Sources */,
				AA9E9A5625A3AE8400D1959D /* NSWindowExtension.swift in Sources */,
				4B0511C9262CAA5A00F6079C /* RoundedSelectionRowView.swift in Sources */,
				AAC5E4C725D6A6E8007F5990 /* BookmarkPopover.swift in Sources */,
				B6106BA726A7BECC0013B453 /* PermissionAuthorizationQuery.swift in Sources */,
				4B9292CE2667123700AD2C21 /* BrowserTabSelectionDelegate.swift in Sources */,
				B6C0B24426E9CB080031CB7F /* RunLoopExtension.swift in Sources */,
				4B9292A126670D2A00AD2C21 /* BookmarkTreeController.swift in Sources */,
				4B9292D02667123700AD2C21 /* BookmarkManagementSplitViewController.swift in Sources */,
				B6E61EE3263AC0C8004E11AB /* FileManagerExtension.swift in Sources */,
				B6DB3CFB26A17CB800D459B7 /* PermissionModel.swift in Sources */,
				4B92929C26670D2A00AD2C21 /* PasteboardFolder.swift in Sources */,
				B6106BAB26A7BF1D0013B453 /* PermissionType.swift in Sources */,
				8585B63826D6E66C00C1416F /* ButtonStyles.swift in Sources */,
				4B677450255DBFA300025BD8 /* HashExtension.swift in Sources */,
				4B0511BD262CAA5A00F6079C /* PrivacySecurityPreferences.swift in Sources */,
				AA9FF95F24A1FB690039E328 /* TabCollectionViewModel.swift in Sources */,
				AAC5E4D125D6A709007F5990 /* BookmarkManager.swift in Sources */,
				4BE65476271FCD41008D1D63 /* PasswordManagementCreditCardItemView.swift in Sources */,
				AA5C8F59258FE21F00748EB7 /* NSTextFieldExtension.swift in Sources */,
				B65536AE2685E17200085A79 /* GeolocationService.swift in Sources */,
				4B02198925E05FAC00ED7DEA /* FireproofingURLExtensions.swift in Sources */,
				4BA1A6A5258B07DF00F6F690 /* EncryptedValueTransformer.swift in Sources */,
				4B92929F26670D2A00AD2C21 /* PasteboardBookmark.swift in Sources */,
				856CADF0271710F400E79BB0 /* HoverUserScript.swift in Sources */,
				4B9292AC26670D3700AD2C21 /* Bookmark.xcdatamodeld in Sources */,
				AA6EF9B525081B4C004754E6 /* MainMenuActions.swift in Sources */,
				B63D466925BEB6C200874977 /* WKWebView+SessionState.swift in Sources */,
				4B723E1226B0006E00E14D75 /* DataImport.swift in Sources */,
				026ADE1226C2FFFE002518EE /* PrivacyConfiguration.swift in Sources */,
				B6A924D92664C72E001A28CA /* WebKitDownloadTask.swift in Sources */,
				4B59023E26B35F3600489384 /* ChromiumLoginReader.swift in Sources */,
				85D885B326A5A9DE0077C374 /* NSAlert+PasswordManager.swift in Sources */,
				85E11C2F25E7DC7E00974CAF /* ExternalURLHandler.swift in Sources */,
				85308E27267FCB22001ABD76 /* PasswordManagerSettings.swift in Sources */,
				AA6AD95B2704B6DB00159F8A /* FirePopoverViewController.swift in Sources */,
				85A0116925AF1D8900FA6A0C /* FindInPageViewController.swift in Sources */,
				4BB6CE5F26B77ED000EC5860 /* Cryptography.swift in Sources */,
				AA6FFB4424DC33320028F4D0 /* NSViewExtension.swift in Sources */,
				B6C0B23E26E8BF1F0031CB7F /* DownloadListViewModel.swift in Sources */,
				4B9292D52667123700AD2C21 /* BookmarkManagementDetailViewController.swift in Sources */,
				4B723E1026B0006700E14D75 /* CSVImporter.swift in Sources */,
				AA4BBA3B25C58FA200C4FB0F /* MainMenu.swift in Sources */,
				4B8AC93326B3B06300879451 /* EdgeDataImporter.swift in Sources */,
				AA585D84248FD31100E9A3E2 /* BrowserTabViewController.swift in Sources */,
				B6A9E48926146ABF0067D1B9 /* PixelCounter.swift in Sources */,
				B693954B26F04BEB0015B914 /* MouseOverView.swift in Sources */,
				AAE7527C263B056C00B973F8 /* HistoryStore.swift in Sources */,
				AAE246F32709EF3B00BEEAEE /* FirePopoverCollectionViewItem.swift in Sources */,
				AA61C0D22727F59B00E6B681 /* ArrayExtension.swift in Sources */,
				AAC30A2C268F1ECD00D2D9CD /* CrashReportSender.swift in Sources */,
				AAFE068326C7082D005434CC /* WebKitVersionProvider.swift in Sources */,
				B63D467A25BFC3E100874977 /* NSCoderExtensions.swift in Sources */,
				B6A5A27125B9377300AA7ADA /* StatePersistenceService.swift in Sources */,
				B68458B025C7E76A00DC17B6 /* WindowManager+StateRestoration.swift in Sources */,
				B68458C525C7EA0C00DC17B6 /* TabCollection+NSSecureCoding.swift in Sources */,
				4BB88B5B25B7BA50006F6B06 /* Instruments.swift in Sources */,
				4B0511E2262CAA8600F6079C /* NSViewControllerExtension.swift in Sources */,
				F44C130225C2DA0400426E3E /* NSAppearanceExtension.swift in Sources */,
				B64C84F1269310120048FEBE /* PermissionManager.swift in Sources */,
				B64C853026943BC10048FEBE /* Permissions.xcdatamodeld in Sources */,
				B693954F26F04BEB0015B914 /* PaddedImageButton.swift in Sources */,
				4BA1A6B8258B081600F6F690 /* EncryptionKeyStoring.swift in Sources */,
				B65783E725F8AAFB00D8DB33 /* String+Punycode.swift in Sources */,
				B657841A25FA484B00D8DB33 /* NSException+Catch.m in Sources */,
				B684592F25C93FBF00DC17B6 /* AppStateRestorationManager.swift in Sources */,
				AAA892EA250A4CEF005B37B2 /* WindowControllersManager.swift in Sources */,
				AAC5E4C825D6A6E8007F5990 /* BookmarkPopoverViewController.swift in Sources */,
				85CC1D7B26A05ECF0062F04E /* PasswordManagementItemListModel.swift in Sources */,
				AABEE6A924AB4B910043105B /* SuggestionTableCellView.swift in Sources */,
				AA6820F125503DA9005ED0D5 /* FireViewModel.swift in Sources */,
				AAA0CC6A253CC43C0079BC96 /* WKUserContentControllerExtension.swift in Sources */,
				B6A9E45C261460350067D1B9 /* APIRequest.swift in Sources */,
				4BE65479271FCD41008D1D63 /* EditableTextView.swift in Sources */,
				AA9FF95D24A1FA1C0039E328 /* TabCollection.swift in Sources */,
				B688B4DA273E6D3B0087BEAF /* MainView.swift in Sources */,
				4B65143E263924B5005B46EB /* EmailUrlExtensions.swift in Sources */,
				85CC1D7D26A05F250062F04E /* PasswordManagementItemModel.swift in Sources */,
				AAD86E52267A0DFF005C11BE /* UpdateController.swift in Sources */,
				85A0118225AF60E700FA6A0C /* FindInPageModel.swift in Sources */,
				4B9292A226670D2A00AD2C21 /* PseudoFolder.swift in Sources */,
				B6DA44022616B28300DD1EC2 /* PixelDataStore.swift in Sources */,
				B6A9E45326142B070067D1B9 /* Pixel.swift in Sources */,
				B6A9E47726146A570067D1B9 /* PixelEvent.swift in Sources */,
				85799C3425DFCD1B0007EC87 /* TrackerRadarManager.swift in Sources */,
				AA2CB1352587C29500AA6FBE /* TabBarFooter.swift in Sources */,
				B6C0B23926E742610031CB7F /* FileDownloadError.swift in Sources */,
				4B0511C2262CAA5A00F6079C /* PreferencesAboutViewController.swift in Sources */,
				4B9292AB26670D3700AD2C21 /* BookmarkMigrationPolicy.swift in Sources */,
				AA92126F25ACCB1100600CD4 /* ErrorExtension.swift in Sources */,
				B6A9E47026146A250067D1B9 /* DateExtension.swift in Sources */,
				AAE7527A263B046100B973F8 /* History.xcdatamodeld in Sources */,
				B64C853D26944B940048FEBE /* PermissionStore.swift in Sources */,
				AA75A0AE26F3500C0086B667 /* PrivacyIconViewModel.swift in Sources */,
				4BB99D0126FE191E001E4761 /* ChromiumBookmarksReader.swift in Sources */,
				B6C0B23426E71BCD0031CB7F /* Downloads.xcdatamodeld in Sources */,
				B687260426E215C9008EE860 /* ExpirationChecker.swift in Sources */,
				AAE8B110258A456C00E81239 /* TooltipViewController.swift in Sources */,
				4B0135CE2729F1AA00D54834 /* NSPasteboardExtension.swift in Sources */,
				85AC3B0525D6B1D800C7D2AA /* ScriptSourceProviding.swift in Sources */,
				4BB99D0026FE191E001E4761 /* CoreDataBookmarkImporter.swift in Sources */,
				AA3F895324C18AD500628DDE /* SuggestionViewModel.swift in Sources */,
				4B9292A326670D2A00AD2C21 /* BookmarkManagedObject.swift in Sources */,
				4B723E1326B0007A00E14D75 /* CSVLoginExporter.swift in Sources */,
				8562599A269CA0A600EE44BC /* NSRectExtension.swift in Sources */,
				4B0511C5262CAA5A00F6079C /* PrivacySecurityPreferencesTableCellView.swift in Sources */,
				4B677431255DBEB800025BD8 /* BloomFilterWrapper.mm in Sources */,
				4B0511C8262CAA5A00F6079C /* PreferencesListViewController.swift in Sources */,
				B684592725C93C0500DC17B6 /* Publishers.NestedObjectChanges.swift in Sources */,
				85A011EA25B4D4CA00FA6A0C /* FindInPageUserScript.swift in Sources */,
				4BE65480271FCD4D008D1D63 /* PasswordManagementLoginModel.swift in Sources */,
				AA9FF95B24A1EFC20039E328 /* TabViewModel.swift in Sources */,
				AA9E9A5E25A4867200D1959D /* TabDragAndDropManager.swift in Sources */,
				B68458C025C7E9E000DC17B6 /* TabCollectionViewModel+NSSecureCoding.swift in Sources */,
				AA8EDF2724923EC70071C2E8 /* StringExtension.swift in Sources */,
				85378DA2274E7F25007C5CBF /* EmailManagerRequestDelegate.swift in Sources */,
				B68172A9269C487D006D1092 /* PrivacyDashboardUserScript.swift in Sources */,
				858A797F26A79EAA00A75A42 /* UserText+PasswordManager.swift in Sources */,
				0230C09F271F53000018F728 /* GPCUserScript.swift in Sources */,
				B693954E26F04BEB0015B914 /* ProgressView.swift in Sources */,
				B69B503C2726A12500758A2B /* StatisticsStore.swift in Sources */,
				B693955426F04BEC0015B914 /* ColorView.swift in Sources */,
				8589063A267BCD8E00D23B0D /* SaveCredentialsPopover.swift in Sources */,
				AA72D5E325FE977F00C77619 /* AddEditFavoriteViewController.swift in Sources */,
				B6C0B22E26E61CE70031CB7F /* DownloadViewModel.swift in Sources */,
				B68458B825C7E8B200DC17B6 /* Tab+NSSecureCoding.swift in Sources */,
				85378DA0274E6F42007C5CBF /* NSNotificationName+EmailManager.swift in Sources */,
				B693955726F04BEC0015B914 /* MouseOverButton.swift in Sources */,
				AA61C0D02722159B00E6B681 /* FireInfoViewController.swift in Sources */,
				B64C85422694590B0048FEBE /* PermissionButton.swift in Sources */,
				B6E53883267C83420010FEA9 /* HomepageBackgroundView.swift in Sources */,
				AAA0CC472533833C0079BC96 /* MoreOptionsMenu.swift in Sources */,
				B64C84E32692DC9F0048FEBE /* PermissionAuthorizationViewController.swift in Sources */,
				4B92929D26670D2A00AD2C21 /* BookmarkNode.swift in Sources */,
				B693955226F04BEB0015B914 /* LongPressButton.swift in Sources */,
				B6106B9E26A565DA0013B453 /* BundleExtension.swift in Sources */,
				4B677438255DBEB800025BD8 /* HTTPSUpgrade.xcdatamodeld in Sources */,
				4B0511E1262CAA8600F6079C /* NSOpenPanelExtensions.swift in Sources */,
				AAE99B8927088A19008B6BD9 /* FirePopover.swift in Sources */,
				AAE75280263B0A4D00B973F8 /* HistoryCoordinator.swift in Sources */,
				4B677434255DBEB800025BD8 /* HTTPSBloomFilterSpecification.swift in Sources */,
				B69B503D2726A12500758A2B /* VariantManager.swift in Sources */,
				AA97BF4625135DD30014931A /* ApplicationDockMenu.swift in Sources */,
				4BA1A69B258B076900F6F690 /* FileStore.swift in Sources */,
				4B0511CC262CAA5A00F6079C /* PreferencesSplitViewController.swift in Sources */,
				B6A9E47F26146A800067D1B9 /* PixelArguments.swift in Sources */,
				4B677436255DBEB800025BD8 /* HTTPSExcludedDomains.swift in Sources */,
				AAC5E4D225D6A709007F5990 /* BookmarkList.swift in Sources */,
				4B9292D12667123700AD2C21 /* BookmarkTableRowView.swift in Sources */,
				4B6160E525B152FA007DE5B2 /* ContentBlockerUserScript.swift in Sources */,
				B66E9DD42670EB4A00E53BB5 /* WKDownload+WebKitDownload.swift in Sources */,
				B69B503F2726A12500758A2B /* StatisticsUserDefaults.swift in Sources */,
				B689ECD526C247DB006FB0C5 /* BackForwardListItem.swift in Sources */,
				B69B50572727D16900758A2B /* AtbAndVariantCleanup.swift in Sources */,
				B693954A26F04BEB0015B914 /* NibLoadable.swift in Sources */,
				AA7412B724D1687000D22FE0 /* TabBarScrollView.swift in Sources */,
				4B0511C7262CAA5A00F6079C /* PreferenceTableCellView.swift in Sources */,
				4B9292D92667124B00AD2C21 /* BookmarkListTreeControllerDataSource.swift in Sources */,
				14D9B8FB24F7E089000D4D13 /* AddressBarViewController.swift in Sources */,
				B65536A62685B82B00085A79 /* Permissions.swift in Sources */,
				AAC82C60258B6CB5009B6B42 /* TooltipWindowController.swift in Sources */,
				AAC5E4E425D6BA9C007F5990 /* NSSizeExtension.swift in Sources */,
				AA6820EB25503D6A005ED0D5 /* Fire.swift in Sources */,
				B6AAAC3E26048F690029438D /* RandomAccessCollectionExtension.swift in Sources */,
				4B9292AF26670F5300AD2C21 /* NSOutlineViewExtensions.swift in Sources */,
				AA585D82248FD31100E9A3E2 /* AppDelegate.swift in Sources */,
				AA72D5F025FEA49900C77619 /* AddEditFavoriteWindow.swift in Sources */,
				1456D6E124EFCBC300775049 /* TabBarCollectionView.swift in Sources */,
				85308E25267FC9F2001ABD76 /* NSAlertExtension.swift in Sources */,
				4B59024826B3673600489384 /* ThirdPartyBrowser.swift in Sources */,
				B65E6B9E26D9EC0800095F96 /* CircularProgressView.swift in Sources */,
				AABEE69C24A902BB0043105B /* SuggestionContainer.swift in Sources */,
				4B59024126B35F3600489384 /* BraveDataImporter.swift in Sources */,
				B6A9E46B2614618A0067D1B9 /* OperatingSystemVersionExtension.swift in Sources */,
				85AC3AEF25D5CE9800C7D2AA /* UserScripts.swift in Sources */,
				4B677439255DBEB800025BD8 /* HTTPSUpgradeStore.swift in Sources */,
				AAB549DF25DAB8F80058460B /* BookmarkViewModel.swift in Sources */,
				AA13DCB4271480B0006D48D3 /* FirePopoverViewModel.swift in Sources */,
				F41D174125CB131900472416 /* NSColorExtension.swift in Sources */,
				AAE71E3725F7869300D74437 /* HomepageCollectionViewItem.swift in Sources */,
				AAC5E4F625D6BF2C007F5990 /* AddressBarButtonsViewController.swift in Sources */,
				4B59023D26B35F3600489384 /* ChromeDataImporter.swift in Sources */,
				853014D625E671A000FB8205 /* PageObserverUserScript.swift in Sources */,
				4B139AFD26B60BD800894F82 /* NSImageExtensions.swift in Sources */,
				B6A9E45B261460350067D1B9 /* APIHeaders.swift in Sources */,
				85625996269C953C00EE44BC /* PasswordManagementViewController.swift in Sources */,
				4BB99D0226FE191E001E4761 /* ImportedBookmarks.swift in Sources */,
				AA6EF9B3250785D5004754E6 /* NSMenuExtension.swift in Sources */,
				AA7412B524D1536B00D22FE0 /* MainWindowController.swift in Sources */,
				4B0511CF262CAA5A00F6079C /* AppearancePreferencesTableCellView.swift in Sources */,
				AA9FF95924A1ECF20039E328 /* Tab.swift in Sources */,
				B63D467125BFA6C100874977 /* DispatchQueueExtensions.swift in Sources */,
				B64C84EB2692DD650048FEBE /* PermissionAuthorizationPopover.swift in Sources */,
				85378D9E274E664C007C5CBF /* PopoverMessageViewController.swift in Sources */,
				AA6FFB4624DC3B5A0028F4D0 /* WebView.swift in Sources */,
				B693955026F04BEB0015B914 /* ShadowView.swift in Sources */,
				B6CF78DE267B099C00CD4F13 /* WKNavigationActionExtension.swift in Sources */,
				AA7412B224D0B3AC00D22FE0 /* TabBarViewItem.swift in Sources */,
				856C98D52570116900A22F1F /* NSWindow+Toast.swift in Sources */,
				859E7D6B27453BF3009C2B69 /* BookmarksExporter.swift in Sources */,
				4B5FF67826B602B100D42879 /* FirefoxDataImporter.swift in Sources */,
				4B02198B25E05FAC00ED7DEA /* FireproofInfoViewController.swift in Sources */,
				AA8EDF2424923E980071C2E8 /* URLExtension.swift in Sources */,
				4B67744B255DBF3A00025BD8 /* BloomFilter.cpp in Sources */,
				4BE0DF06267819A1006337B7 /* NSStoryboardExtension.swift in Sources */,
				336B39E52726BA0400C417D3 /* DomainsProtectionUserDefaultsStore.swift in Sources */,
				4B02198A25E05FAC00ED7DEA /* FireproofDomains.swift in Sources */,
				4B677442255DBEEA00025BD8 /* Database.swift in Sources */,
				4B92928B26670D1700AD2C21 /* BookmarksOutlineView.swift in Sources */,
				AAF7D3862567CED500998667 /* WebViewConfiguration.swift in Sources */,
				4B6160ED25B15417007DE5B2 /* DetectedTracker.swift in Sources */,
				B61F015525EDD5A700ABB5A3 /* UserContentController.swift in Sources */,
				4BF01C00272AE74C00884A61 /* CountryList.swift in Sources */,
				AAC5E4D925D6A711007F5990 /* BookmarkStore.swift in Sources */,
				B6FA893F269C424500588ECD /* PrivacyDashboardViewController.swift in Sources */,
				AA72D5FE25FFF94E00C77619 /* NSMenuItemExtension.swift in Sources */,
				4BA1A6C2258B0A1300F6F690 /* ContiguousBytesExtension.swift in Sources */,
				AA9B7C7E26A06E040008D425 /* TrackerInfo.swift in Sources */,
				B6553692268440D700085A79 /* WKProcessPool+GeolocationProvider.swift in Sources */,
			);
			runOnlyForDeploymentPostprocessing = 0;
		};
		AA585D8C248FD31400E9A3E2 /* Sources */ = {
			isa = PBXSourcesBuildPhase;
			buildActionMask = 2147483647;
			files = (
				026ADE1626C30FA5002518EE /* PrivacyConfigurationManagerTests.swift in Sources */,
				B67C6C472654C643006C872E /* FileManagerExtensionTests.swift in Sources */,
				B69B50482726C5C200758A2B /* StatisticsLoaderTests.swift in Sources */,
				142879DA24CE1179005419BB /* SuggestionViewModelTests.swift in Sources */,
				4B9292C12667103100AD2C21 /* BookmarkMigrationTests.swift in Sources */,
				4B9292BC2667103100AD2C21 /* BookmarkSidebarTreeControllerTests.swift in Sources */,
				B6DA44232616CABC00DD1EC2 /* PixelArgumentsTests.swift in Sources */,
				AAEC74BC2642F0F800C2EFBC /* History.xcdatamodeld in Sources */,
				85F1B0C925EF9759004792B6 /* URLEventHandlerTests.swift in Sources */,
				4B9292BD2667103100AD2C21 /* BookmarkOutlineViewDataSourceTests.swift in Sources */,
				B6A5A27925B93FFF00AA7ADA /* StateRestorationManagerTests.swift in Sources */,
				4B9292BB2667103100AD2C21 /* BookmarkNodeTests.swift in Sources */,
				4B0219A825E0646500ED7DEA /* WebsiteDataStoreTests.swift in Sources */,
				AAC9C01E24CB6BEB00AD1325 /* TabCollectionViewModelTests.swift in Sources */,
				AA0877BA26D5161D00B05660 /* WebKitVersionProviderTests.swift in Sources */,
				B69B50462726C5C200758A2B /* AtbAndVariantCleanupTests.swift in Sources */,
				85E11C3725E7F1E100974CAF /* ExternalURLHandlerTests.swift in Sources */,
				B6DA44282616CAE000DD1EC2 /* AppUsageActivityMonitorTests.swift in Sources */,
				4B59024C26B38BB800489384 /* ChromiumLoginReaderTests.swift in Sources */,
				AAC9C01724CAFBDC00AD1325 /* TabCollectionTests.swift in Sources */,
				4B82E9B925B6A05800656FE7 /* DetectedTrackerTests.swift in Sources */,
				B67C6C3D2654B897006C872E /* WebViewExtensionTests.swift in Sources */,
				4BA1A6DE258C100A00F6F690 /* FileStoreTests.swift in Sources */,
				4B0511F0262CAEC900F6079C /* AppearancePreferencesTests.swift in Sources */,
				AAC9C01C24CB594C00AD1325 /* TabViewModelTests.swift in Sources */,
				B65349AA265CF45000DCC645 /* DispatchQueueExtensionsTests.swift in Sources */,
				858A798A26A9B35E00A75A42 /* PasswordManagementItemModelTests.swift in Sources */,
				B6DA441E2616C84600DD1EC2 /* PixelStoreMock.swift in Sources */,
				4B9292BF2667103100AD2C21 /* TreeControllerTests.swift in Sources */,
				B693956926F352DB0015B914 /* DownloadsWebViewMock.m in Sources */,
				4B11060525903E570039B979 /* CoreDataEncryptionTesting.xcdatamodeld in Sources */,
				858A798826A99DBE00A75A42 /* PasswordManagementItemListModelTests.swift in Sources */,
				B69B50472726C5C200758A2B /* VariantManagerTests.swift in Sources */,
				8546DE6225C03056000CA5E1 /* UserAgentTests.swift in Sources */,
				B63ED0DE26AFD9A300A9DAD1 /* AVCaptureDeviceMock.swift in Sources */,
				B63ED0E026AFE32F00A9DAD1 /* GeolocationProviderMock.swift in Sources */,
				4B723E0926B0003E00E14D75 /* CSVLoginExporterTests.swift in Sources */,
				B630793526731BC400DCEE41 /* URLSuggestedFilenameTests.swift in Sources */,
				4B82E9C125B6A1CD00656FE7 /* TrackerRadarManagerTests.swift in Sources */,
				AADE11C026D916D70032D8A7 /* StringExtensionTests.swift in Sources */,
				85AC3B4925DAC9BD00C7D2AA /* ConfigurationStorageTests.swift in Sources */,
				B693956126F1C1BC0015B914 /* DownloadListStoreMock.swift in Sources */,
				AA91F83927076F1900771A0D /* PrivacyIconViewModelTests.swift in Sources */,
				4B723E0726B0003E00E14D75 /* CSVImporterTests.swift in Sources */,
				AA652CDB25DDAB32009059CC /* BookmarkStoreMock.swift in Sources */,
				B62EB47C25BAD3BB005745C6 /* WKWebViewPrivateMethodsAvailabilityTests.swift in Sources */,
				B6106BA026A7BE0B0013B453 /* PermissionManagerTests.swift in Sources */,
				B6106BB526A809E60013B453 /* GeolocationProviderTests.swift in Sources */,
				B6A5A2A025B96E8300AA7ADA /* AppStateChangePublisherTests.swift in Sources */,
				B63ED0E326B3E7FA00A9DAD1 /* CLLocationManagerMock.swift in Sources */,
				4B02199C25E063DE00ED7DEA /* FireproofDomainsTests.swift in Sources */,
				B65783EC25F8AB9300D8DB33 /* String+PunycodeTests.swift in Sources */,
				AA0F3DB7261A566C0077F2D9 /* SuggestionLoadingMock.swift in Sources */,
				4B9292BE2667103100AD2C21 /* PasteboardFolderTests.swift in Sources */,
				4B9292C52667104B00AD2C21 /* CoreDataTestUtilities.swift in Sources */,
				4B723E1926B000DC00E14D75 /* TemporaryFileCreator.swift in Sources */,
				4B9292C22667103100AD2C21 /* BookmarkTests.swift in Sources */,
				142879DC24CE1185005419BB /* SuggestionContainerViewModelTests.swift in Sources */,
				AA0877B826D5160D00B05660 /* SafariVersionReaderTests.swift in Sources */,
				B69B50452726C5C200758A2B /* AtbParserTests.swift in Sources */,
				B6106BAF26A7C6180013B453 /* PermissionStoreMock.swift in Sources */,
				AA652CD325DDA6E9009059CC /* LocalBookmarkManagerTests.swift in Sources */,
				B63ED0DC26AE7B1E00A9DAD1 /* WebViewMock.swift in Sources */,
				4B4F72EC266B2ED300814C60 /* CollectionExtension.swift in Sources */,
				AAE39D1B24F44885008EF28B /* TabCollectionViewModelDelegateMock.swift in Sources */,
				AA9C363025518CA9004B1BA3 /* FireTests.swift in Sources */,
				B6106BB126A7D8720013B453 /* PermissionStoreTests.swift in Sources */,
				4BF4951826C08395000547B8 /* ThirdPartyBrowserTests.swift in Sources */,
				AA63745424C9BF9A00AB2AC4 /* SuggestionContainerTests.swift in Sources */,
				AAC9C01524CAFBCE00AD1325 /* TabTests.swift in Sources */,
				B69B504C2726CA2900758A2B /* MockVariantManager.swift in Sources */,
				4BA1A6D9258C0CB300F6F690 /* DataEncryptionTests.swift in Sources */,
				858C1BED26974E6600E6C014 /* PasswordManagerSettingsTests.swift in Sources */,
				B6A5A27E25B9403E00AA7ADA /* FileStoreMock.swift in Sources */,
				B693955F26F1C17F0015B914 /* DownloadListCoordinatorTests.swift in Sources */,
				B68172AE269EB43F006D1092 /* GeolocationServiceTests.swift in Sources */,
				B6AE74342609AFCE005B9B1A /* ProgressEstimationTests.swift in Sources */,
				4BA1A6FE258C5C1300F6F690 /* EncryptedValueTransformerTests.swift in Sources */,
				85F69B3C25EDE81F00978E59 /* URLExtensionTests.swift in Sources */,
				B6DA44112616C0FC00DD1EC2 /* PixelTests.swift in Sources */,
				4B9292BA2667103100AD2C21 /* BookmarkNodePathTests.swift in Sources */,
				4B9292C02667103100AD2C21 /* BookmarkManagedObjectTests.swift in Sources */,
				4B723E0626B0003E00E14D75 /* CSVParserTests.swift in Sources */,
				AA652CCE25DD9071009059CC /* BookmarkListTests.swift in Sources */,
				859E7D6D274548F2009C2B69 /* BookmarksExporterTests.swift in Sources */,
				B6A5A2A825BAA35500AA7ADA /* WindowManagerStateRestorationTests.swift in Sources */,
				B61F012325ECBAE400ABB5A3 /* UserScriptsTest.swift in Sources */,
				4BB99D1126FE1A84001E4761 /* SafariBookmarksReaderTests.swift in Sources */,
				4B11060A25903EAC0039B979 /* CoreDataEncryptionTests.swift in Sources */,
				4B9292C32667103100AD2C21 /* PasteboardBookmarkTests.swift in Sources */,
				AAEC74BB2642E67C00C2EFBC /* NSPersistentContainerExtension.swift in Sources */,
				AABAF59C260A7D130085060C /* FaviconServiceMock.swift in Sources */,
				AAEC74B82642E43800C2EFBC /* HistoryStoreTests.swift in Sources */,
				4BA1A6E6258C270800F6F690 /* EncryptionKeyGeneratorTests.swift in Sources */,
				B61F012B25ECBB1700ABB5A3 /* UserScriptsManagerTests.swift in Sources */,
				B6106BB326A7F4AA0013B453 /* GeolocationServiceMock.swift in Sources */,
				4B8AC93D26B49BE600879451 /* FirefoxLoginReaderTests.swift in Sources */,
				4B723E0526B0003E00E14D75 /* DataImportMocks.swift in Sources */,
				85AC3B1725D9BC1A00C7D2AA /* ConfigurationDownloaderTests.swift in Sources */,
				B693955D26F19CD70015B914 /* DownloadListStoreTests.swift in Sources */,
				4B0511E7262CAB3700F6079C /* UserDefaultsWrapperUtilities.swift in Sources */,
				4BA1A6F6258C4F9600F6F690 /* EncryptionMocks.swift in Sources */,
				B6B3E0962654DACD0040E0A2 /* UTTypeTests.swift in Sources */,
				4B02199D25E063DE00ED7DEA /* FireproofingURLExtensionsTests.swift in Sources */,
				4BB99D0F26FE1A84001E4761 /* ChromiumBookmarksReaderTests.swift in Sources */,
				4BB99D1026FE1A84001E4761 /* FirefoxBookmarksReaderTests.swift in Sources */,
				AAEC74B42642C69300C2EFBC /* HistoryCoordinatorTests.swift in Sources */,
				4B0511F8262CB20F00F6079C /* DownloadPreferencesTests.swift in Sources */,
				B63ED0DA26AE7AF400A9DAD1 /* PermissionManagerMock.swift in Sources */,
				AA9C362825518C44004B1BA3 /* WebsiteDataStoreMock.swift in Sources */,
				4B723E0826B0003E00E14D75 /* MockSecureVault.swift in Sources */,
				AAEC74B22642C57200C2EFBC /* HistoryCoordinatingMock.swift in Sources */,
				AAEC74B62642CC6A00C2EFBC /* HistoryStoringMock.swift in Sources */,
				AA652CB125DD825B009059CC /* LocalBookmarkStoreTests.swift in Sources */,
				B630794226731F5400DCEE41 /* WKDownloadMock.swift in Sources */,
				B6C0B24626E9CB190031CB7F /* RunLoopExtensionTests.swift in Sources */,
				B693956326F1C2A40015B914 /* FileDownloadManagerMock.swift in Sources */,
				B63ED0D826AE729600A9DAD1 /* PermissionModelTests.swift in Sources */,
				B69B504B2726CA2900758A2B /* MockStatisticsStore.swift in Sources */,
				B630793A26731F2600DCEE41 /* FileDownloadManagerTests.swift in Sources */,
			);
			runOnlyForDeploymentPostprocessing = 0;
		};
/* End PBXSourcesBuildPhase section */

/* Begin PBXTargetDependency section */
		4B1AD8A325FC27E200261379 /* PBXTargetDependency */ = {
			isa = PBXTargetDependency;
			target = AA585D7D248FD31100E9A3E2 /* DuckDuckGo Privacy Browser */;
			targetProxy = 4B1AD8A225FC27E200261379 /* PBXContainerItemProxy */;
		};
		7B4CE8E026F02108009134B1 /* PBXTargetDependency */ = {
			isa = PBXTargetDependency;
			target = AA585D7D248FD31100E9A3E2 /* DuckDuckGo Privacy Browser */;
			targetProxy = 7B4CE8DF26F02108009134B1 /* PBXContainerItemProxy */;
		};
		AA585D92248FD31400E9A3E2 /* PBXTargetDependency */ = {
			isa = PBXTargetDependency;
			target = AA585D7D248FD31100E9A3E2 /* DuckDuckGo Privacy Browser */;
			targetProxy = AA585D91248FD31400E9A3E2 /* PBXContainerItemProxy */;
		};
/* End PBXTargetDependency section */

/* Begin PBXVariantGroup section */
		AA585D87248FD31400E9A3E2 /* Main.storyboard */ = {
			isa = PBXVariantGroup;
			children = (
				AA585D88248FD31400E9A3E2 /* Base */,
			);
			name = Main.storyboard;
			sourceTree = "<group>";
		};
		AA80EC69256C4691007083E7 /* BrowserTab.storyboard */ = {
			isa = PBXVariantGroup;
			children = (
				AA80EC68256C4691007083E7 /* Base */,
			);
			name = BrowserTab.storyboard;
			sourceTree = "<group>";
		};
		AA80EC6F256C469C007083E7 /* NavigationBar.storyboard */ = {
			isa = PBXVariantGroup;
			children = (
				AA80EC6E256C469C007083E7 /* Base */,
			);
			name = NavigationBar.storyboard;
			sourceTree = "<group>";
		};
		AA80EC75256C46A2007083E7 /* Suggestion.storyboard */ = {
			isa = PBXVariantGroup;
			children = (
				AA80EC74256C46A2007083E7 /* Base */,
			);
			name = Suggestion.storyboard;
			sourceTree = "<group>";
		};
		AA80EC7B256C46AA007083E7 /* TabBar.storyboard */ = {
			isa = PBXVariantGroup;
			children = (
				AA80EC7A256C46AA007083E7 /* Base */,
			);
			name = TabBar.storyboard;
			sourceTree = "<group>";
		};
		AA80EC8B256C49B8007083E7 /* Localizable.strings */ = {
			isa = PBXVariantGroup;
			children = (
				AA80EC8A256C49B8007083E7 /* en */,
			);
			name = Localizable.strings;
			sourceTree = "<group>";
		};
		AA80EC91256C49BC007083E7 /* Localizable.stringsdict */ = {
			isa = PBXVariantGroup;
			children = (
				AA80EC90256C49BC007083E7 /* en */,
			);
			name = Localizable.stringsdict;
			sourceTree = "<group>";
		};
/* End PBXVariantGroup section */

/* Begin XCBuildConfiguration section */
		4B1AD8A425FC27E200261379 /* Debug */ = {
			isa = XCBuildConfiguration;
			buildSettings = {
				BUNDLE_LOADER = "$(TEST_HOST)";
				CODE_SIGN_STYLE = Automatic;
				COMBINE_HIDPI_IMAGES = YES;
				DEVELOPMENT_TEAM = HKE973VLUW;
				INFOPLIST_FILE = "Integration Tests/Info.plist";
				LD_RUNPATH_SEARCH_PATHS = (
					"$(inherited)",
					"@executable_path/../Frameworks",
					"@loader_path/../Frameworks",
				);
				MACOSX_DEPLOYMENT_TARGET = 11.1;
				PRODUCT_BUNDLE_IDENTIFIER = "com.duckduckgo.Integration-Tests";
				PRODUCT_NAME = "$(TARGET_NAME)";
				SWIFT_VERSION = 5.0;
				TEST_HOST = "$(BUILT_PRODUCTS_DIR)/DuckDuckGo.app/Contents/MacOS/DuckDuckGo";
			};
			name = Debug;
		};
		4B1AD8A525FC27E200261379 /* Release */ = {
			isa = XCBuildConfiguration;
			buildSettings = {
				BUNDLE_LOADER = "$(TEST_HOST)";
				CODE_SIGN_STYLE = Automatic;
				COMBINE_HIDPI_IMAGES = YES;
				DEVELOPMENT_TEAM = HKE973VLUW;
				INFOPLIST_FILE = "Integration Tests/Info.plist";
				LD_RUNPATH_SEARCH_PATHS = (
					"$(inherited)",
					"@executable_path/../Frameworks",
					"@loader_path/../Frameworks",
				);
				MACOSX_DEPLOYMENT_TARGET = 11.1;
				PRODUCT_BUNDLE_IDENTIFIER = "com.duckduckgo.Integration-Tests";
				PRODUCT_NAME = "$(TARGET_NAME)";
				SWIFT_VERSION = 5.0;
				TEST_HOST = "$(BUILT_PRODUCTS_DIR)/DuckDuckGo.app/Contents/MacOS/DuckDuckGo";
			};
			name = Release;
		};
		4B1AD8B025FC322600261379 /* CI */ = {
			isa = XCBuildConfiguration;
			buildSettings = {
				ALWAYS_SEARCH_USER_PATHS = NO;
				CLANG_ANALYZER_NONNULL = YES;
				CLANG_ANALYZER_NUMBER_OBJECT_CONVERSION = YES_AGGRESSIVE;
				CLANG_CXX_LANGUAGE_STANDARD = "gnu++14";
				CLANG_CXX_LIBRARY = "libc++";
				CLANG_ENABLE_MODULES = YES;
				CLANG_ENABLE_OBJC_ARC = YES;
				CLANG_ENABLE_OBJC_WEAK = YES;
				CLANG_WARN_BLOCK_CAPTURE_AUTORELEASING = YES;
				CLANG_WARN_BOOL_CONVERSION = YES;
				CLANG_WARN_COMMA = YES;
				CLANG_WARN_CONSTANT_CONVERSION = YES;
				CLANG_WARN_DEPRECATED_OBJC_IMPLEMENTATIONS = YES;
				CLANG_WARN_DIRECT_OBJC_ISA_USAGE = YES_ERROR;
				CLANG_WARN_DOCUMENTATION_COMMENTS = YES;
				CLANG_WARN_EMPTY_BODY = YES;
				CLANG_WARN_ENUM_CONVERSION = YES;
				CLANG_WARN_INFINITE_RECURSION = YES;
				CLANG_WARN_INT_CONVERSION = YES;
				CLANG_WARN_NON_LITERAL_NULL_CONVERSION = YES;
				CLANG_WARN_OBJC_IMPLICIT_RETAIN_SELF = YES;
				CLANG_WARN_OBJC_LITERAL_CONVERSION = YES;
				CLANG_WARN_OBJC_ROOT_CLASS = YES_ERROR;
				CLANG_WARN_QUOTED_INCLUDE_IN_FRAMEWORK_HEADER = YES;
				CLANG_WARN_RANGE_LOOP_ANALYSIS = YES;
				CLANG_WARN_STRICT_PROTOTYPES = YES;
				CLANG_WARN_SUSPICIOUS_MOVE = YES;
				CLANG_WARN_UNGUARDED_AVAILABILITY = YES_AGGRESSIVE;
				CLANG_WARN_UNREACHABLE_CODE = YES;
				CLANG_WARN__DUPLICATE_METHOD_MATCH = YES;
				COPY_PHASE_STRIP = NO;
				DEBUG_INFORMATION_FORMAT = dwarf;
				ENABLE_STRICT_OBJC_MSGSEND = YES;
				ENABLE_TESTABILITY = YES;
				GCC_C_LANGUAGE_STANDARD = gnu11;
				GCC_DYNAMIC_NO_PIC = NO;
				GCC_NO_COMMON_BLOCKS = YES;
				GCC_OPTIMIZATION_LEVEL = 0;
				GCC_PREPROCESSOR_DEFINITIONS = (
					"DEBUG=1",
					"CI=1",
					"$(inherited)",
				);
				GCC_WARN_64_TO_32_BIT_CONVERSION = YES;
				GCC_WARN_ABOUT_RETURN_TYPE = YES_ERROR;
				GCC_WARN_UNDECLARED_SELECTOR = YES;
				GCC_WARN_UNINITIALIZED_AUTOS = YES_AGGRESSIVE;
				GCC_WARN_UNUSED_FUNCTION = YES;
				GCC_WARN_UNUSED_VARIABLE = YES;
				MACOSX_DEPLOYMENT_TARGET = 10.15;
				MTL_ENABLE_DEBUG_INFO = INCLUDE_SOURCE;
				MTL_FAST_MATH = YES;
				ONLY_ACTIVE_ARCH = YES;
				SDKROOT = macosx;
				SWIFT_ACTIVE_COMPILATION_CONDITIONS = "DEBUG CI";
				SWIFT_OPTIMIZATION_LEVEL = "-Onone";
			};
			name = CI;
		};
		4B1AD8B125FC322600261379 /* CI */ = {
			isa = XCBuildConfiguration;
			buildSettings = {
				ASSETCATALOG_COMPILER_APPICON_NAME = "Icon - Debug";
				CLANG_ANALYZER_LOCALIZABILITY_EMPTY_CONTEXT = YES;
				CLANG_ANALYZER_LOCALIZABILITY_NONLOCALIZED = YES;
				CODE_SIGN_ENTITLEMENTS = DuckDuckGo/DuckDuckGoCI.entitlements;
				CODE_SIGN_IDENTITY = "";
				CODE_SIGN_STYLE = Manual;
				COMBINE_HIDPI_IMAGES = YES;
				CURRENT_PROJECT_VERSION = 0.17.6;
				DEVELOPMENT_TEAM = "";
				ENABLE_HARDENED_RUNTIME = YES;
				INFOPLIST_FILE = DuckDuckGo/Info.plist;
				LD_RUNPATH_SEARCH_PATHS = (
					"$(inherited)",
					"@executable_path/../Frameworks",
				);
				MARKETING_VERSION = 0.17.6;
				PRODUCT_BUNDLE_IDENTIFIER = com.duckduckgo.macos.browser.debug;
				PRODUCT_MODULE_NAME = "$(TARGET_NAME:c99extidentifier)";
				PRODUCT_NAME = DuckDuckGo;
				PROVISIONING_PROFILE_SPECIFIER = "";
				SWIFT_ACTIVE_COMPILATION_CONDITIONS = "FEEDBACK OUT_OF_APPSTORE $(inherited)";
				SWIFT_OBJC_BRIDGING_HEADER = "$(SRCROOT)/DuckDuckGo/Bridging.h";
				SWIFT_VERSION = 5.0;
			};
			name = CI;
		};
		4B1AD8B225FC322600261379 /* CI */ = {
			isa = XCBuildConfiguration;
			buildSettings = {
				ALWAYS_EMBED_SWIFT_STANDARD_LIBRARIES = YES;
				BUNDLE_LOADER = "$(TEST_HOST)";
				CODE_SIGN_IDENTITY = "-";
				CODE_SIGN_STYLE = Automatic;
				COMBINE_HIDPI_IMAGES = YES;
				DEVELOPMENT_TEAM = "";
				INFOPLIST_FILE = "Unit Tests/Info.plist";
				LD_RUNPATH_SEARCH_PATHS = (
					"$(inherited)",
					"@executable_path/../Frameworks",
					"@loader_path/../Frameworks",
				);
				MACOSX_DEPLOYMENT_TARGET = 10.15;
				PRODUCT_BUNDLE_IDENTIFIER = com.duckduckgo.macos.browser.DuckDuckGoTests;
				PRODUCT_NAME = "$(TARGET_NAME)";
				PROVISIONING_PROFILE_SPECIFIER = "";
				SWIFT_OBJC_BRIDGING_HEADER = "$(SRCROOT)/Unit Tests/Common/TestsBridging.h";
				SWIFT_VERSION = 5.0;
				TEST_HOST = "$(BUILT_PRODUCTS_DIR)/DuckDuckGo.app/Contents/MacOS/DuckDuckGo";
			};
			name = CI;
		};
		4B1AD8B325FC322600261379 /* CI */ = {
			isa = XCBuildConfiguration;
			buildSettings = {
				BUNDLE_LOADER = "$(TEST_HOST)";
				CODE_SIGN_IDENTITY = "-";
				CODE_SIGN_STYLE = Automatic;
				COMBINE_HIDPI_IMAGES = YES;
				DEVELOPMENT_TEAM = HKE973VLUW;
				INFOPLIST_FILE = "Integration Tests/Info.plist";
				LD_RUNPATH_SEARCH_PATHS = (
					"$(inherited)",
					"@executable_path/../Frameworks",
					"@loader_path/../Frameworks",
				);
				MACOSX_DEPLOYMENT_TARGET = 11.1;
				PRODUCT_BUNDLE_IDENTIFIER = "com.duckduckgo.Integration-Tests";
				PRODUCT_NAME = "$(TARGET_NAME)";
				SWIFT_VERSION = 5.0;
				TEST_HOST = "$(BUILT_PRODUCTS_DIR)/DuckDuckGo.app/Contents/MacOS/DuckDuckGo";
			};
			name = CI;
		};
		7B4CE8E126F02108009134B1 /* Debug */ = {
			isa = XCBuildConfiguration;
			buildSettings = {
				CODE_SIGN_STYLE = Automatic;
				COMBINE_HIDPI_IMAGES = YES;
				DEVELOPMENT_TEAM = HKE973VLUW;
				INFOPLIST_FILE = "UI Tests/Info.plist";
				LD_RUNPATH_SEARCH_PATHS = (
					"$(inherited)",
					"@executable_path/../Frameworks",
					"@loader_path/../Frameworks",
				);
				MACOSX_DEPLOYMENT_TARGET = 11.3;
				PRODUCT_BUNDLE_IDENTIFIER = "com.duckduckgo.UI-Tests";
				PRODUCT_NAME = "$(TARGET_NAME)";
				SWIFT_VERSION = 5.0;
				TEST_TARGET_NAME = "DuckDuckGo Privacy Browser";
			};
			name = Debug;
		};
		7B4CE8E226F02108009134B1 /* CI */ = {
			isa = XCBuildConfiguration;
			buildSettings = {
				CODE_SIGN_IDENTITY = "-";
				CODE_SIGN_STYLE = Automatic;
				COMBINE_HIDPI_IMAGES = YES;
				DEVELOPMENT_TEAM = HKE973VLUW;
				INFOPLIST_FILE = "UI Tests/Info.plist";
				LD_RUNPATH_SEARCH_PATHS = (
					"$(inherited)",
					"@executable_path/../Frameworks",
					"@loader_path/../Frameworks",
				);
				MACOSX_DEPLOYMENT_TARGET = 11.3;
				PRODUCT_BUNDLE_IDENTIFIER = "com.duckduckgo.UI-Tests";
				PRODUCT_NAME = "$(TARGET_NAME)";
				SWIFT_VERSION = 5.0;
				TEST_TARGET_NAME = "DuckDuckGo Privacy Browser";
			};
			name = CI;
		};
		7B4CE8E326F02108009134B1 /* Release */ = {
			isa = XCBuildConfiguration;
			buildSettings = {
				CODE_SIGN_STYLE = Automatic;
				COMBINE_HIDPI_IMAGES = YES;
				DEVELOPMENT_TEAM = HKE973VLUW;
				INFOPLIST_FILE = "UI Tests/Info.plist";
				LD_RUNPATH_SEARCH_PATHS = (
					"$(inherited)",
					"@executable_path/../Frameworks",
					"@loader_path/../Frameworks",
				);
				MACOSX_DEPLOYMENT_TARGET = 11.3;
				PRODUCT_BUNDLE_IDENTIFIER = "com.duckduckgo.UI-Tests";
				PRODUCT_NAME = "$(TARGET_NAME)";
				SWIFT_VERSION = 5.0;
				TEST_TARGET_NAME = "DuckDuckGo Privacy Browser";
			};
			name = Release;
		};
		7B4CE8E426F02108009134B1 /* Beta */ = {
			isa = XCBuildConfiguration;
			buildSettings = {
				CODE_SIGN_STYLE = Automatic;
				COMBINE_HIDPI_IMAGES = YES;
				DEVELOPMENT_TEAM = HKE973VLUW;
				INFOPLIST_FILE = "UI Tests/Info.plist";
				LD_RUNPATH_SEARCH_PATHS = (
					"$(inherited)",
					"@executable_path/../Frameworks",
					"@loader_path/../Frameworks",
				);
				MACOSX_DEPLOYMENT_TARGET = 11.3;
				PRODUCT_BUNDLE_IDENTIFIER = "com.duckduckgo.UI-Tests";
				PRODUCT_NAME = "$(TARGET_NAME)";
				SWIFT_VERSION = 5.0;
				TEST_TARGET_NAME = "DuckDuckGo Privacy Browser";
			};
			name = Beta;
		};
		AA585DA2248FD31500E9A3E2 /* Debug */ = {
			isa = XCBuildConfiguration;
			buildSettings = {
				ALWAYS_SEARCH_USER_PATHS = NO;
				CLANG_ANALYZER_NONNULL = YES;
				CLANG_ANALYZER_NUMBER_OBJECT_CONVERSION = YES_AGGRESSIVE;
				CLANG_CXX_LANGUAGE_STANDARD = "gnu++14";
				CLANG_CXX_LIBRARY = "libc++";
				CLANG_ENABLE_MODULES = YES;
				CLANG_ENABLE_OBJC_ARC = YES;
				CLANG_ENABLE_OBJC_WEAK = YES;
				CLANG_WARN_BLOCK_CAPTURE_AUTORELEASING = YES;
				CLANG_WARN_BOOL_CONVERSION = YES;
				CLANG_WARN_COMMA = YES;
				CLANG_WARN_CONSTANT_CONVERSION = YES;
				CLANG_WARN_DEPRECATED_OBJC_IMPLEMENTATIONS = YES;
				CLANG_WARN_DIRECT_OBJC_ISA_USAGE = YES_ERROR;
				CLANG_WARN_DOCUMENTATION_COMMENTS = YES;
				CLANG_WARN_EMPTY_BODY = YES;
				CLANG_WARN_ENUM_CONVERSION = YES;
				CLANG_WARN_INFINITE_RECURSION = YES;
				CLANG_WARN_INT_CONVERSION = YES;
				CLANG_WARN_NON_LITERAL_NULL_CONVERSION = YES;
				CLANG_WARN_OBJC_IMPLICIT_RETAIN_SELF = YES;
				CLANG_WARN_OBJC_LITERAL_CONVERSION = YES;
				CLANG_WARN_OBJC_ROOT_CLASS = YES_ERROR;
				CLANG_WARN_QUOTED_INCLUDE_IN_FRAMEWORK_HEADER = YES;
				CLANG_WARN_RANGE_LOOP_ANALYSIS = YES;
				CLANG_WARN_STRICT_PROTOTYPES = YES;
				CLANG_WARN_SUSPICIOUS_MOVE = YES;
				CLANG_WARN_UNGUARDED_AVAILABILITY = YES_AGGRESSIVE;
				CLANG_WARN_UNREACHABLE_CODE = YES;
				CLANG_WARN__DUPLICATE_METHOD_MATCH = YES;
				COPY_PHASE_STRIP = NO;
				DEBUG_INFORMATION_FORMAT = dwarf;
				ENABLE_STRICT_OBJC_MSGSEND = YES;
				ENABLE_TESTABILITY = YES;
				GCC_C_LANGUAGE_STANDARD = gnu11;
				GCC_DYNAMIC_NO_PIC = NO;
				GCC_NO_COMMON_BLOCKS = YES;
				GCC_OPTIMIZATION_LEVEL = 0;
				GCC_PREPROCESSOR_DEFINITIONS = (
					"DEBUG=1",
					"$(inherited)",
				);
				GCC_WARN_64_TO_32_BIT_CONVERSION = YES;
				GCC_WARN_ABOUT_RETURN_TYPE = YES_ERROR;
				GCC_WARN_UNDECLARED_SELECTOR = YES;
				GCC_WARN_UNINITIALIZED_AUTOS = YES_AGGRESSIVE;
				GCC_WARN_UNUSED_FUNCTION = YES;
				GCC_WARN_UNUSED_VARIABLE = YES;
				MACOSX_DEPLOYMENT_TARGET = 10.15;
				MTL_ENABLE_DEBUG_INFO = INCLUDE_SOURCE;
				MTL_FAST_MATH = YES;
				ONLY_ACTIVE_ARCH = YES;
				SDKROOT = macosx;
				SWIFT_ACTIVE_COMPILATION_CONDITIONS = DEBUG;
				SWIFT_OPTIMIZATION_LEVEL = "-Onone";
			};
			name = Debug;
		};
		AA585DA3248FD31500E9A3E2 /* Release */ = {
			isa = XCBuildConfiguration;
			buildSettings = {
				ALWAYS_SEARCH_USER_PATHS = NO;
				CLANG_ANALYZER_NONNULL = YES;
				CLANG_ANALYZER_NUMBER_OBJECT_CONVERSION = YES_AGGRESSIVE;
				CLANG_CXX_LANGUAGE_STANDARD = "gnu++14";
				CLANG_CXX_LIBRARY = "libc++";
				CLANG_ENABLE_MODULES = YES;
				CLANG_ENABLE_OBJC_ARC = YES;
				CLANG_ENABLE_OBJC_WEAK = YES;
				CLANG_WARN_BLOCK_CAPTURE_AUTORELEASING = YES;
				CLANG_WARN_BOOL_CONVERSION = YES;
				CLANG_WARN_COMMA = YES;
				CLANG_WARN_CONSTANT_CONVERSION = YES;
				CLANG_WARN_DEPRECATED_OBJC_IMPLEMENTATIONS = YES;
				CLANG_WARN_DIRECT_OBJC_ISA_USAGE = YES_ERROR;
				CLANG_WARN_DOCUMENTATION_COMMENTS = YES;
				CLANG_WARN_EMPTY_BODY = YES;
				CLANG_WARN_ENUM_CONVERSION = YES;
				CLANG_WARN_INFINITE_RECURSION = YES;
				CLANG_WARN_INT_CONVERSION = YES;
				CLANG_WARN_NON_LITERAL_NULL_CONVERSION = YES;
				CLANG_WARN_OBJC_IMPLICIT_RETAIN_SELF = YES;
				CLANG_WARN_OBJC_LITERAL_CONVERSION = YES;
				CLANG_WARN_OBJC_ROOT_CLASS = YES_ERROR;
				CLANG_WARN_QUOTED_INCLUDE_IN_FRAMEWORK_HEADER = YES;
				CLANG_WARN_RANGE_LOOP_ANALYSIS = YES;
				CLANG_WARN_STRICT_PROTOTYPES = YES;
				CLANG_WARN_SUSPICIOUS_MOVE = YES;
				CLANG_WARN_UNGUARDED_AVAILABILITY = YES_AGGRESSIVE;
				CLANG_WARN_UNREACHABLE_CODE = YES;
				CLANG_WARN__DUPLICATE_METHOD_MATCH = YES;
				COPY_PHASE_STRIP = NO;
				DEBUG_INFORMATION_FORMAT = "dwarf-with-dsym";
				ENABLE_NS_ASSERTIONS = NO;
				ENABLE_STRICT_OBJC_MSGSEND = YES;
				GCC_C_LANGUAGE_STANDARD = gnu11;
				GCC_NO_COMMON_BLOCKS = YES;
				GCC_WARN_64_TO_32_BIT_CONVERSION = YES;
				GCC_WARN_ABOUT_RETURN_TYPE = YES_ERROR;
				GCC_WARN_UNDECLARED_SELECTOR = YES;
				GCC_WARN_UNINITIALIZED_AUTOS = YES_AGGRESSIVE;
				GCC_WARN_UNUSED_FUNCTION = YES;
				GCC_WARN_UNUSED_VARIABLE = YES;
				MACOSX_DEPLOYMENT_TARGET = 10.15;
				MTL_ENABLE_DEBUG_INFO = NO;
				MTL_FAST_MATH = YES;
				SDKROOT = macosx;
				SWIFT_COMPILATION_MODE = wholemodule;
				SWIFT_OPTIMIZATION_LEVEL = "-O";
			};
			name = Release;
		};
		AA585DA5248FD31500E9A3E2 /* Debug */ = {
			isa = XCBuildConfiguration;
			buildSettings = {
				ASSETCATALOG_COMPILER_APPICON_NAME = "Icon - Debug";
				CLANG_ANALYZER_LOCALIZABILITY_EMPTY_CONTEXT = YES;
				CLANG_ANALYZER_LOCALIZABILITY_NONLOCALIZED = YES;
				CODE_SIGN_ENTITLEMENTS = DuckDuckGo/DuckDuckGo.entitlements;
				CODE_SIGN_IDENTITY = "Apple Development";
				CODE_SIGN_STYLE = Automatic;
				COMBINE_HIDPI_IMAGES = YES;
				CURRENT_PROJECT_VERSION = 0.17.6;
				DEVELOPMENT_TEAM = HKE973VLUW;
				ENABLE_HARDENED_RUNTIME = YES;
				INFOPLIST_FILE = DuckDuckGo/Info.plist;
				LD_RUNPATH_SEARCH_PATHS = (
					"$(inherited)",
					"@executable_path/../Frameworks",
				);
				MARKETING_VERSION = 0.17.6;
				PRODUCT_BUNDLE_IDENTIFIER = com.duckduckgo.macos.browser.debug;
				PRODUCT_MODULE_NAME = "$(TARGET_NAME:c99extidentifier)";
				PRODUCT_NAME = DuckDuckGo;
				SWIFT_ACTIVE_COMPILATION_CONDITIONS = "FEEDBACK OUT_OF_APPSTORE $(inherited)";
				SWIFT_OBJC_BRIDGING_HEADER = "$(SRCROOT)/DuckDuckGo/Bridging.h";
				SWIFT_VERSION = 5.0;
			};
			name = Debug;
		};
		AA585DA6248FD31500E9A3E2 /* Release */ = {
			isa = XCBuildConfiguration;
			buildSettings = {
				ASSETCATALOG_COMPILER_APPICON_NAME = AppIcon;
				CLANG_ANALYZER_LOCALIZABILITY_EMPTY_CONTEXT = YES;
				CLANG_ANALYZER_LOCALIZABILITY_NONLOCALIZED = YES;
				CODE_SIGN_ENTITLEMENTS = DuckDuckGo/DuckDuckGo.entitlements;
				CODE_SIGN_IDENTITY = "Apple Development";
				CODE_SIGN_STYLE = Automatic;
				COMBINE_HIDPI_IMAGES = YES;
				CURRENT_PROJECT_VERSION = 0.17.6;
				DEVELOPMENT_TEAM = HKE973VLUW;
				ENABLE_HARDENED_RUNTIME = YES;
				INFOPLIST_FILE = DuckDuckGo/Info.plist;
				LD_RUNPATH_SEARCH_PATHS = (
					"$(inherited)",
					"@executable_path/../Frameworks",
				);
				MARKETING_VERSION = 0.17.6;
				PRODUCT_BUNDLE_IDENTIFIER = com.duckduckgo.macos.browser;
				PRODUCT_MODULE_NAME = "$(TARGET_NAME:c99extidentifier)";
				PRODUCT_NAME = DuckDuckGo;
				SWIFT_ACTIVE_COMPILATION_CONDITIONS = "FEEDBACK OUT_OF_APPSTORE";
				SWIFT_OBJC_BRIDGING_HEADER = "$(SRCROOT)/DuckDuckGo/Bridging.h";
				SWIFT_VERSION = 5.0;
			};
			name = Release;
		};
		AA585DA8248FD31500E9A3E2 /* Debug */ = {
			isa = XCBuildConfiguration;
			buildSettings = {
				ALWAYS_EMBED_SWIFT_STANDARD_LIBRARIES = YES;
				BUNDLE_LOADER = "$(TEST_HOST)";
				CODE_SIGN_IDENTITY = "Apple Development";
				CODE_SIGN_STYLE = Automatic;
				COMBINE_HIDPI_IMAGES = YES;
				DEVELOPMENT_TEAM = HKE973VLUW;
				INFOPLIST_FILE = "Unit Tests/Info.plist";
				LD_RUNPATH_SEARCH_PATHS = (
					"$(inherited)",
					"@executable_path/../Frameworks",
					"@loader_path/../Frameworks",
				);
				MACOSX_DEPLOYMENT_TARGET = 10.15;
				PRODUCT_BUNDLE_IDENTIFIER = com.duckduckgo.macos.browser.DuckDuckGoTests;
				PRODUCT_NAME = "$(TARGET_NAME)";
				PROVISIONING_PROFILE_SPECIFIER = "";
				SWIFT_OBJC_BRIDGING_HEADER = "$(SRCROOT)/Unit Tests/Common/TestsBridging.h";
				SWIFT_VERSION = 5.0;
				TEST_HOST = "$(BUILT_PRODUCTS_DIR)/DuckDuckGo.app/Contents/MacOS/DuckDuckGo";
			};
			name = Debug;
		};
		AA585DA9248FD31500E9A3E2 /* Release */ = {
			isa = XCBuildConfiguration;
			buildSettings = {
				ALWAYS_EMBED_SWIFT_STANDARD_LIBRARIES = YES;
				BUNDLE_LOADER = "$(TEST_HOST)";
				CODE_SIGN_IDENTITY = "Apple Development";
				CODE_SIGN_STYLE = Automatic;
				COMBINE_HIDPI_IMAGES = YES;
				DEVELOPMENT_TEAM = HKE973VLUW;
				INFOPLIST_FILE = "Unit Tests/Info.plist";
				LD_RUNPATH_SEARCH_PATHS = (
					"$(inherited)",
					"@executable_path/../Frameworks",
					"@loader_path/../Frameworks",
				);
				MACOSX_DEPLOYMENT_TARGET = 10.15;
				PRODUCT_BUNDLE_IDENTIFIER = com.duckduckgo.macos.browser.DuckDuckGoTests;
				PRODUCT_NAME = "$(TARGET_NAME)";
				PROVISIONING_PROFILE_SPECIFIER = "";
				SWIFT_OBJC_BRIDGING_HEADER = "$(SRCROOT)/Unit Tests/Common/TestsBridging.h";
				SWIFT_VERSION = 5.0;
				TEST_HOST = "$(BUILT_PRODUCTS_DIR)/DuckDuckGo.app/Contents/MacOS/DuckDuckGo";
			};
			name = Release;
		};
		AAE814AB2716DFE8009D3531 /* Review */ = {
			isa = XCBuildConfiguration;
			buildSettings = {
				ALWAYS_SEARCH_USER_PATHS = NO;
				CLANG_ANALYZER_NONNULL = YES;
				CLANG_ANALYZER_NUMBER_OBJECT_CONVERSION = YES_AGGRESSIVE;
				CLANG_CXX_LANGUAGE_STANDARD = "gnu++14";
				CLANG_CXX_LIBRARY = "libc++";
				CLANG_ENABLE_MODULES = YES;
				CLANG_ENABLE_OBJC_ARC = YES;
				CLANG_ENABLE_OBJC_WEAK = YES;
				CLANG_WARN_BLOCK_CAPTURE_AUTORELEASING = YES;
				CLANG_WARN_BOOL_CONVERSION = YES;
				CLANG_WARN_COMMA = YES;
				CLANG_WARN_CONSTANT_CONVERSION = YES;
				CLANG_WARN_DEPRECATED_OBJC_IMPLEMENTATIONS = YES;
				CLANG_WARN_DIRECT_OBJC_ISA_USAGE = YES_ERROR;
				CLANG_WARN_DOCUMENTATION_COMMENTS = YES;
				CLANG_WARN_EMPTY_BODY = YES;
				CLANG_WARN_ENUM_CONVERSION = YES;
				CLANG_WARN_INFINITE_RECURSION = YES;
				CLANG_WARN_INT_CONVERSION = YES;
				CLANG_WARN_NON_LITERAL_NULL_CONVERSION = YES;
				CLANG_WARN_OBJC_IMPLICIT_RETAIN_SELF = YES;
				CLANG_WARN_OBJC_LITERAL_CONVERSION = YES;
				CLANG_WARN_OBJC_ROOT_CLASS = YES_ERROR;
				CLANG_WARN_QUOTED_INCLUDE_IN_FRAMEWORK_HEADER = YES;
				CLANG_WARN_RANGE_LOOP_ANALYSIS = YES;
				CLANG_WARN_STRICT_PROTOTYPES = YES;
				CLANG_WARN_SUSPICIOUS_MOVE = YES;
				CLANG_WARN_UNGUARDED_AVAILABILITY = YES_AGGRESSIVE;
				CLANG_WARN_UNREACHABLE_CODE = YES;
				CLANG_WARN__DUPLICATE_METHOD_MATCH = YES;
				COPY_PHASE_STRIP = NO;
				DEBUG_INFORMATION_FORMAT = "dwarf-with-dsym";
				ENABLE_NS_ASSERTIONS = NO;
				ENABLE_STRICT_OBJC_MSGSEND = YES;
				GCC_C_LANGUAGE_STANDARD = gnu11;
				GCC_NO_COMMON_BLOCKS = YES;
				GCC_WARN_64_TO_32_BIT_CONVERSION = YES;
				GCC_WARN_ABOUT_RETURN_TYPE = YES_ERROR;
				GCC_WARN_UNDECLARED_SELECTOR = YES;
				GCC_WARN_UNINITIALIZED_AUTOS = YES_AGGRESSIVE;
				GCC_WARN_UNUSED_FUNCTION = YES;
				GCC_WARN_UNUSED_VARIABLE = YES;
				MACOSX_DEPLOYMENT_TARGET = 10.15;
				MTL_ENABLE_DEBUG_INFO = NO;
				MTL_FAST_MATH = YES;
				SDKROOT = macosx;
				SWIFT_COMPILATION_MODE = wholemodule;
				SWIFT_OPTIMIZATION_LEVEL = "-O";
			};
			name = Review;
		};
		AAE814AC2716DFE8009D3531 /* Review */ = {
			isa = XCBuildConfiguration;
			buildSettings = {
				ASSETCATALOG_COMPILER_APPICON_NAME = "Icon - Beta";
				CLANG_ANALYZER_LOCALIZABILITY_EMPTY_CONTEXT = YES;
				CLANG_ANALYZER_LOCALIZABILITY_NONLOCALIZED = YES;
				CODE_SIGN_ENTITLEMENTS = DuckDuckGo/DuckDuckGo.entitlements;
				CODE_SIGN_IDENTITY = "Apple Development";
				CODE_SIGN_STYLE = Automatic;
				COMBINE_HIDPI_IMAGES = YES;
				CURRENT_PROJECT_VERSION = 0.17.6;
				DEVELOPMENT_TEAM = HKE973VLUW;
				ENABLE_HARDENED_RUNTIME = YES;
				INFOPLIST_FILE = DuckDuckGo/Info.plist;
				LD_RUNPATH_SEARCH_PATHS = (
					"$(inherited)",
					"@executable_path/../Frameworks",
				);
				MARKETING_VERSION = 0.17.6;
				PRODUCT_BUNDLE_IDENTIFIER = com.duckduckgo.macos.browser.review;
				PRODUCT_MODULE_NAME = "$(TARGET_NAME:c99extidentifier)";
				PRODUCT_NAME = "DuckDuckGo Review";
				SWIFT_ACTIVE_COMPILATION_CONDITIONS = "FEEDBACK OUT_OF_APPSTORE";
				SWIFT_OBJC_BRIDGING_HEADER = "$(SRCROOT)/DuckDuckGo/Bridging.h";
				SWIFT_VERSION = 5.0;
			};
			name = Review;
		};
		AAE814AD2716DFE8009D3531 /* Review */ = {
			isa = XCBuildConfiguration;
			buildSettings = {
				ALWAYS_EMBED_SWIFT_STANDARD_LIBRARIES = YES;
				BUNDLE_LOADER = "$(TEST_HOST)";
				CODE_SIGN_IDENTITY = "Apple Development";
				CODE_SIGN_STYLE = Automatic;
				COMBINE_HIDPI_IMAGES = YES;
				DEVELOPMENT_TEAM = HKE973VLUW;
				INFOPLIST_FILE = "Unit Tests/Info.plist";
				LD_RUNPATH_SEARCH_PATHS = (
					"$(inherited)",
					"@executable_path/../Frameworks",
					"@loader_path/../Frameworks",
				);
				MACOSX_DEPLOYMENT_TARGET = 10.15;
				PRODUCT_BUNDLE_IDENTIFIER = com.duckduckgo.macos.browser.DuckDuckGoTests;
				PRODUCT_NAME = "$(TARGET_NAME)";
				PROVISIONING_PROFILE_SPECIFIER = "";
				SWIFT_OBJC_BRIDGING_HEADER = "$(SRCROOT)/Unit Tests/Common/TestsBridging.h";
				SWIFT_VERSION = 5.0;
				TEST_HOST = "$(BUILT_PRODUCTS_DIR)/DuckDuckGo.app/Contents/MacOS/DuckDuckGo";
			};
			name = Review;
		};
		AAE814AE2716DFE8009D3531 /* Review */ = {
			isa = XCBuildConfiguration;
			buildSettings = {
				BUNDLE_LOADER = "$(TEST_HOST)";
				CODE_SIGN_STYLE = Automatic;
				COMBINE_HIDPI_IMAGES = YES;
				DEVELOPMENT_TEAM = HKE973VLUW;
				INFOPLIST_FILE = "Integration Tests/Info.plist";
				LD_RUNPATH_SEARCH_PATHS = (
					"$(inherited)",
					"@executable_path/../Frameworks",
					"@loader_path/../Frameworks",
				);
				MACOSX_DEPLOYMENT_TARGET = 11.1;
				PRODUCT_BUNDLE_IDENTIFIER = "com.duckduckgo.Integration-Tests";
				PRODUCT_NAME = "$(TARGET_NAME)";
				SWIFT_VERSION = 5.0;
				TEST_HOST = "$(BUILT_PRODUCTS_DIR)/DuckDuckGo.app/Contents/MacOS/DuckDuckGo";
			};
			name = Review;
		};
		AAE814AF2716DFE8009D3531 /* Review */ = {
			isa = XCBuildConfiguration;
			buildSettings = {
				CODE_SIGN_STYLE = Automatic;
				COMBINE_HIDPI_IMAGES = YES;
				DEVELOPMENT_TEAM = HKE973VLUW;
				INFOPLIST_FILE = "UI Tests/Info.plist";
				LD_RUNPATH_SEARCH_PATHS = (
					"$(inherited)",
					"@executable_path/../Frameworks",
					"@loader_path/../Frameworks",
				);
				MACOSX_DEPLOYMENT_TARGET = 11.3;
				PRODUCT_BUNDLE_IDENTIFIER = "com.duckduckgo.UI-Tests";
				PRODUCT_NAME = "$(TARGET_NAME)";
				SWIFT_VERSION = 5.0;
				TEST_TARGET_NAME = "DuckDuckGo Privacy Browser";
			};
			name = Review;
		};
		B637273E26CE1B0700C8CB02 /* Beta */ = {
			isa = XCBuildConfiguration;
			buildSettings = {
				ALWAYS_SEARCH_USER_PATHS = NO;
				CLANG_ANALYZER_NONNULL = YES;
				CLANG_ANALYZER_NUMBER_OBJECT_CONVERSION = YES_AGGRESSIVE;
				CLANG_CXX_LANGUAGE_STANDARD = "gnu++14";
				CLANG_CXX_LIBRARY = "libc++";
				CLANG_ENABLE_MODULES = YES;
				CLANG_ENABLE_OBJC_ARC = YES;
				CLANG_ENABLE_OBJC_WEAK = YES;
				CLANG_WARN_BLOCK_CAPTURE_AUTORELEASING = YES;
				CLANG_WARN_BOOL_CONVERSION = YES;
				CLANG_WARN_COMMA = YES;
				CLANG_WARN_CONSTANT_CONVERSION = YES;
				CLANG_WARN_DEPRECATED_OBJC_IMPLEMENTATIONS = YES;
				CLANG_WARN_DIRECT_OBJC_ISA_USAGE = YES_ERROR;
				CLANG_WARN_DOCUMENTATION_COMMENTS = YES;
				CLANG_WARN_EMPTY_BODY = YES;
				CLANG_WARN_ENUM_CONVERSION = YES;
				CLANG_WARN_INFINITE_RECURSION = YES;
				CLANG_WARN_INT_CONVERSION = YES;
				CLANG_WARN_NON_LITERAL_NULL_CONVERSION = YES;
				CLANG_WARN_OBJC_IMPLICIT_RETAIN_SELF = YES;
				CLANG_WARN_OBJC_LITERAL_CONVERSION = YES;
				CLANG_WARN_OBJC_ROOT_CLASS = YES_ERROR;
				CLANG_WARN_QUOTED_INCLUDE_IN_FRAMEWORK_HEADER = YES;
				CLANG_WARN_RANGE_LOOP_ANALYSIS = YES;
				CLANG_WARN_STRICT_PROTOTYPES = YES;
				CLANG_WARN_SUSPICIOUS_MOVE = YES;
				CLANG_WARN_UNGUARDED_AVAILABILITY = YES_AGGRESSIVE;
				CLANG_WARN_UNREACHABLE_CODE = YES;
				CLANG_WARN__DUPLICATE_METHOD_MATCH = YES;
				COPY_PHASE_STRIP = NO;
				DEBUG_INFORMATION_FORMAT = "dwarf-with-dsym";
				ENABLE_NS_ASSERTIONS = NO;
				ENABLE_STRICT_OBJC_MSGSEND = YES;
				GCC_C_LANGUAGE_STANDARD = gnu11;
				GCC_NO_COMMON_BLOCKS = YES;
				GCC_WARN_64_TO_32_BIT_CONVERSION = YES;
				GCC_WARN_ABOUT_RETURN_TYPE = YES_ERROR;
				GCC_WARN_UNDECLARED_SELECTOR = YES;
				GCC_WARN_UNINITIALIZED_AUTOS = YES_AGGRESSIVE;
				GCC_WARN_UNUSED_FUNCTION = YES;
				GCC_WARN_UNUSED_VARIABLE = YES;
				MACOSX_DEPLOYMENT_TARGET = 10.15;
				MTL_ENABLE_DEBUG_INFO = NO;
				MTL_FAST_MATH = YES;
				SDKROOT = macosx;
				SWIFT_COMPILATION_MODE = wholemodule;
				SWIFT_OPTIMIZATION_LEVEL = "-O";
			};
			name = Beta;
		};
		B637273F26CE1B0700C8CB02 /* Beta */ = {
			isa = XCBuildConfiguration;
			buildSettings = {
				ASSETCATALOG_COMPILER_APPICON_NAME = "Icon - Beta";
				CLANG_ANALYZER_LOCALIZABILITY_EMPTY_CONTEXT = YES;
				CLANG_ANALYZER_LOCALIZABILITY_NONLOCALIZED = YES;
				CODE_SIGN_ENTITLEMENTS = DuckDuckGo/DuckDuckGo.entitlements;
				CODE_SIGN_IDENTITY = "Apple Development";
				CODE_SIGN_STYLE = Automatic;
				COMBINE_HIDPI_IMAGES = YES;
				CURRENT_PROJECT_VERSION = 0.17.6;
				DEVELOPMENT_TEAM = HKE973VLUW;
				ENABLE_HARDENED_RUNTIME = YES;
				GCC_PREPROCESSOR_DEFINITIONS = "BETA=1";
				INFOPLIST_FILE = DuckDuckGo/Info.plist;
				LD_RUNPATH_SEARCH_PATHS = (
					"$(inherited)",
					"@executable_path/../Frameworks",
				);
				MARKETING_VERSION = 0.17.6;
				PRODUCT_BUNDLE_IDENTIFIER = com.duckduckgo.macos.browser;
				PRODUCT_MODULE_NAME = "$(TARGET_NAME:c99extidentifier)";
				PRODUCT_NAME = "DuckDuckGo Non-Production";
				SWIFT_ACTIVE_COMPILATION_CONDITIONS = "FEEDBACK OUT_OF_APPSTORE BETA";
				SWIFT_OBJC_BRIDGING_HEADER = "$(SRCROOT)/DuckDuckGo/Bridging.h";
				SWIFT_VERSION = 5.0;
			};
			name = Beta;
		};
		B637274026CE1B0700C8CB02 /* Beta */ = {
			isa = XCBuildConfiguration;
			buildSettings = {
				ALWAYS_EMBED_SWIFT_STANDARD_LIBRARIES = YES;
				BUNDLE_LOADER = "$(TEST_HOST)";
				CODE_SIGN_IDENTITY = "Apple Development";
				CODE_SIGN_STYLE = Automatic;
				COMBINE_HIDPI_IMAGES = YES;
				DEVELOPMENT_TEAM = HKE973VLUW;
				INFOPLIST_FILE = "Unit Tests/Info.plist";
				LD_RUNPATH_SEARCH_PATHS = (
					"$(inherited)",
					"@executable_path/../Frameworks",
					"@loader_path/../Frameworks",
				);
				MACOSX_DEPLOYMENT_TARGET = 10.15;
				PRODUCT_BUNDLE_IDENTIFIER = com.duckduckgo.macos.browser.DuckDuckGoTests;
				PRODUCT_NAME = "$(TARGET_NAME)";
				PROVISIONING_PROFILE_SPECIFIER = "";
				SWIFT_OBJC_BRIDGING_HEADER = "$(SRCROOT)/Unit Tests/Common/TestsBridging.h";
				SWIFT_VERSION = 5.0;
				TEST_HOST = "$(BUILT_PRODUCTS_DIR)/DuckDuckGo.app/Contents/MacOS/DuckDuckGo";
			};
			name = Beta;
		};
		B637274126CE1B0700C8CB02 /* Beta */ = {
			isa = XCBuildConfiguration;
			buildSettings = {
				BUNDLE_LOADER = "$(TEST_HOST)";
				CODE_SIGN_STYLE = Automatic;
				COMBINE_HIDPI_IMAGES = YES;
				DEVELOPMENT_TEAM = HKE973VLUW;
				INFOPLIST_FILE = "Integration Tests/Info.plist";
				LD_RUNPATH_SEARCH_PATHS = (
					"$(inherited)",
					"@executable_path/../Frameworks",
					"@loader_path/../Frameworks",
				);
				MACOSX_DEPLOYMENT_TARGET = 11.1;
				PRODUCT_BUNDLE_IDENTIFIER = "com.duckduckgo.Integration-Tests";
				PRODUCT_NAME = "$(TARGET_NAME)";
				SWIFT_VERSION = 5.0;
				TEST_HOST = "$(BUILT_PRODUCTS_DIR)/DuckDuckGo.app/Contents/MacOS/DuckDuckGo";
			};
			name = Beta;
		};
/* End XCBuildConfiguration section */

/* Begin XCConfigurationList section */
		4B1AD8A625FC27E200261379 /* Build configuration list for PBXNativeTarget "Integration Tests" */ = {
			isa = XCConfigurationList;
			buildConfigurations = (
				4B1AD8A425FC27E200261379 /* Debug */,
				4B1AD8B325FC322600261379 /* CI */,
				4B1AD8A525FC27E200261379 /* Release */,
				AAE814AE2716DFE8009D3531 /* Review */,
				B637274126CE1B0700C8CB02 /* Beta */,
			);
			defaultConfigurationIsVisible = 0;
			defaultConfigurationName = Release;
		};
		7B4CE8E526F02108009134B1 /* Build configuration list for PBXNativeTarget "UI Tests" */ = {
			isa = XCConfigurationList;
			buildConfigurations = (
				7B4CE8E126F02108009134B1 /* Debug */,
				7B4CE8E226F02108009134B1 /* CI */,
				7B4CE8E326F02108009134B1 /* Release */,
				AAE814AF2716DFE8009D3531 /* Review */,
				7B4CE8E426F02108009134B1 /* Beta */,
			);
			defaultConfigurationIsVisible = 0;
			defaultConfigurationName = Release;
		};
		AA585D79248FD31100E9A3E2 /* Build configuration list for PBXProject "DuckDuckGo" */ = {
			isa = XCConfigurationList;
			buildConfigurations = (
				AA585DA2248FD31500E9A3E2 /* Debug */,
				4B1AD8B025FC322600261379 /* CI */,
				AA585DA3248FD31500E9A3E2 /* Release */,
				AAE814AB2716DFE8009D3531 /* Review */,
				B637273E26CE1B0700C8CB02 /* Beta */,
			);
			defaultConfigurationIsVisible = 0;
			defaultConfigurationName = Release;
		};
		AA585DA4248FD31500E9A3E2 /* Build configuration list for PBXNativeTarget "DuckDuckGo Privacy Browser" */ = {
			isa = XCConfigurationList;
			buildConfigurations = (
				AA585DA5248FD31500E9A3E2 /* Debug */,
				4B1AD8B125FC322600261379 /* CI */,
				AA585DA6248FD31500E9A3E2 /* Release */,
				AAE814AC2716DFE8009D3531 /* Review */,
				B637273F26CE1B0700C8CB02 /* Beta */,
			);
			defaultConfigurationIsVisible = 0;
			defaultConfigurationName = Release;
		};
		AA585DA7248FD31500E9A3E2 /* Build configuration list for PBXNativeTarget "Unit Tests" */ = {
			isa = XCConfigurationList;
			buildConfigurations = (
				AA585DA8248FD31500E9A3E2 /* Debug */,
				4B1AD8B225FC322600261379 /* CI */,
				AA585DA9248FD31500E9A3E2 /* Release */,
				AAE814AD2716DFE8009D3531 /* Review */,
				B637274026CE1B0700C8CB02 /* Beta */,
			);
			defaultConfigurationIsVisible = 0;
			defaultConfigurationName = Release;
		};
/* End XCConfigurationList section */

/* Begin XCRemoteSwiftPackageReference section */
		4B82E9B125B69E3E00656FE7 /* XCRemoteSwiftPackageReference "TrackerRadarKit" */ = {
			isa = XCRemoteSwiftPackageReference;
			repositoryURL = "https://github.com/duckduckgo/TrackerRadarKit.git";
			requirement = {
				kind = exactVersion;
				version = 1.0.3;
			};
		};
		85F4D1C2266695C9002DD869 /* XCRemoteSwiftPackageReference "BrowserServicesKit" */ = {
			isa = XCRemoteSwiftPackageReference;
			repositoryURL = "https://github.com/duckduckgo/BrowserServicesKit.git";
			requirement = {
				branch = "release/friends-and-family";
				kind = branch;
			};
		};
		85FF55C625F82E4F00E2AB99 /* XCRemoteSwiftPackageReference "lottie-ios" */ = {
			isa = XCRemoteSwiftPackageReference;
			repositoryURL = "https://github.com/airbnb/lottie-ios";
			requirement = {
				branch = "lottie/macos-spm";
				kind = branch;
			};
		};
		AA06B6B52672AF8100F541C5 /* XCRemoteSwiftPackageReference "Sparkle" */ = {
			isa = XCRemoteSwiftPackageReference;
			repositoryURL = "https://github.com/sparkle-project/Sparkle.git";
			requirement = {
				kind = upToNextMajorVersion;
				minimumVersion = 1.26.0;
			};
		};
		B65783F325F8ACA400D8DB33 /* XCRemoteSwiftPackageReference "PunycodeSwift" */ = {
			isa = XCRemoteSwiftPackageReference;
			repositoryURL = "https://github.com/gumob/PunycodeSwift.git";
			requirement = {
				kind = upToNextMajorVersion;
				minimumVersion = 2.1.0;
			};
		};
		B6DA44152616C13800DD1EC2 /* XCRemoteSwiftPackageReference "OHHTTPStubs" */ = {
			isa = XCRemoteSwiftPackageReference;
			repositoryURL = "https://github.com/AliSoftware/OHHTTPStubs.git";
			requirement = {
				kind = upToNextMajorVersion;
				minimumVersion = 9.1.0;
			};
		};
/* End XCRemoteSwiftPackageReference section */

/* Begin XCSwiftPackageProductDependency section */
		4B82E9B225B69E3E00656FE7 /* TrackerRadarKit */ = {
			isa = XCSwiftPackageProductDependency;
			package = 4B82E9B125B69E3E00656FE7 /* XCRemoteSwiftPackageReference "TrackerRadarKit" */;
			productName = TrackerRadarKit;
		};
		85F4D1C3266695C9002DD869 /* BrowserServicesKit */ = {
			isa = XCSwiftPackageProductDependency;
			package = 85F4D1C2266695C9002DD869 /* XCRemoteSwiftPackageReference "BrowserServicesKit" */;
			productName = BrowserServicesKit;
		};
		85FF55C725F82E4F00E2AB99 /* Lottie */ = {
			isa = XCSwiftPackageProductDependency;
			package = 85FF55C625F82E4F00E2AB99 /* XCRemoteSwiftPackageReference "lottie-ios" */;
			productName = Lottie;
		};
		AA06B6B62672AF8100F541C5 /* Sparkle */ = {
			isa = XCSwiftPackageProductDependency;
			package = AA06B6B52672AF8100F541C5 /* XCRemoteSwiftPackageReference "Sparkle" */;
			productName = Sparkle;
		};
		B65783F425F8ACA400D8DB33 /* Punnycode */ = {
			isa = XCSwiftPackageProductDependency;
			package = B65783F325F8ACA400D8DB33 /* XCRemoteSwiftPackageReference "PunycodeSwift" */;
			productName = Punnycode;
		};
		B6DA44162616C13800DD1EC2 /* OHHTTPStubs */ = {
			isa = XCSwiftPackageProductDependency;
			package = B6DA44152616C13800DD1EC2 /* XCRemoteSwiftPackageReference "OHHTTPStubs" */;
			productName = OHHTTPStubs;
		};
		B6DA44182616C13800DD1EC2 /* OHHTTPStubsSwift */ = {
			isa = XCSwiftPackageProductDependency;
			package = B6DA44152616C13800DD1EC2 /* XCRemoteSwiftPackageReference "OHHTTPStubs" */;
			productName = OHHTTPStubsSwift;
		};
/* End XCSwiftPackageProductDependency section */

/* Begin XCVersionGroup section */
		4B11060325903E570039B979 /* CoreDataEncryptionTesting.xcdatamodeld */ = {
			isa = XCVersionGroup;
			children = (
				4B11060425903E570039B979 /* CoreDataEncryptionTesting.xcdatamodel */,
			);
			currentVersion = 4B11060425903E570039B979 /* CoreDataEncryptionTesting.xcdatamodel */;
			path = CoreDataEncryptionTesting.xcdatamodeld;
			sourceTree = "<group>";
			versionGroupType = wrapper.xcdatamodel;
		};
		4B67742E255DBEB800025BD8 /* HTTPSUpgrade.xcdatamodeld */ = {
			isa = XCVersionGroup;
			children = (
				4B67742F255DBEB800025BD8 /* HTTPSUpgrade 3.xcdatamodel */,
			);
			currentVersion = 4B67742F255DBEB800025BD8 /* HTTPSUpgrade 3.xcdatamodel */;
			path = HTTPSUpgrade.xcdatamodeld;
			sourceTree = "<group>";
			versionGroupType = wrapper.xcdatamodel;
		};
		4B9292A726670D3700AD2C21 /* Bookmark.xcdatamodeld */ = {
			isa = XCVersionGroup;
			children = (
				4B9292A826670D3700AD2C21 /* Bookmark 2.xcdatamodel */,
				4B9292A926670D3700AD2C21 /* Bookmark.xcdatamodel */,
			);
			currentVersion = 4B9292A826670D3700AD2C21 /* Bookmark 2.xcdatamodel */;
			path = Bookmark.xcdatamodeld;
			sourceTree = "<group>";
			versionGroupType = wrapper.xcdatamodel;
		};
		AAE75278263B046100B973F8 /* History.xcdatamodeld */ = {
			isa = XCVersionGroup;
			children = (
				AA7DE8E026A9BD000012B490 /* History 2.xcdatamodel */,
				AAE75279263B046100B973F8 /* History.xcdatamodel */,
			);
			currentVersion = AA7DE8E026A9BD000012B490 /* History 2.xcdatamodel */;
			path = History.xcdatamodeld;
			sourceTree = "<group>";
			versionGroupType = wrapper.xcdatamodel;
		};
		B64C852E26943BC10048FEBE /* Permissions.xcdatamodeld */ = {
			isa = XCVersionGroup;
			children = (
				B64C852F26943BC10048FEBE /* Permissions.xcdatamodel */,
			);
			currentVersion = B64C852F26943BC10048FEBE /* Permissions.xcdatamodel */;
			path = Permissions.xcdatamodeld;
			sourceTree = "<group>";
			versionGroupType = wrapper.xcdatamodel;
		};
		B6C0B23226E71BCD0031CB7F /* Downloads.xcdatamodeld */ = {
			isa = XCVersionGroup;
			children = (
				B6C0B23326E71BCD0031CB7F /* Downloads.xcdatamodel */,
			);
			currentVersion = B6C0B23326E71BCD0031CB7F /* Downloads.xcdatamodel */;
			path = Downloads.xcdatamodeld;
			sourceTree = "<group>";
			versionGroupType = wrapper.xcdatamodel;
		};
		B6DA44062616B30600DD1EC2 /* PixelDataModel.xcdatamodeld */ = {
			isa = XCVersionGroup;
			children = (
				B6DA44072616B30600DD1EC2 /* PixelDataModel.xcdatamodel */,
			);
			currentVersion = B6DA44072616B30600DD1EC2 /* PixelDataModel.xcdatamodel */;
			path = PixelDataModel.xcdatamodeld;
			sourceTree = "<group>";
			versionGroupType = wrapper.xcdatamodel;
		};
/* End XCVersionGroup section */
	};
	rootObject = AA585D76248FD31100E9A3E2 /* Project object */;
}<|MERGE_RESOLUTION|>--- conflicted
+++ resolved
@@ -2852,11 +2852,8 @@
 				B65E6B9F26D9F10600095F96 /* NSBezierPathExtension.swift */,
 				B6C0B24326E9CB080031CB7F /* RunLoopExtension.swift */,
 				0230C0A2272080090018F728 /* KeyedCodingExtension.swift */,
-<<<<<<< HEAD
 				336B39E62726BAE800C417D3 /* UserDefaultsExtension.swift */,
-=======
 				4B7A60A0273E0BE400BBDFEB /* WKWebsiteDataStoreExtension.swift */,
->>>>>>> 463eba93
 			);
 			path = Extensions;
 			sourceTree = "<group>";
