--- conflicted
+++ resolved
@@ -16,16 +16,14 @@
 		14505A08256084EF00272CC6 /* UserAgent.swift in Sources */ = {isa = PBXBuildFile; fileRef = 14505A07256084EF00272CC6 /* UserAgent.swift */; };
 		1456D6E124EFCBC300775049 /* TabBarCollectionView.swift in Sources */ = {isa = PBXBuildFile; fileRef = 1456D6E024EFCBC300775049 /* TabBarCollectionView.swift */; };
 		14D9B8FB24F7E089000D4D13 /* AddressBarViewController.swift in Sources */ = {isa = PBXBuildFile; fileRef = 14D9B8F924F7E089000D4D13 /* AddressBarViewController.swift */; };
-<<<<<<< HEAD
 		1D02633328D898E1005CBB41 /* OpenSSL in Frameworks */ = {isa = PBXBuildFile; productRef = 1D02633228D898E1005CBB41 /* OpenSSL */; };
 		1D02633628D8A9A9005CBB41 /* OpenSSLWrapper.m in Sources */ = {isa = PBXBuildFile; fileRef = 1D02633528D8A9A9005CBB41 /* OpenSSLWrapper.m */; };
-		1D02634128EB0083005CBB41 /* BitwardenError.swift in Sources */ = {isa = PBXBuildFile; fileRef = 1D02634028EB0083005CBB41 /* BitwardenError.swift */; };
-=======
-		1D02633928E0FA86005CBB41 /* BitwardenManager.swift in Sources */ = {isa = PBXBuildFile; fileRef = 1D02633828E0FA86005CBB41 /* BitwardenManager.swift */; };
-		1D02633B28E0FAAD005CBB41 /* BitwardenStatus.swift in Sources */ = {isa = PBXBuildFile; fileRef = 1D02633A28E0FAAD005CBB41 /* BitwardenStatus.swift */; };
-		1D02633D28E0FC0D005CBB41 /* BitwardenCredential.swift in Sources */ = {isa = PBXBuildFile; fileRef = 1D02633C28E0FC0D005CBB41 /* BitwardenCredential.swift */; };
-		1D02633F28E0FDB6005CBB41 /* BitwardenError.swift in Sources */ = {isa = PBXBuildFile; fileRef = 1D02633E28E0FDB6005CBB41 /* BitwardenError.swift */; };
->>>>>>> 461e87b2
+		1DDF076228F815AD00EDFBE3 /* BitwardenCredential.swift in Sources */ = {isa = PBXBuildFile; fileRef = 1DDF075C28F815AD00EDFBE3 /* BitwardenCredential.swift */; };
+		1DDF076328F815AD00EDFBE3 /* BitwardenCommunicator.swift in Sources */ = {isa = PBXBuildFile; fileRef = 1DDF075D28F815AD00EDFBE3 /* BitwardenCommunicator.swift */; };
+		1DDF076428F815AD00EDFBE3 /* BitwardenManager.swift in Sources */ = {isa = PBXBuildFile; fileRef = 1DDF075E28F815AD00EDFBE3 /* BitwardenManager.swift */; };
+		1DDF076528F815AD00EDFBE3 /* BitwardenStatus.swift in Sources */ = {isa = PBXBuildFile; fileRef = 1DDF075F28F815AD00EDFBE3 /* BitwardenStatus.swift */; };
+		1DDF076628F815AD00EDFBE3 /* BitwardenError.swift in Sources */ = {isa = PBXBuildFile; fileRef = 1DDF076028F815AD00EDFBE3 /* BitwardenError.swift */; };
+		1DDF076728F815AD00EDFBE3 /* BitwardenMessage.swift in Sources */ = {isa = PBXBuildFile; fileRef = 1DDF076128F815AD00EDFBE3 /* BitwardenMessage.swift */; };
 		3106AD76287F000600159FE5 /* CookieConsentUserPermissionViewController.swift in Sources */ = {isa = PBXBuildFile; fileRef = 3106AD75287F000600159FE5 /* CookieConsentUserPermissionViewController.swift */; };
 		313AEDA1287CAD1D00E1E8F4 /* CookieConsentUserPermissionView.swift in Sources */ = {isa = PBXBuildFile; fileRef = 313AEDA0287CAD1D00E1E8F4 /* CookieConsentUserPermissionView.swift */; };
 		3171D6B82889849F0068632A /* CookieManagedNotificationView.swift in Sources */ = {isa = PBXBuildFile; fileRef = 3171D6B72889849F0068632A /* CookieManagedNotificationView.swift */; };
@@ -411,8 +409,6 @@
 		AA0877BA26D5161D00B05660 /* WebKitVersionProviderTests.swift in Sources */ = {isa = PBXBuildFile; fileRef = AA0877B926D5161D00B05660 /* WebKitVersionProviderTests.swift */; };
 		AA0F3DB7261A566C0077F2D9 /* SuggestionLoadingMock.swift in Sources */ = {isa = PBXBuildFile; fileRef = AA0F3DB6261A566C0077F2D9 /* SuggestionLoadingMock.swift */; };
 		AA13DCB4271480B0006D48D3 /* FirePopoverViewModel.swift in Sources */ = {isa = PBXBuildFile; fileRef = AA13DCB3271480B0006D48D3 /* FirePopoverViewModel.swift */; };
-		AA19E71928BE1FFB00C6093C /* BitwardenCommunicator.swift in Sources */ = {isa = PBXBuildFile; fileRef = AA19E71828BE1FFB00C6093C /* BitwardenCommunicator.swift */; };
-		AA19E71B28BF818B00C6093C /* BitwardenMessage.swift in Sources */ = {isa = PBXBuildFile; fileRef = AA19E71A28BF818B00C6093C /* BitwardenMessage.swift */; };
 		AA222CB92760F74E00321475 /* FaviconReferenceCache.swift in Sources */ = {isa = PBXBuildFile; fileRef = AA222CB82760F74E00321475 /* FaviconReferenceCache.swift */; };
 		AA2CB12D2587BB5600AA6FBE /* TabBarFooter.xib in Resources */ = {isa = PBXBuildFile; fileRef = AA2CB12C2587BB5600AA6FBE /* TabBarFooter.xib */; };
 		AA2CB1352587C29500AA6FBE /* TabBarFooter.swift in Sources */ = {isa = PBXBuildFile; fileRef = AA2CB1342587C29500AA6FBE /* TabBarFooter.swift */; };
@@ -472,8 +468,6 @@
 		AA6EF9B525081B4C004754E6 /* MainMenuActions.swift in Sources */ = {isa = PBXBuildFile; fileRef = AA6EF9B425081B4C004754E6 /* MainMenuActions.swift */; };
 		AA6FFB4424DC33320028F4D0 /* NSViewExtension.swift in Sources */ = {isa = PBXBuildFile; fileRef = AA6FFB4324DC33320028F4D0 /* NSViewExtension.swift */; };
 		AA6FFB4624DC3B5A0028F4D0 /* WebView.swift in Sources */ = {isa = PBXBuildFile; fileRef = AA6FFB4524DC3B5A0028F4D0 /* WebView.swift */; };
-		AA7191CC28B3DF9400333866 /* BitwardenManager.swift in Sources */ = {isa = PBXBuildFile; fileRef = AA7191CB28B3DF9400333866 /* BitwardenManager.swift */; };
-		AA7191CE28B3DFC900333866 /* BitwardenState.swift in Sources */ = {isa = PBXBuildFile; fileRef = AA7191CD28B3DFC900333866 /* BitwardenState.swift */; };
 		AA72D5FE25FFF94E00C77619 /* NSMenuItemExtension.swift in Sources */ = {isa = PBXBuildFile; fileRef = AA72D5FD25FFF94E00C77619 /* NSMenuItemExtension.swift */; };
 		AA7412B224D0B3AC00D22FE0 /* TabBarViewItem.swift in Sources */ = {isa = PBXBuildFile; fileRef = AA7412B024D0B3AC00D22FE0 /* TabBarViewItem.swift */; };
 		AA7412B324D0B3AC00D22FE0 /* TabBarViewItem.xib in Resources */ = {isa = PBXBuildFile; fileRef = AA7412B124D0B3AC00D22FE0 /* TabBarViewItem.xib */; };
@@ -842,16 +836,17 @@
 		14505A07256084EF00272CC6 /* UserAgent.swift */ = {isa = PBXFileReference; lastKnownFileType = sourcecode.swift; path = UserAgent.swift; sourceTree = "<group>"; };
 		1456D6E024EFCBC300775049 /* TabBarCollectionView.swift */ = {isa = PBXFileReference; lastKnownFileType = sourcecode.swift; path = TabBarCollectionView.swift; sourceTree = "<group>"; };
 		14D9B8F924F7E089000D4D13 /* AddressBarViewController.swift */ = {isa = PBXFileReference; lastKnownFileType = sourcecode.swift; path = AddressBarViewController.swift; sourceTree = "<group>"; };
-<<<<<<< HEAD
 		1D02633428D8A9A9005CBB41 /* OpenSSLWrapper.h */ = {isa = PBXFileReference; lastKnownFileType = sourcecode.c.h; path = OpenSSLWrapper.h; sourceTree = "<group>"; };
 		1D02633528D8A9A9005CBB41 /* OpenSSLWrapper.m */ = {isa = PBXFileReference; lastKnownFileType = sourcecode.c.objc; path = OpenSSLWrapper.m; sourceTree = "<group>"; };
-		1D02634028EB0083005CBB41 /* BitwardenError.swift */ = {isa = PBXFileReference; lastKnownFileType = sourcecode.swift; path = BitwardenError.swift; sourceTree = "<group>"; };
-=======
 		1D02633828E0FA86005CBB41 /* BitwardenManager.swift */ = {isa = PBXFileReference; lastKnownFileType = sourcecode.swift; path = BitwardenManager.swift; sourceTree = "<group>"; };
 		1D02633A28E0FAAD005CBB41 /* BitwardenStatus.swift */ = {isa = PBXFileReference; lastKnownFileType = sourcecode.swift; path = BitwardenStatus.swift; sourceTree = "<group>"; };
 		1D02633C28E0FC0D005CBB41 /* BitwardenCredential.swift */ = {isa = PBXFileReference; lastKnownFileType = sourcecode.swift; path = BitwardenCredential.swift; sourceTree = "<group>"; };
-		1D02633E28E0FDB6005CBB41 /* BitwardenError.swift */ = {isa = PBXFileReference; lastKnownFileType = sourcecode.swift; path = BitwardenError.swift; sourceTree = "<group>"; };
->>>>>>> 461e87b2
+		1DDF075C28F815AD00EDFBE3 /* BitwardenCredential.swift */ = {isa = PBXFileReference; fileEncoding = 4; lastKnownFileType = sourcecode.swift; path = BitwardenCredential.swift; sourceTree = "<group>"; };
+		1DDF075D28F815AD00EDFBE3 /* BitwardenCommunicator.swift */ = {isa = PBXFileReference; fileEncoding = 4; lastKnownFileType = sourcecode.swift; path = BitwardenCommunicator.swift; sourceTree = "<group>"; };
+		1DDF075E28F815AD00EDFBE3 /* BitwardenManager.swift */ = {isa = PBXFileReference; fileEncoding = 4; lastKnownFileType = sourcecode.swift; path = BitwardenManager.swift; sourceTree = "<group>"; };
+		1DDF075F28F815AD00EDFBE3 /* BitwardenStatus.swift */ = {isa = PBXFileReference; fileEncoding = 4; lastKnownFileType = sourcecode.swift; path = BitwardenStatus.swift; sourceTree = "<group>"; };
+		1DDF076028F815AD00EDFBE3 /* BitwardenError.swift */ = {isa = PBXFileReference; fileEncoding = 4; lastKnownFileType = sourcecode.swift; path = BitwardenError.swift; sourceTree = "<group>"; };
+		1DDF076128F815AD00EDFBE3 /* BitwardenMessage.swift */ = {isa = PBXFileReference; fileEncoding = 4; lastKnownFileType = sourcecode.swift; path = BitwardenMessage.swift; sourceTree = "<group>"; };
 		3106AD75287F000600159FE5 /* CookieConsentUserPermissionViewController.swift */ = {isa = PBXFileReference; lastKnownFileType = sourcecode.swift; path = CookieConsentUserPermissionViewController.swift; sourceTree = "<group>"; };
 		313AEDA0287CAD1D00E1E8F4 /* CookieConsentUserPermissionView.swift */ = {isa = PBXFileReference; lastKnownFileType = sourcecode.swift; path = CookieConsentUserPermissionView.swift; sourceTree = "<group>"; };
 		3171D6B72889849F0068632A /* CookieManagedNotificationView.swift */ = {isa = PBXFileReference; lastKnownFileType = sourcecode.swift; path = CookieManagedNotificationView.swift; sourceTree = "<group>"; };
@@ -1241,8 +1236,6 @@
 		AA0877B926D5161D00B05660 /* WebKitVersionProviderTests.swift */ = {isa = PBXFileReference; lastKnownFileType = sourcecode.swift; path = WebKitVersionProviderTests.swift; sourceTree = "<group>"; };
 		AA0F3DB6261A566C0077F2D9 /* SuggestionLoadingMock.swift */ = {isa = PBXFileReference; lastKnownFileType = sourcecode.swift; path = SuggestionLoadingMock.swift; sourceTree = "<group>"; };
 		AA13DCB3271480B0006D48D3 /* FirePopoverViewModel.swift */ = {isa = PBXFileReference; lastKnownFileType = sourcecode.swift; path = FirePopoverViewModel.swift; sourceTree = "<group>"; };
-		AA19E71828BE1FFB00C6093C /* BitwardenCommunicator.swift */ = {isa = PBXFileReference; lastKnownFileType = sourcecode.swift; path = BitwardenCommunicator.swift; sourceTree = "<group>"; };
-		AA19E71A28BF818B00C6093C /* BitwardenMessage.swift */ = {isa = PBXFileReference; lastKnownFileType = sourcecode.swift; path = BitwardenMessage.swift; sourceTree = "<group>"; };
 		AA222CB82760F74E00321475 /* FaviconReferenceCache.swift */ = {isa = PBXFileReference; lastKnownFileType = sourcecode.swift; path = FaviconReferenceCache.swift; sourceTree = "<group>"; };
 		AA2CB12C2587BB5600AA6FBE /* TabBarFooter.xib */ = {isa = PBXFileReference; lastKnownFileType = file.xib; path = TabBarFooter.xib; sourceTree = "<group>"; };
 		AA2CB1342587C29500AA6FBE /* TabBarFooter.swift */ = {isa = PBXFileReference; lastKnownFileType = sourcecode.swift; path = TabBarFooter.swift; sourceTree = "<group>"; };
@@ -1307,8 +1300,6 @@
 		AA6EF9B425081B4C004754E6 /* MainMenuActions.swift */ = {isa = PBXFileReference; lastKnownFileType = sourcecode.swift; path = MainMenuActions.swift; sourceTree = "<group>"; };
 		AA6FFB4324DC33320028F4D0 /* NSViewExtension.swift */ = {isa = PBXFileReference; lastKnownFileType = sourcecode.swift; path = NSViewExtension.swift; sourceTree = "<group>"; };
 		AA6FFB4524DC3B5A0028F4D0 /* WebView.swift */ = {isa = PBXFileReference; lastKnownFileType = sourcecode.swift; path = WebView.swift; sourceTree = "<group>"; };
-		AA7191CB28B3DF9400333866 /* BitwardenManager.swift */ = {isa = PBXFileReference; lastKnownFileType = sourcecode.swift; path = BitwardenManager.swift; sourceTree = "<group>"; };
-		AA7191CD28B3DFC900333866 /* BitwardenState.swift */ = {isa = PBXFileReference; lastKnownFileType = sourcecode.swift; path = BitwardenState.swift; sourceTree = "<group>"; };
 		AA72D5FD25FFF94E00C77619 /* NSMenuItemExtension.swift */ = {isa = PBXFileReference; lastKnownFileType = sourcecode.swift; path = NSMenuItemExtension.swift; sourceTree = "<group>"; };
 		AA7412B024D0B3AC00D22FE0 /* TabBarViewItem.swift */ = {isa = PBXFileReference; lastKnownFileType = sourcecode.swift; path = TabBarViewItem.swift; sourceTree = "<group>"; };
 		AA7412B124D0B3AC00D22FE0 /* TabBarViewItem.xib */ = {isa = PBXFileReference; lastKnownFileType = file.xib; path = TabBarViewItem.xib; sourceTree = "<group>"; };
@@ -1706,15 +1697,14 @@
 			path = ViewModel;
 			sourceTree = "<group>";
 		};
-		1D02633728E0F405005CBB41 /* Bitwarden */ = {
-			isa = PBXGroup;
-			children = (
-				1D02633828E0FA86005CBB41 /* BitwardenManager.swift */,
+		1DE5580A28F8140700EF4964 /* Recovered References */ = {
+			isa = PBXGroup;
+			children = (
 				1D02633A28E0FAAD005CBB41 /* BitwardenStatus.swift */,
 				1D02633C28E0FC0D005CBB41 /* BitwardenCredential.swift */,
-				1D02633E28E0FDB6005CBB41 /* BitwardenError.swift */,
-			);
-			path = Bitwarden;
+				1D02633828E0FA86005CBB41 /* BitwardenManager.swift */,
+			);
+			name = "Recovered References";
 			sourceTree = "<group>";
 		};
 		313AED9F287CAC5A00E1E8F4 /* UI */ = {
@@ -2838,6 +2828,7 @@
 				7B4CE8DB26F02108009134B1 /* UI Tests */,
 				AA585D7F248FD31100E9A3E2 /* Products */,
 				85AE2FF024A33A2D002D507F /* Frameworks */,
+				1DE5580A28F8140700EF4964 /* Recovered References */,
 			);
 			sourceTree = "<group>";
 		};
@@ -2859,11 +2850,7 @@
 				7B1E819A27C8874900FF0E60 /* Autofill */,
 				B6A9E47526146A440067D1B9 /* API */,
 				AA4D700525545EDE00C3411E /* App Delegate */,
-<<<<<<< HEAD
 				AA7191CA28B3DEC000333866 /* Bitwarden */,
-=======
-				1D02633728E0F405005CBB41 /* Bitwarden */,
->>>>>>> 461e87b2
 				AAC5E4C025D6A6A9007F5990 /* Bookmarks */,
 				4BFD356E283ADE8B00CE9234 /* Bookmarks Bar */,
 				AA86491B24D837DE001BABEE /* Browser Tab */,
@@ -3116,11 +3103,12 @@
 		AA7191CA28B3DEC000333866 /* Bitwarden */ = {
 			isa = PBXGroup;
 			children = (
-				AA7191CB28B3DF9400333866 /* BitwardenManager.swift */,
-				AA7191CD28B3DFC900333866 /* BitwardenState.swift */,
-				1D02634028EB0083005CBB41 /* BitwardenError.swift */,
-				AA19E71828BE1FFB00C6093C /* BitwardenCommunicator.swift */,
-				AA19E71A28BF818B00C6093C /* BitwardenMessage.swift */,
+				1DDF075D28F815AD00EDFBE3 /* BitwardenCommunicator.swift */,
+				1DDF075C28F815AD00EDFBE3 /* BitwardenCredential.swift */,
+				1DDF076028F815AD00EDFBE3 /* BitwardenError.swift */,
+				1DDF075E28F815AD00EDFBE3 /* BitwardenManager.swift */,
+				1DDF076128F815AD00EDFBE3 /* BitwardenMessage.swift */,
+				1DDF075F28F815AD00EDFBE3 /* BitwardenStatus.swift */,
 				1D02633428D8A9A9005CBB41 /* OpenSSLWrapper.h */,
 				1D02633528D8A9A9005CBB41 /* OpenSSLWrapper.m */,
 			);
@@ -4520,6 +4508,7 @@
 				85707F2E276A394C00DC0649 /* ViewExtensions.swift in Sources */,
 				371C0A2927E33EDC0070591F /* FeedbackPresenter.swift in Sources */,
 				14505A08256084EF00272CC6 /* UserAgent.swift in Sources */,
+				1DDF076728F815AD00EDFBE3 /* BitwardenMessage.swift in Sources */,
 				4B8AC93526B3B2FD00879451 /* NSAlert+DataImport.swift in Sources */,
 				AA7412BD24D2BEEE00D22FE0 /* MainWindow.swift in Sources */,
 				AAD6D8882696DF6D002393B3 /* CrashReportPromptViewController.swift in Sources */,
@@ -4553,6 +4542,7 @@
 				85589E7F27BBB8630038AD11 /* AddEditFavoriteViewController.swift in Sources */,
 				4B2E7D6326FF9D6500D2DB17 /* PrintingUserScript.swift in Sources */,
 				0230C0A52721F3750018F728 /* GPCRequestFactory.swift in Sources */,
+				1DDF076428F815AD00EDFBE3 /* BitwardenManager.swift in Sources */,
 				9833912F27AAA3CE00DAF119 /* AppTrackerDataSetProvider.swift in Sources */,
 				4BA1A6B3258B080A00F6F690 /* EncryptionKeyGeneration.swift in Sources */,
 				37B11B3928095E6600CBB621 /* TabLazyLoader.swift in Sources */,
@@ -4652,8 +4642,8 @@
 				4BE6547E271FCD4D008D1D63 /* PasswordManagementIdentityModel.swift in Sources */,
 				85C6A29625CC1FFD00EEB5F1 /* UserDefaultsWrapper.swift in Sources */,
 				85625998269C9C5F00EE44BC /* PasswordManagementPopover.swift in Sources */,
+				1DDF076328F815AD00EDFBE3 /* BitwardenCommunicator.swift in Sources */,
 				85589E9127BFB9810038AD11 /* HomePageRecentlyVisitedModel.swift in Sources */,
-				AA19E71928BE1FFB00C6093C /* BitwardenCommunicator.swift in Sources */,
 				37D23785287F4E6500BCE03B /* PinnedTabsHostingView.swift in Sources */,
 				4BB99CFE26FE191E001E4761 /* FirefoxBookmarksReader.swift in Sources */,
 				4BBC16A227C485BC00E00A38 /* DeviceIdleStateDetector.swift in Sources */,
@@ -4681,7 +4671,6 @@
 				4BE65481271FCD4D008D1D63 /* PasswordManagementNoteModel.swift in Sources */,
 				3184AC6F288F2A1100C35E4B /* CookieNotificationAnimationModel.swift in Sources */,
 				B63ED0E526BB8FB900A9DAD1 /* SharingMenu.swift in Sources */,
-				1D02633F28E0FDB6005CBB41 /* BitwardenError.swift in Sources */,
 				AA4FF40C2624751A004E2377 /* GrammarFeaturesManager.swift in Sources */,
 				B693955B26F0CE300015B914 /* WebKitDownloadDelegate.swift in Sources */,
 				B6B3E0E12657EA7A0040E0A2 /* NSScreenExtension.swift in Sources */,
@@ -4712,6 +4701,7 @@
 				31F7F2A6288AD2CA001C0D64 /* NavigationBarBadgeAnimationView.swift in Sources */,
 				AAC5E4F125D6BF10007F5990 /* AddressBarButton.swift in Sources */,
 				AAE7527E263B05C600B973F8 /* HistoryEntry.swift in Sources */,
+				1DDF076228F815AD00EDFBE3 /* BitwardenCredential.swift in Sources */,
 				AA5FA69D275F945C00DCE9C9 /* FaviconStore.swift in Sources */,
 				AAB8203C26B2DE0D00788AC3 /* SuggestionListCharacteristics.swift in Sources */,
 				AAADFD06264AA282001555EA /* TimeIntervalExtension.swift in Sources */,
@@ -4723,14 +4713,13 @@
 				AA6197C6276B3168008396F0 /* FaviconHostReference.swift in Sources */,
 				AAD8078527B3F3BE00CF7703 /* WebsiteBreakageSender.swift in Sources */,
 				4B8AC93B26B48ADF00879451 /* ASN1Parser.swift in Sources */,
-				1D02633B28E0FAAD005CBB41 /* BitwardenStatus.swift in Sources */,
 				37CD54B327EE509700F1F7B9 /* View+Cursor.swift in Sources */,
 				B66E9DD22670EB2A00E53BB5 /* _WKDownload+WebKitDownload.swift in Sources */,
 				B6A9E4612614608B0067D1B9 /* AppVersion.swift in Sources */,
 				856C98DF257014BD00A22F1F /* FileDownloadManager.swift in Sources */,
+				1DDF076628F815AD00EDFBE3 /* BitwardenError.swift in Sources */,
 				4BB99CFF26FE191E001E4761 /* BookmarkImport.swift in Sources */,
 				B68503A7279141CD00893A05 /* KeySetDictionary.swift in Sources */,
-				1D02634128EB0083005CBB41 /* BitwardenError.swift in Sources */,
 				85480FBB25D181CB009424E3 /* ConfigurationDownloading.swift in Sources */,
 				AAEEC6A927088ADB008445F7 /* FireCoordinator.swift in Sources */,
 				B655369B268442EE00085A79 /* GeolocationProvider.swift in Sources */,
@@ -4817,7 +4806,6 @@
 				B68458C525C7EA0C00DC17B6 /* TabCollection+NSSecureCoding.swift in Sources */,
 				4BB88B5B25B7BA50006F6B06 /* Instruments.swift in Sources */,
 				9812D895276CEDA5004B6181 /* ContentBlockerRulesLists.swift in Sources */,
-				1D02633D28E0FC0D005CBB41 /* BitwardenCredential.swift in Sources */,
 				4B0511E2262CAA8600F6079C /* NSViewControllerExtension.swift in Sources */,
 				F44C130225C2DA0400426E3E /* NSAppearanceExtension.swift in Sources */,
 				B64C84F1269310120048FEBE /* PermissionManager.swift in Sources */,
@@ -4861,8 +4849,6 @@
 				B64C853D26944B940048FEBE /* PermissionStore.swift in Sources */,
 				AA75A0AE26F3500C0086B667 /* PrivacyIconViewModel.swift in Sources */,
 				4BB99D0126FE191E001E4761 /* ChromiumBookmarksReader.swift in Sources */,
-				AA7191CE28B3DFC900333866 /* BitwardenState.swift in Sources */,
-				AA7191CC28B3DF9400333866 /* BitwardenManager.swift in Sources */,
 				B6C0B23426E71BCD0031CB7F /* Downloads.xcdatamodeld in Sources */,
 				AAE8B110258A456C00E81239 /* TabPreviewViewController.swift in Sources */,
 				37CC53EC27E8A4D10028713D /* PreferencesPrivacyView.swift in Sources */,
@@ -4870,12 +4856,10 @@
 				85707F31276A7DCA00DC0649 /* OnboardingViewModel.swift in Sources */,
 				85AC3B0525D6B1D800C7D2AA /* ScriptSourceProviding.swift in Sources */,
 				4BB99D0026FE191E001E4761 /* CoreDataBookmarkImporter.swift in Sources */,
-				AA19E71B28BF818B00C6093C /* BitwardenMessage.swift in Sources */,
 				AA3F895324C18AD500628DDE /* SuggestionViewModel.swift in Sources */,
 				4B9292A326670D2A00AD2C21 /* BookmarkManagedObject.swift in Sources */,
 				4B723E1326B0007A00E14D75 /* CSVLoginExporter.swift in Sources */,
 				85C48CCC278D808F00D3263E /* NSAttributedStringExtension.swift in Sources */,
-				1D02633928E0FA86005CBB41 /* BitwardenManager.swift in Sources */,
 				AA7EB6E527E7D6DC00036718 /* AnimationView.swift in Sources */,
 				8562599A269CA0A600EE44BC /* NSRectExtension.swift in Sources */,
 				B6040856274B830F00680351 /* DictionaryExtension.swift in Sources */,
@@ -5014,6 +4998,7 @@
 				FD23FD2D2886A81D007F6985 /* AutoconsentManagement.swift in Sources */,
 				B6B2400E28083B49001B8F3A /* WebViewContainerView.swift in Sources */,
 				AAC5E4D925D6A711007F5990 /* BookmarkStore.swift in Sources */,
+				1DDF076528F815AD00EDFBE3 /* BitwardenStatus.swift in Sources */,
 				B6FA893F269C424500588ECD /* PrivacyDashboardViewController.swift in Sources */,
 				37D2771527E870D4003365FD /* PreferencesAppearanceView.swift in Sources */,
 				AA72D5FE25FFF94E00C77619 /* NSMenuItemExtension.swift in Sources */,
