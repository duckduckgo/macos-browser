--- conflicted
+++ resolved
@@ -6308,13 +6308,8 @@
 			isa = XCRemoteSwiftPackageReference;
 			repositoryURL = "https://github.com/duckduckgo/BrowserServicesKit";
 			requirement = {
-<<<<<<< HEAD
 				kind = revision;
-				revision = 45b4a7073ffdc351c8c03809cd4ef5cc45742a06;
-=======
-				kind = exactVersion;
-				version = 37.0.0;
->>>>>>> 739d10de
+				revision = 559b16061deacb590805b0689f9c26e4b3e05d97;
 			};
 		};
 		AA06B6B52672AF8100F541C5 /* XCRemoteSwiftPackageReference "Sparkle" */ = {
