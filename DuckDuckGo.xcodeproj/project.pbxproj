// !$*UTF8*$!
{
	archiveVersion = 1;
	classes = {
	};
	objectVersion = 52;
	objects = {

/* Begin PBXBuildFile section */
		0230C0A3272080090018F728 /* KeyedCodingExtension.swift in Sources */ = {isa = PBXBuildFile; fileRef = 0230C0A2272080090018F728 /* KeyedCodingExtension.swift */; };
		0230C0A52721F3750018F728 /* GPCRequestFactory.swift in Sources */ = {isa = PBXBuildFile; fileRef = 0230C0A42721F3750018F728 /* GPCRequestFactory.swift */; };
		026ADE1426C3010C002518EE /* macos-config.json in Resources */ = {isa = PBXBuildFile; fileRef = 026ADE1326C3010C002518EE /* macos-config.json */; };
		142879DA24CE1179005419BB /* SuggestionViewModelTests.swift in Sources */ = {isa = PBXBuildFile; fileRef = 142879D924CE1179005419BB /* SuggestionViewModelTests.swift */; };
		142879DC24CE1185005419BB /* SuggestionContainerViewModelTests.swift in Sources */ = {isa = PBXBuildFile; fileRef = 142879DB24CE1185005419BB /* SuggestionContainerViewModelTests.swift */; };
		1430DFF524D0580F00B8978C /* TabBarViewController.swift in Sources */ = {isa = PBXBuildFile; fileRef = 1430DFF424D0580F00B8978C /* TabBarViewController.swift */; };
		14505A08256084EF00272CC6 /* UserAgent.swift in Sources */ = {isa = PBXBuildFile; fileRef = 14505A07256084EF00272CC6 /* UserAgent.swift */; };
		1456D6E124EFCBC300775049 /* TabBarCollectionView.swift in Sources */ = {isa = PBXBuildFile; fileRef = 1456D6E024EFCBC300775049 /* TabBarCollectionView.swift */; };
		14D9B8FB24F7E089000D4D13 /* AddressBarViewController.swift in Sources */ = {isa = PBXBuildFile; fileRef = 14D9B8F924F7E089000D4D13 /* AddressBarViewController.swift */; };
		3106AD76287F000600159FE5 /* CookieConsentUserPermissionViewController.swift in Sources */ = {isa = PBXBuildFile; fileRef = 3106AD75287F000600159FE5 /* CookieConsentUserPermissionViewController.swift */; };
		313AEDA1287CAD1D00E1E8F4 /* CookieConsentUserPermissionView.swift in Sources */ = {isa = PBXBuildFile; fileRef = 313AEDA0287CAD1D00E1E8F4 /* CookieConsentUserPermissionView.swift */; };
		3171D6B82889849F0068632A /* CookieManagedNotificationView.swift in Sources */ = {isa = PBXBuildFile; fileRef = 3171D6B72889849F0068632A /* CookieManagedNotificationView.swift */; };
		3171D6BA288984D00068632A /* BadgeAnimationView.swift in Sources */ = {isa = PBXBuildFile; fileRef = 3171D6B9288984D00068632A /* BadgeAnimationView.swift */; };
		3171D6DB2889B64D0068632A /* CookieManagedNotificationContainerView.swift in Sources */ = {isa = PBXBuildFile; fileRef = 3171D6DA2889B64D0068632A /* CookieManagedNotificationContainerView.swift */; };
		3184AC6D288F29D800C35E4B /* BadgeNotificationAnimationModel.swift in Sources */ = {isa = PBXBuildFile; fileRef = 3184AC6C288F29D800C35E4B /* BadgeNotificationAnimationModel.swift */; };
		3184AC6F288F2A1100C35E4B /* CookieNotificationAnimationModel.swift in Sources */ = {isa = PBXBuildFile; fileRef = 3184AC6E288F2A1100C35E4B /* CookieNotificationAnimationModel.swift */; };
		31A031A6288191230090F792 /* CookieConsentAnimationView.swift in Sources */ = {isa = PBXBuildFile; fileRef = 31A031A5288191230090F792 /* CookieConsentAnimationView.swift */; };
		31A031A928819D920090F792 /* CookieConsentAnimationModel.swift in Sources */ = {isa = PBXBuildFile; fileRef = 31A031A828819D920090F792 /* CookieConsentAnimationModel.swift */; };
		31B7C84F288008E00049841F /* CookieConsent.storyboard in Resources */ = {isa = PBXBuildFile; fileRef = 31B7C84E288008E00049841F /* CookieConsent.storyboard */; };
		31B7C85128800A5D0049841F /* CookieConsentPopover.swift in Sources */ = {isa = PBXBuildFile; fileRef = 31B7C85028800A5D0049841F /* CookieConsentPopover.swift */; };
		31B9226C288054D5001F55B7 /* CookieConsentPopoverManager.swift in Sources */ = {isa = PBXBuildFile; fileRef = 31B9226B288054D5001F55B7 /* CookieConsentPopoverManager.swift */; };
		31CF3432288B0B1B0087244B /* NavigationBarBadgeAnimator.swift in Sources */ = {isa = PBXBuildFile; fileRef = 31CF3431288B0B1B0087244B /* NavigationBarBadgeAnimator.swift */; };
		31F7F2A6288AD2CA001C0D64 /* NavigationBarBadgeAnimationView.swift in Sources */ = {isa = PBXBuildFile; fileRef = 31F7F2A5288AD2CA001C0D64 /* NavigationBarBadgeAnimationView.swift */; };
		336D5B18262D8D3C0052E0C9 /* findinpage.js in Resources */ = {isa = PBXBuildFile; fileRef = 336D5AEF262D8D3C0052E0C9 /* findinpage.js */; };
		339A6B5826A044BA00E3DAE8 /* duckduckgo-privacy-dashboard in Resources */ = {isa = PBXBuildFile; fileRef = 339A6B5726A044BA00E3DAE8 /* duckduckgo-privacy-dashboard */; };
		37054FC92873301700033B6F /* PinnedTabView.swift in Sources */ = {isa = PBXBuildFile; fileRef = 37054FC82873301700033B6F /* PinnedTabView.swift */; };
		37054FCE2876472D00033B6F /* WebViewSnapshotView.swift in Sources */ = {isa = PBXBuildFile; fileRef = 37054FCD2876472D00033B6F /* WebViewSnapshotView.swift */; };
		371C0A2927E33EDC0070591F /* FeedbackPresenter.swift in Sources */ = {isa = PBXBuildFile; fileRef = 371C0A2827E33EDC0070591F /* FeedbackPresenter.swift */; };
		371E141927E92E42009E3B5B /* MultilineScrollableTextFix.swift in Sources */ = {isa = PBXBuildFile; fileRef = 371E141827E92E42009E3B5B /* MultilineScrollableTextFix.swift */; };
		373A1AA8283ED1B900586521 /* BookmarkHTMLReader.swift in Sources */ = {isa = PBXBuildFile; fileRef = 373A1AA7283ED1B900586521 /* BookmarkHTMLReader.swift */; };
		373A1AAA283ED86C00586521 /* BookmarksHTMLReaderTests.swift in Sources */ = {isa = PBXBuildFile; fileRef = 373A1AA9283ED86C00586521 /* BookmarksHTMLReaderTests.swift */; };
		373A1AB02842C4EA00586521 /* BookmarkHTMLImporter.swift in Sources */ = {isa = PBXBuildFile; fileRef = 373A1AAF2842C4EA00586521 /* BookmarkHTMLImporter.swift */; };
		373A1AB228451ED400586521 /* BookmarksHTMLImporterTests.swift in Sources */ = {isa = PBXBuildFile; fileRef = 373A1AB128451ED400586521 /* BookmarksHTMLImporterTests.swift */; };
		37479F152891BC8300302FE2 /* TabCollectionViewModelTests+WithoutPinnedTabsManager.swift in Sources */ = {isa = PBXBuildFile; fileRef = 37479F142891BC8300302FE2 /* TabCollectionViewModelTests+WithoutPinnedTabsManager.swift */; };
		37534C9E28104D9B002621E7 /* TabLazyLoaderTests.swift in Sources */ = {isa = PBXBuildFile; fileRef = 37534C9D28104D9B002621E7 /* TabLazyLoaderTests.swift */; };
		37534CA028113101002621E7 /* LazyLoadable.swift in Sources */ = {isa = PBXBuildFile; fileRef = 37534C9F28113101002621E7 /* LazyLoadable.swift */; };
		37534CA3281132CB002621E7 /* TabLazyLoaderDataSource.swift in Sources */ = {isa = PBXBuildFile; fileRef = 37534CA2281132CB002621E7 /* TabLazyLoaderDataSource.swift */; };
		37534CA52811987D002621E7 /* AdjacentItemEnumeratorTests.swift in Sources */ = {isa = PBXBuildFile; fileRef = 37534CA42811987D002621E7 /* AdjacentItemEnumeratorTests.swift */; };
		37534CA8281198CD002621E7 /* AdjacentItemEnumerator.swift in Sources */ = {isa = PBXBuildFile; fileRef = 37534CA62811988E002621E7 /* AdjacentItemEnumerator.swift */; };
		376705AF27EB488600DD8D76 /* RoundedSelectionRowView.swift in Sources */ = {isa = PBXBuildFile; fileRef = 4B0511B3262CAA5A00F6079C /* RoundedSelectionRowView.swift */; };
		376705B327EC7D4F00DD8D76 /* TextButton.swift in Sources */ = {isa = PBXBuildFile; fileRef = 376705B227EC7D4F00DD8D76 /* TextButton.swift */; };
		376C4DB928A1A48A00CC0F5B /* FirePopoverViewModelTests.swift in Sources */ = {isa = PBXBuildFile; fileRef = 376C4DB828A1A48A00CC0F5B /* FirePopoverViewModelTests.swift */; };
		3776582D27F71652009A6B35 /* WebsiteBreakageReportTests.swift in Sources */ = {isa = PBXBuildFile; fileRef = 3776582C27F71652009A6B35 /* WebsiteBreakageReportTests.swift */; };
		3776582F27F82E62009A6B35 /* AutofillPreferences.swift in Sources */ = {isa = PBXBuildFile; fileRef = 3776582E27F82E62009A6B35 /* AutofillPreferences.swift */; };
		3776583127F8325B009A6B35 /* AutofillPreferencesTests.swift in Sources */ = {isa = PBXBuildFile; fileRef = 3776583027F8325B009A6B35 /* AutofillPreferencesTests.swift */; };
		378205F62837CBA800D1D4AA /* SavedStateMock.swift in Sources */ = {isa = PBXBuildFile; fileRef = 378205F52837CBA800D1D4AA /* SavedStateMock.swift */; };
		378205F8283BC6A600D1D4AA /* StartupPreferencesTests.swift in Sources */ = {isa = PBXBuildFile; fileRef = 378205F7283BC6A600D1D4AA /* StartupPreferencesTests.swift */; };
		378205FB283C277800D1D4AA /* MainMenuTests.swift in Sources */ = {isa = PBXBuildFile; fileRef = 378205FA283C277800D1D4AA /* MainMenuTests.swift */; };
		379DE4BD27EA31AC002CC3DE /* PreferencesAutofillView.swift in Sources */ = {isa = PBXBuildFile; fileRef = 379DE4BC27EA31AC002CC3DE /* PreferencesAutofillView.swift */; };
		37A4CEBA282E992F00D75B89 /* StartupPreferences.swift in Sources */ = {isa = PBXBuildFile; fileRef = 37A4CEB9282E992F00D75B89 /* StartupPreferences.swift */; };
		37A803DB27FD69D300052F4C /* Data Import Resources in Resources */ = {isa = PBXBuildFile; fileRef = 37A803DA27FD69D300052F4C /* Data Import Resources */; };
		37AFCE8127DA2CA600471A10 /* PreferencesViewController.swift in Sources */ = {isa = PBXBuildFile; fileRef = 37AFCE8027DA2CA600471A10 /* PreferencesViewController.swift */; };
		37AFCE8527DA2D3900471A10 /* PreferencesSidebar.swift in Sources */ = {isa = PBXBuildFile; fileRef = 37AFCE8427DA2D3900471A10 /* PreferencesSidebar.swift */; };
		37AFCE8727DA334800471A10 /* PreferencesRootView.swift in Sources */ = {isa = PBXBuildFile; fileRef = 37AFCE8627DA334800471A10 /* PreferencesRootView.swift */; };
		37AFCE8927DA33BA00471A10 /* Preferences.swift in Sources */ = {isa = PBXBuildFile; fileRef = 37AFCE8827DA33BA00471A10 /* Preferences.swift */; };
		37AFCE8B27DB69BC00471A10 /* PreferencesGeneralView.swift in Sources */ = {isa = PBXBuildFile; fileRef = 37AFCE8A27DB69BC00471A10 /* PreferencesGeneralView.swift */; };
		37AFCE9227DB8CAD00471A10 /* PreferencesAboutView.swift in Sources */ = {isa = PBXBuildFile; fileRef = 37AFCE9127DB8CAD00471A10 /* PreferencesAboutView.swift */; };
		37B11B3928095E6600CBB621 /* TabLazyLoader.swift in Sources */ = {isa = PBXBuildFile; fileRef = 37B11B3828095E6600CBB621 /* TabLazyLoader.swift */; };
		37BF3F14286D8A6500BD9014 /* PinnedTabsManager.swift in Sources */ = {isa = PBXBuildFile; fileRef = 37BF3F13286D8A6500BD9014 /* PinnedTabsManager.swift */; };
		37BF3F21286F0A7A00BD9014 /* PinnedTabsViewModel.swift in Sources */ = {isa = PBXBuildFile; fileRef = 37BF3F1E286F0A7A00BD9014 /* PinnedTabsViewModel.swift */; };
		37BF3F22286F0A7A00BD9014 /* PinnedTabsView.swift in Sources */ = {isa = PBXBuildFile; fileRef = 37BF3F1F286F0A7A00BD9014 /* PinnedTabsView.swift */; };
		37BF3F24286F0AAE00BD9014 /* View+RoundedCorners.swift in Sources */ = {isa = PBXBuildFile; fileRef = 37BF3F23286F0AAE00BD9014 /* View+RoundedCorners.swift */; };
		37CC53EC27E8A4D10028713D /* PreferencesPrivacyView.swift in Sources */ = {isa = PBXBuildFile; fileRef = 37CC53EB27E8A4D10028713D /* PreferencesPrivacyView.swift */; };
		37CC53F027E8D1440028713D /* PreferencesDownloadsView.swift in Sources */ = {isa = PBXBuildFile; fileRef = 37CC53EF27E8D1440028713D /* PreferencesDownloadsView.swift */; };
		37CC53F427E8D4620028713D /* NSPathControlView.swift in Sources */ = {isa = PBXBuildFile; fileRef = 37CC53F327E8D4620028713D /* NSPathControlView.swift */; };
		37CD54B327EE509700F1F7B9 /* View+Cursor.swift in Sources */ = {isa = PBXBuildFile; fileRef = 37CD54B227EE509700F1F7B9 /* View+Cursor.swift */; };
		37CD54B527F1AC1300F1F7B9 /* PreferencesSidebarModelTests.swift in Sources */ = {isa = PBXBuildFile; fileRef = 37CD54B427F1AC1300F1F7B9 /* PreferencesSidebarModelTests.swift */; };
		37CD54B727F1B28A00F1F7B9 /* DefaultBrowserPreferencesTests.swift in Sources */ = {isa = PBXBuildFile; fileRef = 37CD54B627F1B28A00F1F7B9 /* DefaultBrowserPreferencesTests.swift */; };
		37CD54B927F1F8AC00F1F7B9 /* AppearancePreferencesTests.swift in Sources */ = {isa = PBXBuildFile; fileRef = 37CD54B827F1F8AC00F1F7B9 /* AppearancePreferencesTests.swift */; };
		37CD54BB27F25A4000F1F7B9 /* DownloadsPreferencesTests.swift in Sources */ = {isa = PBXBuildFile; fileRef = 37CD54BA27F25A4000F1F7B9 /* DownloadsPreferencesTests.swift */; };
		37CD54BD27F2ECAE00F1F7B9 /* AutofillPreferencesModelTests.swift in Sources */ = {isa = PBXBuildFile; fileRef = 37CD54BC27F2ECAE00F1F7B9 /* AutofillPreferencesModelTests.swift */; };
		37CD54C927F2FDD100F1F7B9 /* PrivacyPreferencesModel.swift in Sources */ = {isa = PBXBuildFile; fileRef = 37CD54C127F2FDD100F1F7B9 /* PrivacyPreferencesModel.swift */; };
		37CD54CA27F2FDD100F1F7B9 /* AutofillPreferencesModel.swift in Sources */ = {isa = PBXBuildFile; fileRef = 37CD54C227F2FDD100F1F7B9 /* AutofillPreferencesModel.swift */; };
		37CD54CB27F2FDD100F1F7B9 /* DownloadsPreferences.swift in Sources */ = {isa = PBXBuildFile; fileRef = 37CD54C327F2FDD100F1F7B9 /* DownloadsPreferences.swift */; };
		37CD54CC27F2FDD100F1F7B9 /* PreferencesSection.swift in Sources */ = {isa = PBXBuildFile; fileRef = 37CD54C427F2FDD100F1F7B9 /* PreferencesSection.swift */; };
		37CD54CD27F2FDD100F1F7B9 /* AboutModel.swift in Sources */ = {isa = PBXBuildFile; fileRef = 37CD54C527F2FDD100F1F7B9 /* AboutModel.swift */; };
		37CD54CE27F2FDD100F1F7B9 /* PreferencesSidebarModel.swift in Sources */ = {isa = PBXBuildFile; fileRef = 37CD54C627F2FDD100F1F7B9 /* PreferencesSidebarModel.swift */; };
		37CD54CF27F2FDD100F1F7B9 /* AppearancePreferences.swift in Sources */ = {isa = PBXBuildFile; fileRef = 37CD54C727F2FDD100F1F7B9 /* AppearancePreferences.swift */; };
		37CD54D027F2FDD100F1F7B9 /* DefaultBrowserPreferences.swift in Sources */ = {isa = PBXBuildFile; fileRef = 37CD54C827F2FDD100F1F7B9 /* DefaultBrowserPreferences.swift */; };
		37D2377A287EB8CA00BCE03B /* TabIndex.swift in Sources */ = {isa = PBXBuildFile; fileRef = 37D23779287EB8CA00BCE03B /* TabIndex.swift */; };
		37D2377C287EBDA300BCE03B /* TabIndexTests.swift in Sources */ = {isa = PBXBuildFile; fileRef = 37D2377B287EBDA300BCE03B /* TabIndexTests.swift */; };
		37D23780287EFEE200BCE03B /* PinnedTabsManagerTests.swift in Sources */ = {isa = PBXBuildFile; fileRef = 37D2377F287EFEE200BCE03B /* PinnedTabsManagerTests.swift */; };
		37D23785287F4E6500BCE03B /* PinnedTabsHostingView.swift in Sources */ = {isa = PBXBuildFile; fileRef = 37D23783287F4D6A00BCE03B /* PinnedTabsHostingView.swift */; };
		37D23787287F5C2900BCE03B /* PinnedTabsViewModelTests.swift in Sources */ = {isa = PBXBuildFile; fileRef = 37D23786287F5C2900BCE03B /* PinnedTabsViewModelTests.swift */; };
		37D23789288009CF00BCE03B /* TabCollectionViewModelTests+PinnedTabs.swift in Sources */ = {isa = PBXBuildFile; fileRef = 37D23788288009CF00BCE03B /* TabCollectionViewModelTests+PinnedTabs.swift */; };
		37D2771527E870D4003365FD /* PreferencesAppearanceView.swift in Sources */ = {isa = PBXBuildFile; fileRef = 37D2771427E870D4003365FD /* PreferencesAppearanceView.swift */; };
		4B0135CE2729F1AA00D54834 /* NSPasteboardExtension.swift in Sources */ = {isa = PBXBuildFile; fileRef = 4B0135CD2729F1AA00D54834 /* NSPasteboardExtension.swift */; };
		4B02198925E05FAC00ED7DEA /* FireproofingURLExtensions.swift in Sources */ = {isa = PBXBuildFile; fileRef = 4B02197F25E05FAC00ED7DEA /* FireproofingURLExtensions.swift */; };
		4B02198A25E05FAC00ED7DEA /* FireproofDomains.swift in Sources */ = {isa = PBXBuildFile; fileRef = 4B02198125E05FAC00ED7DEA /* FireproofDomains.swift */; };
		4B02198B25E05FAC00ED7DEA /* FireproofInfoViewController.swift in Sources */ = {isa = PBXBuildFile; fileRef = 4B02198325E05FAC00ED7DEA /* FireproofInfoViewController.swift */; };
		4B02198C25E05FAC00ED7DEA /* Fireproofing.storyboard in Resources */ = {isa = PBXBuildFile; fileRef = 4B02198425E05FAC00ED7DEA /* Fireproofing.storyboard */; };
		4B02199C25E063DE00ED7DEA /* FireproofDomainsTests.swift in Sources */ = {isa = PBXBuildFile; fileRef = 4B02199925E063DE00ED7DEA /* FireproofDomainsTests.swift */; };
		4B02199D25E063DE00ED7DEA /* FireproofingURLExtensionsTests.swift in Sources */ = {isa = PBXBuildFile; fileRef = 4B02199A25E063DE00ED7DEA /* FireproofingURLExtensionsTests.swift */; };
		4B0219A825E0646500ED7DEA /* WebsiteDataStoreTests.swift in Sources */ = {isa = PBXBuildFile; fileRef = 4B0219A725E0646500ED7DEA /* WebsiteDataStoreTests.swift */; };
		4B0511BD262CAA5A00F6079C /* PrivacySecurityPreferences.swift in Sources */ = {isa = PBXBuildFile; fileRef = 4B0511A6262CAA5A00F6079C /* PrivacySecurityPreferences.swift */; };
		4B0511C3262CAA5A00F6079C /* FireproofDomains.storyboard in Resources */ = {isa = PBXBuildFile; fileRef = 4B0511AD262CAA5A00F6079C /* FireproofDomains.storyboard */; };
		4B0511CA262CAA5A00F6079C /* FireproofDomainsViewController.swift in Sources */ = {isa = PBXBuildFile; fileRef = 4B0511B4262CAA5A00F6079C /* FireproofDomainsViewController.swift */; };
		4B0511E1262CAA8600F6079C /* NSOpenPanelExtensions.swift in Sources */ = {isa = PBXBuildFile; fileRef = 4B0511DF262CAA8600F6079C /* NSOpenPanelExtensions.swift */; };
		4B0511E2262CAA8600F6079C /* NSViewControllerExtension.swift in Sources */ = {isa = PBXBuildFile; fileRef = 4B0511E0262CAA8600F6079C /* NSViewControllerExtension.swift */; };
		4B0511E7262CAB3700F6079C /* UserDefaultsWrapperUtilities.swift in Sources */ = {isa = PBXBuildFile; fileRef = 4B0511E6262CAB3700F6079C /* UserDefaultsWrapperUtilities.swift */; };
		4B11060525903E570039B979 /* CoreDataEncryptionTesting.xcdatamodeld in Sources */ = {isa = PBXBuildFile; fileRef = 4B11060325903E570039B979 /* CoreDataEncryptionTesting.xcdatamodeld */; };
		4B11060A25903EAC0039B979 /* CoreDataEncryptionTests.swift in Sources */ = {isa = PBXBuildFile; fileRef = 4B11060925903EAC0039B979 /* CoreDataEncryptionTests.swift */; };
		4B117F7D276C0CB5002F3D8C /* LocalStatisticsStoreTests.swift in Sources */ = {isa = PBXBuildFile; fileRef = 4B117F7C276C0CB5002F3D8C /* LocalStatisticsStoreTests.swift */; };
		4B139AFD26B60BD800894F82 /* NSImageExtensions.swift in Sources */ = {isa = PBXBuildFile; fileRef = 4B139AFC26B60BD800894F82 /* NSImageExtensions.swift */; };
		4B17E2D4287380390003BD39 /* PersistentAppInterfaceSettings.swift in Sources */ = {isa = PBXBuildFile; fileRef = 4B17E2D3287380390003BD39 /* PersistentAppInterfaceSettings.swift */; };
		4B1AD8D525FC38DD00261379 /* EncryptionKeyStoreTests.swift in Sources */ = {isa = PBXBuildFile; fileRef = 4BA1A6EA258C288C00F6F690 /* EncryptionKeyStoreTests.swift */; };
		4B1AD8E225FC390B00261379 /* EncryptionMocks.swift in Sources */ = {isa = PBXBuildFile; fileRef = 4BA1A6F5258C4F9600F6F690 /* EncryptionMocks.swift */; };
		4B1AD91725FC46FB00261379 /* CoreDataEncryptionTests.swift in Sources */ = {isa = PBXBuildFile; fileRef = 4B1AD91625FC46FB00261379 /* CoreDataEncryptionTests.swift */; };
		4B1AD92125FC474E00261379 /* CoreDataEncryptionTesting.xcdatamodeld in Sources */ = {isa = PBXBuildFile; fileRef = 4B11060325903E570039B979 /* CoreDataEncryptionTesting.xcdatamodeld */; };
		4B1E6EED27AB5E5100F51793 /* SecureVaultSorting.swift in Sources */ = {isa = PBXBuildFile; fileRef = 4B1E6EEB27AB5E5100F51793 /* SecureVaultSorting.swift */; };
		4B1E6EEE27AB5E5100F51793 /* PasswordManagementListSection.swift in Sources */ = {isa = PBXBuildFile; fileRef = 4B1E6EEC27AB5E5100F51793 /* PasswordManagementListSection.swift */; };
		4B1E6EF127AB5E5D00F51793 /* NSPopUpButtonView.swift in Sources */ = {isa = PBXBuildFile; fileRef = 4B1E6EEF27AB5E5D00F51793 /* NSPopUpButtonView.swift */; };
		4B1E6EF227AB5E5D00F51793 /* PasswordManagementItemList.swift in Sources */ = {isa = PBXBuildFile; fileRef = 4B1E6EF027AB5E5D00F51793 /* PasswordManagementItemList.swift */; };
		4B29759728281F0900187C4E /* FirefoxEncryptionKeyReader.swift in Sources */ = {isa = PBXBuildFile; fileRef = 4B29759628281F0900187C4E /* FirefoxEncryptionKeyReader.swift */; };
		4B2975992828285900187C4E /* FirefoxKeyReaderTests.swift in Sources */ = {isa = PBXBuildFile; fileRef = 4B2975982828285900187C4E /* FirefoxKeyReaderTests.swift */; };
		4B29759C28284DBC00187C4E /* FirefoxBerkeleyDatabaseReader.m in Sources */ = {isa = PBXBuildFile; fileRef = 4B29759B28284DBC00187C4E /* FirefoxBerkeleyDatabaseReader.m */; };
		4B2CBF412767EEC1001DF04B /* MacWaitlistStoreTests.swift in Sources */ = {isa = PBXBuildFile; fileRef = 4B2CBF402767EEC1001DF04B /* MacWaitlistStoreTests.swift */; };
		4B2E7D6326FF9D6500D2DB17 /* PrintingUserScript.swift in Sources */ = {isa = PBXBuildFile; fileRef = 4B2E7D6226FF9D6500D2DB17 /* PrintingUserScript.swift */; };
		4B379C1527BD91E3008A968E /* QuartzIdleStateProvider.swift in Sources */ = {isa = PBXBuildFile; fileRef = 4B379C1427BD91E3008A968E /* QuartzIdleStateProvider.swift */; };
		4B379C1E27BDB7FF008A968E /* DeviceAuthenticator.swift in Sources */ = {isa = PBXBuildFile; fileRef = 4B379C1D27BDB7FF008A968E /* DeviceAuthenticator.swift */; };
		4B379C2227BDBA29008A968E /* LocalAuthenticationService.swift in Sources */ = {isa = PBXBuildFile; fileRef = 4B379C2127BDBA29008A968E /* LocalAuthenticationService.swift */; };
		4B379C2427BDE1B0008A968E /* FlatButton.swift in Sources */ = {isa = PBXBuildFile; fileRef = 4B379C2327BDE1B0008A968E /* FlatButton.swift */; };
		4B39AAF627D9B2C700A73FD5 /* NSStackViewExtension.swift in Sources */ = {isa = PBXBuildFile; fileRef = 4B39AAF527D9B2C700A73FD5 /* NSStackViewExtension.swift */; };
		4B3F641E27A8D3BD00E0C118 /* BrowserProfileTests.swift in Sources */ = {isa = PBXBuildFile; fileRef = 4B3F641D27A8D3BD00E0C118 /* BrowserProfileTests.swift */; };
		4B434690285ED7A100177407 /* BookmarksBarViewModelTests.swift in Sources */ = {isa = PBXBuildFile; fileRef = 4B43468F285ED7A100177407 /* BookmarksBarViewModelTests.swift */; };
		4B43469528655D1400177407 /* FirefoxDataImporterTests.swift in Sources */ = {isa = PBXBuildFile; fileRef = 4B43469428655D1400177407 /* FirefoxDataImporterTests.swift */; };
		4B4F72EC266B2ED300814C60 /* CollectionExtension.swift in Sources */ = {isa = PBXBuildFile; fileRef = 4B4F72EB266B2ED300814C60 /* CollectionExtension.swift */; };
		4B59023D26B35F3600489384 /* ChromeDataImporter.swift in Sources */ = {isa = PBXBuildFile; fileRef = 4B59023826B35F3600489384 /* ChromeDataImporter.swift */; };
		4B59023E26B35F3600489384 /* ChromiumLoginReader.swift in Sources */ = {isa = PBXBuildFile; fileRef = 4B59023926B35F3600489384 /* ChromiumLoginReader.swift */; };
		4B59024026B35F3600489384 /* ChromiumDataImporter.swift in Sources */ = {isa = PBXBuildFile; fileRef = 4B59023B26B35F3600489384 /* ChromiumDataImporter.swift */; };
		4B59024126B35F3600489384 /* BraveDataImporter.swift in Sources */ = {isa = PBXBuildFile; fileRef = 4B59023C26B35F3600489384 /* BraveDataImporter.swift */; };
		4B59024326B35F7C00489384 /* BrowserImportViewController.swift in Sources */ = {isa = PBXBuildFile; fileRef = 4B59024226B35F7C00489384 /* BrowserImportViewController.swift */; };
		4B59024826B3673600489384 /* ThirdPartyBrowser.swift in Sources */ = {isa = PBXBuildFile; fileRef = 4B59024726B3673600489384 /* ThirdPartyBrowser.swift */; };
		4B59024C26B38BB800489384 /* ChromiumLoginReaderTests.swift in Sources */ = {isa = PBXBuildFile; fileRef = 4B59024B26B38BB800489384 /* ChromiumLoginReaderTests.swift */; };
		4B5A4F4C27F3A5AA008FBD88 /* NSNotificationName+DataImport.swift in Sources */ = {isa = PBXBuildFile; fileRef = 4B5A4F4B27F3A5AA008FBD88 /* NSNotificationName+DataImport.swift */; };
		4B5FF67826B602B100D42879 /* FirefoxDataImporter.swift in Sources */ = {isa = PBXBuildFile; fileRef = 4B5FF67726B602B100D42879 /* FirefoxDataImporter.swift */; };
		4B65143E263924B5005B46EB /* EmailUrlExtensions.swift in Sources */ = {isa = PBXBuildFile; fileRef = 4B65143D263924B5005B46EB /* EmailUrlExtensions.swift */; };
		4B677432255DBEB800025BD8 /* httpsMobileV2BloomSpec.json in Resources */ = {isa = PBXBuildFile; fileRef = 4B677427255DBEB800025BD8 /* httpsMobileV2BloomSpec.json */; };
		4B677433255DBEB800025BD8 /* httpsMobileV2Bloom.bin in Resources */ = {isa = PBXBuildFile; fileRef = 4B677428255DBEB800025BD8 /* httpsMobileV2Bloom.bin */; };
		4B677434255DBEB800025BD8 /* HTTPSBloomFilterSpecification.swift in Sources */ = {isa = PBXBuildFile; fileRef = 4B677429255DBEB800025BD8 /* HTTPSBloomFilterSpecification.swift */; };
		4B677435255DBEB800025BD8 /* httpsMobileV2FalsePositives.json in Resources */ = {isa = PBXBuildFile; fileRef = 4B67742A255DBEB800025BD8 /* httpsMobileV2FalsePositives.json */; };
		4B677438255DBEB800025BD8 /* HTTPSUpgrade.xcdatamodeld in Sources */ = {isa = PBXBuildFile; fileRef = 4B67742E255DBEB800025BD8 /* HTTPSUpgrade.xcdatamodeld */; };
		4B677439255DBEB800025BD8 /* AppHTTPSUpgradeStore.swift in Sources */ = {isa = PBXBuildFile; fileRef = 4B677430255DBEB800025BD8 /* AppHTTPSUpgradeStore.swift */; };
		4B677442255DBEEA00025BD8 /* Database.swift in Sources */ = {isa = PBXBuildFile; fileRef = 4B677440255DBEEA00025BD8 /* Database.swift */; };
		4B70C00127B0793D000386ED /* DuckDuckGo-ExampleCrash.ips in Resources */ = {isa = PBXBuildFile; fileRef = 4B70BFFF27B0793D000386ED /* DuckDuckGo-ExampleCrash.ips */; };
		4B70C00227B0793D000386ED /* CrashReportTests.swift in Sources */ = {isa = PBXBuildFile; fileRef = 4B70C00027B0793D000386ED /* CrashReportTests.swift */; };
		4B723E0526B0003E00E14D75 /* DataImportMocks.swift in Sources */ = {isa = PBXBuildFile; fileRef = 4B723DFF26B0003E00E14D75 /* DataImportMocks.swift */; };
		4B723E0626B0003E00E14D75 /* CSVParserTests.swift in Sources */ = {isa = PBXBuildFile; fileRef = 4B723E0026B0003E00E14D75 /* CSVParserTests.swift */; };
		4B723E0726B0003E00E14D75 /* CSVImporterTests.swift in Sources */ = {isa = PBXBuildFile; fileRef = 4B723E0126B0003E00E14D75 /* CSVImporterTests.swift */; };
		4B723E0826B0003E00E14D75 /* MockSecureVault.swift in Sources */ = {isa = PBXBuildFile; fileRef = 4B723E0326B0003E00E14D75 /* MockSecureVault.swift */; };
		4B723E0926B0003E00E14D75 /* CSVLoginExporterTests.swift in Sources */ = {isa = PBXBuildFile; fileRef = 4B723E0426B0003E00E14D75 /* CSVLoginExporterTests.swift */; };
		4B723E0A26B0005900E14D75 /* DataImportViewController.swift in Sources */ = {isa = PBXBuildFile; fileRef = 4B723DEE26B0002B00E14D75 /* DataImportViewController.swift */; };
		4B723E0B26B0005B00E14D75 /* FileImportViewController.swift in Sources */ = {isa = PBXBuildFile; fileRef = 4B723DEF26B0002B00E14D75 /* FileImportViewController.swift */; };
		4B723E0C26B0005D00E14D75 /* FileImportSummaryViewController.swift in Sources */ = {isa = PBXBuildFile; fileRef = 4B723DF026B0002B00E14D75 /* FileImportSummaryViewController.swift */; };
		4B723E0D26B0006100E14D75 /* SecureVaultLoginImporter.swift in Sources */ = {isa = PBXBuildFile; fileRef = 4B723DF326B0002B00E14D75 /* SecureVaultLoginImporter.swift */; };
		4B723E0E26B0006300E14D75 /* LoginImport.swift in Sources */ = {isa = PBXBuildFile; fileRef = 4B723DF426B0002B00E14D75 /* LoginImport.swift */; };
		4B723E0F26B0006500E14D75 /* CSVParser.swift in Sources */ = {isa = PBXBuildFile; fileRef = 4B723DF626B0002B00E14D75 /* CSVParser.swift */; };
		4B723E1026B0006700E14D75 /* CSVImporter.swift in Sources */ = {isa = PBXBuildFile; fileRef = 4B723DF726B0002B00E14D75 /* CSVImporter.swift */; };
		4B723E1126B0006C00E14D75 /* DataImport.storyboard in Resources */ = {isa = PBXBuildFile; fileRef = 4B723DED26B0002B00E14D75 /* DataImport.storyboard */; };
		4B723E1226B0006E00E14D75 /* DataImport.swift in Sources */ = {isa = PBXBuildFile; fileRef = 4B723DEB26B0002B00E14D75 /* DataImport.swift */; };
		4B723E1326B0007A00E14D75 /* CSVLoginExporter.swift in Sources */ = {isa = PBXBuildFile; fileRef = 4B723DFD26B0002B00E14D75 /* CSVLoginExporter.swift */; };
		4B723E1926B000DC00E14D75 /* TemporaryFileCreator.swift in Sources */ = {isa = PBXBuildFile; fileRef = 4B723E1726B000DC00E14D75 /* TemporaryFileCreator.swift */; };
		4B78A86B26BB3ADD0071BB16 /* BrowserImportSummaryViewController.swift in Sources */ = {isa = PBXBuildFile; fileRef = 4B78A86A26BB3ADD0071BB16 /* BrowserImportSummaryViewController.swift */; };
		4B7A57CF279A4EF300B1C70E /* ChromePreferences.swift in Sources */ = {isa = PBXBuildFile; fileRef = 4B7A57CE279A4EF300B1C70E /* ChromePreferences.swift */; };
		4B7A60A1273E0BE400BBDFEB /* WKWebsiteDataStoreExtension.swift in Sources */ = {isa = PBXBuildFile; fileRef = 4B7A60A0273E0BE400BBDFEB /* WKWebsiteDataStoreExtension.swift */; };
		4B82E9B325B69E3E00656FE7 /* TrackerRadarKit in Frameworks */ = {isa = PBXBuildFile; productRef = 4B82E9B225B69E3E00656FE7 /* TrackerRadarKit */; };
		4B85A48028821CC500FC4C39 /* NSPasteboardItemExtension.swift in Sources */ = {isa = PBXBuildFile; fileRef = 4B85A47F28821CC500FC4C39 /* NSPasteboardItemExtension.swift */; };
		4B8A4DFF27C83B29005F40E8 /* SaveIdentityViewController.swift in Sources */ = {isa = PBXBuildFile; fileRef = 4B8A4DFE27C83B29005F40E8 /* SaveIdentityViewController.swift */; };
		4B8A4E0127C8447E005F40E8 /* SaveIdentityPopover.swift in Sources */ = {isa = PBXBuildFile; fileRef = 4B8A4E0027C8447E005F40E8 /* SaveIdentityPopover.swift */; };
		4B8AC93326B3B06300879451 /* EdgeDataImporter.swift in Sources */ = {isa = PBXBuildFile; fileRef = 4B8AC93226B3B06300879451 /* EdgeDataImporter.swift */; };
		4B8AC93526B3B2FD00879451 /* NSAlert+DataImport.swift in Sources */ = {isa = PBXBuildFile; fileRef = 4B8AC93426B3B2FD00879451 /* NSAlert+DataImport.swift */; };
		4B8AC93926B48A5100879451 /* FirefoxLoginReader.swift in Sources */ = {isa = PBXBuildFile; fileRef = 4B8AC93826B48A5100879451 /* FirefoxLoginReader.swift */; };
		4B8AC93B26B48ADF00879451 /* ASN1Parser.swift in Sources */ = {isa = PBXBuildFile; fileRef = 4B8AC93A26B48ADF00879451 /* ASN1Parser.swift */; };
		4B8AC93D26B49BE600879451 /* FirefoxLoginReaderTests.swift in Sources */ = {isa = PBXBuildFile; fileRef = 4B8AC93C26B49BE600879451 /* FirefoxLoginReaderTests.swift */; };
		4B8AD0B127A86D9200AE44D6 /* WKWebsiteDataStoreExtensionTests.swift in Sources */ = {isa = PBXBuildFile; fileRef = 4B8AD0B027A86D9200AE44D6 /* WKWebsiteDataStoreExtensionTests.swift */; };
		4B8D9062276D1D880078DB17 /* LocaleExtension.swift in Sources */ = {isa = PBXBuildFile; fileRef = 4B8D9061276D1D880078DB17 /* LocaleExtension.swift */; };
		4B92928B26670D1700AD2C21 /* BookmarksOutlineView.swift in Sources */ = {isa = PBXBuildFile; fileRef = 4B92928526670D1600AD2C21 /* BookmarksOutlineView.swift */; };
		4B92928C26670D1700AD2C21 /* OutlineSeparatorViewCell.swift in Sources */ = {isa = PBXBuildFile; fileRef = 4B92928626670D1600AD2C21 /* OutlineSeparatorViewCell.swift */; };
		4B92928D26670D1700AD2C21 /* BookmarkOutlineViewCell.swift in Sources */ = {isa = PBXBuildFile; fileRef = 4B92928726670D1600AD2C21 /* BookmarkOutlineViewCell.swift */; };
		4B92928E26670D1700AD2C21 /* BookmarkOutlineViewCell.xib in Resources */ = {isa = PBXBuildFile; fileRef = 4B92928826670D1600AD2C21 /* BookmarkOutlineViewCell.xib */; };
		4B92928F26670D1700AD2C21 /* BookmarkTableCellView.swift in Sources */ = {isa = PBXBuildFile; fileRef = 4B92928926670D1700AD2C21 /* BookmarkTableCellView.swift */; };
		4B92929026670D1700AD2C21 /* BookmarkTableCellView.xib in Resources */ = {isa = PBXBuildFile; fileRef = 4B92928A26670D1700AD2C21 /* BookmarkTableCellView.xib */; };
		4B92929B26670D2A00AD2C21 /* BookmarkOutlineViewDataSource.swift in Sources */ = {isa = PBXBuildFile; fileRef = 4B92929126670D2A00AD2C21 /* BookmarkOutlineViewDataSource.swift */; };
		4B92929C26670D2A00AD2C21 /* PasteboardFolder.swift in Sources */ = {isa = PBXBuildFile; fileRef = 4B92929226670D2A00AD2C21 /* PasteboardFolder.swift */; };
		4B92929D26670D2A00AD2C21 /* BookmarkNode.swift in Sources */ = {isa = PBXBuildFile; fileRef = 4B92929326670D2A00AD2C21 /* BookmarkNode.swift */; };
		4B92929E26670D2A00AD2C21 /* BookmarkSidebarTreeController.swift in Sources */ = {isa = PBXBuildFile; fileRef = 4B92929426670D2A00AD2C21 /* BookmarkSidebarTreeController.swift */; };
		4B92929F26670D2A00AD2C21 /* PasteboardBookmark.swift in Sources */ = {isa = PBXBuildFile; fileRef = 4B92929526670D2A00AD2C21 /* PasteboardBookmark.swift */; };
		4B9292A026670D2A00AD2C21 /* SpacerNode.swift in Sources */ = {isa = PBXBuildFile; fileRef = 4B92929626670D2A00AD2C21 /* SpacerNode.swift */; };
		4B9292A126670D2A00AD2C21 /* BookmarkTreeController.swift in Sources */ = {isa = PBXBuildFile; fileRef = 4B92929726670D2A00AD2C21 /* BookmarkTreeController.swift */; };
		4B9292A226670D2A00AD2C21 /* PseudoFolder.swift in Sources */ = {isa = PBXBuildFile; fileRef = 4B92929826670D2A00AD2C21 /* PseudoFolder.swift */; };
		4B9292A326670D2A00AD2C21 /* BookmarkManagedObject.swift in Sources */ = {isa = PBXBuildFile; fileRef = 4B92929926670D2A00AD2C21 /* BookmarkManagedObject.swift */; };
		4B9292A426670D2A00AD2C21 /* PasteboardWriting.swift in Sources */ = {isa = PBXBuildFile; fileRef = 4B92929A26670D2A00AD2C21 /* PasteboardWriting.swift */; };
		4B9292AA26670D3700AD2C21 /* Bookmark.xcmappingmodel in Sources */ = {isa = PBXBuildFile; fileRef = 4B9292A526670D3700AD2C21 /* Bookmark.xcmappingmodel */; };
		4B9292AB26670D3700AD2C21 /* BookmarkMigrationPolicy.swift in Sources */ = {isa = PBXBuildFile; fileRef = 4B9292A626670D3700AD2C21 /* BookmarkMigrationPolicy.swift */; };
		4B9292AC26670D3700AD2C21 /* Bookmark.xcdatamodeld in Sources */ = {isa = PBXBuildFile; fileRef = 4B9292A726670D3700AD2C21 /* Bookmark.xcdatamodeld */; };
		4B9292AF26670F5300AD2C21 /* NSOutlineViewExtensions.swift in Sources */ = {isa = PBXBuildFile; fileRef = 4B9292AE26670F5300AD2C21 /* NSOutlineViewExtensions.swift */; };
		4B9292BA2667103100AD2C21 /* BookmarkNodePathTests.swift in Sources */ = {isa = PBXBuildFile; fileRef = 4B9292B02667103000AD2C21 /* BookmarkNodePathTests.swift */; };
		4B9292BB2667103100AD2C21 /* BookmarkNodeTests.swift in Sources */ = {isa = PBXBuildFile; fileRef = 4B9292B12667103000AD2C21 /* BookmarkNodeTests.swift */; };
		4B9292BC2667103100AD2C21 /* BookmarkSidebarTreeControllerTests.swift in Sources */ = {isa = PBXBuildFile; fileRef = 4B9292B22667103000AD2C21 /* BookmarkSidebarTreeControllerTests.swift */; };
		4B9292BD2667103100AD2C21 /* BookmarkOutlineViewDataSourceTests.swift in Sources */ = {isa = PBXBuildFile; fileRef = 4B9292B32667103000AD2C21 /* BookmarkOutlineViewDataSourceTests.swift */; };
		4B9292BE2667103100AD2C21 /* PasteboardFolderTests.swift in Sources */ = {isa = PBXBuildFile; fileRef = 4B9292B42667103000AD2C21 /* PasteboardFolderTests.swift */; };
		4B9292BF2667103100AD2C21 /* TreeControllerTests.swift in Sources */ = {isa = PBXBuildFile; fileRef = 4B9292B52667103000AD2C21 /* TreeControllerTests.swift */; };
		4B9292C02667103100AD2C21 /* BookmarkManagedObjectTests.swift in Sources */ = {isa = PBXBuildFile; fileRef = 4B9292B62667103000AD2C21 /* BookmarkManagedObjectTests.swift */; };
		4B9292C12667103100AD2C21 /* BookmarkMigrationTests.swift in Sources */ = {isa = PBXBuildFile; fileRef = 4B9292B72667103000AD2C21 /* BookmarkMigrationTests.swift */; };
		4B9292C22667103100AD2C21 /* BookmarkTests.swift in Sources */ = {isa = PBXBuildFile; fileRef = 4B9292B82667103000AD2C21 /* BookmarkTests.swift */; };
		4B9292C32667103100AD2C21 /* PasteboardBookmarkTests.swift in Sources */ = {isa = PBXBuildFile; fileRef = 4B9292B92667103100AD2C21 /* PasteboardBookmarkTests.swift */; };
		4B9292C52667104B00AD2C21 /* CoreDataTestUtilities.swift in Sources */ = {isa = PBXBuildFile; fileRef = 4B9292C42667104B00AD2C21 /* CoreDataTestUtilities.swift */; };
		4B9292CE2667123700AD2C21 /* BrowserTabSelectionDelegate.swift in Sources */ = {isa = PBXBuildFile; fileRef = 4B9292C62667123700AD2C21 /* BrowserTabSelectionDelegate.swift */; };
		4B9292CF2667123700AD2C21 /* BookmarkManagementSidebarViewController.swift in Sources */ = {isa = PBXBuildFile; fileRef = 4B9292C72667123700AD2C21 /* BookmarkManagementSidebarViewController.swift */; };
		4B9292D02667123700AD2C21 /* BookmarkManagementSplitViewController.swift in Sources */ = {isa = PBXBuildFile; fileRef = 4B9292C82667123700AD2C21 /* BookmarkManagementSplitViewController.swift */; };
		4B9292D12667123700AD2C21 /* BookmarkTableRowView.swift in Sources */ = {isa = PBXBuildFile; fileRef = 4B9292C92667123700AD2C21 /* BookmarkTableRowView.swift */; };
		4B9292D22667123700AD2C21 /* AddFolderModalViewController.swift in Sources */ = {isa = PBXBuildFile; fileRef = 4B9292CA2667123700AD2C21 /* AddFolderModalViewController.swift */; };
		4B9292D32667123700AD2C21 /* AddBookmarkModalViewController.swift in Sources */ = {isa = PBXBuildFile; fileRef = 4B9292CB2667123700AD2C21 /* AddBookmarkModalViewController.swift */; };
		4B9292D42667123700AD2C21 /* BookmarkListViewController.swift in Sources */ = {isa = PBXBuildFile; fileRef = 4B9292CC2667123700AD2C21 /* BookmarkListViewController.swift */; };
		4B9292D52667123700AD2C21 /* BookmarkManagementDetailViewController.swift in Sources */ = {isa = PBXBuildFile; fileRef = 4B9292CD2667123700AD2C21 /* BookmarkManagementDetailViewController.swift */; };
		4B9292D72667124000AD2C21 /* NSPopUpButtonExtension.swift in Sources */ = {isa = PBXBuildFile; fileRef = 4B9292D62667124000AD2C21 /* NSPopUpButtonExtension.swift */; };
		4B9292D92667124B00AD2C21 /* BookmarkListTreeControllerDataSource.swift in Sources */ = {isa = PBXBuildFile; fileRef = 4B9292D82667124B00AD2C21 /* BookmarkListTreeControllerDataSource.swift */; };
		4B9292DB2667125D00AD2C21 /* ContextualMenu.swift in Sources */ = {isa = PBXBuildFile; fileRef = 4B9292DA2667125D00AD2C21 /* ContextualMenu.swift */; };
		4B980E212817604000282EE1 /* NSNotificationName+Debug.swift in Sources */ = {isa = PBXBuildFile; fileRef = 4B980E202817604000282EE1 /* NSNotificationName+Debug.swift */; };
		4BA1A69B258B076900F6F690 /* FileStore.swift in Sources */ = {isa = PBXBuildFile; fileRef = 4BA1A69A258B076900F6F690 /* FileStore.swift */; };
		4BA1A6A0258B079600F6F690 /* DataEncryption.swift in Sources */ = {isa = PBXBuildFile; fileRef = 4BA1A69F258B079600F6F690 /* DataEncryption.swift */; };
		4BA1A6A5258B07DF00F6F690 /* EncryptedValueTransformer.swift in Sources */ = {isa = PBXBuildFile; fileRef = 4BA1A6A4258B07DF00F6F690 /* EncryptedValueTransformer.swift */; };
		4BA1A6B3258B080A00F6F690 /* EncryptionKeyGeneration.swift in Sources */ = {isa = PBXBuildFile; fileRef = 4BA1A6B2258B080A00F6F690 /* EncryptionKeyGeneration.swift */; };
		4BA1A6B8258B081600F6F690 /* EncryptionKeyStoring.swift in Sources */ = {isa = PBXBuildFile; fileRef = 4BA1A6B7258B081600F6F690 /* EncryptionKeyStoring.swift */; };
		4BA1A6BD258B082300F6F690 /* EncryptionKeyStore.swift in Sources */ = {isa = PBXBuildFile; fileRef = 4BA1A6BC258B082300F6F690 /* EncryptionKeyStore.swift */; };
		4BA1A6C2258B0A1300F6F690 /* ContiguousBytesExtension.swift in Sources */ = {isa = PBXBuildFile; fileRef = 4BA1A6C1258B0A1300F6F690 /* ContiguousBytesExtension.swift */; };
		4BA1A6D9258C0CB300F6F690 /* DataEncryptionTests.swift in Sources */ = {isa = PBXBuildFile; fileRef = 4BA1A6D8258C0CB300F6F690 /* DataEncryptionTests.swift */; };
		4BA1A6DE258C100A00F6F690 /* FileStoreTests.swift in Sources */ = {isa = PBXBuildFile; fileRef = 4BA1A6DD258C100A00F6F690 /* FileStoreTests.swift */; };
		4BA1A6E6258C270800F6F690 /* EncryptionKeyGeneratorTests.swift in Sources */ = {isa = PBXBuildFile; fileRef = 4BA1A6E5258C270800F6F690 /* EncryptionKeyGeneratorTests.swift */; };
		4BA1A6F6258C4F9600F6F690 /* EncryptionMocks.swift in Sources */ = {isa = PBXBuildFile; fileRef = 4BA1A6F5258C4F9600F6F690 /* EncryptionMocks.swift */; };
		4BA1A6FE258C5C1300F6F690 /* EncryptedValueTransformerTests.swift in Sources */ = {isa = PBXBuildFile; fileRef = 4BA1A6FD258C5C1300F6F690 /* EncryptedValueTransformerTests.swift */; };
		4BA7C91627695EA500FEBA8E /* MacWaitlistRequestTests.swift in Sources */ = {isa = PBXBuildFile; fileRef = 4BA7C91527695EA500FEBA8E /* MacWaitlistRequestTests.swift */; };
		4BA7C91B276984AF00FEBA8E /* MacWaitlistLockScreenViewModelTests.swift in Sources */ = {isa = PBXBuildFile; fileRef = 4BA7C91A276984AF00FEBA8E /* MacWaitlistLockScreenViewModelTests.swift */; };
		4BB6CE5F26B77ED000EC5860 /* Cryptography.swift in Sources */ = {isa = PBXBuildFile; fileRef = 4BB6CE5E26B77ED000EC5860 /* Cryptography.swift */; };
		4BB88B4525B7B55C006F6B06 /* DebugUserScript.swift in Sources */ = {isa = PBXBuildFile; fileRef = 4BB88B4425B7B55C006F6B06 /* DebugUserScript.swift */; };
		4BB88B4A25B7B690006F6B06 /* SequenceExtensions.swift in Sources */ = {isa = PBXBuildFile; fileRef = 4BB88B4925B7B690006F6B06 /* SequenceExtensions.swift */; };
		4BB88B5025B7BA2B006F6B06 /* TabInstrumentation.swift in Sources */ = {isa = PBXBuildFile; fileRef = 4BB88B4F25B7BA2B006F6B06 /* TabInstrumentation.swift */; };
		4BB88B5B25B7BA50006F6B06 /* Instruments.swift in Sources */ = {isa = PBXBuildFile; fileRef = 4BB88B5A25B7BA50006F6B06 /* Instruments.swift */; };
		4BB99CFE26FE191E001E4761 /* FirefoxBookmarksReader.swift in Sources */ = {isa = PBXBuildFile; fileRef = 4BB99CF526FE191E001E4761 /* FirefoxBookmarksReader.swift */; };
		4BB99CFF26FE191E001E4761 /* BookmarkImport.swift in Sources */ = {isa = PBXBuildFile; fileRef = 4BB99CF626FE191E001E4761 /* BookmarkImport.swift */; };
		4BB99D0026FE191E001E4761 /* CoreDataBookmarkImporter.swift in Sources */ = {isa = PBXBuildFile; fileRef = 4BB99CF726FE191E001E4761 /* CoreDataBookmarkImporter.swift */; };
		4BB99D0126FE191E001E4761 /* ChromiumBookmarksReader.swift in Sources */ = {isa = PBXBuildFile; fileRef = 4BB99CF926FE191E001E4761 /* ChromiumBookmarksReader.swift */; };
		4BB99D0226FE191E001E4761 /* ImportedBookmarks.swift in Sources */ = {isa = PBXBuildFile; fileRef = 4BB99CFA26FE191E001E4761 /* ImportedBookmarks.swift */; };
		4BB99D0326FE191E001E4761 /* SafariBookmarksReader.swift in Sources */ = {isa = PBXBuildFile; fileRef = 4BB99CFC26FE191E001E4761 /* SafariBookmarksReader.swift */; };
		4BB99D0426FE191E001E4761 /* SafariDataImporter.swift in Sources */ = {isa = PBXBuildFile; fileRef = 4BB99CFD26FE191E001E4761 /* SafariDataImporter.swift */; };
		4BB99D0626FE1979001E4761 /* RequestFilePermissionViewController.swift in Sources */ = {isa = PBXBuildFile; fileRef = 4BB99D0526FE1979001E4761 /* RequestFilePermissionViewController.swift */; };
		4BB99D0F26FE1A84001E4761 /* ChromiumBookmarksReaderTests.swift in Sources */ = {isa = PBXBuildFile; fileRef = 4BB99D0C26FE1A83001E4761 /* ChromiumBookmarksReaderTests.swift */; };
		4BB99D1026FE1A84001E4761 /* FirefoxBookmarksReaderTests.swift in Sources */ = {isa = PBXBuildFile; fileRef = 4BB99D0D26FE1A83001E4761 /* FirefoxBookmarksReaderTests.swift */; };
		4BB99D1126FE1A84001E4761 /* SafariBookmarksReaderTests.swift in Sources */ = {isa = PBXBuildFile; fileRef = 4BB99D0E26FE1A84001E4761 /* SafariBookmarksReaderTests.swift */; };
		4BBC16A027C4859400E00A38 /* DeviceAuthenticationService.swift in Sources */ = {isa = PBXBuildFile; fileRef = 4BBC169F27C4859400E00A38 /* DeviceAuthenticationService.swift */; };
		4BBC16A227C485BC00E00A38 /* DeviceIdleStateDetector.swift in Sources */ = {isa = PBXBuildFile; fileRef = 4BBC16A127C485BC00E00A38 /* DeviceIdleStateDetector.swift */; };
		4BBC16A527C488C900E00A38 /* DeviceAuthenticatorTests.swift in Sources */ = {isa = PBXBuildFile; fileRef = 4BBC16A427C488C900E00A38 /* DeviceAuthenticatorTests.swift */; };
		4BBD3C00285ACE090047A89D /* NSNotificationName+Favicons.swift in Sources */ = {isa = PBXBuildFile; fileRef = 4BBD3BFF285ACE090047A89D /* NSNotificationName+Favicons.swift */; };
		4BBE0AA727B9B027003B37A8 /* PopUpButton.swift in Sources */ = {isa = PBXBuildFile; fileRef = 4BBE0AA627B9B027003B37A8 /* PopUpButton.swift */; };
		4BBF0915282DD40100EE1418 /* TemporaryFileHandler.swift in Sources */ = {isa = PBXBuildFile; fileRef = 4BBF0914282DD40100EE1418 /* TemporaryFileHandler.swift */; };
		4BBF0917282DD6EF00EE1418 /* TemporaryFileHandlerTests.swift in Sources */ = {isa = PBXBuildFile; fileRef = 4BBF0916282DD6EF00EE1418 /* TemporaryFileHandlerTests.swift */; };
		4BBF09232830812900EE1418 /* FileSystemDSL.swift in Sources */ = {isa = PBXBuildFile; fileRef = 4BBF09222830812900EE1418 /* FileSystemDSL.swift */; };
		4BBF0925283083EC00EE1418 /* FileSystemDSLTests.swift in Sources */ = {isa = PBXBuildFile; fileRef = 4BBF0924283083EC00EE1418 /* FileSystemDSLTests.swift */; };
		4BC68A702759AE490029A586 /* Waitlist.storyboard in Resources */ = {isa = PBXBuildFile; fileRef = 4BC68A6F2759AE490029A586 /* Waitlist.storyboard */; };
		4BC68A722759B2140029A586 /* Waitlist.swift in Sources */ = {isa = PBXBuildFile; fileRef = 4BC68A712759B2140029A586 /* Waitlist.swift */; };
		4BD18F01283F0BC500058124 /* BookmarksBarViewController.swift in Sources */ = {isa = PBXBuildFile; fileRef = 4BD18EFF283F0BC500058124 /* BookmarksBarViewController.swift */; };
		4BD18F05283F151F00058124 /* BookmarksBar.storyboard in Resources */ = {isa = PBXBuildFile; fileRef = 4BD18F04283F151F00058124 /* BookmarksBar.storyboard */; };
		4BDFA4AE27BF19E500648192 /* ToggleableScrollView.swift in Sources */ = {isa = PBXBuildFile; fileRef = 4BDFA4AD27BF19E500648192 /* ToggleableScrollView.swift */; };
		4BE0DF06267819A1006337B7 /* NSStoryboardExtension.swift in Sources */ = {isa = PBXBuildFile; fileRef = 4BE0DF0426781961006337B7 /* NSStoryboardExtension.swift */; };
		4BE4005327CF3DC3007D3161 /* SavePaymentMethodPopover.swift in Sources */ = {isa = PBXBuildFile; fileRef = 4BE4005227CF3DC3007D3161 /* SavePaymentMethodPopover.swift */; };
		4BE4005527CF3F19007D3161 /* SavePaymentMethodViewController.swift in Sources */ = {isa = PBXBuildFile; fileRef = 4BE4005427CF3F19007D3161 /* SavePaymentMethodViewController.swift */; };
		4BE41A5E28446EAD00760399 /* BookmarksBarViewModel.swift in Sources */ = {isa = PBXBuildFile; fileRef = 4BE41A5D28446EAD00760399 /* BookmarksBarViewModel.swift */; };
		4BE5336B286912D40019DBFD /* BookmarksBarCollectionViewItem.xib in Resources */ = {isa = PBXBuildFile; fileRef = 4BE53369286912D40019DBFD /* BookmarksBarCollectionViewItem.xib */; };
		4BE5336C286912D40019DBFD /* BookmarksBarCollectionViewItem.swift in Sources */ = {isa = PBXBuildFile; fileRef = 4BE5336A286912D40019DBFD /* BookmarksBarCollectionViewItem.swift */; };
		4BE5336E286915A10019DBFD /* HorizontallyCenteredLayout.swift in Sources */ = {isa = PBXBuildFile; fileRef = 4BE5336D286915A10019DBFD /* HorizontallyCenteredLayout.swift */; };
		4BE53374286E39F10019DBFD /* ChromiumKeychainPrompt.swift in Sources */ = {isa = PBXBuildFile; fileRef = 4BE53373286E39F10019DBFD /* ChromiumKeychainPrompt.swift */; };
		4BE65474271FCD40008D1D63 /* PasswordManagementIdentityItemView.swift in Sources */ = {isa = PBXBuildFile; fileRef = 4BE6546E271FCD40008D1D63 /* PasswordManagementIdentityItemView.swift */; };
		4BE65476271FCD41008D1D63 /* PasswordManagementCreditCardItemView.swift in Sources */ = {isa = PBXBuildFile; fileRef = 4BE65470271FCD40008D1D63 /* PasswordManagementCreditCardItemView.swift */; };
		4BE65477271FCD41008D1D63 /* PasswordManagementLoginItemView.swift in Sources */ = {isa = PBXBuildFile; fileRef = 4BE65471271FCD40008D1D63 /* PasswordManagementLoginItemView.swift */; };
		4BE65478271FCD41008D1D63 /* PasswordManagementNoteItemView.swift in Sources */ = {isa = PBXBuildFile; fileRef = 4BE65472271FCD40008D1D63 /* PasswordManagementNoteItemView.swift */; };
		4BE65479271FCD41008D1D63 /* EditableTextView.swift in Sources */ = {isa = PBXBuildFile; fileRef = 4BE65473271FCD40008D1D63 /* EditableTextView.swift */; };
		4BE6547E271FCD4D008D1D63 /* PasswordManagementIdentityModel.swift in Sources */ = {isa = PBXBuildFile; fileRef = 4BE6547A271FCD4D008D1D63 /* PasswordManagementIdentityModel.swift */; };
		4BE6547F271FCD4D008D1D63 /* PasswordManagementCreditCardModel.swift in Sources */ = {isa = PBXBuildFile; fileRef = 4BE6547B271FCD4D008D1D63 /* PasswordManagementCreditCardModel.swift */; };
		4BE65480271FCD4D008D1D63 /* PasswordManagementLoginModel.swift in Sources */ = {isa = PBXBuildFile; fileRef = 4BE6547C271FCD4D008D1D63 /* PasswordManagementLoginModel.swift */; };
		4BE65481271FCD4D008D1D63 /* PasswordManagementNoteModel.swift in Sources */ = {isa = PBXBuildFile; fileRef = 4BE6547D271FCD4D008D1D63 /* PasswordManagementNoteModel.swift */; };
		4BE65485271FCD7B008D1D63 /* LoginFaviconView.swift in Sources */ = {isa = PBXBuildFile; fileRef = 4BE65484271FCD7B008D1D63 /* LoginFaviconView.swift */; };
		4BEF0E6827641A0E00AF7C58 /* MacWaitlistLockScreenViewController.swift in Sources */ = {isa = PBXBuildFile; fileRef = 4BEF0E6627641A0E00AF7C58 /* MacWaitlistLockScreenViewController.swift */; };
		4BEF0E6A276676A500AF7C58 /* WaitlistRequest.swift in Sources */ = {isa = PBXBuildFile; fileRef = 4BEF0E69276676A500AF7C58 /* WaitlistRequest.swift */; };
		4BEF0E6C276676AB00AF7C58 /* MacWaitlistStore.swift in Sources */ = {isa = PBXBuildFile; fileRef = 4BEF0E6B276676AB00AF7C58 /* MacWaitlistStore.swift */; };
		4BEF0E722766B11200AF7C58 /* MacWaitlistLockScreenViewModel.swift in Sources */ = {isa = PBXBuildFile; fileRef = 4BEF0E712766B11200AF7C58 /* MacWaitlistLockScreenViewModel.swift */; };
		4BF01C00272AE74C00884A61 /* CountryList.swift in Sources */ = {isa = PBXBuildFile; fileRef = 4BE65482271FCD53008D1D63 /* CountryList.swift */; };
		4BF4951826C08395000547B8 /* ThirdPartyBrowserTests.swift in Sources */ = {isa = PBXBuildFile; fileRef = 4BF4951726C08395000547B8 /* ThirdPartyBrowserTests.swift */; };
		4BF4EA5027C71F26004E57C4 /* PasswordManagementListSectionTests.swift in Sources */ = {isa = PBXBuildFile; fileRef = 4BF4EA4F27C71F26004E57C4 /* PasswordManagementListSectionTests.swift */; };
		7B1E819E27C8874900FF0E60 /* ContentOverlayPopover.swift in Sources */ = {isa = PBXBuildFile; fileRef = 7B1E819B27C8874900FF0E60 /* ContentOverlayPopover.swift */; };
		7B1E819F27C8874900FF0E60 /* ContentOverlay.storyboard in Resources */ = {isa = PBXBuildFile; fileRef = 7B1E819C27C8874900FF0E60 /* ContentOverlay.storyboard */; };
		7B1E81A027C8874900FF0E60 /* ContentOverlayViewController.swift in Sources */ = {isa = PBXBuildFile; fileRef = 7B1E819D27C8874900FF0E60 /* ContentOverlayViewController.swift */; };
		7B4CE8E726F02135009134B1 /* TabBarTests.swift in Sources */ = {isa = PBXBuildFile; fileRef = 7B4CE8E626F02134009134B1 /* TabBarTests.swift */; };
		7BA4727D26F01BC400EAA165 /* CoreDataTestUtilities.swift in Sources */ = {isa = PBXBuildFile; fileRef = 4B9292C42667104B00AD2C21 /* CoreDataTestUtilities.swift */; };
		8511E18425F82B34002F516B /* 01_Fire_really_small.json in Resources */ = {isa = PBXBuildFile; fileRef = 8511E18325F82B34002F516B /* 01_Fire_really_small.json */; };
		853014D625E671A000FB8205 /* PageObserverUserScript.swift in Sources */ = {isa = PBXBuildFile; fileRef = 853014D525E671A000FB8205 /* PageObserverUserScript.swift */; };
		85308E25267FC9F2001ABD76 /* NSAlertExtension.swift in Sources */ = {isa = PBXBuildFile; fileRef = 85308E24267FC9F2001ABD76 /* NSAlertExtension.swift */; };
		85378D9C274E61B8007C5CBF /* MessageViews.storyboard in Resources */ = {isa = PBXBuildFile; fileRef = 85378D9B274E61B8007C5CBF /* MessageViews.storyboard */; };
		85378D9E274E664C007C5CBF /* PopoverMessageViewController.swift in Sources */ = {isa = PBXBuildFile; fileRef = 85378D9D274E664C007C5CBF /* PopoverMessageViewController.swift */; };
		85378DA0274E6F42007C5CBF /* NSNotificationName+EmailManager.swift in Sources */ = {isa = PBXBuildFile; fileRef = 85378D9F274E6F42007C5CBF /* NSNotificationName+EmailManager.swift */; };
		85378DA2274E7F25007C5CBF /* EmailManagerRequestDelegate.swift in Sources */ = {isa = PBXBuildFile; fileRef = 85378DA1274E7F25007C5CBF /* EmailManagerRequestDelegate.swift */; };
		8546DE6225C03056000CA5E1 /* UserAgentTests.swift in Sources */ = {isa = PBXBuildFile; fileRef = 8546DE6125C03056000CA5E1 /* UserAgentTests.swift */; };
		85480F8A25CDC360009424E3 /* MainMenu.storyboard in Resources */ = {isa = PBXBuildFile; fileRef = 85480F8925CDC360009424E3 /* MainMenu.storyboard */; };
		85480FBB25D181CB009424E3 /* ConfigurationDownloading.swift in Sources */ = {isa = PBXBuildFile; fileRef = 85480FBA25D181CB009424E3 /* ConfigurationDownloading.swift */; };
		85480FCF25D1AA22009424E3 /* ConfigurationStoring.swift in Sources */ = {isa = PBXBuildFile; fileRef = 85480FCE25D1AA22009424E3 /* ConfigurationStoring.swift */; };
		85589E7F27BBB8630038AD11 /* AddEditFavoriteViewController.swift in Sources */ = {isa = PBXBuildFile; fileRef = 85589E7927BBB8620038AD11 /* AddEditFavoriteViewController.swift */; };
		85589E8027BBB8630038AD11 /* AddEditFavoriteWindow.swift in Sources */ = {isa = PBXBuildFile; fileRef = 85589E7A27BBB8620038AD11 /* AddEditFavoriteWindow.swift */; };
		85589E8127BBB8630038AD11 /* HomePage.storyboard in Resources */ = {isa = PBXBuildFile; fileRef = 85589E7B27BBB8630038AD11 /* HomePage.storyboard */; };
		85589E8227BBB8630038AD11 /* HomePageView.swift in Sources */ = {isa = PBXBuildFile; fileRef = 85589E7C27BBB8630038AD11 /* HomePageView.swift */; };
		85589E8327BBB8630038AD11 /* HomePageViewController.swift in Sources */ = {isa = PBXBuildFile; fileRef = 85589E7D27BBB8630038AD11 /* HomePageViewController.swift */; };
		85589E8727BBB8F20038AD11 /* HomePageFavoritesModel.swift in Sources */ = {isa = PBXBuildFile; fileRef = 85589E8627BBB8F20038AD11 /* HomePageFavoritesModel.swift */; };
		85589E8B27BBBADC0038AD11 /* ColorExtensions.swift in Sources */ = {isa = PBXBuildFile; fileRef = 85589E8A27BBBADC0038AD11 /* ColorExtensions.swift */; };
		85589E8D27BBBB870038AD11 /* NavigationBar.storyboard in Resources */ = {isa = PBXBuildFile; fileRef = 85589E8C27BBBB870038AD11 /* NavigationBar.storyboard */; };
		85589E8F27BBBBF10038AD11 /* Main.storyboard in Resources */ = {isa = PBXBuildFile; fileRef = 85589E8E27BBBBF10038AD11 /* Main.storyboard */; };
		85589E9127BFB9810038AD11 /* HomePageRecentlyVisitedModel.swift in Sources */ = {isa = PBXBuildFile; fileRef = 85589E9027BFB9810038AD11 /* HomePageRecentlyVisitedModel.swift */; };
		85589E9427BFE1E70038AD11 /* FavoritesView.swift in Sources */ = {isa = PBXBuildFile; fileRef = 85589E9327BFE1E70038AD11 /* FavoritesView.swift */; };
		85589E9627BFE25D0038AD11 /* FailedAssertionView.swift in Sources */ = {isa = PBXBuildFile; fileRef = 85589E9527BFE25D0038AD11 /* FailedAssertionView.swift */; };
		85589E9827BFE2DA0038AD11 /* HoverButton.swift in Sources */ = {isa = PBXBuildFile; fileRef = 85589E9727BFE2DA0038AD11 /* HoverButton.swift */; };
		85589E9A27BFE3C30038AD11 /* FaviconView.swift in Sources */ = {isa = PBXBuildFile; fileRef = 85589E9927BFE3C30038AD11 /* FaviconView.swift */; };
		85589E9E27BFE4500038AD11 /* DefaultBrowserPromptView.swift in Sources */ = {isa = PBXBuildFile; fileRef = 85589E9D27BFE4500038AD11 /* DefaultBrowserPromptView.swift */; };
		85589EA027BFE60E0038AD11 /* MoreOrLessView.swift in Sources */ = {isa = PBXBuildFile; fileRef = 85589E9F27BFE60E0038AD11 /* MoreOrLessView.swift */; };
		85625994269C8F9600EE44BC /* PasswordManager.storyboard in Resources */ = {isa = PBXBuildFile; fileRef = 85625993269C8F9600EE44BC /* PasswordManager.storyboard */; };
		85625996269C953C00EE44BC /* PasswordManagementViewController.swift in Sources */ = {isa = PBXBuildFile; fileRef = 85625995269C953C00EE44BC /* PasswordManagementViewController.swift */; };
		85625998269C9C5F00EE44BC /* PasswordManagementPopover.swift in Sources */ = {isa = PBXBuildFile; fileRef = 85625997269C9C5F00EE44BC /* PasswordManagementPopover.swift */; };
		8562599A269CA0A600EE44BC /* NSRectExtension.swift in Sources */ = {isa = PBXBuildFile; fileRef = 85625999269CA0A600EE44BC /* NSRectExtension.swift */; };
		856C98A6256EB59600A22F1F /* MenuItemSelectors.swift in Sources */ = {isa = PBXBuildFile; fileRef = 856C98A5256EB59600A22F1F /* MenuItemSelectors.swift */; };
		856C98D52570116900A22F1F /* NSWindow+Toast.swift in Sources */ = {isa = PBXBuildFile; fileRef = 856C98D42570116900A22F1F /* NSWindow+Toast.swift */; };
		856C98DF257014BD00A22F1F /* FileDownloadManager.swift in Sources */ = {isa = PBXBuildFile; fileRef = 856C98DE257014BD00A22F1F /* FileDownloadManager.swift */; };
		856CADF0271710F400E79BB0 /* HoverUserScript.swift in Sources */ = {isa = PBXBuildFile; fileRef = 856CADEF271710F400E79BB0 /* HoverUserScript.swift */; };
		85707F22276A32B600DC0649 /* CallToAction.swift in Sources */ = {isa = PBXBuildFile; fileRef = 85707F21276A32B600DC0649 /* CallToAction.swift */; };
		85707F24276A332A00DC0649 /* OnboardingButtonStyles.swift in Sources */ = {isa = PBXBuildFile; fileRef = 85707F23276A332A00DC0649 /* OnboardingButtonStyles.swift */; };
		85707F26276A335700DC0649 /* Onboarding.swift in Sources */ = {isa = PBXBuildFile; fileRef = 85707F25276A335700DC0649 /* Onboarding.swift */; };
		85707F28276A34D900DC0649 /* DaxSpeech.swift in Sources */ = {isa = PBXBuildFile; fileRef = 85707F27276A34D900DC0649 /* DaxSpeech.swift */; };
		85707F2A276A35FE00DC0649 /* ActionSpeech.swift in Sources */ = {isa = PBXBuildFile; fileRef = 85707F29276A35FE00DC0649 /* ActionSpeech.swift */; };
		85707F2C276A364E00DC0649 /* OnboardingFlow.swift in Sources */ = {isa = PBXBuildFile; fileRef = 85707F2B276A364E00DC0649 /* OnboardingFlow.swift */; };
		85707F2E276A394C00DC0649 /* ViewExtensions.swift in Sources */ = {isa = PBXBuildFile; fileRef = 85707F2D276A394C00DC0649 /* ViewExtensions.swift */; };
		85707F31276A7DCA00DC0649 /* OnboardingViewModel.swift in Sources */ = {isa = PBXBuildFile; fileRef = 85707F30276A7DCA00DC0649 /* OnboardingViewModel.swift */; };
		85799C1825DEBB3F0007EC87 /* Logging.swift in Sources */ = {isa = PBXBuildFile; fileRef = 85799C1725DEBB3F0007EC87 /* Logging.swift */; };
		857FFEC027D239DC00415E7A /* HyperLink.swift in Sources */ = {isa = PBXBuildFile; fileRef = 857FFEBF27D239DC00415E7A /* HyperLink.swift */; };
		8585B63826D6E66C00C1416F /* ButtonStyles.swift in Sources */ = {isa = PBXBuildFile; fileRef = 8585B63726D6E66C00C1416F /* ButtonStyles.swift */; };
		8589063A267BCD8E00D23B0D /* SaveCredentialsPopover.swift in Sources */ = {isa = PBXBuildFile; fileRef = 85890639267BCD8E00D23B0D /* SaveCredentialsPopover.swift */; };
		8589063C267BCDC000D23B0D /* SaveCredentialsViewController.swift in Sources */ = {isa = PBXBuildFile; fileRef = 8589063B267BCDC000D23B0D /* SaveCredentialsViewController.swift */; };
		858A797F26A79EAA00A75A42 /* UserText+PasswordManager.swift in Sources */ = {isa = PBXBuildFile; fileRef = 858A797E26A79EAA00A75A42 /* UserText+PasswordManager.swift */; };
		858A798326A8B75F00A75A42 /* CopyHandler.swift in Sources */ = {isa = PBXBuildFile; fileRef = 858A798226A8B75F00A75A42 /* CopyHandler.swift */; };
		858A798526A8BB5D00A75A42 /* NSTextViewExtension.swift in Sources */ = {isa = PBXBuildFile; fileRef = 858A798426A8BB5D00A75A42 /* NSTextViewExtension.swift */; };
		858A798826A99DBE00A75A42 /* PasswordManagementItemListModelTests.swift in Sources */ = {isa = PBXBuildFile; fileRef = 858A798726A99DBE00A75A42 /* PasswordManagementItemListModelTests.swift */; };
		858A798A26A9B35E00A75A42 /* PasswordManagementItemModelTests.swift in Sources */ = {isa = PBXBuildFile; fileRef = 858A798926A9B35E00A75A42 /* PasswordManagementItemModelTests.swift */; };
		859E7D6B27453BF3009C2B69 /* BookmarksExporter.swift in Sources */ = {isa = PBXBuildFile; fileRef = 859E7D6A27453BF3009C2B69 /* BookmarksExporter.swift */; };
		859E7D6D274548F2009C2B69 /* BookmarksExporterTests.swift in Sources */ = {isa = PBXBuildFile; fileRef = 859E7D6C274548F2009C2B69 /* BookmarksExporterTests.swift */; };
		85A0116925AF1D8900FA6A0C /* FindInPageViewController.swift in Sources */ = {isa = PBXBuildFile; fileRef = 85A0116825AF1D8900FA6A0C /* FindInPageViewController.swift */; };
		85A0117425AF2EDF00FA6A0C /* FindInPage.storyboard in Resources */ = {isa = PBXBuildFile; fileRef = 85A0117325AF2EDF00FA6A0C /* FindInPage.storyboard */; };
		85A0118225AF60E700FA6A0C /* FindInPageModel.swift in Sources */ = {isa = PBXBuildFile; fileRef = 85A0118125AF60E700FA6A0C /* FindInPageModel.swift */; };
		85A011EA25B4D4CA00FA6A0C /* FindInPageUserScript.swift in Sources */ = {isa = PBXBuildFile; fileRef = 85A011E925B4D4CA00FA6A0C /* FindInPageUserScript.swift */; };
		85AC3AEF25D5CE9800C7D2AA /* UserScripts.swift in Sources */ = {isa = PBXBuildFile; fileRef = 85AC3AEE25D5CE9800C7D2AA /* UserScripts.swift */; };
		85AC3AF725D5DBFD00C7D2AA /* DataExtension.swift in Sources */ = {isa = PBXBuildFile; fileRef = 85AC3AF625D5DBFD00C7D2AA /* DataExtension.swift */; };
		85AC3B0525D6B1D800C7D2AA /* ScriptSourceProviding.swift in Sources */ = {isa = PBXBuildFile; fileRef = 85AC3B0425D6B1D800C7D2AA /* ScriptSourceProviding.swift */; };
		85AC3B1725D9BC1A00C7D2AA /* ConfigurationDownloaderTests.swift in Sources */ = {isa = PBXBuildFile; fileRef = 85AC3B1625D9BC1A00C7D2AA /* ConfigurationDownloaderTests.swift */; };
		85AC3B3525DA82A600C7D2AA /* DataTaskProviding.swift in Sources */ = {isa = PBXBuildFile; fileRef = 85AC3B3425DA82A600C7D2AA /* DataTaskProviding.swift */; };
		85AC3B4925DAC9BD00C7D2AA /* ConfigurationStorageTests.swift in Sources */ = {isa = PBXBuildFile; fileRef = 85AC3B4825DAC9BD00C7D2AA /* ConfigurationStorageTests.swift */; };
		85AC7AD927BD625000FFB69B /* HomePageAssets.xcassets in Resources */ = {isa = PBXBuildFile; fileRef = 85AC7AD827BD625000FFB69B /* HomePageAssets.xcassets */; };
		85AC7ADB27BD628400FFB69B /* HomePage.swift in Sources */ = {isa = PBXBuildFile; fileRef = 85AC7ADA27BD628400FFB69B /* HomePage.swift */; };
		85AC7ADD27BEB6EE00FFB69B /* HomePageDefaultBrowserModel.swift in Sources */ = {isa = PBXBuildFile; fileRef = 85AC7ADC27BEB6EE00FFB69B /* HomePageDefaultBrowserModel.swift */; };
		85AE2FF224A33A2D002D507F /* WebKit.framework in Frameworks */ = {isa = PBXBuildFile; fileRef = 85AE2FF124A33A2D002D507F /* WebKit.framework */; };
		85B7184A27677C2D00B4277F /* Onboarding.storyboard in Resources */ = {isa = PBXBuildFile; fileRef = 85B7184927677C2D00B4277F /* Onboarding.storyboard */; };
		85B7184C27677C6500B4277F /* OnboardingViewController.swift in Sources */ = {isa = PBXBuildFile; fileRef = 85B7184B27677C6500B4277F /* OnboardingViewController.swift */; };
		85B7184E27677CBB00B4277F /* RootView.swift in Sources */ = {isa = PBXBuildFile; fileRef = 85B7184D27677CBB00B4277F /* RootView.swift */; };
		85C48CCC278D808F00D3263E /* NSAttributedStringExtension.swift in Sources */ = {isa = PBXBuildFile; fileRef = 85C48CCB278D808F00D3263E /* NSAttributedStringExtension.swift */; };
		85C48CD127908C1000D3263E /* BrowserImportMoreInfoViewController.swift in Sources */ = {isa = PBXBuildFile; fileRef = 85C48CD027908C1000D3263E /* BrowserImportMoreInfoViewController.swift */; };
		85C5991B27D10CF000E605B2 /* FireAnimationView.swift in Sources */ = {isa = PBXBuildFile; fileRef = 85C5991A27D10CF000E605B2 /* FireAnimationView.swift */; };
		85C6A29625CC1FFD00EEB5F1 /* UserDefaultsWrapper.swift in Sources */ = {isa = PBXBuildFile; fileRef = 85C6A29525CC1FFD00EEB5F1 /* UserDefaultsWrapper.swift */; };
		85CC1D7B26A05ECF0062F04E /* PasswordManagementItemListModel.swift in Sources */ = {isa = PBXBuildFile; fileRef = 85CC1D7A26A05ECF0062F04E /* PasswordManagementItemListModel.swift */; };
		85CC1D7D26A05F250062F04E /* PasswordManagementItemModel.swift in Sources */ = {isa = PBXBuildFile; fileRef = 85CC1D7C26A05F250062F04E /* PasswordManagementItemModel.swift */; };
		85D33F1225C82EB3002B91A6 /* ConfigurationManager.swift in Sources */ = {isa = PBXBuildFile; fileRef = 85D33F1125C82EB3002B91A6 /* ConfigurationManager.swift */; };
		85D438B6256E7C9E00F3BAF8 /* ContextMenuUserScript.swift in Sources */ = {isa = PBXBuildFile; fileRef = 85D438B5256E7C9E00F3BAF8 /* ContextMenuUserScript.swift */; };
		85D885B026A590A90077C374 /* NSNotificationName+PasswordManager.swift in Sources */ = {isa = PBXBuildFile; fileRef = 85D885AF26A590A90077C374 /* NSNotificationName+PasswordManager.swift */; };
		85D885B326A5A9DE0077C374 /* NSAlert+PasswordManager.swift in Sources */ = {isa = PBXBuildFile; fileRef = 85D885B226A5A9DE0077C374 /* NSAlert+PasswordManager.swift */; };
		85F0FF1327CFAB04001C7C6E /* RecentlyVisitedView.swift in Sources */ = {isa = PBXBuildFile; fileRef = 85F0FF1227CFAB04001C7C6E /* RecentlyVisitedView.swift */; };
		85F1B0C925EF9759004792B6 /* URLEventHandlerTests.swift in Sources */ = {isa = PBXBuildFile; fileRef = 85F1B0C825EF9759004792B6 /* URLEventHandlerTests.swift */; };
		85F487B5276A8F2E003CE668 /* OnboardingTests.swift in Sources */ = {isa = PBXBuildFile; fileRef = 85F487B4276A8F2E003CE668 /* OnboardingTests.swift */; };
		85F69B3C25EDE81F00978E59 /* URLExtensionTests.swift in Sources */ = {isa = PBXBuildFile; fileRef = 85F69B3B25EDE81F00978E59 /* URLExtensionTests.swift */; };
		85FF55C825F82E4F00E2AB99 /* Lottie in Frameworks */ = {isa = PBXBuildFile; productRef = 85FF55C725F82E4F00E2AB99 /* Lottie */; };
		9807F645278CA16F00E1547B /* BrowserServicesKit in Frameworks */ = {isa = PBXBuildFile; productRef = 9807F644278CA16F00E1547B /* BrowserServicesKit */; };
		9812D895276CEDA5004B6181 /* ContentBlockerRulesLists.swift in Sources */ = {isa = PBXBuildFile; fileRef = 9812D894276CEDA5004B6181 /* ContentBlockerRulesLists.swift */; };
		9826B0A02747DF3D0092F683 /* ContentBlocking.swift in Sources */ = {isa = PBXBuildFile; fileRef = 9826B09F2747DF3D0092F683 /* ContentBlocking.swift */; };
		9826B0A22747DFEB0092F683 /* AppPrivacyConfigurationDataProvider.swift in Sources */ = {isa = PBXBuildFile; fileRef = 9826B0A12747DFEB0092F683 /* AppPrivacyConfigurationDataProvider.swift */; };
		9833912F27AAA3CE00DAF119 /* AppTrackerDataSetProvider.swift in Sources */ = {isa = PBXBuildFile; fileRef = 9833912E27AAA3CE00DAF119 /* AppTrackerDataSetProvider.swift */; };
		9833913127AAA4B500DAF119 /* trackerData.json in Resources */ = {isa = PBXBuildFile; fileRef = 9833913027AAA4B500DAF119 /* trackerData.json */; };
		9833913327AAAEEE00DAF119 /* EmbeddedTrackerDataTests.swift in Sources */ = {isa = PBXBuildFile; fileRef = 9833913227AAAEEE00DAF119 /* EmbeddedTrackerDataTests.swift */; };
		983DFB2528B67036006B7E34 /* UserContentUpdating.swift in Sources */ = {isa = PBXBuildFile; fileRef = 983DFB2428B67036006B7E34 /* UserContentUpdating.swift */; };
		98EB5D1027516A4800681FE6 /* AppPrivacyConfigurationTests.swift in Sources */ = {isa = PBXBuildFile; fileRef = 98EB5D0F27516A4800681FE6 /* AppPrivacyConfigurationTests.swift */; };
		AA06B6B72672AF8100F541C5 /* Sparkle in Frameworks */ = {isa = PBXBuildFile; productRef = AA06B6B62672AF8100F541C5 /* Sparkle */; };
		AA0877B826D5160D00B05660 /* SafariVersionReaderTests.swift in Sources */ = {isa = PBXBuildFile; fileRef = AA0877B726D5160D00B05660 /* SafariVersionReaderTests.swift */; };
		AA0877BA26D5161D00B05660 /* WebKitVersionProviderTests.swift in Sources */ = {isa = PBXBuildFile; fileRef = AA0877B926D5161D00B05660 /* WebKitVersionProviderTests.swift */; };
		AA0F3DB7261A566C0077F2D9 /* SuggestionLoadingMock.swift in Sources */ = {isa = PBXBuildFile; fileRef = AA0F3DB6261A566C0077F2D9 /* SuggestionLoadingMock.swift */; };
		AA13DCB4271480B0006D48D3 /* FirePopoverViewModel.swift in Sources */ = {isa = PBXBuildFile; fileRef = AA13DCB3271480B0006D48D3 /* FirePopoverViewModel.swift */; };
		AA222CB92760F74E00321475 /* FaviconReferenceCache.swift in Sources */ = {isa = PBXBuildFile; fileRef = AA222CB82760F74E00321475 /* FaviconReferenceCache.swift */; };
		AA2CB12D2587BB5600AA6FBE /* TabBarFooter.xib in Resources */ = {isa = PBXBuildFile; fileRef = AA2CB12C2587BB5600AA6FBE /* TabBarFooter.xib */; };
		AA2CB1352587C29500AA6FBE /* TabBarFooter.swift in Sources */ = {isa = PBXBuildFile; fileRef = AA2CB1342587C29500AA6FBE /* TabBarFooter.swift */; };
		AA34396C2754D4E300B241FA /* shield.json in Resources */ = {isa = PBXBuildFile; fileRef = AA34396A2754D4E200B241FA /* shield.json */; };
		AA34396D2754D4E300B241FA /* shield-dot.json in Resources */ = {isa = PBXBuildFile; fileRef = AA34396B2754D4E300B241FA /* shield-dot.json */; };
		AA3439702754D4E900B241FA /* dark-shield-dot.json in Resources */ = {isa = PBXBuildFile; fileRef = AA34396E2754D4E900B241FA /* dark-shield-dot.json */; };
		AA3439712754D4E900B241FA /* dark-shield.json in Resources */ = {isa = PBXBuildFile; fileRef = AA34396F2754D4E900B241FA /* dark-shield.json */; };
		AA3439782754D55100B241FA /* dark-trackers-2.json in Resources */ = {isa = PBXBuildFile; fileRef = AA3439722754D55100B241FA /* dark-trackers-2.json */; };
		AA3439792754D55100B241FA /* trackers-1.json in Resources */ = {isa = PBXBuildFile; fileRef = AA3439732754D55100B241FA /* trackers-1.json */; };
		AA34397A2754D55100B241FA /* trackers-2.json in Resources */ = {isa = PBXBuildFile; fileRef = AA3439742754D55100B241FA /* trackers-2.json */; };
		AA34397B2754D55100B241FA /* trackers-3.json in Resources */ = {isa = PBXBuildFile; fileRef = AA3439752754D55100B241FA /* trackers-3.json */; };
		AA34397C2754D55100B241FA /* dark-trackers-1.json in Resources */ = {isa = PBXBuildFile; fileRef = AA3439762754D55100B241FA /* dark-trackers-1.json */; };
		AA34397D2754D55100B241FA /* dark-trackers-3.json in Resources */ = {isa = PBXBuildFile; fileRef = AA3439772754D55100B241FA /* dark-trackers-3.json */; };
		AA3863C527A1E28F00749AB5 /* Feedback.storyboard in Resources */ = {isa = PBXBuildFile; fileRef = AA3863C427A1E28F00749AB5 /* Feedback.storyboard */; };
		AA3D531527A1ED9300074EC1 /* FeedbackWindow.swift in Sources */ = {isa = PBXBuildFile; fileRef = AA3D531427A1ED9300074EC1 /* FeedbackWindow.swift */; };
		AA3D531727A1EEED00074EC1 /* FeedbackViewController.swift in Sources */ = {isa = PBXBuildFile; fileRef = AA3D531627A1EEED00074EC1 /* FeedbackViewController.swift */; };
		AA3D531B27A2F57E00074EC1 /* Feedback.swift in Sources */ = {isa = PBXBuildFile; fileRef = AA3D531A27A2F57E00074EC1 /* Feedback.swift */; };
		AA3D531D27A2F58F00074EC1 /* FeedbackSender.swift in Sources */ = {isa = PBXBuildFile; fileRef = AA3D531C27A2F58F00074EC1 /* FeedbackSender.swift */; };
		AA3F895324C18AD500628DDE /* SuggestionViewModel.swift in Sources */ = {isa = PBXBuildFile; fileRef = AA3F895224C18AD500628DDE /* SuggestionViewModel.swift */; };
		AA4BBA3B25C58FA200C4FB0F /* MainMenu.swift in Sources */ = {isa = PBXBuildFile; fileRef = AA4BBA3A25C58FA200C4FB0F /* MainMenu.swift */; };
		AA4D700725545EF800C3411E /* URLEventHandler.swift in Sources */ = {isa = PBXBuildFile; fileRef = AA4D700625545EF800C3411E /* URLEventHandler.swift */; };
		AA4FF40C2624751A004E2377 /* GrammarFeaturesManager.swift in Sources */ = {isa = PBXBuildFile; fileRef = AA4FF40B2624751A004E2377 /* GrammarFeaturesManager.swift */; };
		AA512D1424D99D9800230283 /* FaviconManager.swift in Sources */ = {isa = PBXBuildFile; fileRef = AA512D1324D99D9800230283 /* FaviconManager.swift */; };
		AA585D82248FD31100E9A3E2 /* AppDelegate.swift in Sources */ = {isa = PBXBuildFile; fileRef = AA585D81248FD31100E9A3E2 /* AppDelegate.swift */; };
		AA585D84248FD31100E9A3E2 /* BrowserTabViewController.swift in Sources */ = {isa = PBXBuildFile; fileRef = AA585D83248FD31100E9A3E2 /* BrowserTabViewController.swift */; };
		AA585D86248FD31400E9A3E2 /* Assets.xcassets in Resources */ = {isa = PBXBuildFile; fileRef = AA585D85248FD31400E9A3E2 /* Assets.xcassets */; };
		AA585DAF2490E6E600E9A3E2 /* MainViewController.swift in Sources */ = {isa = PBXBuildFile; fileRef = AA585DAE2490E6E600E9A3E2 /* MainViewController.swift */; };
		AA5C1DD1285A154E0089850C /* RecentlyClosedMenu.swift in Sources */ = {isa = PBXBuildFile; fileRef = AA5C1DD0285A154E0089850C /* RecentlyClosedMenu.swift */; };
		AA5C1DD3285A217F0089850C /* RecentlyClosedCacheItem.swift in Sources */ = {isa = PBXBuildFile; fileRef = AA5C1DD2285A217F0089850C /* RecentlyClosedCacheItem.swift */; };
		AA5C1DD5285C780C0089850C /* RecentlyClosedCoordinator.swift in Sources */ = {isa = PBXBuildFile; fileRef = AA5C1DD4285C780C0089850C /* RecentlyClosedCoordinator.swift */; };
		AA5C8F59258FE21F00748EB7 /* NSTextFieldExtension.swift in Sources */ = {isa = PBXBuildFile; fileRef = AA5C8F58258FE21F00748EB7 /* NSTextFieldExtension.swift */; };
		AA5C8F5E2590EEE800748EB7 /* NSPointExtension.swift in Sources */ = {isa = PBXBuildFile; fileRef = AA5C8F5D2590EEE800748EB7 /* NSPointExtension.swift */; };
		AA5C8F632591021700748EB7 /* NSApplicationExtension.swift in Sources */ = {isa = PBXBuildFile; fileRef = AA5C8F622591021700748EB7 /* NSApplicationExtension.swift */; };
		AA5D6DAC24A340F700C6FBCE /* WebViewStateObserver.swift in Sources */ = {isa = PBXBuildFile; fileRef = AA5D6DAB24A340F700C6FBCE /* WebViewStateObserver.swift */; };
		AA5FA697275F90C400DCE9C9 /* FaviconImageCache.swift in Sources */ = {isa = PBXBuildFile; fileRef = AA5FA696275F90C400DCE9C9 /* FaviconImageCache.swift */; };
		AA5FA69A275F91C700DCE9C9 /* Favicon.swift in Sources */ = {isa = PBXBuildFile; fileRef = AA5FA699275F91C700DCE9C9 /* Favicon.swift */; };
		AA5FA69D275F945C00DCE9C9 /* FaviconStore.swift in Sources */ = {isa = PBXBuildFile; fileRef = AA5FA69C275F945C00DCE9C9 /* FaviconStore.swift */; };
		AA5FA6A0275F948900DCE9C9 /* Favicons.xcdatamodeld in Sources */ = {isa = PBXBuildFile; fileRef = AA5FA69E275F948900DCE9C9 /* Favicons.xcdatamodeld */; };
		AA6197C4276B314D008396F0 /* FaviconUrlReference.swift in Sources */ = {isa = PBXBuildFile; fileRef = AA6197C3276B314D008396F0 /* FaviconUrlReference.swift */; };
		AA6197C6276B3168008396F0 /* FaviconHostReference.swift in Sources */ = {isa = PBXBuildFile; fileRef = AA6197C5276B3168008396F0 /* FaviconHostReference.swift */; };
		AA61C0D02722159B00E6B681 /* FireInfoViewController.swift in Sources */ = {isa = PBXBuildFile; fileRef = AA61C0CF2722159B00E6B681 /* FireInfoViewController.swift */; };
		AA61C0D22727F59B00E6B681 /* ArrayExtension.swift in Sources */ = {isa = PBXBuildFile; fileRef = AA61C0D12727F59B00E6B681 /* ArrayExtension.swift */; };
		AA63745424C9BF9A00AB2AC4 /* SuggestionContainerTests.swift in Sources */ = {isa = PBXBuildFile; fileRef = AA63745324C9BF9A00AB2AC4 /* SuggestionContainerTests.swift */; };
		AA652CB125DD825B009059CC /* LocalBookmarkStoreTests.swift in Sources */ = {isa = PBXBuildFile; fileRef = AA652CB025DD825B009059CC /* LocalBookmarkStoreTests.swift */; };
		AA652CCE25DD9071009059CC /* BookmarkListTests.swift in Sources */ = {isa = PBXBuildFile; fileRef = AA652CCD25DD9071009059CC /* BookmarkListTests.swift */; };
		AA652CD325DDA6E9009059CC /* LocalBookmarkManagerTests.swift in Sources */ = {isa = PBXBuildFile; fileRef = AA652CD225DDA6E9009059CC /* LocalBookmarkManagerTests.swift */; };
		AA652CDB25DDAB32009059CC /* BookmarkStoreMock.swift in Sources */ = {isa = PBXBuildFile; fileRef = AA652CDA25DDAB32009059CC /* BookmarkStoreMock.swift */; };
		AA6820E425502F19005ED0D5 /* WebsiteDataStore.swift in Sources */ = {isa = PBXBuildFile; fileRef = AA6820E325502F19005ED0D5 /* WebsiteDataStore.swift */; };
		AA6820EB25503D6A005ED0D5 /* Fire.swift in Sources */ = {isa = PBXBuildFile; fileRef = AA6820EA25503D6A005ED0D5 /* Fire.swift */; };
		AA6820F125503DA9005ED0D5 /* FireViewModel.swift in Sources */ = {isa = PBXBuildFile; fileRef = AA6820F025503DA9005ED0D5 /* FireViewModel.swift */; };
		AA68C3D32490ED62001B8783 /* NavigationBarViewController.swift in Sources */ = {isa = PBXBuildFile; fileRef = AA68C3D22490ED62001B8783 /* NavigationBarViewController.swift */; };
		AA68C3D72490F821001B8783 /* README.md in Resources */ = {isa = PBXBuildFile; fileRef = AA68C3D62490F821001B8783 /* README.md */; };
		AA693E5E2696E5B90007BB78 /* CrashReports.storyboard in Resources */ = {isa = PBXBuildFile; fileRef = AA693E5D2696E5B90007BB78 /* CrashReports.storyboard */; };
		AA6AD95B2704B6DB00159F8A /* FirePopoverViewController.swift in Sources */ = {isa = PBXBuildFile; fileRef = AA6AD95A2704B6DB00159F8A /* FirePopoverViewController.swift */; };
		AA6EF9AD25066F42004754E6 /* WindowsManager.swift in Sources */ = {isa = PBXBuildFile; fileRef = AA6EF9AC25066F42004754E6 /* WindowsManager.swift */; };
		AA6EF9B3250785D5004754E6 /* NSMenuExtension.swift in Sources */ = {isa = PBXBuildFile; fileRef = AA6EF9B2250785D5004754E6 /* NSMenuExtension.swift */; };
		AA6EF9B525081B4C004754E6 /* MainMenuActions.swift in Sources */ = {isa = PBXBuildFile; fileRef = AA6EF9B425081B4C004754E6 /* MainMenuActions.swift */; };
		AA6FFB4424DC33320028F4D0 /* NSViewExtension.swift in Sources */ = {isa = PBXBuildFile; fileRef = AA6FFB4324DC33320028F4D0 /* NSViewExtension.swift */; };
		AA6FFB4624DC3B5A0028F4D0 /* WebView.swift in Sources */ = {isa = PBXBuildFile; fileRef = AA6FFB4524DC3B5A0028F4D0 /* WebView.swift */; };
		AA72D5FE25FFF94E00C77619 /* NSMenuItemExtension.swift in Sources */ = {isa = PBXBuildFile; fileRef = AA72D5FD25FFF94E00C77619 /* NSMenuItemExtension.swift */; };
		AA7412B224D0B3AC00D22FE0 /* TabBarViewItem.swift in Sources */ = {isa = PBXBuildFile; fileRef = AA7412B024D0B3AC00D22FE0 /* TabBarViewItem.swift */; };
		AA7412B324D0B3AC00D22FE0 /* TabBarViewItem.xib in Resources */ = {isa = PBXBuildFile; fileRef = AA7412B124D0B3AC00D22FE0 /* TabBarViewItem.xib */; };
		AA7412B524D1536B00D22FE0 /* MainWindowController.swift in Sources */ = {isa = PBXBuildFile; fileRef = AA7412B424D1536B00D22FE0 /* MainWindowController.swift */; };
		AA7412B724D1687000D22FE0 /* TabBarScrollView.swift in Sources */ = {isa = PBXBuildFile; fileRef = AA7412B624D1687000D22FE0 /* TabBarScrollView.swift */; };
		AA7412BD24D2BEEE00D22FE0 /* MainWindow.swift in Sources */ = {isa = PBXBuildFile; fileRef = AA7412BC24D2BEEE00D22FE0 /* MainWindow.swift */; };
		AA75A0AE26F3500C0086B667 /* PrivacyIconViewModel.swift in Sources */ = {isa = PBXBuildFile; fileRef = AA75A0AD26F3500C0086B667 /* PrivacyIconViewModel.swift */; };
		AA7E9176286DB05D00AB6B62 /* RecentlyClosedCoordinatorMock.swift in Sources */ = {isa = PBXBuildFile; fileRef = AA7E9175286DB05D00AB6B62 /* RecentlyClosedCoordinatorMock.swift */; };
		AA7E919728746BCC00AB6B62 /* HistoryMenu.swift in Sources */ = {isa = PBXBuildFile; fileRef = AA7E919628746BCC00AB6B62 /* HistoryMenu.swift */; };
		AA7E919A2875B39300AB6B62 /* Visit.swift in Sources */ = {isa = PBXBuildFile; fileRef = AA7E91992875B39300AB6B62 /* Visit.swift */; };
		AA7E919C2875C65000AB6B62 /* Stored.swift in Sources */ = {isa = PBXBuildFile; fileRef = AA7E919B2875C65000AB6B62 /* Stored.swift */; };
		AA7E919F287872EA00AB6B62 /* VisitViewModel.swift in Sources */ = {isa = PBXBuildFile; fileRef = AA7E919E287872EA00AB6B62 /* VisitViewModel.swift */; };
		AA7EB6DF27E7C57D00036718 /* MouseOverAnimationButton.swift in Sources */ = {isa = PBXBuildFile; fileRef = AA7EB6DE27E7C57D00036718 /* MouseOverAnimationButton.swift */; };
		AA7EB6E227E7D05500036718 /* flame-mouse-over.json in Resources */ = {isa = PBXBuildFile; fileRef = AA7EB6E027E7D05500036718 /* flame-mouse-over.json */; };
		AA7EB6E327E7D05500036718 /* dark-flame-mouse-over.json in Resources */ = {isa = PBXBuildFile; fileRef = AA7EB6E127E7D05500036718 /* dark-flame-mouse-over.json */; };
		AA7EB6E527E7D6DC00036718 /* AnimationView.swift in Sources */ = {isa = PBXBuildFile; fileRef = AA7EB6E427E7D6DC00036718 /* AnimationView.swift */; };
		AA7EB6E727E8809D00036718 /* shield-mouse-over.json in Resources */ = {isa = PBXBuildFile; fileRef = AA7EB6E627E8809D00036718 /* shield-mouse-over.json */; };
		AA7EB6E927E880A600036718 /* shield-dot-mouse-over.json in Resources */ = {isa = PBXBuildFile; fileRef = AA7EB6E827E880A600036718 /* shield-dot-mouse-over.json */; };
		AA7EB6EB27E880AE00036718 /* dark-shield-mouse-over.json in Resources */ = {isa = PBXBuildFile; fileRef = AA7EB6EA27E880AE00036718 /* dark-shield-mouse-over.json */; };
		AA7EB6ED27E880B600036718 /* dark-shield-dot-mouse-over.json in Resources */ = {isa = PBXBuildFile; fileRef = AA7EB6EC27E880B600036718 /* dark-shield-dot-mouse-over.json */; };
		AA80EC54256BE3BC007083E7 /* UserText.swift in Sources */ = {isa = PBXBuildFile; fileRef = AA80EC53256BE3BC007083E7 /* UserText.swift */; };
		AA80EC67256C4691007083E7 /* BrowserTab.storyboard in Resources */ = {isa = PBXBuildFile; fileRef = AA80EC69256C4691007083E7 /* BrowserTab.storyboard */; };
		AA80EC73256C46A2007083E7 /* Suggestion.storyboard in Resources */ = {isa = PBXBuildFile; fileRef = AA80EC75256C46A2007083E7 /* Suggestion.storyboard */; };
		AA80EC79256C46AA007083E7 /* TabBar.storyboard in Resources */ = {isa = PBXBuildFile; fileRef = AA80EC7B256C46AA007083E7 /* TabBar.storyboard */; };
		AA80EC89256C49B8007083E7 /* Localizable.strings in Resources */ = {isa = PBXBuildFile; fileRef = AA80EC8B256C49B8007083E7 /* Localizable.strings */; };
		AA80EC8F256C49BC007083E7 /* Localizable.stringsdict in Resources */ = {isa = PBXBuildFile; fileRef = AA80EC91256C49BC007083E7 /* Localizable.stringsdict */; };
		AA840A9827319D1600E63CDD /* FirePopoverWrapperViewController.swift in Sources */ = {isa = PBXBuildFile; fileRef = AA840A9727319D1600E63CDD /* FirePopoverWrapperViewController.swift */; };
		AA88D14B252A557100980B4E /* URLRequestExtension.swift in Sources */ = {isa = PBXBuildFile; fileRef = AA88D14A252A557100980B4E /* URLRequestExtension.swift */; };
		AA8EDF2424923E980071C2E8 /* URLExtension.swift in Sources */ = {isa = PBXBuildFile; fileRef = AA8EDF2324923E980071C2E8 /* URLExtension.swift */; };
		AA8EDF2724923EC70071C2E8 /* StringExtension.swift in Sources */ = {isa = PBXBuildFile; fileRef = AA8EDF2624923EC70071C2E8 /* StringExtension.swift */; };
		AA91F83927076F1900771A0D /* PrivacyIconViewModelTests.swift in Sources */ = {isa = PBXBuildFile; fileRef = AA91F83827076F1900771A0D /* PrivacyIconViewModelTests.swift */; };
		AA92126F25ACCB1100600CD4 /* ErrorExtension.swift in Sources */ = {isa = PBXBuildFile; fileRef = AA92126E25ACCB1100600CD4 /* ErrorExtension.swift */; };
		AA92127725ADA07900600CD4 /* WKWebViewExtension.swift in Sources */ = {isa = PBXBuildFile; fileRef = AA92127625ADA07900600CD4 /* WKWebViewExtension.swift */; };
		AA97BF4625135DD30014931A /* ApplicationDockMenu.swift in Sources */ = {isa = PBXBuildFile; fileRef = AA97BF4525135DD30014931A /* ApplicationDockMenu.swift */; };
		AA9B7C7E26A06E040008D425 /* TrackerInfo.swift in Sources */ = {isa = PBXBuildFile; fileRef = AA9B7C7D26A06E040008D425 /* TrackerInfo.swift */; };
		AA9B7C8326A197A00008D425 /* ServerTrust.swift in Sources */ = {isa = PBXBuildFile; fileRef = AA9B7C8226A197A00008D425 /* ServerTrust.swift */; };
		AA9B7C8526A199B60008D425 /* ServerTrustViewModel.swift in Sources */ = {isa = PBXBuildFile; fileRef = AA9B7C8426A199B60008D425 /* ServerTrustViewModel.swift */; };
		AA9C362825518C44004B1BA3 /* WebsiteDataStoreMock.swift in Sources */ = {isa = PBXBuildFile; fileRef = AA9C362725518C44004B1BA3 /* WebsiteDataStoreMock.swift */; };
		AA9C363025518CA9004B1BA3 /* FireTests.swift in Sources */ = {isa = PBXBuildFile; fileRef = AA9C362F25518CA9004B1BA3 /* FireTests.swift */; };
		AA9E9A5625A3AE8400D1959D /* NSWindowExtension.swift in Sources */ = {isa = PBXBuildFile; fileRef = AA9E9A5525A3AE8400D1959D /* NSWindowExtension.swift */; };
		AA9E9A5E25A4867200D1959D /* TabDragAndDropManager.swift in Sources */ = {isa = PBXBuildFile; fileRef = AA9E9A5D25A4867200D1959D /* TabDragAndDropManager.swift */; };
		AA9FF95924A1ECF20039E328 /* Tab.swift in Sources */ = {isa = PBXBuildFile; fileRef = AA9FF95824A1ECF20039E328 /* Tab.swift */; };
		AA9FF95B24A1EFC20039E328 /* TabViewModel.swift in Sources */ = {isa = PBXBuildFile; fileRef = AA9FF95A24A1EFC20039E328 /* TabViewModel.swift */; };
		AA9FF95D24A1FA1C0039E328 /* TabCollection.swift in Sources */ = {isa = PBXBuildFile; fileRef = AA9FF95C24A1FA1C0039E328 /* TabCollection.swift */; };
		AA9FF95F24A1FB690039E328 /* TabCollectionViewModel.swift in Sources */ = {isa = PBXBuildFile; fileRef = AA9FF95E24A1FB680039E328 /* TabCollectionViewModel.swift */; };
		AAA0CC33252F181A0079BC96 /* NavigationButtonMenuDelegate.swift in Sources */ = {isa = PBXBuildFile; fileRef = AAA0CC32252F181A0079BC96 /* NavigationButtonMenuDelegate.swift */; };
		AAA0CC3C25337FAB0079BC96 /* WKBackForwardListItemViewModel.swift in Sources */ = {isa = PBXBuildFile; fileRef = AAA0CC3B25337FAB0079BC96 /* WKBackForwardListItemViewModel.swift */; };
		AAA0CC472533833C0079BC96 /* MoreOptionsMenu.swift in Sources */ = {isa = PBXBuildFile; fileRef = AAA0CC462533833C0079BC96 /* MoreOptionsMenu.swift */; };
		AAA0CC572539EBC90079BC96 /* FaviconUserScript.swift in Sources */ = {isa = PBXBuildFile; fileRef = AAA0CC562539EBC90079BC96 /* FaviconUserScript.swift */; };
		AAA0CC6A253CC43C0079BC96 /* WKUserContentControllerExtension.swift in Sources */ = {isa = PBXBuildFile; fileRef = AAA0CC69253CC43C0079BC96 /* WKUserContentControllerExtension.swift */; };
		AAA892EA250A4CEF005B37B2 /* WindowControllersManager.swift in Sources */ = {isa = PBXBuildFile; fileRef = AAA892E9250A4CEF005B37B2 /* WindowControllersManager.swift */; };
		AAAB9114288EB1D600A057A9 /* CleanThisHistoryMenuItem.swift in Sources */ = {isa = PBXBuildFile; fileRef = AAAB9113288EB1D600A057A9 /* CleanThisHistoryMenuItem.swift */; };
		AAAB9116288EB46B00A057A9 /* VisitMenuItem.swift in Sources */ = {isa = PBXBuildFile; fileRef = AAAB9115288EB46B00A057A9 /* VisitMenuItem.swift */; };
		AAADFD06264AA282001555EA /* TimeIntervalExtension.swift in Sources */ = {isa = PBXBuildFile; fileRef = AAADFD05264AA282001555EA /* TimeIntervalExtension.swift */; };
		AAB549DF25DAB8F80058460B /* BookmarkViewModel.swift in Sources */ = {isa = PBXBuildFile; fileRef = AAB549DE25DAB8F80058460B /* BookmarkViewModel.swift */; };
		AAB7320726DD0C37002FACF9 /* Fire.storyboard in Resources */ = {isa = PBXBuildFile; fileRef = AAB7320626DD0C37002FACF9 /* Fire.storyboard */; };
		AAB7320926DD0CD9002FACF9 /* FireViewController.swift in Sources */ = {isa = PBXBuildFile; fileRef = AAB7320826DD0CD9002FACF9 /* FireViewController.swift */; };
		AAB8203C26B2DE0D00788AC3 /* SuggestionListCharacteristics.swift in Sources */ = {isa = PBXBuildFile; fileRef = AAB8203B26B2DE0D00788AC3 /* SuggestionListCharacteristics.swift */; };
		AABAF59C260A7D130085060C /* FaviconManagerMock.swift in Sources */ = {isa = PBXBuildFile; fileRef = AABAF59B260A7D130085060C /* FaviconManagerMock.swift */; };
		AABEE69A24A902A90043105B /* SuggestionContainerViewModel.swift in Sources */ = {isa = PBXBuildFile; fileRef = AABEE69924A902A90043105B /* SuggestionContainerViewModel.swift */; };
		AABEE69C24A902BB0043105B /* SuggestionContainer.swift in Sources */ = {isa = PBXBuildFile; fileRef = AABEE69B24A902BB0043105B /* SuggestionContainer.swift */; };
		AABEE6A524AA0A7F0043105B /* SuggestionViewController.swift in Sources */ = {isa = PBXBuildFile; fileRef = AABEE6A424AA0A7F0043105B /* SuggestionViewController.swift */; };
		AABEE6A924AB4B910043105B /* SuggestionTableCellView.swift in Sources */ = {isa = PBXBuildFile; fileRef = AABEE6A824AB4B910043105B /* SuggestionTableCellView.swift */; };
		AABEE6AB24ACA0F90043105B /* SuggestionTableRowView.swift in Sources */ = {isa = PBXBuildFile; fileRef = AABEE6AA24ACA0F90043105B /* SuggestionTableRowView.swift */; };
		AABEE6AF24AD22B90043105B /* AddressBarTextField.swift in Sources */ = {isa = PBXBuildFile; fileRef = AABEE6AE24AD22B90043105B /* AddressBarTextField.swift */; };
		AAC30A26268DFEE200D2D9CD /* CrashReporter.swift in Sources */ = {isa = PBXBuildFile; fileRef = AAC30A25268DFEE200D2D9CD /* CrashReporter.swift */; };
		AAC30A28268E045400D2D9CD /* CrashReportReader.swift in Sources */ = {isa = PBXBuildFile; fileRef = AAC30A27268E045400D2D9CD /* CrashReportReader.swift */; };
		AAC30A2A268E239100D2D9CD /* CrashReport.swift in Sources */ = {isa = PBXBuildFile; fileRef = AAC30A29268E239100D2D9CD /* CrashReport.swift */; };
		AAC30A2C268F1ECD00D2D9CD /* CrashReportSender.swift in Sources */ = {isa = PBXBuildFile; fileRef = AAC30A2B268F1ECD00D2D9CD /* CrashReportSender.swift */; };
		AAC30A2E268F1EE300D2D9CD /* CrashReportPromptPresenter.swift in Sources */ = {isa = PBXBuildFile; fileRef = AAC30A2D268F1EE300D2D9CD /* CrashReportPromptPresenter.swift */; };
		AAC5E4C725D6A6E8007F5990 /* BookmarkPopover.swift in Sources */ = {isa = PBXBuildFile; fileRef = AAC5E4C425D6A6E8007F5990 /* BookmarkPopover.swift */; };
		AAC5E4C825D6A6E8007F5990 /* BookmarkPopoverViewController.swift in Sources */ = {isa = PBXBuildFile; fileRef = AAC5E4C525D6A6E8007F5990 /* BookmarkPopoverViewController.swift */; };
		AAC5E4C925D6A6E8007F5990 /* Bookmarks.storyboard in Resources */ = {isa = PBXBuildFile; fileRef = AAC5E4C625D6A6E8007F5990 /* Bookmarks.storyboard */; };
		AAC5E4D025D6A709007F5990 /* Bookmark.swift in Sources */ = {isa = PBXBuildFile; fileRef = AAC5E4CD25D6A709007F5990 /* Bookmark.swift */; };
		AAC5E4D125D6A709007F5990 /* BookmarkManager.swift in Sources */ = {isa = PBXBuildFile; fileRef = AAC5E4CE25D6A709007F5990 /* BookmarkManager.swift */; };
		AAC5E4D225D6A709007F5990 /* BookmarkList.swift in Sources */ = {isa = PBXBuildFile; fileRef = AAC5E4CF25D6A709007F5990 /* BookmarkList.swift */; };
		AAC5E4D925D6A711007F5990 /* BookmarkStore.swift in Sources */ = {isa = PBXBuildFile; fileRef = AAC5E4D625D6A710007F5990 /* BookmarkStore.swift */; };
		AAC5E4E425D6BA9C007F5990 /* NSSizeExtension.swift in Sources */ = {isa = PBXBuildFile; fileRef = AAC5E4E325D6BA9C007F5990 /* NSSizeExtension.swift */; };
		AAC5E4F125D6BF10007F5990 /* AddressBarButton.swift in Sources */ = {isa = PBXBuildFile; fileRef = AAC5E4F025D6BF10007F5990 /* AddressBarButton.swift */; };
		AAC5E4F625D6BF2C007F5990 /* AddressBarButtonsViewController.swift in Sources */ = {isa = PBXBuildFile; fileRef = AAC5E4F525D6BF2C007F5990 /* AddressBarButtonsViewController.swift */; };
		AAC6881928626BF800D54247 /* RecentlyClosedTab.swift in Sources */ = {isa = PBXBuildFile; fileRef = AAC6881828626BF800D54247 /* RecentlyClosedTab.swift */; };
		AAC6881B28626C1900D54247 /* RecentlyClosedWindow.swift in Sources */ = {isa = PBXBuildFile; fileRef = AAC6881A28626C1900D54247 /* RecentlyClosedWindow.swift */; };
		AAC82C60258B6CB5009B6B42 /* TabPreviewWindowController.swift in Sources */ = {isa = PBXBuildFile; fileRef = AAC82C5F258B6CB5009B6B42 /* TabPreviewWindowController.swift */; };
		AAC9C01524CAFBCE00AD1325 /* TabTests.swift in Sources */ = {isa = PBXBuildFile; fileRef = AAC9C01424CAFBCE00AD1325 /* TabTests.swift */; };
		AAC9C01724CAFBDC00AD1325 /* TabCollectionTests.swift in Sources */ = {isa = PBXBuildFile; fileRef = AAC9C01624CAFBDC00AD1325 /* TabCollectionTests.swift */; };
		AAC9C01C24CB594C00AD1325 /* TabViewModelTests.swift in Sources */ = {isa = PBXBuildFile; fileRef = AAC9C01B24CB594C00AD1325 /* TabViewModelTests.swift */; };
		AAC9C01E24CB6BEB00AD1325 /* TabCollectionViewModelTests.swift in Sources */ = {isa = PBXBuildFile; fileRef = AAC9C01D24CB6BEB00AD1325 /* TabCollectionViewModelTests.swift */; };
		AACF6FD626BC366D00CF09F9 /* SafariVersionReader.swift in Sources */ = {isa = PBXBuildFile; fileRef = AACF6FD526BC366D00CF09F9 /* SafariVersionReader.swift */; };
		AAD6D8882696DF6D002393B3 /* CrashReportPromptViewController.swift in Sources */ = {isa = PBXBuildFile; fileRef = AAD6D8862696DF6D002393B3 /* CrashReportPromptViewController.swift */; };
		AAD8078527B3F3BE00CF7703 /* WebsiteBreakageSender.swift in Sources */ = {isa = PBXBuildFile; fileRef = AAD8078427B3F3BE00CF7703 /* WebsiteBreakageSender.swift */; };
		AAD8078727B3F45600CF7703 /* WebsiteBreakage.swift in Sources */ = {isa = PBXBuildFile; fileRef = AAD8078627B3F45600CF7703 /* WebsiteBreakage.swift */; };
		AAD86E52267A0DFF005C11BE /* UpdateController.swift in Sources */ = {isa = PBXBuildFile; fileRef = AAD86E51267A0DFF005C11BE /* UpdateController.swift */; };
		AADCBF3A26F7C2CE00EF67A8 /* LottieAnimationCache.swift in Sources */ = {isa = PBXBuildFile; fileRef = AADCBF3926F7C2CE00EF67A8 /* LottieAnimationCache.swift */; };
		AADE11C026D916D70032D8A7 /* StringExtensionTests.swift in Sources */ = {isa = PBXBuildFile; fileRef = AADE11BF26D916D70032D8A7 /* StringExtensionTests.swift */; };
		AAE246F32709EF3B00BEEAEE /* FirePopoverCollectionViewItem.swift in Sources */ = {isa = PBXBuildFile; fileRef = AAE246F12709EF3B00BEEAEE /* FirePopoverCollectionViewItem.swift */; };
		AAE246F42709EF3B00BEEAEE /* FirePopoverCollectionViewItem.xib in Resources */ = {isa = PBXBuildFile; fileRef = AAE246F22709EF3B00BEEAEE /* FirePopoverCollectionViewItem.xib */; };
		AAE246F6270A3D3000BEEAEE /* FirePopoverCollectionViewHeader.xib in Resources */ = {isa = PBXBuildFile; fileRef = AAE246F5270A3D3000BEEAEE /* FirePopoverCollectionViewHeader.xib */; };
		AAE246F8270A406200BEEAEE /* FirePopoverCollectionViewHeader.swift in Sources */ = {isa = PBXBuildFile; fileRef = AAE246F7270A406200BEEAEE /* FirePopoverCollectionViewHeader.swift */; };
		AAE39D1B24F44885008EF28B /* TabCollectionViewModelDelegateMock.swift in Sources */ = {isa = PBXBuildFile; fileRef = AAE39D1A24F44885008EF28B /* TabCollectionViewModelDelegateMock.swift */; };
		AAE7527A263B046100B973F8 /* History.xcdatamodeld in Sources */ = {isa = PBXBuildFile; fileRef = AAE75278263B046100B973F8 /* History.xcdatamodeld */; };
		AAE7527C263B056C00B973F8 /* HistoryStore.swift in Sources */ = {isa = PBXBuildFile; fileRef = AAE7527B263B056C00B973F8 /* HistoryStore.swift */; };
		AAE7527E263B05C600B973F8 /* HistoryEntry.swift in Sources */ = {isa = PBXBuildFile; fileRef = AAE7527D263B05C600B973F8 /* HistoryEntry.swift */; };
		AAE75280263B0A4D00B973F8 /* HistoryCoordinator.swift in Sources */ = {isa = PBXBuildFile; fileRef = AAE7527F263B0A4D00B973F8 /* HistoryCoordinator.swift */; };
		AAE8B102258A41C000E81239 /* TabPreview.storyboard in Resources */ = {isa = PBXBuildFile; fileRef = AAE8B101258A41C000E81239 /* TabPreview.storyboard */; };
		AAE8B110258A456C00E81239 /* TabPreviewViewController.swift in Sources */ = {isa = PBXBuildFile; fileRef = AAE8B10F258A456C00E81239 /* TabPreviewViewController.swift */; };
		AAE99B8927088A19008B6BD9 /* FirePopover.swift in Sources */ = {isa = PBXBuildFile; fileRef = AAE99B8827088A19008B6BD9 /* FirePopover.swift */; };
		AAEC74B22642C57200C2EFBC /* HistoryCoordinatingMock.swift in Sources */ = {isa = PBXBuildFile; fileRef = AAEC74B12642C57200C2EFBC /* HistoryCoordinatingMock.swift */; };
		AAEC74B42642C69300C2EFBC /* HistoryCoordinatorTests.swift in Sources */ = {isa = PBXBuildFile; fileRef = AAEC74B32642C69300C2EFBC /* HistoryCoordinatorTests.swift */; };
		AAEC74B62642CC6A00C2EFBC /* HistoryStoringMock.swift in Sources */ = {isa = PBXBuildFile; fileRef = AAEC74B52642CC6A00C2EFBC /* HistoryStoringMock.swift */; };
		AAEC74B82642E43800C2EFBC /* HistoryStoreTests.swift in Sources */ = {isa = PBXBuildFile; fileRef = AAEC74B72642E43800C2EFBC /* HistoryStoreTests.swift */; };
		AAEC74BB2642E67C00C2EFBC /* NSPersistentContainerExtension.swift in Sources */ = {isa = PBXBuildFile; fileRef = AAEC74BA2642E67C00C2EFBC /* NSPersistentContainerExtension.swift */; };
		AAEC74BC2642F0F800C2EFBC /* History.xcdatamodeld in Sources */ = {isa = PBXBuildFile; fileRef = AAE75278263B046100B973F8 /* History.xcdatamodeld */; };
		AAECA42024EEA4AC00EFA63A /* IndexPathExtension.swift in Sources */ = {isa = PBXBuildFile; fileRef = AAECA41F24EEA4AC00EFA63A /* IndexPathExtension.swift */; };
		AAEEC6A927088ADB008445F7 /* FireCoordinator.swift in Sources */ = {isa = PBXBuildFile; fileRef = AAEEC6A827088ADB008445F7 /* FireCoordinator.swift */; };
		AAEF6BC8276A081C0024DCF4 /* FaviconSelector.swift in Sources */ = {isa = PBXBuildFile; fileRef = AAEF6BC7276A081C0024DCF4 /* FaviconSelector.swift */; };
		AAFCB37F25E545D400859DD4 /* PublisherExtension.swift in Sources */ = {isa = PBXBuildFile; fileRef = AAFCB37E25E545D400859DD4 /* PublisherExtension.swift */; };
		AAFE068326C7082D005434CC /* WebKitVersionProvider.swift in Sources */ = {isa = PBXBuildFile; fileRef = AAFE068226C7082D005434CC /* WebKitVersionProvider.swift */; };
		B31055C427A1BA1D001AC618 /* AutoconsentUserScript.swift in Sources */ = {isa = PBXBuildFile; fileRef = B31055BC27A1BA1D001AC618 /* AutoconsentUserScript.swift */; };
		B31055C627A1BA1D001AC618 /* userscript.js in Resources */ = {isa = PBXBuildFile; fileRef = B31055BE27A1BA1D001AC618 /* userscript.js */; };
		B31055CB27A1BA1D001AC618 /* autoconsent-bundle.js in Resources */ = {isa = PBXBuildFile; fileRef = B31055C327A1BA1D001AC618 /* autoconsent-bundle.js */; };
		B31055CE27A1BA44001AC618 /* AutoconsentBackgroundTests.swift in Sources */ = {isa = PBXBuildFile; fileRef = B31055CD27A1BA44001AC618 /* AutoconsentBackgroundTests.swift */; };
		B3FB198E27BC013C00513DC1 /* autoconsent-test-page.html in Resources */ = {isa = PBXBuildFile; fileRef = B3FB198D27BC013C00513DC1 /* autoconsent-test-page.html */; };
		B3FB199027BC015600513DC1 /* autoconsent-test.js in Resources */ = {isa = PBXBuildFile; fileRef = B3FB198F27BC015600513DC1 /* autoconsent-test.js */; };
		B3FB199327BD0AD400513DC1 /* CookieConsentInfo.swift in Sources */ = {isa = PBXBuildFile; fileRef = B3FB199227BD0AD400513DC1 /* CookieConsentInfo.swift */; };
		B6040856274B830F00680351 /* DictionaryExtension.swift in Sources */ = {isa = PBXBuildFile; fileRef = B6040855274B830F00680351 /* DictionaryExtension.swift */; };
		B604085C274B8FBA00680351 /* UnprotectedDomains.xcdatamodeld in Sources */ = {isa = PBXBuildFile; fileRef = B604085A274B8CA300680351 /* UnprotectedDomains.xcdatamodeld */; };
		B6085D062743905F00A9C456 /* CoreDataStore.swift in Sources */ = {isa = PBXBuildFile; fileRef = B6085D052743905F00A9C456 /* CoreDataStore.swift */; };
		B6085D092743AAB600A9C456 /* FireproofDomains.xcdatamodeld in Sources */ = {isa = PBXBuildFile; fileRef = B6085D072743993C00A9C456 /* FireproofDomains.xcdatamodeld */; };
		B6106BA026A7BE0B0013B453 /* PermissionManagerTests.swift in Sources */ = {isa = PBXBuildFile; fileRef = B6106B9F26A7BE0B0013B453 /* PermissionManagerTests.swift */; };
		B6106BA426A7BEA40013B453 /* PermissionAuthorizationState.swift in Sources */ = {isa = PBXBuildFile; fileRef = B6106BA226A7BEA00013B453 /* PermissionAuthorizationState.swift */; };
		B6106BA726A7BECC0013B453 /* PermissionAuthorizationQuery.swift in Sources */ = {isa = PBXBuildFile; fileRef = B6106BA526A7BEC80013B453 /* PermissionAuthorizationQuery.swift */; };
		B6106BAB26A7BF1D0013B453 /* PermissionType.swift in Sources */ = {isa = PBXBuildFile; fileRef = B6106BAA26A7BF1D0013B453 /* PermissionType.swift */; };
		B6106BAD26A7BF390013B453 /* PermissionState.swift in Sources */ = {isa = PBXBuildFile; fileRef = B6106BAC26A7BF390013B453 /* PermissionState.swift */; };
		B6106BAF26A7C6180013B453 /* PermissionStoreMock.swift in Sources */ = {isa = PBXBuildFile; fileRef = B6106BAE26A7C6180013B453 /* PermissionStoreMock.swift */; };
		B6106BB126A7D8720013B453 /* PermissionStoreTests.swift in Sources */ = {isa = PBXBuildFile; fileRef = B6106BB026A7D8720013B453 /* PermissionStoreTests.swift */; };
		B6106BB326A7F4AA0013B453 /* GeolocationServiceMock.swift in Sources */ = {isa = PBXBuildFile; fileRef = B6106BB226A7F4AA0013B453 /* GeolocationServiceMock.swift */; };
		B6106BB526A809E60013B453 /* GeolocationProviderTests.swift in Sources */ = {isa = PBXBuildFile; fileRef = B6106BB426A809E60013B453 /* GeolocationProviderTests.swift */; };
		B610F2BB27A145C500FCEBE9 /* RulesCompilationMonitor.swift in Sources */ = {isa = PBXBuildFile; fileRef = B610F2BA27A145C500FCEBE9 /* RulesCompilationMonitor.swift */; };
		B610F2E427A8F37A00FCEBE9 /* CBRCompileTimeReporterTests.swift in Sources */ = {isa = PBXBuildFile; fileRef = B610F2E327A8F37A00FCEBE9 /* CBRCompileTimeReporterTests.swift */; };
		B610F2EB27AA8E4500FCEBE9 /* ContentBlockingUpdatingTests.swift in Sources */ = {isa = PBXBuildFile; fileRef = B610F2E527AA388100FCEBE9 /* ContentBlockingUpdatingTests.swift */; };
		B610F2EC27AA8F9400FCEBE9 /* ContentBlockerRulesManagerMock.swift in Sources */ = {isa = PBXBuildFile; fileRef = B610F2E727AA397100FCEBE9 /* ContentBlockerRulesManagerMock.swift */; };
		B61EF3EC266F91E700B4D78F /* WKWebView+Download.swift in Sources */ = {isa = PBXBuildFile; fileRef = B61EF3EB266F91E700B4D78F /* WKWebView+Download.swift */; };
		B61EF3F1266F922200B4D78F /* WKProcessPool+DownloadDelegate.swift in Sources */ = {isa = PBXBuildFile; fileRef = B61EF3F0266F922200B4D78F /* WKProcessPool+DownloadDelegate.swift */; };
		B61F015525EDD5A700ABB5A3 /* UserContentController.swift in Sources */ = {isa = PBXBuildFile; fileRef = B61F015425EDD5A700ABB5A3 /* UserContentController.swift */; };
		B62EB47C25BAD3BB005745C6 /* WKWebViewPrivateMethodsAvailabilityTests.swift in Sources */ = {isa = PBXBuildFile; fileRef = B62EB47B25BAD3BB005745C6 /* WKWebViewPrivateMethodsAvailabilityTests.swift */; };
		B630793526731BC400DCEE41 /* URLSuggestedFilenameTests.swift in Sources */ = {isa = PBXBuildFile; fileRef = 8553FF51257523760029327F /* URLSuggestedFilenameTests.swift */; };
		B630793A26731F2600DCEE41 /* FileDownloadManagerTests.swift in Sources */ = {isa = PBXBuildFile; fileRef = B630793926731F2600DCEE41 /* FileDownloadManagerTests.swift */; };
		B630794226731F5400DCEE41 /* WKDownloadMock.swift in Sources */ = {isa = PBXBuildFile; fileRef = B630794126731F5400DCEE41 /* WKDownloadMock.swift */; };
		B637273B26CBC8AF00C8CB02 /* AuthenticationAlert.swift in Sources */ = {isa = PBXBuildFile; fileRef = B637273A26CBC8AF00C8CB02 /* AuthenticationAlert.swift */; };
		B637273D26CCF0C200C8CB02 /* OptionalExtension.swift in Sources */ = {isa = PBXBuildFile; fileRef = B637273C26CCF0C200C8CB02 /* OptionalExtension.swift */; };
		B63BDF7E27FDAA640072D75B /* PrivacyDashboardWebView.swift in Sources */ = {isa = PBXBuildFile; fileRef = B63BDF7D27FDAA640072D75B /* PrivacyDashboardWebView.swift */; };
		B63BDF80280003570072D75B /* WebKitError.swift in Sources */ = {isa = PBXBuildFile; fileRef = B63BDF7F280003570072D75B /* WebKitError.swift */; };
		B63D466925BEB6C200874977 /* WKWebView+SessionState.swift in Sources */ = {isa = PBXBuildFile; fileRef = B63D466825BEB6C200874977 /* WKWebView+SessionState.swift */; };
		B63D467125BFA6C100874977 /* DispatchQueueExtensions.swift in Sources */ = {isa = PBXBuildFile; fileRef = B63D467025BFA6C100874977 /* DispatchQueueExtensions.swift */; };
		B63D467A25BFC3E100874977 /* NSCoderExtensions.swift in Sources */ = {isa = PBXBuildFile; fileRef = B63D467925BFC3E100874977 /* NSCoderExtensions.swift */; };
		B63ED0D826AE729600A9DAD1 /* PermissionModelTests.swift in Sources */ = {isa = PBXBuildFile; fileRef = B63ED0D726AE729600A9DAD1 /* PermissionModelTests.swift */; };
		B63ED0DA26AE7AF400A9DAD1 /* PermissionManagerMock.swift in Sources */ = {isa = PBXBuildFile; fileRef = B63ED0D926AE7AF400A9DAD1 /* PermissionManagerMock.swift */; };
		B63ED0DC26AE7B1E00A9DAD1 /* WebViewMock.swift in Sources */ = {isa = PBXBuildFile; fileRef = B63ED0DB26AE7B1E00A9DAD1 /* WebViewMock.swift */; };
		B63ED0DE26AFD9A300A9DAD1 /* AVCaptureDeviceMock.swift in Sources */ = {isa = PBXBuildFile; fileRef = B63ED0DD26AFD9A300A9DAD1 /* AVCaptureDeviceMock.swift */; };
		B63ED0E026AFE32F00A9DAD1 /* GeolocationProviderMock.swift in Sources */ = {isa = PBXBuildFile; fileRef = B63ED0DF26AFE32F00A9DAD1 /* GeolocationProviderMock.swift */; };
		B63ED0E326B3E7FA00A9DAD1 /* CLLocationManagerMock.swift in Sources */ = {isa = PBXBuildFile; fileRef = B63ED0E226B3E7FA00A9DAD1 /* CLLocationManagerMock.swift */; };
		B63ED0E526BB8FB900A9DAD1 /* SharingMenu.swift in Sources */ = {isa = PBXBuildFile; fileRef = B63ED0E426BB8FB900A9DAD1 /* SharingMenu.swift */; };
		B642738227B65BAC0005DFD1 /* SecureVaultErrorReporter.swift in Sources */ = {isa = PBXBuildFile; fileRef = B642738127B65BAC0005DFD1 /* SecureVaultErrorReporter.swift */; };
		B643BF1427ABF772000BACEC /* NSWorkspaceExtension.swift in Sources */ = {isa = PBXBuildFile; fileRef = B643BF1327ABF772000BACEC /* NSWorkspaceExtension.swift */; };
		B64C84DE2692D7400048FEBE /* PermissionAuthorization.storyboard in Resources */ = {isa = PBXBuildFile; fileRef = B64C84DD2692D7400048FEBE /* PermissionAuthorization.storyboard */; };
		B64C84E32692DC9F0048FEBE /* PermissionAuthorizationViewController.swift in Sources */ = {isa = PBXBuildFile; fileRef = B64C84E22692DC9F0048FEBE /* PermissionAuthorizationViewController.swift */; };
		B64C84EB2692DD650048FEBE /* PermissionAuthorizationPopover.swift in Sources */ = {isa = PBXBuildFile; fileRef = B64C84EA2692DD650048FEBE /* PermissionAuthorizationPopover.swift */; };
		B64C84F1269310120048FEBE /* PermissionManager.swift in Sources */ = {isa = PBXBuildFile; fileRef = B64C84F0269310120048FEBE /* PermissionManager.swift */; };
		B64C852A26942AC90048FEBE /* PermissionContextMenu.swift in Sources */ = {isa = PBXBuildFile; fileRef = B64C852926942AC90048FEBE /* PermissionContextMenu.swift */; };
		B64C853026943BC10048FEBE /* Permissions.xcdatamodeld in Sources */ = {isa = PBXBuildFile; fileRef = B64C852E26943BC10048FEBE /* Permissions.xcdatamodeld */; };
		B64C853826944B880048FEBE /* StoredPermission.swift in Sources */ = {isa = PBXBuildFile; fileRef = B64C853726944B880048FEBE /* StoredPermission.swift */; };
		B64C853D26944B940048FEBE /* PermissionStore.swift in Sources */ = {isa = PBXBuildFile; fileRef = B64C853C26944B940048FEBE /* PermissionStore.swift */; };
		B64C85422694590B0048FEBE /* PermissionButton.swift in Sources */ = {isa = PBXBuildFile; fileRef = B64C85412694590B0048FEBE /* PermissionButton.swift */; };
		B65349AA265CF45000DCC645 /* DispatchQueueExtensionsTests.swift in Sources */ = {isa = PBXBuildFile; fileRef = B65349A9265CF45000DCC645 /* DispatchQueueExtensionsTests.swift */; };
		B6553692268440D700085A79 /* WKProcessPool+GeolocationProvider.swift in Sources */ = {isa = PBXBuildFile; fileRef = B6553691268440D700085A79 /* WKProcessPool+GeolocationProvider.swift */; };
		B655369B268442EE00085A79 /* GeolocationProvider.swift in Sources */ = {isa = PBXBuildFile; fileRef = B655369A268442EE00085A79 /* GeolocationProvider.swift */; };
		B65536A62685B82B00085A79 /* Permissions.swift in Sources */ = {isa = PBXBuildFile; fileRef = B65536A52685B82B00085A79 /* Permissions.swift */; };
		B65536AE2685E17200085A79 /* GeolocationService.swift in Sources */ = {isa = PBXBuildFile; fileRef = B65536AD2685E17100085A79 /* GeolocationService.swift */; };
		B65783E725F8AAFB00D8DB33 /* String+Punycode.swift in Sources */ = {isa = PBXBuildFile; fileRef = B65783E625F8AAFB00D8DB33 /* String+Punycode.swift */; };
		B657841A25FA484B00D8DB33 /* NSException+Catch.m in Sources */ = {isa = PBXBuildFile; fileRef = B657841925FA484B00D8DB33 /* NSException+Catch.m */; };
		B657841F25FA497600D8DB33 /* NSException+Catch.swift in Sources */ = {isa = PBXBuildFile; fileRef = B657841E25FA497600D8DB33 /* NSException+Catch.swift */; };
		B65E6B9E26D9EC0800095F96 /* CircularProgressView.swift in Sources */ = {isa = PBXBuildFile; fileRef = B65E6B9D26D9EC0800095F96 /* CircularProgressView.swift */; };
		B65E6BA026D9F10600095F96 /* NSBezierPathExtension.swift in Sources */ = {isa = PBXBuildFile; fileRef = B65E6B9F26D9F10600095F96 /* NSBezierPathExtension.swift */; };
		B662D3D92755D7AD0035D4D6 /* PixelStoreTests.swift in Sources */ = {isa = PBXBuildFile; fileRef = B662D3D82755D7AD0035D4D6 /* PixelStoreTests.swift */; };
		B662D3DC2755DF670035D4D6 /* OldPixelDataModel.xcdatamodeld in Sources */ = {isa = PBXBuildFile; fileRef = B662D3DA2755D8190035D4D6 /* OldPixelDataModel.xcdatamodeld */; };
		B662D3DE275613BB0035D4D6 /* EncryptionKeyStoreMock.swift in Sources */ = {isa = PBXBuildFile; fileRef = B662D3DD275613BB0035D4D6 /* EncryptionKeyStoreMock.swift */; };
		B662D3DF275616FF0035D4D6 /* EncryptionKeyStoreMock.swift in Sources */ = {isa = PBXBuildFile; fileRef = B662D3DD275613BB0035D4D6 /* EncryptionKeyStoreMock.swift */; };
		B66E9DD22670EB2A00E53BB5 /* _WKDownload+WebKitDownload.swift in Sources */ = {isa = PBXBuildFile; fileRef = B66E9DD12670EB2A00E53BB5 /* _WKDownload+WebKitDownload.swift */; };
		B66E9DD42670EB4A00E53BB5 /* WKDownload+WebKitDownload.swift in Sources */ = {isa = PBXBuildFile; fileRef = B66E9DD32670EB4A00E53BB5 /* WKDownload+WebKitDownload.swift */; };
		B67C6C3D2654B897006C872E /* WebViewExtensionTests.swift in Sources */ = {isa = PBXBuildFile; fileRef = B67C6C3C2654B897006C872E /* WebViewExtensionTests.swift */; };
		B67C6C422654BF49006C872E /* DuckDuckGo-Symbol.jpg in Resources */ = {isa = PBXBuildFile; fileRef = B67C6C412654BF49006C872E /* DuckDuckGo-Symbol.jpg */; };
		B67C6C472654C643006C872E /* FileManagerExtensionTests.swift in Sources */ = {isa = PBXBuildFile; fileRef = B67C6C462654C643006C872E /* FileManagerExtensionTests.swift */; };
		B68172A9269C487D006D1092 /* PrivacyDashboardUserScript.swift in Sources */ = {isa = PBXBuildFile; fileRef = B68172A8269C487D006D1092 /* PrivacyDashboardUserScript.swift */; };
		B68172AE269EB43F006D1092 /* GeolocationServiceTests.swift in Sources */ = {isa = PBXBuildFile; fileRef = B68172AD269EB43F006D1092 /* GeolocationServiceTests.swift */; };
		B6830961274CDE99004B46BB /* FireproofDomainsContainer.swift in Sources */ = {isa = PBXBuildFile; fileRef = B6830960274CDE99004B46BB /* FireproofDomainsContainer.swift */; };
		B6830963274CDEC7004B46BB /* FireproofDomainsStore.swift in Sources */ = {isa = PBXBuildFile; fileRef = B6830962274CDEC7004B46BB /* FireproofDomainsStore.swift */; };
		B68458B025C7E76A00DC17B6 /* WindowManager+StateRestoration.swift in Sources */ = {isa = PBXBuildFile; fileRef = B68458AF25C7E76A00DC17B6 /* WindowManager+StateRestoration.swift */; };
		B68458B825C7E8B200DC17B6 /* Tab+NSSecureCoding.swift in Sources */ = {isa = PBXBuildFile; fileRef = B68458B725C7E8B200DC17B6 /* Tab+NSSecureCoding.swift */; };
		B68458C025C7E9E000DC17B6 /* TabCollectionViewModel+NSSecureCoding.swift in Sources */ = {isa = PBXBuildFile; fileRef = B68458BF25C7E9E000DC17B6 /* TabCollectionViewModel+NSSecureCoding.swift */; };
		B68458C525C7EA0C00DC17B6 /* TabCollection+NSSecureCoding.swift in Sources */ = {isa = PBXBuildFile; fileRef = B68458C425C7EA0C00DC17B6 /* TabCollection+NSSecureCoding.swift */; };
		B68458CD25C7EB9000DC17B6 /* WKWebViewConfigurationExtensions.swift in Sources */ = {isa = PBXBuildFile; fileRef = B68458CC25C7EB9000DC17B6 /* WKWebViewConfigurationExtensions.swift */; };
		B684590825C9027900DC17B6 /* AppStateChangedPublisher.swift in Sources */ = {isa = PBXBuildFile; fileRef = B684590725C9027900DC17B6 /* AppStateChangedPublisher.swift */; };
		B684592225C93BE000DC17B6 /* Publisher.asVoid.swift in Sources */ = {isa = PBXBuildFile; fileRef = B684592125C93BE000DC17B6 /* Publisher.asVoid.swift */; };
		B684592725C93C0500DC17B6 /* Publishers.NestedObjectChanges.swift in Sources */ = {isa = PBXBuildFile; fileRef = B684592625C93C0500DC17B6 /* Publishers.NestedObjectChanges.swift */; };
		B684592F25C93FBF00DC17B6 /* AppStateRestorationManager.swift in Sources */ = {isa = PBXBuildFile; fileRef = B684592E25C93FBF00DC17B6 /* AppStateRestorationManager.swift */; };
		B68503A7279141CD00893A05 /* KeySetDictionary.swift in Sources */ = {isa = PBXBuildFile; fileRef = B68503A6279141CD00893A05 /* KeySetDictionary.swift */; };
		B688B4DA273E6D3B0087BEAF /* MainView.swift in Sources */ = {isa = PBXBuildFile; fileRef = B688B4D9273E6D3B0087BEAF /* MainView.swift */; };
		B688B4DF27420D290087BEAF /* PDFSearchTextMenuItemHandler.swift in Sources */ = {isa = PBXBuildFile; fileRef = B688B4DE27420D290087BEAF /* PDFSearchTextMenuItemHandler.swift */; };
		B689ECD526C247DB006FB0C5 /* BackForwardListItem.swift in Sources */ = {isa = PBXBuildFile; fileRef = B689ECD426C247DB006FB0C5 /* BackForwardListItem.swift */; };
		B68C2FB227706E6A00BF2C7D /* ProcessExtension.swift in Sources */ = {isa = PBXBuildFile; fileRef = B68C2FB127706E6A00BF2C7D /* ProcessExtension.swift */; };
		B68C92C1274E3EF4002AC6B0 /* PopUpWindow.swift in Sources */ = {isa = PBXBuildFile; fileRef = B68C92C0274E3EF4002AC6B0 /* PopUpWindow.swift */; };
		B68C92C42750EF76002AC6B0 /* PixelDataRecord.swift in Sources */ = {isa = PBXBuildFile; fileRef = B68C92C32750EF76002AC6B0 /* PixelDataRecord.swift */; };
		B693954A26F04BEB0015B914 /* NibLoadable.swift in Sources */ = {isa = PBXBuildFile; fileRef = B693953C26F04BE70015B914 /* NibLoadable.swift */; };
		B693954B26F04BEB0015B914 /* MouseOverView.swift in Sources */ = {isa = PBXBuildFile; fileRef = B693953D26F04BE70015B914 /* MouseOverView.swift */; };
		B693954C26F04BEB0015B914 /* FocusRingView.swift in Sources */ = {isa = PBXBuildFile; fileRef = B693953E26F04BE70015B914 /* FocusRingView.swift */; };
		B693954D26F04BEB0015B914 /* MouseClickView.swift in Sources */ = {isa = PBXBuildFile; fileRef = B693953F26F04BE80015B914 /* MouseClickView.swift */; };
		B693954E26F04BEB0015B914 /* ProgressView.swift in Sources */ = {isa = PBXBuildFile; fileRef = B693954026F04BE80015B914 /* ProgressView.swift */; };
		B693954F26F04BEB0015B914 /* PaddedImageButton.swift in Sources */ = {isa = PBXBuildFile; fileRef = B693954126F04BE80015B914 /* PaddedImageButton.swift */; };
		B693955026F04BEB0015B914 /* ShadowView.swift in Sources */ = {isa = PBXBuildFile; fileRef = B693954226F04BE90015B914 /* ShadowView.swift */; };
		B693955126F04BEB0015B914 /* GradientView.swift in Sources */ = {isa = PBXBuildFile; fileRef = B693954326F04BE90015B914 /* GradientView.swift */; };
		B693955226F04BEB0015B914 /* LongPressButton.swift in Sources */ = {isa = PBXBuildFile; fileRef = B693954426F04BE90015B914 /* LongPressButton.swift */; };
		B693955326F04BEC0015B914 /* WindowDraggingView.swift in Sources */ = {isa = PBXBuildFile; fileRef = B693954526F04BEA0015B914 /* WindowDraggingView.swift */; };
		B693955426F04BEC0015B914 /* ColorView.swift in Sources */ = {isa = PBXBuildFile; fileRef = B693954626F04BEA0015B914 /* ColorView.swift */; };
		B693955526F04BEC0015B914 /* NSSavePanelExtension.swift in Sources */ = {isa = PBXBuildFile; fileRef = B693954726F04BEA0015B914 /* NSSavePanelExtension.swift */; };
		B693955626F04BEC0015B914 /* SavePanelAccessoryView.xib in Resources */ = {isa = PBXBuildFile; fileRef = B693954826F04BEB0015B914 /* SavePanelAccessoryView.xib */; };
		B693955726F04BEC0015B914 /* MouseOverButton.swift in Sources */ = {isa = PBXBuildFile; fileRef = B693954926F04BEB0015B914 /* MouseOverButton.swift */; };
		B693955B26F0CE300015B914 /* WebKitDownloadDelegate.swift in Sources */ = {isa = PBXBuildFile; fileRef = B693955A26F0CE300015B914 /* WebKitDownloadDelegate.swift */; };
		B693955D26F19CD70015B914 /* DownloadListStoreTests.swift in Sources */ = {isa = PBXBuildFile; fileRef = B693955C26F19CD70015B914 /* DownloadListStoreTests.swift */; };
		B693955F26F1C17F0015B914 /* DownloadListCoordinatorTests.swift in Sources */ = {isa = PBXBuildFile; fileRef = B693955E26F1C17F0015B914 /* DownloadListCoordinatorTests.swift */; };
		B693956126F1C1BC0015B914 /* DownloadListStoreMock.swift in Sources */ = {isa = PBXBuildFile; fileRef = B693956026F1C1BC0015B914 /* DownloadListStoreMock.swift */; };
		B693956326F1C2A40015B914 /* FileDownloadManagerMock.swift in Sources */ = {isa = PBXBuildFile; fileRef = B693956226F1C2A40015B914 /* FileDownloadManagerMock.swift */; };
		B693956926F352DB0015B914 /* DownloadsWebViewMock.m in Sources */ = {isa = PBXBuildFile; fileRef = B693956826F352DB0015B914 /* DownloadsWebViewMock.m */; };
		B69B503A2726A12500758A2B /* StatisticsLoader.swift in Sources */ = {isa = PBXBuildFile; fileRef = B69B50342726A11F00758A2B /* StatisticsLoader.swift */; };
		B69B503B2726A12500758A2B /* Atb.swift in Sources */ = {isa = PBXBuildFile; fileRef = B69B50352726A11F00758A2B /* Atb.swift */; };
		B69B503C2726A12500758A2B /* StatisticsStore.swift in Sources */ = {isa = PBXBuildFile; fileRef = B69B50362726A12000758A2B /* StatisticsStore.swift */; };
		B69B503D2726A12500758A2B /* VariantManager.swift in Sources */ = {isa = PBXBuildFile; fileRef = B69B50372726A12000758A2B /* VariantManager.swift */; };
		B69B503E2726A12500758A2B /* AtbParser.swift in Sources */ = {isa = PBXBuildFile; fileRef = B69B50382726A12400758A2B /* AtbParser.swift */; };
		B69B503F2726A12500758A2B /* LocalStatisticsStore.swift in Sources */ = {isa = PBXBuildFile; fileRef = B69B50392726A12500758A2B /* LocalStatisticsStore.swift */; };
		B69B50452726C5C200758A2B /* AtbParserTests.swift in Sources */ = {isa = PBXBuildFile; fileRef = B69B50412726C5C100758A2B /* AtbParserTests.swift */; };
		B69B50462726C5C200758A2B /* AtbAndVariantCleanupTests.swift in Sources */ = {isa = PBXBuildFile; fileRef = B69B50422726C5C100758A2B /* AtbAndVariantCleanupTests.swift */; };
		B69B50472726C5C200758A2B /* VariantManagerTests.swift in Sources */ = {isa = PBXBuildFile; fileRef = B69B50432726C5C100758A2B /* VariantManagerTests.swift */; };
		B69B50482726C5C200758A2B /* StatisticsLoaderTests.swift in Sources */ = {isa = PBXBuildFile; fileRef = B69B50442726C5C200758A2B /* StatisticsLoaderTests.swift */; };
		B69B504B2726CA2900758A2B /* MockStatisticsStore.swift in Sources */ = {isa = PBXBuildFile; fileRef = B69B50492726CA2900758A2B /* MockStatisticsStore.swift */; };
		B69B504C2726CA2900758A2B /* MockVariantManager.swift in Sources */ = {isa = PBXBuildFile; fileRef = B69B504A2726CA2900758A2B /* MockVariantManager.swift */; };
		B69B50522726CD8100758A2B /* atb.json in Resources */ = {isa = PBXBuildFile; fileRef = B69B504E2726CD7E00758A2B /* atb.json */; };
		B69B50532726CD8100758A2B /* empty in Resources */ = {isa = PBXBuildFile; fileRef = B69B504F2726CD7F00758A2B /* empty */; };
		B69B50542726CD8100758A2B /* atb-with-update.json in Resources */ = {isa = PBXBuildFile; fileRef = B69B50502726CD7F00758A2B /* atb-with-update.json */; };
		B69B50552726CD8100758A2B /* invalid.json in Resources */ = {isa = PBXBuildFile; fileRef = B69B50512726CD8000758A2B /* invalid.json */; };
		B69B50572727D16900758A2B /* AtbAndVariantCleanup.swift in Sources */ = {isa = PBXBuildFile; fileRef = B69B50562727D16900758A2B /* AtbAndVariantCleanup.swift */; };
		B6A5A27125B9377300AA7ADA /* StatePersistenceService.swift in Sources */ = {isa = PBXBuildFile; fileRef = B6A5A27025B9377300AA7ADA /* StatePersistenceService.swift */; };
		B6A5A27925B93FFF00AA7ADA /* StateRestorationManagerTests.swift in Sources */ = {isa = PBXBuildFile; fileRef = B6A5A27825B93FFE00AA7ADA /* StateRestorationManagerTests.swift */; };
		B6A5A27E25B9403E00AA7ADA /* FileStoreMock.swift in Sources */ = {isa = PBXBuildFile; fileRef = B6A5A27D25B9403E00AA7ADA /* FileStoreMock.swift */; };
		B6A5A2A025B96E8300AA7ADA /* AppStateChangePublisherTests.swift in Sources */ = {isa = PBXBuildFile; fileRef = B6A5A29F25B96E8300AA7ADA /* AppStateChangePublisherTests.swift */; };
		B6A5A2A825BAA35500AA7ADA /* WindowManagerStateRestorationTests.swift in Sources */ = {isa = PBXBuildFile; fileRef = B6A5A2A725BAA35500AA7ADA /* WindowManagerStateRestorationTests.swift */; };
		B6A924D42664BBBB001A28CA /* WKWebViewDownloadDelegate.swift in Sources */ = {isa = PBXBuildFile; fileRef = B6A924D32664BBB9001A28CA /* WKWebViewDownloadDelegate.swift */; };
		B6A924D92664C72E001A28CA /* WebKitDownloadTask.swift in Sources */ = {isa = PBXBuildFile; fileRef = B6A924D82664C72D001A28CA /* WebKitDownloadTask.swift */; };
		B6A924DE2664CA09001A28CA /* LegacyWebKitDownloadDelegate.swift in Sources */ = {isa = PBXBuildFile; fileRef = B6A924DD2664CA08001A28CA /* LegacyWebKitDownloadDelegate.swift */; };
		B6A9E45326142B070067D1B9 /* Pixel.swift in Sources */ = {isa = PBXBuildFile; fileRef = B6A9E45226142B070067D1B9 /* Pixel.swift */; };
		B6A9E45A261460350067D1B9 /* ApiRequestError.swift in Sources */ = {isa = PBXBuildFile; fileRef = B6A9E457261460340067D1B9 /* ApiRequestError.swift */; };
		B6A9E45B261460350067D1B9 /* APIHeaders.swift in Sources */ = {isa = PBXBuildFile; fileRef = B6A9E458261460340067D1B9 /* APIHeaders.swift */; };
		B6A9E45C261460350067D1B9 /* APIRequest.swift in Sources */ = {isa = PBXBuildFile; fileRef = B6A9E459261460350067D1B9 /* APIRequest.swift */; };
		B6A9E4612614608B0067D1B9 /* AppVersion.swift in Sources */ = {isa = PBXBuildFile; fileRef = B6A9E4602614608B0067D1B9 /* AppVersion.swift */; };
		B6A9E46B2614618A0067D1B9 /* OperatingSystemVersionExtension.swift in Sources */ = {isa = PBXBuildFile; fileRef = B6A9E46A2614618A0067D1B9 /* OperatingSystemVersionExtension.swift */; };
		B6A9E47026146A250067D1B9 /* DateExtension.swift in Sources */ = {isa = PBXBuildFile; fileRef = B6A9E46F26146A250067D1B9 /* DateExtension.swift */; };
		B6A9E47726146A570067D1B9 /* PixelEvent.swift in Sources */ = {isa = PBXBuildFile; fileRef = B6A9E47626146A570067D1B9 /* PixelEvent.swift */; };
		B6A9E47F26146A800067D1B9 /* PixelArguments.swift in Sources */ = {isa = PBXBuildFile; fileRef = B6A9E47E26146A800067D1B9 /* PixelArguments.swift */; };
		B6A9E48426146AAB0067D1B9 /* PixelParameters.swift in Sources */ = {isa = PBXBuildFile; fileRef = B6A9E48326146AAB0067D1B9 /* PixelParameters.swift */; };
		B6A9E499261474120067D1B9 /* TimedPixel.swift in Sources */ = {isa = PBXBuildFile; fileRef = B6A9E498261474120067D1B9 /* TimedPixel.swift */; };
		B6A9E4A3261475C70067D1B9 /* AppUsageActivityMonitor.swift in Sources */ = {isa = PBXBuildFile; fileRef = B6A9E4A2261475C70067D1B9 /* AppUsageActivityMonitor.swift */; };
		B6AAAC2D260330580029438D /* PublishedAfter.swift in Sources */ = {isa = PBXBuildFile; fileRef = B6AAAC2C260330580029438D /* PublishedAfter.swift */; };
		B6AAAC3E26048F690029438D /* RandomAccessCollectionExtension.swift in Sources */ = {isa = PBXBuildFile; fileRef = B6AAAC3D26048F690029438D /* RandomAccessCollectionExtension.swift */; };
		B6AE74342609AFCE005B9B1A /* ProgressEstimationTests.swift in Sources */ = {isa = PBXBuildFile; fileRef = B6AE74332609AFCE005B9B1A /* ProgressEstimationTests.swift */; };
		B6B1E87B26D381710062C350 /* DownloadListCoordinator.swift in Sources */ = {isa = PBXBuildFile; fileRef = B6B1E87A26D381710062C350 /* DownloadListCoordinator.swift */; };
		B6B1E87E26D5DA0E0062C350 /* DownloadsPopover.swift in Sources */ = {isa = PBXBuildFile; fileRef = B6B1E87D26D5DA0E0062C350 /* DownloadsPopover.swift */; };
		B6B1E88026D5DA9B0062C350 /* DownloadsViewController.swift in Sources */ = {isa = PBXBuildFile; fileRef = B6B1E87F26D5DA9B0062C350 /* DownloadsViewController.swift */; };
		B6B1E88226D5DAC30062C350 /* Downloads.storyboard in Resources */ = {isa = PBXBuildFile; fileRef = B6B1E88126D5DAC30062C350 /* Downloads.storyboard */; };
		B6B1E88426D5EB570062C350 /* DownloadsCellView.swift in Sources */ = {isa = PBXBuildFile; fileRef = B6B1E88326D5EB570062C350 /* DownloadsCellView.swift */; };
		B6B1E88B26D774090062C350 /* LinkButton.swift in Sources */ = {isa = PBXBuildFile; fileRef = B6B1E88A26D774090062C350 /* LinkButton.swift */; };
		B6B2400E28083B49001B8F3A /* WebViewContainerView.swift in Sources */ = {isa = PBXBuildFile; fileRef = B6B2400D28083B49001B8F3A /* WebViewContainerView.swift */; };
		B6B3E0962654DACD0040E0A2 /* UTTypeTests.swift in Sources */ = {isa = PBXBuildFile; fileRef = B6B3E0952654DACD0040E0A2 /* UTTypeTests.swift */; };
		B6B3E0E12657EA7A0040E0A2 /* NSScreenExtension.swift in Sources */ = {isa = PBXBuildFile; fileRef = B6B3E0DC2657E9CF0040E0A2 /* NSScreenExtension.swift */; };
		B6BBF1702744CDE1004F850E /* CoreDataStoreTests.swift in Sources */ = {isa = PBXBuildFile; fileRef = B6BBF16F2744CDE1004F850E /* CoreDataStoreTests.swift */; };
		B6BBF1722744CE36004F850E /* FireproofDomainsStoreMock.swift in Sources */ = {isa = PBXBuildFile; fileRef = B6BBF1712744CE36004F850E /* FireproofDomainsStoreMock.swift */; };
		B6BBF17427475B15004F850E /* PopupBlockedPopover.swift in Sources */ = {isa = PBXBuildFile; fileRef = B6BBF17327475B15004F850E /* PopupBlockedPopover.swift */; };
		B6C0B22E26E61CE70031CB7F /* DownloadViewModel.swift in Sources */ = {isa = PBXBuildFile; fileRef = B6C0B22D26E61CE70031CB7F /* DownloadViewModel.swift */; };
		B6C0B23026E61D630031CB7F /* DownloadListStore.swift in Sources */ = {isa = PBXBuildFile; fileRef = B6C0B22F26E61D630031CB7F /* DownloadListStore.swift */; };
		B6C0B23426E71BCD0031CB7F /* Downloads.xcdatamodeld in Sources */ = {isa = PBXBuildFile; fileRef = B6C0B23226E71BCD0031CB7F /* Downloads.xcdatamodeld */; };
		B6C0B23626E732000031CB7F /* DownloadListItem.swift in Sources */ = {isa = PBXBuildFile; fileRef = B6C0B23526E732000031CB7F /* DownloadListItem.swift */; };
		B6C0B23926E742610031CB7F /* FileDownloadError.swift in Sources */ = {isa = PBXBuildFile; fileRef = B6C0B23826E742610031CB7F /* FileDownloadError.swift */; };
		B6C0B23C26E87D900031CB7F /* NSAlert+ActiveDownloadsTermination.swift in Sources */ = {isa = PBXBuildFile; fileRef = B6C0B23B26E87D900031CB7F /* NSAlert+ActiveDownloadsTermination.swift */; };
		B6C0B23E26E8BF1F0031CB7F /* DownloadListViewModel.swift in Sources */ = {isa = PBXBuildFile; fileRef = B6C0B23D26E8BF1F0031CB7F /* DownloadListViewModel.swift */; };
		B6C0B24426E9CB080031CB7F /* RunLoopExtension.swift in Sources */ = {isa = PBXBuildFile; fileRef = B6C0B24326E9CB080031CB7F /* RunLoopExtension.swift */; };
		B6C0B24626E9CB190031CB7F /* RunLoopExtensionTests.swift in Sources */ = {isa = PBXBuildFile; fileRef = B6C0B24526E9CB190031CB7F /* RunLoopExtensionTests.swift */; };
		B6C2C9EF276081AB005B7F0A /* DeallocationTests.swift in Sources */ = {isa = PBXBuildFile; fileRef = B6C2C9EE276081AB005B7F0A /* DeallocationTests.swift */; };
		B6C2C9F62760B659005B7F0A /* TestDataModel.xcdatamodeld in Sources */ = {isa = PBXBuildFile; fileRef = B6C2C9F42760B659005B7F0A /* TestDataModel.xcdatamodeld */; };
		B6CF78DE267B099C00CD4F13 /* WKNavigationActionExtension.swift in Sources */ = {isa = PBXBuildFile; fileRef = B6CF78DD267B099C00CD4F13 /* WKNavigationActionExtension.swift */; };
		B6DA44022616B28300DD1EC2 /* PixelDataStore.swift in Sources */ = {isa = PBXBuildFile; fileRef = B6DA44012616B28300DD1EC2 /* PixelDataStore.swift */; };
		B6DA44082616B30600DD1EC2 /* PixelDataModel.xcdatamodeld in Sources */ = {isa = PBXBuildFile; fileRef = B6DA44062616B30600DD1EC2 /* PixelDataModel.xcdatamodeld */; };
		B6DA44112616C0FC00DD1EC2 /* PixelTests.swift in Sources */ = {isa = PBXBuildFile; fileRef = B6DA44102616C0FC00DD1EC2 /* PixelTests.swift */; };
		B6DA44172616C13800DD1EC2 /* OHHTTPStubs in Frameworks */ = {isa = PBXBuildFile; productRef = B6DA44162616C13800DD1EC2 /* OHHTTPStubs */; };
		B6DA44192616C13800DD1EC2 /* OHHTTPStubsSwift in Frameworks */ = {isa = PBXBuildFile; productRef = B6DA44182616C13800DD1EC2 /* OHHTTPStubsSwift */; };
		B6DA441E2616C84600DD1EC2 /* PixelStoreMock.swift in Sources */ = {isa = PBXBuildFile; fileRef = B6DA441D2616C84600DD1EC2 /* PixelStoreMock.swift */; };
		B6DA44232616CABC00DD1EC2 /* PixelArgumentsTests.swift in Sources */ = {isa = PBXBuildFile; fileRef = B6DA44222616CABC00DD1EC2 /* PixelArgumentsTests.swift */; };
		B6DA44282616CAE000DD1EC2 /* AppUsageActivityMonitorTests.swift in Sources */ = {isa = PBXBuildFile; fileRef = B6DA44272616CAE000DD1EC2 /* AppUsageActivityMonitorTests.swift */; };
		B6DB3AEF278D5C370024C5C4 /* URLSessionExtension.swift in Sources */ = {isa = PBXBuildFile; fileRef = B6DB3AEE278D5C370024C5C4 /* URLSessionExtension.swift */; };
		B6DB3AF6278EA0130024C5C4 /* BundleExtension.swift in Sources */ = {isa = PBXBuildFile; fileRef = B6106B9D26A565DA0013B453 /* BundleExtension.swift */; };
		B6DB3CF926A00E2D00D459B7 /* AVCaptureDevice+SwizzledAuthState.swift in Sources */ = {isa = PBXBuildFile; fileRef = B6DB3CF826A00E2D00D459B7 /* AVCaptureDevice+SwizzledAuthState.swift */; };
		B6DB3CFB26A17CB800D459B7 /* PermissionModel.swift in Sources */ = {isa = PBXBuildFile; fileRef = B6DB3CFA26A17CB800D459B7 /* PermissionModel.swift */; };
		B6E61EE3263AC0C8004E11AB /* FileManagerExtension.swift in Sources */ = {isa = PBXBuildFile; fileRef = B6E61EE2263AC0C8004E11AB /* FileManagerExtension.swift */; };
		B6E61EE8263ACE16004E11AB /* UTType.swift in Sources */ = {isa = PBXBuildFile; fileRef = B6E61EE7263ACE16004E11AB /* UTType.swift */; };
		B6F1C80B2761C45400334924 /* LocalUnprotectedDomains.swift in Sources */ = {isa = PBXBuildFile; fileRef = 336B39E22726B4B700C417D3 /* LocalUnprotectedDomains.swift */; };
		B6F41031264D2B23003DA42C /* ProgressExtension.swift in Sources */ = {isa = PBXBuildFile; fileRef = B6F41030264D2B23003DA42C /* ProgressExtension.swift */; };
		B6FA893D269C423100588ECD /* PrivacyDashboard.storyboard in Resources */ = {isa = PBXBuildFile; fileRef = B6FA893C269C423100588ECD /* PrivacyDashboard.storyboard */; };
		B6FA893F269C424500588ECD /* PrivacyDashboardViewController.swift in Sources */ = {isa = PBXBuildFile; fileRef = B6FA893E269C424500588ECD /* PrivacyDashboardViewController.swift */; };
		B6FA8941269C425400588ECD /* PrivacyDashboardPopover.swift in Sources */ = {isa = PBXBuildFile; fileRef = B6FA8940269C425400588ECD /* PrivacyDashboardPopover.swift */; };
		CB6BCDF927C6BEFF00CC76DC /* PrivacyFeatures.swift in Sources */ = {isa = PBXBuildFile; fileRef = CB6BCDF827C6BEFF00CC76DC /* PrivacyFeatures.swift */; };
		EA0BA3A9272217E6002A0B6C /* ClickToLoadUserScript.swift in Sources */ = {isa = PBXBuildFile; fileRef = EA0BA3A8272217E6002A0B6C /* ClickToLoadUserScript.swift */; };
		EA18D1CA272F0DC8006DC101 /* social_images in Resources */ = {isa = PBXBuildFile; fileRef = EA18D1C9272F0DC8006DC101 /* social_images */; };
		EA1E52B52798CF98002EC53C /* ClickToLoadModelTests.swift in Sources */ = {isa = PBXBuildFile; fileRef = EA1E52B42798CF98002EC53C /* ClickToLoadModelTests.swift */; };
		EA4617F0273A28A700F110A2 /* fb-tds.json in Resources */ = {isa = PBXBuildFile; fileRef = EA4617EF273A28A700F110A2 /* fb-tds.json */; };
		EA477680272A21B700419EDA /* clickToLoadConfig.json in Resources */ = {isa = PBXBuildFile; fileRef = EA47767F272A21B700419EDA /* clickToLoadConfig.json */; };
		EA8AE76A279FBDB20078943E /* ClickToLoadTDSTests.swift in Sources */ = {isa = PBXBuildFile; fileRef = EA8AE769279FBDB20078943E /* ClickToLoadTDSTests.swift */; };
		EAA29AE9278D2E43007070CF /* ProximaNova-Bold-webfont.woff2 in Resources */ = {isa = PBXBuildFile; fileRef = EAA29AE7278D2E43007070CF /* ProximaNova-Bold-webfont.woff2 */; };
		EAA29AEA278D2E43007070CF /* ProximaNova-Reg-webfont.woff2 in Resources */ = {isa = PBXBuildFile; fileRef = EAA29AE8278D2E43007070CF /* ProximaNova-Reg-webfont.woff2 */; };
		EAC80DE0271F6C0100BBF02D /* fb-sdk.js in Resources */ = {isa = PBXBuildFile; fileRef = EAC80DDF271F6C0100BBF02D /* fb-sdk.js */; };
		EAE42800275D47FA00DAC26B /* ClickToLoadModel.swift in Sources */ = {isa = PBXBuildFile; fileRef = EAE427FF275D47FA00DAC26B /* ClickToLoadModel.swift */; };
		EAFAD6CA2728BD1200F9DF00 /* clickToLoad.js in Resources */ = {isa = PBXBuildFile; fileRef = EAFAD6C92728BD1200F9DF00 /* clickToLoad.js */; };
		F41D174125CB131900472416 /* NSColorExtension.swift in Sources */ = {isa = PBXBuildFile; fileRef = F41D174025CB131900472416 /* NSColorExtension.swift */; };
		F44C130225C2DA0400426E3E /* NSAppearanceExtension.swift in Sources */ = {isa = PBXBuildFile; fileRef = F44C130125C2DA0400426E3E /* NSAppearanceExtension.swift */; };
		F4A6198C283CFFBB007F2080 /* ContentScopeFeatureFlagging.swift in Sources */ = {isa = PBXBuildFile; fileRef = F4A6198B283CFFBB007F2080 /* ContentScopeFeatureFlagging.swift */; };
		FD23FD2B28816606007F6985 /* AutoconsentMessageProtocolTests.swift in Sources */ = {isa = PBXBuildFile; fileRef = FD23FD2A28816606007F6985 /* AutoconsentMessageProtocolTests.swift */; };
		FD23FD2D2886A81D007F6985 /* AutoconsentManagement.swift in Sources */ = {isa = PBXBuildFile; fileRef = FD23FD2C2886A81D007F6985 /* AutoconsentManagement.swift */; };
/* End PBXBuildFile section */

/* Begin PBXContainerItemProxy section */
		4B1AD8A225FC27E200261379 /* PBXContainerItemProxy */ = {
			isa = PBXContainerItemProxy;
			containerPortal = AA585D76248FD31100E9A3E2 /* Project object */;
			proxyType = 1;
			remoteGlobalIDString = AA585D7D248FD31100E9A3E2;
			remoteInfo = "DuckDuckGo Privacy Browser";
		};
		7B4CE8DF26F02108009134B1 /* PBXContainerItemProxy */ = {
			isa = PBXContainerItemProxy;
			containerPortal = AA585D76248FD31100E9A3E2 /* Project object */;
			proxyType = 1;
			remoteGlobalIDString = AA585D7D248FD31100E9A3E2;
			remoteInfo = "DuckDuckGo Privacy Browser";
		};
		AA585D91248FD31400E9A3E2 /* PBXContainerItemProxy */ = {
			isa = PBXContainerItemProxy;
			containerPortal = AA585D76248FD31100E9A3E2 /* Project object */;
			proxyType = 1;
			remoteGlobalIDString = AA585D7D248FD31100E9A3E2;
			remoteInfo = DuckDuckGo;
		};
/* End PBXContainerItemProxy section */

/* Begin PBXFileReference section */
		0230C0A2272080090018F728 /* KeyedCodingExtension.swift */ = {isa = PBXFileReference; lastKnownFileType = sourcecode.swift; path = KeyedCodingExtension.swift; sourceTree = "<group>"; };
		0230C0A42721F3750018F728 /* GPCRequestFactory.swift */ = {isa = PBXFileReference; lastKnownFileType = sourcecode.swift; path = GPCRequestFactory.swift; sourceTree = "<group>"; };
		026ADE1326C3010C002518EE /* macos-config.json */ = {isa = PBXFileReference; fileEncoding = 4; lastKnownFileType = text.json; path = "macos-config.json"; sourceTree = "<group>"; };
		142879D924CE1179005419BB /* SuggestionViewModelTests.swift */ = {isa = PBXFileReference; lastKnownFileType = sourcecode.swift; path = SuggestionViewModelTests.swift; sourceTree = "<group>"; };
		142879DB24CE1185005419BB /* SuggestionContainerViewModelTests.swift */ = {isa = PBXFileReference; lastKnownFileType = sourcecode.swift; path = SuggestionContainerViewModelTests.swift; sourceTree = "<group>"; };
		1430DFF424D0580F00B8978C /* TabBarViewController.swift */ = {isa = PBXFileReference; lastKnownFileType = sourcecode.swift; path = TabBarViewController.swift; sourceTree = "<group>"; };
		14505A07256084EF00272CC6 /* UserAgent.swift */ = {isa = PBXFileReference; lastKnownFileType = sourcecode.swift; path = UserAgent.swift; sourceTree = "<group>"; };
		1456D6E024EFCBC300775049 /* TabBarCollectionView.swift */ = {isa = PBXFileReference; lastKnownFileType = sourcecode.swift; path = TabBarCollectionView.swift; sourceTree = "<group>"; };
		14D9B8F924F7E089000D4D13 /* AddressBarViewController.swift */ = {isa = PBXFileReference; lastKnownFileType = sourcecode.swift; path = AddressBarViewController.swift; sourceTree = "<group>"; };
		3106AD75287F000600159FE5 /* CookieConsentUserPermissionViewController.swift */ = {isa = PBXFileReference; lastKnownFileType = sourcecode.swift; path = CookieConsentUserPermissionViewController.swift; sourceTree = "<group>"; };
		313AEDA0287CAD1D00E1E8F4 /* CookieConsentUserPermissionView.swift */ = {isa = PBXFileReference; lastKnownFileType = sourcecode.swift; path = CookieConsentUserPermissionView.swift; sourceTree = "<group>"; };
		3171D6B72889849F0068632A /* CookieManagedNotificationView.swift */ = {isa = PBXFileReference; lastKnownFileType = sourcecode.swift; path = CookieManagedNotificationView.swift; sourceTree = "<group>"; };
		3171D6B9288984D00068632A /* BadgeAnimationView.swift */ = {isa = PBXFileReference; lastKnownFileType = sourcecode.swift; path = BadgeAnimationView.swift; sourceTree = "<group>"; };
		3171D6DA2889B64D0068632A /* CookieManagedNotificationContainerView.swift */ = {isa = PBXFileReference; lastKnownFileType = sourcecode.swift; path = CookieManagedNotificationContainerView.swift; sourceTree = "<group>"; };
		3184AC6C288F29D800C35E4B /* BadgeNotificationAnimationModel.swift */ = {isa = PBXFileReference; lastKnownFileType = sourcecode.swift; path = BadgeNotificationAnimationModel.swift; sourceTree = "<group>"; };
		3184AC6E288F2A1100C35E4B /* CookieNotificationAnimationModel.swift */ = {isa = PBXFileReference; lastKnownFileType = sourcecode.swift; path = CookieNotificationAnimationModel.swift; sourceTree = "<group>"; };
		31A031A5288191230090F792 /* CookieConsentAnimationView.swift */ = {isa = PBXFileReference; lastKnownFileType = sourcecode.swift; path = CookieConsentAnimationView.swift; sourceTree = "<group>"; };
		31A031A828819D920090F792 /* CookieConsentAnimationModel.swift */ = {isa = PBXFileReference; lastKnownFileType = sourcecode.swift; path = CookieConsentAnimationModel.swift; sourceTree = "<group>"; };
		31B7C84E288008E00049841F /* CookieConsent.storyboard */ = {isa = PBXFileReference; lastKnownFileType = file.storyboard; path = CookieConsent.storyboard; sourceTree = "<group>"; };
		31B7C85028800A5D0049841F /* CookieConsentPopover.swift */ = {isa = PBXFileReference; lastKnownFileType = sourcecode.swift; path = CookieConsentPopover.swift; sourceTree = "<group>"; };
		31B9226B288054D5001F55B7 /* CookieConsentPopoverManager.swift */ = {isa = PBXFileReference; lastKnownFileType = sourcecode.swift; path = CookieConsentPopoverManager.swift; sourceTree = "<group>"; };
		31CF3431288B0B1B0087244B /* NavigationBarBadgeAnimator.swift */ = {isa = PBXFileReference; lastKnownFileType = sourcecode.swift; path = NavigationBarBadgeAnimator.swift; sourceTree = "<group>"; };
		31F7F2A5288AD2CA001C0D64 /* NavigationBarBadgeAnimationView.swift */ = {isa = PBXFileReference; lastKnownFileType = sourcecode.swift; path = NavigationBarBadgeAnimationView.swift; sourceTree = "<group>"; };
		336B39E22726B4B700C417D3 /* LocalUnprotectedDomains.swift */ = {isa = PBXFileReference; lastKnownFileType = sourcecode.swift; path = LocalUnprotectedDomains.swift; sourceTree = "<group>"; };
		336D5AEF262D8D3C0052E0C9 /* findinpage.js */ = {isa = PBXFileReference; fileEncoding = 4; lastKnownFileType = sourcecode.javascript; path = findinpage.js; sourceTree = "<group>"; };
		339A6B5726A044BA00E3DAE8 /* duckduckgo-privacy-dashboard */ = {isa = PBXFileReference; fileEncoding = 4; lastKnownFileType = text; name = "duckduckgo-privacy-dashboard"; path = "Submodules/duckduckgo-privacy-dashboard"; sourceTree = SOURCE_ROOT; };
		37054FC82873301700033B6F /* PinnedTabView.swift */ = {isa = PBXFileReference; lastKnownFileType = sourcecode.swift; path = PinnedTabView.swift; sourceTree = "<group>"; };
		37054FCD2876472D00033B6F /* WebViewSnapshotView.swift */ = {isa = PBXFileReference; lastKnownFileType = sourcecode.swift; path = WebViewSnapshotView.swift; sourceTree = "<group>"; };
		371C0A2827E33EDC0070591F /* FeedbackPresenter.swift */ = {isa = PBXFileReference; lastKnownFileType = sourcecode.swift; path = FeedbackPresenter.swift; sourceTree = "<group>"; };
		371E141827E92E42009E3B5B /* MultilineScrollableTextFix.swift */ = {isa = PBXFileReference; lastKnownFileType = sourcecode.swift; path = MultilineScrollableTextFix.swift; sourceTree = "<group>"; };
		373A1AA7283ED1B900586521 /* BookmarkHTMLReader.swift */ = {isa = PBXFileReference; lastKnownFileType = sourcecode.swift; path = BookmarkHTMLReader.swift; sourceTree = "<group>"; };
		373A1AA9283ED86C00586521 /* BookmarksHTMLReaderTests.swift */ = {isa = PBXFileReference; lastKnownFileType = sourcecode.swift; path = BookmarksHTMLReaderTests.swift; sourceTree = "<group>"; };
		373A1AAF2842C4EA00586521 /* BookmarkHTMLImporter.swift */ = {isa = PBXFileReference; lastKnownFileType = sourcecode.swift; path = BookmarkHTMLImporter.swift; sourceTree = "<group>"; };
		373A1AB128451ED400586521 /* BookmarksHTMLImporterTests.swift */ = {isa = PBXFileReference; lastKnownFileType = sourcecode.swift; path = BookmarksHTMLImporterTests.swift; sourceTree = "<group>"; };
		37479F142891BC8300302FE2 /* TabCollectionViewModelTests+WithoutPinnedTabsManager.swift */ = {isa = PBXFileReference; fileEncoding = 4; lastKnownFileType = sourcecode.swift; path = "TabCollectionViewModelTests+WithoutPinnedTabsManager.swift"; sourceTree = "<group>"; };
		37534C9D28104D9B002621E7 /* TabLazyLoaderTests.swift */ = {isa = PBXFileReference; lastKnownFileType = sourcecode.swift; path = TabLazyLoaderTests.swift; sourceTree = "<group>"; };
		37534C9F28113101002621E7 /* LazyLoadable.swift */ = {isa = PBXFileReference; lastKnownFileType = sourcecode.swift; path = LazyLoadable.swift; sourceTree = "<group>"; };
		37534CA2281132CB002621E7 /* TabLazyLoaderDataSource.swift */ = {isa = PBXFileReference; lastKnownFileType = sourcecode.swift; path = TabLazyLoaderDataSource.swift; sourceTree = "<group>"; };
		37534CA42811987D002621E7 /* AdjacentItemEnumeratorTests.swift */ = {isa = PBXFileReference; lastKnownFileType = sourcecode.swift; path = AdjacentItemEnumeratorTests.swift; sourceTree = "<group>"; };
		37534CA62811988E002621E7 /* AdjacentItemEnumerator.swift */ = {isa = PBXFileReference; lastKnownFileType = sourcecode.swift; path = AdjacentItemEnumerator.swift; sourceTree = "<group>"; };
		376705B227EC7D4F00DD8D76 /* TextButton.swift */ = {isa = PBXFileReference; lastKnownFileType = sourcecode.swift; path = TextButton.swift; sourceTree = "<group>"; };
		376C4DB828A1A48A00CC0F5B /* FirePopoverViewModelTests.swift */ = {isa = PBXFileReference; lastKnownFileType = sourcecode.swift; path = FirePopoverViewModelTests.swift; sourceTree = "<group>"; };
		3776582C27F71652009A6B35 /* WebsiteBreakageReportTests.swift */ = {isa = PBXFileReference; lastKnownFileType = sourcecode.swift; path = WebsiteBreakageReportTests.swift; sourceTree = "<group>"; };
		3776582E27F82E62009A6B35 /* AutofillPreferences.swift */ = {isa = PBXFileReference; fileEncoding = 4; lastKnownFileType = sourcecode.swift; path = AutofillPreferences.swift; sourceTree = "<group>"; };
		3776583027F8325B009A6B35 /* AutofillPreferencesTests.swift */ = {isa = PBXFileReference; lastKnownFileType = sourcecode.swift; path = AutofillPreferencesTests.swift; sourceTree = "<group>"; };
		378205F52837CBA800D1D4AA /* SavedStateMock.swift */ = {isa = PBXFileReference; lastKnownFileType = sourcecode.swift; path = SavedStateMock.swift; sourceTree = "<group>"; };
		378205F7283BC6A600D1D4AA /* StartupPreferencesTests.swift */ = {isa = PBXFileReference; lastKnownFileType = sourcecode.swift; path = StartupPreferencesTests.swift; sourceTree = "<group>"; };
		378205FA283C277800D1D4AA /* MainMenuTests.swift */ = {isa = PBXFileReference; lastKnownFileType = sourcecode.swift; path = MainMenuTests.swift; sourceTree = "<group>"; };
		379DE4BC27EA31AC002CC3DE /* PreferencesAutofillView.swift */ = {isa = PBXFileReference; lastKnownFileType = sourcecode.swift; path = PreferencesAutofillView.swift; sourceTree = "<group>"; };
		37A4CEB9282E992F00D75B89 /* StartupPreferences.swift */ = {isa = PBXFileReference; fileEncoding = 4; lastKnownFileType = sourcecode.swift; path = StartupPreferences.swift; sourceTree = "<group>"; };
		37A803DA27FD69D300052F4C /* Data Import Resources */ = {isa = PBXFileReference; lastKnownFileType = folder; path = "Data Import Resources"; sourceTree = "<group>"; };
		37AFCE8027DA2CA600471A10 /* PreferencesViewController.swift */ = {isa = PBXFileReference; lastKnownFileType = sourcecode.swift; path = PreferencesViewController.swift; sourceTree = "<group>"; };
		37AFCE8427DA2D3900471A10 /* PreferencesSidebar.swift */ = {isa = PBXFileReference; lastKnownFileType = sourcecode.swift; path = PreferencesSidebar.swift; sourceTree = "<group>"; };
		37AFCE8627DA334800471A10 /* PreferencesRootView.swift */ = {isa = PBXFileReference; lastKnownFileType = sourcecode.swift; path = PreferencesRootView.swift; sourceTree = "<group>"; };
		37AFCE8827DA33BA00471A10 /* Preferences.swift */ = {isa = PBXFileReference; lastKnownFileType = sourcecode.swift; path = Preferences.swift; sourceTree = "<group>"; };
		37AFCE8A27DB69BC00471A10 /* PreferencesGeneralView.swift */ = {isa = PBXFileReference; lastKnownFileType = sourcecode.swift; path = PreferencesGeneralView.swift; sourceTree = "<group>"; };
		37AFCE9127DB8CAD00471A10 /* PreferencesAboutView.swift */ = {isa = PBXFileReference; lastKnownFileType = sourcecode.swift; path = PreferencesAboutView.swift; sourceTree = "<group>"; };
		37B11B3828095E6600CBB621 /* TabLazyLoader.swift */ = {isa = PBXFileReference; lastKnownFileType = sourcecode.swift; path = TabLazyLoader.swift; sourceTree = "<group>"; };
		37BF3F13286D8A6500BD9014 /* PinnedTabsManager.swift */ = {isa = PBXFileReference; lastKnownFileType = sourcecode.swift; path = PinnedTabsManager.swift; sourceTree = "<group>"; };
		37BF3F1E286F0A7A00BD9014 /* PinnedTabsViewModel.swift */ = {isa = PBXFileReference; fileEncoding = 4; lastKnownFileType = sourcecode.swift; path = PinnedTabsViewModel.swift; sourceTree = "<group>"; };
		37BF3F1F286F0A7A00BD9014 /* PinnedTabsView.swift */ = {isa = PBXFileReference; fileEncoding = 4; lastKnownFileType = sourcecode.swift; path = PinnedTabsView.swift; sourceTree = "<group>"; };
		37BF3F23286F0AAE00BD9014 /* View+RoundedCorners.swift */ = {isa = PBXFileReference; fileEncoding = 4; lastKnownFileType = sourcecode.swift; path = "View+RoundedCorners.swift"; sourceTree = "<group>"; };
		37CC53EB27E8A4D10028713D /* PreferencesPrivacyView.swift */ = {isa = PBXFileReference; lastKnownFileType = sourcecode.swift; path = PreferencesPrivacyView.swift; sourceTree = "<group>"; };
		37CC53EF27E8D1440028713D /* PreferencesDownloadsView.swift */ = {isa = PBXFileReference; lastKnownFileType = sourcecode.swift; path = PreferencesDownloadsView.swift; sourceTree = "<group>"; };
		37CC53F327E8D4620028713D /* NSPathControlView.swift */ = {isa = PBXFileReference; lastKnownFileType = sourcecode.swift; path = NSPathControlView.swift; sourceTree = "<group>"; };
		37CD54B227EE509700F1F7B9 /* View+Cursor.swift */ = {isa = PBXFileReference; lastKnownFileType = sourcecode.swift; path = "View+Cursor.swift"; sourceTree = "<group>"; };
		37CD54B427F1AC1300F1F7B9 /* PreferencesSidebarModelTests.swift */ = {isa = PBXFileReference; lastKnownFileType = sourcecode.swift; path = PreferencesSidebarModelTests.swift; sourceTree = "<group>"; };
		37CD54B627F1B28A00F1F7B9 /* DefaultBrowserPreferencesTests.swift */ = {isa = PBXFileReference; lastKnownFileType = sourcecode.swift; path = DefaultBrowserPreferencesTests.swift; sourceTree = "<group>"; };
		37CD54B827F1F8AC00F1F7B9 /* AppearancePreferencesTests.swift */ = {isa = PBXFileReference; lastKnownFileType = sourcecode.swift; path = AppearancePreferencesTests.swift; sourceTree = "<group>"; };
		37CD54BA27F25A4000F1F7B9 /* DownloadsPreferencesTests.swift */ = {isa = PBXFileReference; lastKnownFileType = sourcecode.swift; path = DownloadsPreferencesTests.swift; sourceTree = "<group>"; };
		37CD54BC27F2ECAE00F1F7B9 /* AutofillPreferencesModelTests.swift */ = {isa = PBXFileReference; lastKnownFileType = sourcecode.swift; path = AutofillPreferencesModelTests.swift; sourceTree = "<group>"; };
		37CD54C127F2FDD100F1F7B9 /* PrivacyPreferencesModel.swift */ = {isa = PBXFileReference; fileEncoding = 4; lastKnownFileType = sourcecode.swift; path = PrivacyPreferencesModel.swift; sourceTree = "<group>"; };
		37CD54C227F2FDD100F1F7B9 /* AutofillPreferencesModel.swift */ = {isa = PBXFileReference; fileEncoding = 4; lastKnownFileType = sourcecode.swift; path = AutofillPreferencesModel.swift; sourceTree = "<group>"; };
		37CD54C327F2FDD100F1F7B9 /* DownloadsPreferences.swift */ = {isa = PBXFileReference; fileEncoding = 4; lastKnownFileType = sourcecode.swift; path = DownloadsPreferences.swift; sourceTree = "<group>"; };
		37CD54C427F2FDD100F1F7B9 /* PreferencesSection.swift */ = {isa = PBXFileReference; fileEncoding = 4; lastKnownFileType = sourcecode.swift; path = PreferencesSection.swift; sourceTree = "<group>"; };
		37CD54C527F2FDD100F1F7B9 /* AboutModel.swift */ = {isa = PBXFileReference; fileEncoding = 4; lastKnownFileType = sourcecode.swift; path = AboutModel.swift; sourceTree = "<group>"; };
		37CD54C627F2FDD100F1F7B9 /* PreferencesSidebarModel.swift */ = {isa = PBXFileReference; fileEncoding = 4; lastKnownFileType = sourcecode.swift; path = PreferencesSidebarModel.swift; sourceTree = "<group>"; };
		37CD54C727F2FDD100F1F7B9 /* AppearancePreferences.swift */ = {isa = PBXFileReference; fileEncoding = 4; lastKnownFileType = sourcecode.swift; path = AppearancePreferences.swift; sourceTree = "<group>"; };
		37CD54C827F2FDD100F1F7B9 /* DefaultBrowserPreferences.swift */ = {isa = PBXFileReference; fileEncoding = 4; lastKnownFileType = sourcecode.swift; path = DefaultBrowserPreferences.swift; sourceTree = "<group>"; };
		37D23779287EB8CA00BCE03B /* TabIndex.swift */ = {isa = PBXFileReference; lastKnownFileType = sourcecode.swift; path = TabIndex.swift; sourceTree = "<group>"; };
		37D2377B287EBDA300BCE03B /* TabIndexTests.swift */ = {isa = PBXFileReference; lastKnownFileType = sourcecode.swift; path = TabIndexTests.swift; sourceTree = "<group>"; };
		37D2377F287EFEE200BCE03B /* PinnedTabsManagerTests.swift */ = {isa = PBXFileReference; lastKnownFileType = sourcecode.swift; path = PinnedTabsManagerTests.swift; sourceTree = "<group>"; };
		37D23783287F4D6A00BCE03B /* PinnedTabsHostingView.swift */ = {isa = PBXFileReference; lastKnownFileType = sourcecode.swift; path = PinnedTabsHostingView.swift; sourceTree = "<group>"; };
		37D23786287F5C2900BCE03B /* PinnedTabsViewModelTests.swift */ = {isa = PBXFileReference; fileEncoding = 4; lastKnownFileType = sourcecode.swift; path = PinnedTabsViewModelTests.swift; sourceTree = "<group>"; };
		37D23788288009CF00BCE03B /* TabCollectionViewModelTests+PinnedTabs.swift */ = {isa = PBXFileReference; fileEncoding = 4; lastKnownFileType = sourcecode.swift; path = "TabCollectionViewModelTests+PinnedTabs.swift"; sourceTree = "<group>"; };
		37D2771427E870D4003365FD /* PreferencesAppearanceView.swift */ = {isa = PBXFileReference; lastKnownFileType = sourcecode.swift; path = PreferencesAppearanceView.swift; sourceTree = "<group>"; };
		4B0135CD2729F1AA00D54834 /* NSPasteboardExtension.swift */ = {isa = PBXFileReference; fileEncoding = 4; lastKnownFileType = sourcecode.swift; path = NSPasteboardExtension.swift; sourceTree = "<group>"; };
		4B02197F25E05FAC00ED7DEA /* FireproofingURLExtensions.swift */ = {isa = PBXFileReference; fileEncoding = 4; lastKnownFileType = sourcecode.swift; path = FireproofingURLExtensions.swift; sourceTree = "<group>"; };
		4B02198125E05FAC00ED7DEA /* FireproofDomains.swift */ = {isa = PBXFileReference; fileEncoding = 4; lastKnownFileType = sourcecode.swift; path = FireproofDomains.swift; sourceTree = "<group>"; };
		4B02198325E05FAC00ED7DEA /* FireproofInfoViewController.swift */ = {isa = PBXFileReference; fileEncoding = 4; lastKnownFileType = sourcecode.swift; path = FireproofInfoViewController.swift; sourceTree = "<group>"; };
		4B02198425E05FAC00ED7DEA /* Fireproofing.storyboard */ = {isa = PBXFileReference; fileEncoding = 4; lastKnownFileType = file.storyboard; path = Fireproofing.storyboard; sourceTree = "<group>"; };
		4B02199925E063DE00ED7DEA /* FireproofDomainsTests.swift */ = {isa = PBXFileReference; fileEncoding = 4; lastKnownFileType = sourcecode.swift; path = FireproofDomainsTests.swift; sourceTree = "<group>"; };
		4B02199A25E063DE00ED7DEA /* FireproofingURLExtensionsTests.swift */ = {isa = PBXFileReference; fileEncoding = 4; lastKnownFileType = sourcecode.swift; path = FireproofingURLExtensionsTests.swift; sourceTree = "<group>"; };
		4B0219A725E0646500ED7DEA /* WebsiteDataStoreTests.swift */ = {isa = PBXFileReference; fileEncoding = 4; lastKnownFileType = sourcecode.swift; path = WebsiteDataStoreTests.swift; sourceTree = "<group>"; };
		4B0511A6262CAA5A00F6079C /* PrivacySecurityPreferences.swift */ = {isa = PBXFileReference; fileEncoding = 4; lastKnownFileType = sourcecode.swift; path = PrivacySecurityPreferences.swift; sourceTree = "<group>"; };
		4B0511AD262CAA5A00F6079C /* FireproofDomains.storyboard */ = {isa = PBXFileReference; fileEncoding = 4; lastKnownFileType = file.storyboard; path = FireproofDomains.storyboard; sourceTree = "<group>"; };
		4B0511B3262CAA5A00F6079C /* RoundedSelectionRowView.swift */ = {isa = PBXFileReference; fileEncoding = 4; lastKnownFileType = sourcecode.swift; path = RoundedSelectionRowView.swift; sourceTree = "<group>"; };
		4B0511B4262CAA5A00F6079C /* FireproofDomainsViewController.swift */ = {isa = PBXFileReference; fileEncoding = 4; lastKnownFileType = sourcecode.swift; path = FireproofDomainsViewController.swift; sourceTree = "<group>"; };
		4B0511DF262CAA8600F6079C /* NSOpenPanelExtensions.swift */ = {isa = PBXFileReference; fileEncoding = 4; lastKnownFileType = sourcecode.swift; path = NSOpenPanelExtensions.swift; sourceTree = "<group>"; };
		4B0511E0262CAA8600F6079C /* NSViewControllerExtension.swift */ = {isa = PBXFileReference; fileEncoding = 4; lastKnownFileType = sourcecode.swift; path = NSViewControllerExtension.swift; sourceTree = "<group>"; };
		4B0511E6262CAB3700F6079C /* UserDefaultsWrapperUtilities.swift */ = {isa = PBXFileReference; lastKnownFileType = sourcecode.swift; path = UserDefaultsWrapperUtilities.swift; sourceTree = "<group>"; };
		4B11060425903E570039B979 /* CoreDataEncryptionTesting.xcdatamodel */ = {isa = PBXFileReference; lastKnownFileType = wrapper.xcdatamodel; path = CoreDataEncryptionTesting.xcdatamodel; sourceTree = "<group>"; };
		4B11060925903EAC0039B979 /* CoreDataEncryptionTests.swift */ = {isa = PBXFileReference; lastKnownFileType = sourcecode.swift; path = CoreDataEncryptionTests.swift; sourceTree = "<group>"; };
		4B117F7C276C0CB5002F3D8C /* LocalStatisticsStoreTests.swift */ = {isa = PBXFileReference; lastKnownFileType = sourcecode.swift; path = LocalStatisticsStoreTests.swift; sourceTree = "<group>"; };
		4B139AFC26B60BD800894F82 /* NSImageExtensions.swift */ = {isa = PBXFileReference; lastKnownFileType = sourcecode.swift; path = NSImageExtensions.swift; sourceTree = "<group>"; };
		4B17E2D3287380390003BD39 /* PersistentAppInterfaceSettings.swift */ = {isa = PBXFileReference; lastKnownFileType = sourcecode.swift; path = PersistentAppInterfaceSettings.swift; sourceTree = "<group>"; };
		4B1AD89D25FC27E200261379 /* Integration Tests.xctest */ = {isa = PBXFileReference; explicitFileType = wrapper.cfbundle; includeInIndex = 0; path = "Integration Tests.xctest"; sourceTree = BUILT_PRODUCTS_DIR; };
		4B1AD8A125FC27E200261379 /* Info.plist */ = {isa = PBXFileReference; lastKnownFileType = text.plist.xml; path = Info.plist; sourceTree = "<group>"; };
		4B1AD91625FC46FB00261379 /* CoreDataEncryptionTests.swift */ = {isa = PBXFileReference; lastKnownFileType = sourcecode.swift; path = CoreDataEncryptionTests.swift; sourceTree = "<group>"; };
		4B1E6EEB27AB5E5100F51793 /* SecureVaultSorting.swift */ = {isa = PBXFileReference; fileEncoding = 4; lastKnownFileType = sourcecode.swift; path = SecureVaultSorting.swift; sourceTree = "<group>"; };
		4B1E6EEC27AB5E5100F51793 /* PasswordManagementListSection.swift */ = {isa = PBXFileReference; fileEncoding = 4; lastKnownFileType = sourcecode.swift; path = PasswordManagementListSection.swift; sourceTree = "<group>"; };
		4B1E6EEF27AB5E5D00F51793 /* NSPopUpButtonView.swift */ = {isa = PBXFileReference; fileEncoding = 4; lastKnownFileType = sourcecode.swift; path = NSPopUpButtonView.swift; sourceTree = "<group>"; };
		4B1E6EF027AB5E5D00F51793 /* PasswordManagementItemList.swift */ = {isa = PBXFileReference; fileEncoding = 4; lastKnownFileType = sourcecode.swift; path = PasswordManagementItemList.swift; sourceTree = "<group>"; };
		4B29759628281F0900187C4E /* FirefoxEncryptionKeyReader.swift */ = {isa = PBXFileReference; lastKnownFileType = sourcecode.swift; path = FirefoxEncryptionKeyReader.swift; sourceTree = "<group>"; };
		4B2975982828285900187C4E /* FirefoxKeyReaderTests.swift */ = {isa = PBXFileReference; lastKnownFileType = sourcecode.swift; path = FirefoxKeyReaderTests.swift; sourceTree = "<group>"; };
		4B29759A28284DBC00187C4E /* FirefoxBerkeleyDatabaseReader.h */ = {isa = PBXFileReference; lastKnownFileType = sourcecode.c.h; path = FirefoxBerkeleyDatabaseReader.h; sourceTree = "<group>"; };
		4B29759B28284DBC00187C4E /* FirefoxBerkeleyDatabaseReader.m */ = {isa = PBXFileReference; lastKnownFileType = sourcecode.c.objc; path = FirefoxBerkeleyDatabaseReader.m; sourceTree = "<group>"; };
		4B2CBF402767EEC1001DF04B /* MacWaitlistStoreTests.swift */ = {isa = PBXFileReference; lastKnownFileType = sourcecode.swift; path = MacWaitlistStoreTests.swift; sourceTree = "<group>"; };
		4B2E7D6226FF9D6500D2DB17 /* PrintingUserScript.swift */ = {isa = PBXFileReference; fileEncoding = 4; lastKnownFileType = sourcecode.swift; path = PrintingUserScript.swift; sourceTree = "<group>"; };
		4B379C1427BD91E3008A968E /* QuartzIdleStateProvider.swift */ = {isa = PBXFileReference; lastKnownFileType = sourcecode.swift; path = QuartzIdleStateProvider.swift; sourceTree = "<group>"; };
		4B379C1D27BDB7FF008A968E /* DeviceAuthenticator.swift */ = {isa = PBXFileReference; lastKnownFileType = sourcecode.swift; path = DeviceAuthenticator.swift; sourceTree = "<group>"; };
		4B379C2127BDBA29008A968E /* LocalAuthenticationService.swift */ = {isa = PBXFileReference; lastKnownFileType = sourcecode.swift; path = LocalAuthenticationService.swift; sourceTree = "<group>"; };
		4B379C2327BDE1B0008A968E /* FlatButton.swift */ = {isa = PBXFileReference; lastKnownFileType = sourcecode.swift; path = FlatButton.swift; sourceTree = "<group>"; };
		4B39AAF527D9B2C700A73FD5 /* NSStackViewExtension.swift */ = {isa = PBXFileReference; lastKnownFileType = sourcecode.swift; path = NSStackViewExtension.swift; sourceTree = "<group>"; };
		4B3F641D27A8D3BD00E0C118 /* BrowserProfileTests.swift */ = {isa = PBXFileReference; lastKnownFileType = sourcecode.swift; path = BrowserProfileTests.swift; sourceTree = "<group>"; };
		4B43468F285ED7A100177407 /* BookmarksBarViewModelTests.swift */ = {isa = PBXFileReference; lastKnownFileType = sourcecode.swift; path = BookmarksBarViewModelTests.swift; sourceTree = "<group>"; };
		4B43469428655D1400177407 /* FirefoxDataImporterTests.swift */ = {isa = PBXFileReference; lastKnownFileType = sourcecode.swift; path = FirefoxDataImporterTests.swift; sourceTree = "<group>"; };
		4B4F72EB266B2ED300814C60 /* CollectionExtension.swift */ = {isa = PBXFileReference; lastKnownFileType = sourcecode.swift; path = CollectionExtension.swift; sourceTree = "<group>"; };
		4B59023826B35F3600489384 /* ChromeDataImporter.swift */ = {isa = PBXFileReference; fileEncoding = 4; lastKnownFileType = sourcecode.swift; path = ChromeDataImporter.swift; sourceTree = "<group>"; };
		4B59023926B35F3600489384 /* ChromiumLoginReader.swift */ = {isa = PBXFileReference; fileEncoding = 4; lastKnownFileType = sourcecode.swift; path = ChromiumLoginReader.swift; sourceTree = "<group>"; };
		4B59023B26B35F3600489384 /* ChromiumDataImporter.swift */ = {isa = PBXFileReference; fileEncoding = 4; lastKnownFileType = sourcecode.swift; path = ChromiumDataImporter.swift; sourceTree = "<group>"; };
		4B59023C26B35F3600489384 /* BraveDataImporter.swift */ = {isa = PBXFileReference; fileEncoding = 4; lastKnownFileType = sourcecode.swift; path = BraveDataImporter.swift; sourceTree = "<group>"; };
		4B59024226B35F7C00489384 /* BrowserImportViewController.swift */ = {isa = PBXFileReference; fileEncoding = 4; lastKnownFileType = sourcecode.swift; path = BrowserImportViewController.swift; sourceTree = "<group>"; };
		4B59024726B3673600489384 /* ThirdPartyBrowser.swift */ = {isa = PBXFileReference; lastKnownFileType = sourcecode.swift; path = ThirdPartyBrowser.swift; sourceTree = "<group>"; };
		4B59024B26B38BB800489384 /* ChromiumLoginReaderTests.swift */ = {isa = PBXFileReference; lastKnownFileType = sourcecode.swift; path = ChromiumLoginReaderTests.swift; sourceTree = "<group>"; };
		4B5A4F4B27F3A5AA008FBD88 /* NSNotificationName+DataImport.swift */ = {isa = PBXFileReference; lastKnownFileType = sourcecode.swift; path = "NSNotificationName+DataImport.swift"; sourceTree = "<group>"; };
		4B5FF67726B602B100D42879 /* FirefoxDataImporter.swift */ = {isa = PBXFileReference; lastKnownFileType = sourcecode.swift; path = FirefoxDataImporter.swift; sourceTree = "<group>"; };
		4B65143D263924B5005B46EB /* EmailUrlExtensions.swift */ = {isa = PBXFileReference; lastKnownFileType = sourcecode.swift; path = EmailUrlExtensions.swift; sourceTree = "<group>"; };
		4B677427255DBEB800025BD8 /* httpsMobileV2BloomSpec.json */ = {isa = PBXFileReference; fileEncoding = 4; lastKnownFileType = text.json; path = httpsMobileV2BloomSpec.json; sourceTree = "<group>"; };
		4B677428255DBEB800025BD8 /* httpsMobileV2Bloom.bin */ = {isa = PBXFileReference; lastKnownFileType = archive.macbinary; path = httpsMobileV2Bloom.bin; sourceTree = "<group>"; };
		4B677429255DBEB800025BD8 /* HTTPSBloomFilterSpecification.swift */ = {isa = PBXFileReference; fileEncoding = 4; lastKnownFileType = sourcecode.swift; path = HTTPSBloomFilterSpecification.swift; sourceTree = "<group>"; };
		4B67742A255DBEB800025BD8 /* httpsMobileV2FalsePositives.json */ = {isa = PBXFileReference; fileEncoding = 4; lastKnownFileType = text.json; path = httpsMobileV2FalsePositives.json; sourceTree = "<group>"; };
		4B67742F255DBEB800025BD8 /* HTTPSUpgrade 3.xcdatamodel */ = {isa = PBXFileReference; lastKnownFileType = wrapper.xcdatamodel; path = "HTTPSUpgrade 3.xcdatamodel"; sourceTree = "<group>"; };
		4B677430255DBEB800025BD8 /* AppHTTPSUpgradeStore.swift */ = {isa = PBXFileReference; fileEncoding = 4; lastKnownFileType = sourcecode.swift; path = AppHTTPSUpgradeStore.swift; sourceTree = "<group>"; };
		4B677440255DBEEA00025BD8 /* Database.swift */ = {isa = PBXFileReference; fileEncoding = 4; lastKnownFileType = sourcecode.swift; path = Database.swift; sourceTree = "<group>"; };
		4B677454255DC18000025BD8 /* Bridging.h */ = {isa = PBXFileReference; fileEncoding = 4; lastKnownFileType = sourcecode.c.h; path = Bridging.h; sourceTree = "<group>"; };
		4B70BFFF27B0793D000386ED /* DuckDuckGo-ExampleCrash.ips */ = {isa = PBXFileReference; fileEncoding = 4; lastKnownFileType = text; path = "DuckDuckGo-ExampleCrash.ips"; sourceTree = "<group>"; };
		4B70C00027B0793D000386ED /* CrashReportTests.swift */ = {isa = PBXFileReference; fileEncoding = 4; lastKnownFileType = sourcecode.swift; path = CrashReportTests.swift; sourceTree = "<group>"; };
		4B723DEB26B0002B00E14D75 /* DataImport.swift */ = {isa = PBXFileReference; lastKnownFileType = sourcecode.swift; path = DataImport.swift; sourceTree = "<group>"; };
		4B723DED26B0002B00E14D75 /* DataImport.storyboard */ = {isa = PBXFileReference; lastKnownFileType = file.storyboard; path = DataImport.storyboard; sourceTree = "<group>"; };
		4B723DEE26B0002B00E14D75 /* DataImportViewController.swift */ = {isa = PBXFileReference; lastKnownFileType = sourcecode.swift; path = DataImportViewController.swift; sourceTree = "<group>"; };
		4B723DEF26B0002B00E14D75 /* FileImportViewController.swift */ = {isa = PBXFileReference; lastKnownFileType = sourcecode.swift; path = FileImportViewController.swift; sourceTree = "<group>"; };
		4B723DF026B0002B00E14D75 /* FileImportSummaryViewController.swift */ = {isa = PBXFileReference; lastKnownFileType = sourcecode.swift; path = FileImportSummaryViewController.swift; sourceTree = "<group>"; };
		4B723DF326B0002B00E14D75 /* SecureVaultLoginImporter.swift */ = {isa = PBXFileReference; lastKnownFileType = sourcecode.swift; path = SecureVaultLoginImporter.swift; sourceTree = "<group>"; };
		4B723DF426B0002B00E14D75 /* LoginImport.swift */ = {isa = PBXFileReference; lastKnownFileType = sourcecode.swift; path = LoginImport.swift; sourceTree = "<group>"; };
		4B723DF626B0002B00E14D75 /* CSVParser.swift */ = {isa = PBXFileReference; lastKnownFileType = sourcecode.swift; path = CSVParser.swift; sourceTree = "<group>"; };
		4B723DF726B0002B00E14D75 /* CSVImporter.swift */ = {isa = PBXFileReference; lastKnownFileType = sourcecode.swift; path = CSVImporter.swift; sourceTree = "<group>"; };
		4B723DFD26B0002B00E14D75 /* CSVLoginExporter.swift */ = {isa = PBXFileReference; lastKnownFileType = sourcecode.swift; path = CSVLoginExporter.swift; sourceTree = "<group>"; };
		4B723DFF26B0003E00E14D75 /* DataImportMocks.swift */ = {isa = PBXFileReference; fileEncoding = 4; lastKnownFileType = sourcecode.swift; path = DataImportMocks.swift; sourceTree = "<group>"; };
		4B723E0026B0003E00E14D75 /* CSVParserTests.swift */ = {isa = PBXFileReference; fileEncoding = 4; lastKnownFileType = sourcecode.swift; path = CSVParserTests.swift; sourceTree = "<group>"; };
		4B723E0126B0003E00E14D75 /* CSVImporterTests.swift */ = {isa = PBXFileReference; fileEncoding = 4; lastKnownFileType = sourcecode.swift; path = CSVImporterTests.swift; sourceTree = "<group>"; };
		4B723E0326B0003E00E14D75 /* MockSecureVault.swift */ = {isa = PBXFileReference; fileEncoding = 4; lastKnownFileType = sourcecode.swift; path = MockSecureVault.swift; sourceTree = "<group>"; };
		4B723E0426B0003E00E14D75 /* CSVLoginExporterTests.swift */ = {isa = PBXFileReference; fileEncoding = 4; lastKnownFileType = sourcecode.swift; path = CSVLoginExporterTests.swift; sourceTree = "<group>"; };
		4B723E1726B000DC00E14D75 /* TemporaryFileCreator.swift */ = {isa = PBXFileReference; fileEncoding = 4; lastKnownFileType = sourcecode.swift; path = TemporaryFileCreator.swift; sourceTree = "<group>"; };
		4B78A86A26BB3ADD0071BB16 /* BrowserImportSummaryViewController.swift */ = {isa = PBXFileReference; lastKnownFileType = sourcecode.swift; path = BrowserImportSummaryViewController.swift; sourceTree = "<group>"; };
		4B7A57CE279A4EF300B1C70E /* ChromePreferences.swift */ = {isa = PBXFileReference; lastKnownFileType = sourcecode.swift; path = ChromePreferences.swift; sourceTree = "<group>"; };
		4B7A60A0273E0BE400BBDFEB /* WKWebsiteDataStoreExtension.swift */ = {isa = PBXFileReference; lastKnownFileType = sourcecode.swift; path = WKWebsiteDataStoreExtension.swift; sourceTree = "<group>"; };
		4B85A47F28821CC500FC4C39 /* NSPasteboardItemExtension.swift */ = {isa = PBXFileReference; lastKnownFileType = sourcecode.swift; path = NSPasteboardItemExtension.swift; sourceTree = "<group>"; };
		4B8A4DFE27C83B29005F40E8 /* SaveIdentityViewController.swift */ = {isa = PBXFileReference; lastKnownFileType = sourcecode.swift; path = SaveIdentityViewController.swift; sourceTree = "<group>"; };
		4B8A4E0027C8447E005F40E8 /* SaveIdentityPopover.swift */ = {isa = PBXFileReference; lastKnownFileType = sourcecode.swift; path = SaveIdentityPopover.swift; sourceTree = "<group>"; };
		4B8AC93226B3B06300879451 /* EdgeDataImporter.swift */ = {isa = PBXFileReference; lastKnownFileType = sourcecode.swift; path = EdgeDataImporter.swift; sourceTree = "<group>"; };
		4B8AC93426B3B2FD00879451 /* NSAlert+DataImport.swift */ = {isa = PBXFileReference; lastKnownFileType = sourcecode.swift; path = "NSAlert+DataImport.swift"; sourceTree = "<group>"; };
		4B8AC93826B48A5100879451 /* FirefoxLoginReader.swift */ = {isa = PBXFileReference; lastKnownFileType = sourcecode.swift; path = FirefoxLoginReader.swift; sourceTree = "<group>"; };
		4B8AC93A26B48ADF00879451 /* ASN1Parser.swift */ = {isa = PBXFileReference; lastKnownFileType = sourcecode.swift; path = ASN1Parser.swift; sourceTree = "<group>"; };
		4B8AC93C26B49BE600879451 /* FirefoxLoginReaderTests.swift */ = {isa = PBXFileReference; lastKnownFileType = sourcecode.swift; path = FirefoxLoginReaderTests.swift; sourceTree = "<group>"; };
		4B8AD0B027A86D9200AE44D6 /* WKWebsiteDataStoreExtensionTests.swift */ = {isa = PBXFileReference; lastKnownFileType = sourcecode.swift; path = WKWebsiteDataStoreExtensionTests.swift; sourceTree = "<group>"; };
		4B8D9061276D1D880078DB17 /* LocaleExtension.swift */ = {isa = PBXFileReference; fileEncoding = 4; lastKnownFileType = sourcecode.swift; path = LocaleExtension.swift; sourceTree = "<group>"; };
		4B92928526670D1600AD2C21 /* BookmarksOutlineView.swift */ = {isa = PBXFileReference; fileEncoding = 4; lastKnownFileType = sourcecode.swift; path = BookmarksOutlineView.swift; sourceTree = "<group>"; };
		4B92928626670D1600AD2C21 /* OutlineSeparatorViewCell.swift */ = {isa = PBXFileReference; fileEncoding = 4; lastKnownFileType = sourcecode.swift; path = OutlineSeparatorViewCell.swift; sourceTree = "<group>"; };
		4B92928726670D1600AD2C21 /* BookmarkOutlineViewCell.swift */ = {isa = PBXFileReference; fileEncoding = 4; lastKnownFileType = sourcecode.swift; path = BookmarkOutlineViewCell.swift; sourceTree = "<group>"; };
		4B92928826670D1600AD2C21 /* BookmarkOutlineViewCell.xib */ = {isa = PBXFileReference; fileEncoding = 4; lastKnownFileType = file.xib; path = BookmarkOutlineViewCell.xib; sourceTree = "<group>"; };
		4B92928926670D1700AD2C21 /* BookmarkTableCellView.swift */ = {isa = PBXFileReference; fileEncoding = 4; lastKnownFileType = sourcecode.swift; path = BookmarkTableCellView.swift; sourceTree = "<group>"; };
		4B92928A26670D1700AD2C21 /* BookmarkTableCellView.xib */ = {isa = PBXFileReference; fileEncoding = 4; lastKnownFileType = file.xib; path = BookmarkTableCellView.xib; sourceTree = "<group>"; };
		4B92929126670D2A00AD2C21 /* BookmarkOutlineViewDataSource.swift */ = {isa = PBXFileReference; fileEncoding = 4; lastKnownFileType = sourcecode.swift; path = BookmarkOutlineViewDataSource.swift; sourceTree = "<group>"; };
		4B92929226670D2A00AD2C21 /* PasteboardFolder.swift */ = {isa = PBXFileReference; fileEncoding = 4; lastKnownFileType = sourcecode.swift; path = PasteboardFolder.swift; sourceTree = "<group>"; };
		4B92929326670D2A00AD2C21 /* BookmarkNode.swift */ = {isa = PBXFileReference; fileEncoding = 4; lastKnownFileType = sourcecode.swift; path = BookmarkNode.swift; sourceTree = "<group>"; };
		4B92929426670D2A00AD2C21 /* BookmarkSidebarTreeController.swift */ = {isa = PBXFileReference; fileEncoding = 4; lastKnownFileType = sourcecode.swift; path = BookmarkSidebarTreeController.swift; sourceTree = "<group>"; };
		4B92929526670D2A00AD2C21 /* PasteboardBookmark.swift */ = {isa = PBXFileReference; fileEncoding = 4; lastKnownFileType = sourcecode.swift; path = PasteboardBookmark.swift; sourceTree = "<group>"; };
		4B92929626670D2A00AD2C21 /* SpacerNode.swift */ = {isa = PBXFileReference; fileEncoding = 4; lastKnownFileType = sourcecode.swift; path = SpacerNode.swift; sourceTree = "<group>"; };
		4B92929726670D2A00AD2C21 /* BookmarkTreeController.swift */ = {isa = PBXFileReference; fileEncoding = 4; lastKnownFileType = sourcecode.swift; path = BookmarkTreeController.swift; sourceTree = "<group>"; };
		4B92929826670D2A00AD2C21 /* PseudoFolder.swift */ = {isa = PBXFileReference; fileEncoding = 4; lastKnownFileType = sourcecode.swift; path = PseudoFolder.swift; sourceTree = "<group>"; };
		4B92929926670D2A00AD2C21 /* BookmarkManagedObject.swift */ = {isa = PBXFileReference; fileEncoding = 4; lastKnownFileType = sourcecode.swift; path = BookmarkManagedObject.swift; sourceTree = "<group>"; };
		4B92929A26670D2A00AD2C21 /* PasteboardWriting.swift */ = {isa = PBXFileReference; fileEncoding = 4; lastKnownFileType = sourcecode.swift; path = PasteboardWriting.swift; sourceTree = "<group>"; };
		4B9292A526670D3700AD2C21 /* Bookmark.xcmappingmodel */ = {isa = PBXFileReference; lastKnownFileType = wrapper.xcmappingmodel; path = Bookmark.xcmappingmodel; sourceTree = "<group>"; };
		4B9292A626670D3700AD2C21 /* BookmarkMigrationPolicy.swift */ = {isa = PBXFileReference; fileEncoding = 4; lastKnownFileType = sourcecode.swift; path = BookmarkMigrationPolicy.swift; sourceTree = "<group>"; };
		4B9292A826670D3700AD2C21 /* Bookmark 2.xcdatamodel */ = {isa = PBXFileReference; lastKnownFileType = wrapper.xcdatamodel; path = "Bookmark 2.xcdatamodel"; sourceTree = "<group>"; };
		4B9292A926670D3700AD2C21 /* Bookmark.xcdatamodel */ = {isa = PBXFileReference; lastKnownFileType = wrapper.xcdatamodel; path = Bookmark.xcdatamodel; sourceTree = "<group>"; };
		4B9292AE26670F5300AD2C21 /* NSOutlineViewExtensions.swift */ = {isa = PBXFileReference; fileEncoding = 4; lastKnownFileType = sourcecode.swift; path = NSOutlineViewExtensions.swift; sourceTree = "<group>"; };
		4B9292B02667103000AD2C21 /* BookmarkNodePathTests.swift */ = {isa = PBXFileReference; fileEncoding = 4; lastKnownFileType = sourcecode.swift; path = BookmarkNodePathTests.swift; sourceTree = "<group>"; };
		4B9292B12667103000AD2C21 /* BookmarkNodeTests.swift */ = {isa = PBXFileReference; fileEncoding = 4; lastKnownFileType = sourcecode.swift; path = BookmarkNodeTests.swift; sourceTree = "<group>"; };
		4B9292B22667103000AD2C21 /* BookmarkSidebarTreeControllerTests.swift */ = {isa = PBXFileReference; fileEncoding = 4; lastKnownFileType = sourcecode.swift; path = BookmarkSidebarTreeControllerTests.swift; sourceTree = "<group>"; };
		4B9292B32667103000AD2C21 /* BookmarkOutlineViewDataSourceTests.swift */ = {isa = PBXFileReference; fileEncoding = 4; lastKnownFileType = sourcecode.swift; path = BookmarkOutlineViewDataSourceTests.swift; sourceTree = "<group>"; };
		4B9292B42667103000AD2C21 /* PasteboardFolderTests.swift */ = {isa = PBXFileReference; fileEncoding = 4; lastKnownFileType = sourcecode.swift; path = PasteboardFolderTests.swift; sourceTree = "<group>"; };
		4B9292B52667103000AD2C21 /* TreeControllerTests.swift */ = {isa = PBXFileReference; fileEncoding = 4; lastKnownFileType = sourcecode.swift; path = TreeControllerTests.swift; sourceTree = "<group>"; };
		4B9292B62667103000AD2C21 /* BookmarkManagedObjectTests.swift */ = {isa = PBXFileReference; fileEncoding = 4; lastKnownFileType = sourcecode.swift; path = BookmarkManagedObjectTests.swift; sourceTree = "<group>"; };
		4B9292B72667103000AD2C21 /* BookmarkMigrationTests.swift */ = {isa = PBXFileReference; fileEncoding = 4; lastKnownFileType = sourcecode.swift; path = BookmarkMigrationTests.swift; sourceTree = "<group>"; };
		4B9292B82667103000AD2C21 /* BookmarkTests.swift */ = {isa = PBXFileReference; fileEncoding = 4; lastKnownFileType = sourcecode.swift; path = BookmarkTests.swift; sourceTree = "<group>"; };
		4B9292B92667103100AD2C21 /* PasteboardBookmarkTests.swift */ = {isa = PBXFileReference; fileEncoding = 4; lastKnownFileType = sourcecode.swift; path = PasteboardBookmarkTests.swift; sourceTree = "<group>"; };
		4B9292C42667104B00AD2C21 /* CoreDataTestUtilities.swift */ = {isa = PBXFileReference; fileEncoding = 4; lastKnownFileType = sourcecode.swift; path = CoreDataTestUtilities.swift; sourceTree = "<group>"; };
		4B9292C62667123700AD2C21 /* BrowserTabSelectionDelegate.swift */ = {isa = PBXFileReference; fileEncoding = 4; lastKnownFileType = sourcecode.swift; path = BrowserTabSelectionDelegate.swift; sourceTree = "<group>"; };
		4B9292C72667123700AD2C21 /* BookmarkManagementSidebarViewController.swift */ = {isa = PBXFileReference; fileEncoding = 4; lastKnownFileType = sourcecode.swift; path = BookmarkManagementSidebarViewController.swift; sourceTree = "<group>"; };
		4B9292C82667123700AD2C21 /* BookmarkManagementSplitViewController.swift */ = {isa = PBXFileReference; fileEncoding = 4; lastKnownFileType = sourcecode.swift; path = BookmarkManagementSplitViewController.swift; sourceTree = "<group>"; };
		4B9292C92667123700AD2C21 /* BookmarkTableRowView.swift */ = {isa = PBXFileReference; fileEncoding = 4; lastKnownFileType = sourcecode.swift; path = BookmarkTableRowView.swift; sourceTree = "<group>"; };
		4B9292CA2667123700AD2C21 /* AddFolderModalViewController.swift */ = {isa = PBXFileReference; fileEncoding = 4; lastKnownFileType = sourcecode.swift; path = AddFolderModalViewController.swift; sourceTree = "<group>"; };
		4B9292CB2667123700AD2C21 /* AddBookmarkModalViewController.swift */ = {isa = PBXFileReference; fileEncoding = 4; lastKnownFileType = sourcecode.swift; path = AddBookmarkModalViewController.swift; sourceTree = "<group>"; };
		4B9292CC2667123700AD2C21 /* BookmarkListViewController.swift */ = {isa = PBXFileReference; fileEncoding = 4; lastKnownFileType = sourcecode.swift; path = BookmarkListViewController.swift; sourceTree = "<group>"; };
		4B9292CD2667123700AD2C21 /* BookmarkManagementDetailViewController.swift */ = {isa = PBXFileReference; fileEncoding = 4; lastKnownFileType = sourcecode.swift; path = BookmarkManagementDetailViewController.swift; sourceTree = "<group>"; };
		4B9292D62667124000AD2C21 /* NSPopUpButtonExtension.swift */ = {isa = PBXFileReference; fileEncoding = 4; lastKnownFileType = sourcecode.swift; path = NSPopUpButtonExtension.swift; sourceTree = "<group>"; };
		4B9292D82667124B00AD2C21 /* BookmarkListTreeControllerDataSource.swift */ = {isa = PBXFileReference; fileEncoding = 4; lastKnownFileType = sourcecode.swift; path = BookmarkListTreeControllerDataSource.swift; sourceTree = "<group>"; };
		4B9292DA2667125D00AD2C21 /* ContextualMenu.swift */ = {isa = PBXFileReference; fileEncoding = 4; lastKnownFileType = sourcecode.swift; path = ContextualMenu.swift; sourceTree = "<group>"; };
		4B980E202817604000282EE1 /* NSNotificationName+Debug.swift */ = {isa = PBXFileReference; lastKnownFileType = sourcecode.swift; path = "NSNotificationName+Debug.swift"; sourceTree = "<group>"; };
		4BA1A69A258B076900F6F690 /* FileStore.swift */ = {isa = PBXFileReference; lastKnownFileType = sourcecode.swift; path = FileStore.swift; sourceTree = "<group>"; };
		4BA1A69F258B079600F6F690 /* DataEncryption.swift */ = {isa = PBXFileReference; lastKnownFileType = sourcecode.swift; path = DataEncryption.swift; sourceTree = "<group>"; };
		4BA1A6A4258B07DF00F6F690 /* EncryptedValueTransformer.swift */ = {isa = PBXFileReference; lastKnownFileType = sourcecode.swift; path = EncryptedValueTransformer.swift; sourceTree = "<group>"; };
		4BA1A6B2258B080A00F6F690 /* EncryptionKeyGeneration.swift */ = {isa = PBXFileReference; lastKnownFileType = sourcecode.swift; path = EncryptionKeyGeneration.swift; sourceTree = "<group>"; };
		4BA1A6B7258B081600F6F690 /* EncryptionKeyStoring.swift */ = {isa = PBXFileReference; lastKnownFileType = sourcecode.swift; path = EncryptionKeyStoring.swift; sourceTree = "<group>"; };
		4BA1A6BC258B082300F6F690 /* EncryptionKeyStore.swift */ = {isa = PBXFileReference; lastKnownFileType = sourcecode.swift; path = EncryptionKeyStore.swift; sourceTree = "<group>"; };
		4BA1A6C1258B0A1300F6F690 /* ContiguousBytesExtension.swift */ = {isa = PBXFileReference; lastKnownFileType = sourcecode.swift; path = ContiguousBytesExtension.swift; sourceTree = "<group>"; };
		4BA1A6D8258C0CB300F6F690 /* DataEncryptionTests.swift */ = {isa = PBXFileReference; lastKnownFileType = sourcecode.swift; path = DataEncryptionTests.swift; sourceTree = "<group>"; };
		4BA1A6DD258C100A00F6F690 /* FileStoreTests.swift */ = {isa = PBXFileReference; lastKnownFileType = sourcecode.swift; path = FileStoreTests.swift; sourceTree = "<group>"; };
		4BA1A6E5258C270800F6F690 /* EncryptionKeyGeneratorTests.swift */ = {isa = PBXFileReference; lastKnownFileType = sourcecode.swift; path = EncryptionKeyGeneratorTests.swift; sourceTree = "<group>"; };
		4BA1A6EA258C288C00F6F690 /* EncryptionKeyStoreTests.swift */ = {isa = PBXFileReference; lastKnownFileType = sourcecode.swift; path = EncryptionKeyStoreTests.swift; sourceTree = "<group>"; };
		4BA1A6F5258C4F9600F6F690 /* EncryptionMocks.swift */ = {isa = PBXFileReference; lastKnownFileType = sourcecode.swift; path = EncryptionMocks.swift; sourceTree = "<group>"; };
		4BA1A6FD258C5C1300F6F690 /* EncryptedValueTransformerTests.swift */ = {isa = PBXFileReference; lastKnownFileType = sourcecode.swift; path = EncryptedValueTransformerTests.swift; sourceTree = "<group>"; };
		4BA7C91527695EA500FEBA8E /* MacWaitlistRequestTests.swift */ = {isa = PBXFileReference; lastKnownFileType = sourcecode.swift; path = MacWaitlistRequestTests.swift; sourceTree = "<group>"; };
		4BA7C91A276984AF00FEBA8E /* MacWaitlistLockScreenViewModelTests.swift */ = {isa = PBXFileReference; lastKnownFileType = sourcecode.swift; path = MacWaitlistLockScreenViewModelTests.swift; sourceTree = "<group>"; };
		4BB6CE5E26B77ED000EC5860 /* Cryptography.swift */ = {isa = PBXFileReference; lastKnownFileType = sourcecode.swift; path = Cryptography.swift; sourceTree = "<group>"; };
		4BB88B4425B7B55C006F6B06 /* DebugUserScript.swift */ = {isa = PBXFileReference; lastKnownFileType = sourcecode.swift; path = DebugUserScript.swift; sourceTree = "<group>"; };
		4BB88B4925B7B690006F6B06 /* SequenceExtensions.swift */ = {isa = PBXFileReference; lastKnownFileType = sourcecode.swift; path = SequenceExtensions.swift; sourceTree = "<group>"; };
		4BB88B4F25B7BA2B006F6B06 /* TabInstrumentation.swift */ = {isa = PBXFileReference; lastKnownFileType = sourcecode.swift; path = TabInstrumentation.swift; sourceTree = "<group>"; };
		4BB88B5A25B7BA50006F6B06 /* Instruments.swift */ = {isa = PBXFileReference; lastKnownFileType = sourcecode.swift; path = Instruments.swift; sourceTree = "<group>"; };
		4BB99CF526FE191E001E4761 /* FirefoxBookmarksReader.swift */ = {isa = PBXFileReference; fileEncoding = 4; lastKnownFileType = sourcecode.swift; path = FirefoxBookmarksReader.swift; sourceTree = "<group>"; };
		4BB99CF626FE191E001E4761 /* BookmarkImport.swift */ = {isa = PBXFileReference; fileEncoding = 4; lastKnownFileType = sourcecode.swift; path = BookmarkImport.swift; sourceTree = "<group>"; };
		4BB99CF726FE191E001E4761 /* CoreDataBookmarkImporter.swift */ = {isa = PBXFileReference; fileEncoding = 4; lastKnownFileType = sourcecode.swift; path = CoreDataBookmarkImporter.swift; sourceTree = "<group>"; };
		4BB99CF926FE191E001E4761 /* ChromiumBookmarksReader.swift */ = {isa = PBXFileReference; fileEncoding = 4; lastKnownFileType = sourcecode.swift; path = ChromiumBookmarksReader.swift; sourceTree = "<group>"; };
		4BB99CFA26FE191E001E4761 /* ImportedBookmarks.swift */ = {isa = PBXFileReference; fileEncoding = 4; lastKnownFileType = sourcecode.swift; path = ImportedBookmarks.swift; sourceTree = "<group>"; };
		4BB99CFC26FE191E001E4761 /* SafariBookmarksReader.swift */ = {isa = PBXFileReference; fileEncoding = 4; lastKnownFileType = sourcecode.swift; path = SafariBookmarksReader.swift; sourceTree = "<group>"; };
		4BB99CFD26FE191E001E4761 /* SafariDataImporter.swift */ = {isa = PBXFileReference; fileEncoding = 4; lastKnownFileType = sourcecode.swift; path = SafariDataImporter.swift; sourceTree = "<group>"; };
		4BB99D0526FE1979001E4761 /* RequestFilePermissionViewController.swift */ = {isa = PBXFileReference; fileEncoding = 4; lastKnownFileType = sourcecode.swift; path = RequestFilePermissionViewController.swift; sourceTree = "<group>"; };
		4BB99D0C26FE1A83001E4761 /* ChromiumBookmarksReaderTests.swift */ = {isa = PBXFileReference; fileEncoding = 4; lastKnownFileType = sourcecode.swift; path = ChromiumBookmarksReaderTests.swift; sourceTree = "<group>"; };
		4BB99D0D26FE1A83001E4761 /* FirefoxBookmarksReaderTests.swift */ = {isa = PBXFileReference; fileEncoding = 4; lastKnownFileType = sourcecode.swift; path = FirefoxBookmarksReaderTests.swift; sourceTree = "<group>"; };
		4BB99D0E26FE1A84001E4761 /* SafariBookmarksReaderTests.swift */ = {isa = PBXFileReference; fileEncoding = 4; lastKnownFileType = sourcecode.swift; path = SafariBookmarksReaderTests.swift; sourceTree = "<group>"; };
		4BBC169F27C4859400E00A38 /* DeviceAuthenticationService.swift */ = {isa = PBXFileReference; lastKnownFileType = sourcecode.swift; path = DeviceAuthenticationService.swift; sourceTree = "<group>"; };
		4BBC16A127C485BC00E00A38 /* DeviceIdleStateDetector.swift */ = {isa = PBXFileReference; lastKnownFileType = sourcecode.swift; path = DeviceIdleStateDetector.swift; sourceTree = "<group>"; };
		4BBC16A427C488C900E00A38 /* DeviceAuthenticatorTests.swift */ = {isa = PBXFileReference; lastKnownFileType = sourcecode.swift; path = DeviceAuthenticatorTests.swift; sourceTree = "<group>"; };
		4BBD3BFF285ACE090047A89D /* NSNotificationName+Favicons.swift */ = {isa = PBXFileReference; lastKnownFileType = sourcecode.swift; path = "NSNotificationName+Favicons.swift"; sourceTree = "<group>"; };
		4BBE0AA627B9B027003B37A8 /* PopUpButton.swift */ = {isa = PBXFileReference; lastKnownFileType = sourcecode.swift; path = PopUpButton.swift; sourceTree = "<group>"; };
		4BBF0914282DD40100EE1418 /* TemporaryFileHandler.swift */ = {isa = PBXFileReference; lastKnownFileType = sourcecode.swift; path = TemporaryFileHandler.swift; sourceTree = "<group>"; };
		4BBF0916282DD6EF00EE1418 /* TemporaryFileHandlerTests.swift */ = {isa = PBXFileReference; lastKnownFileType = sourcecode.swift; path = TemporaryFileHandlerTests.swift; sourceTree = "<group>"; };
		4BBF09222830812900EE1418 /* FileSystemDSL.swift */ = {isa = PBXFileReference; lastKnownFileType = sourcecode.swift; path = FileSystemDSL.swift; sourceTree = "<group>"; };
		4BBF0924283083EC00EE1418 /* FileSystemDSLTests.swift */ = {isa = PBXFileReference; lastKnownFileType = sourcecode.swift; path = FileSystemDSLTests.swift; sourceTree = "<group>"; };
		4BC68A6F2759AE490029A586 /* Waitlist.storyboard */ = {isa = PBXFileReference; lastKnownFileType = file.storyboard; path = Waitlist.storyboard; sourceTree = "<group>"; };
		4BC68A712759B2140029A586 /* Waitlist.swift */ = {isa = PBXFileReference; lastKnownFileType = sourcecode.swift; path = Waitlist.swift; sourceTree = "<group>"; };
		4BD18EFF283F0BC500058124 /* BookmarksBarViewController.swift */ = {isa = PBXFileReference; fileEncoding = 4; lastKnownFileType = sourcecode.swift; path = BookmarksBarViewController.swift; sourceTree = "<group>"; };
		4BD18F04283F151F00058124 /* BookmarksBar.storyboard */ = {isa = PBXFileReference; lastKnownFileType = file.storyboard; path = BookmarksBar.storyboard; sourceTree = "<group>"; };
		4BDFA4AD27BF19E500648192 /* ToggleableScrollView.swift */ = {isa = PBXFileReference; lastKnownFileType = sourcecode.swift; path = ToggleableScrollView.swift; sourceTree = "<group>"; };
		4BE0DF0426781961006337B7 /* NSStoryboardExtension.swift */ = {isa = PBXFileReference; lastKnownFileType = sourcecode.swift; path = NSStoryboardExtension.swift; sourceTree = "<group>"; };
		4BE4005227CF3DC3007D3161 /* SavePaymentMethodPopover.swift */ = {isa = PBXFileReference; lastKnownFileType = sourcecode.swift; path = SavePaymentMethodPopover.swift; sourceTree = "<group>"; };
		4BE4005427CF3F19007D3161 /* SavePaymentMethodViewController.swift */ = {isa = PBXFileReference; lastKnownFileType = sourcecode.swift; path = SavePaymentMethodViewController.swift; sourceTree = "<group>"; };
		4BE41A5D28446EAD00760399 /* BookmarksBarViewModel.swift */ = {isa = PBXFileReference; lastKnownFileType = sourcecode.swift; path = BookmarksBarViewModel.swift; sourceTree = "<group>"; };
		4BE53369286912D40019DBFD /* BookmarksBarCollectionViewItem.xib */ = {isa = PBXFileReference; fileEncoding = 4; lastKnownFileType = file.xib; path = BookmarksBarCollectionViewItem.xib; sourceTree = "<group>"; };
		4BE5336A286912D40019DBFD /* BookmarksBarCollectionViewItem.swift */ = {isa = PBXFileReference; fileEncoding = 4; lastKnownFileType = sourcecode.swift; path = BookmarksBarCollectionViewItem.swift; sourceTree = "<group>"; };
		4BE5336D286915A10019DBFD /* HorizontallyCenteredLayout.swift */ = {isa = PBXFileReference; fileEncoding = 4; lastKnownFileType = sourcecode.swift; path = HorizontallyCenteredLayout.swift; sourceTree = "<group>"; };
		4BE53373286E39F10019DBFD /* ChromiumKeychainPrompt.swift */ = {isa = PBXFileReference; lastKnownFileType = sourcecode.swift; path = ChromiumKeychainPrompt.swift; sourceTree = "<group>"; };
		4BE6546E271FCD40008D1D63 /* PasswordManagementIdentityItemView.swift */ = {isa = PBXFileReference; fileEncoding = 4; lastKnownFileType = sourcecode.swift; path = PasswordManagementIdentityItemView.swift; sourceTree = "<group>"; };
		4BE65470271FCD40008D1D63 /* PasswordManagementCreditCardItemView.swift */ = {isa = PBXFileReference; fileEncoding = 4; lastKnownFileType = sourcecode.swift; path = PasswordManagementCreditCardItemView.swift; sourceTree = "<group>"; };
		4BE65471271FCD40008D1D63 /* PasswordManagementLoginItemView.swift */ = {isa = PBXFileReference; fileEncoding = 4; lastKnownFileType = sourcecode.swift; path = PasswordManagementLoginItemView.swift; sourceTree = "<group>"; };
		4BE65472271FCD40008D1D63 /* PasswordManagementNoteItemView.swift */ = {isa = PBXFileReference; fileEncoding = 4; lastKnownFileType = sourcecode.swift; path = PasswordManagementNoteItemView.swift; sourceTree = "<group>"; };
		4BE65473271FCD40008D1D63 /* EditableTextView.swift */ = {isa = PBXFileReference; fileEncoding = 4; lastKnownFileType = sourcecode.swift; path = EditableTextView.swift; sourceTree = "<group>"; };
		4BE6547A271FCD4D008D1D63 /* PasswordManagementIdentityModel.swift */ = {isa = PBXFileReference; fileEncoding = 4; lastKnownFileType = sourcecode.swift; path = PasswordManagementIdentityModel.swift; sourceTree = "<group>"; };
		4BE6547B271FCD4D008D1D63 /* PasswordManagementCreditCardModel.swift */ = {isa = PBXFileReference; fileEncoding = 4; lastKnownFileType = sourcecode.swift; path = PasswordManagementCreditCardModel.swift; sourceTree = "<group>"; };
		4BE6547C271FCD4D008D1D63 /* PasswordManagementLoginModel.swift */ = {isa = PBXFileReference; fileEncoding = 4; lastKnownFileType = sourcecode.swift; path = PasswordManagementLoginModel.swift; sourceTree = "<group>"; };
		4BE6547D271FCD4D008D1D63 /* PasswordManagementNoteModel.swift */ = {isa = PBXFileReference; fileEncoding = 4; lastKnownFileType = sourcecode.swift; path = PasswordManagementNoteModel.swift; sourceTree = "<group>"; };
		4BE65482271FCD53008D1D63 /* CountryList.swift */ = {isa = PBXFileReference; fileEncoding = 4; lastKnownFileType = sourcecode.swift; path = CountryList.swift; sourceTree = "<group>"; };
		4BE65484271FCD7B008D1D63 /* LoginFaviconView.swift */ = {isa = PBXFileReference; fileEncoding = 4; lastKnownFileType = sourcecode.swift; path = LoginFaviconView.swift; sourceTree = "<group>"; };
		4BEF0E6627641A0E00AF7C58 /* MacWaitlistLockScreenViewController.swift */ = {isa = PBXFileReference; fileEncoding = 4; lastKnownFileType = sourcecode.swift; path = MacWaitlistLockScreenViewController.swift; sourceTree = "<group>"; };
		4BEF0E69276676A500AF7C58 /* WaitlistRequest.swift */ = {isa = PBXFileReference; lastKnownFileType = sourcecode.swift; path = WaitlistRequest.swift; sourceTree = "<group>"; };
		4BEF0E6B276676AB00AF7C58 /* MacWaitlistStore.swift */ = {isa = PBXFileReference; lastKnownFileType = sourcecode.swift; path = MacWaitlistStore.swift; sourceTree = "<group>"; };
		4BEF0E712766B11200AF7C58 /* MacWaitlistLockScreenViewModel.swift */ = {isa = PBXFileReference; lastKnownFileType = sourcecode.swift; path = MacWaitlistLockScreenViewModel.swift; sourceTree = "<group>"; };
		4BF4951726C08395000547B8 /* ThirdPartyBrowserTests.swift */ = {isa = PBXFileReference; lastKnownFileType = sourcecode.swift; path = ThirdPartyBrowserTests.swift; sourceTree = "<group>"; };
		4BF4EA4F27C71F26004E57C4 /* PasswordManagementListSectionTests.swift */ = {isa = PBXFileReference; fileEncoding = 4; lastKnownFileType = sourcecode.swift; path = PasswordManagementListSectionTests.swift; sourceTree = "<group>"; };
		7B1E819B27C8874900FF0E60 /* ContentOverlayPopover.swift */ = {isa = PBXFileReference; fileEncoding = 4; lastKnownFileType = sourcecode.swift; path = ContentOverlayPopover.swift; sourceTree = "<group>"; };
		7B1E819C27C8874900FF0E60 /* ContentOverlay.storyboard */ = {isa = PBXFileReference; fileEncoding = 4; lastKnownFileType = file.storyboard; path = ContentOverlay.storyboard; sourceTree = "<group>"; };
		7B1E819D27C8874900FF0E60 /* ContentOverlayViewController.swift */ = {isa = PBXFileReference; fileEncoding = 4; lastKnownFileType = sourcecode.swift; path = ContentOverlayViewController.swift; sourceTree = "<group>"; };
		7B4CE8DA26F02108009134B1 /* UI Tests.xctest */ = {isa = PBXFileReference; explicitFileType = wrapper.cfbundle; includeInIndex = 0; path = "UI Tests.xctest"; sourceTree = BUILT_PRODUCTS_DIR; };
		7B4CE8DE26F02108009134B1 /* Info.plist */ = {isa = PBXFileReference; lastKnownFileType = text.plist.xml; path = Info.plist; sourceTree = "<group>"; };
		7B4CE8E626F02134009134B1 /* TabBarTests.swift */ = {isa = PBXFileReference; lastKnownFileType = sourcecode.swift; path = TabBarTests.swift; sourceTree = "<group>"; };
		8511E18325F82B34002F516B /* 01_Fire_really_small.json */ = {isa = PBXFileReference; fileEncoding = 4; lastKnownFileType = text.json; path = 01_Fire_really_small.json; sourceTree = "<group>"; };
		853014D525E671A000FB8205 /* PageObserverUserScript.swift */ = {isa = PBXFileReference; lastKnownFileType = sourcecode.swift; path = PageObserverUserScript.swift; sourceTree = "<group>"; };
		85308E24267FC9F2001ABD76 /* NSAlertExtension.swift */ = {isa = PBXFileReference; lastKnownFileType = sourcecode.swift; path = NSAlertExtension.swift; sourceTree = "<group>"; };
		85378D9B274E61B8007C5CBF /* MessageViews.storyboard */ = {isa = PBXFileReference; lastKnownFileType = file.storyboard; path = MessageViews.storyboard; sourceTree = "<group>"; };
		85378D9D274E664C007C5CBF /* PopoverMessageViewController.swift */ = {isa = PBXFileReference; lastKnownFileType = sourcecode.swift; path = PopoverMessageViewController.swift; sourceTree = "<group>"; };
		85378D9F274E6F42007C5CBF /* NSNotificationName+EmailManager.swift */ = {isa = PBXFileReference; lastKnownFileType = sourcecode.swift; path = "NSNotificationName+EmailManager.swift"; sourceTree = "<group>"; };
		85378DA1274E7F25007C5CBF /* EmailManagerRequestDelegate.swift */ = {isa = PBXFileReference; lastKnownFileType = sourcecode.swift; path = EmailManagerRequestDelegate.swift; sourceTree = "<group>"; };
		8546DE6125C03056000CA5E1 /* UserAgentTests.swift */ = {isa = PBXFileReference; lastKnownFileType = sourcecode.swift; path = UserAgentTests.swift; sourceTree = "<group>"; };
		85480F8925CDC360009424E3 /* MainMenu.storyboard */ = {isa = PBXFileReference; lastKnownFileType = file.storyboard; path = MainMenu.storyboard; sourceTree = "<group>"; };
		85480FBA25D181CB009424E3 /* ConfigurationDownloading.swift */ = {isa = PBXFileReference; lastKnownFileType = sourcecode.swift; path = ConfigurationDownloading.swift; sourceTree = "<group>"; };
		85480FCE25D1AA22009424E3 /* ConfigurationStoring.swift */ = {isa = PBXFileReference; lastKnownFileType = sourcecode.swift; path = ConfigurationStoring.swift; sourceTree = "<group>"; };
		8553FF51257523760029327F /* URLSuggestedFilenameTests.swift */ = {isa = PBXFileReference; lastKnownFileType = sourcecode.swift; path = URLSuggestedFilenameTests.swift; sourceTree = "<group>"; };
		85589E7927BBB8620038AD11 /* AddEditFavoriteViewController.swift */ = {isa = PBXFileReference; fileEncoding = 4; lastKnownFileType = sourcecode.swift; path = AddEditFavoriteViewController.swift; sourceTree = "<group>"; };
		85589E7A27BBB8620038AD11 /* AddEditFavoriteWindow.swift */ = {isa = PBXFileReference; fileEncoding = 4; lastKnownFileType = sourcecode.swift; path = AddEditFavoriteWindow.swift; sourceTree = "<group>"; };
		85589E7B27BBB8630038AD11 /* HomePage.storyboard */ = {isa = PBXFileReference; fileEncoding = 4; lastKnownFileType = file.storyboard; path = HomePage.storyboard; sourceTree = "<group>"; };
		85589E7C27BBB8630038AD11 /* HomePageView.swift */ = {isa = PBXFileReference; fileEncoding = 4; lastKnownFileType = sourcecode.swift; path = HomePageView.swift; sourceTree = "<group>"; };
		85589E7D27BBB8630038AD11 /* HomePageViewController.swift */ = {isa = PBXFileReference; fileEncoding = 4; lastKnownFileType = sourcecode.swift; path = HomePageViewController.swift; sourceTree = "<group>"; };
		85589E8627BBB8F20038AD11 /* HomePageFavoritesModel.swift */ = {isa = PBXFileReference; fileEncoding = 4; lastKnownFileType = sourcecode.swift; path = HomePageFavoritesModel.swift; sourceTree = "<group>"; };
		85589E8A27BBBADC0038AD11 /* ColorExtensions.swift */ = {isa = PBXFileReference; lastKnownFileType = sourcecode.swift; path = ColorExtensions.swift; sourceTree = "<group>"; };
		85589E8C27BBBB870038AD11 /* NavigationBar.storyboard */ = {isa = PBXFileReference; fileEncoding = 4; lastKnownFileType = file.storyboard; path = NavigationBar.storyboard; sourceTree = "<group>"; };
		85589E8E27BBBBF10038AD11 /* Main.storyboard */ = {isa = PBXFileReference; fileEncoding = 4; lastKnownFileType = file.storyboard; path = Main.storyboard; sourceTree = "<group>"; };
		85589E9027BFB9810038AD11 /* HomePageRecentlyVisitedModel.swift */ = {isa = PBXFileReference; lastKnownFileType = sourcecode.swift; path = HomePageRecentlyVisitedModel.swift; sourceTree = "<group>"; };
		85589E9227BFBBD60038AD11 /* History 4.xcdatamodel */ = {isa = PBXFileReference; lastKnownFileType = wrapper.xcdatamodel; path = "History 4.xcdatamodel"; sourceTree = "<group>"; };
		85589E9327BFE1E70038AD11 /* FavoritesView.swift */ = {isa = PBXFileReference; lastKnownFileType = sourcecode.swift; path = FavoritesView.swift; sourceTree = "<group>"; };
		85589E9527BFE25D0038AD11 /* FailedAssertionView.swift */ = {isa = PBXFileReference; lastKnownFileType = sourcecode.swift; path = FailedAssertionView.swift; sourceTree = "<group>"; };
		85589E9727BFE2DA0038AD11 /* HoverButton.swift */ = {isa = PBXFileReference; lastKnownFileType = sourcecode.swift; path = HoverButton.swift; sourceTree = "<group>"; };
		85589E9927BFE3C30038AD11 /* FaviconView.swift */ = {isa = PBXFileReference; lastKnownFileType = sourcecode.swift; path = FaviconView.swift; sourceTree = "<group>"; };
		85589E9D27BFE4500038AD11 /* DefaultBrowserPromptView.swift */ = {isa = PBXFileReference; lastKnownFileType = sourcecode.swift; path = DefaultBrowserPromptView.swift; sourceTree = "<group>"; };
		85589E9F27BFE60E0038AD11 /* MoreOrLessView.swift */ = {isa = PBXFileReference; lastKnownFileType = sourcecode.swift; path = MoreOrLessView.swift; sourceTree = "<group>"; };
		85625993269C8F9600EE44BC /* PasswordManager.storyboard */ = {isa = PBXFileReference; lastKnownFileType = file.storyboard; path = PasswordManager.storyboard; sourceTree = "<group>"; };
		85625995269C953C00EE44BC /* PasswordManagementViewController.swift */ = {isa = PBXFileReference; lastKnownFileType = sourcecode.swift; path = PasswordManagementViewController.swift; sourceTree = "<group>"; };
		85625997269C9C5F00EE44BC /* PasswordManagementPopover.swift */ = {isa = PBXFileReference; lastKnownFileType = sourcecode.swift; path = PasswordManagementPopover.swift; sourceTree = "<group>"; };
		85625999269CA0A600EE44BC /* NSRectExtension.swift */ = {isa = PBXFileReference; lastKnownFileType = sourcecode.swift; path = NSRectExtension.swift; sourceTree = "<group>"; };
		856C98A5256EB59600A22F1F /* MenuItemSelectors.swift */ = {isa = PBXFileReference; lastKnownFileType = sourcecode.swift; path = MenuItemSelectors.swift; sourceTree = "<group>"; };
		856C98D42570116900A22F1F /* NSWindow+Toast.swift */ = {isa = PBXFileReference; lastKnownFileType = sourcecode.swift; path = "NSWindow+Toast.swift"; sourceTree = "<group>"; };
		856C98DE257014BD00A22F1F /* FileDownloadManager.swift */ = {isa = PBXFileReference; lastKnownFileType = sourcecode.swift; path = FileDownloadManager.swift; sourceTree = "<group>"; };
		856CADEF271710F400E79BB0 /* HoverUserScript.swift */ = {isa = PBXFileReference; lastKnownFileType = sourcecode.swift; path = HoverUserScript.swift; sourceTree = "<group>"; };
		85707F21276A32B600DC0649 /* CallToAction.swift */ = {isa = PBXFileReference; lastKnownFileType = sourcecode.swift; path = CallToAction.swift; sourceTree = "<group>"; };
		85707F23276A332A00DC0649 /* OnboardingButtonStyles.swift */ = {isa = PBXFileReference; lastKnownFileType = sourcecode.swift; path = OnboardingButtonStyles.swift; sourceTree = "<group>"; };
		85707F25276A335700DC0649 /* Onboarding.swift */ = {isa = PBXFileReference; lastKnownFileType = sourcecode.swift; path = Onboarding.swift; sourceTree = "<group>"; };
		85707F27276A34D900DC0649 /* DaxSpeech.swift */ = {isa = PBXFileReference; lastKnownFileType = sourcecode.swift; path = DaxSpeech.swift; sourceTree = "<group>"; };
		85707F29276A35FE00DC0649 /* ActionSpeech.swift */ = {isa = PBXFileReference; lastKnownFileType = sourcecode.swift; path = ActionSpeech.swift; sourceTree = "<group>"; };
		85707F2B276A364E00DC0649 /* OnboardingFlow.swift */ = {isa = PBXFileReference; lastKnownFileType = sourcecode.swift; path = OnboardingFlow.swift; sourceTree = "<group>"; };
		85707F2D276A394C00DC0649 /* ViewExtensions.swift */ = {isa = PBXFileReference; lastKnownFileType = sourcecode.swift; path = ViewExtensions.swift; sourceTree = "<group>"; };
		85707F30276A7DCA00DC0649 /* OnboardingViewModel.swift */ = {isa = PBXFileReference; lastKnownFileType = sourcecode.swift; path = OnboardingViewModel.swift; sourceTree = "<group>"; };
		85799C1725DEBB3F0007EC87 /* Logging.swift */ = {isa = PBXFileReference; fileEncoding = 4; lastKnownFileType = sourcecode.swift; path = Logging.swift; sourceTree = "<group>"; };
		857FFEBF27D239DC00415E7A /* HyperLink.swift */ = {isa = PBXFileReference; lastKnownFileType = sourcecode.swift; path = HyperLink.swift; sourceTree = "<group>"; };
		8585B63726D6E66C00C1416F /* ButtonStyles.swift */ = {isa = PBXFileReference; lastKnownFileType = sourcecode.swift; path = ButtonStyles.swift; sourceTree = "<group>"; };
		85890639267BCD8E00D23B0D /* SaveCredentialsPopover.swift */ = {isa = PBXFileReference; lastKnownFileType = sourcecode.swift; path = SaveCredentialsPopover.swift; sourceTree = "<group>"; };
		8589063B267BCDC000D23B0D /* SaveCredentialsViewController.swift */ = {isa = PBXFileReference; lastKnownFileType = sourcecode.swift; path = SaveCredentialsViewController.swift; sourceTree = "<group>"; };
		858A797E26A79EAA00A75A42 /* UserText+PasswordManager.swift */ = {isa = PBXFileReference; lastKnownFileType = sourcecode.swift; path = "UserText+PasswordManager.swift"; sourceTree = "<group>"; };
		858A798226A8B75F00A75A42 /* CopyHandler.swift */ = {isa = PBXFileReference; lastKnownFileType = sourcecode.swift; path = CopyHandler.swift; sourceTree = "<group>"; };
		858A798426A8BB5D00A75A42 /* NSTextViewExtension.swift */ = {isa = PBXFileReference; lastKnownFileType = sourcecode.swift; path = NSTextViewExtension.swift; sourceTree = "<group>"; };
		858A798726A99DBE00A75A42 /* PasswordManagementItemListModelTests.swift */ = {isa = PBXFileReference; lastKnownFileType = sourcecode.swift; path = PasswordManagementItemListModelTests.swift; sourceTree = "<group>"; };
		858A798926A9B35E00A75A42 /* PasswordManagementItemModelTests.swift */ = {isa = PBXFileReference; lastKnownFileType = sourcecode.swift; path = PasswordManagementItemModelTests.swift; sourceTree = "<group>"; };
		859E7D6A27453BF3009C2B69 /* BookmarksExporter.swift */ = {isa = PBXFileReference; lastKnownFileType = sourcecode.swift; path = BookmarksExporter.swift; sourceTree = "<group>"; };
		859E7D6C274548F2009C2B69 /* BookmarksExporterTests.swift */ = {isa = PBXFileReference; lastKnownFileType = sourcecode.swift; path = BookmarksExporterTests.swift; sourceTree = "<group>"; };
		85A0116825AF1D8900FA6A0C /* FindInPageViewController.swift */ = {isa = PBXFileReference; lastKnownFileType = sourcecode.swift; path = FindInPageViewController.swift; sourceTree = "<group>"; };
		85A0117325AF2EDF00FA6A0C /* FindInPage.storyboard */ = {isa = PBXFileReference; lastKnownFileType = file.storyboard; path = FindInPage.storyboard; sourceTree = "<group>"; };
		85A0118125AF60E700FA6A0C /* FindInPageModel.swift */ = {isa = PBXFileReference; lastKnownFileType = sourcecode.swift; path = FindInPageModel.swift; sourceTree = "<group>"; };
		85A011E925B4D4CA00FA6A0C /* FindInPageUserScript.swift */ = {isa = PBXFileReference; lastKnownFileType = sourcecode.swift; path = FindInPageUserScript.swift; sourceTree = "<group>"; };
		85AC3AEE25D5CE9800C7D2AA /* UserScripts.swift */ = {isa = PBXFileReference; lastKnownFileType = sourcecode.swift; path = UserScripts.swift; sourceTree = "<group>"; };
		85AC3AF625D5DBFD00C7D2AA /* DataExtension.swift */ = {isa = PBXFileReference; lastKnownFileType = sourcecode.swift; path = DataExtension.swift; sourceTree = "<group>"; };
		85AC3B0425D6B1D800C7D2AA /* ScriptSourceProviding.swift */ = {isa = PBXFileReference; lastKnownFileType = sourcecode.swift; path = ScriptSourceProviding.swift; sourceTree = "<group>"; };
		85AC3B1625D9BC1A00C7D2AA /* ConfigurationDownloaderTests.swift */ = {isa = PBXFileReference; lastKnownFileType = sourcecode.swift; path = ConfigurationDownloaderTests.swift; sourceTree = "<group>"; };
		85AC3B3425DA82A600C7D2AA /* DataTaskProviding.swift */ = {isa = PBXFileReference; lastKnownFileType = sourcecode.swift; path = DataTaskProviding.swift; sourceTree = "<group>"; };
		85AC3B4825DAC9BD00C7D2AA /* ConfigurationStorageTests.swift */ = {isa = PBXFileReference; lastKnownFileType = sourcecode.swift; path = ConfigurationStorageTests.swift; sourceTree = "<group>"; };
		85AC7AD827BD625000FFB69B /* HomePageAssets.xcassets */ = {isa = PBXFileReference; lastKnownFileType = folder.assetcatalog; path = HomePageAssets.xcassets; sourceTree = "<group>"; };
		85AC7ADA27BD628400FFB69B /* HomePage.swift */ = {isa = PBXFileReference; lastKnownFileType = sourcecode.swift; path = HomePage.swift; sourceTree = "<group>"; };
		85AC7ADC27BEB6EE00FFB69B /* HomePageDefaultBrowserModel.swift */ = {isa = PBXFileReference; lastKnownFileType = sourcecode.swift; path = HomePageDefaultBrowserModel.swift; sourceTree = "<group>"; };
		85AE2FF124A33A2D002D507F /* WebKit.framework */ = {isa = PBXFileReference; lastKnownFileType = wrapper.framework; name = WebKit.framework; path = System/Library/Frameworks/WebKit.framework; sourceTree = SDKROOT; };
		85B7184927677C2D00B4277F /* Onboarding.storyboard */ = {isa = PBXFileReference; lastKnownFileType = file.storyboard; path = Onboarding.storyboard; sourceTree = "<group>"; };
		85B7184B27677C6500B4277F /* OnboardingViewController.swift */ = {isa = PBXFileReference; lastKnownFileType = sourcecode.swift; path = OnboardingViewController.swift; sourceTree = "<group>"; };
		85B7184D27677CBB00B4277F /* RootView.swift */ = {isa = PBXFileReference; lastKnownFileType = sourcecode.swift; path = RootView.swift; sourceTree = "<group>"; };
		85C48CCB278D808F00D3263E /* NSAttributedStringExtension.swift */ = {isa = PBXFileReference; lastKnownFileType = sourcecode.swift; path = NSAttributedStringExtension.swift; sourceTree = "<group>"; };
		85C48CD027908C1000D3263E /* BrowserImportMoreInfoViewController.swift */ = {isa = PBXFileReference; lastKnownFileType = sourcecode.swift; path = BrowserImportMoreInfoViewController.swift; sourceTree = "<group>"; };
		85C5991A27D10CF000E605B2 /* FireAnimationView.swift */ = {isa = PBXFileReference; lastKnownFileType = sourcecode.swift; path = FireAnimationView.swift; sourceTree = "<group>"; };
		85C6A29525CC1FFD00EEB5F1 /* UserDefaultsWrapper.swift */ = {isa = PBXFileReference; lastKnownFileType = sourcecode.swift; path = UserDefaultsWrapper.swift; sourceTree = "<group>"; };
		85CC1D7A26A05ECF0062F04E /* PasswordManagementItemListModel.swift */ = {isa = PBXFileReference; lastKnownFileType = sourcecode.swift; path = PasswordManagementItemListModel.swift; sourceTree = "<group>"; };
		85CC1D7C26A05F250062F04E /* PasswordManagementItemModel.swift */ = {isa = PBXFileReference; lastKnownFileType = sourcecode.swift; path = PasswordManagementItemModel.swift; sourceTree = "<group>"; };
		85D33F1125C82EB3002B91A6 /* ConfigurationManager.swift */ = {isa = PBXFileReference; lastKnownFileType = sourcecode.swift; path = ConfigurationManager.swift; sourceTree = "<group>"; };
		85D438B5256E7C9E00F3BAF8 /* ContextMenuUserScript.swift */ = {isa = PBXFileReference; lastKnownFileType = sourcecode.swift; path = ContextMenuUserScript.swift; sourceTree = "<group>"; };
		85D885AF26A590A90077C374 /* NSNotificationName+PasswordManager.swift */ = {isa = PBXFileReference; lastKnownFileType = sourcecode.swift; path = "NSNotificationName+PasswordManager.swift"; sourceTree = "<group>"; };
		85D885B226A5A9DE0077C374 /* NSAlert+PasswordManager.swift */ = {isa = PBXFileReference; lastKnownFileType = sourcecode.swift; path = "NSAlert+PasswordManager.swift"; sourceTree = "<group>"; };
		85F0FF1227CFAB04001C7C6E /* RecentlyVisitedView.swift */ = {isa = PBXFileReference; lastKnownFileType = sourcecode.swift; path = RecentlyVisitedView.swift; sourceTree = "<group>"; };
		85F1B0C825EF9759004792B6 /* URLEventHandlerTests.swift */ = {isa = PBXFileReference; lastKnownFileType = sourcecode.swift; path = URLEventHandlerTests.swift; sourceTree = "<group>"; };
		85F487B4276A8F2E003CE668 /* OnboardingTests.swift */ = {isa = PBXFileReference; lastKnownFileType = sourcecode.swift; path = OnboardingTests.swift; sourceTree = "<group>"; };
		85F69B3B25EDE81F00978E59 /* URLExtensionTests.swift */ = {isa = PBXFileReference; lastKnownFileType = sourcecode.swift; path = URLExtensionTests.swift; sourceTree = "<group>"; };
		85F91D9327F47BC40096B1C8 /* History 5.xcdatamodel */ = {isa = PBXFileReference; lastKnownFileType = wrapper.xcdatamodel; path = "History 5.xcdatamodel"; sourceTree = "<group>"; };
		9812D894276CEDA5004B6181 /* ContentBlockerRulesLists.swift */ = {isa = PBXFileReference; lastKnownFileType = sourcecode.swift; path = ContentBlockerRulesLists.swift; sourceTree = "<group>"; };
		9826B09F2747DF3D0092F683 /* ContentBlocking.swift */ = {isa = PBXFileReference; lastKnownFileType = sourcecode.swift; path = ContentBlocking.swift; sourceTree = "<group>"; };
		9826B0A12747DFEB0092F683 /* AppPrivacyConfigurationDataProvider.swift */ = {isa = PBXFileReference; lastKnownFileType = sourcecode.swift; path = AppPrivacyConfigurationDataProvider.swift; sourceTree = "<group>"; };
		9833912E27AAA3CE00DAF119 /* AppTrackerDataSetProvider.swift */ = {isa = PBXFileReference; lastKnownFileType = sourcecode.swift; path = AppTrackerDataSetProvider.swift; sourceTree = "<group>"; };
		9833913027AAA4B500DAF119 /* trackerData.json */ = {isa = PBXFileReference; fileEncoding = 4; lastKnownFileType = text.json; path = trackerData.json; sourceTree = "<group>"; };
		9833913227AAAEEE00DAF119 /* EmbeddedTrackerDataTests.swift */ = {isa = PBXFileReference; lastKnownFileType = sourcecode.swift; path = EmbeddedTrackerDataTests.swift; sourceTree = "<group>"; };
		983DFB2428B67036006B7E34 /* UserContentUpdating.swift */ = {isa = PBXFileReference; lastKnownFileType = sourcecode.swift; path = UserContentUpdating.swift; sourceTree = "<group>"; };
		98EB5D0F27516A4800681FE6 /* AppPrivacyConfigurationTests.swift */ = {isa = PBXFileReference; lastKnownFileType = sourcecode.swift; path = AppPrivacyConfigurationTests.swift; sourceTree = "<group>"; };
		AA0877B726D5160D00B05660 /* SafariVersionReaderTests.swift */ = {isa = PBXFileReference; lastKnownFileType = sourcecode.swift; path = SafariVersionReaderTests.swift; sourceTree = "<group>"; };
		AA0877B926D5161D00B05660 /* WebKitVersionProviderTests.swift */ = {isa = PBXFileReference; lastKnownFileType = sourcecode.swift; path = WebKitVersionProviderTests.swift; sourceTree = "<group>"; };
		AA0F3DB6261A566C0077F2D9 /* SuggestionLoadingMock.swift */ = {isa = PBXFileReference; lastKnownFileType = sourcecode.swift; path = SuggestionLoadingMock.swift; sourceTree = "<group>"; };
		AA13DCB3271480B0006D48D3 /* FirePopoverViewModel.swift */ = {isa = PBXFileReference; lastKnownFileType = sourcecode.swift; path = FirePopoverViewModel.swift; sourceTree = "<group>"; };
		AA222CB82760F74E00321475 /* FaviconReferenceCache.swift */ = {isa = PBXFileReference; lastKnownFileType = sourcecode.swift; path = FaviconReferenceCache.swift; sourceTree = "<group>"; };
		AA2CB12C2587BB5600AA6FBE /* TabBarFooter.xib */ = {isa = PBXFileReference; lastKnownFileType = file.xib; path = TabBarFooter.xib; sourceTree = "<group>"; };
		AA2CB1342587C29500AA6FBE /* TabBarFooter.swift */ = {isa = PBXFileReference; lastKnownFileType = sourcecode.swift; path = TabBarFooter.swift; sourceTree = "<group>"; };
		AA34396A2754D4E200B241FA /* shield.json */ = {isa = PBXFileReference; fileEncoding = 4; lastKnownFileType = text.json; path = shield.json; sourceTree = "<group>"; };
		AA34396B2754D4E300B241FA /* shield-dot.json */ = {isa = PBXFileReference; fileEncoding = 4; lastKnownFileType = text.json; path = "shield-dot.json"; sourceTree = "<group>"; };
		AA34396E2754D4E900B241FA /* dark-shield-dot.json */ = {isa = PBXFileReference; fileEncoding = 4; lastKnownFileType = text.json; path = "dark-shield-dot.json"; sourceTree = "<group>"; };
		AA34396F2754D4E900B241FA /* dark-shield.json */ = {isa = PBXFileReference; fileEncoding = 4; lastKnownFileType = text.json; path = "dark-shield.json"; sourceTree = "<group>"; };
		AA3439722754D55100B241FA /* dark-trackers-2.json */ = {isa = PBXFileReference; fileEncoding = 4; lastKnownFileType = text.json; path = "dark-trackers-2.json"; sourceTree = "<group>"; };
		AA3439732754D55100B241FA /* trackers-1.json */ = {isa = PBXFileReference; fileEncoding = 4; lastKnownFileType = text.json; path = "trackers-1.json"; sourceTree = "<group>"; };
		AA3439742754D55100B241FA /* trackers-2.json */ = {isa = PBXFileReference; fileEncoding = 4; lastKnownFileType = text.json; path = "trackers-2.json"; sourceTree = "<group>"; };
		AA3439752754D55100B241FA /* trackers-3.json */ = {isa = PBXFileReference; fileEncoding = 4; lastKnownFileType = text.json; path = "trackers-3.json"; sourceTree = "<group>"; };
		AA3439762754D55100B241FA /* dark-trackers-1.json */ = {isa = PBXFileReference; fileEncoding = 4; lastKnownFileType = text.json; path = "dark-trackers-1.json"; sourceTree = "<group>"; };
		AA3439772754D55100B241FA /* dark-trackers-3.json */ = {isa = PBXFileReference; fileEncoding = 4; lastKnownFileType = text.json; path = "dark-trackers-3.json"; sourceTree = "<group>"; };
		AA3863C427A1E28F00749AB5 /* Feedback.storyboard */ = {isa = PBXFileReference; lastKnownFileType = file.storyboard; path = Feedback.storyboard; sourceTree = "<group>"; };
		AA3D531427A1ED9300074EC1 /* FeedbackWindow.swift */ = {isa = PBXFileReference; lastKnownFileType = sourcecode.swift; path = FeedbackWindow.swift; sourceTree = "<group>"; };
		AA3D531627A1EEED00074EC1 /* FeedbackViewController.swift */ = {isa = PBXFileReference; lastKnownFileType = sourcecode.swift; path = FeedbackViewController.swift; sourceTree = "<group>"; };
		AA3D531A27A2F57E00074EC1 /* Feedback.swift */ = {isa = PBXFileReference; lastKnownFileType = sourcecode.swift; path = Feedback.swift; sourceTree = "<group>"; };
		AA3D531C27A2F58F00074EC1 /* FeedbackSender.swift */ = {isa = PBXFileReference; lastKnownFileType = sourcecode.swift; path = FeedbackSender.swift; sourceTree = "<group>"; };
		AA3F895224C18AD500628DDE /* SuggestionViewModel.swift */ = {isa = PBXFileReference; lastKnownFileType = sourcecode.swift; path = SuggestionViewModel.swift; sourceTree = "<group>"; };
		AA4BBA3A25C58FA200C4FB0F /* MainMenu.swift */ = {isa = PBXFileReference; lastKnownFileType = sourcecode.swift; path = MainMenu.swift; sourceTree = "<group>"; };
		AA4D700625545EF800C3411E /* URLEventHandler.swift */ = {isa = PBXFileReference; lastKnownFileType = sourcecode.swift; path = URLEventHandler.swift; sourceTree = "<group>"; };
		AA4FF40B2624751A004E2377 /* GrammarFeaturesManager.swift */ = {isa = PBXFileReference; lastKnownFileType = sourcecode.swift; path = GrammarFeaturesManager.swift; sourceTree = "<group>"; };
		AA512D1324D99D9800230283 /* FaviconManager.swift */ = {isa = PBXFileReference; lastKnownFileType = sourcecode.swift; path = FaviconManager.swift; sourceTree = "<group>"; };
		AA585D7E248FD31100E9A3E2 /* DuckDuckGo.app */ = {isa = PBXFileReference; explicitFileType = wrapper.application; includeInIndex = 0; path = DuckDuckGo.app; sourceTree = BUILT_PRODUCTS_DIR; };
		AA585D81248FD31100E9A3E2 /* AppDelegate.swift */ = {isa = PBXFileReference; lastKnownFileType = sourcecode.swift; path = AppDelegate.swift; sourceTree = "<group>"; };
		AA585D83248FD31100E9A3E2 /* BrowserTabViewController.swift */ = {isa = PBXFileReference; lastKnownFileType = sourcecode.swift; path = BrowserTabViewController.swift; sourceTree = "<group>"; };
		AA585D85248FD31400E9A3E2 /* Assets.xcassets */ = {isa = PBXFileReference; lastKnownFileType = folder.assetcatalog; path = Assets.xcassets; sourceTree = "<group>"; };
		AA585D8A248FD31400E9A3E2 /* Info.plist */ = {isa = PBXFileReference; lastKnownFileType = text.plist.xml; path = Info.plist; sourceTree = "<group>"; };
		AA585D8B248FD31400E9A3E2 /* DuckDuckGo.entitlements */ = {isa = PBXFileReference; lastKnownFileType = text.plist.entitlements; path = DuckDuckGo.entitlements; sourceTree = "<group>"; };
		AA585D90248FD31400E9A3E2 /* Unit Tests.xctest */ = {isa = PBXFileReference; explicitFileType = wrapper.cfbundle; includeInIndex = 0; path = "Unit Tests.xctest"; sourceTree = BUILT_PRODUCTS_DIR; };
		AA585D96248FD31400E9A3E2 /* Info.plist */ = {isa = PBXFileReference; lastKnownFileType = text.plist.xml; path = Info.plist; sourceTree = "<group>"; };
		AA585DAE2490E6E600E9A3E2 /* MainViewController.swift */ = {isa = PBXFileReference; lastKnownFileType = sourcecode.swift; path = MainViewController.swift; sourceTree = "<group>"; };
		AA5C1DD0285A154E0089850C /* RecentlyClosedMenu.swift */ = {isa = PBXFileReference; lastKnownFileType = sourcecode.swift; path = RecentlyClosedMenu.swift; sourceTree = "<group>"; };
		AA5C1DD2285A217F0089850C /* RecentlyClosedCacheItem.swift */ = {isa = PBXFileReference; lastKnownFileType = sourcecode.swift; path = RecentlyClosedCacheItem.swift; sourceTree = "<group>"; };
		AA5C1DD4285C780C0089850C /* RecentlyClosedCoordinator.swift */ = {isa = PBXFileReference; lastKnownFileType = sourcecode.swift; path = RecentlyClosedCoordinator.swift; sourceTree = "<group>"; };
		AA5C8F58258FE21F00748EB7 /* NSTextFieldExtension.swift */ = {isa = PBXFileReference; lastKnownFileType = sourcecode.swift; path = NSTextFieldExtension.swift; sourceTree = "<group>"; };
		AA5C8F5D2590EEE800748EB7 /* NSPointExtension.swift */ = {isa = PBXFileReference; lastKnownFileType = sourcecode.swift; path = NSPointExtension.swift; sourceTree = "<group>"; };
		AA5C8F622591021700748EB7 /* NSApplicationExtension.swift */ = {isa = PBXFileReference; lastKnownFileType = sourcecode.swift; path = NSApplicationExtension.swift; sourceTree = "<group>"; };
		AA5D6DAB24A340F700C6FBCE /* WebViewStateObserver.swift */ = {isa = PBXFileReference; lastKnownFileType = sourcecode.swift; path = WebViewStateObserver.swift; sourceTree = "<group>"; };
		AA5FA696275F90C400DCE9C9 /* FaviconImageCache.swift */ = {isa = PBXFileReference; lastKnownFileType = sourcecode.swift; path = FaviconImageCache.swift; sourceTree = "<group>"; };
		AA5FA699275F91C700DCE9C9 /* Favicon.swift */ = {isa = PBXFileReference; lastKnownFileType = sourcecode.swift; path = Favicon.swift; sourceTree = "<group>"; };
		AA5FA69C275F945C00DCE9C9 /* FaviconStore.swift */ = {isa = PBXFileReference; lastKnownFileType = sourcecode.swift; path = FaviconStore.swift; sourceTree = "<group>"; };
		AA5FA69F275F948900DCE9C9 /* Favicons.xcdatamodel */ = {isa = PBXFileReference; lastKnownFileType = wrapper.xcdatamodel; path = Favicons.xcdatamodel; sourceTree = "<group>"; };
		AA6197C3276B314D008396F0 /* FaviconUrlReference.swift */ = {isa = PBXFileReference; lastKnownFileType = sourcecode.swift; path = FaviconUrlReference.swift; sourceTree = "<group>"; };
		AA6197C5276B3168008396F0 /* FaviconHostReference.swift */ = {isa = PBXFileReference; lastKnownFileType = sourcecode.swift; path = FaviconHostReference.swift; sourceTree = "<group>"; };
		AA61C0CF2722159B00E6B681 /* FireInfoViewController.swift */ = {isa = PBXFileReference; lastKnownFileType = sourcecode.swift; path = FireInfoViewController.swift; sourceTree = "<group>"; };
		AA61C0D12727F59B00E6B681 /* ArrayExtension.swift */ = {isa = PBXFileReference; lastKnownFileType = sourcecode.swift; path = ArrayExtension.swift; sourceTree = "<group>"; };
		AA63745324C9BF9A00AB2AC4 /* SuggestionContainerTests.swift */ = {isa = PBXFileReference; lastKnownFileType = sourcecode.swift; path = SuggestionContainerTests.swift; sourceTree = "<group>"; };
		AA652CB025DD825B009059CC /* LocalBookmarkStoreTests.swift */ = {isa = PBXFileReference; lastKnownFileType = sourcecode.swift; path = LocalBookmarkStoreTests.swift; sourceTree = "<group>"; };
		AA652CCD25DD9071009059CC /* BookmarkListTests.swift */ = {isa = PBXFileReference; lastKnownFileType = sourcecode.swift; path = BookmarkListTests.swift; sourceTree = "<group>"; };
		AA652CD225DDA6E9009059CC /* LocalBookmarkManagerTests.swift */ = {isa = PBXFileReference; lastKnownFileType = sourcecode.swift; path = LocalBookmarkManagerTests.swift; sourceTree = "<group>"; };
		AA652CDA25DDAB32009059CC /* BookmarkStoreMock.swift */ = {isa = PBXFileReference; lastKnownFileType = sourcecode.swift; path = BookmarkStoreMock.swift; sourceTree = "<group>"; };
		AA6820E325502F19005ED0D5 /* WebsiteDataStore.swift */ = {isa = PBXFileReference; lastKnownFileType = sourcecode.swift; path = WebsiteDataStore.swift; sourceTree = "<group>"; };
		AA6820EA25503D6A005ED0D5 /* Fire.swift */ = {isa = PBXFileReference; lastKnownFileType = sourcecode.swift; path = Fire.swift; sourceTree = "<group>"; };
		AA6820F025503DA9005ED0D5 /* FireViewModel.swift */ = {isa = PBXFileReference; lastKnownFileType = sourcecode.swift; path = FireViewModel.swift; sourceTree = "<group>"; };
		AA68C3D22490ED62001B8783 /* NavigationBarViewController.swift */ = {isa = PBXFileReference; lastKnownFileType = sourcecode.swift; path = NavigationBarViewController.swift; sourceTree = "<group>"; };
		AA68C3D62490F821001B8783 /* README.md */ = {isa = PBXFileReference; lastKnownFileType = net.daringfireball.markdown; path = README.md; sourceTree = "<group>"; };
		AA693E5D2696E5B90007BB78 /* CrashReports.storyboard */ = {isa = PBXFileReference; lastKnownFileType = file.storyboard; path = CrashReports.storyboard; sourceTree = "<group>"; };
		AA6AD95A2704B6DB00159F8A /* FirePopoverViewController.swift */ = {isa = PBXFileReference; lastKnownFileType = sourcecode.swift; path = FirePopoverViewController.swift; sourceTree = "<group>"; };
		AA6EF9AC25066F42004754E6 /* WindowsManager.swift */ = {isa = PBXFileReference; lastKnownFileType = sourcecode.swift; path = WindowsManager.swift; sourceTree = "<group>"; };
		AA6EF9B2250785D5004754E6 /* NSMenuExtension.swift */ = {isa = PBXFileReference; lastKnownFileType = sourcecode.swift; path = NSMenuExtension.swift; sourceTree = "<group>"; };
		AA6EF9B425081B4C004754E6 /* MainMenuActions.swift */ = {isa = PBXFileReference; lastKnownFileType = sourcecode.swift; path = MainMenuActions.swift; sourceTree = "<group>"; };
		AA6FFB4324DC33320028F4D0 /* NSViewExtension.swift */ = {isa = PBXFileReference; lastKnownFileType = sourcecode.swift; path = NSViewExtension.swift; sourceTree = "<group>"; };
		AA6FFB4524DC3B5A0028F4D0 /* WebView.swift */ = {isa = PBXFileReference; lastKnownFileType = sourcecode.swift; path = WebView.swift; sourceTree = "<group>"; };
		AA72D5FD25FFF94E00C77619 /* NSMenuItemExtension.swift */ = {isa = PBXFileReference; lastKnownFileType = sourcecode.swift; path = NSMenuItemExtension.swift; sourceTree = "<group>"; };
		AA7412B024D0B3AC00D22FE0 /* TabBarViewItem.swift */ = {isa = PBXFileReference; lastKnownFileType = sourcecode.swift; path = TabBarViewItem.swift; sourceTree = "<group>"; };
		AA7412B124D0B3AC00D22FE0 /* TabBarViewItem.xib */ = {isa = PBXFileReference; lastKnownFileType = file.xib; path = TabBarViewItem.xib; sourceTree = "<group>"; };
		AA7412B424D1536B00D22FE0 /* MainWindowController.swift */ = {isa = PBXFileReference; lastKnownFileType = sourcecode.swift; path = MainWindowController.swift; sourceTree = "<group>"; };
		AA7412B624D1687000D22FE0 /* TabBarScrollView.swift */ = {isa = PBXFileReference; lastKnownFileType = sourcecode.swift; path = TabBarScrollView.swift; sourceTree = "<group>"; };
		AA7412BC24D2BEEE00D22FE0 /* MainWindow.swift */ = {isa = PBXFileReference; lastKnownFileType = sourcecode.swift; path = MainWindow.swift; sourceTree = "<group>"; };
		AA75A0AD26F3500C0086B667 /* PrivacyIconViewModel.swift */ = {isa = PBXFileReference; lastKnownFileType = sourcecode.swift; path = PrivacyIconViewModel.swift; sourceTree = "<group>"; };
		AA7DE8E026A9BD000012B490 /* History 2.xcdatamodel */ = {isa = PBXFileReference; lastKnownFileType = wrapper.xcdatamodel; path = "History 2.xcdatamodel"; sourceTree = "<group>"; };
		AA7E9175286DB05D00AB6B62 /* RecentlyClosedCoordinatorMock.swift */ = {isa = PBXFileReference; lastKnownFileType = sourcecode.swift; path = RecentlyClosedCoordinatorMock.swift; sourceTree = "<group>"; };
		AA7E919628746BCC00AB6B62 /* HistoryMenu.swift */ = {isa = PBXFileReference; lastKnownFileType = sourcecode.swift; path = HistoryMenu.swift; sourceTree = "<group>"; };
		AA7E91982875AB4700AB6B62 /* History 6.xcdatamodel */ = {isa = PBXFileReference; lastKnownFileType = wrapper.xcdatamodel; path = "History 6.xcdatamodel"; sourceTree = "<group>"; };
		AA7E91992875B39300AB6B62 /* Visit.swift */ = {isa = PBXFileReference; lastKnownFileType = sourcecode.swift; path = Visit.swift; sourceTree = "<group>"; };
		AA7E919B2875C65000AB6B62 /* Stored.swift */ = {isa = PBXFileReference; lastKnownFileType = sourcecode.swift; path = Stored.swift; sourceTree = "<group>"; };
		AA7E919E287872EA00AB6B62 /* VisitViewModel.swift */ = {isa = PBXFileReference; lastKnownFileType = sourcecode.swift; path = VisitViewModel.swift; sourceTree = "<group>"; };
		AA7EB6DE27E7C57D00036718 /* MouseOverAnimationButton.swift */ = {isa = PBXFileReference; lastKnownFileType = sourcecode.swift; path = MouseOverAnimationButton.swift; sourceTree = "<group>"; };
		AA7EB6E027E7D05500036718 /* flame-mouse-over.json */ = {isa = PBXFileReference; fileEncoding = 4; lastKnownFileType = text.json; path = "flame-mouse-over.json"; sourceTree = "<group>"; };
		AA7EB6E127E7D05500036718 /* dark-flame-mouse-over.json */ = {isa = PBXFileReference; fileEncoding = 4; lastKnownFileType = text.json; path = "dark-flame-mouse-over.json"; sourceTree = "<group>"; };
		AA7EB6E427E7D6DC00036718 /* AnimationView.swift */ = {isa = PBXFileReference; lastKnownFileType = sourcecode.swift; path = AnimationView.swift; sourceTree = "<group>"; };
		AA7EB6E627E8809D00036718 /* shield-mouse-over.json */ = {isa = PBXFileReference; fileEncoding = 4; lastKnownFileType = text.json; path = "shield-mouse-over.json"; sourceTree = "<group>"; };
		AA7EB6E827E880A600036718 /* shield-dot-mouse-over.json */ = {isa = PBXFileReference; fileEncoding = 4; lastKnownFileType = text.json; path = "shield-dot-mouse-over.json"; sourceTree = "<group>"; };
		AA7EB6EA27E880AE00036718 /* dark-shield-mouse-over.json */ = {isa = PBXFileReference; fileEncoding = 4; lastKnownFileType = text.json; path = "dark-shield-mouse-over.json"; sourceTree = "<group>"; };
		AA7EB6EC27E880B600036718 /* dark-shield-dot-mouse-over.json */ = {isa = PBXFileReference; fileEncoding = 4; lastKnownFileType = text.json; path = "dark-shield-dot-mouse-over.json"; sourceTree = "<group>"; };
		AA80EC53256BE3BC007083E7 /* UserText.swift */ = {isa = PBXFileReference; lastKnownFileType = sourcecode.swift; path = UserText.swift; sourceTree = "<group>"; };
		AA80EC68256C4691007083E7 /* Base */ = {isa = PBXFileReference; lastKnownFileType = file.storyboard; name = Base; path = Base.lproj/BrowserTab.storyboard; sourceTree = "<group>"; };
		AA80EC74256C46A2007083E7 /* Base */ = {isa = PBXFileReference; lastKnownFileType = file.storyboard; name = Base; path = Base.lproj/Suggestion.storyboard; sourceTree = "<group>"; };
		AA80EC7A256C46AA007083E7 /* Base */ = {isa = PBXFileReference; lastKnownFileType = file.storyboard; name = Base; path = Base.lproj/TabBar.storyboard; sourceTree = "<group>"; };
		AA80EC8A256C49B8007083E7 /* en */ = {isa = PBXFileReference; lastKnownFileType = text.plist.strings; name = en; path = en.lproj/Localizable.strings; sourceTree = "<group>"; };
		AA80EC90256C49BC007083E7 /* en */ = {isa = PBXFileReference; lastKnownFileType = text.plist.stringsdict; name = en; path = en.lproj/Localizable.stringsdict; sourceTree = "<group>"; };
		AA840A9727319D1600E63CDD /* FirePopoverWrapperViewController.swift */ = {isa = PBXFileReference; lastKnownFileType = sourcecode.swift; path = FirePopoverWrapperViewController.swift; sourceTree = "<group>"; };
		AA88D14A252A557100980B4E /* URLRequestExtension.swift */ = {isa = PBXFileReference; lastKnownFileType = sourcecode.swift; path = URLRequestExtension.swift; sourceTree = "<group>"; };
		AA8EDF2324923E980071C2E8 /* URLExtension.swift */ = {isa = PBXFileReference; lastKnownFileType = sourcecode.swift; path = URLExtension.swift; sourceTree = "<group>"; };
		AA8EDF2624923EC70071C2E8 /* StringExtension.swift */ = {isa = PBXFileReference; lastKnownFileType = sourcecode.swift; path = StringExtension.swift; sourceTree = "<group>"; };
		AA91F83827076F1900771A0D /* PrivacyIconViewModelTests.swift */ = {isa = PBXFileReference; lastKnownFileType = sourcecode.swift; path = PrivacyIconViewModelTests.swift; sourceTree = "<group>"; };
		AA92126E25ACCB1100600CD4 /* ErrorExtension.swift */ = {isa = PBXFileReference; lastKnownFileType = sourcecode.swift; path = ErrorExtension.swift; sourceTree = "<group>"; };
		AA92127625ADA07900600CD4 /* WKWebViewExtension.swift */ = {isa = PBXFileReference; lastKnownFileType = sourcecode.swift; path = WKWebViewExtension.swift; sourceTree = "<group>"; };
		AA97BF4525135DD30014931A /* ApplicationDockMenu.swift */ = {isa = PBXFileReference; lastKnownFileType = sourcecode.swift; path = ApplicationDockMenu.swift; sourceTree = "<group>"; };
		AA9B7C7D26A06E040008D425 /* TrackerInfo.swift */ = {isa = PBXFileReference; lastKnownFileType = sourcecode.swift; path = TrackerInfo.swift; sourceTree = "<group>"; };
		AA9B7C8226A197A00008D425 /* ServerTrust.swift */ = {isa = PBXFileReference; lastKnownFileType = sourcecode.swift; path = ServerTrust.swift; sourceTree = "<group>"; };
		AA9B7C8426A199B60008D425 /* ServerTrustViewModel.swift */ = {isa = PBXFileReference; lastKnownFileType = sourcecode.swift; path = ServerTrustViewModel.swift; sourceTree = "<group>"; };
		AA9C362725518C44004B1BA3 /* WebsiteDataStoreMock.swift */ = {isa = PBXFileReference; lastKnownFileType = sourcecode.swift; path = WebsiteDataStoreMock.swift; sourceTree = "<group>"; };
		AA9C362F25518CA9004B1BA3 /* FireTests.swift */ = {isa = PBXFileReference; lastKnownFileType = sourcecode.swift; path = FireTests.swift; sourceTree = "<group>"; };
		AA9E9A5525A3AE8400D1959D /* NSWindowExtension.swift */ = {isa = PBXFileReference; lastKnownFileType = sourcecode.swift; path = NSWindowExtension.swift; sourceTree = "<group>"; };
		AA9E9A5D25A4867200D1959D /* TabDragAndDropManager.swift */ = {isa = PBXFileReference; lastKnownFileType = sourcecode.swift; path = TabDragAndDropManager.swift; sourceTree = "<group>"; };
		AA9FF95824A1ECF20039E328 /* Tab.swift */ = {isa = PBXFileReference; lastKnownFileType = sourcecode.swift; path = Tab.swift; sourceTree = "<group>"; };
		AA9FF95A24A1EFC20039E328 /* TabViewModel.swift */ = {isa = PBXFileReference; lastKnownFileType = sourcecode.swift; path = TabViewModel.swift; sourceTree = "<group>"; };
		AA9FF95C24A1FA1C0039E328 /* TabCollection.swift */ = {isa = PBXFileReference; lastKnownFileType = sourcecode.swift; path = TabCollection.swift; sourceTree = "<group>"; };
		AA9FF95E24A1FB680039E328 /* TabCollectionViewModel.swift */ = {isa = PBXFileReference; lastKnownFileType = sourcecode.swift; path = TabCollectionViewModel.swift; sourceTree = "<group>"; };
		AAA0CC32252F181A0079BC96 /* NavigationButtonMenuDelegate.swift */ = {isa = PBXFileReference; lastKnownFileType = sourcecode.swift; path = NavigationButtonMenuDelegate.swift; sourceTree = "<group>"; };
		AAA0CC3B25337FAB0079BC96 /* WKBackForwardListItemViewModel.swift */ = {isa = PBXFileReference; lastKnownFileType = sourcecode.swift; path = WKBackForwardListItemViewModel.swift; sourceTree = "<group>"; };
		AAA0CC462533833C0079BC96 /* MoreOptionsMenu.swift */ = {isa = PBXFileReference; lastKnownFileType = sourcecode.swift; path = MoreOptionsMenu.swift; sourceTree = "<group>"; };
		AAA0CC562539EBC90079BC96 /* FaviconUserScript.swift */ = {isa = PBXFileReference; lastKnownFileType = sourcecode.swift; path = FaviconUserScript.swift; sourceTree = "<group>"; };
		AAA0CC69253CC43C0079BC96 /* WKUserContentControllerExtension.swift */ = {isa = PBXFileReference; lastKnownFileType = sourcecode.swift; path = WKUserContentControllerExtension.swift; sourceTree = "<group>"; };
		AAA892E9250A4CEF005B37B2 /* WindowControllersManager.swift */ = {isa = PBXFileReference; lastKnownFileType = sourcecode.swift; path = WindowControllersManager.swift; sourceTree = "<group>"; };
		AAAB9113288EB1D600A057A9 /* CleanThisHistoryMenuItem.swift */ = {isa = PBXFileReference; lastKnownFileType = sourcecode.swift; path = CleanThisHistoryMenuItem.swift; sourceTree = "<group>"; };
		AAAB9115288EB46B00A057A9 /* VisitMenuItem.swift */ = {isa = PBXFileReference; lastKnownFileType = sourcecode.swift; path = VisitMenuItem.swift; sourceTree = "<group>"; };
		AAADFD05264AA282001555EA /* TimeIntervalExtension.swift */ = {isa = PBXFileReference; lastKnownFileType = sourcecode.swift; path = TimeIntervalExtension.swift; sourceTree = "<group>"; };
		AAB549DE25DAB8F80058460B /* BookmarkViewModel.swift */ = {isa = PBXFileReference; lastKnownFileType = sourcecode.swift; path = BookmarkViewModel.swift; sourceTree = "<group>"; };
		AAB7320626DD0C37002FACF9 /* Fire.storyboard */ = {isa = PBXFileReference; lastKnownFileType = file.storyboard; path = Fire.storyboard; sourceTree = "<group>"; };
		AAB7320826DD0CD9002FACF9 /* FireViewController.swift */ = {isa = PBXFileReference; lastKnownFileType = sourcecode.swift; path = FireViewController.swift; sourceTree = "<group>"; };
		AAB8203B26B2DE0D00788AC3 /* SuggestionListCharacteristics.swift */ = {isa = PBXFileReference; lastKnownFileType = sourcecode.swift; path = SuggestionListCharacteristics.swift; sourceTree = "<group>"; };
		AABAF59B260A7D130085060C /* FaviconManagerMock.swift */ = {isa = PBXFileReference; lastKnownFileType = sourcecode.swift; path = FaviconManagerMock.swift; sourceTree = "<group>"; };
		AABEE69924A902A90043105B /* SuggestionContainerViewModel.swift */ = {isa = PBXFileReference; lastKnownFileType = sourcecode.swift; path = SuggestionContainerViewModel.swift; sourceTree = "<group>"; };
		AABEE69B24A902BB0043105B /* SuggestionContainer.swift */ = {isa = PBXFileReference; lastKnownFileType = sourcecode.swift; path = SuggestionContainer.swift; sourceTree = "<group>"; };
		AABEE6A424AA0A7F0043105B /* SuggestionViewController.swift */ = {isa = PBXFileReference; lastKnownFileType = sourcecode.swift; path = SuggestionViewController.swift; sourceTree = "<group>"; };
		AABEE6A824AB4B910043105B /* SuggestionTableCellView.swift */ = {isa = PBXFileReference; lastKnownFileType = sourcecode.swift; path = SuggestionTableCellView.swift; sourceTree = "<group>"; };
		AABEE6AA24ACA0F90043105B /* SuggestionTableRowView.swift */ = {isa = PBXFileReference; lastKnownFileType = sourcecode.swift; path = SuggestionTableRowView.swift; sourceTree = "<group>"; };
		AABEE6AE24AD22B90043105B /* AddressBarTextField.swift */ = {isa = PBXFileReference; lastKnownFileType = sourcecode.swift; path = AddressBarTextField.swift; sourceTree = "<group>"; };
		AAC30A25268DFEE200D2D9CD /* CrashReporter.swift */ = {isa = PBXFileReference; lastKnownFileType = sourcecode.swift; path = CrashReporter.swift; sourceTree = "<group>"; };
		AAC30A27268E045400D2D9CD /* CrashReportReader.swift */ = {isa = PBXFileReference; lastKnownFileType = sourcecode.swift; path = CrashReportReader.swift; sourceTree = "<group>"; };
		AAC30A29268E239100D2D9CD /* CrashReport.swift */ = {isa = PBXFileReference; lastKnownFileType = sourcecode.swift; path = CrashReport.swift; sourceTree = "<group>"; };
		AAC30A2B268F1ECD00D2D9CD /* CrashReportSender.swift */ = {isa = PBXFileReference; lastKnownFileType = sourcecode.swift; path = CrashReportSender.swift; sourceTree = "<group>"; };
		AAC30A2D268F1EE300D2D9CD /* CrashReportPromptPresenter.swift */ = {isa = PBXFileReference; lastKnownFileType = sourcecode.swift; path = CrashReportPromptPresenter.swift; sourceTree = "<group>"; };
		AAC5E4C425D6A6E8007F5990 /* BookmarkPopover.swift */ = {isa = PBXFileReference; fileEncoding = 4; lastKnownFileType = sourcecode.swift; path = BookmarkPopover.swift; sourceTree = "<group>"; };
		AAC5E4C525D6A6E8007F5990 /* BookmarkPopoverViewController.swift */ = {isa = PBXFileReference; fileEncoding = 4; lastKnownFileType = sourcecode.swift; path = BookmarkPopoverViewController.swift; sourceTree = "<group>"; };
		AAC5E4C625D6A6E8007F5990 /* Bookmarks.storyboard */ = {isa = PBXFileReference; fileEncoding = 4; lastKnownFileType = file.storyboard; path = Bookmarks.storyboard; sourceTree = "<group>"; };
		AAC5E4CD25D6A709007F5990 /* Bookmark.swift */ = {isa = PBXFileReference; fileEncoding = 4; lastKnownFileType = sourcecode.swift; path = Bookmark.swift; sourceTree = "<group>"; };
		AAC5E4CE25D6A709007F5990 /* BookmarkManager.swift */ = {isa = PBXFileReference; fileEncoding = 4; lastKnownFileType = sourcecode.swift; path = BookmarkManager.swift; sourceTree = "<group>"; };
		AAC5E4CF25D6A709007F5990 /* BookmarkList.swift */ = {isa = PBXFileReference; fileEncoding = 4; lastKnownFileType = sourcecode.swift; path = BookmarkList.swift; sourceTree = "<group>"; };
		AAC5E4D625D6A710007F5990 /* BookmarkStore.swift */ = {isa = PBXFileReference; fileEncoding = 4; lastKnownFileType = sourcecode.swift; path = BookmarkStore.swift; sourceTree = "<group>"; };
		AAC5E4E325D6BA9C007F5990 /* NSSizeExtension.swift */ = {isa = PBXFileReference; fileEncoding = 4; lastKnownFileType = sourcecode.swift; path = NSSizeExtension.swift; sourceTree = "<group>"; };
		AAC5E4F025D6BF10007F5990 /* AddressBarButton.swift */ = {isa = PBXFileReference; fileEncoding = 4; lastKnownFileType = sourcecode.swift; path = AddressBarButton.swift; sourceTree = "<group>"; };
		AAC5E4F525D6BF2C007F5990 /* AddressBarButtonsViewController.swift */ = {isa = PBXFileReference; fileEncoding = 4; lastKnownFileType = sourcecode.swift; path = AddressBarButtonsViewController.swift; sourceTree = "<group>"; };
		AAC6881828626BF800D54247 /* RecentlyClosedTab.swift */ = {isa = PBXFileReference; lastKnownFileType = sourcecode.swift; path = RecentlyClosedTab.swift; sourceTree = "<group>"; };
		AAC6881A28626C1900D54247 /* RecentlyClosedWindow.swift */ = {isa = PBXFileReference; lastKnownFileType = sourcecode.swift; path = RecentlyClosedWindow.swift; sourceTree = "<group>"; };
		AAC6BBEE27AC151D0006DCC2 /* History 3.xcdatamodel */ = {isa = PBXFileReference; lastKnownFileType = wrapper.xcdatamodel; path = "History 3.xcdatamodel"; sourceTree = "<group>"; };
		AAC82C5F258B6CB5009B6B42 /* TabPreviewWindowController.swift */ = {isa = PBXFileReference; lastKnownFileType = sourcecode.swift; path = TabPreviewWindowController.swift; sourceTree = "<group>"; };
		AAC9C01424CAFBCE00AD1325 /* TabTests.swift */ = {isa = PBXFileReference; lastKnownFileType = sourcecode.swift; path = TabTests.swift; sourceTree = "<group>"; };
		AAC9C01624CAFBDC00AD1325 /* TabCollectionTests.swift */ = {isa = PBXFileReference; lastKnownFileType = sourcecode.swift; path = TabCollectionTests.swift; sourceTree = "<group>"; };
		AAC9C01B24CB594C00AD1325 /* TabViewModelTests.swift */ = {isa = PBXFileReference; lastKnownFileType = sourcecode.swift; path = TabViewModelTests.swift; sourceTree = "<group>"; };
		AAC9C01D24CB6BEB00AD1325 /* TabCollectionViewModelTests.swift */ = {isa = PBXFileReference; lastKnownFileType = sourcecode.swift; path = TabCollectionViewModelTests.swift; sourceTree = "<group>"; };
		AACF6FD526BC366D00CF09F9 /* SafariVersionReader.swift */ = {isa = PBXFileReference; lastKnownFileType = sourcecode.swift; path = SafariVersionReader.swift; sourceTree = "<group>"; };
		AAD6D8862696DF6D002393B3 /* CrashReportPromptViewController.swift */ = {isa = PBXFileReference; lastKnownFileType = sourcecode.swift; path = CrashReportPromptViewController.swift; sourceTree = "<group>"; };
		AAD8078427B3F3BE00CF7703 /* WebsiteBreakageSender.swift */ = {isa = PBXFileReference; lastKnownFileType = sourcecode.swift; path = WebsiteBreakageSender.swift; sourceTree = "<group>"; };
		AAD8078627B3F45600CF7703 /* WebsiteBreakage.swift */ = {isa = PBXFileReference; lastKnownFileType = sourcecode.swift; path = WebsiteBreakage.swift; sourceTree = "<group>"; };
		AAD86E502678D104005C11BE /* DuckDuckGoCI.entitlements */ = {isa = PBXFileReference; lastKnownFileType = text.plist.entitlements; path = DuckDuckGoCI.entitlements; sourceTree = "<group>"; };
		AAD86E51267A0DFF005C11BE /* UpdateController.swift */ = {isa = PBXFileReference; lastKnownFileType = sourcecode.swift; path = UpdateController.swift; sourceTree = "<group>"; };
		AADCBF3926F7C2CE00EF67A8 /* LottieAnimationCache.swift */ = {isa = PBXFileReference; lastKnownFileType = sourcecode.swift; path = LottieAnimationCache.swift; sourceTree = "<group>"; };
		AADE11BF26D916D70032D8A7 /* StringExtensionTests.swift */ = {isa = PBXFileReference; lastKnownFileType = sourcecode.swift; path = StringExtensionTests.swift; sourceTree = "<group>"; };
		AAE246F12709EF3B00BEEAEE /* FirePopoverCollectionViewItem.swift */ = {isa = PBXFileReference; lastKnownFileType = sourcecode.swift; path = FirePopoverCollectionViewItem.swift; sourceTree = "<group>"; };
		AAE246F22709EF3B00BEEAEE /* FirePopoverCollectionViewItem.xib */ = {isa = PBXFileReference; lastKnownFileType = file.xib; path = FirePopoverCollectionViewItem.xib; sourceTree = "<group>"; };
		AAE246F5270A3D3000BEEAEE /* FirePopoverCollectionViewHeader.xib */ = {isa = PBXFileReference; lastKnownFileType = file.xib; path = FirePopoverCollectionViewHeader.xib; sourceTree = "<group>"; };
		AAE246F7270A406200BEEAEE /* FirePopoverCollectionViewHeader.swift */ = {isa = PBXFileReference; lastKnownFileType = sourcecode.swift; path = FirePopoverCollectionViewHeader.swift; sourceTree = "<group>"; };
		AAE39D1A24F44885008EF28B /* TabCollectionViewModelDelegateMock.swift */ = {isa = PBXFileReference; lastKnownFileType = sourcecode.swift; path = TabCollectionViewModelDelegateMock.swift; sourceTree = "<group>"; };
		AAE75279263B046100B973F8 /* History.xcdatamodel */ = {isa = PBXFileReference; lastKnownFileType = wrapper.xcdatamodel; path = History.xcdatamodel; sourceTree = "<group>"; };
		AAE7527B263B056C00B973F8 /* HistoryStore.swift */ = {isa = PBXFileReference; lastKnownFileType = sourcecode.swift; path = HistoryStore.swift; sourceTree = "<group>"; };
		AAE7527D263B05C600B973F8 /* HistoryEntry.swift */ = {isa = PBXFileReference; lastKnownFileType = sourcecode.swift; path = HistoryEntry.swift; sourceTree = "<group>"; };
		AAE7527F263B0A4D00B973F8 /* HistoryCoordinator.swift */ = {isa = PBXFileReference; lastKnownFileType = sourcecode.swift; path = HistoryCoordinator.swift; sourceTree = "<group>"; };
		AAE8B101258A41C000E81239 /* TabPreview.storyboard */ = {isa = PBXFileReference; lastKnownFileType = file.storyboard; path = TabPreview.storyboard; sourceTree = "<group>"; };
		AAE8B10F258A456C00E81239 /* TabPreviewViewController.swift */ = {isa = PBXFileReference; lastKnownFileType = sourcecode.swift; path = TabPreviewViewController.swift; sourceTree = "<group>"; };
		AAE99B8827088A19008B6BD9 /* FirePopover.swift */ = {isa = PBXFileReference; lastKnownFileType = sourcecode.swift; path = FirePopover.swift; sourceTree = "<group>"; };
		AAEC74B12642C57200C2EFBC /* HistoryCoordinatingMock.swift */ = {isa = PBXFileReference; lastKnownFileType = sourcecode.swift; path = HistoryCoordinatingMock.swift; sourceTree = "<group>"; };
		AAEC74B32642C69300C2EFBC /* HistoryCoordinatorTests.swift */ = {isa = PBXFileReference; lastKnownFileType = sourcecode.swift; path = HistoryCoordinatorTests.swift; sourceTree = "<group>"; };
		AAEC74B52642CC6A00C2EFBC /* HistoryStoringMock.swift */ = {isa = PBXFileReference; lastKnownFileType = sourcecode.swift; path = HistoryStoringMock.swift; sourceTree = "<group>"; };
		AAEC74B72642E43800C2EFBC /* HistoryStoreTests.swift */ = {isa = PBXFileReference; lastKnownFileType = sourcecode.swift; path = HistoryStoreTests.swift; sourceTree = "<group>"; };
		AAEC74BA2642E67C00C2EFBC /* NSPersistentContainerExtension.swift */ = {isa = PBXFileReference; lastKnownFileType = sourcecode.swift; path = NSPersistentContainerExtension.swift; sourceTree = "<group>"; };
		AAECA41F24EEA4AC00EFA63A /* IndexPathExtension.swift */ = {isa = PBXFileReference; lastKnownFileType = sourcecode.swift; path = IndexPathExtension.swift; sourceTree = "<group>"; };
		AAEEC6A827088ADB008445F7 /* FireCoordinator.swift */ = {isa = PBXFileReference; fileEncoding = 4; lastKnownFileType = sourcecode.swift; path = FireCoordinator.swift; sourceTree = "<group>"; };
		AAEF6BC7276A081C0024DCF4 /* FaviconSelector.swift */ = {isa = PBXFileReference; lastKnownFileType = sourcecode.swift; path = FaviconSelector.swift; sourceTree = "<group>"; };
		AAFCB37E25E545D400859DD4 /* PublisherExtension.swift */ = {isa = PBXFileReference; lastKnownFileType = sourcecode.swift; path = PublisherExtension.swift; sourceTree = "<group>"; };
		AAFE068226C7082D005434CC /* WebKitVersionProvider.swift */ = {isa = PBXFileReference; lastKnownFileType = sourcecode.swift; path = WebKitVersionProvider.swift; sourceTree = "<group>"; };
		B31055BC27A1BA1D001AC618 /* AutoconsentUserScript.swift */ = {isa = PBXFileReference; fileEncoding = 4; lastKnownFileType = sourcecode.swift; path = AutoconsentUserScript.swift; sourceTree = "<group>"; };
		B31055BE27A1BA1D001AC618 /* userscript.js */ = {isa = PBXFileReference; fileEncoding = 4; lastKnownFileType = sourcecode.javascript; path = userscript.js; sourceTree = "<group>"; };
		B31055C327A1BA1D001AC618 /* autoconsent-bundle.js */ = {isa = PBXFileReference; fileEncoding = 4; lastKnownFileType = sourcecode.javascript; path = "autoconsent-bundle.js"; sourceTree = "<group>"; };
		B31055CD27A1BA44001AC618 /* AutoconsentBackgroundTests.swift */ = {isa = PBXFileReference; fileEncoding = 4; lastKnownFileType = sourcecode.swift; name = AutoconsentBackgroundTests.swift; path = Autoconsent/AutoconsentBackgroundTests.swift; sourceTree = "<group>"; };
		B3FB198D27BC013C00513DC1 /* autoconsent-test-page.html */ = {isa = PBXFileReference; lastKnownFileType = text.html; path = "autoconsent-test-page.html"; sourceTree = "<group>"; };
		B3FB198F27BC015600513DC1 /* autoconsent-test.js */ = {isa = PBXFileReference; lastKnownFileType = sourcecode.javascript; path = "autoconsent-test.js"; sourceTree = "<group>"; };
		B3FB199227BD0AD400513DC1 /* CookieConsentInfo.swift */ = {isa = PBXFileReference; lastKnownFileType = sourcecode.swift; path = CookieConsentInfo.swift; sourceTree = "<group>"; };
		B6040855274B830F00680351 /* DictionaryExtension.swift */ = {isa = PBXFileReference; lastKnownFileType = sourcecode.swift; path = DictionaryExtension.swift; sourceTree = "<group>"; };
		B604085B274B8CA400680351 /* Permissions.xcdatamodel */ = {isa = PBXFileReference; lastKnownFileType = wrapper.xcdatamodel; path = Permissions.xcdatamodel; sourceTree = "<group>"; };
		B6085D052743905F00A9C456 /* CoreDataStore.swift */ = {isa = PBXFileReference; lastKnownFileType = sourcecode.swift; path = CoreDataStore.swift; sourceTree = "<group>"; };
		B6085D082743993D00A9C456 /* Permissions.xcdatamodel */ = {isa = PBXFileReference; lastKnownFileType = wrapper.xcdatamodel; path = Permissions.xcdatamodel; sourceTree = "<group>"; };
		B6106B9D26A565DA0013B453 /* BundleExtension.swift */ = {isa = PBXFileReference; lastKnownFileType = sourcecode.swift; path = BundleExtension.swift; sourceTree = "<group>"; };
		B6106B9F26A7BE0B0013B453 /* PermissionManagerTests.swift */ = {isa = PBXFileReference; lastKnownFileType = sourcecode.swift; path = PermissionManagerTests.swift; sourceTree = "<group>"; };
		B6106BA226A7BEA00013B453 /* PermissionAuthorizationState.swift */ = {isa = PBXFileReference; lastKnownFileType = sourcecode.swift; path = PermissionAuthorizationState.swift; sourceTree = "<group>"; };
		B6106BA526A7BEC80013B453 /* PermissionAuthorizationQuery.swift */ = {isa = PBXFileReference; lastKnownFileType = sourcecode.swift; path = PermissionAuthorizationQuery.swift; sourceTree = "<group>"; };
		B6106BAA26A7BF1D0013B453 /* PermissionType.swift */ = {isa = PBXFileReference; lastKnownFileType = sourcecode.swift; path = PermissionType.swift; sourceTree = "<group>"; };
		B6106BAC26A7BF390013B453 /* PermissionState.swift */ = {isa = PBXFileReference; lastKnownFileType = sourcecode.swift; path = PermissionState.swift; sourceTree = "<group>"; };
		B6106BAE26A7C6180013B453 /* PermissionStoreMock.swift */ = {isa = PBXFileReference; lastKnownFileType = sourcecode.swift; path = PermissionStoreMock.swift; sourceTree = "<group>"; };
		B6106BB026A7D8720013B453 /* PermissionStoreTests.swift */ = {isa = PBXFileReference; lastKnownFileType = sourcecode.swift; path = PermissionStoreTests.swift; sourceTree = "<group>"; };
		B6106BB226A7F4AA0013B453 /* GeolocationServiceMock.swift */ = {isa = PBXFileReference; lastKnownFileType = sourcecode.swift; path = GeolocationServiceMock.swift; sourceTree = "<group>"; };
		B6106BB426A809E60013B453 /* GeolocationProviderTests.swift */ = {isa = PBXFileReference; lastKnownFileType = sourcecode.swift; path = GeolocationProviderTests.swift; sourceTree = "<group>"; };
		B610F2BA27A145C500FCEBE9 /* RulesCompilationMonitor.swift */ = {isa = PBXFileReference; lastKnownFileType = sourcecode.swift; path = RulesCompilationMonitor.swift; sourceTree = "<group>"; };
		B610F2E327A8F37A00FCEBE9 /* CBRCompileTimeReporterTests.swift */ = {isa = PBXFileReference; lastKnownFileType = sourcecode.swift; path = CBRCompileTimeReporterTests.swift; sourceTree = "<group>"; };
		B610F2E527AA388100FCEBE9 /* ContentBlockingUpdatingTests.swift */ = {isa = PBXFileReference; lastKnownFileType = sourcecode.swift; path = ContentBlockingUpdatingTests.swift; sourceTree = "<group>"; };
		B610F2E727AA397100FCEBE9 /* ContentBlockerRulesManagerMock.swift */ = {isa = PBXFileReference; lastKnownFileType = sourcecode.swift; path = ContentBlockerRulesManagerMock.swift; sourceTree = "<group>"; };
		B61EF3EB266F91E700B4D78F /* WKWebView+Download.swift */ = {isa = PBXFileReference; lastKnownFileType = sourcecode.swift; path = "WKWebView+Download.swift"; sourceTree = "<group>"; };
		B61EF3F0266F922200B4D78F /* WKProcessPool+DownloadDelegate.swift */ = {isa = PBXFileReference; lastKnownFileType = sourcecode.swift; path = "WKProcessPool+DownloadDelegate.swift"; sourceTree = "<group>"; };
		B61F015425EDD5A700ABB5A3 /* UserContentController.swift */ = {isa = PBXFileReference; lastKnownFileType = sourcecode.swift; path = UserContentController.swift; sourceTree = "<group>"; };
		B62EB47B25BAD3BB005745C6 /* WKWebViewPrivateMethodsAvailabilityTests.swift */ = {isa = PBXFileReference; fileEncoding = 4; lastKnownFileType = sourcecode.swift; path = WKWebViewPrivateMethodsAvailabilityTests.swift; sourceTree = "<group>"; };
		B630793926731F2600DCEE41 /* FileDownloadManagerTests.swift */ = {isa = PBXFileReference; fileEncoding = 4; lastKnownFileType = sourcecode.swift; path = FileDownloadManagerTests.swift; sourceTree = "<group>"; };
		B630794126731F5400DCEE41 /* WKDownloadMock.swift */ = {isa = PBXFileReference; lastKnownFileType = sourcecode.swift; path = WKDownloadMock.swift; sourceTree = "<group>"; };
		B637273A26CBC8AF00C8CB02 /* AuthenticationAlert.swift */ = {isa = PBXFileReference; lastKnownFileType = sourcecode.swift; path = AuthenticationAlert.swift; sourceTree = "<group>"; };
		B637273C26CCF0C200C8CB02 /* OptionalExtension.swift */ = {isa = PBXFileReference; lastKnownFileType = sourcecode.swift; path = OptionalExtension.swift; sourceTree = "<group>"; };
		B63B9C502670B2B200C45B91 /* _WKDownload.h */ = {isa = PBXFileReference; lastKnownFileType = sourcecode.c.h; path = _WKDownload.h; sourceTree = "<group>"; };
		B63B9C542670B32000C45B91 /* WKProcessPool+Private.h */ = {isa = PBXFileReference; lastKnownFileType = sourcecode.c.h; path = "WKProcessPool+Private.h"; sourceTree = "<group>"; };
		B63BDF7D27FDAA640072D75B /* PrivacyDashboardWebView.swift */ = {isa = PBXFileReference; lastKnownFileType = sourcecode.swift; path = PrivacyDashboardWebView.swift; sourceTree = "<group>"; };
		B63BDF7F280003570072D75B /* WebKitError.swift */ = {isa = PBXFileReference; lastKnownFileType = sourcecode.swift; path = WebKitError.swift; sourceTree = "<group>"; };
		B63D466725BEB6C200874977 /* WKWebView+Private.h */ = {isa = PBXFileReference; fileEncoding = 4; lastKnownFileType = sourcecode.c.h; path = "WKWebView+Private.h"; sourceTree = "<group>"; };
		B63D466825BEB6C200874977 /* WKWebView+SessionState.swift */ = {isa = PBXFileReference; fileEncoding = 4; lastKnownFileType = sourcecode.swift; path = "WKWebView+SessionState.swift"; sourceTree = "<group>"; };
		B63D467025BFA6C100874977 /* DispatchQueueExtensions.swift */ = {isa = PBXFileReference; lastKnownFileType = sourcecode.swift; path = DispatchQueueExtensions.swift; sourceTree = "<group>"; };
		B63D467925BFC3E100874977 /* NSCoderExtensions.swift */ = {isa = PBXFileReference; lastKnownFileType = sourcecode.swift; path = NSCoderExtensions.swift; sourceTree = "<group>"; };
		B63ED0D726AE729600A9DAD1 /* PermissionModelTests.swift */ = {isa = PBXFileReference; lastKnownFileType = sourcecode.swift; path = PermissionModelTests.swift; sourceTree = "<group>"; };
		B63ED0D926AE7AF400A9DAD1 /* PermissionManagerMock.swift */ = {isa = PBXFileReference; lastKnownFileType = sourcecode.swift; path = PermissionManagerMock.swift; sourceTree = "<group>"; };
		B63ED0DB26AE7B1E00A9DAD1 /* WebViewMock.swift */ = {isa = PBXFileReference; lastKnownFileType = sourcecode.swift; path = WebViewMock.swift; sourceTree = "<group>"; };
		B63ED0DD26AFD9A300A9DAD1 /* AVCaptureDeviceMock.swift */ = {isa = PBXFileReference; lastKnownFileType = sourcecode.swift; path = AVCaptureDeviceMock.swift; sourceTree = "<group>"; };
		B63ED0DF26AFE32F00A9DAD1 /* GeolocationProviderMock.swift */ = {isa = PBXFileReference; lastKnownFileType = sourcecode.swift; path = GeolocationProviderMock.swift; sourceTree = "<group>"; };
		B63ED0E226B3E7FA00A9DAD1 /* CLLocationManagerMock.swift */ = {isa = PBXFileReference; fileEncoding = 4; lastKnownFileType = sourcecode.swift; path = CLLocationManagerMock.swift; sourceTree = "<group>"; };
		B63ED0E426BB8FB900A9DAD1 /* SharingMenu.swift */ = {isa = PBXFileReference; lastKnownFileType = sourcecode.swift; path = SharingMenu.swift; sourceTree = "<group>"; };
		B642738127B65BAC0005DFD1 /* SecureVaultErrorReporter.swift */ = {isa = PBXFileReference; lastKnownFileType = sourcecode.swift; path = SecureVaultErrorReporter.swift; sourceTree = "<group>"; };
		B643BF1327ABF772000BACEC /* NSWorkspaceExtension.swift */ = {isa = PBXFileReference; lastKnownFileType = sourcecode.swift; path = NSWorkspaceExtension.swift; sourceTree = "<group>"; };
		B64C84DD2692D7400048FEBE /* PermissionAuthorization.storyboard */ = {isa = PBXFileReference; lastKnownFileType = file.storyboard; path = PermissionAuthorization.storyboard; sourceTree = "<group>"; };
		B64C84E22692DC9F0048FEBE /* PermissionAuthorizationViewController.swift */ = {isa = PBXFileReference; lastKnownFileType = sourcecode.swift; path = PermissionAuthorizationViewController.swift; sourceTree = "<group>"; };
		B64C84EA2692DD650048FEBE /* PermissionAuthorizationPopover.swift */ = {isa = PBXFileReference; lastKnownFileType = sourcecode.swift; path = PermissionAuthorizationPopover.swift; sourceTree = "<group>"; };
		B64C84F0269310120048FEBE /* PermissionManager.swift */ = {isa = PBXFileReference; lastKnownFileType = sourcecode.swift; path = PermissionManager.swift; sourceTree = "<group>"; };
		B64C852926942AC90048FEBE /* PermissionContextMenu.swift */ = {isa = PBXFileReference; lastKnownFileType = sourcecode.swift; path = PermissionContextMenu.swift; sourceTree = "<group>"; };
		B64C852F26943BC10048FEBE /* Permissions.xcdatamodel */ = {isa = PBXFileReference; lastKnownFileType = wrapper.xcdatamodel; path = Permissions.xcdatamodel; sourceTree = "<group>"; };
		B64C853726944B880048FEBE /* StoredPermission.swift */ = {isa = PBXFileReference; lastKnownFileType = sourcecode.swift; path = StoredPermission.swift; sourceTree = "<group>"; };
		B64C853C26944B940048FEBE /* PermissionStore.swift */ = {isa = PBXFileReference; lastKnownFileType = sourcecode.swift; path = PermissionStore.swift; sourceTree = "<group>"; };
		B64C85412694590B0048FEBE /* PermissionButton.swift */ = {isa = PBXFileReference; lastKnownFileType = sourcecode.swift; path = PermissionButton.swift; sourceTree = "<group>"; };
		B65349A9265CF45000DCC645 /* DispatchQueueExtensionsTests.swift */ = {isa = PBXFileReference; lastKnownFileType = sourcecode.swift; path = DispatchQueueExtensionsTests.swift; sourceTree = "<group>"; };
		B6553691268440D700085A79 /* WKProcessPool+GeolocationProvider.swift */ = {isa = PBXFileReference; lastKnownFileType = sourcecode.swift; path = "WKProcessPool+GeolocationProvider.swift"; sourceTree = "<group>"; };
		B65536962684413900085A79 /* WKGeolocationProvider.h */ = {isa = PBXFileReference; lastKnownFileType = sourcecode.c.h; path = WKGeolocationProvider.h; sourceTree = "<group>"; };
		B655369A268442EE00085A79 /* GeolocationProvider.swift */ = {isa = PBXFileReference; lastKnownFileType = sourcecode.swift; path = GeolocationProvider.swift; sourceTree = "<group>"; };
		B65536A52685B82B00085A79 /* Permissions.swift */ = {isa = PBXFileReference; lastKnownFileType = sourcecode.swift; path = Permissions.swift; sourceTree = "<group>"; };
		B65536AD2685E17100085A79 /* GeolocationService.swift */ = {isa = PBXFileReference; lastKnownFileType = sourcecode.swift; path = GeolocationService.swift; sourceTree = "<group>"; };
		B65783E625F8AAFB00D8DB33 /* String+Punycode.swift */ = {isa = PBXFileReference; lastKnownFileType = sourcecode.swift; path = "String+Punycode.swift"; sourceTree = "<group>"; };
		B657841825FA484B00D8DB33 /* NSException+Catch.h */ = {isa = PBXFileReference; lastKnownFileType = sourcecode.c.h; path = "NSException+Catch.h"; sourceTree = "<group>"; };
		B657841925FA484B00D8DB33 /* NSException+Catch.m */ = {isa = PBXFileReference; lastKnownFileType = sourcecode.c.objc; path = "NSException+Catch.m"; sourceTree = "<group>"; };
		B657841E25FA497600D8DB33 /* NSException+Catch.swift */ = {isa = PBXFileReference; lastKnownFileType = sourcecode.swift; path = "NSException+Catch.swift"; sourceTree = "<group>"; };
		B65E6B9D26D9EC0800095F96 /* CircularProgressView.swift */ = {isa = PBXFileReference; lastKnownFileType = sourcecode.swift; path = CircularProgressView.swift; sourceTree = "<group>"; };
		B65E6B9F26D9F10600095F96 /* NSBezierPathExtension.swift */ = {isa = PBXFileReference; lastKnownFileType = sourcecode.swift; path = NSBezierPathExtension.swift; sourceTree = "<group>"; };
		B662D3D82755D7AD0035D4D6 /* PixelStoreTests.swift */ = {isa = PBXFileReference; lastKnownFileType = sourcecode.swift; path = PixelStoreTests.swift; sourceTree = "<group>"; };
		B662D3DB2755D81A0035D4D6 /* PixelDataModel.xcdatamodel */ = {isa = PBXFileReference; lastKnownFileType = wrapper.xcdatamodel; path = PixelDataModel.xcdatamodel; sourceTree = "<group>"; };
		B662D3DD275613BB0035D4D6 /* EncryptionKeyStoreMock.swift */ = {isa = PBXFileReference; lastKnownFileType = sourcecode.swift; path = EncryptionKeyStoreMock.swift; sourceTree = "<group>"; };
		B66E9DD12670EB2A00E53BB5 /* _WKDownload+WebKitDownload.swift */ = {isa = PBXFileReference; lastKnownFileType = sourcecode.swift; path = "_WKDownload+WebKitDownload.swift"; sourceTree = "<group>"; };
		B66E9DD32670EB4A00E53BB5 /* WKDownload+WebKitDownload.swift */ = {isa = PBXFileReference; lastKnownFileType = sourcecode.swift; path = "WKDownload+WebKitDownload.swift"; sourceTree = "<group>"; };
		B67C6C3C2654B897006C872E /* WebViewExtensionTests.swift */ = {isa = PBXFileReference; lastKnownFileType = sourcecode.swift; path = WebViewExtensionTests.swift; sourceTree = "<group>"; };
		B67C6C412654BF49006C872E /* DuckDuckGo-Symbol.jpg */ = {isa = PBXFileReference; lastKnownFileType = image.jpeg; path = "DuckDuckGo-Symbol.jpg"; sourceTree = "<group>"; };
		B67C6C462654C643006C872E /* FileManagerExtensionTests.swift */ = {isa = PBXFileReference; lastKnownFileType = sourcecode.swift; path = FileManagerExtensionTests.swift; sourceTree = "<group>"; };
		B68172A8269C487D006D1092 /* PrivacyDashboardUserScript.swift */ = {isa = PBXFileReference; lastKnownFileType = sourcecode.swift; path = PrivacyDashboardUserScript.swift; sourceTree = "<group>"; };
		B68172AD269EB43F006D1092 /* GeolocationServiceTests.swift */ = {isa = PBXFileReference; lastKnownFileType = sourcecode.swift; path = GeolocationServiceTests.swift; sourceTree = "<group>"; };
		B6830960274CDE99004B46BB /* FireproofDomainsContainer.swift */ = {isa = PBXFileReference; lastKnownFileType = sourcecode.swift; path = FireproofDomainsContainer.swift; sourceTree = "<group>"; };
		B6830962274CDEC7004B46BB /* FireproofDomainsStore.swift */ = {isa = PBXFileReference; lastKnownFileType = sourcecode.swift; path = FireproofDomainsStore.swift; sourceTree = "<group>"; };
		B68458AF25C7E76A00DC17B6 /* WindowManager+StateRestoration.swift */ = {isa = PBXFileReference; lastKnownFileType = sourcecode.swift; path = "WindowManager+StateRestoration.swift"; sourceTree = "<group>"; };
		B68458B725C7E8B200DC17B6 /* Tab+NSSecureCoding.swift */ = {isa = PBXFileReference; lastKnownFileType = sourcecode.swift; path = "Tab+NSSecureCoding.swift"; sourceTree = "<group>"; };
		B68458BF25C7E9E000DC17B6 /* TabCollectionViewModel+NSSecureCoding.swift */ = {isa = PBXFileReference; lastKnownFileType = sourcecode.swift; path = "TabCollectionViewModel+NSSecureCoding.swift"; sourceTree = "<group>"; };
		B68458C425C7EA0C00DC17B6 /* TabCollection+NSSecureCoding.swift */ = {isa = PBXFileReference; lastKnownFileType = sourcecode.swift; path = "TabCollection+NSSecureCoding.swift"; sourceTree = "<group>"; };
		B68458CC25C7EB9000DC17B6 /* WKWebViewConfigurationExtensions.swift */ = {isa = PBXFileReference; lastKnownFileType = sourcecode.swift; path = WKWebViewConfigurationExtensions.swift; sourceTree = "<group>"; };
		B684590725C9027900DC17B6 /* AppStateChangedPublisher.swift */ = {isa = PBXFileReference; lastKnownFileType = sourcecode.swift; path = AppStateChangedPublisher.swift; sourceTree = "<group>"; };
		B684592125C93BE000DC17B6 /* Publisher.asVoid.swift */ = {isa = PBXFileReference; lastKnownFileType = sourcecode.swift; path = Publisher.asVoid.swift; sourceTree = "<group>"; };
		B684592625C93C0500DC17B6 /* Publishers.NestedObjectChanges.swift */ = {isa = PBXFileReference; lastKnownFileType = sourcecode.swift; path = Publishers.NestedObjectChanges.swift; sourceTree = "<group>"; };
		B684592E25C93FBF00DC17B6 /* AppStateRestorationManager.swift */ = {isa = PBXFileReference; lastKnownFileType = sourcecode.swift; path = AppStateRestorationManager.swift; sourceTree = "<group>"; };
		B68503A6279141CD00893A05 /* KeySetDictionary.swift */ = {isa = PBXFileReference; lastKnownFileType = sourcecode.swift; path = KeySetDictionary.swift; sourceTree = "<group>"; };
		B688B4D9273E6D3B0087BEAF /* MainView.swift */ = {isa = PBXFileReference; lastKnownFileType = sourcecode.swift; path = MainView.swift; sourceTree = "<group>"; };
		B688B4DE27420D290087BEAF /* PDFSearchTextMenuItemHandler.swift */ = {isa = PBXFileReference; lastKnownFileType = sourcecode.swift; path = PDFSearchTextMenuItemHandler.swift; sourceTree = "<group>"; };
		B689ECD426C247DB006FB0C5 /* BackForwardListItem.swift */ = {isa = PBXFileReference; lastKnownFileType = sourcecode.swift; path = BackForwardListItem.swift; sourceTree = "<group>"; };
		B68C2FB127706E6A00BF2C7D /* ProcessExtension.swift */ = {isa = PBXFileReference; lastKnownFileType = sourcecode.swift; path = ProcessExtension.swift; sourceTree = "<group>"; };
		B68C92C0274E3EF4002AC6B0 /* PopUpWindow.swift */ = {isa = PBXFileReference; lastKnownFileType = sourcecode.swift; path = PopUpWindow.swift; sourceTree = "<group>"; };
		B68C92C32750EF76002AC6B0 /* PixelDataRecord.swift */ = {isa = PBXFileReference; lastKnownFileType = sourcecode.swift; path = PixelDataRecord.swift; sourceTree = "<group>"; };
		B693953C26F04BE70015B914 /* NibLoadable.swift */ = {isa = PBXFileReference; fileEncoding = 4; lastKnownFileType = sourcecode.swift; path = NibLoadable.swift; sourceTree = "<group>"; };
		B693953D26F04BE70015B914 /* MouseOverView.swift */ = {isa = PBXFileReference; fileEncoding = 4; lastKnownFileType = sourcecode.swift; path = MouseOverView.swift; sourceTree = "<group>"; };
		B693953E26F04BE70015B914 /* FocusRingView.swift */ = {isa = PBXFileReference; fileEncoding = 4; lastKnownFileType = sourcecode.swift; path = FocusRingView.swift; sourceTree = "<group>"; };
		B693953F26F04BE80015B914 /* MouseClickView.swift */ = {isa = PBXFileReference; fileEncoding = 4; lastKnownFileType = sourcecode.swift; path = MouseClickView.swift; sourceTree = "<group>"; };
		B693954026F04BE80015B914 /* ProgressView.swift */ = {isa = PBXFileReference; fileEncoding = 4; lastKnownFileType = sourcecode.swift; path = ProgressView.swift; sourceTree = "<group>"; };
		B693954126F04BE80015B914 /* PaddedImageButton.swift */ = {isa = PBXFileReference; fileEncoding = 4; lastKnownFileType = sourcecode.swift; path = PaddedImageButton.swift; sourceTree = "<group>"; };
		B693954226F04BE90015B914 /* ShadowView.swift */ = {isa = PBXFileReference; fileEncoding = 4; lastKnownFileType = sourcecode.swift; path = ShadowView.swift; sourceTree = "<group>"; };
		B693954326F04BE90015B914 /* GradientView.swift */ = {isa = PBXFileReference; fileEncoding = 4; lastKnownFileType = sourcecode.swift; path = GradientView.swift; sourceTree = "<group>"; };
		B693954426F04BE90015B914 /* LongPressButton.swift */ = {isa = PBXFileReference; fileEncoding = 4; lastKnownFileType = sourcecode.swift; path = LongPressButton.swift; sourceTree = "<group>"; };
		B693954526F04BEA0015B914 /* WindowDraggingView.swift */ = {isa = PBXFileReference; fileEncoding = 4; lastKnownFileType = sourcecode.swift; path = WindowDraggingView.swift; sourceTree = "<group>"; };
		B693954626F04BEA0015B914 /* ColorView.swift */ = {isa = PBXFileReference; fileEncoding = 4; lastKnownFileType = sourcecode.swift; path = ColorView.swift; sourceTree = "<group>"; };
		B693954726F04BEA0015B914 /* NSSavePanelExtension.swift */ = {isa = PBXFileReference; fileEncoding = 4; lastKnownFileType = sourcecode.swift; path = NSSavePanelExtension.swift; sourceTree = "<group>"; };
		B693954826F04BEB0015B914 /* SavePanelAccessoryView.xib */ = {isa = PBXFileReference; fileEncoding = 4; lastKnownFileType = file.xib; path = SavePanelAccessoryView.xib; sourceTree = "<group>"; };
		B693954926F04BEB0015B914 /* MouseOverButton.swift */ = {isa = PBXFileReference; fileEncoding = 4; lastKnownFileType = sourcecode.swift; path = MouseOverButton.swift; sourceTree = "<group>"; };
		B693955A26F0CE300015B914 /* WebKitDownloadDelegate.swift */ = {isa = PBXFileReference; lastKnownFileType = sourcecode.swift; path = WebKitDownloadDelegate.swift; sourceTree = "<group>"; };
		B693955C26F19CD70015B914 /* DownloadListStoreTests.swift */ = {isa = PBXFileReference; lastKnownFileType = sourcecode.swift; path = DownloadListStoreTests.swift; sourceTree = "<group>"; };
		B693955E26F1C17F0015B914 /* DownloadListCoordinatorTests.swift */ = {isa = PBXFileReference; lastKnownFileType = sourcecode.swift; path = DownloadListCoordinatorTests.swift; sourceTree = "<group>"; };
		B693956026F1C1BC0015B914 /* DownloadListStoreMock.swift */ = {isa = PBXFileReference; lastKnownFileType = sourcecode.swift; path = DownloadListStoreMock.swift; sourceTree = "<group>"; };
		B693956226F1C2A40015B914 /* FileDownloadManagerMock.swift */ = {isa = PBXFileReference; lastKnownFileType = sourcecode.swift; path = FileDownloadManagerMock.swift; sourceTree = "<group>"; };
		B693956626F352940015B914 /* TestsBridging.h */ = {isa = PBXFileReference; lastKnownFileType = sourcecode.c.h; path = TestsBridging.h; sourceTree = "<group>"; };
		B693956726F352DB0015B914 /* DownloadsWebViewMock.h */ = {isa = PBXFileReference; lastKnownFileType = sourcecode.c.h; path = DownloadsWebViewMock.h; sourceTree = "<group>"; };
		B693956826F352DB0015B914 /* DownloadsWebViewMock.m */ = {isa = PBXFileReference; lastKnownFileType = sourcecode.c.objc; path = DownloadsWebViewMock.m; sourceTree = "<group>"; };
		B69B50342726A11F00758A2B /* StatisticsLoader.swift */ = {isa = PBXFileReference; fileEncoding = 4; lastKnownFileType = sourcecode.swift; path = StatisticsLoader.swift; sourceTree = "<group>"; };
		B69B50352726A11F00758A2B /* Atb.swift */ = {isa = PBXFileReference; fileEncoding = 4; lastKnownFileType = sourcecode.swift; path = Atb.swift; sourceTree = "<group>"; };
		B69B50362726A12000758A2B /* StatisticsStore.swift */ = {isa = PBXFileReference; fileEncoding = 4; lastKnownFileType = sourcecode.swift; path = StatisticsStore.swift; sourceTree = "<group>"; };
		B69B50372726A12000758A2B /* VariantManager.swift */ = {isa = PBXFileReference; fileEncoding = 4; lastKnownFileType = sourcecode.swift; path = VariantManager.swift; sourceTree = "<group>"; };
		B69B50382726A12400758A2B /* AtbParser.swift */ = {isa = PBXFileReference; fileEncoding = 4; lastKnownFileType = sourcecode.swift; path = AtbParser.swift; sourceTree = "<group>"; };
		B69B50392726A12500758A2B /* LocalStatisticsStore.swift */ = {isa = PBXFileReference; fileEncoding = 4; lastKnownFileType = sourcecode.swift; path = LocalStatisticsStore.swift; sourceTree = "<group>"; };
		B69B50412726C5C100758A2B /* AtbParserTests.swift */ = {isa = PBXFileReference; fileEncoding = 4; lastKnownFileType = sourcecode.swift; path = AtbParserTests.swift; sourceTree = "<group>"; };
		B69B50422726C5C100758A2B /* AtbAndVariantCleanupTests.swift */ = {isa = PBXFileReference; fileEncoding = 4; lastKnownFileType = sourcecode.swift; path = AtbAndVariantCleanupTests.swift; sourceTree = "<group>"; };
		B69B50432726C5C100758A2B /* VariantManagerTests.swift */ = {isa = PBXFileReference; fileEncoding = 4; lastKnownFileType = sourcecode.swift; path = VariantManagerTests.swift; sourceTree = "<group>"; };
		B69B50442726C5C200758A2B /* StatisticsLoaderTests.swift */ = {isa = PBXFileReference; fileEncoding = 4; lastKnownFileType = sourcecode.swift; path = StatisticsLoaderTests.swift; sourceTree = "<group>"; };
		B69B50492726CA2900758A2B /* MockStatisticsStore.swift */ = {isa = PBXFileReference; fileEncoding = 4; lastKnownFileType = sourcecode.swift; path = MockStatisticsStore.swift; sourceTree = "<group>"; };
		B69B504A2726CA2900758A2B /* MockVariantManager.swift */ = {isa = PBXFileReference; fileEncoding = 4; lastKnownFileType = sourcecode.swift; path = MockVariantManager.swift; sourceTree = "<group>"; };
		B69B504E2726CD7E00758A2B /* atb.json */ = {isa = PBXFileReference; fileEncoding = 4; lastKnownFileType = text.json; path = atb.json; sourceTree = "<group>"; };
		B69B504F2726CD7F00758A2B /* empty */ = {isa = PBXFileReference; fileEncoding = 4; lastKnownFileType = text; path = empty; sourceTree = "<group>"; };
		B69B50502726CD7F00758A2B /* atb-with-update.json */ = {isa = PBXFileReference; fileEncoding = 4; lastKnownFileType = text.json; path = "atb-with-update.json"; sourceTree = "<group>"; };
		B69B50512726CD8000758A2B /* invalid.json */ = {isa = PBXFileReference; fileEncoding = 4; lastKnownFileType = text.json; path = invalid.json; sourceTree = "<group>"; };
		B69B50562727D16900758A2B /* AtbAndVariantCleanup.swift */ = {isa = PBXFileReference; fileEncoding = 4; lastKnownFileType = sourcecode.swift; path = AtbAndVariantCleanup.swift; sourceTree = "<group>"; };
		B6A5A27025B9377300AA7ADA /* StatePersistenceService.swift */ = {isa = PBXFileReference; lastKnownFileType = sourcecode.swift; path = StatePersistenceService.swift; sourceTree = "<group>"; };
		B6A5A27825B93FFE00AA7ADA /* StateRestorationManagerTests.swift */ = {isa = PBXFileReference; lastKnownFileType = sourcecode.swift; path = StateRestorationManagerTests.swift; sourceTree = "<group>"; };
		B6A5A27D25B9403E00AA7ADA /* FileStoreMock.swift */ = {isa = PBXFileReference; lastKnownFileType = sourcecode.swift; path = FileStoreMock.swift; sourceTree = "<group>"; };
		B6A5A29F25B96E8300AA7ADA /* AppStateChangePublisherTests.swift */ = {isa = PBXFileReference; lastKnownFileType = sourcecode.swift; path = AppStateChangePublisherTests.swift; sourceTree = "<group>"; };
		B6A5A2A725BAA35500AA7ADA /* WindowManagerStateRestorationTests.swift */ = {isa = PBXFileReference; lastKnownFileType = sourcecode.swift; path = WindowManagerStateRestorationTests.swift; sourceTree = "<group>"; };
		B6A924D32664BBB9001A28CA /* WKWebViewDownloadDelegate.swift */ = {isa = PBXFileReference; lastKnownFileType = sourcecode.swift; path = WKWebViewDownloadDelegate.swift; sourceTree = "<group>"; };
		B6A924D82664C72D001A28CA /* WebKitDownloadTask.swift */ = {isa = PBXFileReference; lastKnownFileType = sourcecode.swift; path = WebKitDownloadTask.swift; sourceTree = "<group>"; };
		B6A924DD2664CA08001A28CA /* LegacyWebKitDownloadDelegate.swift */ = {isa = PBXFileReference; lastKnownFileType = sourcecode.swift; path = LegacyWebKitDownloadDelegate.swift; sourceTree = "<group>"; };
		B6A9E45226142B070067D1B9 /* Pixel.swift */ = {isa = PBXFileReference; fileEncoding = 4; lastKnownFileType = sourcecode.swift; path = Pixel.swift; sourceTree = "<group>"; };
		B6A9E457261460340067D1B9 /* ApiRequestError.swift */ = {isa = PBXFileReference; fileEncoding = 4; lastKnownFileType = sourcecode.swift; path = ApiRequestError.swift; sourceTree = "<group>"; };
		B6A9E458261460340067D1B9 /* APIHeaders.swift */ = {isa = PBXFileReference; fileEncoding = 4; lastKnownFileType = sourcecode.swift; path = APIHeaders.swift; sourceTree = "<group>"; };
		B6A9E459261460350067D1B9 /* APIRequest.swift */ = {isa = PBXFileReference; fileEncoding = 4; lastKnownFileType = sourcecode.swift; path = APIRequest.swift; sourceTree = "<group>"; };
		B6A9E4602614608B0067D1B9 /* AppVersion.swift */ = {isa = PBXFileReference; fileEncoding = 4; lastKnownFileType = sourcecode.swift; path = AppVersion.swift; sourceTree = "<group>"; };
		B6A9E46A2614618A0067D1B9 /* OperatingSystemVersionExtension.swift */ = {isa = PBXFileReference; lastKnownFileType = sourcecode.swift; path = OperatingSystemVersionExtension.swift; sourceTree = "<group>"; };
		B6A9E46F26146A250067D1B9 /* DateExtension.swift */ = {isa = PBXFileReference; lastKnownFileType = sourcecode.swift; path = DateExtension.swift; sourceTree = "<group>"; };
		B6A9E47626146A570067D1B9 /* PixelEvent.swift */ = {isa = PBXFileReference; lastKnownFileType = sourcecode.swift; path = PixelEvent.swift; sourceTree = "<group>"; };
		B6A9E47E26146A800067D1B9 /* PixelArguments.swift */ = {isa = PBXFileReference; lastKnownFileType = sourcecode.swift; path = PixelArguments.swift; sourceTree = "<group>"; };
		B6A9E48326146AAB0067D1B9 /* PixelParameters.swift */ = {isa = PBXFileReference; lastKnownFileType = sourcecode.swift; path = PixelParameters.swift; sourceTree = "<group>"; };
		B6A9E498261474120067D1B9 /* TimedPixel.swift */ = {isa = PBXFileReference; lastKnownFileType = sourcecode.swift; path = TimedPixel.swift; sourceTree = "<group>"; };
		B6A9E4A2261475C70067D1B9 /* AppUsageActivityMonitor.swift */ = {isa = PBXFileReference; lastKnownFileType = sourcecode.swift; path = AppUsageActivityMonitor.swift; sourceTree = "<group>"; };
		B6AAAC2C260330580029438D /* PublishedAfter.swift */ = {isa = PBXFileReference; lastKnownFileType = sourcecode.swift; path = PublishedAfter.swift; sourceTree = "<group>"; };
		B6AAAC3D26048F690029438D /* RandomAccessCollectionExtension.swift */ = {isa = PBXFileReference; lastKnownFileType = sourcecode.swift; path = RandomAccessCollectionExtension.swift; sourceTree = "<group>"; };
		B6AE74332609AFCE005B9B1A /* ProgressEstimationTests.swift */ = {isa = PBXFileReference; lastKnownFileType = sourcecode.swift; path = ProgressEstimationTests.swift; sourceTree = "<group>"; };
		B6B1E87A26D381710062C350 /* DownloadListCoordinator.swift */ = {isa = PBXFileReference; lastKnownFileType = sourcecode.swift; path = DownloadListCoordinator.swift; sourceTree = "<group>"; };
		B6B1E87D26D5DA0E0062C350 /* DownloadsPopover.swift */ = {isa = PBXFileReference; lastKnownFileType = sourcecode.swift; path = DownloadsPopover.swift; sourceTree = "<group>"; };
		B6B1E87F26D5DA9B0062C350 /* DownloadsViewController.swift */ = {isa = PBXFileReference; lastKnownFileType = sourcecode.swift; path = DownloadsViewController.swift; sourceTree = "<group>"; };
		B6B1E88126D5DAC30062C350 /* Downloads.storyboard */ = {isa = PBXFileReference; lastKnownFileType = file.storyboard; path = Downloads.storyboard; sourceTree = "<group>"; };
		B6B1E88326D5EB570062C350 /* DownloadsCellView.swift */ = {isa = PBXFileReference; lastKnownFileType = sourcecode.swift; path = DownloadsCellView.swift; sourceTree = "<group>"; };
		B6B1E88A26D774090062C350 /* LinkButton.swift */ = {isa = PBXFileReference; lastKnownFileType = sourcecode.swift; path = LinkButton.swift; sourceTree = "<group>"; };
		B6B2400D28083B49001B8F3A /* WebViewContainerView.swift */ = {isa = PBXFileReference; lastKnownFileType = sourcecode.swift; path = WebViewContainerView.swift; sourceTree = "<group>"; };
		B6B3E0952654DACD0040E0A2 /* UTTypeTests.swift */ = {isa = PBXFileReference; lastKnownFileType = sourcecode.swift; path = UTTypeTests.swift; sourceTree = "<group>"; };
		B6B3E0DC2657E9CF0040E0A2 /* NSScreenExtension.swift */ = {isa = PBXFileReference; lastKnownFileType = sourcecode.swift; path = NSScreenExtension.swift; sourceTree = "<group>"; };
		B6BBF16F2744CDE1004F850E /* CoreDataStoreTests.swift */ = {isa = PBXFileReference; lastKnownFileType = sourcecode.swift; path = CoreDataStoreTests.swift; sourceTree = "<group>"; };
		B6BBF1712744CE36004F850E /* FireproofDomainsStoreMock.swift */ = {isa = PBXFileReference; lastKnownFileType = sourcecode.swift; path = FireproofDomainsStoreMock.swift; sourceTree = "<group>"; };
		B6BBF17327475B15004F850E /* PopupBlockedPopover.swift */ = {isa = PBXFileReference; lastKnownFileType = sourcecode.swift; path = PopupBlockedPopover.swift; sourceTree = "<group>"; };
		B6C0B22D26E61CE70031CB7F /* DownloadViewModel.swift */ = {isa = PBXFileReference; lastKnownFileType = sourcecode.swift; path = DownloadViewModel.swift; sourceTree = "<group>"; };
		B6C0B22F26E61D630031CB7F /* DownloadListStore.swift */ = {isa = PBXFileReference; lastKnownFileType = sourcecode.swift; path = DownloadListStore.swift; sourceTree = "<group>"; };
		B6C0B23326E71BCD0031CB7F /* Downloads.xcdatamodel */ = {isa = PBXFileReference; lastKnownFileType = wrapper.xcdatamodel; path = Downloads.xcdatamodel; sourceTree = "<group>"; };
		B6C0B23526E732000031CB7F /* DownloadListItem.swift */ = {isa = PBXFileReference; lastKnownFileType = sourcecode.swift; path = DownloadListItem.swift; sourceTree = "<group>"; };
		B6C0B23826E742610031CB7F /* FileDownloadError.swift */ = {isa = PBXFileReference; lastKnownFileType = sourcecode.swift; path = FileDownloadError.swift; sourceTree = "<group>"; };
		B6C0B23B26E87D900031CB7F /* NSAlert+ActiveDownloadsTermination.swift */ = {isa = PBXFileReference; lastKnownFileType = sourcecode.swift; path = "NSAlert+ActiveDownloadsTermination.swift"; sourceTree = "<group>"; };
		B6C0B23D26E8BF1F0031CB7F /* DownloadListViewModel.swift */ = {isa = PBXFileReference; lastKnownFileType = sourcecode.swift; path = DownloadListViewModel.swift; sourceTree = "<group>"; };
		B6C0B24326E9CB080031CB7F /* RunLoopExtension.swift */ = {isa = PBXFileReference; fileEncoding = 4; lastKnownFileType = sourcecode.swift; path = RunLoopExtension.swift; sourceTree = "<group>"; };
		B6C0B24526E9CB190031CB7F /* RunLoopExtensionTests.swift */ = {isa = PBXFileReference; fileEncoding = 4; lastKnownFileType = sourcecode.swift; path = RunLoopExtensionTests.swift; sourceTree = "<group>"; };
		B6C2C9EE276081AB005B7F0A /* DeallocationTests.swift */ = {isa = PBXFileReference; lastKnownFileType = sourcecode.swift; path = DeallocationTests.swift; sourceTree = "<group>"; };
		B6C2C9F52760B659005B7F0A /* Permissions.xcdatamodel */ = {isa = PBXFileReference; lastKnownFileType = wrapper.xcdatamodel; path = Permissions.xcdatamodel; sourceTree = "<group>"; };
		B6CF78DD267B099C00CD4F13 /* WKNavigationActionExtension.swift */ = {isa = PBXFileReference; lastKnownFileType = sourcecode.swift; path = WKNavigationActionExtension.swift; sourceTree = "<group>"; };
		B6CF78E2267B0A1900CD4F13 /* WKNavigationAction+Private.h */ = {isa = PBXFileReference; lastKnownFileType = sourcecode.c.h; path = "WKNavigationAction+Private.h"; sourceTree = "<group>"; };
		B6DA44012616B28300DD1EC2 /* PixelDataStore.swift */ = {isa = PBXFileReference; lastKnownFileType = sourcecode.swift; path = PixelDataStore.swift; sourceTree = "<group>"; };
		B6DA44072616B30600DD1EC2 /* PixelDataModel.xcdatamodel */ = {isa = PBXFileReference; lastKnownFileType = wrapper.xcdatamodel; path = PixelDataModel.xcdatamodel; sourceTree = "<group>"; };
		B6DA44102616C0FC00DD1EC2 /* PixelTests.swift */ = {isa = PBXFileReference; fileEncoding = 4; lastKnownFileType = sourcecode.swift; path = PixelTests.swift; sourceTree = "<group>"; };
		B6DA441D2616C84600DD1EC2 /* PixelStoreMock.swift */ = {isa = PBXFileReference; lastKnownFileType = sourcecode.swift; path = PixelStoreMock.swift; sourceTree = "<group>"; };
		B6DA44222616CABC00DD1EC2 /* PixelArgumentsTests.swift */ = {isa = PBXFileReference; lastKnownFileType = sourcecode.swift; path = PixelArgumentsTests.swift; sourceTree = "<group>"; };
		B6DA44272616CAE000DD1EC2 /* AppUsageActivityMonitorTests.swift */ = {isa = PBXFileReference; lastKnownFileType = sourcecode.swift; path = AppUsageActivityMonitorTests.swift; sourceTree = "<group>"; };
		B6DB3AEE278D5C370024C5C4 /* URLSessionExtension.swift */ = {isa = PBXFileReference; lastKnownFileType = sourcecode.swift; path = URLSessionExtension.swift; sourceTree = "<group>"; };
		B6DB3CF826A00E2D00D459B7 /* AVCaptureDevice+SwizzledAuthState.swift */ = {isa = PBXFileReference; lastKnownFileType = sourcecode.swift; path = "AVCaptureDevice+SwizzledAuthState.swift"; sourceTree = "<group>"; };
		B6DB3CFA26A17CB800D459B7 /* PermissionModel.swift */ = {isa = PBXFileReference; lastKnownFileType = sourcecode.swift; path = PermissionModel.swift; sourceTree = "<group>"; };
		B6E61EE2263AC0C8004E11AB /* FileManagerExtension.swift */ = {isa = PBXFileReference; lastKnownFileType = sourcecode.swift; path = FileManagerExtension.swift; sourceTree = "<group>"; };
		B6E61EE7263ACE16004E11AB /* UTType.swift */ = {isa = PBXFileReference; lastKnownFileType = sourcecode.swift; path = UTType.swift; sourceTree = "<group>"; };
		B6F41030264D2B23003DA42C /* ProgressExtension.swift */ = {isa = PBXFileReference; lastKnownFileType = sourcecode.swift; path = ProgressExtension.swift; sourceTree = "<group>"; };
		B6FA893C269C423100588ECD /* PrivacyDashboard.storyboard */ = {isa = PBXFileReference; lastKnownFileType = file.storyboard; path = PrivacyDashboard.storyboard; sourceTree = "<group>"; };
		B6FA893E269C424500588ECD /* PrivacyDashboardViewController.swift */ = {isa = PBXFileReference; lastKnownFileType = sourcecode.swift; path = PrivacyDashboardViewController.swift; sourceTree = "<group>"; };
		B6FA8940269C425400588ECD /* PrivacyDashboardPopover.swift */ = {isa = PBXFileReference; lastKnownFileType = sourcecode.swift; path = PrivacyDashboardPopover.swift; sourceTree = "<group>"; };
		CB6BCDF827C6BEFF00CC76DC /* PrivacyFeatures.swift */ = {isa = PBXFileReference; lastKnownFileType = sourcecode.swift; path = PrivacyFeatures.swift; sourceTree = "<group>"; };
		EA0BA3A8272217E6002A0B6C /* ClickToLoadUserScript.swift */ = {isa = PBXFileReference; fileEncoding = 4; lastKnownFileType = sourcecode.swift; path = ClickToLoadUserScript.swift; sourceTree = "<group>"; };
		EA18D1C9272F0DC8006DC101 /* social_images */ = {isa = PBXFileReference; lastKnownFileType = folder; path = social_images; sourceTree = "<group>"; };
		EA1E52B42798CF98002EC53C /* ClickToLoadModelTests.swift */ = {isa = PBXFileReference; lastKnownFileType = sourcecode.swift; path = ClickToLoadModelTests.swift; sourceTree = "<group>"; };
		EA4617EF273A28A700F110A2 /* fb-tds.json */ = {isa = PBXFileReference; fileEncoding = 4; lastKnownFileType = text.json; path = "fb-tds.json"; sourceTree = "<group>"; };
		EA47767F272A21B700419EDA /* clickToLoadConfig.json */ = {isa = PBXFileReference; fileEncoding = 4; lastKnownFileType = text.json; path = clickToLoadConfig.json; sourceTree = "<group>"; };
		EA8AE769279FBDB20078943E /* ClickToLoadTDSTests.swift */ = {isa = PBXFileReference; lastKnownFileType = sourcecode.swift; path = ClickToLoadTDSTests.swift; sourceTree = "<group>"; };
		EAA29AE7278D2E43007070CF /* ProximaNova-Bold-webfont.woff2 */ = {isa = PBXFileReference; lastKnownFileType = file; path = "ProximaNova-Bold-webfont.woff2"; sourceTree = "<group>"; };
		EAA29AE8278D2E43007070CF /* ProximaNova-Reg-webfont.woff2 */ = {isa = PBXFileReference; lastKnownFileType = file; path = "ProximaNova-Reg-webfont.woff2"; sourceTree = "<group>"; };
		EAC80DDF271F6C0100BBF02D /* fb-sdk.js */ = {isa = PBXFileReference; fileEncoding = 4; lastKnownFileType = sourcecode.javascript; path = "fb-sdk.js"; sourceTree = "<group>"; };
		EAE427FF275D47FA00DAC26B /* ClickToLoadModel.swift */ = {isa = PBXFileReference; fileEncoding = 4; lastKnownFileType = sourcecode.swift; path = ClickToLoadModel.swift; sourceTree = "<group>"; };
		EAFAD6C92728BD1200F9DF00 /* clickToLoad.js */ = {isa = PBXFileReference; fileEncoding = 4; lastKnownFileType = sourcecode.javascript; path = clickToLoad.js; sourceTree = "<group>"; };
		F41D174025CB131900472416 /* NSColorExtension.swift */ = {isa = PBXFileReference; lastKnownFileType = sourcecode.swift; path = NSColorExtension.swift; sourceTree = "<group>"; };
		F44C130125C2DA0400426E3E /* NSAppearanceExtension.swift */ = {isa = PBXFileReference; lastKnownFileType = sourcecode.swift; path = NSAppearanceExtension.swift; sourceTree = "<group>"; };
		F4A6198B283CFFBB007F2080 /* ContentScopeFeatureFlagging.swift */ = {isa = PBXFileReference; lastKnownFileType = sourcecode.swift; path = ContentScopeFeatureFlagging.swift; sourceTree = "<group>"; };
		FD23FD2A28816606007F6985 /* AutoconsentMessageProtocolTests.swift */ = {isa = PBXFileReference; lastKnownFileType = sourcecode.swift; name = AutoconsentMessageProtocolTests.swift; path = "Unit Tests/AutoconsentMessageProtocolTests.swift"; sourceTree = SOURCE_ROOT; };
		FD23FD2C2886A81D007F6985 /* AutoconsentManagement.swift */ = {isa = PBXFileReference; lastKnownFileType = sourcecode.swift; path = AutoconsentManagement.swift; sourceTree = "<group>"; };
/* End PBXFileReference section */

/* Begin PBXFrameworksBuildPhase section */
		4B1AD89A25FC27E200261379 /* Frameworks */ = {
			isa = PBXFrameworksBuildPhase;
			buildActionMask = 2147483647;
			files = (
			);
			runOnlyForDeploymentPostprocessing = 0;
		};
		7B4CE8D726F02108009134B1 /* Frameworks */ = {
			isa = PBXFrameworksBuildPhase;
			buildActionMask = 2147483647;
			files = (
			);
			runOnlyForDeploymentPostprocessing = 0;
		};
		AA585D7B248FD31100E9A3E2 /* Frameworks */ = {
			isa = PBXFrameworksBuildPhase;
			buildActionMask = 2147483647;
			files = (
				9807F645278CA16F00E1547B /* BrowserServicesKit in Frameworks */,
				85AE2FF224A33A2D002D507F /* WebKit.framework in Frameworks */,
				4B82E9B325B69E3E00656FE7 /* TrackerRadarKit in Frameworks */,
				AA06B6B72672AF8100F541C5 /* Sparkle in Frameworks */,
				85FF55C825F82E4F00E2AB99 /* Lottie in Frameworks */,
			);
			runOnlyForDeploymentPostprocessing = 0;
		};
		AA585D8D248FD31400E9A3E2 /* Frameworks */ = {
			isa = PBXFrameworksBuildPhase;
			buildActionMask = 2147483647;
			files = (
				B6DA44172616C13800DD1EC2 /* OHHTTPStubs in Frameworks */,
				B6DA44192616C13800DD1EC2 /* OHHTTPStubsSwift in Frameworks */,
			);
			runOnlyForDeploymentPostprocessing = 0;
		};
/* End PBXFrameworksBuildPhase section */

/* Begin PBXGroup section */
		0230C09D271F52D50018F728 /* GPC */ = {
			isa = PBXGroup;
			children = (
				0230C0A42721F3750018F728 /* GPCRequestFactory.swift */,
			);
			path = GPC;
			sourceTree = "<group>";
		};
		142879D824CE1139005419BB /* ViewModel */ = {
			isa = PBXGroup;
			children = (
				142879DB24CE1185005419BB /* SuggestionContainerViewModelTests.swift */,
				142879D924CE1179005419BB /* SuggestionViewModelTests.swift */,
			);
			path = ViewModel;
			sourceTree = "<group>";
		};
		313AED9F287CAC5A00E1E8F4 /* UI */ = {
			isa = PBXGroup;
			children = (
				3171D6DD2889B6860068632A /* Animation */,
				313AEDA0287CAD1D00E1E8F4 /* CookieConsentUserPermissionView.swift */,
				3106AD75287F000600159FE5 /* CookieConsentUserPermissionViewController.swift */,
				31B7C84E288008E00049841F /* CookieConsent.storyboard */,
				31B7C85028800A5D0049841F /* CookieConsentPopover.swift */,
				31B9226B288054D5001F55B7 /* CookieConsentPopoverManager.swift */,
			);
			path = UI;
			sourceTree = "<group>";
		};
		3171D6DC2889B6700068632A /* CookieManaged */ = {
			isa = PBXGroup;
			children = (
				3171D6B72889849F0068632A /* CookieManagedNotificationView.swift */,
				3171D6DA2889B64D0068632A /* CookieManagedNotificationContainerView.swift */,
				3184AC6E288F2A1100C35E4B /* CookieNotificationAnimationModel.swift */,
			);
			path = CookieManaged;
			sourceTree = "<group>";
		};
		3171D6DD2889B6860068632A /* Animation */ = {
			isa = PBXGroup;
			children = (
				31A031A5288191230090F792 /* CookieConsentAnimationView.swift */,
				31A031A828819D920090F792 /* CookieConsentAnimationModel.swift */,
			);
			path = Animation;
			sourceTree = "<group>";
		};
		3184AC6B288F29C600C35E4B /* BadgeAnimationContainer */ = {
			isa = PBXGroup;
			children = (
				3171D6B9288984D00068632A /* BadgeAnimationView.swift */,
				3184AC6C288F29D800C35E4B /* BadgeNotificationAnimationModel.swift */,
			);
			path = BadgeAnimationContainer;
			sourceTree = "<group>";
		};
		31F7F2A4288AD299001C0D64 /* BadgeAnimations */ = {
			isa = PBXGroup;
			children = (
				3184AC6B288F29C600C35E4B /* BadgeAnimationContainer */,
				3171D6DC2889B6700068632A /* CookieManaged */,
				31F7F2A5288AD2CA001C0D64 /* NavigationBarBadgeAnimationView.swift */,
				31CF3431288B0B1B0087244B /* NavigationBarBadgeAnimator.swift */,
			);
			path = BadgeAnimations;
			sourceTree = "<group>";
		};
		336D5AEA262D8D3C0052E0C9 /* duckduckgo-find-in-page */ = {
			isa = PBXGroup;
			children = (
				336D5AEE262D8D3C0052E0C9 /* dist */,
			);
			name = "duckduckgo-find-in-page";
			path = "Submodules/duckduckgo-find-in-page";
			sourceTree = SOURCE_ROOT;
		};
		336D5AEE262D8D3C0052E0C9 /* dist */ = {
			isa = PBXGroup;
			children = (
				336D5AEF262D8D3C0052E0C9 /* findinpage.js */,
			);
			path = dist;
			sourceTree = "<group>";
		};
		373A1AA6283ECC8000586521 /* HTML */ = {
			isa = PBXGroup;
			children = (
				373A1AA7283ED1B900586521 /* BookmarkHTMLReader.swift */,
				373A1AAF2842C4EA00586521 /* BookmarkHTMLImporter.swift */,
			);
			path = HTML;
			sourceTree = "<group>";
		};
		37534CA128113277002621E7 /* TabLazyLoader */ = {
			isa = PBXGroup;
			children = (
				37534C9F28113101002621E7 /* LazyLoadable.swift */,
				37534CA2281132CB002621E7 /* TabLazyLoaderDataSource.swift */,
				37B11B3828095E6600CBB621 /* TabLazyLoader.swift */,
			);
			path = TabLazyLoader;
			sourceTree = "<group>";
		};
		3776582B27F7163B009A6B35 /* Website Breakage Report */ = {
			isa = PBXGroup;
			children = (
				3776582C27F71652009A6B35 /* WebsiteBreakageReportTests.swift */,
			);
			path = "Website Breakage Report";
			sourceTree = "<group>";
		};
		378205F9283C275E00D1D4AA /* Menus */ = {
			isa = PBXGroup;
			children = (
				378205FA283C277800D1D4AA /* MainMenuTests.swift */,
			);
			path = Menus;
			sourceTree = "<group>";
		};
		37BF3F12286D8A4B00BD9014 /* Pinned Tabs */ = {
			isa = PBXGroup;
			children = (
				37D2377D287EFEB300BCE03B /* Model */,
				37BF3F1C286F0A6100BD9014 /* View */,
			);
			path = "Pinned Tabs";
			sourceTree = "<group>";
		};
		37BF3F1C286F0A6100BD9014 /* View */ = {
			isa = PBXGroup;
			children = (
				37D23783287F4D6A00BCE03B /* PinnedTabsHostingView.swift */,
				37BF3F1F286F0A7A00BD9014 /* PinnedTabsView.swift */,
				37054FC82873301700033B6F /* PinnedTabView.swift */,
			);
			path = View;
			sourceTree = "<group>";
		};
		37CD54C027F2FDD100F1F7B9 /* Model */ = {
			isa = PBXGroup;
			children = (
				37CD54C427F2FDD100F1F7B9 /* PreferencesSection.swift */,
				37CD54C627F2FDD100F1F7B9 /* PreferencesSidebarModel.swift */,
				37A4CEB9282E992F00D75B89 /* StartupPreferences.swift */,
				37CD54C827F2FDD100F1F7B9 /* DefaultBrowserPreferences.swift */,
				37CD54C727F2FDD100F1F7B9 /* AppearancePreferences.swift */,
				37CD54C127F2FDD100F1F7B9 /* PrivacyPreferencesModel.swift */,
				4B0511A6262CAA5A00F6079C /* PrivacySecurityPreferences.swift */,
				37CD54C227F2FDD100F1F7B9 /* AutofillPreferencesModel.swift */,
				3776582E27F82E62009A6B35 /* AutofillPreferences.swift */,
				37CD54C327F2FDD100F1F7B9 /* DownloadsPreferences.swift */,
				37CD54C527F2FDD100F1F7B9 /* AboutModel.swift */,
			);
			path = Model;
			sourceTree = "<group>";
		};
		37D2377D287EFEB300BCE03B /* Model */ = {
			isa = PBXGroup;
			children = (
				37BF3F1E286F0A7A00BD9014 /* PinnedTabsViewModel.swift */,
				37BF3F13286D8A6500BD9014 /* PinnedTabsManager.swift */,
			);
			path = Model;
			sourceTree = "<group>";
		};
		37D2377E287EFECD00BCE03B /* Pinned Tabs */ = {
			isa = PBXGroup;
			children = (
				37D2377F287EFEE200BCE03B /* PinnedTabsManagerTests.swift */,
				37D23786287F5C2900BCE03B /* PinnedTabsViewModelTests.swift */,
			);
			path = "Pinned Tabs";
			sourceTree = "<group>";
		};
		4B02197B25E05FAC00ED7DEA /* Fireproofing */ = {
			isa = PBXGroup;
			children = (
				4B02197E25E05FAC00ED7DEA /* Extensions */,
				4B02198025E05FAC00ED7DEA /* Model */,
				4B02198225E05FAC00ED7DEA /* View */,
			);
			path = Fireproofing;
			sourceTree = "<group>";
		};
		4B02197E25E05FAC00ED7DEA /* Extensions */ = {
			isa = PBXGroup;
			children = (
				4B02197F25E05FAC00ED7DEA /* FireproofingURLExtensions.swift */,
			);
			path = Extensions;
			sourceTree = "<group>";
		};
		4B02198025E05FAC00ED7DEA /* Model */ = {
			isa = PBXGroup;
			children = (
				4B02198125E05FAC00ED7DEA /* FireproofDomains.swift */,
				B6830960274CDE99004B46BB /* FireproofDomainsContainer.swift */,
				B6830962274CDEC7004B46BB /* FireproofDomainsStore.swift */,
				B6085D072743993C00A9C456 /* FireproofDomains.xcdatamodeld */,
			);
			path = Model;
			sourceTree = "<group>";
		};
		4B02198225E05FAC00ED7DEA /* View */ = {
			isa = PBXGroup;
			children = (
				4B02198325E05FAC00ED7DEA /* FireproofInfoViewController.swift */,
				4B02198425E05FAC00ED7DEA /* Fireproofing.storyboard */,
			);
			path = View;
			sourceTree = "<group>";
		};
		4B02199725E063DE00ED7DEA /* Fireproofing */ = {
			isa = PBXGroup;
			children = (
				4B02199925E063DE00ED7DEA /* FireproofDomainsTests.swift */,
				4B02199A25E063DE00ED7DEA /* FireproofingURLExtensionsTests.swift */,
				B6BBF1712744CE36004F850E /* FireproofDomainsStoreMock.swift */,
			);
			path = Fireproofing;
			sourceTree = "<group>";
		};
		4B0511A2262CAA5A00F6079C /* Preferences */ = {
			isa = PBXGroup;
			children = (
				37CD54C027F2FDD100F1F7B9 /* Model */,
				4B0511AA262CAA5A00F6079C /* View */,
			);
			path = Preferences;
			sourceTree = "<group>";
		};
		4B0511AA262CAA5A00F6079C /* View */ = {
			isa = PBXGroup;
			children = (
				4B0511AD262CAA5A00F6079C /* FireproofDomains.storyboard */,
				4B0511B4262CAA5A00F6079C /* FireproofDomainsViewController.swift */,
				37AFCE8027DA2CA600471A10 /* PreferencesViewController.swift */,
				37AFCE8827DA33BA00471A10 /* Preferences.swift */,
				37AFCE8627DA334800471A10 /* PreferencesRootView.swift */,
				37AFCE8427DA2D3900471A10 /* PreferencesSidebar.swift */,
				37AFCE8A27DB69BC00471A10 /* PreferencesGeneralView.swift */,
				37D2771427E870D4003365FD /* PreferencesAppearanceView.swift */,
				37CC53EB27E8A4D10028713D /* PreferencesPrivacyView.swift */,
				379DE4BC27EA31AC002CC3DE /* PreferencesAutofillView.swift */,
				37CC53EF27E8D1440028713D /* PreferencesDownloadsView.swift */,
				37AFCE9127DB8CAD00471A10 /* PreferencesAboutView.swift */,
			);
			path = View;
			sourceTree = "<group>";
		};
		4B0511EE262CAEB300F6079C /* Preferences */ = {
			isa = PBXGroup;
			children = (
				37CD54B427F1AC1300F1F7B9 /* PreferencesSidebarModelTests.swift */,
				37CD54B627F1B28A00F1F7B9 /* DefaultBrowserPreferencesTests.swift */,
				37CD54B827F1F8AC00F1F7B9 /* AppearancePreferencesTests.swift */,
				37CD54BA27F25A4000F1F7B9 /* DownloadsPreferencesTests.swift */,
				3776583027F8325B009A6B35 /* AutofillPreferencesTests.swift */,
				37CD54BC27F2ECAE00F1F7B9 /* AutofillPreferencesModelTests.swift */,
				378205F7283BC6A600D1D4AA /* StartupPreferencesTests.swift */,
			);
			path = Preferences;
			sourceTree = "<group>";
		};
		4B1AD89E25FC27E200261379 /* Integration Tests */ = {
			isa = PBXGroup;
			children = (
				B31055CC27A1BA39001AC618 /* Autoconsent */,
				4B1AD91625FC46FB00261379 /* CoreDataEncryptionTests.swift */,
				4BA1A6EA258C288C00F6F690 /* EncryptionKeyStoreTests.swift */,
				4B1AD8A125FC27E200261379 /* Info.plist */,
			);
			path = "Integration Tests";
			sourceTree = "<group>";
		};
		4B2CBF3F2767EEB2001DF04B /* Waitlist */ = {
			isa = PBXGroup;
			children = (
				4B2CBF402767EEC1001DF04B /* MacWaitlistStoreTests.swift */,
				4BA7C91527695EA500FEBA8E /* MacWaitlistRequestTests.swift */,
				4BA7C91A276984AF00FEBA8E /* MacWaitlistLockScreenViewModelTests.swift */,
			);
			path = Waitlist;
			sourceTree = "<group>";
		};
		4B379C1C27BDB7EA008A968E /* Device Authentication */ = {
			isa = PBXGroup;
			children = (
				4BBC169F27C4859400E00A38 /* DeviceAuthenticationService.swift */,
				4B379C2127BDBA29008A968E /* LocalAuthenticationService.swift */,
				4BBC16A127C485BC00E00A38 /* DeviceIdleStateDetector.swift */,
				4B379C1427BD91E3008A968E /* QuartzIdleStateProvider.swift */,
				4B379C1D27BDB7FF008A968E /* DeviceAuthenticator.swift */,
			);
			path = "Device Authentication";
			sourceTree = "<group>";
		};
		4B43468D285ED6BD00177407 /* Bookmarks Bar */ = {
			isa = PBXGroup;
			children = (
				4B43468E285ED6CB00177407 /* ViewModel */,
			);
			path = "Bookmarks Bar";
			sourceTree = "<group>";
		};
		4B43468E285ED6CB00177407 /* ViewModel */ = {
			isa = PBXGroup;
			children = (
				4B43468F285ED7A100177407 /* BookmarksBarViewModelTests.swift */,
			);
			path = ViewModel;
			sourceTree = "<group>";
		};
		4B59023726B35F3600489384 /* Chromium */ = {
			isa = PBXGroup;
			children = (
				4B59023826B35F3600489384 /* ChromeDataImporter.swift */,
				4B59023926B35F3600489384 /* ChromiumLoginReader.swift */,
				4BE53373286E39F10019DBFD /* ChromiumKeychainPrompt.swift */,
				4B59023B26B35F3600489384 /* ChromiumDataImporter.swift */,
				4B59023C26B35F3600489384 /* BraveDataImporter.swift */,
				4B8AC93226B3B06300879451 /* EdgeDataImporter.swift */,
			);
			path = Chromium;
			sourceTree = "<group>";
		};
		4B6160D125B14E5E007DE5B2 /* Content Blocker */ = {
			isa = PBXGroup;
			children = (
				EAA29AEB278D2E51007070CF /* fonts */,
				026ADE1326C3010C002518EE /* macos-config.json */,
				9833913027AAA4B500DAF119 /* trackerData.json */,
				EAE427FF275D47FA00DAC26B /* ClickToLoadModel.swift */,
				85AC3B0425D6B1D800C7D2AA /* ScriptSourceProviding.swift */,
				9826B09F2747DF3D0092F683 /* ContentBlocking.swift */,
				9812D894276CEDA5004B6181 /* ContentBlockerRulesLists.swift */,
				9833912E27AAA3CE00DAF119 /* AppTrackerDataSetProvider.swift */,
				9826B0A12747DFEB0092F683 /* AppPrivacyConfigurationDataProvider.swift */,
				EA18D1C9272F0DC8006DC101 /* social_images */,
				EA0BA3A8272217E6002A0B6C /* ClickToLoadUserScript.swift */,
				EAFAD6C92728BD1200F9DF00 /* clickToLoad.js */,
				EA47767F272A21B700419EDA /* clickToLoadConfig.json */,
				EA4617EF273A28A700F110A2 /* fb-tds.json */,
				EAC80DDF271F6C0100BBF02D /* fb-sdk.js */,
			);
			path = "Content Blocker";
			sourceTree = "<group>";
		};
		4B65143C26392483005B46EB /* Email */ = {
			isa = PBXGroup;
			children = (
				4B65143D263924B5005B46EB /* EmailUrlExtensions.swift */,
				85378D9F274E6F42007C5CBF /* NSNotificationName+EmailManager.swift */,
				85378DA1274E7F25007C5CBF /* EmailManagerRequestDelegate.swift */,
			);
			path = Email;
			sourceTree = "<group>";
		};
		4B677422255DBEB800025BD8 /* Smarter Encryption */ = {
			isa = PBXGroup;
			children = (
				CB6BCDF827C6BEFF00CC76DC /* PrivacyFeatures.swift */,
				4B677429255DBEB800025BD8 /* HTTPSBloomFilterSpecification.swift */,
				CB6BCDF727C689FE00CC76DC /* Resources */,
				4B67742D255DBEB800025BD8 /* Store */,
			);
			path = "Smarter Encryption";
			sourceTree = "<group>";
		};
		4B67742D255DBEB800025BD8 /* Store */ = {
			isa = PBXGroup;
			children = (
				4B677430255DBEB800025BD8 /* AppHTTPSUpgradeStore.swift */,
				4B67742E255DBEB800025BD8 /* HTTPSUpgrade.xcdatamodeld */,
			);
			path = Store;
			sourceTree = "<group>";
		};
		4B67743D255DBEEA00025BD8 /* Database */ = {
			isa = PBXGroup;
			children = (
				4B677440255DBEEA00025BD8 /* Database.swift */,
				B6085D052743905F00A9C456 /* CoreDataStore.swift */,
				AA7E919B2875C65000AB6B62 /* Stored.swift */,
			);
			path = Database;
			sourceTree = "<group>";
		};
		4B677447255DBF1400025BD8 /* Submodules */ = {
			isa = PBXGroup;
			children = (
				339A6B5726A044BA00E3DAE8 /* duckduckgo-privacy-dashboard */,
				336D5AEA262D8D3C0052E0C9 /* duckduckgo-find-in-page */,
			);
			name = Submodules;
			sourceTree = "<group>";
		};
		4B70BFFD27B0793D000386ED /* Crash Reports */ = {
			isa = PBXGroup;
			children = (
				4B70BFFE27B0793D000386ED /* Example Crash Reports */,
				4B70C00027B0793D000386ED /* CrashReportTests.swift */,
			);
			path = "Crash Reports";
			sourceTree = "<group>";
		};
		4B70BFFE27B0793D000386ED /* Example Crash Reports */ = {
			isa = PBXGroup;
			children = (
				4B70BFFF27B0793D000386ED /* DuckDuckGo-ExampleCrash.ips */,
			);
			path = "Example Crash Reports";
			sourceTree = "<group>";
		};
		4B723DEA26B0002B00E14D75 /* Data Import */ = {
			isa = PBXGroup;
			children = (
				4B723DEB26B0002B00E14D75 /* DataImport.swift */,
				4B5A4F4B27F3A5AA008FBD88 /* NSNotificationName+DataImport.swift */,
				4B59024726B3673600489384 /* ThirdPartyBrowser.swift */,
				4B7A57CE279A4EF300B1C70E /* ChromePreferences.swift */,
				4BB99CF326FE191E001E4761 /* Bookmarks */,
				4B723DF126B0002B00E14D75 /* Logins */,
				4B723DEC26B0002B00E14D75 /* View */,
			);
			path = "Data Import";
			sourceTree = "<group>";
		};
		4B723DEC26B0002B00E14D75 /* View */ = {
			isa = PBXGroup;
			children = (
				85C48CD027908C1000D3263E /* BrowserImportMoreInfoViewController.swift */,
				4B78A86A26BB3ADD0071BB16 /* BrowserImportSummaryViewController.swift */,
				4B59024226B35F7C00489384 /* BrowserImportViewController.swift */,
				4B723DF026B0002B00E14D75 /* FileImportSummaryViewController.swift */,
				4B723DEF26B0002B00E14D75 /* FileImportViewController.swift */,
				4B723DED26B0002B00E14D75 /* DataImport.storyboard */,
				4B723DEE26B0002B00E14D75 /* DataImportViewController.swift */,
				4B8AC93426B3B2FD00879451 /* NSAlert+DataImport.swift */,
				4BB99D0526FE1979001E4761 /* RequestFilePermissionViewController.swift */,
			);
			path = View;
			sourceTree = "<group>";
		};
		4B723DF126B0002B00E14D75 /* Logins */ = {
			isa = PBXGroup;
			children = (
				4B8AC93726B489C500879451 /* Firefox */,
				4B59023726B35F3600489384 /* Chromium */,
				4B723DF426B0002B00E14D75 /* LoginImport.swift */,
				4B723DF226B0002B00E14D75 /* SecureVault */,
				4B723DF526B0002B00E14D75 /* CSV */,
			);
			path = Logins;
			sourceTree = "<group>";
		};
		4B723DF226B0002B00E14D75 /* SecureVault */ = {
			isa = PBXGroup;
			children = (
				4B723DF326B0002B00E14D75 /* SecureVaultLoginImporter.swift */,
			);
			path = SecureVault;
			sourceTree = "<group>";
		};
		4B723DF526B0002B00E14D75 /* CSV */ = {
			isa = PBXGroup;
			children = (
				4B723DF626B0002B00E14D75 /* CSVParser.swift */,
				4B723DF726B0002B00E14D75 /* CSVImporter.swift */,
			);
			path = CSV;
			sourceTree = "<group>";
		};
		4B723DF826B0002B00E14D75 /* Data Export */ = {
			isa = PBXGroup;
			children = (
				859E7D6A27453BF3009C2B69 /* BookmarksExporter.swift */,
				4B723DFD26B0002B00E14D75 /* CSVLoginExporter.swift */,
			);
			path = "Data Export";
			sourceTree = "<group>";
		};
		4B723DFE26B0003E00E14D75 /* Data Import */ = {
			isa = PBXGroup;
			children = (
				373A1AB128451ED400586521 /* BookmarksHTMLImporterTests.swift */,
				373A1AA9283ED86C00586521 /* BookmarksHTMLReaderTests.swift */,
				4B3F641D27A8D3BD00E0C118 /* BrowserProfileTests.swift */,
				4BB99D0C26FE1A83001E4761 /* ChromiumBookmarksReaderTests.swift */,
				4B59024B26B38BB800489384 /* ChromiumLoginReaderTests.swift */,
				4B723E0126B0003E00E14D75 /* CSVImporterTests.swift */,
				4B723E0026B0003E00E14D75 /* CSVParserTests.swift */,
				4B723DFF26B0003E00E14D75 /* DataImportMocks.swift */,
				4BB99D0D26FE1A83001E4761 /* FirefoxBookmarksReaderTests.swift */,
				4B43469428655D1400177407 /* FirefoxDataImporterTests.swift */,
				4B2975982828285900187C4E /* FirefoxKeyReaderTests.swift */,
				4B8AC93C26B49BE600879451 /* FirefoxLoginReaderTests.swift */,
				4BB99D0E26FE1A84001E4761 /* SafariBookmarksReaderTests.swift */,
				4BF4951726C08395000547B8 /* ThirdPartyBrowserTests.swift */,
				37A803DA27FD69D300052F4C /* Data Import Resources */,
			);
			path = "Data Import";
			sourceTree = "<group>";
		};
		4B723E0226B0003E00E14D75 /* Data Export */ = {
			isa = PBXGroup;
			children = (
				859E7D6C274548F2009C2B69 /* BookmarksExporterTests.swift */,
				4B723E0426B0003E00E14D75 /* CSVLoginExporterTests.swift */,
				4B723E0326B0003E00E14D75 /* MockSecureVault.swift */,
			);
			path = "Data Export";
			sourceTree = "<group>";
		};
		4B82E9B725B6A04B00656FE7 /* Content Blocker */ = {
			isa = PBXGroup;
			children = (
				98EB5D0F27516A4800681FE6 /* AppPrivacyConfigurationTests.swift */,
				9833913227AAAEEE00DAF119 /* EmbeddedTrackerDataTests.swift */,
				EA1E52B42798CF98002EC53C /* ClickToLoadModelTests.swift */,
				EA8AE769279FBDB20078943E /* ClickToLoadTDSTests.swift */,
				B610F2E527AA388100FCEBE9 /* ContentBlockingUpdatingTests.swift */,
				B610F2E727AA397100FCEBE9 /* ContentBlockerRulesManagerMock.swift */,
			);
			path = "Content Blocker";
			sourceTree = "<group>";
		};
		4B8AC93726B489C500879451 /* Firefox */ = {
			isa = PBXGroup;
			children = (
				4B8AC93826B48A5100879451 /* FirefoxLoginReader.swift */,
				4B29759628281F0900187C4E /* FirefoxEncryptionKeyReader.swift */,
				4B5FF67726B602B100D42879 /* FirefoxDataImporter.swift */,
				4B8AC93A26B48ADF00879451 /* ASN1Parser.swift */,
				4B29759A28284DBC00187C4E /* FirefoxBerkeleyDatabaseReader.h */,
				4B29759B28284DBC00187C4E /* FirefoxBerkeleyDatabaseReader.m */,
			);
			path = Firefox;
			sourceTree = "<group>";
		};
		4B9292AD26670F5300AD2C21 /* Extensions */ = {
			isa = PBXGroup;
			children = (
				4B9292D62667124000AD2C21 /* NSPopUpButtonExtension.swift */,
				4B9292AE26670F5300AD2C21 /* NSOutlineViewExtensions.swift */,
			);
			path = Extensions;
			sourceTree = "<group>";
		};
		4BA1A691258B06F600F6F690 /* File System */ = {
			isa = PBXGroup;
			children = (
				4BA1A69A258B076900F6F690 /* FileStore.swift */,
				4BA1A69F258B079600F6F690 /* DataEncryption.swift */,
				4BA1A6A4258B07DF00F6F690 /* EncryptedValueTransformer.swift */,
				4BBF0914282DD40100EE1418 /* TemporaryFileHandler.swift */,
				4BA1A6A9258B07F400F6F690 /* EncryptionKeys */,
			);
			path = "File System";
			sourceTree = "<group>";
		};
		4BA1A6A9258B07F400F6F690 /* EncryptionKeys */ = {
			isa = PBXGroup;
			children = (
				4BA1A6B2258B080A00F6F690 /* EncryptionKeyGeneration.swift */,
				4BA1A6B7258B081600F6F690 /* EncryptionKeyStoring.swift */,
				4BA1A6BC258B082300F6F690 /* EncryptionKeyStore.swift */,
			);
			path = EncryptionKeys;
			sourceTree = "<group>";
		};
		4BA1A6CE258BF58C00F6F690 /* File System */ = {
			isa = PBXGroup;
			children = (
				4BA1A6D8258C0CB300F6F690 /* DataEncryptionTests.swift */,
				4BA1A6FD258C5C1300F6F690 /* EncryptedValueTransformerTests.swift */,
				4BA1A6E5258C270800F6F690 /* EncryptionKeyGeneratorTests.swift */,
				4BA1A6F5258C4F9600F6F690 /* EncryptionMocks.swift */,
				4BA1A6DD258C100A00F6F690 /* FileStoreTests.swift */,
				4B11060925903EAC0039B979 /* CoreDataEncryptionTests.swift */,
				4B11060325903E570039B979 /* CoreDataEncryptionTesting.xcdatamodeld */,
				B662D3DD275613BB0035D4D6 /* EncryptionKeyStoreMock.swift */,
				B6A5A27825B93FFE00AA7ADA /* StateRestorationManagerTests.swift */,
				B6A5A27D25B9403E00AA7ADA /* FileStoreMock.swift */,
				4BBF0916282DD6EF00EE1418 /* TemporaryFileHandlerTests.swift */,
				378205F52837CBA800D1D4AA /* SavedStateMock.swift */,
			);
			path = "File System";
			sourceTree = "<group>";
		};
		4BB88B4E25B7BA20006F6B06 /* Utilities */ = {
			isa = PBXGroup;
			children = (
				4BB88B5A25B7BA50006F6B06 /* Instruments.swift */,
				85799C1725DEBB3F0007EC87 /* Logging.swift */,
				4BB88B4F25B7BA2B006F6B06 /* TabInstrumentation.swift */,
				85C6A29525CC1FFD00EEB5F1 /* UserDefaultsWrapper.swift */,
				B6AAAC2C260330580029438D /* PublishedAfter.swift */,
				4BB6CE5E26B77ED000EC5860 /* Cryptography.swift */,
				37534CA62811988E002621E7 /* AdjacentItemEnumerator.swift */,
			);
			path = Utilities;
			sourceTree = "<group>";
		};
		4BB99CF326FE191E001E4761 /* Bookmarks */ = {
			isa = PBXGroup;
			children = (
				4BB99CF426FE191E001E4761 /* Firefox */,
				4BB99CF626FE191E001E4761 /* BookmarkImport.swift */,
				4BB99CF726FE191E001E4761 /* CoreDataBookmarkImporter.swift */,
				4BB99CF826FE191E001E4761 /* Chromium */,
				4BB99CFB26FE191E001E4761 /* Safari */,
				373A1AA6283ECC8000586521 /* HTML */,
			);
			path = Bookmarks;
			sourceTree = "<group>";
		};
		4BB99CF426FE191E001E4761 /* Firefox */ = {
			isa = PBXGroup;
			children = (
				4BB99CF526FE191E001E4761 /* FirefoxBookmarksReader.swift */,
			);
			path = Firefox;
			sourceTree = "<group>";
		};
		4BB99CF826FE191E001E4761 /* Chromium */ = {
			isa = PBXGroup;
			children = (
				4BB99CF926FE191E001E4761 /* ChromiumBookmarksReader.swift */,
				4BB99CFA26FE191E001E4761 /* ImportedBookmarks.swift */,
			);
			path = Chromium;
			sourceTree = "<group>";
		};
		4BB99CFB26FE191E001E4761 /* Safari */ = {
			isa = PBXGroup;
			children = (
				4BB99CFC26FE191E001E4761 /* SafariBookmarksReader.swift */,
				4BB99CFD26FE191E001E4761 /* SafariDataImporter.swift */,
			);
			path = Safari;
			sourceTree = "<group>";
		};
		4BBC16A327C488B900E00A38 /* Device Authentication */ = {
			isa = PBXGroup;
			children = (
				4BBC16A427C488C900E00A38 /* DeviceAuthenticatorTests.swift */,
			);
			path = "Device Authentication";
			sourceTree = "<group>";
		};
		4BC68A6C2759ADC20029A586 /* Waitlist */ = {
			isa = PBXGroup;
			children = (
				4BC68A712759B2140029A586 /* Waitlist.swift */,
				4BEF0E6E27667F6E00AF7C58 /* Model */,
				4BEF0E6D27667F6300AF7C58 /* View */,
			);
			path = Waitlist;
			sourceTree = "<group>";
		};
		4BD18F02283F0F1000058124 /* View */ = {
			isa = PBXGroup;
			children = (
				4BD18EFF283F0BC500058124 /* BookmarksBarViewController.swift */,
				4BE41A5D28446EAD00760399 /* BookmarksBarViewModel.swift */,
				4BD18F04283F151F00058124 /* BookmarksBar.storyboard */,
				4BE5336A286912D40019DBFD /* BookmarksBarCollectionViewItem.swift */,
				4BE53369286912D40019DBFD /* BookmarksBarCollectionViewItem.xib */,
				4BE5336D286915A10019DBFD /* HorizontallyCenteredLayout.swift */,
			);
			path = View;
			sourceTree = "<group>";
		};
		4BEF0E6D27667F6300AF7C58 /* View */ = {
			isa = PBXGroup;
			children = (
				4BC68A6F2759AE490029A586 /* Waitlist.storyboard */,
				4BEF0E6627641A0E00AF7C58 /* MacWaitlistLockScreenViewController.swift */,
				4BEF0E712766B11200AF7C58 /* MacWaitlistLockScreenViewModel.swift */,
			);
			path = View;
			sourceTree = "<group>";
		};
		4BEF0E6E27667F6E00AF7C58 /* Model */ = {
			isa = PBXGroup;
			children = (
				4BEF0E69276676A500AF7C58 /* WaitlistRequest.swift */,
				4BEF0E6B276676AB00AF7C58 /* MacWaitlistStore.swift */,
			);
			path = Model;
			sourceTree = "<group>";
		};
		4BFD356E283ADE8B00CE9234 /* Bookmarks Bar */ = {
			isa = PBXGroup;
			children = (
				4BD18F02283F0F1000058124 /* View */,
			);
			path = "Bookmarks Bar";
			sourceTree = "<group>";
		};
		7B1E819A27C8874900FF0E60 /* Autofill */ = {
			isa = PBXGroup;
			children = (
				7B1E819B27C8874900FF0E60 /* ContentOverlayPopover.swift */,
				7B1E819C27C8874900FF0E60 /* ContentOverlay.storyboard */,
				7B1E819D27C8874900FF0E60 /* ContentOverlayViewController.swift */,
			);
			path = Autofill;
			sourceTree = "<group>";
		};
		7B4CE8DB26F02108009134B1 /* UI Tests */ = {
			isa = PBXGroup;
			children = (
				7B4CE8E626F02134009134B1 /* TabBarTests.swift */,
				7B4CE8DE26F02108009134B1 /* Info.plist */,
			);
			path = "UI Tests";
			sourceTree = "<group>";
		};
		853014D425E6709500FB8205 /* Support */ = {
			isa = PBXGroup;
			children = (
				853014D525E671A000FB8205 /* PageObserverUserScript.swift */,
			);
			path = Support;
			sourceTree = "<group>";
		};
		85378D9A274E618C007C5CBF /* Message Views */ = {
			isa = PBXGroup;
			children = (
				85378D9B274E61B8007C5CBF /* MessageViews.storyboard */,
				85378D9D274E664C007C5CBF /* PopoverMessageViewController.swift */,
			);
			path = "Message Views";
			sourceTree = "<group>";
		};
		8553FF50257523630029327F /* File Download */ = {
			isa = PBXGroup;
			children = (
				8553FF51257523760029327F /* URLSuggestedFilenameTests.swift */,
				B630793926731F2600DCEE41 /* FileDownloadManagerTests.swift */,
				B630794126731F5400DCEE41 /* WKDownloadMock.swift */,
				B693955C26F19CD70015B914 /* DownloadListStoreTests.swift */,
				B693955E26F1C17F0015B914 /* DownloadListCoordinatorTests.swift */,
				B693956026F1C1BC0015B914 /* DownloadListStoreMock.swift */,
				B693956226F1C2A40015B914 /* FileDownloadManagerMock.swift */,
				B693956726F352DB0015B914 /* DownloadsWebViewMock.h */,
				B693956826F352DB0015B914 /* DownloadsWebViewMock.m */,
			);
			path = "File Download";
			sourceTree = "<group>";
		};
		8556A60C256C15C60092FA9D /* File Download */ = {
			isa = PBXGroup;
			children = (
				B6B1E87C26D5DA020062C350 /* View */,
				B61EF3EA266F91D700B4D78F /* Extensions */,
				8556A615256C15E10092FA9D /* Model */,
				B6C0B23126E71A800031CB7F /* Services */,
			);
			path = "File Download";
			sourceTree = "<group>";
		};
		8556A615256C15E10092FA9D /* Model */ = {
			isa = PBXGroup;
			children = (
				856C98DE257014BD00A22F1F /* FileDownloadManager.swift */,
				B6C0B23526E732000031CB7F /* DownloadListItem.swift */,
				B6A924D82664C72D001A28CA /* WebKitDownloadTask.swift */,
				B6C0B22D26E61CE70031CB7F /* DownloadViewModel.swift */,
				B6C0B23D26E8BF1F0031CB7F /* DownloadListViewModel.swift */,
				B6C0B23826E742610031CB7F /* FileDownloadError.swift */,
				B6A924DD2664CA08001A28CA /* LegacyWebKitDownloadDelegate.swift */,
				B693955A26F0CE300015B914 /* WebKitDownloadDelegate.swift */,
				B6A924D32664BBB9001A28CA /* WKWebViewDownloadDelegate.swift */,
				B6E61EE7263ACE16004E11AB /* UTType.swift */,
			);
			path = Model;
			sourceTree = "<group>";
		};
		85589E8527BBB8DD0038AD11 /* Model */ = {
			isa = PBXGroup;
			children = (
				85589E8627BBB8F20038AD11 /* HomePageFavoritesModel.swift */,
				85AC7ADC27BEB6EE00FFB69B /* HomePageDefaultBrowserModel.swift */,
				85589E9027BFB9810038AD11 /* HomePageRecentlyVisitedModel.swift */,
			);
			path = Model;
			sourceTree = "<group>";
		};
		85707F2F276A7DB000DC0649 /* ViewModel */ = {
			isa = PBXGroup;
			children = (
				85707F30276A7DCA00DC0649 /* OnboardingViewModel.swift */,
			);
			path = ViewModel;
			sourceTree = "<group>";
		};
		8585B63526D6E5F600C1416F /* SwiftUI */ = {
			isa = PBXGroup;
			children = (
				8585B63726D6E66C00C1416F /* ButtonStyles.swift */,
				85589E8A27BBBADC0038AD11 /* ColorExtensions.swift */,
				85589E9527BFE25D0038AD11 /* FailedAssertionView.swift */,
				85589E9927BFE3C30038AD11 /* FaviconView.swift */,
				85C5991A27D10CF000E605B2 /* FireAnimationView.swift */,
				85589E9727BFE2DA0038AD11 /* HoverButton.swift */,
				4BE65484271FCD7B008D1D63 /* LoginFaviconView.swift */,
				85707F2D276A394C00DC0649 /* ViewExtensions.swift */,
				371E141827E92E42009E3B5B /* MultilineScrollableTextFix.swift */,
				37CD54B227EE509700F1F7B9 /* View+Cursor.swift */,
				37BF3F23286F0AAE00BD9014 /* View+RoundedCorners.swift */,
				376705B227EC7D4F00DD8D76 /* TextButton.swift */,
				37CC53F327E8D4620028713D /* NSPathControlView.swift */,
				4B1E6EEF27AB5E5D00F51793 /* NSPopUpButtonView.swift */,
			);
			path = SwiftUI;
			sourceTree = "<group>";
		};
		8585B63626D6E61500C1416F /* AppKit */ = {
			isa = PBXGroup;
			children = (
				B65E6B9D26D9EC0800095F96 /* CircularProgressView.swift */,
				B693954626F04BEA0015B914 /* ColorView.swift */,
				B693953E26F04BE70015B914 /* FocusRingView.swift */,
				B693954326F04BE90015B914 /* GradientView.swift */,
				B6B1E88A26D774090062C350 /* LinkButton.swift */,
				B693954426F04BE90015B914 /* LongPressButton.swift */,
				B693953F26F04BE80015B914 /* MouseClickView.swift */,
				B693954926F04BEB0015B914 /* MouseOverButton.swift */,
				AA7EB6DE27E7C57D00036718 /* MouseOverAnimationButton.swift */,
				4B379C2327BDE1B0008A968E /* FlatButton.swift */,
				B693953D26F04BE70015B914 /* MouseOverView.swift */,
				B693953C26F04BE70015B914 /* NibLoadable.swift */,
				B693954726F04BEA0015B914 /* NSSavePanelExtension.swift */,
				B693954126F04BE80015B914 /* PaddedImageButton.swift */,
				B693954026F04BE80015B914 /* ProgressView.swift */,
				B693954826F04BEB0015B914 /* SavePanelAccessoryView.xib */,
				B693954226F04BE90015B914 /* ShadowView.swift */,
				B693954526F04BEA0015B914 /* WindowDraggingView.swift */,
				4BDFA4AD27BF19E500648192 /* ToggleableScrollView.swift */,
				4B17E2D3287380390003BD39 /* PersistentAppInterfaceSettings.swift */,
			);
			path = AppKit;
			sourceTree = "<group>";
		};
		85890634267B6CC500D23B0D /* Secure Vault */ = {
			isa = PBXGroup;
			children = (
				85D885B126A5918E0077C374 /* Extensions */,
				85CC1D7826A05E790062F04E /* Model */,
				85CC1D7F26A05F6C0062F04E /* Services */,
				85CC1D7926A05E820062F04E /* View */,
				B642738127B65BAC0005DFD1 /* SecureVaultErrorReporter.swift */,
			);
			path = "Secure Vault";
			sourceTree = "<group>";
		};
		858A798626A99D9000A75A42 /* Secure Vault */ = {
			isa = PBXGroup;
			children = (
				4BF4EA4F27C71F26004E57C4 /* PasswordManagementListSectionTests.swift */,
				858A798726A99DBE00A75A42 /* PasswordManagementItemListModelTests.swift */,
				858A798926A9B35E00A75A42 /* PasswordManagementItemModelTests.swift */,
			);
			path = "Secure Vault";
			sourceTree = "<group>";
		};
		85A0115D25AF1C4700FA6A0C /* Find In Page */ = {
			isa = PBXGroup;
			children = (
				85A0117325AF2EDF00FA6A0C /* FindInPage.storyboard */,
				85A0118125AF60E700FA6A0C /* FindInPageModel.swift */,
				85A011E925B4D4CA00FA6A0C /* FindInPageUserScript.swift */,
				85A0116825AF1D8900FA6A0C /* FindInPageViewController.swift */,
			);
			path = "Find In Page";
			sourceTree = "<group>";
		};
		85AC3B1525D9BBFA00C7D2AA /* Configuration */ = {
			isa = PBXGroup;
			children = (
				85AC3B1625D9BC1A00C7D2AA /* ConfigurationDownloaderTests.swift */,
				85AC3B4825DAC9BD00C7D2AA /* ConfigurationStorageTests.swift */,
			);
			path = Configuration;
			sourceTree = "<group>";
		};
		85AC3B3325DA828900C7D2AA /* Network */ = {
			isa = PBXGroup;
			children = (
				85AC3B3425DA82A600C7D2AA /* DataTaskProviding.swift */,
				B63BDF7F280003570072D75B /* WebKitError.swift */,
			);
			path = Network;
			sourceTree = "<group>";
		};
		85AE2FF024A33A2D002D507F /* Frameworks */ = {
			isa = PBXGroup;
			children = (
				85AE2FF124A33A2D002D507F /* WebKit.framework */,
			);
			name = Frameworks;
			sourceTree = "<group>";
		};
		85B7184727677A7D00B4277F /* Onboarding */ = {
			isa = PBXGroup;
			children = (
				85707F2F276A7DB000DC0649 /* ViewModel */,
				85B7184827677A9200B4277F /* View */,
			);
			path = Onboarding;
			sourceTree = "<group>";
		};
		85B7184827677A9200B4277F /* View */ = {
			isa = PBXGroup;
			children = (
				85707F23276A332A00DC0649 /* OnboardingButtonStyles.swift */,
				85707F29276A35FE00DC0649 /* ActionSpeech.swift */,
				85707F21276A32B600DC0649 /* CallToAction.swift */,
				85707F27276A34D900DC0649 /* DaxSpeech.swift */,
				85B7184927677C2D00B4277F /* Onboarding.storyboard */,
				85707F25276A335700DC0649 /* Onboarding.swift */,
				85707F2B276A364E00DC0649 /* OnboardingFlow.swift */,
				85B7184B27677C6500B4277F /* OnboardingViewController.swift */,
				85B7184D27677CBB00B4277F /* RootView.swift */,
			);
			path = View;
			sourceTree = "<group>";
		};
		85CC1D7826A05E790062F04E /* Model */ = {
			isa = PBXGroup;
			children = (
				4B1E6EEC27AB5E5100F51793 /* PasswordManagementListSection.swift */,
				4B1E6EEB27AB5E5100F51793 /* SecureVaultSorting.swift */,
				85CC1D7A26A05ECF0062F04E /* PasswordManagementItemListModel.swift */,
				85CC1D7C26A05F250062F04E /* PasswordManagementItemModel.swift */,
				4BE6547B271FCD4D008D1D63 /* PasswordManagementCreditCardModel.swift */,
				4BE6547A271FCD4D008D1D63 /* PasswordManagementIdentityModel.swift */,
				4BE6547C271FCD4D008D1D63 /* PasswordManagementLoginModel.swift */,
				4BE6547D271FCD4D008D1D63 /* PasswordManagementNoteModel.swift */,
			);
			path = Model;
			sourceTree = "<group>";
		};
		85CC1D7926A05E820062F04E /* View */ = {
			isa = PBXGroup;
			children = (
				4BBE0AA627B9B027003B37A8 /* PopUpButton.swift */,
				4B1E6EF027AB5E5D00F51793 /* PasswordManagementItemList.swift */,
				4BE65473271FCD40008D1D63 /* EditableTextView.swift */,
				4BE65470271FCD40008D1D63 /* PasswordManagementCreditCardItemView.swift */,
				4BE6546E271FCD40008D1D63 /* PasswordManagementIdentityItemView.swift */,
				4BE65471271FCD40008D1D63 /* PasswordManagementLoginItemView.swift */,
				4BE65472271FCD40008D1D63 /* PasswordManagementNoteItemView.swift */,
				85625997269C9C5F00EE44BC /* PasswordManagementPopover.swift */,
				85625995269C953C00EE44BC /* PasswordManagementViewController.swift */,
				85625993269C8F9600EE44BC /* PasswordManager.storyboard */,
				85890639267BCD8E00D23B0D /* SaveCredentialsPopover.swift */,
				8589063B267BCDC000D23B0D /* SaveCredentialsViewController.swift */,
				4B8A4E0027C8447E005F40E8 /* SaveIdentityPopover.swift */,
				4B8A4DFE27C83B29005F40E8 /* SaveIdentityViewController.swift */,
				4BE4005227CF3DC3007D3161 /* SavePaymentMethodPopover.swift */,
				4BE4005427CF3F19007D3161 /* SavePaymentMethodViewController.swift */,
			);
			path = View;
			sourceTree = "<group>";
		};
		85CC1D7F26A05F6C0062F04E /* Services */ = {
			isa = PBXGroup;
			children = (
				4BE65482271FCD53008D1D63 /* CountryList.swift */,
			);
			path = Services;
			sourceTree = "<group>";
		};
		85D33F1025C82E93002B91A6 /* Configuration */ = {
			isa = PBXGroup;
			children = (
				85480FBA25D181CB009424E3 /* ConfigurationDownloading.swift */,
				85D33F1125C82EB3002B91A6 /* ConfigurationManager.swift */,
				85480FCE25D1AA22009424E3 /* ConfigurationStoring.swift */,
			);
			path = Configuration;
			sourceTree = "<group>";
		};
		85D885B126A5918E0077C374 /* Extensions */ = {
			isa = PBXGroup;
			children = (
				85D885AF26A590A90077C374 /* NSNotificationName+PasswordManager.swift */,
				85D885B226A5A9DE0077C374 /* NSAlert+PasswordManager.swift */,
				858A797E26A79EAA00A75A42 /* UserText+PasswordManager.swift */,
			);
			path = Extensions;
			sourceTree = "<group>";
		};
		85F1B0C725EF9747004792B6 /* App Delegate */ = {
			isa = PBXGroup;
			children = (
				85F1B0C825EF9759004792B6 /* URLEventHandlerTests.swift */,
			);
			path = "App Delegate";
			sourceTree = "<group>";
		};
		85F487B3276A8F1B003CE668 /* Onboarding */ = {
			isa = PBXGroup;
			children = (
				85F487B4276A8F2E003CE668 /* OnboardingTests.swift */,
			);
			path = Onboarding;
			sourceTree = "<group>";
		};
		85F69B3A25EDE7F800978E59 /* Common */ = {
			isa = PBXGroup;
			children = (
				4B723E1726B000DC00E14D75 /* TemporaryFileCreator.swift */,
				4BBF09222830812900EE1418 /* FileSystemDSL.swift */,
				4BBF0924283083EC00EE1418 /* FileSystemDSLTests.swift */,
				4B9292C42667104B00AD2C21 /* CoreDataTestUtilities.swift */,
				B683097A274DCFE3004B46BB /* Database */,
				AAEC74B92642E66600C2EFBC /* Extensions */,
				4BA1A6CE258BF58C00F6F690 /* File System */,
				B6AE74322609AFBB005B9B1A /* Progress */,
				4B0511E6262CAB3700F6079C /* UserDefaultsWrapperUtilities.swift */,
				B6B3E0952654DACD0040E0A2 /* UTTypeTests.swift */,
				B693956626F352940015B914 /* TestsBridging.h */,
			);
			path = Common;
			sourceTree = "<group>";
		};
		AA0877B626D515EE00B05660 /* User Agent */ = {
			isa = PBXGroup;
			children = (
				AA0877BC26D660EC00B05660 /* Model */,
				AA0877BB26D660C900B05660 /* Services */,
			);
			path = "User Agent";
			sourceTree = "<group>";
		};
		AA0877BB26D660C900B05660 /* Services */ = {
			isa = PBXGroup;
			children = (
				AA0877B726D5160D00B05660 /* SafariVersionReaderTests.swift */,
				AA0877B926D5161D00B05660 /* WebKitVersionProviderTests.swift */,
			);
			path = Services;
			sourceTree = "<group>";
		};
		AA0877BC26D660EC00B05660 /* Model */ = {
			isa = PBXGroup;
			children = (
				8546DE6125C03056000CA5E1 /* UserAgentTests.swift */,
			);
			path = Model;
			sourceTree = "<group>";
		};
		AA0877BD26D6610B00B05660 /* Services */ = {
			isa = PBXGroup;
			children = (
				AACF6FD526BC366D00CF09F9 /* SafariVersionReader.swift */,
				AAFE068226C7082D005434CC /* WebKitVersionProvider.swift */,
			);
			path = Services;
			sourceTree = "<group>";
		};
		AA0877BE26D6611300B05660 /* Model */ = {
			isa = PBXGroup;
			children = (
				14505A07256084EF00272CC6 /* UserAgent.swift */,
			);
			path = Model;
			sourceTree = "<group>";
		};
		AA3863C227A1E1C000749AB5 /* Feedback and Breakage */ = {
			isa = PBXGroup;
			children = (
				AA3D531827A2F24C00074EC1 /* View */,
				AA3D531927A2F47100074EC1 /* Model */,
			);
			path = "Feedback and Breakage";
			sourceTree = "<group>";
		};
		AA3D531827A2F24C00074EC1 /* View */ = {
			isa = PBXGroup;
			children = (
				AA3863C427A1E28F00749AB5 /* Feedback.storyboard */,
				371C0A2827E33EDC0070591F /* FeedbackPresenter.swift */,
				AA3D531427A1ED9300074EC1 /* FeedbackWindow.swift */,
				AA3D531627A1EEED00074EC1 /* FeedbackViewController.swift */,
			);
			path = View;
			sourceTree = "<group>";
		};
		AA3D531927A2F47100074EC1 /* Model */ = {
			isa = PBXGroup;
			children = (
				AA3D531A27A2F57E00074EC1 /* Feedback.swift */,
				AA3D531C27A2F58F00074EC1 /* FeedbackSender.swift */,
				AAD8078627B3F45600CF7703 /* WebsiteBreakage.swift */,
				AAD8078427B3F3BE00CF7703 /* WebsiteBreakageSender.swift */,
			);
			path = Model;
			sourceTree = "<group>";
		};
		AA4D700525545EDE00C3411E /* App Delegate */ = {
			isa = PBXGroup;
			children = (
				AA585D81248FD31100E9A3E2 /* AppDelegate.swift */,
				AA4D700625545EF800C3411E /* URLEventHandler.swift */,
				AA4FF40B2624751A004E2377 /* GrammarFeaturesManager.swift */,
				AAD86E51267A0DFF005C11BE /* UpdateController.swift */,
				858A798226A8B75F00A75A42 /* CopyHandler.swift */,
			);
			path = "App Delegate";
			sourceTree = "<group>";
		};
		AA512D1224D99D4900230283 /* Services */ = {
			isa = PBXGroup;
			children = (
				AA6820E325502F19005ED0D5 /* WebsiteDataStore.swift */,
			);
			path = Services;
			sourceTree = "<group>";
		};
		AA585D75248FD31100E9A3E2 = {
			isa = PBXGroup;
			children = (
				AA68C3D62490F821001B8783 /* README.md */,
				AA585D80248FD31100E9A3E2 /* DuckDuckGo */,
				AA585D93248FD31400E9A3E2 /* Unit Tests */,
				4B1AD89E25FC27E200261379 /* Integration Tests */,
				7B4CE8DB26F02108009134B1 /* UI Tests */,
				AA585D7F248FD31100E9A3E2 /* Products */,
				85AE2FF024A33A2D002D507F /* Frameworks */,
			);
			sourceTree = "<group>";
		};
		AA585D7F248FD31100E9A3E2 /* Products */ = {
			isa = PBXGroup;
			children = (
				AA585D7E248FD31100E9A3E2 /* DuckDuckGo.app */,
				AA585D90248FD31400E9A3E2 /* Unit Tests.xctest */,
				4B1AD89D25FC27E200261379 /* Integration Tests.xctest */,
				7B4CE8DA26F02108009134B1 /* UI Tests.xctest */,
			);
			name = Products;
			sourceTree = "<group>";
		};
		AA585D80248FD31100E9A3E2 /* DuckDuckGo */ = {
			isa = PBXGroup;
			children = (
				B31055BB27A1BA0E001AC618 /* Autoconsent */,
				7B1E819A27C8874900FF0E60 /* Autofill */,
				B6A9E47526146A440067D1B9 /* API */,
				AA4D700525545EDE00C3411E /* App Delegate */,
				AAC5E4C025D6A6A9007F5990 /* Bookmarks */,
				4BFD356E283ADE8B00CE9234 /* Bookmarks Bar */,
				AA86491B24D837DE001BABEE /* Browser Tab */,
				AA86491324D831B9001BABEE /* Common */,
				85D33F1025C82E93002B91A6 /* Configuration */,
				4B6160D125B14E5E007DE5B2 /* Content Blocker */,
				AAC30A24268DF93500D2D9CD /* Crash Reports */,
				4B723DEA26B0002B00E14D75 /* Data Import */,
				4B723DF826B0002B00E14D75 /* Data Export */,
				4B379C1C27BDB7EA008A968E /* Device Authentication */,
				4B65143C26392483005B46EB /* Email */,
				AA5FA695275F823900DCE9C9 /* Favicons */,
				AA3863C227A1E1C000749AB5 /* Feedback and Breakage */,
				8556A60C256C15C60092FA9D /* File Download */,
				85A0115D25AF1C4700FA6A0C /* Find In Page */,
				AA6820E825503A21005ED0D5 /* Fire */,
				4B02197B25E05FAC00ED7DEA /* Fireproofing */,
				B65536902684409300085A79 /* Geolocation */,
				0230C09D271F52D50018F728 /* GPC */,
				AAE75275263B036300B973F8 /* History */,
				AA585DB02490E6FA00E9A3E2 /* Main */,
				AAE71DB225F66A0900D74437 /* Home Page */,
				AA97BF4425135CB60014931A /* Menus */,
				85378D9A274E618C007C5CBF /* Message Views */,
				AA86491524D83384001BABEE /* Navigation Bar */,
				85B7184727677A7D00B4277F /* Onboarding */,
				B64C84DB2692D6E80048FEBE /* Permissions */,
				37BF3F12286D8A4B00BD9014 /* Pinned Tabs */,
				4B0511A2262CAA5A00F6079C /* Preferences */,
				B6FA893A269C414900588ECD /* Privacy Dashboard */,
				AAC6881528626B6F00D54247 /* Recently Closed */,
				85890634267B6CC500D23B0D /* Secure Vault */,
				4B677422255DBEB800025BD8 /* Smarter Encryption */,
				B68458AE25C7E75100DC17B6 /* State Restoration */,
				B6A9E44E26142AF90067D1B9 /* Statistics */,
				4B677447255DBF1400025BD8 /* Submodules */,
				AACB8E7224A4C8BC005F2218 /* Suggestions */,
				AA86491124D8318F001BABEE /* Tab Bar */,
				AAE8B0FD258A416F00E81239 /* Tab Preview */,
				B6040859274B8C5200680351 /* Unprotected Domains */,
				AACF6FD426BC35C200CF09F9 /* User Agent */,
				4BC68A6C2759ADC20029A586 /* Waitlist */,
				AA6EF9AE25066F99004754E6 /* Windows */,
				AA585D85248FD31400E9A3E2 /* Assets.xcassets */,
				4B677454255DC18000025BD8 /* Bridging.h */,
				AAD86E502678D104005C11BE /* DuckDuckGoCI.entitlements */,
				AA585D8B248FD31400E9A3E2 /* DuckDuckGo.entitlements */,
				AA585D8A248FD31400E9A3E2 /* Info.plist */,
			);
			path = DuckDuckGo;
			sourceTree = "<group>";
		};
		AA585D93248FD31400E9A3E2 /* Unit Tests */ = {
			isa = PBXGroup;
			children = (
				FD23FD29288165A8007F6985 /* Autoconsent */,
				4B2CBF3F2767EEB2001DF04B /* Waitlist */,
				B6A5A28C25B962CB00AA7ADA /* App */,
				85F1B0C725EF9747004792B6 /* App Delegate */,
				AA652CAB25DD820D009059CC /* Bookmarks */,
				4B43468D285ED6BD00177407 /* Bookmarks Bar */,
				AA92ACAE24EFE1F5005F41C9 /* Browser Tab */,
				85F69B3A25EDE7F800978E59 /* Common */,
				85AC3B1525D9BBFA00C7D2AA /* Configuration */,
				4B82E9B725B6A04B00656FE7 /* Content Blocker */,
				4B70BFFD27B0793D000386ED /* Crash Reports */,
				4B723E0226B0003E00E14D75 /* Data Export */,
				4B723DFE26B0003E00E14D75 /* Data Import */,
				4BBC16A327C488B900E00A38 /* Device Authentication */,
				8553FF50257523630029327F /* File Download */,
				AA9C361D25518AAB004B1BA3 /* Fire */,
				4B02199725E063DE00ED7DEA /* Fireproofing */,
				B68172AC269EB415006D1092 /* Geolocation */,
				AAEC74AE2642C47300C2EFBC /* History */,
				378205F9283C275E00D1D4AA /* Menus */,
				AA91F83627076ED100771A0D /* Navigation Bar */,
				85F487B3276A8F1B003CE668 /* Onboarding */,
				B6106BA126A7BE430013B453 /* Permissions */,
				37D2377E287EFECD00BCE03B /* Pinned Tabs */,
				4B0511EE262CAEB300F6079C /* Preferences */,
				AA7E9174286DAFB700AB6B62 /* Recently Closed */,
				858A798626A99D9000A75A42 /* Secure Vault */,
				3776582B27F7163B009A6B35 /* Website Breakage Report */,
				B6DA440F2616C0F200DD1EC2 /* Statistics */,
				AA63744E24C9BB4A00AB2AC4 /* Suggestions */,
				AAC9C01224CAFBB700AD1325 /* Tab Bar */,
				AA0877B626D515EE00B05660 /* User Agent */,
				AA585D96248FD31400E9A3E2 /* Info.plist */,
			);
			path = "Unit Tests";
			sourceTree = "<group>";
		};
		AA585DB02490E6FA00E9A3E2 /* Main */ = {
			isa = PBXGroup;
			children = (
				AA68C3D824911D56001B8783 /* View */,
			);
			path = Main;
			sourceTree = "<group>";
		};
		AA5FA695275F823900DCE9C9 /* Favicons */ = {
			isa = PBXGroup;
			children = (
				AA5FA698275F90CD00DCE9C9 /* Model */,
				AA5FA69B275F944500DCE9C9 /* Services */,
				4BBD3BFF285ACE090047A89D /* NSNotificationName+Favicons.swift */,
			);
			path = Favicons;
			sourceTree = "<group>";
		};
		AA5FA698275F90CD00DCE9C9 /* Model */ = {
			isa = PBXGroup;
			children = (
				AAA0CC562539EBC90079BC96 /* FaviconUserScript.swift */,
				AA512D1324D99D9800230283 /* FaviconManager.swift */,
				AAEF6BC7276A081C0024DCF4 /* FaviconSelector.swift */,
				AA5FA696275F90C400DCE9C9 /* FaviconImageCache.swift */,
				AA222CB82760F74E00321475 /* FaviconReferenceCache.swift */,
				AA6197C5276B3168008396F0 /* FaviconHostReference.swift */,
				AA6197C3276B314D008396F0 /* FaviconUrlReference.swift */,
				AA5FA699275F91C700DCE9C9 /* Favicon.swift */,
			);
			path = Model;
			sourceTree = "<group>";
		};
		AA5FA69B275F944500DCE9C9 /* Services */ = {
			isa = PBXGroup;
			children = (
				AA5FA69E275F948900DCE9C9 /* Favicons.xcdatamodeld */,
				AA5FA69C275F945C00DCE9C9 /* FaviconStore.swift */,
			);
			path = Services;
			sourceTree = "<group>";
		};
		AA63744E24C9BB4A00AB2AC4 /* Suggestions */ = {
			isa = PBXGroup;
			children = (
				142879D824CE1139005419BB /* ViewModel */,
				AA63745024C9BB9A00AB2AC4 /* Model */,
			);
			path = Suggestions;
			sourceTree = "<group>";
		};
		AA63745024C9BB9A00AB2AC4 /* Model */ = {
			isa = PBXGroup;
			children = (
				AA63745324C9BF9A00AB2AC4 /* SuggestionContainerTests.swift */,
				AA0F3DB6261A566C0077F2D9 /* SuggestionLoadingMock.swift */,
			);
			path = Model;
			sourceTree = "<group>";
		};
		AA652CAB25DD820D009059CC /* Bookmarks */ = {
			isa = PBXGroup;
			children = (
				AA652CAE25DD8228009059CC /* Model */,
				AA652CAF25DD822C009059CC /* Services */,
			);
			path = Bookmarks;
			sourceTree = "<group>";
		};
		AA652CAE25DD8228009059CC /* Model */ = {
			isa = PBXGroup;
			children = (
				4B9292B62667103000AD2C21 /* BookmarkManagedObjectTests.swift */,
				4B9292B72667103000AD2C21 /* BookmarkMigrationTests.swift */,
				4B9292B02667103000AD2C21 /* BookmarkNodePathTests.swift */,
				4B9292B12667103000AD2C21 /* BookmarkNodeTests.swift */,
				4B9292B32667103000AD2C21 /* BookmarkOutlineViewDataSourceTests.swift */,
				4B9292B22667103000AD2C21 /* BookmarkSidebarTreeControllerTests.swift */,
				4B9292B82667103000AD2C21 /* BookmarkTests.swift */,
				4B9292B92667103100AD2C21 /* PasteboardBookmarkTests.swift */,
				4B9292B42667103000AD2C21 /* PasteboardFolderTests.swift */,
				4B9292B52667103000AD2C21 /* TreeControllerTests.swift */,
				AA652CCD25DD9071009059CC /* BookmarkListTests.swift */,
				AA652CD225DDA6E9009059CC /* LocalBookmarkManagerTests.swift */,
			);
			path = Model;
			sourceTree = "<group>";
		};
		AA652CAF25DD822C009059CC /* Services */ = {
			isa = PBXGroup;
			children = (
				AA652CB025DD825B009059CC /* LocalBookmarkStoreTests.swift */,
				AA652CDA25DDAB32009059CC /* BookmarkStoreMock.swift */,
			);
			path = Services;
			sourceTree = "<group>";
		};
		AA6820E825503A21005ED0D5 /* Fire */ = {
			isa = PBXGroup;
			children = (
				AAFCB38325E546FF00859DD4 /* View */,
				AA6820EF25503D93005ED0D5 /* ViewModel */,
				AA6820E925503A49005ED0D5 /* Model */,
			);
			path = Fire;
			sourceTree = "<group>";
		};
		AA6820E925503A49005ED0D5 /* Model */ = {
			isa = PBXGroup;
			children = (
				8511E18325F82B34002F516B /* 01_Fire_really_small.json */,
				AA6820EA25503D6A005ED0D5 /* Fire.swift */,
			);
			path = Model;
			sourceTree = "<group>";
		};
		AA6820EF25503D93005ED0D5 /* ViewModel */ = {
			isa = PBXGroup;
			children = (
				AA6820F025503DA9005ED0D5 /* FireViewModel.swift */,
				AA13DCB3271480B0006D48D3 /* FirePopoverViewModel.swift */,
			);
			path = ViewModel;
			sourceTree = "<group>";
		};
		AA68C3D824911D56001B8783 /* View */ = {
			isa = PBXGroup;
			children = (
				85589E8E27BBBBF10038AD11 /* Main.storyboard */,
				AA7412BC24D2BEEE00D22FE0 /* MainWindow.swift */,
				AA7412B424D1536B00D22FE0 /* MainWindowController.swift */,
				AA585DAE2490E6E600E9A3E2 /* MainViewController.swift */,
				B688B4D9273E6D3B0087BEAF /* MainView.swift */,
				B688B4DE27420D290087BEAF /* PDFSearchTextMenuItemHandler.swift */,
				B68C92C0274E3EF4002AC6B0 /* PopUpWindow.swift */,
			);
			path = View;
			sourceTree = "<group>";
		};
		AA6EF9AE25066F99004754E6 /* Windows */ = {
			isa = PBXGroup;
			children = (
				AA6EF9AF25067035004754E6 /* View */,
			);
			path = Windows;
			sourceTree = "<group>";
		};
		AA6EF9AF25067035004754E6 /* View */ = {
			isa = PBXGroup;
			children = (
				AA6EF9AC25066F42004754E6 /* WindowsManager.swift */,
				AAA892E9250A4CEF005B37B2 /* WindowControllersManager.swift */,
				856C98D42570116900A22F1F /* NSWindow+Toast.swift */,
			);
			path = View;
			sourceTree = "<group>";
		};
		AA7E9174286DAFB700AB6B62 /* Recently Closed */ = {
			isa = PBXGroup;
			children = (
				AA7E9175286DB05D00AB6B62 /* RecentlyClosedCoordinatorMock.swift */,
			);
			path = "Recently Closed";
			sourceTree = "<group>";
		};
		AA7E919D287872DB00AB6B62 /* ViewModel */ = {
			isa = PBXGroup;
			children = (
				AA7E919E287872EA00AB6B62 /* VisitViewModel.swift */,
			);
			path = ViewModel;
			sourceTree = "<group>";
		};
		AA7EB6EE27E880EA00036718 /* Animations */ = {
			isa = PBXGroup;
			children = (
				31F7F2A4288AD299001C0D64 /* BadgeAnimations */,
				AA3439732754D55100B241FA /* trackers-1.json */,
				AA3439742754D55100B241FA /* trackers-2.json */,
				AA3439752754D55100B241FA /* trackers-3.json */,
				AA34396A2754D4E200B241FA /* shield.json */,
				AA34396B2754D4E300B241FA /* shield-dot.json */,
				AA7EB6E027E7D05500036718 /* flame-mouse-over.json */,
				AA7EB6E627E8809D00036718 /* shield-mouse-over.json */,
				AA7EB6E827E880A600036718 /* shield-dot-mouse-over.json */,
				AA3439762754D55100B241FA /* dark-trackers-1.json */,
				AA3439722754D55100B241FA /* dark-trackers-2.json */,
				AA3439772754D55100B241FA /* dark-trackers-3.json */,
				AA34396F2754D4E900B241FA /* dark-shield.json */,
				AA34396E2754D4E900B241FA /* dark-shield-dot.json */,
				AA7EB6E127E7D05500036718 /* dark-flame-mouse-over.json */,
				AA7EB6EA27E880AE00036718 /* dark-shield-mouse-over.json */,
				AA7EB6EC27E880B600036718 /* dark-shield-dot-mouse-over.json */,
			);
			path = Animations;
			sourceTree = "<group>";
		};
		AA80EC52256BE33A007083E7 /* Localizables */ = {
			isa = PBXGroup;
			children = (
				AA80EC53256BE3BC007083E7 /* UserText.swift */,
				AA80EC8B256C49B8007083E7 /* Localizable.strings */,
				AA80EC91256C49BC007083E7 /* Localizable.stringsdict */,
			);
			path = Localizables;
			sourceTree = "<group>";
		};
		AA86491124D8318F001BABEE /* Tab Bar */ = {
			isa = PBXGroup;
			children = (
				AA86491224D831A1001BABEE /* View */,
				AA8EDF1F2491FCC10071C2E8 /* ViewModel */,
				AA9FF95724A1ECE20039E328 /* Model */,
			);
			path = "Tab Bar";
			sourceTree = "<group>";
		};
		AA86491224D831A1001BABEE /* View */ = {
			isa = PBXGroup;
			children = (
				AA80EC7B256C46AA007083E7 /* TabBar.storyboard */,
				1430DFF424D0580F00B8978C /* TabBarViewController.swift */,
				1456D6E024EFCBC300775049 /* TabBarCollectionView.swift */,
				AA7412B624D1687000D22FE0 /* TabBarScrollView.swift */,
				AA7412B024D0B3AC00D22FE0 /* TabBarViewItem.swift */,
				AA7412B124D0B3AC00D22FE0 /* TabBarViewItem.xib */,
				AA2CB1342587C29500AA6FBE /* TabBarFooter.swift */,
				AA2CB12C2587BB5600AA6FBE /* TabBarFooter.xib */,
				AA9E9A5D25A4867200D1959D /* TabDragAndDropManager.swift */,
			);
			path = View;
			sourceTree = "<group>";
		};
		AA86491324D831B9001BABEE /* Common */ = {
			isa = PBXGroup;
			children = (
				B6A9E4602614608B0067D1B9 /* AppVersion.swift */,
				4B67743D255DBEEA00025BD8 /* Database */,
				AADC60E92493B305008F8EF7 /* Extensions */,
				4BA1A691258B06F600F6F690 /* File System */,
				AA80EC52256BE33A007083E7 /* Localizables */,
				85AC3B3325DA828900C7D2AA /* Network */,
				4BB88B4E25B7BA20006F6B06 /* Utilities */,
				AA86491424D831C4001BABEE /* View */,
			);
			path = Common;
			sourceTree = "<group>";
		};
		AA86491424D831C4001BABEE /* View */ = {
			isa = PBXGroup;
			children = (
				8585B63626D6E61500C1416F /* AppKit */,
				AADCBF3826F7C28F00EF67A8 /* Lottie */,
				8585B63526D6E5F600C1416F /* SwiftUI */,
			);
			path = View;
			sourceTree = "<group>";
		};
		AA86491524D83384001BABEE /* Navigation Bar */ = {
			isa = PBXGroup;
			children = (
				853014D425E6709500FB8205 /* Support */,
				AA86491624D8339A001BABEE /* View */,
				AAA0CC3A25337F990079BC96 /* ViewModel */,
			);
			path = "Navigation Bar";
			sourceTree = "<group>";
		};
		AA86491624D8339A001BABEE /* View */ = {
			isa = PBXGroup;
			children = (
				AA7EB6EE27E880EA00036718 /* Animations */,
				85589E8C27BBBB870038AD11 /* NavigationBar.storyboard */,
				AA68C3D22490ED62001B8783 /* NavigationBarViewController.swift */,
				14D9B8F924F7E089000D4D13 /* AddressBarViewController.swift */,
				AABEE6AE24AD22B90043105B /* AddressBarTextField.swift */,
				AAC5E4F525D6BF2C007F5990 /* AddressBarButtonsViewController.swift */,
				AAC5E4F025D6BF10007F5990 /* AddressBarButton.swift */,
				AAA0CC32252F181A0079BC96 /* NavigationButtonMenuDelegate.swift */,
				AAA0CC462533833C0079BC96 /* MoreOptionsMenu.swift */,
			);
			path = View;
			sourceTree = "<group>";
		};
		AA86491B24D837DE001BABEE /* Browser Tab */ = {
			isa = PBXGroup;
			children = (
				AA86491C24D83868001BABEE /* View */,
				AA86491D24D83A59001BABEE /* ViewModel */,
				AA86491E24D83A66001BABEE /* Model */,
				AA512D1224D99D4900230283 /* Services */,
			);
			path = "Browser Tab";
			sourceTree = "<group>";
		};
		AA86491C24D83868001BABEE /* View */ = {
			isa = PBXGroup;
			children = (
				AA80EC69256C4691007083E7 /* BrowserTab.storyboard */,
				AA585D83248FD31100E9A3E2 /* BrowserTabViewController.swift */,
				856C98A5256EB59600A22F1F /* MenuItemSelectors.swift */,
				AA6FFB4524DC3B5A0028F4D0 /* WebView.swift */,
				B6B2400D28083B49001B8F3A /* WebViewContainerView.swift */,
				37054FCD2876472D00033B6F /* WebViewSnapshotView.swift */,
				B637273A26CBC8AF00C8CB02 /* AuthenticationAlert.swift */,
			);
			path = View;
			sourceTree = "<group>";
		};
		AA86491D24D83A59001BABEE /* ViewModel */ = {
			isa = PBXGroup;
			children = (
				AA9FF95A24A1EFC20039E328 /* TabViewModel.swift */,
				AA5D6DAB24A340F700C6FBCE /* WebViewStateObserver.swift */,
			);
			path = ViewModel;
			sourceTree = "<group>";
		};
		AA86491E24D83A66001BABEE /* Model */ = {
			isa = PBXGroup;
			children = (
				856CADEF271710F400E79BB0 /* HoverUserScript.swift */,
				4B2E7D6226FF9D6500D2DB17 /* PrintingUserScript.swift */,
				85D438B5256E7C9E00F3BAF8 /* ContextMenuUserScript.swift */,
				4BB88B4425B7B55C006F6B06 /* DebugUserScript.swift */,
				AA9FF95824A1ECF20039E328 /* Tab.swift */,
				85AC3AEE25D5CE9800C7D2AA /* UserScripts.swift */,
				F4A6198B283CFFBB007F2080 /* ContentScopeFeatureFlagging.swift */,
				983DFB2428B67036006B7E34 /* UserContentUpdating.swift */,
				B61F015425EDD5A700ABB5A3 /* UserContentController.swift */,
			);
			path = Model;
			sourceTree = "<group>";
		};
		AA8EDF1F2491FCC10071C2E8 /* ViewModel */ = {
			isa = PBXGroup;
			children = (
				37D23779287EB8CA00BCE03B /* TabIndex.swift */,
				AA9FF95E24A1FB680039E328 /* TabCollectionViewModel.swift */,
				37534CA128113277002621E7 /* TabLazyLoader */,
			);
			path = ViewModel;
			sourceTree = "<group>";
		};
		AA91F83627076ED100771A0D /* Navigation Bar */ = {
			isa = PBXGroup;
			children = (
				AA91F83727076EEE00771A0D /* ViewModel */,
			);
			path = "Navigation Bar";
			sourceTree = "<group>";
		};
		AA91F83727076EEE00771A0D /* ViewModel */ = {
			isa = PBXGroup;
			children = (
				AA91F83827076F1900771A0D /* PrivacyIconViewModelTests.swift */,
			);
			path = ViewModel;
			sourceTree = "<group>";
		};
		AA92ACAE24EFE1F5005F41C9 /* Browser Tab */ = {
			isa = PBXGroup;
			children = (
				B62EB47B25BAD3BB005745C6 /* WKWebViewPrivateMethodsAvailabilityTests.swift */,
				B67C6C3C2654B897006C872E /* WebViewExtensionTests.swift */,
				B67C6C412654BF49006C872E /* DuckDuckGo-Symbol.jpg */,
				AA92ACAF24EFE209005F41C9 /* ViewModel */,
				AA92ACB024EFE210005F41C9 /* Model */,
				AA9C362625518B61004B1BA3 /* Services */,
			);
			path = "Browser Tab";
			sourceTree = "<group>";
		};
		AA92ACAF24EFE209005F41C9 /* ViewModel */ = {
			isa = PBXGroup;
			children = (
				AAC9C01B24CB594C00AD1325 /* TabViewModelTests.swift */,
			);
			path = ViewModel;
			sourceTree = "<group>";
		};
		AA92ACB024EFE210005F41C9 /* Model */ = {
			isa = PBXGroup;
			children = (
				AAC9C01424CAFBCE00AD1325 /* TabTests.swift */,
			);
			path = Model;
			sourceTree = "<group>";
		};
		AA97BF4425135CB60014931A /* Menus */ = {
			isa = PBXGroup;
			children = (
				AA97BF4525135DD30014931A /* ApplicationDockMenu.swift */,
				85480F8925CDC360009424E3 /* MainMenu.storyboard */,
				AA4BBA3A25C58FA200C4FB0F /* MainMenu.swift */,
				AA6EF9B425081B4C004754E6 /* MainMenuActions.swift */,
				B63ED0E426BB8FB900A9DAD1 /* SharingMenu.swift */,
				AA7E919628746BCC00AB6B62 /* HistoryMenu.swift */,
				AAAB9113288EB1D600A057A9 /* CleanThisHistoryMenuItem.swift */,
				AAAB9115288EB46B00A057A9 /* VisitMenuItem.swift */,
			);
			path = Menus;
			sourceTree = "<group>";
		};
		AA9B7C7F26A06E130008D425 /* ViewModel */ = {
			isa = PBXGroup;
			children = (
				AA9B7C8426A199B60008D425 /* ServerTrustViewModel.swift */,
			);
			path = ViewModel;
			sourceTree = "<group>";
		};
		AA9C361D25518AAB004B1BA3 /* Fire */ = {
			isa = PBXGroup;
			children = (
				AA9C362125518B34004B1BA3 /* Model */,
			);
			path = Fire;
			sourceTree = "<group>";
		};
		AA9C362125518B34004B1BA3 /* Model */ = {
			isa = PBXGroup;
			children = (
				AA9C362F25518CA9004B1BA3 /* FireTests.swift */,
				376C4DB828A1A48A00CC0F5B /* FirePopoverViewModelTests.swift */,
			);
			path = Model;
			sourceTree = "<group>";
		};
		AA9C362625518B61004B1BA3 /* Services */ = {
			isa = PBXGroup;
			children = (
				4B0219A725E0646500ED7DEA /* WebsiteDataStoreTests.swift */,
				AA9C362725518C44004B1BA3 /* WebsiteDataStoreMock.swift */,
				AABAF59B260A7D130085060C /* FaviconManagerMock.swift */,
			);
			path = Services;
			sourceTree = "<group>";
		};
		AA9FF95724A1ECE20039E328 /* Model */ = {
			isa = PBXGroup;
			children = (
				AA9FF95C24A1FA1C0039E328 /* TabCollection.swift */,
			);
			path = Model;
			sourceTree = "<group>";
		};
		AAA0CC3A25337F990079BC96 /* ViewModel */ = {
			isa = PBXGroup;
			children = (
				AAA0CC3B25337FAB0079BC96 /* WKBackForwardListItemViewModel.swift */,
				B689ECD426C247DB006FB0C5 /* BackForwardListItem.swift */,
				AA75A0AD26F3500C0086B667 /* PrivacyIconViewModel.swift */,
			);
			path = ViewModel;
			sourceTree = "<group>";
		};
		AAB549DD25DAB8E90058460B /* ViewModel */ = {
			isa = PBXGroup;
			children = (
				AAB549DE25DAB8F80058460B /* BookmarkViewModel.swift */,
			);
			path = ViewModel;
			sourceTree = "<group>";
		};
		AABEE68F24A4CB290043105B /* Model */ = {
			isa = PBXGroup;
			children = (
				AABEE69B24A902BB0043105B /* SuggestionContainer.swift */,
				AAB8203B26B2DE0D00788AC3 /* SuggestionListCharacteristics.swift */,
			);
			path = Model;
			sourceTree = "<group>";
		};
		AABEE69024A4CB300043105B /* ViewModel */ = {
			isa = PBXGroup;
			children = (
				AABEE69924A902A90043105B /* SuggestionContainerViewModel.swift */,
				AA3F895224C18AD500628DDE /* SuggestionViewModel.swift */,
			);
			path = ViewModel;
			sourceTree = "<group>";
		};
		AABEE6A124A9F3C90043105B /* View */ = {
			isa = PBXGroup;
			children = (
				AA80EC75256C46A2007083E7 /* Suggestion.storyboard */,
				AABEE6A424AA0A7F0043105B /* SuggestionViewController.swift */,
				AABEE6A824AB4B910043105B /* SuggestionTableCellView.swift */,
				AABEE6AA24ACA0F90043105B /* SuggestionTableRowView.swift */,
			);
			path = View;
			sourceTree = "<group>";
		};
		AAC30A24268DF93500D2D9CD /* Crash Reports */ = {
			isa = PBXGroup;
			children = (
				AAD6D8852696DF2A002393B3 /* View */,
				AAC30A2F268F215000D2D9CD /* Model */,
			);
			path = "Crash Reports";
			sourceTree = "<group>";
		};
		AAC30A2F268F215000D2D9CD /* Model */ = {
			isa = PBXGroup;
			children = (
				AAC30A25268DFEE200D2D9CD /* CrashReporter.swift */,
				AAC30A27268E045400D2D9CD /* CrashReportReader.swift */,
				AAC30A2B268F1ECD00D2D9CD /* CrashReportSender.swift */,
				AAC30A2D268F1EE300D2D9CD /* CrashReportPromptPresenter.swift */,
				AAC30A29268E239100D2D9CD /* CrashReport.swift */,
			);
			path = Model;
			sourceTree = "<group>";
		};
		AAC5E4C025D6A6A9007F5990 /* Bookmarks */ = {
			isa = PBXGroup;
			children = (
				4B9292AD26670F5300AD2C21 /* Extensions */,
				AAC5E4C125D6A6C3007F5990 /* View */,
				AAB549DD25DAB8E90058460B /* ViewModel */,
				AAC5E4C225D6A6C7007F5990 /* Model */,
				AAC5E4C325D6A6CC007F5990 /* Services */,
			);
			path = Bookmarks;
			sourceTree = "<group>";
		};
		AAC5E4C125D6A6C3007F5990 /* View */ = {
			isa = PBXGroup;
			children = (
				4B9292CB2667123700AD2C21 /* AddBookmarkModalViewController.swift */,
				4B9292CA2667123700AD2C21 /* AddFolderModalViewController.swift */,
				4B9292CC2667123700AD2C21 /* BookmarkListViewController.swift */,
				4B9292CD2667123700AD2C21 /* BookmarkManagementDetailViewController.swift */,
				4B9292C72667123700AD2C21 /* BookmarkManagementSidebarViewController.swift */,
				4B9292C82667123700AD2C21 /* BookmarkManagementSplitViewController.swift */,
				4B9292C92667123700AD2C21 /* BookmarkTableRowView.swift */,
				4B9292C62667123700AD2C21 /* BrowserTabSelectionDelegate.swift */,
				4B92928726670D1600AD2C21 /* BookmarkOutlineViewCell.swift */,
				4B92928826670D1600AD2C21 /* BookmarkOutlineViewCell.xib */,
				4B92928526670D1600AD2C21 /* BookmarksOutlineView.swift */,
				4B92928926670D1700AD2C21 /* BookmarkTableCellView.swift */,
				4B92928A26670D1700AD2C21 /* BookmarkTableCellView.xib */,
				4B92928626670D1600AD2C21 /* OutlineSeparatorViewCell.swift */,
				AAC5E4C625D6A6E8007F5990 /* Bookmarks.storyboard */,
				AAC5E4C425D6A6E8007F5990 /* BookmarkPopover.swift */,
				AAC5E4C525D6A6E8007F5990 /* BookmarkPopoverViewController.swift */,
				4B0511B3262CAA5A00F6079C /* RoundedSelectionRowView.swift */,
			);
			path = View;
			sourceTree = "<group>";
		};
		AAC5E4C225D6A6C7007F5990 /* Model */ = {
			isa = PBXGroup;
			children = (
				4B9292D82667124B00AD2C21 /* BookmarkListTreeControllerDataSource.swift */,
				4B92929926670D2A00AD2C21 /* BookmarkManagedObject.swift */,
				4B92929326670D2A00AD2C21 /* BookmarkNode.swift */,
				4B92929126670D2A00AD2C21 /* BookmarkOutlineViewDataSource.swift */,
				4B92929426670D2A00AD2C21 /* BookmarkSidebarTreeController.swift */,
				4B92929526670D2A00AD2C21 /* PasteboardBookmark.swift */,
				4B92929226670D2A00AD2C21 /* PasteboardFolder.swift */,
				4B92929A26670D2A00AD2C21 /* PasteboardWriting.swift */,
				4B92929826670D2A00AD2C21 /* PseudoFolder.swift */,
				4B92929626670D2A00AD2C21 /* SpacerNode.swift */,
				4B92929726670D2A00AD2C21 /* BookmarkTreeController.swift */,
				AAC5E4CD25D6A709007F5990 /* Bookmark.swift */,
				AAC5E4CF25D6A709007F5990 /* BookmarkList.swift */,
				AAC5E4CE25D6A709007F5990 /* BookmarkManager.swift */,
			);
			path = Model;
			sourceTree = "<group>";
		};
		AAC5E4C325D6A6CC007F5990 /* Services */ = {
			isa = PBXGroup;
			children = (
				4B9292DA2667125D00AD2C21 /* ContextualMenu.swift */,
				4B9292A726670D3700AD2C21 /* Bookmark.xcdatamodeld */,
				4B9292A526670D3700AD2C21 /* Bookmark.xcmappingmodel */,
				4B9292A626670D3700AD2C21 /* BookmarkMigrationPolicy.swift */,
				AAC5E4D625D6A710007F5990 /* BookmarkStore.swift */,
			);
			path = Services;
			sourceTree = "<group>";
		};
		AAC6881528626B6F00D54247 /* Recently Closed */ = {
			isa = PBXGroup;
			children = (
				AAC6881628626BD300D54247 /* View */,
				AAC6881728626BDC00D54247 /* Model */,
			);
			path = "Recently Closed";
			sourceTree = "<group>";
		};
		AAC6881628626BD300D54247 /* View */ = {
			isa = PBXGroup;
			children = (
				AA5C1DD0285A154E0089850C /* RecentlyClosedMenu.swift */,
			);
			path = View;
			sourceTree = "<group>";
		};
		AAC6881728626BDC00D54247 /* Model */ = {
			isa = PBXGroup;
			children = (
				AA5C1DD4285C780C0089850C /* RecentlyClosedCoordinator.swift */,
				AA5C1DD2285A217F0089850C /* RecentlyClosedCacheItem.swift */,
				AAC6881828626BF800D54247 /* RecentlyClosedTab.swift */,
				AAC6881A28626C1900D54247 /* RecentlyClosedWindow.swift */,
			);
			path = Model;
			sourceTree = "<group>";
		};
		AAC9C01224CAFBB700AD1325 /* Tab Bar */ = {
			isa = PBXGroup;
			children = (
				AAC9C01A24CB592E00AD1325 /* ViewModel */,
				AAC9C01324CAFBBE00AD1325 /* Model */,
			);
			path = "Tab Bar";
			sourceTree = "<group>";
		};
		AAC9C01324CAFBBE00AD1325 /* Model */ = {
			isa = PBXGroup;
			children = (
				37D2377B287EBDA300BCE03B /* TabIndexTests.swift */,
				AAC9C01624CAFBDC00AD1325 /* TabCollectionTests.swift */,
			);
			path = Model;
			sourceTree = "<group>";
		};
		AAC9C01A24CB592E00AD1325 /* ViewModel */ = {
			isa = PBXGroup;
			children = (
				AAC9C01D24CB6BEB00AD1325 /* TabCollectionViewModelTests.swift */,
				37D23788288009CF00BCE03B /* TabCollectionViewModelTests+PinnedTabs.swift */,
				37479F142891BC8300302FE2 /* TabCollectionViewModelTests+WithoutPinnedTabsManager.swift */,
				AAE39D1A24F44885008EF28B /* TabCollectionViewModelDelegateMock.swift */,
				37534C9D28104D9B002621E7 /* TabLazyLoaderTests.swift */,
				37534CA42811987D002621E7 /* AdjacentItemEnumeratorTests.swift */,
			);
			path = ViewModel;
			sourceTree = "<group>";
		};
		AACB8E7224A4C8BC005F2218 /* Suggestions */ = {
			isa = PBXGroup;
			children = (
				AABEE6A124A9F3C90043105B /* View */,
				AABEE69024A4CB300043105B /* ViewModel */,
				AABEE68F24A4CB290043105B /* Model */,
			);
			path = Suggestions;
			sourceTree = "<group>";
		};
		AACF6FD426BC35C200CF09F9 /* User Agent */ = {
			isa = PBXGroup;
			children = (
				AA0877BE26D6611300B05660 /* Model */,
				AA0877BD26D6610B00B05660 /* Services */,
			);
			path = "User Agent";
			sourceTree = "<group>";
		};
		AAD6D8852696DF2A002393B3 /* View */ = {
			isa = PBXGroup;
			children = (
				AA693E5D2696E5B90007BB78 /* CrashReports.storyboard */,
				AAD6D8862696DF6D002393B3 /* CrashReportPromptViewController.swift */,
			);
			path = View;
			sourceTree = "<group>";
		};
		AADC60E92493B305008F8EF7 /* Extensions */ = {
			isa = PBXGroup;
			children = (
				B6DB3CF826A00E2D00D459B7 /* AVCaptureDevice+SwizzledAuthState.swift */,
				AA61C0D12727F59B00E6B681 /* ArrayExtension.swift */,
				AA7EB6E427E7D6DC00036718 /* AnimationView.swift */,
				B6106B9D26A565DA0013B453 /* BundleExtension.swift */,
				4BA1A6C1258B0A1300F6F690 /* ContiguousBytesExtension.swift */,
				85AC3AF625D5DBFD00C7D2AA /* DataExtension.swift */,
				B6A9E46F26146A250067D1B9 /* DateExtension.swift */,
				B6040855274B830F00680351 /* DictionaryExtension.swift */,
				B63D467025BFA6C100874977 /* DispatchQueueExtensions.swift */,
				AA92126E25ACCB1100600CD4 /* ErrorExtension.swift */,
				B6E61EE2263AC0C8004E11AB /* FileManagerExtension.swift */,
				AAECA41F24EEA4AC00EFA63A /* IndexPathExtension.swift */,
				0230C0A2272080090018F728 /* KeyedCodingExtension.swift */,
				4B8D9061276D1D880078DB17 /* LocaleExtension.swift */,
				85308E24267FC9F2001ABD76 /* NSAlertExtension.swift */,
				F44C130125C2DA0400426E3E /* NSAppearanceExtension.swift */,
				AA5C8F622591021700748EB7 /* NSApplicationExtension.swift */,
				85C48CCB278D808F00D3263E /* NSAttributedStringExtension.swift */,
				B65E6B9F26D9F10600095F96 /* NSBezierPathExtension.swift */,
				B63D467925BFC3E100874977 /* NSCoderExtensions.swift */,
				F41D174025CB131900472416 /* NSColorExtension.swift */,
				B657841825FA484B00D8DB33 /* NSException+Catch.h */,
				B657841925FA484B00D8DB33 /* NSException+Catch.m */,
				B657841E25FA497600D8DB33 /* NSException+Catch.swift */,
				4B139AFC26B60BD800894F82 /* NSImageExtensions.swift */,
				AA6EF9B2250785D5004754E6 /* NSMenuExtension.swift */,
				AA72D5FD25FFF94E00C77619 /* NSMenuItemExtension.swift */,
				4B0511DF262CAA8600F6079C /* NSOpenPanelExtensions.swift */,
				4B0135CD2729F1AA00D54834 /* NSPasteboardExtension.swift */,
				AA5C8F5D2590EEE800748EB7 /* NSPointExtension.swift */,
				85625999269CA0A600EE44BC /* NSRectExtension.swift */,
				B6B3E0DC2657E9CF0040E0A2 /* NSScreenExtension.swift */,
				AAC5E4E325D6BA9C007F5990 /* NSSizeExtension.swift */,
				4BE0DF0426781961006337B7 /* NSStoryboardExtension.swift */,
				AA5C8F58258FE21F00748EB7 /* NSTextFieldExtension.swift */,
				858A798426A8BB5D00A75A42 /* NSTextViewExtension.swift */,
				4B0511E0262CAA8600F6079C /* NSViewControllerExtension.swift */,
				AA6FFB4324DC33320028F4D0 /* NSViewExtension.swift */,
				AA9E9A5525A3AE8400D1959D /* NSWindowExtension.swift */,
				B643BF1327ABF772000BACEC /* NSWorkspaceExtension.swift */,
				B6A9E46A2614618A0067D1B9 /* OperatingSystemVersionExtension.swift */,
				B637273C26CCF0C200C8CB02 /* OptionalExtension.swift */,
				B684592125C93BE000DC17B6 /* Publisher.asVoid.swift */,
				B68C2FB127706E6A00BF2C7D /* ProcessExtension.swift */,
				AAFCB37E25E545D400859DD4 /* PublisherExtension.swift */,
				B684592625C93C0500DC17B6 /* Publishers.NestedObjectChanges.swift */,
				B6AAAC3D26048F690029438D /* RandomAccessCollectionExtension.swift */,
				B6C0B24326E9CB080031CB7F /* RunLoopExtension.swift */,
				4BB88B4925B7B690006F6B06 /* SequenceExtensions.swift */,
				B65783E625F8AAFB00D8DB33 /* String+Punycode.swift */,
				AA8EDF2624923EC70071C2E8 /* StringExtension.swift */,
				AAADFD05264AA282001555EA /* TimeIntervalExtension.swift */,
				AA8EDF2324923E980071C2E8 /* URLExtension.swift */,
				AA88D14A252A557100980B4E /* URLRequestExtension.swift */,
				B6DB3AEE278D5C370024C5C4 /* URLSessionExtension.swift */,
				AAA0CC69253CC43C0079BC96 /* WKUserContentControllerExtension.swift */,
				B63D466725BEB6C200874977 /* WKWebView+Private.h */,
				B63D466825BEB6C200874977 /* WKWebView+SessionState.swift */,
				B68458CC25C7EB9000DC17B6 /* WKWebViewConfigurationExtensions.swift */,
				AA92127625ADA07900600CD4 /* WKWebViewExtension.swift */,
				B6CF78DD267B099C00CD4F13 /* WKNavigationActionExtension.swift */,
				4B7A60A0273E0BE400BBDFEB /* WKWebsiteDataStoreExtension.swift */,
				4B39AAF527D9B2C700A73FD5 /* NSStackViewExtension.swift */,
				4B980E202817604000282EE1 /* NSNotificationName+Debug.swift */,
				4B85A47F28821CC500FC4C39 /* NSPasteboardItemExtension.swift */,
			);
			path = Extensions;
			sourceTree = "<group>";
		};
		AADCBF3826F7C28F00EF67A8 /* Lottie */ = {
			isa = PBXGroup;
			children = (
				AADCBF3926F7C2CE00EF67A8 /* LottieAnimationCache.swift */,
			);
			path = Lottie;
			sourceTree = "<group>";
		};
		AAE71DB225F66A0900D74437 /* Home Page */ = {
			isa = PBXGroup;
			children = (
				85589E8527BBB8DD0038AD11 /* Model */,
				AAE71DB325F66A3F00D74437 /* View */,
				85AC7ADA27BD628400FFB69B /* HomePage.swift */,
			);
			path = "Home Page";
			sourceTree = "<group>";
		};
		AAE71DB325F66A3F00D74437 /* View */ = {
			isa = PBXGroup;
			children = (
				85589E7927BBB8620038AD11 /* AddEditFavoriteViewController.swift */,
				85589E7A27BBB8620038AD11 /* AddEditFavoriteWindow.swift */,
				85589E9D27BFE4500038AD11 /* DefaultBrowserPromptView.swift */,
				85589E9327BFE1E70038AD11 /* FavoritesView.swift */,
				85589E7B27BBB8630038AD11 /* HomePage.storyboard */,
				85AC7AD827BD625000FFB69B /* HomePageAssets.xcassets */,
				85589E7C27BBB8630038AD11 /* HomePageView.swift */,
				85589E7D27BBB8630038AD11 /* HomePageViewController.swift */,
				857FFEBF27D239DC00415E7A /* HyperLink.swift */,
				85589E9F27BFE60E0038AD11 /* MoreOrLessView.swift */,
				85F0FF1227CFAB04001C7C6E /* RecentlyVisitedView.swift */,
			);
			path = View;
			sourceTree = "<group>";
		};
		AAE75275263B036300B973F8 /* History */ = {
			isa = PBXGroup;
			children = (
				AA7E919D287872DB00AB6B62 /* ViewModel */,
				AAE75277263B038F00B973F8 /* Model */,
				AAE75276263B038A00B973F8 /* Services */,
			);
			path = History;
			sourceTree = "<group>";
		};
		AAE75276263B038A00B973F8 /* Services */ = {
			isa = PBXGroup;
			children = (
				AAE75278263B046100B973F8 /* History.xcdatamodeld */,
				AAE7527B263B056C00B973F8 /* HistoryStore.swift */,
			);
			path = Services;
			sourceTree = "<group>";
		};
		AAE75277263B038F00B973F8 /* Model */ = {
			isa = PBXGroup;
			children = (
				AAE7527F263B0A4D00B973F8 /* HistoryCoordinator.swift */,
				AAE7527D263B05C600B973F8 /* HistoryEntry.swift */,
				AA7E91992875B39300AB6B62 /* Visit.swift */,
			);
			path = Model;
			sourceTree = "<group>";
		};
		AAE8B0FD258A416F00E81239 /* Tab Preview */ = {
			isa = PBXGroup;
			children = (
				AAE8B0FE258A417D00E81239 /* View */,
			);
			path = "Tab Preview";
			sourceTree = "<group>";
		};
		AAE8B0FE258A417D00E81239 /* View */ = {
			isa = PBXGroup;
			children = (
				AAE8B101258A41C000E81239 /* TabPreview.storyboard */,
				AAC82C5F258B6CB5009B6B42 /* TabPreviewWindowController.swift */,
				AAE8B10F258A456C00E81239 /* TabPreviewViewController.swift */,
			);
			path = View;
			sourceTree = "<group>";
		};
		AAEC74AE2642C47300C2EFBC /* History */ = {
			isa = PBXGroup;
			children = (
				AAEC74AF2642C48800C2EFBC /* Model */,
				AAEC74B02642C48B00C2EFBC /* Services */,
			);
			path = History;
			sourceTree = "<group>";
		};
		AAEC74AF2642C48800C2EFBC /* Model */ = {
			isa = PBXGroup;
			children = (
				AAEC74B12642C57200C2EFBC /* HistoryCoordinatingMock.swift */,
				AAEC74B32642C69300C2EFBC /* HistoryCoordinatorTests.swift */,
			);
			path = Model;
			sourceTree = "<group>";
		};
		AAEC74B02642C48B00C2EFBC /* Services */ = {
			isa = PBXGroup;
			children = (
				AAEC74B52642CC6A00C2EFBC /* HistoryStoringMock.swift */,
				AAEC74B72642E43800C2EFBC /* HistoryStoreTests.swift */,
			);
			path = Services;
			sourceTree = "<group>";
		};
		AAEC74B92642E66600C2EFBC /* Extensions */ = {
			isa = PBXGroup;
			children = (
				4B4F72EB266B2ED300814C60 /* CollectionExtension.swift */,
				B65349A9265CF45000DCC645 /* DispatchQueueExtensionsTests.swift */,
				B67C6C462654C643006C872E /* FileManagerExtensionTests.swift */,
				AAEC74BA2642E67C00C2EFBC /* NSPersistentContainerExtension.swift */,
				B6C0B24526E9CB190031CB7F /* RunLoopExtensionTests.swift */,
				AADE11BF26D916D70032D8A7 /* StringExtensionTests.swift */,
				85F69B3B25EDE81F00978E59 /* URLExtensionTests.swift */,
				4B8AD0B027A86D9200AE44D6 /* WKWebsiteDataStoreExtensionTests.swift */,
			);
			path = Extensions;
			sourceTree = "<group>";
		};
		AAFCB38325E546FF00859DD4 /* View */ = {
			isa = PBXGroup;
			children = (
				AAB7320626DD0C37002FACF9 /* Fire.storyboard */,
				AAEEC6A827088ADB008445F7 /* FireCoordinator.swift */,
				AAB7320826DD0CD9002FACF9 /* FireViewController.swift */,
				AAE99B8827088A19008B6BD9 /* FirePopover.swift */,
				AA840A9727319D1600E63CDD /* FirePopoverWrapperViewController.swift */,
				AA61C0CF2722159B00E6B681 /* FireInfoViewController.swift */,
				AA6AD95A2704B6DB00159F8A /* FirePopoverViewController.swift */,
				AAE246F7270A406200BEEAEE /* FirePopoverCollectionViewHeader.swift */,
				AAE246F5270A3D3000BEEAEE /* FirePopoverCollectionViewHeader.xib */,
				AAE246F12709EF3B00BEEAEE /* FirePopoverCollectionViewItem.swift */,
				AAE246F22709EF3B00BEEAEE /* FirePopoverCollectionViewItem.xib */,
			);
			path = View;
			sourceTree = "<group>";
		};
		B31055BB27A1BA0E001AC618 /* Autoconsent */ = {
			isa = PBXGroup;
			children = (
				313AED9F287CAC5A00E1E8F4 /* UI */,
				B31055C327A1BA1D001AC618 /* autoconsent-bundle.js */,
				B31055BC27A1BA1D001AC618 /* AutoconsentUserScript.swift */,
				B31055BE27A1BA1D001AC618 /* userscript.js */,
				FD23FD2C2886A81D007F6985 /* AutoconsentManagement.swift */,
			);
			path = Autoconsent;
			sourceTree = "<group>";
		};
		B31055CC27A1BA39001AC618 /* Autoconsent */ = {
			isa = PBXGroup;
			children = (
				B31055CD27A1BA44001AC618 /* AutoconsentBackgroundTests.swift */,
				B3FB198D27BC013C00513DC1 /* autoconsent-test-page.html */,
				B3FB198F27BC015600513DC1 /* autoconsent-test.js */,
			);
			name = Autoconsent;
			sourceTree = "<group>";
		};
		B6040859274B8C5200680351 /* Unprotected Domains */ = {
			isa = PBXGroup;
			children = (
				336B39E22726B4B700C417D3 /* LocalUnprotectedDomains.swift */,
				B68503A6279141CD00893A05 /* KeySetDictionary.swift */,
				B604085A274B8CA300680351 /* UnprotectedDomains.xcdatamodeld */,
			);
			path = "Unprotected Domains";
			sourceTree = "<group>";
		};
		B6106BA126A7BE430013B453 /* Permissions */ = {
			isa = PBXGroup;
			children = (
				B6106B9F26A7BE0B0013B453 /* PermissionManagerTests.swift */,
				B6106BB026A7D8720013B453 /* PermissionStoreTests.swift */,
				B63ED0D726AE729600A9DAD1 /* PermissionModelTests.swift */,
				B6106BAE26A7C6180013B453 /* PermissionStoreMock.swift */,
				B63ED0D926AE7AF400A9DAD1 /* PermissionManagerMock.swift */,
				B63ED0DB26AE7B1E00A9DAD1 /* WebViewMock.swift */,
				B63ED0DD26AFD9A300A9DAD1 /* AVCaptureDeviceMock.swift */,
				B63ED0DF26AFE32F00A9DAD1 /* GeolocationProviderMock.swift */,
			);
			path = Permissions;
			sourceTree = "<group>";
		};
		B61EF3EA266F91D700B4D78F /* Extensions */ = {
			isa = PBXGroup;
			children = (
				B6F41030264D2B23003DA42C /* ProgressExtension.swift */,
				B66E9DD12670EB2A00E53BB5 /* _WKDownload+WebKitDownload.swift */,
				B66E9DD32670EB4A00E53BB5 /* WKDownload+WebKitDownload.swift */,
				B61EF3EB266F91E700B4D78F /* WKWebView+Download.swift */,
				B61EF3F0266F922200B4D78F /* WKProcessPool+DownloadDelegate.swift */,
				B63B9C502670B2B200C45B91 /* _WKDownload.h */,
				B63B9C542670B32000C45B91 /* WKProcessPool+Private.h */,
				B6CF78E2267B0A1900CD4F13 /* WKNavigationAction+Private.h */,
			);
			path = Extensions;
			sourceTree = "<group>";
		};
		B64C84DB2692D6E80048FEBE /* Permissions */ = {
			isa = PBXGroup;
			children = (
				B64C84EF269310000048FEBE /* Model */,
				B64C84DC2692D6FC0048FEBE /* View */,
			);
			path = Permissions;
			sourceTree = "<group>";
		};
		B64C84DC2692D6FC0048FEBE /* View */ = {
			isa = PBXGroup;
			children = (
				B64C84DD2692D7400048FEBE /* PermissionAuthorization.storyboard */,
				B64C84E22692DC9F0048FEBE /* PermissionAuthorizationViewController.swift */,
				B64C84EA2692DD650048FEBE /* PermissionAuthorizationPopover.swift */,
				B6BBF17327475B15004F850E /* PopupBlockedPopover.swift */,
				B64C852926942AC90048FEBE /* PermissionContextMenu.swift */,
				B64C85412694590B0048FEBE /* PermissionButton.swift */,
			);
			path = View;
			sourceTree = "<group>";
		};
		B64C84EF269310000048FEBE /* Model */ = {
			isa = PBXGroup;
			children = (
				B6106BAA26A7BF1D0013B453 /* PermissionType.swift */,
				B6106BAC26A7BF390013B453 /* PermissionState.swift */,
				B65536A52685B82B00085A79 /* Permissions.swift */,
				B6106BA526A7BEC80013B453 /* PermissionAuthorizationQuery.swift */,
				B6DB3CFA26A17CB800D459B7 /* PermissionModel.swift */,
				B64C84F0269310120048FEBE /* PermissionManager.swift */,
				B64C853726944B880048FEBE /* StoredPermission.swift */,
				B64C853C26944B940048FEBE /* PermissionStore.swift */,
				B64C852E26943BC10048FEBE /* Permissions.xcdatamodeld */,
			);
			path = Model;
			sourceTree = "<group>";
		};
		B65536902684409300085A79 /* Geolocation */ = {
			isa = PBXGroup;
			children = (
				B65536962684413900085A79 /* WKGeolocationProvider.h */,
				B6553691268440D700085A79 /* WKProcessPool+GeolocationProvider.swift */,
				B655369A268442EE00085A79 /* GeolocationProvider.swift */,
				B65536AD2685E17100085A79 /* GeolocationService.swift */,
			);
			path = Geolocation;
			sourceTree = "<group>";
		};
		B68172A7269C4334006D1092 /* Model */ = {
			isa = PBXGroup;
			children = (
				B68172A8269C487D006D1092 /* PrivacyDashboardUserScript.swift */,
				B6106BA226A7BEA00013B453 /* PermissionAuthorizationState.swift */,
				AA9B7C7D26A06E040008D425 /* TrackerInfo.swift */,
				AA9B7C8226A197A00008D425 /* ServerTrust.swift */,
				B3FB199227BD0AD400513DC1 /* CookieConsentInfo.swift */,
			);
			path = Model;
			sourceTree = "<group>";
		};
		B68172AC269EB415006D1092 /* Geolocation */ = {
			isa = PBXGroup;
			children = (
				B68172AD269EB43F006D1092 /* GeolocationServiceTests.swift */,
				B6106BB426A809E60013B453 /* GeolocationProviderTests.swift */,
				B63ED0E226B3E7FA00A9DAD1 /* CLLocationManagerMock.swift */,
				B6106BB226A7F4AA0013B453 /* GeolocationServiceMock.swift */,
			);
			path = Geolocation;
			sourceTree = "<group>";
		};
		B683097A274DCFE3004B46BB /* Database */ = {
			isa = PBXGroup;
			children = (
				B6BBF16F2744CDE1004F850E /* CoreDataStoreTests.swift */,
				B6C2C9F42760B659005B7F0A /* TestDataModel.xcdatamodeld */,
			);
			path = Database;
			sourceTree = "<group>";
		};
		B68458AE25C7E75100DC17B6 /* State Restoration */ = {
			isa = PBXGroup;
			children = (
				B6A5A27025B9377300AA7ADA /* StatePersistenceService.swift */,
				B68458AF25C7E76A00DC17B6 /* WindowManager+StateRestoration.swift */,
				B68458B725C7E8B200DC17B6 /* Tab+NSSecureCoding.swift */,
				B68458C425C7EA0C00DC17B6 /* TabCollection+NSSecureCoding.swift */,
				B68458BF25C7E9E000DC17B6 /* TabCollectionViewModel+NSSecureCoding.swift */,
				B684590725C9027900DC17B6 /* AppStateChangedPublisher.swift */,
				B684592E25C93FBF00DC17B6 /* AppStateRestorationManager.swift */,
			);
			path = "State Restoration";
			sourceTree = "<group>";
		};
		B69B50332726A10700758A2B /* ATB */ = {
			isa = PBXGroup;
			children = (
				B69B50352726A11F00758A2B /* Atb.swift */,
				B69B50382726A12400758A2B /* AtbParser.swift */,
				B69B50342726A11F00758A2B /* StatisticsLoader.swift */,
				B69B50362726A12000758A2B /* StatisticsStore.swift */,
				B69B50392726A12500758A2B /* LocalStatisticsStore.swift */,
				B69B50372726A12000758A2B /* VariantManager.swift */,
				B69B50562727D16900758A2B /* AtbAndVariantCleanup.swift */,
			);
			path = ATB;
			sourceTree = "<group>";
		};
		B69B50402726C3F400758A2B /* ATB */ = {
			isa = PBXGroup;
			children = (
				B69B504D2726CD3900758A2B /* Mock */,
				B69B50422726C5C100758A2B /* AtbAndVariantCleanupTests.swift */,
				B69B50412726C5C100758A2B /* AtbParserTests.swift */,
				B69B50442726C5C200758A2B /* StatisticsLoaderTests.swift */,
				B69B50432726C5C100758A2B /* VariantManagerTests.swift */,
			);
			path = ATB;
			sourceTree = "<group>";
		};
		B69B504D2726CD3900758A2B /* Mock */ = {
			isa = PBXGroup;
			children = (
				B69B50492726CA2900758A2B /* MockStatisticsStore.swift */,
				B69B504A2726CA2900758A2B /* MockVariantManager.swift */,
				B69B50502726CD7F00758A2B /* atb-with-update.json */,
				B69B504E2726CD7E00758A2B /* atb.json */,
				B69B504F2726CD7F00758A2B /* empty */,
				B69B50512726CD8000758A2B /* invalid.json */,
			);
			path = Mock;
			sourceTree = "<group>";
		};
		B6A5A28C25B962CB00AA7ADA /* App */ = {
			isa = PBXGroup;
			children = (
				B6A5A2A725BAA35500AA7ADA /* WindowManagerStateRestorationTests.swift */,
				B6A5A29F25B96E8300AA7ADA /* AppStateChangePublisherTests.swift */,
				B6C2C9EE276081AB005B7F0A /* DeallocationTests.swift */,
			);
			path = App;
			sourceTree = "<group>";
		};
		B6A9E44E26142AF90067D1B9 /* Statistics */ = {
			isa = PBXGroup;
			children = (
				B69B50332726A10700758A2B /* ATB */,
				B6A9E45226142B070067D1B9 /* Pixel.swift */,
				B6A9E498261474120067D1B9 /* TimedPixel.swift */,
				B6A9E47626146A570067D1B9 /* PixelEvent.swift */,
				B6A9E47E26146A800067D1B9 /* PixelArguments.swift */,
				B6A9E48326146AAB0067D1B9 /* PixelParameters.swift */,
				B6A9E4A2261475C70067D1B9 /* AppUsageActivityMonitor.swift */,
				B610F2BA27A145C500FCEBE9 /* RulesCompilationMonitor.swift */,
				B6DA44012616B28300DD1EC2 /* PixelDataStore.swift */,
				B68C92C32750EF76002AC6B0 /* PixelDataRecord.swift */,
				B6DA44062616B30600DD1EC2 /* PixelDataModel.xcdatamodeld */,
			);
			path = Statistics;
			sourceTree = "<group>";
		};
		B6A9E47526146A440067D1B9 /* API */ = {
			isa = PBXGroup;
			children = (
				B6A9E458261460340067D1B9 /* APIHeaders.swift */,
				B6A9E459261460350067D1B9 /* APIRequest.swift */,
				B6A9E457261460340067D1B9 /* ApiRequestError.swift */,
			);
			path = API;
			sourceTree = "<group>";
		};
		B6AE74322609AFBB005B9B1A /* Progress */ = {
			isa = PBXGroup;
			children = (
				B6AE74332609AFCE005B9B1A /* ProgressEstimationTests.swift */,
			);
			path = Progress;
			sourceTree = "<group>";
		};
		B6B1E87C26D5DA020062C350 /* View */ = {
			isa = PBXGroup;
			children = (
				B6B1E87D26D5DA0E0062C350 /* DownloadsPopover.swift */,
				B6B1E87F26D5DA9B0062C350 /* DownloadsViewController.swift */,
				B6B1E88126D5DAC30062C350 /* Downloads.storyboard */,
				B6B1E88326D5EB570062C350 /* DownloadsCellView.swift */,
				B6C0B23B26E87D900031CB7F /* NSAlert+ActiveDownloadsTermination.swift */,
			);
			path = View;
			sourceTree = "<group>";
		};
		B6C0B23126E71A800031CB7F /* Services */ = {
			isa = PBXGroup;
			children = (
				B6C0B23226E71BCD0031CB7F /* Downloads.xcdatamodeld */,
				B6C0B22F26E61D630031CB7F /* DownloadListStore.swift */,
				B6B1E87A26D381710062C350 /* DownloadListCoordinator.swift */,
			);
			path = Services;
			sourceTree = "<group>";
		};
		B6DA440F2616C0F200DD1EC2 /* Statistics */ = {
			isa = PBXGroup;
			children = (
				B69B50402726C3F400758A2B /* ATB */,
				B6DA44102616C0FC00DD1EC2 /* PixelTests.swift */,
				B662D3D82755D7AD0035D4D6 /* PixelStoreTests.swift */,
				B662D3DA2755D8190035D4D6 /* OldPixelDataModel.xcdatamodeld */,
				B6DA44222616CABC00DD1EC2 /* PixelArgumentsTests.swift */,
				B6DA44272616CAE000DD1EC2 /* AppUsageActivityMonitorTests.swift */,
				B6DA441D2616C84600DD1EC2 /* PixelStoreMock.swift */,
				4B117F7C276C0CB5002F3D8C /* LocalStatisticsStoreTests.swift */,
				B610F2E327A8F37A00FCEBE9 /* CBRCompileTimeReporterTests.swift */,
			);
			path = Statistics;
			sourceTree = "<group>";
		};
		B6FA893A269C414900588ECD /* Privacy Dashboard */ = {
			isa = PBXGroup;
			children = (
				B68172A7269C4334006D1092 /* Model */,
				AA9B7C7F26A06E130008D425 /* ViewModel */,
				B6FA893B269C41ED00588ECD /* View */,
			);
			path = "Privacy Dashboard";
			sourceTree = "<group>";
		};
		B6FA893B269C41ED00588ECD /* View */ = {
			isa = PBXGroup;
			children = (
				B6FA893C269C423100588ECD /* PrivacyDashboard.storyboard */,
				B6FA893E269C424500588ECD /* PrivacyDashboardViewController.swift */,
				B63BDF7D27FDAA640072D75B /* PrivacyDashboardWebView.swift */,
				B6FA8940269C425400588ECD /* PrivacyDashboardPopover.swift */,
			);
			path = View;
			sourceTree = "<group>";
		};
		CB6BCDF727C689FE00CC76DC /* Resources */ = {
			isa = PBXGroup;
			children = (
				4B677427255DBEB800025BD8 /* httpsMobileV2BloomSpec.json */,
				4B677428255DBEB800025BD8 /* httpsMobileV2Bloom.bin */,
				4B67742A255DBEB800025BD8 /* httpsMobileV2FalsePositives.json */,
			);
			path = Resources;
			sourceTree = "<group>";
		};
		EAA29AEB278D2E51007070CF /* fonts */ = {
			isa = PBXGroup;
			children = (
				EAA29AE7278D2E43007070CF /* ProximaNova-Bold-webfont.woff2 */,
				EAA29AE8278D2E43007070CF /* ProximaNova-Reg-webfont.woff2 */,
			);
			path = fonts;
			sourceTree = "<group>";
		};
		FD23FD29288165A8007F6985 /* Autoconsent */ = {
			isa = PBXGroup;
			children = (
				FD23FD2A28816606007F6985 /* AutoconsentMessageProtocolTests.swift */,
			);
			path = Autoconsent;
			sourceTree = "<group>";
		};
/* End PBXGroup section */

/* Begin PBXNativeTarget section */
		4B1AD89C25FC27E200261379 /* Integration Tests */ = {
			isa = PBXNativeTarget;
			buildConfigurationList = 4B1AD8A625FC27E200261379 /* Build configuration list for PBXNativeTarget "Integration Tests" */;
			buildPhases = (
				4B1AD89925FC27E200261379 /* Sources */,
				4B1AD89A25FC27E200261379 /* Frameworks */,
				4B1AD89B25FC27E200261379 /* Resources */,
			);
			buildRules = (
			);
			dependencies = (
				4B1AD8A325FC27E200261379 /* PBXTargetDependency */,
			);
			name = "Integration Tests";
			productName = "Integration Tests";
			productReference = 4B1AD89D25FC27E200261379 /* Integration Tests.xctest */;
			productType = "com.apple.product-type.bundle.unit-test";
		};
		7B4CE8D926F02108009134B1 /* UI Tests */ = {
			isa = PBXNativeTarget;
			buildConfigurationList = 7B4CE8E526F02108009134B1 /* Build configuration list for PBXNativeTarget "UI Tests" */;
			buildPhases = (
				7B4CE8D626F02108009134B1 /* Sources */,
				7B4CE8D726F02108009134B1 /* Frameworks */,
				7B4CE8D826F02108009134B1 /* Resources */,
			);
			buildRules = (
			);
			dependencies = (
				7B4CE8E026F02108009134B1 /* PBXTargetDependency */,
			);
			name = "UI Tests";
			productName = "UI Tests";
			productReference = 7B4CE8DA26F02108009134B1 /* UI Tests.xctest */;
			productType = "com.apple.product-type.bundle.ui-testing";
		};
		AA585D7D248FD31100E9A3E2 /* DuckDuckGo Privacy Browser */ = {
			isa = PBXNativeTarget;
			buildConfigurationList = AA585DA4248FD31500E9A3E2 /* Build configuration list for PBXNativeTarget "DuckDuckGo Privacy Browser" */;
			buildPhases = (
				3705272528992C8A000C06A2 /* Check Embedded Config URLs */,
				AA585D7A248FD31100E9A3E2 /* Sources */,
				AA8EDF2824925E940071C2E8 /* Swift Lint */,
				AA585D7B248FD31100E9A3E2 /* Frameworks */,
				AA585D7C248FD31100E9A3E2 /* Resources */,
			);
			buildRules = (
			);
			dependencies = (
			);
			name = "DuckDuckGo Privacy Browser";
			packageProductDependencies = (
				4B82E9B225B69E3E00656FE7 /* TrackerRadarKit */,
				85FF55C725F82E4F00E2AB99 /* Lottie */,
				AA06B6B62672AF8100F541C5 /* Sparkle */,
				9807F644278CA16F00E1547B /* BrowserServicesKit */,
			);
			productName = DuckDuckGo;
			productReference = AA585D7E248FD31100E9A3E2 /* DuckDuckGo.app */;
			productType = "com.apple.product-type.application";
		};
		AA585D8F248FD31400E9A3E2 /* Unit Tests */ = {
			isa = PBXNativeTarget;
			buildConfigurationList = AA585DA7248FD31500E9A3E2 /* Build configuration list for PBXNativeTarget "Unit Tests" */;
			buildPhases = (
				AA585D8C248FD31400E9A3E2 /* Sources */,
				AA585D8D248FD31400E9A3E2 /* Frameworks */,
				AA585D8E248FD31400E9A3E2 /* Resources */,
			);
			buildRules = (
			);
			dependencies = (
				AA585D92248FD31400E9A3E2 /* PBXTargetDependency */,
			);
			name = "Unit Tests";
			packageProductDependencies = (
				B6DA44162616C13800DD1EC2 /* OHHTTPStubs */,
				B6DA44182616C13800DD1EC2 /* OHHTTPStubsSwift */,
			);
			productName = DuckDuckGoTests;
			productReference = AA585D90248FD31400E9A3E2 /* Unit Tests.xctest */;
			productType = "com.apple.product-type.bundle.unit-test";
		};
/* End PBXNativeTarget section */

/* Begin PBXProject section */
		AA585D76248FD31100E9A3E2 /* Project object */ = {
			isa = PBXProject;
			attributes = {
				LastSwiftUpdateCheck = 1250;
				LastUpgradeCheck = 1340;
				ORGANIZATIONNAME = DuckDuckGo;
				TargetAttributes = {
					4B1AD89C25FC27E200261379 = {
						CreatedOnToolsVersion = 12.4;
						TestTargetID = AA585D7D248FD31100E9A3E2;
					};
					7B4CE8D926F02108009134B1 = {
						CreatedOnToolsVersion = 12.5.1;
						TestTargetID = AA585D7D248FD31100E9A3E2;
					};
					AA585D7D248FD31100E9A3E2 = {
						CreatedOnToolsVersion = 11.5;
					};
					AA585D8F248FD31400E9A3E2 = {
						CreatedOnToolsVersion = 11.5;
						TestTargetID = AA585D7D248FD31100E9A3E2;
					};
				};
			};
			buildConfigurationList = AA585D79248FD31100E9A3E2 /* Build configuration list for PBXProject "DuckDuckGo" */;
			compatibilityVersion = "Xcode 9.3";
			developmentRegion = en;
			hasScannedForEncodings = 0;
			knownRegions = (
				en,
				Base,
			);
			mainGroup = AA585D75248FD31100E9A3E2;
			packageReferences = (
				4B82E9B125B69E3E00656FE7 /* XCRemoteSwiftPackageReference "TrackerRadarKit" */,
				85FF55C625F82E4F00E2AB99 /* XCRemoteSwiftPackageReference "lottie-ios" */,
				B6DA44152616C13800DD1EC2 /* XCRemoteSwiftPackageReference "OHHTTPStubs" */,
				AA06B6B52672AF8100F541C5 /* XCRemoteSwiftPackageReference "Sparkle" */,
				9807F643278CA16F00E1547B /* XCRemoteSwiftPackageReference "BrowserServicesKit" */,
			);
			productRefGroup = AA585D7F248FD31100E9A3E2 /* Products */;
			projectDirPath = "";
			projectRoot = "";
			targets = (
				AA585D7D248FD31100E9A3E2 /* DuckDuckGo Privacy Browser */,
				AA585D8F248FD31400E9A3E2 /* Unit Tests */,
				4B1AD89C25FC27E200261379 /* Integration Tests */,
				7B4CE8D926F02108009134B1 /* UI Tests */,
			);
		};
/* End PBXProject section */

/* Begin PBXResourcesBuildPhase section */
		4B1AD89B25FC27E200261379 /* Resources */ = {
			isa = PBXResourcesBuildPhase;
			buildActionMask = 2147483647;
			files = (
				B3FB199027BC015600513DC1 /* autoconsent-test.js in Resources */,
				B3FB198E27BC013C00513DC1 /* autoconsent-test-page.html in Resources */,
			);
			runOnlyForDeploymentPostprocessing = 0;
		};
		7B4CE8D826F02108009134B1 /* Resources */ = {
			isa = PBXResourcesBuildPhase;
			buildActionMask = 2147483647;
			files = (
			);
			runOnlyForDeploymentPostprocessing = 0;
		};
		AA585D7C248FD31100E9A3E2 /* Resources */ = {
			isa = PBXResourcesBuildPhase;
			buildActionMask = 2147483647;
			files = (
				4B02198C25E05FAC00ED7DEA /* Fireproofing.storyboard in Resources */,
				AA80EC73256C46A2007083E7 /* Suggestion.storyboard in Resources */,
				AA693E5E2696E5B90007BB78 /* CrashReports.storyboard in Resources */,
				9833913127AAA4B500DAF119 /* trackerData.json in Resources */,
				AA7EB6ED27E880B600036718 /* dark-shield-dot-mouse-over.json in Resources */,
				8511E18425F82B34002F516B /* 01_Fire_really_small.json in Resources */,
				85B7184A27677C2D00B4277F /* Onboarding.storyboard in Resources */,
				4B0511C3262CAA5A00F6079C /* FireproofDomains.storyboard in Resources */,
				EA477680272A21B700419EDA /* clickToLoadConfig.json in Resources */,
				B6B1E88226D5DAC30062C350 /* Downloads.storyboard in Resources */,
				AA3439712754D4E900B241FA /* dark-shield.json in Resources */,
				AA7EB6EB27E880AE00036718 /* dark-shield-mouse-over.json in Resources */,
				B31055CB27A1BA1D001AC618 /* autoconsent-bundle.js in Resources */,
				7B1E819F27C8874900FF0E60 /* ContentOverlay.storyboard in Resources */,
				85A0117425AF2EDF00FA6A0C /* FindInPage.storyboard in Resources */,
				85589E8127BBB8630038AD11 /* HomePage.storyboard in Resources */,
				AA80EC89256C49B8007083E7 /* Localizable.strings in Resources */,
				B31055C627A1BA1D001AC618 /* userscript.js in Resources */,
				EA4617F0273A28A700F110A2 /* fb-tds.json in Resources */,
				AAE8B102258A41C000E81239 /* TabPreview.storyboard in Resources */,
				AA68C3D72490F821001B8783 /* README.md in Resources */,
				AA585D86248FD31400E9A3E2 /* Assets.xcassets in Resources */,
				85589E8D27BBBB870038AD11 /* NavigationBar.storyboard in Resources */,
				AAE246F6270A3D3000BEEAEE /* FirePopoverCollectionViewHeader.xib in Resources */,
				85378D9C274E61B8007C5CBF /* MessageViews.storyboard in Resources */,
				AA80EC79256C46AA007083E7 /* TabBar.storyboard in Resources */,
				AA34396D2754D4E300B241FA /* shield-dot.json in Resources */,
				31B7C84F288008E00049841F /* CookieConsent.storyboard in Resources */,
				AAC5E4C925D6A6E8007F5990 /* Bookmarks.storyboard in Resources */,
				4BE5336B286912D40019DBFD /* BookmarksBarCollectionViewItem.xib in Resources */,
				B6FA893D269C423100588ECD /* PrivacyDashboard.storyboard in Resources */,
				AA34396C2754D4E300B241FA /* shield.json in Resources */,
				B693955626F04BEC0015B914 /* SavePanelAccessoryView.xib in Resources */,
				AA7412B324D0B3AC00D22FE0 /* TabBarViewItem.xib in Resources */,
				85480F8A25CDC360009424E3 /* MainMenu.storyboard in Resources */,
				4B677435255DBEB800025BD8 /* httpsMobileV2FalsePositives.json in Resources */,
				4BD18F05283F151F00058124 /* BookmarksBar.storyboard in Resources */,
				AA3439792754D55100B241FA /* trackers-1.json in Resources */,
				AA34397C2754D55100B241FA /* dark-trackers-1.json in Resources */,
				AA3863C527A1E28F00749AB5 /* Feedback.storyboard in Resources */,
				4B723E1126B0006C00E14D75 /* DataImport.storyboard in Resources */,
				4B92929026670D1700AD2C21 /* BookmarkTableCellView.xib in Resources */,
				85AC7AD927BD625000FFB69B /* HomePageAssets.xcassets in Resources */,
				339A6B5826A044BA00E3DAE8 /* duckduckgo-privacy-dashboard in Resources */,
				AA7EB6E727E8809D00036718 /* shield-mouse-over.json in Resources */,
				4B92928E26670D1700AD2C21 /* BookmarkOutlineViewCell.xib in Resources */,
				B64C84DE2692D7400048FEBE /* PermissionAuthorization.storyboard in Resources */,
				4BC68A702759AE490029A586 /* Waitlist.storyboard in Resources */,
				AA34397D2754D55100B241FA /* dark-trackers-3.json in Resources */,
				AA3439782754D55100B241FA /* dark-trackers-2.json in Resources */,
				AAB7320726DD0C37002FACF9 /* Fire.storyboard in Resources */,
				85589E8F27BBBBF10038AD11 /* Main.storyboard in Resources */,
				EA18D1CA272F0DC8006DC101 /* social_images in Resources */,
				AA7EB6E927E880A600036718 /* shield-dot-mouse-over.json in Resources */,
				AA80EC8F256C49BC007083E7 /* Localizable.stringsdict in Resources */,
				EAC80DE0271F6C0100BBF02D /* fb-sdk.js in Resources */,
				85625994269C8F9600EE44BC /* PasswordManager.storyboard in Resources */,
				AA7EB6E327E7D05500036718 /* dark-flame-mouse-over.json in Resources */,
				AA7EB6E227E7D05500036718 /* flame-mouse-over.json in Resources */,
				4B677433255DBEB800025BD8 /* httpsMobileV2Bloom.bin in Resources */,
				AA34397B2754D55100B241FA /* trackers-3.json in Resources */,
				026ADE1426C3010C002518EE /* macos-config.json in Resources */,
				4B677432255DBEB800025BD8 /* httpsMobileV2BloomSpec.json in Resources */,
				AA2CB12D2587BB5600AA6FBE /* TabBarFooter.xib in Resources */,
				AA80EC67256C4691007083E7 /* BrowserTab.storyboard in Resources */,
				AAE246F42709EF3B00BEEAEE /* FirePopoverCollectionViewItem.xib in Resources */,
				EAA29AE9278D2E43007070CF /* ProximaNova-Bold-webfont.woff2 in Resources */,
				AA3439702754D4E900B241FA /* dark-shield-dot.json in Resources */,
				AA34397A2754D55100B241FA /* trackers-2.json in Resources */,
				EAA29AEA278D2E43007070CF /* ProximaNova-Reg-webfont.woff2 in Resources */,
				EAFAD6CA2728BD1200F9DF00 /* clickToLoad.js in Resources */,
				336D5B18262D8D3C0052E0C9 /* findinpage.js in Resources */,
			);
			runOnlyForDeploymentPostprocessing = 0;
		};
		AA585D8E248FD31400E9A3E2 /* Resources */ = {
			isa = PBXResourcesBuildPhase;
			buildActionMask = 2147483647;
			files = (
				B69B50532726CD8100758A2B /* empty in Resources */,
				B69B50542726CD8100758A2B /* atb-with-update.json in Resources */,
				37A803DB27FD69D300052F4C /* Data Import Resources in Resources */,
				B69B50522726CD8100758A2B /* atb.json in Resources */,
				4B70C00127B0793D000386ED /* DuckDuckGo-ExampleCrash.ips in Resources */,
				B67C6C422654BF49006C872E /* DuckDuckGo-Symbol.jpg in Resources */,
				B69B50552726CD8100758A2B /* invalid.json in Resources */,
			);
			runOnlyForDeploymentPostprocessing = 0;
		};
/* End PBXResourcesBuildPhase section */

/* Begin PBXShellScriptBuildPhase section */
		3705272528992C8A000C06A2 /* Check Embedded Config URLs */ = {
			isa = PBXShellScriptBuildPhase;
			buildActionMask = 2147483647;
			files = (
			);
			inputFileListPaths = (
			);
			inputPaths = (
			);
			name = "Check Embedded Config URLs";
			outputFileListPaths = (
			);
			outputPaths = (
			);
			runOnlyForDeploymentPostprocessing = 0;
			shellPath = /bin/sh;
			shellScript = "if [ \"$CONFIGURATION\" == \"Release\" ]; then\n   \"${SRCROOT}/scripts/update_embedded.sh\" -c\nfi\n";
		};
		AA8EDF2824925E940071C2E8 /* Swift Lint */ = {
			isa = PBXShellScriptBuildPhase;
			buildActionMask = 2147483647;
			files = (
			);
			inputFileListPaths = (
			);
			inputPaths = (
			);
			name = "Swift Lint";
			outputFileListPaths = (
			);
			outputPaths = (
			);
			runOnlyForDeploymentPostprocessing = 0;
			shellPath = /bin/zsh;
			shellScript = "# Add brew into PATH\nif [ -f /opt/homebrew/bin/brew ]; then\n    eval $(/opt/homebrew/bin/brew shellenv)\nfi\n\nif which swiftlint >/dev/null; then\n   if [ ! -z \"$BITRISE_PROJECT_PATH\" ] || [ \"$CONFIGURATION\" = \"Release\" ]; then\n       swiftlint lint --strict\n       if [ $? -ne 0 ]; then\n           echo \"error: SwiftLint validation failed.\"\n           exit 1\n       fi\n   else\n       swiftlint lint\n   fi\nelse\n   echo \"error: SwiftLint not installed. Install using \\`brew install swiftlint\\`\"\n   exit 1\nfi\n";
		};
/* End PBXShellScriptBuildPhase section */

/* Begin PBXSourcesBuildPhase section */
		4B1AD89925FC27E200261379 /* Sources */ = {
			isa = PBXSourcesBuildPhase;
			buildActionMask = 2147483647;
			files = (
				B662D3DF275616FF0035D4D6 /* EncryptionKeyStoreMock.swift in Sources */,
				4B1AD8E225FC390B00261379 /* EncryptionMocks.swift in Sources */,
				B31055CE27A1BA44001AC618 /* AutoconsentBackgroundTests.swift in Sources */,
				4B1AD91725FC46FB00261379 /* CoreDataEncryptionTests.swift in Sources */,
				7BA4727D26F01BC400EAA165 /* CoreDataTestUtilities.swift in Sources */,
				4B1AD92125FC474E00261379 /* CoreDataEncryptionTesting.xcdatamodeld in Sources */,
				4B1AD8D525FC38DD00261379 /* EncryptionKeyStoreTests.swift in Sources */,
			);
			runOnlyForDeploymentPostprocessing = 0;
		};
		7B4CE8D626F02108009134B1 /* Sources */ = {
			isa = PBXSourcesBuildPhase;
			buildActionMask = 2147483647;
			files = (
				7B4CE8E726F02135009134B1 /* TabBarTests.swift in Sources */,
			);
			runOnlyForDeploymentPostprocessing = 0;
		};
		AA585D7A248FD31100E9A3E2 /* Sources */ = {
			isa = PBXSourcesBuildPhase;
			buildActionMask = 2147483647;
			files = (
				AAA0CC572539EBC90079BC96 /* FaviconUserScript.swift in Sources */,
				B6A9E45A261460350067D1B9 /* ApiRequestError.swift in Sources */,
				AADCBF3A26F7C2CE00EF67A8 /* LottieAnimationCache.swift in Sources */,
				37D2377A287EB8CA00BCE03B /* TabIndex.swift in Sources */,
				37534CA3281132CB002621E7 /* TabLazyLoaderDataSource.swift in Sources */,
				4B723E0E26B0006300E14D75 /* LoginImport.swift in Sources */,
				85589E9627BFE25D0038AD11 /* FailedAssertionView.swift in Sources */,
				37534CA028113101002621E7 /* LazyLoadable.swift in Sources */,
				EAE42800275D47FA00DAC26B /* ClickToLoadModel.swift in Sources */,
				0230C0A3272080090018F728 /* KeyedCodingExtension.swift in Sources */,
				31A031A928819D920090F792 /* CookieConsentAnimationModel.swift in Sources */,
				B6C0B23026E61D630031CB7F /* DownloadListStore.swift in Sources */,
				85799C1825DEBB3F0007EC87 /* Logging.swift in Sources */,
				AAC30A2E268F1EE300D2D9CD /* CrashReportPromptPresenter.swift in Sources */,
				37AFCE8727DA334800471A10 /* PreferencesRootView.swift in Sources */,
				B684590825C9027900DC17B6 /* AppStateChangedPublisher.swift in Sources */,
				4B92928F26670D1700AD2C21 /* BookmarkTableCellView.swift in Sources */,
				4B9292CF2667123700AD2C21 /* BookmarkManagementSidebarViewController.swift in Sources */,
				4B39AAF627D9B2C700A73FD5 /* NSStackViewExtension.swift in Sources */,
				B637273D26CCF0C200C8CB02 /* OptionalExtension.swift in Sources */,
				4BE65477271FCD41008D1D63 /* PasswordManagementLoginItemView.swift in Sources */,
				AA80EC54256BE3BC007083E7 /* UserText.swift in Sources */,
				B61EF3EC266F91E700B4D78F /* WKWebView+Download.swift in Sources */,
				B6DB3AEF278D5C370024C5C4 /* URLSessionExtension.swift in Sources */,
				4B7A60A1273E0BE400BBDFEB /* WKWebsiteDataStoreExtension.swift in Sources */,
				B693955326F04BEC0015B914 /* WindowDraggingView.swift in Sources */,
				4B1E6EED27AB5E5100F51793 /* SecureVaultSorting.swift in Sources */,
				37CD54CE27F2FDD100F1F7B9 /* PreferencesSidebarModel.swift in Sources */,
				B61EF3F1266F922200B4D78F /* WKProcessPool+DownloadDelegate.swift in Sources */,
				B6106BAD26A7BF390013B453 /* PermissionState.swift in Sources */,
				85707F2E276A394C00DC0649 /* ViewExtensions.swift in Sources */,
				371C0A2927E33EDC0070591F /* FeedbackPresenter.swift in Sources */,
				14505A08256084EF00272CC6 /* UserAgent.swift in Sources */,
				4B8AC93526B3B2FD00879451 /* NSAlert+DataImport.swift in Sources */,
				AA7412BD24D2BEEE00D22FE0 /* MainWindow.swift in Sources */,
				AAD6D8882696DF6D002393B3 /* CrashReportPromptViewController.swift in Sources */,
				B693955126F04BEB0015B914 /* GradientView.swift in Sources */,
				37AFCE8527DA2D3900471A10 /* PreferencesSidebar.swift in Sources */,
				AA5C8F5E2590EEE800748EB7 /* NSPointExtension.swift in Sources */,
				AA6EF9AD25066F42004754E6 /* WindowsManager.swift in Sources */,
				B68458CD25C7EB9000DC17B6 /* WKWebViewConfigurationExtensions.swift in Sources */,
				85AC7ADD27BEB6EE00FFB69B /* HomePageDefaultBrowserModel.swift in Sources */,
				AAC30A26268DFEE200D2D9CD /* CrashReporter.swift in Sources */,
				3184AC6D288F29D800C35E4B /* BadgeNotificationAnimationModel.swift in Sources */,
				857FFEC027D239DC00415E7A /* HyperLink.swift in Sources */,
				4B9292A426670D2A00AD2C21 /* PasteboardWriting.swift in Sources */,
				4B92928D26670D1700AD2C21 /* BookmarkOutlineViewCell.swift in Sources */,
				B604085C274B8FBA00680351 /* UnprotectedDomains.xcdatamodeld in Sources */,
				4BB88B5025B7BA2B006F6B06 /* TabInstrumentation.swift in Sources */,
				4B59024326B35F7C00489384 /* BrowserImportViewController.swift in Sources */,
				4B9292D72667124000AD2C21 /* NSPopUpButtonExtension.swift in Sources */,
				85D33F1225C82EB3002B91A6 /* ConfigurationManager.swift in Sources */,
				B6A9E48426146AAB0067D1B9 /* PixelParameters.swift in Sources */,
				AA5FA697275F90C400DCE9C9 /* FaviconImageCache.swift in Sources */,
				1430DFF524D0580F00B8978C /* TabBarViewController.swift in Sources */,
				4B92929B26670D2A00AD2C21 /* BookmarkOutlineViewDataSource.swift in Sources */,
				31B7C85128800A5D0049841F /* CookieConsentPopover.swift in Sources */,
				85D885B026A590A90077C374 /* NSNotificationName+PasswordManager.swift in Sources */,
				B610F2BB27A145C500FCEBE9 /* RulesCompilationMonitor.swift in Sources */,
				AAC30A28268E045400D2D9CD /* CrashReportReader.swift in Sources */,
				85AC3B3525DA82A600C7D2AA /* DataTaskProviding.swift in Sources */,
				AA3D531727A1EEED00074EC1 /* FeedbackViewController.swift in Sources */,
				AAEF6BC8276A081C0024DCF4 /* FaviconSelector.swift in Sources */,
				85589E7F27BBB8630038AD11 /* AddEditFavoriteViewController.swift in Sources */,
				4B2E7D6326FF9D6500D2DB17 /* PrintingUserScript.swift in Sources */,
				0230C0A52721F3750018F728 /* GPCRequestFactory.swift in Sources */,
				9833912F27AAA3CE00DAF119 /* AppTrackerDataSetProvider.swift in Sources */,
				4BA1A6B3258B080A00F6F690 /* EncryptionKeyGeneration.swift in Sources */,
				37B11B3928095E6600CBB621 /* TabLazyLoader.swift in Sources */,
				4B723E0B26B0005B00E14D75 /* FileImportViewController.swift in Sources */,
				8589063C267BCDC000D23B0D /* SaveCredentialsViewController.swift in Sources */,
				4BBE0AA727B9B027003B37A8 /* PopUpButton.swift in Sources */,
				AABEE6A524AA0A7F0043105B /* SuggestionViewController.swift in Sources */,
				85589E8027BBB8630038AD11 /* AddEditFavoriteWindow.swift in Sources */,
				AA7E919F287872EA00AB6B62 /* VisitViewModel.swift in Sources */,
				B69B503B2726A12500758A2B /* Atb.swift in Sources */,
				B6B1E88026D5DA9B0062C350 /* DownloadsViewController.swift in Sources */,
				85AC3AF725D5DBFD00C7D2AA /* DataExtension.swift in Sources */,
				B6A924D42664BBBB001A28CA /* WKWebViewDownloadDelegate.swift in Sources */,
				AA9B7C8526A199B60008D425 /* ServerTrustViewModel.swift in Sources */,
				85480FCF25D1AA22009424E3 /* ConfigurationStoring.swift in Sources */,
				AA3D531B27A2F57E00074EC1 /* Feedback.swift in Sources */,
				4BB99D0626FE1979001E4761 /* RequestFilePermissionViewController.swift in Sources */,
				858A798326A8B75F00A75A42 /* CopyHandler.swift in Sources */,
				4B8AC93926B48A5100879451 /* FirefoxLoginReader.swift in Sources */,
				B69B503E2726A12500758A2B /* AtbParser.swift in Sources */,
				4B9292D22667123700AD2C21 /* AddFolderModalViewController.swift in Sources */,
				4B92929E26670D2A00AD2C21 /* BookmarkSidebarTreeController.swift in Sources */,
				85589E8727BBB8F20038AD11 /* HomePageFavoritesModel.swift in Sources */,
				4BB88B4A25B7B690006F6B06 /* SequenceExtensions.swift in Sources */,
				4B59024026B35F3600489384 /* ChromiumDataImporter.swift in Sources */,
				B6A924DE2664CA09001A28CA /* LegacyWebKitDownloadDelegate.swift in Sources */,
				AAA0CC3C25337FAB0079BC96 /* WKBackForwardListItemViewModel.swift in Sources */,
				4BB88B4525B7B55C006F6B06 /* DebugUserScript.swift in Sources */,
				AAC6881928626BF800D54247 /* RecentlyClosedTab.swift in Sources */,
				B688B4DF27420D290087BEAF /* PDFSearchTextMenuItemHandler.swift in Sources */,
				4B723E0A26B0005900E14D75 /* DataImportViewController.swift in Sources */,
				AA7E919728746BCC00AB6B62 /* HistoryMenu.swift in Sources */,
				F4A6198C283CFFBB007F2080 /* ContentScopeFeatureFlagging.swift in Sources */,
				85707F24276A332A00DC0649 /* OnboardingButtonStyles.swift in Sources */,
				4B8A4E0127C8447E005F40E8 /* SaveIdentityPopover.swift in Sources */,
				B637273B26CBC8AF00C8CB02 /* AuthenticationAlert.swift in Sources */,
				37AFCE9227DB8CAD00471A10 /* PreferencesAboutView.swift in Sources */,
				9826B0A02747DF3D0092F683 /* ContentBlocking.swift in Sources */,
				4B379C2227BDBA29008A968E /* LocalAuthenticationService.swift in Sources */,
				4BB99D0326FE191E001E4761 /* SafariBookmarksReader.swift in Sources */,
				AACF6FD626BC366D00CF09F9 /* SafariVersionReader.swift in Sources */,
				4BE65485271FCD7B008D1D63 /* LoginFaviconView.swift in Sources */,
				4B0511CA262CAA5A00F6079C /* FireproofDomainsViewController.swift in Sources */,
				AA4D700725545EF800C3411E /* URLEventHandler.swift in Sources */,
				AA92127725ADA07900600CD4 /* WKWebViewExtension.swift in Sources */,
				AAAB9114288EB1D600A057A9 /* CleanThisHistoryMenuItem.swift in Sources */,
				B6106BA426A7BEA40013B453 /* PermissionAuthorizationState.swift in Sources */,
				B6A9E499261474120067D1B9 /* TimedPixel.swift in Sources */,
				B6C0B23626E732000031CB7F /* DownloadListItem.swift in Sources */,
				856C98A6256EB59600A22F1F /* MenuItemSelectors.swift in Sources */,
				B6B1E87E26D5DA0E0062C350 /* DownloadsPopover.swift in Sources */,
				4B9292A026670D2A00AD2C21 /* SpacerNode.swift in Sources */,
				B6E61EE8263ACE16004E11AB /* UTType.swift in Sources */,
				4BE6547F271FCD4D008D1D63 /* PasswordManagementCreditCardModel.swift in Sources */,
				85707F26276A335700DC0649 /* Onboarding.swift in Sources */,
				AAFCB37F25E545D400859DD4 /* PublisherExtension.swift in Sources */,
				B68C92C1274E3EF4002AC6B0 /* PopUpWindow.swift in Sources */,
				4B17E2D4287380390003BD39 /* PersistentAppInterfaceSettings.swift in Sources */,
				AA5FA6A0275F948900DCE9C9 /* Favicons.xcdatamodeld in Sources */,
				85589E9827BFE2DA0038AD11 /* HoverButton.swift in Sources */,
				B684592225C93BE000DC17B6 /* Publisher.asVoid.swift in Sources */,
				AAA0CC33252F181A0079BC96 /* NavigationButtonMenuDelegate.swift in Sources */,
				AAC30A2A268E239100D2D9CD /* CrashReport.swift in Sources */,
				37CC53F427E8D4620028713D /* NSPathControlView.swift in Sources */,
				85589E9E27BFE4500038AD11 /* DefaultBrowserPromptView.swift in Sources */,
				4B29759C28284DBC00187C4E /* FirefoxBerkeleyDatabaseReader.m in Sources */,
				4B78A86B26BB3ADD0071BB16 /* BrowserImportSummaryViewController.swift in Sources */,
				AA512D1424D99D9800230283 /* FaviconManager.swift in Sources */,
				AABEE6AB24ACA0F90043105B /* SuggestionTableRowView.swift in Sources */,
				37CD54CB27F2FDD100F1F7B9 /* DownloadsPreferences.swift in Sources */,
				4B9292AA26670D3700AD2C21 /* Bookmark.xcmappingmodel in Sources */,
				4B1E6EF227AB5E5D00F51793 /* PasswordManagementItemList.swift in Sources */,
				AAC5E4D025D6A709007F5990 /* Bookmark.swift in Sources */,
				AA9B7C8326A197A00008D425 /* ServerTrust.swift in Sources */,
				4B5A4F4C27F3A5AA008FBD88 /* NSNotificationName+DataImport.swift in Sources */,
				4BEF0E722766B11200AF7C58 /* MacWaitlistLockScreenViewModel.swift in Sources */,
				B64C853826944B880048FEBE /* StoredPermission.swift in Sources */,
				AAE246F8270A406200BEEAEE /* FirePopoverCollectionViewHeader.swift in Sources */,
				4BEF0E6C276676AB00AF7C58 /* MacWaitlistStore.swift in Sources */,
				AA5D6DAC24A340F700C6FBCE /* WebViewStateObserver.swift in Sources */,
				AAB7320926DD0CD9002FACF9 /* FireViewController.swift in Sources */,
				4B92928C26670D1700AD2C21 /* OutlineSeparatorViewCell.swift in Sources */,
				4BB99D0426FE191E001E4761 /* SafariDataImporter.swift in Sources */,
				B69B503A2726A12500758A2B /* StatisticsLoader.swift in Sources */,
				37CD54C927F2FDD100F1F7B9 /* PrivacyPreferencesModel.swift in Sources */,
				B6F1C80B2761C45400334924 /* LocalUnprotectedDomains.swift in Sources */,
				31CF3432288B0B1B0087244B /* NavigationBarBadgeAnimator.swift in Sources */,
				858A798526A8BB5D00A75A42 /* NSTextViewExtension.swift in Sources */,
				B6B1E88426D5EB570062C350 /* DownloadsCellView.swift in Sources */,
				4B723E0C26B0005D00E14D75 /* FileImportSummaryViewController.swift in Sources */,
				B6AAAC2D260330580029438D /* PublishedAfter.swift in Sources */,
				37054FCE2876472D00033B6F /* WebViewSnapshotView.swift in Sources */,
				4BBC16A027C4859400E00A38 /* DeviceAuthenticationService.swift in Sources */,
				3776582F27F82E62009A6B35 /* AutofillPreferences.swift in Sources */,
				AAD8078727B3F45600CF7703 /* WebsiteBreakage.swift in Sources */,
				4BE6547E271FCD4D008D1D63 /* PasswordManagementIdentityModel.swift in Sources */,
				85C6A29625CC1FFD00EEB5F1 /* UserDefaultsWrapper.swift in Sources */,
				85625998269C9C5F00EE44BC /* PasswordManagementPopover.swift in Sources */,
				85589E9127BFB9810038AD11 /* HomePageRecentlyVisitedModel.swift in Sources */,
				37D23785287F4E6500BCE03B /* PinnedTabsHostingView.swift in Sources */,
				4BB99CFE26FE191E001E4761 /* FirefoxBookmarksReader.swift in Sources */,
				4BBC16A227C485BC00E00A38 /* DeviceIdleStateDetector.swift in Sources */,
				B6A9E4A3261475C70067D1B9 /* AppUsageActivityMonitor.swift in Sources */,
				4B379C2427BDE1B0008A968E /* FlatButton.swift in Sources */,
				37054FC92873301700033B6F /* PinnedTabView.swift in Sources */,
				4BA1A6A0258B079600F6F690 /* DataEncryption.swift in Sources */,
				371E141927E92E42009E3B5B /* MultilineScrollableTextFix.swift in Sources */,
				B6FA8941269C425400588ECD /* PrivacyDashboardPopover.swift in Sources */,
				85589E8B27BBBADC0038AD11 /* ColorExtensions.swift in Sources */,
				85B7184E27677CBB00B4277F /* RootView.swift in Sources */,
				AABEE6AF24AD22B90043105B /* AddressBarTextField.swift in Sources */,
				B693954C26F04BEB0015B914 /* FocusRingView.swift in Sources */,
				4BE41A5E28446EAD00760399 /* BookmarksBarViewModel.swift in Sources */,
				4B1E6EF127AB5E5D00F51793 /* NSPopUpButtonView.swift in Sources */,
				4B9292DB2667125D00AD2C21 /* ContextualMenu.swift in Sources */,
				AA68C3D32490ED62001B8783 /* NavigationBarViewController.swift in Sources */,
				AA585DAF2490E6E600E9A3E2 /* MainViewController.swift in Sources */,
				AA5FA69A275F91C700DCE9C9 /* Favicon.swift in Sources */,
				AABEE69A24A902A90043105B /* SuggestionContainerViewModel.swift in Sources */,
				AA840A9827319D1600E63CDD /* FirePopoverWrapperViewController.swift in Sources */,
				4B85A48028821CC500FC4C39 /* NSPasteboardItemExtension.swift in Sources */,
				37CD54CA27F2FDD100F1F7B9 /* AutofillPreferencesModel.swift in Sources */,
				B657841F25FA497600D8DB33 /* NSException+Catch.swift in Sources */,
				4BE65481271FCD4D008D1D63 /* PasswordManagementNoteModel.swift in Sources */,
				3184AC6F288F2A1100C35E4B /* CookieNotificationAnimationModel.swift in Sources */,
				B63ED0E526BB8FB900A9DAD1 /* SharingMenu.swift in Sources */,
				AA4FF40C2624751A004E2377 /* GrammarFeaturesManager.swift in Sources */,
				B693955B26F0CE300015B914 /* WebKitDownloadDelegate.swift in Sources */,
				B6B3E0E12657EA7A0040E0A2 /* NSScreenExtension.swift in Sources */,
				B65E6BA026D9F10600095F96 /* NSBezierPathExtension.swift in Sources */,
				AA6820E425502F19005ED0D5 /* WebsiteDataStore.swift in Sources */,
				B64C852A26942AC90048FEBE /* PermissionContextMenu.swift in Sources */,
				85D438B6256E7C9E00F3BAF8 /* ContextMenuUserScript.swift in Sources */,
				B693955526F04BEC0015B914 /* NSSavePanelExtension.swift in Sources */,
				9826B0A22747DFEB0092F683 /* AppPrivacyConfigurationDataProvider.swift in Sources */,
				B63BDF80280003570072D75B /* WebKitError.swift in Sources */,
				B6B1E88B26D774090062C350 /* LinkButton.swift in Sources */,
				4BBF0915282DD40100EE1418 /* TemporaryFileHandler.swift in Sources */,
				CB6BCDF927C6BEFF00CC76DC /* PrivacyFeatures.swift in Sources */,
				B693954D26F04BEB0015B914 /* MouseClickView.swift in Sources */,
				B6DB3CF926A00E2D00D459B7 /* AVCaptureDevice+SwizzledAuthState.swift in Sources */,
				AAAB9116288EB46B00A057A9 /* VisitMenuItem.swift in Sources */,
				4BA1A6BD258B082300F6F690 /* EncryptionKeyStore.swift in Sources */,
				31B9226C288054D5001F55B7 /* CookieConsentPopoverManager.swift in Sources */,
				4BE65474271FCD40008D1D63 /* PasswordManagementIdentityItemView.swift in Sources */,
				B6F41031264D2B23003DA42C /* ProgressExtension.swift in Sources */,
				4B723E0F26B0006500E14D75 /* CSVParser.swift in Sources */,
				376705B327EC7D4F00DD8D76 /* TextButton.swift in Sources */,
				B6DA44082616B30600DD1EC2 /* PixelDataModel.xcdatamodeld in Sources */,
				B63BDF7E27FDAA640072D75B /* PrivacyDashboardWebView.swift in Sources */,
				37CD54CF27F2FDD100F1F7B9 /* AppearancePreferences.swift in Sources */,
				B6B1E87B26D381710062C350 /* DownloadListCoordinator.swift in Sources */,
				4B980E212817604000282EE1 /* NSNotificationName+Debug.swift in Sources */,
				31F7F2A6288AD2CA001C0D64 /* NavigationBarBadgeAnimationView.swift in Sources */,
				AAC5E4F125D6BF10007F5990 /* AddressBarButton.swift in Sources */,
				AAE7527E263B05C600B973F8 /* HistoryEntry.swift in Sources */,
				AA5FA69D275F945C00DCE9C9 /* FaviconStore.swift in Sources */,
				AAB8203C26B2DE0D00788AC3 /* SuggestionListCharacteristics.swift in Sources */,
				AAADFD06264AA282001555EA /* TimeIntervalExtension.swift in Sources */,
				4B9292D42667123700AD2C21 /* BookmarkListViewController.swift in Sources */,
				4B723E0D26B0006100E14D75 /* SecureVaultLoginImporter.swift in Sources */,
				4B9292D32667123700AD2C21 /* AddBookmarkModalViewController.swift in Sources */,
				AA5C1DD5285C780C0089850C /* RecentlyClosedCoordinator.swift in Sources */,
				AA88D14B252A557100980B4E /* URLRequestExtension.swift in Sources */,
				AA6197C6276B3168008396F0 /* FaviconHostReference.swift in Sources */,
				AAD8078527B3F3BE00CF7703 /* WebsiteBreakageSender.swift in Sources */,
				4B8AC93B26B48ADF00879451 /* ASN1Parser.swift in Sources */,
				37CD54B327EE509700F1F7B9 /* View+Cursor.swift in Sources */,
				B66E9DD22670EB2A00E53BB5 /* _WKDownload+WebKitDownload.swift in Sources */,
				B6A9E4612614608B0067D1B9 /* AppVersion.swift in Sources */,
				856C98DF257014BD00A22F1F /* FileDownloadManager.swift in Sources */,
				4BB99CFF26FE191E001E4761 /* BookmarkImport.swift in Sources */,
				B68503A7279141CD00893A05 /* KeySetDictionary.swift in Sources */,
				85480FBB25D181CB009424E3 /* ConfigurationDownloading.swift in Sources */,
				AAEEC6A927088ADB008445F7 /* FireCoordinator.swift in Sources */,
				B655369B268442EE00085A79 /* GeolocationProvider.swift in Sources */,
				B6C0B23C26E87D900031CB7F /* NSAlert+ActiveDownloadsTermination.swift in Sources */,
				4BEF0E6827641A0E00AF7C58 /* MacWaitlistLockScreenViewController.swift in Sources */,
				AAECA42024EEA4AC00EFA63A /* IndexPathExtension.swift in Sources */,
				4BE65478271FCD41008D1D63 /* PasswordManagementNoteItemView.swift in Sources */,
				AA5C8F632591021700748EB7 /* NSApplicationExtension.swift in Sources */,
				AA9E9A5625A3AE8400D1959D /* NSWindowExtension.swift in Sources */,
				AAC5E4C725D6A6E8007F5990 /* BookmarkPopover.swift in Sources */,
				37CC53F027E8D1440028713D /* PreferencesDownloadsView.swift in Sources */,
				B68C2FB227706E6A00BF2C7D /* ProcessExtension.swift in Sources */,
				B6106BA726A7BECC0013B453 /* PermissionAuthorizationQuery.swift in Sources */,
				3171D6BA288984D00068632A /* BadgeAnimationView.swift in Sources */,
				4B9292CE2667123700AD2C21 /* BrowserTabSelectionDelegate.swift in Sources */,
				4B1E6EEE27AB5E5100F51793 /* PasswordManagementListSection.swift in Sources */,
				AA222CB92760F74E00321475 /* FaviconReferenceCache.swift in Sources */,
				B6C0B24426E9CB080031CB7F /* RunLoopExtension.swift in Sources */,
				4B9292A126670D2A00AD2C21 /* BookmarkTreeController.swift in Sources */,
				4B29759728281F0900187C4E /* FirefoxEncryptionKeyReader.swift in Sources */,
				4B9292D02667123700AD2C21 /* BookmarkManagementSplitViewController.swift in Sources */,
				3171D6DB2889B64D0068632A /* CookieManagedNotificationContainerView.swift in Sources */,
				B6E61EE3263AC0C8004E11AB /* FileManagerExtension.swift in Sources */,
				B6DB3CFB26A17CB800D459B7 /* PermissionModel.swift in Sources */,
				4B92929C26670D2A00AD2C21 /* PasteboardFolder.swift in Sources */,
				3171D6B82889849F0068632A /* CookieManagedNotificationView.swift in Sources */,
				B6106BAB26A7BF1D0013B453 /* PermissionType.swift in Sources */,
				AAC6881B28626C1900D54247 /* RecentlyClosedWindow.swift in Sources */,
				85707F2A276A35FE00DC0649 /* ActionSpeech.swift in Sources */,
				8585B63826D6E66C00C1416F /* ButtonStyles.swift in Sources */,
				4B0511BD262CAA5A00F6079C /* PrivacySecurityPreferences.swift in Sources */,
				B6830963274CDEC7004B46BB /* FireproofDomainsStore.swift in Sources */,
				AA9FF95F24A1FB690039E328 /* TabCollectionViewModel.swift in Sources */,
				AAC5E4D125D6A709007F5990 /* BookmarkManager.swift in Sources */,
				37CD54CD27F2FDD100F1F7B9 /* AboutModel.swift in Sources */,
				4BE65476271FCD41008D1D63 /* PasswordManagementCreditCardItemView.swift in Sources */,
				AA5C8F59258FE21F00748EB7 /* NSTextFieldExtension.swift in Sources */,
				B6830961274CDE99004B46BB /* FireproofDomainsContainer.swift in Sources */,
				B65536AE2685E17200085A79 /* GeolocationService.swift in Sources */,
				4B02198925E05FAC00ED7DEA /* FireproofingURLExtensions.swift in Sources */,
				7B1E819E27C8874900FF0E60 /* ContentOverlayPopover.swift in Sources */,
				4BA1A6A5258B07DF00F6F690 /* EncryptedValueTransformer.swift in Sources */,
				4B92929F26670D2A00AD2C21 /* PasteboardBookmark.swift in Sources */,
				37BF3F14286D8A6500BD9014 /* PinnedTabsManager.swift in Sources */,
				856CADF0271710F400E79BB0 /* HoverUserScript.swift in Sources */,
				4B9292AC26670D3700AD2C21 /* Bookmark.xcdatamodeld in Sources */,
				AA6EF9B525081B4C004754E6 /* MainMenuActions.swift in Sources */,
				B63D466925BEB6C200874977 /* WKWebView+SessionState.swift in Sources */,
				4B723E1226B0006E00E14D75 /* DataImport.swift in Sources */,
				B6085D092743AAB600A9C456 /* FireproofDomains.xcdatamodeld in Sources */,
				3106AD76287F000600159FE5 /* CookieConsentUserPermissionViewController.swift in Sources */,
				85589E8227BBB8630038AD11 /* HomePageView.swift in Sources */,
				B6A924D92664C72E001A28CA /* WebKitDownloadTask.swift in Sources */,
				4B59023E26B35F3600489384 /* ChromiumLoginReader.swift in Sources */,
				85D885B326A5A9DE0077C374 /* NSAlert+PasswordManager.swift in Sources */,
				983DFB2528B67036006B7E34 /* UserContentUpdating.swift in Sources */,
				4B7A57CF279A4EF300B1C70E /* ChromePreferences.swift in Sources */,
				AA6AD95B2704B6DB00159F8A /* FirePopoverViewController.swift in Sources */,
				4BE4005327CF3DC3007D3161 /* SavePaymentMethodPopover.swift in Sources */,
				85A0116925AF1D8900FA6A0C /* FindInPageViewController.swift in Sources */,
				4BB6CE5F26B77ED000EC5860 /* Cryptography.swift in Sources */,
				AA6FFB4424DC33320028F4D0 /* NSViewExtension.swift in Sources */,
				37AFCE8927DA33BA00471A10 /* Preferences.swift in Sources */,
				B6C0B23E26E8BF1F0031CB7F /* DownloadListViewModel.swift in Sources */,
				4B9292D52667123700AD2C21 /* BookmarkManagementDetailViewController.swift in Sources */,
				4B723E1026B0006700E14D75 /* CSVImporter.swift in Sources */,
				37A4CEBA282E992F00D75B89 /* StartupPreferences.swift in Sources */,
				AA4BBA3B25C58FA200C4FB0F /* MainMenu.swift in Sources */,
				4B8AC93326B3B06300879451 /* EdgeDataImporter.swift in Sources */,
				AA585D84248FD31100E9A3E2 /* BrowserTabViewController.swift in Sources */,
				85707F22276A32B600DC0649 /* CallToAction.swift in Sources */,
				B693954B26F04BEB0015B914 /* MouseOverView.swift in Sources */,
				AAE7527C263B056C00B973F8 /* HistoryStore.swift in Sources */,
				AAE246F32709EF3B00BEEAEE /* FirePopoverCollectionViewItem.swift in Sources */,
				AA61C0D22727F59B00E6B681 /* ArrayExtension.swift in Sources */,
				AAC30A2C268F1ECD00D2D9CD /* CrashReportSender.swift in Sources */,
				373A1AB02842C4EA00586521 /* BookmarkHTMLImporter.swift in Sources */,
				4B8D9062276D1D880078DB17 /* LocaleExtension.swift in Sources */,
				4BE4005527CF3F19007D3161 /* SavePaymentMethodViewController.swift in Sources */,
				AAFE068326C7082D005434CC /* WebKitVersionProvider.swift in Sources */,
				B63D467A25BFC3E100874977 /* NSCoderExtensions.swift in Sources */,
				B3FB199327BD0AD400513DC1 /* CookieConsentInfo.swift in Sources */,
				B6A5A27125B9377300AA7ADA /* StatePersistenceService.swift in Sources */,
				B68458B025C7E76A00DC17B6 /* WindowManager+StateRestoration.swift in Sources */,
				B68458C525C7EA0C00DC17B6 /* TabCollection+NSSecureCoding.swift in Sources */,
				4BB88B5B25B7BA50006F6B06 /* Instruments.swift in Sources */,
				9812D895276CEDA5004B6181 /* ContentBlockerRulesLists.swift in Sources */,
				4B0511E2262CAA8600F6079C /* NSViewControllerExtension.swift in Sources */,
				F44C130225C2DA0400426E3E /* NSAppearanceExtension.swift in Sources */,
				B64C84F1269310120048FEBE /* PermissionManager.swift in Sources */,
				37CD54D027F2FDD100F1F7B9 /* DefaultBrowserPreferences.swift in Sources */,
				B64C853026943BC10048FEBE /* Permissions.xcdatamodeld in Sources */,
				B693954F26F04BEB0015B914 /* PaddedImageButton.swift in Sources */,
				4BA1A6B8258B081600F6F690 /* EncryptionKeyStoring.swift in Sources */,
				B65783E725F8AAFB00D8DB33 /* String+Punycode.swift in Sources */,
				B657841A25FA484B00D8DB33 /* NSException+Catch.m in Sources */,
				B684592F25C93FBF00DC17B6 /* AppStateRestorationManager.swift in Sources */,
				EA0BA3A9272217E6002A0B6C /* ClickToLoadUserScript.swift in Sources */,
				AAA892EA250A4CEF005B37B2 /* WindowControllersManager.swift in Sources */,
				85C5991B27D10CF000E605B2 /* FireAnimationView.swift in Sources */,
				AA6197C4276B314D008396F0 /* FaviconUrlReference.swift in Sources */,
				AAC5E4C825D6A6E8007F5990 /* BookmarkPopoverViewController.swift in Sources */,
				85CC1D7B26A05ECF0062F04E /* PasswordManagementItemListModel.swift in Sources */,
				AABEE6A924AB4B910043105B /* SuggestionTableCellView.swift in Sources */,
				AA6820F125503DA9005ED0D5 /* FireViewModel.swift in Sources */,
				AAA0CC6A253CC43C0079BC96 /* WKUserContentControllerExtension.swift in Sources */,
				B6A9E45C261460350067D1B9 /* APIRequest.swift in Sources */,
				4BE65479271FCD41008D1D63 /* EditableTextView.swift in Sources */,
				AA9FF95D24A1FA1C0039E328 /* TabCollection.swift in Sources */,
				B688B4DA273E6D3B0087BEAF /* MainView.swift in Sources */,
				4B65143E263924B5005B46EB /* EmailUrlExtensions.swift in Sources */,
				85CC1D7D26A05F250062F04E /* PasswordManagementItemModel.swift in Sources */,
				AAD86E52267A0DFF005C11BE /* UpdateController.swift in Sources */,
				85A0118225AF60E700FA6A0C /* FindInPageModel.swift in Sources */,
				4B9292A226670D2A00AD2C21 /* PseudoFolder.swift in Sources */,
				AA7E919A2875B39300AB6B62 /* Visit.swift in Sources */,
				B6DA44022616B28300DD1EC2 /* PixelDataStore.swift in Sources */,
				B6A9E45326142B070067D1B9 /* Pixel.swift in Sources */,
				B6A9E47726146A570067D1B9 /* PixelEvent.swift in Sources */,
				AA2CB1352587C29500AA6FBE /* TabBarFooter.swift in Sources */,
				4BE5336C286912D40019DBFD /* BookmarksBarCollectionViewItem.swift in Sources */,
				B6C0B23926E742610031CB7F /* FileDownloadError.swift in Sources */,
				4B9292AB26670D3700AD2C21 /* BookmarkMigrationPolicy.swift in Sources */,
				85589EA027BFE60E0038AD11 /* MoreOrLessView.swift in Sources */,
				AA92126F25ACCB1100600CD4 /* ErrorExtension.swift in Sources */,
				B6A9E47026146A250067D1B9 /* DateExtension.swift in Sources */,
				AAE7527A263B046100B973F8 /* History.xcdatamodeld in Sources */,
				B64C853D26944B940048FEBE /* PermissionStore.swift in Sources */,
				AA75A0AE26F3500C0086B667 /* PrivacyIconViewModel.swift in Sources */,
				4BB99D0126FE191E001E4761 /* ChromiumBookmarksReader.swift in Sources */,
				B6C0B23426E71BCD0031CB7F /* Downloads.xcdatamodeld in Sources */,
				AAE8B110258A456C00E81239 /* TabPreviewViewController.swift in Sources */,
				37CC53EC27E8A4D10028713D /* PreferencesPrivacyView.swift in Sources */,
				4B0135CE2729F1AA00D54834 /* NSPasteboardExtension.swift in Sources */,
				85707F31276A7DCA00DC0649 /* OnboardingViewModel.swift in Sources */,
				85AC3B0525D6B1D800C7D2AA /* ScriptSourceProviding.swift in Sources */,
				4BB99D0026FE191E001E4761 /* CoreDataBookmarkImporter.swift in Sources */,
				AA3F895324C18AD500628DDE /* SuggestionViewModel.swift in Sources */,
				4B9292A326670D2A00AD2C21 /* BookmarkManagedObject.swift in Sources */,
				4B723E1326B0007A00E14D75 /* CSVLoginExporter.swift in Sources */,
				85C48CCC278D808F00D3263E /* NSAttributedStringExtension.swift in Sources */,
				AA7EB6E527E7D6DC00036718 /* AnimationView.swift in Sources */,
				8562599A269CA0A600EE44BC /* NSRectExtension.swift in Sources */,
				B6040856274B830F00680351 /* DictionaryExtension.swift in Sources */,
				B684592725C93C0500DC17B6 /* Publishers.NestedObjectChanges.swift in Sources */,
				85589E9A27BFE3C30038AD11 /* FaviconView.swift in Sources */,
				85707F2C276A364E00DC0649 /* OnboardingFlow.swift in Sources */,
				85A011EA25B4D4CA00FA6A0C /* FindInPageUserScript.swift in Sources */,
				4BE65480271FCD4D008D1D63 /* PasswordManagementLoginModel.swift in Sources */,
				AA9FF95B24A1EFC20039E328 /* TabViewModel.swift in Sources */,
				AA9E9A5E25A4867200D1959D /* TabDragAndDropManager.swift in Sources */,
				4BBD3C00285ACE090047A89D /* NSNotificationName+Favicons.swift in Sources */,
				B68458C025C7E9E000DC17B6 /* TabCollectionViewModel+NSSecureCoding.swift in Sources */,
				AA8EDF2724923EC70071C2E8 /* StringExtension.swift in Sources */,
				85378DA2274E7F25007C5CBF /* EmailManagerRequestDelegate.swift in Sources */,
				B68172A9269C487D006D1092 /* PrivacyDashboardUserScript.swift in Sources */,
				4BD18F01283F0BC500058124 /* BookmarksBarViewController.swift in Sources */,
				379DE4BD27EA31AC002CC3DE /* PreferencesAutofillView.swift in Sources */,
				858A797F26A79EAA00A75A42 /* UserText+PasswordManager.swift in Sources */,
				B693954E26F04BEB0015B914 /* ProgressView.swift in Sources */,
				B69B503C2726A12500758A2B /* StatisticsStore.swift in Sources */,
				B693955426F04BEC0015B914 /* ColorView.swift in Sources */,
				AA5C1DD3285A217F0089850C /* RecentlyClosedCacheItem.swift in Sources */,
				B6BBF17427475B15004F850E /* PopupBlockedPopover.swift in Sources */,
				8589063A267BCD8E00D23B0D /* SaveCredentialsPopover.swift in Sources */,
				4B379C1527BD91E3008A968E /* QuartzIdleStateProvider.swift in Sources */,
				B6C0B22E26E61CE70031CB7F /* DownloadViewModel.swift in Sources */,
				373A1AA8283ED1B900586521 /* BookmarkHTMLReader.swift in Sources */,
				B68458B825C7E8B200DC17B6 /* Tab+NSSecureCoding.swift in Sources */,
				85378DA0274E6F42007C5CBF /* NSNotificationName+EmailManager.swift in Sources */,
				B693955726F04BEC0015B914 /* MouseOverButton.swift in Sources */,
				AA61C0D02722159B00E6B681 /* FireInfoViewController.swift in Sources */,
				B64C85422694590B0048FEBE /* PermissionButton.swift in Sources */,
				AAA0CC472533833C0079BC96 /* MoreOptionsMenu.swift in Sources */,
				37BF3F24286F0AAE00BD9014 /* View+RoundedCorners.swift in Sources */,
				B64C84E32692DC9F0048FEBE /* PermissionAuthorizationViewController.swift in Sources */,
				4B92929D26670D2A00AD2C21 /* BookmarkNode.swift in Sources */,
				B693955226F04BEB0015B914 /* LongPressButton.swift in Sources */,
				B6085D062743905F00A9C456 /* CoreDataStore.swift in Sources */,
				B6DB3AF6278EA0130024C5C4 /* BundleExtension.swift in Sources */,
				4B677438255DBEB800025BD8 /* HTTPSUpgrade.xcdatamodeld in Sources */,
				4B0511E1262CAA8600F6079C /* NSOpenPanelExtensions.swift in Sources */,
				AAE99B8927088A19008B6BD9 /* FirePopover.swift in Sources */,
				AAE75280263B0A4D00B973F8 /* HistoryCoordinator.swift in Sources */,
				4B677434255DBEB800025BD8 /* HTTPSBloomFilterSpecification.swift in Sources */,
				B69B503D2726A12500758A2B /* VariantManager.swift in Sources */,
				AA97BF4625135DD30014931A /* ApplicationDockMenu.swift in Sources */,
				4B8A4DFF27C83B29005F40E8 /* SaveIdentityViewController.swift in Sources */,
				4BA1A69B258B076900F6F690 /* FileStore.swift in Sources */,
				B6A9E47F26146A800067D1B9 /* PixelArguments.swift in Sources */,
				37BF3F21286F0A7A00BD9014 /* PinnedTabsViewModel.swift in Sources */,
				AAC5E4D225D6A709007F5990 /* BookmarkList.swift in Sources */,
				4B9292D12667123700AD2C21 /* BookmarkTableRowView.swift in Sources */,
				B66E9DD42670EB4A00E53BB5 /* WKDownload+WebKitDownload.swift in Sources */,
				85589E9427BFE1E70038AD11 /* FavoritesView.swift in Sources */,
				85AC7ADB27BD628400FFB69B /* HomePage.swift in Sources */,
				376705AF27EB488600DD8D76 /* RoundedSelectionRowView.swift in Sources */,
				B69B503F2726A12500758A2B /* LocalStatisticsStore.swift in Sources */,
				B689ECD526C247DB006FB0C5 /* BackForwardListItem.swift in Sources */,
				85C48CD127908C1000D3263E /* BrowserImportMoreInfoViewController.swift in Sources */,
				313AEDA1287CAD1D00E1E8F4 /* CookieConsentUserPermissionView.swift in Sources */,
				B69B50572727D16900758A2B /* AtbAndVariantCleanup.swift in Sources */,
				B693954A26F04BEB0015B914 /* NibLoadable.swift in Sources */,
				AA3D531527A1ED9300074EC1 /* FeedbackWindow.swift in Sources */,
				85F0FF1327CFAB04001C7C6E /* RecentlyVisitedView.swift in Sources */,
				AA7EB6DF27E7C57D00036718 /* MouseOverAnimationButton.swift in Sources */,
				AA7412B724D1687000D22FE0 /* TabBarScrollView.swift in Sources */,
				4B9292D92667124B00AD2C21 /* BookmarkListTreeControllerDataSource.swift in Sources */,
				14D9B8FB24F7E089000D4D13 /* AddressBarViewController.swift in Sources */,
				B65536A62685B82B00085A79 /* Permissions.swift in Sources */,
				AAC82C60258B6CB5009B6B42 /* TabPreviewWindowController.swift in Sources */,
				AAC5E4E425D6BA9C007F5990 /* NSSizeExtension.swift in Sources */,
				AA6820EB25503D6A005ED0D5 /* Fire.swift in Sources */,
				B6AAAC3E26048F690029438D /* RandomAccessCollectionExtension.swift in Sources */,
				4B9292AF26670F5300AD2C21 /* NSOutlineViewExtensions.swift in Sources */,
				AA585D82248FD31100E9A3E2 /* AppDelegate.swift in Sources */,
				7B1E81A027C8874900FF0E60 /* ContentOverlayViewController.swift in Sources */,
				85B7184C27677C6500B4277F /* OnboardingViewController.swift in Sources */,
				4B379C1E27BDB7FF008A968E /* DeviceAuthenticator.swift in Sources */,
				1456D6E124EFCBC300775049 /* TabBarCollectionView.swift in Sources */,
				85308E25267FC9F2001ABD76 /* NSAlertExtension.swift in Sources */,
				4BEF0E6A276676A500AF7C58 /* WaitlistRequest.swift in Sources */,
				4B59024826B3673600489384 /* ThirdPartyBrowser.swift in Sources */,
				B65E6B9E26D9EC0800095F96 /* CircularProgressView.swift in Sources */,
				AABEE69C24A902BB0043105B /* SuggestionContainer.swift in Sources */,
				85589E8327BBB8630038AD11 /* HomePageViewController.swift in Sources */,
				4B59024126B35F3600489384 /* BraveDataImporter.swift in Sources */,
				B6A9E46B2614618A0067D1B9 /* OperatingSystemVersionExtension.swift in Sources */,
				4BDFA4AE27BF19E500648192 /* ToggleableScrollView.swift in Sources */,
				85AC3AEF25D5CE9800C7D2AA /* UserScripts.swift in Sources */,
				B643BF1427ABF772000BACEC /* NSWorkspaceExtension.swift in Sources */,
				4B677439255DBEB800025BD8 /* AppHTTPSUpgradeStore.swift in Sources */,
				4BC68A722759B2140029A586 /* Waitlist.swift in Sources */,
				AAB549DF25DAB8F80058460B /* BookmarkViewModel.swift in Sources */,
				85707F28276A34D900DC0649 /* DaxSpeech.swift in Sources */,
				AA13DCB4271480B0006D48D3 /* FirePopoverViewModel.swift in Sources */,
				F41D174125CB131900472416 /* NSColorExtension.swift in Sources */,
				AA7E919C2875C65000AB6B62 /* Stored.swift in Sources */,
				AAC5E4F625D6BF2C007F5990 /* AddressBarButtonsViewController.swift in Sources */,
				4B59023D26B35F3600489384 /* ChromeDataImporter.swift in Sources */,
				B68C92C42750EF76002AC6B0 /* PixelDataRecord.swift in Sources */,
				853014D625E671A000FB8205 /* PageObserverUserScript.swift in Sources */,
				B642738227B65BAC0005DFD1 /* SecureVaultErrorReporter.swift in Sources */,
				4B139AFD26B60BD800894F82 /* NSImageExtensions.swift in Sources */,
				B6A9E45B261460350067D1B9 /* APIHeaders.swift in Sources */,
				85625996269C953C00EE44BC /* PasswordManagementViewController.swift in Sources */,
				4BB99D0226FE191E001E4761 /* ImportedBookmarks.swift in Sources */,
				AA6EF9B3250785D5004754E6 /* NSMenuExtension.swift in Sources */,
				AA7412B524D1536B00D22FE0 /* MainWindowController.swift in Sources */,
				AA9FF95924A1ECF20039E328 /* Tab.swift in Sources */,
				B63D467125BFA6C100874977 /* DispatchQueueExtensions.swift in Sources */,
				B64C84EB2692DD650048FEBE /* PermissionAuthorizationPopover.swift in Sources */,
				85378D9E274E664C007C5CBF /* PopoverMessageViewController.swift in Sources */,
				AA6FFB4624DC3B5A0028F4D0 /* WebView.swift in Sources */,
				B693955026F04BEB0015B914 /* ShadowView.swift in Sources */,
				AA3D531D27A2F58F00074EC1 /* FeedbackSender.swift in Sources */,
				B6CF78DE267B099C00CD4F13 /* WKNavigationActionExtension.swift in Sources */,
				AA7412B224D0B3AC00D22FE0 /* TabBarViewItem.swift in Sources */,
				856C98D52570116900A22F1F /* NSWindow+Toast.swift in Sources */,
				B31055C427A1BA1D001AC618 /* AutoconsentUserScript.swift in Sources */,
				859E7D6B27453BF3009C2B69 /* BookmarksExporter.swift in Sources */,
				4B5FF67826B602B100D42879 /* FirefoxDataImporter.swift in Sources */,
				37AFCE8B27DB69BC00471A10 /* PreferencesGeneralView.swift in Sources */,
				37BF3F22286F0A7A00BD9014 /* PinnedTabsView.swift in Sources */,
				4B02198B25E05FAC00ED7DEA /* FireproofInfoViewController.swift in Sources */,
				AA8EDF2424923E980071C2E8 /* URLExtension.swift in Sources */,
				31A031A6288191230090F792 /* CookieConsentAnimationView.swift in Sources */,
				4BE0DF06267819A1006337B7 /* NSStoryboardExtension.swift in Sources */,
				37AFCE8127DA2CA600471A10 /* PreferencesViewController.swift in Sources */,
				4B02198A25E05FAC00ED7DEA /* FireproofDomains.swift in Sources */,
				4B677442255DBEEA00025BD8 /* Database.swift in Sources */,
				4BE5336E286915A10019DBFD /* HorizontallyCenteredLayout.swift in Sources */,
				4B92928B26670D1700AD2C21 /* BookmarksOutlineView.swift in Sources */,
				B61F015525EDD5A700ABB5A3 /* UserContentController.swift in Sources */,
				4BF01C00272AE74C00884A61 /* CountryList.swift in Sources */,
				37CD54CC27F2FDD100F1F7B9 /* PreferencesSection.swift in Sources */,
				FD23FD2D2886A81D007F6985 /* AutoconsentManagement.swift in Sources */,
				B6B2400E28083B49001B8F3A /* WebViewContainerView.swift in Sources */,
				AAC5E4D925D6A711007F5990 /* BookmarkStore.swift in Sources */,
				B6FA893F269C424500588ECD /* PrivacyDashboardViewController.swift in Sources */,
				37D2771527E870D4003365FD /* PreferencesAppearanceView.swift in Sources */,
				AA72D5FE25FFF94E00C77619 /* NSMenuItemExtension.swift in Sources */,
				4BA1A6C2258B0A1300F6F690 /* ContiguousBytesExtension.swift in Sources */,
				37534CA8281198CD002621E7 /* AdjacentItemEnumerator.swift in Sources */,
				AA9B7C7E26A06E040008D425 /* TrackerInfo.swift in Sources */,
				4BE53374286E39F10019DBFD /* ChromiumKeychainPrompt.swift in Sources */,
				B6553692268440D700085A79 /* WKProcessPool+GeolocationProvider.swift in Sources */,
				AA5C1DD1285A154E0089850C /* RecentlyClosedMenu.swift in Sources */,
			);
			runOnlyForDeploymentPostprocessing = 0;
		};
		AA585D8C248FD31400E9A3E2 /* Sources */ = {
			isa = PBXSourcesBuildPhase;
			buildActionMask = 2147483647;
			files = (
				9833913327AAAEEE00DAF119 /* EmbeddedTrackerDataTests.swift in Sources */,
				3776583127F8325B009A6B35 /* AutofillPreferencesTests.swift in Sources */,
				B67C6C472654C643006C872E /* FileManagerExtensionTests.swift in Sources */,
				B69B50482726C5C200758A2B /* StatisticsLoaderTests.swift in Sources */,
				142879DA24CE1179005419BB /* SuggestionViewModelTests.swift in Sources */,
				4B9292C12667103100AD2C21 /* BookmarkMigrationTests.swift in Sources */,
				4B9292BC2667103100AD2C21 /* BookmarkSidebarTreeControllerTests.swift in Sources */,
				37D2377C287EBDA300BCE03B /* TabIndexTests.swift in Sources */,
				37534CA52811987D002621E7 /* AdjacentItemEnumeratorTests.swift in Sources */,
				B662D3DC2755DF670035D4D6 /* OldPixelDataModel.xcdatamodeld in Sources */,
				B6DA44232616CABC00DD1EC2 /* PixelArgumentsTests.swift in Sources */,
				AAEC74BC2642F0F800C2EFBC /* History.xcdatamodeld in Sources */,
				37534C9E28104D9B002621E7 /* TabLazyLoaderTests.swift in Sources */,
				85F1B0C925EF9759004792B6 /* URLEventHandlerTests.swift in Sources */,
				4B9292BD2667103100AD2C21 /* BookmarkOutlineViewDataSourceTests.swift in Sources */,
				4BBF0917282DD6EF00EE1418 /* TemporaryFileHandlerTests.swift in Sources */,
				B6A5A27925B93FFF00AA7ADA /* StateRestorationManagerTests.swift in Sources */,
				4B9292BB2667103100AD2C21 /* BookmarkNodeTests.swift in Sources */,
				4B0219A825E0646500ED7DEA /* WebsiteDataStoreTests.swift in Sources */,
				AAC9C01E24CB6BEB00AD1325 /* TabCollectionViewModelTests.swift in Sources */,
				B662D3DE275613BB0035D4D6 /* EncryptionKeyStoreMock.swift in Sources */,
				37D23780287EFEE200BCE03B /* PinnedTabsManagerTests.swift in Sources */,
				AA0877BA26D5161D00B05660 /* WebKitVersionProviderTests.swift in Sources */,
				4BA7C91627695EA500FEBA8E /* MacWaitlistRequestTests.swift in Sources */,
				B69B50462726C5C200758A2B /* AtbAndVariantCleanupTests.swift in Sources */,
				B6DA44282616CAE000DD1EC2 /* AppUsageActivityMonitorTests.swift in Sources */,
				4B59024C26B38BB800489384 /* ChromiumLoginReaderTests.swift in Sources */,
				AAC9C01724CAFBDC00AD1325 /* TabCollectionTests.swift in Sources */,
				378205F8283BC6A600D1D4AA /* StartupPreferencesTests.swift in Sources */,
				B67C6C3D2654B897006C872E /* WebViewExtensionTests.swift in Sources */,
				4BA1A6DE258C100A00F6F690 /* FileStoreTests.swift in Sources */,
				AAC9C01C24CB594C00AD1325 /* TabViewModelTests.swift in Sources */,
				37CD54B727F1B28A00F1F7B9 /* DefaultBrowserPreferencesTests.swift in Sources */,
				B65349AA265CF45000DCC645 /* DispatchQueueExtensionsTests.swift in Sources */,
				858A798A26A9B35E00A75A42 /* PasswordManagementItemModelTests.swift in Sources */,
				FD23FD2B28816606007F6985 /* AutoconsentMessageProtocolTests.swift in Sources */,
				B6DA441E2616C84600DD1EC2 /* PixelStoreMock.swift in Sources */,
				4B434690285ED7A100177407 /* BookmarksBarViewModelTests.swift in Sources */,
				B6BBF1702744CDE1004F850E /* CoreDataStoreTests.swift in Sources */,
				4B9292BF2667103100AD2C21 /* TreeControllerTests.swift in Sources */,
				B693956926F352DB0015B914 /* DownloadsWebViewMock.m in Sources */,
				4B2CBF412767EEC1001DF04B /* MacWaitlistStoreTests.swift in Sources */,
				4B11060525903E570039B979 /* CoreDataEncryptionTesting.xcdatamodeld in Sources */,
				858A798826A99DBE00A75A42 /* PasswordManagementItemListModelTests.swift in Sources */,
				4B8AD0B127A86D9200AE44D6 /* WKWebsiteDataStoreExtensionTests.swift in Sources */,
				B69B50472726C5C200758A2B /* VariantManagerTests.swift in Sources */,
				8546DE6225C03056000CA5E1 /* UserAgentTests.swift in Sources */,
				B63ED0DE26AFD9A300A9DAD1 /* AVCaptureDeviceMock.swift in Sources */,
				B63ED0E026AFE32F00A9DAD1 /* GeolocationProviderMock.swift in Sources */,
				378205FB283C277800D1D4AA /* MainMenuTests.swift in Sources */,
				4B43469528655D1400177407 /* FirefoxDataImporterTests.swift in Sources */,
				4B723E0926B0003E00E14D75 /* CSVLoginExporterTests.swift in Sources */,
				B630793526731BC400DCEE41 /* URLSuggestedFilenameTests.swift in Sources */,
				AADE11C026D916D70032D8A7 /* StringExtensionTests.swift in Sources */,
				85AC3B4925DAC9BD00C7D2AA /* ConfigurationStorageTests.swift in Sources */,
				B693956126F1C1BC0015B914 /* DownloadListStoreMock.swift in Sources */,
				AA91F83927076F1900771A0D /* PrivacyIconViewModelTests.swift in Sources */,
				4B723E0726B0003E00E14D75 /* CSVImporterTests.swift in Sources */,
				AA652CDB25DDAB32009059CC /* BookmarkStoreMock.swift in Sources */,
				B62EB47C25BAD3BB005745C6 /* WKWebViewPrivateMethodsAvailabilityTests.swift in Sources */,
				4BBC16A527C488C900E00A38 /* DeviceAuthenticatorTests.swift in Sources */,
				4B3F641E27A8D3BD00E0C118 /* BrowserProfileTests.swift in Sources */,
				B6106BA026A7BE0B0013B453 /* PermissionManagerTests.swift in Sources */,
				B662D3D92755D7AD0035D4D6 /* PixelStoreTests.swift in Sources */,
				B6106BB526A809E60013B453 /* GeolocationProviderTests.swift in Sources */,
				B6A5A2A025B96E8300AA7ADA /* AppStateChangePublisherTests.swift in Sources */,
				B63ED0E326B3E7FA00A9DAD1 /* CLLocationManagerMock.swift in Sources */,
				37CD54BB27F25A4000F1F7B9 /* DownloadsPreferencesTests.swift in Sources */,
				4B02199C25E063DE00ED7DEA /* FireproofDomainsTests.swift in Sources */,
				AA0F3DB7261A566C0077F2D9 /* SuggestionLoadingMock.swift in Sources */,
				4B9292BE2667103100AD2C21 /* PasteboardFolderTests.swift in Sources */,
				4B9292C52667104B00AD2C21 /* CoreDataTestUtilities.swift in Sources */,
				4B723E1926B000DC00E14D75 /* TemporaryFileCreator.swift in Sources */,
				98EB5D1027516A4800681FE6 /* AppPrivacyConfigurationTests.swift in Sources */,
				4B9292C22667103100AD2C21 /* BookmarkTests.swift in Sources */,
				4BA7C91B276984AF00FEBA8E /* MacWaitlistLockScreenViewModelTests.swift in Sources */,
				142879DC24CE1185005419BB /* SuggestionContainerViewModelTests.swift in Sources */,
				AA0877B826D5160D00B05660 /* SafariVersionReaderTests.swift in Sources */,
				B69B50452726C5C200758A2B /* AtbParserTests.swift in Sources */,
				B6106BAF26A7C6180013B453 /* PermissionStoreMock.swift in Sources */,
				AA652CD325DDA6E9009059CC /* LocalBookmarkManagerTests.swift in Sources */,
				B63ED0DC26AE7B1E00A9DAD1 /* WebViewMock.swift in Sources */,
				4B4F72EC266B2ED300814C60 /* CollectionExtension.swift in Sources */,
				AAE39D1B24F44885008EF28B /* TabCollectionViewModelDelegateMock.swift in Sources */,
				373A1AAA283ED86C00586521 /* BookmarksHTMLReaderTests.swift in Sources */,
				AA9C363025518CA9004B1BA3 /* FireTests.swift in Sources */,
				B6106BB126A7D8720013B453 /* PermissionStoreTests.swift in Sources */,
				4BF4951826C08395000547B8 /* ThirdPartyBrowserTests.swift in Sources */,
				37479F152891BC8300302FE2 /* TabCollectionViewModelTests+WithoutPinnedTabsManager.swift in Sources */,
				AA63745424C9BF9A00AB2AC4 /* SuggestionContainerTests.swift in Sources */,
				AAC9C01524CAFBCE00AD1325 /* TabTests.swift in Sources */,
				B69B504C2726CA2900758A2B /* MockVariantManager.swift in Sources */,
				B610F2EC27AA8F9400FCEBE9 /* ContentBlockerRulesManagerMock.swift in Sources */,
				B6BBF1722744CE36004F850E /* FireproofDomainsStoreMock.swift in Sources */,
				4BA1A6D9258C0CB300F6F690 /* DataEncryptionTests.swift in Sources */,
				EA1E52B52798CF98002EC53C /* ClickToLoadModelTests.swift in Sources */,
				B6A5A27E25B9403E00AA7ADA /* FileStoreMock.swift in Sources */,
				B693955F26F1C17F0015B914 /* DownloadListCoordinatorTests.swift in Sources */,
				B6C2C9F62760B659005B7F0A /* TestDataModel.xcdatamodeld in Sources */,
				B68172AE269EB43F006D1092 /* GeolocationServiceTests.swift in Sources */,
				B6AE74342609AFCE005B9B1A /* ProgressEstimationTests.swift in Sources */,
				4BA1A6FE258C5C1300F6F690 /* EncryptedValueTransformerTests.swift in Sources */,
				85F69B3C25EDE81F00978E59 /* URLExtensionTests.swift in Sources */,
				B6DA44112616C0FC00DD1EC2 /* PixelTests.swift in Sources */,
				4B9292BA2667103100AD2C21 /* BookmarkNodePathTests.swift in Sources */,
				4B9292C02667103100AD2C21 /* BookmarkManagedObjectTests.swift in Sources */,
				373A1AB228451ED400586521 /* BookmarksHTMLImporterTests.swift in Sources */,
				4B723E0626B0003E00E14D75 /* CSVParserTests.swift in Sources */,
				85F487B5276A8F2E003CE668 /* OnboardingTests.swift in Sources */,
				AA652CCE25DD9071009059CC /* BookmarkListTests.swift in Sources */,
				859E7D6D274548F2009C2B69 /* BookmarksExporterTests.swift in Sources */,
				B6A5A2A825BAA35500AA7ADA /* WindowManagerStateRestorationTests.swift in Sources */,
				4BB99D1126FE1A84001E4761 /* SafariBookmarksReaderTests.swift in Sources */,
				4BBF0925283083EC00EE1418 /* FileSystemDSLTests.swift in Sources */,
				4B11060A25903EAC0039B979 /* CoreDataEncryptionTests.swift in Sources */,
				4B9292C32667103100AD2C21 /* PasteboardBookmarkTests.swift in Sources */,
				B610F2E427A8F37A00FCEBE9 /* CBRCompileTimeReporterTests.swift in Sources */,
				AAEC74BB2642E67C00C2EFBC /* NSPersistentContainerExtension.swift in Sources */,
				AABAF59C260A7D130085060C /* FaviconManagerMock.swift in Sources */,
				AAEC74B82642E43800C2EFBC /* HistoryStoreTests.swift in Sources */,
				4BA1A6E6258C270800F6F690 /* EncryptionKeyGeneratorTests.swift in Sources */,
				B6106BB326A7F4AA0013B453 /* GeolocationServiceMock.swift in Sources */,
				4B8AC93D26B49BE600879451 /* FirefoxLoginReaderTests.swift in Sources */,
				4BBF09232830812900EE1418 /* FileSystemDSL.swift in Sources */,
				4B723E0526B0003E00E14D75 /* DataImportMocks.swift in Sources */,
				4B70C00227B0793D000386ED /* CrashReportTests.swift in Sources */,
				85AC3B1725D9BC1A00C7D2AA /* ConfigurationDownloaderTests.swift in Sources */,
				37D23787287F5C2900BCE03B /* PinnedTabsViewModelTests.swift in Sources */,
				4BF4EA5027C71F26004E57C4 /* PasswordManagementListSectionTests.swift in Sources */,
				AA7E9176286DB05D00AB6B62 /* RecentlyClosedCoordinatorMock.swift in Sources */,
				B693955D26F19CD70015B914 /* DownloadListStoreTests.swift in Sources */,
				B610F2EB27AA8E4500FCEBE9 /* ContentBlockingUpdatingTests.swift in Sources */,
				4B0511E7262CAB3700F6079C /* UserDefaultsWrapperUtilities.swift in Sources */,
				4BA1A6F6258C4F9600F6F690 /* EncryptionMocks.swift in Sources */,
				B6B3E0962654DACD0040E0A2 /* UTTypeTests.swift in Sources */,
				4B2975992828285900187C4E /* FirefoxKeyReaderTests.swift in Sources */,
				4B02199D25E063DE00ED7DEA /* FireproofingURLExtensionsTests.swift in Sources */,
				4BB99D0F26FE1A84001E4761 /* ChromiumBookmarksReaderTests.swift in Sources */,
				4BB99D1026FE1A84001E4761 /* FirefoxBookmarksReaderTests.swift in Sources */,
				4B117F7D276C0CB5002F3D8C /* LocalStatisticsStoreTests.swift in Sources */,
				AAEC74B42642C69300C2EFBC /* HistoryCoordinatorTests.swift in Sources */,
				378205F62837CBA800D1D4AA /* SavedStateMock.swift in Sources */,
				EA8AE76A279FBDB20078943E /* ClickToLoadTDSTests.swift in Sources */,
				B63ED0DA26AE7AF400A9DAD1 /* PermissionManagerMock.swift in Sources */,
				AA9C362825518C44004B1BA3 /* WebsiteDataStoreMock.swift in Sources */,
				3776582D27F71652009A6B35 /* WebsiteBreakageReportTests.swift in Sources */,
				4B723E0826B0003E00E14D75 /* MockSecureVault.swift in Sources */,
				37CD54B527F1AC1300F1F7B9 /* PreferencesSidebarModelTests.swift in Sources */,
				AAEC74B22642C57200C2EFBC /* HistoryCoordinatingMock.swift in Sources */,
				37CD54B927F1F8AC00F1F7B9 /* AppearancePreferencesTests.swift in Sources */,
				376C4DB928A1A48A00CC0F5B /* FirePopoverViewModelTests.swift in Sources */,
				AAEC74B62642CC6A00C2EFBC /* HistoryStoringMock.swift in Sources */,
				AA652CB125DD825B009059CC /* LocalBookmarkStoreTests.swift in Sources */,
				B630794226731F5400DCEE41 /* WKDownloadMock.swift in Sources */,
				B6C0B24626E9CB190031CB7F /* RunLoopExtensionTests.swift in Sources */,
				B693956326F1C2A40015B914 /* FileDownloadManagerMock.swift in Sources */,
				B6C2C9EF276081AB005B7F0A /* DeallocationTests.swift in Sources */,
				B63ED0D826AE729600A9DAD1 /* PermissionModelTests.swift in Sources */,
				B69B504B2726CA2900758A2B /* MockStatisticsStore.swift in Sources */,
				37CD54BD27F2ECAE00F1F7B9 /* AutofillPreferencesModelTests.swift in Sources */,
				37D23789288009CF00BCE03B /* TabCollectionViewModelTests+PinnedTabs.swift in Sources */,
				B630793A26731F2600DCEE41 /* FileDownloadManagerTests.swift in Sources */,
			);
			runOnlyForDeploymentPostprocessing = 0;
		};
/* End PBXSourcesBuildPhase section */

/* Begin PBXTargetDependency section */
		4B1AD8A325FC27E200261379 /* PBXTargetDependency */ = {
			isa = PBXTargetDependency;
			target = AA585D7D248FD31100E9A3E2 /* DuckDuckGo Privacy Browser */;
			targetProxy = 4B1AD8A225FC27E200261379 /* PBXContainerItemProxy */;
		};
		7B4CE8E026F02108009134B1 /* PBXTargetDependency */ = {
			isa = PBXTargetDependency;
			target = AA585D7D248FD31100E9A3E2 /* DuckDuckGo Privacy Browser */;
			targetProxy = 7B4CE8DF26F02108009134B1 /* PBXContainerItemProxy */;
		};
		AA585D92248FD31400E9A3E2 /* PBXTargetDependency */ = {
			isa = PBXTargetDependency;
			target = AA585D7D248FD31100E9A3E2 /* DuckDuckGo Privacy Browser */;
			targetProxy = AA585D91248FD31400E9A3E2 /* PBXContainerItemProxy */;
		};
/* End PBXTargetDependency section */

/* Begin PBXVariantGroup section */
		AA80EC69256C4691007083E7 /* BrowserTab.storyboard */ = {
			isa = PBXVariantGroup;
			children = (
				AA80EC68256C4691007083E7 /* Base */,
			);
			name = BrowserTab.storyboard;
			sourceTree = "<group>";
		};
		AA80EC75256C46A2007083E7 /* Suggestion.storyboard */ = {
			isa = PBXVariantGroup;
			children = (
				AA80EC74256C46A2007083E7 /* Base */,
			);
			name = Suggestion.storyboard;
			sourceTree = "<group>";
		};
		AA80EC7B256C46AA007083E7 /* TabBar.storyboard */ = {
			isa = PBXVariantGroup;
			children = (
				AA80EC7A256C46AA007083E7 /* Base */,
			);
			name = TabBar.storyboard;
			sourceTree = "<group>";
		};
		AA80EC8B256C49B8007083E7 /* Localizable.strings */ = {
			isa = PBXVariantGroup;
			children = (
				AA80EC8A256C49B8007083E7 /* en */,
			);
			name = Localizable.strings;
			sourceTree = "<group>";
		};
		AA80EC91256C49BC007083E7 /* Localizable.stringsdict */ = {
			isa = PBXVariantGroup;
			children = (
				AA80EC90256C49BC007083E7 /* en */,
			);
			name = Localizable.stringsdict;
			sourceTree = "<group>";
		};
/* End PBXVariantGroup section */

/* Begin XCBuildConfiguration section */
		377762422800D59E00250E31 /* CI_Review */ = {
			isa = XCBuildConfiguration;
			buildSettings = {
				ALWAYS_SEARCH_USER_PATHS = NO;
				CLANG_ANALYZER_NONNULL = YES;
				CLANG_ANALYZER_NUMBER_OBJECT_CONVERSION = YES_AGGRESSIVE;
				CLANG_CXX_LANGUAGE_STANDARD = "gnu++14";
				CLANG_CXX_LIBRARY = "libc++";
				CLANG_ENABLE_MODULES = YES;
				CLANG_ENABLE_OBJC_ARC = YES;
				CLANG_ENABLE_OBJC_WEAK = YES;
				CLANG_WARN_BLOCK_CAPTURE_AUTORELEASING = YES;
				CLANG_WARN_BOOL_CONVERSION = YES;
				CLANG_WARN_COMMA = YES;
				CLANG_WARN_CONSTANT_CONVERSION = YES;
				CLANG_WARN_DEPRECATED_OBJC_IMPLEMENTATIONS = YES;
				CLANG_WARN_DIRECT_OBJC_ISA_USAGE = YES_ERROR;
				CLANG_WARN_DOCUMENTATION_COMMENTS = YES;
				CLANG_WARN_EMPTY_BODY = YES;
				CLANG_WARN_ENUM_CONVERSION = YES;
				CLANG_WARN_INFINITE_RECURSION = YES;
				CLANG_WARN_INT_CONVERSION = YES;
				CLANG_WARN_NON_LITERAL_NULL_CONVERSION = YES;
				CLANG_WARN_OBJC_IMPLICIT_RETAIN_SELF = YES;
				CLANG_WARN_OBJC_LITERAL_CONVERSION = YES;
				CLANG_WARN_OBJC_ROOT_CLASS = YES_ERROR;
				CLANG_WARN_QUOTED_INCLUDE_IN_FRAMEWORK_HEADER = YES;
				CLANG_WARN_RANGE_LOOP_ANALYSIS = YES;
				CLANG_WARN_STRICT_PROTOTYPES = YES;
				CLANG_WARN_SUSPICIOUS_MOVE = YES;
				CLANG_WARN_UNGUARDED_AVAILABILITY = YES_AGGRESSIVE;
				CLANG_WARN_UNREACHABLE_CODE = YES;
				CLANG_WARN__DUPLICATE_METHOD_MATCH = YES;
				COPY_PHASE_STRIP = NO;
				DEBUG_INFORMATION_FORMAT = "dwarf-with-dsym";
				ENABLE_NS_ASSERTIONS = NO;
				ENABLE_STRICT_OBJC_MSGSEND = YES;
				GCC_C_LANGUAGE_STANDARD = gnu11;
				GCC_NO_COMMON_BLOCKS = YES;
				GCC_WARN_64_TO_32_BIT_CONVERSION = YES;
				GCC_WARN_ABOUT_RETURN_TYPE = YES_ERROR;
				GCC_WARN_UNDECLARED_SELECTOR = YES;
				GCC_WARN_UNINITIALIZED_AUTOS = YES_AGGRESSIVE;
				GCC_WARN_UNUSED_FUNCTION = YES;
				GCC_WARN_UNUSED_VARIABLE = YES;
				MACOSX_DEPLOYMENT_TARGET = 10.15;
				MTL_ENABLE_DEBUG_INFO = NO;
				MTL_FAST_MATH = YES;
				SDKROOT = macosx;
				SWIFT_COMPILATION_MODE = wholemodule;
				SWIFT_OPTIMIZATION_LEVEL = "-O";
			};
			name = CI_Review;
		};
		377762432800D59E00250E31 /* CI_Review */ = {
			isa = XCBuildConfiguration;
			buildSettings = {
				ASSETCATALOG_COMPILER_APPICON_NAME = "Icon - Review";
				ASSETCATALOG_COMPILER_GLOBAL_ACCENT_COLOR_NAME = GlobalAccentColor;
				CLANG_ANALYZER_LOCALIZABILITY_EMPTY_CONTEXT = YES;
				CLANG_ANALYZER_LOCALIZABILITY_NONLOCALIZED = YES;
				CODE_SIGN_ENTITLEMENTS = DuckDuckGo/DuckDuckGo.entitlements;
				CODE_SIGN_IDENTITY = "Developer ID Application";
				CODE_SIGN_STYLE = Manual;
				COMBINE_HIDPI_IMAGES = YES;
				CURRENT_PROJECT_VERSION = 0.28.5;
				DEVELOPMENT_TEAM = HKE973VLUW;
				ENABLE_HARDENED_RUNTIME = YES;
				GCC_PREPROCESSOR_DEFINITIONS = "REVIEW=1";
				INFOPLIST_FILE = DuckDuckGo/Info.plist;
				LD_RUNPATH_SEARCH_PATHS = (
					"$(inherited)",
					"@executable_path/../Frameworks",
				);
				MARKETING_VERSION = 0.28.5;
				PRODUCT_BUNDLE_IDENTIFIER = com.duckduckgo.macos.browser.review;
				PRODUCT_MODULE_NAME = "$(TARGET_NAME:c99extidentifier)";
				PRODUCT_NAME = "DuckDuckGo Review";
				PROVISIONING_PROFILE_SPECIFIER = "MacOS Browser Product Review";
				SWIFT_ACTIVE_COMPILATION_CONDITIONS = "FEEDBACK REVIEW";
				SWIFT_OBJC_BRIDGING_HEADER = "$(SRCROOT)/DuckDuckGo/Bridging.h";
				SWIFT_VERSION = 5.0;
			};
			name = CI_Review;
		};
		377762442800D59E00250E31 /* CI_Review */ = {
			isa = XCBuildConfiguration;
			buildSettings = {
				ALWAYS_EMBED_SWIFT_STANDARD_LIBRARIES = YES;
				BUNDLE_LOADER = "$(TEST_HOST)";
				CODE_SIGN_IDENTITY = "Apple Development";
				CODE_SIGN_STYLE = Automatic;
				COMBINE_HIDPI_IMAGES = YES;
				DEVELOPMENT_TEAM = HKE973VLUW;
				INFOPLIST_FILE = "Unit Tests/Info.plist";
				LD_RUNPATH_SEARCH_PATHS = (
					"$(inherited)",
					"@executable_path/../Frameworks",
					"@loader_path/../Frameworks",
				);
				MACOSX_DEPLOYMENT_TARGET = 10.15;
				PRODUCT_BUNDLE_IDENTIFIER = com.duckduckgo.macos.browser.DuckDuckGoTests;
				PRODUCT_NAME = "$(TARGET_NAME)";
				PROVISIONING_PROFILE_SPECIFIER = "";
				SWIFT_OBJC_BRIDGING_HEADER = "$(SRCROOT)/Unit Tests/Common/TestsBridging.h";
				SWIFT_VERSION = 5.0;
				TEST_HOST = "$(BUILT_PRODUCTS_DIR)/DuckDuckGo.app/Contents/MacOS/DuckDuckGo";
			};
			name = CI_Review;
		};
		377762452800D59E00250E31 /* CI_Review */ = {
			isa = XCBuildConfiguration;
			buildSettings = {
				BUNDLE_LOADER = "$(TEST_HOST)";
				CODE_SIGN_STYLE = Automatic;
				COMBINE_HIDPI_IMAGES = YES;
				DEVELOPMENT_TEAM = HKE973VLUW;
				INFOPLIST_FILE = "Integration Tests/Info.plist";
				LD_RUNPATH_SEARCH_PATHS = (
					"$(inherited)",
					"@executable_path/../Frameworks",
					"@loader_path/../Frameworks",
				);
				MACOSX_DEPLOYMENT_TARGET = 11.1;
				PRODUCT_BUNDLE_IDENTIFIER = "com.duckduckgo.Integration-Tests";
				PRODUCT_NAME = "$(TARGET_NAME)";
				SWIFT_VERSION = 5.0;
				TEST_HOST = "$(BUILT_PRODUCTS_DIR)/DuckDuckGo.app/Contents/MacOS/DuckDuckGo";
			};
			name = CI_Review;
		};
		377762462800D59E00250E31 /* CI_Review */ = {
			isa = XCBuildConfiguration;
			buildSettings = {
				CODE_SIGN_STYLE = Automatic;
				COMBINE_HIDPI_IMAGES = YES;
				DEVELOPMENT_TEAM = HKE973VLUW;
				INFOPLIST_FILE = "UI Tests/Info.plist";
				LD_RUNPATH_SEARCH_PATHS = (
					"$(inherited)",
					"@executable_path/../Frameworks",
					"@loader_path/../Frameworks",
				);
				MACOSX_DEPLOYMENT_TARGET = 11.3;
				PRODUCT_BUNDLE_IDENTIFIER = "com.duckduckgo.UI-Tests";
				PRODUCT_NAME = "$(TARGET_NAME)";
				SWIFT_VERSION = 5.0;
				TEST_TARGET_NAME = "DuckDuckGo Privacy Browser";
			};
			name = CI_Review;
		};
		377762472800ECB000250E31 /* CI_Release */ = {
			isa = XCBuildConfiguration;
			buildSettings = {
				ALWAYS_SEARCH_USER_PATHS = NO;
				CLANG_ANALYZER_NONNULL = YES;
				CLANG_ANALYZER_NUMBER_OBJECT_CONVERSION = YES_AGGRESSIVE;
				CLANG_CXX_LANGUAGE_STANDARD = "gnu++14";
				CLANG_CXX_LIBRARY = "libc++";
				CLANG_ENABLE_MODULES = YES;
				CLANG_ENABLE_OBJC_ARC = YES;
				CLANG_ENABLE_OBJC_WEAK = YES;
				CLANG_WARN_BLOCK_CAPTURE_AUTORELEASING = YES;
				CLANG_WARN_BOOL_CONVERSION = YES;
				CLANG_WARN_COMMA = YES;
				CLANG_WARN_CONSTANT_CONVERSION = YES;
				CLANG_WARN_DEPRECATED_OBJC_IMPLEMENTATIONS = YES;
				CLANG_WARN_DIRECT_OBJC_ISA_USAGE = YES_ERROR;
				CLANG_WARN_DOCUMENTATION_COMMENTS = YES;
				CLANG_WARN_EMPTY_BODY = YES;
				CLANG_WARN_ENUM_CONVERSION = YES;
				CLANG_WARN_INFINITE_RECURSION = YES;
				CLANG_WARN_INT_CONVERSION = YES;
				CLANG_WARN_NON_LITERAL_NULL_CONVERSION = YES;
				CLANG_WARN_OBJC_IMPLICIT_RETAIN_SELF = YES;
				CLANG_WARN_OBJC_LITERAL_CONVERSION = YES;
				CLANG_WARN_OBJC_ROOT_CLASS = YES_ERROR;
				CLANG_WARN_QUOTED_INCLUDE_IN_FRAMEWORK_HEADER = YES;
				CLANG_WARN_RANGE_LOOP_ANALYSIS = YES;
				CLANG_WARN_STRICT_PROTOTYPES = YES;
				CLANG_WARN_SUSPICIOUS_MOVE = YES;
				CLANG_WARN_UNGUARDED_AVAILABILITY = YES_AGGRESSIVE;
				CLANG_WARN_UNREACHABLE_CODE = YES;
				CLANG_WARN__DUPLICATE_METHOD_MATCH = YES;
				COPY_PHASE_STRIP = NO;
				DEBUG_INFORMATION_FORMAT = "dwarf-with-dsym";
				ENABLE_NS_ASSERTIONS = NO;
				ENABLE_STRICT_OBJC_MSGSEND = YES;
				GCC_C_LANGUAGE_STANDARD = gnu11;
				GCC_NO_COMMON_BLOCKS = YES;
				GCC_WARN_64_TO_32_BIT_CONVERSION = YES;
				GCC_WARN_ABOUT_RETURN_TYPE = YES_ERROR;
				GCC_WARN_UNDECLARED_SELECTOR = YES;
				GCC_WARN_UNINITIALIZED_AUTOS = YES_AGGRESSIVE;
				GCC_WARN_UNUSED_FUNCTION = YES;
				GCC_WARN_UNUSED_VARIABLE = YES;
				MACOSX_DEPLOYMENT_TARGET = 10.15;
				MTL_ENABLE_DEBUG_INFO = NO;
				MTL_FAST_MATH = YES;
				SDKROOT = macosx;
				SWIFT_COMPILATION_MODE = wholemodule;
				SWIFT_OPTIMIZATION_LEVEL = "-O";
			};
			name = CI_Release;
		};
		377762482800ECB000250E31 /* CI_Release */ = {
			isa = XCBuildConfiguration;
			buildSettings = {
				ASSETCATALOG_COMPILER_APPICON_NAME = AppIcon;
				ASSETCATALOG_COMPILER_GLOBAL_ACCENT_COLOR_NAME = GlobalAccentColor;
				CLANG_ANALYZER_LOCALIZABILITY_EMPTY_CONTEXT = YES;
				CLANG_ANALYZER_LOCALIZABILITY_NONLOCALIZED = YES;
				CODE_SIGN_ENTITLEMENTS = DuckDuckGo/DuckDuckGo.entitlements;
				CODE_SIGN_IDENTITY = "Developer ID Application";
				CODE_SIGN_STYLE = Manual;
				COMBINE_HIDPI_IMAGES = YES;
				CURRENT_PROJECT_VERSION = 0.28.5;
				DEVELOPMENT_TEAM = HKE973VLUW;
				ENABLE_HARDENED_RUNTIME = YES;
				INFOPLIST_FILE = DuckDuckGo/Info.plist;
				LD_RUNPATH_SEARCH_PATHS = (
					"$(inherited)",
					"@executable_path/../Frameworks",
				);
				MARKETING_VERSION = 0.28.5;
				PRODUCT_BUNDLE_IDENTIFIER = com.duckduckgo.macos.browser;
				PRODUCT_MODULE_NAME = "$(TARGET_NAME:c99extidentifier)";
				PRODUCT_NAME = DuckDuckGo;
				PROVISIONING_PROFILE_SPECIFIER = "MacOS Browser";
				SWIFT_ACTIVE_COMPILATION_CONDITIONS = FEEDBACK;
				SWIFT_OBJC_BRIDGING_HEADER = "$(SRCROOT)/DuckDuckGo/Bridging.h";
				SWIFT_VERSION = 5.0;
			};
			name = CI_Release;
		};
		377762492800ECB000250E31 /* CI_Release */ = {
			isa = XCBuildConfiguration;
			buildSettings = {
				ALWAYS_EMBED_SWIFT_STANDARD_LIBRARIES = YES;
				BUNDLE_LOADER = "$(TEST_HOST)";
				CODE_SIGN_IDENTITY = "Apple Development";
				CODE_SIGN_STYLE = Automatic;
				COMBINE_HIDPI_IMAGES = YES;
				DEVELOPMENT_TEAM = HKE973VLUW;
				INFOPLIST_FILE = "Unit Tests/Info.plist";
				LD_RUNPATH_SEARCH_PATHS = (
					"$(inherited)",
					"@executable_path/../Frameworks",
					"@loader_path/../Frameworks",
				);
				MACOSX_DEPLOYMENT_TARGET = 10.15;
				PRODUCT_BUNDLE_IDENTIFIER = com.duckduckgo.macos.browser.DuckDuckGoTests;
				PRODUCT_NAME = "$(TARGET_NAME)";
				PROVISIONING_PROFILE_SPECIFIER = "";
				SWIFT_OBJC_BRIDGING_HEADER = "$(SRCROOT)/Unit Tests/Common/TestsBridging.h";
				SWIFT_VERSION = 5.0;
				TEST_HOST = "$(BUILT_PRODUCTS_DIR)/DuckDuckGo.app/Contents/MacOS/DuckDuckGo";
			};
			name = CI_Release;
		};
		3777624A2800ECB000250E31 /* CI_Release */ = {
			isa = XCBuildConfiguration;
			buildSettings = {
				BUNDLE_LOADER = "$(TEST_HOST)";
				CODE_SIGN_STYLE = Automatic;
				COMBINE_HIDPI_IMAGES = YES;
				DEVELOPMENT_TEAM = HKE973VLUW;
				INFOPLIST_FILE = "Integration Tests/Info.plist";
				LD_RUNPATH_SEARCH_PATHS = (
					"$(inherited)",
					"@executable_path/../Frameworks",
					"@loader_path/../Frameworks",
				);
				MACOSX_DEPLOYMENT_TARGET = 11.1;
				PRODUCT_BUNDLE_IDENTIFIER = "com.duckduckgo.Integration-Tests";
				PRODUCT_NAME = "$(TARGET_NAME)";
				SWIFT_VERSION = 5.0;
				TEST_HOST = "$(BUILT_PRODUCTS_DIR)/DuckDuckGo.app/Contents/MacOS/DuckDuckGo";
			};
			name = CI_Release;
		};
		3777624B2800ECB000250E31 /* CI_Release */ = {
			isa = XCBuildConfiguration;
			buildSettings = {
				CODE_SIGN_STYLE = Automatic;
				COMBINE_HIDPI_IMAGES = YES;
				DEVELOPMENT_TEAM = HKE973VLUW;
				INFOPLIST_FILE = "UI Tests/Info.plist";
				LD_RUNPATH_SEARCH_PATHS = (
					"$(inherited)",
					"@executable_path/../Frameworks",
					"@loader_path/../Frameworks",
				);
				MACOSX_DEPLOYMENT_TARGET = 11.3;
				PRODUCT_BUNDLE_IDENTIFIER = "com.duckduckgo.UI-Tests";
				PRODUCT_NAME = "$(TARGET_NAME)";
				SWIFT_VERSION = 5.0;
				TEST_TARGET_NAME = "DuckDuckGo Privacy Browser";
			};
			name = CI_Release;
		};
		4B1AD8A425FC27E200261379 /* Debug */ = {
			isa = XCBuildConfiguration;
			buildSettings = {
				BUNDLE_LOADER = "$(TEST_HOST)";
				CODE_SIGN_STYLE = Automatic;
				COMBINE_HIDPI_IMAGES = YES;
				DEVELOPMENT_TEAM = HKE973VLUW;
				INFOPLIST_FILE = "Integration Tests/Info.plist";
				LD_RUNPATH_SEARCH_PATHS = (
					"$(inherited)",
					"@executable_path/../Frameworks",
					"@loader_path/../Frameworks",
				);
				MACOSX_DEPLOYMENT_TARGET = 11.1;
				PRODUCT_BUNDLE_IDENTIFIER = "com.duckduckgo.Integration-Tests";
				PRODUCT_NAME = "$(TARGET_NAME)";
				SWIFT_VERSION = 5.0;
				TEST_HOST = "$(BUILT_PRODUCTS_DIR)/DuckDuckGo.app/Contents/MacOS/DuckDuckGo";
			};
			name = Debug;
		};
		4B1AD8A525FC27E200261379 /* Release */ = {
			isa = XCBuildConfiguration;
			buildSettings = {
				BUNDLE_LOADER = "$(TEST_HOST)";
				CODE_SIGN_STYLE = Automatic;
				COMBINE_HIDPI_IMAGES = YES;
				DEVELOPMENT_TEAM = HKE973VLUW;
				INFOPLIST_FILE = "Integration Tests/Info.plist";
				LD_RUNPATH_SEARCH_PATHS = (
					"$(inherited)",
					"@executable_path/../Frameworks",
					"@loader_path/../Frameworks",
				);
				MACOSX_DEPLOYMENT_TARGET = 11.1;
				PRODUCT_BUNDLE_IDENTIFIER = "com.duckduckgo.Integration-Tests";
				PRODUCT_NAME = "$(TARGET_NAME)";
				SWIFT_VERSION = 5.0;
				TEST_HOST = "$(BUILT_PRODUCTS_DIR)/DuckDuckGo.app/Contents/MacOS/DuckDuckGo";
			};
			name = Release;
		};
		4B1AD8B025FC322600261379 /* CI */ = {
			isa = XCBuildConfiguration;
			buildSettings = {
				ALWAYS_SEARCH_USER_PATHS = NO;
				CLANG_ANALYZER_NONNULL = YES;
				CLANG_ANALYZER_NUMBER_OBJECT_CONVERSION = YES_AGGRESSIVE;
				CLANG_CXX_LANGUAGE_STANDARD = "gnu++14";
				CLANG_CXX_LIBRARY = "libc++";
				CLANG_ENABLE_MODULES = YES;
				CLANG_ENABLE_OBJC_ARC = YES;
				CLANG_ENABLE_OBJC_WEAK = YES;
				CLANG_WARN_BLOCK_CAPTURE_AUTORELEASING = YES;
				CLANG_WARN_BOOL_CONVERSION = YES;
				CLANG_WARN_COMMA = YES;
				CLANG_WARN_CONSTANT_CONVERSION = YES;
				CLANG_WARN_DEPRECATED_OBJC_IMPLEMENTATIONS = YES;
				CLANG_WARN_DIRECT_OBJC_ISA_USAGE = YES_ERROR;
				CLANG_WARN_DOCUMENTATION_COMMENTS = YES;
				CLANG_WARN_EMPTY_BODY = YES;
				CLANG_WARN_ENUM_CONVERSION = YES;
				CLANG_WARN_INFINITE_RECURSION = YES;
				CLANG_WARN_INT_CONVERSION = YES;
				CLANG_WARN_NON_LITERAL_NULL_CONVERSION = YES;
				CLANG_WARN_OBJC_IMPLICIT_RETAIN_SELF = YES;
				CLANG_WARN_OBJC_LITERAL_CONVERSION = YES;
				CLANG_WARN_OBJC_ROOT_CLASS = YES_ERROR;
				CLANG_WARN_QUOTED_INCLUDE_IN_FRAMEWORK_HEADER = YES;
				CLANG_WARN_RANGE_LOOP_ANALYSIS = YES;
				CLANG_WARN_STRICT_PROTOTYPES = YES;
				CLANG_WARN_SUSPICIOUS_MOVE = YES;
				CLANG_WARN_UNGUARDED_AVAILABILITY = YES_AGGRESSIVE;
				CLANG_WARN_UNREACHABLE_CODE = YES;
				CLANG_WARN__DUPLICATE_METHOD_MATCH = YES;
				COPY_PHASE_STRIP = NO;
				DEBUG_INFORMATION_FORMAT = dwarf;
				ENABLE_STRICT_OBJC_MSGSEND = YES;
				ENABLE_TESTABILITY = YES;
				GCC_C_LANGUAGE_STANDARD = gnu11;
				GCC_DYNAMIC_NO_PIC = NO;
				GCC_NO_COMMON_BLOCKS = YES;
				GCC_OPTIMIZATION_LEVEL = 0;
				GCC_PREPROCESSOR_DEFINITIONS = (
					"DEBUG=1",
					"CI=1",
					"$(inherited)",
				);
				GCC_WARN_64_TO_32_BIT_CONVERSION = YES;
				GCC_WARN_ABOUT_RETURN_TYPE = YES_ERROR;
				GCC_WARN_UNDECLARED_SELECTOR = YES;
				GCC_WARN_UNINITIALIZED_AUTOS = YES_AGGRESSIVE;
				GCC_WARN_UNUSED_FUNCTION = YES;
				GCC_WARN_UNUSED_VARIABLE = YES;
				MACOSX_DEPLOYMENT_TARGET = 10.15;
				MTL_ENABLE_DEBUG_INFO = INCLUDE_SOURCE;
				MTL_FAST_MATH = YES;
				ONLY_ACTIVE_ARCH = YES;
				SDKROOT = macosx;
				SWIFT_ACTIVE_COMPILATION_CONDITIONS = "DEBUG CI";
				SWIFT_OPTIMIZATION_LEVEL = "-Onone";
			};
			name = CI;
		};
		4B1AD8B125FC322600261379 /* CI */ = {
			isa = XCBuildConfiguration;
			buildSettings = {
				ASSETCATALOG_COMPILER_APPICON_NAME = "Icon - Debug";
				ASSETCATALOG_COMPILER_GLOBAL_ACCENT_COLOR_NAME = GlobalAccentColor;
				CLANG_ANALYZER_LOCALIZABILITY_EMPTY_CONTEXT = YES;
				CLANG_ANALYZER_LOCALIZABILITY_NONLOCALIZED = YES;
				CODE_SIGN_ENTITLEMENTS = DuckDuckGo/DuckDuckGoCI.entitlements;
				CODE_SIGN_IDENTITY = "";
				CODE_SIGN_STYLE = Manual;
				COMBINE_HIDPI_IMAGES = YES;
				CURRENT_PROJECT_VERSION = 0.28.5;
				DEVELOPMENT_TEAM = "";
				ENABLE_HARDENED_RUNTIME = YES;
				INFOPLIST_FILE = DuckDuckGo/Info.plist;
				LD_RUNPATH_SEARCH_PATHS = (
					"$(inherited)",
					"@executable_path/../Frameworks",
				);
				MARKETING_VERSION = 0.28.5;
				PRODUCT_BUNDLE_IDENTIFIER = com.duckduckgo.macos.browser.debug;
				PRODUCT_MODULE_NAME = "$(TARGET_NAME:c99extidentifier)";
				PRODUCT_NAME = DuckDuckGo;
				PROVISIONING_PROFILE_SPECIFIER = "";
				SWIFT_ACTIVE_COMPILATION_CONDITIONS = "FEEDBACK $(inherited)";
				SWIFT_OBJC_BRIDGING_HEADER = "$(SRCROOT)/DuckDuckGo/Bridging.h";
				SWIFT_VERSION = 5.0;
			};
			name = CI;
		};
		4B1AD8B225FC322600261379 /* CI */ = {
			isa = XCBuildConfiguration;
			buildSettings = {
				ALWAYS_EMBED_SWIFT_STANDARD_LIBRARIES = YES;
				BUNDLE_LOADER = "$(TEST_HOST)";
				CODE_SIGN_IDENTITY = "-";
				CODE_SIGN_STYLE = Automatic;
				COMBINE_HIDPI_IMAGES = YES;
				DEVELOPMENT_TEAM = "";
				INFOPLIST_FILE = "Unit Tests/Info.plist";
				LD_RUNPATH_SEARCH_PATHS = (
					"$(inherited)",
					"@executable_path/../Frameworks",
					"@loader_path/../Frameworks",
				);
				MACOSX_DEPLOYMENT_TARGET = 10.15;
				PRODUCT_BUNDLE_IDENTIFIER = com.duckduckgo.macos.browser.DuckDuckGoTests;
				PRODUCT_NAME = "$(TARGET_NAME)";
				PROVISIONING_PROFILE_SPECIFIER = "";
				SWIFT_OBJC_BRIDGING_HEADER = "$(SRCROOT)/Unit Tests/Common/TestsBridging.h";
				SWIFT_VERSION = 5.0;
				TEST_HOST = "$(BUILT_PRODUCTS_DIR)/DuckDuckGo.app/Contents/MacOS/DuckDuckGo";
			};
			name = CI;
		};
		4B1AD8B325FC322600261379 /* CI */ = {
			isa = XCBuildConfiguration;
			buildSettings = {
				BUNDLE_LOADER = "$(TEST_HOST)";
				CODE_SIGN_IDENTITY = "-";
				CODE_SIGN_STYLE = Automatic;
				COMBINE_HIDPI_IMAGES = YES;
				DEVELOPMENT_TEAM = HKE973VLUW;
				INFOPLIST_FILE = "Integration Tests/Info.plist";
				LD_RUNPATH_SEARCH_PATHS = (
					"$(inherited)",
					"@executable_path/../Frameworks",
					"@loader_path/../Frameworks",
				);
				MACOSX_DEPLOYMENT_TARGET = 11.1;
				PRODUCT_BUNDLE_IDENTIFIER = "com.duckduckgo.Integration-Tests";
				PRODUCT_NAME = "$(TARGET_NAME)";
				SWIFT_VERSION = 5.0;
				TEST_HOST = "$(BUILT_PRODUCTS_DIR)/DuckDuckGo.app/Contents/MacOS/DuckDuckGo";
			};
			name = CI;
		};
		7B4CE8E126F02108009134B1 /* Debug */ = {
			isa = XCBuildConfiguration;
			buildSettings = {
				CODE_SIGN_STYLE = Automatic;
				COMBINE_HIDPI_IMAGES = YES;
				DEVELOPMENT_TEAM = HKE973VLUW;
				INFOPLIST_FILE = "UI Tests/Info.plist";
				LD_RUNPATH_SEARCH_PATHS = (
					"$(inherited)",
					"@executable_path/../Frameworks",
					"@loader_path/../Frameworks",
				);
				MACOSX_DEPLOYMENT_TARGET = 11.3;
				PRODUCT_BUNDLE_IDENTIFIER = "com.duckduckgo.UI-Tests";
				PRODUCT_NAME = "$(TARGET_NAME)";
				SWIFT_VERSION = 5.0;
				TEST_TARGET_NAME = "DuckDuckGo Privacy Browser";
			};
			name = Debug;
		};
		7B4CE8E226F02108009134B1 /* CI */ = {
			isa = XCBuildConfiguration;
			buildSettings = {
				CODE_SIGN_IDENTITY = "-";
				CODE_SIGN_STYLE = Automatic;
				COMBINE_HIDPI_IMAGES = YES;
				DEVELOPMENT_TEAM = HKE973VLUW;
				INFOPLIST_FILE = "UI Tests/Info.plist";
				LD_RUNPATH_SEARCH_PATHS = (
					"$(inherited)",
					"@executable_path/../Frameworks",
					"@loader_path/../Frameworks",
				);
				MACOSX_DEPLOYMENT_TARGET = 11.3;
				PRODUCT_BUNDLE_IDENTIFIER = "com.duckduckgo.UI-Tests";
				PRODUCT_NAME = "$(TARGET_NAME)";
				SWIFT_VERSION = 5.0;
				TEST_TARGET_NAME = "DuckDuckGo Privacy Browser";
			};
			name = CI;
		};
		7B4CE8E326F02108009134B1 /* Release */ = {
			isa = XCBuildConfiguration;
			buildSettings = {
				CODE_SIGN_STYLE = Automatic;
				COMBINE_HIDPI_IMAGES = YES;
				DEVELOPMENT_TEAM = HKE973VLUW;
				INFOPLIST_FILE = "UI Tests/Info.plist";
				LD_RUNPATH_SEARCH_PATHS = (
					"$(inherited)",
					"@executable_path/../Frameworks",
					"@loader_path/../Frameworks",
				);
				MACOSX_DEPLOYMENT_TARGET = 11.3;
				PRODUCT_BUNDLE_IDENTIFIER = "com.duckduckgo.UI-Tests";
				PRODUCT_NAME = "$(TARGET_NAME)";
				SWIFT_VERSION = 5.0;
				TEST_TARGET_NAME = "DuckDuckGo Privacy Browser";
			};
			name = Release;
		};
		AA585DA2248FD31500E9A3E2 /* Debug */ = {
			isa = XCBuildConfiguration;
			buildSettings = {
				ALWAYS_SEARCH_USER_PATHS = NO;
				CLANG_ANALYZER_NONNULL = YES;
				CLANG_ANALYZER_NUMBER_OBJECT_CONVERSION = YES_AGGRESSIVE;
				CLANG_CXX_LANGUAGE_STANDARD = "gnu++14";
				CLANG_CXX_LIBRARY = "libc++";
				CLANG_ENABLE_MODULES = YES;
				CLANG_ENABLE_OBJC_ARC = YES;
				CLANG_ENABLE_OBJC_WEAK = YES;
				CLANG_WARN_BLOCK_CAPTURE_AUTORELEASING = YES;
				CLANG_WARN_BOOL_CONVERSION = YES;
				CLANG_WARN_COMMA = YES;
				CLANG_WARN_CONSTANT_CONVERSION = YES;
				CLANG_WARN_DEPRECATED_OBJC_IMPLEMENTATIONS = YES;
				CLANG_WARN_DIRECT_OBJC_ISA_USAGE = YES_ERROR;
				CLANG_WARN_DOCUMENTATION_COMMENTS = YES;
				CLANG_WARN_EMPTY_BODY = YES;
				CLANG_WARN_ENUM_CONVERSION = YES;
				CLANG_WARN_INFINITE_RECURSION = YES;
				CLANG_WARN_INT_CONVERSION = YES;
				CLANG_WARN_NON_LITERAL_NULL_CONVERSION = YES;
				CLANG_WARN_OBJC_IMPLICIT_RETAIN_SELF = YES;
				CLANG_WARN_OBJC_LITERAL_CONVERSION = YES;
				CLANG_WARN_OBJC_ROOT_CLASS = YES_ERROR;
				CLANG_WARN_QUOTED_INCLUDE_IN_FRAMEWORK_HEADER = YES;
				CLANG_WARN_RANGE_LOOP_ANALYSIS = YES;
				CLANG_WARN_STRICT_PROTOTYPES = YES;
				CLANG_WARN_SUSPICIOUS_MOVE = YES;
				CLANG_WARN_UNGUARDED_AVAILABILITY = YES_AGGRESSIVE;
				CLANG_WARN_UNREACHABLE_CODE = YES;
				CLANG_WARN__DUPLICATE_METHOD_MATCH = YES;
				COPY_PHASE_STRIP = NO;
				DEBUG_INFORMATION_FORMAT = dwarf;
				ENABLE_STRICT_OBJC_MSGSEND = YES;
				ENABLE_TESTABILITY = YES;
				GCC_C_LANGUAGE_STANDARD = gnu11;
				GCC_DYNAMIC_NO_PIC = NO;
				GCC_NO_COMMON_BLOCKS = YES;
				GCC_OPTIMIZATION_LEVEL = 0;
				GCC_PREPROCESSOR_DEFINITIONS = (
					"DEBUG=1",
					"$(inherited)",
				);
				GCC_WARN_64_TO_32_BIT_CONVERSION = YES;
				GCC_WARN_ABOUT_RETURN_TYPE = YES_ERROR;
				GCC_WARN_UNDECLARED_SELECTOR = YES;
				GCC_WARN_UNINITIALIZED_AUTOS = YES_AGGRESSIVE;
				GCC_WARN_UNUSED_FUNCTION = YES;
				GCC_WARN_UNUSED_VARIABLE = YES;
				MACOSX_DEPLOYMENT_TARGET = 10.15;
				MTL_ENABLE_DEBUG_INFO = INCLUDE_SOURCE;
				MTL_FAST_MATH = YES;
				ONLY_ACTIVE_ARCH = YES;
				SDKROOT = macosx;
				SWIFT_ACTIVE_COMPILATION_CONDITIONS = DEBUG;
				SWIFT_OPTIMIZATION_LEVEL = "-Onone";
			};
			name = Debug;
		};
		AA585DA3248FD31500E9A3E2 /* Release */ = {
			isa = XCBuildConfiguration;
			buildSettings = {
				ALWAYS_SEARCH_USER_PATHS = NO;
				CLANG_ANALYZER_NONNULL = YES;
				CLANG_ANALYZER_NUMBER_OBJECT_CONVERSION = YES_AGGRESSIVE;
				CLANG_CXX_LANGUAGE_STANDARD = "gnu++14";
				CLANG_CXX_LIBRARY = "libc++";
				CLANG_ENABLE_MODULES = YES;
				CLANG_ENABLE_OBJC_ARC = YES;
				CLANG_ENABLE_OBJC_WEAK = YES;
				CLANG_WARN_BLOCK_CAPTURE_AUTORELEASING = YES;
				CLANG_WARN_BOOL_CONVERSION = YES;
				CLANG_WARN_COMMA = YES;
				CLANG_WARN_CONSTANT_CONVERSION = YES;
				CLANG_WARN_DEPRECATED_OBJC_IMPLEMENTATIONS = YES;
				CLANG_WARN_DIRECT_OBJC_ISA_USAGE = YES_ERROR;
				CLANG_WARN_DOCUMENTATION_COMMENTS = YES;
				CLANG_WARN_EMPTY_BODY = YES;
				CLANG_WARN_ENUM_CONVERSION = YES;
				CLANG_WARN_INFINITE_RECURSION = YES;
				CLANG_WARN_INT_CONVERSION = YES;
				CLANG_WARN_NON_LITERAL_NULL_CONVERSION = YES;
				CLANG_WARN_OBJC_IMPLICIT_RETAIN_SELF = YES;
				CLANG_WARN_OBJC_LITERAL_CONVERSION = YES;
				CLANG_WARN_OBJC_ROOT_CLASS = YES_ERROR;
				CLANG_WARN_QUOTED_INCLUDE_IN_FRAMEWORK_HEADER = YES;
				CLANG_WARN_RANGE_LOOP_ANALYSIS = YES;
				CLANG_WARN_STRICT_PROTOTYPES = YES;
				CLANG_WARN_SUSPICIOUS_MOVE = YES;
				CLANG_WARN_UNGUARDED_AVAILABILITY = YES_AGGRESSIVE;
				CLANG_WARN_UNREACHABLE_CODE = YES;
				CLANG_WARN__DUPLICATE_METHOD_MATCH = YES;
				COPY_PHASE_STRIP = NO;
				DEBUG_INFORMATION_FORMAT = "dwarf-with-dsym";
				ENABLE_NS_ASSERTIONS = NO;
				ENABLE_STRICT_OBJC_MSGSEND = YES;
				GCC_C_LANGUAGE_STANDARD = gnu11;
				GCC_NO_COMMON_BLOCKS = YES;
				GCC_WARN_64_TO_32_BIT_CONVERSION = YES;
				GCC_WARN_ABOUT_RETURN_TYPE = YES_ERROR;
				GCC_WARN_UNDECLARED_SELECTOR = YES;
				GCC_WARN_UNINITIALIZED_AUTOS = YES_AGGRESSIVE;
				GCC_WARN_UNUSED_FUNCTION = YES;
				GCC_WARN_UNUSED_VARIABLE = YES;
				MACOSX_DEPLOYMENT_TARGET = 10.15;
				MTL_ENABLE_DEBUG_INFO = NO;
				MTL_FAST_MATH = YES;
				SDKROOT = macosx;
				SWIFT_COMPILATION_MODE = wholemodule;
				SWIFT_OPTIMIZATION_LEVEL = "-O";
			};
			name = Release;
		};
		AA585DA5248FD31500E9A3E2 /* Debug */ = {
			isa = XCBuildConfiguration;
			buildSettings = {
				ASSETCATALOG_COMPILER_APPICON_NAME = "Icon - Debug";
				ASSETCATALOG_COMPILER_GLOBAL_ACCENT_COLOR_NAME = GlobalAccentColor;
				CLANG_ANALYZER_LOCALIZABILITY_EMPTY_CONTEXT = YES;
				CLANG_ANALYZER_LOCALIZABILITY_NONLOCALIZED = YES;
				CODE_SIGN_ENTITLEMENTS = DuckDuckGo/DuckDuckGo.entitlements;
				CODE_SIGN_IDENTITY = "Apple Development";
				CODE_SIGN_STYLE = Automatic;
				COMBINE_HIDPI_IMAGES = YES;
				CURRENT_PROJECT_VERSION = 0.28.5;
				DEVELOPMENT_TEAM = HKE973VLUW;
				ENABLE_HARDENED_RUNTIME = YES;
				INFOPLIST_FILE = DuckDuckGo/Info.plist;
				LD_RUNPATH_SEARCH_PATHS = (
					"$(inherited)",
					"@executable_path/../Frameworks",
				);
				MARKETING_VERSION = 0.28.5;
				PRODUCT_BUNDLE_IDENTIFIER = com.duckduckgo.macos.browser.debug;
				PRODUCT_MODULE_NAME = "$(TARGET_NAME:c99extidentifier)";
				PRODUCT_NAME = DuckDuckGo;
				SWIFT_ACTIVE_COMPILATION_CONDITIONS = "FEEDBACK $(inherited)";
				SWIFT_OBJC_BRIDGING_HEADER = "$(SRCROOT)/DuckDuckGo/Bridging.h";
				SWIFT_VERSION = 5.0;
			};
			name = Debug;
		};
		AA585DA6248FD31500E9A3E2 /* Release */ = {
			isa = XCBuildConfiguration;
			buildSettings = {
				ASSETCATALOG_COMPILER_APPICON_NAME = AppIcon;
				ASSETCATALOG_COMPILER_GLOBAL_ACCENT_COLOR_NAME = GlobalAccentColor;
				CLANG_ANALYZER_LOCALIZABILITY_EMPTY_CONTEXT = YES;
				CLANG_ANALYZER_LOCALIZABILITY_NONLOCALIZED = YES;
				CODE_SIGN_ENTITLEMENTS = DuckDuckGo/DuckDuckGo.entitlements;
				CODE_SIGN_IDENTITY = "Apple Development";
				CODE_SIGN_STYLE = Automatic;
				COMBINE_HIDPI_IMAGES = YES;
				CURRENT_PROJECT_VERSION = 0.28.5;
				DEVELOPMENT_TEAM = HKE973VLUW;
				ENABLE_HARDENED_RUNTIME = YES;
				INFOPLIST_FILE = DuckDuckGo/Info.plist;
				LD_RUNPATH_SEARCH_PATHS = (
					"$(inherited)",
					"@executable_path/../Frameworks",
				);
				MARKETING_VERSION = 0.28.5;
				PRODUCT_BUNDLE_IDENTIFIER = com.duckduckgo.macos.browser;
				PRODUCT_MODULE_NAME = "$(TARGET_NAME:c99extidentifier)";
				PRODUCT_NAME = DuckDuckGo;
				SWIFT_ACTIVE_COMPILATION_CONDITIONS = FEEDBACK;
				SWIFT_OBJC_BRIDGING_HEADER = "$(SRCROOT)/DuckDuckGo/Bridging.h";
				SWIFT_VERSION = 5.0;
			};
			name = Release;
		};
		AA585DA8248FD31500E9A3E2 /* Debug */ = {
			isa = XCBuildConfiguration;
			buildSettings = {
				ALWAYS_EMBED_SWIFT_STANDARD_LIBRARIES = YES;
				BUNDLE_LOADER = "$(TEST_HOST)";
				CODE_SIGN_IDENTITY = "Apple Development";
				CODE_SIGN_STYLE = Automatic;
				COMBINE_HIDPI_IMAGES = YES;
				DEVELOPMENT_TEAM = HKE973VLUW;
				INFOPLIST_FILE = "Unit Tests/Info.plist";
				LD_RUNPATH_SEARCH_PATHS = (
					"$(inherited)",
					"@executable_path/../Frameworks",
					"@loader_path/../Frameworks",
				);
				MACOSX_DEPLOYMENT_TARGET = 10.15;
				PRODUCT_BUNDLE_IDENTIFIER = com.duckduckgo.macos.browser.DuckDuckGoTests;
				PRODUCT_NAME = "$(TARGET_NAME)";
				PROVISIONING_PROFILE_SPECIFIER = "";
				SWIFT_OBJC_BRIDGING_HEADER = "$(SRCROOT)/Unit Tests/Common/TestsBridging.h";
				SWIFT_VERSION = 5.0;
				TEST_HOST = "$(BUILT_PRODUCTS_DIR)/DuckDuckGo.app/Contents/MacOS/DuckDuckGo";
			};
			name = Debug;
		};
		AA585DA9248FD31500E9A3E2 /* Release */ = {
			isa = XCBuildConfiguration;
			buildSettings = {
				ALWAYS_EMBED_SWIFT_STANDARD_LIBRARIES = YES;
				BUNDLE_LOADER = "$(TEST_HOST)";
				CODE_SIGN_IDENTITY = "Apple Development";
				CODE_SIGN_STYLE = Automatic;
				COMBINE_HIDPI_IMAGES = YES;
				DEVELOPMENT_TEAM = HKE973VLUW;
				INFOPLIST_FILE = "Unit Tests/Info.plist";
				LD_RUNPATH_SEARCH_PATHS = (
					"$(inherited)",
					"@executable_path/../Frameworks",
					"@loader_path/../Frameworks",
				);
				MACOSX_DEPLOYMENT_TARGET = 10.15;
				PRODUCT_BUNDLE_IDENTIFIER = com.duckduckgo.macos.browser.DuckDuckGoTests;
				PRODUCT_NAME = "$(TARGET_NAME)";
				PROVISIONING_PROFILE_SPECIFIER = "";
				SWIFT_OBJC_BRIDGING_HEADER = "$(SRCROOT)/Unit Tests/Common/TestsBridging.h";
				SWIFT_VERSION = 5.0;
				TEST_HOST = "$(BUILT_PRODUCTS_DIR)/DuckDuckGo.app/Contents/MacOS/DuckDuckGo";
			};
			name = Release;
		};
		AAE814AB2716DFE8009D3531 /* Review */ = {
			isa = XCBuildConfiguration;
			buildSettings = {
				ALWAYS_SEARCH_USER_PATHS = NO;
				CLANG_ANALYZER_NONNULL = YES;
				CLANG_ANALYZER_NUMBER_OBJECT_CONVERSION = YES_AGGRESSIVE;
				CLANG_CXX_LANGUAGE_STANDARD = "gnu++14";
				CLANG_CXX_LIBRARY = "libc++";
				CLANG_ENABLE_MODULES = YES;
				CLANG_ENABLE_OBJC_ARC = YES;
				CLANG_ENABLE_OBJC_WEAK = YES;
				CLANG_WARN_BLOCK_CAPTURE_AUTORELEASING = YES;
				CLANG_WARN_BOOL_CONVERSION = YES;
				CLANG_WARN_COMMA = YES;
				CLANG_WARN_CONSTANT_CONVERSION = YES;
				CLANG_WARN_DEPRECATED_OBJC_IMPLEMENTATIONS = YES;
				CLANG_WARN_DIRECT_OBJC_ISA_USAGE = YES_ERROR;
				CLANG_WARN_DOCUMENTATION_COMMENTS = YES;
				CLANG_WARN_EMPTY_BODY = YES;
				CLANG_WARN_ENUM_CONVERSION = YES;
				CLANG_WARN_INFINITE_RECURSION = YES;
				CLANG_WARN_INT_CONVERSION = YES;
				CLANG_WARN_NON_LITERAL_NULL_CONVERSION = YES;
				CLANG_WARN_OBJC_IMPLICIT_RETAIN_SELF = YES;
				CLANG_WARN_OBJC_LITERAL_CONVERSION = YES;
				CLANG_WARN_OBJC_ROOT_CLASS = YES_ERROR;
				CLANG_WARN_QUOTED_INCLUDE_IN_FRAMEWORK_HEADER = YES;
				CLANG_WARN_RANGE_LOOP_ANALYSIS = YES;
				CLANG_WARN_STRICT_PROTOTYPES = YES;
				CLANG_WARN_SUSPICIOUS_MOVE = YES;
				CLANG_WARN_UNGUARDED_AVAILABILITY = YES_AGGRESSIVE;
				CLANG_WARN_UNREACHABLE_CODE = YES;
				CLANG_WARN__DUPLICATE_METHOD_MATCH = YES;
				COPY_PHASE_STRIP = NO;
				DEBUG_INFORMATION_FORMAT = "dwarf-with-dsym";
				ENABLE_NS_ASSERTIONS = NO;
				ENABLE_STRICT_OBJC_MSGSEND = YES;
				GCC_C_LANGUAGE_STANDARD = gnu11;
				GCC_NO_COMMON_BLOCKS = YES;
				GCC_WARN_64_TO_32_BIT_CONVERSION = YES;
				GCC_WARN_ABOUT_RETURN_TYPE = YES_ERROR;
				GCC_WARN_UNDECLARED_SELECTOR = YES;
				GCC_WARN_UNINITIALIZED_AUTOS = YES_AGGRESSIVE;
				GCC_WARN_UNUSED_FUNCTION = YES;
				GCC_WARN_UNUSED_VARIABLE = YES;
				MACOSX_DEPLOYMENT_TARGET = 10.15;
				MTL_ENABLE_DEBUG_INFO = NO;
				MTL_FAST_MATH = YES;
				SDKROOT = macosx;
				SWIFT_COMPILATION_MODE = wholemodule;
				SWIFT_OPTIMIZATION_LEVEL = "-O";
			};
			name = Review;
		};
		AAE814AC2716DFE8009D3531 /* Review */ = {
			isa = XCBuildConfiguration;
			buildSettings = {
				ASSETCATALOG_COMPILER_APPICON_NAME = "Icon - Review";
				ASSETCATALOG_COMPILER_GLOBAL_ACCENT_COLOR_NAME = GlobalAccentColor;
				CLANG_ANALYZER_LOCALIZABILITY_EMPTY_CONTEXT = YES;
				CLANG_ANALYZER_LOCALIZABILITY_NONLOCALIZED = YES;
				CODE_SIGN_ENTITLEMENTS = DuckDuckGo/DuckDuckGo.entitlements;
				CODE_SIGN_IDENTITY = "Apple Development";
				CODE_SIGN_STYLE = Automatic;
				COMBINE_HIDPI_IMAGES = YES;
				CURRENT_PROJECT_VERSION = 0.28.5;
				DEVELOPMENT_TEAM = HKE973VLUW;
				ENABLE_HARDENED_RUNTIME = YES;
				GCC_PREPROCESSOR_DEFINITIONS = "REVIEW=1";
				INFOPLIST_FILE = DuckDuckGo/Info.plist;
				LD_RUNPATH_SEARCH_PATHS = (
					"$(inherited)",
					"@executable_path/../Frameworks",
				);
				MARKETING_VERSION = 0.28.5;
				PRODUCT_BUNDLE_IDENTIFIER = com.duckduckgo.macos.browser.review;
				PRODUCT_MODULE_NAME = "$(TARGET_NAME:c99extidentifier)";
				PRODUCT_NAME = "DuckDuckGo Review";
				PROVISIONING_PROFILE_SPECIFIER = "";
				SWIFT_ACTIVE_COMPILATION_CONDITIONS = "FEEDBACK REVIEW";
				SWIFT_OBJC_BRIDGING_HEADER = "$(SRCROOT)/DuckDuckGo/Bridging.h";
				SWIFT_VERSION = 5.0;
			};
			name = Review;
		};
		AAE814AD2716DFE8009D3531 /* Review */ = {
			isa = XCBuildConfiguration;
			buildSettings = {
				ALWAYS_EMBED_SWIFT_STANDARD_LIBRARIES = YES;
				BUNDLE_LOADER = "$(TEST_HOST)";
				CODE_SIGN_IDENTITY = "Apple Development";
				CODE_SIGN_STYLE = Automatic;
				COMBINE_HIDPI_IMAGES = YES;
				DEVELOPMENT_TEAM = HKE973VLUW;
				INFOPLIST_FILE = "Unit Tests/Info.plist";
				LD_RUNPATH_SEARCH_PATHS = (
					"$(inherited)",
					"@executable_path/../Frameworks",
					"@loader_path/../Frameworks",
				);
				MACOSX_DEPLOYMENT_TARGET = 10.15;
				PRODUCT_BUNDLE_IDENTIFIER = com.duckduckgo.macos.browser.DuckDuckGoTests;
				PRODUCT_NAME = "$(TARGET_NAME)";
				PROVISIONING_PROFILE_SPECIFIER = "";
				SWIFT_OBJC_BRIDGING_HEADER = "$(SRCROOT)/Unit Tests/Common/TestsBridging.h";
				SWIFT_VERSION = 5.0;
				TEST_HOST = "$(BUILT_PRODUCTS_DIR)/DuckDuckGo.app/Contents/MacOS/DuckDuckGo";
			};
			name = Review;
		};
		AAE814AE2716DFE8009D3531 /* Review */ = {
			isa = XCBuildConfiguration;
			buildSettings = {
				BUNDLE_LOADER = "$(TEST_HOST)";
				CODE_SIGN_STYLE = Automatic;
				COMBINE_HIDPI_IMAGES = YES;
				DEVELOPMENT_TEAM = HKE973VLUW;
				INFOPLIST_FILE = "Integration Tests/Info.plist";
				LD_RUNPATH_SEARCH_PATHS = (
					"$(inherited)",
					"@executable_path/../Frameworks",
					"@loader_path/../Frameworks",
				);
				MACOSX_DEPLOYMENT_TARGET = 11.1;
				PRODUCT_BUNDLE_IDENTIFIER = "com.duckduckgo.Integration-Tests";
				PRODUCT_NAME = "$(TARGET_NAME)";
				SWIFT_VERSION = 5.0;
				TEST_HOST = "$(BUILT_PRODUCTS_DIR)/DuckDuckGo.app/Contents/MacOS/DuckDuckGo";
			};
			name = Review;
		};
		AAE814AF2716DFE8009D3531 /* Review */ = {
			isa = XCBuildConfiguration;
			buildSettings = {
				CODE_SIGN_STYLE = Automatic;
				COMBINE_HIDPI_IMAGES = YES;
				DEVELOPMENT_TEAM = HKE973VLUW;
				INFOPLIST_FILE = "UI Tests/Info.plist";
				LD_RUNPATH_SEARCH_PATHS = (
					"$(inherited)",
					"@executable_path/../Frameworks",
					"@loader_path/../Frameworks",
				);
				MACOSX_DEPLOYMENT_TARGET = 11.3;
				PRODUCT_BUNDLE_IDENTIFIER = "com.duckduckgo.UI-Tests";
				PRODUCT_NAME = "$(TARGET_NAME)";
				SWIFT_VERSION = 5.0;
				TEST_TARGET_NAME = "DuckDuckGo Privacy Browser";
			};
			name = Review;
		};
/* End XCBuildConfiguration section */

/* Begin XCConfigurationList section */
		4B1AD8A625FC27E200261379 /* Build configuration list for PBXNativeTarget "Integration Tests" */ = {
			isa = XCConfigurationList;
			buildConfigurations = (
				4B1AD8A425FC27E200261379 /* Debug */,
				4B1AD8B325FC322600261379 /* CI */,
				4B1AD8A525FC27E200261379 /* Release */,
				3777624A2800ECB000250E31 /* CI_Release */,
				AAE814AE2716DFE8009D3531 /* Review */,
				377762452800D59E00250E31 /* CI_Review */,
			);
			defaultConfigurationIsVisible = 0;
			defaultConfigurationName = Release;
		};
		7B4CE8E526F02108009134B1 /* Build configuration list for PBXNativeTarget "UI Tests" */ = {
			isa = XCConfigurationList;
			buildConfigurations = (
				7B4CE8E126F02108009134B1 /* Debug */,
				7B4CE8E226F02108009134B1 /* CI */,
				7B4CE8E326F02108009134B1 /* Release */,
				3777624B2800ECB000250E31 /* CI_Release */,
				AAE814AF2716DFE8009D3531 /* Review */,
				377762462800D59E00250E31 /* CI_Review */,
			);
			defaultConfigurationIsVisible = 0;
			defaultConfigurationName = Release;
		};
		AA585D79248FD31100E9A3E2 /* Build configuration list for PBXProject "DuckDuckGo" */ = {
			isa = XCConfigurationList;
			buildConfigurations = (
				AA585DA2248FD31500E9A3E2 /* Debug */,
				4B1AD8B025FC322600261379 /* CI */,
				AA585DA3248FD31500E9A3E2 /* Release */,
				377762472800ECB000250E31 /* CI_Release */,
				AAE814AB2716DFE8009D3531 /* Review */,
				377762422800D59E00250E31 /* CI_Review */,
			);
			defaultConfigurationIsVisible = 0;
			defaultConfigurationName = Release;
		};
		AA585DA4248FD31500E9A3E2 /* Build configuration list for PBXNativeTarget "DuckDuckGo Privacy Browser" */ = {
			isa = XCConfigurationList;
			buildConfigurations = (
				AA585DA5248FD31500E9A3E2 /* Debug */,
				4B1AD8B125FC322600261379 /* CI */,
				AA585DA6248FD31500E9A3E2 /* Release */,
				377762482800ECB000250E31 /* CI_Release */,
				AAE814AC2716DFE8009D3531 /* Review */,
				377762432800D59E00250E31 /* CI_Review */,
			);
			defaultConfigurationIsVisible = 0;
			defaultConfigurationName = Release;
		};
		AA585DA7248FD31500E9A3E2 /* Build configuration list for PBXNativeTarget "Unit Tests" */ = {
			isa = XCConfigurationList;
			buildConfigurations = (
				AA585DA8248FD31500E9A3E2 /* Debug */,
				4B1AD8B225FC322600261379 /* CI */,
				AA585DA9248FD31500E9A3E2 /* Release */,
				377762492800ECB000250E31 /* CI_Release */,
				AAE814AD2716DFE8009D3531 /* Review */,
				377762442800D59E00250E31 /* CI_Review */,
			);
			defaultConfigurationIsVisible = 0;
			defaultConfigurationName = Release;
		};
/* End XCConfigurationList section */

/* Begin XCRemoteSwiftPackageReference section */
		4B82E9B125B69E3E00656FE7 /* XCRemoteSwiftPackageReference "TrackerRadarKit" */ = {
			isa = XCRemoteSwiftPackageReference;
			repositoryURL = "https://github.com/duckduckgo/TrackerRadarKit.git";
			requirement = {
				kind = exactVersion;
				version = 1.1.1;
			};
		};
		85FF55C625F82E4F00E2AB99 /* XCRemoteSwiftPackageReference "lottie-ios" */ = {
			isa = XCRemoteSwiftPackageReference;
			repositoryURL = "https://github.com/airbnb/lottie-ios";
			requirement = {
				kind = exactVersion;
				version = 3.3.0;
			};
		};
		9807F643278CA16F00E1547B /* XCRemoteSwiftPackageReference "BrowserServicesKit" */ = {
			isa = XCRemoteSwiftPackageReference;
			repositoryURL = "https://github.com/duckduckgo/BrowserServicesKit";
			requirement = {
<<<<<<< HEAD
				branch = "bartek/mac-attribution";
				kind = branch;
=======
				kind = exactVersion;
				version = 27.0.0;
>>>>>>> 1d89288b
			};
		};
		AA06B6B52672AF8100F541C5 /* XCRemoteSwiftPackageReference "Sparkle" */ = {
			isa = XCRemoteSwiftPackageReference;
			repositoryURL = "https://github.com/sparkle-project/Sparkle.git";
			requirement = {
				kind = exactVersion;
				version = 1.27.1;
			};
		};
		B6DA44152616C13800DD1EC2 /* XCRemoteSwiftPackageReference "OHHTTPStubs" */ = {
			isa = XCRemoteSwiftPackageReference;
			repositoryURL = "https://github.com/AliSoftware/OHHTTPStubs.git";
			requirement = {
				kind = exactVersion;
				version = 9.1.0;
			};
		};
/* End XCRemoteSwiftPackageReference section */

/* Begin XCSwiftPackageProductDependency section */
		4B82E9B225B69E3E00656FE7 /* TrackerRadarKit */ = {
			isa = XCSwiftPackageProductDependency;
			package = 4B82E9B125B69E3E00656FE7 /* XCRemoteSwiftPackageReference "TrackerRadarKit" */;
			productName = TrackerRadarKit;
		};
		85FF55C725F82E4F00E2AB99 /* Lottie */ = {
			isa = XCSwiftPackageProductDependency;
			package = 85FF55C625F82E4F00E2AB99 /* XCRemoteSwiftPackageReference "lottie-ios" */;
			productName = Lottie;
		};
		9807F644278CA16F00E1547B /* BrowserServicesKit */ = {
			isa = XCSwiftPackageProductDependency;
			package = 9807F643278CA16F00E1547B /* XCRemoteSwiftPackageReference "BrowserServicesKit" */;
			productName = BrowserServicesKit;
		};
		AA06B6B62672AF8100F541C5 /* Sparkle */ = {
			isa = XCSwiftPackageProductDependency;
			package = AA06B6B52672AF8100F541C5 /* XCRemoteSwiftPackageReference "Sparkle" */;
			productName = Sparkle;
		};
		B6DA44162616C13800DD1EC2 /* OHHTTPStubs */ = {
			isa = XCSwiftPackageProductDependency;
			package = B6DA44152616C13800DD1EC2 /* XCRemoteSwiftPackageReference "OHHTTPStubs" */;
			productName = OHHTTPStubs;
		};
		B6DA44182616C13800DD1EC2 /* OHHTTPStubsSwift */ = {
			isa = XCSwiftPackageProductDependency;
			package = B6DA44152616C13800DD1EC2 /* XCRemoteSwiftPackageReference "OHHTTPStubs" */;
			productName = OHHTTPStubsSwift;
		};
/* End XCSwiftPackageProductDependency section */

/* Begin XCVersionGroup section */
		4B11060325903E570039B979 /* CoreDataEncryptionTesting.xcdatamodeld */ = {
			isa = XCVersionGroup;
			children = (
				4B11060425903E570039B979 /* CoreDataEncryptionTesting.xcdatamodel */,
			);
			currentVersion = 4B11060425903E570039B979 /* CoreDataEncryptionTesting.xcdatamodel */;
			path = CoreDataEncryptionTesting.xcdatamodeld;
			sourceTree = "<group>";
			versionGroupType = wrapper.xcdatamodel;
		};
		4B67742E255DBEB800025BD8 /* HTTPSUpgrade.xcdatamodeld */ = {
			isa = XCVersionGroup;
			children = (
				4B67742F255DBEB800025BD8 /* HTTPSUpgrade 3.xcdatamodel */,
			);
			currentVersion = 4B67742F255DBEB800025BD8 /* HTTPSUpgrade 3.xcdatamodel */;
			path = HTTPSUpgrade.xcdatamodeld;
			sourceTree = "<group>";
			versionGroupType = wrapper.xcdatamodel;
		};
		4B9292A726670D3700AD2C21 /* Bookmark.xcdatamodeld */ = {
			isa = XCVersionGroup;
			children = (
				4B9292A826670D3700AD2C21 /* Bookmark 2.xcdatamodel */,
				4B9292A926670D3700AD2C21 /* Bookmark.xcdatamodel */,
			);
			currentVersion = 4B9292A826670D3700AD2C21 /* Bookmark 2.xcdatamodel */;
			path = Bookmark.xcdatamodeld;
			sourceTree = "<group>";
			versionGroupType = wrapper.xcdatamodel;
		};
		AA5FA69E275F948900DCE9C9 /* Favicons.xcdatamodeld */ = {
			isa = XCVersionGroup;
			children = (
				AA5FA69F275F948900DCE9C9 /* Favicons.xcdatamodel */,
			);
			currentVersion = AA5FA69F275F948900DCE9C9 /* Favicons.xcdatamodel */;
			path = Favicons.xcdatamodeld;
			sourceTree = "<group>";
			versionGroupType = wrapper.xcdatamodel;
		};
		AAE75278263B046100B973F8 /* History.xcdatamodeld */ = {
			isa = XCVersionGroup;
			children = (
				AA7E91982875AB4700AB6B62 /* History 6.xcdatamodel */,
				85F91D9327F47BC40096B1C8 /* History 5.xcdatamodel */,
				85589E9227BFBBD60038AD11 /* History 4.xcdatamodel */,
				AAC6BBEE27AC151D0006DCC2 /* History 3.xcdatamodel */,
				AA7DE8E026A9BD000012B490 /* History 2.xcdatamodel */,
				AAE75279263B046100B973F8 /* History.xcdatamodel */,
			);
			currentVersion = AA7E91982875AB4700AB6B62 /* History 6.xcdatamodel */;
			path = History.xcdatamodeld;
			sourceTree = "<group>";
			versionGroupType = wrapper.xcdatamodel;
		};
		B604085A274B8CA300680351 /* UnprotectedDomains.xcdatamodeld */ = {
			isa = XCVersionGroup;
			children = (
				B604085B274B8CA400680351 /* Permissions.xcdatamodel */,
			);
			currentVersion = B604085B274B8CA400680351 /* Permissions.xcdatamodel */;
			path = UnprotectedDomains.xcdatamodeld;
			sourceTree = "<group>";
			versionGroupType = wrapper.xcdatamodel;
		};
		B6085D072743993C00A9C456 /* FireproofDomains.xcdatamodeld */ = {
			isa = XCVersionGroup;
			children = (
				B6085D082743993D00A9C456 /* Permissions.xcdatamodel */,
			);
			currentVersion = B6085D082743993D00A9C456 /* Permissions.xcdatamodel */;
			path = FireproofDomains.xcdatamodeld;
			sourceTree = "<group>";
			versionGroupType = wrapper.xcdatamodel;
		};
		B64C852E26943BC10048FEBE /* Permissions.xcdatamodeld */ = {
			isa = XCVersionGroup;
			children = (
				B64C852F26943BC10048FEBE /* Permissions.xcdatamodel */,
			);
			currentVersion = B64C852F26943BC10048FEBE /* Permissions.xcdatamodel */;
			path = Permissions.xcdatamodeld;
			sourceTree = "<group>";
			versionGroupType = wrapper.xcdatamodel;
		};
		B662D3DA2755D8190035D4D6 /* OldPixelDataModel.xcdatamodeld */ = {
			isa = XCVersionGroup;
			children = (
				B662D3DB2755D81A0035D4D6 /* PixelDataModel.xcdatamodel */,
			);
			currentVersion = B662D3DB2755D81A0035D4D6 /* PixelDataModel.xcdatamodel */;
			path = OldPixelDataModel.xcdatamodeld;
			sourceTree = "<group>";
			versionGroupType = wrapper.xcdatamodel;
		};
		B6C0B23226E71BCD0031CB7F /* Downloads.xcdatamodeld */ = {
			isa = XCVersionGroup;
			children = (
				B6C0B23326E71BCD0031CB7F /* Downloads.xcdatamodel */,
			);
			currentVersion = B6C0B23326E71BCD0031CB7F /* Downloads.xcdatamodel */;
			path = Downloads.xcdatamodeld;
			sourceTree = "<group>";
			versionGroupType = wrapper.xcdatamodel;
		};
		B6C2C9F42760B659005B7F0A /* TestDataModel.xcdatamodeld */ = {
			isa = XCVersionGroup;
			children = (
				B6C2C9F52760B659005B7F0A /* Permissions.xcdatamodel */,
			);
			currentVersion = B6C2C9F52760B659005B7F0A /* Permissions.xcdatamodel */;
			path = TestDataModel.xcdatamodeld;
			sourceTree = "<group>";
			versionGroupType = wrapper.xcdatamodel;
		};
		B6DA44062616B30600DD1EC2 /* PixelDataModel.xcdatamodeld */ = {
			isa = XCVersionGroup;
			children = (
				B6DA44072616B30600DD1EC2 /* PixelDataModel.xcdatamodel */,
			);
			currentVersion = B6DA44072616B30600DD1EC2 /* PixelDataModel.xcdatamodel */;
			path = PixelDataModel.xcdatamodeld;
			sourceTree = "<group>";
			versionGroupType = wrapper.xcdatamodel;
		};
/* End XCVersionGroup section */
	};
	rootObject = AA585D76248FD31100E9A3E2 /* Project object */;
}<|MERGE_RESOLUTION|>--- conflicted
+++ resolved
@@ -6215,13 +6215,8 @@
 			isa = XCRemoteSwiftPackageReference;
 			repositoryURL = "https://github.com/duckduckgo/BrowserServicesKit";
 			requirement = {
-<<<<<<< HEAD
 				branch = "bartek/mac-attribution";
 				kind = branch;
-=======
-				kind = exactVersion;
-				version = 27.0.0;
->>>>>>> 1d89288b
 			};
 		};
 		AA06B6B52672AF8100F541C5 /* XCRemoteSwiftPackageReference "Sparkle" */ = {
