--- conflicted
+++ resolved
@@ -2902,15 +2902,9 @@
 		AADC60E92493B305008F8EF7 /* Extensions */ = {
 			isa = PBXGroup;
 			children = (
-<<<<<<< HEAD
-				AA61C0D12727F59B00E6B681 /* ArrayExtension.swift */,
-				B6DB3CF826A00E2D00D459B7 /* AVCaptureDevice+SwizzledAuthState.swift */,
-				AAD2F8B026BC3F55003C5DC8 /* BundleExtension.swift */,
-=======
 				B6DB3CF826A00E2D00D459B7 /* AVCaptureDevice+SwizzledAuthState.swift */,
 				AA61C0D12727F59B00E6B681 /* ArrayExtension.swift */,
 				B6106B9D26A565DA0013B453 /* BundleExtension.swift */,
->>>>>>> 6047214b
 				4BA1A6C1258B0A1300F6F690 /* ContiguousBytesExtension.swift */,
 				85AC3AF625D5DBFD00C7D2AA /* DataExtension.swift */,
 				B6A9E46F26146A250067D1B9 /* DateExtension.swift */,
@@ -2923,10 +2917,7 @@
 				85308E24267FC9F2001ABD76 /* NSAlertExtension.swift */,
 				F44C130125C2DA0400426E3E /* NSAppearanceExtension.swift */,
 				AA5C8F622591021700748EB7 /* NSApplicationExtension.swift */,
-<<<<<<< HEAD
 				85C48CCB278D808F00D3263E /* NSAttributedStringExtension.swift */,
-=======
->>>>>>> 6047214b
 				B65E6B9F26D9F10600095F96 /* NSBezierPathExtension.swift */,
 				B63D467925BFC3E100874977 /* NSCoderExtensions.swift */,
 				F41D174025CB131900472416 /* NSColorExtension.swift */,
@@ -2951,10 +2942,7 @@
 				B6A9E46A2614618A0067D1B9 /* OperatingSystemVersionExtension.swift */,
 				B637273C26CCF0C200C8CB02 /* OptionalExtension.swift */,
 				B684592125C93BE000DC17B6 /* Publisher.asVoid.swift */,
-<<<<<<< HEAD
-=======
 				B68C2FB127706E6A00BF2C7D /* ProcessExtension.swift */,
->>>>>>> 6047214b
 				AAFCB37E25E545D400859DD4 /* PublisherExtension.swift */,
 				B684592625C93C0500DC17B6 /* Publishers.NestedObjectChanges.swift */,
 				B6AAAC3D26048F690029438D /* RandomAccessCollectionExtension.swift */,
@@ -2965,25 +2953,16 @@
 				AAADFD05264AA282001555EA /* TimeIntervalExtension.swift */,
 				AA8EDF2324923E980071C2E8 /* URLExtension.swift */,
 				AA88D14A252A557100980B4E /* URLRequestExtension.swift */,
-<<<<<<< HEAD
-				336B39E62726BAE800C417D3 /* UserDefaultsExtension.swift */,
-				B6CF78DD267B099C00CD4F13 /* WKNavigationActionExtension.swift */,
-=======
 				B6DB3AEE278D5C370024C5C4 /* URLSessionExtension.swift */,
 				336B39E62726BAE800C417D3 /* UserDefaultsExtension.swift */,
->>>>>>> 6047214b
 				AAA0CC69253CC43C0079BC96 /* WKUserContentControllerExtension.swift */,
 				4B7A60A0273E0BE400BBDFEB /* WKWebsiteDataStoreExtension.swift */,
 				B63D466725BEB6C200874977 /* WKWebView+Private.h */,
 				B63D466825BEB6C200874977 /* WKWebView+SessionState.swift */,
 				B68458CC25C7EB9000DC17B6 /* WKWebViewConfigurationExtensions.swift */,
 				AA92127625ADA07900600CD4 /* WKWebViewExtension.swift */,
-<<<<<<< HEAD
-				B6106B9D26A565DA0013B453 /* BundleExtension.swift */,
-=======
 				B6CF78DD267B099C00CD4F13 /* WKNavigationActionExtension.swift */,
 				4B7A60A0273E0BE400BBDFEB /* WKWebsiteDataStoreExtension.swift */,
->>>>>>> 6047214b
 			);
 			path = Extensions;
 			sourceTree = "<group>";
