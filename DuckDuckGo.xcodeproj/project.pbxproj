--- conflicted
+++ resolved
@@ -1611,11 +1611,8 @@
 				AAECA42024EEA4AC00EFA63A /* IndexPathExtension.swift in Sources */,
 				AA5C8F632591021700748EB7 /* NSApplicationExtension.swift in Sources */,
 				AA9E9A5625A3AE8400D1959D /* NSWindowExtension.swift in Sources */,
-<<<<<<< HEAD
 				4BB5472A25D9A7990082F1E9 /* LoginDetectionUserScript.swift in Sources */,
-=======
 				AAC5E4C725D6A6E8007F5990 /* BookmarkPopover.swift in Sources */,
->>>>>>> c26bccee
 				4B677450255DBFA300025BD8 /* HashExtension.swift in Sources */,
 				AA9FF95F24A1FB690039E328 /* TabCollectionViewModel.swift in Sources */,
 				AAC5E4D125D6A709007F5990 /* BookmarkManager.swift in Sources */,
@@ -1744,12 +1741,9 @@
 				4BA1A6E6258C270800F6F690 /* EncryptionKeyGeneratorTests.swift in Sources */,
 				4BA1A6F6258C4F9600F6F690 /* EncryptionMocks.swift in Sources */,
 				AA9C362825518C44004B1BA3 /* WebsiteDataStoreMock.swift in Sources */,
-<<<<<<< HEAD
 				4BB5471F25D9A4C60082F1E9 /* FireproofingURLExtensionsTests.swift in Sources */,
-=======
 				AA652CB125DD825B009059CC /* LocalBookmarkStoreTests.swift in Sources */,
 				AA652CC925DD8981009059CC /* Bookmark.xcdatamodeld in Sources */,
->>>>>>> c26bccee
 			);
 			runOnlyForDeploymentPostprocessing = 0;
 		};
