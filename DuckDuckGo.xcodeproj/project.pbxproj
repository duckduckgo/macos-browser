// !$*UTF8*$!
{
	archiveVersion = 1;
	classes = {
	};
	objectVersion = 52;
	objects = {

/* Begin PBXBuildFile section */
		026ADE1026C2FF97002518EE /* PrivacyConfigurationManager.swift in Sources */ = {isa = PBXBuildFile; fileRef = 026ADE0F26C2FF97002518EE /* PrivacyConfigurationManager.swift */; };
		026ADE1226C2FFFE002518EE /* PrivacyConfiguration.swift in Sources */ = {isa = PBXBuildFile; fileRef = 026ADE1126C2FFFE002518EE /* PrivacyConfiguration.swift */; };
		026ADE1426C3010C002518EE /* macos-config.json in Resources */ = {isa = PBXBuildFile; fileRef = 026ADE1326C3010C002518EE /* macos-config.json */; };
		026ADE1626C30FA5002518EE /* PrivacyConfigurationManagerTests.swift in Sources */ = {isa = PBXBuildFile; fileRef = 026ADE1526C30FA5002518EE /* PrivacyConfigurationManagerTests.swift */; };
		142879DA24CE1179005419BB /* SuggestionViewModelTests.swift in Sources */ = {isa = PBXBuildFile; fileRef = 142879D924CE1179005419BB /* SuggestionViewModelTests.swift */; };
		142879DC24CE1185005419BB /* SuggestionContainerViewModelTests.swift in Sources */ = {isa = PBXBuildFile; fileRef = 142879DB24CE1185005419BB /* SuggestionContainerViewModelTests.swift */; };
		1430DFF524D0580F00B8978C /* TabBarViewController.swift in Sources */ = {isa = PBXBuildFile; fileRef = 1430DFF424D0580F00B8978C /* TabBarViewController.swift */; };
		14505A08256084EF00272CC6 /* UserAgent.swift in Sources */ = {isa = PBXBuildFile; fileRef = 14505A07256084EF00272CC6 /* UserAgent.swift */; };
		1456D6E124EFCBC300775049 /* TabBarCollectionView.swift in Sources */ = {isa = PBXBuildFile; fileRef = 1456D6E024EFCBC300775049 /* TabBarCollectionView.swift */; };
		14D9B8FB24F7E089000D4D13 /* AddressBarViewController.swift in Sources */ = {isa = PBXBuildFile; fileRef = 14D9B8F924F7E089000D4D13 /* AddressBarViewController.swift */; };
		336D5B18262D8D3C0052E0C9 /* findinpage.js in Resources */ = {isa = PBXBuildFile; fileRef = 336D5AEF262D8D3C0052E0C9 /* findinpage.js */; };
		339A6B5826A044BA00E3DAE8 /* duckduckgo-privacy-dashboard in Resources */ = {isa = PBXBuildFile; fileRef = 339A6B5726A044BA00E3DAE8 /* duckduckgo-privacy-dashboard */; };
		4B02198825E05FAC00ED7DEA /* login-detection.js in Resources */ = {isa = PBXBuildFile; fileRef = 4B02197D25E05FAC00ED7DEA /* login-detection.js */; };
		4B02198925E05FAC00ED7DEA /* FireproofingURLExtensions.swift in Sources */ = {isa = PBXBuildFile; fileRef = 4B02197F25E05FAC00ED7DEA /* FireproofingURLExtensions.swift */; };
		4B02198A25E05FAC00ED7DEA /* FireproofDomains.swift in Sources */ = {isa = PBXBuildFile; fileRef = 4B02198125E05FAC00ED7DEA /* FireproofDomains.swift */; };
		4B02198B25E05FAC00ED7DEA /* FireproofInfoViewController.swift in Sources */ = {isa = PBXBuildFile; fileRef = 4B02198325E05FAC00ED7DEA /* FireproofInfoViewController.swift */; };
		4B02198C25E05FAC00ED7DEA /* Fireproofing.storyboard in Resources */ = {isa = PBXBuildFile; fileRef = 4B02198425E05FAC00ED7DEA /* Fireproofing.storyboard */; };
		4B02198D25E05FAC00ED7DEA /* UndoFireproofingViewController.swift in Sources */ = {isa = PBXBuildFile; fileRef = 4B02198525E05FAC00ED7DEA /* UndoFireproofingViewController.swift */; };
		4B02199C25E063DE00ED7DEA /* FireproofDomainsTests.swift in Sources */ = {isa = PBXBuildFile; fileRef = 4B02199925E063DE00ED7DEA /* FireproofDomainsTests.swift */; };
		4B02199D25E063DE00ED7DEA /* FireproofingURLExtensionsTests.swift in Sources */ = {isa = PBXBuildFile; fileRef = 4B02199A25E063DE00ED7DEA /* FireproofingURLExtensionsTests.swift */; };
		4B0219A825E0646500ED7DEA /* WebsiteDataStoreTests.swift in Sources */ = {isa = PBXBuildFile; fileRef = 4B0219A725E0646500ED7DEA /* WebsiteDataStoreTests.swift */; };
		4B0511BB262CAA5A00F6079C /* DefaultBrowserPreferences.swift in Sources */ = {isa = PBXBuildFile; fileRef = 4B0511A4262CAA5A00F6079C /* DefaultBrowserPreferences.swift */; };
		4B0511BC262CAA5A00F6079C /* AppearancePreferences.swift in Sources */ = {isa = PBXBuildFile; fileRef = 4B0511A5262CAA5A00F6079C /* AppearancePreferences.swift */; };
		4B0511BD262CAA5A00F6079C /* PrivacySecurityPreferences.swift in Sources */ = {isa = PBXBuildFile; fileRef = 4B0511A6262CAA5A00F6079C /* PrivacySecurityPreferences.swift */; };
		4B0511BE262CAA5A00F6079C /* DownloadPreferences.swift in Sources */ = {isa = PBXBuildFile; fileRef = 4B0511A7262CAA5A00F6079C /* DownloadPreferences.swift */; };
		4B0511BF262CAA5A00F6079C /* PreferenceSections.swift in Sources */ = {isa = PBXBuildFile; fileRef = 4B0511A8262CAA5A00F6079C /* PreferenceSections.swift */; };
		4B0511C1262CAA5A00F6079C /* PrivacySecurityPreferencesTableCellView.xib in Resources */ = {isa = PBXBuildFile; fileRef = 4B0511AB262CAA5A00F6079C /* PrivacySecurityPreferencesTableCellView.xib */; };
		4B0511C2262CAA5A00F6079C /* PreferencesAboutViewController.swift in Sources */ = {isa = PBXBuildFile; fileRef = 4B0511AC262CAA5A00F6079C /* PreferencesAboutViewController.swift */; };
		4B0511C3262CAA5A00F6079C /* Preferences.storyboard in Resources */ = {isa = PBXBuildFile; fileRef = 4B0511AD262CAA5A00F6079C /* Preferences.storyboard */; };
		4B0511C4262CAA5A00F6079C /* PreferencesSidebarViewController.swift in Sources */ = {isa = PBXBuildFile; fileRef = 4B0511AE262CAA5A00F6079C /* PreferencesSidebarViewController.swift */; };
		4B0511C5262CAA5A00F6079C /* PrivacySecurityPreferencesTableCellView.swift in Sources */ = {isa = PBXBuildFile; fileRef = 4B0511AF262CAA5A00F6079C /* PrivacySecurityPreferencesTableCellView.swift */; };
		4B0511C6262CAA5A00F6079C /* DefaultBrowserTableCellView.xib in Resources */ = {isa = PBXBuildFile; fileRef = 4B0511B0262CAA5A00F6079C /* DefaultBrowserTableCellView.xib */; };
		4B0511C7262CAA5A00F6079C /* PreferenceTableCellView.swift in Sources */ = {isa = PBXBuildFile; fileRef = 4B0511B1262CAA5A00F6079C /* PreferenceTableCellView.swift */; };
		4B0511C8262CAA5A00F6079C /* PreferencesListViewController.swift in Sources */ = {isa = PBXBuildFile; fileRef = 4B0511B2262CAA5A00F6079C /* PreferencesListViewController.swift */; };
		4B0511C9262CAA5A00F6079C /* RoundedSelectionRowView.swift in Sources */ = {isa = PBXBuildFile; fileRef = 4B0511B3262CAA5A00F6079C /* RoundedSelectionRowView.swift */; };
		4B0511CA262CAA5A00F6079C /* FireproofDomainsViewController.swift in Sources */ = {isa = PBXBuildFile; fileRef = 4B0511B4262CAA5A00F6079C /* FireproofDomainsViewController.swift */; };
		4B0511CB262CAA5A00F6079C /* DownloadPreferencesTableCellView.swift in Sources */ = {isa = PBXBuildFile; fileRef = 4B0511B5262CAA5A00F6079C /* DownloadPreferencesTableCellView.swift */; };
		4B0511CC262CAA5A00F6079C /* PreferencesSplitViewController.swift in Sources */ = {isa = PBXBuildFile; fileRef = 4B0511B6262CAA5A00F6079C /* PreferencesSplitViewController.swift */; };
		4B0511CD262CAA5A00F6079C /* DefaultBrowserTableCellView.swift in Sources */ = {isa = PBXBuildFile; fileRef = 4B0511B7262CAA5A00F6079C /* DefaultBrowserTableCellView.swift */; };
		4B0511CE262CAA5A00F6079C /* DownloadPreferencesTableCellView.xib in Resources */ = {isa = PBXBuildFile; fileRef = 4B0511B8262CAA5A00F6079C /* DownloadPreferencesTableCellView.xib */; };
		4B0511CF262CAA5A00F6079C /* AppearancePreferencesTableCellView.swift in Sources */ = {isa = PBXBuildFile; fileRef = 4B0511B9262CAA5A00F6079C /* AppearancePreferencesTableCellView.swift */; };
		4B0511D0262CAA5A00F6079C /* AppearancePreferencesTableCellView.xib in Resources */ = {isa = PBXBuildFile; fileRef = 4B0511BA262CAA5A00F6079C /* AppearancePreferencesTableCellView.xib */; };
		4B0511E1262CAA8600F6079C /* NSOpenPanelExtensions.swift in Sources */ = {isa = PBXBuildFile; fileRef = 4B0511DF262CAA8600F6079C /* NSOpenPanelExtensions.swift */; };
		4B0511E2262CAA8600F6079C /* NSViewControllerExtension.swift in Sources */ = {isa = PBXBuildFile; fileRef = 4B0511E0262CAA8600F6079C /* NSViewControllerExtension.swift */; };
		4B0511E7262CAB3700F6079C /* UserDefaultsWrapperUtilities.swift in Sources */ = {isa = PBXBuildFile; fileRef = 4B0511E6262CAB3700F6079C /* UserDefaultsWrapperUtilities.swift */; };
		4B0511F0262CAEC900F6079C /* AppearancePreferencesTests.swift in Sources */ = {isa = PBXBuildFile; fileRef = 4B0511EF262CAEC900F6079C /* AppearancePreferencesTests.swift */; };
		4B0511F8262CB20F00F6079C /* DownloadPreferencesTests.swift in Sources */ = {isa = PBXBuildFile; fileRef = 4B0511F7262CB20F00F6079C /* DownloadPreferencesTests.swift */; };
		4B11060525903E570039B979 /* CoreDataEncryptionTesting.xcdatamodeld in Sources */ = {isa = PBXBuildFile; fileRef = 4B11060325903E570039B979 /* CoreDataEncryptionTesting.xcdatamodeld */; };
		4B11060A25903EAC0039B979 /* CoreDataEncryptionTests.swift in Sources */ = {isa = PBXBuildFile; fileRef = 4B11060925903EAC0039B979 /* CoreDataEncryptionTests.swift */; };
		4B139AFD26B60BD800894F82 /* NSImageExtensions.swift in Sources */ = {isa = PBXBuildFile; fileRef = 4B139AFC26B60BD800894F82 /* NSImageExtensions.swift */; };
		4B1AD8D525FC38DD00261379 /* EncryptionKeyStoreTests.swift in Sources */ = {isa = PBXBuildFile; fileRef = 4BA1A6EA258C288C00F6F690 /* EncryptionKeyStoreTests.swift */; };
		4B1AD8E225FC390B00261379 /* EncryptionMocks.swift in Sources */ = {isa = PBXBuildFile; fileRef = 4BA1A6F5258C4F9600F6F690 /* EncryptionMocks.swift */; };
		4B1AD91725FC46FB00261379 /* CoreDataEncryptionTests.swift in Sources */ = {isa = PBXBuildFile; fileRef = 4B1AD91625FC46FB00261379 /* CoreDataEncryptionTests.swift */; };
		4B1AD92125FC474E00261379 /* CoreDataEncryptionTesting.xcdatamodeld in Sources */ = {isa = PBXBuildFile; fileRef = 4B11060325903E570039B979 /* CoreDataEncryptionTesting.xcdatamodeld */; };
		4B4F72EC266B2ED300814C60 /* CollectionExtension.swift in Sources */ = {isa = PBXBuildFile; fileRef = 4B4F72EB266B2ED300814C60 /* CollectionExtension.swift */; };
		4B55EB5026E569F600B0206E /* RequestFilePermissionViewController.swift in Sources */ = {isa = PBXBuildFile; fileRef = 4B55EB4F26E569F600B0206E /* RequestFilePermissionViewController.swift */; };
		4B55EB5226E5891B00B0206E /* SafariBookmarksReader.swift in Sources */ = {isa = PBXBuildFile; fileRef = 4B55EB5126E5891B00B0206E /* SafariBookmarksReader.swift */; };
		4B55EB5526E58B5100B0206E /* Bookmarks.plist in Resources */ = {isa = PBXBuildFile; fileRef = 4B55EB5426E58B5100B0206E /* Bookmarks.plist */; };
		4B55EB5726E58C4300B0206E /* SafariBookmarksReaderTests.swift in Sources */ = {isa = PBXBuildFile; fileRef = 4B55EB5626E58C4300B0206E /* SafariBookmarksReaderTests.swift */; };
		4B59023D26B35F3600489384 /* ChromeDataImporter.swift in Sources */ = {isa = PBXBuildFile; fileRef = 4B59023826B35F3600489384 /* ChromeDataImporter.swift */; };
		4B59023E26B35F3600489384 /* ChromiumLoginReader.swift in Sources */ = {isa = PBXBuildFile; fileRef = 4B59023926B35F3600489384 /* ChromiumLoginReader.swift */; };
		4B59024026B35F3600489384 /* ChromiumDataImporter.swift in Sources */ = {isa = PBXBuildFile; fileRef = 4B59023B26B35F3600489384 /* ChromiumDataImporter.swift */; };
		4B59024126B35F3600489384 /* BraveDataImporter.swift in Sources */ = {isa = PBXBuildFile; fileRef = 4B59023C26B35F3600489384 /* BraveDataImporter.swift */; };
		4B59024326B35F7C00489384 /* BrowserImportViewController.swift in Sources */ = {isa = PBXBuildFile; fileRef = 4B59024226B35F7C00489384 /* BrowserImportViewController.swift */; };
		4B59024826B3673600489384 /* ThirdPartyBrowser.swift in Sources */ = {isa = PBXBuildFile; fileRef = 4B59024726B3673600489384 /* ThirdPartyBrowser.swift */; };
		4B59024A26B38B0B00489384 /* Login Data in Resources */ = {isa = PBXBuildFile; fileRef = 4B59024926B38B0B00489384 /* Login Data */; };
		4B59024C26B38BB800489384 /* ChromiumLoginReaderTests.swift in Sources */ = {isa = PBXBuildFile; fileRef = 4B59024B26B38BB800489384 /* ChromiumLoginReaderTests.swift */; };
		4B5FF67826B602B100D42879 /* FirefoxDataImporter.swift in Sources */ = {isa = PBXBuildFile; fileRef = 4B5FF67726B602B100D42879 /* FirefoxDataImporter.swift */; };
		4B6160D825B150E4007DE5B2 /* trackerData.json in Resources */ = {isa = PBXBuildFile; fileRef = 4B6160D725B150E4007DE5B2 /* trackerData.json */; };
		4B6160DD25B152C5007DE5B2 /* ContentBlockerRulesUserScript.swift in Sources */ = {isa = PBXBuildFile; fileRef = 4B6160DC25B152C5007DE5B2 /* ContentBlockerRulesUserScript.swift */; };
		4B6160E525B152FA007DE5B2 /* ContentBlockerUserScript.swift in Sources */ = {isa = PBXBuildFile; fileRef = 4B6160E425B152FA007DE5B2 /* ContentBlockerUserScript.swift */; };
		4B6160ED25B15417007DE5B2 /* DetectedTracker.swift in Sources */ = {isa = PBXBuildFile; fileRef = 4B6160EC25B15417007DE5B2 /* DetectedTracker.swift */; };
		4B6160F225B15792007DE5B2 /* contentblockerrules.js in Resources */ = {isa = PBXBuildFile; fileRef = 4B6160F125B15792007DE5B2 /* contentblockerrules.js */; };
		4B6160F725B157BB007DE5B2 /* contentblocker.js in Resources */ = {isa = PBXBuildFile; fileRef = 4B6160F625B157BB007DE5B2 /* contentblocker.js */; };
		4B6160FF25B15BB1007DE5B2 /* ContentBlockerRulesManager.swift in Sources */ = {isa = PBXBuildFile; fileRef = 4B6160FE25B15BB1007DE5B2 /* ContentBlockerRulesManager.swift */; };
		4B65027525E5F2A70054432E /* DefaultBrowserPromptView.xib in Resources */ = {isa = PBXBuildFile; fileRef = 4B65027425E5F2A70054432E /* DefaultBrowserPromptView.xib */; };
		4B65027A25E5F2B10054432E /* DefaultBrowserPromptView.swift in Sources */ = {isa = PBXBuildFile; fileRef = 4B65027925E5F2B10054432E /* DefaultBrowserPromptView.swift */; };
		4B65143E263924B5005B46EB /* EmailUrlExtensions.swift in Sources */ = {isa = PBXBuildFile; fileRef = 4B65143D263924B5005B46EB /* EmailUrlExtensions.swift */; };
		4B677431255DBEB800025BD8 /* BloomFilterWrapper.mm in Sources */ = {isa = PBXBuildFile; fileRef = 4B677424255DBEB800025BD8 /* BloomFilterWrapper.mm */; };
		4B677432255DBEB800025BD8 /* httpsMobileV2BloomSpec.json in Resources */ = {isa = PBXBuildFile; fileRef = 4B677427255DBEB800025BD8 /* httpsMobileV2BloomSpec.json */; };
		4B677433255DBEB800025BD8 /* httpsMobileV2Bloom.bin in Resources */ = {isa = PBXBuildFile; fileRef = 4B677428255DBEB800025BD8 /* httpsMobileV2Bloom.bin */; };
		4B677434255DBEB800025BD8 /* HTTPSBloomFilterSpecification.swift in Sources */ = {isa = PBXBuildFile; fileRef = 4B677429255DBEB800025BD8 /* HTTPSBloomFilterSpecification.swift */; };
		4B677435255DBEB800025BD8 /* httpsMobileV2FalsePositives.json in Resources */ = {isa = PBXBuildFile; fileRef = 4B67742A255DBEB800025BD8 /* httpsMobileV2FalsePositives.json */; };
		4B677436255DBEB800025BD8 /* HTTPSExcludedDomains.swift in Sources */ = {isa = PBXBuildFile; fileRef = 4B67742B255DBEB800025BD8 /* HTTPSExcludedDomains.swift */; };
		4B677437255DBEB800025BD8 /* HTTPSUpgrade.swift in Sources */ = {isa = PBXBuildFile; fileRef = 4B67742C255DBEB800025BD8 /* HTTPSUpgrade.swift */; };
		4B677438255DBEB800025BD8 /* HTTPSUpgrade.xcdatamodeld in Sources */ = {isa = PBXBuildFile; fileRef = 4B67742E255DBEB800025BD8 /* HTTPSUpgrade.xcdatamodeld */; };
		4B677439255DBEB800025BD8 /* HTTPSUpgradeStore.swift in Sources */ = {isa = PBXBuildFile; fileRef = 4B677430255DBEB800025BD8 /* HTTPSUpgradeStore.swift */; };
		4B677442255DBEEA00025BD8 /* Database.swift in Sources */ = {isa = PBXBuildFile; fileRef = 4B677440255DBEEA00025BD8 /* Database.swift */; };
		4B67744B255DBF3A00025BD8 /* BloomFilter.cpp in Sources */ = {isa = PBXBuildFile; fileRef = 4B677449255DBF3A00025BD8 /* BloomFilter.cpp */; };
		4B677450255DBFA300025BD8 /* HashExtension.swift in Sources */ = {isa = PBXBuildFile; fileRef = 4B67744F255DBFA300025BD8 /* HashExtension.swift */; };
		4B723E0526B0003E00E14D75 /* DataImportMocks.swift in Sources */ = {isa = PBXBuildFile; fileRef = 4B723DFF26B0003E00E14D75 /* DataImportMocks.swift */; };
		4B723E0626B0003E00E14D75 /* CSVParserTests.swift in Sources */ = {isa = PBXBuildFile; fileRef = 4B723E0026B0003E00E14D75 /* CSVParserTests.swift */; };
		4B723E0726B0003E00E14D75 /* CSVImporterTests.swift in Sources */ = {isa = PBXBuildFile; fileRef = 4B723E0126B0003E00E14D75 /* CSVImporterTests.swift */; };
		4B723E0826B0003E00E14D75 /* MockSecureVault.swift in Sources */ = {isa = PBXBuildFile; fileRef = 4B723E0326B0003E00E14D75 /* MockSecureVault.swift */; };
		4B723E0926B0003E00E14D75 /* CSVLoginExporterTests.swift in Sources */ = {isa = PBXBuildFile; fileRef = 4B723E0426B0003E00E14D75 /* CSVLoginExporterTests.swift */; };
		4B723E0A26B0005900E14D75 /* DataImportViewController.swift in Sources */ = {isa = PBXBuildFile; fileRef = 4B723DEE26B0002B00E14D75 /* DataImportViewController.swift */; };
		4B723E0B26B0005B00E14D75 /* CSVImportViewController.swift in Sources */ = {isa = PBXBuildFile; fileRef = 4B723DEF26B0002B00E14D75 /* CSVImportViewController.swift */; };
		4B723E0C26B0005D00E14D75 /* CSVImportSummaryViewController.swift in Sources */ = {isa = PBXBuildFile; fileRef = 4B723DF026B0002B00E14D75 /* CSVImportSummaryViewController.swift */; };
		4B723E0D26B0006100E14D75 /* SecureVaultLoginImporter.swift in Sources */ = {isa = PBXBuildFile; fileRef = 4B723DF326B0002B00E14D75 /* SecureVaultLoginImporter.swift */; };
		4B723E0E26B0006300E14D75 /* LoginImport.swift in Sources */ = {isa = PBXBuildFile; fileRef = 4B723DF426B0002B00E14D75 /* LoginImport.swift */; };
		4B723E0F26B0006500E14D75 /* CSVParser.swift in Sources */ = {isa = PBXBuildFile; fileRef = 4B723DF626B0002B00E14D75 /* CSVParser.swift */; };
		4B723E1026B0006700E14D75 /* CSVImporter.swift in Sources */ = {isa = PBXBuildFile; fileRef = 4B723DF726B0002B00E14D75 /* CSVImporter.swift */; };
		4B723E1126B0006C00E14D75 /* DataImport.storyboard in Resources */ = {isa = PBXBuildFile; fileRef = 4B723DED26B0002B00E14D75 /* DataImport.storyboard */; };
		4B723E1226B0006E00E14D75 /* DataImport.swift in Sources */ = {isa = PBXBuildFile; fileRef = 4B723DEB26B0002B00E14D75 /* DataImport.swift */; };
		4B723E1326B0007A00E14D75 /* CSVLoginExporter.swift in Sources */ = {isa = PBXBuildFile; fileRef = 4B723DFD26B0002B00E14D75 /* CSVLoginExporter.swift */; };
		4B723E1426B000A100E14D75 /* DataExport.swift in Sources */ = {isa = PBXBuildFile; fileRef = 4B723DF926B0002B00E14D75 /* DataExport.swift */; };
		4B723E1526B000A400E14D75 /* LoginExport.swift in Sources */ = {isa = PBXBuildFile; fileRef = 4B723DFB26B0002B00E14D75 /* LoginExport.swift */; };
		4B723E1926B000DC00E14D75 /* TemporaryFileCreator.swift in Sources */ = {isa = PBXBuildFile; fileRef = 4B723E1726B000DC00E14D75 /* TemporaryFileCreator.swift */; };
		4B78A86B26BB3ADD0071BB16 /* BrowserImportSummaryViewController.swift in Sources */ = {isa = PBXBuildFile; fileRef = 4B78A86A26BB3ADD0071BB16 /* BrowserImportSummaryViewController.swift */; };
		4B82E9B325B69E3E00656FE7 /* TrackerRadarKit in Frameworks */ = {isa = PBXBuildFile; productRef = 4B82E9B225B69E3E00656FE7 /* TrackerRadarKit */; };
		4B82E9B925B6A05800656FE7 /* DetectedTrackerTests.swift in Sources */ = {isa = PBXBuildFile; fileRef = 4B82E9B825B6A05800656FE7 /* DetectedTrackerTests.swift */; };
		4B82E9C125B6A1CD00656FE7 /* TrackerRadarManagerTests.swift in Sources */ = {isa = PBXBuildFile; fileRef = 4B82E9C025B6A1CD00656FE7 /* TrackerRadarManagerTests.swift */; };
		4B8AC93326B3B06300879451 /* EdgeDataImporter.swift in Sources */ = {isa = PBXBuildFile; fileRef = 4B8AC93226B3B06300879451 /* EdgeDataImporter.swift */; };
		4B8AC93526B3B2FD00879451 /* NSAlert+DataImport.swift in Sources */ = {isa = PBXBuildFile; fileRef = 4B8AC93426B3B2FD00879451 /* NSAlert+DataImport.swift */; };
		4B8AC93926B48A5100879451 /* FirefoxLoginReader.swift in Sources */ = {isa = PBXBuildFile; fileRef = 4B8AC93826B48A5100879451 /* FirefoxLoginReader.swift */; };
		4B8AC93B26B48ADF00879451 /* ASN1Parser.swift in Sources */ = {isa = PBXBuildFile; fileRef = 4B8AC93A26B48ADF00879451 /* ASN1Parser.swift */; };
		4B8AC93D26B49BE600879451 /* FirefoxLoginReaderTests.swift in Sources */ = {isa = PBXBuildFile; fileRef = 4B8AC93C26B49BE600879451 /* FirefoxLoginReaderTests.swift */; };
		4B8AC94026B49BEE00879451 /* logins.json in Resources */ = {isa = PBXBuildFile; fileRef = 4B8AC93E26B49BEE00879451 /* logins.json */; };
		4B8AC94126B49BEE00879451 /* key4.db in Resources */ = {isa = PBXBuildFile; fileRef = 4B8AC93F26B49BEE00879451 /* key4.db */; };
		4B92928B26670D1700AD2C21 /* BookmarksOutlineView.swift in Sources */ = {isa = PBXBuildFile; fileRef = 4B92928526670D1600AD2C21 /* BookmarksOutlineView.swift */; };
		4B92928C26670D1700AD2C21 /* OutlineSeparatorViewCell.swift in Sources */ = {isa = PBXBuildFile; fileRef = 4B92928626670D1600AD2C21 /* OutlineSeparatorViewCell.swift */; };
		4B92928D26670D1700AD2C21 /* BookmarkOutlineViewCell.swift in Sources */ = {isa = PBXBuildFile; fileRef = 4B92928726670D1600AD2C21 /* BookmarkOutlineViewCell.swift */; };
		4B92928E26670D1700AD2C21 /* BookmarkOutlineViewCell.xib in Resources */ = {isa = PBXBuildFile; fileRef = 4B92928826670D1600AD2C21 /* BookmarkOutlineViewCell.xib */; };
		4B92928F26670D1700AD2C21 /* BookmarkTableCellView.swift in Sources */ = {isa = PBXBuildFile; fileRef = 4B92928926670D1700AD2C21 /* BookmarkTableCellView.swift */; };
		4B92929026670D1700AD2C21 /* BookmarkTableCellView.xib in Resources */ = {isa = PBXBuildFile; fileRef = 4B92928A26670D1700AD2C21 /* BookmarkTableCellView.xib */; };
		4B92929B26670D2A00AD2C21 /* BookmarkOutlineViewDataSource.swift in Sources */ = {isa = PBXBuildFile; fileRef = 4B92929126670D2A00AD2C21 /* BookmarkOutlineViewDataSource.swift */; };
		4B92929C26670D2A00AD2C21 /* PasteboardFolder.swift in Sources */ = {isa = PBXBuildFile; fileRef = 4B92929226670D2A00AD2C21 /* PasteboardFolder.swift */; };
		4B92929D26670D2A00AD2C21 /* BookmarkNode.swift in Sources */ = {isa = PBXBuildFile; fileRef = 4B92929326670D2A00AD2C21 /* BookmarkNode.swift */; };
		4B92929E26670D2A00AD2C21 /* BookmarkSidebarTreeController.swift in Sources */ = {isa = PBXBuildFile; fileRef = 4B92929426670D2A00AD2C21 /* BookmarkSidebarTreeController.swift */; };
		4B92929F26670D2A00AD2C21 /* PasteboardBookmark.swift in Sources */ = {isa = PBXBuildFile; fileRef = 4B92929526670D2A00AD2C21 /* PasteboardBookmark.swift */; };
		4B9292A026670D2A00AD2C21 /* SpacerNode.swift in Sources */ = {isa = PBXBuildFile; fileRef = 4B92929626670D2A00AD2C21 /* SpacerNode.swift */; };
		4B9292A126670D2A00AD2C21 /* BookmarkTreeController.swift in Sources */ = {isa = PBXBuildFile; fileRef = 4B92929726670D2A00AD2C21 /* BookmarkTreeController.swift */; };
		4B9292A226670D2A00AD2C21 /* PseudoFolder.swift in Sources */ = {isa = PBXBuildFile; fileRef = 4B92929826670D2A00AD2C21 /* PseudoFolder.swift */; };
		4B9292A326670D2A00AD2C21 /* BookmarkManagedObject.swift in Sources */ = {isa = PBXBuildFile; fileRef = 4B92929926670D2A00AD2C21 /* BookmarkManagedObject.swift */; };
		4B9292A426670D2A00AD2C21 /* PasteboardWriting.swift in Sources */ = {isa = PBXBuildFile; fileRef = 4B92929A26670D2A00AD2C21 /* PasteboardWriting.swift */; };
		4B9292AA26670D3700AD2C21 /* Bookmark.xcmappingmodel in Sources */ = {isa = PBXBuildFile; fileRef = 4B9292A526670D3700AD2C21 /* Bookmark.xcmappingmodel */; };
		4B9292AB26670D3700AD2C21 /* BookmarkMigrationPolicy.swift in Sources */ = {isa = PBXBuildFile; fileRef = 4B9292A626670D3700AD2C21 /* BookmarkMigrationPolicy.swift */; };
		4B9292AC26670D3700AD2C21 /* Bookmark.xcdatamodeld in Sources */ = {isa = PBXBuildFile; fileRef = 4B9292A726670D3700AD2C21 /* Bookmark.xcdatamodeld */; };
		4B9292AF26670F5300AD2C21 /* NSOutlineViewExtensions.swift in Sources */ = {isa = PBXBuildFile; fileRef = 4B9292AE26670F5300AD2C21 /* NSOutlineViewExtensions.swift */; };
		4B9292BA2667103100AD2C21 /* BookmarkNodePathTests.swift in Sources */ = {isa = PBXBuildFile; fileRef = 4B9292B02667103000AD2C21 /* BookmarkNodePathTests.swift */; };
		4B9292BB2667103100AD2C21 /* BookmarkNodeTests.swift in Sources */ = {isa = PBXBuildFile; fileRef = 4B9292B12667103000AD2C21 /* BookmarkNodeTests.swift */; };
		4B9292BC2667103100AD2C21 /* BookmarkSidebarTreeControllerTests.swift in Sources */ = {isa = PBXBuildFile; fileRef = 4B9292B22667103000AD2C21 /* BookmarkSidebarTreeControllerTests.swift */; };
		4B9292BD2667103100AD2C21 /* BookmarkOutlineViewDataSourceTests.swift in Sources */ = {isa = PBXBuildFile; fileRef = 4B9292B32667103000AD2C21 /* BookmarkOutlineViewDataSourceTests.swift */; };
		4B9292BE2667103100AD2C21 /* PasteboardFolderTests.swift in Sources */ = {isa = PBXBuildFile; fileRef = 4B9292B42667103000AD2C21 /* PasteboardFolderTests.swift */; };
		4B9292BF2667103100AD2C21 /* TreeControllerTests.swift in Sources */ = {isa = PBXBuildFile; fileRef = 4B9292B52667103000AD2C21 /* TreeControllerTests.swift */; };
		4B9292C02667103100AD2C21 /* BookmarkManagedObjectTests.swift in Sources */ = {isa = PBXBuildFile; fileRef = 4B9292B62667103000AD2C21 /* BookmarkManagedObjectTests.swift */; };
		4B9292C12667103100AD2C21 /* BookmarkMigrationTests.swift in Sources */ = {isa = PBXBuildFile; fileRef = 4B9292B72667103000AD2C21 /* BookmarkMigrationTests.swift */; };
		4B9292C22667103100AD2C21 /* BookmarkTests.swift in Sources */ = {isa = PBXBuildFile; fileRef = 4B9292B82667103000AD2C21 /* BookmarkTests.swift */; };
		4B9292C32667103100AD2C21 /* PasteboardBookmarkTests.swift in Sources */ = {isa = PBXBuildFile; fileRef = 4B9292B92667103100AD2C21 /* PasteboardBookmarkTests.swift */; };
		4B9292C52667104B00AD2C21 /* CoreDataTestUtilities.swift in Sources */ = {isa = PBXBuildFile; fileRef = 4B9292C42667104B00AD2C21 /* CoreDataTestUtilities.swift */; };
		4B9292CE2667123700AD2C21 /* BrowserTabSelectionDelegate.swift in Sources */ = {isa = PBXBuildFile; fileRef = 4B9292C62667123700AD2C21 /* BrowserTabSelectionDelegate.swift */; };
		4B9292CF2667123700AD2C21 /* BookmarkManagementSidebarViewController.swift in Sources */ = {isa = PBXBuildFile; fileRef = 4B9292C72667123700AD2C21 /* BookmarkManagementSidebarViewController.swift */; };
		4B9292D02667123700AD2C21 /* BookmarkManagementSplitViewController.swift in Sources */ = {isa = PBXBuildFile; fileRef = 4B9292C82667123700AD2C21 /* BookmarkManagementSplitViewController.swift */; };
		4B9292D12667123700AD2C21 /* BookmarkTableRowView.swift in Sources */ = {isa = PBXBuildFile; fileRef = 4B9292C92667123700AD2C21 /* BookmarkTableRowView.swift */; };
		4B9292D22667123700AD2C21 /* AddFolderModalViewController.swift in Sources */ = {isa = PBXBuildFile; fileRef = 4B9292CA2667123700AD2C21 /* AddFolderModalViewController.swift */; };
		4B9292D32667123700AD2C21 /* AddBookmarkModalViewController.swift in Sources */ = {isa = PBXBuildFile; fileRef = 4B9292CB2667123700AD2C21 /* AddBookmarkModalViewController.swift */; };
		4B9292D42667123700AD2C21 /* BookmarkListViewController.swift in Sources */ = {isa = PBXBuildFile; fileRef = 4B9292CC2667123700AD2C21 /* BookmarkListViewController.swift */; };
		4B9292D52667123700AD2C21 /* BookmarkManagementDetailViewController.swift in Sources */ = {isa = PBXBuildFile; fileRef = 4B9292CD2667123700AD2C21 /* BookmarkManagementDetailViewController.swift */; };
		4B9292D72667124000AD2C21 /* NSPopUpButtonExtension.swift in Sources */ = {isa = PBXBuildFile; fileRef = 4B9292D62667124000AD2C21 /* NSPopUpButtonExtension.swift */; };
		4B9292D92667124B00AD2C21 /* BookmarkListTreeControllerDataSource.swift in Sources */ = {isa = PBXBuildFile; fileRef = 4B9292D82667124B00AD2C21 /* BookmarkListTreeControllerDataSource.swift */; };
		4B9292DB2667125D00AD2C21 /* ContextualMenu.swift in Sources */ = {isa = PBXBuildFile; fileRef = 4B9292DA2667125D00AD2C21 /* ContextualMenu.swift */; };
		4B97ACEF26D2A5B50086C3D0 /* SafariDataImporter.swift in Sources */ = {isa = PBXBuildFile; fileRef = 4B97ACEE26D2A5B50086C3D0 /* SafariDataImporter.swift */; };
		4B97ACF526D2C9290086C3D0 /* FirefoxBookmarksReaderTests.swift in Sources */ = {isa = PBXBuildFile; fileRef = 4B97ACF426D2C9280086C3D0 /* FirefoxBookmarksReaderTests.swift */; };
		4B97ACF826D2CAA70086C3D0 /* places.sqlite in Resources */ = {isa = PBXBuildFile; fileRef = 4B97ACF626D2C95E0086C3D0 /* places.sqlite */; };
		4BA1A69B258B076900F6F690 /* FileStore.swift in Sources */ = {isa = PBXBuildFile; fileRef = 4BA1A69A258B076900F6F690 /* FileStore.swift */; };
		4BA1A6A0258B079600F6F690 /* DataEncryption.swift in Sources */ = {isa = PBXBuildFile; fileRef = 4BA1A69F258B079600F6F690 /* DataEncryption.swift */; };
		4BA1A6A5258B07DF00F6F690 /* EncryptedValueTransformer.swift in Sources */ = {isa = PBXBuildFile; fileRef = 4BA1A6A4258B07DF00F6F690 /* EncryptedValueTransformer.swift */; };
		4BA1A6B3258B080A00F6F690 /* EncryptionKeyGeneration.swift in Sources */ = {isa = PBXBuildFile; fileRef = 4BA1A6B2258B080A00F6F690 /* EncryptionKeyGeneration.swift */; };
		4BA1A6B8258B081600F6F690 /* EncryptionKeyStoring.swift in Sources */ = {isa = PBXBuildFile; fileRef = 4BA1A6B7258B081600F6F690 /* EncryptionKeyStoring.swift */; };
		4BA1A6BD258B082300F6F690 /* EncryptionKeyStore.swift in Sources */ = {isa = PBXBuildFile; fileRef = 4BA1A6BC258B082300F6F690 /* EncryptionKeyStore.swift */; };
		4BA1A6C2258B0A1300F6F690 /* ContiguousBytesExtension.swift in Sources */ = {isa = PBXBuildFile; fileRef = 4BA1A6C1258B0A1300F6F690 /* ContiguousBytesExtension.swift */; };
		4BA1A6D9258C0CB300F6F690 /* DataEncryptionTests.swift in Sources */ = {isa = PBXBuildFile; fileRef = 4BA1A6D8258C0CB300F6F690 /* DataEncryptionTests.swift */; };
		4BA1A6DE258C100A00F6F690 /* FileStoreTests.swift in Sources */ = {isa = PBXBuildFile; fileRef = 4BA1A6DD258C100A00F6F690 /* FileStoreTests.swift */; };
		4BA1A6E6258C270800F6F690 /* EncryptionKeyGeneratorTests.swift in Sources */ = {isa = PBXBuildFile; fileRef = 4BA1A6E5258C270800F6F690 /* EncryptionKeyGeneratorTests.swift */; };
		4BA1A6F6258C4F9600F6F690 /* EncryptionMocks.swift in Sources */ = {isa = PBXBuildFile; fileRef = 4BA1A6F5258C4F9600F6F690 /* EncryptionMocks.swift */; };
		4BA1A6FE258C5C1300F6F690 /* EncryptedValueTransformerTests.swift in Sources */ = {isa = PBXBuildFile; fileRef = 4BA1A6FD258C5C1300F6F690 /* EncryptedValueTransformerTests.swift */; };
		4BAC983026FD8883002A686F /* FirefoxBookmarksReader.swift in Sources */ = {isa = PBXBuildFile; fileRef = 4B97ACF226D2C8600086C3D0 /* FirefoxBookmarksReader.swift */; };
		4BB46EA226B8954500222970 /* logins-encrypted.json in Resources */ = {isa = PBXBuildFile; fileRef = 4BB46EA026B8954500222970 /* logins-encrypted.json */; };
		4BB46EA326B8954500222970 /* key4-encrypted.db in Resources */ = {isa = PBXBuildFile; fileRef = 4BB46EA126B8954500222970 /* key4-encrypted.db */; };
		4BB6CE5F26B77ED000EC5860 /* Cryptography.swift in Sources */ = {isa = PBXBuildFile; fileRef = 4BB6CE5E26B77ED000EC5860 /* Cryptography.swift */; };
		4BB88B4525B7B55C006F6B06 /* DebugUserScript.swift in Sources */ = {isa = PBXBuildFile; fileRef = 4BB88B4425B7B55C006F6B06 /* DebugUserScript.swift */; };
		4BB88B4A25B7B690006F6B06 /* SequenceExtensions.swift in Sources */ = {isa = PBXBuildFile; fileRef = 4BB88B4925B7B690006F6B06 /* SequenceExtensions.swift */; };
		4BB88B5025B7BA2B006F6B06 /* TabInstrumentation.swift in Sources */ = {isa = PBXBuildFile; fileRef = 4BB88B4F25B7BA2B006F6B06 /* TabInstrumentation.swift */; };
		4BB88B5B25B7BA50006F6B06 /* Instruments.swift in Sources */ = {isa = PBXBuildFile; fileRef = 4BB88B5A25B7BA50006F6B06 /* Instruments.swift */; };
		4BE0DF06267819A1006337B7 /* NSStoryboardExtension.swift in Sources */ = {isa = PBXBuildFile; fileRef = 4BE0DF0426781961006337B7 /* NSStoryboardExtension.swift */; };
		4BF10DA426CD8F6200318049 /* ChromiumBookmarksReader.swift in Sources */ = {isa = PBXBuildFile; fileRef = 4BF10DA226CD8F6200318049 /* ChromiumBookmarksReader.swift */; };
		4BF10DA526CD8F6200318049 /* ImportedBookmarks.swift in Sources */ = {isa = PBXBuildFile; fileRef = 4BF10DA326CD8F6200318049 /* ImportedBookmarks.swift */; };
		4BF10DA726CD8F9C00318049 /* ChromiumBookmarksReaderTests.swift in Sources */ = {isa = PBXBuildFile; fileRef = 4BF10DA626CD8F9C00318049 /* ChromiumBookmarksReaderTests.swift */; };
		4BF10DA926CD92AA00318049 /* Bookmarks in Resources */ = {isa = PBXBuildFile; fileRef = 4BF10DA826CD92AA00318049 /* Bookmarks */; };
		4BF10DAD26CDAE9600318049 /* BookmarkImport.swift in Sources */ = {isa = PBXBuildFile; fileRef = 4BF10DAA26CDAD7100318049 /* BookmarkImport.swift */; };
		4BF10DAE26CDAF8100318049 /* CoreDataBookmarkImporter.swift in Sources */ = {isa = PBXBuildFile; fileRef = 4BF10DAC26CDAE8E00318049 /* CoreDataBookmarkImporter.swift */; };
		4BF4951826C08395000547B8 /* ThirdPartyBrowserTests.swift in Sources */ = {isa = PBXBuildFile; fileRef = 4BF4951726C08395000547B8 /* ThirdPartyBrowserTests.swift */; };
		7B4CE8E726F02135009134B1 /* TabBarTests.swift in Sources */ = {isa = PBXBuildFile; fileRef = 7B4CE8E626F02134009134B1 /* TabBarTests.swift */; };
		7BA4727D26F01BC400EAA165 /* CoreDataTestUtilities.swift in Sources */ = {isa = PBXBuildFile; fileRef = 4B9292C42667104B00AD2C21 /* CoreDataTestUtilities.swift */; };
		8511E18425F82B34002F516B /* 01_Fire_really_small.json in Resources */ = {isa = PBXBuildFile; fileRef = 8511E18325F82B34002F516B /* 01_Fire_really_small.json */; };
		853014D625E671A000FB8205 /* PageObserverUserScript.swift in Sources */ = {isa = PBXBuildFile; fileRef = 853014D525E671A000FB8205 /* PageObserverUserScript.swift */; };
		85308E25267FC9F2001ABD76 /* NSAlertExtension.swift in Sources */ = {isa = PBXBuildFile; fileRef = 85308E24267FC9F2001ABD76 /* NSAlertExtension.swift */; };
		85308E27267FCB22001ABD76 /* PasswordManagerSettings.swift in Sources */ = {isa = PBXBuildFile; fileRef = 85308E26267FCB22001ABD76 /* PasswordManagerSettings.swift */; };
		8546DE6225C03056000CA5E1 /* UserAgentTests.swift in Sources */ = {isa = PBXBuildFile; fileRef = 8546DE6125C03056000CA5E1 /* UserAgentTests.swift */; };
		85480F8A25CDC360009424E3 /* MainMenu.storyboard in Resources */ = {isa = PBXBuildFile; fileRef = 85480F8925CDC360009424E3 /* MainMenu.storyboard */; };
		85480FBB25D181CB009424E3 /* ConfigurationDownloading.swift in Sources */ = {isa = PBXBuildFile; fileRef = 85480FBA25D181CB009424E3 /* ConfigurationDownloading.swift */; };
		85480FCF25D1AA22009424E3 /* ConfigurationStoring.swift in Sources */ = {isa = PBXBuildFile; fileRef = 85480FCE25D1AA22009424E3 /* ConfigurationStoring.swift */; };
		85625994269C8F9600EE44BC /* PasswordManager.storyboard in Resources */ = {isa = PBXBuildFile; fileRef = 85625993269C8F9600EE44BC /* PasswordManager.storyboard */; };
		85625996269C953C00EE44BC /* PasswordManagementViewController.swift in Sources */ = {isa = PBXBuildFile; fileRef = 85625995269C953C00EE44BC /* PasswordManagementViewController.swift */; };
		85625998269C9C5F00EE44BC /* PasswordManagementPopover.swift in Sources */ = {isa = PBXBuildFile; fileRef = 85625997269C9C5F00EE44BC /* PasswordManagementPopover.swift */; };
		8562599A269CA0A600EE44BC /* NSRectExtension.swift in Sources */ = {isa = PBXBuildFile; fileRef = 85625999269CA0A600EE44BC /* NSRectExtension.swift */; };
		856C98A6256EB59600A22F1F /* MenuItemSelectors.swift in Sources */ = {isa = PBXBuildFile; fileRef = 856C98A5256EB59600A22F1F /* MenuItemSelectors.swift */; };
		856C98D52570116900A22F1F /* NSWindow+Toast.swift in Sources */ = {isa = PBXBuildFile; fileRef = 856C98D42570116900A22F1F /* NSWindow+Toast.swift */; };
		856C98DF257014BD00A22F1F /* FileDownloadManager.swift in Sources */ = {isa = PBXBuildFile; fileRef = 856C98DE257014BD00A22F1F /* FileDownloadManager.swift */; };
		85799C1825DEBB3F0007EC87 /* Logging.swift in Sources */ = {isa = PBXBuildFile; fileRef = 85799C1725DEBB3F0007EC87 /* Logging.swift */; };
		85799C3425DFCD1B0007EC87 /* TrackerRadarManager.swift in Sources */ = {isa = PBXBuildFile; fileRef = 4B6160D225B14E6E007DE5B2 /* TrackerRadarManager.swift */; };
		8585B63826D6E66C00C1416F /* ButtonStyles.swift in Sources */ = {isa = PBXBuildFile; fileRef = 8585B63726D6E66C00C1416F /* ButtonStyles.swift */; };
		8589063A267BCD8E00D23B0D /* SaveCredentialsPopover.swift in Sources */ = {isa = PBXBuildFile; fileRef = 85890639267BCD8E00D23B0D /* SaveCredentialsPopover.swift */; };
		8589063C267BCDC000D23B0D /* SaveCredentialsViewController.swift in Sources */ = {isa = PBXBuildFile; fileRef = 8589063B267BCDC000D23B0D /* SaveCredentialsViewController.swift */; };
		858A797F26A79EAA00A75A42 /* UserText+PasswordManager.swift in Sources */ = {isa = PBXBuildFile; fileRef = 858A797E26A79EAA00A75A42 /* UserText+PasswordManager.swift */; };
		858A798326A8B75F00A75A42 /* CopyHandler.swift in Sources */ = {isa = PBXBuildFile; fileRef = 858A798226A8B75F00A75A42 /* CopyHandler.swift */; };
		858A798526A8BB5D00A75A42 /* NSTextViewExtension.swift in Sources */ = {isa = PBXBuildFile; fileRef = 858A798426A8BB5D00A75A42 /* NSTextViewExtension.swift */; };
		858A798826A99DBE00A75A42 /* PasswordManagementItemListModelTests.swift in Sources */ = {isa = PBXBuildFile; fileRef = 858A798726A99DBE00A75A42 /* PasswordManagementItemListModelTests.swift */; };
		858A798A26A9B35E00A75A42 /* PasswordManagementItemModelTests.swift in Sources */ = {isa = PBXBuildFile; fileRef = 858A798926A9B35E00A75A42 /* PasswordManagementItemModelTests.swift */; };
		858C1BED26974E6600E6C014 /* PasswordManagerSettingsTests.swift in Sources */ = {isa = PBXBuildFile; fileRef = 858C1BEC26974E6600E6C014 /* PasswordManagerSettingsTests.swift */; };
		85A0116925AF1D8900FA6A0C /* FindInPageViewController.swift in Sources */ = {isa = PBXBuildFile; fileRef = 85A0116825AF1D8900FA6A0C /* FindInPageViewController.swift */; };
		85A0117425AF2EDF00FA6A0C /* FindInPage.storyboard in Resources */ = {isa = PBXBuildFile; fileRef = 85A0117325AF2EDF00FA6A0C /* FindInPage.storyboard */; };
		85A0118225AF60E700FA6A0C /* FindInPageModel.swift in Sources */ = {isa = PBXBuildFile; fileRef = 85A0118125AF60E700FA6A0C /* FindInPageModel.swift */; };
		85A011EA25B4D4CA00FA6A0C /* FindInPageUserScript.swift in Sources */ = {isa = PBXBuildFile; fileRef = 85A011E925B4D4CA00FA6A0C /* FindInPageUserScript.swift */; };
		85AC3AEF25D5CE9800C7D2AA /* UserScripts.swift in Sources */ = {isa = PBXBuildFile; fileRef = 85AC3AEE25D5CE9800C7D2AA /* UserScripts.swift */; };
		85AC3AF725D5DBFD00C7D2AA /* DataExtension.swift in Sources */ = {isa = PBXBuildFile; fileRef = 85AC3AF625D5DBFD00C7D2AA /* DataExtension.swift */; };
		85AC3B0525D6B1D800C7D2AA /* ScriptSourceProviding.swift in Sources */ = {isa = PBXBuildFile; fileRef = 85AC3B0425D6B1D800C7D2AA /* ScriptSourceProviding.swift */; };
		85AC3B1725D9BC1A00C7D2AA /* ConfigurationDownloaderTests.swift in Sources */ = {isa = PBXBuildFile; fileRef = 85AC3B1625D9BC1A00C7D2AA /* ConfigurationDownloaderTests.swift */; };
		85AC3B3525DA82A600C7D2AA /* DataTaskProviding.swift in Sources */ = {isa = PBXBuildFile; fileRef = 85AC3B3425DA82A600C7D2AA /* DataTaskProviding.swift */; };
		85AC3B4925DAC9BD00C7D2AA /* ConfigurationStorageTests.swift in Sources */ = {isa = PBXBuildFile; fileRef = 85AC3B4825DAC9BD00C7D2AA /* ConfigurationStorageTests.swift */; };
		85AE2FF224A33A2D002D507F /* WebKit.framework in Frameworks */ = {isa = PBXBuildFile; fileRef = 85AE2FF124A33A2D002D507F /* WebKit.framework */; };
		85C6A29625CC1FFD00EEB5F1 /* UserDefaultsWrapper.swift in Sources */ = {isa = PBXBuildFile; fileRef = 85C6A29525CC1FFD00EEB5F1 /* UserDefaultsWrapper.swift */; };
		85CC1D73269EF1880062F04E /* PasswordManagementItemList.swift in Sources */ = {isa = PBXBuildFile; fileRef = 85CC1D72269EF1880062F04E /* PasswordManagementItemList.swift */; };
		85CC1D75269F6B420062F04E /* PasswordManagementItemView.swift in Sources */ = {isa = PBXBuildFile; fileRef = 85CC1D74269F6B420062F04E /* PasswordManagementItemView.swift */; };
		85CC1D7B26A05ECF0062F04E /* PasswordManagementItemListModel.swift in Sources */ = {isa = PBXBuildFile; fileRef = 85CC1D7A26A05ECF0062F04E /* PasswordManagementItemListModel.swift */; };
		85CC1D7D26A05F250062F04E /* PasswordManagementItemModel.swift in Sources */ = {isa = PBXBuildFile; fileRef = 85CC1D7C26A05F250062F04E /* PasswordManagementItemModel.swift */; };
		85D33F1225C82EB3002B91A6 /* ConfigurationManager.swift in Sources */ = {isa = PBXBuildFile; fileRef = 85D33F1125C82EB3002B91A6 /* ConfigurationManager.swift */; };
		85D438B6256E7C9E00F3BAF8 /* ContextMenuUserScript.swift in Sources */ = {isa = PBXBuildFile; fileRef = 85D438B5256E7C9E00F3BAF8 /* ContextMenuUserScript.swift */; };
		85D885B026A590A90077C374 /* NSNotificationName+PasswordManager.swift in Sources */ = {isa = PBXBuildFile; fileRef = 85D885AF26A590A90077C374 /* NSNotificationName+PasswordManager.swift */; };
		85D885B326A5A9DE0077C374 /* NSAlert+PasswordManager.swift in Sources */ = {isa = PBXBuildFile; fileRef = 85D885B226A5A9DE0077C374 /* NSAlert+PasswordManager.swift */; };
		85E11C2F25E7DC7E00974CAF /* ExternalURLHandler.swift in Sources */ = {isa = PBXBuildFile; fileRef = 85E11C2E25E7DC7E00974CAF /* ExternalURLHandler.swift */; };
		85E11C3725E7F1E100974CAF /* ExternalURLHandlerTests.swift in Sources */ = {isa = PBXBuildFile; fileRef = 85E11C3625E7F1E100974CAF /* ExternalURLHandlerTests.swift */; };
		85F1B0C925EF9759004792B6 /* URLEventHandlerTests.swift in Sources */ = {isa = PBXBuildFile; fileRef = 85F1B0C825EF9759004792B6 /* URLEventHandlerTests.swift */; };
		85F4D1C4266695C9002DD869 /* BrowserServicesKit in Frameworks */ = {isa = PBXBuildFile; productRef = 85F4D1C3266695C9002DD869 /* BrowserServicesKit */; };
		85F69B3C25EDE81F00978E59 /* URLExtensionTests.swift in Sources */ = {isa = PBXBuildFile; fileRef = 85F69B3B25EDE81F00978E59 /* URLExtensionTests.swift */; };
		85FF55C825F82E4F00E2AB99 /* Lottie in Frameworks */ = {isa = PBXBuildFile; productRef = 85FF55C725F82E4F00E2AB99 /* Lottie */; };
		AA06B6B72672AF8100F541C5 /* Sparkle in Frameworks */ = {isa = PBXBuildFile; productRef = AA06B6B62672AF8100F541C5 /* Sparkle */; };
		AA0877B826D5160D00B05660 /* SafariVersionReaderTests.swift in Sources */ = {isa = PBXBuildFile; fileRef = AA0877B726D5160D00B05660 /* SafariVersionReaderTests.swift */; };
		AA0877BA26D5161D00B05660 /* WebKitVersionProviderTests.swift in Sources */ = {isa = PBXBuildFile; fileRef = AA0877B926D5161D00B05660 /* WebKitVersionProviderTests.swift */; };
		AA0F3DB7261A566C0077F2D9 /* SuggestionLoadingMock.swift in Sources */ = {isa = PBXBuildFile; fileRef = AA0F3DB6261A566C0077F2D9 /* SuggestionLoadingMock.swift */; };
		AA2CB12D2587BB5600AA6FBE /* TabBarFooter.xib in Resources */ = {isa = PBXBuildFile; fileRef = AA2CB12C2587BB5600AA6FBE /* TabBarFooter.xib */; };
		AA2CB1352587C29500AA6FBE /* TabBarFooter.swift in Sources */ = {isa = PBXBuildFile; fileRef = AA2CB1342587C29500AA6FBE /* TabBarFooter.swift */; };
		AA3F895324C18AD500628DDE /* SuggestionViewModel.swift in Sources */ = {isa = PBXBuildFile; fileRef = AA3F895224C18AD500628DDE /* SuggestionViewModel.swift */; };
		AA4BBA3B25C58FA200C4FB0F /* MainMenu.swift in Sources */ = {isa = PBXBuildFile; fileRef = AA4BBA3A25C58FA200C4FB0F /* MainMenu.swift */; };
		AA4D700725545EF800C3411E /* URLEventHandler.swift in Sources */ = {isa = PBXBuildFile; fileRef = AA4D700625545EF800C3411E /* URLEventHandler.swift */; };
		AA4FF40C2624751A004E2377 /* GrammarFeaturesManager.swift in Sources */ = {isa = PBXBuildFile; fileRef = AA4FF40B2624751A004E2377 /* GrammarFeaturesManager.swift */; };
		AA512D1424D99D9800230283 /* FaviconService.swift in Sources */ = {isa = PBXBuildFile; fileRef = AA512D1324D99D9800230283 /* FaviconService.swift */; };
		AA585D82248FD31100E9A3E2 /* AppDelegate.swift in Sources */ = {isa = PBXBuildFile; fileRef = AA585D81248FD31100E9A3E2 /* AppDelegate.swift */; };
		AA585D84248FD31100E9A3E2 /* BrowserTabViewController.swift in Sources */ = {isa = PBXBuildFile; fileRef = AA585D83248FD31100E9A3E2 /* BrowserTabViewController.swift */; };
		AA585D86248FD31400E9A3E2 /* Assets.xcassets in Resources */ = {isa = PBXBuildFile; fileRef = AA585D85248FD31400E9A3E2 /* Assets.xcassets */; };
		AA585D89248FD31400E9A3E2 /* Main.storyboard in Resources */ = {isa = PBXBuildFile; fileRef = AA585D87248FD31400E9A3E2 /* Main.storyboard */; };
		AA585DAF2490E6E600E9A3E2 /* MainViewController.swift in Sources */ = {isa = PBXBuildFile; fileRef = AA585DAE2490E6E600E9A3E2 /* MainViewController.swift */; };
		AA5C8F59258FE21F00748EB7 /* NSTextFieldExtension.swift in Sources */ = {isa = PBXBuildFile; fileRef = AA5C8F58258FE21F00748EB7 /* NSTextFieldExtension.swift */; };
		AA5C8F5E2590EEE800748EB7 /* NSPointExtension.swift in Sources */ = {isa = PBXBuildFile; fileRef = AA5C8F5D2590EEE800748EB7 /* NSPointExtension.swift */; };
		AA5C8F632591021700748EB7 /* NSApplicationExtension.swift in Sources */ = {isa = PBXBuildFile; fileRef = AA5C8F622591021700748EB7 /* NSApplicationExtension.swift */; };
		AA5D6DAC24A340F700C6FBCE /* WebViewStateObserver.swift in Sources */ = {isa = PBXBuildFile; fileRef = AA5D6DAB24A340F700C6FBCE /* WebViewStateObserver.swift */; };
		AA63745424C9BF9A00AB2AC4 /* SuggestionContainerTests.swift in Sources */ = {isa = PBXBuildFile; fileRef = AA63745324C9BF9A00AB2AC4 /* SuggestionContainerTests.swift */; };
		AA652CB125DD825B009059CC /* LocalBookmarkStoreTests.swift in Sources */ = {isa = PBXBuildFile; fileRef = AA652CB025DD825B009059CC /* LocalBookmarkStoreTests.swift */; };
		AA652CCE25DD9071009059CC /* BookmarkListTests.swift in Sources */ = {isa = PBXBuildFile; fileRef = AA652CCD25DD9071009059CC /* BookmarkListTests.swift */; };
		AA652CD325DDA6E9009059CC /* LocalBookmarkManagerTests.swift in Sources */ = {isa = PBXBuildFile; fileRef = AA652CD225DDA6E9009059CC /* LocalBookmarkManagerTests.swift */; };
		AA652CDB25DDAB32009059CC /* BookmarkStoreMock.swift in Sources */ = {isa = PBXBuildFile; fileRef = AA652CDA25DDAB32009059CC /* BookmarkStoreMock.swift */; };
		AA66AF7A26F8E9B400C24EE7 /* dark-shield.json in Resources */ = {isa = PBXBuildFile; fileRef = AA66AF7926F8E9B400C24EE7 /* dark-shield.json */; };
		AA66AF7C26F8E9BB00C24EE7 /* dark-shield-dot.json in Resources */ = {isa = PBXBuildFile; fileRef = AA66AF7B26F8E9BB00C24EE7 /* dark-shield-dot.json */; };
		AA66AF7F26F8EE2200C24EE7 /* shield-dot.json in Resources */ = {isa = PBXBuildFile; fileRef = AA66AF7D26F8EE2200C24EE7 /* shield-dot.json */; };
		AA66AF8026F8EE2200C24EE7 /* shield.json in Resources */ = {isa = PBXBuildFile; fileRef = AA66AF7E26F8EE2200C24EE7 /* shield.json */; };
		AA6820E425502F19005ED0D5 /* WebsiteDataStore.swift in Sources */ = {isa = PBXBuildFile; fileRef = AA6820E325502F19005ED0D5 /* WebsiteDataStore.swift */; };
		AA6820EB25503D6A005ED0D5 /* Fire.swift in Sources */ = {isa = PBXBuildFile; fileRef = AA6820EA25503D6A005ED0D5 /* Fire.swift */; };
		AA6820F125503DA9005ED0D5 /* FireViewModel.swift in Sources */ = {isa = PBXBuildFile; fileRef = AA6820F025503DA9005ED0D5 /* FireViewModel.swift */; };
		AA68C3D32490ED62001B8783 /* NavigationBarViewController.swift in Sources */ = {isa = PBXBuildFile; fileRef = AA68C3D22490ED62001B8783 /* NavigationBarViewController.swift */; };
		AA68C3D72490F821001B8783 /* README.md in Resources */ = {isa = PBXBuildFile; fileRef = AA68C3D62490F821001B8783 /* README.md */; };
		AA693E5E2696E5B90007BB78 /* CrashReports.storyboard in Resources */ = {isa = PBXBuildFile; fileRef = AA693E5D2696E5B90007BB78 /* CrashReports.storyboard */; };
		AA6EF9AD25066F42004754E6 /* WindowsManager.swift in Sources */ = {isa = PBXBuildFile; fileRef = AA6EF9AC25066F42004754E6 /* WindowsManager.swift */; };
		AA6EF9B3250785D5004754E6 /* NSMenuExtension.swift in Sources */ = {isa = PBXBuildFile; fileRef = AA6EF9B2250785D5004754E6 /* NSMenuExtension.swift */; };
		AA6EF9B525081B4C004754E6 /* MainMenuActions.swift in Sources */ = {isa = PBXBuildFile; fileRef = AA6EF9B425081B4C004754E6 /* MainMenuActions.swift */; };
		AA6FFB4424DC33320028F4D0 /* NSViewExtension.swift in Sources */ = {isa = PBXBuildFile; fileRef = AA6FFB4324DC33320028F4D0 /* NSViewExtension.swift */; };
		AA6FFB4624DC3B5A0028F4D0 /* WebView.swift in Sources */ = {isa = PBXBuildFile; fileRef = AA6FFB4524DC3B5A0028F4D0 /* WebView.swift */; };
		AA72D5E325FE977F00C77619 /* AddEditFavoriteViewController.swift in Sources */ = {isa = PBXBuildFile; fileRef = AA72D5E225FE977F00C77619 /* AddEditFavoriteViewController.swift */; };
		AA72D5F025FEA49900C77619 /* AddEditFavoriteWindow.swift in Sources */ = {isa = PBXBuildFile; fileRef = AA72D5EF25FEA49900C77619 /* AddEditFavoriteWindow.swift */; };
		AA72D5FE25FFF94E00C77619 /* NSMenuItemExtension.swift in Sources */ = {isa = PBXBuildFile; fileRef = AA72D5FD25FFF94E00C77619 /* NSMenuItemExtension.swift */; };
		AA7412B224D0B3AC00D22FE0 /* TabBarViewItem.swift in Sources */ = {isa = PBXBuildFile; fileRef = AA7412B024D0B3AC00D22FE0 /* TabBarViewItem.swift */; };
		AA7412B324D0B3AC00D22FE0 /* TabBarViewItem.xib in Resources */ = {isa = PBXBuildFile; fileRef = AA7412B124D0B3AC00D22FE0 /* TabBarViewItem.xib */; };
		AA7412B524D1536B00D22FE0 /* MainWindowController.swift in Sources */ = {isa = PBXBuildFile; fileRef = AA7412B424D1536B00D22FE0 /* MainWindowController.swift */; };
		AA7412B724D1687000D22FE0 /* TabBarScrollView.swift in Sources */ = {isa = PBXBuildFile; fileRef = AA7412B624D1687000D22FE0 /* TabBarScrollView.swift */; };
		AA7412BD24D2BEEE00D22FE0 /* MainWindow.swift in Sources */ = {isa = PBXBuildFile; fileRef = AA7412BC24D2BEEE00D22FE0 /* MainWindow.swift */; };
		AA75A0AE26F3500C0086B667 /* PrivacyIconViewModel.swift in Sources */ = {isa = PBXBuildFile; fileRef = AA75A0AD26F3500C0086B667 /* PrivacyIconViewModel.swift */; };
		AA80EC54256BE3BC007083E7 /* UserText.swift in Sources */ = {isa = PBXBuildFile; fileRef = AA80EC53256BE3BC007083E7 /* UserText.swift */; };
		AA80EC67256C4691007083E7 /* BrowserTab.storyboard in Resources */ = {isa = PBXBuildFile; fileRef = AA80EC69256C4691007083E7 /* BrowserTab.storyboard */; };
		AA80EC6D256C469C007083E7 /* NavigationBar.storyboard in Resources */ = {isa = PBXBuildFile; fileRef = AA80EC6F256C469C007083E7 /* NavigationBar.storyboard */; };
		AA80EC73256C46A2007083E7 /* Suggestion.storyboard in Resources */ = {isa = PBXBuildFile; fileRef = AA80EC75256C46A2007083E7 /* Suggestion.storyboard */; };
		AA80EC79256C46AA007083E7 /* TabBar.storyboard in Resources */ = {isa = PBXBuildFile; fileRef = AA80EC7B256C46AA007083E7 /* TabBar.storyboard */; };
		AA80EC89256C49B8007083E7 /* Localizable.strings in Resources */ = {isa = PBXBuildFile; fileRef = AA80EC8B256C49B8007083E7 /* Localizable.strings */; };
		AA80EC8F256C49BC007083E7 /* Localizable.stringsdict in Resources */ = {isa = PBXBuildFile; fileRef = AA80EC91256C49BC007083E7 /* Localizable.stringsdict */; };
		AA88D14B252A557100980B4E /* URLRequestExtension.swift in Sources */ = {isa = PBXBuildFile; fileRef = AA88D14A252A557100980B4E /* URLRequestExtension.swift */; };
		AA8EDF2424923E980071C2E8 /* URLExtension.swift in Sources */ = {isa = PBXBuildFile; fileRef = AA8EDF2324923E980071C2E8 /* URLExtension.swift */; };
		AA8EDF2724923EC70071C2E8 /* StringExtension.swift in Sources */ = {isa = PBXBuildFile; fileRef = AA8EDF2624923EC70071C2E8 /* StringExtension.swift */; };
		AA92126F25ACCB1100600CD4 /* ErrorExtension.swift in Sources */ = {isa = PBXBuildFile; fileRef = AA92126E25ACCB1100600CD4 /* ErrorExtension.swift */; };
		AA92127725ADA07900600CD4 /* WKWebViewExtension.swift in Sources */ = {isa = PBXBuildFile; fileRef = AA92127625ADA07900600CD4 /* WKWebViewExtension.swift */; };
		AA97BF4625135DD30014931A /* ApplicationDockMenu.swift in Sources */ = {isa = PBXBuildFile; fileRef = AA97BF4525135DD30014931A /* ApplicationDockMenu.swift */; };
		AA9B7C7E26A06E040008D425 /* TrackerInfo.swift in Sources */ = {isa = PBXBuildFile; fileRef = AA9B7C7D26A06E040008D425 /* TrackerInfo.swift */; };
		AA9B7C8326A197A00008D425 /* ServerTrust.swift in Sources */ = {isa = PBXBuildFile; fileRef = AA9B7C8226A197A00008D425 /* ServerTrust.swift */; };
		AA9B7C8526A199B60008D425 /* ServerTrustViewModel.swift in Sources */ = {isa = PBXBuildFile; fileRef = AA9B7C8426A199B60008D425 /* ServerTrustViewModel.swift */; };
		AA9C362825518C44004B1BA3 /* WebsiteDataStoreMock.swift in Sources */ = {isa = PBXBuildFile; fileRef = AA9C362725518C44004B1BA3 /* WebsiteDataStoreMock.swift */; };
		AA9C363025518CA9004B1BA3 /* FireTests.swift in Sources */ = {isa = PBXBuildFile; fileRef = AA9C362F25518CA9004B1BA3 /* FireTests.swift */; };
		AA9E9A5625A3AE8400D1959D /* NSWindowExtension.swift in Sources */ = {isa = PBXBuildFile; fileRef = AA9E9A5525A3AE8400D1959D /* NSWindowExtension.swift */; };
		AA9E9A5E25A4867200D1959D /* TabDragAndDropManager.swift in Sources */ = {isa = PBXBuildFile; fileRef = AA9E9A5D25A4867200D1959D /* TabDragAndDropManager.swift */; };
		AA9FF95924A1ECF20039E328 /* Tab.swift in Sources */ = {isa = PBXBuildFile; fileRef = AA9FF95824A1ECF20039E328 /* Tab.swift */; };
		AA9FF95B24A1EFC20039E328 /* TabViewModel.swift in Sources */ = {isa = PBXBuildFile; fileRef = AA9FF95A24A1EFC20039E328 /* TabViewModel.swift */; };
		AA9FF95D24A1FA1C0039E328 /* TabCollection.swift in Sources */ = {isa = PBXBuildFile; fileRef = AA9FF95C24A1FA1C0039E328 /* TabCollection.swift */; };
		AA9FF95F24A1FB690039E328 /* TabCollectionViewModel.swift in Sources */ = {isa = PBXBuildFile; fileRef = AA9FF95E24A1FB680039E328 /* TabCollectionViewModel.swift */; };
		AAA0CC33252F181A0079BC96 /* NavigationButtonMenuDelegate.swift in Sources */ = {isa = PBXBuildFile; fileRef = AAA0CC32252F181A0079BC96 /* NavigationButtonMenuDelegate.swift */; };
		AAA0CC3C25337FAB0079BC96 /* WKBackForwardListItemViewModel.swift in Sources */ = {isa = PBXBuildFile; fileRef = AAA0CC3B25337FAB0079BC96 /* WKBackForwardListItemViewModel.swift */; };
		AAA0CC472533833C0079BC96 /* MoreOptionsMenu.swift in Sources */ = {isa = PBXBuildFile; fileRef = AAA0CC462533833C0079BC96 /* MoreOptionsMenu.swift */; };
		AAA0CC572539EBC90079BC96 /* FaviconUserScript.swift in Sources */ = {isa = PBXBuildFile; fileRef = AAA0CC562539EBC90079BC96 /* FaviconUserScript.swift */; };
		AAA0CC6A253CC43C0079BC96 /* WKUserContentControllerExtension.swift in Sources */ = {isa = PBXBuildFile; fileRef = AAA0CC69253CC43C0079BC96 /* WKUserContentControllerExtension.swift */; };
		AAA892EA250A4CEF005B37B2 /* WindowControllersManager.swift in Sources */ = {isa = PBXBuildFile; fileRef = AAA892E9250A4CEF005B37B2 /* WindowControllersManager.swift */; };
		AAADFD06264AA282001555EA /* TimeIntervalExtension.swift in Sources */ = {isa = PBXBuildFile; fileRef = AAADFD05264AA282001555EA /* TimeIntervalExtension.swift */; };
		AAB549DF25DAB8F80058460B /* BookmarkViewModel.swift in Sources */ = {isa = PBXBuildFile; fileRef = AAB549DE25DAB8F80058460B /* BookmarkViewModel.swift */; };
		AAB7320726DD0C37002FACF9 /* Fire.storyboard in Resources */ = {isa = PBXBuildFile; fileRef = AAB7320626DD0C37002FACF9 /* Fire.storyboard */; };
		AAB7320926DD0CD9002FACF9 /* FireViewController.swift in Sources */ = {isa = PBXBuildFile; fileRef = AAB7320826DD0CD9002FACF9 /* FireViewController.swift */; };
		AAB8203C26B2DE0D00788AC3 /* SuggestionListCharacteristics.swift in Sources */ = {isa = PBXBuildFile; fileRef = AAB8203B26B2DE0D00788AC3 /* SuggestionListCharacteristics.swift */; };
		AABAF59C260A7D130085060C /* FaviconServiceMock.swift in Sources */ = {isa = PBXBuildFile; fileRef = AABAF59B260A7D130085060C /* FaviconServiceMock.swift */; };
		AABEE69A24A902A90043105B /* SuggestionContainerViewModel.swift in Sources */ = {isa = PBXBuildFile; fileRef = AABEE69924A902A90043105B /* SuggestionContainerViewModel.swift */; };
		AABEE69C24A902BB0043105B /* SuggestionContainer.swift in Sources */ = {isa = PBXBuildFile; fileRef = AABEE69B24A902BB0043105B /* SuggestionContainer.swift */; };
		AABEE6A524AA0A7F0043105B /* SuggestionViewController.swift in Sources */ = {isa = PBXBuildFile; fileRef = AABEE6A424AA0A7F0043105B /* SuggestionViewController.swift */; };
		AABEE6A924AB4B910043105B /* SuggestionTableCellView.swift in Sources */ = {isa = PBXBuildFile; fileRef = AABEE6A824AB4B910043105B /* SuggestionTableCellView.swift */; };
		AABEE6AB24ACA0F90043105B /* SuggestionTableRowView.swift in Sources */ = {isa = PBXBuildFile; fileRef = AABEE6AA24ACA0F90043105B /* SuggestionTableRowView.swift */; };
		AABEE6AF24AD22B90043105B /* AddressBarTextField.swift in Sources */ = {isa = PBXBuildFile; fileRef = AABEE6AE24AD22B90043105B /* AddressBarTextField.swift */; };
		AAC30A26268DFEE200D2D9CD /* CrashReporter.swift in Sources */ = {isa = PBXBuildFile; fileRef = AAC30A25268DFEE200D2D9CD /* CrashReporter.swift */; };
		AAC30A28268E045400D2D9CD /* CrashReportReader.swift in Sources */ = {isa = PBXBuildFile; fileRef = AAC30A27268E045400D2D9CD /* CrashReportReader.swift */; };
		AAC30A2A268E239100D2D9CD /* CrashReport.swift in Sources */ = {isa = PBXBuildFile; fileRef = AAC30A29268E239100D2D9CD /* CrashReport.swift */; };
		AAC30A2C268F1ECD00D2D9CD /* CrashReportSender.swift in Sources */ = {isa = PBXBuildFile; fileRef = AAC30A2B268F1ECD00D2D9CD /* CrashReportSender.swift */; };
		AAC30A2E268F1EE300D2D9CD /* CrashReportPromptPresenter.swift in Sources */ = {isa = PBXBuildFile; fileRef = AAC30A2D268F1EE300D2D9CD /* CrashReportPromptPresenter.swift */; };
		AAC5E4C725D6A6E8007F5990 /* BookmarkPopover.swift in Sources */ = {isa = PBXBuildFile; fileRef = AAC5E4C425D6A6E8007F5990 /* BookmarkPopover.swift */; };
		AAC5E4C825D6A6E8007F5990 /* BookmarkPopoverViewController.swift in Sources */ = {isa = PBXBuildFile; fileRef = AAC5E4C525D6A6E8007F5990 /* BookmarkPopoverViewController.swift */; };
		AAC5E4C925D6A6E8007F5990 /* Bookmarks.storyboard in Resources */ = {isa = PBXBuildFile; fileRef = AAC5E4C625D6A6E8007F5990 /* Bookmarks.storyboard */; };
		AAC5E4D025D6A709007F5990 /* Bookmark.swift in Sources */ = {isa = PBXBuildFile; fileRef = AAC5E4CD25D6A709007F5990 /* Bookmark.swift */; };
		AAC5E4D125D6A709007F5990 /* BookmarkManager.swift in Sources */ = {isa = PBXBuildFile; fileRef = AAC5E4CE25D6A709007F5990 /* BookmarkManager.swift */; };
		AAC5E4D225D6A709007F5990 /* BookmarkList.swift in Sources */ = {isa = PBXBuildFile; fileRef = AAC5E4CF25D6A709007F5990 /* BookmarkList.swift */; };
		AAC5E4D925D6A711007F5990 /* BookmarkStore.swift in Sources */ = {isa = PBXBuildFile; fileRef = AAC5E4D625D6A710007F5990 /* BookmarkStore.swift */; };
		AAC5E4E425D6BA9C007F5990 /* NSSizeExtension.swift in Sources */ = {isa = PBXBuildFile; fileRef = AAC5E4E325D6BA9C007F5990 /* NSSizeExtension.swift */; };
		AAC5E4F125D6BF10007F5990 /* AddressBarButton.swift in Sources */ = {isa = PBXBuildFile; fileRef = AAC5E4F025D6BF10007F5990 /* AddressBarButton.swift */; };
		AAC5E4F625D6BF2C007F5990 /* AddressBarButtonsViewController.swift in Sources */ = {isa = PBXBuildFile; fileRef = AAC5E4F525D6BF2C007F5990 /* AddressBarButtonsViewController.swift */; };
		AAC82C60258B6CB5009B6B42 /* TooltipWindowController.swift in Sources */ = {isa = PBXBuildFile; fileRef = AAC82C5F258B6CB5009B6B42 /* TooltipWindowController.swift */; };
		AAC9C01524CAFBCE00AD1325 /* TabTests.swift in Sources */ = {isa = PBXBuildFile; fileRef = AAC9C01424CAFBCE00AD1325 /* TabTests.swift */; };
		AAC9C01724CAFBDC00AD1325 /* TabCollectionTests.swift in Sources */ = {isa = PBXBuildFile; fileRef = AAC9C01624CAFBDC00AD1325 /* TabCollectionTests.swift */; };
		AAC9C01C24CB594C00AD1325 /* TabViewModelTests.swift in Sources */ = {isa = PBXBuildFile; fileRef = AAC9C01B24CB594C00AD1325 /* TabViewModelTests.swift */; };
		AAC9C01E24CB6BEB00AD1325 /* TabCollectionViewModelTests.swift in Sources */ = {isa = PBXBuildFile; fileRef = AAC9C01D24CB6BEB00AD1325 /* TabCollectionViewModelTests.swift */; };
		AACF6FD626BC366D00CF09F9 /* SafariVersionReader.swift in Sources */ = {isa = PBXBuildFile; fileRef = AACF6FD526BC366D00CF09F9 /* SafariVersionReader.swift */; };
		AAD6D8882696DF6D002393B3 /* CrashReportPromptViewController.swift in Sources */ = {isa = PBXBuildFile; fileRef = AAD6D8862696DF6D002393B3 /* CrashReportPromptViewController.swift */; };
		AAD86E52267A0DFF005C11BE /* UpdateController.swift in Sources */ = {isa = PBXBuildFile; fileRef = AAD86E51267A0DFF005C11BE /* UpdateController.swift */; };
		AADCBF3526F7716200EF67A8 /* trackers.json in Resources */ = {isa = PBXBuildFile; fileRef = AADCBF3026F7716200EF67A8 /* trackers.json */; };
		AADCBF3A26F7C2CE00EF67A8 /* LottieAnimationCache.swift in Sources */ = {isa = PBXBuildFile; fileRef = AADCBF3926F7C2CE00EF67A8 /* LottieAnimationCache.swift */; };
		AADE11C026D916D70032D8A7 /* StringExtensionTests.swift in Sources */ = {isa = PBXBuildFile; fileRef = AADE11BF26D916D70032D8A7 /* StringExtensionTests.swift */; };
		AAE39D1B24F44885008EF28B /* TabCollectionViewModelDelegateMock.swift in Sources */ = {isa = PBXBuildFile; fileRef = AAE39D1A24F44885008EF28B /* TabCollectionViewModelDelegateMock.swift */; };
		AAE71E2C25F781EA00D74437 /* Homepage.storyboard in Resources */ = {isa = PBXBuildFile; fileRef = AAE71E2B25F781EA00D74437 /* Homepage.storyboard */; };
		AAE71E3125F7855400D74437 /* HomepageViewController.swift in Sources */ = {isa = PBXBuildFile; fileRef = AAE71E3025F7855400D74437 /* HomepageViewController.swift */; };
		AAE71E3725F7869300D74437 /* HomepageCollectionViewItem.swift in Sources */ = {isa = PBXBuildFile; fileRef = AAE71E3525F7869300D74437 /* HomepageCollectionViewItem.swift */; };
		AAE71E3825F7869300D74437 /* HomepageCollectionViewItem.xib in Resources */ = {isa = PBXBuildFile; fileRef = AAE71E3625F7869300D74437 /* HomepageCollectionViewItem.xib */; };
		AAE7527A263B046100B973F8 /* History.xcdatamodeld in Sources */ = {isa = PBXBuildFile; fileRef = AAE75278263B046100B973F8 /* History.xcdatamodeld */; };
		AAE7527C263B056C00B973F8 /* HistoryStore.swift in Sources */ = {isa = PBXBuildFile; fileRef = AAE7527B263B056C00B973F8 /* HistoryStore.swift */; };
		AAE7527E263B05C600B973F8 /* HistoryEntry.swift in Sources */ = {isa = PBXBuildFile; fileRef = AAE7527D263B05C600B973F8 /* HistoryEntry.swift */; };
		AAE75280263B0A4D00B973F8 /* HistoryCoordinator.swift in Sources */ = {isa = PBXBuildFile; fileRef = AAE7527F263B0A4D00B973F8 /* HistoryCoordinator.swift */; };
		AAE8B102258A41C000E81239 /* Tooltip.storyboard in Resources */ = {isa = PBXBuildFile; fileRef = AAE8B101258A41C000E81239 /* Tooltip.storyboard */; };
		AAE8B110258A456C00E81239 /* TooltipViewController.swift in Sources */ = {isa = PBXBuildFile; fileRef = AAE8B10F258A456C00E81239 /* TooltipViewController.swift */; };
		AAEC74B22642C57200C2EFBC /* HistoryCoordinatingMock.swift in Sources */ = {isa = PBXBuildFile; fileRef = AAEC74B12642C57200C2EFBC /* HistoryCoordinatingMock.swift */; };
		AAEC74B42642C69300C2EFBC /* HistoryCoordinatorTests.swift in Sources */ = {isa = PBXBuildFile; fileRef = AAEC74B32642C69300C2EFBC /* HistoryCoordinatorTests.swift */; };
		AAEC74B62642CC6A00C2EFBC /* HistoryStoringMock.swift in Sources */ = {isa = PBXBuildFile; fileRef = AAEC74B52642CC6A00C2EFBC /* HistoryStoringMock.swift */; };
		AAEC74B82642E43800C2EFBC /* HistoryStoreTests.swift in Sources */ = {isa = PBXBuildFile; fileRef = AAEC74B72642E43800C2EFBC /* HistoryStoreTests.swift */; };
		AAEC74BB2642E67C00C2EFBC /* NSPersistentContainerExtension.swift in Sources */ = {isa = PBXBuildFile; fileRef = AAEC74BA2642E67C00C2EFBC /* NSPersistentContainerExtension.swift */; };
		AAEC74BC2642F0F800C2EFBC /* History.xcdatamodeld in Sources */ = {isa = PBXBuildFile; fileRef = AAE75278263B046100B973F8 /* History.xcdatamodeld */; };
		AAECA42024EEA4AC00EFA63A /* IndexPathExtension.swift in Sources */ = {isa = PBXBuildFile; fileRef = AAECA41F24EEA4AC00EFA63A /* IndexPathExtension.swift */; };
		AAF7D3862567CED500998667 /* WebViewConfiguration.swift in Sources */ = {isa = PBXBuildFile; fileRef = AAF7D3852567CED500998667 /* WebViewConfiguration.swift */; };
		AAFCB37F25E545D400859DD4 /* PublisherExtension.swift in Sources */ = {isa = PBXBuildFile; fileRef = AAFCB37E25E545D400859DD4 /* PublisherExtension.swift */; };
		AAFE068326C7082D005434CC /* WebKitVersionProvider.swift in Sources */ = {isa = PBXBuildFile; fileRef = AAFE068226C7082D005434CC /* WebKitVersionProvider.swift */; };
		B6106B9E26A565DA0013B453 /* BundleExtension.swift in Sources */ = {isa = PBXBuildFile; fileRef = B6106B9D26A565DA0013B453 /* BundleExtension.swift */; };
		B6106BA026A7BE0B0013B453 /* PermissionManagerTests.swift in Sources */ = {isa = PBXBuildFile; fileRef = B6106B9F26A7BE0B0013B453 /* PermissionManagerTests.swift */; };
		B6106BA426A7BEA40013B453 /* PermissionAuthorizationState.swift in Sources */ = {isa = PBXBuildFile; fileRef = B6106BA226A7BEA00013B453 /* PermissionAuthorizationState.swift */; };
		B6106BA726A7BECC0013B453 /* PermissionAuthorizationQuery.swift in Sources */ = {isa = PBXBuildFile; fileRef = B6106BA526A7BEC80013B453 /* PermissionAuthorizationQuery.swift */; };
		B6106BAB26A7BF1D0013B453 /* PermissionType.swift in Sources */ = {isa = PBXBuildFile; fileRef = B6106BAA26A7BF1D0013B453 /* PermissionType.swift */; };
		B6106BAD26A7BF390013B453 /* PermissionState.swift in Sources */ = {isa = PBXBuildFile; fileRef = B6106BAC26A7BF390013B453 /* PermissionState.swift */; };
		B6106BAF26A7C6180013B453 /* PermissionStoreMock.swift in Sources */ = {isa = PBXBuildFile; fileRef = B6106BAE26A7C6180013B453 /* PermissionStoreMock.swift */; };
		B6106BB126A7D8720013B453 /* PermissionStoreTests.swift in Sources */ = {isa = PBXBuildFile; fileRef = B6106BB026A7D8720013B453 /* PermissionStoreTests.swift */; };
		B6106BB326A7F4AA0013B453 /* GeolocationServiceMock.swift in Sources */ = {isa = PBXBuildFile; fileRef = B6106BB226A7F4AA0013B453 /* GeolocationServiceMock.swift */; };
		B6106BB526A809E60013B453 /* GeolocationProviderTests.swift in Sources */ = {isa = PBXBuildFile; fileRef = B6106BB426A809E60013B453 /* GeolocationProviderTests.swift */; };
		B61EF3EC266F91E700B4D78F /* WKWebView+Download.swift in Sources */ = {isa = PBXBuildFile; fileRef = B61EF3EB266F91E700B4D78F /* WKWebView+Download.swift */; };
		B61EF3F1266F922200B4D78F /* WKProcessPool+DownloadDelegate.swift in Sources */ = {isa = PBXBuildFile; fileRef = B61EF3F0266F922200B4D78F /* WKProcessPool+DownloadDelegate.swift */; };
		B61F012325ECBAE400ABB5A3 /* UserScriptsTest.swift in Sources */ = {isa = PBXBuildFile; fileRef = B61F012225ECBAE400ABB5A3 /* UserScriptsTest.swift */; };
		B61F012B25ECBB1700ABB5A3 /* UserScriptsManagerTests.swift in Sources */ = {isa = PBXBuildFile; fileRef = B61F012A25ECBB1700ABB5A3 /* UserScriptsManagerTests.swift */; };
		B61F015525EDD5A700ABB5A3 /* UserContentController.swift in Sources */ = {isa = PBXBuildFile; fileRef = B61F015425EDD5A700ABB5A3 /* UserContentController.swift */; };
		B62EB47C25BAD3BB005745C6 /* WKWebViewPrivateMethodsAvailabilityTests.swift in Sources */ = {isa = PBXBuildFile; fileRef = B62EB47B25BAD3BB005745C6 /* WKWebViewPrivateMethodsAvailabilityTests.swift */; };
		B630793526731BC400DCEE41 /* URLSuggestedFilenameTests.swift in Sources */ = {isa = PBXBuildFile; fileRef = 8553FF51257523760029327F /* URLSuggestedFilenameTests.swift */; };
		B630793A26731F2600DCEE41 /* FileDownloadManagerTests.swift in Sources */ = {isa = PBXBuildFile; fileRef = B630793926731F2600DCEE41 /* FileDownloadManagerTests.swift */; };
		B630794226731F5400DCEE41 /* WKDownloadMock.swift in Sources */ = {isa = PBXBuildFile; fileRef = B630794126731F5400DCEE41 /* WKDownloadMock.swift */; };
		B633C86D25E797D800E4B352 /* UserScriptsManager.swift in Sources */ = {isa = PBXBuildFile; fileRef = B633C86C25E797D800E4B352 /* UserScriptsManager.swift */; };
		B637273B26CBC8AF00C8CB02 /* AuthenticationAlert.swift in Sources */ = {isa = PBXBuildFile; fileRef = B637273A26CBC8AF00C8CB02 /* AuthenticationAlert.swift */; };
		B637273D26CCF0C200C8CB02 /* OptionalExtension.swift in Sources */ = {isa = PBXBuildFile; fileRef = B637273C26CCF0C200C8CB02 /* OptionalExtension.swift */; };
		B637274426CE25EF00C8CB02 /* NSApplication+BuildTime.m in Sources */ = {isa = PBXBuildFile; fileRef = B637274326CE25EF00C8CB02 /* NSApplication+BuildTime.m */; };
		B63D466925BEB6C200874977 /* WKWebView+SessionState.swift in Sources */ = {isa = PBXBuildFile; fileRef = B63D466825BEB6C200874977 /* WKWebView+SessionState.swift */; };
		B63D467125BFA6C100874977 /* DispatchQueueExtensions.swift in Sources */ = {isa = PBXBuildFile; fileRef = B63D467025BFA6C100874977 /* DispatchQueueExtensions.swift */; };
		B63D467A25BFC3E100874977 /* NSCoderExtensions.swift in Sources */ = {isa = PBXBuildFile; fileRef = B63D467925BFC3E100874977 /* NSCoderExtensions.swift */; };
		B63ED0D826AE729600A9DAD1 /* PermissionModelTests.swift in Sources */ = {isa = PBXBuildFile; fileRef = B63ED0D726AE729600A9DAD1 /* PermissionModelTests.swift */; };
		B63ED0DA26AE7AF400A9DAD1 /* PermissionManagerMock.swift in Sources */ = {isa = PBXBuildFile; fileRef = B63ED0D926AE7AF400A9DAD1 /* PermissionManagerMock.swift */; };
		B63ED0DC26AE7B1E00A9DAD1 /* WebViewMock.swift in Sources */ = {isa = PBXBuildFile; fileRef = B63ED0DB26AE7B1E00A9DAD1 /* WebViewMock.swift */; };
		B63ED0DE26AFD9A300A9DAD1 /* AVCaptureDeviceMock.swift in Sources */ = {isa = PBXBuildFile; fileRef = B63ED0DD26AFD9A300A9DAD1 /* AVCaptureDeviceMock.swift */; };
		B63ED0E026AFE32F00A9DAD1 /* GeolocationProviderMock.swift in Sources */ = {isa = PBXBuildFile; fileRef = B63ED0DF26AFE32F00A9DAD1 /* GeolocationProviderMock.swift */; };
		B63ED0E326B3E7FA00A9DAD1 /* CLLocationManagerMock.swift in Sources */ = {isa = PBXBuildFile; fileRef = B63ED0E226B3E7FA00A9DAD1 /* CLLocationManagerMock.swift */; };
		B63ED0E526BB8FB900A9DAD1 /* SharingMenu.swift in Sources */ = {isa = PBXBuildFile; fileRef = B63ED0E426BB8FB900A9DAD1 /* SharingMenu.swift */; };
		B64C84DE2692D7400048FEBE /* PermissionAuthorization.storyboard in Resources */ = {isa = PBXBuildFile; fileRef = B64C84DD2692D7400048FEBE /* PermissionAuthorization.storyboard */; };
		B64C84E32692DC9F0048FEBE /* PermissionAuthorizationViewController.swift in Sources */ = {isa = PBXBuildFile; fileRef = B64C84E22692DC9F0048FEBE /* PermissionAuthorizationViewController.swift */; };
		B64C84EB2692DD650048FEBE /* PermissionAuthorizationPopover.swift in Sources */ = {isa = PBXBuildFile; fileRef = B64C84EA2692DD650048FEBE /* PermissionAuthorizationPopover.swift */; };
		B64C84F1269310120048FEBE /* PermissionManager.swift in Sources */ = {isa = PBXBuildFile; fileRef = B64C84F0269310120048FEBE /* PermissionManager.swift */; };
		B64C852A26942AC90048FEBE /* PermissionContextMenu.swift in Sources */ = {isa = PBXBuildFile; fileRef = B64C852926942AC90048FEBE /* PermissionContextMenu.swift */; };
		B64C853026943BC10048FEBE /* Permissions.xcdatamodeld in Sources */ = {isa = PBXBuildFile; fileRef = B64C852E26943BC10048FEBE /* Permissions.xcdatamodeld */; };
		B64C853826944B880048FEBE /* StoredPermission.swift in Sources */ = {isa = PBXBuildFile; fileRef = B64C853726944B880048FEBE /* StoredPermission.swift */; };
		B64C853D26944B940048FEBE /* PermissionStore.swift in Sources */ = {isa = PBXBuildFile; fileRef = B64C853C26944B940048FEBE /* PermissionStore.swift */; };
		B64C85422694590B0048FEBE /* PermissionButton.swift in Sources */ = {isa = PBXBuildFile; fileRef = B64C85412694590B0048FEBE /* PermissionButton.swift */; };
		B65349AA265CF45000DCC645 /* DispatchQueueExtensionsTests.swift in Sources */ = {isa = PBXBuildFile; fileRef = B65349A9265CF45000DCC645 /* DispatchQueueExtensionsTests.swift */; };
		B6553692268440D700085A79 /* WKProcessPool+GeolocationProvider.swift in Sources */ = {isa = PBXBuildFile; fileRef = B6553691268440D700085A79 /* WKProcessPool+GeolocationProvider.swift */; };
		B655369B268442EE00085A79 /* GeolocationProvider.swift in Sources */ = {isa = PBXBuildFile; fileRef = B655369A268442EE00085A79 /* GeolocationProvider.swift */; };
		B65536A62685B82B00085A79 /* Permissions.swift in Sources */ = {isa = PBXBuildFile; fileRef = B65536A52685B82B00085A79 /* Permissions.swift */; };
		B65536AE2685E17200085A79 /* GeolocationService.swift in Sources */ = {isa = PBXBuildFile; fileRef = B65536AD2685E17100085A79 /* GeolocationService.swift */; };
		B65783E725F8AAFB00D8DB33 /* String+Punycode.swift in Sources */ = {isa = PBXBuildFile; fileRef = B65783E625F8AAFB00D8DB33 /* String+Punycode.swift */; };
		B65783EC25F8AB9300D8DB33 /* String+PunycodeTests.swift in Sources */ = {isa = PBXBuildFile; fileRef = B65783EB25F8AB9200D8DB33 /* String+PunycodeTests.swift */; };
		B65783F525F8ACA400D8DB33 /* Punnycode in Frameworks */ = {isa = PBXBuildFile; productRef = B65783F425F8ACA400D8DB33 /* Punnycode */; };
		B657841A25FA484B00D8DB33 /* NSException+Catch.m in Sources */ = {isa = PBXBuildFile; fileRef = B657841925FA484B00D8DB33 /* NSException+Catch.m */; };
		B657841F25FA497600D8DB33 /* NSException+Catch.swift in Sources */ = {isa = PBXBuildFile; fileRef = B657841E25FA497600D8DB33 /* NSException+Catch.swift */; };
		B65E6B9E26D9EC0800095F96 /* CircularProgressView.swift in Sources */ = {isa = PBXBuildFile; fileRef = B65E6B9D26D9EC0800095F96 /* CircularProgressView.swift */; };
		B65E6BA026D9F10600095F96 /* NSBezierPathExtension.swift in Sources */ = {isa = PBXBuildFile; fileRef = B65E6B9F26D9F10600095F96 /* NSBezierPathExtension.swift */; };
		B66E9DD22670EB2A00E53BB5 /* _WKDownload+WebKitDownload.swift in Sources */ = {isa = PBXBuildFile; fileRef = B66E9DD12670EB2A00E53BB5 /* _WKDownload+WebKitDownload.swift */; };
		B66E9DD42670EB4A00E53BB5 /* WKDownload+WebKitDownload.swift in Sources */ = {isa = PBXBuildFile; fileRef = B66E9DD32670EB4A00E53BB5 /* WKDownload+WebKitDownload.swift */; };
		B67C6C3D2654B897006C872E /* WebViewExtensionTests.swift in Sources */ = {isa = PBXBuildFile; fileRef = B67C6C3C2654B897006C872E /* WebViewExtensionTests.swift */; };
		B67C6C422654BF49006C872E /* DuckDuckGo-Symbol.jpg in Resources */ = {isa = PBXBuildFile; fileRef = B67C6C412654BF49006C872E /* DuckDuckGo-Symbol.jpg */; };
		B67C6C472654C643006C872E /* FileManagerExtensionTests.swift in Sources */ = {isa = PBXBuildFile; fileRef = B67C6C462654C643006C872E /* FileManagerExtensionTests.swift */; };
		B68172A9269C487D006D1092 /* PrivacyDashboardUserScript.swift in Sources */ = {isa = PBXBuildFile; fileRef = B68172A8269C487D006D1092 /* PrivacyDashboardUserScript.swift */; };
		B68172AE269EB43F006D1092 /* GeolocationServiceTests.swift in Sources */ = {isa = PBXBuildFile; fileRef = B68172AD269EB43F006D1092 /* GeolocationServiceTests.swift */; };
		B68458B025C7E76A00DC17B6 /* WindowManager+StateRestoration.swift in Sources */ = {isa = PBXBuildFile; fileRef = B68458AF25C7E76A00DC17B6 /* WindowManager+StateRestoration.swift */; };
		B68458B825C7E8B200DC17B6 /* Tab+NSSecureCoding.swift in Sources */ = {isa = PBXBuildFile; fileRef = B68458B725C7E8B200DC17B6 /* Tab+NSSecureCoding.swift */; };
		B68458C025C7E9E000DC17B6 /* TabCollectionViewModel+NSSecureCoding.swift in Sources */ = {isa = PBXBuildFile; fileRef = B68458BF25C7E9E000DC17B6 /* TabCollectionViewModel+NSSecureCoding.swift */; };
		B68458C525C7EA0C00DC17B6 /* TabCollection+NSSecureCoding.swift in Sources */ = {isa = PBXBuildFile; fileRef = B68458C425C7EA0C00DC17B6 /* TabCollection+NSSecureCoding.swift */; };
		B68458CD25C7EB9000DC17B6 /* WKWebViewConfigurationExtensions.swift in Sources */ = {isa = PBXBuildFile; fileRef = B68458CC25C7EB9000DC17B6 /* WKWebViewConfigurationExtensions.swift */; };
		B684590825C9027900DC17B6 /* AppStateChangedPublisher.swift in Sources */ = {isa = PBXBuildFile; fileRef = B684590725C9027900DC17B6 /* AppStateChangedPublisher.swift */; };
		B684592225C93BE000DC17B6 /* Publisher.asVoid.swift in Sources */ = {isa = PBXBuildFile; fileRef = B684592125C93BE000DC17B6 /* Publisher.asVoid.swift */; };
		B684592725C93C0500DC17B6 /* Publishers.NestedObjectChanges.swift in Sources */ = {isa = PBXBuildFile; fileRef = B684592625C93C0500DC17B6 /* Publishers.NestedObjectChanges.swift */; };
		B684592F25C93FBF00DC17B6 /* AppStateRestorationManager.swift in Sources */ = {isa = PBXBuildFile; fileRef = B684592E25C93FBF00DC17B6 /* AppStateRestorationManager.swift */; };
		B687260426E215C9008EE860 /* ExpirationChecker.swift in Sources */ = {isa = PBXBuildFile; fileRef = B687260326E215C9008EE860 /* ExpirationChecker.swift */; };
		B689ECD526C247DB006FB0C5 /* BackForwardListItem.swift in Sources */ = {isa = PBXBuildFile; fileRef = B689ECD426C247DB006FB0C5 /* BackForwardListItem.swift */; };
		B693954A26F04BEB0015B914 /* NibLoadable.swift in Sources */ = {isa = PBXBuildFile; fileRef = B693953C26F04BE70015B914 /* NibLoadable.swift */; };
		B693954B26F04BEB0015B914 /* MouseOverView.swift in Sources */ = {isa = PBXBuildFile; fileRef = B693953D26F04BE70015B914 /* MouseOverView.swift */; };
		B693954C26F04BEB0015B914 /* FocusRingView.swift in Sources */ = {isa = PBXBuildFile; fileRef = B693953E26F04BE70015B914 /* FocusRingView.swift */; };
		B693954D26F04BEB0015B914 /* MouseClickView.swift in Sources */ = {isa = PBXBuildFile; fileRef = B693953F26F04BE80015B914 /* MouseClickView.swift */; };
		B693954E26F04BEB0015B914 /* ProgressView.swift in Sources */ = {isa = PBXBuildFile; fileRef = B693954026F04BE80015B914 /* ProgressView.swift */; };
		B693954F26F04BEB0015B914 /* PaddedImageButton.swift in Sources */ = {isa = PBXBuildFile; fileRef = B693954126F04BE80015B914 /* PaddedImageButton.swift */; };
		B693955026F04BEB0015B914 /* ShadowView.swift in Sources */ = {isa = PBXBuildFile; fileRef = B693954226F04BE90015B914 /* ShadowView.swift */; };
		B693955126F04BEB0015B914 /* GradientView.swift in Sources */ = {isa = PBXBuildFile; fileRef = B693954326F04BE90015B914 /* GradientView.swift */; };
		B693955226F04BEB0015B914 /* LongPressButton.swift in Sources */ = {isa = PBXBuildFile; fileRef = B693954426F04BE90015B914 /* LongPressButton.swift */; };
		B693955326F04BEC0015B914 /* WindowDraggingView.swift in Sources */ = {isa = PBXBuildFile; fileRef = B693954526F04BEA0015B914 /* WindowDraggingView.swift */; };
		B693955426F04BEC0015B914 /* ColorView.swift in Sources */ = {isa = PBXBuildFile; fileRef = B693954626F04BEA0015B914 /* ColorView.swift */; };
		B693955526F04BEC0015B914 /* NSSavePanelExtension.swift in Sources */ = {isa = PBXBuildFile; fileRef = B693954726F04BEA0015B914 /* NSSavePanelExtension.swift */; };
		B693955626F04BEC0015B914 /* SavePanelAccessoryView.xib in Resources */ = {isa = PBXBuildFile; fileRef = B693954826F04BEB0015B914 /* SavePanelAccessoryView.xib */; };
		B693955726F04BEC0015B914 /* MouseOverButton.swift in Sources */ = {isa = PBXBuildFile; fileRef = B693954926F04BEB0015B914 /* MouseOverButton.swift */; };
		B693955926F04C7B0015B914 /* FaviconView.swift in Sources */ = {isa = PBXBuildFile; fileRef = B693955826F04C7B0015B914 /* FaviconView.swift */; };
		B693955B26F0CE300015B914 /* WebKitDownloadDelegate.swift in Sources */ = {isa = PBXBuildFile; fileRef = B693955A26F0CE300015B914 /* WebKitDownloadDelegate.swift */; };
		B693955D26F19CD70015B914 /* DownloadListStoreTests.swift in Sources */ = {isa = PBXBuildFile; fileRef = B693955C26F19CD70015B914 /* DownloadListStoreTests.swift */; };
		B693955F26F1C17F0015B914 /* DownloadListCoordinatorTests.swift in Sources */ = {isa = PBXBuildFile; fileRef = B693955E26F1C17F0015B914 /* DownloadListCoordinatorTests.swift */; };
		B693956126F1C1BC0015B914 /* DownloadListStoreMock.swift in Sources */ = {isa = PBXBuildFile; fileRef = B693956026F1C1BC0015B914 /* DownloadListStoreMock.swift */; };
		B693956326F1C2A40015B914 /* FileDownloadManagerMock.swift in Sources */ = {isa = PBXBuildFile; fileRef = B693956226F1C2A40015B914 /* FileDownloadManagerMock.swift */; };
		B693956926F352DB0015B914 /* DownloadsWebViewMock.m in Sources */ = {isa = PBXBuildFile; fileRef = B693956826F352DB0015B914 /* DownloadsWebViewMock.m */; };
		B6A5A27125B9377300AA7ADA /* StatePersistenceService.swift in Sources */ = {isa = PBXBuildFile; fileRef = B6A5A27025B9377300AA7ADA /* StatePersistenceService.swift */; };
		B6A5A27925B93FFF00AA7ADA /* StateRestorationManagerTests.swift in Sources */ = {isa = PBXBuildFile; fileRef = B6A5A27825B93FFE00AA7ADA /* StateRestorationManagerTests.swift */; };
		B6A5A27E25B9403E00AA7ADA /* FileStoreMock.swift in Sources */ = {isa = PBXBuildFile; fileRef = B6A5A27D25B9403E00AA7ADA /* FileStoreMock.swift */; };
		B6A5A2A025B96E8300AA7ADA /* AppStateChangePublisherTests.swift in Sources */ = {isa = PBXBuildFile; fileRef = B6A5A29F25B96E8300AA7ADA /* AppStateChangePublisherTests.swift */; };
		B6A5A2A825BAA35500AA7ADA /* WindowManagerStateRestorationTests.swift in Sources */ = {isa = PBXBuildFile; fileRef = B6A5A2A725BAA35500AA7ADA /* WindowManagerStateRestorationTests.swift */; };
		B6A924D42664BBBB001A28CA /* WKWebViewDownloadDelegate.swift in Sources */ = {isa = PBXBuildFile; fileRef = B6A924D32664BBB9001A28CA /* WKWebViewDownloadDelegate.swift */; };
		B6A924D92664C72E001A28CA /* WebKitDownloadTask.swift in Sources */ = {isa = PBXBuildFile; fileRef = B6A924D82664C72D001A28CA /* WebKitDownloadTask.swift */; };
		B6A924DE2664CA09001A28CA /* LegacyWebKitDownloadDelegate.swift in Sources */ = {isa = PBXBuildFile; fileRef = B6A924DD2664CA08001A28CA /* LegacyWebKitDownloadDelegate.swift */; };
		B6A9E45326142B070067D1B9 /* Pixel.swift in Sources */ = {isa = PBXBuildFile; fileRef = B6A9E45226142B070067D1B9 /* Pixel.swift */; };
		B6A9E45A261460350067D1B9 /* ApiRequestError.swift in Sources */ = {isa = PBXBuildFile; fileRef = B6A9E457261460340067D1B9 /* ApiRequestError.swift */; };
		B6A9E45B261460350067D1B9 /* APIHeaders.swift in Sources */ = {isa = PBXBuildFile; fileRef = B6A9E458261460340067D1B9 /* APIHeaders.swift */; };
		B6A9E45C261460350067D1B9 /* APIRequest.swift in Sources */ = {isa = PBXBuildFile; fileRef = B6A9E459261460350067D1B9 /* APIRequest.swift */; };
		B6A9E4612614608B0067D1B9 /* AppVersion.swift in Sources */ = {isa = PBXBuildFile; fileRef = B6A9E4602614608B0067D1B9 /* AppVersion.swift */; };
		B6A9E46B2614618A0067D1B9 /* OperatingSystemVersionExtension.swift in Sources */ = {isa = PBXBuildFile; fileRef = B6A9E46A2614618A0067D1B9 /* OperatingSystemVersionExtension.swift */; };
		B6A9E47026146A250067D1B9 /* DateExtension.swift in Sources */ = {isa = PBXBuildFile; fileRef = B6A9E46F26146A250067D1B9 /* DateExtension.swift */; };
		B6A9E47726146A570067D1B9 /* PixelEvent.swift in Sources */ = {isa = PBXBuildFile; fileRef = B6A9E47626146A570067D1B9 /* PixelEvent.swift */; };
		B6A9E47F26146A800067D1B9 /* PixelArguments.swift in Sources */ = {isa = PBXBuildFile; fileRef = B6A9E47E26146A800067D1B9 /* PixelArguments.swift */; };
		B6A9E48426146AAB0067D1B9 /* PixelParameters.swift in Sources */ = {isa = PBXBuildFile; fileRef = B6A9E48326146AAB0067D1B9 /* PixelParameters.swift */; };
		B6A9E48926146ABF0067D1B9 /* PixelCounter.swift in Sources */ = {isa = PBXBuildFile; fileRef = B6A9E48826146ABF0067D1B9 /* PixelCounter.swift */; };
		B6A9E499261474120067D1B9 /* TimedPixel.swift in Sources */ = {isa = PBXBuildFile; fileRef = B6A9E498261474120067D1B9 /* TimedPixel.swift */; };
		B6A9E4A3261475C70067D1B9 /* AppUsageActivityMonitor.swift in Sources */ = {isa = PBXBuildFile; fileRef = B6A9E4A2261475C70067D1B9 /* AppUsageActivityMonitor.swift */; };
		B6AAAC2D260330580029438D /* PublishedAfter.swift in Sources */ = {isa = PBXBuildFile; fileRef = B6AAAC2C260330580029438D /* PublishedAfter.swift */; };
		B6AAAC3E26048F690029438D /* RandomAccessCollectionExtension.swift in Sources */ = {isa = PBXBuildFile; fileRef = B6AAAC3D26048F690029438D /* RandomAccessCollectionExtension.swift */; };
		B6AE74342609AFCE005B9B1A /* ProgressEstimationTests.swift in Sources */ = {isa = PBXBuildFile; fileRef = B6AE74332609AFCE005B9B1A /* ProgressEstimationTests.swift */; };
		B6B1E87B26D381710062C350 /* DownloadListCoordinator.swift in Sources */ = {isa = PBXBuildFile; fileRef = B6B1E87A26D381710062C350 /* DownloadListCoordinator.swift */; };
		B6B1E87E26D5DA0E0062C350 /* DownloadsPopover.swift in Sources */ = {isa = PBXBuildFile; fileRef = B6B1E87D26D5DA0E0062C350 /* DownloadsPopover.swift */; };
		B6B1E88026D5DA9B0062C350 /* DownloadsViewController.swift in Sources */ = {isa = PBXBuildFile; fileRef = B6B1E87F26D5DA9B0062C350 /* DownloadsViewController.swift */; };
		B6B1E88226D5DAC30062C350 /* Downloads.storyboard in Resources */ = {isa = PBXBuildFile; fileRef = B6B1E88126D5DAC30062C350 /* Downloads.storyboard */; };
		B6B1E88426D5EB570062C350 /* DownloadsCellView.swift in Sources */ = {isa = PBXBuildFile; fileRef = B6B1E88326D5EB570062C350 /* DownloadsCellView.swift */; };
		B6B1E88B26D774090062C350 /* LinkButton.swift in Sources */ = {isa = PBXBuildFile; fileRef = B6B1E88A26D774090062C350 /* LinkButton.swift */; };
		B6B3E0962654DACD0040E0A2 /* UTTypeTests.swift in Sources */ = {isa = PBXBuildFile; fileRef = B6B3E0952654DACD0040E0A2 /* UTTypeTests.swift */; };
		B6B3E0E12657EA7A0040E0A2 /* NSScreenExtension.swift in Sources */ = {isa = PBXBuildFile; fileRef = B6B3E0DC2657E9CF0040E0A2 /* NSScreenExtension.swift */; };
		B6C0B22E26E61CE70031CB7F /* DownloadViewModel.swift in Sources */ = {isa = PBXBuildFile; fileRef = B6C0B22D26E61CE70031CB7F /* DownloadViewModel.swift */; };
		B6C0B23026E61D630031CB7F /* DownloadListStore.swift in Sources */ = {isa = PBXBuildFile; fileRef = B6C0B22F26E61D630031CB7F /* DownloadListStore.swift */; };
		B6C0B23426E71BCD0031CB7F /* Downloads.xcdatamodeld in Sources */ = {isa = PBXBuildFile; fileRef = B6C0B23226E71BCD0031CB7F /* Downloads.xcdatamodeld */; };
		B6C0B23626E732000031CB7F /* DownloadListItem.swift in Sources */ = {isa = PBXBuildFile; fileRef = B6C0B23526E732000031CB7F /* DownloadListItem.swift */; };
		B6C0B23926E742610031CB7F /* FileDownloadError.swift in Sources */ = {isa = PBXBuildFile; fileRef = B6C0B23826E742610031CB7F /* FileDownloadError.swift */; };
		B6C0B23C26E87D900031CB7F /* NSAlert+ActiveDownloadsTermination.swift in Sources */ = {isa = PBXBuildFile; fileRef = B6C0B23B26E87D900031CB7F /* NSAlert+ActiveDownloadsTermination.swift */; };
		B6C0B23E26E8BF1F0031CB7F /* DownloadListViewModel.swift in Sources */ = {isa = PBXBuildFile; fileRef = B6C0B23D26E8BF1F0031CB7F /* DownloadListViewModel.swift */; };
		B6C0B24426E9CB080031CB7F /* RunLoopExtension.swift in Sources */ = {isa = PBXBuildFile; fileRef = B6C0B24326E9CB080031CB7F /* RunLoopExtension.swift */; };
		B6C0B24626E9CB190031CB7F /* RunLoopExtensionTests.swift in Sources */ = {isa = PBXBuildFile; fileRef = B6C0B24526E9CB190031CB7F /* RunLoopExtensionTests.swift */; };
		B6CF78DE267B099C00CD4F13 /* WKNavigationActionExtension.swift in Sources */ = {isa = PBXBuildFile; fileRef = B6CF78DD267B099C00CD4F13 /* WKNavigationActionExtension.swift */; };
		B6DA44022616B28300DD1EC2 /* PixelDataStore.swift in Sources */ = {isa = PBXBuildFile; fileRef = B6DA44012616B28300DD1EC2 /* PixelDataStore.swift */; };
		B6DA44082616B30600DD1EC2 /* PixelDataModel.xcdatamodeld in Sources */ = {isa = PBXBuildFile; fileRef = B6DA44062616B30600DD1EC2 /* PixelDataModel.xcdatamodeld */; };
		B6DA44112616C0FC00DD1EC2 /* PixelTests.swift in Sources */ = {isa = PBXBuildFile; fileRef = B6DA44102616C0FC00DD1EC2 /* PixelTests.swift */; };
		B6DA44172616C13800DD1EC2 /* OHHTTPStubs in Frameworks */ = {isa = PBXBuildFile; productRef = B6DA44162616C13800DD1EC2 /* OHHTTPStubs */; };
		B6DA44192616C13800DD1EC2 /* OHHTTPStubsSwift in Frameworks */ = {isa = PBXBuildFile; productRef = B6DA44182616C13800DD1EC2 /* OHHTTPStubsSwift */; };
		B6DA441E2616C84600DD1EC2 /* PixelStoreMock.swift in Sources */ = {isa = PBXBuildFile; fileRef = B6DA441D2616C84600DD1EC2 /* PixelStoreMock.swift */; };
		B6DA44232616CABC00DD1EC2 /* PixelArgumentsTests.swift in Sources */ = {isa = PBXBuildFile; fileRef = B6DA44222616CABC00DD1EC2 /* PixelArgumentsTests.swift */; };
		B6DA44282616CAE000DD1EC2 /* AppUsageActivityMonitorTests.swift in Sources */ = {isa = PBXBuildFile; fileRef = B6DA44272616CAE000DD1EC2 /* AppUsageActivityMonitorTests.swift */; };
		B6DB3CF926A00E2D00D459B7 /* AVCaptureDevice+SwizzledAuthState.swift in Sources */ = {isa = PBXBuildFile; fileRef = B6DB3CF826A00E2D00D459B7 /* AVCaptureDevice+SwizzledAuthState.swift */; };
		B6DB3CFB26A17CB800D459B7 /* PermissionModel.swift in Sources */ = {isa = PBXBuildFile; fileRef = B6DB3CFA26A17CB800D459B7 /* PermissionModel.swift */; };
		B6E53883267C83420010FEA9 /* HomepageBackgroundView.swift in Sources */ = {isa = PBXBuildFile; fileRef = B6E53882267C83420010FEA9 /* HomepageBackgroundView.swift */; };
		B6E53888267C94A00010FEA9 /* HomepageCollectionViewFlowLayout.swift in Sources */ = {isa = PBXBuildFile; fileRef = B6E53887267C94A00010FEA9 /* HomepageCollectionViewFlowLayout.swift */; };
		B6E61EE3263AC0C8004E11AB /* FileManagerExtension.swift in Sources */ = {isa = PBXBuildFile; fileRef = B6E61EE2263AC0C8004E11AB /* FileManagerExtension.swift */; };
		B6E61EE8263ACE16004E11AB /* UTType.swift in Sources */ = {isa = PBXBuildFile; fileRef = B6E61EE7263ACE16004E11AB /* UTType.swift */; };
		B6F41031264D2B23003DA42C /* ProgressExtension.swift in Sources */ = {isa = PBXBuildFile; fileRef = B6F41030264D2B23003DA42C /* ProgressExtension.swift */; };
		B6FA893D269C423100588ECD /* PrivacyDashboard.storyboard in Resources */ = {isa = PBXBuildFile; fileRef = B6FA893C269C423100588ECD /* PrivacyDashboard.storyboard */; };
		B6FA893F269C424500588ECD /* PrivacyDashboardViewController.swift in Sources */ = {isa = PBXBuildFile; fileRef = B6FA893E269C424500588ECD /* PrivacyDashboardViewController.swift */; };
		B6FA8941269C425400588ECD /* PrivacyDashboardPopover.swift in Sources */ = {isa = PBXBuildFile; fileRef = B6FA8940269C425400588ECD /* PrivacyDashboardPopover.swift */; };
		F41D174125CB131900472416 /* NSColorExtension.swift in Sources */ = {isa = PBXBuildFile; fileRef = F41D174025CB131900472416 /* NSColorExtension.swift */; };
		F44C130225C2DA0400426E3E /* NSAppearanceExtension.swift in Sources */ = {isa = PBXBuildFile; fileRef = F44C130125C2DA0400426E3E /* NSAppearanceExtension.swift */; };
/* End PBXBuildFile section */

/* Begin PBXContainerItemProxy section */
		4B1AD8A225FC27E200261379 /* PBXContainerItemProxy */ = {
			isa = PBXContainerItemProxy;
			containerPortal = AA585D76248FD31100E9A3E2 /* Project object */;
			proxyType = 1;
			remoteGlobalIDString = AA585D7D248FD31100E9A3E2;
			remoteInfo = "DuckDuckGo Privacy Browser";
		};
		7B4CE8DF26F02108009134B1 /* PBXContainerItemProxy */ = {
			isa = PBXContainerItemProxy;
			containerPortal = AA585D76248FD31100E9A3E2 /* Project object */;
			proxyType = 1;
			remoteGlobalIDString = AA585D7D248FD31100E9A3E2;
			remoteInfo = "DuckDuckGo Privacy Browser";
		};
		AA585D91248FD31400E9A3E2 /* PBXContainerItemProxy */ = {
			isa = PBXContainerItemProxy;
			containerPortal = AA585D76248FD31100E9A3E2 /* Project object */;
			proxyType = 1;
			remoteGlobalIDString = AA585D7D248FD31100E9A3E2;
			remoteInfo = DuckDuckGo;
		};
/* End PBXContainerItemProxy section */

/* Begin PBXFileReference section */
		026ADE0F26C2FF97002518EE /* PrivacyConfigurationManager.swift */ = {isa = PBXFileReference; lastKnownFileType = sourcecode.swift; path = PrivacyConfigurationManager.swift; sourceTree = "<group>"; };
		026ADE1126C2FFFE002518EE /* PrivacyConfiguration.swift */ = {isa = PBXFileReference; fileEncoding = 4; lastKnownFileType = sourcecode.swift; path = PrivacyConfiguration.swift; sourceTree = "<group>"; };
		026ADE1326C3010C002518EE /* macos-config.json */ = {isa = PBXFileReference; fileEncoding = 4; lastKnownFileType = text.json; path = "macos-config.json"; sourceTree = "<group>"; };
		026ADE1526C30FA5002518EE /* PrivacyConfigurationManagerTests.swift */ = {isa = PBXFileReference; lastKnownFileType = sourcecode.swift; path = PrivacyConfigurationManagerTests.swift; sourceTree = "<group>"; };
		142879D924CE1179005419BB /* SuggestionViewModelTests.swift */ = {isa = PBXFileReference; lastKnownFileType = sourcecode.swift; path = SuggestionViewModelTests.swift; sourceTree = "<group>"; };
		142879DB24CE1185005419BB /* SuggestionContainerViewModelTests.swift */ = {isa = PBXFileReference; lastKnownFileType = sourcecode.swift; path = SuggestionContainerViewModelTests.swift; sourceTree = "<group>"; };
		1430DFF424D0580F00B8978C /* TabBarViewController.swift */ = {isa = PBXFileReference; lastKnownFileType = sourcecode.swift; path = TabBarViewController.swift; sourceTree = "<group>"; };
		14505A07256084EF00272CC6 /* UserAgent.swift */ = {isa = PBXFileReference; lastKnownFileType = sourcecode.swift; path = UserAgent.swift; sourceTree = "<group>"; };
		1456D6E024EFCBC300775049 /* TabBarCollectionView.swift */ = {isa = PBXFileReference; lastKnownFileType = sourcecode.swift; path = TabBarCollectionView.swift; sourceTree = "<group>"; };
		14D9B8F924F7E089000D4D13 /* AddressBarViewController.swift */ = {isa = PBXFileReference; lastKnownFileType = sourcecode.swift; path = AddressBarViewController.swift; sourceTree = "<group>"; };
		336D5AEF262D8D3C0052E0C9 /* findinpage.js */ = {isa = PBXFileReference; fileEncoding = 4; lastKnownFileType = sourcecode.javascript; path = findinpage.js; sourceTree = "<group>"; };
		339A6B5726A044BA00E3DAE8 /* duckduckgo-privacy-dashboard */ = {isa = PBXFileReference; fileEncoding = 4; lastKnownFileType = text; name = "duckduckgo-privacy-dashboard"; path = "Submodules/duckduckgo-privacy-dashboard"; sourceTree = SOURCE_ROOT; };
		4B02197D25E05FAC00ED7DEA /* login-detection.js */ = {isa = PBXFileReference; fileEncoding = 4; lastKnownFileType = sourcecode.javascript; path = "login-detection.js"; sourceTree = "<group>"; };
		4B02197F25E05FAC00ED7DEA /* FireproofingURLExtensions.swift */ = {isa = PBXFileReference; fileEncoding = 4; lastKnownFileType = sourcecode.swift; path = FireproofingURLExtensions.swift; sourceTree = "<group>"; };
		4B02198125E05FAC00ED7DEA /* FireproofDomains.swift */ = {isa = PBXFileReference; fileEncoding = 4; lastKnownFileType = sourcecode.swift; path = FireproofDomains.swift; sourceTree = "<group>"; };
		4B02198325E05FAC00ED7DEA /* FireproofInfoViewController.swift */ = {isa = PBXFileReference; fileEncoding = 4; lastKnownFileType = sourcecode.swift; path = FireproofInfoViewController.swift; sourceTree = "<group>"; };
		4B02198425E05FAC00ED7DEA /* Fireproofing.storyboard */ = {isa = PBXFileReference; fileEncoding = 4; lastKnownFileType = file.storyboard; path = Fireproofing.storyboard; sourceTree = "<group>"; };
		4B02198525E05FAC00ED7DEA /* UndoFireproofingViewController.swift */ = {isa = PBXFileReference; fileEncoding = 4; lastKnownFileType = sourcecode.swift; path = UndoFireproofingViewController.swift; sourceTree = "<group>"; };
		4B02199925E063DE00ED7DEA /* FireproofDomainsTests.swift */ = {isa = PBXFileReference; fileEncoding = 4; lastKnownFileType = sourcecode.swift; path = FireproofDomainsTests.swift; sourceTree = "<group>"; };
		4B02199A25E063DE00ED7DEA /* FireproofingURLExtensionsTests.swift */ = {isa = PBXFileReference; fileEncoding = 4; lastKnownFileType = sourcecode.swift; path = FireproofingURLExtensionsTests.swift; sourceTree = "<group>"; };
		4B0219A725E0646500ED7DEA /* WebsiteDataStoreTests.swift */ = {isa = PBXFileReference; fileEncoding = 4; lastKnownFileType = sourcecode.swift; path = WebsiteDataStoreTests.swift; sourceTree = "<group>"; };
		4B0511A4262CAA5A00F6079C /* DefaultBrowserPreferences.swift */ = {isa = PBXFileReference; fileEncoding = 4; lastKnownFileType = sourcecode.swift; path = DefaultBrowserPreferences.swift; sourceTree = "<group>"; };
		4B0511A5262CAA5A00F6079C /* AppearancePreferences.swift */ = {isa = PBXFileReference; fileEncoding = 4; lastKnownFileType = sourcecode.swift; path = AppearancePreferences.swift; sourceTree = "<group>"; };
		4B0511A6262CAA5A00F6079C /* PrivacySecurityPreferences.swift */ = {isa = PBXFileReference; fileEncoding = 4; lastKnownFileType = sourcecode.swift; path = PrivacySecurityPreferences.swift; sourceTree = "<group>"; };
		4B0511A7262CAA5A00F6079C /* DownloadPreferences.swift */ = {isa = PBXFileReference; fileEncoding = 4; lastKnownFileType = sourcecode.swift; path = DownloadPreferences.swift; sourceTree = "<group>"; };
		4B0511A8262CAA5A00F6079C /* PreferenceSections.swift */ = {isa = PBXFileReference; fileEncoding = 4; lastKnownFileType = sourcecode.swift; path = PreferenceSections.swift; sourceTree = "<group>"; };
		4B0511AB262CAA5A00F6079C /* PrivacySecurityPreferencesTableCellView.xib */ = {isa = PBXFileReference; fileEncoding = 4; lastKnownFileType = file.xib; path = PrivacySecurityPreferencesTableCellView.xib; sourceTree = "<group>"; };
		4B0511AC262CAA5A00F6079C /* PreferencesAboutViewController.swift */ = {isa = PBXFileReference; fileEncoding = 4; lastKnownFileType = sourcecode.swift; path = PreferencesAboutViewController.swift; sourceTree = "<group>"; };
		4B0511AD262CAA5A00F6079C /* Preferences.storyboard */ = {isa = PBXFileReference; fileEncoding = 4; lastKnownFileType = file.storyboard; path = Preferences.storyboard; sourceTree = "<group>"; };
		4B0511AE262CAA5A00F6079C /* PreferencesSidebarViewController.swift */ = {isa = PBXFileReference; fileEncoding = 4; lastKnownFileType = sourcecode.swift; path = PreferencesSidebarViewController.swift; sourceTree = "<group>"; };
		4B0511AF262CAA5A00F6079C /* PrivacySecurityPreferencesTableCellView.swift */ = {isa = PBXFileReference; fileEncoding = 4; lastKnownFileType = sourcecode.swift; path = PrivacySecurityPreferencesTableCellView.swift; sourceTree = "<group>"; };
		4B0511B0262CAA5A00F6079C /* DefaultBrowserTableCellView.xib */ = {isa = PBXFileReference; fileEncoding = 4; lastKnownFileType = file.xib; path = DefaultBrowserTableCellView.xib; sourceTree = "<group>"; };
		4B0511B1262CAA5A00F6079C /* PreferenceTableCellView.swift */ = {isa = PBXFileReference; fileEncoding = 4; lastKnownFileType = sourcecode.swift; path = PreferenceTableCellView.swift; sourceTree = "<group>"; };
		4B0511B2262CAA5A00F6079C /* PreferencesListViewController.swift */ = {isa = PBXFileReference; fileEncoding = 4; lastKnownFileType = sourcecode.swift; path = PreferencesListViewController.swift; sourceTree = "<group>"; };
		4B0511B3262CAA5A00F6079C /* RoundedSelectionRowView.swift */ = {isa = PBXFileReference; fileEncoding = 4; lastKnownFileType = sourcecode.swift; path = RoundedSelectionRowView.swift; sourceTree = "<group>"; };
		4B0511B4262CAA5A00F6079C /* FireproofDomainsViewController.swift */ = {isa = PBXFileReference; fileEncoding = 4; lastKnownFileType = sourcecode.swift; path = FireproofDomainsViewController.swift; sourceTree = "<group>"; };
		4B0511B5262CAA5A00F6079C /* DownloadPreferencesTableCellView.swift */ = {isa = PBXFileReference; fileEncoding = 4; lastKnownFileType = sourcecode.swift; path = DownloadPreferencesTableCellView.swift; sourceTree = "<group>"; };
		4B0511B6262CAA5A00F6079C /* PreferencesSplitViewController.swift */ = {isa = PBXFileReference; fileEncoding = 4; lastKnownFileType = sourcecode.swift; path = PreferencesSplitViewController.swift; sourceTree = "<group>"; };
		4B0511B7262CAA5A00F6079C /* DefaultBrowserTableCellView.swift */ = {isa = PBXFileReference; fileEncoding = 4; lastKnownFileType = sourcecode.swift; path = DefaultBrowserTableCellView.swift; sourceTree = "<group>"; };
		4B0511B8262CAA5A00F6079C /* DownloadPreferencesTableCellView.xib */ = {isa = PBXFileReference; fileEncoding = 4; lastKnownFileType = file.xib; path = DownloadPreferencesTableCellView.xib; sourceTree = "<group>"; };
		4B0511B9262CAA5A00F6079C /* AppearancePreferencesTableCellView.swift */ = {isa = PBXFileReference; fileEncoding = 4; lastKnownFileType = sourcecode.swift; path = AppearancePreferencesTableCellView.swift; sourceTree = "<group>"; };
		4B0511BA262CAA5A00F6079C /* AppearancePreferencesTableCellView.xib */ = {isa = PBXFileReference; fileEncoding = 4; lastKnownFileType = file.xib; path = AppearancePreferencesTableCellView.xib; sourceTree = "<group>"; };
		4B0511DF262CAA8600F6079C /* NSOpenPanelExtensions.swift */ = {isa = PBXFileReference; fileEncoding = 4; lastKnownFileType = sourcecode.swift; path = NSOpenPanelExtensions.swift; sourceTree = "<group>"; };
		4B0511E0262CAA8600F6079C /* NSViewControllerExtension.swift */ = {isa = PBXFileReference; fileEncoding = 4; lastKnownFileType = sourcecode.swift; path = NSViewControllerExtension.swift; sourceTree = "<group>"; };
		4B0511E6262CAB3700F6079C /* UserDefaultsWrapperUtilities.swift */ = {isa = PBXFileReference; lastKnownFileType = sourcecode.swift; path = UserDefaultsWrapperUtilities.swift; sourceTree = "<group>"; };
		4B0511EF262CAEC900F6079C /* AppearancePreferencesTests.swift */ = {isa = PBXFileReference; lastKnownFileType = sourcecode.swift; path = AppearancePreferencesTests.swift; sourceTree = "<group>"; };
		4B0511F7262CB20F00F6079C /* DownloadPreferencesTests.swift */ = {isa = PBXFileReference; lastKnownFileType = sourcecode.swift; path = DownloadPreferencesTests.swift; sourceTree = "<group>"; };
		4B11060425903E570039B979 /* CoreDataEncryptionTesting.xcdatamodel */ = {isa = PBXFileReference; lastKnownFileType = wrapper.xcdatamodel; path = CoreDataEncryptionTesting.xcdatamodel; sourceTree = "<group>"; };
		4B11060925903EAC0039B979 /* CoreDataEncryptionTests.swift */ = {isa = PBXFileReference; lastKnownFileType = sourcecode.swift; path = CoreDataEncryptionTests.swift; sourceTree = "<group>"; };
		4B139AFC26B60BD800894F82 /* NSImageExtensions.swift */ = {isa = PBXFileReference; lastKnownFileType = sourcecode.swift; path = NSImageExtensions.swift; sourceTree = "<group>"; };
		4B1AD89D25FC27E200261379 /* Integration Tests.xctest */ = {isa = PBXFileReference; explicitFileType = wrapper.cfbundle; includeInIndex = 0; path = "Integration Tests.xctest"; sourceTree = BUILT_PRODUCTS_DIR; };
		4B1AD8A125FC27E200261379 /* Info.plist */ = {isa = PBXFileReference; lastKnownFileType = text.plist.xml; path = Info.plist; sourceTree = "<group>"; };
		4B1AD91625FC46FB00261379 /* CoreDataEncryptionTests.swift */ = {isa = PBXFileReference; lastKnownFileType = sourcecode.swift; path = CoreDataEncryptionTests.swift; sourceTree = "<group>"; };
		4B4F72EB266B2ED300814C60 /* CollectionExtension.swift */ = {isa = PBXFileReference; lastKnownFileType = sourcecode.swift; path = CollectionExtension.swift; sourceTree = "<group>"; };
		4B55EB4F26E569F600B0206E /* RequestFilePermissionViewController.swift */ = {isa = PBXFileReference; lastKnownFileType = sourcecode.swift; path = RequestFilePermissionViewController.swift; sourceTree = "<group>"; };
		4B55EB5126E5891B00B0206E /* SafariBookmarksReader.swift */ = {isa = PBXFileReference; lastKnownFileType = sourcecode.swift; path = SafariBookmarksReader.swift; sourceTree = "<group>"; };
		4B55EB5426E58B5100B0206E /* Bookmarks.plist */ = {isa = PBXFileReference; lastKnownFileType = file.bplist; path = Bookmarks.plist; sourceTree = "<group>"; };
		4B55EB5626E58C4300B0206E /* SafariBookmarksReaderTests.swift */ = {isa = PBXFileReference; lastKnownFileType = sourcecode.swift; path = SafariBookmarksReaderTests.swift; sourceTree = "<group>"; };
		4B59023826B35F3600489384 /* ChromeDataImporter.swift */ = {isa = PBXFileReference; fileEncoding = 4; lastKnownFileType = sourcecode.swift; path = ChromeDataImporter.swift; sourceTree = "<group>"; };
		4B59023926B35F3600489384 /* ChromiumLoginReader.swift */ = {isa = PBXFileReference; fileEncoding = 4; lastKnownFileType = sourcecode.swift; path = ChromiumLoginReader.swift; sourceTree = "<group>"; };
		4B59023B26B35F3600489384 /* ChromiumDataImporter.swift */ = {isa = PBXFileReference; fileEncoding = 4; lastKnownFileType = sourcecode.swift; path = ChromiumDataImporter.swift; sourceTree = "<group>"; };
		4B59023C26B35F3600489384 /* BraveDataImporter.swift */ = {isa = PBXFileReference; fileEncoding = 4; lastKnownFileType = sourcecode.swift; path = BraveDataImporter.swift; sourceTree = "<group>"; };
		4B59024226B35F7C00489384 /* BrowserImportViewController.swift */ = {isa = PBXFileReference; fileEncoding = 4; lastKnownFileType = sourcecode.swift; path = BrowserImportViewController.swift; sourceTree = "<group>"; };
		4B59024726B3673600489384 /* ThirdPartyBrowser.swift */ = {isa = PBXFileReference; lastKnownFileType = sourcecode.swift; path = ThirdPartyBrowser.swift; sourceTree = "<group>"; };
		4B59024926B38B0B00489384 /* Login Data */ = {isa = PBXFileReference; lastKnownFileType = file; path = "Login Data"; sourceTree = "<group>"; };
		4B59024B26B38BB800489384 /* ChromiumLoginReaderTests.swift */ = {isa = PBXFileReference; lastKnownFileType = sourcecode.swift; path = ChromiumLoginReaderTests.swift; sourceTree = "<group>"; };
		4B5FF67726B602B100D42879 /* FirefoxDataImporter.swift */ = {isa = PBXFileReference; lastKnownFileType = sourcecode.swift; path = FirefoxDataImporter.swift; sourceTree = "<group>"; };
		4B6160D225B14E6E007DE5B2 /* TrackerRadarManager.swift */ = {isa = PBXFileReference; lastKnownFileType = sourcecode.swift; path = TrackerRadarManager.swift; sourceTree = "<group>"; };
		4B6160D725B150E4007DE5B2 /* trackerData.json */ = {isa = PBXFileReference; lastKnownFileType = text.json; path = trackerData.json; sourceTree = "<group>"; };
		4B6160DC25B152C5007DE5B2 /* ContentBlockerRulesUserScript.swift */ = {isa = PBXFileReference; lastKnownFileType = sourcecode.swift; path = ContentBlockerRulesUserScript.swift; sourceTree = "<group>"; };
		4B6160E425B152FA007DE5B2 /* ContentBlockerUserScript.swift */ = {isa = PBXFileReference; lastKnownFileType = sourcecode.swift; path = ContentBlockerUserScript.swift; sourceTree = "<group>"; };
		4B6160EC25B15417007DE5B2 /* DetectedTracker.swift */ = {isa = PBXFileReference; lastKnownFileType = sourcecode.swift; path = DetectedTracker.swift; sourceTree = "<group>"; };
		4B6160F125B15792007DE5B2 /* contentblockerrules.js */ = {isa = PBXFileReference; lastKnownFileType = sourcecode.javascript; path = contentblockerrules.js; sourceTree = "<group>"; };
		4B6160F625B157BB007DE5B2 /* contentblocker.js */ = {isa = PBXFileReference; lastKnownFileType = sourcecode.javascript; path = contentblocker.js; sourceTree = "<group>"; };
		4B6160FE25B15BB1007DE5B2 /* ContentBlockerRulesManager.swift */ = {isa = PBXFileReference; lastKnownFileType = sourcecode.swift; path = ContentBlockerRulesManager.swift; sourceTree = "<group>"; };
		4B65027425E5F2A70054432E /* DefaultBrowserPromptView.xib */ = {isa = PBXFileReference; lastKnownFileType = file.xib; path = DefaultBrowserPromptView.xib; sourceTree = "<group>"; };
		4B65027925E5F2B10054432E /* DefaultBrowserPromptView.swift */ = {isa = PBXFileReference; lastKnownFileType = sourcecode.swift; path = DefaultBrowserPromptView.swift; sourceTree = "<group>"; };
		4B65143D263924B5005B46EB /* EmailUrlExtensions.swift */ = {isa = PBXFileReference; lastKnownFileType = sourcecode.swift; path = EmailUrlExtensions.swift; sourceTree = "<group>"; };
		4B677424255DBEB800025BD8 /* BloomFilterWrapper.mm */ = {isa = PBXFileReference; fileEncoding = 4; lastKnownFileType = sourcecode.cpp.objcpp; path = BloomFilterWrapper.mm; sourceTree = "<group>"; };
		4B677425255DBEB800025BD8 /* BloomFilterWrapper.h */ = {isa = PBXFileReference; fileEncoding = 4; lastKnownFileType = sourcecode.c.h; path = BloomFilterWrapper.h; sourceTree = "<group>"; };
		4B677427255DBEB800025BD8 /* httpsMobileV2BloomSpec.json */ = {isa = PBXFileReference; fileEncoding = 4; lastKnownFileType = text.json; path = httpsMobileV2BloomSpec.json; sourceTree = "<group>"; };
		4B677428255DBEB800025BD8 /* httpsMobileV2Bloom.bin */ = {isa = PBXFileReference; lastKnownFileType = archive.macbinary; path = httpsMobileV2Bloom.bin; sourceTree = "<group>"; };
		4B677429255DBEB800025BD8 /* HTTPSBloomFilterSpecification.swift */ = {isa = PBXFileReference; fileEncoding = 4; lastKnownFileType = sourcecode.swift; path = HTTPSBloomFilterSpecification.swift; sourceTree = "<group>"; };
		4B67742A255DBEB800025BD8 /* httpsMobileV2FalsePositives.json */ = {isa = PBXFileReference; fileEncoding = 4; lastKnownFileType = text.json; path = httpsMobileV2FalsePositives.json; sourceTree = "<group>"; };
		4B67742B255DBEB800025BD8 /* HTTPSExcludedDomains.swift */ = {isa = PBXFileReference; fileEncoding = 4; lastKnownFileType = sourcecode.swift; path = HTTPSExcludedDomains.swift; sourceTree = "<group>"; };
		4B67742C255DBEB800025BD8 /* HTTPSUpgrade.swift */ = {isa = PBXFileReference; fileEncoding = 4; lastKnownFileType = sourcecode.swift; path = HTTPSUpgrade.swift; sourceTree = "<group>"; };
		4B67742F255DBEB800025BD8 /* HTTPSUpgrade 3.xcdatamodel */ = {isa = PBXFileReference; lastKnownFileType = wrapper.xcdatamodel; path = "HTTPSUpgrade 3.xcdatamodel"; sourceTree = "<group>"; };
		4B677430255DBEB800025BD8 /* HTTPSUpgradeStore.swift */ = {isa = PBXFileReference; fileEncoding = 4; lastKnownFileType = sourcecode.swift; path = HTTPSUpgradeStore.swift; sourceTree = "<group>"; };
		4B677440255DBEEA00025BD8 /* Database.swift */ = {isa = PBXFileReference; fileEncoding = 4; lastKnownFileType = sourcecode.swift; path = Database.swift; sourceTree = "<group>"; };
		4B677449255DBF3A00025BD8 /* BloomFilter.cpp */ = {isa = PBXFileReference; fileEncoding = 4; lastKnownFileType = sourcecode.cpp.cpp; name = BloomFilter.cpp; path = Submodules/bloom_cpp/src/BloomFilter.cpp; sourceTree = SOURCE_ROOT; };
		4B67744A255DBF3A00025BD8 /* BloomFilter.hpp */ = {isa = PBXFileReference; fileEncoding = 4; lastKnownFileType = sourcecode.cpp.h; name = BloomFilter.hpp; path = Submodules/bloom_cpp/src/BloomFilter.hpp; sourceTree = SOURCE_ROOT; };
		4B67744F255DBFA300025BD8 /* HashExtension.swift */ = {isa = PBXFileReference; fileEncoding = 4; lastKnownFileType = sourcecode.swift; path = HashExtension.swift; sourceTree = "<group>"; };
		4B677454255DC18000025BD8 /* Bridging.h */ = {isa = PBXFileReference; fileEncoding = 4; lastKnownFileType = sourcecode.c.h; path = Bridging.h; sourceTree = "<group>"; };
		4B723DEB26B0002B00E14D75 /* DataImport.swift */ = {isa = PBXFileReference; lastKnownFileType = sourcecode.swift; path = DataImport.swift; sourceTree = "<group>"; };
		4B723DED26B0002B00E14D75 /* DataImport.storyboard */ = {isa = PBXFileReference; lastKnownFileType = file.storyboard; path = DataImport.storyboard; sourceTree = "<group>"; };
		4B723DEE26B0002B00E14D75 /* DataImportViewController.swift */ = {isa = PBXFileReference; lastKnownFileType = sourcecode.swift; path = DataImportViewController.swift; sourceTree = "<group>"; };
		4B723DEF26B0002B00E14D75 /* CSVImportViewController.swift */ = {isa = PBXFileReference; lastKnownFileType = sourcecode.swift; path = CSVImportViewController.swift; sourceTree = "<group>"; };
		4B723DF026B0002B00E14D75 /* CSVImportSummaryViewController.swift */ = {isa = PBXFileReference; lastKnownFileType = sourcecode.swift; path = CSVImportSummaryViewController.swift; sourceTree = "<group>"; };
		4B723DF326B0002B00E14D75 /* SecureVaultLoginImporter.swift */ = {isa = PBXFileReference; lastKnownFileType = sourcecode.swift; path = SecureVaultLoginImporter.swift; sourceTree = "<group>"; };
		4B723DF426B0002B00E14D75 /* LoginImport.swift */ = {isa = PBXFileReference; lastKnownFileType = sourcecode.swift; path = LoginImport.swift; sourceTree = "<group>"; };
		4B723DF626B0002B00E14D75 /* CSVParser.swift */ = {isa = PBXFileReference; lastKnownFileType = sourcecode.swift; path = CSVParser.swift; sourceTree = "<group>"; };
		4B723DF726B0002B00E14D75 /* CSVImporter.swift */ = {isa = PBXFileReference; lastKnownFileType = sourcecode.swift; path = CSVImporter.swift; sourceTree = "<group>"; };
		4B723DF926B0002B00E14D75 /* DataExport.swift */ = {isa = PBXFileReference; lastKnownFileType = sourcecode.swift; path = DataExport.swift; sourceTree = "<group>"; };
		4B723DFB26B0002B00E14D75 /* LoginExport.swift */ = {isa = PBXFileReference; lastKnownFileType = sourcecode.swift; path = LoginExport.swift; sourceTree = "<group>"; };
		4B723DFD26B0002B00E14D75 /* CSVLoginExporter.swift */ = {isa = PBXFileReference; lastKnownFileType = sourcecode.swift; path = CSVLoginExporter.swift; sourceTree = "<group>"; };
		4B723DFF26B0003E00E14D75 /* DataImportMocks.swift */ = {isa = PBXFileReference; fileEncoding = 4; lastKnownFileType = sourcecode.swift; path = DataImportMocks.swift; sourceTree = "<group>"; };
		4B723E0026B0003E00E14D75 /* CSVParserTests.swift */ = {isa = PBXFileReference; fileEncoding = 4; lastKnownFileType = sourcecode.swift; path = CSVParserTests.swift; sourceTree = "<group>"; };
		4B723E0126B0003E00E14D75 /* CSVImporterTests.swift */ = {isa = PBXFileReference; fileEncoding = 4; lastKnownFileType = sourcecode.swift; path = CSVImporterTests.swift; sourceTree = "<group>"; };
		4B723E0326B0003E00E14D75 /* MockSecureVault.swift */ = {isa = PBXFileReference; fileEncoding = 4; lastKnownFileType = sourcecode.swift; path = MockSecureVault.swift; sourceTree = "<group>"; };
		4B723E0426B0003E00E14D75 /* CSVLoginExporterTests.swift */ = {isa = PBXFileReference; fileEncoding = 4; lastKnownFileType = sourcecode.swift; path = CSVLoginExporterTests.swift; sourceTree = "<group>"; };
		4B723E1726B000DC00E14D75 /* TemporaryFileCreator.swift */ = {isa = PBXFileReference; fileEncoding = 4; lastKnownFileType = sourcecode.swift; path = TemporaryFileCreator.swift; sourceTree = "<group>"; };
		4B78A86A26BB3ADD0071BB16 /* BrowserImportSummaryViewController.swift */ = {isa = PBXFileReference; lastKnownFileType = sourcecode.swift; path = BrowserImportSummaryViewController.swift; sourceTree = "<group>"; };
		4B82E9B825B6A05800656FE7 /* DetectedTrackerTests.swift */ = {isa = PBXFileReference; lastKnownFileType = sourcecode.swift; path = DetectedTrackerTests.swift; sourceTree = "<group>"; };
		4B82E9C025B6A1CD00656FE7 /* TrackerRadarManagerTests.swift */ = {isa = PBXFileReference; lastKnownFileType = sourcecode.swift; path = TrackerRadarManagerTests.swift; sourceTree = "<group>"; };
		4B8AC93226B3B06300879451 /* EdgeDataImporter.swift */ = {isa = PBXFileReference; lastKnownFileType = sourcecode.swift; path = EdgeDataImporter.swift; sourceTree = "<group>"; };
		4B8AC93426B3B2FD00879451 /* NSAlert+DataImport.swift */ = {isa = PBXFileReference; lastKnownFileType = sourcecode.swift; path = "NSAlert+DataImport.swift"; sourceTree = "<group>"; };
		4B8AC93826B48A5100879451 /* FirefoxLoginReader.swift */ = {isa = PBXFileReference; lastKnownFileType = sourcecode.swift; path = FirefoxLoginReader.swift; sourceTree = "<group>"; };
		4B8AC93A26B48ADF00879451 /* ASN1Parser.swift */ = {isa = PBXFileReference; lastKnownFileType = sourcecode.swift; path = ASN1Parser.swift; sourceTree = "<group>"; };
		4B8AC93C26B49BE600879451 /* FirefoxLoginReaderTests.swift */ = {isa = PBXFileReference; lastKnownFileType = sourcecode.swift; path = FirefoxLoginReaderTests.swift; sourceTree = "<group>"; };
		4B8AC93E26B49BEE00879451 /* logins.json */ = {isa = PBXFileReference; fileEncoding = 4; lastKnownFileType = text.json; path = logins.json; sourceTree = "<group>"; };
		4B8AC93F26B49BEE00879451 /* key4.db */ = {isa = PBXFileReference; lastKnownFileType = file; path = key4.db; sourceTree = "<group>"; };
		4B92928526670D1600AD2C21 /* BookmarksOutlineView.swift */ = {isa = PBXFileReference; fileEncoding = 4; lastKnownFileType = sourcecode.swift; path = BookmarksOutlineView.swift; sourceTree = "<group>"; };
		4B92928626670D1600AD2C21 /* OutlineSeparatorViewCell.swift */ = {isa = PBXFileReference; fileEncoding = 4; lastKnownFileType = sourcecode.swift; path = OutlineSeparatorViewCell.swift; sourceTree = "<group>"; };
		4B92928726670D1600AD2C21 /* BookmarkOutlineViewCell.swift */ = {isa = PBXFileReference; fileEncoding = 4; lastKnownFileType = sourcecode.swift; path = BookmarkOutlineViewCell.swift; sourceTree = "<group>"; };
		4B92928826670D1600AD2C21 /* BookmarkOutlineViewCell.xib */ = {isa = PBXFileReference; fileEncoding = 4; lastKnownFileType = file.xib; path = BookmarkOutlineViewCell.xib; sourceTree = "<group>"; };
		4B92928926670D1700AD2C21 /* BookmarkTableCellView.swift */ = {isa = PBXFileReference; fileEncoding = 4; lastKnownFileType = sourcecode.swift; path = BookmarkTableCellView.swift; sourceTree = "<group>"; };
		4B92928A26670D1700AD2C21 /* BookmarkTableCellView.xib */ = {isa = PBXFileReference; fileEncoding = 4; lastKnownFileType = file.xib; path = BookmarkTableCellView.xib; sourceTree = "<group>"; };
		4B92929126670D2A00AD2C21 /* BookmarkOutlineViewDataSource.swift */ = {isa = PBXFileReference; fileEncoding = 4; lastKnownFileType = sourcecode.swift; path = BookmarkOutlineViewDataSource.swift; sourceTree = "<group>"; };
		4B92929226670D2A00AD2C21 /* PasteboardFolder.swift */ = {isa = PBXFileReference; fileEncoding = 4; lastKnownFileType = sourcecode.swift; path = PasteboardFolder.swift; sourceTree = "<group>"; };
		4B92929326670D2A00AD2C21 /* BookmarkNode.swift */ = {isa = PBXFileReference; fileEncoding = 4; lastKnownFileType = sourcecode.swift; path = BookmarkNode.swift; sourceTree = "<group>"; };
		4B92929426670D2A00AD2C21 /* BookmarkSidebarTreeController.swift */ = {isa = PBXFileReference; fileEncoding = 4; lastKnownFileType = sourcecode.swift; path = BookmarkSidebarTreeController.swift; sourceTree = "<group>"; };
		4B92929526670D2A00AD2C21 /* PasteboardBookmark.swift */ = {isa = PBXFileReference; fileEncoding = 4; lastKnownFileType = sourcecode.swift; path = PasteboardBookmark.swift; sourceTree = "<group>"; };
		4B92929626670D2A00AD2C21 /* SpacerNode.swift */ = {isa = PBXFileReference; fileEncoding = 4; lastKnownFileType = sourcecode.swift; path = SpacerNode.swift; sourceTree = "<group>"; };
		4B92929726670D2A00AD2C21 /* BookmarkTreeController.swift */ = {isa = PBXFileReference; fileEncoding = 4; lastKnownFileType = sourcecode.swift; path = BookmarkTreeController.swift; sourceTree = "<group>"; };
		4B92929826670D2A00AD2C21 /* PseudoFolder.swift */ = {isa = PBXFileReference; fileEncoding = 4; lastKnownFileType = sourcecode.swift; path = PseudoFolder.swift; sourceTree = "<group>"; };
		4B92929926670D2A00AD2C21 /* BookmarkManagedObject.swift */ = {isa = PBXFileReference; fileEncoding = 4; lastKnownFileType = sourcecode.swift; path = BookmarkManagedObject.swift; sourceTree = "<group>"; };
		4B92929A26670D2A00AD2C21 /* PasteboardWriting.swift */ = {isa = PBXFileReference; fileEncoding = 4; lastKnownFileType = sourcecode.swift; path = PasteboardWriting.swift; sourceTree = "<group>"; };
		4B9292A526670D3700AD2C21 /* Bookmark.xcmappingmodel */ = {isa = PBXFileReference; lastKnownFileType = wrapper.xcmappingmodel; path = Bookmark.xcmappingmodel; sourceTree = "<group>"; };
		4B9292A626670D3700AD2C21 /* BookmarkMigrationPolicy.swift */ = {isa = PBXFileReference; fileEncoding = 4; lastKnownFileType = sourcecode.swift; path = BookmarkMigrationPolicy.swift; sourceTree = "<group>"; };
		4B9292A826670D3700AD2C21 /* Bookmark 2.xcdatamodel */ = {isa = PBXFileReference; lastKnownFileType = wrapper.xcdatamodel; path = "Bookmark 2.xcdatamodel"; sourceTree = "<group>"; };
		4B9292A926670D3700AD2C21 /* Bookmark.xcdatamodel */ = {isa = PBXFileReference; lastKnownFileType = wrapper.xcdatamodel; path = Bookmark.xcdatamodel; sourceTree = "<group>"; };
		4B9292AE26670F5300AD2C21 /* NSOutlineViewExtensions.swift */ = {isa = PBXFileReference; fileEncoding = 4; lastKnownFileType = sourcecode.swift; path = NSOutlineViewExtensions.swift; sourceTree = "<group>"; };
		4B9292B02667103000AD2C21 /* BookmarkNodePathTests.swift */ = {isa = PBXFileReference; fileEncoding = 4; lastKnownFileType = sourcecode.swift; path = BookmarkNodePathTests.swift; sourceTree = "<group>"; };
		4B9292B12667103000AD2C21 /* BookmarkNodeTests.swift */ = {isa = PBXFileReference; fileEncoding = 4; lastKnownFileType = sourcecode.swift; path = BookmarkNodeTests.swift; sourceTree = "<group>"; };
		4B9292B22667103000AD2C21 /* BookmarkSidebarTreeControllerTests.swift */ = {isa = PBXFileReference; fileEncoding = 4; lastKnownFileType = sourcecode.swift; path = BookmarkSidebarTreeControllerTests.swift; sourceTree = "<group>"; };
		4B9292B32667103000AD2C21 /* BookmarkOutlineViewDataSourceTests.swift */ = {isa = PBXFileReference; fileEncoding = 4; lastKnownFileType = sourcecode.swift; path = BookmarkOutlineViewDataSourceTests.swift; sourceTree = "<group>"; };
		4B9292B42667103000AD2C21 /* PasteboardFolderTests.swift */ = {isa = PBXFileReference; fileEncoding = 4; lastKnownFileType = sourcecode.swift; path = PasteboardFolderTests.swift; sourceTree = "<group>"; };
		4B9292B52667103000AD2C21 /* TreeControllerTests.swift */ = {isa = PBXFileReference; fileEncoding = 4; lastKnownFileType = sourcecode.swift; path = TreeControllerTests.swift; sourceTree = "<group>"; };
		4B9292B62667103000AD2C21 /* BookmarkManagedObjectTests.swift */ = {isa = PBXFileReference; fileEncoding = 4; lastKnownFileType = sourcecode.swift; path = BookmarkManagedObjectTests.swift; sourceTree = "<group>"; };
		4B9292B72667103000AD2C21 /* BookmarkMigrationTests.swift */ = {isa = PBXFileReference; fileEncoding = 4; lastKnownFileType = sourcecode.swift; path = BookmarkMigrationTests.swift; sourceTree = "<group>"; };
		4B9292B82667103000AD2C21 /* BookmarkTests.swift */ = {isa = PBXFileReference; fileEncoding = 4; lastKnownFileType = sourcecode.swift; path = BookmarkTests.swift; sourceTree = "<group>"; };
		4B9292B92667103100AD2C21 /* PasteboardBookmarkTests.swift */ = {isa = PBXFileReference; fileEncoding = 4; lastKnownFileType = sourcecode.swift; path = PasteboardBookmarkTests.swift; sourceTree = "<group>"; };
		4B9292C42667104B00AD2C21 /* CoreDataTestUtilities.swift */ = {isa = PBXFileReference; fileEncoding = 4; lastKnownFileType = sourcecode.swift; path = CoreDataTestUtilities.swift; sourceTree = "<group>"; };
		4B9292C62667123700AD2C21 /* BrowserTabSelectionDelegate.swift */ = {isa = PBXFileReference; fileEncoding = 4; lastKnownFileType = sourcecode.swift; path = BrowserTabSelectionDelegate.swift; sourceTree = "<group>"; };
		4B9292C72667123700AD2C21 /* BookmarkManagementSidebarViewController.swift */ = {isa = PBXFileReference; fileEncoding = 4; lastKnownFileType = sourcecode.swift; path = BookmarkManagementSidebarViewController.swift; sourceTree = "<group>"; };
		4B9292C82667123700AD2C21 /* BookmarkManagementSplitViewController.swift */ = {isa = PBXFileReference; fileEncoding = 4; lastKnownFileType = sourcecode.swift; path = BookmarkManagementSplitViewController.swift; sourceTree = "<group>"; };
		4B9292C92667123700AD2C21 /* BookmarkTableRowView.swift */ = {isa = PBXFileReference; fileEncoding = 4; lastKnownFileType = sourcecode.swift; path = BookmarkTableRowView.swift; sourceTree = "<group>"; };
		4B9292CA2667123700AD2C21 /* AddFolderModalViewController.swift */ = {isa = PBXFileReference; fileEncoding = 4; lastKnownFileType = sourcecode.swift; path = AddFolderModalViewController.swift; sourceTree = "<group>"; };
		4B9292CB2667123700AD2C21 /* AddBookmarkModalViewController.swift */ = {isa = PBXFileReference; fileEncoding = 4; lastKnownFileType = sourcecode.swift; path = AddBookmarkModalViewController.swift; sourceTree = "<group>"; };
		4B9292CC2667123700AD2C21 /* BookmarkListViewController.swift */ = {isa = PBXFileReference; fileEncoding = 4; lastKnownFileType = sourcecode.swift; path = BookmarkListViewController.swift; sourceTree = "<group>"; };
		4B9292CD2667123700AD2C21 /* BookmarkManagementDetailViewController.swift */ = {isa = PBXFileReference; fileEncoding = 4; lastKnownFileType = sourcecode.swift; path = BookmarkManagementDetailViewController.swift; sourceTree = "<group>"; };
		4B9292D62667124000AD2C21 /* NSPopUpButtonExtension.swift */ = {isa = PBXFileReference; fileEncoding = 4; lastKnownFileType = sourcecode.swift; path = NSPopUpButtonExtension.swift; sourceTree = "<group>"; };
		4B9292D82667124B00AD2C21 /* BookmarkListTreeControllerDataSource.swift */ = {isa = PBXFileReference; fileEncoding = 4; lastKnownFileType = sourcecode.swift; path = BookmarkListTreeControllerDataSource.swift; sourceTree = "<group>"; };
		4B9292DA2667125D00AD2C21 /* ContextualMenu.swift */ = {isa = PBXFileReference; fileEncoding = 4; lastKnownFileType = sourcecode.swift; path = ContextualMenu.swift; sourceTree = "<group>"; };
		4B97ACEE26D2A5B50086C3D0 /* SafariDataImporter.swift */ = {isa = PBXFileReference; lastKnownFileType = sourcecode.swift; path = SafariDataImporter.swift; sourceTree = "<group>"; };
		4B97ACF226D2C8600086C3D0 /* FirefoxBookmarksReader.swift */ = {isa = PBXFileReference; lastKnownFileType = sourcecode.swift; path = FirefoxBookmarksReader.swift; sourceTree = "<group>"; };
		4B97ACF426D2C9280086C3D0 /* FirefoxBookmarksReaderTests.swift */ = {isa = PBXFileReference; lastKnownFileType = sourcecode.swift; path = FirefoxBookmarksReaderTests.swift; sourceTree = "<group>"; };
		4B97ACF626D2C95E0086C3D0 /* places.sqlite */ = {isa = PBXFileReference; lastKnownFileType = file; path = places.sqlite; sourceTree = "<group>"; };
		4BA1A69A258B076900F6F690 /* FileStore.swift */ = {isa = PBXFileReference; lastKnownFileType = sourcecode.swift; path = FileStore.swift; sourceTree = "<group>"; };
		4BA1A69F258B079600F6F690 /* DataEncryption.swift */ = {isa = PBXFileReference; lastKnownFileType = sourcecode.swift; path = DataEncryption.swift; sourceTree = "<group>"; };
		4BA1A6A4258B07DF00F6F690 /* EncryptedValueTransformer.swift */ = {isa = PBXFileReference; lastKnownFileType = sourcecode.swift; path = EncryptedValueTransformer.swift; sourceTree = "<group>"; };
		4BA1A6B2258B080A00F6F690 /* EncryptionKeyGeneration.swift */ = {isa = PBXFileReference; lastKnownFileType = sourcecode.swift; path = EncryptionKeyGeneration.swift; sourceTree = "<group>"; };
		4BA1A6B7258B081600F6F690 /* EncryptionKeyStoring.swift */ = {isa = PBXFileReference; lastKnownFileType = sourcecode.swift; path = EncryptionKeyStoring.swift; sourceTree = "<group>"; };
		4BA1A6BC258B082300F6F690 /* EncryptionKeyStore.swift */ = {isa = PBXFileReference; lastKnownFileType = sourcecode.swift; path = EncryptionKeyStore.swift; sourceTree = "<group>"; };
		4BA1A6C1258B0A1300F6F690 /* ContiguousBytesExtension.swift */ = {isa = PBXFileReference; lastKnownFileType = sourcecode.swift; path = ContiguousBytesExtension.swift; sourceTree = "<group>"; };
		4BA1A6D8258C0CB300F6F690 /* DataEncryptionTests.swift */ = {isa = PBXFileReference; lastKnownFileType = sourcecode.swift; path = DataEncryptionTests.swift; sourceTree = "<group>"; };
		4BA1A6DD258C100A00F6F690 /* FileStoreTests.swift */ = {isa = PBXFileReference; lastKnownFileType = sourcecode.swift; path = FileStoreTests.swift; sourceTree = "<group>"; };
		4BA1A6E5258C270800F6F690 /* EncryptionKeyGeneratorTests.swift */ = {isa = PBXFileReference; lastKnownFileType = sourcecode.swift; path = EncryptionKeyGeneratorTests.swift; sourceTree = "<group>"; };
		4BA1A6EA258C288C00F6F690 /* EncryptionKeyStoreTests.swift */ = {isa = PBXFileReference; lastKnownFileType = sourcecode.swift; path = EncryptionKeyStoreTests.swift; sourceTree = "<group>"; };
		4BA1A6F5258C4F9600F6F690 /* EncryptionMocks.swift */ = {isa = PBXFileReference; lastKnownFileType = sourcecode.swift; path = EncryptionMocks.swift; sourceTree = "<group>"; };
		4BA1A6FD258C5C1300F6F690 /* EncryptedValueTransformerTests.swift */ = {isa = PBXFileReference; lastKnownFileType = sourcecode.swift; path = EncryptedValueTransformerTests.swift; sourceTree = "<group>"; };
		4BB46EA026B8954500222970 /* logins-encrypted.json */ = {isa = PBXFileReference; fileEncoding = 4; lastKnownFileType = text.json; path = "logins-encrypted.json"; sourceTree = "<group>"; };
		4BB46EA126B8954500222970 /* key4-encrypted.db */ = {isa = PBXFileReference; lastKnownFileType = file; path = "key4-encrypted.db"; sourceTree = "<group>"; };
		4BB6CE5E26B77ED000EC5860 /* Cryptography.swift */ = {isa = PBXFileReference; lastKnownFileType = sourcecode.swift; path = Cryptography.swift; sourceTree = "<group>"; };
		4BB88B4425B7B55C006F6B06 /* DebugUserScript.swift */ = {isa = PBXFileReference; lastKnownFileType = sourcecode.swift; path = DebugUserScript.swift; sourceTree = "<group>"; };
		4BB88B4925B7B690006F6B06 /* SequenceExtensions.swift */ = {isa = PBXFileReference; lastKnownFileType = sourcecode.swift; path = SequenceExtensions.swift; sourceTree = "<group>"; };
		4BB88B4F25B7BA2B006F6B06 /* TabInstrumentation.swift */ = {isa = PBXFileReference; lastKnownFileType = sourcecode.swift; path = TabInstrumentation.swift; sourceTree = "<group>"; };
		4BB88B5A25B7BA50006F6B06 /* Instruments.swift */ = {isa = PBXFileReference; lastKnownFileType = sourcecode.swift; path = Instruments.swift; sourceTree = "<group>"; };
		4BE0DF0426781961006337B7 /* NSStoryboardExtension.swift */ = {isa = PBXFileReference; lastKnownFileType = sourcecode.swift; path = NSStoryboardExtension.swift; sourceTree = "<group>"; };
		4BF10DA226CD8F6200318049 /* ChromiumBookmarksReader.swift */ = {isa = PBXFileReference; fileEncoding = 4; lastKnownFileType = sourcecode.swift; path = ChromiumBookmarksReader.swift; sourceTree = "<group>"; };
		4BF10DA326CD8F6200318049 /* ImportedBookmarks.swift */ = {isa = PBXFileReference; fileEncoding = 4; lastKnownFileType = sourcecode.swift; path = ImportedBookmarks.swift; sourceTree = "<group>"; };
		4BF10DA626CD8F9C00318049 /* ChromiumBookmarksReaderTests.swift */ = {isa = PBXFileReference; fileEncoding = 4; lastKnownFileType = sourcecode.swift; path = ChromiumBookmarksReaderTests.swift; sourceTree = "<group>"; };
		4BF10DA826CD92AA00318049 /* Bookmarks */ = {isa = PBXFileReference; fileEncoding = 4; lastKnownFileType = text; path = Bookmarks; sourceTree = "<group>"; };
		4BF10DAA26CDAD7100318049 /* BookmarkImport.swift */ = {isa = PBXFileReference; lastKnownFileType = sourcecode.swift; path = BookmarkImport.swift; sourceTree = "<group>"; };
		4BF10DAC26CDAE8E00318049 /* CoreDataBookmarkImporter.swift */ = {isa = PBXFileReference; lastKnownFileType = sourcecode.swift; path = CoreDataBookmarkImporter.swift; sourceTree = "<group>"; };
		4BF4951726C08395000547B8 /* ThirdPartyBrowserTests.swift */ = {isa = PBXFileReference; lastKnownFileType = sourcecode.swift; path = ThirdPartyBrowserTests.swift; sourceTree = "<group>"; };
		7B4CE8DA26F02108009134B1 /* UI Tests.xctest */ = {isa = PBXFileReference; explicitFileType = wrapper.cfbundle; includeInIndex = 0; path = "UI Tests.xctest"; sourceTree = BUILT_PRODUCTS_DIR; };
		7B4CE8DE26F02108009134B1 /* Info.plist */ = {isa = PBXFileReference; lastKnownFileType = text.plist.xml; path = Info.plist; sourceTree = "<group>"; };
		7B4CE8E626F02134009134B1 /* TabBarTests.swift */ = {isa = PBXFileReference; lastKnownFileType = sourcecode.swift; path = TabBarTests.swift; sourceTree = "<group>"; };
		8511E18325F82B34002F516B /* 01_Fire_really_small.json */ = {isa = PBXFileReference; fileEncoding = 4; lastKnownFileType = text.json; path = 01_Fire_really_small.json; sourceTree = "<group>"; };
		853014D525E671A000FB8205 /* PageObserverUserScript.swift */ = {isa = PBXFileReference; lastKnownFileType = sourcecode.swift; path = PageObserverUserScript.swift; sourceTree = "<group>"; };
		85308E24267FC9F2001ABD76 /* NSAlertExtension.swift */ = {isa = PBXFileReference; lastKnownFileType = sourcecode.swift; path = NSAlertExtension.swift; sourceTree = "<group>"; };
		85308E26267FCB22001ABD76 /* PasswordManagerSettings.swift */ = {isa = PBXFileReference; lastKnownFileType = sourcecode.swift; path = PasswordManagerSettings.swift; sourceTree = "<group>"; };
		8546DE6125C03056000CA5E1 /* UserAgentTests.swift */ = {isa = PBXFileReference; lastKnownFileType = sourcecode.swift; path = UserAgentTests.swift; sourceTree = "<group>"; };
		85480F8925CDC360009424E3 /* MainMenu.storyboard */ = {isa = PBXFileReference; lastKnownFileType = file.storyboard; path = MainMenu.storyboard; sourceTree = "<group>"; };
		85480FBA25D181CB009424E3 /* ConfigurationDownloading.swift */ = {isa = PBXFileReference; lastKnownFileType = sourcecode.swift; path = ConfigurationDownloading.swift; sourceTree = "<group>"; };
		85480FCE25D1AA22009424E3 /* ConfigurationStoring.swift */ = {isa = PBXFileReference; lastKnownFileType = sourcecode.swift; path = ConfigurationStoring.swift; sourceTree = "<group>"; };
		8553FF51257523760029327F /* URLSuggestedFilenameTests.swift */ = {isa = PBXFileReference; lastKnownFileType = sourcecode.swift; path = URLSuggestedFilenameTests.swift; sourceTree = "<group>"; };
		85625993269C8F9600EE44BC /* PasswordManager.storyboard */ = {isa = PBXFileReference; lastKnownFileType = file.storyboard; path = PasswordManager.storyboard; sourceTree = "<group>"; };
		85625995269C953C00EE44BC /* PasswordManagementViewController.swift */ = {isa = PBXFileReference; lastKnownFileType = sourcecode.swift; path = PasswordManagementViewController.swift; sourceTree = "<group>"; };
		85625997269C9C5F00EE44BC /* PasswordManagementPopover.swift */ = {isa = PBXFileReference; lastKnownFileType = sourcecode.swift; path = PasswordManagementPopover.swift; sourceTree = "<group>"; };
		85625999269CA0A600EE44BC /* NSRectExtension.swift */ = {isa = PBXFileReference; lastKnownFileType = sourcecode.swift; path = NSRectExtension.swift; sourceTree = "<group>"; };
		856C98A5256EB59600A22F1F /* MenuItemSelectors.swift */ = {isa = PBXFileReference; lastKnownFileType = sourcecode.swift; path = MenuItemSelectors.swift; sourceTree = "<group>"; };
		856C98D42570116900A22F1F /* NSWindow+Toast.swift */ = {isa = PBXFileReference; lastKnownFileType = sourcecode.swift; path = "NSWindow+Toast.swift"; sourceTree = "<group>"; };
		856C98DE257014BD00A22F1F /* FileDownloadManager.swift */ = {isa = PBXFileReference; lastKnownFileType = sourcecode.swift; path = FileDownloadManager.swift; sourceTree = "<group>"; };
		85799C1725DEBB3F0007EC87 /* Logging.swift */ = {isa = PBXFileReference; fileEncoding = 4; lastKnownFileType = sourcecode.swift; path = Logging.swift; sourceTree = "<group>"; };
		8585B63726D6E66C00C1416F /* ButtonStyles.swift */ = {isa = PBXFileReference; lastKnownFileType = sourcecode.swift; path = ButtonStyles.swift; sourceTree = "<group>"; };
		85890639267BCD8E00D23B0D /* SaveCredentialsPopover.swift */ = {isa = PBXFileReference; lastKnownFileType = sourcecode.swift; path = SaveCredentialsPopover.swift; sourceTree = "<group>"; };
		8589063B267BCDC000D23B0D /* SaveCredentialsViewController.swift */ = {isa = PBXFileReference; lastKnownFileType = sourcecode.swift; path = SaveCredentialsViewController.swift; sourceTree = "<group>"; };
		858A797E26A79EAA00A75A42 /* UserText+PasswordManager.swift */ = {isa = PBXFileReference; lastKnownFileType = sourcecode.swift; path = "UserText+PasswordManager.swift"; sourceTree = "<group>"; };
		858A798226A8B75F00A75A42 /* CopyHandler.swift */ = {isa = PBXFileReference; lastKnownFileType = sourcecode.swift; path = CopyHandler.swift; sourceTree = "<group>"; };
		858A798426A8BB5D00A75A42 /* NSTextViewExtension.swift */ = {isa = PBXFileReference; lastKnownFileType = sourcecode.swift; path = NSTextViewExtension.swift; sourceTree = "<group>"; };
		858A798726A99DBE00A75A42 /* PasswordManagementItemListModelTests.swift */ = {isa = PBXFileReference; lastKnownFileType = sourcecode.swift; path = PasswordManagementItemListModelTests.swift; sourceTree = "<group>"; };
		858A798926A9B35E00A75A42 /* PasswordManagementItemModelTests.swift */ = {isa = PBXFileReference; lastKnownFileType = sourcecode.swift; path = PasswordManagementItemModelTests.swift; sourceTree = "<group>"; };
		858C1BEC26974E6600E6C014 /* PasswordManagerSettingsTests.swift */ = {isa = PBXFileReference; lastKnownFileType = sourcecode.swift; path = PasswordManagerSettingsTests.swift; sourceTree = "<group>"; };
		85A0116825AF1D8900FA6A0C /* FindInPageViewController.swift */ = {isa = PBXFileReference; lastKnownFileType = sourcecode.swift; path = FindInPageViewController.swift; sourceTree = "<group>"; };
		85A0117325AF2EDF00FA6A0C /* FindInPage.storyboard */ = {isa = PBXFileReference; lastKnownFileType = file.storyboard; path = FindInPage.storyboard; sourceTree = "<group>"; };
		85A0118125AF60E700FA6A0C /* FindInPageModel.swift */ = {isa = PBXFileReference; lastKnownFileType = sourcecode.swift; path = FindInPageModel.swift; sourceTree = "<group>"; };
		85A011E925B4D4CA00FA6A0C /* FindInPageUserScript.swift */ = {isa = PBXFileReference; lastKnownFileType = sourcecode.swift; path = FindInPageUserScript.swift; sourceTree = "<group>"; };
		85AC3AEE25D5CE9800C7D2AA /* UserScripts.swift */ = {isa = PBXFileReference; lastKnownFileType = sourcecode.swift; path = UserScripts.swift; sourceTree = "<group>"; };
		85AC3AF625D5DBFD00C7D2AA /* DataExtension.swift */ = {isa = PBXFileReference; lastKnownFileType = sourcecode.swift; path = DataExtension.swift; sourceTree = "<group>"; };
		85AC3B0425D6B1D800C7D2AA /* ScriptSourceProviding.swift */ = {isa = PBXFileReference; lastKnownFileType = sourcecode.swift; path = ScriptSourceProviding.swift; sourceTree = "<group>"; };
		85AC3B1625D9BC1A00C7D2AA /* ConfigurationDownloaderTests.swift */ = {isa = PBXFileReference; lastKnownFileType = sourcecode.swift; path = ConfigurationDownloaderTests.swift; sourceTree = "<group>"; };
		85AC3B3425DA82A600C7D2AA /* DataTaskProviding.swift */ = {isa = PBXFileReference; lastKnownFileType = sourcecode.swift; path = DataTaskProviding.swift; sourceTree = "<group>"; };
		85AC3B4825DAC9BD00C7D2AA /* ConfigurationStorageTests.swift */ = {isa = PBXFileReference; lastKnownFileType = sourcecode.swift; path = ConfigurationStorageTests.swift; sourceTree = "<group>"; };
		85AE2FF124A33A2D002D507F /* WebKit.framework */ = {isa = PBXFileReference; lastKnownFileType = wrapper.framework; name = WebKit.framework; path = System/Library/Frameworks/WebKit.framework; sourceTree = SDKROOT; };
		85C6A29525CC1FFD00EEB5F1 /* UserDefaultsWrapper.swift */ = {isa = PBXFileReference; lastKnownFileType = sourcecode.swift; path = UserDefaultsWrapper.swift; sourceTree = "<group>"; };
		85CC1D72269EF1880062F04E /* PasswordManagementItemList.swift */ = {isa = PBXFileReference; lastKnownFileType = sourcecode.swift; path = PasswordManagementItemList.swift; sourceTree = "<group>"; };
		85CC1D74269F6B420062F04E /* PasswordManagementItemView.swift */ = {isa = PBXFileReference; lastKnownFileType = sourcecode.swift; path = PasswordManagementItemView.swift; sourceTree = "<group>"; };
		85CC1D7A26A05ECF0062F04E /* PasswordManagementItemListModel.swift */ = {isa = PBXFileReference; lastKnownFileType = sourcecode.swift; path = PasswordManagementItemListModel.swift; sourceTree = "<group>"; };
		85CC1D7C26A05F250062F04E /* PasswordManagementItemModel.swift */ = {isa = PBXFileReference; lastKnownFileType = sourcecode.swift; path = PasswordManagementItemModel.swift; sourceTree = "<group>"; };
		85D33F1125C82EB3002B91A6 /* ConfigurationManager.swift */ = {isa = PBXFileReference; lastKnownFileType = sourcecode.swift; path = ConfigurationManager.swift; sourceTree = "<group>"; };
		85D438B5256E7C9E00F3BAF8 /* ContextMenuUserScript.swift */ = {isa = PBXFileReference; lastKnownFileType = sourcecode.swift; path = ContextMenuUserScript.swift; sourceTree = "<group>"; };
		85D885AF26A590A90077C374 /* NSNotificationName+PasswordManager.swift */ = {isa = PBXFileReference; lastKnownFileType = sourcecode.swift; path = "NSNotificationName+PasswordManager.swift"; sourceTree = "<group>"; };
		85D885B226A5A9DE0077C374 /* NSAlert+PasswordManager.swift */ = {isa = PBXFileReference; lastKnownFileType = sourcecode.swift; path = "NSAlert+PasswordManager.swift"; sourceTree = "<group>"; };
		85E11C2E25E7DC7E00974CAF /* ExternalURLHandler.swift */ = {isa = PBXFileReference; lastKnownFileType = sourcecode.swift; path = ExternalURLHandler.swift; sourceTree = "<group>"; };
		85E11C3625E7F1E100974CAF /* ExternalURLHandlerTests.swift */ = {isa = PBXFileReference; lastKnownFileType = sourcecode.swift; path = ExternalURLHandlerTests.swift; sourceTree = "<group>"; };
		85F1B0C825EF9759004792B6 /* URLEventHandlerTests.swift */ = {isa = PBXFileReference; lastKnownFileType = sourcecode.swift; path = URLEventHandlerTests.swift; sourceTree = "<group>"; };
		85F69B3B25EDE81F00978E59 /* URLExtensionTests.swift */ = {isa = PBXFileReference; lastKnownFileType = sourcecode.swift; path = URLExtensionTests.swift; sourceTree = "<group>"; };
		AA0877B726D5160D00B05660 /* SafariVersionReaderTests.swift */ = {isa = PBXFileReference; lastKnownFileType = sourcecode.swift; path = SafariVersionReaderTests.swift; sourceTree = "<group>"; };
		AA0877B926D5161D00B05660 /* WebKitVersionProviderTests.swift */ = {isa = PBXFileReference; lastKnownFileType = sourcecode.swift; path = WebKitVersionProviderTests.swift; sourceTree = "<group>"; };
		AA0F3DB6261A566C0077F2D9 /* SuggestionLoadingMock.swift */ = {isa = PBXFileReference; lastKnownFileType = sourcecode.swift; path = SuggestionLoadingMock.swift; sourceTree = "<group>"; };
		AA2CB12C2587BB5600AA6FBE /* TabBarFooter.xib */ = {isa = PBXFileReference; lastKnownFileType = file.xib; path = TabBarFooter.xib; sourceTree = "<group>"; };
		AA2CB1342587C29500AA6FBE /* TabBarFooter.swift */ = {isa = PBXFileReference; lastKnownFileType = sourcecode.swift; path = TabBarFooter.swift; sourceTree = "<group>"; };
		AA3F895224C18AD500628DDE /* SuggestionViewModel.swift */ = {isa = PBXFileReference; lastKnownFileType = sourcecode.swift; path = SuggestionViewModel.swift; sourceTree = "<group>"; };
		AA4BBA3A25C58FA200C4FB0F /* MainMenu.swift */ = {isa = PBXFileReference; lastKnownFileType = sourcecode.swift; path = MainMenu.swift; sourceTree = "<group>"; };
		AA4D700625545EF800C3411E /* URLEventHandler.swift */ = {isa = PBXFileReference; lastKnownFileType = sourcecode.swift; path = URLEventHandler.swift; sourceTree = "<group>"; };
		AA4FF40B2624751A004E2377 /* GrammarFeaturesManager.swift */ = {isa = PBXFileReference; lastKnownFileType = sourcecode.swift; path = GrammarFeaturesManager.swift; sourceTree = "<group>"; };
		AA512D1324D99D9800230283 /* FaviconService.swift */ = {isa = PBXFileReference; lastKnownFileType = sourcecode.swift; path = FaviconService.swift; sourceTree = "<group>"; };
		AA585D7E248FD31100E9A3E2 /* DuckDuckGo.app */ = {isa = PBXFileReference; explicitFileType = wrapper.application; includeInIndex = 0; path = DuckDuckGo.app; sourceTree = BUILT_PRODUCTS_DIR; };
		AA585D81248FD31100E9A3E2 /* AppDelegate.swift */ = {isa = PBXFileReference; lastKnownFileType = sourcecode.swift; path = AppDelegate.swift; sourceTree = "<group>"; };
		AA585D83248FD31100E9A3E2 /* BrowserTabViewController.swift */ = {isa = PBXFileReference; lastKnownFileType = sourcecode.swift; path = BrowserTabViewController.swift; sourceTree = "<group>"; };
		AA585D85248FD31400E9A3E2 /* Assets.xcassets */ = {isa = PBXFileReference; lastKnownFileType = folder.assetcatalog; path = Assets.xcassets; sourceTree = "<group>"; };
		AA585D88248FD31400E9A3E2 /* Base */ = {isa = PBXFileReference; lastKnownFileType = file.storyboard; name = Base; path = Base.lproj/Main.storyboard; sourceTree = "<group>"; };
		AA585D8A248FD31400E9A3E2 /* Info.plist */ = {isa = PBXFileReference; lastKnownFileType = text.plist.xml; path = Info.plist; sourceTree = "<group>"; };
		AA585D8B248FD31400E9A3E2 /* DuckDuckGo.entitlements */ = {isa = PBXFileReference; lastKnownFileType = text.plist.entitlements; path = DuckDuckGo.entitlements; sourceTree = "<group>"; };
		AA585D90248FD31400E9A3E2 /* Unit Tests.xctest */ = {isa = PBXFileReference; explicitFileType = wrapper.cfbundle; includeInIndex = 0; path = "Unit Tests.xctest"; sourceTree = BUILT_PRODUCTS_DIR; };
		AA585D96248FD31400E9A3E2 /* Info.plist */ = {isa = PBXFileReference; lastKnownFileType = text.plist.xml; path = Info.plist; sourceTree = "<group>"; };
		AA585DAE2490E6E600E9A3E2 /* MainViewController.swift */ = {isa = PBXFileReference; lastKnownFileType = sourcecode.swift; name = MainViewController.swift; path = ../MainViewController.swift; sourceTree = "<group>"; };
		AA5C8F58258FE21F00748EB7 /* NSTextFieldExtension.swift */ = {isa = PBXFileReference; lastKnownFileType = sourcecode.swift; path = NSTextFieldExtension.swift; sourceTree = "<group>"; };
		AA5C8F5D2590EEE800748EB7 /* NSPointExtension.swift */ = {isa = PBXFileReference; lastKnownFileType = sourcecode.swift; path = NSPointExtension.swift; sourceTree = "<group>"; };
		AA5C8F622591021700748EB7 /* NSApplicationExtension.swift */ = {isa = PBXFileReference; lastKnownFileType = sourcecode.swift; path = NSApplicationExtension.swift; sourceTree = "<group>"; };
		AA5D6DAB24A340F700C6FBCE /* WebViewStateObserver.swift */ = {isa = PBXFileReference; lastKnownFileType = sourcecode.swift; path = WebViewStateObserver.swift; sourceTree = "<group>"; };
		AA63745324C9BF9A00AB2AC4 /* SuggestionContainerTests.swift */ = {isa = PBXFileReference; lastKnownFileType = sourcecode.swift; path = SuggestionContainerTests.swift; sourceTree = "<group>"; };
		AA652CB025DD825B009059CC /* LocalBookmarkStoreTests.swift */ = {isa = PBXFileReference; lastKnownFileType = sourcecode.swift; path = LocalBookmarkStoreTests.swift; sourceTree = "<group>"; };
		AA652CCD25DD9071009059CC /* BookmarkListTests.swift */ = {isa = PBXFileReference; lastKnownFileType = sourcecode.swift; path = BookmarkListTests.swift; sourceTree = "<group>"; };
		AA652CD225DDA6E9009059CC /* LocalBookmarkManagerTests.swift */ = {isa = PBXFileReference; lastKnownFileType = sourcecode.swift; path = LocalBookmarkManagerTests.swift; sourceTree = "<group>"; };
		AA652CDA25DDAB32009059CC /* BookmarkStoreMock.swift */ = {isa = PBXFileReference; lastKnownFileType = sourcecode.swift; path = BookmarkStoreMock.swift; sourceTree = "<group>"; };
		AA66AF7926F8E9B400C24EE7 /* dark-shield.json */ = {isa = PBXFileReference; fileEncoding = 4; lastKnownFileType = text.json; path = "dark-shield.json"; sourceTree = "<group>"; };
		AA66AF7B26F8E9BB00C24EE7 /* dark-shield-dot.json */ = {isa = PBXFileReference; fileEncoding = 4; lastKnownFileType = text.json; path = "dark-shield-dot.json"; sourceTree = "<group>"; };
		AA66AF7D26F8EE2200C24EE7 /* shield-dot.json */ = {isa = PBXFileReference; fileEncoding = 4; lastKnownFileType = text.json; path = "shield-dot.json"; sourceTree = "<group>"; };
		AA66AF7E26F8EE2200C24EE7 /* shield.json */ = {isa = PBXFileReference; fileEncoding = 4; lastKnownFileType = text.json; path = shield.json; sourceTree = "<group>"; };
		AA6820E325502F19005ED0D5 /* WebsiteDataStore.swift */ = {isa = PBXFileReference; lastKnownFileType = sourcecode.swift; path = WebsiteDataStore.swift; sourceTree = "<group>"; };
		AA6820EA25503D6A005ED0D5 /* Fire.swift */ = {isa = PBXFileReference; lastKnownFileType = sourcecode.swift; path = Fire.swift; sourceTree = "<group>"; };
		AA6820F025503DA9005ED0D5 /* FireViewModel.swift */ = {isa = PBXFileReference; lastKnownFileType = sourcecode.swift; path = FireViewModel.swift; sourceTree = "<group>"; };
		AA68C3D22490ED62001B8783 /* NavigationBarViewController.swift */ = {isa = PBXFileReference; lastKnownFileType = sourcecode.swift; path = NavigationBarViewController.swift; sourceTree = "<group>"; };
		AA68C3D62490F821001B8783 /* README.md */ = {isa = PBXFileReference; lastKnownFileType = net.daringfireball.markdown; path = README.md; sourceTree = "<group>"; };
		AA693E5D2696E5B90007BB78 /* CrashReports.storyboard */ = {isa = PBXFileReference; lastKnownFileType = file.storyboard; path = CrashReports.storyboard; sourceTree = "<group>"; };
		AA6EF9AC25066F42004754E6 /* WindowsManager.swift */ = {isa = PBXFileReference; lastKnownFileType = sourcecode.swift; path = WindowsManager.swift; sourceTree = "<group>"; };
		AA6EF9B2250785D5004754E6 /* NSMenuExtension.swift */ = {isa = PBXFileReference; lastKnownFileType = sourcecode.swift; path = NSMenuExtension.swift; sourceTree = "<group>"; };
		AA6EF9B425081B4C004754E6 /* MainMenuActions.swift */ = {isa = PBXFileReference; lastKnownFileType = sourcecode.swift; path = MainMenuActions.swift; sourceTree = "<group>"; };
		AA6FFB4324DC33320028F4D0 /* NSViewExtension.swift */ = {isa = PBXFileReference; lastKnownFileType = sourcecode.swift; path = NSViewExtension.swift; sourceTree = "<group>"; };
		AA6FFB4524DC3B5A0028F4D0 /* WebView.swift */ = {isa = PBXFileReference; lastKnownFileType = sourcecode.swift; path = WebView.swift; sourceTree = "<group>"; };
		AA72D5E225FE977F00C77619 /* AddEditFavoriteViewController.swift */ = {isa = PBXFileReference; lastKnownFileType = sourcecode.swift; path = AddEditFavoriteViewController.swift; sourceTree = "<group>"; };
		AA72D5EF25FEA49900C77619 /* AddEditFavoriteWindow.swift */ = {isa = PBXFileReference; lastKnownFileType = sourcecode.swift; path = AddEditFavoriteWindow.swift; sourceTree = "<group>"; };
		AA72D5FD25FFF94E00C77619 /* NSMenuItemExtension.swift */ = {isa = PBXFileReference; lastKnownFileType = sourcecode.swift; path = NSMenuItemExtension.swift; sourceTree = "<group>"; };
		AA7412B024D0B3AC00D22FE0 /* TabBarViewItem.swift */ = {isa = PBXFileReference; lastKnownFileType = sourcecode.swift; path = TabBarViewItem.swift; sourceTree = "<group>"; };
		AA7412B124D0B3AC00D22FE0 /* TabBarViewItem.xib */ = {isa = PBXFileReference; lastKnownFileType = file.xib; path = TabBarViewItem.xib; sourceTree = "<group>"; };
		AA7412B424D1536B00D22FE0 /* MainWindowController.swift */ = {isa = PBXFileReference; lastKnownFileType = sourcecode.swift; path = MainWindowController.swift; sourceTree = "<group>"; };
		AA7412B624D1687000D22FE0 /* TabBarScrollView.swift */ = {isa = PBXFileReference; lastKnownFileType = sourcecode.swift; path = TabBarScrollView.swift; sourceTree = "<group>"; };
		AA7412BC24D2BEEE00D22FE0 /* MainWindow.swift */ = {isa = PBXFileReference; lastKnownFileType = sourcecode.swift; path = MainWindow.swift; sourceTree = "<group>"; };
		AA75A0AD26F3500C0086B667 /* PrivacyIconViewModel.swift */ = {isa = PBXFileReference; lastKnownFileType = sourcecode.swift; path = PrivacyIconViewModel.swift; sourceTree = "<group>"; };
		AA7DE8E026A9BD000012B490 /* History 2.xcdatamodel */ = {isa = PBXFileReference; lastKnownFileType = wrapper.xcdatamodel; path = "History 2.xcdatamodel"; sourceTree = "<group>"; };
		AA80EC53256BE3BC007083E7 /* UserText.swift */ = {isa = PBXFileReference; lastKnownFileType = sourcecode.swift; path = UserText.swift; sourceTree = "<group>"; };
		AA80EC68256C4691007083E7 /* Base */ = {isa = PBXFileReference; lastKnownFileType = file.storyboard; name = Base; path = Base.lproj/BrowserTab.storyboard; sourceTree = "<group>"; };
		AA80EC6E256C469C007083E7 /* Base */ = {isa = PBXFileReference; lastKnownFileType = file.storyboard; name = Base; path = Base.lproj/NavigationBar.storyboard; sourceTree = "<group>"; };
		AA80EC74256C46A2007083E7 /* Base */ = {isa = PBXFileReference; lastKnownFileType = file.storyboard; name = Base; path = Base.lproj/Suggestion.storyboard; sourceTree = "<group>"; };
		AA80EC7A256C46AA007083E7 /* Base */ = {isa = PBXFileReference; lastKnownFileType = file.storyboard; name = Base; path = Base.lproj/TabBar.storyboard; sourceTree = "<group>"; };
		AA80EC8A256C49B8007083E7 /* en */ = {isa = PBXFileReference; lastKnownFileType = text.plist.strings; name = en; path = en.lproj/Localizable.strings; sourceTree = "<group>"; };
		AA80EC90256C49BC007083E7 /* en */ = {isa = PBXFileReference; lastKnownFileType = text.plist.stringsdict; name = en; path = en.lproj/Localizable.stringsdict; sourceTree = "<group>"; };
		AA88D14A252A557100980B4E /* URLRequestExtension.swift */ = {isa = PBXFileReference; lastKnownFileType = sourcecode.swift; path = URLRequestExtension.swift; sourceTree = "<group>"; };
		AA8EDF2324923E980071C2E8 /* URLExtension.swift */ = {isa = PBXFileReference; lastKnownFileType = sourcecode.swift; path = URLExtension.swift; sourceTree = "<group>"; };
		AA8EDF2624923EC70071C2E8 /* StringExtension.swift */ = {isa = PBXFileReference; lastKnownFileType = sourcecode.swift; path = StringExtension.swift; sourceTree = "<group>"; };
		AA92126E25ACCB1100600CD4 /* ErrorExtension.swift */ = {isa = PBXFileReference; lastKnownFileType = sourcecode.swift; path = ErrorExtension.swift; sourceTree = "<group>"; };
		AA92127625ADA07900600CD4 /* WKWebViewExtension.swift */ = {isa = PBXFileReference; lastKnownFileType = sourcecode.swift; path = WKWebViewExtension.swift; sourceTree = "<group>"; };
		AA97BF4525135DD30014931A /* ApplicationDockMenu.swift */ = {isa = PBXFileReference; lastKnownFileType = sourcecode.swift; path = ApplicationDockMenu.swift; sourceTree = "<group>"; };
		AA9B7C7D26A06E040008D425 /* TrackerInfo.swift */ = {isa = PBXFileReference; lastKnownFileType = sourcecode.swift; path = TrackerInfo.swift; sourceTree = "<group>"; };
		AA9B7C8226A197A00008D425 /* ServerTrust.swift */ = {isa = PBXFileReference; lastKnownFileType = sourcecode.swift; path = ServerTrust.swift; sourceTree = "<group>"; };
		AA9B7C8426A199B60008D425 /* ServerTrustViewModel.swift */ = {isa = PBXFileReference; lastKnownFileType = sourcecode.swift; path = ServerTrustViewModel.swift; sourceTree = "<group>"; };
		AA9C362725518C44004B1BA3 /* WebsiteDataStoreMock.swift */ = {isa = PBXFileReference; lastKnownFileType = sourcecode.swift; path = WebsiteDataStoreMock.swift; sourceTree = "<group>"; };
		AA9C362F25518CA9004B1BA3 /* FireTests.swift */ = {isa = PBXFileReference; lastKnownFileType = sourcecode.swift; path = FireTests.swift; sourceTree = "<group>"; };
		AA9E9A5525A3AE8400D1959D /* NSWindowExtension.swift */ = {isa = PBXFileReference; lastKnownFileType = sourcecode.swift; path = NSWindowExtension.swift; sourceTree = "<group>"; };
		AA9E9A5D25A4867200D1959D /* TabDragAndDropManager.swift */ = {isa = PBXFileReference; lastKnownFileType = sourcecode.swift; path = TabDragAndDropManager.swift; sourceTree = "<group>"; };
		AA9FF95824A1ECF20039E328 /* Tab.swift */ = {isa = PBXFileReference; lastKnownFileType = sourcecode.swift; path = Tab.swift; sourceTree = "<group>"; };
		AA9FF95A24A1EFC20039E328 /* TabViewModel.swift */ = {isa = PBXFileReference; lastKnownFileType = sourcecode.swift; path = TabViewModel.swift; sourceTree = "<group>"; };
		AA9FF95C24A1FA1C0039E328 /* TabCollection.swift */ = {isa = PBXFileReference; lastKnownFileType = sourcecode.swift; path = TabCollection.swift; sourceTree = "<group>"; };
		AA9FF95E24A1FB680039E328 /* TabCollectionViewModel.swift */ = {isa = PBXFileReference; lastKnownFileType = sourcecode.swift; path = TabCollectionViewModel.swift; sourceTree = "<group>"; };
		AAA0CC32252F181A0079BC96 /* NavigationButtonMenuDelegate.swift */ = {isa = PBXFileReference; lastKnownFileType = sourcecode.swift; path = NavigationButtonMenuDelegate.swift; sourceTree = "<group>"; };
		AAA0CC3B25337FAB0079BC96 /* WKBackForwardListItemViewModel.swift */ = {isa = PBXFileReference; lastKnownFileType = sourcecode.swift; path = WKBackForwardListItemViewModel.swift; sourceTree = "<group>"; };
		AAA0CC462533833C0079BC96 /* MoreOptionsMenu.swift */ = {isa = PBXFileReference; lastKnownFileType = sourcecode.swift; path = MoreOptionsMenu.swift; sourceTree = "<group>"; };
		AAA0CC562539EBC90079BC96 /* FaviconUserScript.swift */ = {isa = PBXFileReference; lastKnownFileType = sourcecode.swift; path = FaviconUserScript.swift; sourceTree = "<group>"; };
		AAA0CC69253CC43C0079BC96 /* WKUserContentControllerExtension.swift */ = {isa = PBXFileReference; lastKnownFileType = sourcecode.swift; path = WKUserContentControllerExtension.swift; sourceTree = "<group>"; };
		AAA892E9250A4CEF005B37B2 /* WindowControllersManager.swift */ = {isa = PBXFileReference; lastKnownFileType = sourcecode.swift; path = WindowControllersManager.swift; sourceTree = "<group>"; };
		AAADFD05264AA282001555EA /* TimeIntervalExtension.swift */ = {isa = PBXFileReference; lastKnownFileType = sourcecode.swift; path = TimeIntervalExtension.swift; sourceTree = "<group>"; };
		AAB549DE25DAB8F80058460B /* BookmarkViewModel.swift */ = {isa = PBXFileReference; lastKnownFileType = sourcecode.swift; path = BookmarkViewModel.swift; sourceTree = "<group>"; };
		AAB7320626DD0C37002FACF9 /* Fire.storyboard */ = {isa = PBXFileReference; lastKnownFileType = file.storyboard; path = Fire.storyboard; sourceTree = "<group>"; };
		AAB7320826DD0CD9002FACF9 /* FireViewController.swift */ = {isa = PBXFileReference; lastKnownFileType = sourcecode.swift; path = FireViewController.swift; sourceTree = "<group>"; };
		AAB8203B26B2DE0D00788AC3 /* SuggestionListCharacteristics.swift */ = {isa = PBXFileReference; lastKnownFileType = sourcecode.swift; path = SuggestionListCharacteristics.swift; sourceTree = "<group>"; };
		AABAF59B260A7D130085060C /* FaviconServiceMock.swift */ = {isa = PBXFileReference; lastKnownFileType = sourcecode.swift; path = FaviconServiceMock.swift; sourceTree = "<group>"; };
		AABEE69924A902A90043105B /* SuggestionContainerViewModel.swift */ = {isa = PBXFileReference; lastKnownFileType = sourcecode.swift; path = SuggestionContainerViewModel.swift; sourceTree = "<group>"; };
		AABEE69B24A902BB0043105B /* SuggestionContainer.swift */ = {isa = PBXFileReference; lastKnownFileType = sourcecode.swift; path = SuggestionContainer.swift; sourceTree = "<group>"; };
		AABEE6A424AA0A7F0043105B /* SuggestionViewController.swift */ = {isa = PBXFileReference; lastKnownFileType = sourcecode.swift; path = SuggestionViewController.swift; sourceTree = "<group>"; };
		AABEE6A824AB4B910043105B /* SuggestionTableCellView.swift */ = {isa = PBXFileReference; lastKnownFileType = sourcecode.swift; path = SuggestionTableCellView.swift; sourceTree = "<group>"; };
		AABEE6AA24ACA0F90043105B /* SuggestionTableRowView.swift */ = {isa = PBXFileReference; lastKnownFileType = sourcecode.swift; path = SuggestionTableRowView.swift; sourceTree = "<group>"; };
		AABEE6AE24AD22B90043105B /* AddressBarTextField.swift */ = {isa = PBXFileReference; lastKnownFileType = sourcecode.swift; path = AddressBarTextField.swift; sourceTree = "<group>"; };
		AAC30A25268DFEE200D2D9CD /* CrashReporter.swift */ = {isa = PBXFileReference; lastKnownFileType = sourcecode.swift; path = CrashReporter.swift; sourceTree = "<group>"; };
		AAC30A27268E045400D2D9CD /* CrashReportReader.swift */ = {isa = PBXFileReference; lastKnownFileType = sourcecode.swift; path = CrashReportReader.swift; sourceTree = "<group>"; };
		AAC30A29268E239100D2D9CD /* CrashReport.swift */ = {isa = PBXFileReference; lastKnownFileType = sourcecode.swift; path = CrashReport.swift; sourceTree = "<group>"; };
		AAC30A2B268F1ECD00D2D9CD /* CrashReportSender.swift */ = {isa = PBXFileReference; lastKnownFileType = sourcecode.swift; path = CrashReportSender.swift; sourceTree = "<group>"; };
		AAC30A2D268F1EE300D2D9CD /* CrashReportPromptPresenter.swift */ = {isa = PBXFileReference; lastKnownFileType = sourcecode.swift; path = CrashReportPromptPresenter.swift; sourceTree = "<group>"; };
		AAC5E4C425D6A6E8007F5990 /* BookmarkPopover.swift */ = {isa = PBXFileReference; fileEncoding = 4; lastKnownFileType = sourcecode.swift; path = BookmarkPopover.swift; sourceTree = "<group>"; };
		AAC5E4C525D6A6E8007F5990 /* BookmarkPopoverViewController.swift */ = {isa = PBXFileReference; fileEncoding = 4; lastKnownFileType = sourcecode.swift; path = BookmarkPopoverViewController.swift; sourceTree = "<group>"; };
		AAC5E4C625D6A6E8007F5990 /* Bookmarks.storyboard */ = {isa = PBXFileReference; fileEncoding = 4; lastKnownFileType = file.storyboard; path = Bookmarks.storyboard; sourceTree = "<group>"; };
		AAC5E4CD25D6A709007F5990 /* Bookmark.swift */ = {isa = PBXFileReference; fileEncoding = 4; lastKnownFileType = sourcecode.swift; path = Bookmark.swift; sourceTree = "<group>"; };
		AAC5E4CE25D6A709007F5990 /* BookmarkManager.swift */ = {isa = PBXFileReference; fileEncoding = 4; lastKnownFileType = sourcecode.swift; path = BookmarkManager.swift; sourceTree = "<group>"; };
		AAC5E4CF25D6A709007F5990 /* BookmarkList.swift */ = {isa = PBXFileReference; fileEncoding = 4; lastKnownFileType = sourcecode.swift; path = BookmarkList.swift; sourceTree = "<group>"; };
		AAC5E4D625D6A710007F5990 /* BookmarkStore.swift */ = {isa = PBXFileReference; fileEncoding = 4; lastKnownFileType = sourcecode.swift; path = BookmarkStore.swift; sourceTree = "<group>"; };
		AAC5E4E325D6BA9C007F5990 /* NSSizeExtension.swift */ = {isa = PBXFileReference; fileEncoding = 4; lastKnownFileType = sourcecode.swift; path = NSSizeExtension.swift; sourceTree = "<group>"; };
		AAC5E4F025D6BF10007F5990 /* AddressBarButton.swift */ = {isa = PBXFileReference; fileEncoding = 4; lastKnownFileType = sourcecode.swift; path = AddressBarButton.swift; sourceTree = "<group>"; };
		AAC5E4F525D6BF2C007F5990 /* AddressBarButtonsViewController.swift */ = {isa = PBXFileReference; fileEncoding = 4; lastKnownFileType = sourcecode.swift; path = AddressBarButtonsViewController.swift; sourceTree = "<group>"; };
		AAC82C5F258B6CB5009B6B42 /* TooltipWindowController.swift */ = {isa = PBXFileReference; lastKnownFileType = sourcecode.swift; path = TooltipWindowController.swift; sourceTree = "<group>"; };
		AAC9C01424CAFBCE00AD1325 /* TabTests.swift */ = {isa = PBXFileReference; lastKnownFileType = sourcecode.swift; path = TabTests.swift; sourceTree = "<group>"; };
		AAC9C01624CAFBDC00AD1325 /* TabCollectionTests.swift */ = {isa = PBXFileReference; lastKnownFileType = sourcecode.swift; path = TabCollectionTests.swift; sourceTree = "<group>"; };
		AAC9C01B24CB594C00AD1325 /* TabViewModelTests.swift */ = {isa = PBXFileReference; lastKnownFileType = sourcecode.swift; path = TabViewModelTests.swift; sourceTree = "<group>"; };
		AAC9C01D24CB6BEB00AD1325 /* TabCollectionViewModelTests.swift */ = {isa = PBXFileReference; lastKnownFileType = sourcecode.swift; path = TabCollectionViewModelTests.swift; sourceTree = "<group>"; };
		AACF6FD526BC366D00CF09F9 /* SafariVersionReader.swift */ = {isa = PBXFileReference; lastKnownFileType = sourcecode.swift; path = SafariVersionReader.swift; sourceTree = "<group>"; };
		AAD2F8B026BC3F55003C5DC8 /* BundleExtension.swift */ = {isa = PBXFileReference; lastKnownFileType = sourcecode.swift; path = BundleExtension.swift; sourceTree = "<group>"; };
		AAD6D8862696DF6D002393B3 /* CrashReportPromptViewController.swift */ = {isa = PBXFileReference; lastKnownFileType = sourcecode.swift; path = CrashReportPromptViewController.swift; sourceTree = "<group>"; };
		AAD86E502678D104005C11BE /* DuckDuckGoCI.entitlements */ = {isa = PBXFileReference; lastKnownFileType = text.plist.entitlements; path = DuckDuckGoCI.entitlements; sourceTree = "<group>"; };
		AAD86E51267A0DFF005C11BE /* UpdateController.swift */ = {isa = PBXFileReference; lastKnownFileType = sourcecode.swift; path = UpdateController.swift; sourceTree = "<group>"; };
		AADCBF3026F7716200EF67A8 /* trackers.json */ = {isa = PBXFileReference; fileEncoding = 4; lastKnownFileType = text.json; path = trackers.json; sourceTree = "<group>"; };
		AADCBF3926F7C2CE00EF67A8 /* LottieAnimationCache.swift */ = {isa = PBXFileReference; lastKnownFileType = sourcecode.swift; path = LottieAnimationCache.swift; sourceTree = "<group>"; };
		AADE11BF26D916D70032D8A7 /* StringExtensionTests.swift */ = {isa = PBXFileReference; lastKnownFileType = sourcecode.swift; path = StringExtensionTests.swift; sourceTree = "<group>"; };
		AAE39D1A24F44885008EF28B /* TabCollectionViewModelDelegateMock.swift */ = {isa = PBXFileReference; lastKnownFileType = sourcecode.swift; path = TabCollectionViewModelDelegateMock.swift; sourceTree = "<group>"; };
		AAE71E2B25F781EA00D74437 /* Homepage.storyboard */ = {isa = PBXFileReference; lastKnownFileType = file.storyboard; path = Homepage.storyboard; sourceTree = "<group>"; };
		AAE71E3025F7855400D74437 /* HomepageViewController.swift */ = {isa = PBXFileReference; lastKnownFileType = sourcecode.swift; path = HomepageViewController.swift; sourceTree = "<group>"; };
		AAE71E3525F7869300D74437 /* HomepageCollectionViewItem.swift */ = {isa = PBXFileReference; lastKnownFileType = sourcecode.swift; path = HomepageCollectionViewItem.swift; sourceTree = "<group>"; };
		AAE71E3625F7869300D74437 /* HomepageCollectionViewItem.xib */ = {isa = PBXFileReference; lastKnownFileType = file.xib; path = HomepageCollectionViewItem.xib; sourceTree = "<group>"; };
		AAE75279263B046100B973F8 /* History.xcdatamodel */ = {isa = PBXFileReference; lastKnownFileType = wrapper.xcdatamodel; path = History.xcdatamodel; sourceTree = "<group>"; };
		AAE7527B263B056C00B973F8 /* HistoryStore.swift */ = {isa = PBXFileReference; lastKnownFileType = sourcecode.swift; path = HistoryStore.swift; sourceTree = "<group>"; };
		AAE7527D263B05C600B973F8 /* HistoryEntry.swift */ = {isa = PBXFileReference; lastKnownFileType = sourcecode.swift; path = HistoryEntry.swift; sourceTree = "<group>"; };
		AAE7527F263B0A4D00B973F8 /* HistoryCoordinator.swift */ = {isa = PBXFileReference; lastKnownFileType = sourcecode.swift; path = HistoryCoordinator.swift; sourceTree = "<group>"; };
		AAE8B101258A41C000E81239 /* Tooltip.storyboard */ = {isa = PBXFileReference; lastKnownFileType = file.storyboard; path = Tooltip.storyboard; sourceTree = "<group>"; };
		AAE8B10F258A456C00E81239 /* TooltipViewController.swift */ = {isa = PBXFileReference; lastKnownFileType = sourcecode.swift; path = TooltipViewController.swift; sourceTree = "<group>"; };
		AAEC74B12642C57200C2EFBC /* HistoryCoordinatingMock.swift */ = {isa = PBXFileReference; lastKnownFileType = sourcecode.swift; path = HistoryCoordinatingMock.swift; sourceTree = "<group>"; };
		AAEC74B32642C69300C2EFBC /* HistoryCoordinatorTests.swift */ = {isa = PBXFileReference; lastKnownFileType = sourcecode.swift; path = HistoryCoordinatorTests.swift; sourceTree = "<group>"; };
		AAEC74B52642CC6A00C2EFBC /* HistoryStoringMock.swift */ = {isa = PBXFileReference; lastKnownFileType = sourcecode.swift; path = HistoryStoringMock.swift; sourceTree = "<group>"; };
		AAEC74B72642E43800C2EFBC /* HistoryStoreTests.swift */ = {isa = PBXFileReference; lastKnownFileType = sourcecode.swift; path = HistoryStoreTests.swift; sourceTree = "<group>"; };
		AAEC74BA2642E67C00C2EFBC /* NSPersistentContainerExtension.swift */ = {isa = PBXFileReference; lastKnownFileType = sourcecode.swift; path = NSPersistentContainerExtension.swift; sourceTree = "<group>"; };
		AAECA41F24EEA4AC00EFA63A /* IndexPathExtension.swift */ = {isa = PBXFileReference; lastKnownFileType = sourcecode.swift; path = IndexPathExtension.swift; sourceTree = "<group>"; };
		AAF7D3852567CED500998667 /* WebViewConfiguration.swift */ = {isa = PBXFileReference; lastKnownFileType = sourcecode.swift; path = WebViewConfiguration.swift; sourceTree = "<group>"; };
		AAFCB37E25E545D400859DD4 /* PublisherExtension.swift */ = {isa = PBXFileReference; lastKnownFileType = sourcecode.swift; path = PublisherExtension.swift; sourceTree = "<group>"; };
		AAFE068226C7082D005434CC /* WebKitVersionProvider.swift */ = {isa = PBXFileReference; lastKnownFileType = sourcecode.swift; path = WebKitVersionProvider.swift; sourceTree = "<group>"; };
		B6106B9D26A565DA0013B453 /* BundleExtension.swift */ = {isa = PBXFileReference; lastKnownFileType = sourcecode.swift; path = BundleExtension.swift; sourceTree = "<group>"; };
		B6106B9F26A7BE0B0013B453 /* PermissionManagerTests.swift */ = {isa = PBXFileReference; lastKnownFileType = sourcecode.swift; path = PermissionManagerTests.swift; sourceTree = "<group>"; };
		B6106BA226A7BEA00013B453 /* PermissionAuthorizationState.swift */ = {isa = PBXFileReference; lastKnownFileType = sourcecode.swift; path = PermissionAuthorizationState.swift; sourceTree = "<group>"; };
		B6106BA526A7BEC80013B453 /* PermissionAuthorizationQuery.swift */ = {isa = PBXFileReference; lastKnownFileType = sourcecode.swift; path = PermissionAuthorizationQuery.swift; sourceTree = "<group>"; };
		B6106BAA26A7BF1D0013B453 /* PermissionType.swift */ = {isa = PBXFileReference; lastKnownFileType = sourcecode.swift; path = PermissionType.swift; sourceTree = "<group>"; };
		B6106BAC26A7BF390013B453 /* PermissionState.swift */ = {isa = PBXFileReference; lastKnownFileType = sourcecode.swift; path = PermissionState.swift; sourceTree = "<group>"; };
		B6106BAE26A7C6180013B453 /* PermissionStoreMock.swift */ = {isa = PBXFileReference; lastKnownFileType = sourcecode.swift; path = PermissionStoreMock.swift; sourceTree = "<group>"; };
		B6106BB026A7D8720013B453 /* PermissionStoreTests.swift */ = {isa = PBXFileReference; lastKnownFileType = sourcecode.swift; path = PermissionStoreTests.swift; sourceTree = "<group>"; };
		B6106BB226A7F4AA0013B453 /* GeolocationServiceMock.swift */ = {isa = PBXFileReference; lastKnownFileType = sourcecode.swift; path = GeolocationServiceMock.swift; sourceTree = "<group>"; };
		B6106BB426A809E60013B453 /* GeolocationProviderTests.swift */ = {isa = PBXFileReference; lastKnownFileType = sourcecode.swift; path = GeolocationProviderTests.swift; sourceTree = "<group>"; };
		B61EF3EB266F91E700B4D78F /* WKWebView+Download.swift */ = {isa = PBXFileReference; lastKnownFileType = sourcecode.swift; path = "WKWebView+Download.swift"; sourceTree = "<group>"; };
		B61EF3F0266F922200B4D78F /* WKProcessPool+DownloadDelegate.swift */ = {isa = PBXFileReference; lastKnownFileType = sourcecode.swift; path = "WKProcessPool+DownloadDelegate.swift"; sourceTree = "<group>"; };
		B61F012225ECBAE400ABB5A3 /* UserScriptsTest.swift */ = {isa = PBXFileReference; lastKnownFileType = sourcecode.swift; path = UserScriptsTest.swift; sourceTree = "<group>"; };
		B61F012A25ECBB1700ABB5A3 /* UserScriptsManagerTests.swift */ = {isa = PBXFileReference; lastKnownFileType = sourcecode.swift; path = UserScriptsManagerTests.swift; sourceTree = "<group>"; };
		B61F015425EDD5A700ABB5A3 /* UserContentController.swift */ = {isa = PBXFileReference; lastKnownFileType = sourcecode.swift; path = UserContentController.swift; sourceTree = "<group>"; };
		B62EB47B25BAD3BB005745C6 /* WKWebViewPrivateMethodsAvailabilityTests.swift */ = {isa = PBXFileReference; fileEncoding = 4; lastKnownFileType = sourcecode.swift; path = WKWebViewPrivateMethodsAvailabilityTests.swift; sourceTree = "<group>"; };
		B630793926731F2600DCEE41 /* FileDownloadManagerTests.swift */ = {isa = PBXFileReference; fileEncoding = 4; lastKnownFileType = sourcecode.swift; path = FileDownloadManagerTests.swift; sourceTree = "<group>"; };
		B630794126731F5400DCEE41 /* WKDownloadMock.swift */ = {isa = PBXFileReference; lastKnownFileType = sourcecode.swift; path = WKDownloadMock.swift; sourceTree = "<group>"; };
		B633C86C25E797D800E4B352 /* UserScriptsManager.swift */ = {isa = PBXFileReference; lastKnownFileType = sourcecode.swift; path = UserScriptsManager.swift; sourceTree = "<group>"; };
		B637273A26CBC8AF00C8CB02 /* AuthenticationAlert.swift */ = {isa = PBXFileReference; lastKnownFileType = sourcecode.swift; path = AuthenticationAlert.swift; sourceTree = "<group>"; };
		B637273C26CCF0C200C8CB02 /* OptionalExtension.swift */ = {isa = PBXFileReference; lastKnownFileType = sourcecode.swift; path = OptionalExtension.swift; sourceTree = "<group>"; };
		B637274226CE25EF00C8CB02 /* NSApplication+BuildTime.h */ = {isa = PBXFileReference; lastKnownFileType = sourcecode.c.h; path = "NSApplication+BuildTime.h"; sourceTree = "<group>"; };
		B637274326CE25EF00C8CB02 /* NSApplication+BuildTime.m */ = {isa = PBXFileReference; lastKnownFileType = sourcecode.c.objc; path = "NSApplication+BuildTime.m"; sourceTree = "<group>"; };
		B63B9C502670B2B200C45B91 /* _WKDownload.h */ = {isa = PBXFileReference; lastKnownFileType = sourcecode.c.h; path = _WKDownload.h; sourceTree = "<group>"; };
		B63B9C542670B32000C45B91 /* WKProcessPool+Private.h */ = {isa = PBXFileReference; lastKnownFileType = sourcecode.c.h; path = "WKProcessPool+Private.h"; sourceTree = "<group>"; };
		B63D466725BEB6C200874977 /* WKWebView+Private.h */ = {isa = PBXFileReference; fileEncoding = 4; lastKnownFileType = sourcecode.c.h; path = "WKWebView+Private.h"; sourceTree = "<group>"; };
		B63D466825BEB6C200874977 /* WKWebView+SessionState.swift */ = {isa = PBXFileReference; fileEncoding = 4; lastKnownFileType = sourcecode.swift; path = "WKWebView+SessionState.swift"; sourceTree = "<group>"; };
		B63D467025BFA6C100874977 /* DispatchQueueExtensions.swift */ = {isa = PBXFileReference; lastKnownFileType = sourcecode.swift; path = DispatchQueueExtensions.swift; sourceTree = "<group>"; };
		B63D467925BFC3E100874977 /* NSCoderExtensions.swift */ = {isa = PBXFileReference; lastKnownFileType = sourcecode.swift; path = NSCoderExtensions.swift; sourceTree = "<group>"; };
		B63ED0D726AE729600A9DAD1 /* PermissionModelTests.swift */ = {isa = PBXFileReference; lastKnownFileType = sourcecode.swift; path = PermissionModelTests.swift; sourceTree = "<group>"; };
		B63ED0D926AE7AF400A9DAD1 /* PermissionManagerMock.swift */ = {isa = PBXFileReference; lastKnownFileType = sourcecode.swift; path = PermissionManagerMock.swift; sourceTree = "<group>"; };
		B63ED0DB26AE7B1E00A9DAD1 /* WebViewMock.swift */ = {isa = PBXFileReference; lastKnownFileType = sourcecode.swift; path = WebViewMock.swift; sourceTree = "<group>"; };
		B63ED0DD26AFD9A300A9DAD1 /* AVCaptureDeviceMock.swift */ = {isa = PBXFileReference; lastKnownFileType = sourcecode.swift; path = AVCaptureDeviceMock.swift; sourceTree = "<group>"; };
		B63ED0DF26AFE32F00A9DAD1 /* GeolocationProviderMock.swift */ = {isa = PBXFileReference; lastKnownFileType = sourcecode.swift; path = GeolocationProviderMock.swift; sourceTree = "<group>"; };
		B63ED0E226B3E7FA00A9DAD1 /* CLLocationManagerMock.swift */ = {isa = PBXFileReference; fileEncoding = 4; lastKnownFileType = sourcecode.swift; path = CLLocationManagerMock.swift; sourceTree = "<group>"; };
		B63ED0E426BB8FB900A9DAD1 /* SharingMenu.swift */ = {isa = PBXFileReference; lastKnownFileType = sourcecode.swift; path = SharingMenu.swift; sourceTree = "<group>"; };
		B64C84DD2692D7400048FEBE /* PermissionAuthorization.storyboard */ = {isa = PBXFileReference; lastKnownFileType = file.storyboard; path = PermissionAuthorization.storyboard; sourceTree = "<group>"; };
		B64C84E22692DC9F0048FEBE /* PermissionAuthorizationViewController.swift */ = {isa = PBXFileReference; lastKnownFileType = sourcecode.swift; path = PermissionAuthorizationViewController.swift; sourceTree = "<group>"; };
		B64C84EA2692DD650048FEBE /* PermissionAuthorizationPopover.swift */ = {isa = PBXFileReference; lastKnownFileType = sourcecode.swift; path = PermissionAuthorizationPopover.swift; sourceTree = "<group>"; };
		B64C84F0269310120048FEBE /* PermissionManager.swift */ = {isa = PBXFileReference; lastKnownFileType = sourcecode.swift; path = PermissionManager.swift; sourceTree = "<group>"; };
		B64C852926942AC90048FEBE /* PermissionContextMenu.swift */ = {isa = PBXFileReference; lastKnownFileType = sourcecode.swift; path = PermissionContextMenu.swift; sourceTree = "<group>"; };
		B64C852F26943BC10048FEBE /* Permissions.xcdatamodel */ = {isa = PBXFileReference; lastKnownFileType = wrapper.xcdatamodel; path = Permissions.xcdatamodel; sourceTree = "<group>"; };
		B64C853726944B880048FEBE /* StoredPermission.swift */ = {isa = PBXFileReference; lastKnownFileType = sourcecode.swift; path = StoredPermission.swift; sourceTree = "<group>"; };
		B64C853C26944B940048FEBE /* PermissionStore.swift */ = {isa = PBXFileReference; lastKnownFileType = sourcecode.swift; path = PermissionStore.swift; sourceTree = "<group>"; };
		B64C85412694590B0048FEBE /* PermissionButton.swift */ = {isa = PBXFileReference; lastKnownFileType = sourcecode.swift; path = PermissionButton.swift; sourceTree = "<group>"; };
		B65349A9265CF45000DCC645 /* DispatchQueueExtensionsTests.swift */ = {isa = PBXFileReference; lastKnownFileType = sourcecode.swift; path = DispatchQueueExtensionsTests.swift; sourceTree = "<group>"; };
		B6553691268440D700085A79 /* WKProcessPool+GeolocationProvider.swift */ = {isa = PBXFileReference; lastKnownFileType = sourcecode.swift; path = "WKProcessPool+GeolocationProvider.swift"; sourceTree = "<group>"; };
		B65536962684413900085A79 /* WKGeolocationProvider.h */ = {isa = PBXFileReference; lastKnownFileType = sourcecode.c.h; path = WKGeolocationProvider.h; sourceTree = "<group>"; };
		B655369A268442EE00085A79 /* GeolocationProvider.swift */ = {isa = PBXFileReference; lastKnownFileType = sourcecode.swift; path = GeolocationProvider.swift; sourceTree = "<group>"; };
		B65536A52685B82B00085A79 /* Permissions.swift */ = {isa = PBXFileReference; lastKnownFileType = sourcecode.swift; path = Permissions.swift; sourceTree = "<group>"; };
		B65536AD2685E17100085A79 /* GeolocationService.swift */ = {isa = PBXFileReference; lastKnownFileType = sourcecode.swift; path = GeolocationService.swift; sourceTree = "<group>"; };
		B65783E625F8AAFB00D8DB33 /* String+Punycode.swift */ = {isa = PBXFileReference; lastKnownFileType = sourcecode.swift; path = "String+Punycode.swift"; sourceTree = "<group>"; };
		B65783EB25F8AB9200D8DB33 /* String+PunycodeTests.swift */ = {isa = PBXFileReference; fileEncoding = 4; lastKnownFileType = sourcecode.swift; path = "String+PunycodeTests.swift"; sourceTree = "<group>"; };
		B657841825FA484B00D8DB33 /* NSException+Catch.h */ = {isa = PBXFileReference; lastKnownFileType = sourcecode.c.h; path = "NSException+Catch.h"; sourceTree = "<group>"; };
		B657841925FA484B00D8DB33 /* NSException+Catch.m */ = {isa = PBXFileReference; lastKnownFileType = sourcecode.c.objc; path = "NSException+Catch.m"; sourceTree = "<group>"; };
		B657841E25FA497600D8DB33 /* NSException+Catch.swift */ = {isa = PBXFileReference; lastKnownFileType = sourcecode.swift; path = "NSException+Catch.swift"; sourceTree = "<group>"; };
		B65E6B9D26D9EC0800095F96 /* CircularProgressView.swift */ = {isa = PBXFileReference; lastKnownFileType = sourcecode.swift; path = CircularProgressView.swift; sourceTree = "<group>"; };
		B65E6B9F26D9F10600095F96 /* NSBezierPathExtension.swift */ = {isa = PBXFileReference; lastKnownFileType = sourcecode.swift; path = NSBezierPathExtension.swift; sourceTree = "<group>"; };
		B66E9DD12670EB2A00E53BB5 /* _WKDownload+WebKitDownload.swift */ = {isa = PBXFileReference; lastKnownFileType = sourcecode.swift; path = "_WKDownload+WebKitDownload.swift"; sourceTree = "<group>"; };
		B66E9DD32670EB4A00E53BB5 /* WKDownload+WebKitDownload.swift */ = {isa = PBXFileReference; lastKnownFileType = sourcecode.swift; path = "WKDownload+WebKitDownload.swift"; sourceTree = "<group>"; };
		B67C6C3C2654B897006C872E /* WebViewExtensionTests.swift */ = {isa = PBXFileReference; lastKnownFileType = sourcecode.swift; path = WebViewExtensionTests.swift; sourceTree = "<group>"; };
		B67C6C412654BF49006C872E /* DuckDuckGo-Symbol.jpg */ = {isa = PBXFileReference; lastKnownFileType = image.jpeg; path = "DuckDuckGo-Symbol.jpg"; sourceTree = "<group>"; };
		B67C6C462654C643006C872E /* FileManagerExtensionTests.swift */ = {isa = PBXFileReference; lastKnownFileType = sourcecode.swift; path = FileManagerExtensionTests.swift; sourceTree = "<group>"; };
		B68172A8269C487D006D1092 /* PrivacyDashboardUserScript.swift */ = {isa = PBXFileReference; lastKnownFileType = sourcecode.swift; path = PrivacyDashboardUserScript.swift; sourceTree = "<group>"; };
		B68172AD269EB43F006D1092 /* GeolocationServiceTests.swift */ = {isa = PBXFileReference; lastKnownFileType = sourcecode.swift; path = GeolocationServiceTests.swift; sourceTree = "<group>"; };
		B68458AF25C7E76A00DC17B6 /* WindowManager+StateRestoration.swift */ = {isa = PBXFileReference; lastKnownFileType = sourcecode.swift; path = "WindowManager+StateRestoration.swift"; sourceTree = "<group>"; };
		B68458B725C7E8B200DC17B6 /* Tab+NSSecureCoding.swift */ = {isa = PBXFileReference; lastKnownFileType = sourcecode.swift; path = "Tab+NSSecureCoding.swift"; sourceTree = "<group>"; };
		B68458BF25C7E9E000DC17B6 /* TabCollectionViewModel+NSSecureCoding.swift */ = {isa = PBXFileReference; lastKnownFileType = sourcecode.swift; path = "TabCollectionViewModel+NSSecureCoding.swift"; sourceTree = "<group>"; };
		B68458C425C7EA0C00DC17B6 /* TabCollection+NSSecureCoding.swift */ = {isa = PBXFileReference; lastKnownFileType = sourcecode.swift; path = "TabCollection+NSSecureCoding.swift"; sourceTree = "<group>"; };
		B68458CC25C7EB9000DC17B6 /* WKWebViewConfigurationExtensions.swift */ = {isa = PBXFileReference; lastKnownFileType = sourcecode.swift; path = WKWebViewConfigurationExtensions.swift; sourceTree = "<group>"; };
		B684590725C9027900DC17B6 /* AppStateChangedPublisher.swift */ = {isa = PBXFileReference; lastKnownFileType = sourcecode.swift; path = AppStateChangedPublisher.swift; sourceTree = "<group>"; };
		B684592125C93BE000DC17B6 /* Publisher.asVoid.swift */ = {isa = PBXFileReference; lastKnownFileType = sourcecode.swift; path = Publisher.asVoid.swift; sourceTree = "<group>"; };
		B684592625C93C0500DC17B6 /* Publishers.NestedObjectChanges.swift */ = {isa = PBXFileReference; lastKnownFileType = sourcecode.swift; path = Publishers.NestedObjectChanges.swift; sourceTree = "<group>"; };
		B684592E25C93FBF00DC17B6 /* AppStateRestorationManager.swift */ = {isa = PBXFileReference; lastKnownFileType = sourcecode.swift; path = AppStateRestorationManager.swift; sourceTree = "<group>"; };
		B687260326E215C9008EE860 /* ExpirationChecker.swift */ = {isa = PBXFileReference; lastKnownFileType = sourcecode.swift; path = ExpirationChecker.swift; sourceTree = "<group>"; };
		B689ECD426C247DB006FB0C5 /* BackForwardListItem.swift */ = {isa = PBXFileReference; lastKnownFileType = sourcecode.swift; path = BackForwardListItem.swift; sourceTree = "<group>"; };
		B693953C26F04BE70015B914 /* NibLoadable.swift */ = {isa = PBXFileReference; fileEncoding = 4; lastKnownFileType = sourcecode.swift; path = NibLoadable.swift; sourceTree = "<group>"; };
		B693953D26F04BE70015B914 /* MouseOverView.swift */ = {isa = PBXFileReference; fileEncoding = 4; lastKnownFileType = sourcecode.swift; path = MouseOverView.swift; sourceTree = "<group>"; };
		B693953E26F04BE70015B914 /* FocusRingView.swift */ = {isa = PBXFileReference; fileEncoding = 4; lastKnownFileType = sourcecode.swift; path = FocusRingView.swift; sourceTree = "<group>"; };
		B693953F26F04BE80015B914 /* MouseClickView.swift */ = {isa = PBXFileReference; fileEncoding = 4; lastKnownFileType = sourcecode.swift; path = MouseClickView.swift; sourceTree = "<group>"; };
		B693954026F04BE80015B914 /* ProgressView.swift */ = {isa = PBXFileReference; fileEncoding = 4; lastKnownFileType = sourcecode.swift; path = ProgressView.swift; sourceTree = "<group>"; };
		B693954126F04BE80015B914 /* PaddedImageButton.swift */ = {isa = PBXFileReference; fileEncoding = 4; lastKnownFileType = sourcecode.swift; path = PaddedImageButton.swift; sourceTree = "<group>"; };
		B693954226F04BE90015B914 /* ShadowView.swift */ = {isa = PBXFileReference; fileEncoding = 4; lastKnownFileType = sourcecode.swift; path = ShadowView.swift; sourceTree = "<group>"; };
		B693954326F04BE90015B914 /* GradientView.swift */ = {isa = PBXFileReference; fileEncoding = 4; lastKnownFileType = sourcecode.swift; path = GradientView.swift; sourceTree = "<group>"; };
		B693954426F04BE90015B914 /* LongPressButton.swift */ = {isa = PBXFileReference; fileEncoding = 4; lastKnownFileType = sourcecode.swift; path = LongPressButton.swift; sourceTree = "<group>"; };
		B693954526F04BEA0015B914 /* WindowDraggingView.swift */ = {isa = PBXFileReference; fileEncoding = 4; lastKnownFileType = sourcecode.swift; path = WindowDraggingView.swift; sourceTree = "<group>"; };
		B693954626F04BEA0015B914 /* ColorView.swift */ = {isa = PBXFileReference; fileEncoding = 4; lastKnownFileType = sourcecode.swift; path = ColorView.swift; sourceTree = "<group>"; };
		B693954726F04BEA0015B914 /* NSSavePanelExtension.swift */ = {isa = PBXFileReference; fileEncoding = 4; lastKnownFileType = sourcecode.swift; path = NSSavePanelExtension.swift; sourceTree = "<group>"; };
		B693954826F04BEB0015B914 /* SavePanelAccessoryView.xib */ = {isa = PBXFileReference; fileEncoding = 4; lastKnownFileType = file.xib; path = SavePanelAccessoryView.xib; sourceTree = "<group>"; };
		B693954926F04BEB0015B914 /* MouseOverButton.swift */ = {isa = PBXFileReference; fileEncoding = 4; lastKnownFileType = sourcecode.swift; path = MouseOverButton.swift; sourceTree = "<group>"; };
		B693955826F04C7B0015B914 /* FaviconView.swift */ = {isa = PBXFileReference; fileEncoding = 4; lastKnownFileType = sourcecode.swift; path = FaviconView.swift; sourceTree = "<group>"; };
		B693955A26F0CE300015B914 /* WebKitDownloadDelegate.swift */ = {isa = PBXFileReference; lastKnownFileType = sourcecode.swift; path = WebKitDownloadDelegate.swift; sourceTree = "<group>"; };
		B693955C26F19CD70015B914 /* DownloadListStoreTests.swift */ = {isa = PBXFileReference; lastKnownFileType = sourcecode.swift; path = DownloadListStoreTests.swift; sourceTree = "<group>"; };
		B693955E26F1C17F0015B914 /* DownloadListCoordinatorTests.swift */ = {isa = PBXFileReference; lastKnownFileType = sourcecode.swift; path = DownloadListCoordinatorTests.swift; sourceTree = "<group>"; };
		B693956026F1C1BC0015B914 /* DownloadListStoreMock.swift */ = {isa = PBXFileReference; lastKnownFileType = sourcecode.swift; path = DownloadListStoreMock.swift; sourceTree = "<group>"; };
		B693956226F1C2A40015B914 /* FileDownloadManagerMock.swift */ = {isa = PBXFileReference; lastKnownFileType = sourcecode.swift; path = FileDownloadManagerMock.swift; sourceTree = "<group>"; };
		B693956626F352940015B914 /* TestsBridging.h */ = {isa = PBXFileReference; lastKnownFileType = sourcecode.c.h; path = TestsBridging.h; sourceTree = "<group>"; };
		B693956726F352DB0015B914 /* DownloadsWebViewMock.h */ = {isa = PBXFileReference; lastKnownFileType = sourcecode.c.h; path = DownloadsWebViewMock.h; sourceTree = "<group>"; };
		B693956826F352DB0015B914 /* DownloadsWebViewMock.m */ = {isa = PBXFileReference; lastKnownFileType = sourcecode.c.objc; path = DownloadsWebViewMock.m; sourceTree = "<group>"; };
		B6A5A27025B9377300AA7ADA /* StatePersistenceService.swift */ = {isa = PBXFileReference; lastKnownFileType = sourcecode.swift; path = StatePersistenceService.swift; sourceTree = "<group>"; };
		B6A5A27825B93FFE00AA7ADA /* StateRestorationManagerTests.swift */ = {isa = PBXFileReference; lastKnownFileType = sourcecode.swift; path = StateRestorationManagerTests.swift; sourceTree = "<group>"; };
		B6A5A27D25B9403E00AA7ADA /* FileStoreMock.swift */ = {isa = PBXFileReference; lastKnownFileType = sourcecode.swift; path = FileStoreMock.swift; sourceTree = "<group>"; };
		B6A5A29F25B96E8300AA7ADA /* AppStateChangePublisherTests.swift */ = {isa = PBXFileReference; lastKnownFileType = sourcecode.swift; path = AppStateChangePublisherTests.swift; sourceTree = "<group>"; };
		B6A5A2A725BAA35500AA7ADA /* WindowManagerStateRestorationTests.swift */ = {isa = PBXFileReference; lastKnownFileType = sourcecode.swift; path = WindowManagerStateRestorationTests.swift; sourceTree = "<group>"; };
		B6A924D32664BBB9001A28CA /* WKWebViewDownloadDelegate.swift */ = {isa = PBXFileReference; lastKnownFileType = sourcecode.swift; path = WKWebViewDownloadDelegate.swift; sourceTree = "<group>"; };
		B6A924D82664C72D001A28CA /* WebKitDownloadTask.swift */ = {isa = PBXFileReference; lastKnownFileType = sourcecode.swift; path = WebKitDownloadTask.swift; sourceTree = "<group>"; };
		B6A924DD2664CA08001A28CA /* LegacyWebKitDownloadDelegate.swift */ = {isa = PBXFileReference; lastKnownFileType = sourcecode.swift; path = LegacyWebKitDownloadDelegate.swift; sourceTree = "<group>"; };
		B6A9E45226142B070067D1B9 /* Pixel.swift */ = {isa = PBXFileReference; fileEncoding = 4; lastKnownFileType = sourcecode.swift; path = Pixel.swift; sourceTree = "<group>"; };
		B6A9E457261460340067D1B9 /* ApiRequestError.swift */ = {isa = PBXFileReference; fileEncoding = 4; lastKnownFileType = sourcecode.swift; path = ApiRequestError.swift; sourceTree = "<group>"; };
		B6A9E458261460340067D1B9 /* APIHeaders.swift */ = {isa = PBXFileReference; fileEncoding = 4; lastKnownFileType = sourcecode.swift; path = APIHeaders.swift; sourceTree = "<group>"; };
		B6A9E459261460350067D1B9 /* APIRequest.swift */ = {isa = PBXFileReference; fileEncoding = 4; lastKnownFileType = sourcecode.swift; path = APIRequest.swift; sourceTree = "<group>"; };
		B6A9E4602614608B0067D1B9 /* AppVersion.swift */ = {isa = PBXFileReference; fileEncoding = 4; lastKnownFileType = sourcecode.swift; path = AppVersion.swift; sourceTree = "<group>"; };
		B6A9E46A2614618A0067D1B9 /* OperatingSystemVersionExtension.swift */ = {isa = PBXFileReference; lastKnownFileType = sourcecode.swift; path = OperatingSystemVersionExtension.swift; sourceTree = "<group>"; };
		B6A9E46F26146A250067D1B9 /* DateExtension.swift */ = {isa = PBXFileReference; lastKnownFileType = sourcecode.swift; path = DateExtension.swift; sourceTree = "<group>"; };
		B6A9E47626146A570067D1B9 /* PixelEvent.swift */ = {isa = PBXFileReference; lastKnownFileType = sourcecode.swift; path = PixelEvent.swift; sourceTree = "<group>"; };
		B6A9E47E26146A800067D1B9 /* PixelArguments.swift */ = {isa = PBXFileReference; lastKnownFileType = sourcecode.swift; path = PixelArguments.swift; sourceTree = "<group>"; };
		B6A9E48326146AAB0067D1B9 /* PixelParameters.swift */ = {isa = PBXFileReference; lastKnownFileType = sourcecode.swift; path = PixelParameters.swift; sourceTree = "<group>"; };
		B6A9E48826146ABF0067D1B9 /* PixelCounter.swift */ = {isa = PBXFileReference; lastKnownFileType = sourcecode.swift; path = PixelCounter.swift; sourceTree = "<group>"; };
		B6A9E498261474120067D1B9 /* TimedPixel.swift */ = {isa = PBXFileReference; lastKnownFileType = sourcecode.swift; path = TimedPixel.swift; sourceTree = "<group>"; };
		B6A9E4A2261475C70067D1B9 /* AppUsageActivityMonitor.swift */ = {isa = PBXFileReference; lastKnownFileType = sourcecode.swift; path = AppUsageActivityMonitor.swift; sourceTree = "<group>"; };
		B6AAAC2C260330580029438D /* PublishedAfter.swift */ = {isa = PBXFileReference; lastKnownFileType = sourcecode.swift; path = PublishedAfter.swift; sourceTree = "<group>"; };
		B6AAAC3D26048F690029438D /* RandomAccessCollectionExtension.swift */ = {isa = PBXFileReference; lastKnownFileType = sourcecode.swift; path = RandomAccessCollectionExtension.swift; sourceTree = "<group>"; };
		B6AE74332609AFCE005B9B1A /* ProgressEstimationTests.swift */ = {isa = PBXFileReference; lastKnownFileType = sourcecode.swift; path = ProgressEstimationTests.swift; sourceTree = "<group>"; };
		B6B1E87A26D381710062C350 /* DownloadListCoordinator.swift */ = {isa = PBXFileReference; lastKnownFileType = sourcecode.swift; path = DownloadListCoordinator.swift; sourceTree = "<group>"; };
		B6B1E87D26D5DA0E0062C350 /* DownloadsPopover.swift */ = {isa = PBXFileReference; lastKnownFileType = sourcecode.swift; path = DownloadsPopover.swift; sourceTree = "<group>"; };
		B6B1E87F26D5DA9B0062C350 /* DownloadsViewController.swift */ = {isa = PBXFileReference; lastKnownFileType = sourcecode.swift; path = DownloadsViewController.swift; sourceTree = "<group>"; };
		B6B1E88126D5DAC30062C350 /* Downloads.storyboard */ = {isa = PBXFileReference; lastKnownFileType = file.storyboard; path = Downloads.storyboard; sourceTree = "<group>"; };
		B6B1E88326D5EB570062C350 /* DownloadsCellView.swift */ = {isa = PBXFileReference; lastKnownFileType = sourcecode.swift; path = DownloadsCellView.swift; sourceTree = "<group>"; };
		B6B1E88A26D774090062C350 /* LinkButton.swift */ = {isa = PBXFileReference; lastKnownFileType = sourcecode.swift; path = LinkButton.swift; sourceTree = "<group>"; };
		B6B3E0952654DACD0040E0A2 /* UTTypeTests.swift */ = {isa = PBXFileReference; lastKnownFileType = sourcecode.swift; path = UTTypeTests.swift; sourceTree = "<group>"; };
		B6B3E0DC2657E9CF0040E0A2 /* NSScreenExtension.swift */ = {isa = PBXFileReference; lastKnownFileType = sourcecode.swift; path = NSScreenExtension.swift; sourceTree = "<group>"; };
		B6C0B22D26E61CE70031CB7F /* DownloadViewModel.swift */ = {isa = PBXFileReference; lastKnownFileType = sourcecode.swift; path = DownloadViewModel.swift; sourceTree = "<group>"; };
		B6C0B22F26E61D630031CB7F /* DownloadListStore.swift */ = {isa = PBXFileReference; lastKnownFileType = sourcecode.swift; path = DownloadListStore.swift; sourceTree = "<group>"; };
		B6C0B23326E71BCD0031CB7F /* Downloads.xcdatamodel */ = {isa = PBXFileReference; lastKnownFileType = wrapper.xcdatamodel; path = Downloads.xcdatamodel; sourceTree = "<group>"; };
		B6C0B23526E732000031CB7F /* DownloadListItem.swift */ = {isa = PBXFileReference; lastKnownFileType = sourcecode.swift; path = DownloadListItem.swift; sourceTree = "<group>"; };
		B6C0B23826E742610031CB7F /* FileDownloadError.swift */ = {isa = PBXFileReference; lastKnownFileType = sourcecode.swift; path = FileDownloadError.swift; sourceTree = "<group>"; };
		B6C0B23B26E87D900031CB7F /* NSAlert+ActiveDownloadsTermination.swift */ = {isa = PBXFileReference; lastKnownFileType = sourcecode.swift; path = "NSAlert+ActiveDownloadsTermination.swift"; sourceTree = "<group>"; };
		B6C0B23D26E8BF1F0031CB7F /* DownloadListViewModel.swift */ = {isa = PBXFileReference; lastKnownFileType = sourcecode.swift; path = DownloadListViewModel.swift; sourceTree = "<group>"; };
		B6C0B24326E9CB080031CB7F /* RunLoopExtension.swift */ = {isa = PBXFileReference; fileEncoding = 4; lastKnownFileType = sourcecode.swift; path = RunLoopExtension.swift; sourceTree = "<group>"; };
		B6C0B24526E9CB190031CB7F /* RunLoopExtensionTests.swift */ = {isa = PBXFileReference; fileEncoding = 4; lastKnownFileType = sourcecode.swift; path = RunLoopExtensionTests.swift; sourceTree = "<group>"; };
		B6CF78DD267B099C00CD4F13 /* WKNavigationActionExtension.swift */ = {isa = PBXFileReference; lastKnownFileType = sourcecode.swift; path = WKNavigationActionExtension.swift; sourceTree = "<group>"; };
		B6CF78E2267B0A1900CD4F13 /* WKNavigationAction+Private.h */ = {isa = PBXFileReference; lastKnownFileType = sourcecode.c.h; path = "WKNavigationAction+Private.h"; sourceTree = "<group>"; };
		B6DA44012616B28300DD1EC2 /* PixelDataStore.swift */ = {isa = PBXFileReference; lastKnownFileType = sourcecode.swift; path = PixelDataStore.swift; sourceTree = "<group>"; };
		B6DA44072616B30600DD1EC2 /* PixelDataModel.xcdatamodel */ = {isa = PBXFileReference; lastKnownFileType = wrapper.xcdatamodel; path = PixelDataModel.xcdatamodel; sourceTree = "<group>"; };
		B6DA44102616C0FC00DD1EC2 /* PixelTests.swift */ = {isa = PBXFileReference; fileEncoding = 4; lastKnownFileType = sourcecode.swift; path = PixelTests.swift; sourceTree = "<group>"; };
		B6DA441D2616C84600DD1EC2 /* PixelStoreMock.swift */ = {isa = PBXFileReference; lastKnownFileType = sourcecode.swift; path = PixelStoreMock.swift; sourceTree = "<group>"; };
		B6DA44222616CABC00DD1EC2 /* PixelArgumentsTests.swift */ = {isa = PBXFileReference; lastKnownFileType = sourcecode.swift; path = PixelArgumentsTests.swift; sourceTree = "<group>"; };
		B6DA44272616CAE000DD1EC2 /* AppUsageActivityMonitorTests.swift */ = {isa = PBXFileReference; lastKnownFileType = sourcecode.swift; path = AppUsageActivityMonitorTests.swift; sourceTree = "<group>"; };
		B6DB3CF826A00E2D00D459B7 /* AVCaptureDevice+SwizzledAuthState.swift */ = {isa = PBXFileReference; lastKnownFileType = sourcecode.swift; path = "AVCaptureDevice+SwizzledAuthState.swift"; sourceTree = "<group>"; };
		B6DB3CFA26A17CB800D459B7 /* PermissionModel.swift */ = {isa = PBXFileReference; lastKnownFileType = sourcecode.swift; path = PermissionModel.swift; sourceTree = "<group>"; };
		B6E53882267C83420010FEA9 /* HomepageBackgroundView.swift */ = {isa = PBXFileReference; lastKnownFileType = sourcecode.swift; path = HomepageBackgroundView.swift; sourceTree = "<group>"; };
		B6E53887267C94A00010FEA9 /* HomepageCollectionViewFlowLayout.swift */ = {isa = PBXFileReference; lastKnownFileType = sourcecode.swift; path = HomepageCollectionViewFlowLayout.swift; sourceTree = "<group>"; };
		B6E61EE2263AC0C8004E11AB /* FileManagerExtension.swift */ = {isa = PBXFileReference; lastKnownFileType = sourcecode.swift; path = FileManagerExtension.swift; sourceTree = "<group>"; };
		B6E61EE7263ACE16004E11AB /* UTType.swift */ = {isa = PBXFileReference; lastKnownFileType = sourcecode.swift; path = UTType.swift; sourceTree = "<group>"; };
		B6F41030264D2B23003DA42C /* ProgressExtension.swift */ = {isa = PBXFileReference; lastKnownFileType = sourcecode.swift; path = ProgressExtension.swift; sourceTree = "<group>"; };
		B6FA893C269C423100588ECD /* PrivacyDashboard.storyboard */ = {isa = PBXFileReference; lastKnownFileType = file.storyboard; path = PrivacyDashboard.storyboard; sourceTree = "<group>"; };
		B6FA893E269C424500588ECD /* PrivacyDashboardViewController.swift */ = {isa = PBXFileReference; lastKnownFileType = sourcecode.swift; path = PrivacyDashboardViewController.swift; sourceTree = "<group>"; };
		B6FA8940269C425400588ECD /* PrivacyDashboardPopover.swift */ = {isa = PBXFileReference; lastKnownFileType = sourcecode.swift; path = PrivacyDashboardPopover.swift; sourceTree = "<group>"; };
		F41D174025CB131900472416 /* NSColorExtension.swift */ = {isa = PBXFileReference; lastKnownFileType = sourcecode.swift; path = NSColorExtension.swift; sourceTree = "<group>"; };
		F44C130125C2DA0400426E3E /* NSAppearanceExtension.swift */ = {isa = PBXFileReference; lastKnownFileType = sourcecode.swift; path = NSAppearanceExtension.swift; sourceTree = "<group>"; };
/* End PBXFileReference section */

/* Begin PBXFrameworksBuildPhase section */
		4B1AD89A25FC27E200261379 /* Frameworks */ = {
			isa = PBXFrameworksBuildPhase;
			buildActionMask = 2147483647;
			files = (
			);
			runOnlyForDeploymentPostprocessing = 0;
		};
		7B4CE8D726F02108009134B1 /* Frameworks */ = {
			isa = PBXFrameworksBuildPhase;
			buildActionMask = 2147483647;
			files = (
			);
			runOnlyForDeploymentPostprocessing = 0;
		};
		AA585D7B248FD31100E9A3E2 /* Frameworks */ = {
			isa = PBXFrameworksBuildPhase;
			buildActionMask = 2147483647;
			files = (
				85AE2FF224A33A2D002D507F /* WebKit.framework in Frameworks */,
				B65783F525F8ACA400D8DB33 /* Punnycode in Frameworks */,
				4B82E9B325B69E3E00656FE7 /* TrackerRadarKit in Frameworks */,
				AA06B6B72672AF8100F541C5 /* Sparkle in Frameworks */,
				85F4D1C4266695C9002DD869 /* BrowserServicesKit in Frameworks */,
				85FF55C825F82E4F00E2AB99 /* Lottie in Frameworks */,
			);
			runOnlyForDeploymentPostprocessing = 0;
		};
		AA585D8D248FD31400E9A3E2 /* Frameworks */ = {
			isa = PBXFrameworksBuildPhase;
			buildActionMask = 2147483647;
			files = (
				B6DA44172616C13800DD1EC2 /* OHHTTPStubs in Frameworks */,
				B6DA44192616C13800DD1EC2 /* OHHTTPStubsSwift in Frameworks */,
			);
			runOnlyForDeploymentPostprocessing = 0;
		};
/* End PBXFrameworksBuildPhase section */

/* Begin PBXGroup section */
		142879D824CE1139005419BB /* ViewModel */ = {
			isa = PBXGroup;
			children = (
				142879DB24CE1185005419BB /* SuggestionContainerViewModelTests.swift */,
				142879D924CE1179005419BB /* SuggestionViewModelTests.swift */,
			);
			path = ViewModel;
			sourceTree = "<group>";
		};
		336D5AEA262D8D3C0052E0C9 /* duckduckgo-find-in-page */ = {
			isa = PBXGroup;
			children = (
				336D5AEE262D8D3C0052E0C9 /* dist */,
			);
			name = "duckduckgo-find-in-page";
			path = "Submodules/duckduckgo-find-in-page";
			sourceTree = SOURCE_ROOT;
		};
		336D5AEE262D8D3C0052E0C9 /* dist */ = {
			isa = PBXGroup;
			children = (
				336D5AEF262D8D3C0052E0C9 /* findinpage.js */,
			);
			path = dist;
			sourceTree = "<group>";
		};
		4B02197B25E05FAC00ED7DEA /* Fireproofing */ = {
			isa = PBXGroup;
			children = (
				4B02197C25E05FAC00ED7DEA /* Resources */,
				4B02197E25E05FAC00ED7DEA /* Extensions */,
				4B02198025E05FAC00ED7DEA /* Model */,
				4B02198225E05FAC00ED7DEA /* View */,
			);
			path = Fireproofing;
			sourceTree = "<group>";
		};
		4B02197C25E05FAC00ED7DEA /* Resources */ = {
			isa = PBXGroup;
			children = (
				4B02197D25E05FAC00ED7DEA /* login-detection.js */,
			);
			path = Resources;
			sourceTree = "<group>";
		};
		4B02197E25E05FAC00ED7DEA /* Extensions */ = {
			isa = PBXGroup;
			children = (
				4B02197F25E05FAC00ED7DEA /* FireproofingURLExtensions.swift */,
			);
			path = Extensions;
			sourceTree = "<group>";
		};
		4B02198025E05FAC00ED7DEA /* Model */ = {
			isa = PBXGroup;
			children = (
				4B02198125E05FAC00ED7DEA /* FireproofDomains.swift */,
			);
			path = Model;
			sourceTree = "<group>";
		};
		4B02198225E05FAC00ED7DEA /* View */ = {
			isa = PBXGroup;
			children = (
				4B02198325E05FAC00ED7DEA /* FireproofInfoViewController.swift */,
				4B02198425E05FAC00ED7DEA /* Fireproofing.storyboard */,
				4B02198525E05FAC00ED7DEA /* UndoFireproofingViewController.swift */,
			);
			path = View;
			sourceTree = "<group>";
		};
		4B02199725E063DE00ED7DEA /* Fireproofing */ = {
			isa = PBXGroup;
			children = (
				4B02199925E063DE00ED7DEA /* FireproofDomainsTests.swift */,
				4B02199A25E063DE00ED7DEA /* FireproofingURLExtensionsTests.swift */,
			);
			path = Fireproofing;
			sourceTree = "<group>";
		};
		4B0511A2262CAA5A00F6079C /* Preferences */ = {
			isa = PBXGroup;
			children = (
				4B0511A3262CAA5A00F6079C /* Model */,
				4B0511AA262CAA5A00F6079C /* View */,
			);
			path = Preferences;
			sourceTree = "<group>";
		};
		4B0511A3262CAA5A00F6079C /* Model */ = {
			isa = PBXGroup;
			children = (
				4B0511A4262CAA5A00F6079C /* DefaultBrowserPreferences.swift */,
				4B0511A5262CAA5A00F6079C /* AppearancePreferences.swift */,
				4B0511A6262CAA5A00F6079C /* PrivacySecurityPreferences.swift */,
				4B0511A7262CAA5A00F6079C /* DownloadPreferences.swift */,
				4B0511A8262CAA5A00F6079C /* PreferenceSections.swift */,
			);
			path = Model;
			sourceTree = "<group>";
		};
		4B0511AA262CAA5A00F6079C /* View */ = {
			isa = PBXGroup;
			children = (
				4B0511AB262CAA5A00F6079C /* PrivacySecurityPreferencesTableCellView.xib */,
				4B0511AC262CAA5A00F6079C /* PreferencesAboutViewController.swift */,
				4B0511AD262CAA5A00F6079C /* Preferences.storyboard */,
				4B0511AE262CAA5A00F6079C /* PreferencesSidebarViewController.swift */,
				4B0511AF262CAA5A00F6079C /* PrivacySecurityPreferencesTableCellView.swift */,
				4B0511B0262CAA5A00F6079C /* DefaultBrowserTableCellView.xib */,
				4B0511B1262CAA5A00F6079C /* PreferenceTableCellView.swift */,
				4B0511B2262CAA5A00F6079C /* PreferencesListViewController.swift */,
				4B0511B3262CAA5A00F6079C /* RoundedSelectionRowView.swift */,
				4B0511B4262CAA5A00F6079C /* FireproofDomainsViewController.swift */,
				4B0511B5262CAA5A00F6079C /* DownloadPreferencesTableCellView.swift */,
				4B0511B6262CAA5A00F6079C /* PreferencesSplitViewController.swift */,
				4B0511B7262CAA5A00F6079C /* DefaultBrowserTableCellView.swift */,
				4B0511B8262CAA5A00F6079C /* DownloadPreferencesTableCellView.xib */,
				4B0511B9262CAA5A00F6079C /* AppearancePreferencesTableCellView.swift */,
				4B0511BA262CAA5A00F6079C /* AppearancePreferencesTableCellView.xib */,
			);
			path = View;
			sourceTree = "<group>";
		};
		4B0511EE262CAEB300F6079C /* Preferences */ = {
			isa = PBXGroup;
			children = (
				4B0511EF262CAEC900F6079C /* AppearancePreferencesTests.swift */,
				4B0511F7262CB20F00F6079C /* DownloadPreferencesTests.swift */,
			);
			path = Preferences;
			sourceTree = "<group>";
		};
		4B1AD89E25FC27E200261379 /* Integration Tests */ = {
			isa = PBXGroup;
			children = (
				4B1AD91625FC46FB00261379 /* CoreDataEncryptionTests.swift */,
				4BA1A6EA258C288C00F6F690 /* EncryptionKeyStoreTests.swift */,
				4B1AD8A125FC27E200261379 /* Info.plist */,
			);
			path = "Integration Tests";
			sourceTree = "<group>";
		};
		4B55EB5326E58B3700B0206E /* Test Safari Data */ = {
			isa = PBXGroup;
			children = (
				4B55EB5426E58B5100B0206E /* Bookmarks.plist */,
			);
			path = "Test Safari Data";
			sourceTree = "<group>";
		};
		4B59023726B35F3600489384 /* Chromium */ = {
			isa = PBXGroup;
			children = (
				4B59023826B35F3600489384 /* ChromeDataImporter.swift */,
				4B59023926B35F3600489384 /* ChromiumLoginReader.swift */,
				4B59023B26B35F3600489384 /* ChromiumDataImporter.swift */,
				4B59023C26B35F3600489384 /* BraveDataImporter.swift */,
				4B8AC93226B3B06300879451 /* EdgeDataImporter.swift */,
			);
			path = Chromium;
			sourceTree = "<group>";
		};
		4B5FF67526B5F26D00D42879 /* Test Firefox Data */ = {
			isa = PBXGroup;
			children = (
				4B97ACF626D2C95E0086C3D0 /* places.sqlite */,
				4BB46E9F26B8953900222970 /* Primary Password */,
				4B5FF67626B5F27800D42879 /* No Primary Password */,
			);
			path = "Test Firefox Data";
			sourceTree = "<group>";
		};
		4B5FF67626B5F27800D42879 /* No Primary Password */ = {
			isa = PBXGroup;
			children = (
				4B8AC93F26B49BEE00879451 /* key4.db */,
				4B8AC93E26B49BEE00879451 /* logins.json */,
			);
			path = "No Primary Password";
			sourceTree = "<group>";
		};
		4B6160D125B14E5E007DE5B2 /* ContentBlocker */ = {
			isa = PBXGroup;
			children = (
				4B6160FE25B15BB1007DE5B2 /* ContentBlockerRulesManager.swift */,
				4B6160DC25B152C5007DE5B2 /* ContentBlockerRulesUserScript.swift */,
				4B6160E425B152FA007DE5B2 /* ContentBlockerUserScript.swift */,
				4B6160D225B14E6E007DE5B2 /* TrackerRadarManager.swift */,
				026ADE0F26C2FF97002518EE /* PrivacyConfigurationManager.swift */,
				026ADE1126C2FFFE002518EE /* PrivacyConfiguration.swift */,
				4B6160EC25B15417007DE5B2 /* DetectedTracker.swift */,
				4B6160F125B15792007DE5B2 /* contentblockerrules.js */,
				4B6160F625B157BB007DE5B2 /* contentblocker.js */,
				4B6160D725B150E4007DE5B2 /* trackerData.json */,
				026ADE1326C3010C002518EE /* macos-config.json */,
				85AC3B0425D6B1D800C7D2AA /* ScriptSourceProviding.swift */,
			);
			path = ContentBlocker;
			sourceTree = "<group>";
		};
		4B65143C26392483005B46EB /* Email */ = {
			isa = PBXGroup;
			children = (
				4B65143D263924B5005B46EB /* EmailUrlExtensions.swift */,
			);
			path = Email;
			sourceTree = "<group>";
		};
		4B677422255DBEB800025BD8 /* Smarter Encryption */ = {
			isa = PBXGroup;
			children = (
				4B67742C255DBEB800025BD8 /* HTTPSUpgrade.swift */,
				4B677423255DBEB800025BD8 /* Bloom Filter */,
				4B677426255DBEB800025BD8 /* Domain */,
				4B67742D255DBEB800025BD8 /* Store */,
			);
			path = "Smarter Encryption";
			sourceTree = "<group>";
		};
		4B677423255DBEB800025BD8 /* Bloom Filter */ = {
			isa = PBXGroup;
			children = (
				4B677425255DBEB800025BD8 /* BloomFilterWrapper.h */,
				4B677424255DBEB800025BD8 /* BloomFilterWrapper.mm */,
			);
			path = "Bloom Filter";
			sourceTree = "<group>";
		};
		4B677426255DBEB800025BD8 /* Domain */ = {
			isa = PBXGroup;
			children = (
				4B677427255DBEB800025BD8 /* httpsMobileV2BloomSpec.json */,
				4B677428255DBEB800025BD8 /* httpsMobileV2Bloom.bin */,
				4B677429255DBEB800025BD8 /* HTTPSBloomFilterSpecification.swift */,
				4B67742A255DBEB800025BD8 /* httpsMobileV2FalsePositives.json */,
				4B67742B255DBEB800025BD8 /* HTTPSExcludedDomains.swift */,
			);
			path = Domain;
			sourceTree = "<group>";
		};
		4B67742D255DBEB800025BD8 /* Store */ = {
			isa = PBXGroup;
			children = (
				4B67742E255DBEB800025BD8 /* HTTPSUpgrade.xcdatamodeld */,
				4B677430255DBEB800025BD8 /* HTTPSUpgradeStore.swift */,
			);
			path = Store;
			sourceTree = "<group>";
		};
		4B67743D255DBEEA00025BD8 /* Database */ = {
			isa = PBXGroup;
			children = (
				4B677440255DBEEA00025BD8 /* Database.swift */,
			);
			path = Database;
			sourceTree = "<group>";
		};
		4B677447255DBF1400025BD8 /* Submodules */ = {
			isa = PBXGroup;
			children = (
				339A6B5726A044BA00E3DAE8 /* duckduckgo-privacy-dashboard */,
				336D5AEA262D8D3C0052E0C9 /* duckduckgo-find-in-page */,
				4B677448255DBF2300025BD8 /* bloom_cpp */,
			);
			name = Submodules;
			sourceTree = "<group>";
		};
		4B677448255DBF2300025BD8 /* bloom_cpp */ = {
			isa = PBXGroup;
			children = (
				4B677449255DBF3A00025BD8 /* BloomFilter.cpp */,
				4B67744A255DBF3A00025BD8 /* BloomFilter.hpp */,
			);
			name = bloom_cpp;
			sourceTree = "<group>";
		};
		4B723DEA26B0002B00E14D75 /* Data Import */ = {
			isa = PBXGroup;
			children = (
				4B723DEB26B0002B00E14D75 /* DataImport.swift */,
				4B59024726B3673600489384 /* ThirdPartyBrowser.swift */,
				4B723DEC26B0002B00E14D75 /* View */,
				4BF10DA026CD8F6200318049 /* Bookmarks */,
				4B723DF126B0002B00E14D75 /* Logins */,
			);
			path = "Data Import";
			sourceTree = "<group>";
		};
		4B723DEC26B0002B00E14D75 /* View */ = {
			isa = PBXGroup;
			children = (
				4B59024226B35F7C00489384 /* BrowserImportViewController.swift */,
				4B723DED26B0002B00E14D75 /* DataImport.storyboard */,
				4B723DEE26B0002B00E14D75 /* DataImportViewController.swift */,
				4B723DEF26B0002B00E14D75 /* CSVImportViewController.swift */,
				4B723DF026B0002B00E14D75 /* CSVImportSummaryViewController.swift */,
				4B78A86A26BB3ADD0071BB16 /* BrowserImportSummaryViewController.swift */,
				4B8AC93426B3B2FD00879451 /* NSAlert+DataImport.swift */,
				4B55EB4F26E569F600B0206E /* RequestFilePermissionViewController.swift */,
			);
			path = View;
			sourceTree = "<group>";
		};
		4B723DF126B0002B00E14D75 /* Logins */ = {
			isa = PBXGroup;
			children = (
				4B8AC93726B489C500879451 /* Firefox */,
				4B59023726B35F3600489384 /* Chromium */,
				4B723DF426B0002B00E14D75 /* LoginImport.swift */,
				4B723DF226B0002B00E14D75 /* SecureVault */,
				4B723DF526B0002B00E14D75 /* CSV */,
			);
			path = Logins;
			sourceTree = "<group>";
		};
		4B723DF226B0002B00E14D75 /* SecureVault */ = {
			isa = PBXGroup;
			children = (
				4B723DF326B0002B00E14D75 /* SecureVaultLoginImporter.swift */,
			);
			path = SecureVault;
			sourceTree = "<group>";
		};
		4B723DF526B0002B00E14D75 /* CSV */ = {
			isa = PBXGroup;
			children = (
				4B723DF626B0002B00E14D75 /* CSVParser.swift */,
				4B723DF726B0002B00E14D75 /* CSVImporter.swift */,
			);
			path = CSV;
			sourceTree = "<group>";
		};
		4B723DF826B0002B00E14D75 /* Data Export */ = {
			isa = PBXGroup;
			children = (
				4B723DF926B0002B00E14D75 /* DataExport.swift */,
				4B723DFA26B0002B00E14D75 /* Logins */,
			);
			path = "Data Export";
			sourceTree = "<group>";
		};
		4B723DFA26B0002B00E14D75 /* Logins */ = {
			isa = PBXGroup;
			children = (
				4B723DFB26B0002B00E14D75 /* LoginExport.swift */,
				4B723DFC26B0002B00E14D75 /* CSV */,
			);
			path = Logins;
			sourceTree = "<group>";
		};
		4B723DFC26B0002B00E14D75 /* CSV */ = {
			isa = PBXGroup;
			children = (
				4B723DFD26B0002B00E14D75 /* CSVLoginExporter.swift */,
			);
			path = CSV;
			sourceTree = "<group>";
		};
		4B723DFE26B0003E00E14D75 /* Data Import */ = {
			isa = PBXGroup;
			children = (
				4BF10DA626CD8F9C00318049 /* ChromiumBookmarksReaderTests.swift */,
				4B59024B26B38BB800489384 /* ChromiumLoginReaderTests.swift */,
				4B723E0126B0003E00E14D75 /* CSVImporterTests.swift */,
				4B723E0026B0003E00E14D75 /* CSVParserTests.swift */,
				4B723DFF26B0003E00E14D75 /* DataImportMocks.swift */,
				4B8AC93C26B49BE600879451 /* FirefoxLoginReaderTests.swift */,
				4B97ACF426D2C9280086C3D0 /* FirefoxBookmarksReaderTests.swift */,
				4BF4951726C08395000547B8 /* ThirdPartyBrowserTests.swift */,
				4B55EB5626E58C4300B0206E /* SafariBookmarksReaderTests.swift */,
				4B55EB5326E58B3700B0206E /* Test Safari Data */,
				4BB46EA526B8974500222970 /* Test Chrome Data */,
				4B5FF67526B5F26D00D42879 /* Test Firefox Data */,
			);
			path = "Data Import";
			sourceTree = "<group>";
		};
		4B723E0226B0003E00E14D75 /* Data Export */ = {
			isa = PBXGroup;
			children = (
				4B723E0326B0003E00E14D75 /* MockSecureVault.swift */,
				4B723E0426B0003E00E14D75 /* CSVLoginExporterTests.swift */,
			);
			path = "Data Export";
			sourceTree = "<group>";
		};
		4B82E9B725B6A04B00656FE7 /* ContentBlocker */ = {
			isa = PBXGroup;
			children = (
				4B82E9B825B6A05800656FE7 /* DetectedTrackerTests.swift */,
				4B82E9C025B6A1CD00656FE7 /* TrackerRadarManagerTests.swift */,
				026ADE1526C30FA5002518EE /* PrivacyConfigurationManagerTests.swift */,
			);
			path = ContentBlocker;
			sourceTree = "<group>";
		};
		4B8AC93726B489C500879451 /* Firefox */ = {
			isa = PBXGroup;
			children = (
				4B8AC93826B48A5100879451 /* FirefoxLoginReader.swift */,
				4B5FF67726B602B100D42879 /* FirefoxDataImporter.swift */,
				4B8AC93A26B48ADF00879451 /* ASN1Parser.swift */,
			);
			path = Firefox;
			sourceTree = "<group>";
		};
		4B9292AD26670F5300AD2C21 /* Extensions */ = {
			isa = PBXGroup;
			children = (
				4B9292D62667124000AD2C21 /* NSPopUpButtonExtension.swift */,
				4B9292AE26670F5300AD2C21 /* NSOutlineViewExtensions.swift */,
			);
			path = Extensions;
			sourceTree = "<group>";
		};
		4B97ACED26D2A5A20086C3D0 /* Safari */ = {
			isa = PBXGroup;
			children = (
				4B97ACEE26D2A5B50086C3D0 /* SafariDataImporter.swift */,
				4B55EB5126E5891B00B0206E /* SafariBookmarksReader.swift */,
			);
			path = Safari;
			sourceTree = "<group>";
		};
		4B97ACF126D2C8510086C3D0 /* Firefox */ = {
			isa = PBXGroup;
			children = (
				4B97ACF226D2C8600086C3D0 /* FirefoxBookmarksReader.swift */,
			);
			path = Firefox;
			sourceTree = "<group>";
		};
		4BA1A691258B06F600F6F690 /* FileSystem */ = {
			isa = PBXGroup;
			children = (
				4BA1A69A258B076900F6F690 /* FileStore.swift */,
				4BA1A69F258B079600F6F690 /* DataEncryption.swift */,
				4BA1A6A4258B07DF00F6F690 /* EncryptedValueTransformer.swift */,
				4BA1A6A9258B07F400F6F690 /* EncryptionKeys */,
			);
			path = FileSystem;
			sourceTree = "<group>";
		};
		4BA1A6A9258B07F400F6F690 /* EncryptionKeys */ = {
			isa = PBXGroup;
			children = (
				4BA1A6B2258B080A00F6F690 /* EncryptionKeyGeneration.swift */,
				4BA1A6B7258B081600F6F690 /* EncryptionKeyStoring.swift */,
				4BA1A6BC258B082300F6F690 /* EncryptionKeyStore.swift */,
			);
			path = EncryptionKeys;
			sourceTree = "<group>";
		};
		4BA1A6CE258BF58C00F6F690 /* FileSystem */ = {
			isa = PBXGroup;
			children = (
				4BA1A6D8258C0CB300F6F690 /* DataEncryptionTests.swift */,
				4BA1A6FD258C5C1300F6F690 /* EncryptedValueTransformerTests.swift */,
				4BA1A6E5258C270800F6F690 /* EncryptionKeyGeneratorTests.swift */,
				4BA1A6F5258C4F9600F6F690 /* EncryptionMocks.swift */,
				4BA1A6DD258C100A00F6F690 /* FileStoreTests.swift */,
				4B11060925903EAC0039B979 /* CoreDataEncryptionTests.swift */,
				4B11060325903E570039B979 /* CoreDataEncryptionTesting.xcdatamodeld */,
				B6A5A27825B93FFE00AA7ADA /* StateRestorationManagerTests.swift */,
				B6A5A27D25B9403E00AA7ADA /* FileStoreMock.swift */,
			);
			path = FileSystem;
			sourceTree = "<group>";
		};
		4BB46E9F26B8953900222970 /* Primary Password */ = {
			isa = PBXGroup;
			children = (
				4BB46EA126B8954500222970 /* key4-encrypted.db */,
				4BB46EA026B8954500222970 /* logins-encrypted.json */,
			);
			path = "Primary Password";
			sourceTree = "<group>";
		};
		4BB46EA526B8974500222970 /* Test Chrome Data */ = {
			isa = PBXGroup;
			children = (
				4BF10DA826CD92AA00318049 /* Bookmarks */,
				4B59024926B38B0B00489384 /* Login Data */,
			);
			path = "Test Chrome Data";
			sourceTree = "<group>";
		};
		4BB88B4E25B7BA20006F6B06 /* Utilities */ = {
			isa = PBXGroup;
			children = (
				4BB88B5A25B7BA50006F6B06 /* Instruments.swift */,
				85799C1725DEBB3F0007EC87 /* Logging.swift */,
				4BB88B4F25B7BA2B006F6B06 /* TabInstrumentation.swift */,
				85C6A29525CC1FFD00EEB5F1 /* UserDefaultsWrapper.swift */,
				B6AAAC2C260330580029438D /* PublishedAfter.swift */,
				4BB6CE5E26B77ED000EC5860 /* Cryptography.swift */,
			);
			path = Utilities;
			sourceTree = "<group>";
		};
<<<<<<< HEAD
		4BF10DA026CD8F6200318049 /* Bookmarks */ = {
			isa = PBXGroup;
			children = (
				4BF10DAA26CDAD7100318049 /* BookmarkImport.swift */,
				4BF10DAC26CDAE8E00318049 /* CoreDataBookmarkImporter.swift */,
				4BF10DA126CD8F6200318049 /* Chromium */,
				4B97ACF126D2C8510086C3D0 /* Firefox */,
				4B97ACED26D2A5A20086C3D0 /* Safari */,
			);
			path = Bookmarks;
			sourceTree = "<group>";
		};
		4BF10DA126CD8F6200318049 /* Chromium */ = {
			isa = PBXGroup;
			children = (
				4BF10DA226CD8F6200318049 /* ChromiumBookmarksReader.swift */,
				4BF10DA326CD8F6200318049 /* ImportedBookmarks.swift */,
			);
			path = Chromium;
=======
		7B4CE8DB26F02108009134B1 /* UI Tests */ = {
			isa = PBXGroup;
			children = (
				7B4CE8E626F02134009134B1 /* TabBarTests.swift */,
				7B4CE8DE26F02108009134B1 /* Info.plist */,
			);
			path = "UI Tests";
>>>>>>> 50b4c97d
			sourceTree = "<group>";
		};
		853014D425E6709500FB8205 /* Support */ = {
			isa = PBXGroup;
			children = (
				853014D525E671A000FB8205 /* PageObserverUserScript.swift */,
			);
			path = Support;
			sourceTree = "<group>";
		};
		8553FF50257523630029327F /* FileDownload */ = {
			isa = PBXGroup;
			children = (
				8553FF51257523760029327F /* URLSuggestedFilenameTests.swift */,
				B630793926731F2600DCEE41 /* FileDownloadManagerTests.swift */,
				B630794126731F5400DCEE41 /* WKDownloadMock.swift */,
				B693955C26F19CD70015B914 /* DownloadListStoreTests.swift */,
				B693955E26F1C17F0015B914 /* DownloadListCoordinatorTests.swift */,
				B693956026F1C1BC0015B914 /* DownloadListStoreMock.swift */,
				B693956226F1C2A40015B914 /* FileDownloadManagerMock.swift */,
				B693956726F352DB0015B914 /* DownloadsWebViewMock.h */,
				B693956826F352DB0015B914 /* DownloadsWebViewMock.m */,
			);
			path = FileDownload;
			sourceTree = "<group>";
		};
		8556A60C256C15C60092FA9D /* FileDownload */ = {
			isa = PBXGroup;
			children = (
				B6B1E87C26D5DA020062C350 /* View */,
				B61EF3EA266F91D700B4D78F /* Extensions */,
				8556A615256C15E10092FA9D /* Model */,
				B6C0B23126E71A800031CB7F /* Services */,
			);
			path = FileDownload;
			sourceTree = "<group>";
		};
		8556A615256C15E10092FA9D /* Model */ = {
			isa = PBXGroup;
			children = (
				856C98DE257014BD00A22F1F /* FileDownloadManager.swift */,
				B6C0B23526E732000031CB7F /* DownloadListItem.swift */,
				B6A924D82664C72D001A28CA /* WebKitDownloadTask.swift */,
				B6C0B22D26E61CE70031CB7F /* DownloadViewModel.swift */,
				B6C0B23D26E8BF1F0031CB7F /* DownloadListViewModel.swift */,
				B6C0B23826E742610031CB7F /* FileDownloadError.swift */,
				B6A924DD2664CA08001A28CA /* LegacyWebKitDownloadDelegate.swift */,
				B693955A26F0CE300015B914 /* WebKitDownloadDelegate.swift */,
				B6A924D32664BBB9001A28CA /* WKWebViewDownloadDelegate.swift */,
				B6E61EE7263ACE16004E11AB /* UTType.swift */,
			);
			path = Model;
			sourceTree = "<group>";
		};
		8585B63526D6E5F600C1416F /* SwiftUI */ = {
			isa = PBXGroup;
			children = (
				8585B63726D6E66C00C1416F /* ButtonStyles.swift */,
				B693955826F04C7B0015B914 /* FaviconView.swift */,
			);
			path = SwiftUI;
			sourceTree = "<group>";
		};
		8585B63626D6E61500C1416F /* AppKit */ = {
			isa = PBXGroup;
			children = (
				B65E6B9D26D9EC0800095F96 /* CircularProgressView.swift */,
				B693954626F04BEA0015B914 /* ColorView.swift */,
				B693953E26F04BE70015B914 /* FocusRingView.swift */,
				B693954326F04BE90015B914 /* GradientView.swift */,
				B6B1E88A26D774090062C350 /* LinkButton.swift */,
				B693954426F04BE90015B914 /* LongPressButton.swift */,
				B693953F26F04BE80015B914 /* MouseClickView.swift */,
				B693954926F04BEB0015B914 /* MouseOverButton.swift */,
				B693953D26F04BE70015B914 /* MouseOverView.swift */,
				B693953C26F04BE70015B914 /* NibLoadable.swift */,
				B693954726F04BEA0015B914 /* NSSavePanelExtension.swift */,
				B693954126F04BE80015B914 /* PaddedImageButton.swift */,
				B693954026F04BE80015B914 /* ProgressView.swift */,
				B693954826F04BEB0015B914 /* SavePanelAccessoryView.xib */,
				B693954226F04BE90015B914 /* ShadowView.swift */,
				B693954526F04BEA0015B914 /* WindowDraggingView.swift */,
			);
			path = AppKit;
			sourceTree = "<group>";
		};
		85890634267B6CC500D23B0D /* SecureVault */ = {
			isa = PBXGroup;
			children = (
				85D885B126A5918E0077C374 /* Extensions */,
				85CC1D7826A05E790062F04E /* Model */,
				85CC1D7F26A05F6C0062F04E /* Services */,
				85CC1D7926A05E820062F04E /* View */,
			);
			path = SecureVault;
			sourceTree = "<group>";
		};
		858A798626A99D9000A75A42 /* PasswordManager */ = {
			isa = PBXGroup;
			children = (
				858A798726A99DBE00A75A42 /* PasswordManagementItemListModelTests.swift */,
				858A798926A9B35E00A75A42 /* PasswordManagementItemModelTests.swift */,
			);
			path = PasswordManager;
			sourceTree = "<group>";
		};
		858C1BEB26974E5500E6C014 /* SecureVault */ = {
			isa = PBXGroup;
			children = (
				858C1BEC26974E6600E6C014 /* PasswordManagerSettingsTests.swift */,
			);
			path = SecureVault;
			sourceTree = "<group>";
		};
		85A0115D25AF1C4700FA6A0C /* FindInPage */ = {
			isa = PBXGroup;
			children = (
				85A0117325AF2EDF00FA6A0C /* FindInPage.storyboard */,
				85A0118125AF60E700FA6A0C /* FindInPageModel.swift */,
				85A011E925B4D4CA00FA6A0C /* FindInPageUserScript.swift */,
				85A0116825AF1D8900FA6A0C /* FindInPageViewController.swift */,
			);
			path = FindInPage;
			sourceTree = "<group>";
		};
		85AC3B1525D9BBFA00C7D2AA /* Configuration */ = {
			isa = PBXGroup;
			children = (
				85AC3B1625D9BC1A00C7D2AA /* ConfigurationDownloaderTests.swift */,
				85AC3B4825DAC9BD00C7D2AA /* ConfigurationStorageTests.swift */,
			);
			path = Configuration;
			sourceTree = "<group>";
		};
		85AC3B3325DA828900C7D2AA /* Network */ = {
			isa = PBXGroup;
			children = (
				85AC3B3425DA82A600C7D2AA /* DataTaskProviding.swift */,
			);
			path = Network;
			sourceTree = "<group>";
		};
		85AE2FF024A33A2D002D507F /* Frameworks */ = {
			isa = PBXGroup;
			children = (
				85AE2FF124A33A2D002D507F /* WebKit.framework */,
			);
			name = Frameworks;
			sourceTree = "<group>";
		};
		85CC1D7826A05E790062F04E /* Model */ = {
			isa = PBXGroup;
			children = (
				85CC1D7A26A05ECF0062F04E /* PasswordManagementItemListModel.swift */,
				85CC1D7C26A05F250062F04E /* PasswordManagementItemModel.swift */,
			);
			path = Model;
			sourceTree = "<group>";
		};
		85CC1D7926A05E820062F04E /* View */ = {
			isa = PBXGroup;
			children = (
				85CC1D72269EF1880062F04E /* PasswordManagementItemList.swift */,
				85CC1D74269F6B420062F04E /* PasswordManagementItemView.swift */,
				85625997269C9C5F00EE44BC /* PasswordManagementPopover.swift */,
				85625995269C953C00EE44BC /* PasswordManagementViewController.swift */,
				85625993269C8F9600EE44BC /* PasswordManager.storyboard */,
				85890639267BCD8E00D23B0D /* SaveCredentialsPopover.swift */,
				8589063B267BCDC000D23B0D /* SaveCredentialsViewController.swift */,
			);
			path = View;
			sourceTree = "<group>";
		};
		85CC1D7F26A05F6C0062F04E /* Services */ = {
			isa = PBXGroup;
			children = (
				85308E26267FCB22001ABD76 /* PasswordManagerSettings.swift */,
			);
			path = Services;
			sourceTree = "<group>";
		};
		85D33F1025C82E93002B91A6 /* Configuration */ = {
			isa = PBXGroup;
			children = (
				85480FBA25D181CB009424E3 /* ConfigurationDownloading.swift */,
				85D33F1125C82EB3002B91A6 /* ConfigurationManager.swift */,
				85480FCE25D1AA22009424E3 /* ConfigurationStoring.swift */,
			);
			path = Configuration;
			sourceTree = "<group>";
		};
		85D885B126A5918E0077C374 /* Extensions */ = {
			isa = PBXGroup;
			children = (
				85D885AF26A590A90077C374 /* NSNotificationName+PasswordManager.swift */,
				85D885B226A5A9DE0077C374 /* NSAlert+PasswordManager.swift */,
				858A797E26A79EAA00A75A42 /* UserText+PasswordManager.swift */,
			);
			path = Extensions;
			sourceTree = "<group>";
		};
		85F1B0C725EF9747004792B6 /* AppDelegate */ = {
			isa = PBXGroup;
			children = (
				85F1B0C825EF9759004792B6 /* URLEventHandlerTests.swift */,
			);
			path = AppDelegate;
			sourceTree = "<group>";
		};
		85F69B3A25EDE7F800978E59 /* Common */ = {
			isa = PBXGroup;
			children = (
				4B723E1726B000DC00E14D75 /* TemporaryFileCreator.swift */,
				4B9292C42667104B00AD2C21 /* CoreDataTestUtilities.swift */,
				AAEC74B92642E66600C2EFBC /* Extensions */,
				B65783EB25F8AB9200D8DB33 /* String+PunycodeTests.swift */,
				85F69B3B25EDE81F00978E59 /* URLExtensionTests.swift */,
				AADE11BF26D916D70032D8A7 /* StringExtensionTests.swift */,
				4B0511E6262CAB3700F6079C /* UserDefaultsWrapperUtilities.swift */,
				B67C6C462654C643006C872E /* FileManagerExtensionTests.swift */,
				B6B3E0952654DACD0040E0A2 /* UTTypeTests.swift */,
				B65349A9265CF45000DCC645 /* DispatchQueueExtensionsTests.swift */,
				B6C0B24526E9CB190031CB7F /* RunLoopExtensionTests.swift */,
				B693956626F352940015B914 /* TestsBridging.h */,
			);
			path = Common;
			sourceTree = "<group>";
		};
		AA0877B626D515EE00B05660 /* User Agent */ = {
			isa = PBXGroup;
			children = (
				AA0877BC26D660EC00B05660 /* Model */,
				AA0877BB26D660C900B05660 /* Services */,
			);
			path = "User Agent";
			sourceTree = "<group>";
		};
		AA0877BB26D660C900B05660 /* Services */ = {
			isa = PBXGroup;
			children = (
				AA0877B726D5160D00B05660 /* SafariVersionReaderTests.swift */,
				AA0877B926D5161D00B05660 /* WebKitVersionProviderTests.swift */,
			);
			path = Services;
			sourceTree = "<group>";
		};
		AA0877BC26D660EC00B05660 /* Model */ = {
			isa = PBXGroup;
			children = (
				8546DE6125C03056000CA5E1 /* UserAgentTests.swift */,
			);
			path = Model;
			sourceTree = "<group>";
		};
		AA0877BD26D6610B00B05660 /* Services */ = {
			isa = PBXGroup;
			children = (
				AACF6FD526BC366D00CF09F9 /* SafariVersionReader.swift */,
				AAFE068226C7082D005434CC /* WebKitVersionProvider.swift */,
			);
			path = Services;
			sourceTree = "<group>";
		};
		AA0877BE26D6611300B05660 /* Model */ = {
			isa = PBXGroup;
			children = (
				14505A07256084EF00272CC6 /* UserAgent.swift */,
			);
			path = Model;
			sourceTree = "<group>";
		};
		AA4D700525545EDE00C3411E /* AppDelegate */ = {
			isa = PBXGroup;
			children = (
				AA585D81248FD31100E9A3E2 /* AppDelegate.swift */,
				B687260326E215C9008EE860 /* ExpirationChecker.swift */,
				AA4D700625545EF800C3411E /* URLEventHandler.swift */,
				AA4FF40B2624751A004E2377 /* GrammarFeaturesManager.swift */,
				AAD86E51267A0DFF005C11BE /* UpdateController.swift */,
				858A798226A8B75F00A75A42 /* CopyHandler.swift */,
				B637274226CE25EF00C8CB02 /* NSApplication+BuildTime.h */,
				B637274326CE25EF00C8CB02 /* NSApplication+BuildTime.m */,
			);
			path = AppDelegate;
			sourceTree = "<group>";
		};
		AA512D1224D99D4900230283 /* Services */ = {
			isa = PBXGroup;
			children = (
				AA512D1324D99D9800230283 /* FaviconService.swift */,
				AA6820E325502F19005ED0D5 /* WebsiteDataStore.swift */,
			);
			path = Services;
			sourceTree = "<group>";
		};
		AA585D75248FD31100E9A3E2 = {
			isa = PBXGroup;
			children = (
				AA68C3D62490F821001B8783 /* README.md */,
				AA585D80248FD31100E9A3E2 /* DuckDuckGo */,
				AA585D93248FD31400E9A3E2 /* Unit Tests */,
				4B1AD89E25FC27E200261379 /* Integration Tests */,
				7B4CE8DB26F02108009134B1 /* UI Tests */,
				AA585D7F248FD31100E9A3E2 /* Products */,
				85AE2FF024A33A2D002D507F /* Frameworks */,
				B633C89425E85C5700E4B352 /* Recovered References */,
			);
			sourceTree = "<group>";
		};
		AA585D7F248FD31100E9A3E2 /* Products */ = {
			isa = PBXGroup;
			children = (
				AA585D7E248FD31100E9A3E2 /* DuckDuckGo.app */,
				AA585D90248FD31400E9A3E2 /* Unit Tests.xctest */,
				4B1AD89D25FC27E200261379 /* Integration Tests.xctest */,
				7B4CE8DA26F02108009134B1 /* UI Tests.xctest */,
			);
			name = Products;
			sourceTree = "<group>";
		};
		AA585D80248FD31100E9A3E2 /* DuckDuckGo */ = {
			isa = PBXGroup;
			children = (
				B6A9E47526146A440067D1B9 /* API */,
				AA4D700525545EDE00C3411E /* AppDelegate */,
				AAC5E4C025D6A6A9007F5990 /* Bookmarks */,
				AA86491B24D837DE001BABEE /* BrowserTab */,
				AA86491324D831B9001BABEE /* Common */,
				85D33F1025C82E93002B91A6 /* Configuration */,
				4B6160D125B14E5E007DE5B2 /* ContentBlocker */,
				AAC30A24268DF93500D2D9CD /* Crash Reports */,
				4B723DEA26B0002B00E14D75 /* Data Import */,
				4B723DF826B0002B00E14D75 /* Data Export */,
				4B65143C26392483005B46EB /* Email */,
				B65536902684409300085A79 /* Geolocation */,
				8556A60C256C15C60092FA9D /* FileDownload */,
				85A0115D25AF1C4700FA6A0C /* FindInPage */,
				AA6820E825503A21005ED0D5 /* Fire */,
				4B02197B25E05FAC00ED7DEA /* Fireproofing */,
				AAE75275263B036300B973F8 /* History */,
				AAE71DB225F66A0900D74437 /* Homepage */,
				AA585DB02490E6FA00E9A3E2 /* Main */,
				AA97BF4425135CB60014931A /* Menus */,
				AA86491524D83384001BABEE /* NavigationBar */,
				B64C84DB2692D6E80048FEBE /* Permissions */,
				4B0511A2262CAA5A00F6079C /* Preferences */,
				B6FA893A269C414900588ECD /* Privacy Dashboard */,
				85890634267B6CC500D23B0D /* SecureVault */,
				4B677422255DBEB800025BD8 /* Smarter Encryption */,
				B68458AE25C7E75100DC17B6 /* State Restoration */,
				B6A9E44E26142AF90067D1B9 /* Statistics */,
				4B677447255DBF1400025BD8 /* Submodules */,
				AACB8E7224A4C8BC005F2218 /* Suggestions */,
				AA86491124D8318F001BABEE /* TabBar */,
				AAE8B0FD258A416F00E81239 /* Tooltip */,
				AACF6FD426BC35C200CF09F9 /* User Agent */,
				AA6EF9AE25066F99004754E6 /* Windows */,
				AA585D85248FD31400E9A3E2 /* Assets.xcassets */,
				4B677454255DC18000025BD8 /* Bridging.h */,
				AAD86E502678D104005C11BE /* DuckDuckGoCI.entitlements */,
				AA585D8B248FD31400E9A3E2 /* DuckDuckGo.entitlements */,
				AA585D8A248FD31400E9A3E2 /* Info.plist */,
			);
			path = DuckDuckGo;
			sourceTree = "<group>";
		};
		AA585D93248FD31400E9A3E2 /* Unit Tests */ = {
			isa = PBXGroup;
			children = (
				B6A5A28C25B962CB00AA7ADA /* App */,
				85F1B0C725EF9747004792B6 /* AppDelegate */,
				AA652CAB25DD820D009059CC /* Bookmarks */,
				AA92ACAE24EFE1F5005F41C9 /* BrowserTab */,
				85F69B3A25EDE7F800978E59 /* Common */,
				85AC3B1525D9BBFA00C7D2AA /* Configuration */,
				4B82E9B725B6A04B00656FE7 /* ContentBlocker */,
				4B723DFE26B0003E00E14D75 /* Data Import */,
				4B723E0226B0003E00E14D75 /* Data Export */,
				8553FF50257523630029327F /* FileDownload */,
				B68172AC269EB415006D1092 /* Geolocation */,
				B6106BA126A7BE430013B453 /* Permissions */,
				4BA1A6CE258BF58C00F6F690 /* FileSystem */,
				AA9C361D25518AAB004B1BA3 /* Fire */,
				4B02199725E063DE00ED7DEA /* Fireproofing */,
				AAEC74AE2642C47300C2EFBC /* History */,
				858A798626A99D9000A75A42 /* PasswordManager */,
				4B0511EE262CAEB300F6079C /* Preferences */,
				B6AE74322609AFBB005B9B1A /* Progress */,
				858C1BEB26974E5500E6C014 /* SecureVault */,
				B6DA440F2616C0F200DD1EC2 /* Statistics */,
				AA63744E24C9BB4A00AB2AC4 /* Suggestions */,
				AAC9C01224CAFBB700AD1325 /* TabBar */,
				AA0877B626D515EE00B05660 /* User Agent */,
				B61F012125ECBACE00ABB5A3 /* UserScripts */,
				AA585D96248FD31400E9A3E2 /* Info.plist */,
			);
			path = "Unit Tests";
			sourceTree = "<group>";
		};
		AA585DB02490E6FA00E9A3E2 /* Main */ = {
			isa = PBXGroup;
			children = (
				AA68C3D824911D56001B8783 /* View */,
			);
			path = Main;
			sourceTree = "<group>";
		};
		AA63744E24C9BB4A00AB2AC4 /* Suggestions */ = {
			isa = PBXGroup;
			children = (
				142879D824CE1139005419BB /* ViewModel */,
				AA63745024C9BB9A00AB2AC4 /* Model */,
			);
			path = Suggestions;
			sourceTree = "<group>";
		};
		AA63745024C9BB9A00AB2AC4 /* Model */ = {
			isa = PBXGroup;
			children = (
				AA63745324C9BF9A00AB2AC4 /* SuggestionContainerTests.swift */,
				AA0F3DB6261A566C0077F2D9 /* SuggestionLoadingMock.swift */,
			);
			path = Model;
			sourceTree = "<group>";
		};
		AA652CAB25DD820D009059CC /* Bookmarks */ = {
			isa = PBXGroup;
			children = (
				AA652CAE25DD8228009059CC /* Model */,
				AA652CAF25DD822C009059CC /* Services */,
			);
			path = Bookmarks;
			sourceTree = "<group>";
		};
		AA652CAE25DD8228009059CC /* Model */ = {
			isa = PBXGroup;
			children = (
				4B9292B62667103000AD2C21 /* BookmarkManagedObjectTests.swift */,
				4B9292B72667103000AD2C21 /* BookmarkMigrationTests.swift */,
				4B9292B02667103000AD2C21 /* BookmarkNodePathTests.swift */,
				4B9292B12667103000AD2C21 /* BookmarkNodeTests.swift */,
				4B9292B32667103000AD2C21 /* BookmarkOutlineViewDataSourceTests.swift */,
				4B9292B22667103000AD2C21 /* BookmarkSidebarTreeControllerTests.swift */,
				4B9292B82667103000AD2C21 /* BookmarkTests.swift */,
				4B9292B92667103100AD2C21 /* PasteboardBookmarkTests.swift */,
				4B9292B42667103000AD2C21 /* PasteboardFolderTests.swift */,
				4B9292B52667103000AD2C21 /* TreeControllerTests.swift */,
				AA652CCD25DD9071009059CC /* BookmarkListTests.swift */,
				AA652CD225DDA6E9009059CC /* LocalBookmarkManagerTests.swift */,
			);
			path = Model;
			sourceTree = "<group>";
		};
		AA652CAF25DD822C009059CC /* Services */ = {
			isa = PBXGroup;
			children = (
				AA652CB025DD825B009059CC /* LocalBookmarkStoreTests.swift */,
				AA652CDA25DDAB32009059CC /* BookmarkStoreMock.swift */,
			);
			path = Services;
			sourceTree = "<group>";
		};
		AA6820E825503A21005ED0D5 /* Fire */ = {
			isa = PBXGroup;
			children = (
				AAFCB38325E546FF00859DD4 /* View */,
				AA6820EF25503D93005ED0D5 /* ViewModel */,
				AA6820E925503A49005ED0D5 /* Model */,
			);
			path = Fire;
			sourceTree = "<group>";
		};
		AA6820E925503A49005ED0D5 /* Model */ = {
			isa = PBXGroup;
			children = (
				8511E18325F82B34002F516B /* 01_Fire_really_small.json */,
				AA6820EA25503D6A005ED0D5 /* Fire.swift */,
			);
			path = Model;
			sourceTree = "<group>";
		};
		AA6820EF25503D93005ED0D5 /* ViewModel */ = {
			isa = PBXGroup;
			children = (
				AA6820F025503DA9005ED0D5 /* FireViewModel.swift */,
			);
			path = ViewModel;
			sourceTree = "<group>";
		};
		AA68C3D824911D56001B8783 /* View */ = {
			isa = PBXGroup;
			children = (
				AA585D87248FD31400E9A3E2 /* Main.storyboard */,
				AA7412BC24D2BEEE00D22FE0 /* MainWindow.swift */,
				AA7412B424D1536B00D22FE0 /* MainWindowController.swift */,
				AA585DAE2490E6E600E9A3E2 /* MainViewController.swift */,
			);
			path = View;
			sourceTree = "<group>";
		};
		AA6EF9AE25066F99004754E6 /* Windows */ = {
			isa = PBXGroup;
			children = (
				AA6EF9AF25067035004754E6 /* View */,
			);
			path = Windows;
			sourceTree = "<group>";
		};
		AA6EF9AF25067035004754E6 /* View */ = {
			isa = PBXGroup;
			children = (
				AA6EF9AC25066F42004754E6 /* WindowsManager.swift */,
				AAA892E9250A4CEF005B37B2 /* WindowControllersManager.swift */,
				856C98D42570116900A22F1F /* NSWindow+Toast.swift */,
			);
			path = View;
			sourceTree = "<group>";
		};
		AA80EC52256BE33A007083E7 /* Localizables */ = {
			isa = PBXGroup;
			children = (
				AA80EC53256BE3BC007083E7 /* UserText.swift */,
				AA80EC8B256C49B8007083E7 /* Localizable.strings */,
				AA80EC91256C49BC007083E7 /* Localizable.stringsdict */,
			);
			path = Localizables;
			sourceTree = "<group>";
		};
		AA86491124D8318F001BABEE /* TabBar */ = {
			isa = PBXGroup;
			children = (
				AA86491224D831A1001BABEE /* View */,
				AA8EDF1F2491FCC10071C2E8 /* ViewModel */,
				AA9FF95724A1ECE20039E328 /* Model */,
			);
			path = TabBar;
			sourceTree = "<group>";
		};
		AA86491224D831A1001BABEE /* View */ = {
			isa = PBXGroup;
			children = (
				AA80EC7B256C46AA007083E7 /* TabBar.storyboard */,
				1430DFF424D0580F00B8978C /* TabBarViewController.swift */,
				1456D6E024EFCBC300775049 /* TabBarCollectionView.swift */,
				AA7412B624D1687000D22FE0 /* TabBarScrollView.swift */,
				AA7412B024D0B3AC00D22FE0 /* TabBarViewItem.swift */,
				AA7412B124D0B3AC00D22FE0 /* TabBarViewItem.xib */,
				AA2CB1342587C29500AA6FBE /* TabBarFooter.swift */,
				AA2CB12C2587BB5600AA6FBE /* TabBarFooter.xib */,
				AA9E9A5D25A4867200D1959D /* TabDragAndDropManager.swift */,
			);
			path = View;
			sourceTree = "<group>";
		};
		AA86491324D831B9001BABEE /* Common */ = {
			isa = PBXGroup;
			children = (
				B6A9E4602614608B0067D1B9 /* AppVersion.swift */,
				4B67743D255DBEEA00025BD8 /* Database */,
				AADC60E92493B305008F8EF7 /* Extensions */,
				4BA1A691258B06F600F6F690 /* FileSystem */,
				AA80EC52256BE33A007083E7 /* Localizables */,
				85AC3B3325DA828900C7D2AA /* Network */,
				4BB88B4E25B7BA20006F6B06 /* Utilities */,
				AA86491424D831C4001BABEE /* View */,
			);
			path = Common;
			sourceTree = "<group>";
		};
		AA86491424D831C4001BABEE /* View */ = {
			isa = PBXGroup;
			children = (
				8585B63626D6E61500C1416F /* AppKit */,
				AADCBF3826F7C28F00EF67A8 /* Lottie */,
				8585B63526D6E5F600C1416F /* SwiftUI */,
			);
			path = View;
			sourceTree = "<group>";
		};
		AA86491524D83384001BABEE /* NavigationBar */ = {
			isa = PBXGroup;
			children = (
				853014D425E6709500FB8205 /* Support */,
				AA86491624D8339A001BABEE /* View */,
				AAA0CC3A25337F990079BC96 /* ViewModel */,
			);
			path = NavigationBar;
			sourceTree = "<group>";
		};
		AA86491624D8339A001BABEE /* View */ = {
			isa = PBXGroup;
			children = (
				AA80EC6F256C469C007083E7 /* NavigationBar.storyboard */,
				AA68C3D22490ED62001B8783 /* NavigationBarViewController.swift */,
				14D9B8F924F7E089000D4D13 /* AddressBarViewController.swift */,
				AABEE6AE24AD22B90043105B /* AddressBarTextField.swift */,
				AAC5E4F525D6BF2C007F5990 /* AddressBarButtonsViewController.swift */,
				AAC5E4F025D6BF10007F5990 /* AddressBarButton.swift */,
				AAA0CC32252F181A0079BC96 /* NavigationButtonMenuDelegate.swift */,
				AADCBF3026F7716200EF67A8 /* trackers.json */,
				AA66AF7D26F8EE2200C24EE7 /* shield-dot.json */,
				AA66AF7E26F8EE2200C24EE7 /* shield.json */,
				AA66AF7B26F8E9BB00C24EE7 /* dark-shield-dot.json */,
				AA66AF7926F8E9B400C24EE7 /* dark-shield.json */,
				AAA0CC462533833C0079BC96 /* MoreOptionsMenu.swift */,
			);
			path = View;
			sourceTree = "<group>";
		};
		AA86491B24D837DE001BABEE /* BrowserTab */ = {
			isa = PBXGroup;
			children = (
				AA86491C24D83868001BABEE /* View */,
				AA86491D24D83A59001BABEE /* ViewModel */,
				AA86491E24D83A66001BABEE /* Model */,
				AA512D1224D99D4900230283 /* Services */,
			);
			path = BrowserTab;
			sourceTree = "<group>";
		};
		AA86491C24D83868001BABEE /* View */ = {
			isa = PBXGroup;
			children = (
				AA80EC69256C4691007083E7 /* BrowserTab.storyboard */,
				AA585D83248FD31100E9A3E2 /* BrowserTabViewController.swift */,
				856C98A5256EB59600A22F1F /* MenuItemSelectors.swift */,
				AA6FFB4524DC3B5A0028F4D0 /* WebView.swift */,
				B637273A26CBC8AF00C8CB02 /* AuthenticationAlert.swift */,
			);
			path = View;
			sourceTree = "<group>";
		};
		AA86491D24D83A59001BABEE /* ViewModel */ = {
			isa = PBXGroup;
			children = (
				AA9FF95A24A1EFC20039E328 /* TabViewModel.swift */,
				AA5D6DAB24A340F700C6FBCE /* WebViewStateObserver.swift */,
			);
			path = ViewModel;
			sourceTree = "<group>";
		};
		AA86491E24D83A66001BABEE /* Model */ = {
			isa = PBXGroup;
			children = (
				85D438B5256E7C9E00F3BAF8 /* ContextMenuUserScript.swift */,
				4BB88B4425B7B55C006F6B06 /* DebugUserScript.swift */,
				85E11C2E25E7DC7E00974CAF /* ExternalURLHandler.swift */,
				AAA0CC562539EBC90079BC96 /* FaviconUserScript.swift */,
				AA9FF95824A1ECF20039E328 /* Tab.swift */,
				85AC3AEE25D5CE9800C7D2AA /* UserScripts.swift */,
				B633C86C25E797D800E4B352 /* UserScriptsManager.swift */,
				AAF7D3852567CED500998667 /* WebViewConfiguration.swift */,
				B61F015425EDD5A700ABB5A3 /* UserContentController.swift */,
			);
			path = Model;
			sourceTree = "<group>";
		};
		AA8EDF1F2491FCC10071C2E8 /* ViewModel */ = {
			isa = PBXGroup;
			children = (
				AA9FF95E24A1FB680039E328 /* TabCollectionViewModel.swift */,
			);
			path = ViewModel;
			sourceTree = "<group>";
		};
		AA92ACAE24EFE1F5005F41C9 /* BrowserTab */ = {
			isa = PBXGroup;
			children = (
				B62EB47B25BAD3BB005745C6 /* WKWebViewPrivateMethodsAvailabilityTests.swift */,
				B67C6C3C2654B897006C872E /* WebViewExtensionTests.swift */,
				B67C6C412654BF49006C872E /* DuckDuckGo-Symbol.jpg */,
				AA92ACAF24EFE209005F41C9 /* ViewModel */,
				AA92ACB024EFE210005F41C9 /* Model */,
				AA9C362625518B61004B1BA3 /* Services */,
			);
			path = BrowserTab;
			sourceTree = "<group>";
		};
		AA92ACAF24EFE209005F41C9 /* ViewModel */ = {
			isa = PBXGroup;
			children = (
				AAC9C01B24CB594C00AD1325 /* TabViewModelTests.swift */,
			);
			path = ViewModel;
			sourceTree = "<group>";
		};
		AA92ACB024EFE210005F41C9 /* Model */ = {
			isa = PBXGroup;
			children = (
				AAC9C01424CAFBCE00AD1325 /* TabTests.swift */,
				85E11C3625E7F1E100974CAF /* ExternalURLHandlerTests.swift */,
			);
			path = Model;
			sourceTree = "<group>";
		};
		AA97BF4425135CB60014931A /* Menus */ = {
			isa = PBXGroup;
			children = (
				85480F8925CDC360009424E3 /* MainMenu.storyboard */,
				AA4BBA3A25C58FA200C4FB0F /* MainMenu.swift */,
				AA6EF9B425081B4C004754E6 /* MainMenuActions.swift */,
				AA97BF4525135DD30014931A /* ApplicationDockMenu.swift */,
				B63ED0E426BB8FB900A9DAD1 /* SharingMenu.swift */,
			);
			path = Menus;
			sourceTree = "<group>";
		};
		AA9B7C7F26A06E130008D425 /* ViewModel */ = {
			isa = PBXGroup;
			children = (
				AA9B7C8426A199B60008D425 /* ServerTrustViewModel.swift */,
			);
			path = ViewModel;
			sourceTree = "<group>";
		};
		AA9C361D25518AAB004B1BA3 /* Fire */ = {
			isa = PBXGroup;
			children = (
				AA9C362125518B34004B1BA3 /* Model */,
			);
			path = Fire;
			sourceTree = "<group>";
		};
		AA9C362125518B34004B1BA3 /* Model */ = {
			isa = PBXGroup;
			children = (
				AA9C362F25518CA9004B1BA3 /* FireTests.swift */,
			);
			path = Model;
			sourceTree = "<group>";
		};
		AA9C362625518B61004B1BA3 /* Services */ = {
			isa = PBXGroup;
			children = (
				4B0219A725E0646500ED7DEA /* WebsiteDataStoreTests.swift */,
				AA9C362725518C44004B1BA3 /* WebsiteDataStoreMock.swift */,
				AABAF59B260A7D130085060C /* FaviconServiceMock.swift */,
			);
			path = Services;
			sourceTree = "<group>";
		};
		AA9FF95724A1ECE20039E328 /* Model */ = {
			isa = PBXGroup;
			children = (
				AA9FF95C24A1FA1C0039E328 /* TabCollection.swift */,
			);
			path = Model;
			sourceTree = "<group>";
		};
		AAA0CC3A25337F990079BC96 /* ViewModel */ = {
			isa = PBXGroup;
			children = (
				AAA0CC3B25337FAB0079BC96 /* WKBackForwardListItemViewModel.swift */,
				B689ECD426C247DB006FB0C5 /* BackForwardListItem.swift */,
				AA75A0AD26F3500C0086B667 /* PrivacyIconViewModel.swift */,
			);
			path = ViewModel;
			sourceTree = "<group>";
		};
		AAB549DD25DAB8E90058460B /* ViewModel */ = {
			isa = PBXGroup;
			children = (
				AAB549DE25DAB8F80058460B /* BookmarkViewModel.swift */,
			);
			path = ViewModel;
			sourceTree = "<group>";
		};
		AABEE68F24A4CB290043105B /* Model */ = {
			isa = PBXGroup;
			children = (
				AABEE69B24A902BB0043105B /* SuggestionContainer.swift */,
				AAB8203B26B2DE0D00788AC3 /* SuggestionListCharacteristics.swift */,
			);
			path = Model;
			sourceTree = "<group>";
		};
		AABEE69024A4CB300043105B /* ViewModel */ = {
			isa = PBXGroup;
			children = (
				AABEE69924A902A90043105B /* SuggestionContainerViewModel.swift */,
				AA3F895224C18AD500628DDE /* SuggestionViewModel.swift */,
			);
			path = ViewModel;
			sourceTree = "<group>";
		};
		AABEE6A124A9F3C90043105B /* View */ = {
			isa = PBXGroup;
			children = (
				AA80EC75256C46A2007083E7 /* Suggestion.storyboard */,
				AABEE6A424AA0A7F0043105B /* SuggestionViewController.swift */,
				AABEE6A824AB4B910043105B /* SuggestionTableCellView.swift */,
				AABEE6AA24ACA0F90043105B /* SuggestionTableRowView.swift */,
			);
			path = View;
			sourceTree = "<group>";
		};
		AAC30A24268DF93500D2D9CD /* Crash Reports */ = {
			isa = PBXGroup;
			children = (
				AAD6D8852696DF2A002393B3 /* View */,
				AAC30A2F268F215000D2D9CD /* Model */,
			);
			path = "Crash Reports";
			sourceTree = "<group>";
		};
		AAC30A2F268F215000D2D9CD /* Model */ = {
			isa = PBXGroup;
			children = (
				AAC30A25268DFEE200D2D9CD /* CrashReporter.swift */,
				AAC30A27268E045400D2D9CD /* CrashReportReader.swift */,
				AAC30A2B268F1ECD00D2D9CD /* CrashReportSender.swift */,
				AAC30A2D268F1EE300D2D9CD /* CrashReportPromptPresenter.swift */,
				AAC30A29268E239100D2D9CD /* CrashReport.swift */,
			);
			path = Model;
			sourceTree = "<group>";
		};
		AAC5E4C025D6A6A9007F5990 /* Bookmarks */ = {
			isa = PBXGroup;
			children = (
				4B9292AD26670F5300AD2C21 /* Extensions */,
				AAC5E4C125D6A6C3007F5990 /* View */,
				AAB549DD25DAB8E90058460B /* ViewModel */,
				AAC5E4C225D6A6C7007F5990 /* Model */,
				AAC5E4C325D6A6CC007F5990 /* Services */,
			);
			path = Bookmarks;
			sourceTree = "<group>";
		};
		AAC5E4C125D6A6C3007F5990 /* View */ = {
			isa = PBXGroup;
			children = (
				4B9292CB2667123700AD2C21 /* AddBookmarkModalViewController.swift */,
				4B9292CA2667123700AD2C21 /* AddFolderModalViewController.swift */,
				4B9292CC2667123700AD2C21 /* BookmarkListViewController.swift */,
				4B9292CD2667123700AD2C21 /* BookmarkManagementDetailViewController.swift */,
				4B9292C72667123700AD2C21 /* BookmarkManagementSidebarViewController.swift */,
				4B9292C82667123700AD2C21 /* BookmarkManagementSplitViewController.swift */,
				4B9292C92667123700AD2C21 /* BookmarkTableRowView.swift */,
				4B9292C62667123700AD2C21 /* BrowserTabSelectionDelegate.swift */,
				4B92928726670D1600AD2C21 /* BookmarkOutlineViewCell.swift */,
				4B92928826670D1600AD2C21 /* BookmarkOutlineViewCell.xib */,
				4B92928526670D1600AD2C21 /* BookmarksOutlineView.swift */,
				4B92928926670D1700AD2C21 /* BookmarkTableCellView.swift */,
				4B92928A26670D1700AD2C21 /* BookmarkTableCellView.xib */,
				4B92928626670D1600AD2C21 /* OutlineSeparatorViewCell.swift */,
				AAC5E4C625D6A6E8007F5990 /* Bookmarks.storyboard */,
				AAC5E4C425D6A6E8007F5990 /* BookmarkPopover.swift */,
				AAC5E4C525D6A6E8007F5990 /* BookmarkPopoverViewController.swift */,
			);
			path = View;
			sourceTree = "<group>";
		};
		AAC5E4C225D6A6C7007F5990 /* Model */ = {
			isa = PBXGroup;
			children = (
				4B9292D82667124B00AD2C21 /* BookmarkListTreeControllerDataSource.swift */,
				4B92929926670D2A00AD2C21 /* BookmarkManagedObject.swift */,
				4B92929326670D2A00AD2C21 /* BookmarkNode.swift */,
				4B92929126670D2A00AD2C21 /* BookmarkOutlineViewDataSource.swift */,
				4B92929426670D2A00AD2C21 /* BookmarkSidebarTreeController.swift */,
				4B92929526670D2A00AD2C21 /* PasteboardBookmark.swift */,
				4B92929226670D2A00AD2C21 /* PasteboardFolder.swift */,
				4B92929A26670D2A00AD2C21 /* PasteboardWriting.swift */,
				4B92929826670D2A00AD2C21 /* PseudoFolder.swift */,
				4B92929626670D2A00AD2C21 /* SpacerNode.swift */,
				4B92929726670D2A00AD2C21 /* BookmarkTreeController.swift */,
				AAC5E4CD25D6A709007F5990 /* Bookmark.swift */,
				AAC5E4CF25D6A709007F5990 /* BookmarkList.swift */,
				AAC5E4CE25D6A709007F5990 /* BookmarkManager.swift */,
			);
			path = Model;
			sourceTree = "<group>";
		};
		AAC5E4C325D6A6CC007F5990 /* Services */ = {
			isa = PBXGroup;
			children = (
				4B9292DA2667125D00AD2C21 /* ContextualMenu.swift */,
				4B9292A726670D3700AD2C21 /* Bookmark.xcdatamodeld */,
				4B9292A526670D3700AD2C21 /* Bookmark.xcmappingmodel */,
				4B9292A626670D3700AD2C21 /* BookmarkMigrationPolicy.swift */,
				AAC5E4D625D6A710007F5990 /* BookmarkStore.swift */,
			);
			path = Services;
			sourceTree = "<group>";
		};
		AAC9C01224CAFBB700AD1325 /* TabBar */ = {
			isa = PBXGroup;
			children = (
				AAC9C01A24CB592E00AD1325 /* ViewModel */,
				AAC9C01324CAFBBE00AD1325 /* Model */,
			);
			path = TabBar;
			sourceTree = "<group>";
		};
		AAC9C01324CAFBBE00AD1325 /* Model */ = {
			isa = PBXGroup;
			children = (
				AAC9C01624CAFBDC00AD1325 /* TabCollectionTests.swift */,
			);
			path = Model;
			sourceTree = "<group>";
		};
		AAC9C01A24CB592E00AD1325 /* ViewModel */ = {
			isa = PBXGroup;
			children = (
				AAC9C01D24CB6BEB00AD1325 /* TabCollectionViewModelTests.swift */,
				AAE39D1A24F44885008EF28B /* TabCollectionViewModelDelegateMock.swift */,
			);
			path = ViewModel;
			sourceTree = "<group>";
		};
		AACB8E7224A4C8BC005F2218 /* Suggestions */ = {
			isa = PBXGroup;
			children = (
				AABEE6A124A9F3C90043105B /* View */,
				AABEE69024A4CB300043105B /* ViewModel */,
				AABEE68F24A4CB290043105B /* Model */,
			);
			path = Suggestions;
			sourceTree = "<group>";
		};
		AACF6FD426BC35C200CF09F9 /* User Agent */ = {
			isa = PBXGroup;
			children = (
				AA0877BE26D6611300B05660 /* Model */,
				AA0877BD26D6610B00B05660 /* Services */,
			);
			path = "User Agent";
			sourceTree = "<group>";
		};
		AAD6D8852696DF2A002393B3 /* View */ = {
			isa = PBXGroup;
			children = (
				AA693E5D2696E5B90007BB78 /* CrashReports.storyboard */,
				AAD6D8862696DF6D002393B3 /* CrashReportPromptViewController.swift */,
			);
			path = View;
			sourceTree = "<group>";
		};
		AADC60E92493B305008F8EF7 /* Extensions */ = {
			isa = PBXGroup;
			children = (
				AAD2F8B026BC3F55003C5DC8 /* BundleExtension.swift */,
				4BA1A6C1258B0A1300F6F690 /* ContiguousBytesExtension.swift */,
				85AC3AF625D5DBFD00C7D2AA /* DataExtension.swift */,
				B6A9E46F26146A250067D1B9 /* DateExtension.swift */,
				B63D467025BFA6C100874977 /* DispatchQueueExtensions.swift */,
				AA92126E25ACCB1100600CD4 /* ErrorExtension.swift */,
				4B67744F255DBFA300025BD8 /* HashExtension.swift */,
				AAECA41F24EEA4AC00EFA63A /* IndexPathExtension.swift */,
				85308E24267FC9F2001ABD76 /* NSAlertExtension.swift */,
				F44C130125C2DA0400426E3E /* NSAppearanceExtension.swift */,
				AA5C8F622591021700748EB7 /* NSApplicationExtension.swift */,
				B63D467925BFC3E100874977 /* NSCoderExtensions.swift */,
				F41D174025CB131900472416 /* NSColorExtension.swift */,
				AA6EF9B2250785D5004754E6 /* NSMenuExtension.swift */,
				AA72D5FD25FFF94E00C77619 /* NSMenuItemExtension.swift */,
				4B0511DF262CAA8600F6079C /* NSOpenPanelExtensions.swift */,
				AA5C8F5D2590EEE800748EB7 /* NSPointExtension.swift */,
				B6B3E0DC2657E9CF0040E0A2 /* NSScreenExtension.swift */,
				AAC5E4E325D6BA9C007F5990 /* NSSizeExtension.swift */,
				AA5C8F58258FE21F00748EB7 /* NSTextFieldExtension.swift */,
				4B0511E0262CAA8600F6079C /* NSViewControllerExtension.swift */,
				AA6FFB4324DC33320028F4D0 /* NSViewExtension.swift */,
				AA9E9A5525A3AE8400D1959D /* NSWindowExtension.swift */,
				B684592125C93BE000DC17B6 /* Publisher.asVoid.swift */,
				B684592625C93C0500DC17B6 /* Publishers.NestedObjectChanges.swift */,
				B6AAAC3D26048F690029438D /* RandomAccessCollectionExtension.swift */,
				4BB88B4925B7B690006F6B06 /* SequenceExtensions.swift */,
				B65783E625F8AAFB00D8DB33 /* String+Punycode.swift */,
				AA8EDF2624923EC70071C2E8 /* StringExtension.swift */,
				AA8EDF2324923E980071C2E8 /* URLExtension.swift */,
				AA88D14A252A557100980B4E /* URLRequestExtension.swift */,
				AAA0CC69253CC43C0079BC96 /* WKUserContentControllerExtension.swift */,
				B63D466725BEB6C200874977 /* WKWebView+Private.h */,
				B63D466825BEB6C200874977 /* WKWebView+SessionState.swift */,
				B68458CC25C7EB9000DC17B6 /* WKWebViewConfigurationExtensions.swift */,
				AA92127625ADA07900600CD4 /* WKWebViewExtension.swift */,
				B6CF78DD267B099C00CD4F13 /* WKNavigationActionExtension.swift */,
				B6DB3CF826A00E2D00D459B7 /* AVCaptureDevice+SwizzledAuthState.swift */,
				AAFCB37E25E545D400859DD4 /* PublisherExtension.swift */,
				B657841825FA484B00D8DB33 /* NSException+Catch.h */,
				B657841925FA484B00D8DB33 /* NSException+Catch.m */,
				B657841E25FA497600D8DB33 /* NSException+Catch.swift */,
				4BE0DF0426781961006337B7 /* NSStoryboardExtension.swift */,
				B6A9E46A2614618A0067D1B9 /* OperatingSystemVersionExtension.swift */,
				B6E61EE2263AC0C8004E11AB /* FileManagerExtension.swift */,
				AAADFD05264AA282001555EA /* TimeIntervalExtension.swift */,
				B6106B9D26A565DA0013B453 /* BundleExtension.swift */,
				85625999269CA0A600EE44BC /* NSRectExtension.swift */,
				858A798426A8BB5D00A75A42 /* NSTextViewExtension.swift */,
				4B139AFC26B60BD800894F82 /* NSImageExtensions.swift */,
				B637273C26CCF0C200C8CB02 /* OptionalExtension.swift */,
				B65E6B9F26D9F10600095F96 /* NSBezierPathExtension.swift */,
				B6C0B24326E9CB080031CB7F /* RunLoopExtension.swift */,
			);
			path = Extensions;
			sourceTree = "<group>";
		};
		AADCBF3826F7C28F00EF67A8 /* Lottie */ = {
			isa = PBXGroup;
			children = (
				AADCBF3926F7C2CE00EF67A8 /* LottieAnimationCache.swift */,
			);
			path = Lottie;
			sourceTree = "<group>";
		};
		AAE71DB225F66A0900D74437 /* Homepage */ = {
			isa = PBXGroup;
			children = (
				AAE71DB325F66A3F00D74437 /* View */,
			);
			path = Homepage;
			sourceTree = "<group>";
		};
		AAE71DB325F66A3F00D74437 /* View */ = {
			isa = PBXGroup;
			children = (
				AAE71E2B25F781EA00D74437 /* Homepage.storyboard */,
				AAE71E3025F7855400D74437 /* HomepageViewController.swift */,
				B6E53887267C94A00010FEA9 /* HomepageCollectionViewFlowLayout.swift */,
				B6E53882267C83420010FEA9 /* HomepageBackgroundView.swift */,
				4B65027925E5F2B10054432E /* DefaultBrowserPromptView.swift */,
				4B65027425E5F2A70054432E /* DefaultBrowserPromptView.xib */,
				AAE71E3525F7869300D74437 /* HomepageCollectionViewItem.swift */,
				AAE71E3625F7869300D74437 /* HomepageCollectionViewItem.xib */,
				AA72D5E225FE977F00C77619 /* AddEditFavoriteViewController.swift */,
				AA72D5EF25FEA49900C77619 /* AddEditFavoriteWindow.swift */,
			);
			path = View;
			sourceTree = "<group>";
		};
		AAE75275263B036300B973F8 /* History */ = {
			isa = PBXGroup;
			children = (
				AAE75277263B038F00B973F8 /* Model */,
				AAE75276263B038A00B973F8 /* Services */,
			);
			path = History;
			sourceTree = "<group>";
		};
		AAE75276263B038A00B973F8 /* Services */ = {
			isa = PBXGroup;
			children = (
				AAE75278263B046100B973F8 /* History.xcdatamodeld */,
				AAE7527B263B056C00B973F8 /* HistoryStore.swift */,
			);
			path = Services;
			sourceTree = "<group>";
		};
		AAE75277263B038F00B973F8 /* Model */ = {
			isa = PBXGroup;
			children = (
				AAE7527F263B0A4D00B973F8 /* HistoryCoordinator.swift */,
				AAE7527D263B05C600B973F8 /* HistoryEntry.swift */,
			);
			path = Model;
			sourceTree = "<group>";
		};
		AAE8B0FD258A416F00E81239 /* Tooltip */ = {
			isa = PBXGroup;
			children = (
				AAE8B0FE258A417D00E81239 /* View */,
			);
			path = Tooltip;
			sourceTree = "<group>";
		};
		AAE8B0FE258A417D00E81239 /* View */ = {
			isa = PBXGroup;
			children = (
				AAE8B101258A41C000E81239 /* Tooltip.storyboard */,
				AAC82C5F258B6CB5009B6B42 /* TooltipWindowController.swift */,
				AAE8B10F258A456C00E81239 /* TooltipViewController.swift */,
			);
			path = View;
			sourceTree = "<group>";
		};
		AAEC74AE2642C47300C2EFBC /* History */ = {
			isa = PBXGroup;
			children = (
				AAEC74AF2642C48800C2EFBC /* Model */,
				AAEC74B02642C48B00C2EFBC /* Services */,
			);
			path = History;
			sourceTree = "<group>";
		};
		AAEC74AF2642C48800C2EFBC /* Model */ = {
			isa = PBXGroup;
			children = (
				AAEC74B12642C57200C2EFBC /* HistoryCoordinatingMock.swift */,
				AAEC74B32642C69300C2EFBC /* HistoryCoordinatorTests.swift */,
			);
			path = Model;
			sourceTree = "<group>";
		};
		AAEC74B02642C48B00C2EFBC /* Services */ = {
			isa = PBXGroup;
			children = (
				AAEC74B52642CC6A00C2EFBC /* HistoryStoringMock.swift */,
				AAEC74B72642E43800C2EFBC /* HistoryStoreTests.swift */,
			);
			path = Services;
			sourceTree = "<group>";
		};
		AAEC74B92642E66600C2EFBC /* Extensions */ = {
			isa = PBXGroup;
			children = (
				AAEC74BA2642E67C00C2EFBC /* NSPersistentContainerExtension.swift */,
				4B4F72EB266B2ED300814C60 /* CollectionExtension.swift */,
			);
			path = Extensions;
			sourceTree = "<group>";
		};
		AAFCB38325E546FF00859DD4 /* View */ = {
			isa = PBXGroup;
			children = (
				AAB7320626DD0C37002FACF9 /* Fire.storyboard */,
				AAB7320826DD0CD9002FACF9 /* FireViewController.swift */,
			);
			path = View;
			sourceTree = "<group>";
		};
		B6106BA126A7BE430013B453 /* Permissions */ = {
			isa = PBXGroup;
			children = (
				B6106B9F26A7BE0B0013B453 /* PermissionManagerTests.swift */,
				B6106BB026A7D8720013B453 /* PermissionStoreTests.swift */,
				B63ED0D726AE729600A9DAD1 /* PermissionModelTests.swift */,
				B6106BAE26A7C6180013B453 /* PermissionStoreMock.swift */,
				B63ED0D926AE7AF400A9DAD1 /* PermissionManagerMock.swift */,
				B63ED0DB26AE7B1E00A9DAD1 /* WebViewMock.swift */,
				B63ED0DD26AFD9A300A9DAD1 /* AVCaptureDeviceMock.swift */,
				B63ED0DF26AFE32F00A9DAD1 /* GeolocationProviderMock.swift */,
			);
			path = Permissions;
			sourceTree = "<group>";
		};
		B61EF3EA266F91D700B4D78F /* Extensions */ = {
			isa = PBXGroup;
			children = (
				B6F41030264D2B23003DA42C /* ProgressExtension.swift */,
				B66E9DD12670EB2A00E53BB5 /* _WKDownload+WebKitDownload.swift */,
				B66E9DD32670EB4A00E53BB5 /* WKDownload+WebKitDownload.swift */,
				B61EF3EB266F91E700B4D78F /* WKWebView+Download.swift */,
				B61EF3F0266F922200B4D78F /* WKProcessPool+DownloadDelegate.swift */,
				B63B9C502670B2B200C45B91 /* _WKDownload.h */,
				B63B9C542670B32000C45B91 /* WKProcessPool+Private.h */,
				B6CF78E2267B0A1900CD4F13 /* WKNavigationAction+Private.h */,
			);
			path = Extensions;
			sourceTree = "<group>";
		};
		B61F012125ECBACE00ABB5A3 /* UserScripts */ = {
			isa = PBXGroup;
			children = (
				B61F012A25ECBB1700ABB5A3 /* UserScriptsManagerTests.swift */,
				B61F012225ECBAE400ABB5A3 /* UserScriptsTest.swift */,
			);
			path = UserScripts;
			sourceTree = "<group>";
		};
		B633C89425E85C5700E4B352 /* Recovered References */ = {
			isa = PBXGroup;
			children = (
			);
			name = "Recovered References";
			sourceTree = "<group>";
		};
		B64C84DB2692D6E80048FEBE /* Permissions */ = {
			isa = PBXGroup;
			children = (
				B64C84EF269310000048FEBE /* Model */,
				B64C84DC2692D6FC0048FEBE /* View */,
			);
			path = Permissions;
			sourceTree = "<group>";
		};
		B64C84DC2692D6FC0048FEBE /* View */ = {
			isa = PBXGroup;
			children = (
				B64C84DD2692D7400048FEBE /* PermissionAuthorization.storyboard */,
				B64C84E22692DC9F0048FEBE /* PermissionAuthorizationViewController.swift */,
				B64C84EA2692DD650048FEBE /* PermissionAuthorizationPopover.swift */,
				B64C852926942AC90048FEBE /* PermissionContextMenu.swift */,
				B64C85412694590B0048FEBE /* PermissionButton.swift */,
			);
			path = View;
			sourceTree = "<group>";
		};
		B64C84EF269310000048FEBE /* Model */ = {
			isa = PBXGroup;
			children = (
				B6106BAA26A7BF1D0013B453 /* PermissionType.swift */,
				B6106BAC26A7BF390013B453 /* PermissionState.swift */,
				B65536A52685B82B00085A79 /* Permissions.swift */,
				B6106BA526A7BEC80013B453 /* PermissionAuthorizationQuery.swift */,
				B6DB3CFA26A17CB800D459B7 /* PermissionModel.swift */,
				B64C84F0269310120048FEBE /* PermissionManager.swift */,
				B64C853726944B880048FEBE /* StoredPermission.swift */,
				B64C853C26944B940048FEBE /* PermissionStore.swift */,
				B64C852E26943BC10048FEBE /* Permissions.xcdatamodeld */,
			);
			path = Model;
			sourceTree = "<group>";
		};
		B65536902684409300085A79 /* Geolocation */ = {
			isa = PBXGroup;
			children = (
				B65536962684413900085A79 /* WKGeolocationProvider.h */,
				B6553691268440D700085A79 /* WKProcessPool+GeolocationProvider.swift */,
				B655369A268442EE00085A79 /* GeolocationProvider.swift */,
				B65536AD2685E17100085A79 /* GeolocationService.swift */,
			);
			path = Geolocation;
			sourceTree = "<group>";
		};
		B68172A7269C4334006D1092 /* Model */ = {
			isa = PBXGroup;
			children = (
				B68172A8269C487D006D1092 /* PrivacyDashboardUserScript.swift */,
				B6106BA226A7BEA00013B453 /* PermissionAuthorizationState.swift */,
				AA9B7C7D26A06E040008D425 /* TrackerInfo.swift */,
				AA9B7C8226A197A00008D425 /* ServerTrust.swift */,
			);
			path = Model;
			sourceTree = "<group>";
		};
		B68172AC269EB415006D1092 /* Geolocation */ = {
			isa = PBXGroup;
			children = (
				B68172AD269EB43F006D1092 /* GeolocationServiceTests.swift */,
				B6106BB426A809E60013B453 /* GeolocationProviderTests.swift */,
				B63ED0E226B3E7FA00A9DAD1 /* CLLocationManagerMock.swift */,
				B6106BB226A7F4AA0013B453 /* GeolocationServiceMock.swift */,
			);
			path = Geolocation;
			sourceTree = "<group>";
		};
		B68458AE25C7E75100DC17B6 /* State Restoration */ = {
			isa = PBXGroup;
			children = (
				B6A5A27025B9377300AA7ADA /* StatePersistenceService.swift */,
				B68458AF25C7E76A00DC17B6 /* WindowManager+StateRestoration.swift */,
				B68458B725C7E8B200DC17B6 /* Tab+NSSecureCoding.swift */,
				B68458C425C7EA0C00DC17B6 /* TabCollection+NSSecureCoding.swift */,
				B68458BF25C7E9E000DC17B6 /* TabCollectionViewModel+NSSecureCoding.swift */,
				B684590725C9027900DC17B6 /* AppStateChangedPublisher.swift */,
				B684592E25C93FBF00DC17B6 /* AppStateRestorationManager.swift */,
			);
			path = "State Restoration";
			sourceTree = "<group>";
		};
		B6A5A28C25B962CB00AA7ADA /* App */ = {
			isa = PBXGroup;
			children = (
				B6A5A2A725BAA35500AA7ADA /* WindowManagerStateRestorationTests.swift */,
				B6A5A29F25B96E8300AA7ADA /* AppStateChangePublisherTests.swift */,
			);
			path = App;
			sourceTree = "<group>";
		};
		B6A9E44E26142AF90067D1B9 /* Statistics */ = {
			isa = PBXGroup;
			children = (
				B6A9E45226142B070067D1B9 /* Pixel.swift */,
				B6A9E498261474120067D1B9 /* TimedPixel.swift */,
				B6A9E47626146A570067D1B9 /* PixelEvent.swift */,
				B6A9E47E26146A800067D1B9 /* PixelArguments.swift */,
				B6A9E48326146AAB0067D1B9 /* PixelParameters.swift */,
				B6A9E48826146ABF0067D1B9 /* PixelCounter.swift */,
				B6A9E4A2261475C70067D1B9 /* AppUsageActivityMonitor.swift */,
				B6DA44012616B28300DD1EC2 /* PixelDataStore.swift */,
				B6DA44062616B30600DD1EC2 /* PixelDataModel.xcdatamodeld */,
			);
			path = Statistics;
			sourceTree = "<group>";
		};
		B6A9E47526146A440067D1B9 /* API */ = {
			isa = PBXGroup;
			children = (
				B6A9E458261460340067D1B9 /* APIHeaders.swift */,
				B6A9E459261460350067D1B9 /* APIRequest.swift */,
				B6A9E457261460340067D1B9 /* ApiRequestError.swift */,
			);
			path = API;
			sourceTree = "<group>";
		};
		B6AE74322609AFBB005B9B1A /* Progress */ = {
			isa = PBXGroup;
			children = (
				B6AE74332609AFCE005B9B1A /* ProgressEstimationTests.swift */,
			);
			path = Progress;
			sourceTree = "<group>";
		};
		B6B1E87C26D5DA020062C350 /* View */ = {
			isa = PBXGroup;
			children = (
				B6B1E87D26D5DA0E0062C350 /* DownloadsPopover.swift */,
				B6B1E87F26D5DA9B0062C350 /* DownloadsViewController.swift */,
				B6B1E88126D5DAC30062C350 /* Downloads.storyboard */,
				B6B1E88326D5EB570062C350 /* DownloadsCellView.swift */,
				B6C0B23B26E87D900031CB7F /* NSAlert+ActiveDownloadsTermination.swift */,
			);
			path = View;
			sourceTree = "<group>";
		};
		B6C0B23126E71A800031CB7F /* Services */ = {
			isa = PBXGroup;
			children = (
				B6C0B23226E71BCD0031CB7F /* Downloads.xcdatamodeld */,
				B6C0B22F26E61D630031CB7F /* DownloadListStore.swift */,
				B6B1E87A26D381710062C350 /* DownloadListCoordinator.swift */,
			);
			path = Services;
			sourceTree = "<group>";
		};
		B6DA440F2616C0F200DD1EC2 /* Statistics */ = {
			isa = PBXGroup;
			children = (
				B6DA44102616C0FC00DD1EC2 /* PixelTests.swift */,
				B6DA44222616CABC00DD1EC2 /* PixelArgumentsTests.swift */,
				B6DA44272616CAE000DD1EC2 /* AppUsageActivityMonitorTests.swift */,
				B6DA441D2616C84600DD1EC2 /* PixelStoreMock.swift */,
			);
			path = Statistics;
			sourceTree = "<group>";
		};
		B6FA893A269C414900588ECD /* Privacy Dashboard */ = {
			isa = PBXGroup;
			children = (
				B68172A7269C4334006D1092 /* Model */,
				AA9B7C7F26A06E130008D425 /* ViewModel */,
				B6FA893B269C41ED00588ECD /* View */,
			);
			path = "Privacy Dashboard";
			sourceTree = "<group>";
		};
		B6FA893B269C41ED00588ECD /* View */ = {
			isa = PBXGroup;
			children = (
				B6FA893C269C423100588ECD /* PrivacyDashboard.storyboard */,
				B6FA893E269C424500588ECD /* PrivacyDashboardViewController.swift */,
				B6FA8940269C425400588ECD /* PrivacyDashboardPopover.swift */,
			);
			path = View;
			sourceTree = "<group>";
		};
/* End PBXGroup section */

/* Begin PBXNativeTarget section */
		4B1AD89C25FC27E200261379 /* Integration Tests */ = {
			isa = PBXNativeTarget;
			buildConfigurationList = 4B1AD8A625FC27E200261379 /* Build configuration list for PBXNativeTarget "Integration Tests" */;
			buildPhases = (
				4B1AD89925FC27E200261379 /* Sources */,
				4B1AD89A25FC27E200261379 /* Frameworks */,
				4B1AD89B25FC27E200261379 /* Resources */,
			);
			buildRules = (
			);
			dependencies = (
				4B1AD8A325FC27E200261379 /* PBXTargetDependency */,
			);
			name = "Integration Tests";
			productName = "Integration Tests";
			productReference = 4B1AD89D25FC27E200261379 /* Integration Tests.xctest */;
			productType = "com.apple.product-type.bundle.unit-test";
		};
		7B4CE8D926F02108009134B1 /* UI Tests */ = {
			isa = PBXNativeTarget;
			buildConfigurationList = 7B4CE8E526F02108009134B1 /* Build configuration list for PBXNativeTarget "UI Tests" */;
			buildPhases = (
				7B4CE8D626F02108009134B1 /* Sources */,
				7B4CE8D726F02108009134B1 /* Frameworks */,
				7B4CE8D826F02108009134B1 /* Resources */,
			);
			buildRules = (
			);
			dependencies = (
				7B4CE8E026F02108009134B1 /* PBXTargetDependency */,
			);
			name = "UI Tests";
			productName = "UI Tests";
			productReference = 7B4CE8DA26F02108009134B1 /* UI Tests.xctest */;
			productType = "com.apple.product-type.bundle.ui-testing";
		};
		AA585D7D248FD31100E9A3E2 /* DuckDuckGo Privacy Browser */ = {
			isa = PBXNativeTarget;
			buildConfigurationList = AA585DA4248FD31500E9A3E2 /* Build configuration list for PBXNativeTarget "DuckDuckGo Privacy Browser" */;
			buildPhases = (
				AA585D7A248FD31100E9A3E2 /* Sources */,
				AA8EDF2824925E940071C2E8 /* Swift Lint */,
				85CA9A2226455B3500145393 /* Check Filename Headers */,
				AA585D7B248FD31100E9A3E2 /* Frameworks */,
				AA585D7C248FD31100E9A3E2 /* Resources */,
				B65EF4C426CE43D600530191 /* Disable Beta App Updates */,
			);
			buildRules = (
			);
			dependencies = (
			);
			name = "DuckDuckGo Privacy Browser";
			packageProductDependencies = (
				4B82E9B225B69E3E00656FE7 /* TrackerRadarKit */,
				85FF55C725F82E4F00E2AB99 /* Lottie */,
				B65783F425F8ACA400D8DB33 /* Punnycode */,
				85F4D1C3266695C9002DD869 /* BrowserServicesKit */,
				AA06B6B62672AF8100F541C5 /* Sparkle */,
			);
			productName = DuckDuckGo;
			productReference = AA585D7E248FD31100E9A3E2 /* DuckDuckGo.app */;
			productType = "com.apple.product-type.application";
		};
		AA585D8F248FD31400E9A3E2 /* Unit Tests */ = {
			isa = PBXNativeTarget;
			buildConfigurationList = AA585DA7248FD31500E9A3E2 /* Build configuration list for PBXNativeTarget "Unit Tests" */;
			buildPhases = (
				AA585D8C248FD31400E9A3E2 /* Sources */,
				AA585D8D248FD31400E9A3E2 /* Frameworks */,
				AA585D8E248FD31400E9A3E2 /* Resources */,
			);
			buildRules = (
			);
			dependencies = (
				AA585D92248FD31400E9A3E2 /* PBXTargetDependency */,
			);
			name = "Unit Tests";
			packageProductDependencies = (
				B6DA44162616C13800DD1EC2 /* OHHTTPStubs */,
				B6DA44182616C13800DD1EC2 /* OHHTTPStubsSwift */,
			);
			productName = DuckDuckGoTests;
			productReference = AA585D90248FD31400E9A3E2 /* Unit Tests.xctest */;
			productType = "com.apple.product-type.bundle.unit-test";
		};
/* End PBXNativeTarget section */

/* Begin PBXProject section */
		AA585D76248FD31100E9A3E2 /* Project object */ = {
			isa = PBXProject;
			attributes = {
				LastSwiftUpdateCheck = 1250;
				LastUpgradeCheck = 1250;
				ORGANIZATIONNAME = DuckDuckGo;
				TargetAttributes = {
					4B1AD89C25FC27E200261379 = {
						CreatedOnToolsVersion = 12.4;
						TestTargetID = AA585D7D248FD31100E9A3E2;
					};
					7B4CE8D926F02108009134B1 = {
						CreatedOnToolsVersion = 12.5.1;
						TestTargetID = AA585D7D248FD31100E9A3E2;
					};
					AA585D7D248FD31100E9A3E2 = {
						CreatedOnToolsVersion = 11.5;
					};
					AA585D8F248FD31400E9A3E2 = {
						CreatedOnToolsVersion = 11.5;
						TestTargetID = AA585D7D248FD31100E9A3E2;
					};
				};
			};
			buildConfigurationList = AA585D79248FD31100E9A3E2 /* Build configuration list for PBXProject "DuckDuckGo" */;
			compatibilityVersion = "Xcode 9.3";
			developmentRegion = en;
			hasScannedForEncodings = 0;
			knownRegions = (
				en,
				Base,
			);
			mainGroup = AA585D75248FD31100E9A3E2;
			packageReferences = (
				4B82E9B125B69E3E00656FE7 /* XCRemoteSwiftPackageReference "TrackerRadarKit" */,
				85FF55C625F82E4F00E2AB99 /* XCRemoteSwiftPackageReference "lottie-ios" */,
				B65783F325F8ACA400D8DB33 /* XCRemoteSwiftPackageReference "PunycodeSwift" */,
				B6DA44152616C13800DD1EC2 /* XCRemoteSwiftPackageReference "OHHTTPStubs" */,
				85F4D1C2266695C9002DD869 /* XCRemoteSwiftPackageReference "BrowserServicesKit" */,
				AA06B6B52672AF8100F541C5 /* XCRemoteSwiftPackageReference "Sparkle" */,
			);
			productRefGroup = AA585D7F248FD31100E9A3E2 /* Products */;
			projectDirPath = "";
			projectRoot = "";
			targets = (
				AA585D7D248FD31100E9A3E2 /* DuckDuckGo Privacy Browser */,
				AA585D8F248FD31400E9A3E2 /* Unit Tests */,
				4B1AD89C25FC27E200261379 /* Integration Tests */,
				7B4CE8D926F02108009134B1 /* UI Tests */,
			);
		};
/* End PBXProject section */

/* Begin PBXResourcesBuildPhase section */
		4B1AD89B25FC27E200261379 /* Resources */ = {
			isa = PBXResourcesBuildPhase;
			buildActionMask = 2147483647;
			files = (
			);
			runOnlyForDeploymentPostprocessing = 0;
		};
		7B4CE8D826F02108009134B1 /* Resources */ = {
			isa = PBXResourcesBuildPhase;
			buildActionMask = 2147483647;
			files = (
			);
			runOnlyForDeploymentPostprocessing = 0;
		};
		AA585D7C248FD31100E9A3E2 /* Resources */ = {
			isa = PBXResourcesBuildPhase;
			buildActionMask = 2147483647;
			files = (
				4B02198C25E05FAC00ED7DEA /* Fireproofing.storyboard in Resources */,
				AA80EC73256C46A2007083E7 /* Suggestion.storyboard in Resources */,
				AA693E5E2696E5B90007BB78 /* CrashReports.storyboard in Resources */,
				4B0511CE262CAA5A00F6079C /* DownloadPreferencesTableCellView.xib in Resources */,
				8511E18425F82B34002F516B /* 01_Fire_really_small.json in Resources */,
				4B0511C3262CAA5A00F6079C /* Preferences.storyboard in Resources */,
				B6B1E88226D5DAC30062C350 /* Downloads.storyboard in Resources */,
				85A0117425AF2EDF00FA6A0C /* FindInPage.storyboard in Resources */,
				AA80EC89256C49B8007083E7 /* Localizable.strings in Resources */,
				AAE8B102258A41C000E81239 /* Tooltip.storyboard in Resources */,
				AA68C3D72490F821001B8783 /* README.md in Resources */,
				AA585D86248FD31400E9A3E2 /* Assets.xcassets in Resources */,
				AA585D89248FD31400E9A3E2 /* Main.storyboard in Resources */,
				4B6160F225B15792007DE5B2 /* contentblockerrules.js in Resources */,
				AA80EC79256C46AA007083E7 /* TabBar.storyboard in Resources */,
				AAC5E4C925D6A6E8007F5990 /* Bookmarks.storyboard in Resources */,
				B6FA893D269C423100588ECD /* PrivacyDashboard.storyboard in Resources */,
				B693955626F04BEC0015B914 /* SavePanelAccessoryView.xib in Resources */,
				4B65027525E5F2A70054432E /* DefaultBrowserPromptView.xib in Resources */,
				AA7412B324D0B3AC00D22FE0 /* TabBarViewItem.xib in Resources */,
				85480F8A25CDC360009424E3 /* MainMenu.storyboard in Resources */,
				4B677435255DBEB800025BD8 /* httpsMobileV2FalsePositives.json in Resources */,
				AAE71E3825F7869300D74437 /* HomepageCollectionViewItem.xib in Resources */,
				4B723E1126B0006C00E14D75 /* DataImport.storyboard in Resources */,
				AA66AF8026F8EE2200C24EE7 /* shield.json in Resources */,
				AA66AF7C26F8E9BB00C24EE7 /* dark-shield-dot.json in Resources */,
				4B92929026670D1700AD2C21 /* BookmarkTableCellView.xib in Resources */,
				4B02198825E05FAC00ED7DEA /* login-detection.js in Resources */,
				339A6B5826A044BA00E3DAE8 /* duckduckgo-privacy-dashboard in Resources */,
				AADCBF3526F7716200EF67A8 /* trackers.json in Resources */,
				4B92928E26670D1700AD2C21 /* BookmarkOutlineViewCell.xib in Resources */,
				AA66AF7A26F8E9B400C24EE7 /* dark-shield.json in Resources */,
				B64C84DE2692D7400048FEBE /* PermissionAuthorization.storyboard in Resources */,
				AAB7320726DD0C37002FACF9 /* Fire.storyboard in Resources */,
				AA80EC8F256C49BC007083E7 /* Localizable.stringsdict in Resources */,
				AAE71E2C25F781EA00D74437 /* Homepage.storyboard in Resources */,
				85625994269C8F9600EE44BC /* PasswordManager.storyboard in Resources */,
				AA80EC6D256C469C007083E7 /* NavigationBar.storyboard in Resources */,
				4B0511C6262CAA5A00F6079C /* DefaultBrowserTableCellView.xib in Resources */,
				4B677433255DBEB800025BD8 /* httpsMobileV2Bloom.bin in Resources */,
				026ADE1426C3010C002518EE /* macos-config.json in Resources */,
				4B677432255DBEB800025BD8 /* httpsMobileV2BloomSpec.json in Resources */,
				AA66AF7F26F8EE2200C24EE7 /* shield-dot.json in Resources */,
				AA2CB12D2587BB5600AA6FBE /* TabBarFooter.xib in Resources */,
				4B6160D825B150E4007DE5B2 /* trackerData.json in Resources */,
				AA80EC67256C4691007083E7 /* BrowserTab.storyboard in Resources */,
				4B0511C1262CAA5A00F6079C /* PrivacySecurityPreferencesTableCellView.xib in Resources */,
				4B0511D0262CAA5A00F6079C /* AppearancePreferencesTableCellView.xib in Resources */,
				4B6160F725B157BB007DE5B2 /* contentblocker.js in Resources */,
				336D5B18262D8D3C0052E0C9 /* findinpage.js in Resources */,
			);
			runOnlyForDeploymentPostprocessing = 0;
		};
		AA585D8E248FD31400E9A3E2 /* Resources */ = {
			isa = PBXResourcesBuildPhase;
			buildActionMask = 2147483647;
			files = (
				4BB46EA326B8954500222970 /* key4-encrypted.db in Resources */,
				4B8AC94126B49BEE00879451 /* key4.db in Resources */,
				4B55EB5526E58B5100B0206E /* Bookmarks.plist in Resources */,
				B67C6C422654BF49006C872E /* DuckDuckGo-Symbol.jpg in Resources */,
				4BF10DA926CD92AA00318049 /* Bookmarks in Resources */,
				4B8AC94026B49BEE00879451 /* logins.json in Resources */,
				4B97ACF826D2CAA70086C3D0 /* places.sqlite in Resources */,
				4B59024A26B38B0B00489384 /* Login Data in Resources */,
				4BB46EA226B8954500222970 /* logins-encrypted.json in Resources */,
			);
			runOnlyForDeploymentPostprocessing = 0;
		};
/* End PBXResourcesBuildPhase section */

/* Begin PBXShellScriptBuildPhase section */
		85CA9A2226455B3500145393 /* Check Filename Headers */ = {
			isa = PBXShellScriptBuildPhase;
			buildActionMask = 2147483647;
			files = (
			);
			inputFileListPaths = (
			);
			inputPaths = (
			);
			name = "Check Filename Headers";
			outputFileListPaths = (
			);
			outputPaths = (
			);
			runOnlyForDeploymentPostprocessing = 0;
			shellPath = /bin/sh;
			shellScript = "function check_filename_matches_header() {\n\n   filename=`basename \"$1\"`\n\n   grep -q $filename \"$1\"\n\n   if [ \"$?\" -ne \"0\" ]; then\n     echo \"$1:2:0: warning: File name does not match header\"\n   fi\n\n}\n\nexport -f check_filename_matches_header\n\nfind . -iname \"*.swift\" -type f -print0 | xargs -0 -I % bash -c 'check_filename_matches_header \"%\"'\n";
		};
		AA8EDF2824925E940071C2E8 /* Swift Lint */ = {
			isa = PBXShellScriptBuildPhase;
			buildActionMask = 2147483647;
			files = (
			);
			inputFileListPaths = (
			);
			inputPaths = (
			);
			name = "Swift Lint";
			outputFileListPaths = (
			);
			outputPaths = (
			);
			runOnlyForDeploymentPostprocessing = 0;
			shellPath = /bin/sh;
			shellScript = "if which swiftlint >/dev/null; then\n   if [ ! -z \"$BITRISE_PROJECT_PATH\" ] || [ \"$CONFIGURATION\" = \"Release\" ]; then\n       swiftlint lint --strict\n       if [ $? -ne 0 ]; then\n           echo \"error: SwiftLint validation failed.\"\n           exit 1\n       fi\n   else\n       swiftlint lint\n   fi\nelse\n   echo \"error: SwiftLint not installed. Install using \\`brew install swiftlint\\`\"\n   exit 1\nfi\n";
		};
		B65EF4C426CE43D600530191 /* Disable Beta App Updates */ = {
			isa = PBXShellScriptBuildPhase;
			buildActionMask = 2147483647;
			files = (
			);
			inputFileListPaths = (
			);
			inputPaths = (
				"${BUILT_PRODUCTS_DIR}/${CONTENTS_FOLDER_PATH}/Info.plist",
			);
			name = "Disable Beta App Updates";
			outputFileListPaths = (
			);
			outputPaths = (
			);
			runOnlyForDeploymentPostprocessing = 0;
			shellPath = /bin/sh;
			shellScript = "if [ \"${CONFIGURATION}\" = \"Beta\" ]; then\n  INFOPLIST_PATH=\"${BUILT_PRODUCTS_DIR}/${CONTENTS_FOLDER_PATH}/Info.plist\"\n  plutil -remove SUEnableAutomaticChecks \"${INFOPLIST_PATH}\"\n  plutil -remove SUFeedURL \"${INFOPLIST_PATH}\"\n  plutil -remove SUScheduledCheckInterval \"${INFOPLIST_PATH}\"\nfi\n";
		};
/* End PBXShellScriptBuildPhase section */

/* Begin PBXSourcesBuildPhase section */
		4B1AD89925FC27E200261379 /* Sources */ = {
			isa = PBXSourcesBuildPhase;
			buildActionMask = 2147483647;
			files = (
				4B1AD8E225FC390B00261379 /* EncryptionMocks.swift in Sources */,
				4B1AD91725FC46FB00261379 /* CoreDataEncryptionTests.swift in Sources */,
				7BA4727D26F01BC400EAA165 /* CoreDataTestUtilities.swift in Sources */,
				4B1AD92125FC474E00261379 /* CoreDataEncryptionTesting.xcdatamodeld in Sources */,
				4B1AD8D525FC38DD00261379 /* EncryptionKeyStoreTests.swift in Sources */,
			);
			runOnlyForDeploymentPostprocessing = 0;
		};
		7B4CE8D626F02108009134B1 /* Sources */ = {
			isa = PBXSourcesBuildPhase;
			buildActionMask = 2147483647;
			files = (
				7B4CE8E726F02135009134B1 /* TabBarTests.swift in Sources */,
			);
			runOnlyForDeploymentPostprocessing = 0;
		};
		AA585D7A248FD31100E9A3E2 /* Sources */ = {
			isa = PBXSourcesBuildPhase;
			buildActionMask = 2147483647;
			files = (
				AAA0CC572539EBC90079BC96 /* FaviconUserScript.swift in Sources */,
				B6A9E45A261460350067D1B9 /* ApiRequestError.swift in Sources */,
				AADCBF3A26F7C2CE00EF67A8 /* LottieAnimationCache.swift in Sources */,
				4B723E0E26B0006300E14D75 /* LoginImport.swift in Sources */,
				B6C0B23026E61D630031CB7F /* DownloadListStore.swift in Sources */,
				85799C1825DEBB3F0007EC87 /* Logging.swift in Sources */,
				AAC30A2E268F1EE300D2D9CD /* CrashReportPromptPresenter.swift in Sources */,
				B684590825C9027900DC17B6 /* AppStateChangedPublisher.swift in Sources */,
				4B92928F26670D1700AD2C21 /* BookmarkTableCellView.swift in Sources */,
				4B9292CF2667123700AD2C21 /* BookmarkManagementSidebarViewController.swift in Sources */,
				B637273D26CCF0C200C8CB02 /* OptionalExtension.swift in Sources */,
				AA80EC54256BE3BC007083E7 /* UserText.swift in Sources */,
				B61EF3EC266F91E700B4D78F /* WKWebView+Download.swift in Sources */,
				B637274426CE25EF00C8CB02 /* NSApplication+BuildTime.m in Sources */,
				B693955326F04BEC0015B914 /* WindowDraggingView.swift in Sources */,
				4B0511C4262CAA5A00F6079C /* PreferencesSidebarViewController.swift in Sources */,
				B6E53888267C94A00010FEA9 /* HomepageCollectionViewFlowLayout.swift in Sources */,
				B61EF3F1266F922200B4D78F /* WKProcessPool+DownloadDelegate.swift in Sources */,
				B6106BAD26A7BF390013B453 /* PermissionState.swift in Sources */,
				14505A08256084EF00272CC6 /* UserAgent.swift in Sources */,
				4B8AC93526B3B2FD00879451 /* NSAlert+DataImport.swift in Sources */,
				AA7412BD24D2BEEE00D22FE0 /* MainWindow.swift in Sources */,
				AAD6D8882696DF6D002393B3 /* CrashReportPromptViewController.swift in Sources */,
				4B55EB5026E569F600B0206E /* RequestFilePermissionViewController.swift in Sources */,
				4B6160FF25B15BB1007DE5B2 /* ContentBlockerRulesManager.swift in Sources */,
				B693955126F04BEB0015B914 /* GradientView.swift in Sources */,
				AA5C8F5E2590EEE800748EB7 /* NSPointExtension.swift in Sources */,
				026ADE1026C2FF97002518EE /* PrivacyConfigurationManager.swift in Sources */,
				AA6EF9AD25066F42004754E6 /* WindowsManager.swift in Sources */,
				B68458CD25C7EB9000DC17B6 /* WKWebViewConfigurationExtensions.swift in Sources */,
				AAC30A26268DFEE200D2D9CD /* CrashReporter.swift in Sources */,
				4B9292A426670D2A00AD2C21 /* PasteboardWriting.swift in Sources */,
				4B0511BE262CAA5A00F6079C /* DownloadPreferences.swift in Sources */,
				4B0511BC262CAA5A00F6079C /* AppearancePreferences.swift in Sources */,
				4B92928D26670D1700AD2C21 /* BookmarkOutlineViewCell.swift in Sources */,
				4BB88B5025B7BA2B006F6B06 /* TabInstrumentation.swift in Sources */,
				4B59024326B35F7C00489384 /* BrowserImportViewController.swift in Sources */,
				4B9292D72667124000AD2C21 /* NSPopUpButtonExtension.swift in Sources */,
				4B677437255DBEB800025BD8 /* HTTPSUpgrade.swift in Sources */,
				85D33F1225C82EB3002B91A6 /* ConfigurationManager.swift in Sources */,
				B6A9E48426146AAB0067D1B9 /* PixelParameters.swift in Sources */,
				B633C86D25E797D800E4B352 /* UserScriptsManager.swift in Sources */,
				4B0511BF262CAA5A00F6079C /* PreferenceSections.swift in Sources */,
				1430DFF524D0580F00B8978C /* TabBarViewController.swift in Sources */,
				4B92929B26670D2A00AD2C21 /* BookmarkOutlineViewDataSource.swift in Sources */,
				85D885B026A590A90077C374 /* NSNotificationName+PasswordManager.swift in Sources */,
				AAC30A28268E045400D2D9CD /* CrashReportReader.swift in Sources */,
				4B6160DD25B152C5007DE5B2 /* ContentBlockerRulesUserScript.swift in Sources */,
				85AC3B3525DA82A600C7D2AA /* DataTaskProviding.swift in Sources */,
				4BA1A6B3258B080A00F6F690 /* EncryptionKeyGeneration.swift in Sources */,
				4B723E0B26B0005B00E14D75 /* CSVImportViewController.swift in Sources */,
				8589063C267BCDC000D23B0D /* SaveCredentialsViewController.swift in Sources */,
				AABEE6A524AA0A7F0043105B /* SuggestionViewController.swift in Sources */,
				B6B1E88026D5DA9B0062C350 /* DownloadsViewController.swift in Sources */,
				85AC3AF725D5DBFD00C7D2AA /* DataExtension.swift in Sources */,
				B6A924D42664BBBB001A28CA /* WKWebViewDownloadDelegate.swift in Sources */,
				AA9B7C8526A199B60008D425 /* ServerTrustViewModel.swift in Sources */,
				85480FCF25D1AA22009424E3 /* ConfigurationStoring.swift in Sources */,
				858A798326A8B75F00A75A42 /* CopyHandler.swift in Sources */,
				4B8AC93926B48A5100879451 /* FirefoxLoginReader.swift in Sources */,
				4B9292D22667123700AD2C21 /* AddFolderModalViewController.swift in Sources */,
				4B92929E26670D2A00AD2C21 /* BookmarkSidebarTreeController.swift in Sources */,
				4BB88B4A25B7B690006F6B06 /* SequenceExtensions.swift in Sources */,
				4B59024026B35F3600489384 /* ChromiumDataImporter.swift in Sources */,
				B6A924DE2664CA09001A28CA /* LegacyWebKitDownloadDelegate.swift in Sources */,
				AAA0CC3C25337FAB0079BC96 /* WKBackForwardListItemViewModel.swift in Sources */,
				AAE71E3125F7855400D74437 /* HomepageViewController.swift in Sources */,
				4BB88B4525B7B55C006F6B06 /* DebugUserScript.swift in Sources */,
				4B65027A25E5F2B10054432E /* DefaultBrowserPromptView.swift in Sources */,
				B693955926F04C7B0015B914 /* FaviconView.swift in Sources */,
				4B723E0A26B0005900E14D75 /* DataImportViewController.swift in Sources */,
				B637273B26CBC8AF00C8CB02 /* AuthenticationAlert.swift in Sources */,
				4B0511BB262CAA5A00F6079C /* DefaultBrowserPreferences.swift in Sources */,
				AACF6FD626BC366D00CF09F9 /* SafariVersionReader.swift in Sources */,
				4B0511CA262CAA5A00F6079C /* FireproofDomainsViewController.swift in Sources */,
				AA4D700725545EF800C3411E /* URLEventHandler.swift in Sources */,
				AA92127725ADA07900600CD4 /* WKWebViewExtension.swift in Sources */,
				4B55EB5226E5891B00B0206E /* SafariBookmarksReader.swift in Sources */,
				B6106BA426A7BEA40013B453 /* PermissionAuthorizationState.swift in Sources */,
				B6A9E499261474120067D1B9 /* TimedPixel.swift in Sources */,
				B6C0B23626E732000031CB7F /* DownloadListItem.swift in Sources */,
				856C98A6256EB59600A22F1F /* MenuItemSelectors.swift in Sources */,
				B6B1E87E26D5DA0E0062C350 /* DownloadsPopover.swift in Sources */,
				4B9292A026670D2A00AD2C21 /* SpacerNode.swift in Sources */,
				B6E61EE8263ACE16004E11AB /* UTType.swift in Sources */,
				AAFCB37F25E545D400859DD4 /* PublisherExtension.swift in Sources */,
				B684592225C93BE000DC17B6 /* Publisher.asVoid.swift in Sources */,
				AAA0CC33252F181A0079BC96 /* NavigationButtonMenuDelegate.swift in Sources */,
				AAC30A2A268E239100D2D9CD /* CrashReport.swift in Sources */,
				4B78A86B26BB3ADD0071BB16 /* BrowserImportSummaryViewController.swift in Sources */,
				AA512D1424D99D9800230283 /* FaviconService.swift in Sources */,
				AABEE6AB24ACA0F90043105B /* SuggestionTableRowView.swift in Sources */,
				4B723E1426B000A100E14D75 /* DataExport.swift in Sources */,
				4B0511CB262CAA5A00F6079C /* DownloadPreferencesTableCellView.swift in Sources */,
				4B9292AA26670D3700AD2C21 /* Bookmark.xcmappingmodel in Sources */,
				AAC5E4D025D6A709007F5990 /* Bookmark.swift in Sources */,
				AA9B7C8326A197A00008D425 /* ServerTrust.swift in Sources */,
				B64C853826944B880048FEBE /* StoredPermission.swift in Sources */,
				AA5D6DAC24A340F700C6FBCE /* WebViewStateObserver.swift in Sources */,
				AAB7320926DD0CD9002FACF9 /* FireViewController.swift in Sources */,
				4B92928C26670D1700AD2C21 /* OutlineSeparatorViewCell.swift in Sources */,
				4B0511CD262CAA5A00F6079C /* DefaultBrowserTableCellView.swift in Sources */,
				858A798526A8BB5D00A75A42 /* NSTextViewExtension.swift in Sources */,
				B6B1E88426D5EB570062C350 /* DownloadsCellView.swift in Sources */,
				4B723E0C26B0005D00E14D75 /* CSVImportSummaryViewController.swift in Sources */,
				B6AAAC2D260330580029438D /* PublishedAfter.swift in Sources */,
				85C6A29625CC1FFD00EEB5F1 /* UserDefaultsWrapper.swift in Sources */,
				85625998269C9C5F00EE44BC /* PasswordManagementPopover.swift in Sources */,
				B6A9E4A3261475C70067D1B9 /* AppUsageActivityMonitor.swift in Sources */,
				85CC1D75269F6B420062F04E /* PasswordManagementItemView.swift in Sources */,
				4BA1A6A0258B079600F6F690 /* DataEncryption.swift in Sources */,
				B6FA8941269C425400588ECD /* PrivacyDashboardPopover.swift in Sources */,
				AABEE6AF24AD22B90043105B /* AddressBarTextField.swift in Sources */,
				B693954C26F04BEB0015B914 /* FocusRingView.swift in Sources */,
				4B9292DB2667125D00AD2C21 /* ContextualMenu.swift in Sources */,
				AA68C3D32490ED62001B8783 /* NavigationBarViewController.swift in Sources */,
				AA585DAF2490E6E600E9A3E2 /* MainViewController.swift in Sources */,
				AABEE69A24A902A90043105B /* SuggestionContainerViewModel.swift in Sources */,
				B657841F25FA497600D8DB33 /* NSException+Catch.swift in Sources */,
				B63ED0E526BB8FB900A9DAD1 /* SharingMenu.swift in Sources */,
				AA4FF40C2624751A004E2377 /* GrammarFeaturesManager.swift in Sources */,
				B693955B26F0CE300015B914 /* WebKitDownloadDelegate.swift in Sources */,
				B6B3E0E12657EA7A0040E0A2 /* NSScreenExtension.swift in Sources */,
				B65E6BA026D9F10600095F96 /* NSBezierPathExtension.swift in Sources */,
				AA6820E425502F19005ED0D5 /* WebsiteDataStore.swift in Sources */,
				B64C852A26942AC90048FEBE /* PermissionContextMenu.swift in Sources */,
				85D438B6256E7C9E00F3BAF8 /* ContextMenuUserScript.swift in Sources */,
				B693955526F04BEC0015B914 /* NSSavePanelExtension.swift in Sources */,
				B6B1E88B26D774090062C350 /* LinkButton.swift in Sources */,
				B693954D26F04BEB0015B914 /* MouseClickView.swift in Sources */,
				B6DB3CF926A00E2D00D459B7 /* AVCaptureDevice+SwizzledAuthState.swift in Sources */,
				4BA1A6BD258B082300F6F690 /* EncryptionKeyStore.swift in Sources */,
				B6F41031264D2B23003DA42C /* ProgressExtension.swift in Sources */,
				4B723E0F26B0006500E14D75 /* CSVParser.swift in Sources */,
				B6DA44082616B30600DD1EC2 /* PixelDataModel.xcdatamodeld in Sources */,
				B6B1E87B26D381710062C350 /* DownloadListCoordinator.swift in Sources */,
				AAC5E4F125D6BF10007F5990 /* AddressBarButton.swift in Sources */,
				AAE7527E263B05C600B973F8 /* HistoryEntry.swift in Sources */,
				AAB8203C26B2DE0D00788AC3 /* SuggestionListCharacteristics.swift in Sources */,
				AAADFD06264AA282001555EA /* TimeIntervalExtension.swift in Sources */,
				4B9292D42667123700AD2C21 /* BookmarkListViewController.swift in Sources */,
				4B723E0D26B0006100E14D75 /* SecureVaultLoginImporter.swift in Sources */,
				4B9292D32667123700AD2C21 /* AddBookmarkModalViewController.swift in Sources */,
				AA88D14B252A557100980B4E /* URLRequestExtension.swift in Sources */,
				4B8AC93B26B48ADF00879451 /* ASN1Parser.swift in Sources */,
				B66E9DD22670EB2A00E53BB5 /* _WKDownload+WebKitDownload.swift in Sources */,
				B6A9E4612614608B0067D1B9 /* AppVersion.swift in Sources */,
				4BF10DA526CD8F6200318049 /* ImportedBookmarks.swift in Sources */,
				856C98DF257014BD00A22F1F /* FileDownloadManager.swift in Sources */,
				85CC1D73269EF1880062F04E /* PasswordManagementItemList.swift in Sources */,
				85480FBB25D181CB009424E3 /* ConfigurationDownloading.swift in Sources */,
				B655369B268442EE00085A79 /* GeolocationProvider.swift in Sources */,
				B6C0B23C26E87D900031CB7F /* NSAlert+ActiveDownloadsTermination.swift in Sources */,
				AAECA42024EEA4AC00EFA63A /* IndexPathExtension.swift in Sources */,
				AA5C8F632591021700748EB7 /* NSApplicationExtension.swift in Sources */,
				AA9E9A5625A3AE8400D1959D /* NSWindowExtension.swift in Sources */,
				4B0511C9262CAA5A00F6079C /* RoundedSelectionRowView.swift in Sources */,
				AAC5E4C725D6A6E8007F5990 /* BookmarkPopover.swift in Sources */,
				B6106BA726A7BECC0013B453 /* PermissionAuthorizationQuery.swift in Sources */,
				4B9292CE2667123700AD2C21 /* BrowserTabSelectionDelegate.swift in Sources */,
				B6C0B24426E9CB080031CB7F /* RunLoopExtension.swift in Sources */,
				4B9292A126670D2A00AD2C21 /* BookmarkTreeController.swift in Sources */,
				4B9292D02667123700AD2C21 /* BookmarkManagementSplitViewController.swift in Sources */,
				B6E61EE3263AC0C8004E11AB /* FileManagerExtension.swift in Sources */,
				B6DB3CFB26A17CB800D459B7 /* PermissionModel.swift in Sources */,
				4B92929C26670D2A00AD2C21 /* PasteboardFolder.swift in Sources */,
				B6106BAB26A7BF1D0013B453 /* PermissionType.swift in Sources */,
				8585B63826D6E66C00C1416F /* ButtonStyles.swift in Sources */,
				4B677450255DBFA300025BD8 /* HashExtension.swift in Sources */,
				4B0511BD262CAA5A00F6079C /* PrivacySecurityPreferences.swift in Sources */,
				AA9FF95F24A1FB690039E328 /* TabCollectionViewModel.swift in Sources */,
				AAC5E4D125D6A709007F5990 /* BookmarkManager.swift in Sources */,
				AA5C8F59258FE21F00748EB7 /* NSTextFieldExtension.swift in Sources */,
				B65536AE2685E17200085A79 /* GeolocationService.swift in Sources */,
				4B02198925E05FAC00ED7DEA /* FireproofingURLExtensions.swift in Sources */,
				4BA1A6A5258B07DF00F6F690 /* EncryptedValueTransformer.swift in Sources */,
				4B92929F26670D2A00AD2C21 /* PasteboardBookmark.swift in Sources */,
				4B9292AC26670D3700AD2C21 /* Bookmark.xcdatamodeld in Sources */,
				AA6EF9B525081B4C004754E6 /* MainMenuActions.swift in Sources */,
				B63D466925BEB6C200874977 /* WKWebView+SessionState.swift in Sources */,
				4B723E1226B0006E00E14D75 /* DataImport.swift in Sources */,
				026ADE1226C2FFFE002518EE /* PrivacyConfiguration.swift in Sources */,
				B6A924D92664C72E001A28CA /* WebKitDownloadTask.swift in Sources */,
				4B59023E26B35F3600489384 /* ChromiumLoginReader.swift in Sources */,
				85D885B326A5A9DE0077C374 /* NSAlert+PasswordManager.swift in Sources */,
				85E11C2F25E7DC7E00974CAF /* ExternalURLHandler.swift in Sources */,
				85308E27267FCB22001ABD76 /* PasswordManagerSettings.swift in Sources */,
				85A0116925AF1D8900FA6A0C /* FindInPageViewController.swift in Sources */,
				4BB6CE5F26B77ED000EC5860 /* Cryptography.swift in Sources */,
				AA6FFB4424DC33320028F4D0 /* NSViewExtension.swift in Sources */,
				B6C0B23E26E8BF1F0031CB7F /* DownloadListViewModel.swift in Sources */,
				4B9292D52667123700AD2C21 /* BookmarkManagementDetailViewController.swift in Sources */,
				4B723E1026B0006700E14D75 /* CSVImporter.swift in Sources */,
				AA4BBA3B25C58FA200C4FB0F /* MainMenu.swift in Sources */,
				4B8AC93326B3B06300879451 /* EdgeDataImporter.swift in Sources */,
				AA585D84248FD31100E9A3E2 /* BrowserTabViewController.swift in Sources */,
				4BF10DA426CD8F6200318049 /* ChromiumBookmarksReader.swift in Sources */,
				B6A9E48926146ABF0067D1B9 /* PixelCounter.swift in Sources */,
				B693954B26F04BEB0015B914 /* MouseOverView.swift in Sources */,
				AAE7527C263B056C00B973F8 /* HistoryStore.swift in Sources */,
				4BAC983026FD8883002A686F /* FirefoxBookmarksReader.swift in Sources */,
				AAC30A2C268F1ECD00D2D9CD /* CrashReportSender.swift in Sources */,
				AAFE068326C7082D005434CC /* WebKitVersionProvider.swift in Sources */,
				B63D467A25BFC3E100874977 /* NSCoderExtensions.swift in Sources */,
				B6A5A27125B9377300AA7ADA /* StatePersistenceService.swift in Sources */,
				B68458B025C7E76A00DC17B6 /* WindowManager+StateRestoration.swift in Sources */,
				B68458C525C7EA0C00DC17B6 /* TabCollection+NSSecureCoding.swift in Sources */,
				4BB88B5B25B7BA50006F6B06 /* Instruments.swift in Sources */,
				4B0511E2262CAA8600F6079C /* NSViewControllerExtension.swift in Sources */,
				F44C130225C2DA0400426E3E /* NSAppearanceExtension.swift in Sources */,
				B64C84F1269310120048FEBE /* PermissionManager.swift in Sources */,
				B64C853026943BC10048FEBE /* Permissions.xcdatamodeld in Sources */,
				B693954F26F04BEB0015B914 /* PaddedImageButton.swift in Sources */,
				4BA1A6B8258B081600F6F690 /* EncryptionKeyStoring.swift in Sources */,
				B65783E725F8AAFB00D8DB33 /* String+Punycode.swift in Sources */,
				B657841A25FA484B00D8DB33 /* NSException+Catch.m in Sources */,
				B684592F25C93FBF00DC17B6 /* AppStateRestorationManager.swift in Sources */,
				AAA892EA250A4CEF005B37B2 /* WindowControllersManager.swift in Sources */,
				AAC5E4C825D6A6E8007F5990 /* BookmarkPopoverViewController.swift in Sources */,
				85CC1D7B26A05ECF0062F04E /* PasswordManagementItemListModel.swift in Sources */,
				AABEE6A924AB4B910043105B /* SuggestionTableCellView.swift in Sources */,
				AA6820F125503DA9005ED0D5 /* FireViewModel.swift in Sources */,
				AAA0CC6A253CC43C0079BC96 /* WKUserContentControllerExtension.swift in Sources */,
				B6A9E45C261460350067D1B9 /* APIRequest.swift in Sources */,
				AA9FF95D24A1FA1C0039E328 /* TabCollection.swift in Sources */,
				4B65143E263924B5005B46EB /* EmailUrlExtensions.swift in Sources */,
				85CC1D7D26A05F250062F04E /* PasswordManagementItemModel.swift in Sources */,
				AAD86E52267A0DFF005C11BE /* UpdateController.swift in Sources */,
				85A0118225AF60E700FA6A0C /* FindInPageModel.swift in Sources */,
				4B97ACEF26D2A5B50086C3D0 /* SafariDataImporter.swift in Sources */,
				4B9292A226670D2A00AD2C21 /* PseudoFolder.swift in Sources */,
				B6DA44022616B28300DD1EC2 /* PixelDataStore.swift in Sources */,
				B6A9E45326142B070067D1B9 /* Pixel.swift in Sources */,
				B6A9E47726146A570067D1B9 /* PixelEvent.swift in Sources */,
				85799C3425DFCD1B0007EC87 /* TrackerRadarManager.swift in Sources */,
				AA2CB1352587C29500AA6FBE /* TabBarFooter.swift in Sources */,
				B6C0B23926E742610031CB7F /* FileDownloadError.swift in Sources */,
				4B0511C2262CAA5A00F6079C /* PreferencesAboutViewController.swift in Sources */,
				4B9292AB26670D3700AD2C21 /* BookmarkMigrationPolicy.swift in Sources */,
				AA92126F25ACCB1100600CD4 /* ErrorExtension.swift in Sources */,
				B6A9E47026146A250067D1B9 /* DateExtension.swift in Sources */,
				AAE7527A263B046100B973F8 /* History.xcdatamodeld in Sources */,
				B64C853D26944B940048FEBE /* PermissionStore.swift in Sources */,
				AA75A0AE26F3500C0086B667 /* PrivacyIconViewModel.swift in Sources */,
				B6C0B23426E71BCD0031CB7F /* Downloads.xcdatamodeld in Sources */,
				B687260426E215C9008EE860 /* ExpirationChecker.swift in Sources */,
				AAE8B110258A456C00E81239 /* TooltipViewController.swift in Sources */,
				85AC3B0525D6B1D800C7D2AA /* ScriptSourceProviding.swift in Sources */,
				AA3F895324C18AD500628DDE /* SuggestionViewModel.swift in Sources */,
				4B9292A326670D2A00AD2C21 /* BookmarkManagedObject.swift in Sources */,
				4B723E1326B0007A00E14D75 /* CSVLoginExporter.swift in Sources */,
				8562599A269CA0A600EE44BC /* NSRectExtension.swift in Sources */,
				4B0511C5262CAA5A00F6079C /* PrivacySecurityPreferencesTableCellView.swift in Sources */,
				4B677431255DBEB800025BD8 /* BloomFilterWrapper.mm in Sources */,
				4B0511C8262CAA5A00F6079C /* PreferencesListViewController.swift in Sources */,
				B684592725C93C0500DC17B6 /* Publishers.NestedObjectChanges.swift in Sources */,
				85A011EA25B4D4CA00FA6A0C /* FindInPageUserScript.swift in Sources */,
				AA9FF95B24A1EFC20039E328 /* TabViewModel.swift in Sources */,
				AA9E9A5E25A4867200D1959D /* TabDragAndDropManager.swift in Sources */,
				B68458C025C7E9E000DC17B6 /* TabCollectionViewModel+NSSecureCoding.swift in Sources */,
				AA8EDF2724923EC70071C2E8 /* StringExtension.swift in Sources */,
				B68172A9269C487D006D1092 /* PrivacyDashboardUserScript.swift in Sources */,
				858A797F26A79EAA00A75A42 /* UserText+PasswordManager.swift in Sources */,
				B693954E26F04BEB0015B914 /* ProgressView.swift in Sources */,
				B693955426F04BEC0015B914 /* ColorView.swift in Sources */,
				8589063A267BCD8E00D23B0D /* SaveCredentialsPopover.swift in Sources */,
				AA72D5E325FE977F00C77619 /* AddEditFavoriteViewController.swift in Sources */,
				B6C0B22E26E61CE70031CB7F /* DownloadViewModel.swift in Sources */,
				B68458B825C7E8B200DC17B6 /* Tab+NSSecureCoding.swift in Sources */,
				B693955726F04BEC0015B914 /* MouseOverButton.swift in Sources */,
				B64C85422694590B0048FEBE /* PermissionButton.swift in Sources */,
				B6E53883267C83420010FEA9 /* HomepageBackgroundView.swift in Sources */,
				AAA0CC472533833C0079BC96 /* MoreOptionsMenu.swift in Sources */,
				B64C84E32692DC9F0048FEBE /* PermissionAuthorizationViewController.swift in Sources */,
				4B92929D26670D2A00AD2C21 /* BookmarkNode.swift in Sources */,
				B693955226F04BEB0015B914 /* LongPressButton.swift in Sources */,
				B6106B9E26A565DA0013B453 /* BundleExtension.swift in Sources */,
				4B677438255DBEB800025BD8 /* HTTPSUpgrade.xcdatamodeld in Sources */,
				4B0511E1262CAA8600F6079C /* NSOpenPanelExtensions.swift in Sources */,
				AAE75280263B0A4D00B973F8 /* HistoryCoordinator.swift in Sources */,
				4B677434255DBEB800025BD8 /* HTTPSBloomFilterSpecification.swift in Sources */,
				AA97BF4625135DD30014931A /* ApplicationDockMenu.swift in Sources */,
				4B723E1526B000A400E14D75 /* LoginExport.swift in Sources */,
				4BA1A69B258B076900F6F690 /* FileStore.swift in Sources */,
				4B0511CC262CAA5A00F6079C /* PreferencesSplitViewController.swift in Sources */,
				B6A9E47F26146A800067D1B9 /* PixelArguments.swift in Sources */,
				4B677436255DBEB800025BD8 /* HTTPSExcludedDomains.swift in Sources */,
				AAC5E4D225D6A709007F5990 /* BookmarkList.swift in Sources */,
				4B9292D12667123700AD2C21 /* BookmarkTableRowView.swift in Sources */,
				4B6160E525B152FA007DE5B2 /* ContentBlockerUserScript.swift in Sources */,
				B66E9DD42670EB4A00E53BB5 /* WKDownload+WebKitDownload.swift in Sources */,
				B689ECD526C247DB006FB0C5 /* BackForwardListItem.swift in Sources */,
				B693954A26F04BEB0015B914 /* NibLoadable.swift in Sources */,
				AA7412B724D1687000D22FE0 /* TabBarScrollView.swift in Sources */,
				4B0511C7262CAA5A00F6079C /* PreferenceTableCellView.swift in Sources */,
				4B9292D92667124B00AD2C21 /* BookmarkListTreeControllerDataSource.swift in Sources */,
				14D9B8FB24F7E089000D4D13 /* AddressBarViewController.swift in Sources */,
				B65536A62685B82B00085A79 /* Permissions.swift in Sources */,
				AAC82C60258B6CB5009B6B42 /* TooltipWindowController.swift in Sources */,
				AAC5E4E425D6BA9C007F5990 /* NSSizeExtension.swift in Sources */,
				AA6820EB25503D6A005ED0D5 /* Fire.swift in Sources */,
				B6AAAC3E26048F690029438D /* RandomAccessCollectionExtension.swift in Sources */,
				4B9292AF26670F5300AD2C21 /* NSOutlineViewExtensions.swift in Sources */,
				AA585D82248FD31100E9A3E2 /* AppDelegate.swift in Sources */,
				AA72D5F025FEA49900C77619 /* AddEditFavoriteWindow.swift in Sources */,
				1456D6E124EFCBC300775049 /* TabBarCollectionView.swift in Sources */,
				85308E25267FC9F2001ABD76 /* NSAlertExtension.swift in Sources */,
				4B59024826B3673600489384 /* ThirdPartyBrowser.swift in Sources */,
				B65E6B9E26D9EC0800095F96 /* CircularProgressView.swift in Sources */,
				AABEE69C24A902BB0043105B /* SuggestionContainer.swift in Sources */,
				4B59024126B35F3600489384 /* BraveDataImporter.swift in Sources */,
				B6A9E46B2614618A0067D1B9 /* OperatingSystemVersionExtension.swift in Sources */,
				85AC3AEF25D5CE9800C7D2AA /* UserScripts.swift in Sources */,
				4B677439255DBEB800025BD8 /* HTTPSUpgradeStore.swift in Sources */,
				AAB549DF25DAB8F80058460B /* BookmarkViewModel.swift in Sources */,
				F41D174125CB131900472416 /* NSColorExtension.swift in Sources */,
				4B02198D25E05FAC00ED7DEA /* UndoFireproofingViewController.swift in Sources */,
				AAE71E3725F7869300D74437 /* HomepageCollectionViewItem.swift in Sources */,
				AAC5E4F625D6BF2C007F5990 /* AddressBarButtonsViewController.swift in Sources */,
				4B59023D26B35F3600489384 /* ChromeDataImporter.swift in Sources */,
				853014D625E671A000FB8205 /* PageObserverUserScript.swift in Sources */,
				4B139AFD26B60BD800894F82 /* NSImageExtensions.swift in Sources */,
				B6A9E45B261460350067D1B9 /* APIHeaders.swift in Sources */,
				85625996269C953C00EE44BC /* PasswordManagementViewController.swift in Sources */,
				AA6EF9B3250785D5004754E6 /* NSMenuExtension.swift in Sources */,
				AA7412B524D1536B00D22FE0 /* MainWindowController.swift in Sources */,
				4B0511CF262CAA5A00F6079C /* AppearancePreferencesTableCellView.swift in Sources */,
				AA9FF95924A1ECF20039E328 /* Tab.swift in Sources */,
				B63D467125BFA6C100874977 /* DispatchQueueExtensions.swift in Sources */,
				B64C84EB2692DD650048FEBE /* PermissionAuthorizationPopover.swift in Sources */,
				AA6FFB4624DC3B5A0028F4D0 /* WebView.swift in Sources */,
				B693955026F04BEB0015B914 /* ShadowView.swift in Sources */,
				B6CF78DE267B099C00CD4F13 /* WKNavigationActionExtension.swift in Sources */,
				AA7412B224D0B3AC00D22FE0 /* TabBarViewItem.swift in Sources */,
				856C98D52570116900A22F1F /* NSWindow+Toast.swift in Sources */,
				4B5FF67826B602B100D42879 /* FirefoxDataImporter.swift in Sources */,
				4B02198B25E05FAC00ED7DEA /* FireproofInfoViewController.swift in Sources */,
				AA8EDF2424923E980071C2E8 /* URLExtension.swift in Sources */,
				4B67744B255DBF3A00025BD8 /* BloomFilter.cpp in Sources */,
				4BE0DF06267819A1006337B7 /* NSStoryboardExtension.swift in Sources */,
				4B02198A25E05FAC00ED7DEA /* FireproofDomains.swift in Sources */,
				4B677442255DBEEA00025BD8 /* Database.swift in Sources */,
				4B92928B26670D1700AD2C21 /* BookmarksOutlineView.swift in Sources */,
				4BF10DAE26CDAF8100318049 /* CoreDataBookmarkImporter.swift in Sources */,
				AAF7D3862567CED500998667 /* WebViewConfiguration.swift in Sources */,
				4B6160ED25B15417007DE5B2 /* DetectedTracker.swift in Sources */,
				4BF10DAD26CDAE9600318049 /* BookmarkImport.swift in Sources */,
				B61F015525EDD5A700ABB5A3 /* UserContentController.swift in Sources */,
				AAC5E4D925D6A711007F5990 /* BookmarkStore.swift in Sources */,
				B6FA893F269C424500588ECD /* PrivacyDashboardViewController.swift in Sources */,
				AA72D5FE25FFF94E00C77619 /* NSMenuItemExtension.swift in Sources */,
				4BA1A6C2258B0A1300F6F690 /* ContiguousBytesExtension.swift in Sources */,
				AA9B7C7E26A06E040008D425 /* TrackerInfo.swift in Sources */,
				B6553692268440D700085A79 /* WKProcessPool+GeolocationProvider.swift in Sources */,
			);
			runOnlyForDeploymentPostprocessing = 0;
		};
		AA585D8C248FD31400E9A3E2 /* Sources */ = {
			isa = PBXSourcesBuildPhase;
			buildActionMask = 2147483647;
			files = (
				026ADE1626C30FA5002518EE /* PrivacyConfigurationManagerTests.swift in Sources */,
				B67C6C472654C643006C872E /* FileManagerExtensionTests.swift in Sources */,
				142879DA24CE1179005419BB /* SuggestionViewModelTests.swift in Sources */,
				4B9292C12667103100AD2C21 /* BookmarkMigrationTests.swift in Sources */,
				4B9292BC2667103100AD2C21 /* BookmarkSidebarTreeControllerTests.swift in Sources */,
				B6DA44232616CABC00DD1EC2 /* PixelArgumentsTests.swift in Sources */,
				AAEC74BC2642F0F800C2EFBC /* History.xcdatamodeld in Sources */,
				85F1B0C925EF9759004792B6 /* URLEventHandlerTests.swift in Sources */,
				4B9292BD2667103100AD2C21 /* BookmarkOutlineViewDataSourceTests.swift in Sources */,
				B6A5A27925B93FFF00AA7ADA /* StateRestorationManagerTests.swift in Sources */,
				4B9292BB2667103100AD2C21 /* BookmarkNodeTests.swift in Sources */,
				4B0219A825E0646500ED7DEA /* WebsiteDataStoreTests.swift in Sources */,
				AAC9C01E24CB6BEB00AD1325 /* TabCollectionViewModelTests.swift in Sources */,
				AA0877BA26D5161D00B05660 /* WebKitVersionProviderTests.swift in Sources */,
				85E11C3725E7F1E100974CAF /* ExternalURLHandlerTests.swift in Sources */,
				B6DA44282616CAE000DD1EC2 /* AppUsageActivityMonitorTests.swift in Sources */,
				4B59024C26B38BB800489384 /* ChromiumLoginReaderTests.swift in Sources */,
				AAC9C01724CAFBDC00AD1325 /* TabCollectionTests.swift in Sources */,
				4B82E9B925B6A05800656FE7 /* DetectedTrackerTests.swift in Sources */,
				B67C6C3D2654B897006C872E /* WebViewExtensionTests.swift in Sources */,
				4BA1A6DE258C100A00F6F690 /* FileStoreTests.swift in Sources */,
				4B0511F0262CAEC900F6079C /* AppearancePreferencesTests.swift in Sources */,
				AAC9C01C24CB594C00AD1325 /* TabViewModelTests.swift in Sources */,
				B65349AA265CF45000DCC645 /* DispatchQueueExtensionsTests.swift in Sources */,
				858A798A26A9B35E00A75A42 /* PasswordManagementItemModelTests.swift in Sources */,
				B6DA441E2616C84600DD1EC2 /* PixelStoreMock.swift in Sources */,
				4B9292BF2667103100AD2C21 /* TreeControllerTests.swift in Sources */,
				B693956926F352DB0015B914 /* DownloadsWebViewMock.m in Sources */,
				4B11060525903E570039B979 /* CoreDataEncryptionTesting.xcdatamodeld in Sources */,
				858A798826A99DBE00A75A42 /* PasswordManagementItemListModelTests.swift in Sources */,
				8546DE6225C03056000CA5E1 /* UserAgentTests.swift in Sources */,
				4B97ACF526D2C9290086C3D0 /* FirefoxBookmarksReaderTests.swift in Sources */,
				B63ED0DE26AFD9A300A9DAD1 /* AVCaptureDeviceMock.swift in Sources */,
				B63ED0E026AFE32F00A9DAD1 /* GeolocationProviderMock.swift in Sources */,
				4B723E0926B0003E00E14D75 /* CSVLoginExporterTests.swift in Sources */,
				B630793526731BC400DCEE41 /* URLSuggestedFilenameTests.swift in Sources */,
				4B82E9C125B6A1CD00656FE7 /* TrackerRadarManagerTests.swift in Sources */,
				AADE11C026D916D70032D8A7 /* StringExtensionTests.swift in Sources */,
				85AC3B4925DAC9BD00C7D2AA /* ConfigurationStorageTests.swift in Sources */,
				B693956126F1C1BC0015B914 /* DownloadListStoreMock.swift in Sources */,
				4B723E0726B0003E00E14D75 /* CSVImporterTests.swift in Sources */,
				AA652CDB25DDAB32009059CC /* BookmarkStoreMock.swift in Sources */,
				B62EB47C25BAD3BB005745C6 /* WKWebViewPrivateMethodsAvailabilityTests.swift in Sources */,
				B6106BA026A7BE0B0013B453 /* PermissionManagerTests.swift in Sources */,
				B6106BB526A809E60013B453 /* GeolocationProviderTests.swift in Sources */,
				B6A5A2A025B96E8300AA7ADA /* AppStateChangePublisherTests.swift in Sources */,
				B63ED0E326B3E7FA00A9DAD1 /* CLLocationManagerMock.swift in Sources */,
				4B02199C25E063DE00ED7DEA /* FireproofDomainsTests.swift in Sources */,
				B65783EC25F8AB9300D8DB33 /* String+PunycodeTests.swift in Sources */,
				AA0F3DB7261A566C0077F2D9 /* SuggestionLoadingMock.swift in Sources */,
				4B9292BE2667103100AD2C21 /* PasteboardFolderTests.swift in Sources */,
				4B9292C52667104B00AD2C21 /* CoreDataTestUtilities.swift in Sources */,
				4B723E1926B000DC00E14D75 /* TemporaryFileCreator.swift in Sources */,
				4B9292C22667103100AD2C21 /* BookmarkTests.swift in Sources */,
				142879DC24CE1185005419BB /* SuggestionContainerViewModelTests.swift in Sources */,
				AA0877B826D5160D00B05660 /* SafariVersionReaderTests.swift in Sources */,
				B6106BAF26A7C6180013B453 /* PermissionStoreMock.swift in Sources */,
				AA652CD325DDA6E9009059CC /* LocalBookmarkManagerTests.swift in Sources */,
				B63ED0DC26AE7B1E00A9DAD1 /* WebViewMock.swift in Sources */,
				4B4F72EC266B2ED300814C60 /* CollectionExtension.swift in Sources */,
				AAE39D1B24F44885008EF28B /* TabCollectionViewModelDelegateMock.swift in Sources */,
				AA9C363025518CA9004B1BA3 /* FireTests.swift in Sources */,
				B6106BB126A7D8720013B453 /* PermissionStoreTests.swift in Sources */,
				4BF4951826C08395000547B8 /* ThirdPartyBrowserTests.swift in Sources */,
				AA63745424C9BF9A00AB2AC4 /* SuggestionContainerTests.swift in Sources */,
				AAC9C01524CAFBCE00AD1325 /* TabTests.swift in Sources */,
				4BA1A6D9258C0CB300F6F690 /* DataEncryptionTests.swift in Sources */,
				858C1BED26974E6600E6C014 /* PasswordManagerSettingsTests.swift in Sources */,
				B6A5A27E25B9403E00AA7ADA /* FileStoreMock.swift in Sources */,
				B693955F26F1C17F0015B914 /* DownloadListCoordinatorTests.swift in Sources */,
				B68172AE269EB43F006D1092 /* GeolocationServiceTests.swift in Sources */,
				B6AE74342609AFCE005B9B1A /* ProgressEstimationTests.swift in Sources */,
				4BA1A6FE258C5C1300F6F690 /* EncryptedValueTransformerTests.swift in Sources */,
				85F69B3C25EDE81F00978E59 /* URLExtensionTests.swift in Sources */,
				B6DA44112616C0FC00DD1EC2 /* PixelTests.swift in Sources */,
				4B9292BA2667103100AD2C21 /* BookmarkNodePathTests.swift in Sources */,
				4B9292C02667103100AD2C21 /* BookmarkManagedObjectTests.swift in Sources */,
				4B723E0626B0003E00E14D75 /* CSVParserTests.swift in Sources */,
				AA652CCE25DD9071009059CC /* BookmarkListTests.swift in Sources */,
				B6A5A2A825BAA35500AA7ADA /* WindowManagerStateRestorationTests.swift in Sources */,
				B61F012325ECBAE400ABB5A3 /* UserScriptsTest.swift in Sources */,
				4B11060A25903EAC0039B979 /* CoreDataEncryptionTests.swift in Sources */,
				4B9292C32667103100AD2C21 /* PasteboardBookmarkTests.swift in Sources */,
				AAEC74BB2642E67C00C2EFBC /* NSPersistentContainerExtension.swift in Sources */,
				4BF10DA726CD8F9C00318049 /* ChromiumBookmarksReaderTests.swift in Sources */,
				AABAF59C260A7D130085060C /* FaviconServiceMock.swift in Sources */,
				AAEC74B82642E43800C2EFBC /* HistoryStoreTests.swift in Sources */,
				4BA1A6E6258C270800F6F690 /* EncryptionKeyGeneratorTests.swift in Sources */,
				B61F012B25ECBB1700ABB5A3 /* UserScriptsManagerTests.swift in Sources */,
				B6106BB326A7F4AA0013B453 /* GeolocationServiceMock.swift in Sources */,
				4B8AC93D26B49BE600879451 /* FirefoxLoginReaderTests.swift in Sources */,
				4B723E0526B0003E00E14D75 /* DataImportMocks.swift in Sources */,
				85AC3B1725D9BC1A00C7D2AA /* ConfigurationDownloaderTests.swift in Sources */,
				B693955D26F19CD70015B914 /* DownloadListStoreTests.swift in Sources */,
				4B0511E7262CAB3700F6079C /* UserDefaultsWrapperUtilities.swift in Sources */,
				4BA1A6F6258C4F9600F6F690 /* EncryptionMocks.swift in Sources */,
				B6B3E0962654DACD0040E0A2 /* UTTypeTests.swift in Sources */,
				4B02199D25E063DE00ED7DEA /* FireproofingURLExtensionsTests.swift in Sources */,
				4B55EB5726E58C4300B0206E /* SafariBookmarksReaderTests.swift in Sources */,
				AAEC74B42642C69300C2EFBC /* HistoryCoordinatorTests.swift in Sources */,
				4B0511F8262CB20F00F6079C /* DownloadPreferencesTests.swift in Sources */,
				B63ED0DA26AE7AF400A9DAD1 /* PermissionManagerMock.swift in Sources */,
				AA9C362825518C44004B1BA3 /* WebsiteDataStoreMock.swift in Sources */,
				4B723E0826B0003E00E14D75 /* MockSecureVault.swift in Sources */,
				AAEC74B22642C57200C2EFBC /* HistoryCoordinatingMock.swift in Sources */,
				AAEC74B62642CC6A00C2EFBC /* HistoryStoringMock.swift in Sources */,
				AA652CB125DD825B009059CC /* LocalBookmarkStoreTests.swift in Sources */,
				B630794226731F5400DCEE41 /* WKDownloadMock.swift in Sources */,
				B6C0B24626E9CB190031CB7F /* RunLoopExtensionTests.swift in Sources */,
				B693956326F1C2A40015B914 /* FileDownloadManagerMock.swift in Sources */,
				B63ED0D826AE729600A9DAD1 /* PermissionModelTests.swift in Sources */,
				B630793A26731F2600DCEE41 /* FileDownloadManagerTests.swift in Sources */,
			);
			runOnlyForDeploymentPostprocessing = 0;
		};
/* End PBXSourcesBuildPhase section */

/* Begin PBXTargetDependency section */
		4B1AD8A325FC27E200261379 /* PBXTargetDependency */ = {
			isa = PBXTargetDependency;
			target = AA585D7D248FD31100E9A3E2 /* DuckDuckGo Privacy Browser */;
			targetProxy = 4B1AD8A225FC27E200261379 /* PBXContainerItemProxy */;
		};
		7B4CE8E026F02108009134B1 /* PBXTargetDependency */ = {
			isa = PBXTargetDependency;
			target = AA585D7D248FD31100E9A3E2 /* DuckDuckGo Privacy Browser */;
			targetProxy = 7B4CE8DF26F02108009134B1 /* PBXContainerItemProxy */;
		};
		AA585D92248FD31400E9A3E2 /* PBXTargetDependency */ = {
			isa = PBXTargetDependency;
			target = AA585D7D248FD31100E9A3E2 /* DuckDuckGo Privacy Browser */;
			targetProxy = AA585D91248FD31400E9A3E2 /* PBXContainerItemProxy */;
		};
/* End PBXTargetDependency section */

/* Begin PBXVariantGroup section */
		AA585D87248FD31400E9A3E2 /* Main.storyboard */ = {
			isa = PBXVariantGroup;
			children = (
				AA585D88248FD31400E9A3E2 /* Base */,
			);
			name = Main.storyboard;
			sourceTree = "<group>";
		};
		AA80EC69256C4691007083E7 /* BrowserTab.storyboard */ = {
			isa = PBXVariantGroup;
			children = (
				AA80EC68256C4691007083E7 /* Base */,
			);
			name = BrowserTab.storyboard;
			sourceTree = "<group>";
		};
		AA80EC6F256C469C007083E7 /* NavigationBar.storyboard */ = {
			isa = PBXVariantGroup;
			children = (
				AA80EC6E256C469C007083E7 /* Base */,
			);
			name = NavigationBar.storyboard;
			sourceTree = "<group>";
		};
		AA80EC75256C46A2007083E7 /* Suggestion.storyboard */ = {
			isa = PBXVariantGroup;
			children = (
				AA80EC74256C46A2007083E7 /* Base */,
			);
			name = Suggestion.storyboard;
			sourceTree = "<group>";
		};
		AA80EC7B256C46AA007083E7 /* TabBar.storyboard */ = {
			isa = PBXVariantGroup;
			children = (
				AA80EC7A256C46AA007083E7 /* Base */,
			);
			name = TabBar.storyboard;
			sourceTree = "<group>";
		};
		AA80EC8B256C49B8007083E7 /* Localizable.strings */ = {
			isa = PBXVariantGroup;
			children = (
				AA80EC8A256C49B8007083E7 /* en */,
			);
			name = Localizable.strings;
			sourceTree = "<group>";
		};
		AA80EC91256C49BC007083E7 /* Localizable.stringsdict */ = {
			isa = PBXVariantGroup;
			children = (
				AA80EC90256C49BC007083E7 /* en */,
			);
			name = Localizable.stringsdict;
			sourceTree = "<group>";
		};
/* End PBXVariantGroup section */

/* Begin XCBuildConfiguration section */
		4B1AD8A425FC27E200261379 /* Debug */ = {
			isa = XCBuildConfiguration;
			buildSettings = {
				BUNDLE_LOADER = "$(TEST_HOST)";
				CODE_SIGN_STYLE = Automatic;
				COMBINE_HIDPI_IMAGES = YES;
				DEVELOPMENT_TEAM = HKE973VLUW;
				INFOPLIST_FILE = "Integration Tests/Info.plist";
				LD_RUNPATH_SEARCH_PATHS = (
					"$(inherited)",
					"@executable_path/../Frameworks",
					"@loader_path/../Frameworks",
				);
				MACOSX_DEPLOYMENT_TARGET = 11.1;
				PRODUCT_BUNDLE_IDENTIFIER = "com.duckduckgo.Integration-Tests";
				PRODUCT_NAME = "$(TARGET_NAME)";
				SWIFT_VERSION = 5.0;
				TEST_HOST = "$(BUILT_PRODUCTS_DIR)/DuckDuckGo.app/Contents/MacOS/DuckDuckGo";
			};
			name = Debug;
		};
		4B1AD8A525FC27E200261379 /* Release */ = {
			isa = XCBuildConfiguration;
			buildSettings = {
				BUNDLE_LOADER = "$(TEST_HOST)";
				CODE_SIGN_STYLE = Automatic;
				COMBINE_HIDPI_IMAGES = YES;
				DEVELOPMENT_TEAM = HKE973VLUW;
				INFOPLIST_FILE = "Integration Tests/Info.plist";
				LD_RUNPATH_SEARCH_PATHS = (
					"$(inherited)",
					"@executable_path/../Frameworks",
					"@loader_path/../Frameworks",
				);
				MACOSX_DEPLOYMENT_TARGET = 11.1;
				PRODUCT_BUNDLE_IDENTIFIER = "com.duckduckgo.Integration-Tests";
				PRODUCT_NAME = "$(TARGET_NAME)";
				SWIFT_VERSION = 5.0;
				TEST_HOST = "$(BUILT_PRODUCTS_DIR)/DuckDuckGo.app/Contents/MacOS/DuckDuckGo";
			};
			name = Release;
		};
		4B1AD8B025FC322600261379 /* CI */ = {
			isa = XCBuildConfiguration;
			buildSettings = {
				ALWAYS_SEARCH_USER_PATHS = NO;
				CLANG_ANALYZER_NONNULL = YES;
				CLANG_ANALYZER_NUMBER_OBJECT_CONVERSION = YES_AGGRESSIVE;
				CLANG_CXX_LANGUAGE_STANDARD = "gnu++14";
				CLANG_CXX_LIBRARY = "libc++";
				CLANG_ENABLE_MODULES = YES;
				CLANG_ENABLE_OBJC_ARC = YES;
				CLANG_ENABLE_OBJC_WEAK = YES;
				CLANG_WARN_BLOCK_CAPTURE_AUTORELEASING = YES;
				CLANG_WARN_BOOL_CONVERSION = YES;
				CLANG_WARN_COMMA = YES;
				CLANG_WARN_CONSTANT_CONVERSION = YES;
				CLANG_WARN_DEPRECATED_OBJC_IMPLEMENTATIONS = YES;
				CLANG_WARN_DIRECT_OBJC_ISA_USAGE = YES_ERROR;
				CLANG_WARN_DOCUMENTATION_COMMENTS = YES;
				CLANG_WARN_EMPTY_BODY = YES;
				CLANG_WARN_ENUM_CONVERSION = YES;
				CLANG_WARN_INFINITE_RECURSION = YES;
				CLANG_WARN_INT_CONVERSION = YES;
				CLANG_WARN_NON_LITERAL_NULL_CONVERSION = YES;
				CLANG_WARN_OBJC_IMPLICIT_RETAIN_SELF = YES;
				CLANG_WARN_OBJC_LITERAL_CONVERSION = YES;
				CLANG_WARN_OBJC_ROOT_CLASS = YES_ERROR;
				CLANG_WARN_QUOTED_INCLUDE_IN_FRAMEWORK_HEADER = YES;
				CLANG_WARN_RANGE_LOOP_ANALYSIS = YES;
				CLANG_WARN_STRICT_PROTOTYPES = YES;
				CLANG_WARN_SUSPICIOUS_MOVE = YES;
				CLANG_WARN_UNGUARDED_AVAILABILITY = YES_AGGRESSIVE;
				CLANG_WARN_UNREACHABLE_CODE = YES;
				CLANG_WARN__DUPLICATE_METHOD_MATCH = YES;
				COPY_PHASE_STRIP = NO;
				DEBUG_INFORMATION_FORMAT = dwarf;
				ENABLE_STRICT_OBJC_MSGSEND = YES;
				ENABLE_TESTABILITY = YES;
				GCC_C_LANGUAGE_STANDARD = gnu11;
				GCC_DYNAMIC_NO_PIC = NO;
				GCC_NO_COMMON_BLOCKS = YES;
				GCC_OPTIMIZATION_LEVEL = 0;
				GCC_PREPROCESSOR_DEFINITIONS = (
					"DEBUG=1",
					"CI=1",
					"$(inherited)",
				);
				GCC_WARN_64_TO_32_BIT_CONVERSION = YES;
				GCC_WARN_ABOUT_RETURN_TYPE = YES_ERROR;
				GCC_WARN_UNDECLARED_SELECTOR = YES;
				GCC_WARN_UNINITIALIZED_AUTOS = YES_AGGRESSIVE;
				GCC_WARN_UNUSED_FUNCTION = YES;
				GCC_WARN_UNUSED_VARIABLE = YES;
				MACOSX_DEPLOYMENT_TARGET = 10.15;
				MTL_ENABLE_DEBUG_INFO = INCLUDE_SOURCE;
				MTL_FAST_MATH = YES;
				ONLY_ACTIVE_ARCH = YES;
				SDKROOT = macosx;
				SWIFT_ACTIVE_COMPILATION_CONDITIONS = "DEBUG CI";
				SWIFT_OPTIMIZATION_LEVEL = "-Onone";
			};
			name = CI;
		};
		4B1AD8B125FC322600261379 /* CI */ = {
			isa = XCBuildConfiguration;
			buildSettings = {
				ASSETCATALOG_COMPILER_APPICON_NAME = "Icon - Debug";
				CLANG_ANALYZER_LOCALIZABILITY_EMPTY_CONTEXT = YES;
				CLANG_ANALYZER_LOCALIZABILITY_NONLOCALIZED = YES;
				CODE_SIGN_ENTITLEMENTS = DuckDuckGo/DuckDuckGoCI.entitlements;
				CODE_SIGN_IDENTITY = "";
				CODE_SIGN_STYLE = Manual;
				COMBINE_HIDPI_IMAGES = YES;
				CURRENT_PROJECT_VERSION = 0.16.0;
				DEVELOPMENT_TEAM = "";
				ENABLE_HARDENED_RUNTIME = YES;
				INFOPLIST_FILE = DuckDuckGo/Info.plist;
				LD_RUNPATH_SEARCH_PATHS = (
					"$(inherited)",
					"@executable_path/../Frameworks",
				);
				MARKETING_VERSION = 0.16.0;
				PRODUCT_BUNDLE_IDENTIFIER = com.duckduckgo.macos.browser.debug;
				PRODUCT_MODULE_NAME = "$(TARGET_NAME:c99extidentifier)";
				PRODUCT_NAME = DuckDuckGo;
				PROVISIONING_PROFILE_SPECIFIER = "";
				SWIFT_ACTIVE_COMPILATION_CONDITIONS = "FEEDBACK OUT_OF_APPSTORE $(inherited)";
				SWIFT_OBJC_BRIDGING_HEADER = "$(SRCROOT)/DuckDuckGo/Bridging.h";
				SWIFT_VERSION = 5.0;
			};
			name = CI;
		};
		4B1AD8B225FC322600261379 /* CI */ = {
			isa = XCBuildConfiguration;
			buildSettings = {
				ALWAYS_EMBED_SWIFT_STANDARD_LIBRARIES = YES;
				BUNDLE_LOADER = "$(TEST_HOST)";
				CODE_SIGN_IDENTITY = "-";
				CODE_SIGN_STYLE = Automatic;
				COMBINE_HIDPI_IMAGES = YES;
				DEVELOPMENT_TEAM = "";
				INFOPLIST_FILE = "Unit Tests/Info.plist";
				LD_RUNPATH_SEARCH_PATHS = (
					"$(inherited)",
					"@executable_path/../Frameworks",
					"@loader_path/../Frameworks",
				);
				MACOSX_DEPLOYMENT_TARGET = 10.15;
				PRODUCT_BUNDLE_IDENTIFIER = com.duckduckgo.macos.browser.DuckDuckGoTests;
				PRODUCT_NAME = "$(TARGET_NAME)";
				PROVISIONING_PROFILE_SPECIFIER = "";
				SWIFT_OBJC_BRIDGING_HEADER = "$(SRCROOT)/Unit Tests/Common/TestsBridging.h";
				SWIFT_VERSION = 5.0;
				TEST_HOST = "$(BUILT_PRODUCTS_DIR)/DuckDuckGo.app/Contents/MacOS/DuckDuckGo";
			};
			name = CI;
		};
		4B1AD8B325FC322600261379 /* CI */ = {
			isa = XCBuildConfiguration;
			buildSettings = {
				BUNDLE_LOADER = "$(TEST_HOST)";
				CODE_SIGN_IDENTITY = "-";
				CODE_SIGN_STYLE = Automatic;
				COMBINE_HIDPI_IMAGES = YES;
				DEVELOPMENT_TEAM = HKE973VLUW;
				INFOPLIST_FILE = "Integration Tests/Info.plist";
				LD_RUNPATH_SEARCH_PATHS = (
					"$(inherited)",
					"@executable_path/../Frameworks",
					"@loader_path/../Frameworks",
				);
				MACOSX_DEPLOYMENT_TARGET = 11.1;
				PRODUCT_BUNDLE_IDENTIFIER = "com.duckduckgo.Integration-Tests";
				PRODUCT_NAME = "$(TARGET_NAME)";
				SWIFT_VERSION = 5.0;
				TEST_HOST = "$(BUILT_PRODUCTS_DIR)/DuckDuckGo.app/Contents/MacOS/DuckDuckGo";
			};
			name = CI;
		};
		7B4CE8E126F02108009134B1 /* Debug */ = {
			isa = XCBuildConfiguration;
			buildSettings = {
				CODE_SIGN_STYLE = Automatic;
				COMBINE_HIDPI_IMAGES = YES;
				DEVELOPMENT_TEAM = HKE973VLUW;
				INFOPLIST_FILE = "UI Tests/Info.plist";
				LD_RUNPATH_SEARCH_PATHS = (
					"$(inherited)",
					"@executable_path/../Frameworks",
					"@loader_path/../Frameworks",
				);
				MACOSX_DEPLOYMENT_TARGET = 11.3;
				PRODUCT_BUNDLE_IDENTIFIER = "com.duckduckgo.UI-Tests";
				PRODUCT_NAME = "$(TARGET_NAME)";
				SWIFT_VERSION = 5.0;
				TEST_TARGET_NAME = "DuckDuckGo Privacy Browser";
			};
			name = Debug;
		};
		7B4CE8E226F02108009134B1 /* CI */ = {
			isa = XCBuildConfiguration;
			buildSettings = {
				CODE_SIGN_IDENTITY = "-";
				CODE_SIGN_STYLE = Automatic;
				COMBINE_HIDPI_IMAGES = YES;
				DEVELOPMENT_TEAM = HKE973VLUW;
				INFOPLIST_FILE = "UI Tests/Info.plist";
				LD_RUNPATH_SEARCH_PATHS = (
					"$(inherited)",
					"@executable_path/../Frameworks",
					"@loader_path/../Frameworks",
				);
				MACOSX_DEPLOYMENT_TARGET = 11.3;
				PRODUCT_BUNDLE_IDENTIFIER = "com.duckduckgo.UI-Tests";
				PRODUCT_NAME = "$(TARGET_NAME)";
				SWIFT_VERSION = 5.0;
				TEST_TARGET_NAME = "DuckDuckGo Privacy Browser";
			};
			name = CI;
		};
		7B4CE8E326F02108009134B1 /* Release */ = {
			isa = XCBuildConfiguration;
			buildSettings = {
				CODE_SIGN_STYLE = Automatic;
				COMBINE_HIDPI_IMAGES = YES;
				DEVELOPMENT_TEAM = HKE973VLUW;
				INFOPLIST_FILE = "UI Tests/Info.plist";
				LD_RUNPATH_SEARCH_PATHS = (
					"$(inherited)",
					"@executable_path/../Frameworks",
					"@loader_path/../Frameworks",
				);
				MACOSX_DEPLOYMENT_TARGET = 11.3;
				PRODUCT_BUNDLE_IDENTIFIER = "com.duckduckgo.UI-Tests";
				PRODUCT_NAME = "$(TARGET_NAME)";
				SWIFT_VERSION = 5.0;
				TEST_TARGET_NAME = "DuckDuckGo Privacy Browser";
			};
			name = Release;
		};
		7B4CE8E426F02108009134B1 /* Beta */ = {
			isa = XCBuildConfiguration;
			buildSettings = {
				CODE_SIGN_STYLE = Automatic;
				COMBINE_HIDPI_IMAGES = YES;
				DEVELOPMENT_TEAM = HKE973VLUW;
				INFOPLIST_FILE = "UI Tests/Info.plist";
				LD_RUNPATH_SEARCH_PATHS = (
					"$(inherited)",
					"@executable_path/../Frameworks",
					"@loader_path/../Frameworks",
				);
				MACOSX_DEPLOYMENT_TARGET = 11.3;
				PRODUCT_BUNDLE_IDENTIFIER = "com.duckduckgo.UI-Tests";
				PRODUCT_NAME = "$(TARGET_NAME)";
				SWIFT_VERSION = 5.0;
				TEST_TARGET_NAME = "DuckDuckGo Privacy Browser";
			};
			name = Beta;
		};
		AA585DA2248FD31500E9A3E2 /* Debug */ = {
			isa = XCBuildConfiguration;
			buildSettings = {
				ALWAYS_SEARCH_USER_PATHS = NO;
				CLANG_ANALYZER_NONNULL = YES;
				CLANG_ANALYZER_NUMBER_OBJECT_CONVERSION = YES_AGGRESSIVE;
				CLANG_CXX_LANGUAGE_STANDARD = "gnu++14";
				CLANG_CXX_LIBRARY = "libc++";
				CLANG_ENABLE_MODULES = YES;
				CLANG_ENABLE_OBJC_ARC = YES;
				CLANG_ENABLE_OBJC_WEAK = YES;
				CLANG_WARN_BLOCK_CAPTURE_AUTORELEASING = YES;
				CLANG_WARN_BOOL_CONVERSION = YES;
				CLANG_WARN_COMMA = YES;
				CLANG_WARN_CONSTANT_CONVERSION = YES;
				CLANG_WARN_DEPRECATED_OBJC_IMPLEMENTATIONS = YES;
				CLANG_WARN_DIRECT_OBJC_ISA_USAGE = YES_ERROR;
				CLANG_WARN_DOCUMENTATION_COMMENTS = YES;
				CLANG_WARN_EMPTY_BODY = YES;
				CLANG_WARN_ENUM_CONVERSION = YES;
				CLANG_WARN_INFINITE_RECURSION = YES;
				CLANG_WARN_INT_CONVERSION = YES;
				CLANG_WARN_NON_LITERAL_NULL_CONVERSION = YES;
				CLANG_WARN_OBJC_IMPLICIT_RETAIN_SELF = YES;
				CLANG_WARN_OBJC_LITERAL_CONVERSION = YES;
				CLANG_WARN_OBJC_ROOT_CLASS = YES_ERROR;
				CLANG_WARN_QUOTED_INCLUDE_IN_FRAMEWORK_HEADER = YES;
				CLANG_WARN_RANGE_LOOP_ANALYSIS = YES;
				CLANG_WARN_STRICT_PROTOTYPES = YES;
				CLANG_WARN_SUSPICIOUS_MOVE = YES;
				CLANG_WARN_UNGUARDED_AVAILABILITY = YES_AGGRESSIVE;
				CLANG_WARN_UNREACHABLE_CODE = YES;
				CLANG_WARN__DUPLICATE_METHOD_MATCH = YES;
				COPY_PHASE_STRIP = NO;
				DEBUG_INFORMATION_FORMAT = dwarf;
				ENABLE_STRICT_OBJC_MSGSEND = YES;
				ENABLE_TESTABILITY = YES;
				GCC_C_LANGUAGE_STANDARD = gnu11;
				GCC_DYNAMIC_NO_PIC = NO;
				GCC_NO_COMMON_BLOCKS = YES;
				GCC_OPTIMIZATION_LEVEL = 0;
				GCC_PREPROCESSOR_DEFINITIONS = (
					"DEBUG=1",
					"$(inherited)",
				);
				GCC_WARN_64_TO_32_BIT_CONVERSION = YES;
				GCC_WARN_ABOUT_RETURN_TYPE = YES_ERROR;
				GCC_WARN_UNDECLARED_SELECTOR = YES;
				GCC_WARN_UNINITIALIZED_AUTOS = YES_AGGRESSIVE;
				GCC_WARN_UNUSED_FUNCTION = YES;
				GCC_WARN_UNUSED_VARIABLE = YES;
				MACOSX_DEPLOYMENT_TARGET = 10.15;
				MTL_ENABLE_DEBUG_INFO = INCLUDE_SOURCE;
				MTL_FAST_MATH = YES;
				ONLY_ACTIVE_ARCH = YES;
				SDKROOT = macosx;
				SWIFT_ACTIVE_COMPILATION_CONDITIONS = DEBUG;
				SWIFT_OPTIMIZATION_LEVEL = "-Onone";
			};
			name = Debug;
		};
		AA585DA3248FD31500E9A3E2 /* Release */ = {
			isa = XCBuildConfiguration;
			buildSettings = {
				ALWAYS_SEARCH_USER_PATHS = NO;
				CLANG_ANALYZER_NONNULL = YES;
				CLANG_ANALYZER_NUMBER_OBJECT_CONVERSION = YES_AGGRESSIVE;
				CLANG_CXX_LANGUAGE_STANDARD = "gnu++14";
				CLANG_CXX_LIBRARY = "libc++";
				CLANG_ENABLE_MODULES = YES;
				CLANG_ENABLE_OBJC_ARC = YES;
				CLANG_ENABLE_OBJC_WEAK = YES;
				CLANG_WARN_BLOCK_CAPTURE_AUTORELEASING = YES;
				CLANG_WARN_BOOL_CONVERSION = YES;
				CLANG_WARN_COMMA = YES;
				CLANG_WARN_CONSTANT_CONVERSION = YES;
				CLANG_WARN_DEPRECATED_OBJC_IMPLEMENTATIONS = YES;
				CLANG_WARN_DIRECT_OBJC_ISA_USAGE = YES_ERROR;
				CLANG_WARN_DOCUMENTATION_COMMENTS = YES;
				CLANG_WARN_EMPTY_BODY = YES;
				CLANG_WARN_ENUM_CONVERSION = YES;
				CLANG_WARN_INFINITE_RECURSION = YES;
				CLANG_WARN_INT_CONVERSION = YES;
				CLANG_WARN_NON_LITERAL_NULL_CONVERSION = YES;
				CLANG_WARN_OBJC_IMPLICIT_RETAIN_SELF = YES;
				CLANG_WARN_OBJC_LITERAL_CONVERSION = YES;
				CLANG_WARN_OBJC_ROOT_CLASS = YES_ERROR;
				CLANG_WARN_QUOTED_INCLUDE_IN_FRAMEWORK_HEADER = YES;
				CLANG_WARN_RANGE_LOOP_ANALYSIS = YES;
				CLANG_WARN_STRICT_PROTOTYPES = YES;
				CLANG_WARN_SUSPICIOUS_MOVE = YES;
				CLANG_WARN_UNGUARDED_AVAILABILITY = YES_AGGRESSIVE;
				CLANG_WARN_UNREACHABLE_CODE = YES;
				CLANG_WARN__DUPLICATE_METHOD_MATCH = YES;
				COPY_PHASE_STRIP = NO;
				DEBUG_INFORMATION_FORMAT = "dwarf-with-dsym";
				ENABLE_NS_ASSERTIONS = NO;
				ENABLE_STRICT_OBJC_MSGSEND = YES;
				GCC_C_LANGUAGE_STANDARD = gnu11;
				GCC_NO_COMMON_BLOCKS = YES;
				GCC_WARN_64_TO_32_BIT_CONVERSION = YES;
				GCC_WARN_ABOUT_RETURN_TYPE = YES_ERROR;
				GCC_WARN_UNDECLARED_SELECTOR = YES;
				GCC_WARN_UNINITIALIZED_AUTOS = YES_AGGRESSIVE;
				GCC_WARN_UNUSED_FUNCTION = YES;
				GCC_WARN_UNUSED_VARIABLE = YES;
				MACOSX_DEPLOYMENT_TARGET = 10.15;
				MTL_ENABLE_DEBUG_INFO = NO;
				MTL_FAST_MATH = YES;
				SDKROOT = macosx;
				SWIFT_COMPILATION_MODE = wholemodule;
				SWIFT_OPTIMIZATION_LEVEL = "-O";
			};
			name = Release;
		};
		AA585DA5248FD31500E9A3E2 /* Debug */ = {
			isa = XCBuildConfiguration;
			buildSettings = {
				ASSETCATALOG_COMPILER_APPICON_NAME = "Icon - Debug";
				CLANG_ANALYZER_LOCALIZABILITY_EMPTY_CONTEXT = YES;
				CLANG_ANALYZER_LOCALIZABILITY_NONLOCALIZED = YES;
				CODE_SIGN_ENTITLEMENTS = DuckDuckGo/DuckDuckGo.entitlements;
				CODE_SIGN_IDENTITY = "Apple Development";
				CODE_SIGN_STYLE = Automatic;
				COMBINE_HIDPI_IMAGES = YES;
				CURRENT_PROJECT_VERSION = 0.16.0;
				DEVELOPMENT_TEAM = HKE973VLUW;
				ENABLE_HARDENED_RUNTIME = YES;
				INFOPLIST_FILE = DuckDuckGo/Info.plist;
				LD_RUNPATH_SEARCH_PATHS = (
					"$(inherited)",
					"@executable_path/../Frameworks",
				);
				MARKETING_VERSION = 0.16.0;
				PRODUCT_BUNDLE_IDENTIFIER = com.duckduckgo.macos.browser.debug;
				PRODUCT_MODULE_NAME = "$(TARGET_NAME:c99extidentifier)";
				PRODUCT_NAME = DuckDuckGo;
				SWIFT_ACTIVE_COMPILATION_CONDITIONS = "FEEDBACK OUT_OF_APPSTORE $(inherited)";
				SWIFT_OBJC_BRIDGING_HEADER = "$(SRCROOT)/DuckDuckGo/Bridging.h";
				SWIFT_VERSION = 5.0;
			};
			name = Debug;
		};
		AA585DA6248FD31500E9A3E2 /* Release */ = {
			isa = XCBuildConfiguration;
			buildSettings = {
				ASSETCATALOG_COMPILER_APPICON_NAME = AppIcon;
				CLANG_ANALYZER_LOCALIZABILITY_EMPTY_CONTEXT = YES;
				CLANG_ANALYZER_LOCALIZABILITY_NONLOCALIZED = YES;
				CODE_SIGN_ENTITLEMENTS = DuckDuckGo/DuckDuckGo.entitlements;
				CODE_SIGN_IDENTITY = "Apple Development";
				CODE_SIGN_STYLE = Automatic;
				COMBINE_HIDPI_IMAGES = YES;
				CURRENT_PROJECT_VERSION = 0.16.0;
				DEVELOPMENT_TEAM = HKE973VLUW;
				ENABLE_HARDENED_RUNTIME = YES;
				INFOPLIST_FILE = DuckDuckGo/Info.plist;
				LD_RUNPATH_SEARCH_PATHS = (
					"$(inherited)",
					"@executable_path/../Frameworks",
				);
				MARKETING_VERSION = 0.16.0;
				PRODUCT_BUNDLE_IDENTIFIER = com.duckduckgo.macos.browser;
				PRODUCT_MODULE_NAME = "$(TARGET_NAME:c99extidentifier)";
				PRODUCT_NAME = DuckDuckGo;
				SWIFT_ACTIVE_COMPILATION_CONDITIONS = "FEEDBACK OUT_OF_APPSTORE";
				SWIFT_OBJC_BRIDGING_HEADER = "$(SRCROOT)/DuckDuckGo/Bridging.h";
				SWIFT_VERSION = 5.0;
			};
			name = Release;
		};
		AA585DA8248FD31500E9A3E2 /* Debug */ = {
			isa = XCBuildConfiguration;
			buildSettings = {
				ALWAYS_EMBED_SWIFT_STANDARD_LIBRARIES = YES;
				BUNDLE_LOADER = "$(TEST_HOST)";
				CODE_SIGN_IDENTITY = "Apple Development";
				CODE_SIGN_STYLE = Automatic;
				COMBINE_HIDPI_IMAGES = YES;
				DEVELOPMENT_TEAM = HKE973VLUW;
				INFOPLIST_FILE = "Unit Tests/Info.plist";
				LD_RUNPATH_SEARCH_PATHS = (
					"$(inherited)",
					"@executable_path/../Frameworks",
					"@loader_path/../Frameworks",
				);
				MACOSX_DEPLOYMENT_TARGET = 10.15;
				PRODUCT_BUNDLE_IDENTIFIER = com.duckduckgo.macos.browser.DuckDuckGoTests;
				PRODUCT_NAME = "$(TARGET_NAME)";
				PROVISIONING_PROFILE_SPECIFIER = "";
				SWIFT_OBJC_BRIDGING_HEADER = "$(SRCROOT)/Unit Tests/Common/TestsBridging.h";
				SWIFT_VERSION = 5.0;
				TEST_HOST = "$(BUILT_PRODUCTS_DIR)/DuckDuckGo.app/Contents/MacOS/DuckDuckGo";
			};
			name = Debug;
		};
		AA585DA9248FD31500E9A3E2 /* Release */ = {
			isa = XCBuildConfiguration;
			buildSettings = {
				ALWAYS_EMBED_SWIFT_STANDARD_LIBRARIES = YES;
				BUNDLE_LOADER = "$(TEST_HOST)";
				CODE_SIGN_IDENTITY = "Apple Development";
				CODE_SIGN_STYLE = Automatic;
				COMBINE_HIDPI_IMAGES = YES;
				DEVELOPMENT_TEAM = HKE973VLUW;
				INFOPLIST_FILE = "Unit Tests/Info.plist";
				LD_RUNPATH_SEARCH_PATHS = (
					"$(inherited)",
					"@executable_path/../Frameworks",
					"@loader_path/../Frameworks",
				);
				MACOSX_DEPLOYMENT_TARGET = 10.15;
				PRODUCT_BUNDLE_IDENTIFIER = com.duckduckgo.macos.browser.DuckDuckGoTests;
				PRODUCT_NAME = "$(TARGET_NAME)";
				PROVISIONING_PROFILE_SPECIFIER = "";
				SWIFT_OBJC_BRIDGING_HEADER = "$(SRCROOT)/Unit Tests/Common/TestsBridging.h";
				SWIFT_VERSION = 5.0;
				TEST_HOST = "$(BUILT_PRODUCTS_DIR)/DuckDuckGo.app/Contents/MacOS/DuckDuckGo";
			};
			name = Release;
		};
		B637273E26CE1B0700C8CB02 /* Beta */ = {
			isa = XCBuildConfiguration;
			buildSettings = {
				ALWAYS_SEARCH_USER_PATHS = NO;
				CLANG_ANALYZER_NONNULL = YES;
				CLANG_ANALYZER_NUMBER_OBJECT_CONVERSION = YES_AGGRESSIVE;
				CLANG_CXX_LANGUAGE_STANDARD = "gnu++14";
				CLANG_CXX_LIBRARY = "libc++";
				CLANG_ENABLE_MODULES = YES;
				CLANG_ENABLE_OBJC_ARC = YES;
				CLANG_ENABLE_OBJC_WEAK = YES;
				CLANG_WARN_BLOCK_CAPTURE_AUTORELEASING = YES;
				CLANG_WARN_BOOL_CONVERSION = YES;
				CLANG_WARN_COMMA = YES;
				CLANG_WARN_CONSTANT_CONVERSION = YES;
				CLANG_WARN_DEPRECATED_OBJC_IMPLEMENTATIONS = YES;
				CLANG_WARN_DIRECT_OBJC_ISA_USAGE = YES_ERROR;
				CLANG_WARN_DOCUMENTATION_COMMENTS = YES;
				CLANG_WARN_EMPTY_BODY = YES;
				CLANG_WARN_ENUM_CONVERSION = YES;
				CLANG_WARN_INFINITE_RECURSION = YES;
				CLANG_WARN_INT_CONVERSION = YES;
				CLANG_WARN_NON_LITERAL_NULL_CONVERSION = YES;
				CLANG_WARN_OBJC_IMPLICIT_RETAIN_SELF = YES;
				CLANG_WARN_OBJC_LITERAL_CONVERSION = YES;
				CLANG_WARN_OBJC_ROOT_CLASS = YES_ERROR;
				CLANG_WARN_QUOTED_INCLUDE_IN_FRAMEWORK_HEADER = YES;
				CLANG_WARN_RANGE_LOOP_ANALYSIS = YES;
				CLANG_WARN_STRICT_PROTOTYPES = YES;
				CLANG_WARN_SUSPICIOUS_MOVE = YES;
				CLANG_WARN_UNGUARDED_AVAILABILITY = YES_AGGRESSIVE;
				CLANG_WARN_UNREACHABLE_CODE = YES;
				CLANG_WARN__DUPLICATE_METHOD_MATCH = YES;
				COPY_PHASE_STRIP = NO;
				DEBUG_INFORMATION_FORMAT = "dwarf-with-dsym";
				ENABLE_NS_ASSERTIONS = NO;
				ENABLE_STRICT_OBJC_MSGSEND = YES;
				GCC_C_LANGUAGE_STANDARD = gnu11;
				GCC_NO_COMMON_BLOCKS = YES;
				GCC_WARN_64_TO_32_BIT_CONVERSION = YES;
				GCC_WARN_ABOUT_RETURN_TYPE = YES_ERROR;
				GCC_WARN_UNDECLARED_SELECTOR = YES;
				GCC_WARN_UNINITIALIZED_AUTOS = YES_AGGRESSIVE;
				GCC_WARN_UNUSED_FUNCTION = YES;
				GCC_WARN_UNUSED_VARIABLE = YES;
				MACOSX_DEPLOYMENT_TARGET = 10.15;
				MTL_ENABLE_DEBUG_INFO = NO;
				MTL_FAST_MATH = YES;
				SDKROOT = macosx;
				SWIFT_COMPILATION_MODE = wholemodule;
				SWIFT_OPTIMIZATION_LEVEL = "-O";
			};
			name = Beta;
		};
		B637273F26CE1B0700C8CB02 /* Beta */ = {
			isa = XCBuildConfiguration;
			buildSettings = {
				ASSETCATALOG_COMPILER_APPICON_NAME = "Icon - Beta";
				CLANG_ANALYZER_LOCALIZABILITY_EMPTY_CONTEXT = YES;
				CLANG_ANALYZER_LOCALIZABILITY_NONLOCALIZED = YES;
				CODE_SIGN_ENTITLEMENTS = DuckDuckGo/DuckDuckGo.entitlements;
				CODE_SIGN_IDENTITY = "Apple Development";
				CODE_SIGN_STYLE = Automatic;
				COMBINE_HIDPI_IMAGES = YES;
				CURRENT_PROJECT_VERSION = 0.16.0;
				DEVELOPMENT_TEAM = HKE973VLUW;
				ENABLE_HARDENED_RUNTIME = YES;
				GCC_PREPROCESSOR_DEFINITIONS = "BETA=1";
				INFOPLIST_FILE = DuckDuckGo/Info.plist;
				LD_RUNPATH_SEARCH_PATHS = (
					"$(inherited)",
					"@executable_path/../Frameworks",
				);
				MARKETING_VERSION = 0.16.0;
				PRODUCT_BUNDLE_IDENTIFIER = com.duckduckgo.macos.browser;
				PRODUCT_MODULE_NAME = "$(TARGET_NAME:c99extidentifier)";
				PRODUCT_NAME = "DuckDuckGo Non-Production";
				SWIFT_ACTIVE_COMPILATION_CONDITIONS = "FEEDBACK OUT_OF_APPSTORE BETA";
				SWIFT_OBJC_BRIDGING_HEADER = "$(SRCROOT)/DuckDuckGo/Bridging.h";
				SWIFT_VERSION = 5.0;
			};
			name = Beta;
		};
		B637274026CE1B0700C8CB02 /* Beta */ = {
			isa = XCBuildConfiguration;
			buildSettings = {
				ALWAYS_EMBED_SWIFT_STANDARD_LIBRARIES = YES;
				BUNDLE_LOADER = "$(TEST_HOST)";
				CODE_SIGN_IDENTITY = "Apple Development";
				CODE_SIGN_STYLE = Automatic;
				COMBINE_HIDPI_IMAGES = YES;
				DEVELOPMENT_TEAM = HKE973VLUW;
				INFOPLIST_FILE = "Unit Tests/Info.plist";
				LD_RUNPATH_SEARCH_PATHS = (
					"$(inherited)",
					"@executable_path/../Frameworks",
					"@loader_path/../Frameworks",
				);
				MACOSX_DEPLOYMENT_TARGET = 10.15;
				PRODUCT_BUNDLE_IDENTIFIER = com.duckduckgo.macos.browser.DuckDuckGoTests;
				PRODUCT_NAME = "$(TARGET_NAME)";
				PROVISIONING_PROFILE_SPECIFIER = "";
				SWIFT_OBJC_BRIDGING_HEADER = "$(SRCROOT)/Unit Tests/Common/TestsBridging.h";
				SWIFT_VERSION = 5.0;
				TEST_HOST = "$(BUILT_PRODUCTS_DIR)/DuckDuckGo.app/Contents/MacOS/DuckDuckGo";
			};
			name = Beta;
		};
		B637274126CE1B0700C8CB02 /* Beta */ = {
			isa = XCBuildConfiguration;
			buildSettings = {
				BUNDLE_LOADER = "$(TEST_HOST)";
				CODE_SIGN_STYLE = Automatic;
				COMBINE_HIDPI_IMAGES = YES;
				DEVELOPMENT_TEAM = HKE973VLUW;
				INFOPLIST_FILE = "Integration Tests/Info.plist";
				LD_RUNPATH_SEARCH_PATHS = (
					"$(inherited)",
					"@executable_path/../Frameworks",
					"@loader_path/../Frameworks",
				);
				MACOSX_DEPLOYMENT_TARGET = 11.1;
				PRODUCT_BUNDLE_IDENTIFIER = "com.duckduckgo.Integration-Tests";
				PRODUCT_NAME = "$(TARGET_NAME)";
				SWIFT_VERSION = 5.0;
				TEST_HOST = "$(BUILT_PRODUCTS_DIR)/DuckDuckGo.app/Contents/MacOS/DuckDuckGo";
			};
			name = Beta;
		};
/* End XCBuildConfiguration section */

/* Begin XCConfigurationList section */
		4B1AD8A625FC27E200261379 /* Build configuration list for PBXNativeTarget "Integration Tests" */ = {
			isa = XCConfigurationList;
			buildConfigurations = (
				4B1AD8A425FC27E200261379 /* Debug */,
				4B1AD8B325FC322600261379 /* CI */,
				4B1AD8A525FC27E200261379 /* Release */,
				B637274126CE1B0700C8CB02 /* Beta */,
			);
			defaultConfigurationIsVisible = 0;
			defaultConfigurationName = Release;
		};
		7B4CE8E526F02108009134B1 /* Build configuration list for PBXNativeTarget "UI Tests" */ = {
			isa = XCConfigurationList;
			buildConfigurations = (
				7B4CE8E126F02108009134B1 /* Debug */,
				7B4CE8E226F02108009134B1 /* CI */,
				7B4CE8E326F02108009134B1 /* Release */,
				7B4CE8E426F02108009134B1 /* Beta */,
			);
			defaultConfigurationIsVisible = 0;
			defaultConfigurationName = Release;
		};
		AA585D79248FD31100E9A3E2 /* Build configuration list for PBXProject "DuckDuckGo" */ = {
			isa = XCConfigurationList;
			buildConfigurations = (
				AA585DA2248FD31500E9A3E2 /* Debug */,
				4B1AD8B025FC322600261379 /* CI */,
				AA585DA3248FD31500E9A3E2 /* Release */,
				B637273E26CE1B0700C8CB02 /* Beta */,
			);
			defaultConfigurationIsVisible = 0;
			defaultConfigurationName = Release;
		};
		AA585DA4248FD31500E9A3E2 /* Build configuration list for PBXNativeTarget "DuckDuckGo Privacy Browser" */ = {
			isa = XCConfigurationList;
			buildConfigurations = (
				AA585DA5248FD31500E9A3E2 /* Debug */,
				4B1AD8B125FC322600261379 /* CI */,
				AA585DA6248FD31500E9A3E2 /* Release */,
				B637273F26CE1B0700C8CB02 /* Beta */,
			);
			defaultConfigurationIsVisible = 0;
			defaultConfigurationName = Release;
		};
		AA585DA7248FD31500E9A3E2 /* Build configuration list for PBXNativeTarget "Unit Tests" */ = {
			isa = XCConfigurationList;
			buildConfigurations = (
				AA585DA8248FD31500E9A3E2 /* Debug */,
				4B1AD8B225FC322600261379 /* CI */,
				AA585DA9248FD31500E9A3E2 /* Release */,
				B637274026CE1B0700C8CB02 /* Beta */,
			);
			defaultConfigurationIsVisible = 0;
			defaultConfigurationName = Release;
		};
/* End XCConfigurationList section */

/* Begin XCRemoteSwiftPackageReference section */
		4B82E9B125B69E3E00656FE7 /* XCRemoteSwiftPackageReference "TrackerRadarKit" */ = {
			isa = XCRemoteSwiftPackageReference;
			repositoryURL = "https://github.com/duckduckgo/TrackerRadarKit.git";
			requirement = {
				kind = upToNextMajorVersion;
				minimumVersion = 1.0.2;
			};
		};
		85F4D1C2266695C9002DD869 /* XCRemoteSwiftPackageReference "BrowserServicesKit" */ = {
			isa = XCRemoteSwiftPackageReference;
			repositoryURL = "https://github.com/duckduckgo/BrowserServicesKit.git";
			requirement = {
				kind = exactVersion;
				version = 7.1.3;
			};
		};
		85FF55C625F82E4F00E2AB99 /* XCRemoteSwiftPackageReference "lottie-ios" */ = {
			isa = XCRemoteSwiftPackageReference;
			repositoryURL = "https://github.com/airbnb/lottie-ios";
			requirement = {
				branch = "lottie/macos-spm";
				kind = branch;
			};
		};
		AA06B6B52672AF8100F541C5 /* XCRemoteSwiftPackageReference "Sparkle" */ = {
			isa = XCRemoteSwiftPackageReference;
			repositoryURL = "https://github.com/sparkle-project/Sparkle.git";
			requirement = {
				kind = upToNextMajorVersion;
				minimumVersion = 1.26.0;
			};
		};
		B65783F325F8ACA400D8DB33 /* XCRemoteSwiftPackageReference "PunycodeSwift" */ = {
			isa = XCRemoteSwiftPackageReference;
			repositoryURL = "https://github.com/gumob/PunycodeSwift.git";
			requirement = {
				kind = upToNextMajorVersion;
				minimumVersion = 2.1.0;
			};
		};
		B6DA44152616C13800DD1EC2 /* XCRemoteSwiftPackageReference "OHHTTPStubs" */ = {
			isa = XCRemoteSwiftPackageReference;
			repositoryURL = "https://github.com/AliSoftware/OHHTTPStubs.git";
			requirement = {
				kind = upToNextMajorVersion;
				minimumVersion = 9.1.0;
			};
		};
/* End XCRemoteSwiftPackageReference section */

/* Begin XCSwiftPackageProductDependency section */
		4B82E9B225B69E3E00656FE7 /* TrackerRadarKit */ = {
			isa = XCSwiftPackageProductDependency;
			package = 4B82E9B125B69E3E00656FE7 /* XCRemoteSwiftPackageReference "TrackerRadarKit" */;
			productName = TrackerRadarKit;
		};
		85F4D1C3266695C9002DD869 /* BrowserServicesKit */ = {
			isa = XCSwiftPackageProductDependency;
			package = 85F4D1C2266695C9002DD869 /* XCRemoteSwiftPackageReference "BrowserServicesKit" */;
			productName = BrowserServicesKit;
		};
		85FF55C725F82E4F00E2AB99 /* Lottie */ = {
			isa = XCSwiftPackageProductDependency;
			package = 85FF55C625F82E4F00E2AB99 /* XCRemoteSwiftPackageReference "lottie-ios" */;
			productName = Lottie;
		};
		AA06B6B62672AF8100F541C5 /* Sparkle */ = {
			isa = XCSwiftPackageProductDependency;
			package = AA06B6B52672AF8100F541C5 /* XCRemoteSwiftPackageReference "Sparkle" */;
			productName = Sparkle;
		};
		B65783F425F8ACA400D8DB33 /* Punnycode */ = {
			isa = XCSwiftPackageProductDependency;
			package = B65783F325F8ACA400D8DB33 /* XCRemoteSwiftPackageReference "PunycodeSwift" */;
			productName = Punnycode;
		};
		B6DA44162616C13800DD1EC2 /* OHHTTPStubs */ = {
			isa = XCSwiftPackageProductDependency;
			package = B6DA44152616C13800DD1EC2 /* XCRemoteSwiftPackageReference "OHHTTPStubs" */;
			productName = OHHTTPStubs;
		};
		B6DA44182616C13800DD1EC2 /* OHHTTPStubsSwift */ = {
			isa = XCSwiftPackageProductDependency;
			package = B6DA44152616C13800DD1EC2 /* XCRemoteSwiftPackageReference "OHHTTPStubs" */;
			productName = OHHTTPStubsSwift;
		};
/* End XCSwiftPackageProductDependency section */

/* Begin XCVersionGroup section */
		4B11060325903E570039B979 /* CoreDataEncryptionTesting.xcdatamodeld */ = {
			isa = XCVersionGroup;
			children = (
				4B11060425903E570039B979 /* CoreDataEncryptionTesting.xcdatamodel */,
			);
			currentVersion = 4B11060425903E570039B979 /* CoreDataEncryptionTesting.xcdatamodel */;
			path = CoreDataEncryptionTesting.xcdatamodeld;
			sourceTree = "<group>";
			versionGroupType = wrapper.xcdatamodel;
		};
		4B67742E255DBEB800025BD8 /* HTTPSUpgrade.xcdatamodeld */ = {
			isa = XCVersionGroup;
			children = (
				4B67742F255DBEB800025BD8 /* HTTPSUpgrade 3.xcdatamodel */,
			);
			currentVersion = 4B67742F255DBEB800025BD8 /* HTTPSUpgrade 3.xcdatamodel */;
			path = HTTPSUpgrade.xcdatamodeld;
			sourceTree = "<group>";
			versionGroupType = wrapper.xcdatamodel;
		};
		4B9292A726670D3700AD2C21 /* Bookmark.xcdatamodeld */ = {
			isa = XCVersionGroup;
			children = (
				4B9292A826670D3700AD2C21 /* Bookmark 2.xcdatamodel */,
				4B9292A926670D3700AD2C21 /* Bookmark.xcdatamodel */,
			);
			currentVersion = 4B9292A826670D3700AD2C21 /* Bookmark 2.xcdatamodel */;
			path = Bookmark.xcdatamodeld;
			sourceTree = "<group>";
			versionGroupType = wrapper.xcdatamodel;
		};
		AAE75278263B046100B973F8 /* History.xcdatamodeld */ = {
			isa = XCVersionGroup;
			children = (
				AA7DE8E026A9BD000012B490 /* History 2.xcdatamodel */,
				AAE75279263B046100B973F8 /* History.xcdatamodel */,
			);
			currentVersion = AA7DE8E026A9BD000012B490 /* History 2.xcdatamodel */;
			path = History.xcdatamodeld;
			sourceTree = "<group>";
			versionGroupType = wrapper.xcdatamodel;
		};
		B64C852E26943BC10048FEBE /* Permissions.xcdatamodeld */ = {
			isa = XCVersionGroup;
			children = (
				B64C852F26943BC10048FEBE /* Permissions.xcdatamodel */,
			);
			currentVersion = B64C852F26943BC10048FEBE /* Permissions.xcdatamodel */;
			path = Permissions.xcdatamodeld;
			sourceTree = "<group>";
			versionGroupType = wrapper.xcdatamodel;
		};
		B6C0B23226E71BCD0031CB7F /* Downloads.xcdatamodeld */ = {
			isa = XCVersionGroup;
			children = (
				B6C0B23326E71BCD0031CB7F /* Downloads.xcdatamodel */,
			);
			currentVersion = B6C0B23326E71BCD0031CB7F /* Downloads.xcdatamodel */;
			path = Downloads.xcdatamodeld;
			sourceTree = "<group>";
			versionGroupType = wrapper.xcdatamodel;
		};
		B6DA44062616B30600DD1EC2 /* PixelDataModel.xcdatamodeld */ = {
			isa = XCVersionGroup;
			children = (
				B6DA44072616B30600DD1EC2 /* PixelDataModel.xcdatamodel */,
			);
			currentVersion = B6DA44072616B30600DD1EC2 /* PixelDataModel.xcdatamodel */;
			path = PixelDataModel.xcdatamodeld;
			sourceTree = "<group>";
			versionGroupType = wrapper.xcdatamodel;
		};
/* End XCVersionGroup section */
	};
	rootObject = AA585D76248FD31100E9A3E2 /* Project object */;
}<|MERGE_RESOLUTION|>--- conflicted
+++ resolved
@@ -62,10 +62,6 @@
 		4B1AD91725FC46FB00261379 /* CoreDataEncryptionTests.swift in Sources */ = {isa = PBXBuildFile; fileRef = 4B1AD91625FC46FB00261379 /* CoreDataEncryptionTests.swift */; };
 		4B1AD92125FC474E00261379 /* CoreDataEncryptionTesting.xcdatamodeld in Sources */ = {isa = PBXBuildFile; fileRef = 4B11060325903E570039B979 /* CoreDataEncryptionTesting.xcdatamodeld */; };
 		4B4F72EC266B2ED300814C60 /* CollectionExtension.swift in Sources */ = {isa = PBXBuildFile; fileRef = 4B4F72EB266B2ED300814C60 /* CollectionExtension.swift */; };
-		4B55EB5026E569F600B0206E /* RequestFilePermissionViewController.swift in Sources */ = {isa = PBXBuildFile; fileRef = 4B55EB4F26E569F600B0206E /* RequestFilePermissionViewController.swift */; };
-		4B55EB5226E5891B00B0206E /* SafariBookmarksReader.swift in Sources */ = {isa = PBXBuildFile; fileRef = 4B55EB5126E5891B00B0206E /* SafariBookmarksReader.swift */; };
-		4B55EB5526E58B5100B0206E /* Bookmarks.plist in Resources */ = {isa = PBXBuildFile; fileRef = 4B55EB5426E58B5100B0206E /* Bookmarks.plist */; };
-		4B55EB5726E58C4300B0206E /* SafariBookmarksReaderTests.swift in Sources */ = {isa = PBXBuildFile; fileRef = 4B55EB5626E58C4300B0206E /* SafariBookmarksReaderTests.swift */; };
 		4B59023D26B35F3600489384 /* ChromeDataImporter.swift in Sources */ = {isa = PBXBuildFile; fileRef = 4B59023826B35F3600489384 /* ChromeDataImporter.swift */; };
 		4B59023E26B35F3600489384 /* ChromiumLoginReader.swift in Sources */ = {isa = PBXBuildFile; fileRef = 4B59023926B35F3600489384 /* ChromiumLoginReader.swift */; };
 		4B59024026B35F3600489384 /* ChromiumDataImporter.swift in Sources */ = {isa = PBXBuildFile; fileRef = 4B59023B26B35F3600489384 /* ChromiumDataImporter.swift */; };
@@ -168,9 +164,6 @@
 		4B9292D72667124000AD2C21 /* NSPopUpButtonExtension.swift in Sources */ = {isa = PBXBuildFile; fileRef = 4B9292D62667124000AD2C21 /* NSPopUpButtonExtension.swift */; };
 		4B9292D92667124B00AD2C21 /* BookmarkListTreeControllerDataSource.swift in Sources */ = {isa = PBXBuildFile; fileRef = 4B9292D82667124B00AD2C21 /* BookmarkListTreeControllerDataSource.swift */; };
 		4B9292DB2667125D00AD2C21 /* ContextualMenu.swift in Sources */ = {isa = PBXBuildFile; fileRef = 4B9292DA2667125D00AD2C21 /* ContextualMenu.swift */; };
-		4B97ACEF26D2A5B50086C3D0 /* SafariDataImporter.swift in Sources */ = {isa = PBXBuildFile; fileRef = 4B97ACEE26D2A5B50086C3D0 /* SafariDataImporter.swift */; };
-		4B97ACF526D2C9290086C3D0 /* FirefoxBookmarksReaderTests.swift in Sources */ = {isa = PBXBuildFile; fileRef = 4B97ACF426D2C9280086C3D0 /* FirefoxBookmarksReaderTests.swift */; };
-		4B97ACF826D2CAA70086C3D0 /* places.sqlite in Resources */ = {isa = PBXBuildFile; fileRef = 4B97ACF626D2C95E0086C3D0 /* places.sqlite */; };
 		4BA1A69B258B076900F6F690 /* FileStore.swift in Sources */ = {isa = PBXBuildFile; fileRef = 4BA1A69A258B076900F6F690 /* FileStore.swift */; };
 		4BA1A6A0258B079600F6F690 /* DataEncryption.swift in Sources */ = {isa = PBXBuildFile; fileRef = 4BA1A69F258B079600F6F690 /* DataEncryption.swift */; };
 		4BA1A6A5258B07DF00F6F690 /* EncryptedValueTransformer.swift in Sources */ = {isa = PBXBuildFile; fileRef = 4BA1A6A4258B07DF00F6F690 /* EncryptedValueTransformer.swift */; };
@@ -183,7 +176,6 @@
 		4BA1A6E6258C270800F6F690 /* EncryptionKeyGeneratorTests.swift in Sources */ = {isa = PBXBuildFile; fileRef = 4BA1A6E5258C270800F6F690 /* EncryptionKeyGeneratorTests.swift */; };
 		4BA1A6F6258C4F9600F6F690 /* EncryptionMocks.swift in Sources */ = {isa = PBXBuildFile; fileRef = 4BA1A6F5258C4F9600F6F690 /* EncryptionMocks.swift */; };
 		4BA1A6FE258C5C1300F6F690 /* EncryptedValueTransformerTests.swift in Sources */ = {isa = PBXBuildFile; fileRef = 4BA1A6FD258C5C1300F6F690 /* EncryptedValueTransformerTests.swift */; };
-		4BAC983026FD8883002A686F /* FirefoxBookmarksReader.swift in Sources */ = {isa = PBXBuildFile; fileRef = 4B97ACF226D2C8600086C3D0 /* FirefoxBookmarksReader.swift */; };
 		4BB46EA226B8954500222970 /* logins-encrypted.json in Resources */ = {isa = PBXBuildFile; fileRef = 4BB46EA026B8954500222970 /* logins-encrypted.json */; };
 		4BB46EA326B8954500222970 /* key4-encrypted.db in Resources */ = {isa = PBXBuildFile; fileRef = 4BB46EA126B8954500222970 /* key4-encrypted.db */; };
 		4BB6CE5F26B77ED000EC5860 /* Cryptography.swift in Sources */ = {isa = PBXBuildFile; fileRef = 4BB6CE5E26B77ED000EC5860 /* Cryptography.swift */; };
@@ -191,13 +183,21 @@
 		4BB88B4A25B7B690006F6B06 /* SequenceExtensions.swift in Sources */ = {isa = PBXBuildFile; fileRef = 4BB88B4925B7B690006F6B06 /* SequenceExtensions.swift */; };
 		4BB88B5025B7BA2B006F6B06 /* TabInstrumentation.swift in Sources */ = {isa = PBXBuildFile; fileRef = 4BB88B4F25B7BA2B006F6B06 /* TabInstrumentation.swift */; };
 		4BB88B5B25B7BA50006F6B06 /* Instruments.swift in Sources */ = {isa = PBXBuildFile; fileRef = 4BB88B5A25B7BA50006F6B06 /* Instruments.swift */; };
+		4BB99CFE26FE191E001E4761 /* FirefoxBookmarksReader.swift in Sources */ = {isa = PBXBuildFile; fileRef = 4BB99CF526FE191E001E4761 /* FirefoxBookmarksReader.swift */; };
+		4BB99CFF26FE191E001E4761 /* BookmarkImport.swift in Sources */ = {isa = PBXBuildFile; fileRef = 4BB99CF626FE191E001E4761 /* BookmarkImport.swift */; };
+		4BB99D0026FE191E001E4761 /* CoreDataBookmarkImporter.swift in Sources */ = {isa = PBXBuildFile; fileRef = 4BB99CF726FE191E001E4761 /* CoreDataBookmarkImporter.swift */; };
+		4BB99D0126FE191E001E4761 /* ChromiumBookmarksReader.swift in Sources */ = {isa = PBXBuildFile; fileRef = 4BB99CF926FE191E001E4761 /* ChromiumBookmarksReader.swift */; };
+		4BB99D0226FE191E001E4761 /* ImportedBookmarks.swift in Sources */ = {isa = PBXBuildFile; fileRef = 4BB99CFA26FE191E001E4761 /* ImportedBookmarks.swift */; };
+		4BB99D0326FE191E001E4761 /* SafariBookmarksReader.swift in Sources */ = {isa = PBXBuildFile; fileRef = 4BB99CFC26FE191E001E4761 /* SafariBookmarksReader.swift */; };
+		4BB99D0426FE191E001E4761 /* SafariDataImporter.swift in Sources */ = {isa = PBXBuildFile; fileRef = 4BB99CFD26FE191E001E4761 /* SafariDataImporter.swift */; };
+		4BB99D0626FE1979001E4761 /* RequestFilePermissionViewController.swift in Sources */ = {isa = PBXBuildFile; fileRef = 4BB99D0526FE1979001E4761 /* RequestFilePermissionViewController.swift */; };
+		4BB99D0926FE1A6D001E4761 /* Bookmarks.plist in Resources */ = {isa = PBXBuildFile; fileRef = 4BB99D0826FE1A6D001E4761 /* Bookmarks.plist */; };
+		4BB99D0B26FE1A7B001E4761 /* Bookmarks in Resources */ = {isa = PBXBuildFile; fileRef = 4BB99D0A26FE1A7B001E4761 /* Bookmarks */; };
+		4BB99D0F26FE1A84001E4761 /* ChromiumBookmarksReaderTests.swift in Sources */ = {isa = PBXBuildFile; fileRef = 4BB99D0C26FE1A83001E4761 /* ChromiumBookmarksReaderTests.swift */; };
+		4BB99D1026FE1A84001E4761 /* FirefoxBookmarksReaderTests.swift in Sources */ = {isa = PBXBuildFile; fileRef = 4BB99D0D26FE1A83001E4761 /* FirefoxBookmarksReaderTests.swift */; };
+		4BB99D1126FE1A84001E4761 /* SafariBookmarksReaderTests.swift in Sources */ = {isa = PBXBuildFile; fileRef = 4BB99D0E26FE1A84001E4761 /* SafariBookmarksReaderTests.swift */; };
+		4BB99D1326FE1A94001E4761 /* places.sqlite in Resources */ = {isa = PBXBuildFile; fileRef = 4BB99D1226FE1A94001E4761 /* places.sqlite */; };
 		4BE0DF06267819A1006337B7 /* NSStoryboardExtension.swift in Sources */ = {isa = PBXBuildFile; fileRef = 4BE0DF0426781961006337B7 /* NSStoryboardExtension.swift */; };
-		4BF10DA426CD8F6200318049 /* ChromiumBookmarksReader.swift in Sources */ = {isa = PBXBuildFile; fileRef = 4BF10DA226CD8F6200318049 /* ChromiumBookmarksReader.swift */; };
-		4BF10DA526CD8F6200318049 /* ImportedBookmarks.swift in Sources */ = {isa = PBXBuildFile; fileRef = 4BF10DA326CD8F6200318049 /* ImportedBookmarks.swift */; };
-		4BF10DA726CD8F9C00318049 /* ChromiumBookmarksReaderTests.swift in Sources */ = {isa = PBXBuildFile; fileRef = 4BF10DA626CD8F9C00318049 /* ChromiumBookmarksReaderTests.swift */; };
-		4BF10DA926CD92AA00318049 /* Bookmarks in Resources */ = {isa = PBXBuildFile; fileRef = 4BF10DA826CD92AA00318049 /* Bookmarks */; };
-		4BF10DAD26CDAE9600318049 /* BookmarkImport.swift in Sources */ = {isa = PBXBuildFile; fileRef = 4BF10DAA26CDAD7100318049 /* BookmarkImport.swift */; };
-		4BF10DAE26CDAF8100318049 /* CoreDataBookmarkImporter.swift in Sources */ = {isa = PBXBuildFile; fileRef = 4BF10DAC26CDAE8E00318049 /* CoreDataBookmarkImporter.swift */; };
 		4BF4951826C08395000547B8 /* ThirdPartyBrowserTests.swift in Sources */ = {isa = PBXBuildFile; fileRef = 4BF4951726C08395000547B8 /* ThirdPartyBrowserTests.swift */; };
 		7B4CE8E726F02135009134B1 /* TabBarTests.swift in Sources */ = {isa = PBXBuildFile; fileRef = 7B4CE8E626F02134009134B1 /* TabBarTests.swift */; };
 		7BA4727D26F01BC400EAA165 /* CoreDataTestUtilities.swift in Sources */ = {isa = PBXBuildFile; fileRef = 4B9292C42667104B00AD2C21 /* CoreDataTestUtilities.swift */; };
@@ -627,10 +627,6 @@
 		4B1AD8A125FC27E200261379 /* Info.plist */ = {isa = PBXFileReference; lastKnownFileType = text.plist.xml; path = Info.plist; sourceTree = "<group>"; };
 		4B1AD91625FC46FB00261379 /* CoreDataEncryptionTests.swift */ = {isa = PBXFileReference; lastKnownFileType = sourcecode.swift; path = CoreDataEncryptionTests.swift; sourceTree = "<group>"; };
 		4B4F72EB266B2ED300814C60 /* CollectionExtension.swift */ = {isa = PBXFileReference; lastKnownFileType = sourcecode.swift; path = CollectionExtension.swift; sourceTree = "<group>"; };
-		4B55EB4F26E569F600B0206E /* RequestFilePermissionViewController.swift */ = {isa = PBXFileReference; lastKnownFileType = sourcecode.swift; path = RequestFilePermissionViewController.swift; sourceTree = "<group>"; };
-		4B55EB5126E5891B00B0206E /* SafariBookmarksReader.swift */ = {isa = PBXFileReference; lastKnownFileType = sourcecode.swift; path = SafariBookmarksReader.swift; sourceTree = "<group>"; };
-		4B55EB5426E58B5100B0206E /* Bookmarks.plist */ = {isa = PBXFileReference; lastKnownFileType = file.bplist; path = Bookmarks.plist; sourceTree = "<group>"; };
-		4B55EB5626E58C4300B0206E /* SafariBookmarksReaderTests.swift */ = {isa = PBXFileReference; lastKnownFileType = sourcecode.swift; path = SafariBookmarksReaderTests.swift; sourceTree = "<group>"; };
 		4B59023826B35F3600489384 /* ChromeDataImporter.swift */ = {isa = PBXFileReference; fileEncoding = 4; lastKnownFileType = sourcecode.swift; path = ChromeDataImporter.swift; sourceTree = "<group>"; };
 		4B59023926B35F3600489384 /* ChromiumLoginReader.swift */ = {isa = PBXFileReference; fileEncoding = 4; lastKnownFileType = sourcecode.swift; path = ChromiumLoginReader.swift; sourceTree = "<group>"; };
 		4B59023B26B35F3600489384 /* ChromiumDataImporter.swift */ = {isa = PBXFileReference; fileEncoding = 4; lastKnownFileType = sourcecode.swift; path = ChromiumDataImporter.swift; sourceTree = "<group>"; };
@@ -737,10 +733,6 @@
 		4B9292D62667124000AD2C21 /* NSPopUpButtonExtension.swift */ = {isa = PBXFileReference; fileEncoding = 4; lastKnownFileType = sourcecode.swift; path = NSPopUpButtonExtension.swift; sourceTree = "<group>"; };
 		4B9292D82667124B00AD2C21 /* BookmarkListTreeControllerDataSource.swift */ = {isa = PBXFileReference; fileEncoding = 4; lastKnownFileType = sourcecode.swift; path = BookmarkListTreeControllerDataSource.swift; sourceTree = "<group>"; };
 		4B9292DA2667125D00AD2C21 /* ContextualMenu.swift */ = {isa = PBXFileReference; fileEncoding = 4; lastKnownFileType = sourcecode.swift; path = ContextualMenu.swift; sourceTree = "<group>"; };
-		4B97ACEE26D2A5B50086C3D0 /* SafariDataImporter.swift */ = {isa = PBXFileReference; lastKnownFileType = sourcecode.swift; path = SafariDataImporter.swift; sourceTree = "<group>"; };
-		4B97ACF226D2C8600086C3D0 /* FirefoxBookmarksReader.swift */ = {isa = PBXFileReference; lastKnownFileType = sourcecode.swift; path = FirefoxBookmarksReader.swift; sourceTree = "<group>"; };
-		4B97ACF426D2C9280086C3D0 /* FirefoxBookmarksReaderTests.swift */ = {isa = PBXFileReference; lastKnownFileType = sourcecode.swift; path = FirefoxBookmarksReaderTests.swift; sourceTree = "<group>"; };
-		4B97ACF626D2C95E0086C3D0 /* places.sqlite */ = {isa = PBXFileReference; lastKnownFileType = file; path = places.sqlite; sourceTree = "<group>"; };
 		4BA1A69A258B076900F6F690 /* FileStore.swift */ = {isa = PBXFileReference; lastKnownFileType = sourcecode.swift; path = FileStore.swift; sourceTree = "<group>"; };
 		4BA1A69F258B079600F6F690 /* DataEncryption.swift */ = {isa = PBXFileReference; lastKnownFileType = sourcecode.swift; path = DataEncryption.swift; sourceTree = "<group>"; };
 		4BA1A6A4258B07DF00F6F690 /* EncryptedValueTransformer.swift */ = {isa = PBXFileReference; lastKnownFileType = sourcecode.swift; path = EncryptedValueTransformer.swift; sourceTree = "<group>"; };
@@ -761,13 +753,21 @@
 		4BB88B4925B7B690006F6B06 /* SequenceExtensions.swift */ = {isa = PBXFileReference; lastKnownFileType = sourcecode.swift; path = SequenceExtensions.swift; sourceTree = "<group>"; };
 		4BB88B4F25B7BA2B006F6B06 /* TabInstrumentation.swift */ = {isa = PBXFileReference; lastKnownFileType = sourcecode.swift; path = TabInstrumentation.swift; sourceTree = "<group>"; };
 		4BB88B5A25B7BA50006F6B06 /* Instruments.swift */ = {isa = PBXFileReference; lastKnownFileType = sourcecode.swift; path = Instruments.swift; sourceTree = "<group>"; };
+		4BB99CF526FE191E001E4761 /* FirefoxBookmarksReader.swift */ = {isa = PBXFileReference; fileEncoding = 4; lastKnownFileType = sourcecode.swift; path = FirefoxBookmarksReader.swift; sourceTree = "<group>"; };
+		4BB99CF626FE191E001E4761 /* BookmarkImport.swift */ = {isa = PBXFileReference; fileEncoding = 4; lastKnownFileType = sourcecode.swift; path = BookmarkImport.swift; sourceTree = "<group>"; };
+		4BB99CF726FE191E001E4761 /* CoreDataBookmarkImporter.swift */ = {isa = PBXFileReference; fileEncoding = 4; lastKnownFileType = sourcecode.swift; path = CoreDataBookmarkImporter.swift; sourceTree = "<group>"; };
+		4BB99CF926FE191E001E4761 /* ChromiumBookmarksReader.swift */ = {isa = PBXFileReference; fileEncoding = 4; lastKnownFileType = sourcecode.swift; path = ChromiumBookmarksReader.swift; sourceTree = "<group>"; };
+		4BB99CFA26FE191E001E4761 /* ImportedBookmarks.swift */ = {isa = PBXFileReference; fileEncoding = 4; lastKnownFileType = sourcecode.swift; path = ImportedBookmarks.swift; sourceTree = "<group>"; };
+		4BB99CFC26FE191E001E4761 /* SafariBookmarksReader.swift */ = {isa = PBXFileReference; fileEncoding = 4; lastKnownFileType = sourcecode.swift; path = SafariBookmarksReader.swift; sourceTree = "<group>"; };
+		4BB99CFD26FE191E001E4761 /* SafariDataImporter.swift */ = {isa = PBXFileReference; fileEncoding = 4; lastKnownFileType = sourcecode.swift; path = SafariDataImporter.swift; sourceTree = "<group>"; };
+		4BB99D0526FE1979001E4761 /* RequestFilePermissionViewController.swift */ = {isa = PBXFileReference; fileEncoding = 4; lastKnownFileType = sourcecode.swift; path = RequestFilePermissionViewController.swift; sourceTree = "<group>"; };
+		4BB99D0826FE1A6D001E4761 /* Bookmarks.plist */ = {isa = PBXFileReference; lastKnownFileType = file.bplist; path = Bookmarks.plist; sourceTree = "<group>"; };
+		4BB99D0A26FE1A7B001E4761 /* Bookmarks */ = {isa = PBXFileReference; fileEncoding = 4; lastKnownFileType = text; path = Bookmarks; sourceTree = "<group>"; };
+		4BB99D0C26FE1A83001E4761 /* ChromiumBookmarksReaderTests.swift */ = {isa = PBXFileReference; fileEncoding = 4; lastKnownFileType = sourcecode.swift; path = ChromiumBookmarksReaderTests.swift; sourceTree = "<group>"; };
+		4BB99D0D26FE1A83001E4761 /* FirefoxBookmarksReaderTests.swift */ = {isa = PBXFileReference; fileEncoding = 4; lastKnownFileType = sourcecode.swift; path = FirefoxBookmarksReaderTests.swift; sourceTree = "<group>"; };
+		4BB99D0E26FE1A84001E4761 /* SafariBookmarksReaderTests.swift */ = {isa = PBXFileReference; fileEncoding = 4; lastKnownFileType = sourcecode.swift; path = SafariBookmarksReaderTests.swift; sourceTree = "<group>"; };
+		4BB99D1226FE1A94001E4761 /* places.sqlite */ = {isa = PBXFileReference; lastKnownFileType = file; path = places.sqlite; sourceTree = "<group>"; };
 		4BE0DF0426781961006337B7 /* NSStoryboardExtension.swift */ = {isa = PBXFileReference; lastKnownFileType = sourcecode.swift; path = NSStoryboardExtension.swift; sourceTree = "<group>"; };
-		4BF10DA226CD8F6200318049 /* ChromiumBookmarksReader.swift */ = {isa = PBXFileReference; fileEncoding = 4; lastKnownFileType = sourcecode.swift; path = ChromiumBookmarksReader.swift; sourceTree = "<group>"; };
-		4BF10DA326CD8F6200318049 /* ImportedBookmarks.swift */ = {isa = PBXFileReference; fileEncoding = 4; lastKnownFileType = sourcecode.swift; path = ImportedBookmarks.swift; sourceTree = "<group>"; };
-		4BF10DA626CD8F9C00318049 /* ChromiumBookmarksReaderTests.swift */ = {isa = PBXFileReference; fileEncoding = 4; lastKnownFileType = sourcecode.swift; path = ChromiumBookmarksReaderTests.swift; sourceTree = "<group>"; };
-		4BF10DA826CD92AA00318049 /* Bookmarks */ = {isa = PBXFileReference; fileEncoding = 4; lastKnownFileType = text; path = Bookmarks; sourceTree = "<group>"; };
-		4BF10DAA26CDAD7100318049 /* BookmarkImport.swift */ = {isa = PBXFileReference; lastKnownFileType = sourcecode.swift; path = BookmarkImport.swift; sourceTree = "<group>"; };
-		4BF10DAC26CDAE8E00318049 /* CoreDataBookmarkImporter.swift */ = {isa = PBXFileReference; lastKnownFileType = sourcecode.swift; path = CoreDataBookmarkImporter.swift; sourceTree = "<group>"; };
 		4BF4951726C08395000547B8 /* ThirdPartyBrowserTests.swift */ = {isa = PBXFileReference; lastKnownFileType = sourcecode.swift; path = ThirdPartyBrowserTests.swift; sourceTree = "<group>"; };
 		7B4CE8DA26F02108009134B1 /* UI Tests.xctest */ = {isa = PBXFileReference; explicitFileType = wrapper.cfbundle; includeInIndex = 0; path = "UI Tests.xctest"; sourceTree = BUILT_PRODUCTS_DIR; };
 		7B4CE8DE26F02108009134B1 /* Info.plist */ = {isa = PBXFileReference; lastKnownFileType = text.plist.xml; path = Info.plist; sourceTree = "<group>"; };
@@ -1311,14 +1311,6 @@
 			path = "Integration Tests";
 			sourceTree = "<group>";
 		};
-		4B55EB5326E58B3700B0206E /* Test Safari Data */ = {
-			isa = PBXGroup;
-			children = (
-				4B55EB5426E58B5100B0206E /* Bookmarks.plist */,
-			);
-			path = "Test Safari Data";
-			sourceTree = "<group>";
-		};
 		4B59023726B35F3600489384 /* Chromium */ = {
 			isa = PBXGroup;
 			children = (
@@ -1334,7 +1326,7 @@
 		4B5FF67526B5F26D00D42879 /* Test Firefox Data */ = {
 			isa = PBXGroup;
 			children = (
-				4B97ACF626D2C95E0086C3D0 /* places.sqlite */,
+				4BB99D1226FE1A94001E4761 /* places.sqlite */,
 				4BB46E9F26B8953900222970 /* Primary Password */,
 				4B5FF67626B5F27800D42879 /* No Primary Password */,
 			);
@@ -1450,9 +1442,9 @@
 			children = (
 				4B723DEB26B0002B00E14D75 /* DataImport.swift */,
 				4B59024726B3673600489384 /* ThirdPartyBrowser.swift */,
+				4BB99CF326FE191E001E4761 /* Bookmarks */,
+				4B723DF126B0002B00E14D75 /* Logins */,
 				4B723DEC26B0002B00E14D75 /* View */,
-				4BF10DA026CD8F6200318049 /* Bookmarks */,
-				4B723DF126B0002B00E14D75 /* Logins */,
 			);
 			path = "Data Import";
 			sourceTree = "<group>";
@@ -1460,6 +1452,7 @@
 		4B723DEC26B0002B00E14D75 /* View */ = {
 			isa = PBXGroup;
 			children = (
+				4BB99D0526FE1979001E4761 /* RequestFilePermissionViewController.swift */,
 				4B59024226B35F7C00489384 /* BrowserImportViewController.swift */,
 				4B723DED26B0002B00E14D75 /* DataImport.storyboard */,
 				4B723DEE26B0002B00E14D75 /* DataImportViewController.swift */,
@@ -1467,7 +1460,6 @@
 				4B723DF026B0002B00E14D75 /* CSVImportSummaryViewController.swift */,
 				4B78A86A26BB3ADD0071BB16 /* BrowserImportSummaryViewController.swift */,
 				4B8AC93426B3B2FD00879451 /* NSAlert+DataImport.swift */,
-				4B55EB4F26E569F600B0206E /* RequestFilePermissionViewController.swift */,
 			);
 			path = View;
 			sourceTree = "<group>";
@@ -1530,18 +1522,18 @@
 		4B723DFE26B0003E00E14D75 /* Data Import */ = {
 			isa = PBXGroup;
 			children = (
-				4BF10DA626CD8F9C00318049 /* ChromiumBookmarksReaderTests.swift */,
+				4BB99D0C26FE1A83001E4761 /* ChromiumBookmarksReaderTests.swift */,
 				4B59024B26B38BB800489384 /* ChromiumLoginReaderTests.swift */,
 				4B723E0126B0003E00E14D75 /* CSVImporterTests.swift */,
 				4B723E0026B0003E00E14D75 /* CSVParserTests.swift */,
 				4B723DFF26B0003E00E14D75 /* DataImportMocks.swift */,
+				4BB99D0D26FE1A83001E4761 /* FirefoxBookmarksReaderTests.swift */,
 				4B8AC93C26B49BE600879451 /* FirefoxLoginReaderTests.swift */,
-				4B97ACF426D2C9280086C3D0 /* FirefoxBookmarksReaderTests.swift */,
+				4BB99D0E26FE1A84001E4761 /* SafariBookmarksReaderTests.swift */,
 				4BF4951726C08395000547B8 /* ThirdPartyBrowserTests.swift */,
-				4B55EB5626E58C4300B0206E /* SafariBookmarksReaderTests.swift */,
-				4B55EB5326E58B3700B0206E /* Test Safari Data */,
 				4BB46EA526B8974500222970 /* Test Chrome Data */,
 				4B5FF67526B5F26D00D42879 /* Test Firefox Data */,
+				4BB99D0726FE1A6D001E4761 /* Test Safari Data */,
 			);
 			path = "Data Import";
 			sourceTree = "<group>";
@@ -1582,23 +1574,6 @@
 				4B9292AE26670F5300AD2C21 /* NSOutlineViewExtensions.swift */,
 			);
 			path = Extensions;
-			sourceTree = "<group>";
-		};
-		4B97ACED26D2A5A20086C3D0 /* Safari */ = {
-			isa = PBXGroup;
-			children = (
-				4B97ACEE26D2A5B50086C3D0 /* SafariDataImporter.swift */,
-				4B55EB5126E5891B00B0206E /* SafariBookmarksReader.swift */,
-			);
-			path = Safari;
-			sourceTree = "<group>";
-		};
-		4B97ACF126D2C8510086C3D0 /* Firefox */ = {
-			isa = PBXGroup;
-			children = (
-				4B97ACF226D2C8600086C3D0 /* FirefoxBookmarksReader.swift */,
-			);
-			path = Firefox;
 			sourceTree = "<group>";
 		};
 		4BA1A691258B06F600F6F690 /* FileSystem */ = {
@@ -1650,7 +1625,7 @@
 		4BB46EA526B8974500222970 /* Test Chrome Data */ = {
 			isa = PBXGroup;
 			children = (
-				4BF10DA826CD92AA00318049 /* Bookmarks */,
+				4BB99D0A26FE1A7B001E4761 /* Bookmarks */,
 				4B59024926B38B0B00489384 /* Login Data */,
 			);
 			path = "Test Chrome Data";
@@ -1669,27 +1644,52 @@
 			path = Utilities;
 			sourceTree = "<group>";
 		};
-<<<<<<< HEAD
-		4BF10DA026CD8F6200318049 /* Bookmarks */ = {
-			isa = PBXGroup;
-			children = (
-				4BF10DAA26CDAD7100318049 /* BookmarkImport.swift */,
-				4BF10DAC26CDAE8E00318049 /* CoreDataBookmarkImporter.swift */,
-				4BF10DA126CD8F6200318049 /* Chromium */,
-				4B97ACF126D2C8510086C3D0 /* Firefox */,
-				4B97ACED26D2A5A20086C3D0 /* Safari */,
+		4BB99CF326FE191E001E4761 /* Bookmarks */ = {
+			isa = PBXGroup;
+			children = (
+				4BB99CF426FE191E001E4761 /* Firefox */,
+				4BB99CF626FE191E001E4761 /* BookmarkImport.swift */,
+				4BB99CF726FE191E001E4761 /* CoreDataBookmarkImporter.swift */,
+				4BB99CF826FE191E001E4761 /* Chromium */,
+				4BB99CFB26FE191E001E4761 /* Safari */,
 			);
 			path = Bookmarks;
 			sourceTree = "<group>";
 		};
-		4BF10DA126CD8F6200318049 /* Chromium */ = {
-			isa = PBXGroup;
-			children = (
-				4BF10DA226CD8F6200318049 /* ChromiumBookmarksReader.swift */,
-				4BF10DA326CD8F6200318049 /* ImportedBookmarks.swift */,
+		4BB99CF426FE191E001E4761 /* Firefox */ = {
+			isa = PBXGroup;
+			children = (
+				4BB99CF526FE191E001E4761 /* FirefoxBookmarksReader.swift */,
+			);
+			path = Firefox;
+			sourceTree = "<group>";
+		};
+		4BB99CF826FE191E001E4761 /* Chromium */ = {
+			isa = PBXGroup;
+			children = (
+				4BB99CF926FE191E001E4761 /* ChromiumBookmarksReader.swift */,
+				4BB99CFA26FE191E001E4761 /* ImportedBookmarks.swift */,
 			);
 			path = Chromium;
-=======
+			sourceTree = "<group>";
+		};
+		4BB99CFB26FE191E001E4761 /* Safari */ = {
+			isa = PBXGroup;
+			children = (
+				4BB99CFC26FE191E001E4761 /* SafariBookmarksReader.swift */,
+				4BB99CFD26FE191E001E4761 /* SafariDataImporter.swift */,
+			);
+			path = Safari;
+			sourceTree = "<group>";
+		};
+		4BB99D0726FE1A6D001E4761 /* Test Safari Data */ = {
+			isa = PBXGroup;
+			children = (
+				4BB99D0826FE1A6D001E4761 /* Bookmarks.plist */,
+			);
+			path = "Test Safari Data";
+			sourceTree = "<group>";
+		};
 		7B4CE8DB26F02108009134B1 /* UI Tests */ = {
 			isa = PBXGroup;
 			children = (
@@ -1697,7 +1697,6 @@
 				7B4CE8DE26F02108009134B1 /* Info.plist */,
 			);
 			path = "UI Tests";
->>>>>>> 50b4c97d
 			sourceTree = "<group>";
 		};
 		853014D425E6709500FB8205 /* Support */ = {
@@ -3268,12 +3267,12 @@
 			buildActionMask = 2147483647;
 			files = (
 				4BB46EA326B8954500222970 /* key4-encrypted.db in Resources */,
+				4BB99D1326FE1A94001E4761 /* places.sqlite in Resources */,
+				4BB99D0926FE1A6D001E4761 /* Bookmarks.plist in Resources */,
+				4BB99D0B26FE1A7B001E4761 /* Bookmarks in Resources */,
 				4B8AC94126B49BEE00879451 /* key4.db in Resources */,
-				4B55EB5526E58B5100B0206E /* Bookmarks.plist in Resources */,
 				B67C6C422654BF49006C872E /* DuckDuckGo-Symbol.jpg in Resources */,
-				4BF10DA926CD92AA00318049 /* Bookmarks in Resources */,
 				4B8AC94026B49BEE00879451 /* logins.json in Resources */,
-				4B97ACF826D2CAA70086C3D0 /* places.sqlite in Resources */,
 				4B59024A26B38B0B00489384 /* Login Data in Resources */,
 				4BB46EA226B8954500222970 /* logins-encrypted.json in Resources */,
 			);
@@ -3387,7 +3386,6 @@
 				4B8AC93526B3B2FD00879451 /* NSAlert+DataImport.swift in Sources */,
 				AA7412BD24D2BEEE00D22FE0 /* MainWindow.swift in Sources */,
 				AAD6D8882696DF6D002393B3 /* CrashReportPromptViewController.swift in Sources */,
-				4B55EB5026E569F600B0206E /* RequestFilePermissionViewController.swift in Sources */,
 				4B6160FF25B15BB1007DE5B2 /* ContentBlockerRulesManager.swift in Sources */,
 				B693955126F04BEB0015B914 /* GradientView.swift in Sources */,
 				AA5C8F5E2590EEE800748EB7 /* NSPointExtension.swift in Sources */,
@@ -3422,6 +3420,7 @@
 				B6A924D42664BBBB001A28CA /* WKWebViewDownloadDelegate.swift in Sources */,
 				AA9B7C8526A199B60008D425 /* ServerTrustViewModel.swift in Sources */,
 				85480FCF25D1AA22009424E3 /* ConfigurationStoring.swift in Sources */,
+				4BB99D0626FE1979001E4761 /* RequestFilePermissionViewController.swift in Sources */,
 				858A798326A8B75F00A75A42 /* CopyHandler.swift in Sources */,
 				4B8AC93926B48A5100879451 /* FirefoxLoginReader.swift in Sources */,
 				4B9292D22667123700AD2C21 /* AddFolderModalViewController.swift in Sources */,
@@ -3437,11 +3436,11 @@
 				4B723E0A26B0005900E14D75 /* DataImportViewController.swift in Sources */,
 				B637273B26CBC8AF00C8CB02 /* AuthenticationAlert.swift in Sources */,
 				4B0511BB262CAA5A00F6079C /* DefaultBrowserPreferences.swift in Sources */,
+				4BB99D0326FE191E001E4761 /* SafariBookmarksReader.swift in Sources */,
 				AACF6FD626BC366D00CF09F9 /* SafariVersionReader.swift in Sources */,
 				4B0511CA262CAA5A00F6079C /* FireproofDomainsViewController.swift in Sources */,
 				AA4D700725545EF800C3411E /* URLEventHandler.swift in Sources */,
 				AA92127725ADA07900600CD4 /* WKWebViewExtension.swift in Sources */,
-				4B55EB5226E5891B00B0206E /* SafariBookmarksReader.swift in Sources */,
 				B6106BA426A7BEA40013B453 /* PermissionAuthorizationState.swift in Sources */,
 				B6A9E499261474120067D1B9 /* TimedPixel.swift in Sources */,
 				B6C0B23626E732000031CB7F /* DownloadListItem.swift in Sources */,
@@ -3465,6 +3464,7 @@
 				AA5D6DAC24A340F700C6FBCE /* WebViewStateObserver.swift in Sources */,
 				AAB7320926DD0CD9002FACF9 /* FireViewController.swift in Sources */,
 				4B92928C26670D1700AD2C21 /* OutlineSeparatorViewCell.swift in Sources */,
+				4BB99D0426FE191E001E4761 /* SafariDataImporter.swift in Sources */,
 				4B0511CD262CAA5A00F6079C /* DefaultBrowserTableCellView.swift in Sources */,
 				858A798526A8BB5D00A75A42 /* NSTextViewExtension.swift in Sources */,
 				B6B1E88426D5EB570062C350 /* DownloadsCellView.swift in Sources */,
@@ -3472,6 +3472,7 @@
 				B6AAAC2D260330580029438D /* PublishedAfter.swift in Sources */,
 				85C6A29625CC1FFD00EEB5F1 /* UserDefaultsWrapper.swift in Sources */,
 				85625998269C9C5F00EE44BC /* PasswordManagementPopover.swift in Sources */,
+				4BB99CFE26FE191E001E4761 /* FirefoxBookmarksReader.swift in Sources */,
 				B6A9E4A3261475C70067D1B9 /* AppUsageActivityMonitor.swift in Sources */,
 				85CC1D75269F6B420062F04E /* PasswordManagementItemView.swift in Sources */,
 				4BA1A6A0258B079600F6F690 /* DataEncryption.swift in Sources */,
@@ -3511,9 +3512,9 @@
 				4B8AC93B26B48ADF00879451 /* ASN1Parser.swift in Sources */,
 				B66E9DD22670EB2A00E53BB5 /* _WKDownload+WebKitDownload.swift in Sources */,
 				B6A9E4612614608B0067D1B9 /* AppVersion.swift in Sources */,
-				4BF10DA526CD8F6200318049 /* ImportedBookmarks.swift in Sources */,
 				856C98DF257014BD00A22F1F /* FileDownloadManager.swift in Sources */,
 				85CC1D73269EF1880062F04E /* PasswordManagementItemList.swift in Sources */,
+				4BB99CFF26FE191E001E4761 /* BookmarkImport.swift in Sources */,
 				85480FBB25D181CB009424E3 /* ConfigurationDownloading.swift in Sources */,
 				B655369B268442EE00085A79 /* GeolocationProvider.swift in Sources */,
 				B6C0B23C26E87D900031CB7F /* NSAlert+ActiveDownloadsTermination.swift in Sources */,
@@ -3560,11 +3561,9 @@
 				AA4BBA3B25C58FA200C4FB0F /* MainMenu.swift in Sources */,
 				4B8AC93326B3B06300879451 /* EdgeDataImporter.swift in Sources */,
 				AA585D84248FD31100E9A3E2 /* BrowserTabViewController.swift in Sources */,
-				4BF10DA426CD8F6200318049 /* ChromiumBookmarksReader.swift in Sources */,
 				B6A9E48926146ABF0067D1B9 /* PixelCounter.swift in Sources */,
 				B693954B26F04BEB0015B914 /* MouseOverView.swift in Sources */,
 				AAE7527C263B056C00B973F8 /* HistoryStore.swift in Sources */,
-				4BAC983026FD8883002A686F /* FirefoxBookmarksReader.swift in Sources */,
 				AAC30A2C268F1ECD00D2D9CD /* CrashReportSender.swift in Sources */,
 				AAFE068326C7082D005434CC /* WebKitVersionProvider.swift in Sources */,
 				B63D467A25BFC3E100874977 /* NSCoderExtensions.swift in Sources */,
@@ -3593,7 +3592,6 @@
 				85CC1D7D26A05F250062F04E /* PasswordManagementItemModel.swift in Sources */,
 				AAD86E52267A0DFF005C11BE /* UpdateController.swift in Sources */,
 				85A0118225AF60E700FA6A0C /* FindInPageModel.swift in Sources */,
-				4B97ACEF26D2A5B50086C3D0 /* SafariDataImporter.swift in Sources */,
 				4B9292A226670D2A00AD2C21 /* PseudoFolder.swift in Sources */,
 				B6DA44022616B28300DD1EC2 /* PixelDataStore.swift in Sources */,
 				B6A9E45326142B070067D1B9 /* Pixel.swift in Sources */,
@@ -3608,10 +3606,12 @@
 				AAE7527A263B046100B973F8 /* History.xcdatamodeld in Sources */,
 				B64C853D26944B940048FEBE /* PermissionStore.swift in Sources */,
 				AA75A0AE26F3500C0086B667 /* PrivacyIconViewModel.swift in Sources */,
+				4BB99D0126FE191E001E4761 /* ChromiumBookmarksReader.swift in Sources */,
 				B6C0B23426E71BCD0031CB7F /* Downloads.xcdatamodeld in Sources */,
 				B687260426E215C9008EE860 /* ExpirationChecker.swift in Sources */,
 				AAE8B110258A456C00E81239 /* TooltipViewController.swift in Sources */,
 				85AC3B0525D6B1D800C7D2AA /* ScriptSourceProviding.swift in Sources */,
+				4BB99D0026FE191E001E4761 /* CoreDataBookmarkImporter.swift in Sources */,
 				AA3F895324C18AD500628DDE /* SuggestionViewModel.swift in Sources */,
 				4B9292A326670D2A00AD2C21 /* BookmarkManagedObject.swift in Sources */,
 				4B723E1326B0007A00E14D75 /* CSVLoginExporter.swift in Sources */,
@@ -3688,6 +3688,7 @@
 				4B139AFD26B60BD800894F82 /* NSImageExtensions.swift in Sources */,
 				B6A9E45B261460350067D1B9 /* APIHeaders.swift in Sources */,
 				85625996269C953C00EE44BC /* PasswordManagementViewController.swift in Sources */,
+				4BB99D0226FE191E001E4761 /* ImportedBookmarks.swift in Sources */,
 				AA6EF9B3250785D5004754E6 /* NSMenuExtension.swift in Sources */,
 				AA7412B524D1536B00D22FE0 /* MainWindowController.swift in Sources */,
 				4B0511CF262CAA5A00F6079C /* AppearancePreferencesTableCellView.swift in Sources */,
@@ -3707,10 +3708,8 @@
 				4B02198A25E05FAC00ED7DEA /* FireproofDomains.swift in Sources */,
 				4B677442255DBEEA00025BD8 /* Database.swift in Sources */,
 				4B92928B26670D1700AD2C21 /* BookmarksOutlineView.swift in Sources */,
-				4BF10DAE26CDAF8100318049 /* CoreDataBookmarkImporter.swift in Sources */,
 				AAF7D3862567CED500998667 /* WebViewConfiguration.swift in Sources */,
 				4B6160ED25B15417007DE5B2 /* DetectedTracker.swift in Sources */,
-				4BF10DAD26CDAE9600318049 /* BookmarkImport.swift in Sources */,
 				B61F015525EDD5A700ABB5A3 /* UserContentController.swift in Sources */,
 				AAC5E4D925D6A711007F5990 /* BookmarkStore.swift in Sources */,
 				B6FA893F269C424500588ECD /* PrivacyDashboardViewController.swift in Sources */,
@@ -3756,7 +3755,6 @@
 				4B11060525903E570039B979 /* CoreDataEncryptionTesting.xcdatamodeld in Sources */,
 				858A798826A99DBE00A75A42 /* PasswordManagementItemListModelTests.swift in Sources */,
 				8546DE6225C03056000CA5E1 /* UserAgentTests.swift in Sources */,
-				4B97ACF526D2C9290086C3D0 /* FirefoxBookmarksReaderTests.swift in Sources */,
 				B63ED0DE26AFD9A300A9DAD1 /* AVCaptureDeviceMock.swift in Sources */,
 				B63ED0E026AFE32F00A9DAD1 /* GeolocationProviderMock.swift in Sources */,
 				4B723E0926B0003E00E14D75 /* CSVLoginExporterTests.swift in Sources */,
@@ -3806,10 +3804,10 @@
 				AA652CCE25DD9071009059CC /* BookmarkListTests.swift in Sources */,
 				B6A5A2A825BAA35500AA7ADA /* WindowManagerStateRestorationTests.swift in Sources */,
 				B61F012325ECBAE400ABB5A3 /* UserScriptsTest.swift in Sources */,
+				4BB99D1126FE1A84001E4761 /* SafariBookmarksReaderTests.swift in Sources */,
 				4B11060A25903EAC0039B979 /* CoreDataEncryptionTests.swift in Sources */,
 				4B9292C32667103100AD2C21 /* PasteboardBookmarkTests.swift in Sources */,
 				AAEC74BB2642E67C00C2EFBC /* NSPersistentContainerExtension.swift in Sources */,
-				4BF10DA726CD8F9C00318049 /* ChromiumBookmarksReaderTests.swift in Sources */,
 				AABAF59C260A7D130085060C /* FaviconServiceMock.swift in Sources */,
 				AAEC74B82642E43800C2EFBC /* HistoryStoreTests.swift in Sources */,
 				4BA1A6E6258C270800F6F690 /* EncryptionKeyGeneratorTests.swift in Sources */,
@@ -3823,7 +3821,8 @@
 				4BA1A6F6258C4F9600F6F690 /* EncryptionMocks.swift in Sources */,
 				B6B3E0962654DACD0040E0A2 /* UTTypeTests.swift in Sources */,
 				4B02199D25E063DE00ED7DEA /* FireproofingURLExtensionsTests.swift in Sources */,
-				4B55EB5726E58C4300B0206E /* SafariBookmarksReaderTests.swift in Sources */,
+				4BB99D0F26FE1A84001E4761 /* ChromiumBookmarksReaderTests.swift in Sources */,
+				4BB99D1026FE1A84001E4761 /* FirefoxBookmarksReaderTests.swift in Sources */,
 				AAEC74B42642C69300C2EFBC /* HistoryCoordinatorTests.swift in Sources */,
 				4B0511F8262CB20F00F6079C /* DownloadPreferencesTests.swift in Sources */,
 				B63ED0DA26AE7AF400A9DAD1 /* PermissionManagerMock.swift in Sources */,
