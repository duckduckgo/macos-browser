// !$*UTF8*$!
{
	archiveVersion = 1;
	classes = {
	};
	objectVersion = 52;
	objects = {

/* Begin PBXBuildFile section */
		142879DA24CE1179005419BB /* SuggestionViewModelTests.swift in Sources */ = {isa = PBXBuildFile; fileRef = 142879D924CE1179005419BB /* SuggestionViewModelTests.swift */; };
		142879DC24CE1185005419BB /* SuggestionContainerViewModelTests.swift in Sources */ = {isa = PBXBuildFile; fileRef = 142879DB24CE1185005419BB /* SuggestionContainerViewModelTests.swift */; };
		1430DFF524D0580F00B8978C /* TabBarViewController.swift in Sources */ = {isa = PBXBuildFile; fileRef = 1430DFF424D0580F00B8978C /* TabBarViewController.swift */; };
		14505A08256084EF00272CC6 /* UserAgent.swift in Sources */ = {isa = PBXBuildFile; fileRef = 14505A07256084EF00272CC6 /* UserAgent.swift */; };
		1456D6E124EFCBC300775049 /* TabBarCollectionView.swift in Sources */ = {isa = PBXBuildFile; fileRef = 1456D6E024EFCBC300775049 /* TabBarCollectionView.swift */; };
		14D9B8FB24F7E089000D4D13 /* AddressBarViewController.swift in Sources */ = {isa = PBXBuildFile; fileRef = 14D9B8F924F7E089000D4D13 /* AddressBarViewController.swift */; };
		14D9B90224F91316000D4D13 /* FocusRingView.swift in Sources */ = {isa = PBXBuildFile; fileRef = 14D9B90124F91316000D4D13 /* FocusRingView.swift */; };
		336D5B18262D8D3C0052E0C9 /* findinpage.js in Resources */ = {isa = PBXBuildFile; fileRef = 336D5AEF262D8D3C0052E0C9 /* findinpage.js */; };
		4B02198825E05FAC00ED7DEA /* login-detection.js in Resources */ = {isa = PBXBuildFile; fileRef = 4B02197D25E05FAC00ED7DEA /* login-detection.js */; };
		4B02198925E05FAC00ED7DEA /* FireproofingURLExtensions.swift in Sources */ = {isa = PBXBuildFile; fileRef = 4B02197F25E05FAC00ED7DEA /* FireproofingURLExtensions.swift */; };
		4B02198A25E05FAC00ED7DEA /* FireproofDomains.swift in Sources */ = {isa = PBXBuildFile; fileRef = 4B02198125E05FAC00ED7DEA /* FireproofDomains.swift */; };
		4B02198B25E05FAC00ED7DEA /* FireproofInfoViewController.swift in Sources */ = {isa = PBXBuildFile; fileRef = 4B02198325E05FAC00ED7DEA /* FireproofInfoViewController.swift */; };
		4B02198C25E05FAC00ED7DEA /* Fireproofing.storyboard in Resources */ = {isa = PBXBuildFile; fileRef = 4B02198425E05FAC00ED7DEA /* Fireproofing.storyboard */; };
		4B02198D25E05FAC00ED7DEA /* UndoFireproofingViewController.swift in Sources */ = {isa = PBXBuildFile; fileRef = 4B02198525E05FAC00ED7DEA /* UndoFireproofingViewController.swift */; };
		4B02199C25E063DE00ED7DEA /* FireproofDomainsTests.swift in Sources */ = {isa = PBXBuildFile; fileRef = 4B02199925E063DE00ED7DEA /* FireproofDomainsTests.swift */; };
		4B02199D25E063DE00ED7DEA /* FireproofingURLExtensionsTests.swift in Sources */ = {isa = PBXBuildFile; fileRef = 4B02199A25E063DE00ED7DEA /* FireproofingURLExtensionsTests.swift */; };
		4B0219A825E0646500ED7DEA /* WebsiteDataStoreTests.swift in Sources */ = {isa = PBXBuildFile; fileRef = 4B0219A725E0646500ED7DEA /* WebsiteDataStoreTests.swift */; };
		4B0511BB262CAA5A00F6079C /* DefaultBrowserPreferences.swift in Sources */ = {isa = PBXBuildFile; fileRef = 4B0511A4262CAA5A00F6079C /* DefaultBrowserPreferences.swift */; };
		4B0511BC262CAA5A00F6079C /* AppearancePreferences.swift in Sources */ = {isa = PBXBuildFile; fileRef = 4B0511A5262CAA5A00F6079C /* AppearancePreferences.swift */; };
		4B0511BD262CAA5A00F6079C /* PrivacySecurityPreferences.swift in Sources */ = {isa = PBXBuildFile; fileRef = 4B0511A6262CAA5A00F6079C /* PrivacySecurityPreferences.swift */; };
		4B0511BE262CAA5A00F6079C /* DownloadPreferences.swift in Sources */ = {isa = PBXBuildFile; fileRef = 4B0511A7262CAA5A00F6079C /* DownloadPreferences.swift */; };
		4B0511BF262CAA5A00F6079C /* PreferenceSections.swift in Sources */ = {isa = PBXBuildFile; fileRef = 4B0511A8262CAA5A00F6079C /* PreferenceSections.swift */; };
		4B0511C1262CAA5A00F6079C /* PrivacySecurityPreferencesTableCellView.xib in Resources */ = {isa = PBXBuildFile; fileRef = 4B0511AB262CAA5A00F6079C /* PrivacySecurityPreferencesTableCellView.xib */; };
		4B0511C2262CAA5A00F6079C /* PreferencesAboutViewController.swift in Sources */ = {isa = PBXBuildFile; fileRef = 4B0511AC262CAA5A00F6079C /* PreferencesAboutViewController.swift */; };
		4B0511C3262CAA5A00F6079C /* Preferences.storyboard in Resources */ = {isa = PBXBuildFile; fileRef = 4B0511AD262CAA5A00F6079C /* Preferences.storyboard */; };
		4B0511C4262CAA5A00F6079C /* PreferencesSidebarViewController.swift in Sources */ = {isa = PBXBuildFile; fileRef = 4B0511AE262CAA5A00F6079C /* PreferencesSidebarViewController.swift */; };
		4B0511C5262CAA5A00F6079C /* PrivacySecurityPreferencesTableCellView.swift in Sources */ = {isa = PBXBuildFile; fileRef = 4B0511AF262CAA5A00F6079C /* PrivacySecurityPreferencesTableCellView.swift */; };
		4B0511C6262CAA5A00F6079C /* DefaultBrowserTableCellView.xib in Resources */ = {isa = PBXBuildFile; fileRef = 4B0511B0262CAA5A00F6079C /* DefaultBrowserTableCellView.xib */; };
		4B0511C7262CAA5A00F6079C /* PreferenceTableCellView.swift in Sources */ = {isa = PBXBuildFile; fileRef = 4B0511B1262CAA5A00F6079C /* PreferenceTableCellView.swift */; };
		4B0511C8262CAA5A00F6079C /* PreferencesListViewController.swift in Sources */ = {isa = PBXBuildFile; fileRef = 4B0511B2262CAA5A00F6079C /* PreferencesListViewController.swift */; };
		4B0511C9262CAA5A00F6079C /* RoundedSelectionRowView.swift in Sources */ = {isa = PBXBuildFile; fileRef = 4B0511B3262CAA5A00F6079C /* RoundedSelectionRowView.swift */; };
		4B0511CA262CAA5A00F6079C /* FireproofDomainsViewController.swift in Sources */ = {isa = PBXBuildFile; fileRef = 4B0511B4262CAA5A00F6079C /* FireproofDomainsViewController.swift */; };
		4B0511CB262CAA5A00F6079C /* DownloadPreferencesTableCellView.swift in Sources */ = {isa = PBXBuildFile; fileRef = 4B0511B5262CAA5A00F6079C /* DownloadPreferencesTableCellView.swift */; };
		4B0511CC262CAA5A00F6079C /* PreferencesSplitViewController.swift in Sources */ = {isa = PBXBuildFile; fileRef = 4B0511B6262CAA5A00F6079C /* PreferencesSplitViewController.swift */; };
		4B0511CD262CAA5A00F6079C /* DefaultBrowserTableCellView.swift in Sources */ = {isa = PBXBuildFile; fileRef = 4B0511B7262CAA5A00F6079C /* DefaultBrowserTableCellView.swift */; };
		4B0511CE262CAA5A00F6079C /* DownloadPreferencesTableCellView.xib in Resources */ = {isa = PBXBuildFile; fileRef = 4B0511B8262CAA5A00F6079C /* DownloadPreferencesTableCellView.xib */; };
		4B0511CF262CAA5A00F6079C /* AppearancePreferencesTableCellView.swift in Sources */ = {isa = PBXBuildFile; fileRef = 4B0511B9262CAA5A00F6079C /* AppearancePreferencesTableCellView.swift */; };
		4B0511D0262CAA5A00F6079C /* AppearancePreferencesTableCellView.xib in Resources */ = {isa = PBXBuildFile; fileRef = 4B0511BA262CAA5A00F6079C /* AppearancePreferencesTableCellView.xib */; };
		4B0511D8262CAA7000F6079C /* PaddedImageButton.swift in Sources */ = {isa = PBXBuildFile; fileRef = 4B0511D7262CAA7000F6079C /* PaddedImageButton.swift */; };
		4B0511E1262CAA8600F6079C /* NSOpenPanelExtensions.swift in Sources */ = {isa = PBXBuildFile; fileRef = 4B0511DF262CAA8600F6079C /* NSOpenPanelExtensions.swift */; };
		4B0511E2262CAA8600F6079C /* NSViewControllerExtension.swift in Sources */ = {isa = PBXBuildFile; fileRef = 4B0511E0262CAA8600F6079C /* NSViewControllerExtension.swift */; };
		4B0511E7262CAB3700F6079C /* UserDefaultsWrapperUtilities.swift in Sources */ = {isa = PBXBuildFile; fileRef = 4B0511E6262CAB3700F6079C /* UserDefaultsWrapperUtilities.swift */; };
		4B0511F0262CAEC900F6079C /* AppearancePreferencesTests.swift in Sources */ = {isa = PBXBuildFile; fileRef = 4B0511EF262CAEC900F6079C /* AppearancePreferencesTests.swift */; };
		4B0511F8262CB20F00F6079C /* DownloadPreferencesTests.swift in Sources */ = {isa = PBXBuildFile; fileRef = 4B0511F7262CB20F00F6079C /* DownloadPreferencesTests.swift */; };
		4B051207262CD24400F6079C /* NSImageViewExtension.swift in Sources */ = {isa = PBXBuildFile; fileRef = 4B0511FC262CD20D00F6079C /* NSImageViewExtension.swift */; };
		4B11060525903E570039B979 /* CoreDataEncryptionTesting.xcdatamodeld in Sources */ = {isa = PBXBuildFile; fileRef = 4B11060325903E570039B979 /* CoreDataEncryptionTesting.xcdatamodeld */; };
		4B11060A25903EAC0039B979 /* CoreDataEncryptionTests.swift in Sources */ = {isa = PBXBuildFile; fileRef = 4B11060925903EAC0039B979 /* CoreDataEncryptionTests.swift */; };
		4B1AD8D525FC38DD00261379 /* EncryptionKeyStoreTests.swift in Sources */ = {isa = PBXBuildFile; fileRef = 4BA1A6EA258C288C00F6F690 /* EncryptionKeyStoreTests.swift */; };
		4B1AD8E225FC390B00261379 /* EncryptionMocks.swift in Sources */ = {isa = PBXBuildFile; fileRef = 4BA1A6F5258C4F9600F6F690 /* EncryptionMocks.swift */; };
		4B1AD91725FC46FB00261379 /* CoreDataEncryptionTests.swift in Sources */ = {isa = PBXBuildFile; fileRef = 4B1AD91625FC46FB00261379 /* CoreDataEncryptionTests.swift */; };
		4B1AD92125FC474E00261379 /* CoreDataEncryptionTesting.xcdatamodeld in Sources */ = {isa = PBXBuildFile; fileRef = 4B11060325903E570039B979 /* CoreDataEncryptionTesting.xcdatamodeld */; };
		4B4F72EC266B2ED300814C60 /* CollectionExtension.swift in Sources */ = {isa = PBXBuildFile; fileRef = 4B4F72EB266B2ED300814C60 /* CollectionExtension.swift */; };
		4B6160D825B150E4007DE5B2 /* trackerData.json in Resources */ = {isa = PBXBuildFile; fileRef = 4B6160D725B150E4007DE5B2 /* trackerData.json */; };
		4B6160DD25B152C5007DE5B2 /* ContentBlockerRulesUserScript.swift in Sources */ = {isa = PBXBuildFile; fileRef = 4B6160DC25B152C5007DE5B2 /* ContentBlockerRulesUserScript.swift */; };
		4B6160E525B152FA007DE5B2 /* ContentBlockerUserScript.swift in Sources */ = {isa = PBXBuildFile; fileRef = 4B6160E425B152FA007DE5B2 /* ContentBlockerUserScript.swift */; };
		4B6160ED25B15417007DE5B2 /* DetectedTracker.swift in Sources */ = {isa = PBXBuildFile; fileRef = 4B6160EC25B15417007DE5B2 /* DetectedTracker.swift */; };
		4B6160F225B15792007DE5B2 /* contentblockerrules.js in Resources */ = {isa = PBXBuildFile; fileRef = 4B6160F125B15792007DE5B2 /* contentblockerrules.js */; };
		4B6160F725B157BB007DE5B2 /* contentblocker.js in Resources */ = {isa = PBXBuildFile; fileRef = 4B6160F625B157BB007DE5B2 /* contentblocker.js */; };
		4B6160FF25B15BB1007DE5B2 /* ContentBlockerRulesManager.swift in Sources */ = {isa = PBXBuildFile; fileRef = 4B6160FE25B15BB1007DE5B2 /* ContentBlockerRulesManager.swift */; };
		4B65027525E5F2A70054432E /* DefaultBrowserPromptView.xib in Resources */ = {isa = PBXBuildFile; fileRef = 4B65027425E5F2A70054432E /* DefaultBrowserPromptView.xib */; };
		4B65027A25E5F2B10054432E /* DefaultBrowserPromptView.swift in Sources */ = {isa = PBXBuildFile; fileRef = 4B65027925E5F2B10054432E /* DefaultBrowserPromptView.swift */; };
		4B65028A25E6CBF40054432E /* NibLoadable.swift in Sources */ = {isa = PBXBuildFile; fileRef = 4B65028925E6CBF40054432E /* NibLoadable.swift */; };
		4B65143E263924B5005B46EB /* EmailUrlExtensions.swift in Sources */ = {isa = PBXBuildFile; fileRef = 4B65143D263924B5005B46EB /* EmailUrlExtensions.swift */; };
		4B677431255DBEB800025BD8 /* BloomFilterWrapper.mm in Sources */ = {isa = PBXBuildFile; fileRef = 4B677424255DBEB800025BD8 /* BloomFilterWrapper.mm */; };
		4B677432255DBEB800025BD8 /* httpsMobileV2BloomSpec.json in Resources */ = {isa = PBXBuildFile; fileRef = 4B677427255DBEB800025BD8 /* httpsMobileV2BloomSpec.json */; };
		4B677433255DBEB800025BD8 /* httpsMobileV2Bloom.bin in Resources */ = {isa = PBXBuildFile; fileRef = 4B677428255DBEB800025BD8 /* httpsMobileV2Bloom.bin */; };
		4B677434255DBEB800025BD8 /* HTTPSBloomFilterSpecification.swift in Sources */ = {isa = PBXBuildFile; fileRef = 4B677429255DBEB800025BD8 /* HTTPSBloomFilterSpecification.swift */; };
		4B677435255DBEB800025BD8 /* httpsMobileV2FalsePositives.json in Resources */ = {isa = PBXBuildFile; fileRef = 4B67742A255DBEB800025BD8 /* httpsMobileV2FalsePositives.json */; };
		4B677436255DBEB800025BD8 /* HTTPSExcludedDomains.swift in Sources */ = {isa = PBXBuildFile; fileRef = 4B67742B255DBEB800025BD8 /* HTTPSExcludedDomains.swift */; };
		4B677437255DBEB800025BD8 /* HTTPSUpgrade.swift in Sources */ = {isa = PBXBuildFile; fileRef = 4B67742C255DBEB800025BD8 /* HTTPSUpgrade.swift */; };
		4B677438255DBEB800025BD8 /* HTTPSUpgrade.xcdatamodeld in Sources */ = {isa = PBXBuildFile; fileRef = 4B67742E255DBEB800025BD8 /* HTTPSUpgrade.xcdatamodeld */; };
		4B677439255DBEB800025BD8 /* HTTPSUpgradeStore.swift in Sources */ = {isa = PBXBuildFile; fileRef = 4B677430255DBEB800025BD8 /* HTTPSUpgradeStore.swift */; };
		4B677442255DBEEA00025BD8 /* Database.swift in Sources */ = {isa = PBXBuildFile; fileRef = 4B677440255DBEEA00025BD8 /* Database.swift */; };
		4B67744B255DBF3A00025BD8 /* BloomFilter.cpp in Sources */ = {isa = PBXBuildFile; fileRef = 4B677449255DBF3A00025BD8 /* BloomFilter.cpp */; };
		4B677450255DBFA300025BD8 /* HashExtension.swift in Sources */ = {isa = PBXBuildFile; fileRef = 4B67744F255DBFA300025BD8 /* HashExtension.swift */; };
		4B82E9B325B69E3E00656FE7 /* TrackerRadarKit in Frameworks */ = {isa = PBXBuildFile; productRef = 4B82E9B225B69E3E00656FE7 /* TrackerRadarKit */; };
		4B82E9B925B6A05800656FE7 /* DetectedTrackerTests.swift in Sources */ = {isa = PBXBuildFile; fileRef = 4B82E9B825B6A05800656FE7 /* DetectedTrackerTests.swift */; };
		4B82E9C125B6A1CD00656FE7 /* TrackerRadarManagerTests.swift in Sources */ = {isa = PBXBuildFile; fileRef = 4B82E9C025B6A1CD00656FE7 /* TrackerRadarManagerTests.swift */; };
		4B92928B26670D1700AD2C21 /* BookmarksOutlineView.swift in Sources */ = {isa = PBXBuildFile; fileRef = 4B92928526670D1600AD2C21 /* BookmarksOutlineView.swift */; };
		4B92928C26670D1700AD2C21 /* OutlineSeparatorViewCell.swift in Sources */ = {isa = PBXBuildFile; fileRef = 4B92928626670D1600AD2C21 /* OutlineSeparatorViewCell.swift */; };
		4B92928D26670D1700AD2C21 /* BookmarkOutlineViewCell.swift in Sources */ = {isa = PBXBuildFile; fileRef = 4B92928726670D1600AD2C21 /* BookmarkOutlineViewCell.swift */; };
		4B92928E26670D1700AD2C21 /* BookmarkOutlineViewCell.xib in Resources */ = {isa = PBXBuildFile; fileRef = 4B92928826670D1600AD2C21 /* BookmarkOutlineViewCell.xib */; };
		4B92928F26670D1700AD2C21 /* BookmarkTableCellView.swift in Sources */ = {isa = PBXBuildFile; fileRef = 4B92928926670D1700AD2C21 /* BookmarkTableCellView.swift */; };
		4B92929026670D1700AD2C21 /* BookmarkTableCellView.xib in Resources */ = {isa = PBXBuildFile; fileRef = 4B92928A26670D1700AD2C21 /* BookmarkTableCellView.xib */; };
		4B92929B26670D2A00AD2C21 /* BookmarkOutlineViewDataSource.swift in Sources */ = {isa = PBXBuildFile; fileRef = 4B92929126670D2A00AD2C21 /* BookmarkOutlineViewDataSource.swift */; };
		4B92929C26670D2A00AD2C21 /* PasteboardFolder.swift in Sources */ = {isa = PBXBuildFile; fileRef = 4B92929226670D2A00AD2C21 /* PasteboardFolder.swift */; };
		4B92929D26670D2A00AD2C21 /* BookmarkNode.swift in Sources */ = {isa = PBXBuildFile; fileRef = 4B92929326670D2A00AD2C21 /* BookmarkNode.swift */; };
		4B92929E26670D2A00AD2C21 /* BookmarkSidebarTreeController.swift in Sources */ = {isa = PBXBuildFile; fileRef = 4B92929426670D2A00AD2C21 /* BookmarkSidebarTreeController.swift */; };
		4B92929F26670D2A00AD2C21 /* PasteboardBookmark.swift in Sources */ = {isa = PBXBuildFile; fileRef = 4B92929526670D2A00AD2C21 /* PasteboardBookmark.swift */; };
		4B9292A026670D2A00AD2C21 /* SpacerNode.swift in Sources */ = {isa = PBXBuildFile; fileRef = 4B92929626670D2A00AD2C21 /* SpacerNode.swift */; };
		4B9292A126670D2A00AD2C21 /* BookmarkTreeController.swift in Sources */ = {isa = PBXBuildFile; fileRef = 4B92929726670D2A00AD2C21 /* BookmarkTreeController.swift */; };
		4B9292A226670D2A00AD2C21 /* PseudoFolder.swift in Sources */ = {isa = PBXBuildFile; fileRef = 4B92929826670D2A00AD2C21 /* PseudoFolder.swift */; };
		4B9292A326670D2A00AD2C21 /* BookmarkManagedObject.swift in Sources */ = {isa = PBXBuildFile; fileRef = 4B92929926670D2A00AD2C21 /* BookmarkManagedObject.swift */; };
		4B9292A426670D2A00AD2C21 /* PasteboardWriting.swift in Sources */ = {isa = PBXBuildFile; fileRef = 4B92929A26670D2A00AD2C21 /* PasteboardWriting.swift */; };
		4B9292AA26670D3700AD2C21 /* Bookmark.xcmappingmodel in Sources */ = {isa = PBXBuildFile; fileRef = 4B9292A526670D3700AD2C21 /* Bookmark.xcmappingmodel */; };
		4B9292AB26670D3700AD2C21 /* BookmarkMigrationPolicy.swift in Sources */ = {isa = PBXBuildFile; fileRef = 4B9292A626670D3700AD2C21 /* BookmarkMigrationPolicy.swift */; };
		4B9292AC26670D3700AD2C21 /* Bookmark.xcdatamodeld in Sources */ = {isa = PBXBuildFile; fileRef = 4B9292A726670D3700AD2C21 /* Bookmark.xcdatamodeld */; };
		4B9292AF26670F5300AD2C21 /* NSOutlineViewExtensions.swift in Sources */ = {isa = PBXBuildFile; fileRef = 4B9292AE26670F5300AD2C21 /* NSOutlineViewExtensions.swift */; };
		4B9292BA2667103100AD2C21 /* BookmarkNodePathTests.swift in Sources */ = {isa = PBXBuildFile; fileRef = 4B9292B02667103000AD2C21 /* BookmarkNodePathTests.swift */; };
		4B9292BB2667103100AD2C21 /* BookmarkNodeTests.swift in Sources */ = {isa = PBXBuildFile; fileRef = 4B9292B12667103000AD2C21 /* BookmarkNodeTests.swift */; };
		4B9292BC2667103100AD2C21 /* BookmarkSidebarTreeControllerTests.swift in Sources */ = {isa = PBXBuildFile; fileRef = 4B9292B22667103000AD2C21 /* BookmarkSidebarTreeControllerTests.swift */; };
		4B9292BD2667103100AD2C21 /* BookmarkOutlineViewDataSourceTests.swift in Sources */ = {isa = PBXBuildFile; fileRef = 4B9292B32667103000AD2C21 /* BookmarkOutlineViewDataSourceTests.swift */; };
		4B9292BE2667103100AD2C21 /* PasteboardFolderTests.swift in Sources */ = {isa = PBXBuildFile; fileRef = 4B9292B42667103000AD2C21 /* PasteboardFolderTests.swift */; };
		4B9292BF2667103100AD2C21 /* TreeControllerTests.swift in Sources */ = {isa = PBXBuildFile; fileRef = 4B9292B52667103000AD2C21 /* TreeControllerTests.swift */; };
		4B9292C02667103100AD2C21 /* BookmarkManagedObjectTests.swift in Sources */ = {isa = PBXBuildFile; fileRef = 4B9292B62667103000AD2C21 /* BookmarkManagedObjectTests.swift */; };
		4B9292C12667103100AD2C21 /* BookmarkMigrationTests.swift in Sources */ = {isa = PBXBuildFile; fileRef = 4B9292B72667103000AD2C21 /* BookmarkMigrationTests.swift */; };
		4B9292C22667103100AD2C21 /* BookmarkTests.swift in Sources */ = {isa = PBXBuildFile; fileRef = 4B9292B82667103000AD2C21 /* BookmarkTests.swift */; };
		4B9292C32667103100AD2C21 /* PasteboardBookmarkTests.swift in Sources */ = {isa = PBXBuildFile; fileRef = 4B9292B92667103100AD2C21 /* PasteboardBookmarkTests.swift */; };
		4B9292C52667104B00AD2C21 /* CoreDataTestUtilities.swift in Sources */ = {isa = PBXBuildFile; fileRef = 4B9292C42667104B00AD2C21 /* CoreDataTestUtilities.swift */; };
		4B9292CE2667123700AD2C21 /* BrowserTabEmbeddable.swift in Sources */ = {isa = PBXBuildFile; fileRef = 4B9292C62667123700AD2C21 /* BrowserTabEmbeddable.swift */; };
		4B9292CF2667123700AD2C21 /* BookmarkManagementSidebarViewController.swift in Sources */ = {isa = PBXBuildFile; fileRef = 4B9292C72667123700AD2C21 /* BookmarkManagementSidebarViewController.swift */; };
		4B9292D02667123700AD2C21 /* BookmarkManagementSplitViewController.swift in Sources */ = {isa = PBXBuildFile; fileRef = 4B9292C82667123700AD2C21 /* BookmarkManagementSplitViewController.swift */; };
		4B9292D12667123700AD2C21 /* BookmarkTableRowView.swift in Sources */ = {isa = PBXBuildFile; fileRef = 4B9292C92667123700AD2C21 /* BookmarkTableRowView.swift */; };
		4B9292D22667123700AD2C21 /* AddFolderModalViewController.swift in Sources */ = {isa = PBXBuildFile; fileRef = 4B9292CA2667123700AD2C21 /* AddFolderModalViewController.swift */; };
		4B9292D32667123700AD2C21 /* AddBookmarkModalViewController.swift in Sources */ = {isa = PBXBuildFile; fileRef = 4B9292CB2667123700AD2C21 /* AddBookmarkModalViewController.swift */; };
		4B9292D42667123700AD2C21 /* BookmarkListViewController.swift in Sources */ = {isa = PBXBuildFile; fileRef = 4B9292CC2667123700AD2C21 /* BookmarkListViewController.swift */; };
		4B9292D52667123700AD2C21 /* BookmarkManagementDetailViewController.swift in Sources */ = {isa = PBXBuildFile; fileRef = 4B9292CD2667123700AD2C21 /* BookmarkManagementDetailViewController.swift */; };
		4B9292D72667124000AD2C21 /* NSPopUpButtonExtension.swift in Sources */ = {isa = PBXBuildFile; fileRef = 4B9292D62667124000AD2C21 /* NSPopUpButtonExtension.swift */; };
		4B9292D92667124B00AD2C21 /* BookmarkListTreeControllerDataSource.swift in Sources */ = {isa = PBXBuildFile; fileRef = 4B9292D82667124B00AD2C21 /* BookmarkListTreeControllerDataSource.swift */; };
		4B9292DB2667125D00AD2C21 /* ContextualMenu.swift in Sources */ = {isa = PBXBuildFile; fileRef = 4B9292DA2667125D00AD2C21 /* ContextualMenu.swift */; };
		4BA1A69B258B076900F6F690 /* FileStore.swift in Sources */ = {isa = PBXBuildFile; fileRef = 4BA1A69A258B076900F6F690 /* FileStore.swift */; };
		4BA1A6A0258B079600F6F690 /* DataEncryption.swift in Sources */ = {isa = PBXBuildFile; fileRef = 4BA1A69F258B079600F6F690 /* DataEncryption.swift */; };
		4BA1A6A5258B07DF00F6F690 /* EncryptedValueTransformer.swift in Sources */ = {isa = PBXBuildFile; fileRef = 4BA1A6A4258B07DF00F6F690 /* EncryptedValueTransformer.swift */; };
		4BA1A6B3258B080A00F6F690 /* EncryptionKeyGeneration.swift in Sources */ = {isa = PBXBuildFile; fileRef = 4BA1A6B2258B080A00F6F690 /* EncryptionKeyGeneration.swift */; };
		4BA1A6B8258B081600F6F690 /* EncryptionKeyStoring.swift in Sources */ = {isa = PBXBuildFile; fileRef = 4BA1A6B7258B081600F6F690 /* EncryptionKeyStoring.swift */; };
		4BA1A6BD258B082300F6F690 /* EncryptionKeyStore.swift in Sources */ = {isa = PBXBuildFile; fileRef = 4BA1A6BC258B082300F6F690 /* EncryptionKeyStore.swift */; };
		4BA1A6C2258B0A1300F6F690 /* ContiguousBytesExtension.swift in Sources */ = {isa = PBXBuildFile; fileRef = 4BA1A6C1258B0A1300F6F690 /* ContiguousBytesExtension.swift */; };
		4BA1A6D9258C0CB300F6F690 /* DataEncryptionTests.swift in Sources */ = {isa = PBXBuildFile; fileRef = 4BA1A6D8258C0CB300F6F690 /* DataEncryptionTests.swift */; };
		4BA1A6DE258C100A00F6F690 /* FileStoreTests.swift in Sources */ = {isa = PBXBuildFile; fileRef = 4BA1A6DD258C100A00F6F690 /* FileStoreTests.swift */; };
		4BA1A6E6258C270800F6F690 /* EncryptionKeyGeneratorTests.swift in Sources */ = {isa = PBXBuildFile; fileRef = 4BA1A6E5258C270800F6F690 /* EncryptionKeyGeneratorTests.swift */; };
		4BA1A6F6258C4F9600F6F690 /* EncryptionMocks.swift in Sources */ = {isa = PBXBuildFile; fileRef = 4BA1A6F5258C4F9600F6F690 /* EncryptionMocks.swift */; };
		4BA1A6FE258C5C1300F6F690 /* EncryptedValueTransformerTests.swift in Sources */ = {isa = PBXBuildFile; fileRef = 4BA1A6FD258C5C1300F6F690 /* EncryptedValueTransformerTests.swift */; };
		4BB88B4525B7B55C006F6B06 /* DebugUserScript.swift in Sources */ = {isa = PBXBuildFile; fileRef = 4BB88B4425B7B55C006F6B06 /* DebugUserScript.swift */; };
		4BB88B4A25B7B690006F6B06 /* SequenceExtensions.swift in Sources */ = {isa = PBXBuildFile; fileRef = 4BB88B4925B7B690006F6B06 /* SequenceExtensions.swift */; };
		4BB88B5025B7BA2B006F6B06 /* TabInstrumentation.swift in Sources */ = {isa = PBXBuildFile; fileRef = 4BB88B4F25B7BA2B006F6B06 /* TabInstrumentation.swift */; };
		4BB88B5B25B7BA50006F6B06 /* Instruments.swift in Sources */ = {isa = PBXBuildFile; fileRef = 4BB88B5A25B7BA50006F6B06 /* Instruments.swift */; };
		4BE0DF06267819A1006337B7 /* NSStoryboardExtension.swift in Sources */ = {isa = PBXBuildFile; fileRef = 4BE0DF0426781961006337B7 /* NSStoryboardExtension.swift */; };
		8511E18425F82B34002F516B /* 01_Fire_really_small.json in Resources */ = {isa = PBXBuildFile; fileRef = 8511E18325F82B34002F516B /* 01_Fire_really_small.json */; };
		853014D625E671A000FB8205 /* PageObserverUserScript.swift in Sources */ = {isa = PBXBuildFile; fileRef = 853014D525E671A000FB8205 /* PageObserverUserScript.swift */; };
		85308E25267FC9F2001ABD76 /* NSAlertExtension.swift in Sources */ = {isa = PBXBuildFile; fileRef = 85308E24267FC9F2001ABD76 /* NSAlertExtension.swift */; };
		85308E27267FCB22001ABD76 /* PasswordManagerSettings.swift in Sources */ = {isa = PBXBuildFile; fileRef = 85308E26267FCB22001ABD76 /* PasswordManagerSettings.swift */; };
		8546DE6225C03056000CA5E1 /* UserAgentTests.swift in Sources */ = {isa = PBXBuildFile; fileRef = 8546DE6125C03056000CA5E1 /* UserAgentTests.swift */; };
		85480F8A25CDC360009424E3 /* Launch.storyboard in Resources */ = {isa = PBXBuildFile; fileRef = 85480F8925CDC360009424E3 /* Launch.storyboard */; };
		85480FBB25D181CB009424E3 /* ConfigurationDownloading.swift in Sources */ = {isa = PBXBuildFile; fileRef = 85480FBA25D181CB009424E3 /* ConfigurationDownloading.swift */; };
		85480FCF25D1AA22009424E3 /* ConfigurationStoring.swift in Sources */ = {isa = PBXBuildFile; fileRef = 85480FCE25D1AA22009424E3 /* ConfigurationStoring.swift */; };
		85625994269C8F9600EE44BC /* PasswordManager.storyboard in Resources */ = {isa = PBXBuildFile; fileRef = 85625993269C8F9600EE44BC /* PasswordManager.storyboard */; };
		85625996269C953C00EE44BC /* PasswordManagementViewController.swift in Sources */ = {isa = PBXBuildFile; fileRef = 85625995269C953C00EE44BC /* PasswordManagementViewController.swift */; };
		85625998269C9C5F00EE44BC /* PasswordManagementPopover.swift in Sources */ = {isa = PBXBuildFile; fileRef = 85625997269C9C5F00EE44BC /* PasswordManagementPopover.swift */; };
		8562599A269CA0A600EE44BC /* NSRectExtension.swift in Sources */ = {isa = PBXBuildFile; fileRef = 85625999269CA0A600EE44BC /* NSRectExtension.swift */; };
		856C98A6256EB59600A22F1F /* MenuItemSelectors.swift in Sources */ = {isa = PBXBuildFile; fileRef = 856C98A5256EB59600A22F1F /* MenuItemSelectors.swift */; };
		856C98D52570116900A22F1F /* NSWindow+Toast.swift in Sources */ = {isa = PBXBuildFile; fileRef = 856C98D42570116900A22F1F /* NSWindow+Toast.swift */; };
		856C98DF257014BD00A22F1F /* FileDownloadManager.swift in Sources */ = {isa = PBXBuildFile; fileRef = 856C98DE257014BD00A22F1F /* FileDownloadManager.swift */; };
		85799C1825DEBB3F0007EC87 /* Logging.swift in Sources */ = {isa = PBXBuildFile; fileRef = 85799C1725DEBB3F0007EC87 /* Logging.swift */; };
		85799C3425DFCD1B0007EC87 /* TrackerRadarManager.swift in Sources */ = {isa = PBXBuildFile; fileRef = 4B6160D225B14E6E007DE5B2 /* TrackerRadarManager.swift */; };
		8589063A267BCD8E00D23B0D /* SaveCredentialsPopover.swift in Sources */ = {isa = PBXBuildFile; fileRef = 85890639267BCD8E00D23B0D /* SaveCredentialsPopover.swift */; };
		8589063C267BCDC000D23B0D /* SaveCredentialsViewController.swift in Sources */ = {isa = PBXBuildFile; fileRef = 8589063B267BCDC000D23B0D /* SaveCredentialsViewController.swift */; };
		858C1BED26974E6600E6C014 /* PasswordManagerSettingsTests.swift in Sources */ = {isa = PBXBuildFile; fileRef = 858C1BEC26974E6600E6C014 /* PasswordManagerSettingsTests.swift */; };
		85A0116925AF1D8900FA6A0C /* FindInPageViewController.swift in Sources */ = {isa = PBXBuildFile; fileRef = 85A0116825AF1D8900FA6A0C /* FindInPageViewController.swift */; };
		85A0117425AF2EDF00FA6A0C /* FindInPage.storyboard in Resources */ = {isa = PBXBuildFile; fileRef = 85A0117325AF2EDF00FA6A0C /* FindInPage.storyboard */; };
		85A0118225AF60E700FA6A0C /* FindInPageModel.swift in Sources */ = {isa = PBXBuildFile; fileRef = 85A0118125AF60E700FA6A0C /* FindInPageModel.swift */; };
		85A011EA25B4D4CA00FA6A0C /* FindInPageUserScript.swift in Sources */ = {isa = PBXBuildFile; fileRef = 85A011E925B4D4CA00FA6A0C /* FindInPageUserScript.swift */; };
		85AC3AEF25D5CE9800C7D2AA /* UserScripts.swift in Sources */ = {isa = PBXBuildFile; fileRef = 85AC3AEE25D5CE9800C7D2AA /* UserScripts.swift */; };
		85AC3AF725D5DBFD00C7D2AA /* DataExtension.swift in Sources */ = {isa = PBXBuildFile; fileRef = 85AC3AF625D5DBFD00C7D2AA /* DataExtension.swift */; };
		85AC3B0525D6B1D800C7D2AA /* ScriptSourceProviding.swift in Sources */ = {isa = PBXBuildFile; fileRef = 85AC3B0425D6B1D800C7D2AA /* ScriptSourceProviding.swift */; };
		85AC3B1725D9BC1A00C7D2AA /* ConfigurationDownloaderTests.swift in Sources */ = {isa = PBXBuildFile; fileRef = 85AC3B1625D9BC1A00C7D2AA /* ConfigurationDownloaderTests.swift */; };
		85AC3B3525DA82A600C7D2AA /* DataTaskProviding.swift in Sources */ = {isa = PBXBuildFile; fileRef = 85AC3B3425DA82A600C7D2AA /* DataTaskProviding.swift */; };
		85AC3B4925DAC9BD00C7D2AA /* ConfigurationStorageTests.swift in Sources */ = {isa = PBXBuildFile; fileRef = 85AC3B4825DAC9BD00C7D2AA /* ConfigurationStorageTests.swift */; };
		85AE2FF224A33A2D002D507F /* WebKit.framework in Frameworks */ = {isa = PBXBuildFile; fileRef = 85AE2FF124A33A2D002D507F /* WebKit.framework */; };
		85AF2F4C268F4C9E00C89759 /* LoginDetectionService.swift in Sources */ = {isa = PBXBuildFile; fileRef = 85AF2F4B268F4C9E00C89759 /* LoginDetectionService.swift */; };
		85AF2F4E268F52F400C89759 /* LoginDetectionServiceTests.swift in Sources */ = {isa = PBXBuildFile; fileRef = 85AF2F4D268F52F400C89759 /* LoginDetectionServiceTests.swift */; };
		85C6A29625CC1FFD00EEB5F1 /* UserDefaultsWrapper.swift in Sources */ = {isa = PBXBuildFile; fileRef = 85C6A29525CC1FFD00EEB5F1 /* UserDefaultsWrapper.swift */; };
		85CC1D73269EF1880062F04E /* PasswordManagementItemList.swift in Sources */ = {isa = PBXBuildFile; fileRef = 85CC1D72269EF1880062F04E /* PasswordManagementItemList.swift */; };
		85CC1D75269F6B420062F04E /* PasswordManagementItemView.swift in Sources */ = {isa = PBXBuildFile; fileRef = 85CC1D74269F6B420062F04E /* PasswordManagementItemView.swift */; };
		85CC1D77269FA1160062F04E /* FaviconView.swift in Sources */ = {isa = PBXBuildFile; fileRef = 85CC1D76269FA1160062F04E /* FaviconView.swift */; };
		85CC1D7B26A05ECF0062F04E /* PasswordManagementItemListModel.swift in Sources */ = {isa = PBXBuildFile; fileRef = 85CC1D7A26A05ECF0062F04E /* PasswordManagementItemListModel.swift */; };
		85CC1D7D26A05F250062F04E /* PasswordManagementItemModel.swift in Sources */ = {isa = PBXBuildFile; fileRef = 85CC1D7C26A05F250062F04E /* PasswordManagementItemModel.swift */; };
		85D33F1225C82EB3002B91A6 /* ConfigurationManager.swift in Sources */ = {isa = PBXBuildFile; fileRef = 85D33F1125C82EB3002B91A6 /* ConfigurationManager.swift */; };
		85D438B6256E7C9E00F3BAF8 /* ContextMenuUserScript.swift in Sources */ = {isa = PBXBuildFile; fileRef = 85D438B5256E7C9E00F3BAF8 /* ContextMenuUserScript.swift */; };
		85D885B026A590A90077C374 /* NSNotificationName+PasswordManager.swift in Sources */ = {isa = PBXBuildFile; fileRef = 85D885AF26A590A90077C374 /* NSNotificationName+PasswordManager.swift */; };
		85D885B326A5A9DE0077C374 /* NSAlert+PasswordManager.swift in Sources */ = {isa = PBXBuildFile; fileRef = 85D885B226A5A9DE0077C374 /* NSAlert+PasswordManager.swift */; };
		85E11C2F25E7DC7E00974CAF /* ExternalURLHandler.swift in Sources */ = {isa = PBXBuildFile; fileRef = 85E11C2E25E7DC7E00974CAF /* ExternalURLHandler.swift */; };
		85E11C3725E7F1E100974CAF /* ExternalURLHandlerTests.swift in Sources */ = {isa = PBXBuildFile; fileRef = 85E11C3625E7F1E100974CAF /* ExternalURLHandlerTests.swift */; };
		85F1B0C925EF9759004792B6 /* URLEventListenerTests.swift in Sources */ = {isa = PBXBuildFile; fileRef = 85F1B0C825EF9759004792B6 /* URLEventListenerTests.swift */; };
		85F4D1C4266695C9002DD869 /* BrowserServicesKit in Frameworks */ = {isa = PBXBuildFile; productRef = 85F4D1C3266695C9002DD869 /* BrowserServicesKit */; };
		85F69B3C25EDE81F00978E59 /* URLExtensionTests.swift in Sources */ = {isa = PBXBuildFile; fileRef = 85F69B3B25EDE81F00978E59 /* URLExtensionTests.swift */; };
		85FF55C825F82E4F00E2AB99 /* Lottie in Frameworks */ = {isa = PBXBuildFile; productRef = 85FF55C725F82E4F00E2AB99 /* Lottie */; };
		AA06B6B72672AF8100F541C5 /* Sparkle in Frameworks */ = {isa = PBXBuildFile; productRef = AA06B6B62672AF8100F541C5 /* Sparkle */; };
		AA0F3DB7261A566C0077F2D9 /* SuggestionLoadingMock.swift in Sources */ = {isa = PBXBuildFile; fileRef = AA0F3DB6261A566C0077F2D9 /* SuggestionLoadingMock.swift */; };
		AA2CB12D2587BB5600AA6FBE /* TabBarFooter.xib in Resources */ = {isa = PBXBuildFile; fileRef = AA2CB12C2587BB5600AA6FBE /* TabBarFooter.xib */; };
		AA2CB1352587C29500AA6FBE /* TabBarFooter.swift in Sources */ = {isa = PBXBuildFile; fileRef = AA2CB1342587C29500AA6FBE /* TabBarFooter.swift */; };
		AA2E423424C8A2270048C0D5 /* ColorView.swift in Sources */ = {isa = PBXBuildFile; fileRef = AA2E423324C8A2270048C0D5 /* ColorView.swift */; };
		AA361A3624EBF0B500EEC649 /* WindowDraggingView.swift in Sources */ = {isa = PBXBuildFile; fileRef = AA361A3524EBF0B500EEC649 /* WindowDraggingView.swift */; };
		AA3F895324C18AD500628DDE /* SuggestionViewModel.swift in Sources */ = {isa = PBXBuildFile; fileRef = AA3F895224C18AD500628DDE /* SuggestionViewModel.swift */; };
		AA4BBA3B25C58FA200C4FB0F /* MainMenu.swift in Sources */ = {isa = PBXBuildFile; fileRef = AA4BBA3A25C58FA200C4FB0F /* MainMenu.swift */; };
		AA4D700725545EF800C3411E /* UrlEventListener.swift in Sources */ = {isa = PBXBuildFile; fileRef = AA4D700625545EF800C3411E /* UrlEventListener.swift */; };
		AA4E633A25E79C0A00134434 /* MouseClickView.swift in Sources */ = {isa = PBXBuildFile; fileRef = AA4E633925E79C0A00134434 /* MouseClickView.swift */; };
		AA4FF40C2624751A004E2377 /* GrammarCheckEnabler.swift in Sources */ = {isa = PBXBuildFile; fileRef = AA4FF40B2624751A004E2377 /* GrammarCheckEnabler.swift */; };
		AA512D1424D99D9800230283 /* FaviconService.swift in Sources */ = {isa = PBXBuildFile; fileRef = AA512D1324D99D9800230283 /* FaviconService.swift */; };
		AA585D82248FD31100E9A3E2 /* AppDelegate.swift in Sources */ = {isa = PBXBuildFile; fileRef = AA585D81248FD31100E9A3E2 /* AppDelegate.swift */; };
		AA585D84248FD31100E9A3E2 /* BrowserTabViewController.swift in Sources */ = {isa = PBXBuildFile; fileRef = AA585D83248FD31100E9A3E2 /* BrowserTabViewController.swift */; };
		AA585D86248FD31400E9A3E2 /* Assets.xcassets in Resources */ = {isa = PBXBuildFile; fileRef = AA585D85248FD31400E9A3E2 /* Assets.xcassets */; };
		AA585D89248FD31400E9A3E2 /* Main.storyboard in Resources */ = {isa = PBXBuildFile; fileRef = AA585D87248FD31400E9A3E2 /* Main.storyboard */; };
		AA585DAF2490E6E600E9A3E2 /* MainViewController.swift in Sources */ = {isa = PBXBuildFile; fileRef = AA585DAE2490E6E600E9A3E2 /* MainViewController.swift */; };
		AA5C8F59258FE21F00748EB7 /* NSTextFieldExtension.swift in Sources */ = {isa = PBXBuildFile; fileRef = AA5C8F58258FE21F00748EB7 /* NSTextFieldExtension.swift */; };
		AA5C8F5E2590EEE800748EB7 /* NSPointExtension.swift in Sources */ = {isa = PBXBuildFile; fileRef = AA5C8F5D2590EEE800748EB7 /* NSPointExtension.swift */; };
		AA5C8F632591021700748EB7 /* NSApplicationExtension.swift in Sources */ = {isa = PBXBuildFile; fileRef = AA5C8F622591021700748EB7 /* NSApplicationExtension.swift */; };
		AA5D6DAC24A340F700C6FBCE /* WebViewStateObserver.swift in Sources */ = {isa = PBXBuildFile; fileRef = AA5D6DAB24A340F700C6FBCE /* WebViewStateObserver.swift */; };
		AA63745424C9BF9A00AB2AC4 /* SuggestionContainerTests.swift in Sources */ = {isa = PBXBuildFile; fileRef = AA63745324C9BF9A00AB2AC4 /* SuggestionContainerTests.swift */; };
		AA652CB125DD825B009059CC /* LocalBookmarkStoreTests.swift in Sources */ = {isa = PBXBuildFile; fileRef = AA652CB025DD825B009059CC /* LocalBookmarkStoreTests.swift */; };
		AA652CCE25DD9071009059CC /* BookmarkListTests.swift in Sources */ = {isa = PBXBuildFile; fileRef = AA652CCD25DD9071009059CC /* BookmarkListTests.swift */; };
		AA652CD325DDA6E9009059CC /* LocalBookmarkManagerTests.swift in Sources */ = {isa = PBXBuildFile; fileRef = AA652CD225DDA6E9009059CC /* LocalBookmarkManagerTests.swift */; };
		AA652CDB25DDAB32009059CC /* BookmarkStoreMock.swift in Sources */ = {isa = PBXBuildFile; fileRef = AA652CDA25DDAB32009059CC /* BookmarkStoreMock.swift */; };
		AA6820E425502F19005ED0D5 /* WebsiteDataStore.swift in Sources */ = {isa = PBXBuildFile; fileRef = AA6820E325502F19005ED0D5 /* WebsiteDataStore.swift */; };
		AA6820EB25503D6A005ED0D5 /* Fire.swift in Sources */ = {isa = PBXBuildFile; fileRef = AA6820EA25503D6A005ED0D5 /* Fire.swift */; };
		AA6820F125503DA9005ED0D5 /* FireViewModel.swift in Sources */ = {isa = PBXBuildFile; fileRef = AA6820F025503DA9005ED0D5 /* FireViewModel.swift */; };
		AA68C3D32490ED62001B8783 /* NavigationBarViewController.swift in Sources */ = {isa = PBXBuildFile; fileRef = AA68C3D22490ED62001B8783 /* NavigationBarViewController.swift */; };
		AA68C3D72490F821001B8783 /* README.md in Resources */ = {isa = PBXBuildFile; fileRef = AA68C3D62490F821001B8783 /* README.md */; };
		AA693E5E2696E5B90007BB78 /* CrashReports.storyboard in Resources */ = {isa = PBXBuildFile; fileRef = AA693E5D2696E5B90007BB78 /* CrashReports.storyboard */; };
		AA6EF9AD25066F42004754E6 /* WindowsManager.swift in Sources */ = {isa = PBXBuildFile; fileRef = AA6EF9AC25066F42004754E6 /* WindowsManager.swift */; };
		AA6EF9B3250785D5004754E6 /* NSMenuExtension.swift in Sources */ = {isa = PBXBuildFile; fileRef = AA6EF9B2250785D5004754E6 /* NSMenuExtension.swift */; };
		AA6EF9B525081B4C004754E6 /* MainMenuActions.swift in Sources */ = {isa = PBXBuildFile; fileRef = AA6EF9B425081B4C004754E6 /* MainMenuActions.swift */; };
		AA6FFB4424DC33320028F4D0 /* NSViewExtension.swift in Sources */ = {isa = PBXBuildFile; fileRef = AA6FFB4324DC33320028F4D0 /* NSViewExtension.swift */; };
		AA6FFB4624DC3B5A0028F4D0 /* WebView.swift in Sources */ = {isa = PBXBuildFile; fileRef = AA6FFB4524DC3B5A0028F4D0 /* WebView.swift */; };
		AA72D5E325FE977F00C77619 /* AddEditFavoriteViewController.swift in Sources */ = {isa = PBXBuildFile; fileRef = AA72D5E225FE977F00C77619 /* AddEditFavoriteViewController.swift */; };
		AA72D5F025FEA49900C77619 /* AddEditFavoriteWindow.swift in Sources */ = {isa = PBXBuildFile; fileRef = AA72D5EF25FEA49900C77619 /* AddEditFavoriteWindow.swift */; };
		AA72D5FE25FFF94E00C77619 /* NSMenuItemExtension.swift in Sources */ = {isa = PBXBuildFile; fileRef = AA72D5FD25FFF94E00C77619 /* NSMenuItemExtension.swift */; };
		AA7412B224D0B3AC00D22FE0 /* TabBarViewItem.swift in Sources */ = {isa = PBXBuildFile; fileRef = AA7412B024D0B3AC00D22FE0 /* TabBarViewItem.swift */; };
		AA7412B324D0B3AC00D22FE0 /* TabBarViewItem.xib in Resources */ = {isa = PBXBuildFile; fileRef = AA7412B124D0B3AC00D22FE0 /* TabBarViewItem.xib */; };
		AA7412B524D1536B00D22FE0 /* MainWindowController.swift in Sources */ = {isa = PBXBuildFile; fileRef = AA7412B424D1536B00D22FE0 /* MainWindowController.swift */; };
		AA7412B724D1687000D22FE0 /* TabBarScrollView.swift in Sources */ = {isa = PBXBuildFile; fileRef = AA7412B624D1687000D22FE0 /* TabBarScrollView.swift */; };
		AA7412BD24D2BEEE00D22FE0 /* MainWindow.swift in Sources */ = {isa = PBXBuildFile; fileRef = AA7412BC24D2BEEE00D22FE0 /* MainWindow.swift */; };
		AA80EC54256BE3BC007083E7 /* UserText.swift in Sources */ = {isa = PBXBuildFile; fileRef = AA80EC53256BE3BC007083E7 /* UserText.swift */; };
		AA80EC67256C4691007083E7 /* BrowserTab.storyboard in Resources */ = {isa = PBXBuildFile; fileRef = AA80EC69256C4691007083E7 /* BrowserTab.storyboard */; };
		AA80EC6D256C469C007083E7 /* NavigationBar.storyboard in Resources */ = {isa = PBXBuildFile; fileRef = AA80EC6F256C469C007083E7 /* NavigationBar.storyboard */; };
		AA80EC73256C46A2007083E7 /* Suggestion.storyboard in Resources */ = {isa = PBXBuildFile; fileRef = AA80EC75256C46A2007083E7 /* Suggestion.storyboard */; };
		AA80EC79256C46AA007083E7 /* TabBar.storyboard in Resources */ = {isa = PBXBuildFile; fileRef = AA80EC7B256C46AA007083E7 /* TabBar.storyboard */; };
		AA80EC89256C49B8007083E7 /* Localizable.strings in Resources */ = {isa = PBXBuildFile; fileRef = AA80EC8B256C49B8007083E7 /* Localizable.strings */; };
		AA80EC8F256C49BC007083E7 /* Localizable.stringsdict in Resources */ = {isa = PBXBuildFile; fileRef = AA80EC91256C49BC007083E7 /* Localizable.stringsdict */; };
		AA86490C24D3494C001BABEE /* GradientView.swift in Sources */ = {isa = PBXBuildFile; fileRef = AA86490B24D3494C001BABEE /* GradientView.swift */; };
		AA86490E24D49B54001BABEE /* TabLoadingView.swift in Sources */ = {isa = PBXBuildFile; fileRef = AA86490D24D49B54001BABEE /* TabLoadingView.swift */; };
		AA88D14B252A557100980B4E /* URLRequestExtension.swift in Sources */ = {isa = PBXBuildFile; fileRef = AA88D14A252A557100980B4E /* URLRequestExtension.swift */; };
		AA8EDF2424923E980071C2E8 /* URLExtension.swift in Sources */ = {isa = PBXBuildFile; fileRef = AA8EDF2324923E980071C2E8 /* URLExtension.swift */; };
		AA8EDF2724923EC70071C2E8 /* StringExtension.swift in Sources */ = {isa = PBXBuildFile; fileRef = AA8EDF2624923EC70071C2E8 /* StringExtension.swift */; };
		AA92126F25ACCB1100600CD4 /* ErrorExtension.swift in Sources */ = {isa = PBXBuildFile; fileRef = AA92126E25ACCB1100600CD4 /* ErrorExtension.swift */; };
		AA92127725ADA07900600CD4 /* WKWebViewExtension.swift in Sources */ = {isa = PBXBuildFile; fileRef = AA92127625ADA07900600CD4 /* WKWebViewExtension.swift */; };
		AA97BF4625135DD30014931A /* ApplicationDockMenu.swift in Sources */ = {isa = PBXBuildFile; fileRef = AA97BF4525135DD30014931A /* ApplicationDockMenu.swift */; };
		AA9C362825518C44004B1BA3 /* WebsiteDataStoreMock.swift in Sources */ = {isa = PBXBuildFile; fileRef = AA9C362725518C44004B1BA3 /* WebsiteDataStoreMock.swift */; };
		AA9C363025518CA9004B1BA3 /* FireTests.swift in Sources */ = {isa = PBXBuildFile; fileRef = AA9C362F25518CA9004B1BA3 /* FireTests.swift */; };
		AA9E9A5625A3AE8400D1959D /* NSWindowExtension.swift in Sources */ = {isa = PBXBuildFile; fileRef = AA9E9A5525A3AE8400D1959D /* NSWindowExtension.swift */; };
		AA9E9A5E25A4867200D1959D /* TabDragAndDropManager.swift in Sources */ = {isa = PBXBuildFile; fileRef = AA9E9A5D25A4867200D1959D /* TabDragAndDropManager.swift */; };
		AA9FF95924A1ECF20039E328 /* Tab.swift in Sources */ = {isa = PBXBuildFile; fileRef = AA9FF95824A1ECF20039E328 /* Tab.swift */; };
		AA9FF95B24A1EFC20039E328 /* TabViewModel.swift in Sources */ = {isa = PBXBuildFile; fileRef = AA9FF95A24A1EFC20039E328 /* TabViewModel.swift */; };
		AA9FF95D24A1FA1C0039E328 /* TabCollection.swift in Sources */ = {isa = PBXBuildFile; fileRef = AA9FF95C24A1FA1C0039E328 /* TabCollection.swift */; };
		AA9FF95F24A1FB690039E328 /* TabCollectionViewModel.swift in Sources */ = {isa = PBXBuildFile; fileRef = AA9FF95E24A1FB680039E328 /* TabCollectionViewModel.swift */; };
		AAA0CC33252F181A0079BC96 /* NavigationButtonMenuDelegate.swift in Sources */ = {isa = PBXBuildFile; fileRef = AAA0CC32252F181A0079BC96 /* NavigationButtonMenuDelegate.swift */; };
		AAA0CC3C25337FAB0079BC96 /* WKBackForwardListItemViewModel.swift in Sources */ = {isa = PBXBuildFile; fileRef = AAA0CC3B25337FAB0079BC96 /* WKBackForwardListItemViewModel.swift */; };
		AAA0CC472533833C0079BC96 /* OptionsButtonMenu.swift in Sources */ = {isa = PBXBuildFile; fileRef = AAA0CC462533833C0079BC96 /* OptionsButtonMenu.swift */; };
		AAA0CC572539EBC90079BC96 /* FaviconUserScript.swift in Sources */ = {isa = PBXBuildFile; fileRef = AAA0CC562539EBC90079BC96 /* FaviconUserScript.swift */; };
		AAA0CC6A253CC43C0079BC96 /* WKUserContentControllerExtension.swift in Sources */ = {isa = PBXBuildFile; fileRef = AAA0CC69253CC43C0079BC96 /* WKUserContentControllerExtension.swift */; };
		AAA892EA250A4CEF005B37B2 /* WindowControllersManager.swift in Sources */ = {isa = PBXBuildFile; fileRef = AAA892E9250A4CEF005B37B2 /* WindowControllersManager.swift */; };
		AAA8E8BF24EA8A0A0055E685 /* MouseOverButton.swift in Sources */ = {isa = PBXBuildFile; fileRef = AAA8E8BE24EA8A0A0055E685 /* MouseOverButton.swift */; };
		AAA8E8C124EACA700055E685 /* MouseOverView.swift in Sources */ = {isa = PBXBuildFile; fileRef = AAA8E8C024EACA700055E685 /* MouseOverView.swift */; };
		AAADFD06264AA282001555EA /* TimeIntervalExtension.swift in Sources */ = {isa = PBXBuildFile; fileRef = AAADFD05264AA282001555EA /* TimeIntervalExtension.swift */; };
		AAB549DF25DAB8F80058460B /* BookmarkViewModel.swift in Sources */ = {isa = PBXBuildFile; fileRef = AAB549DE25DAB8F80058460B /* BookmarkViewModel.swift */; };
		AABAF59C260A7D130085060C /* FaviconServiceMock.swift in Sources */ = {isa = PBXBuildFile; fileRef = AABAF59B260A7D130085060C /* FaviconServiceMock.swift */; };
		AABEE69A24A902A90043105B /* SuggestionContainerViewModel.swift in Sources */ = {isa = PBXBuildFile; fileRef = AABEE69924A902A90043105B /* SuggestionContainerViewModel.swift */; };
		AABEE69C24A902BB0043105B /* SuggestionContainer.swift in Sources */ = {isa = PBXBuildFile; fileRef = AABEE69B24A902BB0043105B /* SuggestionContainer.swift */; };
		AABEE6A524AA0A7F0043105B /* SuggestionViewController.swift in Sources */ = {isa = PBXBuildFile; fileRef = AABEE6A424AA0A7F0043105B /* SuggestionViewController.swift */; };
		AABEE6A924AB4B910043105B /* SuggestionTableCellView.swift in Sources */ = {isa = PBXBuildFile; fileRef = AABEE6A824AB4B910043105B /* SuggestionTableCellView.swift */; };
		AABEE6AB24ACA0F90043105B /* SuggestionTableRowView.swift in Sources */ = {isa = PBXBuildFile; fileRef = AABEE6AA24ACA0F90043105B /* SuggestionTableRowView.swift */; };
		AABEE6AF24AD22B90043105B /* AddressBarTextField.swift in Sources */ = {isa = PBXBuildFile; fileRef = AABEE6AE24AD22B90043105B /* AddressBarTextField.swift */; };
		AAC30A26268DFEE200D2D9CD /* CrashReporter.swift in Sources */ = {isa = PBXBuildFile; fileRef = AAC30A25268DFEE200D2D9CD /* CrashReporter.swift */; };
		AAC30A28268E045400D2D9CD /* CrashReportReader.swift in Sources */ = {isa = PBXBuildFile; fileRef = AAC30A27268E045400D2D9CD /* CrashReportReader.swift */; };
		AAC30A2A268E239100D2D9CD /* CrashReport.swift in Sources */ = {isa = PBXBuildFile; fileRef = AAC30A29268E239100D2D9CD /* CrashReport.swift */; };
		AAC30A2C268F1ECD00D2D9CD /* CrashReportSender.swift in Sources */ = {isa = PBXBuildFile; fileRef = AAC30A2B268F1ECD00D2D9CD /* CrashReportSender.swift */; };
		AAC30A2E268F1EE300D2D9CD /* CrashReportPromptPresenter.swift in Sources */ = {isa = PBXBuildFile; fileRef = AAC30A2D268F1EE300D2D9CD /* CrashReportPromptPresenter.swift */; };
		AAC5E4C725D6A6E8007F5990 /* BookmarkPopover.swift in Sources */ = {isa = PBXBuildFile; fileRef = AAC5E4C425D6A6E8007F5990 /* BookmarkPopover.swift */; };
		AAC5E4C825D6A6E8007F5990 /* BookmarkPopoverViewController.swift in Sources */ = {isa = PBXBuildFile; fileRef = AAC5E4C525D6A6E8007F5990 /* BookmarkPopoverViewController.swift */; };
		AAC5E4C925D6A6E8007F5990 /* Bookmarks.storyboard in Resources */ = {isa = PBXBuildFile; fileRef = AAC5E4C625D6A6E8007F5990 /* Bookmarks.storyboard */; };
		AAC5E4D025D6A709007F5990 /* Bookmark.swift in Sources */ = {isa = PBXBuildFile; fileRef = AAC5E4CD25D6A709007F5990 /* Bookmark.swift */; };
		AAC5E4D125D6A709007F5990 /* BookmarkManager.swift in Sources */ = {isa = PBXBuildFile; fileRef = AAC5E4CE25D6A709007F5990 /* BookmarkManager.swift */; };
		AAC5E4D225D6A709007F5990 /* BookmarkList.swift in Sources */ = {isa = PBXBuildFile; fileRef = AAC5E4CF25D6A709007F5990 /* BookmarkList.swift */; };
		AAC5E4D925D6A711007F5990 /* BookmarkStore.swift in Sources */ = {isa = PBXBuildFile; fileRef = AAC5E4D625D6A710007F5990 /* BookmarkStore.swift */; };
		AAC5E4E425D6BA9C007F5990 /* NSSizeExtension.swift in Sources */ = {isa = PBXBuildFile; fileRef = AAC5E4E325D6BA9C007F5990 /* NSSizeExtension.swift */; };
		AAC5E4F125D6BF10007F5990 /* AddressBarButton.swift in Sources */ = {isa = PBXBuildFile; fileRef = AAC5E4F025D6BF10007F5990 /* AddressBarButton.swift */; };
		AAC5E4F625D6BF2C007F5990 /* AddressBarButtonsViewController.swift in Sources */ = {isa = PBXBuildFile; fileRef = AAC5E4F525D6BF2C007F5990 /* AddressBarButtonsViewController.swift */; };
		AAC82C60258B6CB5009B6B42 /* TooltipWindowController.swift in Sources */ = {isa = PBXBuildFile; fileRef = AAC82C5F258B6CB5009B6B42 /* TooltipWindowController.swift */; };
		AAC9C01524CAFBCE00AD1325 /* TabTests.swift in Sources */ = {isa = PBXBuildFile; fileRef = AAC9C01424CAFBCE00AD1325 /* TabTests.swift */; };
		AAC9C01724CAFBDC00AD1325 /* TabCollectionTests.swift in Sources */ = {isa = PBXBuildFile; fileRef = AAC9C01624CAFBDC00AD1325 /* TabCollectionTests.swift */; };
		AAC9C01C24CB594C00AD1325 /* TabViewModelTests.swift in Sources */ = {isa = PBXBuildFile; fileRef = AAC9C01B24CB594C00AD1325 /* TabViewModelTests.swift */; };
		AAC9C01E24CB6BEB00AD1325 /* TabCollectionViewModelTests.swift in Sources */ = {isa = PBXBuildFile; fileRef = AAC9C01D24CB6BEB00AD1325 /* TabCollectionViewModelTests.swift */; };
		AAD6D8882696DF6D002393B3 /* CrashReportPromptViewController.swift in Sources */ = {isa = PBXBuildFile; fileRef = AAD6D8862696DF6D002393B3 /* CrashReportPromptViewController.swift */; };
		AAD86E52267A0DFF005C11BE /* UpdateController.swift in Sources */ = {isa = PBXBuildFile; fileRef = AAD86E51267A0DFF005C11BE /* UpdateController.swift */; };
		AAE39D1B24F44885008EF28B /* TabCollectionViewModelDelegateMock.swift in Sources */ = {isa = PBXBuildFile; fileRef = AAE39D1A24F44885008EF28B /* TabCollectionViewModelDelegateMock.swift */; };
		AAE71E2C25F781EA00D74437 /* Homepage.storyboard in Resources */ = {isa = PBXBuildFile; fileRef = AAE71E2B25F781EA00D74437 /* Homepage.storyboard */; };
		AAE71E3125F7855400D74437 /* HomepageViewController.swift in Sources */ = {isa = PBXBuildFile; fileRef = AAE71E3025F7855400D74437 /* HomepageViewController.swift */; };
		AAE71E3725F7869300D74437 /* HomepageCollectionViewItem.swift in Sources */ = {isa = PBXBuildFile; fileRef = AAE71E3525F7869300D74437 /* HomepageCollectionViewItem.swift */; };
		AAE71E3825F7869300D74437 /* HomepageCollectionViewItem.xib in Resources */ = {isa = PBXBuildFile; fileRef = AAE71E3625F7869300D74437 /* HomepageCollectionViewItem.xib */; };
		AAE7527A263B046100B973F8 /* History.xcdatamodeld in Sources */ = {isa = PBXBuildFile; fileRef = AAE75278263B046100B973F8 /* History.xcdatamodeld */; };
		AAE7527C263B056C00B973F8 /* HistoryStore.swift in Sources */ = {isa = PBXBuildFile; fileRef = AAE7527B263B056C00B973F8 /* HistoryStore.swift */; };
		AAE7527E263B05C600B973F8 /* HistoryEntry.swift in Sources */ = {isa = PBXBuildFile; fileRef = AAE7527D263B05C600B973F8 /* HistoryEntry.swift */; };
		AAE75280263B0A4D00B973F8 /* HistoryCoordinator.swift in Sources */ = {isa = PBXBuildFile; fileRef = AAE7527F263B0A4D00B973F8 /* HistoryCoordinator.swift */; };
		AAE8B102258A41C000E81239 /* Tooltip.storyboard in Resources */ = {isa = PBXBuildFile; fileRef = AAE8B101258A41C000E81239 /* Tooltip.storyboard */; };
		AAE8B110258A456C00E81239 /* TooltipViewController.swift in Sources */ = {isa = PBXBuildFile; fileRef = AAE8B10F258A456C00E81239 /* TooltipViewController.swift */; };
		AAEC74B22642C57200C2EFBC /* HistoryCoordinatingMock.swift in Sources */ = {isa = PBXBuildFile; fileRef = AAEC74B12642C57200C2EFBC /* HistoryCoordinatingMock.swift */; };
		AAEC74B42642C69300C2EFBC /* HistoryCoordinatorTests.swift in Sources */ = {isa = PBXBuildFile; fileRef = AAEC74B32642C69300C2EFBC /* HistoryCoordinatorTests.swift */; };
		AAEC74B62642CC6A00C2EFBC /* HistoryStoringMock.swift in Sources */ = {isa = PBXBuildFile; fileRef = AAEC74B52642CC6A00C2EFBC /* HistoryStoringMock.swift */; };
		AAEC74B82642E43800C2EFBC /* HistoryStoreTests.swift in Sources */ = {isa = PBXBuildFile; fileRef = AAEC74B72642E43800C2EFBC /* HistoryStoreTests.swift */; };
		AAEC74BB2642E67C00C2EFBC /* NSPersistentContainerExtension.swift in Sources */ = {isa = PBXBuildFile; fileRef = AAEC74BA2642E67C00C2EFBC /* NSPersistentContainerExtension.swift */; };
		AAEC74BC2642F0F800C2EFBC /* History.xcdatamodeld in Sources */ = {isa = PBXBuildFile; fileRef = AAE75278263B046100B973F8 /* History.xcdatamodeld */; };
		AAECA42024EEA4AC00EFA63A /* IndexPathExtension.swift in Sources */ = {isa = PBXBuildFile; fileRef = AAECA41F24EEA4AC00EFA63A /* IndexPathExtension.swift */; };
		AAF7D3862567CED500998667 /* WebViewConfiguration.swift in Sources */ = {isa = PBXBuildFile; fileRef = AAF7D3852567CED500998667 /* WebViewConfiguration.swift */; };
		AAFCB37A25E5403A00859DD4 /* BurnButton.swift in Sources */ = {isa = PBXBuildFile; fileRef = AAFCB37925E5403A00859DD4 /* BurnButton.swift */; };
		AAFCB37F25E545D400859DD4 /* PublisherExtension.swift in Sources */ = {isa = PBXBuildFile; fileRef = AAFCB37E25E545D400859DD4 /* PublisherExtension.swift */; };
		B61EF3EC266F91E700B4D78F /* WKWebView+Download.swift in Sources */ = {isa = PBXBuildFile; fileRef = B61EF3EB266F91E700B4D78F /* WKWebView+Download.swift */; };
		B61EF3F1266F922200B4D78F /* WKProcessPool+DownloadDelegate.swift in Sources */ = {isa = PBXBuildFile; fileRef = B61EF3F0266F922200B4D78F /* WKProcessPool+DownloadDelegate.swift */; };
		B61F012325ECBAE400ABB5A3 /* UserScriptsTest.swift in Sources */ = {isa = PBXBuildFile; fileRef = B61F012225ECBAE400ABB5A3 /* UserScriptsTest.swift */; };
		B61F012B25ECBB1700ABB5A3 /* UserScriptsManagerTests.swift in Sources */ = {isa = PBXBuildFile; fileRef = B61F012A25ECBB1700ABB5A3 /* UserScriptsManagerTests.swift */; };
		B61F015525EDD5A700ABB5A3 /* UserContentController.swift in Sources */ = {isa = PBXBuildFile; fileRef = B61F015425EDD5A700ABB5A3 /* UserContentController.swift */; };
		B62EB47C25BAD3BB005745C6 /* WKWebViewPrivateMethodsAvailabilityTests.swift in Sources */ = {isa = PBXBuildFile; fileRef = B62EB47B25BAD3BB005745C6 /* WKWebViewPrivateMethodsAvailabilityTests.swift */; };
		B630793526731BC400DCEE41 /* URLSuggestedFilenameTests.swift in Sources */ = {isa = PBXBuildFile; fileRef = 8553FF51257523760029327F /* URLSuggestedFilenameTests.swift */; };
		B630793A26731F2600DCEE41 /* FileDownloadManagerTests.swift in Sources */ = {isa = PBXBuildFile; fileRef = B630793926731F2600DCEE41 /* FileDownloadManagerTests.swift */; };
		B630794226731F5400DCEE41 /* WKDownloadMock.swift in Sources */ = {isa = PBXBuildFile; fileRef = B630794126731F5400DCEE41 /* WKDownloadMock.swift */; };
		B633C86D25E797D800E4B352 /* UserScriptsManager.swift in Sources */ = {isa = PBXBuildFile; fileRef = B633C86C25E797D800E4B352 /* UserScriptsManager.swift */; };
		B63D466925BEB6C200874977 /* WKWebView+SessionState.swift in Sources */ = {isa = PBXBuildFile; fileRef = B63D466825BEB6C200874977 /* WKWebView+SessionState.swift */; };
		B63D467125BFA6C100874977 /* DispatchQueueExtensions.swift in Sources */ = {isa = PBXBuildFile; fileRef = B63D467025BFA6C100874977 /* DispatchQueueExtensions.swift */; };
		B63D467A25BFC3E100874977 /* NSCoderExtensions.swift in Sources */ = {isa = PBXBuildFile; fileRef = B63D467925BFC3E100874977 /* NSCoderExtensions.swift */; };
		B65349AA265CF45000DCC645 /* DispatchQueueExtensionsTests.swift in Sources */ = {isa = PBXBuildFile; fileRef = B65349A9265CF45000DCC645 /* DispatchQueueExtensionsTests.swift */; };
		B65783E725F8AAFB00D8DB33 /* String+Punycode.swift in Sources */ = {isa = PBXBuildFile; fileRef = B65783E625F8AAFB00D8DB33 /* String+Punycode.swift */; };
		B65783EC25F8AB9300D8DB33 /* String+PunycodeTests.swift in Sources */ = {isa = PBXBuildFile; fileRef = B65783EB25F8AB9200D8DB33 /* String+PunycodeTests.swift */; };
		B65783F525F8ACA400D8DB33 /* Punnycode in Frameworks */ = {isa = PBXBuildFile; productRef = B65783F425F8ACA400D8DB33 /* Punnycode */; };
		B657841A25FA484B00D8DB33 /* NSException+Catch.m in Sources */ = {isa = PBXBuildFile; fileRef = B657841925FA484B00D8DB33 /* NSException+Catch.m */; };
		B657841F25FA497600D8DB33 /* NSException+Catch.swift in Sources */ = {isa = PBXBuildFile; fileRef = B657841E25FA497600D8DB33 /* NSException+Catch.swift */; };
		B66E9DD22670EB2A00E53BB5 /* _WKDownload+WebKitDownload.swift in Sources */ = {isa = PBXBuildFile; fileRef = B66E9DD12670EB2A00E53BB5 /* _WKDownload+WebKitDownload.swift */; };
		B66E9DD42670EB4A00E53BB5 /* WKDownload+WebKitDownload.swift in Sources */ = {isa = PBXBuildFile; fileRef = B66E9DD32670EB4A00E53BB5 /* WKDownload+WebKitDownload.swift */; };
		B67C6C3D2654B897006C872E /* WebViewExtensionTests.swift in Sources */ = {isa = PBXBuildFile; fileRef = B67C6C3C2654B897006C872E /* WebViewExtensionTests.swift */; };
		B67C6C422654BF49006C872E /* DuckDuckGo-Symbol.jpg in Resources */ = {isa = PBXBuildFile; fileRef = B67C6C412654BF49006C872E /* DuckDuckGo-Symbol.jpg */; };
		B67C6C472654C643006C872E /* FileManagerExtensionTests.swift in Sources */ = {isa = PBXBuildFile; fileRef = B67C6C462654C643006C872E /* FileManagerExtensionTests.swift */; };
		B68458B025C7E76A00DC17B6 /* WindowManager+StateRestoration.swift in Sources */ = {isa = PBXBuildFile; fileRef = B68458AF25C7E76A00DC17B6 /* WindowManager+StateRestoration.swift */; };
		B68458B825C7E8B200DC17B6 /* Tab+NSSecureCoding.swift in Sources */ = {isa = PBXBuildFile; fileRef = B68458B725C7E8B200DC17B6 /* Tab+NSSecureCoding.swift */; };
		B68458C025C7E9E000DC17B6 /* TabCollectionViewModel+NSSecureCoding.swift in Sources */ = {isa = PBXBuildFile; fileRef = B68458BF25C7E9E000DC17B6 /* TabCollectionViewModel+NSSecureCoding.swift */; };
		B68458C525C7EA0C00DC17B6 /* TabCollection+NSSecureCoding.swift in Sources */ = {isa = PBXBuildFile; fileRef = B68458C425C7EA0C00DC17B6 /* TabCollection+NSSecureCoding.swift */; };
		B68458CD25C7EB9000DC17B6 /* WKWebViewConfigurationExtensions.swift in Sources */ = {isa = PBXBuildFile; fileRef = B68458CC25C7EB9000DC17B6 /* WKWebViewConfigurationExtensions.swift */; };
		B684590825C9027900DC17B6 /* AppStateChangedPublisher.swift in Sources */ = {isa = PBXBuildFile; fileRef = B684590725C9027900DC17B6 /* AppStateChangedPublisher.swift */; };
		B684592225C93BE000DC17B6 /* Publisher.asVoid.swift in Sources */ = {isa = PBXBuildFile; fileRef = B684592125C93BE000DC17B6 /* Publisher.asVoid.swift */; };
		B684592725C93C0500DC17B6 /* Publishers.NestedObjectChanges.swift in Sources */ = {isa = PBXBuildFile; fileRef = B684592625C93C0500DC17B6 /* Publishers.NestedObjectChanges.swift */; };
		B684592F25C93FBF00DC17B6 /* AppStateRestorationManager.swift in Sources */ = {isa = PBXBuildFile; fileRef = B684592E25C93FBF00DC17B6 /* AppStateRestorationManager.swift */; };
		B6A5A27125B9377300AA7ADA /* StatePersistenceService.swift in Sources */ = {isa = PBXBuildFile; fileRef = B6A5A27025B9377300AA7ADA /* StatePersistenceService.swift */; };
		B6A5A27925B93FFF00AA7ADA /* StateRestorationManagerTests.swift in Sources */ = {isa = PBXBuildFile; fileRef = B6A5A27825B93FFE00AA7ADA /* StateRestorationManagerTests.swift */; };
		B6A5A27E25B9403E00AA7ADA /* FileStoreMock.swift in Sources */ = {isa = PBXBuildFile; fileRef = B6A5A27D25B9403E00AA7ADA /* FileStoreMock.swift */; };
		B6A5A2A025B96E8300AA7ADA /* AppStateChangePublisherTests.swift in Sources */ = {isa = PBXBuildFile; fileRef = B6A5A29F25B96E8300AA7ADA /* AppStateChangePublisherTests.swift */; };
		B6A5A2A825BAA35500AA7ADA /* WindowManagerStateRestorationTests.swift in Sources */ = {isa = PBXBuildFile; fileRef = B6A5A2A725BAA35500AA7ADA /* WindowManagerStateRestorationTests.swift */; };
		B6A924D42664BBBB001A28CA /* WKWebViewDownloadDelegate.swift in Sources */ = {isa = PBXBuildFile; fileRef = B6A924D32664BBB9001A28CA /* WKWebViewDownloadDelegate.swift */; };
		B6A924D92664C72E001A28CA /* WebKitDownloadTask.swift in Sources */ = {isa = PBXBuildFile; fileRef = B6A924D82664C72D001A28CA /* WebKitDownloadTask.swift */; };
		B6A924DE2664CA09001A28CA /* LegacyWebKitDownloadDelegate.swift in Sources */ = {isa = PBXBuildFile; fileRef = B6A924DD2664CA08001A28CA /* LegacyWebKitDownloadDelegate.swift */; };
		B6A9E45326142B070067D1B9 /* Pixel.swift in Sources */ = {isa = PBXBuildFile; fileRef = B6A9E45226142B070067D1B9 /* Pixel.swift */; };
		B6A9E45A261460350067D1B9 /* ApiRequestError.swift in Sources */ = {isa = PBXBuildFile; fileRef = B6A9E457261460340067D1B9 /* ApiRequestError.swift */; };
		B6A9E45B261460350067D1B9 /* APIHeaders.swift in Sources */ = {isa = PBXBuildFile; fileRef = B6A9E458261460340067D1B9 /* APIHeaders.swift */; };
		B6A9E45C261460350067D1B9 /* APIRequest.swift in Sources */ = {isa = PBXBuildFile; fileRef = B6A9E459261460350067D1B9 /* APIRequest.swift */; };
		B6A9E4612614608B0067D1B9 /* AppVersion.swift in Sources */ = {isa = PBXBuildFile; fileRef = B6A9E4602614608B0067D1B9 /* AppVersion.swift */; };
		B6A9E46B2614618A0067D1B9 /* OperatingSystemVersionExtension.swift in Sources */ = {isa = PBXBuildFile; fileRef = B6A9E46A2614618A0067D1B9 /* OperatingSystemVersionExtension.swift */; };
		B6A9E47026146A250067D1B9 /* DateExtension.swift in Sources */ = {isa = PBXBuildFile; fileRef = B6A9E46F26146A250067D1B9 /* DateExtension.swift */; };
		B6A9E47726146A570067D1B9 /* PixelEvent.swift in Sources */ = {isa = PBXBuildFile; fileRef = B6A9E47626146A570067D1B9 /* PixelEvent.swift */; };
		B6A9E47F26146A800067D1B9 /* PixelArguments.swift in Sources */ = {isa = PBXBuildFile; fileRef = B6A9E47E26146A800067D1B9 /* PixelArguments.swift */; };
		B6A9E48426146AAB0067D1B9 /* PixelParameters.swift in Sources */ = {isa = PBXBuildFile; fileRef = B6A9E48326146AAB0067D1B9 /* PixelParameters.swift */; };
		B6A9E48926146ABF0067D1B9 /* PixelCounter.swift in Sources */ = {isa = PBXBuildFile; fileRef = B6A9E48826146ABF0067D1B9 /* PixelCounter.swift */; };
		B6A9E499261474120067D1B9 /* TimedPixel.swift in Sources */ = {isa = PBXBuildFile; fileRef = B6A9E498261474120067D1B9 /* TimedPixel.swift */; };
		B6A9E4A3261475C70067D1B9 /* AppUsageActivityMonitor.swift in Sources */ = {isa = PBXBuildFile; fileRef = B6A9E4A2261475C70067D1B9 /* AppUsageActivityMonitor.swift */; };
		B6AAAC24260328950029438D /* ProgressView.swift in Sources */ = {isa = PBXBuildFile; fileRef = B6AAAC23260328950029438D /* ProgressView.swift */; };
		B6AAAC2D260330580029438D /* PublishedAfter.swift in Sources */ = {isa = PBXBuildFile; fileRef = B6AAAC2C260330580029438D /* PublishedAfter.swift */; };
		B6AAAC3E26048F690029438D /* RandomAccessCollectionExtension.swift in Sources */ = {isa = PBXBuildFile; fileRef = B6AAAC3D26048F690029438D /* RandomAccessCollectionExtension.swift */; };
		B6AE74342609AFCE005B9B1A /* ProgressEstimationTests.swift in Sources */ = {isa = PBXBuildFile; fileRef = B6AE74332609AFCE005B9B1A /* ProgressEstimationTests.swift */; };
		B6B3E0962654DACD0040E0A2 /* UTTypeTests.swift in Sources */ = {isa = PBXBuildFile; fileRef = B6B3E0952654DACD0040E0A2 /* UTTypeTests.swift */; };
		B6B3E0E12657EA7A0040E0A2 /* NSScreenExtension.swift in Sources */ = {isa = PBXBuildFile; fileRef = B6B3E0DC2657E9CF0040E0A2 /* NSScreenExtension.swift */; };
		B6CF78DE267B099C00CD4F13 /* WKNavigationActionExtension.swift in Sources */ = {isa = PBXBuildFile; fileRef = B6CF78DD267B099C00CD4F13 /* WKNavigationActionExtension.swift */; };
		B6D7A2EE25D2418B002B2AE1 /* ShadowView.swift in Sources */ = {isa = PBXBuildFile; fileRef = B6D7A2ED25D2418B002B2AE1 /* ShadowView.swift */; };
		B6DA44022616B28300DD1EC2 /* PixelDataStore.swift in Sources */ = {isa = PBXBuildFile; fileRef = B6DA44012616B28300DD1EC2 /* PixelDataStore.swift */; };
		B6DA44082616B30600DD1EC2 /* PixelDataModel.xcdatamodeld in Sources */ = {isa = PBXBuildFile; fileRef = B6DA44062616B30600DD1EC2 /* PixelDataModel.xcdatamodeld */; };
		B6DA44112616C0FC00DD1EC2 /* PixelTests.swift in Sources */ = {isa = PBXBuildFile; fileRef = B6DA44102616C0FC00DD1EC2 /* PixelTests.swift */; };
		B6DA44172616C13800DD1EC2 /* OHHTTPStubs in Frameworks */ = {isa = PBXBuildFile; productRef = B6DA44162616C13800DD1EC2 /* OHHTTPStubs */; };
		B6DA44192616C13800DD1EC2 /* OHHTTPStubsSwift in Frameworks */ = {isa = PBXBuildFile; productRef = B6DA44182616C13800DD1EC2 /* OHHTTPStubsSwift */; };
		B6DA441E2616C84600DD1EC2 /* PixelStoreMock.swift in Sources */ = {isa = PBXBuildFile; fileRef = B6DA441D2616C84600DD1EC2 /* PixelStoreMock.swift */; };
		B6DA44232616CABC00DD1EC2 /* PixelArgumentsTests.swift in Sources */ = {isa = PBXBuildFile; fileRef = B6DA44222616CABC00DD1EC2 /* PixelArgumentsTests.swift */; };
		B6DA44282616CAE000DD1EC2 /* AppUsageActivityMonitorTests.swift in Sources */ = {isa = PBXBuildFile; fileRef = B6DA44272616CAE000DD1EC2 /* AppUsageActivityMonitorTests.swift */; };
		B6E61ED0263A6F97004E11AB /* NSSavePanelExtension.swift in Sources */ = {isa = PBXBuildFile; fileRef = B6E61ECF263A6F97004E11AB /* NSSavePanelExtension.swift */; };
		B6E61ED5263A6FC4004E11AB /* SavePanelAccessoryView.xib in Resources */ = {isa = PBXBuildFile; fileRef = B6E61ED4263A6FC4004E11AB /* SavePanelAccessoryView.xib */; };
		B6E61EE3263AC0C8004E11AB /* FileManagerExtension.swift in Sources */ = {isa = PBXBuildFile; fileRef = B6E61EE2263AC0C8004E11AB /* FileManagerExtension.swift */; };
		B6E61EE8263ACE16004E11AB /* UTType.swift in Sources */ = {isa = PBXBuildFile; fileRef = B6E61EE7263ACE16004E11AB /* UTType.swift */; };
		B6F41031264D2B23003DA42C /* ProgressExtension.swift in Sources */ = {isa = PBXBuildFile; fileRef = B6F41030264D2B23003DA42C /* ProgressExtension.swift */; };
		F41D174125CB131900472416 /* NSColorExtension.swift in Sources */ = {isa = PBXBuildFile; fileRef = F41D174025CB131900472416 /* NSColorExtension.swift */; };
		F44C130225C2DA0400426E3E /* NSAppearanceExtension.swift in Sources */ = {isa = PBXBuildFile; fileRef = F44C130125C2DA0400426E3E /* NSAppearanceExtension.swift */; };
/* End PBXBuildFile section */

/* Begin PBXContainerItemProxy section */
		4B1AD8A225FC27E200261379 /* PBXContainerItemProxy */ = {
			isa = PBXContainerItemProxy;
			containerPortal = AA585D76248FD31100E9A3E2 /* Project object */;
			proxyType = 1;
			remoteGlobalIDString = AA585D7D248FD31100E9A3E2;
			remoteInfo = "DuckDuckGo Privacy Browser";
		};
		AA585D91248FD31400E9A3E2 /* PBXContainerItemProxy */ = {
			isa = PBXContainerItemProxy;
			containerPortal = AA585D76248FD31100E9A3E2 /* Project object */;
			proxyType = 1;
			remoteGlobalIDString = AA585D7D248FD31100E9A3E2;
			remoteInfo = DuckDuckGo;
		};
/* End PBXContainerItemProxy section */

/* Begin PBXFileReference section */
		142879D924CE1179005419BB /* SuggestionViewModelTests.swift */ = {isa = PBXFileReference; lastKnownFileType = sourcecode.swift; path = SuggestionViewModelTests.swift; sourceTree = "<group>"; };
		142879DB24CE1185005419BB /* SuggestionContainerViewModelTests.swift */ = {isa = PBXFileReference; lastKnownFileType = sourcecode.swift; path = SuggestionContainerViewModelTests.swift; sourceTree = "<group>"; };
		1430DFF424D0580F00B8978C /* TabBarViewController.swift */ = {isa = PBXFileReference; lastKnownFileType = sourcecode.swift; path = TabBarViewController.swift; sourceTree = "<group>"; };
		14505A07256084EF00272CC6 /* UserAgent.swift */ = {isa = PBXFileReference; lastKnownFileType = sourcecode.swift; path = UserAgent.swift; sourceTree = "<group>"; };
		1456D6E024EFCBC300775049 /* TabBarCollectionView.swift */ = {isa = PBXFileReference; lastKnownFileType = sourcecode.swift; path = TabBarCollectionView.swift; sourceTree = "<group>"; };
		14D9B8F924F7E089000D4D13 /* AddressBarViewController.swift */ = {isa = PBXFileReference; lastKnownFileType = sourcecode.swift; path = AddressBarViewController.swift; sourceTree = "<group>"; };
		14D9B90124F91316000D4D13 /* FocusRingView.swift */ = {isa = PBXFileReference; lastKnownFileType = sourcecode.swift; path = FocusRingView.swift; sourceTree = "<group>"; };
		336D5AEF262D8D3C0052E0C9 /* findinpage.js */ = {isa = PBXFileReference; fileEncoding = 4; lastKnownFileType = sourcecode.javascript; path = findinpage.js; sourceTree = "<group>"; };
		4B02197D25E05FAC00ED7DEA /* login-detection.js */ = {isa = PBXFileReference; fileEncoding = 4; lastKnownFileType = sourcecode.javascript; path = "login-detection.js"; sourceTree = "<group>"; };
		4B02197F25E05FAC00ED7DEA /* FireproofingURLExtensions.swift */ = {isa = PBXFileReference; fileEncoding = 4; lastKnownFileType = sourcecode.swift; path = FireproofingURLExtensions.swift; sourceTree = "<group>"; };
		4B02198125E05FAC00ED7DEA /* FireproofDomains.swift */ = {isa = PBXFileReference; fileEncoding = 4; lastKnownFileType = sourcecode.swift; path = FireproofDomains.swift; sourceTree = "<group>"; };
		4B02198325E05FAC00ED7DEA /* FireproofInfoViewController.swift */ = {isa = PBXFileReference; fileEncoding = 4; lastKnownFileType = sourcecode.swift; path = FireproofInfoViewController.swift; sourceTree = "<group>"; };
		4B02198425E05FAC00ED7DEA /* Fireproofing.storyboard */ = {isa = PBXFileReference; fileEncoding = 4; lastKnownFileType = file.storyboard; path = Fireproofing.storyboard; sourceTree = "<group>"; };
		4B02198525E05FAC00ED7DEA /* UndoFireproofingViewController.swift */ = {isa = PBXFileReference; fileEncoding = 4; lastKnownFileType = sourcecode.swift; path = UndoFireproofingViewController.swift; sourceTree = "<group>"; };
		4B02199925E063DE00ED7DEA /* FireproofDomainsTests.swift */ = {isa = PBXFileReference; fileEncoding = 4; lastKnownFileType = sourcecode.swift; path = FireproofDomainsTests.swift; sourceTree = "<group>"; };
		4B02199A25E063DE00ED7DEA /* FireproofingURLExtensionsTests.swift */ = {isa = PBXFileReference; fileEncoding = 4; lastKnownFileType = sourcecode.swift; path = FireproofingURLExtensionsTests.swift; sourceTree = "<group>"; };
		4B0219A725E0646500ED7DEA /* WebsiteDataStoreTests.swift */ = {isa = PBXFileReference; fileEncoding = 4; lastKnownFileType = sourcecode.swift; path = WebsiteDataStoreTests.swift; sourceTree = "<group>"; };
		4B0511A4262CAA5A00F6079C /* DefaultBrowserPreferences.swift */ = {isa = PBXFileReference; fileEncoding = 4; lastKnownFileType = sourcecode.swift; path = DefaultBrowserPreferences.swift; sourceTree = "<group>"; };
		4B0511A5262CAA5A00F6079C /* AppearancePreferences.swift */ = {isa = PBXFileReference; fileEncoding = 4; lastKnownFileType = sourcecode.swift; path = AppearancePreferences.swift; sourceTree = "<group>"; };
		4B0511A6262CAA5A00F6079C /* PrivacySecurityPreferences.swift */ = {isa = PBXFileReference; fileEncoding = 4; lastKnownFileType = sourcecode.swift; path = PrivacySecurityPreferences.swift; sourceTree = "<group>"; };
		4B0511A7262CAA5A00F6079C /* DownloadPreferences.swift */ = {isa = PBXFileReference; fileEncoding = 4; lastKnownFileType = sourcecode.swift; path = DownloadPreferences.swift; sourceTree = "<group>"; };
		4B0511A8262CAA5A00F6079C /* PreferenceSections.swift */ = {isa = PBXFileReference; fileEncoding = 4; lastKnownFileType = sourcecode.swift; path = PreferenceSections.swift; sourceTree = "<group>"; };
		4B0511AB262CAA5A00F6079C /* PrivacySecurityPreferencesTableCellView.xib */ = {isa = PBXFileReference; fileEncoding = 4; lastKnownFileType = file.xib; path = PrivacySecurityPreferencesTableCellView.xib; sourceTree = "<group>"; };
		4B0511AC262CAA5A00F6079C /* PreferencesAboutViewController.swift */ = {isa = PBXFileReference; fileEncoding = 4; lastKnownFileType = sourcecode.swift; path = PreferencesAboutViewController.swift; sourceTree = "<group>"; };
		4B0511AD262CAA5A00F6079C /* Preferences.storyboard */ = {isa = PBXFileReference; fileEncoding = 4; lastKnownFileType = file.storyboard; path = Preferences.storyboard; sourceTree = "<group>"; };
		4B0511AE262CAA5A00F6079C /* PreferencesSidebarViewController.swift */ = {isa = PBXFileReference; fileEncoding = 4; lastKnownFileType = sourcecode.swift; path = PreferencesSidebarViewController.swift; sourceTree = "<group>"; };
		4B0511AF262CAA5A00F6079C /* PrivacySecurityPreferencesTableCellView.swift */ = {isa = PBXFileReference; fileEncoding = 4; lastKnownFileType = sourcecode.swift; path = PrivacySecurityPreferencesTableCellView.swift; sourceTree = "<group>"; };
		4B0511B0262CAA5A00F6079C /* DefaultBrowserTableCellView.xib */ = {isa = PBXFileReference; fileEncoding = 4; lastKnownFileType = file.xib; path = DefaultBrowserTableCellView.xib; sourceTree = "<group>"; };
		4B0511B1262CAA5A00F6079C /* PreferenceTableCellView.swift */ = {isa = PBXFileReference; fileEncoding = 4; lastKnownFileType = sourcecode.swift; path = PreferenceTableCellView.swift; sourceTree = "<group>"; };
		4B0511B2262CAA5A00F6079C /* PreferencesListViewController.swift */ = {isa = PBXFileReference; fileEncoding = 4; lastKnownFileType = sourcecode.swift; path = PreferencesListViewController.swift; sourceTree = "<group>"; };
		4B0511B3262CAA5A00F6079C /* RoundedSelectionRowView.swift */ = {isa = PBXFileReference; fileEncoding = 4; lastKnownFileType = sourcecode.swift; path = RoundedSelectionRowView.swift; sourceTree = "<group>"; };
		4B0511B4262CAA5A00F6079C /* FireproofDomainsViewController.swift */ = {isa = PBXFileReference; fileEncoding = 4; lastKnownFileType = sourcecode.swift; path = FireproofDomainsViewController.swift; sourceTree = "<group>"; };
		4B0511B5262CAA5A00F6079C /* DownloadPreferencesTableCellView.swift */ = {isa = PBXFileReference; fileEncoding = 4; lastKnownFileType = sourcecode.swift; path = DownloadPreferencesTableCellView.swift; sourceTree = "<group>"; };
		4B0511B6262CAA5A00F6079C /* PreferencesSplitViewController.swift */ = {isa = PBXFileReference; fileEncoding = 4; lastKnownFileType = sourcecode.swift; path = PreferencesSplitViewController.swift; sourceTree = "<group>"; };
		4B0511B7262CAA5A00F6079C /* DefaultBrowserTableCellView.swift */ = {isa = PBXFileReference; fileEncoding = 4; lastKnownFileType = sourcecode.swift; path = DefaultBrowserTableCellView.swift; sourceTree = "<group>"; };
		4B0511B8262CAA5A00F6079C /* DownloadPreferencesTableCellView.xib */ = {isa = PBXFileReference; fileEncoding = 4; lastKnownFileType = file.xib; path = DownloadPreferencesTableCellView.xib; sourceTree = "<group>"; };
		4B0511B9262CAA5A00F6079C /* AppearancePreferencesTableCellView.swift */ = {isa = PBXFileReference; fileEncoding = 4; lastKnownFileType = sourcecode.swift; path = AppearancePreferencesTableCellView.swift; sourceTree = "<group>"; };
		4B0511BA262CAA5A00F6079C /* AppearancePreferencesTableCellView.xib */ = {isa = PBXFileReference; fileEncoding = 4; lastKnownFileType = file.xib; path = AppearancePreferencesTableCellView.xib; sourceTree = "<group>"; };
		4B0511D7262CAA7000F6079C /* PaddedImageButton.swift */ = {isa = PBXFileReference; fileEncoding = 4; lastKnownFileType = sourcecode.swift; path = PaddedImageButton.swift; sourceTree = "<group>"; };
		4B0511DF262CAA8600F6079C /* NSOpenPanelExtensions.swift */ = {isa = PBXFileReference; fileEncoding = 4; lastKnownFileType = sourcecode.swift; path = NSOpenPanelExtensions.swift; sourceTree = "<group>"; };
		4B0511E0262CAA8600F6079C /* NSViewControllerExtension.swift */ = {isa = PBXFileReference; fileEncoding = 4; lastKnownFileType = sourcecode.swift; path = NSViewControllerExtension.swift; sourceTree = "<group>"; };
		4B0511E6262CAB3700F6079C /* UserDefaultsWrapperUtilities.swift */ = {isa = PBXFileReference; lastKnownFileType = sourcecode.swift; path = UserDefaultsWrapperUtilities.swift; sourceTree = "<group>"; };
		4B0511EF262CAEC900F6079C /* AppearancePreferencesTests.swift */ = {isa = PBXFileReference; lastKnownFileType = sourcecode.swift; path = AppearancePreferencesTests.swift; sourceTree = "<group>"; };
		4B0511F7262CB20F00F6079C /* DownloadPreferencesTests.swift */ = {isa = PBXFileReference; lastKnownFileType = sourcecode.swift; path = DownloadPreferencesTests.swift; sourceTree = "<group>"; };
		4B0511FC262CD20D00F6079C /* NSImageViewExtension.swift */ = {isa = PBXFileReference; lastKnownFileType = sourcecode.swift; path = NSImageViewExtension.swift; sourceTree = "<group>"; };
		4B11060425903E570039B979 /* CoreDataEncryptionTesting.xcdatamodel */ = {isa = PBXFileReference; lastKnownFileType = wrapper.xcdatamodel; path = CoreDataEncryptionTesting.xcdatamodel; sourceTree = "<group>"; };
		4B11060925903EAC0039B979 /* CoreDataEncryptionTests.swift */ = {isa = PBXFileReference; lastKnownFileType = sourcecode.swift; path = CoreDataEncryptionTests.swift; sourceTree = "<group>"; };
		4B1AD89D25FC27E200261379 /* Integration Tests.xctest */ = {isa = PBXFileReference; explicitFileType = wrapper.cfbundle; includeInIndex = 0; path = "Integration Tests.xctest"; sourceTree = BUILT_PRODUCTS_DIR; };
		4B1AD8A125FC27E200261379 /* Info.plist */ = {isa = PBXFileReference; lastKnownFileType = text.plist.xml; path = Info.plist; sourceTree = "<group>"; };
		4B1AD91625FC46FB00261379 /* CoreDataEncryptionTests.swift */ = {isa = PBXFileReference; lastKnownFileType = sourcecode.swift; path = CoreDataEncryptionTests.swift; sourceTree = "<group>"; };
		4B4F72EB266B2ED300814C60 /* CollectionExtension.swift */ = {isa = PBXFileReference; lastKnownFileType = sourcecode.swift; path = CollectionExtension.swift; sourceTree = "<group>"; };
		4B6160D225B14E6E007DE5B2 /* TrackerRadarManager.swift */ = {isa = PBXFileReference; lastKnownFileType = sourcecode.swift; path = TrackerRadarManager.swift; sourceTree = "<group>"; };
		4B6160D725B150E4007DE5B2 /* trackerData.json */ = {isa = PBXFileReference; lastKnownFileType = text.json; path = trackerData.json; sourceTree = "<group>"; };
		4B6160DC25B152C5007DE5B2 /* ContentBlockerRulesUserScript.swift */ = {isa = PBXFileReference; lastKnownFileType = sourcecode.swift; path = ContentBlockerRulesUserScript.swift; sourceTree = "<group>"; };
		4B6160E425B152FA007DE5B2 /* ContentBlockerUserScript.swift */ = {isa = PBXFileReference; lastKnownFileType = sourcecode.swift; path = ContentBlockerUserScript.swift; sourceTree = "<group>"; };
		4B6160EC25B15417007DE5B2 /* DetectedTracker.swift */ = {isa = PBXFileReference; lastKnownFileType = sourcecode.swift; path = DetectedTracker.swift; sourceTree = "<group>"; };
		4B6160F125B15792007DE5B2 /* contentblockerrules.js */ = {isa = PBXFileReference; lastKnownFileType = sourcecode.javascript; path = contentblockerrules.js; sourceTree = "<group>"; };
		4B6160F625B157BB007DE5B2 /* contentblocker.js */ = {isa = PBXFileReference; lastKnownFileType = sourcecode.javascript; path = contentblocker.js; sourceTree = "<group>"; };
		4B6160FE25B15BB1007DE5B2 /* ContentBlockerRulesManager.swift */ = {isa = PBXFileReference; lastKnownFileType = sourcecode.swift; path = ContentBlockerRulesManager.swift; sourceTree = "<group>"; };
		4B65027425E5F2A70054432E /* DefaultBrowserPromptView.xib */ = {isa = PBXFileReference; lastKnownFileType = file.xib; path = DefaultBrowserPromptView.xib; sourceTree = "<group>"; };
		4B65027925E5F2B10054432E /* DefaultBrowserPromptView.swift */ = {isa = PBXFileReference; lastKnownFileType = sourcecode.swift; path = DefaultBrowserPromptView.swift; sourceTree = "<group>"; };
		4B65028925E6CBF40054432E /* NibLoadable.swift */ = {isa = PBXFileReference; lastKnownFileType = sourcecode.swift; path = NibLoadable.swift; sourceTree = "<group>"; };
		4B65143D263924B5005B46EB /* EmailUrlExtensions.swift */ = {isa = PBXFileReference; lastKnownFileType = sourcecode.swift; path = EmailUrlExtensions.swift; sourceTree = "<group>"; };
		4B677424255DBEB800025BD8 /* BloomFilterWrapper.mm */ = {isa = PBXFileReference; fileEncoding = 4; lastKnownFileType = sourcecode.cpp.objcpp; path = BloomFilterWrapper.mm; sourceTree = "<group>"; };
		4B677425255DBEB800025BD8 /* BloomFilterWrapper.h */ = {isa = PBXFileReference; fileEncoding = 4; lastKnownFileType = sourcecode.c.h; path = BloomFilterWrapper.h; sourceTree = "<group>"; };
		4B677427255DBEB800025BD8 /* httpsMobileV2BloomSpec.json */ = {isa = PBXFileReference; fileEncoding = 4; lastKnownFileType = text.json; path = httpsMobileV2BloomSpec.json; sourceTree = "<group>"; };
		4B677428255DBEB800025BD8 /* httpsMobileV2Bloom.bin */ = {isa = PBXFileReference; lastKnownFileType = archive.macbinary; path = httpsMobileV2Bloom.bin; sourceTree = "<group>"; };
		4B677429255DBEB800025BD8 /* HTTPSBloomFilterSpecification.swift */ = {isa = PBXFileReference; fileEncoding = 4; lastKnownFileType = sourcecode.swift; path = HTTPSBloomFilterSpecification.swift; sourceTree = "<group>"; };
		4B67742A255DBEB800025BD8 /* httpsMobileV2FalsePositives.json */ = {isa = PBXFileReference; fileEncoding = 4; lastKnownFileType = text.json; path = httpsMobileV2FalsePositives.json; sourceTree = "<group>"; };
		4B67742B255DBEB800025BD8 /* HTTPSExcludedDomains.swift */ = {isa = PBXFileReference; fileEncoding = 4; lastKnownFileType = sourcecode.swift; path = HTTPSExcludedDomains.swift; sourceTree = "<group>"; };
		4B67742C255DBEB800025BD8 /* HTTPSUpgrade.swift */ = {isa = PBXFileReference; fileEncoding = 4; lastKnownFileType = sourcecode.swift; path = HTTPSUpgrade.swift; sourceTree = "<group>"; };
		4B67742F255DBEB800025BD8 /* HTTPSUpgrade 3.xcdatamodel */ = {isa = PBXFileReference; lastKnownFileType = wrapper.xcdatamodel; path = "HTTPSUpgrade 3.xcdatamodel"; sourceTree = "<group>"; };
		4B677430255DBEB800025BD8 /* HTTPSUpgradeStore.swift */ = {isa = PBXFileReference; fileEncoding = 4; lastKnownFileType = sourcecode.swift; path = HTTPSUpgradeStore.swift; sourceTree = "<group>"; };
		4B677440255DBEEA00025BD8 /* Database.swift */ = {isa = PBXFileReference; fileEncoding = 4; lastKnownFileType = sourcecode.swift; path = Database.swift; sourceTree = "<group>"; };
		4B677449255DBF3A00025BD8 /* BloomFilter.cpp */ = {isa = PBXFileReference; fileEncoding = 4; lastKnownFileType = sourcecode.cpp.cpp; name = BloomFilter.cpp; path = Submodules/bloom_cpp/src/BloomFilter.cpp; sourceTree = SOURCE_ROOT; };
		4B67744A255DBF3A00025BD8 /* BloomFilter.hpp */ = {isa = PBXFileReference; fileEncoding = 4; lastKnownFileType = sourcecode.cpp.h; name = BloomFilter.hpp; path = Submodules/bloom_cpp/src/BloomFilter.hpp; sourceTree = SOURCE_ROOT; };
		4B67744F255DBFA300025BD8 /* HashExtension.swift */ = {isa = PBXFileReference; fileEncoding = 4; lastKnownFileType = sourcecode.swift; path = HashExtension.swift; sourceTree = "<group>"; };
		4B677454255DC18000025BD8 /* Bridging.h */ = {isa = PBXFileReference; fileEncoding = 4; lastKnownFileType = sourcecode.c.h; path = Bridging.h; sourceTree = "<group>"; };
		4B82E9B825B6A05800656FE7 /* DetectedTrackerTests.swift */ = {isa = PBXFileReference; lastKnownFileType = sourcecode.swift; path = DetectedTrackerTests.swift; sourceTree = "<group>"; };
		4B82E9C025B6A1CD00656FE7 /* TrackerRadarManagerTests.swift */ = {isa = PBXFileReference; lastKnownFileType = sourcecode.swift; path = TrackerRadarManagerTests.swift; sourceTree = "<group>"; };
		4B92928526670D1600AD2C21 /* BookmarksOutlineView.swift */ = {isa = PBXFileReference; fileEncoding = 4; lastKnownFileType = sourcecode.swift; path = BookmarksOutlineView.swift; sourceTree = "<group>"; };
		4B92928626670D1600AD2C21 /* OutlineSeparatorViewCell.swift */ = {isa = PBXFileReference; fileEncoding = 4; lastKnownFileType = sourcecode.swift; path = OutlineSeparatorViewCell.swift; sourceTree = "<group>"; };
		4B92928726670D1600AD2C21 /* BookmarkOutlineViewCell.swift */ = {isa = PBXFileReference; fileEncoding = 4; lastKnownFileType = sourcecode.swift; path = BookmarkOutlineViewCell.swift; sourceTree = "<group>"; };
		4B92928826670D1600AD2C21 /* BookmarkOutlineViewCell.xib */ = {isa = PBXFileReference; fileEncoding = 4; lastKnownFileType = file.xib; path = BookmarkOutlineViewCell.xib; sourceTree = "<group>"; };
		4B92928926670D1700AD2C21 /* BookmarkTableCellView.swift */ = {isa = PBXFileReference; fileEncoding = 4; lastKnownFileType = sourcecode.swift; path = BookmarkTableCellView.swift; sourceTree = "<group>"; };
		4B92928A26670D1700AD2C21 /* BookmarkTableCellView.xib */ = {isa = PBXFileReference; fileEncoding = 4; lastKnownFileType = file.xib; path = BookmarkTableCellView.xib; sourceTree = "<group>"; };
		4B92929126670D2A00AD2C21 /* BookmarkOutlineViewDataSource.swift */ = {isa = PBXFileReference; fileEncoding = 4; lastKnownFileType = sourcecode.swift; path = BookmarkOutlineViewDataSource.swift; sourceTree = "<group>"; };
		4B92929226670D2A00AD2C21 /* PasteboardFolder.swift */ = {isa = PBXFileReference; fileEncoding = 4; lastKnownFileType = sourcecode.swift; path = PasteboardFolder.swift; sourceTree = "<group>"; };
		4B92929326670D2A00AD2C21 /* BookmarkNode.swift */ = {isa = PBXFileReference; fileEncoding = 4; lastKnownFileType = sourcecode.swift; path = BookmarkNode.swift; sourceTree = "<group>"; };
		4B92929426670D2A00AD2C21 /* BookmarkSidebarTreeController.swift */ = {isa = PBXFileReference; fileEncoding = 4; lastKnownFileType = sourcecode.swift; path = BookmarkSidebarTreeController.swift; sourceTree = "<group>"; };
		4B92929526670D2A00AD2C21 /* PasteboardBookmark.swift */ = {isa = PBXFileReference; fileEncoding = 4; lastKnownFileType = sourcecode.swift; path = PasteboardBookmark.swift; sourceTree = "<group>"; };
		4B92929626670D2A00AD2C21 /* SpacerNode.swift */ = {isa = PBXFileReference; fileEncoding = 4; lastKnownFileType = sourcecode.swift; path = SpacerNode.swift; sourceTree = "<group>"; };
		4B92929726670D2A00AD2C21 /* BookmarkTreeController.swift */ = {isa = PBXFileReference; fileEncoding = 4; lastKnownFileType = sourcecode.swift; path = BookmarkTreeController.swift; sourceTree = "<group>"; };
		4B92929826670D2A00AD2C21 /* PseudoFolder.swift */ = {isa = PBXFileReference; fileEncoding = 4; lastKnownFileType = sourcecode.swift; path = PseudoFolder.swift; sourceTree = "<group>"; };
		4B92929926670D2A00AD2C21 /* BookmarkManagedObject.swift */ = {isa = PBXFileReference; fileEncoding = 4; lastKnownFileType = sourcecode.swift; path = BookmarkManagedObject.swift; sourceTree = "<group>"; };
		4B92929A26670D2A00AD2C21 /* PasteboardWriting.swift */ = {isa = PBXFileReference; fileEncoding = 4; lastKnownFileType = sourcecode.swift; path = PasteboardWriting.swift; sourceTree = "<group>"; };
		4B9292A526670D3700AD2C21 /* Bookmark.xcmappingmodel */ = {isa = PBXFileReference; lastKnownFileType = wrapper.xcmappingmodel; path = Bookmark.xcmappingmodel; sourceTree = "<group>"; };
		4B9292A626670D3700AD2C21 /* BookmarkMigrationPolicy.swift */ = {isa = PBXFileReference; fileEncoding = 4; lastKnownFileType = sourcecode.swift; path = BookmarkMigrationPolicy.swift; sourceTree = "<group>"; };
		4B9292A826670D3700AD2C21 /* Bookmark 2.xcdatamodel */ = {isa = PBXFileReference; lastKnownFileType = wrapper.xcdatamodel; path = "Bookmark 2.xcdatamodel"; sourceTree = "<group>"; };
		4B9292A926670D3700AD2C21 /* Bookmark.xcdatamodel */ = {isa = PBXFileReference; lastKnownFileType = wrapper.xcdatamodel; path = Bookmark.xcdatamodel; sourceTree = "<group>"; };
		4B9292AE26670F5300AD2C21 /* NSOutlineViewExtensions.swift */ = {isa = PBXFileReference; fileEncoding = 4; lastKnownFileType = sourcecode.swift; path = NSOutlineViewExtensions.swift; sourceTree = "<group>"; };
		4B9292B02667103000AD2C21 /* BookmarkNodePathTests.swift */ = {isa = PBXFileReference; fileEncoding = 4; lastKnownFileType = sourcecode.swift; path = BookmarkNodePathTests.swift; sourceTree = "<group>"; };
		4B9292B12667103000AD2C21 /* BookmarkNodeTests.swift */ = {isa = PBXFileReference; fileEncoding = 4; lastKnownFileType = sourcecode.swift; path = BookmarkNodeTests.swift; sourceTree = "<group>"; };
		4B9292B22667103000AD2C21 /* BookmarkSidebarTreeControllerTests.swift */ = {isa = PBXFileReference; fileEncoding = 4; lastKnownFileType = sourcecode.swift; path = BookmarkSidebarTreeControllerTests.swift; sourceTree = "<group>"; };
		4B9292B32667103000AD2C21 /* BookmarkOutlineViewDataSourceTests.swift */ = {isa = PBXFileReference; fileEncoding = 4; lastKnownFileType = sourcecode.swift; path = BookmarkOutlineViewDataSourceTests.swift; sourceTree = "<group>"; };
		4B9292B42667103000AD2C21 /* PasteboardFolderTests.swift */ = {isa = PBXFileReference; fileEncoding = 4; lastKnownFileType = sourcecode.swift; path = PasteboardFolderTests.swift; sourceTree = "<group>"; };
		4B9292B52667103000AD2C21 /* TreeControllerTests.swift */ = {isa = PBXFileReference; fileEncoding = 4; lastKnownFileType = sourcecode.swift; path = TreeControllerTests.swift; sourceTree = "<group>"; };
		4B9292B62667103000AD2C21 /* BookmarkManagedObjectTests.swift */ = {isa = PBXFileReference; fileEncoding = 4; lastKnownFileType = sourcecode.swift; path = BookmarkManagedObjectTests.swift; sourceTree = "<group>"; };
		4B9292B72667103000AD2C21 /* BookmarkMigrationTests.swift */ = {isa = PBXFileReference; fileEncoding = 4; lastKnownFileType = sourcecode.swift; path = BookmarkMigrationTests.swift; sourceTree = "<group>"; };
		4B9292B82667103000AD2C21 /* BookmarkTests.swift */ = {isa = PBXFileReference; fileEncoding = 4; lastKnownFileType = sourcecode.swift; path = BookmarkTests.swift; sourceTree = "<group>"; };
		4B9292B92667103100AD2C21 /* PasteboardBookmarkTests.swift */ = {isa = PBXFileReference; fileEncoding = 4; lastKnownFileType = sourcecode.swift; path = PasteboardBookmarkTests.swift; sourceTree = "<group>"; };
		4B9292C42667104B00AD2C21 /* CoreDataTestUtilities.swift */ = {isa = PBXFileReference; fileEncoding = 4; lastKnownFileType = sourcecode.swift; path = CoreDataTestUtilities.swift; sourceTree = "<group>"; };
		4B9292C62667123700AD2C21 /* BrowserTabEmbeddable.swift */ = {isa = PBXFileReference; fileEncoding = 4; lastKnownFileType = sourcecode.swift; path = BrowserTabEmbeddable.swift; sourceTree = "<group>"; };
		4B9292C72667123700AD2C21 /* BookmarkManagementSidebarViewController.swift */ = {isa = PBXFileReference; fileEncoding = 4; lastKnownFileType = sourcecode.swift; path = BookmarkManagementSidebarViewController.swift; sourceTree = "<group>"; };
		4B9292C82667123700AD2C21 /* BookmarkManagementSplitViewController.swift */ = {isa = PBXFileReference; fileEncoding = 4; lastKnownFileType = sourcecode.swift; path = BookmarkManagementSplitViewController.swift; sourceTree = "<group>"; };
		4B9292C92667123700AD2C21 /* BookmarkTableRowView.swift */ = {isa = PBXFileReference; fileEncoding = 4; lastKnownFileType = sourcecode.swift; path = BookmarkTableRowView.swift; sourceTree = "<group>"; };
		4B9292CA2667123700AD2C21 /* AddFolderModalViewController.swift */ = {isa = PBXFileReference; fileEncoding = 4; lastKnownFileType = sourcecode.swift; path = AddFolderModalViewController.swift; sourceTree = "<group>"; };
		4B9292CB2667123700AD2C21 /* AddBookmarkModalViewController.swift */ = {isa = PBXFileReference; fileEncoding = 4; lastKnownFileType = sourcecode.swift; path = AddBookmarkModalViewController.swift; sourceTree = "<group>"; };
		4B9292CC2667123700AD2C21 /* BookmarkListViewController.swift */ = {isa = PBXFileReference; fileEncoding = 4; lastKnownFileType = sourcecode.swift; path = BookmarkListViewController.swift; sourceTree = "<group>"; };
		4B9292CD2667123700AD2C21 /* BookmarkManagementDetailViewController.swift */ = {isa = PBXFileReference; fileEncoding = 4; lastKnownFileType = sourcecode.swift; path = BookmarkManagementDetailViewController.swift; sourceTree = "<group>"; };
		4B9292D62667124000AD2C21 /* NSPopUpButtonExtension.swift */ = {isa = PBXFileReference; fileEncoding = 4; lastKnownFileType = sourcecode.swift; path = NSPopUpButtonExtension.swift; sourceTree = "<group>"; };
		4B9292D82667124B00AD2C21 /* BookmarkListTreeControllerDataSource.swift */ = {isa = PBXFileReference; fileEncoding = 4; lastKnownFileType = sourcecode.swift; path = BookmarkListTreeControllerDataSource.swift; sourceTree = "<group>"; };
		4B9292DA2667125D00AD2C21 /* ContextualMenu.swift */ = {isa = PBXFileReference; fileEncoding = 4; lastKnownFileType = sourcecode.swift; path = ContextualMenu.swift; sourceTree = "<group>"; };
		4BA1A69A258B076900F6F690 /* FileStore.swift */ = {isa = PBXFileReference; lastKnownFileType = sourcecode.swift; path = FileStore.swift; sourceTree = "<group>"; };
		4BA1A69F258B079600F6F690 /* DataEncryption.swift */ = {isa = PBXFileReference; lastKnownFileType = sourcecode.swift; path = DataEncryption.swift; sourceTree = "<group>"; };
		4BA1A6A4258B07DF00F6F690 /* EncryptedValueTransformer.swift */ = {isa = PBXFileReference; lastKnownFileType = sourcecode.swift; path = EncryptedValueTransformer.swift; sourceTree = "<group>"; };
		4BA1A6B2258B080A00F6F690 /* EncryptionKeyGeneration.swift */ = {isa = PBXFileReference; lastKnownFileType = sourcecode.swift; path = EncryptionKeyGeneration.swift; sourceTree = "<group>"; };
		4BA1A6B7258B081600F6F690 /* EncryptionKeyStoring.swift */ = {isa = PBXFileReference; lastKnownFileType = sourcecode.swift; path = EncryptionKeyStoring.swift; sourceTree = "<group>"; };
		4BA1A6BC258B082300F6F690 /* EncryptionKeyStore.swift */ = {isa = PBXFileReference; lastKnownFileType = sourcecode.swift; path = EncryptionKeyStore.swift; sourceTree = "<group>"; };
		4BA1A6C1258B0A1300F6F690 /* ContiguousBytesExtension.swift */ = {isa = PBXFileReference; lastKnownFileType = sourcecode.swift; path = ContiguousBytesExtension.swift; sourceTree = "<group>"; };
		4BA1A6D8258C0CB300F6F690 /* DataEncryptionTests.swift */ = {isa = PBXFileReference; lastKnownFileType = sourcecode.swift; path = DataEncryptionTests.swift; sourceTree = "<group>"; };
		4BA1A6DD258C100A00F6F690 /* FileStoreTests.swift */ = {isa = PBXFileReference; lastKnownFileType = sourcecode.swift; path = FileStoreTests.swift; sourceTree = "<group>"; };
		4BA1A6E5258C270800F6F690 /* EncryptionKeyGeneratorTests.swift */ = {isa = PBXFileReference; lastKnownFileType = sourcecode.swift; path = EncryptionKeyGeneratorTests.swift; sourceTree = "<group>"; };
		4BA1A6EA258C288C00F6F690 /* EncryptionKeyStoreTests.swift */ = {isa = PBXFileReference; lastKnownFileType = sourcecode.swift; path = EncryptionKeyStoreTests.swift; sourceTree = "<group>"; };
		4BA1A6F5258C4F9600F6F690 /* EncryptionMocks.swift */ = {isa = PBXFileReference; lastKnownFileType = sourcecode.swift; path = EncryptionMocks.swift; sourceTree = "<group>"; };
		4BA1A6FD258C5C1300F6F690 /* EncryptedValueTransformerTests.swift */ = {isa = PBXFileReference; lastKnownFileType = sourcecode.swift; path = EncryptedValueTransformerTests.swift; sourceTree = "<group>"; };
		4BB88B4425B7B55C006F6B06 /* DebugUserScript.swift */ = {isa = PBXFileReference; lastKnownFileType = sourcecode.swift; path = DebugUserScript.swift; sourceTree = "<group>"; };
		4BB88B4925B7B690006F6B06 /* SequenceExtensions.swift */ = {isa = PBXFileReference; lastKnownFileType = sourcecode.swift; path = SequenceExtensions.swift; sourceTree = "<group>"; };
		4BB88B4F25B7BA2B006F6B06 /* TabInstrumentation.swift */ = {isa = PBXFileReference; lastKnownFileType = sourcecode.swift; path = TabInstrumentation.swift; sourceTree = "<group>"; };
		4BB88B5A25B7BA50006F6B06 /* Instruments.swift */ = {isa = PBXFileReference; lastKnownFileType = sourcecode.swift; path = Instruments.swift; sourceTree = "<group>"; };
		4BE0DF0426781961006337B7 /* NSStoryboardExtension.swift */ = {isa = PBXFileReference; lastKnownFileType = sourcecode.swift; path = NSStoryboardExtension.swift; sourceTree = "<group>"; };
		8511E18325F82B34002F516B /* 01_Fire_really_small.json */ = {isa = PBXFileReference; fileEncoding = 4; lastKnownFileType = text.json; path = 01_Fire_really_small.json; sourceTree = "<group>"; };
		853014D525E671A000FB8205 /* PageObserverUserScript.swift */ = {isa = PBXFileReference; lastKnownFileType = sourcecode.swift; path = PageObserverUserScript.swift; sourceTree = "<group>"; };
		85308E24267FC9F2001ABD76 /* NSAlertExtension.swift */ = {isa = PBXFileReference; lastKnownFileType = sourcecode.swift; path = NSAlertExtension.swift; sourceTree = "<group>"; };
		85308E26267FCB22001ABD76 /* PasswordManagerSettings.swift */ = {isa = PBXFileReference; lastKnownFileType = sourcecode.swift; path = PasswordManagerSettings.swift; sourceTree = "<group>"; };
		8546DE6125C03056000CA5E1 /* UserAgentTests.swift */ = {isa = PBXFileReference; lastKnownFileType = sourcecode.swift; path = UserAgentTests.swift; sourceTree = "<group>"; };
		85480F8925CDC360009424E3 /* Launch.storyboard */ = {isa = PBXFileReference; lastKnownFileType = file.storyboard; path = Launch.storyboard; sourceTree = "<group>"; };
		85480FBA25D181CB009424E3 /* ConfigurationDownloading.swift */ = {isa = PBXFileReference; lastKnownFileType = sourcecode.swift; path = ConfigurationDownloading.swift; sourceTree = "<group>"; };
		85480FCE25D1AA22009424E3 /* ConfigurationStoring.swift */ = {isa = PBXFileReference; lastKnownFileType = sourcecode.swift; path = ConfigurationStoring.swift; sourceTree = "<group>"; };
		8553FF51257523760029327F /* URLSuggestedFilenameTests.swift */ = {isa = PBXFileReference; lastKnownFileType = sourcecode.swift; path = URLSuggestedFilenameTests.swift; sourceTree = "<group>"; };
		85625993269C8F9600EE44BC /* PasswordManager.storyboard */ = {isa = PBXFileReference; lastKnownFileType = file.storyboard; path = PasswordManager.storyboard; sourceTree = "<group>"; };
		85625995269C953C00EE44BC /* PasswordManagementViewController.swift */ = {isa = PBXFileReference; lastKnownFileType = sourcecode.swift; path = PasswordManagementViewController.swift; sourceTree = "<group>"; };
		85625997269C9C5F00EE44BC /* PasswordManagementPopover.swift */ = {isa = PBXFileReference; lastKnownFileType = sourcecode.swift; path = PasswordManagementPopover.swift; sourceTree = "<group>"; };
		85625999269CA0A600EE44BC /* NSRectExtension.swift */ = {isa = PBXFileReference; lastKnownFileType = sourcecode.swift; path = NSRectExtension.swift; sourceTree = "<group>"; };
		856C98A5256EB59600A22F1F /* MenuItemSelectors.swift */ = {isa = PBXFileReference; lastKnownFileType = sourcecode.swift; path = MenuItemSelectors.swift; sourceTree = "<group>"; };
		856C98D42570116900A22F1F /* NSWindow+Toast.swift */ = {isa = PBXFileReference; lastKnownFileType = sourcecode.swift; path = "NSWindow+Toast.swift"; sourceTree = "<group>"; };
		856C98DE257014BD00A22F1F /* FileDownloadManager.swift */ = {isa = PBXFileReference; lastKnownFileType = sourcecode.swift; path = FileDownloadManager.swift; sourceTree = "<group>"; };
		85799C1725DEBB3F0007EC87 /* Logging.swift */ = {isa = PBXFileReference; fileEncoding = 4; lastKnownFileType = sourcecode.swift; path = Logging.swift; sourceTree = "<group>"; };
		85890639267BCD8E00D23B0D /* SaveCredentialsPopover.swift */ = {isa = PBXFileReference; lastKnownFileType = sourcecode.swift; path = SaveCredentialsPopover.swift; sourceTree = "<group>"; };
		8589063B267BCDC000D23B0D /* SaveCredentialsViewController.swift */ = {isa = PBXFileReference; lastKnownFileType = sourcecode.swift; path = SaveCredentialsViewController.swift; sourceTree = "<group>"; };
		858C1BEC26974E6600E6C014 /* PasswordManagerSettingsTests.swift */ = {isa = PBXFileReference; lastKnownFileType = sourcecode.swift; path = PasswordManagerSettingsTests.swift; sourceTree = "<group>"; };
		85A0116825AF1D8900FA6A0C /* FindInPageViewController.swift */ = {isa = PBXFileReference; lastKnownFileType = sourcecode.swift; path = FindInPageViewController.swift; sourceTree = "<group>"; };
		85A0117325AF2EDF00FA6A0C /* FindInPage.storyboard */ = {isa = PBXFileReference; lastKnownFileType = file.storyboard; path = FindInPage.storyboard; sourceTree = "<group>"; };
		85A0118125AF60E700FA6A0C /* FindInPageModel.swift */ = {isa = PBXFileReference; lastKnownFileType = sourcecode.swift; path = FindInPageModel.swift; sourceTree = "<group>"; };
		85A011E925B4D4CA00FA6A0C /* FindInPageUserScript.swift */ = {isa = PBXFileReference; lastKnownFileType = sourcecode.swift; path = FindInPageUserScript.swift; sourceTree = "<group>"; };
		85AC3AEE25D5CE9800C7D2AA /* UserScripts.swift */ = {isa = PBXFileReference; lastKnownFileType = sourcecode.swift; path = UserScripts.swift; sourceTree = "<group>"; };
		85AC3AF625D5DBFD00C7D2AA /* DataExtension.swift */ = {isa = PBXFileReference; lastKnownFileType = sourcecode.swift; path = DataExtension.swift; sourceTree = "<group>"; };
		85AC3B0425D6B1D800C7D2AA /* ScriptSourceProviding.swift */ = {isa = PBXFileReference; lastKnownFileType = sourcecode.swift; path = ScriptSourceProviding.swift; sourceTree = "<group>"; };
		85AC3B1625D9BC1A00C7D2AA /* ConfigurationDownloaderTests.swift */ = {isa = PBXFileReference; lastKnownFileType = sourcecode.swift; path = ConfigurationDownloaderTests.swift; sourceTree = "<group>"; };
		85AC3B3425DA82A600C7D2AA /* DataTaskProviding.swift */ = {isa = PBXFileReference; lastKnownFileType = sourcecode.swift; path = DataTaskProviding.swift; sourceTree = "<group>"; };
		85AC3B4825DAC9BD00C7D2AA /* ConfigurationStorageTests.swift */ = {isa = PBXFileReference; lastKnownFileType = sourcecode.swift; path = ConfigurationStorageTests.swift; sourceTree = "<group>"; };
		85AE2FF124A33A2D002D507F /* WebKit.framework */ = {isa = PBXFileReference; lastKnownFileType = wrapper.framework; name = WebKit.framework; path = System/Library/Frameworks/WebKit.framework; sourceTree = SDKROOT; };
		85AF2F4B268F4C9E00C89759 /* LoginDetectionService.swift */ = {isa = PBXFileReference; lastKnownFileType = sourcecode.swift; path = LoginDetectionService.swift; sourceTree = "<group>"; };
		85AF2F4D268F52F400C89759 /* LoginDetectionServiceTests.swift */ = {isa = PBXFileReference; lastKnownFileType = sourcecode.swift; path = LoginDetectionServiceTests.swift; sourceTree = "<group>"; };
		85C6A29525CC1FFD00EEB5F1 /* UserDefaultsWrapper.swift */ = {isa = PBXFileReference; lastKnownFileType = sourcecode.swift; path = UserDefaultsWrapper.swift; sourceTree = "<group>"; };
		85CC1D72269EF1880062F04E /* PasswordManagementItemList.swift */ = {isa = PBXFileReference; lastKnownFileType = sourcecode.swift; path = PasswordManagementItemList.swift; sourceTree = "<group>"; };
		85CC1D74269F6B420062F04E /* PasswordManagementItemView.swift */ = {isa = PBXFileReference; lastKnownFileType = sourcecode.swift; path = PasswordManagementItemView.swift; sourceTree = "<group>"; };
		85CC1D76269FA1160062F04E /* FaviconView.swift */ = {isa = PBXFileReference; lastKnownFileType = sourcecode.swift; path = FaviconView.swift; sourceTree = "<group>"; };
		85CC1D7A26A05ECF0062F04E /* PasswordManagementItemListModel.swift */ = {isa = PBXFileReference; lastKnownFileType = sourcecode.swift; path = PasswordManagementItemListModel.swift; sourceTree = "<group>"; };
		85CC1D7C26A05F250062F04E /* PasswordManagementItemModel.swift */ = {isa = PBXFileReference; lastKnownFileType = sourcecode.swift; path = PasswordManagementItemModel.swift; sourceTree = "<group>"; };
		85D33F1125C82EB3002B91A6 /* ConfigurationManager.swift */ = {isa = PBXFileReference; lastKnownFileType = sourcecode.swift; path = ConfigurationManager.swift; sourceTree = "<group>"; };
		85D438B5256E7C9E00F3BAF8 /* ContextMenuUserScript.swift */ = {isa = PBXFileReference; lastKnownFileType = sourcecode.swift; path = ContextMenuUserScript.swift; sourceTree = "<group>"; };
		85D885AF26A590A90077C374 /* NSNotificationName+PasswordManager.swift */ = {isa = PBXFileReference; lastKnownFileType = sourcecode.swift; path = "NSNotificationName+PasswordManager.swift"; sourceTree = "<group>"; };
		85D885B226A5A9DE0077C374 /* NSAlert+PasswordManager.swift */ = {isa = PBXFileReference; lastKnownFileType = sourcecode.swift; path = "NSAlert+PasswordManager.swift"; sourceTree = "<group>"; };
		85E11C2E25E7DC7E00974CAF /* ExternalURLHandler.swift */ = {isa = PBXFileReference; lastKnownFileType = sourcecode.swift; path = ExternalURLHandler.swift; sourceTree = "<group>"; };
		85E11C3625E7F1E100974CAF /* ExternalURLHandlerTests.swift */ = {isa = PBXFileReference; lastKnownFileType = sourcecode.swift; path = ExternalURLHandlerTests.swift; sourceTree = "<group>"; };
		85F1B0C825EF9759004792B6 /* URLEventListenerTests.swift */ = {isa = PBXFileReference; lastKnownFileType = sourcecode.swift; path = URLEventListenerTests.swift; sourceTree = "<group>"; };
		85F69B3B25EDE81F00978E59 /* URLExtensionTests.swift */ = {isa = PBXFileReference; lastKnownFileType = sourcecode.swift; path = URLExtensionTests.swift; sourceTree = "<group>"; };
		AA0F3DB6261A566C0077F2D9 /* SuggestionLoadingMock.swift */ = {isa = PBXFileReference; lastKnownFileType = sourcecode.swift; path = SuggestionLoadingMock.swift; sourceTree = "<group>"; };
		AA2CB12C2587BB5600AA6FBE /* TabBarFooter.xib */ = {isa = PBXFileReference; lastKnownFileType = file.xib; path = TabBarFooter.xib; sourceTree = "<group>"; };
		AA2CB1342587C29500AA6FBE /* TabBarFooter.swift */ = {isa = PBXFileReference; lastKnownFileType = sourcecode.swift; path = TabBarFooter.swift; sourceTree = "<group>"; };
		AA2E423324C8A2270048C0D5 /* ColorView.swift */ = {isa = PBXFileReference; fileEncoding = 4; lastKnownFileType = sourcecode.swift; path = ColorView.swift; sourceTree = "<group>"; };
		AA361A3524EBF0B500EEC649 /* WindowDraggingView.swift */ = {isa = PBXFileReference; lastKnownFileType = sourcecode.swift; path = WindowDraggingView.swift; sourceTree = "<group>"; };
		AA3F895224C18AD500628DDE /* SuggestionViewModel.swift */ = {isa = PBXFileReference; lastKnownFileType = sourcecode.swift; path = SuggestionViewModel.swift; sourceTree = "<group>"; };
		AA4BBA3A25C58FA200C4FB0F /* MainMenu.swift */ = {isa = PBXFileReference; lastKnownFileType = sourcecode.swift; path = MainMenu.swift; sourceTree = "<group>"; };
		AA4D700625545EF800C3411E /* UrlEventListener.swift */ = {isa = PBXFileReference; lastKnownFileType = sourcecode.swift; path = UrlEventListener.swift; sourceTree = "<group>"; };
		AA4E633925E79C0A00134434 /* MouseClickView.swift */ = {isa = PBXFileReference; lastKnownFileType = sourcecode.swift; path = MouseClickView.swift; sourceTree = "<group>"; };
		AA4FF40B2624751A004E2377 /* GrammarCheckEnabler.swift */ = {isa = PBXFileReference; lastKnownFileType = sourcecode.swift; path = GrammarCheckEnabler.swift; sourceTree = "<group>"; };
		AA512D1324D99D9800230283 /* FaviconService.swift */ = {isa = PBXFileReference; lastKnownFileType = sourcecode.swift; path = FaviconService.swift; sourceTree = "<group>"; };
		AA585D7E248FD31100E9A3E2 /* DuckDuckGo Privacy Browser.app */ = {isa = PBXFileReference; explicitFileType = wrapper.application; includeInIndex = 0; path = "DuckDuckGo Privacy Browser.app"; sourceTree = BUILT_PRODUCTS_DIR; };
		AA585D81248FD31100E9A3E2 /* AppDelegate.swift */ = {isa = PBXFileReference; lastKnownFileType = sourcecode.swift; path = AppDelegate.swift; sourceTree = "<group>"; };
		AA585D83248FD31100E9A3E2 /* BrowserTabViewController.swift */ = {isa = PBXFileReference; lastKnownFileType = sourcecode.swift; path = BrowserTabViewController.swift; sourceTree = "<group>"; };
		AA585D85248FD31400E9A3E2 /* Assets.xcassets */ = {isa = PBXFileReference; lastKnownFileType = folder.assetcatalog; path = Assets.xcassets; sourceTree = "<group>"; };
		AA585D88248FD31400E9A3E2 /* Base */ = {isa = PBXFileReference; lastKnownFileType = file.storyboard; name = Base; path = Base.lproj/Main.storyboard; sourceTree = "<group>"; };
		AA585D8A248FD31400E9A3E2 /* Info.plist */ = {isa = PBXFileReference; lastKnownFileType = text.plist.xml; path = Info.plist; sourceTree = "<group>"; };
		AA585D8B248FD31400E9A3E2 /* DuckDuckGo.entitlements */ = {isa = PBXFileReference; lastKnownFileType = text.plist.entitlements; path = DuckDuckGo.entitlements; sourceTree = "<group>"; };
		AA585D90248FD31400E9A3E2 /* Unit Tests.xctest */ = {isa = PBXFileReference; explicitFileType = wrapper.cfbundle; includeInIndex = 0; path = "Unit Tests.xctest"; sourceTree = BUILT_PRODUCTS_DIR; };
		AA585D96248FD31400E9A3E2 /* Info.plist */ = {isa = PBXFileReference; lastKnownFileType = text.plist.xml; path = Info.plist; sourceTree = "<group>"; };
		AA585DAE2490E6E600E9A3E2 /* MainViewController.swift */ = {isa = PBXFileReference; lastKnownFileType = sourcecode.swift; name = MainViewController.swift; path = ../MainViewController.swift; sourceTree = "<group>"; };
		AA5C8F58258FE21F00748EB7 /* NSTextFieldExtension.swift */ = {isa = PBXFileReference; lastKnownFileType = sourcecode.swift; path = NSTextFieldExtension.swift; sourceTree = "<group>"; };
		AA5C8F5D2590EEE800748EB7 /* NSPointExtension.swift */ = {isa = PBXFileReference; lastKnownFileType = sourcecode.swift; path = NSPointExtension.swift; sourceTree = "<group>"; };
		AA5C8F622591021700748EB7 /* NSApplicationExtension.swift */ = {isa = PBXFileReference; lastKnownFileType = sourcecode.swift; path = NSApplicationExtension.swift; sourceTree = "<group>"; };
		AA5D6DAB24A340F700C6FBCE /* WebViewStateObserver.swift */ = {isa = PBXFileReference; lastKnownFileType = sourcecode.swift; path = WebViewStateObserver.swift; sourceTree = "<group>"; };
		AA63745324C9BF9A00AB2AC4 /* SuggestionContainerTests.swift */ = {isa = PBXFileReference; lastKnownFileType = sourcecode.swift; path = SuggestionContainerTests.swift; sourceTree = "<group>"; };
		AA652CB025DD825B009059CC /* LocalBookmarkStoreTests.swift */ = {isa = PBXFileReference; lastKnownFileType = sourcecode.swift; path = LocalBookmarkStoreTests.swift; sourceTree = "<group>"; };
		AA652CCD25DD9071009059CC /* BookmarkListTests.swift */ = {isa = PBXFileReference; lastKnownFileType = sourcecode.swift; path = BookmarkListTests.swift; sourceTree = "<group>"; };
		AA652CD225DDA6E9009059CC /* LocalBookmarkManagerTests.swift */ = {isa = PBXFileReference; lastKnownFileType = sourcecode.swift; path = LocalBookmarkManagerTests.swift; sourceTree = "<group>"; };
		AA652CDA25DDAB32009059CC /* BookmarkStoreMock.swift */ = {isa = PBXFileReference; lastKnownFileType = sourcecode.swift; path = BookmarkStoreMock.swift; sourceTree = "<group>"; };
		AA6820E325502F19005ED0D5 /* WebsiteDataStore.swift */ = {isa = PBXFileReference; lastKnownFileType = sourcecode.swift; path = WebsiteDataStore.swift; sourceTree = "<group>"; };
		AA6820EA25503D6A005ED0D5 /* Fire.swift */ = {isa = PBXFileReference; lastKnownFileType = sourcecode.swift; path = Fire.swift; sourceTree = "<group>"; };
		AA6820F025503DA9005ED0D5 /* FireViewModel.swift */ = {isa = PBXFileReference; lastKnownFileType = sourcecode.swift; path = FireViewModel.swift; sourceTree = "<group>"; };
		AA68C3D22490ED62001B8783 /* NavigationBarViewController.swift */ = {isa = PBXFileReference; lastKnownFileType = sourcecode.swift; path = NavigationBarViewController.swift; sourceTree = "<group>"; };
		AA68C3D62490F821001B8783 /* README.md */ = {isa = PBXFileReference; lastKnownFileType = net.daringfireball.markdown; path = README.md; sourceTree = "<group>"; };
		AA693E5D2696E5B90007BB78 /* CrashReports.storyboard */ = {isa = PBXFileReference; lastKnownFileType = file.storyboard; path = CrashReports.storyboard; sourceTree = "<group>"; };
		AA6EF9AC25066F42004754E6 /* WindowsManager.swift */ = {isa = PBXFileReference; lastKnownFileType = sourcecode.swift; path = WindowsManager.swift; sourceTree = "<group>"; };
		AA6EF9B2250785D5004754E6 /* NSMenuExtension.swift */ = {isa = PBXFileReference; lastKnownFileType = sourcecode.swift; path = NSMenuExtension.swift; sourceTree = "<group>"; };
		AA6EF9B425081B4C004754E6 /* MainMenuActions.swift */ = {isa = PBXFileReference; lastKnownFileType = sourcecode.swift; path = MainMenuActions.swift; sourceTree = "<group>"; };
		AA6FFB4324DC33320028F4D0 /* NSViewExtension.swift */ = {isa = PBXFileReference; lastKnownFileType = sourcecode.swift; path = NSViewExtension.swift; sourceTree = "<group>"; };
		AA6FFB4524DC3B5A0028F4D0 /* WebView.swift */ = {isa = PBXFileReference; lastKnownFileType = sourcecode.swift; path = WebView.swift; sourceTree = "<group>"; };
		AA72D5E225FE977F00C77619 /* AddEditFavoriteViewController.swift */ = {isa = PBXFileReference; lastKnownFileType = sourcecode.swift; path = AddEditFavoriteViewController.swift; sourceTree = "<group>"; };
		AA72D5EF25FEA49900C77619 /* AddEditFavoriteWindow.swift */ = {isa = PBXFileReference; lastKnownFileType = sourcecode.swift; path = AddEditFavoriteWindow.swift; sourceTree = "<group>"; };
		AA72D5FD25FFF94E00C77619 /* NSMenuItemExtension.swift */ = {isa = PBXFileReference; lastKnownFileType = sourcecode.swift; path = NSMenuItemExtension.swift; sourceTree = "<group>"; };
		AA7412B024D0B3AC00D22FE0 /* TabBarViewItem.swift */ = {isa = PBXFileReference; lastKnownFileType = sourcecode.swift; path = TabBarViewItem.swift; sourceTree = "<group>"; };
		AA7412B124D0B3AC00D22FE0 /* TabBarViewItem.xib */ = {isa = PBXFileReference; lastKnownFileType = file.xib; path = TabBarViewItem.xib; sourceTree = "<group>"; };
		AA7412B424D1536B00D22FE0 /* MainWindowController.swift */ = {isa = PBXFileReference; lastKnownFileType = sourcecode.swift; path = MainWindowController.swift; sourceTree = "<group>"; };
		AA7412B624D1687000D22FE0 /* TabBarScrollView.swift */ = {isa = PBXFileReference; lastKnownFileType = sourcecode.swift; path = TabBarScrollView.swift; sourceTree = "<group>"; };
		AA7412BC24D2BEEE00D22FE0 /* MainWindow.swift */ = {isa = PBXFileReference; lastKnownFileType = sourcecode.swift; path = MainWindow.swift; sourceTree = "<group>"; };
		AA80EC53256BE3BC007083E7 /* UserText.swift */ = {isa = PBXFileReference; lastKnownFileType = sourcecode.swift; path = UserText.swift; sourceTree = "<group>"; };
		AA80EC68256C4691007083E7 /* Base */ = {isa = PBXFileReference; lastKnownFileType = file.storyboard; name = Base; path = Base.lproj/BrowserTab.storyboard; sourceTree = "<group>"; };
		AA80EC6E256C469C007083E7 /* Base */ = {isa = PBXFileReference; lastKnownFileType = file.storyboard; name = Base; path = Base.lproj/NavigationBar.storyboard; sourceTree = "<group>"; };
		AA80EC74256C46A2007083E7 /* Base */ = {isa = PBXFileReference; lastKnownFileType = file.storyboard; name = Base; path = Base.lproj/Suggestion.storyboard; sourceTree = "<group>"; };
		AA80EC7A256C46AA007083E7 /* Base */ = {isa = PBXFileReference; lastKnownFileType = file.storyboard; name = Base; path = Base.lproj/TabBar.storyboard; sourceTree = "<group>"; };
		AA80EC8A256C49B8007083E7 /* en */ = {isa = PBXFileReference; lastKnownFileType = text.plist.strings; name = en; path = en.lproj/Localizable.strings; sourceTree = "<group>"; };
		AA80EC90256C49BC007083E7 /* en */ = {isa = PBXFileReference; lastKnownFileType = text.plist.stringsdict; name = en; path = en.lproj/Localizable.stringsdict; sourceTree = "<group>"; };
		AA86490B24D3494C001BABEE /* GradientView.swift */ = {isa = PBXFileReference; lastKnownFileType = sourcecode.swift; path = GradientView.swift; sourceTree = "<group>"; };
		AA86490D24D49B54001BABEE /* TabLoadingView.swift */ = {isa = PBXFileReference; lastKnownFileType = sourcecode.swift; path = TabLoadingView.swift; sourceTree = "<group>"; };
		AA88D14A252A557100980B4E /* URLRequestExtension.swift */ = {isa = PBXFileReference; lastKnownFileType = sourcecode.swift; path = URLRequestExtension.swift; sourceTree = "<group>"; };
		AA8EDF2324923E980071C2E8 /* URLExtension.swift */ = {isa = PBXFileReference; lastKnownFileType = sourcecode.swift; path = URLExtension.swift; sourceTree = "<group>"; };
		AA8EDF2624923EC70071C2E8 /* StringExtension.swift */ = {isa = PBXFileReference; lastKnownFileType = sourcecode.swift; path = StringExtension.swift; sourceTree = "<group>"; };
		AA92126E25ACCB1100600CD4 /* ErrorExtension.swift */ = {isa = PBXFileReference; lastKnownFileType = sourcecode.swift; path = ErrorExtension.swift; sourceTree = "<group>"; };
		AA92127625ADA07900600CD4 /* WKWebViewExtension.swift */ = {isa = PBXFileReference; lastKnownFileType = sourcecode.swift; path = WKWebViewExtension.swift; sourceTree = "<group>"; };
		AA97BF4525135DD30014931A /* ApplicationDockMenu.swift */ = {isa = PBXFileReference; lastKnownFileType = sourcecode.swift; path = ApplicationDockMenu.swift; sourceTree = "<group>"; };
		AA9C362725518C44004B1BA3 /* WebsiteDataStoreMock.swift */ = {isa = PBXFileReference; lastKnownFileType = sourcecode.swift; path = WebsiteDataStoreMock.swift; sourceTree = "<group>"; };
		AA9C362F25518CA9004B1BA3 /* FireTests.swift */ = {isa = PBXFileReference; lastKnownFileType = sourcecode.swift; path = FireTests.swift; sourceTree = "<group>"; };
		AA9E9A5525A3AE8400D1959D /* NSWindowExtension.swift */ = {isa = PBXFileReference; lastKnownFileType = sourcecode.swift; path = NSWindowExtension.swift; sourceTree = "<group>"; };
		AA9E9A5D25A4867200D1959D /* TabDragAndDropManager.swift */ = {isa = PBXFileReference; lastKnownFileType = sourcecode.swift; path = TabDragAndDropManager.swift; sourceTree = "<group>"; };
		AA9FF95824A1ECF20039E328 /* Tab.swift */ = {isa = PBXFileReference; lastKnownFileType = sourcecode.swift; path = Tab.swift; sourceTree = "<group>"; };
		AA9FF95A24A1EFC20039E328 /* TabViewModel.swift */ = {isa = PBXFileReference; lastKnownFileType = sourcecode.swift; path = TabViewModel.swift; sourceTree = "<group>"; };
		AA9FF95C24A1FA1C0039E328 /* TabCollection.swift */ = {isa = PBXFileReference; lastKnownFileType = sourcecode.swift; path = TabCollection.swift; sourceTree = "<group>"; };
		AA9FF95E24A1FB680039E328 /* TabCollectionViewModel.swift */ = {isa = PBXFileReference; lastKnownFileType = sourcecode.swift; path = TabCollectionViewModel.swift; sourceTree = "<group>"; };
		AAA0CC32252F181A0079BC96 /* NavigationButtonMenuDelegate.swift */ = {isa = PBXFileReference; lastKnownFileType = sourcecode.swift; path = NavigationButtonMenuDelegate.swift; sourceTree = "<group>"; };
		AAA0CC3B25337FAB0079BC96 /* WKBackForwardListItemViewModel.swift */ = {isa = PBXFileReference; lastKnownFileType = sourcecode.swift; path = WKBackForwardListItemViewModel.swift; sourceTree = "<group>"; };
		AAA0CC462533833C0079BC96 /* OptionsButtonMenu.swift */ = {isa = PBXFileReference; lastKnownFileType = sourcecode.swift; path = OptionsButtonMenu.swift; sourceTree = "<group>"; };
		AAA0CC562539EBC90079BC96 /* FaviconUserScript.swift */ = {isa = PBXFileReference; lastKnownFileType = sourcecode.swift; path = FaviconUserScript.swift; sourceTree = "<group>"; };
		AAA0CC69253CC43C0079BC96 /* WKUserContentControllerExtension.swift */ = {isa = PBXFileReference; lastKnownFileType = sourcecode.swift; path = WKUserContentControllerExtension.swift; sourceTree = "<group>"; };
		AAA892E9250A4CEF005B37B2 /* WindowControllersManager.swift */ = {isa = PBXFileReference; lastKnownFileType = sourcecode.swift; path = WindowControllersManager.swift; sourceTree = "<group>"; };
		AAA8E8BE24EA8A0A0055E685 /* MouseOverButton.swift */ = {isa = PBXFileReference; lastKnownFileType = sourcecode.swift; path = MouseOverButton.swift; sourceTree = "<group>"; };
		AAA8E8C024EACA700055E685 /* MouseOverView.swift */ = {isa = PBXFileReference; lastKnownFileType = sourcecode.swift; path = MouseOverView.swift; sourceTree = "<group>"; };
		AAADFD05264AA282001555EA /* TimeIntervalExtension.swift */ = {isa = PBXFileReference; lastKnownFileType = sourcecode.swift; path = TimeIntervalExtension.swift; sourceTree = "<group>"; };
		AAB549DE25DAB8F80058460B /* BookmarkViewModel.swift */ = {isa = PBXFileReference; lastKnownFileType = sourcecode.swift; path = BookmarkViewModel.swift; sourceTree = "<group>"; };
		AABAF59B260A7D130085060C /* FaviconServiceMock.swift */ = {isa = PBXFileReference; lastKnownFileType = sourcecode.swift; path = FaviconServiceMock.swift; sourceTree = "<group>"; };
		AABEE69924A902A90043105B /* SuggestionContainerViewModel.swift */ = {isa = PBXFileReference; lastKnownFileType = sourcecode.swift; path = SuggestionContainerViewModel.swift; sourceTree = "<group>"; };
		AABEE69B24A902BB0043105B /* SuggestionContainer.swift */ = {isa = PBXFileReference; lastKnownFileType = sourcecode.swift; path = SuggestionContainer.swift; sourceTree = "<group>"; };
		AABEE6A424AA0A7F0043105B /* SuggestionViewController.swift */ = {isa = PBXFileReference; lastKnownFileType = sourcecode.swift; path = SuggestionViewController.swift; sourceTree = "<group>"; };
		AABEE6A824AB4B910043105B /* SuggestionTableCellView.swift */ = {isa = PBXFileReference; lastKnownFileType = sourcecode.swift; path = SuggestionTableCellView.swift; sourceTree = "<group>"; };
		AABEE6AA24ACA0F90043105B /* SuggestionTableRowView.swift */ = {isa = PBXFileReference; lastKnownFileType = sourcecode.swift; path = SuggestionTableRowView.swift; sourceTree = "<group>"; };
		AABEE6AE24AD22B90043105B /* AddressBarTextField.swift */ = {isa = PBXFileReference; lastKnownFileType = sourcecode.swift; path = AddressBarTextField.swift; sourceTree = "<group>"; };
		AAC30A25268DFEE200D2D9CD /* CrashReporter.swift */ = {isa = PBXFileReference; lastKnownFileType = sourcecode.swift; path = CrashReporter.swift; sourceTree = "<group>"; };
		AAC30A27268E045400D2D9CD /* CrashReportReader.swift */ = {isa = PBXFileReference; lastKnownFileType = sourcecode.swift; path = CrashReportReader.swift; sourceTree = "<group>"; };
		AAC30A29268E239100D2D9CD /* CrashReport.swift */ = {isa = PBXFileReference; lastKnownFileType = sourcecode.swift; path = CrashReport.swift; sourceTree = "<group>"; };
		AAC30A2B268F1ECD00D2D9CD /* CrashReportSender.swift */ = {isa = PBXFileReference; lastKnownFileType = sourcecode.swift; path = CrashReportSender.swift; sourceTree = "<group>"; };
		AAC30A2D268F1EE300D2D9CD /* CrashReportPromptPresenter.swift */ = {isa = PBXFileReference; lastKnownFileType = sourcecode.swift; path = CrashReportPromptPresenter.swift; sourceTree = "<group>"; };
		AAC5E4C425D6A6E8007F5990 /* BookmarkPopover.swift */ = {isa = PBXFileReference; fileEncoding = 4; lastKnownFileType = sourcecode.swift; path = BookmarkPopover.swift; sourceTree = "<group>"; };
		AAC5E4C525D6A6E8007F5990 /* BookmarkPopoverViewController.swift */ = {isa = PBXFileReference; fileEncoding = 4; lastKnownFileType = sourcecode.swift; path = BookmarkPopoverViewController.swift; sourceTree = "<group>"; };
		AAC5E4C625D6A6E8007F5990 /* Bookmarks.storyboard */ = {isa = PBXFileReference; fileEncoding = 4; lastKnownFileType = file.storyboard; path = Bookmarks.storyboard; sourceTree = "<group>"; };
		AAC5E4CD25D6A709007F5990 /* Bookmark.swift */ = {isa = PBXFileReference; fileEncoding = 4; lastKnownFileType = sourcecode.swift; path = Bookmark.swift; sourceTree = "<group>"; };
		AAC5E4CE25D6A709007F5990 /* BookmarkManager.swift */ = {isa = PBXFileReference; fileEncoding = 4; lastKnownFileType = sourcecode.swift; path = BookmarkManager.swift; sourceTree = "<group>"; };
		AAC5E4CF25D6A709007F5990 /* BookmarkList.swift */ = {isa = PBXFileReference; fileEncoding = 4; lastKnownFileType = sourcecode.swift; path = BookmarkList.swift; sourceTree = "<group>"; };
		AAC5E4D625D6A710007F5990 /* BookmarkStore.swift */ = {isa = PBXFileReference; fileEncoding = 4; lastKnownFileType = sourcecode.swift; path = BookmarkStore.swift; sourceTree = "<group>"; };
		AAC5E4E325D6BA9C007F5990 /* NSSizeExtension.swift */ = {isa = PBXFileReference; fileEncoding = 4; lastKnownFileType = sourcecode.swift; path = NSSizeExtension.swift; sourceTree = "<group>"; };
		AAC5E4F025D6BF10007F5990 /* AddressBarButton.swift */ = {isa = PBXFileReference; fileEncoding = 4; lastKnownFileType = sourcecode.swift; path = AddressBarButton.swift; sourceTree = "<group>"; };
		AAC5E4F525D6BF2C007F5990 /* AddressBarButtonsViewController.swift */ = {isa = PBXFileReference; fileEncoding = 4; lastKnownFileType = sourcecode.swift; path = AddressBarButtonsViewController.swift; sourceTree = "<group>"; };
		AAC82C5F258B6CB5009B6B42 /* TooltipWindowController.swift */ = {isa = PBXFileReference; lastKnownFileType = sourcecode.swift; path = TooltipWindowController.swift; sourceTree = "<group>"; };
		AAC9C01424CAFBCE00AD1325 /* TabTests.swift */ = {isa = PBXFileReference; lastKnownFileType = sourcecode.swift; path = TabTests.swift; sourceTree = "<group>"; };
		AAC9C01624CAFBDC00AD1325 /* TabCollectionTests.swift */ = {isa = PBXFileReference; lastKnownFileType = sourcecode.swift; path = TabCollectionTests.swift; sourceTree = "<group>"; };
		AAC9C01B24CB594C00AD1325 /* TabViewModelTests.swift */ = {isa = PBXFileReference; lastKnownFileType = sourcecode.swift; path = TabViewModelTests.swift; sourceTree = "<group>"; };
		AAC9C01D24CB6BEB00AD1325 /* TabCollectionViewModelTests.swift */ = {isa = PBXFileReference; lastKnownFileType = sourcecode.swift; path = TabCollectionViewModelTests.swift; sourceTree = "<group>"; };
		AAD6D8862696DF6D002393B3 /* CrashReportPromptViewController.swift */ = {isa = PBXFileReference; lastKnownFileType = sourcecode.swift; path = CrashReportPromptViewController.swift; sourceTree = "<group>"; };
		AAD86E502678D104005C11BE /* DuckDuckGoCI.entitlements */ = {isa = PBXFileReference; lastKnownFileType = text.plist.entitlements; path = DuckDuckGoCI.entitlements; sourceTree = "<group>"; };
		AAD86E51267A0DFF005C11BE /* UpdateController.swift */ = {isa = PBXFileReference; lastKnownFileType = sourcecode.swift; path = UpdateController.swift; sourceTree = "<group>"; };
		AAE39D1A24F44885008EF28B /* TabCollectionViewModelDelegateMock.swift */ = {isa = PBXFileReference; lastKnownFileType = sourcecode.swift; path = TabCollectionViewModelDelegateMock.swift; sourceTree = "<group>"; };
		AAE71E2B25F781EA00D74437 /* Homepage.storyboard */ = {isa = PBXFileReference; lastKnownFileType = file.storyboard; path = Homepage.storyboard; sourceTree = "<group>"; };
		AAE71E3025F7855400D74437 /* HomepageViewController.swift */ = {isa = PBXFileReference; lastKnownFileType = sourcecode.swift; path = HomepageViewController.swift; sourceTree = "<group>"; };
		AAE71E3525F7869300D74437 /* HomepageCollectionViewItem.swift */ = {isa = PBXFileReference; lastKnownFileType = sourcecode.swift; path = HomepageCollectionViewItem.swift; sourceTree = "<group>"; };
		AAE71E3625F7869300D74437 /* HomepageCollectionViewItem.xib */ = {isa = PBXFileReference; lastKnownFileType = file.xib; path = HomepageCollectionViewItem.xib; sourceTree = "<group>"; };
		AAE75279263B046100B973F8 /* History.xcdatamodel */ = {isa = PBXFileReference; lastKnownFileType = wrapper.xcdatamodel; path = History.xcdatamodel; sourceTree = "<group>"; };
		AAE7527B263B056C00B973F8 /* HistoryStore.swift */ = {isa = PBXFileReference; lastKnownFileType = sourcecode.swift; path = HistoryStore.swift; sourceTree = "<group>"; };
		AAE7527D263B05C600B973F8 /* HistoryEntry.swift */ = {isa = PBXFileReference; lastKnownFileType = sourcecode.swift; path = HistoryEntry.swift; sourceTree = "<group>"; };
		AAE7527F263B0A4D00B973F8 /* HistoryCoordinator.swift */ = {isa = PBXFileReference; lastKnownFileType = sourcecode.swift; path = HistoryCoordinator.swift; sourceTree = "<group>"; };
		AAE8B101258A41C000E81239 /* Tooltip.storyboard */ = {isa = PBXFileReference; lastKnownFileType = file.storyboard; path = Tooltip.storyboard; sourceTree = "<group>"; };
		AAE8B10F258A456C00E81239 /* TooltipViewController.swift */ = {isa = PBXFileReference; lastKnownFileType = sourcecode.swift; path = TooltipViewController.swift; sourceTree = "<group>"; };
		AAEC74B12642C57200C2EFBC /* HistoryCoordinatingMock.swift */ = {isa = PBXFileReference; lastKnownFileType = sourcecode.swift; path = HistoryCoordinatingMock.swift; sourceTree = "<group>"; };
		AAEC74B32642C69300C2EFBC /* HistoryCoordinatorTests.swift */ = {isa = PBXFileReference; lastKnownFileType = sourcecode.swift; path = HistoryCoordinatorTests.swift; sourceTree = "<group>"; };
		AAEC74B52642CC6A00C2EFBC /* HistoryStoringMock.swift */ = {isa = PBXFileReference; lastKnownFileType = sourcecode.swift; path = HistoryStoringMock.swift; sourceTree = "<group>"; };
		AAEC74B72642E43800C2EFBC /* HistoryStoreTests.swift */ = {isa = PBXFileReference; lastKnownFileType = sourcecode.swift; path = HistoryStoreTests.swift; sourceTree = "<group>"; };
		AAEC74BA2642E67C00C2EFBC /* NSPersistentContainerExtension.swift */ = {isa = PBXFileReference; lastKnownFileType = sourcecode.swift; path = NSPersistentContainerExtension.swift; sourceTree = "<group>"; };
		AAECA41F24EEA4AC00EFA63A /* IndexPathExtension.swift */ = {isa = PBXFileReference; lastKnownFileType = sourcecode.swift; path = IndexPathExtension.swift; sourceTree = "<group>"; };
		AAF7D3852567CED500998667 /* WebViewConfiguration.swift */ = {isa = PBXFileReference; lastKnownFileType = sourcecode.swift; path = WebViewConfiguration.swift; sourceTree = "<group>"; };
		AAFCB37925E5403A00859DD4 /* BurnButton.swift */ = {isa = PBXFileReference; lastKnownFileType = sourcecode.swift; path = BurnButton.swift; sourceTree = "<group>"; };
		AAFCB37E25E545D400859DD4 /* PublisherExtension.swift */ = {isa = PBXFileReference; lastKnownFileType = sourcecode.swift; path = PublisherExtension.swift; sourceTree = "<group>"; };
		B61EF3EB266F91E700B4D78F /* WKWebView+Download.swift */ = {isa = PBXFileReference; lastKnownFileType = sourcecode.swift; path = "WKWebView+Download.swift"; sourceTree = "<group>"; };
		B61EF3F0266F922200B4D78F /* WKProcessPool+DownloadDelegate.swift */ = {isa = PBXFileReference; lastKnownFileType = sourcecode.swift; path = "WKProcessPool+DownloadDelegate.swift"; sourceTree = "<group>"; };
		B61F012225ECBAE400ABB5A3 /* UserScriptsTest.swift */ = {isa = PBXFileReference; lastKnownFileType = sourcecode.swift; path = UserScriptsTest.swift; sourceTree = "<group>"; };
		B61F012A25ECBB1700ABB5A3 /* UserScriptsManagerTests.swift */ = {isa = PBXFileReference; lastKnownFileType = sourcecode.swift; path = UserScriptsManagerTests.swift; sourceTree = "<group>"; };
		B61F015425EDD5A700ABB5A3 /* UserContentController.swift */ = {isa = PBXFileReference; lastKnownFileType = sourcecode.swift; path = UserContentController.swift; sourceTree = "<group>"; };
		B62EB47B25BAD3BB005745C6 /* WKWebViewPrivateMethodsAvailabilityTests.swift */ = {isa = PBXFileReference; fileEncoding = 4; lastKnownFileType = sourcecode.swift; path = WKWebViewPrivateMethodsAvailabilityTests.swift; sourceTree = "<group>"; };
		B630793926731F2600DCEE41 /* FileDownloadManagerTests.swift */ = {isa = PBXFileReference; fileEncoding = 4; lastKnownFileType = sourcecode.swift; path = FileDownloadManagerTests.swift; sourceTree = "<group>"; };
		B630794126731F5400DCEE41 /* WKDownloadMock.swift */ = {isa = PBXFileReference; lastKnownFileType = sourcecode.swift; path = WKDownloadMock.swift; sourceTree = "<group>"; };
		B630794F2673491500DCEE41 /* WebKitDownloadDelegate.h */ = {isa = PBXFileReference; lastKnownFileType = sourcecode.c.h; path = WebKitDownloadDelegate.h; sourceTree = "<group>"; };
		B633C86C25E797D800E4B352 /* UserScriptsManager.swift */ = {isa = PBXFileReference; lastKnownFileType = sourcecode.swift; path = UserScriptsManager.swift; sourceTree = "<group>"; };
		B63B9C4A2670B24300C45B91 /* WKDownload.h */ = {isa = PBXFileReference; lastKnownFileType = sourcecode.c.h; path = WKDownload.h; sourceTree = "<group>"; };
		B63B9C502670B2B200C45B91 /* _WKDownload.h */ = {isa = PBXFileReference; lastKnownFileType = sourcecode.c.h; path = _WKDownload.h; sourceTree = "<group>"; };
		B63B9C542670B32000C45B91 /* WKProcessPool+Private.h */ = {isa = PBXFileReference; lastKnownFileType = sourcecode.c.h; path = "WKProcessPool+Private.h"; sourceTree = "<group>"; };
		B63D466725BEB6C200874977 /* WKWebView+Private.h */ = {isa = PBXFileReference; fileEncoding = 4; lastKnownFileType = sourcecode.c.h; path = "WKWebView+Private.h"; sourceTree = "<group>"; };
		B63D466825BEB6C200874977 /* WKWebView+SessionState.swift */ = {isa = PBXFileReference; fileEncoding = 4; lastKnownFileType = sourcecode.swift; path = "WKWebView+SessionState.swift"; sourceTree = "<group>"; };
		B63D467025BFA6C100874977 /* DispatchQueueExtensions.swift */ = {isa = PBXFileReference; lastKnownFileType = sourcecode.swift; path = DispatchQueueExtensions.swift; sourceTree = "<group>"; };
		B63D467925BFC3E100874977 /* NSCoderExtensions.swift */ = {isa = PBXFileReference; lastKnownFileType = sourcecode.swift; path = NSCoderExtensions.swift; sourceTree = "<group>"; };
		B65349A9265CF45000DCC645 /* DispatchQueueExtensionsTests.swift */ = {isa = PBXFileReference; lastKnownFileType = sourcecode.swift; path = DispatchQueueExtensionsTests.swift; sourceTree = "<group>"; };
		B65783E625F8AAFB00D8DB33 /* String+Punycode.swift */ = {isa = PBXFileReference; lastKnownFileType = sourcecode.swift; path = "String+Punycode.swift"; sourceTree = "<group>"; };
		B65783EB25F8AB9200D8DB33 /* String+PunycodeTests.swift */ = {isa = PBXFileReference; fileEncoding = 4; lastKnownFileType = sourcecode.swift; path = "String+PunycodeTests.swift"; sourceTree = "<group>"; };
		B657841825FA484B00D8DB33 /* NSException+Catch.h */ = {isa = PBXFileReference; lastKnownFileType = sourcecode.c.h; path = "NSException+Catch.h"; sourceTree = "<group>"; };
		B657841925FA484B00D8DB33 /* NSException+Catch.m */ = {isa = PBXFileReference; lastKnownFileType = sourcecode.c.objc; path = "NSException+Catch.m"; sourceTree = "<group>"; };
		B657841E25FA497600D8DB33 /* NSException+Catch.swift */ = {isa = PBXFileReference; lastKnownFileType = sourcecode.swift; path = "NSException+Catch.swift"; sourceTree = "<group>"; };
		B66E9DD12670EB2A00E53BB5 /* _WKDownload+WebKitDownload.swift */ = {isa = PBXFileReference; lastKnownFileType = sourcecode.swift; path = "_WKDownload+WebKitDownload.swift"; sourceTree = "<group>"; };
		B66E9DD32670EB4A00E53BB5 /* WKDownload+WebKitDownload.swift */ = {isa = PBXFileReference; lastKnownFileType = sourcecode.swift; path = "WKDownload+WebKitDownload.swift"; sourceTree = "<group>"; };
		B67C6C3C2654B897006C872E /* WebViewExtensionTests.swift */ = {isa = PBXFileReference; lastKnownFileType = sourcecode.swift; path = WebViewExtensionTests.swift; sourceTree = "<group>"; };
		B67C6C412654BF49006C872E /* DuckDuckGo-Symbol.jpg */ = {isa = PBXFileReference; lastKnownFileType = image.jpeg; path = "DuckDuckGo-Symbol.jpg"; sourceTree = "<group>"; };
		B67C6C462654C643006C872E /* FileManagerExtensionTests.swift */ = {isa = PBXFileReference; lastKnownFileType = sourcecode.swift; path = FileManagerExtensionTests.swift; sourceTree = "<group>"; };
		B68458AF25C7E76A00DC17B6 /* WindowManager+StateRestoration.swift */ = {isa = PBXFileReference; lastKnownFileType = sourcecode.swift; path = "WindowManager+StateRestoration.swift"; sourceTree = "<group>"; };
		B68458B725C7E8B200DC17B6 /* Tab+NSSecureCoding.swift */ = {isa = PBXFileReference; lastKnownFileType = sourcecode.swift; path = "Tab+NSSecureCoding.swift"; sourceTree = "<group>"; };
		B68458BF25C7E9E000DC17B6 /* TabCollectionViewModel+NSSecureCoding.swift */ = {isa = PBXFileReference; lastKnownFileType = sourcecode.swift; path = "TabCollectionViewModel+NSSecureCoding.swift"; sourceTree = "<group>"; };
		B68458C425C7EA0C00DC17B6 /* TabCollection+NSSecureCoding.swift */ = {isa = PBXFileReference; lastKnownFileType = sourcecode.swift; path = "TabCollection+NSSecureCoding.swift"; sourceTree = "<group>"; };
		B68458CC25C7EB9000DC17B6 /* WKWebViewConfigurationExtensions.swift */ = {isa = PBXFileReference; lastKnownFileType = sourcecode.swift; path = WKWebViewConfigurationExtensions.swift; sourceTree = "<group>"; };
		B684590725C9027900DC17B6 /* AppStateChangedPublisher.swift */ = {isa = PBXFileReference; lastKnownFileType = sourcecode.swift; path = AppStateChangedPublisher.swift; sourceTree = "<group>"; };
		B684592125C93BE000DC17B6 /* Publisher.asVoid.swift */ = {isa = PBXFileReference; lastKnownFileType = sourcecode.swift; path = Publisher.asVoid.swift; sourceTree = "<group>"; };
		B684592625C93C0500DC17B6 /* Publishers.NestedObjectChanges.swift */ = {isa = PBXFileReference; lastKnownFileType = sourcecode.swift; path = Publishers.NestedObjectChanges.swift; sourceTree = "<group>"; };
		B684592E25C93FBF00DC17B6 /* AppStateRestorationManager.swift */ = {isa = PBXFileReference; lastKnownFileType = sourcecode.swift; path = AppStateRestorationManager.swift; sourceTree = "<group>"; };
		B6A5A27025B9377300AA7ADA /* StatePersistenceService.swift */ = {isa = PBXFileReference; lastKnownFileType = sourcecode.swift; path = StatePersistenceService.swift; sourceTree = "<group>"; };
		B6A5A27825B93FFE00AA7ADA /* StateRestorationManagerTests.swift */ = {isa = PBXFileReference; lastKnownFileType = sourcecode.swift; path = StateRestorationManagerTests.swift; sourceTree = "<group>"; };
		B6A5A27D25B9403E00AA7ADA /* FileStoreMock.swift */ = {isa = PBXFileReference; lastKnownFileType = sourcecode.swift; path = FileStoreMock.swift; sourceTree = "<group>"; };
		B6A5A29F25B96E8300AA7ADA /* AppStateChangePublisherTests.swift */ = {isa = PBXFileReference; lastKnownFileType = sourcecode.swift; path = AppStateChangePublisherTests.swift; sourceTree = "<group>"; };
		B6A5A2A725BAA35500AA7ADA /* WindowManagerStateRestorationTests.swift */ = {isa = PBXFileReference; lastKnownFileType = sourcecode.swift; path = WindowManagerStateRestorationTests.swift; sourceTree = "<group>"; };
		B6A924D32664BBB9001A28CA /* WKWebViewDownloadDelegate.swift */ = {isa = PBXFileReference; lastKnownFileType = sourcecode.swift; path = WKWebViewDownloadDelegate.swift; sourceTree = "<group>"; };
		B6A924D82664C72D001A28CA /* WebKitDownloadTask.swift */ = {isa = PBXFileReference; lastKnownFileType = sourcecode.swift; path = WebKitDownloadTask.swift; sourceTree = "<group>"; };
		B6A924DD2664CA08001A28CA /* LegacyWebKitDownloadDelegate.swift */ = {isa = PBXFileReference; lastKnownFileType = sourcecode.swift; path = LegacyWebKitDownloadDelegate.swift; sourceTree = "<group>"; };
		B6A9E45226142B070067D1B9 /* Pixel.swift */ = {isa = PBXFileReference; fileEncoding = 4; lastKnownFileType = sourcecode.swift; path = Pixel.swift; sourceTree = "<group>"; };
		B6A9E457261460340067D1B9 /* ApiRequestError.swift */ = {isa = PBXFileReference; fileEncoding = 4; lastKnownFileType = sourcecode.swift; path = ApiRequestError.swift; sourceTree = "<group>"; };
		B6A9E458261460340067D1B9 /* APIHeaders.swift */ = {isa = PBXFileReference; fileEncoding = 4; lastKnownFileType = sourcecode.swift; path = APIHeaders.swift; sourceTree = "<group>"; };
		B6A9E459261460350067D1B9 /* APIRequest.swift */ = {isa = PBXFileReference; fileEncoding = 4; lastKnownFileType = sourcecode.swift; path = APIRequest.swift; sourceTree = "<group>"; };
		B6A9E4602614608B0067D1B9 /* AppVersion.swift */ = {isa = PBXFileReference; fileEncoding = 4; lastKnownFileType = sourcecode.swift; path = AppVersion.swift; sourceTree = "<group>"; };
		B6A9E46A2614618A0067D1B9 /* OperatingSystemVersionExtension.swift */ = {isa = PBXFileReference; lastKnownFileType = sourcecode.swift; path = OperatingSystemVersionExtension.swift; sourceTree = "<group>"; };
		B6A9E46F26146A250067D1B9 /* DateExtension.swift */ = {isa = PBXFileReference; lastKnownFileType = sourcecode.swift; path = DateExtension.swift; sourceTree = "<group>"; };
		B6A9E47626146A570067D1B9 /* PixelEvent.swift */ = {isa = PBXFileReference; lastKnownFileType = sourcecode.swift; path = PixelEvent.swift; sourceTree = "<group>"; };
		B6A9E47E26146A800067D1B9 /* PixelArguments.swift */ = {isa = PBXFileReference; lastKnownFileType = sourcecode.swift; path = PixelArguments.swift; sourceTree = "<group>"; };
		B6A9E48326146AAB0067D1B9 /* PixelParameters.swift */ = {isa = PBXFileReference; lastKnownFileType = sourcecode.swift; path = PixelParameters.swift; sourceTree = "<group>"; };
		B6A9E48826146ABF0067D1B9 /* PixelCounter.swift */ = {isa = PBXFileReference; lastKnownFileType = sourcecode.swift; path = PixelCounter.swift; sourceTree = "<group>"; };
		B6A9E498261474120067D1B9 /* TimedPixel.swift */ = {isa = PBXFileReference; lastKnownFileType = sourcecode.swift; path = TimedPixel.swift; sourceTree = "<group>"; };
		B6A9E4A2261475C70067D1B9 /* AppUsageActivityMonitor.swift */ = {isa = PBXFileReference; lastKnownFileType = sourcecode.swift; path = AppUsageActivityMonitor.swift; sourceTree = "<group>"; };
		B6AAAC23260328950029438D /* ProgressView.swift */ = {isa = PBXFileReference; lastKnownFileType = sourcecode.swift; path = ProgressView.swift; sourceTree = "<group>"; };
		B6AAAC2C260330580029438D /* PublishedAfter.swift */ = {isa = PBXFileReference; lastKnownFileType = sourcecode.swift; path = PublishedAfter.swift; sourceTree = "<group>"; };
		B6AAAC3D26048F690029438D /* RandomAccessCollectionExtension.swift */ = {isa = PBXFileReference; lastKnownFileType = sourcecode.swift; path = RandomAccessCollectionExtension.swift; sourceTree = "<group>"; };
		B6AE74332609AFCE005B9B1A /* ProgressEstimationTests.swift */ = {isa = PBXFileReference; lastKnownFileType = sourcecode.swift; path = ProgressEstimationTests.swift; sourceTree = "<group>"; };
		B6B3E0952654DACD0040E0A2 /* UTTypeTests.swift */ = {isa = PBXFileReference; lastKnownFileType = sourcecode.swift; path = UTTypeTests.swift; sourceTree = "<group>"; };
		B6B3E0DC2657E9CF0040E0A2 /* NSScreenExtension.swift */ = {isa = PBXFileReference; lastKnownFileType = sourcecode.swift; path = NSScreenExtension.swift; sourceTree = "<group>"; };
		B6CF78DD267B099C00CD4F13 /* WKNavigationActionExtension.swift */ = {isa = PBXFileReference; lastKnownFileType = sourcecode.swift; path = WKNavigationActionExtension.swift; sourceTree = "<group>"; };
		B6CF78E2267B0A1900CD4F13 /* WKNavigationAction+Private.h */ = {isa = PBXFileReference; lastKnownFileType = sourcecode.c.h; path = "WKNavigationAction+Private.h"; sourceTree = "<group>"; };
		B6D7A2ED25D2418B002B2AE1 /* ShadowView.swift */ = {isa = PBXFileReference; fileEncoding = 4; lastKnownFileType = sourcecode.swift; path = ShadowView.swift; sourceTree = "<group>"; };
		B6DA44012616B28300DD1EC2 /* PixelDataStore.swift */ = {isa = PBXFileReference; lastKnownFileType = sourcecode.swift; path = PixelDataStore.swift; sourceTree = "<group>"; };
		B6DA44072616B30600DD1EC2 /* PixelDataModel.xcdatamodel */ = {isa = PBXFileReference; lastKnownFileType = wrapper.xcdatamodel; path = PixelDataModel.xcdatamodel; sourceTree = "<group>"; };
		B6DA44102616C0FC00DD1EC2 /* PixelTests.swift */ = {isa = PBXFileReference; fileEncoding = 4; lastKnownFileType = sourcecode.swift; path = PixelTests.swift; sourceTree = "<group>"; };
		B6DA441D2616C84600DD1EC2 /* PixelStoreMock.swift */ = {isa = PBXFileReference; lastKnownFileType = sourcecode.swift; path = PixelStoreMock.swift; sourceTree = "<group>"; };
		B6DA44222616CABC00DD1EC2 /* PixelArgumentsTests.swift */ = {isa = PBXFileReference; lastKnownFileType = sourcecode.swift; path = PixelArgumentsTests.swift; sourceTree = "<group>"; };
		B6DA44272616CAE000DD1EC2 /* AppUsageActivityMonitorTests.swift */ = {isa = PBXFileReference; lastKnownFileType = sourcecode.swift; path = AppUsageActivityMonitorTests.swift; sourceTree = "<group>"; };
		B6E61ECF263A6F97004E11AB /* NSSavePanelExtension.swift */ = {isa = PBXFileReference; lastKnownFileType = sourcecode.swift; path = NSSavePanelExtension.swift; sourceTree = "<group>"; };
		B6E61ED4263A6FC4004E11AB /* SavePanelAccessoryView.xib */ = {isa = PBXFileReference; lastKnownFileType = file.xib; path = SavePanelAccessoryView.xib; sourceTree = "<group>"; };
		B6E61EE2263AC0C8004E11AB /* FileManagerExtension.swift */ = {isa = PBXFileReference; lastKnownFileType = sourcecode.swift; path = FileManagerExtension.swift; sourceTree = "<group>"; };
		B6E61EE7263ACE16004E11AB /* UTType.swift */ = {isa = PBXFileReference; lastKnownFileType = sourcecode.swift; path = UTType.swift; sourceTree = "<group>"; };
		B6F41030264D2B23003DA42C /* ProgressExtension.swift */ = {isa = PBXFileReference; lastKnownFileType = sourcecode.swift; path = ProgressExtension.swift; sourceTree = "<group>"; };
		F41D174025CB131900472416 /* NSColorExtension.swift */ = {isa = PBXFileReference; lastKnownFileType = sourcecode.swift; path = NSColorExtension.swift; sourceTree = "<group>"; };
		F44C130125C2DA0400426E3E /* NSAppearanceExtension.swift */ = {isa = PBXFileReference; lastKnownFileType = sourcecode.swift; path = NSAppearanceExtension.swift; sourceTree = "<group>"; };
/* End PBXFileReference section */

/* Begin PBXFrameworksBuildPhase section */
		4B1AD89A25FC27E200261379 /* Frameworks */ = {
			isa = PBXFrameworksBuildPhase;
			buildActionMask = 2147483647;
			files = (
			);
			runOnlyForDeploymentPostprocessing = 0;
		};
		AA585D7B248FD31100E9A3E2 /* Frameworks */ = {
			isa = PBXFrameworksBuildPhase;
			buildActionMask = 2147483647;
			files = (
				85AE2FF224A33A2D002D507F /* WebKit.framework in Frameworks */,
				B65783F525F8ACA400D8DB33 /* Punnycode in Frameworks */,
				4B82E9B325B69E3E00656FE7 /* TrackerRadarKit in Frameworks */,
				AA06B6B72672AF8100F541C5 /* Sparkle in Frameworks */,
				85F4D1C4266695C9002DD869 /* BrowserServicesKit in Frameworks */,
				85FF55C825F82E4F00E2AB99 /* Lottie in Frameworks */,
			);
			runOnlyForDeploymentPostprocessing = 0;
		};
		AA585D8D248FD31400E9A3E2 /* Frameworks */ = {
			isa = PBXFrameworksBuildPhase;
			buildActionMask = 2147483647;
			files = (
				B6DA44172616C13800DD1EC2 /* OHHTTPStubs in Frameworks */,
				B6DA44192616C13800DD1EC2 /* OHHTTPStubsSwift in Frameworks */,
			);
			runOnlyForDeploymentPostprocessing = 0;
		};
/* End PBXFrameworksBuildPhase section */

/* Begin PBXGroup section */
		142879D824CE1139005419BB /* ViewModel */ = {
			isa = PBXGroup;
			children = (
				142879DB24CE1185005419BB /* SuggestionContainerViewModelTests.swift */,
				142879D924CE1179005419BB /* SuggestionViewModelTests.swift */,
			);
			path = ViewModel;
			sourceTree = "<group>";
		};
		336D5AEA262D8D3C0052E0C9 /* duckduckgo-find-in-page */ = {
			isa = PBXGroup;
			children = (
				336D5AEE262D8D3C0052E0C9 /* dist */,
			);
			name = "duckduckgo-find-in-page";
			path = "Submodules/duckduckgo-find-in-page";
			sourceTree = SOURCE_ROOT;
		};
		336D5AEE262D8D3C0052E0C9 /* dist */ = {
			isa = PBXGroup;
			children = (
				336D5AEF262D8D3C0052E0C9 /* findinpage.js */,
			);
			path = dist;
			sourceTree = "<group>";
		};
		4B02197B25E05FAC00ED7DEA /* Fireproofing */ = {
			isa = PBXGroup;
			children = (
				4B02197C25E05FAC00ED7DEA /* Resources */,
				4B02197E25E05FAC00ED7DEA /* Extensions */,
				4B02198025E05FAC00ED7DEA /* Model */,
				4B02198225E05FAC00ED7DEA /* View */,
			);
			path = Fireproofing;
			sourceTree = "<group>";
		};
		4B02197C25E05FAC00ED7DEA /* Resources */ = {
			isa = PBXGroup;
			children = (
				4B02197D25E05FAC00ED7DEA /* login-detection.js */,
			);
			path = Resources;
			sourceTree = "<group>";
		};
		4B02197E25E05FAC00ED7DEA /* Extensions */ = {
			isa = PBXGroup;
			children = (
				4B02197F25E05FAC00ED7DEA /* FireproofingURLExtensions.swift */,
			);
			path = Extensions;
			sourceTree = "<group>";
		};
		4B02198025E05FAC00ED7DEA /* Model */ = {
			isa = PBXGroup;
			children = (
				4B02198125E05FAC00ED7DEA /* FireproofDomains.swift */,
			);
			path = Model;
			sourceTree = "<group>";
		};
		4B02198225E05FAC00ED7DEA /* View */ = {
			isa = PBXGroup;
			children = (
				4B02198325E05FAC00ED7DEA /* FireproofInfoViewController.swift */,
				4B02198425E05FAC00ED7DEA /* Fireproofing.storyboard */,
				4B02198525E05FAC00ED7DEA /* UndoFireproofingViewController.swift */,
			);
			path = View;
			sourceTree = "<group>";
		};
		4B02199725E063DE00ED7DEA /* Fireproofing */ = {
			isa = PBXGroup;
			children = (
				4B02199925E063DE00ED7DEA /* FireproofDomainsTests.swift */,
				4B02199A25E063DE00ED7DEA /* FireproofingURLExtensionsTests.swift */,
			);
			path = Fireproofing;
			sourceTree = "<group>";
		};
		4B0511A2262CAA5A00F6079C /* Preferences */ = {
			isa = PBXGroup;
			children = (
				4B0511A3262CAA5A00F6079C /* Model */,
				4B0511AA262CAA5A00F6079C /* View */,
			);
			path = Preferences;
			sourceTree = "<group>";
		};
		4B0511A3262CAA5A00F6079C /* Model */ = {
			isa = PBXGroup;
			children = (
				4B0511A4262CAA5A00F6079C /* DefaultBrowserPreferences.swift */,
				4B0511A5262CAA5A00F6079C /* AppearancePreferences.swift */,
				4B0511A6262CAA5A00F6079C /* PrivacySecurityPreferences.swift */,
				4B0511A7262CAA5A00F6079C /* DownloadPreferences.swift */,
				4B0511A8262CAA5A00F6079C /* PreferenceSections.swift */,
			);
			path = Model;
			sourceTree = "<group>";
		};
		4B0511AA262CAA5A00F6079C /* View */ = {
			isa = PBXGroup;
			children = (
				4B0511AB262CAA5A00F6079C /* PrivacySecurityPreferencesTableCellView.xib */,
				4B0511AC262CAA5A00F6079C /* PreferencesAboutViewController.swift */,
				4B0511AD262CAA5A00F6079C /* Preferences.storyboard */,
				4B0511AE262CAA5A00F6079C /* PreferencesSidebarViewController.swift */,
				4B0511AF262CAA5A00F6079C /* PrivacySecurityPreferencesTableCellView.swift */,
				4B0511B0262CAA5A00F6079C /* DefaultBrowserTableCellView.xib */,
				4B0511B1262CAA5A00F6079C /* PreferenceTableCellView.swift */,
				4B0511B2262CAA5A00F6079C /* PreferencesListViewController.swift */,
				4B0511B3262CAA5A00F6079C /* RoundedSelectionRowView.swift */,
				4B0511B4262CAA5A00F6079C /* FireproofDomainsViewController.swift */,
				4B0511B5262CAA5A00F6079C /* DownloadPreferencesTableCellView.swift */,
				4B0511B6262CAA5A00F6079C /* PreferencesSplitViewController.swift */,
				4B0511B7262CAA5A00F6079C /* DefaultBrowserTableCellView.swift */,
				4B0511B8262CAA5A00F6079C /* DownloadPreferencesTableCellView.xib */,
				4B0511B9262CAA5A00F6079C /* AppearancePreferencesTableCellView.swift */,
				4B0511BA262CAA5A00F6079C /* AppearancePreferencesTableCellView.xib */,
			);
			path = View;
			sourceTree = "<group>";
		};
		4B0511EE262CAEB300F6079C /* Preferences */ = {
			isa = PBXGroup;
			children = (
				4B0511EF262CAEC900F6079C /* AppearancePreferencesTests.swift */,
				4B0511F7262CB20F00F6079C /* DownloadPreferencesTests.swift */,
			);
			path = Preferences;
			sourceTree = "<group>";
		};
		4B1AD89E25FC27E200261379 /* Integration Tests */ = {
			isa = PBXGroup;
			children = (
				4B1AD91625FC46FB00261379 /* CoreDataEncryptionTests.swift */,
				4BA1A6EA258C288C00F6F690 /* EncryptionKeyStoreTests.swift */,
				4B1AD8A125FC27E200261379 /* Info.plist */,
			);
			path = "Integration Tests";
			sourceTree = "<group>";
		};
		4B6160D125B14E5E007DE5B2 /* ContentBlocker */ = {
			isa = PBXGroup;
			children = (
				4B6160FE25B15BB1007DE5B2 /* ContentBlockerRulesManager.swift */,
				4B6160DC25B152C5007DE5B2 /* ContentBlockerRulesUserScript.swift */,
				4B6160E425B152FA007DE5B2 /* ContentBlockerUserScript.swift */,
				4B6160D225B14E6E007DE5B2 /* TrackerRadarManager.swift */,
				4B6160EC25B15417007DE5B2 /* DetectedTracker.swift */,
				4B6160F125B15792007DE5B2 /* contentblockerrules.js */,
				4B6160F625B157BB007DE5B2 /* contentblocker.js */,
				4B6160D725B150E4007DE5B2 /* trackerData.json */,
				85AC3B0425D6B1D800C7D2AA /* ScriptSourceProviding.swift */,
			);
			path = ContentBlocker;
			sourceTree = "<group>";
		};
		4B65143C26392483005B46EB /* Email */ = {
			isa = PBXGroup;
			children = (
				4B65143D263924B5005B46EB /* EmailUrlExtensions.swift */,
			);
			path = Email;
			sourceTree = "<group>";
		};
		4B677422255DBEB800025BD8 /* Smarter Encryption */ = {
			isa = PBXGroup;
			children = (
				4B67742C255DBEB800025BD8 /* HTTPSUpgrade.swift */,
				4B677423255DBEB800025BD8 /* Bloom Filter */,
				4B677426255DBEB800025BD8 /* Domain */,
				4B67742D255DBEB800025BD8 /* Store */,
			);
			path = "Smarter Encryption";
			sourceTree = "<group>";
		};
		4B677423255DBEB800025BD8 /* Bloom Filter */ = {
			isa = PBXGroup;
			children = (
				4B677425255DBEB800025BD8 /* BloomFilterWrapper.h */,
				4B677424255DBEB800025BD8 /* BloomFilterWrapper.mm */,
			);
			path = "Bloom Filter";
			sourceTree = "<group>";
		};
		4B677426255DBEB800025BD8 /* Domain */ = {
			isa = PBXGroup;
			children = (
				4B677427255DBEB800025BD8 /* httpsMobileV2BloomSpec.json */,
				4B677428255DBEB800025BD8 /* httpsMobileV2Bloom.bin */,
				4B677429255DBEB800025BD8 /* HTTPSBloomFilterSpecification.swift */,
				4B67742A255DBEB800025BD8 /* httpsMobileV2FalsePositives.json */,
				4B67742B255DBEB800025BD8 /* HTTPSExcludedDomains.swift */,
			);
			path = Domain;
			sourceTree = "<group>";
		};
		4B67742D255DBEB800025BD8 /* Store */ = {
			isa = PBXGroup;
			children = (
				4B67742E255DBEB800025BD8 /* HTTPSUpgrade.xcdatamodeld */,
				4B677430255DBEB800025BD8 /* HTTPSUpgradeStore.swift */,
			);
			path = Store;
			sourceTree = "<group>";
		};
		4B67743D255DBEEA00025BD8 /* Database */ = {
			isa = PBXGroup;
			children = (
				4B677440255DBEEA00025BD8 /* Database.swift */,
			);
			path = Database;
			sourceTree = "<group>";
		};
		4B677447255DBF1400025BD8 /* Submodules */ = {
			isa = PBXGroup;
			children = (
				336D5AEA262D8D3C0052E0C9 /* duckduckgo-find-in-page */,
				4B677448255DBF2300025BD8 /* bloom_cpp */,
			);
			name = Submodules;
			sourceTree = "<group>";
		};
		4B677448255DBF2300025BD8 /* bloom_cpp */ = {
			isa = PBXGroup;
			children = (
				4B677449255DBF3A00025BD8 /* BloomFilter.cpp */,
				4B67744A255DBF3A00025BD8 /* BloomFilter.hpp */,
			);
			name = bloom_cpp;
			sourceTree = "<group>";
		};
		4B82E9B725B6A04B00656FE7 /* ContentBlocker */ = {
			isa = PBXGroup;
			children = (
				4B82E9B825B6A05800656FE7 /* DetectedTrackerTests.swift */,
				4B82E9C025B6A1CD00656FE7 /* TrackerRadarManagerTests.swift */,
			);
			path = ContentBlocker;
			sourceTree = "<group>";
		};
		4B9292AD26670F5300AD2C21 /* Extensions */ = {
			isa = PBXGroup;
			children = (
				4B9292D62667124000AD2C21 /* NSPopUpButtonExtension.swift */,
				4B9292AE26670F5300AD2C21 /* NSOutlineViewExtensions.swift */,
			);
			path = Extensions;
			sourceTree = "<group>";
		};
		4BA1A691258B06F600F6F690 /* FileSystem */ = {
			isa = PBXGroup;
			children = (
				4BA1A69A258B076900F6F690 /* FileStore.swift */,
				4BA1A69F258B079600F6F690 /* DataEncryption.swift */,
				4BA1A6A4258B07DF00F6F690 /* EncryptedValueTransformer.swift */,
				4BA1A6A9258B07F400F6F690 /* EncryptionKeys */,
			);
			path = FileSystem;
			sourceTree = "<group>";
		};
		4BA1A6A9258B07F400F6F690 /* EncryptionKeys */ = {
			isa = PBXGroup;
			children = (
				4BA1A6B2258B080A00F6F690 /* EncryptionKeyGeneration.swift */,
				4BA1A6B7258B081600F6F690 /* EncryptionKeyStoring.swift */,
				4BA1A6BC258B082300F6F690 /* EncryptionKeyStore.swift */,
			);
			path = EncryptionKeys;
			sourceTree = "<group>";
		};
		4BA1A6CE258BF58C00F6F690 /* FileSystem */ = {
			isa = PBXGroup;
			children = (
				4BA1A6D8258C0CB300F6F690 /* DataEncryptionTests.swift */,
				4BA1A6FD258C5C1300F6F690 /* EncryptedValueTransformerTests.swift */,
				4BA1A6E5258C270800F6F690 /* EncryptionKeyGeneratorTests.swift */,
				4BA1A6F5258C4F9600F6F690 /* EncryptionMocks.swift */,
				4BA1A6DD258C100A00F6F690 /* FileStoreTests.swift */,
				4B11060925903EAC0039B979 /* CoreDataEncryptionTests.swift */,
				4B11060325903E570039B979 /* CoreDataEncryptionTesting.xcdatamodeld */,
				B6A5A27825B93FFE00AA7ADA /* StateRestorationManagerTests.swift */,
				B6A5A27D25B9403E00AA7ADA /* FileStoreMock.swift */,
			);
			path = FileSystem;
			sourceTree = "<group>";
		};
		4BB88B4E25B7BA20006F6B06 /* Utilities */ = {
			isa = PBXGroup;
			children = (
				4BB88B5A25B7BA50006F6B06 /* Instruments.swift */,
				85799C1725DEBB3F0007EC87 /* Logging.swift */,
				4BB88B4F25B7BA2B006F6B06 /* TabInstrumentation.swift */,
				85C6A29525CC1FFD00EEB5F1 /* UserDefaultsWrapper.swift */,
				B6AAAC2C260330580029438D /* PublishedAfter.swift */,
			);
			path = Utilities;
			sourceTree = "<group>";
		};
		853014D425E6709500FB8205 /* Support */ = {
			isa = PBXGroup;
			children = (
				853014D525E671A000FB8205 /* PageObserverUserScript.swift */,
			);
			path = Support;
			sourceTree = "<group>";
		};
		8553FF50257523630029327F /* FileDownload */ = {
			isa = PBXGroup;
			children = (
				8553FF51257523760029327F /* URLSuggestedFilenameTests.swift */,
				B630793926731F2600DCEE41 /* FileDownloadManagerTests.swift */,
				B630794126731F5400DCEE41 /* WKDownloadMock.swift */,
			);
			path = FileDownload;
			sourceTree = "<group>";
		};
		8556A60C256C15C60092FA9D /* FileDownload */ = {
			isa = PBXGroup;
			children = (
				B61EF3EA266F91D700B4D78F /* Extensions */,
				8556A615256C15E10092FA9D /* Model */,
			);
			path = FileDownload;
			sourceTree = "<group>";
		};
		8556A615256C15E10092FA9D /* Model */ = {
			isa = PBXGroup;
			children = (
				856C98DE257014BD00A22F1F /* FileDownloadManager.swift */,
				B6A924D82664C72D001A28CA /* WebKitDownloadTask.swift */,
				B6A924DD2664CA08001A28CA /* LegacyWebKitDownloadDelegate.swift */,
				B6E61EE7263ACE16004E11AB /* UTType.swift */,
			);
			path = Model;
			sourceTree = "<group>";
		};
		85890634267B6CC500D23B0D /* SecureVault */ = {
			isa = PBXGroup;
			children = (
				85D885B126A5918E0077C374 /* Extensions */,
				85CC1D7826A05E790062F04E /* Model */,
				85CC1D7F26A05F6C0062F04E /* Services */,
				85CC1D7926A05E820062F04E /* View */,
			);
			path = SecureVault;
			sourceTree = "<group>";
		};
		858C1BEB26974E5500E6C014 /* SecureVault */ = {
			isa = PBXGroup;
			children = (
				858C1BEC26974E6600E6C014 /* PasswordManagerSettingsTests.swift */,
			);
			path = SecureVault;
			sourceTree = "<group>";
		};
		85A0115D25AF1C4700FA6A0C /* FindInPage */ = {
			isa = PBXGroup;
			children = (
				85A0117325AF2EDF00FA6A0C /* FindInPage.storyboard */,
				85A0118125AF60E700FA6A0C /* FindInPageModel.swift */,
				85A011E925B4D4CA00FA6A0C /* FindInPageUserScript.swift */,
				85A0116825AF1D8900FA6A0C /* FindInPageViewController.swift */,
			);
			path = FindInPage;
			sourceTree = "<group>";
		};
		85AC3B1525D9BBFA00C7D2AA /* Configuration */ = {
			isa = PBXGroup;
			children = (
				85AC3B1625D9BC1A00C7D2AA /* ConfigurationDownloaderTests.swift */,
				85AC3B4825DAC9BD00C7D2AA /* ConfigurationStorageTests.swift */,
			);
			path = Configuration;
			sourceTree = "<group>";
		};
		85AC3B3325DA828900C7D2AA /* Network */ = {
			isa = PBXGroup;
			children = (
				85AC3B3425DA82A600C7D2AA /* DataTaskProviding.swift */,
			);
			path = Network;
			sourceTree = "<group>";
		};
		85AE2FF024A33A2D002D507F /* Frameworks */ = {
			isa = PBXGroup;
			children = (
				85AE2FF124A33A2D002D507F /* WebKit.framework */,
			);
			name = Frameworks;
			sourceTree = "<group>";
		};
		85CC1D7826A05E790062F04E /* Model */ = {
			isa = PBXGroup;
			children = (
				85CC1D7A26A05ECF0062F04E /* PasswordManagementItemListModel.swift */,
				85CC1D7C26A05F250062F04E /* PasswordManagementItemModel.swift */,
			);
			path = Model;
			sourceTree = "<group>";
		};
		85CC1D7926A05E820062F04E /* View */ = {
			isa = PBXGroup;
			children = (
				85CC1D72269EF1880062F04E /* PasswordManagementItemList.swift */,
				85CC1D74269F6B420062F04E /* PasswordManagementItemView.swift */,
				85625997269C9C5F00EE44BC /* PasswordManagementPopover.swift */,
				85625995269C953C00EE44BC /* PasswordManagementViewController.swift */,
				85625993269C8F9600EE44BC /* PasswordManager.storyboard */,
				85890639267BCD8E00D23B0D /* SaveCredentialsPopover.swift */,
				8589063B267BCDC000D23B0D /* SaveCredentialsViewController.swift */,
			);
			path = View;
			sourceTree = "<group>";
		};
		85CC1D7F26A05F6C0062F04E /* Services */ = {
			isa = PBXGroup;
			children = (
				85308E26267FCB22001ABD76 /* PasswordManagerSettings.swift */,
			);
			path = Services;
			sourceTree = "<group>";
		};
		85D33F1025C82E93002B91A6 /* Configuration */ = {
			isa = PBXGroup;
			children = (
				85480FBA25D181CB009424E3 /* ConfigurationDownloading.swift */,
				85D33F1125C82EB3002B91A6 /* ConfigurationManager.swift */,
				85480FCE25D1AA22009424E3 /* ConfigurationStoring.swift */,
			);
			path = Configuration;
			sourceTree = "<group>";
		};
		85D885B126A5918E0077C374 /* Extensions */ = {
			isa = PBXGroup;
			children = (
				85D885AF26A590A90077C374 /* NSNotificationName+PasswordManager.swift */,
				85D885B226A5A9DE0077C374 /* NSAlert+PasswordManager.swift */,
			);
			path = Extensions;
			sourceTree = "<group>";
		};
		85F1B0C725EF9747004792B6 /* AppDelegate */ = {
			isa = PBXGroup;
			children = (
				85F1B0C825EF9759004792B6 /* URLEventListenerTests.swift */,
			);
			path = AppDelegate;
			sourceTree = "<group>";
		};
		85F69B3A25EDE7F800978E59 /* Common */ = {
			isa = PBXGroup;
			children = (
				4B9292C42667104B00AD2C21 /* CoreDataTestUtilities.swift */,
				AAEC74B92642E66600C2EFBC /* Extensions */,
				B65783EB25F8AB9200D8DB33 /* String+PunycodeTests.swift */,
				85F69B3B25EDE81F00978E59 /* URLExtensionTests.swift */,
				4B0511E6262CAB3700F6079C /* UserDefaultsWrapperUtilities.swift */,
				B67C6C462654C643006C872E /* FileManagerExtensionTests.swift */,
				B6B3E0952654DACD0040E0A2 /* UTTypeTests.swift */,
				B65349A9265CF45000DCC645 /* DispatchQueueExtensionsTests.swift */,
			);
			path = Common;
			sourceTree = "<group>";
		};
		AA4D700525545EDE00C3411E /* AppDelegate */ = {
			isa = PBXGroup;
			children = (
				AA585D81248FD31100E9A3E2 /* AppDelegate.swift */,
				AA4D700625545EF800C3411E /* UrlEventListener.swift */,
				AA4FF40B2624751A004E2377 /* GrammarCheckEnabler.swift */,
				AAD86E51267A0DFF005C11BE /* UpdateController.swift */,
			);
			path = AppDelegate;
			sourceTree = "<group>";
		};
		AA512D1224D99D4900230283 /* Services */ = {
			isa = PBXGroup;
			children = (
				85AF2F4B268F4C9E00C89759 /* LoginDetectionService.swift */,
				AA512D1324D99D9800230283 /* FaviconService.swift */,
				AA6820E325502F19005ED0D5 /* WebsiteDataStore.swift */,
			);
			path = Services;
			sourceTree = "<group>";
		};
		AA585D75248FD31100E9A3E2 = {
			isa = PBXGroup;
			children = (
				AA68C3D62490F821001B8783 /* README.md */,
				AA585D80248FD31100E9A3E2 /* DuckDuckGo */,
				AA585D93248FD31400E9A3E2 /* Unit Tests */,
				4B1AD89E25FC27E200261379 /* Integration Tests */,
				AA585D7F248FD31100E9A3E2 /* Products */,
				85AE2FF024A33A2D002D507F /* Frameworks */,
				B633C89425E85C5700E4B352 /* Recovered References */,
			);
			sourceTree = "<group>";
		};
		AA585D7F248FD31100E9A3E2 /* Products */ = {
			isa = PBXGroup;
			children = (
				AA585D7E248FD31100E9A3E2 /* DuckDuckGo Privacy Browser.app */,
				AA585D90248FD31400E9A3E2 /* Unit Tests.xctest */,
				4B1AD89D25FC27E200261379 /* Integration Tests.xctest */,
			);
			name = Products;
			sourceTree = "<group>";
		};
		AA585D80248FD31100E9A3E2 /* DuckDuckGo */ = {
			isa = PBXGroup;
			children = (
				B6A9E47526146A440067D1B9 /* API */,
				AA4D700525545EDE00C3411E /* AppDelegate */,
				AAC5E4C025D6A6A9007F5990 /* Bookmarks */,
				AA86491B24D837DE001BABEE /* BrowserTab */,
				AA6820E825503A21005ED0D5 /* Burning */,
				AA86491324D831B9001BABEE /* Common */,
				85D33F1025C82E93002B91A6 /* Configuration */,
				4B6160D125B14E5E007DE5B2 /* ContentBlocker */,
				AAC30A24268DF93500D2D9CD /* Crash Reports */,
				4B65143C26392483005B46EB /* Email */,
				8556A60C256C15C60092FA9D /* FileDownload */,
				85A0115D25AF1C4700FA6A0C /* FindInPage */,
				4B02197B25E05FAC00ED7DEA /* Fireproofing */,
				AAE75275263B036300B973F8 /* History */,
				AAE71DB225F66A0900D74437 /* Homepage */,
				AA585DB02490E6FA00E9A3E2 /* Main */,
				AA97BF4425135CB60014931A /* Menus */,
				AA86491524D83384001BABEE /* NavigationBar */,
				4B0511A2262CAA5A00F6079C /* Preferences */,
				85890634267B6CC500D23B0D /* SecureVault */,
				4B677422255DBEB800025BD8 /* Smarter Encryption */,
				B68458AE25C7E75100DC17B6 /* State Restoration */,
				B6A9E44E26142AF90067D1B9 /* Statistics */,
				4B677447255DBF1400025BD8 /* Submodules */,
				AACB8E7224A4C8BC005F2218 /* Suggestions */,
				AA86491124D8318F001BABEE /* TabBar */,
				AAE8B0FD258A416F00E81239 /* Tooltip */,
				AA6EF9AE25066F99004754E6 /* Windows */,
				AA585D85248FD31400E9A3E2 /* Assets.xcassets */,
				4B677454255DC18000025BD8 /* Bridging.h */,
				AAD86E502678D104005C11BE /* DuckDuckGoCI.entitlements */,
				AA585D8B248FD31400E9A3E2 /* DuckDuckGo.entitlements */,
				AA585D8A248FD31400E9A3E2 /* Info.plist */,
			);
			path = DuckDuckGo;
			sourceTree = "<group>";
		};
		AA585D93248FD31400E9A3E2 /* Unit Tests */ = {
			isa = PBXGroup;
			children = (
				B6A5A28C25B962CB00AA7ADA /* App */,
				85F1B0C725EF9747004792B6 /* AppDelegate */,
				AA652CAB25DD820D009059CC /* Bookmarks */,
				AA92ACAE24EFE1F5005F41C9 /* BrowserTab */,
				AA9C361D25518AAB004B1BA3 /* Burning */,
				85F69B3A25EDE7F800978E59 /* Common */,
				85AC3B1525D9BBFA00C7D2AA /* Configuration */,
				4B82E9B725B6A04B00656FE7 /* ContentBlocker */,
				8553FF50257523630029327F /* FileDownload */,
				4BA1A6CE258BF58C00F6F690 /* FileSystem */,
				4B02199725E063DE00ED7DEA /* Fireproofing */,
				AAEC74AE2642C47300C2EFBC /* History */,
				4B0511EE262CAEB300F6079C /* Preferences */,
				AA63744E24C9BB4A00AB2AC4 /* Suggestions */,
				858C1BEB26974E5500E6C014 /* SecureVault */,
				AAC9C01224CAFBB700AD1325 /* TabBar */,
				B61F012125ECBACE00ABB5A3 /* UserScripts */,
				B6AE74322609AFBB005B9B1A /* Progress */,
				B6DA440F2616C0F200DD1EC2 /* Statistics */,
				AA585D96248FD31400E9A3E2 /* Info.plist */,
			);
			path = "Unit Tests";
			sourceTree = "<group>";
		};
		AA585DB02490E6FA00E9A3E2 /* Main */ = {
			isa = PBXGroup;
			children = (
				AA68C3D824911D56001B8783 /* View */,
			);
			path = Main;
			sourceTree = "<group>";
		};
		AA63744E24C9BB4A00AB2AC4 /* Suggestions */ = {
			isa = PBXGroup;
			children = (
				142879D824CE1139005419BB /* ViewModel */,
				AA63745024C9BB9A00AB2AC4 /* Model */,
			);
			path = Suggestions;
			sourceTree = "<group>";
		};
		AA63745024C9BB9A00AB2AC4 /* Model */ = {
			isa = PBXGroup;
			children = (
				AA63745324C9BF9A00AB2AC4 /* SuggestionContainerTests.swift */,
				AA0F3DB6261A566C0077F2D9 /* SuggestionLoadingMock.swift */,
			);
			path = Model;
			sourceTree = "<group>";
		};
		AA652CAB25DD820D009059CC /* Bookmarks */ = {
			isa = PBXGroup;
			children = (
				AA652CAE25DD8228009059CC /* Model */,
				AA652CAF25DD822C009059CC /* Services */,
			);
			path = Bookmarks;
			sourceTree = "<group>";
		};
		AA652CAE25DD8228009059CC /* Model */ = {
			isa = PBXGroup;
			children = (
				4B9292B62667103000AD2C21 /* BookmarkManagedObjectTests.swift */,
				4B9292B72667103000AD2C21 /* BookmarkMigrationTests.swift */,
				4B9292B02667103000AD2C21 /* BookmarkNodePathTests.swift */,
				4B9292B12667103000AD2C21 /* BookmarkNodeTests.swift */,
				4B9292B32667103000AD2C21 /* BookmarkOutlineViewDataSourceTests.swift */,
				4B9292B22667103000AD2C21 /* BookmarkSidebarTreeControllerTests.swift */,
				4B9292B82667103000AD2C21 /* BookmarkTests.swift */,
				4B9292B92667103100AD2C21 /* PasteboardBookmarkTests.swift */,
				4B9292B42667103000AD2C21 /* PasteboardFolderTests.swift */,
				4B9292B52667103000AD2C21 /* TreeControllerTests.swift */,
				AA652CCD25DD9071009059CC /* BookmarkListTests.swift */,
				AA652CD225DDA6E9009059CC /* LocalBookmarkManagerTests.swift */,
			);
			path = Model;
			sourceTree = "<group>";
		};
		AA652CAF25DD822C009059CC /* Services */ = {
			isa = PBXGroup;
			children = (
				AA652CB025DD825B009059CC /* LocalBookmarkStoreTests.swift */,
				AA652CDA25DDAB32009059CC /* BookmarkStoreMock.swift */,
			);
			path = Services;
			sourceTree = "<group>";
		};
		AA6820E825503A21005ED0D5 /* Burning */ = {
			isa = PBXGroup;
			children = (
				AAFCB38325E546FF00859DD4 /* View */,
				AA6820EF25503D93005ED0D5 /* ViewModel */,
				AA6820E925503A49005ED0D5 /* Model */,
			);
			path = Burning;
			sourceTree = "<group>";
		};
		AA6820E925503A49005ED0D5 /* Model */ = {
			isa = PBXGroup;
			children = (
				8511E18325F82B34002F516B /* 01_Fire_really_small.json */,
				AA6820EA25503D6A005ED0D5 /* Fire.swift */,
			);
			path = Model;
			sourceTree = "<group>";
		};
		AA6820EF25503D93005ED0D5 /* ViewModel */ = {
			isa = PBXGroup;
			children = (
				AA6820F025503DA9005ED0D5 /* FireViewModel.swift */,
			);
			path = ViewModel;
			sourceTree = "<group>";
		};
		AA68C3D824911D56001B8783 /* View */ = {
			isa = PBXGroup;
			children = (
				AA585D87248FD31400E9A3E2 /* Main.storyboard */,
				AA7412BC24D2BEEE00D22FE0 /* MainWindow.swift */,
				AA7412B424D1536B00D22FE0 /* MainWindowController.swift */,
				AA585DAE2490E6E600E9A3E2 /* MainViewController.swift */,
				85480F8925CDC360009424E3 /* Launch.storyboard */,
			);
			path = View;
			sourceTree = "<group>";
		};
		AA6EF9AE25066F99004754E6 /* Windows */ = {
			isa = PBXGroup;
			children = (
				AA6EF9AF25067035004754E6 /* View */,
			);
			path = Windows;
			sourceTree = "<group>";
		};
		AA6EF9AF25067035004754E6 /* View */ = {
			isa = PBXGroup;
			children = (
				AA6EF9AC25066F42004754E6 /* WindowsManager.swift */,
				AAA892E9250A4CEF005B37B2 /* WindowControllersManager.swift */,
				856C98D42570116900A22F1F /* NSWindow+Toast.swift */,
			);
			path = View;
			sourceTree = "<group>";
		};
		AA80EC52256BE33A007083E7 /* Localizables */ = {
			isa = PBXGroup;
			children = (
				AA80EC53256BE3BC007083E7 /* UserText.swift */,
				AA80EC8B256C49B8007083E7 /* Localizable.strings */,
				AA80EC91256C49BC007083E7 /* Localizable.stringsdict */,
			);
			path = Localizables;
			sourceTree = "<group>";
		};
		AA86491124D8318F001BABEE /* TabBar */ = {
			isa = PBXGroup;
			children = (
				AA86491224D831A1001BABEE /* View */,
				AA8EDF1F2491FCC10071C2E8 /* ViewModel */,
				AA9FF95724A1ECE20039E328 /* Model */,
			);
			path = TabBar;
			sourceTree = "<group>";
		};
		AA86491224D831A1001BABEE /* View */ = {
			isa = PBXGroup;
			children = (
				AA80EC7B256C46AA007083E7 /* TabBar.storyboard */,
				1430DFF424D0580F00B8978C /* TabBarViewController.swift */,
				1456D6E024EFCBC300775049 /* TabBarCollectionView.swift */,
				AA7412B624D1687000D22FE0 /* TabBarScrollView.swift */,
				AA7412B024D0B3AC00D22FE0 /* TabBarViewItem.swift */,
				AA7412B124D0B3AC00D22FE0 /* TabBarViewItem.xib */,
				AA2CB1342587C29500AA6FBE /* TabBarFooter.swift */,
				AA2CB12C2587BB5600AA6FBE /* TabBarFooter.xib */,
				AA86490D24D49B54001BABEE /* TabLoadingView.swift */,
				AA9E9A5D25A4867200D1959D /* TabDragAndDropManager.swift */,
			);
			path = View;
			sourceTree = "<group>";
		};
		AA86491324D831B9001BABEE /* Common */ = {
			isa = PBXGroup;
			children = (
				B6A9E4602614608B0067D1B9 /* AppVersion.swift */,
				4B67743D255DBEEA00025BD8 /* Database */,
				AADC60E92493B305008F8EF7 /* Extensions */,
				4BA1A691258B06F600F6F690 /* FileSystem */,
				AA80EC52256BE33A007083E7 /* Localizables */,
				85AC3B3325DA828900C7D2AA /* Network */,
				4BB88B4E25B7BA20006F6B06 /* Utilities */,
				AA86491424D831C4001BABEE /* View */,
			);
			path = Common;
			sourceTree = "<group>";
		};
		AA86491424D831C4001BABEE /* View */ = {
			isa = PBXGroup;
			children = (
				AA2E423324C8A2270048C0D5 /* ColorView.swift */,
				85CC1D76269FA1160062F04E /* FaviconView.swift */,
				14D9B90124F91316000D4D13 /* FocusRingView.swift */,
				AA86490B24D3494C001BABEE /* GradientView.swift */,
				AA4E633925E79C0A00134434 /* MouseClickView.swift */,
				AAA8E8BE24EA8A0A0055E685 /* MouseOverButton.swift */,
				AAA8E8C024EACA700055E685 /* MouseOverView.swift */,
				4B65028925E6CBF40054432E /* NibLoadable.swift */,
				B6E61ECF263A6F97004E11AB /* NSSavePanelExtension.swift */,
				4B0511D7262CAA7000F6079C /* PaddedImageButton.swift */,
				B6AAAC23260328950029438D /* ProgressView.swift */,
				B6E61ED4263A6FC4004E11AB /* SavePanelAccessoryView.xib */,
				B6D7A2ED25D2418B002B2AE1 /* ShadowView.swift */,
				AA361A3524EBF0B500EEC649 /* WindowDraggingView.swift */,
			);
			path = View;
			sourceTree = "<group>";
		};
		AA86491524D83384001BABEE /* NavigationBar */ = {
			isa = PBXGroup;
			children = (
				853014D425E6709500FB8205 /* Support */,
				AA86491624D8339A001BABEE /* View */,
				AAA0CC3A25337F990079BC96 /* ViewModel */,
			);
			path = NavigationBar;
			sourceTree = "<group>";
		};
		AA86491624D8339A001BABEE /* View */ = {
			isa = PBXGroup;
			children = (
				AA80EC6F256C469C007083E7 /* NavigationBar.storyboard */,
				AA68C3D22490ED62001B8783 /* NavigationBarViewController.swift */,
				14D9B8F924F7E089000D4D13 /* AddressBarViewController.swift */,
				AABEE6AE24AD22B90043105B /* AddressBarTextField.swift */,
				AAC5E4F525D6BF2C007F5990 /* AddressBarButtonsViewController.swift */,
				AAC5E4F025D6BF10007F5990 /* AddressBarButton.swift */,
				AAA0CC32252F181A0079BC96 /* NavigationButtonMenuDelegate.swift */,
				AAA0CC462533833C0079BC96 /* OptionsButtonMenu.swift */,
			);
			path = View;
			sourceTree = "<group>";
		};
		AA86491B24D837DE001BABEE /* BrowserTab */ = {
			isa = PBXGroup;
			children = (
				AA86491C24D83868001BABEE /* View */,
				AA86491D24D83A59001BABEE /* ViewModel */,
				AA86491E24D83A66001BABEE /* Model */,
				AA512D1224D99D4900230283 /* Services */,
			);
			path = BrowserTab;
			sourceTree = "<group>";
		};
		AA86491C24D83868001BABEE /* View */ = {
			isa = PBXGroup;
			children = (
				AA80EC69256C4691007083E7 /* BrowserTab.storyboard */,
				AA585D83248FD31100E9A3E2 /* BrowserTabViewController.swift */,
				856C98A5256EB59600A22F1F /* MenuItemSelectors.swift */,
				AA6FFB4524DC3B5A0028F4D0 /* WebView.swift */,
			);
			path = View;
			sourceTree = "<group>";
		};
		AA86491D24D83A59001BABEE /* ViewModel */ = {
			isa = PBXGroup;
			children = (
				AA9FF95A24A1EFC20039E328 /* TabViewModel.swift */,
				AA5D6DAB24A340F700C6FBCE /* WebViewStateObserver.swift */,
			);
			path = ViewModel;
			sourceTree = "<group>";
		};
		AA86491E24D83A66001BABEE /* Model */ = {
			isa = PBXGroup;
			children = (
				85D438B5256E7C9E00F3BAF8 /* ContextMenuUserScript.swift */,
				4BB88B4425B7B55C006F6B06 /* DebugUserScript.swift */,
				85E11C2E25E7DC7E00974CAF /* ExternalURLHandler.swift */,
				AAA0CC562539EBC90079BC96 /* FaviconUserScript.swift */,
				AA9FF95824A1ECF20039E328 /* Tab.swift */,
				14505A07256084EF00272CC6 /* UserAgent.swift */,
				85AC3AEE25D5CE9800C7D2AA /* UserScripts.swift */,
				B633C86C25E797D800E4B352 /* UserScriptsManager.swift */,
				AAF7D3852567CED500998667 /* WebViewConfiguration.swift */,
				B61F015425EDD5A700ABB5A3 /* UserContentController.swift */,
			);
			path = Model;
			sourceTree = "<group>";
		};
		AA8EDF1F2491FCC10071C2E8 /* ViewModel */ = {
			isa = PBXGroup;
			children = (
				AA9FF95E24A1FB680039E328 /* TabCollectionViewModel.swift */,
			);
			path = ViewModel;
			sourceTree = "<group>";
		};
		AA92ACAE24EFE1F5005F41C9 /* BrowserTab */ = {
			isa = PBXGroup;
			children = (
				B62EB47B25BAD3BB005745C6 /* WKWebViewPrivateMethodsAvailabilityTests.swift */,
				B67C6C3C2654B897006C872E /* WebViewExtensionTests.swift */,
				B67C6C412654BF49006C872E /* DuckDuckGo-Symbol.jpg */,
				AA92ACAF24EFE209005F41C9 /* ViewModel */,
				AA92ACB024EFE210005F41C9 /* Model */,
				AA9C362625518B61004B1BA3 /* Services */,
			);
			path = BrowserTab;
			sourceTree = "<group>";
		};
		AA92ACAF24EFE209005F41C9 /* ViewModel */ = {
			isa = PBXGroup;
			children = (
				AAC9C01B24CB594C00AD1325 /* TabViewModelTests.swift */,
			);
			path = ViewModel;
			sourceTree = "<group>";
		};
		AA92ACB024EFE210005F41C9 /* Model */ = {
			isa = PBXGroup;
			children = (
				AAC9C01424CAFBCE00AD1325 /* TabTests.swift */,
				8546DE6125C03056000CA5E1 /* UserAgentTests.swift */,
				85E11C3625E7F1E100974CAF /* ExternalURLHandlerTests.swift */,
			);
			path = Model;
			sourceTree = "<group>";
		};
		AA97BF4425135CB60014931A /* Menus */ = {
			isa = PBXGroup;
			children = (
				AA4BBA3A25C58FA200C4FB0F /* MainMenu.swift */,
				AA6EF9B425081B4C004754E6 /* MainMenuActions.swift */,
				AA97BF4525135DD30014931A /* ApplicationDockMenu.swift */,
			);
			path = Menus;
			sourceTree = "<group>";
		};
		AA9C361D25518AAB004B1BA3 /* Burning */ = {
			isa = PBXGroup;
			children = (
				AA9C362125518B34004B1BA3 /* Model */,
			);
			path = Burning;
			sourceTree = "<group>";
		};
		AA9C362125518B34004B1BA3 /* Model */ = {
			isa = PBXGroup;
			children = (
				AA9C362F25518CA9004B1BA3 /* FireTests.swift */,
			);
			path = Model;
			sourceTree = "<group>";
		};
		AA9C362625518B61004B1BA3 /* Services */ = {
			isa = PBXGroup;
			children = (
				4B0219A725E0646500ED7DEA /* WebsiteDataStoreTests.swift */,
				AA9C362725518C44004B1BA3 /* WebsiteDataStoreMock.swift */,
				AABAF59B260A7D130085060C /* FaviconServiceMock.swift */,
				85AF2F4D268F52F400C89759 /* LoginDetectionServiceTests.swift */,
			);
			path = Services;
			sourceTree = "<group>";
		};
		AA9FF95724A1ECE20039E328 /* Model */ = {
			isa = PBXGroup;
			children = (
				AA9FF95C24A1FA1C0039E328 /* TabCollection.swift */,
			);
			path = Model;
			sourceTree = "<group>";
		};
		AAA0CC3A25337F990079BC96 /* ViewModel */ = {
			isa = PBXGroup;
			children = (
				AAA0CC3B25337FAB0079BC96 /* WKBackForwardListItemViewModel.swift */,
			);
			path = ViewModel;
			sourceTree = "<group>";
		};
		AAB549DD25DAB8E90058460B /* ViewModel */ = {
			isa = PBXGroup;
			children = (
				AAB549DE25DAB8F80058460B /* BookmarkViewModel.swift */,
			);
			path = ViewModel;
			sourceTree = "<group>";
		};
		AABEE68F24A4CB290043105B /* Model */ = {
			isa = PBXGroup;
			children = (
				AABEE69B24A902BB0043105B /* SuggestionContainer.swift */,
			);
			path = Model;
			sourceTree = "<group>";
		};
		AABEE69024A4CB300043105B /* ViewModel */ = {
			isa = PBXGroup;
			children = (
				AABEE69924A902A90043105B /* SuggestionContainerViewModel.swift */,
				AA3F895224C18AD500628DDE /* SuggestionViewModel.swift */,
			);
			path = ViewModel;
			sourceTree = "<group>";
		};
		AABEE6A124A9F3C90043105B /* View */ = {
			isa = PBXGroup;
			children = (
				AA80EC75256C46A2007083E7 /* Suggestion.storyboard */,
				AABEE6A424AA0A7F0043105B /* SuggestionViewController.swift */,
				AABEE6A824AB4B910043105B /* SuggestionTableCellView.swift */,
				AABEE6AA24ACA0F90043105B /* SuggestionTableRowView.swift */,
			);
			path = View;
			sourceTree = "<group>";
		};
		AAC30A24268DF93500D2D9CD /* Crash Reports */ = {
			isa = PBXGroup;
			children = (
				AAD6D8852696DF2A002393B3 /* View */,
				AAC30A2F268F215000D2D9CD /* Model */,
			);
			path = "Crash Reports";
			sourceTree = "<group>";
		};
		AAC30A2F268F215000D2D9CD /* Model */ = {
			isa = PBXGroup;
			children = (
				AAC30A25268DFEE200D2D9CD /* CrashReporter.swift */,
				AAC30A27268E045400D2D9CD /* CrashReportReader.swift */,
				AAC30A2B268F1ECD00D2D9CD /* CrashReportSender.swift */,
				AAC30A2D268F1EE300D2D9CD /* CrashReportPromptPresenter.swift */,
				AAC30A29268E239100D2D9CD /* CrashReport.swift */,
			);
			path = Model;
			sourceTree = "<group>";
		};
		AAC5E4C025D6A6A9007F5990 /* Bookmarks */ = {
			isa = PBXGroup;
			children = (
				4B9292AD26670F5300AD2C21 /* Extensions */,
				AAC5E4C125D6A6C3007F5990 /* View */,
				AAB549DD25DAB8E90058460B /* ViewModel */,
				AAC5E4C225D6A6C7007F5990 /* Model */,
				AAC5E4C325D6A6CC007F5990 /* Services */,
			);
			path = Bookmarks;
			sourceTree = "<group>";
		};
		AAC5E4C125D6A6C3007F5990 /* View */ = {
			isa = PBXGroup;
			children = (
				4B9292CB2667123700AD2C21 /* AddBookmarkModalViewController.swift */,
				4B9292CA2667123700AD2C21 /* AddFolderModalViewController.swift */,
				4B9292CC2667123700AD2C21 /* BookmarkListViewController.swift */,
				4B9292CD2667123700AD2C21 /* BookmarkManagementDetailViewController.swift */,
				4B9292C72667123700AD2C21 /* BookmarkManagementSidebarViewController.swift */,
				4B9292C82667123700AD2C21 /* BookmarkManagementSplitViewController.swift */,
				4B9292C92667123700AD2C21 /* BookmarkTableRowView.swift */,
				4B9292C62667123700AD2C21 /* BrowserTabEmbeddable.swift */,
				4B92928726670D1600AD2C21 /* BookmarkOutlineViewCell.swift */,
				4B92928826670D1600AD2C21 /* BookmarkOutlineViewCell.xib */,
				4B92928526670D1600AD2C21 /* BookmarksOutlineView.swift */,
				4B92928926670D1700AD2C21 /* BookmarkTableCellView.swift */,
				4B92928A26670D1700AD2C21 /* BookmarkTableCellView.xib */,
				4B92928626670D1600AD2C21 /* OutlineSeparatorViewCell.swift */,
				AAC5E4C625D6A6E8007F5990 /* Bookmarks.storyboard */,
				AAC5E4C425D6A6E8007F5990 /* BookmarkPopover.swift */,
				AAC5E4C525D6A6E8007F5990 /* BookmarkPopoverViewController.swift */,
			);
			path = View;
			sourceTree = "<group>";
		};
		AAC5E4C225D6A6C7007F5990 /* Model */ = {
			isa = PBXGroup;
			children = (
				4B9292D82667124B00AD2C21 /* BookmarkListTreeControllerDataSource.swift */,
				4B92929926670D2A00AD2C21 /* BookmarkManagedObject.swift */,
				4B92929326670D2A00AD2C21 /* BookmarkNode.swift */,
				4B92929126670D2A00AD2C21 /* BookmarkOutlineViewDataSource.swift */,
				4B92929426670D2A00AD2C21 /* BookmarkSidebarTreeController.swift */,
				4B92929526670D2A00AD2C21 /* PasteboardBookmark.swift */,
				4B92929226670D2A00AD2C21 /* PasteboardFolder.swift */,
				4B92929A26670D2A00AD2C21 /* PasteboardWriting.swift */,
				4B92929826670D2A00AD2C21 /* PseudoFolder.swift */,
				4B92929626670D2A00AD2C21 /* SpacerNode.swift */,
				4B92929726670D2A00AD2C21 /* BookmarkTreeController.swift */,
				AAC5E4CD25D6A709007F5990 /* Bookmark.swift */,
				AAC5E4CF25D6A709007F5990 /* BookmarkList.swift */,
				AAC5E4CE25D6A709007F5990 /* BookmarkManager.swift */,
			);
			path = Model;
			sourceTree = "<group>";
		};
		AAC5E4C325D6A6CC007F5990 /* Services */ = {
			isa = PBXGroup;
			children = (
				4B9292DA2667125D00AD2C21 /* ContextualMenu.swift */,
				4B9292A726670D3700AD2C21 /* Bookmark.xcdatamodeld */,
				4B9292A526670D3700AD2C21 /* Bookmark.xcmappingmodel */,
				4B9292A626670D3700AD2C21 /* BookmarkMigrationPolicy.swift */,
				AAC5E4D625D6A710007F5990 /* BookmarkStore.swift */,
			);
			path = Services;
			sourceTree = "<group>";
		};
		AAC9C01224CAFBB700AD1325 /* TabBar */ = {
			isa = PBXGroup;
			children = (
				AAC9C01A24CB592E00AD1325 /* ViewModel */,
				AAC9C01324CAFBBE00AD1325 /* Model */,
			);
			path = TabBar;
			sourceTree = "<group>";
		};
		AAC9C01324CAFBBE00AD1325 /* Model */ = {
			isa = PBXGroup;
			children = (
				AAC9C01624CAFBDC00AD1325 /* TabCollectionTests.swift */,
			);
			path = Model;
			sourceTree = "<group>";
		};
		AAC9C01A24CB592E00AD1325 /* ViewModel */ = {
			isa = PBXGroup;
			children = (
				AAC9C01D24CB6BEB00AD1325 /* TabCollectionViewModelTests.swift */,
				AAE39D1A24F44885008EF28B /* TabCollectionViewModelDelegateMock.swift */,
			);
			path = ViewModel;
			sourceTree = "<group>";
		};
		AACB8E7224A4C8BC005F2218 /* Suggestions */ = {
			isa = PBXGroup;
			children = (
				AABEE6A124A9F3C90043105B /* View */,
				AABEE69024A4CB300043105B /* ViewModel */,
				AABEE68F24A4CB290043105B /* Model */,
			);
			path = Suggestions;
			sourceTree = "<group>";
		};
		AAD6D8852696DF2A002393B3 /* View */ = {
			isa = PBXGroup;
			children = (
				AA693E5D2696E5B90007BB78 /* CrashReports.storyboard */,
				AAD6D8862696DF6D002393B3 /* CrashReportPromptViewController.swift */,
			);
			path = View;
			sourceTree = "<group>";
		};
		AADC60E92493B305008F8EF7 /* Extensions */ = {
			isa = PBXGroup;
			children = (
				4BA1A6C1258B0A1300F6F690 /* ContiguousBytesExtension.swift */,
				85AC3AF625D5DBFD00C7D2AA /* DataExtension.swift */,
				B6A9E46F26146A250067D1B9 /* DateExtension.swift */,
				B63D467025BFA6C100874977 /* DispatchQueueExtensions.swift */,
				AA92126E25ACCB1100600CD4 /* ErrorExtension.swift */,
				B6E61EE2263AC0C8004E11AB /* FileManagerExtension.swift */,
				4B67744F255DBFA300025BD8 /* HashExtension.swift */,
				AAECA41F24EEA4AC00EFA63A /* IndexPathExtension.swift */,
				85308E24267FC9F2001ABD76 /* NSAlertExtension.swift */,
				F44C130125C2DA0400426E3E /* NSAppearanceExtension.swift */,
				AA5C8F622591021700748EB7 /* NSApplicationExtension.swift */,
				B63D467925BFC3E100874977 /* NSCoderExtensions.swift */,
				F41D174025CB131900472416 /* NSColorExtension.swift */,
				B657841825FA484B00D8DB33 /* NSException+Catch.h */,
				B657841925FA484B00D8DB33 /* NSException+Catch.m */,
				B657841E25FA497600D8DB33 /* NSException+Catch.swift */,
				4B0511FC262CD20D00F6079C /* NSImageViewExtension.swift */,
				AA6EF9B2250785D5004754E6 /* NSMenuExtension.swift */,
				AA72D5FD25FFF94E00C77619 /* NSMenuItemExtension.swift */,
				4B0511DF262CAA8600F6079C /* NSOpenPanelExtensions.swift */,
				AA5C8F5D2590EEE800748EB7 /* NSPointExtension.swift */,
				B6B3E0DC2657E9CF0040E0A2 /* NSScreenExtension.swift */,
				AAC5E4E325D6BA9C007F5990 /* NSSizeExtension.swift */,
				4BE0DF0426781961006337B7 /* NSStoryboardExtension.swift */,
				AA5C8F58258FE21F00748EB7 /* NSTextFieldExtension.swift */,
				4B0511E0262CAA8600F6079C /* NSViewControllerExtension.swift */,
				AA6FFB4324DC33320028F4D0 /* NSViewExtension.swift */,
				AA9E9A5525A3AE8400D1959D /* NSWindowExtension.swift */,
				B6A9E46A2614618A0067D1B9 /* OperatingSystemVersionExtension.swift */,
				B684592125C93BE000DC17B6 /* Publisher.asVoid.swift */,
				AAFCB37E25E545D400859DD4 /* PublisherExtension.swift */,
				B684592625C93C0500DC17B6 /* Publishers.NestedObjectChanges.swift */,
				B6AAAC3D26048F690029438D /* RandomAccessCollectionExtension.swift */,
				4BB88B4925B7B690006F6B06 /* SequenceExtensions.swift */,
				B65783E625F8AAFB00D8DB33 /* String+Punycode.swift */,
				AA8EDF2624923EC70071C2E8 /* StringExtension.swift */,
				AAADFD05264AA282001555EA /* TimeIntervalExtension.swift */,
				AA8EDF2324923E980071C2E8 /* URLExtension.swift */,
				AA88D14A252A557100980B4E /* URLRequestExtension.swift */,
				B6CF78DD267B099C00CD4F13 /* WKNavigationActionExtension.swift */,
				AAA0CC69253CC43C0079BC96 /* WKUserContentControllerExtension.swift */,
				B63D466725BEB6C200874977 /* WKWebView+Private.h */,
				B63D466825BEB6C200874977 /* WKWebView+SessionState.swift */,
				B68458CC25C7EB9000DC17B6 /* WKWebViewConfigurationExtensions.swift */,
				AA92127625ADA07900600CD4 /* WKWebViewExtension.swift */,
				85625999269CA0A600EE44BC /* NSRectExtension.swift */,
			);
			path = Extensions;
			sourceTree = "<group>";
		};
		AAE71DB225F66A0900D74437 /* Homepage */ = {
			isa = PBXGroup;
			children = (
				AAE71DB325F66A3F00D74437 /* View */,
			);
			path = Homepage;
			sourceTree = "<group>";
		};
		AAE71DB325F66A3F00D74437 /* View */ = {
			isa = PBXGroup;
			children = (
				AAE71E2B25F781EA00D74437 /* Homepage.storyboard */,
				AAE71E3025F7855400D74437 /* HomepageViewController.swift */,
				4B65027925E5F2B10054432E /* DefaultBrowserPromptView.swift */,
				4B65027425E5F2A70054432E /* DefaultBrowserPromptView.xib */,
				AAE71E3525F7869300D74437 /* HomepageCollectionViewItem.swift */,
				AAE71E3625F7869300D74437 /* HomepageCollectionViewItem.xib */,
				AA72D5E225FE977F00C77619 /* AddEditFavoriteViewController.swift */,
				AA72D5EF25FEA49900C77619 /* AddEditFavoriteWindow.swift */,
			);
			path = View;
			sourceTree = "<group>";
		};
		AAE75275263B036300B973F8 /* History */ = {
			isa = PBXGroup;
			children = (
				AAE75277263B038F00B973F8 /* Model */,
				AAE75276263B038A00B973F8 /* Services */,
			);
			path = History;
			sourceTree = "<group>";
		};
		AAE75276263B038A00B973F8 /* Services */ = {
			isa = PBXGroup;
			children = (
				AAE75278263B046100B973F8 /* History.xcdatamodeld */,
				AAE7527B263B056C00B973F8 /* HistoryStore.swift */,
			);
			path = Services;
			sourceTree = "<group>";
		};
		AAE75277263B038F00B973F8 /* Model */ = {
			isa = PBXGroup;
			children = (
				AAE7527F263B0A4D00B973F8 /* HistoryCoordinator.swift */,
				AAE7527D263B05C600B973F8 /* HistoryEntry.swift */,
			);
			path = Model;
			sourceTree = "<group>";
		};
		AAE8B0FD258A416F00E81239 /* Tooltip */ = {
			isa = PBXGroup;
			children = (
				AAE8B0FE258A417D00E81239 /* View */,
			);
			path = Tooltip;
			sourceTree = "<group>";
		};
		AAE8B0FE258A417D00E81239 /* View */ = {
			isa = PBXGroup;
			children = (
				AAE8B101258A41C000E81239 /* Tooltip.storyboard */,
				AAC82C5F258B6CB5009B6B42 /* TooltipWindowController.swift */,
				AAE8B10F258A456C00E81239 /* TooltipViewController.swift */,
			);
			path = View;
			sourceTree = "<group>";
		};
		AAEC74AE2642C47300C2EFBC /* History */ = {
			isa = PBXGroup;
			children = (
				AAEC74AF2642C48800C2EFBC /* Model */,
				AAEC74B02642C48B00C2EFBC /* Services */,
			);
			path = History;
			sourceTree = "<group>";
		};
		AAEC74AF2642C48800C2EFBC /* Model */ = {
			isa = PBXGroup;
			children = (
				AAEC74B12642C57200C2EFBC /* HistoryCoordinatingMock.swift */,
				AAEC74B32642C69300C2EFBC /* HistoryCoordinatorTests.swift */,
			);
			path = Model;
			sourceTree = "<group>";
		};
		AAEC74B02642C48B00C2EFBC /* Services */ = {
			isa = PBXGroup;
			children = (
				AAEC74B52642CC6A00C2EFBC /* HistoryStoringMock.swift */,
				AAEC74B72642E43800C2EFBC /* HistoryStoreTests.swift */,
			);
			path = Services;
			sourceTree = "<group>";
		};
		AAEC74B92642E66600C2EFBC /* Extensions */ = {
			isa = PBXGroup;
			children = (
				AAEC74BA2642E67C00C2EFBC /* NSPersistentContainerExtension.swift */,
				4B4F72EB266B2ED300814C60 /* CollectionExtension.swift */,
			);
			path = Extensions;
			sourceTree = "<group>";
		};
		AAFCB38325E546FF00859DD4 /* View */ = {
			isa = PBXGroup;
			children = (
				AAFCB37925E5403A00859DD4 /* BurnButton.swift */,
			);
			path = View;
			sourceTree = "<group>";
		};
		B61EF3EA266F91D700B4D78F /* Extensions */ = {
			isa = PBXGroup;
			children = (
				B6F41030264D2B23003DA42C /* ProgressExtension.swift */,
				B6A924D32664BBB9001A28CA /* WKWebViewDownloadDelegate.swift */,
				B66E9DD12670EB2A00E53BB5 /* _WKDownload+WebKitDownload.swift */,
				B66E9DD32670EB4A00E53BB5 /* WKDownload+WebKitDownload.swift */,
				B61EF3EB266F91E700B4D78F /* WKWebView+Download.swift */,
				B61EF3F0266F922200B4D78F /* WKProcessPool+DownloadDelegate.swift */,
				B63B9C4A2670B24300C45B91 /* WKDownload.h */,
				B63B9C502670B2B200C45B91 /* _WKDownload.h */,
				B630794F2673491500DCEE41 /* WebKitDownloadDelegate.h */,
				B63B9C542670B32000C45B91 /* WKProcessPool+Private.h */,
				B6CF78E2267B0A1900CD4F13 /* WKNavigationAction+Private.h */,
			);
			path = Extensions;
			sourceTree = "<group>";
		};
		B61F012125ECBACE00ABB5A3 /* UserScripts */ = {
			isa = PBXGroup;
			children = (
				B61F012A25ECBB1700ABB5A3 /* UserScriptsManagerTests.swift */,
				B61F012225ECBAE400ABB5A3 /* UserScriptsTest.swift */,
			);
			path = UserScripts;
			sourceTree = "<group>";
		};
		B633C89425E85C5700E4B352 /* Recovered References */ = {
			isa = PBXGroup;
			children = (
			);
			name = "Recovered References";
			sourceTree = "<group>";
		};
		B68458AE25C7E75100DC17B6 /* State Restoration */ = {
			isa = PBXGroup;
			children = (
				B6A5A27025B9377300AA7ADA /* StatePersistenceService.swift */,
				B68458AF25C7E76A00DC17B6 /* WindowManager+StateRestoration.swift */,
				B68458B725C7E8B200DC17B6 /* Tab+NSSecureCoding.swift */,
				B68458C425C7EA0C00DC17B6 /* TabCollection+NSSecureCoding.swift */,
				B68458BF25C7E9E000DC17B6 /* TabCollectionViewModel+NSSecureCoding.swift */,
				B684590725C9027900DC17B6 /* AppStateChangedPublisher.swift */,
				B684592E25C93FBF00DC17B6 /* AppStateRestorationManager.swift */,
			);
			path = "State Restoration";
			sourceTree = "<group>";
		};
		B6A5A28C25B962CB00AA7ADA /* App */ = {
			isa = PBXGroup;
			children = (
				B6A5A2A725BAA35500AA7ADA /* WindowManagerStateRestorationTests.swift */,
				B6A5A29F25B96E8300AA7ADA /* AppStateChangePublisherTests.swift */,
			);
			path = App;
			sourceTree = "<group>";
		};
		B6A9E44E26142AF90067D1B9 /* Statistics */ = {
			isa = PBXGroup;
			children = (
				B6A9E45226142B070067D1B9 /* Pixel.swift */,
				B6A9E498261474120067D1B9 /* TimedPixel.swift */,
				B6A9E47626146A570067D1B9 /* PixelEvent.swift */,
				B6A9E47E26146A800067D1B9 /* PixelArguments.swift */,
				B6A9E48326146AAB0067D1B9 /* PixelParameters.swift */,
				B6A9E48826146ABF0067D1B9 /* PixelCounter.swift */,
				B6A9E4A2261475C70067D1B9 /* AppUsageActivityMonitor.swift */,
				B6DA44012616B28300DD1EC2 /* PixelDataStore.swift */,
				B6DA44062616B30600DD1EC2 /* PixelDataModel.xcdatamodeld */,
			);
			path = Statistics;
			sourceTree = "<group>";
		};
		B6A9E47526146A440067D1B9 /* API */ = {
			isa = PBXGroup;
			children = (
				B6A9E458261460340067D1B9 /* APIHeaders.swift */,
				B6A9E459261460350067D1B9 /* APIRequest.swift */,
				B6A9E457261460340067D1B9 /* ApiRequestError.swift */,
			);
			path = API;
			sourceTree = "<group>";
		};
		B6AE74322609AFBB005B9B1A /* Progress */ = {
			isa = PBXGroup;
			children = (
				B6AE74332609AFCE005B9B1A /* ProgressEstimationTests.swift */,
			);
			path = Progress;
			sourceTree = "<group>";
		};
		B6DA440F2616C0F200DD1EC2 /* Statistics */ = {
			isa = PBXGroup;
			children = (
				B6DA44102616C0FC00DD1EC2 /* PixelTests.swift */,
				B6DA44222616CABC00DD1EC2 /* PixelArgumentsTests.swift */,
				B6DA44272616CAE000DD1EC2 /* AppUsageActivityMonitorTests.swift */,
				B6DA441D2616C84600DD1EC2 /* PixelStoreMock.swift */,
			);
			path = Statistics;
			sourceTree = "<group>";
		};
/* End PBXGroup section */

/* Begin PBXNativeTarget section */
		4B1AD89C25FC27E200261379 /* Integration Tests */ = {
			isa = PBXNativeTarget;
			buildConfigurationList = 4B1AD8A625FC27E200261379 /* Build configuration list for PBXNativeTarget "Integration Tests" */;
			buildPhases = (
				4B1AD89925FC27E200261379 /* Sources */,
				4B1AD89A25FC27E200261379 /* Frameworks */,
				4B1AD89B25FC27E200261379 /* Resources */,
			);
			buildRules = (
			);
			dependencies = (
				4B1AD8A325FC27E200261379 /* PBXTargetDependency */,
			);
			name = "Integration Tests";
			productName = "Integration Tests";
			productReference = 4B1AD89D25FC27E200261379 /* Integration Tests.xctest */;
			productType = "com.apple.product-type.bundle.unit-test";
		};
		AA585D7D248FD31100E9A3E2 /* DuckDuckGo Privacy Browser */ = {
			isa = PBXNativeTarget;
			buildConfigurationList = AA585DA4248FD31500E9A3E2 /* Build configuration list for PBXNativeTarget "DuckDuckGo Privacy Browser" */;
			buildPhases = (
				AA585D7A248FD31100E9A3E2 /* Sources */,
				AA8EDF2824925E940071C2E8 /* Swift Lint */,
				85CA9A2226455B3500145393 /* Check Filename Headers */,
				AA585D7B248FD31100E9A3E2 /* Frameworks */,
				AA585D7C248FD31100E9A3E2 /* Resources */,
			);
			buildRules = (
			);
			dependencies = (
			);
			name = "DuckDuckGo Privacy Browser";
			packageProductDependencies = (
				4B82E9B225B69E3E00656FE7 /* TrackerRadarKit */,
				85FF55C725F82E4F00E2AB99 /* Lottie */,
				B65783F425F8ACA400D8DB33 /* Punnycode */,
				85F4D1C3266695C9002DD869 /* BrowserServicesKit */,
				AA06B6B62672AF8100F541C5 /* Sparkle */,
			);
			productName = DuckDuckGo;
			productReference = AA585D7E248FD31100E9A3E2 /* DuckDuckGo Privacy Browser.app */;
			productType = "com.apple.product-type.application";
		};
		AA585D8F248FD31400E9A3E2 /* Unit Tests */ = {
			isa = PBXNativeTarget;
			buildConfigurationList = AA585DA7248FD31500E9A3E2 /* Build configuration list for PBXNativeTarget "Unit Tests" */;
			buildPhases = (
				AA585D8C248FD31400E9A3E2 /* Sources */,
				AA585D8D248FD31400E9A3E2 /* Frameworks */,
				AA585D8E248FD31400E9A3E2 /* Resources */,
			);
			buildRules = (
			);
			dependencies = (
				AA585D92248FD31400E9A3E2 /* PBXTargetDependency */,
			);
			name = "Unit Tests";
			packageProductDependencies = (
				B6DA44162616C13800DD1EC2 /* OHHTTPStubs */,
				B6DA44182616C13800DD1EC2 /* OHHTTPStubsSwift */,
			);
			productName = DuckDuckGoTests;
			productReference = AA585D90248FD31400E9A3E2 /* Unit Tests.xctest */;
			productType = "com.apple.product-type.bundle.unit-test";
		};
/* End PBXNativeTarget section */

/* Begin PBXProject section */
		AA585D76248FD31100E9A3E2 /* Project object */ = {
			isa = PBXProject;
			attributes = {
				LastSwiftUpdateCheck = 1240;
				LastUpgradeCheck = 1250;
				ORGANIZATIONNAME = DuckDuckGo;
				TargetAttributes = {
					4B1AD89C25FC27E200261379 = {
						CreatedOnToolsVersion = 12.4;
						TestTargetID = AA585D7D248FD31100E9A3E2;
					};
					AA585D7D248FD31100E9A3E2 = {
						CreatedOnToolsVersion = 11.5;
					};
					AA585D8F248FD31400E9A3E2 = {
						CreatedOnToolsVersion = 11.5;
						TestTargetID = AA585D7D248FD31100E9A3E2;
					};
				};
			};
			buildConfigurationList = AA585D79248FD31100E9A3E2 /* Build configuration list for PBXProject "DuckDuckGo" */;
			compatibilityVersion = "Xcode 9.3";
			developmentRegion = en;
			hasScannedForEncodings = 0;
			knownRegions = (
				en,
				Base,
			);
			mainGroup = AA585D75248FD31100E9A3E2;
			packageReferences = (
				4B82E9B125B69E3E00656FE7 /* XCRemoteSwiftPackageReference "TrackerRadarKit" */,
				85FF55C625F82E4F00E2AB99 /* XCRemoteSwiftPackageReference "lottie-ios" */,
				B65783F325F8ACA400D8DB33 /* XCRemoteSwiftPackageReference "PunycodeSwift" */,
				B6DA44152616C13800DD1EC2 /* XCRemoteSwiftPackageReference "OHHTTPStubs" */,
				85F4D1C2266695C9002DD869 /* XCRemoteSwiftPackageReference "BrowserServicesKit" */,
				AA06B6B52672AF8100F541C5 /* XCRemoteSwiftPackageReference "Sparkle" */,
			);
			productRefGroup = AA585D7F248FD31100E9A3E2 /* Products */;
			projectDirPath = "";
			projectRoot = "";
			targets = (
				AA585D7D248FD31100E9A3E2 /* DuckDuckGo Privacy Browser */,
				AA585D8F248FD31400E9A3E2 /* Unit Tests */,
				4B1AD89C25FC27E200261379 /* Integration Tests */,
			);
		};
/* End PBXProject section */

/* Begin PBXResourcesBuildPhase section */
		4B1AD89B25FC27E200261379 /* Resources */ = {
			isa = PBXResourcesBuildPhase;
			buildActionMask = 2147483647;
			files = (
			);
			runOnlyForDeploymentPostprocessing = 0;
		};
		AA585D7C248FD31100E9A3E2 /* Resources */ = {
			isa = PBXResourcesBuildPhase;
			buildActionMask = 2147483647;
			files = (
				4B02198C25E05FAC00ED7DEA /* Fireproofing.storyboard in Resources */,
				AA80EC73256C46A2007083E7 /* Suggestion.storyboard in Resources */,
				AA693E5E2696E5B90007BB78 /* CrashReports.storyboard in Resources */,
				4B0511CE262CAA5A00F6079C /* DownloadPreferencesTableCellView.xib in Resources */,
				8511E18425F82B34002F516B /* 01_Fire_really_small.json in Resources */,
				4B0511C3262CAA5A00F6079C /* Preferences.storyboard in Resources */,
				85A0117425AF2EDF00FA6A0C /* FindInPage.storyboard in Resources */,
				AA80EC89256C49B8007083E7 /* Localizable.strings in Resources */,
				AAE8B102258A41C000E81239 /* Tooltip.storyboard in Resources */,
				AA68C3D72490F821001B8783 /* README.md in Resources */,
				AA585D86248FD31400E9A3E2 /* Assets.xcassets in Resources */,
				AA585D89248FD31400E9A3E2 /* Main.storyboard in Resources */,
				4B6160F225B15792007DE5B2 /* contentblockerrules.js in Resources */,
				AA80EC79256C46AA007083E7 /* TabBar.storyboard in Resources */,
				AAC5E4C925D6A6E8007F5990 /* Bookmarks.storyboard in Resources */,
				4B65027525E5F2A70054432E /* DefaultBrowserPromptView.xib in Resources */,
				AA7412B324D0B3AC00D22FE0 /* TabBarViewItem.xib in Resources */,
				85480F8A25CDC360009424E3 /* Launch.storyboard in Resources */,
				4B677435255DBEB800025BD8 /* httpsMobileV2FalsePositives.json in Resources */,
				AAE71E3825F7869300D74437 /* HomepageCollectionViewItem.xib in Resources */,
				4B92929026670D1700AD2C21 /* BookmarkTableCellView.xib in Resources */,
				4B02198825E05FAC00ED7DEA /* login-detection.js in Resources */,
				B6E61ED5263A6FC4004E11AB /* SavePanelAccessoryView.xib in Resources */,
				4B92928E26670D1700AD2C21 /* BookmarkOutlineViewCell.xib in Resources */,
				AA80EC8F256C49BC007083E7 /* Localizable.stringsdict in Resources */,
				AAE71E2C25F781EA00D74437 /* Homepage.storyboard in Resources */,
				85625994269C8F9600EE44BC /* PasswordManager.storyboard in Resources */,
				AA80EC6D256C469C007083E7 /* NavigationBar.storyboard in Resources */,
				4B0511C6262CAA5A00F6079C /* DefaultBrowserTableCellView.xib in Resources */,
				4B677433255DBEB800025BD8 /* httpsMobileV2Bloom.bin in Resources */,
				4B677432255DBEB800025BD8 /* httpsMobileV2BloomSpec.json in Resources */,
				AA2CB12D2587BB5600AA6FBE /* TabBarFooter.xib in Resources */,
				4B6160D825B150E4007DE5B2 /* trackerData.json in Resources */,
				AA80EC67256C4691007083E7 /* BrowserTab.storyboard in Resources */,
				4B0511C1262CAA5A00F6079C /* PrivacySecurityPreferencesTableCellView.xib in Resources */,
				4B0511D0262CAA5A00F6079C /* AppearancePreferencesTableCellView.xib in Resources */,
				4B6160F725B157BB007DE5B2 /* contentblocker.js in Resources */,
				336D5B18262D8D3C0052E0C9 /* findinpage.js in Resources */,
			);
			runOnlyForDeploymentPostprocessing = 0;
		};
		AA585D8E248FD31400E9A3E2 /* Resources */ = {
			isa = PBXResourcesBuildPhase;
			buildActionMask = 2147483647;
			files = (
				B67C6C422654BF49006C872E /* DuckDuckGo-Symbol.jpg in Resources */,
			);
			runOnlyForDeploymentPostprocessing = 0;
		};
/* End PBXResourcesBuildPhase section */

/* Begin PBXShellScriptBuildPhase section */
		85CA9A2226455B3500145393 /* Check Filename Headers */ = {
			isa = PBXShellScriptBuildPhase;
			buildActionMask = 2147483647;
			files = (
			);
			inputFileListPaths = (
			);
			inputPaths = (
			);
			name = "Check Filename Headers";
			outputFileListPaths = (
			);
			outputPaths = (
			);
			runOnlyForDeploymentPostprocessing = 0;
			shellPath = /bin/sh;
			shellScript = "function check_filename_matches_header() {\n\n   filename=`basename \"$1\"`\n\n   grep -q $filename \"$1\"\n\n   if [ \"$?\" -ne \"0\" ]; then\n     echo \"$1:2:0: warning: File name does not match header\"\n   fi\n\n}\n\nexport -f check_filename_matches_header\n\nfind . -iname \"*.swift\" -type f -print0 | xargs -0 -I % bash -c 'check_filename_matches_header \"%\"'\n";
		};
		AA8EDF2824925E940071C2E8 /* Swift Lint */ = {
			isa = PBXShellScriptBuildPhase;
			buildActionMask = 2147483647;
			files = (
			);
			inputFileListPaths = (
			);
			inputPaths = (
			);
			name = "Swift Lint";
			outputFileListPaths = (
			);
			outputPaths = (
			);
			runOnlyForDeploymentPostprocessing = 0;
			shellPath = /bin/sh;
			shellScript = "if which swiftlint >/dev/null; then\n   if [ ! -z \"$BITRISE_PROJECT_PATH\" ] || [ \"$CONFIGURATION\" = \"Release\" ]; then\n       swiftlint lint --strict\n       if [ $? -ne 0 ]; then\n           echo \"error: SwiftLint validation failed.\"\n           exit 1\n       fi\n   else\n       swiftlint lint\n   fi\nelse\n   echo \"error: SwiftLint not installed. Install using \\`brew install swiftlint\\`\"\n   exit 1\nfi\n";
		};
/* End PBXShellScriptBuildPhase section */

/* Begin PBXSourcesBuildPhase section */
		4B1AD89925FC27E200261379 /* Sources */ = {
			isa = PBXSourcesBuildPhase;
			buildActionMask = 2147483647;
			files = (
				4B1AD8E225FC390B00261379 /* EncryptionMocks.swift in Sources */,
				4B1AD91725FC46FB00261379 /* CoreDataEncryptionTests.swift in Sources */,
				4B1AD92125FC474E00261379 /* CoreDataEncryptionTesting.xcdatamodeld in Sources */,
				4B1AD8D525FC38DD00261379 /* EncryptionKeyStoreTests.swift in Sources */,
			);
			runOnlyForDeploymentPostprocessing = 0;
		};
		AA585D7A248FD31100E9A3E2 /* Sources */ = {
			isa = PBXSourcesBuildPhase;
			buildActionMask = 2147483647;
			files = (
				AAA0CC572539EBC90079BC96 /* FaviconUserScript.swift in Sources */,
				B6A9E45A261460350067D1B9 /* ApiRequestError.swift in Sources */,
				85799C1825DEBB3F0007EC87 /* Logging.swift in Sources */,
				AAC30A2E268F1EE300D2D9CD /* CrashReportPromptPresenter.swift in Sources */,
				AA86490C24D3494C001BABEE /* GradientView.swift in Sources */,
				B684590825C9027900DC17B6 /* AppStateChangedPublisher.swift in Sources */,
				4B92928F26670D1700AD2C21 /* BookmarkTableCellView.swift in Sources */,
				4B9292CF2667123700AD2C21 /* BookmarkManagementSidebarViewController.swift in Sources */,
				AA80EC54256BE3BC007083E7 /* UserText.swift in Sources */,
				B61EF3EC266F91E700B4D78F /* WKWebView+Download.swift in Sources */,
				4B0511C4262CAA5A00F6079C /* PreferencesSidebarViewController.swift in Sources */,
				B61EF3F1266F922200B4D78F /* WKProcessPool+DownloadDelegate.swift in Sources */,
				14505A08256084EF00272CC6 /* UserAgent.swift in Sources */,
				AA7412BD24D2BEEE00D22FE0 /* MainWindow.swift in Sources */,
				AAD6D8882696DF6D002393B3 /* CrashReportPromptViewController.swift in Sources */,
				4B6160FF25B15BB1007DE5B2 /* ContentBlockerRulesManager.swift in Sources */,
				AA5C8F5E2590EEE800748EB7 /* NSPointExtension.swift in Sources */,
				AA6EF9AD25066F42004754E6 /* WindowsManager.swift in Sources */,
				B68458CD25C7EB9000DC17B6 /* WKWebViewConfigurationExtensions.swift in Sources */,
				AAC30A26268DFEE200D2D9CD /* CrashReporter.swift in Sources */,
				B6E61ED0263A6F97004E11AB /* NSSavePanelExtension.swift in Sources */,
				4B9292A426670D2A00AD2C21 /* PasteboardWriting.swift in Sources */,
				4B0511BE262CAA5A00F6079C /* DownloadPreferences.swift in Sources */,
				4B0511BC262CAA5A00F6079C /* AppearancePreferences.swift in Sources */,
				4B92928D26670D1700AD2C21 /* BookmarkOutlineViewCell.swift in Sources */,
				4BB88B5025B7BA2B006F6B06 /* TabInstrumentation.swift in Sources */,
				4B9292D72667124000AD2C21 /* NSPopUpButtonExtension.swift in Sources */,
				4B677437255DBEB800025BD8 /* HTTPSUpgrade.swift in Sources */,
				85D33F1225C82EB3002B91A6 /* ConfigurationManager.swift in Sources */,
				B6A9E48426146AAB0067D1B9 /* PixelParameters.swift in Sources */,
				B633C86D25E797D800E4B352 /* UserScriptsManager.swift in Sources */,
				4B0511BF262CAA5A00F6079C /* PreferenceSections.swift in Sources */,
				1430DFF524D0580F00B8978C /* TabBarViewController.swift in Sources */,
				4B92929B26670D2A00AD2C21 /* BookmarkOutlineViewDataSource.swift in Sources */,
				85D885B026A590A90077C374 /* NSNotificationName+PasswordManager.swift in Sources */,
				AAC30A28268E045400D2D9CD /* CrashReportReader.swift in Sources */,
				4B6160DD25B152C5007DE5B2 /* ContentBlockerRulesUserScript.swift in Sources */,
				85AC3B3525DA82A600C7D2AA /* DataTaskProviding.swift in Sources */,
				4BA1A6B3258B080A00F6F690 /* EncryptionKeyGeneration.swift in Sources */,
				8589063C267BCDC000D23B0D /* SaveCredentialsViewController.swift in Sources */,
				AABEE6A524AA0A7F0043105B /* SuggestionViewController.swift in Sources */,
				85AC3AF725D5DBFD00C7D2AA /* DataExtension.swift in Sources */,
				B6A924D42664BBBB001A28CA /* WKWebViewDownloadDelegate.swift in Sources */,
				85480FCF25D1AA22009424E3 /* ConfigurationStoring.swift in Sources */,
				4B9292D22667123700AD2C21 /* AddFolderModalViewController.swift in Sources */,
				4B92929E26670D2A00AD2C21 /* BookmarkSidebarTreeController.swift in Sources */,
				85AF2F4C268F4C9E00C89759 /* LoginDetectionService.swift in Sources */,
				4BB88B4A25B7B690006F6B06 /* SequenceExtensions.swift in Sources */,
				B6A924DE2664CA09001A28CA /* LegacyWebKitDownloadDelegate.swift in Sources */,
				AAA0CC3C25337FAB0079BC96 /* WKBackForwardListItemViewModel.swift in Sources */,
				AAE71E3125F7855400D74437 /* HomepageViewController.swift in Sources */,
				4BB88B4525B7B55C006F6B06 /* DebugUserScript.swift in Sources */,
				4B65027A25E5F2B10054432E /* DefaultBrowserPromptView.swift in Sources */,
				4B0511BB262CAA5A00F6079C /* DefaultBrowserPreferences.swift in Sources */,
				4B0511CA262CAA5A00F6079C /* FireproofDomainsViewController.swift in Sources */,
				AA4D700725545EF800C3411E /* UrlEventListener.swift in Sources */,
				AA92127725ADA07900600CD4 /* WKWebViewExtension.swift in Sources */,
				B6A9E499261474120067D1B9 /* TimedPixel.swift in Sources */,
				B6AAAC24260328950029438D /* ProgressView.swift in Sources */,
				856C98A6256EB59600A22F1F /* MenuItemSelectors.swift in Sources */,
				4B9292A026670D2A00AD2C21 /* SpacerNode.swift in Sources */,
				B6E61EE8263ACE16004E11AB /* UTType.swift in Sources */,
				AAFCB37F25E545D400859DD4 /* PublisherExtension.swift in Sources */,
				B684592225C93BE000DC17B6 /* Publisher.asVoid.swift in Sources */,
				AAA0CC33252F181A0079BC96 /* NavigationButtonMenuDelegate.swift in Sources */,
				AAC30A2A268E239100D2D9CD /* CrashReport.swift in Sources */,
				AA512D1424D99D9800230283 /* FaviconService.swift in Sources */,
				AABEE6AB24ACA0F90043105B /* SuggestionTableRowView.swift in Sources */,
				4B0511CB262CAA5A00F6079C /* DownloadPreferencesTableCellView.swift in Sources */,
				4B9292AA26670D3700AD2C21 /* Bookmark.xcmappingmodel in Sources */,
				AAC5E4D025D6A709007F5990 /* Bookmark.swift in Sources */,
				AA5D6DAC24A340F700C6FBCE /* WebViewStateObserver.swift in Sources */,
				4B92928C26670D1700AD2C21 /* OutlineSeparatorViewCell.swift in Sources */,
				4B0511CD262CAA5A00F6079C /* DefaultBrowserTableCellView.swift in Sources */,
				B6AAAC2D260330580029438D /* PublishedAfter.swift in Sources */,
				85C6A29625CC1FFD00EEB5F1 /* UserDefaultsWrapper.swift in Sources */,
				85625998269C9C5F00EE44BC /* PasswordManagementPopover.swift in Sources */,
				B6A9E4A3261475C70067D1B9 /* AppUsageActivityMonitor.swift in Sources */,
				85CC1D75269F6B420062F04E /* PasswordManagementItemView.swift in Sources */,
				4BA1A6A0258B079600F6F690 /* DataEncryption.swift in Sources */,
				AABEE6AF24AD22B90043105B /* AddressBarTextField.swift in Sources */,
				4B9292DB2667125D00AD2C21 /* ContextualMenu.swift in Sources */,
				AA68C3D32490ED62001B8783 /* NavigationBarViewController.swift in Sources */,
				AA585DAF2490E6E600E9A3E2 /* MainViewController.swift in Sources */,
				AABEE69A24A902A90043105B /* SuggestionContainerViewModel.swift in Sources */,
				B657841F25FA497600D8DB33 /* NSException+Catch.swift in Sources */,
				AA4FF40C2624751A004E2377 /* GrammarCheckEnabler.swift in Sources */,
				B6B3E0E12657EA7A0040E0A2 /* NSScreenExtension.swift in Sources */,
				AA6820E425502F19005ED0D5 /* WebsiteDataStore.swift in Sources */,
				85D438B6256E7C9E00F3BAF8 /* ContextMenuUserScript.swift in Sources */,
				4BA1A6BD258B082300F6F690 /* EncryptionKeyStore.swift in Sources */,
				B6F41031264D2B23003DA42C /* ProgressExtension.swift in Sources */,
				B6DA44082616B30600DD1EC2 /* PixelDataModel.xcdatamodeld in Sources */,
				AAC5E4F125D6BF10007F5990 /* AddressBarButton.swift in Sources */,
				AAE7527E263B05C600B973F8 /* HistoryEntry.swift in Sources */,
				AAADFD06264AA282001555EA /* TimeIntervalExtension.swift in Sources */,
				4B9292D42667123700AD2C21 /* BookmarkListViewController.swift in Sources */,
				B6D7A2EE25D2418B002B2AE1 /* ShadowView.swift in Sources */,
				4B9292D32667123700AD2C21 /* AddBookmarkModalViewController.swift in Sources */,
				AA88D14B252A557100980B4E /* URLRequestExtension.swift in Sources */,
				B66E9DD22670EB2A00E53BB5 /* _WKDownload+WebKitDownload.swift in Sources */,
				B6A9E4612614608B0067D1B9 /* AppVersion.swift in Sources */,
				856C98DF257014BD00A22F1F /* FileDownloadManager.swift in Sources */,
				85CC1D73269EF1880062F04E /* PasswordManagementItemList.swift in Sources */,
				85480FBB25D181CB009424E3 /* ConfigurationDownloading.swift in Sources */,
				AA2E423424C8A2270048C0D5 /* ColorView.swift in Sources */,
				AAECA42024EEA4AC00EFA63A /* IndexPathExtension.swift in Sources */,
				AA5C8F632591021700748EB7 /* NSApplicationExtension.swift in Sources */,
				AA9E9A5625A3AE8400D1959D /* NSWindowExtension.swift in Sources */,
				4B0511C9262CAA5A00F6079C /* RoundedSelectionRowView.swift in Sources */,
				AAC5E4C725D6A6E8007F5990 /* BookmarkPopover.swift in Sources */,
				4B9292CE2667123700AD2C21 /* BrowserTabEmbeddable.swift in Sources */,
				4B9292A126670D2A00AD2C21 /* BookmarkTreeController.swift in Sources */,
				4B9292D02667123700AD2C21 /* BookmarkManagementSplitViewController.swift in Sources */,
				B6E61EE3263AC0C8004E11AB /* FileManagerExtension.swift in Sources */,
				4B92929C26670D2A00AD2C21 /* PasteboardFolder.swift in Sources */,
				4B677450255DBFA300025BD8 /* HashExtension.swift in Sources */,
				4B0511BD262CAA5A00F6079C /* PrivacySecurityPreferences.swift in Sources */,
				AA9FF95F24A1FB690039E328 /* TabCollectionViewModel.swift in Sources */,
				AAC5E4D125D6A709007F5990 /* BookmarkManager.swift in Sources */,
				AA5C8F59258FE21F00748EB7 /* NSTextFieldExtension.swift in Sources */,
				4B02198925E05FAC00ED7DEA /* FireproofingURLExtensions.swift in Sources */,
				4BA1A6A5258B07DF00F6F690 /* EncryptedValueTransformer.swift in Sources */,
				4B92929F26670D2A00AD2C21 /* PasteboardBookmark.swift in Sources */,
				4B9292AC26670D3700AD2C21 /* Bookmark.xcdatamodeld in Sources */,
				AA6EF9B525081B4C004754E6 /* MainMenuActions.swift in Sources */,
				B63D466925BEB6C200874977 /* WKWebView+SessionState.swift in Sources */,
				B6A924D92664C72E001A28CA /* WebKitDownloadTask.swift in Sources */,
				85D885B326A5A9DE0077C374 /* NSAlert+PasswordManager.swift in Sources */,
				85E11C2F25E7DC7E00974CAF /* ExternalURLHandler.swift in Sources */,
				85308E27267FCB22001ABD76 /* PasswordManagerSettings.swift in Sources */,
				85A0116925AF1D8900FA6A0C /* FindInPageViewController.swift in Sources */,
				AA6FFB4424DC33320028F4D0 /* NSViewExtension.swift in Sources */,
				4B9292D52667123700AD2C21 /* BookmarkManagementDetailViewController.swift in Sources */,
				AA4BBA3B25C58FA200C4FB0F /* MainMenu.swift in Sources */,
				AA585D84248FD31100E9A3E2 /* BrowserTabViewController.swift in Sources */,
				B6A9E48926146ABF0067D1B9 /* PixelCounter.swift in Sources */,
				AAE7527C263B056C00B973F8 /* HistoryStore.swift in Sources */,
				AAC30A2C268F1ECD00D2D9CD /* CrashReportSender.swift in Sources */,
				B63D467A25BFC3E100874977 /* NSCoderExtensions.swift in Sources */,
				B6A5A27125B9377300AA7ADA /* StatePersistenceService.swift in Sources */,
				B68458B025C7E76A00DC17B6 /* WindowManager+StateRestoration.swift in Sources */,
				B68458C525C7EA0C00DC17B6 /* TabCollection+NSSecureCoding.swift in Sources */,
				4BB88B5B25B7BA50006F6B06 /* Instruments.swift in Sources */,
				4B0511E2262CAA8600F6079C /* NSViewControllerExtension.swift in Sources */,
				F44C130225C2DA0400426E3E /* NSAppearanceExtension.swift in Sources */,
				4BA1A6B8258B081600F6F690 /* EncryptionKeyStoring.swift in Sources */,
				B65783E725F8AAFB00D8DB33 /* String+Punycode.swift in Sources */,
				B657841A25FA484B00D8DB33 /* NSException+Catch.m in Sources */,
				B684592F25C93FBF00DC17B6 /* AppStateRestorationManager.swift in Sources */,
				AAA892EA250A4CEF005B37B2 /* WindowControllersManager.swift in Sources */,
				AAC5E4C825D6A6E8007F5990 /* BookmarkPopoverViewController.swift in Sources */,
				85CC1D7B26A05ECF0062F04E /* PasswordManagementItemListModel.swift in Sources */,
				AABEE6A924AB4B910043105B /* SuggestionTableCellView.swift in Sources */,
				AA6820F125503DA9005ED0D5 /* FireViewModel.swift in Sources */,
				AAA0CC6A253CC43C0079BC96 /* WKUserContentControllerExtension.swift in Sources */,
				B6A9E45C261460350067D1B9 /* APIRequest.swift in Sources */,
				AA9FF95D24A1FA1C0039E328 /* TabCollection.swift in Sources */,
				4B65143E263924B5005B46EB /* EmailUrlExtensions.swift in Sources */,
				85CC1D7D26A05F250062F04E /* PasswordManagementItemModel.swift in Sources */,
				AAD86E52267A0DFF005C11BE /* UpdateController.swift in Sources */,
				85A0118225AF60E700FA6A0C /* FindInPageModel.swift in Sources */,
				4B9292A226670D2A00AD2C21 /* PseudoFolder.swift in Sources */,
				B6DA44022616B28300DD1EC2 /* PixelDataStore.swift in Sources */,
				B6A9E45326142B070067D1B9 /* Pixel.swift in Sources */,
				B6A9E47726146A570067D1B9 /* PixelEvent.swift in Sources */,
				85799C3425DFCD1B0007EC87 /* TrackerRadarManager.swift in Sources */,
				AA86490E24D49B54001BABEE /* TabLoadingView.swift in Sources */,
				AA2CB1352587C29500AA6FBE /* TabBarFooter.swift in Sources */,
				4B0511C2262CAA5A00F6079C /* PreferencesAboutViewController.swift in Sources */,
				14D9B90224F91316000D4D13 /* FocusRingView.swift in Sources */,
				4B9292AB26670D3700AD2C21 /* BookmarkMigrationPolicy.swift in Sources */,
				AA92126F25ACCB1100600CD4 /* ErrorExtension.swift in Sources */,
				B6A9E47026146A250067D1B9 /* DateExtension.swift in Sources */,
				AAE7527A263B046100B973F8 /* History.xcdatamodeld in Sources */,
				AAA8E8C124EACA700055E685 /* MouseOverView.swift in Sources */,
				AAE8B110258A456C00E81239 /* TooltipViewController.swift in Sources */,
				85AC3B0525D6B1D800C7D2AA /* ScriptSourceProviding.swift in Sources */,
				AA3F895324C18AD500628DDE /* SuggestionViewModel.swift in Sources */,
				4B9292A326670D2A00AD2C21 /* BookmarkManagedObject.swift in Sources */,
				8562599A269CA0A600EE44BC /* NSRectExtension.swift in Sources */,
				4B0511C5262CAA5A00F6079C /* PrivacySecurityPreferencesTableCellView.swift in Sources */,
				4B677431255DBEB800025BD8 /* BloomFilterWrapper.mm in Sources */,
				4B0511C8262CAA5A00F6079C /* PreferencesListViewController.swift in Sources */,
				B684592725C93C0500DC17B6 /* Publishers.NestedObjectChanges.swift in Sources */,
				85A011EA25B4D4CA00FA6A0C /* FindInPageUserScript.swift in Sources */,
				AA9FF95B24A1EFC20039E328 /* TabViewModel.swift in Sources */,
				AA9E9A5E25A4867200D1959D /* TabDragAndDropManager.swift in Sources */,
				B68458C025C7E9E000DC17B6 /* TabCollectionViewModel+NSSecureCoding.swift in Sources */,
				AA8EDF2724923EC70071C2E8 /* StringExtension.swift in Sources */,
				8589063A267BCD8E00D23B0D /* SaveCredentialsPopover.swift in Sources */,
				AA72D5E325FE977F00C77619 /* AddEditFavoriteViewController.swift in Sources */,
				AA361A3624EBF0B500EEC649 /* WindowDraggingView.swift in Sources */,
				B68458B825C7E8B200DC17B6 /* Tab+NSSecureCoding.swift in Sources */,
				4B65028A25E6CBF40054432E /* NibLoadable.swift in Sources */,
				AAA0CC472533833C0079BC96 /* OptionsButtonMenu.swift in Sources */,
				4B92929D26670D2A00AD2C21 /* BookmarkNode.swift in Sources */,
				4B677438255DBEB800025BD8 /* HTTPSUpgrade.xcdatamodeld in Sources */,
				4B0511E1262CAA8600F6079C /* NSOpenPanelExtensions.swift in Sources */,
				AAE75280263B0A4D00B973F8 /* HistoryCoordinator.swift in Sources */,
				4B677434255DBEB800025BD8 /* HTTPSBloomFilterSpecification.swift in Sources */,
				AA97BF4625135DD30014931A /* ApplicationDockMenu.swift in Sources */,
				4BA1A69B258B076900F6F690 /* FileStore.swift in Sources */,
				4B0511CC262CAA5A00F6079C /* PreferencesSplitViewController.swift in Sources */,
				AAFCB37A25E5403A00859DD4 /* BurnButton.swift in Sources */,
				B6A9E47F26146A800067D1B9 /* PixelArguments.swift in Sources */,
				4B677436255DBEB800025BD8 /* HTTPSExcludedDomains.swift in Sources */,
				AAC5E4D225D6A709007F5990 /* BookmarkList.swift in Sources */,
				4B9292D12667123700AD2C21 /* BookmarkTableRowView.swift in Sources */,
				4B6160E525B152FA007DE5B2 /* ContentBlockerUserScript.swift in Sources */,
				85CC1D77269FA1160062F04E /* FaviconView.swift in Sources */,
				B66E9DD42670EB4A00E53BB5 /* WKDownload+WebKitDownload.swift in Sources */,
				AA7412B724D1687000D22FE0 /* TabBarScrollView.swift in Sources */,
				4B0511C7262CAA5A00F6079C /* PreferenceTableCellView.swift in Sources */,
				4B9292D92667124B00AD2C21 /* BookmarkListTreeControllerDataSource.swift in Sources */,
				14D9B8FB24F7E089000D4D13 /* AddressBarViewController.swift in Sources */,
				4B051207262CD24400F6079C /* NSImageViewExtension.swift in Sources */,
				AAC82C60258B6CB5009B6B42 /* TooltipWindowController.swift in Sources */,
				AAC5E4E425D6BA9C007F5990 /* NSSizeExtension.swift in Sources */,
				AAA8E8BF24EA8A0A0055E685 /* MouseOverButton.swift in Sources */,
				AA6820EB25503D6A005ED0D5 /* Fire.swift in Sources */,
				B6AAAC3E26048F690029438D /* RandomAccessCollectionExtension.swift in Sources */,
				4B9292AF26670F5300AD2C21 /* NSOutlineViewExtensions.swift in Sources */,
				AA585D82248FD31100E9A3E2 /* AppDelegate.swift in Sources */,
				AA72D5F025FEA49900C77619 /* AddEditFavoriteWindow.swift in Sources */,
				1456D6E124EFCBC300775049 /* TabBarCollectionView.swift in Sources */,
				85308E25267FC9F2001ABD76 /* NSAlertExtension.swift in Sources */,
				4B0511D8262CAA7000F6079C /* PaddedImageButton.swift in Sources */,
				AABEE69C24A902BB0043105B /* SuggestionContainer.swift in Sources */,
				B6A9E46B2614618A0067D1B9 /* OperatingSystemVersionExtension.swift in Sources */,
				85AC3AEF25D5CE9800C7D2AA /* UserScripts.swift in Sources */,
				4B677439255DBEB800025BD8 /* HTTPSUpgradeStore.swift in Sources */,
				AAB549DF25DAB8F80058460B /* BookmarkViewModel.swift in Sources */,
				F41D174125CB131900472416 /* NSColorExtension.swift in Sources */,
				4B02198D25E05FAC00ED7DEA /* UndoFireproofingViewController.swift in Sources */,
				AAE71E3725F7869300D74437 /* HomepageCollectionViewItem.swift in Sources */,
				AAC5E4F625D6BF2C007F5990 /* AddressBarButtonsViewController.swift in Sources */,
				853014D625E671A000FB8205 /* PageObserverUserScript.swift in Sources */,
				B6A9E45B261460350067D1B9 /* APIHeaders.swift in Sources */,
				85625996269C953C00EE44BC /* PasswordManagementViewController.swift in Sources */,
				AA6EF9B3250785D5004754E6 /* NSMenuExtension.swift in Sources */,
				AA7412B524D1536B00D22FE0 /* MainWindowController.swift in Sources */,
				4B0511CF262CAA5A00F6079C /* AppearancePreferencesTableCellView.swift in Sources */,
				AA9FF95924A1ECF20039E328 /* Tab.swift in Sources */,
				B63D467125BFA6C100874977 /* DispatchQueueExtensions.swift in Sources */,
				AA6FFB4624DC3B5A0028F4D0 /* WebView.swift in Sources */,
				B6CF78DE267B099C00CD4F13 /* WKNavigationActionExtension.swift in Sources */,
				AA7412B224D0B3AC00D22FE0 /* TabBarViewItem.swift in Sources */,
				856C98D52570116900A22F1F /* NSWindow+Toast.swift in Sources */,
				4B02198B25E05FAC00ED7DEA /* FireproofInfoViewController.swift in Sources */,
				AA8EDF2424923E980071C2E8 /* URLExtension.swift in Sources */,
				4B67744B255DBF3A00025BD8 /* BloomFilter.cpp in Sources */,
				4BE0DF06267819A1006337B7 /* NSStoryboardExtension.swift in Sources */,
				4B02198A25E05FAC00ED7DEA /* FireproofDomains.swift in Sources */,
				4B677442255DBEEA00025BD8 /* Database.swift in Sources */,
				4B92928B26670D1700AD2C21 /* BookmarksOutlineView.swift in Sources */,
				AAF7D3862567CED500998667 /* WebViewConfiguration.swift in Sources */,
				AA4E633A25E79C0A00134434 /* MouseClickView.swift in Sources */,
				4B6160ED25B15417007DE5B2 /* DetectedTracker.swift in Sources */,
				B61F015525EDD5A700ABB5A3 /* UserContentController.swift in Sources */,
				AAC5E4D925D6A711007F5990 /* BookmarkStore.swift in Sources */,
				AA72D5FE25FFF94E00C77619 /* NSMenuItemExtension.swift in Sources */,
				4BA1A6C2258B0A1300F6F690 /* ContiguousBytesExtension.swift in Sources */,
			);
			runOnlyForDeploymentPostprocessing = 0;
		};
		AA585D8C248FD31400E9A3E2 /* Sources */ = {
			isa = PBXSourcesBuildPhase;
			buildActionMask = 2147483647;
			files = (
				B67C6C472654C643006C872E /* FileManagerExtensionTests.swift in Sources */,
				142879DA24CE1179005419BB /* SuggestionViewModelTests.swift in Sources */,
				4B9292C12667103100AD2C21 /* BookmarkMigrationTests.swift in Sources */,
				4B9292BC2667103100AD2C21 /* BookmarkSidebarTreeControllerTests.swift in Sources */,
				B6DA44232616CABC00DD1EC2 /* PixelArgumentsTests.swift in Sources */,
				AAEC74BC2642F0F800C2EFBC /* History.xcdatamodeld in Sources */,
				85F1B0C925EF9759004792B6 /* URLEventListenerTests.swift in Sources */,
				4B9292BD2667103100AD2C21 /* BookmarkOutlineViewDataSourceTests.swift in Sources */,
				B6A5A27925B93FFF00AA7ADA /* StateRestorationManagerTests.swift in Sources */,
				4B9292BB2667103100AD2C21 /* BookmarkNodeTests.swift in Sources */,
				4B0219A825E0646500ED7DEA /* WebsiteDataStoreTests.swift in Sources */,
				AAC9C01E24CB6BEB00AD1325 /* TabCollectionViewModelTests.swift in Sources */,
				85E11C3725E7F1E100974CAF /* ExternalURLHandlerTests.swift in Sources */,
				B6DA44282616CAE000DD1EC2 /* AppUsageActivityMonitorTests.swift in Sources */,
				AAC9C01724CAFBDC00AD1325 /* TabCollectionTests.swift in Sources */,
				4B82E9B925B6A05800656FE7 /* DetectedTrackerTests.swift in Sources */,
				B67C6C3D2654B897006C872E /* WebViewExtensionTests.swift in Sources */,
				4BA1A6DE258C100A00F6F690 /* FileStoreTests.swift in Sources */,
				4B0511F0262CAEC900F6079C /* AppearancePreferencesTests.swift in Sources */,
				AAC9C01C24CB594C00AD1325 /* TabViewModelTests.swift in Sources */,
				B65349AA265CF45000DCC645 /* DispatchQueueExtensionsTests.swift in Sources */,
				B6DA441E2616C84600DD1EC2 /* PixelStoreMock.swift in Sources */,
				4B9292BF2667103100AD2C21 /* TreeControllerTests.swift in Sources */,
				4B11060525903E570039B979 /* CoreDataEncryptionTesting.xcdatamodeld in Sources */,
				8546DE6225C03056000CA5E1 /* UserAgentTests.swift in Sources */,
				B630793526731BC400DCEE41 /* URLSuggestedFilenameTests.swift in Sources */,
				4B82E9C125B6A1CD00656FE7 /* TrackerRadarManagerTests.swift in Sources */,
				85AC3B4925DAC9BD00C7D2AA /* ConfigurationStorageTests.swift in Sources */,
				AA652CDB25DDAB32009059CC /* BookmarkStoreMock.swift in Sources */,
				B62EB47C25BAD3BB005745C6 /* WKWebViewPrivateMethodsAvailabilityTests.swift in Sources */,
				B6A5A2A025B96E8300AA7ADA /* AppStateChangePublisherTests.swift in Sources */,
				4B02199C25E063DE00ED7DEA /* FireproofDomainsTests.swift in Sources */,
				B65783EC25F8AB9300D8DB33 /* String+PunycodeTests.swift in Sources */,
				AA0F3DB7261A566C0077F2D9 /* SuggestionLoadingMock.swift in Sources */,
				4B9292BE2667103100AD2C21 /* PasteboardFolderTests.swift in Sources */,
				4B9292C52667104B00AD2C21 /* CoreDataTestUtilities.swift in Sources */,
				4B9292C22667103100AD2C21 /* BookmarkTests.swift in Sources */,
				142879DC24CE1185005419BB /* SuggestionContainerViewModelTests.swift in Sources */,
				AA652CD325DDA6E9009059CC /* LocalBookmarkManagerTests.swift in Sources */,
				4B4F72EC266B2ED300814C60 /* CollectionExtension.swift in Sources */,
				AAE39D1B24F44885008EF28B /* TabCollectionViewModelDelegateMock.swift in Sources */,
				AA9C363025518CA9004B1BA3 /* FireTests.swift in Sources */,
				85AF2F4E268F52F400C89759 /* LoginDetectionServiceTests.swift in Sources */,
				AA63745424C9BF9A00AB2AC4 /* SuggestionContainerTests.swift in Sources */,
				AAC9C01524CAFBCE00AD1325 /* TabTests.swift in Sources */,
				4BA1A6D9258C0CB300F6F690 /* DataEncryptionTests.swift in Sources */,
				858C1BED26974E6600E6C014 /* PasswordManagerSettingsTests.swift in Sources */,
				B6A5A27E25B9403E00AA7ADA /* FileStoreMock.swift in Sources */,
				B6AE74342609AFCE005B9B1A /* ProgressEstimationTests.swift in Sources */,
				4BA1A6FE258C5C1300F6F690 /* EncryptedValueTransformerTests.swift in Sources */,
				85F69B3C25EDE81F00978E59 /* URLExtensionTests.swift in Sources */,
				B6DA44112616C0FC00DD1EC2 /* PixelTests.swift in Sources */,
				4B9292BA2667103100AD2C21 /* BookmarkNodePathTests.swift in Sources */,
				4B9292C02667103100AD2C21 /* BookmarkManagedObjectTests.swift in Sources */,
				AA652CCE25DD9071009059CC /* BookmarkListTests.swift in Sources */,
				B6A5A2A825BAA35500AA7ADA /* WindowManagerStateRestorationTests.swift in Sources */,
				B61F012325ECBAE400ABB5A3 /* UserScriptsTest.swift in Sources */,
				4B11060A25903EAC0039B979 /* CoreDataEncryptionTests.swift in Sources */,
				4B9292C32667103100AD2C21 /* PasteboardBookmarkTests.swift in Sources */,
				AAEC74BB2642E67C00C2EFBC /* NSPersistentContainerExtension.swift in Sources */,
				AABAF59C260A7D130085060C /* FaviconServiceMock.swift in Sources */,
				AAEC74B82642E43800C2EFBC /* HistoryStoreTests.swift in Sources */,
				4BA1A6E6258C270800F6F690 /* EncryptionKeyGeneratorTests.swift in Sources */,
				B61F012B25ECBB1700ABB5A3 /* UserScriptsManagerTests.swift in Sources */,
				85AC3B1725D9BC1A00C7D2AA /* ConfigurationDownloaderTests.swift in Sources */,
				4B0511E7262CAB3700F6079C /* UserDefaultsWrapperUtilities.swift in Sources */,
				4BA1A6F6258C4F9600F6F690 /* EncryptionMocks.swift in Sources */,
				B6B3E0962654DACD0040E0A2 /* UTTypeTests.swift in Sources */,
				4B02199D25E063DE00ED7DEA /* FireproofingURLExtensionsTests.swift in Sources */,
				AAEC74B42642C69300C2EFBC /* HistoryCoordinatorTests.swift in Sources */,
				4B0511F8262CB20F00F6079C /* DownloadPreferencesTests.swift in Sources */,
				AA9C362825518C44004B1BA3 /* WebsiteDataStoreMock.swift in Sources */,
				AAEC74B22642C57200C2EFBC /* HistoryCoordinatingMock.swift in Sources */,
				AAEC74B62642CC6A00C2EFBC /* HistoryStoringMock.swift in Sources */,
				AA652CB125DD825B009059CC /* LocalBookmarkStoreTests.swift in Sources */,
				B630794226731F5400DCEE41 /* WKDownloadMock.swift in Sources */,
				B630793A26731F2600DCEE41 /* FileDownloadManagerTests.swift in Sources */,
			);
			runOnlyForDeploymentPostprocessing = 0;
		};
/* End PBXSourcesBuildPhase section */

/* Begin PBXTargetDependency section */
		4B1AD8A325FC27E200261379 /* PBXTargetDependency */ = {
			isa = PBXTargetDependency;
			target = AA585D7D248FD31100E9A3E2 /* DuckDuckGo Privacy Browser */;
			targetProxy = 4B1AD8A225FC27E200261379 /* PBXContainerItemProxy */;
		};
		AA585D92248FD31400E9A3E2 /* PBXTargetDependency */ = {
			isa = PBXTargetDependency;
			target = AA585D7D248FD31100E9A3E2 /* DuckDuckGo Privacy Browser */;
			targetProxy = AA585D91248FD31400E9A3E2 /* PBXContainerItemProxy */;
		};
/* End PBXTargetDependency section */

/* Begin PBXVariantGroup section */
		AA585D87248FD31400E9A3E2 /* Main.storyboard */ = {
			isa = PBXVariantGroup;
			children = (
				AA585D88248FD31400E9A3E2 /* Base */,
			);
			name = Main.storyboard;
			sourceTree = "<group>";
		};
		AA80EC69256C4691007083E7 /* BrowserTab.storyboard */ = {
			isa = PBXVariantGroup;
			children = (
				AA80EC68256C4691007083E7 /* Base */,
			);
			name = BrowserTab.storyboard;
			sourceTree = "<group>";
		};
		AA80EC6F256C469C007083E7 /* NavigationBar.storyboard */ = {
			isa = PBXVariantGroup;
			children = (
				AA80EC6E256C469C007083E7 /* Base */,
			);
			name = NavigationBar.storyboard;
			sourceTree = "<group>";
		};
		AA80EC75256C46A2007083E7 /* Suggestion.storyboard */ = {
			isa = PBXVariantGroup;
			children = (
				AA80EC74256C46A2007083E7 /* Base */,
			);
			name = Suggestion.storyboard;
			sourceTree = "<group>";
		};
		AA80EC7B256C46AA007083E7 /* TabBar.storyboard */ = {
			isa = PBXVariantGroup;
			children = (
				AA80EC7A256C46AA007083E7 /* Base */,
			);
			name = TabBar.storyboard;
			sourceTree = "<group>";
		};
		AA80EC8B256C49B8007083E7 /* Localizable.strings */ = {
			isa = PBXVariantGroup;
			children = (
				AA80EC8A256C49B8007083E7 /* en */,
			);
			name = Localizable.strings;
			sourceTree = "<group>";
		};
		AA80EC91256C49BC007083E7 /* Localizable.stringsdict */ = {
			isa = PBXVariantGroup;
			children = (
				AA80EC90256C49BC007083E7 /* en */,
			);
			name = Localizable.stringsdict;
			sourceTree = "<group>";
		};
/* End PBXVariantGroup section */

/* Begin XCBuildConfiguration section */
		4B1AD8A425FC27E200261379 /* Debug */ = {
			isa = XCBuildConfiguration;
			buildSettings = {
				BUNDLE_LOADER = "$(TEST_HOST)";
				CODE_SIGN_STYLE = Automatic;
				COMBINE_HIDPI_IMAGES = YES;
				DEVELOPMENT_TEAM = HKE973VLUW;
				INFOPLIST_FILE = "Integration Tests/Info.plist";
				LD_RUNPATH_SEARCH_PATHS = (
					"$(inherited)",
					"@executable_path/../Frameworks",
					"@loader_path/../Frameworks",
				);
				MACOSX_DEPLOYMENT_TARGET = 11.1;
				PRODUCT_BUNDLE_IDENTIFIER = "com.duckduckgo.Integration-Tests";
				PRODUCT_NAME = "$(TARGET_NAME)";
				SWIFT_VERSION = 5.0;
				TEST_HOST = "$(BUILT_PRODUCTS_DIR)/DuckDuckGo Privacy Browser.app/Contents/MacOS/DuckDuckGo Privacy Browser";
			};
			name = Debug;
		};
		4B1AD8A525FC27E200261379 /* Release */ = {
			isa = XCBuildConfiguration;
			buildSettings = {
				BUNDLE_LOADER = "$(TEST_HOST)";
				CODE_SIGN_STYLE = Automatic;
				COMBINE_HIDPI_IMAGES = YES;
				DEVELOPMENT_TEAM = HKE973VLUW;
				INFOPLIST_FILE = "Integration Tests/Info.plist";
				LD_RUNPATH_SEARCH_PATHS = (
					"$(inherited)",
					"@executable_path/../Frameworks",
					"@loader_path/../Frameworks",
				);
				MACOSX_DEPLOYMENT_TARGET = 11.1;
				PRODUCT_BUNDLE_IDENTIFIER = "com.duckduckgo.Integration-Tests";
				PRODUCT_NAME = "$(TARGET_NAME)";
				SWIFT_VERSION = 5.0;
				TEST_HOST = "$(BUILT_PRODUCTS_DIR)/DuckDuckGo Privacy Browser.app/Contents/MacOS/DuckDuckGo Privacy Browser";
			};
			name = Release;
		};
		4B1AD8B025FC322600261379 /* CI */ = {
			isa = XCBuildConfiguration;
			buildSettings = {
				ALWAYS_SEARCH_USER_PATHS = NO;
				CLANG_ANALYZER_NONNULL = YES;
				CLANG_ANALYZER_NUMBER_OBJECT_CONVERSION = YES_AGGRESSIVE;
				CLANG_CXX_LANGUAGE_STANDARD = "gnu++14";
				CLANG_CXX_LIBRARY = "libc++";
				CLANG_ENABLE_MODULES = YES;
				CLANG_ENABLE_OBJC_ARC = YES;
				CLANG_ENABLE_OBJC_WEAK = YES;
				CLANG_WARN_BLOCK_CAPTURE_AUTORELEASING = YES;
				CLANG_WARN_BOOL_CONVERSION = YES;
				CLANG_WARN_COMMA = YES;
				CLANG_WARN_CONSTANT_CONVERSION = YES;
				CLANG_WARN_DEPRECATED_OBJC_IMPLEMENTATIONS = YES;
				CLANG_WARN_DIRECT_OBJC_ISA_USAGE = YES_ERROR;
				CLANG_WARN_DOCUMENTATION_COMMENTS = YES;
				CLANG_WARN_EMPTY_BODY = YES;
				CLANG_WARN_ENUM_CONVERSION = YES;
				CLANG_WARN_INFINITE_RECURSION = YES;
				CLANG_WARN_INT_CONVERSION = YES;
				CLANG_WARN_NON_LITERAL_NULL_CONVERSION = YES;
				CLANG_WARN_OBJC_IMPLICIT_RETAIN_SELF = YES;
				CLANG_WARN_OBJC_LITERAL_CONVERSION = YES;
				CLANG_WARN_OBJC_ROOT_CLASS = YES_ERROR;
				CLANG_WARN_QUOTED_INCLUDE_IN_FRAMEWORK_HEADER = YES;
				CLANG_WARN_RANGE_LOOP_ANALYSIS = YES;
				CLANG_WARN_STRICT_PROTOTYPES = YES;
				CLANG_WARN_SUSPICIOUS_MOVE = YES;
				CLANG_WARN_UNGUARDED_AVAILABILITY = YES_AGGRESSIVE;
				CLANG_WARN_UNREACHABLE_CODE = YES;
				CLANG_WARN__DUPLICATE_METHOD_MATCH = YES;
				COPY_PHASE_STRIP = NO;
				DEBUG_INFORMATION_FORMAT = dwarf;
				ENABLE_STRICT_OBJC_MSGSEND = YES;
				ENABLE_TESTABILITY = YES;
				GCC_C_LANGUAGE_STANDARD = gnu11;
				GCC_DYNAMIC_NO_PIC = NO;
				GCC_NO_COMMON_BLOCKS = YES;
				GCC_OPTIMIZATION_LEVEL = 0;
				GCC_PREPROCESSOR_DEFINITIONS = (
					"DEBUG=1",
					"CI=1",
					"$(inherited)",
				);
				GCC_WARN_64_TO_32_BIT_CONVERSION = YES;
				GCC_WARN_ABOUT_RETURN_TYPE = YES_ERROR;
				GCC_WARN_UNDECLARED_SELECTOR = YES;
				GCC_WARN_UNINITIALIZED_AUTOS = YES_AGGRESSIVE;
				GCC_WARN_UNUSED_FUNCTION = YES;
				GCC_WARN_UNUSED_VARIABLE = YES;
				MACOSX_DEPLOYMENT_TARGET = 10.15;
				MTL_ENABLE_DEBUG_INFO = INCLUDE_SOURCE;
				MTL_FAST_MATH = YES;
				ONLY_ACTIVE_ARCH = YES;
				SDKROOT = macosx;
				SWIFT_ACTIVE_COMPILATION_CONDITIONS = "DEBUG CI";
				SWIFT_OPTIMIZATION_LEVEL = "-Onone";
			};
			name = CI;
		};
		4B1AD8B125FC322600261379 /* CI */ = {
			isa = XCBuildConfiguration;
			buildSettings = {
				ASSETCATALOG_COMPILER_APPICON_NAME = "AppIcon - Debug";
				CLANG_ANALYZER_LOCALIZABILITY_EMPTY_CONTEXT = YES;
				CLANG_ANALYZER_LOCALIZABILITY_NONLOCALIZED = YES;
				CODE_SIGN_ENTITLEMENTS = DuckDuckGo/DuckDuckGoCI.entitlements;
				CODE_SIGN_IDENTITY = "";
				CODE_SIGN_STYLE = Manual;
				COMBINE_HIDPI_IMAGES = YES;
				CURRENT_PROJECT_VERSION = 0.9.1;
				DEVELOPMENT_TEAM = "";
				ENABLE_HARDENED_RUNTIME = YES;
				INFOPLIST_FILE = DuckDuckGo/Info.plist;
				LD_RUNPATH_SEARCH_PATHS = (
					"$(inherited)",
					"@executable_path/../Frameworks",
				);
				MARKETING_VERSION = 0.9.1;
				PRODUCT_BUNDLE_IDENTIFIER = com.duckduckgo.macos.browser.debug;
				PRODUCT_NAME = "$(TARGET_NAME)";
				PROVISIONING_PROFILE_SPECIFIER = "";
				SWIFT_ACTIVE_COMPILATION_CONDITIONS = "FEEDBACK OUT_OF_APPSTORE $(inherited)";
				SWIFT_OBJC_BRIDGING_HEADER = "$(SRCROOT)/DuckDuckGo/Bridging.h";
				SWIFT_VERSION = 5.0;
			};
			name = CI;
		};
		4B1AD8B225FC322600261379 /* CI */ = {
			isa = XCBuildConfiguration;
			buildSettings = {
				ALWAYS_EMBED_SWIFT_STANDARD_LIBRARIES = YES;
				BUNDLE_LOADER = "$(TEST_HOST)";
				CODE_SIGN_IDENTITY = "-";
				CODE_SIGN_STYLE = Automatic;
				COMBINE_HIDPI_IMAGES = YES;
				DEVELOPMENT_TEAM = "";
				INFOPLIST_FILE = "Unit Tests/Info.plist";
				LD_RUNPATH_SEARCH_PATHS = (
					"$(inherited)",
					"@executable_path/../Frameworks",
					"@loader_path/../Frameworks",
				);
				MACOSX_DEPLOYMENT_TARGET = 10.15;
				PRODUCT_BUNDLE_IDENTIFIER = com.duckduckgo.macos.browser.DuckDuckGoTests;
				PRODUCT_NAME = "$(TARGET_NAME)";
				PROVISIONING_PROFILE_SPECIFIER = "";
				SWIFT_VERSION = 5.0;
				TEST_HOST = "$(BUILT_PRODUCTS_DIR)/DuckDuckGo Privacy Browser.app/Contents/MacOS/DuckDuckGo Privacy Browser";
			};
			name = CI;
		};
		4B1AD8B325FC322600261379 /* CI */ = {
			isa = XCBuildConfiguration;
			buildSettings = {
				BUNDLE_LOADER = "$(TEST_HOST)";
				CODE_SIGN_STYLE = Automatic;
				COMBINE_HIDPI_IMAGES = YES;
				DEVELOPMENT_TEAM = HKE973VLUW;
				INFOPLIST_FILE = "Integration Tests/Info.plist";
				LD_RUNPATH_SEARCH_PATHS = (
					"$(inherited)",
					"@executable_path/../Frameworks",
					"@loader_path/../Frameworks",
				);
				MACOSX_DEPLOYMENT_TARGET = 11.1;
				PRODUCT_BUNDLE_IDENTIFIER = "com.duckduckgo.Integration-Tests";
				PRODUCT_NAME = "$(TARGET_NAME)";
				SWIFT_VERSION = 5.0;
				TEST_HOST = "$(BUILT_PRODUCTS_DIR)/DuckDuckGo Privacy Browser.app/Contents/MacOS/DuckDuckGo Privacy Browser";
			};
			name = CI;
		};
		AA585DA2248FD31500E9A3E2 /* Debug */ = {
			isa = XCBuildConfiguration;
			buildSettings = {
				ALWAYS_SEARCH_USER_PATHS = NO;
				CLANG_ANALYZER_NONNULL = YES;
				CLANG_ANALYZER_NUMBER_OBJECT_CONVERSION = YES_AGGRESSIVE;
				CLANG_CXX_LANGUAGE_STANDARD = "gnu++14";
				CLANG_CXX_LIBRARY = "libc++";
				CLANG_ENABLE_MODULES = YES;
				CLANG_ENABLE_OBJC_ARC = YES;
				CLANG_ENABLE_OBJC_WEAK = YES;
				CLANG_WARN_BLOCK_CAPTURE_AUTORELEASING = YES;
				CLANG_WARN_BOOL_CONVERSION = YES;
				CLANG_WARN_COMMA = YES;
				CLANG_WARN_CONSTANT_CONVERSION = YES;
				CLANG_WARN_DEPRECATED_OBJC_IMPLEMENTATIONS = YES;
				CLANG_WARN_DIRECT_OBJC_ISA_USAGE = YES_ERROR;
				CLANG_WARN_DOCUMENTATION_COMMENTS = YES;
				CLANG_WARN_EMPTY_BODY = YES;
				CLANG_WARN_ENUM_CONVERSION = YES;
				CLANG_WARN_INFINITE_RECURSION = YES;
				CLANG_WARN_INT_CONVERSION = YES;
				CLANG_WARN_NON_LITERAL_NULL_CONVERSION = YES;
				CLANG_WARN_OBJC_IMPLICIT_RETAIN_SELF = YES;
				CLANG_WARN_OBJC_LITERAL_CONVERSION = YES;
				CLANG_WARN_OBJC_ROOT_CLASS = YES_ERROR;
				CLANG_WARN_QUOTED_INCLUDE_IN_FRAMEWORK_HEADER = YES;
				CLANG_WARN_RANGE_LOOP_ANALYSIS = YES;
				CLANG_WARN_STRICT_PROTOTYPES = YES;
				CLANG_WARN_SUSPICIOUS_MOVE = YES;
				CLANG_WARN_UNGUARDED_AVAILABILITY = YES_AGGRESSIVE;
				CLANG_WARN_UNREACHABLE_CODE = YES;
				CLANG_WARN__DUPLICATE_METHOD_MATCH = YES;
				COPY_PHASE_STRIP = NO;
				DEBUG_INFORMATION_FORMAT = dwarf;
				ENABLE_STRICT_OBJC_MSGSEND = YES;
				ENABLE_TESTABILITY = YES;
				GCC_C_LANGUAGE_STANDARD = gnu11;
				GCC_DYNAMIC_NO_PIC = NO;
				GCC_NO_COMMON_BLOCKS = YES;
				GCC_OPTIMIZATION_LEVEL = 0;
				GCC_PREPROCESSOR_DEFINITIONS = (
					"DEBUG=1",
					"$(inherited)",
				);
				GCC_WARN_64_TO_32_BIT_CONVERSION = YES;
				GCC_WARN_ABOUT_RETURN_TYPE = YES_ERROR;
				GCC_WARN_UNDECLARED_SELECTOR = YES;
				GCC_WARN_UNINITIALIZED_AUTOS = YES_AGGRESSIVE;
				GCC_WARN_UNUSED_FUNCTION = YES;
				GCC_WARN_UNUSED_VARIABLE = YES;
				MACOSX_DEPLOYMENT_TARGET = 10.15;
				MTL_ENABLE_DEBUG_INFO = INCLUDE_SOURCE;
				MTL_FAST_MATH = YES;
				ONLY_ACTIVE_ARCH = YES;
				SDKROOT = macosx;
				SWIFT_ACTIVE_COMPILATION_CONDITIONS = DEBUG;
				SWIFT_OPTIMIZATION_LEVEL = "-Onone";
			};
			name = Debug;
		};
		AA585DA3248FD31500E9A3E2 /* Release */ = {
			isa = XCBuildConfiguration;
			buildSettings = {
				ALWAYS_SEARCH_USER_PATHS = NO;
				CLANG_ANALYZER_NONNULL = YES;
				CLANG_ANALYZER_NUMBER_OBJECT_CONVERSION = YES_AGGRESSIVE;
				CLANG_CXX_LANGUAGE_STANDARD = "gnu++14";
				CLANG_CXX_LIBRARY = "libc++";
				CLANG_ENABLE_MODULES = YES;
				CLANG_ENABLE_OBJC_ARC = YES;
				CLANG_ENABLE_OBJC_WEAK = YES;
				CLANG_WARN_BLOCK_CAPTURE_AUTORELEASING = YES;
				CLANG_WARN_BOOL_CONVERSION = YES;
				CLANG_WARN_COMMA = YES;
				CLANG_WARN_CONSTANT_CONVERSION = YES;
				CLANG_WARN_DEPRECATED_OBJC_IMPLEMENTATIONS = YES;
				CLANG_WARN_DIRECT_OBJC_ISA_USAGE = YES_ERROR;
				CLANG_WARN_DOCUMENTATION_COMMENTS = YES;
				CLANG_WARN_EMPTY_BODY = YES;
				CLANG_WARN_ENUM_CONVERSION = YES;
				CLANG_WARN_INFINITE_RECURSION = YES;
				CLANG_WARN_INT_CONVERSION = YES;
				CLANG_WARN_NON_LITERAL_NULL_CONVERSION = YES;
				CLANG_WARN_OBJC_IMPLICIT_RETAIN_SELF = YES;
				CLANG_WARN_OBJC_LITERAL_CONVERSION = YES;
				CLANG_WARN_OBJC_ROOT_CLASS = YES_ERROR;
				CLANG_WARN_QUOTED_INCLUDE_IN_FRAMEWORK_HEADER = YES;
				CLANG_WARN_RANGE_LOOP_ANALYSIS = YES;
				CLANG_WARN_STRICT_PROTOTYPES = YES;
				CLANG_WARN_SUSPICIOUS_MOVE = YES;
				CLANG_WARN_UNGUARDED_AVAILABILITY = YES_AGGRESSIVE;
				CLANG_WARN_UNREACHABLE_CODE = YES;
				CLANG_WARN__DUPLICATE_METHOD_MATCH = YES;
				COPY_PHASE_STRIP = NO;
				DEBUG_INFORMATION_FORMAT = "dwarf-with-dsym";
				ENABLE_NS_ASSERTIONS = NO;
				ENABLE_STRICT_OBJC_MSGSEND = YES;
				GCC_C_LANGUAGE_STANDARD = gnu11;
				GCC_NO_COMMON_BLOCKS = YES;
				GCC_WARN_64_TO_32_BIT_CONVERSION = YES;
				GCC_WARN_ABOUT_RETURN_TYPE = YES_ERROR;
				GCC_WARN_UNDECLARED_SELECTOR = YES;
				GCC_WARN_UNINITIALIZED_AUTOS = YES_AGGRESSIVE;
				GCC_WARN_UNUSED_FUNCTION = YES;
				GCC_WARN_UNUSED_VARIABLE = YES;
				MACOSX_DEPLOYMENT_TARGET = 10.15;
				MTL_ENABLE_DEBUG_INFO = NO;
				MTL_FAST_MATH = YES;
				SDKROOT = macosx;
				SWIFT_COMPILATION_MODE = wholemodule;
				SWIFT_OPTIMIZATION_LEVEL = "-O";
			};
			name = Release;
		};
		AA585DA5248FD31500E9A3E2 /* Debug */ = {
			isa = XCBuildConfiguration;
			buildSettings = {
				ASSETCATALOG_COMPILER_APPICON_NAME = "AppIcon - Debug";
				CLANG_ANALYZER_LOCALIZABILITY_EMPTY_CONTEXT = YES;
				CLANG_ANALYZER_LOCALIZABILITY_NONLOCALIZED = YES;
				CODE_SIGN_ENTITLEMENTS = DuckDuckGo/DuckDuckGo.entitlements;
				CODE_SIGN_IDENTITY = "Apple Development";
				CODE_SIGN_STYLE = Automatic;
				COMBINE_HIDPI_IMAGES = YES;
				CURRENT_PROJECT_VERSION = 0.9.1;
				DEVELOPMENT_TEAM = HKE973VLUW;
				ENABLE_HARDENED_RUNTIME = YES;
				INFOPLIST_FILE = DuckDuckGo/Info.plist;
				LD_RUNPATH_SEARCH_PATHS = (
					"$(inherited)",
					"@executable_path/../Frameworks",
				);
				MARKETING_VERSION = 0.9.1;
				PRODUCT_BUNDLE_IDENTIFIER = com.duckduckgo.macos.browser.debug;
				PRODUCT_NAME = "$(TARGET_NAME)";
				SWIFT_ACTIVE_COMPILATION_CONDITIONS = "FEEDBACK OUT_OF_APPSTORE $(inherited)";
				SWIFT_OBJC_BRIDGING_HEADER = "$(SRCROOT)/DuckDuckGo/Bridging.h";
				SWIFT_VERSION = 5.0;
			};
			name = Debug;
		};
		AA585DA6248FD31500E9A3E2 /* Release */ = {
			isa = XCBuildConfiguration;
			buildSettings = {
				ASSETCATALOG_COMPILER_APPICON_NAME = AppIcon;
				CLANG_ANALYZER_LOCALIZABILITY_EMPTY_CONTEXT = YES;
				CLANG_ANALYZER_LOCALIZABILITY_NONLOCALIZED = YES;
				CODE_SIGN_ENTITLEMENTS = DuckDuckGo/DuckDuckGo.entitlements;
				CODE_SIGN_IDENTITY = "Apple Development";
				CODE_SIGN_STYLE = Automatic;
				COMBINE_HIDPI_IMAGES = YES;
				CURRENT_PROJECT_VERSION = 0.9.1;
				DEVELOPMENT_TEAM = HKE973VLUW;
				ENABLE_HARDENED_RUNTIME = YES;
				INFOPLIST_FILE = DuckDuckGo/Info.plist;
				LD_RUNPATH_SEARCH_PATHS = (
					"$(inherited)",
					"@executable_path/../Frameworks",
				);
				MARKETING_VERSION = 0.9.1;
				PRODUCT_BUNDLE_IDENTIFIER = com.duckduckgo.macos.browser;
				PRODUCT_NAME = "$(TARGET_NAME)";
				SWIFT_ACTIVE_COMPILATION_CONDITIONS = "FEEDBACK OUT_OF_APPSTORE";
				SWIFT_OBJC_BRIDGING_HEADER = "$(SRCROOT)/DuckDuckGo/Bridging.h";
				SWIFT_VERSION = 5.0;
			};
			name = Release;
		};
		AA585DA8248FD31500E9A3E2 /* Debug */ = {
			isa = XCBuildConfiguration;
			buildSettings = {
				ALWAYS_EMBED_SWIFT_STANDARD_LIBRARIES = YES;
				BUNDLE_LOADER = "$(TEST_HOST)";
				CODE_SIGN_IDENTITY = "Apple Development";
				CODE_SIGN_STYLE = Automatic;
				COMBINE_HIDPI_IMAGES = YES;
				DEVELOPMENT_TEAM = HKE973VLUW;
				INFOPLIST_FILE = "Unit Tests/Info.plist";
				LD_RUNPATH_SEARCH_PATHS = (
					"$(inherited)",
					"@executable_path/../Frameworks",
					"@loader_path/../Frameworks",
				);
				MACOSX_DEPLOYMENT_TARGET = 10.15;
				PRODUCT_BUNDLE_IDENTIFIER = com.duckduckgo.macos.browser.DuckDuckGoTests;
				PRODUCT_NAME = "$(TARGET_NAME)";
				PROVISIONING_PROFILE_SPECIFIER = "";
				SWIFT_VERSION = 5.0;
				TEST_HOST = "$(BUILT_PRODUCTS_DIR)/DuckDuckGo Privacy Browser.app/Contents/MacOS/DuckDuckGo Privacy Browser";
			};
			name = Debug;
		};
		AA585DA9248FD31500E9A3E2 /* Release */ = {
			isa = XCBuildConfiguration;
			buildSettings = {
				ALWAYS_EMBED_SWIFT_STANDARD_LIBRARIES = YES;
				BUNDLE_LOADER = "$(TEST_HOST)";
				CODE_SIGN_IDENTITY = "Apple Development";
				CODE_SIGN_STYLE = Automatic;
				COMBINE_HIDPI_IMAGES = YES;
				DEVELOPMENT_TEAM = HKE973VLUW;
				INFOPLIST_FILE = "Unit Tests/Info.plist";
				LD_RUNPATH_SEARCH_PATHS = (
					"$(inherited)",
					"@executable_path/../Frameworks",
					"@loader_path/../Frameworks",
				);
				MACOSX_DEPLOYMENT_TARGET = 10.15;
				PRODUCT_BUNDLE_IDENTIFIER = com.duckduckgo.macos.browser.DuckDuckGoTests;
				PRODUCT_NAME = "$(TARGET_NAME)";
				PROVISIONING_PROFILE_SPECIFIER = "";
				SWIFT_VERSION = 5.0;
				TEST_HOST = "$(BUILT_PRODUCTS_DIR)/DuckDuckGo Privacy Browser.app/Contents/MacOS/DuckDuckGo Privacy Browser";
			};
			name = Release;
		};
/* End XCBuildConfiguration section */

/* Begin XCConfigurationList section */
		4B1AD8A625FC27E200261379 /* Build configuration list for PBXNativeTarget "Integration Tests" */ = {
			isa = XCConfigurationList;
			buildConfigurations = (
				4B1AD8A425FC27E200261379 /* Debug */,
				4B1AD8B325FC322600261379 /* CI */,
				4B1AD8A525FC27E200261379 /* Release */,
			);
			defaultConfigurationIsVisible = 0;
			defaultConfigurationName = Release;
		};
		AA585D79248FD31100E9A3E2 /* Build configuration list for PBXProject "DuckDuckGo" */ = {
			isa = XCConfigurationList;
			buildConfigurations = (
				AA585DA2248FD31500E9A3E2 /* Debug */,
				4B1AD8B025FC322600261379 /* CI */,
				AA585DA3248FD31500E9A3E2 /* Release */,
			);
			defaultConfigurationIsVisible = 0;
			defaultConfigurationName = Release;
		};
		AA585DA4248FD31500E9A3E2 /* Build configuration list for PBXNativeTarget "DuckDuckGo Privacy Browser" */ = {
			isa = XCConfigurationList;
			buildConfigurations = (
				AA585DA5248FD31500E9A3E2 /* Debug */,
				4B1AD8B125FC322600261379 /* CI */,
				AA585DA6248FD31500E9A3E2 /* Release */,
			);
			defaultConfigurationIsVisible = 0;
			defaultConfigurationName = Release;
		};
		AA585DA7248FD31500E9A3E2 /* Build configuration list for PBXNativeTarget "Unit Tests" */ = {
			isa = XCConfigurationList;
			buildConfigurations = (
				AA585DA8248FD31500E9A3E2 /* Debug */,
				4B1AD8B225FC322600261379 /* CI */,
				AA585DA9248FD31500E9A3E2 /* Release */,
			);
			defaultConfigurationIsVisible = 0;
			defaultConfigurationName = Release;
		};
/* End XCConfigurationList section */

/* Begin XCRemoteSwiftPackageReference section */
		4B82E9B125B69E3E00656FE7 /* XCRemoteSwiftPackageReference "TrackerRadarKit" */ = {
			isa = XCRemoteSwiftPackageReference;
			repositoryURL = "https://github.com/duckduckgo/TrackerRadarKit.git";
			requirement = {
				kind = upToNextMajorVersion;
				minimumVersion = 1.0.2;
			};
		};
		85F4D1C2266695C9002DD869 /* XCRemoteSwiftPackageReference "BrowserServicesKit" */ = {
			isa = XCRemoteSwiftPackageReference;
			repositoryURL = "https://github.com/duckduckgo/BrowserServicesKit.git";
			requirement = {
<<<<<<< HEAD
				kind = revision;
				revision = 8c0b65c6b5b7ab10e3f9815828a56988ecddc2a5;
=======
				kind = upToNextMajorVersion;
				minimumVersion = 6.0.0;
>>>>>>> 4611c539
			};
		};
		85FF55C625F82E4F00E2AB99 /* XCRemoteSwiftPackageReference "lottie-ios" */ = {
			isa = XCRemoteSwiftPackageReference;
			repositoryURL = "https://github.com/airbnb/lottie-ios";
			requirement = {
				branch = "lottie/macos-spm";
				kind = branch;
			};
		};
		AA06B6B52672AF8100F541C5 /* XCRemoteSwiftPackageReference "Sparkle" */ = {
			isa = XCRemoteSwiftPackageReference;
			repositoryURL = "https://github.com/sparkle-project/Sparkle.git";
			requirement = {
				kind = upToNextMajorVersion;
				minimumVersion = 1.26.0;
			};
		};
		B65783F325F8ACA400D8DB33 /* XCRemoteSwiftPackageReference "PunycodeSwift" */ = {
			isa = XCRemoteSwiftPackageReference;
			repositoryURL = "https://github.com/gumob/PunycodeSwift.git";
			requirement = {
				kind = upToNextMajorVersion;
				minimumVersion = 2.1.0;
			};
		};
		B6DA44152616C13800DD1EC2 /* XCRemoteSwiftPackageReference "OHHTTPStubs" */ = {
			isa = XCRemoteSwiftPackageReference;
			repositoryURL = "https://github.com/AliSoftware/OHHTTPStubs.git";
			requirement = {
				kind = upToNextMajorVersion;
				minimumVersion = 9.1.0;
			};
		};
/* End XCRemoteSwiftPackageReference section */

/* Begin XCSwiftPackageProductDependency section */
		4B82E9B225B69E3E00656FE7 /* TrackerRadarKit */ = {
			isa = XCSwiftPackageProductDependency;
			package = 4B82E9B125B69E3E00656FE7 /* XCRemoteSwiftPackageReference "TrackerRadarKit" */;
			productName = TrackerRadarKit;
		};
		85F4D1C3266695C9002DD869 /* BrowserServicesKit */ = {
			isa = XCSwiftPackageProductDependency;
			package = 85F4D1C2266695C9002DD869 /* XCRemoteSwiftPackageReference "BrowserServicesKit" */;
			productName = BrowserServicesKit;
		};
		85FF55C725F82E4F00E2AB99 /* Lottie */ = {
			isa = XCSwiftPackageProductDependency;
			package = 85FF55C625F82E4F00E2AB99 /* XCRemoteSwiftPackageReference "lottie-ios" */;
			productName = Lottie;
		};
		AA06B6B62672AF8100F541C5 /* Sparkle */ = {
			isa = XCSwiftPackageProductDependency;
			package = AA06B6B52672AF8100F541C5 /* XCRemoteSwiftPackageReference "Sparkle" */;
			productName = Sparkle;
		};
		B65783F425F8ACA400D8DB33 /* Punnycode */ = {
			isa = XCSwiftPackageProductDependency;
			package = B65783F325F8ACA400D8DB33 /* XCRemoteSwiftPackageReference "PunycodeSwift" */;
			productName = Punnycode;
		};
		B6DA44162616C13800DD1EC2 /* OHHTTPStubs */ = {
			isa = XCSwiftPackageProductDependency;
			package = B6DA44152616C13800DD1EC2 /* XCRemoteSwiftPackageReference "OHHTTPStubs" */;
			productName = OHHTTPStubs;
		};
		B6DA44182616C13800DD1EC2 /* OHHTTPStubsSwift */ = {
			isa = XCSwiftPackageProductDependency;
			package = B6DA44152616C13800DD1EC2 /* XCRemoteSwiftPackageReference "OHHTTPStubs" */;
			productName = OHHTTPStubsSwift;
		};
/* End XCSwiftPackageProductDependency section */

/* Begin XCVersionGroup section */
		4B11060325903E570039B979 /* CoreDataEncryptionTesting.xcdatamodeld */ = {
			isa = XCVersionGroup;
			children = (
				4B11060425903E570039B979 /* CoreDataEncryptionTesting.xcdatamodel */,
			);
			currentVersion = 4B11060425903E570039B979 /* CoreDataEncryptionTesting.xcdatamodel */;
			path = CoreDataEncryptionTesting.xcdatamodeld;
			sourceTree = "<group>";
			versionGroupType = wrapper.xcdatamodel;
		};
		4B67742E255DBEB800025BD8 /* HTTPSUpgrade.xcdatamodeld */ = {
			isa = XCVersionGroup;
			children = (
				4B67742F255DBEB800025BD8 /* HTTPSUpgrade 3.xcdatamodel */,
			);
			currentVersion = 4B67742F255DBEB800025BD8 /* HTTPSUpgrade 3.xcdatamodel */;
			path = HTTPSUpgrade.xcdatamodeld;
			sourceTree = "<group>";
			versionGroupType = wrapper.xcdatamodel;
		};
		4B9292A726670D3700AD2C21 /* Bookmark.xcdatamodeld */ = {
			isa = XCVersionGroup;
			children = (
				4B9292A826670D3700AD2C21 /* Bookmark 2.xcdatamodel */,
				4B9292A926670D3700AD2C21 /* Bookmark.xcdatamodel */,
			);
			currentVersion = 4B9292A826670D3700AD2C21 /* Bookmark 2.xcdatamodel */;
			path = Bookmark.xcdatamodeld;
			sourceTree = "<group>";
			versionGroupType = wrapper.xcdatamodel;
		};
		AAE75278263B046100B973F8 /* History.xcdatamodeld */ = {
			isa = XCVersionGroup;
			children = (
				AAE75279263B046100B973F8 /* History.xcdatamodel */,
			);
			currentVersion = AAE75279263B046100B973F8 /* History.xcdatamodel */;
			path = History.xcdatamodeld;
			sourceTree = "<group>";
			versionGroupType = wrapper.xcdatamodel;
		};
		B6DA44062616B30600DD1EC2 /* PixelDataModel.xcdatamodeld */ = {
			isa = XCVersionGroup;
			children = (
				B6DA44072616B30600DD1EC2 /* PixelDataModel.xcdatamodel */,
			);
			currentVersion = B6DA44072616B30600DD1EC2 /* PixelDataModel.xcdatamodel */;
			path = PixelDataModel.xcdatamodeld;
			sourceTree = "<group>";
			versionGroupType = wrapper.xcdatamodel;
		};
/* End XCVersionGroup section */
	};
	rootObject = AA585D76248FD31100E9A3E2 /* Project object */;
}<|MERGE_RESOLUTION|>--- conflicted
+++ resolved
@@ -579,6 +579,7 @@
 		85890639267BCD8E00D23B0D /* SaveCredentialsPopover.swift */ = {isa = PBXFileReference; lastKnownFileType = sourcecode.swift; path = SaveCredentialsPopover.swift; sourceTree = "<group>"; };
 		8589063B267BCDC000D23B0D /* SaveCredentialsViewController.swift */ = {isa = PBXFileReference; lastKnownFileType = sourcecode.swift; path = SaveCredentialsViewController.swift; sourceTree = "<group>"; };
 		858C1BEC26974E6600E6C014 /* PasswordManagerSettingsTests.swift */ = {isa = PBXFileReference; lastKnownFileType = sourcecode.swift; path = PasswordManagerSettingsTests.swift; sourceTree = "<group>"; };
+		859D593B26A62FAA009BE331 /* BrowserServicesKit */ = {isa = PBXFileReference; lastKnownFileType = folder; name = BrowserServicesKit; path = ../BrowserServicesKit; sourceTree = "<group>"; };
 		85A0116825AF1D8900FA6A0C /* FindInPageViewController.swift */ = {isa = PBXFileReference; lastKnownFileType = sourcecode.swift; path = FindInPageViewController.swift; sourceTree = "<group>"; };
 		85A0117325AF2EDF00FA6A0C /* FindInPage.storyboard */ = {isa = PBXFileReference; lastKnownFileType = file.storyboard; path = FindInPage.storyboard; sourceTree = "<group>"; };
 		85A0118125AF60E700FA6A0C /* FindInPageModel.swift */ = {isa = PBXFileReference; lastKnownFileType = sourcecode.swift; path = FindInPageModel.swift; sourceTree = "<group>"; };
@@ -1344,6 +1345,7 @@
 		AA585D75248FD31100E9A3E2 = {
 			isa = PBXGroup;
 			children = (
+				859D593B26A62FAA009BE331 /* BrowserServicesKit */,
 				AA68C3D62490F821001B8783 /* README.md */,
 				AA585D80248FD31100E9A3E2 /* DuckDuckGo */,
 				AA585D93248FD31400E9A3E2 /* Unit Tests */,
@@ -3342,13 +3344,8 @@
 			isa = XCRemoteSwiftPackageReference;
 			repositoryURL = "https://github.com/duckduckgo/BrowserServicesKit.git";
 			requirement = {
-<<<<<<< HEAD
 				kind = revision;
 				revision = 8c0b65c6b5b7ab10e3f9815828a56988ecddc2a5;
-=======
-				kind = upToNextMajorVersion;
-				minimumVersion = 6.0.0;
->>>>>>> 4611c539
 			};
 		};
 		85FF55C625F82E4F00E2AB99 /* XCRemoteSwiftPackageReference "lottie-ios" */ = {
