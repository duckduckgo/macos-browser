// !$*UTF8*$!
{
	archiveVersion = 1;
	classes = {
	};
	objectVersion = 52;
	objects = {

/* Begin PBXBuildFile section */
		0230C0A3272080090018F728 /* KeyedCodingExtension.swift in Sources */ = {isa = PBXBuildFile; fileRef = 0230C0A2272080090018F728 /* KeyedCodingExtension.swift */; };
		0230C0A52721F3750018F728 /* GPCRequestFactory.swift in Sources */ = {isa = PBXBuildFile; fileRef = 0230C0A42721F3750018F728 /* GPCRequestFactory.swift */; };
		026ADE1426C3010C002518EE /* macos-config.json in Resources */ = {isa = PBXBuildFile; fileRef = 026ADE1326C3010C002518EE /* macos-config.json */; };
		142879DA24CE1179005419BB /* SuggestionViewModelTests.swift in Sources */ = {isa = PBXBuildFile; fileRef = 142879D924CE1179005419BB /* SuggestionViewModelTests.swift */; };
		142879DC24CE1185005419BB /* SuggestionContainerViewModelTests.swift in Sources */ = {isa = PBXBuildFile; fileRef = 142879DB24CE1185005419BB /* SuggestionContainerViewModelTests.swift */; };
		1430DFF524D0580F00B8978C /* TabBarViewController.swift in Sources */ = {isa = PBXBuildFile; fileRef = 1430DFF424D0580F00B8978C /* TabBarViewController.swift */; };
		14505A08256084EF00272CC6 /* UserAgent.swift in Sources */ = {isa = PBXBuildFile; fileRef = 14505A07256084EF00272CC6 /* UserAgent.swift */; };
		1456D6E124EFCBC300775049 /* TabBarCollectionView.swift in Sources */ = {isa = PBXBuildFile; fileRef = 1456D6E024EFCBC300775049 /* TabBarCollectionView.swift */; };
		14D9B8FB24F7E089000D4D13 /* AddressBarViewController.swift in Sources */ = {isa = PBXBuildFile; fileRef = 14D9B8F924F7E089000D4D13 /* AddressBarViewController.swift */; };
		336D5B18262D8D3C0052E0C9 /* findinpage.js in Resources */ = {isa = PBXBuildFile; fileRef = 336D5AEF262D8D3C0052E0C9 /* findinpage.js */; };
		339A6B5826A044BA00E3DAE8 /* duckduckgo-privacy-dashboard in Resources */ = {isa = PBXBuildFile; fileRef = 339A6B5726A044BA00E3DAE8 /* duckduckgo-privacy-dashboard */; };
		371C0A2927E33EDC0070591F /* FeedbackPresenter.swift in Sources */ = {isa = PBXBuildFile; fileRef = 371C0A2827E33EDC0070591F /* FeedbackPresenter.swift */; };
		371E141927E92E42009E3B5B /* MultilineScrollableTextFix.swift in Sources */ = {isa = PBXBuildFile; fileRef = 371E141827E92E42009E3B5B /* MultilineScrollableTextFix.swift */; };
		373A1AA8283ED1B900586521 /* BookmarkHTMLReader.swift in Sources */ = {isa = PBXBuildFile; fileRef = 373A1AA7283ED1B900586521 /* BookmarkHTMLReader.swift */; };
		373A1AAA283ED86C00586521 /* BookmarksHTMLReaderTests.swift in Sources */ = {isa = PBXBuildFile; fileRef = 373A1AA9283ED86C00586521 /* BookmarksHTMLReaderTests.swift */; };
		373A1AB02842C4EA00586521 /* BookmarkHTMLImporter.swift in Sources */ = {isa = PBXBuildFile; fileRef = 373A1AAF2842C4EA00586521 /* BookmarkHTMLImporter.swift */; };
		373A1AB228451ED400586521 /* BookmarksHTMLImporterTests.swift in Sources */ = {isa = PBXBuildFile; fileRef = 373A1AB128451ED400586521 /* BookmarksHTMLImporterTests.swift */; };
		37534C9E28104D9B002621E7 /* TabLazyLoaderTests.swift in Sources */ = {isa = PBXBuildFile; fileRef = 37534C9D28104D9B002621E7 /* TabLazyLoaderTests.swift */; };
		37534CA028113101002621E7 /* LazyLoadable.swift in Sources */ = {isa = PBXBuildFile; fileRef = 37534C9F28113101002621E7 /* LazyLoadable.swift */; };
		37534CA3281132CB002621E7 /* TabLazyLoaderDataSource.swift in Sources */ = {isa = PBXBuildFile; fileRef = 37534CA2281132CB002621E7 /* TabLazyLoaderDataSource.swift */; };
		37534CA52811987D002621E7 /* AdjacentItemEnumeratorTests.swift in Sources */ = {isa = PBXBuildFile; fileRef = 37534CA42811987D002621E7 /* AdjacentItemEnumeratorTests.swift */; };
		37534CA8281198CD002621E7 /* AdjacentItemEnumerator.swift in Sources */ = {isa = PBXBuildFile; fileRef = 37534CA62811988E002621E7 /* AdjacentItemEnumerator.swift */; };
		376705AF27EB488600DD8D76 /* RoundedSelectionRowView.swift in Sources */ = {isa = PBXBuildFile; fileRef = 4B0511B3262CAA5A00F6079C /* RoundedSelectionRowView.swift */; };
		376705B327EC7D4F00DD8D76 /* TextButton.swift in Sources */ = {isa = PBXBuildFile; fileRef = 376705B227EC7D4F00DD8D76 /* TextButton.swift */; };
		3776582D27F71652009A6B35 /* WebsiteBreakageReportTests.swift in Sources */ = {isa = PBXBuildFile; fileRef = 3776582C27F71652009A6B35 /* WebsiteBreakageReportTests.swift */; };
		3776582F27F82E62009A6B35 /* AutofillPreferences.swift in Sources */ = {isa = PBXBuildFile; fileRef = 3776582E27F82E62009A6B35 /* AutofillPreferences.swift */; };
		3776583127F8325B009A6B35 /* AutofillPreferencesTests.swift in Sources */ = {isa = PBXBuildFile; fileRef = 3776583027F8325B009A6B35 /* AutofillPreferencesTests.swift */; };
		378205F62837CBA800D1D4AA /* SavedStateMock.swift in Sources */ = {isa = PBXBuildFile; fileRef = 378205F52837CBA800D1D4AA /* SavedStateMock.swift */; };
		378205F8283BC6A600D1D4AA /* StartupPreferencesTests.swift in Sources */ = {isa = PBXBuildFile; fileRef = 378205F7283BC6A600D1D4AA /* StartupPreferencesTests.swift */; };
		378205FB283C277800D1D4AA /* MainMenuTests.swift in Sources */ = {isa = PBXBuildFile; fileRef = 378205FA283C277800D1D4AA /* MainMenuTests.swift */; };
		379DE4BD27EA31AC002CC3DE /* PreferencesAutofillView.swift in Sources */ = {isa = PBXBuildFile; fileRef = 379DE4BC27EA31AC002CC3DE /* PreferencesAutofillView.swift */; };
		37A4CEBA282E992F00D75B89 /* StartupPreferences.swift in Sources */ = {isa = PBXBuildFile; fileRef = 37A4CEB9282E992F00D75B89 /* StartupPreferences.swift */; };
		37A803DB27FD69D300052F4C /* Data Import Resources in Resources */ = {isa = PBXBuildFile; fileRef = 37A803DA27FD69D300052F4C /* Data Import Resources */; };
		37AFCE8127DA2CA600471A10 /* PreferencesViewController.swift in Sources */ = {isa = PBXBuildFile; fileRef = 37AFCE8027DA2CA600471A10 /* PreferencesViewController.swift */; };
		37AFCE8527DA2D3900471A10 /* PreferencesSidebar.swift in Sources */ = {isa = PBXBuildFile; fileRef = 37AFCE8427DA2D3900471A10 /* PreferencesSidebar.swift */; };
		37AFCE8727DA334800471A10 /* PreferencesRootView.swift in Sources */ = {isa = PBXBuildFile; fileRef = 37AFCE8627DA334800471A10 /* PreferencesRootView.swift */; };
		37AFCE8927DA33BA00471A10 /* Preferences.swift in Sources */ = {isa = PBXBuildFile; fileRef = 37AFCE8827DA33BA00471A10 /* Preferences.swift */; };
		37AFCE8B27DB69BC00471A10 /* PreferencesGeneralView.swift in Sources */ = {isa = PBXBuildFile; fileRef = 37AFCE8A27DB69BC00471A10 /* PreferencesGeneralView.swift */; };
		37AFCE9227DB8CAD00471A10 /* PreferencesAboutView.swift in Sources */ = {isa = PBXBuildFile; fileRef = 37AFCE9127DB8CAD00471A10 /* PreferencesAboutView.swift */; };
		37B11B3928095E6600CBB621 /* TabLazyLoader.swift in Sources */ = {isa = PBXBuildFile; fileRef = 37B11B3828095E6600CBB621 /* TabLazyLoader.swift */; };
		37CC53EC27E8A4D10028713D /* PreferencesPrivacyView.swift in Sources */ = {isa = PBXBuildFile; fileRef = 37CC53EB27E8A4D10028713D /* PreferencesPrivacyView.swift */; };
		37CC53F027E8D1440028713D /* PreferencesDownloadsView.swift in Sources */ = {isa = PBXBuildFile; fileRef = 37CC53EF27E8D1440028713D /* PreferencesDownloadsView.swift */; };
		37CC53F427E8D4620028713D /* NSPathControlView.swift in Sources */ = {isa = PBXBuildFile; fileRef = 37CC53F327E8D4620028713D /* NSPathControlView.swift */; };
		37CD54B327EE509700F1F7B9 /* View+Cursor.swift in Sources */ = {isa = PBXBuildFile; fileRef = 37CD54B227EE509700F1F7B9 /* View+Cursor.swift */; };
		37CD54B527F1AC1300F1F7B9 /* PreferencesSidebarModelTests.swift in Sources */ = {isa = PBXBuildFile; fileRef = 37CD54B427F1AC1300F1F7B9 /* PreferencesSidebarModelTests.swift */; };
		37CD54B727F1B28A00F1F7B9 /* DefaultBrowserPreferencesTests.swift in Sources */ = {isa = PBXBuildFile; fileRef = 37CD54B627F1B28A00F1F7B9 /* DefaultBrowserPreferencesTests.swift */; };
		37CD54B927F1F8AC00F1F7B9 /* AppearancePreferencesTests.swift in Sources */ = {isa = PBXBuildFile; fileRef = 37CD54B827F1F8AC00F1F7B9 /* AppearancePreferencesTests.swift */; };
		37CD54BB27F25A4000F1F7B9 /* DownloadsPreferencesTests.swift in Sources */ = {isa = PBXBuildFile; fileRef = 37CD54BA27F25A4000F1F7B9 /* DownloadsPreferencesTests.swift */; };
		37CD54BD27F2ECAE00F1F7B9 /* AutofillPreferencesModelTests.swift in Sources */ = {isa = PBXBuildFile; fileRef = 37CD54BC27F2ECAE00F1F7B9 /* AutofillPreferencesModelTests.swift */; };
		37CD54C927F2FDD100F1F7B9 /* PrivacyPreferencesModel.swift in Sources */ = {isa = PBXBuildFile; fileRef = 37CD54C127F2FDD100F1F7B9 /* PrivacyPreferencesModel.swift */; };
		37CD54CA27F2FDD100F1F7B9 /* AutofillPreferencesModel.swift in Sources */ = {isa = PBXBuildFile; fileRef = 37CD54C227F2FDD100F1F7B9 /* AutofillPreferencesModel.swift */; };
		37CD54CB27F2FDD100F1F7B9 /* DownloadsPreferences.swift in Sources */ = {isa = PBXBuildFile; fileRef = 37CD54C327F2FDD100F1F7B9 /* DownloadsPreferences.swift */; };
		37CD54CC27F2FDD100F1F7B9 /* PreferencesSection.swift in Sources */ = {isa = PBXBuildFile; fileRef = 37CD54C427F2FDD100F1F7B9 /* PreferencesSection.swift */; };
		37CD54CD27F2FDD100F1F7B9 /* AboutModel.swift in Sources */ = {isa = PBXBuildFile; fileRef = 37CD54C527F2FDD100F1F7B9 /* AboutModel.swift */; };
		37CD54CE27F2FDD100F1F7B9 /* PreferencesSidebarModel.swift in Sources */ = {isa = PBXBuildFile; fileRef = 37CD54C627F2FDD100F1F7B9 /* PreferencesSidebarModel.swift */; };
		37CD54CF27F2FDD100F1F7B9 /* AppearancePreferences.swift in Sources */ = {isa = PBXBuildFile; fileRef = 37CD54C727F2FDD100F1F7B9 /* AppearancePreferences.swift */; };
		37CD54D027F2FDD100F1F7B9 /* DefaultBrowserPreferences.swift in Sources */ = {isa = PBXBuildFile; fileRef = 37CD54C827F2FDD100F1F7B9 /* DefaultBrowserPreferences.swift */; };
		37D2771527E870D4003365FD /* PreferencesAppearanceView.swift in Sources */ = {isa = PBXBuildFile; fileRef = 37D2771427E870D4003365FD /* PreferencesAppearanceView.swift */; };
		4B0135CE2729F1AA00D54834 /* NSPasteboardExtension.swift in Sources */ = {isa = PBXBuildFile; fileRef = 4B0135CD2729F1AA00D54834 /* NSPasteboardExtension.swift */; };
		4B02198925E05FAC00ED7DEA /* FireproofingURLExtensions.swift in Sources */ = {isa = PBXBuildFile; fileRef = 4B02197F25E05FAC00ED7DEA /* FireproofingURLExtensions.swift */; };
		4B02198A25E05FAC00ED7DEA /* FireproofDomains.swift in Sources */ = {isa = PBXBuildFile; fileRef = 4B02198125E05FAC00ED7DEA /* FireproofDomains.swift */; };
		4B02198B25E05FAC00ED7DEA /* FireproofInfoViewController.swift in Sources */ = {isa = PBXBuildFile; fileRef = 4B02198325E05FAC00ED7DEA /* FireproofInfoViewController.swift */; };
		4B02198C25E05FAC00ED7DEA /* Fireproofing.storyboard in Resources */ = {isa = PBXBuildFile; fileRef = 4B02198425E05FAC00ED7DEA /* Fireproofing.storyboard */; };
		4B02199C25E063DE00ED7DEA /* FireproofDomainsTests.swift in Sources */ = {isa = PBXBuildFile; fileRef = 4B02199925E063DE00ED7DEA /* FireproofDomainsTests.swift */; };
		4B02199D25E063DE00ED7DEA /* FireproofingURLExtensionsTests.swift in Sources */ = {isa = PBXBuildFile; fileRef = 4B02199A25E063DE00ED7DEA /* FireproofingURLExtensionsTests.swift */; };
		4B0219A825E0646500ED7DEA /* WebsiteDataStoreTests.swift in Sources */ = {isa = PBXBuildFile; fileRef = 4B0219A725E0646500ED7DEA /* WebsiteDataStoreTests.swift */; };
		4B0511BD262CAA5A00F6079C /* PrivacySecurityPreferences.swift in Sources */ = {isa = PBXBuildFile; fileRef = 4B0511A6262CAA5A00F6079C /* PrivacySecurityPreferences.swift */; };
		4B0511C3262CAA5A00F6079C /* FireproofDomains.storyboard in Resources */ = {isa = PBXBuildFile; fileRef = 4B0511AD262CAA5A00F6079C /* FireproofDomains.storyboard */; };
		4B0511CA262CAA5A00F6079C /* FireproofDomainsViewController.swift in Sources */ = {isa = PBXBuildFile; fileRef = 4B0511B4262CAA5A00F6079C /* FireproofDomainsViewController.swift */; };
		4B0511E1262CAA8600F6079C /* NSOpenPanelExtensions.swift in Sources */ = {isa = PBXBuildFile; fileRef = 4B0511DF262CAA8600F6079C /* NSOpenPanelExtensions.swift */; };
		4B0511E2262CAA8600F6079C /* NSViewControllerExtension.swift in Sources */ = {isa = PBXBuildFile; fileRef = 4B0511E0262CAA8600F6079C /* NSViewControllerExtension.swift */; };
		4B0511E7262CAB3700F6079C /* UserDefaultsWrapperUtilities.swift in Sources */ = {isa = PBXBuildFile; fileRef = 4B0511E6262CAB3700F6079C /* UserDefaultsWrapperUtilities.swift */; };
		4B11060525903E570039B979 /* CoreDataEncryptionTesting.xcdatamodeld in Sources */ = {isa = PBXBuildFile; fileRef = 4B11060325903E570039B979 /* CoreDataEncryptionTesting.xcdatamodeld */; };
		4B11060A25903EAC0039B979 /* CoreDataEncryptionTests.swift in Sources */ = {isa = PBXBuildFile; fileRef = 4B11060925903EAC0039B979 /* CoreDataEncryptionTests.swift */; };
		4B117F7D276C0CB5002F3D8C /* LocalStatisticsStoreTests.swift in Sources */ = {isa = PBXBuildFile; fileRef = 4B117F7C276C0CB5002F3D8C /* LocalStatisticsStoreTests.swift */; };
		4B139AFD26B60BD800894F82 /* NSImageExtensions.swift in Sources */ = {isa = PBXBuildFile; fileRef = 4B139AFC26B60BD800894F82 /* NSImageExtensions.swift */; };
		4B1AD8D525FC38DD00261379 /* EncryptionKeyStoreTests.swift in Sources */ = {isa = PBXBuildFile; fileRef = 4BA1A6EA258C288C00F6F690 /* EncryptionKeyStoreTests.swift */; };
		4B1AD8E225FC390B00261379 /* EncryptionMocks.swift in Sources */ = {isa = PBXBuildFile; fileRef = 4BA1A6F5258C4F9600F6F690 /* EncryptionMocks.swift */; };
		4B1AD91725FC46FB00261379 /* CoreDataEncryptionTests.swift in Sources */ = {isa = PBXBuildFile; fileRef = 4B1AD91625FC46FB00261379 /* CoreDataEncryptionTests.swift */; };
		4B1AD92125FC474E00261379 /* CoreDataEncryptionTesting.xcdatamodeld in Sources */ = {isa = PBXBuildFile; fileRef = 4B11060325903E570039B979 /* CoreDataEncryptionTesting.xcdatamodeld */; };
		4B1E6EED27AB5E5100F51793 /* SecureVaultSorting.swift in Sources */ = {isa = PBXBuildFile; fileRef = 4B1E6EEB27AB5E5100F51793 /* SecureVaultSorting.swift */; };
		4B1E6EEE27AB5E5100F51793 /* PasswordManagementListSection.swift in Sources */ = {isa = PBXBuildFile; fileRef = 4B1E6EEC27AB5E5100F51793 /* PasswordManagementListSection.swift */; };
		4B1E6EF127AB5E5D00F51793 /* NSPopUpButtonView.swift in Sources */ = {isa = PBXBuildFile; fileRef = 4B1E6EEF27AB5E5D00F51793 /* NSPopUpButtonView.swift */; };
		4B1E6EF227AB5E5D00F51793 /* PasswordManagementItemList.swift in Sources */ = {isa = PBXBuildFile; fileRef = 4B1E6EF027AB5E5D00F51793 /* PasswordManagementItemList.swift */; };
		4B29759728281F0900187C4E /* FirefoxEncryptionKeyReader.swift in Sources */ = {isa = PBXBuildFile; fileRef = 4B29759628281F0900187C4E /* FirefoxEncryptionKeyReader.swift */; };
		4B2975992828285900187C4E /* FirefoxKeyReaderTests.swift in Sources */ = {isa = PBXBuildFile; fileRef = 4B2975982828285900187C4E /* FirefoxKeyReaderTests.swift */; };
		4B29759C28284DBC00187C4E /* FirefoxBerkeleyDatabaseReader.m in Sources */ = {isa = PBXBuildFile; fileRef = 4B29759B28284DBC00187C4E /* FirefoxBerkeleyDatabaseReader.m */; };
		4B2CBF412767EEC1001DF04B /* MacWaitlistStoreTests.swift in Sources */ = {isa = PBXBuildFile; fileRef = 4B2CBF402767EEC1001DF04B /* MacWaitlistStoreTests.swift */; };
		4B2E7D6326FF9D6500D2DB17 /* PrintingUserScript.swift in Sources */ = {isa = PBXBuildFile; fileRef = 4B2E7D6226FF9D6500D2DB17 /* PrintingUserScript.swift */; };
		4B379C1527BD91E3008A968E /* QuartzIdleStateProvider.swift in Sources */ = {isa = PBXBuildFile; fileRef = 4B379C1427BD91E3008A968E /* QuartzIdleStateProvider.swift */; };
		4B379C1E27BDB7FF008A968E /* DeviceAuthenticator.swift in Sources */ = {isa = PBXBuildFile; fileRef = 4B379C1D27BDB7FF008A968E /* DeviceAuthenticator.swift */; };
		4B379C2227BDBA29008A968E /* LocalAuthenticationService.swift in Sources */ = {isa = PBXBuildFile; fileRef = 4B379C2127BDBA29008A968E /* LocalAuthenticationService.swift */; };
		4B379C2427BDE1B0008A968E /* FlatButton.swift in Sources */ = {isa = PBXBuildFile; fileRef = 4B379C2327BDE1B0008A968E /* FlatButton.swift */; };
		4B39AAF627D9B2C700A73FD5 /* NSStackViewExtension.swift in Sources */ = {isa = PBXBuildFile; fileRef = 4B39AAF527D9B2C700A73FD5 /* NSStackViewExtension.swift */; };
		4B3F641E27A8D3BD00E0C118 /* BrowserProfileTests.swift in Sources */ = {isa = PBXBuildFile; fileRef = 4B3F641D27A8D3BD00E0C118 /* BrowserProfileTests.swift */; };
		4B43469528655D1400177407 /* FirefoxDataImporterTests.swift in Sources */ = {isa = PBXBuildFile; fileRef = 4B43469428655D1400177407 /* FirefoxDataImporterTests.swift */; };
		4B4F72EC266B2ED300814C60 /* CollectionExtension.swift in Sources */ = {isa = PBXBuildFile; fileRef = 4B4F72EB266B2ED300814C60 /* CollectionExtension.swift */; };
		4B59023D26B35F3600489384 /* ChromeDataImporter.swift in Sources */ = {isa = PBXBuildFile; fileRef = 4B59023826B35F3600489384 /* ChromeDataImporter.swift */; };
		4B59023E26B35F3600489384 /* ChromiumLoginReader.swift in Sources */ = {isa = PBXBuildFile; fileRef = 4B59023926B35F3600489384 /* ChromiumLoginReader.swift */; };
		4B59024026B35F3600489384 /* ChromiumDataImporter.swift in Sources */ = {isa = PBXBuildFile; fileRef = 4B59023B26B35F3600489384 /* ChromiumDataImporter.swift */; };
		4B59024126B35F3600489384 /* BraveDataImporter.swift in Sources */ = {isa = PBXBuildFile; fileRef = 4B59023C26B35F3600489384 /* BraveDataImporter.swift */; };
		4B59024326B35F7C00489384 /* BrowserImportViewController.swift in Sources */ = {isa = PBXBuildFile; fileRef = 4B59024226B35F7C00489384 /* BrowserImportViewController.swift */; };
		4B59024826B3673600489384 /* ThirdPartyBrowser.swift in Sources */ = {isa = PBXBuildFile; fileRef = 4B59024726B3673600489384 /* ThirdPartyBrowser.swift */; };
		4B59024C26B38BB800489384 /* ChromiumLoginReaderTests.swift in Sources */ = {isa = PBXBuildFile; fileRef = 4B59024B26B38BB800489384 /* ChromiumLoginReaderTests.swift */; };
		4B5A4F4C27F3A5AA008FBD88 /* NSNotificationName+DataImport.swift in Sources */ = {isa = PBXBuildFile; fileRef = 4B5A4F4B27F3A5AA008FBD88 /* NSNotificationName+DataImport.swift */; };
		4B5FF67826B602B100D42879 /* FirefoxDataImporter.swift in Sources */ = {isa = PBXBuildFile; fileRef = 4B5FF67726B602B100D42879 /* FirefoxDataImporter.swift */; };
		4B65143E263924B5005B46EB /* EmailUrlExtensions.swift in Sources */ = {isa = PBXBuildFile; fileRef = 4B65143D263924B5005B46EB /* EmailUrlExtensions.swift */; };
		4B677432255DBEB800025BD8 /* httpsMobileV2BloomSpec.json in Resources */ = {isa = PBXBuildFile; fileRef = 4B677427255DBEB800025BD8 /* httpsMobileV2BloomSpec.json */; };
		4B677433255DBEB800025BD8 /* httpsMobileV2Bloom.bin in Resources */ = {isa = PBXBuildFile; fileRef = 4B677428255DBEB800025BD8 /* httpsMobileV2Bloom.bin */; };
		4B677434255DBEB800025BD8 /* HTTPSBloomFilterSpecification.swift in Sources */ = {isa = PBXBuildFile; fileRef = 4B677429255DBEB800025BD8 /* HTTPSBloomFilterSpecification.swift */; };
		4B677435255DBEB800025BD8 /* httpsMobileV2FalsePositives.json in Resources */ = {isa = PBXBuildFile; fileRef = 4B67742A255DBEB800025BD8 /* httpsMobileV2FalsePositives.json */; };
		4B677438255DBEB800025BD8 /* HTTPSUpgrade.xcdatamodeld in Sources */ = {isa = PBXBuildFile; fileRef = 4B67742E255DBEB800025BD8 /* HTTPSUpgrade.xcdatamodeld */; };
		4B677439255DBEB800025BD8 /* AppHTTPSUpgradeStore.swift in Sources */ = {isa = PBXBuildFile; fileRef = 4B677430255DBEB800025BD8 /* AppHTTPSUpgradeStore.swift */; };
		4B677442255DBEEA00025BD8 /* Database.swift in Sources */ = {isa = PBXBuildFile; fileRef = 4B677440255DBEEA00025BD8 /* Database.swift */; };
		4B70C00127B0793D000386ED /* DuckDuckGo-ExampleCrash.ips in Resources */ = {isa = PBXBuildFile; fileRef = 4B70BFFF27B0793D000386ED /* DuckDuckGo-ExampleCrash.ips */; };
		4B70C00227B0793D000386ED /* CrashReportTests.swift in Sources */ = {isa = PBXBuildFile; fileRef = 4B70C00027B0793D000386ED /* CrashReportTests.swift */; };
		4B723E0526B0003E00E14D75 /* DataImportMocks.swift in Sources */ = {isa = PBXBuildFile; fileRef = 4B723DFF26B0003E00E14D75 /* DataImportMocks.swift */; };
		4B723E0626B0003E00E14D75 /* CSVParserTests.swift in Sources */ = {isa = PBXBuildFile; fileRef = 4B723E0026B0003E00E14D75 /* CSVParserTests.swift */; };
		4B723E0726B0003E00E14D75 /* CSVImporterTests.swift in Sources */ = {isa = PBXBuildFile; fileRef = 4B723E0126B0003E00E14D75 /* CSVImporterTests.swift */; };
		4B723E0826B0003E00E14D75 /* MockSecureVault.swift in Sources */ = {isa = PBXBuildFile; fileRef = 4B723E0326B0003E00E14D75 /* MockSecureVault.swift */; };
		4B723E0926B0003E00E14D75 /* CSVLoginExporterTests.swift in Sources */ = {isa = PBXBuildFile; fileRef = 4B723E0426B0003E00E14D75 /* CSVLoginExporterTests.swift */; };
		4B723E0A26B0005900E14D75 /* DataImportViewController.swift in Sources */ = {isa = PBXBuildFile; fileRef = 4B723DEE26B0002B00E14D75 /* DataImportViewController.swift */; };
		4B723E0B26B0005B00E14D75 /* FileImportViewController.swift in Sources */ = {isa = PBXBuildFile; fileRef = 4B723DEF26B0002B00E14D75 /* FileImportViewController.swift */; };
		4B723E0C26B0005D00E14D75 /* FileImportSummaryViewController.swift in Sources */ = {isa = PBXBuildFile; fileRef = 4B723DF026B0002B00E14D75 /* FileImportSummaryViewController.swift */; };
		4B723E0D26B0006100E14D75 /* SecureVaultLoginImporter.swift in Sources */ = {isa = PBXBuildFile; fileRef = 4B723DF326B0002B00E14D75 /* SecureVaultLoginImporter.swift */; };
		4B723E0E26B0006300E14D75 /* LoginImport.swift in Sources */ = {isa = PBXBuildFile; fileRef = 4B723DF426B0002B00E14D75 /* LoginImport.swift */; };
		4B723E0F26B0006500E14D75 /* CSVParser.swift in Sources */ = {isa = PBXBuildFile; fileRef = 4B723DF626B0002B00E14D75 /* CSVParser.swift */; };
		4B723E1026B0006700E14D75 /* CSVImporter.swift in Sources */ = {isa = PBXBuildFile; fileRef = 4B723DF726B0002B00E14D75 /* CSVImporter.swift */; };
		4B723E1126B0006C00E14D75 /* DataImport.storyboard in Resources */ = {isa = PBXBuildFile; fileRef = 4B723DED26B0002B00E14D75 /* DataImport.storyboard */; };
		4B723E1226B0006E00E14D75 /* DataImport.swift in Sources */ = {isa = PBXBuildFile; fileRef = 4B723DEB26B0002B00E14D75 /* DataImport.swift */; };
		4B723E1326B0007A00E14D75 /* CSVLoginExporter.swift in Sources */ = {isa = PBXBuildFile; fileRef = 4B723DFD26B0002B00E14D75 /* CSVLoginExporter.swift */; };
		4B723E1926B000DC00E14D75 /* TemporaryFileCreator.swift in Sources */ = {isa = PBXBuildFile; fileRef = 4B723E1726B000DC00E14D75 /* TemporaryFileCreator.swift */; };
		4B78A86B26BB3ADD0071BB16 /* BrowserImportSummaryViewController.swift in Sources */ = {isa = PBXBuildFile; fileRef = 4B78A86A26BB3ADD0071BB16 /* BrowserImportSummaryViewController.swift */; };
		4B7A57CF279A4EF300B1C70E /* ChromePreferences.swift in Sources */ = {isa = PBXBuildFile; fileRef = 4B7A57CE279A4EF300B1C70E /* ChromePreferences.swift */; };
		4B7A60A1273E0BE400BBDFEB /* WKWebsiteDataStoreExtension.swift in Sources */ = {isa = PBXBuildFile; fileRef = 4B7A60A0273E0BE400BBDFEB /* WKWebsiteDataStoreExtension.swift */; };
		4B82E9B325B69E3E00656FE7 /* TrackerRadarKit in Frameworks */ = {isa = PBXBuildFile; productRef = 4B82E9B225B69E3E00656FE7 /* TrackerRadarKit */; };
		4B8A4DFF27C83B29005F40E8 /* SaveIdentityViewController.swift in Sources */ = {isa = PBXBuildFile; fileRef = 4B8A4DFE27C83B29005F40E8 /* SaveIdentityViewController.swift */; };
		4B8A4E0127C8447E005F40E8 /* SaveIdentityPopover.swift in Sources */ = {isa = PBXBuildFile; fileRef = 4B8A4E0027C8447E005F40E8 /* SaveIdentityPopover.swift */; };
		4B8AC93326B3B06300879451 /* EdgeDataImporter.swift in Sources */ = {isa = PBXBuildFile; fileRef = 4B8AC93226B3B06300879451 /* EdgeDataImporter.swift */; };
		4B8AC93526B3B2FD00879451 /* NSAlert+DataImport.swift in Sources */ = {isa = PBXBuildFile; fileRef = 4B8AC93426B3B2FD00879451 /* NSAlert+DataImport.swift */; };
		4B8AC93926B48A5100879451 /* FirefoxLoginReader.swift in Sources */ = {isa = PBXBuildFile; fileRef = 4B8AC93826B48A5100879451 /* FirefoxLoginReader.swift */; };
		4B8AC93B26B48ADF00879451 /* ASN1Parser.swift in Sources */ = {isa = PBXBuildFile; fileRef = 4B8AC93A26B48ADF00879451 /* ASN1Parser.swift */; };
		4B8AC93D26B49BE600879451 /* FirefoxLoginReaderTests.swift in Sources */ = {isa = PBXBuildFile; fileRef = 4B8AC93C26B49BE600879451 /* FirefoxLoginReaderTests.swift */; };
		4B8AD0B127A86D9200AE44D6 /* WKWebsiteDataStoreExtensionTests.swift in Sources */ = {isa = PBXBuildFile; fileRef = 4B8AD0B027A86D9200AE44D6 /* WKWebsiteDataStoreExtensionTests.swift */; };
		4B8D9062276D1D880078DB17 /* LocaleExtension.swift in Sources */ = {isa = PBXBuildFile; fileRef = 4B8D9061276D1D880078DB17 /* LocaleExtension.swift */; };
		4B92928B26670D1700AD2C21 /* BookmarksOutlineView.swift in Sources */ = {isa = PBXBuildFile; fileRef = 4B92928526670D1600AD2C21 /* BookmarksOutlineView.swift */; };
		4B92928C26670D1700AD2C21 /* OutlineSeparatorViewCell.swift in Sources */ = {isa = PBXBuildFile; fileRef = 4B92928626670D1600AD2C21 /* OutlineSeparatorViewCell.swift */; };
		4B92928D26670D1700AD2C21 /* BookmarkOutlineViewCell.swift in Sources */ = {isa = PBXBuildFile; fileRef = 4B92928726670D1600AD2C21 /* BookmarkOutlineViewCell.swift */; };
		4B92928E26670D1700AD2C21 /* BookmarkOutlineViewCell.xib in Resources */ = {isa = PBXBuildFile; fileRef = 4B92928826670D1600AD2C21 /* BookmarkOutlineViewCell.xib */; };
		4B92928F26670D1700AD2C21 /* BookmarkTableCellView.swift in Sources */ = {isa = PBXBuildFile; fileRef = 4B92928926670D1700AD2C21 /* BookmarkTableCellView.swift */; };
		4B92929026670D1700AD2C21 /* BookmarkTableCellView.xib in Resources */ = {isa = PBXBuildFile; fileRef = 4B92928A26670D1700AD2C21 /* BookmarkTableCellView.xib */; };
		4B92929B26670D2A00AD2C21 /* BookmarkOutlineViewDataSource.swift in Sources */ = {isa = PBXBuildFile; fileRef = 4B92929126670D2A00AD2C21 /* BookmarkOutlineViewDataSource.swift */; };
		4B92929C26670D2A00AD2C21 /* PasteboardFolder.swift in Sources */ = {isa = PBXBuildFile; fileRef = 4B92929226670D2A00AD2C21 /* PasteboardFolder.swift */; };
		4B92929D26670D2A00AD2C21 /* BookmarkNode.swift in Sources */ = {isa = PBXBuildFile; fileRef = 4B92929326670D2A00AD2C21 /* BookmarkNode.swift */; };
		4B92929E26670D2A00AD2C21 /* BookmarkSidebarTreeController.swift in Sources */ = {isa = PBXBuildFile; fileRef = 4B92929426670D2A00AD2C21 /* BookmarkSidebarTreeController.swift */; };
		4B92929F26670D2A00AD2C21 /* PasteboardBookmark.swift in Sources */ = {isa = PBXBuildFile; fileRef = 4B92929526670D2A00AD2C21 /* PasteboardBookmark.swift */; };
		4B9292A026670D2A00AD2C21 /* SpacerNode.swift in Sources */ = {isa = PBXBuildFile; fileRef = 4B92929626670D2A00AD2C21 /* SpacerNode.swift */; };
		4B9292A126670D2A00AD2C21 /* BookmarkTreeController.swift in Sources */ = {isa = PBXBuildFile; fileRef = 4B92929726670D2A00AD2C21 /* BookmarkTreeController.swift */; };
		4B9292A226670D2A00AD2C21 /* PseudoFolder.swift in Sources */ = {isa = PBXBuildFile; fileRef = 4B92929826670D2A00AD2C21 /* PseudoFolder.swift */; };
		4B9292A326670D2A00AD2C21 /* BookmarkManagedObject.swift in Sources */ = {isa = PBXBuildFile; fileRef = 4B92929926670D2A00AD2C21 /* BookmarkManagedObject.swift */; };
		4B9292A426670D2A00AD2C21 /* PasteboardWriting.swift in Sources */ = {isa = PBXBuildFile; fileRef = 4B92929A26670D2A00AD2C21 /* PasteboardWriting.swift */; };
		4B9292AA26670D3700AD2C21 /* Bookmark.xcmappingmodel in Sources */ = {isa = PBXBuildFile; fileRef = 4B9292A526670D3700AD2C21 /* Bookmark.xcmappingmodel */; };
		4B9292AB26670D3700AD2C21 /* BookmarkMigrationPolicy.swift in Sources */ = {isa = PBXBuildFile; fileRef = 4B9292A626670D3700AD2C21 /* BookmarkMigrationPolicy.swift */; };
		4B9292AC26670D3700AD2C21 /* Bookmark.xcdatamodeld in Sources */ = {isa = PBXBuildFile; fileRef = 4B9292A726670D3700AD2C21 /* Bookmark.xcdatamodeld */; };
		4B9292AF26670F5300AD2C21 /* NSOutlineViewExtensions.swift in Sources */ = {isa = PBXBuildFile; fileRef = 4B9292AE26670F5300AD2C21 /* NSOutlineViewExtensions.swift */; };
		4B9292BA2667103100AD2C21 /* BookmarkNodePathTests.swift in Sources */ = {isa = PBXBuildFile; fileRef = 4B9292B02667103000AD2C21 /* BookmarkNodePathTests.swift */; };
		4B9292BB2667103100AD2C21 /* BookmarkNodeTests.swift in Sources */ = {isa = PBXBuildFile; fileRef = 4B9292B12667103000AD2C21 /* BookmarkNodeTests.swift */; };
		4B9292BC2667103100AD2C21 /* BookmarkSidebarTreeControllerTests.swift in Sources */ = {isa = PBXBuildFile; fileRef = 4B9292B22667103000AD2C21 /* BookmarkSidebarTreeControllerTests.swift */; };
		4B9292BD2667103100AD2C21 /* BookmarkOutlineViewDataSourceTests.swift in Sources */ = {isa = PBXBuildFile; fileRef = 4B9292B32667103000AD2C21 /* BookmarkOutlineViewDataSourceTests.swift */; };
		4B9292BE2667103100AD2C21 /* PasteboardFolderTests.swift in Sources */ = {isa = PBXBuildFile; fileRef = 4B9292B42667103000AD2C21 /* PasteboardFolderTests.swift */; };
		4B9292BF2667103100AD2C21 /* TreeControllerTests.swift in Sources */ = {isa = PBXBuildFile; fileRef = 4B9292B52667103000AD2C21 /* TreeControllerTests.swift */; };
		4B9292C02667103100AD2C21 /* BookmarkManagedObjectTests.swift in Sources */ = {isa = PBXBuildFile; fileRef = 4B9292B62667103000AD2C21 /* BookmarkManagedObjectTests.swift */; };
		4B9292C12667103100AD2C21 /* BookmarkMigrationTests.swift in Sources */ = {isa = PBXBuildFile; fileRef = 4B9292B72667103000AD2C21 /* BookmarkMigrationTests.swift */; };
		4B9292C22667103100AD2C21 /* BookmarkTests.swift in Sources */ = {isa = PBXBuildFile; fileRef = 4B9292B82667103000AD2C21 /* BookmarkTests.swift */; };
		4B9292C32667103100AD2C21 /* PasteboardBookmarkTests.swift in Sources */ = {isa = PBXBuildFile; fileRef = 4B9292B92667103100AD2C21 /* PasteboardBookmarkTests.swift */; };
		4B9292C52667104B00AD2C21 /* CoreDataTestUtilities.swift in Sources */ = {isa = PBXBuildFile; fileRef = 4B9292C42667104B00AD2C21 /* CoreDataTestUtilities.swift */; };
		4B9292CE2667123700AD2C21 /* BrowserTabSelectionDelegate.swift in Sources */ = {isa = PBXBuildFile; fileRef = 4B9292C62667123700AD2C21 /* BrowserTabSelectionDelegate.swift */; };
		4B9292CF2667123700AD2C21 /* BookmarkManagementSidebarViewController.swift in Sources */ = {isa = PBXBuildFile; fileRef = 4B9292C72667123700AD2C21 /* BookmarkManagementSidebarViewController.swift */; };
		4B9292D02667123700AD2C21 /* BookmarkManagementSplitViewController.swift in Sources */ = {isa = PBXBuildFile; fileRef = 4B9292C82667123700AD2C21 /* BookmarkManagementSplitViewController.swift */; };
		4B9292D12667123700AD2C21 /* BookmarkTableRowView.swift in Sources */ = {isa = PBXBuildFile; fileRef = 4B9292C92667123700AD2C21 /* BookmarkTableRowView.swift */; };
		4B9292D22667123700AD2C21 /* AddFolderModalViewController.swift in Sources */ = {isa = PBXBuildFile; fileRef = 4B9292CA2667123700AD2C21 /* AddFolderModalViewController.swift */; };
		4B9292D32667123700AD2C21 /* AddBookmarkModalViewController.swift in Sources */ = {isa = PBXBuildFile; fileRef = 4B9292CB2667123700AD2C21 /* AddBookmarkModalViewController.swift */; };
		4B9292D42667123700AD2C21 /* BookmarkListViewController.swift in Sources */ = {isa = PBXBuildFile; fileRef = 4B9292CC2667123700AD2C21 /* BookmarkListViewController.swift */; };
		4B9292D52667123700AD2C21 /* BookmarkManagementDetailViewController.swift in Sources */ = {isa = PBXBuildFile; fileRef = 4B9292CD2667123700AD2C21 /* BookmarkManagementDetailViewController.swift */; };
		4B9292D72667124000AD2C21 /* NSPopUpButtonExtension.swift in Sources */ = {isa = PBXBuildFile; fileRef = 4B9292D62667124000AD2C21 /* NSPopUpButtonExtension.swift */; };
		4B9292D92667124B00AD2C21 /* BookmarkListTreeControllerDataSource.swift in Sources */ = {isa = PBXBuildFile; fileRef = 4B9292D82667124B00AD2C21 /* BookmarkListTreeControllerDataSource.swift */; };
		4B9292DB2667125D00AD2C21 /* ContextualMenu.swift in Sources */ = {isa = PBXBuildFile; fileRef = 4B9292DA2667125D00AD2C21 /* ContextualMenu.swift */; };
		4B980E212817604000282EE1 /* NSNotificationName+Debug.swift in Sources */ = {isa = PBXBuildFile; fileRef = 4B980E202817604000282EE1 /* NSNotificationName+Debug.swift */; };
		4BA1A69B258B076900F6F690 /* FileStore.swift in Sources */ = {isa = PBXBuildFile; fileRef = 4BA1A69A258B076900F6F690 /* FileStore.swift */; };
		4BA1A6A0258B079600F6F690 /* DataEncryption.swift in Sources */ = {isa = PBXBuildFile; fileRef = 4BA1A69F258B079600F6F690 /* DataEncryption.swift */; };
		4BA1A6A5258B07DF00F6F690 /* EncryptedValueTransformer.swift in Sources */ = {isa = PBXBuildFile; fileRef = 4BA1A6A4258B07DF00F6F690 /* EncryptedValueTransformer.swift */; };
		4BA1A6B3258B080A00F6F690 /* EncryptionKeyGeneration.swift in Sources */ = {isa = PBXBuildFile; fileRef = 4BA1A6B2258B080A00F6F690 /* EncryptionKeyGeneration.swift */; };
		4BA1A6B8258B081600F6F690 /* EncryptionKeyStoring.swift in Sources */ = {isa = PBXBuildFile; fileRef = 4BA1A6B7258B081600F6F690 /* EncryptionKeyStoring.swift */; };
		4BA1A6BD258B082300F6F690 /* EncryptionKeyStore.swift in Sources */ = {isa = PBXBuildFile; fileRef = 4BA1A6BC258B082300F6F690 /* EncryptionKeyStore.swift */; };
		4BA1A6C2258B0A1300F6F690 /* ContiguousBytesExtension.swift in Sources */ = {isa = PBXBuildFile; fileRef = 4BA1A6C1258B0A1300F6F690 /* ContiguousBytesExtension.swift */; };
		4BA1A6D9258C0CB300F6F690 /* DataEncryptionTests.swift in Sources */ = {isa = PBXBuildFile; fileRef = 4BA1A6D8258C0CB300F6F690 /* DataEncryptionTests.swift */; };
		4BA1A6DE258C100A00F6F690 /* FileStoreTests.swift in Sources */ = {isa = PBXBuildFile; fileRef = 4BA1A6DD258C100A00F6F690 /* FileStoreTests.swift */; };
		4BA1A6E6258C270800F6F690 /* EncryptionKeyGeneratorTests.swift in Sources */ = {isa = PBXBuildFile; fileRef = 4BA1A6E5258C270800F6F690 /* EncryptionKeyGeneratorTests.swift */; };
		4BA1A6F6258C4F9600F6F690 /* EncryptionMocks.swift in Sources */ = {isa = PBXBuildFile; fileRef = 4BA1A6F5258C4F9600F6F690 /* EncryptionMocks.swift */; };
		4BA1A6FE258C5C1300F6F690 /* EncryptedValueTransformerTests.swift in Sources */ = {isa = PBXBuildFile; fileRef = 4BA1A6FD258C5C1300F6F690 /* EncryptedValueTransformerTests.swift */; };
		4BA7C91627695EA500FEBA8E /* MacWaitlistRequestTests.swift in Sources */ = {isa = PBXBuildFile; fileRef = 4BA7C91527695EA500FEBA8E /* MacWaitlistRequestTests.swift */; };
		4BA7C91B276984AF00FEBA8E /* MacWaitlistLockScreenViewModelTests.swift in Sources */ = {isa = PBXBuildFile; fileRef = 4BA7C91A276984AF00FEBA8E /* MacWaitlistLockScreenViewModelTests.swift */; };
		4BB6CE5F26B77ED000EC5860 /* Cryptography.swift in Sources */ = {isa = PBXBuildFile; fileRef = 4BB6CE5E26B77ED000EC5860 /* Cryptography.swift */; };
		4BB88B4525B7B55C006F6B06 /* DebugUserScript.swift in Sources */ = {isa = PBXBuildFile; fileRef = 4BB88B4425B7B55C006F6B06 /* DebugUserScript.swift */; };
		4BB88B4A25B7B690006F6B06 /* SequenceExtensions.swift in Sources */ = {isa = PBXBuildFile; fileRef = 4BB88B4925B7B690006F6B06 /* SequenceExtensions.swift */; };
		4BB88B5025B7BA2B006F6B06 /* TabInstrumentation.swift in Sources */ = {isa = PBXBuildFile; fileRef = 4BB88B4F25B7BA2B006F6B06 /* TabInstrumentation.swift */; };
		4BB88B5B25B7BA50006F6B06 /* Instruments.swift in Sources */ = {isa = PBXBuildFile; fileRef = 4BB88B5A25B7BA50006F6B06 /* Instruments.swift */; };
		4BB99CFE26FE191E001E4761 /* FirefoxBookmarksReader.swift in Sources */ = {isa = PBXBuildFile; fileRef = 4BB99CF526FE191E001E4761 /* FirefoxBookmarksReader.swift */; };
		4BB99CFF26FE191E001E4761 /* BookmarkImport.swift in Sources */ = {isa = PBXBuildFile; fileRef = 4BB99CF626FE191E001E4761 /* BookmarkImport.swift */; };
		4BB99D0026FE191E001E4761 /* CoreDataBookmarkImporter.swift in Sources */ = {isa = PBXBuildFile; fileRef = 4BB99CF726FE191E001E4761 /* CoreDataBookmarkImporter.swift */; };
		4BB99D0126FE191E001E4761 /* ChromiumBookmarksReader.swift in Sources */ = {isa = PBXBuildFile; fileRef = 4BB99CF926FE191E001E4761 /* ChromiumBookmarksReader.swift */; };
		4BB99D0226FE191E001E4761 /* ImportedBookmarks.swift in Sources */ = {isa = PBXBuildFile; fileRef = 4BB99CFA26FE191E001E4761 /* ImportedBookmarks.swift */; };
		4BB99D0326FE191E001E4761 /* SafariBookmarksReader.swift in Sources */ = {isa = PBXBuildFile; fileRef = 4BB99CFC26FE191E001E4761 /* SafariBookmarksReader.swift */; };
		4BB99D0426FE191E001E4761 /* SafariDataImporter.swift in Sources */ = {isa = PBXBuildFile; fileRef = 4BB99CFD26FE191E001E4761 /* SafariDataImporter.swift */; };
		4BB99D0626FE1979001E4761 /* RequestFilePermissionViewController.swift in Sources */ = {isa = PBXBuildFile; fileRef = 4BB99D0526FE1979001E4761 /* RequestFilePermissionViewController.swift */; };
		4BB99D0F26FE1A84001E4761 /* ChromiumBookmarksReaderTests.swift in Sources */ = {isa = PBXBuildFile; fileRef = 4BB99D0C26FE1A83001E4761 /* ChromiumBookmarksReaderTests.swift */; };
		4BB99D1026FE1A84001E4761 /* FirefoxBookmarksReaderTests.swift in Sources */ = {isa = PBXBuildFile; fileRef = 4BB99D0D26FE1A83001E4761 /* FirefoxBookmarksReaderTests.swift */; };
		4BB99D1126FE1A84001E4761 /* SafariBookmarksReaderTests.swift in Sources */ = {isa = PBXBuildFile; fileRef = 4BB99D0E26FE1A84001E4761 /* SafariBookmarksReaderTests.swift */; };
		4BBC16A027C4859400E00A38 /* DeviceAuthenticationService.swift in Sources */ = {isa = PBXBuildFile; fileRef = 4BBC169F27C4859400E00A38 /* DeviceAuthenticationService.swift */; };
		4BBC16A227C485BC00E00A38 /* DeviceIdleStateDetector.swift in Sources */ = {isa = PBXBuildFile; fileRef = 4BBC16A127C485BC00E00A38 /* DeviceIdleStateDetector.swift */; };
		4BBC16A527C488C900E00A38 /* DeviceAuthenticatorTests.swift in Sources */ = {isa = PBXBuildFile; fileRef = 4BBC16A427C488C900E00A38 /* DeviceAuthenticatorTests.swift */; };
		4BBE0AA727B9B027003B37A8 /* PopUpButton.swift in Sources */ = {isa = PBXBuildFile; fileRef = 4BBE0AA627B9B027003B37A8 /* PopUpButton.swift */; };
		4BBF0915282DD40100EE1418 /* TemporaryFileHandler.swift in Sources */ = {isa = PBXBuildFile; fileRef = 4BBF0914282DD40100EE1418 /* TemporaryFileHandler.swift */; };
		4BBF0917282DD6EF00EE1418 /* TemporaryFileHandlerTests.swift in Sources */ = {isa = PBXBuildFile; fileRef = 4BBF0916282DD6EF00EE1418 /* TemporaryFileHandlerTests.swift */; };
		4BBF09232830812900EE1418 /* FileSystemDSL.swift in Sources */ = {isa = PBXBuildFile; fileRef = 4BBF09222830812900EE1418 /* FileSystemDSL.swift */; };
		4BBF0925283083EC00EE1418 /* FileSystemDSLTests.swift in Sources */ = {isa = PBXBuildFile; fileRef = 4BBF0924283083EC00EE1418 /* FileSystemDSLTests.swift */; };
		4BC68A702759AE490029A586 /* Waitlist.storyboard in Resources */ = {isa = PBXBuildFile; fileRef = 4BC68A6F2759AE490029A586 /* Waitlist.storyboard */; };
		4BC68A722759B2140029A586 /* Waitlist.swift in Sources */ = {isa = PBXBuildFile; fileRef = 4BC68A712759B2140029A586 /* Waitlist.swift */; };
		4BDFA4AE27BF19E500648192 /* ToggleableScrollView.swift in Sources */ = {isa = PBXBuildFile; fileRef = 4BDFA4AD27BF19E500648192 /* ToggleableScrollView.swift */; };
		4BE0DF06267819A1006337B7 /* NSStoryboardExtension.swift in Sources */ = {isa = PBXBuildFile; fileRef = 4BE0DF0426781961006337B7 /* NSStoryboardExtension.swift */; };
		4BE4005327CF3DC3007D3161 /* SavePaymentMethodPopover.swift in Sources */ = {isa = PBXBuildFile; fileRef = 4BE4005227CF3DC3007D3161 /* SavePaymentMethodPopover.swift */; };
		4BE4005527CF3F19007D3161 /* SavePaymentMethodViewController.swift in Sources */ = {isa = PBXBuildFile; fileRef = 4BE4005427CF3F19007D3161 /* SavePaymentMethodViewController.swift */; };
		4BE53374286E39F10019DBFD /* ChromiumKeychainPrompt.swift in Sources */ = {isa = PBXBuildFile; fileRef = 4BE53373286E39F10019DBFD /* ChromiumKeychainPrompt.swift */; };
		4BE65474271FCD40008D1D63 /* PasswordManagementIdentityItemView.swift in Sources */ = {isa = PBXBuildFile; fileRef = 4BE6546E271FCD40008D1D63 /* PasswordManagementIdentityItemView.swift */; };
		4BE65476271FCD41008D1D63 /* PasswordManagementCreditCardItemView.swift in Sources */ = {isa = PBXBuildFile; fileRef = 4BE65470271FCD40008D1D63 /* PasswordManagementCreditCardItemView.swift */; };
		4BE65477271FCD41008D1D63 /* PasswordManagementLoginItemView.swift in Sources */ = {isa = PBXBuildFile; fileRef = 4BE65471271FCD40008D1D63 /* PasswordManagementLoginItemView.swift */; };
		4BE65478271FCD41008D1D63 /* PasswordManagementNoteItemView.swift in Sources */ = {isa = PBXBuildFile; fileRef = 4BE65472271FCD40008D1D63 /* PasswordManagementNoteItemView.swift */; };
		4BE65479271FCD41008D1D63 /* EditableTextView.swift in Sources */ = {isa = PBXBuildFile; fileRef = 4BE65473271FCD40008D1D63 /* EditableTextView.swift */; };
		4BE6547E271FCD4D008D1D63 /* PasswordManagementIdentityModel.swift in Sources */ = {isa = PBXBuildFile; fileRef = 4BE6547A271FCD4D008D1D63 /* PasswordManagementIdentityModel.swift */; };
		4BE6547F271FCD4D008D1D63 /* PasswordManagementCreditCardModel.swift in Sources */ = {isa = PBXBuildFile; fileRef = 4BE6547B271FCD4D008D1D63 /* PasswordManagementCreditCardModel.swift */; };
		4BE65480271FCD4D008D1D63 /* PasswordManagementLoginModel.swift in Sources */ = {isa = PBXBuildFile; fileRef = 4BE6547C271FCD4D008D1D63 /* PasswordManagementLoginModel.swift */; };
		4BE65481271FCD4D008D1D63 /* PasswordManagementNoteModel.swift in Sources */ = {isa = PBXBuildFile; fileRef = 4BE6547D271FCD4D008D1D63 /* PasswordManagementNoteModel.swift */; };
		4BE65485271FCD7B008D1D63 /* LoginFaviconView.swift in Sources */ = {isa = PBXBuildFile; fileRef = 4BE65484271FCD7B008D1D63 /* LoginFaviconView.swift */; };
		4BEF0E6827641A0E00AF7C58 /* MacWaitlistLockScreenViewController.swift in Sources */ = {isa = PBXBuildFile; fileRef = 4BEF0E6627641A0E00AF7C58 /* MacWaitlistLockScreenViewController.swift */; };
		4BEF0E6A276676A500AF7C58 /* WaitlistRequest.swift in Sources */ = {isa = PBXBuildFile; fileRef = 4BEF0E69276676A500AF7C58 /* WaitlistRequest.swift */; };
		4BEF0E6C276676AB00AF7C58 /* MacWaitlistStore.swift in Sources */ = {isa = PBXBuildFile; fileRef = 4BEF0E6B276676AB00AF7C58 /* MacWaitlistStore.swift */; };
		4BEF0E722766B11200AF7C58 /* MacWaitlistLockScreenViewModel.swift in Sources */ = {isa = PBXBuildFile; fileRef = 4BEF0E712766B11200AF7C58 /* MacWaitlistLockScreenViewModel.swift */; };
		4BF01C00272AE74C00884A61 /* CountryList.swift in Sources */ = {isa = PBXBuildFile; fileRef = 4BE65482271FCD53008D1D63 /* CountryList.swift */; };
		4BF4951826C08395000547B8 /* ThirdPartyBrowserTests.swift in Sources */ = {isa = PBXBuildFile; fileRef = 4BF4951726C08395000547B8 /* ThirdPartyBrowserTests.swift */; };
		4BF4EA5027C71F26004E57C4 /* PasswordManagementListSectionTests.swift in Sources */ = {isa = PBXBuildFile; fileRef = 4BF4EA4F27C71F26004E57C4 /* PasswordManagementListSectionTests.swift */; };
		7B1E819E27C8874900FF0E60 /* ContentOverlayPopover.swift in Sources */ = {isa = PBXBuildFile; fileRef = 7B1E819B27C8874900FF0E60 /* ContentOverlayPopover.swift */; };
		7B1E819F27C8874900FF0E60 /* ContentOverlay.storyboard in Resources */ = {isa = PBXBuildFile; fileRef = 7B1E819C27C8874900FF0E60 /* ContentOverlay.storyboard */; };
		7B1E81A027C8874900FF0E60 /* ContentOverlayViewController.swift in Sources */ = {isa = PBXBuildFile; fileRef = 7B1E819D27C8874900FF0E60 /* ContentOverlayViewController.swift */; };
		7B4CE8E726F02135009134B1 /* TabBarTests.swift in Sources */ = {isa = PBXBuildFile; fileRef = 7B4CE8E626F02134009134B1 /* TabBarTests.swift */; };
		7BA4727D26F01BC400EAA165 /* CoreDataTestUtilities.swift in Sources */ = {isa = PBXBuildFile; fileRef = 4B9292C42667104B00AD2C21 /* CoreDataTestUtilities.swift */; };
		8511E18425F82B34002F516B /* 01_Fire_really_small.json in Resources */ = {isa = PBXBuildFile; fileRef = 8511E18325F82B34002F516B /* 01_Fire_really_small.json */; };
		853014D625E671A000FB8205 /* PageObserverUserScript.swift in Sources */ = {isa = PBXBuildFile; fileRef = 853014D525E671A000FB8205 /* PageObserverUserScript.swift */; };
		85308E25267FC9F2001ABD76 /* NSAlertExtension.swift in Sources */ = {isa = PBXBuildFile; fileRef = 85308E24267FC9F2001ABD76 /* NSAlertExtension.swift */; };
		85378D9C274E61B8007C5CBF /* MessageViews.storyboard in Resources */ = {isa = PBXBuildFile; fileRef = 85378D9B274E61B8007C5CBF /* MessageViews.storyboard */; };
		85378D9E274E664C007C5CBF /* PopoverMessageViewController.swift in Sources */ = {isa = PBXBuildFile; fileRef = 85378D9D274E664C007C5CBF /* PopoverMessageViewController.swift */; };
		85378DA0274E6F42007C5CBF /* NSNotificationName+EmailManager.swift in Sources */ = {isa = PBXBuildFile; fileRef = 85378D9F274E6F42007C5CBF /* NSNotificationName+EmailManager.swift */; };
		85378DA2274E7F25007C5CBF /* EmailManagerRequestDelegate.swift in Sources */ = {isa = PBXBuildFile; fileRef = 85378DA1274E7F25007C5CBF /* EmailManagerRequestDelegate.swift */; };
		8546DE6225C03056000CA5E1 /* UserAgentTests.swift in Sources */ = {isa = PBXBuildFile; fileRef = 8546DE6125C03056000CA5E1 /* UserAgentTests.swift */; };
		85480F8A25CDC360009424E3 /* MainMenu.storyboard in Resources */ = {isa = PBXBuildFile; fileRef = 85480F8925CDC360009424E3 /* MainMenu.storyboard */; };
		85480FBB25D181CB009424E3 /* ConfigurationDownloading.swift in Sources */ = {isa = PBXBuildFile; fileRef = 85480FBA25D181CB009424E3 /* ConfigurationDownloading.swift */; };
		85480FCF25D1AA22009424E3 /* ConfigurationStoring.swift in Sources */ = {isa = PBXBuildFile; fileRef = 85480FCE25D1AA22009424E3 /* ConfigurationStoring.swift */; };
		85589E7F27BBB8630038AD11 /* AddEditFavoriteViewController.swift in Sources */ = {isa = PBXBuildFile; fileRef = 85589E7927BBB8620038AD11 /* AddEditFavoriteViewController.swift */; };
		85589E8027BBB8630038AD11 /* AddEditFavoriteWindow.swift in Sources */ = {isa = PBXBuildFile; fileRef = 85589E7A27BBB8620038AD11 /* AddEditFavoriteWindow.swift */; };
		85589E8127BBB8630038AD11 /* HomePage.storyboard in Resources */ = {isa = PBXBuildFile; fileRef = 85589E7B27BBB8630038AD11 /* HomePage.storyboard */; };
		85589E8227BBB8630038AD11 /* HomePageView.swift in Sources */ = {isa = PBXBuildFile; fileRef = 85589E7C27BBB8630038AD11 /* HomePageView.swift */; };
		85589E8327BBB8630038AD11 /* HomePageViewController.swift in Sources */ = {isa = PBXBuildFile; fileRef = 85589E7D27BBB8630038AD11 /* HomePageViewController.swift */; };
		85589E8727BBB8F20038AD11 /* HomePageFavoritesModel.swift in Sources */ = {isa = PBXBuildFile; fileRef = 85589E8627BBB8F20038AD11 /* HomePageFavoritesModel.swift */; };
		85589E8B27BBBADC0038AD11 /* ColorExtensions.swift in Sources */ = {isa = PBXBuildFile; fileRef = 85589E8A27BBBADC0038AD11 /* ColorExtensions.swift */; };
		85589E8D27BBBB870038AD11 /* NavigationBar.storyboard in Resources */ = {isa = PBXBuildFile; fileRef = 85589E8C27BBBB870038AD11 /* NavigationBar.storyboard */; };
		85589E8F27BBBBF10038AD11 /* Main.storyboard in Resources */ = {isa = PBXBuildFile; fileRef = 85589E8E27BBBBF10038AD11 /* Main.storyboard */; };
		85589E9127BFB9810038AD11 /* HomePageRecentlyVisitedModel.swift in Sources */ = {isa = PBXBuildFile; fileRef = 85589E9027BFB9810038AD11 /* HomePageRecentlyVisitedModel.swift */; };
		85589E9427BFE1E70038AD11 /* FavoritesView.swift in Sources */ = {isa = PBXBuildFile; fileRef = 85589E9327BFE1E70038AD11 /* FavoritesView.swift */; };
		85589E9627BFE25D0038AD11 /* FailedAssertionView.swift in Sources */ = {isa = PBXBuildFile; fileRef = 85589E9527BFE25D0038AD11 /* FailedAssertionView.swift */; };
		85589E9827BFE2DA0038AD11 /* HoverButton.swift in Sources */ = {isa = PBXBuildFile; fileRef = 85589E9727BFE2DA0038AD11 /* HoverButton.swift */; };
		85589E9A27BFE3C30038AD11 /* FaviconView.swift in Sources */ = {isa = PBXBuildFile; fileRef = 85589E9927BFE3C30038AD11 /* FaviconView.swift */; };
		85589E9E27BFE4500038AD11 /* DefaultBrowserPromptView.swift in Sources */ = {isa = PBXBuildFile; fileRef = 85589E9D27BFE4500038AD11 /* DefaultBrowserPromptView.swift */; };
		85589EA027BFE60E0038AD11 /* MoreOrLessView.swift in Sources */ = {isa = PBXBuildFile; fileRef = 85589E9F27BFE60E0038AD11 /* MoreOrLessView.swift */; };
		85625994269C8F9600EE44BC /* PasswordManager.storyboard in Resources */ = {isa = PBXBuildFile; fileRef = 85625993269C8F9600EE44BC /* PasswordManager.storyboard */; };
		85625996269C953C00EE44BC /* PasswordManagementViewController.swift in Sources */ = {isa = PBXBuildFile; fileRef = 85625995269C953C00EE44BC /* PasswordManagementViewController.swift */; };
		85625998269C9C5F00EE44BC /* PasswordManagementPopover.swift in Sources */ = {isa = PBXBuildFile; fileRef = 85625997269C9C5F00EE44BC /* PasswordManagementPopover.swift */; };
		8562599A269CA0A600EE44BC /* NSRectExtension.swift in Sources */ = {isa = PBXBuildFile; fileRef = 85625999269CA0A600EE44BC /* NSRectExtension.swift */; };
		856C98A6256EB59600A22F1F /* MenuItemSelectors.swift in Sources */ = {isa = PBXBuildFile; fileRef = 856C98A5256EB59600A22F1F /* MenuItemSelectors.swift */; };
		856C98D52570116900A22F1F /* NSWindow+Toast.swift in Sources */ = {isa = PBXBuildFile; fileRef = 856C98D42570116900A22F1F /* NSWindow+Toast.swift */; };
		856C98DF257014BD00A22F1F /* FileDownloadManager.swift in Sources */ = {isa = PBXBuildFile; fileRef = 856C98DE257014BD00A22F1F /* FileDownloadManager.swift */; };
		856CADF0271710F400E79BB0 /* HoverUserScript.swift in Sources */ = {isa = PBXBuildFile; fileRef = 856CADEF271710F400E79BB0 /* HoverUserScript.swift */; };
		85707F22276A32B600DC0649 /* CallToAction.swift in Sources */ = {isa = PBXBuildFile; fileRef = 85707F21276A32B600DC0649 /* CallToAction.swift */; };
		85707F24276A332A00DC0649 /* OnboardingButtonStyles.swift in Sources */ = {isa = PBXBuildFile; fileRef = 85707F23276A332A00DC0649 /* OnboardingButtonStyles.swift */; };
		85707F26276A335700DC0649 /* Onboarding.swift in Sources */ = {isa = PBXBuildFile; fileRef = 85707F25276A335700DC0649 /* Onboarding.swift */; };
		85707F28276A34D900DC0649 /* DaxSpeech.swift in Sources */ = {isa = PBXBuildFile; fileRef = 85707F27276A34D900DC0649 /* DaxSpeech.swift */; };
		85707F2A276A35FE00DC0649 /* ActionSpeech.swift in Sources */ = {isa = PBXBuildFile; fileRef = 85707F29276A35FE00DC0649 /* ActionSpeech.swift */; };
		85707F2C276A364E00DC0649 /* OnboardingFlow.swift in Sources */ = {isa = PBXBuildFile; fileRef = 85707F2B276A364E00DC0649 /* OnboardingFlow.swift */; };
		85707F2E276A394C00DC0649 /* ViewExtensions.swift in Sources */ = {isa = PBXBuildFile; fileRef = 85707F2D276A394C00DC0649 /* ViewExtensions.swift */; };
		85707F31276A7DCA00DC0649 /* OnboardingViewModel.swift in Sources */ = {isa = PBXBuildFile; fileRef = 85707F30276A7DCA00DC0649 /* OnboardingViewModel.swift */; };
		85799C1825DEBB3F0007EC87 /* Logging.swift in Sources */ = {isa = PBXBuildFile; fileRef = 85799C1725DEBB3F0007EC87 /* Logging.swift */; };
		857FFEC027D239DC00415E7A /* HyperLink.swift in Sources */ = {isa = PBXBuildFile; fileRef = 857FFEBF27D239DC00415E7A /* HyperLink.swift */; };
		8585B63826D6E66C00C1416F /* ButtonStyles.swift in Sources */ = {isa = PBXBuildFile; fileRef = 8585B63726D6E66C00C1416F /* ButtonStyles.swift */; };
		8589063A267BCD8E00D23B0D /* SaveCredentialsPopover.swift in Sources */ = {isa = PBXBuildFile; fileRef = 85890639267BCD8E00D23B0D /* SaveCredentialsPopover.swift */; };
		8589063C267BCDC000D23B0D /* SaveCredentialsViewController.swift in Sources */ = {isa = PBXBuildFile; fileRef = 8589063B267BCDC000D23B0D /* SaveCredentialsViewController.swift */; };
		858A797F26A79EAA00A75A42 /* UserText+PasswordManager.swift in Sources */ = {isa = PBXBuildFile; fileRef = 858A797E26A79EAA00A75A42 /* UserText+PasswordManager.swift */; };
		858A798326A8B75F00A75A42 /* CopyHandler.swift in Sources */ = {isa = PBXBuildFile; fileRef = 858A798226A8B75F00A75A42 /* CopyHandler.swift */; };
		858A798526A8BB5D00A75A42 /* NSTextViewExtension.swift in Sources */ = {isa = PBXBuildFile; fileRef = 858A798426A8BB5D00A75A42 /* NSTextViewExtension.swift */; };
		858A798826A99DBE00A75A42 /* PasswordManagementItemListModelTests.swift in Sources */ = {isa = PBXBuildFile; fileRef = 858A798726A99DBE00A75A42 /* PasswordManagementItemListModelTests.swift */; };
		858A798A26A9B35E00A75A42 /* PasswordManagementItemModelTests.swift in Sources */ = {isa = PBXBuildFile; fileRef = 858A798926A9B35E00A75A42 /* PasswordManagementItemModelTests.swift */; };
		859E7D6B27453BF3009C2B69 /* BookmarksExporter.swift in Sources */ = {isa = PBXBuildFile; fileRef = 859E7D6A27453BF3009C2B69 /* BookmarksExporter.swift */; };
		859E7D6D274548F2009C2B69 /* BookmarksExporterTests.swift in Sources */ = {isa = PBXBuildFile; fileRef = 859E7D6C274548F2009C2B69 /* BookmarksExporterTests.swift */; };
		85A0116925AF1D8900FA6A0C /* FindInPageViewController.swift in Sources */ = {isa = PBXBuildFile; fileRef = 85A0116825AF1D8900FA6A0C /* FindInPageViewController.swift */; };
		85A0117425AF2EDF00FA6A0C /* FindInPage.storyboard in Resources */ = {isa = PBXBuildFile; fileRef = 85A0117325AF2EDF00FA6A0C /* FindInPage.storyboard */; };
		85A0118225AF60E700FA6A0C /* FindInPageModel.swift in Sources */ = {isa = PBXBuildFile; fileRef = 85A0118125AF60E700FA6A0C /* FindInPageModel.swift */; };
		85A011EA25B4D4CA00FA6A0C /* FindInPageUserScript.swift in Sources */ = {isa = PBXBuildFile; fileRef = 85A011E925B4D4CA00FA6A0C /* FindInPageUserScript.swift */; };
		85AC3AEF25D5CE9800C7D2AA /* UserScripts.swift in Sources */ = {isa = PBXBuildFile; fileRef = 85AC3AEE25D5CE9800C7D2AA /* UserScripts.swift */; };
		85AC3AF725D5DBFD00C7D2AA /* DataExtension.swift in Sources */ = {isa = PBXBuildFile; fileRef = 85AC3AF625D5DBFD00C7D2AA /* DataExtension.swift */; };
		85AC3B0525D6B1D800C7D2AA /* ScriptSourceProviding.swift in Sources */ = {isa = PBXBuildFile; fileRef = 85AC3B0425D6B1D800C7D2AA /* ScriptSourceProviding.swift */; };
		85AC3B1725D9BC1A00C7D2AA /* ConfigurationDownloaderTests.swift in Sources */ = {isa = PBXBuildFile; fileRef = 85AC3B1625D9BC1A00C7D2AA /* ConfigurationDownloaderTests.swift */; };
		85AC3B3525DA82A600C7D2AA /* DataTaskProviding.swift in Sources */ = {isa = PBXBuildFile; fileRef = 85AC3B3425DA82A600C7D2AA /* DataTaskProviding.swift */; };
		85AC3B4925DAC9BD00C7D2AA /* ConfigurationStorageTests.swift in Sources */ = {isa = PBXBuildFile; fileRef = 85AC3B4825DAC9BD00C7D2AA /* ConfigurationStorageTests.swift */; };
		85AC7AD927BD625000FFB69B /* HomePageAssets.xcassets in Resources */ = {isa = PBXBuildFile; fileRef = 85AC7AD827BD625000FFB69B /* HomePageAssets.xcassets */; };
		85AC7ADB27BD628400FFB69B /* HomePage.swift in Sources */ = {isa = PBXBuildFile; fileRef = 85AC7ADA27BD628400FFB69B /* HomePage.swift */; };
		85AC7ADD27BEB6EE00FFB69B /* HomePageDefaultBrowserModel.swift in Sources */ = {isa = PBXBuildFile; fileRef = 85AC7ADC27BEB6EE00FFB69B /* HomePageDefaultBrowserModel.swift */; };
		85AE2FF224A33A2D002D507F /* WebKit.framework in Frameworks */ = {isa = PBXBuildFile; fileRef = 85AE2FF124A33A2D002D507F /* WebKit.framework */; };
		85B7184A27677C2D00B4277F /* Onboarding.storyboard in Resources */ = {isa = PBXBuildFile; fileRef = 85B7184927677C2D00B4277F /* Onboarding.storyboard */; };
		85B7184C27677C6500B4277F /* OnboardingViewController.swift in Sources */ = {isa = PBXBuildFile; fileRef = 85B7184B27677C6500B4277F /* OnboardingViewController.swift */; };
		85B7184E27677CBB00B4277F /* RootView.swift in Sources */ = {isa = PBXBuildFile; fileRef = 85B7184D27677CBB00B4277F /* RootView.swift */; };
		85C48CCC278D808F00D3263E /* NSAttributedStringExtension.swift in Sources */ = {isa = PBXBuildFile; fileRef = 85C48CCB278D808F00D3263E /* NSAttributedStringExtension.swift */; };
		85C48CD127908C1000D3263E /* BrowserImportMoreInfoViewController.swift in Sources */ = {isa = PBXBuildFile; fileRef = 85C48CD027908C1000D3263E /* BrowserImportMoreInfoViewController.swift */; };
		85C5991B27D10CF000E605B2 /* FireAnimationView.swift in Sources */ = {isa = PBXBuildFile; fileRef = 85C5991A27D10CF000E605B2 /* FireAnimationView.swift */; };
		85C6A29625CC1FFD00EEB5F1 /* UserDefaultsWrapper.swift in Sources */ = {isa = PBXBuildFile; fileRef = 85C6A29525CC1FFD00EEB5F1 /* UserDefaultsWrapper.swift */; };
		85CC1D7B26A05ECF0062F04E /* PasswordManagementItemListModel.swift in Sources */ = {isa = PBXBuildFile; fileRef = 85CC1D7A26A05ECF0062F04E /* PasswordManagementItemListModel.swift */; };
		85CC1D7D26A05F250062F04E /* PasswordManagementItemModel.swift in Sources */ = {isa = PBXBuildFile; fileRef = 85CC1D7C26A05F250062F04E /* PasswordManagementItemModel.swift */; };
		85D33F1225C82EB3002B91A6 /* ConfigurationManager.swift in Sources */ = {isa = PBXBuildFile; fileRef = 85D33F1125C82EB3002B91A6 /* ConfigurationManager.swift */; };
		85D438B6256E7C9E00F3BAF8 /* ContextMenuUserScript.swift in Sources */ = {isa = PBXBuildFile; fileRef = 85D438B5256E7C9E00F3BAF8 /* ContextMenuUserScript.swift */; };
		85D885B026A590A90077C374 /* NSNotificationName+PasswordManager.swift in Sources */ = {isa = PBXBuildFile; fileRef = 85D885AF26A590A90077C374 /* NSNotificationName+PasswordManager.swift */; };
		85D885B326A5A9DE0077C374 /* NSAlert+PasswordManager.swift in Sources */ = {isa = PBXBuildFile; fileRef = 85D885B226A5A9DE0077C374 /* NSAlert+PasswordManager.swift */; };
		85F0FF1327CFAB04001C7C6E /* RecentlyVisitedView.swift in Sources */ = {isa = PBXBuildFile; fileRef = 85F0FF1227CFAB04001C7C6E /* RecentlyVisitedView.swift */; };
		85F1B0C925EF9759004792B6 /* URLEventHandlerTests.swift in Sources */ = {isa = PBXBuildFile; fileRef = 85F1B0C825EF9759004792B6 /* URLEventHandlerTests.swift */; };
		85F487B5276A8F2E003CE668 /* OnboardingTests.swift in Sources */ = {isa = PBXBuildFile; fileRef = 85F487B4276A8F2E003CE668 /* OnboardingTests.swift */; };
		85F69B3C25EDE81F00978E59 /* URLExtensionTests.swift in Sources */ = {isa = PBXBuildFile; fileRef = 85F69B3B25EDE81F00978E59 /* URLExtensionTests.swift */; };
		85FF55C825F82E4F00E2AB99 /* Lottie in Frameworks */ = {isa = PBXBuildFile; productRef = 85FF55C725F82E4F00E2AB99 /* Lottie */; };
		9807F645278CA16F00E1547B /* BrowserServicesKit in Frameworks */ = {isa = PBXBuildFile; productRef = 9807F644278CA16F00E1547B /* BrowserServicesKit */; };
		9812D895276CEDA5004B6181 /* ContentBlockerRulesLists.swift in Sources */ = {isa = PBXBuildFile; fileRef = 9812D894276CEDA5004B6181 /* ContentBlockerRulesLists.swift */; };
		9826B0A02747DF3D0092F683 /* ContentBlocking.swift in Sources */ = {isa = PBXBuildFile; fileRef = 9826B09F2747DF3D0092F683 /* ContentBlocking.swift */; };
		9826B0A22747DFEB0092F683 /* AppPrivacyConfigurationDataProvider.swift in Sources */ = {isa = PBXBuildFile; fileRef = 9826B0A12747DFEB0092F683 /* AppPrivacyConfigurationDataProvider.swift */; };
		9833912F27AAA3CE00DAF119 /* AppTrackerDataSetProvider.swift in Sources */ = {isa = PBXBuildFile; fileRef = 9833912E27AAA3CE00DAF119 /* AppTrackerDataSetProvider.swift */; };
		9833913127AAA4B500DAF119 /* trackerData.json in Resources */ = {isa = PBXBuildFile; fileRef = 9833913027AAA4B500DAF119 /* trackerData.json */; };
		9833913327AAAEEE00DAF119 /* EmbeddedTrackerDataTests.swift in Sources */ = {isa = PBXBuildFile; fileRef = 9833913227AAAEEE00DAF119 /* EmbeddedTrackerDataTests.swift */; };
		98EB5D1027516A4800681FE6 /* AppPrivacyConfigurationTests.swift in Sources */ = {isa = PBXBuildFile; fileRef = 98EB5D0F27516A4800681FE6 /* AppPrivacyConfigurationTests.swift */; };
		AA06B6B72672AF8100F541C5 /* Sparkle in Frameworks */ = {isa = PBXBuildFile; productRef = AA06B6B62672AF8100F541C5 /* Sparkle */; };
		AA0877B826D5160D00B05660 /* SafariVersionReaderTests.swift in Sources */ = {isa = PBXBuildFile; fileRef = AA0877B726D5160D00B05660 /* SafariVersionReaderTests.swift */; };
		AA0877BA26D5161D00B05660 /* WebKitVersionProviderTests.swift in Sources */ = {isa = PBXBuildFile; fileRef = AA0877B926D5161D00B05660 /* WebKitVersionProviderTests.swift */; };
		AA0F3DB7261A566C0077F2D9 /* SuggestionLoadingMock.swift in Sources */ = {isa = PBXBuildFile; fileRef = AA0F3DB6261A566C0077F2D9 /* SuggestionLoadingMock.swift */; };
		AA13DCB4271480B0006D48D3 /* FirePopoverViewModel.swift in Sources */ = {isa = PBXBuildFile; fileRef = AA13DCB3271480B0006D48D3 /* FirePopoverViewModel.swift */; };
		AA222CB92760F74E00321475 /* FaviconReferenceCache.swift in Sources */ = {isa = PBXBuildFile; fileRef = AA222CB82760F74E00321475 /* FaviconReferenceCache.swift */; };
		AA2CB12D2587BB5600AA6FBE /* TabBarFooter.xib in Resources */ = {isa = PBXBuildFile; fileRef = AA2CB12C2587BB5600AA6FBE /* TabBarFooter.xib */; };
		AA2CB1352587C29500AA6FBE /* TabBarFooter.swift in Sources */ = {isa = PBXBuildFile; fileRef = AA2CB1342587C29500AA6FBE /* TabBarFooter.swift */; };
		AA34396C2754D4E300B241FA /* shield.json in Resources */ = {isa = PBXBuildFile; fileRef = AA34396A2754D4E200B241FA /* shield.json */; };
		AA34396D2754D4E300B241FA /* shield-dot.json in Resources */ = {isa = PBXBuildFile; fileRef = AA34396B2754D4E300B241FA /* shield-dot.json */; };
		AA3439702754D4E900B241FA /* dark-shield-dot.json in Resources */ = {isa = PBXBuildFile; fileRef = AA34396E2754D4E900B241FA /* dark-shield-dot.json */; };
		AA3439712754D4E900B241FA /* dark-shield.json in Resources */ = {isa = PBXBuildFile; fileRef = AA34396F2754D4E900B241FA /* dark-shield.json */; };
		AA3439782754D55100B241FA /* dark-trackers-2.json in Resources */ = {isa = PBXBuildFile; fileRef = AA3439722754D55100B241FA /* dark-trackers-2.json */; };
		AA3439792754D55100B241FA /* trackers-1.json in Resources */ = {isa = PBXBuildFile; fileRef = AA3439732754D55100B241FA /* trackers-1.json */; };
		AA34397A2754D55100B241FA /* trackers-2.json in Resources */ = {isa = PBXBuildFile; fileRef = AA3439742754D55100B241FA /* trackers-2.json */; };
		AA34397B2754D55100B241FA /* trackers-3.json in Resources */ = {isa = PBXBuildFile; fileRef = AA3439752754D55100B241FA /* trackers-3.json */; };
		AA34397C2754D55100B241FA /* dark-trackers-1.json in Resources */ = {isa = PBXBuildFile; fileRef = AA3439762754D55100B241FA /* dark-trackers-1.json */; };
		AA34397D2754D55100B241FA /* dark-trackers-3.json in Resources */ = {isa = PBXBuildFile; fileRef = AA3439772754D55100B241FA /* dark-trackers-3.json */; };
		AA3863C527A1E28F00749AB5 /* Feedback.storyboard in Resources */ = {isa = PBXBuildFile; fileRef = AA3863C427A1E28F00749AB5 /* Feedback.storyboard */; };
		AA3D531527A1ED9300074EC1 /* FeedbackWindow.swift in Sources */ = {isa = PBXBuildFile; fileRef = AA3D531427A1ED9300074EC1 /* FeedbackWindow.swift */; };
		AA3D531727A1EEED00074EC1 /* FeedbackViewController.swift in Sources */ = {isa = PBXBuildFile; fileRef = AA3D531627A1EEED00074EC1 /* FeedbackViewController.swift */; };
		AA3D531B27A2F57E00074EC1 /* Feedback.swift in Sources */ = {isa = PBXBuildFile; fileRef = AA3D531A27A2F57E00074EC1 /* Feedback.swift */; };
		AA3D531D27A2F58F00074EC1 /* FeedbackSender.swift in Sources */ = {isa = PBXBuildFile; fileRef = AA3D531C27A2F58F00074EC1 /* FeedbackSender.swift */; };
		AA3F895324C18AD500628DDE /* SuggestionViewModel.swift in Sources */ = {isa = PBXBuildFile; fileRef = AA3F895224C18AD500628DDE /* SuggestionViewModel.swift */; };
		AA4BBA3B25C58FA200C4FB0F /* MainMenu.swift in Sources */ = {isa = PBXBuildFile; fileRef = AA4BBA3A25C58FA200C4FB0F /* MainMenu.swift */; };
		AA4D700725545EF800C3411E /* URLEventHandler.swift in Sources */ = {isa = PBXBuildFile; fileRef = AA4D700625545EF800C3411E /* URLEventHandler.swift */; };
		AA4FF40C2624751A004E2377 /* GrammarFeaturesManager.swift in Sources */ = {isa = PBXBuildFile; fileRef = AA4FF40B2624751A004E2377 /* GrammarFeaturesManager.swift */; };
		AA512D1424D99D9800230283 /* FaviconManager.swift in Sources */ = {isa = PBXBuildFile; fileRef = AA512D1324D99D9800230283 /* FaviconManager.swift */; };
		AA585D82248FD31100E9A3E2 /* AppDelegate.swift in Sources */ = {isa = PBXBuildFile; fileRef = AA585D81248FD31100E9A3E2 /* AppDelegate.swift */; };
		AA585D84248FD31100E9A3E2 /* BrowserTabViewController.swift in Sources */ = {isa = PBXBuildFile; fileRef = AA585D83248FD31100E9A3E2 /* BrowserTabViewController.swift */; };
		AA585D86248FD31400E9A3E2 /* Assets.xcassets in Resources */ = {isa = PBXBuildFile; fileRef = AA585D85248FD31400E9A3E2 /* Assets.xcassets */; };
		AA585DAF2490E6E600E9A3E2 /* MainViewController.swift in Sources */ = {isa = PBXBuildFile; fileRef = AA585DAE2490E6E600E9A3E2 /* MainViewController.swift */; };
		AA5C8F59258FE21F00748EB7 /* NSTextFieldExtension.swift in Sources */ = {isa = PBXBuildFile; fileRef = AA5C8F58258FE21F00748EB7 /* NSTextFieldExtension.swift */; };
		AA5C8F5E2590EEE800748EB7 /* NSPointExtension.swift in Sources */ = {isa = PBXBuildFile; fileRef = AA5C8F5D2590EEE800748EB7 /* NSPointExtension.swift */; };
		AA5C8F632591021700748EB7 /* NSApplicationExtension.swift in Sources */ = {isa = PBXBuildFile; fileRef = AA5C8F622591021700748EB7 /* NSApplicationExtension.swift */; };
		AA5D6DAC24A340F700C6FBCE /* WebViewStateObserver.swift in Sources */ = {isa = PBXBuildFile; fileRef = AA5D6DAB24A340F700C6FBCE /* WebViewStateObserver.swift */; };
		AA5FA697275F90C400DCE9C9 /* FaviconImageCache.swift in Sources */ = {isa = PBXBuildFile; fileRef = AA5FA696275F90C400DCE9C9 /* FaviconImageCache.swift */; };
		AA5FA69A275F91C700DCE9C9 /* Favicon.swift in Sources */ = {isa = PBXBuildFile; fileRef = AA5FA699275F91C700DCE9C9 /* Favicon.swift */; };
		AA5FA69D275F945C00DCE9C9 /* FaviconStore.swift in Sources */ = {isa = PBXBuildFile; fileRef = AA5FA69C275F945C00DCE9C9 /* FaviconStore.swift */; };
		AA5FA6A0275F948900DCE9C9 /* Favicons.xcdatamodeld in Sources */ = {isa = PBXBuildFile; fileRef = AA5FA69E275F948900DCE9C9 /* Favicons.xcdatamodeld */; };
		AA6197C4276B314D008396F0 /* FaviconUrlReference.swift in Sources */ = {isa = PBXBuildFile; fileRef = AA6197C3276B314D008396F0 /* FaviconUrlReference.swift */; };
		AA6197C6276B3168008396F0 /* FaviconHostReference.swift in Sources */ = {isa = PBXBuildFile; fileRef = AA6197C5276B3168008396F0 /* FaviconHostReference.swift */; };
		AA61C0D02722159B00E6B681 /* FireInfoViewController.swift in Sources */ = {isa = PBXBuildFile; fileRef = AA61C0CF2722159B00E6B681 /* FireInfoViewController.swift */; };
		AA61C0D22727F59B00E6B681 /* ArrayExtension.swift in Sources */ = {isa = PBXBuildFile; fileRef = AA61C0D12727F59B00E6B681 /* ArrayExtension.swift */; };
		AA63745424C9BF9A00AB2AC4 /* SuggestionContainerTests.swift in Sources */ = {isa = PBXBuildFile; fileRef = AA63745324C9BF9A00AB2AC4 /* SuggestionContainerTests.swift */; };
		AA652CB125DD825B009059CC /* LocalBookmarkStoreTests.swift in Sources */ = {isa = PBXBuildFile; fileRef = AA652CB025DD825B009059CC /* LocalBookmarkStoreTests.swift */; };
		AA652CCE25DD9071009059CC /* BookmarkListTests.swift in Sources */ = {isa = PBXBuildFile; fileRef = AA652CCD25DD9071009059CC /* BookmarkListTests.swift */; };
		AA652CD325DDA6E9009059CC /* LocalBookmarkManagerTests.swift in Sources */ = {isa = PBXBuildFile; fileRef = AA652CD225DDA6E9009059CC /* LocalBookmarkManagerTests.swift */; };
		AA652CDB25DDAB32009059CC /* BookmarkStoreMock.swift in Sources */ = {isa = PBXBuildFile; fileRef = AA652CDA25DDAB32009059CC /* BookmarkStoreMock.swift */; };
		AA6820E425502F19005ED0D5 /* WebsiteDataStore.swift in Sources */ = {isa = PBXBuildFile; fileRef = AA6820E325502F19005ED0D5 /* WebsiteDataStore.swift */; };
		AA6820EB25503D6A005ED0D5 /* Fire.swift in Sources */ = {isa = PBXBuildFile; fileRef = AA6820EA25503D6A005ED0D5 /* Fire.swift */; };
		AA6820F125503DA9005ED0D5 /* FireViewModel.swift in Sources */ = {isa = PBXBuildFile; fileRef = AA6820F025503DA9005ED0D5 /* FireViewModel.swift */; };
		AA68C3D32490ED62001B8783 /* NavigationBarViewController.swift in Sources */ = {isa = PBXBuildFile; fileRef = AA68C3D22490ED62001B8783 /* NavigationBarViewController.swift */; };
		AA68C3D72490F821001B8783 /* README.md in Resources */ = {isa = PBXBuildFile; fileRef = AA68C3D62490F821001B8783 /* README.md */; };
		AA693E5E2696E5B90007BB78 /* CrashReports.storyboard in Resources */ = {isa = PBXBuildFile; fileRef = AA693E5D2696E5B90007BB78 /* CrashReports.storyboard */; };
		AA6AD95B2704B6DB00159F8A /* FirePopoverViewController.swift in Sources */ = {isa = PBXBuildFile; fileRef = AA6AD95A2704B6DB00159F8A /* FirePopoverViewController.swift */; };
		AA6EF9AD25066F42004754E6 /* WindowsManager.swift in Sources */ = {isa = PBXBuildFile; fileRef = AA6EF9AC25066F42004754E6 /* WindowsManager.swift */; };
		AA6EF9B3250785D5004754E6 /* NSMenuExtension.swift in Sources */ = {isa = PBXBuildFile; fileRef = AA6EF9B2250785D5004754E6 /* NSMenuExtension.swift */; };
		AA6EF9B525081B4C004754E6 /* MainMenuActions.swift in Sources */ = {isa = PBXBuildFile; fileRef = AA6EF9B425081B4C004754E6 /* MainMenuActions.swift */; };
		AA6FFB4424DC33320028F4D0 /* NSViewExtension.swift in Sources */ = {isa = PBXBuildFile; fileRef = AA6FFB4324DC33320028F4D0 /* NSViewExtension.swift */; };
		AA6FFB4624DC3B5A0028F4D0 /* WebView.swift in Sources */ = {isa = PBXBuildFile; fileRef = AA6FFB4524DC3B5A0028F4D0 /* WebView.swift */; };
		AA72D5FE25FFF94E00C77619 /* NSMenuItemExtension.swift in Sources */ = {isa = PBXBuildFile; fileRef = AA72D5FD25FFF94E00C77619 /* NSMenuItemExtension.swift */; };
		AA7412B224D0B3AC00D22FE0 /* TabBarViewItem.swift in Sources */ = {isa = PBXBuildFile; fileRef = AA7412B024D0B3AC00D22FE0 /* TabBarViewItem.swift */; };
		AA7412B324D0B3AC00D22FE0 /* TabBarViewItem.xib in Resources */ = {isa = PBXBuildFile; fileRef = AA7412B124D0B3AC00D22FE0 /* TabBarViewItem.xib */; };
		AA7412B524D1536B00D22FE0 /* MainWindowController.swift in Sources */ = {isa = PBXBuildFile; fileRef = AA7412B424D1536B00D22FE0 /* MainWindowController.swift */; };
		AA7412B724D1687000D22FE0 /* TabBarScrollView.swift in Sources */ = {isa = PBXBuildFile; fileRef = AA7412B624D1687000D22FE0 /* TabBarScrollView.swift */; };
		AA7412BD24D2BEEE00D22FE0 /* MainWindow.swift in Sources */ = {isa = PBXBuildFile; fileRef = AA7412BC24D2BEEE00D22FE0 /* MainWindow.swift */; };
		AA75A0AE26F3500C0086B667 /* PrivacyIconViewModel.swift in Sources */ = {isa = PBXBuildFile; fileRef = AA75A0AD26F3500C0086B667 /* PrivacyIconViewModel.swift */; };
		AA7EB6DF27E7C57D00036718 /* MouseOverAnimationButton.swift in Sources */ = {isa = PBXBuildFile; fileRef = AA7EB6DE27E7C57D00036718 /* MouseOverAnimationButton.swift */; };
		AA7EB6E227E7D05500036718 /* flame-mouse-over.json in Resources */ = {isa = PBXBuildFile; fileRef = AA7EB6E027E7D05500036718 /* flame-mouse-over.json */; };
		AA7EB6E327E7D05500036718 /* dark-flame-mouse-over.json in Resources */ = {isa = PBXBuildFile; fileRef = AA7EB6E127E7D05500036718 /* dark-flame-mouse-over.json */; };
		AA7EB6E527E7D6DC00036718 /* AnimationView.swift in Sources */ = {isa = PBXBuildFile; fileRef = AA7EB6E427E7D6DC00036718 /* AnimationView.swift */; };
		AA7EB6E727E8809D00036718 /* shield-mouse-over.json in Resources */ = {isa = PBXBuildFile; fileRef = AA7EB6E627E8809D00036718 /* shield-mouse-over.json */; };
		AA7EB6E927E880A600036718 /* shield-dot-mouse-over.json in Resources */ = {isa = PBXBuildFile; fileRef = AA7EB6E827E880A600036718 /* shield-dot-mouse-over.json */; };
		AA7EB6EB27E880AE00036718 /* dark-shield-mouse-over.json in Resources */ = {isa = PBXBuildFile; fileRef = AA7EB6EA27E880AE00036718 /* dark-shield-mouse-over.json */; };
		AA7EB6ED27E880B600036718 /* dark-shield-dot-mouse-over.json in Resources */ = {isa = PBXBuildFile; fileRef = AA7EB6EC27E880B600036718 /* dark-shield-dot-mouse-over.json */; };
		AA80EC54256BE3BC007083E7 /* UserText.swift in Sources */ = {isa = PBXBuildFile; fileRef = AA80EC53256BE3BC007083E7 /* UserText.swift */; };
		AA80EC67256C4691007083E7 /* BrowserTab.storyboard in Resources */ = {isa = PBXBuildFile; fileRef = AA80EC69256C4691007083E7 /* BrowserTab.storyboard */; };
		AA80EC73256C46A2007083E7 /* Suggestion.storyboard in Resources */ = {isa = PBXBuildFile; fileRef = AA80EC75256C46A2007083E7 /* Suggestion.storyboard */; };
		AA80EC79256C46AA007083E7 /* TabBar.storyboard in Resources */ = {isa = PBXBuildFile; fileRef = AA80EC7B256C46AA007083E7 /* TabBar.storyboard */; };
		AA80EC89256C49B8007083E7 /* Localizable.strings in Resources */ = {isa = PBXBuildFile; fileRef = AA80EC8B256C49B8007083E7 /* Localizable.strings */; };
		AA80EC8F256C49BC007083E7 /* Localizable.stringsdict in Resources */ = {isa = PBXBuildFile; fileRef = AA80EC91256C49BC007083E7 /* Localizable.stringsdict */; };
		AA840A9827319D1600E63CDD /* FirePopoverWrapperViewController.swift in Sources */ = {isa = PBXBuildFile; fileRef = AA840A9727319D1600E63CDD /* FirePopoverWrapperViewController.swift */; };
		AA88D14B252A557100980B4E /* URLRequestExtension.swift in Sources */ = {isa = PBXBuildFile; fileRef = AA88D14A252A557100980B4E /* URLRequestExtension.swift */; };
		AA8EDF2424923E980071C2E8 /* URLExtension.swift in Sources */ = {isa = PBXBuildFile; fileRef = AA8EDF2324923E980071C2E8 /* URLExtension.swift */; };
		AA8EDF2724923EC70071C2E8 /* StringExtension.swift in Sources */ = {isa = PBXBuildFile; fileRef = AA8EDF2624923EC70071C2E8 /* StringExtension.swift */; };
		AA91F83927076F1900771A0D /* PrivacyIconViewModelTests.swift in Sources */ = {isa = PBXBuildFile; fileRef = AA91F83827076F1900771A0D /* PrivacyIconViewModelTests.swift */; };
		AA92126F25ACCB1100600CD4 /* ErrorExtension.swift in Sources */ = {isa = PBXBuildFile; fileRef = AA92126E25ACCB1100600CD4 /* ErrorExtension.swift */; };
		AA92127725ADA07900600CD4 /* WKWebViewExtension.swift in Sources */ = {isa = PBXBuildFile; fileRef = AA92127625ADA07900600CD4 /* WKWebViewExtension.swift */; };
		AA97BF4625135DD30014931A /* ApplicationDockMenu.swift in Sources */ = {isa = PBXBuildFile; fileRef = AA97BF4525135DD30014931A /* ApplicationDockMenu.swift */; };
		AA9B7C7E26A06E040008D425 /* TrackerInfo.swift in Sources */ = {isa = PBXBuildFile; fileRef = AA9B7C7D26A06E040008D425 /* TrackerInfo.swift */; };
		AA9B7C8326A197A00008D425 /* ServerTrust.swift in Sources */ = {isa = PBXBuildFile; fileRef = AA9B7C8226A197A00008D425 /* ServerTrust.swift */; };
		AA9B7C8526A199B60008D425 /* ServerTrustViewModel.swift in Sources */ = {isa = PBXBuildFile; fileRef = AA9B7C8426A199B60008D425 /* ServerTrustViewModel.swift */; };
		AA9C362825518C44004B1BA3 /* WebsiteDataStoreMock.swift in Sources */ = {isa = PBXBuildFile; fileRef = AA9C362725518C44004B1BA3 /* WebsiteDataStoreMock.swift */; };
		AA9C363025518CA9004B1BA3 /* FireTests.swift in Sources */ = {isa = PBXBuildFile; fileRef = AA9C362F25518CA9004B1BA3 /* FireTests.swift */; };
		AA9E9A5625A3AE8400D1959D /* NSWindowExtension.swift in Sources */ = {isa = PBXBuildFile; fileRef = AA9E9A5525A3AE8400D1959D /* NSWindowExtension.swift */; };
		AA9E9A5E25A4867200D1959D /* TabDragAndDropManager.swift in Sources */ = {isa = PBXBuildFile; fileRef = AA9E9A5D25A4867200D1959D /* TabDragAndDropManager.swift */; };
		AA9FF95924A1ECF20039E328 /* Tab.swift in Sources */ = {isa = PBXBuildFile; fileRef = AA9FF95824A1ECF20039E328 /* Tab.swift */; };
		AA9FF95B24A1EFC20039E328 /* TabViewModel.swift in Sources */ = {isa = PBXBuildFile; fileRef = AA9FF95A24A1EFC20039E328 /* TabViewModel.swift */; };
		AA9FF95D24A1FA1C0039E328 /* TabCollection.swift in Sources */ = {isa = PBXBuildFile; fileRef = AA9FF95C24A1FA1C0039E328 /* TabCollection.swift */; };
		AA9FF95F24A1FB690039E328 /* TabCollectionViewModel.swift in Sources */ = {isa = PBXBuildFile; fileRef = AA9FF95E24A1FB680039E328 /* TabCollectionViewModel.swift */; };
		AAA0CC33252F181A0079BC96 /* NavigationButtonMenuDelegate.swift in Sources */ = {isa = PBXBuildFile; fileRef = AAA0CC32252F181A0079BC96 /* NavigationButtonMenuDelegate.swift */; };
		AAA0CC3C25337FAB0079BC96 /* WKBackForwardListItemViewModel.swift in Sources */ = {isa = PBXBuildFile; fileRef = AAA0CC3B25337FAB0079BC96 /* WKBackForwardListItemViewModel.swift */; };
		AAA0CC472533833C0079BC96 /* MoreOptionsMenu.swift in Sources */ = {isa = PBXBuildFile; fileRef = AAA0CC462533833C0079BC96 /* MoreOptionsMenu.swift */; };
		AAA0CC572539EBC90079BC96 /* FaviconUserScript.swift in Sources */ = {isa = PBXBuildFile; fileRef = AAA0CC562539EBC90079BC96 /* FaviconUserScript.swift */; };
		AAA0CC6A253CC43C0079BC96 /* WKUserContentControllerExtension.swift in Sources */ = {isa = PBXBuildFile; fileRef = AAA0CC69253CC43C0079BC96 /* WKUserContentControllerExtension.swift */; };
		AAA892EA250A4CEF005B37B2 /* WindowControllersManager.swift in Sources */ = {isa = PBXBuildFile; fileRef = AAA892E9250A4CEF005B37B2 /* WindowControllersManager.swift */; };
		AAADFD06264AA282001555EA /* TimeIntervalExtension.swift in Sources */ = {isa = PBXBuildFile; fileRef = AAADFD05264AA282001555EA /* TimeIntervalExtension.swift */; };
		AAB549DF25DAB8F80058460B /* BookmarkViewModel.swift in Sources */ = {isa = PBXBuildFile; fileRef = AAB549DE25DAB8F80058460B /* BookmarkViewModel.swift */; };
		AAB7320726DD0C37002FACF9 /* Fire.storyboard in Resources */ = {isa = PBXBuildFile; fileRef = AAB7320626DD0C37002FACF9 /* Fire.storyboard */; };
		AAB7320926DD0CD9002FACF9 /* FireViewController.swift in Sources */ = {isa = PBXBuildFile; fileRef = AAB7320826DD0CD9002FACF9 /* FireViewController.swift */; };
		AAB8203C26B2DE0D00788AC3 /* SuggestionListCharacteristics.swift in Sources */ = {isa = PBXBuildFile; fileRef = AAB8203B26B2DE0D00788AC3 /* SuggestionListCharacteristics.swift */; };
		AABAF59C260A7D130085060C /* FaviconManagerMock.swift in Sources */ = {isa = PBXBuildFile; fileRef = AABAF59B260A7D130085060C /* FaviconManagerMock.swift */; };
		AABEE69A24A902A90043105B /* SuggestionContainerViewModel.swift in Sources */ = {isa = PBXBuildFile; fileRef = AABEE69924A902A90043105B /* SuggestionContainerViewModel.swift */; };
		AABEE69C24A902BB0043105B /* SuggestionContainer.swift in Sources */ = {isa = PBXBuildFile; fileRef = AABEE69B24A902BB0043105B /* SuggestionContainer.swift */; };
		AABEE6A524AA0A7F0043105B /* SuggestionViewController.swift in Sources */ = {isa = PBXBuildFile; fileRef = AABEE6A424AA0A7F0043105B /* SuggestionViewController.swift */; };
		AABEE6A924AB4B910043105B /* SuggestionTableCellView.swift in Sources */ = {isa = PBXBuildFile; fileRef = AABEE6A824AB4B910043105B /* SuggestionTableCellView.swift */; };
		AABEE6AB24ACA0F90043105B /* SuggestionTableRowView.swift in Sources */ = {isa = PBXBuildFile; fileRef = AABEE6AA24ACA0F90043105B /* SuggestionTableRowView.swift */; };
		AABEE6AF24AD22B90043105B /* AddressBarTextField.swift in Sources */ = {isa = PBXBuildFile; fileRef = AABEE6AE24AD22B90043105B /* AddressBarTextField.swift */; };
		AAC30A26268DFEE200D2D9CD /* CrashReporter.swift in Sources */ = {isa = PBXBuildFile; fileRef = AAC30A25268DFEE200D2D9CD /* CrashReporter.swift */; };
		AAC30A28268E045400D2D9CD /* CrashReportReader.swift in Sources */ = {isa = PBXBuildFile; fileRef = AAC30A27268E045400D2D9CD /* CrashReportReader.swift */; };
		AAC30A2A268E239100D2D9CD /* CrashReport.swift in Sources */ = {isa = PBXBuildFile; fileRef = AAC30A29268E239100D2D9CD /* CrashReport.swift */; };
		AAC30A2C268F1ECD00D2D9CD /* CrashReportSender.swift in Sources */ = {isa = PBXBuildFile; fileRef = AAC30A2B268F1ECD00D2D9CD /* CrashReportSender.swift */; };
		AAC30A2E268F1EE300D2D9CD /* CrashReportPromptPresenter.swift in Sources */ = {isa = PBXBuildFile; fileRef = AAC30A2D268F1EE300D2D9CD /* CrashReportPromptPresenter.swift */; };
		AAC5E4C725D6A6E8007F5990 /* BookmarkPopover.swift in Sources */ = {isa = PBXBuildFile; fileRef = AAC5E4C425D6A6E8007F5990 /* BookmarkPopover.swift */; };
		AAC5E4C825D6A6E8007F5990 /* BookmarkPopoverViewController.swift in Sources */ = {isa = PBXBuildFile; fileRef = AAC5E4C525D6A6E8007F5990 /* BookmarkPopoverViewController.swift */; };
		AAC5E4C925D6A6E8007F5990 /* Bookmarks.storyboard in Resources */ = {isa = PBXBuildFile; fileRef = AAC5E4C625D6A6E8007F5990 /* Bookmarks.storyboard */; };
		AAC5E4D025D6A709007F5990 /* Bookmark.swift in Sources */ = {isa = PBXBuildFile; fileRef = AAC5E4CD25D6A709007F5990 /* Bookmark.swift */; };
		AAC5E4D125D6A709007F5990 /* BookmarkManager.swift in Sources */ = {isa = PBXBuildFile; fileRef = AAC5E4CE25D6A709007F5990 /* BookmarkManager.swift */; };
		AAC5E4D225D6A709007F5990 /* BookmarkList.swift in Sources */ = {isa = PBXBuildFile; fileRef = AAC5E4CF25D6A709007F5990 /* BookmarkList.swift */; };
		AAC5E4D925D6A711007F5990 /* BookmarkStore.swift in Sources */ = {isa = PBXBuildFile; fileRef = AAC5E4D625D6A710007F5990 /* BookmarkStore.swift */; };
		AAC5E4E425D6BA9C007F5990 /* NSSizeExtension.swift in Sources */ = {isa = PBXBuildFile; fileRef = AAC5E4E325D6BA9C007F5990 /* NSSizeExtension.swift */; };
		AAC5E4F125D6BF10007F5990 /* AddressBarButton.swift in Sources */ = {isa = PBXBuildFile; fileRef = AAC5E4F025D6BF10007F5990 /* AddressBarButton.swift */; };
		AAC5E4F625D6BF2C007F5990 /* AddressBarButtonsViewController.swift in Sources */ = {isa = PBXBuildFile; fileRef = AAC5E4F525D6BF2C007F5990 /* AddressBarButtonsViewController.swift */; };
		AAC82C60258B6CB5009B6B42 /* TabPreviewWindowController.swift in Sources */ = {isa = PBXBuildFile; fileRef = AAC82C5F258B6CB5009B6B42 /* TabPreviewWindowController.swift */; };
		AAC9C01524CAFBCE00AD1325 /* TabTests.swift in Sources */ = {isa = PBXBuildFile; fileRef = AAC9C01424CAFBCE00AD1325 /* TabTests.swift */; };
		AAC9C01724CAFBDC00AD1325 /* TabCollectionTests.swift in Sources */ = {isa = PBXBuildFile; fileRef = AAC9C01624CAFBDC00AD1325 /* TabCollectionTests.swift */; };
		AAC9C01C24CB594C00AD1325 /* TabViewModelTests.swift in Sources */ = {isa = PBXBuildFile; fileRef = AAC9C01B24CB594C00AD1325 /* TabViewModelTests.swift */; };
		AAC9C01E24CB6BEB00AD1325 /* TabCollectionViewModelTests.swift in Sources */ = {isa = PBXBuildFile; fileRef = AAC9C01D24CB6BEB00AD1325 /* TabCollectionViewModelTests.swift */; };
		AACF6FD626BC366D00CF09F9 /* SafariVersionReader.swift in Sources */ = {isa = PBXBuildFile; fileRef = AACF6FD526BC366D00CF09F9 /* SafariVersionReader.swift */; };
		AAD6D8882696DF6D002393B3 /* CrashReportPromptViewController.swift in Sources */ = {isa = PBXBuildFile; fileRef = AAD6D8862696DF6D002393B3 /* CrashReportPromptViewController.swift */; };
		AAD8078527B3F3BE00CF7703 /* WebsiteBreakageSender.swift in Sources */ = {isa = PBXBuildFile; fileRef = AAD8078427B3F3BE00CF7703 /* WebsiteBreakageSender.swift */; };
		AAD8078727B3F45600CF7703 /* WebsiteBreakage.swift in Sources */ = {isa = PBXBuildFile; fileRef = AAD8078627B3F45600CF7703 /* WebsiteBreakage.swift */; };
		AAD86E52267A0DFF005C11BE /* UpdateController.swift in Sources */ = {isa = PBXBuildFile; fileRef = AAD86E51267A0DFF005C11BE /* UpdateController.swift */; };
		AADCBF3A26F7C2CE00EF67A8 /* LottieAnimationCache.swift in Sources */ = {isa = PBXBuildFile; fileRef = AADCBF3926F7C2CE00EF67A8 /* LottieAnimationCache.swift */; };
		AADE11C026D916D70032D8A7 /* StringExtensionTests.swift in Sources */ = {isa = PBXBuildFile; fileRef = AADE11BF26D916D70032D8A7 /* StringExtensionTests.swift */; };
		AAE246F32709EF3B00BEEAEE /* FirePopoverCollectionViewItem.swift in Sources */ = {isa = PBXBuildFile; fileRef = AAE246F12709EF3B00BEEAEE /* FirePopoverCollectionViewItem.swift */; };
		AAE246F42709EF3B00BEEAEE /* FirePopoverCollectionViewItem.xib in Resources */ = {isa = PBXBuildFile; fileRef = AAE246F22709EF3B00BEEAEE /* FirePopoverCollectionViewItem.xib */; };
		AAE246F6270A3D3000BEEAEE /* FirePopoverCollectionViewHeader.xib in Resources */ = {isa = PBXBuildFile; fileRef = AAE246F5270A3D3000BEEAEE /* FirePopoverCollectionViewHeader.xib */; };
		AAE246F8270A406200BEEAEE /* FirePopoverCollectionViewHeader.swift in Sources */ = {isa = PBXBuildFile; fileRef = AAE246F7270A406200BEEAEE /* FirePopoverCollectionViewHeader.swift */; };
		AAE39D1B24F44885008EF28B /* TabCollectionViewModelDelegateMock.swift in Sources */ = {isa = PBXBuildFile; fileRef = AAE39D1A24F44885008EF28B /* TabCollectionViewModelDelegateMock.swift */; };
		AAE7527A263B046100B973F8 /* History.xcdatamodeld in Sources */ = {isa = PBXBuildFile; fileRef = AAE75278263B046100B973F8 /* History.xcdatamodeld */; };
		AAE7527C263B056C00B973F8 /* HistoryStore.swift in Sources */ = {isa = PBXBuildFile; fileRef = AAE7527B263B056C00B973F8 /* HistoryStore.swift */; };
		AAE7527E263B05C600B973F8 /* HistoryEntry.swift in Sources */ = {isa = PBXBuildFile; fileRef = AAE7527D263B05C600B973F8 /* HistoryEntry.swift */; };
		AAE75280263B0A4D00B973F8 /* HistoryCoordinator.swift in Sources */ = {isa = PBXBuildFile; fileRef = AAE7527F263B0A4D00B973F8 /* HistoryCoordinator.swift */; };
		AAE8B102258A41C000E81239 /* TabPreview.storyboard in Resources */ = {isa = PBXBuildFile; fileRef = AAE8B101258A41C000E81239 /* TabPreview.storyboard */; };
		AAE8B110258A456C00E81239 /* TabPreviewViewController.swift in Sources */ = {isa = PBXBuildFile; fileRef = AAE8B10F258A456C00E81239 /* TabPreviewViewController.swift */; };
		AAE99B8927088A19008B6BD9 /* FirePopover.swift in Sources */ = {isa = PBXBuildFile; fileRef = AAE99B8827088A19008B6BD9 /* FirePopover.swift */; };
		AAEC74B22642C57200C2EFBC /* HistoryCoordinatingMock.swift in Sources */ = {isa = PBXBuildFile; fileRef = AAEC74B12642C57200C2EFBC /* HistoryCoordinatingMock.swift */; };
		AAEC74B42642C69300C2EFBC /* HistoryCoordinatorTests.swift in Sources */ = {isa = PBXBuildFile; fileRef = AAEC74B32642C69300C2EFBC /* HistoryCoordinatorTests.swift */; };
		AAEC74B62642CC6A00C2EFBC /* HistoryStoringMock.swift in Sources */ = {isa = PBXBuildFile; fileRef = AAEC74B52642CC6A00C2EFBC /* HistoryStoringMock.swift */; };
		AAEC74B82642E43800C2EFBC /* HistoryStoreTests.swift in Sources */ = {isa = PBXBuildFile; fileRef = AAEC74B72642E43800C2EFBC /* HistoryStoreTests.swift */; };
		AAEC74BB2642E67C00C2EFBC /* NSPersistentContainerExtension.swift in Sources */ = {isa = PBXBuildFile; fileRef = AAEC74BA2642E67C00C2EFBC /* NSPersistentContainerExtension.swift */; };
		AAEC74BC2642F0F800C2EFBC /* History.xcdatamodeld in Sources */ = {isa = PBXBuildFile; fileRef = AAE75278263B046100B973F8 /* History.xcdatamodeld */; };
		AAECA42024EEA4AC00EFA63A /* IndexPathExtension.swift in Sources */ = {isa = PBXBuildFile; fileRef = AAECA41F24EEA4AC00EFA63A /* IndexPathExtension.swift */; };
		AAEEC6A927088ADB008445F7 /* FireCoordinator.swift in Sources */ = {isa = PBXBuildFile; fileRef = AAEEC6A827088ADB008445F7 /* FireCoordinator.swift */; };
		AAEF6BC8276A081C0024DCF4 /* FaviconSelector.swift in Sources */ = {isa = PBXBuildFile; fileRef = AAEF6BC7276A081C0024DCF4 /* FaviconSelector.swift */; };
		AAFCB37F25E545D400859DD4 /* PublisherExtension.swift in Sources */ = {isa = PBXBuildFile; fileRef = AAFCB37E25E545D400859DD4 /* PublisherExtension.swift */; };
		AAFE068326C7082D005434CC /* WebKitVersionProvider.swift in Sources */ = {isa = PBXBuildFile; fileRef = AAFE068226C7082D005434CC /* WebKitVersionProvider.swift */; };
		B31055C427A1BA1D001AC618 /* AutoconsentUserScript.swift in Sources */ = {isa = PBXBuildFile; fileRef = B31055BC27A1BA1D001AC618 /* AutoconsentUserScript.swift */; };
		B31055C527A1BA1D001AC618 /* autoconsent.html in Resources */ = {isa = PBXBuildFile; fileRef = B31055BD27A1BA1D001AC618 /* autoconsent.html */; };
		B31055C627A1BA1D001AC618 /* userscript.js in Resources */ = {isa = PBXBuildFile; fileRef = B31055BE27A1BA1D001AC618 /* userscript.js */; };
		B31055C727A1BA1D001AC618 /* browser-shim.js in Resources */ = {isa = PBXBuildFile; fileRef = B31055BF27A1BA1D001AC618 /* browser-shim.js */; };
		B31055C827A1BA1D001AC618 /* background-bundle.js in Resources */ = {isa = PBXBuildFile; fileRef = B31055C027A1BA1D001AC618 /* background-bundle.js */; };
		B31055C927A1BA1D001AC618 /* AutoconsentBackground.swift in Sources */ = {isa = PBXBuildFile; fileRef = B31055C127A1BA1D001AC618 /* AutoconsentBackground.swift */; };
		B31055CA27A1BA1D001AC618 /* background.js in Resources */ = {isa = PBXBuildFile; fileRef = B31055C227A1BA1D001AC618 /* background.js */; };
		B31055CB27A1BA1D001AC618 /* autoconsent-bundle.js in Resources */ = {isa = PBXBuildFile; fileRef = B31055C327A1BA1D001AC618 /* autoconsent-bundle.js */; };
		B31055CE27A1BA44001AC618 /* AutoconsentBackgroundTests.swift in Sources */ = {isa = PBXBuildFile; fileRef = B31055CD27A1BA44001AC618 /* AutoconsentBackgroundTests.swift */; };
		B3FB198E27BC013C00513DC1 /* autoconsent-test-page.html in Resources */ = {isa = PBXBuildFile; fileRef = B3FB198D27BC013C00513DC1 /* autoconsent-test-page.html */; };
		B3FB199027BC015600513DC1 /* autoconsent-test.js in Resources */ = {isa = PBXBuildFile; fileRef = B3FB198F27BC015600513DC1 /* autoconsent-test.js */; };
		B3FB199327BD0AD400513DC1 /* CookieConsentInfo.swift in Sources */ = {isa = PBXBuildFile; fileRef = B3FB199227BD0AD400513DC1 /* CookieConsentInfo.swift */; };
		B6040856274B830F00680351 /* DictionaryExtension.swift in Sources */ = {isa = PBXBuildFile; fileRef = B6040855274B830F00680351 /* DictionaryExtension.swift */; };
		B604085C274B8FBA00680351 /* UnprotectedDomains.xcdatamodeld in Sources */ = {isa = PBXBuildFile; fileRef = B604085A274B8CA300680351 /* UnprotectedDomains.xcdatamodeld */; };
		B6085D062743905F00A9C456 /* CoreDataStore.swift in Sources */ = {isa = PBXBuildFile; fileRef = B6085D052743905F00A9C456 /* CoreDataStore.swift */; };
		B6085D092743AAB600A9C456 /* FireproofDomains.xcdatamodeld in Sources */ = {isa = PBXBuildFile; fileRef = B6085D072743993C00A9C456 /* FireproofDomains.xcdatamodeld */; };
		B6106BA026A7BE0B0013B453 /* PermissionManagerTests.swift in Sources */ = {isa = PBXBuildFile; fileRef = B6106B9F26A7BE0B0013B453 /* PermissionManagerTests.swift */; };
		B6106BA426A7BEA40013B453 /* PermissionAuthorizationState.swift in Sources */ = {isa = PBXBuildFile; fileRef = B6106BA226A7BEA00013B453 /* PermissionAuthorizationState.swift */; };
		B6106BA726A7BECC0013B453 /* PermissionAuthorizationQuery.swift in Sources */ = {isa = PBXBuildFile; fileRef = B6106BA526A7BEC80013B453 /* PermissionAuthorizationQuery.swift */; };
		B6106BAB26A7BF1D0013B453 /* PermissionType.swift in Sources */ = {isa = PBXBuildFile; fileRef = B6106BAA26A7BF1D0013B453 /* PermissionType.swift */; };
		B6106BAD26A7BF390013B453 /* PermissionState.swift in Sources */ = {isa = PBXBuildFile; fileRef = B6106BAC26A7BF390013B453 /* PermissionState.swift */; };
		B6106BAF26A7C6180013B453 /* PermissionStoreMock.swift in Sources */ = {isa = PBXBuildFile; fileRef = B6106BAE26A7C6180013B453 /* PermissionStoreMock.swift */; };
		B6106BB126A7D8720013B453 /* PermissionStoreTests.swift in Sources */ = {isa = PBXBuildFile; fileRef = B6106BB026A7D8720013B453 /* PermissionStoreTests.swift */; };
		B6106BB326A7F4AA0013B453 /* GeolocationServiceMock.swift in Sources */ = {isa = PBXBuildFile; fileRef = B6106BB226A7F4AA0013B453 /* GeolocationServiceMock.swift */; };
		B6106BB526A809E60013B453 /* GeolocationProviderTests.swift in Sources */ = {isa = PBXBuildFile; fileRef = B6106BB426A809E60013B453 /* GeolocationProviderTests.swift */; };
		B610F2BB27A145C500FCEBE9 /* RulesCompilationMonitor.swift in Sources */ = {isa = PBXBuildFile; fileRef = B610F2BA27A145C500FCEBE9 /* RulesCompilationMonitor.swift */; };
		B610F2E427A8F37A00FCEBE9 /* CBRCompileTimeReporterTests.swift in Sources */ = {isa = PBXBuildFile; fileRef = B610F2E327A8F37A00FCEBE9 /* CBRCompileTimeReporterTests.swift */; };
		B610F2EB27AA8E4500FCEBE9 /* ContentBlockingUpdatingTests.swift in Sources */ = {isa = PBXBuildFile; fileRef = B610F2E527AA388100FCEBE9 /* ContentBlockingUpdatingTests.swift */; };
		B610F2EC27AA8F9400FCEBE9 /* ContentBlockerRulesManagerMock.swift in Sources */ = {isa = PBXBuildFile; fileRef = B610F2E727AA397100FCEBE9 /* ContentBlockerRulesManagerMock.swift */; };
		B61EF3EC266F91E700B4D78F /* WKWebView+Download.swift in Sources */ = {isa = PBXBuildFile; fileRef = B61EF3EB266F91E700B4D78F /* WKWebView+Download.swift */; };
		B61EF3F1266F922200B4D78F /* WKProcessPool+DownloadDelegate.swift in Sources */ = {isa = PBXBuildFile; fileRef = B61EF3F0266F922200B4D78F /* WKProcessPool+DownloadDelegate.swift */; };
		B61F015525EDD5A700ABB5A3 /* UserContentController.swift in Sources */ = {isa = PBXBuildFile; fileRef = B61F015425EDD5A700ABB5A3 /* UserContentController.swift */; };
		B62EB47C25BAD3BB005745C6 /* WKWebViewPrivateMethodsAvailabilityTests.swift in Sources */ = {isa = PBXBuildFile; fileRef = B62EB47B25BAD3BB005745C6 /* WKWebViewPrivateMethodsAvailabilityTests.swift */; };
		B630793526731BC400DCEE41 /* URLSuggestedFilenameTests.swift in Sources */ = {isa = PBXBuildFile; fileRef = 8553FF51257523760029327F /* URLSuggestedFilenameTests.swift */; };
		B630793A26731F2600DCEE41 /* FileDownloadManagerTests.swift in Sources */ = {isa = PBXBuildFile; fileRef = B630793926731F2600DCEE41 /* FileDownloadManagerTests.swift */; };
		B630794226731F5400DCEE41 /* WKDownloadMock.swift in Sources */ = {isa = PBXBuildFile; fileRef = B630794126731F5400DCEE41 /* WKDownloadMock.swift */; };
		B637273B26CBC8AF00C8CB02 /* AuthenticationAlert.swift in Sources */ = {isa = PBXBuildFile; fileRef = B637273A26CBC8AF00C8CB02 /* AuthenticationAlert.swift */; };
		B637273D26CCF0C200C8CB02 /* OptionalExtension.swift in Sources */ = {isa = PBXBuildFile; fileRef = B637273C26CCF0C200C8CB02 /* OptionalExtension.swift */; };
		B63BDF7E27FDAA640072D75B /* PrivacyDashboardWebView.swift in Sources */ = {isa = PBXBuildFile; fileRef = B63BDF7D27FDAA640072D75B /* PrivacyDashboardWebView.swift */; };
		B63BDF80280003570072D75B /* WebKitError.swift in Sources */ = {isa = PBXBuildFile; fileRef = B63BDF7F280003570072D75B /* WebKitError.swift */; };
		B63D466925BEB6C200874977 /* WKWebView+SessionState.swift in Sources */ = {isa = PBXBuildFile; fileRef = B63D466825BEB6C200874977 /* WKWebView+SessionState.swift */; };
		B63D467125BFA6C100874977 /* DispatchQueueExtensions.swift in Sources */ = {isa = PBXBuildFile; fileRef = B63D467025BFA6C100874977 /* DispatchQueueExtensions.swift */; };
		B63D467A25BFC3E100874977 /* NSCoderExtensions.swift in Sources */ = {isa = PBXBuildFile; fileRef = B63D467925BFC3E100874977 /* NSCoderExtensions.swift */; };
		B63ED0D826AE729600A9DAD1 /* PermissionModelTests.swift in Sources */ = {isa = PBXBuildFile; fileRef = B63ED0D726AE729600A9DAD1 /* PermissionModelTests.swift */; };
		B63ED0DA26AE7AF400A9DAD1 /* PermissionManagerMock.swift in Sources */ = {isa = PBXBuildFile; fileRef = B63ED0D926AE7AF400A9DAD1 /* PermissionManagerMock.swift */; };
		B63ED0DC26AE7B1E00A9DAD1 /* WebViewMock.swift in Sources */ = {isa = PBXBuildFile; fileRef = B63ED0DB26AE7B1E00A9DAD1 /* WebViewMock.swift */; };
		B63ED0DE26AFD9A300A9DAD1 /* AVCaptureDeviceMock.swift in Sources */ = {isa = PBXBuildFile; fileRef = B63ED0DD26AFD9A300A9DAD1 /* AVCaptureDeviceMock.swift */; };
		B63ED0E026AFE32F00A9DAD1 /* GeolocationProviderMock.swift in Sources */ = {isa = PBXBuildFile; fileRef = B63ED0DF26AFE32F00A9DAD1 /* GeolocationProviderMock.swift */; };
		B63ED0E326B3E7FA00A9DAD1 /* CLLocationManagerMock.swift in Sources */ = {isa = PBXBuildFile; fileRef = B63ED0E226B3E7FA00A9DAD1 /* CLLocationManagerMock.swift */; };
		B63ED0E526BB8FB900A9DAD1 /* SharingMenu.swift in Sources */ = {isa = PBXBuildFile; fileRef = B63ED0E426BB8FB900A9DAD1 /* SharingMenu.swift */; };
		B642738227B65BAC0005DFD1 /* SecureVaultErrorReporter.swift in Sources */ = {isa = PBXBuildFile; fileRef = B642738127B65BAC0005DFD1 /* SecureVaultErrorReporter.swift */; };
		B643BF1427ABF772000BACEC /* NSWorkspaceExtension.swift in Sources */ = {isa = PBXBuildFile; fileRef = B643BF1327ABF772000BACEC /* NSWorkspaceExtension.swift */; };
		B64C84DE2692D7400048FEBE /* PermissionAuthorization.storyboard in Resources */ = {isa = PBXBuildFile; fileRef = B64C84DD2692D7400048FEBE /* PermissionAuthorization.storyboard */; };
		B64C84E32692DC9F0048FEBE /* PermissionAuthorizationViewController.swift in Sources */ = {isa = PBXBuildFile; fileRef = B64C84E22692DC9F0048FEBE /* PermissionAuthorizationViewController.swift */; };
		B64C84EB2692DD650048FEBE /* PermissionAuthorizationPopover.swift in Sources */ = {isa = PBXBuildFile; fileRef = B64C84EA2692DD650048FEBE /* PermissionAuthorizationPopover.swift */; };
		B64C84F1269310120048FEBE /* PermissionManager.swift in Sources */ = {isa = PBXBuildFile; fileRef = B64C84F0269310120048FEBE /* PermissionManager.swift */; };
		B64C852A26942AC90048FEBE /* PermissionContextMenu.swift in Sources */ = {isa = PBXBuildFile; fileRef = B64C852926942AC90048FEBE /* PermissionContextMenu.swift */; };
		B64C853026943BC10048FEBE /* Permissions.xcdatamodeld in Sources */ = {isa = PBXBuildFile; fileRef = B64C852E26943BC10048FEBE /* Permissions.xcdatamodeld */; };
		B64C853826944B880048FEBE /* StoredPermission.swift in Sources */ = {isa = PBXBuildFile; fileRef = B64C853726944B880048FEBE /* StoredPermission.swift */; };
		B64C853D26944B940048FEBE /* PermissionStore.swift in Sources */ = {isa = PBXBuildFile; fileRef = B64C853C26944B940048FEBE /* PermissionStore.swift */; };
		B64C85422694590B0048FEBE /* PermissionButton.swift in Sources */ = {isa = PBXBuildFile; fileRef = B64C85412694590B0048FEBE /* PermissionButton.swift */; };
		B65349AA265CF45000DCC645 /* DispatchQueueExtensionsTests.swift in Sources */ = {isa = PBXBuildFile; fileRef = B65349A9265CF45000DCC645 /* DispatchQueueExtensionsTests.swift */; };
		B6553692268440D700085A79 /* WKProcessPool+GeolocationProvider.swift in Sources */ = {isa = PBXBuildFile; fileRef = B6553691268440D700085A79 /* WKProcessPool+GeolocationProvider.swift */; };
		B655369B268442EE00085A79 /* GeolocationProvider.swift in Sources */ = {isa = PBXBuildFile; fileRef = B655369A268442EE00085A79 /* GeolocationProvider.swift */; };
		B65536A62685B82B00085A79 /* Permissions.swift in Sources */ = {isa = PBXBuildFile; fileRef = B65536A52685B82B00085A79 /* Permissions.swift */; };
		B65536AE2685E17200085A79 /* GeolocationService.swift in Sources */ = {isa = PBXBuildFile; fileRef = B65536AD2685E17100085A79 /* GeolocationService.swift */; };
		B65783E725F8AAFB00D8DB33 /* String+Punycode.swift in Sources */ = {isa = PBXBuildFile; fileRef = B65783E625F8AAFB00D8DB33 /* String+Punycode.swift */; };
		B657841A25FA484B00D8DB33 /* NSException+Catch.m in Sources */ = {isa = PBXBuildFile; fileRef = B657841925FA484B00D8DB33 /* NSException+Catch.m */; };
		B657841F25FA497600D8DB33 /* NSException+Catch.swift in Sources */ = {isa = PBXBuildFile; fileRef = B657841E25FA497600D8DB33 /* NSException+Catch.swift */; };
		B65E6B9E26D9EC0800095F96 /* CircularProgressView.swift in Sources */ = {isa = PBXBuildFile; fileRef = B65E6B9D26D9EC0800095F96 /* CircularProgressView.swift */; };
		B65E6BA026D9F10600095F96 /* NSBezierPathExtension.swift in Sources */ = {isa = PBXBuildFile; fileRef = B65E6B9F26D9F10600095F96 /* NSBezierPathExtension.swift */; };
		B662D3D92755D7AD0035D4D6 /* PixelStoreTests.swift in Sources */ = {isa = PBXBuildFile; fileRef = B662D3D82755D7AD0035D4D6 /* PixelStoreTests.swift */; };
		B662D3DC2755DF670035D4D6 /* OldPixelDataModel.xcdatamodeld in Sources */ = {isa = PBXBuildFile; fileRef = B662D3DA2755D8190035D4D6 /* OldPixelDataModel.xcdatamodeld */; };
		B662D3DE275613BB0035D4D6 /* EncryptionKeyStoreMock.swift in Sources */ = {isa = PBXBuildFile; fileRef = B662D3DD275613BB0035D4D6 /* EncryptionKeyStoreMock.swift */; };
		B662D3DF275616FF0035D4D6 /* EncryptionKeyStoreMock.swift in Sources */ = {isa = PBXBuildFile; fileRef = B662D3DD275613BB0035D4D6 /* EncryptionKeyStoreMock.swift */; };
		B66E9DD22670EB2A00E53BB5 /* _WKDownload+WebKitDownload.swift in Sources */ = {isa = PBXBuildFile; fileRef = B66E9DD12670EB2A00E53BB5 /* _WKDownload+WebKitDownload.swift */; };
		B66E9DD42670EB4A00E53BB5 /* WKDownload+WebKitDownload.swift in Sources */ = {isa = PBXBuildFile; fileRef = B66E9DD32670EB4A00E53BB5 /* WKDownload+WebKitDownload.swift */; };
		B67C6C3D2654B897006C872E /* WebViewExtensionTests.swift in Sources */ = {isa = PBXBuildFile; fileRef = B67C6C3C2654B897006C872E /* WebViewExtensionTests.swift */; };
		B67C6C422654BF49006C872E /* DuckDuckGo-Symbol.jpg in Resources */ = {isa = PBXBuildFile; fileRef = B67C6C412654BF49006C872E /* DuckDuckGo-Symbol.jpg */; };
		B67C6C472654C643006C872E /* FileManagerExtensionTests.swift in Sources */ = {isa = PBXBuildFile; fileRef = B67C6C462654C643006C872E /* FileManagerExtensionTests.swift */; };
		B68172A9269C487D006D1092 /* PrivacyDashboardUserScript.swift in Sources */ = {isa = PBXBuildFile; fileRef = B68172A8269C487D006D1092 /* PrivacyDashboardUserScript.swift */; };
		B68172AE269EB43F006D1092 /* GeolocationServiceTests.swift in Sources */ = {isa = PBXBuildFile; fileRef = B68172AD269EB43F006D1092 /* GeolocationServiceTests.swift */; };
		B6830961274CDE99004B46BB /* FireproofDomainsContainer.swift in Sources */ = {isa = PBXBuildFile; fileRef = B6830960274CDE99004B46BB /* FireproofDomainsContainer.swift */; };
		B6830963274CDEC7004B46BB /* FireproofDomainsStore.swift in Sources */ = {isa = PBXBuildFile; fileRef = B6830962274CDEC7004B46BB /* FireproofDomainsStore.swift */; };
		B68458B025C7E76A00DC17B6 /* WindowManager+StateRestoration.swift in Sources */ = {isa = PBXBuildFile; fileRef = B68458AF25C7E76A00DC17B6 /* WindowManager+StateRestoration.swift */; };
		B68458B825C7E8B200DC17B6 /* Tab+NSSecureCoding.swift in Sources */ = {isa = PBXBuildFile; fileRef = B68458B725C7E8B200DC17B6 /* Tab+NSSecureCoding.swift */; };
		B68458C025C7E9E000DC17B6 /* TabCollectionViewModel+NSSecureCoding.swift in Sources */ = {isa = PBXBuildFile; fileRef = B68458BF25C7E9E000DC17B6 /* TabCollectionViewModel+NSSecureCoding.swift */; };
		B68458C525C7EA0C00DC17B6 /* TabCollection+NSSecureCoding.swift in Sources */ = {isa = PBXBuildFile; fileRef = B68458C425C7EA0C00DC17B6 /* TabCollection+NSSecureCoding.swift */; };
		B68458CD25C7EB9000DC17B6 /* WKWebViewConfigurationExtensions.swift in Sources */ = {isa = PBXBuildFile; fileRef = B68458CC25C7EB9000DC17B6 /* WKWebViewConfigurationExtensions.swift */; };
		B684590825C9027900DC17B6 /* AppStateChangedPublisher.swift in Sources */ = {isa = PBXBuildFile; fileRef = B684590725C9027900DC17B6 /* AppStateChangedPublisher.swift */; };
		B684592225C93BE000DC17B6 /* Publisher.asVoid.swift in Sources */ = {isa = PBXBuildFile; fileRef = B684592125C93BE000DC17B6 /* Publisher.asVoid.swift */; };
		B684592725C93C0500DC17B6 /* Publishers.NestedObjectChanges.swift in Sources */ = {isa = PBXBuildFile; fileRef = B684592625C93C0500DC17B6 /* Publishers.NestedObjectChanges.swift */; };
		B684592F25C93FBF00DC17B6 /* AppStateRestorationManager.swift in Sources */ = {isa = PBXBuildFile; fileRef = B684592E25C93FBF00DC17B6 /* AppStateRestorationManager.swift */; };
		B68503A7279141CD00893A05 /* KeySetDictionary.swift in Sources */ = {isa = PBXBuildFile; fileRef = B68503A6279141CD00893A05 /* KeySetDictionary.swift */; };
		B688B4DA273E6D3B0087BEAF /* MainView.swift in Sources */ = {isa = PBXBuildFile; fileRef = B688B4D9273E6D3B0087BEAF /* MainView.swift */; };
		B688B4DF27420D290087BEAF /* PDFSearchTextMenuItemHandler.swift in Sources */ = {isa = PBXBuildFile; fileRef = B688B4DE27420D290087BEAF /* PDFSearchTextMenuItemHandler.swift */; };
		B689ECD526C247DB006FB0C5 /* BackForwardListItem.swift in Sources */ = {isa = PBXBuildFile; fileRef = B689ECD426C247DB006FB0C5 /* BackForwardListItem.swift */; };
		B68C2FB227706E6A00BF2C7D /* ProcessExtension.swift in Sources */ = {isa = PBXBuildFile; fileRef = B68C2FB127706E6A00BF2C7D /* ProcessExtension.swift */; };
		B68C92C1274E3EF4002AC6B0 /* PopUpWindow.swift in Sources */ = {isa = PBXBuildFile; fileRef = B68C92C0274E3EF4002AC6B0 /* PopUpWindow.swift */; };
		B68C92C42750EF76002AC6B0 /* PixelDataRecord.swift in Sources */ = {isa = PBXBuildFile; fileRef = B68C92C32750EF76002AC6B0 /* PixelDataRecord.swift */; };
		B693954A26F04BEB0015B914 /* NibLoadable.swift in Sources */ = {isa = PBXBuildFile; fileRef = B693953C26F04BE70015B914 /* NibLoadable.swift */; };
		B693954B26F04BEB0015B914 /* MouseOverView.swift in Sources */ = {isa = PBXBuildFile; fileRef = B693953D26F04BE70015B914 /* MouseOverView.swift */; };
		B693954C26F04BEB0015B914 /* FocusRingView.swift in Sources */ = {isa = PBXBuildFile; fileRef = B693953E26F04BE70015B914 /* FocusRingView.swift */; };
		B693954D26F04BEB0015B914 /* MouseClickView.swift in Sources */ = {isa = PBXBuildFile; fileRef = B693953F26F04BE80015B914 /* MouseClickView.swift */; };
		B693954E26F04BEB0015B914 /* ProgressView.swift in Sources */ = {isa = PBXBuildFile; fileRef = B693954026F04BE80015B914 /* ProgressView.swift */; };
		B693954F26F04BEB0015B914 /* PaddedImageButton.swift in Sources */ = {isa = PBXBuildFile; fileRef = B693954126F04BE80015B914 /* PaddedImageButton.swift */; };
		B693955026F04BEB0015B914 /* ShadowView.swift in Sources */ = {isa = PBXBuildFile; fileRef = B693954226F04BE90015B914 /* ShadowView.swift */; };
		B693955126F04BEB0015B914 /* GradientView.swift in Sources */ = {isa = PBXBuildFile; fileRef = B693954326F04BE90015B914 /* GradientView.swift */; };
		B693955226F04BEB0015B914 /* LongPressButton.swift in Sources */ = {isa = PBXBuildFile; fileRef = B693954426F04BE90015B914 /* LongPressButton.swift */; };
		B693955326F04BEC0015B914 /* WindowDraggingView.swift in Sources */ = {isa = PBXBuildFile; fileRef = B693954526F04BEA0015B914 /* WindowDraggingView.swift */; };
		B693955426F04BEC0015B914 /* ColorView.swift in Sources */ = {isa = PBXBuildFile; fileRef = B693954626F04BEA0015B914 /* ColorView.swift */; };
		B693955526F04BEC0015B914 /* NSSavePanelExtension.swift in Sources */ = {isa = PBXBuildFile; fileRef = B693954726F04BEA0015B914 /* NSSavePanelExtension.swift */; };
		B693955626F04BEC0015B914 /* SavePanelAccessoryView.xib in Resources */ = {isa = PBXBuildFile; fileRef = B693954826F04BEB0015B914 /* SavePanelAccessoryView.xib */; };
		B693955726F04BEC0015B914 /* MouseOverButton.swift in Sources */ = {isa = PBXBuildFile; fileRef = B693954926F04BEB0015B914 /* MouseOverButton.swift */; };
		B693955B26F0CE300015B914 /* WebKitDownloadDelegate.swift in Sources */ = {isa = PBXBuildFile; fileRef = B693955A26F0CE300015B914 /* WebKitDownloadDelegate.swift */; };
		B693955D26F19CD70015B914 /* DownloadListStoreTests.swift in Sources */ = {isa = PBXBuildFile; fileRef = B693955C26F19CD70015B914 /* DownloadListStoreTests.swift */; };
		B693955F26F1C17F0015B914 /* DownloadListCoordinatorTests.swift in Sources */ = {isa = PBXBuildFile; fileRef = B693955E26F1C17F0015B914 /* DownloadListCoordinatorTests.swift */; };
		B693956126F1C1BC0015B914 /* DownloadListStoreMock.swift in Sources */ = {isa = PBXBuildFile; fileRef = B693956026F1C1BC0015B914 /* DownloadListStoreMock.swift */; };
		B693956326F1C2A40015B914 /* FileDownloadManagerMock.swift in Sources */ = {isa = PBXBuildFile; fileRef = B693956226F1C2A40015B914 /* FileDownloadManagerMock.swift */; };
		B693956926F352DB0015B914 /* DownloadsWebViewMock.m in Sources */ = {isa = PBXBuildFile; fileRef = B693956826F352DB0015B914 /* DownloadsWebViewMock.m */; };
		B69B503A2726A12500758A2B /* StatisticsLoader.swift in Sources */ = {isa = PBXBuildFile; fileRef = B69B50342726A11F00758A2B /* StatisticsLoader.swift */; };
		B69B503B2726A12500758A2B /* Atb.swift in Sources */ = {isa = PBXBuildFile; fileRef = B69B50352726A11F00758A2B /* Atb.swift */; };
		B69B503C2726A12500758A2B /* StatisticsStore.swift in Sources */ = {isa = PBXBuildFile; fileRef = B69B50362726A12000758A2B /* StatisticsStore.swift */; };
		B69B503D2726A12500758A2B /* VariantManager.swift in Sources */ = {isa = PBXBuildFile; fileRef = B69B50372726A12000758A2B /* VariantManager.swift */; };
		B69B503E2726A12500758A2B /* AtbParser.swift in Sources */ = {isa = PBXBuildFile; fileRef = B69B50382726A12400758A2B /* AtbParser.swift */; };
		B69B503F2726A12500758A2B /* LocalStatisticsStore.swift in Sources */ = {isa = PBXBuildFile; fileRef = B69B50392726A12500758A2B /* LocalStatisticsStore.swift */; };
		B69B50452726C5C200758A2B /* AtbParserTests.swift in Sources */ = {isa = PBXBuildFile; fileRef = B69B50412726C5C100758A2B /* AtbParserTests.swift */; };
		B69B50462726C5C200758A2B /* AtbAndVariantCleanupTests.swift in Sources */ = {isa = PBXBuildFile; fileRef = B69B50422726C5C100758A2B /* AtbAndVariantCleanupTests.swift */; };
		B69B50472726C5C200758A2B /* VariantManagerTests.swift in Sources */ = {isa = PBXBuildFile; fileRef = B69B50432726C5C100758A2B /* VariantManagerTests.swift */; };
		B69B50482726C5C200758A2B /* StatisticsLoaderTests.swift in Sources */ = {isa = PBXBuildFile; fileRef = B69B50442726C5C200758A2B /* StatisticsLoaderTests.swift */; };
		B69B504B2726CA2900758A2B /* MockStatisticsStore.swift in Sources */ = {isa = PBXBuildFile; fileRef = B69B50492726CA2900758A2B /* MockStatisticsStore.swift */; };
		B69B504C2726CA2900758A2B /* MockVariantManager.swift in Sources */ = {isa = PBXBuildFile; fileRef = B69B504A2726CA2900758A2B /* MockVariantManager.swift */; };
		B69B50522726CD8100758A2B /* atb.json in Resources */ = {isa = PBXBuildFile; fileRef = B69B504E2726CD7E00758A2B /* atb.json */; };
		B69B50532726CD8100758A2B /* empty in Resources */ = {isa = PBXBuildFile; fileRef = B69B504F2726CD7F00758A2B /* empty */; };
		B69B50542726CD8100758A2B /* atb-with-update.json in Resources */ = {isa = PBXBuildFile; fileRef = B69B50502726CD7F00758A2B /* atb-with-update.json */; };
		B69B50552726CD8100758A2B /* invalid.json in Resources */ = {isa = PBXBuildFile; fileRef = B69B50512726CD8000758A2B /* invalid.json */; };
		B69B50572727D16900758A2B /* AtbAndVariantCleanup.swift in Sources */ = {isa = PBXBuildFile; fileRef = B69B50562727D16900758A2B /* AtbAndVariantCleanup.swift */; };
		B6A5A27125B9377300AA7ADA /* StatePersistenceService.swift in Sources */ = {isa = PBXBuildFile; fileRef = B6A5A27025B9377300AA7ADA /* StatePersistenceService.swift */; };
		B6A5A27925B93FFF00AA7ADA /* StateRestorationManagerTests.swift in Sources */ = {isa = PBXBuildFile; fileRef = B6A5A27825B93FFE00AA7ADA /* StateRestorationManagerTests.swift */; };
		B6A5A27E25B9403E00AA7ADA /* FileStoreMock.swift in Sources */ = {isa = PBXBuildFile; fileRef = B6A5A27D25B9403E00AA7ADA /* FileStoreMock.swift */; };
		B6A5A2A025B96E8300AA7ADA /* AppStateChangePublisherTests.swift in Sources */ = {isa = PBXBuildFile; fileRef = B6A5A29F25B96E8300AA7ADA /* AppStateChangePublisherTests.swift */; };
		B6A5A2A825BAA35500AA7ADA /* WindowManagerStateRestorationTests.swift in Sources */ = {isa = PBXBuildFile; fileRef = B6A5A2A725BAA35500AA7ADA /* WindowManagerStateRestorationTests.swift */; };
		B6A924D42664BBBB001A28CA /* WKWebViewDownloadDelegate.swift in Sources */ = {isa = PBXBuildFile; fileRef = B6A924D32664BBB9001A28CA /* WKWebViewDownloadDelegate.swift */; };
		B6A924D92664C72E001A28CA /* WebKitDownloadTask.swift in Sources */ = {isa = PBXBuildFile; fileRef = B6A924D82664C72D001A28CA /* WebKitDownloadTask.swift */; };
		B6A924DE2664CA09001A28CA /* LegacyWebKitDownloadDelegate.swift in Sources */ = {isa = PBXBuildFile; fileRef = B6A924DD2664CA08001A28CA /* LegacyWebKitDownloadDelegate.swift */; };
		B6A9E45326142B070067D1B9 /* Pixel.swift in Sources */ = {isa = PBXBuildFile; fileRef = B6A9E45226142B070067D1B9 /* Pixel.swift */; };
		B6A9E45A261460350067D1B9 /* ApiRequestError.swift in Sources */ = {isa = PBXBuildFile; fileRef = B6A9E457261460340067D1B9 /* ApiRequestError.swift */; };
		B6A9E45B261460350067D1B9 /* APIHeaders.swift in Sources */ = {isa = PBXBuildFile; fileRef = B6A9E458261460340067D1B9 /* APIHeaders.swift */; };
		B6A9E45C261460350067D1B9 /* APIRequest.swift in Sources */ = {isa = PBXBuildFile; fileRef = B6A9E459261460350067D1B9 /* APIRequest.swift */; };
		B6A9E4612614608B0067D1B9 /* AppVersion.swift in Sources */ = {isa = PBXBuildFile; fileRef = B6A9E4602614608B0067D1B9 /* AppVersion.swift */; };
		B6A9E46B2614618A0067D1B9 /* OperatingSystemVersionExtension.swift in Sources */ = {isa = PBXBuildFile; fileRef = B6A9E46A2614618A0067D1B9 /* OperatingSystemVersionExtension.swift */; };
		B6A9E47026146A250067D1B9 /* DateExtension.swift in Sources */ = {isa = PBXBuildFile; fileRef = B6A9E46F26146A250067D1B9 /* DateExtension.swift */; };
		B6A9E47726146A570067D1B9 /* PixelEvent.swift in Sources */ = {isa = PBXBuildFile; fileRef = B6A9E47626146A570067D1B9 /* PixelEvent.swift */; };
		B6A9E47F26146A800067D1B9 /* PixelArguments.swift in Sources */ = {isa = PBXBuildFile; fileRef = B6A9E47E26146A800067D1B9 /* PixelArguments.swift */; };
		B6A9E48426146AAB0067D1B9 /* PixelParameters.swift in Sources */ = {isa = PBXBuildFile; fileRef = B6A9E48326146AAB0067D1B9 /* PixelParameters.swift */; };
		B6A9E499261474120067D1B9 /* TimedPixel.swift in Sources */ = {isa = PBXBuildFile; fileRef = B6A9E498261474120067D1B9 /* TimedPixel.swift */; };
		B6A9E4A3261475C70067D1B9 /* AppUsageActivityMonitor.swift in Sources */ = {isa = PBXBuildFile; fileRef = B6A9E4A2261475C70067D1B9 /* AppUsageActivityMonitor.swift */; };
		B6AAAC2D260330580029438D /* PublishedAfter.swift in Sources */ = {isa = PBXBuildFile; fileRef = B6AAAC2C260330580029438D /* PublishedAfter.swift */; };
		B6AAAC3E26048F690029438D /* RandomAccessCollectionExtension.swift in Sources */ = {isa = PBXBuildFile; fileRef = B6AAAC3D26048F690029438D /* RandomAccessCollectionExtension.swift */; };
		B6AE74342609AFCE005B9B1A /* ProgressEstimationTests.swift in Sources */ = {isa = PBXBuildFile; fileRef = B6AE74332609AFCE005B9B1A /* ProgressEstimationTests.swift */; };
		B6B1E87B26D381710062C350 /* DownloadListCoordinator.swift in Sources */ = {isa = PBXBuildFile; fileRef = B6B1E87A26D381710062C350 /* DownloadListCoordinator.swift */; };
		B6B1E87E26D5DA0E0062C350 /* DownloadsPopover.swift in Sources */ = {isa = PBXBuildFile; fileRef = B6B1E87D26D5DA0E0062C350 /* DownloadsPopover.swift */; };
		B6B1E88026D5DA9B0062C350 /* DownloadsViewController.swift in Sources */ = {isa = PBXBuildFile; fileRef = B6B1E87F26D5DA9B0062C350 /* DownloadsViewController.swift */; };
		B6B1E88226D5DAC30062C350 /* Downloads.storyboard in Resources */ = {isa = PBXBuildFile; fileRef = B6B1E88126D5DAC30062C350 /* Downloads.storyboard */; };
		B6B1E88426D5EB570062C350 /* DownloadsCellView.swift in Sources */ = {isa = PBXBuildFile; fileRef = B6B1E88326D5EB570062C350 /* DownloadsCellView.swift */; };
		B6B1E88B26D774090062C350 /* LinkButton.swift in Sources */ = {isa = PBXBuildFile; fileRef = B6B1E88A26D774090062C350 /* LinkButton.swift */; };
		B6B2400E28083B49001B8F3A /* WebViewContainerView.swift in Sources */ = {isa = PBXBuildFile; fileRef = B6B2400D28083B49001B8F3A /* WebViewContainerView.swift */; };
		B6B3E0962654DACD0040E0A2 /* UTTypeTests.swift in Sources */ = {isa = PBXBuildFile; fileRef = B6B3E0952654DACD0040E0A2 /* UTTypeTests.swift */; };
		B6B3E0E12657EA7A0040E0A2 /* NSScreenExtension.swift in Sources */ = {isa = PBXBuildFile; fileRef = B6B3E0DC2657E9CF0040E0A2 /* NSScreenExtension.swift */; };
		B6BBF1702744CDE1004F850E /* CoreDataStoreTests.swift in Sources */ = {isa = PBXBuildFile; fileRef = B6BBF16F2744CDE1004F850E /* CoreDataStoreTests.swift */; };
		B6BBF1722744CE36004F850E /* FireproofDomainsStoreMock.swift in Sources */ = {isa = PBXBuildFile; fileRef = B6BBF1712744CE36004F850E /* FireproofDomainsStoreMock.swift */; };
		B6BBF17427475B15004F850E /* PopupBlockedPopover.swift in Sources */ = {isa = PBXBuildFile; fileRef = B6BBF17327475B15004F850E /* PopupBlockedPopover.swift */; };
		B6C0B22E26E61CE70031CB7F /* DownloadViewModel.swift in Sources */ = {isa = PBXBuildFile; fileRef = B6C0B22D26E61CE70031CB7F /* DownloadViewModel.swift */; };
		B6C0B23026E61D630031CB7F /* DownloadListStore.swift in Sources */ = {isa = PBXBuildFile; fileRef = B6C0B22F26E61D630031CB7F /* DownloadListStore.swift */; };
		B6C0B23426E71BCD0031CB7F /* Downloads.xcdatamodeld in Sources */ = {isa = PBXBuildFile; fileRef = B6C0B23226E71BCD0031CB7F /* Downloads.xcdatamodeld */; };
		B6C0B23626E732000031CB7F /* DownloadListItem.swift in Sources */ = {isa = PBXBuildFile; fileRef = B6C0B23526E732000031CB7F /* DownloadListItem.swift */; };
		B6C0B23926E742610031CB7F /* FileDownloadError.swift in Sources */ = {isa = PBXBuildFile; fileRef = B6C0B23826E742610031CB7F /* FileDownloadError.swift */; };
		B6C0B23C26E87D900031CB7F /* NSAlert+ActiveDownloadsTermination.swift in Sources */ = {isa = PBXBuildFile; fileRef = B6C0B23B26E87D900031CB7F /* NSAlert+ActiveDownloadsTermination.swift */; };
		B6C0B23E26E8BF1F0031CB7F /* DownloadListViewModel.swift in Sources */ = {isa = PBXBuildFile; fileRef = B6C0B23D26E8BF1F0031CB7F /* DownloadListViewModel.swift */; };
		B6C0B24426E9CB080031CB7F /* RunLoopExtension.swift in Sources */ = {isa = PBXBuildFile; fileRef = B6C0B24326E9CB080031CB7F /* RunLoopExtension.swift */; };
		B6C0B24626E9CB190031CB7F /* RunLoopExtensionTests.swift in Sources */ = {isa = PBXBuildFile; fileRef = B6C0B24526E9CB190031CB7F /* RunLoopExtensionTests.swift */; };
		B6C2C9EF276081AB005B7F0A /* DeallocationTests.swift in Sources */ = {isa = PBXBuildFile; fileRef = B6C2C9EE276081AB005B7F0A /* DeallocationTests.swift */; };
		B6C2C9F62760B659005B7F0A /* TestDataModel.xcdatamodeld in Sources */ = {isa = PBXBuildFile; fileRef = B6C2C9F42760B659005B7F0A /* TestDataModel.xcdatamodeld */; };
		B6CF78DE267B099C00CD4F13 /* WKNavigationActionExtension.swift in Sources */ = {isa = PBXBuildFile; fileRef = B6CF78DD267B099C00CD4F13 /* WKNavigationActionExtension.swift */; };
		B6DA44022616B28300DD1EC2 /* PixelDataStore.swift in Sources */ = {isa = PBXBuildFile; fileRef = B6DA44012616B28300DD1EC2 /* PixelDataStore.swift */; };
		B6DA44082616B30600DD1EC2 /* PixelDataModel.xcdatamodeld in Sources */ = {isa = PBXBuildFile; fileRef = B6DA44062616B30600DD1EC2 /* PixelDataModel.xcdatamodeld */; };
		B6DA44112616C0FC00DD1EC2 /* PixelTests.swift in Sources */ = {isa = PBXBuildFile; fileRef = B6DA44102616C0FC00DD1EC2 /* PixelTests.swift */; };
		B6DA44172616C13800DD1EC2 /* OHHTTPStubs in Frameworks */ = {isa = PBXBuildFile; productRef = B6DA44162616C13800DD1EC2 /* OHHTTPStubs */; };
		B6DA44192616C13800DD1EC2 /* OHHTTPStubsSwift in Frameworks */ = {isa = PBXBuildFile; productRef = B6DA44182616C13800DD1EC2 /* OHHTTPStubsSwift */; };
		B6DA441E2616C84600DD1EC2 /* PixelStoreMock.swift in Sources */ = {isa = PBXBuildFile; fileRef = B6DA441D2616C84600DD1EC2 /* PixelStoreMock.swift */; };
		B6DA44232616CABC00DD1EC2 /* PixelArgumentsTests.swift in Sources */ = {isa = PBXBuildFile; fileRef = B6DA44222616CABC00DD1EC2 /* PixelArgumentsTests.swift */; };
		B6DA44282616CAE000DD1EC2 /* AppUsageActivityMonitorTests.swift in Sources */ = {isa = PBXBuildFile; fileRef = B6DA44272616CAE000DD1EC2 /* AppUsageActivityMonitorTests.swift */; };
		B6DB3AEF278D5C370024C5C4 /* URLSessionExtension.swift in Sources */ = {isa = PBXBuildFile; fileRef = B6DB3AEE278D5C370024C5C4 /* URLSessionExtension.swift */; };
		B6DB3AF6278EA0130024C5C4 /* BundleExtension.swift in Sources */ = {isa = PBXBuildFile; fileRef = B6106B9D26A565DA0013B453 /* BundleExtension.swift */; };
		B6DB3CF926A00E2D00D459B7 /* AVCaptureDevice+SwizzledAuthState.swift in Sources */ = {isa = PBXBuildFile; fileRef = B6DB3CF826A00E2D00D459B7 /* AVCaptureDevice+SwizzledAuthState.swift */; };
		B6DB3CFB26A17CB800D459B7 /* PermissionModel.swift in Sources */ = {isa = PBXBuildFile; fileRef = B6DB3CFA26A17CB800D459B7 /* PermissionModel.swift */; };
		B6E61EE3263AC0C8004E11AB /* FileManagerExtension.swift in Sources */ = {isa = PBXBuildFile; fileRef = B6E61EE2263AC0C8004E11AB /* FileManagerExtension.swift */; };
		B6E61EE8263ACE16004E11AB /* UTType.swift in Sources */ = {isa = PBXBuildFile; fileRef = B6E61EE7263ACE16004E11AB /* UTType.swift */; };
		B6F1C80B2761C45400334924 /* LocalUnprotectedDomains.swift in Sources */ = {isa = PBXBuildFile; fileRef = 336B39E22726B4B700C417D3 /* LocalUnprotectedDomains.swift */; };
		B6F41031264D2B23003DA42C /* ProgressExtension.swift in Sources */ = {isa = PBXBuildFile; fileRef = B6F41030264D2B23003DA42C /* ProgressExtension.swift */; };
		B6FA893D269C423100588ECD /* PrivacyDashboard.storyboard in Resources */ = {isa = PBXBuildFile; fileRef = B6FA893C269C423100588ECD /* PrivacyDashboard.storyboard */; };
		B6FA893F269C424500588ECD /* PrivacyDashboardViewController.swift in Sources */ = {isa = PBXBuildFile; fileRef = B6FA893E269C424500588ECD /* PrivacyDashboardViewController.swift */; };
		B6FA8941269C425400588ECD /* PrivacyDashboardPopover.swift in Sources */ = {isa = PBXBuildFile; fileRef = B6FA8940269C425400588ECD /* PrivacyDashboardPopover.swift */; };
		CB6BCDF927C6BEFF00CC76DC /* PrivacyFeatures.swift in Sources */ = {isa = PBXBuildFile; fileRef = CB6BCDF827C6BEFF00CC76DC /* PrivacyFeatures.swift */; };
		EA0BA3A9272217E6002A0B6C /* ClickToLoadUserScript.swift in Sources */ = {isa = PBXBuildFile; fileRef = EA0BA3A8272217E6002A0B6C /* ClickToLoadUserScript.swift */; };
		EA18D1CA272F0DC8006DC101 /* social_images in Resources */ = {isa = PBXBuildFile; fileRef = EA18D1C9272F0DC8006DC101 /* social_images */; };
		EA1E52B52798CF98002EC53C /* ClickToLoadModelTests.swift in Sources */ = {isa = PBXBuildFile; fileRef = EA1E52B42798CF98002EC53C /* ClickToLoadModelTests.swift */; };
		EA4617F0273A28A700F110A2 /* fb-tds.json in Resources */ = {isa = PBXBuildFile; fileRef = EA4617EF273A28A700F110A2 /* fb-tds.json */; };
		EA477680272A21B700419EDA /* clickToLoadConfig.json in Resources */ = {isa = PBXBuildFile; fileRef = EA47767F272A21B700419EDA /* clickToLoadConfig.json */; };
		EA8AE76A279FBDB20078943E /* ClickToLoadTDSTests.swift in Sources */ = {isa = PBXBuildFile; fileRef = EA8AE769279FBDB20078943E /* ClickToLoadTDSTests.swift */; };
		EAA29AE9278D2E43007070CF /* ProximaNova-Bold-webfont.woff2 in Resources */ = {isa = PBXBuildFile; fileRef = EAA29AE7278D2E43007070CF /* ProximaNova-Bold-webfont.woff2 */; };
		EAA29AEA278D2E43007070CF /* ProximaNova-Reg-webfont.woff2 in Resources */ = {isa = PBXBuildFile; fileRef = EAA29AE8278D2E43007070CF /* ProximaNova-Reg-webfont.woff2 */; };
		EAC80DE0271F6C0100BBF02D /* fb-sdk.js in Resources */ = {isa = PBXBuildFile; fileRef = EAC80DDF271F6C0100BBF02D /* fb-sdk.js */; };
		EAE42800275D47FA00DAC26B /* ClickToLoadModel.swift in Sources */ = {isa = PBXBuildFile; fileRef = EAE427FF275D47FA00DAC26B /* ClickToLoadModel.swift */; };
		EAFAD6CA2728BD1200F9DF00 /* clickToLoad.js in Resources */ = {isa = PBXBuildFile; fileRef = EAFAD6C92728BD1200F9DF00 /* clickToLoad.js */; };
		F41D174125CB131900472416 /* NSColorExtension.swift in Sources */ = {isa = PBXBuildFile; fileRef = F41D174025CB131900472416 /* NSColorExtension.swift */; };
		F44C130225C2DA0400426E3E /* NSAppearanceExtension.swift in Sources */ = {isa = PBXBuildFile; fileRef = F44C130125C2DA0400426E3E /* NSAppearanceExtension.swift */; };
		F4A6198C283CFFBB007F2080 /* ContentScopeFeatureFlagging.swift in Sources */ = {isa = PBXBuildFile; fileRef = F4A6198B283CFFBB007F2080 /* ContentScopeFeatureFlagging.swift */; };
/* End PBXBuildFile section */

/* Begin PBXContainerItemProxy section */
		4B1AD8A225FC27E200261379 /* PBXContainerItemProxy */ = {
			isa = PBXContainerItemProxy;
			containerPortal = AA585D76248FD31100E9A3E2 /* Project object */;
			proxyType = 1;
			remoteGlobalIDString = AA585D7D248FD31100E9A3E2;
			remoteInfo = "DuckDuckGo Privacy Browser";
		};
		7B4CE8DF26F02108009134B1 /* PBXContainerItemProxy */ = {
			isa = PBXContainerItemProxy;
			containerPortal = AA585D76248FD31100E9A3E2 /* Project object */;
			proxyType = 1;
			remoteGlobalIDString = AA585D7D248FD31100E9A3E2;
			remoteInfo = "DuckDuckGo Privacy Browser";
		};
		AA585D91248FD31400E9A3E2 /* PBXContainerItemProxy */ = {
			isa = PBXContainerItemProxy;
			containerPortal = AA585D76248FD31100E9A3E2 /* Project object */;
			proxyType = 1;
			remoteGlobalIDString = AA585D7D248FD31100E9A3E2;
			remoteInfo = DuckDuckGo;
		};
/* End PBXContainerItemProxy section */

/* Begin PBXFileReference section */
		0230C0A2272080090018F728 /* KeyedCodingExtension.swift */ = {isa = PBXFileReference; lastKnownFileType = sourcecode.swift; path = KeyedCodingExtension.swift; sourceTree = "<group>"; };
		0230C0A42721F3750018F728 /* GPCRequestFactory.swift */ = {isa = PBXFileReference; lastKnownFileType = sourcecode.swift; path = GPCRequestFactory.swift; sourceTree = "<group>"; };
		026ADE1326C3010C002518EE /* macos-config.json */ = {isa = PBXFileReference; fileEncoding = 4; lastKnownFileType = text.json; path = "macos-config.json"; sourceTree = "<group>"; };
		142879D924CE1179005419BB /* SuggestionViewModelTests.swift */ = {isa = PBXFileReference; lastKnownFileType = sourcecode.swift; path = SuggestionViewModelTests.swift; sourceTree = "<group>"; };
		142879DB24CE1185005419BB /* SuggestionContainerViewModelTests.swift */ = {isa = PBXFileReference; lastKnownFileType = sourcecode.swift; path = SuggestionContainerViewModelTests.swift; sourceTree = "<group>"; };
		1430DFF424D0580F00B8978C /* TabBarViewController.swift */ = {isa = PBXFileReference; lastKnownFileType = sourcecode.swift; path = TabBarViewController.swift; sourceTree = "<group>"; };
		14505A07256084EF00272CC6 /* UserAgent.swift */ = {isa = PBXFileReference; lastKnownFileType = sourcecode.swift; path = UserAgent.swift; sourceTree = "<group>"; };
		1456D6E024EFCBC300775049 /* TabBarCollectionView.swift */ = {isa = PBXFileReference; lastKnownFileType = sourcecode.swift; path = TabBarCollectionView.swift; sourceTree = "<group>"; };
		14D9B8F924F7E089000D4D13 /* AddressBarViewController.swift */ = {isa = PBXFileReference; lastKnownFileType = sourcecode.swift; path = AddressBarViewController.swift; sourceTree = "<group>"; };
		336B39E22726B4B700C417D3 /* LocalUnprotectedDomains.swift */ = {isa = PBXFileReference; lastKnownFileType = sourcecode.swift; path = LocalUnprotectedDomains.swift; sourceTree = "<group>"; };
		336D5AEF262D8D3C0052E0C9 /* findinpage.js */ = {isa = PBXFileReference; fileEncoding = 4; lastKnownFileType = sourcecode.javascript; path = findinpage.js; sourceTree = "<group>"; };
		339A6B5726A044BA00E3DAE8 /* duckduckgo-privacy-dashboard */ = {isa = PBXFileReference; fileEncoding = 4; lastKnownFileType = text; name = "duckduckgo-privacy-dashboard"; path = "Submodules/duckduckgo-privacy-dashboard"; sourceTree = SOURCE_ROOT; };
		371C0A2827E33EDC0070591F /* FeedbackPresenter.swift */ = {isa = PBXFileReference; lastKnownFileType = sourcecode.swift; path = FeedbackPresenter.swift; sourceTree = "<group>"; };
		371E141827E92E42009E3B5B /* MultilineScrollableTextFix.swift */ = {isa = PBXFileReference; lastKnownFileType = sourcecode.swift; path = MultilineScrollableTextFix.swift; sourceTree = "<group>"; };
		373A1AA7283ED1B900586521 /* BookmarkHTMLReader.swift */ = {isa = PBXFileReference; lastKnownFileType = sourcecode.swift; path = BookmarkHTMLReader.swift; sourceTree = "<group>"; };
		373A1AA9283ED86C00586521 /* BookmarksHTMLReaderTests.swift */ = {isa = PBXFileReference; lastKnownFileType = sourcecode.swift; path = BookmarksHTMLReaderTests.swift; sourceTree = "<group>"; };
		373A1AAF2842C4EA00586521 /* BookmarkHTMLImporter.swift */ = {isa = PBXFileReference; lastKnownFileType = sourcecode.swift; path = BookmarkHTMLImporter.swift; sourceTree = "<group>"; };
		373A1AB128451ED400586521 /* BookmarksHTMLImporterTests.swift */ = {isa = PBXFileReference; lastKnownFileType = sourcecode.swift; path = BookmarksHTMLImporterTests.swift; sourceTree = "<group>"; };
		37534C9D28104D9B002621E7 /* TabLazyLoaderTests.swift */ = {isa = PBXFileReference; lastKnownFileType = sourcecode.swift; path = TabLazyLoaderTests.swift; sourceTree = "<group>"; };
		37534C9F28113101002621E7 /* LazyLoadable.swift */ = {isa = PBXFileReference; lastKnownFileType = sourcecode.swift; path = LazyLoadable.swift; sourceTree = "<group>"; };
		37534CA2281132CB002621E7 /* TabLazyLoaderDataSource.swift */ = {isa = PBXFileReference; lastKnownFileType = sourcecode.swift; path = TabLazyLoaderDataSource.swift; sourceTree = "<group>"; };
		37534CA42811987D002621E7 /* AdjacentItemEnumeratorTests.swift */ = {isa = PBXFileReference; lastKnownFileType = sourcecode.swift; path = AdjacentItemEnumeratorTests.swift; sourceTree = "<group>"; };
		37534CA62811988E002621E7 /* AdjacentItemEnumerator.swift */ = {isa = PBXFileReference; lastKnownFileType = sourcecode.swift; path = AdjacentItemEnumerator.swift; sourceTree = "<group>"; };
		376705B227EC7D4F00DD8D76 /* TextButton.swift */ = {isa = PBXFileReference; lastKnownFileType = sourcecode.swift; path = TextButton.swift; sourceTree = "<group>"; };
		3776582C27F71652009A6B35 /* WebsiteBreakageReportTests.swift */ = {isa = PBXFileReference; lastKnownFileType = sourcecode.swift; path = WebsiteBreakageReportTests.swift; sourceTree = "<group>"; };
		3776582E27F82E62009A6B35 /* AutofillPreferences.swift */ = {isa = PBXFileReference; fileEncoding = 4; lastKnownFileType = sourcecode.swift; path = AutofillPreferences.swift; sourceTree = "<group>"; };
		3776583027F8325B009A6B35 /* AutofillPreferencesTests.swift */ = {isa = PBXFileReference; lastKnownFileType = sourcecode.swift; path = AutofillPreferencesTests.swift; sourceTree = "<group>"; };
		378205F52837CBA800D1D4AA /* SavedStateMock.swift */ = {isa = PBXFileReference; lastKnownFileType = sourcecode.swift; path = SavedStateMock.swift; sourceTree = "<group>"; };
		378205F7283BC6A600D1D4AA /* StartupPreferencesTests.swift */ = {isa = PBXFileReference; lastKnownFileType = sourcecode.swift; path = StartupPreferencesTests.swift; sourceTree = "<group>"; };
		378205FA283C277800D1D4AA /* MainMenuTests.swift */ = {isa = PBXFileReference; lastKnownFileType = sourcecode.swift; path = MainMenuTests.swift; sourceTree = "<group>"; };
		379DE4BC27EA31AC002CC3DE /* PreferencesAutofillView.swift */ = {isa = PBXFileReference; lastKnownFileType = sourcecode.swift; path = PreferencesAutofillView.swift; sourceTree = "<group>"; };
		37A4CEB9282E992F00D75B89 /* StartupPreferences.swift */ = {isa = PBXFileReference; fileEncoding = 4; lastKnownFileType = sourcecode.swift; path = StartupPreferences.swift; sourceTree = "<group>"; };
		37A803DA27FD69D300052F4C /* Data Import Resources */ = {isa = PBXFileReference; lastKnownFileType = folder; path = "Data Import Resources"; sourceTree = "<group>"; };
		37AFCE8027DA2CA600471A10 /* PreferencesViewController.swift */ = {isa = PBXFileReference; lastKnownFileType = sourcecode.swift; path = PreferencesViewController.swift; sourceTree = "<group>"; };
		37AFCE8427DA2D3900471A10 /* PreferencesSidebar.swift */ = {isa = PBXFileReference; lastKnownFileType = sourcecode.swift; path = PreferencesSidebar.swift; sourceTree = "<group>"; };
		37AFCE8627DA334800471A10 /* PreferencesRootView.swift */ = {isa = PBXFileReference; lastKnownFileType = sourcecode.swift; path = PreferencesRootView.swift; sourceTree = "<group>"; };
		37AFCE8827DA33BA00471A10 /* Preferences.swift */ = {isa = PBXFileReference; lastKnownFileType = sourcecode.swift; path = Preferences.swift; sourceTree = "<group>"; };
		37AFCE8A27DB69BC00471A10 /* PreferencesGeneralView.swift */ = {isa = PBXFileReference; lastKnownFileType = sourcecode.swift; path = PreferencesGeneralView.swift; sourceTree = "<group>"; };
		37AFCE9127DB8CAD00471A10 /* PreferencesAboutView.swift */ = {isa = PBXFileReference; lastKnownFileType = sourcecode.swift; path = PreferencesAboutView.swift; sourceTree = "<group>"; };
		37B11B3828095E6600CBB621 /* TabLazyLoader.swift */ = {isa = PBXFileReference; lastKnownFileType = sourcecode.swift; path = TabLazyLoader.swift; sourceTree = "<group>"; };
		37CC53EB27E8A4D10028713D /* PreferencesPrivacyView.swift */ = {isa = PBXFileReference; lastKnownFileType = sourcecode.swift; path = PreferencesPrivacyView.swift; sourceTree = "<group>"; };
		37CC53EF27E8D1440028713D /* PreferencesDownloadsView.swift */ = {isa = PBXFileReference; lastKnownFileType = sourcecode.swift; path = PreferencesDownloadsView.swift; sourceTree = "<group>"; };
		37CC53F327E8D4620028713D /* NSPathControlView.swift */ = {isa = PBXFileReference; lastKnownFileType = sourcecode.swift; path = NSPathControlView.swift; sourceTree = "<group>"; };
		37CD54B227EE509700F1F7B9 /* View+Cursor.swift */ = {isa = PBXFileReference; lastKnownFileType = sourcecode.swift; path = "View+Cursor.swift"; sourceTree = "<group>"; };
		37CD54B427F1AC1300F1F7B9 /* PreferencesSidebarModelTests.swift */ = {isa = PBXFileReference; lastKnownFileType = sourcecode.swift; path = PreferencesSidebarModelTests.swift; sourceTree = "<group>"; };
		37CD54B627F1B28A00F1F7B9 /* DefaultBrowserPreferencesTests.swift */ = {isa = PBXFileReference; lastKnownFileType = sourcecode.swift; path = DefaultBrowserPreferencesTests.swift; sourceTree = "<group>"; };
		37CD54B827F1F8AC00F1F7B9 /* AppearancePreferencesTests.swift */ = {isa = PBXFileReference; lastKnownFileType = sourcecode.swift; path = AppearancePreferencesTests.swift; sourceTree = "<group>"; };
		37CD54BA27F25A4000F1F7B9 /* DownloadsPreferencesTests.swift */ = {isa = PBXFileReference; lastKnownFileType = sourcecode.swift; path = DownloadsPreferencesTests.swift; sourceTree = "<group>"; };
		37CD54BC27F2ECAE00F1F7B9 /* AutofillPreferencesModelTests.swift */ = {isa = PBXFileReference; lastKnownFileType = sourcecode.swift; path = AutofillPreferencesModelTests.swift; sourceTree = "<group>"; };
		37CD54C127F2FDD100F1F7B9 /* PrivacyPreferencesModel.swift */ = {isa = PBXFileReference; fileEncoding = 4; lastKnownFileType = sourcecode.swift; path = PrivacyPreferencesModel.swift; sourceTree = "<group>"; };
		37CD54C227F2FDD100F1F7B9 /* AutofillPreferencesModel.swift */ = {isa = PBXFileReference; fileEncoding = 4; lastKnownFileType = sourcecode.swift; path = AutofillPreferencesModel.swift; sourceTree = "<group>"; };
		37CD54C327F2FDD100F1F7B9 /* DownloadsPreferences.swift */ = {isa = PBXFileReference; fileEncoding = 4; lastKnownFileType = sourcecode.swift; path = DownloadsPreferences.swift; sourceTree = "<group>"; };
		37CD54C427F2FDD100F1F7B9 /* PreferencesSection.swift */ = {isa = PBXFileReference; fileEncoding = 4; lastKnownFileType = sourcecode.swift; path = PreferencesSection.swift; sourceTree = "<group>"; };
		37CD54C527F2FDD100F1F7B9 /* AboutModel.swift */ = {isa = PBXFileReference; fileEncoding = 4; lastKnownFileType = sourcecode.swift; path = AboutModel.swift; sourceTree = "<group>"; };
		37CD54C627F2FDD100F1F7B9 /* PreferencesSidebarModel.swift */ = {isa = PBXFileReference; fileEncoding = 4; lastKnownFileType = sourcecode.swift; path = PreferencesSidebarModel.swift; sourceTree = "<group>"; };
		37CD54C727F2FDD100F1F7B9 /* AppearancePreferences.swift */ = {isa = PBXFileReference; fileEncoding = 4; lastKnownFileType = sourcecode.swift; path = AppearancePreferences.swift; sourceTree = "<group>"; };
		37CD54C827F2FDD100F1F7B9 /* DefaultBrowserPreferences.swift */ = {isa = PBXFileReference; fileEncoding = 4; lastKnownFileType = sourcecode.swift; path = DefaultBrowserPreferences.swift; sourceTree = "<group>"; };
		37D2771427E870D4003365FD /* PreferencesAppearanceView.swift */ = {isa = PBXFileReference; lastKnownFileType = sourcecode.swift; path = PreferencesAppearanceView.swift; sourceTree = "<group>"; };
		4B0135CD2729F1AA00D54834 /* NSPasteboardExtension.swift */ = {isa = PBXFileReference; fileEncoding = 4; lastKnownFileType = sourcecode.swift; path = NSPasteboardExtension.swift; sourceTree = "<group>"; };
		4B02197F25E05FAC00ED7DEA /* FireproofingURLExtensions.swift */ = {isa = PBXFileReference; fileEncoding = 4; lastKnownFileType = sourcecode.swift; path = FireproofingURLExtensions.swift; sourceTree = "<group>"; };
		4B02198125E05FAC00ED7DEA /* FireproofDomains.swift */ = {isa = PBXFileReference; fileEncoding = 4; lastKnownFileType = sourcecode.swift; path = FireproofDomains.swift; sourceTree = "<group>"; };
		4B02198325E05FAC00ED7DEA /* FireproofInfoViewController.swift */ = {isa = PBXFileReference; fileEncoding = 4; lastKnownFileType = sourcecode.swift; path = FireproofInfoViewController.swift; sourceTree = "<group>"; };
		4B02198425E05FAC00ED7DEA /* Fireproofing.storyboard */ = {isa = PBXFileReference; fileEncoding = 4; lastKnownFileType = file.storyboard; path = Fireproofing.storyboard; sourceTree = "<group>"; };
		4B02199925E063DE00ED7DEA /* FireproofDomainsTests.swift */ = {isa = PBXFileReference; fileEncoding = 4; lastKnownFileType = sourcecode.swift; path = FireproofDomainsTests.swift; sourceTree = "<group>"; };
		4B02199A25E063DE00ED7DEA /* FireproofingURLExtensionsTests.swift */ = {isa = PBXFileReference; fileEncoding = 4; lastKnownFileType = sourcecode.swift; path = FireproofingURLExtensionsTests.swift; sourceTree = "<group>"; };
		4B0219A725E0646500ED7DEA /* WebsiteDataStoreTests.swift */ = {isa = PBXFileReference; fileEncoding = 4; lastKnownFileType = sourcecode.swift; path = WebsiteDataStoreTests.swift; sourceTree = "<group>"; };
		4B0511A6262CAA5A00F6079C /* PrivacySecurityPreferences.swift */ = {isa = PBXFileReference; fileEncoding = 4; lastKnownFileType = sourcecode.swift; path = PrivacySecurityPreferences.swift; sourceTree = "<group>"; };
		4B0511AD262CAA5A00F6079C /* FireproofDomains.storyboard */ = {isa = PBXFileReference; fileEncoding = 4; lastKnownFileType = file.storyboard; path = FireproofDomains.storyboard; sourceTree = "<group>"; };
		4B0511B3262CAA5A00F6079C /* RoundedSelectionRowView.swift */ = {isa = PBXFileReference; fileEncoding = 4; lastKnownFileType = sourcecode.swift; path = RoundedSelectionRowView.swift; sourceTree = "<group>"; };
		4B0511B4262CAA5A00F6079C /* FireproofDomainsViewController.swift */ = {isa = PBXFileReference; fileEncoding = 4; lastKnownFileType = sourcecode.swift; path = FireproofDomainsViewController.swift; sourceTree = "<group>"; };
		4B0511DF262CAA8600F6079C /* NSOpenPanelExtensions.swift */ = {isa = PBXFileReference; fileEncoding = 4; lastKnownFileType = sourcecode.swift; path = NSOpenPanelExtensions.swift; sourceTree = "<group>"; };
		4B0511E0262CAA8600F6079C /* NSViewControllerExtension.swift */ = {isa = PBXFileReference; fileEncoding = 4; lastKnownFileType = sourcecode.swift; path = NSViewControllerExtension.swift; sourceTree = "<group>"; };
		4B0511E6262CAB3700F6079C /* UserDefaultsWrapperUtilities.swift */ = {isa = PBXFileReference; lastKnownFileType = sourcecode.swift; path = UserDefaultsWrapperUtilities.swift; sourceTree = "<group>"; };
		4B11060425903E570039B979 /* CoreDataEncryptionTesting.xcdatamodel */ = {isa = PBXFileReference; lastKnownFileType = wrapper.xcdatamodel; path = CoreDataEncryptionTesting.xcdatamodel; sourceTree = "<group>"; };
		4B11060925903EAC0039B979 /* CoreDataEncryptionTests.swift */ = {isa = PBXFileReference; lastKnownFileType = sourcecode.swift; path = CoreDataEncryptionTests.swift; sourceTree = "<group>"; };
		4B117F7C276C0CB5002F3D8C /* LocalStatisticsStoreTests.swift */ = {isa = PBXFileReference; lastKnownFileType = sourcecode.swift; path = LocalStatisticsStoreTests.swift; sourceTree = "<group>"; };
		4B139AFC26B60BD800894F82 /* NSImageExtensions.swift */ = {isa = PBXFileReference; lastKnownFileType = sourcecode.swift; path = NSImageExtensions.swift; sourceTree = "<group>"; };
		4B1AD89D25FC27E200261379 /* Integration Tests.xctest */ = {isa = PBXFileReference; explicitFileType = wrapper.cfbundle; includeInIndex = 0; path = "Integration Tests.xctest"; sourceTree = BUILT_PRODUCTS_DIR; };
		4B1AD8A125FC27E200261379 /* Info.plist */ = {isa = PBXFileReference; lastKnownFileType = text.plist.xml; path = Info.plist; sourceTree = "<group>"; };
		4B1AD91625FC46FB00261379 /* CoreDataEncryptionTests.swift */ = {isa = PBXFileReference; lastKnownFileType = sourcecode.swift; path = CoreDataEncryptionTests.swift; sourceTree = "<group>"; };
		4B1E6EEB27AB5E5100F51793 /* SecureVaultSorting.swift */ = {isa = PBXFileReference; fileEncoding = 4; lastKnownFileType = sourcecode.swift; path = SecureVaultSorting.swift; sourceTree = "<group>"; };
		4B1E6EEC27AB5E5100F51793 /* PasswordManagementListSection.swift */ = {isa = PBXFileReference; fileEncoding = 4; lastKnownFileType = sourcecode.swift; path = PasswordManagementListSection.swift; sourceTree = "<group>"; };
		4B1E6EEF27AB5E5D00F51793 /* NSPopUpButtonView.swift */ = {isa = PBXFileReference; fileEncoding = 4; lastKnownFileType = sourcecode.swift; path = NSPopUpButtonView.swift; sourceTree = "<group>"; };
		4B1E6EF027AB5E5D00F51793 /* PasswordManagementItemList.swift */ = {isa = PBXFileReference; fileEncoding = 4; lastKnownFileType = sourcecode.swift; path = PasswordManagementItemList.swift; sourceTree = "<group>"; };
		4B29759628281F0900187C4E /* FirefoxEncryptionKeyReader.swift */ = {isa = PBXFileReference; lastKnownFileType = sourcecode.swift; path = FirefoxEncryptionKeyReader.swift; sourceTree = "<group>"; };
		4B2975982828285900187C4E /* FirefoxKeyReaderTests.swift */ = {isa = PBXFileReference; lastKnownFileType = sourcecode.swift; path = FirefoxKeyReaderTests.swift; sourceTree = "<group>"; };
		4B29759A28284DBC00187C4E /* FirefoxBerkeleyDatabaseReader.h */ = {isa = PBXFileReference; lastKnownFileType = sourcecode.c.h; path = FirefoxBerkeleyDatabaseReader.h; sourceTree = "<group>"; };
		4B29759B28284DBC00187C4E /* FirefoxBerkeleyDatabaseReader.m */ = {isa = PBXFileReference; lastKnownFileType = sourcecode.c.objc; path = FirefoxBerkeleyDatabaseReader.m; sourceTree = "<group>"; };
		4B2CBF402767EEC1001DF04B /* MacWaitlistStoreTests.swift */ = {isa = PBXFileReference; lastKnownFileType = sourcecode.swift; path = MacWaitlistStoreTests.swift; sourceTree = "<group>"; };
		4B2E7D6226FF9D6500D2DB17 /* PrintingUserScript.swift */ = {isa = PBXFileReference; fileEncoding = 4; lastKnownFileType = sourcecode.swift; path = PrintingUserScript.swift; sourceTree = "<group>"; };
		4B379C1427BD91E3008A968E /* QuartzIdleStateProvider.swift */ = {isa = PBXFileReference; lastKnownFileType = sourcecode.swift; path = QuartzIdleStateProvider.swift; sourceTree = "<group>"; };
		4B379C1D27BDB7FF008A968E /* DeviceAuthenticator.swift */ = {isa = PBXFileReference; lastKnownFileType = sourcecode.swift; path = DeviceAuthenticator.swift; sourceTree = "<group>"; };
		4B379C2127BDBA29008A968E /* LocalAuthenticationService.swift */ = {isa = PBXFileReference; lastKnownFileType = sourcecode.swift; path = LocalAuthenticationService.swift; sourceTree = "<group>"; };
		4B379C2327BDE1B0008A968E /* FlatButton.swift */ = {isa = PBXFileReference; lastKnownFileType = sourcecode.swift; path = FlatButton.swift; sourceTree = "<group>"; };
		4B39AAF527D9B2C700A73FD5 /* NSStackViewExtension.swift */ = {isa = PBXFileReference; lastKnownFileType = sourcecode.swift; path = NSStackViewExtension.swift; sourceTree = "<group>"; };
		4B3F641D27A8D3BD00E0C118 /* BrowserProfileTests.swift */ = {isa = PBXFileReference; lastKnownFileType = sourcecode.swift; path = BrowserProfileTests.swift; sourceTree = "<group>"; };
		4B43469428655D1400177407 /* FirefoxDataImporterTests.swift */ = {isa = PBXFileReference; lastKnownFileType = sourcecode.swift; path = FirefoxDataImporterTests.swift; sourceTree = "<group>"; };
		4B4F72EB266B2ED300814C60 /* CollectionExtension.swift */ = {isa = PBXFileReference; lastKnownFileType = sourcecode.swift; path = CollectionExtension.swift; sourceTree = "<group>"; };
		4B59023826B35F3600489384 /* ChromeDataImporter.swift */ = {isa = PBXFileReference; fileEncoding = 4; lastKnownFileType = sourcecode.swift; path = ChromeDataImporter.swift; sourceTree = "<group>"; };
		4B59023926B35F3600489384 /* ChromiumLoginReader.swift */ = {isa = PBXFileReference; fileEncoding = 4; lastKnownFileType = sourcecode.swift; path = ChromiumLoginReader.swift; sourceTree = "<group>"; };
		4B59023B26B35F3600489384 /* ChromiumDataImporter.swift */ = {isa = PBXFileReference; fileEncoding = 4; lastKnownFileType = sourcecode.swift; path = ChromiumDataImporter.swift; sourceTree = "<group>"; };
		4B59023C26B35F3600489384 /* BraveDataImporter.swift */ = {isa = PBXFileReference; fileEncoding = 4; lastKnownFileType = sourcecode.swift; path = BraveDataImporter.swift; sourceTree = "<group>"; };
		4B59024226B35F7C00489384 /* BrowserImportViewController.swift */ = {isa = PBXFileReference; fileEncoding = 4; lastKnownFileType = sourcecode.swift; path = BrowserImportViewController.swift; sourceTree = "<group>"; };
		4B59024726B3673600489384 /* ThirdPartyBrowser.swift */ = {isa = PBXFileReference; lastKnownFileType = sourcecode.swift; path = ThirdPartyBrowser.swift; sourceTree = "<group>"; };
		4B59024B26B38BB800489384 /* ChromiumLoginReaderTests.swift */ = {isa = PBXFileReference; lastKnownFileType = sourcecode.swift; path = ChromiumLoginReaderTests.swift; sourceTree = "<group>"; };
		4B5A4F4B27F3A5AA008FBD88 /* NSNotificationName+DataImport.swift */ = {isa = PBXFileReference; lastKnownFileType = sourcecode.swift; path = "NSNotificationName+DataImport.swift"; sourceTree = "<group>"; };
		4B5FF67726B602B100D42879 /* FirefoxDataImporter.swift */ = {isa = PBXFileReference; lastKnownFileType = sourcecode.swift; path = FirefoxDataImporter.swift; sourceTree = "<group>"; };
		4B65143D263924B5005B46EB /* EmailUrlExtensions.swift */ = {isa = PBXFileReference; lastKnownFileType = sourcecode.swift; path = EmailUrlExtensions.swift; sourceTree = "<group>"; };
		4B677427255DBEB800025BD8 /* httpsMobileV2BloomSpec.json */ = {isa = PBXFileReference; fileEncoding = 4; lastKnownFileType = text.json; path = httpsMobileV2BloomSpec.json; sourceTree = "<group>"; };
		4B677428255DBEB800025BD8 /* httpsMobileV2Bloom.bin */ = {isa = PBXFileReference; lastKnownFileType = archive.macbinary; path = httpsMobileV2Bloom.bin; sourceTree = "<group>"; };
		4B677429255DBEB800025BD8 /* HTTPSBloomFilterSpecification.swift */ = {isa = PBXFileReference; fileEncoding = 4; lastKnownFileType = sourcecode.swift; path = HTTPSBloomFilterSpecification.swift; sourceTree = "<group>"; };
		4B67742A255DBEB800025BD8 /* httpsMobileV2FalsePositives.json */ = {isa = PBXFileReference; fileEncoding = 4; lastKnownFileType = text.json; path = httpsMobileV2FalsePositives.json; sourceTree = "<group>"; };
		4B67742F255DBEB800025BD8 /* HTTPSUpgrade 3.xcdatamodel */ = {isa = PBXFileReference; lastKnownFileType = wrapper.xcdatamodel; path = "HTTPSUpgrade 3.xcdatamodel"; sourceTree = "<group>"; };
		4B677430255DBEB800025BD8 /* AppHTTPSUpgradeStore.swift */ = {isa = PBXFileReference; fileEncoding = 4; lastKnownFileType = sourcecode.swift; path = AppHTTPSUpgradeStore.swift; sourceTree = "<group>"; };
		4B677440255DBEEA00025BD8 /* Database.swift */ = {isa = PBXFileReference; fileEncoding = 4; lastKnownFileType = sourcecode.swift; path = Database.swift; sourceTree = "<group>"; };
		4B677454255DC18000025BD8 /* Bridging.h */ = {isa = PBXFileReference; fileEncoding = 4; lastKnownFileType = sourcecode.c.h; path = Bridging.h; sourceTree = "<group>"; };
		4B70BFFF27B0793D000386ED /* DuckDuckGo-ExampleCrash.ips */ = {isa = PBXFileReference; fileEncoding = 4; lastKnownFileType = text; path = "DuckDuckGo-ExampleCrash.ips"; sourceTree = "<group>"; };
		4B70C00027B0793D000386ED /* CrashReportTests.swift */ = {isa = PBXFileReference; fileEncoding = 4; lastKnownFileType = sourcecode.swift; path = CrashReportTests.swift; sourceTree = "<group>"; };
		4B723DEB26B0002B00E14D75 /* DataImport.swift */ = {isa = PBXFileReference; lastKnownFileType = sourcecode.swift; path = DataImport.swift; sourceTree = "<group>"; };
		4B723DED26B0002B00E14D75 /* DataImport.storyboard */ = {isa = PBXFileReference; lastKnownFileType = file.storyboard; path = DataImport.storyboard; sourceTree = "<group>"; };
		4B723DEE26B0002B00E14D75 /* DataImportViewController.swift */ = {isa = PBXFileReference; lastKnownFileType = sourcecode.swift; path = DataImportViewController.swift; sourceTree = "<group>"; };
		4B723DEF26B0002B00E14D75 /* FileImportViewController.swift */ = {isa = PBXFileReference; lastKnownFileType = sourcecode.swift; path = FileImportViewController.swift; sourceTree = "<group>"; };
		4B723DF026B0002B00E14D75 /* FileImportSummaryViewController.swift */ = {isa = PBXFileReference; lastKnownFileType = sourcecode.swift; path = FileImportSummaryViewController.swift; sourceTree = "<group>"; };
		4B723DF326B0002B00E14D75 /* SecureVaultLoginImporter.swift */ = {isa = PBXFileReference; lastKnownFileType = sourcecode.swift; path = SecureVaultLoginImporter.swift; sourceTree = "<group>"; };
		4B723DF426B0002B00E14D75 /* LoginImport.swift */ = {isa = PBXFileReference; lastKnownFileType = sourcecode.swift; path = LoginImport.swift; sourceTree = "<group>"; };
		4B723DF626B0002B00E14D75 /* CSVParser.swift */ = {isa = PBXFileReference; lastKnownFileType = sourcecode.swift; path = CSVParser.swift; sourceTree = "<group>"; };
		4B723DF726B0002B00E14D75 /* CSVImporter.swift */ = {isa = PBXFileReference; lastKnownFileType = sourcecode.swift; path = CSVImporter.swift; sourceTree = "<group>"; };
		4B723DFD26B0002B00E14D75 /* CSVLoginExporter.swift */ = {isa = PBXFileReference; lastKnownFileType = sourcecode.swift; path = CSVLoginExporter.swift; sourceTree = "<group>"; };
		4B723DFF26B0003E00E14D75 /* DataImportMocks.swift */ = {isa = PBXFileReference; fileEncoding = 4; lastKnownFileType = sourcecode.swift; path = DataImportMocks.swift; sourceTree = "<group>"; };
		4B723E0026B0003E00E14D75 /* CSVParserTests.swift */ = {isa = PBXFileReference; fileEncoding = 4; lastKnownFileType = sourcecode.swift; path = CSVParserTests.swift; sourceTree = "<group>"; };
		4B723E0126B0003E00E14D75 /* CSVImporterTests.swift */ = {isa = PBXFileReference; fileEncoding = 4; lastKnownFileType = sourcecode.swift; path = CSVImporterTests.swift; sourceTree = "<group>"; };
		4B723E0326B0003E00E14D75 /* MockSecureVault.swift */ = {isa = PBXFileReference; fileEncoding = 4; lastKnownFileType = sourcecode.swift; path = MockSecureVault.swift; sourceTree = "<group>"; };
		4B723E0426B0003E00E14D75 /* CSVLoginExporterTests.swift */ = {isa = PBXFileReference; fileEncoding = 4; lastKnownFileType = sourcecode.swift; path = CSVLoginExporterTests.swift; sourceTree = "<group>"; };
		4B723E1726B000DC00E14D75 /* TemporaryFileCreator.swift */ = {isa = PBXFileReference; fileEncoding = 4; lastKnownFileType = sourcecode.swift; path = TemporaryFileCreator.swift; sourceTree = "<group>"; };
		4B78A86A26BB3ADD0071BB16 /* BrowserImportSummaryViewController.swift */ = {isa = PBXFileReference; lastKnownFileType = sourcecode.swift; path = BrowserImportSummaryViewController.swift; sourceTree = "<group>"; };
		4B7A57CE279A4EF300B1C70E /* ChromePreferences.swift */ = {isa = PBXFileReference; lastKnownFileType = sourcecode.swift; path = ChromePreferences.swift; sourceTree = "<group>"; };
		4B7A60A0273E0BE400BBDFEB /* WKWebsiteDataStoreExtension.swift */ = {isa = PBXFileReference; lastKnownFileType = sourcecode.swift; path = WKWebsiteDataStoreExtension.swift; sourceTree = "<group>"; };
		4B8A4DFE27C83B29005F40E8 /* SaveIdentityViewController.swift */ = {isa = PBXFileReference; lastKnownFileType = sourcecode.swift; path = SaveIdentityViewController.swift; sourceTree = "<group>"; };
		4B8A4E0027C8447E005F40E8 /* SaveIdentityPopover.swift */ = {isa = PBXFileReference; lastKnownFileType = sourcecode.swift; path = SaveIdentityPopover.swift; sourceTree = "<group>"; };
		4B8AC93226B3B06300879451 /* EdgeDataImporter.swift */ = {isa = PBXFileReference; lastKnownFileType = sourcecode.swift; path = EdgeDataImporter.swift; sourceTree = "<group>"; };
		4B8AC93426B3B2FD00879451 /* NSAlert+DataImport.swift */ = {isa = PBXFileReference; lastKnownFileType = sourcecode.swift; path = "NSAlert+DataImport.swift"; sourceTree = "<group>"; };
		4B8AC93826B48A5100879451 /* FirefoxLoginReader.swift */ = {isa = PBXFileReference; lastKnownFileType = sourcecode.swift; path = FirefoxLoginReader.swift; sourceTree = "<group>"; };
		4B8AC93A26B48ADF00879451 /* ASN1Parser.swift */ = {isa = PBXFileReference; lastKnownFileType = sourcecode.swift; path = ASN1Parser.swift; sourceTree = "<group>"; };
		4B8AC93C26B49BE600879451 /* FirefoxLoginReaderTests.swift */ = {isa = PBXFileReference; lastKnownFileType = sourcecode.swift; path = FirefoxLoginReaderTests.swift; sourceTree = "<group>"; };
		4B8AD0B027A86D9200AE44D6 /* WKWebsiteDataStoreExtensionTests.swift */ = {isa = PBXFileReference; lastKnownFileType = sourcecode.swift; path = WKWebsiteDataStoreExtensionTests.swift; sourceTree = "<group>"; };
		4B8D9061276D1D880078DB17 /* LocaleExtension.swift */ = {isa = PBXFileReference; fileEncoding = 4; lastKnownFileType = sourcecode.swift; path = LocaleExtension.swift; sourceTree = "<group>"; };
		4B92928526670D1600AD2C21 /* BookmarksOutlineView.swift */ = {isa = PBXFileReference; fileEncoding = 4; lastKnownFileType = sourcecode.swift; path = BookmarksOutlineView.swift; sourceTree = "<group>"; };
		4B92928626670D1600AD2C21 /* OutlineSeparatorViewCell.swift */ = {isa = PBXFileReference; fileEncoding = 4; lastKnownFileType = sourcecode.swift; path = OutlineSeparatorViewCell.swift; sourceTree = "<group>"; };
		4B92928726670D1600AD2C21 /* BookmarkOutlineViewCell.swift */ = {isa = PBXFileReference; fileEncoding = 4; lastKnownFileType = sourcecode.swift; path = BookmarkOutlineViewCell.swift; sourceTree = "<group>"; };
		4B92928826670D1600AD2C21 /* BookmarkOutlineViewCell.xib */ = {isa = PBXFileReference; fileEncoding = 4; lastKnownFileType = file.xib; path = BookmarkOutlineViewCell.xib; sourceTree = "<group>"; };
		4B92928926670D1700AD2C21 /* BookmarkTableCellView.swift */ = {isa = PBXFileReference; fileEncoding = 4; lastKnownFileType = sourcecode.swift; path = BookmarkTableCellView.swift; sourceTree = "<group>"; };
		4B92928A26670D1700AD2C21 /* BookmarkTableCellView.xib */ = {isa = PBXFileReference; fileEncoding = 4; lastKnownFileType = file.xib; path = BookmarkTableCellView.xib; sourceTree = "<group>"; };
		4B92929126670D2A00AD2C21 /* BookmarkOutlineViewDataSource.swift */ = {isa = PBXFileReference; fileEncoding = 4; lastKnownFileType = sourcecode.swift; path = BookmarkOutlineViewDataSource.swift; sourceTree = "<group>"; };
		4B92929226670D2A00AD2C21 /* PasteboardFolder.swift */ = {isa = PBXFileReference; fileEncoding = 4; lastKnownFileType = sourcecode.swift; path = PasteboardFolder.swift; sourceTree = "<group>"; };
		4B92929326670D2A00AD2C21 /* BookmarkNode.swift */ = {isa = PBXFileReference; fileEncoding = 4; lastKnownFileType = sourcecode.swift; path = BookmarkNode.swift; sourceTree = "<group>"; };
		4B92929426670D2A00AD2C21 /* BookmarkSidebarTreeController.swift */ = {isa = PBXFileReference; fileEncoding = 4; lastKnownFileType = sourcecode.swift; path = BookmarkSidebarTreeController.swift; sourceTree = "<group>"; };
		4B92929526670D2A00AD2C21 /* PasteboardBookmark.swift */ = {isa = PBXFileReference; fileEncoding = 4; lastKnownFileType = sourcecode.swift; path = PasteboardBookmark.swift; sourceTree = "<group>"; };
		4B92929626670D2A00AD2C21 /* SpacerNode.swift */ = {isa = PBXFileReference; fileEncoding = 4; lastKnownFileType = sourcecode.swift; path = SpacerNode.swift; sourceTree = "<group>"; };
		4B92929726670D2A00AD2C21 /* BookmarkTreeController.swift */ = {isa = PBXFileReference; fileEncoding = 4; lastKnownFileType = sourcecode.swift; path = BookmarkTreeController.swift; sourceTree = "<group>"; };
		4B92929826670D2A00AD2C21 /* PseudoFolder.swift */ = {isa = PBXFileReference; fileEncoding = 4; lastKnownFileType = sourcecode.swift; path = PseudoFolder.swift; sourceTree = "<group>"; };
		4B92929926670D2A00AD2C21 /* BookmarkManagedObject.swift */ = {isa = PBXFileReference; fileEncoding = 4; lastKnownFileType = sourcecode.swift; path = BookmarkManagedObject.swift; sourceTree = "<group>"; };
		4B92929A26670D2A00AD2C21 /* PasteboardWriting.swift */ = {isa = PBXFileReference; fileEncoding = 4; lastKnownFileType = sourcecode.swift; path = PasteboardWriting.swift; sourceTree = "<group>"; };
		4B9292A526670D3700AD2C21 /* Bookmark.xcmappingmodel */ = {isa = PBXFileReference; lastKnownFileType = wrapper.xcmappingmodel; path = Bookmark.xcmappingmodel; sourceTree = "<group>"; };
		4B9292A626670D3700AD2C21 /* BookmarkMigrationPolicy.swift */ = {isa = PBXFileReference; fileEncoding = 4; lastKnownFileType = sourcecode.swift; path = BookmarkMigrationPolicy.swift; sourceTree = "<group>"; };
		4B9292A826670D3700AD2C21 /* Bookmark 2.xcdatamodel */ = {isa = PBXFileReference; lastKnownFileType = wrapper.xcdatamodel; path = "Bookmark 2.xcdatamodel"; sourceTree = "<group>"; };
		4B9292A926670D3700AD2C21 /* Bookmark.xcdatamodel */ = {isa = PBXFileReference; lastKnownFileType = wrapper.xcdatamodel; path = Bookmark.xcdatamodel; sourceTree = "<group>"; };
		4B9292AE26670F5300AD2C21 /* NSOutlineViewExtensions.swift */ = {isa = PBXFileReference; fileEncoding = 4; lastKnownFileType = sourcecode.swift; path = NSOutlineViewExtensions.swift; sourceTree = "<group>"; };
		4B9292B02667103000AD2C21 /* BookmarkNodePathTests.swift */ = {isa = PBXFileReference; fileEncoding = 4; lastKnownFileType = sourcecode.swift; path = BookmarkNodePathTests.swift; sourceTree = "<group>"; };
		4B9292B12667103000AD2C21 /* BookmarkNodeTests.swift */ = {isa = PBXFileReference; fileEncoding = 4; lastKnownFileType = sourcecode.swift; path = BookmarkNodeTests.swift; sourceTree = "<group>"; };
		4B9292B22667103000AD2C21 /* BookmarkSidebarTreeControllerTests.swift */ = {isa = PBXFileReference; fileEncoding = 4; lastKnownFileType = sourcecode.swift; path = BookmarkSidebarTreeControllerTests.swift; sourceTree = "<group>"; };
		4B9292B32667103000AD2C21 /* BookmarkOutlineViewDataSourceTests.swift */ = {isa = PBXFileReference; fileEncoding = 4; lastKnownFileType = sourcecode.swift; path = BookmarkOutlineViewDataSourceTests.swift; sourceTree = "<group>"; };
		4B9292B42667103000AD2C21 /* PasteboardFolderTests.swift */ = {isa = PBXFileReference; fileEncoding = 4; lastKnownFileType = sourcecode.swift; path = PasteboardFolderTests.swift; sourceTree = "<group>"; };
		4B9292B52667103000AD2C21 /* TreeControllerTests.swift */ = {isa = PBXFileReference; fileEncoding = 4; lastKnownFileType = sourcecode.swift; path = TreeControllerTests.swift; sourceTree = "<group>"; };
		4B9292B62667103000AD2C21 /* BookmarkManagedObjectTests.swift */ = {isa = PBXFileReference; fileEncoding = 4; lastKnownFileType = sourcecode.swift; path = BookmarkManagedObjectTests.swift; sourceTree = "<group>"; };
		4B9292B72667103000AD2C21 /* BookmarkMigrationTests.swift */ = {isa = PBXFileReference; fileEncoding = 4; lastKnownFileType = sourcecode.swift; path = BookmarkMigrationTests.swift; sourceTree = "<group>"; };
		4B9292B82667103000AD2C21 /* BookmarkTests.swift */ = {isa = PBXFileReference; fileEncoding = 4; lastKnownFileType = sourcecode.swift; path = BookmarkTests.swift; sourceTree = "<group>"; };
		4B9292B92667103100AD2C21 /* PasteboardBookmarkTests.swift */ = {isa = PBXFileReference; fileEncoding = 4; lastKnownFileType = sourcecode.swift; path = PasteboardBookmarkTests.swift; sourceTree = "<group>"; };
		4B9292C42667104B00AD2C21 /* CoreDataTestUtilities.swift */ = {isa = PBXFileReference; fileEncoding = 4; lastKnownFileType = sourcecode.swift; path = CoreDataTestUtilities.swift; sourceTree = "<group>"; };
		4B9292C62667123700AD2C21 /* BrowserTabSelectionDelegate.swift */ = {isa = PBXFileReference; fileEncoding = 4; lastKnownFileType = sourcecode.swift; path = BrowserTabSelectionDelegate.swift; sourceTree = "<group>"; };
		4B9292C72667123700AD2C21 /* BookmarkManagementSidebarViewController.swift */ = {isa = PBXFileReference; fileEncoding = 4; lastKnownFileType = sourcecode.swift; path = BookmarkManagementSidebarViewController.swift; sourceTree = "<group>"; };
		4B9292C82667123700AD2C21 /* BookmarkManagementSplitViewController.swift */ = {isa = PBXFileReference; fileEncoding = 4; lastKnownFileType = sourcecode.swift; path = BookmarkManagementSplitViewController.swift; sourceTree = "<group>"; };
		4B9292C92667123700AD2C21 /* BookmarkTableRowView.swift */ = {isa = PBXFileReference; fileEncoding = 4; lastKnownFileType = sourcecode.swift; path = BookmarkTableRowView.swift; sourceTree = "<group>"; };
		4B9292CA2667123700AD2C21 /* AddFolderModalViewController.swift */ = {isa = PBXFileReference; fileEncoding = 4; lastKnownFileType = sourcecode.swift; path = AddFolderModalViewController.swift; sourceTree = "<group>"; };
		4B9292CB2667123700AD2C21 /* AddBookmarkModalViewController.swift */ = {isa = PBXFileReference; fileEncoding = 4; lastKnownFileType = sourcecode.swift; path = AddBookmarkModalViewController.swift; sourceTree = "<group>"; };
		4B9292CC2667123700AD2C21 /* BookmarkListViewController.swift */ = {isa = PBXFileReference; fileEncoding = 4; lastKnownFileType = sourcecode.swift; path = BookmarkListViewController.swift; sourceTree = "<group>"; };
		4B9292CD2667123700AD2C21 /* BookmarkManagementDetailViewController.swift */ = {isa = PBXFileReference; fileEncoding = 4; lastKnownFileType = sourcecode.swift; path = BookmarkManagementDetailViewController.swift; sourceTree = "<group>"; };
		4B9292D62667124000AD2C21 /* NSPopUpButtonExtension.swift */ = {isa = PBXFileReference; fileEncoding = 4; lastKnownFileType = sourcecode.swift; path = NSPopUpButtonExtension.swift; sourceTree = "<group>"; };
		4B9292D82667124B00AD2C21 /* BookmarkListTreeControllerDataSource.swift */ = {isa = PBXFileReference; fileEncoding = 4; lastKnownFileType = sourcecode.swift; path = BookmarkListTreeControllerDataSource.swift; sourceTree = "<group>"; };
		4B9292DA2667125D00AD2C21 /* ContextualMenu.swift */ = {isa = PBXFileReference; fileEncoding = 4; lastKnownFileType = sourcecode.swift; path = ContextualMenu.swift; sourceTree = "<group>"; };
		4B980E202817604000282EE1 /* NSNotificationName+Debug.swift */ = {isa = PBXFileReference; lastKnownFileType = sourcecode.swift; path = "NSNotificationName+Debug.swift"; sourceTree = "<group>"; };
		4BA1A69A258B076900F6F690 /* FileStore.swift */ = {isa = PBXFileReference; lastKnownFileType = sourcecode.swift; path = FileStore.swift; sourceTree = "<group>"; };
		4BA1A69F258B079600F6F690 /* DataEncryption.swift */ = {isa = PBXFileReference; lastKnownFileType = sourcecode.swift; path = DataEncryption.swift; sourceTree = "<group>"; };
		4BA1A6A4258B07DF00F6F690 /* EncryptedValueTransformer.swift */ = {isa = PBXFileReference; lastKnownFileType = sourcecode.swift; path = EncryptedValueTransformer.swift; sourceTree = "<group>"; };
		4BA1A6B2258B080A00F6F690 /* EncryptionKeyGeneration.swift */ = {isa = PBXFileReference; lastKnownFileType = sourcecode.swift; path = EncryptionKeyGeneration.swift; sourceTree = "<group>"; };
		4BA1A6B7258B081600F6F690 /* EncryptionKeyStoring.swift */ = {isa = PBXFileReference; lastKnownFileType = sourcecode.swift; path = EncryptionKeyStoring.swift; sourceTree = "<group>"; };
		4BA1A6BC258B082300F6F690 /* EncryptionKeyStore.swift */ = {isa = PBXFileReference; lastKnownFileType = sourcecode.swift; path = EncryptionKeyStore.swift; sourceTree = "<group>"; };
		4BA1A6C1258B0A1300F6F690 /* ContiguousBytesExtension.swift */ = {isa = PBXFileReference; lastKnownFileType = sourcecode.swift; path = ContiguousBytesExtension.swift; sourceTree = "<group>"; };
		4BA1A6D8258C0CB300F6F690 /* DataEncryptionTests.swift */ = {isa = PBXFileReference; lastKnownFileType = sourcecode.swift; path = DataEncryptionTests.swift; sourceTree = "<group>"; };
		4BA1A6DD258C100A00F6F690 /* FileStoreTests.swift */ = {isa = PBXFileReference; lastKnownFileType = sourcecode.swift; path = FileStoreTests.swift; sourceTree = "<group>"; };
		4BA1A6E5258C270800F6F690 /* EncryptionKeyGeneratorTests.swift */ = {isa = PBXFileReference; lastKnownFileType = sourcecode.swift; path = EncryptionKeyGeneratorTests.swift; sourceTree = "<group>"; };
		4BA1A6EA258C288C00F6F690 /* EncryptionKeyStoreTests.swift */ = {isa = PBXFileReference; lastKnownFileType = sourcecode.swift; path = EncryptionKeyStoreTests.swift; sourceTree = "<group>"; };
		4BA1A6F5258C4F9600F6F690 /* EncryptionMocks.swift */ = {isa = PBXFileReference; lastKnownFileType = sourcecode.swift; path = EncryptionMocks.swift; sourceTree = "<group>"; };
		4BA1A6FD258C5C1300F6F690 /* EncryptedValueTransformerTests.swift */ = {isa = PBXFileReference; lastKnownFileType = sourcecode.swift; path = EncryptedValueTransformerTests.swift; sourceTree = "<group>"; };
		4BA7C91527695EA500FEBA8E /* MacWaitlistRequestTests.swift */ = {isa = PBXFileReference; lastKnownFileType = sourcecode.swift; path = MacWaitlistRequestTests.swift; sourceTree = "<group>"; };
		4BA7C91A276984AF00FEBA8E /* MacWaitlistLockScreenViewModelTests.swift */ = {isa = PBXFileReference; lastKnownFileType = sourcecode.swift; path = MacWaitlistLockScreenViewModelTests.swift; sourceTree = "<group>"; };
		4BB6CE5E26B77ED000EC5860 /* Cryptography.swift */ = {isa = PBXFileReference; lastKnownFileType = sourcecode.swift; path = Cryptography.swift; sourceTree = "<group>"; };
		4BB88B4425B7B55C006F6B06 /* DebugUserScript.swift */ = {isa = PBXFileReference; lastKnownFileType = sourcecode.swift; path = DebugUserScript.swift; sourceTree = "<group>"; };
		4BB88B4925B7B690006F6B06 /* SequenceExtensions.swift */ = {isa = PBXFileReference; lastKnownFileType = sourcecode.swift; path = SequenceExtensions.swift; sourceTree = "<group>"; };
		4BB88B4F25B7BA2B006F6B06 /* TabInstrumentation.swift */ = {isa = PBXFileReference; lastKnownFileType = sourcecode.swift; path = TabInstrumentation.swift; sourceTree = "<group>"; };
		4BB88B5A25B7BA50006F6B06 /* Instruments.swift */ = {isa = PBXFileReference; lastKnownFileType = sourcecode.swift; path = Instruments.swift; sourceTree = "<group>"; };
		4BB99CF526FE191E001E4761 /* FirefoxBookmarksReader.swift */ = {isa = PBXFileReference; fileEncoding = 4; lastKnownFileType = sourcecode.swift; path = FirefoxBookmarksReader.swift; sourceTree = "<group>"; };
		4BB99CF626FE191E001E4761 /* BookmarkImport.swift */ = {isa = PBXFileReference; fileEncoding = 4; lastKnownFileType = sourcecode.swift; path = BookmarkImport.swift; sourceTree = "<group>"; };
		4BB99CF726FE191E001E4761 /* CoreDataBookmarkImporter.swift */ = {isa = PBXFileReference; fileEncoding = 4; lastKnownFileType = sourcecode.swift; path = CoreDataBookmarkImporter.swift; sourceTree = "<group>"; };
		4BB99CF926FE191E001E4761 /* ChromiumBookmarksReader.swift */ = {isa = PBXFileReference; fileEncoding = 4; lastKnownFileType = sourcecode.swift; path = ChromiumBookmarksReader.swift; sourceTree = "<group>"; };
		4BB99CFA26FE191E001E4761 /* ImportedBookmarks.swift */ = {isa = PBXFileReference; fileEncoding = 4; lastKnownFileType = sourcecode.swift; path = ImportedBookmarks.swift; sourceTree = "<group>"; };
		4BB99CFC26FE191E001E4761 /* SafariBookmarksReader.swift */ = {isa = PBXFileReference; fileEncoding = 4; lastKnownFileType = sourcecode.swift; path = SafariBookmarksReader.swift; sourceTree = "<group>"; };
		4BB99CFD26FE191E001E4761 /* SafariDataImporter.swift */ = {isa = PBXFileReference; fileEncoding = 4; lastKnownFileType = sourcecode.swift; path = SafariDataImporter.swift; sourceTree = "<group>"; };
		4BB99D0526FE1979001E4761 /* RequestFilePermissionViewController.swift */ = {isa = PBXFileReference; fileEncoding = 4; lastKnownFileType = sourcecode.swift; path = RequestFilePermissionViewController.swift; sourceTree = "<group>"; };
		4BB99D0C26FE1A83001E4761 /* ChromiumBookmarksReaderTests.swift */ = {isa = PBXFileReference; fileEncoding = 4; lastKnownFileType = sourcecode.swift; path = ChromiumBookmarksReaderTests.swift; sourceTree = "<group>"; };
		4BB99D0D26FE1A83001E4761 /* FirefoxBookmarksReaderTests.swift */ = {isa = PBXFileReference; fileEncoding = 4; lastKnownFileType = sourcecode.swift; path = FirefoxBookmarksReaderTests.swift; sourceTree = "<group>"; };
		4BB99D0E26FE1A84001E4761 /* SafariBookmarksReaderTests.swift */ = {isa = PBXFileReference; fileEncoding = 4; lastKnownFileType = sourcecode.swift; path = SafariBookmarksReaderTests.swift; sourceTree = "<group>"; };
		4BBC169F27C4859400E00A38 /* DeviceAuthenticationService.swift */ = {isa = PBXFileReference; lastKnownFileType = sourcecode.swift; path = DeviceAuthenticationService.swift; sourceTree = "<group>"; };
		4BBC16A127C485BC00E00A38 /* DeviceIdleStateDetector.swift */ = {isa = PBXFileReference; lastKnownFileType = sourcecode.swift; path = DeviceIdleStateDetector.swift; sourceTree = "<group>"; };
		4BBC16A427C488C900E00A38 /* DeviceAuthenticatorTests.swift */ = {isa = PBXFileReference; lastKnownFileType = sourcecode.swift; path = DeviceAuthenticatorTests.swift; sourceTree = "<group>"; };
		4BBE0AA627B9B027003B37A8 /* PopUpButton.swift */ = {isa = PBXFileReference; lastKnownFileType = sourcecode.swift; path = PopUpButton.swift; sourceTree = "<group>"; };
		4BBF0914282DD40100EE1418 /* TemporaryFileHandler.swift */ = {isa = PBXFileReference; lastKnownFileType = sourcecode.swift; path = TemporaryFileHandler.swift; sourceTree = "<group>"; };
		4BBF0916282DD6EF00EE1418 /* TemporaryFileHandlerTests.swift */ = {isa = PBXFileReference; lastKnownFileType = sourcecode.swift; path = TemporaryFileHandlerTests.swift; sourceTree = "<group>"; };
		4BBF09222830812900EE1418 /* FileSystemDSL.swift */ = {isa = PBXFileReference; lastKnownFileType = sourcecode.swift; path = FileSystemDSL.swift; sourceTree = "<group>"; };
		4BBF0924283083EC00EE1418 /* FileSystemDSLTests.swift */ = {isa = PBXFileReference; lastKnownFileType = sourcecode.swift; path = FileSystemDSLTests.swift; sourceTree = "<group>"; };
		4BC68A6F2759AE490029A586 /* Waitlist.storyboard */ = {isa = PBXFileReference; lastKnownFileType = file.storyboard; path = Waitlist.storyboard; sourceTree = "<group>"; };
		4BC68A712759B2140029A586 /* Waitlist.swift */ = {isa = PBXFileReference; lastKnownFileType = sourcecode.swift; path = Waitlist.swift; sourceTree = "<group>"; };
		4BDFA4AD27BF19E500648192 /* ToggleableScrollView.swift */ = {isa = PBXFileReference; lastKnownFileType = sourcecode.swift; path = ToggleableScrollView.swift; sourceTree = "<group>"; };
		4BE0DF0426781961006337B7 /* NSStoryboardExtension.swift */ = {isa = PBXFileReference; lastKnownFileType = sourcecode.swift; path = NSStoryboardExtension.swift; sourceTree = "<group>"; };
		4BE4005227CF3DC3007D3161 /* SavePaymentMethodPopover.swift */ = {isa = PBXFileReference; lastKnownFileType = sourcecode.swift; path = SavePaymentMethodPopover.swift; sourceTree = "<group>"; };
		4BE4005427CF3F19007D3161 /* SavePaymentMethodViewController.swift */ = {isa = PBXFileReference; lastKnownFileType = sourcecode.swift; path = SavePaymentMethodViewController.swift; sourceTree = "<group>"; };
		4BE53373286E39F10019DBFD /* ChromiumKeychainPrompt.swift */ = {isa = PBXFileReference; lastKnownFileType = sourcecode.swift; path = ChromiumKeychainPrompt.swift; sourceTree = "<group>"; };
		4BE6546E271FCD40008D1D63 /* PasswordManagementIdentityItemView.swift */ = {isa = PBXFileReference; fileEncoding = 4; lastKnownFileType = sourcecode.swift; path = PasswordManagementIdentityItemView.swift; sourceTree = "<group>"; };
		4BE65470271FCD40008D1D63 /* PasswordManagementCreditCardItemView.swift */ = {isa = PBXFileReference; fileEncoding = 4; lastKnownFileType = sourcecode.swift; path = PasswordManagementCreditCardItemView.swift; sourceTree = "<group>"; };
		4BE65471271FCD40008D1D63 /* PasswordManagementLoginItemView.swift */ = {isa = PBXFileReference; fileEncoding = 4; lastKnownFileType = sourcecode.swift; path = PasswordManagementLoginItemView.swift; sourceTree = "<group>"; };
		4BE65472271FCD40008D1D63 /* PasswordManagementNoteItemView.swift */ = {isa = PBXFileReference; fileEncoding = 4; lastKnownFileType = sourcecode.swift; path = PasswordManagementNoteItemView.swift; sourceTree = "<group>"; };
		4BE65473271FCD40008D1D63 /* EditableTextView.swift */ = {isa = PBXFileReference; fileEncoding = 4; lastKnownFileType = sourcecode.swift; path = EditableTextView.swift; sourceTree = "<group>"; };
		4BE6547A271FCD4D008D1D63 /* PasswordManagementIdentityModel.swift */ = {isa = PBXFileReference; fileEncoding = 4; lastKnownFileType = sourcecode.swift; path = PasswordManagementIdentityModel.swift; sourceTree = "<group>"; };
		4BE6547B271FCD4D008D1D63 /* PasswordManagementCreditCardModel.swift */ = {isa = PBXFileReference; fileEncoding = 4; lastKnownFileType = sourcecode.swift; path = PasswordManagementCreditCardModel.swift; sourceTree = "<group>"; };
		4BE6547C271FCD4D008D1D63 /* PasswordManagementLoginModel.swift */ = {isa = PBXFileReference; fileEncoding = 4; lastKnownFileType = sourcecode.swift; path = PasswordManagementLoginModel.swift; sourceTree = "<group>"; };
		4BE6547D271FCD4D008D1D63 /* PasswordManagementNoteModel.swift */ = {isa = PBXFileReference; fileEncoding = 4; lastKnownFileType = sourcecode.swift; path = PasswordManagementNoteModel.swift; sourceTree = "<group>"; };
		4BE65482271FCD53008D1D63 /* CountryList.swift */ = {isa = PBXFileReference; fileEncoding = 4; lastKnownFileType = sourcecode.swift; path = CountryList.swift; sourceTree = "<group>"; };
		4BE65484271FCD7B008D1D63 /* LoginFaviconView.swift */ = {isa = PBXFileReference; fileEncoding = 4; lastKnownFileType = sourcecode.swift; path = LoginFaviconView.swift; sourceTree = "<group>"; };
		4BEF0E6627641A0E00AF7C58 /* MacWaitlistLockScreenViewController.swift */ = {isa = PBXFileReference; fileEncoding = 4; lastKnownFileType = sourcecode.swift; path = MacWaitlistLockScreenViewController.swift; sourceTree = "<group>"; };
		4BEF0E69276676A500AF7C58 /* WaitlistRequest.swift */ = {isa = PBXFileReference; lastKnownFileType = sourcecode.swift; path = WaitlistRequest.swift; sourceTree = "<group>"; };
		4BEF0E6B276676AB00AF7C58 /* MacWaitlistStore.swift */ = {isa = PBXFileReference; lastKnownFileType = sourcecode.swift; path = MacWaitlistStore.swift; sourceTree = "<group>"; };
		4BEF0E712766B11200AF7C58 /* MacWaitlistLockScreenViewModel.swift */ = {isa = PBXFileReference; lastKnownFileType = sourcecode.swift; path = MacWaitlistLockScreenViewModel.swift; sourceTree = "<group>"; };
		4BF4951726C08395000547B8 /* ThirdPartyBrowserTests.swift */ = {isa = PBXFileReference; lastKnownFileType = sourcecode.swift; path = ThirdPartyBrowserTests.swift; sourceTree = "<group>"; };
		4BF4EA4F27C71F26004E57C4 /* PasswordManagementListSectionTests.swift */ = {isa = PBXFileReference; fileEncoding = 4; lastKnownFileType = sourcecode.swift; path = PasswordManagementListSectionTests.swift; sourceTree = "<group>"; };
		7B1E819B27C8874900FF0E60 /* ContentOverlayPopover.swift */ = {isa = PBXFileReference; fileEncoding = 4; lastKnownFileType = sourcecode.swift; path = ContentOverlayPopover.swift; sourceTree = "<group>"; };
		7B1E819C27C8874900FF0E60 /* ContentOverlay.storyboard */ = {isa = PBXFileReference; fileEncoding = 4; lastKnownFileType = file.storyboard; path = ContentOverlay.storyboard; sourceTree = "<group>"; };
		7B1E819D27C8874900FF0E60 /* ContentOverlayViewController.swift */ = {isa = PBXFileReference; fileEncoding = 4; lastKnownFileType = sourcecode.swift; path = ContentOverlayViewController.swift; sourceTree = "<group>"; };
		7B4CE8DA26F02108009134B1 /* UI Tests.xctest */ = {isa = PBXFileReference; explicitFileType = wrapper.cfbundle; includeInIndex = 0; path = "UI Tests.xctest"; sourceTree = BUILT_PRODUCTS_DIR; };
		7B4CE8DE26F02108009134B1 /* Info.plist */ = {isa = PBXFileReference; lastKnownFileType = text.plist.xml; path = Info.plist; sourceTree = "<group>"; };
		7B4CE8E626F02134009134B1 /* TabBarTests.swift */ = {isa = PBXFileReference; lastKnownFileType = sourcecode.swift; path = TabBarTests.swift; sourceTree = "<group>"; };
		8511E18325F82B34002F516B /* 01_Fire_really_small.json */ = {isa = PBXFileReference; fileEncoding = 4; lastKnownFileType = text.json; path = 01_Fire_really_small.json; sourceTree = "<group>"; };
		853014D525E671A000FB8205 /* PageObserverUserScript.swift */ = {isa = PBXFileReference; lastKnownFileType = sourcecode.swift; path = PageObserverUserScript.swift; sourceTree = "<group>"; };
		85308E24267FC9F2001ABD76 /* NSAlertExtension.swift */ = {isa = PBXFileReference; lastKnownFileType = sourcecode.swift; path = NSAlertExtension.swift; sourceTree = "<group>"; };
		85378D9B274E61B8007C5CBF /* MessageViews.storyboard */ = {isa = PBXFileReference; lastKnownFileType = file.storyboard; path = MessageViews.storyboard; sourceTree = "<group>"; };
		85378D9D274E664C007C5CBF /* PopoverMessageViewController.swift */ = {isa = PBXFileReference; lastKnownFileType = sourcecode.swift; path = PopoverMessageViewController.swift; sourceTree = "<group>"; };
		85378D9F274E6F42007C5CBF /* NSNotificationName+EmailManager.swift */ = {isa = PBXFileReference; lastKnownFileType = sourcecode.swift; path = "NSNotificationName+EmailManager.swift"; sourceTree = "<group>"; };
		85378DA1274E7F25007C5CBF /* EmailManagerRequestDelegate.swift */ = {isa = PBXFileReference; lastKnownFileType = sourcecode.swift; path = EmailManagerRequestDelegate.swift; sourceTree = "<group>"; };
		8546DE6125C03056000CA5E1 /* UserAgentTests.swift */ = {isa = PBXFileReference; lastKnownFileType = sourcecode.swift; path = UserAgentTests.swift; sourceTree = "<group>"; };
		85480F8925CDC360009424E3 /* MainMenu.storyboard */ = {isa = PBXFileReference; lastKnownFileType = file.storyboard; path = MainMenu.storyboard; sourceTree = "<group>"; };
		85480FBA25D181CB009424E3 /* ConfigurationDownloading.swift */ = {isa = PBXFileReference; lastKnownFileType = sourcecode.swift; path = ConfigurationDownloading.swift; sourceTree = "<group>"; };
		85480FCE25D1AA22009424E3 /* ConfigurationStoring.swift */ = {isa = PBXFileReference; lastKnownFileType = sourcecode.swift; path = ConfigurationStoring.swift; sourceTree = "<group>"; };
		8553FF51257523760029327F /* URLSuggestedFilenameTests.swift */ = {isa = PBXFileReference; lastKnownFileType = sourcecode.swift; path = URLSuggestedFilenameTests.swift; sourceTree = "<group>"; };
		85589E7927BBB8620038AD11 /* AddEditFavoriteViewController.swift */ = {isa = PBXFileReference; fileEncoding = 4; lastKnownFileType = sourcecode.swift; path = AddEditFavoriteViewController.swift; sourceTree = "<group>"; };
		85589E7A27BBB8620038AD11 /* AddEditFavoriteWindow.swift */ = {isa = PBXFileReference; fileEncoding = 4; lastKnownFileType = sourcecode.swift; path = AddEditFavoriteWindow.swift; sourceTree = "<group>"; };
		85589E7B27BBB8630038AD11 /* HomePage.storyboard */ = {isa = PBXFileReference; fileEncoding = 4; lastKnownFileType = file.storyboard; path = HomePage.storyboard; sourceTree = "<group>"; };
		85589E7C27BBB8630038AD11 /* HomePageView.swift */ = {isa = PBXFileReference; fileEncoding = 4; lastKnownFileType = sourcecode.swift; path = HomePageView.swift; sourceTree = "<group>"; };
		85589E7D27BBB8630038AD11 /* HomePageViewController.swift */ = {isa = PBXFileReference; fileEncoding = 4; lastKnownFileType = sourcecode.swift; path = HomePageViewController.swift; sourceTree = "<group>"; };
		85589E8627BBB8F20038AD11 /* HomePageFavoritesModel.swift */ = {isa = PBXFileReference; fileEncoding = 4; lastKnownFileType = sourcecode.swift; path = HomePageFavoritesModel.swift; sourceTree = "<group>"; };
		85589E8A27BBBADC0038AD11 /* ColorExtensions.swift */ = {isa = PBXFileReference; lastKnownFileType = sourcecode.swift; path = ColorExtensions.swift; sourceTree = "<group>"; };
		85589E8C27BBBB870038AD11 /* NavigationBar.storyboard */ = {isa = PBXFileReference; fileEncoding = 4; lastKnownFileType = file.storyboard; path = NavigationBar.storyboard; sourceTree = "<group>"; };
		85589E8E27BBBBF10038AD11 /* Main.storyboard */ = {isa = PBXFileReference; fileEncoding = 4; lastKnownFileType = file.storyboard; path = Main.storyboard; sourceTree = "<group>"; };
		85589E9027BFB9810038AD11 /* HomePageRecentlyVisitedModel.swift */ = {isa = PBXFileReference; lastKnownFileType = sourcecode.swift; path = HomePageRecentlyVisitedModel.swift; sourceTree = "<group>"; };
		85589E9227BFBBD60038AD11 /* History 4.xcdatamodel */ = {isa = PBXFileReference; lastKnownFileType = wrapper.xcdatamodel; path = "History 4.xcdatamodel"; sourceTree = "<group>"; };
		85589E9327BFE1E70038AD11 /* FavoritesView.swift */ = {isa = PBXFileReference; lastKnownFileType = sourcecode.swift; path = FavoritesView.swift; sourceTree = "<group>"; };
		85589E9527BFE25D0038AD11 /* FailedAssertionView.swift */ = {isa = PBXFileReference; lastKnownFileType = sourcecode.swift; path = FailedAssertionView.swift; sourceTree = "<group>"; };
		85589E9727BFE2DA0038AD11 /* HoverButton.swift */ = {isa = PBXFileReference; lastKnownFileType = sourcecode.swift; path = HoverButton.swift; sourceTree = "<group>"; };
		85589E9927BFE3C30038AD11 /* FaviconView.swift */ = {isa = PBXFileReference; lastKnownFileType = sourcecode.swift; path = FaviconView.swift; sourceTree = "<group>"; };
		85589E9D27BFE4500038AD11 /* DefaultBrowserPromptView.swift */ = {isa = PBXFileReference; lastKnownFileType = sourcecode.swift; path = DefaultBrowserPromptView.swift; sourceTree = "<group>"; };
		85589E9F27BFE60E0038AD11 /* MoreOrLessView.swift */ = {isa = PBXFileReference; lastKnownFileType = sourcecode.swift; path = MoreOrLessView.swift; sourceTree = "<group>"; };
		85625993269C8F9600EE44BC /* PasswordManager.storyboard */ = {isa = PBXFileReference; lastKnownFileType = file.storyboard; path = PasswordManager.storyboard; sourceTree = "<group>"; };
		85625995269C953C00EE44BC /* PasswordManagementViewController.swift */ = {isa = PBXFileReference; lastKnownFileType = sourcecode.swift; path = PasswordManagementViewController.swift; sourceTree = "<group>"; };
		85625997269C9C5F00EE44BC /* PasswordManagementPopover.swift */ = {isa = PBXFileReference; lastKnownFileType = sourcecode.swift; path = PasswordManagementPopover.swift; sourceTree = "<group>"; };
		85625999269CA0A600EE44BC /* NSRectExtension.swift */ = {isa = PBXFileReference; lastKnownFileType = sourcecode.swift; path = NSRectExtension.swift; sourceTree = "<group>"; };
		856C98A5256EB59600A22F1F /* MenuItemSelectors.swift */ = {isa = PBXFileReference; lastKnownFileType = sourcecode.swift; path = MenuItemSelectors.swift; sourceTree = "<group>"; };
		856C98D42570116900A22F1F /* NSWindow+Toast.swift */ = {isa = PBXFileReference; lastKnownFileType = sourcecode.swift; path = "NSWindow+Toast.swift"; sourceTree = "<group>"; };
		856C98DE257014BD00A22F1F /* FileDownloadManager.swift */ = {isa = PBXFileReference; lastKnownFileType = sourcecode.swift; path = FileDownloadManager.swift; sourceTree = "<group>"; };
		856CADEF271710F400E79BB0 /* HoverUserScript.swift */ = {isa = PBXFileReference; lastKnownFileType = sourcecode.swift; path = HoverUserScript.swift; sourceTree = "<group>"; };
		85707F21276A32B600DC0649 /* CallToAction.swift */ = {isa = PBXFileReference; lastKnownFileType = sourcecode.swift; path = CallToAction.swift; sourceTree = "<group>"; };
		85707F23276A332A00DC0649 /* OnboardingButtonStyles.swift */ = {isa = PBXFileReference; lastKnownFileType = sourcecode.swift; path = OnboardingButtonStyles.swift; sourceTree = "<group>"; };
		85707F25276A335700DC0649 /* Onboarding.swift */ = {isa = PBXFileReference; lastKnownFileType = sourcecode.swift; path = Onboarding.swift; sourceTree = "<group>"; };
		85707F27276A34D900DC0649 /* DaxSpeech.swift */ = {isa = PBXFileReference; lastKnownFileType = sourcecode.swift; path = DaxSpeech.swift; sourceTree = "<group>"; };
		85707F29276A35FE00DC0649 /* ActionSpeech.swift */ = {isa = PBXFileReference; lastKnownFileType = sourcecode.swift; path = ActionSpeech.swift; sourceTree = "<group>"; };
		85707F2B276A364E00DC0649 /* OnboardingFlow.swift */ = {isa = PBXFileReference; lastKnownFileType = sourcecode.swift; path = OnboardingFlow.swift; sourceTree = "<group>"; };
		85707F2D276A394C00DC0649 /* ViewExtensions.swift */ = {isa = PBXFileReference; lastKnownFileType = sourcecode.swift; path = ViewExtensions.swift; sourceTree = "<group>"; };
		85707F30276A7DCA00DC0649 /* OnboardingViewModel.swift */ = {isa = PBXFileReference; lastKnownFileType = sourcecode.swift; path = OnboardingViewModel.swift; sourceTree = "<group>"; };
		85799C1725DEBB3F0007EC87 /* Logging.swift */ = {isa = PBXFileReference; fileEncoding = 4; lastKnownFileType = sourcecode.swift; path = Logging.swift; sourceTree = "<group>"; };
		857FFEBF27D239DC00415E7A /* HyperLink.swift */ = {isa = PBXFileReference; lastKnownFileType = sourcecode.swift; path = HyperLink.swift; sourceTree = "<group>"; };
		8585B63726D6E66C00C1416F /* ButtonStyles.swift */ = {isa = PBXFileReference; lastKnownFileType = sourcecode.swift; path = ButtonStyles.swift; sourceTree = "<group>"; };
		85890639267BCD8E00D23B0D /* SaveCredentialsPopover.swift */ = {isa = PBXFileReference; lastKnownFileType = sourcecode.swift; path = SaveCredentialsPopover.swift; sourceTree = "<group>"; };
		8589063B267BCDC000D23B0D /* SaveCredentialsViewController.swift */ = {isa = PBXFileReference; lastKnownFileType = sourcecode.swift; path = SaveCredentialsViewController.swift; sourceTree = "<group>"; };
		858A797E26A79EAA00A75A42 /* UserText+PasswordManager.swift */ = {isa = PBXFileReference; lastKnownFileType = sourcecode.swift; path = "UserText+PasswordManager.swift"; sourceTree = "<group>"; };
		858A798226A8B75F00A75A42 /* CopyHandler.swift */ = {isa = PBXFileReference; lastKnownFileType = sourcecode.swift; path = CopyHandler.swift; sourceTree = "<group>"; };
		858A798426A8BB5D00A75A42 /* NSTextViewExtension.swift */ = {isa = PBXFileReference; lastKnownFileType = sourcecode.swift; path = NSTextViewExtension.swift; sourceTree = "<group>"; };
		858A798726A99DBE00A75A42 /* PasswordManagementItemListModelTests.swift */ = {isa = PBXFileReference; lastKnownFileType = sourcecode.swift; path = PasswordManagementItemListModelTests.swift; sourceTree = "<group>"; };
		858A798926A9B35E00A75A42 /* PasswordManagementItemModelTests.swift */ = {isa = PBXFileReference; lastKnownFileType = sourcecode.swift; path = PasswordManagementItemModelTests.swift; sourceTree = "<group>"; };
		859E7D6A27453BF3009C2B69 /* BookmarksExporter.swift */ = {isa = PBXFileReference; lastKnownFileType = sourcecode.swift; path = BookmarksExporter.swift; sourceTree = "<group>"; };
		859E7D6C274548F2009C2B69 /* BookmarksExporterTests.swift */ = {isa = PBXFileReference; lastKnownFileType = sourcecode.swift; path = BookmarksExporterTests.swift; sourceTree = "<group>"; };
		85A0116825AF1D8900FA6A0C /* FindInPageViewController.swift */ = {isa = PBXFileReference; lastKnownFileType = sourcecode.swift; path = FindInPageViewController.swift; sourceTree = "<group>"; };
		85A0117325AF2EDF00FA6A0C /* FindInPage.storyboard */ = {isa = PBXFileReference; lastKnownFileType = file.storyboard; path = FindInPage.storyboard; sourceTree = "<group>"; };
		85A0118125AF60E700FA6A0C /* FindInPageModel.swift */ = {isa = PBXFileReference; lastKnownFileType = sourcecode.swift; path = FindInPageModel.swift; sourceTree = "<group>"; };
		85A011E925B4D4CA00FA6A0C /* FindInPageUserScript.swift */ = {isa = PBXFileReference; lastKnownFileType = sourcecode.swift; path = FindInPageUserScript.swift; sourceTree = "<group>"; };
		85AC3AEE25D5CE9800C7D2AA /* UserScripts.swift */ = {isa = PBXFileReference; lastKnownFileType = sourcecode.swift; path = UserScripts.swift; sourceTree = "<group>"; };
		85AC3AF625D5DBFD00C7D2AA /* DataExtension.swift */ = {isa = PBXFileReference; lastKnownFileType = sourcecode.swift; path = DataExtension.swift; sourceTree = "<group>"; };
		85AC3B0425D6B1D800C7D2AA /* ScriptSourceProviding.swift */ = {isa = PBXFileReference; lastKnownFileType = sourcecode.swift; path = ScriptSourceProviding.swift; sourceTree = "<group>"; };
		85AC3B1625D9BC1A00C7D2AA /* ConfigurationDownloaderTests.swift */ = {isa = PBXFileReference; lastKnownFileType = sourcecode.swift; path = ConfigurationDownloaderTests.swift; sourceTree = "<group>"; };
		85AC3B3425DA82A600C7D2AA /* DataTaskProviding.swift */ = {isa = PBXFileReference; lastKnownFileType = sourcecode.swift; path = DataTaskProviding.swift; sourceTree = "<group>"; };
		85AC3B4825DAC9BD00C7D2AA /* ConfigurationStorageTests.swift */ = {isa = PBXFileReference; lastKnownFileType = sourcecode.swift; path = ConfigurationStorageTests.swift; sourceTree = "<group>"; };
		85AC7AD827BD625000FFB69B /* HomePageAssets.xcassets */ = {isa = PBXFileReference; lastKnownFileType = folder.assetcatalog; path = HomePageAssets.xcassets; sourceTree = "<group>"; };
		85AC7ADA27BD628400FFB69B /* HomePage.swift */ = {isa = PBXFileReference; lastKnownFileType = sourcecode.swift; path = HomePage.swift; sourceTree = "<group>"; };
		85AC7ADC27BEB6EE00FFB69B /* HomePageDefaultBrowserModel.swift */ = {isa = PBXFileReference; lastKnownFileType = sourcecode.swift; path = HomePageDefaultBrowserModel.swift; sourceTree = "<group>"; };
		85AE2FF124A33A2D002D507F /* WebKit.framework */ = {isa = PBXFileReference; lastKnownFileType = wrapper.framework; name = WebKit.framework; path = System/Library/Frameworks/WebKit.framework; sourceTree = SDKROOT; };
		85B7184927677C2D00B4277F /* Onboarding.storyboard */ = {isa = PBXFileReference; lastKnownFileType = file.storyboard; path = Onboarding.storyboard; sourceTree = "<group>"; };
		85B7184B27677C6500B4277F /* OnboardingViewController.swift */ = {isa = PBXFileReference; lastKnownFileType = sourcecode.swift; path = OnboardingViewController.swift; sourceTree = "<group>"; };
		85B7184D27677CBB00B4277F /* RootView.swift */ = {isa = PBXFileReference; lastKnownFileType = sourcecode.swift; path = RootView.swift; sourceTree = "<group>"; };
		85C48CCB278D808F00D3263E /* NSAttributedStringExtension.swift */ = {isa = PBXFileReference; lastKnownFileType = sourcecode.swift; path = NSAttributedStringExtension.swift; sourceTree = "<group>"; };
		85C48CD027908C1000D3263E /* BrowserImportMoreInfoViewController.swift */ = {isa = PBXFileReference; lastKnownFileType = sourcecode.swift; path = BrowserImportMoreInfoViewController.swift; sourceTree = "<group>"; };
		85C5991A27D10CF000E605B2 /* FireAnimationView.swift */ = {isa = PBXFileReference; lastKnownFileType = sourcecode.swift; path = FireAnimationView.swift; sourceTree = "<group>"; };
		85C6A29525CC1FFD00EEB5F1 /* UserDefaultsWrapper.swift */ = {isa = PBXFileReference; lastKnownFileType = sourcecode.swift; path = UserDefaultsWrapper.swift; sourceTree = "<group>"; };
		85CC1D7A26A05ECF0062F04E /* PasswordManagementItemListModel.swift */ = {isa = PBXFileReference; lastKnownFileType = sourcecode.swift; path = PasswordManagementItemListModel.swift; sourceTree = "<group>"; };
		85CC1D7C26A05F250062F04E /* PasswordManagementItemModel.swift */ = {isa = PBXFileReference; lastKnownFileType = sourcecode.swift; path = PasswordManagementItemModel.swift; sourceTree = "<group>"; };
		85D33F1125C82EB3002B91A6 /* ConfigurationManager.swift */ = {isa = PBXFileReference; lastKnownFileType = sourcecode.swift; path = ConfigurationManager.swift; sourceTree = "<group>"; };
		85D438B5256E7C9E00F3BAF8 /* ContextMenuUserScript.swift */ = {isa = PBXFileReference; lastKnownFileType = sourcecode.swift; path = ContextMenuUserScript.swift; sourceTree = "<group>"; };
		85D885AF26A590A90077C374 /* NSNotificationName+PasswordManager.swift */ = {isa = PBXFileReference; lastKnownFileType = sourcecode.swift; path = "NSNotificationName+PasswordManager.swift"; sourceTree = "<group>"; };
		85D885B226A5A9DE0077C374 /* NSAlert+PasswordManager.swift */ = {isa = PBXFileReference; lastKnownFileType = sourcecode.swift; path = "NSAlert+PasswordManager.swift"; sourceTree = "<group>"; };
		85F0FF1227CFAB04001C7C6E /* RecentlyVisitedView.swift */ = {isa = PBXFileReference; lastKnownFileType = sourcecode.swift; path = RecentlyVisitedView.swift; sourceTree = "<group>"; };
		85F1B0C825EF9759004792B6 /* URLEventHandlerTests.swift */ = {isa = PBXFileReference; lastKnownFileType = sourcecode.swift; path = URLEventHandlerTests.swift; sourceTree = "<group>"; };
		85F487B4276A8F2E003CE668 /* OnboardingTests.swift */ = {isa = PBXFileReference; lastKnownFileType = sourcecode.swift; path = OnboardingTests.swift; sourceTree = "<group>"; };
		85F69B3B25EDE81F00978E59 /* URLExtensionTests.swift */ = {isa = PBXFileReference; lastKnownFileType = sourcecode.swift; path = URLExtensionTests.swift; sourceTree = "<group>"; };
		85F91D9327F47BC40096B1C8 /* History 5.xcdatamodel */ = {isa = PBXFileReference; lastKnownFileType = wrapper.xcdatamodel; path = "History 5.xcdatamodel"; sourceTree = "<group>"; };
		9812D894276CEDA5004B6181 /* ContentBlockerRulesLists.swift */ = {isa = PBXFileReference; lastKnownFileType = sourcecode.swift; path = ContentBlockerRulesLists.swift; sourceTree = "<group>"; };
		9826B09F2747DF3D0092F683 /* ContentBlocking.swift */ = {isa = PBXFileReference; lastKnownFileType = sourcecode.swift; path = ContentBlocking.swift; sourceTree = "<group>"; };
		9826B0A12747DFEB0092F683 /* AppPrivacyConfigurationDataProvider.swift */ = {isa = PBXFileReference; lastKnownFileType = sourcecode.swift; path = AppPrivacyConfigurationDataProvider.swift; sourceTree = "<group>"; };
		9833912E27AAA3CE00DAF119 /* AppTrackerDataSetProvider.swift */ = {isa = PBXFileReference; lastKnownFileType = sourcecode.swift; path = AppTrackerDataSetProvider.swift; sourceTree = "<group>"; };
		9833913027AAA4B500DAF119 /* trackerData.json */ = {isa = PBXFileReference; fileEncoding = 4; lastKnownFileType = text.json; path = trackerData.json; sourceTree = "<group>"; };
		9833913227AAAEEE00DAF119 /* EmbeddedTrackerDataTests.swift */ = {isa = PBXFileReference; lastKnownFileType = sourcecode.swift; path = EmbeddedTrackerDataTests.swift; sourceTree = "<group>"; };
		98EB5D0F27516A4800681FE6 /* AppPrivacyConfigurationTests.swift */ = {isa = PBXFileReference; lastKnownFileType = sourcecode.swift; path = AppPrivacyConfigurationTests.swift; sourceTree = "<group>"; };
		AA0877B726D5160D00B05660 /* SafariVersionReaderTests.swift */ = {isa = PBXFileReference; lastKnownFileType = sourcecode.swift; path = SafariVersionReaderTests.swift; sourceTree = "<group>"; };
		AA0877B926D5161D00B05660 /* WebKitVersionProviderTests.swift */ = {isa = PBXFileReference; lastKnownFileType = sourcecode.swift; path = WebKitVersionProviderTests.swift; sourceTree = "<group>"; };
		AA0F3DB6261A566C0077F2D9 /* SuggestionLoadingMock.swift */ = {isa = PBXFileReference; lastKnownFileType = sourcecode.swift; path = SuggestionLoadingMock.swift; sourceTree = "<group>"; };
		AA13DCB3271480B0006D48D3 /* FirePopoverViewModel.swift */ = {isa = PBXFileReference; lastKnownFileType = sourcecode.swift; path = FirePopoverViewModel.swift; sourceTree = "<group>"; };
		AA222CB82760F74E00321475 /* FaviconReferenceCache.swift */ = {isa = PBXFileReference; lastKnownFileType = sourcecode.swift; path = FaviconReferenceCache.swift; sourceTree = "<group>"; };
		AA2CB12C2587BB5600AA6FBE /* TabBarFooter.xib */ = {isa = PBXFileReference; lastKnownFileType = file.xib; path = TabBarFooter.xib; sourceTree = "<group>"; };
		AA2CB1342587C29500AA6FBE /* TabBarFooter.swift */ = {isa = PBXFileReference; lastKnownFileType = sourcecode.swift; path = TabBarFooter.swift; sourceTree = "<group>"; };
		AA34396A2754D4E200B241FA /* shield.json */ = {isa = PBXFileReference; fileEncoding = 4; lastKnownFileType = text.json; path = shield.json; sourceTree = "<group>"; };
		AA34396B2754D4E300B241FA /* shield-dot.json */ = {isa = PBXFileReference; fileEncoding = 4; lastKnownFileType = text.json; path = "shield-dot.json"; sourceTree = "<group>"; };
		AA34396E2754D4E900B241FA /* dark-shield-dot.json */ = {isa = PBXFileReference; fileEncoding = 4; lastKnownFileType = text.json; path = "dark-shield-dot.json"; sourceTree = "<group>"; };
		AA34396F2754D4E900B241FA /* dark-shield.json */ = {isa = PBXFileReference; fileEncoding = 4; lastKnownFileType = text.json; path = "dark-shield.json"; sourceTree = "<group>"; };
		AA3439722754D55100B241FA /* dark-trackers-2.json */ = {isa = PBXFileReference; fileEncoding = 4; lastKnownFileType = text.json; path = "dark-trackers-2.json"; sourceTree = "<group>"; };
		AA3439732754D55100B241FA /* trackers-1.json */ = {isa = PBXFileReference; fileEncoding = 4; lastKnownFileType = text.json; path = "trackers-1.json"; sourceTree = "<group>"; };
		AA3439742754D55100B241FA /* trackers-2.json */ = {isa = PBXFileReference; fileEncoding = 4; lastKnownFileType = text.json; path = "trackers-2.json"; sourceTree = "<group>"; };
		AA3439752754D55100B241FA /* trackers-3.json */ = {isa = PBXFileReference; fileEncoding = 4; lastKnownFileType = text.json; path = "trackers-3.json"; sourceTree = "<group>"; };
		AA3439762754D55100B241FA /* dark-trackers-1.json */ = {isa = PBXFileReference; fileEncoding = 4; lastKnownFileType = text.json; path = "dark-trackers-1.json"; sourceTree = "<group>"; };
		AA3439772754D55100B241FA /* dark-trackers-3.json */ = {isa = PBXFileReference; fileEncoding = 4; lastKnownFileType = text.json; path = "dark-trackers-3.json"; sourceTree = "<group>"; };
		AA3863C427A1E28F00749AB5 /* Feedback.storyboard */ = {isa = PBXFileReference; lastKnownFileType = file.storyboard; path = Feedback.storyboard; sourceTree = "<group>"; };
		AA3D531427A1ED9300074EC1 /* FeedbackWindow.swift */ = {isa = PBXFileReference; lastKnownFileType = sourcecode.swift; path = FeedbackWindow.swift; sourceTree = "<group>"; };
		AA3D531627A1EEED00074EC1 /* FeedbackViewController.swift */ = {isa = PBXFileReference; lastKnownFileType = sourcecode.swift; path = FeedbackViewController.swift; sourceTree = "<group>"; };
		AA3D531A27A2F57E00074EC1 /* Feedback.swift */ = {isa = PBXFileReference; lastKnownFileType = sourcecode.swift; path = Feedback.swift; sourceTree = "<group>"; };
		AA3D531C27A2F58F00074EC1 /* FeedbackSender.swift */ = {isa = PBXFileReference; lastKnownFileType = sourcecode.swift; path = FeedbackSender.swift; sourceTree = "<group>"; };
		AA3F895224C18AD500628DDE /* SuggestionViewModel.swift */ = {isa = PBXFileReference; lastKnownFileType = sourcecode.swift; path = SuggestionViewModel.swift; sourceTree = "<group>"; };
		AA4BBA3A25C58FA200C4FB0F /* MainMenu.swift */ = {isa = PBXFileReference; lastKnownFileType = sourcecode.swift; path = MainMenu.swift; sourceTree = "<group>"; };
		AA4D700625545EF800C3411E /* URLEventHandler.swift */ = {isa = PBXFileReference; lastKnownFileType = sourcecode.swift; path = URLEventHandler.swift; sourceTree = "<group>"; };
		AA4FF40B2624751A004E2377 /* GrammarFeaturesManager.swift */ = {isa = PBXFileReference; lastKnownFileType = sourcecode.swift; path = GrammarFeaturesManager.swift; sourceTree = "<group>"; };
		AA512D1324D99D9800230283 /* FaviconManager.swift */ = {isa = PBXFileReference; lastKnownFileType = sourcecode.swift; path = FaviconManager.swift; sourceTree = "<group>"; };
		AA585D7E248FD31100E9A3E2 /* DuckDuckGo.app */ = {isa = PBXFileReference; explicitFileType = wrapper.application; includeInIndex = 0; path = DuckDuckGo.app; sourceTree = BUILT_PRODUCTS_DIR; };
		AA585D81248FD31100E9A3E2 /* AppDelegate.swift */ = {isa = PBXFileReference; lastKnownFileType = sourcecode.swift; path = AppDelegate.swift; sourceTree = "<group>"; };
		AA585D83248FD31100E9A3E2 /* BrowserTabViewController.swift */ = {isa = PBXFileReference; lastKnownFileType = sourcecode.swift; path = BrowserTabViewController.swift; sourceTree = "<group>"; };
		AA585D85248FD31400E9A3E2 /* Assets.xcassets */ = {isa = PBXFileReference; lastKnownFileType = folder.assetcatalog; path = Assets.xcassets; sourceTree = "<group>"; };
		AA585D8A248FD31400E9A3E2 /* Info.plist */ = {isa = PBXFileReference; lastKnownFileType = text.plist.xml; path = Info.plist; sourceTree = "<group>"; };
		AA585D8B248FD31400E9A3E2 /* DuckDuckGo.entitlements */ = {isa = PBXFileReference; lastKnownFileType = text.plist.entitlements; path = DuckDuckGo.entitlements; sourceTree = "<group>"; };
		AA585D90248FD31400E9A3E2 /* Unit Tests.xctest */ = {isa = PBXFileReference; explicitFileType = wrapper.cfbundle; includeInIndex = 0; path = "Unit Tests.xctest"; sourceTree = BUILT_PRODUCTS_DIR; };
		AA585D96248FD31400E9A3E2 /* Info.plist */ = {isa = PBXFileReference; lastKnownFileType = text.plist.xml; path = Info.plist; sourceTree = "<group>"; };
		AA585DAE2490E6E600E9A3E2 /* MainViewController.swift */ = {isa = PBXFileReference; lastKnownFileType = sourcecode.swift; path = MainViewController.swift; sourceTree = "<group>"; };
		AA5C8F58258FE21F00748EB7 /* NSTextFieldExtension.swift */ = {isa = PBXFileReference; lastKnownFileType = sourcecode.swift; path = NSTextFieldExtension.swift; sourceTree = "<group>"; };
		AA5C8F5D2590EEE800748EB7 /* NSPointExtension.swift */ = {isa = PBXFileReference; lastKnownFileType = sourcecode.swift; path = NSPointExtension.swift; sourceTree = "<group>"; };
		AA5C8F622591021700748EB7 /* NSApplicationExtension.swift */ = {isa = PBXFileReference; lastKnownFileType = sourcecode.swift; path = NSApplicationExtension.swift; sourceTree = "<group>"; };
		AA5D6DAB24A340F700C6FBCE /* WebViewStateObserver.swift */ = {isa = PBXFileReference; lastKnownFileType = sourcecode.swift; path = WebViewStateObserver.swift; sourceTree = "<group>"; };
		AA5FA696275F90C400DCE9C9 /* FaviconImageCache.swift */ = {isa = PBXFileReference; lastKnownFileType = sourcecode.swift; path = FaviconImageCache.swift; sourceTree = "<group>"; };
		AA5FA699275F91C700DCE9C9 /* Favicon.swift */ = {isa = PBXFileReference; lastKnownFileType = sourcecode.swift; path = Favicon.swift; sourceTree = "<group>"; };
		AA5FA69C275F945C00DCE9C9 /* FaviconStore.swift */ = {isa = PBXFileReference; lastKnownFileType = sourcecode.swift; path = FaviconStore.swift; sourceTree = "<group>"; };
		AA5FA69F275F948900DCE9C9 /* Favicons.xcdatamodel */ = {isa = PBXFileReference; lastKnownFileType = wrapper.xcdatamodel; path = Favicons.xcdatamodel; sourceTree = "<group>"; };
		AA6197C3276B314D008396F0 /* FaviconUrlReference.swift */ = {isa = PBXFileReference; lastKnownFileType = sourcecode.swift; path = FaviconUrlReference.swift; sourceTree = "<group>"; };
		AA6197C5276B3168008396F0 /* FaviconHostReference.swift */ = {isa = PBXFileReference; lastKnownFileType = sourcecode.swift; path = FaviconHostReference.swift; sourceTree = "<group>"; };
		AA61C0CF2722159B00E6B681 /* FireInfoViewController.swift */ = {isa = PBXFileReference; lastKnownFileType = sourcecode.swift; path = FireInfoViewController.swift; sourceTree = "<group>"; };
		AA61C0D12727F59B00E6B681 /* ArrayExtension.swift */ = {isa = PBXFileReference; lastKnownFileType = sourcecode.swift; path = ArrayExtension.swift; sourceTree = "<group>"; };
		AA63745324C9BF9A00AB2AC4 /* SuggestionContainerTests.swift */ = {isa = PBXFileReference; lastKnownFileType = sourcecode.swift; path = SuggestionContainerTests.swift; sourceTree = "<group>"; };
		AA652CB025DD825B009059CC /* LocalBookmarkStoreTests.swift */ = {isa = PBXFileReference; lastKnownFileType = sourcecode.swift; path = LocalBookmarkStoreTests.swift; sourceTree = "<group>"; };
		AA652CCD25DD9071009059CC /* BookmarkListTests.swift */ = {isa = PBXFileReference; lastKnownFileType = sourcecode.swift; path = BookmarkListTests.swift; sourceTree = "<group>"; };
		AA652CD225DDA6E9009059CC /* LocalBookmarkManagerTests.swift */ = {isa = PBXFileReference; lastKnownFileType = sourcecode.swift; path = LocalBookmarkManagerTests.swift; sourceTree = "<group>"; };
		AA652CDA25DDAB32009059CC /* BookmarkStoreMock.swift */ = {isa = PBXFileReference; lastKnownFileType = sourcecode.swift; path = BookmarkStoreMock.swift; sourceTree = "<group>"; };
		AA6820E325502F19005ED0D5 /* WebsiteDataStore.swift */ = {isa = PBXFileReference; lastKnownFileType = sourcecode.swift; path = WebsiteDataStore.swift; sourceTree = "<group>"; };
		AA6820EA25503D6A005ED0D5 /* Fire.swift */ = {isa = PBXFileReference; lastKnownFileType = sourcecode.swift; path = Fire.swift; sourceTree = "<group>"; };
		AA6820F025503DA9005ED0D5 /* FireViewModel.swift */ = {isa = PBXFileReference; lastKnownFileType = sourcecode.swift; path = FireViewModel.swift; sourceTree = "<group>"; };
		AA68C3D22490ED62001B8783 /* NavigationBarViewController.swift */ = {isa = PBXFileReference; lastKnownFileType = sourcecode.swift; path = NavigationBarViewController.swift; sourceTree = "<group>"; };
		AA68C3D62490F821001B8783 /* README.md */ = {isa = PBXFileReference; lastKnownFileType = net.daringfireball.markdown; path = README.md; sourceTree = "<group>"; };
		AA693E5D2696E5B90007BB78 /* CrashReports.storyboard */ = {isa = PBXFileReference; lastKnownFileType = file.storyboard; path = CrashReports.storyboard; sourceTree = "<group>"; };
		AA6AD95A2704B6DB00159F8A /* FirePopoverViewController.swift */ = {isa = PBXFileReference; lastKnownFileType = sourcecode.swift; path = FirePopoverViewController.swift; sourceTree = "<group>"; };
		AA6EF9AC25066F42004754E6 /* WindowsManager.swift */ = {isa = PBXFileReference; lastKnownFileType = sourcecode.swift; path = WindowsManager.swift; sourceTree = "<group>"; };
		AA6EF9B2250785D5004754E6 /* NSMenuExtension.swift */ = {isa = PBXFileReference; lastKnownFileType = sourcecode.swift; path = NSMenuExtension.swift; sourceTree = "<group>"; };
		AA6EF9B425081B4C004754E6 /* MainMenuActions.swift */ = {isa = PBXFileReference; lastKnownFileType = sourcecode.swift; path = MainMenuActions.swift; sourceTree = "<group>"; };
		AA6FFB4324DC33320028F4D0 /* NSViewExtension.swift */ = {isa = PBXFileReference; lastKnownFileType = sourcecode.swift; path = NSViewExtension.swift; sourceTree = "<group>"; };
		AA6FFB4524DC3B5A0028F4D0 /* WebView.swift */ = {isa = PBXFileReference; lastKnownFileType = sourcecode.swift; path = WebView.swift; sourceTree = "<group>"; };
		AA72D5FD25FFF94E00C77619 /* NSMenuItemExtension.swift */ = {isa = PBXFileReference; lastKnownFileType = sourcecode.swift; path = NSMenuItemExtension.swift; sourceTree = "<group>"; };
		AA7412B024D0B3AC00D22FE0 /* TabBarViewItem.swift */ = {isa = PBXFileReference; lastKnownFileType = sourcecode.swift; path = TabBarViewItem.swift; sourceTree = "<group>"; };
		AA7412B124D0B3AC00D22FE0 /* TabBarViewItem.xib */ = {isa = PBXFileReference; lastKnownFileType = file.xib; path = TabBarViewItem.xib; sourceTree = "<group>"; };
		AA7412B424D1536B00D22FE0 /* MainWindowController.swift */ = {isa = PBXFileReference; lastKnownFileType = sourcecode.swift; path = MainWindowController.swift; sourceTree = "<group>"; };
		AA7412B624D1687000D22FE0 /* TabBarScrollView.swift */ = {isa = PBXFileReference; lastKnownFileType = sourcecode.swift; path = TabBarScrollView.swift; sourceTree = "<group>"; };
		AA7412BC24D2BEEE00D22FE0 /* MainWindow.swift */ = {isa = PBXFileReference; lastKnownFileType = sourcecode.swift; path = MainWindow.swift; sourceTree = "<group>"; };
		AA75A0AD26F3500C0086B667 /* PrivacyIconViewModel.swift */ = {isa = PBXFileReference; lastKnownFileType = sourcecode.swift; path = PrivacyIconViewModel.swift; sourceTree = "<group>"; };
		AA7DE8E026A9BD000012B490 /* History 2.xcdatamodel */ = {isa = PBXFileReference; lastKnownFileType = wrapper.xcdatamodel; path = "History 2.xcdatamodel"; sourceTree = "<group>"; };
		AA7EB6DE27E7C57D00036718 /* MouseOverAnimationButton.swift */ = {isa = PBXFileReference; lastKnownFileType = sourcecode.swift; path = MouseOverAnimationButton.swift; sourceTree = "<group>"; };
		AA7EB6E027E7D05500036718 /* flame-mouse-over.json */ = {isa = PBXFileReference; fileEncoding = 4; lastKnownFileType = text.json; path = "flame-mouse-over.json"; sourceTree = "<group>"; };
		AA7EB6E127E7D05500036718 /* dark-flame-mouse-over.json */ = {isa = PBXFileReference; fileEncoding = 4; lastKnownFileType = text.json; path = "dark-flame-mouse-over.json"; sourceTree = "<group>"; };
		AA7EB6E427E7D6DC00036718 /* AnimationView.swift */ = {isa = PBXFileReference; lastKnownFileType = sourcecode.swift; path = AnimationView.swift; sourceTree = "<group>"; };
		AA7EB6E627E8809D00036718 /* shield-mouse-over.json */ = {isa = PBXFileReference; fileEncoding = 4; lastKnownFileType = text.json; path = "shield-mouse-over.json"; sourceTree = "<group>"; };
		AA7EB6E827E880A600036718 /* shield-dot-mouse-over.json */ = {isa = PBXFileReference; fileEncoding = 4; lastKnownFileType = text.json; path = "shield-dot-mouse-over.json"; sourceTree = "<group>"; };
		AA7EB6EA27E880AE00036718 /* dark-shield-mouse-over.json */ = {isa = PBXFileReference; fileEncoding = 4; lastKnownFileType = text.json; path = "dark-shield-mouse-over.json"; sourceTree = "<group>"; };
		AA7EB6EC27E880B600036718 /* dark-shield-dot-mouse-over.json */ = {isa = PBXFileReference; fileEncoding = 4; lastKnownFileType = text.json; path = "dark-shield-dot-mouse-over.json"; sourceTree = "<group>"; };
		AA80EC53256BE3BC007083E7 /* UserText.swift */ = {isa = PBXFileReference; lastKnownFileType = sourcecode.swift; path = UserText.swift; sourceTree = "<group>"; };
		AA80EC68256C4691007083E7 /* Base */ = {isa = PBXFileReference; lastKnownFileType = file.storyboard; name = Base; path = Base.lproj/BrowserTab.storyboard; sourceTree = "<group>"; };
		AA80EC74256C46A2007083E7 /* Base */ = {isa = PBXFileReference; lastKnownFileType = file.storyboard; name = Base; path = Base.lproj/Suggestion.storyboard; sourceTree = "<group>"; };
		AA80EC7A256C46AA007083E7 /* Base */ = {isa = PBXFileReference; lastKnownFileType = file.storyboard; name = Base; path = Base.lproj/TabBar.storyboard; sourceTree = "<group>"; };
		AA80EC8A256C49B8007083E7 /* en */ = {isa = PBXFileReference; lastKnownFileType = text.plist.strings; name = en; path = en.lproj/Localizable.strings; sourceTree = "<group>"; };
		AA80EC90256C49BC007083E7 /* en */ = {isa = PBXFileReference; lastKnownFileType = text.plist.stringsdict; name = en; path = en.lproj/Localizable.stringsdict; sourceTree = "<group>"; };
		AA840A9727319D1600E63CDD /* FirePopoverWrapperViewController.swift */ = {isa = PBXFileReference; lastKnownFileType = sourcecode.swift; path = FirePopoverWrapperViewController.swift; sourceTree = "<group>"; };
		AA88D14A252A557100980B4E /* URLRequestExtension.swift */ = {isa = PBXFileReference; lastKnownFileType = sourcecode.swift; path = URLRequestExtension.swift; sourceTree = "<group>"; };
		AA8EDF2324923E980071C2E8 /* URLExtension.swift */ = {isa = PBXFileReference; lastKnownFileType = sourcecode.swift; path = URLExtension.swift; sourceTree = "<group>"; };
		AA8EDF2624923EC70071C2E8 /* StringExtension.swift */ = {isa = PBXFileReference; lastKnownFileType = sourcecode.swift; path = StringExtension.swift; sourceTree = "<group>"; };
		AA91F83827076F1900771A0D /* PrivacyIconViewModelTests.swift */ = {isa = PBXFileReference; lastKnownFileType = sourcecode.swift; path = PrivacyIconViewModelTests.swift; sourceTree = "<group>"; };
		AA92126E25ACCB1100600CD4 /* ErrorExtension.swift */ = {isa = PBXFileReference; lastKnownFileType = sourcecode.swift; path = ErrorExtension.swift; sourceTree = "<group>"; };
		AA92127625ADA07900600CD4 /* WKWebViewExtension.swift */ = {isa = PBXFileReference; lastKnownFileType = sourcecode.swift; path = WKWebViewExtension.swift; sourceTree = "<group>"; };
		AA97BF4525135DD30014931A /* ApplicationDockMenu.swift */ = {isa = PBXFileReference; lastKnownFileType = sourcecode.swift; path = ApplicationDockMenu.swift; sourceTree = "<group>"; };
		AA9B7C7D26A06E040008D425 /* TrackerInfo.swift */ = {isa = PBXFileReference; lastKnownFileType = sourcecode.swift; path = TrackerInfo.swift; sourceTree = "<group>"; };
		AA9B7C8226A197A00008D425 /* ServerTrust.swift */ = {isa = PBXFileReference; lastKnownFileType = sourcecode.swift; path = ServerTrust.swift; sourceTree = "<group>"; };
		AA9B7C8426A199B60008D425 /* ServerTrustViewModel.swift */ = {isa = PBXFileReference; lastKnownFileType = sourcecode.swift; path = ServerTrustViewModel.swift; sourceTree = "<group>"; };
		AA9C362725518C44004B1BA3 /* WebsiteDataStoreMock.swift */ = {isa = PBXFileReference; lastKnownFileType = sourcecode.swift; path = WebsiteDataStoreMock.swift; sourceTree = "<group>"; };
		AA9C362F25518CA9004B1BA3 /* FireTests.swift */ = {isa = PBXFileReference; lastKnownFileType = sourcecode.swift; path = FireTests.swift; sourceTree = "<group>"; };
		AA9E9A5525A3AE8400D1959D /* NSWindowExtension.swift */ = {isa = PBXFileReference; lastKnownFileType = sourcecode.swift; path = NSWindowExtension.swift; sourceTree = "<group>"; };
		AA9E9A5D25A4867200D1959D /* TabDragAndDropManager.swift */ = {isa = PBXFileReference; lastKnownFileType = sourcecode.swift; path = TabDragAndDropManager.swift; sourceTree = "<group>"; };
		AA9FF95824A1ECF20039E328 /* Tab.swift */ = {isa = PBXFileReference; lastKnownFileType = sourcecode.swift; path = Tab.swift; sourceTree = "<group>"; };
		AA9FF95A24A1EFC20039E328 /* TabViewModel.swift */ = {isa = PBXFileReference; lastKnownFileType = sourcecode.swift; path = TabViewModel.swift; sourceTree = "<group>"; };
		AA9FF95C24A1FA1C0039E328 /* TabCollection.swift */ = {isa = PBXFileReference; lastKnownFileType = sourcecode.swift; path = TabCollection.swift; sourceTree = "<group>"; };
		AA9FF95E24A1FB680039E328 /* TabCollectionViewModel.swift */ = {isa = PBXFileReference; lastKnownFileType = sourcecode.swift; path = TabCollectionViewModel.swift; sourceTree = "<group>"; };
		AAA0CC32252F181A0079BC96 /* NavigationButtonMenuDelegate.swift */ = {isa = PBXFileReference; lastKnownFileType = sourcecode.swift; path = NavigationButtonMenuDelegate.swift; sourceTree = "<group>"; };
		AAA0CC3B25337FAB0079BC96 /* WKBackForwardListItemViewModel.swift */ = {isa = PBXFileReference; lastKnownFileType = sourcecode.swift; path = WKBackForwardListItemViewModel.swift; sourceTree = "<group>"; };
		AAA0CC462533833C0079BC96 /* MoreOptionsMenu.swift */ = {isa = PBXFileReference; lastKnownFileType = sourcecode.swift; path = MoreOptionsMenu.swift; sourceTree = "<group>"; };
		AAA0CC562539EBC90079BC96 /* FaviconUserScript.swift */ = {isa = PBXFileReference; lastKnownFileType = sourcecode.swift; path = FaviconUserScript.swift; sourceTree = "<group>"; };
		AAA0CC69253CC43C0079BC96 /* WKUserContentControllerExtension.swift */ = {isa = PBXFileReference; lastKnownFileType = sourcecode.swift; path = WKUserContentControllerExtension.swift; sourceTree = "<group>"; };
		AAA892E9250A4CEF005B37B2 /* WindowControllersManager.swift */ = {isa = PBXFileReference; lastKnownFileType = sourcecode.swift; path = WindowControllersManager.swift; sourceTree = "<group>"; };
		AAADFD05264AA282001555EA /* TimeIntervalExtension.swift */ = {isa = PBXFileReference; lastKnownFileType = sourcecode.swift; path = TimeIntervalExtension.swift; sourceTree = "<group>"; };
		AAB549DE25DAB8F80058460B /* BookmarkViewModel.swift */ = {isa = PBXFileReference; lastKnownFileType = sourcecode.swift; path = BookmarkViewModel.swift; sourceTree = "<group>"; };
		AAB7320626DD0C37002FACF9 /* Fire.storyboard */ = {isa = PBXFileReference; lastKnownFileType = file.storyboard; path = Fire.storyboard; sourceTree = "<group>"; };
		AAB7320826DD0CD9002FACF9 /* FireViewController.swift */ = {isa = PBXFileReference; lastKnownFileType = sourcecode.swift; path = FireViewController.swift; sourceTree = "<group>"; };
		AAB8203B26B2DE0D00788AC3 /* SuggestionListCharacteristics.swift */ = {isa = PBXFileReference; lastKnownFileType = sourcecode.swift; path = SuggestionListCharacteristics.swift; sourceTree = "<group>"; };
		AABAF59B260A7D130085060C /* FaviconManagerMock.swift */ = {isa = PBXFileReference; lastKnownFileType = sourcecode.swift; path = FaviconManagerMock.swift; sourceTree = "<group>"; };
		AABEE69924A902A90043105B /* SuggestionContainerViewModel.swift */ = {isa = PBXFileReference; lastKnownFileType = sourcecode.swift; path = SuggestionContainerViewModel.swift; sourceTree = "<group>"; };
		AABEE69B24A902BB0043105B /* SuggestionContainer.swift */ = {isa = PBXFileReference; lastKnownFileType = sourcecode.swift; path = SuggestionContainer.swift; sourceTree = "<group>"; };
		AABEE6A424AA0A7F0043105B /* SuggestionViewController.swift */ = {isa = PBXFileReference; lastKnownFileType = sourcecode.swift; path = SuggestionViewController.swift; sourceTree = "<group>"; };
		AABEE6A824AB4B910043105B /* SuggestionTableCellView.swift */ = {isa = PBXFileReference; lastKnownFileType = sourcecode.swift; path = SuggestionTableCellView.swift; sourceTree = "<group>"; };
		AABEE6AA24ACA0F90043105B /* SuggestionTableRowView.swift */ = {isa = PBXFileReference; lastKnownFileType = sourcecode.swift; path = SuggestionTableRowView.swift; sourceTree = "<group>"; };
		AABEE6AE24AD22B90043105B /* AddressBarTextField.swift */ = {isa = PBXFileReference; lastKnownFileType = sourcecode.swift; path = AddressBarTextField.swift; sourceTree = "<group>"; };
		AAC30A25268DFEE200D2D9CD /* CrashReporter.swift */ = {isa = PBXFileReference; lastKnownFileType = sourcecode.swift; path = CrashReporter.swift; sourceTree = "<group>"; };
		AAC30A27268E045400D2D9CD /* CrashReportReader.swift */ = {isa = PBXFileReference; lastKnownFileType = sourcecode.swift; path = CrashReportReader.swift; sourceTree = "<group>"; };
		AAC30A29268E239100D2D9CD /* CrashReport.swift */ = {isa = PBXFileReference; lastKnownFileType = sourcecode.swift; path = CrashReport.swift; sourceTree = "<group>"; };
		AAC30A2B268F1ECD00D2D9CD /* CrashReportSender.swift */ = {isa = PBXFileReference; lastKnownFileType = sourcecode.swift; path = CrashReportSender.swift; sourceTree = "<group>"; };
		AAC30A2D268F1EE300D2D9CD /* CrashReportPromptPresenter.swift */ = {isa = PBXFileReference; lastKnownFileType = sourcecode.swift; path = CrashReportPromptPresenter.swift; sourceTree = "<group>"; };
		AAC5E4C425D6A6E8007F5990 /* BookmarkPopover.swift */ = {isa = PBXFileReference; fileEncoding = 4; lastKnownFileType = sourcecode.swift; path = BookmarkPopover.swift; sourceTree = "<group>"; };
		AAC5E4C525D6A6E8007F5990 /* BookmarkPopoverViewController.swift */ = {isa = PBXFileReference; fileEncoding = 4; lastKnownFileType = sourcecode.swift; path = BookmarkPopoverViewController.swift; sourceTree = "<group>"; };
		AAC5E4C625D6A6E8007F5990 /* Bookmarks.storyboard */ = {isa = PBXFileReference; fileEncoding = 4; lastKnownFileType = file.storyboard; path = Bookmarks.storyboard; sourceTree = "<group>"; };
		AAC5E4CD25D6A709007F5990 /* Bookmark.swift */ = {isa = PBXFileReference; fileEncoding = 4; lastKnownFileType = sourcecode.swift; path = Bookmark.swift; sourceTree = "<group>"; };
		AAC5E4CE25D6A709007F5990 /* BookmarkManager.swift */ = {isa = PBXFileReference; fileEncoding = 4; lastKnownFileType = sourcecode.swift; path = BookmarkManager.swift; sourceTree = "<group>"; };
		AAC5E4CF25D6A709007F5990 /* BookmarkList.swift */ = {isa = PBXFileReference; fileEncoding = 4; lastKnownFileType = sourcecode.swift; path = BookmarkList.swift; sourceTree = "<group>"; };
		AAC5E4D625D6A710007F5990 /* BookmarkStore.swift */ = {isa = PBXFileReference; fileEncoding = 4; lastKnownFileType = sourcecode.swift; path = BookmarkStore.swift; sourceTree = "<group>"; };
		AAC5E4E325D6BA9C007F5990 /* NSSizeExtension.swift */ = {isa = PBXFileReference; fileEncoding = 4; lastKnownFileType = sourcecode.swift; path = NSSizeExtension.swift; sourceTree = "<group>"; };
		AAC5E4F025D6BF10007F5990 /* AddressBarButton.swift */ = {isa = PBXFileReference; fileEncoding = 4; lastKnownFileType = sourcecode.swift; path = AddressBarButton.swift; sourceTree = "<group>"; };
		AAC5E4F525D6BF2C007F5990 /* AddressBarButtonsViewController.swift */ = {isa = PBXFileReference; fileEncoding = 4; lastKnownFileType = sourcecode.swift; path = AddressBarButtonsViewController.swift; sourceTree = "<group>"; };
		AAC6BBEE27AC151D0006DCC2 /* History 3.xcdatamodel */ = {isa = PBXFileReference; lastKnownFileType = wrapper.xcdatamodel; path = "History 3.xcdatamodel"; sourceTree = "<group>"; };
		AAC82C5F258B6CB5009B6B42 /* TabPreviewWindowController.swift */ = {isa = PBXFileReference; lastKnownFileType = sourcecode.swift; path = TabPreviewWindowController.swift; sourceTree = "<group>"; };
		AAC9C01424CAFBCE00AD1325 /* TabTests.swift */ = {isa = PBXFileReference; lastKnownFileType = sourcecode.swift; path = TabTests.swift; sourceTree = "<group>"; };
		AAC9C01624CAFBDC00AD1325 /* TabCollectionTests.swift */ = {isa = PBXFileReference; lastKnownFileType = sourcecode.swift; path = TabCollectionTests.swift; sourceTree = "<group>"; };
		AAC9C01B24CB594C00AD1325 /* TabViewModelTests.swift */ = {isa = PBXFileReference; lastKnownFileType = sourcecode.swift; path = TabViewModelTests.swift; sourceTree = "<group>"; };
		AAC9C01D24CB6BEB00AD1325 /* TabCollectionViewModelTests.swift */ = {isa = PBXFileReference; lastKnownFileType = sourcecode.swift; path = TabCollectionViewModelTests.swift; sourceTree = "<group>"; };
		AACF6FD526BC366D00CF09F9 /* SafariVersionReader.swift */ = {isa = PBXFileReference; lastKnownFileType = sourcecode.swift; path = SafariVersionReader.swift; sourceTree = "<group>"; };
		AAD6D8862696DF6D002393B3 /* CrashReportPromptViewController.swift */ = {isa = PBXFileReference; lastKnownFileType = sourcecode.swift; path = CrashReportPromptViewController.swift; sourceTree = "<group>"; };
		AAD8078427B3F3BE00CF7703 /* WebsiteBreakageSender.swift */ = {isa = PBXFileReference; lastKnownFileType = sourcecode.swift; path = WebsiteBreakageSender.swift; sourceTree = "<group>"; };
		AAD8078627B3F45600CF7703 /* WebsiteBreakage.swift */ = {isa = PBXFileReference; lastKnownFileType = sourcecode.swift; path = WebsiteBreakage.swift; sourceTree = "<group>"; };
		AAD86E502678D104005C11BE /* DuckDuckGoCI.entitlements */ = {isa = PBXFileReference; lastKnownFileType = text.plist.entitlements; path = DuckDuckGoCI.entitlements; sourceTree = "<group>"; };
		AAD86E51267A0DFF005C11BE /* UpdateController.swift */ = {isa = PBXFileReference; lastKnownFileType = sourcecode.swift; path = UpdateController.swift; sourceTree = "<group>"; };
		AADCBF3926F7C2CE00EF67A8 /* LottieAnimationCache.swift */ = {isa = PBXFileReference; lastKnownFileType = sourcecode.swift; path = LottieAnimationCache.swift; sourceTree = "<group>"; };
		AADE11BF26D916D70032D8A7 /* StringExtensionTests.swift */ = {isa = PBXFileReference; lastKnownFileType = sourcecode.swift; path = StringExtensionTests.swift; sourceTree = "<group>"; };
		AAE246F12709EF3B00BEEAEE /* FirePopoverCollectionViewItem.swift */ = {isa = PBXFileReference; lastKnownFileType = sourcecode.swift; path = FirePopoverCollectionViewItem.swift; sourceTree = "<group>"; };
		AAE246F22709EF3B00BEEAEE /* FirePopoverCollectionViewItem.xib */ = {isa = PBXFileReference; lastKnownFileType = file.xib; path = FirePopoverCollectionViewItem.xib; sourceTree = "<group>"; };
		AAE246F5270A3D3000BEEAEE /* FirePopoverCollectionViewHeader.xib */ = {isa = PBXFileReference; lastKnownFileType = file.xib; path = FirePopoverCollectionViewHeader.xib; sourceTree = "<group>"; };
		AAE246F7270A406200BEEAEE /* FirePopoverCollectionViewHeader.swift */ = {isa = PBXFileReference; lastKnownFileType = sourcecode.swift; path = FirePopoverCollectionViewHeader.swift; sourceTree = "<group>"; };
		AAE39D1A24F44885008EF28B /* TabCollectionViewModelDelegateMock.swift */ = {isa = PBXFileReference; lastKnownFileType = sourcecode.swift; path = TabCollectionViewModelDelegateMock.swift; sourceTree = "<group>"; };
		AAE75279263B046100B973F8 /* History.xcdatamodel */ = {isa = PBXFileReference; lastKnownFileType = wrapper.xcdatamodel; path = History.xcdatamodel; sourceTree = "<group>"; };
		AAE7527B263B056C00B973F8 /* HistoryStore.swift */ = {isa = PBXFileReference; lastKnownFileType = sourcecode.swift; path = HistoryStore.swift; sourceTree = "<group>"; };
		AAE7527D263B05C600B973F8 /* HistoryEntry.swift */ = {isa = PBXFileReference; lastKnownFileType = sourcecode.swift; path = HistoryEntry.swift; sourceTree = "<group>"; };
		AAE7527F263B0A4D00B973F8 /* HistoryCoordinator.swift */ = {isa = PBXFileReference; lastKnownFileType = sourcecode.swift; path = HistoryCoordinator.swift; sourceTree = "<group>"; };
		AAE8B101258A41C000E81239 /* TabPreview.storyboard */ = {isa = PBXFileReference; lastKnownFileType = file.storyboard; path = TabPreview.storyboard; sourceTree = "<group>"; };
		AAE8B10F258A456C00E81239 /* TabPreviewViewController.swift */ = {isa = PBXFileReference; lastKnownFileType = sourcecode.swift; path = TabPreviewViewController.swift; sourceTree = "<group>"; };
		AAE99B8827088A19008B6BD9 /* FirePopover.swift */ = {isa = PBXFileReference; lastKnownFileType = sourcecode.swift; path = FirePopover.swift; sourceTree = "<group>"; };
		AAEC74B12642C57200C2EFBC /* HistoryCoordinatingMock.swift */ = {isa = PBXFileReference; lastKnownFileType = sourcecode.swift; path = HistoryCoordinatingMock.swift; sourceTree = "<group>"; };
		AAEC74B32642C69300C2EFBC /* HistoryCoordinatorTests.swift */ = {isa = PBXFileReference; lastKnownFileType = sourcecode.swift; path = HistoryCoordinatorTests.swift; sourceTree = "<group>"; };
		AAEC74B52642CC6A00C2EFBC /* HistoryStoringMock.swift */ = {isa = PBXFileReference; lastKnownFileType = sourcecode.swift; path = HistoryStoringMock.swift; sourceTree = "<group>"; };
		AAEC74B72642E43800C2EFBC /* HistoryStoreTests.swift */ = {isa = PBXFileReference; lastKnownFileType = sourcecode.swift; path = HistoryStoreTests.swift; sourceTree = "<group>"; };
		AAEC74BA2642E67C00C2EFBC /* NSPersistentContainerExtension.swift */ = {isa = PBXFileReference; lastKnownFileType = sourcecode.swift; path = NSPersistentContainerExtension.swift; sourceTree = "<group>"; };
		AAECA41F24EEA4AC00EFA63A /* IndexPathExtension.swift */ = {isa = PBXFileReference; lastKnownFileType = sourcecode.swift; path = IndexPathExtension.swift; sourceTree = "<group>"; };
		AAEEC6A827088ADB008445F7 /* FireCoordinator.swift */ = {isa = PBXFileReference; fileEncoding = 4; lastKnownFileType = sourcecode.swift; path = FireCoordinator.swift; sourceTree = "<group>"; };
		AAEF6BC7276A081C0024DCF4 /* FaviconSelector.swift */ = {isa = PBXFileReference; lastKnownFileType = sourcecode.swift; path = FaviconSelector.swift; sourceTree = "<group>"; };
		AAFCB37E25E545D400859DD4 /* PublisherExtension.swift */ = {isa = PBXFileReference; lastKnownFileType = sourcecode.swift; path = PublisherExtension.swift; sourceTree = "<group>"; };
		AAFE068226C7082D005434CC /* WebKitVersionProvider.swift */ = {isa = PBXFileReference; lastKnownFileType = sourcecode.swift; path = WebKitVersionProvider.swift; sourceTree = "<group>"; };
		B31055BC27A1BA1D001AC618 /* AutoconsentUserScript.swift */ = {isa = PBXFileReference; fileEncoding = 4; lastKnownFileType = sourcecode.swift; path = AutoconsentUserScript.swift; sourceTree = "<group>"; };
		B31055BD27A1BA1D001AC618 /* autoconsent.html */ = {isa = PBXFileReference; fileEncoding = 4; lastKnownFileType = text.html; path = autoconsent.html; sourceTree = "<group>"; };
		B31055BE27A1BA1D001AC618 /* userscript.js */ = {isa = PBXFileReference; fileEncoding = 4; lastKnownFileType = sourcecode.javascript; path = userscript.js; sourceTree = "<group>"; };
		B31055BF27A1BA1D001AC618 /* browser-shim.js */ = {isa = PBXFileReference; fileEncoding = 4; lastKnownFileType = sourcecode.javascript; path = "browser-shim.js"; sourceTree = "<group>"; };
		B31055C027A1BA1D001AC618 /* background-bundle.js */ = {isa = PBXFileReference; fileEncoding = 4; lastKnownFileType = sourcecode.javascript; path = "background-bundle.js"; sourceTree = "<group>"; };
		B31055C127A1BA1D001AC618 /* AutoconsentBackground.swift */ = {isa = PBXFileReference; fileEncoding = 4; lastKnownFileType = sourcecode.swift; path = AutoconsentBackground.swift; sourceTree = "<group>"; };
		B31055C227A1BA1D001AC618 /* background.js */ = {isa = PBXFileReference; fileEncoding = 4; lastKnownFileType = sourcecode.javascript; path = background.js; sourceTree = "<group>"; };
		B31055C327A1BA1D001AC618 /* autoconsent-bundle.js */ = {isa = PBXFileReference; fileEncoding = 4; lastKnownFileType = sourcecode.javascript; path = "autoconsent-bundle.js"; sourceTree = "<group>"; };
		B31055CD27A1BA44001AC618 /* AutoconsentBackgroundTests.swift */ = {isa = PBXFileReference; fileEncoding = 4; lastKnownFileType = sourcecode.swift; name = AutoconsentBackgroundTests.swift; path = Autoconsent/AutoconsentBackgroundTests.swift; sourceTree = "<group>"; };
		B3FB198D27BC013C00513DC1 /* autoconsent-test-page.html */ = {isa = PBXFileReference; lastKnownFileType = text.html; path = "autoconsent-test-page.html"; sourceTree = "<group>"; };
		B3FB198F27BC015600513DC1 /* autoconsent-test.js */ = {isa = PBXFileReference; lastKnownFileType = sourcecode.javascript; path = "autoconsent-test.js"; sourceTree = "<group>"; };
		B3FB199227BD0AD400513DC1 /* CookieConsentInfo.swift */ = {isa = PBXFileReference; lastKnownFileType = sourcecode.swift; path = CookieConsentInfo.swift; sourceTree = "<group>"; };
		B6040855274B830F00680351 /* DictionaryExtension.swift */ = {isa = PBXFileReference; lastKnownFileType = sourcecode.swift; path = DictionaryExtension.swift; sourceTree = "<group>"; };
		B604085B274B8CA400680351 /* Permissions.xcdatamodel */ = {isa = PBXFileReference; lastKnownFileType = wrapper.xcdatamodel; path = Permissions.xcdatamodel; sourceTree = "<group>"; };
		B6085D052743905F00A9C456 /* CoreDataStore.swift */ = {isa = PBXFileReference; lastKnownFileType = sourcecode.swift; path = CoreDataStore.swift; sourceTree = "<group>"; };
		B6085D082743993D00A9C456 /* Permissions.xcdatamodel */ = {isa = PBXFileReference; lastKnownFileType = wrapper.xcdatamodel; path = Permissions.xcdatamodel; sourceTree = "<group>"; };
		B6106B9D26A565DA0013B453 /* BundleExtension.swift */ = {isa = PBXFileReference; lastKnownFileType = sourcecode.swift; path = BundleExtension.swift; sourceTree = "<group>"; };
		B6106B9F26A7BE0B0013B453 /* PermissionManagerTests.swift */ = {isa = PBXFileReference; lastKnownFileType = sourcecode.swift; path = PermissionManagerTests.swift; sourceTree = "<group>"; };
		B6106BA226A7BEA00013B453 /* PermissionAuthorizationState.swift */ = {isa = PBXFileReference; lastKnownFileType = sourcecode.swift; path = PermissionAuthorizationState.swift; sourceTree = "<group>"; };
		B6106BA526A7BEC80013B453 /* PermissionAuthorizationQuery.swift */ = {isa = PBXFileReference; lastKnownFileType = sourcecode.swift; path = PermissionAuthorizationQuery.swift; sourceTree = "<group>"; };
		B6106BAA26A7BF1D0013B453 /* PermissionType.swift */ = {isa = PBXFileReference; lastKnownFileType = sourcecode.swift; path = PermissionType.swift; sourceTree = "<group>"; };
		B6106BAC26A7BF390013B453 /* PermissionState.swift */ = {isa = PBXFileReference; lastKnownFileType = sourcecode.swift; path = PermissionState.swift; sourceTree = "<group>"; };
		B6106BAE26A7C6180013B453 /* PermissionStoreMock.swift */ = {isa = PBXFileReference; lastKnownFileType = sourcecode.swift; path = PermissionStoreMock.swift; sourceTree = "<group>"; };
		B6106BB026A7D8720013B453 /* PermissionStoreTests.swift */ = {isa = PBXFileReference; lastKnownFileType = sourcecode.swift; path = PermissionStoreTests.swift; sourceTree = "<group>"; };
		B6106BB226A7F4AA0013B453 /* GeolocationServiceMock.swift */ = {isa = PBXFileReference; lastKnownFileType = sourcecode.swift; path = GeolocationServiceMock.swift; sourceTree = "<group>"; };
		B6106BB426A809E60013B453 /* GeolocationProviderTests.swift */ = {isa = PBXFileReference; lastKnownFileType = sourcecode.swift; path = GeolocationProviderTests.swift; sourceTree = "<group>"; };
		B610F2BA27A145C500FCEBE9 /* RulesCompilationMonitor.swift */ = {isa = PBXFileReference; lastKnownFileType = sourcecode.swift; path = RulesCompilationMonitor.swift; sourceTree = "<group>"; };
		B610F2E327A8F37A00FCEBE9 /* CBRCompileTimeReporterTests.swift */ = {isa = PBXFileReference; lastKnownFileType = sourcecode.swift; path = CBRCompileTimeReporterTests.swift; sourceTree = "<group>"; };
		B610F2E527AA388100FCEBE9 /* ContentBlockingUpdatingTests.swift */ = {isa = PBXFileReference; lastKnownFileType = sourcecode.swift; path = ContentBlockingUpdatingTests.swift; sourceTree = "<group>"; };
		B610F2E727AA397100FCEBE9 /* ContentBlockerRulesManagerMock.swift */ = {isa = PBXFileReference; lastKnownFileType = sourcecode.swift; path = ContentBlockerRulesManagerMock.swift; sourceTree = "<group>"; };
		B61EF3EB266F91E700B4D78F /* WKWebView+Download.swift */ = {isa = PBXFileReference; lastKnownFileType = sourcecode.swift; path = "WKWebView+Download.swift"; sourceTree = "<group>"; };
		B61EF3F0266F922200B4D78F /* WKProcessPool+DownloadDelegate.swift */ = {isa = PBXFileReference; lastKnownFileType = sourcecode.swift; path = "WKProcessPool+DownloadDelegate.swift"; sourceTree = "<group>"; };
		B61F015425EDD5A700ABB5A3 /* UserContentController.swift */ = {isa = PBXFileReference; lastKnownFileType = sourcecode.swift; path = UserContentController.swift; sourceTree = "<group>"; };
		B62EB47B25BAD3BB005745C6 /* WKWebViewPrivateMethodsAvailabilityTests.swift */ = {isa = PBXFileReference; fileEncoding = 4; lastKnownFileType = sourcecode.swift; path = WKWebViewPrivateMethodsAvailabilityTests.swift; sourceTree = "<group>"; };
		B630793926731F2600DCEE41 /* FileDownloadManagerTests.swift */ = {isa = PBXFileReference; fileEncoding = 4; lastKnownFileType = sourcecode.swift; path = FileDownloadManagerTests.swift; sourceTree = "<group>"; };
		B630794126731F5400DCEE41 /* WKDownloadMock.swift */ = {isa = PBXFileReference; lastKnownFileType = sourcecode.swift; path = WKDownloadMock.swift; sourceTree = "<group>"; };
		B637273A26CBC8AF00C8CB02 /* AuthenticationAlert.swift */ = {isa = PBXFileReference; lastKnownFileType = sourcecode.swift; path = AuthenticationAlert.swift; sourceTree = "<group>"; };
		B637273C26CCF0C200C8CB02 /* OptionalExtension.swift */ = {isa = PBXFileReference; lastKnownFileType = sourcecode.swift; path = OptionalExtension.swift; sourceTree = "<group>"; };
		B63B9C502670B2B200C45B91 /* _WKDownload.h */ = {isa = PBXFileReference; lastKnownFileType = sourcecode.c.h; path = _WKDownload.h; sourceTree = "<group>"; };
		B63B9C542670B32000C45B91 /* WKProcessPool+Private.h */ = {isa = PBXFileReference; lastKnownFileType = sourcecode.c.h; path = "WKProcessPool+Private.h"; sourceTree = "<group>"; };
		B63BDF7D27FDAA640072D75B /* PrivacyDashboardWebView.swift */ = {isa = PBXFileReference; lastKnownFileType = sourcecode.swift; path = PrivacyDashboardWebView.swift; sourceTree = "<group>"; };
		B63BDF7F280003570072D75B /* WebKitError.swift */ = {isa = PBXFileReference; lastKnownFileType = sourcecode.swift; path = WebKitError.swift; sourceTree = "<group>"; };
		B63D466725BEB6C200874977 /* WKWebView+Private.h */ = {isa = PBXFileReference; fileEncoding = 4; lastKnownFileType = sourcecode.c.h; path = "WKWebView+Private.h"; sourceTree = "<group>"; };
		B63D466825BEB6C200874977 /* WKWebView+SessionState.swift */ = {isa = PBXFileReference; fileEncoding = 4; lastKnownFileType = sourcecode.swift; path = "WKWebView+SessionState.swift"; sourceTree = "<group>"; };
		B63D467025BFA6C100874977 /* DispatchQueueExtensions.swift */ = {isa = PBXFileReference; lastKnownFileType = sourcecode.swift; path = DispatchQueueExtensions.swift; sourceTree = "<group>"; };
		B63D467925BFC3E100874977 /* NSCoderExtensions.swift */ = {isa = PBXFileReference; lastKnownFileType = sourcecode.swift; path = NSCoderExtensions.swift; sourceTree = "<group>"; };
		B63ED0D726AE729600A9DAD1 /* PermissionModelTests.swift */ = {isa = PBXFileReference; lastKnownFileType = sourcecode.swift; path = PermissionModelTests.swift; sourceTree = "<group>"; };
		B63ED0D926AE7AF400A9DAD1 /* PermissionManagerMock.swift */ = {isa = PBXFileReference; lastKnownFileType = sourcecode.swift; path = PermissionManagerMock.swift; sourceTree = "<group>"; };
		B63ED0DB26AE7B1E00A9DAD1 /* WebViewMock.swift */ = {isa = PBXFileReference; lastKnownFileType = sourcecode.swift; path = WebViewMock.swift; sourceTree = "<group>"; };
		B63ED0DD26AFD9A300A9DAD1 /* AVCaptureDeviceMock.swift */ = {isa = PBXFileReference; lastKnownFileType = sourcecode.swift; path = AVCaptureDeviceMock.swift; sourceTree = "<group>"; };
		B63ED0DF26AFE32F00A9DAD1 /* GeolocationProviderMock.swift */ = {isa = PBXFileReference; lastKnownFileType = sourcecode.swift; path = GeolocationProviderMock.swift; sourceTree = "<group>"; };
		B63ED0E226B3E7FA00A9DAD1 /* CLLocationManagerMock.swift */ = {isa = PBXFileReference; fileEncoding = 4; lastKnownFileType = sourcecode.swift; path = CLLocationManagerMock.swift; sourceTree = "<group>"; };
		B63ED0E426BB8FB900A9DAD1 /* SharingMenu.swift */ = {isa = PBXFileReference; lastKnownFileType = sourcecode.swift; path = SharingMenu.swift; sourceTree = "<group>"; };
		B642738127B65BAC0005DFD1 /* SecureVaultErrorReporter.swift */ = {isa = PBXFileReference; lastKnownFileType = sourcecode.swift; path = SecureVaultErrorReporter.swift; sourceTree = "<group>"; };
		B643BF1327ABF772000BACEC /* NSWorkspaceExtension.swift */ = {isa = PBXFileReference; lastKnownFileType = sourcecode.swift; path = NSWorkspaceExtension.swift; sourceTree = "<group>"; };
		B64C84DD2692D7400048FEBE /* PermissionAuthorization.storyboard */ = {isa = PBXFileReference; lastKnownFileType = file.storyboard; path = PermissionAuthorization.storyboard; sourceTree = "<group>"; };
		B64C84E22692DC9F0048FEBE /* PermissionAuthorizationViewController.swift */ = {isa = PBXFileReference; lastKnownFileType = sourcecode.swift; path = PermissionAuthorizationViewController.swift; sourceTree = "<group>"; };
		B64C84EA2692DD650048FEBE /* PermissionAuthorizationPopover.swift */ = {isa = PBXFileReference; lastKnownFileType = sourcecode.swift; path = PermissionAuthorizationPopover.swift; sourceTree = "<group>"; };
		B64C84F0269310120048FEBE /* PermissionManager.swift */ = {isa = PBXFileReference; lastKnownFileType = sourcecode.swift; path = PermissionManager.swift; sourceTree = "<group>"; };
		B64C852926942AC90048FEBE /* PermissionContextMenu.swift */ = {isa = PBXFileReference; lastKnownFileType = sourcecode.swift; path = PermissionContextMenu.swift; sourceTree = "<group>"; };
		B64C852F26943BC10048FEBE /* Permissions.xcdatamodel */ = {isa = PBXFileReference; lastKnownFileType = wrapper.xcdatamodel; path = Permissions.xcdatamodel; sourceTree = "<group>"; };
		B64C853726944B880048FEBE /* StoredPermission.swift */ = {isa = PBXFileReference; lastKnownFileType = sourcecode.swift; path = StoredPermission.swift; sourceTree = "<group>"; };
		B64C853C26944B940048FEBE /* PermissionStore.swift */ = {isa = PBXFileReference; lastKnownFileType = sourcecode.swift; path = PermissionStore.swift; sourceTree = "<group>"; };
		B64C85412694590B0048FEBE /* PermissionButton.swift */ = {isa = PBXFileReference; lastKnownFileType = sourcecode.swift; path = PermissionButton.swift; sourceTree = "<group>"; };
		B65349A9265CF45000DCC645 /* DispatchQueueExtensionsTests.swift */ = {isa = PBXFileReference; lastKnownFileType = sourcecode.swift; path = DispatchQueueExtensionsTests.swift; sourceTree = "<group>"; };
		B6553691268440D700085A79 /* WKProcessPool+GeolocationProvider.swift */ = {isa = PBXFileReference; lastKnownFileType = sourcecode.swift; path = "WKProcessPool+GeolocationProvider.swift"; sourceTree = "<group>"; };
		B65536962684413900085A79 /* WKGeolocationProvider.h */ = {isa = PBXFileReference; lastKnownFileType = sourcecode.c.h; path = WKGeolocationProvider.h; sourceTree = "<group>"; };
		B655369A268442EE00085A79 /* GeolocationProvider.swift */ = {isa = PBXFileReference; lastKnownFileType = sourcecode.swift; path = GeolocationProvider.swift; sourceTree = "<group>"; };
		B65536A52685B82B00085A79 /* Permissions.swift */ = {isa = PBXFileReference; lastKnownFileType = sourcecode.swift; path = Permissions.swift; sourceTree = "<group>"; };
		B65536AD2685E17100085A79 /* GeolocationService.swift */ = {isa = PBXFileReference; lastKnownFileType = sourcecode.swift; path = GeolocationService.swift; sourceTree = "<group>"; };
		B65783E625F8AAFB00D8DB33 /* String+Punycode.swift */ = {isa = PBXFileReference; lastKnownFileType = sourcecode.swift; path = "String+Punycode.swift"; sourceTree = "<group>"; };
		B657841825FA484B00D8DB33 /* NSException+Catch.h */ = {isa = PBXFileReference; lastKnownFileType = sourcecode.c.h; path = "NSException+Catch.h"; sourceTree = "<group>"; };
		B657841925FA484B00D8DB33 /* NSException+Catch.m */ = {isa = PBXFileReference; lastKnownFileType = sourcecode.c.objc; path = "NSException+Catch.m"; sourceTree = "<group>"; };
		B657841E25FA497600D8DB33 /* NSException+Catch.swift */ = {isa = PBXFileReference; lastKnownFileType = sourcecode.swift; path = "NSException+Catch.swift"; sourceTree = "<group>"; };
		B65E6B9D26D9EC0800095F96 /* CircularProgressView.swift */ = {isa = PBXFileReference; lastKnownFileType = sourcecode.swift; path = CircularProgressView.swift; sourceTree = "<group>"; };
		B65E6B9F26D9F10600095F96 /* NSBezierPathExtension.swift */ = {isa = PBXFileReference; lastKnownFileType = sourcecode.swift; path = NSBezierPathExtension.swift; sourceTree = "<group>"; };
		B662D3D82755D7AD0035D4D6 /* PixelStoreTests.swift */ = {isa = PBXFileReference; lastKnownFileType = sourcecode.swift; path = PixelStoreTests.swift; sourceTree = "<group>"; };
		B662D3DB2755D81A0035D4D6 /* PixelDataModel.xcdatamodel */ = {isa = PBXFileReference; lastKnownFileType = wrapper.xcdatamodel; path = PixelDataModel.xcdatamodel; sourceTree = "<group>"; };
		B662D3DD275613BB0035D4D6 /* EncryptionKeyStoreMock.swift */ = {isa = PBXFileReference; lastKnownFileType = sourcecode.swift; path = EncryptionKeyStoreMock.swift; sourceTree = "<group>"; };
		B66E9DD12670EB2A00E53BB5 /* _WKDownload+WebKitDownload.swift */ = {isa = PBXFileReference; lastKnownFileType = sourcecode.swift; path = "_WKDownload+WebKitDownload.swift"; sourceTree = "<group>"; };
		B66E9DD32670EB4A00E53BB5 /* WKDownload+WebKitDownload.swift */ = {isa = PBXFileReference; lastKnownFileType = sourcecode.swift; path = "WKDownload+WebKitDownload.swift"; sourceTree = "<group>"; };
		B67C6C3C2654B897006C872E /* WebViewExtensionTests.swift */ = {isa = PBXFileReference; lastKnownFileType = sourcecode.swift; path = WebViewExtensionTests.swift; sourceTree = "<group>"; };
		B67C6C412654BF49006C872E /* DuckDuckGo-Symbol.jpg */ = {isa = PBXFileReference; lastKnownFileType = image.jpeg; path = "DuckDuckGo-Symbol.jpg"; sourceTree = "<group>"; };
		B67C6C462654C643006C872E /* FileManagerExtensionTests.swift */ = {isa = PBXFileReference; lastKnownFileType = sourcecode.swift; path = FileManagerExtensionTests.swift; sourceTree = "<group>"; };
		B68172A8269C487D006D1092 /* PrivacyDashboardUserScript.swift */ = {isa = PBXFileReference; lastKnownFileType = sourcecode.swift; path = PrivacyDashboardUserScript.swift; sourceTree = "<group>"; };
		B68172AD269EB43F006D1092 /* GeolocationServiceTests.swift */ = {isa = PBXFileReference; lastKnownFileType = sourcecode.swift; path = GeolocationServiceTests.swift; sourceTree = "<group>"; };
		B6830960274CDE99004B46BB /* FireproofDomainsContainer.swift */ = {isa = PBXFileReference; lastKnownFileType = sourcecode.swift; path = FireproofDomainsContainer.swift; sourceTree = "<group>"; };
		B6830962274CDEC7004B46BB /* FireproofDomainsStore.swift */ = {isa = PBXFileReference; lastKnownFileType = sourcecode.swift; path = FireproofDomainsStore.swift; sourceTree = "<group>"; };
		B68458AF25C7E76A00DC17B6 /* WindowManager+StateRestoration.swift */ = {isa = PBXFileReference; lastKnownFileType = sourcecode.swift; path = "WindowManager+StateRestoration.swift"; sourceTree = "<group>"; };
		B68458B725C7E8B200DC17B6 /* Tab+NSSecureCoding.swift */ = {isa = PBXFileReference; lastKnownFileType = sourcecode.swift; path = "Tab+NSSecureCoding.swift"; sourceTree = "<group>"; };
		B68458BF25C7E9E000DC17B6 /* TabCollectionViewModel+NSSecureCoding.swift */ = {isa = PBXFileReference; lastKnownFileType = sourcecode.swift; path = "TabCollectionViewModel+NSSecureCoding.swift"; sourceTree = "<group>"; };
		B68458C425C7EA0C00DC17B6 /* TabCollection+NSSecureCoding.swift */ = {isa = PBXFileReference; lastKnownFileType = sourcecode.swift; path = "TabCollection+NSSecureCoding.swift"; sourceTree = "<group>"; };
		B68458CC25C7EB9000DC17B6 /* WKWebViewConfigurationExtensions.swift */ = {isa = PBXFileReference; lastKnownFileType = sourcecode.swift; path = WKWebViewConfigurationExtensions.swift; sourceTree = "<group>"; };
		B684590725C9027900DC17B6 /* AppStateChangedPublisher.swift */ = {isa = PBXFileReference; lastKnownFileType = sourcecode.swift; path = AppStateChangedPublisher.swift; sourceTree = "<group>"; };
		B684592125C93BE000DC17B6 /* Publisher.asVoid.swift */ = {isa = PBXFileReference; lastKnownFileType = sourcecode.swift; path = Publisher.asVoid.swift; sourceTree = "<group>"; };
		B684592625C93C0500DC17B6 /* Publishers.NestedObjectChanges.swift */ = {isa = PBXFileReference; lastKnownFileType = sourcecode.swift; path = Publishers.NestedObjectChanges.swift; sourceTree = "<group>"; };
		B684592E25C93FBF00DC17B6 /* AppStateRestorationManager.swift */ = {isa = PBXFileReference; lastKnownFileType = sourcecode.swift; path = AppStateRestorationManager.swift; sourceTree = "<group>"; };
		B68503A6279141CD00893A05 /* KeySetDictionary.swift */ = {isa = PBXFileReference; lastKnownFileType = sourcecode.swift; path = KeySetDictionary.swift; sourceTree = "<group>"; };
		B688B4D9273E6D3B0087BEAF /* MainView.swift */ = {isa = PBXFileReference; lastKnownFileType = sourcecode.swift; path = MainView.swift; sourceTree = "<group>"; };
		B688B4DE27420D290087BEAF /* PDFSearchTextMenuItemHandler.swift */ = {isa = PBXFileReference; lastKnownFileType = sourcecode.swift; path = PDFSearchTextMenuItemHandler.swift; sourceTree = "<group>"; };
		B689ECD426C247DB006FB0C5 /* BackForwardListItem.swift */ = {isa = PBXFileReference; lastKnownFileType = sourcecode.swift; path = BackForwardListItem.swift; sourceTree = "<group>"; };
		B68C2FB127706E6A00BF2C7D /* ProcessExtension.swift */ = {isa = PBXFileReference; lastKnownFileType = sourcecode.swift; path = ProcessExtension.swift; sourceTree = "<group>"; };
		B68C92C0274E3EF4002AC6B0 /* PopUpWindow.swift */ = {isa = PBXFileReference; lastKnownFileType = sourcecode.swift; path = PopUpWindow.swift; sourceTree = "<group>"; };
		B68C92C32750EF76002AC6B0 /* PixelDataRecord.swift */ = {isa = PBXFileReference; lastKnownFileType = sourcecode.swift; path = PixelDataRecord.swift; sourceTree = "<group>"; };
		B693953C26F04BE70015B914 /* NibLoadable.swift */ = {isa = PBXFileReference; fileEncoding = 4; lastKnownFileType = sourcecode.swift; path = NibLoadable.swift; sourceTree = "<group>"; };
		B693953D26F04BE70015B914 /* MouseOverView.swift */ = {isa = PBXFileReference; fileEncoding = 4; lastKnownFileType = sourcecode.swift; path = MouseOverView.swift; sourceTree = "<group>"; };
		B693953E26F04BE70015B914 /* FocusRingView.swift */ = {isa = PBXFileReference; fileEncoding = 4; lastKnownFileType = sourcecode.swift; path = FocusRingView.swift; sourceTree = "<group>"; };
		B693953F26F04BE80015B914 /* MouseClickView.swift */ = {isa = PBXFileReference; fileEncoding = 4; lastKnownFileType = sourcecode.swift; path = MouseClickView.swift; sourceTree = "<group>"; };
		B693954026F04BE80015B914 /* ProgressView.swift */ = {isa = PBXFileReference; fileEncoding = 4; lastKnownFileType = sourcecode.swift; path = ProgressView.swift; sourceTree = "<group>"; };
		B693954126F04BE80015B914 /* PaddedImageButton.swift */ = {isa = PBXFileReference; fileEncoding = 4; lastKnownFileType = sourcecode.swift; path = PaddedImageButton.swift; sourceTree = "<group>"; };
		B693954226F04BE90015B914 /* ShadowView.swift */ = {isa = PBXFileReference; fileEncoding = 4; lastKnownFileType = sourcecode.swift; path = ShadowView.swift; sourceTree = "<group>"; };
		B693954326F04BE90015B914 /* GradientView.swift */ = {isa = PBXFileReference; fileEncoding = 4; lastKnownFileType = sourcecode.swift; path = GradientView.swift; sourceTree = "<group>"; };
		B693954426F04BE90015B914 /* LongPressButton.swift */ = {isa = PBXFileReference; fileEncoding = 4; lastKnownFileType = sourcecode.swift; path = LongPressButton.swift; sourceTree = "<group>"; };
		B693954526F04BEA0015B914 /* WindowDraggingView.swift */ = {isa = PBXFileReference; fileEncoding = 4; lastKnownFileType = sourcecode.swift; path = WindowDraggingView.swift; sourceTree = "<group>"; };
		B693954626F04BEA0015B914 /* ColorView.swift */ = {isa = PBXFileReference; fileEncoding = 4; lastKnownFileType = sourcecode.swift; path = ColorView.swift; sourceTree = "<group>"; };
		B693954726F04BEA0015B914 /* NSSavePanelExtension.swift */ = {isa = PBXFileReference; fileEncoding = 4; lastKnownFileType = sourcecode.swift; path = NSSavePanelExtension.swift; sourceTree = "<group>"; };
		B693954826F04BEB0015B914 /* SavePanelAccessoryView.xib */ = {isa = PBXFileReference; fileEncoding = 4; lastKnownFileType = file.xib; path = SavePanelAccessoryView.xib; sourceTree = "<group>"; };
		B693954926F04BEB0015B914 /* MouseOverButton.swift */ = {isa = PBXFileReference; fileEncoding = 4; lastKnownFileType = sourcecode.swift; path = MouseOverButton.swift; sourceTree = "<group>"; };
		B693955A26F0CE300015B914 /* WebKitDownloadDelegate.swift */ = {isa = PBXFileReference; lastKnownFileType = sourcecode.swift; path = WebKitDownloadDelegate.swift; sourceTree = "<group>"; };
		B693955C26F19CD70015B914 /* DownloadListStoreTests.swift */ = {isa = PBXFileReference; lastKnownFileType = sourcecode.swift; path = DownloadListStoreTests.swift; sourceTree = "<group>"; };
		B693955E26F1C17F0015B914 /* DownloadListCoordinatorTests.swift */ = {isa = PBXFileReference; lastKnownFileType = sourcecode.swift; path = DownloadListCoordinatorTests.swift; sourceTree = "<group>"; };
		B693956026F1C1BC0015B914 /* DownloadListStoreMock.swift */ = {isa = PBXFileReference; lastKnownFileType = sourcecode.swift; path = DownloadListStoreMock.swift; sourceTree = "<group>"; };
		B693956226F1C2A40015B914 /* FileDownloadManagerMock.swift */ = {isa = PBXFileReference; lastKnownFileType = sourcecode.swift; path = FileDownloadManagerMock.swift; sourceTree = "<group>"; };
		B693956626F352940015B914 /* TestsBridging.h */ = {isa = PBXFileReference; lastKnownFileType = sourcecode.c.h; path = TestsBridging.h; sourceTree = "<group>"; };
		B693956726F352DB0015B914 /* DownloadsWebViewMock.h */ = {isa = PBXFileReference; lastKnownFileType = sourcecode.c.h; path = DownloadsWebViewMock.h; sourceTree = "<group>"; };
		B693956826F352DB0015B914 /* DownloadsWebViewMock.m */ = {isa = PBXFileReference; lastKnownFileType = sourcecode.c.objc; path = DownloadsWebViewMock.m; sourceTree = "<group>"; };
		B69B50342726A11F00758A2B /* StatisticsLoader.swift */ = {isa = PBXFileReference; fileEncoding = 4; lastKnownFileType = sourcecode.swift; path = StatisticsLoader.swift; sourceTree = "<group>"; };
		B69B50352726A11F00758A2B /* Atb.swift */ = {isa = PBXFileReference; fileEncoding = 4; lastKnownFileType = sourcecode.swift; path = Atb.swift; sourceTree = "<group>"; };
		B69B50362726A12000758A2B /* StatisticsStore.swift */ = {isa = PBXFileReference; fileEncoding = 4; lastKnownFileType = sourcecode.swift; path = StatisticsStore.swift; sourceTree = "<group>"; };
		B69B50372726A12000758A2B /* VariantManager.swift */ = {isa = PBXFileReference; fileEncoding = 4; lastKnownFileType = sourcecode.swift; path = VariantManager.swift; sourceTree = "<group>"; };
		B69B50382726A12400758A2B /* AtbParser.swift */ = {isa = PBXFileReference; fileEncoding = 4; lastKnownFileType = sourcecode.swift; path = AtbParser.swift; sourceTree = "<group>"; };
		B69B50392726A12500758A2B /* LocalStatisticsStore.swift */ = {isa = PBXFileReference; fileEncoding = 4; lastKnownFileType = sourcecode.swift; path = LocalStatisticsStore.swift; sourceTree = "<group>"; };
		B69B50412726C5C100758A2B /* AtbParserTests.swift */ = {isa = PBXFileReference; fileEncoding = 4; lastKnownFileType = sourcecode.swift; path = AtbParserTests.swift; sourceTree = "<group>"; };
		B69B50422726C5C100758A2B /* AtbAndVariantCleanupTests.swift */ = {isa = PBXFileReference; fileEncoding = 4; lastKnownFileType = sourcecode.swift; path = AtbAndVariantCleanupTests.swift; sourceTree = "<group>"; };
		B69B50432726C5C100758A2B /* VariantManagerTests.swift */ = {isa = PBXFileReference; fileEncoding = 4; lastKnownFileType = sourcecode.swift; path = VariantManagerTests.swift; sourceTree = "<group>"; };
		B69B50442726C5C200758A2B /* StatisticsLoaderTests.swift */ = {isa = PBXFileReference; fileEncoding = 4; lastKnownFileType = sourcecode.swift; path = StatisticsLoaderTests.swift; sourceTree = "<group>"; };
		B69B50492726CA2900758A2B /* MockStatisticsStore.swift */ = {isa = PBXFileReference; fileEncoding = 4; lastKnownFileType = sourcecode.swift; path = MockStatisticsStore.swift; sourceTree = "<group>"; };
		B69B504A2726CA2900758A2B /* MockVariantManager.swift */ = {isa = PBXFileReference; fileEncoding = 4; lastKnownFileType = sourcecode.swift; path = MockVariantManager.swift; sourceTree = "<group>"; };
		B69B504E2726CD7E00758A2B /* atb.json */ = {isa = PBXFileReference; fileEncoding = 4; lastKnownFileType = text.json; path = atb.json; sourceTree = "<group>"; };
		B69B504F2726CD7F00758A2B /* empty */ = {isa = PBXFileReference; fileEncoding = 4; lastKnownFileType = text; path = empty; sourceTree = "<group>"; };
		B69B50502726CD7F00758A2B /* atb-with-update.json */ = {isa = PBXFileReference; fileEncoding = 4; lastKnownFileType = text.json; path = "atb-with-update.json"; sourceTree = "<group>"; };
		B69B50512726CD8000758A2B /* invalid.json */ = {isa = PBXFileReference; fileEncoding = 4; lastKnownFileType = text.json; path = invalid.json; sourceTree = "<group>"; };
		B69B50562727D16900758A2B /* AtbAndVariantCleanup.swift */ = {isa = PBXFileReference; fileEncoding = 4; lastKnownFileType = sourcecode.swift; path = AtbAndVariantCleanup.swift; sourceTree = "<group>"; };
		B6A5A27025B9377300AA7ADA /* StatePersistenceService.swift */ = {isa = PBXFileReference; lastKnownFileType = sourcecode.swift; path = StatePersistenceService.swift; sourceTree = "<group>"; };
		B6A5A27825B93FFE00AA7ADA /* StateRestorationManagerTests.swift */ = {isa = PBXFileReference; lastKnownFileType = sourcecode.swift; path = StateRestorationManagerTests.swift; sourceTree = "<group>"; };
		B6A5A27D25B9403E00AA7ADA /* FileStoreMock.swift */ = {isa = PBXFileReference; lastKnownFileType = sourcecode.swift; path = FileStoreMock.swift; sourceTree = "<group>"; };
		B6A5A29F25B96E8300AA7ADA /* AppStateChangePublisherTests.swift */ = {isa = PBXFileReference; lastKnownFileType = sourcecode.swift; path = AppStateChangePublisherTests.swift; sourceTree = "<group>"; };
		B6A5A2A725BAA35500AA7ADA /* WindowManagerStateRestorationTests.swift */ = {isa = PBXFileReference; lastKnownFileType = sourcecode.swift; path = WindowManagerStateRestorationTests.swift; sourceTree = "<group>"; };
		B6A924D32664BBB9001A28CA /* WKWebViewDownloadDelegate.swift */ = {isa = PBXFileReference; lastKnownFileType = sourcecode.swift; path = WKWebViewDownloadDelegate.swift; sourceTree = "<group>"; };
		B6A924D82664C72D001A28CA /* WebKitDownloadTask.swift */ = {isa = PBXFileReference; lastKnownFileType = sourcecode.swift; path = WebKitDownloadTask.swift; sourceTree = "<group>"; };
		B6A924DD2664CA08001A28CA /* LegacyWebKitDownloadDelegate.swift */ = {isa = PBXFileReference; lastKnownFileType = sourcecode.swift; path = LegacyWebKitDownloadDelegate.swift; sourceTree = "<group>"; };
		B6A9E45226142B070067D1B9 /* Pixel.swift */ = {isa = PBXFileReference; fileEncoding = 4; lastKnownFileType = sourcecode.swift; path = Pixel.swift; sourceTree = "<group>"; };
		B6A9E457261460340067D1B9 /* ApiRequestError.swift */ = {isa = PBXFileReference; fileEncoding = 4; lastKnownFileType = sourcecode.swift; path = ApiRequestError.swift; sourceTree = "<group>"; };
		B6A9E458261460340067D1B9 /* APIHeaders.swift */ = {isa = PBXFileReference; fileEncoding = 4; lastKnownFileType = sourcecode.swift; path = APIHeaders.swift; sourceTree = "<group>"; };
		B6A9E459261460350067D1B9 /* APIRequest.swift */ = {isa = PBXFileReference; fileEncoding = 4; lastKnownFileType = sourcecode.swift; path = APIRequest.swift; sourceTree = "<group>"; };
		B6A9E4602614608B0067D1B9 /* AppVersion.swift */ = {isa = PBXFileReference; fileEncoding = 4; lastKnownFileType = sourcecode.swift; path = AppVersion.swift; sourceTree = "<group>"; };
		B6A9E46A2614618A0067D1B9 /* OperatingSystemVersionExtension.swift */ = {isa = PBXFileReference; lastKnownFileType = sourcecode.swift; path = OperatingSystemVersionExtension.swift; sourceTree = "<group>"; };
		B6A9E46F26146A250067D1B9 /* DateExtension.swift */ = {isa = PBXFileReference; lastKnownFileType = sourcecode.swift; path = DateExtension.swift; sourceTree = "<group>"; };
		B6A9E47626146A570067D1B9 /* PixelEvent.swift */ = {isa = PBXFileReference; lastKnownFileType = sourcecode.swift; path = PixelEvent.swift; sourceTree = "<group>"; };
		B6A9E47E26146A800067D1B9 /* PixelArguments.swift */ = {isa = PBXFileReference; lastKnownFileType = sourcecode.swift; path = PixelArguments.swift; sourceTree = "<group>"; };
		B6A9E48326146AAB0067D1B9 /* PixelParameters.swift */ = {isa = PBXFileReference; lastKnownFileType = sourcecode.swift; path = PixelParameters.swift; sourceTree = "<group>"; };
		B6A9E498261474120067D1B9 /* TimedPixel.swift */ = {isa = PBXFileReference; lastKnownFileType = sourcecode.swift; path = TimedPixel.swift; sourceTree = "<group>"; };
		B6A9E4A2261475C70067D1B9 /* AppUsageActivityMonitor.swift */ = {isa = PBXFileReference; lastKnownFileType = sourcecode.swift; path = AppUsageActivityMonitor.swift; sourceTree = "<group>"; };
		B6AAAC2C260330580029438D /* PublishedAfter.swift */ = {isa = PBXFileReference; lastKnownFileType = sourcecode.swift; path = PublishedAfter.swift; sourceTree = "<group>"; };
		B6AAAC3D26048F690029438D /* RandomAccessCollectionExtension.swift */ = {isa = PBXFileReference; lastKnownFileType = sourcecode.swift; path = RandomAccessCollectionExtension.swift; sourceTree = "<group>"; };
		B6AE74332609AFCE005B9B1A /* ProgressEstimationTests.swift */ = {isa = PBXFileReference; lastKnownFileType = sourcecode.swift; path = ProgressEstimationTests.swift; sourceTree = "<group>"; };
		B6B1E87A26D381710062C350 /* DownloadListCoordinator.swift */ = {isa = PBXFileReference; lastKnownFileType = sourcecode.swift; path = DownloadListCoordinator.swift; sourceTree = "<group>"; };
		B6B1E87D26D5DA0E0062C350 /* DownloadsPopover.swift */ = {isa = PBXFileReference; lastKnownFileType = sourcecode.swift; path = DownloadsPopover.swift; sourceTree = "<group>"; };
		B6B1E87F26D5DA9B0062C350 /* DownloadsViewController.swift */ = {isa = PBXFileReference; lastKnownFileType = sourcecode.swift; path = DownloadsViewController.swift; sourceTree = "<group>"; };
		B6B1E88126D5DAC30062C350 /* Downloads.storyboard */ = {isa = PBXFileReference; lastKnownFileType = file.storyboard; path = Downloads.storyboard; sourceTree = "<group>"; };
		B6B1E88326D5EB570062C350 /* DownloadsCellView.swift */ = {isa = PBXFileReference; lastKnownFileType = sourcecode.swift; path = DownloadsCellView.swift; sourceTree = "<group>"; };
		B6B1E88A26D774090062C350 /* LinkButton.swift */ = {isa = PBXFileReference; lastKnownFileType = sourcecode.swift; path = LinkButton.swift; sourceTree = "<group>"; };
		B6B2400D28083B49001B8F3A /* WebViewContainerView.swift */ = {isa = PBXFileReference; lastKnownFileType = sourcecode.swift; path = WebViewContainerView.swift; sourceTree = "<group>"; };
		B6B3E0952654DACD0040E0A2 /* UTTypeTests.swift */ = {isa = PBXFileReference; lastKnownFileType = sourcecode.swift; path = UTTypeTests.swift; sourceTree = "<group>"; };
		B6B3E0DC2657E9CF0040E0A2 /* NSScreenExtension.swift */ = {isa = PBXFileReference; lastKnownFileType = sourcecode.swift; path = NSScreenExtension.swift; sourceTree = "<group>"; };
		B6BBF16F2744CDE1004F850E /* CoreDataStoreTests.swift */ = {isa = PBXFileReference; lastKnownFileType = sourcecode.swift; path = CoreDataStoreTests.swift; sourceTree = "<group>"; };
		B6BBF1712744CE36004F850E /* FireproofDomainsStoreMock.swift */ = {isa = PBXFileReference; lastKnownFileType = sourcecode.swift; path = FireproofDomainsStoreMock.swift; sourceTree = "<group>"; };
		B6BBF17327475B15004F850E /* PopupBlockedPopover.swift */ = {isa = PBXFileReference; lastKnownFileType = sourcecode.swift; path = PopupBlockedPopover.swift; sourceTree = "<group>"; };
		B6C0B22D26E61CE70031CB7F /* DownloadViewModel.swift */ = {isa = PBXFileReference; lastKnownFileType = sourcecode.swift; path = DownloadViewModel.swift; sourceTree = "<group>"; };
		B6C0B22F26E61D630031CB7F /* DownloadListStore.swift */ = {isa = PBXFileReference; lastKnownFileType = sourcecode.swift; path = DownloadListStore.swift; sourceTree = "<group>"; };
		B6C0B23326E71BCD0031CB7F /* Downloads.xcdatamodel */ = {isa = PBXFileReference; lastKnownFileType = wrapper.xcdatamodel; path = Downloads.xcdatamodel; sourceTree = "<group>"; };
		B6C0B23526E732000031CB7F /* DownloadListItem.swift */ = {isa = PBXFileReference; lastKnownFileType = sourcecode.swift; path = DownloadListItem.swift; sourceTree = "<group>"; };
		B6C0B23826E742610031CB7F /* FileDownloadError.swift */ = {isa = PBXFileReference; lastKnownFileType = sourcecode.swift; path = FileDownloadError.swift; sourceTree = "<group>"; };
		B6C0B23B26E87D900031CB7F /* NSAlert+ActiveDownloadsTermination.swift */ = {isa = PBXFileReference; lastKnownFileType = sourcecode.swift; path = "NSAlert+ActiveDownloadsTermination.swift"; sourceTree = "<group>"; };
		B6C0B23D26E8BF1F0031CB7F /* DownloadListViewModel.swift */ = {isa = PBXFileReference; lastKnownFileType = sourcecode.swift; path = DownloadListViewModel.swift; sourceTree = "<group>"; };
		B6C0B24326E9CB080031CB7F /* RunLoopExtension.swift */ = {isa = PBXFileReference; fileEncoding = 4; lastKnownFileType = sourcecode.swift; path = RunLoopExtension.swift; sourceTree = "<group>"; };
		B6C0B24526E9CB190031CB7F /* RunLoopExtensionTests.swift */ = {isa = PBXFileReference; fileEncoding = 4; lastKnownFileType = sourcecode.swift; path = RunLoopExtensionTests.swift; sourceTree = "<group>"; };
		B6C2C9EE276081AB005B7F0A /* DeallocationTests.swift */ = {isa = PBXFileReference; lastKnownFileType = sourcecode.swift; path = DeallocationTests.swift; sourceTree = "<group>"; };
		B6C2C9F52760B659005B7F0A /* Permissions.xcdatamodel */ = {isa = PBXFileReference; lastKnownFileType = wrapper.xcdatamodel; path = Permissions.xcdatamodel; sourceTree = "<group>"; };
		B6CF78DD267B099C00CD4F13 /* WKNavigationActionExtension.swift */ = {isa = PBXFileReference; lastKnownFileType = sourcecode.swift; path = WKNavigationActionExtension.swift; sourceTree = "<group>"; };
		B6CF78E2267B0A1900CD4F13 /* WKNavigationAction+Private.h */ = {isa = PBXFileReference; lastKnownFileType = sourcecode.c.h; path = "WKNavigationAction+Private.h"; sourceTree = "<group>"; };
		B6DA44012616B28300DD1EC2 /* PixelDataStore.swift */ = {isa = PBXFileReference; lastKnownFileType = sourcecode.swift; path = PixelDataStore.swift; sourceTree = "<group>"; };
		B6DA44072616B30600DD1EC2 /* PixelDataModel.xcdatamodel */ = {isa = PBXFileReference; lastKnownFileType = wrapper.xcdatamodel; path = PixelDataModel.xcdatamodel; sourceTree = "<group>"; };
		B6DA44102616C0FC00DD1EC2 /* PixelTests.swift */ = {isa = PBXFileReference; fileEncoding = 4; lastKnownFileType = sourcecode.swift; path = PixelTests.swift; sourceTree = "<group>"; };
		B6DA441D2616C84600DD1EC2 /* PixelStoreMock.swift */ = {isa = PBXFileReference; lastKnownFileType = sourcecode.swift; path = PixelStoreMock.swift; sourceTree = "<group>"; };
		B6DA44222616CABC00DD1EC2 /* PixelArgumentsTests.swift */ = {isa = PBXFileReference; lastKnownFileType = sourcecode.swift; path = PixelArgumentsTests.swift; sourceTree = "<group>"; };
		B6DA44272616CAE000DD1EC2 /* AppUsageActivityMonitorTests.swift */ = {isa = PBXFileReference; lastKnownFileType = sourcecode.swift; path = AppUsageActivityMonitorTests.swift; sourceTree = "<group>"; };
		B6DB3AEE278D5C370024C5C4 /* URLSessionExtension.swift */ = {isa = PBXFileReference; lastKnownFileType = sourcecode.swift; path = URLSessionExtension.swift; sourceTree = "<group>"; };
		B6DB3CF826A00E2D00D459B7 /* AVCaptureDevice+SwizzledAuthState.swift */ = {isa = PBXFileReference; lastKnownFileType = sourcecode.swift; path = "AVCaptureDevice+SwizzledAuthState.swift"; sourceTree = "<group>"; };
		B6DB3CFA26A17CB800D459B7 /* PermissionModel.swift */ = {isa = PBXFileReference; lastKnownFileType = sourcecode.swift; path = PermissionModel.swift; sourceTree = "<group>"; };
		B6E61EE2263AC0C8004E11AB /* FileManagerExtension.swift */ = {isa = PBXFileReference; lastKnownFileType = sourcecode.swift; path = FileManagerExtension.swift; sourceTree = "<group>"; };
		B6E61EE7263ACE16004E11AB /* UTType.swift */ = {isa = PBXFileReference; lastKnownFileType = sourcecode.swift; path = UTType.swift; sourceTree = "<group>"; };
		B6F41030264D2B23003DA42C /* ProgressExtension.swift */ = {isa = PBXFileReference; lastKnownFileType = sourcecode.swift; path = ProgressExtension.swift; sourceTree = "<group>"; };
		B6FA893C269C423100588ECD /* PrivacyDashboard.storyboard */ = {isa = PBXFileReference; lastKnownFileType = file.storyboard; path = PrivacyDashboard.storyboard; sourceTree = "<group>"; };
		B6FA893E269C424500588ECD /* PrivacyDashboardViewController.swift */ = {isa = PBXFileReference; lastKnownFileType = sourcecode.swift; path = PrivacyDashboardViewController.swift; sourceTree = "<group>"; };
		B6FA8940269C425400588ECD /* PrivacyDashboardPopover.swift */ = {isa = PBXFileReference; lastKnownFileType = sourcecode.swift; path = PrivacyDashboardPopover.swift; sourceTree = "<group>"; };
		CB6BCDF827C6BEFF00CC76DC /* PrivacyFeatures.swift */ = {isa = PBXFileReference; lastKnownFileType = sourcecode.swift; path = PrivacyFeatures.swift; sourceTree = "<group>"; };
		EA0BA3A8272217E6002A0B6C /* ClickToLoadUserScript.swift */ = {isa = PBXFileReference; fileEncoding = 4; lastKnownFileType = sourcecode.swift; path = ClickToLoadUserScript.swift; sourceTree = "<group>"; };
		EA18D1C9272F0DC8006DC101 /* social_images */ = {isa = PBXFileReference; lastKnownFileType = folder; path = social_images; sourceTree = "<group>"; };
		EA1E52B42798CF98002EC53C /* ClickToLoadModelTests.swift */ = {isa = PBXFileReference; lastKnownFileType = sourcecode.swift; path = ClickToLoadModelTests.swift; sourceTree = "<group>"; };
		EA4617EF273A28A700F110A2 /* fb-tds.json */ = {isa = PBXFileReference; fileEncoding = 4; lastKnownFileType = text.json; path = "fb-tds.json"; sourceTree = "<group>"; };
		EA47767F272A21B700419EDA /* clickToLoadConfig.json */ = {isa = PBXFileReference; fileEncoding = 4; lastKnownFileType = text.json; path = clickToLoadConfig.json; sourceTree = "<group>"; };
		EA8AE769279FBDB20078943E /* ClickToLoadTDSTests.swift */ = {isa = PBXFileReference; lastKnownFileType = sourcecode.swift; path = ClickToLoadTDSTests.swift; sourceTree = "<group>"; };
		EAA29AE7278D2E43007070CF /* ProximaNova-Bold-webfont.woff2 */ = {isa = PBXFileReference; lastKnownFileType = file; path = "ProximaNova-Bold-webfont.woff2"; sourceTree = "<group>"; };
		EAA29AE8278D2E43007070CF /* ProximaNova-Reg-webfont.woff2 */ = {isa = PBXFileReference; lastKnownFileType = file; path = "ProximaNova-Reg-webfont.woff2"; sourceTree = "<group>"; };
		EAC80DDF271F6C0100BBF02D /* fb-sdk.js */ = {isa = PBXFileReference; fileEncoding = 4; lastKnownFileType = sourcecode.javascript; path = "fb-sdk.js"; sourceTree = "<group>"; };
		EAE427FF275D47FA00DAC26B /* ClickToLoadModel.swift */ = {isa = PBXFileReference; fileEncoding = 4; lastKnownFileType = sourcecode.swift; path = ClickToLoadModel.swift; sourceTree = "<group>"; };
		EAFAD6C92728BD1200F9DF00 /* clickToLoad.js */ = {isa = PBXFileReference; fileEncoding = 4; lastKnownFileType = sourcecode.javascript; path = clickToLoad.js; sourceTree = "<group>"; };
		F41D174025CB131900472416 /* NSColorExtension.swift */ = {isa = PBXFileReference; lastKnownFileType = sourcecode.swift; path = NSColorExtension.swift; sourceTree = "<group>"; };
		F44C130125C2DA0400426E3E /* NSAppearanceExtension.swift */ = {isa = PBXFileReference; lastKnownFileType = sourcecode.swift; path = NSAppearanceExtension.swift; sourceTree = "<group>"; };
		F4A6198B283CFFBB007F2080 /* ContentScopeFeatureFlagging.swift */ = {isa = PBXFileReference; lastKnownFileType = sourcecode.swift; path = ContentScopeFeatureFlagging.swift; sourceTree = "<group>"; };
/* End PBXFileReference section */

/* Begin PBXFrameworksBuildPhase section */
		4B1AD89A25FC27E200261379 /* Frameworks */ = {
			isa = PBXFrameworksBuildPhase;
			buildActionMask = 2147483647;
			files = (
			);
			runOnlyForDeploymentPostprocessing = 0;
		};
		7B4CE8D726F02108009134B1 /* Frameworks */ = {
			isa = PBXFrameworksBuildPhase;
			buildActionMask = 2147483647;
			files = (
			);
			runOnlyForDeploymentPostprocessing = 0;
		};
		AA585D7B248FD31100E9A3E2 /* Frameworks */ = {
			isa = PBXFrameworksBuildPhase;
			buildActionMask = 2147483647;
			files = (
				9807F645278CA16F00E1547B /* BrowserServicesKit in Frameworks */,
				85AE2FF224A33A2D002D507F /* WebKit.framework in Frameworks */,
				4B82E9B325B69E3E00656FE7 /* TrackerRadarKit in Frameworks */,
				AA06B6B72672AF8100F541C5 /* Sparkle in Frameworks */,
				85FF55C825F82E4F00E2AB99 /* Lottie in Frameworks */,
			);
			runOnlyForDeploymentPostprocessing = 0;
		};
		AA585D8D248FD31400E9A3E2 /* Frameworks */ = {
			isa = PBXFrameworksBuildPhase;
			buildActionMask = 2147483647;
			files = (
				B6DA44172616C13800DD1EC2 /* OHHTTPStubs in Frameworks */,
				B6DA44192616C13800DD1EC2 /* OHHTTPStubsSwift in Frameworks */,
			);
			runOnlyForDeploymentPostprocessing = 0;
		};
/* End PBXFrameworksBuildPhase section */

/* Begin PBXGroup section */
		0230C09D271F52D50018F728 /* GPC */ = {
			isa = PBXGroup;
			children = (
				0230C0A42721F3750018F728 /* GPCRequestFactory.swift */,
			);
			path = GPC;
			sourceTree = "<group>";
		};
		142879D824CE1139005419BB /* ViewModel */ = {
			isa = PBXGroup;
			children = (
				142879DB24CE1185005419BB /* SuggestionContainerViewModelTests.swift */,
				142879D924CE1179005419BB /* SuggestionViewModelTests.swift */,
			);
			path = ViewModel;
			sourceTree = "<group>";
		};
		336D5AEA262D8D3C0052E0C9 /* duckduckgo-find-in-page */ = {
			isa = PBXGroup;
			children = (
				336D5AEE262D8D3C0052E0C9 /* dist */,
			);
			name = "duckduckgo-find-in-page";
			path = "Submodules/duckduckgo-find-in-page";
			sourceTree = SOURCE_ROOT;
		};
		336D5AEE262D8D3C0052E0C9 /* dist */ = {
			isa = PBXGroup;
			children = (
				336D5AEF262D8D3C0052E0C9 /* findinpage.js */,
			);
			path = dist;
			sourceTree = "<group>";
		};
		373A1AA6283ECC8000586521 /* HTML */ = {
			isa = PBXGroup;
			children = (
				373A1AA7283ED1B900586521 /* BookmarkHTMLReader.swift */,
				373A1AAF2842C4EA00586521 /* BookmarkHTMLImporter.swift */,
			);
			path = HTML;
			sourceTree = "<group>";
		};
		37534CA128113277002621E7 /* TabLazyLoader */ = {
			isa = PBXGroup;
			children = (
				37534C9F28113101002621E7 /* LazyLoadable.swift */,
				37534CA2281132CB002621E7 /* TabLazyLoaderDataSource.swift */,
				37B11B3828095E6600CBB621 /* TabLazyLoader.swift */,
			);
			path = TabLazyLoader;
			sourceTree = "<group>";
		};
		3776582B27F7163B009A6B35 /* Website Breakage Report */ = {
			isa = PBXGroup;
			children = (
				3776582C27F71652009A6B35 /* WebsiteBreakageReportTests.swift */,
			);
			path = "Website Breakage Report";
			sourceTree = "<group>";
		};
		378205F9283C275E00D1D4AA /* Menus */ = {
			isa = PBXGroup;
			children = (
				378205FA283C277800D1D4AA /* MainMenuTests.swift */,
			);
			path = Menus;
			sourceTree = "<group>";
		};
		37CD54C027F2FDD100F1F7B9 /* Model */ = {
			isa = PBXGroup;
			children = (
				37CD54C427F2FDD100F1F7B9 /* PreferencesSection.swift */,
				37CD54C627F2FDD100F1F7B9 /* PreferencesSidebarModel.swift */,
				37A4CEB9282E992F00D75B89 /* StartupPreferences.swift */,
				37CD54C827F2FDD100F1F7B9 /* DefaultBrowserPreferences.swift */,
				37CD54C727F2FDD100F1F7B9 /* AppearancePreferences.swift */,
				37CD54C127F2FDD100F1F7B9 /* PrivacyPreferencesModel.swift */,
				4B0511A6262CAA5A00F6079C /* PrivacySecurityPreferences.swift */,
				37CD54C227F2FDD100F1F7B9 /* AutofillPreferencesModel.swift */,
				3776582E27F82E62009A6B35 /* AutofillPreferences.swift */,
				37CD54C327F2FDD100F1F7B9 /* DownloadsPreferences.swift */,
				37CD54C527F2FDD100F1F7B9 /* AboutModel.swift */,
			);
			path = Model;
			sourceTree = "<group>";
		};
		4B02197B25E05FAC00ED7DEA /* Fireproofing */ = {
			isa = PBXGroup;
			children = (
				4B02197E25E05FAC00ED7DEA /* Extensions */,
				4B02198025E05FAC00ED7DEA /* Model */,
				4B02198225E05FAC00ED7DEA /* View */,
			);
			path = Fireproofing;
			sourceTree = "<group>";
		};
		4B02197E25E05FAC00ED7DEA /* Extensions */ = {
			isa = PBXGroup;
			children = (
				4B02197F25E05FAC00ED7DEA /* FireproofingURLExtensions.swift */,
			);
			path = Extensions;
			sourceTree = "<group>";
		};
		4B02198025E05FAC00ED7DEA /* Model */ = {
			isa = PBXGroup;
			children = (
				4B02198125E05FAC00ED7DEA /* FireproofDomains.swift */,
				B6830960274CDE99004B46BB /* FireproofDomainsContainer.swift */,
				B6830962274CDEC7004B46BB /* FireproofDomainsStore.swift */,
				B6085D072743993C00A9C456 /* FireproofDomains.xcdatamodeld */,
			);
			path = Model;
			sourceTree = "<group>";
		};
		4B02198225E05FAC00ED7DEA /* View */ = {
			isa = PBXGroup;
			children = (
				4B02198325E05FAC00ED7DEA /* FireproofInfoViewController.swift */,
				4B02198425E05FAC00ED7DEA /* Fireproofing.storyboard */,
			);
			path = View;
			sourceTree = "<group>";
		};
		4B02199725E063DE00ED7DEA /* Fireproofing */ = {
			isa = PBXGroup;
			children = (
				4B02199925E063DE00ED7DEA /* FireproofDomainsTests.swift */,
				4B02199A25E063DE00ED7DEA /* FireproofingURLExtensionsTests.swift */,
				B6BBF1712744CE36004F850E /* FireproofDomainsStoreMock.swift */,
			);
			path = Fireproofing;
			sourceTree = "<group>";
		};
		4B0511A2262CAA5A00F6079C /* Preferences */ = {
			isa = PBXGroup;
			children = (
				37CD54C027F2FDD100F1F7B9 /* Model */,
				4B0511AA262CAA5A00F6079C /* View */,
			);
			path = Preferences;
			sourceTree = "<group>";
		};
		4B0511AA262CAA5A00F6079C /* View */ = {
			isa = PBXGroup;
			children = (
				4B0511AD262CAA5A00F6079C /* FireproofDomains.storyboard */,
				4B0511B4262CAA5A00F6079C /* FireproofDomainsViewController.swift */,
				37AFCE8027DA2CA600471A10 /* PreferencesViewController.swift */,
				37AFCE8827DA33BA00471A10 /* Preferences.swift */,
				37AFCE8627DA334800471A10 /* PreferencesRootView.swift */,
				37AFCE8427DA2D3900471A10 /* PreferencesSidebar.swift */,
				37AFCE8A27DB69BC00471A10 /* PreferencesGeneralView.swift */,
				37D2771427E870D4003365FD /* PreferencesAppearanceView.swift */,
				37CC53EB27E8A4D10028713D /* PreferencesPrivacyView.swift */,
				379DE4BC27EA31AC002CC3DE /* PreferencesAutofillView.swift */,
				37CC53EF27E8D1440028713D /* PreferencesDownloadsView.swift */,
				37AFCE9127DB8CAD00471A10 /* PreferencesAboutView.swift */,
			);
			path = View;
			sourceTree = "<group>";
		};
		4B0511EE262CAEB300F6079C /* Preferences */ = {
			isa = PBXGroup;
			children = (
				37CD54B427F1AC1300F1F7B9 /* PreferencesSidebarModelTests.swift */,
				37CD54B627F1B28A00F1F7B9 /* DefaultBrowserPreferencesTests.swift */,
				37CD54B827F1F8AC00F1F7B9 /* AppearancePreferencesTests.swift */,
				37CD54BA27F25A4000F1F7B9 /* DownloadsPreferencesTests.swift */,
				3776583027F8325B009A6B35 /* AutofillPreferencesTests.swift */,
				37CD54BC27F2ECAE00F1F7B9 /* AutofillPreferencesModelTests.swift */,
				378205F7283BC6A600D1D4AA /* StartupPreferencesTests.swift */,
			);
			path = Preferences;
			sourceTree = "<group>";
		};
		4B1AD89E25FC27E200261379 /* Integration Tests */ = {
			isa = PBXGroup;
			children = (
				B31055CC27A1BA39001AC618 /* Autoconsent */,
				4B1AD91625FC46FB00261379 /* CoreDataEncryptionTests.swift */,
				4BA1A6EA258C288C00F6F690 /* EncryptionKeyStoreTests.swift */,
				4B1AD8A125FC27E200261379 /* Info.plist */,
			);
			path = "Integration Tests";
			sourceTree = "<group>";
		};
		4B2CBF3F2767EEB2001DF04B /* Waitlist */ = {
			isa = PBXGroup;
			children = (
				4B2CBF402767EEC1001DF04B /* MacWaitlistStoreTests.swift */,
				4BA7C91527695EA500FEBA8E /* MacWaitlistRequestTests.swift */,
				4BA7C91A276984AF00FEBA8E /* MacWaitlistLockScreenViewModelTests.swift */,
			);
			path = Waitlist;
			sourceTree = "<group>";
		};
		4B379C1C27BDB7EA008A968E /* Device Authentication */ = {
			isa = PBXGroup;
			children = (
				4BBC169F27C4859400E00A38 /* DeviceAuthenticationService.swift */,
				4B379C2127BDBA29008A968E /* LocalAuthenticationService.swift */,
				4BBC16A127C485BC00E00A38 /* DeviceIdleStateDetector.swift */,
				4B379C1427BD91E3008A968E /* QuartzIdleStateProvider.swift */,
				4B379C1D27BDB7FF008A968E /* DeviceAuthenticator.swift */,
			);
			path = "Device Authentication";
			sourceTree = "<group>";
		};
		4B59023726B35F3600489384 /* Chromium */ = {
			isa = PBXGroup;
			children = (
				4B59023826B35F3600489384 /* ChromeDataImporter.swift */,
				4B59023926B35F3600489384 /* ChromiumLoginReader.swift */,
				4BE53373286E39F10019DBFD /* ChromiumKeychainPrompt.swift */,
				4B59023B26B35F3600489384 /* ChromiumDataImporter.swift */,
				4B59023C26B35F3600489384 /* BraveDataImporter.swift */,
				4B8AC93226B3B06300879451 /* EdgeDataImporter.swift */,
			);
			path = Chromium;
			sourceTree = "<group>";
		};
		4B6160D125B14E5E007DE5B2 /* Content Blocker */ = {
			isa = PBXGroup;
			children = (
				EAA29AEB278D2E51007070CF /* fonts */,
				026ADE1326C3010C002518EE /* macos-config.json */,
				9833913027AAA4B500DAF119 /* trackerData.json */,
				EAE427FF275D47FA00DAC26B /* ClickToLoadModel.swift */,
				85AC3B0425D6B1D800C7D2AA /* ScriptSourceProviding.swift */,
				9826B09F2747DF3D0092F683 /* ContentBlocking.swift */,
				9812D894276CEDA5004B6181 /* ContentBlockerRulesLists.swift */,
				9833912E27AAA3CE00DAF119 /* AppTrackerDataSetProvider.swift */,
				9826B0A12747DFEB0092F683 /* AppPrivacyConfigurationDataProvider.swift */,
				EA18D1C9272F0DC8006DC101 /* social_images */,
				EA0BA3A8272217E6002A0B6C /* ClickToLoadUserScript.swift */,
				EAFAD6C92728BD1200F9DF00 /* clickToLoad.js */,
				EA47767F272A21B700419EDA /* clickToLoadConfig.json */,
				EA4617EF273A28A700F110A2 /* fb-tds.json */,
				EAC80DDF271F6C0100BBF02D /* fb-sdk.js */,
			);
			path = "Content Blocker";
			sourceTree = "<group>";
		};
		4B65143C26392483005B46EB /* Email */ = {
			isa = PBXGroup;
			children = (
				4B65143D263924B5005B46EB /* EmailUrlExtensions.swift */,
				85378D9F274E6F42007C5CBF /* NSNotificationName+EmailManager.swift */,
				85378DA1274E7F25007C5CBF /* EmailManagerRequestDelegate.swift */,
			);
			path = Email;
			sourceTree = "<group>";
		};
		4B677422255DBEB800025BD8 /* Smarter Encryption */ = {
			isa = PBXGroup;
			children = (
				CB6BCDF827C6BEFF00CC76DC /* PrivacyFeatures.swift */,
				4B677429255DBEB800025BD8 /* HTTPSBloomFilterSpecification.swift */,
				CB6BCDF727C689FE00CC76DC /* Resources */,
				4B67742D255DBEB800025BD8 /* Store */,
			);
			path = "Smarter Encryption";
			sourceTree = "<group>";
		};
		4B67742D255DBEB800025BD8 /* Store */ = {
			isa = PBXGroup;
			children = (
				4B677430255DBEB800025BD8 /* AppHTTPSUpgradeStore.swift */,
				4B67742E255DBEB800025BD8 /* HTTPSUpgrade.xcdatamodeld */,
			);
			path = Store;
			sourceTree = "<group>";
		};
		4B67743D255DBEEA00025BD8 /* Database */ = {
			isa = PBXGroup;
			children = (
				4B677440255DBEEA00025BD8 /* Database.swift */,
				B6085D052743905F00A9C456 /* CoreDataStore.swift */,
			);
			path = Database;
			sourceTree = "<group>";
		};
		4B677447255DBF1400025BD8 /* Submodules */ = {
			isa = PBXGroup;
			children = (
				339A6B5726A044BA00E3DAE8 /* duckduckgo-privacy-dashboard */,
				336D5AEA262D8D3C0052E0C9 /* duckduckgo-find-in-page */,
			);
			name = Submodules;
			sourceTree = "<group>";
		};
		4B70BFFD27B0793D000386ED /* Crash Reports */ = {
			isa = PBXGroup;
			children = (
				4B70BFFE27B0793D000386ED /* Example Crash Reports */,
				4B70C00027B0793D000386ED /* CrashReportTests.swift */,
			);
			path = "Crash Reports";
			sourceTree = "<group>";
		};
		4B70BFFE27B0793D000386ED /* Example Crash Reports */ = {
			isa = PBXGroup;
			children = (
				4B70BFFF27B0793D000386ED /* DuckDuckGo-ExampleCrash.ips */,
			);
			path = "Example Crash Reports";
			sourceTree = "<group>";
		};
		4B723DEA26B0002B00E14D75 /* Data Import */ = {
			isa = PBXGroup;
			children = (
				4B723DEB26B0002B00E14D75 /* DataImport.swift */,
				4B5A4F4B27F3A5AA008FBD88 /* NSNotificationName+DataImport.swift */,
				4B59024726B3673600489384 /* ThirdPartyBrowser.swift */,
				4B7A57CE279A4EF300B1C70E /* ChromePreferences.swift */,
				4BB99CF326FE191E001E4761 /* Bookmarks */,
				4B723DF126B0002B00E14D75 /* Logins */,
				4B723DEC26B0002B00E14D75 /* View */,
			);
			path = "Data Import";
			sourceTree = "<group>";
		};
		4B723DEC26B0002B00E14D75 /* View */ = {
			isa = PBXGroup;
			children = (
				85C48CD027908C1000D3263E /* BrowserImportMoreInfoViewController.swift */,
				4B78A86A26BB3ADD0071BB16 /* BrowserImportSummaryViewController.swift */,
				4B59024226B35F7C00489384 /* BrowserImportViewController.swift */,
				4B723DF026B0002B00E14D75 /* FileImportSummaryViewController.swift */,
				4B723DEF26B0002B00E14D75 /* FileImportViewController.swift */,
				4B723DED26B0002B00E14D75 /* DataImport.storyboard */,
				4B723DEE26B0002B00E14D75 /* DataImportViewController.swift */,
				4B8AC93426B3B2FD00879451 /* NSAlert+DataImport.swift */,
				4BB99D0526FE1979001E4761 /* RequestFilePermissionViewController.swift */,
			);
			path = View;
			sourceTree = "<group>";
		};
		4B723DF126B0002B00E14D75 /* Logins */ = {
			isa = PBXGroup;
			children = (
				4B8AC93726B489C500879451 /* Firefox */,
				4B59023726B35F3600489384 /* Chromium */,
				4B723DF426B0002B00E14D75 /* LoginImport.swift */,
				4B723DF226B0002B00E14D75 /* SecureVault */,
				4B723DF526B0002B00E14D75 /* CSV */,
			);
			path = Logins;
			sourceTree = "<group>";
		};
		4B723DF226B0002B00E14D75 /* SecureVault */ = {
			isa = PBXGroup;
			children = (
				4B723DF326B0002B00E14D75 /* SecureVaultLoginImporter.swift */,
			);
			path = SecureVault;
			sourceTree = "<group>";
		};
		4B723DF526B0002B00E14D75 /* CSV */ = {
			isa = PBXGroup;
			children = (
				4B723DF626B0002B00E14D75 /* CSVParser.swift */,
				4B723DF726B0002B00E14D75 /* CSVImporter.swift */,
			);
			path = CSV;
			sourceTree = "<group>";
		};
		4B723DF826B0002B00E14D75 /* Data Export */ = {
			isa = PBXGroup;
			children = (
				859E7D6A27453BF3009C2B69 /* BookmarksExporter.swift */,
				4B723DFD26B0002B00E14D75 /* CSVLoginExporter.swift */,
			);
			path = "Data Export";
			sourceTree = "<group>";
		};
		4B723DFE26B0003E00E14D75 /* Data Import */ = {
			isa = PBXGroup;
			children = (
				373A1AB128451ED400586521 /* BookmarksHTMLImporterTests.swift */,
				373A1AA9283ED86C00586521 /* BookmarksHTMLReaderTests.swift */,
				4B3F641D27A8D3BD00E0C118 /* BrowserProfileTests.swift */,
				4BB99D0C26FE1A83001E4761 /* ChromiumBookmarksReaderTests.swift */,
				4B59024B26B38BB800489384 /* ChromiumLoginReaderTests.swift */,
				4B723E0126B0003E00E14D75 /* CSVImporterTests.swift */,
				4B723E0026B0003E00E14D75 /* CSVParserTests.swift */,
				4B723DFF26B0003E00E14D75 /* DataImportMocks.swift */,
				4BB99D0D26FE1A83001E4761 /* FirefoxBookmarksReaderTests.swift */,
				4B43469428655D1400177407 /* FirefoxDataImporterTests.swift */,
				4B2975982828285900187C4E /* FirefoxKeyReaderTests.swift */,
				4B8AC93C26B49BE600879451 /* FirefoxLoginReaderTests.swift */,
				4BB99D0E26FE1A84001E4761 /* SafariBookmarksReaderTests.swift */,
				4BF4951726C08395000547B8 /* ThirdPartyBrowserTests.swift */,
				37A803DA27FD69D300052F4C /* Data Import Resources */,
			);
			path = "Data Import";
			sourceTree = "<group>";
		};
		4B723E0226B0003E00E14D75 /* Data Export */ = {
			isa = PBXGroup;
			children = (
				859E7D6C274548F2009C2B69 /* BookmarksExporterTests.swift */,
				4B723E0426B0003E00E14D75 /* CSVLoginExporterTests.swift */,
				4B723E0326B0003E00E14D75 /* MockSecureVault.swift */,
			);
			path = "Data Export";
			sourceTree = "<group>";
		};
		4B82E9B725B6A04B00656FE7 /* Content Blocker */ = {
			isa = PBXGroup;
			children = (
				98EB5D0F27516A4800681FE6 /* AppPrivacyConfigurationTests.swift */,
				9833913227AAAEEE00DAF119 /* EmbeddedTrackerDataTests.swift */,
				EA1E52B42798CF98002EC53C /* ClickToLoadModelTests.swift */,
				EA8AE769279FBDB20078943E /* ClickToLoadTDSTests.swift */,
				B610F2E527AA388100FCEBE9 /* ContentBlockingUpdatingTests.swift */,
				B610F2E727AA397100FCEBE9 /* ContentBlockerRulesManagerMock.swift */,
			);
			path = "Content Blocker";
			sourceTree = "<group>";
		};
		4B8AC93726B489C500879451 /* Firefox */ = {
			isa = PBXGroup;
			children = (
				4B8AC93826B48A5100879451 /* FirefoxLoginReader.swift */,
				4B29759628281F0900187C4E /* FirefoxEncryptionKeyReader.swift */,
				4B5FF67726B602B100D42879 /* FirefoxDataImporter.swift */,
				4B8AC93A26B48ADF00879451 /* ASN1Parser.swift */,
				4B29759A28284DBC00187C4E /* FirefoxBerkeleyDatabaseReader.h */,
				4B29759B28284DBC00187C4E /* FirefoxBerkeleyDatabaseReader.m */,
			);
			path = Firefox;
			sourceTree = "<group>";
		};
		4B9292AD26670F5300AD2C21 /* Extensions */ = {
			isa = PBXGroup;
			children = (
				4B9292D62667124000AD2C21 /* NSPopUpButtonExtension.swift */,
				4B9292AE26670F5300AD2C21 /* NSOutlineViewExtensions.swift */,
			);
			path = Extensions;
			sourceTree = "<group>";
		};
		4BA1A691258B06F600F6F690 /* File System */ = {
			isa = PBXGroup;
			children = (
				4BA1A69A258B076900F6F690 /* FileStore.swift */,
				4BA1A69F258B079600F6F690 /* DataEncryption.swift */,
				4BA1A6A4258B07DF00F6F690 /* EncryptedValueTransformer.swift */,
				4BBF0914282DD40100EE1418 /* TemporaryFileHandler.swift */,
				4BA1A6A9258B07F400F6F690 /* EncryptionKeys */,
			);
			path = "File System";
			sourceTree = "<group>";
		};
		4BA1A6A9258B07F400F6F690 /* EncryptionKeys */ = {
			isa = PBXGroup;
			children = (
				4BA1A6B2258B080A00F6F690 /* EncryptionKeyGeneration.swift */,
				4BA1A6B7258B081600F6F690 /* EncryptionKeyStoring.swift */,
				4BA1A6BC258B082300F6F690 /* EncryptionKeyStore.swift */,
			);
			path = EncryptionKeys;
			sourceTree = "<group>";
		};
		4BA1A6CE258BF58C00F6F690 /* File System */ = {
			isa = PBXGroup;
			children = (
				4BA1A6D8258C0CB300F6F690 /* DataEncryptionTests.swift */,
				4BA1A6FD258C5C1300F6F690 /* EncryptedValueTransformerTests.swift */,
				4BA1A6E5258C270800F6F690 /* EncryptionKeyGeneratorTests.swift */,
				4BA1A6F5258C4F9600F6F690 /* EncryptionMocks.swift */,
				4BA1A6DD258C100A00F6F690 /* FileStoreTests.swift */,
				4B11060925903EAC0039B979 /* CoreDataEncryptionTests.swift */,
				4B11060325903E570039B979 /* CoreDataEncryptionTesting.xcdatamodeld */,
				B662D3DD275613BB0035D4D6 /* EncryptionKeyStoreMock.swift */,
				B6A5A27825B93FFE00AA7ADA /* StateRestorationManagerTests.swift */,
				B6A5A27D25B9403E00AA7ADA /* FileStoreMock.swift */,
				4BBF0916282DD6EF00EE1418 /* TemporaryFileHandlerTests.swift */,
				378205F52837CBA800D1D4AA /* SavedStateMock.swift */,
			);
			path = "File System";
			sourceTree = "<group>";
		};
		4BB88B4E25B7BA20006F6B06 /* Utilities */ = {
			isa = PBXGroup;
			children = (
				4BB88B5A25B7BA50006F6B06 /* Instruments.swift */,
				85799C1725DEBB3F0007EC87 /* Logging.swift */,
				4BB88B4F25B7BA2B006F6B06 /* TabInstrumentation.swift */,
				85C6A29525CC1FFD00EEB5F1 /* UserDefaultsWrapper.swift */,
				B6AAAC2C260330580029438D /* PublishedAfter.swift */,
				4BB6CE5E26B77ED000EC5860 /* Cryptography.swift */,
				37534CA62811988E002621E7 /* AdjacentItemEnumerator.swift */,
			);
			path = Utilities;
			sourceTree = "<group>";
		};
		4BB99CF326FE191E001E4761 /* Bookmarks */ = {
			isa = PBXGroup;
			children = (
				4BB99CF426FE191E001E4761 /* Firefox */,
				4BB99CF626FE191E001E4761 /* BookmarkImport.swift */,
				4BB99CF726FE191E001E4761 /* CoreDataBookmarkImporter.swift */,
				4BB99CF826FE191E001E4761 /* Chromium */,
				4BB99CFB26FE191E001E4761 /* Safari */,
				373A1AA6283ECC8000586521 /* HTML */,
			);
			path = Bookmarks;
			sourceTree = "<group>";
		};
		4BB99CF426FE191E001E4761 /* Firefox */ = {
			isa = PBXGroup;
			children = (
				4BB99CF526FE191E001E4761 /* FirefoxBookmarksReader.swift */,
			);
			path = Firefox;
			sourceTree = "<group>";
		};
		4BB99CF826FE191E001E4761 /* Chromium */ = {
			isa = PBXGroup;
			children = (
				4BB99CF926FE191E001E4761 /* ChromiumBookmarksReader.swift */,
				4BB99CFA26FE191E001E4761 /* ImportedBookmarks.swift */,
			);
			path = Chromium;
			sourceTree = "<group>";
		};
		4BB99CFB26FE191E001E4761 /* Safari */ = {
			isa = PBXGroup;
			children = (
				4BB99CFC26FE191E001E4761 /* SafariBookmarksReader.swift */,
				4BB99CFD26FE191E001E4761 /* SafariDataImporter.swift */,
			);
			path = Safari;
			sourceTree = "<group>";
		};
		4BBC16A327C488B900E00A38 /* Device Authentication */ = {
			isa = PBXGroup;
			children = (
				4BBC16A427C488C900E00A38 /* DeviceAuthenticatorTests.swift */,
			);
			path = "Device Authentication";
			sourceTree = "<group>";
		};
		4BC68A6C2759ADC20029A586 /* Waitlist */ = {
			isa = PBXGroup;
			children = (
				4BC68A712759B2140029A586 /* Waitlist.swift */,
				4BEF0E6E27667F6E00AF7C58 /* Model */,
				4BEF0E6D27667F6300AF7C58 /* View */,
			);
			path = Waitlist;
			sourceTree = "<group>";
		};
		4BEF0E6D27667F6300AF7C58 /* View */ = {
			isa = PBXGroup;
			children = (
				4BC68A6F2759AE490029A586 /* Waitlist.storyboard */,
				4BEF0E6627641A0E00AF7C58 /* MacWaitlistLockScreenViewController.swift */,
				4BEF0E712766B11200AF7C58 /* MacWaitlistLockScreenViewModel.swift */,
			);
			path = View;
			sourceTree = "<group>";
		};
		4BEF0E6E27667F6E00AF7C58 /* Model */ = {
			isa = PBXGroup;
			children = (
				4BEF0E69276676A500AF7C58 /* WaitlistRequest.swift */,
				4BEF0E6B276676AB00AF7C58 /* MacWaitlistStore.swift */,
			);
			path = Model;
			sourceTree = "<group>";
		};
		7B1E819A27C8874900FF0E60 /* Autofill */ = {
			isa = PBXGroup;
			children = (
				7B1E819B27C8874900FF0E60 /* ContentOverlayPopover.swift */,
				7B1E819C27C8874900FF0E60 /* ContentOverlay.storyboard */,
				7B1E819D27C8874900FF0E60 /* ContentOverlayViewController.swift */,
			);
			path = Autofill;
			sourceTree = "<group>";
		};
		7B4CE8DB26F02108009134B1 /* UI Tests */ = {
			isa = PBXGroup;
			children = (
				7B4CE8E626F02134009134B1 /* TabBarTests.swift */,
				7B4CE8DE26F02108009134B1 /* Info.plist */,
			);
			path = "UI Tests";
			sourceTree = "<group>";
		};
		853014D425E6709500FB8205 /* Support */ = {
			isa = PBXGroup;
			children = (
				853014D525E671A000FB8205 /* PageObserverUserScript.swift */,
			);
			path = Support;
			sourceTree = "<group>";
		};
		85378D9A274E618C007C5CBF /* Message Views */ = {
			isa = PBXGroup;
			children = (
				85378D9B274E61B8007C5CBF /* MessageViews.storyboard */,
				85378D9D274E664C007C5CBF /* PopoverMessageViewController.swift */,
			);
			path = "Message Views";
			sourceTree = "<group>";
		};
		8553FF50257523630029327F /* File Download */ = {
			isa = PBXGroup;
			children = (
				8553FF51257523760029327F /* URLSuggestedFilenameTests.swift */,
				B630793926731F2600DCEE41 /* FileDownloadManagerTests.swift */,
				B630794126731F5400DCEE41 /* WKDownloadMock.swift */,
				B693955C26F19CD70015B914 /* DownloadListStoreTests.swift */,
				B693955E26F1C17F0015B914 /* DownloadListCoordinatorTests.swift */,
				B693956026F1C1BC0015B914 /* DownloadListStoreMock.swift */,
				B693956226F1C2A40015B914 /* FileDownloadManagerMock.swift */,
				B693956726F352DB0015B914 /* DownloadsWebViewMock.h */,
				B693956826F352DB0015B914 /* DownloadsWebViewMock.m */,
			);
			path = "File Download";
			sourceTree = "<group>";
		};
		8556A60C256C15C60092FA9D /* File Download */ = {
			isa = PBXGroup;
			children = (
				B6B1E87C26D5DA020062C350 /* View */,
				B61EF3EA266F91D700B4D78F /* Extensions */,
				8556A615256C15E10092FA9D /* Model */,
				B6C0B23126E71A800031CB7F /* Services */,
			);
			path = "File Download";
			sourceTree = "<group>";
		};
		8556A615256C15E10092FA9D /* Model */ = {
			isa = PBXGroup;
			children = (
				856C98DE257014BD00A22F1F /* FileDownloadManager.swift */,
				B6C0B23526E732000031CB7F /* DownloadListItem.swift */,
				B6A924D82664C72D001A28CA /* WebKitDownloadTask.swift */,
				B6C0B22D26E61CE70031CB7F /* DownloadViewModel.swift */,
				B6C0B23D26E8BF1F0031CB7F /* DownloadListViewModel.swift */,
				B6C0B23826E742610031CB7F /* FileDownloadError.swift */,
				B6A924DD2664CA08001A28CA /* LegacyWebKitDownloadDelegate.swift */,
				B693955A26F0CE300015B914 /* WebKitDownloadDelegate.swift */,
				B6A924D32664BBB9001A28CA /* WKWebViewDownloadDelegate.swift */,
				B6E61EE7263ACE16004E11AB /* UTType.swift */,
			);
			path = Model;
			sourceTree = "<group>";
		};
		85589E8527BBB8DD0038AD11 /* Model */ = {
			isa = PBXGroup;
			children = (
				85589E8627BBB8F20038AD11 /* HomePageFavoritesModel.swift */,
				85AC7ADC27BEB6EE00FFB69B /* HomePageDefaultBrowserModel.swift */,
				85589E9027BFB9810038AD11 /* HomePageRecentlyVisitedModel.swift */,
			);
			path = Model;
			sourceTree = "<group>";
		};
		85707F2F276A7DB000DC0649 /* ViewModel */ = {
			isa = PBXGroup;
			children = (
				85707F30276A7DCA00DC0649 /* OnboardingViewModel.swift */,
			);
			path = ViewModel;
			sourceTree = "<group>";
		};
		8585B63526D6E5F600C1416F /* SwiftUI */ = {
			isa = PBXGroup;
			children = (
				8585B63726D6E66C00C1416F /* ButtonStyles.swift */,
				85589E8A27BBBADC0038AD11 /* ColorExtensions.swift */,
				85589E9527BFE25D0038AD11 /* FailedAssertionView.swift */,
				85589E9927BFE3C30038AD11 /* FaviconView.swift */,
				85C5991A27D10CF000E605B2 /* FireAnimationView.swift */,
				85589E9727BFE2DA0038AD11 /* HoverButton.swift */,
				4BE65484271FCD7B008D1D63 /* LoginFaviconView.swift */,
				85707F2D276A394C00DC0649 /* ViewExtensions.swift */,
				371E141827E92E42009E3B5B /* MultilineScrollableTextFix.swift */,
				37CD54B227EE509700F1F7B9 /* View+Cursor.swift */,
				376705B227EC7D4F00DD8D76 /* TextButton.swift */,
				37CC53F327E8D4620028713D /* NSPathControlView.swift */,
				4B1E6EEF27AB5E5D00F51793 /* NSPopUpButtonView.swift */,
			);
			path = SwiftUI;
			sourceTree = "<group>";
		};
		8585B63626D6E61500C1416F /* AppKit */ = {
			isa = PBXGroup;
			children = (
				B65E6B9D26D9EC0800095F96 /* CircularProgressView.swift */,
				B693954626F04BEA0015B914 /* ColorView.swift */,
				B693953E26F04BE70015B914 /* FocusRingView.swift */,
				B693954326F04BE90015B914 /* GradientView.swift */,
				B6B1E88A26D774090062C350 /* LinkButton.swift */,
				B693954426F04BE90015B914 /* LongPressButton.swift */,
				B693953F26F04BE80015B914 /* MouseClickView.swift */,
				B693954926F04BEB0015B914 /* MouseOverButton.swift */,
				AA7EB6DE27E7C57D00036718 /* MouseOverAnimationButton.swift */,
				4B379C2327BDE1B0008A968E /* FlatButton.swift */,
				B693953D26F04BE70015B914 /* MouseOverView.swift */,
				B693953C26F04BE70015B914 /* NibLoadable.swift */,
				B693954726F04BEA0015B914 /* NSSavePanelExtension.swift */,
				B693954126F04BE80015B914 /* PaddedImageButton.swift */,
				B693954026F04BE80015B914 /* ProgressView.swift */,
				B693954826F04BEB0015B914 /* SavePanelAccessoryView.xib */,
				B693954226F04BE90015B914 /* ShadowView.swift */,
				B693954526F04BEA0015B914 /* WindowDraggingView.swift */,
				4BDFA4AD27BF19E500648192 /* ToggleableScrollView.swift */,
			);
			path = AppKit;
			sourceTree = "<group>";
		};
		85890634267B6CC500D23B0D /* Secure Vault */ = {
			isa = PBXGroup;
			children = (
				85D885B126A5918E0077C374 /* Extensions */,
				85CC1D7826A05E790062F04E /* Model */,
				85CC1D7F26A05F6C0062F04E /* Services */,
				85CC1D7926A05E820062F04E /* View */,
				B642738127B65BAC0005DFD1 /* SecureVaultErrorReporter.swift */,
			);
			path = "Secure Vault";
			sourceTree = "<group>";
		};
		858A798626A99D9000A75A42 /* Secure Vault */ = {
			isa = PBXGroup;
			children = (
				4BF4EA4F27C71F26004E57C4 /* PasswordManagementListSectionTests.swift */,
				858A798726A99DBE00A75A42 /* PasswordManagementItemListModelTests.swift */,
				858A798926A9B35E00A75A42 /* PasswordManagementItemModelTests.swift */,
			);
			path = "Secure Vault";
			sourceTree = "<group>";
		};
		85A0115D25AF1C4700FA6A0C /* Find In Page */ = {
			isa = PBXGroup;
			children = (
				85A0117325AF2EDF00FA6A0C /* FindInPage.storyboard */,
				85A0118125AF60E700FA6A0C /* FindInPageModel.swift */,
				85A011E925B4D4CA00FA6A0C /* FindInPageUserScript.swift */,
				85A0116825AF1D8900FA6A0C /* FindInPageViewController.swift */,
			);
			path = "Find In Page";
			sourceTree = "<group>";
		};
		85AC3B1525D9BBFA00C7D2AA /* Configuration */ = {
			isa = PBXGroup;
			children = (
				85AC3B1625D9BC1A00C7D2AA /* ConfigurationDownloaderTests.swift */,
				85AC3B4825DAC9BD00C7D2AA /* ConfigurationStorageTests.swift */,
			);
			path = Configuration;
			sourceTree = "<group>";
		};
		85AC3B3325DA828900C7D2AA /* Network */ = {
			isa = PBXGroup;
			children = (
				85AC3B3425DA82A600C7D2AA /* DataTaskProviding.swift */,
				B63BDF7F280003570072D75B /* WebKitError.swift */,
			);
			path = Network;
			sourceTree = "<group>";
		};
		85AE2FF024A33A2D002D507F /* Frameworks */ = {
			isa = PBXGroup;
			children = (
				85AE2FF124A33A2D002D507F /* WebKit.framework */,
			);
			name = Frameworks;
			sourceTree = "<group>";
		};
		85B7184727677A7D00B4277F /* Onboarding */ = {
			isa = PBXGroup;
			children = (
				85707F2F276A7DB000DC0649 /* ViewModel */,
				85B7184827677A9200B4277F /* View */,
			);
			path = Onboarding;
			sourceTree = "<group>";
		};
		85B7184827677A9200B4277F /* View */ = {
			isa = PBXGroup;
			children = (
				85707F23276A332A00DC0649 /* OnboardingButtonStyles.swift */,
				85707F29276A35FE00DC0649 /* ActionSpeech.swift */,
				85707F21276A32B600DC0649 /* CallToAction.swift */,
				85707F27276A34D900DC0649 /* DaxSpeech.swift */,
				85B7184927677C2D00B4277F /* Onboarding.storyboard */,
				85707F25276A335700DC0649 /* Onboarding.swift */,
				85707F2B276A364E00DC0649 /* OnboardingFlow.swift */,
				85B7184B27677C6500B4277F /* OnboardingViewController.swift */,
				85B7184D27677CBB00B4277F /* RootView.swift */,
			);
			path = View;
			sourceTree = "<group>";
		};
		85CC1D7826A05E790062F04E /* Model */ = {
			isa = PBXGroup;
			children = (
				4B1E6EEC27AB5E5100F51793 /* PasswordManagementListSection.swift */,
				4B1E6EEB27AB5E5100F51793 /* SecureVaultSorting.swift */,
				85CC1D7A26A05ECF0062F04E /* PasswordManagementItemListModel.swift */,
				85CC1D7C26A05F250062F04E /* PasswordManagementItemModel.swift */,
				4BE6547B271FCD4D008D1D63 /* PasswordManagementCreditCardModel.swift */,
				4BE6547A271FCD4D008D1D63 /* PasswordManagementIdentityModel.swift */,
				4BE6547C271FCD4D008D1D63 /* PasswordManagementLoginModel.swift */,
				4BE6547D271FCD4D008D1D63 /* PasswordManagementNoteModel.swift */,
			);
			path = Model;
			sourceTree = "<group>";
		};
		85CC1D7926A05E820062F04E /* View */ = {
			isa = PBXGroup;
			children = (
				4BBE0AA627B9B027003B37A8 /* PopUpButton.swift */,
				4B1E6EF027AB5E5D00F51793 /* PasswordManagementItemList.swift */,
				4BE65473271FCD40008D1D63 /* EditableTextView.swift */,
				4BE65470271FCD40008D1D63 /* PasswordManagementCreditCardItemView.swift */,
				4BE6546E271FCD40008D1D63 /* PasswordManagementIdentityItemView.swift */,
				4BE65471271FCD40008D1D63 /* PasswordManagementLoginItemView.swift */,
				4BE65472271FCD40008D1D63 /* PasswordManagementNoteItemView.swift */,
				85625997269C9C5F00EE44BC /* PasswordManagementPopover.swift */,
				85625995269C953C00EE44BC /* PasswordManagementViewController.swift */,
				85625993269C8F9600EE44BC /* PasswordManager.storyboard */,
				85890639267BCD8E00D23B0D /* SaveCredentialsPopover.swift */,
				8589063B267BCDC000D23B0D /* SaveCredentialsViewController.swift */,
				4B8A4E0027C8447E005F40E8 /* SaveIdentityPopover.swift */,
				4B8A4DFE27C83B29005F40E8 /* SaveIdentityViewController.swift */,
				4BE4005227CF3DC3007D3161 /* SavePaymentMethodPopover.swift */,
				4BE4005427CF3F19007D3161 /* SavePaymentMethodViewController.swift */,
			);
			path = View;
			sourceTree = "<group>";
		};
		85CC1D7F26A05F6C0062F04E /* Services */ = {
			isa = PBXGroup;
			children = (
				4BE65482271FCD53008D1D63 /* CountryList.swift */,
			);
			path = Services;
			sourceTree = "<group>";
		};
		85D33F1025C82E93002B91A6 /* Configuration */ = {
			isa = PBXGroup;
			children = (
				85480FBA25D181CB009424E3 /* ConfigurationDownloading.swift */,
				85D33F1125C82EB3002B91A6 /* ConfigurationManager.swift */,
				85480FCE25D1AA22009424E3 /* ConfigurationStoring.swift */,
			);
			path = Configuration;
			sourceTree = "<group>";
		};
		85D885B126A5918E0077C374 /* Extensions */ = {
			isa = PBXGroup;
			children = (
				85D885AF26A590A90077C374 /* NSNotificationName+PasswordManager.swift */,
				85D885B226A5A9DE0077C374 /* NSAlert+PasswordManager.swift */,
				858A797E26A79EAA00A75A42 /* UserText+PasswordManager.swift */,
			);
			path = Extensions;
			sourceTree = "<group>";
		};
		85F1B0C725EF9747004792B6 /* App Delegate */ = {
			isa = PBXGroup;
			children = (
				85F1B0C825EF9759004792B6 /* URLEventHandlerTests.swift */,
			);
			path = "App Delegate";
			sourceTree = "<group>";
		};
		85F487B3276A8F1B003CE668 /* Onboarding */ = {
			isa = PBXGroup;
			children = (
				85F487B4276A8F2E003CE668 /* OnboardingTests.swift */,
			);
			path = Onboarding;
			sourceTree = "<group>";
		};
		85F69B3A25EDE7F800978E59 /* Common */ = {
			isa = PBXGroup;
			children = (
				4B723E1726B000DC00E14D75 /* TemporaryFileCreator.swift */,
				4BBF09222830812900EE1418 /* FileSystemDSL.swift */,
				4BBF0924283083EC00EE1418 /* FileSystemDSLTests.swift */,
				4B9292C42667104B00AD2C21 /* CoreDataTestUtilities.swift */,
				B683097A274DCFE3004B46BB /* Database */,
				AAEC74B92642E66600C2EFBC /* Extensions */,
				4BA1A6CE258BF58C00F6F690 /* File System */,
				B6AE74322609AFBB005B9B1A /* Progress */,
				4B0511E6262CAB3700F6079C /* UserDefaultsWrapperUtilities.swift */,
				B6B3E0952654DACD0040E0A2 /* UTTypeTests.swift */,
				B693956626F352940015B914 /* TestsBridging.h */,
			);
			path = Common;
			sourceTree = "<group>";
		};
		AA0877B626D515EE00B05660 /* User Agent */ = {
			isa = PBXGroup;
			children = (
				AA0877BC26D660EC00B05660 /* Model */,
				AA0877BB26D660C900B05660 /* Services */,
			);
			path = "User Agent";
			sourceTree = "<group>";
		};
		AA0877BB26D660C900B05660 /* Services */ = {
			isa = PBXGroup;
			children = (
				AA0877B726D5160D00B05660 /* SafariVersionReaderTests.swift */,
				AA0877B926D5161D00B05660 /* WebKitVersionProviderTests.swift */,
			);
			path = Services;
			sourceTree = "<group>";
		};
		AA0877BC26D660EC00B05660 /* Model */ = {
			isa = PBXGroup;
			children = (
				8546DE6125C03056000CA5E1 /* UserAgentTests.swift */,
			);
			path = Model;
			sourceTree = "<group>";
		};
		AA0877BD26D6610B00B05660 /* Services */ = {
			isa = PBXGroup;
			children = (
				AACF6FD526BC366D00CF09F9 /* SafariVersionReader.swift */,
				AAFE068226C7082D005434CC /* WebKitVersionProvider.swift */,
			);
			path = Services;
			sourceTree = "<group>";
		};
		AA0877BE26D6611300B05660 /* Model */ = {
			isa = PBXGroup;
			children = (
				14505A07256084EF00272CC6 /* UserAgent.swift */,
			);
			path = Model;
			sourceTree = "<group>";
		};
		AA3863C227A1E1C000749AB5 /* Feedback and Breakage */ = {
			isa = PBXGroup;
			children = (
				AA3D531827A2F24C00074EC1 /* View */,
				AA3D531927A2F47100074EC1 /* Model */,
			);
			path = "Feedback and Breakage";
			sourceTree = "<group>";
		};
		AA3D531827A2F24C00074EC1 /* View */ = {
			isa = PBXGroup;
			children = (
				AA3863C427A1E28F00749AB5 /* Feedback.storyboard */,
				371C0A2827E33EDC0070591F /* FeedbackPresenter.swift */,
				AA3D531427A1ED9300074EC1 /* FeedbackWindow.swift */,
				AA3D531627A1EEED00074EC1 /* FeedbackViewController.swift */,
			);
			path = View;
			sourceTree = "<group>";
		};
		AA3D531927A2F47100074EC1 /* Model */ = {
			isa = PBXGroup;
			children = (
				AA3D531A27A2F57E00074EC1 /* Feedback.swift */,
				AA3D531C27A2F58F00074EC1 /* FeedbackSender.swift */,
				AAD8078627B3F45600CF7703 /* WebsiteBreakage.swift */,
				AAD8078427B3F3BE00CF7703 /* WebsiteBreakageSender.swift */,
			);
			path = Model;
			sourceTree = "<group>";
		};
		AA4D700525545EDE00C3411E /* App Delegate */ = {
			isa = PBXGroup;
			children = (
				AA585D81248FD31100E9A3E2 /* AppDelegate.swift */,
				AA4D700625545EF800C3411E /* URLEventHandler.swift */,
				AA4FF40B2624751A004E2377 /* GrammarFeaturesManager.swift */,
				AAD86E51267A0DFF005C11BE /* UpdateController.swift */,
				858A798226A8B75F00A75A42 /* CopyHandler.swift */,
			);
			path = "App Delegate";
			sourceTree = "<group>";
		};
		AA512D1224D99D4900230283 /* Services */ = {
			isa = PBXGroup;
			children = (
				AA6820E325502F19005ED0D5 /* WebsiteDataStore.swift */,
			);
			path = Services;
			sourceTree = "<group>";
		};
		AA585D75248FD31100E9A3E2 = {
			isa = PBXGroup;
			children = (
				AA68C3D62490F821001B8783 /* README.md */,
				AA585D80248FD31100E9A3E2 /* DuckDuckGo */,
				AA585D93248FD31400E9A3E2 /* Unit Tests */,
				4B1AD89E25FC27E200261379 /* Integration Tests */,
				7B4CE8DB26F02108009134B1 /* UI Tests */,
				AA585D7F248FD31100E9A3E2 /* Products */,
				85AE2FF024A33A2D002D507F /* Frameworks */,
			);
			sourceTree = "<group>";
		};
		AA585D7F248FD31100E9A3E2 /* Products */ = {
			isa = PBXGroup;
			children = (
				AA585D7E248FD31100E9A3E2 /* DuckDuckGo.app */,
				AA585D90248FD31400E9A3E2 /* Unit Tests.xctest */,
				4B1AD89D25FC27E200261379 /* Integration Tests.xctest */,
				7B4CE8DA26F02108009134B1 /* UI Tests.xctest */,
			);
			name = Products;
			sourceTree = "<group>";
		};
		AA585D80248FD31100E9A3E2 /* DuckDuckGo */ = {
			isa = PBXGroup;
			children = (
				B31055BB27A1BA0E001AC618 /* Autoconsent */,
				7B1E819A27C8874900FF0E60 /* Autofill */,
				B6A9E47526146A440067D1B9 /* API */,
				AA4D700525545EDE00C3411E /* App Delegate */,
				AAC5E4C025D6A6A9007F5990 /* Bookmarks */,
				AA86491B24D837DE001BABEE /* Browser Tab */,
				AA86491324D831B9001BABEE /* Common */,
				85D33F1025C82E93002B91A6 /* Configuration */,
				4B6160D125B14E5E007DE5B2 /* Content Blocker */,
				AAC30A24268DF93500D2D9CD /* Crash Reports */,
				4B723DEA26B0002B00E14D75 /* Data Import */,
				4B723DF826B0002B00E14D75 /* Data Export */,
				4B379C1C27BDB7EA008A968E /* Device Authentication */,
				4B65143C26392483005B46EB /* Email */,
				AA5FA695275F823900DCE9C9 /* Favicons */,
				AA3863C227A1E1C000749AB5 /* Feedback and Breakage */,
				8556A60C256C15C60092FA9D /* File Download */,
				85A0115D25AF1C4700FA6A0C /* Find In Page */,
				AA6820E825503A21005ED0D5 /* Fire */,
				4B02197B25E05FAC00ED7DEA /* Fireproofing */,
				B65536902684409300085A79 /* Geolocation */,
				0230C09D271F52D50018F728 /* GPC */,
				AAE75275263B036300B973F8 /* History */,
				AA585DB02490E6FA00E9A3E2 /* Main */,
				AAE71DB225F66A0900D74437 /* Home Page */,
				AA97BF4425135CB60014931A /* Menus */,
				85378D9A274E618C007C5CBF /* Message Views */,
				AA86491524D83384001BABEE /* Navigation Bar */,
				85B7184727677A7D00B4277F /* Onboarding */,
				B64C84DB2692D6E80048FEBE /* Permissions */,
				4B0511A2262CAA5A00F6079C /* Preferences */,
				B6FA893A269C414900588ECD /* Privacy Dashboard */,
				85890634267B6CC500D23B0D /* Secure Vault */,
				4B677422255DBEB800025BD8 /* Smarter Encryption */,
				B68458AE25C7E75100DC17B6 /* State Restoration */,
				B6A9E44E26142AF90067D1B9 /* Statistics */,
				4B677447255DBF1400025BD8 /* Submodules */,
				AACB8E7224A4C8BC005F2218 /* Suggestions */,
				AA86491124D8318F001BABEE /* Tab Bar */,
				AAE8B0FD258A416F00E81239 /* Tab Preview */,
				B6040859274B8C5200680351 /* Unprotected Domains */,
				AACF6FD426BC35C200CF09F9 /* User Agent */,
				4BC68A6C2759ADC20029A586 /* Waitlist */,
				AA6EF9AE25066F99004754E6 /* Windows */,
				AA585D85248FD31400E9A3E2 /* Assets.xcassets */,
				4B677454255DC18000025BD8 /* Bridging.h */,
				AAD86E502678D104005C11BE /* DuckDuckGoCI.entitlements */,
				AA585D8B248FD31400E9A3E2 /* DuckDuckGo.entitlements */,
				AA585D8A248FD31400E9A3E2 /* Info.plist */,
			);
			path = DuckDuckGo;
			sourceTree = "<group>";
		};
		AA585D93248FD31400E9A3E2 /* Unit Tests */ = {
			isa = PBXGroup;
			children = (
				4B2CBF3F2767EEB2001DF04B /* Waitlist */,
				B6A5A28C25B962CB00AA7ADA /* App */,
				85F1B0C725EF9747004792B6 /* App Delegate */,
				AA652CAB25DD820D009059CC /* Bookmarks */,
				AA92ACAE24EFE1F5005F41C9 /* Browser Tab */,
				85F69B3A25EDE7F800978E59 /* Common */,
				85AC3B1525D9BBFA00C7D2AA /* Configuration */,
				4B82E9B725B6A04B00656FE7 /* Content Blocker */,
				4B70BFFD27B0793D000386ED /* Crash Reports */,
				4B723E0226B0003E00E14D75 /* Data Export */,
				4B723DFE26B0003E00E14D75 /* Data Import */,
				4BBC16A327C488B900E00A38 /* Device Authentication */,
				8553FF50257523630029327F /* File Download */,
				AA9C361D25518AAB004B1BA3 /* Fire */,
				4B02199725E063DE00ED7DEA /* Fireproofing */,
				B68172AC269EB415006D1092 /* Geolocation */,
				AAEC74AE2642C47300C2EFBC /* History */,
				378205F9283C275E00D1D4AA /* Menus */,
				AA91F83627076ED100771A0D /* Navigation Bar */,
				85F487B3276A8F1B003CE668 /* Onboarding */,
				B6106BA126A7BE430013B453 /* Permissions */,
				4B0511EE262CAEB300F6079C /* Preferences */,
				858A798626A99D9000A75A42 /* Secure Vault */,
				3776582B27F7163B009A6B35 /* Website Breakage Report */,
				B6DA440F2616C0F200DD1EC2 /* Statistics */,
				AA63744E24C9BB4A00AB2AC4 /* Suggestions */,
				AAC9C01224CAFBB700AD1325 /* Tab Bar */,
				AA0877B626D515EE00B05660 /* User Agent */,
				AA585D96248FD31400E9A3E2 /* Info.plist */,
			);
			path = "Unit Tests";
			sourceTree = "<group>";
		};
		AA585DB02490E6FA00E9A3E2 /* Main */ = {
			isa = PBXGroup;
			children = (
				AA68C3D824911D56001B8783 /* View */,
			);
			path = Main;
			sourceTree = "<group>";
		};
		AA5FA695275F823900DCE9C9 /* Favicons */ = {
			isa = PBXGroup;
			children = (
				AA5FA698275F90CD00DCE9C9 /* Model */,
				AA5FA69B275F944500DCE9C9 /* Services */,
			);
			path = Favicons;
			sourceTree = "<group>";
		};
		AA5FA698275F90CD00DCE9C9 /* Model */ = {
			isa = PBXGroup;
			children = (
				AAA0CC562539EBC90079BC96 /* FaviconUserScript.swift */,
				AA512D1324D99D9800230283 /* FaviconManager.swift */,
				AAEF6BC7276A081C0024DCF4 /* FaviconSelector.swift */,
				AA5FA696275F90C400DCE9C9 /* FaviconImageCache.swift */,
				AA222CB82760F74E00321475 /* FaviconReferenceCache.swift */,
				AA6197C5276B3168008396F0 /* FaviconHostReference.swift */,
				AA6197C3276B314D008396F0 /* FaviconUrlReference.swift */,
				AA5FA699275F91C700DCE9C9 /* Favicon.swift */,
			);
			path = Model;
			sourceTree = "<group>";
		};
		AA5FA69B275F944500DCE9C9 /* Services */ = {
			isa = PBXGroup;
			children = (
				AA5FA69E275F948900DCE9C9 /* Favicons.xcdatamodeld */,
				AA5FA69C275F945C00DCE9C9 /* FaviconStore.swift */,
			);
			path = Services;
			sourceTree = "<group>";
		};
		AA63744E24C9BB4A00AB2AC4 /* Suggestions */ = {
			isa = PBXGroup;
			children = (
				142879D824CE1139005419BB /* ViewModel */,
				AA63745024C9BB9A00AB2AC4 /* Model */,
			);
			path = Suggestions;
			sourceTree = "<group>";
		};
		AA63745024C9BB9A00AB2AC4 /* Model */ = {
			isa = PBXGroup;
			children = (
				AA63745324C9BF9A00AB2AC4 /* SuggestionContainerTests.swift */,
				AA0F3DB6261A566C0077F2D9 /* SuggestionLoadingMock.swift */,
			);
			path = Model;
			sourceTree = "<group>";
		};
		AA652CAB25DD820D009059CC /* Bookmarks */ = {
			isa = PBXGroup;
			children = (
				AA652CAE25DD8228009059CC /* Model */,
				AA652CAF25DD822C009059CC /* Services */,
			);
			path = Bookmarks;
			sourceTree = "<group>";
		};
		AA652CAE25DD8228009059CC /* Model */ = {
			isa = PBXGroup;
			children = (
				4B9292B62667103000AD2C21 /* BookmarkManagedObjectTests.swift */,
				4B9292B72667103000AD2C21 /* BookmarkMigrationTests.swift */,
				4B9292B02667103000AD2C21 /* BookmarkNodePathTests.swift */,
				4B9292B12667103000AD2C21 /* BookmarkNodeTests.swift */,
				4B9292B32667103000AD2C21 /* BookmarkOutlineViewDataSourceTests.swift */,
				4B9292B22667103000AD2C21 /* BookmarkSidebarTreeControllerTests.swift */,
				4B9292B82667103000AD2C21 /* BookmarkTests.swift */,
				4B9292B92667103100AD2C21 /* PasteboardBookmarkTests.swift */,
				4B9292B42667103000AD2C21 /* PasteboardFolderTests.swift */,
				4B9292B52667103000AD2C21 /* TreeControllerTests.swift */,
				AA652CCD25DD9071009059CC /* BookmarkListTests.swift */,
				AA652CD225DDA6E9009059CC /* LocalBookmarkManagerTests.swift */,
			);
			path = Model;
			sourceTree = "<group>";
		};
		AA652CAF25DD822C009059CC /* Services */ = {
			isa = PBXGroup;
			children = (
				AA652CB025DD825B009059CC /* LocalBookmarkStoreTests.swift */,
				AA652CDA25DDAB32009059CC /* BookmarkStoreMock.swift */,
			);
			path = Services;
			sourceTree = "<group>";
		};
		AA6820E825503A21005ED0D5 /* Fire */ = {
			isa = PBXGroup;
			children = (
				AAFCB38325E546FF00859DD4 /* View */,
				AA6820EF25503D93005ED0D5 /* ViewModel */,
				AA6820E925503A49005ED0D5 /* Model */,
			);
			path = Fire;
			sourceTree = "<group>";
		};
		AA6820E925503A49005ED0D5 /* Model */ = {
			isa = PBXGroup;
			children = (
				8511E18325F82B34002F516B /* 01_Fire_really_small.json */,
				AA6820EA25503D6A005ED0D5 /* Fire.swift */,
			);
			path = Model;
			sourceTree = "<group>";
		};
		AA6820EF25503D93005ED0D5 /* ViewModel */ = {
			isa = PBXGroup;
			children = (
				AA6820F025503DA9005ED0D5 /* FireViewModel.swift */,
				AA13DCB3271480B0006D48D3 /* FirePopoverViewModel.swift */,
			);
			path = ViewModel;
			sourceTree = "<group>";
		};
		AA68C3D824911D56001B8783 /* View */ = {
			isa = PBXGroup;
			children = (
				85589E8E27BBBBF10038AD11 /* Main.storyboard */,
				AA7412BC24D2BEEE00D22FE0 /* MainWindow.swift */,
				AA7412B424D1536B00D22FE0 /* MainWindowController.swift */,
				AA585DAE2490E6E600E9A3E2 /* MainViewController.swift */,
				B688B4D9273E6D3B0087BEAF /* MainView.swift */,
				B688B4DE27420D290087BEAF /* PDFSearchTextMenuItemHandler.swift */,
				B68C92C0274E3EF4002AC6B0 /* PopUpWindow.swift */,
			);
			path = View;
			sourceTree = "<group>";
		};
		AA6EF9AE25066F99004754E6 /* Windows */ = {
			isa = PBXGroup;
			children = (
				AA6EF9AF25067035004754E6 /* View */,
			);
			path = Windows;
			sourceTree = "<group>";
		};
		AA6EF9AF25067035004754E6 /* View */ = {
			isa = PBXGroup;
			children = (
				AA6EF9AC25066F42004754E6 /* WindowsManager.swift */,
				AAA892E9250A4CEF005B37B2 /* WindowControllersManager.swift */,
				856C98D42570116900A22F1F /* NSWindow+Toast.swift */,
			);
			path = View;
			sourceTree = "<group>";
		};
		AA7EB6EE27E880EA00036718 /* Animations */ = {
			isa = PBXGroup;
			children = (
				AA3439732754D55100B241FA /* trackers-1.json */,
				AA3439742754D55100B241FA /* trackers-2.json */,
				AA3439752754D55100B241FA /* trackers-3.json */,
				AA34396A2754D4E200B241FA /* shield.json */,
				AA34396B2754D4E300B241FA /* shield-dot.json */,
				AA7EB6E027E7D05500036718 /* flame-mouse-over.json */,
				AA7EB6E627E8809D00036718 /* shield-mouse-over.json */,
				AA7EB6E827E880A600036718 /* shield-dot-mouse-over.json */,
				AA3439762754D55100B241FA /* dark-trackers-1.json */,
				AA3439722754D55100B241FA /* dark-trackers-2.json */,
				AA3439772754D55100B241FA /* dark-trackers-3.json */,
				AA34396F2754D4E900B241FA /* dark-shield.json */,
				AA34396E2754D4E900B241FA /* dark-shield-dot.json */,
				AA7EB6E127E7D05500036718 /* dark-flame-mouse-over.json */,
				AA7EB6EA27E880AE00036718 /* dark-shield-mouse-over.json */,
				AA7EB6EC27E880B600036718 /* dark-shield-dot-mouse-over.json */,
			);
			path = Animations;
			sourceTree = "<group>";
		};
		AA80EC52256BE33A007083E7 /* Localizables */ = {
			isa = PBXGroup;
			children = (
				AA80EC53256BE3BC007083E7 /* UserText.swift */,
				AA80EC8B256C49B8007083E7 /* Localizable.strings */,
				AA80EC91256C49BC007083E7 /* Localizable.stringsdict */,
			);
			path = Localizables;
			sourceTree = "<group>";
		};
		AA86491124D8318F001BABEE /* Tab Bar */ = {
			isa = PBXGroup;
			children = (
				AA86491224D831A1001BABEE /* View */,
				AA8EDF1F2491FCC10071C2E8 /* ViewModel */,
				AA9FF95724A1ECE20039E328 /* Model */,
			);
			path = "Tab Bar";
			sourceTree = "<group>";
		};
		AA86491224D831A1001BABEE /* View */ = {
			isa = PBXGroup;
			children = (
				AA80EC7B256C46AA007083E7 /* TabBar.storyboard */,
				1430DFF424D0580F00B8978C /* TabBarViewController.swift */,
				1456D6E024EFCBC300775049 /* TabBarCollectionView.swift */,
				AA7412B624D1687000D22FE0 /* TabBarScrollView.swift */,
				AA7412B024D0B3AC00D22FE0 /* TabBarViewItem.swift */,
				AA7412B124D0B3AC00D22FE0 /* TabBarViewItem.xib */,
				AA2CB1342587C29500AA6FBE /* TabBarFooter.swift */,
				AA2CB12C2587BB5600AA6FBE /* TabBarFooter.xib */,
				AA9E9A5D25A4867200D1959D /* TabDragAndDropManager.swift */,
			);
			path = View;
			sourceTree = "<group>";
		};
		AA86491324D831B9001BABEE /* Common */ = {
			isa = PBXGroup;
			children = (
				B6A9E4602614608B0067D1B9 /* AppVersion.swift */,
				4B67743D255DBEEA00025BD8 /* Database */,
				AADC60E92493B305008F8EF7 /* Extensions */,
				4BA1A691258B06F600F6F690 /* File System */,
				AA80EC52256BE33A007083E7 /* Localizables */,
				85AC3B3325DA828900C7D2AA /* Network */,
				4BB88B4E25B7BA20006F6B06 /* Utilities */,
				AA86491424D831C4001BABEE /* View */,
			);
			path = Common;
			sourceTree = "<group>";
		};
		AA86491424D831C4001BABEE /* View */ = {
			isa = PBXGroup;
			children = (
				8585B63626D6E61500C1416F /* AppKit */,
				AADCBF3826F7C28F00EF67A8 /* Lottie */,
				8585B63526D6E5F600C1416F /* SwiftUI */,
			);
			path = View;
			sourceTree = "<group>";
		};
		AA86491524D83384001BABEE /* Navigation Bar */ = {
			isa = PBXGroup;
			children = (
				853014D425E6709500FB8205 /* Support */,
				AA86491624D8339A001BABEE /* View */,
				AAA0CC3A25337F990079BC96 /* ViewModel */,
			);
			path = "Navigation Bar";
			sourceTree = "<group>";
		};
		AA86491624D8339A001BABEE /* View */ = {
			isa = PBXGroup;
			children = (
				AA7EB6EE27E880EA00036718 /* Animations */,
				85589E8C27BBBB870038AD11 /* NavigationBar.storyboard */,
				AA68C3D22490ED62001B8783 /* NavigationBarViewController.swift */,
				14D9B8F924F7E089000D4D13 /* AddressBarViewController.swift */,
				AABEE6AE24AD22B90043105B /* AddressBarTextField.swift */,
				AAC5E4F525D6BF2C007F5990 /* AddressBarButtonsViewController.swift */,
				AAC5E4F025D6BF10007F5990 /* AddressBarButton.swift */,
				AAA0CC32252F181A0079BC96 /* NavigationButtonMenuDelegate.swift */,
				AAA0CC462533833C0079BC96 /* MoreOptionsMenu.swift */,
			);
			path = View;
			sourceTree = "<group>";
		};
		AA86491B24D837DE001BABEE /* Browser Tab */ = {
			isa = PBXGroup;
			children = (
				AA86491C24D83868001BABEE /* View */,
				AA86491D24D83A59001BABEE /* ViewModel */,
				AA86491E24D83A66001BABEE /* Model */,
				AA512D1224D99D4900230283 /* Services */,
			);
			path = "Browser Tab";
			sourceTree = "<group>";
		};
		AA86491C24D83868001BABEE /* View */ = {
			isa = PBXGroup;
			children = (
				AA80EC69256C4691007083E7 /* BrowserTab.storyboard */,
				AA585D83248FD31100E9A3E2 /* BrowserTabViewController.swift */,
				856C98A5256EB59600A22F1F /* MenuItemSelectors.swift */,
				AA6FFB4524DC3B5A0028F4D0 /* WebView.swift */,
				B6B2400D28083B49001B8F3A /* WebViewContainerView.swift */,
				B637273A26CBC8AF00C8CB02 /* AuthenticationAlert.swift */,
			);
			path = View;
			sourceTree = "<group>";
		};
		AA86491D24D83A59001BABEE /* ViewModel */ = {
			isa = PBXGroup;
			children = (
				AA9FF95A24A1EFC20039E328 /* TabViewModel.swift */,
				AA5D6DAB24A340F700C6FBCE /* WebViewStateObserver.swift */,
			);
			path = ViewModel;
			sourceTree = "<group>";
		};
		AA86491E24D83A66001BABEE /* Model */ = {
			isa = PBXGroup;
			children = (
				856CADEF271710F400E79BB0 /* HoverUserScript.swift */,
				4B2E7D6226FF9D6500D2DB17 /* PrintingUserScript.swift */,
				85D438B5256E7C9E00F3BAF8 /* ContextMenuUserScript.swift */,
				4BB88B4425B7B55C006F6B06 /* DebugUserScript.swift */,
				AA9FF95824A1ECF20039E328 /* Tab.swift */,
				85AC3AEE25D5CE9800C7D2AA /* UserScripts.swift */,
				F4A6198B283CFFBB007F2080 /* ContentScopeFeatureFlagging.swift */,
				B61F015425EDD5A700ABB5A3 /* UserContentController.swift */,
			);
			path = Model;
			sourceTree = "<group>";
		};
		AA8EDF1F2491FCC10071C2E8 /* ViewModel */ = {
			isa = PBXGroup;
			children = (
				AA9FF95E24A1FB680039E328 /* TabCollectionViewModel.swift */,
				37534CA128113277002621E7 /* TabLazyLoader */,
			);
			path = ViewModel;
			sourceTree = "<group>";
		};
		AA91F83627076ED100771A0D /* Navigation Bar */ = {
			isa = PBXGroup;
			children = (
				AA91F83727076EEE00771A0D /* ViewModel */,
			);
			path = "Navigation Bar";
			sourceTree = "<group>";
		};
		AA91F83727076EEE00771A0D /* ViewModel */ = {
			isa = PBXGroup;
			children = (
				AA91F83827076F1900771A0D /* PrivacyIconViewModelTests.swift */,
			);
			path = ViewModel;
			sourceTree = "<group>";
		};
		AA92ACAE24EFE1F5005F41C9 /* Browser Tab */ = {
			isa = PBXGroup;
			children = (
				B62EB47B25BAD3BB005745C6 /* WKWebViewPrivateMethodsAvailabilityTests.swift */,
				B67C6C3C2654B897006C872E /* WebViewExtensionTests.swift */,
				B67C6C412654BF49006C872E /* DuckDuckGo-Symbol.jpg */,
				AA92ACAF24EFE209005F41C9 /* ViewModel */,
				AA92ACB024EFE210005F41C9 /* Model */,
				AA9C362625518B61004B1BA3 /* Services */,
			);
			path = "Browser Tab";
			sourceTree = "<group>";
		};
		AA92ACAF24EFE209005F41C9 /* ViewModel */ = {
			isa = PBXGroup;
			children = (
				AAC9C01B24CB594C00AD1325 /* TabViewModelTests.swift */,
			);
			path = ViewModel;
			sourceTree = "<group>";
		};
		AA92ACB024EFE210005F41C9 /* Model */ = {
			isa = PBXGroup;
			children = (
				AAC9C01424CAFBCE00AD1325 /* TabTests.swift */,
			);
			path = Model;
			sourceTree = "<group>";
		};
		AA97BF4425135CB60014931A /* Menus */ = {
			isa = PBXGroup;
			children = (
				85480F8925CDC360009424E3 /* MainMenu.storyboard */,
				AA4BBA3A25C58FA200C4FB0F /* MainMenu.swift */,
				AA6EF9B425081B4C004754E6 /* MainMenuActions.swift */,
				AA97BF4525135DD30014931A /* ApplicationDockMenu.swift */,
				B63ED0E426BB8FB900A9DAD1 /* SharingMenu.swift */,
			);
			path = Menus;
			sourceTree = "<group>";
		};
		AA9B7C7F26A06E130008D425 /* ViewModel */ = {
			isa = PBXGroup;
			children = (
				AA9B7C8426A199B60008D425 /* ServerTrustViewModel.swift */,
			);
			path = ViewModel;
			sourceTree = "<group>";
		};
		AA9C361D25518AAB004B1BA3 /* Fire */ = {
			isa = PBXGroup;
			children = (
				AA9C362125518B34004B1BA3 /* Model */,
			);
			path = Fire;
			sourceTree = "<group>";
		};
		AA9C362125518B34004B1BA3 /* Model */ = {
			isa = PBXGroup;
			children = (
				AA9C362F25518CA9004B1BA3 /* FireTests.swift */,
			);
			path = Model;
			sourceTree = "<group>";
		};
		AA9C362625518B61004B1BA3 /* Services */ = {
			isa = PBXGroup;
			children = (
				4B0219A725E0646500ED7DEA /* WebsiteDataStoreTests.swift */,
				AA9C362725518C44004B1BA3 /* WebsiteDataStoreMock.swift */,
				AABAF59B260A7D130085060C /* FaviconManagerMock.swift */,
			);
			path = Services;
			sourceTree = "<group>";
		};
		AA9FF95724A1ECE20039E328 /* Model */ = {
			isa = PBXGroup;
			children = (
				AA9FF95C24A1FA1C0039E328 /* TabCollection.swift */,
			);
			path = Model;
			sourceTree = "<group>";
		};
		AAA0CC3A25337F990079BC96 /* ViewModel */ = {
			isa = PBXGroup;
			children = (
				AAA0CC3B25337FAB0079BC96 /* WKBackForwardListItemViewModel.swift */,
				B689ECD426C247DB006FB0C5 /* BackForwardListItem.swift */,
				AA75A0AD26F3500C0086B667 /* PrivacyIconViewModel.swift */,
			);
			path = ViewModel;
			sourceTree = "<group>";
		};
		AAB549DD25DAB8E90058460B /* ViewModel */ = {
			isa = PBXGroup;
			children = (
				AAB549DE25DAB8F80058460B /* BookmarkViewModel.swift */,
			);
			path = ViewModel;
			sourceTree = "<group>";
		};
		AABEE68F24A4CB290043105B /* Model */ = {
			isa = PBXGroup;
			children = (
				AABEE69B24A902BB0043105B /* SuggestionContainer.swift */,
				AAB8203B26B2DE0D00788AC3 /* SuggestionListCharacteristics.swift */,
			);
			path = Model;
			sourceTree = "<group>";
		};
		AABEE69024A4CB300043105B /* ViewModel */ = {
			isa = PBXGroup;
			children = (
				AABEE69924A902A90043105B /* SuggestionContainerViewModel.swift */,
				AA3F895224C18AD500628DDE /* SuggestionViewModel.swift */,
			);
			path = ViewModel;
			sourceTree = "<group>";
		};
		AABEE6A124A9F3C90043105B /* View */ = {
			isa = PBXGroup;
			children = (
				AA80EC75256C46A2007083E7 /* Suggestion.storyboard */,
				AABEE6A424AA0A7F0043105B /* SuggestionViewController.swift */,
				AABEE6A824AB4B910043105B /* SuggestionTableCellView.swift */,
				AABEE6AA24ACA0F90043105B /* SuggestionTableRowView.swift */,
			);
			path = View;
			sourceTree = "<group>";
		};
		AAC30A24268DF93500D2D9CD /* Crash Reports */ = {
			isa = PBXGroup;
			children = (
				AAD6D8852696DF2A002393B3 /* View */,
				AAC30A2F268F215000D2D9CD /* Model */,
			);
			path = "Crash Reports";
			sourceTree = "<group>";
		};
		AAC30A2F268F215000D2D9CD /* Model */ = {
			isa = PBXGroup;
			children = (
				AAC30A25268DFEE200D2D9CD /* CrashReporter.swift */,
				AAC30A27268E045400D2D9CD /* CrashReportReader.swift */,
				AAC30A2B268F1ECD00D2D9CD /* CrashReportSender.swift */,
				AAC30A2D268F1EE300D2D9CD /* CrashReportPromptPresenter.swift */,
				AAC30A29268E239100D2D9CD /* CrashReport.swift */,
			);
			path = Model;
			sourceTree = "<group>";
		};
		AAC5E4C025D6A6A9007F5990 /* Bookmarks */ = {
			isa = PBXGroup;
			children = (
				4B9292AD26670F5300AD2C21 /* Extensions */,
				AAC5E4C125D6A6C3007F5990 /* View */,
				AAB549DD25DAB8E90058460B /* ViewModel */,
				AAC5E4C225D6A6C7007F5990 /* Model */,
				AAC5E4C325D6A6CC007F5990 /* Services */,
			);
			path = Bookmarks;
			sourceTree = "<group>";
		};
		AAC5E4C125D6A6C3007F5990 /* View */ = {
			isa = PBXGroup;
			children = (
				4B9292CB2667123700AD2C21 /* AddBookmarkModalViewController.swift */,
				4B9292CA2667123700AD2C21 /* AddFolderModalViewController.swift */,
				4B9292CC2667123700AD2C21 /* BookmarkListViewController.swift */,
				4B9292CD2667123700AD2C21 /* BookmarkManagementDetailViewController.swift */,
				4B9292C72667123700AD2C21 /* BookmarkManagementSidebarViewController.swift */,
				4B9292C82667123700AD2C21 /* BookmarkManagementSplitViewController.swift */,
				4B9292C92667123700AD2C21 /* BookmarkTableRowView.swift */,
				4B9292C62667123700AD2C21 /* BrowserTabSelectionDelegate.swift */,
				4B92928726670D1600AD2C21 /* BookmarkOutlineViewCell.swift */,
				4B92928826670D1600AD2C21 /* BookmarkOutlineViewCell.xib */,
				4B92928526670D1600AD2C21 /* BookmarksOutlineView.swift */,
				4B92928926670D1700AD2C21 /* BookmarkTableCellView.swift */,
				4B92928A26670D1700AD2C21 /* BookmarkTableCellView.xib */,
				4B92928626670D1600AD2C21 /* OutlineSeparatorViewCell.swift */,
				AAC5E4C625D6A6E8007F5990 /* Bookmarks.storyboard */,
				AAC5E4C425D6A6E8007F5990 /* BookmarkPopover.swift */,
				AAC5E4C525D6A6E8007F5990 /* BookmarkPopoverViewController.swift */,
				4B0511B3262CAA5A00F6079C /* RoundedSelectionRowView.swift */,
			);
			path = View;
			sourceTree = "<group>";
		};
		AAC5E4C225D6A6C7007F5990 /* Model */ = {
			isa = PBXGroup;
			children = (
				4B9292D82667124B00AD2C21 /* BookmarkListTreeControllerDataSource.swift */,
				4B92929926670D2A00AD2C21 /* BookmarkManagedObject.swift */,
				4B92929326670D2A00AD2C21 /* BookmarkNode.swift */,
				4B92929126670D2A00AD2C21 /* BookmarkOutlineViewDataSource.swift */,
				4B92929426670D2A00AD2C21 /* BookmarkSidebarTreeController.swift */,
				4B92929526670D2A00AD2C21 /* PasteboardBookmark.swift */,
				4B92929226670D2A00AD2C21 /* PasteboardFolder.swift */,
				4B92929A26670D2A00AD2C21 /* PasteboardWriting.swift */,
				4B92929826670D2A00AD2C21 /* PseudoFolder.swift */,
				4B92929626670D2A00AD2C21 /* SpacerNode.swift */,
				4B92929726670D2A00AD2C21 /* BookmarkTreeController.swift */,
				AAC5E4CD25D6A709007F5990 /* Bookmark.swift */,
				AAC5E4CF25D6A709007F5990 /* BookmarkList.swift */,
				AAC5E4CE25D6A709007F5990 /* BookmarkManager.swift */,
			);
			path = Model;
			sourceTree = "<group>";
		};
		AAC5E4C325D6A6CC007F5990 /* Services */ = {
			isa = PBXGroup;
			children = (
				4B9292DA2667125D00AD2C21 /* ContextualMenu.swift */,
				4B9292A726670D3700AD2C21 /* Bookmark.xcdatamodeld */,
				4B9292A526670D3700AD2C21 /* Bookmark.xcmappingmodel */,
				4B9292A626670D3700AD2C21 /* BookmarkMigrationPolicy.swift */,
				AAC5E4D625D6A710007F5990 /* BookmarkStore.swift */,
			);
			path = Services;
			sourceTree = "<group>";
		};
		AAC9C01224CAFBB700AD1325 /* Tab Bar */ = {
			isa = PBXGroup;
			children = (
				AAC9C01A24CB592E00AD1325 /* ViewModel */,
				AAC9C01324CAFBBE00AD1325 /* Model */,
			);
			path = "Tab Bar";
			sourceTree = "<group>";
		};
		AAC9C01324CAFBBE00AD1325 /* Model */ = {
			isa = PBXGroup;
			children = (
				AAC9C01624CAFBDC00AD1325 /* TabCollectionTests.swift */,
			);
			path = Model;
			sourceTree = "<group>";
		};
		AAC9C01A24CB592E00AD1325 /* ViewModel */ = {
			isa = PBXGroup;
			children = (
				AAC9C01D24CB6BEB00AD1325 /* TabCollectionViewModelTests.swift */,
				AAE39D1A24F44885008EF28B /* TabCollectionViewModelDelegateMock.swift */,
				37534C9D28104D9B002621E7 /* TabLazyLoaderTests.swift */,
				37534CA42811987D002621E7 /* AdjacentItemEnumeratorTests.swift */,
			);
			path = ViewModel;
			sourceTree = "<group>";
		};
		AACB8E7224A4C8BC005F2218 /* Suggestions */ = {
			isa = PBXGroup;
			children = (
				AABEE6A124A9F3C90043105B /* View */,
				AABEE69024A4CB300043105B /* ViewModel */,
				AABEE68F24A4CB290043105B /* Model */,
			);
			path = Suggestions;
			sourceTree = "<group>";
		};
		AACF6FD426BC35C200CF09F9 /* User Agent */ = {
			isa = PBXGroup;
			children = (
				AA0877BE26D6611300B05660 /* Model */,
				AA0877BD26D6610B00B05660 /* Services */,
			);
			path = "User Agent";
			sourceTree = "<group>";
		};
		AAD6D8852696DF2A002393B3 /* View */ = {
			isa = PBXGroup;
			children = (
				AA693E5D2696E5B90007BB78 /* CrashReports.storyboard */,
				AAD6D8862696DF6D002393B3 /* CrashReportPromptViewController.swift */,
			);
			path = View;
			sourceTree = "<group>";
		};
		AADC60E92493B305008F8EF7 /* Extensions */ = {
			isa = PBXGroup;
			children = (
				B6DB3CF826A00E2D00D459B7 /* AVCaptureDevice+SwizzledAuthState.swift */,
				AA61C0D12727F59B00E6B681 /* ArrayExtension.swift */,
				AA7EB6E427E7D6DC00036718 /* AnimationView.swift */,
				B6106B9D26A565DA0013B453 /* BundleExtension.swift */,
				4BA1A6C1258B0A1300F6F690 /* ContiguousBytesExtension.swift */,
				85AC3AF625D5DBFD00C7D2AA /* DataExtension.swift */,
				B6A9E46F26146A250067D1B9 /* DateExtension.swift */,
				B6040855274B830F00680351 /* DictionaryExtension.swift */,
				B63D467025BFA6C100874977 /* DispatchQueueExtensions.swift */,
				AA92126E25ACCB1100600CD4 /* ErrorExtension.swift */,
				B6E61EE2263AC0C8004E11AB /* FileManagerExtension.swift */,
				AAECA41F24EEA4AC00EFA63A /* IndexPathExtension.swift */,
				0230C0A2272080090018F728 /* KeyedCodingExtension.swift */,
				4B8D9061276D1D880078DB17 /* LocaleExtension.swift */,
				85308E24267FC9F2001ABD76 /* NSAlertExtension.swift */,
				F44C130125C2DA0400426E3E /* NSAppearanceExtension.swift */,
				AA5C8F622591021700748EB7 /* NSApplicationExtension.swift */,
				85C48CCB278D808F00D3263E /* NSAttributedStringExtension.swift */,
				B65E6B9F26D9F10600095F96 /* NSBezierPathExtension.swift */,
				B63D467925BFC3E100874977 /* NSCoderExtensions.swift */,
				F41D174025CB131900472416 /* NSColorExtension.swift */,
				B657841825FA484B00D8DB33 /* NSException+Catch.h */,
				B657841925FA484B00D8DB33 /* NSException+Catch.m */,
				B657841E25FA497600D8DB33 /* NSException+Catch.swift */,
				4B139AFC26B60BD800894F82 /* NSImageExtensions.swift */,
				AA6EF9B2250785D5004754E6 /* NSMenuExtension.swift */,
				AA72D5FD25FFF94E00C77619 /* NSMenuItemExtension.swift */,
				4B0511DF262CAA8600F6079C /* NSOpenPanelExtensions.swift */,
				4B0135CD2729F1AA00D54834 /* NSPasteboardExtension.swift */,
				AA5C8F5D2590EEE800748EB7 /* NSPointExtension.swift */,
				85625999269CA0A600EE44BC /* NSRectExtension.swift */,
				B6B3E0DC2657E9CF0040E0A2 /* NSScreenExtension.swift */,
				AAC5E4E325D6BA9C007F5990 /* NSSizeExtension.swift */,
				4BE0DF0426781961006337B7 /* NSStoryboardExtension.swift */,
				AA5C8F58258FE21F00748EB7 /* NSTextFieldExtension.swift */,
				858A798426A8BB5D00A75A42 /* NSTextViewExtension.swift */,
				4B0511E0262CAA8600F6079C /* NSViewControllerExtension.swift */,
				AA6FFB4324DC33320028F4D0 /* NSViewExtension.swift */,
				AA9E9A5525A3AE8400D1959D /* NSWindowExtension.swift */,
				B643BF1327ABF772000BACEC /* NSWorkspaceExtension.swift */,
				B6A9E46A2614618A0067D1B9 /* OperatingSystemVersionExtension.swift */,
				B637273C26CCF0C200C8CB02 /* OptionalExtension.swift */,
				B684592125C93BE000DC17B6 /* Publisher.asVoid.swift */,
				B68C2FB127706E6A00BF2C7D /* ProcessExtension.swift */,
				AAFCB37E25E545D400859DD4 /* PublisherExtension.swift */,
				B684592625C93C0500DC17B6 /* Publishers.NestedObjectChanges.swift */,
				B6AAAC3D26048F690029438D /* RandomAccessCollectionExtension.swift */,
				B6C0B24326E9CB080031CB7F /* RunLoopExtension.swift */,
				4BB88B4925B7B690006F6B06 /* SequenceExtensions.swift */,
				B65783E625F8AAFB00D8DB33 /* String+Punycode.swift */,
				AA8EDF2624923EC70071C2E8 /* StringExtension.swift */,
				AAADFD05264AA282001555EA /* TimeIntervalExtension.swift */,
				AA8EDF2324923E980071C2E8 /* URLExtension.swift */,
				AA88D14A252A557100980B4E /* URLRequestExtension.swift */,
				B6DB3AEE278D5C370024C5C4 /* URLSessionExtension.swift */,
				AAA0CC69253CC43C0079BC96 /* WKUserContentControllerExtension.swift */,
				B63D466725BEB6C200874977 /* WKWebView+Private.h */,
				B63D466825BEB6C200874977 /* WKWebView+SessionState.swift */,
				B68458CC25C7EB9000DC17B6 /* WKWebViewConfigurationExtensions.swift */,
				AA92127625ADA07900600CD4 /* WKWebViewExtension.swift */,
				B6CF78DD267B099C00CD4F13 /* WKNavigationActionExtension.swift */,
				4B7A60A0273E0BE400BBDFEB /* WKWebsiteDataStoreExtension.swift */,
				4B39AAF527D9B2C700A73FD5 /* NSStackViewExtension.swift */,
				4B980E202817604000282EE1 /* NSNotificationName+Debug.swift */,
			);
			path = Extensions;
			sourceTree = "<group>";
		};
		AADCBF3826F7C28F00EF67A8 /* Lottie */ = {
			isa = PBXGroup;
			children = (
				AADCBF3926F7C2CE00EF67A8 /* LottieAnimationCache.swift */,
			);
			path = Lottie;
			sourceTree = "<group>";
		};
		AAE71DB225F66A0900D74437 /* Home Page */ = {
			isa = PBXGroup;
			children = (
				85589E8527BBB8DD0038AD11 /* Model */,
				AAE71DB325F66A3F00D74437 /* View */,
				85AC7ADA27BD628400FFB69B /* HomePage.swift */,
			);
			path = "Home Page";
			sourceTree = "<group>";
		};
		AAE71DB325F66A3F00D74437 /* View */ = {
			isa = PBXGroup;
			children = (
				85589E7927BBB8620038AD11 /* AddEditFavoriteViewController.swift */,
				85589E7A27BBB8620038AD11 /* AddEditFavoriteWindow.swift */,
				85589E9D27BFE4500038AD11 /* DefaultBrowserPromptView.swift */,
				85589E9327BFE1E70038AD11 /* FavoritesView.swift */,
				85589E7B27BBB8630038AD11 /* HomePage.storyboard */,
				85AC7AD827BD625000FFB69B /* HomePageAssets.xcassets */,
				85589E7C27BBB8630038AD11 /* HomePageView.swift */,
				85589E7D27BBB8630038AD11 /* HomePageViewController.swift */,
				857FFEBF27D239DC00415E7A /* HyperLink.swift */,
				85589E9F27BFE60E0038AD11 /* MoreOrLessView.swift */,
				85F0FF1227CFAB04001C7C6E /* RecentlyVisitedView.swift */,
			);
			path = View;
			sourceTree = "<group>";
		};
		AAE75275263B036300B973F8 /* History */ = {
			isa = PBXGroup;
			children = (
				AAE75277263B038F00B973F8 /* Model */,
				AAE75276263B038A00B973F8 /* Services */,
			);
			path = History;
			sourceTree = "<group>";
		};
		AAE75276263B038A00B973F8 /* Services */ = {
			isa = PBXGroup;
			children = (
				AAE75278263B046100B973F8 /* History.xcdatamodeld */,
				AAE7527B263B056C00B973F8 /* HistoryStore.swift */,
			);
			path = Services;
			sourceTree = "<group>";
		};
		AAE75277263B038F00B973F8 /* Model */ = {
			isa = PBXGroup;
			children = (
				AAE7527F263B0A4D00B973F8 /* HistoryCoordinator.swift */,
				AAE7527D263B05C600B973F8 /* HistoryEntry.swift */,
			);
			path = Model;
			sourceTree = "<group>";
		};
		AAE8B0FD258A416F00E81239 /* Tab Preview */ = {
			isa = PBXGroup;
			children = (
				AAE8B0FE258A417D00E81239 /* View */,
			);
			path = "Tab Preview";
			sourceTree = "<group>";
		};
		AAE8B0FE258A417D00E81239 /* View */ = {
			isa = PBXGroup;
			children = (
				AAE8B101258A41C000E81239 /* TabPreview.storyboard */,
				AAC82C5F258B6CB5009B6B42 /* TabPreviewWindowController.swift */,
				AAE8B10F258A456C00E81239 /* TabPreviewViewController.swift */,
			);
			path = View;
			sourceTree = "<group>";
		};
		AAEC74AE2642C47300C2EFBC /* History */ = {
			isa = PBXGroup;
			children = (
				AAEC74AF2642C48800C2EFBC /* Model */,
				AAEC74B02642C48B00C2EFBC /* Services */,
			);
			path = History;
			sourceTree = "<group>";
		};
		AAEC74AF2642C48800C2EFBC /* Model */ = {
			isa = PBXGroup;
			children = (
				AAEC74B12642C57200C2EFBC /* HistoryCoordinatingMock.swift */,
				AAEC74B32642C69300C2EFBC /* HistoryCoordinatorTests.swift */,
			);
			path = Model;
			sourceTree = "<group>";
		};
		AAEC74B02642C48B00C2EFBC /* Services */ = {
			isa = PBXGroup;
			children = (
				AAEC74B52642CC6A00C2EFBC /* HistoryStoringMock.swift */,
				AAEC74B72642E43800C2EFBC /* HistoryStoreTests.swift */,
			);
			path = Services;
			sourceTree = "<group>";
		};
		AAEC74B92642E66600C2EFBC /* Extensions */ = {
			isa = PBXGroup;
			children = (
				4B4F72EB266B2ED300814C60 /* CollectionExtension.swift */,
				B65349A9265CF45000DCC645 /* DispatchQueueExtensionsTests.swift */,
				B67C6C462654C643006C872E /* FileManagerExtensionTests.swift */,
				AAEC74BA2642E67C00C2EFBC /* NSPersistentContainerExtension.swift */,
				B6C0B24526E9CB190031CB7F /* RunLoopExtensionTests.swift */,
				AADE11BF26D916D70032D8A7 /* StringExtensionTests.swift */,
				85F69B3B25EDE81F00978E59 /* URLExtensionTests.swift */,
				4B8AD0B027A86D9200AE44D6 /* WKWebsiteDataStoreExtensionTests.swift */,
			);
			path = Extensions;
			sourceTree = "<group>";
		};
		AAFCB38325E546FF00859DD4 /* View */ = {
			isa = PBXGroup;
			children = (
				AAB7320626DD0C37002FACF9 /* Fire.storyboard */,
				AAEEC6A827088ADB008445F7 /* FireCoordinator.swift */,
				AAB7320826DD0CD9002FACF9 /* FireViewController.swift */,
				AAE99B8827088A19008B6BD9 /* FirePopover.swift */,
				AA840A9727319D1600E63CDD /* FirePopoverWrapperViewController.swift */,
				AA61C0CF2722159B00E6B681 /* FireInfoViewController.swift */,
				AA6AD95A2704B6DB00159F8A /* FirePopoverViewController.swift */,
				AAE246F7270A406200BEEAEE /* FirePopoverCollectionViewHeader.swift */,
				AAE246F5270A3D3000BEEAEE /* FirePopoverCollectionViewHeader.xib */,
				AAE246F12709EF3B00BEEAEE /* FirePopoverCollectionViewItem.swift */,
				AAE246F22709EF3B00BEEAEE /* FirePopoverCollectionViewItem.xib */,
			);
			path = View;
			sourceTree = "<group>";
		};
		B31055BB27A1BA0E001AC618 /* Autoconsent */ = {
			isa = PBXGroup;
			children = (
				B31055C327A1BA1D001AC618 /* autoconsent-bundle.js */,
				B31055BD27A1BA1D001AC618 /* autoconsent.html */,
				B31055C127A1BA1D001AC618 /* AutoconsentBackground.swift */,
				B31055BC27A1BA1D001AC618 /* AutoconsentUserScript.swift */,
				B31055C027A1BA1D001AC618 /* background-bundle.js */,
				B31055C227A1BA1D001AC618 /* background.js */,
				B31055BF27A1BA1D001AC618 /* browser-shim.js */,
				B31055BE27A1BA1D001AC618 /* userscript.js */,
			);
			path = Autoconsent;
			sourceTree = "<group>";
		};
		B31055CC27A1BA39001AC618 /* Autoconsent */ = {
			isa = PBXGroup;
			children = (
				B31055CD27A1BA44001AC618 /* AutoconsentBackgroundTests.swift */,
				B3FB198D27BC013C00513DC1 /* autoconsent-test-page.html */,
				B3FB198F27BC015600513DC1 /* autoconsent-test.js */,
			);
			name = Autoconsent;
			sourceTree = "<group>";
		};
		B6040859274B8C5200680351 /* Unprotected Domains */ = {
			isa = PBXGroup;
			children = (
				336B39E22726B4B700C417D3 /* LocalUnprotectedDomains.swift */,
				B68503A6279141CD00893A05 /* KeySetDictionary.swift */,
				B604085A274B8CA300680351 /* UnprotectedDomains.xcdatamodeld */,
			);
			path = "Unprotected Domains";
			sourceTree = "<group>";
		};
		B6106BA126A7BE430013B453 /* Permissions */ = {
			isa = PBXGroup;
			children = (
				B6106B9F26A7BE0B0013B453 /* PermissionManagerTests.swift */,
				B6106BB026A7D8720013B453 /* PermissionStoreTests.swift */,
				B63ED0D726AE729600A9DAD1 /* PermissionModelTests.swift */,
				B6106BAE26A7C6180013B453 /* PermissionStoreMock.swift */,
				B63ED0D926AE7AF400A9DAD1 /* PermissionManagerMock.swift */,
				B63ED0DB26AE7B1E00A9DAD1 /* WebViewMock.swift */,
				B63ED0DD26AFD9A300A9DAD1 /* AVCaptureDeviceMock.swift */,
				B63ED0DF26AFE32F00A9DAD1 /* GeolocationProviderMock.swift */,
			);
			path = Permissions;
			sourceTree = "<group>";
		};
		B61EF3EA266F91D700B4D78F /* Extensions */ = {
			isa = PBXGroup;
			children = (
				B6F41030264D2B23003DA42C /* ProgressExtension.swift */,
				B66E9DD12670EB2A00E53BB5 /* _WKDownload+WebKitDownload.swift */,
				B66E9DD32670EB4A00E53BB5 /* WKDownload+WebKitDownload.swift */,
				B61EF3EB266F91E700B4D78F /* WKWebView+Download.swift */,
				B61EF3F0266F922200B4D78F /* WKProcessPool+DownloadDelegate.swift */,
				B63B9C502670B2B200C45B91 /* _WKDownload.h */,
				B63B9C542670B32000C45B91 /* WKProcessPool+Private.h */,
				B6CF78E2267B0A1900CD4F13 /* WKNavigationAction+Private.h */,
			);
			path = Extensions;
			sourceTree = "<group>";
		};
		B64C84DB2692D6E80048FEBE /* Permissions */ = {
			isa = PBXGroup;
			children = (
				B64C84EF269310000048FEBE /* Model */,
				B64C84DC2692D6FC0048FEBE /* View */,
			);
			path = Permissions;
			sourceTree = "<group>";
		};
		B64C84DC2692D6FC0048FEBE /* View */ = {
			isa = PBXGroup;
			children = (
				B64C84DD2692D7400048FEBE /* PermissionAuthorization.storyboard */,
				B64C84E22692DC9F0048FEBE /* PermissionAuthorizationViewController.swift */,
				B64C84EA2692DD650048FEBE /* PermissionAuthorizationPopover.swift */,
				B6BBF17327475B15004F850E /* PopupBlockedPopover.swift */,
				B64C852926942AC90048FEBE /* PermissionContextMenu.swift */,
				B64C85412694590B0048FEBE /* PermissionButton.swift */,
			);
			path = View;
			sourceTree = "<group>";
		};
		B64C84EF269310000048FEBE /* Model */ = {
			isa = PBXGroup;
			children = (
				B6106BAA26A7BF1D0013B453 /* PermissionType.swift */,
				B6106BAC26A7BF390013B453 /* PermissionState.swift */,
				B65536A52685B82B00085A79 /* Permissions.swift */,
				B6106BA526A7BEC80013B453 /* PermissionAuthorizationQuery.swift */,
				B6DB3CFA26A17CB800D459B7 /* PermissionModel.swift */,
				B64C84F0269310120048FEBE /* PermissionManager.swift */,
				B64C853726944B880048FEBE /* StoredPermission.swift */,
				B64C853C26944B940048FEBE /* PermissionStore.swift */,
				B64C852E26943BC10048FEBE /* Permissions.xcdatamodeld */,
			);
			path = Model;
			sourceTree = "<group>";
		};
		B65536902684409300085A79 /* Geolocation */ = {
			isa = PBXGroup;
			children = (
				B65536962684413900085A79 /* WKGeolocationProvider.h */,
				B6553691268440D700085A79 /* WKProcessPool+GeolocationProvider.swift */,
				B655369A268442EE00085A79 /* GeolocationProvider.swift */,
				B65536AD2685E17100085A79 /* GeolocationService.swift */,
			);
			path = Geolocation;
			sourceTree = "<group>";
		};
		B68172A7269C4334006D1092 /* Model */ = {
			isa = PBXGroup;
			children = (
				B68172A8269C487D006D1092 /* PrivacyDashboardUserScript.swift */,
				B6106BA226A7BEA00013B453 /* PermissionAuthorizationState.swift */,
				AA9B7C7D26A06E040008D425 /* TrackerInfo.swift */,
				AA9B7C8226A197A00008D425 /* ServerTrust.swift */,
				B3FB199227BD0AD400513DC1 /* CookieConsentInfo.swift */,
			);
			path = Model;
			sourceTree = "<group>";
		};
		B68172AC269EB415006D1092 /* Geolocation */ = {
			isa = PBXGroup;
			children = (
				B68172AD269EB43F006D1092 /* GeolocationServiceTests.swift */,
				B6106BB426A809E60013B453 /* GeolocationProviderTests.swift */,
				B63ED0E226B3E7FA00A9DAD1 /* CLLocationManagerMock.swift */,
				B6106BB226A7F4AA0013B453 /* GeolocationServiceMock.swift */,
			);
			path = Geolocation;
			sourceTree = "<group>";
		};
		B683097A274DCFE3004B46BB /* Database */ = {
			isa = PBXGroup;
			children = (
				B6BBF16F2744CDE1004F850E /* CoreDataStoreTests.swift */,
				B6C2C9F42760B659005B7F0A /* TestDataModel.xcdatamodeld */,
			);
			path = Database;
			sourceTree = "<group>";
		};
		B68458AE25C7E75100DC17B6 /* State Restoration */ = {
			isa = PBXGroup;
			children = (
				B6A5A27025B9377300AA7ADA /* StatePersistenceService.swift */,
				B68458AF25C7E76A00DC17B6 /* WindowManager+StateRestoration.swift */,
				B68458B725C7E8B200DC17B6 /* Tab+NSSecureCoding.swift */,
				B68458C425C7EA0C00DC17B6 /* TabCollection+NSSecureCoding.swift */,
				B68458BF25C7E9E000DC17B6 /* TabCollectionViewModel+NSSecureCoding.swift */,
				B684590725C9027900DC17B6 /* AppStateChangedPublisher.swift */,
				B684592E25C93FBF00DC17B6 /* AppStateRestorationManager.swift */,
			);
			path = "State Restoration";
			sourceTree = "<group>";
		};
		B69B50332726A10700758A2B /* ATB */ = {
			isa = PBXGroup;
			children = (
				B69B50352726A11F00758A2B /* Atb.swift */,
				B69B50382726A12400758A2B /* AtbParser.swift */,
				B69B50342726A11F00758A2B /* StatisticsLoader.swift */,
				B69B50362726A12000758A2B /* StatisticsStore.swift */,
				B69B50392726A12500758A2B /* LocalStatisticsStore.swift */,
				B69B50372726A12000758A2B /* VariantManager.swift */,
				B69B50562727D16900758A2B /* AtbAndVariantCleanup.swift */,
			);
			path = ATB;
			sourceTree = "<group>";
		};
		B69B50402726C3F400758A2B /* ATB */ = {
			isa = PBXGroup;
			children = (
				B69B504D2726CD3900758A2B /* Mock */,
				B69B50422726C5C100758A2B /* AtbAndVariantCleanupTests.swift */,
				B69B50412726C5C100758A2B /* AtbParserTests.swift */,
				B69B50442726C5C200758A2B /* StatisticsLoaderTests.swift */,
				B69B50432726C5C100758A2B /* VariantManagerTests.swift */,
			);
			path = ATB;
			sourceTree = "<group>";
		};
		B69B504D2726CD3900758A2B /* Mock */ = {
			isa = PBXGroup;
			children = (
				B69B50492726CA2900758A2B /* MockStatisticsStore.swift */,
				B69B504A2726CA2900758A2B /* MockVariantManager.swift */,
				B69B50502726CD7F00758A2B /* atb-with-update.json */,
				B69B504E2726CD7E00758A2B /* atb.json */,
				B69B504F2726CD7F00758A2B /* empty */,
				B69B50512726CD8000758A2B /* invalid.json */,
			);
			path = Mock;
			sourceTree = "<group>";
		};
		B6A5A28C25B962CB00AA7ADA /* App */ = {
			isa = PBXGroup;
			children = (
				B6A5A2A725BAA35500AA7ADA /* WindowManagerStateRestorationTests.swift */,
				B6A5A29F25B96E8300AA7ADA /* AppStateChangePublisherTests.swift */,
				B6C2C9EE276081AB005B7F0A /* DeallocationTests.swift */,
			);
			path = App;
			sourceTree = "<group>";
		};
		B6A9E44E26142AF90067D1B9 /* Statistics */ = {
			isa = PBXGroup;
			children = (
				B69B50332726A10700758A2B /* ATB */,
				B6A9E45226142B070067D1B9 /* Pixel.swift */,
				B6A9E498261474120067D1B9 /* TimedPixel.swift */,
				B6A9E47626146A570067D1B9 /* PixelEvent.swift */,
				B6A9E47E26146A800067D1B9 /* PixelArguments.swift */,
				B6A9E48326146AAB0067D1B9 /* PixelParameters.swift */,
				B6A9E4A2261475C70067D1B9 /* AppUsageActivityMonitor.swift */,
				B610F2BA27A145C500FCEBE9 /* RulesCompilationMonitor.swift */,
				B6DA44012616B28300DD1EC2 /* PixelDataStore.swift */,
				B68C92C32750EF76002AC6B0 /* PixelDataRecord.swift */,
				B6DA44062616B30600DD1EC2 /* PixelDataModel.xcdatamodeld */,
			);
			path = Statistics;
			sourceTree = "<group>";
		};
		B6A9E47526146A440067D1B9 /* API */ = {
			isa = PBXGroup;
			children = (
				B6A9E458261460340067D1B9 /* APIHeaders.swift */,
				B6A9E459261460350067D1B9 /* APIRequest.swift */,
				B6A9E457261460340067D1B9 /* ApiRequestError.swift */,
			);
			path = API;
			sourceTree = "<group>";
		};
		B6AE74322609AFBB005B9B1A /* Progress */ = {
			isa = PBXGroup;
			children = (
				B6AE74332609AFCE005B9B1A /* ProgressEstimationTests.swift */,
			);
			path = Progress;
			sourceTree = "<group>";
		};
		B6B1E87C26D5DA020062C350 /* View */ = {
			isa = PBXGroup;
			children = (
				B6B1E87D26D5DA0E0062C350 /* DownloadsPopover.swift */,
				B6B1E87F26D5DA9B0062C350 /* DownloadsViewController.swift */,
				B6B1E88126D5DAC30062C350 /* Downloads.storyboard */,
				B6B1E88326D5EB570062C350 /* DownloadsCellView.swift */,
				B6C0B23B26E87D900031CB7F /* NSAlert+ActiveDownloadsTermination.swift */,
			);
			path = View;
			sourceTree = "<group>";
		};
		B6C0B23126E71A800031CB7F /* Services */ = {
			isa = PBXGroup;
			children = (
				B6C0B23226E71BCD0031CB7F /* Downloads.xcdatamodeld */,
				B6C0B22F26E61D630031CB7F /* DownloadListStore.swift */,
				B6B1E87A26D381710062C350 /* DownloadListCoordinator.swift */,
			);
			path = Services;
			sourceTree = "<group>";
		};
		B6DA440F2616C0F200DD1EC2 /* Statistics */ = {
			isa = PBXGroup;
			children = (
				B69B50402726C3F400758A2B /* ATB */,
				B6DA44102616C0FC00DD1EC2 /* PixelTests.swift */,
				B662D3D82755D7AD0035D4D6 /* PixelStoreTests.swift */,
				B662D3DA2755D8190035D4D6 /* OldPixelDataModel.xcdatamodeld */,
				B6DA44222616CABC00DD1EC2 /* PixelArgumentsTests.swift */,
				B6DA44272616CAE000DD1EC2 /* AppUsageActivityMonitorTests.swift */,
				B6DA441D2616C84600DD1EC2 /* PixelStoreMock.swift */,
				4B117F7C276C0CB5002F3D8C /* LocalStatisticsStoreTests.swift */,
				B610F2E327A8F37A00FCEBE9 /* CBRCompileTimeReporterTests.swift */,
			);
			path = Statistics;
			sourceTree = "<group>";
		};
		B6FA893A269C414900588ECD /* Privacy Dashboard */ = {
			isa = PBXGroup;
			children = (
				B68172A7269C4334006D1092 /* Model */,
				AA9B7C7F26A06E130008D425 /* ViewModel */,
				B6FA893B269C41ED00588ECD /* View */,
			);
			path = "Privacy Dashboard";
			sourceTree = "<group>";
		};
		B6FA893B269C41ED00588ECD /* View */ = {
			isa = PBXGroup;
			children = (
				B6FA893C269C423100588ECD /* PrivacyDashboard.storyboard */,
				B6FA893E269C424500588ECD /* PrivacyDashboardViewController.swift */,
				B63BDF7D27FDAA640072D75B /* PrivacyDashboardWebView.swift */,
				B6FA8940269C425400588ECD /* PrivacyDashboardPopover.swift */,
			);
			path = View;
			sourceTree = "<group>";
		};
		CB6BCDF727C689FE00CC76DC /* Resources */ = {
			isa = PBXGroup;
			children = (
				4B677427255DBEB800025BD8 /* httpsMobileV2BloomSpec.json */,
				4B677428255DBEB800025BD8 /* httpsMobileV2Bloom.bin */,
				4B67742A255DBEB800025BD8 /* httpsMobileV2FalsePositives.json */,
			);
			path = Resources;
			sourceTree = "<group>";
		};
		EAA29AEB278D2E51007070CF /* fonts */ = {
			isa = PBXGroup;
			children = (
				EAA29AE7278D2E43007070CF /* ProximaNova-Bold-webfont.woff2 */,
				EAA29AE8278D2E43007070CF /* ProximaNova-Reg-webfont.woff2 */,
			);
			path = fonts;
			sourceTree = "<group>";
		};
/* End PBXGroup section */

/* Begin PBXNativeTarget section */
		4B1AD89C25FC27E200261379 /* Integration Tests */ = {
			isa = PBXNativeTarget;
			buildConfigurationList = 4B1AD8A625FC27E200261379 /* Build configuration list for PBXNativeTarget "Integration Tests" */;
			buildPhases = (
				4B1AD89925FC27E200261379 /* Sources */,
				4B1AD89A25FC27E200261379 /* Frameworks */,
				4B1AD89B25FC27E200261379 /* Resources */,
			);
			buildRules = (
			);
			dependencies = (
				4B1AD8A325FC27E200261379 /* PBXTargetDependency */,
			);
			name = "Integration Tests";
			productName = "Integration Tests";
			productReference = 4B1AD89D25FC27E200261379 /* Integration Tests.xctest */;
			productType = "com.apple.product-type.bundle.unit-test";
		};
		7B4CE8D926F02108009134B1 /* UI Tests */ = {
			isa = PBXNativeTarget;
			buildConfigurationList = 7B4CE8E526F02108009134B1 /* Build configuration list for PBXNativeTarget "UI Tests" */;
			buildPhases = (
				7B4CE8D626F02108009134B1 /* Sources */,
				7B4CE8D726F02108009134B1 /* Frameworks */,
				7B4CE8D826F02108009134B1 /* Resources */,
			);
			buildRules = (
			);
			dependencies = (
				7B4CE8E026F02108009134B1 /* PBXTargetDependency */,
			);
			name = "UI Tests";
			productName = "UI Tests";
			productReference = 7B4CE8DA26F02108009134B1 /* UI Tests.xctest */;
			productType = "com.apple.product-type.bundle.ui-testing";
		};
		AA585D7D248FD31100E9A3E2 /* DuckDuckGo Privacy Browser */ = {
			isa = PBXNativeTarget;
			buildConfigurationList = AA585DA4248FD31500E9A3E2 /* Build configuration list for PBXNativeTarget "DuckDuckGo Privacy Browser" */;
			buildPhases = (
				AA585D7A248FD31100E9A3E2 /* Sources */,
				AA8EDF2824925E940071C2E8 /* Swift Lint */,
				AA585D7B248FD31100E9A3E2 /* Frameworks */,
				AA585D7C248FD31100E9A3E2 /* Resources */,
			);
			buildRules = (
			);
			dependencies = (
			);
			name = "DuckDuckGo Privacy Browser";
			packageProductDependencies = (
				4B82E9B225B69E3E00656FE7 /* TrackerRadarKit */,
				85FF55C725F82E4F00E2AB99 /* Lottie */,
				AA06B6B62672AF8100F541C5 /* Sparkle */,
				9807F644278CA16F00E1547B /* BrowserServicesKit */,
			);
			productName = DuckDuckGo;
			productReference = AA585D7E248FD31100E9A3E2 /* DuckDuckGo.app */;
			productType = "com.apple.product-type.application";
		};
		AA585D8F248FD31400E9A3E2 /* Unit Tests */ = {
			isa = PBXNativeTarget;
			buildConfigurationList = AA585DA7248FD31500E9A3E2 /* Build configuration list for PBXNativeTarget "Unit Tests" */;
			buildPhases = (
				AA585D8C248FD31400E9A3E2 /* Sources */,
				AA585D8D248FD31400E9A3E2 /* Frameworks */,
				AA585D8E248FD31400E9A3E2 /* Resources */,
			);
			buildRules = (
			);
			dependencies = (
				AA585D92248FD31400E9A3E2 /* PBXTargetDependency */,
			);
			name = "Unit Tests";
			packageProductDependencies = (
				B6DA44162616C13800DD1EC2 /* OHHTTPStubs */,
				B6DA44182616C13800DD1EC2 /* OHHTTPStubsSwift */,
			);
			productName = DuckDuckGoTests;
			productReference = AA585D90248FD31400E9A3E2 /* Unit Tests.xctest */;
			productType = "com.apple.product-type.bundle.unit-test";
		};
/* End PBXNativeTarget section */

/* Begin PBXProject section */
		AA585D76248FD31100E9A3E2 /* Project object */ = {
			isa = PBXProject;
			attributes = {
				LastSwiftUpdateCheck = 1250;
				LastUpgradeCheck = 1320;
				ORGANIZATIONNAME = DuckDuckGo;
				TargetAttributes = {
					4B1AD89C25FC27E200261379 = {
						CreatedOnToolsVersion = 12.4;
						TestTargetID = AA585D7D248FD31100E9A3E2;
					};
					7B4CE8D926F02108009134B1 = {
						CreatedOnToolsVersion = 12.5.1;
						TestTargetID = AA585D7D248FD31100E9A3E2;
					};
					AA585D7D248FD31100E9A3E2 = {
						CreatedOnToolsVersion = 11.5;
					};
					AA585D8F248FD31400E9A3E2 = {
						CreatedOnToolsVersion = 11.5;
						TestTargetID = AA585D7D248FD31100E9A3E2;
					};
				};
			};
			buildConfigurationList = AA585D79248FD31100E9A3E2 /* Build configuration list for PBXProject "DuckDuckGo" */;
			compatibilityVersion = "Xcode 9.3";
			developmentRegion = en;
			hasScannedForEncodings = 0;
			knownRegions = (
				en,
				Base,
			);
			mainGroup = AA585D75248FD31100E9A3E2;
			packageReferences = (
				4B82E9B125B69E3E00656FE7 /* XCRemoteSwiftPackageReference "TrackerRadarKit" */,
				85FF55C625F82E4F00E2AB99 /* XCRemoteSwiftPackageReference "lottie-ios" */,
				B6DA44152616C13800DD1EC2 /* XCRemoteSwiftPackageReference "OHHTTPStubs" */,
				AA06B6B52672AF8100F541C5 /* XCRemoteSwiftPackageReference "Sparkle" */,
				9807F643278CA16F00E1547B /* XCRemoteSwiftPackageReference "BrowserServicesKit" */,
			);
			productRefGroup = AA585D7F248FD31100E9A3E2 /* Products */;
			projectDirPath = "";
			projectRoot = "";
			targets = (
				AA585D7D248FD31100E9A3E2 /* DuckDuckGo Privacy Browser */,
				AA585D8F248FD31400E9A3E2 /* Unit Tests */,
				4B1AD89C25FC27E200261379 /* Integration Tests */,
				7B4CE8D926F02108009134B1 /* UI Tests */,
			);
		};
/* End PBXProject section */

/* Begin PBXResourcesBuildPhase section */
		4B1AD89B25FC27E200261379 /* Resources */ = {
			isa = PBXResourcesBuildPhase;
			buildActionMask = 2147483647;
			files = (
				B3FB199027BC015600513DC1 /* autoconsent-test.js in Resources */,
				B3FB198E27BC013C00513DC1 /* autoconsent-test-page.html in Resources */,
			);
			runOnlyForDeploymentPostprocessing = 0;
		};
		7B4CE8D826F02108009134B1 /* Resources */ = {
			isa = PBXResourcesBuildPhase;
			buildActionMask = 2147483647;
			files = (
			);
			runOnlyForDeploymentPostprocessing = 0;
		};
		AA585D7C248FD31100E9A3E2 /* Resources */ = {
			isa = PBXResourcesBuildPhase;
			buildActionMask = 2147483647;
			files = (
				4B02198C25E05FAC00ED7DEA /* Fireproofing.storyboard in Resources */,
				AA80EC73256C46A2007083E7 /* Suggestion.storyboard in Resources */,
				AA693E5E2696E5B90007BB78 /* CrashReports.storyboard in Resources */,
				9833913127AAA4B500DAF119 /* trackerData.json in Resources */,
				B31055CA27A1BA1D001AC618 /* background.js in Resources */,
				AA7EB6ED27E880B600036718 /* dark-shield-dot-mouse-over.json in Resources */,
				8511E18425F82B34002F516B /* 01_Fire_really_small.json in Resources */,
				85B7184A27677C2D00B4277F /* Onboarding.storyboard in Resources */,
				4B0511C3262CAA5A00F6079C /* FireproofDomains.storyboard in Resources */,
				EA477680272A21B700419EDA /* clickToLoadConfig.json in Resources */,
				B6B1E88226D5DAC30062C350 /* Downloads.storyboard in Resources */,
				AA3439712754D4E900B241FA /* dark-shield.json in Resources */,
				B31055C827A1BA1D001AC618 /* background-bundle.js in Resources */,
				AA7EB6EB27E880AE00036718 /* dark-shield-mouse-over.json in Resources */,
				B31055CB27A1BA1D001AC618 /* autoconsent-bundle.js in Resources */,
				7B1E819F27C8874900FF0E60 /* ContentOverlay.storyboard in Resources */,
				85A0117425AF2EDF00FA6A0C /* FindInPage.storyboard in Resources */,
				85589E8127BBB8630038AD11 /* HomePage.storyboard in Resources */,
				AA80EC89256C49B8007083E7 /* Localizable.strings in Resources */,
				B31055C627A1BA1D001AC618 /* userscript.js in Resources */,
				EA4617F0273A28A700F110A2 /* fb-tds.json in Resources */,
				AAE8B102258A41C000E81239 /* TabPreview.storyboard in Resources */,
				AA68C3D72490F821001B8783 /* README.md in Resources */,
				AA585D86248FD31400E9A3E2 /* Assets.xcassets in Resources */,
				85589E8D27BBBB870038AD11 /* NavigationBar.storyboard in Resources */,
				AAE246F6270A3D3000BEEAEE /* FirePopoverCollectionViewHeader.xib in Resources */,
				85378D9C274E61B8007C5CBF /* MessageViews.storyboard in Resources */,
				AA80EC79256C46AA007083E7 /* TabBar.storyboard in Resources */,
				AA34396D2754D4E300B241FA /* shield-dot.json in Resources */,
				AAC5E4C925D6A6E8007F5990 /* Bookmarks.storyboard in Resources */,
				B6FA893D269C423100588ECD /* PrivacyDashboard.storyboard in Resources */,
				AA34396C2754D4E300B241FA /* shield.json in Resources */,
				B693955626F04BEC0015B914 /* SavePanelAccessoryView.xib in Resources */,
				AA7412B324D0B3AC00D22FE0 /* TabBarViewItem.xib in Resources */,
				85480F8A25CDC360009424E3 /* MainMenu.storyboard in Resources */,
				4B677435255DBEB800025BD8 /* httpsMobileV2FalsePositives.json in Resources */,
				AA3439792754D55100B241FA /* trackers-1.json in Resources */,
				AA34397C2754D55100B241FA /* dark-trackers-1.json in Resources */,
				AA3863C527A1E28F00749AB5 /* Feedback.storyboard in Resources */,
				B31055C527A1BA1D001AC618 /* autoconsent.html in Resources */,
				4B723E1126B0006C00E14D75 /* DataImport.storyboard in Resources */,
				4B92929026670D1700AD2C21 /* BookmarkTableCellView.xib in Resources */,
				85AC7AD927BD625000FFB69B /* HomePageAssets.xcassets in Resources */,
				339A6B5826A044BA00E3DAE8 /* duckduckgo-privacy-dashboard in Resources */,
				AA7EB6E727E8809D00036718 /* shield-mouse-over.json in Resources */,
				B31055C727A1BA1D001AC618 /* browser-shim.js in Resources */,
				4B92928E26670D1700AD2C21 /* BookmarkOutlineViewCell.xib in Resources */,
				B64C84DE2692D7400048FEBE /* PermissionAuthorization.storyboard in Resources */,
				4BC68A702759AE490029A586 /* Waitlist.storyboard in Resources */,
				AA34397D2754D55100B241FA /* dark-trackers-3.json in Resources */,
				AA3439782754D55100B241FA /* dark-trackers-2.json in Resources */,
				AAB7320726DD0C37002FACF9 /* Fire.storyboard in Resources */,
				85589E8F27BBBBF10038AD11 /* Main.storyboard in Resources */,
				EA18D1CA272F0DC8006DC101 /* social_images in Resources */,
				AA7EB6E927E880A600036718 /* shield-dot-mouse-over.json in Resources */,
				AA80EC8F256C49BC007083E7 /* Localizable.stringsdict in Resources */,
				EAC80DE0271F6C0100BBF02D /* fb-sdk.js in Resources */,
				85625994269C8F9600EE44BC /* PasswordManager.storyboard in Resources */,
				AA7EB6E327E7D05500036718 /* dark-flame-mouse-over.json in Resources */,
				AA7EB6E227E7D05500036718 /* flame-mouse-over.json in Resources */,
				4B677433255DBEB800025BD8 /* httpsMobileV2Bloom.bin in Resources */,
				AA34397B2754D55100B241FA /* trackers-3.json in Resources */,
				026ADE1426C3010C002518EE /* macos-config.json in Resources */,
				4B677432255DBEB800025BD8 /* httpsMobileV2BloomSpec.json in Resources */,
				AA2CB12D2587BB5600AA6FBE /* TabBarFooter.xib in Resources */,
				AA80EC67256C4691007083E7 /* BrowserTab.storyboard in Resources */,
				AAE246F42709EF3B00BEEAEE /* FirePopoverCollectionViewItem.xib in Resources */,
				EAA29AE9278D2E43007070CF /* ProximaNova-Bold-webfont.woff2 in Resources */,
				AA3439702754D4E900B241FA /* dark-shield-dot.json in Resources */,
				AA34397A2754D55100B241FA /* trackers-2.json in Resources */,
				EAA29AEA278D2E43007070CF /* ProximaNova-Reg-webfont.woff2 in Resources */,
				EAFAD6CA2728BD1200F9DF00 /* clickToLoad.js in Resources */,
				336D5B18262D8D3C0052E0C9 /* findinpage.js in Resources */,
			);
			runOnlyForDeploymentPostprocessing = 0;
		};
		AA585D8E248FD31400E9A3E2 /* Resources */ = {
			isa = PBXResourcesBuildPhase;
			buildActionMask = 2147483647;
			files = (
				B69B50532726CD8100758A2B /* empty in Resources */,
				B69B50542726CD8100758A2B /* atb-with-update.json in Resources */,
				37A803DB27FD69D300052F4C /* Data Import Resources in Resources */,
				B69B50522726CD8100758A2B /* atb.json in Resources */,
				4B70C00127B0793D000386ED /* DuckDuckGo-ExampleCrash.ips in Resources */,
				B67C6C422654BF49006C872E /* DuckDuckGo-Symbol.jpg in Resources */,
				B69B50552726CD8100758A2B /* invalid.json in Resources */,
			);
			runOnlyForDeploymentPostprocessing = 0;
		};
/* End PBXResourcesBuildPhase section */

/* Begin PBXShellScriptBuildPhase section */
		AA8EDF2824925E940071C2E8 /* Swift Lint */ = {
			isa = PBXShellScriptBuildPhase;
			buildActionMask = 2147483647;
			files = (
			);
			inputFileListPaths = (
			);
			inputPaths = (
			);
			name = "Swift Lint";
			outputFileListPaths = (
			);
			outputPaths = (
			);
			runOnlyForDeploymentPostprocessing = 0;
			shellPath = /bin/zsh;
			shellScript = "# Add brew into PATH\nif [ -f /opt/homebrew/bin/brew ]; then\n    eval $(/opt/homebrew/bin/brew shellenv)\nfi\n\nif which swiftlint >/dev/null; then\n   if [ ! -z \"$BITRISE_PROJECT_PATH\" ] || [ \"$CONFIGURATION\" = \"Release\" ]; then\n       swiftlint lint --strict\n       if [ $? -ne 0 ]; then\n           echo \"error: SwiftLint validation failed.\"\n           exit 1\n       fi\n   else\n       swiftlint lint\n   fi\nelse\n   echo \"error: SwiftLint not installed. Install using \\`brew install swiftlint\\`\"\n   exit 1\nfi\n";
		};
/* End PBXShellScriptBuildPhase section */

/* Begin PBXSourcesBuildPhase section */
		4B1AD89925FC27E200261379 /* Sources */ = {
			isa = PBXSourcesBuildPhase;
			buildActionMask = 2147483647;
			files = (
				B662D3DF275616FF0035D4D6 /* EncryptionKeyStoreMock.swift in Sources */,
				4B1AD8E225FC390B00261379 /* EncryptionMocks.swift in Sources */,
				B31055CE27A1BA44001AC618 /* AutoconsentBackgroundTests.swift in Sources */,
				4B1AD91725FC46FB00261379 /* CoreDataEncryptionTests.swift in Sources */,
				7BA4727D26F01BC400EAA165 /* CoreDataTestUtilities.swift in Sources */,
				4B1AD92125FC474E00261379 /* CoreDataEncryptionTesting.xcdatamodeld in Sources */,
				4B1AD8D525FC38DD00261379 /* EncryptionKeyStoreTests.swift in Sources */,
			);
			runOnlyForDeploymentPostprocessing = 0;
		};
		7B4CE8D626F02108009134B1 /* Sources */ = {
			isa = PBXSourcesBuildPhase;
			buildActionMask = 2147483647;
			files = (
				7B4CE8E726F02135009134B1 /* TabBarTests.swift in Sources */,
			);
			runOnlyForDeploymentPostprocessing = 0;
		};
		AA585D7A248FD31100E9A3E2 /* Sources */ = {
			isa = PBXSourcesBuildPhase;
			buildActionMask = 2147483647;
			files = (
				AAA0CC572539EBC90079BC96 /* FaviconUserScript.swift in Sources */,
				B6A9E45A261460350067D1B9 /* ApiRequestError.swift in Sources */,
				AADCBF3A26F7C2CE00EF67A8 /* LottieAnimationCache.swift in Sources */,
				37534CA3281132CB002621E7 /* TabLazyLoaderDataSource.swift in Sources */,
				4B723E0E26B0006300E14D75 /* LoginImport.swift in Sources */,
				85589E9627BFE25D0038AD11 /* FailedAssertionView.swift in Sources */,
				37534CA028113101002621E7 /* LazyLoadable.swift in Sources */,
				EAE42800275D47FA00DAC26B /* ClickToLoadModel.swift in Sources */,
				0230C0A3272080090018F728 /* KeyedCodingExtension.swift in Sources */,
				B6C0B23026E61D630031CB7F /* DownloadListStore.swift in Sources */,
				85799C1825DEBB3F0007EC87 /* Logging.swift in Sources */,
				AAC30A2E268F1EE300D2D9CD /* CrashReportPromptPresenter.swift in Sources */,
				37AFCE8727DA334800471A10 /* PreferencesRootView.swift in Sources */,
				B684590825C9027900DC17B6 /* AppStateChangedPublisher.swift in Sources */,
				4B92928F26670D1700AD2C21 /* BookmarkTableCellView.swift in Sources */,
				4B9292CF2667123700AD2C21 /* BookmarkManagementSidebarViewController.swift in Sources */,
				4B39AAF627D9B2C700A73FD5 /* NSStackViewExtension.swift in Sources */,
				B637273D26CCF0C200C8CB02 /* OptionalExtension.swift in Sources */,
				4BE65477271FCD41008D1D63 /* PasswordManagementLoginItemView.swift in Sources */,
				AA80EC54256BE3BC007083E7 /* UserText.swift in Sources */,
				B61EF3EC266F91E700B4D78F /* WKWebView+Download.swift in Sources */,
				B6DB3AEF278D5C370024C5C4 /* URLSessionExtension.swift in Sources */,
				4B7A60A1273E0BE400BBDFEB /* WKWebsiteDataStoreExtension.swift in Sources */,
				B693955326F04BEC0015B914 /* WindowDraggingView.swift in Sources */,
				4B1E6EED27AB5E5100F51793 /* SecureVaultSorting.swift in Sources */,
				37CD54CE27F2FDD100F1F7B9 /* PreferencesSidebarModel.swift in Sources */,
				B61EF3F1266F922200B4D78F /* WKProcessPool+DownloadDelegate.swift in Sources */,
				B6106BAD26A7BF390013B453 /* PermissionState.swift in Sources */,
				85707F2E276A394C00DC0649 /* ViewExtensions.swift in Sources */,
				371C0A2927E33EDC0070591F /* FeedbackPresenter.swift in Sources */,
				14505A08256084EF00272CC6 /* UserAgent.swift in Sources */,
				4B8AC93526B3B2FD00879451 /* NSAlert+DataImport.swift in Sources */,
				AA7412BD24D2BEEE00D22FE0 /* MainWindow.swift in Sources */,
				AAD6D8882696DF6D002393B3 /* CrashReportPromptViewController.swift in Sources */,
				B693955126F04BEB0015B914 /* GradientView.swift in Sources */,
				37AFCE8527DA2D3900471A10 /* PreferencesSidebar.swift in Sources */,
				AA5C8F5E2590EEE800748EB7 /* NSPointExtension.swift in Sources */,
				AA6EF9AD25066F42004754E6 /* WindowsManager.swift in Sources */,
				B68458CD25C7EB9000DC17B6 /* WKWebViewConfigurationExtensions.swift in Sources */,
				85AC7ADD27BEB6EE00FFB69B /* HomePageDefaultBrowserModel.swift in Sources */,
				AAC30A26268DFEE200D2D9CD /* CrashReporter.swift in Sources */,
				857FFEC027D239DC00415E7A /* HyperLink.swift in Sources */,
				4B9292A426670D2A00AD2C21 /* PasteboardWriting.swift in Sources */,
				4B92928D26670D1700AD2C21 /* BookmarkOutlineViewCell.swift in Sources */,
				B604085C274B8FBA00680351 /* UnprotectedDomains.xcdatamodeld in Sources */,
				4BB88B5025B7BA2B006F6B06 /* TabInstrumentation.swift in Sources */,
				4B59024326B35F7C00489384 /* BrowserImportViewController.swift in Sources */,
				4B9292D72667124000AD2C21 /* NSPopUpButtonExtension.swift in Sources */,
				85D33F1225C82EB3002B91A6 /* ConfigurationManager.swift in Sources */,
				B6A9E48426146AAB0067D1B9 /* PixelParameters.swift in Sources */,
				AA5FA697275F90C400DCE9C9 /* FaviconImageCache.swift in Sources */,
				1430DFF524D0580F00B8978C /* TabBarViewController.swift in Sources */,
				4B92929B26670D2A00AD2C21 /* BookmarkOutlineViewDataSource.swift in Sources */,
				85D885B026A590A90077C374 /* NSNotificationName+PasswordManager.swift in Sources */,
				B610F2BB27A145C500FCEBE9 /* RulesCompilationMonitor.swift in Sources */,
				AAC30A28268E045400D2D9CD /* CrashReportReader.swift in Sources */,
				85AC3B3525DA82A600C7D2AA /* DataTaskProviding.swift in Sources */,
				AA3D531727A1EEED00074EC1 /* FeedbackViewController.swift in Sources */,
				AAEF6BC8276A081C0024DCF4 /* FaviconSelector.swift in Sources */,
				85589E7F27BBB8630038AD11 /* AddEditFavoriteViewController.swift in Sources */,
				4B2E7D6326FF9D6500D2DB17 /* PrintingUserScript.swift in Sources */,
				0230C0A52721F3750018F728 /* GPCRequestFactory.swift in Sources */,
				9833912F27AAA3CE00DAF119 /* AppTrackerDataSetProvider.swift in Sources */,
				4BA1A6B3258B080A00F6F690 /* EncryptionKeyGeneration.swift in Sources */,
				37B11B3928095E6600CBB621 /* TabLazyLoader.swift in Sources */,
				4B723E0B26B0005B00E14D75 /* FileImportViewController.swift in Sources */,
				8589063C267BCDC000D23B0D /* SaveCredentialsViewController.swift in Sources */,
				4BBE0AA727B9B027003B37A8 /* PopUpButton.swift in Sources */,
				AABEE6A524AA0A7F0043105B /* SuggestionViewController.swift in Sources */,
				85589E8027BBB8630038AD11 /* AddEditFavoriteWindow.swift in Sources */,
				B69B503B2726A12500758A2B /* Atb.swift in Sources */,
				B6B1E88026D5DA9B0062C350 /* DownloadsViewController.swift in Sources */,
				85AC3AF725D5DBFD00C7D2AA /* DataExtension.swift in Sources */,
				B6A924D42664BBBB001A28CA /* WKWebViewDownloadDelegate.swift in Sources */,
				AA9B7C8526A199B60008D425 /* ServerTrustViewModel.swift in Sources */,
				85480FCF25D1AA22009424E3 /* ConfigurationStoring.swift in Sources */,
				AA3D531B27A2F57E00074EC1 /* Feedback.swift in Sources */,
				4BB99D0626FE1979001E4761 /* RequestFilePermissionViewController.swift in Sources */,
				858A798326A8B75F00A75A42 /* CopyHandler.swift in Sources */,
				4B8AC93926B48A5100879451 /* FirefoxLoginReader.swift in Sources */,
				B69B503E2726A12500758A2B /* AtbParser.swift in Sources */,
				4B9292D22667123700AD2C21 /* AddFolderModalViewController.swift in Sources */,
				4B92929E26670D2A00AD2C21 /* BookmarkSidebarTreeController.swift in Sources */,
				85589E8727BBB8F20038AD11 /* HomePageFavoritesModel.swift in Sources */,
				4BB88B4A25B7B690006F6B06 /* SequenceExtensions.swift in Sources */,
				4B59024026B35F3600489384 /* ChromiumDataImporter.swift in Sources */,
				B6A924DE2664CA09001A28CA /* LegacyWebKitDownloadDelegate.swift in Sources */,
				AAA0CC3C25337FAB0079BC96 /* WKBackForwardListItemViewModel.swift in Sources */,
				4BB88B4525B7B55C006F6B06 /* DebugUserScript.swift in Sources */,
				B688B4DF27420D290087BEAF /* PDFSearchTextMenuItemHandler.swift in Sources */,
				4B723E0A26B0005900E14D75 /* DataImportViewController.swift in Sources */,
				F4A6198C283CFFBB007F2080 /* ContentScopeFeatureFlagging.swift in Sources */,
				85707F24276A332A00DC0649 /* OnboardingButtonStyles.swift in Sources */,
				4B8A4E0127C8447E005F40E8 /* SaveIdentityPopover.swift in Sources */,
				B637273B26CBC8AF00C8CB02 /* AuthenticationAlert.swift in Sources */,
				37AFCE9227DB8CAD00471A10 /* PreferencesAboutView.swift in Sources */,
				9826B0A02747DF3D0092F683 /* ContentBlocking.swift in Sources */,
				4B379C2227BDBA29008A968E /* LocalAuthenticationService.swift in Sources */,
				4BB99D0326FE191E001E4761 /* SafariBookmarksReader.swift in Sources */,
				AACF6FD626BC366D00CF09F9 /* SafariVersionReader.swift in Sources */,
				4BE65485271FCD7B008D1D63 /* LoginFaviconView.swift in Sources */,
				4B0511CA262CAA5A00F6079C /* FireproofDomainsViewController.swift in Sources */,
				AA4D700725545EF800C3411E /* URLEventHandler.swift in Sources */,
				AA92127725ADA07900600CD4 /* WKWebViewExtension.swift in Sources */,
				B6106BA426A7BEA40013B453 /* PermissionAuthorizationState.swift in Sources */,
				B6A9E499261474120067D1B9 /* TimedPixel.swift in Sources */,
				B6C0B23626E732000031CB7F /* DownloadListItem.swift in Sources */,
				856C98A6256EB59600A22F1F /* MenuItemSelectors.swift in Sources */,
				B6B1E87E26D5DA0E0062C350 /* DownloadsPopover.swift in Sources */,
				4B9292A026670D2A00AD2C21 /* SpacerNode.swift in Sources */,
				B6E61EE8263ACE16004E11AB /* UTType.swift in Sources */,
				4BE6547F271FCD4D008D1D63 /* PasswordManagementCreditCardModel.swift in Sources */,
				85707F26276A335700DC0649 /* Onboarding.swift in Sources */,
				AAFCB37F25E545D400859DD4 /* PublisherExtension.swift in Sources */,
				B68C92C1274E3EF4002AC6B0 /* PopUpWindow.swift in Sources */,
				AA5FA6A0275F948900DCE9C9 /* Favicons.xcdatamodeld in Sources */,
				85589E9827BFE2DA0038AD11 /* HoverButton.swift in Sources */,
				B684592225C93BE000DC17B6 /* Publisher.asVoid.swift in Sources */,
				AAA0CC33252F181A0079BC96 /* NavigationButtonMenuDelegate.swift in Sources */,
				AAC30A2A268E239100D2D9CD /* CrashReport.swift in Sources */,
				37CC53F427E8D4620028713D /* NSPathControlView.swift in Sources */,
				85589E9E27BFE4500038AD11 /* DefaultBrowserPromptView.swift in Sources */,
				4B29759C28284DBC00187C4E /* FirefoxBerkeleyDatabaseReader.m in Sources */,
				4B78A86B26BB3ADD0071BB16 /* BrowserImportSummaryViewController.swift in Sources */,
				AA512D1424D99D9800230283 /* FaviconManager.swift in Sources */,
				AABEE6AB24ACA0F90043105B /* SuggestionTableRowView.swift in Sources */,
				37CD54CB27F2FDD100F1F7B9 /* DownloadsPreferences.swift in Sources */,
				4B9292AA26670D3700AD2C21 /* Bookmark.xcmappingmodel in Sources */,
				4B1E6EF227AB5E5D00F51793 /* PasswordManagementItemList.swift in Sources */,
				AAC5E4D025D6A709007F5990 /* Bookmark.swift in Sources */,
				AA9B7C8326A197A00008D425 /* ServerTrust.swift in Sources */,
				4B5A4F4C27F3A5AA008FBD88 /* NSNotificationName+DataImport.swift in Sources */,
				4BEF0E722766B11200AF7C58 /* MacWaitlistLockScreenViewModel.swift in Sources */,
				B64C853826944B880048FEBE /* StoredPermission.swift in Sources */,
				AAE246F8270A406200BEEAEE /* FirePopoverCollectionViewHeader.swift in Sources */,
				4BEF0E6C276676AB00AF7C58 /* MacWaitlistStore.swift in Sources */,
				AA5D6DAC24A340F700C6FBCE /* WebViewStateObserver.swift in Sources */,
				AAB7320926DD0CD9002FACF9 /* FireViewController.swift in Sources */,
				4B92928C26670D1700AD2C21 /* OutlineSeparatorViewCell.swift in Sources */,
				4BB99D0426FE191E001E4761 /* SafariDataImporter.swift in Sources */,
				B69B503A2726A12500758A2B /* StatisticsLoader.swift in Sources */,
				37CD54C927F2FDD100F1F7B9 /* PrivacyPreferencesModel.swift in Sources */,
				B6F1C80B2761C45400334924 /* LocalUnprotectedDomains.swift in Sources */,
				858A798526A8BB5D00A75A42 /* NSTextViewExtension.swift in Sources */,
				B6B1E88426D5EB570062C350 /* DownloadsCellView.swift in Sources */,
				4B723E0C26B0005D00E14D75 /* FileImportSummaryViewController.swift in Sources */,
				B6AAAC2D260330580029438D /* PublishedAfter.swift in Sources */,
				4BBC16A027C4859400E00A38 /* DeviceAuthenticationService.swift in Sources */,
				3776582F27F82E62009A6B35 /* AutofillPreferences.swift in Sources */,
				AAD8078727B3F45600CF7703 /* WebsiteBreakage.swift in Sources */,
				4BE6547E271FCD4D008D1D63 /* PasswordManagementIdentityModel.swift in Sources */,
				85C6A29625CC1FFD00EEB5F1 /* UserDefaultsWrapper.swift in Sources */,
				85625998269C9C5F00EE44BC /* PasswordManagementPopover.swift in Sources */,
				85589E9127BFB9810038AD11 /* HomePageRecentlyVisitedModel.swift in Sources */,
				4BB99CFE26FE191E001E4761 /* FirefoxBookmarksReader.swift in Sources */,
				4BBC16A227C485BC00E00A38 /* DeviceIdleStateDetector.swift in Sources */,
				B6A9E4A3261475C70067D1B9 /* AppUsageActivityMonitor.swift in Sources */,
				4B379C2427BDE1B0008A968E /* FlatButton.swift in Sources */,
				4BA1A6A0258B079600F6F690 /* DataEncryption.swift in Sources */,
				371E141927E92E42009E3B5B /* MultilineScrollableTextFix.swift in Sources */,
				B6FA8941269C425400588ECD /* PrivacyDashboardPopover.swift in Sources */,
				85589E8B27BBBADC0038AD11 /* ColorExtensions.swift in Sources */,
				85B7184E27677CBB00B4277F /* RootView.swift in Sources */,
				AABEE6AF24AD22B90043105B /* AddressBarTextField.swift in Sources */,
				B693954C26F04BEB0015B914 /* FocusRingView.swift in Sources */,
				4B1E6EF127AB5E5D00F51793 /* NSPopUpButtonView.swift in Sources */,
				4B9292DB2667125D00AD2C21 /* ContextualMenu.swift in Sources */,
				AA68C3D32490ED62001B8783 /* NavigationBarViewController.swift in Sources */,
				AA585DAF2490E6E600E9A3E2 /* MainViewController.swift in Sources */,
				AA5FA69A275F91C700DCE9C9 /* Favicon.swift in Sources */,
				AABEE69A24A902A90043105B /* SuggestionContainerViewModel.swift in Sources */,
				AA840A9827319D1600E63CDD /* FirePopoverWrapperViewController.swift in Sources */,
				37CD54CA27F2FDD100F1F7B9 /* AutofillPreferencesModel.swift in Sources */,
				B657841F25FA497600D8DB33 /* NSException+Catch.swift in Sources */,
				4BE65481271FCD4D008D1D63 /* PasswordManagementNoteModel.swift in Sources */,
				B63ED0E526BB8FB900A9DAD1 /* SharingMenu.swift in Sources */,
				AA4FF40C2624751A004E2377 /* GrammarFeaturesManager.swift in Sources */,
				B693955B26F0CE300015B914 /* WebKitDownloadDelegate.swift in Sources */,
				B6B3E0E12657EA7A0040E0A2 /* NSScreenExtension.swift in Sources */,
				B65E6BA026D9F10600095F96 /* NSBezierPathExtension.swift in Sources */,
				AA6820E425502F19005ED0D5 /* WebsiteDataStore.swift in Sources */,
				B64C852A26942AC90048FEBE /* PermissionContextMenu.swift in Sources */,
				85D438B6256E7C9E00F3BAF8 /* ContextMenuUserScript.swift in Sources */,
				B693955526F04BEC0015B914 /* NSSavePanelExtension.swift in Sources */,
				9826B0A22747DFEB0092F683 /* AppPrivacyConfigurationDataProvider.swift in Sources */,
				B63BDF80280003570072D75B /* WebKitError.swift in Sources */,
				B6B1E88B26D774090062C350 /* LinkButton.swift in Sources */,
				4BBF0915282DD40100EE1418 /* TemporaryFileHandler.swift in Sources */,
				CB6BCDF927C6BEFF00CC76DC /* PrivacyFeatures.swift in Sources */,
				B693954D26F04BEB0015B914 /* MouseClickView.swift in Sources */,
				B6DB3CF926A00E2D00D459B7 /* AVCaptureDevice+SwizzledAuthState.swift in Sources */,
				4BA1A6BD258B082300F6F690 /* EncryptionKeyStore.swift in Sources */,
				4BE65474271FCD40008D1D63 /* PasswordManagementIdentityItemView.swift in Sources */,
				B6F41031264D2B23003DA42C /* ProgressExtension.swift in Sources */,
				4B723E0F26B0006500E14D75 /* CSVParser.swift in Sources */,
				376705B327EC7D4F00DD8D76 /* TextButton.swift in Sources */,
				B6DA44082616B30600DD1EC2 /* PixelDataModel.xcdatamodeld in Sources */,
				B63BDF7E27FDAA640072D75B /* PrivacyDashboardWebView.swift in Sources */,
				37CD54CF27F2FDD100F1F7B9 /* AppearancePreferences.swift in Sources */,
				B6B1E87B26D381710062C350 /* DownloadListCoordinator.swift in Sources */,
				4B980E212817604000282EE1 /* NSNotificationName+Debug.swift in Sources */,
				AAC5E4F125D6BF10007F5990 /* AddressBarButton.swift in Sources */,
				AAE7527E263B05C600B973F8 /* HistoryEntry.swift in Sources */,
				AA5FA69D275F945C00DCE9C9 /* FaviconStore.swift in Sources */,
				AAB8203C26B2DE0D00788AC3 /* SuggestionListCharacteristics.swift in Sources */,
				AAADFD06264AA282001555EA /* TimeIntervalExtension.swift in Sources */,
				4B9292D42667123700AD2C21 /* BookmarkListViewController.swift in Sources */,
				4B723E0D26B0006100E14D75 /* SecureVaultLoginImporter.swift in Sources */,
				4B9292D32667123700AD2C21 /* AddBookmarkModalViewController.swift in Sources */,
				AA88D14B252A557100980B4E /* URLRequestExtension.swift in Sources */,
				AA6197C6276B3168008396F0 /* FaviconHostReference.swift in Sources */,
				AAD8078527B3F3BE00CF7703 /* WebsiteBreakageSender.swift in Sources */,
				4B8AC93B26B48ADF00879451 /* ASN1Parser.swift in Sources */,
				37CD54B327EE509700F1F7B9 /* View+Cursor.swift in Sources */,
				B66E9DD22670EB2A00E53BB5 /* _WKDownload+WebKitDownload.swift in Sources */,
				B6A9E4612614608B0067D1B9 /* AppVersion.swift in Sources */,
				856C98DF257014BD00A22F1F /* FileDownloadManager.swift in Sources */,
				4BB99CFF26FE191E001E4761 /* BookmarkImport.swift in Sources */,
				B68503A7279141CD00893A05 /* KeySetDictionary.swift in Sources */,
				85480FBB25D181CB009424E3 /* ConfigurationDownloading.swift in Sources */,
				AAEEC6A927088ADB008445F7 /* FireCoordinator.swift in Sources */,
				B655369B268442EE00085A79 /* GeolocationProvider.swift in Sources */,
				B6C0B23C26E87D900031CB7F /* NSAlert+ActiveDownloadsTermination.swift in Sources */,
				4BEF0E6827641A0E00AF7C58 /* MacWaitlistLockScreenViewController.swift in Sources */,
				AAECA42024EEA4AC00EFA63A /* IndexPathExtension.swift in Sources */,
				4BE65478271FCD41008D1D63 /* PasswordManagementNoteItemView.swift in Sources */,
				AA5C8F632591021700748EB7 /* NSApplicationExtension.swift in Sources */,
				AA9E9A5625A3AE8400D1959D /* NSWindowExtension.swift in Sources */,
				AAC5E4C725D6A6E8007F5990 /* BookmarkPopover.swift in Sources */,
				37CC53F027E8D1440028713D /* PreferencesDownloadsView.swift in Sources */,
				B68C2FB227706E6A00BF2C7D /* ProcessExtension.swift in Sources */,
				B6106BA726A7BECC0013B453 /* PermissionAuthorizationQuery.swift in Sources */,
				4B9292CE2667123700AD2C21 /* BrowserTabSelectionDelegate.swift in Sources */,
				4B1E6EEE27AB5E5100F51793 /* PasswordManagementListSection.swift in Sources */,
				AA222CB92760F74E00321475 /* FaviconReferenceCache.swift in Sources */,
				B6C0B24426E9CB080031CB7F /* RunLoopExtension.swift in Sources */,
				4B9292A126670D2A00AD2C21 /* BookmarkTreeController.swift in Sources */,
				4B29759728281F0900187C4E /* FirefoxEncryptionKeyReader.swift in Sources */,
				4B9292D02667123700AD2C21 /* BookmarkManagementSplitViewController.swift in Sources */,
				B6E61EE3263AC0C8004E11AB /* FileManagerExtension.swift in Sources */,
				B6DB3CFB26A17CB800D459B7 /* PermissionModel.swift in Sources */,
				4B92929C26670D2A00AD2C21 /* PasteboardFolder.swift in Sources */,
				B6106BAB26A7BF1D0013B453 /* PermissionType.swift in Sources */,
				85707F2A276A35FE00DC0649 /* ActionSpeech.swift in Sources */,
				8585B63826D6E66C00C1416F /* ButtonStyles.swift in Sources */,
				4B0511BD262CAA5A00F6079C /* PrivacySecurityPreferences.swift in Sources */,
				B6830963274CDEC7004B46BB /* FireproofDomainsStore.swift in Sources */,
				AA9FF95F24A1FB690039E328 /* TabCollectionViewModel.swift in Sources */,
				AAC5E4D125D6A709007F5990 /* BookmarkManager.swift in Sources */,
				37CD54CD27F2FDD100F1F7B9 /* AboutModel.swift in Sources */,
				4BE65476271FCD41008D1D63 /* PasswordManagementCreditCardItemView.swift in Sources */,
				AA5C8F59258FE21F00748EB7 /* NSTextFieldExtension.swift in Sources */,
				B6830961274CDE99004B46BB /* FireproofDomainsContainer.swift in Sources */,
				B65536AE2685E17200085A79 /* GeolocationService.swift in Sources */,
				4B02198925E05FAC00ED7DEA /* FireproofingURLExtensions.swift in Sources */,
				7B1E819E27C8874900FF0E60 /* ContentOverlayPopover.swift in Sources */,
				4BA1A6A5258B07DF00F6F690 /* EncryptedValueTransformer.swift in Sources */,
				4B92929F26670D2A00AD2C21 /* PasteboardBookmark.swift in Sources */,
				856CADF0271710F400E79BB0 /* HoverUserScript.swift in Sources */,
				4B9292AC26670D3700AD2C21 /* Bookmark.xcdatamodeld in Sources */,
				AA6EF9B525081B4C004754E6 /* MainMenuActions.swift in Sources */,
				B63D466925BEB6C200874977 /* WKWebView+SessionState.swift in Sources */,
				4B723E1226B0006E00E14D75 /* DataImport.swift in Sources */,
				B6085D092743AAB600A9C456 /* FireproofDomains.xcdatamodeld in Sources */,
				85589E8227BBB8630038AD11 /* HomePageView.swift in Sources */,
				B6A924D92664C72E001A28CA /* WebKitDownloadTask.swift in Sources */,
				4B59023E26B35F3600489384 /* ChromiumLoginReader.swift in Sources */,
				85D885B326A5A9DE0077C374 /* NSAlert+PasswordManager.swift in Sources */,
				4B7A57CF279A4EF300B1C70E /* ChromePreferences.swift in Sources */,
				AA6AD95B2704B6DB00159F8A /* FirePopoverViewController.swift in Sources */,
				4BE4005327CF3DC3007D3161 /* SavePaymentMethodPopover.swift in Sources */,
				85A0116925AF1D8900FA6A0C /* FindInPageViewController.swift in Sources */,
				4BB6CE5F26B77ED000EC5860 /* Cryptography.swift in Sources */,
				AA6FFB4424DC33320028F4D0 /* NSViewExtension.swift in Sources */,
				37AFCE8927DA33BA00471A10 /* Preferences.swift in Sources */,
				B6C0B23E26E8BF1F0031CB7F /* DownloadListViewModel.swift in Sources */,
				4B9292D52667123700AD2C21 /* BookmarkManagementDetailViewController.swift in Sources */,
				4B723E1026B0006700E14D75 /* CSVImporter.swift in Sources */,
				37A4CEBA282E992F00D75B89 /* StartupPreferences.swift in Sources */,
				AA4BBA3B25C58FA200C4FB0F /* MainMenu.swift in Sources */,
				4B8AC93326B3B06300879451 /* EdgeDataImporter.swift in Sources */,
				AA585D84248FD31100E9A3E2 /* BrowserTabViewController.swift in Sources */,
				85707F22276A32B600DC0649 /* CallToAction.swift in Sources */,
				B693954B26F04BEB0015B914 /* MouseOverView.swift in Sources */,
				AAE7527C263B056C00B973F8 /* HistoryStore.swift in Sources */,
				AAE246F32709EF3B00BEEAEE /* FirePopoverCollectionViewItem.swift in Sources */,
				AA61C0D22727F59B00E6B681 /* ArrayExtension.swift in Sources */,
				AAC30A2C268F1ECD00D2D9CD /* CrashReportSender.swift in Sources */,
				373A1AB02842C4EA00586521 /* BookmarkHTMLImporter.swift in Sources */,
				4B8D9062276D1D880078DB17 /* LocaleExtension.swift in Sources */,
				4BE4005527CF3F19007D3161 /* SavePaymentMethodViewController.swift in Sources */,
				AAFE068326C7082D005434CC /* WebKitVersionProvider.swift in Sources */,
				B63D467A25BFC3E100874977 /* NSCoderExtensions.swift in Sources */,
				B31055C927A1BA1D001AC618 /* AutoconsentBackground.swift in Sources */,
				B3FB199327BD0AD400513DC1 /* CookieConsentInfo.swift in Sources */,
				B6A5A27125B9377300AA7ADA /* StatePersistenceService.swift in Sources */,
				B68458B025C7E76A00DC17B6 /* WindowManager+StateRestoration.swift in Sources */,
				B68458C525C7EA0C00DC17B6 /* TabCollection+NSSecureCoding.swift in Sources */,
				4BB88B5B25B7BA50006F6B06 /* Instruments.swift in Sources */,
				9812D895276CEDA5004B6181 /* ContentBlockerRulesLists.swift in Sources */,
				4B0511E2262CAA8600F6079C /* NSViewControllerExtension.swift in Sources */,
				F44C130225C2DA0400426E3E /* NSAppearanceExtension.swift in Sources */,
				B64C84F1269310120048FEBE /* PermissionManager.swift in Sources */,
				37CD54D027F2FDD100F1F7B9 /* DefaultBrowserPreferences.swift in Sources */,
				B64C853026943BC10048FEBE /* Permissions.xcdatamodeld in Sources */,
				B693954F26F04BEB0015B914 /* PaddedImageButton.swift in Sources */,
				4BA1A6B8258B081600F6F690 /* EncryptionKeyStoring.swift in Sources */,
				B65783E725F8AAFB00D8DB33 /* String+Punycode.swift in Sources */,
				B657841A25FA484B00D8DB33 /* NSException+Catch.m in Sources */,
				B684592F25C93FBF00DC17B6 /* AppStateRestorationManager.swift in Sources */,
				EA0BA3A9272217E6002A0B6C /* ClickToLoadUserScript.swift in Sources */,
				AAA892EA250A4CEF005B37B2 /* WindowControllersManager.swift in Sources */,
				85C5991B27D10CF000E605B2 /* FireAnimationView.swift in Sources */,
				AA6197C4276B314D008396F0 /* FaviconUrlReference.swift in Sources */,
				AAC5E4C825D6A6E8007F5990 /* BookmarkPopoverViewController.swift in Sources */,
				85CC1D7B26A05ECF0062F04E /* PasswordManagementItemListModel.swift in Sources */,
				AABEE6A924AB4B910043105B /* SuggestionTableCellView.swift in Sources */,
				AA6820F125503DA9005ED0D5 /* FireViewModel.swift in Sources */,
				AAA0CC6A253CC43C0079BC96 /* WKUserContentControllerExtension.swift in Sources */,
				B6A9E45C261460350067D1B9 /* APIRequest.swift in Sources */,
				4BE65479271FCD41008D1D63 /* EditableTextView.swift in Sources */,
				AA9FF95D24A1FA1C0039E328 /* TabCollection.swift in Sources */,
				B688B4DA273E6D3B0087BEAF /* MainView.swift in Sources */,
				4B65143E263924B5005B46EB /* EmailUrlExtensions.swift in Sources */,
				85CC1D7D26A05F250062F04E /* PasswordManagementItemModel.swift in Sources */,
				AAD86E52267A0DFF005C11BE /* UpdateController.swift in Sources */,
				85A0118225AF60E700FA6A0C /* FindInPageModel.swift in Sources */,
				4B9292A226670D2A00AD2C21 /* PseudoFolder.swift in Sources */,
				B6DA44022616B28300DD1EC2 /* PixelDataStore.swift in Sources */,
				B6A9E45326142B070067D1B9 /* Pixel.swift in Sources */,
				B6A9E47726146A570067D1B9 /* PixelEvent.swift in Sources */,
				AA2CB1352587C29500AA6FBE /* TabBarFooter.swift in Sources */,
				B6C0B23926E742610031CB7F /* FileDownloadError.swift in Sources */,
				4B9292AB26670D3700AD2C21 /* BookmarkMigrationPolicy.swift in Sources */,
				85589EA027BFE60E0038AD11 /* MoreOrLessView.swift in Sources */,
				AA92126F25ACCB1100600CD4 /* ErrorExtension.swift in Sources */,
				B6A9E47026146A250067D1B9 /* DateExtension.swift in Sources */,
				AAE7527A263B046100B973F8 /* History.xcdatamodeld in Sources */,
				B64C853D26944B940048FEBE /* PermissionStore.swift in Sources */,
				AA75A0AE26F3500C0086B667 /* PrivacyIconViewModel.swift in Sources */,
				4BB99D0126FE191E001E4761 /* ChromiumBookmarksReader.swift in Sources */,
				B6C0B23426E71BCD0031CB7F /* Downloads.xcdatamodeld in Sources */,
				AAE8B110258A456C00E81239 /* TabPreviewViewController.swift in Sources */,
				37CC53EC27E8A4D10028713D /* PreferencesPrivacyView.swift in Sources */,
				4B0135CE2729F1AA00D54834 /* NSPasteboardExtension.swift in Sources */,
				85707F31276A7DCA00DC0649 /* OnboardingViewModel.swift in Sources */,
				85AC3B0525D6B1D800C7D2AA /* ScriptSourceProviding.swift in Sources */,
				4BB99D0026FE191E001E4761 /* CoreDataBookmarkImporter.swift in Sources */,
				AA3F895324C18AD500628DDE /* SuggestionViewModel.swift in Sources */,
				4B9292A326670D2A00AD2C21 /* BookmarkManagedObject.swift in Sources */,
				4B723E1326B0007A00E14D75 /* CSVLoginExporter.swift in Sources */,
				85C48CCC278D808F00D3263E /* NSAttributedStringExtension.swift in Sources */,
				AA7EB6E527E7D6DC00036718 /* AnimationView.swift in Sources */,
				8562599A269CA0A600EE44BC /* NSRectExtension.swift in Sources */,
				B6040856274B830F00680351 /* DictionaryExtension.swift in Sources */,
				B684592725C93C0500DC17B6 /* Publishers.NestedObjectChanges.swift in Sources */,
				85589E9A27BFE3C30038AD11 /* FaviconView.swift in Sources */,
				85707F2C276A364E00DC0649 /* OnboardingFlow.swift in Sources */,
				85A011EA25B4D4CA00FA6A0C /* FindInPageUserScript.swift in Sources */,
				4BE65480271FCD4D008D1D63 /* PasswordManagementLoginModel.swift in Sources */,
				AA9FF95B24A1EFC20039E328 /* TabViewModel.swift in Sources */,
				AA9E9A5E25A4867200D1959D /* TabDragAndDropManager.swift in Sources */,
				B68458C025C7E9E000DC17B6 /* TabCollectionViewModel+NSSecureCoding.swift in Sources */,
				AA8EDF2724923EC70071C2E8 /* StringExtension.swift in Sources */,
				85378DA2274E7F25007C5CBF /* EmailManagerRequestDelegate.swift in Sources */,
				B68172A9269C487D006D1092 /* PrivacyDashboardUserScript.swift in Sources */,
				379DE4BD27EA31AC002CC3DE /* PreferencesAutofillView.swift in Sources */,
				858A797F26A79EAA00A75A42 /* UserText+PasswordManager.swift in Sources */,
				B693954E26F04BEB0015B914 /* ProgressView.swift in Sources */,
				B69B503C2726A12500758A2B /* StatisticsStore.swift in Sources */,
				B693955426F04BEC0015B914 /* ColorView.swift in Sources */,
				B6BBF17427475B15004F850E /* PopupBlockedPopover.swift in Sources */,
				8589063A267BCD8E00D23B0D /* SaveCredentialsPopover.swift in Sources */,
				4B379C1527BD91E3008A968E /* QuartzIdleStateProvider.swift in Sources */,
				B6C0B22E26E61CE70031CB7F /* DownloadViewModel.swift in Sources */,
				373A1AA8283ED1B900586521 /* BookmarkHTMLReader.swift in Sources */,
				B68458B825C7E8B200DC17B6 /* Tab+NSSecureCoding.swift in Sources */,
				85378DA0274E6F42007C5CBF /* NSNotificationName+EmailManager.swift in Sources */,
				B693955726F04BEC0015B914 /* MouseOverButton.swift in Sources */,
				AA61C0D02722159B00E6B681 /* FireInfoViewController.swift in Sources */,
				B64C85422694590B0048FEBE /* PermissionButton.swift in Sources */,
				AAA0CC472533833C0079BC96 /* MoreOptionsMenu.swift in Sources */,
				B64C84E32692DC9F0048FEBE /* PermissionAuthorizationViewController.swift in Sources */,
				4B92929D26670D2A00AD2C21 /* BookmarkNode.swift in Sources */,
				B693955226F04BEB0015B914 /* LongPressButton.swift in Sources */,
				B6085D062743905F00A9C456 /* CoreDataStore.swift in Sources */,
				B6DB3AF6278EA0130024C5C4 /* BundleExtension.swift in Sources */,
				4B677438255DBEB800025BD8 /* HTTPSUpgrade.xcdatamodeld in Sources */,
				4B0511E1262CAA8600F6079C /* NSOpenPanelExtensions.swift in Sources */,
				AAE99B8927088A19008B6BD9 /* FirePopover.swift in Sources */,
				AAE75280263B0A4D00B973F8 /* HistoryCoordinator.swift in Sources */,
				4B677434255DBEB800025BD8 /* HTTPSBloomFilterSpecification.swift in Sources */,
				B69B503D2726A12500758A2B /* VariantManager.swift in Sources */,
				AA97BF4625135DD30014931A /* ApplicationDockMenu.swift in Sources */,
				4B8A4DFF27C83B29005F40E8 /* SaveIdentityViewController.swift in Sources */,
				4BA1A69B258B076900F6F690 /* FileStore.swift in Sources */,
				B6A9E47F26146A800067D1B9 /* PixelArguments.swift in Sources */,
				AAC5E4D225D6A709007F5990 /* BookmarkList.swift in Sources */,
				4B9292D12667123700AD2C21 /* BookmarkTableRowView.swift in Sources */,
				B66E9DD42670EB4A00E53BB5 /* WKDownload+WebKitDownload.swift in Sources */,
				85589E9427BFE1E70038AD11 /* FavoritesView.swift in Sources */,
				85AC7ADB27BD628400FFB69B /* HomePage.swift in Sources */,
				376705AF27EB488600DD8D76 /* RoundedSelectionRowView.swift in Sources */,
				B69B503F2726A12500758A2B /* LocalStatisticsStore.swift in Sources */,
				B689ECD526C247DB006FB0C5 /* BackForwardListItem.swift in Sources */,
				85C48CD127908C1000D3263E /* BrowserImportMoreInfoViewController.swift in Sources */,
				B69B50572727D16900758A2B /* AtbAndVariantCleanup.swift in Sources */,
				B693954A26F04BEB0015B914 /* NibLoadable.swift in Sources */,
				AA3D531527A1ED9300074EC1 /* FeedbackWindow.swift in Sources */,
				85F0FF1327CFAB04001C7C6E /* RecentlyVisitedView.swift in Sources */,
				AA7EB6DF27E7C57D00036718 /* MouseOverAnimationButton.swift in Sources */,
				AA7412B724D1687000D22FE0 /* TabBarScrollView.swift in Sources */,
				4B9292D92667124B00AD2C21 /* BookmarkListTreeControllerDataSource.swift in Sources */,
				14D9B8FB24F7E089000D4D13 /* AddressBarViewController.swift in Sources */,
				B65536A62685B82B00085A79 /* Permissions.swift in Sources */,
				AAC82C60258B6CB5009B6B42 /* TabPreviewWindowController.swift in Sources */,
				AAC5E4E425D6BA9C007F5990 /* NSSizeExtension.swift in Sources */,
				AA6820EB25503D6A005ED0D5 /* Fire.swift in Sources */,
				B6AAAC3E26048F690029438D /* RandomAccessCollectionExtension.swift in Sources */,
				4B9292AF26670F5300AD2C21 /* NSOutlineViewExtensions.swift in Sources */,
				AA585D82248FD31100E9A3E2 /* AppDelegate.swift in Sources */,
				7B1E81A027C8874900FF0E60 /* ContentOverlayViewController.swift in Sources */,
				85B7184C27677C6500B4277F /* OnboardingViewController.swift in Sources */,
				4B379C1E27BDB7FF008A968E /* DeviceAuthenticator.swift in Sources */,
				1456D6E124EFCBC300775049 /* TabBarCollectionView.swift in Sources */,
				85308E25267FC9F2001ABD76 /* NSAlertExtension.swift in Sources */,
				4BEF0E6A276676A500AF7C58 /* WaitlistRequest.swift in Sources */,
				4B59024826B3673600489384 /* ThirdPartyBrowser.swift in Sources */,
				B65E6B9E26D9EC0800095F96 /* CircularProgressView.swift in Sources */,
				AABEE69C24A902BB0043105B /* SuggestionContainer.swift in Sources */,
				85589E8327BBB8630038AD11 /* HomePageViewController.swift in Sources */,
				4B59024126B35F3600489384 /* BraveDataImporter.swift in Sources */,
				B6A9E46B2614618A0067D1B9 /* OperatingSystemVersionExtension.swift in Sources */,
				4BDFA4AE27BF19E500648192 /* ToggleableScrollView.swift in Sources */,
				85AC3AEF25D5CE9800C7D2AA /* UserScripts.swift in Sources */,
				B643BF1427ABF772000BACEC /* NSWorkspaceExtension.swift in Sources */,
				4B677439255DBEB800025BD8 /* AppHTTPSUpgradeStore.swift in Sources */,
				4BC68A722759B2140029A586 /* Waitlist.swift in Sources */,
				AAB549DF25DAB8F80058460B /* BookmarkViewModel.swift in Sources */,
				85707F28276A34D900DC0649 /* DaxSpeech.swift in Sources */,
				AA13DCB4271480B0006D48D3 /* FirePopoverViewModel.swift in Sources */,
				F41D174125CB131900472416 /* NSColorExtension.swift in Sources */,
				AAC5E4F625D6BF2C007F5990 /* AddressBarButtonsViewController.swift in Sources */,
				4B59023D26B35F3600489384 /* ChromeDataImporter.swift in Sources */,
				B68C92C42750EF76002AC6B0 /* PixelDataRecord.swift in Sources */,
				853014D625E671A000FB8205 /* PageObserverUserScript.swift in Sources */,
				B642738227B65BAC0005DFD1 /* SecureVaultErrorReporter.swift in Sources */,
				4B139AFD26B60BD800894F82 /* NSImageExtensions.swift in Sources */,
				B6A9E45B261460350067D1B9 /* APIHeaders.swift in Sources */,
				85625996269C953C00EE44BC /* PasswordManagementViewController.swift in Sources */,
				4BB99D0226FE191E001E4761 /* ImportedBookmarks.swift in Sources */,
				AA6EF9B3250785D5004754E6 /* NSMenuExtension.swift in Sources */,
				AA7412B524D1536B00D22FE0 /* MainWindowController.swift in Sources */,
				AA9FF95924A1ECF20039E328 /* Tab.swift in Sources */,
				B63D467125BFA6C100874977 /* DispatchQueueExtensions.swift in Sources */,
				B64C84EB2692DD650048FEBE /* PermissionAuthorizationPopover.swift in Sources */,
				85378D9E274E664C007C5CBF /* PopoverMessageViewController.swift in Sources */,
				AA6FFB4624DC3B5A0028F4D0 /* WebView.swift in Sources */,
				B693955026F04BEB0015B914 /* ShadowView.swift in Sources */,
				AA3D531D27A2F58F00074EC1 /* FeedbackSender.swift in Sources */,
				B6CF78DE267B099C00CD4F13 /* WKNavigationActionExtension.swift in Sources */,
				AA7412B224D0B3AC00D22FE0 /* TabBarViewItem.swift in Sources */,
				856C98D52570116900A22F1F /* NSWindow+Toast.swift in Sources */,
				B31055C427A1BA1D001AC618 /* AutoconsentUserScript.swift in Sources */,
				859E7D6B27453BF3009C2B69 /* BookmarksExporter.swift in Sources */,
				4B5FF67826B602B100D42879 /* FirefoxDataImporter.swift in Sources */,
				37AFCE8B27DB69BC00471A10 /* PreferencesGeneralView.swift in Sources */,
				4B02198B25E05FAC00ED7DEA /* FireproofInfoViewController.swift in Sources */,
				AA8EDF2424923E980071C2E8 /* URLExtension.swift in Sources */,
				4BE0DF06267819A1006337B7 /* NSStoryboardExtension.swift in Sources */,
				37AFCE8127DA2CA600471A10 /* PreferencesViewController.swift in Sources */,
				4B02198A25E05FAC00ED7DEA /* FireproofDomains.swift in Sources */,
				4B677442255DBEEA00025BD8 /* Database.swift in Sources */,
				4B92928B26670D1700AD2C21 /* BookmarksOutlineView.swift in Sources */,
				B61F015525EDD5A700ABB5A3 /* UserContentController.swift in Sources */,
				4BF01C00272AE74C00884A61 /* CountryList.swift in Sources */,
				37CD54CC27F2FDD100F1F7B9 /* PreferencesSection.swift in Sources */,
				B6B2400E28083B49001B8F3A /* WebViewContainerView.swift in Sources */,
				AAC5E4D925D6A711007F5990 /* BookmarkStore.swift in Sources */,
				B6FA893F269C424500588ECD /* PrivacyDashboardViewController.swift in Sources */,
				37D2771527E870D4003365FD /* PreferencesAppearanceView.swift in Sources */,
				AA72D5FE25FFF94E00C77619 /* NSMenuItemExtension.swift in Sources */,
				4BA1A6C2258B0A1300F6F690 /* ContiguousBytesExtension.swift in Sources */,
				37534CA8281198CD002621E7 /* AdjacentItemEnumerator.swift in Sources */,
				AA9B7C7E26A06E040008D425 /* TrackerInfo.swift in Sources */,
				4BE53374286E39F10019DBFD /* ChromiumKeychainPrompt.swift in Sources */,
				B6553692268440D700085A79 /* WKProcessPool+GeolocationProvider.swift in Sources */,
			);
			runOnlyForDeploymentPostprocessing = 0;
		};
		AA585D8C248FD31400E9A3E2 /* Sources */ = {
			isa = PBXSourcesBuildPhase;
			buildActionMask = 2147483647;
			files = (
				9833913327AAAEEE00DAF119 /* EmbeddedTrackerDataTests.swift in Sources */,
				3776583127F8325B009A6B35 /* AutofillPreferencesTests.swift in Sources */,
				B67C6C472654C643006C872E /* FileManagerExtensionTests.swift in Sources */,
				B69B50482726C5C200758A2B /* StatisticsLoaderTests.swift in Sources */,
				142879DA24CE1179005419BB /* SuggestionViewModelTests.swift in Sources */,
				4B9292C12667103100AD2C21 /* BookmarkMigrationTests.swift in Sources */,
				4B9292BC2667103100AD2C21 /* BookmarkSidebarTreeControllerTests.swift in Sources */,
				37534CA52811987D002621E7 /* AdjacentItemEnumeratorTests.swift in Sources */,
				B662D3DC2755DF670035D4D6 /* OldPixelDataModel.xcdatamodeld in Sources */,
				B6DA44232616CABC00DD1EC2 /* PixelArgumentsTests.swift in Sources */,
				AAEC74BC2642F0F800C2EFBC /* History.xcdatamodeld in Sources */,
				37534C9E28104D9B002621E7 /* TabLazyLoaderTests.swift in Sources */,
				85F1B0C925EF9759004792B6 /* URLEventHandlerTests.swift in Sources */,
				4B9292BD2667103100AD2C21 /* BookmarkOutlineViewDataSourceTests.swift in Sources */,
				4BBF0917282DD6EF00EE1418 /* TemporaryFileHandlerTests.swift in Sources */,
				B6A5A27925B93FFF00AA7ADA /* StateRestorationManagerTests.swift in Sources */,
				4B9292BB2667103100AD2C21 /* BookmarkNodeTests.swift in Sources */,
				4B0219A825E0646500ED7DEA /* WebsiteDataStoreTests.swift in Sources */,
				AAC9C01E24CB6BEB00AD1325 /* TabCollectionViewModelTests.swift in Sources */,
				B662D3DE275613BB0035D4D6 /* EncryptionKeyStoreMock.swift in Sources */,
				AA0877BA26D5161D00B05660 /* WebKitVersionProviderTests.swift in Sources */,
				4BA7C91627695EA500FEBA8E /* MacWaitlistRequestTests.swift in Sources */,
				B69B50462726C5C200758A2B /* AtbAndVariantCleanupTests.swift in Sources */,
				B6DA44282616CAE000DD1EC2 /* AppUsageActivityMonitorTests.swift in Sources */,
				4B59024C26B38BB800489384 /* ChromiumLoginReaderTests.swift in Sources */,
				AAC9C01724CAFBDC00AD1325 /* TabCollectionTests.swift in Sources */,
				378205F8283BC6A600D1D4AA /* StartupPreferencesTests.swift in Sources */,
				B67C6C3D2654B897006C872E /* WebViewExtensionTests.swift in Sources */,
				4BA1A6DE258C100A00F6F690 /* FileStoreTests.swift in Sources */,
				AAC9C01C24CB594C00AD1325 /* TabViewModelTests.swift in Sources */,
				37CD54B727F1B28A00F1F7B9 /* DefaultBrowserPreferencesTests.swift in Sources */,
				B65349AA265CF45000DCC645 /* DispatchQueueExtensionsTests.swift in Sources */,
				858A798A26A9B35E00A75A42 /* PasswordManagementItemModelTests.swift in Sources */,
				B6DA441E2616C84600DD1EC2 /* PixelStoreMock.swift in Sources */,
				B6BBF1702744CDE1004F850E /* CoreDataStoreTests.swift in Sources */,
				4B9292BF2667103100AD2C21 /* TreeControllerTests.swift in Sources */,
				B693956926F352DB0015B914 /* DownloadsWebViewMock.m in Sources */,
				4B2CBF412767EEC1001DF04B /* MacWaitlistStoreTests.swift in Sources */,
				4B11060525903E570039B979 /* CoreDataEncryptionTesting.xcdatamodeld in Sources */,
				858A798826A99DBE00A75A42 /* PasswordManagementItemListModelTests.swift in Sources */,
				4B8AD0B127A86D9200AE44D6 /* WKWebsiteDataStoreExtensionTests.swift in Sources */,
				B69B50472726C5C200758A2B /* VariantManagerTests.swift in Sources */,
				8546DE6225C03056000CA5E1 /* UserAgentTests.swift in Sources */,
				B63ED0DE26AFD9A300A9DAD1 /* AVCaptureDeviceMock.swift in Sources */,
				B63ED0E026AFE32F00A9DAD1 /* GeolocationProviderMock.swift in Sources */,
				378205FB283C277800D1D4AA /* MainMenuTests.swift in Sources */,
				4B43469528655D1400177407 /* FirefoxDataImporterTests.swift in Sources */,
				4B723E0926B0003E00E14D75 /* CSVLoginExporterTests.swift in Sources */,
				B630793526731BC400DCEE41 /* URLSuggestedFilenameTests.swift in Sources */,
				AADE11C026D916D70032D8A7 /* StringExtensionTests.swift in Sources */,
				85AC3B4925DAC9BD00C7D2AA /* ConfigurationStorageTests.swift in Sources */,
				B693956126F1C1BC0015B914 /* DownloadListStoreMock.swift in Sources */,
				AA91F83927076F1900771A0D /* PrivacyIconViewModelTests.swift in Sources */,
				4B723E0726B0003E00E14D75 /* CSVImporterTests.swift in Sources */,
				AA652CDB25DDAB32009059CC /* BookmarkStoreMock.swift in Sources */,
				B62EB47C25BAD3BB005745C6 /* WKWebViewPrivateMethodsAvailabilityTests.swift in Sources */,
				4BBC16A527C488C900E00A38 /* DeviceAuthenticatorTests.swift in Sources */,
				4B3F641E27A8D3BD00E0C118 /* BrowserProfileTests.swift in Sources */,
				B6106BA026A7BE0B0013B453 /* PermissionManagerTests.swift in Sources */,
				B662D3D92755D7AD0035D4D6 /* PixelStoreTests.swift in Sources */,
				B6106BB526A809E60013B453 /* GeolocationProviderTests.swift in Sources */,
				B6A5A2A025B96E8300AA7ADA /* AppStateChangePublisherTests.swift in Sources */,
				B63ED0E326B3E7FA00A9DAD1 /* CLLocationManagerMock.swift in Sources */,
				37CD54BB27F25A4000F1F7B9 /* DownloadsPreferencesTests.swift in Sources */,
				4B02199C25E063DE00ED7DEA /* FireproofDomainsTests.swift in Sources */,
				AA0F3DB7261A566C0077F2D9 /* SuggestionLoadingMock.swift in Sources */,
				4B9292BE2667103100AD2C21 /* PasteboardFolderTests.swift in Sources */,
				4B9292C52667104B00AD2C21 /* CoreDataTestUtilities.swift in Sources */,
				4B723E1926B000DC00E14D75 /* TemporaryFileCreator.swift in Sources */,
				98EB5D1027516A4800681FE6 /* AppPrivacyConfigurationTests.swift in Sources */,
				4B9292C22667103100AD2C21 /* BookmarkTests.swift in Sources */,
				4BA7C91B276984AF00FEBA8E /* MacWaitlistLockScreenViewModelTests.swift in Sources */,
				142879DC24CE1185005419BB /* SuggestionContainerViewModelTests.swift in Sources */,
				AA0877B826D5160D00B05660 /* SafariVersionReaderTests.swift in Sources */,
				B69B50452726C5C200758A2B /* AtbParserTests.swift in Sources */,
				B6106BAF26A7C6180013B453 /* PermissionStoreMock.swift in Sources */,
				AA652CD325DDA6E9009059CC /* LocalBookmarkManagerTests.swift in Sources */,
				B63ED0DC26AE7B1E00A9DAD1 /* WebViewMock.swift in Sources */,
				4B4F72EC266B2ED300814C60 /* CollectionExtension.swift in Sources */,
				AAE39D1B24F44885008EF28B /* TabCollectionViewModelDelegateMock.swift in Sources */,
				373A1AAA283ED86C00586521 /* BookmarksHTMLReaderTests.swift in Sources */,
				AA9C363025518CA9004B1BA3 /* FireTests.swift in Sources */,
				B6106BB126A7D8720013B453 /* PermissionStoreTests.swift in Sources */,
				4BF4951826C08395000547B8 /* ThirdPartyBrowserTests.swift in Sources */,
				AA63745424C9BF9A00AB2AC4 /* SuggestionContainerTests.swift in Sources */,
				AAC9C01524CAFBCE00AD1325 /* TabTests.swift in Sources */,
				B69B504C2726CA2900758A2B /* MockVariantManager.swift in Sources */,
				B610F2EC27AA8F9400FCEBE9 /* ContentBlockerRulesManagerMock.swift in Sources */,
				B6BBF1722744CE36004F850E /* FireproofDomainsStoreMock.swift in Sources */,
				4BA1A6D9258C0CB300F6F690 /* DataEncryptionTests.swift in Sources */,
				EA1E52B52798CF98002EC53C /* ClickToLoadModelTests.swift in Sources */,
				B6A5A27E25B9403E00AA7ADA /* FileStoreMock.swift in Sources */,
				B693955F26F1C17F0015B914 /* DownloadListCoordinatorTests.swift in Sources */,
				B6C2C9F62760B659005B7F0A /* TestDataModel.xcdatamodeld in Sources */,
				B68172AE269EB43F006D1092 /* GeolocationServiceTests.swift in Sources */,
				B6AE74342609AFCE005B9B1A /* ProgressEstimationTests.swift in Sources */,
				4BA1A6FE258C5C1300F6F690 /* EncryptedValueTransformerTests.swift in Sources */,
				85F69B3C25EDE81F00978E59 /* URLExtensionTests.swift in Sources */,
				B6DA44112616C0FC00DD1EC2 /* PixelTests.swift in Sources */,
				4B9292BA2667103100AD2C21 /* BookmarkNodePathTests.swift in Sources */,
				4B9292C02667103100AD2C21 /* BookmarkManagedObjectTests.swift in Sources */,
				373A1AB228451ED400586521 /* BookmarksHTMLImporterTests.swift in Sources */,
				4B723E0626B0003E00E14D75 /* CSVParserTests.swift in Sources */,
				85F487B5276A8F2E003CE668 /* OnboardingTests.swift in Sources */,
				AA652CCE25DD9071009059CC /* BookmarkListTests.swift in Sources */,
				859E7D6D274548F2009C2B69 /* BookmarksExporterTests.swift in Sources */,
				B6A5A2A825BAA35500AA7ADA /* WindowManagerStateRestorationTests.swift in Sources */,
				4BB99D1126FE1A84001E4761 /* SafariBookmarksReaderTests.swift in Sources */,
				4BBF0925283083EC00EE1418 /* FileSystemDSLTests.swift in Sources */,
				4B11060A25903EAC0039B979 /* CoreDataEncryptionTests.swift in Sources */,
				4B9292C32667103100AD2C21 /* PasteboardBookmarkTests.swift in Sources */,
				B610F2E427A8F37A00FCEBE9 /* CBRCompileTimeReporterTests.swift in Sources */,
				AAEC74BB2642E67C00C2EFBC /* NSPersistentContainerExtension.swift in Sources */,
				AABAF59C260A7D130085060C /* FaviconManagerMock.swift in Sources */,
				AAEC74B82642E43800C2EFBC /* HistoryStoreTests.swift in Sources */,
				4BA1A6E6258C270800F6F690 /* EncryptionKeyGeneratorTests.swift in Sources */,
				B6106BB326A7F4AA0013B453 /* GeolocationServiceMock.swift in Sources */,
				4B8AC93D26B49BE600879451 /* FirefoxLoginReaderTests.swift in Sources */,
				4BBF09232830812900EE1418 /* FileSystemDSL.swift in Sources */,
				4B723E0526B0003E00E14D75 /* DataImportMocks.swift in Sources */,
				4B70C00227B0793D000386ED /* CrashReportTests.swift in Sources */,
				85AC3B1725D9BC1A00C7D2AA /* ConfigurationDownloaderTests.swift in Sources */,
				4BF4EA5027C71F26004E57C4 /* PasswordManagementListSectionTests.swift in Sources */,
				B693955D26F19CD70015B914 /* DownloadListStoreTests.swift in Sources */,
				B610F2EB27AA8E4500FCEBE9 /* ContentBlockingUpdatingTests.swift in Sources */,
				4B0511E7262CAB3700F6079C /* UserDefaultsWrapperUtilities.swift in Sources */,
				4BA1A6F6258C4F9600F6F690 /* EncryptionMocks.swift in Sources */,
				B6B3E0962654DACD0040E0A2 /* UTTypeTests.swift in Sources */,
				4B2975992828285900187C4E /* FirefoxKeyReaderTests.swift in Sources */,
				4B02199D25E063DE00ED7DEA /* FireproofingURLExtensionsTests.swift in Sources */,
				4BB99D0F26FE1A84001E4761 /* ChromiumBookmarksReaderTests.swift in Sources */,
				4BB99D1026FE1A84001E4761 /* FirefoxBookmarksReaderTests.swift in Sources */,
				4B117F7D276C0CB5002F3D8C /* LocalStatisticsStoreTests.swift in Sources */,
				AAEC74B42642C69300C2EFBC /* HistoryCoordinatorTests.swift in Sources */,
				378205F62837CBA800D1D4AA /* SavedStateMock.swift in Sources */,
				EA8AE76A279FBDB20078943E /* ClickToLoadTDSTests.swift in Sources */,
				B63ED0DA26AE7AF400A9DAD1 /* PermissionManagerMock.swift in Sources */,
				AA9C362825518C44004B1BA3 /* WebsiteDataStoreMock.swift in Sources */,
				3776582D27F71652009A6B35 /* WebsiteBreakageReportTests.swift in Sources */,
				4B723E0826B0003E00E14D75 /* MockSecureVault.swift in Sources */,
				37CD54B527F1AC1300F1F7B9 /* PreferencesSidebarModelTests.swift in Sources */,
				AAEC74B22642C57200C2EFBC /* HistoryCoordinatingMock.swift in Sources */,
				37CD54B927F1F8AC00F1F7B9 /* AppearancePreferencesTests.swift in Sources */,
				AAEC74B62642CC6A00C2EFBC /* HistoryStoringMock.swift in Sources */,
				AA652CB125DD825B009059CC /* LocalBookmarkStoreTests.swift in Sources */,
				B630794226731F5400DCEE41 /* WKDownloadMock.swift in Sources */,
				B6C0B24626E9CB190031CB7F /* RunLoopExtensionTests.swift in Sources */,
				B693956326F1C2A40015B914 /* FileDownloadManagerMock.swift in Sources */,
				B6C2C9EF276081AB005B7F0A /* DeallocationTests.swift in Sources */,
				B63ED0D826AE729600A9DAD1 /* PermissionModelTests.swift in Sources */,
				B69B504B2726CA2900758A2B /* MockStatisticsStore.swift in Sources */,
				37CD54BD27F2ECAE00F1F7B9 /* AutofillPreferencesModelTests.swift in Sources */,
				B630793A26731F2600DCEE41 /* FileDownloadManagerTests.swift in Sources */,
			);
			runOnlyForDeploymentPostprocessing = 0;
		};
/* End PBXSourcesBuildPhase section */

/* Begin PBXTargetDependency section */
		4B1AD8A325FC27E200261379 /* PBXTargetDependency */ = {
			isa = PBXTargetDependency;
			target = AA585D7D248FD31100E9A3E2 /* DuckDuckGo Privacy Browser */;
			targetProxy = 4B1AD8A225FC27E200261379 /* PBXContainerItemProxy */;
		};
		7B4CE8E026F02108009134B1 /* PBXTargetDependency */ = {
			isa = PBXTargetDependency;
			target = AA585D7D248FD31100E9A3E2 /* DuckDuckGo Privacy Browser */;
			targetProxy = 7B4CE8DF26F02108009134B1 /* PBXContainerItemProxy */;
		};
		AA585D92248FD31400E9A3E2 /* PBXTargetDependency */ = {
			isa = PBXTargetDependency;
			target = AA585D7D248FD31100E9A3E2 /* DuckDuckGo Privacy Browser */;
			targetProxy = AA585D91248FD31400E9A3E2 /* PBXContainerItemProxy */;
		};
/* End PBXTargetDependency section */

/* Begin PBXVariantGroup section */
		AA80EC69256C4691007083E7 /* BrowserTab.storyboard */ = {
			isa = PBXVariantGroup;
			children = (
				AA80EC68256C4691007083E7 /* Base */,
			);
			name = BrowserTab.storyboard;
			sourceTree = "<group>";
		};
		AA80EC75256C46A2007083E7 /* Suggestion.storyboard */ = {
			isa = PBXVariantGroup;
			children = (
				AA80EC74256C46A2007083E7 /* Base */,
			);
			name = Suggestion.storyboard;
			sourceTree = "<group>";
		};
		AA80EC7B256C46AA007083E7 /* TabBar.storyboard */ = {
			isa = PBXVariantGroup;
			children = (
				AA80EC7A256C46AA007083E7 /* Base */,
			);
			name = TabBar.storyboard;
			sourceTree = "<group>";
		};
		AA80EC8B256C49B8007083E7 /* Localizable.strings */ = {
			isa = PBXVariantGroup;
			children = (
				AA80EC8A256C49B8007083E7 /* en */,
			);
			name = Localizable.strings;
			sourceTree = "<group>";
		};
		AA80EC91256C49BC007083E7 /* Localizable.stringsdict */ = {
			isa = PBXVariantGroup;
			children = (
				AA80EC90256C49BC007083E7 /* en */,
			);
			name = Localizable.stringsdict;
			sourceTree = "<group>";
		};
/* End PBXVariantGroup section */

/* Begin XCBuildConfiguration section */
		377762422800D59E00250E31 /* CI_Review */ = {
			isa = XCBuildConfiguration;
			buildSettings = {
				ALWAYS_SEARCH_USER_PATHS = NO;
				CLANG_ANALYZER_NONNULL = YES;
				CLANG_ANALYZER_NUMBER_OBJECT_CONVERSION = YES_AGGRESSIVE;
				CLANG_CXX_LANGUAGE_STANDARD = "gnu++14";
				CLANG_CXX_LIBRARY = "libc++";
				CLANG_ENABLE_MODULES = YES;
				CLANG_ENABLE_OBJC_ARC = YES;
				CLANG_ENABLE_OBJC_WEAK = YES;
				CLANG_WARN_BLOCK_CAPTURE_AUTORELEASING = YES;
				CLANG_WARN_BOOL_CONVERSION = YES;
				CLANG_WARN_COMMA = YES;
				CLANG_WARN_CONSTANT_CONVERSION = YES;
				CLANG_WARN_DEPRECATED_OBJC_IMPLEMENTATIONS = YES;
				CLANG_WARN_DIRECT_OBJC_ISA_USAGE = YES_ERROR;
				CLANG_WARN_DOCUMENTATION_COMMENTS = YES;
				CLANG_WARN_EMPTY_BODY = YES;
				CLANG_WARN_ENUM_CONVERSION = YES;
				CLANG_WARN_INFINITE_RECURSION = YES;
				CLANG_WARN_INT_CONVERSION = YES;
				CLANG_WARN_NON_LITERAL_NULL_CONVERSION = YES;
				CLANG_WARN_OBJC_IMPLICIT_RETAIN_SELF = YES;
				CLANG_WARN_OBJC_LITERAL_CONVERSION = YES;
				CLANG_WARN_OBJC_ROOT_CLASS = YES_ERROR;
				CLANG_WARN_QUOTED_INCLUDE_IN_FRAMEWORK_HEADER = YES;
				CLANG_WARN_RANGE_LOOP_ANALYSIS = YES;
				CLANG_WARN_STRICT_PROTOTYPES = YES;
				CLANG_WARN_SUSPICIOUS_MOVE = YES;
				CLANG_WARN_UNGUARDED_AVAILABILITY = YES_AGGRESSIVE;
				CLANG_WARN_UNREACHABLE_CODE = YES;
				CLANG_WARN__DUPLICATE_METHOD_MATCH = YES;
				COPY_PHASE_STRIP = NO;
				DEBUG_INFORMATION_FORMAT = "dwarf-with-dsym";
				ENABLE_NS_ASSERTIONS = NO;
				ENABLE_STRICT_OBJC_MSGSEND = YES;
				GCC_C_LANGUAGE_STANDARD = gnu11;
				GCC_NO_COMMON_BLOCKS = YES;
				GCC_WARN_64_TO_32_BIT_CONVERSION = YES;
				GCC_WARN_ABOUT_RETURN_TYPE = YES_ERROR;
				GCC_WARN_UNDECLARED_SELECTOR = YES;
				GCC_WARN_UNINITIALIZED_AUTOS = YES_AGGRESSIVE;
				GCC_WARN_UNUSED_FUNCTION = YES;
				GCC_WARN_UNUSED_VARIABLE = YES;
				MACOSX_DEPLOYMENT_TARGET = 10.15;
				MTL_ENABLE_DEBUG_INFO = NO;
				MTL_FAST_MATH = YES;
				SDKROOT = macosx;
				SWIFT_COMPILATION_MODE = wholemodule;
				SWIFT_OPTIMIZATION_LEVEL = "-O";
			};
			name = CI_Review;
		};
		377762432800D59E00250E31 /* CI_Review */ = {
			isa = XCBuildConfiguration;
			buildSettings = {
				ASSETCATALOG_COMPILER_APPICON_NAME = "Icon - Review";
				ASSETCATALOG_COMPILER_GLOBAL_ACCENT_COLOR_NAME = GlobaAccentColor;
				CLANG_ANALYZER_LOCALIZABILITY_EMPTY_CONTEXT = YES;
				CLANG_ANALYZER_LOCALIZABILITY_NONLOCALIZED = YES;
				CODE_SIGN_ENTITLEMENTS = DuckDuckGo/DuckDuckGo.entitlements;
				CODE_SIGN_IDENTITY = "Developer ID Application";
				CODE_SIGN_STYLE = Manual;
				COMBINE_HIDPI_IMAGES = YES;
				CURRENT_PROJECT_VERSION = 0.26.4;
				DEVELOPMENT_TEAM = HKE973VLUW;
				ENABLE_HARDENED_RUNTIME = YES;
				GCC_PREPROCESSOR_DEFINITIONS = "REVIEW=1";
				INFOPLIST_FILE = DuckDuckGo/Info.plist;
				LD_RUNPATH_SEARCH_PATHS = (
					"$(inherited)",
					"@executable_path/../Frameworks",
				);
				MARKETING_VERSION = 0.26.4;
				PRODUCT_BUNDLE_IDENTIFIER = com.duckduckgo.macos.browser.review;
				PRODUCT_MODULE_NAME = "$(TARGET_NAME:c99extidentifier)";
				PRODUCT_NAME = "DuckDuckGo Review";
				PROVISIONING_PROFILE_SPECIFIER = "MacOS Browser Product Review";
				SWIFT_ACTIVE_COMPILATION_CONDITIONS = "FEEDBACK REVIEW";
				SWIFT_OBJC_BRIDGING_HEADER = "$(SRCROOT)/DuckDuckGo/Bridging.h";
				SWIFT_VERSION = 5.0;
			};
			name = CI_Review;
		};
		377762442800D59E00250E31 /* CI_Review */ = {
			isa = XCBuildConfiguration;
			buildSettings = {
				ALWAYS_EMBED_SWIFT_STANDARD_LIBRARIES = YES;
				BUNDLE_LOADER = "$(TEST_HOST)";
				CODE_SIGN_IDENTITY = "Apple Development";
				CODE_SIGN_STYLE = Automatic;
				COMBINE_HIDPI_IMAGES = YES;
				DEVELOPMENT_TEAM = HKE973VLUW;
				INFOPLIST_FILE = "Unit Tests/Info.plist";
				LD_RUNPATH_SEARCH_PATHS = (
					"$(inherited)",
					"@executable_path/../Frameworks",
					"@loader_path/../Frameworks",
				);
				MACOSX_DEPLOYMENT_TARGET = 10.15;
				PRODUCT_BUNDLE_IDENTIFIER = com.duckduckgo.macos.browser.DuckDuckGoTests;
				PRODUCT_NAME = "$(TARGET_NAME)";
				PROVISIONING_PROFILE_SPECIFIER = "";
				SWIFT_OBJC_BRIDGING_HEADER = "$(SRCROOT)/Unit Tests/Common/TestsBridging.h";
				SWIFT_VERSION = 5.0;
				TEST_HOST = "$(BUILT_PRODUCTS_DIR)/DuckDuckGo.app/Contents/MacOS/DuckDuckGo";
			};
			name = CI_Review;
		};
		377762452800D59E00250E31 /* CI_Review */ = {
			isa = XCBuildConfiguration;
			buildSettings = {
				BUNDLE_LOADER = "$(TEST_HOST)";
				CODE_SIGN_STYLE = Automatic;
				COMBINE_HIDPI_IMAGES = YES;
				DEVELOPMENT_TEAM = HKE973VLUW;
				INFOPLIST_FILE = "Integration Tests/Info.plist";
				LD_RUNPATH_SEARCH_PATHS = (
					"$(inherited)",
					"@executable_path/../Frameworks",
					"@loader_path/../Frameworks",
				);
				MACOSX_DEPLOYMENT_TARGET = 11.1;
				PRODUCT_BUNDLE_IDENTIFIER = "com.duckduckgo.Integration-Tests";
				PRODUCT_NAME = "$(TARGET_NAME)";
				SWIFT_VERSION = 5.0;
				TEST_HOST = "$(BUILT_PRODUCTS_DIR)/DuckDuckGo.app/Contents/MacOS/DuckDuckGo";
			};
			name = CI_Review;
		};
		377762462800D59E00250E31 /* CI_Review */ = {
			isa = XCBuildConfiguration;
			buildSettings = {
				CODE_SIGN_STYLE = Automatic;
				COMBINE_HIDPI_IMAGES = YES;
				DEVELOPMENT_TEAM = HKE973VLUW;
				INFOPLIST_FILE = "UI Tests/Info.plist";
				LD_RUNPATH_SEARCH_PATHS = (
					"$(inherited)",
					"@executable_path/../Frameworks",
					"@loader_path/../Frameworks",
				);
				MACOSX_DEPLOYMENT_TARGET = 11.3;
				PRODUCT_BUNDLE_IDENTIFIER = "com.duckduckgo.UI-Tests";
				PRODUCT_NAME = "$(TARGET_NAME)";
				SWIFT_VERSION = 5.0;
				TEST_TARGET_NAME = "DuckDuckGo Privacy Browser";
			};
			name = CI_Review;
		};
		377762472800ECB000250E31 /* CI_Release */ = {
			isa = XCBuildConfiguration;
			buildSettings = {
				ALWAYS_SEARCH_USER_PATHS = NO;
				CLANG_ANALYZER_NONNULL = YES;
				CLANG_ANALYZER_NUMBER_OBJECT_CONVERSION = YES_AGGRESSIVE;
				CLANG_CXX_LANGUAGE_STANDARD = "gnu++14";
				CLANG_CXX_LIBRARY = "libc++";
				CLANG_ENABLE_MODULES = YES;
				CLANG_ENABLE_OBJC_ARC = YES;
				CLANG_ENABLE_OBJC_WEAK = YES;
				CLANG_WARN_BLOCK_CAPTURE_AUTORELEASING = YES;
				CLANG_WARN_BOOL_CONVERSION = YES;
				CLANG_WARN_COMMA = YES;
				CLANG_WARN_CONSTANT_CONVERSION = YES;
				CLANG_WARN_DEPRECATED_OBJC_IMPLEMENTATIONS = YES;
				CLANG_WARN_DIRECT_OBJC_ISA_USAGE = YES_ERROR;
				CLANG_WARN_DOCUMENTATION_COMMENTS = YES;
				CLANG_WARN_EMPTY_BODY = YES;
				CLANG_WARN_ENUM_CONVERSION = YES;
				CLANG_WARN_INFINITE_RECURSION = YES;
				CLANG_WARN_INT_CONVERSION = YES;
				CLANG_WARN_NON_LITERAL_NULL_CONVERSION = YES;
				CLANG_WARN_OBJC_IMPLICIT_RETAIN_SELF = YES;
				CLANG_WARN_OBJC_LITERAL_CONVERSION = YES;
				CLANG_WARN_OBJC_ROOT_CLASS = YES_ERROR;
				CLANG_WARN_QUOTED_INCLUDE_IN_FRAMEWORK_HEADER = YES;
				CLANG_WARN_RANGE_LOOP_ANALYSIS = YES;
				CLANG_WARN_STRICT_PROTOTYPES = YES;
				CLANG_WARN_SUSPICIOUS_MOVE = YES;
				CLANG_WARN_UNGUARDED_AVAILABILITY = YES_AGGRESSIVE;
				CLANG_WARN_UNREACHABLE_CODE = YES;
				CLANG_WARN__DUPLICATE_METHOD_MATCH = YES;
				COPY_PHASE_STRIP = NO;
				DEBUG_INFORMATION_FORMAT = "dwarf-with-dsym";
				ENABLE_NS_ASSERTIONS = NO;
				ENABLE_STRICT_OBJC_MSGSEND = YES;
				GCC_C_LANGUAGE_STANDARD = gnu11;
				GCC_NO_COMMON_BLOCKS = YES;
				GCC_WARN_64_TO_32_BIT_CONVERSION = YES;
				GCC_WARN_ABOUT_RETURN_TYPE = YES_ERROR;
				GCC_WARN_UNDECLARED_SELECTOR = YES;
				GCC_WARN_UNINITIALIZED_AUTOS = YES_AGGRESSIVE;
				GCC_WARN_UNUSED_FUNCTION = YES;
				GCC_WARN_UNUSED_VARIABLE = YES;
				MACOSX_DEPLOYMENT_TARGET = 10.15;
				MTL_ENABLE_DEBUG_INFO = NO;
				MTL_FAST_MATH = YES;
				SDKROOT = macosx;
				SWIFT_COMPILATION_MODE = wholemodule;
				SWIFT_OPTIMIZATION_LEVEL = "-O";
			};
			name = CI_Release;
		};
		377762482800ECB000250E31 /* CI_Release */ = {
			isa = XCBuildConfiguration;
			buildSettings = {
				ASSETCATALOG_COMPILER_APPICON_NAME = AppIcon;
				ASSETCATALOG_COMPILER_GLOBAL_ACCENT_COLOR_NAME = GlobaAccentColor;
				CLANG_ANALYZER_LOCALIZABILITY_EMPTY_CONTEXT = YES;
				CLANG_ANALYZER_LOCALIZABILITY_NONLOCALIZED = YES;
				CODE_SIGN_ENTITLEMENTS = DuckDuckGo/DuckDuckGo.entitlements;
				CODE_SIGN_IDENTITY = "Developer ID Application";
				CODE_SIGN_STYLE = Manual;
				COMBINE_HIDPI_IMAGES = YES;
				CURRENT_PROJECT_VERSION = 0.26.4;
				DEVELOPMENT_TEAM = HKE973VLUW;
				ENABLE_HARDENED_RUNTIME = YES;
				INFOPLIST_FILE = DuckDuckGo/Info.plist;
				LD_RUNPATH_SEARCH_PATHS = (
					"$(inherited)",
					"@executable_path/../Frameworks",
				);
				MARKETING_VERSION = 0.26.4;
				PRODUCT_BUNDLE_IDENTIFIER = com.duckduckgo.macos.browser;
				PRODUCT_MODULE_NAME = "$(TARGET_NAME:c99extidentifier)";
				PRODUCT_NAME = DuckDuckGo;
				PROVISIONING_PROFILE_SPECIFIER = "MacOS Browser";
				SWIFT_ACTIVE_COMPILATION_CONDITIONS = FEEDBACK;
				SWIFT_OBJC_BRIDGING_HEADER = "$(SRCROOT)/DuckDuckGo/Bridging.h";
				SWIFT_VERSION = 5.0;
			};
			name = CI_Release;
		};
		377762492800ECB000250E31 /* CI_Release */ = {
			isa = XCBuildConfiguration;
			buildSettings = {
				ALWAYS_EMBED_SWIFT_STANDARD_LIBRARIES = YES;
				BUNDLE_LOADER = "$(TEST_HOST)";
				CODE_SIGN_IDENTITY = "Apple Development";
				CODE_SIGN_STYLE = Automatic;
				COMBINE_HIDPI_IMAGES = YES;
				DEVELOPMENT_TEAM = HKE973VLUW;
				INFOPLIST_FILE = "Unit Tests/Info.plist";
				LD_RUNPATH_SEARCH_PATHS = (
					"$(inherited)",
					"@executable_path/../Frameworks",
					"@loader_path/../Frameworks",
				);
				MACOSX_DEPLOYMENT_TARGET = 10.15;
				PRODUCT_BUNDLE_IDENTIFIER = com.duckduckgo.macos.browser.DuckDuckGoTests;
				PRODUCT_NAME = "$(TARGET_NAME)";
				PROVISIONING_PROFILE_SPECIFIER = "";
				SWIFT_OBJC_BRIDGING_HEADER = "$(SRCROOT)/Unit Tests/Common/TestsBridging.h";
				SWIFT_VERSION = 5.0;
				TEST_HOST = "$(BUILT_PRODUCTS_DIR)/DuckDuckGo.app/Contents/MacOS/DuckDuckGo";
			};
			name = CI_Release;
		};
		3777624A2800ECB000250E31 /* CI_Release */ = {
			isa = XCBuildConfiguration;
			buildSettings = {
				BUNDLE_LOADER = "$(TEST_HOST)";
				CODE_SIGN_STYLE = Automatic;
				COMBINE_HIDPI_IMAGES = YES;
				DEVELOPMENT_TEAM = HKE973VLUW;
				INFOPLIST_FILE = "Integration Tests/Info.plist";
				LD_RUNPATH_SEARCH_PATHS = (
					"$(inherited)",
					"@executable_path/../Frameworks",
					"@loader_path/../Frameworks",
				);
				MACOSX_DEPLOYMENT_TARGET = 11.1;
				PRODUCT_BUNDLE_IDENTIFIER = "com.duckduckgo.Integration-Tests";
				PRODUCT_NAME = "$(TARGET_NAME)";
				SWIFT_VERSION = 5.0;
				TEST_HOST = "$(BUILT_PRODUCTS_DIR)/DuckDuckGo.app/Contents/MacOS/DuckDuckGo";
			};
			name = CI_Release;
		};
		3777624B2800ECB000250E31 /* CI_Release */ = {
			isa = XCBuildConfiguration;
			buildSettings = {
				CODE_SIGN_STYLE = Automatic;
				COMBINE_HIDPI_IMAGES = YES;
				DEVELOPMENT_TEAM = HKE973VLUW;
				INFOPLIST_FILE = "UI Tests/Info.plist";
				LD_RUNPATH_SEARCH_PATHS = (
					"$(inherited)",
					"@executable_path/../Frameworks",
					"@loader_path/../Frameworks",
				);
				MACOSX_DEPLOYMENT_TARGET = 11.3;
				PRODUCT_BUNDLE_IDENTIFIER = "com.duckduckgo.UI-Tests";
				PRODUCT_NAME = "$(TARGET_NAME)";
				SWIFT_VERSION = 5.0;
				TEST_TARGET_NAME = "DuckDuckGo Privacy Browser";
			};
			name = CI_Release;
		};
		4B1AD8A425FC27E200261379 /* Debug */ = {
			isa = XCBuildConfiguration;
			buildSettings = {
				BUNDLE_LOADER = "$(TEST_HOST)";
				CODE_SIGN_STYLE = Automatic;
				COMBINE_HIDPI_IMAGES = YES;
				DEVELOPMENT_TEAM = HKE973VLUW;
				INFOPLIST_FILE = "Integration Tests/Info.plist";
				LD_RUNPATH_SEARCH_PATHS = (
					"$(inherited)",
					"@executable_path/../Frameworks",
					"@loader_path/../Frameworks",
				);
				MACOSX_DEPLOYMENT_TARGET = 11.1;
				PRODUCT_BUNDLE_IDENTIFIER = "com.duckduckgo.Integration-Tests";
				PRODUCT_NAME = "$(TARGET_NAME)";
				SWIFT_VERSION = 5.0;
				TEST_HOST = "$(BUILT_PRODUCTS_DIR)/DuckDuckGo.app/Contents/MacOS/DuckDuckGo";
			};
			name = Debug;
		};
		4B1AD8A525FC27E200261379 /* Release */ = {
			isa = XCBuildConfiguration;
			buildSettings = {
				BUNDLE_LOADER = "$(TEST_HOST)";
				CODE_SIGN_STYLE = Automatic;
				COMBINE_HIDPI_IMAGES = YES;
				DEVELOPMENT_TEAM = HKE973VLUW;
				INFOPLIST_FILE = "Integration Tests/Info.plist";
				LD_RUNPATH_SEARCH_PATHS = (
					"$(inherited)",
					"@executable_path/../Frameworks",
					"@loader_path/../Frameworks",
				);
				MACOSX_DEPLOYMENT_TARGET = 11.1;
				PRODUCT_BUNDLE_IDENTIFIER = "com.duckduckgo.Integration-Tests";
				PRODUCT_NAME = "$(TARGET_NAME)";
				SWIFT_VERSION = 5.0;
				TEST_HOST = "$(BUILT_PRODUCTS_DIR)/DuckDuckGo.app/Contents/MacOS/DuckDuckGo";
			};
			name = Release;
		};
		4B1AD8B025FC322600261379 /* CI */ = {
			isa = XCBuildConfiguration;
			buildSettings = {
				ALWAYS_SEARCH_USER_PATHS = NO;
				CLANG_ANALYZER_NONNULL = YES;
				CLANG_ANALYZER_NUMBER_OBJECT_CONVERSION = YES_AGGRESSIVE;
				CLANG_CXX_LANGUAGE_STANDARD = "gnu++14";
				CLANG_CXX_LIBRARY = "libc++";
				CLANG_ENABLE_MODULES = YES;
				CLANG_ENABLE_OBJC_ARC = YES;
				CLANG_ENABLE_OBJC_WEAK = YES;
				CLANG_WARN_BLOCK_CAPTURE_AUTORELEASING = YES;
				CLANG_WARN_BOOL_CONVERSION = YES;
				CLANG_WARN_COMMA = YES;
				CLANG_WARN_CONSTANT_CONVERSION = YES;
				CLANG_WARN_DEPRECATED_OBJC_IMPLEMENTATIONS = YES;
				CLANG_WARN_DIRECT_OBJC_ISA_USAGE = YES_ERROR;
				CLANG_WARN_DOCUMENTATION_COMMENTS = YES;
				CLANG_WARN_EMPTY_BODY = YES;
				CLANG_WARN_ENUM_CONVERSION = YES;
				CLANG_WARN_INFINITE_RECURSION = YES;
				CLANG_WARN_INT_CONVERSION = YES;
				CLANG_WARN_NON_LITERAL_NULL_CONVERSION = YES;
				CLANG_WARN_OBJC_IMPLICIT_RETAIN_SELF = YES;
				CLANG_WARN_OBJC_LITERAL_CONVERSION = YES;
				CLANG_WARN_OBJC_ROOT_CLASS = YES_ERROR;
				CLANG_WARN_QUOTED_INCLUDE_IN_FRAMEWORK_HEADER = YES;
				CLANG_WARN_RANGE_LOOP_ANALYSIS = YES;
				CLANG_WARN_STRICT_PROTOTYPES = YES;
				CLANG_WARN_SUSPICIOUS_MOVE = YES;
				CLANG_WARN_UNGUARDED_AVAILABILITY = YES_AGGRESSIVE;
				CLANG_WARN_UNREACHABLE_CODE = YES;
				CLANG_WARN__DUPLICATE_METHOD_MATCH = YES;
				COPY_PHASE_STRIP = NO;
				DEBUG_INFORMATION_FORMAT = dwarf;
				ENABLE_STRICT_OBJC_MSGSEND = YES;
				ENABLE_TESTABILITY = YES;
				GCC_C_LANGUAGE_STANDARD = gnu11;
				GCC_DYNAMIC_NO_PIC = NO;
				GCC_NO_COMMON_BLOCKS = YES;
				GCC_OPTIMIZATION_LEVEL = 0;
				GCC_PREPROCESSOR_DEFINITIONS = (
					"DEBUG=1",
					"CI=1",
					"$(inherited)",
				);
				GCC_WARN_64_TO_32_BIT_CONVERSION = YES;
				GCC_WARN_ABOUT_RETURN_TYPE = YES_ERROR;
				GCC_WARN_UNDECLARED_SELECTOR = YES;
				GCC_WARN_UNINITIALIZED_AUTOS = YES_AGGRESSIVE;
				GCC_WARN_UNUSED_FUNCTION = YES;
				GCC_WARN_UNUSED_VARIABLE = YES;
				MACOSX_DEPLOYMENT_TARGET = 10.15;
				MTL_ENABLE_DEBUG_INFO = INCLUDE_SOURCE;
				MTL_FAST_MATH = YES;
				ONLY_ACTIVE_ARCH = YES;
				SDKROOT = macosx;
				SWIFT_ACTIVE_COMPILATION_CONDITIONS = "DEBUG CI";
				SWIFT_OPTIMIZATION_LEVEL = "-Onone";
			};
			name = CI;
		};
		4B1AD8B125FC322600261379 /* CI */ = {
			isa = XCBuildConfiguration;
			buildSettings = {
				ASSETCATALOG_COMPILER_APPICON_NAME = "Icon - Debug";
				ASSETCATALOG_COMPILER_GLOBAL_ACCENT_COLOR_NAME = GlobaAccentColor;
				CLANG_ANALYZER_LOCALIZABILITY_EMPTY_CONTEXT = YES;
				CLANG_ANALYZER_LOCALIZABILITY_NONLOCALIZED = YES;
				CODE_SIGN_ENTITLEMENTS = DuckDuckGo/DuckDuckGoCI.entitlements;
				CODE_SIGN_IDENTITY = "";
				CODE_SIGN_STYLE = Manual;
				COMBINE_HIDPI_IMAGES = YES;
				CURRENT_PROJECT_VERSION = 0.26.4;
				DEVELOPMENT_TEAM = "";
				ENABLE_HARDENED_RUNTIME = YES;
				INFOPLIST_FILE = DuckDuckGo/Info.plist;
				LD_RUNPATH_SEARCH_PATHS = (
					"$(inherited)",
					"@executable_path/../Frameworks",
				);
				MARKETING_VERSION = 0.26.4;
				PRODUCT_BUNDLE_IDENTIFIER = com.duckduckgo.macos.browser.debug;
				PRODUCT_MODULE_NAME = "$(TARGET_NAME:c99extidentifier)";
				PRODUCT_NAME = DuckDuckGo;
				PROVISIONING_PROFILE_SPECIFIER = "";
				SWIFT_ACTIVE_COMPILATION_CONDITIONS = "FEEDBACK $(inherited)";
				SWIFT_OBJC_BRIDGING_HEADER = "$(SRCROOT)/DuckDuckGo/Bridging.h";
				SWIFT_VERSION = 5.0;
			};
			name = CI;
		};
		4B1AD8B225FC322600261379 /* CI */ = {
			isa = XCBuildConfiguration;
			buildSettings = {
				ALWAYS_EMBED_SWIFT_STANDARD_LIBRARIES = YES;
				BUNDLE_LOADER = "$(TEST_HOST)";
				CODE_SIGN_IDENTITY = "-";
				CODE_SIGN_STYLE = Automatic;
				COMBINE_HIDPI_IMAGES = YES;
				DEVELOPMENT_TEAM = "";
				INFOPLIST_FILE = "Unit Tests/Info.plist";
				LD_RUNPATH_SEARCH_PATHS = (
					"$(inherited)",
					"@executable_path/../Frameworks",
					"@loader_path/../Frameworks",
				);
				MACOSX_DEPLOYMENT_TARGET = 10.15;
				PRODUCT_BUNDLE_IDENTIFIER = com.duckduckgo.macos.browser.DuckDuckGoTests;
				PRODUCT_NAME = "$(TARGET_NAME)";
				PROVISIONING_PROFILE_SPECIFIER = "";
				SWIFT_OBJC_BRIDGING_HEADER = "$(SRCROOT)/Unit Tests/Common/TestsBridging.h";
				SWIFT_VERSION = 5.0;
				TEST_HOST = "$(BUILT_PRODUCTS_DIR)/DuckDuckGo.app/Contents/MacOS/DuckDuckGo";
			};
			name = CI;
		};
		4B1AD8B325FC322600261379 /* CI */ = {
			isa = XCBuildConfiguration;
			buildSettings = {
				BUNDLE_LOADER = "$(TEST_HOST)";
				CODE_SIGN_IDENTITY = "-";
				CODE_SIGN_STYLE = Automatic;
				COMBINE_HIDPI_IMAGES = YES;
				DEVELOPMENT_TEAM = HKE973VLUW;
				INFOPLIST_FILE = "Integration Tests/Info.plist";
				LD_RUNPATH_SEARCH_PATHS = (
					"$(inherited)",
					"@executable_path/../Frameworks",
					"@loader_path/../Frameworks",
				);
				MACOSX_DEPLOYMENT_TARGET = 11.1;
				PRODUCT_BUNDLE_IDENTIFIER = "com.duckduckgo.Integration-Tests";
				PRODUCT_NAME = "$(TARGET_NAME)";
				SWIFT_VERSION = 5.0;
				TEST_HOST = "$(BUILT_PRODUCTS_DIR)/DuckDuckGo.app/Contents/MacOS/DuckDuckGo";
			};
			name = CI;
		};
		7B4CE8E126F02108009134B1 /* Debug */ = {
			isa = XCBuildConfiguration;
			buildSettings = {
				CODE_SIGN_STYLE = Automatic;
				COMBINE_HIDPI_IMAGES = YES;
				DEVELOPMENT_TEAM = HKE973VLUW;
				INFOPLIST_FILE = "UI Tests/Info.plist";
				LD_RUNPATH_SEARCH_PATHS = (
					"$(inherited)",
					"@executable_path/../Frameworks",
					"@loader_path/../Frameworks",
				);
				MACOSX_DEPLOYMENT_TARGET = 11.3;
				PRODUCT_BUNDLE_IDENTIFIER = "com.duckduckgo.UI-Tests";
				PRODUCT_NAME = "$(TARGET_NAME)";
				SWIFT_VERSION = 5.0;
				TEST_TARGET_NAME = "DuckDuckGo Privacy Browser";
			};
			name = Debug;
		};
		7B4CE8E226F02108009134B1 /* CI */ = {
			isa = XCBuildConfiguration;
			buildSettings = {
				CODE_SIGN_IDENTITY = "-";
				CODE_SIGN_STYLE = Automatic;
				COMBINE_HIDPI_IMAGES = YES;
				DEVELOPMENT_TEAM = HKE973VLUW;
				INFOPLIST_FILE = "UI Tests/Info.plist";
				LD_RUNPATH_SEARCH_PATHS = (
					"$(inherited)",
					"@executable_path/../Frameworks",
					"@loader_path/../Frameworks",
				);
				MACOSX_DEPLOYMENT_TARGET = 11.3;
				PRODUCT_BUNDLE_IDENTIFIER = "com.duckduckgo.UI-Tests";
				PRODUCT_NAME = "$(TARGET_NAME)";
				SWIFT_VERSION = 5.0;
				TEST_TARGET_NAME = "DuckDuckGo Privacy Browser";
			};
			name = CI;
		};
		7B4CE8E326F02108009134B1 /* Release */ = {
			isa = XCBuildConfiguration;
			buildSettings = {
				CODE_SIGN_STYLE = Automatic;
				COMBINE_HIDPI_IMAGES = YES;
				DEVELOPMENT_TEAM = HKE973VLUW;
				INFOPLIST_FILE = "UI Tests/Info.plist";
				LD_RUNPATH_SEARCH_PATHS = (
					"$(inherited)",
					"@executable_path/../Frameworks",
					"@loader_path/../Frameworks",
				);
				MACOSX_DEPLOYMENT_TARGET = 11.3;
				PRODUCT_BUNDLE_IDENTIFIER = "com.duckduckgo.UI-Tests";
				PRODUCT_NAME = "$(TARGET_NAME)";
				SWIFT_VERSION = 5.0;
				TEST_TARGET_NAME = "DuckDuckGo Privacy Browser";
			};
			name = Release;
		};
		AA585DA2248FD31500E9A3E2 /* Debug */ = {
			isa = XCBuildConfiguration;
			buildSettings = {
				ALWAYS_SEARCH_USER_PATHS = NO;
				CLANG_ANALYZER_NONNULL = YES;
				CLANG_ANALYZER_NUMBER_OBJECT_CONVERSION = YES_AGGRESSIVE;
				CLANG_CXX_LANGUAGE_STANDARD = "gnu++14";
				CLANG_CXX_LIBRARY = "libc++";
				CLANG_ENABLE_MODULES = YES;
				CLANG_ENABLE_OBJC_ARC = YES;
				CLANG_ENABLE_OBJC_WEAK = YES;
				CLANG_WARN_BLOCK_CAPTURE_AUTORELEASING = YES;
				CLANG_WARN_BOOL_CONVERSION = YES;
				CLANG_WARN_COMMA = YES;
				CLANG_WARN_CONSTANT_CONVERSION = YES;
				CLANG_WARN_DEPRECATED_OBJC_IMPLEMENTATIONS = YES;
				CLANG_WARN_DIRECT_OBJC_ISA_USAGE = YES_ERROR;
				CLANG_WARN_DOCUMENTATION_COMMENTS = YES;
				CLANG_WARN_EMPTY_BODY = YES;
				CLANG_WARN_ENUM_CONVERSION = YES;
				CLANG_WARN_INFINITE_RECURSION = YES;
				CLANG_WARN_INT_CONVERSION = YES;
				CLANG_WARN_NON_LITERAL_NULL_CONVERSION = YES;
				CLANG_WARN_OBJC_IMPLICIT_RETAIN_SELF = YES;
				CLANG_WARN_OBJC_LITERAL_CONVERSION = YES;
				CLANG_WARN_OBJC_ROOT_CLASS = YES_ERROR;
				CLANG_WARN_QUOTED_INCLUDE_IN_FRAMEWORK_HEADER = YES;
				CLANG_WARN_RANGE_LOOP_ANALYSIS = YES;
				CLANG_WARN_STRICT_PROTOTYPES = YES;
				CLANG_WARN_SUSPICIOUS_MOVE = YES;
				CLANG_WARN_UNGUARDED_AVAILABILITY = YES_AGGRESSIVE;
				CLANG_WARN_UNREACHABLE_CODE = YES;
				CLANG_WARN__DUPLICATE_METHOD_MATCH = YES;
				COPY_PHASE_STRIP = NO;
				DEBUG_INFORMATION_FORMAT = dwarf;
				ENABLE_STRICT_OBJC_MSGSEND = YES;
				ENABLE_TESTABILITY = YES;
				GCC_C_LANGUAGE_STANDARD = gnu11;
				GCC_DYNAMIC_NO_PIC = NO;
				GCC_NO_COMMON_BLOCKS = YES;
				GCC_OPTIMIZATION_LEVEL = 0;
				GCC_PREPROCESSOR_DEFINITIONS = (
					"DEBUG=1",
					"$(inherited)",
				);
				GCC_WARN_64_TO_32_BIT_CONVERSION = YES;
				GCC_WARN_ABOUT_RETURN_TYPE = YES_ERROR;
				GCC_WARN_UNDECLARED_SELECTOR = YES;
				GCC_WARN_UNINITIALIZED_AUTOS = YES_AGGRESSIVE;
				GCC_WARN_UNUSED_FUNCTION = YES;
				GCC_WARN_UNUSED_VARIABLE = YES;
				MACOSX_DEPLOYMENT_TARGET = 10.15;
				MTL_ENABLE_DEBUG_INFO = INCLUDE_SOURCE;
				MTL_FAST_MATH = YES;
				ONLY_ACTIVE_ARCH = YES;
				SDKROOT = macosx;
				SWIFT_ACTIVE_COMPILATION_CONDITIONS = DEBUG;
				SWIFT_OPTIMIZATION_LEVEL = "-Onone";
			};
			name = Debug;
		};
		AA585DA3248FD31500E9A3E2 /* Release */ = {
			isa = XCBuildConfiguration;
			buildSettings = {
				ALWAYS_SEARCH_USER_PATHS = NO;
				CLANG_ANALYZER_NONNULL = YES;
				CLANG_ANALYZER_NUMBER_OBJECT_CONVERSION = YES_AGGRESSIVE;
				CLANG_CXX_LANGUAGE_STANDARD = "gnu++14";
				CLANG_CXX_LIBRARY = "libc++";
				CLANG_ENABLE_MODULES = YES;
				CLANG_ENABLE_OBJC_ARC = YES;
				CLANG_ENABLE_OBJC_WEAK = YES;
				CLANG_WARN_BLOCK_CAPTURE_AUTORELEASING = YES;
				CLANG_WARN_BOOL_CONVERSION = YES;
				CLANG_WARN_COMMA = YES;
				CLANG_WARN_CONSTANT_CONVERSION = YES;
				CLANG_WARN_DEPRECATED_OBJC_IMPLEMENTATIONS = YES;
				CLANG_WARN_DIRECT_OBJC_ISA_USAGE = YES_ERROR;
				CLANG_WARN_DOCUMENTATION_COMMENTS = YES;
				CLANG_WARN_EMPTY_BODY = YES;
				CLANG_WARN_ENUM_CONVERSION = YES;
				CLANG_WARN_INFINITE_RECURSION = YES;
				CLANG_WARN_INT_CONVERSION = YES;
				CLANG_WARN_NON_LITERAL_NULL_CONVERSION = YES;
				CLANG_WARN_OBJC_IMPLICIT_RETAIN_SELF = YES;
				CLANG_WARN_OBJC_LITERAL_CONVERSION = YES;
				CLANG_WARN_OBJC_ROOT_CLASS = YES_ERROR;
				CLANG_WARN_QUOTED_INCLUDE_IN_FRAMEWORK_HEADER = YES;
				CLANG_WARN_RANGE_LOOP_ANALYSIS = YES;
				CLANG_WARN_STRICT_PROTOTYPES = YES;
				CLANG_WARN_SUSPICIOUS_MOVE = YES;
				CLANG_WARN_UNGUARDED_AVAILABILITY = YES_AGGRESSIVE;
				CLANG_WARN_UNREACHABLE_CODE = YES;
				CLANG_WARN__DUPLICATE_METHOD_MATCH = YES;
				COPY_PHASE_STRIP = NO;
				DEBUG_INFORMATION_FORMAT = "dwarf-with-dsym";
				ENABLE_NS_ASSERTIONS = NO;
				ENABLE_STRICT_OBJC_MSGSEND = YES;
				GCC_C_LANGUAGE_STANDARD = gnu11;
				GCC_NO_COMMON_BLOCKS = YES;
				GCC_WARN_64_TO_32_BIT_CONVERSION = YES;
				GCC_WARN_ABOUT_RETURN_TYPE = YES_ERROR;
				GCC_WARN_UNDECLARED_SELECTOR = YES;
				GCC_WARN_UNINITIALIZED_AUTOS = YES_AGGRESSIVE;
				GCC_WARN_UNUSED_FUNCTION = YES;
				GCC_WARN_UNUSED_VARIABLE = YES;
				MACOSX_DEPLOYMENT_TARGET = 10.15;
				MTL_ENABLE_DEBUG_INFO = NO;
				MTL_FAST_MATH = YES;
				SDKROOT = macosx;
				SWIFT_COMPILATION_MODE = wholemodule;
				SWIFT_OPTIMIZATION_LEVEL = "-O";
			};
			name = Release;
		};
		AA585DA5248FD31500E9A3E2 /* Debug */ = {
			isa = XCBuildConfiguration;
			buildSettings = {
				ASSETCATALOG_COMPILER_APPICON_NAME = "Icon - Debug";
				ASSETCATALOG_COMPILER_GLOBAL_ACCENT_COLOR_NAME = GlobaAccentColor;
				CLANG_ANALYZER_LOCALIZABILITY_EMPTY_CONTEXT = YES;
				CLANG_ANALYZER_LOCALIZABILITY_NONLOCALIZED = YES;
				CODE_SIGN_ENTITLEMENTS = DuckDuckGo/DuckDuckGo.entitlements;
				CODE_SIGN_IDENTITY = "Apple Development";
				CODE_SIGN_STYLE = Automatic;
				COMBINE_HIDPI_IMAGES = YES;
				CURRENT_PROJECT_VERSION = 0.26.4;
				DEVELOPMENT_TEAM = HKE973VLUW;
				ENABLE_HARDENED_RUNTIME = YES;
				INFOPLIST_FILE = DuckDuckGo/Info.plist;
				LD_RUNPATH_SEARCH_PATHS = (
					"$(inherited)",
					"@executable_path/../Frameworks",
				);
				MARKETING_VERSION = 0.26.4;
				PRODUCT_BUNDLE_IDENTIFIER = com.duckduckgo.macos.browser.debug;
				PRODUCT_MODULE_NAME = "$(TARGET_NAME:c99extidentifier)";
				PRODUCT_NAME = DuckDuckGo;
				SWIFT_ACTIVE_COMPILATION_CONDITIONS = "FEEDBACK $(inherited)";
				SWIFT_OBJC_BRIDGING_HEADER = "$(SRCROOT)/DuckDuckGo/Bridging.h";
				SWIFT_VERSION = 5.0;
			};
			name = Debug;
		};
		AA585DA6248FD31500E9A3E2 /* Release */ = {
			isa = XCBuildConfiguration;
			buildSettings = {
				ASSETCATALOG_COMPILER_APPICON_NAME = AppIcon;
				ASSETCATALOG_COMPILER_GLOBAL_ACCENT_COLOR_NAME = GlobaAccentColor;
				CLANG_ANALYZER_LOCALIZABILITY_EMPTY_CONTEXT = YES;
				CLANG_ANALYZER_LOCALIZABILITY_NONLOCALIZED = YES;
				CODE_SIGN_ENTITLEMENTS = DuckDuckGo/DuckDuckGo.entitlements;
				CODE_SIGN_IDENTITY = "Apple Development";
				CODE_SIGN_STYLE = Automatic;
				COMBINE_HIDPI_IMAGES = YES;
				CURRENT_PROJECT_VERSION = 0.26.4;
				DEVELOPMENT_TEAM = HKE973VLUW;
				ENABLE_HARDENED_RUNTIME = YES;
				INFOPLIST_FILE = DuckDuckGo/Info.plist;
				LD_RUNPATH_SEARCH_PATHS = (
					"$(inherited)",
					"@executable_path/../Frameworks",
				);
				MARKETING_VERSION = 0.26.4;
				PRODUCT_BUNDLE_IDENTIFIER = com.duckduckgo.macos.browser;
				PRODUCT_MODULE_NAME = "$(TARGET_NAME:c99extidentifier)";
				PRODUCT_NAME = DuckDuckGo;
				SWIFT_ACTIVE_COMPILATION_CONDITIONS = FEEDBACK;
				SWIFT_OBJC_BRIDGING_HEADER = "$(SRCROOT)/DuckDuckGo/Bridging.h";
				SWIFT_VERSION = 5.0;
			};
			name = Release;
		};
		AA585DA8248FD31500E9A3E2 /* Debug */ = {
			isa = XCBuildConfiguration;
			buildSettings = {
				ALWAYS_EMBED_SWIFT_STANDARD_LIBRARIES = YES;
				BUNDLE_LOADER = "$(TEST_HOST)";
				CODE_SIGN_IDENTITY = "Apple Development";
				CODE_SIGN_STYLE = Automatic;
				COMBINE_HIDPI_IMAGES = YES;
				DEVELOPMENT_TEAM = HKE973VLUW;
				INFOPLIST_FILE = "Unit Tests/Info.plist";
				LD_RUNPATH_SEARCH_PATHS = (
					"$(inherited)",
					"@executable_path/../Frameworks",
					"@loader_path/../Frameworks",
				);
				MACOSX_DEPLOYMENT_TARGET = 10.15;
				PRODUCT_BUNDLE_IDENTIFIER = com.duckduckgo.macos.browser.DuckDuckGoTests;
				PRODUCT_NAME = "$(TARGET_NAME)";
				PROVISIONING_PROFILE_SPECIFIER = "";
				SWIFT_OBJC_BRIDGING_HEADER = "$(SRCROOT)/Unit Tests/Common/TestsBridging.h";
				SWIFT_VERSION = 5.0;
				TEST_HOST = "$(BUILT_PRODUCTS_DIR)/DuckDuckGo.app/Contents/MacOS/DuckDuckGo";
			};
			name = Debug;
		};
		AA585DA9248FD31500E9A3E2 /* Release */ = {
			isa = XCBuildConfiguration;
			buildSettings = {
				ALWAYS_EMBED_SWIFT_STANDARD_LIBRARIES = YES;
				BUNDLE_LOADER = "$(TEST_HOST)";
				CODE_SIGN_IDENTITY = "Apple Development";
				CODE_SIGN_STYLE = Automatic;
				COMBINE_HIDPI_IMAGES = YES;
				DEVELOPMENT_TEAM = HKE973VLUW;
				INFOPLIST_FILE = "Unit Tests/Info.plist";
				LD_RUNPATH_SEARCH_PATHS = (
					"$(inherited)",
					"@executable_path/../Frameworks",
					"@loader_path/../Frameworks",
				);
				MACOSX_DEPLOYMENT_TARGET = 10.15;
				PRODUCT_BUNDLE_IDENTIFIER = com.duckduckgo.macos.browser.DuckDuckGoTests;
				PRODUCT_NAME = "$(TARGET_NAME)";
				PROVISIONING_PROFILE_SPECIFIER = "";
				SWIFT_OBJC_BRIDGING_HEADER = "$(SRCROOT)/Unit Tests/Common/TestsBridging.h";
				SWIFT_VERSION = 5.0;
				TEST_HOST = "$(BUILT_PRODUCTS_DIR)/DuckDuckGo.app/Contents/MacOS/DuckDuckGo";
			};
			name = Release;
		};
		AAE814AB2716DFE8009D3531 /* Review */ = {
			isa = XCBuildConfiguration;
			buildSettings = {
				ALWAYS_SEARCH_USER_PATHS = NO;
				CLANG_ANALYZER_NONNULL = YES;
				CLANG_ANALYZER_NUMBER_OBJECT_CONVERSION = YES_AGGRESSIVE;
				CLANG_CXX_LANGUAGE_STANDARD = "gnu++14";
				CLANG_CXX_LIBRARY = "libc++";
				CLANG_ENABLE_MODULES = YES;
				CLANG_ENABLE_OBJC_ARC = YES;
				CLANG_ENABLE_OBJC_WEAK = YES;
				CLANG_WARN_BLOCK_CAPTURE_AUTORELEASING = YES;
				CLANG_WARN_BOOL_CONVERSION = YES;
				CLANG_WARN_COMMA = YES;
				CLANG_WARN_CONSTANT_CONVERSION = YES;
				CLANG_WARN_DEPRECATED_OBJC_IMPLEMENTATIONS = YES;
				CLANG_WARN_DIRECT_OBJC_ISA_USAGE = YES_ERROR;
				CLANG_WARN_DOCUMENTATION_COMMENTS = YES;
				CLANG_WARN_EMPTY_BODY = YES;
				CLANG_WARN_ENUM_CONVERSION = YES;
				CLANG_WARN_INFINITE_RECURSION = YES;
				CLANG_WARN_INT_CONVERSION = YES;
				CLANG_WARN_NON_LITERAL_NULL_CONVERSION = YES;
				CLANG_WARN_OBJC_IMPLICIT_RETAIN_SELF = YES;
				CLANG_WARN_OBJC_LITERAL_CONVERSION = YES;
				CLANG_WARN_OBJC_ROOT_CLASS = YES_ERROR;
				CLANG_WARN_QUOTED_INCLUDE_IN_FRAMEWORK_HEADER = YES;
				CLANG_WARN_RANGE_LOOP_ANALYSIS = YES;
				CLANG_WARN_STRICT_PROTOTYPES = YES;
				CLANG_WARN_SUSPICIOUS_MOVE = YES;
				CLANG_WARN_UNGUARDED_AVAILABILITY = YES_AGGRESSIVE;
				CLANG_WARN_UNREACHABLE_CODE = YES;
				CLANG_WARN__DUPLICATE_METHOD_MATCH = YES;
				COPY_PHASE_STRIP = NO;
				DEBUG_INFORMATION_FORMAT = "dwarf-with-dsym";
				ENABLE_NS_ASSERTIONS = NO;
				ENABLE_STRICT_OBJC_MSGSEND = YES;
				GCC_C_LANGUAGE_STANDARD = gnu11;
				GCC_NO_COMMON_BLOCKS = YES;
				GCC_WARN_64_TO_32_BIT_CONVERSION = YES;
				GCC_WARN_ABOUT_RETURN_TYPE = YES_ERROR;
				GCC_WARN_UNDECLARED_SELECTOR = YES;
				GCC_WARN_UNINITIALIZED_AUTOS = YES_AGGRESSIVE;
				GCC_WARN_UNUSED_FUNCTION = YES;
				GCC_WARN_UNUSED_VARIABLE = YES;
				MACOSX_DEPLOYMENT_TARGET = 10.15;
				MTL_ENABLE_DEBUG_INFO = NO;
				MTL_FAST_MATH = YES;
				SDKROOT = macosx;
				SWIFT_COMPILATION_MODE = wholemodule;
				SWIFT_OPTIMIZATION_LEVEL = "-O";
			};
			name = Review;
		};
		AAE814AC2716DFE8009D3531 /* Review */ = {
			isa = XCBuildConfiguration;
			buildSettings = {
				ASSETCATALOG_COMPILER_APPICON_NAME = "Icon - Review";
				ASSETCATALOG_COMPILER_GLOBAL_ACCENT_COLOR_NAME = GlobaAccentColor;
				CLANG_ANALYZER_LOCALIZABILITY_EMPTY_CONTEXT = YES;
				CLANG_ANALYZER_LOCALIZABILITY_NONLOCALIZED = YES;
				CODE_SIGN_ENTITLEMENTS = DuckDuckGo/DuckDuckGo.entitlements;
				CODE_SIGN_IDENTITY = "Apple Development";
				CODE_SIGN_STYLE = Automatic;
				COMBINE_HIDPI_IMAGES = YES;
				CURRENT_PROJECT_VERSION = 0.26.4;
				DEVELOPMENT_TEAM = HKE973VLUW;
				ENABLE_HARDENED_RUNTIME = YES;
				GCC_PREPROCESSOR_DEFINITIONS = "REVIEW=1";
				INFOPLIST_FILE = DuckDuckGo/Info.plist;
				LD_RUNPATH_SEARCH_PATHS = (
					"$(inherited)",
					"@executable_path/../Frameworks",
				);
				MARKETING_VERSION = 0.26.4;
				PRODUCT_BUNDLE_IDENTIFIER = com.duckduckgo.macos.browser.review;
				PRODUCT_MODULE_NAME = "$(TARGET_NAME:c99extidentifier)";
				PRODUCT_NAME = "DuckDuckGo Review";
				PROVISIONING_PROFILE_SPECIFIER = "";
				SWIFT_ACTIVE_COMPILATION_CONDITIONS = "FEEDBACK REVIEW";
				SWIFT_OBJC_BRIDGING_HEADER = "$(SRCROOT)/DuckDuckGo/Bridging.h";
				SWIFT_VERSION = 5.0;
			};
			name = Review;
		};
		AAE814AD2716DFE8009D3531 /* Review */ = {
			isa = XCBuildConfiguration;
			buildSettings = {
				ALWAYS_EMBED_SWIFT_STANDARD_LIBRARIES = YES;
				BUNDLE_LOADER = "$(TEST_HOST)";
				CODE_SIGN_IDENTITY = "Apple Development";
				CODE_SIGN_STYLE = Automatic;
				COMBINE_HIDPI_IMAGES = YES;
				DEVELOPMENT_TEAM = HKE973VLUW;
				INFOPLIST_FILE = "Unit Tests/Info.plist";
				LD_RUNPATH_SEARCH_PATHS = (
					"$(inherited)",
					"@executable_path/../Frameworks",
					"@loader_path/../Frameworks",
				);
				MACOSX_DEPLOYMENT_TARGET = 10.15;
				PRODUCT_BUNDLE_IDENTIFIER = com.duckduckgo.macos.browser.DuckDuckGoTests;
				PRODUCT_NAME = "$(TARGET_NAME)";
				PROVISIONING_PROFILE_SPECIFIER = "";
				SWIFT_OBJC_BRIDGING_HEADER = "$(SRCROOT)/Unit Tests/Common/TestsBridging.h";
				SWIFT_VERSION = 5.0;
				TEST_HOST = "$(BUILT_PRODUCTS_DIR)/DuckDuckGo.app/Contents/MacOS/DuckDuckGo";
			};
			name = Review;
		};
		AAE814AE2716DFE8009D3531 /* Review */ = {
			isa = XCBuildConfiguration;
			buildSettings = {
				BUNDLE_LOADER = "$(TEST_HOST)";
				CODE_SIGN_STYLE = Automatic;
				COMBINE_HIDPI_IMAGES = YES;
				DEVELOPMENT_TEAM = HKE973VLUW;
				INFOPLIST_FILE = "Integration Tests/Info.plist";
				LD_RUNPATH_SEARCH_PATHS = (
					"$(inherited)",
					"@executable_path/../Frameworks",
					"@loader_path/../Frameworks",
				);
				MACOSX_DEPLOYMENT_TARGET = 11.1;
				PRODUCT_BUNDLE_IDENTIFIER = "com.duckduckgo.Integration-Tests";
				PRODUCT_NAME = "$(TARGET_NAME)";
				SWIFT_VERSION = 5.0;
				TEST_HOST = "$(BUILT_PRODUCTS_DIR)/DuckDuckGo.app/Contents/MacOS/DuckDuckGo";
			};
			name = Review;
		};
		AAE814AF2716DFE8009D3531 /* Review */ = {
			isa = XCBuildConfiguration;
			buildSettings = {
				CODE_SIGN_STYLE = Automatic;
				COMBINE_HIDPI_IMAGES = YES;
				DEVELOPMENT_TEAM = HKE973VLUW;
				INFOPLIST_FILE = "UI Tests/Info.plist";
				LD_RUNPATH_SEARCH_PATHS = (
					"$(inherited)",
					"@executable_path/../Frameworks",
					"@loader_path/../Frameworks",
				);
				MACOSX_DEPLOYMENT_TARGET = 11.3;
				PRODUCT_BUNDLE_IDENTIFIER = "com.duckduckgo.UI-Tests";
				PRODUCT_NAME = "$(TARGET_NAME)";
				SWIFT_VERSION = 5.0;
				TEST_TARGET_NAME = "DuckDuckGo Privacy Browser";
			};
			name = Review;
		};
/* End XCBuildConfiguration section */

/* Begin XCConfigurationList section */
		4B1AD8A625FC27E200261379 /* Build configuration list for PBXNativeTarget "Integration Tests" */ = {
			isa = XCConfigurationList;
			buildConfigurations = (
				4B1AD8A425FC27E200261379 /* Debug */,
				4B1AD8B325FC322600261379 /* CI */,
				4B1AD8A525FC27E200261379 /* Release */,
				3777624A2800ECB000250E31 /* CI_Release */,
				AAE814AE2716DFE8009D3531 /* Review */,
				377762452800D59E00250E31 /* CI_Review */,
			);
			defaultConfigurationIsVisible = 0;
			defaultConfigurationName = Release;
		};
		7B4CE8E526F02108009134B1 /* Build configuration list for PBXNativeTarget "UI Tests" */ = {
			isa = XCConfigurationList;
			buildConfigurations = (
				7B4CE8E126F02108009134B1 /* Debug */,
				7B4CE8E226F02108009134B1 /* CI */,
				7B4CE8E326F02108009134B1 /* Release */,
				3777624B2800ECB000250E31 /* CI_Release */,
				AAE814AF2716DFE8009D3531 /* Review */,
				377762462800D59E00250E31 /* CI_Review */,
			);
			defaultConfigurationIsVisible = 0;
			defaultConfigurationName = Release;
		};
		AA585D79248FD31100E9A3E2 /* Build configuration list for PBXProject "DuckDuckGo" */ = {
			isa = XCConfigurationList;
			buildConfigurations = (
				AA585DA2248FD31500E9A3E2 /* Debug */,
				4B1AD8B025FC322600261379 /* CI */,
				AA585DA3248FD31500E9A3E2 /* Release */,
				377762472800ECB000250E31 /* CI_Release */,
				AAE814AB2716DFE8009D3531 /* Review */,
				377762422800D59E00250E31 /* CI_Review */,
			);
			defaultConfigurationIsVisible = 0;
			defaultConfigurationName = Release;
		};
		AA585DA4248FD31500E9A3E2 /* Build configuration list for PBXNativeTarget "DuckDuckGo Privacy Browser" */ = {
			isa = XCConfigurationList;
			buildConfigurations = (
				AA585DA5248FD31500E9A3E2 /* Debug */,
				4B1AD8B125FC322600261379 /* CI */,
				AA585DA6248FD31500E9A3E2 /* Release */,
				377762482800ECB000250E31 /* CI_Release */,
				AAE814AC2716DFE8009D3531 /* Review */,
				377762432800D59E00250E31 /* CI_Review */,
			);
			defaultConfigurationIsVisible = 0;
			defaultConfigurationName = Release;
		};
		AA585DA7248FD31500E9A3E2 /* Build configuration list for PBXNativeTarget "Unit Tests" */ = {
			isa = XCConfigurationList;
			buildConfigurations = (
				AA585DA8248FD31500E9A3E2 /* Debug */,
				4B1AD8B225FC322600261379 /* CI */,
				AA585DA9248FD31500E9A3E2 /* Release */,
				377762492800ECB000250E31 /* CI_Release */,
				AAE814AD2716DFE8009D3531 /* Review */,
				377762442800D59E00250E31 /* CI_Review */,
			);
			defaultConfigurationIsVisible = 0;
			defaultConfigurationName = Release;
		};
/* End XCConfigurationList section */

/* Begin XCRemoteSwiftPackageReference section */
		4B82E9B125B69E3E00656FE7 /* XCRemoteSwiftPackageReference "TrackerRadarKit" */ = {
			isa = XCRemoteSwiftPackageReference;
			repositoryURL = "https://github.com/duckduckgo/TrackerRadarKit.git";
			requirement = {
				kind = exactVersion;
				version = 1.0.4;
			};
		};
		85FF55C625F82E4F00E2AB99 /* XCRemoteSwiftPackageReference "lottie-ios" */ = {
			isa = XCRemoteSwiftPackageReference;
			repositoryURL = "https://github.com/airbnb/lottie-ios";
			requirement = {
				kind = exactVersion;
				version = 3.3.0;
			};
		};
		9807F643278CA16F00E1547B /* XCRemoteSwiftPackageReference "BrowserServicesKit" */ = {
			isa = XCRemoteSwiftPackageReference;
			repositoryURL = "https://github.com/duckduckgo/BrowserServicesKit";
			requirement = {
				kind = exactVersion;
<<<<<<< HEAD
				version = 17.0.0;
=======
				version = 16.0.1;
>>>>>>> e981c96b
			};
		};
		AA06B6B52672AF8100F541C5 /* XCRemoteSwiftPackageReference "Sparkle" */ = {
			isa = XCRemoteSwiftPackageReference;
			repositoryURL = "https://github.com/sparkle-project/Sparkle.git";
			requirement = {
				kind = exactVersion;
				version = 1.27.1;
			};
		};
		B6DA44152616C13800DD1EC2 /* XCRemoteSwiftPackageReference "OHHTTPStubs" */ = {
			isa = XCRemoteSwiftPackageReference;
			repositoryURL = "https://github.com/AliSoftware/OHHTTPStubs.git";
			requirement = {
				kind = exactVersion;
				version = 9.1.0;
			};
		};
/* End XCRemoteSwiftPackageReference section */

/* Begin XCSwiftPackageProductDependency section */
		4B82E9B225B69E3E00656FE7 /* TrackerRadarKit */ = {
			isa = XCSwiftPackageProductDependency;
			package = 4B82E9B125B69E3E00656FE7 /* XCRemoteSwiftPackageReference "TrackerRadarKit" */;
			productName = TrackerRadarKit;
		};
		85FF55C725F82E4F00E2AB99 /* Lottie */ = {
			isa = XCSwiftPackageProductDependency;
			package = 85FF55C625F82E4F00E2AB99 /* XCRemoteSwiftPackageReference "lottie-ios" */;
			productName = Lottie;
		};
		9807F644278CA16F00E1547B /* BrowserServicesKit */ = {
			isa = XCSwiftPackageProductDependency;
			package = 9807F643278CA16F00E1547B /* XCRemoteSwiftPackageReference "BrowserServicesKit" */;
			productName = BrowserServicesKit;
		};
		AA06B6B62672AF8100F541C5 /* Sparkle */ = {
			isa = XCSwiftPackageProductDependency;
			package = AA06B6B52672AF8100F541C5 /* XCRemoteSwiftPackageReference "Sparkle" */;
			productName = Sparkle;
		};
		B6DA44162616C13800DD1EC2 /* OHHTTPStubs */ = {
			isa = XCSwiftPackageProductDependency;
			package = B6DA44152616C13800DD1EC2 /* XCRemoteSwiftPackageReference "OHHTTPStubs" */;
			productName = OHHTTPStubs;
		};
		B6DA44182616C13800DD1EC2 /* OHHTTPStubsSwift */ = {
			isa = XCSwiftPackageProductDependency;
			package = B6DA44152616C13800DD1EC2 /* XCRemoteSwiftPackageReference "OHHTTPStubs" */;
			productName = OHHTTPStubsSwift;
		};
/* End XCSwiftPackageProductDependency section */

/* Begin XCVersionGroup section */
		4B11060325903E570039B979 /* CoreDataEncryptionTesting.xcdatamodeld */ = {
			isa = XCVersionGroup;
			children = (
				4B11060425903E570039B979 /* CoreDataEncryptionTesting.xcdatamodel */,
			);
			currentVersion = 4B11060425903E570039B979 /* CoreDataEncryptionTesting.xcdatamodel */;
			path = CoreDataEncryptionTesting.xcdatamodeld;
			sourceTree = "<group>";
			versionGroupType = wrapper.xcdatamodel;
		};
		4B67742E255DBEB800025BD8 /* HTTPSUpgrade.xcdatamodeld */ = {
			isa = XCVersionGroup;
			children = (
				4B67742F255DBEB800025BD8 /* HTTPSUpgrade 3.xcdatamodel */,
			);
			currentVersion = 4B67742F255DBEB800025BD8 /* HTTPSUpgrade 3.xcdatamodel */;
			path = HTTPSUpgrade.xcdatamodeld;
			sourceTree = "<group>";
			versionGroupType = wrapper.xcdatamodel;
		};
		4B9292A726670D3700AD2C21 /* Bookmark.xcdatamodeld */ = {
			isa = XCVersionGroup;
			children = (
				4B9292A826670D3700AD2C21 /* Bookmark 2.xcdatamodel */,
				4B9292A926670D3700AD2C21 /* Bookmark.xcdatamodel */,
			);
			currentVersion = 4B9292A826670D3700AD2C21 /* Bookmark 2.xcdatamodel */;
			path = Bookmark.xcdatamodeld;
			sourceTree = "<group>";
			versionGroupType = wrapper.xcdatamodel;
		};
		AA5FA69E275F948900DCE9C9 /* Favicons.xcdatamodeld */ = {
			isa = XCVersionGroup;
			children = (
				AA5FA69F275F948900DCE9C9 /* Favicons.xcdatamodel */,
			);
			currentVersion = AA5FA69F275F948900DCE9C9 /* Favicons.xcdatamodel */;
			path = Favicons.xcdatamodeld;
			sourceTree = "<group>";
			versionGroupType = wrapper.xcdatamodel;
		};
		AAE75278263B046100B973F8 /* History.xcdatamodeld */ = {
			isa = XCVersionGroup;
			children = (
				85F91D9327F47BC40096B1C8 /* History 5.xcdatamodel */,
				85589E9227BFBBD60038AD11 /* History 4.xcdatamodel */,
				AAC6BBEE27AC151D0006DCC2 /* History 3.xcdatamodel */,
				AA7DE8E026A9BD000012B490 /* History 2.xcdatamodel */,
				AAE75279263B046100B973F8 /* History.xcdatamodel */,
			);
			currentVersion = 85F91D9327F47BC40096B1C8 /* History 5.xcdatamodel */;
			path = History.xcdatamodeld;
			sourceTree = "<group>";
			versionGroupType = wrapper.xcdatamodel;
		};
		B604085A274B8CA300680351 /* UnprotectedDomains.xcdatamodeld */ = {
			isa = XCVersionGroup;
			children = (
				B604085B274B8CA400680351 /* Permissions.xcdatamodel */,
			);
			currentVersion = B604085B274B8CA400680351 /* Permissions.xcdatamodel */;
			path = UnprotectedDomains.xcdatamodeld;
			sourceTree = "<group>";
			versionGroupType = wrapper.xcdatamodel;
		};
		B6085D072743993C00A9C456 /* FireproofDomains.xcdatamodeld */ = {
			isa = XCVersionGroup;
			children = (
				B6085D082743993D00A9C456 /* Permissions.xcdatamodel */,
			);
			currentVersion = B6085D082743993D00A9C456 /* Permissions.xcdatamodel */;
			path = FireproofDomains.xcdatamodeld;
			sourceTree = "<group>";
			versionGroupType = wrapper.xcdatamodel;
		};
		B64C852E26943BC10048FEBE /* Permissions.xcdatamodeld */ = {
			isa = XCVersionGroup;
			children = (
				B64C852F26943BC10048FEBE /* Permissions.xcdatamodel */,
			);
			currentVersion = B64C852F26943BC10048FEBE /* Permissions.xcdatamodel */;
			path = Permissions.xcdatamodeld;
			sourceTree = "<group>";
			versionGroupType = wrapper.xcdatamodel;
		};
		B662D3DA2755D8190035D4D6 /* OldPixelDataModel.xcdatamodeld */ = {
			isa = XCVersionGroup;
			children = (
				B662D3DB2755D81A0035D4D6 /* PixelDataModel.xcdatamodel */,
			);
			currentVersion = B662D3DB2755D81A0035D4D6 /* PixelDataModel.xcdatamodel */;
			path = OldPixelDataModel.xcdatamodeld;
			sourceTree = "<group>";
			versionGroupType = wrapper.xcdatamodel;
		};
		B6C0B23226E71BCD0031CB7F /* Downloads.xcdatamodeld */ = {
			isa = XCVersionGroup;
			children = (
				B6C0B23326E71BCD0031CB7F /* Downloads.xcdatamodel */,
			);
			currentVersion = B6C0B23326E71BCD0031CB7F /* Downloads.xcdatamodel */;
			path = Downloads.xcdatamodeld;
			sourceTree = "<group>";
			versionGroupType = wrapper.xcdatamodel;
		};
		B6C2C9F42760B659005B7F0A /* TestDataModel.xcdatamodeld */ = {
			isa = XCVersionGroup;
			children = (
				B6C2C9F52760B659005B7F0A /* Permissions.xcdatamodel */,
			);
			currentVersion = B6C2C9F52760B659005B7F0A /* Permissions.xcdatamodel */;
			path = TestDataModel.xcdatamodeld;
			sourceTree = "<group>";
			versionGroupType = wrapper.xcdatamodel;
		};
		B6DA44062616B30600DD1EC2 /* PixelDataModel.xcdatamodeld */ = {
			isa = XCVersionGroup;
			children = (
				B6DA44072616B30600DD1EC2 /* PixelDataModel.xcdatamodel */,
			);
			currentVersion = B6DA44072616B30600DD1EC2 /* PixelDataModel.xcdatamodel */;
			path = PixelDataModel.xcdatamodeld;
			sourceTree = "<group>";
			versionGroupType = wrapper.xcdatamodel;
		};
/* End XCVersionGroup section */
	};
	rootObject = AA585D76248FD31100E9A3E2 /* Project object */;
}<|MERGE_RESOLUTION|>--- conflicted
+++ resolved
@@ -5852,11 +5852,7 @@
 			repositoryURL = "https://github.com/duckduckgo/BrowserServicesKit";
 			requirement = {
 				kind = exactVersion;
-<<<<<<< HEAD
 				version = 17.0.0;
-=======
-				version = 16.0.1;
->>>>>>> e981c96b
 			};
 		};
 		AA06B6B52672AF8100F541C5 /* XCRemoteSwiftPackageReference "Sparkle" */ = {
