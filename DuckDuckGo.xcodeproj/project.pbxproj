// !$*UTF8*$!
{
	archiveVersion = 1;
	classes = {
	};
	objectVersion = 52;
	objects = {

/* Begin PBXBuildFile section */
		142879DA24CE1179005419BB /* SuggestionViewModelTests.swift in Sources */ = {isa = PBXBuildFile; fileRef = 142879D924CE1179005419BB /* SuggestionViewModelTests.swift */; };
		142879DC24CE1185005419BB /* SuggestionsViewModelTests.swift in Sources */ = {isa = PBXBuildFile; fileRef = 142879DB24CE1185005419BB /* SuggestionsViewModelTests.swift */; };
		1430DFF524D0580F00B8978C /* TabBarViewController.swift in Sources */ = {isa = PBXBuildFile; fileRef = 1430DFF424D0580F00B8978C /* TabBarViewController.swift */; };
		14505A08256084EF00272CC6 /* UserAgent.swift in Sources */ = {isa = PBXBuildFile; fileRef = 14505A07256084EF00272CC6 /* UserAgent.swift */; };
		1456D6E124EFCBC300775049 /* TabBarCollectionView.swift in Sources */ = {isa = PBXBuildFile; fileRef = 1456D6E024EFCBC300775049 /* TabBarCollectionView.swift */; };
		14D9B8FB24F7E089000D4D13 /* AddressBarViewController.swift in Sources */ = {isa = PBXBuildFile; fileRef = 14D9B8F924F7E089000D4D13 /* AddressBarViewController.swift */; };
		14D9B90224F91316000D4D13 /* FocusRingView.swift in Sources */ = {isa = PBXBuildFile; fileRef = 14D9B90124F91316000D4D13 /* FocusRingView.swift */; };
		4B11060525903E570039B979 /* CoreDataEncryptionTesting.xcdatamodeld in Sources */ = {isa = PBXBuildFile; fileRef = 4B11060325903E570039B979 /* CoreDataEncryptionTesting.xcdatamodeld */; };
		4B11060A25903EAC0039B979 /* CoreDataEncryptionTests.swift in Sources */ = {isa = PBXBuildFile; fileRef = 4B11060925903EAC0039B979 /* CoreDataEncryptionTests.swift */; };
		4B6160D325B14E6E007DE5B2 /* TrackerRadarManager.swift in Sources */ = {isa = PBXBuildFile; fileRef = 4B6160D225B14E6E007DE5B2 /* TrackerRadarManager.swift */; };
		4B6160D825B150E4007DE5B2 /* trackerData.json in Resources */ = {isa = PBXBuildFile; fileRef = 4B6160D725B150E4007DE5B2 /* trackerData.json */; };
		4B6160DD25B152C5007DE5B2 /* ContentBlockerRulesUserScript.swift in Sources */ = {isa = PBXBuildFile; fileRef = 4B6160DC25B152C5007DE5B2 /* ContentBlockerRulesUserScript.swift */; };
		4B6160E525B152FA007DE5B2 /* ContentBlockerUserScript.swift in Sources */ = {isa = PBXBuildFile; fileRef = 4B6160E425B152FA007DE5B2 /* ContentBlockerUserScript.swift */; };
		4B6160ED25B15417007DE5B2 /* DetectedTracker.swift in Sources */ = {isa = PBXBuildFile; fileRef = 4B6160EC25B15417007DE5B2 /* DetectedTracker.swift */; };
		4B6160F225B15792007DE5B2 /* contentblockerrules.js in Resources */ = {isa = PBXBuildFile; fileRef = 4B6160F125B15792007DE5B2 /* contentblockerrules.js */; };
		4B6160F725B157BB007DE5B2 /* contentblocker.js in Resources */ = {isa = PBXBuildFile; fileRef = 4B6160F625B157BB007DE5B2 /* contentblocker.js */; };
		4B6160FF25B15BB1007DE5B2 /* ContentBlockerRulesManager.swift in Sources */ = {isa = PBXBuildFile; fileRef = 4B6160FE25B15BB1007DE5B2 /* ContentBlockerRulesManager.swift */; };
		4B677431255DBEB800025BD8 /* BloomFilterWrapper.mm in Sources */ = {isa = PBXBuildFile; fileRef = 4B677424255DBEB800025BD8 /* BloomFilterWrapper.mm */; };
		4B677432255DBEB800025BD8 /* httpsMobileV2BloomSpec.json in Resources */ = {isa = PBXBuildFile; fileRef = 4B677427255DBEB800025BD8 /* httpsMobileV2BloomSpec.json */; };
		4B677433255DBEB800025BD8 /* httpsMobileV2Bloom.bin in Resources */ = {isa = PBXBuildFile; fileRef = 4B677428255DBEB800025BD8 /* httpsMobileV2Bloom.bin */; };
		4B677434255DBEB800025BD8 /* HTTPSBloomFilterSpecification.swift in Sources */ = {isa = PBXBuildFile; fileRef = 4B677429255DBEB800025BD8 /* HTTPSBloomFilterSpecification.swift */; };
		4B677435255DBEB800025BD8 /* httpsMobileV2FalsePositives.json in Resources */ = {isa = PBXBuildFile; fileRef = 4B67742A255DBEB800025BD8 /* httpsMobileV2FalsePositives.json */; };
		4B677436255DBEB800025BD8 /* HTTPSExcludedDomains.swift in Sources */ = {isa = PBXBuildFile; fileRef = 4B67742B255DBEB800025BD8 /* HTTPSExcludedDomains.swift */; };
		4B677437255DBEB800025BD8 /* HTTPSUpgrade.swift in Sources */ = {isa = PBXBuildFile; fileRef = 4B67742C255DBEB800025BD8 /* HTTPSUpgrade.swift */; };
		4B677438255DBEB800025BD8 /* HTTPSUpgrade.xcdatamodeld in Sources */ = {isa = PBXBuildFile; fileRef = 4B67742E255DBEB800025BD8 /* HTTPSUpgrade.xcdatamodeld */; };
		4B677439255DBEB800025BD8 /* HTTPSUpgradeStore.swift in Sources */ = {isa = PBXBuildFile; fileRef = 4B677430255DBEB800025BD8 /* HTTPSUpgradeStore.swift */; };
		4B677442255DBEEA00025BD8 /* Database.swift in Sources */ = {isa = PBXBuildFile; fileRef = 4B677440255DBEEA00025BD8 /* Database.swift */; };
		4B67744B255DBF3A00025BD8 /* BloomFilter.cpp in Sources */ = {isa = PBXBuildFile; fileRef = 4B677449255DBF3A00025BD8 /* BloomFilter.cpp */; };
		4B677450255DBFA300025BD8 /* HashExtension.swift in Sources */ = {isa = PBXBuildFile; fileRef = 4B67744F255DBFA300025BD8 /* HashExtension.swift */; };
		4B82E9B325B69E3E00656FE7 /* TrackerRadarKit in Frameworks */ = {isa = PBXBuildFile; productRef = 4B82E9B225B69E3E00656FE7 /* TrackerRadarKit */; };
		4B82E9B925B6A05800656FE7 /* DetectedTrackerTests.swift in Sources */ = {isa = PBXBuildFile; fileRef = 4B82E9B825B6A05800656FE7 /* DetectedTrackerTests.swift */; };
		4B82E9C125B6A1CD00656FE7 /* TrackerRadarManagerTests.swift in Sources */ = {isa = PBXBuildFile; fileRef = 4B82E9C025B6A1CD00656FE7 /* TrackerRadarManagerTests.swift */; };
		4BA1A69B258B076900F6F690 /* FileStore.swift in Sources */ = {isa = PBXBuildFile; fileRef = 4BA1A69A258B076900F6F690 /* FileStore.swift */; };
		4BA1A6A0258B079600F6F690 /* DataEncryption.swift in Sources */ = {isa = PBXBuildFile; fileRef = 4BA1A69F258B079600F6F690 /* DataEncryption.swift */; };
		4BA1A6A5258B07DF00F6F690 /* EncryptedValueTransformer.swift in Sources */ = {isa = PBXBuildFile; fileRef = 4BA1A6A4258B07DF00F6F690 /* EncryptedValueTransformer.swift */; };
		4BA1A6B3258B080A00F6F690 /* EncryptionKeyGeneration.swift in Sources */ = {isa = PBXBuildFile; fileRef = 4BA1A6B2258B080A00F6F690 /* EncryptionKeyGeneration.swift */; };
		4BA1A6B8258B081600F6F690 /* EncryptionKeyStoring.swift in Sources */ = {isa = PBXBuildFile; fileRef = 4BA1A6B7258B081600F6F690 /* EncryptionKeyStoring.swift */; };
		4BA1A6BD258B082300F6F690 /* EncryptionKeyStore.swift in Sources */ = {isa = PBXBuildFile; fileRef = 4BA1A6BC258B082300F6F690 /* EncryptionKeyStore.swift */; };
		4BA1A6C2258B0A1300F6F690 /* ContiguousBytesExtension.swift in Sources */ = {isa = PBXBuildFile; fileRef = 4BA1A6C1258B0A1300F6F690 /* ContiguousBytesExtension.swift */; };
		4BA1A6D9258C0CB300F6F690 /* DataEncryptionTests.swift in Sources */ = {isa = PBXBuildFile; fileRef = 4BA1A6D8258C0CB300F6F690 /* DataEncryptionTests.swift */; };
		4BA1A6DE258C100A00F6F690 /* FileStoreTests.swift in Sources */ = {isa = PBXBuildFile; fileRef = 4BA1A6DD258C100A00F6F690 /* FileStoreTests.swift */; };
		4BA1A6E6258C270800F6F690 /* EncryptionKeyGeneratorTests.swift in Sources */ = {isa = PBXBuildFile; fileRef = 4BA1A6E5258C270800F6F690 /* EncryptionKeyGeneratorTests.swift */; };
		4BA1A6EB258C288C00F6F690 /* EncryptionKeyStoreTests.swift in Sources */ = {isa = PBXBuildFile; fileRef = 4BA1A6EA258C288C00F6F690 /* EncryptionKeyStoreTests.swift */; };
		4BA1A6F6258C4F9600F6F690 /* EncryptionMocks.swift in Sources */ = {isa = PBXBuildFile; fileRef = 4BA1A6F5258C4F9600F6F690 /* EncryptionMocks.swift */; };
		4BA1A6FE258C5C1300F6F690 /* EncryptedValueTransformerTests.swift in Sources */ = {isa = PBXBuildFile; fileRef = 4BA1A6FD258C5C1300F6F690 /* EncryptedValueTransformerTests.swift */; };
		4BB88B4525B7B55C006F6B06 /* DebugUserScript.swift in Sources */ = {isa = PBXBuildFile; fileRef = 4BB88B4425B7B55C006F6B06 /* DebugUserScript.swift */; };
		4BB88B4A25B7B690006F6B06 /* SequenceExtensions.swift in Sources */ = {isa = PBXBuildFile; fileRef = 4BB88B4925B7B690006F6B06 /* SequenceExtensions.swift */; };
		4BB88B5025B7BA2B006F6B06 /* TabInstrumentation.swift in Sources */ = {isa = PBXBuildFile; fileRef = 4BB88B4F25B7BA2B006F6B06 /* TabInstrumentation.swift */; };
		4BB88B5B25B7BA50006F6B06 /* Instruments.swift in Sources */ = {isa = PBXBuildFile; fileRef = 4BB88B5A25B7BA50006F6B06 /* Instruments.swift */; };
		8546DE6225C03056000CA5E1 /* UserAgentTests.swift in Sources */ = {isa = PBXBuildFile; fileRef = 8546DE6125C03056000CA5E1 /* UserAgentTests.swift */; };
		85480F8A25CDC360009424E3 /* Launch.storyboard in Resources */ = {isa = PBXBuildFile; fileRef = 85480F8925CDC360009424E3 /* Launch.storyboard */; };
		85480FBB25D181CB009424E3 /* ConfigurationDownloading.swift in Sources */ = {isa = PBXBuildFile; fileRef = 85480FBA25D181CB009424E3 /* ConfigurationDownloading.swift */; };
		85480FCF25D1AA22009424E3 /* ConfigurationStoring.swift in Sources */ = {isa = PBXBuildFile; fileRef = 85480FCE25D1AA22009424E3 /* ConfigurationStoring.swift */; };
		8553FF52257523760029327F /* FileDownloadTests.swift in Sources */ = {isa = PBXBuildFile; fileRef = 8553FF51257523760029327F /* FileDownloadTests.swift */; };
		8556A602256BDDD30092FA9D /* HTML5DownloadUserScript.swift in Sources */ = {isa = PBXBuildFile; fileRef = 8556A601256BDDD30092FA9D /* HTML5DownloadUserScript.swift */; };
		8556A60E256C15DD0092FA9D /* FileDownload.swift in Sources */ = {isa = PBXBuildFile; fileRef = 8556A60D256C15DD0092FA9D /* FileDownload.swift */; };
		856C98A6256EB59600A22F1F /* MenuItemSelectors.swift in Sources */ = {isa = PBXBuildFile; fileRef = 856C98A5256EB59600A22F1F /* MenuItemSelectors.swift */; };
		856C98D52570116900A22F1F /* NSWindow+Toast.swift in Sources */ = {isa = PBXBuildFile; fileRef = 856C98D42570116900A22F1F /* NSWindow+Toast.swift */; };
		856C98DA2570149800A22F1F /* FileDownloadTask.swift in Sources */ = {isa = PBXBuildFile; fileRef = 856C98D92570149800A22F1F /* FileDownloadTask.swift */; };
		856C98DF257014BD00A22F1F /* FileDownloadManager.swift in Sources */ = {isa = PBXBuildFile; fileRef = 856C98DE257014BD00A22F1F /* FileDownloadManager.swift */; };
		85799C1825DEBB3F0007EC87 /* Logging.swift in Sources */ = {isa = PBXBuildFile; fileRef = 85799C1725DEBB3F0007EC87 /* Logging.swift */; };
		85A0116925AF1D8900FA6A0C /* FindInPageViewController.swift in Sources */ = {isa = PBXBuildFile; fileRef = 85A0116825AF1D8900FA6A0C /* FindInPageViewController.swift */; };
		85A0117425AF2EDF00FA6A0C /* FindInPage.storyboard in Resources */ = {isa = PBXBuildFile; fileRef = 85A0117325AF2EDF00FA6A0C /* FindInPage.storyboard */; };
		85A0118225AF60E700FA6A0C /* FindInPageModel.swift in Sources */ = {isa = PBXBuildFile; fileRef = 85A0118125AF60E700FA6A0C /* FindInPageModel.swift */; };
		85A011E525B4D49400FA6A0C /* findinpage.js in Resources */ = {isa = PBXBuildFile; fileRef = 85A011E425B4D49400FA6A0C /* findinpage.js */; };
		85A011EA25B4D4CA00FA6A0C /* FindInPageUserScript.swift in Sources */ = {isa = PBXBuildFile; fileRef = 85A011E925B4D4CA00FA6A0C /* FindInPageUserScript.swift */; };
		85AC3AEF25D5CE9800C7D2AA /* UserScripts.swift in Sources */ = {isa = PBXBuildFile; fileRef = 85AC3AEE25D5CE9800C7D2AA /* UserScripts.swift */; };
		85AC3AF725D5DBFD00C7D2AA /* DataExtension.swift in Sources */ = {isa = PBXBuildFile; fileRef = 85AC3AF625D5DBFD00C7D2AA /* DataExtension.swift */; };
		85AC3B0525D6B1D800C7D2AA /* ScriptSourceProviding.swift in Sources */ = {isa = PBXBuildFile; fileRef = 85AC3B0425D6B1D800C7D2AA /* ScriptSourceProviding.swift */; };
		85AC3B1725D9BC1A00C7D2AA /* ConfigurationDownloaderTests.swift in Sources */ = {isa = PBXBuildFile; fileRef = 85AC3B1625D9BC1A00C7D2AA /* ConfigurationDownloaderTests.swift */; };
		85AC3B3525DA82A600C7D2AA /* DataTaskProviding.swift in Sources */ = {isa = PBXBuildFile; fileRef = 85AC3B3425DA82A600C7D2AA /* DataTaskProviding.swift */; };
		85AC3B4925DAC9BD00C7D2AA /* ConfigurationStorageTests.swift in Sources */ = {isa = PBXBuildFile; fileRef = 85AC3B4825DAC9BD00C7D2AA /* ConfigurationStorageTests.swift */; };
		85AE2FF224A33A2D002D507F /* WebKit.framework in Frameworks */ = {isa = PBXBuildFile; fileRef = 85AE2FF124A33A2D002D507F /* WebKit.framework */; };
		85C6A29625CC1FFD00EEB5F1 /* UserDefaultsWrapper.swift in Sources */ = {isa = PBXBuildFile; fileRef = 85C6A29525CC1FFD00EEB5F1 /* UserDefaultsWrapper.swift */; };
		85D33F1225C82EB3002B91A6 /* ConfigurationManager.swift in Sources */ = {isa = PBXBuildFile; fileRef = 85D33F1125C82EB3002B91A6 /* ConfigurationManager.swift */; };
		85D438B6256E7C9E00F3BAF8 /* ContextMenuUserScript.swift in Sources */ = {isa = PBXBuildFile; fileRef = 85D438B5256E7C9E00F3BAF8 /* ContextMenuUserScript.swift */; };
		85D438BE256E8E6400F3BAF8 /* ContextMenuElement.swift in Sources */ = {isa = PBXBuildFile; fileRef = 85D438BD256E8E6400F3BAF8 /* ContextMenuElement.swift */; };
		AA2CB12D2587BB5600AA6FBE /* TabBarFooter.xib in Resources */ = {isa = PBXBuildFile; fileRef = AA2CB12C2587BB5600AA6FBE /* TabBarFooter.xib */; };
		AA2CB1352587C29500AA6FBE /* TabBarFooter.swift in Sources */ = {isa = PBXBuildFile; fileRef = AA2CB1342587C29500AA6FBE /* TabBarFooter.swift */; };
		AA2E423424C8A2270048C0D5 /* ColorView.swift in Sources */ = {isa = PBXBuildFile; fileRef = AA2E423324C8A2270048C0D5 /* ColorView.swift */; };
		AA361A3624EBF0B500EEC649 /* WindowDraggingView.swift in Sources */ = {isa = PBXBuildFile; fileRef = AA361A3524EBF0B500EEC649 /* WindowDraggingView.swift */; };
		AA3F895324C18AD500628DDE /* SuggestionViewModel.swift in Sources */ = {isa = PBXBuildFile; fileRef = AA3F895224C18AD500628DDE /* SuggestionViewModel.swift */; };
		AA4BBA3B25C58FA200C4FB0F /* MainMenu.swift in Sources */ = {isa = PBXBuildFile; fileRef = AA4BBA3A25C58FA200C4FB0F /* MainMenu.swift */; };
		AA4D700725545EF800C3411E /* UrlEventListener.swift in Sources */ = {isa = PBXBuildFile; fileRef = AA4D700625545EF800C3411E /* UrlEventListener.swift */; };
		AA512D1424D99D9800230283 /* FaviconService.swift in Sources */ = {isa = PBXBuildFile; fileRef = AA512D1324D99D9800230283 /* FaviconService.swift */; };
		AA585D82248FD31100E9A3E2 /* AppDelegate.swift in Sources */ = {isa = PBXBuildFile; fileRef = AA585D81248FD31100E9A3E2 /* AppDelegate.swift */; };
		AA585D84248FD31100E9A3E2 /* BrowserTabViewController.swift in Sources */ = {isa = PBXBuildFile; fileRef = AA585D83248FD31100E9A3E2 /* BrowserTabViewController.swift */; };
		AA585D86248FD31400E9A3E2 /* Assets.xcassets in Resources */ = {isa = PBXBuildFile; fileRef = AA585D85248FD31400E9A3E2 /* Assets.xcassets */; };
		AA585D89248FD31400E9A3E2 /* Main.storyboard in Resources */ = {isa = PBXBuildFile; fileRef = AA585D87248FD31400E9A3E2 /* Main.storyboard */; };
		AA585DA0248FD31500E9A3E2 /* DuckDuckGoUITests.swift in Sources */ = {isa = PBXBuildFile; fileRef = AA585D9F248FD31500E9A3E2 /* DuckDuckGoUITests.swift */; };
		AA585DAF2490E6E600E9A3E2 /* MainViewController.swift in Sources */ = {isa = PBXBuildFile; fileRef = AA585DAE2490E6E600E9A3E2 /* MainViewController.swift */; };
		AA5C8F59258FE21F00748EB7 /* NSTextFieldExtension.swift in Sources */ = {isa = PBXBuildFile; fileRef = AA5C8F58258FE21F00748EB7 /* NSTextFieldExtension.swift */; };
		AA5C8F5E2590EEE800748EB7 /* NSPointExtension.swift in Sources */ = {isa = PBXBuildFile; fileRef = AA5C8F5D2590EEE800748EB7 /* NSPointExtension.swift */; };
		AA5C8F632591021700748EB7 /* NSApplicationExtension.swift in Sources */ = {isa = PBXBuildFile; fileRef = AA5C8F622591021700748EB7 /* NSApplicationExtension.swift */; };
		AA5D6DAC24A340F700C6FBCE /* WebViewStateObserver.swift in Sources */ = {isa = PBXBuildFile; fileRef = AA5D6DAB24A340F700C6FBCE /* WebViewStateObserver.swift */; };
		AA63745224C9BBE100AB2AC4 /* SuggestionsAPIMock.swift in Sources */ = {isa = PBXBuildFile; fileRef = AA63745124C9BBE100AB2AC4 /* SuggestionsAPIMock.swift */; };
		AA63745424C9BF9A00AB2AC4 /* SuggestionsTests.swift in Sources */ = {isa = PBXBuildFile; fileRef = AA63745324C9BF9A00AB2AC4 /* SuggestionsTests.swift */; };
		AA63745624C9EB3C00AB2AC4 /* SuggestionsAPIResultTests.swift in Sources */ = {isa = PBXBuildFile; fileRef = AA63745524C9EB3C00AB2AC4 /* SuggestionsAPIResultTests.swift */; };
		AA652CB125DD825B009059CC /* LocalBookmarkStoreTests.swift in Sources */ = {isa = PBXBuildFile; fileRef = AA652CB025DD825B009059CC /* LocalBookmarkStoreTests.swift */; };
		AA652CC925DD8981009059CC /* Bookmark.xcdatamodeld in Sources */ = {isa = PBXBuildFile; fileRef = AAC5E4D725D6A710007F5990 /* Bookmark.xcdatamodeld */; };
		AA652CCE25DD9071009059CC /* BookmarkListTests.swift in Sources */ = {isa = PBXBuildFile; fileRef = AA652CCD25DD9071009059CC /* BookmarkListTests.swift */; };
		AA652CD325DDA6E9009059CC /* LocalBookmarkManagerTests.swift in Sources */ = {isa = PBXBuildFile; fileRef = AA652CD225DDA6E9009059CC /* LocalBookmarkManagerTests.swift */; };
		AA652CDB25DDAB32009059CC /* BookmarkStoreMock.swift in Sources */ = {isa = PBXBuildFile; fileRef = AA652CDA25DDAB32009059CC /* BookmarkStoreMock.swift */; };
		AA6820E425502F19005ED0D5 /* WebsiteDataStore.swift in Sources */ = {isa = PBXBuildFile; fileRef = AA6820E325502F19005ED0D5 /* WebsiteDataStore.swift */; };
		AA6820EB25503D6A005ED0D5 /* Fire.swift in Sources */ = {isa = PBXBuildFile; fileRef = AA6820EA25503D6A005ED0D5 /* Fire.swift */; };
		AA6820F125503DA9005ED0D5 /* FireViewModel.swift in Sources */ = {isa = PBXBuildFile; fileRef = AA6820F025503DA9005ED0D5 /* FireViewModel.swift */; };
		AA68C3D32490ED62001B8783 /* NavigationBarViewController.swift in Sources */ = {isa = PBXBuildFile; fileRef = AA68C3D22490ED62001B8783 /* NavigationBarViewController.swift */; };
		AA68C3D72490F821001B8783 /* README.md in Resources */ = {isa = PBXBuildFile; fileRef = AA68C3D62490F821001B8783 /* README.md */; };
		AA6EF9AD25066F42004754E6 /* WindowsManager.swift in Sources */ = {isa = PBXBuildFile; fileRef = AA6EF9AC25066F42004754E6 /* WindowsManager.swift */; };
		AA6EF9B3250785D5004754E6 /* NSMenuExtension.swift in Sources */ = {isa = PBXBuildFile; fileRef = AA6EF9B2250785D5004754E6 /* NSMenuExtension.swift */; };
		AA6EF9B525081B4C004754E6 /* MainMenuActions.swift in Sources */ = {isa = PBXBuildFile; fileRef = AA6EF9B425081B4C004754E6 /* MainMenuActions.swift */; };
		AA6FFB4424DC33320028F4D0 /* NSViewExtension.swift in Sources */ = {isa = PBXBuildFile; fileRef = AA6FFB4324DC33320028F4D0 /* NSViewExtension.swift */; };
		AA6FFB4624DC3B5A0028F4D0 /* WebView.swift in Sources */ = {isa = PBXBuildFile; fileRef = AA6FFB4524DC3B5A0028F4D0 /* WebView.swift */; };
		AA7412B224D0B3AC00D22FE0 /* TabBarViewItem.swift in Sources */ = {isa = PBXBuildFile; fileRef = AA7412B024D0B3AC00D22FE0 /* TabBarViewItem.swift */; };
		AA7412B324D0B3AC00D22FE0 /* TabBarViewItem.xib in Resources */ = {isa = PBXBuildFile; fileRef = AA7412B124D0B3AC00D22FE0 /* TabBarViewItem.xib */; };
		AA7412B524D1536B00D22FE0 /* MainWindowController.swift in Sources */ = {isa = PBXBuildFile; fileRef = AA7412B424D1536B00D22FE0 /* MainWindowController.swift */; };
		AA7412B724D1687000D22FE0 /* TabBarScrollView.swift in Sources */ = {isa = PBXBuildFile; fileRef = AA7412B624D1687000D22FE0 /* TabBarScrollView.swift */; };
		AA7412BD24D2BEEE00D22FE0 /* MainWindow.swift in Sources */ = {isa = PBXBuildFile; fileRef = AA7412BC24D2BEEE00D22FE0 /* MainWindow.swift */; };
		AA80EC54256BE3BC007083E7 /* UserText.swift in Sources */ = {isa = PBXBuildFile; fileRef = AA80EC53256BE3BC007083E7 /* UserText.swift */; };
		AA80EC67256C4691007083E7 /* BrowserTab.storyboard in Resources */ = {isa = PBXBuildFile; fileRef = AA80EC69256C4691007083E7 /* BrowserTab.storyboard */; };
		AA80EC6D256C469C007083E7 /* NavigationBar.storyboard in Resources */ = {isa = PBXBuildFile; fileRef = AA80EC6F256C469C007083E7 /* NavigationBar.storyboard */; };
		AA80EC73256C46A2007083E7 /* Suggestions.storyboard in Resources */ = {isa = PBXBuildFile; fileRef = AA80EC75256C46A2007083E7 /* Suggestions.storyboard */; };
		AA80EC79256C46AA007083E7 /* TabBar.storyboard in Resources */ = {isa = PBXBuildFile; fileRef = AA80EC7B256C46AA007083E7 /* TabBar.storyboard */; };
		AA80EC89256C49B8007083E7 /* Localizable.strings in Resources */ = {isa = PBXBuildFile; fileRef = AA80EC8B256C49B8007083E7 /* Localizable.strings */; };
		AA80EC8F256C49BC007083E7 /* Localizable.stringsdict in Resources */ = {isa = PBXBuildFile; fileRef = AA80EC91256C49BC007083E7 /* Localizable.stringsdict */; };
		AA86490C24D3494C001BABEE /* GradientView.swift in Sources */ = {isa = PBXBuildFile; fileRef = AA86490B24D3494C001BABEE /* GradientView.swift */; };
		AA86490E24D49B54001BABEE /* TabLoadingView.swift in Sources */ = {isa = PBXBuildFile; fileRef = AA86490D24D49B54001BABEE /* TabLoadingView.swift */; };
		AA88D14B252A557100980B4E /* URLRequestExtension.swift in Sources */ = {isa = PBXBuildFile; fileRef = AA88D14A252A557100980B4E /* URLRequestExtension.swift */; };
		AA8EDF2424923E980071C2E8 /* URLExtension.swift in Sources */ = {isa = PBXBuildFile; fileRef = AA8EDF2324923E980071C2E8 /* URLExtension.swift */; };
		AA8EDF2724923EC70071C2E8 /* StringExtension.swift in Sources */ = {isa = PBXBuildFile; fileRef = AA8EDF2624923EC70071C2E8 /* StringExtension.swift */; };
		AA92126F25ACCB1100600CD4 /* ErrorExtension.swift in Sources */ = {isa = PBXBuildFile; fileRef = AA92126E25ACCB1100600CD4 /* ErrorExtension.swift */; };
		AA92127725ADA07900600CD4 /* WKWebViewExtension.swift in Sources */ = {isa = PBXBuildFile; fileRef = AA92127625ADA07900600CD4 /* WKWebViewExtension.swift */; };
		AA97BF4625135DD30014931A /* ApplicationDockMenu.swift in Sources */ = {isa = PBXBuildFile; fileRef = AA97BF4525135DD30014931A /* ApplicationDockMenu.swift */; };
		AA9C362825518C44004B1BA3 /* WebsiteDataStoreMock.swift in Sources */ = {isa = PBXBuildFile; fileRef = AA9C362725518C44004B1BA3 /* WebsiteDataStoreMock.swift */; };
		AA9C363025518CA9004B1BA3 /* FireTests.swift in Sources */ = {isa = PBXBuildFile; fileRef = AA9C362F25518CA9004B1BA3 /* FireTests.swift */; };
		AA9E9A5625A3AE8400D1959D /* NSWindowExtension.swift in Sources */ = {isa = PBXBuildFile; fileRef = AA9E9A5525A3AE8400D1959D /* NSWindowExtension.swift */; };
		AA9E9A5E25A4867200D1959D /* TabDragAndDropManager.swift in Sources */ = {isa = PBXBuildFile; fileRef = AA9E9A5D25A4867200D1959D /* TabDragAndDropManager.swift */; };
		AA9FF95924A1ECF20039E328 /* Tab.swift in Sources */ = {isa = PBXBuildFile; fileRef = AA9FF95824A1ECF20039E328 /* Tab.swift */; };
		AA9FF95B24A1EFC20039E328 /* TabViewModel.swift in Sources */ = {isa = PBXBuildFile; fileRef = AA9FF95A24A1EFC20039E328 /* TabViewModel.swift */; };
		AA9FF95D24A1FA1C0039E328 /* TabCollection.swift in Sources */ = {isa = PBXBuildFile; fileRef = AA9FF95C24A1FA1C0039E328 /* TabCollection.swift */; };
		AA9FF95F24A1FB690039E328 /* TabCollectionViewModel.swift in Sources */ = {isa = PBXBuildFile; fileRef = AA9FF95E24A1FB680039E328 /* TabCollectionViewModel.swift */; };
		AAA0CC33252F181A0079BC96 /* NavigationButtonMenuDelegate.swift in Sources */ = {isa = PBXBuildFile; fileRef = AAA0CC32252F181A0079BC96 /* NavigationButtonMenuDelegate.swift */; };
		AAA0CC3C25337FAB0079BC96 /* WKBackForwardListItemViewModel.swift in Sources */ = {isa = PBXBuildFile; fileRef = AAA0CC3B25337FAB0079BC96 /* WKBackForwardListItemViewModel.swift */; };
		AAA0CC472533833C0079BC96 /* OptionsButtonMenu.swift in Sources */ = {isa = PBXBuildFile; fileRef = AAA0CC462533833C0079BC96 /* OptionsButtonMenu.swift */; };
		AAA0CC522539D5B80079BC96 /* UserScript.swift in Sources */ = {isa = PBXBuildFile; fileRef = AAA0CC512539D5B80079BC96 /* UserScript.swift */; };
		AAA0CC572539EBC90079BC96 /* FaviconUserScript.swift in Sources */ = {isa = PBXBuildFile; fileRef = AAA0CC562539EBC90079BC96 /* FaviconUserScript.swift */; };
		AAA0CC6A253CC43C0079BC96 /* WKUserContentControllerExtension.swift in Sources */ = {isa = PBXBuildFile; fileRef = AAA0CC69253CC43C0079BC96 /* WKUserContentControllerExtension.swift */; };
		AAA892EA250A4CEF005B37B2 /* WindowControllersManager.swift in Sources */ = {isa = PBXBuildFile; fileRef = AAA892E9250A4CEF005B37B2 /* WindowControllersManager.swift */; };
		AAA8E8BF24EA8A0A0055E685 /* MouseOverButton.swift in Sources */ = {isa = PBXBuildFile; fileRef = AAA8E8BE24EA8A0A0055E685 /* MouseOverButton.swift */; };
		AAA8E8C124EACA700055E685 /* MouseOverView.swift in Sources */ = {isa = PBXBuildFile; fileRef = AAA8E8C024EACA700055E685 /* MouseOverView.swift */; };
		AAB549DF25DAB8F80058460B /* BookmarkViewModel.swift in Sources */ = {isa = PBXBuildFile; fileRef = AAB549DE25DAB8F80058460B /* BookmarkViewModel.swift */; };
		AABEE69324A4E2F80043105B /* SuggestionsAPI.swift in Sources */ = {isa = PBXBuildFile; fileRef = AABEE69224A4E2F80043105B /* SuggestionsAPI.swift */; };
		AABEE69824A5FD930043105B /* SuggestionsAPIResult.swift in Sources */ = {isa = PBXBuildFile; fileRef = AABEE69724A5FD930043105B /* SuggestionsAPIResult.swift */; };
		AABEE69A24A902A90043105B /* SuggestionsViewModel.swift in Sources */ = {isa = PBXBuildFile; fileRef = AABEE69924A902A90043105B /* SuggestionsViewModel.swift */; };
		AABEE69C24A902BB0043105B /* Suggestions.swift in Sources */ = {isa = PBXBuildFile; fileRef = AABEE69B24A902BB0043105B /* Suggestions.swift */; };
		AABEE69E24A9C5C30043105B /* Suggestion.swift in Sources */ = {isa = PBXBuildFile; fileRef = AABEE69D24A9C5C30043105B /* Suggestion.swift */; };
		AABEE6A524AA0A7F0043105B /* SuggestionsViewController.swift in Sources */ = {isa = PBXBuildFile; fileRef = AABEE6A424AA0A7F0043105B /* SuggestionsViewController.swift */; };
		AABEE6A924AB4B910043105B /* SuggestionTableCellView.swift in Sources */ = {isa = PBXBuildFile; fileRef = AABEE6A824AB4B910043105B /* SuggestionTableCellView.swift */; };
		AABEE6AB24ACA0F90043105B /* SuggestionTableRowView.swift in Sources */ = {isa = PBXBuildFile; fileRef = AABEE6AA24ACA0F90043105B /* SuggestionTableRowView.swift */; };
		AABEE6AF24AD22B90043105B /* AddressBarTextField.swift in Sources */ = {isa = PBXBuildFile; fileRef = AABEE6AE24AD22B90043105B /* AddressBarTextField.swift */; };
		AAC5E4C725D6A6E8007F5990 /* BookmarkPopover.swift in Sources */ = {isa = PBXBuildFile; fileRef = AAC5E4C425D6A6E8007F5990 /* BookmarkPopover.swift */; };
		AAC5E4C825D6A6E8007F5990 /* BookmarkPopoverViewController.swift in Sources */ = {isa = PBXBuildFile; fileRef = AAC5E4C525D6A6E8007F5990 /* BookmarkPopoverViewController.swift */; };
		AAC5E4C925D6A6E8007F5990 /* Bookmarks.storyboard in Resources */ = {isa = PBXBuildFile; fileRef = AAC5E4C625D6A6E8007F5990 /* Bookmarks.storyboard */; };
		AAC5E4D025D6A709007F5990 /* Bookmark.swift in Sources */ = {isa = PBXBuildFile; fileRef = AAC5E4CD25D6A709007F5990 /* Bookmark.swift */; };
		AAC5E4D125D6A709007F5990 /* BookmarkManager.swift in Sources */ = {isa = PBXBuildFile; fileRef = AAC5E4CE25D6A709007F5990 /* BookmarkManager.swift */; };
		AAC5E4D225D6A709007F5990 /* BookmarkList.swift in Sources */ = {isa = PBXBuildFile; fileRef = AAC5E4CF25D6A709007F5990 /* BookmarkList.swift */; };
		AAC5E4D925D6A711007F5990 /* BookmarkStore.swift in Sources */ = {isa = PBXBuildFile; fileRef = AAC5E4D625D6A710007F5990 /* BookmarkStore.swift */; };
		AAC5E4DA25D6A711007F5990 /* Bookmark.xcdatamodeld in Sources */ = {isa = PBXBuildFile; fileRef = AAC5E4D725D6A710007F5990 /* Bookmark.xcdatamodeld */; };
		AAC5E4E425D6BA9C007F5990 /* NSSizeExtension.swift in Sources */ = {isa = PBXBuildFile; fileRef = AAC5E4E325D6BA9C007F5990 /* NSSizeExtension.swift */; };
		AAC5E4E925D6BB4F007F5990 /* Popover.swift in Sources */ = {isa = PBXBuildFile; fileRef = AAC5E4E825D6BB4F007F5990 /* Popover.swift */; };
		AAC5E4F125D6BF10007F5990 /* AddressBarButton.swift in Sources */ = {isa = PBXBuildFile; fileRef = AAC5E4F025D6BF10007F5990 /* AddressBarButton.swift */; };
		AAC5E4F625D6BF2C007F5990 /* AddressBarButtonsViewController.swift in Sources */ = {isa = PBXBuildFile; fileRef = AAC5E4F525D6BF2C007F5990 /* AddressBarButtonsViewController.swift */; };
		AAC82C60258B6CB5009B6B42 /* TooltipWindowController.swift in Sources */ = {isa = PBXBuildFile; fileRef = AAC82C5F258B6CB5009B6B42 /* TooltipWindowController.swift */; };
		AAC9C01524CAFBCE00AD1325 /* TabTests.swift in Sources */ = {isa = PBXBuildFile; fileRef = AAC9C01424CAFBCE00AD1325 /* TabTests.swift */; };
		AAC9C01724CAFBDC00AD1325 /* TabCollectionTests.swift in Sources */ = {isa = PBXBuildFile; fileRef = AAC9C01624CAFBDC00AD1325 /* TabCollectionTests.swift */; };
		AAC9C01C24CB594C00AD1325 /* TabViewModelTests.swift in Sources */ = {isa = PBXBuildFile; fileRef = AAC9C01B24CB594C00AD1325 /* TabViewModelTests.swift */; };
		AAC9C01E24CB6BEB00AD1325 /* TabCollectionViewModelTests.swift in Sources */ = {isa = PBXBuildFile; fileRef = AAC9C01D24CB6BEB00AD1325 /* TabCollectionViewModelTests.swift */; };
		AAE39D1B24F44885008EF28B /* TabCollectionViewModelDelegateMock.swift in Sources */ = {isa = PBXBuildFile; fileRef = AAE39D1A24F44885008EF28B /* TabCollectionViewModelDelegateMock.swift */; };
		AAE8B102258A41C000E81239 /* Tooltip.storyboard in Resources */ = {isa = PBXBuildFile; fileRef = AAE8B101258A41C000E81239 /* Tooltip.storyboard */; };
		AAE8B110258A456C00E81239 /* TooltipViewController.swift in Sources */ = {isa = PBXBuildFile; fileRef = AAE8B10F258A456C00E81239 /* TooltipViewController.swift */; };
		AAECA42024EEA4AC00EFA63A /* IndexPathExtension.swift in Sources */ = {isa = PBXBuildFile; fileRef = AAECA41F24EEA4AC00EFA63A /* IndexPathExtension.swift */; };
		AAF7D3862567CED500998667 /* WebViewConfiguration.swift in Sources */ = {isa = PBXBuildFile; fileRef = AAF7D3852567CED500998667 /* WebViewConfiguration.swift */; };
		B62EB47C25BAD3BB005745C6 /* WKWebViewSessionDataTests.swift in Sources */ = {isa = PBXBuildFile; fileRef = B62EB47B25BAD3BB005745C6 /* WKWebViewSessionDataTests.swift */; };
		B63D466925BEB6C200874977 /* WKWebView+SessionState.swift in Sources */ = {isa = PBXBuildFile; fileRef = B63D466825BEB6C200874977 /* WKWebView+SessionState.swift */; };
		B63D467125BFA6C100874977 /* DispatchQueueExtensions.swift in Sources */ = {isa = PBXBuildFile; fileRef = B63D467025BFA6C100874977 /* DispatchQueueExtensions.swift */; };
		B63D467A25BFC3E100874977 /* NSCoderExtensions.swift in Sources */ = {isa = PBXBuildFile; fileRef = B63D467925BFC3E100874977 /* NSCoderExtensions.swift */; };
		B68458B025C7E76A00DC17B6 /* WindowManager+StateRestoration.swift in Sources */ = {isa = PBXBuildFile; fileRef = B68458AF25C7E76A00DC17B6 /* WindowManager+StateRestoration.swift */; };
		B68458B825C7E8B200DC17B6 /* Tab+NSSecureCoding.swift in Sources */ = {isa = PBXBuildFile; fileRef = B68458B725C7E8B200DC17B6 /* Tab+NSSecureCoding.swift */; };
		B68458C025C7E9E000DC17B6 /* TabCollectionViewModel+NSSecureCoding.swift in Sources */ = {isa = PBXBuildFile; fileRef = B68458BF25C7E9E000DC17B6 /* TabCollectionViewModel+NSSecureCoding.swift */; };
		B68458C525C7EA0C00DC17B6 /* TabCollection+NSSecureCoding.swift in Sources */ = {isa = PBXBuildFile; fileRef = B68458C425C7EA0C00DC17B6 /* TabCollection+NSSecureCoding.swift */; };
		B68458CD25C7EB9000DC17B6 /* WKWebViewConfigurationExtensions.swift in Sources */ = {isa = PBXBuildFile; fileRef = B68458CC25C7EB9000DC17B6 /* WKWebViewConfigurationExtensions.swift */; };
		B684590825C9027900DC17B6 /* AppStateChangedPublisher.swift in Sources */ = {isa = PBXBuildFile; fileRef = B684590725C9027900DC17B6 /* AppStateChangedPublisher.swift */; };
		B684592225C93BE000DC17B6 /* Publisher.asVoid.swift in Sources */ = {isa = PBXBuildFile; fileRef = B684592125C93BE000DC17B6 /* Publisher.asVoid.swift */; };
		B684592725C93C0500DC17B6 /* Publishers.NestedObjectChanges.swift in Sources */ = {isa = PBXBuildFile; fileRef = B684592625C93C0500DC17B6 /* Publishers.NestedObjectChanges.swift */; };
		B684592F25C93FBF00DC17B6 /* AppStateRestorationManager.swift in Sources */ = {isa = PBXBuildFile; fileRef = B684592E25C93FBF00DC17B6 /* AppStateRestorationManager.swift */; };
		B6A5A27125B9377300AA7ADA /* StatePersistenceService.swift in Sources */ = {isa = PBXBuildFile; fileRef = B6A5A27025B9377300AA7ADA /* StatePersistenceService.swift */; };
		B6A5A27925B93FFF00AA7ADA /* StateRestorationManagerTests.swift in Sources */ = {isa = PBXBuildFile; fileRef = B6A5A27825B93FFE00AA7ADA /* StateRestorationManagerTests.swift */; };
		B6A5A27E25B9403E00AA7ADA /* FileStoreMock.swift in Sources */ = {isa = PBXBuildFile; fileRef = B6A5A27D25B9403E00AA7ADA /* FileStoreMock.swift */; };
		B6A5A2A025B96E8300AA7ADA /* AppStateChangePublisherTests.swift in Sources */ = {isa = PBXBuildFile; fileRef = B6A5A29F25B96E8300AA7ADA /* AppStateChangePublisherTests.swift */; };
		B6A5A2A825BAA35500AA7ADA /* WindowManagerStateRestorationTests.swift in Sources */ = {isa = PBXBuildFile; fileRef = B6A5A2A725BAA35500AA7ADA /* WindowManagerStateRestorationTests.swift */; };
		B6D7A2EE25D2418B002B2AE1 /* ShadowView.swift in Sources */ = {isa = PBXBuildFile; fileRef = B6D7A2ED25D2418B002B2AE1 /* ShadowView.swift */; };
		F41D174125CB131900472416 /* NSColorExtension.swift in Sources */ = {isa = PBXBuildFile; fileRef = F41D174025CB131900472416 /* NSColorExtension.swift */; };
		F44C130225C2DA0400426E3E /* NSAppearanceExtension.swift in Sources */ = {isa = PBXBuildFile; fileRef = F44C130125C2DA0400426E3E /* NSAppearanceExtension.swift */; };
/* End PBXBuildFile section */

/* Begin PBXContainerItemProxy section */
		AA585D91248FD31400E9A3E2 /* PBXContainerItemProxy */ = {
			isa = PBXContainerItemProxy;
			containerPortal = AA585D76248FD31100E9A3E2 /* Project object */;
			proxyType = 1;
			remoteGlobalIDString = AA585D7D248FD31100E9A3E2;
			remoteInfo = DuckDuckGo;
		};
		AA585D9C248FD31400E9A3E2 /* PBXContainerItemProxy */ = {
			isa = PBXContainerItemProxy;
			containerPortal = AA585D76248FD31100E9A3E2 /* Project object */;
			proxyType = 1;
			remoteGlobalIDString = AA585D7D248FD31100E9A3E2;
			remoteInfo = DuckDuckGo;
		};
/* End PBXContainerItemProxy section */

/* Begin PBXFileReference section */
		142879D924CE1179005419BB /* SuggestionViewModelTests.swift */ = {isa = PBXFileReference; lastKnownFileType = sourcecode.swift; path = SuggestionViewModelTests.swift; sourceTree = "<group>"; };
		142879DB24CE1185005419BB /* SuggestionsViewModelTests.swift */ = {isa = PBXFileReference; lastKnownFileType = sourcecode.swift; path = SuggestionsViewModelTests.swift; sourceTree = "<group>"; };
		1430DFF424D0580F00B8978C /* TabBarViewController.swift */ = {isa = PBXFileReference; lastKnownFileType = sourcecode.swift; path = TabBarViewController.swift; sourceTree = "<group>"; };
		14505A07256084EF00272CC6 /* UserAgent.swift */ = {isa = PBXFileReference; lastKnownFileType = sourcecode.swift; path = UserAgent.swift; sourceTree = "<group>"; };
		1456D6E024EFCBC300775049 /* TabBarCollectionView.swift */ = {isa = PBXFileReference; lastKnownFileType = sourcecode.swift; path = TabBarCollectionView.swift; sourceTree = "<group>"; };
		14D9B8F924F7E089000D4D13 /* AddressBarViewController.swift */ = {isa = PBXFileReference; lastKnownFileType = sourcecode.swift; path = AddressBarViewController.swift; sourceTree = "<group>"; };
		14D9B90124F91316000D4D13 /* FocusRingView.swift */ = {isa = PBXFileReference; lastKnownFileType = sourcecode.swift; path = FocusRingView.swift; sourceTree = "<group>"; };
		4B11060425903E570039B979 /* CoreDataEncryptionTesting.xcdatamodel */ = {isa = PBXFileReference; lastKnownFileType = wrapper.xcdatamodel; path = CoreDataEncryptionTesting.xcdatamodel; sourceTree = "<group>"; };
		4B11060925903EAC0039B979 /* CoreDataEncryptionTests.swift */ = {isa = PBXFileReference; lastKnownFileType = sourcecode.swift; path = CoreDataEncryptionTests.swift; sourceTree = "<group>"; };
		4B6160D225B14E6E007DE5B2 /* TrackerRadarManager.swift */ = {isa = PBXFileReference; lastKnownFileType = sourcecode.swift; path = TrackerRadarManager.swift; sourceTree = "<group>"; };
		4B6160D725B150E4007DE5B2 /* trackerData.json */ = {isa = PBXFileReference; lastKnownFileType = text.json; path = trackerData.json; sourceTree = "<group>"; };
		4B6160DC25B152C5007DE5B2 /* ContentBlockerRulesUserScript.swift */ = {isa = PBXFileReference; lastKnownFileType = sourcecode.swift; path = ContentBlockerRulesUserScript.swift; sourceTree = "<group>"; };
		4B6160E425B152FA007DE5B2 /* ContentBlockerUserScript.swift */ = {isa = PBXFileReference; lastKnownFileType = sourcecode.swift; path = ContentBlockerUserScript.swift; sourceTree = "<group>"; };
		4B6160EC25B15417007DE5B2 /* DetectedTracker.swift */ = {isa = PBXFileReference; lastKnownFileType = sourcecode.swift; path = DetectedTracker.swift; sourceTree = "<group>"; };
		4B6160F125B15792007DE5B2 /* contentblockerrules.js */ = {isa = PBXFileReference; lastKnownFileType = sourcecode.javascript; path = contentblockerrules.js; sourceTree = "<group>"; };
		4B6160F625B157BB007DE5B2 /* contentblocker.js */ = {isa = PBXFileReference; lastKnownFileType = sourcecode.javascript; path = contentblocker.js; sourceTree = "<group>"; };
		4B6160FE25B15BB1007DE5B2 /* ContentBlockerRulesManager.swift */ = {isa = PBXFileReference; lastKnownFileType = sourcecode.swift; path = ContentBlockerRulesManager.swift; sourceTree = "<group>"; };
		4B677424255DBEB800025BD8 /* BloomFilterWrapper.mm */ = {isa = PBXFileReference; fileEncoding = 4; lastKnownFileType = sourcecode.cpp.objcpp; path = BloomFilterWrapper.mm; sourceTree = "<group>"; };
		4B677425255DBEB800025BD8 /* BloomFilterWrapper.h */ = {isa = PBXFileReference; fileEncoding = 4; lastKnownFileType = sourcecode.c.h; path = BloomFilterWrapper.h; sourceTree = "<group>"; };
		4B677427255DBEB800025BD8 /* httpsMobileV2BloomSpec.json */ = {isa = PBXFileReference; fileEncoding = 4; lastKnownFileType = text.json; path = httpsMobileV2BloomSpec.json; sourceTree = "<group>"; };
		4B677428255DBEB800025BD8 /* httpsMobileV2Bloom.bin */ = {isa = PBXFileReference; lastKnownFileType = archive.macbinary; path = httpsMobileV2Bloom.bin; sourceTree = "<group>"; };
		4B677429255DBEB800025BD8 /* HTTPSBloomFilterSpecification.swift */ = {isa = PBXFileReference; fileEncoding = 4; lastKnownFileType = sourcecode.swift; path = HTTPSBloomFilterSpecification.swift; sourceTree = "<group>"; };
		4B67742A255DBEB800025BD8 /* httpsMobileV2FalsePositives.json */ = {isa = PBXFileReference; fileEncoding = 4; lastKnownFileType = text.json; path = httpsMobileV2FalsePositives.json; sourceTree = "<group>"; };
		4B67742B255DBEB800025BD8 /* HTTPSExcludedDomains.swift */ = {isa = PBXFileReference; fileEncoding = 4; lastKnownFileType = sourcecode.swift; path = HTTPSExcludedDomains.swift; sourceTree = "<group>"; };
		4B67742C255DBEB800025BD8 /* HTTPSUpgrade.swift */ = {isa = PBXFileReference; fileEncoding = 4; lastKnownFileType = sourcecode.swift; path = HTTPSUpgrade.swift; sourceTree = "<group>"; };
		4B67742F255DBEB800025BD8 /* HTTPSUpgrade 3.xcdatamodel */ = {isa = PBXFileReference; lastKnownFileType = wrapper.xcdatamodel; path = "HTTPSUpgrade 3.xcdatamodel"; sourceTree = "<group>"; };
		4B677430255DBEB800025BD8 /* HTTPSUpgradeStore.swift */ = {isa = PBXFileReference; fileEncoding = 4; lastKnownFileType = sourcecode.swift; path = HTTPSUpgradeStore.swift; sourceTree = "<group>"; };
		4B677440255DBEEA00025BD8 /* Database.swift */ = {isa = PBXFileReference; fileEncoding = 4; lastKnownFileType = sourcecode.swift; path = Database.swift; sourceTree = "<group>"; };
		4B677449255DBF3A00025BD8 /* BloomFilter.cpp */ = {isa = PBXFileReference; fileEncoding = 4; lastKnownFileType = sourcecode.cpp.cpp; name = BloomFilter.cpp; path = Submodules/bloom_cpp/src/BloomFilter.cpp; sourceTree = SOURCE_ROOT; };
		4B67744A255DBF3A00025BD8 /* BloomFilter.hpp */ = {isa = PBXFileReference; fileEncoding = 4; lastKnownFileType = sourcecode.cpp.h; name = BloomFilter.hpp; path = Submodules/bloom_cpp/src/BloomFilter.hpp; sourceTree = SOURCE_ROOT; };
		4B67744F255DBFA300025BD8 /* HashExtension.swift */ = {isa = PBXFileReference; fileEncoding = 4; lastKnownFileType = sourcecode.swift; path = HashExtension.swift; sourceTree = "<group>"; };
		4B677454255DC18000025BD8 /* Bridging.h */ = {isa = PBXFileReference; fileEncoding = 4; lastKnownFileType = sourcecode.c.h; path = Bridging.h; sourceTree = "<group>"; };
		4B82E9B825B6A05800656FE7 /* DetectedTrackerTests.swift */ = {isa = PBXFileReference; lastKnownFileType = sourcecode.swift; path = DetectedTrackerTests.swift; sourceTree = "<group>"; };
		4B82E9C025B6A1CD00656FE7 /* TrackerRadarManagerTests.swift */ = {isa = PBXFileReference; lastKnownFileType = sourcecode.swift; path = TrackerRadarManagerTests.swift; sourceTree = "<group>"; };
		4BA1A69A258B076900F6F690 /* FileStore.swift */ = {isa = PBXFileReference; lastKnownFileType = sourcecode.swift; path = FileStore.swift; sourceTree = "<group>"; };
		4BA1A69F258B079600F6F690 /* DataEncryption.swift */ = {isa = PBXFileReference; lastKnownFileType = sourcecode.swift; path = DataEncryption.swift; sourceTree = "<group>"; };
		4BA1A6A4258B07DF00F6F690 /* EncryptedValueTransformer.swift */ = {isa = PBXFileReference; lastKnownFileType = sourcecode.swift; path = EncryptedValueTransformer.swift; sourceTree = "<group>"; };
		4BA1A6B2258B080A00F6F690 /* EncryptionKeyGeneration.swift */ = {isa = PBXFileReference; lastKnownFileType = sourcecode.swift; path = EncryptionKeyGeneration.swift; sourceTree = "<group>"; };
		4BA1A6B7258B081600F6F690 /* EncryptionKeyStoring.swift */ = {isa = PBXFileReference; lastKnownFileType = sourcecode.swift; path = EncryptionKeyStoring.swift; sourceTree = "<group>"; };
		4BA1A6BC258B082300F6F690 /* EncryptionKeyStore.swift */ = {isa = PBXFileReference; lastKnownFileType = sourcecode.swift; path = EncryptionKeyStore.swift; sourceTree = "<group>"; };
		4BA1A6C1258B0A1300F6F690 /* ContiguousBytesExtension.swift */ = {isa = PBXFileReference; lastKnownFileType = sourcecode.swift; path = ContiguousBytesExtension.swift; sourceTree = "<group>"; };
		4BA1A6D8258C0CB300F6F690 /* DataEncryptionTests.swift */ = {isa = PBXFileReference; lastKnownFileType = sourcecode.swift; path = DataEncryptionTests.swift; sourceTree = "<group>"; };
		4BA1A6DD258C100A00F6F690 /* FileStoreTests.swift */ = {isa = PBXFileReference; lastKnownFileType = sourcecode.swift; path = FileStoreTests.swift; sourceTree = "<group>"; };
		4BA1A6E5258C270800F6F690 /* EncryptionKeyGeneratorTests.swift */ = {isa = PBXFileReference; lastKnownFileType = sourcecode.swift; path = EncryptionKeyGeneratorTests.swift; sourceTree = "<group>"; };
		4BA1A6EA258C288C00F6F690 /* EncryptionKeyStoreTests.swift */ = {isa = PBXFileReference; lastKnownFileType = sourcecode.swift; path = EncryptionKeyStoreTests.swift; sourceTree = "<group>"; };
		4BA1A6F5258C4F9600F6F690 /* EncryptionMocks.swift */ = {isa = PBXFileReference; lastKnownFileType = sourcecode.swift; path = EncryptionMocks.swift; sourceTree = "<group>"; };
		4BA1A6FD258C5C1300F6F690 /* EncryptedValueTransformerTests.swift */ = {isa = PBXFileReference; lastKnownFileType = sourcecode.swift; path = EncryptedValueTransformerTests.swift; sourceTree = "<group>"; };
		4BB88B4425B7B55C006F6B06 /* DebugUserScript.swift */ = {isa = PBXFileReference; lastKnownFileType = sourcecode.swift; path = DebugUserScript.swift; sourceTree = "<group>"; };
		4BB88B4925B7B690006F6B06 /* SequenceExtensions.swift */ = {isa = PBXFileReference; lastKnownFileType = sourcecode.swift; path = SequenceExtensions.swift; sourceTree = "<group>"; };
		4BB88B4F25B7BA2B006F6B06 /* TabInstrumentation.swift */ = {isa = PBXFileReference; lastKnownFileType = sourcecode.swift; path = TabInstrumentation.swift; sourceTree = "<group>"; };
		4BB88B5A25B7BA50006F6B06 /* Instruments.swift */ = {isa = PBXFileReference; lastKnownFileType = sourcecode.swift; path = Instruments.swift; sourceTree = "<group>"; };
		8546DE6125C03056000CA5E1 /* UserAgentTests.swift */ = {isa = PBXFileReference; lastKnownFileType = sourcecode.swift; path = UserAgentTests.swift; sourceTree = "<group>"; };
		85480F8925CDC360009424E3 /* Launch.storyboard */ = {isa = PBXFileReference; lastKnownFileType = file.storyboard; path = Launch.storyboard; sourceTree = "<group>"; };
		85480FBA25D181CB009424E3 /* ConfigurationDownloading.swift */ = {isa = PBXFileReference; lastKnownFileType = sourcecode.swift; path = ConfigurationDownloading.swift; sourceTree = "<group>"; };
		85480FCE25D1AA22009424E3 /* ConfigurationStoring.swift */ = {isa = PBXFileReference; lastKnownFileType = sourcecode.swift; path = ConfigurationStoring.swift; sourceTree = "<group>"; };
		8553FF51257523760029327F /* FileDownloadTests.swift */ = {isa = PBXFileReference; lastKnownFileType = sourcecode.swift; path = FileDownloadTests.swift; sourceTree = "<group>"; };
		8556A601256BDDD30092FA9D /* HTML5DownloadUserScript.swift */ = {isa = PBXFileReference; lastKnownFileType = sourcecode.swift; path = HTML5DownloadUserScript.swift; sourceTree = "<group>"; };
		8556A60D256C15DD0092FA9D /* FileDownload.swift */ = {isa = PBXFileReference; lastKnownFileType = sourcecode.swift; path = FileDownload.swift; sourceTree = "<group>"; };
		856C98A5256EB59600A22F1F /* MenuItemSelectors.swift */ = {isa = PBXFileReference; lastKnownFileType = sourcecode.swift; path = MenuItemSelectors.swift; sourceTree = "<group>"; };
		856C98D42570116900A22F1F /* NSWindow+Toast.swift */ = {isa = PBXFileReference; lastKnownFileType = sourcecode.swift; path = "NSWindow+Toast.swift"; sourceTree = "<group>"; };
		856C98D92570149800A22F1F /* FileDownloadTask.swift */ = {isa = PBXFileReference; lastKnownFileType = sourcecode.swift; path = FileDownloadTask.swift; sourceTree = "<group>"; };
		856C98DE257014BD00A22F1F /* FileDownloadManager.swift */ = {isa = PBXFileReference; lastKnownFileType = sourcecode.swift; path = FileDownloadManager.swift; sourceTree = "<group>"; };
		85799C1725DEBB3F0007EC87 /* Logging.swift */ = {isa = PBXFileReference; fileEncoding = 4; lastKnownFileType = sourcecode.swift; path = Logging.swift; sourceTree = "<group>"; };
		85A0116825AF1D8900FA6A0C /* FindInPageViewController.swift */ = {isa = PBXFileReference; lastKnownFileType = sourcecode.swift; path = FindInPageViewController.swift; sourceTree = "<group>"; };
		85A0117325AF2EDF00FA6A0C /* FindInPage.storyboard */ = {isa = PBXFileReference; lastKnownFileType = file.storyboard; path = FindInPage.storyboard; sourceTree = "<group>"; };
		85A0118125AF60E700FA6A0C /* FindInPageModel.swift */ = {isa = PBXFileReference; lastKnownFileType = sourcecode.swift; path = FindInPageModel.swift; sourceTree = "<group>"; };
		85A011E425B4D49400FA6A0C /* findinpage.js */ = {isa = PBXFileReference; fileEncoding = 4; lastKnownFileType = sourcecode.javascript; name = findinpage.js; path = Submodules/ios_js_support/src/findinpage.js; sourceTree = SOURCE_ROOT; };
		85A011E925B4D4CA00FA6A0C /* FindInPageUserScript.swift */ = {isa = PBXFileReference; lastKnownFileType = sourcecode.swift; path = FindInPageUserScript.swift; sourceTree = "<group>"; };
		85AC3AEE25D5CE9800C7D2AA /* UserScripts.swift */ = {isa = PBXFileReference; lastKnownFileType = sourcecode.swift; path = UserScripts.swift; sourceTree = "<group>"; };
		85AC3AF625D5DBFD00C7D2AA /* DataExtension.swift */ = {isa = PBXFileReference; lastKnownFileType = sourcecode.swift; path = DataExtension.swift; sourceTree = "<group>"; };
		85AC3B0425D6B1D800C7D2AA /* ScriptSourceProviding.swift */ = {isa = PBXFileReference; lastKnownFileType = sourcecode.swift; path = ScriptSourceProviding.swift; sourceTree = "<group>"; };
		85AC3B1625D9BC1A00C7D2AA /* ConfigurationDownloaderTests.swift */ = {isa = PBXFileReference; lastKnownFileType = sourcecode.swift; path = ConfigurationDownloaderTests.swift; sourceTree = "<group>"; };
		85AC3B3425DA82A600C7D2AA /* DataTaskProviding.swift */ = {isa = PBXFileReference; lastKnownFileType = sourcecode.swift; path = DataTaskProviding.swift; sourceTree = "<group>"; };
		85AC3B4825DAC9BD00C7D2AA /* ConfigurationStorageTests.swift */ = {isa = PBXFileReference; lastKnownFileType = sourcecode.swift; path = ConfigurationStorageTests.swift; sourceTree = "<group>"; };
		85AE2FF124A33A2D002D507F /* WebKit.framework */ = {isa = PBXFileReference; lastKnownFileType = wrapper.framework; name = WebKit.framework; path = System/Library/Frameworks/WebKit.framework; sourceTree = SDKROOT; };
		85C6A29525CC1FFD00EEB5F1 /* UserDefaultsWrapper.swift */ = {isa = PBXFileReference; lastKnownFileType = sourcecode.swift; path = UserDefaultsWrapper.swift; sourceTree = "<group>"; };
		85D33F1125C82EB3002B91A6 /* ConfigurationManager.swift */ = {isa = PBXFileReference; lastKnownFileType = sourcecode.swift; path = ConfigurationManager.swift; sourceTree = "<group>"; };
		85D438B5256E7C9E00F3BAF8 /* ContextMenuUserScript.swift */ = {isa = PBXFileReference; lastKnownFileType = sourcecode.swift; path = ContextMenuUserScript.swift; sourceTree = "<group>"; };
		85D438BD256E8E6400F3BAF8 /* ContextMenuElement.swift */ = {isa = PBXFileReference; lastKnownFileType = sourcecode.swift; path = ContextMenuElement.swift; sourceTree = "<group>"; };
		AA2CB12C2587BB5600AA6FBE /* TabBarFooter.xib */ = {isa = PBXFileReference; lastKnownFileType = file.xib; path = TabBarFooter.xib; sourceTree = "<group>"; };
		AA2CB1342587C29500AA6FBE /* TabBarFooter.swift */ = {isa = PBXFileReference; lastKnownFileType = sourcecode.swift; path = TabBarFooter.swift; sourceTree = "<group>"; };
		AA2E423324C8A2270048C0D5 /* ColorView.swift */ = {isa = PBXFileReference; fileEncoding = 4; lastKnownFileType = sourcecode.swift; path = ColorView.swift; sourceTree = "<group>"; };
		AA361A3524EBF0B500EEC649 /* WindowDraggingView.swift */ = {isa = PBXFileReference; lastKnownFileType = sourcecode.swift; path = WindowDraggingView.swift; sourceTree = "<group>"; };
		AA3F895224C18AD500628DDE /* SuggestionViewModel.swift */ = {isa = PBXFileReference; lastKnownFileType = sourcecode.swift; path = SuggestionViewModel.swift; sourceTree = "<group>"; };
		AA4BBA3A25C58FA200C4FB0F /* MainMenu.swift */ = {isa = PBXFileReference; lastKnownFileType = sourcecode.swift; path = MainMenu.swift; sourceTree = "<group>"; };
		AA4D700625545EF800C3411E /* UrlEventListener.swift */ = {isa = PBXFileReference; lastKnownFileType = sourcecode.swift; path = UrlEventListener.swift; sourceTree = "<group>"; };
		AA512D1324D99D9800230283 /* FaviconService.swift */ = {isa = PBXFileReference; lastKnownFileType = sourcecode.swift; path = FaviconService.swift; sourceTree = "<group>"; };
		AA585D7E248FD31100E9A3E2 /* DuckDuckGo Privacy Browser.app */ = {isa = PBXFileReference; explicitFileType = wrapper.application; includeInIndex = 0; path = "DuckDuckGo Privacy Browser.app"; sourceTree = BUILT_PRODUCTS_DIR; };
		AA585D81248FD31100E9A3E2 /* AppDelegate.swift */ = {isa = PBXFileReference; lastKnownFileType = sourcecode.swift; path = AppDelegate.swift; sourceTree = "<group>"; };
		AA585D83248FD31100E9A3E2 /* BrowserTabViewController.swift */ = {isa = PBXFileReference; lastKnownFileType = sourcecode.swift; path = BrowserTabViewController.swift; sourceTree = "<group>"; };
		AA585D85248FD31400E9A3E2 /* Assets.xcassets */ = {isa = PBXFileReference; lastKnownFileType = folder.assetcatalog; path = Assets.xcassets; sourceTree = "<group>"; };
		AA585D88248FD31400E9A3E2 /* Base */ = {isa = PBXFileReference; lastKnownFileType = file.storyboard; name = Base; path = Base.lproj/Main.storyboard; sourceTree = "<group>"; };
		AA585D8A248FD31400E9A3E2 /* Info.plist */ = {isa = PBXFileReference; lastKnownFileType = text.plist.xml; path = Info.plist; sourceTree = "<group>"; };
		AA585D8B248FD31400E9A3E2 /* DuckDuckGo.entitlements */ = {isa = PBXFileReference; lastKnownFileType = text.plist.entitlements; path = DuckDuckGo.entitlements; sourceTree = "<group>"; };
		AA585D90248FD31400E9A3E2 /* Unit Tests.xctest */ = {isa = PBXFileReference; explicitFileType = wrapper.cfbundle; includeInIndex = 0; path = "Unit Tests.xctest"; sourceTree = BUILT_PRODUCTS_DIR; };
		AA585D96248FD31400E9A3E2 /* Info.plist */ = {isa = PBXFileReference; lastKnownFileType = text.plist.xml; path = Info.plist; sourceTree = "<group>"; };
		AA585D9B248FD31400E9A3E2 /* UI Tests.xctest */ = {isa = PBXFileReference; explicitFileType = wrapper.cfbundle; includeInIndex = 0; path = "UI Tests.xctest"; sourceTree = BUILT_PRODUCTS_DIR; };
		AA585D9F248FD31500E9A3E2 /* DuckDuckGoUITests.swift */ = {isa = PBXFileReference; lastKnownFileType = sourcecode.swift; path = DuckDuckGoUITests.swift; sourceTree = "<group>"; };
		AA585DA1248FD31500E9A3E2 /* Info.plist */ = {isa = PBXFileReference; lastKnownFileType = text.plist.xml; path = Info.plist; sourceTree = "<group>"; };
		AA585DAE2490E6E600E9A3E2 /* MainViewController.swift */ = {isa = PBXFileReference; lastKnownFileType = sourcecode.swift; name = MainViewController.swift; path = ../MainViewController.swift; sourceTree = "<group>"; };
		AA5C8F58258FE21F00748EB7 /* NSTextFieldExtension.swift */ = {isa = PBXFileReference; lastKnownFileType = sourcecode.swift; path = NSTextFieldExtension.swift; sourceTree = "<group>"; };
		AA5C8F5D2590EEE800748EB7 /* NSPointExtension.swift */ = {isa = PBXFileReference; lastKnownFileType = sourcecode.swift; path = NSPointExtension.swift; sourceTree = "<group>"; };
		AA5C8F622591021700748EB7 /* NSApplicationExtension.swift */ = {isa = PBXFileReference; lastKnownFileType = sourcecode.swift; path = NSApplicationExtension.swift; sourceTree = "<group>"; };
		AA5D6DAB24A340F700C6FBCE /* WebViewStateObserver.swift */ = {isa = PBXFileReference; lastKnownFileType = sourcecode.swift; path = WebViewStateObserver.swift; sourceTree = "<group>"; };
		AA63745124C9BBE100AB2AC4 /* SuggestionsAPIMock.swift */ = {isa = PBXFileReference; lastKnownFileType = sourcecode.swift; path = SuggestionsAPIMock.swift; sourceTree = "<group>"; };
		AA63745324C9BF9A00AB2AC4 /* SuggestionsTests.swift */ = {isa = PBXFileReference; lastKnownFileType = sourcecode.swift; path = SuggestionsTests.swift; sourceTree = "<group>"; };
		AA63745524C9EB3C00AB2AC4 /* SuggestionsAPIResultTests.swift */ = {isa = PBXFileReference; lastKnownFileType = sourcecode.swift; path = SuggestionsAPIResultTests.swift; sourceTree = "<group>"; };
		AA652CB025DD825B009059CC /* LocalBookmarkStoreTests.swift */ = {isa = PBXFileReference; lastKnownFileType = sourcecode.swift; path = LocalBookmarkStoreTests.swift; sourceTree = "<group>"; };
		AA652CCD25DD9071009059CC /* BookmarkListTests.swift */ = {isa = PBXFileReference; lastKnownFileType = sourcecode.swift; path = BookmarkListTests.swift; sourceTree = "<group>"; };
		AA652CD225DDA6E9009059CC /* LocalBookmarkManagerTests.swift */ = {isa = PBXFileReference; lastKnownFileType = sourcecode.swift; path = LocalBookmarkManagerTests.swift; sourceTree = "<group>"; };
		AA652CDA25DDAB32009059CC /* BookmarkStoreMock.swift */ = {isa = PBXFileReference; lastKnownFileType = sourcecode.swift; path = BookmarkStoreMock.swift; sourceTree = "<group>"; };
		AA6820E325502F19005ED0D5 /* WebsiteDataStore.swift */ = {isa = PBXFileReference; lastKnownFileType = sourcecode.swift; path = WebsiteDataStore.swift; sourceTree = "<group>"; };
		AA6820EA25503D6A005ED0D5 /* Fire.swift */ = {isa = PBXFileReference; lastKnownFileType = sourcecode.swift; path = Fire.swift; sourceTree = "<group>"; };
		AA6820F025503DA9005ED0D5 /* FireViewModel.swift */ = {isa = PBXFileReference; lastKnownFileType = sourcecode.swift; path = FireViewModel.swift; sourceTree = "<group>"; };
		AA68C3D22490ED62001B8783 /* NavigationBarViewController.swift */ = {isa = PBXFileReference; lastKnownFileType = sourcecode.swift; path = NavigationBarViewController.swift; sourceTree = "<group>"; };
		AA68C3D62490F821001B8783 /* README.md */ = {isa = PBXFileReference; lastKnownFileType = net.daringfireball.markdown; path = README.md; sourceTree = "<group>"; };
		AA6EF9AC25066F42004754E6 /* WindowsManager.swift */ = {isa = PBXFileReference; lastKnownFileType = sourcecode.swift; path = WindowsManager.swift; sourceTree = "<group>"; };
		AA6EF9B2250785D5004754E6 /* NSMenuExtension.swift */ = {isa = PBXFileReference; lastKnownFileType = sourcecode.swift; path = NSMenuExtension.swift; sourceTree = "<group>"; };
		AA6EF9B425081B4C004754E6 /* MainMenuActions.swift */ = {isa = PBXFileReference; lastKnownFileType = sourcecode.swift; path = MainMenuActions.swift; sourceTree = "<group>"; };
		AA6FFB4324DC33320028F4D0 /* NSViewExtension.swift */ = {isa = PBXFileReference; lastKnownFileType = sourcecode.swift; path = NSViewExtension.swift; sourceTree = "<group>"; };
		AA6FFB4524DC3B5A0028F4D0 /* WebView.swift */ = {isa = PBXFileReference; lastKnownFileType = sourcecode.swift; path = WebView.swift; sourceTree = "<group>"; };
		AA7412B024D0B3AC00D22FE0 /* TabBarViewItem.swift */ = {isa = PBXFileReference; lastKnownFileType = sourcecode.swift; path = TabBarViewItem.swift; sourceTree = "<group>"; };
		AA7412B124D0B3AC00D22FE0 /* TabBarViewItem.xib */ = {isa = PBXFileReference; lastKnownFileType = file.xib; path = TabBarViewItem.xib; sourceTree = "<group>"; };
		AA7412B424D1536B00D22FE0 /* MainWindowController.swift */ = {isa = PBXFileReference; lastKnownFileType = sourcecode.swift; path = MainWindowController.swift; sourceTree = "<group>"; };
		AA7412B624D1687000D22FE0 /* TabBarScrollView.swift */ = {isa = PBXFileReference; lastKnownFileType = sourcecode.swift; path = TabBarScrollView.swift; sourceTree = "<group>"; };
		AA7412BC24D2BEEE00D22FE0 /* MainWindow.swift */ = {isa = PBXFileReference; lastKnownFileType = sourcecode.swift; path = MainWindow.swift; sourceTree = "<group>"; };
		AA80EC53256BE3BC007083E7 /* UserText.swift */ = {isa = PBXFileReference; lastKnownFileType = sourcecode.swift; path = UserText.swift; sourceTree = "<group>"; };
		AA80EC68256C4691007083E7 /* Base */ = {isa = PBXFileReference; lastKnownFileType = file.storyboard; name = Base; path = Base.lproj/BrowserTab.storyboard; sourceTree = "<group>"; };
		AA80EC6E256C469C007083E7 /* Base */ = {isa = PBXFileReference; lastKnownFileType = file.storyboard; name = Base; path = Base.lproj/NavigationBar.storyboard; sourceTree = "<group>"; };
		AA80EC74256C46A2007083E7 /* Base */ = {isa = PBXFileReference; lastKnownFileType = file.storyboard; name = Base; path = Base.lproj/Suggestions.storyboard; sourceTree = "<group>"; };
		AA80EC7A256C46AA007083E7 /* Base */ = {isa = PBXFileReference; lastKnownFileType = file.storyboard; name = Base; path = Base.lproj/TabBar.storyboard; sourceTree = "<group>"; };
		AA80EC8A256C49B8007083E7 /* en */ = {isa = PBXFileReference; lastKnownFileType = text.plist.strings; name = en; path = en.lproj/Localizable.strings; sourceTree = "<group>"; };
		AA80EC90256C49BC007083E7 /* en */ = {isa = PBXFileReference; lastKnownFileType = text.plist.stringsdict; name = en; path = en.lproj/Localizable.stringsdict; sourceTree = "<group>"; };
		AA86490B24D3494C001BABEE /* GradientView.swift */ = {isa = PBXFileReference; lastKnownFileType = sourcecode.swift; path = GradientView.swift; sourceTree = "<group>"; };
		AA86490D24D49B54001BABEE /* TabLoadingView.swift */ = {isa = PBXFileReference; lastKnownFileType = sourcecode.swift; path = TabLoadingView.swift; sourceTree = "<group>"; };
		AA88D14A252A557100980B4E /* URLRequestExtension.swift */ = {isa = PBXFileReference; lastKnownFileType = sourcecode.swift; path = URLRequestExtension.swift; sourceTree = "<group>"; };
		AA8EDF2324923E980071C2E8 /* URLExtension.swift */ = {isa = PBXFileReference; lastKnownFileType = sourcecode.swift; path = URLExtension.swift; sourceTree = "<group>"; };
		AA8EDF2624923EC70071C2E8 /* StringExtension.swift */ = {isa = PBXFileReference; lastKnownFileType = sourcecode.swift; path = StringExtension.swift; sourceTree = "<group>"; };
		AA92126E25ACCB1100600CD4 /* ErrorExtension.swift */ = {isa = PBXFileReference; lastKnownFileType = sourcecode.swift; path = ErrorExtension.swift; sourceTree = "<group>"; };
		AA92127625ADA07900600CD4 /* WKWebViewExtension.swift */ = {isa = PBXFileReference; lastKnownFileType = sourcecode.swift; path = WKWebViewExtension.swift; sourceTree = "<group>"; };
		AA97BF4525135DD30014931A /* ApplicationDockMenu.swift */ = {isa = PBXFileReference; lastKnownFileType = sourcecode.swift; path = ApplicationDockMenu.swift; sourceTree = "<group>"; };
		AA9C362725518C44004B1BA3 /* WebsiteDataStoreMock.swift */ = {isa = PBXFileReference; lastKnownFileType = sourcecode.swift; path = WebsiteDataStoreMock.swift; sourceTree = "<group>"; };
		AA9C362F25518CA9004B1BA3 /* FireTests.swift */ = {isa = PBXFileReference; lastKnownFileType = sourcecode.swift; path = FireTests.swift; sourceTree = "<group>"; };
		AA9E9A5525A3AE8400D1959D /* NSWindowExtension.swift */ = {isa = PBXFileReference; lastKnownFileType = sourcecode.swift; path = NSWindowExtension.swift; sourceTree = "<group>"; };
		AA9E9A5D25A4867200D1959D /* TabDragAndDropManager.swift */ = {isa = PBXFileReference; lastKnownFileType = sourcecode.swift; path = TabDragAndDropManager.swift; sourceTree = "<group>"; };
		AA9FF95824A1ECF20039E328 /* Tab.swift */ = {isa = PBXFileReference; lastKnownFileType = sourcecode.swift; path = Tab.swift; sourceTree = "<group>"; };
		AA9FF95A24A1EFC20039E328 /* TabViewModel.swift */ = {isa = PBXFileReference; lastKnownFileType = sourcecode.swift; path = TabViewModel.swift; sourceTree = "<group>"; };
		AA9FF95C24A1FA1C0039E328 /* TabCollection.swift */ = {isa = PBXFileReference; lastKnownFileType = sourcecode.swift; path = TabCollection.swift; sourceTree = "<group>"; };
		AA9FF95E24A1FB680039E328 /* TabCollectionViewModel.swift */ = {isa = PBXFileReference; lastKnownFileType = sourcecode.swift; path = TabCollectionViewModel.swift; sourceTree = "<group>"; };
		AAA0CC32252F181A0079BC96 /* NavigationButtonMenuDelegate.swift */ = {isa = PBXFileReference; lastKnownFileType = sourcecode.swift; path = NavigationButtonMenuDelegate.swift; sourceTree = "<group>"; };
		AAA0CC3B25337FAB0079BC96 /* WKBackForwardListItemViewModel.swift */ = {isa = PBXFileReference; lastKnownFileType = sourcecode.swift; path = WKBackForwardListItemViewModel.swift; sourceTree = "<group>"; };
		AAA0CC462533833C0079BC96 /* OptionsButtonMenu.swift */ = {isa = PBXFileReference; lastKnownFileType = sourcecode.swift; path = OptionsButtonMenu.swift; sourceTree = "<group>"; };
		AAA0CC512539D5B80079BC96 /* UserScript.swift */ = {isa = PBXFileReference; lastKnownFileType = sourcecode.swift; path = UserScript.swift; sourceTree = "<group>"; };
		AAA0CC562539EBC90079BC96 /* FaviconUserScript.swift */ = {isa = PBXFileReference; lastKnownFileType = sourcecode.swift; path = FaviconUserScript.swift; sourceTree = "<group>"; };
		AAA0CC69253CC43C0079BC96 /* WKUserContentControllerExtension.swift */ = {isa = PBXFileReference; lastKnownFileType = sourcecode.swift; path = WKUserContentControllerExtension.swift; sourceTree = "<group>"; };
		AAA892E9250A4CEF005B37B2 /* WindowControllersManager.swift */ = {isa = PBXFileReference; lastKnownFileType = sourcecode.swift; path = WindowControllersManager.swift; sourceTree = "<group>"; };
		AAA8E8BE24EA8A0A0055E685 /* MouseOverButton.swift */ = {isa = PBXFileReference; lastKnownFileType = sourcecode.swift; path = MouseOverButton.swift; sourceTree = "<group>"; };
		AAA8E8C024EACA700055E685 /* MouseOverView.swift */ = {isa = PBXFileReference; lastKnownFileType = sourcecode.swift; path = MouseOverView.swift; sourceTree = "<group>"; };
		AAB549DE25DAB8F80058460B /* BookmarkViewModel.swift */ = {isa = PBXFileReference; lastKnownFileType = sourcecode.swift; path = BookmarkViewModel.swift; sourceTree = "<group>"; };
		AABEE69224A4E2F80043105B /* SuggestionsAPI.swift */ = {isa = PBXFileReference; lastKnownFileType = sourcecode.swift; path = SuggestionsAPI.swift; sourceTree = "<group>"; };
		AABEE69724A5FD930043105B /* SuggestionsAPIResult.swift */ = {isa = PBXFileReference; lastKnownFileType = sourcecode.swift; path = SuggestionsAPIResult.swift; sourceTree = "<group>"; };
		AABEE69924A902A90043105B /* SuggestionsViewModel.swift */ = {isa = PBXFileReference; lastKnownFileType = sourcecode.swift; path = SuggestionsViewModel.swift; sourceTree = "<group>"; };
		AABEE69B24A902BB0043105B /* Suggestions.swift */ = {isa = PBXFileReference; lastKnownFileType = sourcecode.swift; path = Suggestions.swift; sourceTree = "<group>"; };
		AABEE69D24A9C5C30043105B /* Suggestion.swift */ = {isa = PBXFileReference; lastKnownFileType = sourcecode.swift; path = Suggestion.swift; sourceTree = "<group>"; };
		AABEE6A424AA0A7F0043105B /* SuggestionsViewController.swift */ = {isa = PBXFileReference; lastKnownFileType = sourcecode.swift; path = SuggestionsViewController.swift; sourceTree = "<group>"; };
		AABEE6A824AB4B910043105B /* SuggestionTableCellView.swift */ = {isa = PBXFileReference; lastKnownFileType = sourcecode.swift; path = SuggestionTableCellView.swift; sourceTree = "<group>"; };
		AABEE6AA24ACA0F90043105B /* SuggestionTableRowView.swift */ = {isa = PBXFileReference; lastKnownFileType = sourcecode.swift; path = SuggestionTableRowView.swift; sourceTree = "<group>"; };
		AABEE6AE24AD22B90043105B /* AddressBarTextField.swift */ = {isa = PBXFileReference; lastKnownFileType = sourcecode.swift; path = AddressBarTextField.swift; sourceTree = "<group>"; };
		AAC5E4C425D6A6E8007F5990 /* BookmarkPopover.swift */ = {isa = PBXFileReference; fileEncoding = 4; lastKnownFileType = sourcecode.swift; path = BookmarkPopover.swift; sourceTree = "<group>"; };
		AAC5E4C525D6A6E8007F5990 /* BookmarkPopoverViewController.swift */ = {isa = PBXFileReference; fileEncoding = 4; lastKnownFileType = sourcecode.swift; path = BookmarkPopoverViewController.swift; sourceTree = "<group>"; };
		AAC5E4C625D6A6E8007F5990 /* Bookmarks.storyboard */ = {isa = PBXFileReference; fileEncoding = 4; lastKnownFileType = file.storyboard; path = Bookmarks.storyboard; sourceTree = "<group>"; };
		AAC5E4CD25D6A709007F5990 /* Bookmark.swift */ = {isa = PBXFileReference; fileEncoding = 4; lastKnownFileType = sourcecode.swift; path = Bookmark.swift; sourceTree = "<group>"; };
		AAC5E4CE25D6A709007F5990 /* BookmarkManager.swift */ = {isa = PBXFileReference; fileEncoding = 4; lastKnownFileType = sourcecode.swift; path = BookmarkManager.swift; sourceTree = "<group>"; };
		AAC5E4CF25D6A709007F5990 /* BookmarkList.swift */ = {isa = PBXFileReference; fileEncoding = 4; lastKnownFileType = sourcecode.swift; path = BookmarkList.swift; sourceTree = "<group>"; };
		AAC5E4D625D6A710007F5990 /* BookmarkStore.swift */ = {isa = PBXFileReference; fileEncoding = 4; lastKnownFileType = sourcecode.swift; path = BookmarkStore.swift; sourceTree = "<group>"; };
		AAC5E4D825D6A710007F5990 /* Bookmark.xcdatamodel */ = {isa = PBXFileReference; lastKnownFileType = wrapper.xcdatamodel; path = Bookmark.xcdatamodel; sourceTree = "<group>"; };
		AAC5E4E325D6BA9C007F5990 /* NSSizeExtension.swift */ = {isa = PBXFileReference; fileEncoding = 4; lastKnownFileType = sourcecode.swift; path = NSSizeExtension.swift; sourceTree = "<group>"; };
		AAC5E4E825D6BB4F007F5990 /* Popover.swift */ = {isa = PBXFileReference; fileEncoding = 4; lastKnownFileType = sourcecode.swift; path = Popover.swift; sourceTree = "<group>"; };
		AAC5E4F025D6BF10007F5990 /* AddressBarButton.swift */ = {isa = PBXFileReference; fileEncoding = 4; lastKnownFileType = sourcecode.swift; path = AddressBarButton.swift; sourceTree = "<group>"; };
		AAC5E4F525D6BF2C007F5990 /* AddressBarButtonsViewController.swift */ = {isa = PBXFileReference; fileEncoding = 4; lastKnownFileType = sourcecode.swift; path = AddressBarButtonsViewController.swift; sourceTree = "<group>"; };
		AAC82C5F258B6CB5009B6B42 /* TooltipWindowController.swift */ = {isa = PBXFileReference; lastKnownFileType = sourcecode.swift; path = TooltipWindowController.swift; sourceTree = "<group>"; };
		AAC9C01424CAFBCE00AD1325 /* TabTests.swift */ = {isa = PBXFileReference; lastKnownFileType = sourcecode.swift; path = TabTests.swift; sourceTree = "<group>"; };
		AAC9C01624CAFBDC00AD1325 /* TabCollectionTests.swift */ = {isa = PBXFileReference; lastKnownFileType = sourcecode.swift; path = TabCollectionTests.swift; sourceTree = "<group>"; };
		AAC9C01B24CB594C00AD1325 /* TabViewModelTests.swift */ = {isa = PBXFileReference; lastKnownFileType = sourcecode.swift; path = TabViewModelTests.swift; sourceTree = "<group>"; };
		AAC9C01D24CB6BEB00AD1325 /* TabCollectionViewModelTests.swift */ = {isa = PBXFileReference; lastKnownFileType = sourcecode.swift; path = TabCollectionViewModelTests.swift; sourceTree = "<group>"; };
		AAE39D1A24F44885008EF28B /* TabCollectionViewModelDelegateMock.swift */ = {isa = PBXFileReference; lastKnownFileType = sourcecode.swift; path = TabCollectionViewModelDelegateMock.swift; sourceTree = "<group>"; };
		AAE8B101258A41C000E81239 /* Tooltip.storyboard */ = {isa = PBXFileReference; lastKnownFileType = file.storyboard; path = Tooltip.storyboard; sourceTree = "<group>"; };
		AAE8B10F258A456C00E81239 /* TooltipViewController.swift */ = {isa = PBXFileReference; lastKnownFileType = sourcecode.swift; path = TooltipViewController.swift; sourceTree = "<group>"; };
		AAECA41F24EEA4AC00EFA63A /* IndexPathExtension.swift */ = {isa = PBXFileReference; lastKnownFileType = sourcecode.swift; path = IndexPathExtension.swift; sourceTree = "<group>"; };
		AAF7D3852567CED500998667 /* WebViewConfiguration.swift */ = {isa = PBXFileReference; lastKnownFileType = sourcecode.swift; path = WebViewConfiguration.swift; sourceTree = "<group>"; };
		B62EB47B25BAD3BB005745C6 /* WKWebViewSessionDataTests.swift */ = {isa = PBXFileReference; fileEncoding = 4; lastKnownFileType = sourcecode.swift; path = WKWebViewSessionDataTests.swift; sourceTree = "<group>"; };
		B63D466725BEB6C200874977 /* WKWebView+SessionState.h */ = {isa = PBXFileReference; fileEncoding = 4; lastKnownFileType = sourcecode.c.h; path = "WKWebView+SessionState.h"; sourceTree = "<group>"; };
		B63D466825BEB6C200874977 /* WKWebView+SessionState.swift */ = {isa = PBXFileReference; fileEncoding = 4; lastKnownFileType = sourcecode.swift; path = "WKWebView+SessionState.swift"; sourceTree = "<group>"; };
		B63D467025BFA6C100874977 /* DispatchQueueExtensions.swift */ = {isa = PBXFileReference; lastKnownFileType = sourcecode.swift; path = DispatchQueueExtensions.swift; sourceTree = "<group>"; };
		B63D467925BFC3E100874977 /* NSCoderExtensions.swift */ = {isa = PBXFileReference; lastKnownFileType = sourcecode.swift; path = NSCoderExtensions.swift; sourceTree = "<group>"; };
		B68458AF25C7E76A00DC17B6 /* WindowManager+StateRestoration.swift */ = {isa = PBXFileReference; lastKnownFileType = sourcecode.swift; path = "WindowManager+StateRestoration.swift"; sourceTree = "<group>"; };
		B68458B725C7E8B200DC17B6 /* Tab+NSSecureCoding.swift */ = {isa = PBXFileReference; lastKnownFileType = sourcecode.swift; path = "Tab+NSSecureCoding.swift"; sourceTree = "<group>"; };
		B68458BF25C7E9E000DC17B6 /* TabCollectionViewModel+NSSecureCoding.swift */ = {isa = PBXFileReference; lastKnownFileType = sourcecode.swift; path = "TabCollectionViewModel+NSSecureCoding.swift"; sourceTree = "<group>"; };
		B68458C425C7EA0C00DC17B6 /* TabCollection+NSSecureCoding.swift */ = {isa = PBXFileReference; lastKnownFileType = sourcecode.swift; path = "TabCollection+NSSecureCoding.swift"; sourceTree = "<group>"; };
		B68458CC25C7EB9000DC17B6 /* WKWebViewConfigurationExtensions.swift */ = {isa = PBXFileReference; lastKnownFileType = sourcecode.swift; path = WKWebViewConfigurationExtensions.swift; sourceTree = "<group>"; };
		B684590725C9027900DC17B6 /* AppStateChangedPublisher.swift */ = {isa = PBXFileReference; lastKnownFileType = sourcecode.swift; path = AppStateChangedPublisher.swift; sourceTree = "<group>"; };
		B684592125C93BE000DC17B6 /* Publisher.asVoid.swift */ = {isa = PBXFileReference; lastKnownFileType = sourcecode.swift; path = Publisher.asVoid.swift; sourceTree = "<group>"; };
		B684592625C93C0500DC17B6 /* Publishers.NestedObjectChanges.swift */ = {isa = PBXFileReference; lastKnownFileType = sourcecode.swift; path = Publishers.NestedObjectChanges.swift; sourceTree = "<group>"; };
		B684592E25C93FBF00DC17B6 /* AppStateRestorationManager.swift */ = {isa = PBXFileReference; lastKnownFileType = sourcecode.swift; path = AppStateRestorationManager.swift; sourceTree = "<group>"; };
		B6A5A27025B9377300AA7ADA /* StatePersistenceService.swift */ = {isa = PBXFileReference; lastKnownFileType = sourcecode.swift; path = StatePersistenceService.swift; sourceTree = "<group>"; };
		B6A5A27825B93FFE00AA7ADA /* StateRestorationManagerTests.swift */ = {isa = PBXFileReference; lastKnownFileType = sourcecode.swift; path = StateRestorationManagerTests.swift; sourceTree = "<group>"; };
		B6A5A27D25B9403E00AA7ADA /* FileStoreMock.swift */ = {isa = PBXFileReference; lastKnownFileType = sourcecode.swift; path = FileStoreMock.swift; sourceTree = "<group>"; };
		B6A5A29F25B96E8300AA7ADA /* AppStateChangePublisherTests.swift */ = {isa = PBXFileReference; lastKnownFileType = sourcecode.swift; path = AppStateChangePublisherTests.swift; sourceTree = "<group>"; };
		B6A5A2A725BAA35500AA7ADA /* WindowManagerStateRestorationTests.swift */ = {isa = PBXFileReference; lastKnownFileType = sourcecode.swift; path = WindowManagerStateRestorationTests.swift; sourceTree = "<group>"; };
		B6D7A2ED25D2418B002B2AE1 /* ShadowView.swift */ = {isa = PBXFileReference; fileEncoding = 4; lastKnownFileType = sourcecode.swift; path = ShadowView.swift; sourceTree = "<group>"; };
		F41D174025CB131900472416 /* NSColorExtension.swift */ = {isa = PBXFileReference; lastKnownFileType = sourcecode.swift; path = NSColorExtension.swift; sourceTree = "<group>"; };
		F44C130125C2DA0400426E3E /* NSAppearanceExtension.swift */ = {isa = PBXFileReference; lastKnownFileType = sourcecode.swift; path = NSAppearanceExtension.swift; sourceTree = "<group>"; };
/* End PBXFileReference section */

/* Begin PBXFrameworksBuildPhase section */
		AA585D7B248FD31100E9A3E2 /* Frameworks */ = {
			isa = PBXFrameworksBuildPhase;
			buildActionMask = 2147483647;
			files = (
				85AE2FF224A33A2D002D507F /* WebKit.framework in Frameworks */,
				4B82E9B325B69E3E00656FE7 /* TrackerRadarKit in Frameworks */,
			);
			runOnlyForDeploymentPostprocessing = 0;
		};
		AA585D8D248FD31400E9A3E2 /* Frameworks */ = {
			isa = PBXFrameworksBuildPhase;
			buildActionMask = 2147483647;
			files = (
			);
			runOnlyForDeploymentPostprocessing = 0;
		};
		AA585D98248FD31400E9A3E2 /* Frameworks */ = {
			isa = PBXFrameworksBuildPhase;
			buildActionMask = 2147483647;
			files = (
			);
			runOnlyForDeploymentPostprocessing = 0;
		};
/* End PBXFrameworksBuildPhase section */

/* Begin PBXGroup section */
		142879D824CE1139005419BB /* ViewModel */ = {
			isa = PBXGroup;
			children = (
				142879DB24CE1185005419BB /* SuggestionsViewModelTests.swift */,
				142879D924CE1179005419BB /* SuggestionViewModelTests.swift */,
			);
			path = ViewModel;
			sourceTree = "<group>";
		};
		4B6160D125B14E5E007DE5B2 /* ContentBlocker */ = {
			isa = PBXGroup;
			children = (
				4B6160FE25B15BB1007DE5B2 /* ContentBlockerRulesManager.swift */,
				4B6160DC25B152C5007DE5B2 /* ContentBlockerRulesUserScript.swift */,
				4B6160E425B152FA007DE5B2 /* ContentBlockerUserScript.swift */,
				4B6160D225B14E6E007DE5B2 /* TrackerRadarManager.swift */,
				4B6160EC25B15417007DE5B2 /* DetectedTracker.swift */,
				4B6160F125B15792007DE5B2 /* contentblockerrules.js */,
				4B6160F625B157BB007DE5B2 /* contentblocker.js */,
				4B6160D725B150E4007DE5B2 /* trackerData.json */,
				85AC3B0425D6B1D800C7D2AA /* ScriptSourceProviding.swift */,
			);
			path = ContentBlocker;
			sourceTree = "<group>";
		};
		4B677422255DBEB800025BD8 /* Smarter Encryption */ = {
			isa = PBXGroup;
			children = (
				4B67742C255DBEB800025BD8 /* HTTPSUpgrade.swift */,
				4B677423255DBEB800025BD8 /* Bloom Filter */,
				4B677426255DBEB800025BD8 /* Domain */,
				4B67742D255DBEB800025BD8 /* Store */,
			);
			path = "Smarter Encryption";
			sourceTree = "<group>";
		};
		4B677423255DBEB800025BD8 /* Bloom Filter */ = {
			isa = PBXGroup;
			children = (
				4B677425255DBEB800025BD8 /* BloomFilterWrapper.h */,
				4B677424255DBEB800025BD8 /* BloomFilterWrapper.mm */,
			);
			path = "Bloom Filter";
			sourceTree = "<group>";
		};
		4B677426255DBEB800025BD8 /* Domain */ = {
			isa = PBXGroup;
			children = (
				4B677427255DBEB800025BD8 /* httpsMobileV2BloomSpec.json */,
				4B677428255DBEB800025BD8 /* httpsMobileV2Bloom.bin */,
				4B677429255DBEB800025BD8 /* HTTPSBloomFilterSpecification.swift */,
				4B67742A255DBEB800025BD8 /* httpsMobileV2FalsePositives.json */,
				4B67742B255DBEB800025BD8 /* HTTPSExcludedDomains.swift */,
			);
			path = Domain;
			sourceTree = "<group>";
		};
		4B67742D255DBEB800025BD8 /* Store */ = {
			isa = PBXGroup;
			children = (
				4B67742E255DBEB800025BD8 /* HTTPSUpgrade.xcdatamodeld */,
				4B677430255DBEB800025BD8 /* HTTPSUpgradeStore.swift */,
			);
			path = Store;
			sourceTree = "<group>";
		};
		4B67743D255DBEEA00025BD8 /* Database */ = {
			isa = PBXGroup;
			children = (
				4B677440255DBEEA00025BD8 /* Database.swift */,
			);
			path = Database;
			sourceTree = "<group>";
		};
		4B677447255DBF1400025BD8 /* Submodules */ = {
			isa = PBXGroup;
			children = (
				85A011DB25B4D44800FA6A0C /* ios-js-support */,
				4B677448255DBF2300025BD8 /* bloom_cpp */,
			);
			name = Submodules;
			sourceTree = "<group>";
		};
		4B677448255DBF2300025BD8 /* bloom_cpp */ = {
			isa = PBXGroup;
			children = (
				4B677449255DBF3A00025BD8 /* BloomFilter.cpp */,
				4B67744A255DBF3A00025BD8 /* BloomFilter.hpp */,
			);
			name = bloom_cpp;
			sourceTree = "<group>";
		};
		4B82E9B725B6A04B00656FE7 /* ContentBlocker */ = {
			isa = PBXGroup;
			children = (
				4B82E9B825B6A05800656FE7 /* DetectedTrackerTests.swift */,
				4B82E9C025B6A1CD00656FE7 /* TrackerRadarManagerTests.swift */,
			);
			path = ContentBlocker;
			sourceTree = "<group>";
		};
		4BA1A691258B06F600F6F690 /* FileSystem */ = {
			isa = PBXGroup;
			children = (
				4BA1A69A258B076900F6F690 /* FileStore.swift */,
				4BA1A69F258B079600F6F690 /* DataEncryption.swift */,
				4BA1A6A4258B07DF00F6F690 /* EncryptedValueTransformer.swift */,
				4BA1A6A9258B07F400F6F690 /* EncryptionKeys */,
			);
			path = FileSystem;
			sourceTree = "<group>";
		};
		4BA1A6A9258B07F400F6F690 /* EncryptionKeys */ = {
			isa = PBXGroup;
			children = (
				4BA1A6B2258B080A00F6F690 /* EncryptionKeyGeneration.swift */,
				4BA1A6B7258B081600F6F690 /* EncryptionKeyStoring.swift */,
				4BA1A6BC258B082300F6F690 /* EncryptionKeyStore.swift */,
			);
			path = EncryptionKeys;
			sourceTree = "<group>";
		};
		4BA1A6CE258BF58C00F6F690 /* FileSystem */ = {
			isa = PBXGroup;
			children = (
				4BA1A6D8258C0CB300F6F690 /* DataEncryptionTests.swift */,
				4BA1A6FD258C5C1300F6F690 /* EncryptedValueTransformerTests.swift */,
				4BA1A6E5258C270800F6F690 /* EncryptionKeyGeneratorTests.swift */,
				4BA1A6EA258C288C00F6F690 /* EncryptionKeyStoreTests.swift */,
				4BA1A6F5258C4F9600F6F690 /* EncryptionMocks.swift */,
				4BA1A6DD258C100A00F6F690 /* FileStoreTests.swift */,
				4B11060925903EAC0039B979 /* CoreDataEncryptionTests.swift */,
				4B11060325903E570039B979 /* CoreDataEncryptionTesting.xcdatamodeld */,
				B6A5A27825B93FFE00AA7ADA /* StateRestorationManagerTests.swift */,
				B6A5A27D25B9403E00AA7ADA /* FileStoreMock.swift */,
			);
			path = FileSystem;
			sourceTree = "<group>";
		};
		4BB88B4E25B7BA20006F6B06 /* Utilities */ = {
			isa = PBXGroup;
			children = (
				4BB88B5A25B7BA50006F6B06 /* Instruments.swift */,
				85799C1725DEBB3F0007EC87 /* Logging.swift */,
				4BB88B4F25B7BA2B006F6B06 /* TabInstrumentation.swift */,
				85C6A29525CC1FFD00EEB5F1 /* UserDefaultsWrapper.swift */,
			);
			path = Utilities;
			sourceTree = "<group>";
		};
		8553FF50257523630029327F /* FileDownload */ = {
			isa = PBXGroup;
			children = (
				8553FF51257523760029327F /* FileDownloadTests.swift */,
			);
			path = FileDownload;
			sourceTree = "<group>";
		};
		8556A60C256C15C60092FA9D /* FileDownload */ = {
			isa = PBXGroup;
			children = (
				8556A615256C15E10092FA9D /* Model */,
			);
			path = FileDownload;
			sourceTree = "<group>";
		};
		8556A615256C15E10092FA9D /* Model */ = {
			isa = PBXGroup;
			children = (
				8556A60D256C15DD0092FA9D /* FileDownload.swift */,
				856C98D92570149800A22F1F /* FileDownloadTask.swift */,
				856C98DE257014BD00A22F1F /* FileDownloadManager.swift */,
			);
			path = Model;
			sourceTree = "<group>";
		};
		85A0115D25AF1C4700FA6A0C /* FindInPage */ = {
			isa = PBXGroup;
			children = (
				85A0117325AF2EDF00FA6A0C /* FindInPage.storyboard */,
				85A0118125AF60E700FA6A0C /* FindInPageModel.swift */,
				85A011E925B4D4CA00FA6A0C /* FindInPageUserScript.swift */,
				85A0116825AF1D8900FA6A0C /* FindInPageViewController.swift */,
			);
			path = FindInPage;
			sourceTree = "<group>";
		};
		85A011DB25B4D44800FA6A0C /* ios-js-support */ = {
			isa = PBXGroup;
			children = (
				85A011E425B4D49400FA6A0C /* findinpage.js */,
			);
			name = "ios-js-support";
			sourceTree = "<group>";
		};
		85AC3B1525D9BBFA00C7D2AA /* Configuration */ = {
			isa = PBXGroup;
			children = (
				85AC3B1625D9BC1A00C7D2AA /* ConfigurationDownloaderTests.swift */,
				85AC3B4825DAC9BD00C7D2AA /* ConfigurationStorageTests.swift */,
			);
			path = Configuration;
			sourceTree = "<group>";
		};
		85AC3B3325DA828900C7D2AA /* Network */ = {
			isa = PBXGroup;
			children = (
				85AC3B3425DA82A600C7D2AA /* DataTaskProviding.swift */,
			);
			path = Network;
			sourceTree = "<group>";
		};
		85AE2FF024A33A2D002D507F /* Frameworks */ = {
			isa = PBXGroup;
			children = (
				85AE2FF124A33A2D002D507F /* WebKit.framework */,
			);
			name = Frameworks;
			sourceTree = "<group>";
		};
		85D33F1025C82E93002B91A6 /* Configuration */ = {
			isa = PBXGroup;
			children = (
				85480FBA25D181CB009424E3 /* ConfigurationDownloading.swift */,
				85D33F1125C82EB3002B91A6 /* ConfigurationManager.swift */,
				85480FCE25D1AA22009424E3 /* ConfigurationStoring.swift */,
			);
			path = Configuration;
			sourceTree = "<group>";
		};
		AA4D700525545EDE00C3411E /* AppDelegate */ = {
			isa = PBXGroup;
			children = (
				AA585D81248FD31100E9A3E2 /* AppDelegate.swift */,
				AA4D700625545EF800C3411E /* UrlEventListener.swift */,
			);
			path = AppDelegate;
			sourceTree = "<group>";
		};
		AA512D1224D99D4900230283 /* Services */ = {
			isa = PBXGroup;
			children = (
				AA512D1324D99D9800230283 /* FaviconService.swift */,
				AA6820E325502F19005ED0D5 /* WebsiteDataStore.swift */,
			);
			path = Services;
			sourceTree = "<group>";
		};
		AA585D75248FD31100E9A3E2 = {
			isa = PBXGroup;
			children = (
				AA68C3D62490F821001B8783 /* README.md */,
				AA585D80248FD31100E9A3E2 /* DuckDuckGo */,
				AA585D93248FD31400E9A3E2 /* Unit Tests */,
				AA585D9E248FD31500E9A3E2 /* DuckDuckGoUITests */,
				AA585D7F248FD31100E9A3E2 /* Products */,
				85AE2FF024A33A2D002D507F /* Frameworks */,
			);
			sourceTree = "<group>";
		};
		AA585D7F248FD31100E9A3E2 /* Products */ = {
			isa = PBXGroup;
			children = (
				AA585D7E248FD31100E9A3E2 /* DuckDuckGo Privacy Browser.app */,
				AA585D90248FD31400E9A3E2 /* Unit Tests.xctest */,
				AA585D9B248FD31400E9A3E2 /* UI Tests.xctest */,
			);
			name = Products;
			sourceTree = "<group>";
		};
		AA585D80248FD31100E9A3E2 /* DuckDuckGo */ = {
			isa = PBXGroup;
			children = (
				AA4D700525545EDE00C3411E /* AppDelegate */,
				AAC5E4C025D6A6A9007F5990 /* Bookmarks */,
				AA86491B24D837DE001BABEE /* BrowserTab */,
				AA6820E825503A21005ED0D5 /* Burning */,
				AA86491324D831B9001BABEE /* Common */,
				4B6160D125B14E5E007DE5B2 /* ContentBlocker */,
				85D33F1025C82E93002B91A6 /* Configuration */,
				8556A60C256C15C60092FA9D /* FileDownload */,
				85A0115D25AF1C4700FA6A0C /* FindInPage */,
				AA585DB02490E6FA00E9A3E2 /* Main */,
				AA97BF4425135CB60014931A /* Menus */,
				AA86491524D83384001BABEE /* NavigationBar */,
				4B677422255DBEB800025BD8 /* Smarter Encryption */,
				4B677447255DBF1400025BD8 /* Submodules */,
				AACB8E7224A4C8BC005F2218 /* Suggestions */,
				AA86491124D8318F001BABEE /* TabBar */,
				AAE8B0FD258A416F00E81239 /* Tooltip */,
				AA6EF9AE25066F99004754E6 /* Windows */,
				B68458AE25C7E75100DC17B6 /* State Restoration */,
				AA585D8B248FD31400E9A3E2 /* DuckDuckGo.entitlements */,
				4B677454255DC18000025BD8 /* Bridging.h */,
				AA585D8A248FD31400E9A3E2 /* Info.plist */,
				AA585D85248FD31400E9A3E2 /* Assets.xcassets */,
			);
			path = DuckDuckGo;
			sourceTree = "<group>";
		};
		AA585D93248FD31400E9A3E2 /* Unit Tests */ = {
			isa = PBXGroup;
			children = (
				B6A5A28C25B962CB00AA7ADA /* App */,
				AA652CAB25DD820D009059CC /* Bookmarks */,
				AA92ACAE24EFE1F5005F41C9 /* BrowserTab */,
				AA9C361D25518AAB004B1BA3 /* Burning */,
				85AC3B1525D9BBFA00C7D2AA /* Configuration */,
				4B82E9B725B6A04B00656FE7 /* ContentBlocker */,
				8553FF50257523630029327F /* FileDownload */,
				4BA1A6CE258BF58C00F6F690 /* FileSystem */,
				AA585D96248FD31400E9A3E2 /* Info.plist */,
				AA63744E24C9BB4A00AB2AC4 /* Suggestions */,
				AAC9C01224CAFBB700AD1325 /* TabBar */,
			);
			path = "Unit Tests";
			sourceTree = "<group>";
		};
		AA585D9E248FD31500E9A3E2 /* DuckDuckGoUITests */ = {
			isa = PBXGroup;
			children = (
				AA585D9F248FD31500E9A3E2 /* DuckDuckGoUITests.swift */,
				AA585DA1248FD31500E9A3E2 /* Info.plist */,
			);
			path = DuckDuckGoUITests;
			sourceTree = "<group>";
		};
		AA585DB02490E6FA00E9A3E2 /* Main */ = {
			isa = PBXGroup;
			children = (
				AA68C3D824911D56001B8783 /* View */,
			);
			path = Main;
			sourceTree = "<group>";
		};
		AA63744E24C9BB4A00AB2AC4 /* Suggestions */ = {
			isa = PBXGroup;
			children = (
				142879D824CE1139005419BB /* ViewModel */,
				AA63745024C9BB9A00AB2AC4 /* Model */,
				AA63744F24C9BB8E00AB2AC4 /* Services */,
			);
			path = Suggestions;
			sourceTree = "<group>";
		};
		AA63744F24C9BB8E00AB2AC4 /* Services */ = {
			isa = PBXGroup;
			children = (
				AA63745124C9BBE100AB2AC4 /* SuggestionsAPIMock.swift */,
				AA63745524C9EB3C00AB2AC4 /* SuggestionsAPIResultTests.swift */,
			);
			path = Services;
			sourceTree = "<group>";
		};
		AA63745024C9BB9A00AB2AC4 /* Model */ = {
			isa = PBXGroup;
			children = (
				AA63745324C9BF9A00AB2AC4 /* SuggestionsTests.swift */,
			);
			path = Model;
			sourceTree = "<group>";
		};
		AA652CAB25DD820D009059CC /* Bookmarks */ = {
			isa = PBXGroup;
			children = (
				AA652CAE25DD8228009059CC /* Model */,
				AA652CAF25DD822C009059CC /* Services */,
			);
			path = Bookmarks;
			sourceTree = "<group>";
		};
		AA652CAE25DD8228009059CC /* Model */ = {
			isa = PBXGroup;
			children = (
				AA652CCD25DD9071009059CC /* BookmarkListTests.swift */,
				AA652CD225DDA6E9009059CC /* LocalBookmarkManagerTests.swift */,
			);
			path = Model;
			sourceTree = "<group>";
		};
		AA652CAF25DD822C009059CC /* Services */ = {
			isa = PBXGroup;
			children = (
				AA652CB025DD825B009059CC /* LocalBookmarkStoreTests.swift */,
				AA652CDA25DDAB32009059CC /* BookmarkStoreMock.swift */,
			);
			path = Services;
			sourceTree = "<group>";
		};
		AA6820E825503A21005ED0D5 /* Burning */ = {
			isa = PBXGroup;
			children = (
				AA6820EF25503D93005ED0D5 /* ViewModel */,
				AA6820E925503A49005ED0D5 /* Model */,
			);
			path = Burning;
			sourceTree = "<group>";
		};
		AA6820E925503A49005ED0D5 /* Model */ = {
			isa = PBXGroup;
			children = (
				AA6820EA25503D6A005ED0D5 /* Fire.swift */,
			);
			path = Model;
			sourceTree = "<group>";
		};
		AA6820EF25503D93005ED0D5 /* ViewModel */ = {
			isa = PBXGroup;
			children = (
				AA6820F025503DA9005ED0D5 /* FireViewModel.swift */,
			);
			path = ViewModel;
			sourceTree = "<group>";
		};
		AA68C3D824911D56001B8783 /* View */ = {
			isa = PBXGroup;
			children = (
				AA585D87248FD31400E9A3E2 /* Main.storyboard */,
				AA7412BC24D2BEEE00D22FE0 /* MainWindow.swift */,
				AA7412B424D1536B00D22FE0 /* MainWindowController.swift */,
				AA585DAE2490E6E600E9A3E2 /* MainViewController.swift */,
				85480F8925CDC360009424E3 /* Launch.storyboard */,
			);
			path = View;
			sourceTree = "<group>";
		};
		AA6EF9AE25066F99004754E6 /* Windows */ = {
			isa = PBXGroup;
			children = (
				AA6EF9AF25067035004754E6 /* View */,
			);
			path = Windows;
			sourceTree = "<group>";
		};
		AA6EF9AF25067035004754E6 /* View */ = {
			isa = PBXGroup;
			children = (
				AA6EF9AC25066F42004754E6 /* WindowsManager.swift */,
				AAA892E9250A4CEF005B37B2 /* WindowControllersManager.swift */,
				856C98D42570116900A22F1F /* NSWindow+Toast.swift */,
			);
			path = View;
			sourceTree = "<group>";
		};
		AA80EC52256BE33A007083E7 /* Localizables */ = {
			isa = PBXGroup;
			children = (
				AA80EC53256BE3BC007083E7 /* UserText.swift */,
				AA80EC8B256C49B8007083E7 /* Localizable.strings */,
				AA80EC91256C49BC007083E7 /* Localizable.stringsdict */,
			);
			path = Localizables;
			sourceTree = "<group>";
		};
		AA86491124D8318F001BABEE /* TabBar */ = {
			isa = PBXGroup;
			children = (
				AA86491224D831A1001BABEE /* View */,
				AA8EDF1F2491FCC10071C2E8 /* ViewModel */,
				AA9FF95724A1ECE20039E328 /* Model */,
			);
			path = TabBar;
			sourceTree = "<group>";
		};
		AA86491224D831A1001BABEE /* View */ = {
			isa = PBXGroup;
			children = (
				AA80EC7B256C46AA007083E7 /* TabBar.storyboard */,
				1430DFF424D0580F00B8978C /* TabBarViewController.swift */,
				1456D6E024EFCBC300775049 /* TabBarCollectionView.swift */,
				AA7412B624D1687000D22FE0 /* TabBarScrollView.swift */,
				AA7412B024D0B3AC00D22FE0 /* TabBarViewItem.swift */,
				AA7412B124D0B3AC00D22FE0 /* TabBarViewItem.xib */,
				AA2CB1342587C29500AA6FBE /* TabBarFooter.swift */,
				AA2CB12C2587BB5600AA6FBE /* TabBarFooter.xib */,
				AA86490D24D49B54001BABEE /* TabLoadingView.swift */,
				AA9E9A5D25A4867200D1959D /* TabDragAndDropManager.swift */,
			);
			path = View;
			sourceTree = "<group>";
		};
		AA86491324D831B9001BABEE /* Common */ = {
			isa = PBXGroup;
			children = (
				4B67743D255DBEEA00025BD8 /* Database */,
				AADC60E92493B305008F8EF7 /* Extensions */,
				4BA1A691258B06F600F6F690 /* FileSystem */,
				AA80EC52256BE33A007083E7 /* Localizables */,
				85AC3B3325DA828900C7D2AA /* Network */,
				4BB88B4E25B7BA20006F6B06 /* Utilities */,
				AA86491424D831C4001BABEE /* View */,
			);
			path = Common;
			sourceTree = "<group>";
		};
		AA86491424D831C4001BABEE /* View */ = {
			isa = PBXGroup;
			children = (
				AA2E423324C8A2270048C0D5 /* ColorView.swift */,
				14D9B90124F91316000D4D13 /* FocusRingView.swift */,
				AA86490B24D3494C001BABEE /* GradientView.swift */,
				AAA8E8BE24EA8A0A0055E685 /* MouseOverButton.swift */,
				AAA8E8C024EACA700055E685 /* MouseOverView.swift */,
				AAC5E4E825D6BB4F007F5990 /* Popover.swift */,
				AA361A3524EBF0B500EEC649 /* WindowDraggingView.swift */,
				B6D7A2ED25D2418B002B2AE1 /* ShadowView.swift */,
			);
			path = View;
			sourceTree = "<group>";
		};
		AA86491524D83384001BABEE /* NavigationBar */ = {
			isa = PBXGroup;
			children = (
				AA86491624D8339A001BABEE /* View */,
				AAA0CC3A25337F990079BC96 /* ViewModel */,
			);
			path = NavigationBar;
			sourceTree = "<group>";
		};
		AA86491624D8339A001BABEE /* View */ = {
			isa = PBXGroup;
			children = (
				AA80EC6F256C469C007083E7 /* NavigationBar.storyboard */,
				AA68C3D22490ED62001B8783 /* NavigationBarViewController.swift */,
				14D9B8F924F7E089000D4D13 /* AddressBarViewController.swift */,
				AABEE6AE24AD22B90043105B /* AddressBarTextField.swift */,
				AAC5E4F525D6BF2C007F5990 /* AddressBarButtonsViewController.swift */,
				AAC5E4F025D6BF10007F5990 /* AddressBarButton.swift */,
				AAA0CC32252F181A0079BC96 /* NavigationButtonMenuDelegate.swift */,
				AAA0CC462533833C0079BC96 /* OptionsButtonMenu.swift */,
			);
			path = View;
			sourceTree = "<group>";
		};
		AA86491B24D837DE001BABEE /* BrowserTab */ = {
			isa = PBXGroup;
			children = (
				AA86491C24D83868001BABEE /* View */,
				AA86491D24D83A59001BABEE /* ViewModel */,
				AA86491E24D83A66001BABEE /* Model */,
				AA512D1224D99D4900230283 /* Services */,
			);
			path = BrowserTab;
			sourceTree = "<group>";
		};
		AA86491C24D83868001BABEE /* View */ = {
			isa = PBXGroup;
			children = (
				AA80EC69256C4691007083E7 /* BrowserTab.storyboard */,
				AA585D83248FD31100E9A3E2 /* BrowserTabViewController.swift */,
				856C98A5256EB59600A22F1F /* MenuItemSelectors.swift */,
				AA6FFB4524DC3B5A0028F4D0 /* WebView.swift */,
			);
			path = View;
			sourceTree = "<group>";
		};
		AA86491D24D83A59001BABEE /* ViewModel */ = {
			isa = PBXGroup;
			children = (
				AA9FF95A24A1EFC20039E328 /* TabViewModel.swift */,
				AA5D6DAB24A340F700C6FBCE /* WebViewStateObserver.swift */,
			);
			path = ViewModel;
			sourceTree = "<group>";
		};
		AA86491E24D83A66001BABEE /* Model */ = {
			isa = PBXGroup;
			children = (
				85D438BD256E8E6400F3BAF8 /* ContextMenuElement.swift */,
				85D438B5256E7C9E00F3BAF8 /* ContextMenuUserScript.swift */,
				4BB88B4425B7B55C006F6B06 /* DebugUserScript.swift */,
				AAA0CC562539EBC90079BC96 /* FaviconUserScript.swift */,
				8556A601256BDDD30092FA9D /* HTML5DownloadUserScript.swift */,
				AA9FF95824A1ECF20039E328 /* Tab.swift */,
				14505A07256084EF00272CC6 /* UserAgent.swift */,
				AAA0CC512539D5B80079BC96 /* UserScript.swift */,
				85AC3AEE25D5CE9800C7D2AA /* UserScripts.swift */,
				AAF7D3852567CED500998667 /* WebViewConfiguration.swift */,
			);
			path = Model;
			sourceTree = "<group>";
		};
		AA8EDF1F2491FCC10071C2E8 /* ViewModel */ = {
			isa = PBXGroup;
			children = (
				AA9FF95E24A1FB680039E328 /* TabCollectionViewModel.swift */,
			);
			path = ViewModel;
			sourceTree = "<group>";
		};
		AA92ACAE24EFE1F5005F41C9 /* BrowserTab */ = {
			isa = PBXGroup;
			children = (
				B62EB47B25BAD3BB005745C6 /* WKWebViewSessionDataTests.swift */,
				AA92ACAF24EFE209005F41C9 /* ViewModel */,
				AA92ACB024EFE210005F41C9 /* Model */,
				AA9C362625518B61004B1BA3 /* Services */,
			);
			path = BrowserTab;
			sourceTree = "<group>";
		};
		AA92ACAF24EFE209005F41C9 /* ViewModel */ = {
			isa = PBXGroup;
			children = (
				AAC9C01B24CB594C00AD1325 /* TabViewModelTests.swift */,
			);
			path = ViewModel;
			sourceTree = "<group>";
		};
		AA92ACB024EFE210005F41C9 /* Model */ = {
			isa = PBXGroup;
			children = (
				AAC9C01424CAFBCE00AD1325 /* TabTests.swift */,
				8546DE6125C03056000CA5E1 /* UserAgentTests.swift */,
			);
			path = Model;
			sourceTree = "<group>";
		};
		AA97BF4425135CB60014931A /* Menus */ = {
			isa = PBXGroup;
			children = (
				AA4BBA3A25C58FA200C4FB0F /* MainMenu.swift */,
				AA6EF9B425081B4C004754E6 /* MainMenuActions.swift */,
				AA97BF4525135DD30014931A /* ApplicationDockMenu.swift */,
			);
			path = Menus;
			sourceTree = "<group>";
		};
		AA9C361D25518AAB004B1BA3 /* Burning */ = {
			isa = PBXGroup;
			children = (
				AA9C362125518B34004B1BA3 /* Model */,
			);
			path = Burning;
			sourceTree = "<group>";
		};
		AA9C362125518B34004B1BA3 /* Model */ = {
			isa = PBXGroup;
			children = (
				AA9C362F25518CA9004B1BA3 /* FireTests.swift */,
			);
			path = Model;
			sourceTree = "<group>";
		};
		AA9C362625518B61004B1BA3 /* Services */ = {
			isa = PBXGroup;
			children = (
				AA9C362725518C44004B1BA3 /* WebsiteDataStoreMock.swift */,
			);
			path = Services;
			sourceTree = "<group>";
		};
		AA9FF95724A1ECE20039E328 /* Model */ = {
			isa = PBXGroup;
			children = (
				AA9FF95C24A1FA1C0039E328 /* TabCollection.swift */,
			);
			path = Model;
			sourceTree = "<group>";
		};
		AAA0CC3A25337F990079BC96 /* ViewModel */ = {
			isa = PBXGroup;
			children = (
				AAA0CC3B25337FAB0079BC96 /* WKBackForwardListItemViewModel.swift */,
			);
			path = ViewModel;
			sourceTree = "<group>";
		};
		AAB549DD25DAB8E90058460B /* ViewModel */ = {
			isa = PBXGroup;
			children = (
				AAB549DE25DAB8F80058460B /* BookmarkViewModel.swift */,
			);
			path = ViewModel;
			sourceTree = "<group>";
		};
		AABEE68F24A4CB290043105B /* Model */ = {
			isa = PBXGroup;
			children = (
				AABEE69B24A902BB0043105B /* Suggestions.swift */,
				AABEE69D24A9C5C30043105B /* Suggestion.swift */,
			);
			path = Model;
			sourceTree = "<group>";
		};
		AABEE69024A4CB300043105B /* ViewModel */ = {
			isa = PBXGroup;
			children = (
				AABEE69924A902A90043105B /* SuggestionsViewModel.swift */,
				AA3F895224C18AD500628DDE /* SuggestionViewModel.swift */,
			);
			path = ViewModel;
			sourceTree = "<group>";
		};
		AABEE69124A4CB3E0043105B /* Services */ = {
			isa = PBXGroup;
			children = (
				AABEE69224A4E2F80043105B /* SuggestionsAPI.swift */,
				AABEE69724A5FD930043105B /* SuggestionsAPIResult.swift */,
			);
			path = Services;
			sourceTree = "<group>";
		};
		AABEE6A124A9F3C90043105B /* View */ = {
			isa = PBXGroup;
			children = (
				AA80EC75256C46A2007083E7 /* Suggestions.storyboard */,
				AABEE6A424AA0A7F0043105B /* SuggestionsViewController.swift */,
				AABEE6A824AB4B910043105B /* SuggestionTableCellView.swift */,
				AABEE6AA24ACA0F90043105B /* SuggestionTableRowView.swift */,
			);
			path = View;
			sourceTree = "<group>";
		};
		AAC5E4C025D6A6A9007F5990 /* Bookmarks */ = {
			isa = PBXGroup;
			children = (
				AAC5E4C125D6A6C3007F5990 /* View */,
				AAB549DD25DAB8E90058460B /* ViewModel */,
				AAC5E4C225D6A6C7007F5990 /* Model */,
				AAC5E4C325D6A6CC007F5990 /* Services */,
			);
			path = Bookmarks;
			sourceTree = "<group>";
		};
		AAC5E4C125D6A6C3007F5990 /* View */ = {
			isa = PBXGroup;
			children = (
				AAC5E4C625D6A6E8007F5990 /* Bookmarks.storyboard */,
				AAC5E4C425D6A6E8007F5990 /* BookmarkPopover.swift */,
				AAC5E4C525D6A6E8007F5990 /* BookmarkPopoverViewController.swift */,
			);
			path = View;
			sourceTree = "<group>";
		};
		AAC5E4C225D6A6C7007F5990 /* Model */ = {
			isa = PBXGroup;
			children = (
				AAC5E4CD25D6A709007F5990 /* Bookmark.swift */,
				AAC5E4CF25D6A709007F5990 /* BookmarkList.swift */,
				AAC5E4CE25D6A709007F5990 /* BookmarkManager.swift */,
			);
			path = Model;
			sourceTree = "<group>";
		};
		AAC5E4C325D6A6CC007F5990 /* Services */ = {
			isa = PBXGroup;
			children = (
				AAC5E4D725D6A710007F5990 /* Bookmark.xcdatamodeld */,
				AAC5E4D625D6A710007F5990 /* BookmarkStore.swift */,
			);
			path = Services;
			sourceTree = "<group>";
		};
		AAC9C01224CAFBB700AD1325 /* TabBar */ = {
			isa = PBXGroup;
			children = (
				AAC9C01A24CB592E00AD1325 /* ViewModel */,
				AAC9C01324CAFBBE00AD1325 /* Model */,
			);
			path = TabBar;
			sourceTree = "<group>";
		};
		AAC9C01324CAFBBE00AD1325 /* Model */ = {
			isa = PBXGroup;
			children = (
				AAC9C01624CAFBDC00AD1325 /* TabCollectionTests.swift */,
			);
			path = Model;
			sourceTree = "<group>";
		};
		AAC9C01A24CB592E00AD1325 /* ViewModel */ = {
			isa = PBXGroup;
			children = (
				AAC9C01D24CB6BEB00AD1325 /* TabCollectionViewModelTests.swift */,
				AAE39D1A24F44885008EF28B /* TabCollectionViewModelDelegateMock.swift */,
			);
			path = ViewModel;
			sourceTree = "<group>";
		};
		AACB8E7224A4C8BC005F2218 /* Suggestions */ = {
			isa = PBXGroup;
			children = (
				AABEE6A124A9F3C90043105B /* View */,
				AABEE69024A4CB300043105B /* ViewModel */,
				AABEE68F24A4CB290043105B /* Model */,
				AABEE69124A4CB3E0043105B /* Services */,
			);
			path = Suggestions;
			sourceTree = "<group>";
		};
		AADC60E92493B305008F8EF7 /* Extensions */ = {
			isa = PBXGroup;
			children = (
				4BA1A6C1258B0A1300F6F690 /* ContiguousBytesExtension.swift */,
				85AC3AF625D5DBFD00C7D2AA /* DataExtension.swift */,
				B63D467025BFA6C100874977 /* DispatchQueueExtensions.swift */,
				AA92126E25ACCB1100600CD4 /* ErrorExtension.swift */,
				4B67744F255DBFA300025BD8 /* HashExtension.swift */,
				AAECA41F24EEA4AC00EFA63A /* IndexPathExtension.swift */,
				F44C130125C2DA0400426E3E /* NSAppearanceExtension.swift */,
				AA5C8F622591021700748EB7 /* NSApplicationExtension.swift */,
				B63D467925BFC3E100874977 /* NSCoderExtensions.swift */,
				F41D174025CB131900472416 /* NSColorExtension.swift */,
				AA6EF9B2250785D5004754E6 /* NSMenuExtension.swift */,
				AA5C8F5D2590EEE800748EB7 /* NSPointExtension.swift */,
				AAC5E4E325D6BA9C007F5990 /* NSSizeExtension.swift */,
				AA5C8F58258FE21F00748EB7 /* NSTextFieldExtension.swift */,
				AA6FFB4324DC33320028F4D0 /* NSViewExtension.swift */,
				AA9E9A5525A3AE8400D1959D /* NSWindowExtension.swift */,
				B684592125C93BE000DC17B6 /* Publisher.asVoid.swift */,
				B684592625C93C0500DC17B6 /* Publishers.NestedObjectChanges.swift */,
				4BB88B4925B7B690006F6B06 /* SequenceExtensions.swift */,
				AA8EDF2624923EC70071C2E8 /* StringExtension.swift */,
				AA8EDF2324923E980071C2E8 /* URLExtension.swift */,
				AA88D14A252A557100980B4E /* URLRequestExtension.swift */,
				AAA0CC69253CC43C0079BC96 /* WKUserContentControllerExtension.swift */,
				B63D466725BEB6C200874977 /* WKWebView+SessionState.h */,
				B63D466825BEB6C200874977 /* WKWebView+SessionState.swift */,
				B68458CC25C7EB9000DC17B6 /* WKWebViewConfigurationExtensions.swift */,
				AA92127625ADA07900600CD4 /* WKWebViewExtension.swift */,
			);
			path = Extensions;
			sourceTree = "<group>";
		};
		AAE8B0FD258A416F00E81239 /* Tooltip */ = {
			isa = PBXGroup;
			children = (
				AAE8B0FE258A417D00E81239 /* View */,
			);
			path = Tooltip;
			sourceTree = "<group>";
		};
		AAE8B0FE258A417D00E81239 /* View */ = {
			isa = PBXGroup;
			children = (
				AAE8B101258A41C000E81239 /* Tooltip.storyboard */,
				AAC82C5F258B6CB5009B6B42 /* TooltipWindowController.swift */,
				AAE8B10F258A456C00E81239 /* TooltipViewController.swift */,
			);
			path = View;
			sourceTree = "<group>";
		};
		B68458AE25C7E75100DC17B6 /* State Restoration */ = {
			isa = PBXGroup;
			children = (
				B6A5A27025B9377300AA7ADA /* StatePersistenceService.swift */,
				B68458AF25C7E76A00DC17B6 /* WindowManager+StateRestoration.swift */,
				B68458B725C7E8B200DC17B6 /* Tab+NSSecureCoding.swift */,
				B68458C425C7EA0C00DC17B6 /* TabCollection+NSSecureCoding.swift */,
				B68458BF25C7E9E000DC17B6 /* TabCollectionViewModel+NSSecureCoding.swift */,
				B684590725C9027900DC17B6 /* AppStateChangedPublisher.swift */,
				B684592E25C93FBF00DC17B6 /* AppStateRestorationManager.swift */,
			);
			path = "State Restoration";
			sourceTree = "<group>";
		};
		B6A5A28C25B962CB00AA7ADA /* App */ = {
			isa = PBXGroup;
			children = (
				B6A5A2A725BAA35500AA7ADA /* WindowManagerStateRestorationTests.swift */,
				B6A5A29F25B96E8300AA7ADA /* AppStateChangePublisherTests.swift */,
			);
			path = App;
			sourceTree = "<group>";
		};
/* End PBXGroup section */

/* Begin PBXNativeTarget section */
		AA585D7D248FD31100E9A3E2 /* DuckDuckGo Privacy Browser */ = {
			isa = PBXNativeTarget;
			buildConfigurationList = AA585DA4248FD31500E9A3E2 /* Build configuration list for PBXNativeTarget "DuckDuckGo Privacy Browser" */;
			buildPhases = (
				AA585D7A248FD31100E9A3E2 /* Sources */,
				AA8EDF2824925E940071C2E8 /* Swift Lint */,
				AA585D7B248FD31100E9A3E2 /* Frameworks */,
				AA585D7C248FD31100E9A3E2 /* Resources */,
			);
			buildRules = (
			);
			dependencies = (
			);
			name = "DuckDuckGo Privacy Browser";
			packageProductDependencies = (
				4B82E9B225B69E3E00656FE7 /* TrackerRadarKit */,
			);
			productName = DuckDuckGo;
			productReference = AA585D7E248FD31100E9A3E2 /* DuckDuckGo Privacy Browser.app */;
			productType = "com.apple.product-type.application";
		};
		AA585D8F248FD31400E9A3E2 /* Unit Tests */ = {
			isa = PBXNativeTarget;
			buildConfigurationList = AA585DA7248FD31500E9A3E2 /* Build configuration list for PBXNativeTarget "Unit Tests" */;
			buildPhases = (
				AA585D8C248FD31400E9A3E2 /* Sources */,
				AA585D8D248FD31400E9A3E2 /* Frameworks */,
				AA585D8E248FD31400E9A3E2 /* Resources */,
			);
			buildRules = (
			);
			dependencies = (
				AA585D92248FD31400E9A3E2 /* PBXTargetDependency */,
			);
			name = "Unit Tests";
			productName = DuckDuckGoTests;
			productReference = AA585D90248FD31400E9A3E2 /* Unit Tests.xctest */;
			productType = "com.apple.product-type.bundle.unit-test";
		};
		AA585D9A248FD31400E9A3E2 /* UI Tests */ = {
			isa = PBXNativeTarget;
			buildConfigurationList = AA585DAA248FD31500E9A3E2 /* Build configuration list for PBXNativeTarget "UI Tests" */;
			buildPhases = (
				AA585D97248FD31400E9A3E2 /* Sources */,
				AA585D98248FD31400E9A3E2 /* Frameworks */,
				AA585D99248FD31400E9A3E2 /* Resources */,
			);
			buildRules = (
			);
			dependencies = (
				AA585D9D248FD31400E9A3E2 /* PBXTargetDependency */,
			);
			name = "UI Tests";
			productName = DuckDuckGoUITests;
			productReference = AA585D9B248FD31400E9A3E2 /* UI Tests.xctest */;
			productType = "com.apple.product-type.bundle.ui-testing";
		};
/* End PBXNativeTarget section */

/* Begin PBXProject section */
		AA585D76248FD31100E9A3E2 /* Project object */ = {
			isa = PBXProject;
			attributes = {
				LastSwiftUpdateCheck = 1150;
				LastUpgradeCheck = 1200;
				ORGANIZATIONNAME = DuckDuckGo;
				TargetAttributes = {
					AA585D7D248FD31100E9A3E2 = {
						CreatedOnToolsVersion = 11.5;
					};
					AA585D8F248FD31400E9A3E2 = {
						CreatedOnToolsVersion = 11.5;
						TestTargetID = AA585D7D248FD31100E9A3E2;
					};
					AA585D9A248FD31400E9A3E2 = {
						CreatedOnToolsVersion = 11.5;
						TestTargetID = AA585D7D248FD31100E9A3E2;
					};
				};
			};
			buildConfigurationList = AA585D79248FD31100E9A3E2 /* Build configuration list for PBXProject "DuckDuckGo" */;
			compatibilityVersion = "Xcode 9.3";
			developmentRegion = en;
			hasScannedForEncodings = 0;
			knownRegions = (
				en,
				Base,
			);
			mainGroup = AA585D75248FD31100E9A3E2;
			packageReferences = (
				4B82E9B125B69E3E00656FE7 /* XCRemoteSwiftPackageReference "TrackerRadarKit" */,
			);
			productRefGroup = AA585D7F248FD31100E9A3E2 /* Products */;
			projectDirPath = "";
			projectRoot = "";
			targets = (
				AA585D7D248FD31100E9A3E2 /* DuckDuckGo Privacy Browser */,
				AA585D8F248FD31400E9A3E2 /* Unit Tests */,
				AA585D9A248FD31400E9A3E2 /* UI Tests */,
			);
		};
/* End PBXProject section */

/* Begin PBXResourcesBuildPhase section */
		AA585D7C248FD31100E9A3E2 /* Resources */ = {
			isa = PBXResourcesBuildPhase;
			buildActionMask = 2147483647;
			files = (
				AA80EC73256C46A2007083E7 /* Suggestions.storyboard in Resources */,
				85A0117425AF2EDF00FA6A0C /* FindInPage.storyboard in Resources */,
				AA80EC89256C49B8007083E7 /* Localizable.strings in Resources */,
				AAE8B102258A41C000E81239 /* Tooltip.storyboard in Resources */,
				AA68C3D72490F821001B8783 /* README.md in Resources */,
				85A011E525B4D49400FA6A0C /* findinpage.js in Resources */,
				AA585D86248FD31400E9A3E2 /* Assets.xcassets in Resources */,
				AA585D89248FD31400E9A3E2 /* Main.storyboard in Resources */,
				4B6160F225B15792007DE5B2 /* contentblockerrules.js in Resources */,
				AA80EC79256C46AA007083E7 /* TabBar.storyboard in Resources */,
				AAC5E4C925D6A6E8007F5990 /* Bookmarks.storyboard in Resources */,
				AA7412B324D0B3AC00D22FE0 /* TabBarViewItem.xib in Resources */,
				85480F8A25CDC360009424E3 /* Launch.storyboard in Resources */,
				4B677435255DBEB800025BD8 /* httpsMobileV2FalsePositives.json in Resources */,
				AA80EC8F256C49BC007083E7 /* Localizable.stringsdict in Resources */,
				AA80EC6D256C469C007083E7 /* NavigationBar.storyboard in Resources */,
				4B677433255DBEB800025BD8 /* httpsMobileV2Bloom.bin in Resources */,
				4B677432255DBEB800025BD8 /* httpsMobileV2BloomSpec.json in Resources */,
				AA2CB12D2587BB5600AA6FBE /* TabBarFooter.xib in Resources */,
				4B6160D825B150E4007DE5B2 /* trackerData.json in Resources */,
				AA80EC67256C4691007083E7 /* BrowserTab.storyboard in Resources */,
				4B6160F725B157BB007DE5B2 /* contentblocker.js in Resources */,
			);
			runOnlyForDeploymentPostprocessing = 0;
		};
		AA585D8E248FD31400E9A3E2 /* Resources */ = {
			isa = PBXResourcesBuildPhase;
			buildActionMask = 2147483647;
			files = (
			);
			runOnlyForDeploymentPostprocessing = 0;
		};
		AA585D99248FD31400E9A3E2 /* Resources */ = {
			isa = PBXResourcesBuildPhase;
			buildActionMask = 2147483647;
			files = (
			);
			runOnlyForDeploymentPostprocessing = 0;
		};
/* End PBXResourcesBuildPhase section */

/* Begin PBXShellScriptBuildPhase section */
		AA8EDF2824925E940071C2E8 /* Swift Lint */ = {
			isa = PBXShellScriptBuildPhase;
			buildActionMask = 2147483647;
			files = (
			);
			inputFileListPaths = (
			);
			inputPaths = (
			);
			name = "Swift Lint";
			outputFileListPaths = (
			);
			outputPaths = (
			);
			runOnlyForDeploymentPostprocessing = 0;
			shellPath = /bin/sh;
			shellScript = "if which swiftlint >/dev/null; then\n   if [ ! -z \"$BITRISE_PROJECT_PATH\" ] || [ \"$CONFIGURATION\" = \"Release\" ]; then\n       swiftlint lint --strict\n       if [ $? -ne 0 ]; then\n           echo \"error: SwiftLint validation failed.\"\n           exit 1\n       fi\n   else\n       swiftlint lint\n   fi\nelse\n   echo \"error: SwiftLint not installed. Install using \\`brew install swiftlint\\`\"\n   exit 1\nfi\n";
		};
/* End PBXShellScriptBuildPhase section */

/* Begin PBXSourcesBuildPhase section */
		AA585D7A248FD31100E9A3E2 /* Sources */ = {
			isa = PBXSourcesBuildPhase;
			buildActionMask = 2147483647;
			files = (
				AAA0CC572539EBC90079BC96 /* FaviconUserScript.swift in Sources */,
				85799C1825DEBB3F0007EC87 /* Logging.swift in Sources */,
				AA86490C24D3494C001BABEE /* GradientView.swift in Sources */,
				B684590825C9027900DC17B6 /* AppStateChangedPublisher.swift in Sources */,
				AA80EC54256BE3BC007083E7 /* UserText.swift in Sources */,
				14505A08256084EF00272CC6 /* UserAgent.swift in Sources */,
				AA7412BD24D2BEEE00D22FE0 /* MainWindow.swift in Sources */,
				4B6160FF25B15BB1007DE5B2 /* ContentBlockerRulesManager.swift in Sources */,
				AA5C8F5E2590EEE800748EB7 /* NSPointExtension.swift in Sources */,
				AA6EF9AD25066F42004754E6 /* WindowsManager.swift in Sources */,
				B68458CD25C7EB9000DC17B6 /* WKWebViewConfigurationExtensions.swift in Sources */,
				4BB88B5025B7BA2B006F6B06 /* TabInstrumentation.swift in Sources */,
				4B677437255DBEB800025BD8 /* HTTPSUpgrade.swift in Sources */,
				85D33F1225C82EB3002B91A6 /* ConfigurationManager.swift in Sources */,
				1430DFF524D0580F00B8978C /* TabBarViewController.swift in Sources */,
				4B6160DD25B152C5007DE5B2 /* ContentBlockerRulesUserScript.swift in Sources */,
				85AC3B3525DA82A600C7D2AA /* DataTaskProviding.swift in Sources */,
				4BA1A6B3258B080A00F6F690 /* EncryptionKeyGeneration.swift in Sources */,
				AABEE6A524AA0A7F0043105B /* SuggestionsViewController.swift in Sources */,
				85AC3AF725D5DBFD00C7D2AA /* DataExtension.swift in Sources */,
				85480FCF25D1AA22009424E3 /* ConfigurationStoring.swift in Sources */,
				4BB88B4A25B7B690006F6B06 /* SequenceExtensions.swift in Sources */,
				AAA0CC3C25337FAB0079BC96 /* WKBackForwardListItemViewModel.swift in Sources */,
				4BB88B4525B7B55C006F6B06 /* DebugUserScript.swift in Sources */,
				8556A602256BDDD30092FA9D /* HTML5DownloadUserScript.swift in Sources */,
				AA4D700725545EF800C3411E /* UrlEventListener.swift in Sources */,
				AA92127725ADA07900600CD4 /* WKWebViewExtension.swift in Sources */,
				856C98A6256EB59600A22F1F /* MenuItemSelectors.swift in Sources */,
				B684592225C93BE000DC17B6 /* Publisher.asVoid.swift in Sources */,
				AAA0CC33252F181A0079BC96 /* NavigationButtonMenuDelegate.swift in Sources */,
				AA512D1424D99D9800230283 /* FaviconService.swift in Sources */,
				AABEE6AB24ACA0F90043105B /* SuggestionTableRowView.swift in Sources */,
				AAC5E4D025D6A709007F5990 /* Bookmark.swift in Sources */,
				856C98DA2570149800A22F1F /* FileDownloadTask.swift in Sources */,
				AA5D6DAC24A340F700C6FBCE /* WebViewStateObserver.swift in Sources */,
				85C6A29625CC1FFD00EEB5F1 /* UserDefaultsWrapper.swift in Sources */,
				4BA1A6A0258B079600F6F690 /* DataEncryption.swift in Sources */,
				AABEE6AF24AD22B90043105B /* AddressBarTextField.swift in Sources */,
				AA68C3D32490ED62001B8783 /* NavigationBarViewController.swift in Sources */,
				AA585DAF2490E6E600E9A3E2 /* MainViewController.swift in Sources */,
				AABEE69A24A902A90043105B /* SuggestionsViewModel.swift in Sources */,
				AA6820E425502F19005ED0D5 /* WebsiteDataStore.swift in Sources */,
				85D438B6256E7C9E00F3BAF8 /* ContextMenuUserScript.swift in Sources */,
				85D438BE256E8E6400F3BAF8 /* ContextMenuElement.swift in Sources */,
				4BA1A6BD258B082300F6F690 /* EncryptionKeyStore.swift in Sources */,
<<<<<<< HEAD
				4B6160D325B14E6E007DE5B2 /* TrackerRadarManager.swift in Sources */,
=======
				4B6160D325B14E6E007DE5B2 /* TrackerDataManager.swift in Sources */,
				AAC5E4F125D6BF10007F5990 /* AddressBarButton.swift in Sources */,
>>>>>>> c26bccee
				B6D7A2EE25D2418B002B2AE1 /* ShadowView.swift in Sources */,
				AA88D14B252A557100980B4E /* URLRequestExtension.swift in Sources */,
				856C98DF257014BD00A22F1F /* FileDownloadManager.swift in Sources */,
				AABEE69E24A9C5C30043105B /* Suggestion.swift in Sources */,
				85480FBB25D181CB009424E3 /* ConfigurationDownloading.swift in Sources */,
				AA2E423424C8A2270048C0D5 /* ColorView.swift in Sources */,
				AAECA42024EEA4AC00EFA63A /* IndexPathExtension.swift in Sources */,
				AA5C8F632591021700748EB7 /* NSApplicationExtension.swift in Sources */,
				AA9E9A5625A3AE8400D1959D /* NSWindowExtension.swift in Sources */,
				AAC5E4C725D6A6E8007F5990 /* BookmarkPopover.swift in Sources */,
				4B677450255DBFA300025BD8 /* HashExtension.swift in Sources */,
				AA9FF95F24A1FB690039E328 /* TabCollectionViewModel.swift in Sources */,
				AAC5E4D125D6A709007F5990 /* BookmarkManager.swift in Sources */,
				AA5C8F59258FE21F00748EB7 /* NSTextFieldExtension.swift in Sources */,
				4BA1A6A5258B07DF00F6F690 /* EncryptedValueTransformer.swift in Sources */,
				AA6EF9B525081B4C004754E6 /* MainMenuActions.swift in Sources */,
				B63D466925BEB6C200874977 /* WKWebView+SessionState.swift in Sources */,
				85A0116925AF1D8900FA6A0C /* FindInPageViewController.swift in Sources */,
				AA6FFB4424DC33320028F4D0 /* NSViewExtension.swift in Sources */,
				AA4BBA3B25C58FA200C4FB0F /* MainMenu.swift in Sources */,
				AA585D84248FD31100E9A3E2 /* BrowserTabViewController.swift in Sources */,
				B63D467A25BFC3E100874977 /* NSCoderExtensions.swift in Sources */,
				B6A5A27125B9377300AA7ADA /* StatePersistenceService.swift in Sources */,
				AABEE69324A4E2F80043105B /* SuggestionsAPI.swift in Sources */,
				B68458B025C7E76A00DC17B6 /* WindowManager+StateRestoration.swift in Sources */,
				B68458C525C7EA0C00DC17B6 /* TabCollection+NSSecureCoding.swift in Sources */,
				4BB88B5B25B7BA50006F6B06 /* Instruments.swift in Sources */,
				F44C130225C2DA0400426E3E /* NSAppearanceExtension.swift in Sources */,
				4BA1A6B8258B081600F6F690 /* EncryptionKeyStoring.swift in Sources */,
				B684592F25C93FBF00DC17B6 /* AppStateRestorationManager.swift in Sources */,
				AAA892EA250A4CEF005B37B2 /* WindowControllersManager.swift in Sources */,
				AAC5E4C825D6A6E8007F5990 /* BookmarkPopoverViewController.swift in Sources */,
				AABEE6A924AB4B910043105B /* SuggestionTableCellView.swift in Sources */,
				AA6820F125503DA9005ED0D5 /* FireViewModel.swift in Sources */,
				AAA0CC6A253CC43C0079BC96 /* WKUserContentControllerExtension.swift in Sources */,
				AA9FF95D24A1FA1C0039E328 /* TabCollection.swift in Sources */,
				85A0118225AF60E700FA6A0C /* FindInPageModel.swift in Sources */,
				AA86490E24D49B54001BABEE /* TabLoadingView.swift in Sources */,
				AA2CB1352587C29500AA6FBE /* TabBarFooter.swift in Sources */,
				14D9B90224F91316000D4D13 /* FocusRingView.swift in Sources */,
				AA92126F25ACCB1100600CD4 /* ErrorExtension.swift in Sources */,
				AAA8E8C124EACA700055E685 /* MouseOverView.swift in Sources */,
				AAE8B110258A456C00E81239 /* TooltipViewController.swift in Sources */,
				85AC3B0525D6B1D800C7D2AA /* ScriptSourceProviding.swift in Sources */,
				AA3F895324C18AD500628DDE /* SuggestionViewModel.swift in Sources */,
				4B677431255DBEB800025BD8 /* BloomFilterWrapper.mm in Sources */,
				B684592725C93C0500DC17B6 /* Publishers.NestedObjectChanges.swift in Sources */,
				85A011EA25B4D4CA00FA6A0C /* FindInPageUserScript.swift in Sources */,
				AA9FF95B24A1EFC20039E328 /* TabViewModel.swift in Sources */,
				AA9E9A5E25A4867200D1959D /* TabDragAndDropManager.swift in Sources */,
				B68458C025C7E9E000DC17B6 /* TabCollectionViewModel+NSSecureCoding.swift in Sources */,
				AA8EDF2724923EC70071C2E8 /* StringExtension.swift in Sources */,
				AA361A3624EBF0B500EEC649 /* WindowDraggingView.swift in Sources */,
				B68458B825C7E8B200DC17B6 /* Tab+NSSecureCoding.swift in Sources */,
				AAA0CC472533833C0079BC96 /* OptionsButtonMenu.swift in Sources */,
				4B677438255DBEB800025BD8 /* HTTPSUpgrade.xcdatamodeld in Sources */,
				4B677434255DBEB800025BD8 /* HTTPSBloomFilterSpecification.swift in Sources */,
				AA97BF4625135DD30014931A /* ApplicationDockMenu.swift in Sources */,
				4BA1A69B258B076900F6F690 /* FileStore.swift in Sources */,
				4B677436255DBEB800025BD8 /* HTTPSExcludedDomains.swift in Sources */,
				AAA0CC522539D5B80079BC96 /* UserScript.swift in Sources */,
				AAC5E4DA25D6A711007F5990 /* Bookmark.xcdatamodeld in Sources */,
				AAC5E4D225D6A709007F5990 /* BookmarkList.swift in Sources */,
				4B6160E525B152FA007DE5B2 /* ContentBlockerUserScript.swift in Sources */,
				AA7412B724D1687000D22FE0 /* TabBarScrollView.swift in Sources */,
				14D9B8FB24F7E089000D4D13 /* AddressBarViewController.swift in Sources */,
				AAC82C60258B6CB5009B6B42 /* TooltipWindowController.swift in Sources */,
				AAC5E4E425D6BA9C007F5990 /* NSSizeExtension.swift in Sources */,
				AAA8E8BF24EA8A0A0055E685 /* MouseOverButton.swift in Sources */,
				AA6820EB25503D6A005ED0D5 /* Fire.swift in Sources */,
				8556A60E256C15DD0092FA9D /* FileDownload.swift in Sources */,
				AA585D82248FD31100E9A3E2 /* AppDelegate.swift in Sources */,
				1456D6E124EFCBC300775049 /* TabBarCollectionView.swift in Sources */,
				AABEE69C24A902BB0043105B /* Suggestions.swift in Sources */,
				85AC3AEF25D5CE9800C7D2AA /* UserScripts.swift in Sources */,
				4B677439255DBEB800025BD8 /* HTTPSUpgradeStore.swift in Sources */,
				AAB549DF25DAB8F80058460B /* BookmarkViewModel.swift in Sources */,
				F41D174125CB131900472416 /* NSColorExtension.swift in Sources */,
				AAC5E4F625D6BF2C007F5990 /* AddressBarButtonsViewController.swift in Sources */,
				AA6EF9B3250785D5004754E6 /* NSMenuExtension.swift in Sources */,
				AA7412B524D1536B00D22FE0 /* MainWindowController.swift in Sources */,
				AA9FF95924A1ECF20039E328 /* Tab.swift in Sources */,
				B63D467125BFA6C100874977 /* DispatchQueueExtensions.swift in Sources */,
				AA6FFB4624DC3B5A0028F4D0 /* WebView.swift in Sources */,
				AA7412B224D0B3AC00D22FE0 /* TabBarViewItem.swift in Sources */,
				856C98D52570116900A22F1F /* NSWindow+Toast.swift in Sources */,
				AA8EDF2424923E980071C2E8 /* URLExtension.swift in Sources */,
				4B67744B255DBF3A00025BD8 /* BloomFilter.cpp in Sources */,
				4B677442255DBEEA00025BD8 /* Database.swift in Sources */,
				AAF7D3862567CED500998667 /* WebViewConfiguration.swift in Sources */,
				AABEE69824A5FD930043105B /* SuggestionsAPIResult.swift in Sources */,
				4B6160ED25B15417007DE5B2 /* DetectedTracker.swift in Sources */,
				AAC5E4E925D6BB4F007F5990 /* Popover.swift in Sources */,
				AAC5E4D925D6A711007F5990 /* BookmarkStore.swift in Sources */,
				4BA1A6C2258B0A1300F6F690 /* ContiguousBytesExtension.swift in Sources */,
			);
			runOnlyForDeploymentPostprocessing = 0;
		};
		AA585D8C248FD31400E9A3E2 /* Sources */ = {
			isa = PBXSourcesBuildPhase;
			buildActionMask = 2147483647;
			files = (
				142879DA24CE1179005419BB /* SuggestionViewModelTests.swift in Sources */,
				4BA1A6EB258C288C00F6F690 /* EncryptionKeyStoreTests.swift in Sources */,
				B6A5A27925B93FFF00AA7ADA /* StateRestorationManagerTests.swift in Sources */,
				AAC9C01E24CB6BEB00AD1325 /* TabCollectionViewModelTests.swift in Sources */,
				AAC9C01724CAFBDC00AD1325 /* TabCollectionTests.swift in Sources */,
				4B82E9B925B6A05800656FE7 /* DetectedTrackerTests.swift in Sources */,
				4BA1A6DE258C100A00F6F690 /* FileStoreTests.swift in Sources */,
				AAC9C01C24CB594C00AD1325 /* TabViewModelTests.swift in Sources */,
				4B11060525903E570039B979 /* CoreDataEncryptionTesting.xcdatamodeld in Sources */,
				8546DE6225C03056000CA5E1 /* UserAgentTests.swift in Sources */,
<<<<<<< HEAD
				4B82E9C125B6A1CD00656FE7 /* TrackerRadarManagerTests.swift in Sources */,
				85AC3B4925DAC9BD00C7D2AA /* ConfigurationStorageTests.swift in Sources */,
=======
				4B82E9C125B6A1CD00656FE7 /* TrackerDataManagerTests.swift in Sources */,
				AA652CDB25DDAB32009059CC /* BookmarkStoreMock.swift in Sources */,
>>>>>>> c26bccee
				B62EB47C25BAD3BB005745C6 /* WKWebViewSessionDataTests.swift in Sources */,
				B6A5A2A025B96E8300AA7ADA /* AppStateChangePublisherTests.swift in Sources */,
				AA63745224C9BBE100AB2AC4 /* SuggestionsAPIMock.swift in Sources */,
				142879DC24CE1185005419BB /* SuggestionsViewModelTests.swift in Sources */,
				AA652CD325DDA6E9009059CC /* LocalBookmarkManagerTests.swift in Sources */,
				AAE39D1B24F44885008EF28B /* TabCollectionViewModelDelegateMock.swift in Sources */,
				AA9C363025518CA9004B1BA3 /* FireTests.swift in Sources */,
				AA63745424C9BF9A00AB2AC4 /* SuggestionsTests.swift in Sources */,
				AAC9C01524CAFBCE00AD1325 /* TabTests.swift in Sources */,
				4BA1A6D9258C0CB300F6F690 /* DataEncryptionTests.swift in Sources */,
				B6A5A27E25B9403E00AA7ADA /* FileStoreMock.swift in Sources */,
				4BA1A6FE258C5C1300F6F690 /* EncryptedValueTransformerTests.swift in Sources */,
				AA63745624C9EB3C00AB2AC4 /* SuggestionsAPIResultTests.swift in Sources */,
				AA652CCE25DD9071009059CC /* BookmarkListTests.swift in Sources */,
				B6A5A2A825BAA35500AA7ADA /* WindowManagerStateRestorationTests.swift in Sources */,
				4B11060A25903EAC0039B979 /* CoreDataEncryptionTests.swift in Sources */,
				8553FF52257523760029327F /* FileDownloadTests.swift in Sources */,
				4BA1A6E6258C270800F6F690 /* EncryptionKeyGeneratorTests.swift in Sources */,
				85AC3B1725D9BC1A00C7D2AA /* ConfigurationDownloaderTests.swift in Sources */,
				4BA1A6F6258C4F9600F6F690 /* EncryptionMocks.swift in Sources */,
				AA9C362825518C44004B1BA3 /* WebsiteDataStoreMock.swift in Sources */,
				AA652CB125DD825B009059CC /* LocalBookmarkStoreTests.swift in Sources */,
				AA652CC925DD8981009059CC /* Bookmark.xcdatamodeld in Sources */,
			);
			runOnlyForDeploymentPostprocessing = 0;
		};
		AA585D97248FD31400E9A3E2 /* Sources */ = {
			isa = PBXSourcesBuildPhase;
			buildActionMask = 2147483647;
			files = (
				AA585DA0248FD31500E9A3E2 /* DuckDuckGoUITests.swift in Sources */,
			);
			runOnlyForDeploymentPostprocessing = 0;
		};
/* End PBXSourcesBuildPhase section */

/* Begin PBXTargetDependency section */
		AA585D92248FD31400E9A3E2 /* PBXTargetDependency */ = {
			isa = PBXTargetDependency;
			target = AA585D7D248FD31100E9A3E2 /* DuckDuckGo Privacy Browser */;
			targetProxy = AA585D91248FD31400E9A3E2 /* PBXContainerItemProxy */;
		};
		AA585D9D248FD31400E9A3E2 /* PBXTargetDependency */ = {
			isa = PBXTargetDependency;
			target = AA585D7D248FD31100E9A3E2 /* DuckDuckGo Privacy Browser */;
			targetProxy = AA585D9C248FD31400E9A3E2 /* PBXContainerItemProxy */;
		};
/* End PBXTargetDependency section */

/* Begin PBXVariantGroup section */
		AA585D87248FD31400E9A3E2 /* Main.storyboard */ = {
			isa = PBXVariantGroup;
			children = (
				AA585D88248FD31400E9A3E2 /* Base */,
			);
			name = Main.storyboard;
			sourceTree = "<group>";
		};
		AA80EC69256C4691007083E7 /* BrowserTab.storyboard */ = {
			isa = PBXVariantGroup;
			children = (
				AA80EC68256C4691007083E7 /* Base */,
			);
			name = BrowserTab.storyboard;
			sourceTree = "<group>";
		};
		AA80EC6F256C469C007083E7 /* NavigationBar.storyboard */ = {
			isa = PBXVariantGroup;
			children = (
				AA80EC6E256C469C007083E7 /* Base */,
			);
			name = NavigationBar.storyboard;
			sourceTree = "<group>";
		};
		AA80EC75256C46A2007083E7 /* Suggestions.storyboard */ = {
			isa = PBXVariantGroup;
			children = (
				AA80EC74256C46A2007083E7 /* Base */,
			);
			name = Suggestions.storyboard;
			sourceTree = "<group>";
		};
		AA80EC7B256C46AA007083E7 /* TabBar.storyboard */ = {
			isa = PBXVariantGroup;
			children = (
				AA80EC7A256C46AA007083E7 /* Base */,
			);
			name = TabBar.storyboard;
			sourceTree = "<group>";
		};
		AA80EC8B256C49B8007083E7 /* Localizable.strings */ = {
			isa = PBXVariantGroup;
			children = (
				AA80EC8A256C49B8007083E7 /* en */,
			);
			name = Localizable.strings;
			sourceTree = "<group>";
		};
		AA80EC91256C49BC007083E7 /* Localizable.stringsdict */ = {
			isa = PBXVariantGroup;
			children = (
				AA80EC90256C49BC007083E7 /* en */,
			);
			name = Localizable.stringsdict;
			sourceTree = "<group>";
		};
/* End PBXVariantGroup section */

/* Begin XCBuildConfiguration section */
		AA585DA2248FD31500E9A3E2 /* Debug */ = {
			isa = XCBuildConfiguration;
			buildSettings = {
				ALWAYS_SEARCH_USER_PATHS = NO;
				CLANG_ANALYZER_NONNULL = YES;
				CLANG_ANALYZER_NUMBER_OBJECT_CONVERSION = YES_AGGRESSIVE;
				CLANG_CXX_LANGUAGE_STANDARD = "gnu++14";
				CLANG_CXX_LIBRARY = "libc++";
				CLANG_ENABLE_MODULES = YES;
				CLANG_ENABLE_OBJC_ARC = YES;
				CLANG_ENABLE_OBJC_WEAK = YES;
				CLANG_WARN_BLOCK_CAPTURE_AUTORELEASING = YES;
				CLANG_WARN_BOOL_CONVERSION = YES;
				CLANG_WARN_COMMA = YES;
				CLANG_WARN_CONSTANT_CONVERSION = YES;
				CLANG_WARN_DEPRECATED_OBJC_IMPLEMENTATIONS = YES;
				CLANG_WARN_DIRECT_OBJC_ISA_USAGE = YES_ERROR;
				CLANG_WARN_DOCUMENTATION_COMMENTS = YES;
				CLANG_WARN_EMPTY_BODY = YES;
				CLANG_WARN_ENUM_CONVERSION = YES;
				CLANG_WARN_INFINITE_RECURSION = YES;
				CLANG_WARN_INT_CONVERSION = YES;
				CLANG_WARN_NON_LITERAL_NULL_CONVERSION = YES;
				CLANG_WARN_OBJC_IMPLICIT_RETAIN_SELF = YES;
				CLANG_WARN_OBJC_LITERAL_CONVERSION = YES;
				CLANG_WARN_OBJC_ROOT_CLASS = YES_ERROR;
				CLANG_WARN_QUOTED_INCLUDE_IN_FRAMEWORK_HEADER = YES;
				CLANG_WARN_RANGE_LOOP_ANALYSIS = YES;
				CLANG_WARN_STRICT_PROTOTYPES = YES;
				CLANG_WARN_SUSPICIOUS_MOVE = YES;
				CLANG_WARN_UNGUARDED_AVAILABILITY = YES_AGGRESSIVE;
				CLANG_WARN_UNREACHABLE_CODE = YES;
				CLANG_WARN__DUPLICATE_METHOD_MATCH = YES;
				COPY_PHASE_STRIP = NO;
				DEBUG_INFORMATION_FORMAT = dwarf;
				ENABLE_STRICT_OBJC_MSGSEND = YES;
				ENABLE_TESTABILITY = YES;
				GCC_C_LANGUAGE_STANDARD = gnu11;
				GCC_DYNAMIC_NO_PIC = NO;
				GCC_NO_COMMON_BLOCKS = YES;
				GCC_OPTIMIZATION_LEVEL = 0;
				GCC_PREPROCESSOR_DEFINITIONS = (
					"DEBUG=1",
					"$(inherited)",
				);
				GCC_WARN_64_TO_32_BIT_CONVERSION = YES;
				GCC_WARN_ABOUT_RETURN_TYPE = YES_ERROR;
				GCC_WARN_UNDECLARED_SELECTOR = YES;
				GCC_WARN_UNINITIALIZED_AUTOS = YES_AGGRESSIVE;
				GCC_WARN_UNUSED_FUNCTION = YES;
				GCC_WARN_UNUSED_VARIABLE = YES;
				MACOSX_DEPLOYMENT_TARGET = 10.15;
				MTL_ENABLE_DEBUG_INFO = INCLUDE_SOURCE;
				MTL_FAST_MATH = YES;
				ONLY_ACTIVE_ARCH = YES;
				SDKROOT = macosx;
				SWIFT_ACTIVE_COMPILATION_CONDITIONS = DEBUG;
				SWIFT_OPTIMIZATION_LEVEL = "-Onone";
			};
			name = Debug;
		};
		AA585DA3248FD31500E9A3E2 /* Release */ = {
			isa = XCBuildConfiguration;
			buildSettings = {
				ALWAYS_SEARCH_USER_PATHS = NO;
				CLANG_ANALYZER_NONNULL = YES;
				CLANG_ANALYZER_NUMBER_OBJECT_CONVERSION = YES_AGGRESSIVE;
				CLANG_CXX_LANGUAGE_STANDARD = "gnu++14";
				CLANG_CXX_LIBRARY = "libc++";
				CLANG_ENABLE_MODULES = YES;
				CLANG_ENABLE_OBJC_ARC = YES;
				CLANG_ENABLE_OBJC_WEAK = YES;
				CLANG_WARN_BLOCK_CAPTURE_AUTORELEASING = YES;
				CLANG_WARN_BOOL_CONVERSION = YES;
				CLANG_WARN_COMMA = YES;
				CLANG_WARN_CONSTANT_CONVERSION = YES;
				CLANG_WARN_DEPRECATED_OBJC_IMPLEMENTATIONS = YES;
				CLANG_WARN_DIRECT_OBJC_ISA_USAGE = YES_ERROR;
				CLANG_WARN_DOCUMENTATION_COMMENTS = YES;
				CLANG_WARN_EMPTY_BODY = YES;
				CLANG_WARN_ENUM_CONVERSION = YES;
				CLANG_WARN_INFINITE_RECURSION = YES;
				CLANG_WARN_INT_CONVERSION = YES;
				CLANG_WARN_NON_LITERAL_NULL_CONVERSION = YES;
				CLANG_WARN_OBJC_IMPLICIT_RETAIN_SELF = YES;
				CLANG_WARN_OBJC_LITERAL_CONVERSION = YES;
				CLANG_WARN_OBJC_ROOT_CLASS = YES_ERROR;
				CLANG_WARN_QUOTED_INCLUDE_IN_FRAMEWORK_HEADER = YES;
				CLANG_WARN_RANGE_LOOP_ANALYSIS = YES;
				CLANG_WARN_STRICT_PROTOTYPES = YES;
				CLANG_WARN_SUSPICIOUS_MOVE = YES;
				CLANG_WARN_UNGUARDED_AVAILABILITY = YES_AGGRESSIVE;
				CLANG_WARN_UNREACHABLE_CODE = YES;
				CLANG_WARN__DUPLICATE_METHOD_MATCH = YES;
				COPY_PHASE_STRIP = NO;
				DEBUG_INFORMATION_FORMAT = "dwarf-with-dsym";
				ENABLE_NS_ASSERTIONS = NO;
				ENABLE_STRICT_OBJC_MSGSEND = YES;
				GCC_C_LANGUAGE_STANDARD = gnu11;
				GCC_NO_COMMON_BLOCKS = YES;
				GCC_WARN_64_TO_32_BIT_CONVERSION = YES;
				GCC_WARN_ABOUT_RETURN_TYPE = YES_ERROR;
				GCC_WARN_UNDECLARED_SELECTOR = YES;
				GCC_WARN_UNINITIALIZED_AUTOS = YES_AGGRESSIVE;
				GCC_WARN_UNUSED_FUNCTION = YES;
				GCC_WARN_UNUSED_VARIABLE = YES;
				MACOSX_DEPLOYMENT_TARGET = 10.15;
				MTL_ENABLE_DEBUG_INFO = NO;
				MTL_FAST_MATH = YES;
				SDKROOT = macosx;
				SWIFT_COMPILATION_MODE = wholemodule;
				SWIFT_OPTIMIZATION_LEVEL = "-O";
			};
			name = Release;
		};
		AA585DA5248FD31500E9A3E2 /* Debug */ = {
			isa = XCBuildConfiguration;
			buildSettings = {
				ASSETCATALOG_COMPILER_APPICON_NAME = "AppIcon - Debug";
				CLANG_ANALYZER_LOCALIZABILITY_EMPTY_CONTEXT = YES;
				CLANG_ANALYZER_LOCALIZABILITY_NONLOCALIZED = YES;
				CODE_SIGN_ENTITLEMENTS = DuckDuckGo/DuckDuckGo.entitlements;
				CODE_SIGN_IDENTITY = "Apple Development";
				CODE_SIGN_STYLE = Automatic;
				COMBINE_HIDPI_IMAGES = YES;
				DEVELOPMENT_TEAM = HKE973VLUW;
				ENABLE_HARDENED_RUNTIME = YES;
				INFOPLIST_FILE = DuckDuckGo/Info.plist;
				LD_RUNPATH_SEARCH_PATHS = (
					"$(inherited)",
					"@executable_path/../Frameworks",
				);
				MARKETING_VERSION = 0.6.8;
				PRODUCT_BUNDLE_IDENTIFIER = com.duckduckgo.macos.browser.debug;
				PRODUCT_NAME = "$(TARGET_NAME)";
				SWIFT_ACTIVE_COMPILATION_CONDITIONS = "DEBUG FEEDBACK";
				SWIFT_OBJC_BRIDGING_HEADER = "$(SRCROOT)/DuckDuckGo/Bridging.h";
				SWIFT_VERSION = 5.0;
			};
			name = Debug;
		};
		AA585DA6248FD31500E9A3E2 /* Release */ = {
			isa = XCBuildConfiguration;
			buildSettings = {
				ASSETCATALOG_COMPILER_APPICON_NAME = AppIcon;
				CLANG_ANALYZER_LOCALIZABILITY_EMPTY_CONTEXT = YES;
				CLANG_ANALYZER_LOCALIZABILITY_NONLOCALIZED = YES;
				CODE_SIGN_ENTITLEMENTS = DuckDuckGo/DuckDuckGo.entitlements;
				CODE_SIGN_IDENTITY = "Apple Development";
				CODE_SIGN_STYLE = Automatic;
				COMBINE_HIDPI_IMAGES = YES;
				DEVELOPMENT_TEAM = HKE973VLUW;
				ENABLE_HARDENED_RUNTIME = YES;
				INFOPLIST_FILE = DuckDuckGo/Info.plist;
				LD_RUNPATH_SEARCH_PATHS = (
					"$(inherited)",
					"@executable_path/../Frameworks",
				);
				MARKETING_VERSION = 0.6.8;
				PRODUCT_BUNDLE_IDENTIFIER = com.duckduckgo.macos.browser;
				PRODUCT_NAME = "$(TARGET_NAME)";
				SWIFT_ACTIVE_COMPILATION_CONDITIONS = FEEDBACK;
				SWIFT_OBJC_BRIDGING_HEADER = "$(SRCROOT)/DuckDuckGo/Bridging.h";
				SWIFT_VERSION = 5.0;
			};
			name = Release;
		};
		AA585DA8248FD31500E9A3E2 /* Debug */ = {
			isa = XCBuildConfiguration;
			buildSettings = {
				ALWAYS_EMBED_SWIFT_STANDARD_LIBRARIES = YES;
				BUNDLE_LOADER = "$(TEST_HOST)";
				CODE_SIGN_IDENTITY = "Apple Development";
				CODE_SIGN_STYLE = Automatic;
				COMBINE_HIDPI_IMAGES = YES;
				DEVELOPMENT_TEAM = HKE973VLUW;
				INFOPLIST_FILE = "Unit Tests/Info.plist";
				LD_RUNPATH_SEARCH_PATHS = (
					"$(inherited)",
					"@executable_path/../Frameworks",
					"@loader_path/../Frameworks",
				);
				MACOSX_DEPLOYMENT_TARGET = 10.15;
				PRODUCT_BUNDLE_IDENTIFIER = com.duckduckgo.macos.browser.DuckDuckGoTests;
				PRODUCT_NAME = "$(TARGET_NAME)";
				PROVISIONING_PROFILE_SPECIFIER = "";
				SWIFT_VERSION = 5.0;
				TEST_HOST = "$(BUILT_PRODUCTS_DIR)/DuckDuckGo Privacy Browser.app/Contents/MacOS/DuckDuckGo Privacy Browser";
			};
			name = Debug;
		};
		AA585DA9248FD31500E9A3E2 /* Release */ = {
			isa = XCBuildConfiguration;
			buildSettings = {
				ALWAYS_EMBED_SWIFT_STANDARD_LIBRARIES = YES;
				BUNDLE_LOADER = "$(TEST_HOST)";
				CODE_SIGN_IDENTITY = "Apple Development";
				CODE_SIGN_STYLE = Automatic;
				COMBINE_HIDPI_IMAGES = YES;
				DEVELOPMENT_TEAM = HKE973VLUW;
				INFOPLIST_FILE = "Unit Tests/Info.plist";
				LD_RUNPATH_SEARCH_PATHS = (
					"$(inherited)",
					"@executable_path/../Frameworks",
					"@loader_path/../Frameworks",
				);
				MACOSX_DEPLOYMENT_TARGET = 10.15;
				PRODUCT_BUNDLE_IDENTIFIER = com.duckduckgo.macos.browser.DuckDuckGoTests;
				PRODUCT_NAME = "$(TARGET_NAME)";
				PROVISIONING_PROFILE_SPECIFIER = "";
				SWIFT_VERSION = 5.0;
				TEST_HOST = "$(BUILT_PRODUCTS_DIR)/DuckDuckGo Privacy Browser.app/Contents/MacOS/DuckDuckGo Privacy Browser";
			};
			name = Release;
		};
		AA585DAB248FD31500E9A3E2 /* Debug */ = {
			isa = XCBuildConfiguration;
			buildSettings = {
				ALWAYS_EMBED_SWIFT_STANDARD_LIBRARIES = YES;
				CODE_SIGN_IDENTITY = "Apple Development";
				CODE_SIGN_STYLE = Automatic;
				COMBINE_HIDPI_IMAGES = YES;
				DEVELOPMENT_TEAM = HKE973VLUW;
				INFOPLIST_FILE = DuckDuckGoUITests/Info.plist;
				LD_RUNPATH_SEARCH_PATHS = (
					"$(inherited)",
					"@executable_path/../Frameworks",
					"@loader_path/../Frameworks",
				);
				PRODUCT_BUNDLE_IDENTIFIER = com.duckduckgo.macos.browser.DuckDuckGoUITests;
				PRODUCT_NAME = "$(TARGET_NAME)";
				PROVISIONING_PROFILE = "";
				PROVISIONING_PROFILE_SPECIFIER = "";
				SWIFT_VERSION = 5.0;
				TEST_TARGET_NAME = "DuckDuckGo Privacy Browser";
			};
			name = Debug;
		};
		AA585DAC248FD31500E9A3E2 /* Release */ = {
			isa = XCBuildConfiguration;
			buildSettings = {
				ALWAYS_EMBED_SWIFT_STANDARD_LIBRARIES = YES;
				CODE_SIGN_IDENTITY = "Apple Development";
				CODE_SIGN_STYLE = Automatic;
				COMBINE_HIDPI_IMAGES = YES;
				DEVELOPMENT_TEAM = HKE973VLUW;
				INFOPLIST_FILE = DuckDuckGoUITests/Info.plist;
				LD_RUNPATH_SEARCH_PATHS = (
					"$(inherited)",
					"@executable_path/../Frameworks",
					"@loader_path/../Frameworks",
				);
				PRODUCT_BUNDLE_IDENTIFIER = com.duckduckgo.macos.browser.DuckDuckGoUITests;
				PRODUCT_NAME = "$(TARGET_NAME)";
				PROVISIONING_PROFILE = "";
				PROVISIONING_PROFILE_SPECIFIER = "";
				SWIFT_VERSION = 5.0;
				TEST_TARGET_NAME = "DuckDuckGo Privacy Browser";
			};
			name = Release;
		};
/* End XCBuildConfiguration section */

/* Begin XCConfigurationList section */
		AA585D79248FD31100E9A3E2 /* Build configuration list for PBXProject "DuckDuckGo" */ = {
			isa = XCConfigurationList;
			buildConfigurations = (
				AA585DA2248FD31500E9A3E2 /* Debug */,
				AA585DA3248FD31500E9A3E2 /* Release */,
			);
			defaultConfigurationIsVisible = 0;
			defaultConfigurationName = Release;
		};
		AA585DA4248FD31500E9A3E2 /* Build configuration list for PBXNativeTarget "DuckDuckGo Privacy Browser" */ = {
			isa = XCConfigurationList;
			buildConfigurations = (
				AA585DA5248FD31500E9A3E2 /* Debug */,
				AA585DA6248FD31500E9A3E2 /* Release */,
			);
			defaultConfigurationIsVisible = 0;
			defaultConfigurationName = Release;
		};
		AA585DA7248FD31500E9A3E2 /* Build configuration list for PBXNativeTarget "Unit Tests" */ = {
			isa = XCConfigurationList;
			buildConfigurations = (
				AA585DA8248FD31500E9A3E2 /* Debug */,
				AA585DA9248FD31500E9A3E2 /* Release */,
			);
			defaultConfigurationIsVisible = 0;
			defaultConfigurationName = Release;
		};
		AA585DAA248FD31500E9A3E2 /* Build configuration list for PBXNativeTarget "UI Tests" */ = {
			isa = XCConfigurationList;
			buildConfigurations = (
				AA585DAB248FD31500E9A3E2 /* Debug */,
				AA585DAC248FD31500E9A3E2 /* Release */,
			);
			defaultConfigurationIsVisible = 0;
			defaultConfigurationName = Release;
		};
/* End XCConfigurationList section */

/* Begin XCRemoteSwiftPackageReference section */
		4B82E9B125B69E3E00656FE7 /* XCRemoteSwiftPackageReference "TrackerRadarKit" */ = {
			isa = XCRemoteSwiftPackageReference;
			repositoryURL = "https://github.com/duckduckgo/TrackerRadarKit.git";
			requirement = {
				kind = upToNextMajorVersion;
				minimumVersion = 1.0.2;
			};
		};
/* End XCRemoteSwiftPackageReference section */

/* Begin XCSwiftPackageProductDependency section */
		4B82E9B225B69E3E00656FE7 /* TrackerRadarKit */ = {
			isa = XCSwiftPackageProductDependency;
			package = 4B82E9B125B69E3E00656FE7 /* XCRemoteSwiftPackageReference "TrackerRadarKit" */;
			productName = TrackerRadarKit;
		};
/* End XCSwiftPackageProductDependency section */

/* Begin XCVersionGroup section */
		4B11060325903E570039B979 /* CoreDataEncryptionTesting.xcdatamodeld */ = {
			isa = XCVersionGroup;
			children = (
				4B11060425903E570039B979 /* CoreDataEncryptionTesting.xcdatamodel */,
			);
			currentVersion = 4B11060425903E570039B979 /* CoreDataEncryptionTesting.xcdatamodel */;
			path = CoreDataEncryptionTesting.xcdatamodeld;
			sourceTree = "<group>";
			versionGroupType = wrapper.xcdatamodel;
		};
		4B67742E255DBEB800025BD8 /* HTTPSUpgrade.xcdatamodeld */ = {
			isa = XCVersionGroup;
			children = (
				4B67742F255DBEB800025BD8 /* HTTPSUpgrade 3.xcdatamodel */,
			);
			currentVersion = 4B67742F255DBEB800025BD8 /* HTTPSUpgrade 3.xcdatamodel */;
			path = HTTPSUpgrade.xcdatamodeld;
			sourceTree = "<group>";
			versionGroupType = wrapper.xcdatamodel;
		};
		AAC5E4D725D6A710007F5990 /* Bookmark.xcdatamodeld */ = {
			isa = XCVersionGroup;
			children = (
				AAC5E4D825D6A710007F5990 /* Bookmark.xcdatamodel */,
			);
			currentVersion = AAC5E4D825D6A710007F5990 /* Bookmark.xcdatamodel */;
			path = Bookmark.xcdatamodeld;
			sourceTree = "<group>";
			versionGroupType = wrapper.xcdatamodel;
		};
/* End XCVersionGroup section */
	};
	rootObject = AA585D76248FD31100E9A3E2 /* Project object */;
}<|MERGE_RESOLUTION|>--- conflicted
+++ resolved
@@ -16,7 +16,6 @@
 		14D9B90224F91316000D4D13 /* FocusRingView.swift in Sources */ = {isa = PBXBuildFile; fileRef = 14D9B90124F91316000D4D13 /* FocusRingView.swift */; };
 		4B11060525903E570039B979 /* CoreDataEncryptionTesting.xcdatamodeld in Sources */ = {isa = PBXBuildFile; fileRef = 4B11060325903E570039B979 /* CoreDataEncryptionTesting.xcdatamodeld */; };
 		4B11060A25903EAC0039B979 /* CoreDataEncryptionTests.swift in Sources */ = {isa = PBXBuildFile; fileRef = 4B11060925903EAC0039B979 /* CoreDataEncryptionTests.swift */; };
-		4B6160D325B14E6E007DE5B2 /* TrackerRadarManager.swift in Sources */ = {isa = PBXBuildFile; fileRef = 4B6160D225B14E6E007DE5B2 /* TrackerRadarManager.swift */; };
 		4B6160D825B150E4007DE5B2 /* trackerData.json in Resources */ = {isa = PBXBuildFile; fileRef = 4B6160D725B150E4007DE5B2 /* trackerData.json */; };
 		4B6160DD25B152C5007DE5B2 /* ContentBlockerRulesUserScript.swift in Sources */ = {isa = PBXBuildFile; fileRef = 4B6160DC25B152C5007DE5B2 /* ContentBlockerRulesUserScript.swift */; };
 		4B6160E525B152FA007DE5B2 /* ContentBlockerUserScript.swift in Sources */ = {isa = PBXBuildFile; fileRef = 4B6160E425B152FA007DE5B2 /* ContentBlockerUserScript.swift */; };
@@ -68,6 +67,7 @@
 		856C98DA2570149800A22F1F /* FileDownloadTask.swift in Sources */ = {isa = PBXBuildFile; fileRef = 856C98D92570149800A22F1F /* FileDownloadTask.swift */; };
 		856C98DF257014BD00A22F1F /* FileDownloadManager.swift in Sources */ = {isa = PBXBuildFile; fileRef = 856C98DE257014BD00A22F1F /* FileDownloadManager.swift */; };
 		85799C1825DEBB3F0007EC87 /* Logging.swift in Sources */ = {isa = PBXBuildFile; fileRef = 85799C1725DEBB3F0007EC87 /* Logging.swift */; };
+		85799C3425DFCD1B0007EC87 /* TrackerRadarManager.swift in Sources */ = {isa = PBXBuildFile; fileRef = 4B6160D225B14E6E007DE5B2 /* TrackerRadarManager.swift */; };
 		85A0116925AF1D8900FA6A0C /* FindInPageViewController.swift in Sources */ = {isa = PBXBuildFile; fileRef = 85A0116825AF1D8900FA6A0C /* FindInPageViewController.swift */; };
 		85A0117425AF2EDF00FA6A0C /* FindInPage.storyboard in Resources */ = {isa = PBXBuildFile; fileRef = 85A0117325AF2EDF00FA6A0C /* FindInPage.storyboard */; };
 		85A0118225AF60E700FA6A0C /* FindInPageModel.swift in Sources */ = {isa = PBXBuildFile; fileRef = 85A0118125AF60E700FA6A0C /* FindInPageModel.swift */; };
@@ -1560,12 +1560,7 @@
 				85D438B6256E7C9E00F3BAF8 /* ContextMenuUserScript.swift in Sources */,
 				85D438BE256E8E6400F3BAF8 /* ContextMenuElement.swift in Sources */,
 				4BA1A6BD258B082300F6F690 /* EncryptionKeyStore.swift in Sources */,
-<<<<<<< HEAD
-				4B6160D325B14E6E007DE5B2 /* TrackerRadarManager.swift in Sources */,
-=======
-				4B6160D325B14E6E007DE5B2 /* TrackerDataManager.swift in Sources */,
 				AAC5E4F125D6BF10007F5990 /* AddressBarButton.swift in Sources */,
->>>>>>> c26bccee
 				B6D7A2EE25D2418B002B2AE1 /* ShadowView.swift in Sources */,
 				AA88D14B252A557100980B4E /* URLRequestExtension.swift in Sources */,
 				856C98DF257014BD00A22F1F /* FileDownloadManager.swift in Sources */,
@@ -1603,6 +1598,7 @@
 				AAA0CC6A253CC43C0079BC96 /* WKUserContentControllerExtension.swift in Sources */,
 				AA9FF95D24A1FA1C0039E328 /* TabCollection.swift in Sources */,
 				85A0118225AF60E700FA6A0C /* FindInPageModel.swift in Sources */,
+				85799C3425DFCD1B0007EC87 /* TrackerRadarManager.swift in Sources */,
 				AA86490E24D49B54001BABEE /* TabLoadingView.swift in Sources */,
 				AA2CB1352587C29500AA6FBE /* TabBarFooter.swift in Sources */,
 				14D9B90224F91316000D4D13 /* FocusRingView.swift in Sources */,
@@ -1678,13 +1674,9 @@
 				AAC9C01C24CB594C00AD1325 /* TabViewModelTests.swift in Sources */,
 				4B11060525903E570039B979 /* CoreDataEncryptionTesting.xcdatamodeld in Sources */,
 				8546DE6225C03056000CA5E1 /* UserAgentTests.swift in Sources */,
-<<<<<<< HEAD
 				4B82E9C125B6A1CD00656FE7 /* TrackerRadarManagerTests.swift in Sources */,
 				85AC3B4925DAC9BD00C7D2AA /* ConfigurationStorageTests.swift in Sources */,
-=======
-				4B82E9C125B6A1CD00656FE7 /* TrackerDataManagerTests.swift in Sources */,
 				AA652CDB25DDAB32009059CC /* BookmarkStoreMock.swift in Sources */,
->>>>>>> c26bccee
 				B62EB47C25BAD3BB005745C6 /* WKWebViewSessionDataTests.swift in Sources */,
 				B6A5A2A025B96E8300AA7ADA /* AppStateChangePublisherTests.swift in Sources */,
 				AA63745224C9BBE100AB2AC4 /* SuggestionsAPIMock.swift in Sources */,
