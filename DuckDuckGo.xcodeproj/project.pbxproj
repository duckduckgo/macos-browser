// !$*UTF8*$!
{
	archiveVersion = 1;
	classes = {
	};
	objectVersion = 52;
	objects = {

/* Begin PBXBuildFile section */
		0230C0A3272080090018F728 /* KeyedCodingExtension.swift in Sources */ = {isa = PBXBuildFile; fileRef = 0230C0A2272080090018F728 /* KeyedCodingExtension.swift */; };
		0230C0A52721F3750018F728 /* GPCRequestFactory.swift in Sources */ = {isa = PBXBuildFile; fileRef = 0230C0A42721F3750018F728 /* GPCRequestFactory.swift */; };
		026ADE1426C3010C002518EE /* macos-config.json in Resources */ = {isa = PBXBuildFile; fileRef = 026ADE1326C3010C002518EE /* macos-config.json */; };
		142879DA24CE1179005419BB /* SuggestionViewModelTests.swift in Sources */ = {isa = PBXBuildFile; fileRef = 142879D924CE1179005419BB /* SuggestionViewModelTests.swift */; };
		142879DC24CE1185005419BB /* SuggestionContainerViewModelTests.swift in Sources */ = {isa = PBXBuildFile; fileRef = 142879DB24CE1185005419BB /* SuggestionContainerViewModelTests.swift */; };
		1430DFF524D0580F00B8978C /* TabBarViewController.swift in Sources */ = {isa = PBXBuildFile; fileRef = 1430DFF424D0580F00B8978C /* TabBarViewController.swift */; };
		14505A08256084EF00272CC6 /* UserAgent.swift in Sources */ = {isa = PBXBuildFile; fileRef = 14505A07256084EF00272CC6 /* UserAgent.swift */; };
		1456D6E124EFCBC300775049 /* TabBarCollectionView.swift in Sources */ = {isa = PBXBuildFile; fileRef = 1456D6E024EFCBC300775049 /* TabBarCollectionView.swift */; };
		14D9B8FB24F7E089000D4D13 /* AddressBarViewController.swift in Sources */ = {isa = PBXBuildFile; fileRef = 14D9B8F924F7E089000D4D13 /* AddressBarViewController.swift */; };
		336D5B18262D8D3C0052E0C9 /* findinpage.js in Resources */ = {isa = PBXBuildFile; fileRef = 336D5AEF262D8D3C0052E0C9 /* findinpage.js */; };
		339A6B5826A044BA00E3DAE8 /* duckduckgo-privacy-dashboard in Resources */ = {isa = PBXBuildFile; fileRef = 339A6B5726A044BA00E3DAE8 /* duckduckgo-privacy-dashboard */; };
		371C0A2927E33EDC0070591F /* FeedbackPresenter.swift in Sources */ = {isa = PBXBuildFile; fileRef = 371C0A2827E33EDC0070591F /* FeedbackPresenter.swift */; };
		371E141927E92E42009E3B5B /* MultilineScrollableTextFix.swift in Sources */ = {isa = PBXBuildFile; fileRef = 371E141827E92E42009E3B5B /* MultilineScrollableTextFix.swift */; };
		373A1AA8283ED1B900586521 /* BookmarkHTMLReader.swift in Sources */ = {isa = PBXBuildFile; fileRef = 373A1AA7283ED1B900586521 /* BookmarkHTMLReader.swift */; };
		373A1AAA283ED86C00586521 /* BookmarksHTMLReaderTests.swift in Sources */ = {isa = PBXBuildFile; fileRef = 373A1AA9283ED86C00586521 /* BookmarksHTMLReaderTests.swift */; };
		373A1AB02842C4EA00586521 /* BookmarkHTMLImporter.swift in Sources */ = {isa = PBXBuildFile; fileRef = 373A1AAF2842C4EA00586521 /* BookmarkHTMLImporter.swift */; };
		373A1AB228451ED400586521 /* BookmarksHTMLImporterTests.swift in Sources */ = {isa = PBXBuildFile; fileRef = 373A1AB128451ED400586521 /* BookmarksHTMLImporterTests.swift */; };
		37534C9E28104D9B002621E7 /* TabLazyLoaderTests.swift in Sources */ = {isa = PBXBuildFile; fileRef = 37534C9D28104D9B002621E7 /* TabLazyLoaderTests.swift */; };
		37534CA028113101002621E7 /* LazyLoadable.swift in Sources */ = {isa = PBXBuildFile; fileRef = 37534C9F28113101002621E7 /* LazyLoadable.swift */; };
		37534CA3281132CB002621E7 /* TabLazyLoaderDataSource.swift in Sources */ = {isa = PBXBuildFile; fileRef = 37534CA2281132CB002621E7 /* TabLazyLoaderDataSource.swift */; };
		37534CA52811987D002621E7 /* AdjacentItemEnumeratorTests.swift in Sources */ = {isa = PBXBuildFile; fileRef = 37534CA42811987D002621E7 /* AdjacentItemEnumeratorTests.swift */; };
		37534CA8281198CD002621E7 /* AdjacentItemEnumerator.swift in Sources */ = {isa = PBXBuildFile; fileRef = 37534CA62811988E002621E7 /* AdjacentItemEnumerator.swift */; };
		376705AF27EB488600DD8D76 /* RoundedSelectionRowView.swift in Sources */ = {isa = PBXBuildFile; fileRef = 4B0511B3262CAA5A00F6079C /* RoundedSelectionRowView.swift */; };
		376705B327EC7D4F00DD8D76 /* TextButton.swift in Sources */ = {isa = PBXBuildFile; fileRef = 376705B227EC7D4F00DD8D76 /* TextButton.swift */; };
		3776582D27F71652009A6B35 /* WebsiteBreakageReportTests.swift in Sources */ = {isa = PBXBuildFile; fileRef = 3776582C27F71652009A6B35 /* WebsiteBreakageReportTests.swift */; };
		3776582F27F82E62009A6B35 /* AutofillPreferences.swift in Sources */ = {isa = PBXBuildFile; fileRef = 3776582E27F82E62009A6B35 /* AutofillPreferences.swift */; };
		3776583127F8325B009A6B35 /* AutofillPreferencesTests.swift in Sources */ = {isa = PBXBuildFile; fileRef = 3776583027F8325B009A6B35 /* AutofillPreferencesTests.swift */; };
		378205F62837CBA800D1D4AA /* SavedStateMock.swift in Sources */ = {isa = PBXBuildFile; fileRef = 378205F52837CBA800D1D4AA /* SavedStateMock.swift */; };
		378205F8283BC6A600D1D4AA /* StartupPreferencesTests.swift in Sources */ = {isa = PBXBuildFile; fileRef = 378205F7283BC6A600D1D4AA /* StartupPreferencesTests.swift */; };
		378205FB283C277800D1D4AA /* MainMenuTests.swift in Sources */ = {isa = PBXBuildFile; fileRef = 378205FA283C277800D1D4AA /* MainMenuTests.swift */; };
		379DE4BD27EA31AC002CC3DE /* PreferencesAutofillView.swift in Sources */ = {isa = PBXBuildFile; fileRef = 379DE4BC27EA31AC002CC3DE /* PreferencesAutofillView.swift */; };
		37A4CEBA282E992F00D75B89 /* StartupPreferences.swift in Sources */ = {isa = PBXBuildFile; fileRef = 37A4CEB9282E992F00D75B89 /* StartupPreferences.swift */; };
		37A803DB27FD69D300052F4C /* Data Import Resources in Resources */ = {isa = PBXBuildFile; fileRef = 37A803DA27FD69D300052F4C /* Data Import Resources */; };
		37AFCE8127DA2CA600471A10 /* PreferencesViewController.swift in Sources */ = {isa = PBXBuildFile; fileRef = 37AFCE8027DA2CA600471A10 /* PreferencesViewController.swift */; };
		37AFCE8527DA2D3900471A10 /* PreferencesSidebar.swift in Sources */ = {isa = PBXBuildFile; fileRef = 37AFCE8427DA2D3900471A10 /* PreferencesSidebar.swift */; };
		37AFCE8727DA334800471A10 /* PreferencesRootView.swift in Sources */ = {isa = PBXBuildFile; fileRef = 37AFCE8627DA334800471A10 /* PreferencesRootView.swift */; };
		37AFCE8927DA33BA00471A10 /* Preferences.swift in Sources */ = {isa = PBXBuildFile; fileRef = 37AFCE8827DA33BA00471A10 /* Preferences.swift */; };
		37AFCE8B27DB69BC00471A10 /* PreferencesGeneralView.swift in Sources */ = {isa = PBXBuildFile; fileRef = 37AFCE8A27DB69BC00471A10 /* PreferencesGeneralView.swift */; };
		37AFCE9227DB8CAD00471A10 /* PreferencesAboutView.swift in Sources */ = {isa = PBXBuildFile; fileRef = 37AFCE9127DB8CAD00471A10 /* PreferencesAboutView.swift */; };
		37B11B3928095E6600CBB621 /* TabLazyLoader.swift in Sources */ = {isa = PBXBuildFile; fileRef = 37B11B3828095E6600CBB621 /* TabLazyLoader.swift */; };
		37CC53EC27E8A4D10028713D /* PreferencesPrivacyView.swift in Sources */ = {isa = PBXBuildFile; fileRef = 37CC53EB27E8A4D10028713D /* PreferencesPrivacyView.swift */; };
		37CC53F027E8D1440028713D /* PreferencesDownloadsView.swift in Sources */ = {isa = PBXBuildFile; fileRef = 37CC53EF27E8D1440028713D /* PreferencesDownloadsView.swift */; };
		37CC53F427E8D4620028713D /* NSPathControlView.swift in Sources */ = {isa = PBXBuildFile; fileRef = 37CC53F327E8D4620028713D /* NSPathControlView.swift */; };
		37CD54B327EE509700F1F7B9 /* View+Cursor.swift in Sources */ = {isa = PBXBuildFile; fileRef = 37CD54B227EE509700F1F7B9 /* View+Cursor.swift */; };
		37CD54B527F1AC1300F1F7B9 /* PreferencesSidebarModelTests.swift in Sources */ = {isa = PBXBuildFile; fileRef = 37CD54B427F1AC1300F1F7B9 /* PreferencesSidebarModelTests.swift */; };
		37CD54B727F1B28A00F1F7B9 /* DefaultBrowserPreferencesTests.swift in Sources */ = {isa = PBXBuildFile; fileRef = 37CD54B627F1B28A00F1F7B9 /* DefaultBrowserPreferencesTests.swift */; };
		37CD54B927F1F8AC00F1F7B9 /* AppearancePreferencesTests.swift in Sources */ = {isa = PBXBuildFile; fileRef = 37CD54B827F1F8AC00F1F7B9 /* AppearancePreferencesTests.swift */; };
		37CD54BB27F25A4000F1F7B9 /* DownloadsPreferencesTests.swift in Sources */ = {isa = PBXBuildFile; fileRef = 37CD54BA27F25A4000F1F7B9 /* DownloadsPreferencesTests.swift */; };
		37CD54BD27F2ECAE00F1F7B9 /* AutofillPreferencesModelTests.swift in Sources */ = {isa = PBXBuildFile; fileRef = 37CD54BC27F2ECAE00F1F7B9 /* AutofillPreferencesModelTests.swift */; };
		37CD54C927F2FDD100F1F7B9 /* PrivacyPreferencesModel.swift in Sources */ = {isa = PBXBuildFile; fileRef = 37CD54C127F2FDD100F1F7B9 /* PrivacyPreferencesModel.swift */; };
		37CD54CA27F2FDD100F1F7B9 /* AutofillPreferencesModel.swift in Sources */ = {isa = PBXBuildFile; fileRef = 37CD54C227F2FDD100F1F7B9 /* AutofillPreferencesModel.swift */; };
		37CD54CB27F2FDD100F1F7B9 /* DownloadsPreferences.swift in Sources */ = {isa = PBXBuildFile; fileRef = 37CD54C327F2FDD100F1F7B9 /* DownloadsPreferences.swift */; };
		37CD54CC27F2FDD100F1F7B9 /* PreferencesSection.swift in Sources */ = {isa = PBXBuildFile; fileRef = 37CD54C427F2FDD100F1F7B9 /* PreferencesSection.swift */; };
		37CD54CD27F2FDD100F1F7B9 /* AboutModel.swift in Sources */ = {isa = PBXBuildFile; fileRef = 37CD54C527F2FDD100F1F7B9 /* AboutModel.swift */; };
		37CD54CE27F2FDD100F1F7B9 /* PreferencesSidebarModel.swift in Sources */ = {isa = PBXBuildFile; fileRef = 37CD54C627F2FDD100F1F7B9 /* PreferencesSidebarModel.swift */; };
		37CD54CF27F2FDD100F1F7B9 /* AppearancePreferences.swift in Sources */ = {isa = PBXBuildFile; fileRef = 37CD54C727F2FDD100F1F7B9 /* AppearancePreferences.swift */; };
		37CD54D027F2FDD100F1F7B9 /* DefaultBrowserPreferences.swift in Sources */ = {isa = PBXBuildFile; fileRef = 37CD54C827F2FDD100F1F7B9 /* DefaultBrowserPreferences.swift */; };
		37D2771527E870D4003365FD /* PreferencesAppearanceView.swift in Sources */ = {isa = PBXBuildFile; fileRef = 37D2771427E870D4003365FD /* PreferencesAppearanceView.swift */; };
		4B0135CE2729F1AA00D54834 /* NSPasteboardExtension.swift in Sources */ = {isa = PBXBuildFile; fileRef = 4B0135CD2729F1AA00D54834 /* NSPasteboardExtension.swift */; };
		4B02198925E05FAC00ED7DEA /* FireproofingURLExtensions.swift in Sources */ = {isa = PBXBuildFile; fileRef = 4B02197F25E05FAC00ED7DEA /* FireproofingURLExtensions.swift */; };
		4B02198A25E05FAC00ED7DEA /* FireproofDomains.swift in Sources */ = {isa = PBXBuildFile; fileRef = 4B02198125E05FAC00ED7DEA /* FireproofDomains.swift */; };
		4B02198B25E05FAC00ED7DEA /* FireproofInfoViewController.swift in Sources */ = {isa = PBXBuildFile; fileRef = 4B02198325E05FAC00ED7DEA /* FireproofInfoViewController.swift */; };
		4B02198C25E05FAC00ED7DEA /* Fireproofing.storyboard in Resources */ = {isa = PBXBuildFile; fileRef = 4B02198425E05FAC00ED7DEA /* Fireproofing.storyboard */; };
		4B02199C25E063DE00ED7DEA /* FireproofDomainsTests.swift in Sources */ = {isa = PBXBuildFile; fileRef = 4B02199925E063DE00ED7DEA /* FireproofDomainsTests.swift */; };
		4B02199D25E063DE00ED7DEA /* FireproofingURLExtensionsTests.swift in Sources */ = {isa = PBXBuildFile; fileRef = 4B02199A25E063DE00ED7DEA /* FireproofingURLExtensionsTests.swift */; };
		4B0219A825E0646500ED7DEA /* WebsiteDataStoreTests.swift in Sources */ = {isa = PBXBuildFile; fileRef = 4B0219A725E0646500ED7DEA /* WebsiteDataStoreTests.swift */; };
		4B0511BD262CAA5A00F6079C /* PrivacySecurityPreferences.swift in Sources */ = {isa = PBXBuildFile; fileRef = 4B0511A6262CAA5A00F6079C /* PrivacySecurityPreferences.swift */; };
		4B0511C3262CAA5A00F6079C /* FireproofDomains.storyboard in Resources */ = {isa = PBXBuildFile; fileRef = 4B0511AD262CAA5A00F6079C /* FireproofDomains.storyboard */; };
		4B0511CA262CAA5A00F6079C /* FireproofDomainsViewController.swift in Sources */ = {isa = PBXBuildFile; fileRef = 4B0511B4262CAA5A00F6079C /* FireproofDomainsViewController.swift */; };
		4B0511E1262CAA8600F6079C /* NSOpenPanelExtensions.swift in Sources */ = {isa = PBXBuildFile; fileRef = 4B0511DF262CAA8600F6079C /* NSOpenPanelExtensions.swift */; };
		4B0511E2262CAA8600F6079C /* NSViewControllerExtension.swift in Sources */ = {isa = PBXBuildFile; fileRef = 4B0511E0262CAA8600F6079C /* NSViewControllerExtension.swift */; };
		4B0511E7262CAB3700F6079C /* UserDefaultsWrapperUtilities.swift in Sources */ = {isa = PBXBuildFile; fileRef = 4B0511E6262CAB3700F6079C /* UserDefaultsWrapperUtilities.swift */; };
		4B11060525903E570039B979 /* CoreDataEncryptionTesting.xcdatamodeld in Sources */ = {isa = PBXBuildFile; fileRef = 4B11060325903E570039B979 /* CoreDataEncryptionTesting.xcdatamodeld */; };
		4B11060A25903EAC0039B979 /* CoreDataEncryptionTests.swift in Sources */ = {isa = PBXBuildFile; fileRef = 4B11060925903EAC0039B979 /* CoreDataEncryptionTests.swift */; };
		4B117F7D276C0CB5002F3D8C /* LocalStatisticsStoreTests.swift in Sources */ = {isa = PBXBuildFile; fileRef = 4B117F7C276C0CB5002F3D8C /* LocalStatisticsStoreTests.swift */; };
		4B139AFD26B60BD800894F82 /* NSImageExtensions.swift in Sources */ = {isa = PBXBuildFile; fileRef = 4B139AFC26B60BD800894F82 /* NSImageExtensions.swift */; };
		4B1AD8D525FC38DD00261379 /* EncryptionKeyStoreTests.swift in Sources */ = {isa = PBXBuildFile; fileRef = 4BA1A6EA258C288C00F6F690 /* EncryptionKeyStoreTests.swift */; };
		4B1AD8E225FC390B00261379 /* EncryptionMocks.swift in Sources */ = {isa = PBXBuildFile; fileRef = 4BA1A6F5258C4F9600F6F690 /* EncryptionMocks.swift */; };
		4B1AD91725FC46FB00261379 /* CoreDataEncryptionTests.swift in Sources */ = {isa = PBXBuildFile; fileRef = 4B1AD91625FC46FB00261379 /* CoreDataEncryptionTests.swift */; };
		4B1AD92125FC474E00261379 /* CoreDataEncryptionTesting.xcdatamodeld in Sources */ = {isa = PBXBuildFile; fileRef = 4B11060325903E570039B979 /* CoreDataEncryptionTesting.xcdatamodeld */; };
		4B1E6EED27AB5E5100F51793 /* SecureVaultSorting.swift in Sources */ = {isa = PBXBuildFile; fileRef = 4B1E6EEB27AB5E5100F51793 /* SecureVaultSorting.swift */; };
		4B1E6EEE27AB5E5100F51793 /* PasswordManagementListSection.swift in Sources */ = {isa = PBXBuildFile; fileRef = 4B1E6EEC27AB5E5100F51793 /* PasswordManagementListSection.swift */; };
		4B1E6EF127AB5E5D00F51793 /* NSPopUpButtonView.swift in Sources */ = {isa = PBXBuildFile; fileRef = 4B1E6EEF27AB5E5D00F51793 /* NSPopUpButtonView.swift */; };
		4B1E6EF227AB5E5D00F51793 /* PasswordManagementItemList.swift in Sources */ = {isa = PBXBuildFile; fileRef = 4B1E6EF027AB5E5D00F51793 /* PasswordManagementItemList.swift */; };
		4B29759728281F0900187C4E /* FirefoxEncryptionKeyReader.swift in Sources */ = {isa = PBXBuildFile; fileRef = 4B29759628281F0900187C4E /* FirefoxEncryptionKeyReader.swift */; };
		4B2975992828285900187C4E /* FirefoxKeyReaderTests.swift in Sources */ = {isa = PBXBuildFile; fileRef = 4B2975982828285900187C4E /* FirefoxKeyReaderTests.swift */; };
		4B29759C28284DBC00187C4E /* FirefoxBerkeleyDatabaseReader.m in Sources */ = {isa = PBXBuildFile; fileRef = 4B29759B28284DBC00187C4E /* FirefoxBerkeleyDatabaseReader.m */; };
		4B2CBF412767EEC1001DF04B /* MacWaitlistStoreTests.swift in Sources */ = {isa = PBXBuildFile; fileRef = 4B2CBF402767EEC1001DF04B /* MacWaitlistStoreTests.swift */; };
		4B2E7D6326FF9D6500D2DB17 /* PrintingUserScript.swift in Sources */ = {isa = PBXBuildFile; fileRef = 4B2E7D6226FF9D6500D2DB17 /* PrintingUserScript.swift */; };
		4B379C1527BD91E3008A968E /* QuartzIdleStateProvider.swift in Sources */ = {isa = PBXBuildFile; fileRef = 4B379C1427BD91E3008A968E /* QuartzIdleStateProvider.swift */; };
		4B379C1E27BDB7FF008A968E /* DeviceAuthenticator.swift in Sources */ = {isa = PBXBuildFile; fileRef = 4B379C1D27BDB7FF008A968E /* DeviceAuthenticator.swift */; };
		4B379C2227BDBA29008A968E /* LocalAuthenticationService.swift in Sources */ = {isa = PBXBuildFile; fileRef = 4B379C2127BDBA29008A968E /* LocalAuthenticationService.swift */; };
		4B379C2427BDE1B0008A968E /* FlatButton.swift in Sources */ = {isa = PBXBuildFile; fileRef = 4B379C2327BDE1B0008A968E /* FlatButton.swift */; };
		4B39AAF627D9B2C700A73FD5 /* NSStackViewExtension.swift in Sources */ = {isa = PBXBuildFile; fileRef = 4B39AAF527D9B2C700A73FD5 /* NSStackViewExtension.swift */; };
		4B3F641E27A8D3BD00E0C118 /* BrowserProfileTests.swift in Sources */ = {isa = PBXBuildFile; fileRef = 4B3F641D27A8D3BD00E0C118 /* BrowserProfileTests.swift */; };
<<<<<<< HEAD
		4B434690285ED7A100177407 /* BookmarksBarViewModelTests.swift in Sources */ = {isa = PBXBuildFile; fileRef = 4B43468F285ED7A100177407 /* BookmarksBarViewModelTests.swift */; };
		4B434692285F841F00177407 /* NSEventExtension.swift in Sources */ = {isa = PBXBuildFile; fileRef = 4B434691285F841F00177407 /* NSEventExtension.swift */; };
=======
		4B43469528655D1400177407 /* FirefoxDataImporterTests.swift in Sources */ = {isa = PBXBuildFile; fileRef = 4B43469428655D1400177407 /* FirefoxDataImporterTests.swift */; };
>>>>>>> 906aac4d
		4B4F72EC266B2ED300814C60 /* CollectionExtension.swift in Sources */ = {isa = PBXBuildFile; fileRef = 4B4F72EB266B2ED300814C60 /* CollectionExtension.swift */; };
		4B59023D26B35F3600489384 /* ChromeDataImporter.swift in Sources */ = {isa = PBXBuildFile; fileRef = 4B59023826B35F3600489384 /* ChromeDataImporter.swift */; };
		4B59023E26B35F3600489384 /* ChromiumLoginReader.swift in Sources */ = {isa = PBXBuildFile; fileRef = 4B59023926B35F3600489384 /* ChromiumLoginReader.swift */; };
		4B59024026B35F3600489384 /* ChromiumDataImporter.swift in Sources */ = {isa = PBXBuildFile; fileRef = 4B59023B26B35F3600489384 /* ChromiumDataImporter.swift */; };
		4B59024126B35F3600489384 /* BraveDataImporter.swift in Sources */ = {isa = PBXBuildFile; fileRef = 4B59023C26B35F3600489384 /* BraveDataImporter.swift */; };
		4B59024326B35F7C00489384 /* BrowserImportViewController.swift in Sources */ = {isa = PBXBuildFile; fileRef = 4B59024226B35F7C00489384 /* BrowserImportViewController.swift */; };
		4B59024826B3673600489384 /* ThirdPartyBrowser.swift in Sources */ = {isa = PBXBuildFile; fileRef = 4B59024726B3673600489384 /* ThirdPartyBrowser.swift */; };
		4B59024C26B38BB800489384 /* ChromiumLoginReaderTests.swift in Sources */ = {isa = PBXBuildFile; fileRef = 4B59024B26B38BB800489384 /* ChromiumLoginReaderTests.swift */; };
		4B5A4F4C27F3A5AA008FBD88 /* NSNotificationName+DataImport.swift in Sources */ = {isa = PBXBuildFile; fileRef = 4B5A4F4B27F3A5AA008FBD88 /* NSNotificationName+DataImport.swift */; };
		4B5FF67826B602B100D42879 /* FirefoxDataImporter.swift in Sources */ = {isa = PBXBuildFile; fileRef = 4B5FF67726B602B100D42879 /* FirefoxDataImporter.swift */; };
		4B65143E263924B5005B46EB /* EmailUrlExtensions.swift in Sources */ = {isa = PBXBuildFile; fileRef = 4B65143D263924B5005B46EB /* EmailUrlExtensions.swift */; };
		4B677432255DBEB800025BD8 /* httpsMobileV2BloomSpec.json in Resources */ = {isa = PBXBuildFile; fileRef = 4B677427255DBEB800025BD8 /* httpsMobileV2BloomSpec.json */; };
		4B677433255DBEB800025BD8 /* httpsMobileV2Bloom.bin in Resources */ = {isa = PBXBuildFile; fileRef = 4B677428255DBEB800025BD8 /* httpsMobileV2Bloom.bin */; };
		4B677434255DBEB800025BD8 /* HTTPSBloomFilterSpecification.swift in Sources */ = {isa = PBXBuildFile; fileRef = 4B677429255DBEB800025BD8 /* HTTPSBloomFilterSpecification.swift */; };
		4B677435255DBEB800025BD8 /* httpsMobileV2FalsePositives.json in Resources */ = {isa = PBXBuildFile; fileRef = 4B67742A255DBEB800025BD8 /* httpsMobileV2FalsePositives.json */; };
		4B677438255DBEB800025BD8 /* HTTPSUpgrade.xcdatamodeld in Sources */ = {isa = PBXBuildFile; fileRef = 4B67742E255DBEB800025BD8 /* HTTPSUpgrade.xcdatamodeld */; };
		4B677439255DBEB800025BD8 /* AppHTTPSUpgradeStore.swift in Sources */ = {isa = PBXBuildFile; fileRef = 4B677430255DBEB800025BD8 /* AppHTTPSUpgradeStore.swift */; };
		4B677442255DBEEA00025BD8 /* Database.swift in Sources */ = {isa = PBXBuildFile; fileRef = 4B677440255DBEEA00025BD8 /* Database.swift */; };
		4B70C00127B0793D000386ED /* DuckDuckGo-ExampleCrash.ips in Resources */ = {isa = PBXBuildFile; fileRef = 4B70BFFF27B0793D000386ED /* DuckDuckGo-ExampleCrash.ips */; };
		4B70C00227B0793D000386ED /* CrashReportTests.swift in Sources */ = {isa = PBXBuildFile; fileRef = 4B70C00027B0793D000386ED /* CrashReportTests.swift */; };
		4B723E0526B0003E00E14D75 /* DataImportMocks.swift in Sources */ = {isa = PBXBuildFile; fileRef = 4B723DFF26B0003E00E14D75 /* DataImportMocks.swift */; };
		4B723E0626B0003E00E14D75 /* CSVParserTests.swift in Sources */ = {isa = PBXBuildFile; fileRef = 4B723E0026B0003E00E14D75 /* CSVParserTests.swift */; };
		4B723E0726B0003E00E14D75 /* CSVImporterTests.swift in Sources */ = {isa = PBXBuildFile; fileRef = 4B723E0126B0003E00E14D75 /* CSVImporterTests.swift */; };
		4B723E0826B0003E00E14D75 /* MockSecureVault.swift in Sources */ = {isa = PBXBuildFile; fileRef = 4B723E0326B0003E00E14D75 /* MockSecureVault.swift */; };
		4B723E0926B0003E00E14D75 /* CSVLoginExporterTests.swift in Sources */ = {isa = PBXBuildFile; fileRef = 4B723E0426B0003E00E14D75 /* CSVLoginExporterTests.swift */; };
		4B723E0A26B0005900E14D75 /* DataImportViewController.swift in Sources */ = {isa = PBXBuildFile; fileRef = 4B723DEE26B0002B00E14D75 /* DataImportViewController.swift */; };
		4B723E0B26B0005B00E14D75 /* FileImportViewController.swift in Sources */ = {isa = PBXBuildFile; fileRef = 4B723DEF26B0002B00E14D75 /* FileImportViewController.swift */; };
		4B723E0C26B0005D00E14D75 /* FileImportSummaryViewController.swift in Sources */ = {isa = PBXBuildFile; fileRef = 4B723DF026B0002B00E14D75 /* FileImportSummaryViewController.swift */; };
		4B723E0D26B0006100E14D75 /* SecureVaultLoginImporter.swift in Sources */ = {isa = PBXBuildFile; fileRef = 4B723DF326B0002B00E14D75 /* SecureVaultLoginImporter.swift */; };
		4B723E0E26B0006300E14D75 /* LoginImport.swift in Sources */ = {isa = PBXBuildFile; fileRef = 4B723DF426B0002B00E14D75 /* LoginImport.swift */; };
		4B723E0F26B0006500E14D75 /* CSVParser.swift in Sources */ = {isa = PBXBuildFile; fileRef = 4B723DF626B0002B00E14D75 /* CSVParser.swift */; };
		4B723E1026B0006700E14D75 /* CSVImporter.swift in Sources */ = {isa = PBXBuildFile; fileRef = 4B723DF726B0002B00E14D75 /* CSVImporter.swift */; };
		4B723E1126B0006C00E14D75 /* DataImport.storyboard in Resources */ = {isa = PBXBuildFile; fileRef = 4B723DED26B0002B00E14D75 /* DataImport.storyboard */; };
		4B723E1226B0006E00E14D75 /* DataImport.swift in Sources */ = {isa = PBXBuildFile; fileRef = 4B723DEB26B0002B00E14D75 /* DataImport.swift */; };
		4B723E1326B0007A00E14D75 /* CSVLoginExporter.swift in Sources */ = {isa = PBXBuildFile; fileRef = 4B723DFD26B0002B00E14D75 /* CSVLoginExporter.swift */; };
		4B723E1926B000DC00E14D75 /* TemporaryFileCreator.swift in Sources */ = {isa = PBXBuildFile; fileRef = 4B723E1726B000DC00E14D75 /* TemporaryFileCreator.swift */; };
		4B78A86B26BB3ADD0071BB16 /* BrowserImportSummaryViewController.swift in Sources */ = {isa = PBXBuildFile; fileRef = 4B78A86A26BB3ADD0071BB16 /* BrowserImportSummaryViewController.swift */; };
		4B7A57CF279A4EF300B1C70E /* ChromePreferences.swift in Sources */ = {isa = PBXBuildFile; fileRef = 4B7A57CE279A4EF300B1C70E /* ChromePreferences.swift */; };
		4B7A60A1273E0BE400BBDFEB /* WKWebsiteDataStoreExtension.swift in Sources */ = {isa = PBXBuildFile; fileRef = 4B7A60A0273E0BE400BBDFEB /* WKWebsiteDataStoreExtension.swift */; };
		4B82E9B325B69E3E00656FE7 /* TrackerRadarKit in Frameworks */ = {isa = PBXBuildFile; productRef = 4B82E9B225B69E3E00656FE7 /* TrackerRadarKit */; };
		4B8A4DFF27C83B29005F40E8 /* SaveIdentityViewController.swift in Sources */ = {isa = PBXBuildFile; fileRef = 4B8A4DFE27C83B29005F40E8 /* SaveIdentityViewController.swift */; };
		4B8A4E0127C8447E005F40E8 /* SaveIdentityPopover.swift in Sources */ = {isa = PBXBuildFile; fileRef = 4B8A4E0027C8447E005F40E8 /* SaveIdentityPopover.swift */; };
		4B8AC93326B3B06300879451 /* EdgeDataImporter.swift in Sources */ = {isa = PBXBuildFile; fileRef = 4B8AC93226B3B06300879451 /* EdgeDataImporter.swift */; };
		4B8AC93526B3B2FD00879451 /* NSAlert+DataImport.swift in Sources */ = {isa = PBXBuildFile; fileRef = 4B8AC93426B3B2FD00879451 /* NSAlert+DataImport.swift */; };
		4B8AC93926B48A5100879451 /* FirefoxLoginReader.swift in Sources */ = {isa = PBXBuildFile; fileRef = 4B8AC93826B48A5100879451 /* FirefoxLoginReader.swift */; };
		4B8AC93B26B48ADF00879451 /* ASN1Parser.swift in Sources */ = {isa = PBXBuildFile; fileRef = 4B8AC93A26B48ADF00879451 /* ASN1Parser.swift */; };
		4B8AC93D26B49BE600879451 /* FirefoxLoginReaderTests.swift in Sources */ = {isa = PBXBuildFile; fileRef = 4B8AC93C26B49BE600879451 /* FirefoxLoginReaderTests.swift */; };
		4B8AD0B127A86D9200AE44D6 /* WKWebsiteDataStoreExtensionTests.swift in Sources */ = {isa = PBXBuildFile; fileRef = 4B8AD0B027A86D9200AE44D6 /* WKWebsiteDataStoreExtensionTests.swift */; };
		4B8D9062276D1D880078DB17 /* LocaleExtension.swift in Sources */ = {isa = PBXBuildFile; fileRef = 4B8D9061276D1D880078DB17 /* LocaleExtension.swift */; };
		4B92928B26670D1700AD2C21 /* BookmarksOutlineView.swift in Sources */ = {isa = PBXBuildFile; fileRef = 4B92928526670D1600AD2C21 /* BookmarksOutlineView.swift */; };
		4B92928C26670D1700AD2C21 /* OutlineSeparatorViewCell.swift in Sources */ = {isa = PBXBuildFile; fileRef = 4B92928626670D1600AD2C21 /* OutlineSeparatorViewCell.swift */; };
		4B92928D26670D1700AD2C21 /* BookmarkOutlineViewCell.swift in Sources */ = {isa = PBXBuildFile; fileRef = 4B92928726670D1600AD2C21 /* BookmarkOutlineViewCell.swift */; };
		4B92928E26670D1700AD2C21 /* BookmarkOutlineViewCell.xib in Resources */ = {isa = PBXBuildFile; fileRef = 4B92928826670D1600AD2C21 /* BookmarkOutlineViewCell.xib */; };
		4B92928F26670D1700AD2C21 /* BookmarkTableCellView.swift in Sources */ = {isa = PBXBuildFile; fileRef = 4B92928926670D1700AD2C21 /* BookmarkTableCellView.swift */; };
		4B92929026670D1700AD2C21 /* BookmarkTableCellView.xib in Resources */ = {isa = PBXBuildFile; fileRef = 4B92928A26670D1700AD2C21 /* BookmarkTableCellView.xib */; };
		4B92929B26670D2A00AD2C21 /* BookmarkOutlineViewDataSource.swift in Sources */ = {isa = PBXBuildFile; fileRef = 4B92929126670D2A00AD2C21 /* BookmarkOutlineViewDataSource.swift */; };
		4B92929C26670D2A00AD2C21 /* PasteboardFolder.swift in Sources */ = {isa = PBXBuildFile; fileRef = 4B92929226670D2A00AD2C21 /* PasteboardFolder.swift */; };
		4B92929D26670D2A00AD2C21 /* BookmarkNode.swift in Sources */ = {isa = PBXBuildFile; fileRef = 4B92929326670D2A00AD2C21 /* BookmarkNode.swift */; };
		4B92929E26670D2A00AD2C21 /* BookmarkSidebarTreeController.swift in Sources */ = {isa = PBXBuildFile; fileRef = 4B92929426670D2A00AD2C21 /* BookmarkSidebarTreeController.swift */; };
		4B92929F26670D2A00AD2C21 /* PasteboardBookmark.swift in Sources */ = {isa = PBXBuildFile; fileRef = 4B92929526670D2A00AD2C21 /* PasteboardBookmark.swift */; };
		4B9292A026670D2A00AD2C21 /* SpacerNode.swift in Sources */ = {isa = PBXBuildFile; fileRef = 4B92929626670D2A00AD2C21 /* SpacerNode.swift */; };
		4B9292A126670D2A00AD2C21 /* BookmarkTreeController.swift in Sources */ = {isa = PBXBuildFile; fileRef = 4B92929726670D2A00AD2C21 /* BookmarkTreeController.swift */; };
		4B9292A226670D2A00AD2C21 /* PseudoFolder.swift in Sources */ = {isa = PBXBuildFile; fileRef = 4B92929826670D2A00AD2C21 /* PseudoFolder.swift */; };
		4B9292A326670D2A00AD2C21 /* BookmarkManagedObject.swift in Sources */ = {isa = PBXBuildFile; fileRef = 4B92929926670D2A00AD2C21 /* BookmarkManagedObject.swift */; };
		4B9292A426670D2A00AD2C21 /* PasteboardWriting.swift in Sources */ = {isa = PBXBuildFile; fileRef = 4B92929A26670D2A00AD2C21 /* PasteboardWriting.swift */; };
		4B9292AA26670D3700AD2C21 /* Bookmark.xcmappingmodel in Sources */ = {isa = PBXBuildFile; fileRef = 4B9292A526670D3700AD2C21 /* Bookmark.xcmappingmodel */; };
		4B9292AB26670D3700AD2C21 /* BookmarkMigrationPolicy.swift in Sources */ = {isa = PBXBuildFile; fileRef = 4B9292A626670D3700AD2C21 /* BookmarkMigrationPolicy.swift */; };
		4B9292AC26670D3700AD2C21 /* Bookmark.xcdatamodeld in Sources */ = {isa = PBXBuildFile; fileRef = 4B9292A726670D3700AD2C21 /* Bookmark.xcdatamodeld */; };
		4B9292AF26670F5300AD2C21 /* NSOutlineViewExtensions.swift in Sources */ = {isa = PBXBuildFile; fileRef = 4B9292AE26670F5300AD2C21 /* NSOutlineViewExtensions.swift */; };
		4B9292BA2667103100AD2C21 /* BookmarkNodePathTests.swift in Sources */ = {isa = PBXBuildFile; fileRef = 4B9292B02667103000AD2C21 /* BookmarkNodePathTests.swift */; };
		4B9292BB2667103100AD2C21 /* BookmarkNodeTests.swift in Sources */ = {isa = PBXBuildFile; fileRef = 4B9292B12667103000AD2C21 /* BookmarkNodeTests.swift */; };
		4B9292BC2667103100AD2C21 /* BookmarkSidebarTreeControllerTests.swift in Sources */ = {isa = PBXBuildFile; fileRef = 4B9292B22667103000AD2C21 /* BookmarkSidebarTreeControllerTests.swift */; };
		4B9292BD2667103100AD2C21 /* BookmarkOutlineViewDataSourceTests.swift in Sources */ = {isa = PBXBuildFile; fileRef = 4B9292B32667103000AD2C21 /* BookmarkOutlineViewDataSourceTests.swift */; };
		4B9292BE2667103100AD2C21 /* PasteboardFolderTests.swift in Sources */ = {isa = PBXBuildFile; fileRef = 4B9292B42667103000AD2C21 /* PasteboardFolderTests.swift */; };
		4B9292BF2667103100AD2C21 /* TreeControllerTests.swift in Sources */ = {isa = PBXBuildFile; fileRef = 4B9292B52667103000AD2C21 /* TreeControllerTests.swift */; };
		4B9292C02667103100AD2C21 /* BookmarkManagedObjectTests.swift in Sources */ = {isa = PBXBuildFile; fileRef = 4B9292B62667103000AD2C21 /* BookmarkManagedObjectTests.swift */; };
		4B9292C12667103100AD2C21 /* BookmarkMigrationTests.swift in Sources */ = {isa = PBXBuildFile; fileRef = 4B9292B72667103000AD2C21 /* BookmarkMigrationTests.swift */; };
		4B9292C22667103100AD2C21 /* BookmarkTests.swift in Sources */ = {isa = PBXBuildFile; fileRef = 4B9292B82667103000AD2C21 /* BookmarkTests.swift */; };
		4B9292C32667103100AD2C21 /* PasteboardBookmarkTests.swift in Sources */ = {isa = PBXBuildFile; fileRef = 4B9292B92667103100AD2C21 /* PasteboardBookmarkTests.swift */; };
		4B9292C52667104B00AD2C21 /* CoreDataTestUtilities.swift in Sources */ = {isa = PBXBuildFile; fileRef = 4B9292C42667104B00AD2C21 /* CoreDataTestUtilities.swift */; };
		4B9292CE2667123700AD2C21 /* BrowserTabSelectionDelegate.swift in Sources */ = {isa = PBXBuildFile; fileRef = 4B9292C62667123700AD2C21 /* BrowserTabSelectionDelegate.swift */; };
		4B9292CF2667123700AD2C21 /* BookmarkManagementSidebarViewController.swift in Sources */ = {isa = PBXBuildFile; fileRef = 4B9292C72667123700AD2C21 /* BookmarkManagementSidebarViewController.swift */; };
		4B9292D02667123700AD2C21 /* BookmarkManagementSplitViewController.swift in Sources */ = {isa = PBXBuildFile; fileRef = 4B9292C82667123700AD2C21 /* BookmarkManagementSplitViewController.swift */; };
		4B9292D12667123700AD2C21 /* BookmarkTableRowView.swift in Sources */ = {isa = PBXBuildFile; fileRef = 4B9292C92667123700AD2C21 /* BookmarkTableRowView.swift */; };
		4B9292D22667123700AD2C21 /* AddFolderModalViewController.swift in Sources */ = {isa = PBXBuildFile; fileRef = 4B9292CA2667123700AD2C21 /* AddFolderModalViewController.swift */; };
		4B9292D32667123700AD2C21 /* AddBookmarkModalViewController.swift in Sources */ = {isa = PBXBuildFile; fileRef = 4B9292CB2667123700AD2C21 /* AddBookmarkModalViewController.swift */; };
		4B9292D42667123700AD2C21 /* BookmarkListViewController.swift in Sources */ = {isa = PBXBuildFile; fileRef = 4B9292CC2667123700AD2C21 /* BookmarkListViewController.swift */; };
		4B9292D52667123700AD2C21 /* BookmarkManagementDetailViewController.swift in Sources */ = {isa = PBXBuildFile; fileRef = 4B9292CD2667123700AD2C21 /* BookmarkManagementDetailViewController.swift */; };
		4B9292D72667124000AD2C21 /* NSPopUpButtonExtension.swift in Sources */ = {isa = PBXBuildFile; fileRef = 4B9292D62667124000AD2C21 /* NSPopUpButtonExtension.swift */; };
		4B9292D92667124B00AD2C21 /* BookmarkListTreeControllerDataSource.swift in Sources */ = {isa = PBXBuildFile; fileRef = 4B9292D82667124B00AD2C21 /* BookmarkListTreeControllerDataSource.swift */; };
		4B9292DB2667125D00AD2C21 /* ContextualMenu.swift in Sources */ = {isa = PBXBuildFile; fileRef = 4B9292DA2667125D00AD2C21 /* ContextualMenu.swift */; };
		4B980E212817604000282EE1 /* NSNotificationName+Debug.swift in Sources */ = {isa = PBXBuildFile; fileRef = 4B980E202817604000282EE1 /* NSNotificationName+Debug.swift */; };
		4BA1A69B258B076900F6F690 /* FileStore.swift in Sources */ = {isa = PBXBuildFile; fileRef = 4BA1A69A258B076900F6F690 /* FileStore.swift */; };
		4BA1A6A0258B079600F6F690 /* DataEncryption.swift in Sources */ = {isa = PBXBuildFile; fileRef = 4BA1A69F258B079600F6F690 /* DataEncryption.swift */; };
		4BA1A6A5258B07DF00F6F690 /* EncryptedValueTransformer.swift in Sources */ = {isa = PBXBuildFile; fileRef = 4BA1A6A4258B07DF00F6F690 /* EncryptedValueTransformer.swift */; };
		4BA1A6B3258B080A00F6F690 /* EncryptionKeyGeneration.swift in Sources */ = {isa = PBXBuildFile; fileRef = 4BA1A6B2258B080A00F6F690 /* EncryptionKeyGeneration.swift */; };
		4BA1A6B8258B081600F6F690 /* EncryptionKeyStoring.swift in Sources */ = {isa = PBXBuildFile; fileRef = 4BA1A6B7258B081600F6F690 /* EncryptionKeyStoring.swift */; };
		4BA1A6BD258B082300F6F690 /* EncryptionKeyStore.swift in Sources */ = {isa = PBXBuildFile; fileRef = 4BA1A6BC258B082300F6F690 /* EncryptionKeyStore.swift */; };
		4BA1A6C2258B0A1300F6F690 /* ContiguousBytesExtension.swift in Sources */ = {isa = PBXBuildFile; fileRef = 4BA1A6C1258B0A1300F6F690 /* ContiguousBytesExtension.swift */; };
		4BA1A6D9258C0CB300F6F690 /* DataEncryptionTests.swift in Sources */ = {isa = PBXBuildFile; fileRef = 4BA1A6D8258C0CB300F6F690 /* DataEncryptionTests.swift */; };
		4BA1A6DE258C100A00F6F690 /* FileStoreTests.swift in Sources */ = {isa = PBXBuildFile; fileRef = 4BA1A6DD258C100A00F6F690 /* FileStoreTests.swift */; };
		4BA1A6E6258C270800F6F690 /* EncryptionKeyGeneratorTests.swift in Sources */ = {isa = PBXBuildFile; fileRef = 4BA1A6E5258C270800F6F690 /* EncryptionKeyGeneratorTests.swift */; };
		4BA1A6F6258C4F9600F6F690 /* EncryptionMocks.swift in Sources */ = {isa = PBXBuildFile; fileRef = 4BA1A6F5258C4F9600F6F690 /* EncryptionMocks.swift */; };
		4BA1A6FE258C5C1300F6F690 /* EncryptedValueTransformerTests.swift in Sources */ = {isa = PBXBuildFile; fileRef = 4BA1A6FD258C5C1300F6F690 /* EncryptedValueTransformerTests.swift */; };
		4BA7C91627695EA500FEBA8E /* MacWaitlistRequestTests.swift in Sources */ = {isa = PBXBuildFile; fileRef = 4BA7C91527695EA500FEBA8E /* MacWaitlistRequestTests.swift */; };
		4BA7C91B276984AF00FEBA8E /* MacWaitlistLockScreenViewModelTests.swift in Sources */ = {isa = PBXBuildFile; fileRef = 4BA7C91A276984AF00FEBA8E /* MacWaitlistLockScreenViewModelTests.swift */; };
		4BB6CE5F26B77ED000EC5860 /* Cryptography.swift in Sources */ = {isa = PBXBuildFile; fileRef = 4BB6CE5E26B77ED000EC5860 /* Cryptography.swift */; };
		4BB88B4525B7B55C006F6B06 /* DebugUserScript.swift in Sources */ = {isa = PBXBuildFile; fileRef = 4BB88B4425B7B55C006F6B06 /* DebugUserScript.swift */; };
		4BB88B4A25B7B690006F6B06 /* SequenceExtensions.swift in Sources */ = {isa = PBXBuildFile; fileRef = 4BB88B4925B7B690006F6B06 /* SequenceExtensions.swift */; };
		4BB88B5025B7BA2B006F6B06 /* TabInstrumentation.swift in Sources */ = {isa = PBXBuildFile; fileRef = 4BB88B4F25B7BA2B006F6B06 /* TabInstrumentation.swift */; };
		4BB88B5B25B7BA50006F6B06 /* Instruments.swift in Sources */ = {isa = PBXBuildFile; fileRef = 4BB88B5A25B7BA50006F6B06 /* Instruments.swift */; };
		4BB99CFE26FE191E001E4761 /* FirefoxBookmarksReader.swift in Sources */ = {isa = PBXBuildFile; fileRef = 4BB99CF526FE191E001E4761 /* FirefoxBookmarksReader.swift */; };
		4BB99CFF26FE191E001E4761 /* BookmarkImport.swift in Sources */ = {isa = PBXBuildFile; fileRef = 4BB99CF626FE191E001E4761 /* BookmarkImport.swift */; };
		4BB99D0026FE191E001E4761 /* CoreDataBookmarkImporter.swift in Sources */ = {isa = PBXBuildFile; fileRef = 4BB99CF726FE191E001E4761 /* CoreDataBookmarkImporter.swift */; };
		4BB99D0126FE191E001E4761 /* ChromiumBookmarksReader.swift in Sources */ = {isa = PBXBuildFile; fileRef = 4BB99CF926FE191E001E4761 /* ChromiumBookmarksReader.swift */; };
		4BB99D0226FE191E001E4761 /* ImportedBookmarks.swift in Sources */ = {isa = PBXBuildFile; fileRef = 4BB99CFA26FE191E001E4761 /* ImportedBookmarks.swift */; };
		4BB99D0326FE191E001E4761 /* SafariBookmarksReader.swift in Sources */ = {isa = PBXBuildFile; fileRef = 4BB99CFC26FE191E001E4761 /* SafariBookmarksReader.swift */; };
		4BB99D0426FE191E001E4761 /* SafariDataImporter.swift in Sources */ = {isa = PBXBuildFile; fileRef = 4BB99CFD26FE191E001E4761 /* SafariDataImporter.swift */; };
		4BB99D0626FE1979001E4761 /* RequestFilePermissionViewController.swift in Sources */ = {isa = PBXBuildFile; fileRef = 4BB99D0526FE1979001E4761 /* RequestFilePermissionViewController.swift */; };
		4BB99D0F26FE1A84001E4761 /* ChromiumBookmarksReaderTests.swift in Sources */ = {isa = PBXBuildFile; fileRef = 4BB99D0C26FE1A83001E4761 /* ChromiumBookmarksReaderTests.swift */; };
		4BB99D1026FE1A84001E4761 /* FirefoxBookmarksReaderTests.swift in Sources */ = {isa = PBXBuildFile; fileRef = 4BB99D0D26FE1A83001E4761 /* FirefoxBookmarksReaderTests.swift */; };
		4BB99D1126FE1A84001E4761 /* SafariBookmarksReaderTests.swift in Sources */ = {isa = PBXBuildFile; fileRef = 4BB99D0E26FE1A84001E4761 /* SafariBookmarksReaderTests.swift */; };
		4BBC16A027C4859400E00A38 /* DeviceAuthenticationService.swift in Sources */ = {isa = PBXBuildFile; fileRef = 4BBC169F27C4859400E00A38 /* DeviceAuthenticationService.swift */; };
		4BBC16A227C485BC00E00A38 /* DeviceIdleStateDetector.swift in Sources */ = {isa = PBXBuildFile; fileRef = 4BBC16A127C485BC00E00A38 /* DeviceIdleStateDetector.swift */; };
		4BBC16A527C488C900E00A38 /* DeviceAuthenticatorTests.swift in Sources */ = {isa = PBXBuildFile; fileRef = 4BBC16A427C488C900E00A38 /* DeviceAuthenticatorTests.swift */; };
		4BBD3C00285ACE090047A89D /* NSNotificationName+Favicons.swift in Sources */ = {isa = PBXBuildFile; fileRef = 4BBD3BFF285ACE090047A89D /* NSNotificationName+Favicons.swift */; };
		4BBE0AA727B9B027003B37A8 /* PopUpButton.swift in Sources */ = {isa = PBXBuildFile; fileRef = 4BBE0AA627B9B027003B37A8 /* PopUpButton.swift */; };
		4BBF0915282DD40100EE1418 /* TemporaryFileHandler.swift in Sources */ = {isa = PBXBuildFile; fileRef = 4BBF0914282DD40100EE1418 /* TemporaryFileHandler.swift */; };
		4BBF0917282DD6EF00EE1418 /* TemporaryFileHandlerTests.swift in Sources */ = {isa = PBXBuildFile; fileRef = 4BBF0916282DD6EF00EE1418 /* TemporaryFileHandlerTests.swift */; };
		4BBF09232830812900EE1418 /* FileSystemDSL.swift in Sources */ = {isa = PBXBuildFile; fileRef = 4BBF09222830812900EE1418 /* FileSystemDSL.swift */; };
		4BBF0925283083EC00EE1418 /* FileSystemDSLTests.swift in Sources */ = {isa = PBXBuildFile; fileRef = 4BBF0924283083EC00EE1418 /* FileSystemDSLTests.swift */; };
		4BC68A702759AE490029A586 /* Waitlist.storyboard in Resources */ = {isa = PBXBuildFile; fileRef = 4BC68A6F2759AE490029A586 /* Waitlist.storyboard */; };
		4BC68A722759B2140029A586 /* Waitlist.swift in Sources */ = {isa = PBXBuildFile; fileRef = 4BC68A712759B2140029A586 /* Waitlist.swift */; };
		4BD18F01283F0BC500058124 /* BookmarksBarViewController.swift in Sources */ = {isa = PBXBuildFile; fileRef = 4BD18EFF283F0BC500058124 /* BookmarksBarViewController.swift */; };
		4BD18F05283F151F00058124 /* BookmarksBar.storyboard in Resources */ = {isa = PBXBuildFile; fileRef = 4BD18F04283F151F00058124 /* BookmarksBar.storyboard */; };
		4BDFA4AE27BF19E500648192 /* ToggleableScrollView.swift in Sources */ = {isa = PBXBuildFile; fileRef = 4BDFA4AD27BF19E500648192 /* ToggleableScrollView.swift */; };
		4BE0DF06267819A1006337B7 /* NSStoryboardExtension.swift in Sources */ = {isa = PBXBuildFile; fileRef = 4BE0DF0426781961006337B7 /* NSStoryboardExtension.swift */; };
		4BE4005327CF3DC3007D3161 /* SavePaymentMethodPopover.swift in Sources */ = {isa = PBXBuildFile; fileRef = 4BE4005227CF3DC3007D3161 /* SavePaymentMethodPopover.swift */; };
		4BE4005527CF3F19007D3161 /* SavePaymentMethodViewController.swift in Sources */ = {isa = PBXBuildFile; fileRef = 4BE4005427CF3F19007D3161 /* SavePaymentMethodViewController.swift */; };
<<<<<<< HEAD
		4BE41A5E28446EAD00760399 /* BookmarksBarViewModel.swift in Sources */ = {isa = PBXBuildFile; fileRef = 4BE41A5D28446EAD00760399 /* BookmarksBarViewModel.swift */; };
		4BE4E51C2856A960008A546D /* CGPointExtension.swift in Sources */ = {isa = PBXBuildFile; fileRef = 4BE4E51B2856A960008A546D /* CGPointExtension.swift */; };
		4BE5336B286912D40019DBFD /* BookmarksBarCollectionViewItem.xib in Resources */ = {isa = PBXBuildFile; fileRef = 4BE53369286912D40019DBFD /* BookmarksBarCollectionViewItem.xib */; };
		4BE5336C286912D40019DBFD /* BookmarksBarCollectionViewItem.swift in Sources */ = {isa = PBXBuildFile; fileRef = 4BE5336A286912D40019DBFD /* BookmarksBarCollectionViewItem.swift */; };
		4BE5336E286915A10019DBFD /* CompositionalLayout.swift in Sources */ = {isa = PBXBuildFile; fileRef = 4BE5336D286915A10019DBFD /* CompositionalLayout.swift */; };
=======
		4BE53374286E39F10019DBFD /* ChromiumKeychainPrompt.swift in Sources */ = {isa = PBXBuildFile; fileRef = 4BE53373286E39F10019DBFD /* ChromiumKeychainPrompt.swift */; };
>>>>>>> 906aac4d
		4BE65474271FCD40008D1D63 /* PasswordManagementIdentityItemView.swift in Sources */ = {isa = PBXBuildFile; fileRef = 4BE6546E271FCD40008D1D63 /* PasswordManagementIdentityItemView.swift */; };
		4BE65476271FCD41008D1D63 /* PasswordManagementCreditCardItemView.swift in Sources */ = {isa = PBXBuildFile; fileRef = 4BE65470271FCD40008D1D63 /* PasswordManagementCreditCardItemView.swift */; };
		4BE65477271FCD41008D1D63 /* PasswordManagementLoginItemView.swift in Sources */ = {isa = PBXBuildFile; fileRef = 4BE65471271FCD40008D1D63 /* PasswordManagementLoginItemView.swift */; };
		4BE65478271FCD41008D1D63 /* PasswordManagementNoteItemView.swift in Sources */ = {isa = PBXBuildFile; fileRef = 4BE65472271FCD40008D1D63 /* PasswordManagementNoteItemView.swift */; };
		4BE65479271FCD41008D1D63 /* EditableTextView.swift in Sources */ = {isa = PBXBuildFile; fileRef = 4BE65473271FCD40008D1D63 /* EditableTextView.swift */; };
		4BE6547E271FCD4D008D1D63 /* PasswordManagementIdentityModel.swift in Sources */ = {isa = PBXBuildFile; fileRef = 4BE6547A271FCD4D008D1D63 /* PasswordManagementIdentityModel.swift */; };
		4BE6547F271FCD4D008D1D63 /* PasswordManagementCreditCardModel.swift in Sources */ = {isa = PBXBuildFile; fileRef = 4BE6547B271FCD4D008D1D63 /* PasswordManagementCreditCardModel.swift */; };
		4BE65480271FCD4D008D1D63 /* PasswordManagementLoginModel.swift in Sources */ = {isa = PBXBuildFile; fileRef = 4BE6547C271FCD4D008D1D63 /* PasswordManagementLoginModel.swift */; };
		4BE65481271FCD4D008D1D63 /* PasswordManagementNoteModel.swift in Sources */ = {isa = PBXBuildFile; fileRef = 4BE6547D271FCD4D008D1D63 /* PasswordManagementNoteModel.swift */; };
		4BE65485271FCD7B008D1D63 /* LoginFaviconView.swift in Sources */ = {isa = PBXBuildFile; fileRef = 4BE65484271FCD7B008D1D63 /* LoginFaviconView.swift */; };
		4BEF0E6827641A0E00AF7C58 /* MacWaitlistLockScreenViewController.swift in Sources */ = {isa = PBXBuildFile; fileRef = 4BEF0E6627641A0E00AF7C58 /* MacWaitlistLockScreenViewController.swift */; };
		4BEF0E6A276676A500AF7C58 /* WaitlistRequest.swift in Sources */ = {isa = PBXBuildFile; fileRef = 4BEF0E69276676A500AF7C58 /* WaitlistRequest.swift */; };
		4BEF0E6C276676AB00AF7C58 /* MacWaitlistStore.swift in Sources */ = {isa = PBXBuildFile; fileRef = 4BEF0E6B276676AB00AF7C58 /* MacWaitlistStore.swift */; };
		4BEF0E722766B11200AF7C58 /* MacWaitlistLockScreenViewModel.swift in Sources */ = {isa = PBXBuildFile; fileRef = 4BEF0E712766B11200AF7C58 /* MacWaitlistLockScreenViewModel.swift */; };
		4BF01C00272AE74C00884A61 /* CountryList.swift in Sources */ = {isa = PBXBuildFile; fileRef = 4BE65482271FCD53008D1D63 /* CountryList.swift */; };
		4BF4951826C08395000547B8 /* ThirdPartyBrowserTests.swift in Sources */ = {isa = PBXBuildFile; fileRef = 4BF4951726C08395000547B8 /* ThirdPartyBrowserTests.swift */; };
		4BF4EA5027C71F26004E57C4 /* PasswordManagementListSectionTests.swift in Sources */ = {isa = PBXBuildFile; fileRef = 4BF4EA4F27C71F26004E57C4 /* PasswordManagementListSectionTests.swift */; };
		7B1E819E27C8874900FF0E60 /* ContentOverlayPopover.swift in Sources */ = {isa = PBXBuildFile; fileRef = 7B1E819B27C8874900FF0E60 /* ContentOverlayPopover.swift */; };
		7B1E819F27C8874900FF0E60 /* ContentOverlay.storyboard in Resources */ = {isa = PBXBuildFile; fileRef = 7B1E819C27C8874900FF0E60 /* ContentOverlay.storyboard */; };
		7B1E81A027C8874900FF0E60 /* ContentOverlayViewController.swift in Sources */ = {isa = PBXBuildFile; fileRef = 7B1E819D27C8874900FF0E60 /* ContentOverlayViewController.swift */; };
		7B4CE8E726F02135009134B1 /* TabBarTests.swift in Sources */ = {isa = PBXBuildFile; fileRef = 7B4CE8E626F02134009134B1 /* TabBarTests.swift */; };
		7BA4727D26F01BC400EAA165 /* CoreDataTestUtilities.swift in Sources */ = {isa = PBXBuildFile; fileRef = 4B9292C42667104B00AD2C21 /* CoreDataTestUtilities.swift */; };
		8511E18425F82B34002F516B /* 01_Fire_really_small.json in Resources */ = {isa = PBXBuildFile; fileRef = 8511E18325F82B34002F516B /* 01_Fire_really_small.json */; };
		853014D625E671A000FB8205 /* PageObserverUserScript.swift in Sources */ = {isa = PBXBuildFile; fileRef = 853014D525E671A000FB8205 /* PageObserverUserScript.swift */; };
		85308E25267FC9F2001ABD76 /* NSAlertExtension.swift in Sources */ = {isa = PBXBuildFile; fileRef = 85308E24267FC9F2001ABD76 /* NSAlertExtension.swift */; };
		85378D9C274E61B8007C5CBF /* MessageViews.storyboard in Resources */ = {isa = PBXBuildFile; fileRef = 85378D9B274E61B8007C5CBF /* MessageViews.storyboard */; };
		85378D9E274E664C007C5CBF /* PopoverMessageViewController.swift in Sources */ = {isa = PBXBuildFile; fileRef = 85378D9D274E664C007C5CBF /* PopoverMessageViewController.swift */; };
		85378DA0274E6F42007C5CBF /* NSNotificationName+EmailManager.swift in Sources */ = {isa = PBXBuildFile; fileRef = 85378D9F274E6F42007C5CBF /* NSNotificationName+EmailManager.swift */; };
		85378DA2274E7F25007C5CBF /* EmailManagerRequestDelegate.swift in Sources */ = {isa = PBXBuildFile; fileRef = 85378DA1274E7F25007C5CBF /* EmailManagerRequestDelegate.swift */; };
		8546DE6225C03056000CA5E1 /* UserAgentTests.swift in Sources */ = {isa = PBXBuildFile; fileRef = 8546DE6125C03056000CA5E1 /* UserAgentTests.swift */; };
		85480F8A25CDC360009424E3 /* MainMenu.storyboard in Resources */ = {isa = PBXBuildFile; fileRef = 85480F8925CDC360009424E3 /* MainMenu.storyboard */; };
		85480FBB25D181CB009424E3 /* ConfigurationDownloading.swift in Sources */ = {isa = PBXBuildFile; fileRef = 85480FBA25D181CB009424E3 /* ConfigurationDownloading.swift */; };
		85480FCF25D1AA22009424E3 /* ConfigurationStoring.swift in Sources */ = {isa = PBXBuildFile; fileRef = 85480FCE25D1AA22009424E3 /* ConfigurationStoring.swift */; };
		85589E7F27BBB8630038AD11 /* AddEditFavoriteViewController.swift in Sources */ = {isa = PBXBuildFile; fileRef = 85589E7927BBB8620038AD11 /* AddEditFavoriteViewController.swift */; };
		85589E8027BBB8630038AD11 /* AddEditFavoriteWindow.swift in Sources */ = {isa = PBXBuildFile; fileRef = 85589E7A27BBB8620038AD11 /* AddEditFavoriteWindow.swift */; };
		85589E8127BBB8630038AD11 /* HomePage.storyboard in Resources */ = {isa = PBXBuildFile; fileRef = 85589E7B27BBB8630038AD11 /* HomePage.storyboard */; };
		85589E8227BBB8630038AD11 /* HomePageView.swift in Sources */ = {isa = PBXBuildFile; fileRef = 85589E7C27BBB8630038AD11 /* HomePageView.swift */; };
		85589E8327BBB8630038AD11 /* HomePageViewController.swift in Sources */ = {isa = PBXBuildFile; fileRef = 85589E7D27BBB8630038AD11 /* HomePageViewController.swift */; };
		85589E8727BBB8F20038AD11 /* HomePageFavoritesModel.swift in Sources */ = {isa = PBXBuildFile; fileRef = 85589E8627BBB8F20038AD11 /* HomePageFavoritesModel.swift */; };
		85589E8B27BBBADC0038AD11 /* ColorExtensions.swift in Sources */ = {isa = PBXBuildFile; fileRef = 85589E8A27BBBADC0038AD11 /* ColorExtensions.swift */; };
		85589E8D27BBBB870038AD11 /* NavigationBar.storyboard in Resources */ = {isa = PBXBuildFile; fileRef = 85589E8C27BBBB870038AD11 /* NavigationBar.storyboard */; };
		85589E8F27BBBBF10038AD11 /* Main.storyboard in Resources */ = {isa = PBXBuildFile; fileRef = 85589E8E27BBBBF10038AD11 /* Main.storyboard */; };
		85589E9127BFB9810038AD11 /* HomePageRecentlyVisitedModel.swift in Sources */ = {isa = PBXBuildFile; fileRef = 85589E9027BFB9810038AD11 /* HomePageRecentlyVisitedModel.swift */; };
		85589E9427BFE1E70038AD11 /* FavoritesView.swift in Sources */ = {isa = PBXBuildFile; fileRef = 85589E9327BFE1E70038AD11 /* FavoritesView.swift */; };
		85589E9627BFE25D0038AD11 /* FailedAssertionView.swift in Sources */ = {isa = PBXBuildFile; fileRef = 85589E9527BFE25D0038AD11 /* FailedAssertionView.swift */; };
		85589E9827BFE2DA0038AD11 /* HoverButton.swift in Sources */ = {isa = PBXBuildFile; fileRef = 85589E9727BFE2DA0038AD11 /* HoverButton.swift */; };
		85589E9A27BFE3C30038AD11 /* FaviconView.swift in Sources */ = {isa = PBXBuildFile; fileRef = 85589E9927BFE3C30038AD11 /* FaviconView.swift */; };
		85589E9E27BFE4500038AD11 /* DefaultBrowserPromptView.swift in Sources */ = {isa = PBXBuildFile; fileRef = 85589E9D27BFE4500038AD11 /* DefaultBrowserPromptView.swift */; };
		85589EA027BFE60E0038AD11 /* MoreOrLessView.swift in Sources */ = {isa = PBXBuildFile; fileRef = 85589E9F27BFE60E0038AD11 /* MoreOrLessView.swift */; };
		85625994269C8F9600EE44BC /* PasswordManager.storyboard in Resources */ = {isa = PBXBuildFile; fileRef = 85625993269C8F9600EE44BC /* PasswordManager.storyboard */; };
		85625996269C953C00EE44BC /* PasswordManagementViewController.swift in Sources */ = {isa = PBXBuildFile; fileRef = 85625995269C953C00EE44BC /* PasswordManagementViewController.swift */; };
		85625998269C9C5F00EE44BC /* PasswordManagementPopover.swift in Sources */ = {isa = PBXBuildFile; fileRef = 85625997269C9C5F00EE44BC /* PasswordManagementPopover.swift */; };
		8562599A269CA0A600EE44BC /* NSRectExtension.swift in Sources */ = {isa = PBXBuildFile; fileRef = 85625999269CA0A600EE44BC /* NSRectExtension.swift */; };
		856C98A6256EB59600A22F1F /* MenuItemSelectors.swift in Sources */ = {isa = PBXBuildFile; fileRef = 856C98A5256EB59600A22F1F /* MenuItemSelectors.swift */; };
		856C98D52570116900A22F1F /* NSWindow+Toast.swift in Sources */ = {isa = PBXBuildFile; fileRef = 856C98D42570116900A22F1F /* NSWindow+Toast.swift */; };
		856C98DF257014BD00A22F1F /* FileDownloadManager.swift in Sources */ = {isa = PBXBuildFile; fileRef = 856C98DE257014BD00A22F1F /* FileDownloadManager.swift */; };
		856CADF0271710F400E79BB0 /* HoverUserScript.swift in Sources */ = {isa = PBXBuildFile; fileRef = 856CADEF271710F400E79BB0 /* HoverUserScript.swift */; };
		85707F22276A32B600DC0649 /* CallToAction.swift in Sources */ = {isa = PBXBuildFile; fileRef = 85707F21276A32B600DC0649 /* CallToAction.swift */; };
		85707F24276A332A00DC0649 /* OnboardingButtonStyles.swift in Sources */ = {isa = PBXBuildFile; fileRef = 85707F23276A332A00DC0649 /* OnboardingButtonStyles.swift */; };
		85707F26276A335700DC0649 /* Onboarding.swift in Sources */ = {isa = PBXBuildFile; fileRef = 85707F25276A335700DC0649 /* Onboarding.swift */; };
		85707F28276A34D900DC0649 /* DaxSpeech.swift in Sources */ = {isa = PBXBuildFile; fileRef = 85707F27276A34D900DC0649 /* DaxSpeech.swift */; };
		85707F2A276A35FE00DC0649 /* ActionSpeech.swift in Sources */ = {isa = PBXBuildFile; fileRef = 85707F29276A35FE00DC0649 /* ActionSpeech.swift */; };
		85707F2C276A364E00DC0649 /* OnboardingFlow.swift in Sources */ = {isa = PBXBuildFile; fileRef = 85707F2B276A364E00DC0649 /* OnboardingFlow.swift */; };
		85707F2E276A394C00DC0649 /* ViewExtensions.swift in Sources */ = {isa = PBXBuildFile; fileRef = 85707F2D276A394C00DC0649 /* ViewExtensions.swift */; };
		85707F31276A7DCA00DC0649 /* OnboardingViewModel.swift in Sources */ = {isa = PBXBuildFile; fileRef = 85707F30276A7DCA00DC0649 /* OnboardingViewModel.swift */; };
		85799C1825DEBB3F0007EC87 /* Logging.swift in Sources */ = {isa = PBXBuildFile; fileRef = 85799C1725DEBB3F0007EC87 /* Logging.swift */; };
		857FFEC027D239DC00415E7A /* HyperLink.swift in Sources */ = {isa = PBXBuildFile; fileRef = 857FFEBF27D239DC00415E7A /* HyperLink.swift */; };
		8585B63826D6E66C00C1416F /* ButtonStyles.swift in Sources */ = {isa = PBXBuildFile; fileRef = 8585B63726D6E66C00C1416F /* ButtonStyles.swift */; };
		8589063A267BCD8E00D23B0D /* SaveCredentialsPopover.swift in Sources */ = {isa = PBXBuildFile; fileRef = 85890639267BCD8E00D23B0D /* SaveCredentialsPopover.swift */; };
		8589063C267BCDC000D23B0D /* SaveCredentialsViewController.swift in Sources */ = {isa = PBXBuildFile; fileRef = 8589063B267BCDC000D23B0D /* SaveCredentialsViewController.swift */; };
		858A797F26A79EAA00A75A42 /* UserText+PasswordManager.swift in Sources */ = {isa = PBXBuildFile; fileRef = 858A797E26A79EAA00A75A42 /* UserText+PasswordManager.swift */; };
		858A798326A8B75F00A75A42 /* CopyHandler.swift in Sources */ = {isa = PBXBuildFile; fileRef = 858A798226A8B75F00A75A42 /* CopyHandler.swift */; };
		858A798526A8BB5D00A75A42 /* NSTextViewExtension.swift in Sources */ = {isa = PBXBuildFile; fileRef = 858A798426A8BB5D00A75A42 /* NSTextViewExtension.swift */; };
		858A798826A99DBE00A75A42 /* PasswordManagementItemListModelTests.swift in Sources */ = {isa = PBXBuildFile; fileRef = 858A798726A99DBE00A75A42 /* PasswordManagementItemListModelTests.swift */; };
		858A798A26A9B35E00A75A42 /* PasswordManagementItemModelTests.swift in Sources */ = {isa = PBXBuildFile; fileRef = 858A798926A9B35E00A75A42 /* PasswordManagementItemModelTests.swift */; };
		859E7D6B27453BF3009C2B69 /* BookmarksExporter.swift in Sources */ = {isa = PBXBuildFile; fileRef = 859E7D6A27453BF3009C2B69 /* BookmarksExporter.swift */; };
		859E7D6D274548F2009C2B69 /* BookmarksExporterTests.swift in Sources */ = {isa = PBXBuildFile; fileRef = 859E7D6C274548F2009C2B69 /* BookmarksExporterTests.swift */; };
		85A0116925AF1D8900FA6A0C /* FindInPageViewController.swift in Sources */ = {isa = PBXBuildFile; fileRef = 85A0116825AF1D8900FA6A0C /* FindInPageViewController.swift */; };
		85A0117425AF2EDF00FA6A0C /* FindInPage.storyboard in Resources */ = {isa = PBXBuildFile; fileRef = 85A0117325AF2EDF00FA6A0C /* FindInPage.storyboard */; };
		85A0118225AF60E700FA6A0C /* FindInPageModel.swift in Sources */ = {isa = PBXBuildFile; fileRef = 85A0118125AF60E700FA6A0C /* FindInPageModel.swift */; };
		85A011EA25B4D4CA00FA6A0C /* FindInPageUserScript.swift in Sources */ = {isa = PBXBuildFile; fileRef = 85A011E925B4D4CA00FA6A0C /* FindInPageUserScript.swift */; };
		85AC3AEF25D5CE9800C7D2AA /* UserScripts.swift in Sources */ = {isa = PBXBuildFile; fileRef = 85AC3AEE25D5CE9800C7D2AA /* UserScripts.swift */; };
		85AC3AF725D5DBFD00C7D2AA /* DataExtension.swift in Sources */ = {isa = PBXBuildFile; fileRef = 85AC3AF625D5DBFD00C7D2AA /* DataExtension.swift */; };
		85AC3B0525D6B1D800C7D2AA /* ScriptSourceProviding.swift in Sources */ = {isa = PBXBuildFile; fileRef = 85AC3B0425D6B1D800C7D2AA /* ScriptSourceProviding.swift */; };
		85AC3B1725D9BC1A00C7D2AA /* ConfigurationDownloaderTests.swift in Sources */ = {isa = PBXBuildFile; fileRef = 85AC3B1625D9BC1A00C7D2AA /* ConfigurationDownloaderTests.swift */; };
		85AC3B3525DA82A600C7D2AA /* DataTaskProviding.swift in Sources */ = {isa = PBXBuildFile; fileRef = 85AC3B3425DA82A600C7D2AA /* DataTaskProviding.swift */; };
		85AC3B4925DAC9BD00C7D2AA /* ConfigurationStorageTests.swift in Sources */ = {isa = PBXBuildFile; fileRef = 85AC3B4825DAC9BD00C7D2AA /* ConfigurationStorageTests.swift */; };
		85AC7AD927BD625000FFB69B /* HomePageAssets.xcassets in Resources */ = {isa = PBXBuildFile; fileRef = 85AC7AD827BD625000FFB69B /* HomePageAssets.xcassets */; };
		85AC7ADB27BD628400FFB69B /* HomePage.swift in Sources */ = {isa = PBXBuildFile; fileRef = 85AC7ADA27BD628400FFB69B /* HomePage.swift */; };
		85AC7ADD27BEB6EE00FFB69B /* HomePageDefaultBrowserModel.swift in Sources */ = {isa = PBXBuildFile; fileRef = 85AC7ADC27BEB6EE00FFB69B /* HomePageDefaultBrowserModel.swift */; };
		85AE2FF224A33A2D002D507F /* WebKit.framework in Frameworks */ = {isa = PBXBuildFile; fileRef = 85AE2FF124A33A2D002D507F /* WebKit.framework */; };
		85B7184A27677C2D00B4277F /* Onboarding.storyboard in Resources */ = {isa = PBXBuildFile; fileRef = 85B7184927677C2D00B4277F /* Onboarding.storyboard */; };
		85B7184C27677C6500B4277F /* OnboardingViewController.swift in Sources */ = {isa = PBXBuildFile; fileRef = 85B7184B27677C6500B4277F /* OnboardingViewController.swift */; };
		85B7184E27677CBB00B4277F /* RootView.swift in Sources */ = {isa = PBXBuildFile; fileRef = 85B7184D27677CBB00B4277F /* RootView.swift */; };
		85C48CCC278D808F00D3263E /* NSAttributedStringExtension.swift in Sources */ = {isa = PBXBuildFile; fileRef = 85C48CCB278D808F00D3263E /* NSAttributedStringExtension.swift */; };
		85C48CD127908C1000D3263E /* BrowserImportMoreInfoViewController.swift in Sources */ = {isa = PBXBuildFile; fileRef = 85C48CD027908C1000D3263E /* BrowserImportMoreInfoViewController.swift */; };
		85C5991B27D10CF000E605B2 /* FireAnimationView.swift in Sources */ = {isa = PBXBuildFile; fileRef = 85C5991A27D10CF000E605B2 /* FireAnimationView.swift */; };
		85C6A29625CC1FFD00EEB5F1 /* UserDefaultsWrapper.swift in Sources */ = {isa = PBXBuildFile; fileRef = 85C6A29525CC1FFD00EEB5F1 /* UserDefaultsWrapper.swift */; };
		85CC1D7B26A05ECF0062F04E /* PasswordManagementItemListModel.swift in Sources */ = {isa = PBXBuildFile; fileRef = 85CC1D7A26A05ECF0062F04E /* PasswordManagementItemListModel.swift */; };
		85CC1D7D26A05F250062F04E /* PasswordManagementItemModel.swift in Sources */ = {isa = PBXBuildFile; fileRef = 85CC1D7C26A05F250062F04E /* PasswordManagementItemModel.swift */; };
		85D33F1225C82EB3002B91A6 /* ConfigurationManager.swift in Sources */ = {isa = PBXBuildFile; fileRef = 85D33F1125C82EB3002B91A6 /* ConfigurationManager.swift */; };
		85D438B6256E7C9E00F3BAF8 /* ContextMenuUserScript.swift in Sources */ = {isa = PBXBuildFile; fileRef = 85D438B5256E7C9E00F3BAF8 /* ContextMenuUserScript.swift */; };
		85D885B026A590A90077C374 /* NSNotificationName+PasswordManager.swift in Sources */ = {isa = PBXBuildFile; fileRef = 85D885AF26A590A90077C374 /* NSNotificationName+PasswordManager.swift */; };
		85D885B326A5A9DE0077C374 /* NSAlert+PasswordManager.swift in Sources */ = {isa = PBXBuildFile; fileRef = 85D885B226A5A9DE0077C374 /* NSAlert+PasswordManager.swift */; };
		85F0FF1327CFAB04001C7C6E /* RecentlyVisitedView.swift in Sources */ = {isa = PBXBuildFile; fileRef = 85F0FF1227CFAB04001C7C6E /* RecentlyVisitedView.swift */; };
		85F1B0C925EF9759004792B6 /* URLEventHandlerTests.swift in Sources */ = {isa = PBXBuildFile; fileRef = 85F1B0C825EF9759004792B6 /* URLEventHandlerTests.swift */; };
		85F487B5276A8F2E003CE668 /* OnboardingTests.swift in Sources */ = {isa = PBXBuildFile; fileRef = 85F487B4276A8F2E003CE668 /* OnboardingTests.swift */; };
		85F69B3C25EDE81F00978E59 /* URLExtensionTests.swift in Sources */ = {isa = PBXBuildFile; fileRef = 85F69B3B25EDE81F00978E59 /* URLExtensionTests.swift */; };
		85FF55C825F82E4F00E2AB99 /* Lottie in Frameworks */ = {isa = PBXBuildFile; productRef = 85FF55C725F82E4F00E2AB99 /* Lottie */; };
		9807F645278CA16F00E1547B /* BrowserServicesKit in Frameworks */ = {isa = PBXBuildFile; productRef = 9807F644278CA16F00E1547B /* BrowserServicesKit */; };
		9812D895276CEDA5004B6181 /* ContentBlockerRulesLists.swift in Sources */ = {isa = PBXBuildFile; fileRef = 9812D894276CEDA5004B6181 /* ContentBlockerRulesLists.swift */; };
		9826B0A02747DF3D0092F683 /* ContentBlocking.swift in Sources */ = {isa = PBXBuildFile; fileRef = 9826B09F2747DF3D0092F683 /* ContentBlocking.swift */; };
		9826B0A22747DFEB0092F683 /* AppPrivacyConfigurationDataProvider.swift in Sources */ = {isa = PBXBuildFile; fileRef = 9826B0A12747DFEB0092F683 /* AppPrivacyConfigurationDataProvider.swift */; };
		9833912F27AAA3CE00DAF119 /* AppTrackerDataSetProvider.swift in Sources */ = {isa = PBXBuildFile; fileRef = 9833912E27AAA3CE00DAF119 /* AppTrackerDataSetProvider.swift */; };
		9833913127AAA4B500DAF119 /* trackerData.json in Resources */ = {isa = PBXBuildFile; fileRef = 9833913027AAA4B500DAF119 /* trackerData.json */; };
		9833913327AAAEEE00DAF119 /* EmbeddedTrackerDataTests.swift in Sources */ = {isa = PBXBuildFile; fileRef = 9833913227AAAEEE00DAF119 /* EmbeddedTrackerDataTests.swift */; };
		98EB5D1027516A4800681FE6 /* AppPrivacyConfigurationTests.swift in Sources */ = {isa = PBXBuildFile; fileRef = 98EB5D0F27516A4800681FE6 /* AppPrivacyConfigurationTests.swift */; };
		AA06B6B72672AF8100F541C5 /* Sparkle in Frameworks */ = {isa = PBXBuildFile; productRef = AA06B6B62672AF8100F541C5 /* Sparkle */; };
		AA0877B826D5160D00B05660 /* SafariVersionReaderTests.swift in Sources */ = {isa = PBXBuildFile; fileRef = AA0877B726D5160D00B05660 /* SafariVersionReaderTests.swift */; };
		AA0877BA26D5161D00B05660 /* WebKitVersionProviderTests.swift in Sources */ = {isa = PBXBuildFile; fileRef = AA0877B926D5161D00B05660 /* WebKitVersionProviderTests.swift */; };
		AA0F3DB7261A566C0077F2D9 /* SuggestionLoadingMock.swift in Sources */ = {isa = PBXBuildFile; fileRef = AA0F3DB6261A566C0077F2D9 /* SuggestionLoadingMock.swift */; };
		AA13DCB4271480B0006D48D3 /* FirePopoverViewModel.swift in Sources */ = {isa = PBXBuildFile; fileRef = AA13DCB3271480B0006D48D3 /* FirePopoverViewModel.swift */; };
		AA222CB92760F74E00321475 /* FaviconReferenceCache.swift in Sources */ = {isa = PBXBuildFile; fileRef = AA222CB82760F74E00321475 /* FaviconReferenceCache.swift */; };
		AA2CB12D2587BB5600AA6FBE /* TabBarFooter.xib in Resources */ = {isa = PBXBuildFile; fileRef = AA2CB12C2587BB5600AA6FBE /* TabBarFooter.xib */; };
		AA2CB1352587C29500AA6FBE /* TabBarFooter.swift in Sources */ = {isa = PBXBuildFile; fileRef = AA2CB1342587C29500AA6FBE /* TabBarFooter.swift */; };
		AA34396C2754D4E300B241FA /* shield.json in Resources */ = {isa = PBXBuildFile; fileRef = AA34396A2754D4E200B241FA /* shield.json */; };
		AA34396D2754D4E300B241FA /* shield-dot.json in Resources */ = {isa = PBXBuildFile; fileRef = AA34396B2754D4E300B241FA /* shield-dot.json */; };
		AA3439702754D4E900B241FA /* dark-shield-dot.json in Resources */ = {isa = PBXBuildFile; fileRef = AA34396E2754D4E900B241FA /* dark-shield-dot.json */; };
		AA3439712754D4E900B241FA /* dark-shield.json in Resources */ = {isa = PBXBuildFile; fileRef = AA34396F2754D4E900B241FA /* dark-shield.json */; };
		AA3439782754D55100B241FA /* dark-trackers-2.json in Resources */ = {isa = PBXBuildFile; fileRef = AA3439722754D55100B241FA /* dark-trackers-2.json */; };
		AA3439792754D55100B241FA /* trackers-1.json in Resources */ = {isa = PBXBuildFile; fileRef = AA3439732754D55100B241FA /* trackers-1.json */; };
		AA34397A2754D55100B241FA /* trackers-2.json in Resources */ = {isa = PBXBuildFile; fileRef = AA3439742754D55100B241FA /* trackers-2.json */; };
		AA34397B2754D55100B241FA /* trackers-3.json in Resources */ = {isa = PBXBuildFile; fileRef = AA3439752754D55100B241FA /* trackers-3.json */; };
		AA34397C2754D55100B241FA /* dark-trackers-1.json in Resources */ = {isa = PBXBuildFile; fileRef = AA3439762754D55100B241FA /* dark-trackers-1.json */; };
		AA34397D2754D55100B241FA /* dark-trackers-3.json in Resources */ = {isa = PBXBuildFile; fileRef = AA3439772754D55100B241FA /* dark-trackers-3.json */; };
		AA3863C527A1E28F00749AB5 /* Feedback.storyboard in Resources */ = {isa = PBXBuildFile; fileRef = AA3863C427A1E28F00749AB5 /* Feedback.storyboard */; };
		AA3D531527A1ED9300074EC1 /* FeedbackWindow.swift in Sources */ = {isa = PBXBuildFile; fileRef = AA3D531427A1ED9300074EC1 /* FeedbackWindow.swift */; };
		AA3D531727A1EEED00074EC1 /* FeedbackViewController.swift in Sources */ = {isa = PBXBuildFile; fileRef = AA3D531627A1EEED00074EC1 /* FeedbackViewController.swift */; };
		AA3D531B27A2F57E00074EC1 /* Feedback.swift in Sources */ = {isa = PBXBuildFile; fileRef = AA3D531A27A2F57E00074EC1 /* Feedback.swift */; };
		AA3D531D27A2F58F00074EC1 /* FeedbackSender.swift in Sources */ = {isa = PBXBuildFile; fileRef = AA3D531C27A2F58F00074EC1 /* FeedbackSender.swift */; };
		AA3F895324C18AD500628DDE /* SuggestionViewModel.swift in Sources */ = {isa = PBXBuildFile; fileRef = AA3F895224C18AD500628DDE /* SuggestionViewModel.swift */; };
		AA4BBA3B25C58FA200C4FB0F /* MainMenu.swift in Sources */ = {isa = PBXBuildFile; fileRef = AA4BBA3A25C58FA200C4FB0F /* MainMenu.swift */; };
		AA4D700725545EF800C3411E /* URLEventHandler.swift in Sources */ = {isa = PBXBuildFile; fileRef = AA4D700625545EF800C3411E /* URLEventHandler.swift */; };
		AA4FF40C2624751A004E2377 /* GrammarFeaturesManager.swift in Sources */ = {isa = PBXBuildFile; fileRef = AA4FF40B2624751A004E2377 /* GrammarFeaturesManager.swift */; };
		AA512D1424D99D9800230283 /* FaviconManager.swift in Sources */ = {isa = PBXBuildFile; fileRef = AA512D1324D99D9800230283 /* FaviconManager.swift */; };
		AA585D82248FD31100E9A3E2 /* AppDelegate.swift in Sources */ = {isa = PBXBuildFile; fileRef = AA585D81248FD31100E9A3E2 /* AppDelegate.swift */; };
		AA585D84248FD31100E9A3E2 /* BrowserTabViewController.swift in Sources */ = {isa = PBXBuildFile; fileRef = AA585D83248FD31100E9A3E2 /* BrowserTabViewController.swift */; };
		AA585D86248FD31400E9A3E2 /* Assets.xcassets in Resources */ = {isa = PBXBuildFile; fileRef = AA585D85248FD31400E9A3E2 /* Assets.xcassets */; };
		AA585DAF2490E6E600E9A3E2 /* MainViewController.swift in Sources */ = {isa = PBXBuildFile; fileRef = AA585DAE2490E6E600E9A3E2 /* MainViewController.swift */; };
		AA5C1DD1285A154E0089850C /* RecentlyClosedMenu.swift in Sources */ = {isa = PBXBuildFile; fileRef = AA5C1DD0285A154E0089850C /* RecentlyClosedMenu.swift */; };
		AA5C1DD3285A217F0089850C /* RecentlyClosedCacheItem.swift in Sources */ = {isa = PBXBuildFile; fileRef = AA5C1DD2285A217F0089850C /* RecentlyClosedCacheItem.swift */; };
		AA5C1DD5285C780C0089850C /* RecentlyClosedCoordinator.swift in Sources */ = {isa = PBXBuildFile; fileRef = AA5C1DD4285C780C0089850C /* RecentlyClosedCoordinator.swift */; };
		AA5C8F59258FE21F00748EB7 /* NSTextFieldExtension.swift in Sources */ = {isa = PBXBuildFile; fileRef = AA5C8F58258FE21F00748EB7 /* NSTextFieldExtension.swift */; };
		AA5C8F5E2590EEE800748EB7 /* NSPointExtension.swift in Sources */ = {isa = PBXBuildFile; fileRef = AA5C8F5D2590EEE800748EB7 /* NSPointExtension.swift */; };
		AA5C8F632591021700748EB7 /* NSApplicationExtension.swift in Sources */ = {isa = PBXBuildFile; fileRef = AA5C8F622591021700748EB7 /* NSApplicationExtension.swift */; };
		AA5D6DAC24A340F700C6FBCE /* WebViewStateObserver.swift in Sources */ = {isa = PBXBuildFile; fileRef = AA5D6DAB24A340F700C6FBCE /* WebViewStateObserver.swift */; };
		AA5FA697275F90C400DCE9C9 /* FaviconImageCache.swift in Sources */ = {isa = PBXBuildFile; fileRef = AA5FA696275F90C400DCE9C9 /* FaviconImageCache.swift */; };
		AA5FA69A275F91C700DCE9C9 /* Favicon.swift in Sources */ = {isa = PBXBuildFile; fileRef = AA5FA699275F91C700DCE9C9 /* Favicon.swift */; };
		AA5FA69D275F945C00DCE9C9 /* FaviconStore.swift in Sources */ = {isa = PBXBuildFile; fileRef = AA5FA69C275F945C00DCE9C9 /* FaviconStore.swift */; };
		AA5FA6A0275F948900DCE9C9 /* Favicons.xcdatamodeld in Sources */ = {isa = PBXBuildFile; fileRef = AA5FA69E275F948900DCE9C9 /* Favicons.xcdatamodeld */; };
		AA6197C4276B314D008396F0 /* FaviconUrlReference.swift in Sources */ = {isa = PBXBuildFile; fileRef = AA6197C3276B314D008396F0 /* FaviconUrlReference.swift */; };
		AA6197C6276B3168008396F0 /* FaviconHostReference.swift in Sources */ = {isa = PBXBuildFile; fileRef = AA6197C5276B3168008396F0 /* FaviconHostReference.swift */; };
		AA61C0D02722159B00E6B681 /* FireInfoViewController.swift in Sources */ = {isa = PBXBuildFile; fileRef = AA61C0CF2722159B00E6B681 /* FireInfoViewController.swift */; };
		AA61C0D22727F59B00E6B681 /* ArrayExtension.swift in Sources */ = {isa = PBXBuildFile; fileRef = AA61C0D12727F59B00E6B681 /* ArrayExtension.swift */; };
		AA63745424C9BF9A00AB2AC4 /* SuggestionContainerTests.swift in Sources */ = {isa = PBXBuildFile; fileRef = AA63745324C9BF9A00AB2AC4 /* SuggestionContainerTests.swift */; };
		AA652CB125DD825B009059CC /* LocalBookmarkStoreTests.swift in Sources */ = {isa = PBXBuildFile; fileRef = AA652CB025DD825B009059CC /* LocalBookmarkStoreTests.swift */; };
		AA652CCE25DD9071009059CC /* BookmarkListTests.swift in Sources */ = {isa = PBXBuildFile; fileRef = AA652CCD25DD9071009059CC /* BookmarkListTests.swift */; };
		AA652CD325DDA6E9009059CC /* LocalBookmarkManagerTests.swift in Sources */ = {isa = PBXBuildFile; fileRef = AA652CD225DDA6E9009059CC /* LocalBookmarkManagerTests.swift */; };
		AA652CDB25DDAB32009059CC /* BookmarkStoreMock.swift in Sources */ = {isa = PBXBuildFile; fileRef = AA652CDA25DDAB32009059CC /* BookmarkStoreMock.swift */; };
		AA6820E425502F19005ED0D5 /* WebsiteDataStore.swift in Sources */ = {isa = PBXBuildFile; fileRef = AA6820E325502F19005ED0D5 /* WebsiteDataStore.swift */; };
		AA6820EB25503D6A005ED0D5 /* Fire.swift in Sources */ = {isa = PBXBuildFile; fileRef = AA6820EA25503D6A005ED0D5 /* Fire.swift */; };
		AA6820F125503DA9005ED0D5 /* FireViewModel.swift in Sources */ = {isa = PBXBuildFile; fileRef = AA6820F025503DA9005ED0D5 /* FireViewModel.swift */; };
		AA68C3D32490ED62001B8783 /* NavigationBarViewController.swift in Sources */ = {isa = PBXBuildFile; fileRef = AA68C3D22490ED62001B8783 /* NavigationBarViewController.swift */; };
		AA68C3D72490F821001B8783 /* README.md in Resources */ = {isa = PBXBuildFile; fileRef = AA68C3D62490F821001B8783 /* README.md */; };
		AA693E5E2696E5B90007BB78 /* CrashReports.storyboard in Resources */ = {isa = PBXBuildFile; fileRef = AA693E5D2696E5B90007BB78 /* CrashReports.storyboard */; };
		AA6AD95B2704B6DB00159F8A /* FirePopoverViewController.swift in Sources */ = {isa = PBXBuildFile; fileRef = AA6AD95A2704B6DB00159F8A /* FirePopoverViewController.swift */; };
		AA6EF9AD25066F42004754E6 /* WindowsManager.swift in Sources */ = {isa = PBXBuildFile; fileRef = AA6EF9AC25066F42004754E6 /* WindowsManager.swift */; };
		AA6EF9B3250785D5004754E6 /* NSMenuExtension.swift in Sources */ = {isa = PBXBuildFile; fileRef = AA6EF9B2250785D5004754E6 /* NSMenuExtension.swift */; };
		AA6EF9B525081B4C004754E6 /* MainMenuActions.swift in Sources */ = {isa = PBXBuildFile; fileRef = AA6EF9B425081B4C004754E6 /* MainMenuActions.swift */; };
		AA6FFB4424DC33320028F4D0 /* NSViewExtension.swift in Sources */ = {isa = PBXBuildFile; fileRef = AA6FFB4324DC33320028F4D0 /* NSViewExtension.swift */; };
		AA6FFB4624DC3B5A0028F4D0 /* WebView.swift in Sources */ = {isa = PBXBuildFile; fileRef = AA6FFB4524DC3B5A0028F4D0 /* WebView.swift */; };
		AA72D5FE25FFF94E00C77619 /* NSMenuItemExtension.swift in Sources */ = {isa = PBXBuildFile; fileRef = AA72D5FD25FFF94E00C77619 /* NSMenuItemExtension.swift */; };
		AA7412B224D0B3AC00D22FE0 /* TabBarViewItem.swift in Sources */ = {isa = PBXBuildFile; fileRef = AA7412B024D0B3AC00D22FE0 /* TabBarViewItem.swift */; };
		AA7412B324D0B3AC00D22FE0 /* TabBarViewItem.xib in Resources */ = {isa = PBXBuildFile; fileRef = AA7412B124D0B3AC00D22FE0 /* TabBarViewItem.xib */; };
		AA7412B524D1536B00D22FE0 /* MainWindowController.swift in Sources */ = {isa = PBXBuildFile; fileRef = AA7412B424D1536B00D22FE0 /* MainWindowController.swift */; };
		AA7412B724D1687000D22FE0 /* TabBarScrollView.swift in Sources */ = {isa = PBXBuildFile; fileRef = AA7412B624D1687000D22FE0 /* TabBarScrollView.swift */; };
		AA7412BD24D2BEEE00D22FE0 /* MainWindow.swift in Sources */ = {isa = PBXBuildFile; fileRef = AA7412BC24D2BEEE00D22FE0 /* MainWindow.swift */; };
		AA75A0AE26F3500C0086B667 /* PrivacyIconViewModel.swift in Sources */ = {isa = PBXBuildFile; fileRef = AA75A0AD26F3500C0086B667 /* PrivacyIconViewModel.swift */; };
		AA7E9176286DB05D00AB6B62 /* RecentlyClosedCoordinatorMock.swift in Sources */ = {isa = PBXBuildFile; fileRef = AA7E9175286DB05D00AB6B62 /* RecentlyClosedCoordinatorMock.swift */; };
		AA7EB6DF27E7C57D00036718 /* MouseOverAnimationButton.swift in Sources */ = {isa = PBXBuildFile; fileRef = AA7EB6DE27E7C57D00036718 /* MouseOverAnimationButton.swift */; };
		AA7EB6E227E7D05500036718 /* flame-mouse-over.json in Resources */ = {isa = PBXBuildFile; fileRef = AA7EB6E027E7D05500036718 /* flame-mouse-over.json */; };
		AA7EB6E327E7D05500036718 /* dark-flame-mouse-over.json in Resources */ = {isa = PBXBuildFile; fileRef = AA7EB6E127E7D05500036718 /* dark-flame-mouse-over.json */; };
		AA7EB6E527E7D6DC00036718 /* AnimationView.swift in Sources */ = {isa = PBXBuildFile; fileRef = AA7EB6E427E7D6DC00036718 /* AnimationView.swift */; };
		AA7EB6E727E8809D00036718 /* shield-mouse-over.json in Resources */ = {isa = PBXBuildFile; fileRef = AA7EB6E627E8809D00036718 /* shield-mouse-over.json */; };
		AA7EB6E927E880A600036718 /* shield-dot-mouse-over.json in Resources */ = {isa = PBXBuildFile; fileRef = AA7EB6E827E880A600036718 /* shield-dot-mouse-over.json */; };
		AA7EB6EB27E880AE00036718 /* dark-shield-mouse-over.json in Resources */ = {isa = PBXBuildFile; fileRef = AA7EB6EA27E880AE00036718 /* dark-shield-mouse-over.json */; };
		AA7EB6ED27E880B600036718 /* dark-shield-dot-mouse-over.json in Resources */ = {isa = PBXBuildFile; fileRef = AA7EB6EC27E880B600036718 /* dark-shield-dot-mouse-over.json */; };
		AA80EC54256BE3BC007083E7 /* UserText.swift in Sources */ = {isa = PBXBuildFile; fileRef = AA80EC53256BE3BC007083E7 /* UserText.swift */; };
		AA80EC67256C4691007083E7 /* BrowserTab.storyboard in Resources */ = {isa = PBXBuildFile; fileRef = AA80EC69256C4691007083E7 /* BrowserTab.storyboard */; };
		AA80EC73256C46A2007083E7 /* Suggestion.storyboard in Resources */ = {isa = PBXBuildFile; fileRef = AA80EC75256C46A2007083E7 /* Suggestion.storyboard */; };
		AA80EC79256C46AA007083E7 /* TabBar.storyboard in Resources */ = {isa = PBXBuildFile; fileRef = AA80EC7B256C46AA007083E7 /* TabBar.storyboard */; };
		AA80EC89256C49B8007083E7 /* Localizable.strings in Resources */ = {isa = PBXBuildFile; fileRef = AA80EC8B256C49B8007083E7 /* Localizable.strings */; };
		AA80EC8F256C49BC007083E7 /* Localizable.stringsdict in Resources */ = {isa = PBXBuildFile; fileRef = AA80EC91256C49BC007083E7 /* Localizable.stringsdict */; };
		AA840A9827319D1600E63CDD /* FirePopoverWrapperViewController.swift in Sources */ = {isa = PBXBuildFile; fileRef = AA840A9727319D1600E63CDD /* FirePopoverWrapperViewController.swift */; };
		AA88D14B252A557100980B4E /* URLRequestExtension.swift in Sources */ = {isa = PBXBuildFile; fileRef = AA88D14A252A557100980B4E /* URLRequestExtension.swift */; };
		AA8EDF2424923E980071C2E8 /* URLExtension.swift in Sources */ = {isa = PBXBuildFile; fileRef = AA8EDF2324923E980071C2E8 /* URLExtension.swift */; };
		AA8EDF2724923EC70071C2E8 /* StringExtension.swift in Sources */ = {isa = PBXBuildFile; fileRef = AA8EDF2624923EC70071C2E8 /* StringExtension.swift */; };
		AA91F83927076F1900771A0D /* PrivacyIconViewModelTests.swift in Sources */ = {isa = PBXBuildFile; fileRef = AA91F83827076F1900771A0D /* PrivacyIconViewModelTests.swift */; };
		AA92126F25ACCB1100600CD4 /* ErrorExtension.swift in Sources */ = {isa = PBXBuildFile; fileRef = AA92126E25ACCB1100600CD4 /* ErrorExtension.swift */; };
		AA92127725ADA07900600CD4 /* WKWebViewExtension.swift in Sources */ = {isa = PBXBuildFile; fileRef = AA92127625ADA07900600CD4 /* WKWebViewExtension.swift */; };
		AA97BF4625135DD30014931A /* ApplicationDockMenu.swift in Sources */ = {isa = PBXBuildFile; fileRef = AA97BF4525135DD30014931A /* ApplicationDockMenu.swift */; };
		AA9B7C7E26A06E040008D425 /* TrackerInfo.swift in Sources */ = {isa = PBXBuildFile; fileRef = AA9B7C7D26A06E040008D425 /* TrackerInfo.swift */; };
		AA9B7C8326A197A00008D425 /* ServerTrust.swift in Sources */ = {isa = PBXBuildFile; fileRef = AA9B7C8226A197A00008D425 /* ServerTrust.swift */; };
		AA9B7C8526A199B60008D425 /* ServerTrustViewModel.swift in Sources */ = {isa = PBXBuildFile; fileRef = AA9B7C8426A199B60008D425 /* ServerTrustViewModel.swift */; };
		AA9C362825518C44004B1BA3 /* WebsiteDataStoreMock.swift in Sources */ = {isa = PBXBuildFile; fileRef = AA9C362725518C44004B1BA3 /* WebsiteDataStoreMock.swift */; };
		AA9C363025518CA9004B1BA3 /* FireTests.swift in Sources */ = {isa = PBXBuildFile; fileRef = AA9C362F25518CA9004B1BA3 /* FireTests.swift */; };
		AA9E9A5625A3AE8400D1959D /* NSWindowExtension.swift in Sources */ = {isa = PBXBuildFile; fileRef = AA9E9A5525A3AE8400D1959D /* NSWindowExtension.swift */; };
		AA9E9A5E25A4867200D1959D /* TabDragAndDropManager.swift in Sources */ = {isa = PBXBuildFile; fileRef = AA9E9A5D25A4867200D1959D /* TabDragAndDropManager.swift */; };
		AA9FF95924A1ECF20039E328 /* Tab.swift in Sources */ = {isa = PBXBuildFile; fileRef = AA9FF95824A1ECF20039E328 /* Tab.swift */; };
		AA9FF95B24A1EFC20039E328 /* TabViewModel.swift in Sources */ = {isa = PBXBuildFile; fileRef = AA9FF95A24A1EFC20039E328 /* TabViewModel.swift */; };
		AA9FF95D24A1FA1C0039E328 /* TabCollection.swift in Sources */ = {isa = PBXBuildFile; fileRef = AA9FF95C24A1FA1C0039E328 /* TabCollection.swift */; };
		AA9FF95F24A1FB690039E328 /* TabCollectionViewModel.swift in Sources */ = {isa = PBXBuildFile; fileRef = AA9FF95E24A1FB680039E328 /* TabCollectionViewModel.swift */; };
		AAA0CC33252F181A0079BC96 /* NavigationButtonMenuDelegate.swift in Sources */ = {isa = PBXBuildFile; fileRef = AAA0CC32252F181A0079BC96 /* NavigationButtonMenuDelegate.swift */; };
		AAA0CC3C25337FAB0079BC96 /* WKBackForwardListItemViewModel.swift in Sources */ = {isa = PBXBuildFile; fileRef = AAA0CC3B25337FAB0079BC96 /* WKBackForwardListItemViewModel.swift */; };
		AAA0CC472533833C0079BC96 /* MoreOptionsMenu.swift in Sources */ = {isa = PBXBuildFile; fileRef = AAA0CC462533833C0079BC96 /* MoreOptionsMenu.swift */; };
		AAA0CC572539EBC90079BC96 /* FaviconUserScript.swift in Sources */ = {isa = PBXBuildFile; fileRef = AAA0CC562539EBC90079BC96 /* FaviconUserScript.swift */; };
		AAA0CC6A253CC43C0079BC96 /* WKUserContentControllerExtension.swift in Sources */ = {isa = PBXBuildFile; fileRef = AAA0CC69253CC43C0079BC96 /* WKUserContentControllerExtension.swift */; };
		AAA892EA250A4CEF005B37B2 /* WindowControllersManager.swift in Sources */ = {isa = PBXBuildFile; fileRef = AAA892E9250A4CEF005B37B2 /* WindowControllersManager.swift */; };
		AAADFD06264AA282001555EA /* TimeIntervalExtension.swift in Sources */ = {isa = PBXBuildFile; fileRef = AAADFD05264AA282001555EA /* TimeIntervalExtension.swift */; };
		AAB549DF25DAB8F80058460B /* BookmarkViewModel.swift in Sources */ = {isa = PBXBuildFile; fileRef = AAB549DE25DAB8F80058460B /* BookmarkViewModel.swift */; };
		AAB7320726DD0C37002FACF9 /* Fire.storyboard in Resources */ = {isa = PBXBuildFile; fileRef = AAB7320626DD0C37002FACF9 /* Fire.storyboard */; };
		AAB7320926DD0CD9002FACF9 /* FireViewController.swift in Sources */ = {isa = PBXBuildFile; fileRef = AAB7320826DD0CD9002FACF9 /* FireViewController.swift */; };
		AAB8203C26B2DE0D00788AC3 /* SuggestionListCharacteristics.swift in Sources */ = {isa = PBXBuildFile; fileRef = AAB8203B26B2DE0D00788AC3 /* SuggestionListCharacteristics.swift */; };
		AABAF59C260A7D130085060C /* FaviconManagerMock.swift in Sources */ = {isa = PBXBuildFile; fileRef = AABAF59B260A7D130085060C /* FaviconManagerMock.swift */; };
		AABEE69A24A902A90043105B /* SuggestionContainerViewModel.swift in Sources */ = {isa = PBXBuildFile; fileRef = AABEE69924A902A90043105B /* SuggestionContainerViewModel.swift */; };
		AABEE69C24A902BB0043105B /* SuggestionContainer.swift in Sources */ = {isa = PBXBuildFile; fileRef = AABEE69B24A902BB0043105B /* SuggestionContainer.swift */; };
		AABEE6A524AA0A7F0043105B /* SuggestionViewController.swift in Sources */ = {isa = PBXBuildFile; fileRef = AABEE6A424AA0A7F0043105B /* SuggestionViewController.swift */; };
		AABEE6A924AB4B910043105B /* SuggestionTableCellView.swift in Sources */ = {isa = PBXBuildFile; fileRef = AABEE6A824AB4B910043105B /* SuggestionTableCellView.swift */; };
		AABEE6AB24ACA0F90043105B /* SuggestionTableRowView.swift in Sources */ = {isa = PBXBuildFile; fileRef = AABEE6AA24ACA0F90043105B /* SuggestionTableRowView.swift */; };
		AABEE6AF24AD22B90043105B /* AddressBarTextField.swift in Sources */ = {isa = PBXBuildFile; fileRef = AABEE6AE24AD22B90043105B /* AddressBarTextField.swift */; };
		AAC30A26268DFEE200D2D9CD /* CrashReporter.swift in Sources */ = {isa = PBXBuildFile; fileRef = AAC30A25268DFEE200D2D9CD /* CrashReporter.swift */; };
		AAC30A28268E045400D2D9CD /* CrashReportReader.swift in Sources */ = {isa = PBXBuildFile; fileRef = AAC30A27268E045400D2D9CD /* CrashReportReader.swift */; };
		AAC30A2A268E239100D2D9CD /* CrashReport.swift in Sources */ = {isa = PBXBuildFile; fileRef = AAC30A29268E239100D2D9CD /* CrashReport.swift */; };
		AAC30A2C268F1ECD00D2D9CD /* CrashReportSender.swift in Sources */ = {isa = PBXBuildFile; fileRef = AAC30A2B268F1ECD00D2D9CD /* CrashReportSender.swift */; };
		AAC30A2E268F1EE300D2D9CD /* CrashReportPromptPresenter.swift in Sources */ = {isa = PBXBuildFile; fileRef = AAC30A2D268F1EE300D2D9CD /* CrashReportPromptPresenter.swift */; };
		AAC5E4C725D6A6E8007F5990 /* BookmarkPopover.swift in Sources */ = {isa = PBXBuildFile; fileRef = AAC5E4C425D6A6E8007F5990 /* BookmarkPopover.swift */; };
		AAC5E4C825D6A6E8007F5990 /* BookmarkPopoverViewController.swift in Sources */ = {isa = PBXBuildFile; fileRef = AAC5E4C525D6A6E8007F5990 /* BookmarkPopoverViewController.swift */; };
		AAC5E4C925D6A6E8007F5990 /* Bookmarks.storyboard in Resources */ = {isa = PBXBuildFile; fileRef = AAC5E4C625D6A6E8007F5990 /* Bookmarks.storyboard */; };
		AAC5E4D025D6A709007F5990 /* Bookmark.swift in Sources */ = {isa = PBXBuildFile; fileRef = AAC5E4CD25D6A709007F5990 /* Bookmark.swift */; };
		AAC5E4D125D6A709007F5990 /* BookmarkManager.swift in Sources */ = {isa = PBXBuildFile; fileRef = AAC5E4CE25D6A709007F5990 /* BookmarkManager.swift */; };
		AAC5E4D225D6A709007F5990 /* BookmarkList.swift in Sources */ = {isa = PBXBuildFile; fileRef = AAC5E4CF25D6A709007F5990 /* BookmarkList.swift */; };
		AAC5E4D925D6A711007F5990 /* BookmarkStore.swift in Sources */ = {isa = PBXBuildFile; fileRef = AAC5E4D625D6A710007F5990 /* BookmarkStore.swift */; };
		AAC5E4E425D6BA9C007F5990 /* NSSizeExtension.swift in Sources */ = {isa = PBXBuildFile; fileRef = AAC5E4E325D6BA9C007F5990 /* NSSizeExtension.swift */; };
		AAC5E4F125D6BF10007F5990 /* AddressBarButton.swift in Sources */ = {isa = PBXBuildFile; fileRef = AAC5E4F025D6BF10007F5990 /* AddressBarButton.swift */; };
		AAC5E4F625D6BF2C007F5990 /* AddressBarButtonsViewController.swift in Sources */ = {isa = PBXBuildFile; fileRef = AAC5E4F525D6BF2C007F5990 /* AddressBarButtonsViewController.swift */; };
		AAC6881928626BF800D54247 /* RecentlyClosedTab.swift in Sources */ = {isa = PBXBuildFile; fileRef = AAC6881828626BF800D54247 /* RecentlyClosedTab.swift */; };
		AAC6881B28626C1900D54247 /* RecentlyClosedWindow.swift in Sources */ = {isa = PBXBuildFile; fileRef = AAC6881A28626C1900D54247 /* RecentlyClosedWindow.swift */; };
		AAC82C60258B6CB5009B6B42 /* TabPreviewWindowController.swift in Sources */ = {isa = PBXBuildFile; fileRef = AAC82C5F258B6CB5009B6B42 /* TabPreviewWindowController.swift */; };
		AAC9C01524CAFBCE00AD1325 /* TabTests.swift in Sources */ = {isa = PBXBuildFile; fileRef = AAC9C01424CAFBCE00AD1325 /* TabTests.swift */; };
		AAC9C01724CAFBDC00AD1325 /* TabCollectionTests.swift in Sources */ = {isa = PBXBuildFile; fileRef = AAC9C01624CAFBDC00AD1325 /* TabCollectionTests.swift */; };
		AAC9C01C24CB594C00AD1325 /* TabViewModelTests.swift in Sources */ = {isa = PBXBuildFile; fileRef = AAC9C01B24CB594C00AD1325 /* TabViewModelTests.swift */; };
		AAC9C01E24CB6BEB00AD1325 /* TabCollectionViewModelTests.swift in Sources */ = {isa = PBXBuildFile; fileRef = AAC9C01D24CB6BEB00AD1325 /* TabCollectionViewModelTests.swift */; };
		AACF6FD626BC366D00CF09F9 /* SafariVersionReader.swift in Sources */ = {isa = PBXBuildFile; fileRef = AACF6FD526BC366D00CF09F9 /* SafariVersionReader.swift */; };
		AAD6D8882696DF6D002393B3 /* CrashReportPromptViewController.swift in Sources */ = {isa = PBXBuildFile; fileRef = AAD6D8862696DF6D002393B3 /* CrashReportPromptViewController.swift */; };
		AAD8078527B3F3BE00CF7703 /* WebsiteBreakageSender.swift in Sources */ = {isa = PBXBuildFile; fileRef = AAD8078427B3F3BE00CF7703 /* WebsiteBreakageSender.swift */; };
		AAD8078727B3F45600CF7703 /* WebsiteBreakage.swift in Sources */ = {isa = PBXBuildFile; fileRef = AAD8078627B3F45600CF7703 /* WebsiteBreakage.swift */; };
		AAD86E52267A0DFF005C11BE /* UpdateController.swift in Sources */ = {isa = PBXBuildFile; fileRef = AAD86E51267A0DFF005C11BE /* UpdateController.swift */; };
		AADCBF3A26F7C2CE00EF67A8 /* LottieAnimationCache.swift in Sources */ = {isa = PBXBuildFile; fileRef = AADCBF3926F7C2CE00EF67A8 /* LottieAnimationCache.swift */; };
		AADE11C026D916D70032D8A7 /* StringExtensionTests.swift in Sources */ = {isa = PBXBuildFile; fileRef = AADE11BF26D916D70032D8A7 /* StringExtensionTests.swift */; };
		AAE246F32709EF3B00BEEAEE /* FirePopoverCollectionViewItem.swift in Sources */ = {isa = PBXBuildFile; fileRef = AAE246F12709EF3B00BEEAEE /* FirePopoverCollectionViewItem.swift */; };
		AAE246F42709EF3B00BEEAEE /* FirePopoverCollectionViewItem.xib in Resources */ = {isa = PBXBuildFile; fileRef = AAE246F22709EF3B00BEEAEE /* FirePopoverCollectionViewItem.xib */; };
		AAE246F6270A3D3000BEEAEE /* FirePopoverCollectionViewHeader.xib in Resources */ = {isa = PBXBuildFile; fileRef = AAE246F5270A3D3000BEEAEE /* FirePopoverCollectionViewHeader.xib */; };
		AAE246F8270A406200BEEAEE /* FirePopoverCollectionViewHeader.swift in Sources */ = {isa = PBXBuildFile; fileRef = AAE246F7270A406200BEEAEE /* FirePopoverCollectionViewHeader.swift */; };
		AAE39D1B24F44885008EF28B /* TabCollectionViewModelDelegateMock.swift in Sources */ = {isa = PBXBuildFile; fileRef = AAE39D1A24F44885008EF28B /* TabCollectionViewModelDelegateMock.swift */; };
		AAE7527A263B046100B973F8 /* History.xcdatamodeld in Sources */ = {isa = PBXBuildFile; fileRef = AAE75278263B046100B973F8 /* History.xcdatamodeld */; };
		AAE7527C263B056C00B973F8 /* HistoryStore.swift in Sources */ = {isa = PBXBuildFile; fileRef = AAE7527B263B056C00B973F8 /* HistoryStore.swift */; };
		AAE7527E263B05C600B973F8 /* HistoryEntry.swift in Sources */ = {isa = PBXBuildFile; fileRef = AAE7527D263B05C600B973F8 /* HistoryEntry.swift */; };
		AAE75280263B0A4D00B973F8 /* HistoryCoordinator.swift in Sources */ = {isa = PBXBuildFile; fileRef = AAE7527F263B0A4D00B973F8 /* HistoryCoordinator.swift */; };
		AAE8B102258A41C000E81239 /* TabPreview.storyboard in Resources */ = {isa = PBXBuildFile; fileRef = AAE8B101258A41C000E81239 /* TabPreview.storyboard */; };
		AAE8B110258A456C00E81239 /* TabPreviewViewController.swift in Sources */ = {isa = PBXBuildFile; fileRef = AAE8B10F258A456C00E81239 /* TabPreviewViewController.swift */; };
		AAE99B8927088A19008B6BD9 /* FirePopover.swift in Sources */ = {isa = PBXBuildFile; fileRef = AAE99B8827088A19008B6BD9 /* FirePopover.swift */; };
		AAEC74B22642C57200C2EFBC /* HistoryCoordinatingMock.swift in Sources */ = {isa = PBXBuildFile; fileRef = AAEC74B12642C57200C2EFBC /* HistoryCoordinatingMock.swift */; };
		AAEC74B42642C69300C2EFBC /* HistoryCoordinatorTests.swift in Sources */ = {isa = PBXBuildFile; fileRef = AAEC74B32642C69300C2EFBC /* HistoryCoordinatorTests.swift */; };
		AAEC74B62642CC6A00C2EFBC /* HistoryStoringMock.swift in Sources */ = {isa = PBXBuildFile; fileRef = AAEC74B52642CC6A00C2EFBC /* HistoryStoringMock.swift */; };
		AAEC74B82642E43800C2EFBC /* HistoryStoreTests.swift in Sources */ = {isa = PBXBuildFile; fileRef = AAEC74B72642E43800C2EFBC /* HistoryStoreTests.swift */; };
		AAEC74BB2642E67C00C2EFBC /* NSPersistentContainerExtension.swift in Sources */ = {isa = PBXBuildFile; fileRef = AAEC74BA2642E67C00C2EFBC /* NSPersistentContainerExtension.swift */; };
		AAEC74BC2642F0F800C2EFBC /* History.xcdatamodeld in Sources */ = {isa = PBXBuildFile; fileRef = AAE75278263B046100B973F8 /* History.xcdatamodeld */; };
		AAECA42024EEA4AC00EFA63A /* IndexPathExtension.swift in Sources */ = {isa = PBXBuildFile; fileRef = AAECA41F24EEA4AC00EFA63A /* IndexPathExtension.swift */; };
		AAEEC6A927088ADB008445F7 /* FireCoordinator.swift in Sources */ = {isa = PBXBuildFile; fileRef = AAEEC6A827088ADB008445F7 /* FireCoordinator.swift */; };
		AAEF6BC8276A081C0024DCF4 /* FaviconSelector.swift in Sources */ = {isa = PBXBuildFile; fileRef = AAEF6BC7276A081C0024DCF4 /* FaviconSelector.swift */; };
		AAFCB37F25E545D400859DD4 /* PublisherExtension.swift in Sources */ = {isa = PBXBuildFile; fileRef = AAFCB37E25E545D400859DD4 /* PublisherExtension.swift */; };
		AAFE068326C7082D005434CC /* WebKitVersionProvider.swift in Sources */ = {isa = PBXBuildFile; fileRef = AAFE068226C7082D005434CC /* WebKitVersionProvider.swift */; };
		B31055C427A1BA1D001AC618 /* AutoconsentUserScript.swift in Sources */ = {isa = PBXBuildFile; fileRef = B31055BC27A1BA1D001AC618 /* AutoconsentUserScript.swift */; };
		B31055C527A1BA1D001AC618 /* autoconsent.html in Resources */ = {isa = PBXBuildFile; fileRef = B31055BD27A1BA1D001AC618 /* autoconsent.html */; };
		B31055C627A1BA1D001AC618 /* userscript.js in Resources */ = {isa = PBXBuildFile; fileRef = B31055BE27A1BA1D001AC618 /* userscript.js */; };
		B31055C727A1BA1D001AC618 /* browser-shim.js in Resources */ = {isa = PBXBuildFile; fileRef = B31055BF27A1BA1D001AC618 /* browser-shim.js */; };
		B31055C827A1BA1D001AC618 /* background-bundle.js in Resources */ = {isa = PBXBuildFile; fileRef = B31055C027A1BA1D001AC618 /* background-bundle.js */; };
		B31055C927A1BA1D001AC618 /* AutoconsentBackground.swift in Sources */ = {isa = PBXBuildFile; fileRef = B31055C127A1BA1D001AC618 /* AutoconsentBackground.swift */; };
		B31055CA27A1BA1D001AC618 /* background.js in Resources */ = {isa = PBXBuildFile; fileRef = B31055C227A1BA1D001AC618 /* background.js */; };
		B31055CB27A1BA1D001AC618 /* autoconsent-bundle.js in Resources */ = {isa = PBXBuildFile; fileRef = B31055C327A1BA1D001AC618 /* autoconsent-bundle.js */; };
		B31055CE27A1BA44001AC618 /* AutoconsentBackgroundTests.swift in Sources */ = {isa = PBXBuildFile; fileRef = B31055CD27A1BA44001AC618 /* AutoconsentBackgroundTests.swift */; };
		B3FB198E27BC013C00513DC1 /* autoconsent-test-page.html in Resources */ = {isa = PBXBuildFile; fileRef = B3FB198D27BC013C00513DC1 /* autoconsent-test-page.html */; };
		B3FB199027BC015600513DC1 /* autoconsent-test.js in Resources */ = {isa = PBXBuildFile; fileRef = B3FB198F27BC015600513DC1 /* autoconsent-test.js */; };
		B3FB199327BD0AD400513DC1 /* CookieConsentInfo.swift in Sources */ = {isa = PBXBuildFile; fileRef = B3FB199227BD0AD400513DC1 /* CookieConsentInfo.swift */; };
		B6040856274B830F00680351 /* DictionaryExtension.swift in Sources */ = {isa = PBXBuildFile; fileRef = B6040855274B830F00680351 /* DictionaryExtension.swift */; };
		B604085C274B8FBA00680351 /* UnprotectedDomains.xcdatamodeld in Sources */ = {isa = PBXBuildFile; fileRef = B604085A274B8CA300680351 /* UnprotectedDomains.xcdatamodeld */; };
		B6085D062743905F00A9C456 /* CoreDataStore.swift in Sources */ = {isa = PBXBuildFile; fileRef = B6085D052743905F00A9C456 /* CoreDataStore.swift */; };
		B6085D092743AAB600A9C456 /* FireproofDomains.xcdatamodeld in Sources */ = {isa = PBXBuildFile; fileRef = B6085D072743993C00A9C456 /* FireproofDomains.xcdatamodeld */; };
		B6106BA026A7BE0B0013B453 /* PermissionManagerTests.swift in Sources */ = {isa = PBXBuildFile; fileRef = B6106B9F26A7BE0B0013B453 /* PermissionManagerTests.swift */; };
		B6106BA426A7BEA40013B453 /* PermissionAuthorizationState.swift in Sources */ = {isa = PBXBuildFile; fileRef = B6106BA226A7BEA00013B453 /* PermissionAuthorizationState.swift */; };
		B6106BA726A7BECC0013B453 /* PermissionAuthorizationQuery.swift in Sources */ = {isa = PBXBuildFile; fileRef = B6106BA526A7BEC80013B453 /* PermissionAuthorizationQuery.swift */; };
		B6106BAB26A7BF1D0013B453 /* PermissionType.swift in Sources */ = {isa = PBXBuildFile; fileRef = B6106BAA26A7BF1D0013B453 /* PermissionType.swift */; };
		B6106BAD26A7BF390013B453 /* PermissionState.swift in Sources */ = {isa = PBXBuildFile; fileRef = B6106BAC26A7BF390013B453 /* PermissionState.swift */; };
		B6106BAF26A7C6180013B453 /* PermissionStoreMock.swift in Sources */ = {isa = PBXBuildFile; fileRef = B6106BAE26A7C6180013B453 /* PermissionStoreMock.swift */; };
		B6106BB126A7D8720013B453 /* PermissionStoreTests.swift in Sources */ = {isa = PBXBuildFile; fileRef = B6106BB026A7D8720013B453 /* PermissionStoreTests.swift */; };
		B6106BB326A7F4AA0013B453 /* GeolocationServiceMock.swift in Sources */ = {isa = PBXBuildFile; fileRef = B6106BB226A7F4AA0013B453 /* GeolocationServiceMock.swift */; };
		B6106BB526A809E60013B453 /* GeolocationProviderTests.swift in Sources */ = {isa = PBXBuildFile; fileRef = B6106BB426A809E60013B453 /* GeolocationProviderTests.swift */; };
		B610F2BB27A145C500FCEBE9 /* RulesCompilationMonitor.swift in Sources */ = {isa = PBXBuildFile; fileRef = B610F2BA27A145C500FCEBE9 /* RulesCompilationMonitor.swift */; };
		B610F2E427A8F37A00FCEBE9 /* CBRCompileTimeReporterTests.swift in Sources */ = {isa = PBXBuildFile; fileRef = B610F2E327A8F37A00FCEBE9 /* CBRCompileTimeReporterTests.swift */; };
		B610F2EB27AA8E4500FCEBE9 /* ContentBlockingUpdatingTests.swift in Sources */ = {isa = PBXBuildFile; fileRef = B610F2E527AA388100FCEBE9 /* ContentBlockingUpdatingTests.swift */; };
		B610F2EC27AA8F9400FCEBE9 /* ContentBlockerRulesManagerMock.swift in Sources */ = {isa = PBXBuildFile; fileRef = B610F2E727AA397100FCEBE9 /* ContentBlockerRulesManagerMock.swift */; };
		B61EF3EC266F91E700B4D78F /* WKWebView+Download.swift in Sources */ = {isa = PBXBuildFile; fileRef = B61EF3EB266F91E700B4D78F /* WKWebView+Download.swift */; };
		B61EF3F1266F922200B4D78F /* WKProcessPool+DownloadDelegate.swift in Sources */ = {isa = PBXBuildFile; fileRef = B61EF3F0266F922200B4D78F /* WKProcessPool+DownloadDelegate.swift */; };
		B61F015525EDD5A700ABB5A3 /* UserContentController.swift in Sources */ = {isa = PBXBuildFile; fileRef = B61F015425EDD5A700ABB5A3 /* UserContentController.swift */; };
		B62EB47C25BAD3BB005745C6 /* WKWebViewPrivateMethodsAvailabilityTests.swift in Sources */ = {isa = PBXBuildFile; fileRef = B62EB47B25BAD3BB005745C6 /* WKWebViewPrivateMethodsAvailabilityTests.swift */; };
		B630793526731BC400DCEE41 /* URLSuggestedFilenameTests.swift in Sources */ = {isa = PBXBuildFile; fileRef = 8553FF51257523760029327F /* URLSuggestedFilenameTests.swift */; };
		B630793A26731F2600DCEE41 /* FileDownloadManagerTests.swift in Sources */ = {isa = PBXBuildFile; fileRef = B630793926731F2600DCEE41 /* FileDownloadManagerTests.swift */; };
		B630794226731F5400DCEE41 /* WKDownloadMock.swift in Sources */ = {isa = PBXBuildFile; fileRef = B630794126731F5400DCEE41 /* WKDownloadMock.swift */; };
		B637273B26CBC8AF00C8CB02 /* AuthenticationAlert.swift in Sources */ = {isa = PBXBuildFile; fileRef = B637273A26CBC8AF00C8CB02 /* AuthenticationAlert.swift */; };
		B637273D26CCF0C200C8CB02 /* OptionalExtension.swift in Sources */ = {isa = PBXBuildFile; fileRef = B637273C26CCF0C200C8CB02 /* OptionalExtension.swift */; };
		B63BDF7E27FDAA640072D75B /* PrivacyDashboardWebView.swift in Sources */ = {isa = PBXBuildFile; fileRef = B63BDF7D27FDAA640072D75B /* PrivacyDashboardWebView.swift */; };
		B63BDF80280003570072D75B /* WebKitError.swift in Sources */ = {isa = PBXBuildFile; fileRef = B63BDF7F280003570072D75B /* WebKitError.swift */; };
		B63D466925BEB6C200874977 /* WKWebView+SessionState.swift in Sources */ = {isa = PBXBuildFile; fileRef = B63D466825BEB6C200874977 /* WKWebView+SessionState.swift */; };
		B63D467125BFA6C100874977 /* DispatchQueueExtensions.swift in Sources */ = {isa = PBXBuildFile; fileRef = B63D467025BFA6C100874977 /* DispatchQueueExtensions.swift */; };
		B63D467A25BFC3E100874977 /* NSCoderExtensions.swift in Sources */ = {isa = PBXBuildFile; fileRef = B63D467925BFC3E100874977 /* NSCoderExtensions.swift */; };
		B63ED0D826AE729600A9DAD1 /* PermissionModelTests.swift in Sources */ = {isa = PBXBuildFile; fileRef = B63ED0D726AE729600A9DAD1 /* PermissionModelTests.swift */; };
		B63ED0DA26AE7AF400A9DAD1 /* PermissionManagerMock.swift in Sources */ = {isa = PBXBuildFile; fileRef = B63ED0D926AE7AF400A9DAD1 /* PermissionManagerMock.swift */; };
		B63ED0DC26AE7B1E00A9DAD1 /* WebViewMock.swift in Sources */ = {isa = PBXBuildFile; fileRef = B63ED0DB26AE7B1E00A9DAD1 /* WebViewMock.swift */; };
		B63ED0DE26AFD9A300A9DAD1 /* AVCaptureDeviceMock.swift in Sources */ = {isa = PBXBuildFile; fileRef = B63ED0DD26AFD9A300A9DAD1 /* AVCaptureDeviceMock.swift */; };
		B63ED0E026AFE32F00A9DAD1 /* GeolocationProviderMock.swift in Sources */ = {isa = PBXBuildFile; fileRef = B63ED0DF26AFE32F00A9DAD1 /* GeolocationProviderMock.swift */; };
		B63ED0E326B3E7FA00A9DAD1 /* CLLocationManagerMock.swift in Sources */ = {isa = PBXBuildFile; fileRef = B63ED0E226B3E7FA00A9DAD1 /* CLLocationManagerMock.swift */; };
		B63ED0E526BB8FB900A9DAD1 /* SharingMenu.swift in Sources */ = {isa = PBXBuildFile; fileRef = B63ED0E426BB8FB900A9DAD1 /* SharingMenu.swift */; };
		B642738227B65BAC0005DFD1 /* SecureVaultErrorReporter.swift in Sources */ = {isa = PBXBuildFile; fileRef = B642738127B65BAC0005DFD1 /* SecureVaultErrorReporter.swift */; };
		B643BF1427ABF772000BACEC /* NSWorkspaceExtension.swift in Sources */ = {isa = PBXBuildFile; fileRef = B643BF1327ABF772000BACEC /* NSWorkspaceExtension.swift */; };
		B64C84DE2692D7400048FEBE /* PermissionAuthorization.storyboard in Resources */ = {isa = PBXBuildFile; fileRef = B64C84DD2692D7400048FEBE /* PermissionAuthorization.storyboard */; };
		B64C84E32692DC9F0048FEBE /* PermissionAuthorizationViewController.swift in Sources */ = {isa = PBXBuildFile; fileRef = B64C84E22692DC9F0048FEBE /* PermissionAuthorizationViewController.swift */; };
		B64C84EB2692DD650048FEBE /* PermissionAuthorizationPopover.swift in Sources */ = {isa = PBXBuildFile; fileRef = B64C84EA2692DD650048FEBE /* PermissionAuthorizationPopover.swift */; };
		B64C84F1269310120048FEBE /* PermissionManager.swift in Sources */ = {isa = PBXBuildFile; fileRef = B64C84F0269310120048FEBE /* PermissionManager.swift */; };
		B64C852A26942AC90048FEBE /* PermissionContextMenu.swift in Sources */ = {isa = PBXBuildFile; fileRef = B64C852926942AC90048FEBE /* PermissionContextMenu.swift */; };
		B64C853026943BC10048FEBE /* Permissions.xcdatamodeld in Sources */ = {isa = PBXBuildFile; fileRef = B64C852E26943BC10048FEBE /* Permissions.xcdatamodeld */; };
		B64C853826944B880048FEBE /* StoredPermission.swift in Sources */ = {isa = PBXBuildFile; fileRef = B64C853726944B880048FEBE /* StoredPermission.swift */; };
		B64C853D26944B940048FEBE /* PermissionStore.swift in Sources */ = {isa = PBXBuildFile; fileRef = B64C853C26944B940048FEBE /* PermissionStore.swift */; };
		B64C85422694590B0048FEBE /* PermissionButton.swift in Sources */ = {isa = PBXBuildFile; fileRef = B64C85412694590B0048FEBE /* PermissionButton.swift */; };
		B65349AA265CF45000DCC645 /* DispatchQueueExtensionsTests.swift in Sources */ = {isa = PBXBuildFile; fileRef = B65349A9265CF45000DCC645 /* DispatchQueueExtensionsTests.swift */; };
		B6553692268440D700085A79 /* WKProcessPool+GeolocationProvider.swift in Sources */ = {isa = PBXBuildFile; fileRef = B6553691268440D700085A79 /* WKProcessPool+GeolocationProvider.swift */; };
		B655369B268442EE00085A79 /* GeolocationProvider.swift in Sources */ = {isa = PBXBuildFile; fileRef = B655369A268442EE00085A79 /* GeolocationProvider.swift */; };
		B65536A62685B82B00085A79 /* Permissions.swift in Sources */ = {isa = PBXBuildFile; fileRef = B65536A52685B82B00085A79 /* Permissions.swift */; };
		B65536AE2685E17200085A79 /* GeolocationService.swift in Sources */ = {isa = PBXBuildFile; fileRef = B65536AD2685E17100085A79 /* GeolocationService.swift */; };
		B65783E725F8AAFB00D8DB33 /* String+Punycode.swift in Sources */ = {isa = PBXBuildFile; fileRef = B65783E625F8AAFB00D8DB33 /* String+Punycode.swift */; };
		B657841A25FA484B00D8DB33 /* NSException+Catch.m in Sources */ = {isa = PBXBuildFile; fileRef = B657841925FA484B00D8DB33 /* NSException+Catch.m */; };
		B657841F25FA497600D8DB33 /* NSException+Catch.swift in Sources */ = {isa = PBXBuildFile; fileRef = B657841E25FA497600D8DB33 /* NSException+Catch.swift */; };
		B65E6B9E26D9EC0800095F96 /* CircularProgressView.swift in Sources */ = {isa = PBXBuildFile; fileRef = B65E6B9D26D9EC0800095F96 /* CircularProgressView.swift */; };
		B65E6BA026D9F10600095F96 /* NSBezierPathExtension.swift in Sources */ = {isa = PBXBuildFile; fileRef = B65E6B9F26D9F10600095F96 /* NSBezierPathExtension.swift */; };
		B662D3D92755D7AD0035D4D6 /* PixelStoreTests.swift in Sources */ = {isa = PBXBuildFile; fileRef = B662D3D82755D7AD0035D4D6 /* PixelStoreTests.swift */; };
		B662D3DC2755DF670035D4D6 /* OldPixelDataModel.xcdatamodeld in Sources */ = {isa = PBXBuildFile; fileRef = B662D3DA2755D8190035D4D6 /* OldPixelDataModel.xcdatamodeld */; };
		B662D3DE275613BB0035D4D6 /* EncryptionKeyStoreMock.swift in Sources */ = {isa = PBXBuildFile; fileRef = B662D3DD275613BB0035D4D6 /* EncryptionKeyStoreMock.swift */; };
		B662D3DF275616FF0035D4D6 /* EncryptionKeyStoreMock.swift in Sources */ = {isa = PBXBuildFile; fileRef = B662D3DD275613BB0035D4D6 /* EncryptionKeyStoreMock.swift */; };
		B66E9DD22670EB2A00E53BB5 /* _WKDownload+WebKitDownload.swift in Sources */ = {isa = PBXBuildFile; fileRef = B66E9DD12670EB2A00E53BB5 /* _WKDownload+WebKitDownload.swift */; };
		B66E9DD42670EB4A00E53BB5 /* WKDownload+WebKitDownload.swift in Sources */ = {isa = PBXBuildFile; fileRef = B66E9DD32670EB4A00E53BB5 /* WKDownload+WebKitDownload.swift */; };
		B67C6C3D2654B897006C872E /* WebViewExtensionTests.swift in Sources */ = {isa = PBXBuildFile; fileRef = B67C6C3C2654B897006C872E /* WebViewExtensionTests.swift */; };
		B67C6C422654BF49006C872E /* DuckDuckGo-Symbol.jpg in Resources */ = {isa = PBXBuildFile; fileRef = B67C6C412654BF49006C872E /* DuckDuckGo-Symbol.jpg */; };
		B67C6C472654C643006C872E /* FileManagerExtensionTests.swift in Sources */ = {isa = PBXBuildFile; fileRef = B67C6C462654C643006C872E /* FileManagerExtensionTests.swift */; };
		B68172A9269C487D006D1092 /* PrivacyDashboardUserScript.swift in Sources */ = {isa = PBXBuildFile; fileRef = B68172A8269C487D006D1092 /* PrivacyDashboardUserScript.swift */; };
		B68172AE269EB43F006D1092 /* GeolocationServiceTests.swift in Sources */ = {isa = PBXBuildFile; fileRef = B68172AD269EB43F006D1092 /* GeolocationServiceTests.swift */; };
		B6830961274CDE99004B46BB /* FireproofDomainsContainer.swift in Sources */ = {isa = PBXBuildFile; fileRef = B6830960274CDE99004B46BB /* FireproofDomainsContainer.swift */; };
		B6830963274CDEC7004B46BB /* FireproofDomainsStore.swift in Sources */ = {isa = PBXBuildFile; fileRef = B6830962274CDEC7004B46BB /* FireproofDomainsStore.swift */; };
		B68458B025C7E76A00DC17B6 /* WindowManager+StateRestoration.swift in Sources */ = {isa = PBXBuildFile; fileRef = B68458AF25C7E76A00DC17B6 /* WindowManager+StateRestoration.swift */; };
		B68458B825C7E8B200DC17B6 /* Tab+NSSecureCoding.swift in Sources */ = {isa = PBXBuildFile; fileRef = B68458B725C7E8B200DC17B6 /* Tab+NSSecureCoding.swift */; };
		B68458C025C7E9E000DC17B6 /* TabCollectionViewModel+NSSecureCoding.swift in Sources */ = {isa = PBXBuildFile; fileRef = B68458BF25C7E9E000DC17B6 /* TabCollectionViewModel+NSSecureCoding.swift */; };
		B68458C525C7EA0C00DC17B6 /* TabCollection+NSSecureCoding.swift in Sources */ = {isa = PBXBuildFile; fileRef = B68458C425C7EA0C00DC17B6 /* TabCollection+NSSecureCoding.swift */; };
		B68458CD25C7EB9000DC17B6 /* WKWebViewConfigurationExtensions.swift in Sources */ = {isa = PBXBuildFile; fileRef = B68458CC25C7EB9000DC17B6 /* WKWebViewConfigurationExtensions.swift */; };
		B684590825C9027900DC17B6 /* AppStateChangedPublisher.swift in Sources */ = {isa = PBXBuildFile; fileRef = B684590725C9027900DC17B6 /* AppStateChangedPublisher.swift */; };
		B684592225C93BE000DC17B6 /* Publisher.asVoid.swift in Sources */ = {isa = PBXBuildFile; fileRef = B684592125C93BE000DC17B6 /* Publisher.asVoid.swift */; };
		B684592725C93C0500DC17B6 /* Publishers.NestedObjectChanges.swift in Sources */ = {isa = PBXBuildFile; fileRef = B684592625C93C0500DC17B6 /* Publishers.NestedObjectChanges.swift */; };
		B684592F25C93FBF00DC17B6 /* AppStateRestorationManager.swift in Sources */ = {isa = PBXBuildFile; fileRef = B684592E25C93FBF00DC17B6 /* AppStateRestorationManager.swift */; };
		B68503A7279141CD00893A05 /* KeySetDictionary.swift in Sources */ = {isa = PBXBuildFile; fileRef = B68503A6279141CD00893A05 /* KeySetDictionary.swift */; };
		B688B4DA273E6D3B0087BEAF /* MainView.swift in Sources */ = {isa = PBXBuildFile; fileRef = B688B4D9273E6D3B0087BEAF /* MainView.swift */; };
		B688B4DF27420D290087BEAF /* PDFSearchTextMenuItemHandler.swift in Sources */ = {isa = PBXBuildFile; fileRef = B688B4DE27420D290087BEAF /* PDFSearchTextMenuItemHandler.swift */; };
		B689ECD526C247DB006FB0C5 /* BackForwardListItem.swift in Sources */ = {isa = PBXBuildFile; fileRef = B689ECD426C247DB006FB0C5 /* BackForwardListItem.swift */; };
		B68C2FB227706E6A00BF2C7D /* ProcessExtension.swift in Sources */ = {isa = PBXBuildFile; fileRef = B68C2FB127706E6A00BF2C7D /* ProcessExtension.swift */; };
		B68C92C1274E3EF4002AC6B0 /* PopUpWindow.swift in Sources */ = {isa = PBXBuildFile; fileRef = B68C92C0274E3EF4002AC6B0 /* PopUpWindow.swift */; };
		B68C92C42750EF76002AC6B0 /* PixelDataRecord.swift in Sources */ = {isa = PBXBuildFile; fileRef = B68C92C32750EF76002AC6B0 /* PixelDataRecord.swift */; };
		B693954A26F04BEB0015B914 /* NibLoadable.swift in Sources */ = {isa = PBXBuildFile; fileRef = B693953C26F04BE70015B914 /* NibLoadable.swift */; };
		B693954B26F04BEB0015B914 /* MouseOverView.swift in Sources */ = {isa = PBXBuildFile; fileRef = B693953D26F04BE70015B914 /* MouseOverView.swift */; };
		B693954C26F04BEB0015B914 /* FocusRingView.swift in Sources */ = {isa = PBXBuildFile; fileRef = B693953E26F04BE70015B914 /* FocusRingView.swift */; };
		B693954D26F04BEB0015B914 /* MouseClickView.swift in Sources */ = {isa = PBXBuildFile; fileRef = B693953F26F04BE80015B914 /* MouseClickView.swift */; };
		B693954E26F04BEB0015B914 /* ProgressView.swift in Sources */ = {isa = PBXBuildFile; fileRef = B693954026F04BE80015B914 /* ProgressView.swift */; };
		B693954F26F04BEB0015B914 /* PaddedImageButton.swift in Sources */ = {isa = PBXBuildFile; fileRef = B693954126F04BE80015B914 /* PaddedImageButton.swift */; };
		B693955026F04BEB0015B914 /* ShadowView.swift in Sources */ = {isa = PBXBuildFile; fileRef = B693954226F04BE90015B914 /* ShadowView.swift */; };
		B693955126F04BEB0015B914 /* GradientView.swift in Sources */ = {isa = PBXBuildFile; fileRef = B693954326F04BE90015B914 /* GradientView.swift */; };
		B693955226F04BEB0015B914 /* LongPressButton.swift in Sources */ = {isa = PBXBuildFile; fileRef = B693954426F04BE90015B914 /* LongPressButton.swift */; };
		B693955326F04BEC0015B914 /* WindowDraggingView.swift in Sources */ = {isa = PBXBuildFile; fileRef = B693954526F04BEA0015B914 /* WindowDraggingView.swift */; };
		B693955426F04BEC0015B914 /* ColorView.swift in Sources */ = {isa = PBXBuildFile; fileRef = B693954626F04BEA0015B914 /* ColorView.swift */; };
		B693955526F04BEC0015B914 /* NSSavePanelExtension.swift in Sources */ = {isa = PBXBuildFile; fileRef = B693954726F04BEA0015B914 /* NSSavePanelExtension.swift */; };
		B693955626F04BEC0015B914 /* SavePanelAccessoryView.xib in Resources */ = {isa = PBXBuildFile; fileRef = B693954826F04BEB0015B914 /* SavePanelAccessoryView.xib */; };
		B693955726F04BEC0015B914 /* MouseOverButton.swift in Sources */ = {isa = PBXBuildFile; fileRef = B693954926F04BEB0015B914 /* MouseOverButton.swift */; };
		B693955B26F0CE300015B914 /* WebKitDownloadDelegate.swift in Sources */ = {isa = PBXBuildFile; fileRef = B693955A26F0CE300015B914 /* WebKitDownloadDelegate.swift */; };
		B693955D26F19CD70015B914 /* DownloadListStoreTests.swift in Sources */ = {isa = PBXBuildFile; fileRef = B693955C26F19CD70015B914 /* DownloadListStoreTests.swift */; };
		B693955F26F1C17F0015B914 /* DownloadListCoordinatorTests.swift in Sources */ = {isa = PBXBuildFile; fileRef = B693955E26F1C17F0015B914 /* DownloadListCoordinatorTests.swift */; };
		B693956126F1C1BC0015B914 /* DownloadListStoreMock.swift in Sources */ = {isa = PBXBuildFile; fileRef = B693956026F1C1BC0015B914 /* DownloadListStoreMock.swift */; };
		B693956326F1C2A40015B914 /* FileDownloadManagerMock.swift in Sources */ = {isa = PBXBuildFile; fileRef = B693956226F1C2A40015B914 /* FileDownloadManagerMock.swift */; };
		B693956926F352DB0015B914 /* DownloadsWebViewMock.m in Sources */ = {isa = PBXBuildFile; fileRef = B693956826F352DB0015B914 /* DownloadsWebViewMock.m */; };
		B69B503A2726A12500758A2B /* StatisticsLoader.swift in Sources */ = {isa = PBXBuildFile; fileRef = B69B50342726A11F00758A2B /* StatisticsLoader.swift */; };
		B69B503B2726A12500758A2B /* Atb.swift in Sources */ = {isa = PBXBuildFile; fileRef = B69B50352726A11F00758A2B /* Atb.swift */; };
		B69B503C2726A12500758A2B /* StatisticsStore.swift in Sources */ = {isa = PBXBuildFile; fileRef = B69B50362726A12000758A2B /* StatisticsStore.swift */; };
		B69B503D2726A12500758A2B /* VariantManager.swift in Sources */ = {isa = PBXBuildFile; fileRef = B69B50372726A12000758A2B /* VariantManager.swift */; };
		B69B503E2726A12500758A2B /* AtbParser.swift in Sources */ = {isa = PBXBuildFile; fileRef = B69B50382726A12400758A2B /* AtbParser.swift */; };
		B69B503F2726A12500758A2B /* LocalStatisticsStore.swift in Sources */ = {isa = PBXBuildFile; fileRef = B69B50392726A12500758A2B /* LocalStatisticsStore.swift */; };
		B69B50452726C5C200758A2B /* AtbParserTests.swift in Sources */ = {isa = PBXBuildFile; fileRef = B69B50412726C5C100758A2B /* AtbParserTests.swift */; };
		B69B50462726C5C200758A2B /* AtbAndVariantCleanupTests.swift in Sources */ = {isa = PBXBuildFile; fileRef = B69B50422726C5C100758A2B /* AtbAndVariantCleanupTests.swift */; };
		B69B50472726C5C200758A2B /* VariantManagerTests.swift in Sources */ = {isa = PBXBuildFile; fileRef = B69B50432726C5C100758A2B /* VariantManagerTests.swift */; };
		B69B50482726C5C200758A2B /* StatisticsLoaderTests.swift in Sources */ = {isa = PBXBuildFile; fileRef = B69B50442726C5C200758A2B /* StatisticsLoaderTests.swift */; };
		B69B504B2726CA2900758A2B /* MockStatisticsStore.swift in Sources */ = {isa = PBXBuildFile; fileRef = B69B50492726CA2900758A2B /* MockStatisticsStore.swift */; };
		B69B504C2726CA2900758A2B /* MockVariantManager.swift in Sources */ = {isa = PBXBuildFile; fileRef = B69B504A2726CA2900758A2B /* MockVariantManager.swift */; };
		B69B50522726CD8100758A2B /* atb.json in Resources */ = {isa = PBXBuildFile; fileRef = B69B504E2726CD7E00758A2B /* atb.json */; };
		B69B50532726CD8100758A2B /* empty in Resources */ = {isa = PBXBuildFile; fileRef = B69B504F2726CD7F00758A2B /* empty */; };
		B69B50542726CD8100758A2B /* atb-with-update.json in Resources */ = {isa = PBXBuildFile; fileRef = B69B50502726CD7F00758A2B /* atb-with-update.json */; };
		B69B50552726CD8100758A2B /* invalid.json in Resources */ = {isa = PBXBuildFile; fileRef = B69B50512726CD8000758A2B /* invalid.json */; };
		B69B50572727D16900758A2B /* AtbAndVariantCleanup.swift in Sources */ = {isa = PBXBuildFile; fileRef = B69B50562727D16900758A2B /* AtbAndVariantCleanup.swift */; };
		B6A5A27125B9377300AA7ADA /* StatePersistenceService.swift in Sources */ = {isa = PBXBuildFile; fileRef = B6A5A27025B9377300AA7ADA /* StatePersistenceService.swift */; };
		B6A5A27925B93FFF00AA7ADA /* StateRestorationManagerTests.swift in Sources */ = {isa = PBXBuildFile; fileRef = B6A5A27825B93FFE00AA7ADA /* StateRestorationManagerTests.swift */; };
		B6A5A27E25B9403E00AA7ADA /* FileStoreMock.swift in Sources */ = {isa = PBXBuildFile; fileRef = B6A5A27D25B9403E00AA7ADA /* FileStoreMock.swift */; };
		B6A5A2A025B96E8300AA7ADA /* AppStateChangePublisherTests.swift in Sources */ = {isa = PBXBuildFile; fileRef = B6A5A29F25B96E8300AA7ADA /* AppStateChangePublisherTests.swift */; };
		B6A5A2A825BAA35500AA7ADA /* WindowManagerStateRestorationTests.swift in Sources */ = {isa = PBXBuildFile; fileRef = B6A5A2A725BAA35500AA7ADA /* WindowManagerStateRestorationTests.swift */; };
		B6A924D42664BBBB001A28CA /* WKWebViewDownloadDelegate.swift in Sources */ = {isa = PBXBuildFile; fileRef = B6A924D32664BBB9001A28CA /* WKWebViewDownloadDelegate.swift */; };
		B6A924D92664C72E001A28CA /* WebKitDownloadTask.swift in Sources */ = {isa = PBXBuildFile; fileRef = B6A924D82664C72D001A28CA /* WebKitDownloadTask.swift */; };
		B6A924DE2664CA09001A28CA /* LegacyWebKitDownloadDelegate.swift in Sources */ = {isa = PBXBuildFile; fileRef = B6A924DD2664CA08001A28CA /* LegacyWebKitDownloadDelegate.swift */; };
		B6A9E45326142B070067D1B9 /* Pixel.swift in Sources */ = {isa = PBXBuildFile; fileRef = B6A9E45226142B070067D1B9 /* Pixel.swift */; };
		B6A9E45A261460350067D1B9 /* ApiRequestError.swift in Sources */ = {isa = PBXBuildFile; fileRef = B6A9E457261460340067D1B9 /* ApiRequestError.swift */; };
		B6A9E45B261460350067D1B9 /* APIHeaders.swift in Sources */ = {isa = PBXBuildFile; fileRef = B6A9E458261460340067D1B9 /* APIHeaders.swift */; };
		B6A9E45C261460350067D1B9 /* APIRequest.swift in Sources */ = {isa = PBXBuildFile; fileRef = B6A9E459261460350067D1B9 /* APIRequest.swift */; };
		B6A9E4612614608B0067D1B9 /* AppVersion.swift in Sources */ = {isa = PBXBuildFile; fileRef = B6A9E4602614608B0067D1B9 /* AppVersion.swift */; };
		B6A9E46B2614618A0067D1B9 /* OperatingSystemVersionExtension.swift in Sources */ = {isa = PBXBuildFile; fileRef = B6A9E46A2614618A0067D1B9 /* OperatingSystemVersionExtension.swift */; };
		B6A9E47026146A250067D1B9 /* DateExtension.swift in Sources */ = {isa = PBXBuildFile; fileRef = B6A9E46F26146A250067D1B9 /* DateExtension.swift */; };
		B6A9E47726146A570067D1B9 /* PixelEvent.swift in Sources */ = {isa = PBXBuildFile; fileRef = B6A9E47626146A570067D1B9 /* PixelEvent.swift */; };
		B6A9E47F26146A800067D1B9 /* PixelArguments.swift in Sources */ = {isa = PBXBuildFile; fileRef = B6A9E47E26146A800067D1B9 /* PixelArguments.swift */; };
		B6A9E48426146AAB0067D1B9 /* PixelParameters.swift in Sources */ = {isa = PBXBuildFile; fileRef = B6A9E48326146AAB0067D1B9 /* PixelParameters.swift */; };
		B6A9E499261474120067D1B9 /* TimedPixel.swift in Sources */ = {isa = PBXBuildFile; fileRef = B6A9E498261474120067D1B9 /* TimedPixel.swift */; };
		B6A9E4A3261475C70067D1B9 /* AppUsageActivityMonitor.swift in Sources */ = {isa = PBXBuildFile; fileRef = B6A9E4A2261475C70067D1B9 /* AppUsageActivityMonitor.swift */; };
		B6AAAC2D260330580029438D /* PublishedAfter.swift in Sources */ = {isa = PBXBuildFile; fileRef = B6AAAC2C260330580029438D /* PublishedAfter.swift */; };
		B6AAAC3E26048F690029438D /* RandomAccessCollectionExtension.swift in Sources */ = {isa = PBXBuildFile; fileRef = B6AAAC3D26048F690029438D /* RandomAccessCollectionExtension.swift */; };
		B6AE74342609AFCE005B9B1A /* ProgressEstimationTests.swift in Sources */ = {isa = PBXBuildFile; fileRef = B6AE74332609AFCE005B9B1A /* ProgressEstimationTests.swift */; };
		B6B1E87B26D381710062C350 /* DownloadListCoordinator.swift in Sources */ = {isa = PBXBuildFile; fileRef = B6B1E87A26D381710062C350 /* DownloadListCoordinator.swift */; };
		B6B1E87E26D5DA0E0062C350 /* DownloadsPopover.swift in Sources */ = {isa = PBXBuildFile; fileRef = B6B1E87D26D5DA0E0062C350 /* DownloadsPopover.swift */; };
		B6B1E88026D5DA9B0062C350 /* DownloadsViewController.swift in Sources */ = {isa = PBXBuildFile; fileRef = B6B1E87F26D5DA9B0062C350 /* DownloadsViewController.swift */; };
		B6B1E88226D5DAC30062C350 /* Downloads.storyboard in Resources */ = {isa = PBXBuildFile; fileRef = B6B1E88126D5DAC30062C350 /* Downloads.storyboard */; };
		B6B1E88426D5EB570062C350 /* DownloadsCellView.swift in Sources */ = {isa = PBXBuildFile; fileRef = B6B1E88326D5EB570062C350 /* DownloadsCellView.swift */; };
		B6B1E88B26D774090062C350 /* LinkButton.swift in Sources */ = {isa = PBXBuildFile; fileRef = B6B1E88A26D774090062C350 /* LinkButton.swift */; };
		B6B2400E28083B49001B8F3A /* WebViewContainerView.swift in Sources */ = {isa = PBXBuildFile; fileRef = B6B2400D28083B49001B8F3A /* WebViewContainerView.swift */; };
		B6B3E0962654DACD0040E0A2 /* UTTypeTests.swift in Sources */ = {isa = PBXBuildFile; fileRef = B6B3E0952654DACD0040E0A2 /* UTTypeTests.swift */; };
		B6B3E0E12657EA7A0040E0A2 /* NSScreenExtension.swift in Sources */ = {isa = PBXBuildFile; fileRef = B6B3E0DC2657E9CF0040E0A2 /* NSScreenExtension.swift */; };
		B6BBF1702744CDE1004F850E /* CoreDataStoreTests.swift in Sources */ = {isa = PBXBuildFile; fileRef = B6BBF16F2744CDE1004F850E /* CoreDataStoreTests.swift */; };
		B6BBF1722744CE36004F850E /* FireproofDomainsStoreMock.swift in Sources */ = {isa = PBXBuildFile; fileRef = B6BBF1712744CE36004F850E /* FireproofDomainsStoreMock.swift */; };
		B6BBF17427475B15004F850E /* PopupBlockedPopover.swift in Sources */ = {isa = PBXBuildFile; fileRef = B6BBF17327475B15004F850E /* PopupBlockedPopover.swift */; };
		B6C0B22E26E61CE70031CB7F /* DownloadViewModel.swift in Sources */ = {isa = PBXBuildFile; fileRef = B6C0B22D26E61CE70031CB7F /* DownloadViewModel.swift */; };
		B6C0B23026E61D630031CB7F /* DownloadListStore.swift in Sources */ = {isa = PBXBuildFile; fileRef = B6C0B22F26E61D630031CB7F /* DownloadListStore.swift */; };
		B6C0B23426E71BCD0031CB7F /* Downloads.xcdatamodeld in Sources */ = {isa = PBXBuildFile; fileRef = B6C0B23226E71BCD0031CB7F /* Downloads.xcdatamodeld */; };
		B6C0B23626E732000031CB7F /* DownloadListItem.swift in Sources */ = {isa = PBXBuildFile; fileRef = B6C0B23526E732000031CB7F /* DownloadListItem.swift */; };
		B6C0B23926E742610031CB7F /* FileDownloadError.swift in Sources */ = {isa = PBXBuildFile; fileRef = B6C0B23826E742610031CB7F /* FileDownloadError.swift */; };
		B6C0B23C26E87D900031CB7F /* NSAlert+ActiveDownloadsTermination.swift in Sources */ = {isa = PBXBuildFile; fileRef = B6C0B23B26E87D900031CB7F /* NSAlert+ActiveDownloadsTermination.swift */; };
		B6C0B23E26E8BF1F0031CB7F /* DownloadListViewModel.swift in Sources */ = {isa = PBXBuildFile; fileRef = B6C0B23D26E8BF1F0031CB7F /* DownloadListViewModel.swift */; };
		B6C0B24426E9CB080031CB7F /* RunLoopExtension.swift in Sources */ = {isa = PBXBuildFile; fileRef = B6C0B24326E9CB080031CB7F /* RunLoopExtension.swift */; };
		B6C0B24626E9CB190031CB7F /* RunLoopExtensionTests.swift in Sources */ = {isa = PBXBuildFile; fileRef = B6C0B24526E9CB190031CB7F /* RunLoopExtensionTests.swift */; };
		B6C2C9EF276081AB005B7F0A /* DeallocationTests.swift in Sources */ = {isa = PBXBuildFile; fileRef = B6C2C9EE276081AB005B7F0A /* DeallocationTests.swift */; };
		B6C2C9F62760B659005B7F0A /* TestDataModel.xcdatamodeld in Sources */ = {isa = PBXBuildFile; fileRef = B6C2C9F42760B659005B7F0A /* TestDataModel.xcdatamodeld */; };
		B6CF78DE267B099C00CD4F13 /* WKNavigationActionExtension.swift in Sources */ = {isa = PBXBuildFile; fileRef = B6CF78DD267B099C00CD4F13 /* WKNavigationActionExtension.swift */; };
		B6DA44022616B28300DD1EC2 /* PixelDataStore.swift in Sources */ = {isa = PBXBuildFile; fileRef = B6DA44012616B28300DD1EC2 /* PixelDataStore.swift */; };
		B6DA44082616B30600DD1EC2 /* PixelDataModel.xcdatamodeld in Sources */ = {isa = PBXBuildFile; fileRef = B6DA44062616B30600DD1EC2 /* PixelDataModel.xcdatamodeld */; };
		B6DA44112616C0FC00DD1EC2 /* PixelTests.swift in Sources */ = {isa = PBXBuildFile; fileRef = B6DA44102616C0FC00DD1EC2 /* PixelTests.swift */; };
		B6DA44172616C13800DD1EC2 /* OHHTTPStubs in Frameworks */ = {isa = PBXBuildFile; productRef = B6DA44162616C13800DD1EC2 /* OHHTTPStubs */; };
		B6DA44192616C13800DD1EC2 /* OHHTTPStubsSwift in Frameworks */ = {isa = PBXBuildFile; productRef = B6DA44182616C13800DD1EC2 /* OHHTTPStubsSwift */; };
		B6DA441E2616C84600DD1EC2 /* PixelStoreMock.swift in Sources */ = {isa = PBXBuildFile; fileRef = B6DA441D2616C84600DD1EC2 /* PixelStoreMock.swift */; };
		B6DA44232616CABC00DD1EC2 /* PixelArgumentsTests.swift in Sources */ = {isa = PBXBuildFile; fileRef = B6DA44222616CABC00DD1EC2 /* PixelArgumentsTests.swift */; };
		B6DA44282616CAE000DD1EC2 /* AppUsageActivityMonitorTests.swift in Sources */ = {isa = PBXBuildFile; fileRef = B6DA44272616CAE000DD1EC2 /* AppUsageActivityMonitorTests.swift */; };
		B6DB3AEF278D5C370024C5C4 /* URLSessionExtension.swift in Sources */ = {isa = PBXBuildFile; fileRef = B6DB3AEE278D5C370024C5C4 /* URLSessionExtension.swift */; };
		B6DB3AF6278EA0130024C5C4 /* BundleExtension.swift in Sources */ = {isa = PBXBuildFile; fileRef = B6106B9D26A565DA0013B453 /* BundleExtension.swift */; };
		B6DB3CF926A00E2D00D459B7 /* AVCaptureDevice+SwizzledAuthState.swift in Sources */ = {isa = PBXBuildFile; fileRef = B6DB3CF826A00E2D00D459B7 /* AVCaptureDevice+SwizzledAuthState.swift */; };
		B6DB3CFB26A17CB800D459B7 /* PermissionModel.swift in Sources */ = {isa = PBXBuildFile; fileRef = B6DB3CFA26A17CB800D459B7 /* PermissionModel.swift */; };
		B6E61EE3263AC0C8004E11AB /* FileManagerExtension.swift in Sources */ = {isa = PBXBuildFile; fileRef = B6E61EE2263AC0C8004E11AB /* FileManagerExtension.swift */; };
		B6E61EE8263ACE16004E11AB /* UTType.swift in Sources */ = {isa = PBXBuildFile; fileRef = B6E61EE7263ACE16004E11AB /* UTType.swift */; };
		B6F1C80B2761C45400334924 /* LocalUnprotectedDomains.swift in Sources */ = {isa = PBXBuildFile; fileRef = 336B39E22726B4B700C417D3 /* LocalUnprotectedDomains.swift */; };
		B6F41031264D2B23003DA42C /* ProgressExtension.swift in Sources */ = {isa = PBXBuildFile; fileRef = B6F41030264D2B23003DA42C /* ProgressExtension.swift */; };
		B6FA893D269C423100588ECD /* PrivacyDashboard.storyboard in Resources */ = {isa = PBXBuildFile; fileRef = B6FA893C269C423100588ECD /* PrivacyDashboard.storyboard */; };
		B6FA893F269C424500588ECD /* PrivacyDashboardViewController.swift in Sources */ = {isa = PBXBuildFile; fileRef = B6FA893E269C424500588ECD /* PrivacyDashboardViewController.swift */; };
		B6FA8941269C425400588ECD /* PrivacyDashboardPopover.swift in Sources */ = {isa = PBXBuildFile; fileRef = B6FA8940269C425400588ECD /* PrivacyDashboardPopover.swift */; };
		CB6BCDF927C6BEFF00CC76DC /* PrivacyFeatures.swift in Sources */ = {isa = PBXBuildFile; fileRef = CB6BCDF827C6BEFF00CC76DC /* PrivacyFeatures.swift */; };
		EA0BA3A9272217E6002A0B6C /* ClickToLoadUserScript.swift in Sources */ = {isa = PBXBuildFile; fileRef = EA0BA3A8272217E6002A0B6C /* ClickToLoadUserScript.swift */; };
		EA18D1CA272F0DC8006DC101 /* social_images in Resources */ = {isa = PBXBuildFile; fileRef = EA18D1C9272F0DC8006DC101 /* social_images */; };
		EA1E52B52798CF98002EC53C /* ClickToLoadModelTests.swift in Sources */ = {isa = PBXBuildFile; fileRef = EA1E52B42798CF98002EC53C /* ClickToLoadModelTests.swift */; };
		EA4617F0273A28A700F110A2 /* fb-tds.json in Resources */ = {isa = PBXBuildFile; fileRef = EA4617EF273A28A700F110A2 /* fb-tds.json */; };
		EA477680272A21B700419EDA /* clickToLoadConfig.json in Resources */ = {isa = PBXBuildFile; fileRef = EA47767F272A21B700419EDA /* clickToLoadConfig.json */; };
		EA8AE76A279FBDB20078943E /* ClickToLoadTDSTests.swift in Sources */ = {isa = PBXBuildFile; fileRef = EA8AE769279FBDB20078943E /* ClickToLoadTDSTests.swift */; };
		EAA29AE9278D2E43007070CF /* ProximaNova-Bold-webfont.woff2 in Resources */ = {isa = PBXBuildFile; fileRef = EAA29AE7278D2E43007070CF /* ProximaNova-Bold-webfont.woff2 */; };
		EAA29AEA278D2E43007070CF /* ProximaNova-Reg-webfont.woff2 in Resources */ = {isa = PBXBuildFile; fileRef = EAA29AE8278D2E43007070CF /* ProximaNova-Reg-webfont.woff2 */; };
		EAC80DE0271F6C0100BBF02D /* fb-sdk.js in Resources */ = {isa = PBXBuildFile; fileRef = EAC80DDF271F6C0100BBF02D /* fb-sdk.js */; };
		EAE42800275D47FA00DAC26B /* ClickToLoadModel.swift in Sources */ = {isa = PBXBuildFile; fileRef = EAE427FF275D47FA00DAC26B /* ClickToLoadModel.swift */; };
		EAFAD6CA2728BD1200F9DF00 /* clickToLoad.js in Resources */ = {isa = PBXBuildFile; fileRef = EAFAD6C92728BD1200F9DF00 /* clickToLoad.js */; };
		F41D174125CB131900472416 /* NSColorExtension.swift in Sources */ = {isa = PBXBuildFile; fileRef = F41D174025CB131900472416 /* NSColorExtension.swift */; };
		F44C130225C2DA0400426E3E /* NSAppearanceExtension.swift in Sources */ = {isa = PBXBuildFile; fileRef = F44C130125C2DA0400426E3E /* NSAppearanceExtension.swift */; };
		F4A6198C283CFFBB007F2080 /* ContentScopeFeatureFlagging.swift in Sources */ = {isa = PBXBuildFile; fileRef = F4A6198B283CFFBB007F2080 /* ContentScopeFeatureFlagging.swift */; };
/* End PBXBuildFile section */

/* Begin PBXContainerItemProxy section */
		4B1AD8A225FC27E200261379 /* PBXContainerItemProxy */ = {
			isa = PBXContainerItemProxy;
			containerPortal = AA585D76248FD31100E9A3E2 /* Project object */;
			proxyType = 1;
			remoteGlobalIDString = AA585D7D248FD31100E9A3E2;
			remoteInfo = "DuckDuckGo Privacy Browser";
		};
		7B4CE8DF26F02108009134B1 /* PBXContainerItemProxy */ = {
			isa = PBXContainerItemProxy;
			containerPortal = AA585D76248FD31100E9A3E2 /* Project object */;
			proxyType = 1;
			remoteGlobalIDString = AA585D7D248FD31100E9A3E2;
			remoteInfo = "DuckDuckGo Privacy Browser";
		};
		AA585D91248FD31400E9A3E2 /* PBXContainerItemProxy */ = {
			isa = PBXContainerItemProxy;
			containerPortal = AA585D76248FD31100E9A3E2 /* Project object */;
			proxyType = 1;
			remoteGlobalIDString = AA585D7D248FD31100E9A3E2;
			remoteInfo = DuckDuckGo;
		};
/* End PBXContainerItemProxy section */

/* Begin PBXFileReference section */
		0230C0A2272080090018F728 /* KeyedCodingExtension.swift */ = {isa = PBXFileReference; lastKnownFileType = sourcecode.swift; path = KeyedCodingExtension.swift; sourceTree = "<group>"; };
		0230C0A42721F3750018F728 /* GPCRequestFactory.swift */ = {isa = PBXFileReference; lastKnownFileType = sourcecode.swift; path = GPCRequestFactory.swift; sourceTree = "<group>"; };
		026ADE1326C3010C002518EE /* macos-config.json */ = {isa = PBXFileReference; fileEncoding = 4; lastKnownFileType = text.json; path = "macos-config.json"; sourceTree = "<group>"; };
		142879D924CE1179005419BB /* SuggestionViewModelTests.swift */ = {isa = PBXFileReference; lastKnownFileType = sourcecode.swift; path = SuggestionViewModelTests.swift; sourceTree = "<group>"; };
		142879DB24CE1185005419BB /* SuggestionContainerViewModelTests.swift */ = {isa = PBXFileReference; lastKnownFileType = sourcecode.swift; path = SuggestionContainerViewModelTests.swift; sourceTree = "<group>"; };
		1430DFF424D0580F00B8978C /* TabBarViewController.swift */ = {isa = PBXFileReference; lastKnownFileType = sourcecode.swift; path = TabBarViewController.swift; sourceTree = "<group>"; };
		14505A07256084EF00272CC6 /* UserAgent.swift */ = {isa = PBXFileReference; lastKnownFileType = sourcecode.swift; path = UserAgent.swift; sourceTree = "<group>"; };
		1456D6E024EFCBC300775049 /* TabBarCollectionView.swift */ = {isa = PBXFileReference; lastKnownFileType = sourcecode.swift; path = TabBarCollectionView.swift; sourceTree = "<group>"; };
		14D9B8F924F7E089000D4D13 /* AddressBarViewController.swift */ = {isa = PBXFileReference; lastKnownFileType = sourcecode.swift; path = AddressBarViewController.swift; sourceTree = "<group>"; };
		336B39E22726B4B700C417D3 /* LocalUnprotectedDomains.swift */ = {isa = PBXFileReference; lastKnownFileType = sourcecode.swift; path = LocalUnprotectedDomains.swift; sourceTree = "<group>"; };
		336D5AEF262D8D3C0052E0C9 /* findinpage.js */ = {isa = PBXFileReference; fileEncoding = 4; lastKnownFileType = sourcecode.javascript; path = findinpage.js; sourceTree = "<group>"; };
		339A6B5726A044BA00E3DAE8 /* duckduckgo-privacy-dashboard */ = {isa = PBXFileReference; fileEncoding = 4; lastKnownFileType = text; name = "duckduckgo-privacy-dashboard"; path = "Submodules/duckduckgo-privacy-dashboard"; sourceTree = SOURCE_ROOT; };
		371C0A2827E33EDC0070591F /* FeedbackPresenter.swift */ = {isa = PBXFileReference; lastKnownFileType = sourcecode.swift; path = FeedbackPresenter.swift; sourceTree = "<group>"; };
		371E141827E92E42009E3B5B /* MultilineScrollableTextFix.swift */ = {isa = PBXFileReference; lastKnownFileType = sourcecode.swift; path = MultilineScrollableTextFix.swift; sourceTree = "<group>"; };
		373A1AA7283ED1B900586521 /* BookmarkHTMLReader.swift */ = {isa = PBXFileReference; lastKnownFileType = sourcecode.swift; path = BookmarkHTMLReader.swift; sourceTree = "<group>"; };
		373A1AA9283ED86C00586521 /* BookmarksHTMLReaderTests.swift */ = {isa = PBXFileReference; lastKnownFileType = sourcecode.swift; path = BookmarksHTMLReaderTests.swift; sourceTree = "<group>"; };
		373A1AAF2842C4EA00586521 /* BookmarkHTMLImporter.swift */ = {isa = PBXFileReference; lastKnownFileType = sourcecode.swift; path = BookmarkHTMLImporter.swift; sourceTree = "<group>"; };
		373A1AB128451ED400586521 /* BookmarksHTMLImporterTests.swift */ = {isa = PBXFileReference; lastKnownFileType = sourcecode.swift; path = BookmarksHTMLImporterTests.swift; sourceTree = "<group>"; };
		37534C9D28104D9B002621E7 /* TabLazyLoaderTests.swift */ = {isa = PBXFileReference; lastKnownFileType = sourcecode.swift; path = TabLazyLoaderTests.swift; sourceTree = "<group>"; };
		37534C9F28113101002621E7 /* LazyLoadable.swift */ = {isa = PBXFileReference; lastKnownFileType = sourcecode.swift; path = LazyLoadable.swift; sourceTree = "<group>"; };
		37534CA2281132CB002621E7 /* TabLazyLoaderDataSource.swift */ = {isa = PBXFileReference; lastKnownFileType = sourcecode.swift; path = TabLazyLoaderDataSource.swift; sourceTree = "<group>"; };
		37534CA42811987D002621E7 /* AdjacentItemEnumeratorTests.swift */ = {isa = PBXFileReference; lastKnownFileType = sourcecode.swift; path = AdjacentItemEnumeratorTests.swift; sourceTree = "<group>"; };
		37534CA62811988E002621E7 /* AdjacentItemEnumerator.swift */ = {isa = PBXFileReference; lastKnownFileType = sourcecode.swift; path = AdjacentItemEnumerator.swift; sourceTree = "<group>"; };
		376705B227EC7D4F00DD8D76 /* TextButton.swift */ = {isa = PBXFileReference; lastKnownFileType = sourcecode.swift; path = TextButton.swift; sourceTree = "<group>"; };
		3776582C27F71652009A6B35 /* WebsiteBreakageReportTests.swift */ = {isa = PBXFileReference; lastKnownFileType = sourcecode.swift; path = WebsiteBreakageReportTests.swift; sourceTree = "<group>"; };
		3776582E27F82E62009A6B35 /* AutofillPreferences.swift */ = {isa = PBXFileReference; fileEncoding = 4; lastKnownFileType = sourcecode.swift; path = AutofillPreferences.swift; sourceTree = "<group>"; };
		3776583027F8325B009A6B35 /* AutofillPreferencesTests.swift */ = {isa = PBXFileReference; lastKnownFileType = sourcecode.swift; path = AutofillPreferencesTests.swift; sourceTree = "<group>"; };
		378205F52837CBA800D1D4AA /* SavedStateMock.swift */ = {isa = PBXFileReference; lastKnownFileType = sourcecode.swift; path = SavedStateMock.swift; sourceTree = "<group>"; };
		378205F7283BC6A600D1D4AA /* StartupPreferencesTests.swift */ = {isa = PBXFileReference; lastKnownFileType = sourcecode.swift; path = StartupPreferencesTests.swift; sourceTree = "<group>"; };
		378205FA283C277800D1D4AA /* MainMenuTests.swift */ = {isa = PBXFileReference; lastKnownFileType = sourcecode.swift; path = MainMenuTests.swift; sourceTree = "<group>"; };
		379DE4BC27EA31AC002CC3DE /* PreferencesAutofillView.swift */ = {isa = PBXFileReference; lastKnownFileType = sourcecode.swift; path = PreferencesAutofillView.swift; sourceTree = "<group>"; };
		37A4CEB9282E992F00D75B89 /* StartupPreferences.swift */ = {isa = PBXFileReference; fileEncoding = 4; lastKnownFileType = sourcecode.swift; path = StartupPreferences.swift; sourceTree = "<group>"; };
		37A803DA27FD69D300052F4C /* Data Import Resources */ = {isa = PBXFileReference; lastKnownFileType = folder; path = "Data Import Resources"; sourceTree = "<group>"; };
		37AFCE8027DA2CA600471A10 /* PreferencesViewController.swift */ = {isa = PBXFileReference; lastKnownFileType = sourcecode.swift; path = PreferencesViewController.swift; sourceTree = "<group>"; };
		37AFCE8427DA2D3900471A10 /* PreferencesSidebar.swift */ = {isa = PBXFileReference; lastKnownFileType = sourcecode.swift; path = PreferencesSidebar.swift; sourceTree = "<group>"; };
		37AFCE8627DA334800471A10 /* PreferencesRootView.swift */ = {isa = PBXFileReference; lastKnownFileType = sourcecode.swift; path = PreferencesRootView.swift; sourceTree = "<group>"; };
		37AFCE8827DA33BA00471A10 /* Preferences.swift */ = {isa = PBXFileReference; lastKnownFileType = sourcecode.swift; path = Preferences.swift; sourceTree = "<group>"; };
		37AFCE8A27DB69BC00471A10 /* PreferencesGeneralView.swift */ = {isa = PBXFileReference; lastKnownFileType = sourcecode.swift; path = PreferencesGeneralView.swift; sourceTree = "<group>"; };
		37AFCE9127DB8CAD00471A10 /* PreferencesAboutView.swift */ = {isa = PBXFileReference; lastKnownFileType = sourcecode.swift; path = PreferencesAboutView.swift; sourceTree = "<group>"; };
		37B11B3828095E6600CBB621 /* TabLazyLoader.swift */ = {isa = PBXFileReference; lastKnownFileType = sourcecode.swift; path = TabLazyLoader.swift; sourceTree = "<group>"; };
		37CC53EB27E8A4D10028713D /* PreferencesPrivacyView.swift */ = {isa = PBXFileReference; lastKnownFileType = sourcecode.swift; path = PreferencesPrivacyView.swift; sourceTree = "<group>"; };
		37CC53EF27E8D1440028713D /* PreferencesDownloadsView.swift */ = {isa = PBXFileReference; lastKnownFileType = sourcecode.swift; path = PreferencesDownloadsView.swift; sourceTree = "<group>"; };
		37CC53F327E8D4620028713D /* NSPathControlView.swift */ = {isa = PBXFileReference; lastKnownFileType = sourcecode.swift; path = NSPathControlView.swift; sourceTree = "<group>"; };
		37CD54B227EE509700F1F7B9 /* View+Cursor.swift */ = {isa = PBXFileReference; lastKnownFileType = sourcecode.swift; path = "View+Cursor.swift"; sourceTree = "<group>"; };
		37CD54B427F1AC1300F1F7B9 /* PreferencesSidebarModelTests.swift */ = {isa = PBXFileReference; lastKnownFileType = sourcecode.swift; path = PreferencesSidebarModelTests.swift; sourceTree = "<group>"; };
		37CD54B627F1B28A00F1F7B9 /* DefaultBrowserPreferencesTests.swift */ = {isa = PBXFileReference; lastKnownFileType = sourcecode.swift; path = DefaultBrowserPreferencesTests.swift; sourceTree = "<group>"; };
		37CD54B827F1F8AC00F1F7B9 /* AppearancePreferencesTests.swift */ = {isa = PBXFileReference; lastKnownFileType = sourcecode.swift; path = AppearancePreferencesTests.swift; sourceTree = "<group>"; };
		37CD54BA27F25A4000F1F7B9 /* DownloadsPreferencesTests.swift */ = {isa = PBXFileReference; lastKnownFileType = sourcecode.swift; path = DownloadsPreferencesTests.swift; sourceTree = "<group>"; };
		37CD54BC27F2ECAE00F1F7B9 /* AutofillPreferencesModelTests.swift */ = {isa = PBXFileReference; lastKnownFileType = sourcecode.swift; path = AutofillPreferencesModelTests.swift; sourceTree = "<group>"; };
		37CD54C127F2FDD100F1F7B9 /* PrivacyPreferencesModel.swift */ = {isa = PBXFileReference; fileEncoding = 4; lastKnownFileType = sourcecode.swift; path = PrivacyPreferencesModel.swift; sourceTree = "<group>"; };
		37CD54C227F2FDD100F1F7B9 /* AutofillPreferencesModel.swift */ = {isa = PBXFileReference; fileEncoding = 4; lastKnownFileType = sourcecode.swift; path = AutofillPreferencesModel.swift; sourceTree = "<group>"; };
		37CD54C327F2FDD100F1F7B9 /* DownloadsPreferences.swift */ = {isa = PBXFileReference; fileEncoding = 4; lastKnownFileType = sourcecode.swift; path = DownloadsPreferences.swift; sourceTree = "<group>"; };
		37CD54C427F2FDD100F1F7B9 /* PreferencesSection.swift */ = {isa = PBXFileReference; fileEncoding = 4; lastKnownFileType = sourcecode.swift; path = PreferencesSection.swift; sourceTree = "<group>"; };
		37CD54C527F2FDD100F1F7B9 /* AboutModel.swift */ = {isa = PBXFileReference; fileEncoding = 4; lastKnownFileType = sourcecode.swift; path = AboutModel.swift; sourceTree = "<group>"; };
		37CD54C627F2FDD100F1F7B9 /* PreferencesSidebarModel.swift */ = {isa = PBXFileReference; fileEncoding = 4; lastKnownFileType = sourcecode.swift; path = PreferencesSidebarModel.swift; sourceTree = "<group>"; };
		37CD54C727F2FDD100F1F7B9 /* AppearancePreferences.swift */ = {isa = PBXFileReference; fileEncoding = 4; lastKnownFileType = sourcecode.swift; path = AppearancePreferences.swift; sourceTree = "<group>"; };
		37CD54C827F2FDD100F1F7B9 /* DefaultBrowserPreferences.swift */ = {isa = PBXFileReference; fileEncoding = 4; lastKnownFileType = sourcecode.swift; path = DefaultBrowserPreferences.swift; sourceTree = "<group>"; };
		37D2771427E870D4003365FD /* PreferencesAppearanceView.swift */ = {isa = PBXFileReference; lastKnownFileType = sourcecode.swift; path = PreferencesAppearanceView.swift; sourceTree = "<group>"; };
		4B0135CD2729F1AA00D54834 /* NSPasteboardExtension.swift */ = {isa = PBXFileReference; fileEncoding = 4; lastKnownFileType = sourcecode.swift; path = NSPasteboardExtension.swift; sourceTree = "<group>"; };
		4B02197F25E05FAC00ED7DEA /* FireproofingURLExtensions.swift */ = {isa = PBXFileReference; fileEncoding = 4; lastKnownFileType = sourcecode.swift; path = FireproofingURLExtensions.swift; sourceTree = "<group>"; };
		4B02198125E05FAC00ED7DEA /* FireproofDomains.swift */ = {isa = PBXFileReference; fileEncoding = 4; lastKnownFileType = sourcecode.swift; path = FireproofDomains.swift; sourceTree = "<group>"; };
		4B02198325E05FAC00ED7DEA /* FireproofInfoViewController.swift */ = {isa = PBXFileReference; fileEncoding = 4; lastKnownFileType = sourcecode.swift; path = FireproofInfoViewController.swift; sourceTree = "<group>"; };
		4B02198425E05FAC00ED7DEA /* Fireproofing.storyboard */ = {isa = PBXFileReference; fileEncoding = 4; lastKnownFileType = file.storyboard; path = Fireproofing.storyboard; sourceTree = "<group>"; };
		4B02199925E063DE00ED7DEA /* FireproofDomainsTests.swift */ = {isa = PBXFileReference; fileEncoding = 4; lastKnownFileType = sourcecode.swift; path = FireproofDomainsTests.swift; sourceTree = "<group>"; };
		4B02199A25E063DE00ED7DEA /* FireproofingURLExtensionsTests.swift */ = {isa = PBXFileReference; fileEncoding = 4; lastKnownFileType = sourcecode.swift; path = FireproofingURLExtensionsTests.swift; sourceTree = "<group>"; };
		4B0219A725E0646500ED7DEA /* WebsiteDataStoreTests.swift */ = {isa = PBXFileReference; fileEncoding = 4; lastKnownFileType = sourcecode.swift; path = WebsiteDataStoreTests.swift; sourceTree = "<group>"; };
		4B0511A6262CAA5A00F6079C /* PrivacySecurityPreferences.swift */ = {isa = PBXFileReference; fileEncoding = 4; lastKnownFileType = sourcecode.swift; path = PrivacySecurityPreferences.swift; sourceTree = "<group>"; };
		4B0511AD262CAA5A00F6079C /* FireproofDomains.storyboard */ = {isa = PBXFileReference; fileEncoding = 4; lastKnownFileType = file.storyboard; path = FireproofDomains.storyboard; sourceTree = "<group>"; };
		4B0511B3262CAA5A00F6079C /* RoundedSelectionRowView.swift */ = {isa = PBXFileReference; fileEncoding = 4; lastKnownFileType = sourcecode.swift; path = RoundedSelectionRowView.swift; sourceTree = "<group>"; };
		4B0511B4262CAA5A00F6079C /* FireproofDomainsViewController.swift */ = {isa = PBXFileReference; fileEncoding = 4; lastKnownFileType = sourcecode.swift; path = FireproofDomainsViewController.swift; sourceTree = "<group>"; };
		4B0511DF262CAA8600F6079C /* NSOpenPanelExtensions.swift */ = {isa = PBXFileReference; fileEncoding = 4; lastKnownFileType = sourcecode.swift; path = NSOpenPanelExtensions.swift; sourceTree = "<group>"; };
		4B0511E0262CAA8600F6079C /* NSViewControllerExtension.swift */ = {isa = PBXFileReference; fileEncoding = 4; lastKnownFileType = sourcecode.swift; path = NSViewControllerExtension.swift; sourceTree = "<group>"; };
		4B0511E6262CAB3700F6079C /* UserDefaultsWrapperUtilities.swift */ = {isa = PBXFileReference; lastKnownFileType = sourcecode.swift; path = UserDefaultsWrapperUtilities.swift; sourceTree = "<group>"; };
		4B11060425903E570039B979 /* CoreDataEncryptionTesting.xcdatamodel */ = {isa = PBXFileReference; lastKnownFileType = wrapper.xcdatamodel; path = CoreDataEncryptionTesting.xcdatamodel; sourceTree = "<group>"; };
		4B11060925903EAC0039B979 /* CoreDataEncryptionTests.swift */ = {isa = PBXFileReference; lastKnownFileType = sourcecode.swift; path = CoreDataEncryptionTests.swift; sourceTree = "<group>"; };
		4B117F7C276C0CB5002F3D8C /* LocalStatisticsStoreTests.swift */ = {isa = PBXFileReference; lastKnownFileType = sourcecode.swift; path = LocalStatisticsStoreTests.swift; sourceTree = "<group>"; };
		4B139AFC26B60BD800894F82 /* NSImageExtensions.swift */ = {isa = PBXFileReference; lastKnownFileType = sourcecode.swift; path = NSImageExtensions.swift; sourceTree = "<group>"; };
		4B1AD89D25FC27E200261379 /* Integration Tests.xctest */ = {isa = PBXFileReference; explicitFileType = wrapper.cfbundle; includeInIndex = 0; path = "Integration Tests.xctest"; sourceTree = BUILT_PRODUCTS_DIR; };
		4B1AD8A125FC27E200261379 /* Info.plist */ = {isa = PBXFileReference; lastKnownFileType = text.plist.xml; path = Info.plist; sourceTree = "<group>"; };
		4B1AD91625FC46FB00261379 /* CoreDataEncryptionTests.swift */ = {isa = PBXFileReference; lastKnownFileType = sourcecode.swift; path = CoreDataEncryptionTests.swift; sourceTree = "<group>"; };
		4B1E6EEB27AB5E5100F51793 /* SecureVaultSorting.swift */ = {isa = PBXFileReference; fileEncoding = 4; lastKnownFileType = sourcecode.swift; path = SecureVaultSorting.swift; sourceTree = "<group>"; };
		4B1E6EEC27AB5E5100F51793 /* PasswordManagementListSection.swift */ = {isa = PBXFileReference; fileEncoding = 4; lastKnownFileType = sourcecode.swift; path = PasswordManagementListSection.swift; sourceTree = "<group>"; };
		4B1E6EEF27AB5E5D00F51793 /* NSPopUpButtonView.swift */ = {isa = PBXFileReference; fileEncoding = 4; lastKnownFileType = sourcecode.swift; path = NSPopUpButtonView.swift; sourceTree = "<group>"; };
		4B1E6EF027AB5E5D00F51793 /* PasswordManagementItemList.swift */ = {isa = PBXFileReference; fileEncoding = 4; lastKnownFileType = sourcecode.swift; path = PasswordManagementItemList.swift; sourceTree = "<group>"; };
		4B29759628281F0900187C4E /* FirefoxEncryptionKeyReader.swift */ = {isa = PBXFileReference; lastKnownFileType = sourcecode.swift; path = FirefoxEncryptionKeyReader.swift; sourceTree = "<group>"; };
		4B2975982828285900187C4E /* FirefoxKeyReaderTests.swift */ = {isa = PBXFileReference; lastKnownFileType = sourcecode.swift; path = FirefoxKeyReaderTests.swift; sourceTree = "<group>"; };
		4B29759A28284DBC00187C4E /* FirefoxBerkeleyDatabaseReader.h */ = {isa = PBXFileReference; lastKnownFileType = sourcecode.c.h; path = FirefoxBerkeleyDatabaseReader.h; sourceTree = "<group>"; };
		4B29759B28284DBC00187C4E /* FirefoxBerkeleyDatabaseReader.m */ = {isa = PBXFileReference; lastKnownFileType = sourcecode.c.objc; path = FirefoxBerkeleyDatabaseReader.m; sourceTree = "<group>"; };
		4B2CBF402767EEC1001DF04B /* MacWaitlistStoreTests.swift */ = {isa = PBXFileReference; lastKnownFileType = sourcecode.swift; path = MacWaitlistStoreTests.swift; sourceTree = "<group>"; };
		4B2E7D6226FF9D6500D2DB17 /* PrintingUserScript.swift */ = {isa = PBXFileReference; fileEncoding = 4; lastKnownFileType = sourcecode.swift; path = PrintingUserScript.swift; sourceTree = "<group>"; };
		4B379C1427BD91E3008A968E /* QuartzIdleStateProvider.swift */ = {isa = PBXFileReference; lastKnownFileType = sourcecode.swift; path = QuartzIdleStateProvider.swift; sourceTree = "<group>"; };
		4B379C1D27BDB7FF008A968E /* DeviceAuthenticator.swift */ = {isa = PBXFileReference; lastKnownFileType = sourcecode.swift; path = DeviceAuthenticator.swift; sourceTree = "<group>"; };
		4B379C2127BDBA29008A968E /* LocalAuthenticationService.swift */ = {isa = PBXFileReference; lastKnownFileType = sourcecode.swift; path = LocalAuthenticationService.swift; sourceTree = "<group>"; };
		4B379C2327BDE1B0008A968E /* FlatButton.swift */ = {isa = PBXFileReference; lastKnownFileType = sourcecode.swift; path = FlatButton.swift; sourceTree = "<group>"; };
		4B39AAF527D9B2C700A73FD5 /* NSStackViewExtension.swift */ = {isa = PBXFileReference; lastKnownFileType = sourcecode.swift; path = NSStackViewExtension.swift; sourceTree = "<group>"; };
		4B3F641D27A8D3BD00E0C118 /* BrowserProfileTests.swift */ = {isa = PBXFileReference; lastKnownFileType = sourcecode.swift; path = BrowserProfileTests.swift; sourceTree = "<group>"; };
<<<<<<< HEAD
		4B43468F285ED7A100177407 /* BookmarksBarViewModelTests.swift */ = {isa = PBXFileReference; lastKnownFileType = sourcecode.swift; path = BookmarksBarViewModelTests.swift; sourceTree = "<group>"; };
		4B434691285F841F00177407 /* NSEventExtension.swift */ = {isa = PBXFileReference; lastKnownFileType = sourcecode.swift; path = NSEventExtension.swift; sourceTree = "<group>"; };
=======
		4B43469428655D1400177407 /* FirefoxDataImporterTests.swift */ = {isa = PBXFileReference; lastKnownFileType = sourcecode.swift; path = FirefoxDataImporterTests.swift; sourceTree = "<group>"; };
>>>>>>> 906aac4d
		4B4F72EB266B2ED300814C60 /* CollectionExtension.swift */ = {isa = PBXFileReference; lastKnownFileType = sourcecode.swift; path = CollectionExtension.swift; sourceTree = "<group>"; };
		4B59023826B35F3600489384 /* ChromeDataImporter.swift */ = {isa = PBXFileReference; fileEncoding = 4; lastKnownFileType = sourcecode.swift; path = ChromeDataImporter.swift; sourceTree = "<group>"; };
		4B59023926B35F3600489384 /* ChromiumLoginReader.swift */ = {isa = PBXFileReference; fileEncoding = 4; lastKnownFileType = sourcecode.swift; path = ChromiumLoginReader.swift; sourceTree = "<group>"; };
		4B59023B26B35F3600489384 /* ChromiumDataImporter.swift */ = {isa = PBXFileReference; fileEncoding = 4; lastKnownFileType = sourcecode.swift; path = ChromiumDataImporter.swift; sourceTree = "<group>"; };
		4B59023C26B35F3600489384 /* BraveDataImporter.swift */ = {isa = PBXFileReference; fileEncoding = 4; lastKnownFileType = sourcecode.swift; path = BraveDataImporter.swift; sourceTree = "<group>"; };
		4B59024226B35F7C00489384 /* BrowserImportViewController.swift */ = {isa = PBXFileReference; fileEncoding = 4; lastKnownFileType = sourcecode.swift; path = BrowserImportViewController.swift; sourceTree = "<group>"; };
		4B59024726B3673600489384 /* ThirdPartyBrowser.swift */ = {isa = PBXFileReference; lastKnownFileType = sourcecode.swift; path = ThirdPartyBrowser.swift; sourceTree = "<group>"; };
		4B59024B26B38BB800489384 /* ChromiumLoginReaderTests.swift */ = {isa = PBXFileReference; lastKnownFileType = sourcecode.swift; path = ChromiumLoginReaderTests.swift; sourceTree = "<group>"; };
		4B5A4F4B27F3A5AA008FBD88 /* NSNotificationName+DataImport.swift */ = {isa = PBXFileReference; lastKnownFileType = sourcecode.swift; path = "NSNotificationName+DataImport.swift"; sourceTree = "<group>"; };
		4B5FF67726B602B100D42879 /* FirefoxDataImporter.swift */ = {isa = PBXFileReference; lastKnownFileType = sourcecode.swift; path = FirefoxDataImporter.swift; sourceTree = "<group>"; };
		4B65143D263924B5005B46EB /* EmailUrlExtensions.swift */ = {isa = PBXFileReference; lastKnownFileType = sourcecode.swift; path = EmailUrlExtensions.swift; sourceTree = "<group>"; };
		4B677427255DBEB800025BD8 /* httpsMobileV2BloomSpec.json */ = {isa = PBXFileReference; fileEncoding = 4; lastKnownFileType = text.json; path = httpsMobileV2BloomSpec.json; sourceTree = "<group>"; };
		4B677428255DBEB800025BD8 /* httpsMobileV2Bloom.bin */ = {isa = PBXFileReference; lastKnownFileType = archive.macbinary; path = httpsMobileV2Bloom.bin; sourceTree = "<group>"; };
		4B677429255DBEB800025BD8 /* HTTPSBloomFilterSpecification.swift */ = {isa = PBXFileReference; fileEncoding = 4; lastKnownFileType = sourcecode.swift; path = HTTPSBloomFilterSpecification.swift; sourceTree = "<group>"; };
		4B67742A255DBEB800025BD8 /* httpsMobileV2FalsePositives.json */ = {isa = PBXFileReference; fileEncoding = 4; lastKnownFileType = text.json; path = httpsMobileV2FalsePositives.json; sourceTree = "<group>"; };
		4B67742F255DBEB800025BD8 /* HTTPSUpgrade 3.xcdatamodel */ = {isa = PBXFileReference; lastKnownFileType = wrapper.xcdatamodel; path = "HTTPSUpgrade 3.xcdatamodel"; sourceTree = "<group>"; };
		4B677430255DBEB800025BD8 /* AppHTTPSUpgradeStore.swift */ = {isa = PBXFileReference; fileEncoding = 4; lastKnownFileType = sourcecode.swift; path = AppHTTPSUpgradeStore.swift; sourceTree = "<group>"; };
		4B677440255DBEEA00025BD8 /* Database.swift */ = {isa = PBXFileReference; fileEncoding = 4; lastKnownFileType = sourcecode.swift; path = Database.swift; sourceTree = "<group>"; };
		4B677454255DC18000025BD8 /* Bridging.h */ = {isa = PBXFileReference; fileEncoding = 4; lastKnownFileType = sourcecode.c.h; path = Bridging.h; sourceTree = "<group>"; };
		4B70BFFF27B0793D000386ED /* DuckDuckGo-ExampleCrash.ips */ = {isa = PBXFileReference; fileEncoding = 4; lastKnownFileType = text; path = "DuckDuckGo-ExampleCrash.ips"; sourceTree = "<group>"; };
		4B70C00027B0793D000386ED /* CrashReportTests.swift */ = {isa = PBXFileReference; fileEncoding = 4; lastKnownFileType = sourcecode.swift; path = CrashReportTests.swift; sourceTree = "<group>"; };
		4B723DEB26B0002B00E14D75 /* DataImport.swift */ = {isa = PBXFileReference; lastKnownFileType = sourcecode.swift; path = DataImport.swift; sourceTree = "<group>"; };
		4B723DED26B0002B00E14D75 /* DataImport.storyboard */ = {isa = PBXFileReference; lastKnownFileType = file.storyboard; path = DataImport.storyboard; sourceTree = "<group>"; };
		4B723DEE26B0002B00E14D75 /* DataImportViewController.swift */ = {isa = PBXFileReference; lastKnownFileType = sourcecode.swift; path = DataImportViewController.swift; sourceTree = "<group>"; };
		4B723DEF26B0002B00E14D75 /* FileImportViewController.swift */ = {isa = PBXFileReference; lastKnownFileType = sourcecode.swift; path = FileImportViewController.swift; sourceTree = "<group>"; };
		4B723DF026B0002B00E14D75 /* FileImportSummaryViewController.swift */ = {isa = PBXFileReference; lastKnownFileType = sourcecode.swift; path = FileImportSummaryViewController.swift; sourceTree = "<group>"; };
		4B723DF326B0002B00E14D75 /* SecureVaultLoginImporter.swift */ = {isa = PBXFileReference; lastKnownFileType = sourcecode.swift; path = SecureVaultLoginImporter.swift; sourceTree = "<group>"; };
		4B723DF426B0002B00E14D75 /* LoginImport.swift */ = {isa = PBXFileReference; lastKnownFileType = sourcecode.swift; path = LoginImport.swift; sourceTree = "<group>"; };
		4B723DF626B0002B00E14D75 /* CSVParser.swift */ = {isa = PBXFileReference; lastKnownFileType = sourcecode.swift; path = CSVParser.swift; sourceTree = "<group>"; };
		4B723DF726B0002B00E14D75 /* CSVImporter.swift */ = {isa = PBXFileReference; lastKnownFileType = sourcecode.swift; path = CSVImporter.swift; sourceTree = "<group>"; };
		4B723DFD26B0002B00E14D75 /* CSVLoginExporter.swift */ = {isa = PBXFileReference; lastKnownFileType = sourcecode.swift; path = CSVLoginExporter.swift; sourceTree = "<group>"; };
		4B723DFF26B0003E00E14D75 /* DataImportMocks.swift */ = {isa = PBXFileReference; fileEncoding = 4; lastKnownFileType = sourcecode.swift; path = DataImportMocks.swift; sourceTree = "<group>"; };
		4B723E0026B0003E00E14D75 /* CSVParserTests.swift */ = {isa = PBXFileReference; fileEncoding = 4; lastKnownFileType = sourcecode.swift; path = CSVParserTests.swift; sourceTree = "<group>"; };
		4B723E0126B0003E00E14D75 /* CSVImporterTests.swift */ = {isa = PBXFileReference; fileEncoding = 4; lastKnownFileType = sourcecode.swift; path = CSVImporterTests.swift; sourceTree = "<group>"; };
		4B723E0326B0003E00E14D75 /* MockSecureVault.swift */ = {isa = PBXFileReference; fileEncoding = 4; lastKnownFileType = sourcecode.swift; path = MockSecureVault.swift; sourceTree = "<group>"; };
		4B723E0426B0003E00E14D75 /* CSVLoginExporterTests.swift */ = {isa = PBXFileReference; fileEncoding = 4; lastKnownFileType = sourcecode.swift; path = CSVLoginExporterTests.swift; sourceTree = "<group>"; };
		4B723E1726B000DC00E14D75 /* TemporaryFileCreator.swift */ = {isa = PBXFileReference; fileEncoding = 4; lastKnownFileType = sourcecode.swift; path = TemporaryFileCreator.swift; sourceTree = "<group>"; };
		4B78A86A26BB3ADD0071BB16 /* BrowserImportSummaryViewController.swift */ = {isa = PBXFileReference; lastKnownFileType = sourcecode.swift; path = BrowserImportSummaryViewController.swift; sourceTree = "<group>"; };
		4B7A57CE279A4EF300B1C70E /* ChromePreferences.swift */ = {isa = PBXFileReference; lastKnownFileType = sourcecode.swift; path = ChromePreferences.swift; sourceTree = "<group>"; };
		4B7A60A0273E0BE400BBDFEB /* WKWebsiteDataStoreExtension.swift */ = {isa = PBXFileReference; lastKnownFileType = sourcecode.swift; path = WKWebsiteDataStoreExtension.swift; sourceTree = "<group>"; };
		4B8A4DFE27C83B29005F40E8 /* SaveIdentityViewController.swift */ = {isa = PBXFileReference; lastKnownFileType = sourcecode.swift; path = SaveIdentityViewController.swift; sourceTree = "<group>"; };
		4B8A4E0027C8447E005F40E8 /* SaveIdentityPopover.swift */ = {isa = PBXFileReference; lastKnownFileType = sourcecode.swift; path = SaveIdentityPopover.swift; sourceTree = "<group>"; };
		4B8AC93226B3B06300879451 /* EdgeDataImporter.swift */ = {isa = PBXFileReference; lastKnownFileType = sourcecode.swift; path = EdgeDataImporter.swift; sourceTree = "<group>"; };
		4B8AC93426B3B2FD00879451 /* NSAlert+DataImport.swift */ = {isa = PBXFileReference; lastKnownFileType = sourcecode.swift; path = "NSAlert+DataImport.swift"; sourceTree = "<group>"; };
		4B8AC93826B48A5100879451 /* FirefoxLoginReader.swift */ = {isa = PBXFileReference; lastKnownFileType = sourcecode.swift; path = FirefoxLoginReader.swift; sourceTree = "<group>"; };
		4B8AC93A26B48ADF00879451 /* ASN1Parser.swift */ = {isa = PBXFileReference; lastKnownFileType = sourcecode.swift; path = ASN1Parser.swift; sourceTree = "<group>"; };
		4B8AC93C26B49BE600879451 /* FirefoxLoginReaderTests.swift */ = {isa = PBXFileReference; lastKnownFileType = sourcecode.swift; path = FirefoxLoginReaderTests.swift; sourceTree = "<group>"; };
		4B8AD0B027A86D9200AE44D6 /* WKWebsiteDataStoreExtensionTests.swift */ = {isa = PBXFileReference; lastKnownFileType = sourcecode.swift; path = WKWebsiteDataStoreExtensionTests.swift; sourceTree = "<group>"; };
		4B8D9061276D1D880078DB17 /* LocaleExtension.swift */ = {isa = PBXFileReference; fileEncoding = 4; lastKnownFileType = sourcecode.swift; path = LocaleExtension.swift; sourceTree = "<group>"; };
		4B92928526670D1600AD2C21 /* BookmarksOutlineView.swift */ = {isa = PBXFileReference; fileEncoding = 4; lastKnownFileType = sourcecode.swift; path = BookmarksOutlineView.swift; sourceTree = "<group>"; };
		4B92928626670D1600AD2C21 /* OutlineSeparatorViewCell.swift */ = {isa = PBXFileReference; fileEncoding = 4; lastKnownFileType = sourcecode.swift; path = OutlineSeparatorViewCell.swift; sourceTree = "<group>"; };
		4B92928726670D1600AD2C21 /* BookmarkOutlineViewCell.swift */ = {isa = PBXFileReference; fileEncoding = 4; lastKnownFileType = sourcecode.swift; path = BookmarkOutlineViewCell.swift; sourceTree = "<group>"; };
		4B92928826670D1600AD2C21 /* BookmarkOutlineViewCell.xib */ = {isa = PBXFileReference; fileEncoding = 4; lastKnownFileType = file.xib; path = BookmarkOutlineViewCell.xib; sourceTree = "<group>"; };
		4B92928926670D1700AD2C21 /* BookmarkTableCellView.swift */ = {isa = PBXFileReference; fileEncoding = 4; lastKnownFileType = sourcecode.swift; path = BookmarkTableCellView.swift; sourceTree = "<group>"; };
		4B92928A26670D1700AD2C21 /* BookmarkTableCellView.xib */ = {isa = PBXFileReference; fileEncoding = 4; lastKnownFileType = file.xib; path = BookmarkTableCellView.xib; sourceTree = "<group>"; };
		4B92929126670D2A00AD2C21 /* BookmarkOutlineViewDataSource.swift */ = {isa = PBXFileReference; fileEncoding = 4; lastKnownFileType = sourcecode.swift; path = BookmarkOutlineViewDataSource.swift; sourceTree = "<group>"; };
		4B92929226670D2A00AD2C21 /* PasteboardFolder.swift */ = {isa = PBXFileReference; fileEncoding = 4; lastKnownFileType = sourcecode.swift; path = PasteboardFolder.swift; sourceTree = "<group>"; };
		4B92929326670D2A00AD2C21 /* BookmarkNode.swift */ = {isa = PBXFileReference; fileEncoding = 4; lastKnownFileType = sourcecode.swift; path = BookmarkNode.swift; sourceTree = "<group>"; };
		4B92929426670D2A00AD2C21 /* BookmarkSidebarTreeController.swift */ = {isa = PBXFileReference; fileEncoding = 4; lastKnownFileType = sourcecode.swift; path = BookmarkSidebarTreeController.swift; sourceTree = "<group>"; };
		4B92929526670D2A00AD2C21 /* PasteboardBookmark.swift */ = {isa = PBXFileReference; fileEncoding = 4; lastKnownFileType = sourcecode.swift; path = PasteboardBookmark.swift; sourceTree = "<group>"; };
		4B92929626670D2A00AD2C21 /* SpacerNode.swift */ = {isa = PBXFileReference; fileEncoding = 4; lastKnownFileType = sourcecode.swift; path = SpacerNode.swift; sourceTree = "<group>"; };
		4B92929726670D2A00AD2C21 /* BookmarkTreeController.swift */ = {isa = PBXFileReference; fileEncoding = 4; lastKnownFileType = sourcecode.swift; path = BookmarkTreeController.swift; sourceTree = "<group>"; };
		4B92929826670D2A00AD2C21 /* PseudoFolder.swift */ = {isa = PBXFileReference; fileEncoding = 4; lastKnownFileType = sourcecode.swift; path = PseudoFolder.swift; sourceTree = "<group>"; };
		4B92929926670D2A00AD2C21 /* BookmarkManagedObject.swift */ = {isa = PBXFileReference; fileEncoding = 4; lastKnownFileType = sourcecode.swift; path = BookmarkManagedObject.swift; sourceTree = "<group>"; };
		4B92929A26670D2A00AD2C21 /* PasteboardWriting.swift */ = {isa = PBXFileReference; fileEncoding = 4; lastKnownFileType = sourcecode.swift; path = PasteboardWriting.swift; sourceTree = "<group>"; };
		4B9292A526670D3700AD2C21 /* Bookmark.xcmappingmodel */ = {isa = PBXFileReference; lastKnownFileType = wrapper.xcmappingmodel; path = Bookmark.xcmappingmodel; sourceTree = "<group>"; };
		4B9292A626670D3700AD2C21 /* BookmarkMigrationPolicy.swift */ = {isa = PBXFileReference; fileEncoding = 4; lastKnownFileType = sourcecode.swift; path = BookmarkMigrationPolicy.swift; sourceTree = "<group>"; };
		4B9292A826670D3700AD2C21 /* Bookmark 2.xcdatamodel */ = {isa = PBXFileReference; lastKnownFileType = wrapper.xcdatamodel; path = "Bookmark 2.xcdatamodel"; sourceTree = "<group>"; };
		4B9292A926670D3700AD2C21 /* Bookmark.xcdatamodel */ = {isa = PBXFileReference; lastKnownFileType = wrapper.xcdatamodel; path = Bookmark.xcdatamodel; sourceTree = "<group>"; };
		4B9292AE26670F5300AD2C21 /* NSOutlineViewExtensions.swift */ = {isa = PBXFileReference; fileEncoding = 4; lastKnownFileType = sourcecode.swift; path = NSOutlineViewExtensions.swift; sourceTree = "<group>"; };
		4B9292B02667103000AD2C21 /* BookmarkNodePathTests.swift */ = {isa = PBXFileReference; fileEncoding = 4; lastKnownFileType = sourcecode.swift; path = BookmarkNodePathTests.swift; sourceTree = "<group>"; };
		4B9292B12667103000AD2C21 /* BookmarkNodeTests.swift */ = {isa = PBXFileReference; fileEncoding = 4; lastKnownFileType = sourcecode.swift; path = BookmarkNodeTests.swift; sourceTree = "<group>"; };
		4B9292B22667103000AD2C21 /* BookmarkSidebarTreeControllerTests.swift */ = {isa = PBXFileReference; fileEncoding = 4; lastKnownFileType = sourcecode.swift; path = BookmarkSidebarTreeControllerTests.swift; sourceTree = "<group>"; };
		4B9292B32667103000AD2C21 /* BookmarkOutlineViewDataSourceTests.swift */ = {isa = PBXFileReference; fileEncoding = 4; lastKnownFileType = sourcecode.swift; path = BookmarkOutlineViewDataSourceTests.swift; sourceTree = "<group>"; };
		4B9292B42667103000AD2C21 /* PasteboardFolderTests.swift */ = {isa = PBXFileReference; fileEncoding = 4; lastKnownFileType = sourcecode.swift; path = PasteboardFolderTests.swift; sourceTree = "<group>"; };
		4B9292B52667103000AD2C21 /* TreeControllerTests.swift */ = {isa = PBXFileReference; fileEncoding = 4; lastKnownFileType = sourcecode.swift; path = TreeControllerTests.swift; sourceTree = "<group>"; };
		4B9292B62667103000AD2C21 /* BookmarkManagedObjectTests.swift */ = {isa = PBXFileReference; fileEncoding = 4; lastKnownFileType = sourcecode.swift; path = BookmarkManagedObjectTests.swift; sourceTree = "<group>"; };
		4B9292B72667103000AD2C21 /* BookmarkMigrationTests.swift */ = {isa = PBXFileReference; fileEncoding = 4; lastKnownFileType = sourcecode.swift; path = BookmarkMigrationTests.swift; sourceTree = "<group>"; };
		4B9292B82667103000AD2C21 /* BookmarkTests.swift */ = {isa = PBXFileReference; fileEncoding = 4; lastKnownFileType = sourcecode.swift; path = BookmarkTests.swift; sourceTree = "<group>"; };
		4B9292B92667103100AD2C21 /* PasteboardBookmarkTests.swift */ = {isa = PBXFileReference; fileEncoding = 4; lastKnownFileType = sourcecode.swift; path = PasteboardBookmarkTests.swift; sourceTree = "<group>"; };
		4B9292C42667104B00AD2C21 /* CoreDataTestUtilities.swift */ = {isa = PBXFileReference; fileEncoding = 4; lastKnownFileType = sourcecode.swift; path = CoreDataTestUtilities.swift; sourceTree = "<group>"; };
		4B9292C62667123700AD2C21 /* BrowserTabSelectionDelegate.swift */ = {isa = PBXFileReference; fileEncoding = 4; lastKnownFileType = sourcecode.swift; path = BrowserTabSelectionDelegate.swift; sourceTree = "<group>"; };
		4B9292C72667123700AD2C21 /* BookmarkManagementSidebarViewController.swift */ = {isa = PBXFileReference; fileEncoding = 4; lastKnownFileType = sourcecode.swift; path = BookmarkManagementSidebarViewController.swift; sourceTree = "<group>"; };
		4B9292C82667123700AD2C21 /* BookmarkManagementSplitViewController.swift */ = {isa = PBXFileReference; fileEncoding = 4; lastKnownFileType = sourcecode.swift; path = BookmarkManagementSplitViewController.swift; sourceTree = "<group>"; };
		4B9292C92667123700AD2C21 /* BookmarkTableRowView.swift */ = {isa = PBXFileReference; fileEncoding = 4; lastKnownFileType = sourcecode.swift; path = BookmarkTableRowView.swift; sourceTree = "<group>"; };
		4B9292CA2667123700AD2C21 /* AddFolderModalViewController.swift */ = {isa = PBXFileReference; fileEncoding = 4; lastKnownFileType = sourcecode.swift; path = AddFolderModalViewController.swift; sourceTree = "<group>"; };
		4B9292CB2667123700AD2C21 /* AddBookmarkModalViewController.swift */ = {isa = PBXFileReference; fileEncoding = 4; lastKnownFileType = sourcecode.swift; path = AddBookmarkModalViewController.swift; sourceTree = "<group>"; };
		4B9292CC2667123700AD2C21 /* BookmarkListViewController.swift */ = {isa = PBXFileReference; fileEncoding = 4; lastKnownFileType = sourcecode.swift; path = BookmarkListViewController.swift; sourceTree = "<group>"; };
		4B9292CD2667123700AD2C21 /* BookmarkManagementDetailViewController.swift */ = {isa = PBXFileReference; fileEncoding = 4; lastKnownFileType = sourcecode.swift; path = BookmarkManagementDetailViewController.swift; sourceTree = "<group>"; };
		4B9292D62667124000AD2C21 /* NSPopUpButtonExtension.swift */ = {isa = PBXFileReference; fileEncoding = 4; lastKnownFileType = sourcecode.swift; path = NSPopUpButtonExtension.swift; sourceTree = "<group>"; };
		4B9292D82667124B00AD2C21 /* BookmarkListTreeControllerDataSource.swift */ = {isa = PBXFileReference; fileEncoding = 4; lastKnownFileType = sourcecode.swift; path = BookmarkListTreeControllerDataSource.swift; sourceTree = "<group>"; };
		4B9292DA2667125D00AD2C21 /* ContextualMenu.swift */ = {isa = PBXFileReference; fileEncoding = 4; lastKnownFileType = sourcecode.swift; path = ContextualMenu.swift; sourceTree = "<group>"; };
		4B980E202817604000282EE1 /* NSNotificationName+Debug.swift */ = {isa = PBXFileReference; lastKnownFileType = sourcecode.swift; path = "NSNotificationName+Debug.swift"; sourceTree = "<group>"; };
		4BA1A69A258B076900F6F690 /* FileStore.swift */ = {isa = PBXFileReference; lastKnownFileType = sourcecode.swift; path = FileStore.swift; sourceTree = "<group>"; };
		4BA1A69F258B079600F6F690 /* DataEncryption.swift */ = {isa = PBXFileReference; lastKnownFileType = sourcecode.swift; path = DataEncryption.swift; sourceTree = "<group>"; };
		4BA1A6A4258B07DF00F6F690 /* EncryptedValueTransformer.swift */ = {isa = PBXFileReference; lastKnownFileType = sourcecode.swift; path = EncryptedValueTransformer.swift; sourceTree = "<group>"; };
		4BA1A6B2258B080A00F6F690 /* EncryptionKeyGeneration.swift */ = {isa = PBXFileReference; lastKnownFileType = sourcecode.swift; path = EncryptionKeyGeneration.swift; sourceTree = "<group>"; };
		4BA1A6B7258B081600F6F690 /* EncryptionKeyStoring.swift */ = {isa = PBXFileReference; lastKnownFileType = sourcecode.swift; path = EncryptionKeyStoring.swift; sourceTree = "<group>"; };
		4BA1A6BC258B082300F6F690 /* EncryptionKeyStore.swift */ = {isa = PBXFileReference; lastKnownFileType = sourcecode.swift; path = EncryptionKeyStore.swift; sourceTree = "<group>"; };
		4BA1A6C1258B0A1300F6F690 /* ContiguousBytesExtension.swift */ = {isa = PBXFileReference; lastKnownFileType = sourcecode.swift; path = ContiguousBytesExtension.swift; sourceTree = "<group>"; };
		4BA1A6D8258C0CB300F6F690 /* DataEncryptionTests.swift */ = {isa = PBXFileReference; lastKnownFileType = sourcecode.swift; path = DataEncryptionTests.swift; sourceTree = "<group>"; };
		4BA1A6DD258C100A00F6F690 /* FileStoreTests.swift */ = {isa = PBXFileReference; lastKnownFileType = sourcecode.swift; path = FileStoreTests.swift; sourceTree = "<group>"; };
		4BA1A6E5258C270800F6F690 /* EncryptionKeyGeneratorTests.swift */ = {isa = PBXFileReference; lastKnownFileType = sourcecode.swift; path = EncryptionKeyGeneratorTests.swift; sourceTree = "<group>"; };
		4BA1A6EA258C288C00F6F690 /* EncryptionKeyStoreTests.swift */ = {isa = PBXFileReference; lastKnownFileType = sourcecode.swift; path = EncryptionKeyStoreTests.swift; sourceTree = "<group>"; };
		4BA1A6F5258C4F9600F6F690 /* EncryptionMocks.swift */ = {isa = PBXFileReference; lastKnownFileType = sourcecode.swift; path = EncryptionMocks.swift; sourceTree = "<group>"; };
		4BA1A6FD258C5C1300F6F690 /* EncryptedValueTransformerTests.swift */ = {isa = PBXFileReference; lastKnownFileType = sourcecode.swift; path = EncryptedValueTransformerTests.swift; sourceTree = "<group>"; };
		4BA7C91527695EA500FEBA8E /* MacWaitlistRequestTests.swift */ = {isa = PBXFileReference; lastKnownFileType = sourcecode.swift; path = MacWaitlistRequestTests.swift; sourceTree = "<group>"; };
		4BA7C91A276984AF00FEBA8E /* MacWaitlistLockScreenViewModelTests.swift */ = {isa = PBXFileReference; lastKnownFileType = sourcecode.swift; path = MacWaitlistLockScreenViewModelTests.swift; sourceTree = "<group>"; };
		4BB6CE5E26B77ED000EC5860 /* Cryptography.swift */ = {isa = PBXFileReference; lastKnownFileType = sourcecode.swift; path = Cryptography.swift; sourceTree = "<group>"; };
		4BB88B4425B7B55C006F6B06 /* DebugUserScript.swift */ = {isa = PBXFileReference; lastKnownFileType = sourcecode.swift; path = DebugUserScript.swift; sourceTree = "<group>"; };
		4BB88B4925B7B690006F6B06 /* SequenceExtensions.swift */ = {isa = PBXFileReference; lastKnownFileType = sourcecode.swift; path = SequenceExtensions.swift; sourceTree = "<group>"; };
		4BB88B4F25B7BA2B006F6B06 /* TabInstrumentation.swift */ = {isa = PBXFileReference; lastKnownFileType = sourcecode.swift; path = TabInstrumentation.swift; sourceTree = "<group>"; };
		4BB88B5A25B7BA50006F6B06 /* Instruments.swift */ = {isa = PBXFileReference; lastKnownFileType = sourcecode.swift; path = Instruments.swift; sourceTree = "<group>"; };
		4BB99CF526FE191E001E4761 /* FirefoxBookmarksReader.swift */ = {isa = PBXFileReference; fileEncoding = 4; lastKnownFileType = sourcecode.swift; path = FirefoxBookmarksReader.swift; sourceTree = "<group>"; };
		4BB99CF626FE191E001E4761 /* BookmarkImport.swift */ = {isa = PBXFileReference; fileEncoding = 4; lastKnownFileType = sourcecode.swift; path = BookmarkImport.swift; sourceTree = "<group>"; };
		4BB99CF726FE191E001E4761 /* CoreDataBookmarkImporter.swift */ = {isa = PBXFileReference; fileEncoding = 4; lastKnownFileType = sourcecode.swift; path = CoreDataBookmarkImporter.swift; sourceTree = "<group>"; };
		4BB99CF926FE191E001E4761 /* ChromiumBookmarksReader.swift */ = {isa = PBXFileReference; fileEncoding = 4; lastKnownFileType = sourcecode.swift; path = ChromiumBookmarksReader.swift; sourceTree = "<group>"; };
		4BB99CFA26FE191E001E4761 /* ImportedBookmarks.swift */ = {isa = PBXFileReference; fileEncoding = 4; lastKnownFileType = sourcecode.swift; path = ImportedBookmarks.swift; sourceTree = "<group>"; };
		4BB99CFC26FE191E001E4761 /* SafariBookmarksReader.swift */ = {isa = PBXFileReference; fileEncoding = 4; lastKnownFileType = sourcecode.swift; path = SafariBookmarksReader.swift; sourceTree = "<group>"; };
		4BB99CFD26FE191E001E4761 /* SafariDataImporter.swift */ = {isa = PBXFileReference; fileEncoding = 4; lastKnownFileType = sourcecode.swift; path = SafariDataImporter.swift; sourceTree = "<group>"; };
		4BB99D0526FE1979001E4761 /* RequestFilePermissionViewController.swift */ = {isa = PBXFileReference; fileEncoding = 4; lastKnownFileType = sourcecode.swift; path = RequestFilePermissionViewController.swift; sourceTree = "<group>"; };
		4BB99D0C26FE1A83001E4761 /* ChromiumBookmarksReaderTests.swift */ = {isa = PBXFileReference; fileEncoding = 4; lastKnownFileType = sourcecode.swift; path = ChromiumBookmarksReaderTests.swift; sourceTree = "<group>"; };
		4BB99D0D26FE1A83001E4761 /* FirefoxBookmarksReaderTests.swift */ = {isa = PBXFileReference; fileEncoding = 4; lastKnownFileType = sourcecode.swift; path = FirefoxBookmarksReaderTests.swift; sourceTree = "<group>"; };
		4BB99D0E26FE1A84001E4761 /* SafariBookmarksReaderTests.swift */ = {isa = PBXFileReference; fileEncoding = 4; lastKnownFileType = sourcecode.swift; path = SafariBookmarksReaderTests.swift; sourceTree = "<group>"; };
		4BBC169F27C4859400E00A38 /* DeviceAuthenticationService.swift */ = {isa = PBXFileReference; lastKnownFileType = sourcecode.swift; path = DeviceAuthenticationService.swift; sourceTree = "<group>"; };
		4BBC16A127C485BC00E00A38 /* DeviceIdleStateDetector.swift */ = {isa = PBXFileReference; lastKnownFileType = sourcecode.swift; path = DeviceIdleStateDetector.swift; sourceTree = "<group>"; };
		4BBC16A427C488C900E00A38 /* DeviceAuthenticatorTests.swift */ = {isa = PBXFileReference; lastKnownFileType = sourcecode.swift; path = DeviceAuthenticatorTests.swift; sourceTree = "<group>"; };
		4BBD3BFF285ACE090047A89D /* NSNotificationName+Favicons.swift */ = {isa = PBXFileReference; lastKnownFileType = sourcecode.swift; path = "NSNotificationName+Favicons.swift"; sourceTree = "<group>"; };
		4BBE0AA627B9B027003B37A8 /* PopUpButton.swift */ = {isa = PBXFileReference; lastKnownFileType = sourcecode.swift; path = PopUpButton.swift; sourceTree = "<group>"; };
		4BBF0914282DD40100EE1418 /* TemporaryFileHandler.swift */ = {isa = PBXFileReference; lastKnownFileType = sourcecode.swift; path = TemporaryFileHandler.swift; sourceTree = "<group>"; };
		4BBF0916282DD6EF00EE1418 /* TemporaryFileHandlerTests.swift */ = {isa = PBXFileReference; lastKnownFileType = sourcecode.swift; path = TemporaryFileHandlerTests.swift; sourceTree = "<group>"; };
		4BBF09222830812900EE1418 /* FileSystemDSL.swift */ = {isa = PBXFileReference; lastKnownFileType = sourcecode.swift; path = FileSystemDSL.swift; sourceTree = "<group>"; };
		4BBF0924283083EC00EE1418 /* FileSystemDSLTests.swift */ = {isa = PBXFileReference; lastKnownFileType = sourcecode.swift; path = FileSystemDSLTests.swift; sourceTree = "<group>"; };
		4BC68A6F2759AE490029A586 /* Waitlist.storyboard */ = {isa = PBXFileReference; lastKnownFileType = file.storyboard; path = Waitlist.storyboard; sourceTree = "<group>"; };
		4BC68A712759B2140029A586 /* Waitlist.swift */ = {isa = PBXFileReference; lastKnownFileType = sourcecode.swift; path = Waitlist.swift; sourceTree = "<group>"; };
		4BD18EFF283F0BC500058124 /* BookmarksBarViewController.swift */ = {isa = PBXFileReference; fileEncoding = 4; lastKnownFileType = sourcecode.swift; path = BookmarksBarViewController.swift; sourceTree = "<group>"; };
		4BD18F04283F151F00058124 /* BookmarksBar.storyboard */ = {isa = PBXFileReference; lastKnownFileType = file.storyboard; path = BookmarksBar.storyboard; sourceTree = "<group>"; };
		4BDFA4AD27BF19E500648192 /* ToggleableScrollView.swift */ = {isa = PBXFileReference; lastKnownFileType = sourcecode.swift; path = ToggleableScrollView.swift; sourceTree = "<group>"; };
		4BE0DF0426781961006337B7 /* NSStoryboardExtension.swift */ = {isa = PBXFileReference; lastKnownFileType = sourcecode.swift; path = NSStoryboardExtension.swift; sourceTree = "<group>"; };
		4BE4005227CF3DC3007D3161 /* SavePaymentMethodPopover.swift */ = {isa = PBXFileReference; lastKnownFileType = sourcecode.swift; path = SavePaymentMethodPopover.swift; sourceTree = "<group>"; };
		4BE4005427CF3F19007D3161 /* SavePaymentMethodViewController.swift */ = {isa = PBXFileReference; lastKnownFileType = sourcecode.swift; path = SavePaymentMethodViewController.swift; sourceTree = "<group>"; };
<<<<<<< HEAD
		4BE41A5D28446EAD00760399 /* BookmarksBarViewModel.swift */ = {isa = PBXFileReference; lastKnownFileType = sourcecode.swift; path = BookmarksBarViewModel.swift; sourceTree = "<group>"; };
		4BE4E51B2856A960008A546D /* CGPointExtension.swift */ = {isa = PBXFileReference; lastKnownFileType = sourcecode.swift; path = CGPointExtension.swift; sourceTree = "<group>"; };
		4BE53369286912D40019DBFD /* BookmarksBarCollectionViewItem.xib */ = {isa = PBXFileReference; fileEncoding = 4; lastKnownFileType = file.xib; path = BookmarksBarCollectionViewItem.xib; sourceTree = "<group>"; };
		4BE5336A286912D40019DBFD /* BookmarksBarCollectionViewItem.swift */ = {isa = PBXFileReference; fileEncoding = 4; lastKnownFileType = sourcecode.swift; path = BookmarksBarCollectionViewItem.swift; sourceTree = "<group>"; };
		4BE5336D286915A10019DBFD /* CompositionalLayout.swift */ = {isa = PBXFileReference; fileEncoding = 4; lastKnownFileType = sourcecode.swift; path = CompositionalLayout.swift; sourceTree = "<group>"; };
=======
		4BE53373286E39F10019DBFD /* ChromiumKeychainPrompt.swift */ = {isa = PBXFileReference; lastKnownFileType = sourcecode.swift; path = ChromiumKeychainPrompt.swift; sourceTree = "<group>"; };
>>>>>>> 906aac4d
		4BE6546E271FCD40008D1D63 /* PasswordManagementIdentityItemView.swift */ = {isa = PBXFileReference; fileEncoding = 4; lastKnownFileType = sourcecode.swift; path = PasswordManagementIdentityItemView.swift; sourceTree = "<group>"; };
		4BE65470271FCD40008D1D63 /* PasswordManagementCreditCardItemView.swift */ = {isa = PBXFileReference; fileEncoding = 4; lastKnownFileType = sourcecode.swift; path = PasswordManagementCreditCardItemView.swift; sourceTree = "<group>"; };
		4BE65471271FCD40008D1D63 /* PasswordManagementLoginItemView.swift */ = {isa = PBXFileReference; fileEncoding = 4; lastKnownFileType = sourcecode.swift; path = PasswordManagementLoginItemView.swift; sourceTree = "<group>"; };
		4BE65472271FCD40008D1D63 /* PasswordManagementNoteItemView.swift */ = {isa = PBXFileReference; fileEncoding = 4; lastKnownFileType = sourcecode.swift; path = PasswordManagementNoteItemView.swift; sourceTree = "<group>"; };
		4BE65473271FCD40008D1D63 /* EditableTextView.swift */ = {isa = PBXFileReference; fileEncoding = 4; lastKnownFileType = sourcecode.swift; path = EditableTextView.swift; sourceTree = "<group>"; };
		4BE6547A271FCD4D008D1D63 /* PasswordManagementIdentityModel.swift */ = {isa = PBXFileReference; fileEncoding = 4; lastKnownFileType = sourcecode.swift; path = PasswordManagementIdentityModel.swift; sourceTree = "<group>"; };
		4BE6547B271FCD4D008D1D63 /* PasswordManagementCreditCardModel.swift */ = {isa = PBXFileReference; fileEncoding = 4; lastKnownFileType = sourcecode.swift; path = PasswordManagementCreditCardModel.swift; sourceTree = "<group>"; };
		4BE6547C271FCD4D008D1D63 /* PasswordManagementLoginModel.swift */ = {isa = PBXFileReference; fileEncoding = 4; lastKnownFileType = sourcecode.swift; path = PasswordManagementLoginModel.swift; sourceTree = "<group>"; };
		4BE6547D271FCD4D008D1D63 /* PasswordManagementNoteModel.swift */ = {isa = PBXFileReference; fileEncoding = 4; lastKnownFileType = sourcecode.swift; path = PasswordManagementNoteModel.swift; sourceTree = "<group>"; };
		4BE65482271FCD53008D1D63 /* CountryList.swift */ = {isa = PBXFileReference; fileEncoding = 4; lastKnownFileType = sourcecode.swift; path = CountryList.swift; sourceTree = "<group>"; };
		4BE65484271FCD7B008D1D63 /* LoginFaviconView.swift */ = {isa = PBXFileReference; fileEncoding = 4; lastKnownFileType = sourcecode.swift; path = LoginFaviconView.swift; sourceTree = "<group>"; };
		4BEF0E6627641A0E00AF7C58 /* MacWaitlistLockScreenViewController.swift */ = {isa = PBXFileReference; fileEncoding = 4; lastKnownFileType = sourcecode.swift; path = MacWaitlistLockScreenViewController.swift; sourceTree = "<group>"; };
		4BEF0E69276676A500AF7C58 /* WaitlistRequest.swift */ = {isa = PBXFileReference; lastKnownFileType = sourcecode.swift; path = WaitlistRequest.swift; sourceTree = "<group>"; };
		4BEF0E6B276676AB00AF7C58 /* MacWaitlistStore.swift */ = {isa = PBXFileReference; lastKnownFileType = sourcecode.swift; path = MacWaitlistStore.swift; sourceTree = "<group>"; };
		4BEF0E712766B11200AF7C58 /* MacWaitlistLockScreenViewModel.swift */ = {isa = PBXFileReference; lastKnownFileType = sourcecode.swift; path = MacWaitlistLockScreenViewModel.swift; sourceTree = "<group>"; };
		4BF4951726C08395000547B8 /* ThirdPartyBrowserTests.swift */ = {isa = PBXFileReference; lastKnownFileType = sourcecode.swift; path = ThirdPartyBrowserTests.swift; sourceTree = "<group>"; };
		4BF4EA4F27C71F26004E57C4 /* PasswordManagementListSectionTests.swift */ = {isa = PBXFileReference; fileEncoding = 4; lastKnownFileType = sourcecode.swift; path = PasswordManagementListSectionTests.swift; sourceTree = "<group>"; };
		7B1E819B27C8874900FF0E60 /* ContentOverlayPopover.swift */ = {isa = PBXFileReference; fileEncoding = 4; lastKnownFileType = sourcecode.swift; path = ContentOverlayPopover.swift; sourceTree = "<group>"; };
		7B1E819C27C8874900FF0E60 /* ContentOverlay.storyboard */ = {isa = PBXFileReference; fileEncoding = 4; lastKnownFileType = file.storyboard; path = ContentOverlay.storyboard; sourceTree = "<group>"; };
		7B1E819D27C8874900FF0E60 /* ContentOverlayViewController.swift */ = {isa = PBXFileReference; fileEncoding = 4; lastKnownFileType = sourcecode.swift; path = ContentOverlayViewController.swift; sourceTree = "<group>"; };
		7B4CE8DA26F02108009134B1 /* UI Tests.xctest */ = {isa = PBXFileReference; explicitFileType = wrapper.cfbundle; includeInIndex = 0; path = "UI Tests.xctest"; sourceTree = BUILT_PRODUCTS_DIR; };
		7B4CE8DE26F02108009134B1 /* Info.plist */ = {isa = PBXFileReference; lastKnownFileType = text.plist.xml; path = Info.plist; sourceTree = "<group>"; };
		7B4CE8E626F02134009134B1 /* TabBarTests.swift */ = {isa = PBXFileReference; lastKnownFileType = sourcecode.swift; path = TabBarTests.swift; sourceTree = "<group>"; };
		8511E18325F82B34002F516B /* 01_Fire_really_small.json */ = {isa = PBXFileReference; fileEncoding = 4; lastKnownFileType = text.json; path = 01_Fire_really_small.json; sourceTree = "<group>"; };
		853014D525E671A000FB8205 /* PageObserverUserScript.swift */ = {isa = PBXFileReference; lastKnownFileType = sourcecode.swift; path = PageObserverUserScript.swift; sourceTree = "<group>"; };
		85308E24267FC9F2001ABD76 /* NSAlertExtension.swift */ = {isa = PBXFileReference; lastKnownFileType = sourcecode.swift; path = NSAlertExtension.swift; sourceTree = "<group>"; };
		85378D9B274E61B8007C5CBF /* MessageViews.storyboard */ = {isa = PBXFileReference; lastKnownFileType = file.storyboard; path = MessageViews.storyboard; sourceTree = "<group>"; };
		85378D9D274E664C007C5CBF /* PopoverMessageViewController.swift */ = {isa = PBXFileReference; lastKnownFileType = sourcecode.swift; path = PopoverMessageViewController.swift; sourceTree = "<group>"; };
		85378D9F274E6F42007C5CBF /* NSNotificationName+EmailManager.swift */ = {isa = PBXFileReference; lastKnownFileType = sourcecode.swift; path = "NSNotificationName+EmailManager.swift"; sourceTree = "<group>"; };
		85378DA1274E7F25007C5CBF /* EmailManagerRequestDelegate.swift */ = {isa = PBXFileReference; lastKnownFileType = sourcecode.swift; path = EmailManagerRequestDelegate.swift; sourceTree = "<group>"; };
		8546DE6125C03056000CA5E1 /* UserAgentTests.swift */ = {isa = PBXFileReference; lastKnownFileType = sourcecode.swift; path = UserAgentTests.swift; sourceTree = "<group>"; };
		85480F8925CDC360009424E3 /* MainMenu.storyboard */ = {isa = PBXFileReference; lastKnownFileType = file.storyboard; path = MainMenu.storyboard; sourceTree = "<group>"; };
		85480FBA25D181CB009424E3 /* ConfigurationDownloading.swift */ = {isa = PBXFileReference; lastKnownFileType = sourcecode.swift; path = ConfigurationDownloading.swift; sourceTree = "<group>"; };
		85480FCE25D1AA22009424E3 /* ConfigurationStoring.swift */ = {isa = PBXFileReference; lastKnownFileType = sourcecode.swift; path = ConfigurationStoring.swift; sourceTree = "<group>"; };
		8553FF51257523760029327F /* URLSuggestedFilenameTests.swift */ = {isa = PBXFileReference; lastKnownFileType = sourcecode.swift; path = URLSuggestedFilenameTests.swift; sourceTree = "<group>"; };
		85589E7927BBB8620038AD11 /* AddEditFavoriteViewController.swift */ = {isa = PBXFileReference; fileEncoding = 4; lastKnownFileType = sourcecode.swift; path = AddEditFavoriteViewController.swift; sourceTree = "<group>"; };
		85589E7A27BBB8620038AD11 /* AddEditFavoriteWindow.swift */ = {isa = PBXFileReference; fileEncoding = 4; lastKnownFileType = sourcecode.swift; path = AddEditFavoriteWindow.swift; sourceTree = "<group>"; };
		85589E7B27BBB8630038AD11 /* HomePage.storyboard */ = {isa = PBXFileReference; fileEncoding = 4; lastKnownFileType = file.storyboard; path = HomePage.storyboard; sourceTree = "<group>"; };
		85589E7C27BBB8630038AD11 /* HomePageView.swift */ = {isa = PBXFileReference; fileEncoding = 4; lastKnownFileType = sourcecode.swift; path = HomePageView.swift; sourceTree = "<group>"; };
		85589E7D27BBB8630038AD11 /* HomePageViewController.swift */ = {isa = PBXFileReference; fileEncoding = 4; lastKnownFileType = sourcecode.swift; path = HomePageViewController.swift; sourceTree = "<group>"; };
		85589E8627BBB8F20038AD11 /* HomePageFavoritesModel.swift */ = {isa = PBXFileReference; fileEncoding = 4; lastKnownFileType = sourcecode.swift; path = HomePageFavoritesModel.swift; sourceTree = "<group>"; };
		85589E8A27BBBADC0038AD11 /* ColorExtensions.swift */ = {isa = PBXFileReference; lastKnownFileType = sourcecode.swift; path = ColorExtensions.swift; sourceTree = "<group>"; };
		85589E8C27BBBB870038AD11 /* NavigationBar.storyboard */ = {isa = PBXFileReference; fileEncoding = 4; lastKnownFileType = file.storyboard; path = NavigationBar.storyboard; sourceTree = "<group>"; };
		85589E8E27BBBBF10038AD11 /* Main.storyboard */ = {isa = PBXFileReference; fileEncoding = 4; lastKnownFileType = file.storyboard; path = Main.storyboard; sourceTree = "<group>"; };
		85589E9027BFB9810038AD11 /* HomePageRecentlyVisitedModel.swift */ = {isa = PBXFileReference; lastKnownFileType = sourcecode.swift; path = HomePageRecentlyVisitedModel.swift; sourceTree = "<group>"; };
		85589E9227BFBBD60038AD11 /* History 4.xcdatamodel */ = {isa = PBXFileReference; lastKnownFileType = wrapper.xcdatamodel; path = "History 4.xcdatamodel"; sourceTree = "<group>"; };
		85589E9327BFE1E70038AD11 /* FavoritesView.swift */ = {isa = PBXFileReference; lastKnownFileType = sourcecode.swift; path = FavoritesView.swift; sourceTree = "<group>"; };
		85589E9527BFE25D0038AD11 /* FailedAssertionView.swift */ = {isa = PBXFileReference; lastKnownFileType = sourcecode.swift; path = FailedAssertionView.swift; sourceTree = "<group>"; };
		85589E9727BFE2DA0038AD11 /* HoverButton.swift */ = {isa = PBXFileReference; lastKnownFileType = sourcecode.swift; path = HoverButton.swift; sourceTree = "<group>"; };
		85589E9927BFE3C30038AD11 /* FaviconView.swift */ = {isa = PBXFileReference; lastKnownFileType = sourcecode.swift; path = FaviconView.swift; sourceTree = "<group>"; };
		85589E9D27BFE4500038AD11 /* DefaultBrowserPromptView.swift */ = {isa = PBXFileReference; lastKnownFileType = sourcecode.swift; path = DefaultBrowserPromptView.swift; sourceTree = "<group>"; };
		85589E9F27BFE60E0038AD11 /* MoreOrLessView.swift */ = {isa = PBXFileReference; lastKnownFileType = sourcecode.swift; path = MoreOrLessView.swift; sourceTree = "<group>"; };
		85625993269C8F9600EE44BC /* PasswordManager.storyboard */ = {isa = PBXFileReference; lastKnownFileType = file.storyboard; path = PasswordManager.storyboard; sourceTree = "<group>"; };
		85625995269C953C00EE44BC /* PasswordManagementViewController.swift */ = {isa = PBXFileReference; lastKnownFileType = sourcecode.swift; path = PasswordManagementViewController.swift; sourceTree = "<group>"; };
		85625997269C9C5F00EE44BC /* PasswordManagementPopover.swift */ = {isa = PBXFileReference; lastKnownFileType = sourcecode.swift; path = PasswordManagementPopover.swift; sourceTree = "<group>"; };
		85625999269CA0A600EE44BC /* NSRectExtension.swift */ = {isa = PBXFileReference; lastKnownFileType = sourcecode.swift; path = NSRectExtension.swift; sourceTree = "<group>"; };
		856C98A5256EB59600A22F1F /* MenuItemSelectors.swift */ = {isa = PBXFileReference; lastKnownFileType = sourcecode.swift; path = MenuItemSelectors.swift; sourceTree = "<group>"; };
		856C98D42570116900A22F1F /* NSWindow+Toast.swift */ = {isa = PBXFileReference; lastKnownFileType = sourcecode.swift; path = "NSWindow+Toast.swift"; sourceTree = "<group>"; };
		856C98DE257014BD00A22F1F /* FileDownloadManager.swift */ = {isa = PBXFileReference; lastKnownFileType = sourcecode.swift; path = FileDownloadManager.swift; sourceTree = "<group>"; };
		856CADEF271710F400E79BB0 /* HoverUserScript.swift */ = {isa = PBXFileReference; lastKnownFileType = sourcecode.swift; path = HoverUserScript.swift; sourceTree = "<group>"; };
		85707F21276A32B600DC0649 /* CallToAction.swift */ = {isa = PBXFileReference; lastKnownFileType = sourcecode.swift; path = CallToAction.swift; sourceTree = "<group>"; };
		85707F23276A332A00DC0649 /* OnboardingButtonStyles.swift */ = {isa = PBXFileReference; lastKnownFileType = sourcecode.swift; path = OnboardingButtonStyles.swift; sourceTree = "<group>"; };
		85707F25276A335700DC0649 /* Onboarding.swift */ = {isa = PBXFileReference; lastKnownFileType = sourcecode.swift; path = Onboarding.swift; sourceTree = "<group>"; };
		85707F27276A34D900DC0649 /* DaxSpeech.swift */ = {isa = PBXFileReference; lastKnownFileType = sourcecode.swift; path = DaxSpeech.swift; sourceTree = "<group>"; };
		85707F29276A35FE00DC0649 /* ActionSpeech.swift */ = {isa = PBXFileReference; lastKnownFileType = sourcecode.swift; path = ActionSpeech.swift; sourceTree = "<group>"; };
		85707F2B276A364E00DC0649 /* OnboardingFlow.swift */ = {isa = PBXFileReference; lastKnownFileType = sourcecode.swift; path = OnboardingFlow.swift; sourceTree = "<group>"; };
		85707F2D276A394C00DC0649 /* ViewExtensions.swift */ = {isa = PBXFileReference; lastKnownFileType = sourcecode.swift; path = ViewExtensions.swift; sourceTree = "<group>"; };
		85707F30276A7DCA00DC0649 /* OnboardingViewModel.swift */ = {isa = PBXFileReference; lastKnownFileType = sourcecode.swift; path = OnboardingViewModel.swift; sourceTree = "<group>"; };
		85799C1725DEBB3F0007EC87 /* Logging.swift */ = {isa = PBXFileReference; fileEncoding = 4; lastKnownFileType = sourcecode.swift; path = Logging.swift; sourceTree = "<group>"; };
		857FFEBF27D239DC00415E7A /* HyperLink.swift */ = {isa = PBXFileReference; lastKnownFileType = sourcecode.swift; path = HyperLink.swift; sourceTree = "<group>"; };
		8585B63726D6E66C00C1416F /* ButtonStyles.swift */ = {isa = PBXFileReference; lastKnownFileType = sourcecode.swift; path = ButtonStyles.swift; sourceTree = "<group>"; };
		85890639267BCD8E00D23B0D /* SaveCredentialsPopover.swift */ = {isa = PBXFileReference; lastKnownFileType = sourcecode.swift; path = SaveCredentialsPopover.swift; sourceTree = "<group>"; };
		8589063B267BCDC000D23B0D /* SaveCredentialsViewController.swift */ = {isa = PBXFileReference; lastKnownFileType = sourcecode.swift; path = SaveCredentialsViewController.swift; sourceTree = "<group>"; };
		858A797E26A79EAA00A75A42 /* UserText+PasswordManager.swift */ = {isa = PBXFileReference; lastKnownFileType = sourcecode.swift; path = "UserText+PasswordManager.swift"; sourceTree = "<group>"; };
		858A798226A8B75F00A75A42 /* CopyHandler.swift */ = {isa = PBXFileReference; lastKnownFileType = sourcecode.swift; path = CopyHandler.swift; sourceTree = "<group>"; };
		858A798426A8BB5D00A75A42 /* NSTextViewExtension.swift */ = {isa = PBXFileReference; lastKnownFileType = sourcecode.swift; path = NSTextViewExtension.swift; sourceTree = "<group>"; };
		858A798726A99DBE00A75A42 /* PasswordManagementItemListModelTests.swift */ = {isa = PBXFileReference; lastKnownFileType = sourcecode.swift; path = PasswordManagementItemListModelTests.swift; sourceTree = "<group>"; };
		858A798926A9B35E00A75A42 /* PasswordManagementItemModelTests.swift */ = {isa = PBXFileReference; lastKnownFileType = sourcecode.swift; path = PasswordManagementItemModelTests.swift; sourceTree = "<group>"; };
		859E7D6A27453BF3009C2B69 /* BookmarksExporter.swift */ = {isa = PBXFileReference; lastKnownFileType = sourcecode.swift; path = BookmarksExporter.swift; sourceTree = "<group>"; };
		859E7D6C274548F2009C2B69 /* BookmarksExporterTests.swift */ = {isa = PBXFileReference; lastKnownFileType = sourcecode.swift; path = BookmarksExporterTests.swift; sourceTree = "<group>"; };
		85A0116825AF1D8900FA6A0C /* FindInPageViewController.swift */ = {isa = PBXFileReference; lastKnownFileType = sourcecode.swift; path = FindInPageViewController.swift; sourceTree = "<group>"; };
		85A0117325AF2EDF00FA6A0C /* FindInPage.storyboard */ = {isa = PBXFileReference; lastKnownFileType = file.storyboard; path = FindInPage.storyboard; sourceTree = "<group>"; };
		85A0118125AF60E700FA6A0C /* FindInPageModel.swift */ = {isa = PBXFileReference; lastKnownFileType = sourcecode.swift; path = FindInPageModel.swift; sourceTree = "<group>"; };
		85A011E925B4D4CA00FA6A0C /* FindInPageUserScript.swift */ = {isa = PBXFileReference; lastKnownFileType = sourcecode.swift; path = FindInPageUserScript.swift; sourceTree = "<group>"; };
		85AC3AEE25D5CE9800C7D2AA /* UserScripts.swift */ = {isa = PBXFileReference; lastKnownFileType = sourcecode.swift; path = UserScripts.swift; sourceTree = "<group>"; };
		85AC3AF625D5DBFD00C7D2AA /* DataExtension.swift */ = {isa = PBXFileReference; lastKnownFileType = sourcecode.swift; path = DataExtension.swift; sourceTree = "<group>"; };
		85AC3B0425D6B1D800C7D2AA /* ScriptSourceProviding.swift */ = {isa = PBXFileReference; lastKnownFileType = sourcecode.swift; path = ScriptSourceProviding.swift; sourceTree = "<group>"; };
		85AC3B1625D9BC1A00C7D2AA /* ConfigurationDownloaderTests.swift */ = {isa = PBXFileReference; lastKnownFileType = sourcecode.swift; path = ConfigurationDownloaderTests.swift; sourceTree = "<group>"; };
		85AC3B3425DA82A600C7D2AA /* DataTaskProviding.swift */ = {isa = PBXFileReference; lastKnownFileType = sourcecode.swift; path = DataTaskProviding.swift; sourceTree = "<group>"; };
		85AC3B4825DAC9BD00C7D2AA /* ConfigurationStorageTests.swift */ = {isa = PBXFileReference; lastKnownFileType = sourcecode.swift; path = ConfigurationStorageTests.swift; sourceTree = "<group>"; };
		85AC7AD827BD625000FFB69B /* HomePageAssets.xcassets */ = {isa = PBXFileReference; lastKnownFileType = folder.assetcatalog; path = HomePageAssets.xcassets; sourceTree = "<group>"; };
		85AC7ADA27BD628400FFB69B /* HomePage.swift */ = {isa = PBXFileReference; lastKnownFileType = sourcecode.swift; path = HomePage.swift; sourceTree = "<group>"; };
		85AC7ADC27BEB6EE00FFB69B /* HomePageDefaultBrowserModel.swift */ = {isa = PBXFileReference; lastKnownFileType = sourcecode.swift; path = HomePageDefaultBrowserModel.swift; sourceTree = "<group>"; };
		85AE2FF124A33A2D002D507F /* WebKit.framework */ = {isa = PBXFileReference; lastKnownFileType = wrapper.framework; name = WebKit.framework; path = System/Library/Frameworks/WebKit.framework; sourceTree = SDKROOT; };
		85B7184927677C2D00B4277F /* Onboarding.storyboard */ = {isa = PBXFileReference; lastKnownFileType = file.storyboard; path = Onboarding.storyboard; sourceTree = "<group>"; };
		85B7184B27677C6500B4277F /* OnboardingViewController.swift */ = {isa = PBXFileReference; lastKnownFileType = sourcecode.swift; path = OnboardingViewController.swift; sourceTree = "<group>"; };
		85B7184D27677CBB00B4277F /* RootView.swift */ = {isa = PBXFileReference; lastKnownFileType = sourcecode.swift; path = RootView.swift; sourceTree = "<group>"; };
		85C48CCB278D808F00D3263E /* NSAttributedStringExtension.swift */ = {isa = PBXFileReference; lastKnownFileType = sourcecode.swift; path = NSAttributedStringExtension.swift; sourceTree = "<group>"; };
		85C48CD027908C1000D3263E /* BrowserImportMoreInfoViewController.swift */ = {isa = PBXFileReference; lastKnownFileType = sourcecode.swift; path = BrowserImportMoreInfoViewController.swift; sourceTree = "<group>"; };
		85C5991A27D10CF000E605B2 /* FireAnimationView.swift */ = {isa = PBXFileReference; lastKnownFileType = sourcecode.swift; path = FireAnimationView.swift; sourceTree = "<group>"; };
		85C6A29525CC1FFD00EEB5F1 /* UserDefaultsWrapper.swift */ = {isa = PBXFileReference; lastKnownFileType = sourcecode.swift; path = UserDefaultsWrapper.swift; sourceTree = "<group>"; };
		85CC1D7A26A05ECF0062F04E /* PasswordManagementItemListModel.swift */ = {isa = PBXFileReference; lastKnownFileType = sourcecode.swift; path = PasswordManagementItemListModel.swift; sourceTree = "<group>"; };
		85CC1D7C26A05F250062F04E /* PasswordManagementItemModel.swift */ = {isa = PBXFileReference; lastKnownFileType = sourcecode.swift; path = PasswordManagementItemModel.swift; sourceTree = "<group>"; };
		85D33F1125C82EB3002B91A6 /* ConfigurationManager.swift */ = {isa = PBXFileReference; lastKnownFileType = sourcecode.swift; path = ConfigurationManager.swift; sourceTree = "<group>"; };
		85D438B5256E7C9E00F3BAF8 /* ContextMenuUserScript.swift */ = {isa = PBXFileReference; lastKnownFileType = sourcecode.swift; path = ContextMenuUserScript.swift; sourceTree = "<group>"; };
		85D885AF26A590A90077C374 /* NSNotificationName+PasswordManager.swift */ = {isa = PBXFileReference; lastKnownFileType = sourcecode.swift; path = "NSNotificationName+PasswordManager.swift"; sourceTree = "<group>"; };
		85D885B226A5A9DE0077C374 /* NSAlert+PasswordManager.swift */ = {isa = PBXFileReference; lastKnownFileType = sourcecode.swift; path = "NSAlert+PasswordManager.swift"; sourceTree = "<group>"; };
		85F0FF1227CFAB04001C7C6E /* RecentlyVisitedView.swift */ = {isa = PBXFileReference; lastKnownFileType = sourcecode.swift; path = RecentlyVisitedView.swift; sourceTree = "<group>"; };
		85F1B0C825EF9759004792B6 /* URLEventHandlerTests.swift */ = {isa = PBXFileReference; lastKnownFileType = sourcecode.swift; path = URLEventHandlerTests.swift; sourceTree = "<group>"; };
		85F487B4276A8F2E003CE668 /* OnboardingTests.swift */ = {isa = PBXFileReference; lastKnownFileType = sourcecode.swift; path = OnboardingTests.swift; sourceTree = "<group>"; };
		85F69B3B25EDE81F00978E59 /* URLExtensionTests.swift */ = {isa = PBXFileReference; lastKnownFileType = sourcecode.swift; path = URLExtensionTests.swift; sourceTree = "<group>"; };
		85F91D9327F47BC40096B1C8 /* History 5.xcdatamodel */ = {isa = PBXFileReference; lastKnownFileType = wrapper.xcdatamodel; path = "History 5.xcdatamodel"; sourceTree = "<group>"; };
		9812D894276CEDA5004B6181 /* ContentBlockerRulesLists.swift */ = {isa = PBXFileReference; lastKnownFileType = sourcecode.swift; path = ContentBlockerRulesLists.swift; sourceTree = "<group>"; };
		9826B09F2747DF3D0092F683 /* ContentBlocking.swift */ = {isa = PBXFileReference; lastKnownFileType = sourcecode.swift; path = ContentBlocking.swift; sourceTree = "<group>"; };
		9826B0A12747DFEB0092F683 /* AppPrivacyConfigurationDataProvider.swift */ = {isa = PBXFileReference; lastKnownFileType = sourcecode.swift; path = AppPrivacyConfigurationDataProvider.swift; sourceTree = "<group>"; };
		9833912E27AAA3CE00DAF119 /* AppTrackerDataSetProvider.swift */ = {isa = PBXFileReference; lastKnownFileType = sourcecode.swift; path = AppTrackerDataSetProvider.swift; sourceTree = "<group>"; };
		9833913027AAA4B500DAF119 /* trackerData.json */ = {isa = PBXFileReference; fileEncoding = 4; lastKnownFileType = text.json; path = trackerData.json; sourceTree = "<group>"; };
		9833913227AAAEEE00DAF119 /* EmbeddedTrackerDataTests.swift */ = {isa = PBXFileReference; lastKnownFileType = sourcecode.swift; path = EmbeddedTrackerDataTests.swift; sourceTree = "<group>"; };
		98EB5D0F27516A4800681FE6 /* AppPrivacyConfigurationTests.swift */ = {isa = PBXFileReference; lastKnownFileType = sourcecode.swift; path = AppPrivacyConfigurationTests.swift; sourceTree = "<group>"; };
		AA0877B726D5160D00B05660 /* SafariVersionReaderTests.swift */ = {isa = PBXFileReference; lastKnownFileType = sourcecode.swift; path = SafariVersionReaderTests.swift; sourceTree = "<group>"; };
		AA0877B926D5161D00B05660 /* WebKitVersionProviderTests.swift */ = {isa = PBXFileReference; lastKnownFileType = sourcecode.swift; path = WebKitVersionProviderTests.swift; sourceTree = "<group>"; };
		AA0F3DB6261A566C0077F2D9 /* SuggestionLoadingMock.swift */ = {isa = PBXFileReference; lastKnownFileType = sourcecode.swift; path = SuggestionLoadingMock.swift; sourceTree = "<group>"; };
		AA13DCB3271480B0006D48D3 /* FirePopoverViewModel.swift */ = {isa = PBXFileReference; lastKnownFileType = sourcecode.swift; path = FirePopoverViewModel.swift; sourceTree = "<group>"; };
		AA222CB82760F74E00321475 /* FaviconReferenceCache.swift */ = {isa = PBXFileReference; lastKnownFileType = sourcecode.swift; path = FaviconReferenceCache.swift; sourceTree = "<group>"; };
		AA2CB12C2587BB5600AA6FBE /* TabBarFooter.xib */ = {isa = PBXFileReference; lastKnownFileType = file.xib; path = TabBarFooter.xib; sourceTree = "<group>"; };
		AA2CB1342587C29500AA6FBE /* TabBarFooter.swift */ = {isa = PBXFileReference; lastKnownFileType = sourcecode.swift; path = TabBarFooter.swift; sourceTree = "<group>"; };
		AA34396A2754D4E200B241FA /* shield.json */ = {isa = PBXFileReference; fileEncoding = 4; lastKnownFileType = text.json; path = shield.json; sourceTree = "<group>"; };
		AA34396B2754D4E300B241FA /* shield-dot.json */ = {isa = PBXFileReference; fileEncoding = 4; lastKnownFileType = text.json; path = "shield-dot.json"; sourceTree = "<group>"; };
		AA34396E2754D4E900B241FA /* dark-shield-dot.json */ = {isa = PBXFileReference; fileEncoding = 4; lastKnownFileType = text.json; path = "dark-shield-dot.json"; sourceTree = "<group>"; };
		AA34396F2754D4E900B241FA /* dark-shield.json */ = {isa = PBXFileReference; fileEncoding = 4; lastKnownFileType = text.json; path = "dark-shield.json"; sourceTree = "<group>"; };
		AA3439722754D55100B241FA /* dark-trackers-2.json */ = {isa = PBXFileReference; fileEncoding = 4; lastKnownFileType = text.json; path = "dark-trackers-2.json"; sourceTree = "<group>"; };
		AA3439732754D55100B241FA /* trackers-1.json */ = {isa = PBXFileReference; fileEncoding = 4; lastKnownFileType = text.json; path = "trackers-1.json"; sourceTree = "<group>"; };
		AA3439742754D55100B241FA /* trackers-2.json */ = {isa = PBXFileReference; fileEncoding = 4; lastKnownFileType = text.json; path = "trackers-2.json"; sourceTree = "<group>"; };
		AA3439752754D55100B241FA /* trackers-3.json */ = {isa = PBXFileReference; fileEncoding = 4; lastKnownFileType = text.json; path = "trackers-3.json"; sourceTree = "<group>"; };
		AA3439762754D55100B241FA /* dark-trackers-1.json */ = {isa = PBXFileReference; fileEncoding = 4; lastKnownFileType = text.json; path = "dark-trackers-1.json"; sourceTree = "<group>"; };
		AA3439772754D55100B241FA /* dark-trackers-3.json */ = {isa = PBXFileReference; fileEncoding = 4; lastKnownFileType = text.json; path = "dark-trackers-3.json"; sourceTree = "<group>"; };
		AA3863C427A1E28F00749AB5 /* Feedback.storyboard */ = {isa = PBXFileReference; lastKnownFileType = file.storyboard; path = Feedback.storyboard; sourceTree = "<group>"; };
		AA3D531427A1ED9300074EC1 /* FeedbackWindow.swift */ = {isa = PBXFileReference; lastKnownFileType = sourcecode.swift; path = FeedbackWindow.swift; sourceTree = "<group>"; };
		AA3D531627A1EEED00074EC1 /* FeedbackViewController.swift */ = {isa = PBXFileReference; lastKnownFileType = sourcecode.swift; path = FeedbackViewController.swift; sourceTree = "<group>"; };
		AA3D531A27A2F57E00074EC1 /* Feedback.swift */ = {isa = PBXFileReference; lastKnownFileType = sourcecode.swift; path = Feedback.swift; sourceTree = "<group>"; };
		AA3D531C27A2F58F00074EC1 /* FeedbackSender.swift */ = {isa = PBXFileReference; lastKnownFileType = sourcecode.swift; path = FeedbackSender.swift; sourceTree = "<group>"; };
		AA3F895224C18AD500628DDE /* SuggestionViewModel.swift */ = {isa = PBXFileReference; lastKnownFileType = sourcecode.swift; path = SuggestionViewModel.swift; sourceTree = "<group>"; };
		AA4BBA3A25C58FA200C4FB0F /* MainMenu.swift */ = {isa = PBXFileReference; lastKnownFileType = sourcecode.swift; path = MainMenu.swift; sourceTree = "<group>"; };
		AA4D700625545EF800C3411E /* URLEventHandler.swift */ = {isa = PBXFileReference; lastKnownFileType = sourcecode.swift; path = URLEventHandler.swift; sourceTree = "<group>"; };
		AA4FF40B2624751A004E2377 /* GrammarFeaturesManager.swift */ = {isa = PBXFileReference; lastKnownFileType = sourcecode.swift; path = GrammarFeaturesManager.swift; sourceTree = "<group>"; };
		AA512D1324D99D9800230283 /* FaviconManager.swift */ = {isa = PBXFileReference; lastKnownFileType = sourcecode.swift; path = FaviconManager.swift; sourceTree = "<group>"; };
		AA585D7E248FD31100E9A3E2 /* DuckDuckGo.app */ = {isa = PBXFileReference; explicitFileType = wrapper.application; includeInIndex = 0; path = DuckDuckGo.app; sourceTree = BUILT_PRODUCTS_DIR; };
		AA585D81248FD31100E9A3E2 /* AppDelegate.swift */ = {isa = PBXFileReference; lastKnownFileType = sourcecode.swift; path = AppDelegate.swift; sourceTree = "<group>"; };
		AA585D83248FD31100E9A3E2 /* BrowserTabViewController.swift */ = {isa = PBXFileReference; lastKnownFileType = sourcecode.swift; path = BrowserTabViewController.swift; sourceTree = "<group>"; };
		AA585D85248FD31400E9A3E2 /* Assets.xcassets */ = {isa = PBXFileReference; lastKnownFileType = folder.assetcatalog; path = Assets.xcassets; sourceTree = "<group>"; };
		AA585D8A248FD31400E9A3E2 /* Info.plist */ = {isa = PBXFileReference; lastKnownFileType = text.plist.xml; path = Info.plist; sourceTree = "<group>"; };
		AA585D8B248FD31400E9A3E2 /* DuckDuckGo.entitlements */ = {isa = PBXFileReference; lastKnownFileType = text.plist.entitlements; path = DuckDuckGo.entitlements; sourceTree = "<group>"; };
		AA585D90248FD31400E9A3E2 /* Unit Tests.xctest */ = {isa = PBXFileReference; explicitFileType = wrapper.cfbundle; includeInIndex = 0; path = "Unit Tests.xctest"; sourceTree = BUILT_PRODUCTS_DIR; };
		AA585D96248FD31400E9A3E2 /* Info.plist */ = {isa = PBXFileReference; lastKnownFileType = text.plist.xml; path = Info.plist; sourceTree = "<group>"; };
		AA585DAE2490E6E600E9A3E2 /* MainViewController.swift */ = {isa = PBXFileReference; lastKnownFileType = sourcecode.swift; path = MainViewController.swift; sourceTree = "<group>"; };
		AA5C1DD0285A154E0089850C /* RecentlyClosedMenu.swift */ = {isa = PBXFileReference; lastKnownFileType = sourcecode.swift; path = RecentlyClosedMenu.swift; sourceTree = "<group>"; };
		AA5C1DD2285A217F0089850C /* RecentlyClosedCacheItem.swift */ = {isa = PBXFileReference; lastKnownFileType = sourcecode.swift; path = RecentlyClosedCacheItem.swift; sourceTree = "<group>"; };
		AA5C1DD4285C780C0089850C /* RecentlyClosedCoordinator.swift */ = {isa = PBXFileReference; lastKnownFileType = sourcecode.swift; path = RecentlyClosedCoordinator.swift; sourceTree = "<group>"; };
		AA5C8F58258FE21F00748EB7 /* NSTextFieldExtension.swift */ = {isa = PBXFileReference; lastKnownFileType = sourcecode.swift; path = NSTextFieldExtension.swift; sourceTree = "<group>"; };
		AA5C8F5D2590EEE800748EB7 /* NSPointExtension.swift */ = {isa = PBXFileReference; lastKnownFileType = sourcecode.swift; path = NSPointExtension.swift; sourceTree = "<group>"; };
		AA5C8F622591021700748EB7 /* NSApplicationExtension.swift */ = {isa = PBXFileReference; lastKnownFileType = sourcecode.swift; path = NSApplicationExtension.swift; sourceTree = "<group>"; };
		AA5D6DAB24A340F700C6FBCE /* WebViewStateObserver.swift */ = {isa = PBXFileReference; lastKnownFileType = sourcecode.swift; path = WebViewStateObserver.swift; sourceTree = "<group>"; };
		AA5FA696275F90C400DCE9C9 /* FaviconImageCache.swift */ = {isa = PBXFileReference; lastKnownFileType = sourcecode.swift; path = FaviconImageCache.swift; sourceTree = "<group>"; };
		AA5FA699275F91C700DCE9C9 /* Favicon.swift */ = {isa = PBXFileReference; lastKnownFileType = sourcecode.swift; path = Favicon.swift; sourceTree = "<group>"; };
		AA5FA69C275F945C00DCE9C9 /* FaviconStore.swift */ = {isa = PBXFileReference; lastKnownFileType = sourcecode.swift; path = FaviconStore.swift; sourceTree = "<group>"; };
		AA5FA69F275F948900DCE9C9 /* Favicons.xcdatamodel */ = {isa = PBXFileReference; lastKnownFileType = wrapper.xcdatamodel; path = Favicons.xcdatamodel; sourceTree = "<group>"; };
		AA6197C3276B314D008396F0 /* FaviconUrlReference.swift */ = {isa = PBXFileReference; lastKnownFileType = sourcecode.swift; path = FaviconUrlReference.swift; sourceTree = "<group>"; };
		AA6197C5276B3168008396F0 /* FaviconHostReference.swift */ = {isa = PBXFileReference; lastKnownFileType = sourcecode.swift; path = FaviconHostReference.swift; sourceTree = "<group>"; };
		AA61C0CF2722159B00E6B681 /* FireInfoViewController.swift */ = {isa = PBXFileReference; lastKnownFileType = sourcecode.swift; path = FireInfoViewController.swift; sourceTree = "<group>"; };
		AA61C0D12727F59B00E6B681 /* ArrayExtension.swift */ = {isa = PBXFileReference; lastKnownFileType = sourcecode.swift; path = ArrayExtension.swift; sourceTree = "<group>"; };
		AA63745324C9BF9A00AB2AC4 /* SuggestionContainerTests.swift */ = {isa = PBXFileReference; lastKnownFileType = sourcecode.swift; path = SuggestionContainerTests.swift; sourceTree = "<group>"; };
		AA652CB025DD825B009059CC /* LocalBookmarkStoreTests.swift */ = {isa = PBXFileReference; lastKnownFileType = sourcecode.swift; path = LocalBookmarkStoreTests.swift; sourceTree = "<group>"; };
		AA652CCD25DD9071009059CC /* BookmarkListTests.swift */ = {isa = PBXFileReference; lastKnownFileType = sourcecode.swift; path = BookmarkListTests.swift; sourceTree = "<group>"; };
		AA652CD225DDA6E9009059CC /* LocalBookmarkManagerTests.swift */ = {isa = PBXFileReference; lastKnownFileType = sourcecode.swift; path = LocalBookmarkManagerTests.swift; sourceTree = "<group>"; };
		AA652CDA25DDAB32009059CC /* BookmarkStoreMock.swift */ = {isa = PBXFileReference; lastKnownFileType = sourcecode.swift; path = BookmarkStoreMock.swift; sourceTree = "<group>"; };
		AA6820E325502F19005ED0D5 /* WebsiteDataStore.swift */ = {isa = PBXFileReference; lastKnownFileType = sourcecode.swift; path = WebsiteDataStore.swift; sourceTree = "<group>"; };
		AA6820EA25503D6A005ED0D5 /* Fire.swift */ = {isa = PBXFileReference; lastKnownFileType = sourcecode.swift; path = Fire.swift; sourceTree = "<group>"; };
		AA6820F025503DA9005ED0D5 /* FireViewModel.swift */ = {isa = PBXFileReference; lastKnownFileType = sourcecode.swift; path = FireViewModel.swift; sourceTree = "<group>"; };
		AA68C3D22490ED62001B8783 /* NavigationBarViewController.swift */ = {isa = PBXFileReference; lastKnownFileType = sourcecode.swift; path = NavigationBarViewController.swift; sourceTree = "<group>"; };
		AA68C3D62490F821001B8783 /* README.md */ = {isa = PBXFileReference; lastKnownFileType = net.daringfireball.markdown; path = README.md; sourceTree = "<group>"; };
		AA693E5D2696E5B90007BB78 /* CrashReports.storyboard */ = {isa = PBXFileReference; lastKnownFileType = file.storyboard; path = CrashReports.storyboard; sourceTree = "<group>"; };
		AA6AD95A2704B6DB00159F8A /* FirePopoverViewController.swift */ = {isa = PBXFileReference; lastKnownFileType = sourcecode.swift; path = FirePopoverViewController.swift; sourceTree = "<group>"; };
		AA6EF9AC25066F42004754E6 /* WindowsManager.swift */ = {isa = PBXFileReference; lastKnownFileType = sourcecode.swift; path = WindowsManager.swift; sourceTree = "<group>"; };
		AA6EF9B2250785D5004754E6 /* NSMenuExtension.swift */ = {isa = PBXFileReference; lastKnownFileType = sourcecode.swift; path = NSMenuExtension.swift; sourceTree = "<group>"; };
		AA6EF9B425081B4C004754E6 /* MainMenuActions.swift */ = {isa = PBXFileReference; lastKnownFileType = sourcecode.swift; path = MainMenuActions.swift; sourceTree = "<group>"; };
		AA6FFB4324DC33320028F4D0 /* NSViewExtension.swift */ = {isa = PBXFileReference; lastKnownFileType = sourcecode.swift; path = NSViewExtension.swift; sourceTree = "<group>"; };
		AA6FFB4524DC3B5A0028F4D0 /* WebView.swift */ = {isa = PBXFileReference; lastKnownFileType = sourcecode.swift; path = WebView.swift; sourceTree = "<group>"; };
		AA72D5FD25FFF94E00C77619 /* NSMenuItemExtension.swift */ = {isa = PBXFileReference; lastKnownFileType = sourcecode.swift; path = NSMenuItemExtension.swift; sourceTree = "<group>"; };
		AA7412B024D0B3AC00D22FE0 /* TabBarViewItem.swift */ = {isa = PBXFileReference; lastKnownFileType = sourcecode.swift; path = TabBarViewItem.swift; sourceTree = "<group>"; };
		AA7412B124D0B3AC00D22FE0 /* TabBarViewItem.xib */ = {isa = PBXFileReference; lastKnownFileType = file.xib; path = TabBarViewItem.xib; sourceTree = "<group>"; };
		AA7412B424D1536B00D22FE0 /* MainWindowController.swift */ = {isa = PBXFileReference; lastKnownFileType = sourcecode.swift; path = MainWindowController.swift; sourceTree = "<group>"; };
		AA7412B624D1687000D22FE0 /* TabBarScrollView.swift */ = {isa = PBXFileReference; lastKnownFileType = sourcecode.swift; path = TabBarScrollView.swift; sourceTree = "<group>"; };
		AA7412BC24D2BEEE00D22FE0 /* MainWindow.swift */ = {isa = PBXFileReference; lastKnownFileType = sourcecode.swift; path = MainWindow.swift; sourceTree = "<group>"; };
		AA75A0AD26F3500C0086B667 /* PrivacyIconViewModel.swift */ = {isa = PBXFileReference; lastKnownFileType = sourcecode.swift; path = PrivacyIconViewModel.swift; sourceTree = "<group>"; };
		AA7DE8E026A9BD000012B490 /* History 2.xcdatamodel */ = {isa = PBXFileReference; lastKnownFileType = wrapper.xcdatamodel; path = "History 2.xcdatamodel"; sourceTree = "<group>"; };
		AA7E9175286DB05D00AB6B62 /* RecentlyClosedCoordinatorMock.swift */ = {isa = PBXFileReference; lastKnownFileType = sourcecode.swift; path = RecentlyClosedCoordinatorMock.swift; sourceTree = "<group>"; };
		AA7EB6DE27E7C57D00036718 /* MouseOverAnimationButton.swift */ = {isa = PBXFileReference; lastKnownFileType = sourcecode.swift; path = MouseOverAnimationButton.swift; sourceTree = "<group>"; };
		AA7EB6E027E7D05500036718 /* flame-mouse-over.json */ = {isa = PBXFileReference; fileEncoding = 4; lastKnownFileType = text.json; path = "flame-mouse-over.json"; sourceTree = "<group>"; };
		AA7EB6E127E7D05500036718 /* dark-flame-mouse-over.json */ = {isa = PBXFileReference; fileEncoding = 4; lastKnownFileType = text.json; path = "dark-flame-mouse-over.json"; sourceTree = "<group>"; };
		AA7EB6E427E7D6DC00036718 /* AnimationView.swift */ = {isa = PBXFileReference; lastKnownFileType = sourcecode.swift; path = AnimationView.swift; sourceTree = "<group>"; };
		AA7EB6E627E8809D00036718 /* shield-mouse-over.json */ = {isa = PBXFileReference; fileEncoding = 4; lastKnownFileType = text.json; path = "shield-mouse-over.json"; sourceTree = "<group>"; };
		AA7EB6E827E880A600036718 /* shield-dot-mouse-over.json */ = {isa = PBXFileReference; fileEncoding = 4; lastKnownFileType = text.json; path = "shield-dot-mouse-over.json"; sourceTree = "<group>"; };
		AA7EB6EA27E880AE00036718 /* dark-shield-mouse-over.json */ = {isa = PBXFileReference; fileEncoding = 4; lastKnownFileType = text.json; path = "dark-shield-mouse-over.json"; sourceTree = "<group>"; };
		AA7EB6EC27E880B600036718 /* dark-shield-dot-mouse-over.json */ = {isa = PBXFileReference; fileEncoding = 4; lastKnownFileType = text.json; path = "dark-shield-dot-mouse-over.json"; sourceTree = "<group>"; };
		AA80EC53256BE3BC007083E7 /* UserText.swift */ = {isa = PBXFileReference; lastKnownFileType = sourcecode.swift; path = UserText.swift; sourceTree = "<group>"; };
		AA80EC68256C4691007083E7 /* Base */ = {isa = PBXFileReference; lastKnownFileType = file.storyboard; name = Base; path = Base.lproj/BrowserTab.storyboard; sourceTree = "<group>"; };
		AA80EC74256C46A2007083E7 /* Base */ = {isa = PBXFileReference; lastKnownFileType = file.storyboard; name = Base; path = Base.lproj/Suggestion.storyboard; sourceTree = "<group>"; };
		AA80EC7A256C46AA007083E7 /* Base */ = {isa = PBXFileReference; lastKnownFileType = file.storyboard; name = Base; path = Base.lproj/TabBar.storyboard; sourceTree = "<group>"; };
		AA80EC8A256C49B8007083E7 /* en */ = {isa = PBXFileReference; lastKnownFileType = text.plist.strings; name = en; path = en.lproj/Localizable.strings; sourceTree = "<group>"; };
		AA80EC90256C49BC007083E7 /* en */ = {isa = PBXFileReference; lastKnownFileType = text.plist.stringsdict; name = en; path = en.lproj/Localizable.stringsdict; sourceTree = "<group>"; };
		AA840A9727319D1600E63CDD /* FirePopoverWrapperViewController.swift */ = {isa = PBXFileReference; lastKnownFileType = sourcecode.swift; path = FirePopoverWrapperViewController.swift; sourceTree = "<group>"; };
		AA88D14A252A557100980B4E /* URLRequestExtension.swift */ = {isa = PBXFileReference; lastKnownFileType = sourcecode.swift; path = URLRequestExtension.swift; sourceTree = "<group>"; };
		AA8EDF2324923E980071C2E8 /* URLExtension.swift */ = {isa = PBXFileReference; lastKnownFileType = sourcecode.swift; path = URLExtension.swift; sourceTree = "<group>"; };
		AA8EDF2624923EC70071C2E8 /* StringExtension.swift */ = {isa = PBXFileReference; lastKnownFileType = sourcecode.swift; path = StringExtension.swift; sourceTree = "<group>"; };
		AA91F83827076F1900771A0D /* PrivacyIconViewModelTests.swift */ = {isa = PBXFileReference; lastKnownFileType = sourcecode.swift; path = PrivacyIconViewModelTests.swift; sourceTree = "<group>"; };
		AA92126E25ACCB1100600CD4 /* ErrorExtension.swift */ = {isa = PBXFileReference; lastKnownFileType = sourcecode.swift; path = ErrorExtension.swift; sourceTree = "<group>"; };
		AA92127625ADA07900600CD4 /* WKWebViewExtension.swift */ = {isa = PBXFileReference; lastKnownFileType = sourcecode.swift; path = WKWebViewExtension.swift; sourceTree = "<group>"; };
		AA97BF4525135DD30014931A /* ApplicationDockMenu.swift */ = {isa = PBXFileReference; lastKnownFileType = sourcecode.swift; path = ApplicationDockMenu.swift; sourceTree = "<group>"; };
		AA9B7C7D26A06E040008D425 /* TrackerInfo.swift */ = {isa = PBXFileReference; lastKnownFileType = sourcecode.swift; path = TrackerInfo.swift; sourceTree = "<group>"; };
		AA9B7C8226A197A00008D425 /* ServerTrust.swift */ = {isa = PBXFileReference; lastKnownFileType = sourcecode.swift; path = ServerTrust.swift; sourceTree = "<group>"; };
		AA9B7C8426A199B60008D425 /* ServerTrustViewModel.swift */ = {isa = PBXFileReference; lastKnownFileType = sourcecode.swift; path = ServerTrustViewModel.swift; sourceTree = "<group>"; };
		AA9C362725518C44004B1BA3 /* WebsiteDataStoreMock.swift */ = {isa = PBXFileReference; lastKnownFileType = sourcecode.swift; path = WebsiteDataStoreMock.swift; sourceTree = "<group>"; };
		AA9C362F25518CA9004B1BA3 /* FireTests.swift */ = {isa = PBXFileReference; lastKnownFileType = sourcecode.swift; path = FireTests.swift; sourceTree = "<group>"; };
		AA9E9A5525A3AE8400D1959D /* NSWindowExtension.swift */ = {isa = PBXFileReference; lastKnownFileType = sourcecode.swift; path = NSWindowExtension.swift; sourceTree = "<group>"; };
		AA9E9A5D25A4867200D1959D /* TabDragAndDropManager.swift */ = {isa = PBXFileReference; lastKnownFileType = sourcecode.swift; path = TabDragAndDropManager.swift; sourceTree = "<group>"; };
		AA9FF95824A1ECF20039E328 /* Tab.swift */ = {isa = PBXFileReference; lastKnownFileType = sourcecode.swift; path = Tab.swift; sourceTree = "<group>"; };
		AA9FF95A24A1EFC20039E328 /* TabViewModel.swift */ = {isa = PBXFileReference; lastKnownFileType = sourcecode.swift; path = TabViewModel.swift; sourceTree = "<group>"; };
		AA9FF95C24A1FA1C0039E328 /* TabCollection.swift */ = {isa = PBXFileReference; lastKnownFileType = sourcecode.swift; path = TabCollection.swift; sourceTree = "<group>"; };
		AA9FF95E24A1FB680039E328 /* TabCollectionViewModel.swift */ = {isa = PBXFileReference; lastKnownFileType = sourcecode.swift; path = TabCollectionViewModel.swift; sourceTree = "<group>"; };
		AAA0CC32252F181A0079BC96 /* NavigationButtonMenuDelegate.swift */ = {isa = PBXFileReference; lastKnownFileType = sourcecode.swift; path = NavigationButtonMenuDelegate.swift; sourceTree = "<group>"; };
		AAA0CC3B25337FAB0079BC96 /* WKBackForwardListItemViewModel.swift */ = {isa = PBXFileReference; lastKnownFileType = sourcecode.swift; path = WKBackForwardListItemViewModel.swift; sourceTree = "<group>"; };
		AAA0CC462533833C0079BC96 /* MoreOptionsMenu.swift */ = {isa = PBXFileReference; lastKnownFileType = sourcecode.swift; path = MoreOptionsMenu.swift; sourceTree = "<group>"; };
		AAA0CC562539EBC90079BC96 /* FaviconUserScript.swift */ = {isa = PBXFileReference; lastKnownFileType = sourcecode.swift; path = FaviconUserScript.swift; sourceTree = "<group>"; };
		AAA0CC69253CC43C0079BC96 /* WKUserContentControllerExtension.swift */ = {isa = PBXFileReference; lastKnownFileType = sourcecode.swift; path = WKUserContentControllerExtension.swift; sourceTree = "<group>"; };
		AAA892E9250A4CEF005B37B2 /* WindowControllersManager.swift */ = {isa = PBXFileReference; lastKnownFileType = sourcecode.swift; path = WindowControllersManager.swift; sourceTree = "<group>"; };
		AAADFD05264AA282001555EA /* TimeIntervalExtension.swift */ = {isa = PBXFileReference; lastKnownFileType = sourcecode.swift; path = TimeIntervalExtension.swift; sourceTree = "<group>"; };
		AAB549DE25DAB8F80058460B /* BookmarkViewModel.swift */ = {isa = PBXFileReference; lastKnownFileType = sourcecode.swift; path = BookmarkViewModel.swift; sourceTree = "<group>"; };
		AAB7320626DD0C37002FACF9 /* Fire.storyboard */ = {isa = PBXFileReference; lastKnownFileType = file.storyboard; path = Fire.storyboard; sourceTree = "<group>"; };
		AAB7320826DD0CD9002FACF9 /* FireViewController.swift */ = {isa = PBXFileReference; lastKnownFileType = sourcecode.swift; path = FireViewController.swift; sourceTree = "<group>"; };
		AAB8203B26B2DE0D00788AC3 /* SuggestionListCharacteristics.swift */ = {isa = PBXFileReference; lastKnownFileType = sourcecode.swift; path = SuggestionListCharacteristics.swift; sourceTree = "<group>"; };
		AABAF59B260A7D130085060C /* FaviconManagerMock.swift */ = {isa = PBXFileReference; lastKnownFileType = sourcecode.swift; path = FaviconManagerMock.swift; sourceTree = "<group>"; };
		AABEE69924A902A90043105B /* SuggestionContainerViewModel.swift */ = {isa = PBXFileReference; lastKnownFileType = sourcecode.swift; path = SuggestionContainerViewModel.swift; sourceTree = "<group>"; };
		AABEE69B24A902BB0043105B /* SuggestionContainer.swift */ = {isa = PBXFileReference; lastKnownFileType = sourcecode.swift; path = SuggestionContainer.swift; sourceTree = "<group>"; };
		AABEE6A424AA0A7F0043105B /* SuggestionViewController.swift */ = {isa = PBXFileReference; lastKnownFileType = sourcecode.swift; path = SuggestionViewController.swift; sourceTree = "<group>"; };
		AABEE6A824AB4B910043105B /* SuggestionTableCellView.swift */ = {isa = PBXFileReference; lastKnownFileType = sourcecode.swift; path = SuggestionTableCellView.swift; sourceTree = "<group>"; };
		AABEE6AA24ACA0F90043105B /* SuggestionTableRowView.swift */ = {isa = PBXFileReference; lastKnownFileType = sourcecode.swift; path = SuggestionTableRowView.swift; sourceTree = "<group>"; };
		AABEE6AE24AD22B90043105B /* AddressBarTextField.swift */ = {isa = PBXFileReference; lastKnownFileType = sourcecode.swift; path = AddressBarTextField.swift; sourceTree = "<group>"; };
		AAC30A25268DFEE200D2D9CD /* CrashReporter.swift */ = {isa = PBXFileReference; lastKnownFileType = sourcecode.swift; path = CrashReporter.swift; sourceTree = "<group>"; };
		AAC30A27268E045400D2D9CD /* CrashReportReader.swift */ = {isa = PBXFileReference; lastKnownFileType = sourcecode.swift; path = CrashReportReader.swift; sourceTree = "<group>"; };
		AAC30A29268E239100D2D9CD /* CrashReport.swift */ = {isa = PBXFileReference; lastKnownFileType = sourcecode.swift; path = CrashReport.swift; sourceTree = "<group>"; };
		AAC30A2B268F1ECD00D2D9CD /* CrashReportSender.swift */ = {isa = PBXFileReference; lastKnownFileType = sourcecode.swift; path = CrashReportSender.swift; sourceTree = "<group>"; };
		AAC30A2D268F1EE300D2D9CD /* CrashReportPromptPresenter.swift */ = {isa = PBXFileReference; lastKnownFileType = sourcecode.swift; path = CrashReportPromptPresenter.swift; sourceTree = "<group>"; };
		AAC5E4C425D6A6E8007F5990 /* BookmarkPopover.swift */ = {isa = PBXFileReference; fileEncoding = 4; lastKnownFileType = sourcecode.swift; path = BookmarkPopover.swift; sourceTree = "<group>"; };
		AAC5E4C525D6A6E8007F5990 /* BookmarkPopoverViewController.swift */ = {isa = PBXFileReference; fileEncoding = 4; lastKnownFileType = sourcecode.swift; path = BookmarkPopoverViewController.swift; sourceTree = "<group>"; };
		AAC5E4C625D6A6E8007F5990 /* Bookmarks.storyboard */ = {isa = PBXFileReference; fileEncoding = 4; lastKnownFileType = file.storyboard; path = Bookmarks.storyboard; sourceTree = "<group>"; };
		AAC5E4CD25D6A709007F5990 /* Bookmark.swift */ = {isa = PBXFileReference; fileEncoding = 4; lastKnownFileType = sourcecode.swift; path = Bookmark.swift; sourceTree = "<group>"; };
		AAC5E4CE25D6A709007F5990 /* BookmarkManager.swift */ = {isa = PBXFileReference; fileEncoding = 4; lastKnownFileType = sourcecode.swift; path = BookmarkManager.swift; sourceTree = "<group>"; };
		AAC5E4CF25D6A709007F5990 /* BookmarkList.swift */ = {isa = PBXFileReference; fileEncoding = 4; lastKnownFileType = sourcecode.swift; path = BookmarkList.swift; sourceTree = "<group>"; };
		AAC5E4D625D6A710007F5990 /* BookmarkStore.swift */ = {isa = PBXFileReference; fileEncoding = 4; lastKnownFileType = sourcecode.swift; path = BookmarkStore.swift; sourceTree = "<group>"; };
		AAC5E4E325D6BA9C007F5990 /* NSSizeExtension.swift */ = {isa = PBXFileReference; fileEncoding = 4; lastKnownFileType = sourcecode.swift; path = NSSizeExtension.swift; sourceTree = "<group>"; };
		AAC5E4F025D6BF10007F5990 /* AddressBarButton.swift */ = {isa = PBXFileReference; fileEncoding = 4; lastKnownFileType = sourcecode.swift; path = AddressBarButton.swift; sourceTree = "<group>"; };
		AAC5E4F525D6BF2C007F5990 /* AddressBarButtonsViewController.swift */ = {isa = PBXFileReference; fileEncoding = 4; lastKnownFileType = sourcecode.swift; path = AddressBarButtonsViewController.swift; sourceTree = "<group>"; };
		AAC6881828626BF800D54247 /* RecentlyClosedTab.swift */ = {isa = PBXFileReference; lastKnownFileType = sourcecode.swift; path = RecentlyClosedTab.swift; sourceTree = "<group>"; };
		AAC6881A28626C1900D54247 /* RecentlyClosedWindow.swift */ = {isa = PBXFileReference; lastKnownFileType = sourcecode.swift; path = RecentlyClosedWindow.swift; sourceTree = "<group>"; };
		AAC6BBEE27AC151D0006DCC2 /* History 3.xcdatamodel */ = {isa = PBXFileReference; lastKnownFileType = wrapper.xcdatamodel; path = "History 3.xcdatamodel"; sourceTree = "<group>"; };
		AAC82C5F258B6CB5009B6B42 /* TabPreviewWindowController.swift */ = {isa = PBXFileReference; lastKnownFileType = sourcecode.swift; path = TabPreviewWindowController.swift; sourceTree = "<group>"; };
		AAC9C01424CAFBCE00AD1325 /* TabTests.swift */ = {isa = PBXFileReference; lastKnownFileType = sourcecode.swift; path = TabTests.swift; sourceTree = "<group>"; };
		AAC9C01624CAFBDC00AD1325 /* TabCollectionTests.swift */ = {isa = PBXFileReference; lastKnownFileType = sourcecode.swift; path = TabCollectionTests.swift; sourceTree = "<group>"; };
		AAC9C01B24CB594C00AD1325 /* TabViewModelTests.swift */ = {isa = PBXFileReference; lastKnownFileType = sourcecode.swift; path = TabViewModelTests.swift; sourceTree = "<group>"; };
		AAC9C01D24CB6BEB00AD1325 /* TabCollectionViewModelTests.swift */ = {isa = PBXFileReference; lastKnownFileType = sourcecode.swift; path = TabCollectionViewModelTests.swift; sourceTree = "<group>"; };
		AACF6FD526BC366D00CF09F9 /* SafariVersionReader.swift */ = {isa = PBXFileReference; lastKnownFileType = sourcecode.swift; path = SafariVersionReader.swift; sourceTree = "<group>"; };
		AAD6D8862696DF6D002393B3 /* CrashReportPromptViewController.swift */ = {isa = PBXFileReference; lastKnownFileType = sourcecode.swift; path = CrashReportPromptViewController.swift; sourceTree = "<group>"; };
		AAD8078427B3F3BE00CF7703 /* WebsiteBreakageSender.swift */ = {isa = PBXFileReference; lastKnownFileType = sourcecode.swift; path = WebsiteBreakageSender.swift; sourceTree = "<group>"; };
		AAD8078627B3F45600CF7703 /* WebsiteBreakage.swift */ = {isa = PBXFileReference; lastKnownFileType = sourcecode.swift; path = WebsiteBreakage.swift; sourceTree = "<group>"; };
		AAD86E502678D104005C11BE /* DuckDuckGoCI.entitlements */ = {isa = PBXFileReference; lastKnownFileType = text.plist.entitlements; path = DuckDuckGoCI.entitlements; sourceTree = "<group>"; };
		AAD86E51267A0DFF005C11BE /* UpdateController.swift */ = {isa = PBXFileReference; lastKnownFileType = sourcecode.swift; path = UpdateController.swift; sourceTree = "<group>"; };
		AADCBF3926F7C2CE00EF67A8 /* LottieAnimationCache.swift */ = {isa = PBXFileReference; lastKnownFileType = sourcecode.swift; path = LottieAnimationCache.swift; sourceTree = "<group>"; };
		AADE11BF26D916D70032D8A7 /* StringExtensionTests.swift */ = {isa = PBXFileReference; lastKnownFileType = sourcecode.swift; path = StringExtensionTests.swift; sourceTree = "<group>"; };
		AAE246F12709EF3B00BEEAEE /* FirePopoverCollectionViewItem.swift */ = {isa = PBXFileReference; lastKnownFileType = sourcecode.swift; path = FirePopoverCollectionViewItem.swift; sourceTree = "<group>"; };
		AAE246F22709EF3B00BEEAEE /* FirePopoverCollectionViewItem.xib */ = {isa = PBXFileReference; lastKnownFileType = file.xib; path = FirePopoverCollectionViewItem.xib; sourceTree = "<group>"; };
		AAE246F5270A3D3000BEEAEE /* FirePopoverCollectionViewHeader.xib */ = {isa = PBXFileReference; lastKnownFileType = file.xib; path = FirePopoverCollectionViewHeader.xib; sourceTree = "<group>"; };
		AAE246F7270A406200BEEAEE /* FirePopoverCollectionViewHeader.swift */ = {isa = PBXFileReference; lastKnownFileType = sourcecode.swift; path = FirePopoverCollectionViewHeader.swift; sourceTree = "<group>"; };
		AAE39D1A24F44885008EF28B /* TabCollectionViewModelDelegateMock.swift */ = {isa = PBXFileReference; lastKnownFileType = sourcecode.swift; path = TabCollectionViewModelDelegateMock.swift; sourceTree = "<group>"; };
		AAE75279263B046100B973F8 /* History.xcdatamodel */ = {isa = PBXFileReference; lastKnownFileType = wrapper.xcdatamodel; path = History.xcdatamodel; sourceTree = "<group>"; };
		AAE7527B263B056C00B973F8 /* HistoryStore.swift */ = {isa = PBXFileReference; lastKnownFileType = sourcecode.swift; path = HistoryStore.swift; sourceTree = "<group>"; };
		AAE7527D263B05C600B973F8 /* HistoryEntry.swift */ = {isa = PBXFileReference; lastKnownFileType = sourcecode.swift; path = HistoryEntry.swift; sourceTree = "<group>"; };
		AAE7527F263B0A4D00B973F8 /* HistoryCoordinator.swift */ = {isa = PBXFileReference; lastKnownFileType = sourcecode.swift; path = HistoryCoordinator.swift; sourceTree = "<group>"; };
		AAE8B101258A41C000E81239 /* TabPreview.storyboard */ = {isa = PBXFileReference; lastKnownFileType = file.storyboard; path = TabPreview.storyboard; sourceTree = "<group>"; };
		AAE8B10F258A456C00E81239 /* TabPreviewViewController.swift */ = {isa = PBXFileReference; lastKnownFileType = sourcecode.swift; path = TabPreviewViewController.swift; sourceTree = "<group>"; };
		AAE99B8827088A19008B6BD9 /* FirePopover.swift */ = {isa = PBXFileReference; lastKnownFileType = sourcecode.swift; path = FirePopover.swift; sourceTree = "<group>"; };
		AAEC74B12642C57200C2EFBC /* HistoryCoordinatingMock.swift */ = {isa = PBXFileReference; lastKnownFileType = sourcecode.swift; path = HistoryCoordinatingMock.swift; sourceTree = "<group>"; };
		AAEC74B32642C69300C2EFBC /* HistoryCoordinatorTests.swift */ = {isa = PBXFileReference; lastKnownFileType = sourcecode.swift; path = HistoryCoordinatorTests.swift; sourceTree = "<group>"; };
		AAEC74B52642CC6A00C2EFBC /* HistoryStoringMock.swift */ = {isa = PBXFileReference; lastKnownFileType = sourcecode.swift; path = HistoryStoringMock.swift; sourceTree = "<group>"; };
		AAEC74B72642E43800C2EFBC /* HistoryStoreTests.swift */ = {isa = PBXFileReference; lastKnownFileType = sourcecode.swift; path = HistoryStoreTests.swift; sourceTree = "<group>"; };
		AAEC74BA2642E67C00C2EFBC /* NSPersistentContainerExtension.swift */ = {isa = PBXFileReference; lastKnownFileType = sourcecode.swift; path = NSPersistentContainerExtension.swift; sourceTree = "<group>"; };
		AAECA41F24EEA4AC00EFA63A /* IndexPathExtension.swift */ = {isa = PBXFileReference; lastKnownFileType = sourcecode.swift; path = IndexPathExtension.swift; sourceTree = "<group>"; };
		AAEEC6A827088ADB008445F7 /* FireCoordinator.swift */ = {isa = PBXFileReference; fileEncoding = 4; lastKnownFileType = sourcecode.swift; path = FireCoordinator.swift; sourceTree = "<group>"; };
		AAEF6BC7276A081C0024DCF4 /* FaviconSelector.swift */ = {isa = PBXFileReference; lastKnownFileType = sourcecode.swift; path = FaviconSelector.swift; sourceTree = "<group>"; };
		AAFCB37E25E545D400859DD4 /* PublisherExtension.swift */ = {isa = PBXFileReference; lastKnownFileType = sourcecode.swift; path = PublisherExtension.swift; sourceTree = "<group>"; };
		AAFE068226C7082D005434CC /* WebKitVersionProvider.swift */ = {isa = PBXFileReference; lastKnownFileType = sourcecode.swift; path = WebKitVersionProvider.swift; sourceTree = "<group>"; };
		B31055BC27A1BA1D001AC618 /* AutoconsentUserScript.swift */ = {isa = PBXFileReference; fileEncoding = 4; lastKnownFileType = sourcecode.swift; path = AutoconsentUserScript.swift; sourceTree = "<group>"; };
		B31055BD27A1BA1D001AC618 /* autoconsent.html */ = {isa = PBXFileReference; fileEncoding = 4; lastKnownFileType = text.html; path = autoconsent.html; sourceTree = "<group>"; };
		B31055BE27A1BA1D001AC618 /* userscript.js */ = {isa = PBXFileReference; fileEncoding = 4; lastKnownFileType = sourcecode.javascript; path = userscript.js; sourceTree = "<group>"; };
		B31055BF27A1BA1D001AC618 /* browser-shim.js */ = {isa = PBXFileReference; fileEncoding = 4; lastKnownFileType = sourcecode.javascript; path = "browser-shim.js"; sourceTree = "<group>"; };
		B31055C027A1BA1D001AC618 /* background-bundle.js */ = {isa = PBXFileReference; fileEncoding = 4; lastKnownFileType = sourcecode.javascript; path = "background-bundle.js"; sourceTree = "<group>"; };
		B31055C127A1BA1D001AC618 /* AutoconsentBackground.swift */ = {isa = PBXFileReference; fileEncoding = 4; lastKnownFileType = sourcecode.swift; path = AutoconsentBackground.swift; sourceTree = "<group>"; };
		B31055C227A1BA1D001AC618 /* background.js */ = {isa = PBXFileReference; fileEncoding = 4; lastKnownFileType = sourcecode.javascript; path = background.js; sourceTree = "<group>"; };
		B31055C327A1BA1D001AC618 /* autoconsent-bundle.js */ = {isa = PBXFileReference; fileEncoding = 4; lastKnownFileType = sourcecode.javascript; path = "autoconsent-bundle.js"; sourceTree = "<group>"; };
		B31055CD27A1BA44001AC618 /* AutoconsentBackgroundTests.swift */ = {isa = PBXFileReference; fileEncoding = 4; lastKnownFileType = sourcecode.swift; name = AutoconsentBackgroundTests.swift; path = Autoconsent/AutoconsentBackgroundTests.swift; sourceTree = "<group>"; };
		B3FB198D27BC013C00513DC1 /* autoconsent-test-page.html */ = {isa = PBXFileReference; lastKnownFileType = text.html; path = "autoconsent-test-page.html"; sourceTree = "<group>"; };
		B3FB198F27BC015600513DC1 /* autoconsent-test.js */ = {isa = PBXFileReference; lastKnownFileType = sourcecode.javascript; path = "autoconsent-test.js"; sourceTree = "<group>"; };
		B3FB199227BD0AD400513DC1 /* CookieConsentInfo.swift */ = {isa = PBXFileReference; lastKnownFileType = sourcecode.swift; path = CookieConsentInfo.swift; sourceTree = "<group>"; };
		B6040855274B830F00680351 /* DictionaryExtension.swift */ = {isa = PBXFileReference; lastKnownFileType = sourcecode.swift; path = DictionaryExtension.swift; sourceTree = "<group>"; };
		B604085B274B8CA400680351 /* Permissions.xcdatamodel */ = {isa = PBXFileReference; lastKnownFileType = wrapper.xcdatamodel; path = Permissions.xcdatamodel; sourceTree = "<group>"; };
		B6085D052743905F00A9C456 /* CoreDataStore.swift */ = {isa = PBXFileReference; lastKnownFileType = sourcecode.swift; path = CoreDataStore.swift; sourceTree = "<group>"; };
		B6085D082743993D00A9C456 /* Permissions.xcdatamodel */ = {isa = PBXFileReference; lastKnownFileType = wrapper.xcdatamodel; path = Permissions.xcdatamodel; sourceTree = "<group>"; };
		B6106B9D26A565DA0013B453 /* BundleExtension.swift */ = {isa = PBXFileReference; lastKnownFileType = sourcecode.swift; path = BundleExtension.swift; sourceTree = "<group>"; };
		B6106B9F26A7BE0B0013B453 /* PermissionManagerTests.swift */ = {isa = PBXFileReference; lastKnownFileType = sourcecode.swift; path = PermissionManagerTests.swift; sourceTree = "<group>"; };
		B6106BA226A7BEA00013B453 /* PermissionAuthorizationState.swift */ = {isa = PBXFileReference; lastKnownFileType = sourcecode.swift; path = PermissionAuthorizationState.swift; sourceTree = "<group>"; };
		B6106BA526A7BEC80013B453 /* PermissionAuthorizationQuery.swift */ = {isa = PBXFileReference; lastKnownFileType = sourcecode.swift; path = PermissionAuthorizationQuery.swift; sourceTree = "<group>"; };
		B6106BAA26A7BF1D0013B453 /* PermissionType.swift */ = {isa = PBXFileReference; lastKnownFileType = sourcecode.swift; path = PermissionType.swift; sourceTree = "<group>"; };
		B6106BAC26A7BF390013B453 /* PermissionState.swift */ = {isa = PBXFileReference; lastKnownFileType = sourcecode.swift; path = PermissionState.swift; sourceTree = "<group>"; };
		B6106BAE26A7C6180013B453 /* PermissionStoreMock.swift */ = {isa = PBXFileReference; lastKnownFileType = sourcecode.swift; path = PermissionStoreMock.swift; sourceTree = "<group>"; };
		B6106BB026A7D8720013B453 /* PermissionStoreTests.swift */ = {isa = PBXFileReference; lastKnownFileType = sourcecode.swift; path = PermissionStoreTests.swift; sourceTree = "<group>"; };
		B6106BB226A7F4AA0013B453 /* GeolocationServiceMock.swift */ = {isa = PBXFileReference; lastKnownFileType = sourcecode.swift; path = GeolocationServiceMock.swift; sourceTree = "<group>"; };
		B6106BB426A809E60013B453 /* GeolocationProviderTests.swift */ = {isa = PBXFileReference; lastKnownFileType = sourcecode.swift; path = GeolocationProviderTests.swift; sourceTree = "<group>"; };
		B610F2BA27A145C500FCEBE9 /* RulesCompilationMonitor.swift */ = {isa = PBXFileReference; lastKnownFileType = sourcecode.swift; path = RulesCompilationMonitor.swift; sourceTree = "<group>"; };
		B610F2E327A8F37A00FCEBE9 /* CBRCompileTimeReporterTests.swift */ = {isa = PBXFileReference; lastKnownFileType = sourcecode.swift; path = CBRCompileTimeReporterTests.swift; sourceTree = "<group>"; };
		B610F2E527AA388100FCEBE9 /* ContentBlockingUpdatingTests.swift */ = {isa = PBXFileReference; lastKnownFileType = sourcecode.swift; path = ContentBlockingUpdatingTests.swift; sourceTree = "<group>"; };
		B610F2E727AA397100FCEBE9 /* ContentBlockerRulesManagerMock.swift */ = {isa = PBXFileReference; lastKnownFileType = sourcecode.swift; path = ContentBlockerRulesManagerMock.swift; sourceTree = "<group>"; };
		B61EF3EB266F91E700B4D78F /* WKWebView+Download.swift */ = {isa = PBXFileReference; lastKnownFileType = sourcecode.swift; path = "WKWebView+Download.swift"; sourceTree = "<group>"; };
		B61EF3F0266F922200B4D78F /* WKProcessPool+DownloadDelegate.swift */ = {isa = PBXFileReference; lastKnownFileType = sourcecode.swift; path = "WKProcessPool+DownloadDelegate.swift"; sourceTree = "<group>"; };
		B61F015425EDD5A700ABB5A3 /* UserContentController.swift */ = {isa = PBXFileReference; lastKnownFileType = sourcecode.swift; path = UserContentController.swift; sourceTree = "<group>"; };
		B62EB47B25BAD3BB005745C6 /* WKWebViewPrivateMethodsAvailabilityTests.swift */ = {isa = PBXFileReference; fileEncoding = 4; lastKnownFileType = sourcecode.swift; path = WKWebViewPrivateMethodsAvailabilityTests.swift; sourceTree = "<group>"; };
		B630793926731F2600DCEE41 /* FileDownloadManagerTests.swift */ = {isa = PBXFileReference; fileEncoding = 4; lastKnownFileType = sourcecode.swift; path = FileDownloadManagerTests.swift; sourceTree = "<group>"; };
		B630794126731F5400DCEE41 /* WKDownloadMock.swift */ = {isa = PBXFileReference; lastKnownFileType = sourcecode.swift; path = WKDownloadMock.swift; sourceTree = "<group>"; };
		B637273A26CBC8AF00C8CB02 /* AuthenticationAlert.swift */ = {isa = PBXFileReference; lastKnownFileType = sourcecode.swift; path = AuthenticationAlert.swift; sourceTree = "<group>"; };
		B637273C26CCF0C200C8CB02 /* OptionalExtension.swift */ = {isa = PBXFileReference; lastKnownFileType = sourcecode.swift; path = OptionalExtension.swift; sourceTree = "<group>"; };
		B63B9C502670B2B200C45B91 /* _WKDownload.h */ = {isa = PBXFileReference; lastKnownFileType = sourcecode.c.h; path = _WKDownload.h; sourceTree = "<group>"; };
		B63B9C542670B32000C45B91 /* WKProcessPool+Private.h */ = {isa = PBXFileReference; lastKnownFileType = sourcecode.c.h; path = "WKProcessPool+Private.h"; sourceTree = "<group>"; };
		B63BDF7D27FDAA640072D75B /* PrivacyDashboardWebView.swift */ = {isa = PBXFileReference; lastKnownFileType = sourcecode.swift; path = PrivacyDashboardWebView.swift; sourceTree = "<group>"; };
		B63BDF7F280003570072D75B /* WebKitError.swift */ = {isa = PBXFileReference; lastKnownFileType = sourcecode.swift; path = WebKitError.swift; sourceTree = "<group>"; };
		B63D466725BEB6C200874977 /* WKWebView+Private.h */ = {isa = PBXFileReference; fileEncoding = 4; lastKnownFileType = sourcecode.c.h; path = "WKWebView+Private.h"; sourceTree = "<group>"; };
		B63D466825BEB6C200874977 /* WKWebView+SessionState.swift */ = {isa = PBXFileReference; fileEncoding = 4; lastKnownFileType = sourcecode.swift; path = "WKWebView+SessionState.swift"; sourceTree = "<group>"; };
		B63D467025BFA6C100874977 /* DispatchQueueExtensions.swift */ = {isa = PBXFileReference; lastKnownFileType = sourcecode.swift; path = DispatchQueueExtensions.swift; sourceTree = "<group>"; };
		B63D467925BFC3E100874977 /* NSCoderExtensions.swift */ = {isa = PBXFileReference; lastKnownFileType = sourcecode.swift; path = NSCoderExtensions.swift; sourceTree = "<group>"; };
		B63ED0D726AE729600A9DAD1 /* PermissionModelTests.swift */ = {isa = PBXFileReference; lastKnownFileType = sourcecode.swift; path = PermissionModelTests.swift; sourceTree = "<group>"; };
		B63ED0D926AE7AF400A9DAD1 /* PermissionManagerMock.swift */ = {isa = PBXFileReference; lastKnownFileType = sourcecode.swift; path = PermissionManagerMock.swift; sourceTree = "<group>"; };
		B63ED0DB26AE7B1E00A9DAD1 /* WebViewMock.swift */ = {isa = PBXFileReference; lastKnownFileType = sourcecode.swift; path = WebViewMock.swift; sourceTree = "<group>"; };
		B63ED0DD26AFD9A300A9DAD1 /* AVCaptureDeviceMock.swift */ = {isa = PBXFileReference; lastKnownFileType = sourcecode.swift; path = AVCaptureDeviceMock.swift; sourceTree = "<group>"; };
		B63ED0DF26AFE32F00A9DAD1 /* GeolocationProviderMock.swift */ = {isa = PBXFileReference; lastKnownFileType = sourcecode.swift; path = GeolocationProviderMock.swift; sourceTree = "<group>"; };
		B63ED0E226B3E7FA00A9DAD1 /* CLLocationManagerMock.swift */ = {isa = PBXFileReference; fileEncoding = 4; lastKnownFileType = sourcecode.swift; path = CLLocationManagerMock.swift; sourceTree = "<group>"; };
		B63ED0E426BB8FB900A9DAD1 /* SharingMenu.swift */ = {isa = PBXFileReference; lastKnownFileType = sourcecode.swift; path = SharingMenu.swift; sourceTree = "<group>"; };
		B642738127B65BAC0005DFD1 /* SecureVaultErrorReporter.swift */ = {isa = PBXFileReference; lastKnownFileType = sourcecode.swift; path = SecureVaultErrorReporter.swift; sourceTree = "<group>"; };
		B643BF1327ABF772000BACEC /* NSWorkspaceExtension.swift */ = {isa = PBXFileReference; lastKnownFileType = sourcecode.swift; path = NSWorkspaceExtension.swift; sourceTree = "<group>"; };
		B64C84DD2692D7400048FEBE /* PermissionAuthorization.storyboard */ = {isa = PBXFileReference; lastKnownFileType = file.storyboard; path = PermissionAuthorization.storyboard; sourceTree = "<group>"; };
		B64C84E22692DC9F0048FEBE /* PermissionAuthorizationViewController.swift */ = {isa = PBXFileReference; lastKnownFileType = sourcecode.swift; path = PermissionAuthorizationViewController.swift; sourceTree = "<group>"; };
		B64C84EA2692DD650048FEBE /* PermissionAuthorizationPopover.swift */ = {isa = PBXFileReference; lastKnownFileType = sourcecode.swift; path = PermissionAuthorizationPopover.swift; sourceTree = "<group>"; };
		B64C84F0269310120048FEBE /* PermissionManager.swift */ = {isa = PBXFileReference; lastKnownFileType = sourcecode.swift; path = PermissionManager.swift; sourceTree = "<group>"; };
		B64C852926942AC90048FEBE /* PermissionContextMenu.swift */ = {isa = PBXFileReference; lastKnownFileType = sourcecode.swift; path = PermissionContextMenu.swift; sourceTree = "<group>"; };
		B64C852F26943BC10048FEBE /* Permissions.xcdatamodel */ = {isa = PBXFileReference; lastKnownFileType = wrapper.xcdatamodel; path = Permissions.xcdatamodel; sourceTree = "<group>"; };
		B64C853726944B880048FEBE /* StoredPermission.swift */ = {isa = PBXFileReference; lastKnownFileType = sourcecode.swift; path = StoredPermission.swift; sourceTree = "<group>"; };
		B64C853C26944B940048FEBE /* PermissionStore.swift */ = {isa = PBXFileReference; lastKnownFileType = sourcecode.swift; path = PermissionStore.swift; sourceTree = "<group>"; };
		B64C85412694590B0048FEBE /* PermissionButton.swift */ = {isa = PBXFileReference; lastKnownFileType = sourcecode.swift; path = PermissionButton.swift; sourceTree = "<group>"; };
		B65349A9265CF45000DCC645 /* DispatchQueueExtensionsTests.swift */ = {isa = PBXFileReference; lastKnownFileType = sourcecode.swift; path = DispatchQueueExtensionsTests.swift; sourceTree = "<group>"; };
		B6553691268440D700085A79 /* WKProcessPool+GeolocationProvider.swift */ = {isa = PBXFileReference; lastKnownFileType = sourcecode.swift; path = "WKProcessPool+GeolocationProvider.swift"; sourceTree = "<group>"; };
		B65536962684413900085A79 /* WKGeolocationProvider.h */ = {isa = PBXFileReference; lastKnownFileType = sourcecode.c.h; path = WKGeolocationProvider.h; sourceTree = "<group>"; };
		B655369A268442EE00085A79 /* GeolocationProvider.swift */ = {isa = PBXFileReference; lastKnownFileType = sourcecode.swift; path = GeolocationProvider.swift; sourceTree = "<group>"; };
		B65536A52685B82B00085A79 /* Permissions.swift */ = {isa = PBXFileReference; lastKnownFileType = sourcecode.swift; path = Permissions.swift; sourceTree = "<group>"; };
		B65536AD2685E17100085A79 /* GeolocationService.swift */ = {isa = PBXFileReference; lastKnownFileType = sourcecode.swift; path = GeolocationService.swift; sourceTree = "<group>"; };
		B65783E625F8AAFB00D8DB33 /* String+Punycode.swift */ = {isa = PBXFileReference; lastKnownFileType = sourcecode.swift; path = "String+Punycode.swift"; sourceTree = "<group>"; };
		B657841825FA484B00D8DB33 /* NSException+Catch.h */ = {isa = PBXFileReference; lastKnownFileType = sourcecode.c.h; path = "NSException+Catch.h"; sourceTree = "<group>"; };
		B657841925FA484B00D8DB33 /* NSException+Catch.m */ = {isa = PBXFileReference; lastKnownFileType = sourcecode.c.objc; path = "NSException+Catch.m"; sourceTree = "<group>"; };
		B657841E25FA497600D8DB33 /* NSException+Catch.swift */ = {isa = PBXFileReference; lastKnownFileType = sourcecode.swift; path = "NSException+Catch.swift"; sourceTree = "<group>"; };
		B65E6B9D26D9EC0800095F96 /* CircularProgressView.swift */ = {isa = PBXFileReference; lastKnownFileType = sourcecode.swift; path = CircularProgressView.swift; sourceTree = "<group>"; };
		B65E6B9F26D9F10600095F96 /* NSBezierPathExtension.swift */ = {isa = PBXFileReference; lastKnownFileType = sourcecode.swift; path = NSBezierPathExtension.swift; sourceTree = "<group>"; };
		B662D3D82755D7AD0035D4D6 /* PixelStoreTests.swift */ = {isa = PBXFileReference; lastKnownFileType = sourcecode.swift; path = PixelStoreTests.swift; sourceTree = "<group>"; };
		B662D3DB2755D81A0035D4D6 /* PixelDataModel.xcdatamodel */ = {isa = PBXFileReference; lastKnownFileType = wrapper.xcdatamodel; path = PixelDataModel.xcdatamodel; sourceTree = "<group>"; };
		B662D3DD275613BB0035D4D6 /* EncryptionKeyStoreMock.swift */ = {isa = PBXFileReference; lastKnownFileType = sourcecode.swift; path = EncryptionKeyStoreMock.swift; sourceTree = "<group>"; };
		B66E9DD12670EB2A00E53BB5 /* _WKDownload+WebKitDownload.swift */ = {isa = PBXFileReference; lastKnownFileType = sourcecode.swift; path = "_WKDownload+WebKitDownload.swift"; sourceTree = "<group>"; };
		B66E9DD32670EB4A00E53BB5 /* WKDownload+WebKitDownload.swift */ = {isa = PBXFileReference; lastKnownFileType = sourcecode.swift; path = "WKDownload+WebKitDownload.swift"; sourceTree = "<group>"; };
		B67C6C3C2654B897006C872E /* WebViewExtensionTests.swift */ = {isa = PBXFileReference; lastKnownFileType = sourcecode.swift; path = WebViewExtensionTests.swift; sourceTree = "<group>"; };
		B67C6C412654BF49006C872E /* DuckDuckGo-Symbol.jpg */ = {isa = PBXFileReference; lastKnownFileType = image.jpeg; path = "DuckDuckGo-Symbol.jpg"; sourceTree = "<group>"; };
		B67C6C462654C643006C872E /* FileManagerExtensionTests.swift */ = {isa = PBXFileReference; lastKnownFileType = sourcecode.swift; path = FileManagerExtensionTests.swift; sourceTree = "<group>"; };
		B68172A8269C487D006D1092 /* PrivacyDashboardUserScript.swift */ = {isa = PBXFileReference; lastKnownFileType = sourcecode.swift; path = PrivacyDashboardUserScript.swift; sourceTree = "<group>"; };
		B68172AD269EB43F006D1092 /* GeolocationServiceTests.swift */ = {isa = PBXFileReference; lastKnownFileType = sourcecode.swift; path = GeolocationServiceTests.swift; sourceTree = "<group>"; };
		B6830960274CDE99004B46BB /* FireproofDomainsContainer.swift */ = {isa = PBXFileReference; lastKnownFileType = sourcecode.swift; path = FireproofDomainsContainer.swift; sourceTree = "<group>"; };
		B6830962274CDEC7004B46BB /* FireproofDomainsStore.swift */ = {isa = PBXFileReference; lastKnownFileType = sourcecode.swift; path = FireproofDomainsStore.swift; sourceTree = "<group>"; };
		B68458AF25C7E76A00DC17B6 /* WindowManager+StateRestoration.swift */ = {isa = PBXFileReference; lastKnownFileType = sourcecode.swift; path = "WindowManager+StateRestoration.swift"; sourceTree = "<group>"; };
		B68458B725C7E8B200DC17B6 /* Tab+NSSecureCoding.swift */ = {isa = PBXFileReference; lastKnownFileType = sourcecode.swift; path = "Tab+NSSecureCoding.swift"; sourceTree = "<group>"; };
		B68458BF25C7E9E000DC17B6 /* TabCollectionViewModel+NSSecureCoding.swift */ = {isa = PBXFileReference; lastKnownFileType = sourcecode.swift; path = "TabCollectionViewModel+NSSecureCoding.swift"; sourceTree = "<group>"; };
		B68458C425C7EA0C00DC17B6 /* TabCollection+NSSecureCoding.swift */ = {isa = PBXFileReference; lastKnownFileType = sourcecode.swift; path = "TabCollection+NSSecureCoding.swift"; sourceTree = "<group>"; };
		B68458CC25C7EB9000DC17B6 /* WKWebViewConfigurationExtensions.swift */ = {isa = PBXFileReference; lastKnownFileType = sourcecode.swift; path = WKWebViewConfigurationExtensions.swift; sourceTree = "<group>"; };
		B684590725C9027900DC17B6 /* AppStateChangedPublisher.swift */ = {isa = PBXFileReference; lastKnownFileType = sourcecode.swift; path = AppStateChangedPublisher.swift; sourceTree = "<group>"; };
		B684592125C93BE000DC17B6 /* Publisher.asVoid.swift */ = {isa = PBXFileReference; lastKnownFileType = sourcecode.swift; path = Publisher.asVoid.swift; sourceTree = "<group>"; };
		B684592625C93C0500DC17B6 /* Publishers.NestedObjectChanges.swift */ = {isa = PBXFileReference; lastKnownFileType = sourcecode.swift; path = Publishers.NestedObjectChanges.swift; sourceTree = "<group>"; };
		B684592E25C93FBF00DC17B6 /* AppStateRestorationManager.swift */ = {isa = PBXFileReference; lastKnownFileType = sourcecode.swift; path = AppStateRestorationManager.swift; sourceTree = "<group>"; };
		B68503A6279141CD00893A05 /* KeySetDictionary.swift */ = {isa = PBXFileReference; lastKnownFileType = sourcecode.swift; path = KeySetDictionary.swift; sourceTree = "<group>"; };
		B688B4D9273E6D3B0087BEAF /* MainView.swift */ = {isa = PBXFileReference; lastKnownFileType = sourcecode.swift; path = MainView.swift; sourceTree = "<group>"; };
		B688B4DE27420D290087BEAF /* PDFSearchTextMenuItemHandler.swift */ = {isa = PBXFileReference; lastKnownFileType = sourcecode.swift; path = PDFSearchTextMenuItemHandler.swift; sourceTree = "<group>"; };
		B689ECD426C247DB006FB0C5 /* BackForwardListItem.swift */ = {isa = PBXFileReference; lastKnownFileType = sourcecode.swift; path = BackForwardListItem.swift; sourceTree = "<group>"; };
		B68C2FB127706E6A00BF2C7D /* ProcessExtension.swift */ = {isa = PBXFileReference; lastKnownFileType = sourcecode.swift; path = ProcessExtension.swift; sourceTree = "<group>"; };
		B68C92C0274E3EF4002AC6B0 /* PopUpWindow.swift */ = {isa = PBXFileReference; lastKnownFileType = sourcecode.swift; path = PopUpWindow.swift; sourceTree = "<group>"; };
		B68C92C32750EF76002AC6B0 /* PixelDataRecord.swift */ = {isa = PBXFileReference; lastKnownFileType = sourcecode.swift; path = PixelDataRecord.swift; sourceTree = "<group>"; };
		B693953C26F04BE70015B914 /* NibLoadable.swift */ = {isa = PBXFileReference; fileEncoding = 4; lastKnownFileType = sourcecode.swift; path = NibLoadable.swift; sourceTree = "<group>"; };
		B693953D26F04BE70015B914 /* MouseOverView.swift */ = {isa = PBXFileReference; fileEncoding = 4; lastKnownFileType = sourcecode.swift; path = MouseOverView.swift; sourceTree = "<group>"; };
		B693953E26F04BE70015B914 /* FocusRingView.swift */ = {isa = PBXFileReference; fileEncoding = 4; lastKnownFileType = sourcecode.swift; path = FocusRingView.swift; sourceTree = "<group>"; };
		B693953F26F04BE80015B914 /* MouseClickView.swift */ = {isa = PBXFileReference; fileEncoding = 4; lastKnownFileType = sourcecode.swift; path = MouseClickView.swift; sourceTree = "<group>"; };
		B693954026F04BE80015B914 /* ProgressView.swift */ = {isa = PBXFileReference; fileEncoding = 4; lastKnownFileType = sourcecode.swift; path = ProgressView.swift; sourceTree = "<group>"; };
		B693954126F04BE80015B914 /* PaddedImageButton.swift */ = {isa = PBXFileReference; fileEncoding = 4; lastKnownFileType = sourcecode.swift; path = PaddedImageButton.swift; sourceTree = "<group>"; };
		B693954226F04BE90015B914 /* ShadowView.swift */ = {isa = PBXFileReference; fileEncoding = 4; lastKnownFileType = sourcecode.swift; path = ShadowView.swift; sourceTree = "<group>"; };
		B693954326F04BE90015B914 /* GradientView.swift */ = {isa = PBXFileReference; fileEncoding = 4; lastKnownFileType = sourcecode.swift; path = GradientView.swift; sourceTree = "<group>"; };
		B693954426F04BE90015B914 /* LongPressButton.swift */ = {isa = PBXFileReference; fileEncoding = 4; lastKnownFileType = sourcecode.swift; path = LongPressButton.swift; sourceTree = "<group>"; };
		B693954526F04BEA0015B914 /* WindowDraggingView.swift */ = {isa = PBXFileReference; fileEncoding = 4; lastKnownFileType = sourcecode.swift; path = WindowDraggingView.swift; sourceTree = "<group>"; };
		B693954626F04BEA0015B914 /* ColorView.swift */ = {isa = PBXFileReference; fileEncoding = 4; lastKnownFileType = sourcecode.swift; path = ColorView.swift; sourceTree = "<group>"; };
		B693954726F04BEA0015B914 /* NSSavePanelExtension.swift */ = {isa = PBXFileReference; fileEncoding = 4; lastKnownFileType = sourcecode.swift; path = NSSavePanelExtension.swift; sourceTree = "<group>"; };
		B693954826F04BEB0015B914 /* SavePanelAccessoryView.xib */ = {isa = PBXFileReference; fileEncoding = 4; lastKnownFileType = file.xib; path = SavePanelAccessoryView.xib; sourceTree = "<group>"; };
		B693954926F04BEB0015B914 /* MouseOverButton.swift */ = {isa = PBXFileReference; fileEncoding = 4; lastKnownFileType = sourcecode.swift; path = MouseOverButton.swift; sourceTree = "<group>"; };
		B693955A26F0CE300015B914 /* WebKitDownloadDelegate.swift */ = {isa = PBXFileReference; lastKnownFileType = sourcecode.swift; path = WebKitDownloadDelegate.swift; sourceTree = "<group>"; };
		B693955C26F19CD70015B914 /* DownloadListStoreTests.swift */ = {isa = PBXFileReference; lastKnownFileType = sourcecode.swift; path = DownloadListStoreTests.swift; sourceTree = "<group>"; };
		B693955E26F1C17F0015B914 /* DownloadListCoordinatorTests.swift */ = {isa = PBXFileReference; lastKnownFileType = sourcecode.swift; path = DownloadListCoordinatorTests.swift; sourceTree = "<group>"; };
		B693956026F1C1BC0015B914 /* DownloadListStoreMock.swift */ = {isa = PBXFileReference; lastKnownFileType = sourcecode.swift; path = DownloadListStoreMock.swift; sourceTree = "<group>"; };
		B693956226F1C2A40015B914 /* FileDownloadManagerMock.swift */ = {isa = PBXFileReference; lastKnownFileType = sourcecode.swift; path = FileDownloadManagerMock.swift; sourceTree = "<group>"; };
		B693956626F352940015B914 /* TestsBridging.h */ = {isa = PBXFileReference; lastKnownFileType = sourcecode.c.h; path = TestsBridging.h; sourceTree = "<group>"; };
		B693956726F352DB0015B914 /* DownloadsWebViewMock.h */ = {isa = PBXFileReference; lastKnownFileType = sourcecode.c.h; path = DownloadsWebViewMock.h; sourceTree = "<group>"; };
		B693956826F352DB0015B914 /* DownloadsWebViewMock.m */ = {isa = PBXFileReference; lastKnownFileType = sourcecode.c.objc; path = DownloadsWebViewMock.m; sourceTree = "<group>"; };
		B69B50342726A11F00758A2B /* StatisticsLoader.swift */ = {isa = PBXFileReference; fileEncoding = 4; lastKnownFileType = sourcecode.swift; path = StatisticsLoader.swift; sourceTree = "<group>"; };
		B69B50352726A11F00758A2B /* Atb.swift */ = {isa = PBXFileReference; fileEncoding = 4; lastKnownFileType = sourcecode.swift; path = Atb.swift; sourceTree = "<group>"; };
		B69B50362726A12000758A2B /* StatisticsStore.swift */ = {isa = PBXFileReference; fileEncoding = 4; lastKnownFileType = sourcecode.swift; path = StatisticsStore.swift; sourceTree = "<group>"; };
		B69B50372726A12000758A2B /* VariantManager.swift */ = {isa = PBXFileReference; fileEncoding = 4; lastKnownFileType = sourcecode.swift; path = VariantManager.swift; sourceTree = "<group>"; };
		B69B50382726A12400758A2B /* AtbParser.swift */ = {isa = PBXFileReference; fileEncoding = 4; lastKnownFileType = sourcecode.swift; path = AtbParser.swift; sourceTree = "<group>"; };
		B69B50392726A12500758A2B /* LocalStatisticsStore.swift */ = {isa = PBXFileReference; fileEncoding = 4; lastKnownFileType = sourcecode.swift; path = LocalStatisticsStore.swift; sourceTree = "<group>"; };
		B69B50412726C5C100758A2B /* AtbParserTests.swift */ = {isa = PBXFileReference; fileEncoding = 4; lastKnownFileType = sourcecode.swift; path = AtbParserTests.swift; sourceTree = "<group>"; };
		B69B50422726C5C100758A2B /* AtbAndVariantCleanupTests.swift */ = {isa = PBXFileReference; fileEncoding = 4; lastKnownFileType = sourcecode.swift; path = AtbAndVariantCleanupTests.swift; sourceTree = "<group>"; };
		B69B50432726C5C100758A2B /* VariantManagerTests.swift */ = {isa = PBXFileReference; fileEncoding = 4; lastKnownFileType = sourcecode.swift; path = VariantManagerTests.swift; sourceTree = "<group>"; };
		B69B50442726C5C200758A2B /* StatisticsLoaderTests.swift */ = {isa = PBXFileReference; fileEncoding = 4; lastKnownFileType = sourcecode.swift; path = StatisticsLoaderTests.swift; sourceTree = "<group>"; };
		B69B50492726CA2900758A2B /* MockStatisticsStore.swift */ = {isa = PBXFileReference; fileEncoding = 4; lastKnownFileType = sourcecode.swift; path = MockStatisticsStore.swift; sourceTree = "<group>"; };
		B69B504A2726CA2900758A2B /* MockVariantManager.swift */ = {isa = PBXFileReference; fileEncoding = 4; lastKnownFileType = sourcecode.swift; path = MockVariantManager.swift; sourceTree = "<group>"; };
		B69B504E2726CD7E00758A2B /* atb.json */ = {isa = PBXFileReference; fileEncoding = 4; lastKnownFileType = text.json; path = atb.json; sourceTree = "<group>"; };
		B69B504F2726CD7F00758A2B /* empty */ = {isa = PBXFileReference; fileEncoding = 4; lastKnownFileType = text; path = empty; sourceTree = "<group>"; };
		B69B50502726CD7F00758A2B /* atb-with-update.json */ = {isa = PBXFileReference; fileEncoding = 4; lastKnownFileType = text.json; path = "atb-with-update.json"; sourceTree = "<group>"; };
		B69B50512726CD8000758A2B /* invalid.json */ = {isa = PBXFileReference; fileEncoding = 4; lastKnownFileType = text.json; path = invalid.json; sourceTree = "<group>"; };
		B69B50562727D16900758A2B /* AtbAndVariantCleanup.swift */ = {isa = PBXFileReference; fileEncoding = 4; lastKnownFileType = sourcecode.swift; path = AtbAndVariantCleanup.swift; sourceTree = "<group>"; };
		B6A5A27025B9377300AA7ADA /* StatePersistenceService.swift */ = {isa = PBXFileReference; lastKnownFileType = sourcecode.swift; path = StatePersistenceService.swift; sourceTree = "<group>"; };
		B6A5A27825B93FFE00AA7ADA /* StateRestorationManagerTests.swift */ = {isa = PBXFileReference; lastKnownFileType = sourcecode.swift; path = StateRestorationManagerTests.swift; sourceTree = "<group>"; };
		B6A5A27D25B9403E00AA7ADA /* FileStoreMock.swift */ = {isa = PBXFileReference; lastKnownFileType = sourcecode.swift; path = FileStoreMock.swift; sourceTree = "<group>"; };
		B6A5A29F25B96E8300AA7ADA /* AppStateChangePublisherTests.swift */ = {isa = PBXFileReference; lastKnownFileType = sourcecode.swift; path = AppStateChangePublisherTests.swift; sourceTree = "<group>"; };
		B6A5A2A725BAA35500AA7ADA /* WindowManagerStateRestorationTests.swift */ = {isa = PBXFileReference; lastKnownFileType = sourcecode.swift; path = WindowManagerStateRestorationTests.swift; sourceTree = "<group>"; };
		B6A924D32664BBB9001A28CA /* WKWebViewDownloadDelegate.swift */ = {isa = PBXFileReference; lastKnownFileType = sourcecode.swift; path = WKWebViewDownloadDelegate.swift; sourceTree = "<group>"; };
		B6A924D82664C72D001A28CA /* WebKitDownloadTask.swift */ = {isa = PBXFileReference; lastKnownFileType = sourcecode.swift; path = WebKitDownloadTask.swift; sourceTree = "<group>"; };
		B6A924DD2664CA08001A28CA /* LegacyWebKitDownloadDelegate.swift */ = {isa = PBXFileReference; lastKnownFileType = sourcecode.swift; path = LegacyWebKitDownloadDelegate.swift; sourceTree = "<group>"; };
		B6A9E45226142B070067D1B9 /* Pixel.swift */ = {isa = PBXFileReference; fileEncoding = 4; lastKnownFileType = sourcecode.swift; path = Pixel.swift; sourceTree = "<group>"; };
		B6A9E457261460340067D1B9 /* ApiRequestError.swift */ = {isa = PBXFileReference; fileEncoding = 4; lastKnownFileType = sourcecode.swift; path = ApiRequestError.swift; sourceTree = "<group>"; };
		B6A9E458261460340067D1B9 /* APIHeaders.swift */ = {isa = PBXFileReference; fileEncoding = 4; lastKnownFileType = sourcecode.swift; path = APIHeaders.swift; sourceTree = "<group>"; };
		B6A9E459261460350067D1B9 /* APIRequest.swift */ = {isa = PBXFileReference; fileEncoding = 4; lastKnownFileType = sourcecode.swift; path = APIRequest.swift; sourceTree = "<group>"; };
		B6A9E4602614608B0067D1B9 /* AppVersion.swift */ = {isa = PBXFileReference; fileEncoding = 4; lastKnownFileType = sourcecode.swift; path = AppVersion.swift; sourceTree = "<group>"; };
		B6A9E46A2614618A0067D1B9 /* OperatingSystemVersionExtension.swift */ = {isa = PBXFileReference; lastKnownFileType = sourcecode.swift; path = OperatingSystemVersionExtension.swift; sourceTree = "<group>"; };
		B6A9E46F26146A250067D1B9 /* DateExtension.swift */ = {isa = PBXFileReference; lastKnownFileType = sourcecode.swift; path = DateExtension.swift; sourceTree = "<group>"; };
		B6A9E47626146A570067D1B9 /* PixelEvent.swift */ = {isa = PBXFileReference; lastKnownFileType = sourcecode.swift; path = PixelEvent.swift; sourceTree = "<group>"; };
		B6A9E47E26146A800067D1B9 /* PixelArguments.swift */ = {isa = PBXFileReference; lastKnownFileType = sourcecode.swift; path = PixelArguments.swift; sourceTree = "<group>"; };
		B6A9E48326146AAB0067D1B9 /* PixelParameters.swift */ = {isa = PBXFileReference; lastKnownFileType = sourcecode.swift; path = PixelParameters.swift; sourceTree = "<group>"; };
		B6A9E498261474120067D1B9 /* TimedPixel.swift */ = {isa = PBXFileReference; lastKnownFileType = sourcecode.swift; path = TimedPixel.swift; sourceTree = "<group>"; };
		B6A9E4A2261475C70067D1B9 /* AppUsageActivityMonitor.swift */ = {isa = PBXFileReference; lastKnownFileType = sourcecode.swift; path = AppUsageActivityMonitor.swift; sourceTree = "<group>"; };
		B6AAAC2C260330580029438D /* PublishedAfter.swift */ = {isa = PBXFileReference; lastKnownFileType = sourcecode.swift; path = PublishedAfter.swift; sourceTree = "<group>"; };
		B6AAAC3D26048F690029438D /* RandomAccessCollectionExtension.swift */ = {isa = PBXFileReference; lastKnownFileType = sourcecode.swift; path = RandomAccessCollectionExtension.swift; sourceTree = "<group>"; };
		B6AE74332609AFCE005B9B1A /* ProgressEstimationTests.swift */ = {isa = PBXFileReference; lastKnownFileType = sourcecode.swift; path = ProgressEstimationTests.swift; sourceTree = "<group>"; };
		B6B1E87A26D381710062C350 /* DownloadListCoordinator.swift */ = {isa = PBXFileReference; lastKnownFileType = sourcecode.swift; path = DownloadListCoordinator.swift; sourceTree = "<group>"; };
		B6B1E87D26D5DA0E0062C350 /* DownloadsPopover.swift */ = {isa = PBXFileReference; lastKnownFileType = sourcecode.swift; path = DownloadsPopover.swift; sourceTree = "<group>"; };
		B6B1E87F26D5DA9B0062C350 /* DownloadsViewController.swift */ = {isa = PBXFileReference; lastKnownFileType = sourcecode.swift; path = DownloadsViewController.swift; sourceTree = "<group>"; };
		B6B1E88126D5DAC30062C350 /* Downloads.storyboard */ = {isa = PBXFileReference; lastKnownFileType = file.storyboard; path = Downloads.storyboard; sourceTree = "<group>"; };
		B6B1E88326D5EB570062C350 /* DownloadsCellView.swift */ = {isa = PBXFileReference; lastKnownFileType = sourcecode.swift; path = DownloadsCellView.swift; sourceTree = "<group>"; };
		B6B1E88A26D774090062C350 /* LinkButton.swift */ = {isa = PBXFileReference; lastKnownFileType = sourcecode.swift; path = LinkButton.swift; sourceTree = "<group>"; };
		B6B2400D28083B49001B8F3A /* WebViewContainerView.swift */ = {isa = PBXFileReference; lastKnownFileType = sourcecode.swift; path = WebViewContainerView.swift; sourceTree = "<group>"; };
		B6B3E0952654DACD0040E0A2 /* UTTypeTests.swift */ = {isa = PBXFileReference; lastKnownFileType = sourcecode.swift; path = UTTypeTests.swift; sourceTree = "<group>"; };
		B6B3E0DC2657E9CF0040E0A2 /* NSScreenExtension.swift */ = {isa = PBXFileReference; lastKnownFileType = sourcecode.swift; path = NSScreenExtension.swift; sourceTree = "<group>"; };
		B6BBF16F2744CDE1004F850E /* CoreDataStoreTests.swift */ = {isa = PBXFileReference; lastKnownFileType = sourcecode.swift; path = CoreDataStoreTests.swift; sourceTree = "<group>"; };
		B6BBF1712744CE36004F850E /* FireproofDomainsStoreMock.swift */ = {isa = PBXFileReference; lastKnownFileType = sourcecode.swift; path = FireproofDomainsStoreMock.swift; sourceTree = "<group>"; };
		B6BBF17327475B15004F850E /* PopupBlockedPopover.swift */ = {isa = PBXFileReference; lastKnownFileType = sourcecode.swift; path = PopupBlockedPopover.swift; sourceTree = "<group>"; };
		B6C0B22D26E61CE70031CB7F /* DownloadViewModel.swift */ = {isa = PBXFileReference; lastKnownFileType = sourcecode.swift; path = DownloadViewModel.swift; sourceTree = "<group>"; };
		B6C0B22F26E61D630031CB7F /* DownloadListStore.swift */ = {isa = PBXFileReference; lastKnownFileType = sourcecode.swift; path = DownloadListStore.swift; sourceTree = "<group>"; };
		B6C0B23326E71BCD0031CB7F /* Downloads.xcdatamodel */ = {isa = PBXFileReference; lastKnownFileType = wrapper.xcdatamodel; path = Downloads.xcdatamodel; sourceTree = "<group>"; };
		B6C0B23526E732000031CB7F /* DownloadListItem.swift */ = {isa = PBXFileReference; lastKnownFileType = sourcecode.swift; path = DownloadListItem.swift; sourceTree = "<group>"; };
		B6C0B23826E742610031CB7F /* FileDownloadError.swift */ = {isa = PBXFileReference; lastKnownFileType = sourcecode.swift; path = FileDownloadError.swift; sourceTree = "<group>"; };
		B6C0B23B26E87D900031CB7F /* NSAlert+ActiveDownloadsTermination.swift */ = {isa = PBXFileReference; lastKnownFileType = sourcecode.swift; path = "NSAlert+ActiveDownloadsTermination.swift"; sourceTree = "<group>"; };
		B6C0B23D26E8BF1F0031CB7F /* DownloadListViewModel.swift */ = {isa = PBXFileReference; lastKnownFileType = sourcecode.swift; path = DownloadListViewModel.swift; sourceTree = "<group>"; };
		B6C0B24326E9CB080031CB7F /* RunLoopExtension.swift */ = {isa = PBXFileReference; fileEncoding = 4; lastKnownFileType = sourcecode.swift; path = RunLoopExtension.swift; sourceTree = "<group>"; };
		B6C0B24526E9CB190031CB7F /* RunLoopExtensionTests.swift */ = {isa = PBXFileReference; fileEncoding = 4; lastKnownFileType = sourcecode.swift; path = RunLoopExtensionTests.swift; sourceTree = "<group>"; };
		B6C2C9EE276081AB005B7F0A /* DeallocationTests.swift */ = {isa = PBXFileReference; lastKnownFileType = sourcecode.swift; path = DeallocationTests.swift; sourceTree = "<group>"; };
		B6C2C9F52760B659005B7F0A /* Permissions.xcdatamodel */ = {isa = PBXFileReference; lastKnownFileType = wrapper.xcdatamodel; path = Permissions.xcdatamodel; sourceTree = "<group>"; };
		B6CF78DD267B099C00CD4F13 /* WKNavigationActionExtension.swift */ = {isa = PBXFileReference; lastKnownFileType = sourcecode.swift; path = WKNavigationActionExtension.swift; sourceTree = "<group>"; };
		B6CF78E2267B0A1900CD4F13 /* WKNavigationAction+Private.h */ = {isa = PBXFileReference; lastKnownFileType = sourcecode.c.h; path = "WKNavigationAction+Private.h"; sourceTree = "<group>"; };
		B6DA44012616B28300DD1EC2 /* PixelDataStore.swift */ = {isa = PBXFileReference; lastKnownFileType = sourcecode.swift; path = PixelDataStore.swift; sourceTree = "<group>"; };
		B6DA44072616B30600DD1EC2 /* PixelDataModel.xcdatamodel */ = {isa = PBXFileReference; lastKnownFileType = wrapper.xcdatamodel; path = PixelDataModel.xcdatamodel; sourceTree = "<group>"; };
		B6DA44102616C0FC00DD1EC2 /* PixelTests.swift */ = {isa = PBXFileReference; fileEncoding = 4; lastKnownFileType = sourcecode.swift; path = PixelTests.swift; sourceTree = "<group>"; };
		B6DA441D2616C84600DD1EC2 /* PixelStoreMock.swift */ = {isa = PBXFileReference; lastKnownFileType = sourcecode.swift; path = PixelStoreMock.swift; sourceTree = "<group>"; };
		B6DA44222616CABC00DD1EC2 /* PixelArgumentsTests.swift */ = {isa = PBXFileReference; lastKnownFileType = sourcecode.swift; path = PixelArgumentsTests.swift; sourceTree = "<group>"; };
		B6DA44272616CAE000DD1EC2 /* AppUsageActivityMonitorTests.swift */ = {isa = PBXFileReference; lastKnownFileType = sourcecode.swift; path = AppUsageActivityMonitorTests.swift; sourceTree = "<group>"; };
		B6DB3AEE278D5C370024C5C4 /* URLSessionExtension.swift */ = {isa = PBXFileReference; lastKnownFileType = sourcecode.swift; path = URLSessionExtension.swift; sourceTree = "<group>"; };
		B6DB3CF826A00E2D00D459B7 /* AVCaptureDevice+SwizzledAuthState.swift */ = {isa = PBXFileReference; lastKnownFileType = sourcecode.swift; path = "AVCaptureDevice+SwizzledAuthState.swift"; sourceTree = "<group>"; };
		B6DB3CFA26A17CB800D459B7 /* PermissionModel.swift */ = {isa = PBXFileReference; lastKnownFileType = sourcecode.swift; path = PermissionModel.swift; sourceTree = "<group>"; };
		B6E61EE2263AC0C8004E11AB /* FileManagerExtension.swift */ = {isa = PBXFileReference; lastKnownFileType = sourcecode.swift; path = FileManagerExtension.swift; sourceTree = "<group>"; };
		B6E61EE7263ACE16004E11AB /* UTType.swift */ = {isa = PBXFileReference; lastKnownFileType = sourcecode.swift; path = UTType.swift; sourceTree = "<group>"; };
		B6F41030264D2B23003DA42C /* ProgressExtension.swift */ = {isa = PBXFileReference; lastKnownFileType = sourcecode.swift; path = ProgressExtension.swift; sourceTree = "<group>"; };
		B6FA893C269C423100588ECD /* PrivacyDashboard.storyboard */ = {isa = PBXFileReference; lastKnownFileType = file.storyboard; path = PrivacyDashboard.storyboard; sourceTree = "<group>"; };
		B6FA893E269C424500588ECD /* PrivacyDashboardViewController.swift */ = {isa = PBXFileReference; lastKnownFileType = sourcecode.swift; path = PrivacyDashboardViewController.swift; sourceTree = "<group>"; };
		B6FA8940269C425400588ECD /* PrivacyDashboardPopover.swift */ = {isa = PBXFileReference; lastKnownFileType = sourcecode.swift; path = PrivacyDashboardPopover.swift; sourceTree = "<group>"; };
		CB6BCDF827C6BEFF00CC76DC /* PrivacyFeatures.swift */ = {isa = PBXFileReference; lastKnownFileType = sourcecode.swift; path = PrivacyFeatures.swift; sourceTree = "<group>"; };
		EA0BA3A8272217E6002A0B6C /* ClickToLoadUserScript.swift */ = {isa = PBXFileReference; fileEncoding = 4; lastKnownFileType = sourcecode.swift; path = ClickToLoadUserScript.swift; sourceTree = "<group>"; };
		EA18D1C9272F0DC8006DC101 /* social_images */ = {isa = PBXFileReference; lastKnownFileType = folder; path = social_images; sourceTree = "<group>"; };
		EA1E52B42798CF98002EC53C /* ClickToLoadModelTests.swift */ = {isa = PBXFileReference; lastKnownFileType = sourcecode.swift; path = ClickToLoadModelTests.swift; sourceTree = "<group>"; };
		EA4617EF273A28A700F110A2 /* fb-tds.json */ = {isa = PBXFileReference; fileEncoding = 4; lastKnownFileType = text.json; path = "fb-tds.json"; sourceTree = "<group>"; };
		EA47767F272A21B700419EDA /* clickToLoadConfig.json */ = {isa = PBXFileReference; fileEncoding = 4; lastKnownFileType = text.json; path = clickToLoadConfig.json; sourceTree = "<group>"; };
		EA8AE769279FBDB20078943E /* ClickToLoadTDSTests.swift */ = {isa = PBXFileReference; lastKnownFileType = sourcecode.swift; path = ClickToLoadTDSTests.swift; sourceTree = "<group>"; };
		EAA29AE7278D2E43007070CF /* ProximaNova-Bold-webfont.woff2 */ = {isa = PBXFileReference; lastKnownFileType = file; path = "ProximaNova-Bold-webfont.woff2"; sourceTree = "<group>"; };
		EAA29AE8278D2E43007070CF /* ProximaNova-Reg-webfont.woff2 */ = {isa = PBXFileReference; lastKnownFileType = file; path = "ProximaNova-Reg-webfont.woff2"; sourceTree = "<group>"; };
		EAC80DDF271F6C0100BBF02D /* fb-sdk.js */ = {isa = PBXFileReference; fileEncoding = 4; lastKnownFileType = sourcecode.javascript; path = "fb-sdk.js"; sourceTree = "<group>"; };
		EAE427FF275D47FA00DAC26B /* ClickToLoadModel.swift */ = {isa = PBXFileReference; fileEncoding = 4; lastKnownFileType = sourcecode.swift; path = ClickToLoadModel.swift; sourceTree = "<group>"; };
		EAFAD6C92728BD1200F9DF00 /* clickToLoad.js */ = {isa = PBXFileReference; fileEncoding = 4; lastKnownFileType = sourcecode.javascript; path = clickToLoad.js; sourceTree = "<group>"; };
		F41D174025CB131900472416 /* NSColorExtension.swift */ = {isa = PBXFileReference; lastKnownFileType = sourcecode.swift; path = NSColorExtension.swift; sourceTree = "<group>"; };
		F44C130125C2DA0400426E3E /* NSAppearanceExtension.swift */ = {isa = PBXFileReference; lastKnownFileType = sourcecode.swift; path = NSAppearanceExtension.swift; sourceTree = "<group>"; };
		F4A6198B283CFFBB007F2080 /* ContentScopeFeatureFlagging.swift */ = {isa = PBXFileReference; lastKnownFileType = sourcecode.swift; path = ContentScopeFeatureFlagging.swift; sourceTree = "<group>"; };
/* End PBXFileReference section */

/* Begin PBXFrameworksBuildPhase section */
		4B1AD89A25FC27E200261379 /* Frameworks */ = {
			isa = PBXFrameworksBuildPhase;
			buildActionMask = 2147483647;
			files = (
			);
			runOnlyForDeploymentPostprocessing = 0;
		};
		7B4CE8D726F02108009134B1 /* Frameworks */ = {
			isa = PBXFrameworksBuildPhase;
			buildActionMask = 2147483647;
			files = (
			);
			runOnlyForDeploymentPostprocessing = 0;
		};
		AA585D7B248FD31100E9A3E2 /* Frameworks */ = {
			isa = PBXFrameworksBuildPhase;
			buildActionMask = 2147483647;
			files = (
				9807F645278CA16F00E1547B /* BrowserServicesKit in Frameworks */,
				85AE2FF224A33A2D002D507F /* WebKit.framework in Frameworks */,
				4B82E9B325B69E3E00656FE7 /* TrackerRadarKit in Frameworks */,
				AA06B6B72672AF8100F541C5 /* Sparkle in Frameworks */,
				85FF55C825F82E4F00E2AB99 /* Lottie in Frameworks */,
			);
			runOnlyForDeploymentPostprocessing = 0;
		};
		AA585D8D248FD31400E9A3E2 /* Frameworks */ = {
			isa = PBXFrameworksBuildPhase;
			buildActionMask = 2147483647;
			files = (
				B6DA44172616C13800DD1EC2 /* OHHTTPStubs in Frameworks */,
				B6DA44192616C13800DD1EC2 /* OHHTTPStubsSwift in Frameworks */,
			);
			runOnlyForDeploymentPostprocessing = 0;
		};
/* End PBXFrameworksBuildPhase section */

/* Begin PBXGroup section */
		0230C09D271F52D50018F728 /* GPC */ = {
			isa = PBXGroup;
			children = (
				0230C0A42721F3750018F728 /* GPCRequestFactory.swift */,
			);
			path = GPC;
			sourceTree = "<group>";
		};
		142879D824CE1139005419BB /* ViewModel */ = {
			isa = PBXGroup;
			children = (
				142879DB24CE1185005419BB /* SuggestionContainerViewModelTests.swift */,
				142879D924CE1179005419BB /* SuggestionViewModelTests.swift */,
			);
			path = ViewModel;
			sourceTree = "<group>";
		};
		336D5AEA262D8D3C0052E0C9 /* duckduckgo-find-in-page */ = {
			isa = PBXGroup;
			children = (
				336D5AEE262D8D3C0052E0C9 /* dist */,
			);
			name = "duckduckgo-find-in-page";
			path = "Submodules/duckduckgo-find-in-page";
			sourceTree = SOURCE_ROOT;
		};
		336D5AEE262D8D3C0052E0C9 /* dist */ = {
			isa = PBXGroup;
			children = (
				336D5AEF262D8D3C0052E0C9 /* findinpage.js */,
			);
			path = dist;
			sourceTree = "<group>";
		};
		373A1AA6283ECC8000586521 /* HTML */ = {
			isa = PBXGroup;
			children = (
				373A1AA7283ED1B900586521 /* BookmarkHTMLReader.swift */,
				373A1AAF2842C4EA00586521 /* BookmarkHTMLImporter.swift */,
			);
			path = HTML;
			sourceTree = "<group>";
		};
		37534CA128113277002621E7 /* TabLazyLoader */ = {
			isa = PBXGroup;
			children = (
				37534C9F28113101002621E7 /* LazyLoadable.swift */,
				37534CA2281132CB002621E7 /* TabLazyLoaderDataSource.swift */,
				37B11B3828095E6600CBB621 /* TabLazyLoader.swift */,
			);
			path = TabLazyLoader;
			sourceTree = "<group>";
		};
		3776582B27F7163B009A6B35 /* Website Breakage Report */ = {
			isa = PBXGroup;
			children = (
				3776582C27F71652009A6B35 /* WebsiteBreakageReportTests.swift */,
			);
			path = "Website Breakage Report";
			sourceTree = "<group>";
		};
		378205F9283C275E00D1D4AA /* Menus */ = {
			isa = PBXGroup;
			children = (
				378205FA283C277800D1D4AA /* MainMenuTests.swift */,
			);
			path = Menus;
			sourceTree = "<group>";
		};
		37CD54C027F2FDD100F1F7B9 /* Model */ = {
			isa = PBXGroup;
			children = (
				37CD54C427F2FDD100F1F7B9 /* PreferencesSection.swift */,
				37CD54C627F2FDD100F1F7B9 /* PreferencesSidebarModel.swift */,
				37A4CEB9282E992F00D75B89 /* StartupPreferences.swift */,
				37CD54C827F2FDD100F1F7B9 /* DefaultBrowserPreferences.swift */,
				37CD54C727F2FDD100F1F7B9 /* AppearancePreferences.swift */,
				37CD54C127F2FDD100F1F7B9 /* PrivacyPreferencesModel.swift */,
				4B0511A6262CAA5A00F6079C /* PrivacySecurityPreferences.swift */,
				37CD54C227F2FDD100F1F7B9 /* AutofillPreferencesModel.swift */,
				3776582E27F82E62009A6B35 /* AutofillPreferences.swift */,
				37CD54C327F2FDD100F1F7B9 /* DownloadsPreferences.swift */,
				37CD54C527F2FDD100F1F7B9 /* AboutModel.swift */,
			);
			path = Model;
			sourceTree = "<group>";
		};
		4B02197B25E05FAC00ED7DEA /* Fireproofing */ = {
			isa = PBXGroup;
			children = (
				4B02197E25E05FAC00ED7DEA /* Extensions */,
				4B02198025E05FAC00ED7DEA /* Model */,
				4B02198225E05FAC00ED7DEA /* View */,
			);
			path = Fireproofing;
			sourceTree = "<group>";
		};
		4B02197E25E05FAC00ED7DEA /* Extensions */ = {
			isa = PBXGroup;
			children = (
				4B02197F25E05FAC00ED7DEA /* FireproofingURLExtensions.swift */,
			);
			path = Extensions;
			sourceTree = "<group>";
		};
		4B02198025E05FAC00ED7DEA /* Model */ = {
			isa = PBXGroup;
			children = (
				4B02198125E05FAC00ED7DEA /* FireproofDomains.swift */,
				B6830960274CDE99004B46BB /* FireproofDomainsContainer.swift */,
				B6830962274CDEC7004B46BB /* FireproofDomainsStore.swift */,
				B6085D072743993C00A9C456 /* FireproofDomains.xcdatamodeld */,
			);
			path = Model;
			sourceTree = "<group>";
		};
		4B02198225E05FAC00ED7DEA /* View */ = {
			isa = PBXGroup;
			children = (
				4B02198325E05FAC00ED7DEA /* FireproofInfoViewController.swift */,
				4B02198425E05FAC00ED7DEA /* Fireproofing.storyboard */,
			);
			path = View;
			sourceTree = "<group>";
		};
		4B02199725E063DE00ED7DEA /* Fireproofing */ = {
			isa = PBXGroup;
			children = (
				4B02199925E063DE00ED7DEA /* FireproofDomainsTests.swift */,
				4B02199A25E063DE00ED7DEA /* FireproofingURLExtensionsTests.swift */,
				B6BBF1712744CE36004F850E /* FireproofDomainsStoreMock.swift */,
			);
			path = Fireproofing;
			sourceTree = "<group>";
		};
		4B0511A2262CAA5A00F6079C /* Preferences */ = {
			isa = PBXGroup;
			children = (
				37CD54C027F2FDD100F1F7B9 /* Model */,
				4B0511AA262CAA5A00F6079C /* View */,
			);
			path = Preferences;
			sourceTree = "<group>";
		};
		4B0511AA262CAA5A00F6079C /* View */ = {
			isa = PBXGroup;
			children = (
				4B0511AD262CAA5A00F6079C /* FireproofDomains.storyboard */,
				4B0511B4262CAA5A00F6079C /* FireproofDomainsViewController.swift */,
				37AFCE8027DA2CA600471A10 /* PreferencesViewController.swift */,
				37AFCE8827DA33BA00471A10 /* Preferences.swift */,
				37AFCE8627DA334800471A10 /* PreferencesRootView.swift */,
				37AFCE8427DA2D3900471A10 /* PreferencesSidebar.swift */,
				37AFCE8A27DB69BC00471A10 /* PreferencesGeneralView.swift */,
				37D2771427E870D4003365FD /* PreferencesAppearanceView.swift */,
				37CC53EB27E8A4D10028713D /* PreferencesPrivacyView.swift */,
				379DE4BC27EA31AC002CC3DE /* PreferencesAutofillView.swift */,
				37CC53EF27E8D1440028713D /* PreferencesDownloadsView.swift */,
				37AFCE9127DB8CAD00471A10 /* PreferencesAboutView.swift */,
			);
			path = View;
			sourceTree = "<group>";
		};
		4B0511EE262CAEB300F6079C /* Preferences */ = {
			isa = PBXGroup;
			children = (
				37CD54B427F1AC1300F1F7B9 /* PreferencesSidebarModelTests.swift */,
				37CD54B627F1B28A00F1F7B9 /* DefaultBrowserPreferencesTests.swift */,
				37CD54B827F1F8AC00F1F7B9 /* AppearancePreferencesTests.swift */,
				37CD54BA27F25A4000F1F7B9 /* DownloadsPreferencesTests.swift */,
				3776583027F8325B009A6B35 /* AutofillPreferencesTests.swift */,
				37CD54BC27F2ECAE00F1F7B9 /* AutofillPreferencesModelTests.swift */,
				378205F7283BC6A600D1D4AA /* StartupPreferencesTests.swift */,
			);
			path = Preferences;
			sourceTree = "<group>";
		};
		4B1AD89E25FC27E200261379 /* Integration Tests */ = {
			isa = PBXGroup;
			children = (
				B31055CC27A1BA39001AC618 /* Autoconsent */,
				4B1AD91625FC46FB00261379 /* CoreDataEncryptionTests.swift */,
				4BA1A6EA258C288C00F6F690 /* EncryptionKeyStoreTests.swift */,
				4B1AD8A125FC27E200261379 /* Info.plist */,
			);
			path = "Integration Tests";
			sourceTree = "<group>";
		};
		4B2CBF3F2767EEB2001DF04B /* Waitlist */ = {
			isa = PBXGroup;
			children = (
				4B2CBF402767EEC1001DF04B /* MacWaitlistStoreTests.swift */,
				4BA7C91527695EA500FEBA8E /* MacWaitlistRequestTests.swift */,
				4BA7C91A276984AF00FEBA8E /* MacWaitlistLockScreenViewModelTests.swift */,
			);
			path = Waitlist;
			sourceTree = "<group>";
		};
		4B379C1C27BDB7EA008A968E /* Device Authentication */ = {
			isa = PBXGroup;
			children = (
				4BBC169F27C4859400E00A38 /* DeviceAuthenticationService.swift */,
				4B379C2127BDBA29008A968E /* LocalAuthenticationService.swift */,
				4BBC16A127C485BC00E00A38 /* DeviceIdleStateDetector.swift */,
				4B379C1427BD91E3008A968E /* QuartzIdleStateProvider.swift */,
				4B379C1D27BDB7FF008A968E /* DeviceAuthenticator.swift */,
			);
			path = "Device Authentication";
			sourceTree = "<group>";
		};
		4B43468D285ED6BD00177407 /* Bookmarks Bar */ = {
			isa = PBXGroup;
			children = (
				4B43468E285ED6CB00177407 /* ViewModel */,
			);
			path = "Bookmarks Bar";
			sourceTree = "<group>";
		};
		4B43468E285ED6CB00177407 /* ViewModel */ = {
			isa = PBXGroup;
			children = (
				4B43468F285ED7A100177407 /* BookmarksBarViewModelTests.swift */,
			);
			path = ViewModel;
			sourceTree = "<group>";
		};
		4B59023726B35F3600489384 /* Chromium */ = {
			isa = PBXGroup;
			children = (
				4B59023826B35F3600489384 /* ChromeDataImporter.swift */,
				4B59023926B35F3600489384 /* ChromiumLoginReader.swift */,
				4BE53373286E39F10019DBFD /* ChromiumKeychainPrompt.swift */,
				4B59023B26B35F3600489384 /* ChromiumDataImporter.swift */,
				4B59023C26B35F3600489384 /* BraveDataImporter.swift */,
				4B8AC93226B3B06300879451 /* EdgeDataImporter.swift */,
			);
			path = Chromium;
			sourceTree = "<group>";
		};
		4B6160D125B14E5E007DE5B2 /* Content Blocker */ = {
			isa = PBXGroup;
			children = (
				EAA29AEB278D2E51007070CF /* fonts */,
				026ADE1326C3010C002518EE /* macos-config.json */,
				9833913027AAA4B500DAF119 /* trackerData.json */,
				EAE427FF275D47FA00DAC26B /* ClickToLoadModel.swift */,
				85AC3B0425D6B1D800C7D2AA /* ScriptSourceProviding.swift */,
				9826B09F2747DF3D0092F683 /* ContentBlocking.swift */,
				9812D894276CEDA5004B6181 /* ContentBlockerRulesLists.swift */,
				9833912E27AAA3CE00DAF119 /* AppTrackerDataSetProvider.swift */,
				9826B0A12747DFEB0092F683 /* AppPrivacyConfigurationDataProvider.swift */,
				EA18D1C9272F0DC8006DC101 /* social_images */,
				EA0BA3A8272217E6002A0B6C /* ClickToLoadUserScript.swift */,
				EAFAD6C92728BD1200F9DF00 /* clickToLoad.js */,
				EA47767F272A21B700419EDA /* clickToLoadConfig.json */,
				EA4617EF273A28A700F110A2 /* fb-tds.json */,
				EAC80DDF271F6C0100BBF02D /* fb-sdk.js */,
			);
			path = "Content Blocker";
			sourceTree = "<group>";
		};
		4B65143C26392483005B46EB /* Email */ = {
			isa = PBXGroup;
			children = (
				4B65143D263924B5005B46EB /* EmailUrlExtensions.swift */,
				85378D9F274E6F42007C5CBF /* NSNotificationName+EmailManager.swift */,
				85378DA1274E7F25007C5CBF /* EmailManagerRequestDelegate.swift */,
			);
			path = Email;
			sourceTree = "<group>";
		};
		4B677422255DBEB800025BD8 /* Smarter Encryption */ = {
			isa = PBXGroup;
			children = (
				CB6BCDF827C6BEFF00CC76DC /* PrivacyFeatures.swift */,
				4B677429255DBEB800025BD8 /* HTTPSBloomFilterSpecification.swift */,
				CB6BCDF727C689FE00CC76DC /* Resources */,
				4B67742D255DBEB800025BD8 /* Store */,
			);
			path = "Smarter Encryption";
			sourceTree = "<group>";
		};
		4B67742D255DBEB800025BD8 /* Store */ = {
			isa = PBXGroup;
			children = (
				4B677430255DBEB800025BD8 /* AppHTTPSUpgradeStore.swift */,
				4B67742E255DBEB800025BD8 /* HTTPSUpgrade.xcdatamodeld */,
			);
			path = Store;
			sourceTree = "<group>";
		};
		4B67743D255DBEEA00025BD8 /* Database */ = {
			isa = PBXGroup;
			children = (
				4B677440255DBEEA00025BD8 /* Database.swift */,
				B6085D052743905F00A9C456 /* CoreDataStore.swift */,
			);
			path = Database;
			sourceTree = "<group>";
		};
		4B677447255DBF1400025BD8 /* Submodules */ = {
			isa = PBXGroup;
			children = (
				339A6B5726A044BA00E3DAE8 /* duckduckgo-privacy-dashboard */,
				336D5AEA262D8D3C0052E0C9 /* duckduckgo-find-in-page */,
			);
			name = Submodules;
			sourceTree = "<group>";
		};
		4B70BFFD27B0793D000386ED /* Crash Reports */ = {
			isa = PBXGroup;
			children = (
				4B70BFFE27B0793D000386ED /* Example Crash Reports */,
				4B70C00027B0793D000386ED /* CrashReportTests.swift */,
			);
			path = "Crash Reports";
			sourceTree = "<group>";
		};
		4B70BFFE27B0793D000386ED /* Example Crash Reports */ = {
			isa = PBXGroup;
			children = (
				4B70BFFF27B0793D000386ED /* DuckDuckGo-ExampleCrash.ips */,
			);
			path = "Example Crash Reports";
			sourceTree = "<group>";
		};
		4B723DEA26B0002B00E14D75 /* Data Import */ = {
			isa = PBXGroup;
			children = (
				4B723DEB26B0002B00E14D75 /* DataImport.swift */,
				4B5A4F4B27F3A5AA008FBD88 /* NSNotificationName+DataImport.swift */,
				4B59024726B3673600489384 /* ThirdPartyBrowser.swift */,
				4B7A57CE279A4EF300B1C70E /* ChromePreferences.swift */,
				4BB99CF326FE191E001E4761 /* Bookmarks */,
				4B723DF126B0002B00E14D75 /* Logins */,
				4B723DEC26B0002B00E14D75 /* View */,
			);
			path = "Data Import";
			sourceTree = "<group>";
		};
		4B723DEC26B0002B00E14D75 /* View */ = {
			isa = PBXGroup;
			children = (
				85C48CD027908C1000D3263E /* BrowserImportMoreInfoViewController.swift */,
				4B78A86A26BB3ADD0071BB16 /* BrowserImportSummaryViewController.swift */,
				4B59024226B35F7C00489384 /* BrowserImportViewController.swift */,
				4B723DF026B0002B00E14D75 /* FileImportSummaryViewController.swift */,
				4B723DEF26B0002B00E14D75 /* FileImportViewController.swift */,
				4B723DED26B0002B00E14D75 /* DataImport.storyboard */,
				4B723DEE26B0002B00E14D75 /* DataImportViewController.swift */,
				4B8AC93426B3B2FD00879451 /* NSAlert+DataImport.swift */,
				4BB99D0526FE1979001E4761 /* RequestFilePermissionViewController.swift */,
			);
			path = View;
			sourceTree = "<group>";
		};
		4B723DF126B0002B00E14D75 /* Logins */ = {
			isa = PBXGroup;
			children = (
				4B8AC93726B489C500879451 /* Firefox */,
				4B59023726B35F3600489384 /* Chromium */,
				4B723DF426B0002B00E14D75 /* LoginImport.swift */,
				4B723DF226B0002B00E14D75 /* SecureVault */,
				4B723DF526B0002B00E14D75 /* CSV */,
			);
			path = Logins;
			sourceTree = "<group>";
		};
		4B723DF226B0002B00E14D75 /* SecureVault */ = {
			isa = PBXGroup;
			children = (
				4B723DF326B0002B00E14D75 /* SecureVaultLoginImporter.swift */,
			);
			path = SecureVault;
			sourceTree = "<group>";
		};
		4B723DF526B0002B00E14D75 /* CSV */ = {
			isa = PBXGroup;
			children = (
				4B723DF626B0002B00E14D75 /* CSVParser.swift */,
				4B723DF726B0002B00E14D75 /* CSVImporter.swift */,
			);
			path = CSV;
			sourceTree = "<group>";
		};
		4B723DF826B0002B00E14D75 /* Data Export */ = {
			isa = PBXGroup;
			children = (
				859E7D6A27453BF3009C2B69 /* BookmarksExporter.swift */,
				4B723DFD26B0002B00E14D75 /* CSVLoginExporter.swift */,
			);
			path = "Data Export";
			sourceTree = "<group>";
		};
		4B723DFE26B0003E00E14D75 /* Data Import */ = {
			isa = PBXGroup;
			children = (
				373A1AB128451ED400586521 /* BookmarksHTMLImporterTests.swift */,
				373A1AA9283ED86C00586521 /* BookmarksHTMLReaderTests.swift */,
				4B3F641D27A8D3BD00E0C118 /* BrowserProfileTests.swift */,
				4BB99D0C26FE1A83001E4761 /* ChromiumBookmarksReaderTests.swift */,
				4B59024B26B38BB800489384 /* ChromiumLoginReaderTests.swift */,
				4B723E0126B0003E00E14D75 /* CSVImporterTests.swift */,
				4B723E0026B0003E00E14D75 /* CSVParserTests.swift */,
				4B723DFF26B0003E00E14D75 /* DataImportMocks.swift */,
				4BB99D0D26FE1A83001E4761 /* FirefoxBookmarksReaderTests.swift */,
				4B43469428655D1400177407 /* FirefoxDataImporterTests.swift */,
				4B2975982828285900187C4E /* FirefoxKeyReaderTests.swift */,
				4B8AC93C26B49BE600879451 /* FirefoxLoginReaderTests.swift */,
				4BB99D0E26FE1A84001E4761 /* SafariBookmarksReaderTests.swift */,
				4BF4951726C08395000547B8 /* ThirdPartyBrowserTests.swift */,
				37A803DA27FD69D300052F4C /* Data Import Resources */,
			);
			path = "Data Import";
			sourceTree = "<group>";
		};
		4B723E0226B0003E00E14D75 /* Data Export */ = {
			isa = PBXGroup;
			children = (
				859E7D6C274548F2009C2B69 /* BookmarksExporterTests.swift */,
				4B723E0426B0003E00E14D75 /* CSVLoginExporterTests.swift */,
				4B723E0326B0003E00E14D75 /* MockSecureVault.swift */,
			);
			path = "Data Export";
			sourceTree = "<group>";
		};
		4B82E9B725B6A04B00656FE7 /* Content Blocker */ = {
			isa = PBXGroup;
			children = (
				98EB5D0F27516A4800681FE6 /* AppPrivacyConfigurationTests.swift */,
				9833913227AAAEEE00DAF119 /* EmbeddedTrackerDataTests.swift */,
				EA1E52B42798CF98002EC53C /* ClickToLoadModelTests.swift */,
				EA8AE769279FBDB20078943E /* ClickToLoadTDSTests.swift */,
				B610F2E527AA388100FCEBE9 /* ContentBlockingUpdatingTests.swift */,
				B610F2E727AA397100FCEBE9 /* ContentBlockerRulesManagerMock.swift */,
			);
			path = "Content Blocker";
			sourceTree = "<group>";
		};
		4B8AC93726B489C500879451 /* Firefox */ = {
			isa = PBXGroup;
			children = (
				4B8AC93826B48A5100879451 /* FirefoxLoginReader.swift */,
				4B29759628281F0900187C4E /* FirefoxEncryptionKeyReader.swift */,
				4B5FF67726B602B100D42879 /* FirefoxDataImporter.swift */,
				4B8AC93A26B48ADF00879451 /* ASN1Parser.swift */,
				4B29759A28284DBC00187C4E /* FirefoxBerkeleyDatabaseReader.h */,
				4B29759B28284DBC00187C4E /* FirefoxBerkeleyDatabaseReader.m */,
			);
			path = Firefox;
			sourceTree = "<group>";
		};
		4B9292AD26670F5300AD2C21 /* Extensions */ = {
			isa = PBXGroup;
			children = (
				4B9292D62667124000AD2C21 /* NSPopUpButtonExtension.swift */,
				4B9292AE26670F5300AD2C21 /* NSOutlineViewExtensions.swift */,
			);
			path = Extensions;
			sourceTree = "<group>";
		};
		4BA1A691258B06F600F6F690 /* File System */ = {
			isa = PBXGroup;
			children = (
				4BA1A69A258B076900F6F690 /* FileStore.swift */,
				4BA1A69F258B079600F6F690 /* DataEncryption.swift */,
				4BA1A6A4258B07DF00F6F690 /* EncryptedValueTransformer.swift */,
				4BBF0914282DD40100EE1418 /* TemporaryFileHandler.swift */,
				4BA1A6A9258B07F400F6F690 /* EncryptionKeys */,
			);
			path = "File System";
			sourceTree = "<group>";
		};
		4BA1A6A9258B07F400F6F690 /* EncryptionKeys */ = {
			isa = PBXGroup;
			children = (
				4BA1A6B2258B080A00F6F690 /* EncryptionKeyGeneration.swift */,
				4BA1A6B7258B081600F6F690 /* EncryptionKeyStoring.swift */,
				4BA1A6BC258B082300F6F690 /* EncryptionKeyStore.swift */,
			);
			path = EncryptionKeys;
			sourceTree = "<group>";
		};
		4BA1A6CE258BF58C00F6F690 /* File System */ = {
			isa = PBXGroup;
			children = (
				4BA1A6D8258C0CB300F6F690 /* DataEncryptionTests.swift */,
				4BA1A6FD258C5C1300F6F690 /* EncryptedValueTransformerTests.swift */,
				4BA1A6E5258C270800F6F690 /* EncryptionKeyGeneratorTests.swift */,
				4BA1A6F5258C4F9600F6F690 /* EncryptionMocks.swift */,
				4BA1A6DD258C100A00F6F690 /* FileStoreTests.swift */,
				4B11060925903EAC0039B979 /* CoreDataEncryptionTests.swift */,
				4B11060325903E570039B979 /* CoreDataEncryptionTesting.xcdatamodeld */,
				B662D3DD275613BB0035D4D6 /* EncryptionKeyStoreMock.swift */,
				B6A5A27825B93FFE00AA7ADA /* StateRestorationManagerTests.swift */,
				B6A5A27D25B9403E00AA7ADA /* FileStoreMock.swift */,
				4BBF0916282DD6EF00EE1418 /* TemporaryFileHandlerTests.swift */,
				378205F52837CBA800D1D4AA /* SavedStateMock.swift */,
			);
			path = "File System";
			sourceTree = "<group>";
		};
		4BB88B4E25B7BA20006F6B06 /* Utilities */ = {
			isa = PBXGroup;
			children = (
				4BB88B5A25B7BA50006F6B06 /* Instruments.swift */,
				85799C1725DEBB3F0007EC87 /* Logging.swift */,
				4BB88B4F25B7BA2B006F6B06 /* TabInstrumentation.swift */,
				85C6A29525CC1FFD00EEB5F1 /* UserDefaultsWrapper.swift */,
				B6AAAC2C260330580029438D /* PublishedAfter.swift */,
				4BB6CE5E26B77ED000EC5860 /* Cryptography.swift */,
				37534CA62811988E002621E7 /* AdjacentItemEnumerator.swift */,
			);
			path = Utilities;
			sourceTree = "<group>";
		};
		4BB99CF326FE191E001E4761 /* Bookmarks */ = {
			isa = PBXGroup;
			children = (
				4BB99CF426FE191E001E4761 /* Firefox */,
				4BB99CF626FE191E001E4761 /* BookmarkImport.swift */,
				4BB99CF726FE191E001E4761 /* CoreDataBookmarkImporter.swift */,
				4BB99CF826FE191E001E4761 /* Chromium */,
				4BB99CFB26FE191E001E4761 /* Safari */,
				373A1AA6283ECC8000586521 /* HTML */,
			);
			path = Bookmarks;
			sourceTree = "<group>";
		};
		4BB99CF426FE191E001E4761 /* Firefox */ = {
			isa = PBXGroup;
			children = (
				4BB99CF526FE191E001E4761 /* FirefoxBookmarksReader.swift */,
			);
			path = Firefox;
			sourceTree = "<group>";
		};
		4BB99CF826FE191E001E4761 /* Chromium */ = {
			isa = PBXGroup;
			children = (
				4BB99CF926FE191E001E4761 /* ChromiumBookmarksReader.swift */,
				4BB99CFA26FE191E001E4761 /* ImportedBookmarks.swift */,
			);
			path = Chromium;
			sourceTree = "<group>";
		};
		4BB99CFB26FE191E001E4761 /* Safari */ = {
			isa = PBXGroup;
			children = (
				4BB99CFC26FE191E001E4761 /* SafariBookmarksReader.swift */,
				4BB99CFD26FE191E001E4761 /* SafariDataImporter.swift */,
			);
			path = Safari;
			sourceTree = "<group>";
		};
		4BBC16A327C488B900E00A38 /* Device Authentication */ = {
			isa = PBXGroup;
			children = (
				4BBC16A427C488C900E00A38 /* DeviceAuthenticatorTests.swift */,
			);
			path = "Device Authentication";
			sourceTree = "<group>";
		};
		4BC68A6C2759ADC20029A586 /* Waitlist */ = {
			isa = PBXGroup;
			children = (
				4BC68A712759B2140029A586 /* Waitlist.swift */,
				4BEF0E6E27667F6E00AF7C58 /* Model */,
				4BEF0E6D27667F6300AF7C58 /* View */,
			);
			path = Waitlist;
			sourceTree = "<group>";
		};
		4BD18F02283F0F1000058124 /* View */ = {
			isa = PBXGroup;
			children = (
				4BD18EFF283F0BC500058124 /* BookmarksBarViewController.swift */,
				4BE41A5D28446EAD00760399 /* BookmarksBarViewModel.swift */,
				4BD18F04283F151F00058124 /* BookmarksBar.storyboard */,
				4BE5336A286912D40019DBFD /* BookmarksBarCollectionViewItem.swift */,
				4BE53369286912D40019DBFD /* BookmarksBarCollectionViewItem.xib */,
				4BE5336D286915A10019DBFD /* CompositionalLayout.swift */,
			);
			path = View;
			sourceTree = "<group>";
		};
		4BEF0E6D27667F6300AF7C58 /* View */ = {
			isa = PBXGroup;
			children = (
				4BC68A6F2759AE490029A586 /* Waitlist.storyboard */,
				4BEF0E6627641A0E00AF7C58 /* MacWaitlistLockScreenViewController.swift */,
				4BEF0E712766B11200AF7C58 /* MacWaitlistLockScreenViewModel.swift */,
			);
			path = View;
			sourceTree = "<group>";
		};
		4BEF0E6E27667F6E00AF7C58 /* Model */ = {
			isa = PBXGroup;
			children = (
				4BEF0E69276676A500AF7C58 /* WaitlistRequest.swift */,
				4BEF0E6B276676AB00AF7C58 /* MacWaitlistStore.swift */,
			);
			path = Model;
			sourceTree = "<group>";
		};
		4BFD356E283ADE8B00CE9234 /* Bookmarks Bar */ = {
			isa = PBXGroup;
			children = (
				4BD18F02283F0F1000058124 /* View */,
			);
			path = "Bookmarks Bar";
			sourceTree = "<group>";
		};
		7B1E819A27C8874900FF0E60 /* Autofill */ = {
			isa = PBXGroup;
			children = (
				7B1E819B27C8874900FF0E60 /* ContentOverlayPopover.swift */,
				7B1E819C27C8874900FF0E60 /* ContentOverlay.storyboard */,
				7B1E819D27C8874900FF0E60 /* ContentOverlayViewController.swift */,
			);
			path = Autofill;
			sourceTree = "<group>";
		};
		7B4CE8DB26F02108009134B1 /* UI Tests */ = {
			isa = PBXGroup;
			children = (
				7B4CE8E626F02134009134B1 /* TabBarTests.swift */,
				7B4CE8DE26F02108009134B1 /* Info.plist */,
			);
			path = "UI Tests";
			sourceTree = "<group>";
		};
		853014D425E6709500FB8205 /* Support */ = {
			isa = PBXGroup;
			children = (
				853014D525E671A000FB8205 /* PageObserverUserScript.swift */,
			);
			path = Support;
			sourceTree = "<group>";
		};
		85378D9A274E618C007C5CBF /* Message Views */ = {
			isa = PBXGroup;
			children = (
				85378D9B274E61B8007C5CBF /* MessageViews.storyboard */,
				85378D9D274E664C007C5CBF /* PopoverMessageViewController.swift */,
			);
			path = "Message Views";
			sourceTree = "<group>";
		};
		8553FF50257523630029327F /* File Download */ = {
			isa = PBXGroup;
			children = (
				8553FF51257523760029327F /* URLSuggestedFilenameTests.swift */,
				B630793926731F2600DCEE41 /* FileDownloadManagerTests.swift */,
				B630794126731F5400DCEE41 /* WKDownloadMock.swift */,
				B693955C26F19CD70015B914 /* DownloadListStoreTests.swift */,
				B693955E26F1C17F0015B914 /* DownloadListCoordinatorTests.swift */,
				B693956026F1C1BC0015B914 /* DownloadListStoreMock.swift */,
				B693956226F1C2A40015B914 /* FileDownloadManagerMock.swift */,
				B693956726F352DB0015B914 /* DownloadsWebViewMock.h */,
				B693956826F352DB0015B914 /* DownloadsWebViewMock.m */,
			);
			path = "File Download";
			sourceTree = "<group>";
		};
		8556A60C256C15C60092FA9D /* File Download */ = {
			isa = PBXGroup;
			children = (
				B6B1E87C26D5DA020062C350 /* View */,
				B61EF3EA266F91D700B4D78F /* Extensions */,
				8556A615256C15E10092FA9D /* Model */,
				B6C0B23126E71A800031CB7F /* Services */,
			);
			path = "File Download";
			sourceTree = "<group>";
		};
		8556A615256C15E10092FA9D /* Model */ = {
			isa = PBXGroup;
			children = (
				856C98DE257014BD00A22F1F /* FileDownloadManager.swift */,
				B6C0B23526E732000031CB7F /* DownloadListItem.swift */,
				B6A924D82664C72D001A28CA /* WebKitDownloadTask.swift */,
				B6C0B22D26E61CE70031CB7F /* DownloadViewModel.swift */,
				B6C0B23D26E8BF1F0031CB7F /* DownloadListViewModel.swift */,
				B6C0B23826E742610031CB7F /* FileDownloadError.swift */,
				B6A924DD2664CA08001A28CA /* LegacyWebKitDownloadDelegate.swift */,
				B693955A26F0CE300015B914 /* WebKitDownloadDelegate.swift */,
				B6A924D32664BBB9001A28CA /* WKWebViewDownloadDelegate.swift */,
				B6E61EE7263ACE16004E11AB /* UTType.swift */,
			);
			path = Model;
			sourceTree = "<group>";
		};
		85589E8527BBB8DD0038AD11 /* Model */ = {
			isa = PBXGroup;
			children = (
				85589E8627BBB8F20038AD11 /* HomePageFavoritesModel.swift */,
				85AC7ADC27BEB6EE00FFB69B /* HomePageDefaultBrowserModel.swift */,
				85589E9027BFB9810038AD11 /* HomePageRecentlyVisitedModel.swift */,
			);
			path = Model;
			sourceTree = "<group>";
		};
		85707F2F276A7DB000DC0649 /* ViewModel */ = {
			isa = PBXGroup;
			children = (
				85707F30276A7DCA00DC0649 /* OnboardingViewModel.swift */,
			);
			path = ViewModel;
			sourceTree = "<group>";
		};
		8585B63526D6E5F600C1416F /* SwiftUI */ = {
			isa = PBXGroup;
			children = (
				8585B63726D6E66C00C1416F /* ButtonStyles.swift */,
				85589E8A27BBBADC0038AD11 /* ColorExtensions.swift */,
				85589E9527BFE25D0038AD11 /* FailedAssertionView.swift */,
				85589E9927BFE3C30038AD11 /* FaviconView.swift */,
				85C5991A27D10CF000E605B2 /* FireAnimationView.swift */,
				85589E9727BFE2DA0038AD11 /* HoverButton.swift */,
				4BE65484271FCD7B008D1D63 /* LoginFaviconView.swift */,
				85707F2D276A394C00DC0649 /* ViewExtensions.swift */,
				371E141827E92E42009E3B5B /* MultilineScrollableTextFix.swift */,
				37CD54B227EE509700F1F7B9 /* View+Cursor.swift */,
				376705B227EC7D4F00DD8D76 /* TextButton.swift */,
				37CC53F327E8D4620028713D /* NSPathControlView.swift */,
				4B1E6EEF27AB5E5D00F51793 /* NSPopUpButtonView.swift */,
			);
			path = SwiftUI;
			sourceTree = "<group>";
		};
		8585B63626D6E61500C1416F /* AppKit */ = {
			isa = PBXGroup;
			children = (
				B65E6B9D26D9EC0800095F96 /* CircularProgressView.swift */,
				B693954626F04BEA0015B914 /* ColorView.swift */,
				B693953E26F04BE70015B914 /* FocusRingView.swift */,
				B693954326F04BE90015B914 /* GradientView.swift */,
				B6B1E88A26D774090062C350 /* LinkButton.swift */,
				B693954426F04BE90015B914 /* LongPressButton.swift */,
				B693953F26F04BE80015B914 /* MouseClickView.swift */,
				B693954926F04BEB0015B914 /* MouseOverButton.swift */,
				AA7EB6DE27E7C57D00036718 /* MouseOverAnimationButton.swift */,
				4B379C2327BDE1B0008A968E /* FlatButton.swift */,
				B693953D26F04BE70015B914 /* MouseOverView.swift */,
				B693953C26F04BE70015B914 /* NibLoadable.swift */,
				B693954726F04BEA0015B914 /* NSSavePanelExtension.swift */,
				B693954126F04BE80015B914 /* PaddedImageButton.swift */,
				B693954026F04BE80015B914 /* ProgressView.swift */,
				B693954826F04BEB0015B914 /* SavePanelAccessoryView.xib */,
				B693954226F04BE90015B914 /* ShadowView.swift */,
				B693954526F04BEA0015B914 /* WindowDraggingView.swift */,
				4BDFA4AD27BF19E500648192 /* ToggleableScrollView.swift */,
			);
			path = AppKit;
			sourceTree = "<group>";
		};
		85890634267B6CC500D23B0D /* Secure Vault */ = {
			isa = PBXGroup;
			children = (
				85D885B126A5918E0077C374 /* Extensions */,
				85CC1D7826A05E790062F04E /* Model */,
				85CC1D7F26A05F6C0062F04E /* Services */,
				85CC1D7926A05E820062F04E /* View */,
				B642738127B65BAC0005DFD1 /* SecureVaultErrorReporter.swift */,
			);
			path = "Secure Vault";
			sourceTree = "<group>";
		};
		858A798626A99D9000A75A42 /* Secure Vault */ = {
			isa = PBXGroup;
			children = (
				4BF4EA4F27C71F26004E57C4 /* PasswordManagementListSectionTests.swift */,
				858A798726A99DBE00A75A42 /* PasswordManagementItemListModelTests.swift */,
				858A798926A9B35E00A75A42 /* PasswordManagementItemModelTests.swift */,
			);
			path = "Secure Vault";
			sourceTree = "<group>";
		};
		85A0115D25AF1C4700FA6A0C /* Find In Page */ = {
			isa = PBXGroup;
			children = (
				85A0117325AF2EDF00FA6A0C /* FindInPage.storyboard */,
				85A0118125AF60E700FA6A0C /* FindInPageModel.swift */,
				85A011E925B4D4CA00FA6A0C /* FindInPageUserScript.swift */,
				85A0116825AF1D8900FA6A0C /* FindInPageViewController.swift */,
			);
			path = "Find In Page";
			sourceTree = "<group>";
		};
		85AC3B1525D9BBFA00C7D2AA /* Configuration */ = {
			isa = PBXGroup;
			children = (
				85AC3B1625D9BC1A00C7D2AA /* ConfigurationDownloaderTests.swift */,
				85AC3B4825DAC9BD00C7D2AA /* ConfigurationStorageTests.swift */,
			);
			path = Configuration;
			sourceTree = "<group>";
		};
		85AC3B3325DA828900C7D2AA /* Network */ = {
			isa = PBXGroup;
			children = (
				85AC3B3425DA82A600C7D2AA /* DataTaskProviding.swift */,
				B63BDF7F280003570072D75B /* WebKitError.swift */,
			);
			path = Network;
			sourceTree = "<group>";
		};
		85AE2FF024A33A2D002D507F /* Frameworks */ = {
			isa = PBXGroup;
			children = (
				85AE2FF124A33A2D002D507F /* WebKit.framework */,
			);
			name = Frameworks;
			sourceTree = "<group>";
		};
		85B7184727677A7D00B4277F /* Onboarding */ = {
			isa = PBXGroup;
			children = (
				85707F2F276A7DB000DC0649 /* ViewModel */,
				85B7184827677A9200B4277F /* View */,
			);
			path = Onboarding;
			sourceTree = "<group>";
		};
		85B7184827677A9200B4277F /* View */ = {
			isa = PBXGroup;
			children = (
				85707F23276A332A00DC0649 /* OnboardingButtonStyles.swift */,
				85707F29276A35FE00DC0649 /* ActionSpeech.swift */,
				85707F21276A32B600DC0649 /* CallToAction.swift */,
				85707F27276A34D900DC0649 /* DaxSpeech.swift */,
				85B7184927677C2D00B4277F /* Onboarding.storyboard */,
				85707F25276A335700DC0649 /* Onboarding.swift */,
				85707F2B276A364E00DC0649 /* OnboardingFlow.swift */,
				85B7184B27677C6500B4277F /* OnboardingViewController.swift */,
				85B7184D27677CBB00B4277F /* RootView.swift */,
			);
			path = View;
			sourceTree = "<group>";
		};
		85CC1D7826A05E790062F04E /* Model */ = {
			isa = PBXGroup;
			children = (
				4B1E6EEC27AB5E5100F51793 /* PasswordManagementListSection.swift */,
				4B1E6EEB27AB5E5100F51793 /* SecureVaultSorting.swift */,
				85CC1D7A26A05ECF0062F04E /* PasswordManagementItemListModel.swift */,
				85CC1D7C26A05F250062F04E /* PasswordManagementItemModel.swift */,
				4BE6547B271FCD4D008D1D63 /* PasswordManagementCreditCardModel.swift */,
				4BE6547A271FCD4D008D1D63 /* PasswordManagementIdentityModel.swift */,
				4BE6547C271FCD4D008D1D63 /* PasswordManagementLoginModel.swift */,
				4BE6547D271FCD4D008D1D63 /* PasswordManagementNoteModel.swift */,
			);
			path = Model;
			sourceTree = "<group>";
		};
		85CC1D7926A05E820062F04E /* View */ = {
			isa = PBXGroup;
			children = (
				4BBE0AA627B9B027003B37A8 /* PopUpButton.swift */,
				4B1E6EF027AB5E5D00F51793 /* PasswordManagementItemList.swift */,
				4BE65473271FCD40008D1D63 /* EditableTextView.swift */,
				4BE65470271FCD40008D1D63 /* PasswordManagementCreditCardItemView.swift */,
				4BE6546E271FCD40008D1D63 /* PasswordManagementIdentityItemView.swift */,
				4BE65471271FCD40008D1D63 /* PasswordManagementLoginItemView.swift */,
				4BE65472271FCD40008D1D63 /* PasswordManagementNoteItemView.swift */,
				85625997269C9C5F00EE44BC /* PasswordManagementPopover.swift */,
				85625995269C953C00EE44BC /* PasswordManagementViewController.swift */,
				85625993269C8F9600EE44BC /* PasswordManager.storyboard */,
				85890639267BCD8E00D23B0D /* SaveCredentialsPopover.swift */,
				8589063B267BCDC000D23B0D /* SaveCredentialsViewController.swift */,
				4B8A4E0027C8447E005F40E8 /* SaveIdentityPopover.swift */,
				4B8A4DFE27C83B29005F40E8 /* SaveIdentityViewController.swift */,
				4BE4005227CF3DC3007D3161 /* SavePaymentMethodPopover.swift */,
				4BE4005427CF3F19007D3161 /* SavePaymentMethodViewController.swift */,
			);
			path = View;
			sourceTree = "<group>";
		};
		85CC1D7F26A05F6C0062F04E /* Services */ = {
			isa = PBXGroup;
			children = (
				4BE65482271FCD53008D1D63 /* CountryList.swift */,
			);
			path = Services;
			sourceTree = "<group>";
		};
		85D33F1025C82E93002B91A6 /* Configuration */ = {
			isa = PBXGroup;
			children = (
				85480FBA25D181CB009424E3 /* ConfigurationDownloading.swift */,
				85D33F1125C82EB3002B91A6 /* ConfigurationManager.swift */,
				85480FCE25D1AA22009424E3 /* ConfigurationStoring.swift */,
			);
			path = Configuration;
			sourceTree = "<group>";
		};
		85D885B126A5918E0077C374 /* Extensions */ = {
			isa = PBXGroup;
			children = (
				85D885AF26A590A90077C374 /* NSNotificationName+PasswordManager.swift */,
				85D885B226A5A9DE0077C374 /* NSAlert+PasswordManager.swift */,
				858A797E26A79EAA00A75A42 /* UserText+PasswordManager.swift */,
			);
			path = Extensions;
			sourceTree = "<group>";
		};
		85F1B0C725EF9747004792B6 /* App Delegate */ = {
			isa = PBXGroup;
			children = (
				85F1B0C825EF9759004792B6 /* URLEventHandlerTests.swift */,
			);
			path = "App Delegate";
			sourceTree = "<group>";
		};
		85F487B3276A8F1B003CE668 /* Onboarding */ = {
			isa = PBXGroup;
			children = (
				85F487B4276A8F2E003CE668 /* OnboardingTests.swift */,
			);
			path = Onboarding;
			sourceTree = "<group>";
		};
		85F69B3A25EDE7F800978E59 /* Common */ = {
			isa = PBXGroup;
			children = (
				4B723E1726B000DC00E14D75 /* TemporaryFileCreator.swift */,
				4BBF09222830812900EE1418 /* FileSystemDSL.swift */,
				4BBF0924283083EC00EE1418 /* FileSystemDSLTests.swift */,
				4B9292C42667104B00AD2C21 /* CoreDataTestUtilities.swift */,
				B683097A274DCFE3004B46BB /* Database */,
				AAEC74B92642E66600C2EFBC /* Extensions */,
				4BA1A6CE258BF58C00F6F690 /* File System */,
				B6AE74322609AFBB005B9B1A /* Progress */,
				4B0511E6262CAB3700F6079C /* UserDefaultsWrapperUtilities.swift */,
				B6B3E0952654DACD0040E0A2 /* UTTypeTests.swift */,
				B693956626F352940015B914 /* TestsBridging.h */,
			);
			path = Common;
			sourceTree = "<group>";
		};
		AA0877B626D515EE00B05660 /* User Agent */ = {
			isa = PBXGroup;
			children = (
				AA0877BC26D660EC00B05660 /* Model */,
				AA0877BB26D660C900B05660 /* Services */,
			);
			path = "User Agent";
			sourceTree = "<group>";
		};
		AA0877BB26D660C900B05660 /* Services */ = {
			isa = PBXGroup;
			children = (
				AA0877B726D5160D00B05660 /* SafariVersionReaderTests.swift */,
				AA0877B926D5161D00B05660 /* WebKitVersionProviderTests.swift */,
			);
			path = Services;
			sourceTree = "<group>";
		};
		AA0877BC26D660EC00B05660 /* Model */ = {
			isa = PBXGroup;
			children = (
				8546DE6125C03056000CA5E1 /* UserAgentTests.swift */,
			);
			path = Model;
			sourceTree = "<group>";
		};
		AA0877BD26D6610B00B05660 /* Services */ = {
			isa = PBXGroup;
			children = (
				AACF6FD526BC366D00CF09F9 /* SafariVersionReader.swift */,
				AAFE068226C7082D005434CC /* WebKitVersionProvider.swift */,
			);
			path = Services;
			sourceTree = "<group>";
		};
		AA0877BE26D6611300B05660 /* Model */ = {
			isa = PBXGroup;
			children = (
				14505A07256084EF00272CC6 /* UserAgent.swift */,
			);
			path = Model;
			sourceTree = "<group>";
		};
		AA3863C227A1E1C000749AB5 /* Feedback and Breakage */ = {
			isa = PBXGroup;
			children = (
				AA3D531827A2F24C00074EC1 /* View */,
				AA3D531927A2F47100074EC1 /* Model */,
			);
			path = "Feedback and Breakage";
			sourceTree = "<group>";
		};
		AA3D531827A2F24C00074EC1 /* View */ = {
			isa = PBXGroup;
			children = (
				AA3863C427A1E28F00749AB5 /* Feedback.storyboard */,
				371C0A2827E33EDC0070591F /* FeedbackPresenter.swift */,
				AA3D531427A1ED9300074EC1 /* FeedbackWindow.swift */,
				AA3D531627A1EEED00074EC1 /* FeedbackViewController.swift */,
			);
			path = View;
			sourceTree = "<group>";
		};
		AA3D531927A2F47100074EC1 /* Model */ = {
			isa = PBXGroup;
			children = (
				AA3D531A27A2F57E00074EC1 /* Feedback.swift */,
				AA3D531C27A2F58F00074EC1 /* FeedbackSender.swift */,
				AAD8078627B3F45600CF7703 /* WebsiteBreakage.swift */,
				AAD8078427B3F3BE00CF7703 /* WebsiteBreakageSender.swift */,
			);
			path = Model;
			sourceTree = "<group>";
		};
		AA4D700525545EDE00C3411E /* App Delegate */ = {
			isa = PBXGroup;
			children = (
				AA585D81248FD31100E9A3E2 /* AppDelegate.swift */,
				AA4D700625545EF800C3411E /* URLEventHandler.swift */,
				AA4FF40B2624751A004E2377 /* GrammarFeaturesManager.swift */,
				AAD86E51267A0DFF005C11BE /* UpdateController.swift */,
				858A798226A8B75F00A75A42 /* CopyHandler.swift */,
			);
			path = "App Delegate";
			sourceTree = "<group>";
		};
		AA512D1224D99D4900230283 /* Services */ = {
			isa = PBXGroup;
			children = (
				AA6820E325502F19005ED0D5 /* WebsiteDataStore.swift */,
			);
			path = Services;
			sourceTree = "<group>";
		};
		AA585D75248FD31100E9A3E2 = {
			isa = PBXGroup;
			children = (
				AA68C3D62490F821001B8783 /* README.md */,
				AA585D80248FD31100E9A3E2 /* DuckDuckGo */,
				AA585D93248FD31400E9A3E2 /* Unit Tests */,
				4B1AD89E25FC27E200261379 /* Integration Tests */,
				7B4CE8DB26F02108009134B1 /* UI Tests */,
				AA585D7F248FD31100E9A3E2 /* Products */,
				85AE2FF024A33A2D002D507F /* Frameworks */,
			);
			sourceTree = "<group>";
		};
		AA585D7F248FD31100E9A3E2 /* Products */ = {
			isa = PBXGroup;
			children = (
				AA585D7E248FD31100E9A3E2 /* DuckDuckGo.app */,
				AA585D90248FD31400E9A3E2 /* Unit Tests.xctest */,
				4B1AD89D25FC27E200261379 /* Integration Tests.xctest */,
				7B4CE8DA26F02108009134B1 /* UI Tests.xctest */,
			);
			name = Products;
			sourceTree = "<group>";
		};
		AA585D80248FD31100E9A3E2 /* DuckDuckGo */ = {
			isa = PBXGroup;
			children = (
				B31055BB27A1BA0E001AC618 /* Autoconsent */,
				7B1E819A27C8874900FF0E60 /* Autofill */,
				B6A9E47526146A440067D1B9 /* API */,
				AA4D700525545EDE00C3411E /* App Delegate */,
				AAC5E4C025D6A6A9007F5990 /* Bookmarks */,
				4BFD356E283ADE8B00CE9234 /* Bookmarks Bar */,
				AA86491B24D837DE001BABEE /* Browser Tab */,
				AA86491324D831B9001BABEE /* Common */,
				85D33F1025C82E93002B91A6 /* Configuration */,
				4B6160D125B14E5E007DE5B2 /* Content Blocker */,
				AAC30A24268DF93500D2D9CD /* Crash Reports */,
				4B723DEA26B0002B00E14D75 /* Data Import */,
				4B723DF826B0002B00E14D75 /* Data Export */,
				4B379C1C27BDB7EA008A968E /* Device Authentication */,
				4B65143C26392483005B46EB /* Email */,
				AA5FA695275F823900DCE9C9 /* Favicons */,
				AA3863C227A1E1C000749AB5 /* Feedback and Breakage */,
				8556A60C256C15C60092FA9D /* File Download */,
				85A0115D25AF1C4700FA6A0C /* Find In Page */,
				AA6820E825503A21005ED0D5 /* Fire */,
				4B02197B25E05FAC00ED7DEA /* Fireproofing */,
				B65536902684409300085A79 /* Geolocation */,
				0230C09D271F52D50018F728 /* GPC */,
				AAE75275263B036300B973F8 /* History */,
				AA585DB02490E6FA00E9A3E2 /* Main */,
				AAE71DB225F66A0900D74437 /* Home Page */,
				AA97BF4425135CB60014931A /* Menus */,
				85378D9A274E618C007C5CBF /* Message Views */,
				AA86491524D83384001BABEE /* Navigation Bar */,
				85B7184727677A7D00B4277F /* Onboarding */,
				B64C84DB2692D6E80048FEBE /* Permissions */,
				4B0511A2262CAA5A00F6079C /* Preferences */,
				B6FA893A269C414900588ECD /* Privacy Dashboard */,
				AAC6881528626B6F00D54247 /* Recently Closed */,
				85890634267B6CC500D23B0D /* Secure Vault */,
				4B677422255DBEB800025BD8 /* Smarter Encryption */,
				B68458AE25C7E75100DC17B6 /* State Restoration */,
				B6A9E44E26142AF90067D1B9 /* Statistics */,
				4B677447255DBF1400025BD8 /* Submodules */,
				AACB8E7224A4C8BC005F2218 /* Suggestions */,
				AA86491124D8318F001BABEE /* Tab Bar */,
				AAE8B0FD258A416F00E81239 /* Tab Preview */,
				B6040859274B8C5200680351 /* Unprotected Domains */,
				AACF6FD426BC35C200CF09F9 /* User Agent */,
				4BC68A6C2759ADC20029A586 /* Waitlist */,
				AA6EF9AE25066F99004754E6 /* Windows */,
				AA585D85248FD31400E9A3E2 /* Assets.xcassets */,
				4B677454255DC18000025BD8 /* Bridging.h */,
				AAD86E502678D104005C11BE /* DuckDuckGoCI.entitlements */,
				AA585D8B248FD31400E9A3E2 /* DuckDuckGo.entitlements */,
				AA585D8A248FD31400E9A3E2 /* Info.plist */,
			);
			path = DuckDuckGo;
			sourceTree = "<group>";
		};
		AA585D93248FD31400E9A3E2 /* Unit Tests */ = {
			isa = PBXGroup;
			children = (
				4B2CBF3F2767EEB2001DF04B /* Waitlist */,
				B6A5A28C25B962CB00AA7ADA /* App */,
				85F1B0C725EF9747004792B6 /* App Delegate */,
				AA652CAB25DD820D009059CC /* Bookmarks */,
				4B43468D285ED6BD00177407 /* Bookmarks Bar */,
				AA92ACAE24EFE1F5005F41C9 /* Browser Tab */,
				85F69B3A25EDE7F800978E59 /* Common */,
				85AC3B1525D9BBFA00C7D2AA /* Configuration */,
				4B82E9B725B6A04B00656FE7 /* Content Blocker */,
				4B70BFFD27B0793D000386ED /* Crash Reports */,
				4B723E0226B0003E00E14D75 /* Data Export */,
				4B723DFE26B0003E00E14D75 /* Data Import */,
				4BBC16A327C488B900E00A38 /* Device Authentication */,
				8553FF50257523630029327F /* File Download */,
				AA9C361D25518AAB004B1BA3 /* Fire */,
				4B02199725E063DE00ED7DEA /* Fireproofing */,
				B68172AC269EB415006D1092 /* Geolocation */,
				AAEC74AE2642C47300C2EFBC /* History */,
				378205F9283C275E00D1D4AA /* Menus */,
				AA91F83627076ED100771A0D /* Navigation Bar */,
				85F487B3276A8F1B003CE668 /* Onboarding */,
				B6106BA126A7BE430013B453 /* Permissions */,
				4B0511EE262CAEB300F6079C /* Preferences */,
				AA7E9174286DAFB700AB6B62 /* Recently Closed */,
				858A798626A99D9000A75A42 /* Secure Vault */,
				3776582B27F7163B009A6B35 /* Website Breakage Report */,
				B6DA440F2616C0F200DD1EC2 /* Statistics */,
				AA63744E24C9BB4A00AB2AC4 /* Suggestions */,
				AAC9C01224CAFBB700AD1325 /* Tab Bar */,
				AA0877B626D515EE00B05660 /* User Agent */,
				AA585D96248FD31400E9A3E2 /* Info.plist */,
			);
			path = "Unit Tests";
			sourceTree = "<group>";
		};
		AA585DB02490E6FA00E9A3E2 /* Main */ = {
			isa = PBXGroup;
			children = (
				AA68C3D824911D56001B8783 /* View */,
			);
			path = Main;
			sourceTree = "<group>";
		};
		AA5FA695275F823900DCE9C9 /* Favicons */ = {
			isa = PBXGroup;
			children = (
				AA5FA698275F90CD00DCE9C9 /* Model */,
				AA5FA69B275F944500DCE9C9 /* Services */,
				4BBD3BFF285ACE090047A89D /* NSNotificationName+Favicons.swift */,
			);
			path = Favicons;
			sourceTree = "<group>";
		};
		AA5FA698275F90CD00DCE9C9 /* Model */ = {
			isa = PBXGroup;
			children = (
				AAA0CC562539EBC90079BC96 /* FaviconUserScript.swift */,
				AA512D1324D99D9800230283 /* FaviconManager.swift */,
				AAEF6BC7276A081C0024DCF4 /* FaviconSelector.swift */,
				AA5FA696275F90C400DCE9C9 /* FaviconImageCache.swift */,
				AA222CB82760F74E00321475 /* FaviconReferenceCache.swift */,
				AA6197C5276B3168008396F0 /* FaviconHostReference.swift */,
				AA6197C3276B314D008396F0 /* FaviconUrlReference.swift */,
				AA5FA699275F91C700DCE9C9 /* Favicon.swift */,
			);
			path = Model;
			sourceTree = "<group>";
		};
		AA5FA69B275F944500DCE9C9 /* Services */ = {
			isa = PBXGroup;
			children = (
				AA5FA69E275F948900DCE9C9 /* Favicons.xcdatamodeld */,
				AA5FA69C275F945C00DCE9C9 /* FaviconStore.swift */,
			);
			path = Services;
			sourceTree = "<group>";
		};
		AA63744E24C9BB4A00AB2AC4 /* Suggestions */ = {
			isa = PBXGroup;
			children = (
				142879D824CE1139005419BB /* ViewModel */,
				AA63745024C9BB9A00AB2AC4 /* Model */,
			);
			path = Suggestions;
			sourceTree = "<group>";
		};
		AA63745024C9BB9A00AB2AC4 /* Model */ = {
			isa = PBXGroup;
			children = (
				AA63745324C9BF9A00AB2AC4 /* SuggestionContainerTests.swift */,
				AA0F3DB6261A566C0077F2D9 /* SuggestionLoadingMock.swift */,
			);
			path = Model;
			sourceTree = "<group>";
		};
		AA652CAB25DD820D009059CC /* Bookmarks */ = {
			isa = PBXGroup;
			children = (
				AA652CAE25DD8228009059CC /* Model */,
				AA652CAF25DD822C009059CC /* Services */,
			);
			path = Bookmarks;
			sourceTree = "<group>";
		};
		AA652CAE25DD8228009059CC /* Model */ = {
			isa = PBXGroup;
			children = (
				4B9292B62667103000AD2C21 /* BookmarkManagedObjectTests.swift */,
				4B9292B72667103000AD2C21 /* BookmarkMigrationTests.swift */,
				4B9292B02667103000AD2C21 /* BookmarkNodePathTests.swift */,
				4B9292B12667103000AD2C21 /* BookmarkNodeTests.swift */,
				4B9292B32667103000AD2C21 /* BookmarkOutlineViewDataSourceTests.swift */,
				4B9292B22667103000AD2C21 /* BookmarkSidebarTreeControllerTests.swift */,
				4B9292B82667103000AD2C21 /* BookmarkTests.swift */,
				4B9292B92667103100AD2C21 /* PasteboardBookmarkTests.swift */,
				4B9292B42667103000AD2C21 /* PasteboardFolderTests.swift */,
				4B9292B52667103000AD2C21 /* TreeControllerTests.swift */,
				AA652CCD25DD9071009059CC /* BookmarkListTests.swift */,
				AA652CD225DDA6E9009059CC /* LocalBookmarkManagerTests.swift */,
			);
			path = Model;
			sourceTree = "<group>";
		};
		AA652CAF25DD822C009059CC /* Services */ = {
			isa = PBXGroup;
			children = (
				AA652CB025DD825B009059CC /* LocalBookmarkStoreTests.swift */,
				AA652CDA25DDAB32009059CC /* BookmarkStoreMock.swift */,
			);
			path = Services;
			sourceTree = "<group>";
		};
		AA6820E825503A21005ED0D5 /* Fire */ = {
			isa = PBXGroup;
			children = (
				AAFCB38325E546FF00859DD4 /* View */,
				AA6820EF25503D93005ED0D5 /* ViewModel */,
				AA6820E925503A49005ED0D5 /* Model */,
			);
			path = Fire;
			sourceTree = "<group>";
		};
		AA6820E925503A49005ED0D5 /* Model */ = {
			isa = PBXGroup;
			children = (
				8511E18325F82B34002F516B /* 01_Fire_really_small.json */,
				AA6820EA25503D6A005ED0D5 /* Fire.swift */,
			);
			path = Model;
			sourceTree = "<group>";
		};
		AA6820EF25503D93005ED0D5 /* ViewModel */ = {
			isa = PBXGroup;
			children = (
				AA6820F025503DA9005ED0D5 /* FireViewModel.swift */,
				AA13DCB3271480B0006D48D3 /* FirePopoverViewModel.swift */,
			);
			path = ViewModel;
			sourceTree = "<group>";
		};
		AA68C3D824911D56001B8783 /* View */ = {
			isa = PBXGroup;
			children = (
				85589E8E27BBBBF10038AD11 /* Main.storyboard */,
				AA7412BC24D2BEEE00D22FE0 /* MainWindow.swift */,
				AA7412B424D1536B00D22FE0 /* MainWindowController.swift */,
				AA585DAE2490E6E600E9A3E2 /* MainViewController.swift */,
				B688B4D9273E6D3B0087BEAF /* MainView.swift */,
				B688B4DE27420D290087BEAF /* PDFSearchTextMenuItemHandler.swift */,
				B68C92C0274E3EF4002AC6B0 /* PopUpWindow.swift */,
			);
			path = View;
			sourceTree = "<group>";
		};
		AA6EF9AE25066F99004754E6 /* Windows */ = {
			isa = PBXGroup;
			children = (
				AA6EF9AF25067035004754E6 /* View */,
			);
			path = Windows;
			sourceTree = "<group>";
		};
		AA6EF9AF25067035004754E6 /* View */ = {
			isa = PBXGroup;
			children = (
				AA6EF9AC25066F42004754E6 /* WindowsManager.swift */,
				AAA892E9250A4CEF005B37B2 /* WindowControllersManager.swift */,
				856C98D42570116900A22F1F /* NSWindow+Toast.swift */,
			);
			path = View;
			sourceTree = "<group>";
		};
		AA7E9174286DAFB700AB6B62 /* Recently Closed */ = {
			isa = PBXGroup;
			children = (
				AA7E9175286DB05D00AB6B62 /* RecentlyClosedCoordinatorMock.swift */,
			);
			path = "Recently Closed";
			sourceTree = "<group>";
		};
		AA7EB6EE27E880EA00036718 /* Animations */ = {
			isa = PBXGroup;
			children = (
				AA3439732754D55100B241FA /* trackers-1.json */,
				AA3439742754D55100B241FA /* trackers-2.json */,
				AA3439752754D55100B241FA /* trackers-3.json */,
				AA34396A2754D4E200B241FA /* shield.json */,
				AA34396B2754D4E300B241FA /* shield-dot.json */,
				AA7EB6E027E7D05500036718 /* flame-mouse-over.json */,
				AA7EB6E627E8809D00036718 /* shield-mouse-over.json */,
				AA7EB6E827E880A600036718 /* shield-dot-mouse-over.json */,
				AA3439762754D55100B241FA /* dark-trackers-1.json */,
				AA3439722754D55100B241FA /* dark-trackers-2.json */,
				AA3439772754D55100B241FA /* dark-trackers-3.json */,
				AA34396F2754D4E900B241FA /* dark-shield.json */,
				AA34396E2754D4E900B241FA /* dark-shield-dot.json */,
				AA7EB6E127E7D05500036718 /* dark-flame-mouse-over.json */,
				AA7EB6EA27E880AE00036718 /* dark-shield-mouse-over.json */,
				AA7EB6EC27E880B600036718 /* dark-shield-dot-mouse-over.json */,
			);
			path = Animations;
			sourceTree = "<group>";
		};
		AA80EC52256BE33A007083E7 /* Localizables */ = {
			isa = PBXGroup;
			children = (
				AA80EC53256BE3BC007083E7 /* UserText.swift */,
				AA80EC8B256C49B8007083E7 /* Localizable.strings */,
				AA80EC91256C49BC007083E7 /* Localizable.stringsdict */,
			);
			path = Localizables;
			sourceTree = "<group>";
		};
		AA86491124D8318F001BABEE /* Tab Bar */ = {
			isa = PBXGroup;
			children = (
				AA86491224D831A1001BABEE /* View */,
				AA8EDF1F2491FCC10071C2E8 /* ViewModel */,
				AA9FF95724A1ECE20039E328 /* Model */,
			);
			path = "Tab Bar";
			sourceTree = "<group>";
		};
		AA86491224D831A1001BABEE /* View */ = {
			isa = PBXGroup;
			children = (
				AA80EC7B256C46AA007083E7 /* TabBar.storyboard */,
				1430DFF424D0580F00B8978C /* TabBarViewController.swift */,
				1456D6E024EFCBC300775049 /* TabBarCollectionView.swift */,
				AA7412B624D1687000D22FE0 /* TabBarScrollView.swift */,
				AA7412B024D0B3AC00D22FE0 /* TabBarViewItem.swift */,
				AA7412B124D0B3AC00D22FE0 /* TabBarViewItem.xib */,
				AA2CB1342587C29500AA6FBE /* TabBarFooter.swift */,
				AA2CB12C2587BB5600AA6FBE /* TabBarFooter.xib */,
				AA9E9A5D25A4867200D1959D /* TabDragAndDropManager.swift */,
			);
			path = View;
			sourceTree = "<group>";
		};
		AA86491324D831B9001BABEE /* Common */ = {
			isa = PBXGroup;
			children = (
				B6A9E4602614608B0067D1B9 /* AppVersion.swift */,
				4B67743D255DBEEA00025BD8 /* Database */,
				AADC60E92493B305008F8EF7 /* Extensions */,
				4BA1A691258B06F600F6F690 /* File System */,
				AA80EC52256BE33A007083E7 /* Localizables */,
				85AC3B3325DA828900C7D2AA /* Network */,
				4BB88B4E25B7BA20006F6B06 /* Utilities */,
				AA86491424D831C4001BABEE /* View */,
			);
			path = Common;
			sourceTree = "<group>";
		};
		AA86491424D831C4001BABEE /* View */ = {
			isa = PBXGroup;
			children = (
				8585B63626D6E61500C1416F /* AppKit */,
				AADCBF3826F7C28F00EF67A8 /* Lottie */,
				8585B63526D6E5F600C1416F /* SwiftUI */,
			);
			path = View;
			sourceTree = "<group>";
		};
		AA86491524D83384001BABEE /* Navigation Bar */ = {
			isa = PBXGroup;
			children = (
				853014D425E6709500FB8205 /* Support */,
				AA86491624D8339A001BABEE /* View */,
				AAA0CC3A25337F990079BC96 /* ViewModel */,
			);
			path = "Navigation Bar";
			sourceTree = "<group>";
		};
		AA86491624D8339A001BABEE /* View */ = {
			isa = PBXGroup;
			children = (
				AA7EB6EE27E880EA00036718 /* Animations */,
				85589E8C27BBBB870038AD11 /* NavigationBar.storyboard */,
				AA68C3D22490ED62001B8783 /* NavigationBarViewController.swift */,
				14D9B8F924F7E089000D4D13 /* AddressBarViewController.swift */,
				AABEE6AE24AD22B90043105B /* AddressBarTextField.swift */,
				AAC5E4F525D6BF2C007F5990 /* AddressBarButtonsViewController.swift */,
				AAC5E4F025D6BF10007F5990 /* AddressBarButton.swift */,
				AAA0CC32252F181A0079BC96 /* NavigationButtonMenuDelegate.swift */,
				AAA0CC462533833C0079BC96 /* MoreOptionsMenu.swift */,
			);
			path = View;
			sourceTree = "<group>";
		};
		AA86491B24D837DE001BABEE /* Browser Tab */ = {
			isa = PBXGroup;
			children = (
				AA86491C24D83868001BABEE /* View */,
				AA86491D24D83A59001BABEE /* ViewModel */,
				AA86491E24D83A66001BABEE /* Model */,
				AA512D1224D99D4900230283 /* Services */,
			);
			path = "Browser Tab";
			sourceTree = "<group>";
		};
		AA86491C24D83868001BABEE /* View */ = {
			isa = PBXGroup;
			children = (
				AA80EC69256C4691007083E7 /* BrowserTab.storyboard */,
				AA585D83248FD31100E9A3E2 /* BrowserTabViewController.swift */,
				856C98A5256EB59600A22F1F /* MenuItemSelectors.swift */,
				AA6FFB4524DC3B5A0028F4D0 /* WebView.swift */,
				B6B2400D28083B49001B8F3A /* WebViewContainerView.swift */,
				B637273A26CBC8AF00C8CB02 /* AuthenticationAlert.swift */,
			);
			path = View;
			sourceTree = "<group>";
		};
		AA86491D24D83A59001BABEE /* ViewModel */ = {
			isa = PBXGroup;
			children = (
				AA9FF95A24A1EFC20039E328 /* TabViewModel.swift */,
				AA5D6DAB24A340F700C6FBCE /* WebViewStateObserver.swift */,
			);
			path = ViewModel;
			sourceTree = "<group>";
		};
		AA86491E24D83A66001BABEE /* Model */ = {
			isa = PBXGroup;
			children = (
				856CADEF271710F400E79BB0 /* HoverUserScript.swift */,
				4B2E7D6226FF9D6500D2DB17 /* PrintingUserScript.swift */,
				85D438B5256E7C9E00F3BAF8 /* ContextMenuUserScript.swift */,
				4BB88B4425B7B55C006F6B06 /* DebugUserScript.swift */,
				AA9FF95824A1ECF20039E328 /* Tab.swift */,
				85AC3AEE25D5CE9800C7D2AA /* UserScripts.swift */,
				F4A6198B283CFFBB007F2080 /* ContentScopeFeatureFlagging.swift */,
				B61F015425EDD5A700ABB5A3 /* UserContentController.swift */,
			);
			path = Model;
			sourceTree = "<group>";
		};
		AA8EDF1F2491FCC10071C2E8 /* ViewModel */ = {
			isa = PBXGroup;
			children = (
				AA9FF95E24A1FB680039E328 /* TabCollectionViewModel.swift */,
				37534CA128113277002621E7 /* TabLazyLoader */,
			);
			path = ViewModel;
			sourceTree = "<group>";
		};
		AA91F83627076ED100771A0D /* Navigation Bar */ = {
			isa = PBXGroup;
			children = (
				AA91F83727076EEE00771A0D /* ViewModel */,
			);
			path = "Navigation Bar";
			sourceTree = "<group>";
		};
		AA91F83727076EEE00771A0D /* ViewModel */ = {
			isa = PBXGroup;
			children = (
				AA91F83827076F1900771A0D /* PrivacyIconViewModelTests.swift */,
			);
			path = ViewModel;
			sourceTree = "<group>";
		};
		AA92ACAE24EFE1F5005F41C9 /* Browser Tab */ = {
			isa = PBXGroup;
			children = (
				B62EB47B25BAD3BB005745C6 /* WKWebViewPrivateMethodsAvailabilityTests.swift */,
				B67C6C3C2654B897006C872E /* WebViewExtensionTests.swift */,
				B67C6C412654BF49006C872E /* DuckDuckGo-Symbol.jpg */,
				AA92ACAF24EFE209005F41C9 /* ViewModel */,
				AA92ACB024EFE210005F41C9 /* Model */,
				AA9C362625518B61004B1BA3 /* Services */,
			);
			path = "Browser Tab";
			sourceTree = "<group>";
		};
		AA92ACAF24EFE209005F41C9 /* ViewModel */ = {
			isa = PBXGroup;
			children = (
				AAC9C01B24CB594C00AD1325 /* TabViewModelTests.swift */,
			);
			path = ViewModel;
			sourceTree = "<group>";
		};
		AA92ACB024EFE210005F41C9 /* Model */ = {
			isa = PBXGroup;
			children = (
				AAC9C01424CAFBCE00AD1325 /* TabTests.swift */,
			);
			path = Model;
			sourceTree = "<group>";
		};
		AA97BF4425135CB60014931A /* Menus */ = {
			isa = PBXGroup;
			children = (
				85480F8925CDC360009424E3 /* MainMenu.storyboard */,
				AA4BBA3A25C58FA200C4FB0F /* MainMenu.swift */,
				AA6EF9B425081B4C004754E6 /* MainMenuActions.swift */,
				AA97BF4525135DD30014931A /* ApplicationDockMenu.swift */,
				B63ED0E426BB8FB900A9DAD1 /* SharingMenu.swift */,
			);
			path = Menus;
			sourceTree = "<group>";
		};
		AA9B7C7F26A06E130008D425 /* ViewModel */ = {
			isa = PBXGroup;
			children = (
				AA9B7C8426A199B60008D425 /* ServerTrustViewModel.swift */,
			);
			path = ViewModel;
			sourceTree = "<group>";
		};
		AA9C361D25518AAB004B1BA3 /* Fire */ = {
			isa = PBXGroup;
			children = (
				AA9C362125518B34004B1BA3 /* Model */,
			);
			path = Fire;
			sourceTree = "<group>";
		};
		AA9C362125518B34004B1BA3 /* Model */ = {
			isa = PBXGroup;
			children = (
				AA9C362F25518CA9004B1BA3 /* FireTests.swift */,
			);
			path = Model;
			sourceTree = "<group>";
		};
		AA9C362625518B61004B1BA3 /* Services */ = {
			isa = PBXGroup;
			children = (
				4B0219A725E0646500ED7DEA /* WebsiteDataStoreTests.swift */,
				AA9C362725518C44004B1BA3 /* WebsiteDataStoreMock.swift */,
				AABAF59B260A7D130085060C /* FaviconManagerMock.swift */,
			);
			path = Services;
			sourceTree = "<group>";
		};
		AA9FF95724A1ECE20039E328 /* Model */ = {
			isa = PBXGroup;
			children = (
				AA9FF95C24A1FA1C0039E328 /* TabCollection.swift */,
			);
			path = Model;
			sourceTree = "<group>";
		};
		AAA0CC3A25337F990079BC96 /* ViewModel */ = {
			isa = PBXGroup;
			children = (
				AAA0CC3B25337FAB0079BC96 /* WKBackForwardListItemViewModel.swift */,
				B689ECD426C247DB006FB0C5 /* BackForwardListItem.swift */,
				AA75A0AD26F3500C0086B667 /* PrivacyIconViewModel.swift */,
			);
			path = ViewModel;
			sourceTree = "<group>";
		};
		AAB549DD25DAB8E90058460B /* ViewModel */ = {
			isa = PBXGroup;
			children = (
				AAB549DE25DAB8F80058460B /* BookmarkViewModel.swift */,
			);
			path = ViewModel;
			sourceTree = "<group>";
		};
		AABEE68F24A4CB290043105B /* Model */ = {
			isa = PBXGroup;
			children = (
				AABEE69B24A902BB0043105B /* SuggestionContainer.swift */,
				AAB8203B26B2DE0D00788AC3 /* SuggestionListCharacteristics.swift */,
			);
			path = Model;
			sourceTree = "<group>";
		};
		AABEE69024A4CB300043105B /* ViewModel */ = {
			isa = PBXGroup;
			children = (
				AABEE69924A902A90043105B /* SuggestionContainerViewModel.swift */,
				AA3F895224C18AD500628DDE /* SuggestionViewModel.swift */,
			);
			path = ViewModel;
			sourceTree = "<group>";
		};
		AABEE6A124A9F3C90043105B /* View */ = {
			isa = PBXGroup;
			children = (
				AA80EC75256C46A2007083E7 /* Suggestion.storyboard */,
				AABEE6A424AA0A7F0043105B /* SuggestionViewController.swift */,
				AABEE6A824AB4B910043105B /* SuggestionTableCellView.swift */,
				AABEE6AA24ACA0F90043105B /* SuggestionTableRowView.swift */,
			);
			path = View;
			sourceTree = "<group>";
		};
		AAC30A24268DF93500D2D9CD /* Crash Reports */ = {
			isa = PBXGroup;
			children = (
				AAD6D8852696DF2A002393B3 /* View */,
				AAC30A2F268F215000D2D9CD /* Model */,
			);
			path = "Crash Reports";
			sourceTree = "<group>";
		};
		AAC30A2F268F215000D2D9CD /* Model */ = {
			isa = PBXGroup;
			children = (
				AAC30A25268DFEE200D2D9CD /* CrashReporter.swift */,
				AAC30A27268E045400D2D9CD /* CrashReportReader.swift */,
				AAC30A2B268F1ECD00D2D9CD /* CrashReportSender.swift */,
				AAC30A2D268F1EE300D2D9CD /* CrashReportPromptPresenter.swift */,
				AAC30A29268E239100D2D9CD /* CrashReport.swift */,
			);
			path = Model;
			sourceTree = "<group>";
		};
		AAC5E4C025D6A6A9007F5990 /* Bookmarks */ = {
			isa = PBXGroup;
			children = (
				4B9292AD26670F5300AD2C21 /* Extensions */,
				AAC5E4C125D6A6C3007F5990 /* View */,
				AAB549DD25DAB8E90058460B /* ViewModel */,
				AAC5E4C225D6A6C7007F5990 /* Model */,
				AAC5E4C325D6A6CC007F5990 /* Services */,
			);
			path = Bookmarks;
			sourceTree = "<group>";
		};
		AAC5E4C125D6A6C3007F5990 /* View */ = {
			isa = PBXGroup;
			children = (
				4B9292CB2667123700AD2C21 /* AddBookmarkModalViewController.swift */,
				4B9292CA2667123700AD2C21 /* AddFolderModalViewController.swift */,
				4B9292CC2667123700AD2C21 /* BookmarkListViewController.swift */,
				4B9292CD2667123700AD2C21 /* BookmarkManagementDetailViewController.swift */,
				4B9292C72667123700AD2C21 /* BookmarkManagementSidebarViewController.swift */,
				4B9292C82667123700AD2C21 /* BookmarkManagementSplitViewController.swift */,
				4B9292C92667123700AD2C21 /* BookmarkTableRowView.swift */,
				4B9292C62667123700AD2C21 /* BrowserTabSelectionDelegate.swift */,
				4B92928726670D1600AD2C21 /* BookmarkOutlineViewCell.swift */,
				4B92928826670D1600AD2C21 /* BookmarkOutlineViewCell.xib */,
				4B92928526670D1600AD2C21 /* BookmarksOutlineView.swift */,
				4B92928926670D1700AD2C21 /* BookmarkTableCellView.swift */,
				4B92928A26670D1700AD2C21 /* BookmarkTableCellView.xib */,
				4B92928626670D1600AD2C21 /* OutlineSeparatorViewCell.swift */,
				AAC5E4C625D6A6E8007F5990 /* Bookmarks.storyboard */,
				AAC5E4C425D6A6E8007F5990 /* BookmarkPopover.swift */,
				AAC5E4C525D6A6E8007F5990 /* BookmarkPopoverViewController.swift */,
				4B0511B3262CAA5A00F6079C /* RoundedSelectionRowView.swift */,
			);
			path = View;
			sourceTree = "<group>";
		};
		AAC5E4C225D6A6C7007F5990 /* Model */ = {
			isa = PBXGroup;
			children = (
				4B9292D82667124B00AD2C21 /* BookmarkListTreeControllerDataSource.swift */,
				4B92929926670D2A00AD2C21 /* BookmarkManagedObject.swift */,
				4B92929326670D2A00AD2C21 /* BookmarkNode.swift */,
				4B92929126670D2A00AD2C21 /* BookmarkOutlineViewDataSource.swift */,
				4B92929426670D2A00AD2C21 /* BookmarkSidebarTreeController.swift */,
				4B92929526670D2A00AD2C21 /* PasteboardBookmark.swift */,
				4B92929226670D2A00AD2C21 /* PasteboardFolder.swift */,
				4B92929A26670D2A00AD2C21 /* PasteboardWriting.swift */,
				4B92929826670D2A00AD2C21 /* PseudoFolder.swift */,
				4B92929626670D2A00AD2C21 /* SpacerNode.swift */,
				4B92929726670D2A00AD2C21 /* BookmarkTreeController.swift */,
				AAC5E4CD25D6A709007F5990 /* Bookmark.swift */,
				AAC5E4CF25D6A709007F5990 /* BookmarkList.swift */,
				AAC5E4CE25D6A709007F5990 /* BookmarkManager.swift */,
			);
			path = Model;
			sourceTree = "<group>";
		};
		AAC5E4C325D6A6CC007F5990 /* Services */ = {
			isa = PBXGroup;
			children = (
				4B9292DA2667125D00AD2C21 /* ContextualMenu.swift */,
				4B9292A726670D3700AD2C21 /* Bookmark.xcdatamodeld */,
				4B9292A526670D3700AD2C21 /* Bookmark.xcmappingmodel */,
				4B9292A626670D3700AD2C21 /* BookmarkMigrationPolicy.swift */,
				AAC5E4D625D6A710007F5990 /* BookmarkStore.swift */,
			);
			path = Services;
			sourceTree = "<group>";
		};
		AAC6881528626B6F00D54247 /* Recently Closed */ = {
			isa = PBXGroup;
			children = (
				AAC6881628626BD300D54247 /* View */,
				AAC6881728626BDC00D54247 /* Model */,
			);
			path = "Recently Closed";
			sourceTree = "<group>";
		};
		AAC6881628626BD300D54247 /* View */ = {
			isa = PBXGroup;
			children = (
				AA5C1DD0285A154E0089850C /* RecentlyClosedMenu.swift */,
			);
			path = View;
			sourceTree = "<group>";
		};
		AAC6881728626BDC00D54247 /* Model */ = {
			isa = PBXGroup;
			children = (
				AA5C1DD4285C780C0089850C /* RecentlyClosedCoordinator.swift */,
				AA5C1DD2285A217F0089850C /* RecentlyClosedCacheItem.swift */,
				AAC6881828626BF800D54247 /* RecentlyClosedTab.swift */,
				AAC6881A28626C1900D54247 /* RecentlyClosedWindow.swift */,
			);
			path = Model;
			sourceTree = "<group>";
		};
		AAC9C01224CAFBB700AD1325 /* Tab Bar */ = {
			isa = PBXGroup;
			children = (
				AAC9C01A24CB592E00AD1325 /* ViewModel */,
				AAC9C01324CAFBBE00AD1325 /* Model */,
			);
			path = "Tab Bar";
			sourceTree = "<group>";
		};
		AAC9C01324CAFBBE00AD1325 /* Model */ = {
			isa = PBXGroup;
			children = (
				AAC9C01624CAFBDC00AD1325 /* TabCollectionTests.swift */,
			);
			path = Model;
			sourceTree = "<group>";
		};
		AAC9C01A24CB592E00AD1325 /* ViewModel */ = {
			isa = PBXGroup;
			children = (
				AAC9C01D24CB6BEB00AD1325 /* TabCollectionViewModelTests.swift */,
				AAE39D1A24F44885008EF28B /* TabCollectionViewModelDelegateMock.swift */,
				37534C9D28104D9B002621E7 /* TabLazyLoaderTests.swift */,
				37534CA42811987D002621E7 /* AdjacentItemEnumeratorTests.swift */,
			);
			path = ViewModel;
			sourceTree = "<group>";
		};
		AACB8E7224A4C8BC005F2218 /* Suggestions */ = {
			isa = PBXGroup;
			children = (
				AABEE6A124A9F3C90043105B /* View */,
				AABEE69024A4CB300043105B /* ViewModel */,
				AABEE68F24A4CB290043105B /* Model */,
			);
			path = Suggestions;
			sourceTree = "<group>";
		};
		AACF6FD426BC35C200CF09F9 /* User Agent */ = {
			isa = PBXGroup;
			children = (
				AA0877BE26D6611300B05660 /* Model */,
				AA0877BD26D6610B00B05660 /* Services */,
			);
			path = "User Agent";
			sourceTree = "<group>";
		};
		AAD6D8852696DF2A002393B3 /* View */ = {
			isa = PBXGroup;
			children = (
				AA693E5D2696E5B90007BB78 /* CrashReports.storyboard */,
				AAD6D8862696DF6D002393B3 /* CrashReportPromptViewController.swift */,
			);
			path = View;
			sourceTree = "<group>";
		};
		AADC60E92493B305008F8EF7 /* Extensions */ = {
			isa = PBXGroup;
			children = (
				B6DB3CF826A00E2D00D459B7 /* AVCaptureDevice+SwizzledAuthState.swift */,
				AA61C0D12727F59B00E6B681 /* ArrayExtension.swift */,
				AA7EB6E427E7D6DC00036718 /* AnimationView.swift */,
				B6106B9D26A565DA0013B453 /* BundleExtension.swift */,
				4BE4E51B2856A960008A546D /* CGPointExtension.swift */,
				4BA1A6C1258B0A1300F6F690 /* ContiguousBytesExtension.swift */,
				85AC3AF625D5DBFD00C7D2AA /* DataExtension.swift */,
				B6A9E46F26146A250067D1B9 /* DateExtension.swift */,
				B6040855274B830F00680351 /* DictionaryExtension.swift */,
				B63D467025BFA6C100874977 /* DispatchQueueExtensions.swift */,
				AA92126E25ACCB1100600CD4 /* ErrorExtension.swift */,
				B6E61EE2263AC0C8004E11AB /* FileManagerExtension.swift */,
				AAECA41F24EEA4AC00EFA63A /* IndexPathExtension.swift */,
				0230C0A2272080090018F728 /* KeyedCodingExtension.swift */,
				4B8D9061276D1D880078DB17 /* LocaleExtension.swift */,
				85308E24267FC9F2001ABD76 /* NSAlertExtension.swift */,
				F44C130125C2DA0400426E3E /* NSAppearanceExtension.swift */,
				AA5C8F622591021700748EB7 /* NSApplicationExtension.swift */,
				85C48CCB278D808F00D3263E /* NSAttributedStringExtension.swift */,
				B65E6B9F26D9F10600095F96 /* NSBezierPathExtension.swift */,
				B63D467925BFC3E100874977 /* NSCoderExtensions.swift */,
				F41D174025CB131900472416 /* NSColorExtension.swift */,
				B657841825FA484B00D8DB33 /* NSException+Catch.h */,
				B657841925FA484B00D8DB33 /* NSException+Catch.m */,
				B657841E25FA497600D8DB33 /* NSException+Catch.swift */,
				4B139AFC26B60BD800894F82 /* NSImageExtensions.swift */,
				AA6EF9B2250785D5004754E6 /* NSMenuExtension.swift */,
				AA72D5FD25FFF94E00C77619 /* NSMenuItemExtension.swift */,
				4B0511DF262CAA8600F6079C /* NSOpenPanelExtensions.swift */,
				4B0135CD2729F1AA00D54834 /* NSPasteboardExtension.swift */,
				AA5C8F5D2590EEE800748EB7 /* NSPointExtension.swift */,
				85625999269CA0A600EE44BC /* NSRectExtension.swift */,
				B6B3E0DC2657E9CF0040E0A2 /* NSScreenExtension.swift */,
				AAC5E4E325D6BA9C007F5990 /* NSSizeExtension.swift */,
				4BE0DF0426781961006337B7 /* NSStoryboardExtension.swift */,
				AA5C8F58258FE21F00748EB7 /* NSTextFieldExtension.swift */,
				858A798426A8BB5D00A75A42 /* NSTextViewExtension.swift */,
				4B0511E0262CAA8600F6079C /* NSViewControllerExtension.swift */,
				AA6FFB4324DC33320028F4D0 /* NSViewExtension.swift */,
				AA9E9A5525A3AE8400D1959D /* NSWindowExtension.swift */,
				B643BF1327ABF772000BACEC /* NSWorkspaceExtension.swift */,
				B6A9E46A2614618A0067D1B9 /* OperatingSystemVersionExtension.swift */,
				B637273C26CCF0C200C8CB02 /* OptionalExtension.swift */,
				B684592125C93BE000DC17B6 /* Publisher.asVoid.swift */,
				B68C2FB127706E6A00BF2C7D /* ProcessExtension.swift */,
				AAFCB37E25E545D400859DD4 /* PublisherExtension.swift */,
				B684592625C93C0500DC17B6 /* Publishers.NestedObjectChanges.swift */,
				B6AAAC3D26048F690029438D /* RandomAccessCollectionExtension.swift */,
				B6C0B24326E9CB080031CB7F /* RunLoopExtension.swift */,
				4BB88B4925B7B690006F6B06 /* SequenceExtensions.swift */,
				B65783E625F8AAFB00D8DB33 /* String+Punycode.swift */,
				AA8EDF2624923EC70071C2E8 /* StringExtension.swift */,
				AAADFD05264AA282001555EA /* TimeIntervalExtension.swift */,
				AA8EDF2324923E980071C2E8 /* URLExtension.swift */,
				AA88D14A252A557100980B4E /* URLRequestExtension.swift */,
				B6DB3AEE278D5C370024C5C4 /* URLSessionExtension.swift */,
				AAA0CC69253CC43C0079BC96 /* WKUserContentControllerExtension.swift */,
				B63D466725BEB6C200874977 /* WKWebView+Private.h */,
				B63D466825BEB6C200874977 /* WKWebView+SessionState.swift */,
				B68458CC25C7EB9000DC17B6 /* WKWebViewConfigurationExtensions.swift */,
				AA92127625ADA07900600CD4 /* WKWebViewExtension.swift */,
				B6CF78DD267B099C00CD4F13 /* WKNavigationActionExtension.swift */,
				4B7A60A0273E0BE400BBDFEB /* WKWebsiteDataStoreExtension.swift */,
				4B39AAF527D9B2C700A73FD5 /* NSStackViewExtension.swift */,
				4B980E202817604000282EE1 /* NSNotificationName+Debug.swift */,
				4B434691285F841F00177407 /* NSEventExtension.swift */,
			);
			path = Extensions;
			sourceTree = "<group>";
		};
		AADCBF3826F7C28F00EF67A8 /* Lottie */ = {
			isa = PBXGroup;
			children = (
				AADCBF3926F7C2CE00EF67A8 /* LottieAnimationCache.swift */,
			);
			path = Lottie;
			sourceTree = "<group>";
		};
		AAE71DB225F66A0900D74437 /* Home Page */ = {
			isa = PBXGroup;
			children = (
				85589E8527BBB8DD0038AD11 /* Model */,
				AAE71DB325F66A3F00D74437 /* View */,
				85AC7ADA27BD628400FFB69B /* HomePage.swift */,
			);
			path = "Home Page";
			sourceTree = "<group>";
		};
		AAE71DB325F66A3F00D74437 /* View */ = {
			isa = PBXGroup;
			children = (
				85589E7927BBB8620038AD11 /* AddEditFavoriteViewController.swift */,
				85589E7A27BBB8620038AD11 /* AddEditFavoriteWindow.swift */,
				85589E9D27BFE4500038AD11 /* DefaultBrowserPromptView.swift */,
				85589E9327BFE1E70038AD11 /* FavoritesView.swift */,
				85589E7B27BBB8630038AD11 /* HomePage.storyboard */,
				85AC7AD827BD625000FFB69B /* HomePageAssets.xcassets */,
				85589E7C27BBB8630038AD11 /* HomePageView.swift */,
				85589E7D27BBB8630038AD11 /* HomePageViewController.swift */,
				857FFEBF27D239DC00415E7A /* HyperLink.swift */,
				85589E9F27BFE60E0038AD11 /* MoreOrLessView.swift */,
				85F0FF1227CFAB04001C7C6E /* RecentlyVisitedView.swift */,
			);
			path = View;
			sourceTree = "<group>";
		};
		AAE75275263B036300B973F8 /* History */ = {
			isa = PBXGroup;
			children = (
				AAE75277263B038F00B973F8 /* Model */,
				AAE75276263B038A00B973F8 /* Services */,
			);
			path = History;
			sourceTree = "<group>";
		};
		AAE75276263B038A00B973F8 /* Services */ = {
			isa = PBXGroup;
			children = (
				AAE75278263B046100B973F8 /* History.xcdatamodeld */,
				AAE7527B263B056C00B973F8 /* HistoryStore.swift */,
			);
			path = Services;
			sourceTree = "<group>";
		};
		AAE75277263B038F00B973F8 /* Model */ = {
			isa = PBXGroup;
			children = (
				AAE7527F263B0A4D00B973F8 /* HistoryCoordinator.swift */,
				AAE7527D263B05C600B973F8 /* HistoryEntry.swift */,
			);
			path = Model;
			sourceTree = "<group>";
		};
		AAE8B0FD258A416F00E81239 /* Tab Preview */ = {
			isa = PBXGroup;
			children = (
				AAE8B0FE258A417D00E81239 /* View */,
			);
			path = "Tab Preview";
			sourceTree = "<group>";
		};
		AAE8B0FE258A417D00E81239 /* View */ = {
			isa = PBXGroup;
			children = (
				AAE8B101258A41C000E81239 /* TabPreview.storyboard */,
				AAC82C5F258B6CB5009B6B42 /* TabPreviewWindowController.swift */,
				AAE8B10F258A456C00E81239 /* TabPreviewViewController.swift */,
			);
			path = View;
			sourceTree = "<group>";
		};
		AAEC74AE2642C47300C2EFBC /* History */ = {
			isa = PBXGroup;
			children = (
				AAEC74AF2642C48800C2EFBC /* Model */,
				AAEC74B02642C48B00C2EFBC /* Services */,
			);
			path = History;
			sourceTree = "<group>";
		};
		AAEC74AF2642C48800C2EFBC /* Model */ = {
			isa = PBXGroup;
			children = (
				AAEC74B12642C57200C2EFBC /* HistoryCoordinatingMock.swift */,
				AAEC74B32642C69300C2EFBC /* HistoryCoordinatorTests.swift */,
			);
			path = Model;
			sourceTree = "<group>";
		};
		AAEC74B02642C48B00C2EFBC /* Services */ = {
			isa = PBXGroup;
			children = (
				AAEC74B52642CC6A00C2EFBC /* HistoryStoringMock.swift */,
				AAEC74B72642E43800C2EFBC /* HistoryStoreTests.swift */,
			);
			path = Services;
			sourceTree = "<group>";
		};
		AAEC74B92642E66600C2EFBC /* Extensions */ = {
			isa = PBXGroup;
			children = (
				4B4F72EB266B2ED300814C60 /* CollectionExtension.swift */,
				B65349A9265CF45000DCC645 /* DispatchQueueExtensionsTests.swift */,
				B67C6C462654C643006C872E /* FileManagerExtensionTests.swift */,
				AAEC74BA2642E67C00C2EFBC /* NSPersistentContainerExtension.swift */,
				B6C0B24526E9CB190031CB7F /* RunLoopExtensionTests.swift */,
				AADE11BF26D916D70032D8A7 /* StringExtensionTests.swift */,
				85F69B3B25EDE81F00978E59 /* URLExtensionTests.swift */,
				4B8AD0B027A86D9200AE44D6 /* WKWebsiteDataStoreExtensionTests.swift */,
			);
			path = Extensions;
			sourceTree = "<group>";
		};
		AAFCB38325E546FF00859DD4 /* View */ = {
			isa = PBXGroup;
			children = (
				AAB7320626DD0C37002FACF9 /* Fire.storyboard */,
				AAEEC6A827088ADB008445F7 /* FireCoordinator.swift */,
				AAB7320826DD0CD9002FACF9 /* FireViewController.swift */,
				AAE99B8827088A19008B6BD9 /* FirePopover.swift */,
				AA840A9727319D1600E63CDD /* FirePopoverWrapperViewController.swift */,
				AA61C0CF2722159B00E6B681 /* FireInfoViewController.swift */,
				AA6AD95A2704B6DB00159F8A /* FirePopoverViewController.swift */,
				AAE246F7270A406200BEEAEE /* FirePopoverCollectionViewHeader.swift */,
				AAE246F5270A3D3000BEEAEE /* FirePopoverCollectionViewHeader.xib */,
				AAE246F12709EF3B00BEEAEE /* FirePopoverCollectionViewItem.swift */,
				AAE246F22709EF3B00BEEAEE /* FirePopoverCollectionViewItem.xib */,
			);
			path = View;
			sourceTree = "<group>";
		};
		B31055BB27A1BA0E001AC618 /* Autoconsent */ = {
			isa = PBXGroup;
			children = (
				B31055C327A1BA1D001AC618 /* autoconsent-bundle.js */,
				B31055BD27A1BA1D001AC618 /* autoconsent.html */,
				B31055C127A1BA1D001AC618 /* AutoconsentBackground.swift */,
				B31055BC27A1BA1D001AC618 /* AutoconsentUserScript.swift */,
				B31055C027A1BA1D001AC618 /* background-bundle.js */,
				B31055C227A1BA1D001AC618 /* background.js */,
				B31055BF27A1BA1D001AC618 /* browser-shim.js */,
				B31055BE27A1BA1D001AC618 /* userscript.js */,
			);
			path = Autoconsent;
			sourceTree = "<group>";
		};
		B31055CC27A1BA39001AC618 /* Autoconsent */ = {
			isa = PBXGroup;
			children = (
				B31055CD27A1BA44001AC618 /* AutoconsentBackgroundTests.swift */,
				B3FB198D27BC013C00513DC1 /* autoconsent-test-page.html */,
				B3FB198F27BC015600513DC1 /* autoconsent-test.js */,
			);
			name = Autoconsent;
			sourceTree = "<group>";
		};
		B6040859274B8C5200680351 /* Unprotected Domains */ = {
			isa = PBXGroup;
			children = (
				336B39E22726B4B700C417D3 /* LocalUnprotectedDomains.swift */,
				B68503A6279141CD00893A05 /* KeySetDictionary.swift */,
				B604085A274B8CA300680351 /* UnprotectedDomains.xcdatamodeld */,
			);
			path = "Unprotected Domains";
			sourceTree = "<group>";
		};
		B6106BA126A7BE430013B453 /* Permissions */ = {
			isa = PBXGroup;
			children = (
				B6106B9F26A7BE0B0013B453 /* PermissionManagerTests.swift */,
				B6106BB026A7D8720013B453 /* PermissionStoreTests.swift */,
				B63ED0D726AE729600A9DAD1 /* PermissionModelTests.swift */,
				B6106BAE26A7C6180013B453 /* PermissionStoreMock.swift */,
				B63ED0D926AE7AF400A9DAD1 /* PermissionManagerMock.swift */,
				B63ED0DB26AE7B1E00A9DAD1 /* WebViewMock.swift */,
				B63ED0DD26AFD9A300A9DAD1 /* AVCaptureDeviceMock.swift */,
				B63ED0DF26AFE32F00A9DAD1 /* GeolocationProviderMock.swift */,
			);
			path = Permissions;
			sourceTree = "<group>";
		};
		B61EF3EA266F91D700B4D78F /* Extensions */ = {
			isa = PBXGroup;
			children = (
				B6F41030264D2B23003DA42C /* ProgressExtension.swift */,
				B66E9DD12670EB2A00E53BB5 /* _WKDownload+WebKitDownload.swift */,
				B66E9DD32670EB4A00E53BB5 /* WKDownload+WebKitDownload.swift */,
				B61EF3EB266F91E700B4D78F /* WKWebView+Download.swift */,
				B61EF3F0266F922200B4D78F /* WKProcessPool+DownloadDelegate.swift */,
				B63B9C502670B2B200C45B91 /* _WKDownload.h */,
				B63B9C542670B32000C45B91 /* WKProcessPool+Private.h */,
				B6CF78E2267B0A1900CD4F13 /* WKNavigationAction+Private.h */,
			);
			path = Extensions;
			sourceTree = "<group>";
		};
		B64C84DB2692D6E80048FEBE /* Permissions */ = {
			isa = PBXGroup;
			children = (
				B64C84EF269310000048FEBE /* Model */,
				B64C84DC2692D6FC0048FEBE /* View */,
			);
			path = Permissions;
			sourceTree = "<group>";
		};
		B64C84DC2692D6FC0048FEBE /* View */ = {
			isa = PBXGroup;
			children = (
				B64C84DD2692D7400048FEBE /* PermissionAuthorization.storyboard */,
				B64C84E22692DC9F0048FEBE /* PermissionAuthorizationViewController.swift */,
				B64C84EA2692DD650048FEBE /* PermissionAuthorizationPopover.swift */,
				B6BBF17327475B15004F850E /* PopupBlockedPopover.swift */,
				B64C852926942AC90048FEBE /* PermissionContextMenu.swift */,
				B64C85412694590B0048FEBE /* PermissionButton.swift */,
			);
			path = View;
			sourceTree = "<group>";
		};
		B64C84EF269310000048FEBE /* Model */ = {
			isa = PBXGroup;
			children = (
				B6106BAA26A7BF1D0013B453 /* PermissionType.swift */,
				B6106BAC26A7BF390013B453 /* PermissionState.swift */,
				B65536A52685B82B00085A79 /* Permissions.swift */,
				B6106BA526A7BEC80013B453 /* PermissionAuthorizationQuery.swift */,
				B6DB3CFA26A17CB800D459B7 /* PermissionModel.swift */,
				B64C84F0269310120048FEBE /* PermissionManager.swift */,
				B64C853726944B880048FEBE /* StoredPermission.swift */,
				B64C853C26944B940048FEBE /* PermissionStore.swift */,
				B64C852E26943BC10048FEBE /* Permissions.xcdatamodeld */,
			);
			path = Model;
			sourceTree = "<group>";
		};
		B65536902684409300085A79 /* Geolocation */ = {
			isa = PBXGroup;
			children = (
				B65536962684413900085A79 /* WKGeolocationProvider.h */,
				B6553691268440D700085A79 /* WKProcessPool+GeolocationProvider.swift */,
				B655369A268442EE00085A79 /* GeolocationProvider.swift */,
				B65536AD2685E17100085A79 /* GeolocationService.swift */,
			);
			path = Geolocation;
			sourceTree = "<group>";
		};
		B68172A7269C4334006D1092 /* Model */ = {
			isa = PBXGroup;
			children = (
				B68172A8269C487D006D1092 /* PrivacyDashboardUserScript.swift */,
				B6106BA226A7BEA00013B453 /* PermissionAuthorizationState.swift */,
				AA9B7C7D26A06E040008D425 /* TrackerInfo.swift */,
				AA9B7C8226A197A00008D425 /* ServerTrust.swift */,
				B3FB199227BD0AD400513DC1 /* CookieConsentInfo.swift */,
			);
			path = Model;
			sourceTree = "<group>";
		};
		B68172AC269EB415006D1092 /* Geolocation */ = {
			isa = PBXGroup;
			children = (
				B68172AD269EB43F006D1092 /* GeolocationServiceTests.swift */,
				B6106BB426A809E60013B453 /* GeolocationProviderTests.swift */,
				B63ED0E226B3E7FA00A9DAD1 /* CLLocationManagerMock.swift */,
				B6106BB226A7F4AA0013B453 /* GeolocationServiceMock.swift */,
			);
			path = Geolocation;
			sourceTree = "<group>";
		};
		B683097A274DCFE3004B46BB /* Database */ = {
			isa = PBXGroup;
			children = (
				B6BBF16F2744CDE1004F850E /* CoreDataStoreTests.swift */,
				B6C2C9F42760B659005B7F0A /* TestDataModel.xcdatamodeld */,
			);
			path = Database;
			sourceTree = "<group>";
		};
		B68458AE25C7E75100DC17B6 /* State Restoration */ = {
			isa = PBXGroup;
			children = (
				B6A5A27025B9377300AA7ADA /* StatePersistenceService.swift */,
				B68458AF25C7E76A00DC17B6 /* WindowManager+StateRestoration.swift */,
				B68458B725C7E8B200DC17B6 /* Tab+NSSecureCoding.swift */,
				B68458C425C7EA0C00DC17B6 /* TabCollection+NSSecureCoding.swift */,
				B68458BF25C7E9E000DC17B6 /* TabCollectionViewModel+NSSecureCoding.swift */,
				B684590725C9027900DC17B6 /* AppStateChangedPublisher.swift */,
				B684592E25C93FBF00DC17B6 /* AppStateRestorationManager.swift */,
			);
			path = "State Restoration";
			sourceTree = "<group>";
		};
		B69B50332726A10700758A2B /* ATB */ = {
			isa = PBXGroup;
			children = (
				B69B50352726A11F00758A2B /* Atb.swift */,
				B69B50382726A12400758A2B /* AtbParser.swift */,
				B69B50342726A11F00758A2B /* StatisticsLoader.swift */,
				B69B50362726A12000758A2B /* StatisticsStore.swift */,
				B69B50392726A12500758A2B /* LocalStatisticsStore.swift */,
				B69B50372726A12000758A2B /* VariantManager.swift */,
				B69B50562727D16900758A2B /* AtbAndVariantCleanup.swift */,
			);
			path = ATB;
			sourceTree = "<group>";
		};
		B69B50402726C3F400758A2B /* ATB */ = {
			isa = PBXGroup;
			children = (
				B69B504D2726CD3900758A2B /* Mock */,
				B69B50422726C5C100758A2B /* AtbAndVariantCleanupTests.swift */,
				B69B50412726C5C100758A2B /* AtbParserTests.swift */,
				B69B50442726C5C200758A2B /* StatisticsLoaderTests.swift */,
				B69B50432726C5C100758A2B /* VariantManagerTests.swift */,
			);
			path = ATB;
			sourceTree = "<group>";
		};
		B69B504D2726CD3900758A2B /* Mock */ = {
			isa = PBXGroup;
			children = (
				B69B50492726CA2900758A2B /* MockStatisticsStore.swift */,
				B69B504A2726CA2900758A2B /* MockVariantManager.swift */,
				B69B50502726CD7F00758A2B /* atb-with-update.json */,
				B69B504E2726CD7E00758A2B /* atb.json */,
				B69B504F2726CD7F00758A2B /* empty */,
				B69B50512726CD8000758A2B /* invalid.json */,
			);
			path = Mock;
			sourceTree = "<group>";
		};
		B6A5A28C25B962CB00AA7ADA /* App */ = {
			isa = PBXGroup;
			children = (
				B6A5A2A725BAA35500AA7ADA /* WindowManagerStateRestorationTests.swift */,
				B6A5A29F25B96E8300AA7ADA /* AppStateChangePublisherTests.swift */,
				B6C2C9EE276081AB005B7F0A /* DeallocationTests.swift */,
			);
			path = App;
			sourceTree = "<group>";
		};
		B6A9E44E26142AF90067D1B9 /* Statistics */ = {
			isa = PBXGroup;
			children = (
				B69B50332726A10700758A2B /* ATB */,
				B6A9E45226142B070067D1B9 /* Pixel.swift */,
				B6A9E498261474120067D1B9 /* TimedPixel.swift */,
				B6A9E47626146A570067D1B9 /* PixelEvent.swift */,
				B6A9E47E26146A800067D1B9 /* PixelArguments.swift */,
				B6A9E48326146AAB0067D1B9 /* PixelParameters.swift */,
				B6A9E4A2261475C70067D1B9 /* AppUsageActivityMonitor.swift */,
				B610F2BA27A145C500FCEBE9 /* RulesCompilationMonitor.swift */,
				B6DA44012616B28300DD1EC2 /* PixelDataStore.swift */,
				B68C92C32750EF76002AC6B0 /* PixelDataRecord.swift */,
				B6DA44062616B30600DD1EC2 /* PixelDataModel.xcdatamodeld */,
			);
			path = Statistics;
			sourceTree = "<group>";
		};
		B6A9E47526146A440067D1B9 /* API */ = {
			isa = PBXGroup;
			children = (
				B6A9E458261460340067D1B9 /* APIHeaders.swift */,
				B6A9E459261460350067D1B9 /* APIRequest.swift */,
				B6A9E457261460340067D1B9 /* ApiRequestError.swift */,
			);
			path = API;
			sourceTree = "<group>";
		};
		B6AE74322609AFBB005B9B1A /* Progress */ = {
			isa = PBXGroup;
			children = (
				B6AE74332609AFCE005B9B1A /* ProgressEstimationTests.swift */,
			);
			path = Progress;
			sourceTree = "<group>";
		};
		B6B1E87C26D5DA020062C350 /* View */ = {
			isa = PBXGroup;
			children = (
				B6B1E87D26D5DA0E0062C350 /* DownloadsPopover.swift */,
				B6B1E87F26D5DA9B0062C350 /* DownloadsViewController.swift */,
				B6B1E88126D5DAC30062C350 /* Downloads.storyboard */,
				B6B1E88326D5EB570062C350 /* DownloadsCellView.swift */,
				B6C0B23B26E87D900031CB7F /* NSAlert+ActiveDownloadsTermination.swift */,
			);
			path = View;
			sourceTree = "<group>";
		};
		B6C0B23126E71A800031CB7F /* Services */ = {
			isa = PBXGroup;
			children = (
				B6C0B23226E71BCD0031CB7F /* Downloads.xcdatamodeld */,
				B6C0B22F26E61D630031CB7F /* DownloadListStore.swift */,
				B6B1E87A26D381710062C350 /* DownloadListCoordinator.swift */,
			);
			path = Services;
			sourceTree = "<group>";
		};
		B6DA440F2616C0F200DD1EC2 /* Statistics */ = {
			isa = PBXGroup;
			children = (
				B69B50402726C3F400758A2B /* ATB */,
				B6DA44102616C0FC00DD1EC2 /* PixelTests.swift */,
				B662D3D82755D7AD0035D4D6 /* PixelStoreTests.swift */,
				B662D3DA2755D8190035D4D6 /* OldPixelDataModel.xcdatamodeld */,
				B6DA44222616CABC00DD1EC2 /* PixelArgumentsTests.swift */,
				B6DA44272616CAE000DD1EC2 /* AppUsageActivityMonitorTests.swift */,
				B6DA441D2616C84600DD1EC2 /* PixelStoreMock.swift */,
				4B117F7C276C0CB5002F3D8C /* LocalStatisticsStoreTests.swift */,
				B610F2E327A8F37A00FCEBE9 /* CBRCompileTimeReporterTests.swift */,
			);
			path = Statistics;
			sourceTree = "<group>";
		};
		B6FA893A269C414900588ECD /* Privacy Dashboard */ = {
			isa = PBXGroup;
			children = (
				B68172A7269C4334006D1092 /* Model */,
				AA9B7C7F26A06E130008D425 /* ViewModel */,
				B6FA893B269C41ED00588ECD /* View */,
			);
			path = "Privacy Dashboard";
			sourceTree = "<group>";
		};
		B6FA893B269C41ED00588ECD /* View */ = {
			isa = PBXGroup;
			children = (
				B6FA893C269C423100588ECD /* PrivacyDashboard.storyboard */,
				B6FA893E269C424500588ECD /* PrivacyDashboardViewController.swift */,
				B63BDF7D27FDAA640072D75B /* PrivacyDashboardWebView.swift */,
				B6FA8940269C425400588ECD /* PrivacyDashboardPopover.swift */,
			);
			path = View;
			sourceTree = "<group>";
		};
		CB6BCDF727C689FE00CC76DC /* Resources */ = {
			isa = PBXGroup;
			children = (
				4B677427255DBEB800025BD8 /* httpsMobileV2BloomSpec.json */,
				4B677428255DBEB800025BD8 /* httpsMobileV2Bloom.bin */,
				4B67742A255DBEB800025BD8 /* httpsMobileV2FalsePositives.json */,
			);
			path = Resources;
			sourceTree = "<group>";
		};
		EAA29AEB278D2E51007070CF /* fonts */ = {
			isa = PBXGroup;
			children = (
				EAA29AE7278D2E43007070CF /* ProximaNova-Bold-webfont.woff2 */,
				EAA29AE8278D2E43007070CF /* ProximaNova-Reg-webfont.woff2 */,
			);
			path = fonts;
			sourceTree = "<group>";
		};
/* End PBXGroup section */

/* Begin PBXNativeTarget section */
		4B1AD89C25FC27E200261379 /* Integration Tests */ = {
			isa = PBXNativeTarget;
			buildConfigurationList = 4B1AD8A625FC27E200261379 /* Build configuration list for PBXNativeTarget "Integration Tests" */;
			buildPhases = (
				4B1AD89925FC27E200261379 /* Sources */,
				4B1AD89A25FC27E200261379 /* Frameworks */,
				4B1AD89B25FC27E200261379 /* Resources */,
			);
			buildRules = (
			);
			dependencies = (
				4B1AD8A325FC27E200261379 /* PBXTargetDependency */,
			);
			name = "Integration Tests";
			productName = "Integration Tests";
			productReference = 4B1AD89D25FC27E200261379 /* Integration Tests.xctest */;
			productType = "com.apple.product-type.bundle.unit-test";
		};
		7B4CE8D926F02108009134B1 /* UI Tests */ = {
			isa = PBXNativeTarget;
			buildConfigurationList = 7B4CE8E526F02108009134B1 /* Build configuration list for PBXNativeTarget "UI Tests" */;
			buildPhases = (
				7B4CE8D626F02108009134B1 /* Sources */,
				7B4CE8D726F02108009134B1 /* Frameworks */,
				7B4CE8D826F02108009134B1 /* Resources */,
			);
			buildRules = (
			);
			dependencies = (
				7B4CE8E026F02108009134B1 /* PBXTargetDependency */,
			);
			name = "UI Tests";
			productName = "UI Tests";
			productReference = 7B4CE8DA26F02108009134B1 /* UI Tests.xctest */;
			productType = "com.apple.product-type.bundle.ui-testing";
		};
		AA585D7D248FD31100E9A3E2 /* DuckDuckGo Privacy Browser */ = {
			isa = PBXNativeTarget;
			buildConfigurationList = AA585DA4248FD31500E9A3E2 /* Build configuration list for PBXNativeTarget "DuckDuckGo Privacy Browser" */;
			buildPhases = (
				AA585D7A248FD31100E9A3E2 /* Sources */,
				AA8EDF2824925E940071C2E8 /* Swift Lint */,
				AA585D7B248FD31100E9A3E2 /* Frameworks */,
				AA585D7C248FD31100E9A3E2 /* Resources */,
			);
			buildRules = (
			);
			dependencies = (
			);
			name = "DuckDuckGo Privacy Browser";
			packageProductDependencies = (
				4B82E9B225B69E3E00656FE7 /* TrackerRadarKit */,
				85FF55C725F82E4F00E2AB99 /* Lottie */,
				AA06B6B62672AF8100F541C5 /* Sparkle */,
				9807F644278CA16F00E1547B /* BrowserServicesKit */,
			);
			productName = DuckDuckGo;
			productReference = AA585D7E248FD31100E9A3E2 /* DuckDuckGo.app */;
			productType = "com.apple.product-type.application";
		};
		AA585D8F248FD31400E9A3E2 /* Unit Tests */ = {
			isa = PBXNativeTarget;
			buildConfigurationList = AA585DA7248FD31500E9A3E2 /* Build configuration list for PBXNativeTarget "Unit Tests" */;
			buildPhases = (
				AA585D8C248FD31400E9A3E2 /* Sources */,
				AA585D8D248FD31400E9A3E2 /* Frameworks */,
				AA585D8E248FD31400E9A3E2 /* Resources */,
			);
			buildRules = (
			);
			dependencies = (
				AA585D92248FD31400E9A3E2 /* PBXTargetDependency */,
			);
			name = "Unit Tests";
			packageProductDependencies = (
				B6DA44162616C13800DD1EC2 /* OHHTTPStubs */,
				B6DA44182616C13800DD1EC2 /* OHHTTPStubsSwift */,
			);
			productName = DuckDuckGoTests;
			productReference = AA585D90248FD31400E9A3E2 /* Unit Tests.xctest */;
			productType = "com.apple.product-type.bundle.unit-test";
		};
/* End PBXNativeTarget section */

/* Begin PBXProject section */
		AA585D76248FD31100E9A3E2 /* Project object */ = {
			isa = PBXProject;
			attributes = {
				LastSwiftUpdateCheck = 1250;
				LastUpgradeCheck = 1320;
				ORGANIZATIONNAME = DuckDuckGo;
				TargetAttributes = {
					4B1AD89C25FC27E200261379 = {
						CreatedOnToolsVersion = 12.4;
						TestTargetID = AA585D7D248FD31100E9A3E2;
					};
					7B4CE8D926F02108009134B1 = {
						CreatedOnToolsVersion = 12.5.1;
						TestTargetID = AA585D7D248FD31100E9A3E2;
					};
					AA585D7D248FD31100E9A3E2 = {
						CreatedOnToolsVersion = 11.5;
					};
					AA585D8F248FD31400E9A3E2 = {
						CreatedOnToolsVersion = 11.5;
						TestTargetID = AA585D7D248FD31100E9A3E2;
					};
				};
			};
			buildConfigurationList = AA585D79248FD31100E9A3E2 /* Build configuration list for PBXProject "DuckDuckGo" */;
			compatibilityVersion = "Xcode 9.3";
			developmentRegion = en;
			hasScannedForEncodings = 0;
			knownRegions = (
				en,
				Base,
			);
			mainGroup = AA585D75248FD31100E9A3E2;
			packageReferences = (
				4B82E9B125B69E3E00656FE7 /* XCRemoteSwiftPackageReference "TrackerRadarKit" */,
				85FF55C625F82E4F00E2AB99 /* XCRemoteSwiftPackageReference "lottie-ios" */,
				B6DA44152616C13800DD1EC2 /* XCRemoteSwiftPackageReference "OHHTTPStubs" */,
				AA06B6B52672AF8100F541C5 /* XCRemoteSwiftPackageReference "Sparkle" */,
				9807F643278CA16F00E1547B /* XCRemoteSwiftPackageReference "BrowserServicesKit" */,
			);
			productRefGroup = AA585D7F248FD31100E9A3E2 /* Products */;
			projectDirPath = "";
			projectRoot = "";
			targets = (
				AA585D7D248FD31100E9A3E2 /* DuckDuckGo Privacy Browser */,
				AA585D8F248FD31400E9A3E2 /* Unit Tests */,
				4B1AD89C25FC27E200261379 /* Integration Tests */,
				7B4CE8D926F02108009134B1 /* UI Tests */,
			);
		};
/* End PBXProject section */

/* Begin PBXResourcesBuildPhase section */
		4B1AD89B25FC27E200261379 /* Resources */ = {
			isa = PBXResourcesBuildPhase;
			buildActionMask = 2147483647;
			files = (
				B3FB199027BC015600513DC1 /* autoconsent-test.js in Resources */,
				B3FB198E27BC013C00513DC1 /* autoconsent-test-page.html in Resources */,
			);
			runOnlyForDeploymentPostprocessing = 0;
		};
		7B4CE8D826F02108009134B1 /* Resources */ = {
			isa = PBXResourcesBuildPhase;
			buildActionMask = 2147483647;
			files = (
			);
			runOnlyForDeploymentPostprocessing = 0;
		};
		AA585D7C248FD31100E9A3E2 /* Resources */ = {
			isa = PBXResourcesBuildPhase;
			buildActionMask = 2147483647;
			files = (
				4B02198C25E05FAC00ED7DEA /* Fireproofing.storyboard in Resources */,
				AA80EC73256C46A2007083E7 /* Suggestion.storyboard in Resources */,
				AA693E5E2696E5B90007BB78 /* CrashReports.storyboard in Resources */,
				9833913127AAA4B500DAF119 /* trackerData.json in Resources */,
				B31055CA27A1BA1D001AC618 /* background.js in Resources */,
				AA7EB6ED27E880B600036718 /* dark-shield-dot-mouse-over.json in Resources */,
				8511E18425F82B34002F516B /* 01_Fire_really_small.json in Resources */,
				85B7184A27677C2D00B4277F /* Onboarding.storyboard in Resources */,
				4B0511C3262CAA5A00F6079C /* FireproofDomains.storyboard in Resources */,
				EA477680272A21B700419EDA /* clickToLoadConfig.json in Resources */,
				B6B1E88226D5DAC30062C350 /* Downloads.storyboard in Resources */,
				AA3439712754D4E900B241FA /* dark-shield.json in Resources */,
				B31055C827A1BA1D001AC618 /* background-bundle.js in Resources */,
				AA7EB6EB27E880AE00036718 /* dark-shield-mouse-over.json in Resources */,
				B31055CB27A1BA1D001AC618 /* autoconsent-bundle.js in Resources */,
				7B1E819F27C8874900FF0E60 /* ContentOverlay.storyboard in Resources */,
				85A0117425AF2EDF00FA6A0C /* FindInPage.storyboard in Resources */,
				85589E8127BBB8630038AD11 /* HomePage.storyboard in Resources */,
				AA80EC89256C49B8007083E7 /* Localizable.strings in Resources */,
				B31055C627A1BA1D001AC618 /* userscript.js in Resources */,
				EA4617F0273A28A700F110A2 /* fb-tds.json in Resources */,
				AAE8B102258A41C000E81239 /* TabPreview.storyboard in Resources */,
				AA68C3D72490F821001B8783 /* README.md in Resources */,
				AA585D86248FD31400E9A3E2 /* Assets.xcassets in Resources */,
				85589E8D27BBBB870038AD11 /* NavigationBar.storyboard in Resources */,
				AAE246F6270A3D3000BEEAEE /* FirePopoverCollectionViewHeader.xib in Resources */,
				85378D9C274E61B8007C5CBF /* MessageViews.storyboard in Resources */,
				AA80EC79256C46AA007083E7 /* TabBar.storyboard in Resources */,
				AA34396D2754D4E300B241FA /* shield-dot.json in Resources */,
				AAC5E4C925D6A6E8007F5990 /* Bookmarks.storyboard in Resources */,
				4BE5336B286912D40019DBFD /* BookmarksBarCollectionViewItem.xib in Resources */,
				B6FA893D269C423100588ECD /* PrivacyDashboard.storyboard in Resources */,
				AA34396C2754D4E300B241FA /* shield.json in Resources */,
				B693955626F04BEC0015B914 /* SavePanelAccessoryView.xib in Resources */,
				AA7412B324D0B3AC00D22FE0 /* TabBarViewItem.xib in Resources */,
				85480F8A25CDC360009424E3 /* MainMenu.storyboard in Resources */,
				4B677435255DBEB800025BD8 /* httpsMobileV2FalsePositives.json in Resources */,
				4BD18F05283F151F00058124 /* BookmarksBar.storyboard in Resources */,
				AA3439792754D55100B241FA /* trackers-1.json in Resources */,
				AA34397C2754D55100B241FA /* dark-trackers-1.json in Resources */,
				AA3863C527A1E28F00749AB5 /* Feedback.storyboard in Resources */,
				B31055C527A1BA1D001AC618 /* autoconsent.html in Resources */,
				4B723E1126B0006C00E14D75 /* DataImport.storyboard in Resources */,
				4B92929026670D1700AD2C21 /* BookmarkTableCellView.xib in Resources */,
				85AC7AD927BD625000FFB69B /* HomePageAssets.xcassets in Resources */,
				339A6B5826A044BA00E3DAE8 /* duckduckgo-privacy-dashboard in Resources */,
				AA7EB6E727E8809D00036718 /* shield-mouse-over.json in Resources */,
				B31055C727A1BA1D001AC618 /* browser-shim.js in Resources */,
				4B92928E26670D1700AD2C21 /* BookmarkOutlineViewCell.xib in Resources */,
				B64C84DE2692D7400048FEBE /* PermissionAuthorization.storyboard in Resources */,
				4BC68A702759AE490029A586 /* Waitlist.storyboard in Resources */,
				AA34397D2754D55100B241FA /* dark-trackers-3.json in Resources */,
				AA3439782754D55100B241FA /* dark-trackers-2.json in Resources */,
				AAB7320726DD0C37002FACF9 /* Fire.storyboard in Resources */,
				85589E8F27BBBBF10038AD11 /* Main.storyboard in Resources */,
				EA18D1CA272F0DC8006DC101 /* social_images in Resources */,
				AA7EB6E927E880A600036718 /* shield-dot-mouse-over.json in Resources */,
				AA80EC8F256C49BC007083E7 /* Localizable.stringsdict in Resources */,
				EAC80DE0271F6C0100BBF02D /* fb-sdk.js in Resources */,
				85625994269C8F9600EE44BC /* PasswordManager.storyboard in Resources */,
				AA7EB6E327E7D05500036718 /* dark-flame-mouse-over.json in Resources */,
				AA7EB6E227E7D05500036718 /* flame-mouse-over.json in Resources */,
				4B677433255DBEB800025BD8 /* httpsMobileV2Bloom.bin in Resources */,
				AA34397B2754D55100B241FA /* trackers-3.json in Resources */,
				026ADE1426C3010C002518EE /* macos-config.json in Resources */,
				4B677432255DBEB800025BD8 /* httpsMobileV2BloomSpec.json in Resources */,
				AA2CB12D2587BB5600AA6FBE /* TabBarFooter.xib in Resources */,
				AA80EC67256C4691007083E7 /* BrowserTab.storyboard in Resources */,
				AAE246F42709EF3B00BEEAEE /* FirePopoverCollectionViewItem.xib in Resources */,
				EAA29AE9278D2E43007070CF /* ProximaNova-Bold-webfont.woff2 in Resources */,
				AA3439702754D4E900B241FA /* dark-shield-dot.json in Resources */,
				AA34397A2754D55100B241FA /* trackers-2.json in Resources */,
				EAA29AEA278D2E43007070CF /* ProximaNova-Reg-webfont.woff2 in Resources */,
				EAFAD6CA2728BD1200F9DF00 /* clickToLoad.js in Resources */,
				336D5B18262D8D3C0052E0C9 /* findinpage.js in Resources */,
			);
			runOnlyForDeploymentPostprocessing = 0;
		};
		AA585D8E248FD31400E9A3E2 /* Resources */ = {
			isa = PBXResourcesBuildPhase;
			buildActionMask = 2147483647;
			files = (
				B69B50532726CD8100758A2B /* empty in Resources */,
				B69B50542726CD8100758A2B /* atb-with-update.json in Resources */,
				37A803DB27FD69D300052F4C /* Data Import Resources in Resources */,
				B69B50522726CD8100758A2B /* atb.json in Resources */,
				4B70C00127B0793D000386ED /* DuckDuckGo-ExampleCrash.ips in Resources */,
				B67C6C422654BF49006C872E /* DuckDuckGo-Symbol.jpg in Resources */,
				B69B50552726CD8100758A2B /* invalid.json in Resources */,
			);
			runOnlyForDeploymentPostprocessing = 0;
		};
/* End PBXResourcesBuildPhase section */

/* Begin PBXShellScriptBuildPhase section */
		AA8EDF2824925E940071C2E8 /* Swift Lint */ = {
			isa = PBXShellScriptBuildPhase;
			buildActionMask = 2147483647;
			files = (
			);
			inputFileListPaths = (
			);
			inputPaths = (
			);
			name = "Swift Lint";
			outputFileListPaths = (
			);
			outputPaths = (
			);
			runOnlyForDeploymentPostprocessing = 0;
			shellPath = /bin/zsh;
			shellScript = "# Add brew into PATH\nif [ -f /opt/homebrew/bin/brew ]; then\n    eval $(/opt/homebrew/bin/brew shellenv)\nfi\n\nif which swiftlint >/dev/null; then\n   if [ ! -z \"$BITRISE_PROJECT_PATH\" ] || [ \"$CONFIGURATION\" = \"Release\" ]; then\n       swiftlint lint --strict\n       if [ $? -ne 0 ]; then\n           echo \"error: SwiftLint validation failed.\"\n           exit 1\n       fi\n   else\n       swiftlint lint\n   fi\nelse\n   echo \"error: SwiftLint not installed. Install using \\`brew install swiftlint\\`\"\n   exit 1\nfi\n";
		};
/* End PBXShellScriptBuildPhase section */

/* Begin PBXSourcesBuildPhase section */
		4B1AD89925FC27E200261379 /* Sources */ = {
			isa = PBXSourcesBuildPhase;
			buildActionMask = 2147483647;
			files = (
				B662D3DF275616FF0035D4D6 /* EncryptionKeyStoreMock.swift in Sources */,
				4B1AD8E225FC390B00261379 /* EncryptionMocks.swift in Sources */,
				B31055CE27A1BA44001AC618 /* AutoconsentBackgroundTests.swift in Sources */,
				4B1AD91725FC46FB00261379 /* CoreDataEncryptionTests.swift in Sources */,
				7BA4727D26F01BC400EAA165 /* CoreDataTestUtilities.swift in Sources */,
				4B1AD92125FC474E00261379 /* CoreDataEncryptionTesting.xcdatamodeld in Sources */,
				4B1AD8D525FC38DD00261379 /* EncryptionKeyStoreTests.swift in Sources */,
			);
			runOnlyForDeploymentPostprocessing = 0;
		};
		7B4CE8D626F02108009134B1 /* Sources */ = {
			isa = PBXSourcesBuildPhase;
			buildActionMask = 2147483647;
			files = (
				7B4CE8E726F02135009134B1 /* TabBarTests.swift in Sources */,
			);
			runOnlyForDeploymentPostprocessing = 0;
		};
		AA585D7A248FD31100E9A3E2 /* Sources */ = {
			isa = PBXSourcesBuildPhase;
			buildActionMask = 2147483647;
			files = (
				AAA0CC572539EBC90079BC96 /* FaviconUserScript.swift in Sources */,
				B6A9E45A261460350067D1B9 /* ApiRequestError.swift in Sources */,
				AADCBF3A26F7C2CE00EF67A8 /* LottieAnimationCache.swift in Sources */,
				37534CA3281132CB002621E7 /* TabLazyLoaderDataSource.swift in Sources */,
				4B723E0E26B0006300E14D75 /* LoginImport.swift in Sources */,
				85589E9627BFE25D0038AD11 /* FailedAssertionView.swift in Sources */,
				37534CA028113101002621E7 /* LazyLoadable.swift in Sources */,
				EAE42800275D47FA00DAC26B /* ClickToLoadModel.swift in Sources */,
				0230C0A3272080090018F728 /* KeyedCodingExtension.swift in Sources */,
				B6C0B23026E61D630031CB7F /* DownloadListStore.swift in Sources */,
				85799C1825DEBB3F0007EC87 /* Logging.swift in Sources */,
				AAC30A2E268F1EE300D2D9CD /* CrashReportPromptPresenter.swift in Sources */,
				37AFCE8727DA334800471A10 /* PreferencesRootView.swift in Sources */,
				B684590825C9027900DC17B6 /* AppStateChangedPublisher.swift in Sources */,
				4B92928F26670D1700AD2C21 /* BookmarkTableCellView.swift in Sources */,
				4B9292CF2667123700AD2C21 /* BookmarkManagementSidebarViewController.swift in Sources */,
				4B39AAF627D9B2C700A73FD5 /* NSStackViewExtension.swift in Sources */,
				B637273D26CCF0C200C8CB02 /* OptionalExtension.swift in Sources */,
				4BE65477271FCD41008D1D63 /* PasswordManagementLoginItemView.swift in Sources */,
				AA80EC54256BE3BC007083E7 /* UserText.swift in Sources */,
				B61EF3EC266F91E700B4D78F /* WKWebView+Download.swift in Sources */,
				B6DB3AEF278D5C370024C5C4 /* URLSessionExtension.swift in Sources */,
				4B7A60A1273E0BE400BBDFEB /* WKWebsiteDataStoreExtension.swift in Sources */,
				B693955326F04BEC0015B914 /* WindowDraggingView.swift in Sources */,
				4B1E6EED27AB5E5100F51793 /* SecureVaultSorting.swift in Sources */,
				37CD54CE27F2FDD100F1F7B9 /* PreferencesSidebarModel.swift in Sources */,
				B61EF3F1266F922200B4D78F /* WKProcessPool+DownloadDelegate.swift in Sources */,
				B6106BAD26A7BF390013B453 /* PermissionState.swift in Sources */,
				85707F2E276A394C00DC0649 /* ViewExtensions.swift in Sources */,
				371C0A2927E33EDC0070591F /* FeedbackPresenter.swift in Sources */,
				14505A08256084EF00272CC6 /* UserAgent.swift in Sources */,
				4B8AC93526B3B2FD00879451 /* NSAlert+DataImport.swift in Sources */,
				AA7412BD24D2BEEE00D22FE0 /* MainWindow.swift in Sources */,
				AAD6D8882696DF6D002393B3 /* CrashReportPromptViewController.swift in Sources */,
				B693955126F04BEB0015B914 /* GradientView.swift in Sources */,
				37AFCE8527DA2D3900471A10 /* PreferencesSidebar.swift in Sources */,
				AA5C8F5E2590EEE800748EB7 /* NSPointExtension.swift in Sources */,
				AA6EF9AD25066F42004754E6 /* WindowsManager.swift in Sources */,
				B68458CD25C7EB9000DC17B6 /* WKWebViewConfigurationExtensions.swift in Sources */,
				85AC7ADD27BEB6EE00FFB69B /* HomePageDefaultBrowserModel.swift in Sources */,
				AAC30A26268DFEE200D2D9CD /* CrashReporter.swift in Sources */,
				857FFEC027D239DC00415E7A /* HyperLink.swift in Sources */,
				4B9292A426670D2A00AD2C21 /* PasteboardWriting.swift in Sources */,
				4B92928D26670D1700AD2C21 /* BookmarkOutlineViewCell.swift in Sources */,
				B604085C274B8FBA00680351 /* UnprotectedDomains.xcdatamodeld in Sources */,
				4BB88B5025B7BA2B006F6B06 /* TabInstrumentation.swift in Sources */,
				4B59024326B35F7C00489384 /* BrowserImportViewController.swift in Sources */,
				4B9292D72667124000AD2C21 /* NSPopUpButtonExtension.swift in Sources */,
				85D33F1225C82EB3002B91A6 /* ConfigurationManager.swift in Sources */,
				B6A9E48426146AAB0067D1B9 /* PixelParameters.swift in Sources */,
				AA5FA697275F90C400DCE9C9 /* FaviconImageCache.swift in Sources */,
				1430DFF524D0580F00B8978C /* TabBarViewController.swift in Sources */,
				4B92929B26670D2A00AD2C21 /* BookmarkOutlineViewDataSource.swift in Sources */,
				85D885B026A590A90077C374 /* NSNotificationName+PasswordManager.swift in Sources */,
				B610F2BB27A145C500FCEBE9 /* RulesCompilationMonitor.swift in Sources */,
				AAC30A28268E045400D2D9CD /* CrashReportReader.swift in Sources */,
				85AC3B3525DA82A600C7D2AA /* DataTaskProviding.swift in Sources */,
				AA3D531727A1EEED00074EC1 /* FeedbackViewController.swift in Sources */,
				AAEF6BC8276A081C0024DCF4 /* FaviconSelector.swift in Sources */,
				85589E7F27BBB8630038AD11 /* AddEditFavoriteViewController.swift in Sources */,
				4B2E7D6326FF9D6500D2DB17 /* PrintingUserScript.swift in Sources */,
				0230C0A52721F3750018F728 /* GPCRequestFactory.swift in Sources */,
				9833912F27AAA3CE00DAF119 /* AppTrackerDataSetProvider.swift in Sources */,
				4BA1A6B3258B080A00F6F690 /* EncryptionKeyGeneration.swift in Sources */,
				37B11B3928095E6600CBB621 /* TabLazyLoader.swift in Sources */,
				4B723E0B26B0005B00E14D75 /* FileImportViewController.swift in Sources */,
				8589063C267BCDC000D23B0D /* SaveCredentialsViewController.swift in Sources */,
				4BBE0AA727B9B027003B37A8 /* PopUpButton.swift in Sources */,
				AABEE6A524AA0A7F0043105B /* SuggestionViewController.swift in Sources */,
				85589E8027BBB8630038AD11 /* AddEditFavoriteWindow.swift in Sources */,
				B69B503B2726A12500758A2B /* Atb.swift in Sources */,
				B6B1E88026D5DA9B0062C350 /* DownloadsViewController.swift in Sources */,
				85AC3AF725D5DBFD00C7D2AA /* DataExtension.swift in Sources */,
				B6A924D42664BBBB001A28CA /* WKWebViewDownloadDelegate.swift in Sources */,
				AA9B7C8526A199B60008D425 /* ServerTrustViewModel.swift in Sources */,
				85480FCF25D1AA22009424E3 /* ConfigurationStoring.swift in Sources */,
				AA3D531B27A2F57E00074EC1 /* Feedback.swift in Sources */,
				4BB99D0626FE1979001E4761 /* RequestFilePermissionViewController.swift in Sources */,
				858A798326A8B75F00A75A42 /* CopyHandler.swift in Sources */,
				4B8AC93926B48A5100879451 /* FirefoxLoginReader.swift in Sources */,
				B69B503E2726A12500758A2B /* AtbParser.swift in Sources */,
				4B9292D22667123700AD2C21 /* AddFolderModalViewController.swift in Sources */,
				4B92929E26670D2A00AD2C21 /* BookmarkSidebarTreeController.swift in Sources */,
				85589E8727BBB8F20038AD11 /* HomePageFavoritesModel.swift in Sources */,
				4BB88B4A25B7B690006F6B06 /* SequenceExtensions.swift in Sources */,
				4B59024026B35F3600489384 /* ChromiumDataImporter.swift in Sources */,
				B6A924DE2664CA09001A28CA /* LegacyWebKitDownloadDelegate.swift in Sources */,
				AAA0CC3C25337FAB0079BC96 /* WKBackForwardListItemViewModel.swift in Sources */,
				4BB88B4525B7B55C006F6B06 /* DebugUserScript.swift in Sources */,
				AAC6881928626BF800D54247 /* RecentlyClosedTab.swift in Sources */,
				B688B4DF27420D290087BEAF /* PDFSearchTextMenuItemHandler.swift in Sources */,
				4B723E0A26B0005900E14D75 /* DataImportViewController.swift in Sources */,
				F4A6198C283CFFBB007F2080 /* ContentScopeFeatureFlagging.swift in Sources */,
				85707F24276A332A00DC0649 /* OnboardingButtonStyles.swift in Sources */,
				4B8A4E0127C8447E005F40E8 /* SaveIdentityPopover.swift in Sources */,
				B637273B26CBC8AF00C8CB02 /* AuthenticationAlert.swift in Sources */,
				37AFCE9227DB8CAD00471A10 /* PreferencesAboutView.swift in Sources */,
				9826B0A02747DF3D0092F683 /* ContentBlocking.swift in Sources */,
				4B379C2227BDBA29008A968E /* LocalAuthenticationService.swift in Sources */,
				4BB99D0326FE191E001E4761 /* SafariBookmarksReader.swift in Sources */,
				AACF6FD626BC366D00CF09F9 /* SafariVersionReader.swift in Sources */,
				4BE65485271FCD7B008D1D63 /* LoginFaviconView.swift in Sources */,
				4B0511CA262CAA5A00F6079C /* FireproofDomainsViewController.swift in Sources */,
				AA4D700725545EF800C3411E /* URLEventHandler.swift in Sources */,
				AA92127725ADA07900600CD4 /* WKWebViewExtension.swift in Sources */,
				B6106BA426A7BEA40013B453 /* PermissionAuthorizationState.swift in Sources */,
				B6A9E499261474120067D1B9 /* TimedPixel.swift in Sources */,
				B6C0B23626E732000031CB7F /* DownloadListItem.swift in Sources */,
				856C98A6256EB59600A22F1F /* MenuItemSelectors.swift in Sources */,
				B6B1E87E26D5DA0E0062C350 /* DownloadsPopover.swift in Sources */,
				4B9292A026670D2A00AD2C21 /* SpacerNode.swift in Sources */,
				B6E61EE8263ACE16004E11AB /* UTType.swift in Sources */,
				4BE6547F271FCD4D008D1D63 /* PasswordManagementCreditCardModel.swift in Sources */,
				85707F26276A335700DC0649 /* Onboarding.swift in Sources */,
				AAFCB37F25E545D400859DD4 /* PublisherExtension.swift in Sources */,
				B68C92C1274E3EF4002AC6B0 /* PopUpWindow.swift in Sources */,
				AA5FA6A0275F948900DCE9C9 /* Favicons.xcdatamodeld in Sources */,
				85589E9827BFE2DA0038AD11 /* HoverButton.swift in Sources */,
				B684592225C93BE000DC17B6 /* Publisher.asVoid.swift in Sources */,
				AAA0CC33252F181A0079BC96 /* NavigationButtonMenuDelegate.swift in Sources */,
				AAC30A2A268E239100D2D9CD /* CrashReport.swift in Sources */,
				37CC53F427E8D4620028713D /* NSPathControlView.swift in Sources */,
				85589E9E27BFE4500038AD11 /* DefaultBrowserPromptView.swift in Sources */,
				4B29759C28284DBC00187C4E /* FirefoxBerkeleyDatabaseReader.m in Sources */,
				4B78A86B26BB3ADD0071BB16 /* BrowserImportSummaryViewController.swift in Sources */,
				AA512D1424D99D9800230283 /* FaviconManager.swift in Sources */,
				AABEE6AB24ACA0F90043105B /* SuggestionTableRowView.swift in Sources */,
				37CD54CB27F2FDD100F1F7B9 /* DownloadsPreferences.swift in Sources */,
				4B9292AA26670D3700AD2C21 /* Bookmark.xcmappingmodel in Sources */,
				4B1E6EF227AB5E5D00F51793 /* PasswordManagementItemList.swift in Sources */,
				AAC5E4D025D6A709007F5990 /* Bookmark.swift in Sources */,
				AA9B7C8326A197A00008D425 /* ServerTrust.swift in Sources */,
				4B5A4F4C27F3A5AA008FBD88 /* NSNotificationName+DataImport.swift in Sources */,
				4BEF0E722766B11200AF7C58 /* MacWaitlistLockScreenViewModel.swift in Sources */,
				B64C853826944B880048FEBE /* StoredPermission.swift in Sources */,
				AAE246F8270A406200BEEAEE /* FirePopoverCollectionViewHeader.swift in Sources */,
				4BEF0E6C276676AB00AF7C58 /* MacWaitlistStore.swift in Sources */,
				AA5D6DAC24A340F700C6FBCE /* WebViewStateObserver.swift in Sources */,
				AAB7320926DD0CD9002FACF9 /* FireViewController.swift in Sources */,
				4B92928C26670D1700AD2C21 /* OutlineSeparatorViewCell.swift in Sources */,
				4BB99D0426FE191E001E4761 /* SafariDataImporter.swift in Sources */,
				B69B503A2726A12500758A2B /* StatisticsLoader.swift in Sources */,
				37CD54C927F2FDD100F1F7B9 /* PrivacyPreferencesModel.swift in Sources */,
				B6F1C80B2761C45400334924 /* LocalUnprotectedDomains.swift in Sources */,
				858A798526A8BB5D00A75A42 /* NSTextViewExtension.swift in Sources */,
				B6B1E88426D5EB570062C350 /* DownloadsCellView.swift in Sources */,
				4B723E0C26B0005D00E14D75 /* FileImportSummaryViewController.swift in Sources */,
				B6AAAC2D260330580029438D /* PublishedAfter.swift in Sources */,
				4BBC16A027C4859400E00A38 /* DeviceAuthenticationService.swift in Sources */,
				3776582F27F82E62009A6B35 /* AutofillPreferences.swift in Sources */,
				AAD8078727B3F45600CF7703 /* WebsiteBreakage.swift in Sources */,
				4BE6547E271FCD4D008D1D63 /* PasswordManagementIdentityModel.swift in Sources */,
				85C6A29625CC1FFD00EEB5F1 /* UserDefaultsWrapper.swift in Sources */,
				85625998269C9C5F00EE44BC /* PasswordManagementPopover.swift in Sources */,
				85589E9127BFB9810038AD11 /* HomePageRecentlyVisitedModel.swift in Sources */,
				4BB99CFE26FE191E001E4761 /* FirefoxBookmarksReader.swift in Sources */,
				4BBC16A227C485BC00E00A38 /* DeviceIdleStateDetector.swift in Sources */,
				4BE4E51C2856A960008A546D /* CGPointExtension.swift in Sources */,
				B6A9E4A3261475C70067D1B9 /* AppUsageActivityMonitor.swift in Sources */,
				4B379C2427BDE1B0008A968E /* FlatButton.swift in Sources */,
				4BA1A6A0258B079600F6F690 /* DataEncryption.swift in Sources */,
				371E141927E92E42009E3B5B /* MultilineScrollableTextFix.swift in Sources */,
				B6FA8941269C425400588ECD /* PrivacyDashboardPopover.swift in Sources */,
				85589E8B27BBBADC0038AD11 /* ColorExtensions.swift in Sources */,
				85B7184E27677CBB00B4277F /* RootView.swift in Sources */,
				AABEE6AF24AD22B90043105B /* AddressBarTextField.swift in Sources */,
				B693954C26F04BEB0015B914 /* FocusRingView.swift in Sources */,
				4BE41A5E28446EAD00760399 /* BookmarksBarViewModel.swift in Sources */,
				4B1E6EF127AB5E5D00F51793 /* NSPopUpButtonView.swift in Sources */,
				4B9292DB2667125D00AD2C21 /* ContextualMenu.swift in Sources */,
				AA68C3D32490ED62001B8783 /* NavigationBarViewController.swift in Sources */,
				AA585DAF2490E6E600E9A3E2 /* MainViewController.swift in Sources */,
				AA5FA69A275F91C700DCE9C9 /* Favicon.swift in Sources */,
				AABEE69A24A902A90043105B /* SuggestionContainerViewModel.swift in Sources */,
				AA840A9827319D1600E63CDD /* FirePopoverWrapperViewController.swift in Sources */,
				37CD54CA27F2FDD100F1F7B9 /* AutofillPreferencesModel.swift in Sources */,
				B657841F25FA497600D8DB33 /* NSException+Catch.swift in Sources */,
				4BE65481271FCD4D008D1D63 /* PasswordManagementNoteModel.swift in Sources */,
				B63ED0E526BB8FB900A9DAD1 /* SharingMenu.swift in Sources */,
				AA4FF40C2624751A004E2377 /* GrammarFeaturesManager.swift in Sources */,
				B693955B26F0CE300015B914 /* WebKitDownloadDelegate.swift in Sources */,
				B6B3E0E12657EA7A0040E0A2 /* NSScreenExtension.swift in Sources */,
				B65E6BA026D9F10600095F96 /* NSBezierPathExtension.swift in Sources */,
				AA6820E425502F19005ED0D5 /* WebsiteDataStore.swift in Sources */,
				B64C852A26942AC90048FEBE /* PermissionContextMenu.swift in Sources */,
				85D438B6256E7C9E00F3BAF8 /* ContextMenuUserScript.swift in Sources */,
				B693955526F04BEC0015B914 /* NSSavePanelExtension.swift in Sources */,
				9826B0A22747DFEB0092F683 /* AppPrivacyConfigurationDataProvider.swift in Sources */,
				B63BDF80280003570072D75B /* WebKitError.swift in Sources */,
				B6B1E88B26D774090062C350 /* LinkButton.swift in Sources */,
				4BBF0915282DD40100EE1418 /* TemporaryFileHandler.swift in Sources */,
				CB6BCDF927C6BEFF00CC76DC /* PrivacyFeatures.swift in Sources */,
				B693954D26F04BEB0015B914 /* MouseClickView.swift in Sources */,
				B6DB3CF926A00E2D00D459B7 /* AVCaptureDevice+SwizzledAuthState.swift in Sources */,
				4BA1A6BD258B082300F6F690 /* EncryptionKeyStore.swift in Sources */,
				4BE65474271FCD40008D1D63 /* PasswordManagementIdentityItemView.swift in Sources */,
				B6F41031264D2B23003DA42C /* ProgressExtension.swift in Sources */,
				4B723E0F26B0006500E14D75 /* CSVParser.swift in Sources */,
				376705B327EC7D4F00DD8D76 /* TextButton.swift in Sources */,
				B6DA44082616B30600DD1EC2 /* PixelDataModel.xcdatamodeld in Sources */,
				B63BDF7E27FDAA640072D75B /* PrivacyDashboardWebView.swift in Sources */,
				37CD54CF27F2FDD100F1F7B9 /* AppearancePreferences.swift in Sources */,
				B6B1E87B26D381710062C350 /* DownloadListCoordinator.swift in Sources */,
				4B980E212817604000282EE1 /* NSNotificationName+Debug.swift in Sources */,
				AAC5E4F125D6BF10007F5990 /* AddressBarButton.swift in Sources */,
				AAE7527E263B05C600B973F8 /* HistoryEntry.swift in Sources */,
				AA5FA69D275F945C00DCE9C9 /* FaviconStore.swift in Sources */,
				AAB8203C26B2DE0D00788AC3 /* SuggestionListCharacteristics.swift in Sources */,
				AAADFD06264AA282001555EA /* TimeIntervalExtension.swift in Sources */,
				4B9292D42667123700AD2C21 /* BookmarkListViewController.swift in Sources */,
				4B723E0D26B0006100E14D75 /* SecureVaultLoginImporter.swift in Sources */,
				4B9292D32667123700AD2C21 /* AddBookmarkModalViewController.swift in Sources */,
				AA5C1DD5285C780C0089850C /* RecentlyClosedCoordinator.swift in Sources */,
				AA88D14B252A557100980B4E /* URLRequestExtension.swift in Sources */,
				AA6197C6276B3168008396F0 /* FaviconHostReference.swift in Sources */,
				AAD8078527B3F3BE00CF7703 /* WebsiteBreakageSender.swift in Sources */,
				4B8AC93B26B48ADF00879451 /* ASN1Parser.swift in Sources */,
				37CD54B327EE509700F1F7B9 /* View+Cursor.swift in Sources */,
				B66E9DD22670EB2A00E53BB5 /* _WKDownload+WebKitDownload.swift in Sources */,
				B6A9E4612614608B0067D1B9 /* AppVersion.swift in Sources */,
				856C98DF257014BD00A22F1F /* FileDownloadManager.swift in Sources */,
				4BB99CFF26FE191E001E4761 /* BookmarkImport.swift in Sources */,
				B68503A7279141CD00893A05 /* KeySetDictionary.swift in Sources */,
				85480FBB25D181CB009424E3 /* ConfigurationDownloading.swift in Sources */,
				AAEEC6A927088ADB008445F7 /* FireCoordinator.swift in Sources */,
				B655369B268442EE00085A79 /* GeolocationProvider.swift in Sources */,
				B6C0B23C26E87D900031CB7F /* NSAlert+ActiveDownloadsTermination.swift in Sources */,
				4BEF0E6827641A0E00AF7C58 /* MacWaitlistLockScreenViewController.swift in Sources */,
				AAECA42024EEA4AC00EFA63A /* IndexPathExtension.swift in Sources */,
				4BE65478271FCD41008D1D63 /* PasswordManagementNoteItemView.swift in Sources */,
				AA5C8F632591021700748EB7 /* NSApplicationExtension.swift in Sources */,
				AA9E9A5625A3AE8400D1959D /* NSWindowExtension.swift in Sources */,
				AAC5E4C725D6A6E8007F5990 /* BookmarkPopover.swift in Sources */,
				37CC53F027E8D1440028713D /* PreferencesDownloadsView.swift in Sources */,
				B68C2FB227706E6A00BF2C7D /* ProcessExtension.swift in Sources */,
				B6106BA726A7BECC0013B453 /* PermissionAuthorizationQuery.swift in Sources */,
				4B9292CE2667123700AD2C21 /* BrowserTabSelectionDelegate.swift in Sources */,
				4B1E6EEE27AB5E5100F51793 /* PasswordManagementListSection.swift in Sources */,
				AA222CB92760F74E00321475 /* FaviconReferenceCache.swift in Sources */,
				B6C0B24426E9CB080031CB7F /* RunLoopExtension.swift in Sources */,
				4B9292A126670D2A00AD2C21 /* BookmarkTreeController.swift in Sources */,
				4B29759728281F0900187C4E /* FirefoxEncryptionKeyReader.swift in Sources */,
				4B9292D02667123700AD2C21 /* BookmarkManagementSplitViewController.swift in Sources */,
				B6E61EE3263AC0C8004E11AB /* FileManagerExtension.swift in Sources */,
				4B434692285F841F00177407 /* NSEventExtension.swift in Sources */,
				B6DB3CFB26A17CB800D459B7 /* PermissionModel.swift in Sources */,
				4B92929C26670D2A00AD2C21 /* PasteboardFolder.swift in Sources */,
				B6106BAB26A7BF1D0013B453 /* PermissionType.swift in Sources */,
				AAC6881B28626C1900D54247 /* RecentlyClosedWindow.swift in Sources */,
				85707F2A276A35FE00DC0649 /* ActionSpeech.swift in Sources */,
				8585B63826D6E66C00C1416F /* ButtonStyles.swift in Sources */,
				4B0511BD262CAA5A00F6079C /* PrivacySecurityPreferences.swift in Sources */,
				B6830963274CDEC7004B46BB /* FireproofDomainsStore.swift in Sources */,
				AA9FF95F24A1FB690039E328 /* TabCollectionViewModel.swift in Sources */,
				AAC5E4D125D6A709007F5990 /* BookmarkManager.swift in Sources */,
				37CD54CD27F2FDD100F1F7B9 /* AboutModel.swift in Sources */,
				4BE65476271FCD41008D1D63 /* PasswordManagementCreditCardItemView.swift in Sources */,
				AA5C8F59258FE21F00748EB7 /* NSTextFieldExtension.swift in Sources */,
				B6830961274CDE99004B46BB /* FireproofDomainsContainer.swift in Sources */,
				B65536AE2685E17200085A79 /* GeolocationService.swift in Sources */,
				4B02198925E05FAC00ED7DEA /* FireproofingURLExtensions.swift in Sources */,
				7B1E819E27C8874900FF0E60 /* ContentOverlayPopover.swift in Sources */,
				4BA1A6A5258B07DF00F6F690 /* EncryptedValueTransformer.swift in Sources */,
				4B92929F26670D2A00AD2C21 /* PasteboardBookmark.swift in Sources */,
				856CADF0271710F400E79BB0 /* HoverUserScript.swift in Sources */,
				4B9292AC26670D3700AD2C21 /* Bookmark.xcdatamodeld in Sources */,
				AA6EF9B525081B4C004754E6 /* MainMenuActions.swift in Sources */,
				B63D466925BEB6C200874977 /* WKWebView+SessionState.swift in Sources */,
				4B723E1226B0006E00E14D75 /* DataImport.swift in Sources */,
				B6085D092743AAB600A9C456 /* FireproofDomains.xcdatamodeld in Sources */,
				85589E8227BBB8630038AD11 /* HomePageView.swift in Sources */,
				B6A924D92664C72E001A28CA /* WebKitDownloadTask.swift in Sources */,
				4B59023E26B35F3600489384 /* ChromiumLoginReader.swift in Sources */,
				85D885B326A5A9DE0077C374 /* NSAlert+PasswordManager.swift in Sources */,
				4B7A57CF279A4EF300B1C70E /* ChromePreferences.swift in Sources */,
				AA6AD95B2704B6DB00159F8A /* FirePopoverViewController.swift in Sources */,
				4BE4005327CF3DC3007D3161 /* SavePaymentMethodPopover.swift in Sources */,
				85A0116925AF1D8900FA6A0C /* FindInPageViewController.swift in Sources */,
				4BB6CE5F26B77ED000EC5860 /* Cryptography.swift in Sources */,
				AA6FFB4424DC33320028F4D0 /* NSViewExtension.swift in Sources */,
				37AFCE8927DA33BA00471A10 /* Preferences.swift in Sources */,
				B6C0B23E26E8BF1F0031CB7F /* DownloadListViewModel.swift in Sources */,
				4B9292D52667123700AD2C21 /* BookmarkManagementDetailViewController.swift in Sources */,
				4B723E1026B0006700E14D75 /* CSVImporter.swift in Sources */,
				37A4CEBA282E992F00D75B89 /* StartupPreferences.swift in Sources */,
				AA4BBA3B25C58FA200C4FB0F /* MainMenu.swift in Sources */,
				4B8AC93326B3B06300879451 /* EdgeDataImporter.swift in Sources */,
				AA585D84248FD31100E9A3E2 /* BrowserTabViewController.swift in Sources */,
				85707F22276A32B600DC0649 /* CallToAction.swift in Sources */,
				B693954B26F04BEB0015B914 /* MouseOverView.swift in Sources */,
				AAE7527C263B056C00B973F8 /* HistoryStore.swift in Sources */,
				AAE246F32709EF3B00BEEAEE /* FirePopoverCollectionViewItem.swift in Sources */,
				AA61C0D22727F59B00E6B681 /* ArrayExtension.swift in Sources */,
				AAC30A2C268F1ECD00D2D9CD /* CrashReportSender.swift in Sources */,
				373A1AB02842C4EA00586521 /* BookmarkHTMLImporter.swift in Sources */,
				4B8D9062276D1D880078DB17 /* LocaleExtension.swift in Sources */,
				4BE4005527CF3F19007D3161 /* SavePaymentMethodViewController.swift in Sources */,
				AAFE068326C7082D005434CC /* WebKitVersionProvider.swift in Sources */,
				B63D467A25BFC3E100874977 /* NSCoderExtensions.swift in Sources */,
				B31055C927A1BA1D001AC618 /* AutoconsentBackground.swift in Sources */,
				B3FB199327BD0AD400513DC1 /* CookieConsentInfo.swift in Sources */,
				B6A5A27125B9377300AA7ADA /* StatePersistenceService.swift in Sources */,
				B68458B025C7E76A00DC17B6 /* WindowManager+StateRestoration.swift in Sources */,
				B68458C525C7EA0C00DC17B6 /* TabCollection+NSSecureCoding.swift in Sources */,
				4BB88B5B25B7BA50006F6B06 /* Instruments.swift in Sources */,
				9812D895276CEDA5004B6181 /* ContentBlockerRulesLists.swift in Sources */,
				4B0511E2262CAA8600F6079C /* NSViewControllerExtension.swift in Sources */,
				F44C130225C2DA0400426E3E /* NSAppearanceExtension.swift in Sources */,
				B64C84F1269310120048FEBE /* PermissionManager.swift in Sources */,
				37CD54D027F2FDD100F1F7B9 /* DefaultBrowserPreferences.swift in Sources */,
				B64C853026943BC10048FEBE /* Permissions.xcdatamodeld in Sources */,
				B693954F26F04BEB0015B914 /* PaddedImageButton.swift in Sources */,
				4BA1A6B8258B081600F6F690 /* EncryptionKeyStoring.swift in Sources */,
				B65783E725F8AAFB00D8DB33 /* String+Punycode.swift in Sources */,
				B657841A25FA484B00D8DB33 /* NSException+Catch.m in Sources */,
				B684592F25C93FBF00DC17B6 /* AppStateRestorationManager.swift in Sources */,
				EA0BA3A9272217E6002A0B6C /* ClickToLoadUserScript.swift in Sources */,
				AAA892EA250A4CEF005B37B2 /* WindowControllersManager.swift in Sources */,
				85C5991B27D10CF000E605B2 /* FireAnimationView.swift in Sources */,
				AA6197C4276B314D008396F0 /* FaviconUrlReference.swift in Sources */,
				AAC5E4C825D6A6E8007F5990 /* BookmarkPopoverViewController.swift in Sources */,
				85CC1D7B26A05ECF0062F04E /* PasswordManagementItemListModel.swift in Sources */,
				AABEE6A924AB4B910043105B /* SuggestionTableCellView.swift in Sources */,
				AA6820F125503DA9005ED0D5 /* FireViewModel.swift in Sources */,
				AAA0CC6A253CC43C0079BC96 /* WKUserContentControllerExtension.swift in Sources */,
				B6A9E45C261460350067D1B9 /* APIRequest.swift in Sources */,
				4BE65479271FCD41008D1D63 /* EditableTextView.swift in Sources */,
				AA9FF95D24A1FA1C0039E328 /* TabCollection.swift in Sources */,
				B688B4DA273E6D3B0087BEAF /* MainView.swift in Sources */,
				4B65143E263924B5005B46EB /* EmailUrlExtensions.swift in Sources */,
				85CC1D7D26A05F250062F04E /* PasswordManagementItemModel.swift in Sources */,
				AAD86E52267A0DFF005C11BE /* UpdateController.swift in Sources */,
				85A0118225AF60E700FA6A0C /* FindInPageModel.swift in Sources */,
				4B9292A226670D2A00AD2C21 /* PseudoFolder.swift in Sources */,
				B6DA44022616B28300DD1EC2 /* PixelDataStore.swift in Sources */,
				B6A9E45326142B070067D1B9 /* Pixel.swift in Sources */,
				B6A9E47726146A570067D1B9 /* PixelEvent.swift in Sources */,
				AA2CB1352587C29500AA6FBE /* TabBarFooter.swift in Sources */,
				4BE5336C286912D40019DBFD /* BookmarksBarCollectionViewItem.swift in Sources */,
				B6C0B23926E742610031CB7F /* FileDownloadError.swift in Sources */,
				4B9292AB26670D3700AD2C21 /* BookmarkMigrationPolicy.swift in Sources */,
				85589EA027BFE60E0038AD11 /* MoreOrLessView.swift in Sources */,
				AA92126F25ACCB1100600CD4 /* ErrorExtension.swift in Sources */,
				B6A9E47026146A250067D1B9 /* DateExtension.swift in Sources */,
				AAE7527A263B046100B973F8 /* History.xcdatamodeld in Sources */,
				B64C853D26944B940048FEBE /* PermissionStore.swift in Sources */,
				AA75A0AE26F3500C0086B667 /* PrivacyIconViewModel.swift in Sources */,
				4BB99D0126FE191E001E4761 /* ChromiumBookmarksReader.swift in Sources */,
				B6C0B23426E71BCD0031CB7F /* Downloads.xcdatamodeld in Sources */,
				AAE8B110258A456C00E81239 /* TabPreviewViewController.swift in Sources */,
				37CC53EC27E8A4D10028713D /* PreferencesPrivacyView.swift in Sources */,
				4B0135CE2729F1AA00D54834 /* NSPasteboardExtension.swift in Sources */,
				85707F31276A7DCA00DC0649 /* OnboardingViewModel.swift in Sources */,
				85AC3B0525D6B1D800C7D2AA /* ScriptSourceProviding.swift in Sources */,
				4BB99D0026FE191E001E4761 /* CoreDataBookmarkImporter.swift in Sources */,
				AA3F895324C18AD500628DDE /* SuggestionViewModel.swift in Sources */,
				4B9292A326670D2A00AD2C21 /* BookmarkManagedObject.swift in Sources */,
				4B723E1326B0007A00E14D75 /* CSVLoginExporter.swift in Sources */,
				85C48CCC278D808F00D3263E /* NSAttributedStringExtension.swift in Sources */,
				AA7EB6E527E7D6DC00036718 /* AnimationView.swift in Sources */,
				8562599A269CA0A600EE44BC /* NSRectExtension.swift in Sources */,
				B6040856274B830F00680351 /* DictionaryExtension.swift in Sources */,
				B684592725C93C0500DC17B6 /* Publishers.NestedObjectChanges.swift in Sources */,
				85589E9A27BFE3C30038AD11 /* FaviconView.swift in Sources */,
				85707F2C276A364E00DC0649 /* OnboardingFlow.swift in Sources */,
				85A011EA25B4D4CA00FA6A0C /* FindInPageUserScript.swift in Sources */,
				4BE65480271FCD4D008D1D63 /* PasswordManagementLoginModel.swift in Sources */,
				AA9FF95B24A1EFC20039E328 /* TabViewModel.swift in Sources */,
				AA9E9A5E25A4867200D1959D /* TabDragAndDropManager.swift in Sources */,
				4BBD3C00285ACE090047A89D /* NSNotificationName+Favicons.swift in Sources */,
				B68458C025C7E9E000DC17B6 /* TabCollectionViewModel+NSSecureCoding.swift in Sources */,
				AA8EDF2724923EC70071C2E8 /* StringExtension.swift in Sources */,
				85378DA2274E7F25007C5CBF /* EmailManagerRequestDelegate.swift in Sources */,
				B68172A9269C487D006D1092 /* PrivacyDashboardUserScript.swift in Sources */,
				4BD18F01283F0BC500058124 /* BookmarksBarViewController.swift in Sources */,
				379DE4BD27EA31AC002CC3DE /* PreferencesAutofillView.swift in Sources */,
				858A797F26A79EAA00A75A42 /* UserText+PasswordManager.swift in Sources */,
				B693954E26F04BEB0015B914 /* ProgressView.swift in Sources */,
				B69B503C2726A12500758A2B /* StatisticsStore.swift in Sources */,
				B693955426F04BEC0015B914 /* ColorView.swift in Sources */,
				AA5C1DD3285A217F0089850C /* RecentlyClosedCacheItem.swift in Sources */,
				B6BBF17427475B15004F850E /* PopupBlockedPopover.swift in Sources */,
				8589063A267BCD8E00D23B0D /* SaveCredentialsPopover.swift in Sources */,
				4B379C1527BD91E3008A968E /* QuartzIdleStateProvider.swift in Sources */,
				B6C0B22E26E61CE70031CB7F /* DownloadViewModel.swift in Sources */,
				373A1AA8283ED1B900586521 /* BookmarkHTMLReader.swift in Sources */,
				B68458B825C7E8B200DC17B6 /* Tab+NSSecureCoding.swift in Sources */,
				85378DA0274E6F42007C5CBF /* NSNotificationName+EmailManager.swift in Sources */,
				B693955726F04BEC0015B914 /* MouseOverButton.swift in Sources */,
				AA61C0D02722159B00E6B681 /* FireInfoViewController.swift in Sources */,
				B64C85422694590B0048FEBE /* PermissionButton.swift in Sources */,
				AAA0CC472533833C0079BC96 /* MoreOptionsMenu.swift in Sources */,
				B64C84E32692DC9F0048FEBE /* PermissionAuthorizationViewController.swift in Sources */,
				4B92929D26670D2A00AD2C21 /* BookmarkNode.swift in Sources */,
				B693955226F04BEB0015B914 /* LongPressButton.swift in Sources */,
				B6085D062743905F00A9C456 /* CoreDataStore.swift in Sources */,
				B6DB3AF6278EA0130024C5C4 /* BundleExtension.swift in Sources */,
				4B677438255DBEB800025BD8 /* HTTPSUpgrade.xcdatamodeld in Sources */,
				4B0511E1262CAA8600F6079C /* NSOpenPanelExtensions.swift in Sources */,
				AAE99B8927088A19008B6BD9 /* FirePopover.swift in Sources */,
				AAE75280263B0A4D00B973F8 /* HistoryCoordinator.swift in Sources */,
				4B677434255DBEB800025BD8 /* HTTPSBloomFilterSpecification.swift in Sources */,
				B69B503D2726A12500758A2B /* VariantManager.swift in Sources */,
				AA97BF4625135DD30014931A /* ApplicationDockMenu.swift in Sources */,
				4B8A4DFF27C83B29005F40E8 /* SaveIdentityViewController.swift in Sources */,
				4BA1A69B258B076900F6F690 /* FileStore.swift in Sources */,
				B6A9E47F26146A800067D1B9 /* PixelArguments.swift in Sources */,
				AAC5E4D225D6A709007F5990 /* BookmarkList.swift in Sources */,
				4B9292D12667123700AD2C21 /* BookmarkTableRowView.swift in Sources */,
				B66E9DD42670EB4A00E53BB5 /* WKDownload+WebKitDownload.swift in Sources */,
				85589E9427BFE1E70038AD11 /* FavoritesView.swift in Sources */,
				85AC7ADB27BD628400FFB69B /* HomePage.swift in Sources */,
				376705AF27EB488600DD8D76 /* RoundedSelectionRowView.swift in Sources */,
				B69B503F2726A12500758A2B /* LocalStatisticsStore.swift in Sources */,
				B689ECD526C247DB006FB0C5 /* BackForwardListItem.swift in Sources */,
				85C48CD127908C1000D3263E /* BrowserImportMoreInfoViewController.swift in Sources */,
				B69B50572727D16900758A2B /* AtbAndVariantCleanup.swift in Sources */,
				B693954A26F04BEB0015B914 /* NibLoadable.swift in Sources */,
				AA3D531527A1ED9300074EC1 /* FeedbackWindow.swift in Sources */,
				85F0FF1327CFAB04001C7C6E /* RecentlyVisitedView.swift in Sources */,
				AA7EB6DF27E7C57D00036718 /* MouseOverAnimationButton.swift in Sources */,
				AA7412B724D1687000D22FE0 /* TabBarScrollView.swift in Sources */,
				4B9292D92667124B00AD2C21 /* BookmarkListTreeControllerDataSource.swift in Sources */,
				14D9B8FB24F7E089000D4D13 /* AddressBarViewController.swift in Sources */,
				B65536A62685B82B00085A79 /* Permissions.swift in Sources */,
				AAC82C60258B6CB5009B6B42 /* TabPreviewWindowController.swift in Sources */,
				AAC5E4E425D6BA9C007F5990 /* NSSizeExtension.swift in Sources */,
				AA6820EB25503D6A005ED0D5 /* Fire.swift in Sources */,
				B6AAAC3E26048F690029438D /* RandomAccessCollectionExtension.swift in Sources */,
				4B9292AF26670F5300AD2C21 /* NSOutlineViewExtensions.swift in Sources */,
				AA585D82248FD31100E9A3E2 /* AppDelegate.swift in Sources */,
				7B1E81A027C8874900FF0E60 /* ContentOverlayViewController.swift in Sources */,
				85B7184C27677C6500B4277F /* OnboardingViewController.swift in Sources */,
				4B379C1E27BDB7FF008A968E /* DeviceAuthenticator.swift in Sources */,
				1456D6E124EFCBC300775049 /* TabBarCollectionView.swift in Sources */,
				85308E25267FC9F2001ABD76 /* NSAlertExtension.swift in Sources */,
				4BEF0E6A276676A500AF7C58 /* WaitlistRequest.swift in Sources */,
				4B59024826B3673600489384 /* ThirdPartyBrowser.swift in Sources */,
				B65E6B9E26D9EC0800095F96 /* CircularProgressView.swift in Sources */,
				AABEE69C24A902BB0043105B /* SuggestionContainer.swift in Sources */,
				85589E8327BBB8630038AD11 /* HomePageViewController.swift in Sources */,
				4B59024126B35F3600489384 /* BraveDataImporter.swift in Sources */,
				B6A9E46B2614618A0067D1B9 /* OperatingSystemVersionExtension.swift in Sources */,
				4BDFA4AE27BF19E500648192 /* ToggleableScrollView.swift in Sources */,
				85AC3AEF25D5CE9800C7D2AA /* UserScripts.swift in Sources */,
				B643BF1427ABF772000BACEC /* NSWorkspaceExtension.swift in Sources */,
				4B677439255DBEB800025BD8 /* AppHTTPSUpgradeStore.swift in Sources */,
				4BC68A722759B2140029A586 /* Waitlist.swift in Sources */,
				AAB549DF25DAB8F80058460B /* BookmarkViewModel.swift in Sources */,
				85707F28276A34D900DC0649 /* DaxSpeech.swift in Sources */,
				AA13DCB4271480B0006D48D3 /* FirePopoverViewModel.swift in Sources */,
				F41D174125CB131900472416 /* NSColorExtension.swift in Sources */,
				AAC5E4F625D6BF2C007F5990 /* AddressBarButtonsViewController.swift in Sources */,
				4B59023D26B35F3600489384 /* ChromeDataImporter.swift in Sources */,
				B68C92C42750EF76002AC6B0 /* PixelDataRecord.swift in Sources */,
				853014D625E671A000FB8205 /* PageObserverUserScript.swift in Sources */,
				B642738227B65BAC0005DFD1 /* SecureVaultErrorReporter.swift in Sources */,
				4B139AFD26B60BD800894F82 /* NSImageExtensions.swift in Sources */,
				B6A9E45B261460350067D1B9 /* APIHeaders.swift in Sources */,
				85625996269C953C00EE44BC /* PasswordManagementViewController.swift in Sources */,
				4BB99D0226FE191E001E4761 /* ImportedBookmarks.swift in Sources */,
				AA6EF9B3250785D5004754E6 /* NSMenuExtension.swift in Sources */,
				AA7412B524D1536B00D22FE0 /* MainWindowController.swift in Sources */,
				AA9FF95924A1ECF20039E328 /* Tab.swift in Sources */,
				B63D467125BFA6C100874977 /* DispatchQueueExtensions.swift in Sources */,
				B64C84EB2692DD650048FEBE /* PermissionAuthorizationPopover.swift in Sources */,
				85378D9E274E664C007C5CBF /* PopoverMessageViewController.swift in Sources */,
				AA6FFB4624DC3B5A0028F4D0 /* WebView.swift in Sources */,
				B693955026F04BEB0015B914 /* ShadowView.swift in Sources */,
				AA3D531D27A2F58F00074EC1 /* FeedbackSender.swift in Sources */,
				B6CF78DE267B099C00CD4F13 /* WKNavigationActionExtension.swift in Sources */,
				AA7412B224D0B3AC00D22FE0 /* TabBarViewItem.swift in Sources */,
				856C98D52570116900A22F1F /* NSWindow+Toast.swift in Sources */,
				B31055C427A1BA1D001AC618 /* AutoconsentUserScript.swift in Sources */,
				859E7D6B27453BF3009C2B69 /* BookmarksExporter.swift in Sources */,
				4B5FF67826B602B100D42879 /* FirefoxDataImporter.swift in Sources */,
				37AFCE8B27DB69BC00471A10 /* PreferencesGeneralView.swift in Sources */,
				4B02198B25E05FAC00ED7DEA /* FireproofInfoViewController.swift in Sources */,
				AA8EDF2424923E980071C2E8 /* URLExtension.swift in Sources */,
				4BE0DF06267819A1006337B7 /* NSStoryboardExtension.swift in Sources */,
				37AFCE8127DA2CA600471A10 /* PreferencesViewController.swift in Sources */,
				4B02198A25E05FAC00ED7DEA /* FireproofDomains.swift in Sources */,
				4B677442255DBEEA00025BD8 /* Database.swift in Sources */,
				4BE5336E286915A10019DBFD /* CompositionalLayout.swift in Sources */,
				4B92928B26670D1700AD2C21 /* BookmarksOutlineView.swift in Sources */,
				B61F015525EDD5A700ABB5A3 /* UserContentController.swift in Sources */,
				4BF01C00272AE74C00884A61 /* CountryList.swift in Sources */,
				37CD54CC27F2FDD100F1F7B9 /* PreferencesSection.swift in Sources */,
				B6B2400E28083B49001B8F3A /* WebViewContainerView.swift in Sources */,
				AAC5E4D925D6A711007F5990 /* BookmarkStore.swift in Sources */,
				B6FA893F269C424500588ECD /* PrivacyDashboardViewController.swift in Sources */,
				37D2771527E870D4003365FD /* PreferencesAppearanceView.swift in Sources */,
				AA72D5FE25FFF94E00C77619 /* NSMenuItemExtension.swift in Sources */,
				4BA1A6C2258B0A1300F6F690 /* ContiguousBytesExtension.swift in Sources */,
				37534CA8281198CD002621E7 /* AdjacentItemEnumerator.swift in Sources */,
				AA9B7C7E26A06E040008D425 /* TrackerInfo.swift in Sources */,
				4BE53374286E39F10019DBFD /* ChromiumKeychainPrompt.swift in Sources */,
				B6553692268440D700085A79 /* WKProcessPool+GeolocationProvider.swift in Sources */,
				AA5C1DD1285A154E0089850C /* RecentlyClosedMenu.swift in Sources */,
			);
			runOnlyForDeploymentPostprocessing = 0;
		};
		AA585D8C248FD31400E9A3E2 /* Sources */ = {
			isa = PBXSourcesBuildPhase;
			buildActionMask = 2147483647;
			files = (
				9833913327AAAEEE00DAF119 /* EmbeddedTrackerDataTests.swift in Sources */,
				3776583127F8325B009A6B35 /* AutofillPreferencesTests.swift in Sources */,
				B67C6C472654C643006C872E /* FileManagerExtensionTests.swift in Sources */,
				B69B50482726C5C200758A2B /* StatisticsLoaderTests.swift in Sources */,
				142879DA24CE1179005419BB /* SuggestionViewModelTests.swift in Sources */,
				4B9292C12667103100AD2C21 /* BookmarkMigrationTests.swift in Sources */,
				4B9292BC2667103100AD2C21 /* BookmarkSidebarTreeControllerTests.swift in Sources */,
				37534CA52811987D002621E7 /* AdjacentItemEnumeratorTests.swift in Sources */,
				B662D3DC2755DF670035D4D6 /* OldPixelDataModel.xcdatamodeld in Sources */,
				B6DA44232616CABC00DD1EC2 /* PixelArgumentsTests.swift in Sources */,
				AAEC74BC2642F0F800C2EFBC /* History.xcdatamodeld in Sources */,
				37534C9E28104D9B002621E7 /* TabLazyLoaderTests.swift in Sources */,
				85F1B0C925EF9759004792B6 /* URLEventHandlerTests.swift in Sources */,
				4B9292BD2667103100AD2C21 /* BookmarkOutlineViewDataSourceTests.swift in Sources */,
				4BBF0917282DD6EF00EE1418 /* TemporaryFileHandlerTests.swift in Sources */,
				B6A5A27925B93FFF00AA7ADA /* StateRestorationManagerTests.swift in Sources */,
				4B9292BB2667103100AD2C21 /* BookmarkNodeTests.swift in Sources */,
				4B0219A825E0646500ED7DEA /* WebsiteDataStoreTests.swift in Sources */,
				AAC9C01E24CB6BEB00AD1325 /* TabCollectionViewModelTests.swift in Sources */,
				B662D3DE275613BB0035D4D6 /* EncryptionKeyStoreMock.swift in Sources */,
				AA0877BA26D5161D00B05660 /* WebKitVersionProviderTests.swift in Sources */,
				4BA7C91627695EA500FEBA8E /* MacWaitlistRequestTests.swift in Sources */,
				B69B50462726C5C200758A2B /* AtbAndVariantCleanupTests.swift in Sources */,
				B6DA44282616CAE000DD1EC2 /* AppUsageActivityMonitorTests.swift in Sources */,
				4B59024C26B38BB800489384 /* ChromiumLoginReaderTests.swift in Sources */,
				AAC9C01724CAFBDC00AD1325 /* TabCollectionTests.swift in Sources */,
				378205F8283BC6A600D1D4AA /* StartupPreferencesTests.swift in Sources */,
				B67C6C3D2654B897006C872E /* WebViewExtensionTests.swift in Sources */,
				4BA1A6DE258C100A00F6F690 /* FileStoreTests.swift in Sources */,
				AAC9C01C24CB594C00AD1325 /* TabViewModelTests.swift in Sources */,
				37CD54B727F1B28A00F1F7B9 /* DefaultBrowserPreferencesTests.swift in Sources */,
				B65349AA265CF45000DCC645 /* DispatchQueueExtensionsTests.swift in Sources */,
				858A798A26A9B35E00A75A42 /* PasswordManagementItemModelTests.swift in Sources */,
				B6DA441E2616C84600DD1EC2 /* PixelStoreMock.swift in Sources */,
				4B434690285ED7A100177407 /* BookmarksBarViewModelTests.swift in Sources */,
				B6BBF1702744CDE1004F850E /* CoreDataStoreTests.swift in Sources */,
				4B9292BF2667103100AD2C21 /* TreeControllerTests.swift in Sources */,
				B693956926F352DB0015B914 /* DownloadsWebViewMock.m in Sources */,
				4B2CBF412767EEC1001DF04B /* MacWaitlistStoreTests.swift in Sources */,
				4B11060525903E570039B979 /* CoreDataEncryptionTesting.xcdatamodeld in Sources */,
				858A798826A99DBE00A75A42 /* PasswordManagementItemListModelTests.swift in Sources */,
				4B8AD0B127A86D9200AE44D6 /* WKWebsiteDataStoreExtensionTests.swift in Sources */,
				B69B50472726C5C200758A2B /* VariantManagerTests.swift in Sources */,
				8546DE6225C03056000CA5E1 /* UserAgentTests.swift in Sources */,
				B63ED0DE26AFD9A300A9DAD1 /* AVCaptureDeviceMock.swift in Sources */,
				B63ED0E026AFE32F00A9DAD1 /* GeolocationProviderMock.swift in Sources */,
				378205FB283C277800D1D4AA /* MainMenuTests.swift in Sources */,
				4B43469528655D1400177407 /* FirefoxDataImporterTests.swift in Sources */,
				4B723E0926B0003E00E14D75 /* CSVLoginExporterTests.swift in Sources */,
				B630793526731BC400DCEE41 /* URLSuggestedFilenameTests.swift in Sources */,
				AADE11C026D916D70032D8A7 /* StringExtensionTests.swift in Sources */,
				85AC3B4925DAC9BD00C7D2AA /* ConfigurationStorageTests.swift in Sources */,
				B693956126F1C1BC0015B914 /* DownloadListStoreMock.swift in Sources */,
				AA91F83927076F1900771A0D /* PrivacyIconViewModelTests.swift in Sources */,
				4B723E0726B0003E00E14D75 /* CSVImporterTests.swift in Sources */,
				AA652CDB25DDAB32009059CC /* BookmarkStoreMock.swift in Sources */,
				B62EB47C25BAD3BB005745C6 /* WKWebViewPrivateMethodsAvailabilityTests.swift in Sources */,
				4BBC16A527C488C900E00A38 /* DeviceAuthenticatorTests.swift in Sources */,
				4B3F641E27A8D3BD00E0C118 /* BrowserProfileTests.swift in Sources */,
				B6106BA026A7BE0B0013B453 /* PermissionManagerTests.swift in Sources */,
				B662D3D92755D7AD0035D4D6 /* PixelStoreTests.swift in Sources */,
				B6106BB526A809E60013B453 /* GeolocationProviderTests.swift in Sources */,
				B6A5A2A025B96E8300AA7ADA /* AppStateChangePublisherTests.swift in Sources */,
				B63ED0E326B3E7FA00A9DAD1 /* CLLocationManagerMock.swift in Sources */,
				37CD54BB27F25A4000F1F7B9 /* DownloadsPreferencesTests.swift in Sources */,
				4B02199C25E063DE00ED7DEA /* FireproofDomainsTests.swift in Sources */,
				AA0F3DB7261A566C0077F2D9 /* SuggestionLoadingMock.swift in Sources */,
				4B9292BE2667103100AD2C21 /* PasteboardFolderTests.swift in Sources */,
				4B9292C52667104B00AD2C21 /* CoreDataTestUtilities.swift in Sources */,
				4B723E1926B000DC00E14D75 /* TemporaryFileCreator.swift in Sources */,
				98EB5D1027516A4800681FE6 /* AppPrivacyConfigurationTests.swift in Sources */,
				4B9292C22667103100AD2C21 /* BookmarkTests.swift in Sources */,
				4BA7C91B276984AF00FEBA8E /* MacWaitlistLockScreenViewModelTests.swift in Sources */,
				142879DC24CE1185005419BB /* SuggestionContainerViewModelTests.swift in Sources */,
				AA0877B826D5160D00B05660 /* SafariVersionReaderTests.swift in Sources */,
				B69B50452726C5C200758A2B /* AtbParserTests.swift in Sources */,
				B6106BAF26A7C6180013B453 /* PermissionStoreMock.swift in Sources */,
				AA652CD325DDA6E9009059CC /* LocalBookmarkManagerTests.swift in Sources */,
				B63ED0DC26AE7B1E00A9DAD1 /* WebViewMock.swift in Sources */,
				4B4F72EC266B2ED300814C60 /* CollectionExtension.swift in Sources */,
				AAE39D1B24F44885008EF28B /* TabCollectionViewModelDelegateMock.swift in Sources */,
				373A1AAA283ED86C00586521 /* BookmarksHTMLReaderTests.swift in Sources */,
				AA9C363025518CA9004B1BA3 /* FireTests.swift in Sources */,
				B6106BB126A7D8720013B453 /* PermissionStoreTests.swift in Sources */,
				4BF4951826C08395000547B8 /* ThirdPartyBrowserTests.swift in Sources */,
				AA63745424C9BF9A00AB2AC4 /* SuggestionContainerTests.swift in Sources */,
				AAC9C01524CAFBCE00AD1325 /* TabTests.swift in Sources */,
				B69B504C2726CA2900758A2B /* MockVariantManager.swift in Sources */,
				B610F2EC27AA8F9400FCEBE9 /* ContentBlockerRulesManagerMock.swift in Sources */,
				B6BBF1722744CE36004F850E /* FireproofDomainsStoreMock.swift in Sources */,
				4BA1A6D9258C0CB300F6F690 /* DataEncryptionTests.swift in Sources */,
				EA1E52B52798CF98002EC53C /* ClickToLoadModelTests.swift in Sources */,
				B6A5A27E25B9403E00AA7ADA /* FileStoreMock.swift in Sources */,
				B693955F26F1C17F0015B914 /* DownloadListCoordinatorTests.swift in Sources */,
				B6C2C9F62760B659005B7F0A /* TestDataModel.xcdatamodeld in Sources */,
				B68172AE269EB43F006D1092 /* GeolocationServiceTests.swift in Sources */,
				B6AE74342609AFCE005B9B1A /* ProgressEstimationTests.swift in Sources */,
				4BA1A6FE258C5C1300F6F690 /* EncryptedValueTransformerTests.swift in Sources */,
				85F69B3C25EDE81F00978E59 /* URLExtensionTests.swift in Sources */,
				B6DA44112616C0FC00DD1EC2 /* PixelTests.swift in Sources */,
				4B9292BA2667103100AD2C21 /* BookmarkNodePathTests.swift in Sources */,
				4B9292C02667103100AD2C21 /* BookmarkManagedObjectTests.swift in Sources */,
				373A1AB228451ED400586521 /* BookmarksHTMLImporterTests.swift in Sources */,
				4B723E0626B0003E00E14D75 /* CSVParserTests.swift in Sources */,
				85F487B5276A8F2E003CE668 /* OnboardingTests.swift in Sources */,
				AA652CCE25DD9071009059CC /* BookmarkListTests.swift in Sources */,
				859E7D6D274548F2009C2B69 /* BookmarksExporterTests.swift in Sources */,
				B6A5A2A825BAA35500AA7ADA /* WindowManagerStateRestorationTests.swift in Sources */,
				4BB99D1126FE1A84001E4761 /* SafariBookmarksReaderTests.swift in Sources */,
				4BBF0925283083EC00EE1418 /* FileSystemDSLTests.swift in Sources */,
				4B11060A25903EAC0039B979 /* CoreDataEncryptionTests.swift in Sources */,
				4B9292C32667103100AD2C21 /* PasteboardBookmarkTests.swift in Sources */,
				B610F2E427A8F37A00FCEBE9 /* CBRCompileTimeReporterTests.swift in Sources */,
				AAEC74BB2642E67C00C2EFBC /* NSPersistentContainerExtension.swift in Sources */,
				AABAF59C260A7D130085060C /* FaviconManagerMock.swift in Sources */,
				AAEC74B82642E43800C2EFBC /* HistoryStoreTests.swift in Sources */,
				4BA1A6E6258C270800F6F690 /* EncryptionKeyGeneratorTests.swift in Sources */,
				B6106BB326A7F4AA0013B453 /* GeolocationServiceMock.swift in Sources */,
				4B8AC93D26B49BE600879451 /* FirefoxLoginReaderTests.swift in Sources */,
				4BBF09232830812900EE1418 /* FileSystemDSL.swift in Sources */,
				4B723E0526B0003E00E14D75 /* DataImportMocks.swift in Sources */,
				4B70C00227B0793D000386ED /* CrashReportTests.swift in Sources */,
				85AC3B1725D9BC1A00C7D2AA /* ConfigurationDownloaderTests.swift in Sources */,
				4BF4EA5027C71F26004E57C4 /* PasswordManagementListSectionTests.swift in Sources */,
				AA7E9176286DB05D00AB6B62 /* RecentlyClosedCoordinatorMock.swift in Sources */,
				B693955D26F19CD70015B914 /* DownloadListStoreTests.swift in Sources */,
				B610F2EB27AA8E4500FCEBE9 /* ContentBlockingUpdatingTests.swift in Sources */,
				4B0511E7262CAB3700F6079C /* UserDefaultsWrapperUtilities.swift in Sources */,
				4BA1A6F6258C4F9600F6F690 /* EncryptionMocks.swift in Sources */,
				B6B3E0962654DACD0040E0A2 /* UTTypeTests.swift in Sources */,
				4B2975992828285900187C4E /* FirefoxKeyReaderTests.swift in Sources */,
				4B02199D25E063DE00ED7DEA /* FireproofingURLExtensionsTests.swift in Sources */,
				4BB99D0F26FE1A84001E4761 /* ChromiumBookmarksReaderTests.swift in Sources */,
				4BB99D1026FE1A84001E4761 /* FirefoxBookmarksReaderTests.swift in Sources */,
				4B117F7D276C0CB5002F3D8C /* LocalStatisticsStoreTests.swift in Sources */,
				AAEC74B42642C69300C2EFBC /* HistoryCoordinatorTests.swift in Sources */,
				378205F62837CBA800D1D4AA /* SavedStateMock.swift in Sources */,
				EA8AE76A279FBDB20078943E /* ClickToLoadTDSTests.swift in Sources */,
				B63ED0DA26AE7AF400A9DAD1 /* PermissionManagerMock.swift in Sources */,
				AA9C362825518C44004B1BA3 /* WebsiteDataStoreMock.swift in Sources */,
				3776582D27F71652009A6B35 /* WebsiteBreakageReportTests.swift in Sources */,
				4B723E0826B0003E00E14D75 /* MockSecureVault.swift in Sources */,
				37CD54B527F1AC1300F1F7B9 /* PreferencesSidebarModelTests.swift in Sources */,
				AAEC74B22642C57200C2EFBC /* HistoryCoordinatingMock.swift in Sources */,
				37CD54B927F1F8AC00F1F7B9 /* AppearancePreferencesTests.swift in Sources */,
				AAEC74B62642CC6A00C2EFBC /* HistoryStoringMock.swift in Sources */,
				AA652CB125DD825B009059CC /* LocalBookmarkStoreTests.swift in Sources */,
				B630794226731F5400DCEE41 /* WKDownloadMock.swift in Sources */,
				B6C0B24626E9CB190031CB7F /* RunLoopExtensionTests.swift in Sources */,
				B693956326F1C2A40015B914 /* FileDownloadManagerMock.swift in Sources */,
				B6C2C9EF276081AB005B7F0A /* DeallocationTests.swift in Sources */,
				B63ED0D826AE729600A9DAD1 /* PermissionModelTests.swift in Sources */,
				B69B504B2726CA2900758A2B /* MockStatisticsStore.swift in Sources */,
				37CD54BD27F2ECAE00F1F7B9 /* AutofillPreferencesModelTests.swift in Sources */,
				B630793A26731F2600DCEE41 /* FileDownloadManagerTests.swift in Sources */,
			);
			runOnlyForDeploymentPostprocessing = 0;
		};
/* End PBXSourcesBuildPhase section */

/* Begin PBXTargetDependency section */
		4B1AD8A325FC27E200261379 /* PBXTargetDependency */ = {
			isa = PBXTargetDependency;
			target = AA585D7D248FD31100E9A3E2 /* DuckDuckGo Privacy Browser */;
			targetProxy = 4B1AD8A225FC27E200261379 /* PBXContainerItemProxy */;
		};
		7B4CE8E026F02108009134B1 /* PBXTargetDependency */ = {
			isa = PBXTargetDependency;
			target = AA585D7D248FD31100E9A3E2 /* DuckDuckGo Privacy Browser */;
			targetProxy = 7B4CE8DF26F02108009134B1 /* PBXContainerItemProxy */;
		};
		AA585D92248FD31400E9A3E2 /* PBXTargetDependency */ = {
			isa = PBXTargetDependency;
			target = AA585D7D248FD31100E9A3E2 /* DuckDuckGo Privacy Browser */;
			targetProxy = AA585D91248FD31400E9A3E2 /* PBXContainerItemProxy */;
		};
/* End PBXTargetDependency section */

/* Begin PBXVariantGroup section */
		AA80EC69256C4691007083E7 /* BrowserTab.storyboard */ = {
			isa = PBXVariantGroup;
			children = (
				AA80EC68256C4691007083E7 /* Base */,
			);
			name = BrowserTab.storyboard;
			sourceTree = "<group>";
		};
		AA80EC75256C46A2007083E7 /* Suggestion.storyboard */ = {
			isa = PBXVariantGroup;
			children = (
				AA80EC74256C46A2007083E7 /* Base */,
			);
			name = Suggestion.storyboard;
			sourceTree = "<group>";
		};
		AA80EC7B256C46AA007083E7 /* TabBar.storyboard */ = {
			isa = PBXVariantGroup;
			children = (
				AA80EC7A256C46AA007083E7 /* Base */,
			);
			name = TabBar.storyboard;
			sourceTree = "<group>";
		};
		AA80EC8B256C49B8007083E7 /* Localizable.strings */ = {
			isa = PBXVariantGroup;
			children = (
				AA80EC8A256C49B8007083E7 /* en */,
			);
			name = Localizable.strings;
			sourceTree = "<group>";
		};
		AA80EC91256C49BC007083E7 /* Localizable.stringsdict */ = {
			isa = PBXVariantGroup;
			children = (
				AA80EC90256C49BC007083E7 /* en */,
			);
			name = Localizable.stringsdict;
			sourceTree = "<group>";
		};
/* End PBXVariantGroup section */

/* Begin XCBuildConfiguration section */
		377762422800D59E00250E31 /* CI_Review */ = {
			isa = XCBuildConfiguration;
			buildSettings = {
				ALWAYS_SEARCH_USER_PATHS = NO;
				CLANG_ANALYZER_NONNULL = YES;
				CLANG_ANALYZER_NUMBER_OBJECT_CONVERSION = YES_AGGRESSIVE;
				CLANG_CXX_LANGUAGE_STANDARD = "gnu++14";
				CLANG_CXX_LIBRARY = "libc++";
				CLANG_ENABLE_MODULES = YES;
				CLANG_ENABLE_OBJC_ARC = YES;
				CLANG_ENABLE_OBJC_WEAK = YES;
				CLANG_WARN_BLOCK_CAPTURE_AUTORELEASING = YES;
				CLANG_WARN_BOOL_CONVERSION = YES;
				CLANG_WARN_COMMA = YES;
				CLANG_WARN_CONSTANT_CONVERSION = YES;
				CLANG_WARN_DEPRECATED_OBJC_IMPLEMENTATIONS = YES;
				CLANG_WARN_DIRECT_OBJC_ISA_USAGE = YES_ERROR;
				CLANG_WARN_DOCUMENTATION_COMMENTS = YES;
				CLANG_WARN_EMPTY_BODY = YES;
				CLANG_WARN_ENUM_CONVERSION = YES;
				CLANG_WARN_INFINITE_RECURSION = YES;
				CLANG_WARN_INT_CONVERSION = YES;
				CLANG_WARN_NON_LITERAL_NULL_CONVERSION = YES;
				CLANG_WARN_OBJC_IMPLICIT_RETAIN_SELF = YES;
				CLANG_WARN_OBJC_LITERAL_CONVERSION = YES;
				CLANG_WARN_OBJC_ROOT_CLASS = YES_ERROR;
				CLANG_WARN_QUOTED_INCLUDE_IN_FRAMEWORK_HEADER = YES;
				CLANG_WARN_RANGE_LOOP_ANALYSIS = YES;
				CLANG_WARN_STRICT_PROTOTYPES = YES;
				CLANG_WARN_SUSPICIOUS_MOVE = YES;
				CLANG_WARN_UNGUARDED_AVAILABILITY = YES_AGGRESSIVE;
				CLANG_WARN_UNREACHABLE_CODE = YES;
				CLANG_WARN__DUPLICATE_METHOD_MATCH = YES;
				COPY_PHASE_STRIP = NO;
				DEBUG_INFORMATION_FORMAT = "dwarf-with-dsym";
				ENABLE_NS_ASSERTIONS = NO;
				ENABLE_STRICT_OBJC_MSGSEND = YES;
				GCC_C_LANGUAGE_STANDARD = gnu11;
				GCC_NO_COMMON_BLOCKS = YES;
				GCC_WARN_64_TO_32_BIT_CONVERSION = YES;
				GCC_WARN_ABOUT_RETURN_TYPE = YES_ERROR;
				GCC_WARN_UNDECLARED_SELECTOR = YES;
				GCC_WARN_UNINITIALIZED_AUTOS = YES_AGGRESSIVE;
				GCC_WARN_UNUSED_FUNCTION = YES;
				GCC_WARN_UNUSED_VARIABLE = YES;
				MACOSX_DEPLOYMENT_TARGET = 10.15;
				MTL_ENABLE_DEBUG_INFO = NO;
				MTL_FAST_MATH = YES;
				SDKROOT = macosx;
				SWIFT_COMPILATION_MODE = wholemodule;
				SWIFT_OPTIMIZATION_LEVEL = "-O";
			};
			name = CI_Review;
		};
		377762432800D59E00250E31 /* CI_Review */ = {
			isa = XCBuildConfiguration;
			buildSettings = {
				ASSETCATALOG_COMPILER_APPICON_NAME = "Icon - Review";
				ASSETCATALOG_COMPILER_GLOBAL_ACCENT_COLOR_NAME = GlobalAccentColor;
				CLANG_ANALYZER_LOCALIZABILITY_EMPTY_CONTEXT = YES;
				CLANG_ANALYZER_LOCALIZABILITY_NONLOCALIZED = YES;
				CODE_SIGN_ENTITLEMENTS = DuckDuckGo/DuckDuckGo.entitlements;
				CODE_SIGN_IDENTITY = "Developer ID Application";
				CODE_SIGN_STYLE = Manual;
				COMBINE_HIDPI_IMAGES = YES;
				CURRENT_PROJECT_VERSION = 0.26.5;
				DEVELOPMENT_TEAM = HKE973VLUW;
				ENABLE_HARDENED_RUNTIME = YES;
				GCC_PREPROCESSOR_DEFINITIONS = "REVIEW=1";
				INFOPLIST_FILE = DuckDuckGo/Info.plist;
				LD_RUNPATH_SEARCH_PATHS = (
					"$(inherited)",
					"@executable_path/../Frameworks",
				);
				MARKETING_VERSION = 0.26.5;
				PRODUCT_BUNDLE_IDENTIFIER = com.duckduckgo.macos.browser.review;
				PRODUCT_MODULE_NAME = "$(TARGET_NAME:c99extidentifier)";
				PRODUCT_NAME = "DuckDuckGo Review";
				PROVISIONING_PROFILE_SPECIFIER = "MacOS Browser Product Review";
				SWIFT_ACTIVE_COMPILATION_CONDITIONS = "FEEDBACK REVIEW";
				SWIFT_OBJC_BRIDGING_HEADER = "$(SRCROOT)/DuckDuckGo/Bridging.h";
				SWIFT_VERSION = 5.0;
			};
			name = CI_Review;
		};
		377762442800D59E00250E31 /* CI_Review */ = {
			isa = XCBuildConfiguration;
			buildSettings = {
				ALWAYS_EMBED_SWIFT_STANDARD_LIBRARIES = YES;
				BUNDLE_LOADER = "$(TEST_HOST)";
				CODE_SIGN_IDENTITY = "Apple Development";
				CODE_SIGN_STYLE = Automatic;
				COMBINE_HIDPI_IMAGES = YES;
				DEVELOPMENT_TEAM = HKE973VLUW;
				INFOPLIST_FILE = "Unit Tests/Info.plist";
				LD_RUNPATH_SEARCH_PATHS = (
					"$(inherited)",
					"@executable_path/../Frameworks",
					"@loader_path/../Frameworks",
				);
				MACOSX_DEPLOYMENT_TARGET = 10.15;
				PRODUCT_BUNDLE_IDENTIFIER = com.duckduckgo.macos.browser.DuckDuckGoTests;
				PRODUCT_NAME = "$(TARGET_NAME)";
				PROVISIONING_PROFILE_SPECIFIER = "";
				SWIFT_OBJC_BRIDGING_HEADER = "$(SRCROOT)/Unit Tests/Common/TestsBridging.h";
				SWIFT_VERSION = 5.0;
				TEST_HOST = "$(BUILT_PRODUCTS_DIR)/DuckDuckGo.app/Contents/MacOS/DuckDuckGo";
			};
			name = CI_Review;
		};
		377762452800D59E00250E31 /* CI_Review */ = {
			isa = XCBuildConfiguration;
			buildSettings = {
				BUNDLE_LOADER = "$(TEST_HOST)";
				CODE_SIGN_STYLE = Automatic;
				COMBINE_HIDPI_IMAGES = YES;
				DEVELOPMENT_TEAM = HKE973VLUW;
				INFOPLIST_FILE = "Integration Tests/Info.plist";
				LD_RUNPATH_SEARCH_PATHS = (
					"$(inherited)",
					"@executable_path/../Frameworks",
					"@loader_path/../Frameworks",
				);
				MACOSX_DEPLOYMENT_TARGET = 11.1;
				PRODUCT_BUNDLE_IDENTIFIER = "com.duckduckgo.Integration-Tests";
				PRODUCT_NAME = "$(TARGET_NAME)";
				SWIFT_VERSION = 5.0;
				TEST_HOST = "$(BUILT_PRODUCTS_DIR)/DuckDuckGo.app/Contents/MacOS/DuckDuckGo";
			};
			name = CI_Review;
		};
		377762462800D59E00250E31 /* CI_Review */ = {
			isa = XCBuildConfiguration;
			buildSettings = {
				CODE_SIGN_STYLE = Automatic;
				COMBINE_HIDPI_IMAGES = YES;
				DEVELOPMENT_TEAM = HKE973VLUW;
				INFOPLIST_FILE = "UI Tests/Info.plist";
				LD_RUNPATH_SEARCH_PATHS = (
					"$(inherited)",
					"@executable_path/../Frameworks",
					"@loader_path/../Frameworks",
				);
				MACOSX_DEPLOYMENT_TARGET = 11.3;
				PRODUCT_BUNDLE_IDENTIFIER = "com.duckduckgo.UI-Tests";
				PRODUCT_NAME = "$(TARGET_NAME)";
				SWIFT_VERSION = 5.0;
				TEST_TARGET_NAME = "DuckDuckGo Privacy Browser";
			};
			name = CI_Review;
		};
		377762472800ECB000250E31 /* CI_Release */ = {
			isa = XCBuildConfiguration;
			buildSettings = {
				ALWAYS_SEARCH_USER_PATHS = NO;
				CLANG_ANALYZER_NONNULL = YES;
				CLANG_ANALYZER_NUMBER_OBJECT_CONVERSION = YES_AGGRESSIVE;
				CLANG_CXX_LANGUAGE_STANDARD = "gnu++14";
				CLANG_CXX_LIBRARY = "libc++";
				CLANG_ENABLE_MODULES = YES;
				CLANG_ENABLE_OBJC_ARC = YES;
				CLANG_ENABLE_OBJC_WEAK = YES;
				CLANG_WARN_BLOCK_CAPTURE_AUTORELEASING = YES;
				CLANG_WARN_BOOL_CONVERSION = YES;
				CLANG_WARN_COMMA = YES;
				CLANG_WARN_CONSTANT_CONVERSION = YES;
				CLANG_WARN_DEPRECATED_OBJC_IMPLEMENTATIONS = YES;
				CLANG_WARN_DIRECT_OBJC_ISA_USAGE = YES_ERROR;
				CLANG_WARN_DOCUMENTATION_COMMENTS = YES;
				CLANG_WARN_EMPTY_BODY = YES;
				CLANG_WARN_ENUM_CONVERSION = YES;
				CLANG_WARN_INFINITE_RECURSION = YES;
				CLANG_WARN_INT_CONVERSION = YES;
				CLANG_WARN_NON_LITERAL_NULL_CONVERSION = YES;
				CLANG_WARN_OBJC_IMPLICIT_RETAIN_SELF = YES;
				CLANG_WARN_OBJC_LITERAL_CONVERSION = YES;
				CLANG_WARN_OBJC_ROOT_CLASS = YES_ERROR;
				CLANG_WARN_QUOTED_INCLUDE_IN_FRAMEWORK_HEADER = YES;
				CLANG_WARN_RANGE_LOOP_ANALYSIS = YES;
				CLANG_WARN_STRICT_PROTOTYPES = YES;
				CLANG_WARN_SUSPICIOUS_MOVE = YES;
				CLANG_WARN_UNGUARDED_AVAILABILITY = YES_AGGRESSIVE;
				CLANG_WARN_UNREACHABLE_CODE = YES;
				CLANG_WARN__DUPLICATE_METHOD_MATCH = YES;
				COPY_PHASE_STRIP = NO;
				DEBUG_INFORMATION_FORMAT = "dwarf-with-dsym";
				ENABLE_NS_ASSERTIONS = NO;
				ENABLE_STRICT_OBJC_MSGSEND = YES;
				GCC_C_LANGUAGE_STANDARD = gnu11;
				GCC_NO_COMMON_BLOCKS = YES;
				GCC_WARN_64_TO_32_BIT_CONVERSION = YES;
				GCC_WARN_ABOUT_RETURN_TYPE = YES_ERROR;
				GCC_WARN_UNDECLARED_SELECTOR = YES;
				GCC_WARN_UNINITIALIZED_AUTOS = YES_AGGRESSIVE;
				GCC_WARN_UNUSED_FUNCTION = YES;
				GCC_WARN_UNUSED_VARIABLE = YES;
				MACOSX_DEPLOYMENT_TARGET = 10.15;
				MTL_ENABLE_DEBUG_INFO = NO;
				MTL_FAST_MATH = YES;
				SDKROOT = macosx;
				SWIFT_COMPILATION_MODE = wholemodule;
				SWIFT_OPTIMIZATION_LEVEL = "-O";
			};
			name = CI_Release;
		};
		377762482800ECB000250E31 /* CI_Release */ = {
			isa = XCBuildConfiguration;
			buildSettings = {
				ASSETCATALOG_COMPILER_APPICON_NAME = AppIcon;
				ASSETCATALOG_COMPILER_GLOBAL_ACCENT_COLOR_NAME = GlobalAccentColor;
				CLANG_ANALYZER_LOCALIZABILITY_EMPTY_CONTEXT = YES;
				CLANG_ANALYZER_LOCALIZABILITY_NONLOCALIZED = YES;
				CODE_SIGN_ENTITLEMENTS = DuckDuckGo/DuckDuckGo.entitlements;
				CODE_SIGN_IDENTITY = "Developer ID Application";
				CODE_SIGN_STYLE = Manual;
				COMBINE_HIDPI_IMAGES = YES;
				CURRENT_PROJECT_VERSION = 0.26.5;
				DEVELOPMENT_TEAM = HKE973VLUW;
				ENABLE_HARDENED_RUNTIME = YES;
				INFOPLIST_FILE = DuckDuckGo/Info.plist;
				LD_RUNPATH_SEARCH_PATHS = (
					"$(inherited)",
					"@executable_path/../Frameworks",
				);
				MARKETING_VERSION = 0.26.5;
				PRODUCT_BUNDLE_IDENTIFIER = com.duckduckgo.macos.browser;
				PRODUCT_MODULE_NAME = "$(TARGET_NAME:c99extidentifier)";
				PRODUCT_NAME = DuckDuckGo;
				PROVISIONING_PROFILE_SPECIFIER = "MacOS Browser";
				SWIFT_ACTIVE_COMPILATION_CONDITIONS = FEEDBACK;
				SWIFT_OBJC_BRIDGING_HEADER = "$(SRCROOT)/DuckDuckGo/Bridging.h";
				SWIFT_VERSION = 5.0;
			};
			name = CI_Release;
		};
		377762492800ECB000250E31 /* CI_Release */ = {
			isa = XCBuildConfiguration;
			buildSettings = {
				ALWAYS_EMBED_SWIFT_STANDARD_LIBRARIES = YES;
				BUNDLE_LOADER = "$(TEST_HOST)";
				CODE_SIGN_IDENTITY = "Apple Development";
				CODE_SIGN_STYLE = Automatic;
				COMBINE_HIDPI_IMAGES = YES;
				DEVELOPMENT_TEAM = HKE973VLUW;
				INFOPLIST_FILE = "Unit Tests/Info.plist";
				LD_RUNPATH_SEARCH_PATHS = (
					"$(inherited)",
					"@executable_path/../Frameworks",
					"@loader_path/../Frameworks",
				);
				MACOSX_DEPLOYMENT_TARGET = 10.15;
				PRODUCT_BUNDLE_IDENTIFIER = com.duckduckgo.macos.browser.DuckDuckGoTests;
				PRODUCT_NAME = "$(TARGET_NAME)";
				PROVISIONING_PROFILE_SPECIFIER = "";
				SWIFT_OBJC_BRIDGING_HEADER = "$(SRCROOT)/Unit Tests/Common/TestsBridging.h";
				SWIFT_VERSION = 5.0;
				TEST_HOST = "$(BUILT_PRODUCTS_DIR)/DuckDuckGo.app/Contents/MacOS/DuckDuckGo";
			};
			name = CI_Release;
		};
		3777624A2800ECB000250E31 /* CI_Release */ = {
			isa = XCBuildConfiguration;
			buildSettings = {
				BUNDLE_LOADER = "$(TEST_HOST)";
				CODE_SIGN_STYLE = Automatic;
				COMBINE_HIDPI_IMAGES = YES;
				DEVELOPMENT_TEAM = HKE973VLUW;
				INFOPLIST_FILE = "Integration Tests/Info.plist";
				LD_RUNPATH_SEARCH_PATHS = (
					"$(inherited)",
					"@executable_path/../Frameworks",
					"@loader_path/../Frameworks",
				);
				MACOSX_DEPLOYMENT_TARGET = 11.1;
				PRODUCT_BUNDLE_IDENTIFIER = "com.duckduckgo.Integration-Tests";
				PRODUCT_NAME = "$(TARGET_NAME)";
				SWIFT_VERSION = 5.0;
				TEST_HOST = "$(BUILT_PRODUCTS_DIR)/DuckDuckGo.app/Contents/MacOS/DuckDuckGo";
			};
			name = CI_Release;
		};
		3777624B2800ECB000250E31 /* CI_Release */ = {
			isa = XCBuildConfiguration;
			buildSettings = {
				CODE_SIGN_STYLE = Automatic;
				COMBINE_HIDPI_IMAGES = YES;
				DEVELOPMENT_TEAM = HKE973VLUW;
				INFOPLIST_FILE = "UI Tests/Info.plist";
				LD_RUNPATH_SEARCH_PATHS = (
					"$(inherited)",
					"@executable_path/../Frameworks",
					"@loader_path/../Frameworks",
				);
				MACOSX_DEPLOYMENT_TARGET = 11.3;
				PRODUCT_BUNDLE_IDENTIFIER = "com.duckduckgo.UI-Tests";
				PRODUCT_NAME = "$(TARGET_NAME)";
				SWIFT_VERSION = 5.0;
				TEST_TARGET_NAME = "DuckDuckGo Privacy Browser";
			};
			name = CI_Release;
		};
		4B1AD8A425FC27E200261379 /* Debug */ = {
			isa = XCBuildConfiguration;
			buildSettings = {
				BUNDLE_LOADER = "$(TEST_HOST)";
				CODE_SIGN_STYLE = Automatic;
				COMBINE_HIDPI_IMAGES = YES;
				DEVELOPMENT_TEAM = HKE973VLUW;
				INFOPLIST_FILE = "Integration Tests/Info.plist";
				LD_RUNPATH_SEARCH_PATHS = (
					"$(inherited)",
					"@executable_path/../Frameworks",
					"@loader_path/../Frameworks",
				);
				MACOSX_DEPLOYMENT_TARGET = 11.1;
				PRODUCT_BUNDLE_IDENTIFIER = "com.duckduckgo.Integration-Tests";
				PRODUCT_NAME = "$(TARGET_NAME)";
				SWIFT_VERSION = 5.0;
				TEST_HOST = "$(BUILT_PRODUCTS_DIR)/DuckDuckGo.app/Contents/MacOS/DuckDuckGo";
			};
			name = Debug;
		};
		4B1AD8A525FC27E200261379 /* Release */ = {
			isa = XCBuildConfiguration;
			buildSettings = {
				BUNDLE_LOADER = "$(TEST_HOST)";
				CODE_SIGN_STYLE = Automatic;
				COMBINE_HIDPI_IMAGES = YES;
				DEVELOPMENT_TEAM = HKE973VLUW;
				INFOPLIST_FILE = "Integration Tests/Info.plist";
				LD_RUNPATH_SEARCH_PATHS = (
					"$(inherited)",
					"@executable_path/../Frameworks",
					"@loader_path/../Frameworks",
				);
				MACOSX_DEPLOYMENT_TARGET = 11.1;
				PRODUCT_BUNDLE_IDENTIFIER = "com.duckduckgo.Integration-Tests";
				PRODUCT_NAME = "$(TARGET_NAME)";
				SWIFT_VERSION = 5.0;
				TEST_HOST = "$(BUILT_PRODUCTS_DIR)/DuckDuckGo.app/Contents/MacOS/DuckDuckGo";
			};
			name = Release;
		};
		4B1AD8B025FC322600261379 /* CI */ = {
			isa = XCBuildConfiguration;
			buildSettings = {
				ALWAYS_SEARCH_USER_PATHS = NO;
				CLANG_ANALYZER_NONNULL = YES;
				CLANG_ANALYZER_NUMBER_OBJECT_CONVERSION = YES_AGGRESSIVE;
				CLANG_CXX_LANGUAGE_STANDARD = "gnu++14";
				CLANG_CXX_LIBRARY = "libc++";
				CLANG_ENABLE_MODULES = YES;
				CLANG_ENABLE_OBJC_ARC = YES;
				CLANG_ENABLE_OBJC_WEAK = YES;
				CLANG_WARN_BLOCK_CAPTURE_AUTORELEASING = YES;
				CLANG_WARN_BOOL_CONVERSION = YES;
				CLANG_WARN_COMMA = YES;
				CLANG_WARN_CONSTANT_CONVERSION = YES;
				CLANG_WARN_DEPRECATED_OBJC_IMPLEMENTATIONS = YES;
				CLANG_WARN_DIRECT_OBJC_ISA_USAGE = YES_ERROR;
				CLANG_WARN_DOCUMENTATION_COMMENTS = YES;
				CLANG_WARN_EMPTY_BODY = YES;
				CLANG_WARN_ENUM_CONVERSION = YES;
				CLANG_WARN_INFINITE_RECURSION = YES;
				CLANG_WARN_INT_CONVERSION = YES;
				CLANG_WARN_NON_LITERAL_NULL_CONVERSION = YES;
				CLANG_WARN_OBJC_IMPLICIT_RETAIN_SELF = YES;
				CLANG_WARN_OBJC_LITERAL_CONVERSION = YES;
				CLANG_WARN_OBJC_ROOT_CLASS = YES_ERROR;
				CLANG_WARN_QUOTED_INCLUDE_IN_FRAMEWORK_HEADER = YES;
				CLANG_WARN_RANGE_LOOP_ANALYSIS = YES;
				CLANG_WARN_STRICT_PROTOTYPES = YES;
				CLANG_WARN_SUSPICIOUS_MOVE = YES;
				CLANG_WARN_UNGUARDED_AVAILABILITY = YES_AGGRESSIVE;
				CLANG_WARN_UNREACHABLE_CODE = YES;
				CLANG_WARN__DUPLICATE_METHOD_MATCH = YES;
				COPY_PHASE_STRIP = NO;
				DEBUG_INFORMATION_FORMAT = dwarf;
				ENABLE_STRICT_OBJC_MSGSEND = YES;
				ENABLE_TESTABILITY = YES;
				GCC_C_LANGUAGE_STANDARD = gnu11;
				GCC_DYNAMIC_NO_PIC = NO;
				GCC_NO_COMMON_BLOCKS = YES;
				GCC_OPTIMIZATION_LEVEL = 0;
				GCC_PREPROCESSOR_DEFINITIONS = (
					"DEBUG=1",
					"CI=1",
					"$(inherited)",
				);
				GCC_WARN_64_TO_32_BIT_CONVERSION = YES;
				GCC_WARN_ABOUT_RETURN_TYPE = YES_ERROR;
				GCC_WARN_UNDECLARED_SELECTOR = YES;
				GCC_WARN_UNINITIALIZED_AUTOS = YES_AGGRESSIVE;
				GCC_WARN_UNUSED_FUNCTION = YES;
				GCC_WARN_UNUSED_VARIABLE = YES;
				MACOSX_DEPLOYMENT_TARGET = 10.15;
				MTL_ENABLE_DEBUG_INFO = INCLUDE_SOURCE;
				MTL_FAST_MATH = YES;
				ONLY_ACTIVE_ARCH = YES;
				SDKROOT = macosx;
				SWIFT_ACTIVE_COMPILATION_CONDITIONS = "DEBUG CI";
				SWIFT_OPTIMIZATION_LEVEL = "-Onone";
			};
			name = CI;
		};
		4B1AD8B125FC322600261379 /* CI */ = {
			isa = XCBuildConfiguration;
			buildSettings = {
				ASSETCATALOG_COMPILER_APPICON_NAME = "Icon - Debug";
				ASSETCATALOG_COMPILER_GLOBAL_ACCENT_COLOR_NAME = GlobalAccentColor;
				CLANG_ANALYZER_LOCALIZABILITY_EMPTY_CONTEXT = YES;
				CLANG_ANALYZER_LOCALIZABILITY_NONLOCALIZED = YES;
				CODE_SIGN_ENTITLEMENTS = DuckDuckGo/DuckDuckGoCI.entitlements;
				CODE_SIGN_IDENTITY = "";
				CODE_SIGN_STYLE = Manual;
				COMBINE_HIDPI_IMAGES = YES;
				CURRENT_PROJECT_VERSION = 0.26.5;
				DEVELOPMENT_TEAM = "";
				ENABLE_HARDENED_RUNTIME = YES;
				INFOPLIST_FILE = DuckDuckGo/Info.plist;
				LD_RUNPATH_SEARCH_PATHS = (
					"$(inherited)",
					"@executable_path/../Frameworks",
				);
				MARKETING_VERSION = 0.26.5;
				PRODUCT_BUNDLE_IDENTIFIER = com.duckduckgo.macos.browser.debug;
				PRODUCT_MODULE_NAME = "$(TARGET_NAME:c99extidentifier)";
				PRODUCT_NAME = DuckDuckGo;
				PROVISIONING_PROFILE_SPECIFIER = "";
				SWIFT_ACTIVE_COMPILATION_CONDITIONS = "FEEDBACK $(inherited)";
				SWIFT_OBJC_BRIDGING_HEADER = "$(SRCROOT)/DuckDuckGo/Bridging.h";
				SWIFT_VERSION = 5.0;
			};
			name = CI;
		};
		4B1AD8B225FC322600261379 /* CI */ = {
			isa = XCBuildConfiguration;
			buildSettings = {
				ALWAYS_EMBED_SWIFT_STANDARD_LIBRARIES = YES;
				BUNDLE_LOADER = "$(TEST_HOST)";
				CODE_SIGN_IDENTITY = "-";
				CODE_SIGN_STYLE = Automatic;
				COMBINE_HIDPI_IMAGES = YES;
				DEVELOPMENT_TEAM = "";
				INFOPLIST_FILE = "Unit Tests/Info.plist";
				LD_RUNPATH_SEARCH_PATHS = (
					"$(inherited)",
					"@executable_path/../Frameworks",
					"@loader_path/../Frameworks",
				);
				MACOSX_DEPLOYMENT_TARGET = 10.15;
				PRODUCT_BUNDLE_IDENTIFIER = com.duckduckgo.macos.browser.DuckDuckGoTests;
				PRODUCT_NAME = "$(TARGET_NAME)";
				PROVISIONING_PROFILE_SPECIFIER = "";
				SWIFT_OBJC_BRIDGING_HEADER = "$(SRCROOT)/Unit Tests/Common/TestsBridging.h";
				SWIFT_VERSION = 5.0;
				TEST_HOST = "$(BUILT_PRODUCTS_DIR)/DuckDuckGo.app/Contents/MacOS/DuckDuckGo";
			};
			name = CI;
		};
		4B1AD8B325FC322600261379 /* CI */ = {
			isa = XCBuildConfiguration;
			buildSettings = {
				BUNDLE_LOADER = "$(TEST_HOST)";
				CODE_SIGN_IDENTITY = "-";
				CODE_SIGN_STYLE = Automatic;
				COMBINE_HIDPI_IMAGES = YES;
				DEVELOPMENT_TEAM = HKE973VLUW;
				INFOPLIST_FILE = "Integration Tests/Info.plist";
				LD_RUNPATH_SEARCH_PATHS = (
					"$(inherited)",
					"@executable_path/../Frameworks",
					"@loader_path/../Frameworks",
				);
				MACOSX_DEPLOYMENT_TARGET = 11.1;
				PRODUCT_BUNDLE_IDENTIFIER = "com.duckduckgo.Integration-Tests";
				PRODUCT_NAME = "$(TARGET_NAME)";
				SWIFT_VERSION = 5.0;
				TEST_HOST = "$(BUILT_PRODUCTS_DIR)/DuckDuckGo.app/Contents/MacOS/DuckDuckGo";
			};
			name = CI;
		};
		7B4CE8E126F02108009134B1 /* Debug */ = {
			isa = XCBuildConfiguration;
			buildSettings = {
				CODE_SIGN_STYLE = Automatic;
				COMBINE_HIDPI_IMAGES = YES;
				DEVELOPMENT_TEAM = HKE973VLUW;
				INFOPLIST_FILE = "UI Tests/Info.plist";
				LD_RUNPATH_SEARCH_PATHS = (
					"$(inherited)",
					"@executable_path/../Frameworks",
					"@loader_path/../Frameworks",
				);
				MACOSX_DEPLOYMENT_TARGET = 11.3;
				PRODUCT_BUNDLE_IDENTIFIER = "com.duckduckgo.UI-Tests";
				PRODUCT_NAME = "$(TARGET_NAME)";
				SWIFT_VERSION = 5.0;
				TEST_TARGET_NAME = "DuckDuckGo Privacy Browser";
			};
			name = Debug;
		};
		7B4CE8E226F02108009134B1 /* CI */ = {
			isa = XCBuildConfiguration;
			buildSettings = {
				CODE_SIGN_IDENTITY = "-";
				CODE_SIGN_STYLE = Automatic;
				COMBINE_HIDPI_IMAGES = YES;
				DEVELOPMENT_TEAM = HKE973VLUW;
				INFOPLIST_FILE = "UI Tests/Info.plist";
				LD_RUNPATH_SEARCH_PATHS = (
					"$(inherited)",
					"@executable_path/../Frameworks",
					"@loader_path/../Frameworks",
				);
				MACOSX_DEPLOYMENT_TARGET = 11.3;
				PRODUCT_BUNDLE_IDENTIFIER = "com.duckduckgo.UI-Tests";
				PRODUCT_NAME = "$(TARGET_NAME)";
				SWIFT_VERSION = 5.0;
				TEST_TARGET_NAME = "DuckDuckGo Privacy Browser";
			};
			name = CI;
		};
		7B4CE8E326F02108009134B1 /* Release */ = {
			isa = XCBuildConfiguration;
			buildSettings = {
				CODE_SIGN_STYLE = Automatic;
				COMBINE_HIDPI_IMAGES = YES;
				DEVELOPMENT_TEAM = HKE973VLUW;
				INFOPLIST_FILE = "UI Tests/Info.plist";
				LD_RUNPATH_SEARCH_PATHS = (
					"$(inherited)",
					"@executable_path/../Frameworks",
					"@loader_path/../Frameworks",
				);
				MACOSX_DEPLOYMENT_TARGET = 11.3;
				PRODUCT_BUNDLE_IDENTIFIER = "com.duckduckgo.UI-Tests";
				PRODUCT_NAME = "$(TARGET_NAME)";
				SWIFT_VERSION = 5.0;
				TEST_TARGET_NAME = "DuckDuckGo Privacy Browser";
			};
			name = Release;
		};
		AA585DA2248FD31500E9A3E2 /* Debug */ = {
			isa = XCBuildConfiguration;
			buildSettings = {
				ALWAYS_SEARCH_USER_PATHS = NO;
				CLANG_ANALYZER_NONNULL = YES;
				CLANG_ANALYZER_NUMBER_OBJECT_CONVERSION = YES_AGGRESSIVE;
				CLANG_CXX_LANGUAGE_STANDARD = "gnu++14";
				CLANG_CXX_LIBRARY = "libc++";
				CLANG_ENABLE_MODULES = YES;
				CLANG_ENABLE_OBJC_ARC = YES;
				CLANG_ENABLE_OBJC_WEAK = YES;
				CLANG_WARN_BLOCK_CAPTURE_AUTORELEASING = YES;
				CLANG_WARN_BOOL_CONVERSION = YES;
				CLANG_WARN_COMMA = YES;
				CLANG_WARN_CONSTANT_CONVERSION = YES;
				CLANG_WARN_DEPRECATED_OBJC_IMPLEMENTATIONS = YES;
				CLANG_WARN_DIRECT_OBJC_ISA_USAGE = YES_ERROR;
				CLANG_WARN_DOCUMENTATION_COMMENTS = YES;
				CLANG_WARN_EMPTY_BODY = YES;
				CLANG_WARN_ENUM_CONVERSION = YES;
				CLANG_WARN_INFINITE_RECURSION = YES;
				CLANG_WARN_INT_CONVERSION = YES;
				CLANG_WARN_NON_LITERAL_NULL_CONVERSION = YES;
				CLANG_WARN_OBJC_IMPLICIT_RETAIN_SELF = YES;
				CLANG_WARN_OBJC_LITERAL_CONVERSION = YES;
				CLANG_WARN_OBJC_ROOT_CLASS = YES_ERROR;
				CLANG_WARN_QUOTED_INCLUDE_IN_FRAMEWORK_HEADER = YES;
				CLANG_WARN_RANGE_LOOP_ANALYSIS = YES;
				CLANG_WARN_STRICT_PROTOTYPES = YES;
				CLANG_WARN_SUSPICIOUS_MOVE = YES;
				CLANG_WARN_UNGUARDED_AVAILABILITY = YES_AGGRESSIVE;
				CLANG_WARN_UNREACHABLE_CODE = YES;
				CLANG_WARN__DUPLICATE_METHOD_MATCH = YES;
				COPY_PHASE_STRIP = NO;
				DEBUG_INFORMATION_FORMAT = dwarf;
				ENABLE_STRICT_OBJC_MSGSEND = YES;
				ENABLE_TESTABILITY = YES;
				GCC_C_LANGUAGE_STANDARD = gnu11;
				GCC_DYNAMIC_NO_PIC = NO;
				GCC_NO_COMMON_BLOCKS = YES;
				GCC_OPTIMIZATION_LEVEL = 0;
				GCC_PREPROCESSOR_DEFINITIONS = (
					"DEBUG=1",
					"$(inherited)",
				);
				GCC_WARN_64_TO_32_BIT_CONVERSION = YES;
				GCC_WARN_ABOUT_RETURN_TYPE = YES_ERROR;
				GCC_WARN_UNDECLARED_SELECTOR = YES;
				GCC_WARN_UNINITIALIZED_AUTOS = YES_AGGRESSIVE;
				GCC_WARN_UNUSED_FUNCTION = YES;
				GCC_WARN_UNUSED_VARIABLE = YES;
				MACOSX_DEPLOYMENT_TARGET = 10.15;
				MTL_ENABLE_DEBUG_INFO = INCLUDE_SOURCE;
				MTL_FAST_MATH = YES;
				ONLY_ACTIVE_ARCH = YES;
				SDKROOT = macosx;
				SWIFT_ACTIVE_COMPILATION_CONDITIONS = DEBUG;
				SWIFT_OPTIMIZATION_LEVEL = "-Onone";
			};
			name = Debug;
		};
		AA585DA3248FD31500E9A3E2 /* Release */ = {
			isa = XCBuildConfiguration;
			buildSettings = {
				ALWAYS_SEARCH_USER_PATHS = NO;
				CLANG_ANALYZER_NONNULL = YES;
				CLANG_ANALYZER_NUMBER_OBJECT_CONVERSION = YES_AGGRESSIVE;
				CLANG_CXX_LANGUAGE_STANDARD = "gnu++14";
				CLANG_CXX_LIBRARY = "libc++";
				CLANG_ENABLE_MODULES = YES;
				CLANG_ENABLE_OBJC_ARC = YES;
				CLANG_ENABLE_OBJC_WEAK = YES;
				CLANG_WARN_BLOCK_CAPTURE_AUTORELEASING = YES;
				CLANG_WARN_BOOL_CONVERSION = YES;
				CLANG_WARN_COMMA = YES;
				CLANG_WARN_CONSTANT_CONVERSION = YES;
				CLANG_WARN_DEPRECATED_OBJC_IMPLEMENTATIONS = YES;
				CLANG_WARN_DIRECT_OBJC_ISA_USAGE = YES_ERROR;
				CLANG_WARN_DOCUMENTATION_COMMENTS = YES;
				CLANG_WARN_EMPTY_BODY = YES;
				CLANG_WARN_ENUM_CONVERSION = YES;
				CLANG_WARN_INFINITE_RECURSION = YES;
				CLANG_WARN_INT_CONVERSION = YES;
				CLANG_WARN_NON_LITERAL_NULL_CONVERSION = YES;
				CLANG_WARN_OBJC_IMPLICIT_RETAIN_SELF = YES;
				CLANG_WARN_OBJC_LITERAL_CONVERSION = YES;
				CLANG_WARN_OBJC_ROOT_CLASS = YES_ERROR;
				CLANG_WARN_QUOTED_INCLUDE_IN_FRAMEWORK_HEADER = YES;
				CLANG_WARN_RANGE_LOOP_ANALYSIS = YES;
				CLANG_WARN_STRICT_PROTOTYPES = YES;
				CLANG_WARN_SUSPICIOUS_MOVE = YES;
				CLANG_WARN_UNGUARDED_AVAILABILITY = YES_AGGRESSIVE;
				CLANG_WARN_UNREACHABLE_CODE = YES;
				CLANG_WARN__DUPLICATE_METHOD_MATCH = YES;
				COPY_PHASE_STRIP = NO;
				DEBUG_INFORMATION_FORMAT = "dwarf-with-dsym";
				ENABLE_NS_ASSERTIONS = NO;
				ENABLE_STRICT_OBJC_MSGSEND = YES;
				GCC_C_LANGUAGE_STANDARD = gnu11;
				GCC_NO_COMMON_BLOCKS = YES;
				GCC_WARN_64_TO_32_BIT_CONVERSION = YES;
				GCC_WARN_ABOUT_RETURN_TYPE = YES_ERROR;
				GCC_WARN_UNDECLARED_SELECTOR = YES;
				GCC_WARN_UNINITIALIZED_AUTOS = YES_AGGRESSIVE;
				GCC_WARN_UNUSED_FUNCTION = YES;
				GCC_WARN_UNUSED_VARIABLE = YES;
				MACOSX_DEPLOYMENT_TARGET = 10.15;
				MTL_ENABLE_DEBUG_INFO = NO;
				MTL_FAST_MATH = YES;
				SDKROOT = macosx;
				SWIFT_COMPILATION_MODE = wholemodule;
				SWIFT_OPTIMIZATION_LEVEL = "-O";
			};
			name = Release;
		};
		AA585DA5248FD31500E9A3E2 /* Debug */ = {
			isa = XCBuildConfiguration;
			buildSettings = {
				ASSETCATALOG_COMPILER_APPICON_NAME = "Icon - Debug";
				ASSETCATALOG_COMPILER_GLOBAL_ACCENT_COLOR_NAME = GlobalAccentColor;
				CLANG_ANALYZER_LOCALIZABILITY_EMPTY_CONTEXT = YES;
				CLANG_ANALYZER_LOCALIZABILITY_NONLOCALIZED = YES;
				CODE_SIGN_ENTITLEMENTS = DuckDuckGo/DuckDuckGo.entitlements;
				CODE_SIGN_IDENTITY = "Apple Development";
				CODE_SIGN_STYLE = Automatic;
				COMBINE_HIDPI_IMAGES = YES;
				CURRENT_PROJECT_VERSION = 0.26.5;
				DEVELOPMENT_TEAM = HKE973VLUW;
				ENABLE_HARDENED_RUNTIME = YES;
				INFOPLIST_FILE = DuckDuckGo/Info.plist;
				LD_RUNPATH_SEARCH_PATHS = (
					"$(inherited)",
					"@executable_path/../Frameworks",
				);
				MARKETING_VERSION = 0.26.5;
				PRODUCT_BUNDLE_IDENTIFIER = com.duckduckgo.macos.browser.debug;
				PRODUCT_MODULE_NAME = "$(TARGET_NAME:c99extidentifier)";
				PRODUCT_NAME = DuckDuckGo;
				SWIFT_ACTIVE_COMPILATION_CONDITIONS = "FEEDBACK $(inherited)";
				SWIFT_OBJC_BRIDGING_HEADER = "$(SRCROOT)/DuckDuckGo/Bridging.h";
				SWIFT_VERSION = 5.0;
			};
			name = Debug;
		};
		AA585DA6248FD31500E9A3E2 /* Release */ = {
			isa = XCBuildConfiguration;
			buildSettings = {
				ASSETCATALOG_COMPILER_APPICON_NAME = AppIcon;
				ASSETCATALOG_COMPILER_GLOBAL_ACCENT_COLOR_NAME = GlobalAccentColor;
				CLANG_ANALYZER_LOCALIZABILITY_EMPTY_CONTEXT = YES;
				CLANG_ANALYZER_LOCALIZABILITY_NONLOCALIZED = YES;
				CODE_SIGN_ENTITLEMENTS = DuckDuckGo/DuckDuckGo.entitlements;
				CODE_SIGN_IDENTITY = "Apple Development";
				CODE_SIGN_STYLE = Automatic;
				COMBINE_HIDPI_IMAGES = YES;
				CURRENT_PROJECT_VERSION = 0.26.5;
				DEVELOPMENT_TEAM = HKE973VLUW;
				ENABLE_HARDENED_RUNTIME = YES;
				INFOPLIST_FILE = DuckDuckGo/Info.plist;
				LD_RUNPATH_SEARCH_PATHS = (
					"$(inherited)",
					"@executable_path/../Frameworks",
				);
				MARKETING_VERSION = 0.26.5;
				PRODUCT_BUNDLE_IDENTIFIER = com.duckduckgo.macos.browser;
				PRODUCT_MODULE_NAME = "$(TARGET_NAME:c99extidentifier)";
				PRODUCT_NAME = DuckDuckGo;
				SWIFT_ACTIVE_COMPILATION_CONDITIONS = FEEDBACK;
				SWIFT_OBJC_BRIDGING_HEADER = "$(SRCROOT)/DuckDuckGo/Bridging.h";
				SWIFT_VERSION = 5.0;
			};
			name = Release;
		};
		AA585DA8248FD31500E9A3E2 /* Debug */ = {
			isa = XCBuildConfiguration;
			buildSettings = {
				ALWAYS_EMBED_SWIFT_STANDARD_LIBRARIES = YES;
				BUNDLE_LOADER = "$(TEST_HOST)";
				CODE_SIGN_IDENTITY = "Apple Development";
				CODE_SIGN_STYLE = Automatic;
				COMBINE_HIDPI_IMAGES = YES;
				DEVELOPMENT_TEAM = HKE973VLUW;
				INFOPLIST_FILE = "Unit Tests/Info.plist";
				LD_RUNPATH_SEARCH_PATHS = (
					"$(inherited)",
					"@executable_path/../Frameworks",
					"@loader_path/../Frameworks",
				);
				MACOSX_DEPLOYMENT_TARGET = 10.15;
				PRODUCT_BUNDLE_IDENTIFIER = com.duckduckgo.macos.browser.DuckDuckGoTests;
				PRODUCT_NAME = "$(TARGET_NAME)";
				PROVISIONING_PROFILE_SPECIFIER = "";
				SWIFT_OBJC_BRIDGING_HEADER = "$(SRCROOT)/Unit Tests/Common/TestsBridging.h";
				SWIFT_VERSION = 5.0;
				TEST_HOST = "$(BUILT_PRODUCTS_DIR)/DuckDuckGo.app/Contents/MacOS/DuckDuckGo";
			};
			name = Debug;
		};
		AA585DA9248FD31500E9A3E2 /* Release */ = {
			isa = XCBuildConfiguration;
			buildSettings = {
				ALWAYS_EMBED_SWIFT_STANDARD_LIBRARIES = YES;
				BUNDLE_LOADER = "$(TEST_HOST)";
				CODE_SIGN_IDENTITY = "Apple Development";
				CODE_SIGN_STYLE = Automatic;
				COMBINE_HIDPI_IMAGES = YES;
				DEVELOPMENT_TEAM = HKE973VLUW;
				INFOPLIST_FILE = "Unit Tests/Info.plist";
				LD_RUNPATH_SEARCH_PATHS = (
					"$(inherited)",
					"@executable_path/../Frameworks",
					"@loader_path/../Frameworks",
				);
				MACOSX_DEPLOYMENT_TARGET = 10.15;
				PRODUCT_BUNDLE_IDENTIFIER = com.duckduckgo.macos.browser.DuckDuckGoTests;
				PRODUCT_NAME = "$(TARGET_NAME)";
				PROVISIONING_PROFILE_SPECIFIER = "";
				SWIFT_OBJC_BRIDGING_HEADER = "$(SRCROOT)/Unit Tests/Common/TestsBridging.h";
				SWIFT_VERSION = 5.0;
				TEST_HOST = "$(BUILT_PRODUCTS_DIR)/DuckDuckGo.app/Contents/MacOS/DuckDuckGo";
			};
			name = Release;
		};
		AAE814AB2716DFE8009D3531 /* Review */ = {
			isa = XCBuildConfiguration;
			buildSettings = {
				ALWAYS_SEARCH_USER_PATHS = NO;
				CLANG_ANALYZER_NONNULL = YES;
				CLANG_ANALYZER_NUMBER_OBJECT_CONVERSION = YES_AGGRESSIVE;
				CLANG_CXX_LANGUAGE_STANDARD = "gnu++14";
				CLANG_CXX_LIBRARY = "libc++";
				CLANG_ENABLE_MODULES = YES;
				CLANG_ENABLE_OBJC_ARC = YES;
				CLANG_ENABLE_OBJC_WEAK = YES;
				CLANG_WARN_BLOCK_CAPTURE_AUTORELEASING = YES;
				CLANG_WARN_BOOL_CONVERSION = YES;
				CLANG_WARN_COMMA = YES;
				CLANG_WARN_CONSTANT_CONVERSION = YES;
				CLANG_WARN_DEPRECATED_OBJC_IMPLEMENTATIONS = YES;
				CLANG_WARN_DIRECT_OBJC_ISA_USAGE = YES_ERROR;
				CLANG_WARN_DOCUMENTATION_COMMENTS = YES;
				CLANG_WARN_EMPTY_BODY = YES;
				CLANG_WARN_ENUM_CONVERSION = YES;
				CLANG_WARN_INFINITE_RECURSION = YES;
				CLANG_WARN_INT_CONVERSION = YES;
				CLANG_WARN_NON_LITERAL_NULL_CONVERSION = YES;
				CLANG_WARN_OBJC_IMPLICIT_RETAIN_SELF = YES;
				CLANG_WARN_OBJC_LITERAL_CONVERSION = YES;
				CLANG_WARN_OBJC_ROOT_CLASS = YES_ERROR;
				CLANG_WARN_QUOTED_INCLUDE_IN_FRAMEWORK_HEADER = YES;
				CLANG_WARN_RANGE_LOOP_ANALYSIS = YES;
				CLANG_WARN_STRICT_PROTOTYPES = YES;
				CLANG_WARN_SUSPICIOUS_MOVE = YES;
				CLANG_WARN_UNGUARDED_AVAILABILITY = YES_AGGRESSIVE;
				CLANG_WARN_UNREACHABLE_CODE = YES;
				CLANG_WARN__DUPLICATE_METHOD_MATCH = YES;
				COPY_PHASE_STRIP = NO;
				DEBUG_INFORMATION_FORMAT = "dwarf-with-dsym";
				ENABLE_NS_ASSERTIONS = NO;
				ENABLE_STRICT_OBJC_MSGSEND = YES;
				GCC_C_LANGUAGE_STANDARD = gnu11;
				GCC_NO_COMMON_BLOCKS = YES;
				GCC_WARN_64_TO_32_BIT_CONVERSION = YES;
				GCC_WARN_ABOUT_RETURN_TYPE = YES_ERROR;
				GCC_WARN_UNDECLARED_SELECTOR = YES;
				GCC_WARN_UNINITIALIZED_AUTOS = YES_AGGRESSIVE;
				GCC_WARN_UNUSED_FUNCTION = YES;
				GCC_WARN_UNUSED_VARIABLE = YES;
				MACOSX_DEPLOYMENT_TARGET = 10.15;
				MTL_ENABLE_DEBUG_INFO = NO;
				MTL_FAST_MATH = YES;
				SDKROOT = macosx;
				SWIFT_COMPILATION_MODE = wholemodule;
				SWIFT_OPTIMIZATION_LEVEL = "-O";
			};
			name = Review;
		};
		AAE814AC2716DFE8009D3531 /* Review */ = {
			isa = XCBuildConfiguration;
			buildSettings = {
				ASSETCATALOG_COMPILER_APPICON_NAME = "Icon - Review";
				ASSETCATALOG_COMPILER_GLOBAL_ACCENT_COLOR_NAME = GlobalAccentColor;
				CLANG_ANALYZER_LOCALIZABILITY_EMPTY_CONTEXT = YES;
				CLANG_ANALYZER_LOCALIZABILITY_NONLOCALIZED = YES;
				CODE_SIGN_ENTITLEMENTS = DuckDuckGo/DuckDuckGo.entitlements;
				CODE_SIGN_IDENTITY = "Apple Development";
				CODE_SIGN_STYLE = Automatic;
				COMBINE_HIDPI_IMAGES = YES;
				CURRENT_PROJECT_VERSION = 0.26.5;
				DEVELOPMENT_TEAM = HKE973VLUW;
				ENABLE_HARDENED_RUNTIME = YES;
				GCC_PREPROCESSOR_DEFINITIONS = "REVIEW=1";
				INFOPLIST_FILE = DuckDuckGo/Info.plist;
				LD_RUNPATH_SEARCH_PATHS = (
					"$(inherited)",
					"@executable_path/../Frameworks",
				);
				MARKETING_VERSION = 0.26.5;
				PRODUCT_BUNDLE_IDENTIFIER = com.duckduckgo.macos.browser.review;
				PRODUCT_MODULE_NAME = "$(TARGET_NAME:c99extidentifier)";
				PRODUCT_NAME = "DuckDuckGo Review";
				PROVISIONING_PROFILE_SPECIFIER = "";
				SWIFT_ACTIVE_COMPILATION_CONDITIONS = "FEEDBACK REVIEW";
				SWIFT_OBJC_BRIDGING_HEADER = "$(SRCROOT)/DuckDuckGo/Bridging.h";
				SWIFT_VERSION = 5.0;
			};
			name = Review;
		};
		AAE814AD2716DFE8009D3531 /* Review */ = {
			isa = XCBuildConfiguration;
			buildSettings = {
				ALWAYS_EMBED_SWIFT_STANDARD_LIBRARIES = YES;
				BUNDLE_LOADER = "$(TEST_HOST)";
				CODE_SIGN_IDENTITY = "Apple Development";
				CODE_SIGN_STYLE = Automatic;
				COMBINE_HIDPI_IMAGES = YES;
				DEVELOPMENT_TEAM = HKE973VLUW;
				INFOPLIST_FILE = "Unit Tests/Info.plist";
				LD_RUNPATH_SEARCH_PATHS = (
					"$(inherited)",
					"@executable_path/../Frameworks",
					"@loader_path/../Frameworks",
				);
				MACOSX_DEPLOYMENT_TARGET = 10.15;
				PRODUCT_BUNDLE_IDENTIFIER = com.duckduckgo.macos.browser.DuckDuckGoTests;
				PRODUCT_NAME = "$(TARGET_NAME)";
				PROVISIONING_PROFILE_SPECIFIER = "";
				SWIFT_OBJC_BRIDGING_HEADER = "$(SRCROOT)/Unit Tests/Common/TestsBridging.h";
				SWIFT_VERSION = 5.0;
				TEST_HOST = "$(BUILT_PRODUCTS_DIR)/DuckDuckGo.app/Contents/MacOS/DuckDuckGo";
			};
			name = Review;
		};
		AAE814AE2716DFE8009D3531 /* Review */ = {
			isa = XCBuildConfiguration;
			buildSettings = {
				BUNDLE_LOADER = "$(TEST_HOST)";
				CODE_SIGN_STYLE = Automatic;
				COMBINE_HIDPI_IMAGES = YES;
				DEVELOPMENT_TEAM = HKE973VLUW;
				INFOPLIST_FILE = "Integration Tests/Info.plist";
				LD_RUNPATH_SEARCH_PATHS = (
					"$(inherited)",
					"@executable_path/../Frameworks",
					"@loader_path/../Frameworks",
				);
				MACOSX_DEPLOYMENT_TARGET = 11.1;
				PRODUCT_BUNDLE_IDENTIFIER = "com.duckduckgo.Integration-Tests";
				PRODUCT_NAME = "$(TARGET_NAME)";
				SWIFT_VERSION = 5.0;
				TEST_HOST = "$(BUILT_PRODUCTS_DIR)/DuckDuckGo.app/Contents/MacOS/DuckDuckGo";
			};
			name = Review;
		};
		AAE814AF2716DFE8009D3531 /* Review */ = {
			isa = XCBuildConfiguration;
			buildSettings = {
				CODE_SIGN_STYLE = Automatic;
				COMBINE_HIDPI_IMAGES = YES;
				DEVELOPMENT_TEAM = HKE973VLUW;
				INFOPLIST_FILE = "UI Tests/Info.plist";
				LD_RUNPATH_SEARCH_PATHS = (
					"$(inherited)",
					"@executable_path/../Frameworks",
					"@loader_path/../Frameworks",
				);
				MACOSX_DEPLOYMENT_TARGET = 11.3;
				PRODUCT_BUNDLE_IDENTIFIER = "com.duckduckgo.UI-Tests";
				PRODUCT_NAME = "$(TARGET_NAME)";
				SWIFT_VERSION = 5.0;
				TEST_TARGET_NAME = "DuckDuckGo Privacy Browser";
			};
			name = Review;
		};
/* End XCBuildConfiguration section */

/* Begin XCConfigurationList section */
		4B1AD8A625FC27E200261379 /* Build configuration list for PBXNativeTarget "Integration Tests" */ = {
			isa = XCConfigurationList;
			buildConfigurations = (
				4B1AD8A425FC27E200261379 /* Debug */,
				4B1AD8B325FC322600261379 /* CI */,
				4B1AD8A525FC27E200261379 /* Release */,
				3777624A2800ECB000250E31 /* CI_Release */,
				AAE814AE2716DFE8009D3531 /* Review */,
				377762452800D59E00250E31 /* CI_Review */,
			);
			defaultConfigurationIsVisible = 0;
			defaultConfigurationName = Release;
		};
		7B4CE8E526F02108009134B1 /* Build configuration list for PBXNativeTarget "UI Tests" */ = {
			isa = XCConfigurationList;
			buildConfigurations = (
				7B4CE8E126F02108009134B1 /* Debug */,
				7B4CE8E226F02108009134B1 /* CI */,
				7B4CE8E326F02108009134B1 /* Release */,
				3777624B2800ECB000250E31 /* CI_Release */,
				AAE814AF2716DFE8009D3531 /* Review */,
				377762462800D59E00250E31 /* CI_Review */,
			);
			defaultConfigurationIsVisible = 0;
			defaultConfigurationName = Release;
		};
		AA585D79248FD31100E9A3E2 /* Build configuration list for PBXProject "DuckDuckGo" */ = {
			isa = XCConfigurationList;
			buildConfigurations = (
				AA585DA2248FD31500E9A3E2 /* Debug */,
				4B1AD8B025FC322600261379 /* CI */,
				AA585DA3248FD31500E9A3E2 /* Release */,
				377762472800ECB000250E31 /* CI_Release */,
				AAE814AB2716DFE8009D3531 /* Review */,
				377762422800D59E00250E31 /* CI_Review */,
			);
			defaultConfigurationIsVisible = 0;
			defaultConfigurationName = Release;
		};
		AA585DA4248FD31500E9A3E2 /* Build configuration list for PBXNativeTarget "DuckDuckGo Privacy Browser" */ = {
			isa = XCConfigurationList;
			buildConfigurations = (
				AA585DA5248FD31500E9A3E2 /* Debug */,
				4B1AD8B125FC322600261379 /* CI */,
				AA585DA6248FD31500E9A3E2 /* Release */,
				377762482800ECB000250E31 /* CI_Release */,
				AAE814AC2716DFE8009D3531 /* Review */,
				377762432800D59E00250E31 /* CI_Review */,
			);
			defaultConfigurationIsVisible = 0;
			defaultConfigurationName = Release;
		};
		AA585DA7248FD31500E9A3E2 /* Build configuration list for PBXNativeTarget "Unit Tests" */ = {
			isa = XCConfigurationList;
			buildConfigurations = (
				AA585DA8248FD31500E9A3E2 /* Debug */,
				4B1AD8B225FC322600261379 /* CI */,
				AA585DA9248FD31500E9A3E2 /* Release */,
				377762492800ECB000250E31 /* CI_Release */,
				AAE814AD2716DFE8009D3531 /* Review */,
				377762442800D59E00250E31 /* CI_Review */,
			);
			defaultConfigurationIsVisible = 0;
			defaultConfigurationName = Release;
		};
/* End XCConfigurationList section */

/* Begin XCRemoteSwiftPackageReference section */
		4B82E9B125B69E3E00656FE7 /* XCRemoteSwiftPackageReference "TrackerRadarKit" */ = {
			isa = XCRemoteSwiftPackageReference;
			repositoryURL = "https://github.com/duckduckgo/TrackerRadarKit.git";
			requirement = {
				kind = exactVersion;
				version = 1.0.4;
			};
		};
		85FF55C625F82E4F00E2AB99 /* XCRemoteSwiftPackageReference "lottie-ios" */ = {
			isa = XCRemoteSwiftPackageReference;
			repositoryURL = "https://github.com/airbnb/lottie-ios";
			requirement = {
				kind = exactVersion;
				version = 3.3.0;
			};
		};
		9807F643278CA16F00E1547B /* XCRemoteSwiftPackageReference "BrowserServicesKit" */ = {
			isa = XCRemoteSwiftPackageReference;
			repositoryURL = "https://github.com/duckduckgo/BrowserServicesKit";
			requirement = {
				kind = exactVersion;
				version = 17.0.1;
			};
		};
		AA06B6B52672AF8100F541C5 /* XCRemoteSwiftPackageReference "Sparkle" */ = {
			isa = XCRemoteSwiftPackageReference;
			repositoryURL = "https://github.com/sparkle-project/Sparkle.git";
			requirement = {
				kind = exactVersion;
				version = 1.27.1;
			};
		};
		B6DA44152616C13800DD1EC2 /* XCRemoteSwiftPackageReference "OHHTTPStubs" */ = {
			isa = XCRemoteSwiftPackageReference;
			repositoryURL = "https://github.com/AliSoftware/OHHTTPStubs.git";
			requirement = {
				kind = exactVersion;
				version = 9.1.0;
			};
		};
/* End XCRemoteSwiftPackageReference section */

/* Begin XCSwiftPackageProductDependency section */
		4B82E9B225B69E3E00656FE7 /* TrackerRadarKit */ = {
			isa = XCSwiftPackageProductDependency;
			package = 4B82E9B125B69E3E00656FE7 /* XCRemoteSwiftPackageReference "TrackerRadarKit" */;
			productName = TrackerRadarKit;
		};
		85FF55C725F82E4F00E2AB99 /* Lottie */ = {
			isa = XCSwiftPackageProductDependency;
			package = 85FF55C625F82E4F00E2AB99 /* XCRemoteSwiftPackageReference "lottie-ios" */;
			productName = Lottie;
		};
		9807F644278CA16F00E1547B /* BrowserServicesKit */ = {
			isa = XCSwiftPackageProductDependency;
			package = 9807F643278CA16F00E1547B /* XCRemoteSwiftPackageReference "BrowserServicesKit" */;
			productName = BrowserServicesKit;
		};
		AA06B6B62672AF8100F541C5 /* Sparkle */ = {
			isa = XCSwiftPackageProductDependency;
			package = AA06B6B52672AF8100F541C5 /* XCRemoteSwiftPackageReference "Sparkle" */;
			productName = Sparkle;
		};
		B6DA44162616C13800DD1EC2 /* OHHTTPStubs */ = {
			isa = XCSwiftPackageProductDependency;
			package = B6DA44152616C13800DD1EC2 /* XCRemoteSwiftPackageReference "OHHTTPStubs" */;
			productName = OHHTTPStubs;
		};
		B6DA44182616C13800DD1EC2 /* OHHTTPStubsSwift */ = {
			isa = XCSwiftPackageProductDependency;
			package = B6DA44152616C13800DD1EC2 /* XCRemoteSwiftPackageReference "OHHTTPStubs" */;
			productName = OHHTTPStubsSwift;
		};
/* End XCSwiftPackageProductDependency section */

/* Begin XCVersionGroup section */
		4B11060325903E570039B979 /* CoreDataEncryptionTesting.xcdatamodeld */ = {
			isa = XCVersionGroup;
			children = (
				4B11060425903E570039B979 /* CoreDataEncryptionTesting.xcdatamodel */,
			);
			currentVersion = 4B11060425903E570039B979 /* CoreDataEncryptionTesting.xcdatamodel */;
			path = CoreDataEncryptionTesting.xcdatamodeld;
			sourceTree = "<group>";
			versionGroupType = wrapper.xcdatamodel;
		};
		4B67742E255DBEB800025BD8 /* HTTPSUpgrade.xcdatamodeld */ = {
			isa = XCVersionGroup;
			children = (
				4B67742F255DBEB800025BD8 /* HTTPSUpgrade 3.xcdatamodel */,
			);
			currentVersion = 4B67742F255DBEB800025BD8 /* HTTPSUpgrade 3.xcdatamodel */;
			path = HTTPSUpgrade.xcdatamodeld;
			sourceTree = "<group>";
			versionGroupType = wrapper.xcdatamodel;
		};
		4B9292A726670D3700AD2C21 /* Bookmark.xcdatamodeld */ = {
			isa = XCVersionGroup;
			children = (
				4B9292A826670D3700AD2C21 /* Bookmark 2.xcdatamodel */,
				4B9292A926670D3700AD2C21 /* Bookmark.xcdatamodel */,
			);
			currentVersion = 4B9292A826670D3700AD2C21 /* Bookmark 2.xcdatamodel */;
			path = Bookmark.xcdatamodeld;
			sourceTree = "<group>";
			versionGroupType = wrapper.xcdatamodel;
		};
		AA5FA69E275F948900DCE9C9 /* Favicons.xcdatamodeld */ = {
			isa = XCVersionGroup;
			children = (
				AA5FA69F275F948900DCE9C9 /* Favicons.xcdatamodel */,
			);
			currentVersion = AA5FA69F275F948900DCE9C9 /* Favicons.xcdatamodel */;
			path = Favicons.xcdatamodeld;
			sourceTree = "<group>";
			versionGroupType = wrapper.xcdatamodel;
		};
		AAE75278263B046100B973F8 /* History.xcdatamodeld */ = {
			isa = XCVersionGroup;
			children = (
				85F91D9327F47BC40096B1C8 /* History 5.xcdatamodel */,
				85589E9227BFBBD60038AD11 /* History 4.xcdatamodel */,
				AAC6BBEE27AC151D0006DCC2 /* History 3.xcdatamodel */,
				AA7DE8E026A9BD000012B490 /* History 2.xcdatamodel */,
				AAE75279263B046100B973F8 /* History.xcdatamodel */,
			);
			currentVersion = 85F91D9327F47BC40096B1C8 /* History 5.xcdatamodel */;
			path = History.xcdatamodeld;
			sourceTree = "<group>";
			versionGroupType = wrapper.xcdatamodel;
		};
		B604085A274B8CA300680351 /* UnprotectedDomains.xcdatamodeld */ = {
			isa = XCVersionGroup;
			children = (
				B604085B274B8CA400680351 /* Permissions.xcdatamodel */,
			);
			currentVersion = B604085B274B8CA400680351 /* Permissions.xcdatamodel */;
			path = UnprotectedDomains.xcdatamodeld;
			sourceTree = "<group>";
			versionGroupType = wrapper.xcdatamodel;
		};
		B6085D072743993C00A9C456 /* FireproofDomains.xcdatamodeld */ = {
			isa = XCVersionGroup;
			children = (
				B6085D082743993D00A9C456 /* Permissions.xcdatamodel */,
			);
			currentVersion = B6085D082743993D00A9C456 /* Permissions.xcdatamodel */;
			path = FireproofDomains.xcdatamodeld;
			sourceTree = "<group>";
			versionGroupType = wrapper.xcdatamodel;
		};
		B64C852E26943BC10048FEBE /* Permissions.xcdatamodeld */ = {
			isa = XCVersionGroup;
			children = (
				B64C852F26943BC10048FEBE /* Permissions.xcdatamodel */,
			);
			currentVersion = B64C852F26943BC10048FEBE /* Permissions.xcdatamodel */;
			path = Permissions.xcdatamodeld;
			sourceTree = "<group>";
			versionGroupType = wrapper.xcdatamodel;
		};
		B662D3DA2755D8190035D4D6 /* OldPixelDataModel.xcdatamodeld */ = {
			isa = XCVersionGroup;
			children = (
				B662D3DB2755D81A0035D4D6 /* PixelDataModel.xcdatamodel */,
			);
			currentVersion = B662D3DB2755D81A0035D4D6 /* PixelDataModel.xcdatamodel */;
			path = OldPixelDataModel.xcdatamodeld;
			sourceTree = "<group>";
			versionGroupType = wrapper.xcdatamodel;
		};
		B6C0B23226E71BCD0031CB7F /* Downloads.xcdatamodeld */ = {
			isa = XCVersionGroup;
			children = (
				B6C0B23326E71BCD0031CB7F /* Downloads.xcdatamodel */,
			);
			currentVersion = B6C0B23326E71BCD0031CB7F /* Downloads.xcdatamodel */;
			path = Downloads.xcdatamodeld;
			sourceTree = "<group>";
			versionGroupType = wrapper.xcdatamodel;
		};
		B6C2C9F42760B659005B7F0A /* TestDataModel.xcdatamodeld */ = {
			isa = XCVersionGroup;
			children = (
				B6C2C9F52760B659005B7F0A /* Permissions.xcdatamodel */,
			);
			currentVersion = B6C2C9F52760B659005B7F0A /* Permissions.xcdatamodel */;
			path = TestDataModel.xcdatamodeld;
			sourceTree = "<group>";
			versionGroupType = wrapper.xcdatamodel;
		};
		B6DA44062616B30600DD1EC2 /* PixelDataModel.xcdatamodeld */ = {
			isa = XCVersionGroup;
			children = (
				B6DA44072616B30600DD1EC2 /* PixelDataModel.xcdatamodel */,
			);
			currentVersion = B6DA44072616B30600DD1EC2 /* PixelDataModel.xcdatamodel */;
			path = PixelDataModel.xcdatamodeld;
			sourceTree = "<group>";
			versionGroupType = wrapper.xcdatamodel;
		};
/* End XCVersionGroup section */
	};
	rootObject = AA585D76248FD31100E9A3E2 /* Project object */;
}<|MERGE_RESOLUTION|>--- conflicted
+++ resolved
@@ -102,12 +102,9 @@
 		4B379C2427BDE1B0008A968E /* FlatButton.swift in Sources */ = {isa = PBXBuildFile; fileRef = 4B379C2327BDE1B0008A968E /* FlatButton.swift */; };
 		4B39AAF627D9B2C700A73FD5 /* NSStackViewExtension.swift in Sources */ = {isa = PBXBuildFile; fileRef = 4B39AAF527D9B2C700A73FD5 /* NSStackViewExtension.swift */; };
 		4B3F641E27A8D3BD00E0C118 /* BrowserProfileTests.swift in Sources */ = {isa = PBXBuildFile; fileRef = 4B3F641D27A8D3BD00E0C118 /* BrowserProfileTests.swift */; };
-<<<<<<< HEAD
+		4B43469528655D1400177407 /* FirefoxDataImporterTests.swift in Sources */ = {isa = PBXBuildFile; fileRef = 4B43469428655D1400177407 /* FirefoxDataImporterTests.swift */; };
 		4B434690285ED7A100177407 /* BookmarksBarViewModelTests.swift in Sources */ = {isa = PBXBuildFile; fileRef = 4B43468F285ED7A100177407 /* BookmarksBarViewModelTests.swift */; };
 		4B434692285F841F00177407 /* NSEventExtension.swift in Sources */ = {isa = PBXBuildFile; fileRef = 4B434691285F841F00177407 /* NSEventExtension.swift */; };
-=======
-		4B43469528655D1400177407 /* FirefoxDataImporterTests.swift in Sources */ = {isa = PBXBuildFile; fileRef = 4B43469428655D1400177407 /* FirefoxDataImporterTests.swift */; };
->>>>>>> 906aac4d
 		4B4F72EC266B2ED300814C60 /* CollectionExtension.swift in Sources */ = {isa = PBXBuildFile; fileRef = 4B4F72EB266B2ED300814C60 /* CollectionExtension.swift */; };
 		4B59023D26B35F3600489384 /* ChromeDataImporter.swift in Sources */ = {isa = PBXBuildFile; fileRef = 4B59023826B35F3600489384 /* ChromeDataImporter.swift */; };
 		4B59023E26B35F3600489384 /* ChromiumLoginReader.swift in Sources */ = {isa = PBXBuildFile; fileRef = 4B59023926B35F3600489384 /* ChromiumLoginReader.swift */; };
@@ -247,15 +244,12 @@
 		4BE0DF06267819A1006337B7 /* NSStoryboardExtension.swift in Sources */ = {isa = PBXBuildFile; fileRef = 4BE0DF0426781961006337B7 /* NSStoryboardExtension.swift */; };
 		4BE4005327CF3DC3007D3161 /* SavePaymentMethodPopover.swift in Sources */ = {isa = PBXBuildFile; fileRef = 4BE4005227CF3DC3007D3161 /* SavePaymentMethodPopover.swift */; };
 		4BE4005527CF3F19007D3161 /* SavePaymentMethodViewController.swift in Sources */ = {isa = PBXBuildFile; fileRef = 4BE4005427CF3F19007D3161 /* SavePaymentMethodViewController.swift */; };
-<<<<<<< HEAD
+		4BE53374286E39F10019DBFD /* ChromiumKeychainPrompt.swift in Sources */ = {isa = PBXBuildFile; fileRef = 4BE53373286E39F10019DBFD /* ChromiumKeychainPrompt.swift */; };
 		4BE41A5E28446EAD00760399 /* BookmarksBarViewModel.swift in Sources */ = {isa = PBXBuildFile; fileRef = 4BE41A5D28446EAD00760399 /* BookmarksBarViewModel.swift */; };
 		4BE4E51C2856A960008A546D /* CGPointExtension.swift in Sources */ = {isa = PBXBuildFile; fileRef = 4BE4E51B2856A960008A546D /* CGPointExtension.swift */; };
 		4BE5336B286912D40019DBFD /* BookmarksBarCollectionViewItem.xib in Resources */ = {isa = PBXBuildFile; fileRef = 4BE53369286912D40019DBFD /* BookmarksBarCollectionViewItem.xib */; };
 		4BE5336C286912D40019DBFD /* BookmarksBarCollectionViewItem.swift in Sources */ = {isa = PBXBuildFile; fileRef = 4BE5336A286912D40019DBFD /* BookmarksBarCollectionViewItem.swift */; };
 		4BE5336E286915A10019DBFD /* CompositionalLayout.swift in Sources */ = {isa = PBXBuildFile; fileRef = 4BE5336D286915A10019DBFD /* CompositionalLayout.swift */; };
-=======
-		4BE53374286E39F10019DBFD /* ChromiumKeychainPrompt.swift in Sources */ = {isa = PBXBuildFile; fileRef = 4BE53373286E39F10019DBFD /* ChromiumKeychainPrompt.swift */; };
->>>>>>> 906aac4d
 		4BE65474271FCD40008D1D63 /* PasswordManagementIdentityItemView.swift in Sources */ = {isa = PBXBuildFile; fileRef = 4BE6546E271FCD40008D1D63 /* PasswordManagementIdentityItemView.swift */; };
 		4BE65476271FCD41008D1D63 /* PasswordManagementCreditCardItemView.swift in Sources */ = {isa = PBXBuildFile; fileRef = 4BE65470271FCD40008D1D63 /* PasswordManagementCreditCardItemView.swift */; };
 		4BE65477271FCD41008D1D63 /* PasswordManagementLoginItemView.swift in Sources */ = {isa = PBXBuildFile; fileRef = 4BE65471271FCD40008D1D63 /* PasswordManagementLoginItemView.swift */; };
@@ -889,12 +883,9 @@
 		4B379C2327BDE1B0008A968E /* FlatButton.swift */ = {isa = PBXFileReference; lastKnownFileType = sourcecode.swift; path = FlatButton.swift; sourceTree = "<group>"; };
 		4B39AAF527D9B2C700A73FD5 /* NSStackViewExtension.swift */ = {isa = PBXFileReference; lastKnownFileType = sourcecode.swift; path = NSStackViewExtension.swift; sourceTree = "<group>"; };
 		4B3F641D27A8D3BD00E0C118 /* BrowserProfileTests.swift */ = {isa = PBXFileReference; lastKnownFileType = sourcecode.swift; path = BrowserProfileTests.swift; sourceTree = "<group>"; };
-<<<<<<< HEAD
+		4B43469428655D1400177407 /* FirefoxDataImporterTests.swift */ = {isa = PBXFileReference; lastKnownFileType = sourcecode.swift; path = FirefoxDataImporterTests.swift; sourceTree = "<group>"; };
 		4B43468F285ED7A100177407 /* BookmarksBarViewModelTests.swift */ = {isa = PBXFileReference; lastKnownFileType = sourcecode.swift; path = BookmarksBarViewModelTests.swift; sourceTree = "<group>"; };
 		4B434691285F841F00177407 /* NSEventExtension.swift */ = {isa = PBXFileReference; lastKnownFileType = sourcecode.swift; path = NSEventExtension.swift; sourceTree = "<group>"; };
-=======
-		4B43469428655D1400177407 /* FirefoxDataImporterTests.swift */ = {isa = PBXFileReference; lastKnownFileType = sourcecode.swift; path = FirefoxDataImporterTests.swift; sourceTree = "<group>"; };
->>>>>>> 906aac4d
 		4B4F72EB266B2ED300814C60 /* CollectionExtension.swift */ = {isa = PBXFileReference; lastKnownFileType = sourcecode.swift; path = CollectionExtension.swift; sourceTree = "<group>"; };
 		4B59023826B35F3600489384 /* ChromeDataImporter.swift */ = {isa = PBXFileReference; fileEncoding = 4; lastKnownFileType = sourcecode.swift; path = ChromeDataImporter.swift; sourceTree = "<group>"; };
 		4B59023926B35F3600489384 /* ChromiumLoginReader.swift */ = {isa = PBXFileReference; fileEncoding = 4; lastKnownFileType = sourcecode.swift; path = ChromiumLoginReader.swift; sourceTree = "<group>"; };
@@ -1036,15 +1027,12 @@
 		4BE0DF0426781961006337B7 /* NSStoryboardExtension.swift */ = {isa = PBXFileReference; lastKnownFileType = sourcecode.swift; path = NSStoryboardExtension.swift; sourceTree = "<group>"; };
 		4BE4005227CF3DC3007D3161 /* SavePaymentMethodPopover.swift */ = {isa = PBXFileReference; lastKnownFileType = sourcecode.swift; path = SavePaymentMethodPopover.swift; sourceTree = "<group>"; };
 		4BE4005427CF3F19007D3161 /* SavePaymentMethodViewController.swift */ = {isa = PBXFileReference; lastKnownFileType = sourcecode.swift; path = SavePaymentMethodViewController.swift; sourceTree = "<group>"; };
-<<<<<<< HEAD
+		4BE53373286E39F10019DBFD /* ChromiumKeychainPrompt.swift */ = {isa = PBXFileReference; lastKnownFileType = sourcecode.swift; path = ChromiumKeychainPrompt.swift; sourceTree = "<group>"; };
 		4BE41A5D28446EAD00760399 /* BookmarksBarViewModel.swift */ = {isa = PBXFileReference; lastKnownFileType = sourcecode.swift; path = BookmarksBarViewModel.swift; sourceTree = "<group>"; };
 		4BE4E51B2856A960008A546D /* CGPointExtension.swift */ = {isa = PBXFileReference; lastKnownFileType = sourcecode.swift; path = CGPointExtension.swift; sourceTree = "<group>"; };
 		4BE53369286912D40019DBFD /* BookmarksBarCollectionViewItem.xib */ = {isa = PBXFileReference; fileEncoding = 4; lastKnownFileType = file.xib; path = BookmarksBarCollectionViewItem.xib; sourceTree = "<group>"; };
 		4BE5336A286912D40019DBFD /* BookmarksBarCollectionViewItem.swift */ = {isa = PBXFileReference; fileEncoding = 4; lastKnownFileType = sourcecode.swift; path = BookmarksBarCollectionViewItem.swift; sourceTree = "<group>"; };
 		4BE5336D286915A10019DBFD /* CompositionalLayout.swift */ = {isa = PBXFileReference; fileEncoding = 4; lastKnownFileType = sourcecode.swift; path = CompositionalLayout.swift; sourceTree = "<group>"; };
-=======
-		4BE53373286E39F10019DBFD /* ChromiumKeychainPrompt.swift */ = {isa = PBXFileReference; lastKnownFileType = sourcecode.swift; path = ChromiumKeychainPrompt.swift; sourceTree = "<group>"; };
->>>>>>> 906aac4d
 		4BE6546E271FCD40008D1D63 /* PasswordManagementIdentityItemView.swift */ = {isa = PBXFileReference; fileEncoding = 4; lastKnownFileType = sourcecode.swift; path = PasswordManagementIdentityItemView.swift; sourceTree = "<group>"; };
 		4BE65470271FCD40008D1D63 /* PasswordManagementCreditCardItemView.swift */ = {isa = PBXFileReference; fileEncoding = 4; lastKnownFileType = sourcecode.swift; path = PasswordManagementCreditCardItemView.swift; sourceTree = "<group>"; };
 		4BE65471271FCD40008D1D63 /* PasswordManagementLoginItemView.swift */ = {isa = PBXFileReference; fileEncoding = 4; lastKnownFileType = sourcecode.swift; path = PasswordManagementLoginItemView.swift; sourceTree = "<group>"; };
