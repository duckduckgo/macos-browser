// !$*UTF8*$!
{
	archiveVersion = 1;
	classes = {
	};
	objectVersion = 52;
	objects = {

/* Begin PBXBuildFile section */
		142879DA24CE1179005419BB /* SuggestionViewModelTests.swift in Sources */ = {isa = PBXBuildFile; fileRef = 142879D924CE1179005419BB /* SuggestionViewModelTests.swift */; };
		142879DC24CE1185005419BB /* SuggestionContainerViewModelTests.swift in Sources */ = {isa = PBXBuildFile; fileRef = 142879DB24CE1185005419BB /* SuggestionContainerViewModelTests.swift */; };
		1430DFF524D0580F00B8978C /* TabBarViewController.swift in Sources */ = {isa = PBXBuildFile; fileRef = 1430DFF424D0580F00B8978C /* TabBarViewController.swift */; };
		14505A08256084EF00272CC6 /* UserAgent.swift in Sources */ = {isa = PBXBuildFile; fileRef = 14505A07256084EF00272CC6 /* UserAgent.swift */; };
		1456D6E124EFCBC300775049 /* TabBarCollectionView.swift in Sources */ = {isa = PBXBuildFile; fileRef = 1456D6E024EFCBC300775049 /* TabBarCollectionView.swift */; };
		14D9B8FB24F7E089000D4D13 /* AddressBarViewController.swift in Sources */ = {isa = PBXBuildFile; fileRef = 14D9B8F924F7E089000D4D13 /* AddressBarViewController.swift */; };
		14D9B90224F91316000D4D13 /* FocusRingView.swift in Sources */ = {isa = PBXBuildFile; fileRef = 14D9B90124F91316000D4D13 /* FocusRingView.swift */; };
		336D5B18262D8D3C0052E0C9 /* findinpage.js in Resources */ = {isa = PBXBuildFile; fileRef = 336D5AEF262D8D3C0052E0C9 /* findinpage.js */; };
		4B02198825E05FAC00ED7DEA /* login-detection.js in Resources */ = {isa = PBXBuildFile; fileRef = 4B02197D25E05FAC00ED7DEA /* login-detection.js */; };
		4B02198925E05FAC00ED7DEA /* FireproofingURLExtensions.swift in Sources */ = {isa = PBXBuildFile; fileRef = 4B02197F25E05FAC00ED7DEA /* FireproofingURLExtensions.swift */; };
		4B02198A25E05FAC00ED7DEA /* FireproofDomains.swift in Sources */ = {isa = PBXBuildFile; fileRef = 4B02198125E05FAC00ED7DEA /* FireproofDomains.swift */; };
		4B02198B25E05FAC00ED7DEA /* FireproofInfoViewController.swift in Sources */ = {isa = PBXBuildFile; fileRef = 4B02198325E05FAC00ED7DEA /* FireproofInfoViewController.swift */; };
		4B02198C25E05FAC00ED7DEA /* Fireproofing.storyboard in Resources */ = {isa = PBXBuildFile; fileRef = 4B02198425E05FAC00ED7DEA /* Fireproofing.storyboard */; };
		4B02198D25E05FAC00ED7DEA /* UndoFireproofingViewController.swift in Sources */ = {isa = PBXBuildFile; fileRef = 4B02198525E05FAC00ED7DEA /* UndoFireproofingViewController.swift */; };
		4B02199C25E063DE00ED7DEA /* FireproofDomainsTests.swift in Sources */ = {isa = PBXBuildFile; fileRef = 4B02199925E063DE00ED7DEA /* FireproofDomainsTests.swift */; };
		4B02199D25E063DE00ED7DEA /* FireproofingURLExtensionsTests.swift in Sources */ = {isa = PBXBuildFile; fileRef = 4B02199A25E063DE00ED7DEA /* FireproofingURLExtensionsTests.swift */; };
		4B0219A825E0646500ED7DEA /* WebsiteDataStoreTests.swift in Sources */ = {isa = PBXBuildFile; fileRef = 4B0219A725E0646500ED7DEA /* WebsiteDataStoreTests.swift */; };
		4B0511BB262CAA5A00F6079C /* DefaultBrowserPreferences.swift in Sources */ = {isa = PBXBuildFile; fileRef = 4B0511A4262CAA5A00F6079C /* DefaultBrowserPreferences.swift */; };
		4B0511BC262CAA5A00F6079C /* AppearancePreferences.swift in Sources */ = {isa = PBXBuildFile; fileRef = 4B0511A5262CAA5A00F6079C /* AppearancePreferences.swift */; };
		4B0511BD262CAA5A00F6079C /* PrivacySecurityPreferences.swift in Sources */ = {isa = PBXBuildFile; fileRef = 4B0511A6262CAA5A00F6079C /* PrivacySecurityPreferences.swift */; };
		4B0511BE262CAA5A00F6079C /* DownloadPreferences.swift in Sources */ = {isa = PBXBuildFile; fileRef = 4B0511A7262CAA5A00F6079C /* DownloadPreferences.swift */; };
		4B0511BF262CAA5A00F6079C /* PreferenceSections.swift in Sources */ = {isa = PBXBuildFile; fileRef = 4B0511A8262CAA5A00F6079C /* PreferenceSections.swift */; };
		4B0511C1262CAA5A00F6079C /* PrivacySecurityPreferencesTableCellView.xib in Resources */ = {isa = PBXBuildFile; fileRef = 4B0511AB262CAA5A00F6079C /* PrivacySecurityPreferencesTableCellView.xib */; };
		4B0511C2262CAA5A00F6079C /* PreferencesAboutViewController.swift in Sources */ = {isa = PBXBuildFile; fileRef = 4B0511AC262CAA5A00F6079C /* PreferencesAboutViewController.swift */; };
		4B0511C3262CAA5A00F6079C /* Preferences.storyboard in Resources */ = {isa = PBXBuildFile; fileRef = 4B0511AD262CAA5A00F6079C /* Preferences.storyboard */; };
		4B0511C4262CAA5A00F6079C /* PreferencesSidebarViewController.swift in Sources */ = {isa = PBXBuildFile; fileRef = 4B0511AE262CAA5A00F6079C /* PreferencesSidebarViewController.swift */; };
		4B0511C5262CAA5A00F6079C /* PrivacySecurityPreferencesTableCellView.swift in Sources */ = {isa = PBXBuildFile; fileRef = 4B0511AF262CAA5A00F6079C /* PrivacySecurityPreferencesTableCellView.swift */; };
		4B0511C6262CAA5A00F6079C /* DefaultBrowserTableCellView.xib in Resources */ = {isa = PBXBuildFile; fileRef = 4B0511B0262CAA5A00F6079C /* DefaultBrowserTableCellView.xib */; };
		4B0511C7262CAA5A00F6079C /* PreferenceTableCellView.swift in Sources */ = {isa = PBXBuildFile; fileRef = 4B0511B1262CAA5A00F6079C /* PreferenceTableCellView.swift */; };
		4B0511C8262CAA5A00F6079C /* PreferencesListViewController.swift in Sources */ = {isa = PBXBuildFile; fileRef = 4B0511B2262CAA5A00F6079C /* PreferencesListViewController.swift */; };
		4B0511C9262CAA5A00F6079C /* RoundedSelectionRowView.swift in Sources */ = {isa = PBXBuildFile; fileRef = 4B0511B3262CAA5A00F6079C /* RoundedSelectionRowView.swift */; };
		4B0511CA262CAA5A00F6079C /* FireproofDomainsViewController.swift in Sources */ = {isa = PBXBuildFile; fileRef = 4B0511B4262CAA5A00F6079C /* FireproofDomainsViewController.swift */; };
		4B0511CB262CAA5A00F6079C /* DownloadPreferencesTableCellView.swift in Sources */ = {isa = PBXBuildFile; fileRef = 4B0511B5262CAA5A00F6079C /* DownloadPreferencesTableCellView.swift */; };
		4B0511CC262CAA5A00F6079C /* PreferencesSplitViewController.swift in Sources */ = {isa = PBXBuildFile; fileRef = 4B0511B6262CAA5A00F6079C /* PreferencesSplitViewController.swift */; };
		4B0511CD262CAA5A00F6079C /* DefaultBrowserTableCellView.swift in Sources */ = {isa = PBXBuildFile; fileRef = 4B0511B7262CAA5A00F6079C /* DefaultBrowserTableCellView.swift */; };
		4B0511CE262CAA5A00F6079C /* DownloadPreferencesTableCellView.xib in Resources */ = {isa = PBXBuildFile; fileRef = 4B0511B8262CAA5A00F6079C /* DownloadPreferencesTableCellView.xib */; };
		4B0511CF262CAA5A00F6079C /* AppearancePreferencesTableCellView.swift in Sources */ = {isa = PBXBuildFile; fileRef = 4B0511B9262CAA5A00F6079C /* AppearancePreferencesTableCellView.swift */; };
		4B0511D0262CAA5A00F6079C /* AppearancePreferencesTableCellView.xib in Resources */ = {isa = PBXBuildFile; fileRef = 4B0511BA262CAA5A00F6079C /* AppearancePreferencesTableCellView.xib */; };
		4B0511D8262CAA7000F6079C /* PaddedImageButton.swift in Sources */ = {isa = PBXBuildFile; fileRef = 4B0511D7262CAA7000F6079C /* PaddedImageButton.swift */; };
		4B0511E1262CAA8600F6079C /* NSOpenPanelExtensions.swift in Sources */ = {isa = PBXBuildFile; fileRef = 4B0511DF262CAA8600F6079C /* NSOpenPanelExtensions.swift */; };
		4B0511E2262CAA8600F6079C /* NSViewControllerExtension.swift in Sources */ = {isa = PBXBuildFile; fileRef = 4B0511E0262CAA8600F6079C /* NSViewControllerExtension.swift */; };
		4B0511E7262CAB3700F6079C /* UserDefaultsWrapperUtilities.swift in Sources */ = {isa = PBXBuildFile; fileRef = 4B0511E6262CAB3700F6079C /* UserDefaultsWrapperUtilities.swift */; };
		4B0511F0262CAEC900F6079C /* AppearancePreferencesTests.swift in Sources */ = {isa = PBXBuildFile; fileRef = 4B0511EF262CAEC900F6079C /* AppearancePreferencesTests.swift */; };
		4B0511F8262CB20F00F6079C /* DownloadPreferencesTests.swift in Sources */ = {isa = PBXBuildFile; fileRef = 4B0511F7262CB20F00F6079C /* DownloadPreferencesTests.swift */; };
		4B051207262CD24400F6079C /* NSImageViewExtension.swift in Sources */ = {isa = PBXBuildFile; fileRef = 4B0511FC262CD20D00F6079C /* NSImageViewExtension.swift */; };
		4B11060525903E570039B979 /* CoreDataEncryptionTesting.xcdatamodeld in Sources */ = {isa = PBXBuildFile; fileRef = 4B11060325903E570039B979 /* CoreDataEncryptionTesting.xcdatamodeld */; };
		4B11060A25903EAC0039B979 /* CoreDataEncryptionTests.swift in Sources */ = {isa = PBXBuildFile; fileRef = 4B11060925903EAC0039B979 /* CoreDataEncryptionTests.swift */; };
		4B1AD8D525FC38DD00261379 /* EncryptionKeyStoreTests.swift in Sources */ = {isa = PBXBuildFile; fileRef = 4BA1A6EA258C288C00F6F690 /* EncryptionKeyStoreTests.swift */; };
		4B1AD8E225FC390B00261379 /* EncryptionMocks.swift in Sources */ = {isa = PBXBuildFile; fileRef = 4BA1A6F5258C4F9600F6F690 /* EncryptionMocks.swift */; };
		4B1AD91725FC46FB00261379 /* CoreDataEncryptionTests.swift in Sources */ = {isa = PBXBuildFile; fileRef = 4B1AD91625FC46FB00261379 /* CoreDataEncryptionTests.swift */; };
		4B1AD92125FC474E00261379 /* CoreDataEncryptionTesting.xcdatamodeld in Sources */ = {isa = PBXBuildFile; fileRef = 4B11060325903E570039B979 /* CoreDataEncryptionTesting.xcdatamodeld */; };
		4B4F72EC266B2ED300814C60 /* CollectionExtension.swift in Sources */ = {isa = PBXBuildFile; fileRef = 4B4F72EB266B2ED300814C60 /* CollectionExtension.swift */; };
		4B6160D825B150E4007DE5B2 /* trackerData.json in Resources */ = {isa = PBXBuildFile; fileRef = 4B6160D725B150E4007DE5B2 /* trackerData.json */; };
		4B6160DD25B152C5007DE5B2 /* ContentBlockerRulesUserScript.swift in Sources */ = {isa = PBXBuildFile; fileRef = 4B6160DC25B152C5007DE5B2 /* ContentBlockerRulesUserScript.swift */; };
		4B6160E525B152FA007DE5B2 /* ContentBlockerUserScript.swift in Sources */ = {isa = PBXBuildFile; fileRef = 4B6160E425B152FA007DE5B2 /* ContentBlockerUserScript.swift */; };
		4B6160ED25B15417007DE5B2 /* DetectedTracker.swift in Sources */ = {isa = PBXBuildFile; fileRef = 4B6160EC25B15417007DE5B2 /* DetectedTracker.swift */; };
		4B6160F225B15792007DE5B2 /* contentblockerrules.js in Resources */ = {isa = PBXBuildFile; fileRef = 4B6160F125B15792007DE5B2 /* contentblockerrules.js */; };
		4B6160F725B157BB007DE5B2 /* contentblocker.js in Resources */ = {isa = PBXBuildFile; fileRef = 4B6160F625B157BB007DE5B2 /* contentblocker.js */; };
		4B6160FF25B15BB1007DE5B2 /* ContentBlockerRulesManager.swift in Sources */ = {isa = PBXBuildFile; fileRef = 4B6160FE25B15BB1007DE5B2 /* ContentBlockerRulesManager.swift */; };
		4B65027525E5F2A70054432E /* DefaultBrowserPromptView.xib in Resources */ = {isa = PBXBuildFile; fileRef = 4B65027425E5F2A70054432E /* DefaultBrowserPromptView.xib */; };
		4B65027A25E5F2B10054432E /* DefaultBrowserPromptView.swift in Sources */ = {isa = PBXBuildFile; fileRef = 4B65027925E5F2B10054432E /* DefaultBrowserPromptView.swift */; };
		4B65028A25E6CBF40054432E /* NibLoadable.swift in Sources */ = {isa = PBXBuildFile; fileRef = 4B65028925E6CBF40054432E /* NibLoadable.swift */; };
		4B65143E263924B5005B46EB /* EmailUrlExtensions.swift in Sources */ = {isa = PBXBuildFile; fileRef = 4B65143D263924B5005B46EB /* EmailUrlExtensions.swift */; };
		4B677431255DBEB800025BD8 /* BloomFilterWrapper.mm in Sources */ = {isa = PBXBuildFile; fileRef = 4B677424255DBEB800025BD8 /* BloomFilterWrapper.mm */; };
		4B677432255DBEB800025BD8 /* httpsMobileV2BloomSpec.json in Resources */ = {isa = PBXBuildFile; fileRef = 4B677427255DBEB800025BD8 /* httpsMobileV2BloomSpec.json */; };
		4B677433255DBEB800025BD8 /* httpsMobileV2Bloom.bin in Resources */ = {isa = PBXBuildFile; fileRef = 4B677428255DBEB800025BD8 /* httpsMobileV2Bloom.bin */; };
		4B677434255DBEB800025BD8 /* HTTPSBloomFilterSpecification.swift in Sources */ = {isa = PBXBuildFile; fileRef = 4B677429255DBEB800025BD8 /* HTTPSBloomFilterSpecification.swift */; };
		4B677435255DBEB800025BD8 /* httpsMobileV2FalsePositives.json in Resources */ = {isa = PBXBuildFile; fileRef = 4B67742A255DBEB800025BD8 /* httpsMobileV2FalsePositives.json */; };
		4B677436255DBEB800025BD8 /* HTTPSExcludedDomains.swift in Sources */ = {isa = PBXBuildFile; fileRef = 4B67742B255DBEB800025BD8 /* HTTPSExcludedDomains.swift */; };
		4B677437255DBEB800025BD8 /* HTTPSUpgrade.swift in Sources */ = {isa = PBXBuildFile; fileRef = 4B67742C255DBEB800025BD8 /* HTTPSUpgrade.swift */; };
		4B677438255DBEB800025BD8 /* HTTPSUpgrade.xcdatamodeld in Sources */ = {isa = PBXBuildFile; fileRef = 4B67742E255DBEB800025BD8 /* HTTPSUpgrade.xcdatamodeld */; };
		4B677439255DBEB800025BD8 /* HTTPSUpgradeStore.swift in Sources */ = {isa = PBXBuildFile; fileRef = 4B677430255DBEB800025BD8 /* HTTPSUpgradeStore.swift */; };
		4B677442255DBEEA00025BD8 /* Database.swift in Sources */ = {isa = PBXBuildFile; fileRef = 4B677440255DBEEA00025BD8 /* Database.swift */; };
		4B67744B255DBF3A00025BD8 /* BloomFilter.cpp in Sources */ = {isa = PBXBuildFile; fileRef = 4B677449255DBF3A00025BD8 /* BloomFilter.cpp */; };
		4B677450255DBFA300025BD8 /* HashExtension.swift in Sources */ = {isa = PBXBuildFile; fileRef = 4B67744F255DBFA300025BD8 /* HashExtension.swift */; };
		4B723E0526B0003E00E14D75 /* DataImportMocks.swift in Sources */ = {isa = PBXBuildFile; fileRef = 4B723DFF26B0003E00E14D75 /* DataImportMocks.swift */; };
		4B723E0626B0003E00E14D75 /* CSVParserTests.swift in Sources */ = {isa = PBXBuildFile; fileRef = 4B723E0026B0003E00E14D75 /* CSVParserTests.swift */; };
		4B723E0726B0003E00E14D75 /* CSVImporterTests.swift in Sources */ = {isa = PBXBuildFile; fileRef = 4B723E0126B0003E00E14D75 /* CSVImporterTests.swift */; };
		4B723E0826B0003E00E14D75 /* MockSecureVault.swift in Sources */ = {isa = PBXBuildFile; fileRef = 4B723E0326B0003E00E14D75 /* MockSecureVault.swift */; };
		4B723E0926B0003E00E14D75 /* CSVLoginExporterTests.swift in Sources */ = {isa = PBXBuildFile; fileRef = 4B723E0426B0003E00E14D75 /* CSVLoginExporterTests.swift */; };
		4B723E0A26B0005900E14D75 /* DataImportViewController.swift in Sources */ = {isa = PBXBuildFile; fileRef = 4B723DEE26B0002B00E14D75 /* DataImportViewController.swift */; };
		4B723E0B26B0005B00E14D75 /* CSVImportViewController.swift in Sources */ = {isa = PBXBuildFile; fileRef = 4B723DEF26B0002B00E14D75 /* CSVImportViewController.swift */; };
		4B723E0C26B0005D00E14D75 /* CSVImportSummaryViewController.swift in Sources */ = {isa = PBXBuildFile; fileRef = 4B723DF026B0002B00E14D75 /* CSVImportSummaryViewController.swift */; };
		4B723E0D26B0006100E14D75 /* SecureVaultLoginImporter.swift in Sources */ = {isa = PBXBuildFile; fileRef = 4B723DF326B0002B00E14D75 /* SecureVaultLoginImporter.swift */; };
		4B723E0E26B0006300E14D75 /* LoginImport.swift in Sources */ = {isa = PBXBuildFile; fileRef = 4B723DF426B0002B00E14D75 /* LoginImport.swift */; };
		4B723E0F26B0006500E14D75 /* CSVParser.swift in Sources */ = {isa = PBXBuildFile; fileRef = 4B723DF626B0002B00E14D75 /* CSVParser.swift */; };
		4B723E1026B0006700E14D75 /* CSVImporter.swift in Sources */ = {isa = PBXBuildFile; fileRef = 4B723DF726B0002B00E14D75 /* CSVImporter.swift */; };
		4B723E1126B0006C00E14D75 /* DataImport.storyboard in Resources */ = {isa = PBXBuildFile; fileRef = 4B723DED26B0002B00E14D75 /* DataImport.storyboard */; };
		4B723E1226B0006E00E14D75 /* DataImport.swift in Sources */ = {isa = PBXBuildFile; fileRef = 4B723DEB26B0002B00E14D75 /* DataImport.swift */; };
		4B723E1326B0007A00E14D75 /* CSVLoginExporter.swift in Sources */ = {isa = PBXBuildFile; fileRef = 4B723DFD26B0002B00E14D75 /* CSVLoginExporter.swift */; };
		4B723E1426B000A100E14D75 /* DataExport.swift in Sources */ = {isa = PBXBuildFile; fileRef = 4B723DF926B0002B00E14D75 /* DataExport.swift */; };
		4B723E1526B000A400E14D75 /* LoginExport.swift in Sources */ = {isa = PBXBuildFile; fileRef = 4B723DFB26B0002B00E14D75 /* LoginExport.swift */; };
		4B723E1826B000DC00E14D75 /* MockFileStore.swift in Sources */ = {isa = PBXBuildFile; fileRef = 4B723E1626B000DC00E14D75 /* MockFileStore.swift */; };
		4B723E1926B000DC00E14D75 /* TemporaryFileCreator.swift in Sources */ = {isa = PBXBuildFile; fileRef = 4B723E1726B000DC00E14D75 /* TemporaryFileCreator.swift */; };
		4B82E9B325B69E3E00656FE7 /* TrackerRadarKit in Frameworks */ = {isa = PBXBuildFile; productRef = 4B82E9B225B69E3E00656FE7 /* TrackerRadarKit */; };
		4B82E9B925B6A05800656FE7 /* DetectedTrackerTests.swift in Sources */ = {isa = PBXBuildFile; fileRef = 4B82E9B825B6A05800656FE7 /* DetectedTrackerTests.swift */; };
		4B82E9C125B6A1CD00656FE7 /* TrackerRadarManagerTests.swift in Sources */ = {isa = PBXBuildFile; fileRef = 4B82E9C025B6A1CD00656FE7 /* TrackerRadarManagerTests.swift */; };
		4B92928B26670D1700AD2C21 /* BookmarksOutlineView.swift in Sources */ = {isa = PBXBuildFile; fileRef = 4B92928526670D1600AD2C21 /* BookmarksOutlineView.swift */; };
		4B92928C26670D1700AD2C21 /* OutlineSeparatorViewCell.swift in Sources */ = {isa = PBXBuildFile; fileRef = 4B92928626670D1600AD2C21 /* OutlineSeparatorViewCell.swift */; };
		4B92928D26670D1700AD2C21 /* BookmarkOutlineViewCell.swift in Sources */ = {isa = PBXBuildFile; fileRef = 4B92928726670D1600AD2C21 /* BookmarkOutlineViewCell.swift */; };
		4B92928E26670D1700AD2C21 /* BookmarkOutlineViewCell.xib in Resources */ = {isa = PBXBuildFile; fileRef = 4B92928826670D1600AD2C21 /* BookmarkOutlineViewCell.xib */; };
		4B92928F26670D1700AD2C21 /* BookmarkTableCellView.swift in Sources */ = {isa = PBXBuildFile; fileRef = 4B92928926670D1700AD2C21 /* BookmarkTableCellView.swift */; };
		4B92929026670D1700AD2C21 /* BookmarkTableCellView.xib in Resources */ = {isa = PBXBuildFile; fileRef = 4B92928A26670D1700AD2C21 /* BookmarkTableCellView.xib */; };
		4B92929B26670D2A00AD2C21 /* BookmarkOutlineViewDataSource.swift in Sources */ = {isa = PBXBuildFile; fileRef = 4B92929126670D2A00AD2C21 /* BookmarkOutlineViewDataSource.swift */; };
		4B92929C26670D2A00AD2C21 /* PasteboardFolder.swift in Sources */ = {isa = PBXBuildFile; fileRef = 4B92929226670D2A00AD2C21 /* PasteboardFolder.swift */; };
		4B92929D26670D2A00AD2C21 /* BookmarkNode.swift in Sources */ = {isa = PBXBuildFile; fileRef = 4B92929326670D2A00AD2C21 /* BookmarkNode.swift */; };
		4B92929E26670D2A00AD2C21 /* BookmarkSidebarTreeController.swift in Sources */ = {isa = PBXBuildFile; fileRef = 4B92929426670D2A00AD2C21 /* BookmarkSidebarTreeController.swift */; };
		4B92929F26670D2A00AD2C21 /* PasteboardBookmark.swift in Sources */ = {isa = PBXBuildFile; fileRef = 4B92929526670D2A00AD2C21 /* PasteboardBookmark.swift */; };
		4B9292A026670D2A00AD2C21 /* SpacerNode.swift in Sources */ = {isa = PBXBuildFile; fileRef = 4B92929626670D2A00AD2C21 /* SpacerNode.swift */; };
		4B9292A126670D2A00AD2C21 /* BookmarkTreeController.swift in Sources */ = {isa = PBXBuildFile; fileRef = 4B92929726670D2A00AD2C21 /* BookmarkTreeController.swift */; };
		4B9292A226670D2A00AD2C21 /* PseudoFolder.swift in Sources */ = {isa = PBXBuildFile; fileRef = 4B92929826670D2A00AD2C21 /* PseudoFolder.swift */; };
		4B9292A326670D2A00AD2C21 /* BookmarkManagedObject.swift in Sources */ = {isa = PBXBuildFile; fileRef = 4B92929926670D2A00AD2C21 /* BookmarkManagedObject.swift */; };
		4B9292A426670D2A00AD2C21 /* PasteboardWriting.swift in Sources */ = {isa = PBXBuildFile; fileRef = 4B92929A26670D2A00AD2C21 /* PasteboardWriting.swift */; };
		4B9292AA26670D3700AD2C21 /* Bookmark.xcmappingmodel in Sources */ = {isa = PBXBuildFile; fileRef = 4B9292A526670D3700AD2C21 /* Bookmark.xcmappingmodel */; };
		4B9292AB26670D3700AD2C21 /* BookmarkMigrationPolicy.swift in Sources */ = {isa = PBXBuildFile; fileRef = 4B9292A626670D3700AD2C21 /* BookmarkMigrationPolicy.swift */; };
		4B9292AC26670D3700AD2C21 /* Bookmark.xcdatamodeld in Sources */ = {isa = PBXBuildFile; fileRef = 4B9292A726670D3700AD2C21 /* Bookmark.xcdatamodeld */; };
		4B9292AF26670F5300AD2C21 /* NSOutlineViewExtensions.swift in Sources */ = {isa = PBXBuildFile; fileRef = 4B9292AE26670F5300AD2C21 /* NSOutlineViewExtensions.swift */; };
		4B9292BA2667103100AD2C21 /* BookmarkNodePathTests.swift in Sources */ = {isa = PBXBuildFile; fileRef = 4B9292B02667103000AD2C21 /* BookmarkNodePathTests.swift */; };
		4B9292BB2667103100AD2C21 /* BookmarkNodeTests.swift in Sources */ = {isa = PBXBuildFile; fileRef = 4B9292B12667103000AD2C21 /* BookmarkNodeTests.swift */; };
		4B9292BC2667103100AD2C21 /* BookmarkSidebarTreeControllerTests.swift in Sources */ = {isa = PBXBuildFile; fileRef = 4B9292B22667103000AD2C21 /* BookmarkSidebarTreeControllerTests.swift */; };
		4B9292BD2667103100AD2C21 /* BookmarkOutlineViewDataSourceTests.swift in Sources */ = {isa = PBXBuildFile; fileRef = 4B9292B32667103000AD2C21 /* BookmarkOutlineViewDataSourceTests.swift */; };
		4B9292BE2667103100AD2C21 /* PasteboardFolderTests.swift in Sources */ = {isa = PBXBuildFile; fileRef = 4B9292B42667103000AD2C21 /* PasteboardFolderTests.swift */; };
		4B9292BF2667103100AD2C21 /* TreeControllerTests.swift in Sources */ = {isa = PBXBuildFile; fileRef = 4B9292B52667103000AD2C21 /* TreeControllerTests.swift */; };
		4B9292C02667103100AD2C21 /* BookmarkManagedObjectTests.swift in Sources */ = {isa = PBXBuildFile; fileRef = 4B9292B62667103000AD2C21 /* BookmarkManagedObjectTests.swift */; };
		4B9292C12667103100AD2C21 /* BookmarkMigrationTests.swift in Sources */ = {isa = PBXBuildFile; fileRef = 4B9292B72667103000AD2C21 /* BookmarkMigrationTests.swift */; };
		4B9292C22667103100AD2C21 /* BookmarkTests.swift in Sources */ = {isa = PBXBuildFile; fileRef = 4B9292B82667103000AD2C21 /* BookmarkTests.swift */; };
		4B9292C32667103100AD2C21 /* PasteboardBookmarkTests.swift in Sources */ = {isa = PBXBuildFile; fileRef = 4B9292B92667103100AD2C21 /* PasteboardBookmarkTests.swift */; };
		4B9292C52667104B00AD2C21 /* CoreDataTestUtilities.swift in Sources */ = {isa = PBXBuildFile; fileRef = 4B9292C42667104B00AD2C21 /* CoreDataTestUtilities.swift */; };
		4B9292CE2667123700AD2C21 /* BrowserTabEmbeddable.swift in Sources */ = {isa = PBXBuildFile; fileRef = 4B9292C62667123700AD2C21 /* BrowserTabEmbeddable.swift */; };
		4B9292CF2667123700AD2C21 /* BookmarkManagementSidebarViewController.swift in Sources */ = {isa = PBXBuildFile; fileRef = 4B9292C72667123700AD2C21 /* BookmarkManagementSidebarViewController.swift */; };
		4B9292D02667123700AD2C21 /* BookmarkManagementSplitViewController.swift in Sources */ = {isa = PBXBuildFile; fileRef = 4B9292C82667123700AD2C21 /* BookmarkManagementSplitViewController.swift */; };
		4B9292D12667123700AD2C21 /* BookmarkTableRowView.swift in Sources */ = {isa = PBXBuildFile; fileRef = 4B9292C92667123700AD2C21 /* BookmarkTableRowView.swift */; };
		4B9292D22667123700AD2C21 /* AddFolderModalViewController.swift in Sources */ = {isa = PBXBuildFile; fileRef = 4B9292CA2667123700AD2C21 /* AddFolderModalViewController.swift */; };
		4B9292D32667123700AD2C21 /* AddBookmarkModalViewController.swift in Sources */ = {isa = PBXBuildFile; fileRef = 4B9292CB2667123700AD2C21 /* AddBookmarkModalViewController.swift */; };
		4B9292D42667123700AD2C21 /* BookmarkListViewController.swift in Sources */ = {isa = PBXBuildFile; fileRef = 4B9292CC2667123700AD2C21 /* BookmarkListViewController.swift */; };
		4B9292D52667123700AD2C21 /* BookmarkManagementDetailViewController.swift in Sources */ = {isa = PBXBuildFile; fileRef = 4B9292CD2667123700AD2C21 /* BookmarkManagementDetailViewController.swift */; };
		4B9292D72667124000AD2C21 /* NSPopUpButtonExtension.swift in Sources */ = {isa = PBXBuildFile; fileRef = 4B9292D62667124000AD2C21 /* NSPopUpButtonExtension.swift */; };
		4B9292D92667124B00AD2C21 /* BookmarkListTreeControllerDataSource.swift in Sources */ = {isa = PBXBuildFile; fileRef = 4B9292D82667124B00AD2C21 /* BookmarkListTreeControllerDataSource.swift */; };
		4B9292DB2667125D00AD2C21 /* ContextualMenu.swift in Sources */ = {isa = PBXBuildFile; fileRef = 4B9292DA2667125D00AD2C21 /* ContextualMenu.swift */; };
		4BA1A69B258B076900F6F690 /* FileStore.swift in Sources */ = {isa = PBXBuildFile; fileRef = 4BA1A69A258B076900F6F690 /* FileStore.swift */; };
		4BA1A6A0258B079600F6F690 /* DataEncryption.swift in Sources */ = {isa = PBXBuildFile; fileRef = 4BA1A69F258B079600F6F690 /* DataEncryption.swift */; };
		4BA1A6A5258B07DF00F6F690 /* EncryptedValueTransformer.swift in Sources */ = {isa = PBXBuildFile; fileRef = 4BA1A6A4258B07DF00F6F690 /* EncryptedValueTransformer.swift */; };
		4BA1A6B3258B080A00F6F690 /* EncryptionKeyGeneration.swift in Sources */ = {isa = PBXBuildFile; fileRef = 4BA1A6B2258B080A00F6F690 /* EncryptionKeyGeneration.swift */; };
		4BA1A6B8258B081600F6F690 /* EncryptionKeyStoring.swift in Sources */ = {isa = PBXBuildFile; fileRef = 4BA1A6B7258B081600F6F690 /* EncryptionKeyStoring.swift */; };
		4BA1A6BD258B082300F6F690 /* EncryptionKeyStore.swift in Sources */ = {isa = PBXBuildFile; fileRef = 4BA1A6BC258B082300F6F690 /* EncryptionKeyStore.swift */; };
		4BA1A6C2258B0A1300F6F690 /* ContiguousBytesExtension.swift in Sources */ = {isa = PBXBuildFile; fileRef = 4BA1A6C1258B0A1300F6F690 /* ContiguousBytesExtension.swift */; };
		4BA1A6D9258C0CB300F6F690 /* DataEncryptionTests.swift in Sources */ = {isa = PBXBuildFile; fileRef = 4BA1A6D8258C0CB300F6F690 /* DataEncryptionTests.swift */; };
		4BA1A6DE258C100A00F6F690 /* FileStoreTests.swift in Sources */ = {isa = PBXBuildFile; fileRef = 4BA1A6DD258C100A00F6F690 /* FileStoreTests.swift */; };
		4BA1A6E6258C270800F6F690 /* EncryptionKeyGeneratorTests.swift in Sources */ = {isa = PBXBuildFile; fileRef = 4BA1A6E5258C270800F6F690 /* EncryptionKeyGeneratorTests.swift */; };
		4BA1A6F6258C4F9600F6F690 /* EncryptionMocks.swift in Sources */ = {isa = PBXBuildFile; fileRef = 4BA1A6F5258C4F9600F6F690 /* EncryptionMocks.swift */; };
		4BA1A6FE258C5C1300F6F690 /* EncryptedValueTransformerTests.swift in Sources */ = {isa = PBXBuildFile; fileRef = 4BA1A6FD258C5C1300F6F690 /* EncryptedValueTransformerTests.swift */; };
		4BB673F726AF6BD7006FC103 /* ChromiumDataImporter.swift in Sources */ = {isa = PBXBuildFile; fileRef = 4BB673F626AF6BD7006FC103 /* ChromiumDataImporter.swift */; };
		4BB673F926AF741E006FC103 /* BrowserImportViewController.swift in Sources */ = {isa = PBXBuildFile; fileRef = 4BB673F826AF741E006FC103 /* BrowserImportViewController.swift */; };
		4BB673FB26AF80A5006FC103 /* ChromeDataImporter.swift in Sources */ = {isa = PBXBuildFile; fileRef = 4BB673FA26AF80A5006FC103 /* ChromeDataImporter.swift */; };
		4BB673FE26AF86F0006FC103 /* CryptoSwift in Frameworks */ = {isa = PBXBuildFile; productRef = 4BB673FD26AF86F0006FC103 /* CryptoSwift */; };
		4BB6740026AF877F006FC103 /* CryptoExtensions.swift in Sources */ = {isa = PBXBuildFile; fileRef = 4BB673FF26AF877F006FC103 /* CryptoExtensions.swift */; };
		4BB6740226AF9E60006FC103 /* ChromiumLoginReader.swift in Sources */ = {isa = PBXBuildFile; fileRef = 4BB6740126AF9E60006FC103 /* ChromiumLoginReader.swift */; };
		4BB6740426AFBAA8006FC103 /* BraveImporter.swift in Sources */ = {isa = PBXBuildFile; fileRef = 4BB6740326AFBAA8006FC103 /* BraveImporter.swift */; };
		4BB88B4525B7B55C006F6B06 /* DebugUserScript.swift in Sources */ = {isa = PBXBuildFile; fileRef = 4BB88B4425B7B55C006F6B06 /* DebugUserScript.swift */; };
		4BB88B4A25B7B690006F6B06 /* SequenceExtensions.swift in Sources */ = {isa = PBXBuildFile; fileRef = 4BB88B4925B7B690006F6B06 /* SequenceExtensions.swift */; };
		4BB88B5025B7BA2B006F6B06 /* TabInstrumentation.swift in Sources */ = {isa = PBXBuildFile; fileRef = 4BB88B4F25B7BA2B006F6B06 /* TabInstrumentation.swift */; };
		4BB88B5B25B7BA50006F6B06 /* Instruments.swift in Sources */ = {isa = PBXBuildFile; fileRef = 4BB88B5A25B7BA50006F6B06 /* Instruments.swift */; };
		4BE0DF06267819A1006337B7 /* NSStoryboardExtension.swift in Sources */ = {isa = PBXBuildFile; fileRef = 4BE0DF0426781961006337B7 /* NSStoryboardExtension.swift */; };
		8511E18425F82B34002F516B /* 01_Fire_really_small.json in Resources */ = {isa = PBXBuildFile; fileRef = 8511E18325F82B34002F516B /* 01_Fire_really_small.json */; };
		853014D625E671A000FB8205 /* PageObserverUserScript.swift in Sources */ = {isa = PBXBuildFile; fileRef = 853014D525E671A000FB8205 /* PageObserverUserScript.swift */; };
		85308E25267FC9F2001ABD76 /* NSAlertExtension.swift in Sources */ = {isa = PBXBuildFile; fileRef = 85308E24267FC9F2001ABD76 /* NSAlertExtension.swift */; };
		85308E27267FCB22001ABD76 /* PasswordManagerSettings.swift in Sources */ = {isa = PBXBuildFile; fileRef = 85308E26267FCB22001ABD76 /* PasswordManagerSettings.swift */; };
		8546DE6225C03056000CA5E1 /* UserAgentTests.swift in Sources */ = {isa = PBXBuildFile; fileRef = 8546DE6125C03056000CA5E1 /* UserAgentTests.swift */; };
		85480F8A25CDC360009424E3 /* Launch.storyboard in Resources */ = {isa = PBXBuildFile; fileRef = 85480F8925CDC360009424E3 /* Launch.storyboard */; };
		85480FBB25D181CB009424E3 /* ConfigurationDownloading.swift in Sources */ = {isa = PBXBuildFile; fileRef = 85480FBA25D181CB009424E3 /* ConfigurationDownloading.swift */; };
		85480FCF25D1AA22009424E3 /* ConfigurationStoring.swift in Sources */ = {isa = PBXBuildFile; fileRef = 85480FCE25D1AA22009424E3 /* ConfigurationStoring.swift */; };
		85625994269C8F9600EE44BC /* PasswordManager.storyboard in Resources */ = {isa = PBXBuildFile; fileRef = 85625993269C8F9600EE44BC /* PasswordManager.storyboard */; };
		85625996269C953C00EE44BC /* PasswordManagementViewController.swift in Sources */ = {isa = PBXBuildFile; fileRef = 85625995269C953C00EE44BC /* PasswordManagementViewController.swift */; };
		85625998269C9C5F00EE44BC /* PasswordManagementPopover.swift in Sources */ = {isa = PBXBuildFile; fileRef = 85625997269C9C5F00EE44BC /* PasswordManagementPopover.swift */; };
		8562599A269CA0A600EE44BC /* NSRectExtension.swift in Sources */ = {isa = PBXBuildFile; fileRef = 85625999269CA0A600EE44BC /* NSRectExtension.swift */; };
		856C98A6256EB59600A22F1F /* MenuItemSelectors.swift in Sources */ = {isa = PBXBuildFile; fileRef = 856C98A5256EB59600A22F1F /* MenuItemSelectors.swift */; };
		856C98D52570116900A22F1F /* NSWindow+Toast.swift in Sources */ = {isa = PBXBuildFile; fileRef = 856C98D42570116900A22F1F /* NSWindow+Toast.swift */; };
		856C98DF257014BD00A22F1F /* FileDownloadManager.swift in Sources */ = {isa = PBXBuildFile; fileRef = 856C98DE257014BD00A22F1F /* FileDownloadManager.swift */; };
		85799C1825DEBB3F0007EC87 /* Logging.swift in Sources */ = {isa = PBXBuildFile; fileRef = 85799C1725DEBB3F0007EC87 /* Logging.swift */; };
		85799C3425DFCD1B0007EC87 /* TrackerRadarManager.swift in Sources */ = {isa = PBXBuildFile; fileRef = 4B6160D225B14E6E007DE5B2 /* TrackerRadarManager.swift */; };
		8589063A267BCD8E00D23B0D /* SaveCredentialsPopover.swift in Sources */ = {isa = PBXBuildFile; fileRef = 85890639267BCD8E00D23B0D /* SaveCredentialsPopover.swift */; };
		8589063C267BCDC000D23B0D /* SaveCredentialsViewController.swift in Sources */ = {isa = PBXBuildFile; fileRef = 8589063B267BCDC000D23B0D /* SaveCredentialsViewController.swift */; };
		858A797F26A79EAA00A75A42 /* UserText+PasswordManager.swift in Sources */ = {isa = PBXBuildFile; fileRef = 858A797E26A79EAA00A75A42 /* UserText+PasswordManager.swift */; };
		858A798326A8B75F00A75A42 /* CopyHandler.swift in Sources */ = {isa = PBXBuildFile; fileRef = 858A798226A8B75F00A75A42 /* CopyHandler.swift */; };
		858A798526A8BB5D00A75A42 /* NSTextViewExtension.swift in Sources */ = {isa = PBXBuildFile; fileRef = 858A798426A8BB5D00A75A42 /* NSTextViewExtension.swift */; };
		858A798826A99DBE00A75A42 /* PasswordManagementItemListModelTests.swift in Sources */ = {isa = PBXBuildFile; fileRef = 858A798726A99DBE00A75A42 /* PasswordManagementItemListModelTests.swift */; };
		858A798A26A9B35E00A75A42 /* PasswordManagementItemModelTests.swift in Sources */ = {isa = PBXBuildFile; fileRef = 858A798926A9B35E00A75A42 /* PasswordManagementItemModelTests.swift */; };
		858C1BED26974E6600E6C014 /* PasswordManagerSettingsTests.swift in Sources */ = {isa = PBXBuildFile; fileRef = 858C1BEC26974E6600E6C014 /* PasswordManagerSettingsTests.swift */; };
		85A0116925AF1D8900FA6A0C /* FindInPageViewController.swift in Sources */ = {isa = PBXBuildFile; fileRef = 85A0116825AF1D8900FA6A0C /* FindInPageViewController.swift */; };
		85A0117425AF2EDF00FA6A0C /* FindInPage.storyboard in Resources */ = {isa = PBXBuildFile; fileRef = 85A0117325AF2EDF00FA6A0C /* FindInPage.storyboard */; };
		85A0118225AF60E700FA6A0C /* FindInPageModel.swift in Sources */ = {isa = PBXBuildFile; fileRef = 85A0118125AF60E700FA6A0C /* FindInPageModel.swift */; };
		85A011EA25B4D4CA00FA6A0C /* FindInPageUserScript.swift in Sources */ = {isa = PBXBuildFile; fileRef = 85A011E925B4D4CA00FA6A0C /* FindInPageUserScript.swift */; };
		85AC3AEF25D5CE9800C7D2AA /* UserScripts.swift in Sources */ = {isa = PBXBuildFile; fileRef = 85AC3AEE25D5CE9800C7D2AA /* UserScripts.swift */; };
		85AC3AF725D5DBFD00C7D2AA /* DataExtension.swift in Sources */ = {isa = PBXBuildFile; fileRef = 85AC3AF625D5DBFD00C7D2AA /* DataExtension.swift */; };
		85AC3B0525D6B1D800C7D2AA /* ScriptSourceProviding.swift in Sources */ = {isa = PBXBuildFile; fileRef = 85AC3B0425D6B1D800C7D2AA /* ScriptSourceProviding.swift */; };
		85AC3B1725D9BC1A00C7D2AA /* ConfigurationDownloaderTests.swift in Sources */ = {isa = PBXBuildFile; fileRef = 85AC3B1625D9BC1A00C7D2AA /* ConfigurationDownloaderTests.swift */; };
		85AC3B3525DA82A600C7D2AA /* DataTaskProviding.swift in Sources */ = {isa = PBXBuildFile; fileRef = 85AC3B3425DA82A600C7D2AA /* DataTaskProviding.swift */; };
		85AC3B4925DAC9BD00C7D2AA /* ConfigurationStorageTests.swift in Sources */ = {isa = PBXBuildFile; fileRef = 85AC3B4825DAC9BD00C7D2AA /* ConfigurationStorageTests.swift */; };
		85AE2FF224A33A2D002D507F /* WebKit.framework in Frameworks */ = {isa = PBXBuildFile; fileRef = 85AE2FF124A33A2D002D507F /* WebKit.framework */; };
		85AF2F4C268F4C9E00C89759 /* LoginDetectionService.swift in Sources */ = {isa = PBXBuildFile; fileRef = 85AF2F4B268F4C9E00C89759 /* LoginDetectionService.swift */; };
		85AF2F4E268F52F400C89759 /* LoginDetectionServiceTests.swift in Sources */ = {isa = PBXBuildFile; fileRef = 85AF2F4D268F52F400C89759 /* LoginDetectionServiceTests.swift */; };
		85C6A29625CC1FFD00EEB5F1 /* UserDefaultsWrapper.swift in Sources */ = {isa = PBXBuildFile; fileRef = 85C6A29525CC1FFD00EEB5F1 /* UserDefaultsWrapper.swift */; };
		85CC1D73269EF1880062F04E /* PasswordManagementItemList.swift in Sources */ = {isa = PBXBuildFile; fileRef = 85CC1D72269EF1880062F04E /* PasswordManagementItemList.swift */; };
		85CC1D75269F6B420062F04E /* PasswordManagementItemView.swift in Sources */ = {isa = PBXBuildFile; fileRef = 85CC1D74269F6B420062F04E /* PasswordManagementItemView.swift */; };
		85CC1D77269FA1160062F04E /* FaviconView.swift in Sources */ = {isa = PBXBuildFile; fileRef = 85CC1D76269FA1160062F04E /* FaviconView.swift */; };
		85CC1D7B26A05ECF0062F04E /* PasswordManagementItemListModel.swift in Sources */ = {isa = PBXBuildFile; fileRef = 85CC1D7A26A05ECF0062F04E /* PasswordManagementItemListModel.swift */; };
		85CC1D7D26A05F250062F04E /* PasswordManagementItemModel.swift in Sources */ = {isa = PBXBuildFile; fileRef = 85CC1D7C26A05F250062F04E /* PasswordManagementItemModel.swift */; };
		85D33F1225C82EB3002B91A6 /* ConfigurationManager.swift in Sources */ = {isa = PBXBuildFile; fileRef = 85D33F1125C82EB3002B91A6 /* ConfigurationManager.swift */; };
		85D438B6256E7C9E00F3BAF8 /* ContextMenuUserScript.swift in Sources */ = {isa = PBXBuildFile; fileRef = 85D438B5256E7C9E00F3BAF8 /* ContextMenuUserScript.swift */; };
		85D885B026A590A90077C374 /* NSNotificationName+PasswordManager.swift in Sources */ = {isa = PBXBuildFile; fileRef = 85D885AF26A590A90077C374 /* NSNotificationName+PasswordManager.swift */; };
		85D885B326A5A9DE0077C374 /* NSAlert+PasswordManager.swift in Sources */ = {isa = PBXBuildFile; fileRef = 85D885B226A5A9DE0077C374 /* NSAlert+PasswordManager.swift */; };
		85E11C2F25E7DC7E00974CAF /* ExternalURLHandler.swift in Sources */ = {isa = PBXBuildFile; fileRef = 85E11C2E25E7DC7E00974CAF /* ExternalURLHandler.swift */; };
		85E11C3725E7F1E100974CAF /* ExternalURLHandlerTests.swift in Sources */ = {isa = PBXBuildFile; fileRef = 85E11C3625E7F1E100974CAF /* ExternalURLHandlerTests.swift */; };
		85F1B0C925EF9759004792B6 /* URLEventListenerTests.swift in Sources */ = {isa = PBXBuildFile; fileRef = 85F1B0C825EF9759004792B6 /* URLEventListenerTests.swift */; };
		85F4D1C4266695C9002DD869 /* BrowserServicesKit in Frameworks */ = {isa = PBXBuildFile; productRef = 85F4D1C3266695C9002DD869 /* BrowserServicesKit */; };
		85F69B3C25EDE81F00978E59 /* URLExtensionTests.swift in Sources */ = {isa = PBXBuildFile; fileRef = 85F69B3B25EDE81F00978E59 /* URLExtensionTests.swift */; };
		85FF55C825F82E4F00E2AB99 /* Lottie in Frameworks */ = {isa = PBXBuildFile; productRef = 85FF55C725F82E4F00E2AB99 /* Lottie */; };
		AA06B6B72672AF8100F541C5 /* Sparkle in Frameworks */ = {isa = PBXBuildFile; productRef = AA06B6B62672AF8100F541C5 /* Sparkle */; };
		AA0F3DB7261A566C0077F2D9 /* SuggestionLoadingMock.swift in Sources */ = {isa = PBXBuildFile; fileRef = AA0F3DB6261A566C0077F2D9 /* SuggestionLoadingMock.swift */; };
		AA2CB12D2587BB5600AA6FBE /* TabBarFooter.xib in Resources */ = {isa = PBXBuildFile; fileRef = AA2CB12C2587BB5600AA6FBE /* TabBarFooter.xib */; };
		AA2CB1352587C29500AA6FBE /* TabBarFooter.swift in Sources */ = {isa = PBXBuildFile; fileRef = AA2CB1342587C29500AA6FBE /* TabBarFooter.swift */; };
		AA2E423424C8A2270048C0D5 /* ColorView.swift in Sources */ = {isa = PBXBuildFile; fileRef = AA2E423324C8A2270048C0D5 /* ColorView.swift */; };
		AA361A3624EBF0B500EEC649 /* WindowDraggingView.swift in Sources */ = {isa = PBXBuildFile; fileRef = AA361A3524EBF0B500EEC649 /* WindowDraggingView.swift */; };
		AA3F895324C18AD500628DDE /* SuggestionViewModel.swift in Sources */ = {isa = PBXBuildFile; fileRef = AA3F895224C18AD500628DDE /* SuggestionViewModel.swift */; };
		AA4BBA3B25C58FA200C4FB0F /* MainMenu.swift in Sources */ = {isa = PBXBuildFile; fileRef = AA4BBA3A25C58FA200C4FB0F /* MainMenu.swift */; };
		AA4D700725545EF800C3411E /* UrlEventListener.swift in Sources */ = {isa = PBXBuildFile; fileRef = AA4D700625545EF800C3411E /* UrlEventListener.swift */; };
		AA4E633A25E79C0A00134434 /* MouseClickView.swift in Sources */ = {isa = PBXBuildFile; fileRef = AA4E633925E79C0A00134434 /* MouseClickView.swift */; };
		AA4FF40C2624751A004E2377 /* GrammarCheckEnabler.swift in Sources */ = {isa = PBXBuildFile; fileRef = AA4FF40B2624751A004E2377 /* GrammarCheckEnabler.swift */; };
		AA512D1424D99D9800230283 /* FaviconService.swift in Sources */ = {isa = PBXBuildFile; fileRef = AA512D1324D99D9800230283 /* FaviconService.swift */; };
		AA585D82248FD31100E9A3E2 /* AppDelegate.swift in Sources */ = {isa = PBXBuildFile; fileRef = AA585D81248FD31100E9A3E2 /* AppDelegate.swift */; };
		AA585D84248FD31100E9A3E2 /* BrowserTabViewController.swift in Sources */ = {isa = PBXBuildFile; fileRef = AA585D83248FD31100E9A3E2 /* BrowserTabViewController.swift */; };
		AA585D86248FD31400E9A3E2 /* Assets.xcassets in Resources */ = {isa = PBXBuildFile; fileRef = AA585D85248FD31400E9A3E2 /* Assets.xcassets */; };
		AA585D89248FD31400E9A3E2 /* Main.storyboard in Resources */ = {isa = PBXBuildFile; fileRef = AA585D87248FD31400E9A3E2 /* Main.storyboard */; };
		AA585DAF2490E6E600E9A3E2 /* MainViewController.swift in Sources */ = {isa = PBXBuildFile; fileRef = AA585DAE2490E6E600E9A3E2 /* MainViewController.swift */; };
		AA5C8F59258FE21F00748EB7 /* NSTextFieldExtension.swift in Sources */ = {isa = PBXBuildFile; fileRef = AA5C8F58258FE21F00748EB7 /* NSTextFieldExtension.swift */; };
		AA5C8F5E2590EEE800748EB7 /* NSPointExtension.swift in Sources */ = {isa = PBXBuildFile; fileRef = AA5C8F5D2590EEE800748EB7 /* NSPointExtension.swift */; };
		AA5C8F632591021700748EB7 /* NSApplicationExtension.swift in Sources */ = {isa = PBXBuildFile; fileRef = AA5C8F622591021700748EB7 /* NSApplicationExtension.swift */; };
		AA5D6DAC24A340F700C6FBCE /* WebViewStateObserver.swift in Sources */ = {isa = PBXBuildFile; fileRef = AA5D6DAB24A340F700C6FBCE /* WebViewStateObserver.swift */; };
		AA63745424C9BF9A00AB2AC4 /* SuggestionContainerTests.swift in Sources */ = {isa = PBXBuildFile; fileRef = AA63745324C9BF9A00AB2AC4 /* SuggestionContainerTests.swift */; };
		AA652CB125DD825B009059CC /* LocalBookmarkStoreTests.swift in Sources */ = {isa = PBXBuildFile; fileRef = AA652CB025DD825B009059CC /* LocalBookmarkStoreTests.swift */; };
		AA652CCE25DD9071009059CC /* BookmarkListTests.swift in Sources */ = {isa = PBXBuildFile; fileRef = AA652CCD25DD9071009059CC /* BookmarkListTests.swift */; };
		AA652CD325DDA6E9009059CC /* LocalBookmarkManagerTests.swift in Sources */ = {isa = PBXBuildFile; fileRef = AA652CD225DDA6E9009059CC /* LocalBookmarkManagerTests.swift */; };
		AA652CDB25DDAB32009059CC /* BookmarkStoreMock.swift in Sources */ = {isa = PBXBuildFile; fileRef = AA652CDA25DDAB32009059CC /* BookmarkStoreMock.swift */; };
		AA6820E425502F19005ED0D5 /* WebsiteDataStore.swift in Sources */ = {isa = PBXBuildFile; fileRef = AA6820E325502F19005ED0D5 /* WebsiteDataStore.swift */; };
		AA6820EB25503D6A005ED0D5 /* Fire.swift in Sources */ = {isa = PBXBuildFile; fileRef = AA6820EA25503D6A005ED0D5 /* Fire.swift */; };
		AA6820F125503DA9005ED0D5 /* FireViewModel.swift in Sources */ = {isa = PBXBuildFile; fileRef = AA6820F025503DA9005ED0D5 /* FireViewModel.swift */; };
		AA68C3D32490ED62001B8783 /* NavigationBarViewController.swift in Sources */ = {isa = PBXBuildFile; fileRef = AA68C3D22490ED62001B8783 /* NavigationBarViewController.swift */; };
		AA68C3D72490F821001B8783 /* README.md in Resources */ = {isa = PBXBuildFile; fileRef = AA68C3D62490F821001B8783 /* README.md */; };
		AA693E5E2696E5B90007BB78 /* CrashReports.storyboard in Resources */ = {isa = PBXBuildFile; fileRef = AA693E5D2696E5B90007BB78 /* CrashReports.storyboard */; };
		AA6EF9AD25066F42004754E6 /* WindowsManager.swift in Sources */ = {isa = PBXBuildFile; fileRef = AA6EF9AC25066F42004754E6 /* WindowsManager.swift */; };
		AA6EF9B3250785D5004754E6 /* NSMenuExtension.swift in Sources */ = {isa = PBXBuildFile; fileRef = AA6EF9B2250785D5004754E6 /* NSMenuExtension.swift */; };
		AA6EF9B525081B4C004754E6 /* MainMenuActions.swift in Sources */ = {isa = PBXBuildFile; fileRef = AA6EF9B425081B4C004754E6 /* MainMenuActions.swift */; };
		AA6FFB4424DC33320028F4D0 /* NSViewExtension.swift in Sources */ = {isa = PBXBuildFile; fileRef = AA6FFB4324DC33320028F4D0 /* NSViewExtension.swift */; };
		AA6FFB4624DC3B5A0028F4D0 /* WebView.swift in Sources */ = {isa = PBXBuildFile; fileRef = AA6FFB4524DC3B5A0028F4D0 /* WebView.swift */; };
		AA72D5E325FE977F00C77619 /* AddEditFavoriteViewController.swift in Sources */ = {isa = PBXBuildFile; fileRef = AA72D5E225FE977F00C77619 /* AddEditFavoriteViewController.swift */; };
		AA72D5F025FEA49900C77619 /* AddEditFavoriteWindow.swift in Sources */ = {isa = PBXBuildFile; fileRef = AA72D5EF25FEA49900C77619 /* AddEditFavoriteWindow.swift */; };
		AA72D5FE25FFF94E00C77619 /* NSMenuItemExtension.swift in Sources */ = {isa = PBXBuildFile; fileRef = AA72D5FD25FFF94E00C77619 /* NSMenuItemExtension.swift */; };
		AA7412B224D0B3AC00D22FE0 /* TabBarViewItem.swift in Sources */ = {isa = PBXBuildFile; fileRef = AA7412B024D0B3AC00D22FE0 /* TabBarViewItem.swift */; };
		AA7412B324D0B3AC00D22FE0 /* TabBarViewItem.xib in Resources */ = {isa = PBXBuildFile; fileRef = AA7412B124D0B3AC00D22FE0 /* TabBarViewItem.xib */; };
		AA7412B524D1536B00D22FE0 /* MainWindowController.swift in Sources */ = {isa = PBXBuildFile; fileRef = AA7412B424D1536B00D22FE0 /* MainWindowController.swift */; };
		AA7412B724D1687000D22FE0 /* TabBarScrollView.swift in Sources */ = {isa = PBXBuildFile; fileRef = AA7412B624D1687000D22FE0 /* TabBarScrollView.swift */; };
		AA7412BD24D2BEEE00D22FE0 /* MainWindow.swift in Sources */ = {isa = PBXBuildFile; fileRef = AA7412BC24D2BEEE00D22FE0 /* MainWindow.swift */; };
		AA80EC54256BE3BC007083E7 /* UserText.swift in Sources */ = {isa = PBXBuildFile; fileRef = AA80EC53256BE3BC007083E7 /* UserText.swift */; };
		AA80EC67256C4691007083E7 /* BrowserTab.storyboard in Resources */ = {isa = PBXBuildFile; fileRef = AA80EC69256C4691007083E7 /* BrowserTab.storyboard */; };
		AA80EC6D256C469C007083E7 /* NavigationBar.storyboard in Resources */ = {isa = PBXBuildFile; fileRef = AA80EC6F256C469C007083E7 /* NavigationBar.storyboard */; };
		AA80EC73256C46A2007083E7 /* Suggestion.storyboard in Resources */ = {isa = PBXBuildFile; fileRef = AA80EC75256C46A2007083E7 /* Suggestion.storyboard */; };
		AA80EC79256C46AA007083E7 /* TabBar.storyboard in Resources */ = {isa = PBXBuildFile; fileRef = AA80EC7B256C46AA007083E7 /* TabBar.storyboard */; };
		AA80EC89256C49B8007083E7 /* Localizable.strings in Resources */ = {isa = PBXBuildFile; fileRef = AA80EC8B256C49B8007083E7 /* Localizable.strings */; };
		AA80EC8F256C49BC007083E7 /* Localizable.stringsdict in Resources */ = {isa = PBXBuildFile; fileRef = AA80EC91256C49BC007083E7 /* Localizable.stringsdict */; };
		AA86490C24D3494C001BABEE /* GradientView.swift in Sources */ = {isa = PBXBuildFile; fileRef = AA86490B24D3494C001BABEE /* GradientView.swift */; };
		AA86490E24D49B54001BABEE /* TabLoadingView.swift in Sources */ = {isa = PBXBuildFile; fileRef = AA86490D24D49B54001BABEE /* TabLoadingView.swift */; };
		AA88D14B252A557100980B4E /* URLRequestExtension.swift in Sources */ = {isa = PBXBuildFile; fileRef = AA88D14A252A557100980B4E /* URLRequestExtension.swift */; };
		AA8EDF2424923E980071C2E8 /* URLExtension.swift in Sources */ = {isa = PBXBuildFile; fileRef = AA8EDF2324923E980071C2E8 /* URLExtension.swift */; };
		AA8EDF2724923EC70071C2E8 /* StringExtension.swift in Sources */ = {isa = PBXBuildFile; fileRef = AA8EDF2624923EC70071C2E8 /* StringExtension.swift */; };
		AA92126F25ACCB1100600CD4 /* ErrorExtension.swift in Sources */ = {isa = PBXBuildFile; fileRef = AA92126E25ACCB1100600CD4 /* ErrorExtension.swift */; };
		AA92127725ADA07900600CD4 /* WKWebViewExtension.swift in Sources */ = {isa = PBXBuildFile; fileRef = AA92127625ADA07900600CD4 /* WKWebViewExtension.swift */; };
		AA97BF4625135DD30014931A /* ApplicationDockMenu.swift in Sources */ = {isa = PBXBuildFile; fileRef = AA97BF4525135DD30014931A /* ApplicationDockMenu.swift */; };
		AA9C362825518C44004B1BA3 /* WebsiteDataStoreMock.swift in Sources */ = {isa = PBXBuildFile; fileRef = AA9C362725518C44004B1BA3 /* WebsiteDataStoreMock.swift */; };
		AA9C363025518CA9004B1BA3 /* FireTests.swift in Sources */ = {isa = PBXBuildFile; fileRef = AA9C362F25518CA9004B1BA3 /* FireTests.swift */; };
		AA9E9A5625A3AE8400D1959D /* NSWindowExtension.swift in Sources */ = {isa = PBXBuildFile; fileRef = AA9E9A5525A3AE8400D1959D /* NSWindowExtension.swift */; };
		AA9E9A5E25A4867200D1959D /* TabDragAndDropManager.swift in Sources */ = {isa = PBXBuildFile; fileRef = AA9E9A5D25A4867200D1959D /* TabDragAndDropManager.swift */; };
		AA9FF95924A1ECF20039E328 /* Tab.swift in Sources */ = {isa = PBXBuildFile; fileRef = AA9FF95824A1ECF20039E328 /* Tab.swift */; };
		AA9FF95B24A1EFC20039E328 /* TabViewModel.swift in Sources */ = {isa = PBXBuildFile; fileRef = AA9FF95A24A1EFC20039E328 /* TabViewModel.swift */; };
		AA9FF95D24A1FA1C0039E328 /* TabCollection.swift in Sources */ = {isa = PBXBuildFile; fileRef = AA9FF95C24A1FA1C0039E328 /* TabCollection.swift */; };
		AA9FF95F24A1FB690039E328 /* TabCollectionViewModel.swift in Sources */ = {isa = PBXBuildFile; fileRef = AA9FF95E24A1FB680039E328 /* TabCollectionViewModel.swift */; };
		AAA0CC33252F181A0079BC96 /* NavigationButtonMenuDelegate.swift in Sources */ = {isa = PBXBuildFile; fileRef = AAA0CC32252F181A0079BC96 /* NavigationButtonMenuDelegate.swift */; };
		AAA0CC3C25337FAB0079BC96 /* WKBackForwardListItemViewModel.swift in Sources */ = {isa = PBXBuildFile; fileRef = AAA0CC3B25337FAB0079BC96 /* WKBackForwardListItemViewModel.swift */; };
		AAA0CC472533833C0079BC96 /* OptionsButtonMenu.swift in Sources */ = {isa = PBXBuildFile; fileRef = AAA0CC462533833C0079BC96 /* OptionsButtonMenu.swift */; };
		AAA0CC572539EBC90079BC96 /* FaviconUserScript.swift in Sources */ = {isa = PBXBuildFile; fileRef = AAA0CC562539EBC90079BC96 /* FaviconUserScript.swift */; };
		AAA0CC6A253CC43C0079BC96 /* WKUserContentControllerExtension.swift in Sources */ = {isa = PBXBuildFile; fileRef = AAA0CC69253CC43C0079BC96 /* WKUserContentControllerExtension.swift */; };
		AAA892EA250A4CEF005B37B2 /* WindowControllersManager.swift in Sources */ = {isa = PBXBuildFile; fileRef = AAA892E9250A4CEF005B37B2 /* WindowControllersManager.swift */; };
		AAA8E8BF24EA8A0A0055E685 /* MouseOverButton.swift in Sources */ = {isa = PBXBuildFile; fileRef = AAA8E8BE24EA8A0A0055E685 /* MouseOverButton.swift */; };
		AAA8E8C124EACA700055E685 /* MouseOverView.swift in Sources */ = {isa = PBXBuildFile; fileRef = AAA8E8C024EACA700055E685 /* MouseOverView.swift */; };
		AAADFD06264AA282001555EA /* TimeIntervalExtension.swift in Sources */ = {isa = PBXBuildFile; fileRef = AAADFD05264AA282001555EA /* TimeIntervalExtension.swift */; };
		AAB549DF25DAB8F80058460B /* BookmarkViewModel.swift in Sources */ = {isa = PBXBuildFile; fileRef = AAB549DE25DAB8F80058460B /* BookmarkViewModel.swift */; };
		AABAF59C260A7D130085060C /* FaviconServiceMock.swift in Sources */ = {isa = PBXBuildFile; fileRef = AABAF59B260A7D130085060C /* FaviconServiceMock.swift */; };
		AABEE69A24A902A90043105B /* SuggestionContainerViewModel.swift in Sources */ = {isa = PBXBuildFile; fileRef = AABEE69924A902A90043105B /* SuggestionContainerViewModel.swift */; };
		AABEE69C24A902BB0043105B /* SuggestionContainer.swift in Sources */ = {isa = PBXBuildFile; fileRef = AABEE69B24A902BB0043105B /* SuggestionContainer.swift */; };
		AABEE6A524AA0A7F0043105B /* SuggestionViewController.swift in Sources */ = {isa = PBXBuildFile; fileRef = AABEE6A424AA0A7F0043105B /* SuggestionViewController.swift */; };
		AABEE6A924AB4B910043105B /* SuggestionTableCellView.swift in Sources */ = {isa = PBXBuildFile; fileRef = AABEE6A824AB4B910043105B /* SuggestionTableCellView.swift */; };
		AABEE6AB24ACA0F90043105B /* SuggestionTableRowView.swift in Sources */ = {isa = PBXBuildFile; fileRef = AABEE6AA24ACA0F90043105B /* SuggestionTableRowView.swift */; };
		AABEE6AF24AD22B90043105B /* AddressBarTextField.swift in Sources */ = {isa = PBXBuildFile; fileRef = AABEE6AE24AD22B90043105B /* AddressBarTextField.swift */; };
		AAC30A26268DFEE200D2D9CD /* CrashReporter.swift in Sources */ = {isa = PBXBuildFile; fileRef = AAC30A25268DFEE200D2D9CD /* CrashReporter.swift */; };
		AAC30A28268E045400D2D9CD /* CrashReportReader.swift in Sources */ = {isa = PBXBuildFile; fileRef = AAC30A27268E045400D2D9CD /* CrashReportReader.swift */; };
		AAC30A2A268E239100D2D9CD /* CrashReport.swift in Sources */ = {isa = PBXBuildFile; fileRef = AAC30A29268E239100D2D9CD /* CrashReport.swift */; };
		AAC30A2C268F1ECD00D2D9CD /* CrashReportSender.swift in Sources */ = {isa = PBXBuildFile; fileRef = AAC30A2B268F1ECD00D2D9CD /* CrashReportSender.swift */; };
		AAC30A2E268F1EE300D2D9CD /* CrashReportPromptPresenter.swift in Sources */ = {isa = PBXBuildFile; fileRef = AAC30A2D268F1EE300D2D9CD /* CrashReportPromptPresenter.swift */; };
		AAC5E4C725D6A6E8007F5990 /* BookmarkPopover.swift in Sources */ = {isa = PBXBuildFile; fileRef = AAC5E4C425D6A6E8007F5990 /* BookmarkPopover.swift */; };
		AAC5E4C825D6A6E8007F5990 /* BookmarkPopoverViewController.swift in Sources */ = {isa = PBXBuildFile; fileRef = AAC5E4C525D6A6E8007F5990 /* BookmarkPopoverViewController.swift */; };
		AAC5E4C925D6A6E8007F5990 /* Bookmarks.storyboard in Resources */ = {isa = PBXBuildFile; fileRef = AAC5E4C625D6A6E8007F5990 /* Bookmarks.storyboard */; };
		AAC5E4D025D6A709007F5990 /* Bookmark.swift in Sources */ = {isa = PBXBuildFile; fileRef = AAC5E4CD25D6A709007F5990 /* Bookmark.swift */; };
		AAC5E4D125D6A709007F5990 /* BookmarkManager.swift in Sources */ = {isa = PBXBuildFile; fileRef = AAC5E4CE25D6A709007F5990 /* BookmarkManager.swift */; };
		AAC5E4D225D6A709007F5990 /* BookmarkList.swift in Sources */ = {isa = PBXBuildFile; fileRef = AAC5E4CF25D6A709007F5990 /* BookmarkList.swift */; };
		AAC5E4D925D6A711007F5990 /* BookmarkStore.swift in Sources */ = {isa = PBXBuildFile; fileRef = AAC5E4D625D6A710007F5990 /* BookmarkStore.swift */; };
		AAC5E4E425D6BA9C007F5990 /* NSSizeExtension.swift in Sources */ = {isa = PBXBuildFile; fileRef = AAC5E4E325D6BA9C007F5990 /* NSSizeExtension.swift */; };
		AAC5E4F125D6BF10007F5990 /* AddressBarButton.swift in Sources */ = {isa = PBXBuildFile; fileRef = AAC5E4F025D6BF10007F5990 /* AddressBarButton.swift */; };
		AAC5E4F625D6BF2C007F5990 /* AddressBarButtonsViewController.swift in Sources */ = {isa = PBXBuildFile; fileRef = AAC5E4F525D6BF2C007F5990 /* AddressBarButtonsViewController.swift */; };
		AAC82C60258B6CB5009B6B42 /* TooltipWindowController.swift in Sources */ = {isa = PBXBuildFile; fileRef = AAC82C5F258B6CB5009B6B42 /* TooltipWindowController.swift */; };
		AAC9C01524CAFBCE00AD1325 /* TabTests.swift in Sources */ = {isa = PBXBuildFile; fileRef = AAC9C01424CAFBCE00AD1325 /* TabTests.swift */; };
		AAC9C01724CAFBDC00AD1325 /* TabCollectionTests.swift in Sources */ = {isa = PBXBuildFile; fileRef = AAC9C01624CAFBDC00AD1325 /* TabCollectionTests.swift */; };
		AAC9C01C24CB594C00AD1325 /* TabViewModelTests.swift in Sources */ = {isa = PBXBuildFile; fileRef = AAC9C01B24CB594C00AD1325 /* TabViewModelTests.swift */; };
		AAC9C01E24CB6BEB00AD1325 /* TabCollectionViewModelTests.swift in Sources */ = {isa = PBXBuildFile; fileRef = AAC9C01D24CB6BEB00AD1325 /* TabCollectionViewModelTests.swift */; };
		AAD6D8882696DF6D002393B3 /* CrashReportPromptViewController.swift in Sources */ = {isa = PBXBuildFile; fileRef = AAD6D8862696DF6D002393B3 /* CrashReportPromptViewController.swift */; };
		AAD86E52267A0DFF005C11BE /* UpdateController.swift in Sources */ = {isa = PBXBuildFile; fileRef = AAD86E51267A0DFF005C11BE /* UpdateController.swift */; };
		AAE39D1B24F44885008EF28B /* TabCollectionViewModelDelegateMock.swift in Sources */ = {isa = PBXBuildFile; fileRef = AAE39D1A24F44885008EF28B /* TabCollectionViewModelDelegateMock.swift */; };
		AAE71E2C25F781EA00D74437 /* Homepage.storyboard in Resources */ = {isa = PBXBuildFile; fileRef = AAE71E2B25F781EA00D74437 /* Homepage.storyboard */; };
		AAE71E3125F7855400D74437 /* HomepageViewController.swift in Sources */ = {isa = PBXBuildFile; fileRef = AAE71E3025F7855400D74437 /* HomepageViewController.swift */; };
		AAE71E3725F7869300D74437 /* HomepageCollectionViewItem.swift in Sources */ = {isa = PBXBuildFile; fileRef = AAE71E3525F7869300D74437 /* HomepageCollectionViewItem.swift */; };
		AAE71E3825F7869300D74437 /* HomepageCollectionViewItem.xib in Resources */ = {isa = PBXBuildFile; fileRef = AAE71E3625F7869300D74437 /* HomepageCollectionViewItem.xib */; };
		AAE7527A263B046100B973F8 /* History.xcdatamodeld in Sources */ = {isa = PBXBuildFile; fileRef = AAE75278263B046100B973F8 /* History.xcdatamodeld */; };
		AAE7527C263B056C00B973F8 /* HistoryStore.swift in Sources */ = {isa = PBXBuildFile; fileRef = AAE7527B263B056C00B973F8 /* HistoryStore.swift */; };
		AAE7527E263B05C600B973F8 /* HistoryEntry.swift in Sources */ = {isa = PBXBuildFile; fileRef = AAE7527D263B05C600B973F8 /* HistoryEntry.swift */; };
		AAE75280263B0A4D00B973F8 /* HistoryCoordinator.swift in Sources */ = {isa = PBXBuildFile; fileRef = AAE7527F263B0A4D00B973F8 /* HistoryCoordinator.swift */; };
		AAE8B102258A41C000E81239 /* Tooltip.storyboard in Resources */ = {isa = PBXBuildFile; fileRef = AAE8B101258A41C000E81239 /* Tooltip.storyboard */; };
		AAE8B110258A456C00E81239 /* TooltipViewController.swift in Sources */ = {isa = PBXBuildFile; fileRef = AAE8B10F258A456C00E81239 /* TooltipViewController.swift */; };
		AAEC74B22642C57200C2EFBC /* HistoryCoordinatingMock.swift in Sources */ = {isa = PBXBuildFile; fileRef = AAEC74B12642C57200C2EFBC /* HistoryCoordinatingMock.swift */; };
		AAEC74B42642C69300C2EFBC /* HistoryCoordinatorTests.swift in Sources */ = {isa = PBXBuildFile; fileRef = AAEC74B32642C69300C2EFBC /* HistoryCoordinatorTests.swift */; };
		AAEC74B62642CC6A00C2EFBC /* HistoryStoringMock.swift in Sources */ = {isa = PBXBuildFile; fileRef = AAEC74B52642CC6A00C2EFBC /* HistoryStoringMock.swift */; };
		AAEC74B82642E43800C2EFBC /* HistoryStoreTests.swift in Sources */ = {isa = PBXBuildFile; fileRef = AAEC74B72642E43800C2EFBC /* HistoryStoreTests.swift */; };
		AAEC74BB2642E67C00C2EFBC /* NSPersistentContainerExtension.swift in Sources */ = {isa = PBXBuildFile; fileRef = AAEC74BA2642E67C00C2EFBC /* NSPersistentContainerExtension.swift */; };
		AAEC74BC2642F0F800C2EFBC /* History.xcdatamodeld in Sources */ = {isa = PBXBuildFile; fileRef = AAE75278263B046100B973F8 /* History.xcdatamodeld */; };
		AAECA42024EEA4AC00EFA63A /* IndexPathExtension.swift in Sources */ = {isa = PBXBuildFile; fileRef = AAECA41F24EEA4AC00EFA63A /* IndexPathExtension.swift */; };
		AAF7D3862567CED500998667 /* WebViewConfiguration.swift in Sources */ = {isa = PBXBuildFile; fileRef = AAF7D3852567CED500998667 /* WebViewConfiguration.swift */; };
		AAFCB37A25E5403A00859DD4 /* BurnButton.swift in Sources */ = {isa = PBXBuildFile; fileRef = AAFCB37925E5403A00859DD4 /* BurnButton.swift */; };
		AAFCB37F25E545D400859DD4 /* PublisherExtension.swift in Sources */ = {isa = PBXBuildFile; fileRef = AAFCB37E25E545D400859DD4 /* PublisherExtension.swift */; };
		B61EF3EC266F91E700B4D78F /* WKWebView+Download.swift in Sources */ = {isa = PBXBuildFile; fileRef = B61EF3EB266F91E700B4D78F /* WKWebView+Download.swift */; };
		B61EF3F1266F922200B4D78F /* WKProcessPool+DownloadDelegate.swift in Sources */ = {isa = PBXBuildFile; fileRef = B61EF3F0266F922200B4D78F /* WKProcessPool+DownloadDelegate.swift */; };
		B61F012325ECBAE400ABB5A3 /* UserScriptsTest.swift in Sources */ = {isa = PBXBuildFile; fileRef = B61F012225ECBAE400ABB5A3 /* UserScriptsTest.swift */; };
		B61F012B25ECBB1700ABB5A3 /* UserScriptsManagerTests.swift in Sources */ = {isa = PBXBuildFile; fileRef = B61F012A25ECBB1700ABB5A3 /* UserScriptsManagerTests.swift */; };
		B61F015525EDD5A700ABB5A3 /* UserContentController.swift in Sources */ = {isa = PBXBuildFile; fileRef = B61F015425EDD5A700ABB5A3 /* UserContentController.swift */; };
		B62EB47C25BAD3BB005745C6 /* WKWebViewPrivateMethodsAvailabilityTests.swift in Sources */ = {isa = PBXBuildFile; fileRef = B62EB47B25BAD3BB005745C6 /* WKWebViewPrivateMethodsAvailabilityTests.swift */; };
		B630793526731BC400DCEE41 /* URLSuggestedFilenameTests.swift in Sources */ = {isa = PBXBuildFile; fileRef = 8553FF51257523760029327F /* URLSuggestedFilenameTests.swift */; };
		B630793A26731F2600DCEE41 /* FileDownloadManagerTests.swift in Sources */ = {isa = PBXBuildFile; fileRef = B630793926731F2600DCEE41 /* FileDownloadManagerTests.swift */; };
		B630794226731F5400DCEE41 /* WKDownloadMock.swift in Sources */ = {isa = PBXBuildFile; fileRef = B630794126731F5400DCEE41 /* WKDownloadMock.swift */; };
		B633C86D25E797D800E4B352 /* UserScriptsManager.swift in Sources */ = {isa = PBXBuildFile; fileRef = B633C86C25E797D800E4B352 /* UserScriptsManager.swift */; };
		B63D466925BEB6C200874977 /* WKWebView+SessionState.swift in Sources */ = {isa = PBXBuildFile; fileRef = B63D466825BEB6C200874977 /* WKWebView+SessionState.swift */; };
		B63D467125BFA6C100874977 /* DispatchQueueExtensions.swift in Sources */ = {isa = PBXBuildFile; fileRef = B63D467025BFA6C100874977 /* DispatchQueueExtensions.swift */; };
		B63D467A25BFC3E100874977 /* NSCoderExtensions.swift in Sources */ = {isa = PBXBuildFile; fileRef = B63D467925BFC3E100874977 /* NSCoderExtensions.swift */; };
		B65349AA265CF45000DCC645 /* DispatchQueueExtensionsTests.swift in Sources */ = {isa = PBXBuildFile; fileRef = B65349A9265CF45000DCC645 /* DispatchQueueExtensionsTests.swift */; };
		B65783E725F8AAFB00D8DB33 /* String+Punycode.swift in Sources */ = {isa = PBXBuildFile; fileRef = B65783E625F8AAFB00D8DB33 /* String+Punycode.swift */; };
		B65783EC25F8AB9300D8DB33 /* String+PunycodeTests.swift in Sources */ = {isa = PBXBuildFile; fileRef = B65783EB25F8AB9200D8DB33 /* String+PunycodeTests.swift */; };
		B65783F525F8ACA400D8DB33 /* Punnycode in Frameworks */ = {isa = PBXBuildFile; productRef = B65783F425F8ACA400D8DB33 /* Punnycode */; };
		B657841A25FA484B00D8DB33 /* NSException+Catch.m in Sources */ = {isa = PBXBuildFile; fileRef = B657841925FA484B00D8DB33 /* NSException+Catch.m */; };
		B657841F25FA497600D8DB33 /* NSException+Catch.swift in Sources */ = {isa = PBXBuildFile; fileRef = B657841E25FA497600D8DB33 /* NSException+Catch.swift */; };
		B66E9DD22670EB2A00E53BB5 /* _WKDownload+WebKitDownload.swift in Sources */ = {isa = PBXBuildFile; fileRef = B66E9DD12670EB2A00E53BB5 /* _WKDownload+WebKitDownload.swift */; };
		B66E9DD42670EB4A00E53BB5 /* WKDownload+WebKitDownload.swift in Sources */ = {isa = PBXBuildFile; fileRef = B66E9DD32670EB4A00E53BB5 /* WKDownload+WebKitDownload.swift */; };
		B67C6C3D2654B897006C872E /* WebViewExtensionTests.swift in Sources */ = {isa = PBXBuildFile; fileRef = B67C6C3C2654B897006C872E /* WebViewExtensionTests.swift */; };
		B67C6C422654BF49006C872E /* DuckDuckGo-Symbol.jpg in Resources */ = {isa = PBXBuildFile; fileRef = B67C6C412654BF49006C872E /* DuckDuckGo-Symbol.jpg */; };
		B67C6C472654C643006C872E /* FileManagerExtensionTests.swift in Sources */ = {isa = PBXBuildFile; fileRef = B67C6C462654C643006C872E /* FileManagerExtensionTests.swift */; };
		B68458B025C7E76A00DC17B6 /* WindowManager+StateRestoration.swift in Sources */ = {isa = PBXBuildFile; fileRef = B68458AF25C7E76A00DC17B6 /* WindowManager+StateRestoration.swift */; };
		B68458B825C7E8B200DC17B6 /* Tab+NSSecureCoding.swift in Sources */ = {isa = PBXBuildFile; fileRef = B68458B725C7E8B200DC17B6 /* Tab+NSSecureCoding.swift */; };
		B68458C025C7E9E000DC17B6 /* TabCollectionViewModel+NSSecureCoding.swift in Sources */ = {isa = PBXBuildFile; fileRef = B68458BF25C7E9E000DC17B6 /* TabCollectionViewModel+NSSecureCoding.swift */; };
		B68458C525C7EA0C00DC17B6 /* TabCollection+NSSecureCoding.swift in Sources */ = {isa = PBXBuildFile; fileRef = B68458C425C7EA0C00DC17B6 /* TabCollection+NSSecureCoding.swift */; };
		B68458CD25C7EB9000DC17B6 /* WKWebViewConfigurationExtensions.swift in Sources */ = {isa = PBXBuildFile; fileRef = B68458CC25C7EB9000DC17B6 /* WKWebViewConfigurationExtensions.swift */; };
		B684590825C9027900DC17B6 /* AppStateChangedPublisher.swift in Sources */ = {isa = PBXBuildFile; fileRef = B684590725C9027900DC17B6 /* AppStateChangedPublisher.swift */; };
		B684592225C93BE000DC17B6 /* Publisher.asVoid.swift in Sources */ = {isa = PBXBuildFile; fileRef = B684592125C93BE000DC17B6 /* Publisher.asVoid.swift */; };
		B684592725C93C0500DC17B6 /* Publishers.NestedObjectChanges.swift in Sources */ = {isa = PBXBuildFile; fileRef = B684592625C93C0500DC17B6 /* Publishers.NestedObjectChanges.swift */; };
		B684592F25C93FBF00DC17B6 /* AppStateRestorationManager.swift in Sources */ = {isa = PBXBuildFile; fileRef = B684592E25C93FBF00DC17B6 /* AppStateRestorationManager.swift */; };
		B6A5A27125B9377300AA7ADA /* StatePersistenceService.swift in Sources */ = {isa = PBXBuildFile; fileRef = B6A5A27025B9377300AA7ADA /* StatePersistenceService.swift */; };
		B6A5A27925B93FFF00AA7ADA /* StateRestorationManagerTests.swift in Sources */ = {isa = PBXBuildFile; fileRef = B6A5A27825B93FFE00AA7ADA /* StateRestorationManagerTests.swift */; };
		B6A5A27E25B9403E00AA7ADA /* FileStoreMock.swift in Sources */ = {isa = PBXBuildFile; fileRef = B6A5A27D25B9403E00AA7ADA /* FileStoreMock.swift */; };
		B6A5A2A025B96E8300AA7ADA /* AppStateChangePublisherTests.swift in Sources */ = {isa = PBXBuildFile; fileRef = B6A5A29F25B96E8300AA7ADA /* AppStateChangePublisherTests.swift */; };
		B6A5A2A825BAA35500AA7ADA /* WindowManagerStateRestorationTests.swift in Sources */ = {isa = PBXBuildFile; fileRef = B6A5A2A725BAA35500AA7ADA /* WindowManagerStateRestorationTests.swift */; };
		B6A924D42664BBBB001A28CA /* WKWebViewDownloadDelegate.swift in Sources */ = {isa = PBXBuildFile; fileRef = B6A924D32664BBB9001A28CA /* WKWebViewDownloadDelegate.swift */; };
		B6A924D92664C72E001A28CA /* WebKitDownloadTask.swift in Sources */ = {isa = PBXBuildFile; fileRef = B6A924D82664C72D001A28CA /* WebKitDownloadTask.swift */; };
		B6A924DE2664CA09001A28CA /* LegacyWebKitDownloadDelegate.swift in Sources */ = {isa = PBXBuildFile; fileRef = B6A924DD2664CA08001A28CA /* LegacyWebKitDownloadDelegate.swift */; };
		B6A9E45326142B070067D1B9 /* Pixel.swift in Sources */ = {isa = PBXBuildFile; fileRef = B6A9E45226142B070067D1B9 /* Pixel.swift */; };
		B6A9E45A261460350067D1B9 /* ApiRequestError.swift in Sources */ = {isa = PBXBuildFile; fileRef = B6A9E457261460340067D1B9 /* ApiRequestError.swift */; };
		B6A9E45B261460350067D1B9 /* APIHeaders.swift in Sources */ = {isa = PBXBuildFile; fileRef = B6A9E458261460340067D1B9 /* APIHeaders.swift */; };
		B6A9E45C261460350067D1B9 /* APIRequest.swift in Sources */ = {isa = PBXBuildFile; fileRef = B6A9E459261460350067D1B9 /* APIRequest.swift */; };
		B6A9E4612614608B0067D1B9 /* AppVersion.swift in Sources */ = {isa = PBXBuildFile; fileRef = B6A9E4602614608B0067D1B9 /* AppVersion.swift */; };
		B6A9E46B2614618A0067D1B9 /* OperatingSystemVersionExtension.swift in Sources */ = {isa = PBXBuildFile; fileRef = B6A9E46A2614618A0067D1B9 /* OperatingSystemVersionExtension.swift */; };
		B6A9E47026146A250067D1B9 /* DateExtension.swift in Sources */ = {isa = PBXBuildFile; fileRef = B6A9E46F26146A250067D1B9 /* DateExtension.swift */; };
		B6A9E47726146A570067D1B9 /* PixelEvent.swift in Sources */ = {isa = PBXBuildFile; fileRef = B6A9E47626146A570067D1B9 /* PixelEvent.swift */; };
		B6A9E47F26146A800067D1B9 /* PixelArguments.swift in Sources */ = {isa = PBXBuildFile; fileRef = B6A9E47E26146A800067D1B9 /* PixelArguments.swift */; };
		B6A9E48426146AAB0067D1B9 /* PixelParameters.swift in Sources */ = {isa = PBXBuildFile; fileRef = B6A9E48326146AAB0067D1B9 /* PixelParameters.swift */; };
		B6A9E48926146ABF0067D1B9 /* PixelCounter.swift in Sources */ = {isa = PBXBuildFile; fileRef = B6A9E48826146ABF0067D1B9 /* PixelCounter.swift */; };
		B6A9E499261474120067D1B9 /* TimedPixel.swift in Sources */ = {isa = PBXBuildFile; fileRef = B6A9E498261474120067D1B9 /* TimedPixel.swift */; };
		B6A9E4A3261475C70067D1B9 /* AppUsageActivityMonitor.swift in Sources */ = {isa = PBXBuildFile; fileRef = B6A9E4A2261475C70067D1B9 /* AppUsageActivityMonitor.swift */; };
		B6AAAC24260328950029438D /* ProgressView.swift in Sources */ = {isa = PBXBuildFile; fileRef = B6AAAC23260328950029438D /* ProgressView.swift */; };
		B6AAAC2D260330580029438D /* PublishedAfter.swift in Sources */ = {isa = PBXBuildFile; fileRef = B6AAAC2C260330580029438D /* PublishedAfter.swift */; };
		B6AAAC3E26048F690029438D /* RandomAccessCollectionExtension.swift in Sources */ = {isa = PBXBuildFile; fileRef = B6AAAC3D26048F690029438D /* RandomAccessCollectionExtension.swift */; };
		B6AE74342609AFCE005B9B1A /* ProgressEstimationTests.swift in Sources */ = {isa = PBXBuildFile; fileRef = B6AE74332609AFCE005B9B1A /* ProgressEstimationTests.swift */; };
		B6B3E0962654DACD0040E0A2 /* UTTypeTests.swift in Sources */ = {isa = PBXBuildFile; fileRef = B6B3E0952654DACD0040E0A2 /* UTTypeTests.swift */; };
		B6B3E0E12657EA7A0040E0A2 /* NSScreenExtension.swift in Sources */ = {isa = PBXBuildFile; fileRef = B6B3E0DC2657E9CF0040E0A2 /* NSScreenExtension.swift */; };
		B6CF78DE267B099C00CD4F13 /* WKNavigationActionExtension.swift in Sources */ = {isa = PBXBuildFile; fileRef = B6CF78DD267B099C00CD4F13 /* WKNavigationActionExtension.swift */; };
		B6D7A2EE25D2418B002B2AE1 /* ShadowView.swift in Sources */ = {isa = PBXBuildFile; fileRef = B6D7A2ED25D2418B002B2AE1 /* ShadowView.swift */; };
		B6DA44022616B28300DD1EC2 /* PixelDataStore.swift in Sources */ = {isa = PBXBuildFile; fileRef = B6DA44012616B28300DD1EC2 /* PixelDataStore.swift */; };
		B6DA44082616B30600DD1EC2 /* PixelDataModel.xcdatamodeld in Sources */ = {isa = PBXBuildFile; fileRef = B6DA44062616B30600DD1EC2 /* PixelDataModel.xcdatamodeld */; };
		B6DA44112616C0FC00DD1EC2 /* PixelTests.swift in Sources */ = {isa = PBXBuildFile; fileRef = B6DA44102616C0FC00DD1EC2 /* PixelTests.swift */; };
		B6DA44172616C13800DD1EC2 /* OHHTTPStubs in Frameworks */ = {isa = PBXBuildFile; productRef = B6DA44162616C13800DD1EC2 /* OHHTTPStubs */; };
		B6DA44192616C13800DD1EC2 /* OHHTTPStubsSwift in Frameworks */ = {isa = PBXBuildFile; productRef = B6DA44182616C13800DD1EC2 /* OHHTTPStubsSwift */; };
		B6DA441E2616C84600DD1EC2 /* PixelStoreMock.swift in Sources */ = {isa = PBXBuildFile; fileRef = B6DA441D2616C84600DD1EC2 /* PixelStoreMock.swift */; };
		B6DA44232616CABC00DD1EC2 /* PixelArgumentsTests.swift in Sources */ = {isa = PBXBuildFile; fileRef = B6DA44222616CABC00DD1EC2 /* PixelArgumentsTests.swift */; };
		B6DA44282616CAE000DD1EC2 /* AppUsageActivityMonitorTests.swift in Sources */ = {isa = PBXBuildFile; fileRef = B6DA44272616CAE000DD1EC2 /* AppUsageActivityMonitorTests.swift */; };
		B6E53883267C83420010FEA9 /* HomepageBackgroundView.swift in Sources */ = {isa = PBXBuildFile; fileRef = B6E53882267C83420010FEA9 /* HomepageBackgroundView.swift */; };
		B6E53888267C94A00010FEA9 /* HomepageCollectionViewFlowLayout.swift in Sources */ = {isa = PBXBuildFile; fileRef = B6E53887267C94A00010FEA9 /* HomepageCollectionViewFlowLayout.swift */; };
		B6E61ED0263A6F97004E11AB /* NSSavePanelExtension.swift in Sources */ = {isa = PBXBuildFile; fileRef = B6E61ECF263A6F97004E11AB /* NSSavePanelExtension.swift */; };
		B6E61ED5263A6FC4004E11AB /* SavePanelAccessoryView.xib in Resources */ = {isa = PBXBuildFile; fileRef = B6E61ED4263A6FC4004E11AB /* SavePanelAccessoryView.xib */; };
		B6E61EE3263AC0C8004E11AB /* FileManagerExtension.swift in Sources */ = {isa = PBXBuildFile; fileRef = B6E61EE2263AC0C8004E11AB /* FileManagerExtension.swift */; };
		B6E61EE8263ACE16004E11AB /* UTType.swift in Sources */ = {isa = PBXBuildFile; fileRef = B6E61EE7263ACE16004E11AB /* UTType.swift */; };
		B6F41031264D2B23003DA42C /* ProgressExtension.swift in Sources */ = {isa = PBXBuildFile; fileRef = B6F41030264D2B23003DA42C /* ProgressExtension.swift */; };
		F41D174125CB131900472416 /* NSColorExtension.swift in Sources */ = {isa = PBXBuildFile; fileRef = F41D174025CB131900472416 /* NSColorExtension.swift */; };
		F44C130225C2DA0400426E3E /* NSAppearanceExtension.swift in Sources */ = {isa = PBXBuildFile; fileRef = F44C130125C2DA0400426E3E /* NSAppearanceExtension.swift */; };
/* End PBXBuildFile section */

/* Begin PBXContainerItemProxy section */
		4B1AD8A225FC27E200261379 /* PBXContainerItemProxy */ = {
			isa = PBXContainerItemProxy;
			containerPortal = AA585D76248FD31100E9A3E2 /* Project object */;
			proxyType = 1;
			remoteGlobalIDString = AA585D7D248FD31100E9A3E2;
			remoteInfo = "DuckDuckGo Privacy Browser";
		};
		AA585D91248FD31400E9A3E2 /* PBXContainerItemProxy */ = {
			isa = PBXContainerItemProxy;
			containerPortal = AA585D76248FD31100E9A3E2 /* Project object */;
			proxyType = 1;
			remoteGlobalIDString = AA585D7D248FD31100E9A3E2;
			remoteInfo = DuckDuckGo;
		};
/* End PBXContainerItemProxy section */

/* Begin PBXFileReference section */
		142879D924CE1179005419BB /* SuggestionViewModelTests.swift */ = {isa = PBXFileReference; lastKnownFileType = sourcecode.swift; path = SuggestionViewModelTests.swift; sourceTree = "<group>"; };
		142879DB24CE1185005419BB /* SuggestionContainerViewModelTests.swift */ = {isa = PBXFileReference; lastKnownFileType = sourcecode.swift; path = SuggestionContainerViewModelTests.swift; sourceTree = "<group>"; };
		1430DFF424D0580F00B8978C /* TabBarViewController.swift */ = {isa = PBXFileReference; lastKnownFileType = sourcecode.swift; path = TabBarViewController.swift; sourceTree = "<group>"; };
		14505A07256084EF00272CC6 /* UserAgent.swift */ = {isa = PBXFileReference; lastKnownFileType = sourcecode.swift; path = UserAgent.swift; sourceTree = "<group>"; };
		1456D6E024EFCBC300775049 /* TabBarCollectionView.swift */ = {isa = PBXFileReference; lastKnownFileType = sourcecode.swift; path = TabBarCollectionView.swift; sourceTree = "<group>"; };
		14D9B8F924F7E089000D4D13 /* AddressBarViewController.swift */ = {isa = PBXFileReference; lastKnownFileType = sourcecode.swift; path = AddressBarViewController.swift; sourceTree = "<group>"; };
		14D9B90124F91316000D4D13 /* FocusRingView.swift */ = {isa = PBXFileReference; lastKnownFileType = sourcecode.swift; path = FocusRingView.swift; sourceTree = "<group>"; };
		336D5AEF262D8D3C0052E0C9 /* findinpage.js */ = {isa = PBXFileReference; fileEncoding = 4; lastKnownFileType = sourcecode.javascript; path = findinpage.js; sourceTree = "<group>"; };
		4B02197D25E05FAC00ED7DEA /* login-detection.js */ = {isa = PBXFileReference; fileEncoding = 4; lastKnownFileType = sourcecode.javascript; path = "login-detection.js"; sourceTree = "<group>"; };
		4B02197F25E05FAC00ED7DEA /* FireproofingURLExtensions.swift */ = {isa = PBXFileReference; fileEncoding = 4; lastKnownFileType = sourcecode.swift; path = FireproofingURLExtensions.swift; sourceTree = "<group>"; };
		4B02198125E05FAC00ED7DEA /* FireproofDomains.swift */ = {isa = PBXFileReference; fileEncoding = 4; lastKnownFileType = sourcecode.swift; path = FireproofDomains.swift; sourceTree = "<group>"; };
		4B02198325E05FAC00ED7DEA /* FireproofInfoViewController.swift */ = {isa = PBXFileReference; fileEncoding = 4; lastKnownFileType = sourcecode.swift; path = FireproofInfoViewController.swift; sourceTree = "<group>"; };
		4B02198425E05FAC00ED7DEA /* Fireproofing.storyboard */ = {isa = PBXFileReference; fileEncoding = 4; lastKnownFileType = file.storyboard; path = Fireproofing.storyboard; sourceTree = "<group>"; };
		4B02198525E05FAC00ED7DEA /* UndoFireproofingViewController.swift */ = {isa = PBXFileReference; fileEncoding = 4; lastKnownFileType = sourcecode.swift; path = UndoFireproofingViewController.swift; sourceTree = "<group>"; };
		4B02199925E063DE00ED7DEA /* FireproofDomainsTests.swift */ = {isa = PBXFileReference; fileEncoding = 4; lastKnownFileType = sourcecode.swift; path = FireproofDomainsTests.swift; sourceTree = "<group>"; };
		4B02199A25E063DE00ED7DEA /* FireproofingURLExtensionsTests.swift */ = {isa = PBXFileReference; fileEncoding = 4; lastKnownFileType = sourcecode.swift; path = FireproofingURLExtensionsTests.swift; sourceTree = "<group>"; };
		4B0219A725E0646500ED7DEA /* WebsiteDataStoreTests.swift */ = {isa = PBXFileReference; fileEncoding = 4; lastKnownFileType = sourcecode.swift; path = WebsiteDataStoreTests.swift; sourceTree = "<group>"; };
		4B0511A4262CAA5A00F6079C /* DefaultBrowserPreferences.swift */ = {isa = PBXFileReference; fileEncoding = 4; lastKnownFileType = sourcecode.swift; path = DefaultBrowserPreferences.swift; sourceTree = "<group>"; };
		4B0511A5262CAA5A00F6079C /* AppearancePreferences.swift */ = {isa = PBXFileReference; fileEncoding = 4; lastKnownFileType = sourcecode.swift; path = AppearancePreferences.swift; sourceTree = "<group>"; };
		4B0511A6262CAA5A00F6079C /* PrivacySecurityPreferences.swift */ = {isa = PBXFileReference; fileEncoding = 4; lastKnownFileType = sourcecode.swift; path = PrivacySecurityPreferences.swift; sourceTree = "<group>"; };
		4B0511A7262CAA5A00F6079C /* DownloadPreferences.swift */ = {isa = PBXFileReference; fileEncoding = 4; lastKnownFileType = sourcecode.swift; path = DownloadPreferences.swift; sourceTree = "<group>"; };
		4B0511A8262CAA5A00F6079C /* PreferenceSections.swift */ = {isa = PBXFileReference; fileEncoding = 4; lastKnownFileType = sourcecode.swift; path = PreferenceSections.swift; sourceTree = "<group>"; };
		4B0511AB262CAA5A00F6079C /* PrivacySecurityPreferencesTableCellView.xib */ = {isa = PBXFileReference; fileEncoding = 4; lastKnownFileType = file.xib; path = PrivacySecurityPreferencesTableCellView.xib; sourceTree = "<group>"; };
		4B0511AC262CAA5A00F6079C /* PreferencesAboutViewController.swift */ = {isa = PBXFileReference; fileEncoding = 4; lastKnownFileType = sourcecode.swift; path = PreferencesAboutViewController.swift; sourceTree = "<group>"; };
		4B0511AD262CAA5A00F6079C /* Preferences.storyboard */ = {isa = PBXFileReference; fileEncoding = 4; lastKnownFileType = file.storyboard; path = Preferences.storyboard; sourceTree = "<group>"; };
		4B0511AE262CAA5A00F6079C /* PreferencesSidebarViewController.swift */ = {isa = PBXFileReference; fileEncoding = 4; lastKnownFileType = sourcecode.swift; path = PreferencesSidebarViewController.swift; sourceTree = "<group>"; };
		4B0511AF262CAA5A00F6079C /* PrivacySecurityPreferencesTableCellView.swift */ = {isa = PBXFileReference; fileEncoding = 4; lastKnownFileType = sourcecode.swift; path = PrivacySecurityPreferencesTableCellView.swift; sourceTree = "<group>"; };
		4B0511B0262CAA5A00F6079C /* DefaultBrowserTableCellView.xib */ = {isa = PBXFileReference; fileEncoding = 4; lastKnownFileType = file.xib; path = DefaultBrowserTableCellView.xib; sourceTree = "<group>"; };
		4B0511B1262CAA5A00F6079C /* PreferenceTableCellView.swift */ = {isa = PBXFileReference; fileEncoding = 4; lastKnownFileType = sourcecode.swift; path = PreferenceTableCellView.swift; sourceTree = "<group>"; };
		4B0511B2262CAA5A00F6079C /* PreferencesListViewController.swift */ = {isa = PBXFileReference; fileEncoding = 4; lastKnownFileType = sourcecode.swift; path = PreferencesListViewController.swift; sourceTree = "<group>"; };
		4B0511B3262CAA5A00F6079C /* RoundedSelectionRowView.swift */ = {isa = PBXFileReference; fileEncoding = 4; lastKnownFileType = sourcecode.swift; path = RoundedSelectionRowView.swift; sourceTree = "<group>"; };
		4B0511B4262CAA5A00F6079C /* FireproofDomainsViewController.swift */ = {isa = PBXFileReference; fileEncoding = 4; lastKnownFileType = sourcecode.swift; path = FireproofDomainsViewController.swift; sourceTree = "<group>"; };
		4B0511B5262CAA5A00F6079C /* DownloadPreferencesTableCellView.swift */ = {isa = PBXFileReference; fileEncoding = 4; lastKnownFileType = sourcecode.swift; path = DownloadPreferencesTableCellView.swift; sourceTree = "<group>"; };
		4B0511B6262CAA5A00F6079C /* PreferencesSplitViewController.swift */ = {isa = PBXFileReference; fileEncoding = 4; lastKnownFileType = sourcecode.swift; path = PreferencesSplitViewController.swift; sourceTree = "<group>"; };
		4B0511B7262CAA5A00F6079C /* DefaultBrowserTableCellView.swift */ = {isa = PBXFileReference; fileEncoding = 4; lastKnownFileType = sourcecode.swift; path = DefaultBrowserTableCellView.swift; sourceTree = "<group>"; };
		4B0511B8262CAA5A00F6079C /* DownloadPreferencesTableCellView.xib */ = {isa = PBXFileReference; fileEncoding = 4; lastKnownFileType = file.xib; path = DownloadPreferencesTableCellView.xib; sourceTree = "<group>"; };
		4B0511B9262CAA5A00F6079C /* AppearancePreferencesTableCellView.swift */ = {isa = PBXFileReference; fileEncoding = 4; lastKnownFileType = sourcecode.swift; path = AppearancePreferencesTableCellView.swift; sourceTree = "<group>"; };
		4B0511BA262CAA5A00F6079C /* AppearancePreferencesTableCellView.xib */ = {isa = PBXFileReference; fileEncoding = 4; lastKnownFileType = file.xib; path = AppearancePreferencesTableCellView.xib; sourceTree = "<group>"; };
		4B0511D7262CAA7000F6079C /* PaddedImageButton.swift */ = {isa = PBXFileReference; fileEncoding = 4; lastKnownFileType = sourcecode.swift; path = PaddedImageButton.swift; sourceTree = "<group>"; };
		4B0511DF262CAA8600F6079C /* NSOpenPanelExtensions.swift */ = {isa = PBXFileReference; fileEncoding = 4; lastKnownFileType = sourcecode.swift; path = NSOpenPanelExtensions.swift; sourceTree = "<group>"; };
		4B0511E0262CAA8600F6079C /* NSViewControllerExtension.swift */ = {isa = PBXFileReference; fileEncoding = 4; lastKnownFileType = sourcecode.swift; path = NSViewControllerExtension.swift; sourceTree = "<group>"; };
		4B0511E6262CAB3700F6079C /* UserDefaultsWrapperUtilities.swift */ = {isa = PBXFileReference; lastKnownFileType = sourcecode.swift; path = UserDefaultsWrapperUtilities.swift; sourceTree = "<group>"; };
		4B0511EF262CAEC900F6079C /* AppearancePreferencesTests.swift */ = {isa = PBXFileReference; lastKnownFileType = sourcecode.swift; path = AppearancePreferencesTests.swift; sourceTree = "<group>"; };
		4B0511F7262CB20F00F6079C /* DownloadPreferencesTests.swift */ = {isa = PBXFileReference; lastKnownFileType = sourcecode.swift; path = DownloadPreferencesTests.swift; sourceTree = "<group>"; };
		4B0511FC262CD20D00F6079C /* NSImageViewExtension.swift */ = {isa = PBXFileReference; lastKnownFileType = sourcecode.swift; path = NSImageViewExtension.swift; sourceTree = "<group>"; };
		4B11060425903E570039B979 /* CoreDataEncryptionTesting.xcdatamodel */ = {isa = PBXFileReference; lastKnownFileType = wrapper.xcdatamodel; path = CoreDataEncryptionTesting.xcdatamodel; sourceTree = "<group>"; };
		4B11060925903EAC0039B979 /* CoreDataEncryptionTests.swift */ = {isa = PBXFileReference; lastKnownFileType = sourcecode.swift; path = CoreDataEncryptionTests.swift; sourceTree = "<group>"; };
		4B1AD89D25FC27E200261379 /* Integration Tests.xctest */ = {isa = PBXFileReference; explicitFileType = wrapper.cfbundle; includeInIndex = 0; path = "Integration Tests.xctest"; sourceTree = BUILT_PRODUCTS_DIR; };
		4B1AD8A125FC27E200261379 /* Info.plist */ = {isa = PBXFileReference; lastKnownFileType = text.plist.xml; path = Info.plist; sourceTree = "<group>"; };
		4B1AD91625FC46FB00261379 /* CoreDataEncryptionTests.swift */ = {isa = PBXFileReference; lastKnownFileType = sourcecode.swift; path = CoreDataEncryptionTests.swift; sourceTree = "<group>"; };
		4B4F72EB266B2ED300814C60 /* CollectionExtension.swift */ = {isa = PBXFileReference; lastKnownFileType = sourcecode.swift; path = CollectionExtension.swift; sourceTree = "<group>"; };
		4B6160D225B14E6E007DE5B2 /* TrackerRadarManager.swift */ = {isa = PBXFileReference; lastKnownFileType = sourcecode.swift; path = TrackerRadarManager.swift; sourceTree = "<group>"; };
		4B6160D725B150E4007DE5B2 /* trackerData.json */ = {isa = PBXFileReference; lastKnownFileType = text.json; path = trackerData.json; sourceTree = "<group>"; };
		4B6160DC25B152C5007DE5B2 /* ContentBlockerRulesUserScript.swift */ = {isa = PBXFileReference; lastKnownFileType = sourcecode.swift; path = ContentBlockerRulesUserScript.swift; sourceTree = "<group>"; };
		4B6160E425B152FA007DE5B2 /* ContentBlockerUserScript.swift */ = {isa = PBXFileReference; lastKnownFileType = sourcecode.swift; path = ContentBlockerUserScript.swift; sourceTree = "<group>"; };
		4B6160EC25B15417007DE5B2 /* DetectedTracker.swift */ = {isa = PBXFileReference; lastKnownFileType = sourcecode.swift; path = DetectedTracker.swift; sourceTree = "<group>"; };
		4B6160F125B15792007DE5B2 /* contentblockerrules.js */ = {isa = PBXFileReference; lastKnownFileType = sourcecode.javascript; path = contentblockerrules.js; sourceTree = "<group>"; };
		4B6160F625B157BB007DE5B2 /* contentblocker.js */ = {isa = PBXFileReference; lastKnownFileType = sourcecode.javascript; path = contentblocker.js; sourceTree = "<group>"; };
		4B6160FE25B15BB1007DE5B2 /* ContentBlockerRulesManager.swift */ = {isa = PBXFileReference; lastKnownFileType = sourcecode.swift; path = ContentBlockerRulesManager.swift; sourceTree = "<group>"; };
		4B65027425E5F2A70054432E /* DefaultBrowserPromptView.xib */ = {isa = PBXFileReference; lastKnownFileType = file.xib; path = DefaultBrowserPromptView.xib; sourceTree = "<group>"; };
		4B65027925E5F2B10054432E /* DefaultBrowserPromptView.swift */ = {isa = PBXFileReference; lastKnownFileType = sourcecode.swift; path = DefaultBrowserPromptView.swift; sourceTree = "<group>"; };
		4B65028925E6CBF40054432E /* NibLoadable.swift */ = {isa = PBXFileReference; lastKnownFileType = sourcecode.swift; path = NibLoadable.swift; sourceTree = "<group>"; };
		4B65143D263924B5005B46EB /* EmailUrlExtensions.swift */ = {isa = PBXFileReference; lastKnownFileType = sourcecode.swift; path = EmailUrlExtensions.swift; sourceTree = "<group>"; };
		4B677424255DBEB800025BD8 /* BloomFilterWrapper.mm */ = {isa = PBXFileReference; fileEncoding = 4; lastKnownFileType = sourcecode.cpp.objcpp; path = BloomFilterWrapper.mm; sourceTree = "<group>"; };
		4B677425255DBEB800025BD8 /* BloomFilterWrapper.h */ = {isa = PBXFileReference; fileEncoding = 4; lastKnownFileType = sourcecode.c.h; path = BloomFilterWrapper.h; sourceTree = "<group>"; };
		4B677427255DBEB800025BD8 /* httpsMobileV2BloomSpec.json */ = {isa = PBXFileReference; fileEncoding = 4; lastKnownFileType = text.json; path = httpsMobileV2BloomSpec.json; sourceTree = "<group>"; };
		4B677428255DBEB800025BD8 /* httpsMobileV2Bloom.bin */ = {isa = PBXFileReference; lastKnownFileType = archive.macbinary; path = httpsMobileV2Bloom.bin; sourceTree = "<group>"; };
		4B677429255DBEB800025BD8 /* HTTPSBloomFilterSpecification.swift */ = {isa = PBXFileReference; fileEncoding = 4; lastKnownFileType = sourcecode.swift; path = HTTPSBloomFilterSpecification.swift; sourceTree = "<group>"; };
		4B67742A255DBEB800025BD8 /* httpsMobileV2FalsePositives.json */ = {isa = PBXFileReference; fileEncoding = 4; lastKnownFileType = text.json; path = httpsMobileV2FalsePositives.json; sourceTree = "<group>"; };
		4B67742B255DBEB800025BD8 /* HTTPSExcludedDomains.swift */ = {isa = PBXFileReference; fileEncoding = 4; lastKnownFileType = sourcecode.swift; path = HTTPSExcludedDomains.swift; sourceTree = "<group>"; };
		4B67742C255DBEB800025BD8 /* HTTPSUpgrade.swift */ = {isa = PBXFileReference; fileEncoding = 4; lastKnownFileType = sourcecode.swift; path = HTTPSUpgrade.swift; sourceTree = "<group>"; };
		4B67742F255DBEB800025BD8 /* HTTPSUpgrade 3.xcdatamodel */ = {isa = PBXFileReference; lastKnownFileType = wrapper.xcdatamodel; path = "HTTPSUpgrade 3.xcdatamodel"; sourceTree = "<group>"; };
		4B677430255DBEB800025BD8 /* HTTPSUpgradeStore.swift */ = {isa = PBXFileReference; fileEncoding = 4; lastKnownFileType = sourcecode.swift; path = HTTPSUpgradeStore.swift; sourceTree = "<group>"; };
		4B677440255DBEEA00025BD8 /* Database.swift */ = {isa = PBXFileReference; fileEncoding = 4; lastKnownFileType = sourcecode.swift; path = Database.swift; sourceTree = "<group>"; };
		4B677449255DBF3A00025BD8 /* BloomFilter.cpp */ = {isa = PBXFileReference; fileEncoding = 4; lastKnownFileType = sourcecode.cpp.cpp; name = BloomFilter.cpp; path = Submodules/bloom_cpp/src/BloomFilter.cpp; sourceTree = SOURCE_ROOT; };
		4B67744A255DBF3A00025BD8 /* BloomFilter.hpp */ = {isa = PBXFileReference; fileEncoding = 4; lastKnownFileType = sourcecode.cpp.h; name = BloomFilter.hpp; path = Submodules/bloom_cpp/src/BloomFilter.hpp; sourceTree = SOURCE_ROOT; };
		4B67744F255DBFA300025BD8 /* HashExtension.swift */ = {isa = PBXFileReference; fileEncoding = 4; lastKnownFileType = sourcecode.swift; path = HashExtension.swift; sourceTree = "<group>"; };
		4B677454255DC18000025BD8 /* Bridging.h */ = {isa = PBXFileReference; fileEncoding = 4; lastKnownFileType = sourcecode.c.h; path = Bridging.h; sourceTree = "<group>"; };
		4B723DEB26B0002B00E14D75 /* DataImport.swift */ = {isa = PBXFileReference; lastKnownFileType = sourcecode.swift; path = DataImport.swift; sourceTree = "<group>"; };
		4B723DED26B0002B00E14D75 /* DataImport.storyboard */ = {isa = PBXFileReference; lastKnownFileType = file.storyboard; path = DataImport.storyboard; sourceTree = "<group>"; };
		4B723DEE26B0002B00E14D75 /* DataImportViewController.swift */ = {isa = PBXFileReference; lastKnownFileType = sourcecode.swift; path = DataImportViewController.swift; sourceTree = "<group>"; };
		4B723DEF26B0002B00E14D75 /* CSVImportViewController.swift */ = {isa = PBXFileReference; lastKnownFileType = sourcecode.swift; path = CSVImportViewController.swift; sourceTree = "<group>"; };
		4B723DF026B0002B00E14D75 /* CSVImportSummaryViewController.swift */ = {isa = PBXFileReference; lastKnownFileType = sourcecode.swift; path = CSVImportSummaryViewController.swift; sourceTree = "<group>"; };
		4B723DF326B0002B00E14D75 /* SecureVaultLoginImporter.swift */ = {isa = PBXFileReference; lastKnownFileType = sourcecode.swift; path = SecureVaultLoginImporter.swift; sourceTree = "<group>"; };
		4B723DF426B0002B00E14D75 /* LoginImport.swift */ = {isa = PBXFileReference; lastKnownFileType = sourcecode.swift; path = LoginImport.swift; sourceTree = "<group>"; };
		4B723DF626B0002B00E14D75 /* CSVParser.swift */ = {isa = PBXFileReference; lastKnownFileType = sourcecode.swift; path = CSVParser.swift; sourceTree = "<group>"; };
		4B723DF726B0002B00E14D75 /* CSVImporter.swift */ = {isa = PBXFileReference; lastKnownFileType = sourcecode.swift; path = CSVImporter.swift; sourceTree = "<group>"; };
		4B723DF926B0002B00E14D75 /* DataExport.swift */ = {isa = PBXFileReference; lastKnownFileType = sourcecode.swift; path = DataExport.swift; sourceTree = "<group>"; };
		4B723DFB26B0002B00E14D75 /* LoginExport.swift */ = {isa = PBXFileReference; lastKnownFileType = sourcecode.swift; path = LoginExport.swift; sourceTree = "<group>"; };
		4B723DFD26B0002B00E14D75 /* CSVLoginExporter.swift */ = {isa = PBXFileReference; lastKnownFileType = sourcecode.swift; path = CSVLoginExporter.swift; sourceTree = "<group>"; };
		4B723DFF26B0003E00E14D75 /* DataImportMocks.swift */ = {isa = PBXFileReference; fileEncoding = 4; lastKnownFileType = sourcecode.swift; path = DataImportMocks.swift; sourceTree = "<group>"; };
		4B723E0026B0003E00E14D75 /* CSVParserTests.swift */ = {isa = PBXFileReference; fileEncoding = 4; lastKnownFileType = sourcecode.swift; path = CSVParserTests.swift; sourceTree = "<group>"; };
		4B723E0126B0003E00E14D75 /* CSVImporterTests.swift */ = {isa = PBXFileReference; fileEncoding = 4; lastKnownFileType = sourcecode.swift; path = CSVImporterTests.swift; sourceTree = "<group>"; };
		4B723E0326B0003E00E14D75 /* MockSecureVault.swift */ = {isa = PBXFileReference; fileEncoding = 4; lastKnownFileType = sourcecode.swift; path = MockSecureVault.swift; sourceTree = "<group>"; };
		4B723E0426B0003E00E14D75 /* CSVLoginExporterTests.swift */ = {isa = PBXFileReference; fileEncoding = 4; lastKnownFileType = sourcecode.swift; path = CSVLoginExporterTests.swift; sourceTree = "<group>"; };
		4B723E1626B000DC00E14D75 /* MockFileStore.swift */ = {isa = PBXFileReference; fileEncoding = 4; lastKnownFileType = sourcecode.swift; path = MockFileStore.swift; sourceTree = "<group>"; };
		4B723E1726B000DC00E14D75 /* TemporaryFileCreator.swift */ = {isa = PBXFileReference; fileEncoding = 4; lastKnownFileType = sourcecode.swift; path = TemporaryFileCreator.swift; sourceTree = "<group>"; };
		4B82E9B825B6A05800656FE7 /* DetectedTrackerTests.swift */ = {isa = PBXFileReference; lastKnownFileType = sourcecode.swift; path = DetectedTrackerTests.swift; sourceTree = "<group>"; };
		4B82E9C025B6A1CD00656FE7 /* TrackerRadarManagerTests.swift */ = {isa = PBXFileReference; lastKnownFileType = sourcecode.swift; path = TrackerRadarManagerTests.swift; sourceTree = "<group>"; };
		4B92928526670D1600AD2C21 /* BookmarksOutlineView.swift */ = {isa = PBXFileReference; fileEncoding = 4; lastKnownFileType = sourcecode.swift; path = BookmarksOutlineView.swift; sourceTree = "<group>"; };
		4B92928626670D1600AD2C21 /* OutlineSeparatorViewCell.swift */ = {isa = PBXFileReference; fileEncoding = 4; lastKnownFileType = sourcecode.swift; path = OutlineSeparatorViewCell.swift; sourceTree = "<group>"; };
		4B92928726670D1600AD2C21 /* BookmarkOutlineViewCell.swift */ = {isa = PBXFileReference; fileEncoding = 4; lastKnownFileType = sourcecode.swift; path = BookmarkOutlineViewCell.swift; sourceTree = "<group>"; };
		4B92928826670D1600AD2C21 /* BookmarkOutlineViewCell.xib */ = {isa = PBXFileReference; fileEncoding = 4; lastKnownFileType = file.xib; path = BookmarkOutlineViewCell.xib; sourceTree = "<group>"; };
		4B92928926670D1700AD2C21 /* BookmarkTableCellView.swift */ = {isa = PBXFileReference; fileEncoding = 4; lastKnownFileType = sourcecode.swift; path = BookmarkTableCellView.swift; sourceTree = "<group>"; };
		4B92928A26670D1700AD2C21 /* BookmarkTableCellView.xib */ = {isa = PBXFileReference; fileEncoding = 4; lastKnownFileType = file.xib; path = BookmarkTableCellView.xib; sourceTree = "<group>"; };
		4B92929126670D2A00AD2C21 /* BookmarkOutlineViewDataSource.swift */ = {isa = PBXFileReference; fileEncoding = 4; lastKnownFileType = sourcecode.swift; path = BookmarkOutlineViewDataSource.swift; sourceTree = "<group>"; };
		4B92929226670D2A00AD2C21 /* PasteboardFolder.swift */ = {isa = PBXFileReference; fileEncoding = 4; lastKnownFileType = sourcecode.swift; path = PasteboardFolder.swift; sourceTree = "<group>"; };
		4B92929326670D2A00AD2C21 /* BookmarkNode.swift */ = {isa = PBXFileReference; fileEncoding = 4; lastKnownFileType = sourcecode.swift; path = BookmarkNode.swift; sourceTree = "<group>"; };
		4B92929426670D2A00AD2C21 /* BookmarkSidebarTreeController.swift */ = {isa = PBXFileReference; fileEncoding = 4; lastKnownFileType = sourcecode.swift; path = BookmarkSidebarTreeController.swift; sourceTree = "<group>"; };
		4B92929526670D2A00AD2C21 /* PasteboardBookmark.swift */ = {isa = PBXFileReference; fileEncoding = 4; lastKnownFileType = sourcecode.swift; path = PasteboardBookmark.swift; sourceTree = "<group>"; };
		4B92929626670D2A00AD2C21 /* SpacerNode.swift */ = {isa = PBXFileReference; fileEncoding = 4; lastKnownFileType = sourcecode.swift; path = SpacerNode.swift; sourceTree = "<group>"; };
		4B92929726670D2A00AD2C21 /* BookmarkTreeController.swift */ = {isa = PBXFileReference; fileEncoding = 4; lastKnownFileType = sourcecode.swift; path = BookmarkTreeController.swift; sourceTree = "<group>"; };
		4B92929826670D2A00AD2C21 /* PseudoFolder.swift */ = {isa = PBXFileReference; fileEncoding = 4; lastKnownFileType = sourcecode.swift; path = PseudoFolder.swift; sourceTree = "<group>"; };
		4B92929926670D2A00AD2C21 /* BookmarkManagedObject.swift */ = {isa = PBXFileReference; fileEncoding = 4; lastKnownFileType = sourcecode.swift; path = BookmarkManagedObject.swift; sourceTree = "<group>"; };
		4B92929A26670D2A00AD2C21 /* PasteboardWriting.swift */ = {isa = PBXFileReference; fileEncoding = 4; lastKnownFileType = sourcecode.swift; path = PasteboardWriting.swift; sourceTree = "<group>"; };
		4B9292A526670D3700AD2C21 /* Bookmark.xcmappingmodel */ = {isa = PBXFileReference; lastKnownFileType = wrapper.xcmappingmodel; path = Bookmark.xcmappingmodel; sourceTree = "<group>"; };
		4B9292A626670D3700AD2C21 /* BookmarkMigrationPolicy.swift */ = {isa = PBXFileReference; fileEncoding = 4; lastKnownFileType = sourcecode.swift; path = BookmarkMigrationPolicy.swift; sourceTree = "<group>"; };
		4B9292A826670D3700AD2C21 /* Bookmark 2.xcdatamodel */ = {isa = PBXFileReference; lastKnownFileType = wrapper.xcdatamodel; path = "Bookmark 2.xcdatamodel"; sourceTree = "<group>"; };
		4B9292A926670D3700AD2C21 /* Bookmark.xcdatamodel */ = {isa = PBXFileReference; lastKnownFileType = wrapper.xcdatamodel; path = Bookmark.xcdatamodel; sourceTree = "<group>"; };
		4B9292AE26670F5300AD2C21 /* NSOutlineViewExtensions.swift */ = {isa = PBXFileReference; fileEncoding = 4; lastKnownFileType = sourcecode.swift; path = NSOutlineViewExtensions.swift; sourceTree = "<group>"; };
		4B9292B02667103000AD2C21 /* BookmarkNodePathTests.swift */ = {isa = PBXFileReference; fileEncoding = 4; lastKnownFileType = sourcecode.swift; path = BookmarkNodePathTests.swift; sourceTree = "<group>"; };
		4B9292B12667103000AD2C21 /* BookmarkNodeTests.swift */ = {isa = PBXFileReference; fileEncoding = 4; lastKnownFileType = sourcecode.swift; path = BookmarkNodeTests.swift; sourceTree = "<group>"; };
		4B9292B22667103000AD2C21 /* BookmarkSidebarTreeControllerTests.swift */ = {isa = PBXFileReference; fileEncoding = 4; lastKnownFileType = sourcecode.swift; path = BookmarkSidebarTreeControllerTests.swift; sourceTree = "<group>"; };
		4B9292B32667103000AD2C21 /* BookmarkOutlineViewDataSourceTests.swift */ = {isa = PBXFileReference; fileEncoding = 4; lastKnownFileType = sourcecode.swift; path = BookmarkOutlineViewDataSourceTests.swift; sourceTree = "<group>"; };
		4B9292B42667103000AD2C21 /* PasteboardFolderTests.swift */ = {isa = PBXFileReference; fileEncoding = 4; lastKnownFileType = sourcecode.swift; path = PasteboardFolderTests.swift; sourceTree = "<group>"; };
		4B9292B52667103000AD2C21 /* TreeControllerTests.swift */ = {isa = PBXFileReference; fileEncoding = 4; lastKnownFileType = sourcecode.swift; path = TreeControllerTests.swift; sourceTree = "<group>"; };
		4B9292B62667103000AD2C21 /* BookmarkManagedObjectTests.swift */ = {isa = PBXFileReference; fileEncoding = 4; lastKnownFileType = sourcecode.swift; path = BookmarkManagedObjectTests.swift; sourceTree = "<group>"; };
		4B9292B72667103000AD2C21 /* BookmarkMigrationTests.swift */ = {isa = PBXFileReference; fileEncoding = 4; lastKnownFileType = sourcecode.swift; path = BookmarkMigrationTests.swift; sourceTree = "<group>"; };
		4B9292B82667103000AD2C21 /* BookmarkTests.swift */ = {isa = PBXFileReference; fileEncoding = 4; lastKnownFileType = sourcecode.swift; path = BookmarkTests.swift; sourceTree = "<group>"; };
		4B9292B92667103100AD2C21 /* PasteboardBookmarkTests.swift */ = {isa = PBXFileReference; fileEncoding = 4; lastKnownFileType = sourcecode.swift; path = PasteboardBookmarkTests.swift; sourceTree = "<group>"; };
		4B9292C42667104B00AD2C21 /* CoreDataTestUtilities.swift */ = {isa = PBXFileReference; fileEncoding = 4; lastKnownFileType = sourcecode.swift; path = CoreDataTestUtilities.swift; sourceTree = "<group>"; };
		4B9292C62667123700AD2C21 /* BrowserTabEmbeddable.swift */ = {isa = PBXFileReference; fileEncoding = 4; lastKnownFileType = sourcecode.swift; path = BrowserTabEmbeddable.swift; sourceTree = "<group>"; };
		4B9292C72667123700AD2C21 /* BookmarkManagementSidebarViewController.swift */ = {isa = PBXFileReference; fileEncoding = 4; lastKnownFileType = sourcecode.swift; path = BookmarkManagementSidebarViewController.swift; sourceTree = "<group>"; };
		4B9292C82667123700AD2C21 /* BookmarkManagementSplitViewController.swift */ = {isa = PBXFileReference; fileEncoding = 4; lastKnownFileType = sourcecode.swift; path = BookmarkManagementSplitViewController.swift; sourceTree = "<group>"; };
		4B9292C92667123700AD2C21 /* BookmarkTableRowView.swift */ = {isa = PBXFileReference; fileEncoding = 4; lastKnownFileType = sourcecode.swift; path = BookmarkTableRowView.swift; sourceTree = "<group>"; };
		4B9292CA2667123700AD2C21 /* AddFolderModalViewController.swift */ = {isa = PBXFileReference; fileEncoding = 4; lastKnownFileType = sourcecode.swift; path = AddFolderModalViewController.swift; sourceTree = "<group>"; };
		4B9292CB2667123700AD2C21 /* AddBookmarkModalViewController.swift */ = {isa = PBXFileReference; fileEncoding = 4; lastKnownFileType = sourcecode.swift; path = AddBookmarkModalViewController.swift; sourceTree = "<group>"; };
		4B9292CC2667123700AD2C21 /* BookmarkListViewController.swift */ = {isa = PBXFileReference; fileEncoding = 4; lastKnownFileType = sourcecode.swift; path = BookmarkListViewController.swift; sourceTree = "<group>"; };
		4B9292CD2667123700AD2C21 /* BookmarkManagementDetailViewController.swift */ = {isa = PBXFileReference; fileEncoding = 4; lastKnownFileType = sourcecode.swift; path = BookmarkManagementDetailViewController.swift; sourceTree = "<group>"; };
		4B9292D62667124000AD2C21 /* NSPopUpButtonExtension.swift */ = {isa = PBXFileReference; fileEncoding = 4; lastKnownFileType = sourcecode.swift; path = NSPopUpButtonExtension.swift; sourceTree = "<group>"; };
		4B9292D82667124B00AD2C21 /* BookmarkListTreeControllerDataSource.swift */ = {isa = PBXFileReference; fileEncoding = 4; lastKnownFileType = sourcecode.swift; path = BookmarkListTreeControllerDataSource.swift; sourceTree = "<group>"; };
		4B9292DA2667125D00AD2C21 /* ContextualMenu.swift */ = {isa = PBXFileReference; fileEncoding = 4; lastKnownFileType = sourcecode.swift; path = ContextualMenu.swift; sourceTree = "<group>"; };
		4BA1A69A258B076900F6F690 /* FileStore.swift */ = {isa = PBXFileReference; lastKnownFileType = sourcecode.swift; path = FileStore.swift; sourceTree = "<group>"; };
		4BA1A69F258B079600F6F690 /* DataEncryption.swift */ = {isa = PBXFileReference; lastKnownFileType = sourcecode.swift; path = DataEncryption.swift; sourceTree = "<group>"; };
		4BA1A6A4258B07DF00F6F690 /* EncryptedValueTransformer.swift */ = {isa = PBXFileReference; lastKnownFileType = sourcecode.swift; path = EncryptedValueTransformer.swift; sourceTree = "<group>"; };
		4BA1A6B2258B080A00F6F690 /* EncryptionKeyGeneration.swift */ = {isa = PBXFileReference; lastKnownFileType = sourcecode.swift; path = EncryptionKeyGeneration.swift; sourceTree = "<group>"; };
		4BA1A6B7258B081600F6F690 /* EncryptionKeyStoring.swift */ = {isa = PBXFileReference; lastKnownFileType = sourcecode.swift; path = EncryptionKeyStoring.swift; sourceTree = "<group>"; };
		4BA1A6BC258B082300F6F690 /* EncryptionKeyStore.swift */ = {isa = PBXFileReference; lastKnownFileType = sourcecode.swift; path = EncryptionKeyStore.swift; sourceTree = "<group>"; };
		4BA1A6C1258B0A1300F6F690 /* ContiguousBytesExtension.swift */ = {isa = PBXFileReference; lastKnownFileType = sourcecode.swift; path = ContiguousBytesExtension.swift; sourceTree = "<group>"; };
		4BA1A6D8258C0CB300F6F690 /* DataEncryptionTests.swift */ = {isa = PBXFileReference; lastKnownFileType = sourcecode.swift; path = DataEncryptionTests.swift; sourceTree = "<group>"; };
		4BA1A6DD258C100A00F6F690 /* FileStoreTests.swift */ = {isa = PBXFileReference; lastKnownFileType = sourcecode.swift; path = FileStoreTests.swift; sourceTree = "<group>"; };
		4BA1A6E5258C270800F6F690 /* EncryptionKeyGeneratorTests.swift */ = {isa = PBXFileReference; lastKnownFileType = sourcecode.swift; path = EncryptionKeyGeneratorTests.swift; sourceTree = "<group>"; };
		4BA1A6EA258C288C00F6F690 /* EncryptionKeyStoreTests.swift */ = {isa = PBXFileReference; lastKnownFileType = sourcecode.swift; path = EncryptionKeyStoreTests.swift; sourceTree = "<group>"; };
		4BA1A6F5258C4F9600F6F690 /* EncryptionMocks.swift */ = {isa = PBXFileReference; lastKnownFileType = sourcecode.swift; path = EncryptionMocks.swift; sourceTree = "<group>"; };
		4BA1A6FD258C5C1300F6F690 /* EncryptedValueTransformerTests.swift */ = {isa = PBXFileReference; lastKnownFileType = sourcecode.swift; path = EncryptedValueTransformerTests.swift; sourceTree = "<group>"; };
		4BB673F626AF6BD7006FC103 /* ChromiumDataImporter.swift */ = {isa = PBXFileReference; lastKnownFileType = sourcecode.swift; path = ChromiumDataImporter.swift; sourceTree = "<group>"; };
		4BB673F826AF741E006FC103 /* BrowserImportViewController.swift */ = {isa = PBXFileReference; lastKnownFileType = sourcecode.swift; path = BrowserImportViewController.swift; sourceTree = "<group>"; };
		4BB673FA26AF80A5006FC103 /* ChromeDataImporter.swift */ = {isa = PBXFileReference; lastKnownFileType = sourcecode.swift; path = ChromeDataImporter.swift; sourceTree = "<group>"; };
		4BB673FF26AF877F006FC103 /* CryptoExtensions.swift */ = {isa = PBXFileReference; lastKnownFileType = sourcecode.swift; path = CryptoExtensions.swift; sourceTree = "<group>"; };
		4BB6740126AF9E60006FC103 /* ChromiumLoginReader.swift */ = {isa = PBXFileReference; lastKnownFileType = sourcecode.swift; path = ChromiumLoginReader.swift; sourceTree = "<group>"; };
		4BB6740326AFBAA8006FC103 /* BraveImporter.swift */ = {isa = PBXFileReference; lastKnownFileType = sourcecode.swift; path = BraveImporter.swift; sourceTree = "<group>"; };
		4BB88B4425B7B55C006F6B06 /* DebugUserScript.swift */ = {isa = PBXFileReference; lastKnownFileType = sourcecode.swift; path = DebugUserScript.swift; sourceTree = "<group>"; };
		4BB88B4925B7B690006F6B06 /* SequenceExtensions.swift */ = {isa = PBXFileReference; lastKnownFileType = sourcecode.swift; path = SequenceExtensions.swift; sourceTree = "<group>"; };
		4BB88B4F25B7BA2B006F6B06 /* TabInstrumentation.swift */ = {isa = PBXFileReference; lastKnownFileType = sourcecode.swift; path = TabInstrumentation.swift; sourceTree = "<group>"; };
		4BB88B5A25B7BA50006F6B06 /* Instruments.swift */ = {isa = PBXFileReference; lastKnownFileType = sourcecode.swift; path = Instruments.swift; sourceTree = "<group>"; };
		4BE0DF0426781961006337B7 /* NSStoryboardExtension.swift */ = {isa = PBXFileReference; lastKnownFileType = sourcecode.swift; path = NSStoryboardExtension.swift; sourceTree = "<group>"; };
		8511E18325F82B34002F516B /* 01_Fire_really_small.json */ = {isa = PBXFileReference; fileEncoding = 4; lastKnownFileType = text.json; path = 01_Fire_really_small.json; sourceTree = "<group>"; };
		853014D525E671A000FB8205 /* PageObserverUserScript.swift */ = {isa = PBXFileReference; lastKnownFileType = sourcecode.swift; path = PageObserverUserScript.swift; sourceTree = "<group>"; };
		85308E24267FC9F2001ABD76 /* NSAlertExtension.swift */ = {isa = PBXFileReference; lastKnownFileType = sourcecode.swift; path = NSAlertExtension.swift; sourceTree = "<group>"; };
		85308E26267FCB22001ABD76 /* PasswordManagerSettings.swift */ = {isa = PBXFileReference; lastKnownFileType = sourcecode.swift; path = PasswordManagerSettings.swift; sourceTree = "<group>"; };
		8546DE6125C03056000CA5E1 /* UserAgentTests.swift */ = {isa = PBXFileReference; lastKnownFileType = sourcecode.swift; path = UserAgentTests.swift; sourceTree = "<group>"; };
		85480F8925CDC360009424E3 /* Launch.storyboard */ = {isa = PBXFileReference; lastKnownFileType = file.storyboard; path = Launch.storyboard; sourceTree = "<group>"; };
		85480FBA25D181CB009424E3 /* ConfigurationDownloading.swift */ = {isa = PBXFileReference; lastKnownFileType = sourcecode.swift; path = ConfigurationDownloading.swift; sourceTree = "<group>"; };
		85480FCE25D1AA22009424E3 /* ConfigurationStoring.swift */ = {isa = PBXFileReference; lastKnownFileType = sourcecode.swift; path = ConfigurationStoring.swift; sourceTree = "<group>"; };
		8553FF51257523760029327F /* URLSuggestedFilenameTests.swift */ = {isa = PBXFileReference; lastKnownFileType = sourcecode.swift; path = URLSuggestedFilenameTests.swift; sourceTree = "<group>"; };
		85625993269C8F9600EE44BC /* PasswordManager.storyboard */ = {isa = PBXFileReference; lastKnownFileType = file.storyboard; path = PasswordManager.storyboard; sourceTree = "<group>"; };
		85625995269C953C00EE44BC /* PasswordManagementViewController.swift */ = {isa = PBXFileReference; lastKnownFileType = sourcecode.swift; path = PasswordManagementViewController.swift; sourceTree = "<group>"; };
		85625997269C9C5F00EE44BC /* PasswordManagementPopover.swift */ = {isa = PBXFileReference; lastKnownFileType = sourcecode.swift; path = PasswordManagementPopover.swift; sourceTree = "<group>"; };
		85625999269CA0A600EE44BC /* NSRectExtension.swift */ = {isa = PBXFileReference; lastKnownFileType = sourcecode.swift; path = NSRectExtension.swift; sourceTree = "<group>"; };
		856C98A5256EB59600A22F1F /* MenuItemSelectors.swift */ = {isa = PBXFileReference; lastKnownFileType = sourcecode.swift; path = MenuItemSelectors.swift; sourceTree = "<group>"; };
		856C98D42570116900A22F1F /* NSWindow+Toast.swift */ = {isa = PBXFileReference; lastKnownFileType = sourcecode.swift; path = "NSWindow+Toast.swift"; sourceTree = "<group>"; };
		856C98DE257014BD00A22F1F /* FileDownloadManager.swift */ = {isa = PBXFileReference; lastKnownFileType = sourcecode.swift; path = FileDownloadManager.swift; sourceTree = "<group>"; };
		85799C1725DEBB3F0007EC87 /* Logging.swift */ = {isa = PBXFileReference; fileEncoding = 4; lastKnownFileType = sourcecode.swift; path = Logging.swift; sourceTree = "<group>"; };
		85890639267BCD8E00D23B0D /* SaveCredentialsPopover.swift */ = {isa = PBXFileReference; lastKnownFileType = sourcecode.swift; path = SaveCredentialsPopover.swift; sourceTree = "<group>"; };
		8589063B267BCDC000D23B0D /* SaveCredentialsViewController.swift */ = {isa = PBXFileReference; lastKnownFileType = sourcecode.swift; path = SaveCredentialsViewController.swift; sourceTree = "<group>"; };
		858A797E26A79EAA00A75A42 /* UserText+PasswordManager.swift */ = {isa = PBXFileReference; lastKnownFileType = sourcecode.swift; path = "UserText+PasswordManager.swift"; sourceTree = "<group>"; };
		858A798226A8B75F00A75A42 /* CopyHandler.swift */ = {isa = PBXFileReference; lastKnownFileType = sourcecode.swift; path = CopyHandler.swift; sourceTree = "<group>"; };
		858A798426A8BB5D00A75A42 /* NSTextViewExtension.swift */ = {isa = PBXFileReference; lastKnownFileType = sourcecode.swift; path = NSTextViewExtension.swift; sourceTree = "<group>"; };
		858A798726A99DBE00A75A42 /* PasswordManagementItemListModelTests.swift */ = {isa = PBXFileReference; lastKnownFileType = sourcecode.swift; path = PasswordManagementItemListModelTests.swift; sourceTree = "<group>"; };
		858A798926A9B35E00A75A42 /* PasswordManagementItemModelTests.swift */ = {isa = PBXFileReference; lastKnownFileType = sourcecode.swift; path = PasswordManagementItemModelTests.swift; sourceTree = "<group>"; };
		858C1BEC26974E6600E6C014 /* PasswordManagerSettingsTests.swift */ = {isa = PBXFileReference; lastKnownFileType = sourcecode.swift; path = PasswordManagerSettingsTests.swift; sourceTree = "<group>"; };
		85A0116825AF1D8900FA6A0C /* FindInPageViewController.swift */ = {isa = PBXFileReference; lastKnownFileType = sourcecode.swift; path = FindInPageViewController.swift; sourceTree = "<group>"; };
		85A0117325AF2EDF00FA6A0C /* FindInPage.storyboard */ = {isa = PBXFileReference; lastKnownFileType = file.storyboard; path = FindInPage.storyboard; sourceTree = "<group>"; };
		85A0118125AF60E700FA6A0C /* FindInPageModel.swift */ = {isa = PBXFileReference; lastKnownFileType = sourcecode.swift; path = FindInPageModel.swift; sourceTree = "<group>"; };
		85A011E925B4D4CA00FA6A0C /* FindInPageUserScript.swift */ = {isa = PBXFileReference; lastKnownFileType = sourcecode.swift; path = FindInPageUserScript.swift; sourceTree = "<group>"; };
		85AC3AEE25D5CE9800C7D2AA /* UserScripts.swift */ = {isa = PBXFileReference; lastKnownFileType = sourcecode.swift; path = UserScripts.swift; sourceTree = "<group>"; };
		85AC3AF625D5DBFD00C7D2AA /* DataExtension.swift */ = {isa = PBXFileReference; lastKnownFileType = sourcecode.swift; path = DataExtension.swift; sourceTree = "<group>"; };
		85AC3B0425D6B1D800C7D2AA /* ScriptSourceProviding.swift */ = {isa = PBXFileReference; lastKnownFileType = sourcecode.swift; path = ScriptSourceProviding.swift; sourceTree = "<group>"; };
		85AC3B1625D9BC1A00C7D2AA /* ConfigurationDownloaderTests.swift */ = {isa = PBXFileReference; lastKnownFileType = sourcecode.swift; path = ConfigurationDownloaderTests.swift; sourceTree = "<group>"; };
		85AC3B3425DA82A600C7D2AA /* DataTaskProviding.swift */ = {isa = PBXFileReference; lastKnownFileType = sourcecode.swift; path = DataTaskProviding.swift; sourceTree = "<group>"; };
		85AC3B4825DAC9BD00C7D2AA /* ConfigurationStorageTests.swift */ = {isa = PBXFileReference; lastKnownFileType = sourcecode.swift; path = ConfigurationStorageTests.swift; sourceTree = "<group>"; };
		85AE2FF124A33A2D002D507F /* WebKit.framework */ = {isa = PBXFileReference; lastKnownFileType = wrapper.framework; name = WebKit.framework; path = System/Library/Frameworks/WebKit.framework; sourceTree = SDKROOT; };
		85AF2F4B268F4C9E00C89759 /* LoginDetectionService.swift */ = {isa = PBXFileReference; lastKnownFileType = sourcecode.swift; path = LoginDetectionService.swift; sourceTree = "<group>"; };
		85AF2F4D268F52F400C89759 /* LoginDetectionServiceTests.swift */ = {isa = PBXFileReference; lastKnownFileType = sourcecode.swift; path = LoginDetectionServiceTests.swift; sourceTree = "<group>"; };
		85C6A29525CC1FFD00EEB5F1 /* UserDefaultsWrapper.swift */ = {isa = PBXFileReference; lastKnownFileType = sourcecode.swift; path = UserDefaultsWrapper.swift; sourceTree = "<group>"; };
		85CC1D72269EF1880062F04E /* PasswordManagementItemList.swift */ = {isa = PBXFileReference; lastKnownFileType = sourcecode.swift; path = PasswordManagementItemList.swift; sourceTree = "<group>"; };
		85CC1D74269F6B420062F04E /* PasswordManagementItemView.swift */ = {isa = PBXFileReference; lastKnownFileType = sourcecode.swift; path = PasswordManagementItemView.swift; sourceTree = "<group>"; };
		85CC1D76269FA1160062F04E /* FaviconView.swift */ = {isa = PBXFileReference; lastKnownFileType = sourcecode.swift; path = FaviconView.swift; sourceTree = "<group>"; };
		85CC1D7A26A05ECF0062F04E /* PasswordManagementItemListModel.swift */ = {isa = PBXFileReference; lastKnownFileType = sourcecode.swift; path = PasswordManagementItemListModel.swift; sourceTree = "<group>"; };
		85CC1D7C26A05F250062F04E /* PasswordManagementItemModel.swift */ = {isa = PBXFileReference; lastKnownFileType = sourcecode.swift; path = PasswordManagementItemModel.swift; sourceTree = "<group>"; };
		85D33F1125C82EB3002B91A6 /* ConfigurationManager.swift */ = {isa = PBXFileReference; lastKnownFileType = sourcecode.swift; path = ConfigurationManager.swift; sourceTree = "<group>"; };
		85D438B5256E7C9E00F3BAF8 /* ContextMenuUserScript.swift */ = {isa = PBXFileReference; lastKnownFileType = sourcecode.swift; path = ContextMenuUserScript.swift; sourceTree = "<group>"; };
		85D885AF26A590A90077C374 /* NSNotificationName+PasswordManager.swift */ = {isa = PBXFileReference; lastKnownFileType = sourcecode.swift; path = "NSNotificationName+PasswordManager.swift"; sourceTree = "<group>"; };
		85D885B226A5A9DE0077C374 /* NSAlert+PasswordManager.swift */ = {isa = PBXFileReference; lastKnownFileType = sourcecode.swift; path = "NSAlert+PasswordManager.swift"; sourceTree = "<group>"; };
		85E11C2E25E7DC7E00974CAF /* ExternalURLHandler.swift */ = {isa = PBXFileReference; lastKnownFileType = sourcecode.swift; path = ExternalURLHandler.swift; sourceTree = "<group>"; };
		85E11C3625E7F1E100974CAF /* ExternalURLHandlerTests.swift */ = {isa = PBXFileReference; lastKnownFileType = sourcecode.swift; path = ExternalURLHandlerTests.swift; sourceTree = "<group>"; };
		85F1B0C825EF9759004792B6 /* URLEventListenerTests.swift */ = {isa = PBXFileReference; lastKnownFileType = sourcecode.swift; path = URLEventListenerTests.swift; sourceTree = "<group>"; };
		85F69B3B25EDE81F00978E59 /* URLExtensionTests.swift */ = {isa = PBXFileReference; lastKnownFileType = sourcecode.swift; path = URLExtensionTests.swift; sourceTree = "<group>"; };
		AA0F3DB6261A566C0077F2D9 /* SuggestionLoadingMock.swift */ = {isa = PBXFileReference; lastKnownFileType = sourcecode.swift; path = SuggestionLoadingMock.swift; sourceTree = "<group>"; };
		AA2CB12C2587BB5600AA6FBE /* TabBarFooter.xib */ = {isa = PBXFileReference; lastKnownFileType = file.xib; path = TabBarFooter.xib; sourceTree = "<group>"; };
		AA2CB1342587C29500AA6FBE /* TabBarFooter.swift */ = {isa = PBXFileReference; lastKnownFileType = sourcecode.swift; path = TabBarFooter.swift; sourceTree = "<group>"; };
		AA2E423324C8A2270048C0D5 /* ColorView.swift */ = {isa = PBXFileReference; fileEncoding = 4; lastKnownFileType = sourcecode.swift; path = ColorView.swift; sourceTree = "<group>"; };
		AA361A3524EBF0B500EEC649 /* WindowDraggingView.swift */ = {isa = PBXFileReference; lastKnownFileType = sourcecode.swift; path = WindowDraggingView.swift; sourceTree = "<group>"; };
		AA3F895224C18AD500628DDE /* SuggestionViewModel.swift */ = {isa = PBXFileReference; lastKnownFileType = sourcecode.swift; path = SuggestionViewModel.swift; sourceTree = "<group>"; };
		AA4BBA3A25C58FA200C4FB0F /* MainMenu.swift */ = {isa = PBXFileReference; lastKnownFileType = sourcecode.swift; path = MainMenu.swift; sourceTree = "<group>"; };
		AA4D700625545EF800C3411E /* UrlEventListener.swift */ = {isa = PBXFileReference; lastKnownFileType = sourcecode.swift; path = UrlEventListener.swift; sourceTree = "<group>"; };
		AA4E633925E79C0A00134434 /* MouseClickView.swift */ = {isa = PBXFileReference; lastKnownFileType = sourcecode.swift; path = MouseClickView.swift; sourceTree = "<group>"; };
		AA4FF40B2624751A004E2377 /* GrammarCheckEnabler.swift */ = {isa = PBXFileReference; lastKnownFileType = sourcecode.swift; path = GrammarCheckEnabler.swift; sourceTree = "<group>"; };
		AA512D1324D99D9800230283 /* FaviconService.swift */ = {isa = PBXFileReference; lastKnownFileType = sourcecode.swift; path = FaviconService.swift; sourceTree = "<group>"; };
		AA585D7E248FD31100E9A3E2 /* DuckDuckGo Privacy Browser.app */ = {isa = PBXFileReference; explicitFileType = wrapper.application; includeInIndex = 0; path = "DuckDuckGo Privacy Browser.app"; sourceTree = BUILT_PRODUCTS_DIR; };
		AA585D81248FD31100E9A3E2 /* AppDelegate.swift */ = {isa = PBXFileReference; lastKnownFileType = sourcecode.swift; path = AppDelegate.swift; sourceTree = "<group>"; };
		AA585D83248FD31100E9A3E2 /* BrowserTabViewController.swift */ = {isa = PBXFileReference; lastKnownFileType = sourcecode.swift; path = BrowserTabViewController.swift; sourceTree = "<group>"; };
		AA585D85248FD31400E9A3E2 /* Assets.xcassets */ = {isa = PBXFileReference; lastKnownFileType = folder.assetcatalog; path = Assets.xcassets; sourceTree = "<group>"; };
		AA585D88248FD31400E9A3E2 /* Base */ = {isa = PBXFileReference; lastKnownFileType = file.storyboard; name = Base; path = Base.lproj/Main.storyboard; sourceTree = "<group>"; };
		AA585D8A248FD31400E9A3E2 /* Info.plist */ = {isa = PBXFileReference; lastKnownFileType = text.plist.xml; path = Info.plist; sourceTree = "<group>"; };
		AA585D8B248FD31400E9A3E2 /* DuckDuckGo.entitlements */ = {isa = PBXFileReference; lastKnownFileType = text.plist.entitlements; path = DuckDuckGo.entitlements; sourceTree = "<group>"; };
		AA585D90248FD31400E9A3E2 /* Unit Tests.xctest */ = {isa = PBXFileReference; explicitFileType = wrapper.cfbundle; includeInIndex = 0; path = "Unit Tests.xctest"; sourceTree = BUILT_PRODUCTS_DIR; };
		AA585D96248FD31400E9A3E2 /* Info.plist */ = {isa = PBXFileReference; lastKnownFileType = text.plist.xml; path = Info.plist; sourceTree = "<group>"; };
		AA585DAE2490E6E600E9A3E2 /* MainViewController.swift */ = {isa = PBXFileReference; lastKnownFileType = sourcecode.swift; name = MainViewController.swift; path = ../MainViewController.swift; sourceTree = "<group>"; };
		AA5C8F58258FE21F00748EB7 /* NSTextFieldExtension.swift */ = {isa = PBXFileReference; lastKnownFileType = sourcecode.swift; path = NSTextFieldExtension.swift; sourceTree = "<group>"; };
		AA5C8F5D2590EEE800748EB7 /* NSPointExtension.swift */ = {isa = PBXFileReference; lastKnownFileType = sourcecode.swift; path = NSPointExtension.swift; sourceTree = "<group>"; };
		AA5C8F622591021700748EB7 /* NSApplicationExtension.swift */ = {isa = PBXFileReference; lastKnownFileType = sourcecode.swift; path = NSApplicationExtension.swift; sourceTree = "<group>"; };
		AA5D6DAB24A340F700C6FBCE /* WebViewStateObserver.swift */ = {isa = PBXFileReference; lastKnownFileType = sourcecode.swift; path = WebViewStateObserver.swift; sourceTree = "<group>"; };
		AA63745324C9BF9A00AB2AC4 /* SuggestionContainerTests.swift */ = {isa = PBXFileReference; lastKnownFileType = sourcecode.swift; path = SuggestionContainerTests.swift; sourceTree = "<group>"; };
		AA652CB025DD825B009059CC /* LocalBookmarkStoreTests.swift */ = {isa = PBXFileReference; lastKnownFileType = sourcecode.swift; path = LocalBookmarkStoreTests.swift; sourceTree = "<group>"; };
		AA652CCD25DD9071009059CC /* BookmarkListTests.swift */ = {isa = PBXFileReference; lastKnownFileType = sourcecode.swift; path = BookmarkListTests.swift; sourceTree = "<group>"; };
		AA652CD225DDA6E9009059CC /* LocalBookmarkManagerTests.swift */ = {isa = PBXFileReference; lastKnownFileType = sourcecode.swift; path = LocalBookmarkManagerTests.swift; sourceTree = "<group>"; };
		AA652CDA25DDAB32009059CC /* BookmarkStoreMock.swift */ = {isa = PBXFileReference; lastKnownFileType = sourcecode.swift; path = BookmarkStoreMock.swift; sourceTree = "<group>"; };
		AA6820E325502F19005ED0D5 /* WebsiteDataStore.swift */ = {isa = PBXFileReference; lastKnownFileType = sourcecode.swift; path = WebsiteDataStore.swift; sourceTree = "<group>"; };
		AA6820EA25503D6A005ED0D5 /* Fire.swift */ = {isa = PBXFileReference; lastKnownFileType = sourcecode.swift; path = Fire.swift; sourceTree = "<group>"; };
		AA6820F025503DA9005ED0D5 /* FireViewModel.swift */ = {isa = PBXFileReference; lastKnownFileType = sourcecode.swift; path = FireViewModel.swift; sourceTree = "<group>"; };
		AA68C3D22490ED62001B8783 /* NavigationBarViewController.swift */ = {isa = PBXFileReference; lastKnownFileType = sourcecode.swift; path = NavigationBarViewController.swift; sourceTree = "<group>"; };
		AA68C3D62490F821001B8783 /* README.md */ = {isa = PBXFileReference; lastKnownFileType = net.daringfireball.markdown; path = README.md; sourceTree = "<group>"; };
		AA693E5D2696E5B90007BB78 /* CrashReports.storyboard */ = {isa = PBXFileReference; lastKnownFileType = file.storyboard; path = CrashReports.storyboard; sourceTree = "<group>"; };
		AA6EF9AC25066F42004754E6 /* WindowsManager.swift */ = {isa = PBXFileReference; lastKnownFileType = sourcecode.swift; path = WindowsManager.swift; sourceTree = "<group>"; };
		AA6EF9B2250785D5004754E6 /* NSMenuExtension.swift */ = {isa = PBXFileReference; lastKnownFileType = sourcecode.swift; path = NSMenuExtension.swift; sourceTree = "<group>"; };
		AA6EF9B425081B4C004754E6 /* MainMenuActions.swift */ = {isa = PBXFileReference; lastKnownFileType = sourcecode.swift; path = MainMenuActions.swift; sourceTree = "<group>"; };
		AA6FFB4324DC33320028F4D0 /* NSViewExtension.swift */ = {isa = PBXFileReference; lastKnownFileType = sourcecode.swift; path = NSViewExtension.swift; sourceTree = "<group>"; };
		AA6FFB4524DC3B5A0028F4D0 /* WebView.swift */ = {isa = PBXFileReference; lastKnownFileType = sourcecode.swift; path = WebView.swift; sourceTree = "<group>"; };
		AA72D5E225FE977F00C77619 /* AddEditFavoriteViewController.swift */ = {isa = PBXFileReference; lastKnownFileType = sourcecode.swift; path = AddEditFavoriteViewController.swift; sourceTree = "<group>"; };
		AA72D5EF25FEA49900C77619 /* AddEditFavoriteWindow.swift */ = {isa = PBXFileReference; lastKnownFileType = sourcecode.swift; path = AddEditFavoriteWindow.swift; sourceTree = "<group>"; };
		AA72D5FD25FFF94E00C77619 /* NSMenuItemExtension.swift */ = {isa = PBXFileReference; lastKnownFileType = sourcecode.swift; path = NSMenuItemExtension.swift; sourceTree = "<group>"; };
		AA7412B024D0B3AC00D22FE0 /* TabBarViewItem.swift */ = {isa = PBXFileReference; lastKnownFileType = sourcecode.swift; path = TabBarViewItem.swift; sourceTree = "<group>"; };
		AA7412B124D0B3AC00D22FE0 /* TabBarViewItem.xib */ = {isa = PBXFileReference; lastKnownFileType = file.xib; path = TabBarViewItem.xib; sourceTree = "<group>"; };
		AA7412B424D1536B00D22FE0 /* MainWindowController.swift */ = {isa = PBXFileReference; lastKnownFileType = sourcecode.swift; path = MainWindowController.swift; sourceTree = "<group>"; };
		AA7412B624D1687000D22FE0 /* TabBarScrollView.swift */ = {isa = PBXFileReference; lastKnownFileType = sourcecode.swift; path = TabBarScrollView.swift; sourceTree = "<group>"; };
		AA7412BC24D2BEEE00D22FE0 /* MainWindow.swift */ = {isa = PBXFileReference; lastKnownFileType = sourcecode.swift; path = MainWindow.swift; sourceTree = "<group>"; };
		AA80EC53256BE3BC007083E7 /* UserText.swift */ = {isa = PBXFileReference; lastKnownFileType = sourcecode.swift; path = UserText.swift; sourceTree = "<group>"; };
		AA80EC68256C4691007083E7 /* Base */ = {isa = PBXFileReference; lastKnownFileType = file.storyboard; name = Base; path = Base.lproj/BrowserTab.storyboard; sourceTree = "<group>"; };
		AA80EC6E256C469C007083E7 /* Base */ = {isa = PBXFileReference; lastKnownFileType = file.storyboard; name = Base; path = Base.lproj/NavigationBar.storyboard; sourceTree = "<group>"; };
		AA80EC74256C46A2007083E7 /* Base */ = {isa = PBXFileReference; lastKnownFileType = file.storyboard; name = Base; path = Base.lproj/Suggestion.storyboard; sourceTree = "<group>"; };
		AA80EC7A256C46AA007083E7 /* Base */ = {isa = PBXFileReference; lastKnownFileType = file.storyboard; name = Base; path = Base.lproj/TabBar.storyboard; sourceTree = "<group>"; };
		AA80EC8A256C49B8007083E7 /* en */ = {isa = PBXFileReference; lastKnownFileType = text.plist.strings; name = en; path = en.lproj/Localizable.strings; sourceTree = "<group>"; };
		AA80EC90256C49BC007083E7 /* en */ = {isa = PBXFileReference; lastKnownFileType = text.plist.stringsdict; name = en; path = en.lproj/Localizable.stringsdict; sourceTree = "<group>"; };
		AA86490B24D3494C001BABEE /* GradientView.swift */ = {isa = PBXFileReference; lastKnownFileType = sourcecode.swift; path = GradientView.swift; sourceTree = "<group>"; };
		AA86490D24D49B54001BABEE /* TabLoadingView.swift */ = {isa = PBXFileReference; lastKnownFileType = sourcecode.swift; path = TabLoadingView.swift; sourceTree = "<group>"; };
		AA88D14A252A557100980B4E /* URLRequestExtension.swift */ = {isa = PBXFileReference; lastKnownFileType = sourcecode.swift; path = URLRequestExtension.swift; sourceTree = "<group>"; };
		AA8EDF2324923E980071C2E8 /* URLExtension.swift */ = {isa = PBXFileReference; lastKnownFileType = sourcecode.swift; path = URLExtension.swift; sourceTree = "<group>"; };
		AA8EDF2624923EC70071C2E8 /* StringExtension.swift */ = {isa = PBXFileReference; lastKnownFileType = sourcecode.swift; path = StringExtension.swift; sourceTree = "<group>"; };
		AA92126E25ACCB1100600CD4 /* ErrorExtension.swift */ = {isa = PBXFileReference; lastKnownFileType = sourcecode.swift; path = ErrorExtension.swift; sourceTree = "<group>"; };
		AA92127625ADA07900600CD4 /* WKWebViewExtension.swift */ = {isa = PBXFileReference; lastKnownFileType = sourcecode.swift; path = WKWebViewExtension.swift; sourceTree = "<group>"; };
		AA97BF4525135DD30014931A /* ApplicationDockMenu.swift */ = {isa = PBXFileReference; lastKnownFileType = sourcecode.swift; path = ApplicationDockMenu.swift; sourceTree = "<group>"; };
		AA9C362725518C44004B1BA3 /* WebsiteDataStoreMock.swift */ = {isa = PBXFileReference; lastKnownFileType = sourcecode.swift; path = WebsiteDataStoreMock.swift; sourceTree = "<group>"; };
		AA9C362F25518CA9004B1BA3 /* FireTests.swift */ = {isa = PBXFileReference; lastKnownFileType = sourcecode.swift; path = FireTests.swift; sourceTree = "<group>"; };
		AA9E9A5525A3AE8400D1959D /* NSWindowExtension.swift */ = {isa = PBXFileReference; lastKnownFileType = sourcecode.swift; path = NSWindowExtension.swift; sourceTree = "<group>"; };
		AA9E9A5D25A4867200D1959D /* TabDragAndDropManager.swift */ = {isa = PBXFileReference; lastKnownFileType = sourcecode.swift; path = TabDragAndDropManager.swift; sourceTree = "<group>"; };
		AA9FF95824A1ECF20039E328 /* Tab.swift */ = {isa = PBXFileReference; lastKnownFileType = sourcecode.swift; path = Tab.swift; sourceTree = "<group>"; };
		AA9FF95A24A1EFC20039E328 /* TabViewModel.swift */ = {isa = PBXFileReference; lastKnownFileType = sourcecode.swift; path = TabViewModel.swift; sourceTree = "<group>"; };
		AA9FF95C24A1FA1C0039E328 /* TabCollection.swift */ = {isa = PBXFileReference; lastKnownFileType = sourcecode.swift; path = TabCollection.swift; sourceTree = "<group>"; };
		AA9FF95E24A1FB680039E328 /* TabCollectionViewModel.swift */ = {isa = PBXFileReference; lastKnownFileType = sourcecode.swift; path = TabCollectionViewModel.swift; sourceTree = "<group>"; };
		AAA0CC32252F181A0079BC96 /* NavigationButtonMenuDelegate.swift */ = {isa = PBXFileReference; lastKnownFileType = sourcecode.swift; path = NavigationButtonMenuDelegate.swift; sourceTree = "<group>"; };
		AAA0CC3B25337FAB0079BC96 /* WKBackForwardListItemViewModel.swift */ = {isa = PBXFileReference; lastKnownFileType = sourcecode.swift; path = WKBackForwardListItemViewModel.swift; sourceTree = "<group>"; };
		AAA0CC462533833C0079BC96 /* OptionsButtonMenu.swift */ = {isa = PBXFileReference; lastKnownFileType = sourcecode.swift; path = OptionsButtonMenu.swift; sourceTree = "<group>"; };
		AAA0CC562539EBC90079BC96 /* FaviconUserScript.swift */ = {isa = PBXFileReference; lastKnownFileType = sourcecode.swift; path = FaviconUserScript.swift; sourceTree = "<group>"; };
		AAA0CC69253CC43C0079BC96 /* WKUserContentControllerExtension.swift */ = {isa = PBXFileReference; lastKnownFileType = sourcecode.swift; path = WKUserContentControllerExtension.swift; sourceTree = "<group>"; };
		AAA892E9250A4CEF005B37B2 /* WindowControllersManager.swift */ = {isa = PBXFileReference; lastKnownFileType = sourcecode.swift; path = WindowControllersManager.swift; sourceTree = "<group>"; };
		AAA8E8BE24EA8A0A0055E685 /* MouseOverButton.swift */ = {isa = PBXFileReference; lastKnownFileType = sourcecode.swift; path = MouseOverButton.swift; sourceTree = "<group>"; };
		AAA8E8C024EACA700055E685 /* MouseOverView.swift */ = {isa = PBXFileReference; lastKnownFileType = sourcecode.swift; path = MouseOverView.swift; sourceTree = "<group>"; };
		AAADFD05264AA282001555EA /* TimeIntervalExtension.swift */ = {isa = PBXFileReference; lastKnownFileType = sourcecode.swift; path = TimeIntervalExtension.swift; sourceTree = "<group>"; };
		AAB549DE25DAB8F80058460B /* BookmarkViewModel.swift */ = {isa = PBXFileReference; lastKnownFileType = sourcecode.swift; path = BookmarkViewModel.swift; sourceTree = "<group>"; };
		AABAF59B260A7D130085060C /* FaviconServiceMock.swift */ = {isa = PBXFileReference; lastKnownFileType = sourcecode.swift; path = FaviconServiceMock.swift; sourceTree = "<group>"; };
		AABEE69924A902A90043105B /* SuggestionContainerViewModel.swift */ = {isa = PBXFileReference; lastKnownFileType = sourcecode.swift; path = SuggestionContainerViewModel.swift; sourceTree = "<group>"; };
		AABEE69B24A902BB0043105B /* SuggestionContainer.swift */ = {isa = PBXFileReference; lastKnownFileType = sourcecode.swift; path = SuggestionContainer.swift; sourceTree = "<group>"; };
		AABEE6A424AA0A7F0043105B /* SuggestionViewController.swift */ = {isa = PBXFileReference; lastKnownFileType = sourcecode.swift; path = SuggestionViewController.swift; sourceTree = "<group>"; };
		AABEE6A824AB4B910043105B /* SuggestionTableCellView.swift */ = {isa = PBXFileReference; lastKnownFileType = sourcecode.swift; path = SuggestionTableCellView.swift; sourceTree = "<group>"; };
		AABEE6AA24ACA0F90043105B /* SuggestionTableRowView.swift */ = {isa = PBXFileReference; lastKnownFileType = sourcecode.swift; path = SuggestionTableRowView.swift; sourceTree = "<group>"; };
		AABEE6AE24AD22B90043105B /* AddressBarTextField.swift */ = {isa = PBXFileReference; lastKnownFileType = sourcecode.swift; path = AddressBarTextField.swift; sourceTree = "<group>"; };
		AAC30A25268DFEE200D2D9CD /* CrashReporter.swift */ = {isa = PBXFileReference; lastKnownFileType = sourcecode.swift; path = CrashReporter.swift; sourceTree = "<group>"; };
		AAC30A27268E045400D2D9CD /* CrashReportReader.swift */ = {isa = PBXFileReference; lastKnownFileType = sourcecode.swift; path = CrashReportReader.swift; sourceTree = "<group>"; };
		AAC30A29268E239100D2D9CD /* CrashReport.swift */ = {isa = PBXFileReference; lastKnownFileType = sourcecode.swift; path = CrashReport.swift; sourceTree = "<group>"; };
		AAC30A2B268F1ECD00D2D9CD /* CrashReportSender.swift */ = {isa = PBXFileReference; lastKnownFileType = sourcecode.swift; path = CrashReportSender.swift; sourceTree = "<group>"; };
		AAC30A2D268F1EE300D2D9CD /* CrashReportPromptPresenter.swift */ = {isa = PBXFileReference; lastKnownFileType = sourcecode.swift; path = CrashReportPromptPresenter.swift; sourceTree = "<group>"; };
		AAC5E4C425D6A6E8007F5990 /* BookmarkPopover.swift */ = {isa = PBXFileReference; fileEncoding = 4; lastKnownFileType = sourcecode.swift; path = BookmarkPopover.swift; sourceTree = "<group>"; };
		AAC5E4C525D6A6E8007F5990 /* BookmarkPopoverViewController.swift */ = {isa = PBXFileReference; fileEncoding = 4; lastKnownFileType = sourcecode.swift; path = BookmarkPopoverViewController.swift; sourceTree = "<group>"; };
		AAC5E4C625D6A6E8007F5990 /* Bookmarks.storyboard */ = {isa = PBXFileReference; fileEncoding = 4; lastKnownFileType = file.storyboard; path = Bookmarks.storyboard; sourceTree = "<group>"; };
		AAC5E4CD25D6A709007F5990 /* Bookmark.swift */ = {isa = PBXFileReference; fileEncoding = 4; lastKnownFileType = sourcecode.swift; path = Bookmark.swift; sourceTree = "<group>"; };
		AAC5E4CE25D6A709007F5990 /* BookmarkManager.swift */ = {isa = PBXFileReference; fileEncoding = 4; lastKnownFileType = sourcecode.swift; path = BookmarkManager.swift; sourceTree = "<group>"; };
		AAC5E4CF25D6A709007F5990 /* BookmarkList.swift */ = {isa = PBXFileReference; fileEncoding = 4; lastKnownFileType = sourcecode.swift; path = BookmarkList.swift; sourceTree = "<group>"; };
		AAC5E4D625D6A710007F5990 /* BookmarkStore.swift */ = {isa = PBXFileReference; fileEncoding = 4; lastKnownFileType = sourcecode.swift; path = BookmarkStore.swift; sourceTree = "<group>"; };
		AAC5E4E325D6BA9C007F5990 /* NSSizeExtension.swift */ = {isa = PBXFileReference; fileEncoding = 4; lastKnownFileType = sourcecode.swift; path = NSSizeExtension.swift; sourceTree = "<group>"; };
		AAC5E4F025D6BF10007F5990 /* AddressBarButton.swift */ = {isa = PBXFileReference; fileEncoding = 4; lastKnownFileType = sourcecode.swift; path = AddressBarButton.swift; sourceTree = "<group>"; };
		AAC5E4F525D6BF2C007F5990 /* AddressBarButtonsViewController.swift */ = {isa = PBXFileReference; fileEncoding = 4; lastKnownFileType = sourcecode.swift; path = AddressBarButtonsViewController.swift; sourceTree = "<group>"; };
		AAC82C5F258B6CB5009B6B42 /* TooltipWindowController.swift */ = {isa = PBXFileReference; lastKnownFileType = sourcecode.swift; path = TooltipWindowController.swift; sourceTree = "<group>"; };
		AAC9C01424CAFBCE00AD1325 /* TabTests.swift */ = {isa = PBXFileReference; lastKnownFileType = sourcecode.swift; path = TabTests.swift; sourceTree = "<group>"; };
		AAC9C01624CAFBDC00AD1325 /* TabCollectionTests.swift */ = {isa = PBXFileReference; lastKnownFileType = sourcecode.swift; path = TabCollectionTests.swift; sourceTree = "<group>"; };
		AAC9C01B24CB594C00AD1325 /* TabViewModelTests.swift */ = {isa = PBXFileReference; lastKnownFileType = sourcecode.swift; path = TabViewModelTests.swift; sourceTree = "<group>"; };
		AAC9C01D24CB6BEB00AD1325 /* TabCollectionViewModelTests.swift */ = {isa = PBXFileReference; lastKnownFileType = sourcecode.swift; path = TabCollectionViewModelTests.swift; sourceTree = "<group>"; };
		AAD6D8862696DF6D002393B3 /* CrashReportPromptViewController.swift */ = {isa = PBXFileReference; lastKnownFileType = sourcecode.swift; path = CrashReportPromptViewController.swift; sourceTree = "<group>"; };
		AAD86E502678D104005C11BE /* DuckDuckGoCI.entitlements */ = {isa = PBXFileReference; lastKnownFileType = text.plist.entitlements; path = DuckDuckGoCI.entitlements; sourceTree = "<group>"; };
		AAD86E51267A0DFF005C11BE /* UpdateController.swift */ = {isa = PBXFileReference; lastKnownFileType = sourcecode.swift; path = UpdateController.swift; sourceTree = "<group>"; };
		AAE39D1A24F44885008EF28B /* TabCollectionViewModelDelegateMock.swift */ = {isa = PBXFileReference; lastKnownFileType = sourcecode.swift; path = TabCollectionViewModelDelegateMock.swift; sourceTree = "<group>"; };
		AAE71E2B25F781EA00D74437 /* Homepage.storyboard */ = {isa = PBXFileReference; lastKnownFileType = file.storyboard; path = Homepage.storyboard; sourceTree = "<group>"; };
		AAE71E3025F7855400D74437 /* HomepageViewController.swift */ = {isa = PBXFileReference; lastKnownFileType = sourcecode.swift; path = HomepageViewController.swift; sourceTree = "<group>"; };
		AAE71E3525F7869300D74437 /* HomepageCollectionViewItem.swift */ = {isa = PBXFileReference; lastKnownFileType = sourcecode.swift; path = HomepageCollectionViewItem.swift; sourceTree = "<group>"; };
		AAE71E3625F7869300D74437 /* HomepageCollectionViewItem.xib */ = {isa = PBXFileReference; lastKnownFileType = file.xib; path = HomepageCollectionViewItem.xib; sourceTree = "<group>"; };
		AAE75279263B046100B973F8 /* History.xcdatamodel */ = {isa = PBXFileReference; lastKnownFileType = wrapper.xcdatamodel; path = History.xcdatamodel; sourceTree = "<group>"; };
		AAE7527B263B056C00B973F8 /* HistoryStore.swift */ = {isa = PBXFileReference; lastKnownFileType = sourcecode.swift; path = HistoryStore.swift; sourceTree = "<group>"; };
		AAE7527D263B05C600B973F8 /* HistoryEntry.swift */ = {isa = PBXFileReference; lastKnownFileType = sourcecode.swift; path = HistoryEntry.swift; sourceTree = "<group>"; };
		AAE7527F263B0A4D00B973F8 /* HistoryCoordinator.swift */ = {isa = PBXFileReference; lastKnownFileType = sourcecode.swift; path = HistoryCoordinator.swift; sourceTree = "<group>"; };
		AAE8B101258A41C000E81239 /* Tooltip.storyboard */ = {isa = PBXFileReference; lastKnownFileType = file.storyboard; path = Tooltip.storyboard; sourceTree = "<group>"; };
		AAE8B10F258A456C00E81239 /* TooltipViewController.swift */ = {isa = PBXFileReference; lastKnownFileType = sourcecode.swift; path = TooltipViewController.swift; sourceTree = "<group>"; };
		AAEC74B12642C57200C2EFBC /* HistoryCoordinatingMock.swift */ = {isa = PBXFileReference; lastKnownFileType = sourcecode.swift; path = HistoryCoordinatingMock.swift; sourceTree = "<group>"; };
		AAEC74B32642C69300C2EFBC /* HistoryCoordinatorTests.swift */ = {isa = PBXFileReference; lastKnownFileType = sourcecode.swift; path = HistoryCoordinatorTests.swift; sourceTree = "<group>"; };
		AAEC74B52642CC6A00C2EFBC /* HistoryStoringMock.swift */ = {isa = PBXFileReference; lastKnownFileType = sourcecode.swift; path = HistoryStoringMock.swift; sourceTree = "<group>"; };
		AAEC74B72642E43800C2EFBC /* HistoryStoreTests.swift */ = {isa = PBXFileReference; lastKnownFileType = sourcecode.swift; path = HistoryStoreTests.swift; sourceTree = "<group>"; };
		AAEC74BA2642E67C00C2EFBC /* NSPersistentContainerExtension.swift */ = {isa = PBXFileReference; lastKnownFileType = sourcecode.swift; path = NSPersistentContainerExtension.swift; sourceTree = "<group>"; };
		AAECA41F24EEA4AC00EFA63A /* IndexPathExtension.swift */ = {isa = PBXFileReference; lastKnownFileType = sourcecode.swift; path = IndexPathExtension.swift; sourceTree = "<group>"; };
		AAF7D3852567CED500998667 /* WebViewConfiguration.swift */ = {isa = PBXFileReference; lastKnownFileType = sourcecode.swift; path = WebViewConfiguration.swift; sourceTree = "<group>"; };
		AAFCB37925E5403A00859DD4 /* BurnButton.swift */ = {isa = PBXFileReference; lastKnownFileType = sourcecode.swift; path = BurnButton.swift; sourceTree = "<group>"; };
		AAFCB37E25E545D400859DD4 /* PublisherExtension.swift */ = {isa = PBXFileReference; lastKnownFileType = sourcecode.swift; path = PublisherExtension.swift; sourceTree = "<group>"; };
		B61EF3EB266F91E700B4D78F /* WKWebView+Download.swift */ = {isa = PBXFileReference; lastKnownFileType = sourcecode.swift; path = "WKWebView+Download.swift"; sourceTree = "<group>"; };
		B61EF3F0266F922200B4D78F /* WKProcessPool+DownloadDelegate.swift */ = {isa = PBXFileReference; lastKnownFileType = sourcecode.swift; path = "WKProcessPool+DownloadDelegate.swift"; sourceTree = "<group>"; };
		B61F012225ECBAE400ABB5A3 /* UserScriptsTest.swift */ = {isa = PBXFileReference; lastKnownFileType = sourcecode.swift; path = UserScriptsTest.swift; sourceTree = "<group>"; };
		B61F012A25ECBB1700ABB5A3 /* UserScriptsManagerTests.swift */ = {isa = PBXFileReference; lastKnownFileType = sourcecode.swift; path = UserScriptsManagerTests.swift; sourceTree = "<group>"; };
		B61F015425EDD5A700ABB5A3 /* UserContentController.swift */ = {isa = PBXFileReference; lastKnownFileType = sourcecode.swift; path = UserContentController.swift; sourceTree = "<group>"; };
		B62EB47B25BAD3BB005745C6 /* WKWebViewPrivateMethodsAvailabilityTests.swift */ = {isa = PBXFileReference; fileEncoding = 4; lastKnownFileType = sourcecode.swift; path = WKWebViewPrivateMethodsAvailabilityTests.swift; sourceTree = "<group>"; };
		B630793926731F2600DCEE41 /* FileDownloadManagerTests.swift */ = {isa = PBXFileReference; fileEncoding = 4; lastKnownFileType = sourcecode.swift; path = FileDownloadManagerTests.swift; sourceTree = "<group>"; };
		B630794126731F5400DCEE41 /* WKDownloadMock.swift */ = {isa = PBXFileReference; lastKnownFileType = sourcecode.swift; path = WKDownloadMock.swift; sourceTree = "<group>"; };
		B630794F2673491500DCEE41 /* WebKitDownloadDelegate.h */ = {isa = PBXFileReference; lastKnownFileType = sourcecode.c.h; path = WebKitDownloadDelegate.h; sourceTree = "<group>"; };
		B633C86C25E797D800E4B352 /* UserScriptsManager.swift */ = {isa = PBXFileReference; lastKnownFileType = sourcecode.swift; path = UserScriptsManager.swift; sourceTree = "<group>"; };
		B63B9C4A2670B24300C45B91 /* WKDownload.h */ = {isa = PBXFileReference; lastKnownFileType = sourcecode.c.h; path = WKDownload.h; sourceTree = "<group>"; };
		B63B9C502670B2B200C45B91 /* _WKDownload.h */ = {isa = PBXFileReference; lastKnownFileType = sourcecode.c.h; path = _WKDownload.h; sourceTree = "<group>"; };
		B63B9C542670B32000C45B91 /* WKProcessPool+Private.h */ = {isa = PBXFileReference; lastKnownFileType = sourcecode.c.h; path = "WKProcessPool+Private.h"; sourceTree = "<group>"; };
		B63D466725BEB6C200874977 /* WKWebView+Private.h */ = {isa = PBXFileReference; fileEncoding = 4; lastKnownFileType = sourcecode.c.h; path = "WKWebView+Private.h"; sourceTree = "<group>"; };
		B63D466825BEB6C200874977 /* WKWebView+SessionState.swift */ = {isa = PBXFileReference; fileEncoding = 4; lastKnownFileType = sourcecode.swift; path = "WKWebView+SessionState.swift"; sourceTree = "<group>"; };
		B63D467025BFA6C100874977 /* DispatchQueueExtensions.swift */ = {isa = PBXFileReference; lastKnownFileType = sourcecode.swift; path = DispatchQueueExtensions.swift; sourceTree = "<group>"; };
		B63D467925BFC3E100874977 /* NSCoderExtensions.swift */ = {isa = PBXFileReference; lastKnownFileType = sourcecode.swift; path = NSCoderExtensions.swift; sourceTree = "<group>"; };
		B65349A9265CF45000DCC645 /* DispatchQueueExtensionsTests.swift */ = {isa = PBXFileReference; lastKnownFileType = sourcecode.swift; path = DispatchQueueExtensionsTests.swift; sourceTree = "<group>"; };
		B65783E625F8AAFB00D8DB33 /* String+Punycode.swift */ = {isa = PBXFileReference; lastKnownFileType = sourcecode.swift; path = "String+Punycode.swift"; sourceTree = "<group>"; };
		B65783EB25F8AB9200D8DB33 /* String+PunycodeTests.swift */ = {isa = PBXFileReference; fileEncoding = 4; lastKnownFileType = sourcecode.swift; path = "String+PunycodeTests.swift"; sourceTree = "<group>"; };
		B657841825FA484B00D8DB33 /* NSException+Catch.h */ = {isa = PBXFileReference; lastKnownFileType = sourcecode.c.h; path = "NSException+Catch.h"; sourceTree = "<group>"; };
		B657841925FA484B00D8DB33 /* NSException+Catch.m */ = {isa = PBXFileReference; lastKnownFileType = sourcecode.c.objc; path = "NSException+Catch.m"; sourceTree = "<group>"; };
		B657841E25FA497600D8DB33 /* NSException+Catch.swift */ = {isa = PBXFileReference; lastKnownFileType = sourcecode.swift; path = "NSException+Catch.swift"; sourceTree = "<group>"; };
		B66E9DD12670EB2A00E53BB5 /* _WKDownload+WebKitDownload.swift */ = {isa = PBXFileReference; lastKnownFileType = sourcecode.swift; path = "_WKDownload+WebKitDownload.swift"; sourceTree = "<group>"; };
		B66E9DD32670EB4A00E53BB5 /* WKDownload+WebKitDownload.swift */ = {isa = PBXFileReference; lastKnownFileType = sourcecode.swift; path = "WKDownload+WebKitDownload.swift"; sourceTree = "<group>"; };
		B67C6C3C2654B897006C872E /* WebViewExtensionTests.swift */ = {isa = PBXFileReference; lastKnownFileType = sourcecode.swift; path = WebViewExtensionTests.swift; sourceTree = "<group>"; };
		B67C6C412654BF49006C872E /* DuckDuckGo-Symbol.jpg */ = {isa = PBXFileReference; lastKnownFileType = image.jpeg; path = "DuckDuckGo-Symbol.jpg"; sourceTree = "<group>"; };
		B67C6C462654C643006C872E /* FileManagerExtensionTests.swift */ = {isa = PBXFileReference; lastKnownFileType = sourcecode.swift; path = FileManagerExtensionTests.swift; sourceTree = "<group>"; };
		B68458AF25C7E76A00DC17B6 /* WindowManager+StateRestoration.swift */ = {isa = PBXFileReference; lastKnownFileType = sourcecode.swift; path = "WindowManager+StateRestoration.swift"; sourceTree = "<group>"; };
		B68458B725C7E8B200DC17B6 /* Tab+NSSecureCoding.swift */ = {isa = PBXFileReference; lastKnownFileType = sourcecode.swift; path = "Tab+NSSecureCoding.swift"; sourceTree = "<group>"; };
		B68458BF25C7E9E000DC17B6 /* TabCollectionViewModel+NSSecureCoding.swift */ = {isa = PBXFileReference; lastKnownFileType = sourcecode.swift; path = "TabCollectionViewModel+NSSecureCoding.swift"; sourceTree = "<group>"; };
		B68458C425C7EA0C00DC17B6 /* TabCollection+NSSecureCoding.swift */ = {isa = PBXFileReference; lastKnownFileType = sourcecode.swift; path = "TabCollection+NSSecureCoding.swift"; sourceTree = "<group>"; };
		B68458CC25C7EB9000DC17B6 /* WKWebViewConfigurationExtensions.swift */ = {isa = PBXFileReference; lastKnownFileType = sourcecode.swift; path = WKWebViewConfigurationExtensions.swift; sourceTree = "<group>"; };
		B684590725C9027900DC17B6 /* AppStateChangedPublisher.swift */ = {isa = PBXFileReference; lastKnownFileType = sourcecode.swift; path = AppStateChangedPublisher.swift; sourceTree = "<group>"; };
		B684592125C93BE000DC17B6 /* Publisher.asVoid.swift */ = {isa = PBXFileReference; lastKnownFileType = sourcecode.swift; path = Publisher.asVoid.swift; sourceTree = "<group>"; };
		B684592625C93C0500DC17B6 /* Publishers.NestedObjectChanges.swift */ = {isa = PBXFileReference; lastKnownFileType = sourcecode.swift; path = Publishers.NestedObjectChanges.swift; sourceTree = "<group>"; };
		B684592E25C93FBF00DC17B6 /* AppStateRestorationManager.swift */ = {isa = PBXFileReference; lastKnownFileType = sourcecode.swift; path = AppStateRestorationManager.swift; sourceTree = "<group>"; };
		B6A5A27025B9377300AA7ADA /* StatePersistenceService.swift */ = {isa = PBXFileReference; lastKnownFileType = sourcecode.swift; path = StatePersistenceService.swift; sourceTree = "<group>"; };
		B6A5A27825B93FFE00AA7ADA /* StateRestorationManagerTests.swift */ = {isa = PBXFileReference; lastKnownFileType = sourcecode.swift; path = StateRestorationManagerTests.swift; sourceTree = "<group>"; };
		B6A5A27D25B9403E00AA7ADA /* FileStoreMock.swift */ = {isa = PBXFileReference; lastKnownFileType = sourcecode.swift; path = FileStoreMock.swift; sourceTree = "<group>"; };
		B6A5A29F25B96E8300AA7ADA /* AppStateChangePublisherTests.swift */ = {isa = PBXFileReference; lastKnownFileType = sourcecode.swift; path = AppStateChangePublisherTests.swift; sourceTree = "<group>"; };
		B6A5A2A725BAA35500AA7ADA /* WindowManagerStateRestorationTests.swift */ = {isa = PBXFileReference; lastKnownFileType = sourcecode.swift; path = WindowManagerStateRestorationTests.swift; sourceTree = "<group>"; };
		B6A924D32664BBB9001A28CA /* WKWebViewDownloadDelegate.swift */ = {isa = PBXFileReference; lastKnownFileType = sourcecode.swift; path = WKWebViewDownloadDelegate.swift; sourceTree = "<group>"; };
		B6A924D82664C72D001A28CA /* WebKitDownloadTask.swift */ = {isa = PBXFileReference; lastKnownFileType = sourcecode.swift; path = WebKitDownloadTask.swift; sourceTree = "<group>"; };
		B6A924DD2664CA08001A28CA /* LegacyWebKitDownloadDelegate.swift */ = {isa = PBXFileReference; lastKnownFileType = sourcecode.swift; path = LegacyWebKitDownloadDelegate.swift; sourceTree = "<group>"; };
		B6A9E45226142B070067D1B9 /* Pixel.swift */ = {isa = PBXFileReference; fileEncoding = 4; lastKnownFileType = sourcecode.swift; path = Pixel.swift; sourceTree = "<group>"; };
		B6A9E457261460340067D1B9 /* ApiRequestError.swift */ = {isa = PBXFileReference; fileEncoding = 4; lastKnownFileType = sourcecode.swift; path = ApiRequestError.swift; sourceTree = "<group>"; };
		B6A9E458261460340067D1B9 /* APIHeaders.swift */ = {isa = PBXFileReference; fileEncoding = 4; lastKnownFileType = sourcecode.swift; path = APIHeaders.swift; sourceTree = "<group>"; };
		B6A9E459261460350067D1B9 /* APIRequest.swift */ = {isa = PBXFileReference; fileEncoding = 4; lastKnownFileType = sourcecode.swift; path = APIRequest.swift; sourceTree = "<group>"; };
		B6A9E4602614608B0067D1B9 /* AppVersion.swift */ = {isa = PBXFileReference; fileEncoding = 4; lastKnownFileType = sourcecode.swift; path = AppVersion.swift; sourceTree = "<group>"; };
		B6A9E46A2614618A0067D1B9 /* OperatingSystemVersionExtension.swift */ = {isa = PBXFileReference; lastKnownFileType = sourcecode.swift; path = OperatingSystemVersionExtension.swift; sourceTree = "<group>"; };
		B6A9E46F26146A250067D1B9 /* DateExtension.swift */ = {isa = PBXFileReference; lastKnownFileType = sourcecode.swift; path = DateExtension.swift; sourceTree = "<group>"; };
		B6A9E47626146A570067D1B9 /* PixelEvent.swift */ = {isa = PBXFileReference; lastKnownFileType = sourcecode.swift; path = PixelEvent.swift; sourceTree = "<group>"; };
		B6A9E47E26146A800067D1B9 /* PixelArguments.swift */ = {isa = PBXFileReference; lastKnownFileType = sourcecode.swift; path = PixelArguments.swift; sourceTree = "<group>"; };
		B6A9E48326146AAB0067D1B9 /* PixelParameters.swift */ = {isa = PBXFileReference; lastKnownFileType = sourcecode.swift; path = PixelParameters.swift; sourceTree = "<group>"; };
		B6A9E48826146ABF0067D1B9 /* PixelCounter.swift */ = {isa = PBXFileReference; lastKnownFileType = sourcecode.swift; path = PixelCounter.swift; sourceTree = "<group>"; };
		B6A9E498261474120067D1B9 /* TimedPixel.swift */ = {isa = PBXFileReference; lastKnownFileType = sourcecode.swift; path = TimedPixel.swift; sourceTree = "<group>"; };
		B6A9E4A2261475C70067D1B9 /* AppUsageActivityMonitor.swift */ = {isa = PBXFileReference; lastKnownFileType = sourcecode.swift; path = AppUsageActivityMonitor.swift; sourceTree = "<group>"; };
		B6AAAC23260328950029438D /* ProgressView.swift */ = {isa = PBXFileReference; lastKnownFileType = sourcecode.swift; path = ProgressView.swift; sourceTree = "<group>"; };
		B6AAAC2C260330580029438D /* PublishedAfter.swift */ = {isa = PBXFileReference; lastKnownFileType = sourcecode.swift; path = PublishedAfter.swift; sourceTree = "<group>"; };
		B6AAAC3D26048F690029438D /* RandomAccessCollectionExtension.swift */ = {isa = PBXFileReference; lastKnownFileType = sourcecode.swift; path = RandomAccessCollectionExtension.swift; sourceTree = "<group>"; };
		B6AE74332609AFCE005B9B1A /* ProgressEstimationTests.swift */ = {isa = PBXFileReference; lastKnownFileType = sourcecode.swift; path = ProgressEstimationTests.swift; sourceTree = "<group>"; };
		B6B3E0952654DACD0040E0A2 /* UTTypeTests.swift */ = {isa = PBXFileReference; lastKnownFileType = sourcecode.swift; path = UTTypeTests.swift; sourceTree = "<group>"; };
		B6B3E0DC2657E9CF0040E0A2 /* NSScreenExtension.swift */ = {isa = PBXFileReference; lastKnownFileType = sourcecode.swift; path = NSScreenExtension.swift; sourceTree = "<group>"; };
		B6CF78DD267B099C00CD4F13 /* WKNavigationActionExtension.swift */ = {isa = PBXFileReference; lastKnownFileType = sourcecode.swift; path = WKNavigationActionExtension.swift; sourceTree = "<group>"; };
		B6CF78E2267B0A1900CD4F13 /* WKNavigationAction+Private.h */ = {isa = PBXFileReference; lastKnownFileType = sourcecode.c.h; path = "WKNavigationAction+Private.h"; sourceTree = "<group>"; };
		B6D7A2ED25D2418B002B2AE1 /* ShadowView.swift */ = {isa = PBXFileReference; fileEncoding = 4; lastKnownFileType = sourcecode.swift; path = ShadowView.swift; sourceTree = "<group>"; };
		B6DA44012616B28300DD1EC2 /* PixelDataStore.swift */ = {isa = PBXFileReference; lastKnownFileType = sourcecode.swift; path = PixelDataStore.swift; sourceTree = "<group>"; };
		B6DA44072616B30600DD1EC2 /* PixelDataModel.xcdatamodel */ = {isa = PBXFileReference; lastKnownFileType = wrapper.xcdatamodel; path = PixelDataModel.xcdatamodel; sourceTree = "<group>"; };
		B6DA44102616C0FC00DD1EC2 /* PixelTests.swift */ = {isa = PBXFileReference; fileEncoding = 4; lastKnownFileType = sourcecode.swift; path = PixelTests.swift; sourceTree = "<group>"; };
		B6DA441D2616C84600DD1EC2 /* PixelStoreMock.swift */ = {isa = PBXFileReference; lastKnownFileType = sourcecode.swift; path = PixelStoreMock.swift; sourceTree = "<group>"; };
		B6DA44222616CABC00DD1EC2 /* PixelArgumentsTests.swift */ = {isa = PBXFileReference; lastKnownFileType = sourcecode.swift; path = PixelArgumentsTests.swift; sourceTree = "<group>"; };
		B6DA44272616CAE000DD1EC2 /* AppUsageActivityMonitorTests.swift */ = {isa = PBXFileReference; lastKnownFileType = sourcecode.swift; path = AppUsageActivityMonitorTests.swift; sourceTree = "<group>"; };
		B6E53882267C83420010FEA9 /* HomepageBackgroundView.swift */ = {isa = PBXFileReference; lastKnownFileType = sourcecode.swift; path = HomepageBackgroundView.swift; sourceTree = "<group>"; };
		B6E53887267C94A00010FEA9 /* HomepageCollectionViewFlowLayout.swift */ = {isa = PBXFileReference; lastKnownFileType = sourcecode.swift; path = HomepageCollectionViewFlowLayout.swift; sourceTree = "<group>"; };
		B6E61ECF263A6F97004E11AB /* NSSavePanelExtension.swift */ = {isa = PBXFileReference; lastKnownFileType = sourcecode.swift; path = NSSavePanelExtension.swift; sourceTree = "<group>"; };
		B6E61ED4263A6FC4004E11AB /* SavePanelAccessoryView.xib */ = {isa = PBXFileReference; lastKnownFileType = file.xib; path = SavePanelAccessoryView.xib; sourceTree = "<group>"; };
		B6E61EE2263AC0C8004E11AB /* FileManagerExtension.swift */ = {isa = PBXFileReference; lastKnownFileType = sourcecode.swift; path = FileManagerExtension.swift; sourceTree = "<group>"; };
		B6E61EE7263ACE16004E11AB /* UTType.swift */ = {isa = PBXFileReference; lastKnownFileType = sourcecode.swift; path = UTType.swift; sourceTree = "<group>"; };
		B6F41030264D2B23003DA42C /* ProgressExtension.swift */ = {isa = PBXFileReference; lastKnownFileType = sourcecode.swift; path = ProgressExtension.swift; sourceTree = "<group>"; };
		F41D174025CB131900472416 /* NSColorExtension.swift */ = {isa = PBXFileReference; lastKnownFileType = sourcecode.swift; path = NSColorExtension.swift; sourceTree = "<group>"; };
		F44C130125C2DA0400426E3E /* NSAppearanceExtension.swift */ = {isa = PBXFileReference; lastKnownFileType = sourcecode.swift; path = NSAppearanceExtension.swift; sourceTree = "<group>"; };
/* End PBXFileReference section */

/* Begin PBXFrameworksBuildPhase section */
		4B1AD89A25FC27E200261379 /* Frameworks */ = {
			isa = PBXFrameworksBuildPhase;
			buildActionMask = 2147483647;
			files = (
			);
			runOnlyForDeploymentPostprocessing = 0;
		};
		AA585D7B248FD31100E9A3E2 /* Frameworks */ = {
			isa = PBXFrameworksBuildPhase;
			buildActionMask = 2147483647;
			files = (
				85AE2FF224A33A2D002D507F /* WebKit.framework in Frameworks */,
				B65783F525F8ACA400D8DB33 /* Punnycode in Frameworks */,
				4B82E9B325B69E3E00656FE7 /* TrackerRadarKit in Frameworks */,
				AA06B6B72672AF8100F541C5 /* Sparkle in Frameworks */,
				85F4D1C4266695C9002DD869 /* BrowserServicesKit in Frameworks */,
				85FF55C825F82E4F00E2AB99 /* Lottie in Frameworks */,
				4BB673FE26AF86F0006FC103 /* CryptoSwift in Frameworks */,
			);
			runOnlyForDeploymentPostprocessing = 0;
		};
		AA585D8D248FD31400E9A3E2 /* Frameworks */ = {
			isa = PBXFrameworksBuildPhase;
			buildActionMask = 2147483647;
			files = (
				B6DA44172616C13800DD1EC2 /* OHHTTPStubs in Frameworks */,
				B6DA44192616C13800DD1EC2 /* OHHTTPStubsSwift in Frameworks */,
			);
			runOnlyForDeploymentPostprocessing = 0;
		};
/* End PBXFrameworksBuildPhase section */

/* Begin PBXGroup section */
		142879D824CE1139005419BB /* ViewModel */ = {
			isa = PBXGroup;
			children = (
				142879DB24CE1185005419BB /* SuggestionContainerViewModelTests.swift */,
				142879D924CE1179005419BB /* SuggestionViewModelTests.swift */,
			);
			path = ViewModel;
			sourceTree = "<group>";
		};
		336D5AEA262D8D3C0052E0C9 /* duckduckgo-find-in-page */ = {
			isa = PBXGroup;
			children = (
				336D5AEE262D8D3C0052E0C9 /* dist */,
			);
			name = "duckduckgo-find-in-page";
			path = "Submodules/duckduckgo-find-in-page";
			sourceTree = SOURCE_ROOT;
		};
		336D5AEE262D8D3C0052E0C9 /* dist */ = {
			isa = PBXGroup;
			children = (
				336D5AEF262D8D3C0052E0C9 /* findinpage.js */,
			);
			path = dist;
			sourceTree = "<group>";
		};
		4B02197B25E05FAC00ED7DEA /* Fireproofing */ = {
			isa = PBXGroup;
			children = (
				4B02197C25E05FAC00ED7DEA /* Resources */,
				4B02197E25E05FAC00ED7DEA /* Extensions */,
				4B02198025E05FAC00ED7DEA /* Model */,
				4B02198225E05FAC00ED7DEA /* View */,
			);
			path = Fireproofing;
			sourceTree = "<group>";
		};
		4B02197C25E05FAC00ED7DEA /* Resources */ = {
			isa = PBXGroup;
			children = (
				4B02197D25E05FAC00ED7DEA /* login-detection.js */,
			);
			path = Resources;
			sourceTree = "<group>";
		};
		4B02197E25E05FAC00ED7DEA /* Extensions */ = {
			isa = PBXGroup;
			children = (
				4B02197F25E05FAC00ED7DEA /* FireproofingURLExtensions.swift */,
			);
			path = Extensions;
			sourceTree = "<group>";
		};
		4B02198025E05FAC00ED7DEA /* Model */ = {
			isa = PBXGroup;
			children = (
				4B02198125E05FAC00ED7DEA /* FireproofDomains.swift */,
			);
			path = Model;
			sourceTree = "<group>";
		};
		4B02198225E05FAC00ED7DEA /* View */ = {
			isa = PBXGroup;
			children = (
				4B02198325E05FAC00ED7DEA /* FireproofInfoViewController.swift */,
				4B02198425E05FAC00ED7DEA /* Fireproofing.storyboard */,
				4B02198525E05FAC00ED7DEA /* UndoFireproofingViewController.swift */,
			);
			path = View;
			sourceTree = "<group>";
		};
		4B02199725E063DE00ED7DEA /* Fireproofing */ = {
			isa = PBXGroup;
			children = (
				4B02199925E063DE00ED7DEA /* FireproofDomainsTests.swift */,
				4B02199A25E063DE00ED7DEA /* FireproofingURLExtensionsTests.swift */,
			);
			path = Fireproofing;
			sourceTree = "<group>";
		};
		4B0511A2262CAA5A00F6079C /* Preferences */ = {
			isa = PBXGroup;
			children = (
				4B0511A3262CAA5A00F6079C /* Model */,
				4B0511AA262CAA5A00F6079C /* View */,
			);
			path = Preferences;
			sourceTree = "<group>";
		};
		4B0511A3262CAA5A00F6079C /* Model */ = {
			isa = PBXGroup;
			children = (
				4B0511A4262CAA5A00F6079C /* DefaultBrowserPreferences.swift */,
				4B0511A5262CAA5A00F6079C /* AppearancePreferences.swift */,
				4B0511A6262CAA5A00F6079C /* PrivacySecurityPreferences.swift */,
				4B0511A7262CAA5A00F6079C /* DownloadPreferences.swift */,
				4B0511A8262CAA5A00F6079C /* PreferenceSections.swift */,
			);
			path = Model;
			sourceTree = "<group>";
		};
		4B0511AA262CAA5A00F6079C /* View */ = {
			isa = PBXGroup;
			children = (
				4B0511AB262CAA5A00F6079C /* PrivacySecurityPreferencesTableCellView.xib */,
				4B0511AC262CAA5A00F6079C /* PreferencesAboutViewController.swift */,
				4B0511AD262CAA5A00F6079C /* Preferences.storyboard */,
				4B0511AE262CAA5A00F6079C /* PreferencesSidebarViewController.swift */,
				4B0511AF262CAA5A00F6079C /* PrivacySecurityPreferencesTableCellView.swift */,
				4B0511B0262CAA5A00F6079C /* DefaultBrowserTableCellView.xib */,
				4B0511B1262CAA5A00F6079C /* PreferenceTableCellView.swift */,
				4B0511B2262CAA5A00F6079C /* PreferencesListViewController.swift */,
				4B0511B3262CAA5A00F6079C /* RoundedSelectionRowView.swift */,
				4B0511B4262CAA5A00F6079C /* FireproofDomainsViewController.swift */,
				4B0511B5262CAA5A00F6079C /* DownloadPreferencesTableCellView.swift */,
				4B0511B6262CAA5A00F6079C /* PreferencesSplitViewController.swift */,
				4B0511B7262CAA5A00F6079C /* DefaultBrowserTableCellView.swift */,
				4B0511B8262CAA5A00F6079C /* DownloadPreferencesTableCellView.xib */,
				4B0511B9262CAA5A00F6079C /* AppearancePreferencesTableCellView.swift */,
				4B0511BA262CAA5A00F6079C /* AppearancePreferencesTableCellView.xib */,
			);
			path = View;
			sourceTree = "<group>";
		};
		4B0511EE262CAEB300F6079C /* Preferences */ = {
			isa = PBXGroup;
			children = (
				4B0511EF262CAEC900F6079C /* AppearancePreferencesTests.swift */,
				4B0511F7262CB20F00F6079C /* DownloadPreferencesTests.swift */,
			);
			path = Preferences;
			sourceTree = "<group>";
		};
		4B1AD89E25FC27E200261379 /* Integration Tests */ = {
			isa = PBXGroup;
			children = (
				4B1AD91625FC46FB00261379 /* CoreDataEncryptionTests.swift */,
				4BA1A6EA258C288C00F6F690 /* EncryptionKeyStoreTests.swift */,
				4B1AD8A125FC27E200261379 /* Info.plist */,
			);
			path = "Integration Tests";
			sourceTree = "<group>";
		};
<<<<<<< HEAD
		4B26FB4726977FCD0010AF6A /* Data Import */ = {
			isa = PBXGroup;
			children = (
				4B26FB59269A93BD0010AF6A /* DataImport.swift */,
				4B3A4332269D1BDA00C66BBC /* Logins */,
				4B26FB4E2697A6A00010AF6A /* View */,
			);
			path = "Data Import";
			sourceTree = "<group>";
		};
		4B26FB4E2697A6A00010AF6A /* View */ = {
			isa = PBXGroup;
			children = (
				4B26FB4A269781B00010AF6A /* DataImport.storyboard */,
				4B26FB4C269781CB0010AF6A /* DataImportViewController.swift */,
				4B26FB4F2697BACE0010AF6A /* CSVImportViewController.swift */,
				4B75EA9526A62E0E00018634 /* CSVImportSummaryViewController.swift */,
				4BB673F826AF741E006FC103 /* BrowserImportViewController.swift */,
			);
			path = View;
			sourceTree = "<group>";
		};
		4B26FB542697DA070010AF6A /* CSV */ = {
			isa = PBXGroup;
			children = (
				4B26FB572697DEB50010AF6A /* CSVParser.swift */,
				4B26FB522697C1BD0010AF6A /* CSVImporter.swift */,
			);
			path = CSV;
			sourceTree = "<group>";
		};
		4B3A4331269D1BAA00C66BBC /* SecureVault */ = {
			isa = PBXGroup;
			children = (
				4B26FB5F269BF5C40010AF6A /* SecureVaultLoginImporter.swift */,
			);
			path = SecureVault;
			sourceTree = "<group>";
		};
		4B3A4332269D1BDA00C66BBC /* Logins */ = {
			isa = PBXGroup;
			children = (
				4B3A432F269D1B9800C66BBC /* LoginImport.swift */,
				4B3A4331269D1BAA00C66BBC /* SecureVault */,
				4B26FB542697DA070010AF6A /* CSV */,
				4BB673F526AF6BC4006FC103 /* Chromium */,
			);
			path = Logins;
			sourceTree = "<group>";
		};
		4B3A4333269D252200C66BBC /* Data Export */ = {
			isa = PBXGroup;
			children = (
				4B3A4334269D254200C66BBC /* DataExport.swift */,
				4B3A4337269D370700C66BBC /* Logins */,
			);
			path = "Data Export";
			sourceTree = "<group>";
		};
		4B3A4337269D370700C66BBC /* Logins */ = {
			isa = PBXGroup;
			children = (
				4B3A433B269D399500C66BBC /* LoginExport.swift */,
				4B3A4338269D377400C66BBC /* CSV */,
			);
			path = Logins;
			sourceTree = "<group>";
		};
		4B3A4338269D377400C66BBC /* CSV */ = {
			isa = PBXGroup;
			children = (
				4B3A4339269D378400C66BBC /* CSVLoginExporter.swift */,
			);
			path = CSV;
			sourceTree = "<group>";
		};
=======
>>>>>>> 19022135
		4B6160D125B14E5E007DE5B2 /* ContentBlocker */ = {
			isa = PBXGroup;
			children = (
				4B6160FE25B15BB1007DE5B2 /* ContentBlockerRulesManager.swift */,
				4B6160DC25B152C5007DE5B2 /* ContentBlockerRulesUserScript.swift */,
				4B6160E425B152FA007DE5B2 /* ContentBlockerUserScript.swift */,
				4B6160D225B14E6E007DE5B2 /* TrackerRadarManager.swift */,
				4B6160EC25B15417007DE5B2 /* DetectedTracker.swift */,
				4B6160F125B15792007DE5B2 /* contentblockerrules.js */,
				4B6160F625B157BB007DE5B2 /* contentblocker.js */,
				4B6160D725B150E4007DE5B2 /* trackerData.json */,
				85AC3B0425D6B1D800C7D2AA /* ScriptSourceProviding.swift */,
			);
			path = ContentBlocker;
			sourceTree = "<group>";
		};
		4B65143C26392483005B46EB /* Email */ = {
			isa = PBXGroup;
			children = (
				4B65143D263924B5005B46EB /* EmailUrlExtensions.swift */,
			);
			path = Email;
			sourceTree = "<group>";
		};
		4B677422255DBEB800025BD8 /* Smarter Encryption */ = {
			isa = PBXGroup;
			children = (
				4B67742C255DBEB800025BD8 /* HTTPSUpgrade.swift */,
				4B677423255DBEB800025BD8 /* Bloom Filter */,
				4B677426255DBEB800025BD8 /* Domain */,
				4B67742D255DBEB800025BD8 /* Store */,
			);
			path = "Smarter Encryption";
			sourceTree = "<group>";
		};
		4B677423255DBEB800025BD8 /* Bloom Filter */ = {
			isa = PBXGroup;
			children = (
				4B677425255DBEB800025BD8 /* BloomFilterWrapper.h */,
				4B677424255DBEB800025BD8 /* BloomFilterWrapper.mm */,
			);
			path = "Bloom Filter";
			sourceTree = "<group>";
		};
		4B677426255DBEB800025BD8 /* Domain */ = {
			isa = PBXGroup;
			children = (
				4B677427255DBEB800025BD8 /* httpsMobileV2BloomSpec.json */,
				4B677428255DBEB800025BD8 /* httpsMobileV2Bloom.bin */,
				4B677429255DBEB800025BD8 /* HTTPSBloomFilterSpecification.swift */,
				4B67742A255DBEB800025BD8 /* httpsMobileV2FalsePositives.json */,
				4B67742B255DBEB800025BD8 /* HTTPSExcludedDomains.swift */,
			);
			path = Domain;
			sourceTree = "<group>";
		};
		4B67742D255DBEB800025BD8 /* Store */ = {
			isa = PBXGroup;
			children = (
				4B67742E255DBEB800025BD8 /* HTTPSUpgrade.xcdatamodeld */,
				4B677430255DBEB800025BD8 /* HTTPSUpgradeStore.swift */,
			);
			path = Store;
			sourceTree = "<group>";
		};
		4B67743D255DBEEA00025BD8 /* Database */ = {
			isa = PBXGroup;
			children = (
				4B677440255DBEEA00025BD8 /* Database.swift */,
			);
			path = Database;
			sourceTree = "<group>";
		};
		4B677447255DBF1400025BD8 /* Submodules */ = {
			isa = PBXGroup;
			children = (
				336D5AEA262D8D3C0052E0C9 /* duckduckgo-find-in-page */,
				4B677448255DBF2300025BD8 /* bloom_cpp */,
			);
			name = Submodules;
			sourceTree = "<group>";
		};
		4B677448255DBF2300025BD8 /* bloom_cpp */ = {
			isa = PBXGroup;
			children = (
				4B677449255DBF3A00025BD8 /* BloomFilter.cpp */,
				4B67744A255DBF3A00025BD8 /* BloomFilter.hpp */,
			);
			name = bloom_cpp;
			sourceTree = "<group>";
		};
		4B723DEA26B0002B00E14D75 /* Data Import */ = {
			isa = PBXGroup;
			children = (
				4B723DEB26B0002B00E14D75 /* DataImport.swift */,
				4B723DEC26B0002B00E14D75 /* View */,
				4B723DF126B0002B00E14D75 /* Logins */,
			);
			path = "Data Import";
			sourceTree = "<group>";
		};
		4B723DEC26B0002B00E14D75 /* View */ = {
			isa = PBXGroup;
			children = (
				4B723DED26B0002B00E14D75 /* DataImport.storyboard */,
				4B723DEE26B0002B00E14D75 /* DataImportViewController.swift */,
				4B723DEF26B0002B00E14D75 /* CSVImportViewController.swift */,
				4B723DF026B0002B00E14D75 /* CSVImportSummaryViewController.swift */,
			);
			path = View;
			sourceTree = "<group>";
		};
		4B723DF126B0002B00E14D75 /* Logins */ = {
			isa = PBXGroup;
			children = (
				4B723DF426B0002B00E14D75 /* LoginImport.swift */,
				4B723DF226B0002B00E14D75 /* SecureVault */,
				4B723DF526B0002B00E14D75 /* CSV */,
			);
			path = Logins;
			sourceTree = "<group>";
		};
		4B723DF226B0002B00E14D75 /* SecureVault */ = {
			isa = PBXGroup;
			children = (
				4B723DF326B0002B00E14D75 /* SecureVaultLoginImporter.swift */,
			);
			path = SecureVault;
			sourceTree = "<group>";
		};
		4B723DF526B0002B00E14D75 /* CSV */ = {
			isa = PBXGroup;
			children = (
				4B723DF626B0002B00E14D75 /* CSVParser.swift */,
				4B723DF726B0002B00E14D75 /* CSVImporter.swift */,
			);
			path = CSV;
			sourceTree = "<group>";
		};
		4B723DF826B0002B00E14D75 /* Data Export */ = {
			isa = PBXGroup;
			children = (
				4B723DF926B0002B00E14D75 /* DataExport.swift */,
				4B723DFA26B0002B00E14D75 /* Logins */,
			);
			path = "Data Export";
			sourceTree = "<group>";
		};
		4B723DFA26B0002B00E14D75 /* Logins */ = {
			isa = PBXGroup;
			children = (
				4B723DFB26B0002B00E14D75 /* LoginExport.swift */,
				4B723DFC26B0002B00E14D75 /* CSV */,
			);
			path = Logins;
			sourceTree = "<group>";
		};
		4B723DFC26B0002B00E14D75 /* CSV */ = {
			isa = PBXGroup;
			children = (
				4B723DFD26B0002B00E14D75 /* CSVLoginExporter.swift */,
			);
			path = CSV;
			sourceTree = "<group>";
		};
		4B723DFE26B0003E00E14D75 /* Data Import */ = {
			isa = PBXGroup;
			children = (
				4B723DFF26B0003E00E14D75 /* DataImportMocks.swift */,
				4B723E0026B0003E00E14D75 /* CSVParserTests.swift */,
				4B723E0126B0003E00E14D75 /* CSVImporterTests.swift */,
			);
			path = "Data Import";
			sourceTree = "<group>";
		};
		4B723E0226B0003E00E14D75 /* Data Export */ = {
			isa = PBXGroup;
			children = (
				4B723E0326B0003E00E14D75 /* MockSecureVault.swift */,
				4B723E0426B0003E00E14D75 /* CSVLoginExporterTests.swift */,
			);
			path = "Data Export";
			sourceTree = "<group>";
		};
		4B82E9B725B6A04B00656FE7 /* ContentBlocker */ = {
			isa = PBXGroup;
			children = (
				4B82E9B825B6A05800656FE7 /* DetectedTrackerTests.swift */,
				4B82E9C025B6A1CD00656FE7 /* TrackerRadarManagerTests.swift */,
			);
			path = ContentBlocker;
			sourceTree = "<group>";
		};
		4B9292AD26670F5300AD2C21 /* Extensions */ = {
			isa = PBXGroup;
			children = (
				4B9292D62667124000AD2C21 /* NSPopUpButtonExtension.swift */,
				4B9292AE26670F5300AD2C21 /* NSOutlineViewExtensions.swift */,
			);
			path = Extensions;
			sourceTree = "<group>";
		};
		4BA1A691258B06F600F6F690 /* FileSystem */ = {
			isa = PBXGroup;
			children = (
				4BA1A69A258B076900F6F690 /* FileStore.swift */,
				4BA1A69F258B079600F6F690 /* DataEncryption.swift */,
				4BA1A6A4258B07DF00F6F690 /* EncryptedValueTransformer.swift */,
				4BA1A6A9258B07F400F6F690 /* EncryptionKeys */,
			);
			path = FileSystem;
			sourceTree = "<group>";
		};
		4BA1A6A9258B07F400F6F690 /* EncryptionKeys */ = {
			isa = PBXGroup;
			children = (
				4BA1A6B2258B080A00F6F690 /* EncryptionKeyGeneration.swift */,
				4BA1A6B7258B081600F6F690 /* EncryptionKeyStoring.swift */,
				4BA1A6BC258B082300F6F690 /* EncryptionKeyStore.swift */,
			);
			path = EncryptionKeys;
			sourceTree = "<group>";
		};
		4BA1A6CE258BF58C00F6F690 /* FileSystem */ = {
			isa = PBXGroup;
			children = (
				4BA1A6D8258C0CB300F6F690 /* DataEncryptionTests.swift */,
				4BA1A6FD258C5C1300F6F690 /* EncryptedValueTransformerTests.swift */,
				4BA1A6E5258C270800F6F690 /* EncryptionKeyGeneratorTests.swift */,
				4BA1A6F5258C4F9600F6F690 /* EncryptionMocks.swift */,
				4BA1A6DD258C100A00F6F690 /* FileStoreTests.swift */,
				4B11060925903EAC0039B979 /* CoreDataEncryptionTests.swift */,
				4B11060325903E570039B979 /* CoreDataEncryptionTesting.xcdatamodeld */,
				B6A5A27825B93FFE00AA7ADA /* StateRestorationManagerTests.swift */,
				B6A5A27D25B9403E00AA7ADA /* FileStoreMock.swift */,
			);
			path = FileSystem;
			sourceTree = "<group>";
		};
		4BB673F526AF6BC4006FC103 /* Chromium */ = {
			isa = PBXGroup;
			children = (
				4BB673F626AF6BD7006FC103 /* ChromiumDataImporter.swift */,
				4BB6740126AF9E60006FC103 /* ChromiumLoginReader.swift */,
				4BB673FA26AF80A5006FC103 /* ChromeDataImporter.swift */,
				4BB6740326AFBAA8006FC103 /* BraveImporter.swift */,
				4BB673FF26AF877F006FC103 /* CryptoExtensions.swift */,
			);
			path = Chromium;
			sourceTree = "<group>";
		};
		4BB88B4E25B7BA20006F6B06 /* Utilities */ = {
			isa = PBXGroup;
			children = (
				4BB88B5A25B7BA50006F6B06 /* Instruments.swift */,
				85799C1725DEBB3F0007EC87 /* Logging.swift */,
				4BB88B4F25B7BA2B006F6B06 /* TabInstrumentation.swift */,
				85C6A29525CC1FFD00EEB5F1 /* UserDefaultsWrapper.swift */,
				B6AAAC2C260330580029438D /* PublishedAfter.swift */,
			);
			path = Utilities;
			sourceTree = "<group>";
		};
		853014D425E6709500FB8205 /* Support */ = {
			isa = PBXGroup;
			children = (
				853014D525E671A000FB8205 /* PageObserverUserScript.swift */,
			);
			path = Support;
			sourceTree = "<group>";
		};
		8553FF50257523630029327F /* FileDownload */ = {
			isa = PBXGroup;
			children = (
				8553FF51257523760029327F /* URLSuggestedFilenameTests.swift */,
				B630793926731F2600DCEE41 /* FileDownloadManagerTests.swift */,
				B630794126731F5400DCEE41 /* WKDownloadMock.swift */,
			);
			path = FileDownload;
			sourceTree = "<group>";
		};
		8556A60C256C15C60092FA9D /* FileDownload */ = {
			isa = PBXGroup;
			children = (
				B61EF3EA266F91D700B4D78F /* Extensions */,
				8556A615256C15E10092FA9D /* Model */,
			);
			path = FileDownload;
			sourceTree = "<group>";
		};
		8556A615256C15E10092FA9D /* Model */ = {
			isa = PBXGroup;
			children = (
				856C98DE257014BD00A22F1F /* FileDownloadManager.swift */,
				B6A924D82664C72D001A28CA /* WebKitDownloadTask.swift */,
				B6A924DD2664CA08001A28CA /* LegacyWebKitDownloadDelegate.swift */,
				B6E61EE7263ACE16004E11AB /* UTType.swift */,
			);
			path = Model;
			sourceTree = "<group>";
		};
		85890634267B6CC500D23B0D /* SecureVault */ = {
			isa = PBXGroup;
			children = (
				85D885B126A5918E0077C374 /* Extensions */,
				85CC1D7826A05E790062F04E /* Model */,
				85CC1D7F26A05F6C0062F04E /* Services */,
				85CC1D7926A05E820062F04E /* View */,
			);
			path = SecureVault;
			sourceTree = "<group>";
		};
		858A798626A99D9000A75A42 /* PasswordManager */ = {
			isa = PBXGroup;
			children = (
				858A798726A99DBE00A75A42 /* PasswordManagementItemListModelTests.swift */,
				858A798926A9B35E00A75A42 /* PasswordManagementItemModelTests.swift */,
			);
			path = PasswordManager;
			sourceTree = "<group>";
		};
		858C1BEB26974E5500E6C014 /* SecureVault */ = {
			isa = PBXGroup;
			children = (
				858C1BEC26974E6600E6C014 /* PasswordManagerSettingsTests.swift */,
			);
			path = SecureVault;
			sourceTree = "<group>";
		};
		85A0115D25AF1C4700FA6A0C /* FindInPage */ = {
			isa = PBXGroup;
			children = (
				85A0117325AF2EDF00FA6A0C /* FindInPage.storyboard */,
				85A0118125AF60E700FA6A0C /* FindInPageModel.swift */,
				85A011E925B4D4CA00FA6A0C /* FindInPageUserScript.swift */,
				85A0116825AF1D8900FA6A0C /* FindInPageViewController.swift */,
			);
			path = FindInPage;
			sourceTree = "<group>";
		};
		85AC3B1525D9BBFA00C7D2AA /* Configuration */ = {
			isa = PBXGroup;
			children = (
				85AC3B1625D9BC1A00C7D2AA /* ConfigurationDownloaderTests.swift */,
				85AC3B4825DAC9BD00C7D2AA /* ConfigurationStorageTests.swift */,
			);
			path = Configuration;
			sourceTree = "<group>";
		};
		85AC3B3325DA828900C7D2AA /* Network */ = {
			isa = PBXGroup;
			children = (
				85AC3B3425DA82A600C7D2AA /* DataTaskProviding.swift */,
			);
			path = Network;
			sourceTree = "<group>";
		};
		85AE2FF024A33A2D002D507F /* Frameworks */ = {
			isa = PBXGroup;
			children = (
				85AE2FF124A33A2D002D507F /* WebKit.framework */,
			);
			name = Frameworks;
			sourceTree = "<group>";
		};
		85CC1D7826A05E790062F04E /* Model */ = {
			isa = PBXGroup;
			children = (
				85CC1D7A26A05ECF0062F04E /* PasswordManagementItemListModel.swift */,
				85CC1D7C26A05F250062F04E /* PasswordManagementItemModel.swift */,
			);
			path = Model;
			sourceTree = "<group>";
		};
		85CC1D7926A05E820062F04E /* View */ = {
			isa = PBXGroup;
			children = (
				85CC1D72269EF1880062F04E /* PasswordManagementItemList.swift */,
				85CC1D74269F6B420062F04E /* PasswordManagementItemView.swift */,
				85625997269C9C5F00EE44BC /* PasswordManagementPopover.swift */,
				85625995269C953C00EE44BC /* PasswordManagementViewController.swift */,
				85625993269C8F9600EE44BC /* PasswordManager.storyboard */,
				85890639267BCD8E00D23B0D /* SaveCredentialsPopover.swift */,
				8589063B267BCDC000D23B0D /* SaveCredentialsViewController.swift */,
			);
			path = View;
			sourceTree = "<group>";
		};
		85CC1D7F26A05F6C0062F04E /* Services */ = {
			isa = PBXGroup;
			children = (
				85308E26267FCB22001ABD76 /* PasswordManagerSettings.swift */,
			);
			path = Services;
			sourceTree = "<group>";
		};
		85D33F1025C82E93002B91A6 /* Configuration */ = {
			isa = PBXGroup;
			children = (
				85480FBA25D181CB009424E3 /* ConfigurationDownloading.swift */,
				85D33F1125C82EB3002B91A6 /* ConfigurationManager.swift */,
				85480FCE25D1AA22009424E3 /* ConfigurationStoring.swift */,
			);
			path = Configuration;
			sourceTree = "<group>";
		};
		85D885B126A5918E0077C374 /* Extensions */ = {
			isa = PBXGroup;
			children = (
				85D885AF26A590A90077C374 /* NSNotificationName+PasswordManager.swift */,
				85D885B226A5A9DE0077C374 /* NSAlert+PasswordManager.swift */,
				858A797E26A79EAA00A75A42 /* UserText+PasswordManager.swift */,
			);
			path = Extensions;
			sourceTree = "<group>";
		};
		85F1B0C725EF9747004792B6 /* AppDelegate */ = {
			isa = PBXGroup;
			children = (
				85F1B0C825EF9759004792B6 /* URLEventListenerTests.swift */,
			);
			path = AppDelegate;
			sourceTree = "<group>";
		};
		85F69B3A25EDE7F800978E59 /* Common */ = {
			isa = PBXGroup;
			children = (
				4B723E1626B000DC00E14D75 /* MockFileStore.swift */,
				4B723E1726B000DC00E14D75 /* TemporaryFileCreator.swift */,
				4B9292C42667104B00AD2C21 /* CoreDataTestUtilities.swift */,
				AAEC74B92642E66600C2EFBC /* Extensions */,
				B65783EB25F8AB9200D8DB33 /* String+PunycodeTests.swift */,
				85F69B3B25EDE81F00978E59 /* URLExtensionTests.swift */,
				4B0511E6262CAB3700F6079C /* UserDefaultsWrapperUtilities.swift */,
				B67C6C462654C643006C872E /* FileManagerExtensionTests.swift */,
				B6B3E0952654DACD0040E0A2 /* UTTypeTests.swift */,
				B65349A9265CF45000DCC645 /* DispatchQueueExtensionsTests.swift */,
			);
			path = Common;
			sourceTree = "<group>";
		};
		AA4D700525545EDE00C3411E /* AppDelegate */ = {
			isa = PBXGroup;
			children = (
				AA585D81248FD31100E9A3E2 /* AppDelegate.swift */,
				AA4D700625545EF800C3411E /* UrlEventListener.swift */,
				AA4FF40B2624751A004E2377 /* GrammarCheckEnabler.swift */,
				AAD86E51267A0DFF005C11BE /* UpdateController.swift */,
				858A798226A8B75F00A75A42 /* CopyHandler.swift */,
			);
			path = AppDelegate;
			sourceTree = "<group>";
		};
		AA512D1224D99D4900230283 /* Services */ = {
			isa = PBXGroup;
			children = (
				85AF2F4B268F4C9E00C89759 /* LoginDetectionService.swift */,
				AA512D1324D99D9800230283 /* FaviconService.swift */,
				AA6820E325502F19005ED0D5 /* WebsiteDataStore.swift */,
			);
			path = Services;
			sourceTree = "<group>";
		};
		AA585D75248FD31100E9A3E2 = {
			isa = PBXGroup;
			children = (
				AA68C3D62490F821001B8783 /* README.md */,
				AA585D80248FD31100E9A3E2 /* DuckDuckGo */,
				AA585D93248FD31400E9A3E2 /* Unit Tests */,
				4B1AD89E25FC27E200261379 /* Integration Tests */,
				AA585D7F248FD31100E9A3E2 /* Products */,
				85AE2FF024A33A2D002D507F /* Frameworks */,
				B633C89425E85C5700E4B352 /* Recovered References */,
			);
			sourceTree = "<group>";
		};
		AA585D7F248FD31100E9A3E2 /* Products */ = {
			isa = PBXGroup;
			children = (
				AA585D7E248FD31100E9A3E2 /* DuckDuckGo Privacy Browser.app */,
				AA585D90248FD31400E9A3E2 /* Unit Tests.xctest */,
				4B1AD89D25FC27E200261379 /* Integration Tests.xctest */,
			);
			name = Products;
			sourceTree = "<group>";
		};
		AA585D80248FD31100E9A3E2 /* DuckDuckGo */ = {
			isa = PBXGroup;
			children = (
				B6A9E47526146A440067D1B9 /* API */,
				AA4D700525545EDE00C3411E /* AppDelegate */,
				AAC5E4C025D6A6A9007F5990 /* Bookmarks */,
				AA86491B24D837DE001BABEE /* BrowserTab */,
				AA6820E825503A21005ED0D5 /* Burning */,
				AA86491324D831B9001BABEE /* Common */,
				85D33F1025C82E93002B91A6 /* Configuration */,
				4B6160D125B14E5E007DE5B2 /* ContentBlocker */,
				AAC30A24268DF93500D2D9CD /* Crash Reports */,
				4B723DEA26B0002B00E14D75 /* Data Import */,
				4B723DF826B0002B00E14D75 /* Data Export */,
				4B65143C26392483005B46EB /* Email */,
				8556A60C256C15C60092FA9D /* FileDownload */,
				85A0115D25AF1C4700FA6A0C /* FindInPage */,
				4B02197B25E05FAC00ED7DEA /* Fireproofing */,
				AAE75275263B036300B973F8 /* History */,
				AAE71DB225F66A0900D74437 /* Homepage */,
				AA585DB02490E6FA00E9A3E2 /* Main */,
				AA97BF4425135CB60014931A /* Menus */,
				AA86491524D83384001BABEE /* NavigationBar */,
				4B0511A2262CAA5A00F6079C /* Preferences */,
				85890634267B6CC500D23B0D /* SecureVault */,
				4B677422255DBEB800025BD8 /* Smarter Encryption */,
				B68458AE25C7E75100DC17B6 /* State Restoration */,
				B6A9E44E26142AF90067D1B9 /* Statistics */,
				4B677447255DBF1400025BD8 /* Submodules */,
				AACB8E7224A4C8BC005F2218 /* Suggestions */,
				AA86491124D8318F001BABEE /* TabBar */,
				AAE8B0FD258A416F00E81239 /* Tooltip */,
				AA6EF9AE25066F99004754E6 /* Windows */,
				AA585D85248FD31400E9A3E2 /* Assets.xcassets */,
				4B677454255DC18000025BD8 /* Bridging.h */,
				AAD86E502678D104005C11BE /* DuckDuckGoCI.entitlements */,
				AA585D8B248FD31400E9A3E2 /* DuckDuckGo.entitlements */,
				AA585D8A248FD31400E9A3E2 /* Info.plist */,
			);
			path = DuckDuckGo;
			sourceTree = "<group>";
		};
		AA585D93248FD31400E9A3E2 /* Unit Tests */ = {
			isa = PBXGroup;
			children = (
				B6A5A28C25B962CB00AA7ADA /* App */,
				85F1B0C725EF9747004792B6 /* AppDelegate */,
				AA652CAB25DD820D009059CC /* Bookmarks */,
				AA92ACAE24EFE1F5005F41C9 /* BrowserTab */,
				AA9C361D25518AAB004B1BA3 /* Burning */,
				85F69B3A25EDE7F800978E59 /* Common */,
				85AC3B1525D9BBFA00C7D2AA /* Configuration */,
				4B82E9B725B6A04B00656FE7 /* ContentBlocker */,
				4B723DFE26B0003E00E14D75 /* Data Import */,
				4B723E0226B0003E00E14D75 /* Data Export */,
				8553FF50257523630029327F /* FileDownload */,
				4BA1A6CE258BF58C00F6F690 /* FileSystem */,
				4B02199725E063DE00ED7DEA /* Fireproofing */,
				AAEC74AE2642C47300C2EFBC /* History */,
				858A798626A99D9000A75A42 /* PasswordManager */,
				4B0511EE262CAEB300F6079C /* Preferences */,
				B6AE74322609AFBB005B9B1A /* Progress */,
				858C1BEB26974E5500E6C014 /* SecureVault */,
				B6DA440F2616C0F200DD1EC2 /* Statistics */,
				AA63744E24C9BB4A00AB2AC4 /* Suggestions */,
				AAC9C01224CAFBB700AD1325 /* TabBar */,
				B61F012125ECBACE00ABB5A3 /* UserScripts */,
				AA585D96248FD31400E9A3E2 /* Info.plist */,
			);
			path = "Unit Tests";
			sourceTree = "<group>";
		};
		AA585DB02490E6FA00E9A3E2 /* Main */ = {
			isa = PBXGroup;
			children = (
				AA68C3D824911D56001B8783 /* View */,
			);
			path = Main;
			sourceTree = "<group>";
		};
		AA63744E24C9BB4A00AB2AC4 /* Suggestions */ = {
			isa = PBXGroup;
			children = (
				142879D824CE1139005419BB /* ViewModel */,
				AA63745024C9BB9A00AB2AC4 /* Model */,
			);
			path = Suggestions;
			sourceTree = "<group>";
		};
		AA63745024C9BB9A00AB2AC4 /* Model */ = {
			isa = PBXGroup;
			children = (
				AA63745324C9BF9A00AB2AC4 /* SuggestionContainerTests.swift */,
				AA0F3DB6261A566C0077F2D9 /* SuggestionLoadingMock.swift */,
			);
			path = Model;
			sourceTree = "<group>";
		};
		AA652CAB25DD820D009059CC /* Bookmarks */ = {
			isa = PBXGroup;
			children = (
				AA652CAE25DD8228009059CC /* Model */,
				AA652CAF25DD822C009059CC /* Services */,
			);
			path = Bookmarks;
			sourceTree = "<group>";
		};
		AA652CAE25DD8228009059CC /* Model */ = {
			isa = PBXGroup;
			children = (
				4B9292B62667103000AD2C21 /* BookmarkManagedObjectTests.swift */,
				4B9292B72667103000AD2C21 /* BookmarkMigrationTests.swift */,
				4B9292B02667103000AD2C21 /* BookmarkNodePathTests.swift */,
				4B9292B12667103000AD2C21 /* BookmarkNodeTests.swift */,
				4B9292B32667103000AD2C21 /* BookmarkOutlineViewDataSourceTests.swift */,
				4B9292B22667103000AD2C21 /* BookmarkSidebarTreeControllerTests.swift */,
				4B9292B82667103000AD2C21 /* BookmarkTests.swift */,
				4B9292B92667103100AD2C21 /* PasteboardBookmarkTests.swift */,
				4B9292B42667103000AD2C21 /* PasteboardFolderTests.swift */,
				4B9292B52667103000AD2C21 /* TreeControllerTests.swift */,
				AA652CCD25DD9071009059CC /* BookmarkListTests.swift */,
				AA652CD225DDA6E9009059CC /* LocalBookmarkManagerTests.swift */,
			);
			path = Model;
			sourceTree = "<group>";
		};
		AA652CAF25DD822C009059CC /* Services */ = {
			isa = PBXGroup;
			children = (
				AA652CB025DD825B009059CC /* LocalBookmarkStoreTests.swift */,
				AA652CDA25DDAB32009059CC /* BookmarkStoreMock.swift */,
			);
			path = Services;
			sourceTree = "<group>";
		};
		AA6820E825503A21005ED0D5 /* Burning */ = {
			isa = PBXGroup;
			children = (
				AAFCB38325E546FF00859DD4 /* View */,
				AA6820EF25503D93005ED0D5 /* ViewModel */,
				AA6820E925503A49005ED0D5 /* Model */,
			);
			path = Burning;
			sourceTree = "<group>";
		};
		AA6820E925503A49005ED0D5 /* Model */ = {
			isa = PBXGroup;
			children = (
				8511E18325F82B34002F516B /* 01_Fire_really_small.json */,
				AA6820EA25503D6A005ED0D5 /* Fire.swift */,
			);
			path = Model;
			sourceTree = "<group>";
		};
		AA6820EF25503D93005ED0D5 /* ViewModel */ = {
			isa = PBXGroup;
			children = (
				AA6820F025503DA9005ED0D5 /* FireViewModel.swift */,
			);
			path = ViewModel;
			sourceTree = "<group>";
		};
		AA68C3D824911D56001B8783 /* View */ = {
			isa = PBXGroup;
			children = (
				AA585D87248FD31400E9A3E2 /* Main.storyboard */,
				AA7412BC24D2BEEE00D22FE0 /* MainWindow.swift */,
				AA7412B424D1536B00D22FE0 /* MainWindowController.swift */,
				AA585DAE2490E6E600E9A3E2 /* MainViewController.swift */,
				85480F8925CDC360009424E3 /* Launch.storyboard */,
			);
			path = View;
			sourceTree = "<group>";
		};
		AA6EF9AE25066F99004754E6 /* Windows */ = {
			isa = PBXGroup;
			children = (
				AA6EF9AF25067035004754E6 /* View */,
			);
			path = Windows;
			sourceTree = "<group>";
		};
		AA6EF9AF25067035004754E6 /* View */ = {
			isa = PBXGroup;
			children = (
				AA6EF9AC25066F42004754E6 /* WindowsManager.swift */,
				AAA892E9250A4CEF005B37B2 /* WindowControllersManager.swift */,
				856C98D42570116900A22F1F /* NSWindow+Toast.swift */,
			);
			path = View;
			sourceTree = "<group>";
		};
		AA80EC52256BE33A007083E7 /* Localizables */ = {
			isa = PBXGroup;
			children = (
				AA80EC53256BE3BC007083E7 /* UserText.swift */,
				AA80EC8B256C49B8007083E7 /* Localizable.strings */,
				AA80EC91256C49BC007083E7 /* Localizable.stringsdict */,
			);
			path = Localizables;
			sourceTree = "<group>";
		};
		AA86491124D8318F001BABEE /* TabBar */ = {
			isa = PBXGroup;
			children = (
				AA86491224D831A1001BABEE /* View */,
				AA8EDF1F2491FCC10071C2E8 /* ViewModel */,
				AA9FF95724A1ECE20039E328 /* Model */,
			);
			path = TabBar;
			sourceTree = "<group>";
		};
		AA86491224D831A1001BABEE /* View */ = {
			isa = PBXGroup;
			children = (
				AA80EC7B256C46AA007083E7 /* TabBar.storyboard */,
				1430DFF424D0580F00B8978C /* TabBarViewController.swift */,
				1456D6E024EFCBC300775049 /* TabBarCollectionView.swift */,
				AA7412B624D1687000D22FE0 /* TabBarScrollView.swift */,
				AA7412B024D0B3AC00D22FE0 /* TabBarViewItem.swift */,
				AA7412B124D0B3AC00D22FE0 /* TabBarViewItem.xib */,
				AA2CB1342587C29500AA6FBE /* TabBarFooter.swift */,
				AA2CB12C2587BB5600AA6FBE /* TabBarFooter.xib */,
				AA86490D24D49B54001BABEE /* TabLoadingView.swift */,
				AA9E9A5D25A4867200D1959D /* TabDragAndDropManager.swift */,
			);
			path = View;
			sourceTree = "<group>";
		};
		AA86491324D831B9001BABEE /* Common */ = {
			isa = PBXGroup;
			children = (
				B6A9E4602614608B0067D1B9 /* AppVersion.swift */,
				4B67743D255DBEEA00025BD8 /* Database */,
				AADC60E92493B305008F8EF7 /* Extensions */,
				4BA1A691258B06F600F6F690 /* FileSystem */,
				AA80EC52256BE33A007083E7 /* Localizables */,
				85AC3B3325DA828900C7D2AA /* Network */,
				4BB88B4E25B7BA20006F6B06 /* Utilities */,
				AA86491424D831C4001BABEE /* View */,
			);
			path = Common;
			sourceTree = "<group>";
		};
		AA86491424D831C4001BABEE /* View */ = {
			isa = PBXGroup;
			children = (
				AA2E423324C8A2270048C0D5 /* ColorView.swift */,
				85CC1D76269FA1160062F04E /* FaviconView.swift */,
				14D9B90124F91316000D4D13 /* FocusRingView.swift */,
				AA86490B24D3494C001BABEE /* GradientView.swift */,
				AA4E633925E79C0A00134434 /* MouseClickView.swift */,
				AAA8E8BE24EA8A0A0055E685 /* MouseOverButton.swift */,
				AAA8E8C024EACA700055E685 /* MouseOverView.swift */,
				4B65028925E6CBF40054432E /* NibLoadable.swift */,
				B6E61ECF263A6F97004E11AB /* NSSavePanelExtension.swift */,
				4B0511D7262CAA7000F6079C /* PaddedImageButton.swift */,
				B6AAAC23260328950029438D /* ProgressView.swift */,
				B6E61ED4263A6FC4004E11AB /* SavePanelAccessoryView.xib */,
				B6D7A2ED25D2418B002B2AE1 /* ShadowView.swift */,
				AA361A3524EBF0B500EEC649 /* WindowDraggingView.swift */,
			);
			path = View;
			sourceTree = "<group>";
		};
		AA86491524D83384001BABEE /* NavigationBar */ = {
			isa = PBXGroup;
			children = (
				853014D425E6709500FB8205 /* Support */,
				AA86491624D8339A001BABEE /* View */,
				AAA0CC3A25337F990079BC96 /* ViewModel */,
			);
			path = NavigationBar;
			sourceTree = "<group>";
		};
		AA86491624D8339A001BABEE /* View */ = {
			isa = PBXGroup;
			children = (
				AA80EC6F256C469C007083E7 /* NavigationBar.storyboard */,
				AA68C3D22490ED62001B8783 /* NavigationBarViewController.swift */,
				14D9B8F924F7E089000D4D13 /* AddressBarViewController.swift */,
				AABEE6AE24AD22B90043105B /* AddressBarTextField.swift */,
				AAC5E4F525D6BF2C007F5990 /* AddressBarButtonsViewController.swift */,
				AAC5E4F025D6BF10007F5990 /* AddressBarButton.swift */,
				AAA0CC32252F181A0079BC96 /* NavigationButtonMenuDelegate.swift */,
				AAA0CC462533833C0079BC96 /* OptionsButtonMenu.swift */,
			);
			path = View;
			sourceTree = "<group>";
		};
		AA86491B24D837DE001BABEE /* BrowserTab */ = {
			isa = PBXGroup;
			children = (
				AA86491C24D83868001BABEE /* View */,
				AA86491D24D83A59001BABEE /* ViewModel */,
				AA86491E24D83A66001BABEE /* Model */,
				AA512D1224D99D4900230283 /* Services */,
			);
			path = BrowserTab;
			sourceTree = "<group>";
		};
		AA86491C24D83868001BABEE /* View */ = {
			isa = PBXGroup;
			children = (
				AA80EC69256C4691007083E7 /* BrowserTab.storyboard */,
				AA585D83248FD31100E9A3E2 /* BrowserTabViewController.swift */,
				856C98A5256EB59600A22F1F /* MenuItemSelectors.swift */,
				AA6FFB4524DC3B5A0028F4D0 /* WebView.swift */,
			);
			path = View;
			sourceTree = "<group>";
		};
		AA86491D24D83A59001BABEE /* ViewModel */ = {
			isa = PBXGroup;
			children = (
				AA9FF95A24A1EFC20039E328 /* TabViewModel.swift */,
				AA5D6DAB24A340F700C6FBCE /* WebViewStateObserver.swift */,
			);
			path = ViewModel;
			sourceTree = "<group>";
		};
		AA86491E24D83A66001BABEE /* Model */ = {
			isa = PBXGroup;
			children = (
				85D438B5256E7C9E00F3BAF8 /* ContextMenuUserScript.swift */,
				4BB88B4425B7B55C006F6B06 /* DebugUserScript.swift */,
				85E11C2E25E7DC7E00974CAF /* ExternalURLHandler.swift */,
				AAA0CC562539EBC90079BC96 /* FaviconUserScript.swift */,
				AA9FF95824A1ECF20039E328 /* Tab.swift */,
				14505A07256084EF00272CC6 /* UserAgent.swift */,
				85AC3AEE25D5CE9800C7D2AA /* UserScripts.swift */,
				B633C86C25E797D800E4B352 /* UserScriptsManager.swift */,
				AAF7D3852567CED500998667 /* WebViewConfiguration.swift */,
				B61F015425EDD5A700ABB5A3 /* UserContentController.swift */,
			);
			path = Model;
			sourceTree = "<group>";
		};
		AA8EDF1F2491FCC10071C2E8 /* ViewModel */ = {
			isa = PBXGroup;
			children = (
				AA9FF95E24A1FB680039E328 /* TabCollectionViewModel.swift */,
			);
			path = ViewModel;
			sourceTree = "<group>";
		};
		AA92ACAE24EFE1F5005F41C9 /* BrowserTab */ = {
			isa = PBXGroup;
			children = (
				B62EB47B25BAD3BB005745C6 /* WKWebViewPrivateMethodsAvailabilityTests.swift */,
				B67C6C3C2654B897006C872E /* WebViewExtensionTests.swift */,
				B67C6C412654BF49006C872E /* DuckDuckGo-Symbol.jpg */,
				AA92ACAF24EFE209005F41C9 /* ViewModel */,
				AA92ACB024EFE210005F41C9 /* Model */,
				AA9C362625518B61004B1BA3 /* Services */,
			);
			path = BrowserTab;
			sourceTree = "<group>";
		};
		AA92ACAF24EFE209005F41C9 /* ViewModel */ = {
			isa = PBXGroup;
			children = (
				AAC9C01B24CB594C00AD1325 /* TabViewModelTests.swift */,
			);
			path = ViewModel;
			sourceTree = "<group>";
		};
		AA92ACB024EFE210005F41C9 /* Model */ = {
			isa = PBXGroup;
			children = (
				AAC9C01424CAFBCE00AD1325 /* TabTests.swift */,
				8546DE6125C03056000CA5E1 /* UserAgentTests.swift */,
				85E11C3625E7F1E100974CAF /* ExternalURLHandlerTests.swift */,
			);
			path = Model;
			sourceTree = "<group>";
		};
		AA97BF4425135CB60014931A /* Menus */ = {
			isa = PBXGroup;
			children = (
				AA4BBA3A25C58FA200C4FB0F /* MainMenu.swift */,
				AA6EF9B425081B4C004754E6 /* MainMenuActions.swift */,
				AA97BF4525135DD30014931A /* ApplicationDockMenu.swift */,
			);
			path = Menus;
			sourceTree = "<group>";
		};
		AA9C361D25518AAB004B1BA3 /* Burning */ = {
			isa = PBXGroup;
			children = (
				AA9C362125518B34004B1BA3 /* Model */,
			);
			path = Burning;
			sourceTree = "<group>";
		};
		AA9C362125518B34004B1BA3 /* Model */ = {
			isa = PBXGroup;
			children = (
				AA9C362F25518CA9004B1BA3 /* FireTests.swift */,
			);
			path = Model;
			sourceTree = "<group>";
		};
		AA9C362625518B61004B1BA3 /* Services */ = {
			isa = PBXGroup;
			children = (
				4B0219A725E0646500ED7DEA /* WebsiteDataStoreTests.swift */,
				AA9C362725518C44004B1BA3 /* WebsiteDataStoreMock.swift */,
				AABAF59B260A7D130085060C /* FaviconServiceMock.swift */,
				85AF2F4D268F52F400C89759 /* LoginDetectionServiceTests.swift */,
			);
			path = Services;
			sourceTree = "<group>";
		};
		AA9FF95724A1ECE20039E328 /* Model */ = {
			isa = PBXGroup;
			children = (
				AA9FF95C24A1FA1C0039E328 /* TabCollection.swift */,
			);
			path = Model;
			sourceTree = "<group>";
		};
		AAA0CC3A25337F990079BC96 /* ViewModel */ = {
			isa = PBXGroup;
			children = (
				AAA0CC3B25337FAB0079BC96 /* WKBackForwardListItemViewModel.swift */,
			);
			path = ViewModel;
			sourceTree = "<group>";
		};
		AAB549DD25DAB8E90058460B /* ViewModel */ = {
			isa = PBXGroup;
			children = (
				AAB549DE25DAB8F80058460B /* BookmarkViewModel.swift */,
			);
			path = ViewModel;
			sourceTree = "<group>";
		};
		AABEE68F24A4CB290043105B /* Model */ = {
			isa = PBXGroup;
			children = (
				AABEE69B24A902BB0043105B /* SuggestionContainer.swift */,
			);
			path = Model;
			sourceTree = "<group>";
		};
		AABEE69024A4CB300043105B /* ViewModel */ = {
			isa = PBXGroup;
			children = (
				AABEE69924A902A90043105B /* SuggestionContainerViewModel.swift */,
				AA3F895224C18AD500628DDE /* SuggestionViewModel.swift */,
			);
			path = ViewModel;
			sourceTree = "<group>";
		};
		AABEE6A124A9F3C90043105B /* View */ = {
			isa = PBXGroup;
			children = (
				AA80EC75256C46A2007083E7 /* Suggestion.storyboard */,
				AABEE6A424AA0A7F0043105B /* SuggestionViewController.swift */,
				AABEE6A824AB4B910043105B /* SuggestionTableCellView.swift */,
				AABEE6AA24ACA0F90043105B /* SuggestionTableRowView.swift */,
			);
			path = View;
			sourceTree = "<group>";
		};
		AAC30A24268DF93500D2D9CD /* Crash Reports */ = {
			isa = PBXGroup;
			children = (
				AAD6D8852696DF2A002393B3 /* View */,
				AAC30A2F268F215000D2D9CD /* Model */,
			);
			path = "Crash Reports";
			sourceTree = "<group>";
		};
		AAC30A2F268F215000D2D9CD /* Model */ = {
			isa = PBXGroup;
			children = (
				AAC30A25268DFEE200D2D9CD /* CrashReporter.swift */,
				AAC30A27268E045400D2D9CD /* CrashReportReader.swift */,
				AAC30A2B268F1ECD00D2D9CD /* CrashReportSender.swift */,
				AAC30A2D268F1EE300D2D9CD /* CrashReportPromptPresenter.swift */,
				AAC30A29268E239100D2D9CD /* CrashReport.swift */,
			);
			path = Model;
			sourceTree = "<group>";
		};
		AAC5E4C025D6A6A9007F5990 /* Bookmarks */ = {
			isa = PBXGroup;
			children = (
				4B9292AD26670F5300AD2C21 /* Extensions */,
				AAC5E4C125D6A6C3007F5990 /* View */,
				AAB549DD25DAB8E90058460B /* ViewModel */,
				AAC5E4C225D6A6C7007F5990 /* Model */,
				AAC5E4C325D6A6CC007F5990 /* Services */,
			);
			path = Bookmarks;
			sourceTree = "<group>";
		};
		AAC5E4C125D6A6C3007F5990 /* View */ = {
			isa = PBXGroup;
			children = (
				4B9292CB2667123700AD2C21 /* AddBookmarkModalViewController.swift */,
				4B9292CA2667123700AD2C21 /* AddFolderModalViewController.swift */,
				4B9292CC2667123700AD2C21 /* BookmarkListViewController.swift */,
				4B9292CD2667123700AD2C21 /* BookmarkManagementDetailViewController.swift */,
				4B9292C72667123700AD2C21 /* BookmarkManagementSidebarViewController.swift */,
				4B9292C82667123700AD2C21 /* BookmarkManagementSplitViewController.swift */,
				4B9292C92667123700AD2C21 /* BookmarkTableRowView.swift */,
				4B9292C62667123700AD2C21 /* BrowserTabEmbeddable.swift */,
				4B92928726670D1600AD2C21 /* BookmarkOutlineViewCell.swift */,
				4B92928826670D1600AD2C21 /* BookmarkOutlineViewCell.xib */,
				4B92928526670D1600AD2C21 /* BookmarksOutlineView.swift */,
				4B92928926670D1700AD2C21 /* BookmarkTableCellView.swift */,
				4B92928A26670D1700AD2C21 /* BookmarkTableCellView.xib */,
				4B92928626670D1600AD2C21 /* OutlineSeparatorViewCell.swift */,
				AAC5E4C625D6A6E8007F5990 /* Bookmarks.storyboard */,
				AAC5E4C425D6A6E8007F5990 /* BookmarkPopover.swift */,
				AAC5E4C525D6A6E8007F5990 /* BookmarkPopoverViewController.swift */,
			);
			path = View;
			sourceTree = "<group>";
		};
		AAC5E4C225D6A6C7007F5990 /* Model */ = {
			isa = PBXGroup;
			children = (
				4B9292D82667124B00AD2C21 /* BookmarkListTreeControllerDataSource.swift */,
				4B92929926670D2A00AD2C21 /* BookmarkManagedObject.swift */,
				4B92929326670D2A00AD2C21 /* BookmarkNode.swift */,
				4B92929126670D2A00AD2C21 /* BookmarkOutlineViewDataSource.swift */,
				4B92929426670D2A00AD2C21 /* BookmarkSidebarTreeController.swift */,
				4B92929526670D2A00AD2C21 /* PasteboardBookmark.swift */,
				4B92929226670D2A00AD2C21 /* PasteboardFolder.swift */,
				4B92929A26670D2A00AD2C21 /* PasteboardWriting.swift */,
				4B92929826670D2A00AD2C21 /* PseudoFolder.swift */,
				4B92929626670D2A00AD2C21 /* SpacerNode.swift */,
				4B92929726670D2A00AD2C21 /* BookmarkTreeController.swift */,
				AAC5E4CD25D6A709007F5990 /* Bookmark.swift */,
				AAC5E4CF25D6A709007F5990 /* BookmarkList.swift */,
				AAC5E4CE25D6A709007F5990 /* BookmarkManager.swift */,
			);
			path = Model;
			sourceTree = "<group>";
		};
		AAC5E4C325D6A6CC007F5990 /* Services */ = {
			isa = PBXGroup;
			children = (
				4B9292DA2667125D00AD2C21 /* ContextualMenu.swift */,
				4B9292A726670D3700AD2C21 /* Bookmark.xcdatamodeld */,
				4B9292A526670D3700AD2C21 /* Bookmark.xcmappingmodel */,
				4B9292A626670D3700AD2C21 /* BookmarkMigrationPolicy.swift */,
				AAC5E4D625D6A710007F5990 /* BookmarkStore.swift */,
			);
			path = Services;
			sourceTree = "<group>";
		};
		AAC9C01224CAFBB700AD1325 /* TabBar */ = {
			isa = PBXGroup;
			children = (
				AAC9C01A24CB592E00AD1325 /* ViewModel */,
				AAC9C01324CAFBBE00AD1325 /* Model */,
			);
			path = TabBar;
			sourceTree = "<group>";
		};
		AAC9C01324CAFBBE00AD1325 /* Model */ = {
			isa = PBXGroup;
			children = (
				AAC9C01624CAFBDC00AD1325 /* TabCollectionTests.swift */,
			);
			path = Model;
			sourceTree = "<group>";
		};
		AAC9C01A24CB592E00AD1325 /* ViewModel */ = {
			isa = PBXGroup;
			children = (
				AAC9C01D24CB6BEB00AD1325 /* TabCollectionViewModelTests.swift */,
				AAE39D1A24F44885008EF28B /* TabCollectionViewModelDelegateMock.swift */,
			);
			path = ViewModel;
			sourceTree = "<group>";
		};
		AACB8E7224A4C8BC005F2218 /* Suggestions */ = {
			isa = PBXGroup;
			children = (
				AABEE6A124A9F3C90043105B /* View */,
				AABEE69024A4CB300043105B /* ViewModel */,
				AABEE68F24A4CB290043105B /* Model */,
			);
			path = Suggestions;
			sourceTree = "<group>";
		};
		AAD6D8852696DF2A002393B3 /* View */ = {
			isa = PBXGroup;
			children = (
				AA693E5D2696E5B90007BB78 /* CrashReports.storyboard */,
				AAD6D8862696DF6D002393B3 /* CrashReportPromptViewController.swift */,
			);
			path = View;
			sourceTree = "<group>";
		};
		AADC60E92493B305008F8EF7 /* Extensions */ = {
			isa = PBXGroup;
			children = (
				4BA1A6C1258B0A1300F6F690 /* ContiguousBytesExtension.swift */,
				85AC3AF625D5DBFD00C7D2AA /* DataExtension.swift */,
				B6A9E46F26146A250067D1B9 /* DateExtension.swift */,
				B63D467025BFA6C100874977 /* DispatchQueueExtensions.swift */,
				AA92126E25ACCB1100600CD4 /* ErrorExtension.swift */,
				B6E61EE2263AC0C8004E11AB /* FileManagerExtension.swift */,
				4B67744F255DBFA300025BD8 /* HashExtension.swift */,
				AAECA41F24EEA4AC00EFA63A /* IndexPathExtension.swift */,
				85308E24267FC9F2001ABD76 /* NSAlertExtension.swift */,
				F44C130125C2DA0400426E3E /* NSAppearanceExtension.swift */,
				AA5C8F622591021700748EB7 /* NSApplicationExtension.swift */,
				B63D467925BFC3E100874977 /* NSCoderExtensions.swift */,
				F41D174025CB131900472416 /* NSColorExtension.swift */,
				B657841825FA484B00D8DB33 /* NSException+Catch.h */,
				B657841925FA484B00D8DB33 /* NSException+Catch.m */,
				B657841E25FA497600D8DB33 /* NSException+Catch.swift */,
				4B0511FC262CD20D00F6079C /* NSImageViewExtension.swift */,
				AA6EF9B2250785D5004754E6 /* NSMenuExtension.swift */,
				AA72D5FD25FFF94E00C77619 /* NSMenuItemExtension.swift */,
				4B0511DF262CAA8600F6079C /* NSOpenPanelExtensions.swift */,
				AA5C8F5D2590EEE800748EB7 /* NSPointExtension.swift */,
				B6B3E0DC2657E9CF0040E0A2 /* NSScreenExtension.swift */,
				AAC5E4E325D6BA9C007F5990 /* NSSizeExtension.swift */,
				4BE0DF0426781961006337B7 /* NSStoryboardExtension.swift */,
				AA5C8F58258FE21F00748EB7 /* NSTextFieldExtension.swift */,
				4B0511E0262CAA8600F6079C /* NSViewControllerExtension.swift */,
				AA6FFB4324DC33320028F4D0 /* NSViewExtension.swift */,
				AA9E9A5525A3AE8400D1959D /* NSWindowExtension.swift */,
				B6A9E46A2614618A0067D1B9 /* OperatingSystemVersionExtension.swift */,
				B684592125C93BE000DC17B6 /* Publisher.asVoid.swift */,
				AAFCB37E25E545D400859DD4 /* PublisherExtension.swift */,
				B684592625C93C0500DC17B6 /* Publishers.NestedObjectChanges.swift */,
				B6AAAC3D26048F690029438D /* RandomAccessCollectionExtension.swift */,
				4BB88B4925B7B690006F6B06 /* SequenceExtensions.swift */,
				B65783E625F8AAFB00D8DB33 /* String+Punycode.swift */,
				AA8EDF2624923EC70071C2E8 /* StringExtension.swift */,
				AAADFD05264AA282001555EA /* TimeIntervalExtension.swift */,
				AA8EDF2324923E980071C2E8 /* URLExtension.swift */,
				AA88D14A252A557100980B4E /* URLRequestExtension.swift */,
				B6CF78DD267B099C00CD4F13 /* WKNavigationActionExtension.swift */,
				AAA0CC69253CC43C0079BC96 /* WKUserContentControllerExtension.swift */,
				B63D466725BEB6C200874977 /* WKWebView+Private.h */,
				B63D466825BEB6C200874977 /* WKWebView+SessionState.swift */,
				B68458CC25C7EB9000DC17B6 /* WKWebViewConfigurationExtensions.swift */,
				AA92127625ADA07900600CD4 /* WKWebViewExtension.swift */,
				85625999269CA0A600EE44BC /* NSRectExtension.swift */,
				858A798426A8BB5D00A75A42 /* NSTextViewExtension.swift */,
			);
			path = Extensions;
			sourceTree = "<group>";
		};
		AAE71DB225F66A0900D74437 /* Homepage */ = {
			isa = PBXGroup;
			children = (
				AAE71DB325F66A3F00D74437 /* View */,
			);
			path = Homepage;
			sourceTree = "<group>";
		};
		AAE71DB325F66A3F00D74437 /* View */ = {
			isa = PBXGroup;
			children = (
				AAE71E2B25F781EA00D74437 /* Homepage.storyboard */,
				AAE71E3025F7855400D74437 /* HomepageViewController.swift */,
				B6E53887267C94A00010FEA9 /* HomepageCollectionViewFlowLayout.swift */,
				B6E53882267C83420010FEA9 /* HomepageBackgroundView.swift */,
				4B65027925E5F2B10054432E /* DefaultBrowserPromptView.swift */,
				4B65027425E5F2A70054432E /* DefaultBrowserPromptView.xib */,
				AAE71E3525F7869300D74437 /* HomepageCollectionViewItem.swift */,
				AAE71E3625F7869300D74437 /* HomepageCollectionViewItem.xib */,
				AA72D5E225FE977F00C77619 /* AddEditFavoriteViewController.swift */,
				AA72D5EF25FEA49900C77619 /* AddEditFavoriteWindow.swift */,
			);
			path = View;
			sourceTree = "<group>";
		};
		AAE75275263B036300B973F8 /* History */ = {
			isa = PBXGroup;
			children = (
				AAE75277263B038F00B973F8 /* Model */,
				AAE75276263B038A00B973F8 /* Services */,
			);
			path = History;
			sourceTree = "<group>";
		};
		AAE75276263B038A00B973F8 /* Services */ = {
			isa = PBXGroup;
			children = (
				AAE75278263B046100B973F8 /* History.xcdatamodeld */,
				AAE7527B263B056C00B973F8 /* HistoryStore.swift */,
			);
			path = Services;
			sourceTree = "<group>";
		};
		AAE75277263B038F00B973F8 /* Model */ = {
			isa = PBXGroup;
			children = (
				AAE7527F263B0A4D00B973F8 /* HistoryCoordinator.swift */,
				AAE7527D263B05C600B973F8 /* HistoryEntry.swift */,
			);
			path = Model;
			sourceTree = "<group>";
		};
		AAE8B0FD258A416F00E81239 /* Tooltip */ = {
			isa = PBXGroup;
			children = (
				AAE8B0FE258A417D00E81239 /* View */,
			);
			path = Tooltip;
			sourceTree = "<group>";
		};
		AAE8B0FE258A417D00E81239 /* View */ = {
			isa = PBXGroup;
			children = (
				AAE8B101258A41C000E81239 /* Tooltip.storyboard */,
				AAC82C5F258B6CB5009B6B42 /* TooltipWindowController.swift */,
				AAE8B10F258A456C00E81239 /* TooltipViewController.swift */,
			);
			path = View;
			sourceTree = "<group>";
		};
		AAEC74AE2642C47300C2EFBC /* History */ = {
			isa = PBXGroup;
			children = (
				AAEC74AF2642C48800C2EFBC /* Model */,
				AAEC74B02642C48B00C2EFBC /* Services */,
			);
			path = History;
			sourceTree = "<group>";
		};
		AAEC74AF2642C48800C2EFBC /* Model */ = {
			isa = PBXGroup;
			children = (
				AAEC74B12642C57200C2EFBC /* HistoryCoordinatingMock.swift */,
				AAEC74B32642C69300C2EFBC /* HistoryCoordinatorTests.swift */,
			);
			path = Model;
			sourceTree = "<group>";
		};
		AAEC74B02642C48B00C2EFBC /* Services */ = {
			isa = PBXGroup;
			children = (
				AAEC74B52642CC6A00C2EFBC /* HistoryStoringMock.swift */,
				AAEC74B72642E43800C2EFBC /* HistoryStoreTests.swift */,
			);
			path = Services;
			sourceTree = "<group>";
		};
		AAEC74B92642E66600C2EFBC /* Extensions */ = {
			isa = PBXGroup;
			children = (
				AAEC74BA2642E67C00C2EFBC /* NSPersistentContainerExtension.swift */,
				4B4F72EB266B2ED300814C60 /* CollectionExtension.swift */,
			);
			path = Extensions;
			sourceTree = "<group>";
		};
		AAFCB38325E546FF00859DD4 /* View */ = {
			isa = PBXGroup;
			children = (
				AAFCB37925E5403A00859DD4 /* BurnButton.swift */,
			);
			path = View;
			sourceTree = "<group>";
		};
		B61EF3EA266F91D700B4D78F /* Extensions */ = {
			isa = PBXGroup;
			children = (
				B6F41030264D2B23003DA42C /* ProgressExtension.swift */,
				B6A924D32664BBB9001A28CA /* WKWebViewDownloadDelegate.swift */,
				B66E9DD12670EB2A00E53BB5 /* _WKDownload+WebKitDownload.swift */,
				B66E9DD32670EB4A00E53BB5 /* WKDownload+WebKitDownload.swift */,
				B61EF3EB266F91E700B4D78F /* WKWebView+Download.swift */,
				B61EF3F0266F922200B4D78F /* WKProcessPool+DownloadDelegate.swift */,
				B63B9C4A2670B24300C45B91 /* WKDownload.h */,
				B63B9C502670B2B200C45B91 /* _WKDownload.h */,
				B630794F2673491500DCEE41 /* WebKitDownloadDelegate.h */,
				B63B9C542670B32000C45B91 /* WKProcessPool+Private.h */,
				B6CF78E2267B0A1900CD4F13 /* WKNavigationAction+Private.h */,
			);
			path = Extensions;
			sourceTree = "<group>";
		};
		B61F012125ECBACE00ABB5A3 /* UserScripts */ = {
			isa = PBXGroup;
			children = (
				B61F012A25ECBB1700ABB5A3 /* UserScriptsManagerTests.swift */,
				B61F012225ECBAE400ABB5A3 /* UserScriptsTest.swift */,
			);
			path = UserScripts;
			sourceTree = "<group>";
		};
		B633C89425E85C5700E4B352 /* Recovered References */ = {
			isa = PBXGroup;
			children = (
			);
			name = "Recovered References";
			sourceTree = "<group>";
		};
		B68458AE25C7E75100DC17B6 /* State Restoration */ = {
			isa = PBXGroup;
			children = (
				B6A5A27025B9377300AA7ADA /* StatePersistenceService.swift */,
				B68458AF25C7E76A00DC17B6 /* WindowManager+StateRestoration.swift */,
				B68458B725C7E8B200DC17B6 /* Tab+NSSecureCoding.swift */,
				B68458C425C7EA0C00DC17B6 /* TabCollection+NSSecureCoding.swift */,
				B68458BF25C7E9E000DC17B6 /* TabCollectionViewModel+NSSecureCoding.swift */,
				B684590725C9027900DC17B6 /* AppStateChangedPublisher.swift */,
				B684592E25C93FBF00DC17B6 /* AppStateRestorationManager.swift */,
			);
			path = "State Restoration";
			sourceTree = "<group>";
		};
		B6A5A28C25B962CB00AA7ADA /* App */ = {
			isa = PBXGroup;
			children = (
				B6A5A2A725BAA35500AA7ADA /* WindowManagerStateRestorationTests.swift */,
				B6A5A29F25B96E8300AA7ADA /* AppStateChangePublisherTests.swift */,
			);
			path = App;
			sourceTree = "<group>";
		};
		B6A9E44E26142AF90067D1B9 /* Statistics */ = {
			isa = PBXGroup;
			children = (
				B6A9E45226142B070067D1B9 /* Pixel.swift */,
				B6A9E498261474120067D1B9 /* TimedPixel.swift */,
				B6A9E47626146A570067D1B9 /* PixelEvent.swift */,
				B6A9E47E26146A800067D1B9 /* PixelArguments.swift */,
				B6A9E48326146AAB0067D1B9 /* PixelParameters.swift */,
				B6A9E48826146ABF0067D1B9 /* PixelCounter.swift */,
				B6A9E4A2261475C70067D1B9 /* AppUsageActivityMonitor.swift */,
				B6DA44012616B28300DD1EC2 /* PixelDataStore.swift */,
				B6DA44062616B30600DD1EC2 /* PixelDataModel.xcdatamodeld */,
			);
			path = Statistics;
			sourceTree = "<group>";
		};
		B6A9E47526146A440067D1B9 /* API */ = {
			isa = PBXGroup;
			children = (
				B6A9E458261460340067D1B9 /* APIHeaders.swift */,
				B6A9E459261460350067D1B9 /* APIRequest.swift */,
				B6A9E457261460340067D1B9 /* ApiRequestError.swift */,
			);
			path = API;
			sourceTree = "<group>";
		};
		B6AE74322609AFBB005B9B1A /* Progress */ = {
			isa = PBXGroup;
			children = (
				B6AE74332609AFCE005B9B1A /* ProgressEstimationTests.swift */,
			);
			path = Progress;
			sourceTree = "<group>";
		};
		B6DA440F2616C0F200DD1EC2 /* Statistics */ = {
			isa = PBXGroup;
			children = (
				B6DA44102616C0FC00DD1EC2 /* PixelTests.swift */,
				B6DA44222616CABC00DD1EC2 /* PixelArgumentsTests.swift */,
				B6DA44272616CAE000DD1EC2 /* AppUsageActivityMonitorTests.swift */,
				B6DA441D2616C84600DD1EC2 /* PixelStoreMock.swift */,
			);
			path = Statistics;
			sourceTree = "<group>";
		};
/* End PBXGroup section */

/* Begin PBXNativeTarget section */
		4B1AD89C25FC27E200261379 /* Integration Tests */ = {
			isa = PBXNativeTarget;
			buildConfigurationList = 4B1AD8A625FC27E200261379 /* Build configuration list for PBXNativeTarget "Integration Tests" */;
			buildPhases = (
				4B1AD89925FC27E200261379 /* Sources */,
				4B1AD89A25FC27E200261379 /* Frameworks */,
				4B1AD89B25FC27E200261379 /* Resources */,
			);
			buildRules = (
			);
			dependencies = (
				4B1AD8A325FC27E200261379 /* PBXTargetDependency */,
			);
			name = "Integration Tests";
			productName = "Integration Tests";
			productReference = 4B1AD89D25FC27E200261379 /* Integration Tests.xctest */;
			productType = "com.apple.product-type.bundle.unit-test";
		};
		AA585D7D248FD31100E9A3E2 /* DuckDuckGo Privacy Browser */ = {
			isa = PBXNativeTarget;
			buildConfigurationList = AA585DA4248FD31500E9A3E2 /* Build configuration list for PBXNativeTarget "DuckDuckGo Privacy Browser" */;
			buildPhases = (
				AA585D7A248FD31100E9A3E2 /* Sources */,
				AA8EDF2824925E940071C2E8 /* Swift Lint */,
				85CA9A2226455B3500145393 /* Check Filename Headers */,
				AA585D7B248FD31100E9A3E2 /* Frameworks */,
				AA585D7C248FD31100E9A3E2 /* Resources */,
			);
			buildRules = (
			);
			dependencies = (
			);
			name = "DuckDuckGo Privacy Browser";
			packageProductDependencies = (
				4B82E9B225B69E3E00656FE7 /* TrackerRadarKit */,
				85FF55C725F82E4F00E2AB99 /* Lottie */,
				B65783F425F8ACA400D8DB33 /* Punnycode */,
				85F4D1C3266695C9002DD869 /* BrowserServicesKit */,
				AA06B6B62672AF8100F541C5 /* Sparkle */,
				4BB673FD26AF86F0006FC103 /* CryptoSwift */,
			);
			productName = DuckDuckGo;
			productReference = AA585D7E248FD31100E9A3E2 /* DuckDuckGo Privacy Browser.app */;
			productType = "com.apple.product-type.application";
		};
		AA585D8F248FD31400E9A3E2 /* Unit Tests */ = {
			isa = PBXNativeTarget;
			buildConfigurationList = AA585DA7248FD31500E9A3E2 /* Build configuration list for PBXNativeTarget "Unit Tests" */;
			buildPhases = (
				AA585D8C248FD31400E9A3E2 /* Sources */,
				AA585D8D248FD31400E9A3E2 /* Frameworks */,
				AA585D8E248FD31400E9A3E2 /* Resources */,
			);
			buildRules = (
			);
			dependencies = (
				AA585D92248FD31400E9A3E2 /* PBXTargetDependency */,
			);
			name = "Unit Tests";
			packageProductDependencies = (
				B6DA44162616C13800DD1EC2 /* OHHTTPStubs */,
				B6DA44182616C13800DD1EC2 /* OHHTTPStubsSwift */,
			);
			productName = DuckDuckGoTests;
			productReference = AA585D90248FD31400E9A3E2 /* Unit Tests.xctest */;
			productType = "com.apple.product-type.bundle.unit-test";
		};
/* End PBXNativeTarget section */

/* Begin PBXProject section */
		AA585D76248FD31100E9A3E2 /* Project object */ = {
			isa = PBXProject;
			attributes = {
				LastSwiftUpdateCheck = 1240;
				LastUpgradeCheck = 1250;
				ORGANIZATIONNAME = DuckDuckGo;
				TargetAttributes = {
					4B1AD89C25FC27E200261379 = {
						CreatedOnToolsVersion = 12.4;
						TestTargetID = AA585D7D248FD31100E9A3E2;
					};
					AA585D7D248FD31100E9A3E2 = {
						CreatedOnToolsVersion = 11.5;
					};
					AA585D8F248FD31400E9A3E2 = {
						CreatedOnToolsVersion = 11.5;
						TestTargetID = AA585D7D248FD31100E9A3E2;
					};
				};
			};
			buildConfigurationList = AA585D79248FD31100E9A3E2 /* Build configuration list for PBXProject "DuckDuckGo" */;
			compatibilityVersion = "Xcode 9.3";
			developmentRegion = en;
			hasScannedForEncodings = 0;
			knownRegions = (
				en,
				Base,
			);
			mainGroup = AA585D75248FD31100E9A3E2;
			packageReferences = (
				4B82E9B125B69E3E00656FE7 /* XCRemoteSwiftPackageReference "TrackerRadarKit" */,
				85FF55C625F82E4F00E2AB99 /* XCRemoteSwiftPackageReference "lottie-ios" */,
				B65783F325F8ACA400D8DB33 /* XCRemoteSwiftPackageReference "PunycodeSwift" */,
				B6DA44152616C13800DD1EC2 /* XCRemoteSwiftPackageReference "OHHTTPStubs" */,
				85F4D1C2266695C9002DD869 /* XCRemoteSwiftPackageReference "BrowserServicesKit" */,
				AA06B6B52672AF8100F541C5 /* XCRemoteSwiftPackageReference "Sparkle" */,
				4BB673FC26AF86F0006FC103 /* XCRemoteSwiftPackageReference "CryptoSwift" */,
			);
			productRefGroup = AA585D7F248FD31100E9A3E2 /* Products */;
			projectDirPath = "";
			projectRoot = "";
			targets = (
				AA585D7D248FD31100E9A3E2 /* DuckDuckGo Privacy Browser */,
				AA585D8F248FD31400E9A3E2 /* Unit Tests */,
				4B1AD89C25FC27E200261379 /* Integration Tests */,
			);
		};
/* End PBXProject section */

/* Begin PBXResourcesBuildPhase section */
		4B1AD89B25FC27E200261379 /* Resources */ = {
			isa = PBXResourcesBuildPhase;
			buildActionMask = 2147483647;
			files = (
			);
			runOnlyForDeploymentPostprocessing = 0;
		};
		AA585D7C248FD31100E9A3E2 /* Resources */ = {
			isa = PBXResourcesBuildPhase;
			buildActionMask = 2147483647;
			files = (
				4B02198C25E05FAC00ED7DEA /* Fireproofing.storyboard in Resources */,
				AA80EC73256C46A2007083E7 /* Suggestion.storyboard in Resources */,
				AA693E5E2696E5B90007BB78 /* CrashReports.storyboard in Resources */,
				4B0511CE262CAA5A00F6079C /* DownloadPreferencesTableCellView.xib in Resources */,
				8511E18425F82B34002F516B /* 01_Fire_really_small.json in Resources */,
				4B0511C3262CAA5A00F6079C /* Preferences.storyboard in Resources */,
				85A0117425AF2EDF00FA6A0C /* FindInPage.storyboard in Resources */,
				AA80EC89256C49B8007083E7 /* Localizable.strings in Resources */,
				AAE8B102258A41C000E81239 /* Tooltip.storyboard in Resources */,
				AA68C3D72490F821001B8783 /* README.md in Resources */,
				AA585D86248FD31400E9A3E2 /* Assets.xcassets in Resources */,
				AA585D89248FD31400E9A3E2 /* Main.storyboard in Resources */,
				4B6160F225B15792007DE5B2 /* contentblockerrules.js in Resources */,
				AA80EC79256C46AA007083E7 /* TabBar.storyboard in Resources */,
				AAC5E4C925D6A6E8007F5990 /* Bookmarks.storyboard in Resources */,
				4B65027525E5F2A70054432E /* DefaultBrowserPromptView.xib in Resources */,
				AA7412B324D0B3AC00D22FE0 /* TabBarViewItem.xib in Resources */,
				85480F8A25CDC360009424E3 /* Launch.storyboard in Resources */,
				4B677435255DBEB800025BD8 /* httpsMobileV2FalsePositives.json in Resources */,
				AAE71E3825F7869300D74437 /* HomepageCollectionViewItem.xib in Resources */,
				4B723E1126B0006C00E14D75 /* DataImport.storyboard in Resources */,
				4B92929026670D1700AD2C21 /* BookmarkTableCellView.xib in Resources */,
				4B02198825E05FAC00ED7DEA /* login-detection.js in Resources */,
				B6E61ED5263A6FC4004E11AB /* SavePanelAccessoryView.xib in Resources */,
				4B92928E26670D1700AD2C21 /* BookmarkOutlineViewCell.xib in Resources */,
				AA80EC8F256C49BC007083E7 /* Localizable.stringsdict in Resources */,
				AAE71E2C25F781EA00D74437 /* Homepage.storyboard in Resources */,
				85625994269C8F9600EE44BC /* PasswordManager.storyboard in Resources */,
				AA80EC6D256C469C007083E7 /* NavigationBar.storyboard in Resources */,
				4B0511C6262CAA5A00F6079C /* DefaultBrowserTableCellView.xib in Resources */,
				4B677433255DBEB800025BD8 /* httpsMobileV2Bloom.bin in Resources */,
				4B677432255DBEB800025BD8 /* httpsMobileV2BloomSpec.json in Resources */,
				AA2CB12D2587BB5600AA6FBE /* TabBarFooter.xib in Resources */,
				4B6160D825B150E4007DE5B2 /* trackerData.json in Resources */,
				AA80EC67256C4691007083E7 /* BrowserTab.storyboard in Resources */,
				4B0511C1262CAA5A00F6079C /* PrivacySecurityPreferencesTableCellView.xib in Resources */,
				4B0511D0262CAA5A00F6079C /* AppearancePreferencesTableCellView.xib in Resources */,
				4B6160F725B157BB007DE5B2 /* contentblocker.js in Resources */,
				336D5B18262D8D3C0052E0C9 /* findinpage.js in Resources */,
			);
			runOnlyForDeploymentPostprocessing = 0;
		};
		AA585D8E248FD31400E9A3E2 /* Resources */ = {
			isa = PBXResourcesBuildPhase;
			buildActionMask = 2147483647;
			files = (
				B67C6C422654BF49006C872E /* DuckDuckGo-Symbol.jpg in Resources */,
			);
			runOnlyForDeploymentPostprocessing = 0;
		};
/* End PBXResourcesBuildPhase section */

/* Begin PBXShellScriptBuildPhase section */
		85CA9A2226455B3500145393 /* Check Filename Headers */ = {
			isa = PBXShellScriptBuildPhase;
			buildActionMask = 2147483647;
			files = (
			);
			inputFileListPaths = (
			);
			inputPaths = (
			);
			name = "Check Filename Headers";
			outputFileListPaths = (
			);
			outputPaths = (
			);
			runOnlyForDeploymentPostprocessing = 0;
			shellPath = /bin/sh;
			shellScript = "function check_filename_matches_header() {\n\n   filename=`basename \"$1\"`\n\n   grep -q $filename \"$1\"\n\n   if [ \"$?\" -ne \"0\" ]; then\n     echo \"$1:2:0: warning: File name does not match header\"\n   fi\n\n}\n\nexport -f check_filename_matches_header\n\nfind . -iname \"*.swift\" -type f -print0 | xargs -0 -I % bash -c 'check_filename_matches_header \"%\"'\n";
		};
		AA8EDF2824925E940071C2E8 /* Swift Lint */ = {
			isa = PBXShellScriptBuildPhase;
			buildActionMask = 2147483647;
			files = (
			);
			inputFileListPaths = (
			);
			inputPaths = (
			);
			name = "Swift Lint";
			outputFileListPaths = (
			);
			outputPaths = (
			);
			runOnlyForDeploymentPostprocessing = 0;
			shellPath = /bin/sh;
			shellScript = "if which swiftlint >/dev/null; then\n   if [ ! -z \"$BITRISE_PROJECT_PATH\" ] || [ \"$CONFIGURATION\" = \"Release\" ]; then\n       swiftlint lint --strict\n       if [ $? -ne 0 ]; then\n           echo \"error: SwiftLint validation failed.\"\n           exit 1\n       fi\n   else\n       swiftlint lint\n   fi\nelse\n   echo \"error: SwiftLint not installed. Install using \\`brew install swiftlint\\`\"\n   exit 1\nfi\n";
		};
/* End PBXShellScriptBuildPhase section */

/* Begin PBXSourcesBuildPhase section */
		4B1AD89925FC27E200261379 /* Sources */ = {
			isa = PBXSourcesBuildPhase;
			buildActionMask = 2147483647;
			files = (
				4B1AD8E225FC390B00261379 /* EncryptionMocks.swift in Sources */,
				4B1AD91725FC46FB00261379 /* CoreDataEncryptionTests.swift in Sources */,
				4B1AD92125FC474E00261379 /* CoreDataEncryptionTesting.xcdatamodeld in Sources */,
				4B1AD8D525FC38DD00261379 /* EncryptionKeyStoreTests.swift in Sources */,
			);
			runOnlyForDeploymentPostprocessing = 0;
		};
		AA585D7A248FD31100E9A3E2 /* Sources */ = {
			isa = PBXSourcesBuildPhase;
			buildActionMask = 2147483647;
			files = (
				AAA0CC572539EBC90079BC96 /* FaviconUserScript.swift in Sources */,
				B6A9E45A261460350067D1B9 /* ApiRequestError.swift in Sources */,
				4B723E0E26B0006300E14D75 /* LoginImport.swift in Sources */,
				85799C1825DEBB3F0007EC87 /* Logging.swift in Sources */,
				AAC30A2E268F1EE300D2D9CD /* CrashReportPromptPresenter.swift in Sources */,
				AA86490C24D3494C001BABEE /* GradientView.swift in Sources */,
				B684590825C9027900DC17B6 /* AppStateChangedPublisher.swift in Sources */,
				4B92928F26670D1700AD2C21 /* BookmarkTableCellView.swift in Sources */,
				4B9292CF2667123700AD2C21 /* BookmarkManagementSidebarViewController.swift in Sources */,
				AA80EC54256BE3BC007083E7 /* UserText.swift in Sources */,
				B61EF3EC266F91E700B4D78F /* WKWebView+Download.swift in Sources */,
				4B0511C4262CAA5A00F6079C /* PreferencesSidebarViewController.swift in Sources */,
				B6E53888267C94A00010FEA9 /* HomepageCollectionViewFlowLayout.swift in Sources */,
				B61EF3F1266F922200B4D78F /* WKProcessPool+DownloadDelegate.swift in Sources */,
				14505A08256084EF00272CC6 /* UserAgent.swift in Sources */,
				AA7412BD24D2BEEE00D22FE0 /* MainWindow.swift in Sources */,
				AAD6D8882696DF6D002393B3 /* CrashReportPromptViewController.swift in Sources */,
				4B6160FF25B15BB1007DE5B2 /* ContentBlockerRulesManager.swift in Sources */,
				AA5C8F5E2590EEE800748EB7 /* NSPointExtension.swift in Sources */,
				AA6EF9AD25066F42004754E6 /* WindowsManager.swift in Sources */,
				B68458CD25C7EB9000DC17B6 /* WKWebViewConfigurationExtensions.swift in Sources */,
				AAC30A26268DFEE200D2D9CD /* CrashReporter.swift in Sources */,
				B6E61ED0263A6F97004E11AB /* NSSavePanelExtension.swift in Sources */,
				4B9292A426670D2A00AD2C21 /* PasteboardWriting.swift in Sources */,
				4B0511BE262CAA5A00F6079C /* DownloadPreferences.swift in Sources */,
				4B0511BC262CAA5A00F6079C /* AppearancePreferences.swift in Sources */,
				4B92928D26670D1700AD2C21 /* BookmarkOutlineViewCell.swift in Sources */,
				4BB88B5025B7BA2B006F6B06 /* TabInstrumentation.swift in Sources */,
				4B9292D72667124000AD2C21 /* NSPopUpButtonExtension.swift in Sources */,
				4B677437255DBEB800025BD8 /* HTTPSUpgrade.swift in Sources */,
				85D33F1225C82EB3002B91A6 /* ConfigurationManager.swift in Sources */,
				B6A9E48426146AAB0067D1B9 /* PixelParameters.swift in Sources */,
				B633C86D25E797D800E4B352 /* UserScriptsManager.swift in Sources */,
				4B0511BF262CAA5A00F6079C /* PreferenceSections.swift in Sources */,
				1430DFF524D0580F00B8978C /* TabBarViewController.swift in Sources */,
				4B92929B26670D2A00AD2C21 /* BookmarkOutlineViewDataSource.swift in Sources */,
				85D885B026A590A90077C374 /* NSNotificationName+PasswordManager.swift in Sources */,
				AAC30A28268E045400D2D9CD /* CrashReportReader.swift in Sources */,
				4B6160DD25B152C5007DE5B2 /* ContentBlockerRulesUserScript.swift in Sources */,
				85AC3B3525DA82A600C7D2AA /* DataTaskProviding.swift in Sources */,
				4BA1A6B3258B080A00F6F690 /* EncryptionKeyGeneration.swift in Sources */,
				4B723E0B26B0005B00E14D75 /* CSVImportViewController.swift in Sources */,
				8589063C267BCDC000D23B0D /* SaveCredentialsViewController.swift in Sources */,
				AABEE6A524AA0A7F0043105B /* SuggestionViewController.swift in Sources */,
				85AC3AF725D5DBFD00C7D2AA /* DataExtension.swift in Sources */,
				B6A924D42664BBBB001A28CA /* WKWebViewDownloadDelegate.swift in Sources */,
				85480FCF25D1AA22009424E3 /* ConfigurationStoring.swift in Sources */,
				858A798326A8B75F00A75A42 /* CopyHandler.swift in Sources */,
				4B9292D22667123700AD2C21 /* AddFolderModalViewController.swift in Sources */,
				4B92929E26670D2A00AD2C21 /* BookmarkSidebarTreeController.swift in Sources */,
				85AF2F4C268F4C9E00C89759 /* LoginDetectionService.swift in Sources */,
				4BB88B4A25B7B690006F6B06 /* SequenceExtensions.swift in Sources */,
				B6A924DE2664CA09001A28CA /* LegacyWebKitDownloadDelegate.swift in Sources */,
				AAA0CC3C25337FAB0079BC96 /* WKBackForwardListItemViewModel.swift in Sources */,
				AAE71E3125F7855400D74437 /* HomepageViewController.swift in Sources */,
				4BB88B4525B7B55C006F6B06 /* DebugUserScript.swift in Sources */,
				4B65027A25E5F2B10054432E /* DefaultBrowserPromptView.swift in Sources */,
				4B723E0A26B0005900E14D75 /* DataImportViewController.swift in Sources */,
				4B0511BB262CAA5A00F6079C /* DefaultBrowserPreferences.swift in Sources */,
				4B0511CA262CAA5A00F6079C /* FireproofDomainsViewController.swift in Sources */,
				AA4D700725545EF800C3411E /* UrlEventListener.swift in Sources */,
				AA92127725ADA07900600CD4 /* WKWebViewExtension.swift in Sources */,
				B6A9E499261474120067D1B9 /* TimedPixel.swift in Sources */,
				B6AAAC24260328950029438D /* ProgressView.swift in Sources */,
				856C98A6256EB59600A22F1F /* MenuItemSelectors.swift in Sources */,
				4B9292A026670D2A00AD2C21 /* SpacerNode.swift in Sources */,
				B6E61EE8263ACE16004E11AB /* UTType.swift in Sources */,
				AAFCB37F25E545D400859DD4 /* PublisherExtension.swift in Sources */,
				B684592225C93BE000DC17B6 /* Publisher.asVoid.swift in Sources */,
				AAA0CC33252F181A0079BC96 /* NavigationButtonMenuDelegate.swift in Sources */,
				AAC30A2A268E239100D2D9CD /* CrashReport.swift in Sources */,
				AA512D1424D99D9800230283 /* FaviconService.swift in Sources */,
				AABEE6AB24ACA0F90043105B /* SuggestionTableRowView.swift in Sources */,
				4B723E1426B000A100E14D75 /* DataExport.swift in Sources */,
				4B0511CB262CAA5A00F6079C /* DownloadPreferencesTableCellView.swift in Sources */,
				4B9292AA26670D3700AD2C21 /* Bookmark.xcmappingmodel in Sources */,
				AAC5E4D025D6A709007F5990 /* Bookmark.swift in Sources */,
				AA5D6DAC24A340F700C6FBCE /* WebViewStateObserver.swift in Sources */,
				4B92928C26670D1700AD2C21 /* OutlineSeparatorViewCell.swift in Sources */,
				4B0511CD262CAA5A00F6079C /* DefaultBrowserTableCellView.swift in Sources */,
				858A798526A8BB5D00A75A42 /* NSTextViewExtension.swift in Sources */,
				4B723E0C26B0005D00E14D75 /* CSVImportSummaryViewController.swift in Sources */,
				B6AAAC2D260330580029438D /* PublishedAfter.swift in Sources */,
				85C6A29625CC1FFD00EEB5F1 /* UserDefaultsWrapper.swift in Sources */,
				85625998269C9C5F00EE44BC /* PasswordManagementPopover.swift in Sources */,
				B6A9E4A3261475C70067D1B9 /* AppUsageActivityMonitor.swift in Sources */,
				85CC1D75269F6B420062F04E /* PasswordManagementItemView.swift in Sources */,
				4BA1A6A0258B079600F6F690 /* DataEncryption.swift in Sources */,
				AABEE6AF24AD22B90043105B /* AddressBarTextField.swift in Sources */,
				4B9292DB2667125D00AD2C21 /* ContextualMenu.swift in Sources */,
				AA68C3D32490ED62001B8783 /* NavigationBarViewController.swift in Sources */,
				AA585DAF2490E6E600E9A3E2 /* MainViewController.swift in Sources */,
				AABEE69A24A902A90043105B /* SuggestionContainerViewModel.swift in Sources */,
				B657841F25FA497600D8DB33 /* NSException+Catch.swift in Sources */,
				AA4FF40C2624751A004E2377 /* GrammarCheckEnabler.swift in Sources */,
				B6B3E0E12657EA7A0040E0A2 /* NSScreenExtension.swift in Sources */,
				AA6820E425502F19005ED0D5 /* WebsiteDataStore.swift in Sources */,
				85D438B6256E7C9E00F3BAF8 /* ContextMenuUserScript.swift in Sources */,
				4BA1A6BD258B082300F6F690 /* EncryptionKeyStore.swift in Sources */,
				B6F41031264D2B23003DA42C /* ProgressExtension.swift in Sources */,
				4B723E0F26B0006500E14D75 /* CSVParser.swift in Sources */,
				B6DA44082616B30600DD1EC2 /* PixelDataModel.xcdatamodeld in Sources */,
				AAC5E4F125D6BF10007F5990 /* AddressBarButton.swift in Sources */,
				AAE7527E263B05C600B973F8 /* HistoryEntry.swift in Sources */,
				AAADFD06264AA282001555EA /* TimeIntervalExtension.swift in Sources */,
				4B9292D42667123700AD2C21 /* BookmarkListViewController.swift in Sources */,
				4B723E0D26B0006100E14D75 /* SecureVaultLoginImporter.swift in Sources */,
				B6D7A2EE25D2418B002B2AE1 /* ShadowView.swift in Sources */,
				4B9292D32667123700AD2C21 /* AddBookmarkModalViewController.swift in Sources */,
				AA88D14B252A557100980B4E /* URLRequestExtension.swift in Sources */,
				B66E9DD22670EB2A00E53BB5 /* _WKDownload+WebKitDownload.swift in Sources */,
				B6A9E4612614608B0067D1B9 /* AppVersion.swift in Sources */,
				856C98DF257014BD00A22F1F /* FileDownloadManager.swift in Sources */,
				85CC1D73269EF1880062F04E /* PasswordManagementItemList.swift in Sources */,
				85480FBB25D181CB009424E3 /* ConfigurationDownloading.swift in Sources */,
				4BB673FB26AF80A5006FC103 /* ChromeDataImporter.swift in Sources */,
				AA2E423424C8A2270048C0D5 /* ColorView.swift in Sources */,
				AAECA42024EEA4AC00EFA63A /* IndexPathExtension.swift in Sources */,
				AA5C8F632591021700748EB7 /* NSApplicationExtension.swift in Sources */,
				AA9E9A5625A3AE8400D1959D /* NSWindowExtension.swift in Sources */,
				4B0511C9262CAA5A00F6079C /* RoundedSelectionRowView.swift in Sources */,
				AAC5E4C725D6A6E8007F5990 /* BookmarkPopover.swift in Sources */,
				4B9292CE2667123700AD2C21 /* BrowserTabEmbeddable.swift in Sources */,
				4B9292A126670D2A00AD2C21 /* BookmarkTreeController.swift in Sources */,
				4B9292D02667123700AD2C21 /* BookmarkManagementSplitViewController.swift in Sources */,
				B6E61EE3263AC0C8004E11AB /* FileManagerExtension.swift in Sources */,
				4B92929C26670D2A00AD2C21 /* PasteboardFolder.swift in Sources */,
				4B677450255DBFA300025BD8 /* HashExtension.swift in Sources */,
				4B0511BD262CAA5A00F6079C /* PrivacySecurityPreferences.swift in Sources */,
				AA9FF95F24A1FB690039E328 /* TabCollectionViewModel.swift in Sources */,
				AAC5E4D125D6A709007F5990 /* BookmarkManager.swift in Sources */,
				AA5C8F59258FE21F00748EB7 /* NSTextFieldExtension.swift in Sources */,
				4B02198925E05FAC00ED7DEA /* FireproofingURLExtensions.swift in Sources */,
				4BA1A6A5258B07DF00F6F690 /* EncryptedValueTransformer.swift in Sources */,
				4B92929F26670D2A00AD2C21 /* PasteboardBookmark.swift in Sources */,
				4B9292AC26670D3700AD2C21 /* Bookmark.xcdatamodeld in Sources */,
				AA6EF9B525081B4C004754E6 /* MainMenuActions.swift in Sources */,
				B63D466925BEB6C200874977 /* WKWebView+SessionState.swift in Sources */,
				4B723E1226B0006E00E14D75 /* DataImport.swift in Sources */,
				B6A924D92664C72E001A28CA /* WebKitDownloadTask.swift in Sources */,
				85D885B326A5A9DE0077C374 /* NSAlert+PasswordManager.swift in Sources */,
				85E11C2F25E7DC7E00974CAF /* ExternalURLHandler.swift in Sources */,
				85308E27267FCB22001ABD76 /* PasswordManagerSettings.swift in Sources */,
				85A0116925AF1D8900FA6A0C /* FindInPageViewController.swift in Sources */,
				AA6FFB4424DC33320028F4D0 /* NSViewExtension.swift in Sources */,
				4B9292D52667123700AD2C21 /* BookmarkManagementDetailViewController.swift in Sources */,
				4B723E1026B0006700E14D75 /* CSVImporter.swift in Sources */,
				AA4BBA3B25C58FA200C4FB0F /* MainMenu.swift in Sources */,
<<<<<<< HEAD
				4B26FB4D269781CB0010AF6A /* DataImportViewController.swift in Sources */,
				4BB6740426AFBAA8006FC103 /* BraveImporter.swift in Sources */,
=======
>>>>>>> 19022135
				AA585D84248FD31100E9A3E2 /* BrowserTabViewController.swift in Sources */,
				B6A9E48926146ABF0067D1B9 /* PixelCounter.swift in Sources */,
				AAE7527C263B056C00B973F8 /* HistoryStore.swift in Sources */,
				AAC30A2C268F1ECD00D2D9CD /* CrashReportSender.swift in Sources */,
				B63D467A25BFC3E100874977 /* NSCoderExtensions.swift in Sources */,
				B6A5A27125B9377300AA7ADA /* StatePersistenceService.swift in Sources */,
				B68458B025C7E76A00DC17B6 /* WindowManager+StateRestoration.swift in Sources */,
				B68458C525C7EA0C00DC17B6 /* TabCollection+NSSecureCoding.swift in Sources */,
				4BB88B5B25B7BA50006F6B06 /* Instruments.swift in Sources */,
				4B0511E2262CAA8600F6079C /* NSViewControllerExtension.swift in Sources */,
				F44C130225C2DA0400426E3E /* NSAppearanceExtension.swift in Sources */,
				4BA1A6B8258B081600F6F690 /* EncryptionKeyStoring.swift in Sources */,
				B65783E725F8AAFB00D8DB33 /* String+Punycode.swift in Sources */,
				B657841A25FA484B00D8DB33 /* NSException+Catch.m in Sources */,
				B684592F25C93FBF00DC17B6 /* AppStateRestorationManager.swift in Sources */,
				AAA892EA250A4CEF005B37B2 /* WindowControllersManager.swift in Sources */,
				AAC5E4C825D6A6E8007F5990 /* BookmarkPopoverViewController.swift in Sources */,
				85CC1D7B26A05ECF0062F04E /* PasswordManagementItemListModel.swift in Sources */,
				AABEE6A924AB4B910043105B /* SuggestionTableCellView.swift in Sources */,
				AA6820F125503DA9005ED0D5 /* FireViewModel.swift in Sources */,
				AAA0CC6A253CC43C0079BC96 /* WKUserContentControllerExtension.swift in Sources */,
				B6A9E45C261460350067D1B9 /* APIRequest.swift in Sources */,
				4BB673F726AF6BD7006FC103 /* ChromiumDataImporter.swift in Sources */,
				4BB6740026AF877F006FC103 /* CryptoExtensions.swift in Sources */,
				AA9FF95D24A1FA1C0039E328 /* TabCollection.swift in Sources */,
				4B65143E263924B5005B46EB /* EmailUrlExtensions.swift in Sources */,
				85CC1D7D26A05F250062F04E /* PasswordManagementItemModel.swift in Sources */,
				AAD86E52267A0DFF005C11BE /* UpdateController.swift in Sources */,
				85A0118225AF60E700FA6A0C /* FindInPageModel.swift in Sources */,
				4B9292A226670D2A00AD2C21 /* PseudoFolder.swift in Sources */,
				B6DA44022616B28300DD1EC2 /* PixelDataStore.swift in Sources */,
				B6A9E45326142B070067D1B9 /* Pixel.swift in Sources */,
				B6A9E47726146A570067D1B9 /* PixelEvent.swift in Sources */,
				85799C3425DFCD1B0007EC87 /* TrackerRadarManager.swift in Sources */,
				AA86490E24D49B54001BABEE /* TabLoadingView.swift in Sources */,
				AA2CB1352587C29500AA6FBE /* TabBarFooter.swift in Sources */,
				4B0511C2262CAA5A00F6079C /* PreferencesAboutViewController.swift in Sources */,
				14D9B90224F91316000D4D13 /* FocusRingView.swift in Sources */,
				4B9292AB26670D3700AD2C21 /* BookmarkMigrationPolicy.swift in Sources */,
				AA92126F25ACCB1100600CD4 /* ErrorExtension.swift in Sources */,
				B6A9E47026146A250067D1B9 /* DateExtension.swift in Sources */,
				4BB673F926AF741E006FC103 /* BrowserImportViewController.swift in Sources */,
				AAE7527A263B046100B973F8 /* History.xcdatamodeld in Sources */,
				AAA8E8C124EACA700055E685 /* MouseOverView.swift in Sources */,
				AAE8B110258A456C00E81239 /* TooltipViewController.swift in Sources */,
				85AC3B0525D6B1D800C7D2AA /* ScriptSourceProviding.swift in Sources */,
				AA3F895324C18AD500628DDE /* SuggestionViewModel.swift in Sources */,
				4B9292A326670D2A00AD2C21 /* BookmarkManagedObject.swift in Sources */,
				4B723E1326B0007A00E14D75 /* CSVLoginExporter.swift in Sources */,
				8562599A269CA0A600EE44BC /* NSRectExtension.swift in Sources */,
				4B0511C5262CAA5A00F6079C /* PrivacySecurityPreferencesTableCellView.swift in Sources */,
				4B677431255DBEB800025BD8 /* BloomFilterWrapper.mm in Sources */,
				4B0511C8262CAA5A00F6079C /* PreferencesListViewController.swift in Sources */,
				B684592725C93C0500DC17B6 /* Publishers.NestedObjectChanges.swift in Sources */,
				85A011EA25B4D4CA00FA6A0C /* FindInPageUserScript.swift in Sources */,
				AA9FF95B24A1EFC20039E328 /* TabViewModel.swift in Sources */,
				AA9E9A5E25A4867200D1959D /* TabDragAndDropManager.swift in Sources */,
				B68458C025C7E9E000DC17B6 /* TabCollectionViewModel+NSSecureCoding.swift in Sources */,
				AA8EDF2724923EC70071C2E8 /* StringExtension.swift in Sources */,
				858A797F26A79EAA00A75A42 /* UserText+PasswordManager.swift in Sources */,
				8589063A267BCD8E00D23B0D /* SaveCredentialsPopover.swift in Sources */,
				AA72D5E325FE977F00C77619 /* AddEditFavoriteViewController.swift in Sources */,
				AA361A3624EBF0B500EEC649 /* WindowDraggingView.swift in Sources */,
				B68458B825C7E8B200DC17B6 /* Tab+NSSecureCoding.swift in Sources */,
				B6E53883267C83420010FEA9 /* HomepageBackgroundView.swift in Sources */,
				4B65028A25E6CBF40054432E /* NibLoadable.swift in Sources */,
				AAA0CC472533833C0079BC96 /* OptionsButtonMenu.swift in Sources */,
				4B92929D26670D2A00AD2C21 /* BookmarkNode.swift in Sources */,
				4B677438255DBEB800025BD8 /* HTTPSUpgrade.xcdatamodeld in Sources */,
				4B0511E1262CAA8600F6079C /* NSOpenPanelExtensions.swift in Sources */,
				AAE75280263B0A4D00B973F8 /* HistoryCoordinator.swift in Sources */,
				4B677434255DBEB800025BD8 /* HTTPSBloomFilterSpecification.swift in Sources */,
				AA97BF4625135DD30014931A /* ApplicationDockMenu.swift in Sources */,
				4B723E1526B000A400E14D75 /* LoginExport.swift in Sources */,
				4BA1A69B258B076900F6F690 /* FileStore.swift in Sources */,
				4B0511CC262CAA5A00F6079C /* PreferencesSplitViewController.swift in Sources */,
				AAFCB37A25E5403A00859DD4 /* BurnButton.swift in Sources */,
				B6A9E47F26146A800067D1B9 /* PixelArguments.swift in Sources */,
				4B677436255DBEB800025BD8 /* HTTPSExcludedDomains.swift in Sources */,
				AAC5E4D225D6A709007F5990 /* BookmarkList.swift in Sources */,
				4B9292D12667123700AD2C21 /* BookmarkTableRowView.swift in Sources */,
				4B6160E525B152FA007DE5B2 /* ContentBlockerUserScript.swift in Sources */,
				85CC1D77269FA1160062F04E /* FaviconView.swift in Sources */,
				B66E9DD42670EB4A00E53BB5 /* WKDownload+WebKitDownload.swift in Sources */,
				AA7412B724D1687000D22FE0 /* TabBarScrollView.swift in Sources */,
				4B0511C7262CAA5A00F6079C /* PreferenceTableCellView.swift in Sources */,
				4B9292D92667124B00AD2C21 /* BookmarkListTreeControllerDataSource.swift in Sources */,
				14D9B8FB24F7E089000D4D13 /* AddressBarViewController.swift in Sources */,
				4B051207262CD24400F6079C /* NSImageViewExtension.swift in Sources */,
				AAC82C60258B6CB5009B6B42 /* TooltipWindowController.swift in Sources */,
				AAC5E4E425D6BA9C007F5990 /* NSSizeExtension.swift in Sources */,
				AAA8E8BF24EA8A0A0055E685 /* MouseOverButton.swift in Sources */,
				AA6820EB25503D6A005ED0D5 /* Fire.swift in Sources */,
				B6AAAC3E26048F690029438D /* RandomAccessCollectionExtension.swift in Sources */,
				4B9292AF26670F5300AD2C21 /* NSOutlineViewExtensions.swift in Sources */,
				AA585D82248FD31100E9A3E2 /* AppDelegate.swift in Sources */,
				AA72D5F025FEA49900C77619 /* AddEditFavoriteWindow.swift in Sources */,
				1456D6E124EFCBC300775049 /* TabBarCollectionView.swift in Sources */,
				85308E25267FC9F2001ABD76 /* NSAlertExtension.swift in Sources */,
				4B0511D8262CAA7000F6079C /* PaddedImageButton.swift in Sources */,
				AABEE69C24A902BB0043105B /* SuggestionContainer.swift in Sources */,
				B6A9E46B2614618A0067D1B9 /* OperatingSystemVersionExtension.swift in Sources */,
				85AC3AEF25D5CE9800C7D2AA /* UserScripts.swift in Sources */,
				4B677439255DBEB800025BD8 /* HTTPSUpgradeStore.swift in Sources */,
				AAB549DF25DAB8F80058460B /* BookmarkViewModel.swift in Sources */,
				F41D174125CB131900472416 /* NSColorExtension.swift in Sources */,
				4B02198D25E05FAC00ED7DEA /* UndoFireproofingViewController.swift in Sources */,
				AAE71E3725F7869300D74437 /* HomepageCollectionViewItem.swift in Sources */,
				AAC5E4F625D6BF2C007F5990 /* AddressBarButtonsViewController.swift in Sources */,
				4BB6740226AF9E60006FC103 /* ChromiumLoginReader.swift in Sources */,
				853014D625E671A000FB8205 /* PageObserverUserScript.swift in Sources */,
				B6A9E45B261460350067D1B9 /* APIHeaders.swift in Sources */,
				85625996269C953C00EE44BC /* PasswordManagementViewController.swift in Sources */,
				AA6EF9B3250785D5004754E6 /* NSMenuExtension.swift in Sources */,
				AA7412B524D1536B00D22FE0 /* MainWindowController.swift in Sources */,
				4B0511CF262CAA5A00F6079C /* AppearancePreferencesTableCellView.swift in Sources */,
				AA9FF95924A1ECF20039E328 /* Tab.swift in Sources */,
				B63D467125BFA6C100874977 /* DispatchQueueExtensions.swift in Sources */,
				AA6FFB4624DC3B5A0028F4D0 /* WebView.swift in Sources */,
				B6CF78DE267B099C00CD4F13 /* WKNavigationActionExtension.swift in Sources */,
				AA7412B224D0B3AC00D22FE0 /* TabBarViewItem.swift in Sources */,
				856C98D52570116900A22F1F /* NSWindow+Toast.swift in Sources */,
				4B02198B25E05FAC00ED7DEA /* FireproofInfoViewController.swift in Sources */,
				AA8EDF2424923E980071C2E8 /* URLExtension.swift in Sources */,
				4B67744B255DBF3A00025BD8 /* BloomFilter.cpp in Sources */,
				4BE0DF06267819A1006337B7 /* NSStoryboardExtension.swift in Sources */,
				4B02198A25E05FAC00ED7DEA /* FireproofDomains.swift in Sources */,
				4B677442255DBEEA00025BD8 /* Database.swift in Sources */,
				4B92928B26670D1700AD2C21 /* BookmarksOutlineView.swift in Sources */,
				AAF7D3862567CED500998667 /* WebViewConfiguration.swift in Sources */,
				AA4E633A25E79C0A00134434 /* MouseClickView.swift in Sources */,
				4B6160ED25B15417007DE5B2 /* DetectedTracker.swift in Sources */,
				B61F015525EDD5A700ABB5A3 /* UserContentController.swift in Sources */,
				AAC5E4D925D6A711007F5990 /* BookmarkStore.swift in Sources */,
				AA72D5FE25FFF94E00C77619 /* NSMenuItemExtension.swift in Sources */,
				4BA1A6C2258B0A1300F6F690 /* ContiguousBytesExtension.swift in Sources */,
			);
			runOnlyForDeploymentPostprocessing = 0;
		};
		AA585D8C248FD31400E9A3E2 /* Sources */ = {
			isa = PBXSourcesBuildPhase;
			buildActionMask = 2147483647;
			files = (
				B67C6C472654C643006C872E /* FileManagerExtensionTests.swift in Sources */,
				142879DA24CE1179005419BB /* SuggestionViewModelTests.swift in Sources */,
				4B9292C12667103100AD2C21 /* BookmarkMigrationTests.swift in Sources */,
				4B9292BC2667103100AD2C21 /* BookmarkSidebarTreeControllerTests.swift in Sources */,
				B6DA44232616CABC00DD1EC2 /* PixelArgumentsTests.swift in Sources */,
				AAEC74BC2642F0F800C2EFBC /* History.xcdatamodeld in Sources */,
				85F1B0C925EF9759004792B6 /* URLEventListenerTests.swift in Sources */,
				4B9292BD2667103100AD2C21 /* BookmarkOutlineViewDataSourceTests.swift in Sources */,
				B6A5A27925B93FFF00AA7ADA /* StateRestorationManagerTests.swift in Sources */,
				4B9292BB2667103100AD2C21 /* BookmarkNodeTests.swift in Sources */,
				4B0219A825E0646500ED7DEA /* WebsiteDataStoreTests.swift in Sources */,
				AAC9C01E24CB6BEB00AD1325 /* TabCollectionViewModelTests.swift in Sources */,
				85E11C3725E7F1E100974CAF /* ExternalURLHandlerTests.swift in Sources */,
				B6DA44282616CAE000DD1EC2 /* AppUsageActivityMonitorTests.swift in Sources */,
				AAC9C01724CAFBDC00AD1325 /* TabCollectionTests.swift in Sources */,
				4B82E9B925B6A05800656FE7 /* DetectedTrackerTests.swift in Sources */,
				B67C6C3D2654B897006C872E /* WebViewExtensionTests.swift in Sources */,
				4BA1A6DE258C100A00F6F690 /* FileStoreTests.swift in Sources */,
				4B0511F0262CAEC900F6079C /* AppearancePreferencesTests.swift in Sources */,
				AAC9C01C24CB594C00AD1325 /* TabViewModelTests.swift in Sources */,
				B65349AA265CF45000DCC645 /* DispatchQueueExtensionsTests.swift in Sources */,
				858A798A26A9B35E00A75A42 /* PasswordManagementItemModelTests.swift in Sources */,
				B6DA441E2616C84600DD1EC2 /* PixelStoreMock.swift in Sources */,
				4B9292BF2667103100AD2C21 /* TreeControllerTests.swift in Sources */,
				4B11060525903E570039B979 /* CoreDataEncryptionTesting.xcdatamodeld in Sources */,
				858A798826A99DBE00A75A42 /* PasswordManagementItemListModelTests.swift in Sources */,
				8546DE6225C03056000CA5E1 /* UserAgentTests.swift in Sources */,
				4B723E0926B0003E00E14D75 /* CSVLoginExporterTests.swift in Sources */,
				B630793526731BC400DCEE41 /* URLSuggestedFilenameTests.swift in Sources */,
				4B82E9C125B6A1CD00656FE7 /* TrackerRadarManagerTests.swift in Sources */,
				85AC3B4925DAC9BD00C7D2AA /* ConfigurationStorageTests.swift in Sources */,
				4B723E0726B0003E00E14D75 /* CSVImporterTests.swift in Sources */,
				AA652CDB25DDAB32009059CC /* BookmarkStoreMock.swift in Sources */,
				B62EB47C25BAD3BB005745C6 /* WKWebViewPrivateMethodsAvailabilityTests.swift in Sources */,
				B6A5A2A025B96E8300AA7ADA /* AppStateChangePublisherTests.swift in Sources */,
				4B02199C25E063DE00ED7DEA /* FireproofDomainsTests.swift in Sources */,
				B65783EC25F8AB9300D8DB33 /* String+PunycodeTests.swift in Sources */,
				AA0F3DB7261A566C0077F2D9 /* SuggestionLoadingMock.swift in Sources */,
				4B9292BE2667103100AD2C21 /* PasteboardFolderTests.swift in Sources */,
				4B9292C52667104B00AD2C21 /* CoreDataTestUtilities.swift in Sources */,
				4B723E1926B000DC00E14D75 /* TemporaryFileCreator.swift in Sources */,
				4B9292C22667103100AD2C21 /* BookmarkTests.swift in Sources */,
				142879DC24CE1185005419BB /* SuggestionContainerViewModelTests.swift in Sources */,
				4B723E1826B000DC00E14D75 /* MockFileStore.swift in Sources */,
				AA652CD325DDA6E9009059CC /* LocalBookmarkManagerTests.swift in Sources */,
				4B4F72EC266B2ED300814C60 /* CollectionExtension.swift in Sources */,
				AAE39D1B24F44885008EF28B /* TabCollectionViewModelDelegateMock.swift in Sources */,
				AA9C363025518CA9004B1BA3 /* FireTests.swift in Sources */,
				85AF2F4E268F52F400C89759 /* LoginDetectionServiceTests.swift in Sources */,
				AA63745424C9BF9A00AB2AC4 /* SuggestionContainerTests.swift in Sources */,
				AAC9C01524CAFBCE00AD1325 /* TabTests.swift in Sources */,
				4BA1A6D9258C0CB300F6F690 /* DataEncryptionTests.swift in Sources */,
				858C1BED26974E6600E6C014 /* PasswordManagerSettingsTests.swift in Sources */,
				B6A5A27E25B9403E00AA7ADA /* FileStoreMock.swift in Sources */,
				B6AE74342609AFCE005B9B1A /* ProgressEstimationTests.swift in Sources */,
				4BA1A6FE258C5C1300F6F690 /* EncryptedValueTransformerTests.swift in Sources */,
				85F69B3C25EDE81F00978E59 /* URLExtensionTests.swift in Sources */,
				B6DA44112616C0FC00DD1EC2 /* PixelTests.swift in Sources */,
				4B9292BA2667103100AD2C21 /* BookmarkNodePathTests.swift in Sources */,
				4B9292C02667103100AD2C21 /* BookmarkManagedObjectTests.swift in Sources */,
				4B723E0626B0003E00E14D75 /* CSVParserTests.swift in Sources */,
				AA652CCE25DD9071009059CC /* BookmarkListTests.swift in Sources */,
				B6A5A2A825BAA35500AA7ADA /* WindowManagerStateRestorationTests.swift in Sources */,
				B61F012325ECBAE400ABB5A3 /* UserScriptsTest.swift in Sources */,
				4B11060A25903EAC0039B979 /* CoreDataEncryptionTests.swift in Sources */,
				4B9292C32667103100AD2C21 /* PasteboardBookmarkTests.swift in Sources */,
				AAEC74BB2642E67C00C2EFBC /* NSPersistentContainerExtension.swift in Sources */,
				AABAF59C260A7D130085060C /* FaviconServiceMock.swift in Sources */,
				AAEC74B82642E43800C2EFBC /* HistoryStoreTests.swift in Sources */,
				4BA1A6E6258C270800F6F690 /* EncryptionKeyGeneratorTests.swift in Sources */,
				B61F012B25ECBB1700ABB5A3 /* UserScriptsManagerTests.swift in Sources */,
				4B723E0526B0003E00E14D75 /* DataImportMocks.swift in Sources */,
				85AC3B1725D9BC1A00C7D2AA /* ConfigurationDownloaderTests.swift in Sources */,
				4B0511E7262CAB3700F6079C /* UserDefaultsWrapperUtilities.swift in Sources */,
				4BA1A6F6258C4F9600F6F690 /* EncryptionMocks.swift in Sources */,
				B6B3E0962654DACD0040E0A2 /* UTTypeTests.swift in Sources */,
				4B02199D25E063DE00ED7DEA /* FireproofingURLExtensionsTests.swift in Sources */,
				AAEC74B42642C69300C2EFBC /* HistoryCoordinatorTests.swift in Sources */,
				4B0511F8262CB20F00F6079C /* DownloadPreferencesTests.swift in Sources */,
				AA9C362825518C44004B1BA3 /* WebsiteDataStoreMock.swift in Sources */,
				4B723E0826B0003E00E14D75 /* MockSecureVault.swift in Sources */,
				AAEC74B22642C57200C2EFBC /* HistoryCoordinatingMock.swift in Sources */,
				AAEC74B62642CC6A00C2EFBC /* HistoryStoringMock.swift in Sources */,
				AA652CB125DD825B009059CC /* LocalBookmarkStoreTests.swift in Sources */,
				B630794226731F5400DCEE41 /* WKDownloadMock.swift in Sources */,
				B630793A26731F2600DCEE41 /* FileDownloadManagerTests.swift in Sources */,
			);
			runOnlyForDeploymentPostprocessing = 0;
		};
/* End PBXSourcesBuildPhase section */

/* Begin PBXTargetDependency section */
		4B1AD8A325FC27E200261379 /* PBXTargetDependency */ = {
			isa = PBXTargetDependency;
			target = AA585D7D248FD31100E9A3E2 /* DuckDuckGo Privacy Browser */;
			targetProxy = 4B1AD8A225FC27E200261379 /* PBXContainerItemProxy */;
		};
		AA585D92248FD31400E9A3E2 /* PBXTargetDependency */ = {
			isa = PBXTargetDependency;
			target = AA585D7D248FD31100E9A3E2 /* DuckDuckGo Privacy Browser */;
			targetProxy = AA585D91248FD31400E9A3E2 /* PBXContainerItemProxy */;
		};
/* End PBXTargetDependency section */

/* Begin PBXVariantGroup section */
		AA585D87248FD31400E9A3E2 /* Main.storyboard */ = {
			isa = PBXVariantGroup;
			children = (
				AA585D88248FD31400E9A3E2 /* Base */,
			);
			name = Main.storyboard;
			sourceTree = "<group>";
		};
		AA80EC69256C4691007083E7 /* BrowserTab.storyboard */ = {
			isa = PBXVariantGroup;
			children = (
				AA80EC68256C4691007083E7 /* Base */,
			);
			name = BrowserTab.storyboard;
			sourceTree = "<group>";
		};
		AA80EC6F256C469C007083E7 /* NavigationBar.storyboard */ = {
			isa = PBXVariantGroup;
			children = (
				AA80EC6E256C469C007083E7 /* Base */,
			);
			name = NavigationBar.storyboard;
			sourceTree = "<group>";
		};
		AA80EC75256C46A2007083E7 /* Suggestion.storyboard */ = {
			isa = PBXVariantGroup;
			children = (
				AA80EC74256C46A2007083E7 /* Base */,
			);
			name = Suggestion.storyboard;
			sourceTree = "<group>";
		};
		AA80EC7B256C46AA007083E7 /* TabBar.storyboard */ = {
			isa = PBXVariantGroup;
			children = (
				AA80EC7A256C46AA007083E7 /* Base */,
			);
			name = TabBar.storyboard;
			sourceTree = "<group>";
		};
		AA80EC8B256C49B8007083E7 /* Localizable.strings */ = {
			isa = PBXVariantGroup;
			children = (
				AA80EC8A256C49B8007083E7 /* en */,
			);
			name = Localizable.strings;
			sourceTree = "<group>";
		};
		AA80EC91256C49BC007083E7 /* Localizable.stringsdict */ = {
			isa = PBXVariantGroup;
			children = (
				AA80EC90256C49BC007083E7 /* en */,
			);
			name = Localizable.stringsdict;
			sourceTree = "<group>";
		};
/* End PBXVariantGroup section */

/* Begin XCBuildConfiguration section */
		4B1AD8A425FC27E200261379 /* Debug */ = {
			isa = XCBuildConfiguration;
			buildSettings = {
				BUNDLE_LOADER = "$(TEST_HOST)";
				CODE_SIGN_STYLE = Automatic;
				COMBINE_HIDPI_IMAGES = YES;
				DEVELOPMENT_TEAM = HKE973VLUW;
				INFOPLIST_FILE = "Integration Tests/Info.plist";
				LD_RUNPATH_SEARCH_PATHS = (
					"$(inherited)",
					"@executable_path/../Frameworks",
					"@loader_path/../Frameworks",
				);
				MACOSX_DEPLOYMENT_TARGET = 11.1;
				PRODUCT_BUNDLE_IDENTIFIER = "com.duckduckgo.Integration-Tests";
				PRODUCT_NAME = "$(TARGET_NAME)";
				SWIFT_VERSION = 5.0;
				TEST_HOST = "$(BUILT_PRODUCTS_DIR)/DuckDuckGo Privacy Browser.app/Contents/MacOS/DuckDuckGo Privacy Browser";
			};
			name = Debug;
		};
		4B1AD8A525FC27E200261379 /* Release */ = {
			isa = XCBuildConfiguration;
			buildSettings = {
				BUNDLE_LOADER = "$(TEST_HOST)";
				CODE_SIGN_STYLE = Automatic;
				COMBINE_HIDPI_IMAGES = YES;
				DEVELOPMENT_TEAM = HKE973VLUW;
				INFOPLIST_FILE = "Integration Tests/Info.plist";
				LD_RUNPATH_SEARCH_PATHS = (
					"$(inherited)",
					"@executable_path/../Frameworks",
					"@loader_path/../Frameworks",
				);
				MACOSX_DEPLOYMENT_TARGET = 11.1;
				PRODUCT_BUNDLE_IDENTIFIER = "com.duckduckgo.Integration-Tests";
				PRODUCT_NAME = "$(TARGET_NAME)";
				SWIFT_VERSION = 5.0;
				TEST_HOST = "$(BUILT_PRODUCTS_DIR)/DuckDuckGo Privacy Browser.app/Contents/MacOS/DuckDuckGo Privacy Browser";
			};
			name = Release;
		};
		4B1AD8B025FC322600261379 /* CI */ = {
			isa = XCBuildConfiguration;
			buildSettings = {
				ALWAYS_SEARCH_USER_PATHS = NO;
				CLANG_ANALYZER_NONNULL = YES;
				CLANG_ANALYZER_NUMBER_OBJECT_CONVERSION = YES_AGGRESSIVE;
				CLANG_CXX_LANGUAGE_STANDARD = "gnu++14";
				CLANG_CXX_LIBRARY = "libc++";
				CLANG_ENABLE_MODULES = YES;
				CLANG_ENABLE_OBJC_ARC = YES;
				CLANG_ENABLE_OBJC_WEAK = YES;
				CLANG_WARN_BLOCK_CAPTURE_AUTORELEASING = YES;
				CLANG_WARN_BOOL_CONVERSION = YES;
				CLANG_WARN_COMMA = YES;
				CLANG_WARN_CONSTANT_CONVERSION = YES;
				CLANG_WARN_DEPRECATED_OBJC_IMPLEMENTATIONS = YES;
				CLANG_WARN_DIRECT_OBJC_ISA_USAGE = YES_ERROR;
				CLANG_WARN_DOCUMENTATION_COMMENTS = YES;
				CLANG_WARN_EMPTY_BODY = YES;
				CLANG_WARN_ENUM_CONVERSION = YES;
				CLANG_WARN_INFINITE_RECURSION = YES;
				CLANG_WARN_INT_CONVERSION = YES;
				CLANG_WARN_NON_LITERAL_NULL_CONVERSION = YES;
				CLANG_WARN_OBJC_IMPLICIT_RETAIN_SELF = YES;
				CLANG_WARN_OBJC_LITERAL_CONVERSION = YES;
				CLANG_WARN_OBJC_ROOT_CLASS = YES_ERROR;
				CLANG_WARN_QUOTED_INCLUDE_IN_FRAMEWORK_HEADER = YES;
				CLANG_WARN_RANGE_LOOP_ANALYSIS = YES;
				CLANG_WARN_STRICT_PROTOTYPES = YES;
				CLANG_WARN_SUSPICIOUS_MOVE = YES;
				CLANG_WARN_UNGUARDED_AVAILABILITY = YES_AGGRESSIVE;
				CLANG_WARN_UNREACHABLE_CODE = YES;
				CLANG_WARN__DUPLICATE_METHOD_MATCH = YES;
				COPY_PHASE_STRIP = NO;
				DEBUG_INFORMATION_FORMAT = dwarf;
				ENABLE_STRICT_OBJC_MSGSEND = YES;
				ENABLE_TESTABILITY = YES;
				GCC_C_LANGUAGE_STANDARD = gnu11;
				GCC_DYNAMIC_NO_PIC = NO;
				GCC_NO_COMMON_BLOCKS = YES;
				GCC_OPTIMIZATION_LEVEL = 0;
				GCC_PREPROCESSOR_DEFINITIONS = (
					"DEBUG=1",
					"CI=1",
					"$(inherited)",
				);
				GCC_WARN_64_TO_32_BIT_CONVERSION = YES;
				GCC_WARN_ABOUT_RETURN_TYPE = YES_ERROR;
				GCC_WARN_UNDECLARED_SELECTOR = YES;
				GCC_WARN_UNINITIALIZED_AUTOS = YES_AGGRESSIVE;
				GCC_WARN_UNUSED_FUNCTION = YES;
				GCC_WARN_UNUSED_VARIABLE = YES;
				MACOSX_DEPLOYMENT_TARGET = 10.15;
				MTL_ENABLE_DEBUG_INFO = INCLUDE_SOURCE;
				MTL_FAST_MATH = YES;
				ONLY_ACTIVE_ARCH = YES;
				SDKROOT = macosx;
				SWIFT_ACTIVE_COMPILATION_CONDITIONS = "DEBUG CI";
				SWIFT_OPTIMIZATION_LEVEL = "-Onone";
			};
			name = CI;
		};
		4B1AD8B125FC322600261379 /* CI */ = {
			isa = XCBuildConfiguration;
			buildSettings = {
				ASSETCATALOG_COMPILER_APPICON_NAME = "AppIcon - Debug";
				CLANG_ANALYZER_LOCALIZABILITY_EMPTY_CONTEXT = YES;
				CLANG_ANALYZER_LOCALIZABILITY_NONLOCALIZED = YES;
				CODE_SIGN_ENTITLEMENTS = DuckDuckGo/DuckDuckGoCI.entitlements;
				CODE_SIGN_IDENTITY = "";
				CODE_SIGN_STYLE = Manual;
				COMBINE_HIDPI_IMAGES = YES;
				CURRENT_PROJECT_VERSION = 0.10.1;
				DEVELOPMENT_TEAM = "";
				ENABLE_HARDENED_RUNTIME = YES;
				INFOPLIST_FILE = DuckDuckGo/Info.plist;
				LD_RUNPATH_SEARCH_PATHS = (
					"$(inherited)",
					"@executable_path/../Frameworks",
				);
				MARKETING_VERSION = 0.10.1;
				PRODUCT_BUNDLE_IDENTIFIER = com.duckduckgo.macos.browser.debug;
				PRODUCT_NAME = "$(TARGET_NAME)";
				PROVISIONING_PROFILE_SPECIFIER = "";
				SWIFT_ACTIVE_COMPILATION_CONDITIONS = "FEEDBACK OUT_OF_APPSTORE $(inherited)";
				SWIFT_OBJC_BRIDGING_HEADER = "$(SRCROOT)/DuckDuckGo/Bridging.h";
				SWIFT_VERSION = 5.0;
			};
			name = CI;
		};
		4B1AD8B225FC322600261379 /* CI */ = {
			isa = XCBuildConfiguration;
			buildSettings = {
				ALWAYS_EMBED_SWIFT_STANDARD_LIBRARIES = YES;
				BUNDLE_LOADER = "$(TEST_HOST)";
				CODE_SIGN_IDENTITY = "-";
				CODE_SIGN_STYLE = Automatic;
				COMBINE_HIDPI_IMAGES = YES;
				DEVELOPMENT_TEAM = "";
				INFOPLIST_FILE = "Unit Tests/Info.plist";
				LD_RUNPATH_SEARCH_PATHS = (
					"$(inherited)",
					"@executable_path/../Frameworks",
					"@loader_path/../Frameworks",
				);
				MACOSX_DEPLOYMENT_TARGET = 10.15;
				PRODUCT_BUNDLE_IDENTIFIER = com.duckduckgo.macos.browser.DuckDuckGoTests;
				PRODUCT_NAME = "$(TARGET_NAME)";
				PROVISIONING_PROFILE_SPECIFIER = "";
				SWIFT_VERSION = 5.0;
				TEST_HOST = "$(BUILT_PRODUCTS_DIR)/DuckDuckGo Privacy Browser.app/Contents/MacOS/DuckDuckGo Privacy Browser";
			};
			name = CI;
		};
		4B1AD8B325FC322600261379 /* CI */ = {
			isa = XCBuildConfiguration;
			buildSettings = {
				BUNDLE_LOADER = "$(TEST_HOST)";
				CODE_SIGN_STYLE = Automatic;
				COMBINE_HIDPI_IMAGES = YES;
				DEVELOPMENT_TEAM = HKE973VLUW;
				INFOPLIST_FILE = "Integration Tests/Info.plist";
				LD_RUNPATH_SEARCH_PATHS = (
					"$(inherited)",
					"@executable_path/../Frameworks",
					"@loader_path/../Frameworks",
				);
				MACOSX_DEPLOYMENT_TARGET = 11.1;
				PRODUCT_BUNDLE_IDENTIFIER = "com.duckduckgo.Integration-Tests";
				PRODUCT_NAME = "$(TARGET_NAME)";
				SWIFT_VERSION = 5.0;
				TEST_HOST = "$(BUILT_PRODUCTS_DIR)/DuckDuckGo Privacy Browser.app/Contents/MacOS/DuckDuckGo Privacy Browser";
			};
			name = CI;
		};
		AA585DA2248FD31500E9A3E2 /* Debug */ = {
			isa = XCBuildConfiguration;
			buildSettings = {
				ALWAYS_SEARCH_USER_PATHS = NO;
				CLANG_ANALYZER_NONNULL = YES;
				CLANG_ANALYZER_NUMBER_OBJECT_CONVERSION = YES_AGGRESSIVE;
				CLANG_CXX_LANGUAGE_STANDARD = "gnu++14";
				CLANG_CXX_LIBRARY = "libc++";
				CLANG_ENABLE_MODULES = YES;
				CLANG_ENABLE_OBJC_ARC = YES;
				CLANG_ENABLE_OBJC_WEAK = YES;
				CLANG_WARN_BLOCK_CAPTURE_AUTORELEASING = YES;
				CLANG_WARN_BOOL_CONVERSION = YES;
				CLANG_WARN_COMMA = YES;
				CLANG_WARN_CONSTANT_CONVERSION = YES;
				CLANG_WARN_DEPRECATED_OBJC_IMPLEMENTATIONS = YES;
				CLANG_WARN_DIRECT_OBJC_ISA_USAGE = YES_ERROR;
				CLANG_WARN_DOCUMENTATION_COMMENTS = YES;
				CLANG_WARN_EMPTY_BODY = YES;
				CLANG_WARN_ENUM_CONVERSION = YES;
				CLANG_WARN_INFINITE_RECURSION = YES;
				CLANG_WARN_INT_CONVERSION = YES;
				CLANG_WARN_NON_LITERAL_NULL_CONVERSION = YES;
				CLANG_WARN_OBJC_IMPLICIT_RETAIN_SELF = YES;
				CLANG_WARN_OBJC_LITERAL_CONVERSION = YES;
				CLANG_WARN_OBJC_ROOT_CLASS = YES_ERROR;
				CLANG_WARN_QUOTED_INCLUDE_IN_FRAMEWORK_HEADER = YES;
				CLANG_WARN_RANGE_LOOP_ANALYSIS = YES;
				CLANG_WARN_STRICT_PROTOTYPES = YES;
				CLANG_WARN_SUSPICIOUS_MOVE = YES;
				CLANG_WARN_UNGUARDED_AVAILABILITY = YES_AGGRESSIVE;
				CLANG_WARN_UNREACHABLE_CODE = YES;
				CLANG_WARN__DUPLICATE_METHOD_MATCH = YES;
				COPY_PHASE_STRIP = NO;
				DEBUG_INFORMATION_FORMAT = dwarf;
				ENABLE_STRICT_OBJC_MSGSEND = YES;
				ENABLE_TESTABILITY = YES;
				GCC_C_LANGUAGE_STANDARD = gnu11;
				GCC_DYNAMIC_NO_PIC = NO;
				GCC_NO_COMMON_BLOCKS = YES;
				GCC_OPTIMIZATION_LEVEL = 0;
				GCC_PREPROCESSOR_DEFINITIONS = (
					"DEBUG=1",
					"$(inherited)",
				);
				GCC_WARN_64_TO_32_BIT_CONVERSION = YES;
				GCC_WARN_ABOUT_RETURN_TYPE = YES_ERROR;
				GCC_WARN_UNDECLARED_SELECTOR = YES;
				GCC_WARN_UNINITIALIZED_AUTOS = YES_AGGRESSIVE;
				GCC_WARN_UNUSED_FUNCTION = YES;
				GCC_WARN_UNUSED_VARIABLE = YES;
				MACOSX_DEPLOYMENT_TARGET = 10.15;
				MTL_ENABLE_DEBUG_INFO = INCLUDE_SOURCE;
				MTL_FAST_MATH = YES;
				ONLY_ACTIVE_ARCH = YES;
				SDKROOT = macosx;
				SWIFT_ACTIVE_COMPILATION_CONDITIONS = DEBUG;
				SWIFT_OPTIMIZATION_LEVEL = "-Onone";
			};
			name = Debug;
		};
		AA585DA3248FD31500E9A3E2 /* Release */ = {
			isa = XCBuildConfiguration;
			buildSettings = {
				ALWAYS_SEARCH_USER_PATHS = NO;
				CLANG_ANALYZER_NONNULL = YES;
				CLANG_ANALYZER_NUMBER_OBJECT_CONVERSION = YES_AGGRESSIVE;
				CLANG_CXX_LANGUAGE_STANDARD = "gnu++14";
				CLANG_CXX_LIBRARY = "libc++";
				CLANG_ENABLE_MODULES = YES;
				CLANG_ENABLE_OBJC_ARC = YES;
				CLANG_ENABLE_OBJC_WEAK = YES;
				CLANG_WARN_BLOCK_CAPTURE_AUTORELEASING = YES;
				CLANG_WARN_BOOL_CONVERSION = YES;
				CLANG_WARN_COMMA = YES;
				CLANG_WARN_CONSTANT_CONVERSION = YES;
				CLANG_WARN_DEPRECATED_OBJC_IMPLEMENTATIONS = YES;
				CLANG_WARN_DIRECT_OBJC_ISA_USAGE = YES_ERROR;
				CLANG_WARN_DOCUMENTATION_COMMENTS = YES;
				CLANG_WARN_EMPTY_BODY = YES;
				CLANG_WARN_ENUM_CONVERSION = YES;
				CLANG_WARN_INFINITE_RECURSION = YES;
				CLANG_WARN_INT_CONVERSION = YES;
				CLANG_WARN_NON_LITERAL_NULL_CONVERSION = YES;
				CLANG_WARN_OBJC_IMPLICIT_RETAIN_SELF = YES;
				CLANG_WARN_OBJC_LITERAL_CONVERSION = YES;
				CLANG_WARN_OBJC_ROOT_CLASS = YES_ERROR;
				CLANG_WARN_QUOTED_INCLUDE_IN_FRAMEWORK_HEADER = YES;
				CLANG_WARN_RANGE_LOOP_ANALYSIS = YES;
				CLANG_WARN_STRICT_PROTOTYPES = YES;
				CLANG_WARN_SUSPICIOUS_MOVE = YES;
				CLANG_WARN_UNGUARDED_AVAILABILITY = YES_AGGRESSIVE;
				CLANG_WARN_UNREACHABLE_CODE = YES;
				CLANG_WARN__DUPLICATE_METHOD_MATCH = YES;
				COPY_PHASE_STRIP = NO;
				DEBUG_INFORMATION_FORMAT = "dwarf-with-dsym";
				ENABLE_NS_ASSERTIONS = NO;
				ENABLE_STRICT_OBJC_MSGSEND = YES;
				GCC_C_LANGUAGE_STANDARD = gnu11;
				GCC_NO_COMMON_BLOCKS = YES;
				GCC_WARN_64_TO_32_BIT_CONVERSION = YES;
				GCC_WARN_ABOUT_RETURN_TYPE = YES_ERROR;
				GCC_WARN_UNDECLARED_SELECTOR = YES;
				GCC_WARN_UNINITIALIZED_AUTOS = YES_AGGRESSIVE;
				GCC_WARN_UNUSED_FUNCTION = YES;
				GCC_WARN_UNUSED_VARIABLE = YES;
				MACOSX_DEPLOYMENT_TARGET = 10.15;
				MTL_ENABLE_DEBUG_INFO = NO;
				MTL_FAST_MATH = YES;
				SDKROOT = macosx;
				SWIFT_COMPILATION_MODE = wholemodule;
				SWIFT_OPTIMIZATION_LEVEL = "-O";
			};
			name = Release;
		};
		AA585DA5248FD31500E9A3E2 /* Debug */ = {
			isa = XCBuildConfiguration;
			buildSettings = {
				ASSETCATALOG_COMPILER_APPICON_NAME = "AppIcon - Debug";
				CLANG_ANALYZER_LOCALIZABILITY_EMPTY_CONTEXT = YES;
				CLANG_ANALYZER_LOCALIZABILITY_NONLOCALIZED = YES;
				CODE_SIGN_ENTITLEMENTS = DuckDuckGo/DuckDuckGo.entitlements;
				CODE_SIGN_IDENTITY = "Apple Development";
				CODE_SIGN_STYLE = Automatic;
				COMBINE_HIDPI_IMAGES = YES;
				CURRENT_PROJECT_VERSION = 0.10.1;
				DEVELOPMENT_TEAM = HKE973VLUW;
				ENABLE_HARDENED_RUNTIME = YES;
				INFOPLIST_FILE = DuckDuckGo/Info.plist;
				LD_RUNPATH_SEARCH_PATHS = (
					"$(inherited)",
					"@executable_path/../Frameworks",
				);
				MARKETING_VERSION = 0.10.1;
				PRODUCT_BUNDLE_IDENTIFIER = com.duckduckgo.macos.browser.debug;
				PRODUCT_NAME = "$(TARGET_NAME)";
				SWIFT_ACTIVE_COMPILATION_CONDITIONS = "FEEDBACK OUT_OF_APPSTORE $(inherited)";
				SWIFT_OBJC_BRIDGING_HEADER = "$(SRCROOT)/DuckDuckGo/Bridging.h";
				SWIFT_VERSION = 5.0;
			};
			name = Debug;
		};
		AA585DA6248FD31500E9A3E2 /* Release */ = {
			isa = XCBuildConfiguration;
			buildSettings = {
				ASSETCATALOG_COMPILER_APPICON_NAME = AppIcon;
				CLANG_ANALYZER_LOCALIZABILITY_EMPTY_CONTEXT = YES;
				CLANG_ANALYZER_LOCALIZABILITY_NONLOCALIZED = YES;
				CODE_SIGN_ENTITLEMENTS = DuckDuckGo/DuckDuckGo.entitlements;
				CODE_SIGN_IDENTITY = "Apple Development";
				CODE_SIGN_STYLE = Automatic;
				COMBINE_HIDPI_IMAGES = YES;
				CURRENT_PROJECT_VERSION = 0.10.1;
				DEVELOPMENT_TEAM = HKE973VLUW;
				ENABLE_HARDENED_RUNTIME = YES;
				INFOPLIST_FILE = DuckDuckGo/Info.plist;
				LD_RUNPATH_SEARCH_PATHS = (
					"$(inherited)",
					"@executable_path/../Frameworks",
				);
				MARKETING_VERSION = 0.10.1;
				PRODUCT_BUNDLE_IDENTIFIER = com.duckduckgo.macos.browser;
				PRODUCT_NAME = "$(TARGET_NAME)";
				SWIFT_ACTIVE_COMPILATION_CONDITIONS = "FEEDBACK OUT_OF_APPSTORE";
				SWIFT_OBJC_BRIDGING_HEADER = "$(SRCROOT)/DuckDuckGo/Bridging.h";
				SWIFT_VERSION = 5.0;
			};
			name = Release;
		};
		AA585DA8248FD31500E9A3E2 /* Debug */ = {
			isa = XCBuildConfiguration;
			buildSettings = {
				ALWAYS_EMBED_SWIFT_STANDARD_LIBRARIES = YES;
				BUNDLE_LOADER = "$(TEST_HOST)";
				CODE_SIGN_IDENTITY = "Apple Development";
				CODE_SIGN_STYLE = Automatic;
				COMBINE_HIDPI_IMAGES = YES;
				DEVELOPMENT_TEAM = HKE973VLUW;
				INFOPLIST_FILE = "Unit Tests/Info.plist";
				LD_RUNPATH_SEARCH_PATHS = (
					"$(inherited)",
					"@executable_path/../Frameworks",
					"@loader_path/../Frameworks",
				);
				MACOSX_DEPLOYMENT_TARGET = 10.15;
				PRODUCT_BUNDLE_IDENTIFIER = com.duckduckgo.macos.browser.DuckDuckGoTests;
				PRODUCT_NAME = "$(TARGET_NAME)";
				PROVISIONING_PROFILE_SPECIFIER = "";
				SWIFT_VERSION = 5.0;
				TEST_HOST = "$(BUILT_PRODUCTS_DIR)/DuckDuckGo Privacy Browser.app/Contents/MacOS/DuckDuckGo Privacy Browser";
			};
			name = Debug;
		};
		AA585DA9248FD31500E9A3E2 /* Release */ = {
			isa = XCBuildConfiguration;
			buildSettings = {
				ALWAYS_EMBED_SWIFT_STANDARD_LIBRARIES = YES;
				BUNDLE_LOADER = "$(TEST_HOST)";
				CODE_SIGN_IDENTITY = "Apple Development";
				CODE_SIGN_STYLE = Automatic;
				COMBINE_HIDPI_IMAGES = YES;
				DEVELOPMENT_TEAM = HKE973VLUW;
				INFOPLIST_FILE = "Unit Tests/Info.plist";
				LD_RUNPATH_SEARCH_PATHS = (
					"$(inherited)",
					"@executable_path/../Frameworks",
					"@loader_path/../Frameworks",
				);
				MACOSX_DEPLOYMENT_TARGET = 10.15;
				PRODUCT_BUNDLE_IDENTIFIER = com.duckduckgo.macos.browser.DuckDuckGoTests;
				PRODUCT_NAME = "$(TARGET_NAME)";
				PROVISIONING_PROFILE_SPECIFIER = "";
				SWIFT_VERSION = 5.0;
				TEST_HOST = "$(BUILT_PRODUCTS_DIR)/DuckDuckGo Privacy Browser.app/Contents/MacOS/DuckDuckGo Privacy Browser";
			};
			name = Release;
		};
/* End XCBuildConfiguration section */

/* Begin XCConfigurationList section */
		4B1AD8A625FC27E200261379 /* Build configuration list for PBXNativeTarget "Integration Tests" */ = {
			isa = XCConfigurationList;
			buildConfigurations = (
				4B1AD8A425FC27E200261379 /* Debug */,
				4B1AD8B325FC322600261379 /* CI */,
				4B1AD8A525FC27E200261379 /* Release */,
			);
			defaultConfigurationIsVisible = 0;
			defaultConfigurationName = Release;
		};
		AA585D79248FD31100E9A3E2 /* Build configuration list for PBXProject "DuckDuckGo" */ = {
			isa = XCConfigurationList;
			buildConfigurations = (
				AA585DA2248FD31500E9A3E2 /* Debug */,
				4B1AD8B025FC322600261379 /* CI */,
				AA585DA3248FD31500E9A3E2 /* Release */,
			);
			defaultConfigurationIsVisible = 0;
			defaultConfigurationName = Release;
		};
		AA585DA4248FD31500E9A3E2 /* Build configuration list for PBXNativeTarget "DuckDuckGo Privacy Browser" */ = {
			isa = XCConfigurationList;
			buildConfigurations = (
				AA585DA5248FD31500E9A3E2 /* Debug */,
				4B1AD8B125FC322600261379 /* CI */,
				AA585DA6248FD31500E9A3E2 /* Release */,
			);
			defaultConfigurationIsVisible = 0;
			defaultConfigurationName = Release;
		};
		AA585DA7248FD31500E9A3E2 /* Build configuration list for PBXNativeTarget "Unit Tests" */ = {
			isa = XCConfigurationList;
			buildConfigurations = (
				AA585DA8248FD31500E9A3E2 /* Debug */,
				4B1AD8B225FC322600261379 /* CI */,
				AA585DA9248FD31500E9A3E2 /* Release */,
			);
			defaultConfigurationIsVisible = 0;
			defaultConfigurationName = Release;
		};
/* End XCConfigurationList section */

/* Begin XCRemoteSwiftPackageReference section */
		4B82E9B125B69E3E00656FE7 /* XCRemoteSwiftPackageReference "TrackerRadarKit" */ = {
			isa = XCRemoteSwiftPackageReference;
			repositoryURL = "https://github.com/duckduckgo/TrackerRadarKit.git";
			requirement = {
				kind = upToNextMajorVersion;
				minimumVersion = 1.0.2;
			};
		};
		4BB673FC26AF86F0006FC103 /* XCRemoteSwiftPackageReference "CryptoSwift" */ = {
			isa = XCRemoteSwiftPackageReference;
			repositoryURL = "https://github.com/krzyzanowskim/CryptoSwift.git";
			requirement = {
				kind = upToNextMajorVersion;
				minimumVersion = 1.4.1;
			};
		};
		85F4D1C2266695C9002DD869 /* XCRemoteSwiftPackageReference "BrowserServicesKit" */ = {
			isa = XCRemoteSwiftPackageReference;
			repositoryURL = "https://github.com/duckduckgo/BrowserServicesKit.git";
			requirement = {
				kind = exactVersion;
				version = 7.0.1;
			};
		};
		85FF55C625F82E4F00E2AB99 /* XCRemoteSwiftPackageReference "lottie-ios" */ = {
			isa = XCRemoteSwiftPackageReference;
			repositoryURL = "https://github.com/airbnb/lottie-ios";
			requirement = {
				branch = "lottie/macos-spm";
				kind = branch;
			};
		};
		AA06B6B52672AF8100F541C5 /* XCRemoteSwiftPackageReference "Sparkle" */ = {
			isa = XCRemoteSwiftPackageReference;
			repositoryURL = "https://github.com/sparkle-project/Sparkle.git";
			requirement = {
				kind = upToNextMajorVersion;
				minimumVersion = 1.26.0;
			};
		};
		B65783F325F8ACA400D8DB33 /* XCRemoteSwiftPackageReference "PunycodeSwift" */ = {
			isa = XCRemoteSwiftPackageReference;
			repositoryURL = "https://github.com/gumob/PunycodeSwift.git";
			requirement = {
				kind = upToNextMajorVersion;
				minimumVersion = 2.1.0;
			};
		};
		B6DA44152616C13800DD1EC2 /* XCRemoteSwiftPackageReference "OHHTTPStubs" */ = {
			isa = XCRemoteSwiftPackageReference;
			repositoryURL = "https://github.com/AliSoftware/OHHTTPStubs.git";
			requirement = {
				kind = upToNextMajorVersion;
				minimumVersion = 9.1.0;
			};
		};
/* End XCRemoteSwiftPackageReference section */

/* Begin XCSwiftPackageProductDependency section */
		4B82E9B225B69E3E00656FE7 /* TrackerRadarKit */ = {
			isa = XCSwiftPackageProductDependency;
			package = 4B82E9B125B69E3E00656FE7 /* XCRemoteSwiftPackageReference "TrackerRadarKit" */;
			productName = TrackerRadarKit;
		};
		4BB673FD26AF86F0006FC103 /* CryptoSwift */ = {
			isa = XCSwiftPackageProductDependency;
			package = 4BB673FC26AF86F0006FC103 /* XCRemoteSwiftPackageReference "CryptoSwift" */;
			productName = CryptoSwift;
		};
		85F4D1C3266695C9002DD869 /* BrowserServicesKit */ = {
			isa = XCSwiftPackageProductDependency;
			package = 85F4D1C2266695C9002DD869 /* XCRemoteSwiftPackageReference "BrowserServicesKit" */;
			productName = BrowserServicesKit;
		};
		85FF55C725F82E4F00E2AB99 /* Lottie */ = {
			isa = XCSwiftPackageProductDependency;
			package = 85FF55C625F82E4F00E2AB99 /* XCRemoteSwiftPackageReference "lottie-ios" */;
			productName = Lottie;
		};
		AA06B6B62672AF8100F541C5 /* Sparkle */ = {
			isa = XCSwiftPackageProductDependency;
			package = AA06B6B52672AF8100F541C5 /* XCRemoteSwiftPackageReference "Sparkle" */;
			productName = Sparkle;
		};
		B65783F425F8ACA400D8DB33 /* Punnycode */ = {
			isa = XCSwiftPackageProductDependency;
			package = B65783F325F8ACA400D8DB33 /* XCRemoteSwiftPackageReference "PunycodeSwift" */;
			productName = Punnycode;
		};
		B6DA44162616C13800DD1EC2 /* OHHTTPStubs */ = {
			isa = XCSwiftPackageProductDependency;
			package = B6DA44152616C13800DD1EC2 /* XCRemoteSwiftPackageReference "OHHTTPStubs" */;
			productName = OHHTTPStubs;
		};
		B6DA44182616C13800DD1EC2 /* OHHTTPStubsSwift */ = {
			isa = XCSwiftPackageProductDependency;
			package = B6DA44152616C13800DD1EC2 /* XCRemoteSwiftPackageReference "OHHTTPStubs" */;
			productName = OHHTTPStubsSwift;
		};
/* End XCSwiftPackageProductDependency section */

/* Begin XCVersionGroup section */
		4B11060325903E570039B979 /* CoreDataEncryptionTesting.xcdatamodeld */ = {
			isa = XCVersionGroup;
			children = (
				4B11060425903E570039B979 /* CoreDataEncryptionTesting.xcdatamodel */,
			);
			currentVersion = 4B11060425903E570039B979 /* CoreDataEncryptionTesting.xcdatamodel */;
			path = CoreDataEncryptionTesting.xcdatamodeld;
			sourceTree = "<group>";
			versionGroupType = wrapper.xcdatamodel;
		};
		4B67742E255DBEB800025BD8 /* HTTPSUpgrade.xcdatamodeld */ = {
			isa = XCVersionGroup;
			children = (
				4B67742F255DBEB800025BD8 /* HTTPSUpgrade 3.xcdatamodel */,
			);
			currentVersion = 4B67742F255DBEB800025BD8 /* HTTPSUpgrade 3.xcdatamodel */;
			path = HTTPSUpgrade.xcdatamodeld;
			sourceTree = "<group>";
			versionGroupType = wrapper.xcdatamodel;
		};
		4B9292A726670D3700AD2C21 /* Bookmark.xcdatamodeld */ = {
			isa = XCVersionGroup;
			children = (
				4B9292A826670D3700AD2C21 /* Bookmark 2.xcdatamodel */,
				4B9292A926670D3700AD2C21 /* Bookmark.xcdatamodel */,
			);
			currentVersion = 4B9292A826670D3700AD2C21 /* Bookmark 2.xcdatamodel */;
			path = Bookmark.xcdatamodeld;
			sourceTree = "<group>";
			versionGroupType = wrapper.xcdatamodel;
		};
		AAE75278263B046100B973F8 /* History.xcdatamodeld */ = {
			isa = XCVersionGroup;
			children = (
				AAE75279263B046100B973F8 /* History.xcdatamodel */,
			);
			currentVersion = AAE75279263B046100B973F8 /* History.xcdatamodel */;
			path = History.xcdatamodeld;
			sourceTree = "<group>";
			versionGroupType = wrapper.xcdatamodel;
		};
		B6DA44062616B30600DD1EC2 /* PixelDataModel.xcdatamodeld */ = {
			isa = XCVersionGroup;
			children = (
				B6DA44072616B30600DD1EC2 /* PixelDataModel.xcdatamodel */,
			);
			currentVersion = B6DA44072616B30600DD1EC2 /* PixelDataModel.xcdatamodel */;
			path = PixelDataModel.xcdatamodeld;
			sourceTree = "<group>";
			versionGroupType = wrapper.xcdatamodel;
		};
/* End XCVersionGroup section */
	};
	rootObject = AA585D76248FD31100E9A3E2 /* Project object */;
}<|MERGE_RESOLUTION|>--- conflicted
+++ resolved
@@ -158,13 +158,6 @@
 		4BA1A6E6258C270800F6F690 /* EncryptionKeyGeneratorTests.swift in Sources */ = {isa = PBXBuildFile; fileRef = 4BA1A6E5258C270800F6F690 /* EncryptionKeyGeneratorTests.swift */; };
 		4BA1A6F6258C4F9600F6F690 /* EncryptionMocks.swift in Sources */ = {isa = PBXBuildFile; fileRef = 4BA1A6F5258C4F9600F6F690 /* EncryptionMocks.swift */; };
 		4BA1A6FE258C5C1300F6F690 /* EncryptedValueTransformerTests.swift in Sources */ = {isa = PBXBuildFile; fileRef = 4BA1A6FD258C5C1300F6F690 /* EncryptedValueTransformerTests.swift */; };
-		4BB673F726AF6BD7006FC103 /* ChromiumDataImporter.swift in Sources */ = {isa = PBXBuildFile; fileRef = 4BB673F626AF6BD7006FC103 /* ChromiumDataImporter.swift */; };
-		4BB673F926AF741E006FC103 /* BrowserImportViewController.swift in Sources */ = {isa = PBXBuildFile; fileRef = 4BB673F826AF741E006FC103 /* BrowserImportViewController.swift */; };
-		4BB673FB26AF80A5006FC103 /* ChromeDataImporter.swift in Sources */ = {isa = PBXBuildFile; fileRef = 4BB673FA26AF80A5006FC103 /* ChromeDataImporter.swift */; };
-		4BB673FE26AF86F0006FC103 /* CryptoSwift in Frameworks */ = {isa = PBXBuildFile; productRef = 4BB673FD26AF86F0006FC103 /* CryptoSwift */; };
-		4BB6740026AF877F006FC103 /* CryptoExtensions.swift in Sources */ = {isa = PBXBuildFile; fileRef = 4BB673FF26AF877F006FC103 /* CryptoExtensions.swift */; };
-		4BB6740226AF9E60006FC103 /* ChromiumLoginReader.swift in Sources */ = {isa = PBXBuildFile; fileRef = 4BB6740126AF9E60006FC103 /* ChromiumLoginReader.swift */; };
-		4BB6740426AFBAA8006FC103 /* BraveImporter.swift in Sources */ = {isa = PBXBuildFile; fileRef = 4BB6740326AFBAA8006FC103 /* BraveImporter.swift */; };
 		4BB88B4525B7B55C006F6B06 /* DebugUserScript.swift in Sources */ = {isa = PBXBuildFile; fileRef = 4BB88B4425B7B55C006F6B06 /* DebugUserScript.swift */; };
 		4BB88B4A25B7B690006F6B06 /* SequenceExtensions.swift in Sources */ = {isa = PBXBuildFile; fileRef = 4BB88B4925B7B690006F6B06 /* SequenceExtensions.swift */; };
 		4BB88B5025B7BA2B006F6B06 /* TabInstrumentation.swift in Sources */ = {isa = PBXBuildFile; fileRef = 4BB88B4F25B7BA2B006F6B06 /* TabInstrumentation.swift */; };
@@ -606,12 +599,6 @@
 		4BA1A6EA258C288C00F6F690 /* EncryptionKeyStoreTests.swift */ = {isa = PBXFileReference; lastKnownFileType = sourcecode.swift; path = EncryptionKeyStoreTests.swift; sourceTree = "<group>"; };
 		4BA1A6F5258C4F9600F6F690 /* EncryptionMocks.swift */ = {isa = PBXFileReference; lastKnownFileType = sourcecode.swift; path = EncryptionMocks.swift; sourceTree = "<group>"; };
 		4BA1A6FD258C5C1300F6F690 /* EncryptedValueTransformerTests.swift */ = {isa = PBXFileReference; lastKnownFileType = sourcecode.swift; path = EncryptedValueTransformerTests.swift; sourceTree = "<group>"; };
-		4BB673F626AF6BD7006FC103 /* ChromiumDataImporter.swift */ = {isa = PBXFileReference; lastKnownFileType = sourcecode.swift; path = ChromiumDataImporter.swift; sourceTree = "<group>"; };
-		4BB673F826AF741E006FC103 /* BrowserImportViewController.swift */ = {isa = PBXFileReference; lastKnownFileType = sourcecode.swift; path = BrowserImportViewController.swift; sourceTree = "<group>"; };
-		4BB673FA26AF80A5006FC103 /* ChromeDataImporter.swift */ = {isa = PBXFileReference; lastKnownFileType = sourcecode.swift; path = ChromeDataImporter.swift; sourceTree = "<group>"; };
-		4BB673FF26AF877F006FC103 /* CryptoExtensions.swift */ = {isa = PBXFileReference; lastKnownFileType = sourcecode.swift; path = CryptoExtensions.swift; sourceTree = "<group>"; };
-		4BB6740126AF9E60006FC103 /* ChromiumLoginReader.swift */ = {isa = PBXFileReference; lastKnownFileType = sourcecode.swift; path = ChromiumLoginReader.swift; sourceTree = "<group>"; };
-		4BB6740326AFBAA8006FC103 /* BraveImporter.swift */ = {isa = PBXFileReference; lastKnownFileType = sourcecode.swift; path = BraveImporter.swift; sourceTree = "<group>"; };
 		4BB88B4425B7B55C006F6B06 /* DebugUserScript.swift */ = {isa = PBXFileReference; lastKnownFileType = sourcecode.swift; path = DebugUserScript.swift; sourceTree = "<group>"; };
 		4BB88B4925B7B690006F6B06 /* SequenceExtensions.swift */ = {isa = PBXFileReference; lastKnownFileType = sourcecode.swift; path = SequenceExtensions.swift; sourceTree = "<group>"; };
 		4BB88B4F25B7BA2B006F6B06 /* TabInstrumentation.swift */ = {isa = PBXFileReference; lastKnownFileType = sourcecode.swift; path = TabInstrumentation.swift; sourceTree = "<group>"; };
@@ -903,7 +890,6 @@
 				AA06B6B72672AF8100F541C5 /* Sparkle in Frameworks */,
 				85F4D1C4266695C9002DD869 /* BrowserServicesKit in Frameworks */,
 				85FF55C825F82E4F00E2AB99 /* Lottie in Frameworks */,
-				4BB673FE26AF86F0006FC103 /* CryptoSwift in Frameworks */,
 			);
 			runOnlyForDeploymentPostprocessing = 0;
 		};
@@ -1062,85 +1048,6 @@
 			path = "Integration Tests";
 			sourceTree = "<group>";
 		};
-<<<<<<< HEAD
-		4B26FB4726977FCD0010AF6A /* Data Import */ = {
-			isa = PBXGroup;
-			children = (
-				4B26FB59269A93BD0010AF6A /* DataImport.swift */,
-				4B3A4332269D1BDA00C66BBC /* Logins */,
-				4B26FB4E2697A6A00010AF6A /* View */,
-			);
-			path = "Data Import";
-			sourceTree = "<group>";
-		};
-		4B26FB4E2697A6A00010AF6A /* View */ = {
-			isa = PBXGroup;
-			children = (
-				4B26FB4A269781B00010AF6A /* DataImport.storyboard */,
-				4B26FB4C269781CB0010AF6A /* DataImportViewController.swift */,
-				4B26FB4F2697BACE0010AF6A /* CSVImportViewController.swift */,
-				4B75EA9526A62E0E00018634 /* CSVImportSummaryViewController.swift */,
-				4BB673F826AF741E006FC103 /* BrowserImportViewController.swift */,
-			);
-			path = View;
-			sourceTree = "<group>";
-		};
-		4B26FB542697DA070010AF6A /* CSV */ = {
-			isa = PBXGroup;
-			children = (
-				4B26FB572697DEB50010AF6A /* CSVParser.swift */,
-				4B26FB522697C1BD0010AF6A /* CSVImporter.swift */,
-			);
-			path = CSV;
-			sourceTree = "<group>";
-		};
-		4B3A4331269D1BAA00C66BBC /* SecureVault */ = {
-			isa = PBXGroup;
-			children = (
-				4B26FB5F269BF5C40010AF6A /* SecureVaultLoginImporter.swift */,
-			);
-			path = SecureVault;
-			sourceTree = "<group>";
-		};
-		4B3A4332269D1BDA00C66BBC /* Logins */ = {
-			isa = PBXGroup;
-			children = (
-				4B3A432F269D1B9800C66BBC /* LoginImport.swift */,
-				4B3A4331269D1BAA00C66BBC /* SecureVault */,
-				4B26FB542697DA070010AF6A /* CSV */,
-				4BB673F526AF6BC4006FC103 /* Chromium */,
-			);
-			path = Logins;
-			sourceTree = "<group>";
-		};
-		4B3A4333269D252200C66BBC /* Data Export */ = {
-			isa = PBXGroup;
-			children = (
-				4B3A4334269D254200C66BBC /* DataExport.swift */,
-				4B3A4337269D370700C66BBC /* Logins */,
-			);
-			path = "Data Export";
-			sourceTree = "<group>";
-		};
-		4B3A4337269D370700C66BBC /* Logins */ = {
-			isa = PBXGroup;
-			children = (
-				4B3A433B269D399500C66BBC /* LoginExport.swift */,
-				4B3A4338269D377400C66BBC /* CSV */,
-			);
-			path = Logins;
-			sourceTree = "<group>";
-		};
-		4B3A4338269D377400C66BBC /* CSV */ = {
-			isa = PBXGroup;
-			children = (
-				4B3A4339269D378400C66BBC /* CSVLoginExporter.swift */,
-			);
-			path = CSV;
-			sourceTree = "<group>";
-		};
-=======
->>>>>>> 19022135
 		4B6160D125B14E5E007DE5B2 /* ContentBlocker */ = {
 			isa = PBXGroup;
 			children = (
@@ -1378,18 +1285,6 @@
 				B6A5A27D25B9403E00AA7ADA /* FileStoreMock.swift */,
 			);
 			path = FileSystem;
-			sourceTree = "<group>";
-		};
-		4BB673F526AF6BC4006FC103 /* Chromium */ = {
-			isa = PBXGroup;
-			children = (
-				4BB673F626AF6BD7006FC103 /* ChromiumDataImporter.swift */,
-				4BB6740126AF9E60006FC103 /* ChromiumLoginReader.swift */,
-				4BB673FA26AF80A5006FC103 /* ChromeDataImporter.swift */,
-				4BB6740326AFBAA8006FC103 /* BraveImporter.swift */,
-				4BB673FF26AF877F006FC103 /* CryptoExtensions.swift */,
-			);
-			path = Chromium;
 			sourceTree = "<group>";
 		};
 		4BB88B4E25B7BA20006F6B06 /* Utilities */ = {
@@ -2540,7 +2435,6 @@
 				B65783F425F8ACA400D8DB33 /* Punnycode */,
 				85F4D1C3266695C9002DD869 /* BrowserServicesKit */,
 				AA06B6B62672AF8100F541C5 /* Sparkle */,
-				4BB673FD26AF86F0006FC103 /* CryptoSwift */,
 			);
 			productName = DuckDuckGo;
 			productReference = AA585D7E248FD31100E9A3E2 /* DuckDuckGo Privacy Browser.app */;
@@ -2607,7 +2501,6 @@
 				B6DA44152616C13800DD1EC2 /* XCRemoteSwiftPackageReference "OHHTTPStubs" */,
 				85F4D1C2266695C9002DD869 /* XCRemoteSwiftPackageReference "BrowserServicesKit" */,
 				AA06B6B52672AF8100F541C5 /* XCRemoteSwiftPackageReference "Sparkle" */,
-				4BB673FC26AF86F0006FC103 /* XCRemoteSwiftPackageReference "CryptoSwift" */,
 			);
 			productRefGroup = AA585D7F248FD31100E9A3E2 /* Products */;
 			projectDirPath = "";
@@ -2854,7 +2747,6 @@
 				856C98DF257014BD00A22F1F /* FileDownloadManager.swift in Sources */,
 				85CC1D73269EF1880062F04E /* PasswordManagementItemList.swift in Sources */,
 				85480FBB25D181CB009424E3 /* ConfigurationDownloading.swift in Sources */,
-				4BB673FB26AF80A5006FC103 /* ChromeDataImporter.swift in Sources */,
 				AA2E423424C8A2270048C0D5 /* ColorView.swift in Sources */,
 				AAECA42024EEA4AC00EFA63A /* IndexPathExtension.swift in Sources */,
 				AA5C8F632591021700748EB7 /* NSApplicationExtension.swift in Sources */,
@@ -2887,11 +2779,6 @@
 				4B9292D52667123700AD2C21 /* BookmarkManagementDetailViewController.swift in Sources */,
 				4B723E1026B0006700E14D75 /* CSVImporter.swift in Sources */,
 				AA4BBA3B25C58FA200C4FB0F /* MainMenu.swift in Sources */,
-<<<<<<< HEAD
-				4B26FB4D269781CB0010AF6A /* DataImportViewController.swift in Sources */,
-				4BB6740426AFBAA8006FC103 /* BraveImporter.swift in Sources */,
-=======
->>>>>>> 19022135
 				AA585D84248FD31100E9A3E2 /* BrowserTabViewController.swift in Sources */,
 				B6A9E48926146ABF0067D1B9 /* PixelCounter.swift in Sources */,
 				AAE7527C263B056C00B973F8 /* HistoryStore.swift in Sources */,
@@ -2914,8 +2801,6 @@
 				AA6820F125503DA9005ED0D5 /* FireViewModel.swift in Sources */,
 				AAA0CC6A253CC43C0079BC96 /* WKUserContentControllerExtension.swift in Sources */,
 				B6A9E45C261460350067D1B9 /* APIRequest.swift in Sources */,
-				4BB673F726AF6BD7006FC103 /* ChromiumDataImporter.swift in Sources */,
-				4BB6740026AF877F006FC103 /* CryptoExtensions.swift in Sources */,
 				AA9FF95D24A1FA1C0039E328 /* TabCollection.swift in Sources */,
 				4B65143E263924B5005B46EB /* EmailUrlExtensions.swift in Sources */,
 				85CC1D7D26A05F250062F04E /* PasswordManagementItemModel.swift in Sources */,
@@ -2933,7 +2818,6 @@
 				4B9292AB26670D3700AD2C21 /* BookmarkMigrationPolicy.swift in Sources */,
 				AA92126F25ACCB1100600CD4 /* ErrorExtension.swift in Sources */,
 				B6A9E47026146A250067D1B9 /* DateExtension.swift in Sources */,
-				4BB673F926AF741E006FC103 /* BrowserImportViewController.swift in Sources */,
 				AAE7527A263B046100B973F8 /* History.xcdatamodeld in Sources */,
 				AAA8E8C124EACA700055E685 /* MouseOverView.swift in Sources */,
 				AAE8B110258A456C00E81239 /* TooltipViewController.swift in Sources */,
@@ -3001,7 +2885,6 @@
 				4B02198D25E05FAC00ED7DEA /* UndoFireproofingViewController.swift in Sources */,
 				AAE71E3725F7869300D74437 /* HomepageCollectionViewItem.swift in Sources */,
 				AAC5E4F625D6BF2C007F5990 /* AddressBarButtonsViewController.swift in Sources */,
-				4BB6740226AF9E60006FC103 /* ChromiumLoginReader.swift in Sources */,
 				853014D625E671A000FB8205 /* PageObserverUserScript.swift in Sources */,
 				B6A9E45B261460350067D1B9 /* APIHeaders.swift in Sources */,
 				85625996269C953C00EE44BC /* PasswordManagementViewController.swift in Sources */,
@@ -3647,14 +3530,6 @@
 				minimumVersion = 1.0.2;
 			};
 		};
-		4BB673FC26AF86F0006FC103 /* XCRemoteSwiftPackageReference "CryptoSwift" */ = {
-			isa = XCRemoteSwiftPackageReference;
-			repositoryURL = "https://github.com/krzyzanowskim/CryptoSwift.git";
-			requirement = {
-				kind = upToNextMajorVersion;
-				minimumVersion = 1.4.1;
-			};
-		};
 		85F4D1C2266695C9002DD869 /* XCRemoteSwiftPackageReference "BrowserServicesKit" */ = {
 			isa = XCRemoteSwiftPackageReference;
 			repositoryURL = "https://github.com/duckduckgo/BrowserServicesKit.git";
@@ -3703,11 +3578,6 @@
 			package = 4B82E9B125B69E3E00656FE7 /* XCRemoteSwiftPackageReference "TrackerRadarKit" */;
 			productName = TrackerRadarKit;
 		};
-		4BB673FD26AF86F0006FC103 /* CryptoSwift */ = {
-			isa = XCSwiftPackageProductDependency;
-			package = 4BB673FC26AF86F0006FC103 /* XCRemoteSwiftPackageReference "CryptoSwift" */;
-			productName = CryptoSwift;
-		};
 		85F4D1C3266695C9002DD869 /* BrowserServicesKit */ = {
 			isa = XCSwiftPackageProductDependency;
 			package = 85F4D1C2266695C9002DD869 /* XCRemoteSwiftPackageReference "BrowserServicesKit" */;
