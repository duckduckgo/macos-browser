// !$*UTF8*$!
{
	archiveVersion = 1;
	classes = {
	};
	objectVersion = 52;
	objects = {

/* Begin PBXBuildFile section */
		142879DA24CE1179005419BB /* SuggestionViewModelTests.swift in Sources */ = {isa = PBXBuildFile; fileRef = 142879D924CE1179005419BB /* SuggestionViewModelTests.swift */; };
		142879DC24CE1185005419BB /* SuggestionContainerViewModelTests.swift in Sources */ = {isa = PBXBuildFile; fileRef = 142879DB24CE1185005419BB /* SuggestionContainerViewModelTests.swift */; };
		1430DFF524D0580F00B8978C /* TabBarViewController.swift in Sources */ = {isa = PBXBuildFile; fileRef = 1430DFF424D0580F00B8978C /* TabBarViewController.swift */; };
		14505A08256084EF00272CC6 /* UserAgent.swift in Sources */ = {isa = PBXBuildFile; fileRef = 14505A07256084EF00272CC6 /* UserAgent.swift */; };
		1456D6E124EFCBC300775049 /* TabBarCollectionView.swift in Sources */ = {isa = PBXBuildFile; fileRef = 1456D6E024EFCBC300775049 /* TabBarCollectionView.swift */; };
		14D9B8FB24F7E089000D4D13 /* AddressBarViewController.swift in Sources */ = {isa = PBXBuildFile; fileRef = 14D9B8F924F7E089000D4D13 /* AddressBarViewController.swift */; };
		14D9B90224F91316000D4D13 /* FocusRingView.swift in Sources */ = {isa = PBXBuildFile; fileRef = 14D9B90124F91316000D4D13 /* FocusRingView.swift */; };
		336D5B18262D8D3C0052E0C9 /* findinpage.js in Resources */ = {isa = PBXBuildFile; fileRef = 336D5AEF262D8D3C0052E0C9 /* findinpage.js */; };
		4B02198825E05FAC00ED7DEA /* login-detection.js in Resources */ = {isa = PBXBuildFile; fileRef = 4B02197D25E05FAC00ED7DEA /* login-detection.js */; };
		4B02198925E05FAC00ED7DEA /* FireproofingURLExtensions.swift in Sources */ = {isa = PBXBuildFile; fileRef = 4B02197F25E05FAC00ED7DEA /* FireproofingURLExtensions.swift */; };
		4B02198A25E05FAC00ED7DEA /* FireproofDomains.swift in Sources */ = {isa = PBXBuildFile; fileRef = 4B02198125E05FAC00ED7DEA /* FireproofDomains.swift */; };
		4B02198B25E05FAC00ED7DEA /* FireproofInfoViewController.swift in Sources */ = {isa = PBXBuildFile; fileRef = 4B02198325E05FAC00ED7DEA /* FireproofInfoViewController.swift */; };
		4B02198C25E05FAC00ED7DEA /* Fireproofing.storyboard in Resources */ = {isa = PBXBuildFile; fileRef = 4B02198425E05FAC00ED7DEA /* Fireproofing.storyboard */; };
		4B02198D25E05FAC00ED7DEA /* UndoFireproofingViewController.swift in Sources */ = {isa = PBXBuildFile; fileRef = 4B02198525E05FAC00ED7DEA /* UndoFireproofingViewController.swift */; };
		4B02199C25E063DE00ED7DEA /* FireproofDomainsTests.swift in Sources */ = {isa = PBXBuildFile; fileRef = 4B02199925E063DE00ED7DEA /* FireproofDomainsTests.swift */; };
		4B02199D25E063DE00ED7DEA /* FireproofingURLExtensionsTests.swift in Sources */ = {isa = PBXBuildFile; fileRef = 4B02199A25E063DE00ED7DEA /* FireproofingURLExtensionsTests.swift */; };
		4B0219A825E0646500ED7DEA /* WebsiteDataStoreTests.swift in Sources */ = {isa = PBXBuildFile; fileRef = 4B0219A725E0646500ED7DEA /* WebsiteDataStoreTests.swift */; };
		4B0511BB262CAA5A00F6079C /* DefaultBrowserPreferences.swift in Sources */ = {isa = PBXBuildFile; fileRef = 4B0511A4262CAA5A00F6079C /* DefaultBrowserPreferences.swift */; };
		4B0511BC262CAA5A00F6079C /* AppearancePreferences.swift in Sources */ = {isa = PBXBuildFile; fileRef = 4B0511A5262CAA5A00F6079C /* AppearancePreferences.swift */; };
		4B0511BD262CAA5A00F6079C /* PrivacySecurityPreferences.swift in Sources */ = {isa = PBXBuildFile; fileRef = 4B0511A6262CAA5A00F6079C /* PrivacySecurityPreferences.swift */; };
		4B0511BE262CAA5A00F6079C /* DownloadPreferences.swift in Sources */ = {isa = PBXBuildFile; fileRef = 4B0511A7262CAA5A00F6079C /* DownloadPreferences.swift */; };
		4B0511BF262CAA5A00F6079C /* PreferenceSections.swift in Sources */ = {isa = PBXBuildFile; fileRef = 4B0511A8262CAA5A00F6079C /* PreferenceSections.swift */; };
		4B0511C1262CAA5A00F6079C /* PrivacySecurityPreferencesTableCellView.xib in Resources */ = {isa = PBXBuildFile; fileRef = 4B0511AB262CAA5A00F6079C /* PrivacySecurityPreferencesTableCellView.xib */; };
		4B0511C2262CAA5A00F6079C /* PreferencesAboutViewController.swift in Sources */ = {isa = PBXBuildFile; fileRef = 4B0511AC262CAA5A00F6079C /* PreferencesAboutViewController.swift */; };
		4B0511C3262CAA5A00F6079C /* Preferences.storyboard in Resources */ = {isa = PBXBuildFile; fileRef = 4B0511AD262CAA5A00F6079C /* Preferences.storyboard */; };
		4B0511C4262CAA5A00F6079C /* PreferencesSidebarViewController.swift in Sources */ = {isa = PBXBuildFile; fileRef = 4B0511AE262CAA5A00F6079C /* PreferencesSidebarViewController.swift */; };
		4B0511C5262CAA5A00F6079C /* PrivacySecurityPreferencesTableCellView.swift in Sources */ = {isa = PBXBuildFile; fileRef = 4B0511AF262CAA5A00F6079C /* PrivacySecurityPreferencesTableCellView.swift */; };
		4B0511C6262CAA5A00F6079C /* DefaultBrowserTableCellView.xib in Resources */ = {isa = PBXBuildFile; fileRef = 4B0511B0262CAA5A00F6079C /* DefaultBrowserTableCellView.xib */; };
		4B0511C7262CAA5A00F6079C /* PreferenceTableCellView.swift in Sources */ = {isa = PBXBuildFile; fileRef = 4B0511B1262CAA5A00F6079C /* PreferenceTableCellView.swift */; };
		4B0511C8262CAA5A00F6079C /* PreferencesListViewController.swift in Sources */ = {isa = PBXBuildFile; fileRef = 4B0511B2262CAA5A00F6079C /* PreferencesListViewController.swift */; };
		4B0511C9262CAA5A00F6079C /* RoundedSelectionRowView.swift in Sources */ = {isa = PBXBuildFile; fileRef = 4B0511B3262CAA5A00F6079C /* RoundedSelectionRowView.swift */; };
		4B0511CA262CAA5A00F6079C /* FireproofDomainsViewController.swift in Sources */ = {isa = PBXBuildFile; fileRef = 4B0511B4262CAA5A00F6079C /* FireproofDomainsViewController.swift */; };
		4B0511CB262CAA5A00F6079C /* DownloadPreferencesTableCellView.swift in Sources */ = {isa = PBXBuildFile; fileRef = 4B0511B5262CAA5A00F6079C /* DownloadPreferencesTableCellView.swift */; };
		4B0511CC262CAA5A00F6079C /* PreferencesSplitViewController.swift in Sources */ = {isa = PBXBuildFile; fileRef = 4B0511B6262CAA5A00F6079C /* PreferencesSplitViewController.swift */; };
		4B0511CD262CAA5A00F6079C /* DefaultBrowserTableCellView.swift in Sources */ = {isa = PBXBuildFile; fileRef = 4B0511B7262CAA5A00F6079C /* DefaultBrowserTableCellView.swift */; };
		4B0511CE262CAA5A00F6079C /* DownloadPreferencesTableCellView.xib in Resources */ = {isa = PBXBuildFile; fileRef = 4B0511B8262CAA5A00F6079C /* DownloadPreferencesTableCellView.xib */; };
		4B0511CF262CAA5A00F6079C /* AppearancePreferencesTableCellView.swift in Sources */ = {isa = PBXBuildFile; fileRef = 4B0511B9262CAA5A00F6079C /* AppearancePreferencesTableCellView.swift */; };
		4B0511D0262CAA5A00F6079C /* AppearancePreferencesTableCellView.xib in Resources */ = {isa = PBXBuildFile; fileRef = 4B0511BA262CAA5A00F6079C /* AppearancePreferencesTableCellView.xib */; };
		4B0511D8262CAA7000F6079C /* PaddedImageButton.swift in Sources */ = {isa = PBXBuildFile; fileRef = 4B0511D7262CAA7000F6079C /* PaddedImageButton.swift */; };
		4B0511E1262CAA8600F6079C /* NSOpenPanelExtensions.swift in Sources */ = {isa = PBXBuildFile; fileRef = 4B0511DF262CAA8600F6079C /* NSOpenPanelExtensions.swift */; };
		4B0511E2262CAA8600F6079C /* NSViewControllerExtension.swift in Sources */ = {isa = PBXBuildFile; fileRef = 4B0511E0262CAA8600F6079C /* NSViewControllerExtension.swift */; };
		4B0511E7262CAB3700F6079C /* UserDefaultsWrapperUtilities.swift in Sources */ = {isa = PBXBuildFile; fileRef = 4B0511E6262CAB3700F6079C /* UserDefaultsWrapperUtilities.swift */; };
		4B0511F0262CAEC900F6079C /* AppearancePreferencesTests.swift in Sources */ = {isa = PBXBuildFile; fileRef = 4B0511EF262CAEC900F6079C /* AppearancePreferencesTests.swift */; };
		4B0511F8262CB20F00F6079C /* DownloadPreferencesTests.swift in Sources */ = {isa = PBXBuildFile; fileRef = 4B0511F7262CB20F00F6079C /* DownloadPreferencesTests.swift */; };
		4B051207262CD24400F6079C /* NSImageViewExtension.swift in Sources */ = {isa = PBXBuildFile; fileRef = 4B0511FC262CD20D00F6079C /* NSImageViewExtension.swift */; };
		4B11060525903E570039B979 /* CoreDataEncryptionTesting.xcdatamodeld in Sources */ = {isa = PBXBuildFile; fileRef = 4B11060325903E570039B979 /* CoreDataEncryptionTesting.xcdatamodeld */; };
		4B11060A25903EAC0039B979 /* CoreDataEncryptionTests.swift in Sources */ = {isa = PBXBuildFile; fileRef = 4B11060925903EAC0039B979 /* CoreDataEncryptionTests.swift */; };
		4B1AD8D525FC38DD00261379 /* EncryptionKeyStoreTests.swift in Sources */ = {isa = PBXBuildFile; fileRef = 4BA1A6EA258C288C00F6F690 /* EncryptionKeyStoreTests.swift */; };
		4B1AD8E225FC390B00261379 /* EncryptionMocks.swift in Sources */ = {isa = PBXBuildFile; fileRef = 4BA1A6F5258C4F9600F6F690 /* EncryptionMocks.swift */; };
		4B1AD91725FC46FB00261379 /* CoreDataEncryptionTests.swift in Sources */ = {isa = PBXBuildFile; fileRef = 4B1AD91625FC46FB00261379 /* CoreDataEncryptionTests.swift */; };
		4B1AD92125FC474E00261379 /* CoreDataEncryptionTesting.xcdatamodeld in Sources */ = {isa = PBXBuildFile; fileRef = 4B11060325903E570039B979 /* CoreDataEncryptionTesting.xcdatamodeld */; };
		4B26FB4B269781B00010AF6A /* DataImport.storyboard in Resources */ = {isa = PBXBuildFile; fileRef = 4B26FB4A269781B00010AF6A /* DataImport.storyboard */; };
		4B26FB4D269781CB0010AF6A /* DataImportViewController.swift in Sources */ = {isa = PBXBuildFile; fileRef = 4B26FB4C269781CB0010AF6A /* DataImportViewController.swift */; };
		4B26FB502697BACE0010AF6A /* CSVImportViewController.swift in Sources */ = {isa = PBXBuildFile; fileRef = 4B26FB4F2697BACE0010AF6A /* CSVImportViewController.swift */; };
		4B26FB532697C1BD0010AF6A /* CSVImporter.swift in Sources */ = {isa = PBXBuildFile; fileRef = 4B26FB522697C1BD0010AF6A /* CSVImporter.swift */; };
		4B26FB582697DEB50010AF6A /* CSVParser.swift in Sources */ = {isa = PBXBuildFile; fileRef = 4B26FB572697DEB50010AF6A /* CSVParser.swift */; };
		4B26FB5A269A93BD0010AF6A /* DataImport.swift in Sources */ = {isa = PBXBuildFile; fileRef = 4B26FB59269A93BD0010AF6A /* DataImport.swift */; };
		4B26FB5E269AA31C0010AF6A /* BrowserImportViewController.swift in Sources */ = {isa = PBXBuildFile; fileRef = 4B26FB5D269AA31C0010AF6A /* BrowserImportViewController.swift */; };
		4B26FB60269BF5C40010AF6A /* SecureVaultLoginImporter.swift in Sources */ = {isa = PBXBuildFile; fileRef = 4B26FB5F269BF5C40010AF6A /* SecureVaultLoginImporter.swift */; };
		4B3A4330269D1B9800C66BBC /* LoginImport.swift in Sources */ = {isa = PBXBuildFile; fileRef = 4B3A432F269D1B9800C66BBC /* LoginImport.swift */; };
		4B3A4335269D254200C66BBC /* DataExport.swift in Sources */ = {isa = PBXBuildFile; fileRef = 4B3A4334269D254200C66BBC /* DataExport.swift */; };
		4B3A433A269D378400C66BBC /* CSVLoginExporter.swift in Sources */ = {isa = PBXBuildFile; fileRef = 4B3A4339269D378400C66BBC /* CSVLoginExporter.swift */; };
		4B3A433C269D399500C66BBC /* LoginExport.swift in Sources */ = {isa = PBXBuildFile; fileRef = 4B3A433B269D399500C66BBC /* LoginExport.swift */; };
		4B4F72EC266B2ED300814C60 /* CollectionExtension.swift in Sources */ = {isa = PBXBuildFile; fileRef = 4B4F72EB266B2ED300814C60 /* CollectionExtension.swift */; };
		4B6160D825B150E4007DE5B2 /* trackerData.json in Resources */ = {isa = PBXBuildFile; fileRef = 4B6160D725B150E4007DE5B2 /* trackerData.json */; };
		4B6160DD25B152C5007DE5B2 /* ContentBlockerRulesUserScript.swift in Sources */ = {isa = PBXBuildFile; fileRef = 4B6160DC25B152C5007DE5B2 /* ContentBlockerRulesUserScript.swift */; };
		4B6160E525B152FA007DE5B2 /* ContentBlockerUserScript.swift in Sources */ = {isa = PBXBuildFile; fileRef = 4B6160E425B152FA007DE5B2 /* ContentBlockerUserScript.swift */; };
		4B6160ED25B15417007DE5B2 /* DetectedTracker.swift in Sources */ = {isa = PBXBuildFile; fileRef = 4B6160EC25B15417007DE5B2 /* DetectedTracker.swift */; };
		4B6160F225B15792007DE5B2 /* contentblockerrules.js in Resources */ = {isa = PBXBuildFile; fileRef = 4B6160F125B15792007DE5B2 /* contentblockerrules.js */; };
		4B6160F725B157BB007DE5B2 /* contentblocker.js in Resources */ = {isa = PBXBuildFile; fileRef = 4B6160F625B157BB007DE5B2 /* contentblocker.js */; };
		4B6160FF25B15BB1007DE5B2 /* ContentBlockerRulesManager.swift in Sources */ = {isa = PBXBuildFile; fileRef = 4B6160FE25B15BB1007DE5B2 /* ContentBlockerRulesManager.swift */; };
		4B65027525E5F2A70054432E /* DefaultBrowserPromptView.xib in Resources */ = {isa = PBXBuildFile; fileRef = 4B65027425E5F2A70054432E /* DefaultBrowserPromptView.xib */; };
		4B65027A25E5F2B10054432E /* DefaultBrowserPromptView.swift in Sources */ = {isa = PBXBuildFile; fileRef = 4B65027925E5F2B10054432E /* DefaultBrowserPromptView.swift */; };
		4B65028A25E6CBF40054432E /* NibLoadable.swift in Sources */ = {isa = PBXBuildFile; fileRef = 4B65028925E6CBF40054432E /* NibLoadable.swift */; };
		4B65143E263924B5005B46EB /* EmailUrlExtensions.swift in Sources */ = {isa = PBXBuildFile; fileRef = 4B65143D263924B5005B46EB /* EmailUrlExtensions.swift */; };
		4B677431255DBEB800025BD8 /* BloomFilterWrapper.mm in Sources */ = {isa = PBXBuildFile; fileRef = 4B677424255DBEB800025BD8 /* BloomFilterWrapper.mm */; };
		4B677432255DBEB800025BD8 /* httpsMobileV2BloomSpec.json in Resources */ = {isa = PBXBuildFile; fileRef = 4B677427255DBEB800025BD8 /* httpsMobileV2BloomSpec.json */; };
		4B677433255DBEB800025BD8 /* httpsMobileV2Bloom.bin in Resources */ = {isa = PBXBuildFile; fileRef = 4B677428255DBEB800025BD8 /* httpsMobileV2Bloom.bin */; };
		4B677434255DBEB800025BD8 /* HTTPSBloomFilterSpecification.swift in Sources */ = {isa = PBXBuildFile; fileRef = 4B677429255DBEB800025BD8 /* HTTPSBloomFilterSpecification.swift */; };
		4B677435255DBEB800025BD8 /* httpsMobileV2FalsePositives.json in Resources */ = {isa = PBXBuildFile; fileRef = 4B67742A255DBEB800025BD8 /* httpsMobileV2FalsePositives.json */; };
		4B677436255DBEB800025BD8 /* HTTPSExcludedDomains.swift in Sources */ = {isa = PBXBuildFile; fileRef = 4B67742B255DBEB800025BD8 /* HTTPSExcludedDomains.swift */; };
		4B677437255DBEB800025BD8 /* HTTPSUpgrade.swift in Sources */ = {isa = PBXBuildFile; fileRef = 4B67742C255DBEB800025BD8 /* HTTPSUpgrade.swift */; };
		4B677438255DBEB800025BD8 /* HTTPSUpgrade.xcdatamodeld in Sources */ = {isa = PBXBuildFile; fileRef = 4B67742E255DBEB800025BD8 /* HTTPSUpgrade.xcdatamodeld */; };
		4B677439255DBEB800025BD8 /* HTTPSUpgradeStore.swift in Sources */ = {isa = PBXBuildFile; fileRef = 4B677430255DBEB800025BD8 /* HTTPSUpgradeStore.swift */; };
		4B677442255DBEEA00025BD8 /* Database.swift in Sources */ = {isa = PBXBuildFile; fileRef = 4B677440255DBEEA00025BD8 /* Database.swift */; };
		4B67744B255DBF3A00025BD8 /* BloomFilter.cpp in Sources */ = {isa = PBXBuildFile; fileRef = 4B677449255DBF3A00025BD8 /* BloomFilter.cpp */; };
		4B677450255DBFA300025BD8 /* HashExtension.swift in Sources */ = {isa = PBXBuildFile; fileRef = 4B67744F255DBFA300025BD8 /* HashExtension.swift */; };
		4B6FB1CA269E631E005DD826 /* CSVParserTests.swift in Sources */ = {isa = PBXBuildFile; fileRef = 4B6FB1C9269E631E005DD826 /* CSVParserTests.swift */; };
		4B6FB1CC269E7262005DD826 /* CSVImporterTests.swift in Sources */ = {isa = PBXBuildFile; fileRef = 4B6FB1CB269E7262005DD826 /* CSVImporterTests.swift */; };
		4B6FB1CE269E7913005DD826 /* DataImportMocks.swift in Sources */ = {isa = PBXBuildFile; fileRef = 4B6FB1CD269E7913005DD826 /* DataImportMocks.swift */; };
		4B6FB1D0269E79A3005DD826 /* FileSystemTestUtility.swift in Sources */ = {isa = PBXBuildFile; fileRef = 4B6FB1CF269E79A3005DD826 /* FileSystemTestUtility.swift */; };
		4B82E9B325B69E3E00656FE7 /* TrackerRadarKit in Frameworks */ = {isa = PBXBuildFile; productRef = 4B82E9B225B69E3E00656FE7 /* TrackerRadarKit */; };
		4B82E9B925B6A05800656FE7 /* DetectedTrackerTests.swift in Sources */ = {isa = PBXBuildFile; fileRef = 4B82E9B825B6A05800656FE7 /* DetectedTrackerTests.swift */; };
		4B82E9C125B6A1CD00656FE7 /* TrackerRadarManagerTests.swift in Sources */ = {isa = PBXBuildFile; fileRef = 4B82E9C025B6A1CD00656FE7 /* TrackerRadarManagerTests.swift */; };
		4B92928B26670D1700AD2C21 /* BookmarksOutlineView.swift in Sources */ = {isa = PBXBuildFile; fileRef = 4B92928526670D1600AD2C21 /* BookmarksOutlineView.swift */; };
		4B92928C26670D1700AD2C21 /* OutlineSeparatorViewCell.swift in Sources */ = {isa = PBXBuildFile; fileRef = 4B92928626670D1600AD2C21 /* OutlineSeparatorViewCell.swift */; };
		4B92928D26670D1700AD2C21 /* BookmarkOutlineViewCell.swift in Sources */ = {isa = PBXBuildFile; fileRef = 4B92928726670D1600AD2C21 /* BookmarkOutlineViewCell.swift */; };
		4B92928E26670D1700AD2C21 /* BookmarkOutlineViewCell.xib in Resources */ = {isa = PBXBuildFile; fileRef = 4B92928826670D1600AD2C21 /* BookmarkOutlineViewCell.xib */; };
		4B92928F26670D1700AD2C21 /* BookmarkTableCellView.swift in Sources */ = {isa = PBXBuildFile; fileRef = 4B92928926670D1700AD2C21 /* BookmarkTableCellView.swift */; };
		4B92929026670D1700AD2C21 /* BookmarkTableCellView.xib in Resources */ = {isa = PBXBuildFile; fileRef = 4B92928A26670D1700AD2C21 /* BookmarkTableCellView.xib */; };
		4B92929B26670D2A00AD2C21 /* BookmarkOutlineViewDataSource.swift in Sources */ = {isa = PBXBuildFile; fileRef = 4B92929126670D2A00AD2C21 /* BookmarkOutlineViewDataSource.swift */; };
		4B92929C26670D2A00AD2C21 /* PasteboardFolder.swift in Sources */ = {isa = PBXBuildFile; fileRef = 4B92929226670D2A00AD2C21 /* PasteboardFolder.swift */; };
		4B92929D26670D2A00AD2C21 /* BookmarkNode.swift in Sources */ = {isa = PBXBuildFile; fileRef = 4B92929326670D2A00AD2C21 /* BookmarkNode.swift */; };
		4B92929E26670D2A00AD2C21 /* BookmarkSidebarTreeController.swift in Sources */ = {isa = PBXBuildFile; fileRef = 4B92929426670D2A00AD2C21 /* BookmarkSidebarTreeController.swift */; };
		4B92929F26670D2A00AD2C21 /* PasteboardBookmark.swift in Sources */ = {isa = PBXBuildFile; fileRef = 4B92929526670D2A00AD2C21 /* PasteboardBookmark.swift */; };
		4B9292A026670D2A00AD2C21 /* SpacerNode.swift in Sources */ = {isa = PBXBuildFile; fileRef = 4B92929626670D2A00AD2C21 /* SpacerNode.swift */; };
		4B9292A126670D2A00AD2C21 /* BookmarkTreeController.swift in Sources */ = {isa = PBXBuildFile; fileRef = 4B92929726670D2A00AD2C21 /* BookmarkTreeController.swift */; };
		4B9292A226670D2A00AD2C21 /* PseudoFolder.swift in Sources */ = {isa = PBXBuildFile; fileRef = 4B92929826670D2A00AD2C21 /* PseudoFolder.swift */; };
		4B9292A326670D2A00AD2C21 /* BookmarkManagedObject.swift in Sources */ = {isa = PBXBuildFile; fileRef = 4B92929926670D2A00AD2C21 /* BookmarkManagedObject.swift */; };
		4B9292A426670D2A00AD2C21 /* PasteboardWriting.swift in Sources */ = {isa = PBXBuildFile; fileRef = 4B92929A26670D2A00AD2C21 /* PasteboardWriting.swift */; };
		4B9292AA26670D3700AD2C21 /* Bookmark.xcmappingmodel in Sources */ = {isa = PBXBuildFile; fileRef = 4B9292A526670D3700AD2C21 /* Bookmark.xcmappingmodel */; };
		4B9292AB26670D3700AD2C21 /* BookmarkMigrationPolicy.swift in Sources */ = {isa = PBXBuildFile; fileRef = 4B9292A626670D3700AD2C21 /* BookmarkMigrationPolicy.swift */; };
		4B9292AC26670D3700AD2C21 /* Bookmark.xcdatamodeld in Sources */ = {isa = PBXBuildFile; fileRef = 4B9292A726670D3700AD2C21 /* Bookmark.xcdatamodeld */; };
		4B9292AF26670F5300AD2C21 /* NSOutlineViewExtensions.swift in Sources */ = {isa = PBXBuildFile; fileRef = 4B9292AE26670F5300AD2C21 /* NSOutlineViewExtensions.swift */; };
		4B9292BA2667103100AD2C21 /* BookmarkNodePathTests.swift in Sources */ = {isa = PBXBuildFile; fileRef = 4B9292B02667103000AD2C21 /* BookmarkNodePathTests.swift */; };
		4B9292BB2667103100AD2C21 /* BookmarkNodeTests.swift in Sources */ = {isa = PBXBuildFile; fileRef = 4B9292B12667103000AD2C21 /* BookmarkNodeTests.swift */; };
		4B9292BC2667103100AD2C21 /* BookmarkSidebarTreeControllerTests.swift in Sources */ = {isa = PBXBuildFile; fileRef = 4B9292B22667103000AD2C21 /* BookmarkSidebarTreeControllerTests.swift */; };
		4B9292BD2667103100AD2C21 /* BookmarkOutlineViewDataSourceTests.swift in Sources */ = {isa = PBXBuildFile; fileRef = 4B9292B32667103000AD2C21 /* BookmarkOutlineViewDataSourceTests.swift */; };
		4B9292BE2667103100AD2C21 /* PasteboardFolderTests.swift in Sources */ = {isa = PBXBuildFile; fileRef = 4B9292B42667103000AD2C21 /* PasteboardFolderTests.swift */; };
		4B9292BF2667103100AD2C21 /* TreeControllerTests.swift in Sources */ = {isa = PBXBuildFile; fileRef = 4B9292B52667103000AD2C21 /* TreeControllerTests.swift */; };
		4B9292C02667103100AD2C21 /* BookmarkManagedObjectTests.swift in Sources */ = {isa = PBXBuildFile; fileRef = 4B9292B62667103000AD2C21 /* BookmarkManagedObjectTests.swift */; };
		4B9292C12667103100AD2C21 /* BookmarkMigrationTests.swift in Sources */ = {isa = PBXBuildFile; fileRef = 4B9292B72667103000AD2C21 /* BookmarkMigrationTests.swift */; };
		4B9292C22667103100AD2C21 /* BookmarkTests.swift in Sources */ = {isa = PBXBuildFile; fileRef = 4B9292B82667103000AD2C21 /* BookmarkTests.swift */; };
		4B9292C32667103100AD2C21 /* PasteboardBookmarkTests.swift in Sources */ = {isa = PBXBuildFile; fileRef = 4B9292B92667103100AD2C21 /* PasteboardBookmarkTests.swift */; };
		4B9292C52667104B00AD2C21 /* CoreDataTestUtilities.swift in Sources */ = {isa = PBXBuildFile; fileRef = 4B9292C42667104B00AD2C21 /* CoreDataTestUtilities.swift */; };
		4B9292CE2667123700AD2C21 /* BrowserTabEmbeddable.swift in Sources */ = {isa = PBXBuildFile; fileRef = 4B9292C62667123700AD2C21 /* BrowserTabEmbeddable.swift */; };
		4B9292CF2667123700AD2C21 /* BookmarkManagementSidebarViewController.swift in Sources */ = {isa = PBXBuildFile; fileRef = 4B9292C72667123700AD2C21 /* BookmarkManagementSidebarViewController.swift */; };
		4B9292D02667123700AD2C21 /* BookmarkManagementSplitViewController.swift in Sources */ = {isa = PBXBuildFile; fileRef = 4B9292C82667123700AD2C21 /* BookmarkManagementSplitViewController.swift */; };
		4B9292D12667123700AD2C21 /* BookmarkTableRowView.swift in Sources */ = {isa = PBXBuildFile; fileRef = 4B9292C92667123700AD2C21 /* BookmarkTableRowView.swift */; };
		4B9292D22667123700AD2C21 /* AddFolderModalViewController.swift in Sources */ = {isa = PBXBuildFile; fileRef = 4B9292CA2667123700AD2C21 /* AddFolderModalViewController.swift */; };
		4B9292D32667123700AD2C21 /* AddBookmarkModalViewController.swift in Sources */ = {isa = PBXBuildFile; fileRef = 4B9292CB2667123700AD2C21 /* AddBookmarkModalViewController.swift */; };
		4B9292D42667123700AD2C21 /* BookmarkListViewController.swift in Sources */ = {isa = PBXBuildFile; fileRef = 4B9292CC2667123700AD2C21 /* BookmarkListViewController.swift */; };
		4B9292D52667123700AD2C21 /* BookmarkManagementDetailViewController.swift in Sources */ = {isa = PBXBuildFile; fileRef = 4B9292CD2667123700AD2C21 /* BookmarkManagementDetailViewController.swift */; };
		4B9292D72667124000AD2C21 /* NSPopUpButtonExtension.swift in Sources */ = {isa = PBXBuildFile; fileRef = 4B9292D62667124000AD2C21 /* NSPopUpButtonExtension.swift */; };
		4B9292D92667124B00AD2C21 /* BookmarkListTreeControllerDataSource.swift in Sources */ = {isa = PBXBuildFile; fileRef = 4B9292D82667124B00AD2C21 /* BookmarkListTreeControllerDataSource.swift */; };
		4B9292DB2667125D00AD2C21 /* ContextualMenu.swift in Sources */ = {isa = PBXBuildFile; fileRef = 4B9292DA2667125D00AD2C21 /* ContextualMenu.swift */; };
		4BA1A69B258B076900F6F690 /* FileStore.swift in Sources */ = {isa = PBXBuildFile; fileRef = 4BA1A69A258B076900F6F690 /* FileStore.swift */; };
		4BA1A6A0258B079600F6F690 /* DataEncryption.swift in Sources */ = {isa = PBXBuildFile; fileRef = 4BA1A69F258B079600F6F690 /* DataEncryption.swift */; };
		4BA1A6A5258B07DF00F6F690 /* EncryptedValueTransformer.swift in Sources */ = {isa = PBXBuildFile; fileRef = 4BA1A6A4258B07DF00F6F690 /* EncryptedValueTransformer.swift */; };
		4BA1A6B3258B080A00F6F690 /* EncryptionKeyGeneration.swift in Sources */ = {isa = PBXBuildFile; fileRef = 4BA1A6B2258B080A00F6F690 /* EncryptionKeyGeneration.swift */; };
		4BA1A6B8258B081600F6F690 /* EncryptionKeyStoring.swift in Sources */ = {isa = PBXBuildFile; fileRef = 4BA1A6B7258B081600F6F690 /* EncryptionKeyStoring.swift */; };
		4BA1A6BD258B082300F6F690 /* EncryptionKeyStore.swift in Sources */ = {isa = PBXBuildFile; fileRef = 4BA1A6BC258B082300F6F690 /* EncryptionKeyStore.swift */; };
		4BA1A6C2258B0A1300F6F690 /* ContiguousBytesExtension.swift in Sources */ = {isa = PBXBuildFile; fileRef = 4BA1A6C1258B0A1300F6F690 /* ContiguousBytesExtension.swift */; };
		4BA1A6D9258C0CB300F6F690 /* DataEncryptionTests.swift in Sources */ = {isa = PBXBuildFile; fileRef = 4BA1A6D8258C0CB300F6F690 /* DataEncryptionTests.swift */; };
		4BA1A6DE258C100A00F6F690 /* FileStoreTests.swift in Sources */ = {isa = PBXBuildFile; fileRef = 4BA1A6DD258C100A00F6F690 /* FileStoreTests.swift */; };
		4BA1A6E6258C270800F6F690 /* EncryptionKeyGeneratorTests.swift in Sources */ = {isa = PBXBuildFile; fileRef = 4BA1A6E5258C270800F6F690 /* EncryptionKeyGeneratorTests.swift */; };
		4BA1A6F6258C4F9600F6F690 /* EncryptionMocks.swift in Sources */ = {isa = PBXBuildFile; fileRef = 4BA1A6F5258C4F9600F6F690 /* EncryptionMocks.swift */; };
		4BA1A6FE258C5C1300F6F690 /* EncryptedValueTransformerTests.swift in Sources */ = {isa = PBXBuildFile; fileRef = 4BA1A6FD258C5C1300F6F690 /* EncryptedValueTransformerTests.swift */; };
		4BB88B4525B7B55C006F6B06 /* DebugUserScript.swift in Sources */ = {isa = PBXBuildFile; fileRef = 4BB88B4425B7B55C006F6B06 /* DebugUserScript.swift */; };
		4BB88B4A25B7B690006F6B06 /* SequenceExtensions.swift in Sources */ = {isa = PBXBuildFile; fileRef = 4BB88B4925B7B690006F6B06 /* SequenceExtensions.swift */; };
		4BB88B5025B7BA2B006F6B06 /* TabInstrumentation.swift in Sources */ = {isa = PBXBuildFile; fileRef = 4BB88B4F25B7BA2B006F6B06 /* TabInstrumentation.swift */; };
		4BB88B5B25B7BA50006F6B06 /* Instruments.swift in Sources */ = {isa = PBXBuildFile; fileRef = 4BB88B5A25B7BA50006F6B06 /* Instruments.swift */; };
		4BE0DF06267819A1006337B7 /* NSStoryboardExtension.swift in Sources */ = {isa = PBXBuildFile; fileRef = 4BE0DF0426781961006337B7 /* NSStoryboardExtension.swift */; };
		8511E18425F82B34002F516B /* 01_Fire_really_small.json in Resources */ = {isa = PBXBuildFile; fileRef = 8511E18325F82B34002F516B /* 01_Fire_really_small.json */; };
		853014D625E671A000FB8205 /* PageObserverUserScript.swift in Sources */ = {isa = PBXBuildFile; fileRef = 853014D525E671A000FB8205 /* PageObserverUserScript.swift */; };
		85308E25267FC9F2001ABD76 /* NSAlertExtension.swift in Sources */ = {isa = PBXBuildFile; fileRef = 85308E24267FC9F2001ABD76 /* NSAlertExtension.swift */; };
		85308E27267FCB22001ABD76 /* PasswordManagerSettings.swift in Sources */ = {isa = PBXBuildFile; fileRef = 85308E26267FCB22001ABD76 /* PasswordManagerSettings.swift */; };
		8546DE6225C03056000CA5E1 /* UserAgentTests.swift in Sources */ = {isa = PBXBuildFile; fileRef = 8546DE6125C03056000CA5E1 /* UserAgentTests.swift */; };
		85480F8A25CDC360009424E3 /* Launch.storyboard in Resources */ = {isa = PBXBuildFile; fileRef = 85480F8925CDC360009424E3 /* Launch.storyboard */; };
		85480FBB25D181CB009424E3 /* ConfigurationDownloading.swift in Sources */ = {isa = PBXBuildFile; fileRef = 85480FBA25D181CB009424E3 /* ConfigurationDownloading.swift */; };
		85480FCF25D1AA22009424E3 /* ConfigurationStoring.swift in Sources */ = {isa = PBXBuildFile; fileRef = 85480FCE25D1AA22009424E3 /* ConfigurationStoring.swift */; };
		856C98A6256EB59600A22F1F /* MenuItemSelectors.swift in Sources */ = {isa = PBXBuildFile; fileRef = 856C98A5256EB59600A22F1F /* MenuItemSelectors.swift */; };
		856C98D52570116900A22F1F /* NSWindow+Toast.swift in Sources */ = {isa = PBXBuildFile; fileRef = 856C98D42570116900A22F1F /* NSWindow+Toast.swift */; };
		856C98DF257014BD00A22F1F /* FileDownloadManager.swift in Sources */ = {isa = PBXBuildFile; fileRef = 856C98DE257014BD00A22F1F /* FileDownloadManager.swift */; };
		85799C1825DEBB3F0007EC87 /* Logging.swift in Sources */ = {isa = PBXBuildFile; fileRef = 85799C1725DEBB3F0007EC87 /* Logging.swift */; };
		85799C3425DFCD1B0007EC87 /* TrackerRadarManager.swift in Sources */ = {isa = PBXBuildFile; fileRef = 4B6160D225B14E6E007DE5B2 /* TrackerRadarManager.swift */; };
		85890638267B88B800D23B0D /* SaveCredentials.storyboard in Resources */ = {isa = PBXBuildFile; fileRef = 85890637267B88B800D23B0D /* SaveCredentials.storyboard */; };
		8589063A267BCD8E00D23B0D /* SaveCredentialsPopover.swift in Sources */ = {isa = PBXBuildFile; fileRef = 85890639267BCD8E00D23B0D /* SaveCredentialsPopover.swift */; };
		8589063C267BCDC000D23B0D /* SaveCredentialsViewController.swift in Sources */ = {isa = PBXBuildFile; fileRef = 8589063B267BCDC000D23B0D /* SaveCredentialsViewController.swift */; };
		858C1BED26974E6600E6C014 /* PasswordManagerSettingsTests.swift in Sources */ = {isa = PBXBuildFile; fileRef = 858C1BEC26974E6600E6C014 /* PasswordManagerSettingsTests.swift */; };
		85A0116925AF1D8900FA6A0C /* FindInPageViewController.swift in Sources */ = {isa = PBXBuildFile; fileRef = 85A0116825AF1D8900FA6A0C /* FindInPageViewController.swift */; };
		85A0117425AF2EDF00FA6A0C /* FindInPage.storyboard in Resources */ = {isa = PBXBuildFile; fileRef = 85A0117325AF2EDF00FA6A0C /* FindInPage.storyboard */; };
		85A0118225AF60E700FA6A0C /* FindInPageModel.swift in Sources */ = {isa = PBXBuildFile; fileRef = 85A0118125AF60E700FA6A0C /* FindInPageModel.swift */; };
		85A011EA25B4D4CA00FA6A0C /* FindInPageUserScript.swift in Sources */ = {isa = PBXBuildFile; fileRef = 85A011E925B4D4CA00FA6A0C /* FindInPageUserScript.swift */; };
		85AC3AEF25D5CE9800C7D2AA /* UserScripts.swift in Sources */ = {isa = PBXBuildFile; fileRef = 85AC3AEE25D5CE9800C7D2AA /* UserScripts.swift */; };
		85AC3AF725D5DBFD00C7D2AA /* DataExtension.swift in Sources */ = {isa = PBXBuildFile; fileRef = 85AC3AF625D5DBFD00C7D2AA /* DataExtension.swift */; };
		85AC3B0525D6B1D800C7D2AA /* ScriptSourceProviding.swift in Sources */ = {isa = PBXBuildFile; fileRef = 85AC3B0425D6B1D800C7D2AA /* ScriptSourceProviding.swift */; };
		85AC3B1725D9BC1A00C7D2AA /* ConfigurationDownloaderTests.swift in Sources */ = {isa = PBXBuildFile; fileRef = 85AC3B1625D9BC1A00C7D2AA /* ConfigurationDownloaderTests.swift */; };
		85AC3B3525DA82A600C7D2AA /* DataTaskProviding.swift in Sources */ = {isa = PBXBuildFile; fileRef = 85AC3B3425DA82A600C7D2AA /* DataTaskProviding.swift */; };
		85AC3B4925DAC9BD00C7D2AA /* ConfigurationStorageTests.swift in Sources */ = {isa = PBXBuildFile; fileRef = 85AC3B4825DAC9BD00C7D2AA /* ConfigurationStorageTests.swift */; };
		85AE2FF224A33A2D002D507F /* WebKit.framework in Frameworks */ = {isa = PBXBuildFile; fileRef = 85AE2FF124A33A2D002D507F /* WebKit.framework */; };
		85AF2F4C268F4C9E00C89759 /* LoginDetectionService.swift in Sources */ = {isa = PBXBuildFile; fileRef = 85AF2F4B268F4C9E00C89759 /* LoginDetectionService.swift */; };
		85AF2F4E268F52F400C89759 /* LoginDetectionServiceTests.swift in Sources */ = {isa = PBXBuildFile; fileRef = 85AF2F4D268F52F400C89759 /* LoginDetectionServiceTests.swift */; };
		85C6A29625CC1FFD00EEB5F1 /* UserDefaultsWrapper.swift in Sources */ = {isa = PBXBuildFile; fileRef = 85C6A29525CC1FFD00EEB5F1 /* UserDefaultsWrapper.swift */; };
		85D33F1225C82EB3002B91A6 /* ConfigurationManager.swift in Sources */ = {isa = PBXBuildFile; fileRef = 85D33F1125C82EB3002B91A6 /* ConfigurationManager.swift */; };
		85D438B6256E7C9E00F3BAF8 /* ContextMenuUserScript.swift in Sources */ = {isa = PBXBuildFile; fileRef = 85D438B5256E7C9E00F3BAF8 /* ContextMenuUserScript.swift */; };
		85E11C2F25E7DC7E00974CAF /* ExternalURLHandler.swift in Sources */ = {isa = PBXBuildFile; fileRef = 85E11C2E25E7DC7E00974CAF /* ExternalURLHandler.swift */; };
		85E11C3725E7F1E100974CAF /* ExternalURLHandlerTests.swift in Sources */ = {isa = PBXBuildFile; fileRef = 85E11C3625E7F1E100974CAF /* ExternalURLHandlerTests.swift */; };
		85F1B0C925EF9759004792B6 /* URLEventListenerTests.swift in Sources */ = {isa = PBXBuildFile; fileRef = 85F1B0C825EF9759004792B6 /* URLEventListenerTests.swift */; };
		85F4D1C4266695C9002DD869 /* BrowserServicesKit in Frameworks */ = {isa = PBXBuildFile; productRef = 85F4D1C3266695C9002DD869 /* BrowserServicesKit */; };
		85F69B3C25EDE81F00978E59 /* URLExtensionTests.swift in Sources */ = {isa = PBXBuildFile; fileRef = 85F69B3B25EDE81F00978E59 /* URLExtensionTests.swift */; };
		85FF55C825F82E4F00E2AB99 /* Lottie in Frameworks */ = {isa = PBXBuildFile; productRef = 85FF55C725F82E4F00E2AB99 /* Lottie */; };
		AA06B6B72672AF8100F541C5 /* Sparkle in Frameworks */ = {isa = PBXBuildFile; productRef = AA06B6B62672AF8100F541C5 /* Sparkle */; };
		AA0F3DB7261A566C0077F2D9 /* SuggestionLoadingMock.swift in Sources */ = {isa = PBXBuildFile; fileRef = AA0F3DB6261A566C0077F2D9 /* SuggestionLoadingMock.swift */; };
		AA2CB12D2587BB5600AA6FBE /* TabBarFooter.xib in Resources */ = {isa = PBXBuildFile; fileRef = AA2CB12C2587BB5600AA6FBE /* TabBarFooter.xib */; };
		AA2CB1352587C29500AA6FBE /* TabBarFooter.swift in Sources */ = {isa = PBXBuildFile; fileRef = AA2CB1342587C29500AA6FBE /* TabBarFooter.swift */; };
		AA2E423424C8A2270048C0D5 /* ColorView.swift in Sources */ = {isa = PBXBuildFile; fileRef = AA2E423324C8A2270048C0D5 /* ColorView.swift */; };
		AA361A3624EBF0B500EEC649 /* WindowDraggingView.swift in Sources */ = {isa = PBXBuildFile; fileRef = AA361A3524EBF0B500EEC649 /* WindowDraggingView.swift */; };
		AA3F895324C18AD500628DDE /* SuggestionViewModel.swift in Sources */ = {isa = PBXBuildFile; fileRef = AA3F895224C18AD500628DDE /* SuggestionViewModel.swift */; };
		AA4BBA3B25C58FA200C4FB0F /* MainMenu.swift in Sources */ = {isa = PBXBuildFile; fileRef = AA4BBA3A25C58FA200C4FB0F /* MainMenu.swift */; };
		AA4D700725545EF800C3411E /* UrlEventListener.swift in Sources */ = {isa = PBXBuildFile; fileRef = AA4D700625545EF800C3411E /* UrlEventListener.swift */; };
		AA4E633A25E79C0A00134434 /* MouseClickView.swift in Sources */ = {isa = PBXBuildFile; fileRef = AA4E633925E79C0A00134434 /* MouseClickView.swift */; };
		AA4FF40C2624751A004E2377 /* GrammarCheckEnabler.swift in Sources */ = {isa = PBXBuildFile; fileRef = AA4FF40B2624751A004E2377 /* GrammarCheckEnabler.swift */; };
		AA512D1424D99D9800230283 /* FaviconService.swift in Sources */ = {isa = PBXBuildFile; fileRef = AA512D1324D99D9800230283 /* FaviconService.swift */; };
		AA585D82248FD31100E9A3E2 /* AppDelegate.swift in Sources */ = {isa = PBXBuildFile; fileRef = AA585D81248FD31100E9A3E2 /* AppDelegate.swift */; };
		AA585D84248FD31100E9A3E2 /* BrowserTabViewController.swift in Sources */ = {isa = PBXBuildFile; fileRef = AA585D83248FD31100E9A3E2 /* BrowserTabViewController.swift */; };
		AA585D86248FD31400E9A3E2 /* Assets.xcassets in Resources */ = {isa = PBXBuildFile; fileRef = AA585D85248FD31400E9A3E2 /* Assets.xcassets */; };
		AA585D89248FD31400E9A3E2 /* Main.storyboard in Resources */ = {isa = PBXBuildFile; fileRef = AA585D87248FD31400E9A3E2 /* Main.storyboard */; };
		AA585DAF2490E6E600E9A3E2 /* MainViewController.swift in Sources */ = {isa = PBXBuildFile; fileRef = AA585DAE2490E6E600E9A3E2 /* MainViewController.swift */; };
		AA5C8F59258FE21F00748EB7 /* NSTextFieldExtension.swift in Sources */ = {isa = PBXBuildFile; fileRef = AA5C8F58258FE21F00748EB7 /* NSTextFieldExtension.swift */; };
		AA5C8F5E2590EEE800748EB7 /* NSPointExtension.swift in Sources */ = {isa = PBXBuildFile; fileRef = AA5C8F5D2590EEE800748EB7 /* NSPointExtension.swift */; };
		AA5C8F632591021700748EB7 /* NSApplicationExtension.swift in Sources */ = {isa = PBXBuildFile; fileRef = AA5C8F622591021700748EB7 /* NSApplicationExtension.swift */; };
		AA5D6DAC24A340F700C6FBCE /* WebViewStateObserver.swift in Sources */ = {isa = PBXBuildFile; fileRef = AA5D6DAB24A340F700C6FBCE /* WebViewStateObserver.swift */; };
		AA63745424C9BF9A00AB2AC4 /* SuggestionContainerTests.swift in Sources */ = {isa = PBXBuildFile; fileRef = AA63745324C9BF9A00AB2AC4 /* SuggestionContainerTests.swift */; };
		AA652CB125DD825B009059CC /* LocalBookmarkStoreTests.swift in Sources */ = {isa = PBXBuildFile; fileRef = AA652CB025DD825B009059CC /* LocalBookmarkStoreTests.swift */; };
		AA652CCE25DD9071009059CC /* BookmarkListTests.swift in Sources */ = {isa = PBXBuildFile; fileRef = AA652CCD25DD9071009059CC /* BookmarkListTests.swift */; };
		AA652CD325DDA6E9009059CC /* LocalBookmarkManagerTests.swift in Sources */ = {isa = PBXBuildFile; fileRef = AA652CD225DDA6E9009059CC /* LocalBookmarkManagerTests.swift */; };
		AA652CDB25DDAB32009059CC /* BookmarkStoreMock.swift in Sources */ = {isa = PBXBuildFile; fileRef = AA652CDA25DDAB32009059CC /* BookmarkStoreMock.swift */; };
		AA6820E425502F19005ED0D5 /* WebsiteDataStore.swift in Sources */ = {isa = PBXBuildFile; fileRef = AA6820E325502F19005ED0D5 /* WebsiteDataStore.swift */; };
		AA6820EB25503D6A005ED0D5 /* Fire.swift in Sources */ = {isa = PBXBuildFile; fileRef = AA6820EA25503D6A005ED0D5 /* Fire.swift */; };
		AA6820F125503DA9005ED0D5 /* FireViewModel.swift in Sources */ = {isa = PBXBuildFile; fileRef = AA6820F025503DA9005ED0D5 /* FireViewModel.swift */; };
		AA68C3D32490ED62001B8783 /* NavigationBarViewController.swift in Sources */ = {isa = PBXBuildFile; fileRef = AA68C3D22490ED62001B8783 /* NavigationBarViewController.swift */; };
		AA68C3D72490F821001B8783 /* README.md in Resources */ = {isa = PBXBuildFile; fileRef = AA68C3D62490F821001B8783 /* README.md */; };
		AA693E5E2696E5B90007BB78 /* CrashReports.storyboard in Resources */ = {isa = PBXBuildFile; fileRef = AA693E5D2696E5B90007BB78 /* CrashReports.storyboard */; };
		AA6EF9AD25066F42004754E6 /* WindowsManager.swift in Sources */ = {isa = PBXBuildFile; fileRef = AA6EF9AC25066F42004754E6 /* WindowsManager.swift */; };
		AA6EF9B3250785D5004754E6 /* NSMenuExtension.swift in Sources */ = {isa = PBXBuildFile; fileRef = AA6EF9B2250785D5004754E6 /* NSMenuExtension.swift */; };
		AA6EF9B525081B4C004754E6 /* MainMenuActions.swift in Sources */ = {isa = PBXBuildFile; fileRef = AA6EF9B425081B4C004754E6 /* MainMenuActions.swift */; };
		AA6FFB4424DC33320028F4D0 /* NSViewExtension.swift in Sources */ = {isa = PBXBuildFile; fileRef = AA6FFB4324DC33320028F4D0 /* NSViewExtension.swift */; };
		AA6FFB4624DC3B5A0028F4D0 /* WebView.swift in Sources */ = {isa = PBXBuildFile; fileRef = AA6FFB4524DC3B5A0028F4D0 /* WebView.swift */; };
		AA72D5E325FE977F00C77619 /* AddEditFavoriteViewController.swift in Sources */ = {isa = PBXBuildFile; fileRef = AA72D5E225FE977F00C77619 /* AddEditFavoriteViewController.swift */; };
		AA72D5F025FEA49900C77619 /* AddEditFavoriteWindow.swift in Sources */ = {isa = PBXBuildFile; fileRef = AA72D5EF25FEA49900C77619 /* AddEditFavoriteWindow.swift */; };
		AA72D5FE25FFF94E00C77619 /* NSMenuItemExtension.swift in Sources */ = {isa = PBXBuildFile; fileRef = AA72D5FD25FFF94E00C77619 /* NSMenuItemExtension.swift */; };
		AA7412B224D0B3AC00D22FE0 /* TabBarViewItem.swift in Sources */ = {isa = PBXBuildFile; fileRef = AA7412B024D0B3AC00D22FE0 /* TabBarViewItem.swift */; };
		AA7412B324D0B3AC00D22FE0 /* TabBarViewItem.xib in Resources */ = {isa = PBXBuildFile; fileRef = AA7412B124D0B3AC00D22FE0 /* TabBarViewItem.xib */; };
		AA7412B524D1536B00D22FE0 /* MainWindowController.swift in Sources */ = {isa = PBXBuildFile; fileRef = AA7412B424D1536B00D22FE0 /* MainWindowController.swift */; };
		AA7412B724D1687000D22FE0 /* TabBarScrollView.swift in Sources */ = {isa = PBXBuildFile; fileRef = AA7412B624D1687000D22FE0 /* TabBarScrollView.swift */; };
		AA7412BD24D2BEEE00D22FE0 /* MainWindow.swift in Sources */ = {isa = PBXBuildFile; fileRef = AA7412BC24D2BEEE00D22FE0 /* MainWindow.swift */; };
		AA80EC54256BE3BC007083E7 /* UserText.swift in Sources */ = {isa = PBXBuildFile; fileRef = AA80EC53256BE3BC007083E7 /* UserText.swift */; };
		AA80EC67256C4691007083E7 /* BrowserTab.storyboard in Resources */ = {isa = PBXBuildFile; fileRef = AA80EC69256C4691007083E7 /* BrowserTab.storyboard */; };
		AA80EC6D256C469C007083E7 /* NavigationBar.storyboard in Resources */ = {isa = PBXBuildFile; fileRef = AA80EC6F256C469C007083E7 /* NavigationBar.storyboard */; };
		AA80EC73256C46A2007083E7 /* Suggestion.storyboard in Resources */ = {isa = PBXBuildFile; fileRef = AA80EC75256C46A2007083E7 /* Suggestion.storyboard */; };
		AA80EC79256C46AA007083E7 /* TabBar.storyboard in Resources */ = {isa = PBXBuildFile; fileRef = AA80EC7B256C46AA007083E7 /* TabBar.storyboard */; };
		AA80EC89256C49B8007083E7 /* Localizable.strings in Resources */ = {isa = PBXBuildFile; fileRef = AA80EC8B256C49B8007083E7 /* Localizable.strings */; };
		AA80EC8F256C49BC007083E7 /* Localizable.stringsdict in Resources */ = {isa = PBXBuildFile; fileRef = AA80EC91256C49BC007083E7 /* Localizable.stringsdict */; };
		AA86490C24D3494C001BABEE /* GradientView.swift in Sources */ = {isa = PBXBuildFile; fileRef = AA86490B24D3494C001BABEE /* GradientView.swift */; };
		AA86490E24D49B54001BABEE /* TabLoadingView.swift in Sources */ = {isa = PBXBuildFile; fileRef = AA86490D24D49B54001BABEE /* TabLoadingView.swift */; };
		AA88D14B252A557100980B4E /* URLRequestExtension.swift in Sources */ = {isa = PBXBuildFile; fileRef = AA88D14A252A557100980B4E /* URLRequestExtension.swift */; };
		AA8EDF2424923E980071C2E8 /* URLExtension.swift in Sources */ = {isa = PBXBuildFile; fileRef = AA8EDF2324923E980071C2E8 /* URLExtension.swift */; };
		AA8EDF2724923EC70071C2E8 /* StringExtension.swift in Sources */ = {isa = PBXBuildFile; fileRef = AA8EDF2624923EC70071C2E8 /* StringExtension.swift */; };
		AA92126F25ACCB1100600CD4 /* ErrorExtension.swift in Sources */ = {isa = PBXBuildFile; fileRef = AA92126E25ACCB1100600CD4 /* ErrorExtension.swift */; };
		AA92127725ADA07900600CD4 /* WKWebViewExtension.swift in Sources */ = {isa = PBXBuildFile; fileRef = AA92127625ADA07900600CD4 /* WKWebViewExtension.swift */; };
		AA97BF4625135DD30014931A /* ApplicationDockMenu.swift in Sources */ = {isa = PBXBuildFile; fileRef = AA97BF4525135DD30014931A /* ApplicationDockMenu.swift */; };
		AA9C362825518C44004B1BA3 /* WebsiteDataStoreMock.swift in Sources */ = {isa = PBXBuildFile; fileRef = AA9C362725518C44004B1BA3 /* WebsiteDataStoreMock.swift */; };
		AA9C363025518CA9004B1BA3 /* FireTests.swift in Sources */ = {isa = PBXBuildFile; fileRef = AA9C362F25518CA9004B1BA3 /* FireTests.swift */; };
		AA9E9A5625A3AE8400D1959D /* NSWindowExtension.swift in Sources */ = {isa = PBXBuildFile; fileRef = AA9E9A5525A3AE8400D1959D /* NSWindowExtension.swift */; };
		AA9E9A5E25A4867200D1959D /* TabDragAndDropManager.swift in Sources */ = {isa = PBXBuildFile; fileRef = AA9E9A5D25A4867200D1959D /* TabDragAndDropManager.swift */; };
		AA9FF95924A1ECF20039E328 /* Tab.swift in Sources */ = {isa = PBXBuildFile; fileRef = AA9FF95824A1ECF20039E328 /* Tab.swift */; };
		AA9FF95B24A1EFC20039E328 /* TabViewModel.swift in Sources */ = {isa = PBXBuildFile; fileRef = AA9FF95A24A1EFC20039E328 /* TabViewModel.swift */; };
		AA9FF95D24A1FA1C0039E328 /* TabCollection.swift in Sources */ = {isa = PBXBuildFile; fileRef = AA9FF95C24A1FA1C0039E328 /* TabCollection.swift */; };
		AA9FF95F24A1FB690039E328 /* TabCollectionViewModel.swift in Sources */ = {isa = PBXBuildFile; fileRef = AA9FF95E24A1FB680039E328 /* TabCollectionViewModel.swift */; };
		AAA0CC33252F181A0079BC96 /* NavigationButtonMenuDelegate.swift in Sources */ = {isa = PBXBuildFile; fileRef = AAA0CC32252F181A0079BC96 /* NavigationButtonMenuDelegate.swift */; };
		AAA0CC3C25337FAB0079BC96 /* WKBackForwardListItemViewModel.swift in Sources */ = {isa = PBXBuildFile; fileRef = AAA0CC3B25337FAB0079BC96 /* WKBackForwardListItemViewModel.swift */; };
		AAA0CC472533833C0079BC96 /* OptionsButtonMenu.swift in Sources */ = {isa = PBXBuildFile; fileRef = AAA0CC462533833C0079BC96 /* OptionsButtonMenu.swift */; };
		AAA0CC572539EBC90079BC96 /* FaviconUserScript.swift in Sources */ = {isa = PBXBuildFile; fileRef = AAA0CC562539EBC90079BC96 /* FaviconUserScript.swift */; };
		AAA0CC6A253CC43C0079BC96 /* WKUserContentControllerExtension.swift in Sources */ = {isa = PBXBuildFile; fileRef = AAA0CC69253CC43C0079BC96 /* WKUserContentControllerExtension.swift */; };
		AAA892EA250A4CEF005B37B2 /* WindowControllersManager.swift in Sources */ = {isa = PBXBuildFile; fileRef = AAA892E9250A4CEF005B37B2 /* WindowControllersManager.swift */; };
		AAA8E8BF24EA8A0A0055E685 /* MouseOverButton.swift in Sources */ = {isa = PBXBuildFile; fileRef = AAA8E8BE24EA8A0A0055E685 /* MouseOverButton.swift */; };
		AAA8E8C124EACA700055E685 /* MouseOverView.swift in Sources */ = {isa = PBXBuildFile; fileRef = AAA8E8C024EACA700055E685 /* MouseOverView.swift */; };
		AAADFD06264AA282001555EA /* TimeIntervalExtension.swift in Sources */ = {isa = PBXBuildFile; fileRef = AAADFD05264AA282001555EA /* TimeIntervalExtension.swift */; };
		AAB549DF25DAB8F80058460B /* BookmarkViewModel.swift in Sources */ = {isa = PBXBuildFile; fileRef = AAB549DE25DAB8F80058460B /* BookmarkViewModel.swift */; };
		AABAF59C260A7D130085060C /* FaviconServiceMock.swift in Sources */ = {isa = PBXBuildFile; fileRef = AABAF59B260A7D130085060C /* FaviconServiceMock.swift */; };
		AABEE69A24A902A90043105B /* SuggestionContainerViewModel.swift in Sources */ = {isa = PBXBuildFile; fileRef = AABEE69924A902A90043105B /* SuggestionContainerViewModel.swift */; };
		AABEE69C24A902BB0043105B /* SuggestionContainer.swift in Sources */ = {isa = PBXBuildFile; fileRef = AABEE69B24A902BB0043105B /* SuggestionContainer.swift */; };
		AABEE6A524AA0A7F0043105B /* SuggestionViewController.swift in Sources */ = {isa = PBXBuildFile; fileRef = AABEE6A424AA0A7F0043105B /* SuggestionViewController.swift */; };
		AABEE6A924AB4B910043105B /* SuggestionTableCellView.swift in Sources */ = {isa = PBXBuildFile; fileRef = AABEE6A824AB4B910043105B /* SuggestionTableCellView.swift */; };
		AABEE6AB24ACA0F90043105B /* SuggestionTableRowView.swift in Sources */ = {isa = PBXBuildFile; fileRef = AABEE6AA24ACA0F90043105B /* SuggestionTableRowView.swift */; };
		AABEE6AF24AD22B90043105B /* AddressBarTextField.swift in Sources */ = {isa = PBXBuildFile; fileRef = AABEE6AE24AD22B90043105B /* AddressBarTextField.swift */; };
		AAC30A26268DFEE200D2D9CD /* CrashReporter.swift in Sources */ = {isa = PBXBuildFile; fileRef = AAC30A25268DFEE200D2D9CD /* CrashReporter.swift */; };
		AAC30A28268E045400D2D9CD /* CrashReportReader.swift in Sources */ = {isa = PBXBuildFile; fileRef = AAC30A27268E045400D2D9CD /* CrashReportReader.swift */; };
		AAC30A2A268E239100D2D9CD /* CrashReport.swift in Sources */ = {isa = PBXBuildFile; fileRef = AAC30A29268E239100D2D9CD /* CrashReport.swift */; };
		AAC30A2C268F1ECD00D2D9CD /* CrashReportSender.swift in Sources */ = {isa = PBXBuildFile; fileRef = AAC30A2B268F1ECD00D2D9CD /* CrashReportSender.swift */; };
		AAC30A2E268F1EE300D2D9CD /* CrashReportPromptPresenter.swift in Sources */ = {isa = PBXBuildFile; fileRef = AAC30A2D268F1EE300D2D9CD /* CrashReportPromptPresenter.swift */; };
		AAC5E4C725D6A6E8007F5990 /* BookmarkPopover.swift in Sources */ = {isa = PBXBuildFile; fileRef = AAC5E4C425D6A6E8007F5990 /* BookmarkPopover.swift */; };
		AAC5E4C825D6A6E8007F5990 /* BookmarkPopoverViewController.swift in Sources */ = {isa = PBXBuildFile; fileRef = AAC5E4C525D6A6E8007F5990 /* BookmarkPopoverViewController.swift */; };
		AAC5E4C925D6A6E8007F5990 /* Bookmarks.storyboard in Resources */ = {isa = PBXBuildFile; fileRef = AAC5E4C625D6A6E8007F5990 /* Bookmarks.storyboard */; };
		AAC5E4D025D6A709007F5990 /* Bookmark.swift in Sources */ = {isa = PBXBuildFile; fileRef = AAC5E4CD25D6A709007F5990 /* Bookmark.swift */; };
		AAC5E4D125D6A709007F5990 /* BookmarkManager.swift in Sources */ = {isa = PBXBuildFile; fileRef = AAC5E4CE25D6A709007F5990 /* BookmarkManager.swift */; };
		AAC5E4D225D6A709007F5990 /* BookmarkList.swift in Sources */ = {isa = PBXBuildFile; fileRef = AAC5E4CF25D6A709007F5990 /* BookmarkList.swift */; };
		AAC5E4D925D6A711007F5990 /* BookmarkStore.swift in Sources */ = {isa = PBXBuildFile; fileRef = AAC5E4D625D6A710007F5990 /* BookmarkStore.swift */; };
		AAC5E4E425D6BA9C007F5990 /* NSSizeExtension.swift in Sources */ = {isa = PBXBuildFile; fileRef = AAC5E4E325D6BA9C007F5990 /* NSSizeExtension.swift */; };
		AAC5E4F125D6BF10007F5990 /* AddressBarButton.swift in Sources */ = {isa = PBXBuildFile; fileRef = AAC5E4F025D6BF10007F5990 /* AddressBarButton.swift */; };
		AAC5E4F625D6BF2C007F5990 /* AddressBarButtonsViewController.swift in Sources */ = {isa = PBXBuildFile; fileRef = AAC5E4F525D6BF2C007F5990 /* AddressBarButtonsViewController.swift */; };
		AAC82C60258B6CB5009B6B42 /* TooltipWindowController.swift in Sources */ = {isa = PBXBuildFile; fileRef = AAC82C5F258B6CB5009B6B42 /* TooltipWindowController.swift */; };
		AAC9C01524CAFBCE00AD1325 /* TabTests.swift in Sources */ = {isa = PBXBuildFile; fileRef = AAC9C01424CAFBCE00AD1325 /* TabTests.swift */; };
		AAC9C01724CAFBDC00AD1325 /* TabCollectionTests.swift in Sources */ = {isa = PBXBuildFile; fileRef = AAC9C01624CAFBDC00AD1325 /* TabCollectionTests.swift */; };
		AAC9C01C24CB594C00AD1325 /* TabViewModelTests.swift in Sources */ = {isa = PBXBuildFile; fileRef = AAC9C01B24CB594C00AD1325 /* TabViewModelTests.swift */; };
		AAC9C01E24CB6BEB00AD1325 /* TabCollectionViewModelTests.swift in Sources */ = {isa = PBXBuildFile; fileRef = AAC9C01D24CB6BEB00AD1325 /* TabCollectionViewModelTests.swift */; };
		AAD6D8882696DF6D002393B3 /* CrashReportPromptViewController.swift in Sources */ = {isa = PBXBuildFile; fileRef = AAD6D8862696DF6D002393B3 /* CrashReportPromptViewController.swift */; };
		AAD86E52267A0DFF005C11BE /* UpdateController.swift in Sources */ = {isa = PBXBuildFile; fileRef = AAD86E51267A0DFF005C11BE /* UpdateController.swift */; };
		AAE39D1B24F44885008EF28B /* TabCollectionViewModelDelegateMock.swift in Sources */ = {isa = PBXBuildFile; fileRef = AAE39D1A24F44885008EF28B /* TabCollectionViewModelDelegateMock.swift */; };
		AAE71E2C25F781EA00D74437 /* Homepage.storyboard in Resources */ = {isa = PBXBuildFile; fileRef = AAE71E2B25F781EA00D74437 /* Homepage.storyboard */; };
		AAE71E3125F7855400D74437 /* HomepageViewController.swift in Sources */ = {isa = PBXBuildFile; fileRef = AAE71E3025F7855400D74437 /* HomepageViewController.swift */; };
		AAE71E3725F7869300D74437 /* HomepageCollectionViewItem.swift in Sources */ = {isa = PBXBuildFile; fileRef = AAE71E3525F7869300D74437 /* HomepageCollectionViewItem.swift */; };
		AAE71E3825F7869300D74437 /* HomepageCollectionViewItem.xib in Resources */ = {isa = PBXBuildFile; fileRef = AAE71E3625F7869300D74437 /* HomepageCollectionViewItem.xib */; };
		AAE7527A263B046100B973F8 /* History.xcdatamodeld in Sources */ = {isa = PBXBuildFile; fileRef = AAE75278263B046100B973F8 /* History.xcdatamodeld */; };
		AAE7527C263B056C00B973F8 /* HistoryStore.swift in Sources */ = {isa = PBXBuildFile; fileRef = AAE7527B263B056C00B973F8 /* HistoryStore.swift */; };
		AAE7527E263B05C600B973F8 /* HistoryEntry.swift in Sources */ = {isa = PBXBuildFile; fileRef = AAE7527D263B05C600B973F8 /* HistoryEntry.swift */; };
		AAE75280263B0A4D00B973F8 /* HistoryCoordinator.swift in Sources */ = {isa = PBXBuildFile; fileRef = AAE7527F263B0A4D00B973F8 /* HistoryCoordinator.swift */; };
		AAE8B102258A41C000E81239 /* Tooltip.storyboard in Resources */ = {isa = PBXBuildFile; fileRef = AAE8B101258A41C000E81239 /* Tooltip.storyboard */; };
		AAE8B110258A456C00E81239 /* TooltipViewController.swift in Sources */ = {isa = PBXBuildFile; fileRef = AAE8B10F258A456C00E81239 /* TooltipViewController.swift */; };
		AAEC74B22642C57200C2EFBC /* HistoryCoordinatingMock.swift in Sources */ = {isa = PBXBuildFile; fileRef = AAEC74B12642C57200C2EFBC /* HistoryCoordinatingMock.swift */; };
		AAEC74B42642C69300C2EFBC /* HistoryCoordinatorTests.swift in Sources */ = {isa = PBXBuildFile; fileRef = AAEC74B32642C69300C2EFBC /* HistoryCoordinatorTests.swift */; };
		AAEC74B62642CC6A00C2EFBC /* HistoryStoringMock.swift in Sources */ = {isa = PBXBuildFile; fileRef = AAEC74B52642CC6A00C2EFBC /* HistoryStoringMock.swift */; };
		AAEC74B82642E43800C2EFBC /* HistoryStoreTests.swift in Sources */ = {isa = PBXBuildFile; fileRef = AAEC74B72642E43800C2EFBC /* HistoryStoreTests.swift */; };
		AAEC74BB2642E67C00C2EFBC /* NSPersistentContainerExtension.swift in Sources */ = {isa = PBXBuildFile; fileRef = AAEC74BA2642E67C00C2EFBC /* NSPersistentContainerExtension.swift */; };
		AAEC74BC2642F0F800C2EFBC /* History.xcdatamodeld in Sources */ = {isa = PBXBuildFile; fileRef = AAE75278263B046100B973F8 /* History.xcdatamodeld */; };
		AAECA42024EEA4AC00EFA63A /* IndexPathExtension.swift in Sources */ = {isa = PBXBuildFile; fileRef = AAECA41F24EEA4AC00EFA63A /* IndexPathExtension.swift */; };
		AAF7D3862567CED500998667 /* WebViewConfiguration.swift in Sources */ = {isa = PBXBuildFile; fileRef = AAF7D3852567CED500998667 /* WebViewConfiguration.swift */; };
		AAFCB37A25E5403A00859DD4 /* BurnButton.swift in Sources */ = {isa = PBXBuildFile; fileRef = AAFCB37925E5403A00859DD4 /* BurnButton.swift */; };
		AAFCB37F25E545D400859DD4 /* PublisherExtension.swift in Sources */ = {isa = PBXBuildFile; fileRef = AAFCB37E25E545D400859DD4 /* PublisherExtension.swift */; };
		B61EF3EC266F91E700B4D78F /* WKWebView+Download.swift in Sources */ = {isa = PBXBuildFile; fileRef = B61EF3EB266F91E700B4D78F /* WKWebView+Download.swift */; };
		B61EF3F1266F922200B4D78F /* WKProcessPool+DownloadDelegate.swift in Sources */ = {isa = PBXBuildFile; fileRef = B61EF3F0266F922200B4D78F /* WKProcessPool+DownloadDelegate.swift */; };
		B61F012325ECBAE400ABB5A3 /* UserScriptsTest.swift in Sources */ = {isa = PBXBuildFile; fileRef = B61F012225ECBAE400ABB5A3 /* UserScriptsTest.swift */; };
		B61F012B25ECBB1700ABB5A3 /* UserScriptsManagerTests.swift in Sources */ = {isa = PBXBuildFile; fileRef = B61F012A25ECBB1700ABB5A3 /* UserScriptsManagerTests.swift */; };
		B61F015525EDD5A700ABB5A3 /* UserContentController.swift in Sources */ = {isa = PBXBuildFile; fileRef = B61F015425EDD5A700ABB5A3 /* UserContentController.swift */; };
		B62EB47C25BAD3BB005745C6 /* WKWebViewPrivateMethodsAvailabilityTests.swift in Sources */ = {isa = PBXBuildFile; fileRef = B62EB47B25BAD3BB005745C6 /* WKWebViewPrivateMethodsAvailabilityTests.swift */; };
		B630793526731BC400DCEE41 /* URLSuggestedFilenameTests.swift in Sources */ = {isa = PBXBuildFile; fileRef = 8553FF51257523760029327F /* URLSuggestedFilenameTests.swift */; };
		B630793A26731F2600DCEE41 /* FileDownloadManagerTests.swift in Sources */ = {isa = PBXBuildFile; fileRef = B630793926731F2600DCEE41 /* FileDownloadManagerTests.swift */; };
		B630794226731F5400DCEE41 /* WKDownloadMock.swift in Sources */ = {isa = PBXBuildFile; fileRef = B630794126731F5400DCEE41 /* WKDownloadMock.swift */; };
		B633C86D25E797D800E4B352 /* UserScriptsManager.swift in Sources */ = {isa = PBXBuildFile; fileRef = B633C86C25E797D800E4B352 /* UserScriptsManager.swift */; };
		B63D466925BEB6C200874977 /* WKWebView+SessionState.swift in Sources */ = {isa = PBXBuildFile; fileRef = B63D466825BEB6C200874977 /* WKWebView+SessionState.swift */; };
		B63D467125BFA6C100874977 /* DispatchQueueExtensions.swift in Sources */ = {isa = PBXBuildFile; fileRef = B63D467025BFA6C100874977 /* DispatchQueueExtensions.swift */; };
		B63D467A25BFC3E100874977 /* NSCoderExtensions.swift in Sources */ = {isa = PBXBuildFile; fileRef = B63D467925BFC3E100874977 /* NSCoderExtensions.swift */; };
		B65349AA265CF45000DCC645 /* DispatchQueueExtensionsTests.swift in Sources */ = {isa = PBXBuildFile; fileRef = B65349A9265CF45000DCC645 /* DispatchQueueExtensionsTests.swift */; };
		B65783E725F8AAFB00D8DB33 /* String+Punycode.swift in Sources */ = {isa = PBXBuildFile; fileRef = B65783E625F8AAFB00D8DB33 /* String+Punycode.swift */; };
		B65783EC25F8AB9300D8DB33 /* String+PunycodeTests.swift in Sources */ = {isa = PBXBuildFile; fileRef = B65783EB25F8AB9200D8DB33 /* String+PunycodeTests.swift */; };
		B65783F525F8ACA400D8DB33 /* Punnycode in Frameworks */ = {isa = PBXBuildFile; productRef = B65783F425F8ACA400D8DB33 /* Punnycode */; };
		B657841A25FA484B00D8DB33 /* NSException+Catch.m in Sources */ = {isa = PBXBuildFile; fileRef = B657841925FA484B00D8DB33 /* NSException+Catch.m */; };
		B657841F25FA497600D8DB33 /* NSException+Catch.swift in Sources */ = {isa = PBXBuildFile; fileRef = B657841E25FA497600D8DB33 /* NSException+Catch.swift */; };
		B66E9DD22670EB2A00E53BB5 /* _WKDownload+WebKitDownload.swift in Sources */ = {isa = PBXBuildFile; fileRef = B66E9DD12670EB2A00E53BB5 /* _WKDownload+WebKitDownload.swift */; };
		B66E9DD42670EB4A00E53BB5 /* WKDownload+WebKitDownload.swift in Sources */ = {isa = PBXBuildFile; fileRef = B66E9DD32670EB4A00E53BB5 /* WKDownload+WebKitDownload.swift */; };
		B67C6C3D2654B897006C872E /* WebViewExtensionTests.swift in Sources */ = {isa = PBXBuildFile; fileRef = B67C6C3C2654B897006C872E /* WebViewExtensionTests.swift */; };
		B67C6C422654BF49006C872E /* DuckDuckGo-Symbol.jpg in Resources */ = {isa = PBXBuildFile; fileRef = B67C6C412654BF49006C872E /* DuckDuckGo-Symbol.jpg */; };
		B67C6C472654C643006C872E /* FileManagerExtensionTests.swift in Sources */ = {isa = PBXBuildFile; fileRef = B67C6C462654C643006C872E /* FileManagerExtensionTests.swift */; };
		B68458B025C7E76A00DC17B6 /* WindowManager+StateRestoration.swift in Sources */ = {isa = PBXBuildFile; fileRef = B68458AF25C7E76A00DC17B6 /* WindowManager+StateRestoration.swift */; };
		B68458B825C7E8B200DC17B6 /* Tab+NSSecureCoding.swift in Sources */ = {isa = PBXBuildFile; fileRef = B68458B725C7E8B200DC17B6 /* Tab+NSSecureCoding.swift */; };
		B68458C025C7E9E000DC17B6 /* TabCollectionViewModel+NSSecureCoding.swift in Sources */ = {isa = PBXBuildFile; fileRef = B68458BF25C7E9E000DC17B6 /* TabCollectionViewModel+NSSecureCoding.swift */; };
		B68458C525C7EA0C00DC17B6 /* TabCollection+NSSecureCoding.swift in Sources */ = {isa = PBXBuildFile; fileRef = B68458C425C7EA0C00DC17B6 /* TabCollection+NSSecureCoding.swift */; };
		B68458CD25C7EB9000DC17B6 /* WKWebViewConfigurationExtensions.swift in Sources */ = {isa = PBXBuildFile; fileRef = B68458CC25C7EB9000DC17B6 /* WKWebViewConfigurationExtensions.swift */; };
		B684590825C9027900DC17B6 /* AppStateChangedPublisher.swift in Sources */ = {isa = PBXBuildFile; fileRef = B684590725C9027900DC17B6 /* AppStateChangedPublisher.swift */; };
		B684592225C93BE000DC17B6 /* Publisher.asVoid.swift in Sources */ = {isa = PBXBuildFile; fileRef = B684592125C93BE000DC17B6 /* Publisher.asVoid.swift */; };
		B684592725C93C0500DC17B6 /* Publishers.NestedObjectChanges.swift in Sources */ = {isa = PBXBuildFile; fileRef = B684592625C93C0500DC17B6 /* Publishers.NestedObjectChanges.swift */; };
		B684592F25C93FBF00DC17B6 /* AppStateRestorationManager.swift in Sources */ = {isa = PBXBuildFile; fileRef = B684592E25C93FBF00DC17B6 /* AppStateRestorationManager.swift */; };
		B6A5A27125B9377300AA7ADA /* StatePersistenceService.swift in Sources */ = {isa = PBXBuildFile; fileRef = B6A5A27025B9377300AA7ADA /* StatePersistenceService.swift */; };
		B6A5A27925B93FFF00AA7ADA /* StateRestorationManagerTests.swift in Sources */ = {isa = PBXBuildFile; fileRef = B6A5A27825B93FFE00AA7ADA /* StateRestorationManagerTests.swift */; };
		B6A5A27E25B9403E00AA7ADA /* FileStoreMock.swift in Sources */ = {isa = PBXBuildFile; fileRef = B6A5A27D25B9403E00AA7ADA /* FileStoreMock.swift */; };
		B6A5A2A025B96E8300AA7ADA /* AppStateChangePublisherTests.swift in Sources */ = {isa = PBXBuildFile; fileRef = B6A5A29F25B96E8300AA7ADA /* AppStateChangePublisherTests.swift */; };
		B6A5A2A825BAA35500AA7ADA /* WindowManagerStateRestorationTests.swift in Sources */ = {isa = PBXBuildFile; fileRef = B6A5A2A725BAA35500AA7ADA /* WindowManagerStateRestorationTests.swift */; };
		B6A924D42664BBBB001A28CA /* WKWebViewDownloadDelegate.swift in Sources */ = {isa = PBXBuildFile; fileRef = B6A924D32664BBB9001A28CA /* WKWebViewDownloadDelegate.swift */; };
		B6A924D92664C72E001A28CA /* WebKitDownloadTask.swift in Sources */ = {isa = PBXBuildFile; fileRef = B6A924D82664C72D001A28CA /* WebKitDownloadTask.swift */; };
		B6A924DE2664CA09001A28CA /* LegacyWebKitDownloadDelegate.swift in Sources */ = {isa = PBXBuildFile; fileRef = B6A924DD2664CA08001A28CA /* LegacyWebKitDownloadDelegate.swift */; };
		B6A9E45326142B070067D1B9 /* Pixel.swift in Sources */ = {isa = PBXBuildFile; fileRef = B6A9E45226142B070067D1B9 /* Pixel.swift */; };
		B6A9E45A261460350067D1B9 /* ApiRequestError.swift in Sources */ = {isa = PBXBuildFile; fileRef = B6A9E457261460340067D1B9 /* ApiRequestError.swift */; };
		B6A9E45B261460350067D1B9 /* APIHeaders.swift in Sources */ = {isa = PBXBuildFile; fileRef = B6A9E458261460340067D1B9 /* APIHeaders.swift */; };
		B6A9E45C261460350067D1B9 /* APIRequest.swift in Sources */ = {isa = PBXBuildFile; fileRef = B6A9E459261460350067D1B9 /* APIRequest.swift */; };
		B6A9E4612614608B0067D1B9 /* AppVersion.swift in Sources */ = {isa = PBXBuildFile; fileRef = B6A9E4602614608B0067D1B9 /* AppVersion.swift */; };
		B6A9E46B2614618A0067D1B9 /* OperatingSystemVersionExtension.swift in Sources */ = {isa = PBXBuildFile; fileRef = B6A9E46A2614618A0067D1B9 /* OperatingSystemVersionExtension.swift */; };
		B6A9E47026146A250067D1B9 /* DateExtension.swift in Sources */ = {isa = PBXBuildFile; fileRef = B6A9E46F26146A250067D1B9 /* DateExtension.swift */; };
		B6A9E47726146A570067D1B9 /* PixelEvent.swift in Sources */ = {isa = PBXBuildFile; fileRef = B6A9E47626146A570067D1B9 /* PixelEvent.swift */; };
		B6A9E47F26146A800067D1B9 /* PixelArguments.swift in Sources */ = {isa = PBXBuildFile; fileRef = B6A9E47E26146A800067D1B9 /* PixelArguments.swift */; };
		B6A9E48426146AAB0067D1B9 /* PixelParameters.swift in Sources */ = {isa = PBXBuildFile; fileRef = B6A9E48326146AAB0067D1B9 /* PixelParameters.swift */; };
		B6A9E48926146ABF0067D1B9 /* PixelCounter.swift in Sources */ = {isa = PBXBuildFile; fileRef = B6A9E48826146ABF0067D1B9 /* PixelCounter.swift */; };
		B6A9E499261474120067D1B9 /* TimedPixel.swift in Sources */ = {isa = PBXBuildFile; fileRef = B6A9E498261474120067D1B9 /* TimedPixel.swift */; };
		B6A9E4A3261475C70067D1B9 /* AppUsageActivityMonitor.swift in Sources */ = {isa = PBXBuildFile; fileRef = B6A9E4A2261475C70067D1B9 /* AppUsageActivityMonitor.swift */; };
		B6AAAC24260328950029438D /* ProgressView.swift in Sources */ = {isa = PBXBuildFile; fileRef = B6AAAC23260328950029438D /* ProgressView.swift */; };
		B6AAAC2D260330580029438D /* PublishedAfter.swift in Sources */ = {isa = PBXBuildFile; fileRef = B6AAAC2C260330580029438D /* PublishedAfter.swift */; };
		B6AAAC3E26048F690029438D /* RandomAccessCollectionExtension.swift in Sources */ = {isa = PBXBuildFile; fileRef = B6AAAC3D26048F690029438D /* RandomAccessCollectionExtension.swift */; };
		B6AE74342609AFCE005B9B1A /* ProgressEstimationTests.swift in Sources */ = {isa = PBXBuildFile; fileRef = B6AE74332609AFCE005B9B1A /* ProgressEstimationTests.swift */; };
		B6B3E0962654DACD0040E0A2 /* UTTypeTests.swift in Sources */ = {isa = PBXBuildFile; fileRef = B6B3E0952654DACD0040E0A2 /* UTTypeTests.swift */; };
		B6B3E0E12657EA7A0040E0A2 /* NSScreenExtension.swift in Sources */ = {isa = PBXBuildFile; fileRef = B6B3E0DC2657E9CF0040E0A2 /* NSScreenExtension.swift */; };
		B6CF78DE267B099C00CD4F13 /* WKNavigationActionExtension.swift in Sources */ = {isa = PBXBuildFile; fileRef = B6CF78DD267B099C00CD4F13 /* WKNavigationActionExtension.swift */; };
		B6D7A2EE25D2418B002B2AE1 /* ShadowView.swift in Sources */ = {isa = PBXBuildFile; fileRef = B6D7A2ED25D2418B002B2AE1 /* ShadowView.swift */; };
		B6DA44022616B28300DD1EC2 /* PixelDataStore.swift in Sources */ = {isa = PBXBuildFile; fileRef = B6DA44012616B28300DD1EC2 /* PixelDataStore.swift */; };
		B6DA44082616B30600DD1EC2 /* PixelDataModel.xcdatamodeld in Sources */ = {isa = PBXBuildFile; fileRef = B6DA44062616B30600DD1EC2 /* PixelDataModel.xcdatamodeld */; };
		B6DA44112616C0FC00DD1EC2 /* PixelTests.swift in Sources */ = {isa = PBXBuildFile; fileRef = B6DA44102616C0FC00DD1EC2 /* PixelTests.swift */; };
		B6DA44172616C13800DD1EC2 /* OHHTTPStubs in Frameworks */ = {isa = PBXBuildFile; productRef = B6DA44162616C13800DD1EC2 /* OHHTTPStubs */; };
		B6DA44192616C13800DD1EC2 /* OHHTTPStubsSwift in Frameworks */ = {isa = PBXBuildFile; productRef = B6DA44182616C13800DD1EC2 /* OHHTTPStubsSwift */; };
		B6DA441E2616C84600DD1EC2 /* PixelStoreMock.swift in Sources */ = {isa = PBXBuildFile; fileRef = B6DA441D2616C84600DD1EC2 /* PixelStoreMock.swift */; };
		B6DA44232616CABC00DD1EC2 /* PixelArgumentsTests.swift in Sources */ = {isa = PBXBuildFile; fileRef = B6DA44222616CABC00DD1EC2 /* PixelArgumentsTests.swift */; };
		B6DA44282616CAE000DD1EC2 /* AppUsageActivityMonitorTests.swift in Sources */ = {isa = PBXBuildFile; fileRef = B6DA44272616CAE000DD1EC2 /* AppUsageActivityMonitorTests.swift */; };
		B6E61ED0263A6F97004E11AB /* NSSavePanelExtension.swift in Sources */ = {isa = PBXBuildFile; fileRef = B6E61ECF263A6F97004E11AB /* NSSavePanelExtension.swift */; };
		B6E61ED5263A6FC4004E11AB /* SavePanelAccessoryView.xib in Resources */ = {isa = PBXBuildFile; fileRef = B6E61ED4263A6FC4004E11AB /* SavePanelAccessoryView.xib */; };
		B6E61EE3263AC0C8004E11AB /* FileManagerExtension.swift in Sources */ = {isa = PBXBuildFile; fileRef = B6E61EE2263AC0C8004E11AB /* FileManagerExtension.swift */; };
		B6E61EE8263ACE16004E11AB /* UTType.swift in Sources */ = {isa = PBXBuildFile; fileRef = B6E61EE7263ACE16004E11AB /* UTType.swift */; };
		B6F41031264D2B23003DA42C /* ProgressExtension.swift in Sources */ = {isa = PBXBuildFile; fileRef = B6F41030264D2B23003DA42C /* ProgressExtension.swift */; };
		F41D174125CB131900472416 /* NSColorExtension.swift in Sources */ = {isa = PBXBuildFile; fileRef = F41D174025CB131900472416 /* NSColorExtension.swift */; };
		F44C130225C2DA0400426E3E /* NSAppearanceExtension.swift in Sources */ = {isa = PBXBuildFile; fileRef = F44C130125C2DA0400426E3E /* NSAppearanceExtension.swift */; };
/* End PBXBuildFile section */

/* Begin PBXContainerItemProxy section */
		4B1AD8A225FC27E200261379 /* PBXContainerItemProxy */ = {
			isa = PBXContainerItemProxy;
			containerPortal = AA585D76248FD31100E9A3E2 /* Project object */;
			proxyType = 1;
			remoteGlobalIDString = AA585D7D248FD31100E9A3E2;
			remoteInfo = "DuckDuckGo Privacy Browser";
		};
		AA585D91248FD31400E9A3E2 /* PBXContainerItemProxy */ = {
			isa = PBXContainerItemProxy;
			containerPortal = AA585D76248FD31100E9A3E2 /* Project object */;
			proxyType = 1;
			remoteGlobalIDString = AA585D7D248FD31100E9A3E2;
			remoteInfo = DuckDuckGo;
		};
/* End PBXContainerItemProxy section */

/* Begin PBXFileReference section */
		142879D924CE1179005419BB /* SuggestionViewModelTests.swift */ = {isa = PBXFileReference; lastKnownFileType = sourcecode.swift; path = SuggestionViewModelTests.swift; sourceTree = "<group>"; };
		142879DB24CE1185005419BB /* SuggestionContainerViewModelTests.swift */ = {isa = PBXFileReference; lastKnownFileType = sourcecode.swift; path = SuggestionContainerViewModelTests.swift; sourceTree = "<group>"; };
		1430DFF424D0580F00B8978C /* TabBarViewController.swift */ = {isa = PBXFileReference; lastKnownFileType = sourcecode.swift; path = TabBarViewController.swift; sourceTree = "<group>"; };
		14505A07256084EF00272CC6 /* UserAgent.swift */ = {isa = PBXFileReference; lastKnownFileType = sourcecode.swift; path = UserAgent.swift; sourceTree = "<group>"; };
		1456D6E024EFCBC300775049 /* TabBarCollectionView.swift */ = {isa = PBXFileReference; lastKnownFileType = sourcecode.swift; path = TabBarCollectionView.swift; sourceTree = "<group>"; };
		14D9B8F924F7E089000D4D13 /* AddressBarViewController.swift */ = {isa = PBXFileReference; lastKnownFileType = sourcecode.swift; path = AddressBarViewController.swift; sourceTree = "<group>"; };
		14D9B90124F91316000D4D13 /* FocusRingView.swift */ = {isa = PBXFileReference; lastKnownFileType = sourcecode.swift; path = FocusRingView.swift; sourceTree = "<group>"; };
		336D5AEF262D8D3C0052E0C9 /* findinpage.js */ = {isa = PBXFileReference; fileEncoding = 4; lastKnownFileType = sourcecode.javascript; path = findinpage.js; sourceTree = "<group>"; };
		4B02197D25E05FAC00ED7DEA /* login-detection.js */ = {isa = PBXFileReference; fileEncoding = 4; lastKnownFileType = sourcecode.javascript; path = "login-detection.js"; sourceTree = "<group>"; };
		4B02197F25E05FAC00ED7DEA /* FireproofingURLExtensions.swift */ = {isa = PBXFileReference; fileEncoding = 4; lastKnownFileType = sourcecode.swift; path = FireproofingURLExtensions.swift; sourceTree = "<group>"; };
		4B02198125E05FAC00ED7DEA /* FireproofDomains.swift */ = {isa = PBXFileReference; fileEncoding = 4; lastKnownFileType = sourcecode.swift; path = FireproofDomains.swift; sourceTree = "<group>"; };
		4B02198325E05FAC00ED7DEA /* FireproofInfoViewController.swift */ = {isa = PBXFileReference; fileEncoding = 4; lastKnownFileType = sourcecode.swift; path = FireproofInfoViewController.swift; sourceTree = "<group>"; };
		4B02198425E05FAC00ED7DEA /* Fireproofing.storyboard */ = {isa = PBXFileReference; fileEncoding = 4; lastKnownFileType = file.storyboard; path = Fireproofing.storyboard; sourceTree = "<group>"; };
		4B02198525E05FAC00ED7DEA /* UndoFireproofingViewController.swift */ = {isa = PBXFileReference; fileEncoding = 4; lastKnownFileType = sourcecode.swift; path = UndoFireproofingViewController.swift; sourceTree = "<group>"; };
		4B02199925E063DE00ED7DEA /* FireproofDomainsTests.swift */ = {isa = PBXFileReference; fileEncoding = 4; lastKnownFileType = sourcecode.swift; path = FireproofDomainsTests.swift; sourceTree = "<group>"; };
		4B02199A25E063DE00ED7DEA /* FireproofingURLExtensionsTests.swift */ = {isa = PBXFileReference; fileEncoding = 4; lastKnownFileType = sourcecode.swift; path = FireproofingURLExtensionsTests.swift; sourceTree = "<group>"; };
		4B0219A725E0646500ED7DEA /* WebsiteDataStoreTests.swift */ = {isa = PBXFileReference; fileEncoding = 4; lastKnownFileType = sourcecode.swift; path = WebsiteDataStoreTests.swift; sourceTree = "<group>"; };
		4B0511A4262CAA5A00F6079C /* DefaultBrowserPreferences.swift */ = {isa = PBXFileReference; fileEncoding = 4; lastKnownFileType = sourcecode.swift; path = DefaultBrowserPreferences.swift; sourceTree = "<group>"; };
		4B0511A5262CAA5A00F6079C /* AppearancePreferences.swift */ = {isa = PBXFileReference; fileEncoding = 4; lastKnownFileType = sourcecode.swift; path = AppearancePreferences.swift; sourceTree = "<group>"; };
		4B0511A6262CAA5A00F6079C /* PrivacySecurityPreferences.swift */ = {isa = PBXFileReference; fileEncoding = 4; lastKnownFileType = sourcecode.swift; path = PrivacySecurityPreferences.swift; sourceTree = "<group>"; };
		4B0511A7262CAA5A00F6079C /* DownloadPreferences.swift */ = {isa = PBXFileReference; fileEncoding = 4; lastKnownFileType = sourcecode.swift; path = DownloadPreferences.swift; sourceTree = "<group>"; };
		4B0511A8262CAA5A00F6079C /* PreferenceSections.swift */ = {isa = PBXFileReference; fileEncoding = 4; lastKnownFileType = sourcecode.swift; path = PreferenceSections.swift; sourceTree = "<group>"; };
		4B0511AB262CAA5A00F6079C /* PrivacySecurityPreferencesTableCellView.xib */ = {isa = PBXFileReference; fileEncoding = 4; lastKnownFileType = file.xib; path = PrivacySecurityPreferencesTableCellView.xib; sourceTree = "<group>"; };
		4B0511AC262CAA5A00F6079C /* PreferencesAboutViewController.swift */ = {isa = PBXFileReference; fileEncoding = 4; lastKnownFileType = sourcecode.swift; path = PreferencesAboutViewController.swift; sourceTree = "<group>"; };
		4B0511AD262CAA5A00F6079C /* Preferences.storyboard */ = {isa = PBXFileReference; fileEncoding = 4; lastKnownFileType = file.storyboard; path = Preferences.storyboard; sourceTree = "<group>"; };
		4B0511AE262CAA5A00F6079C /* PreferencesSidebarViewController.swift */ = {isa = PBXFileReference; fileEncoding = 4; lastKnownFileType = sourcecode.swift; path = PreferencesSidebarViewController.swift; sourceTree = "<group>"; };
		4B0511AF262CAA5A00F6079C /* PrivacySecurityPreferencesTableCellView.swift */ = {isa = PBXFileReference; fileEncoding = 4; lastKnownFileType = sourcecode.swift; path = PrivacySecurityPreferencesTableCellView.swift; sourceTree = "<group>"; };
		4B0511B0262CAA5A00F6079C /* DefaultBrowserTableCellView.xib */ = {isa = PBXFileReference; fileEncoding = 4; lastKnownFileType = file.xib; path = DefaultBrowserTableCellView.xib; sourceTree = "<group>"; };
		4B0511B1262CAA5A00F6079C /* PreferenceTableCellView.swift */ = {isa = PBXFileReference; fileEncoding = 4; lastKnownFileType = sourcecode.swift; path = PreferenceTableCellView.swift; sourceTree = "<group>"; };
		4B0511B2262CAA5A00F6079C /* PreferencesListViewController.swift */ = {isa = PBXFileReference; fileEncoding = 4; lastKnownFileType = sourcecode.swift; path = PreferencesListViewController.swift; sourceTree = "<group>"; };
		4B0511B3262CAA5A00F6079C /* RoundedSelectionRowView.swift */ = {isa = PBXFileReference; fileEncoding = 4; lastKnownFileType = sourcecode.swift; path = RoundedSelectionRowView.swift; sourceTree = "<group>"; };
		4B0511B4262CAA5A00F6079C /* FireproofDomainsViewController.swift */ = {isa = PBXFileReference; fileEncoding = 4; lastKnownFileType = sourcecode.swift; path = FireproofDomainsViewController.swift; sourceTree = "<group>"; };
		4B0511B5262CAA5A00F6079C /* DownloadPreferencesTableCellView.swift */ = {isa = PBXFileReference; fileEncoding = 4; lastKnownFileType = sourcecode.swift; path = DownloadPreferencesTableCellView.swift; sourceTree = "<group>"; };
		4B0511B6262CAA5A00F6079C /* PreferencesSplitViewController.swift */ = {isa = PBXFileReference; fileEncoding = 4; lastKnownFileType = sourcecode.swift; path = PreferencesSplitViewController.swift; sourceTree = "<group>"; };
		4B0511B7262CAA5A00F6079C /* DefaultBrowserTableCellView.swift */ = {isa = PBXFileReference; fileEncoding = 4; lastKnownFileType = sourcecode.swift; path = DefaultBrowserTableCellView.swift; sourceTree = "<group>"; };
		4B0511B8262CAA5A00F6079C /* DownloadPreferencesTableCellView.xib */ = {isa = PBXFileReference; fileEncoding = 4; lastKnownFileType = file.xib; path = DownloadPreferencesTableCellView.xib; sourceTree = "<group>"; };
		4B0511B9262CAA5A00F6079C /* AppearancePreferencesTableCellView.swift */ = {isa = PBXFileReference; fileEncoding = 4; lastKnownFileType = sourcecode.swift; path = AppearancePreferencesTableCellView.swift; sourceTree = "<group>"; };
		4B0511BA262CAA5A00F6079C /* AppearancePreferencesTableCellView.xib */ = {isa = PBXFileReference; fileEncoding = 4; lastKnownFileType = file.xib; path = AppearancePreferencesTableCellView.xib; sourceTree = "<group>"; };
		4B0511D7262CAA7000F6079C /* PaddedImageButton.swift */ = {isa = PBXFileReference; fileEncoding = 4; lastKnownFileType = sourcecode.swift; path = PaddedImageButton.swift; sourceTree = "<group>"; };
		4B0511DF262CAA8600F6079C /* NSOpenPanelExtensions.swift */ = {isa = PBXFileReference; fileEncoding = 4; lastKnownFileType = sourcecode.swift; path = NSOpenPanelExtensions.swift; sourceTree = "<group>"; };
		4B0511E0262CAA8600F6079C /* NSViewControllerExtension.swift */ = {isa = PBXFileReference; fileEncoding = 4; lastKnownFileType = sourcecode.swift; path = NSViewControllerExtension.swift; sourceTree = "<group>"; };
		4B0511E6262CAB3700F6079C /* UserDefaultsWrapperUtilities.swift */ = {isa = PBXFileReference; lastKnownFileType = sourcecode.swift; path = UserDefaultsWrapperUtilities.swift; sourceTree = "<group>"; };
		4B0511EF262CAEC900F6079C /* AppearancePreferencesTests.swift */ = {isa = PBXFileReference; lastKnownFileType = sourcecode.swift; path = AppearancePreferencesTests.swift; sourceTree = "<group>"; };
		4B0511F7262CB20F00F6079C /* DownloadPreferencesTests.swift */ = {isa = PBXFileReference; lastKnownFileType = sourcecode.swift; path = DownloadPreferencesTests.swift; sourceTree = "<group>"; };
		4B0511FC262CD20D00F6079C /* NSImageViewExtension.swift */ = {isa = PBXFileReference; lastKnownFileType = sourcecode.swift; path = NSImageViewExtension.swift; sourceTree = "<group>"; };
		4B11060425903E570039B979 /* CoreDataEncryptionTesting.xcdatamodel */ = {isa = PBXFileReference; lastKnownFileType = wrapper.xcdatamodel; path = CoreDataEncryptionTesting.xcdatamodel; sourceTree = "<group>"; };
		4B11060925903EAC0039B979 /* CoreDataEncryptionTests.swift */ = {isa = PBXFileReference; lastKnownFileType = sourcecode.swift; path = CoreDataEncryptionTests.swift; sourceTree = "<group>"; };
		4B1AD89D25FC27E200261379 /* Integration Tests.xctest */ = {isa = PBXFileReference; explicitFileType = wrapper.cfbundle; includeInIndex = 0; path = "Integration Tests.xctest"; sourceTree = BUILT_PRODUCTS_DIR; };
		4B1AD8A125FC27E200261379 /* Info.plist */ = {isa = PBXFileReference; lastKnownFileType = text.plist.xml; path = Info.plist; sourceTree = "<group>"; };
		4B1AD91625FC46FB00261379 /* CoreDataEncryptionTests.swift */ = {isa = PBXFileReference; lastKnownFileType = sourcecode.swift; path = CoreDataEncryptionTests.swift; sourceTree = "<group>"; };
		4B26FB4A269781B00010AF6A /* DataImport.storyboard */ = {isa = PBXFileReference; lastKnownFileType = file.storyboard; path = DataImport.storyboard; sourceTree = "<group>"; };
		4B26FB4C269781CB0010AF6A /* DataImportViewController.swift */ = {isa = PBXFileReference; lastKnownFileType = sourcecode.swift; path = DataImportViewController.swift; sourceTree = "<group>"; };
		4B26FB4F2697BACE0010AF6A /* CSVImportViewController.swift */ = {isa = PBXFileReference; lastKnownFileType = sourcecode.swift; path = CSVImportViewController.swift; sourceTree = "<group>"; };
		4B26FB522697C1BD0010AF6A /* CSVImporter.swift */ = {isa = PBXFileReference; lastKnownFileType = sourcecode.swift; path = CSVImporter.swift; sourceTree = "<group>"; };
		4B26FB572697DEB50010AF6A /* CSVParser.swift */ = {isa = PBXFileReference; lastKnownFileType = sourcecode.swift; path = CSVParser.swift; sourceTree = "<group>"; };
		4B26FB59269A93BD0010AF6A /* DataImport.swift */ = {isa = PBXFileReference; lastKnownFileType = sourcecode.swift; path = DataImport.swift; sourceTree = "<group>"; };
		4B26FB5D269AA31C0010AF6A /* BrowserImportViewController.swift */ = {isa = PBXFileReference; lastKnownFileType = sourcecode.swift; path = BrowserImportViewController.swift; sourceTree = "<group>"; };
		4B26FB5F269BF5C40010AF6A /* SecureVaultLoginImporter.swift */ = {isa = PBXFileReference; lastKnownFileType = sourcecode.swift; path = SecureVaultLoginImporter.swift; sourceTree = "<group>"; };
		4B3A432F269D1B9800C66BBC /* LoginImport.swift */ = {isa = PBXFileReference; lastKnownFileType = sourcecode.swift; path = LoginImport.swift; sourceTree = "<group>"; };
		4B3A4334269D254200C66BBC /* DataExport.swift */ = {isa = PBXFileReference; lastKnownFileType = sourcecode.swift; path = DataExport.swift; sourceTree = "<group>"; };
		4B3A4339269D378400C66BBC /* CSVLoginExporter.swift */ = {isa = PBXFileReference; lastKnownFileType = sourcecode.swift; path = CSVLoginExporter.swift; sourceTree = "<group>"; };
		4B3A433B269D399500C66BBC /* LoginExport.swift */ = {isa = PBXFileReference; lastKnownFileType = sourcecode.swift; path = LoginExport.swift; sourceTree = "<group>"; };
		4B4F72EB266B2ED300814C60 /* CollectionExtension.swift */ = {isa = PBXFileReference; lastKnownFileType = sourcecode.swift; path = CollectionExtension.swift; sourceTree = "<group>"; };
		4B6160D225B14E6E007DE5B2 /* TrackerRadarManager.swift */ = {isa = PBXFileReference; lastKnownFileType = sourcecode.swift; path = TrackerRadarManager.swift; sourceTree = "<group>"; };
		4B6160D725B150E4007DE5B2 /* trackerData.json */ = {isa = PBXFileReference; lastKnownFileType = text.json; path = trackerData.json; sourceTree = "<group>"; };
		4B6160DC25B152C5007DE5B2 /* ContentBlockerRulesUserScript.swift */ = {isa = PBXFileReference; lastKnownFileType = sourcecode.swift; path = ContentBlockerRulesUserScript.swift; sourceTree = "<group>"; };
		4B6160E425B152FA007DE5B2 /* ContentBlockerUserScript.swift */ = {isa = PBXFileReference; lastKnownFileType = sourcecode.swift; path = ContentBlockerUserScript.swift; sourceTree = "<group>"; };
		4B6160EC25B15417007DE5B2 /* DetectedTracker.swift */ = {isa = PBXFileReference; lastKnownFileType = sourcecode.swift; path = DetectedTracker.swift; sourceTree = "<group>"; };
		4B6160F125B15792007DE5B2 /* contentblockerrules.js */ = {isa = PBXFileReference; lastKnownFileType = sourcecode.javascript; path = contentblockerrules.js; sourceTree = "<group>"; };
		4B6160F625B157BB007DE5B2 /* contentblocker.js */ = {isa = PBXFileReference; lastKnownFileType = sourcecode.javascript; path = contentblocker.js; sourceTree = "<group>"; };
		4B6160FE25B15BB1007DE5B2 /* ContentBlockerRulesManager.swift */ = {isa = PBXFileReference; lastKnownFileType = sourcecode.swift; path = ContentBlockerRulesManager.swift; sourceTree = "<group>"; };
		4B65027425E5F2A70054432E /* DefaultBrowserPromptView.xib */ = {isa = PBXFileReference; lastKnownFileType = file.xib; path = DefaultBrowserPromptView.xib; sourceTree = "<group>"; };
		4B65027925E5F2B10054432E /* DefaultBrowserPromptView.swift */ = {isa = PBXFileReference; lastKnownFileType = sourcecode.swift; path = DefaultBrowserPromptView.swift; sourceTree = "<group>"; };
		4B65028925E6CBF40054432E /* NibLoadable.swift */ = {isa = PBXFileReference; lastKnownFileType = sourcecode.swift; path = NibLoadable.swift; sourceTree = "<group>"; };
		4B65143D263924B5005B46EB /* EmailUrlExtensions.swift */ = {isa = PBXFileReference; lastKnownFileType = sourcecode.swift; path = EmailUrlExtensions.swift; sourceTree = "<group>"; };
		4B677424255DBEB800025BD8 /* BloomFilterWrapper.mm */ = {isa = PBXFileReference; fileEncoding = 4; lastKnownFileType = sourcecode.cpp.objcpp; path = BloomFilterWrapper.mm; sourceTree = "<group>"; };
		4B677425255DBEB800025BD8 /* BloomFilterWrapper.h */ = {isa = PBXFileReference; fileEncoding = 4; lastKnownFileType = sourcecode.c.h; path = BloomFilterWrapper.h; sourceTree = "<group>"; };
		4B677427255DBEB800025BD8 /* httpsMobileV2BloomSpec.json */ = {isa = PBXFileReference; fileEncoding = 4; lastKnownFileType = text.json; path = httpsMobileV2BloomSpec.json; sourceTree = "<group>"; };
		4B677428255DBEB800025BD8 /* httpsMobileV2Bloom.bin */ = {isa = PBXFileReference; lastKnownFileType = archive.macbinary; path = httpsMobileV2Bloom.bin; sourceTree = "<group>"; };
		4B677429255DBEB800025BD8 /* HTTPSBloomFilterSpecification.swift */ = {isa = PBXFileReference; fileEncoding = 4; lastKnownFileType = sourcecode.swift; path = HTTPSBloomFilterSpecification.swift; sourceTree = "<group>"; };
		4B67742A255DBEB800025BD8 /* httpsMobileV2FalsePositives.json */ = {isa = PBXFileReference; fileEncoding = 4; lastKnownFileType = text.json; path = httpsMobileV2FalsePositives.json; sourceTree = "<group>"; };
		4B67742B255DBEB800025BD8 /* HTTPSExcludedDomains.swift */ = {isa = PBXFileReference; fileEncoding = 4; lastKnownFileType = sourcecode.swift; path = HTTPSExcludedDomains.swift; sourceTree = "<group>"; };
		4B67742C255DBEB800025BD8 /* HTTPSUpgrade.swift */ = {isa = PBXFileReference; fileEncoding = 4; lastKnownFileType = sourcecode.swift; path = HTTPSUpgrade.swift; sourceTree = "<group>"; };
		4B67742F255DBEB800025BD8 /* HTTPSUpgrade 3.xcdatamodel */ = {isa = PBXFileReference; lastKnownFileType = wrapper.xcdatamodel; path = "HTTPSUpgrade 3.xcdatamodel"; sourceTree = "<group>"; };
		4B677430255DBEB800025BD8 /* HTTPSUpgradeStore.swift */ = {isa = PBXFileReference; fileEncoding = 4; lastKnownFileType = sourcecode.swift; path = HTTPSUpgradeStore.swift; sourceTree = "<group>"; };
		4B677440255DBEEA00025BD8 /* Database.swift */ = {isa = PBXFileReference; fileEncoding = 4; lastKnownFileType = sourcecode.swift; path = Database.swift; sourceTree = "<group>"; };
		4B677449255DBF3A00025BD8 /* BloomFilter.cpp */ = {isa = PBXFileReference; fileEncoding = 4; lastKnownFileType = sourcecode.cpp.cpp; name = BloomFilter.cpp; path = Submodules/bloom_cpp/src/BloomFilter.cpp; sourceTree = SOURCE_ROOT; };
		4B67744A255DBF3A00025BD8 /* BloomFilter.hpp */ = {isa = PBXFileReference; fileEncoding = 4; lastKnownFileType = sourcecode.cpp.h; name = BloomFilter.hpp; path = Submodules/bloom_cpp/src/BloomFilter.hpp; sourceTree = SOURCE_ROOT; };
		4B67744F255DBFA300025BD8 /* HashExtension.swift */ = {isa = PBXFileReference; fileEncoding = 4; lastKnownFileType = sourcecode.swift; path = HashExtension.swift; sourceTree = "<group>"; };
		4B677454255DC18000025BD8 /* Bridging.h */ = {isa = PBXFileReference; fileEncoding = 4; lastKnownFileType = sourcecode.c.h; path = Bridging.h; sourceTree = "<group>"; };
		4B6FB1C7269DF96A005DD826 /* BrowserServicesKit */ = {isa = PBXFileReference; lastKnownFileType = folder; name = BrowserServicesKit; path = ../BrowserServicesKit; sourceTree = "<group>"; };
		4B6FB1C9269E631E005DD826 /* CSVParserTests.swift */ = {isa = PBXFileReference; lastKnownFileType = sourcecode.swift; path = CSVParserTests.swift; sourceTree = "<group>"; };
		4B6FB1CB269E7262005DD826 /* CSVImporterTests.swift */ = {isa = PBXFileReference; lastKnownFileType = sourcecode.swift; path = CSVImporterTests.swift; sourceTree = "<group>"; };
		4B6FB1CD269E7913005DD826 /* DataImportMocks.swift */ = {isa = PBXFileReference; lastKnownFileType = sourcecode.swift; path = DataImportMocks.swift; sourceTree = "<group>"; };
		4B6FB1CF269E79A3005DD826 /* FileSystemTestUtility.swift */ = {isa = PBXFileReference; lastKnownFileType = sourcecode.swift; path = FileSystemTestUtility.swift; sourceTree = "<group>"; };
		4B82E9B825B6A05800656FE7 /* DetectedTrackerTests.swift */ = {isa = PBXFileReference; lastKnownFileType = sourcecode.swift; path = DetectedTrackerTests.swift; sourceTree = "<group>"; };
		4B82E9C025B6A1CD00656FE7 /* TrackerRadarManagerTests.swift */ = {isa = PBXFileReference; lastKnownFileType = sourcecode.swift; path = TrackerRadarManagerTests.swift; sourceTree = "<group>"; };
		4B92928526670D1600AD2C21 /* BookmarksOutlineView.swift */ = {isa = PBXFileReference; fileEncoding = 4; lastKnownFileType = sourcecode.swift; path = BookmarksOutlineView.swift; sourceTree = "<group>"; };
		4B92928626670D1600AD2C21 /* OutlineSeparatorViewCell.swift */ = {isa = PBXFileReference; fileEncoding = 4; lastKnownFileType = sourcecode.swift; path = OutlineSeparatorViewCell.swift; sourceTree = "<group>"; };
		4B92928726670D1600AD2C21 /* BookmarkOutlineViewCell.swift */ = {isa = PBXFileReference; fileEncoding = 4; lastKnownFileType = sourcecode.swift; path = BookmarkOutlineViewCell.swift; sourceTree = "<group>"; };
		4B92928826670D1600AD2C21 /* BookmarkOutlineViewCell.xib */ = {isa = PBXFileReference; fileEncoding = 4; lastKnownFileType = file.xib; path = BookmarkOutlineViewCell.xib; sourceTree = "<group>"; };
		4B92928926670D1700AD2C21 /* BookmarkTableCellView.swift */ = {isa = PBXFileReference; fileEncoding = 4; lastKnownFileType = sourcecode.swift; path = BookmarkTableCellView.swift; sourceTree = "<group>"; };
		4B92928A26670D1700AD2C21 /* BookmarkTableCellView.xib */ = {isa = PBXFileReference; fileEncoding = 4; lastKnownFileType = file.xib; path = BookmarkTableCellView.xib; sourceTree = "<group>"; };
		4B92929126670D2A00AD2C21 /* BookmarkOutlineViewDataSource.swift */ = {isa = PBXFileReference; fileEncoding = 4; lastKnownFileType = sourcecode.swift; path = BookmarkOutlineViewDataSource.swift; sourceTree = "<group>"; };
		4B92929226670D2A00AD2C21 /* PasteboardFolder.swift */ = {isa = PBXFileReference; fileEncoding = 4; lastKnownFileType = sourcecode.swift; path = PasteboardFolder.swift; sourceTree = "<group>"; };
		4B92929326670D2A00AD2C21 /* BookmarkNode.swift */ = {isa = PBXFileReference; fileEncoding = 4; lastKnownFileType = sourcecode.swift; path = BookmarkNode.swift; sourceTree = "<group>"; };
		4B92929426670D2A00AD2C21 /* BookmarkSidebarTreeController.swift */ = {isa = PBXFileReference; fileEncoding = 4; lastKnownFileType = sourcecode.swift; path = BookmarkSidebarTreeController.swift; sourceTree = "<group>"; };
		4B92929526670D2A00AD2C21 /* PasteboardBookmark.swift */ = {isa = PBXFileReference; fileEncoding = 4; lastKnownFileType = sourcecode.swift; path = PasteboardBookmark.swift; sourceTree = "<group>"; };
		4B92929626670D2A00AD2C21 /* SpacerNode.swift */ = {isa = PBXFileReference; fileEncoding = 4; lastKnownFileType = sourcecode.swift; path = SpacerNode.swift; sourceTree = "<group>"; };
		4B92929726670D2A00AD2C21 /* BookmarkTreeController.swift */ = {isa = PBXFileReference; fileEncoding = 4; lastKnownFileType = sourcecode.swift; path = BookmarkTreeController.swift; sourceTree = "<group>"; };
		4B92929826670D2A00AD2C21 /* PseudoFolder.swift */ = {isa = PBXFileReference; fileEncoding = 4; lastKnownFileType = sourcecode.swift; path = PseudoFolder.swift; sourceTree = "<group>"; };
		4B92929926670D2A00AD2C21 /* BookmarkManagedObject.swift */ = {isa = PBXFileReference; fileEncoding = 4; lastKnownFileType = sourcecode.swift; path = BookmarkManagedObject.swift; sourceTree = "<group>"; };
		4B92929A26670D2A00AD2C21 /* PasteboardWriting.swift */ = {isa = PBXFileReference; fileEncoding = 4; lastKnownFileType = sourcecode.swift; path = PasteboardWriting.swift; sourceTree = "<group>"; };
		4B9292A526670D3700AD2C21 /* Bookmark.xcmappingmodel */ = {isa = PBXFileReference; lastKnownFileType = wrapper.xcmappingmodel; path = Bookmark.xcmappingmodel; sourceTree = "<group>"; };
		4B9292A626670D3700AD2C21 /* BookmarkMigrationPolicy.swift */ = {isa = PBXFileReference; fileEncoding = 4; lastKnownFileType = sourcecode.swift; path = BookmarkMigrationPolicy.swift; sourceTree = "<group>"; };
		4B9292A826670D3700AD2C21 /* Bookmark 2.xcdatamodel */ = {isa = PBXFileReference; lastKnownFileType = wrapper.xcdatamodel; path = "Bookmark 2.xcdatamodel"; sourceTree = "<group>"; };
		4B9292A926670D3700AD2C21 /* Bookmark.xcdatamodel */ = {isa = PBXFileReference; lastKnownFileType = wrapper.xcdatamodel; path = Bookmark.xcdatamodel; sourceTree = "<group>"; };
		4B9292AE26670F5300AD2C21 /* NSOutlineViewExtensions.swift */ = {isa = PBXFileReference; fileEncoding = 4; lastKnownFileType = sourcecode.swift; path = NSOutlineViewExtensions.swift; sourceTree = "<group>"; };
		4B9292B02667103000AD2C21 /* BookmarkNodePathTests.swift */ = {isa = PBXFileReference; fileEncoding = 4; lastKnownFileType = sourcecode.swift; path = BookmarkNodePathTests.swift; sourceTree = "<group>"; };
		4B9292B12667103000AD2C21 /* BookmarkNodeTests.swift */ = {isa = PBXFileReference; fileEncoding = 4; lastKnownFileType = sourcecode.swift; path = BookmarkNodeTests.swift; sourceTree = "<group>"; };
		4B9292B22667103000AD2C21 /* BookmarkSidebarTreeControllerTests.swift */ = {isa = PBXFileReference; fileEncoding = 4; lastKnownFileType = sourcecode.swift; path = BookmarkSidebarTreeControllerTests.swift; sourceTree = "<group>"; };
		4B9292B32667103000AD2C21 /* BookmarkOutlineViewDataSourceTests.swift */ = {isa = PBXFileReference; fileEncoding = 4; lastKnownFileType = sourcecode.swift; path = BookmarkOutlineViewDataSourceTests.swift; sourceTree = "<group>"; };
		4B9292B42667103000AD2C21 /* PasteboardFolderTests.swift */ = {isa = PBXFileReference; fileEncoding = 4; lastKnownFileType = sourcecode.swift; path = PasteboardFolderTests.swift; sourceTree = "<group>"; };
		4B9292B52667103000AD2C21 /* TreeControllerTests.swift */ = {isa = PBXFileReference; fileEncoding = 4; lastKnownFileType = sourcecode.swift; path = TreeControllerTests.swift; sourceTree = "<group>"; };
		4B9292B62667103000AD2C21 /* BookmarkManagedObjectTests.swift */ = {isa = PBXFileReference; fileEncoding = 4; lastKnownFileType = sourcecode.swift; path = BookmarkManagedObjectTests.swift; sourceTree = "<group>"; };
		4B9292B72667103000AD2C21 /* BookmarkMigrationTests.swift */ = {isa = PBXFileReference; fileEncoding = 4; lastKnownFileType = sourcecode.swift; path = BookmarkMigrationTests.swift; sourceTree = "<group>"; };
		4B9292B82667103000AD2C21 /* BookmarkTests.swift */ = {isa = PBXFileReference; fileEncoding = 4; lastKnownFileType = sourcecode.swift; path = BookmarkTests.swift; sourceTree = "<group>"; };
		4B9292B92667103100AD2C21 /* PasteboardBookmarkTests.swift */ = {isa = PBXFileReference; fileEncoding = 4; lastKnownFileType = sourcecode.swift; path = PasteboardBookmarkTests.swift; sourceTree = "<group>"; };
		4B9292C42667104B00AD2C21 /* CoreDataTestUtilities.swift */ = {isa = PBXFileReference; fileEncoding = 4; lastKnownFileType = sourcecode.swift; path = CoreDataTestUtilities.swift; sourceTree = "<group>"; };
		4B9292C62667123700AD2C21 /* BrowserTabEmbeddable.swift */ = {isa = PBXFileReference; fileEncoding = 4; lastKnownFileType = sourcecode.swift; path = BrowserTabEmbeddable.swift; sourceTree = "<group>"; };
		4B9292C72667123700AD2C21 /* BookmarkManagementSidebarViewController.swift */ = {isa = PBXFileReference; fileEncoding = 4; lastKnownFileType = sourcecode.swift; path = BookmarkManagementSidebarViewController.swift; sourceTree = "<group>"; };
		4B9292C82667123700AD2C21 /* BookmarkManagementSplitViewController.swift */ = {isa = PBXFileReference; fileEncoding = 4; lastKnownFileType = sourcecode.swift; path = BookmarkManagementSplitViewController.swift; sourceTree = "<group>"; };
		4B9292C92667123700AD2C21 /* BookmarkTableRowView.swift */ = {isa = PBXFileReference; fileEncoding = 4; lastKnownFileType = sourcecode.swift; path = BookmarkTableRowView.swift; sourceTree = "<group>"; };
		4B9292CA2667123700AD2C21 /* AddFolderModalViewController.swift */ = {isa = PBXFileReference; fileEncoding = 4; lastKnownFileType = sourcecode.swift; path = AddFolderModalViewController.swift; sourceTree = "<group>"; };
		4B9292CB2667123700AD2C21 /* AddBookmarkModalViewController.swift */ = {isa = PBXFileReference; fileEncoding = 4; lastKnownFileType = sourcecode.swift; path = AddBookmarkModalViewController.swift; sourceTree = "<group>"; };
		4B9292CC2667123700AD2C21 /* BookmarkListViewController.swift */ = {isa = PBXFileReference; fileEncoding = 4; lastKnownFileType = sourcecode.swift; path = BookmarkListViewController.swift; sourceTree = "<group>"; };
		4B9292CD2667123700AD2C21 /* BookmarkManagementDetailViewController.swift */ = {isa = PBXFileReference; fileEncoding = 4; lastKnownFileType = sourcecode.swift; path = BookmarkManagementDetailViewController.swift; sourceTree = "<group>"; };
		4B9292D62667124000AD2C21 /* NSPopUpButtonExtension.swift */ = {isa = PBXFileReference; fileEncoding = 4; lastKnownFileType = sourcecode.swift; path = NSPopUpButtonExtension.swift; sourceTree = "<group>"; };
		4B9292D82667124B00AD2C21 /* BookmarkListTreeControllerDataSource.swift */ = {isa = PBXFileReference; fileEncoding = 4; lastKnownFileType = sourcecode.swift; path = BookmarkListTreeControllerDataSource.swift; sourceTree = "<group>"; };
		4B9292DA2667125D00AD2C21 /* ContextualMenu.swift */ = {isa = PBXFileReference; fileEncoding = 4; lastKnownFileType = sourcecode.swift; path = ContextualMenu.swift; sourceTree = "<group>"; };
		4BA1A69A258B076900F6F690 /* FileStore.swift */ = {isa = PBXFileReference; lastKnownFileType = sourcecode.swift; path = FileStore.swift; sourceTree = "<group>"; };
		4BA1A69F258B079600F6F690 /* DataEncryption.swift */ = {isa = PBXFileReference; lastKnownFileType = sourcecode.swift; path = DataEncryption.swift; sourceTree = "<group>"; };
		4BA1A6A4258B07DF00F6F690 /* EncryptedValueTransformer.swift */ = {isa = PBXFileReference; lastKnownFileType = sourcecode.swift; path = EncryptedValueTransformer.swift; sourceTree = "<group>"; };
		4BA1A6B2258B080A00F6F690 /* EncryptionKeyGeneration.swift */ = {isa = PBXFileReference; lastKnownFileType = sourcecode.swift; path = EncryptionKeyGeneration.swift; sourceTree = "<group>"; };
		4BA1A6B7258B081600F6F690 /* EncryptionKeyStoring.swift */ = {isa = PBXFileReference; lastKnownFileType = sourcecode.swift; path = EncryptionKeyStoring.swift; sourceTree = "<group>"; };
		4BA1A6BC258B082300F6F690 /* EncryptionKeyStore.swift */ = {isa = PBXFileReference; lastKnownFileType = sourcecode.swift; path = EncryptionKeyStore.swift; sourceTree = "<group>"; };
		4BA1A6C1258B0A1300F6F690 /* ContiguousBytesExtension.swift */ = {isa = PBXFileReference; lastKnownFileType = sourcecode.swift; path = ContiguousBytesExtension.swift; sourceTree = "<group>"; };
		4BA1A6D8258C0CB300F6F690 /* DataEncryptionTests.swift */ = {isa = PBXFileReference; lastKnownFileType = sourcecode.swift; path = DataEncryptionTests.swift; sourceTree = "<group>"; };
		4BA1A6DD258C100A00F6F690 /* FileStoreTests.swift */ = {isa = PBXFileReference; lastKnownFileType = sourcecode.swift; path = FileStoreTests.swift; sourceTree = "<group>"; };
		4BA1A6E5258C270800F6F690 /* EncryptionKeyGeneratorTests.swift */ = {isa = PBXFileReference; lastKnownFileType = sourcecode.swift; path = EncryptionKeyGeneratorTests.swift; sourceTree = "<group>"; };
		4BA1A6EA258C288C00F6F690 /* EncryptionKeyStoreTests.swift */ = {isa = PBXFileReference; lastKnownFileType = sourcecode.swift; path = EncryptionKeyStoreTests.swift; sourceTree = "<group>"; };
		4BA1A6F5258C4F9600F6F690 /* EncryptionMocks.swift */ = {isa = PBXFileReference; lastKnownFileType = sourcecode.swift; path = EncryptionMocks.swift; sourceTree = "<group>"; };
		4BA1A6FD258C5C1300F6F690 /* EncryptedValueTransformerTests.swift */ = {isa = PBXFileReference; lastKnownFileType = sourcecode.swift; path = EncryptedValueTransformerTests.swift; sourceTree = "<group>"; };
		4BB88B4425B7B55C006F6B06 /* DebugUserScript.swift */ = {isa = PBXFileReference; lastKnownFileType = sourcecode.swift; path = DebugUserScript.swift; sourceTree = "<group>"; };
		4BB88B4925B7B690006F6B06 /* SequenceExtensions.swift */ = {isa = PBXFileReference; lastKnownFileType = sourcecode.swift; path = SequenceExtensions.swift; sourceTree = "<group>"; };
		4BB88B4F25B7BA2B006F6B06 /* TabInstrumentation.swift */ = {isa = PBXFileReference; lastKnownFileType = sourcecode.swift; path = TabInstrumentation.swift; sourceTree = "<group>"; };
		4BB88B5A25B7BA50006F6B06 /* Instruments.swift */ = {isa = PBXFileReference; lastKnownFileType = sourcecode.swift; path = Instruments.swift; sourceTree = "<group>"; };
		4BE0DF0426781961006337B7 /* NSStoryboardExtension.swift */ = {isa = PBXFileReference; lastKnownFileType = sourcecode.swift; path = NSStoryboardExtension.swift; sourceTree = "<group>"; };
		8511E18325F82B34002F516B /* 01_Fire_really_small.json */ = {isa = PBXFileReference; fileEncoding = 4; lastKnownFileType = text.json; path = 01_Fire_really_small.json; sourceTree = "<group>"; };
		853014D525E671A000FB8205 /* PageObserverUserScript.swift */ = {isa = PBXFileReference; lastKnownFileType = sourcecode.swift; path = PageObserverUserScript.swift; sourceTree = "<group>"; };
		85308E24267FC9F2001ABD76 /* NSAlertExtension.swift */ = {isa = PBXFileReference; lastKnownFileType = sourcecode.swift; path = NSAlertExtension.swift; sourceTree = "<group>"; };
		85308E26267FCB22001ABD76 /* PasswordManagerSettings.swift */ = {isa = PBXFileReference; lastKnownFileType = sourcecode.swift; path = PasswordManagerSettings.swift; sourceTree = "<group>"; };
		8546DE6125C03056000CA5E1 /* UserAgentTests.swift */ = {isa = PBXFileReference; lastKnownFileType = sourcecode.swift; path = UserAgentTests.swift; sourceTree = "<group>"; };
		85480F8925CDC360009424E3 /* Launch.storyboard */ = {isa = PBXFileReference; lastKnownFileType = file.storyboard; path = Launch.storyboard; sourceTree = "<group>"; };
		85480FBA25D181CB009424E3 /* ConfigurationDownloading.swift */ = {isa = PBXFileReference; lastKnownFileType = sourcecode.swift; path = ConfigurationDownloading.swift; sourceTree = "<group>"; };
		85480FCE25D1AA22009424E3 /* ConfigurationStoring.swift */ = {isa = PBXFileReference; lastKnownFileType = sourcecode.swift; path = ConfigurationStoring.swift; sourceTree = "<group>"; };
		8553FF51257523760029327F /* URLSuggestedFilenameTests.swift */ = {isa = PBXFileReference; lastKnownFileType = sourcecode.swift; path = URLSuggestedFilenameTests.swift; sourceTree = "<group>"; };
		856C98A5256EB59600A22F1F /* MenuItemSelectors.swift */ = {isa = PBXFileReference; lastKnownFileType = sourcecode.swift; path = MenuItemSelectors.swift; sourceTree = "<group>"; };
		856C98D42570116900A22F1F /* NSWindow+Toast.swift */ = {isa = PBXFileReference; lastKnownFileType = sourcecode.swift; path = "NSWindow+Toast.swift"; sourceTree = "<group>"; };
		856C98DE257014BD00A22F1F /* FileDownloadManager.swift */ = {isa = PBXFileReference; lastKnownFileType = sourcecode.swift; path = FileDownloadManager.swift; sourceTree = "<group>"; };
		85799C1725DEBB3F0007EC87 /* Logging.swift */ = {isa = PBXFileReference; fileEncoding = 4; lastKnownFileType = sourcecode.swift; path = Logging.swift; sourceTree = "<group>"; };
		85890637267B88B800D23B0D /* SaveCredentials.storyboard */ = {isa = PBXFileReference; lastKnownFileType = file.storyboard; path = SaveCredentials.storyboard; sourceTree = "<group>"; };
		85890639267BCD8E00D23B0D /* SaveCredentialsPopover.swift */ = {isa = PBXFileReference; lastKnownFileType = sourcecode.swift; path = SaveCredentialsPopover.swift; sourceTree = "<group>"; };
		8589063B267BCDC000D23B0D /* SaveCredentialsViewController.swift */ = {isa = PBXFileReference; lastKnownFileType = sourcecode.swift; path = SaveCredentialsViewController.swift; sourceTree = "<group>"; };
		858C1BEC26974E6600E6C014 /* PasswordManagerSettingsTests.swift */ = {isa = PBXFileReference; lastKnownFileType = sourcecode.swift; path = PasswordManagerSettingsTests.swift; sourceTree = "<group>"; };
		85A0116825AF1D8900FA6A0C /* FindInPageViewController.swift */ = {isa = PBXFileReference; lastKnownFileType = sourcecode.swift; path = FindInPageViewController.swift; sourceTree = "<group>"; };
		85A0117325AF2EDF00FA6A0C /* FindInPage.storyboard */ = {isa = PBXFileReference; lastKnownFileType = file.storyboard; path = FindInPage.storyboard; sourceTree = "<group>"; };
		85A0118125AF60E700FA6A0C /* FindInPageModel.swift */ = {isa = PBXFileReference; lastKnownFileType = sourcecode.swift; path = FindInPageModel.swift; sourceTree = "<group>"; };
		85A011E925B4D4CA00FA6A0C /* FindInPageUserScript.swift */ = {isa = PBXFileReference; lastKnownFileType = sourcecode.swift; path = FindInPageUserScript.swift; sourceTree = "<group>"; };
		85AC3AEE25D5CE9800C7D2AA /* UserScripts.swift */ = {isa = PBXFileReference; lastKnownFileType = sourcecode.swift; path = UserScripts.swift; sourceTree = "<group>"; };
		85AC3AF625D5DBFD00C7D2AA /* DataExtension.swift */ = {isa = PBXFileReference; lastKnownFileType = sourcecode.swift; path = DataExtension.swift; sourceTree = "<group>"; };
		85AC3B0425D6B1D800C7D2AA /* ScriptSourceProviding.swift */ = {isa = PBXFileReference; lastKnownFileType = sourcecode.swift; path = ScriptSourceProviding.swift; sourceTree = "<group>"; };
		85AC3B1625D9BC1A00C7D2AA /* ConfigurationDownloaderTests.swift */ = {isa = PBXFileReference; lastKnownFileType = sourcecode.swift; path = ConfigurationDownloaderTests.swift; sourceTree = "<group>"; };
		85AC3B3425DA82A600C7D2AA /* DataTaskProviding.swift */ = {isa = PBXFileReference; lastKnownFileType = sourcecode.swift; path = DataTaskProviding.swift; sourceTree = "<group>"; };
		85AC3B4825DAC9BD00C7D2AA /* ConfigurationStorageTests.swift */ = {isa = PBXFileReference; lastKnownFileType = sourcecode.swift; path = ConfigurationStorageTests.swift; sourceTree = "<group>"; };
		85AE2FF124A33A2D002D507F /* WebKit.framework */ = {isa = PBXFileReference; lastKnownFileType = wrapper.framework; name = WebKit.framework; path = System/Library/Frameworks/WebKit.framework; sourceTree = SDKROOT; };
		85AF2F4B268F4C9E00C89759 /* LoginDetectionService.swift */ = {isa = PBXFileReference; lastKnownFileType = sourcecode.swift; path = LoginDetectionService.swift; sourceTree = "<group>"; };
		85AF2F4D268F52F400C89759 /* LoginDetectionServiceTests.swift */ = {isa = PBXFileReference; lastKnownFileType = sourcecode.swift; path = LoginDetectionServiceTests.swift; sourceTree = "<group>"; };
		85C6A29525CC1FFD00EEB5F1 /* UserDefaultsWrapper.swift */ = {isa = PBXFileReference; lastKnownFileType = sourcecode.swift; path = UserDefaultsWrapper.swift; sourceTree = "<group>"; };
		85D33F1125C82EB3002B91A6 /* ConfigurationManager.swift */ = {isa = PBXFileReference; lastKnownFileType = sourcecode.swift; path = ConfigurationManager.swift; sourceTree = "<group>"; };
		85D438B5256E7C9E00F3BAF8 /* ContextMenuUserScript.swift */ = {isa = PBXFileReference; lastKnownFileType = sourcecode.swift; path = ContextMenuUserScript.swift; sourceTree = "<group>"; };
		85E11C2E25E7DC7E00974CAF /* ExternalURLHandler.swift */ = {isa = PBXFileReference; lastKnownFileType = sourcecode.swift; path = ExternalURLHandler.swift; sourceTree = "<group>"; };
		85E11C3625E7F1E100974CAF /* ExternalURLHandlerTests.swift */ = {isa = PBXFileReference; lastKnownFileType = sourcecode.swift; path = ExternalURLHandlerTests.swift; sourceTree = "<group>"; };
		85F1B0C825EF9759004792B6 /* URLEventListenerTests.swift */ = {isa = PBXFileReference; lastKnownFileType = sourcecode.swift; path = URLEventListenerTests.swift; sourceTree = "<group>"; };
		85F69B3B25EDE81F00978E59 /* URLExtensionTests.swift */ = {isa = PBXFileReference; lastKnownFileType = sourcecode.swift; path = URLExtensionTests.swift; sourceTree = "<group>"; };
		AA0F3DB6261A566C0077F2D9 /* SuggestionLoadingMock.swift */ = {isa = PBXFileReference; lastKnownFileType = sourcecode.swift; path = SuggestionLoadingMock.swift; sourceTree = "<group>"; };
		AA2CB12C2587BB5600AA6FBE /* TabBarFooter.xib */ = {isa = PBXFileReference; lastKnownFileType = file.xib; path = TabBarFooter.xib; sourceTree = "<group>"; };
		AA2CB1342587C29500AA6FBE /* TabBarFooter.swift */ = {isa = PBXFileReference; lastKnownFileType = sourcecode.swift; path = TabBarFooter.swift; sourceTree = "<group>"; };
		AA2E423324C8A2270048C0D5 /* ColorView.swift */ = {isa = PBXFileReference; fileEncoding = 4; lastKnownFileType = sourcecode.swift; path = ColorView.swift; sourceTree = "<group>"; };
		AA361A3524EBF0B500EEC649 /* WindowDraggingView.swift */ = {isa = PBXFileReference; lastKnownFileType = sourcecode.swift; path = WindowDraggingView.swift; sourceTree = "<group>"; };
		AA3F895224C18AD500628DDE /* SuggestionViewModel.swift */ = {isa = PBXFileReference; lastKnownFileType = sourcecode.swift; path = SuggestionViewModel.swift; sourceTree = "<group>"; };
		AA4BBA3A25C58FA200C4FB0F /* MainMenu.swift */ = {isa = PBXFileReference; lastKnownFileType = sourcecode.swift; path = MainMenu.swift; sourceTree = "<group>"; };
		AA4D700625545EF800C3411E /* UrlEventListener.swift */ = {isa = PBXFileReference; lastKnownFileType = sourcecode.swift; path = UrlEventListener.swift; sourceTree = "<group>"; };
		AA4E633925E79C0A00134434 /* MouseClickView.swift */ = {isa = PBXFileReference; lastKnownFileType = sourcecode.swift; path = MouseClickView.swift; sourceTree = "<group>"; };
		AA4FF40B2624751A004E2377 /* GrammarCheckEnabler.swift */ = {isa = PBXFileReference; lastKnownFileType = sourcecode.swift; path = GrammarCheckEnabler.swift; sourceTree = "<group>"; };
		AA512D1324D99D9800230283 /* FaviconService.swift */ = {isa = PBXFileReference; lastKnownFileType = sourcecode.swift; path = FaviconService.swift; sourceTree = "<group>"; };
		AA585D7E248FD31100E9A3E2 /* DuckDuckGo Privacy Browser.app */ = {isa = PBXFileReference; explicitFileType = wrapper.application; includeInIndex = 0; path = "DuckDuckGo Privacy Browser.app"; sourceTree = BUILT_PRODUCTS_DIR; };
		AA585D81248FD31100E9A3E2 /* AppDelegate.swift */ = {isa = PBXFileReference; lastKnownFileType = sourcecode.swift; path = AppDelegate.swift; sourceTree = "<group>"; };
		AA585D83248FD31100E9A3E2 /* BrowserTabViewController.swift */ = {isa = PBXFileReference; lastKnownFileType = sourcecode.swift; path = BrowserTabViewController.swift; sourceTree = "<group>"; };
		AA585D85248FD31400E9A3E2 /* Assets.xcassets */ = {isa = PBXFileReference; lastKnownFileType = folder.assetcatalog; path = Assets.xcassets; sourceTree = "<group>"; };
		AA585D88248FD31400E9A3E2 /* Base */ = {isa = PBXFileReference; lastKnownFileType = file.storyboard; name = Base; path = Base.lproj/Main.storyboard; sourceTree = "<group>"; };
		AA585D8A248FD31400E9A3E2 /* Info.plist */ = {isa = PBXFileReference; lastKnownFileType = text.plist.xml; path = Info.plist; sourceTree = "<group>"; };
		AA585D8B248FD31400E9A3E2 /* DuckDuckGo.entitlements */ = {isa = PBXFileReference; lastKnownFileType = text.plist.entitlements; path = DuckDuckGo.entitlements; sourceTree = "<group>"; };
		AA585D90248FD31400E9A3E2 /* Unit Tests.xctest */ = {isa = PBXFileReference; explicitFileType = wrapper.cfbundle; includeInIndex = 0; path = "Unit Tests.xctest"; sourceTree = BUILT_PRODUCTS_DIR; };
		AA585D96248FD31400E9A3E2 /* Info.plist */ = {isa = PBXFileReference; lastKnownFileType = text.plist.xml; path = Info.plist; sourceTree = "<group>"; };
		AA585DAE2490E6E600E9A3E2 /* MainViewController.swift */ = {isa = PBXFileReference; lastKnownFileType = sourcecode.swift; name = MainViewController.swift; path = ../MainViewController.swift; sourceTree = "<group>"; };
		AA5C8F58258FE21F00748EB7 /* NSTextFieldExtension.swift */ = {isa = PBXFileReference; lastKnownFileType = sourcecode.swift; path = NSTextFieldExtension.swift; sourceTree = "<group>"; };
		AA5C8F5D2590EEE800748EB7 /* NSPointExtension.swift */ = {isa = PBXFileReference; lastKnownFileType = sourcecode.swift; path = NSPointExtension.swift; sourceTree = "<group>"; };
		AA5C8F622591021700748EB7 /* NSApplicationExtension.swift */ = {isa = PBXFileReference; lastKnownFileType = sourcecode.swift; path = NSApplicationExtension.swift; sourceTree = "<group>"; };
		AA5D6DAB24A340F700C6FBCE /* WebViewStateObserver.swift */ = {isa = PBXFileReference; lastKnownFileType = sourcecode.swift; path = WebViewStateObserver.swift; sourceTree = "<group>"; };
		AA63745324C9BF9A00AB2AC4 /* SuggestionContainerTests.swift */ = {isa = PBXFileReference; lastKnownFileType = sourcecode.swift; path = SuggestionContainerTests.swift; sourceTree = "<group>"; };
		AA652CB025DD825B009059CC /* LocalBookmarkStoreTests.swift */ = {isa = PBXFileReference; lastKnownFileType = sourcecode.swift; path = LocalBookmarkStoreTests.swift; sourceTree = "<group>"; };
		AA652CCD25DD9071009059CC /* BookmarkListTests.swift */ = {isa = PBXFileReference; lastKnownFileType = sourcecode.swift; path = BookmarkListTests.swift; sourceTree = "<group>"; };
		AA652CD225DDA6E9009059CC /* LocalBookmarkManagerTests.swift */ = {isa = PBXFileReference; lastKnownFileType = sourcecode.swift; path = LocalBookmarkManagerTests.swift; sourceTree = "<group>"; };
		AA652CDA25DDAB32009059CC /* BookmarkStoreMock.swift */ = {isa = PBXFileReference; lastKnownFileType = sourcecode.swift; path = BookmarkStoreMock.swift; sourceTree = "<group>"; };
		AA6820E325502F19005ED0D5 /* WebsiteDataStore.swift */ = {isa = PBXFileReference; lastKnownFileType = sourcecode.swift; path = WebsiteDataStore.swift; sourceTree = "<group>"; };
		AA6820EA25503D6A005ED0D5 /* Fire.swift */ = {isa = PBXFileReference; lastKnownFileType = sourcecode.swift; path = Fire.swift; sourceTree = "<group>"; };
		AA6820F025503DA9005ED0D5 /* FireViewModel.swift */ = {isa = PBXFileReference; lastKnownFileType = sourcecode.swift; path = FireViewModel.swift; sourceTree = "<group>"; };
		AA68C3D22490ED62001B8783 /* NavigationBarViewController.swift */ = {isa = PBXFileReference; lastKnownFileType = sourcecode.swift; path = NavigationBarViewController.swift; sourceTree = "<group>"; };
		AA68C3D62490F821001B8783 /* README.md */ = {isa = PBXFileReference; lastKnownFileType = net.daringfireball.markdown; path = README.md; sourceTree = "<group>"; };
		AA693E5D2696E5B90007BB78 /* CrashReports.storyboard */ = {isa = PBXFileReference; lastKnownFileType = file.storyboard; path = CrashReports.storyboard; sourceTree = "<group>"; };
		AA6EF9AC25066F42004754E6 /* WindowsManager.swift */ = {isa = PBXFileReference; lastKnownFileType = sourcecode.swift; path = WindowsManager.swift; sourceTree = "<group>"; };
		AA6EF9B2250785D5004754E6 /* NSMenuExtension.swift */ = {isa = PBXFileReference; lastKnownFileType = sourcecode.swift; path = NSMenuExtension.swift; sourceTree = "<group>"; };
		AA6EF9B425081B4C004754E6 /* MainMenuActions.swift */ = {isa = PBXFileReference; lastKnownFileType = sourcecode.swift; path = MainMenuActions.swift; sourceTree = "<group>"; };
		AA6FFB4324DC33320028F4D0 /* NSViewExtension.swift */ = {isa = PBXFileReference; lastKnownFileType = sourcecode.swift; path = NSViewExtension.swift; sourceTree = "<group>"; };
		AA6FFB4524DC3B5A0028F4D0 /* WebView.swift */ = {isa = PBXFileReference; lastKnownFileType = sourcecode.swift; path = WebView.swift; sourceTree = "<group>"; };
		AA72D5E225FE977F00C77619 /* AddEditFavoriteViewController.swift */ = {isa = PBXFileReference; lastKnownFileType = sourcecode.swift; path = AddEditFavoriteViewController.swift; sourceTree = "<group>"; };
		AA72D5EF25FEA49900C77619 /* AddEditFavoriteWindow.swift */ = {isa = PBXFileReference; lastKnownFileType = sourcecode.swift; path = AddEditFavoriteWindow.swift; sourceTree = "<group>"; };
		AA72D5FD25FFF94E00C77619 /* NSMenuItemExtension.swift */ = {isa = PBXFileReference; lastKnownFileType = sourcecode.swift; path = NSMenuItemExtension.swift; sourceTree = "<group>"; };
		AA7412B024D0B3AC00D22FE0 /* TabBarViewItem.swift */ = {isa = PBXFileReference; lastKnownFileType = sourcecode.swift; path = TabBarViewItem.swift; sourceTree = "<group>"; };
		AA7412B124D0B3AC00D22FE0 /* TabBarViewItem.xib */ = {isa = PBXFileReference; lastKnownFileType = file.xib; path = TabBarViewItem.xib; sourceTree = "<group>"; };
		AA7412B424D1536B00D22FE0 /* MainWindowController.swift */ = {isa = PBXFileReference; lastKnownFileType = sourcecode.swift; path = MainWindowController.swift; sourceTree = "<group>"; };
		AA7412B624D1687000D22FE0 /* TabBarScrollView.swift */ = {isa = PBXFileReference; lastKnownFileType = sourcecode.swift; path = TabBarScrollView.swift; sourceTree = "<group>"; };
		AA7412BC24D2BEEE00D22FE0 /* MainWindow.swift */ = {isa = PBXFileReference; lastKnownFileType = sourcecode.swift; path = MainWindow.swift; sourceTree = "<group>"; };
		AA80EC53256BE3BC007083E7 /* UserText.swift */ = {isa = PBXFileReference; lastKnownFileType = sourcecode.swift; path = UserText.swift; sourceTree = "<group>"; };
		AA80EC68256C4691007083E7 /* Base */ = {isa = PBXFileReference; lastKnownFileType = file.storyboard; name = Base; path = Base.lproj/BrowserTab.storyboard; sourceTree = "<group>"; };
		AA80EC6E256C469C007083E7 /* Base */ = {isa = PBXFileReference; lastKnownFileType = file.storyboard; name = Base; path = Base.lproj/NavigationBar.storyboard; sourceTree = "<group>"; };
		AA80EC74256C46A2007083E7 /* Base */ = {isa = PBXFileReference; lastKnownFileType = file.storyboard; name = Base; path = Base.lproj/Suggestion.storyboard; sourceTree = "<group>"; };
		AA80EC7A256C46AA007083E7 /* Base */ = {isa = PBXFileReference; lastKnownFileType = file.storyboard; name = Base; path = Base.lproj/TabBar.storyboard; sourceTree = "<group>"; };
		AA80EC8A256C49B8007083E7 /* en */ = {isa = PBXFileReference; lastKnownFileType = text.plist.strings; name = en; path = en.lproj/Localizable.strings; sourceTree = "<group>"; };
		AA80EC90256C49BC007083E7 /* en */ = {isa = PBXFileReference; lastKnownFileType = text.plist.stringsdict; name = en; path = en.lproj/Localizable.stringsdict; sourceTree = "<group>"; };
		AA86490B24D3494C001BABEE /* GradientView.swift */ = {isa = PBXFileReference; lastKnownFileType = sourcecode.swift; path = GradientView.swift; sourceTree = "<group>"; };
		AA86490D24D49B54001BABEE /* TabLoadingView.swift */ = {isa = PBXFileReference; lastKnownFileType = sourcecode.swift; path = TabLoadingView.swift; sourceTree = "<group>"; };
		AA88D14A252A557100980B4E /* URLRequestExtension.swift */ = {isa = PBXFileReference; lastKnownFileType = sourcecode.swift; path = URLRequestExtension.swift; sourceTree = "<group>"; };
		AA8EDF2324923E980071C2E8 /* URLExtension.swift */ = {isa = PBXFileReference; lastKnownFileType = sourcecode.swift; path = URLExtension.swift; sourceTree = "<group>"; };
		AA8EDF2624923EC70071C2E8 /* StringExtension.swift */ = {isa = PBXFileReference; lastKnownFileType = sourcecode.swift; path = StringExtension.swift; sourceTree = "<group>"; };
		AA92126E25ACCB1100600CD4 /* ErrorExtension.swift */ = {isa = PBXFileReference; lastKnownFileType = sourcecode.swift; path = ErrorExtension.swift; sourceTree = "<group>"; };
		AA92127625ADA07900600CD4 /* WKWebViewExtension.swift */ = {isa = PBXFileReference; lastKnownFileType = sourcecode.swift; path = WKWebViewExtension.swift; sourceTree = "<group>"; };
		AA97BF4525135DD30014931A /* ApplicationDockMenu.swift */ = {isa = PBXFileReference; lastKnownFileType = sourcecode.swift; path = ApplicationDockMenu.swift; sourceTree = "<group>"; };
		AA9C362725518C44004B1BA3 /* WebsiteDataStoreMock.swift */ = {isa = PBXFileReference; lastKnownFileType = sourcecode.swift; path = WebsiteDataStoreMock.swift; sourceTree = "<group>"; };
		AA9C362F25518CA9004B1BA3 /* FireTests.swift */ = {isa = PBXFileReference; lastKnownFileType = sourcecode.swift; path = FireTests.swift; sourceTree = "<group>"; };
		AA9E9A5525A3AE8400D1959D /* NSWindowExtension.swift */ = {isa = PBXFileReference; lastKnownFileType = sourcecode.swift; path = NSWindowExtension.swift; sourceTree = "<group>"; };
		AA9E9A5D25A4867200D1959D /* TabDragAndDropManager.swift */ = {isa = PBXFileReference; lastKnownFileType = sourcecode.swift; path = TabDragAndDropManager.swift; sourceTree = "<group>"; };
		AA9FF95824A1ECF20039E328 /* Tab.swift */ = {isa = PBXFileReference; lastKnownFileType = sourcecode.swift; path = Tab.swift; sourceTree = "<group>"; };
		AA9FF95A24A1EFC20039E328 /* TabViewModel.swift */ = {isa = PBXFileReference; lastKnownFileType = sourcecode.swift; path = TabViewModel.swift; sourceTree = "<group>"; };
		AA9FF95C24A1FA1C0039E328 /* TabCollection.swift */ = {isa = PBXFileReference; lastKnownFileType = sourcecode.swift; path = TabCollection.swift; sourceTree = "<group>"; };
		AA9FF95E24A1FB680039E328 /* TabCollectionViewModel.swift */ = {isa = PBXFileReference; lastKnownFileType = sourcecode.swift; path = TabCollectionViewModel.swift; sourceTree = "<group>"; };
		AAA0CC32252F181A0079BC96 /* NavigationButtonMenuDelegate.swift */ = {isa = PBXFileReference; lastKnownFileType = sourcecode.swift; path = NavigationButtonMenuDelegate.swift; sourceTree = "<group>"; };
		AAA0CC3B25337FAB0079BC96 /* WKBackForwardListItemViewModel.swift */ = {isa = PBXFileReference; lastKnownFileType = sourcecode.swift; path = WKBackForwardListItemViewModel.swift; sourceTree = "<group>"; };
		AAA0CC462533833C0079BC96 /* OptionsButtonMenu.swift */ = {isa = PBXFileReference; lastKnownFileType = sourcecode.swift; path = OptionsButtonMenu.swift; sourceTree = "<group>"; };
		AAA0CC562539EBC90079BC96 /* FaviconUserScript.swift */ = {isa = PBXFileReference; lastKnownFileType = sourcecode.swift; path = FaviconUserScript.swift; sourceTree = "<group>"; };
		AAA0CC69253CC43C0079BC96 /* WKUserContentControllerExtension.swift */ = {isa = PBXFileReference; lastKnownFileType = sourcecode.swift; path = WKUserContentControllerExtension.swift; sourceTree = "<group>"; };
		AAA892E9250A4CEF005B37B2 /* WindowControllersManager.swift */ = {isa = PBXFileReference; lastKnownFileType = sourcecode.swift; path = WindowControllersManager.swift; sourceTree = "<group>"; };
		AAA8E8BE24EA8A0A0055E685 /* MouseOverButton.swift */ = {isa = PBXFileReference; lastKnownFileType = sourcecode.swift; path = MouseOverButton.swift; sourceTree = "<group>"; };
		AAA8E8C024EACA700055E685 /* MouseOverView.swift */ = {isa = PBXFileReference; lastKnownFileType = sourcecode.swift; path = MouseOverView.swift; sourceTree = "<group>"; };
		AAADFD05264AA282001555EA /* TimeIntervalExtension.swift */ = {isa = PBXFileReference; lastKnownFileType = sourcecode.swift; path = TimeIntervalExtension.swift; sourceTree = "<group>"; };
		AAB549DE25DAB8F80058460B /* BookmarkViewModel.swift */ = {isa = PBXFileReference; lastKnownFileType = sourcecode.swift; path = BookmarkViewModel.swift; sourceTree = "<group>"; };
		AABAF59B260A7D130085060C /* FaviconServiceMock.swift */ = {isa = PBXFileReference; lastKnownFileType = sourcecode.swift; path = FaviconServiceMock.swift; sourceTree = "<group>"; };
		AABEE69924A902A90043105B /* SuggestionContainerViewModel.swift */ = {isa = PBXFileReference; lastKnownFileType = sourcecode.swift; path = SuggestionContainerViewModel.swift; sourceTree = "<group>"; };
		AABEE69B24A902BB0043105B /* SuggestionContainer.swift */ = {isa = PBXFileReference; lastKnownFileType = sourcecode.swift; path = SuggestionContainer.swift; sourceTree = "<group>"; };
		AABEE6A424AA0A7F0043105B /* SuggestionViewController.swift */ = {isa = PBXFileReference; lastKnownFileType = sourcecode.swift; path = SuggestionViewController.swift; sourceTree = "<group>"; };
		AABEE6A824AB4B910043105B /* SuggestionTableCellView.swift */ = {isa = PBXFileReference; lastKnownFileType = sourcecode.swift; path = SuggestionTableCellView.swift; sourceTree = "<group>"; };
		AABEE6AA24ACA0F90043105B /* SuggestionTableRowView.swift */ = {isa = PBXFileReference; lastKnownFileType = sourcecode.swift; path = SuggestionTableRowView.swift; sourceTree = "<group>"; };
		AABEE6AE24AD22B90043105B /* AddressBarTextField.swift */ = {isa = PBXFileReference; lastKnownFileType = sourcecode.swift; path = AddressBarTextField.swift; sourceTree = "<group>"; };
		AAC30A25268DFEE200D2D9CD /* CrashReporter.swift */ = {isa = PBXFileReference; lastKnownFileType = sourcecode.swift; path = CrashReporter.swift; sourceTree = "<group>"; };
		AAC30A27268E045400D2D9CD /* CrashReportReader.swift */ = {isa = PBXFileReference; lastKnownFileType = sourcecode.swift; path = CrashReportReader.swift; sourceTree = "<group>"; };
		AAC30A29268E239100D2D9CD /* CrashReport.swift */ = {isa = PBXFileReference; lastKnownFileType = sourcecode.swift; path = CrashReport.swift; sourceTree = "<group>"; };
		AAC30A2B268F1ECD00D2D9CD /* CrashReportSender.swift */ = {isa = PBXFileReference; lastKnownFileType = sourcecode.swift; path = CrashReportSender.swift; sourceTree = "<group>"; };
		AAC30A2D268F1EE300D2D9CD /* CrashReportPromptPresenter.swift */ = {isa = PBXFileReference; lastKnownFileType = sourcecode.swift; path = CrashReportPromptPresenter.swift; sourceTree = "<group>"; };
		AAC5E4C425D6A6E8007F5990 /* BookmarkPopover.swift */ = {isa = PBXFileReference; fileEncoding = 4; lastKnownFileType = sourcecode.swift; path = BookmarkPopover.swift; sourceTree = "<group>"; };
		AAC5E4C525D6A6E8007F5990 /* BookmarkPopoverViewController.swift */ = {isa = PBXFileReference; fileEncoding = 4; lastKnownFileType = sourcecode.swift; path = BookmarkPopoverViewController.swift; sourceTree = "<group>"; };
		AAC5E4C625D6A6E8007F5990 /* Bookmarks.storyboard */ = {isa = PBXFileReference; fileEncoding = 4; lastKnownFileType = file.storyboard; path = Bookmarks.storyboard; sourceTree = "<group>"; };
		AAC5E4CD25D6A709007F5990 /* Bookmark.swift */ = {isa = PBXFileReference; fileEncoding = 4; lastKnownFileType = sourcecode.swift; path = Bookmark.swift; sourceTree = "<group>"; };
		AAC5E4CE25D6A709007F5990 /* BookmarkManager.swift */ = {isa = PBXFileReference; fileEncoding = 4; lastKnownFileType = sourcecode.swift; path = BookmarkManager.swift; sourceTree = "<group>"; };
		AAC5E4CF25D6A709007F5990 /* BookmarkList.swift */ = {isa = PBXFileReference; fileEncoding = 4; lastKnownFileType = sourcecode.swift; path = BookmarkList.swift; sourceTree = "<group>"; };
		AAC5E4D625D6A710007F5990 /* BookmarkStore.swift */ = {isa = PBXFileReference; fileEncoding = 4; lastKnownFileType = sourcecode.swift; path = BookmarkStore.swift; sourceTree = "<group>"; };
		AAC5E4E325D6BA9C007F5990 /* NSSizeExtension.swift */ = {isa = PBXFileReference; fileEncoding = 4; lastKnownFileType = sourcecode.swift; path = NSSizeExtension.swift; sourceTree = "<group>"; };
		AAC5E4F025D6BF10007F5990 /* AddressBarButton.swift */ = {isa = PBXFileReference; fileEncoding = 4; lastKnownFileType = sourcecode.swift; path = AddressBarButton.swift; sourceTree = "<group>"; };
		AAC5E4F525D6BF2C007F5990 /* AddressBarButtonsViewController.swift */ = {isa = PBXFileReference; fileEncoding = 4; lastKnownFileType = sourcecode.swift; path = AddressBarButtonsViewController.swift; sourceTree = "<group>"; };
		AAC82C5F258B6CB5009B6B42 /* TooltipWindowController.swift */ = {isa = PBXFileReference; lastKnownFileType = sourcecode.swift; path = TooltipWindowController.swift; sourceTree = "<group>"; };
		AAC9C01424CAFBCE00AD1325 /* TabTests.swift */ = {isa = PBXFileReference; lastKnownFileType = sourcecode.swift; path = TabTests.swift; sourceTree = "<group>"; };
		AAC9C01624CAFBDC00AD1325 /* TabCollectionTests.swift */ = {isa = PBXFileReference; lastKnownFileType = sourcecode.swift; path = TabCollectionTests.swift; sourceTree = "<group>"; };
		AAC9C01B24CB594C00AD1325 /* TabViewModelTests.swift */ = {isa = PBXFileReference; lastKnownFileType = sourcecode.swift; path = TabViewModelTests.swift; sourceTree = "<group>"; };
		AAC9C01D24CB6BEB00AD1325 /* TabCollectionViewModelTests.swift */ = {isa = PBXFileReference; lastKnownFileType = sourcecode.swift; path = TabCollectionViewModelTests.swift; sourceTree = "<group>"; };
		AAD6D8862696DF6D002393B3 /* CrashReportPromptViewController.swift */ = {isa = PBXFileReference; lastKnownFileType = sourcecode.swift; path = CrashReportPromptViewController.swift; sourceTree = "<group>"; };
		AAD86E502678D104005C11BE /* DuckDuckGoCI.entitlements */ = {isa = PBXFileReference; lastKnownFileType = text.plist.entitlements; path = DuckDuckGoCI.entitlements; sourceTree = "<group>"; };
		AAD86E51267A0DFF005C11BE /* UpdateController.swift */ = {isa = PBXFileReference; lastKnownFileType = sourcecode.swift; path = UpdateController.swift; sourceTree = "<group>"; };
		AAE39D1A24F44885008EF28B /* TabCollectionViewModelDelegateMock.swift */ = {isa = PBXFileReference; lastKnownFileType = sourcecode.swift; path = TabCollectionViewModelDelegateMock.swift; sourceTree = "<group>"; };
		AAE71E2B25F781EA00D74437 /* Homepage.storyboard */ = {isa = PBXFileReference; lastKnownFileType = file.storyboard; path = Homepage.storyboard; sourceTree = "<group>"; };
		AAE71E3025F7855400D74437 /* HomepageViewController.swift */ = {isa = PBXFileReference; lastKnownFileType = sourcecode.swift; path = HomepageViewController.swift; sourceTree = "<group>"; };
		AAE71E3525F7869300D74437 /* HomepageCollectionViewItem.swift */ = {isa = PBXFileReference; lastKnownFileType = sourcecode.swift; path = HomepageCollectionViewItem.swift; sourceTree = "<group>"; };
		AAE71E3625F7869300D74437 /* HomepageCollectionViewItem.xib */ = {isa = PBXFileReference; lastKnownFileType = file.xib; path = HomepageCollectionViewItem.xib; sourceTree = "<group>"; };
		AAE75279263B046100B973F8 /* History.xcdatamodel */ = {isa = PBXFileReference; lastKnownFileType = wrapper.xcdatamodel; path = History.xcdatamodel; sourceTree = "<group>"; };
		AAE7527B263B056C00B973F8 /* HistoryStore.swift */ = {isa = PBXFileReference; lastKnownFileType = sourcecode.swift; path = HistoryStore.swift; sourceTree = "<group>"; };
		AAE7527D263B05C600B973F8 /* HistoryEntry.swift */ = {isa = PBXFileReference; lastKnownFileType = sourcecode.swift; path = HistoryEntry.swift; sourceTree = "<group>"; };
		AAE7527F263B0A4D00B973F8 /* HistoryCoordinator.swift */ = {isa = PBXFileReference; lastKnownFileType = sourcecode.swift; path = HistoryCoordinator.swift; sourceTree = "<group>"; };
		AAE8B101258A41C000E81239 /* Tooltip.storyboard */ = {isa = PBXFileReference; lastKnownFileType = file.storyboard; path = Tooltip.storyboard; sourceTree = "<group>"; };
		AAE8B10F258A456C00E81239 /* TooltipViewController.swift */ = {isa = PBXFileReference; lastKnownFileType = sourcecode.swift; path = TooltipViewController.swift; sourceTree = "<group>"; };
		AAEC74B12642C57200C2EFBC /* HistoryCoordinatingMock.swift */ = {isa = PBXFileReference; lastKnownFileType = sourcecode.swift; path = HistoryCoordinatingMock.swift; sourceTree = "<group>"; };
		AAEC74B32642C69300C2EFBC /* HistoryCoordinatorTests.swift */ = {isa = PBXFileReference; lastKnownFileType = sourcecode.swift; path = HistoryCoordinatorTests.swift; sourceTree = "<group>"; };
		AAEC74B52642CC6A00C2EFBC /* HistoryStoringMock.swift */ = {isa = PBXFileReference; lastKnownFileType = sourcecode.swift; path = HistoryStoringMock.swift; sourceTree = "<group>"; };
		AAEC74B72642E43800C2EFBC /* HistoryStoreTests.swift */ = {isa = PBXFileReference; lastKnownFileType = sourcecode.swift; path = HistoryStoreTests.swift; sourceTree = "<group>"; };
		AAEC74BA2642E67C00C2EFBC /* NSPersistentContainerExtension.swift */ = {isa = PBXFileReference; lastKnownFileType = sourcecode.swift; path = NSPersistentContainerExtension.swift; sourceTree = "<group>"; };
		AAECA41F24EEA4AC00EFA63A /* IndexPathExtension.swift */ = {isa = PBXFileReference; lastKnownFileType = sourcecode.swift; path = IndexPathExtension.swift; sourceTree = "<group>"; };
		AAF7D3852567CED500998667 /* WebViewConfiguration.swift */ = {isa = PBXFileReference; lastKnownFileType = sourcecode.swift; path = WebViewConfiguration.swift; sourceTree = "<group>"; };
		AAFCB37925E5403A00859DD4 /* BurnButton.swift */ = {isa = PBXFileReference; lastKnownFileType = sourcecode.swift; path = BurnButton.swift; sourceTree = "<group>"; };
		AAFCB37E25E545D400859DD4 /* PublisherExtension.swift */ = {isa = PBXFileReference; lastKnownFileType = sourcecode.swift; path = PublisherExtension.swift; sourceTree = "<group>"; };
		B61EF3EB266F91E700B4D78F /* WKWebView+Download.swift */ = {isa = PBXFileReference; lastKnownFileType = sourcecode.swift; path = "WKWebView+Download.swift"; sourceTree = "<group>"; };
		B61EF3F0266F922200B4D78F /* WKProcessPool+DownloadDelegate.swift */ = {isa = PBXFileReference; lastKnownFileType = sourcecode.swift; path = "WKProcessPool+DownloadDelegate.swift"; sourceTree = "<group>"; };
		B61F012225ECBAE400ABB5A3 /* UserScriptsTest.swift */ = {isa = PBXFileReference; lastKnownFileType = sourcecode.swift; path = UserScriptsTest.swift; sourceTree = "<group>"; };
		B61F012A25ECBB1700ABB5A3 /* UserScriptsManagerTests.swift */ = {isa = PBXFileReference; lastKnownFileType = sourcecode.swift; path = UserScriptsManagerTests.swift; sourceTree = "<group>"; };
		B61F015425EDD5A700ABB5A3 /* UserContentController.swift */ = {isa = PBXFileReference; lastKnownFileType = sourcecode.swift; path = UserContentController.swift; sourceTree = "<group>"; };
		B62EB47B25BAD3BB005745C6 /* WKWebViewPrivateMethodsAvailabilityTests.swift */ = {isa = PBXFileReference; fileEncoding = 4; lastKnownFileType = sourcecode.swift; path = WKWebViewPrivateMethodsAvailabilityTests.swift; sourceTree = "<group>"; };
		B630793926731F2600DCEE41 /* FileDownloadManagerTests.swift */ = {isa = PBXFileReference; fileEncoding = 4; lastKnownFileType = sourcecode.swift; path = FileDownloadManagerTests.swift; sourceTree = "<group>"; };
		B630794126731F5400DCEE41 /* WKDownloadMock.swift */ = {isa = PBXFileReference; lastKnownFileType = sourcecode.swift; path = WKDownloadMock.swift; sourceTree = "<group>"; };
		B630794F2673491500DCEE41 /* WebKitDownloadDelegate.h */ = {isa = PBXFileReference; lastKnownFileType = sourcecode.c.h; path = WebKitDownloadDelegate.h; sourceTree = "<group>"; };
		B633C86C25E797D800E4B352 /* UserScriptsManager.swift */ = {isa = PBXFileReference; lastKnownFileType = sourcecode.swift; path = UserScriptsManager.swift; sourceTree = "<group>"; };
		B63B9C4A2670B24300C45B91 /* WKDownload.h */ = {isa = PBXFileReference; lastKnownFileType = sourcecode.c.h; path = WKDownload.h; sourceTree = "<group>"; };
		B63B9C502670B2B200C45B91 /* _WKDownload.h */ = {isa = PBXFileReference; lastKnownFileType = sourcecode.c.h; path = _WKDownload.h; sourceTree = "<group>"; };
		B63B9C542670B32000C45B91 /* WKProcessPool+Private.h */ = {isa = PBXFileReference; lastKnownFileType = sourcecode.c.h; path = "WKProcessPool+Private.h"; sourceTree = "<group>"; };
		B63D466725BEB6C200874977 /* WKWebView+Private.h */ = {isa = PBXFileReference; fileEncoding = 4; lastKnownFileType = sourcecode.c.h; path = "WKWebView+Private.h"; sourceTree = "<group>"; };
		B63D466825BEB6C200874977 /* WKWebView+SessionState.swift */ = {isa = PBXFileReference; fileEncoding = 4; lastKnownFileType = sourcecode.swift; path = "WKWebView+SessionState.swift"; sourceTree = "<group>"; };
		B63D467025BFA6C100874977 /* DispatchQueueExtensions.swift */ = {isa = PBXFileReference; lastKnownFileType = sourcecode.swift; path = DispatchQueueExtensions.swift; sourceTree = "<group>"; };
		B63D467925BFC3E100874977 /* NSCoderExtensions.swift */ = {isa = PBXFileReference; lastKnownFileType = sourcecode.swift; path = NSCoderExtensions.swift; sourceTree = "<group>"; };
		B65349A9265CF45000DCC645 /* DispatchQueueExtensionsTests.swift */ = {isa = PBXFileReference; lastKnownFileType = sourcecode.swift; path = DispatchQueueExtensionsTests.swift; sourceTree = "<group>"; };
		B65783E625F8AAFB00D8DB33 /* String+Punycode.swift */ = {isa = PBXFileReference; lastKnownFileType = sourcecode.swift; path = "String+Punycode.swift"; sourceTree = "<group>"; };
		B65783EB25F8AB9200D8DB33 /* String+PunycodeTests.swift */ = {isa = PBXFileReference; fileEncoding = 4; lastKnownFileType = sourcecode.swift; path = "String+PunycodeTests.swift"; sourceTree = "<group>"; };
		B657841825FA484B00D8DB33 /* NSException+Catch.h */ = {isa = PBXFileReference; lastKnownFileType = sourcecode.c.h; path = "NSException+Catch.h"; sourceTree = "<group>"; };
		B657841925FA484B00D8DB33 /* NSException+Catch.m */ = {isa = PBXFileReference; lastKnownFileType = sourcecode.c.objc; path = "NSException+Catch.m"; sourceTree = "<group>"; };
		B657841E25FA497600D8DB33 /* NSException+Catch.swift */ = {isa = PBXFileReference; lastKnownFileType = sourcecode.swift; path = "NSException+Catch.swift"; sourceTree = "<group>"; };
		B66E9DD12670EB2A00E53BB5 /* _WKDownload+WebKitDownload.swift */ = {isa = PBXFileReference; lastKnownFileType = sourcecode.swift; path = "_WKDownload+WebKitDownload.swift"; sourceTree = "<group>"; };
		B66E9DD32670EB4A00E53BB5 /* WKDownload+WebKitDownload.swift */ = {isa = PBXFileReference; lastKnownFileType = sourcecode.swift; path = "WKDownload+WebKitDownload.swift"; sourceTree = "<group>"; };
		B67C6C3C2654B897006C872E /* WebViewExtensionTests.swift */ = {isa = PBXFileReference; lastKnownFileType = sourcecode.swift; path = WebViewExtensionTests.swift; sourceTree = "<group>"; };
		B67C6C412654BF49006C872E /* DuckDuckGo-Symbol.jpg */ = {isa = PBXFileReference; lastKnownFileType = image.jpeg; path = "DuckDuckGo-Symbol.jpg"; sourceTree = "<group>"; };
		B67C6C462654C643006C872E /* FileManagerExtensionTests.swift */ = {isa = PBXFileReference; lastKnownFileType = sourcecode.swift; path = FileManagerExtensionTests.swift; sourceTree = "<group>"; };
		B68458AF25C7E76A00DC17B6 /* WindowManager+StateRestoration.swift */ = {isa = PBXFileReference; lastKnownFileType = sourcecode.swift; path = "WindowManager+StateRestoration.swift"; sourceTree = "<group>"; };
		B68458B725C7E8B200DC17B6 /* Tab+NSSecureCoding.swift */ = {isa = PBXFileReference; lastKnownFileType = sourcecode.swift; path = "Tab+NSSecureCoding.swift"; sourceTree = "<group>"; };
		B68458BF25C7E9E000DC17B6 /* TabCollectionViewModel+NSSecureCoding.swift */ = {isa = PBXFileReference; lastKnownFileType = sourcecode.swift; path = "TabCollectionViewModel+NSSecureCoding.swift"; sourceTree = "<group>"; };
		B68458C425C7EA0C00DC17B6 /* TabCollection+NSSecureCoding.swift */ = {isa = PBXFileReference; lastKnownFileType = sourcecode.swift; path = "TabCollection+NSSecureCoding.swift"; sourceTree = "<group>"; };
		B68458CC25C7EB9000DC17B6 /* WKWebViewConfigurationExtensions.swift */ = {isa = PBXFileReference; lastKnownFileType = sourcecode.swift; path = WKWebViewConfigurationExtensions.swift; sourceTree = "<group>"; };
		B684590725C9027900DC17B6 /* AppStateChangedPublisher.swift */ = {isa = PBXFileReference; lastKnownFileType = sourcecode.swift; path = AppStateChangedPublisher.swift; sourceTree = "<group>"; };
		B684592125C93BE000DC17B6 /* Publisher.asVoid.swift */ = {isa = PBXFileReference; lastKnownFileType = sourcecode.swift; path = Publisher.asVoid.swift; sourceTree = "<group>"; };
		B684592625C93C0500DC17B6 /* Publishers.NestedObjectChanges.swift */ = {isa = PBXFileReference; lastKnownFileType = sourcecode.swift; path = Publishers.NestedObjectChanges.swift; sourceTree = "<group>"; };
		B684592E25C93FBF00DC17B6 /* AppStateRestorationManager.swift */ = {isa = PBXFileReference; lastKnownFileType = sourcecode.swift; path = AppStateRestorationManager.swift; sourceTree = "<group>"; };
		B6A5A27025B9377300AA7ADA /* StatePersistenceService.swift */ = {isa = PBXFileReference; lastKnownFileType = sourcecode.swift; path = StatePersistenceService.swift; sourceTree = "<group>"; };
		B6A5A27825B93FFE00AA7ADA /* StateRestorationManagerTests.swift */ = {isa = PBXFileReference; lastKnownFileType = sourcecode.swift; path = StateRestorationManagerTests.swift; sourceTree = "<group>"; };
		B6A5A27D25B9403E00AA7ADA /* FileStoreMock.swift */ = {isa = PBXFileReference; lastKnownFileType = sourcecode.swift; path = FileStoreMock.swift; sourceTree = "<group>"; };
		B6A5A29F25B96E8300AA7ADA /* AppStateChangePublisherTests.swift */ = {isa = PBXFileReference; lastKnownFileType = sourcecode.swift; path = AppStateChangePublisherTests.swift; sourceTree = "<group>"; };
		B6A5A2A725BAA35500AA7ADA /* WindowManagerStateRestorationTests.swift */ = {isa = PBXFileReference; lastKnownFileType = sourcecode.swift; path = WindowManagerStateRestorationTests.swift; sourceTree = "<group>"; };
		B6A924D32664BBB9001A28CA /* WKWebViewDownloadDelegate.swift */ = {isa = PBXFileReference; lastKnownFileType = sourcecode.swift; path = WKWebViewDownloadDelegate.swift; sourceTree = "<group>"; };
		B6A924D82664C72D001A28CA /* WebKitDownloadTask.swift */ = {isa = PBXFileReference; lastKnownFileType = sourcecode.swift; path = WebKitDownloadTask.swift; sourceTree = "<group>"; };
		B6A924DD2664CA08001A28CA /* LegacyWebKitDownloadDelegate.swift */ = {isa = PBXFileReference; lastKnownFileType = sourcecode.swift; path = LegacyWebKitDownloadDelegate.swift; sourceTree = "<group>"; };
		B6A9E45226142B070067D1B9 /* Pixel.swift */ = {isa = PBXFileReference; fileEncoding = 4; lastKnownFileType = sourcecode.swift; path = Pixel.swift; sourceTree = "<group>"; };
		B6A9E457261460340067D1B9 /* ApiRequestError.swift */ = {isa = PBXFileReference; fileEncoding = 4; lastKnownFileType = sourcecode.swift; path = ApiRequestError.swift; sourceTree = "<group>"; };
		B6A9E458261460340067D1B9 /* APIHeaders.swift */ = {isa = PBXFileReference; fileEncoding = 4; lastKnownFileType = sourcecode.swift; path = APIHeaders.swift; sourceTree = "<group>"; };
		B6A9E459261460350067D1B9 /* APIRequest.swift */ = {isa = PBXFileReference; fileEncoding = 4; lastKnownFileType = sourcecode.swift; path = APIRequest.swift; sourceTree = "<group>"; };
		B6A9E4602614608B0067D1B9 /* AppVersion.swift */ = {isa = PBXFileReference; fileEncoding = 4; lastKnownFileType = sourcecode.swift; path = AppVersion.swift; sourceTree = "<group>"; };
		B6A9E46A2614618A0067D1B9 /* OperatingSystemVersionExtension.swift */ = {isa = PBXFileReference; lastKnownFileType = sourcecode.swift; path = OperatingSystemVersionExtension.swift; sourceTree = "<group>"; };
		B6A9E46F26146A250067D1B9 /* DateExtension.swift */ = {isa = PBXFileReference; lastKnownFileType = sourcecode.swift; path = DateExtension.swift; sourceTree = "<group>"; };
		B6A9E47626146A570067D1B9 /* PixelEvent.swift */ = {isa = PBXFileReference; lastKnownFileType = sourcecode.swift; path = PixelEvent.swift; sourceTree = "<group>"; };
		B6A9E47E26146A800067D1B9 /* PixelArguments.swift */ = {isa = PBXFileReference; lastKnownFileType = sourcecode.swift; path = PixelArguments.swift; sourceTree = "<group>"; };
		B6A9E48326146AAB0067D1B9 /* PixelParameters.swift */ = {isa = PBXFileReference; lastKnownFileType = sourcecode.swift; path = PixelParameters.swift; sourceTree = "<group>"; };
		B6A9E48826146ABF0067D1B9 /* PixelCounter.swift */ = {isa = PBXFileReference; lastKnownFileType = sourcecode.swift; path = PixelCounter.swift; sourceTree = "<group>"; };
		B6A9E498261474120067D1B9 /* TimedPixel.swift */ = {isa = PBXFileReference; lastKnownFileType = sourcecode.swift; path = TimedPixel.swift; sourceTree = "<group>"; };
		B6A9E4A2261475C70067D1B9 /* AppUsageActivityMonitor.swift */ = {isa = PBXFileReference; lastKnownFileType = sourcecode.swift; path = AppUsageActivityMonitor.swift; sourceTree = "<group>"; };
		B6AAAC23260328950029438D /* ProgressView.swift */ = {isa = PBXFileReference; lastKnownFileType = sourcecode.swift; path = ProgressView.swift; sourceTree = "<group>"; };
		B6AAAC2C260330580029438D /* PublishedAfter.swift */ = {isa = PBXFileReference; lastKnownFileType = sourcecode.swift; path = PublishedAfter.swift; sourceTree = "<group>"; };
		B6AAAC3D26048F690029438D /* RandomAccessCollectionExtension.swift */ = {isa = PBXFileReference; lastKnownFileType = sourcecode.swift; path = RandomAccessCollectionExtension.swift; sourceTree = "<group>"; };
		B6AE74332609AFCE005B9B1A /* ProgressEstimationTests.swift */ = {isa = PBXFileReference; lastKnownFileType = sourcecode.swift; path = ProgressEstimationTests.swift; sourceTree = "<group>"; };
		B6B3E0952654DACD0040E0A2 /* UTTypeTests.swift */ = {isa = PBXFileReference; lastKnownFileType = sourcecode.swift; path = UTTypeTests.swift; sourceTree = "<group>"; };
		B6B3E0DC2657E9CF0040E0A2 /* NSScreenExtension.swift */ = {isa = PBXFileReference; lastKnownFileType = sourcecode.swift; path = NSScreenExtension.swift; sourceTree = "<group>"; };
		B6CF78DD267B099C00CD4F13 /* WKNavigationActionExtension.swift */ = {isa = PBXFileReference; lastKnownFileType = sourcecode.swift; path = WKNavigationActionExtension.swift; sourceTree = "<group>"; };
		B6CF78E2267B0A1900CD4F13 /* WKNavigationAction+Private.h */ = {isa = PBXFileReference; lastKnownFileType = sourcecode.c.h; path = "WKNavigationAction+Private.h"; sourceTree = "<group>"; };
		B6D7A2ED25D2418B002B2AE1 /* ShadowView.swift */ = {isa = PBXFileReference; fileEncoding = 4; lastKnownFileType = sourcecode.swift; path = ShadowView.swift; sourceTree = "<group>"; };
		B6DA44012616B28300DD1EC2 /* PixelDataStore.swift */ = {isa = PBXFileReference; lastKnownFileType = sourcecode.swift; path = PixelDataStore.swift; sourceTree = "<group>"; };
		B6DA44072616B30600DD1EC2 /* PixelDataModel.xcdatamodel */ = {isa = PBXFileReference; lastKnownFileType = wrapper.xcdatamodel; path = PixelDataModel.xcdatamodel; sourceTree = "<group>"; };
		B6DA44102616C0FC00DD1EC2 /* PixelTests.swift */ = {isa = PBXFileReference; fileEncoding = 4; lastKnownFileType = sourcecode.swift; path = PixelTests.swift; sourceTree = "<group>"; };
		B6DA441D2616C84600DD1EC2 /* PixelStoreMock.swift */ = {isa = PBXFileReference; lastKnownFileType = sourcecode.swift; path = PixelStoreMock.swift; sourceTree = "<group>"; };
		B6DA44222616CABC00DD1EC2 /* PixelArgumentsTests.swift */ = {isa = PBXFileReference; lastKnownFileType = sourcecode.swift; path = PixelArgumentsTests.swift; sourceTree = "<group>"; };
		B6DA44272616CAE000DD1EC2 /* AppUsageActivityMonitorTests.swift */ = {isa = PBXFileReference; lastKnownFileType = sourcecode.swift; path = AppUsageActivityMonitorTests.swift; sourceTree = "<group>"; };
		B6E61ECF263A6F97004E11AB /* NSSavePanelExtension.swift */ = {isa = PBXFileReference; lastKnownFileType = sourcecode.swift; path = NSSavePanelExtension.swift; sourceTree = "<group>"; };
		B6E61ED4263A6FC4004E11AB /* SavePanelAccessoryView.xib */ = {isa = PBXFileReference; lastKnownFileType = file.xib; path = SavePanelAccessoryView.xib; sourceTree = "<group>"; };
		B6E61EE2263AC0C8004E11AB /* FileManagerExtension.swift */ = {isa = PBXFileReference; lastKnownFileType = sourcecode.swift; path = FileManagerExtension.swift; sourceTree = "<group>"; };
		B6E61EE7263ACE16004E11AB /* UTType.swift */ = {isa = PBXFileReference; lastKnownFileType = sourcecode.swift; path = UTType.swift; sourceTree = "<group>"; };
		B6F41030264D2B23003DA42C /* ProgressExtension.swift */ = {isa = PBXFileReference; lastKnownFileType = sourcecode.swift; path = ProgressExtension.swift; sourceTree = "<group>"; };
		F41D174025CB131900472416 /* NSColorExtension.swift */ = {isa = PBXFileReference; lastKnownFileType = sourcecode.swift; path = NSColorExtension.swift; sourceTree = "<group>"; };
		F44C130125C2DA0400426E3E /* NSAppearanceExtension.swift */ = {isa = PBXFileReference; lastKnownFileType = sourcecode.swift; path = NSAppearanceExtension.swift; sourceTree = "<group>"; };
/* End PBXFileReference section */

/* Begin PBXFrameworksBuildPhase section */
		4B1AD89A25FC27E200261379 /* Frameworks */ = {
			isa = PBXFrameworksBuildPhase;
			buildActionMask = 2147483647;
			files = (
			);
			runOnlyForDeploymentPostprocessing = 0;
		};
		AA585D7B248FD31100E9A3E2 /* Frameworks */ = {
			isa = PBXFrameworksBuildPhase;
			buildActionMask = 2147483647;
			files = (
				85AE2FF224A33A2D002D507F /* WebKit.framework in Frameworks */,
				B65783F525F8ACA400D8DB33 /* Punnycode in Frameworks */,
				4B82E9B325B69E3E00656FE7 /* TrackerRadarKit in Frameworks */,
				AA06B6B72672AF8100F541C5 /* Sparkle in Frameworks */,
				85F4D1C4266695C9002DD869 /* BrowserServicesKit in Frameworks */,
				85FF55C825F82E4F00E2AB99 /* Lottie in Frameworks */,
			);
			runOnlyForDeploymentPostprocessing = 0;
		};
		AA585D8D248FD31400E9A3E2 /* Frameworks */ = {
			isa = PBXFrameworksBuildPhase;
			buildActionMask = 2147483647;
			files = (
				B6DA44172616C13800DD1EC2 /* OHHTTPStubs in Frameworks */,
				B6DA44192616C13800DD1EC2 /* OHHTTPStubsSwift in Frameworks */,
			);
			runOnlyForDeploymentPostprocessing = 0;
		};
/* End PBXFrameworksBuildPhase section */

/* Begin PBXGroup section */
		142879D824CE1139005419BB /* ViewModel */ = {
			isa = PBXGroup;
			children = (
				142879DB24CE1185005419BB /* SuggestionContainerViewModelTests.swift */,
				142879D924CE1179005419BB /* SuggestionViewModelTests.swift */,
			);
			path = ViewModel;
			sourceTree = "<group>";
		};
		336D5AEA262D8D3C0052E0C9 /* duckduckgo-find-in-page */ = {
			isa = PBXGroup;
			children = (
				336D5AEE262D8D3C0052E0C9 /* dist */,
			);
			name = "duckduckgo-find-in-page";
			path = "Submodules/duckduckgo-find-in-page";
			sourceTree = SOURCE_ROOT;
		};
		336D5AEE262D8D3C0052E0C9 /* dist */ = {
			isa = PBXGroup;
			children = (
				336D5AEF262D8D3C0052E0C9 /* findinpage.js */,
			);
			path = dist;
			sourceTree = "<group>";
		};
		4B02197B25E05FAC00ED7DEA /* Fireproofing */ = {
			isa = PBXGroup;
			children = (
				4B02197C25E05FAC00ED7DEA /* Resources */,
				4B02197E25E05FAC00ED7DEA /* Extensions */,
				4B02198025E05FAC00ED7DEA /* Model */,
				4B02198225E05FAC00ED7DEA /* View */,
			);
			path = Fireproofing;
			sourceTree = "<group>";
		};
		4B02197C25E05FAC00ED7DEA /* Resources */ = {
			isa = PBXGroup;
			children = (
				4B02197D25E05FAC00ED7DEA /* login-detection.js */,
			);
			path = Resources;
			sourceTree = "<group>";
		};
		4B02197E25E05FAC00ED7DEA /* Extensions */ = {
			isa = PBXGroup;
			children = (
				4B02197F25E05FAC00ED7DEA /* FireproofingURLExtensions.swift */,
			);
			path = Extensions;
			sourceTree = "<group>";
		};
		4B02198025E05FAC00ED7DEA /* Model */ = {
			isa = PBXGroup;
			children = (
				4B02198125E05FAC00ED7DEA /* FireproofDomains.swift */,
			);
			path = Model;
			sourceTree = "<group>";
		};
		4B02198225E05FAC00ED7DEA /* View */ = {
			isa = PBXGroup;
			children = (
				4B02198325E05FAC00ED7DEA /* FireproofInfoViewController.swift */,
				4B02198425E05FAC00ED7DEA /* Fireproofing.storyboard */,
				4B02198525E05FAC00ED7DEA /* UndoFireproofingViewController.swift */,
			);
			path = View;
			sourceTree = "<group>";
		};
		4B02199725E063DE00ED7DEA /* Fireproofing */ = {
			isa = PBXGroup;
			children = (
				4B02199925E063DE00ED7DEA /* FireproofDomainsTests.swift */,
				4B02199A25E063DE00ED7DEA /* FireproofingURLExtensionsTests.swift */,
			);
			path = Fireproofing;
			sourceTree = "<group>";
		};
		4B0511A2262CAA5A00F6079C /* Preferences */ = {
			isa = PBXGroup;
			children = (
				4B0511A3262CAA5A00F6079C /* Model */,
				4B0511AA262CAA5A00F6079C /* View */,
			);
			path = Preferences;
			sourceTree = "<group>";
		};
		4B0511A3262CAA5A00F6079C /* Model */ = {
			isa = PBXGroup;
			children = (
				4B0511A4262CAA5A00F6079C /* DefaultBrowserPreferences.swift */,
				4B0511A5262CAA5A00F6079C /* AppearancePreferences.swift */,
				4B0511A6262CAA5A00F6079C /* PrivacySecurityPreferences.swift */,
				4B0511A7262CAA5A00F6079C /* DownloadPreferences.swift */,
				4B0511A8262CAA5A00F6079C /* PreferenceSections.swift */,
			);
			path = Model;
			sourceTree = "<group>";
		};
		4B0511AA262CAA5A00F6079C /* View */ = {
			isa = PBXGroup;
			children = (
				4B0511AB262CAA5A00F6079C /* PrivacySecurityPreferencesTableCellView.xib */,
				4B0511AC262CAA5A00F6079C /* PreferencesAboutViewController.swift */,
				4B0511AD262CAA5A00F6079C /* Preferences.storyboard */,
				4B0511AE262CAA5A00F6079C /* PreferencesSidebarViewController.swift */,
				4B0511AF262CAA5A00F6079C /* PrivacySecurityPreferencesTableCellView.swift */,
				4B0511B0262CAA5A00F6079C /* DefaultBrowserTableCellView.xib */,
				4B0511B1262CAA5A00F6079C /* PreferenceTableCellView.swift */,
				4B0511B2262CAA5A00F6079C /* PreferencesListViewController.swift */,
				4B0511B3262CAA5A00F6079C /* RoundedSelectionRowView.swift */,
				4B0511B4262CAA5A00F6079C /* FireproofDomainsViewController.swift */,
				4B0511B5262CAA5A00F6079C /* DownloadPreferencesTableCellView.swift */,
				4B0511B6262CAA5A00F6079C /* PreferencesSplitViewController.swift */,
				4B0511B7262CAA5A00F6079C /* DefaultBrowserTableCellView.swift */,
				4B0511B8262CAA5A00F6079C /* DownloadPreferencesTableCellView.xib */,
				4B0511B9262CAA5A00F6079C /* AppearancePreferencesTableCellView.swift */,
				4B0511BA262CAA5A00F6079C /* AppearancePreferencesTableCellView.xib */,
			);
			path = View;
			sourceTree = "<group>";
		};
		4B0511EE262CAEB300F6079C /* Preferences */ = {
			isa = PBXGroup;
			children = (
				4B0511EF262CAEC900F6079C /* AppearancePreferencesTests.swift */,
				4B0511F7262CB20F00F6079C /* DownloadPreferencesTests.swift */,
			);
			path = Preferences;
			sourceTree = "<group>";
		};
		4B1AD89E25FC27E200261379 /* Integration Tests */ = {
			isa = PBXGroup;
			children = (
				4B1AD91625FC46FB00261379 /* CoreDataEncryptionTests.swift */,
				4BA1A6EA258C288C00F6F690 /* EncryptionKeyStoreTests.swift */,
				4B1AD8A125FC27E200261379 /* Info.plist */,
			);
			path = "Integration Tests";
			sourceTree = "<group>";
		};
		4B26FB4726977FCD0010AF6A /* Data Import */ = {
			isa = PBXGroup;
			children = (
				4B26FB59269A93BD0010AF6A /* DataImport.swift */,
				4B3A4332269D1BDA00C66BBC /* Logins */,
				4B26FB4E2697A6A00010AF6A /* View */,
			);
			path = "Data Import";
			sourceTree = "<group>";
		};
		4B26FB4E2697A6A00010AF6A /* View */ = {
			isa = PBXGroup;
			children = (
				4B26FB4A269781B00010AF6A /* DataImport.storyboard */,
				4B26FB4C269781CB0010AF6A /* DataImportViewController.swift */,
				4B26FB4F2697BACE0010AF6A /* CSVImportViewController.swift */,
				4B26FB5D269AA31C0010AF6A /* BrowserImportViewController.swift */,
			);
			path = View;
			sourceTree = "<group>";
		};
		4B26FB542697DA070010AF6A /* CSV */ = {
			isa = PBXGroup;
			children = (
				4B26FB572697DEB50010AF6A /* CSVParser.swift */,
				4B26FB522697C1BD0010AF6A /* CSVImporter.swift */,
			);
			path = CSV;
			sourceTree = "<group>";
		};
		4B3A4331269D1BAA00C66BBC /* SecureVault */ = {
			isa = PBXGroup;
			children = (
				4B26FB5F269BF5C40010AF6A /* SecureVaultLoginImporter.swift */,
			);
			path = SecureVault;
			sourceTree = "<group>";
		};
		4B3A4332269D1BDA00C66BBC /* Logins */ = {
			isa = PBXGroup;
			children = (
				4B3A432F269D1B9800C66BBC /* LoginImport.swift */,
				4B3A4331269D1BAA00C66BBC /* SecureVault */,
				4B26FB542697DA070010AF6A /* CSV */,
			);
			path = Logins;
			sourceTree = "<group>";
		};
		4B3A4333269D252200C66BBC /* Data Export */ = {
			isa = PBXGroup;
			children = (
				4B3A4334269D254200C66BBC /* DataExport.swift */,
				4B3A4337269D370700C66BBC /* Logins */,
			);
			path = "Data Export";
			sourceTree = "<group>";
		};
		4B3A4337269D370700C66BBC /* Logins */ = {
			isa = PBXGroup;
			children = (
				4B3A433B269D399500C66BBC /* LoginExport.swift */,
				4B3A4338269D377400C66BBC /* CSV */,
			);
			path = Logins;
			sourceTree = "<group>";
		};
		4B3A4338269D377400C66BBC /* CSV */ = {
			isa = PBXGroup;
			children = (
				4B3A4339269D378400C66BBC /* CSVLoginExporter.swift */,
			);
			path = CSV;
			sourceTree = "<group>";
		};
		4B6160D125B14E5E007DE5B2 /* ContentBlocker */ = {
			isa = PBXGroup;
			children = (
				4B6160FE25B15BB1007DE5B2 /* ContentBlockerRulesManager.swift */,
				4B6160DC25B152C5007DE5B2 /* ContentBlockerRulesUserScript.swift */,
				4B6160E425B152FA007DE5B2 /* ContentBlockerUserScript.swift */,
				4B6160D225B14E6E007DE5B2 /* TrackerRadarManager.swift */,
				4B6160EC25B15417007DE5B2 /* DetectedTracker.swift */,
				4B6160F125B15792007DE5B2 /* contentblockerrules.js */,
				4B6160F625B157BB007DE5B2 /* contentblocker.js */,
				4B6160D725B150E4007DE5B2 /* trackerData.json */,
				85AC3B0425D6B1D800C7D2AA /* ScriptSourceProviding.swift */,
			);
			path = ContentBlocker;
			sourceTree = "<group>";
		};
		4B65143C26392483005B46EB /* Email */ = {
			isa = PBXGroup;
			children = (
				4B65143D263924B5005B46EB /* EmailUrlExtensions.swift */,
			);
			path = Email;
			sourceTree = "<group>";
		};
		4B677422255DBEB800025BD8 /* Smarter Encryption */ = {
			isa = PBXGroup;
			children = (
				4B67742C255DBEB800025BD8 /* HTTPSUpgrade.swift */,
				4B677423255DBEB800025BD8 /* Bloom Filter */,
				4B677426255DBEB800025BD8 /* Domain */,
				4B67742D255DBEB800025BD8 /* Store */,
			);
			path = "Smarter Encryption";
			sourceTree = "<group>";
		};
		4B677423255DBEB800025BD8 /* Bloom Filter */ = {
			isa = PBXGroup;
			children = (
				4B677425255DBEB800025BD8 /* BloomFilterWrapper.h */,
				4B677424255DBEB800025BD8 /* BloomFilterWrapper.mm */,
			);
			path = "Bloom Filter";
			sourceTree = "<group>";
		};
		4B677426255DBEB800025BD8 /* Domain */ = {
			isa = PBXGroup;
			children = (
				4B677427255DBEB800025BD8 /* httpsMobileV2BloomSpec.json */,
				4B677428255DBEB800025BD8 /* httpsMobileV2Bloom.bin */,
				4B677429255DBEB800025BD8 /* HTTPSBloomFilterSpecification.swift */,
				4B67742A255DBEB800025BD8 /* httpsMobileV2FalsePositives.json */,
				4B67742B255DBEB800025BD8 /* HTTPSExcludedDomains.swift */,
			);
			path = Domain;
			sourceTree = "<group>";
		};
		4B67742D255DBEB800025BD8 /* Store */ = {
			isa = PBXGroup;
			children = (
				4B67742E255DBEB800025BD8 /* HTTPSUpgrade.xcdatamodeld */,
				4B677430255DBEB800025BD8 /* HTTPSUpgradeStore.swift */,
			);
			path = Store;
			sourceTree = "<group>";
		};
		4B67743D255DBEEA00025BD8 /* Database */ = {
			isa = PBXGroup;
			children = (
				4B677440255DBEEA00025BD8 /* Database.swift */,
			);
			path = Database;
			sourceTree = "<group>";
		};
		4B677447255DBF1400025BD8 /* Submodules */ = {
			isa = PBXGroup;
			children = (
				336D5AEA262D8D3C0052E0C9 /* duckduckgo-find-in-page */,
				4B677448255DBF2300025BD8 /* bloom_cpp */,
			);
			name = Submodules;
			sourceTree = "<group>";
		};
		4B677448255DBF2300025BD8 /* bloom_cpp */ = {
			isa = PBXGroup;
			children = (
				4B677449255DBF3A00025BD8 /* BloomFilter.cpp */,
				4B67744A255DBF3A00025BD8 /* BloomFilter.hpp */,
			);
			name = bloom_cpp;
			sourceTree = "<group>";
		};
		4B6FB1C8269E6059005DD826 /* Data Import */ = {
			isa = PBXGroup;
			children = (
				4B6FB1C9269E631E005DD826 /* CSVParserTests.swift */,
				4B6FB1CB269E7262005DD826 /* CSVImporterTests.swift */,
				4B6FB1CF269E79A3005DD826 /* FileSystemTestUtility.swift */,
				4B6FB1CD269E7913005DD826 /* DataImportMocks.swift */,
			);
			path = "Data Import";
			sourceTree = "<group>";
		};
		4B82E9B725B6A04B00656FE7 /* ContentBlocker */ = {
			isa = PBXGroup;
			children = (
				4B82E9B825B6A05800656FE7 /* DetectedTrackerTests.swift */,
				4B82E9C025B6A1CD00656FE7 /* TrackerRadarManagerTests.swift */,
			);
			path = ContentBlocker;
			sourceTree = "<group>";
		};
		4B9292AD26670F5300AD2C21 /* Extensions */ = {
			isa = PBXGroup;
			children = (
				4B9292D62667124000AD2C21 /* NSPopUpButtonExtension.swift */,
				4B9292AE26670F5300AD2C21 /* NSOutlineViewExtensions.swift */,
			);
			path = Extensions;
			sourceTree = "<group>";
		};
		4BA1A691258B06F600F6F690 /* FileSystem */ = {
			isa = PBXGroup;
			children = (
				4BA1A69A258B076900F6F690 /* FileStore.swift */,
				4BA1A69F258B079600F6F690 /* DataEncryption.swift */,
				4BA1A6A4258B07DF00F6F690 /* EncryptedValueTransformer.swift */,
				4BA1A6A9258B07F400F6F690 /* EncryptionKeys */,
			);
			path = FileSystem;
			sourceTree = "<group>";
		};
		4BA1A6A9258B07F400F6F690 /* EncryptionKeys */ = {
			isa = PBXGroup;
			children = (
				4BA1A6B2258B080A00F6F690 /* EncryptionKeyGeneration.swift */,
				4BA1A6B7258B081600F6F690 /* EncryptionKeyStoring.swift */,
				4BA1A6BC258B082300F6F690 /* EncryptionKeyStore.swift */,
			);
			path = EncryptionKeys;
			sourceTree = "<group>";
		};
		4BA1A6CE258BF58C00F6F690 /* FileSystem */ = {
			isa = PBXGroup;
			children = (
				4BA1A6D8258C0CB300F6F690 /* DataEncryptionTests.swift */,
				4BA1A6FD258C5C1300F6F690 /* EncryptedValueTransformerTests.swift */,
				4BA1A6E5258C270800F6F690 /* EncryptionKeyGeneratorTests.swift */,
				4BA1A6F5258C4F9600F6F690 /* EncryptionMocks.swift */,
				4BA1A6DD258C100A00F6F690 /* FileStoreTests.swift */,
				4B11060925903EAC0039B979 /* CoreDataEncryptionTests.swift */,
				4B11060325903E570039B979 /* CoreDataEncryptionTesting.xcdatamodeld */,
				B6A5A27825B93FFE00AA7ADA /* StateRestorationManagerTests.swift */,
				B6A5A27D25B9403E00AA7ADA /* FileStoreMock.swift */,
			);
			path = FileSystem;
			sourceTree = "<group>";
		};
		4BB88B4E25B7BA20006F6B06 /* Utilities */ = {
			isa = PBXGroup;
			children = (
				4BB88B5A25B7BA50006F6B06 /* Instruments.swift */,
				85799C1725DEBB3F0007EC87 /* Logging.swift */,
				4BB88B4F25B7BA2B006F6B06 /* TabInstrumentation.swift */,
				85C6A29525CC1FFD00EEB5F1 /* UserDefaultsWrapper.swift */,
				B6AAAC2C260330580029438D /* PublishedAfter.swift */,
			);
			path = Utilities;
			sourceTree = "<group>";
		};
		853014D425E6709500FB8205 /* Support */ = {
			isa = PBXGroup;
			children = (
				853014D525E671A000FB8205 /* PageObserverUserScript.swift */,
			);
			path = Support;
			sourceTree = "<group>";
		};
		8553FF50257523630029327F /* FileDownload */ = {
			isa = PBXGroup;
			children = (
				8553FF51257523760029327F /* URLSuggestedFilenameTests.swift */,
				B630793926731F2600DCEE41 /* FileDownloadManagerTests.swift */,
				B630794126731F5400DCEE41 /* WKDownloadMock.swift */,
			);
			path = FileDownload;
			sourceTree = "<group>";
		};
		8556A60C256C15C60092FA9D /* FileDownload */ = {
			isa = PBXGroup;
			children = (
				B61EF3EA266F91D700B4D78F /* Extensions */,
				8556A615256C15E10092FA9D /* Model */,
			);
			path = FileDownload;
			sourceTree = "<group>";
		};
		8556A615256C15E10092FA9D /* Model */ = {
			isa = PBXGroup;
			children = (
				856C98DE257014BD00A22F1F /* FileDownloadManager.swift */,
				B6A924D82664C72D001A28CA /* WebKitDownloadTask.swift */,
				B6A924DD2664CA08001A28CA /* LegacyWebKitDownloadDelegate.swift */,
				B6E61EE7263ACE16004E11AB /* UTType.swift */,
			);
			path = Model;
			sourceTree = "<group>";
		};
		85890634267B6CC500D23B0D /* SecureVault */ = {
			isa = PBXGroup;
			children = (
				85890637267B88B800D23B0D /* SaveCredentials.storyboard */,
				85890639267BCD8E00D23B0D /* SaveCredentialsPopover.swift */,
				8589063B267BCDC000D23B0D /* SaveCredentialsViewController.swift */,
				85308E26267FCB22001ABD76 /* PasswordManagerSettings.swift */,
			);
			path = SecureVault;
			sourceTree = "<group>";
		};
		858C1BEB26974E5500E6C014 /* SecureVault */ = {
			isa = PBXGroup;
			children = (
				858C1BEC26974E6600E6C014 /* PasswordManagerSettingsTests.swift */,
			);
			path = SecureVault;
			sourceTree = "<group>";
		};
		85A0115D25AF1C4700FA6A0C /* FindInPage */ = {
			isa = PBXGroup;
			children = (
				85A0117325AF2EDF00FA6A0C /* FindInPage.storyboard */,
				85A0118125AF60E700FA6A0C /* FindInPageModel.swift */,
				85A011E925B4D4CA00FA6A0C /* FindInPageUserScript.swift */,
				85A0116825AF1D8900FA6A0C /* FindInPageViewController.swift */,
			);
			path = FindInPage;
			sourceTree = "<group>";
		};
		85AC3B1525D9BBFA00C7D2AA /* Configuration */ = {
			isa = PBXGroup;
			children = (
				85AC3B1625D9BC1A00C7D2AA /* ConfigurationDownloaderTests.swift */,
				85AC3B4825DAC9BD00C7D2AA /* ConfigurationStorageTests.swift */,
			);
			path = Configuration;
			sourceTree = "<group>";
		};
		85AC3B3325DA828900C7D2AA /* Network */ = {
			isa = PBXGroup;
			children = (
				85AC3B3425DA82A600C7D2AA /* DataTaskProviding.swift */,
			);
			path = Network;
			sourceTree = "<group>";
		};
		85AE2FF024A33A2D002D507F /* Frameworks */ = {
			isa = PBXGroup;
			children = (
				85AE2FF124A33A2D002D507F /* WebKit.framework */,
			);
			name = Frameworks;
			sourceTree = "<group>";
		};
		85D33F1025C82E93002B91A6 /* Configuration */ = {
			isa = PBXGroup;
			children = (
				85480FBA25D181CB009424E3 /* ConfigurationDownloading.swift */,
				85D33F1125C82EB3002B91A6 /* ConfigurationManager.swift */,
				85480FCE25D1AA22009424E3 /* ConfigurationStoring.swift */,
			);
			path = Configuration;
			sourceTree = "<group>";
		};
		85F1B0C725EF9747004792B6 /* AppDelegate */ = {
			isa = PBXGroup;
			children = (
				85F1B0C825EF9759004792B6 /* URLEventListenerTests.swift */,
			);
			path = AppDelegate;
			sourceTree = "<group>";
		};
		85F69B3A25EDE7F800978E59 /* Common */ = {
			isa = PBXGroup;
			children = (
				4B9292C42667104B00AD2C21 /* CoreDataTestUtilities.swift */,
				AAEC74B92642E66600C2EFBC /* Extensions */,
				B65783EB25F8AB9200D8DB33 /* String+PunycodeTests.swift */,
				85F69B3B25EDE81F00978E59 /* URLExtensionTests.swift */,
				4B0511E6262CAB3700F6079C /* UserDefaultsWrapperUtilities.swift */,
				B67C6C462654C643006C872E /* FileManagerExtensionTests.swift */,
				B6B3E0952654DACD0040E0A2 /* UTTypeTests.swift */,
				B65349A9265CF45000DCC645 /* DispatchQueueExtensionsTests.swift */,
			);
			path = Common;
			sourceTree = "<group>";
		};
		AA4D700525545EDE00C3411E /* AppDelegate */ = {
			isa = PBXGroup;
			children = (
				AA585D81248FD31100E9A3E2 /* AppDelegate.swift */,
				AA4D700625545EF800C3411E /* UrlEventListener.swift */,
				AA4FF40B2624751A004E2377 /* GrammarCheckEnabler.swift */,
				AAD86E51267A0DFF005C11BE /* UpdateController.swift */,
			);
			path = AppDelegate;
			sourceTree = "<group>";
		};
		AA512D1224D99D4900230283 /* Services */ = {
			isa = PBXGroup;
			children = (
				85AF2F4B268F4C9E00C89759 /* LoginDetectionService.swift */,
				AA512D1324D99D9800230283 /* FaviconService.swift */,
				AA6820E325502F19005ED0D5 /* WebsiteDataStore.swift */,
			);
			path = Services;
			sourceTree = "<group>";
		};
		AA585D75248FD31100E9A3E2 = {
			isa = PBXGroup;
			children = (
				AA68C3D62490F821001B8783 /* README.md */,
				4B6FB1C7269DF96A005DD826 /* BrowserServicesKit */,
				AA585D80248FD31100E9A3E2 /* DuckDuckGo */,
				AA585D93248FD31400E9A3E2 /* Unit Tests */,
				4B1AD89E25FC27E200261379 /* Integration Tests */,
				AA585D7F248FD31100E9A3E2 /* Products */,
				85AE2FF024A33A2D002D507F /* Frameworks */,
				B633C89425E85C5700E4B352 /* Recovered References */,
			);
			sourceTree = "<group>";
		};
		AA585D7F248FD31100E9A3E2 /* Products */ = {
			isa = PBXGroup;
			children = (
				AA585D7E248FD31100E9A3E2 /* DuckDuckGo Privacy Browser.app */,
				AA585D90248FD31400E9A3E2 /* Unit Tests.xctest */,
				4B1AD89D25FC27E200261379 /* Integration Tests.xctest */,
			);
			name = Products;
			sourceTree = "<group>";
		};
		AA585D80248FD31100E9A3E2 /* DuckDuckGo */ = {
			isa = PBXGroup;
			children = (
				B6A9E47526146A440067D1B9 /* API */,
				AA4D700525545EDE00C3411E /* AppDelegate */,
				AAC5E4C025D6A6A9007F5990 /* Bookmarks */,
				AA86491B24D837DE001BABEE /* BrowserTab */,
				AA6820E825503A21005ED0D5 /* Burning */,
				AA86491324D831B9001BABEE /* Common */,
				85D33F1025C82E93002B91A6 /* Configuration */,
				4B6160D125B14E5E007DE5B2 /* ContentBlocker */,
<<<<<<< HEAD
				4B26FB4726977FCD0010AF6A /* Data Import */,
				4B3A4333269D252200C66BBC /* Data Export */,
=======
				AAC30A24268DF93500D2D9CD /* Crash Reports */,
>>>>>>> fcffea15
				4B65143C26392483005B46EB /* Email */,
				8556A60C256C15C60092FA9D /* FileDownload */,
				85A0115D25AF1C4700FA6A0C /* FindInPage */,
				4B02197B25E05FAC00ED7DEA /* Fireproofing */,
				AAE75275263B036300B973F8 /* History */,
				AAE71DB225F66A0900D74437 /* Homepage */,
				AA585DB02490E6FA00E9A3E2 /* Main */,
				AA97BF4425135CB60014931A /* Menus */,
				AA86491524D83384001BABEE /* NavigationBar */,
				4B0511A2262CAA5A00F6079C /* Preferences */,
				85890634267B6CC500D23B0D /* SecureVault */,
				4B677422255DBEB800025BD8 /* Smarter Encryption */,
				B68458AE25C7E75100DC17B6 /* State Restoration */,
				B6A9E44E26142AF90067D1B9 /* Statistics */,
				4B677447255DBF1400025BD8 /* Submodules */,
				AACB8E7224A4C8BC005F2218 /* Suggestions */,
				AA86491124D8318F001BABEE /* TabBar */,
				AAE8B0FD258A416F00E81239 /* Tooltip */,
				AA6EF9AE25066F99004754E6 /* Windows */,
				AA585D85248FD31400E9A3E2 /* Assets.xcassets */,
				4B677454255DC18000025BD8 /* Bridging.h */,
				AAD86E502678D104005C11BE /* DuckDuckGoCI.entitlements */,
				AA585D8B248FD31400E9A3E2 /* DuckDuckGo.entitlements */,
				AA585D8A248FD31400E9A3E2 /* Info.plist */,
			);
			path = DuckDuckGo;
			sourceTree = "<group>";
		};
		AA585D93248FD31400E9A3E2 /* Unit Tests */ = {
			isa = PBXGroup;
			children = (
				B6A5A28C25B962CB00AA7ADA /* App */,
				85F1B0C725EF9747004792B6 /* AppDelegate */,
				AA652CAB25DD820D009059CC /* Bookmarks */,
				AA92ACAE24EFE1F5005F41C9 /* BrowserTab */,
				AA9C361D25518AAB004B1BA3 /* Burning */,
				85F69B3A25EDE7F800978E59 /* Common */,
				85AC3B1525D9BBFA00C7D2AA /* Configuration */,
				4B82E9B725B6A04B00656FE7 /* ContentBlocker */,
				4B6FB1C8269E6059005DD826 /* Data Import */,
				8553FF50257523630029327F /* FileDownload */,
				4BA1A6CE258BF58C00F6F690 /* FileSystem */,
				4B02199725E063DE00ED7DEA /* Fireproofing */,
				AAEC74AE2642C47300C2EFBC /* History */,
				4B0511EE262CAEB300F6079C /* Preferences */,
				B6AE74322609AFBB005B9B1A /* Progress */,
				858C1BEB26974E5500E6C014 /* SecureVault */,
				B6DA440F2616C0F200DD1EC2 /* Statistics */,
				AA63744E24C9BB4A00AB2AC4 /* Suggestions */,
				AAC9C01224CAFBB700AD1325 /* TabBar */,
				B61F012125ECBACE00ABB5A3 /* UserScripts */,
				AA585D96248FD31400E9A3E2 /* Info.plist */,
			);
			path = "Unit Tests";
			sourceTree = "<group>";
		};
		AA585DB02490E6FA00E9A3E2 /* Main */ = {
			isa = PBXGroup;
			children = (
				AA68C3D824911D56001B8783 /* View */,
			);
			path = Main;
			sourceTree = "<group>";
		};
		AA63744E24C9BB4A00AB2AC4 /* Suggestions */ = {
			isa = PBXGroup;
			children = (
				142879D824CE1139005419BB /* ViewModel */,
				AA63745024C9BB9A00AB2AC4 /* Model */,
			);
			path = Suggestions;
			sourceTree = "<group>";
		};
		AA63745024C9BB9A00AB2AC4 /* Model */ = {
			isa = PBXGroup;
			children = (
				AA63745324C9BF9A00AB2AC4 /* SuggestionContainerTests.swift */,
				AA0F3DB6261A566C0077F2D9 /* SuggestionLoadingMock.swift */,
			);
			path = Model;
			sourceTree = "<group>";
		};
		AA652CAB25DD820D009059CC /* Bookmarks */ = {
			isa = PBXGroup;
			children = (
				AA652CAE25DD8228009059CC /* Model */,
				AA652CAF25DD822C009059CC /* Services */,
			);
			path = Bookmarks;
			sourceTree = "<group>";
		};
		AA652CAE25DD8228009059CC /* Model */ = {
			isa = PBXGroup;
			children = (
				4B9292B62667103000AD2C21 /* BookmarkManagedObjectTests.swift */,
				4B9292B72667103000AD2C21 /* BookmarkMigrationTests.swift */,
				4B9292B02667103000AD2C21 /* BookmarkNodePathTests.swift */,
				4B9292B12667103000AD2C21 /* BookmarkNodeTests.swift */,
				4B9292B32667103000AD2C21 /* BookmarkOutlineViewDataSourceTests.swift */,
				4B9292B22667103000AD2C21 /* BookmarkSidebarTreeControllerTests.swift */,
				4B9292B82667103000AD2C21 /* BookmarkTests.swift */,
				4B9292B92667103100AD2C21 /* PasteboardBookmarkTests.swift */,
				4B9292B42667103000AD2C21 /* PasteboardFolderTests.swift */,
				4B9292B52667103000AD2C21 /* TreeControllerTests.swift */,
				AA652CCD25DD9071009059CC /* BookmarkListTests.swift */,
				AA652CD225DDA6E9009059CC /* LocalBookmarkManagerTests.swift */,
			);
			path = Model;
			sourceTree = "<group>";
		};
		AA652CAF25DD822C009059CC /* Services */ = {
			isa = PBXGroup;
			children = (
				AA652CB025DD825B009059CC /* LocalBookmarkStoreTests.swift */,
				AA652CDA25DDAB32009059CC /* BookmarkStoreMock.swift */,
			);
			path = Services;
			sourceTree = "<group>";
		};
		AA6820E825503A21005ED0D5 /* Burning */ = {
			isa = PBXGroup;
			children = (
				AAFCB38325E546FF00859DD4 /* View */,
				AA6820EF25503D93005ED0D5 /* ViewModel */,
				AA6820E925503A49005ED0D5 /* Model */,
			);
			path = Burning;
			sourceTree = "<group>";
		};
		AA6820E925503A49005ED0D5 /* Model */ = {
			isa = PBXGroup;
			children = (
				8511E18325F82B34002F516B /* 01_Fire_really_small.json */,
				AA6820EA25503D6A005ED0D5 /* Fire.swift */,
			);
			path = Model;
			sourceTree = "<group>";
		};
		AA6820EF25503D93005ED0D5 /* ViewModel */ = {
			isa = PBXGroup;
			children = (
				AA6820F025503DA9005ED0D5 /* FireViewModel.swift */,
			);
			path = ViewModel;
			sourceTree = "<group>";
		};
		AA68C3D824911D56001B8783 /* View */ = {
			isa = PBXGroup;
			children = (
				AA585D87248FD31400E9A3E2 /* Main.storyboard */,
				AA7412BC24D2BEEE00D22FE0 /* MainWindow.swift */,
				AA7412B424D1536B00D22FE0 /* MainWindowController.swift */,
				AA585DAE2490E6E600E9A3E2 /* MainViewController.swift */,
				85480F8925CDC360009424E3 /* Launch.storyboard */,
			);
			path = View;
			sourceTree = "<group>";
		};
		AA6EF9AE25066F99004754E6 /* Windows */ = {
			isa = PBXGroup;
			children = (
				AA6EF9AF25067035004754E6 /* View */,
			);
			path = Windows;
			sourceTree = "<group>";
		};
		AA6EF9AF25067035004754E6 /* View */ = {
			isa = PBXGroup;
			children = (
				AA6EF9AC25066F42004754E6 /* WindowsManager.swift */,
				AAA892E9250A4CEF005B37B2 /* WindowControllersManager.swift */,
				856C98D42570116900A22F1F /* NSWindow+Toast.swift */,
			);
			path = View;
			sourceTree = "<group>";
		};
		AA80EC52256BE33A007083E7 /* Localizables */ = {
			isa = PBXGroup;
			children = (
				AA80EC53256BE3BC007083E7 /* UserText.swift */,
				AA80EC8B256C49B8007083E7 /* Localizable.strings */,
				AA80EC91256C49BC007083E7 /* Localizable.stringsdict */,
			);
			path = Localizables;
			sourceTree = "<group>";
		};
		AA86491124D8318F001BABEE /* TabBar */ = {
			isa = PBXGroup;
			children = (
				AA86491224D831A1001BABEE /* View */,
				AA8EDF1F2491FCC10071C2E8 /* ViewModel */,
				AA9FF95724A1ECE20039E328 /* Model */,
			);
			path = TabBar;
			sourceTree = "<group>";
		};
		AA86491224D831A1001BABEE /* View */ = {
			isa = PBXGroup;
			children = (
				AA80EC7B256C46AA007083E7 /* TabBar.storyboard */,
				1430DFF424D0580F00B8978C /* TabBarViewController.swift */,
				1456D6E024EFCBC300775049 /* TabBarCollectionView.swift */,
				AA7412B624D1687000D22FE0 /* TabBarScrollView.swift */,
				AA7412B024D0B3AC00D22FE0 /* TabBarViewItem.swift */,
				AA7412B124D0B3AC00D22FE0 /* TabBarViewItem.xib */,
				AA2CB1342587C29500AA6FBE /* TabBarFooter.swift */,
				AA2CB12C2587BB5600AA6FBE /* TabBarFooter.xib */,
				AA86490D24D49B54001BABEE /* TabLoadingView.swift */,
				AA9E9A5D25A4867200D1959D /* TabDragAndDropManager.swift */,
			);
			path = View;
			sourceTree = "<group>";
		};
		AA86491324D831B9001BABEE /* Common */ = {
			isa = PBXGroup;
			children = (
				B6A9E4602614608B0067D1B9 /* AppVersion.swift */,
				4B67743D255DBEEA00025BD8 /* Database */,
				AADC60E92493B305008F8EF7 /* Extensions */,
				4BA1A691258B06F600F6F690 /* FileSystem */,
				AA80EC52256BE33A007083E7 /* Localizables */,
				85AC3B3325DA828900C7D2AA /* Network */,
				4BB88B4E25B7BA20006F6B06 /* Utilities */,
				AA86491424D831C4001BABEE /* View */,
			);
			path = Common;
			sourceTree = "<group>";
		};
		AA86491424D831C4001BABEE /* View */ = {
			isa = PBXGroup;
			children = (
				AA2E423324C8A2270048C0D5 /* ColorView.swift */,
				14D9B90124F91316000D4D13 /* FocusRingView.swift */,
				AA86490B24D3494C001BABEE /* GradientView.swift */,
				AA4E633925E79C0A00134434 /* MouseClickView.swift */,
				AAA8E8BE24EA8A0A0055E685 /* MouseOverButton.swift */,
				AAA8E8C024EACA700055E685 /* MouseOverView.swift */,
				4B65028925E6CBF40054432E /* NibLoadable.swift */,
				4B0511D7262CAA7000F6079C /* PaddedImageButton.swift */,
				B6AAAC23260328950029438D /* ProgressView.swift */,
				B6D7A2ED25D2418B002B2AE1 /* ShadowView.swift */,
				AA361A3524EBF0B500EEC649 /* WindowDraggingView.swift */,
				B6E61ECF263A6F97004E11AB /* NSSavePanelExtension.swift */,
				B6E61ED4263A6FC4004E11AB /* SavePanelAccessoryView.xib */,
			);
			path = View;
			sourceTree = "<group>";
		};
		AA86491524D83384001BABEE /* NavigationBar */ = {
			isa = PBXGroup;
			children = (
				853014D425E6709500FB8205 /* Support */,
				AA86491624D8339A001BABEE /* View */,
				AAA0CC3A25337F990079BC96 /* ViewModel */,
			);
			path = NavigationBar;
			sourceTree = "<group>";
		};
		AA86491624D8339A001BABEE /* View */ = {
			isa = PBXGroup;
			children = (
				AA80EC6F256C469C007083E7 /* NavigationBar.storyboard */,
				AA68C3D22490ED62001B8783 /* NavigationBarViewController.swift */,
				14D9B8F924F7E089000D4D13 /* AddressBarViewController.swift */,
				AABEE6AE24AD22B90043105B /* AddressBarTextField.swift */,
				AAC5E4F525D6BF2C007F5990 /* AddressBarButtonsViewController.swift */,
				AAC5E4F025D6BF10007F5990 /* AddressBarButton.swift */,
				AAA0CC32252F181A0079BC96 /* NavigationButtonMenuDelegate.swift */,
				AAA0CC462533833C0079BC96 /* OptionsButtonMenu.swift */,
			);
			path = View;
			sourceTree = "<group>";
		};
		AA86491B24D837DE001BABEE /* BrowserTab */ = {
			isa = PBXGroup;
			children = (
				AA86491C24D83868001BABEE /* View */,
				AA86491D24D83A59001BABEE /* ViewModel */,
				AA86491E24D83A66001BABEE /* Model */,
				AA512D1224D99D4900230283 /* Services */,
			);
			path = BrowserTab;
			sourceTree = "<group>";
		};
		AA86491C24D83868001BABEE /* View */ = {
			isa = PBXGroup;
			children = (
				AA80EC69256C4691007083E7 /* BrowserTab.storyboard */,
				AA585D83248FD31100E9A3E2 /* BrowserTabViewController.swift */,
				856C98A5256EB59600A22F1F /* MenuItemSelectors.swift */,
				AA6FFB4524DC3B5A0028F4D0 /* WebView.swift */,
			);
			path = View;
			sourceTree = "<group>";
		};
		AA86491D24D83A59001BABEE /* ViewModel */ = {
			isa = PBXGroup;
			children = (
				AA9FF95A24A1EFC20039E328 /* TabViewModel.swift */,
				AA5D6DAB24A340F700C6FBCE /* WebViewStateObserver.swift */,
			);
			path = ViewModel;
			sourceTree = "<group>";
		};
		AA86491E24D83A66001BABEE /* Model */ = {
			isa = PBXGroup;
			children = (
				85D438B5256E7C9E00F3BAF8 /* ContextMenuUserScript.swift */,
				4BB88B4425B7B55C006F6B06 /* DebugUserScript.swift */,
				85E11C2E25E7DC7E00974CAF /* ExternalURLHandler.swift */,
				AAA0CC562539EBC90079BC96 /* FaviconUserScript.swift */,
				AA9FF95824A1ECF20039E328 /* Tab.swift */,
				14505A07256084EF00272CC6 /* UserAgent.swift */,
				85AC3AEE25D5CE9800C7D2AA /* UserScripts.swift */,
				B633C86C25E797D800E4B352 /* UserScriptsManager.swift */,
				AAF7D3852567CED500998667 /* WebViewConfiguration.swift */,
				B61F015425EDD5A700ABB5A3 /* UserContentController.swift */,
			);
			path = Model;
			sourceTree = "<group>";
		};
		AA8EDF1F2491FCC10071C2E8 /* ViewModel */ = {
			isa = PBXGroup;
			children = (
				AA9FF95E24A1FB680039E328 /* TabCollectionViewModel.swift */,
			);
			path = ViewModel;
			sourceTree = "<group>";
		};
		AA92ACAE24EFE1F5005F41C9 /* BrowserTab */ = {
			isa = PBXGroup;
			children = (
				B62EB47B25BAD3BB005745C6 /* WKWebViewPrivateMethodsAvailabilityTests.swift */,
				B67C6C3C2654B897006C872E /* WebViewExtensionTests.swift */,
				B67C6C412654BF49006C872E /* DuckDuckGo-Symbol.jpg */,
				AA92ACAF24EFE209005F41C9 /* ViewModel */,
				AA92ACB024EFE210005F41C9 /* Model */,
				AA9C362625518B61004B1BA3 /* Services */,
			);
			path = BrowserTab;
			sourceTree = "<group>";
		};
		AA92ACAF24EFE209005F41C9 /* ViewModel */ = {
			isa = PBXGroup;
			children = (
				AAC9C01B24CB594C00AD1325 /* TabViewModelTests.swift */,
			);
			path = ViewModel;
			sourceTree = "<group>";
		};
		AA92ACB024EFE210005F41C9 /* Model */ = {
			isa = PBXGroup;
			children = (
				AAC9C01424CAFBCE00AD1325 /* TabTests.swift */,
				8546DE6125C03056000CA5E1 /* UserAgentTests.swift */,
				85E11C3625E7F1E100974CAF /* ExternalURLHandlerTests.swift */,
			);
			path = Model;
			sourceTree = "<group>";
		};
		AA97BF4425135CB60014931A /* Menus */ = {
			isa = PBXGroup;
			children = (
				AA4BBA3A25C58FA200C4FB0F /* MainMenu.swift */,
				AA6EF9B425081B4C004754E6 /* MainMenuActions.swift */,
				AA97BF4525135DD30014931A /* ApplicationDockMenu.swift */,
			);
			path = Menus;
			sourceTree = "<group>";
		};
		AA9C361D25518AAB004B1BA3 /* Burning */ = {
			isa = PBXGroup;
			children = (
				AA9C362125518B34004B1BA3 /* Model */,
			);
			path = Burning;
			sourceTree = "<group>";
		};
		AA9C362125518B34004B1BA3 /* Model */ = {
			isa = PBXGroup;
			children = (
				AA9C362F25518CA9004B1BA3 /* FireTests.swift */,
			);
			path = Model;
			sourceTree = "<group>";
		};
		AA9C362625518B61004B1BA3 /* Services */ = {
			isa = PBXGroup;
			children = (
				4B0219A725E0646500ED7DEA /* WebsiteDataStoreTests.swift */,
				AA9C362725518C44004B1BA3 /* WebsiteDataStoreMock.swift */,
				AABAF59B260A7D130085060C /* FaviconServiceMock.swift */,
				85AF2F4D268F52F400C89759 /* LoginDetectionServiceTests.swift */,
			);
			path = Services;
			sourceTree = "<group>";
		};
		AA9FF95724A1ECE20039E328 /* Model */ = {
			isa = PBXGroup;
			children = (
				AA9FF95C24A1FA1C0039E328 /* TabCollection.swift */,
			);
			path = Model;
			sourceTree = "<group>";
		};
		AAA0CC3A25337F990079BC96 /* ViewModel */ = {
			isa = PBXGroup;
			children = (
				AAA0CC3B25337FAB0079BC96 /* WKBackForwardListItemViewModel.swift */,
			);
			path = ViewModel;
			sourceTree = "<group>";
		};
		AAB549DD25DAB8E90058460B /* ViewModel */ = {
			isa = PBXGroup;
			children = (
				AAB549DE25DAB8F80058460B /* BookmarkViewModel.swift */,
			);
			path = ViewModel;
			sourceTree = "<group>";
		};
		AABEE68F24A4CB290043105B /* Model */ = {
			isa = PBXGroup;
			children = (
				AABEE69B24A902BB0043105B /* SuggestionContainer.swift */,
			);
			path = Model;
			sourceTree = "<group>";
		};
		AABEE69024A4CB300043105B /* ViewModel */ = {
			isa = PBXGroup;
			children = (
				AABEE69924A902A90043105B /* SuggestionContainerViewModel.swift */,
				AA3F895224C18AD500628DDE /* SuggestionViewModel.swift */,
			);
			path = ViewModel;
			sourceTree = "<group>";
		};
		AABEE6A124A9F3C90043105B /* View */ = {
			isa = PBXGroup;
			children = (
				AA80EC75256C46A2007083E7 /* Suggestion.storyboard */,
				AABEE6A424AA0A7F0043105B /* SuggestionViewController.swift */,
				AABEE6A824AB4B910043105B /* SuggestionTableCellView.swift */,
				AABEE6AA24ACA0F90043105B /* SuggestionTableRowView.swift */,
			);
			path = View;
			sourceTree = "<group>";
		};
		AAC30A24268DF93500D2D9CD /* Crash Reports */ = {
			isa = PBXGroup;
			children = (
				AAD6D8852696DF2A002393B3 /* View */,
				AAC30A2F268F215000D2D9CD /* Model */,
			);
			path = "Crash Reports";
			sourceTree = "<group>";
		};
		AAC30A2F268F215000D2D9CD /* Model */ = {
			isa = PBXGroup;
			children = (
				AAC30A25268DFEE200D2D9CD /* CrashReporter.swift */,
				AAC30A27268E045400D2D9CD /* CrashReportReader.swift */,
				AAC30A2B268F1ECD00D2D9CD /* CrashReportSender.swift */,
				AAC30A2D268F1EE300D2D9CD /* CrashReportPromptPresenter.swift */,
				AAC30A29268E239100D2D9CD /* CrashReport.swift */,
			);
			path = Model;
			sourceTree = "<group>";
		};
		AAC5E4C025D6A6A9007F5990 /* Bookmarks */ = {
			isa = PBXGroup;
			children = (
				4B9292AD26670F5300AD2C21 /* Extensions */,
				AAC5E4C125D6A6C3007F5990 /* View */,
				AAB549DD25DAB8E90058460B /* ViewModel */,
				AAC5E4C225D6A6C7007F5990 /* Model */,
				AAC5E4C325D6A6CC007F5990 /* Services */,
			);
			path = Bookmarks;
			sourceTree = "<group>";
		};
		AAC5E4C125D6A6C3007F5990 /* View */ = {
			isa = PBXGroup;
			children = (
				4B9292CB2667123700AD2C21 /* AddBookmarkModalViewController.swift */,
				4B9292CA2667123700AD2C21 /* AddFolderModalViewController.swift */,
				4B9292CC2667123700AD2C21 /* BookmarkListViewController.swift */,
				4B9292CD2667123700AD2C21 /* BookmarkManagementDetailViewController.swift */,
				4B9292C72667123700AD2C21 /* BookmarkManagementSidebarViewController.swift */,
				4B9292C82667123700AD2C21 /* BookmarkManagementSplitViewController.swift */,
				4B9292C92667123700AD2C21 /* BookmarkTableRowView.swift */,
				4B9292C62667123700AD2C21 /* BrowserTabEmbeddable.swift */,
				4B92928726670D1600AD2C21 /* BookmarkOutlineViewCell.swift */,
				4B92928826670D1600AD2C21 /* BookmarkOutlineViewCell.xib */,
				4B92928526670D1600AD2C21 /* BookmarksOutlineView.swift */,
				4B92928926670D1700AD2C21 /* BookmarkTableCellView.swift */,
				4B92928A26670D1700AD2C21 /* BookmarkTableCellView.xib */,
				4B92928626670D1600AD2C21 /* OutlineSeparatorViewCell.swift */,
				AAC5E4C625D6A6E8007F5990 /* Bookmarks.storyboard */,
				AAC5E4C425D6A6E8007F5990 /* BookmarkPopover.swift */,
				AAC5E4C525D6A6E8007F5990 /* BookmarkPopoverViewController.swift */,
			);
			path = View;
			sourceTree = "<group>";
		};
		AAC5E4C225D6A6C7007F5990 /* Model */ = {
			isa = PBXGroup;
			children = (
				4B9292D82667124B00AD2C21 /* BookmarkListTreeControllerDataSource.swift */,
				4B92929926670D2A00AD2C21 /* BookmarkManagedObject.swift */,
				4B92929326670D2A00AD2C21 /* BookmarkNode.swift */,
				4B92929126670D2A00AD2C21 /* BookmarkOutlineViewDataSource.swift */,
				4B92929426670D2A00AD2C21 /* BookmarkSidebarTreeController.swift */,
				4B92929526670D2A00AD2C21 /* PasteboardBookmark.swift */,
				4B92929226670D2A00AD2C21 /* PasteboardFolder.swift */,
				4B92929A26670D2A00AD2C21 /* PasteboardWriting.swift */,
				4B92929826670D2A00AD2C21 /* PseudoFolder.swift */,
				4B92929626670D2A00AD2C21 /* SpacerNode.swift */,
				4B92929726670D2A00AD2C21 /* BookmarkTreeController.swift */,
				AAC5E4CD25D6A709007F5990 /* Bookmark.swift */,
				AAC5E4CF25D6A709007F5990 /* BookmarkList.swift */,
				AAC5E4CE25D6A709007F5990 /* BookmarkManager.swift */,
			);
			path = Model;
			sourceTree = "<group>";
		};
		AAC5E4C325D6A6CC007F5990 /* Services */ = {
			isa = PBXGroup;
			children = (
				4B9292DA2667125D00AD2C21 /* ContextualMenu.swift */,
				4B9292A726670D3700AD2C21 /* Bookmark.xcdatamodeld */,
				4B9292A526670D3700AD2C21 /* Bookmark.xcmappingmodel */,
				4B9292A626670D3700AD2C21 /* BookmarkMigrationPolicy.swift */,
				AAC5E4D625D6A710007F5990 /* BookmarkStore.swift */,
			);
			path = Services;
			sourceTree = "<group>";
		};
		AAC9C01224CAFBB700AD1325 /* TabBar */ = {
			isa = PBXGroup;
			children = (
				AAC9C01A24CB592E00AD1325 /* ViewModel */,
				AAC9C01324CAFBBE00AD1325 /* Model */,
			);
			path = TabBar;
			sourceTree = "<group>";
		};
		AAC9C01324CAFBBE00AD1325 /* Model */ = {
			isa = PBXGroup;
			children = (
				AAC9C01624CAFBDC00AD1325 /* TabCollectionTests.swift */,
			);
			path = Model;
			sourceTree = "<group>";
		};
		AAC9C01A24CB592E00AD1325 /* ViewModel */ = {
			isa = PBXGroup;
			children = (
				AAC9C01D24CB6BEB00AD1325 /* TabCollectionViewModelTests.swift */,
				AAE39D1A24F44885008EF28B /* TabCollectionViewModelDelegateMock.swift */,
			);
			path = ViewModel;
			sourceTree = "<group>";
		};
		AACB8E7224A4C8BC005F2218 /* Suggestions */ = {
			isa = PBXGroup;
			children = (
				AABEE6A124A9F3C90043105B /* View */,
				AABEE69024A4CB300043105B /* ViewModel */,
				AABEE68F24A4CB290043105B /* Model */,
			);
			path = Suggestions;
			sourceTree = "<group>";
		};
		AAD6D8852696DF2A002393B3 /* View */ = {
			isa = PBXGroup;
			children = (
				AA693E5D2696E5B90007BB78 /* CrashReports.storyboard */,
				AAD6D8862696DF6D002393B3 /* CrashReportPromptViewController.swift */,
			);
			path = View;
			sourceTree = "<group>";
		};
		AADC60E92493B305008F8EF7 /* Extensions */ = {
			isa = PBXGroup;
			children = (
				4BA1A6C1258B0A1300F6F690 /* ContiguousBytesExtension.swift */,
				85AC3AF625D5DBFD00C7D2AA /* DataExtension.swift */,
				B6A9E46F26146A250067D1B9 /* DateExtension.swift */,
				B63D467025BFA6C100874977 /* DispatchQueueExtensions.swift */,
				AA92126E25ACCB1100600CD4 /* ErrorExtension.swift */,
				4B67744F255DBFA300025BD8 /* HashExtension.swift */,
				AAECA41F24EEA4AC00EFA63A /* IndexPathExtension.swift */,
				85308E24267FC9F2001ABD76 /* NSAlertExtension.swift */,
				F44C130125C2DA0400426E3E /* NSAppearanceExtension.swift */,
				AA5C8F622591021700748EB7 /* NSApplicationExtension.swift */,
				B63D467925BFC3E100874977 /* NSCoderExtensions.swift */,
				F41D174025CB131900472416 /* NSColorExtension.swift */,
				AA6EF9B2250785D5004754E6 /* NSMenuExtension.swift */,
				AA72D5FD25FFF94E00C77619 /* NSMenuItemExtension.swift */,
				4B0511DF262CAA8600F6079C /* NSOpenPanelExtensions.swift */,
				AA5C8F5D2590EEE800748EB7 /* NSPointExtension.swift */,
				B6B3E0DC2657E9CF0040E0A2 /* NSScreenExtension.swift */,
				AAC5E4E325D6BA9C007F5990 /* NSSizeExtension.swift */,
				AA5C8F58258FE21F00748EB7 /* NSTextFieldExtension.swift */,
				4B0511E0262CAA8600F6079C /* NSViewControllerExtension.swift */,
				AA6FFB4324DC33320028F4D0 /* NSViewExtension.swift */,
				AA9E9A5525A3AE8400D1959D /* NSWindowExtension.swift */,
				B684592125C93BE000DC17B6 /* Publisher.asVoid.swift */,
				B684592625C93C0500DC17B6 /* Publishers.NestedObjectChanges.swift */,
				B6AAAC3D26048F690029438D /* RandomAccessCollectionExtension.swift */,
				4BB88B4925B7B690006F6B06 /* SequenceExtensions.swift */,
				B65783E625F8AAFB00D8DB33 /* String+Punycode.swift */,
				AA8EDF2624923EC70071C2E8 /* StringExtension.swift */,
				AA8EDF2324923E980071C2E8 /* URLExtension.swift */,
				AA88D14A252A557100980B4E /* URLRequestExtension.swift */,
				AAA0CC69253CC43C0079BC96 /* WKUserContentControllerExtension.swift */,
				B63D466725BEB6C200874977 /* WKWebView+Private.h */,
				B63D466825BEB6C200874977 /* WKWebView+SessionState.swift */,
				B68458CC25C7EB9000DC17B6 /* WKWebViewConfigurationExtensions.swift */,
				AA92127625ADA07900600CD4 /* WKWebViewExtension.swift */,
				B6CF78DD267B099C00CD4F13 /* WKNavigationActionExtension.swift */,
				AAFCB37E25E545D400859DD4 /* PublisherExtension.swift */,
				B657841825FA484B00D8DB33 /* NSException+Catch.h */,
				B657841925FA484B00D8DB33 /* NSException+Catch.m */,
				B657841E25FA497600D8DB33 /* NSException+Catch.swift */,
				4BE0DF0426781961006337B7 /* NSStoryboardExtension.swift */,
				B6A9E46A2614618A0067D1B9 /* OperatingSystemVersionExtension.swift */,
				4B0511FC262CD20D00F6079C /* NSImageViewExtension.swift */,
				B6E61EE2263AC0C8004E11AB /* FileManagerExtension.swift */,
				AAADFD05264AA282001555EA /* TimeIntervalExtension.swift */,
			);
			path = Extensions;
			sourceTree = "<group>";
		};
		AAE71DB225F66A0900D74437 /* Homepage */ = {
			isa = PBXGroup;
			children = (
				AAE71DB325F66A3F00D74437 /* View */,
			);
			path = Homepage;
			sourceTree = "<group>";
		};
		AAE71DB325F66A3F00D74437 /* View */ = {
			isa = PBXGroup;
			children = (
				AAE71E2B25F781EA00D74437 /* Homepage.storyboard */,
				AAE71E3025F7855400D74437 /* HomepageViewController.swift */,
				4B65027925E5F2B10054432E /* DefaultBrowserPromptView.swift */,
				4B65027425E5F2A70054432E /* DefaultBrowserPromptView.xib */,
				AAE71E3525F7869300D74437 /* HomepageCollectionViewItem.swift */,
				AAE71E3625F7869300D74437 /* HomepageCollectionViewItem.xib */,
				AA72D5E225FE977F00C77619 /* AddEditFavoriteViewController.swift */,
				AA72D5EF25FEA49900C77619 /* AddEditFavoriteWindow.swift */,
			);
			path = View;
			sourceTree = "<group>";
		};
		AAE75275263B036300B973F8 /* History */ = {
			isa = PBXGroup;
			children = (
				AAE75277263B038F00B973F8 /* Model */,
				AAE75276263B038A00B973F8 /* Services */,
			);
			path = History;
			sourceTree = "<group>";
		};
		AAE75276263B038A00B973F8 /* Services */ = {
			isa = PBXGroup;
			children = (
				AAE75278263B046100B973F8 /* History.xcdatamodeld */,
				AAE7527B263B056C00B973F8 /* HistoryStore.swift */,
			);
			path = Services;
			sourceTree = "<group>";
		};
		AAE75277263B038F00B973F8 /* Model */ = {
			isa = PBXGroup;
			children = (
				AAE7527F263B0A4D00B973F8 /* HistoryCoordinator.swift */,
				AAE7527D263B05C600B973F8 /* HistoryEntry.swift */,
			);
			path = Model;
			sourceTree = "<group>";
		};
		AAE8B0FD258A416F00E81239 /* Tooltip */ = {
			isa = PBXGroup;
			children = (
				AAE8B0FE258A417D00E81239 /* View */,
			);
			path = Tooltip;
			sourceTree = "<group>";
		};
		AAE8B0FE258A417D00E81239 /* View */ = {
			isa = PBXGroup;
			children = (
				AAE8B101258A41C000E81239 /* Tooltip.storyboard */,
				AAC82C5F258B6CB5009B6B42 /* TooltipWindowController.swift */,
				AAE8B10F258A456C00E81239 /* TooltipViewController.swift */,
			);
			path = View;
			sourceTree = "<group>";
		};
		AAEC74AE2642C47300C2EFBC /* History */ = {
			isa = PBXGroup;
			children = (
				AAEC74AF2642C48800C2EFBC /* Model */,
				AAEC74B02642C48B00C2EFBC /* Services */,
			);
			path = History;
			sourceTree = "<group>";
		};
		AAEC74AF2642C48800C2EFBC /* Model */ = {
			isa = PBXGroup;
			children = (
				AAEC74B12642C57200C2EFBC /* HistoryCoordinatingMock.swift */,
				AAEC74B32642C69300C2EFBC /* HistoryCoordinatorTests.swift */,
			);
			path = Model;
			sourceTree = "<group>";
		};
		AAEC74B02642C48B00C2EFBC /* Services */ = {
			isa = PBXGroup;
			children = (
				AAEC74B52642CC6A00C2EFBC /* HistoryStoringMock.swift */,
				AAEC74B72642E43800C2EFBC /* HistoryStoreTests.swift */,
			);
			path = Services;
			sourceTree = "<group>";
		};
		AAEC74B92642E66600C2EFBC /* Extensions */ = {
			isa = PBXGroup;
			children = (
				AAEC74BA2642E67C00C2EFBC /* NSPersistentContainerExtension.swift */,
				4B4F72EB266B2ED300814C60 /* CollectionExtension.swift */,
			);
			path = Extensions;
			sourceTree = "<group>";
		};
		AAFCB38325E546FF00859DD4 /* View */ = {
			isa = PBXGroup;
			children = (
				AAFCB37925E5403A00859DD4 /* BurnButton.swift */,
			);
			path = View;
			sourceTree = "<group>";
		};
		B61EF3EA266F91D700B4D78F /* Extensions */ = {
			isa = PBXGroup;
			children = (
				B6F41030264D2B23003DA42C /* ProgressExtension.swift */,
				B6A924D32664BBB9001A28CA /* WKWebViewDownloadDelegate.swift */,
				B66E9DD12670EB2A00E53BB5 /* _WKDownload+WebKitDownload.swift */,
				B66E9DD32670EB4A00E53BB5 /* WKDownload+WebKitDownload.swift */,
				B61EF3EB266F91E700B4D78F /* WKWebView+Download.swift */,
				B61EF3F0266F922200B4D78F /* WKProcessPool+DownloadDelegate.swift */,
				B63B9C4A2670B24300C45B91 /* WKDownload.h */,
				B63B9C502670B2B200C45B91 /* _WKDownload.h */,
				B630794F2673491500DCEE41 /* WebKitDownloadDelegate.h */,
				B63B9C542670B32000C45B91 /* WKProcessPool+Private.h */,
				B6CF78E2267B0A1900CD4F13 /* WKNavigationAction+Private.h */,
			);
			path = Extensions;
			sourceTree = "<group>";
		};
		B61F012125ECBACE00ABB5A3 /* UserScripts */ = {
			isa = PBXGroup;
			children = (
				B61F012A25ECBB1700ABB5A3 /* UserScriptsManagerTests.swift */,
				B61F012225ECBAE400ABB5A3 /* UserScriptsTest.swift */,
			);
			path = UserScripts;
			sourceTree = "<group>";
		};
		B633C89425E85C5700E4B352 /* Recovered References */ = {
			isa = PBXGroup;
			children = (
			);
			name = "Recovered References";
			sourceTree = "<group>";
		};
		B68458AE25C7E75100DC17B6 /* State Restoration */ = {
			isa = PBXGroup;
			children = (
				B6A5A27025B9377300AA7ADA /* StatePersistenceService.swift */,
				B68458AF25C7E76A00DC17B6 /* WindowManager+StateRestoration.swift */,
				B68458B725C7E8B200DC17B6 /* Tab+NSSecureCoding.swift */,
				B68458C425C7EA0C00DC17B6 /* TabCollection+NSSecureCoding.swift */,
				B68458BF25C7E9E000DC17B6 /* TabCollectionViewModel+NSSecureCoding.swift */,
				B684590725C9027900DC17B6 /* AppStateChangedPublisher.swift */,
				B684592E25C93FBF00DC17B6 /* AppStateRestorationManager.swift */,
			);
			path = "State Restoration";
			sourceTree = "<group>";
		};
		B6A5A28C25B962CB00AA7ADA /* App */ = {
			isa = PBXGroup;
			children = (
				B6A5A2A725BAA35500AA7ADA /* WindowManagerStateRestorationTests.swift */,
				B6A5A29F25B96E8300AA7ADA /* AppStateChangePublisherTests.swift */,
			);
			path = App;
			sourceTree = "<group>";
		};
		B6A9E44E26142AF90067D1B9 /* Statistics */ = {
			isa = PBXGroup;
			children = (
				B6A9E45226142B070067D1B9 /* Pixel.swift */,
				B6A9E498261474120067D1B9 /* TimedPixel.swift */,
				B6A9E47626146A570067D1B9 /* PixelEvent.swift */,
				B6A9E47E26146A800067D1B9 /* PixelArguments.swift */,
				B6A9E48326146AAB0067D1B9 /* PixelParameters.swift */,
				B6A9E48826146ABF0067D1B9 /* PixelCounter.swift */,
				B6A9E4A2261475C70067D1B9 /* AppUsageActivityMonitor.swift */,
				B6DA44012616B28300DD1EC2 /* PixelDataStore.swift */,
				B6DA44062616B30600DD1EC2 /* PixelDataModel.xcdatamodeld */,
			);
			path = Statistics;
			sourceTree = "<group>";
		};
		B6A9E47526146A440067D1B9 /* API */ = {
			isa = PBXGroup;
			children = (
				B6A9E458261460340067D1B9 /* APIHeaders.swift */,
				B6A9E459261460350067D1B9 /* APIRequest.swift */,
				B6A9E457261460340067D1B9 /* ApiRequestError.swift */,
			);
			path = API;
			sourceTree = "<group>";
		};
		B6AE74322609AFBB005B9B1A /* Progress */ = {
			isa = PBXGroup;
			children = (
				B6AE74332609AFCE005B9B1A /* ProgressEstimationTests.swift */,
			);
			path = Progress;
			sourceTree = "<group>";
		};
		B6DA440F2616C0F200DD1EC2 /* Statistics */ = {
			isa = PBXGroup;
			children = (
				B6DA44102616C0FC00DD1EC2 /* PixelTests.swift */,
				B6DA44222616CABC00DD1EC2 /* PixelArgumentsTests.swift */,
				B6DA44272616CAE000DD1EC2 /* AppUsageActivityMonitorTests.swift */,
				B6DA441D2616C84600DD1EC2 /* PixelStoreMock.swift */,
			);
			path = Statistics;
			sourceTree = "<group>";
		};
/* End PBXGroup section */

/* Begin PBXNativeTarget section */
		4B1AD89C25FC27E200261379 /* Integration Tests */ = {
			isa = PBXNativeTarget;
			buildConfigurationList = 4B1AD8A625FC27E200261379 /* Build configuration list for PBXNativeTarget "Integration Tests" */;
			buildPhases = (
				4B1AD89925FC27E200261379 /* Sources */,
				4B1AD89A25FC27E200261379 /* Frameworks */,
				4B1AD89B25FC27E200261379 /* Resources */,
			);
			buildRules = (
			);
			dependencies = (
				4B1AD8A325FC27E200261379 /* PBXTargetDependency */,
			);
			name = "Integration Tests";
			productName = "Integration Tests";
			productReference = 4B1AD89D25FC27E200261379 /* Integration Tests.xctest */;
			productType = "com.apple.product-type.bundle.unit-test";
		};
		AA585D7D248FD31100E9A3E2 /* DuckDuckGo Privacy Browser */ = {
			isa = PBXNativeTarget;
			buildConfigurationList = AA585DA4248FD31500E9A3E2 /* Build configuration list for PBXNativeTarget "DuckDuckGo Privacy Browser" */;
			buildPhases = (
				AA585D7A248FD31100E9A3E2 /* Sources */,
				AA8EDF2824925E940071C2E8 /* Swift Lint */,
				85CA9A2226455B3500145393 /* Check Filename Headers */,
				AA585D7B248FD31100E9A3E2 /* Frameworks */,
				AA585D7C248FD31100E9A3E2 /* Resources */,
			);
			buildRules = (
			);
			dependencies = (
			);
			name = "DuckDuckGo Privacy Browser";
			packageProductDependencies = (
				4B82E9B225B69E3E00656FE7 /* TrackerRadarKit */,
				85FF55C725F82E4F00E2AB99 /* Lottie */,
				B65783F425F8ACA400D8DB33 /* Punnycode */,
				85F4D1C3266695C9002DD869 /* BrowserServicesKit */,
				AA06B6B62672AF8100F541C5 /* Sparkle */,
			);
			productName = DuckDuckGo;
			productReference = AA585D7E248FD31100E9A3E2 /* DuckDuckGo Privacy Browser.app */;
			productType = "com.apple.product-type.application";
		};
		AA585D8F248FD31400E9A3E2 /* Unit Tests */ = {
			isa = PBXNativeTarget;
			buildConfigurationList = AA585DA7248FD31500E9A3E2 /* Build configuration list for PBXNativeTarget "Unit Tests" */;
			buildPhases = (
				AA585D8C248FD31400E9A3E2 /* Sources */,
				AA585D8D248FD31400E9A3E2 /* Frameworks */,
				AA585D8E248FD31400E9A3E2 /* Resources */,
			);
			buildRules = (
			);
			dependencies = (
				AA585D92248FD31400E9A3E2 /* PBXTargetDependency */,
			);
			name = "Unit Tests";
			packageProductDependencies = (
				B6DA44162616C13800DD1EC2 /* OHHTTPStubs */,
				B6DA44182616C13800DD1EC2 /* OHHTTPStubsSwift */,
			);
			productName = DuckDuckGoTests;
			productReference = AA585D90248FD31400E9A3E2 /* Unit Tests.xctest */;
			productType = "com.apple.product-type.bundle.unit-test";
		};
/* End PBXNativeTarget section */

/* Begin PBXProject section */
		AA585D76248FD31100E9A3E2 /* Project object */ = {
			isa = PBXProject;
			attributes = {
				LastSwiftUpdateCheck = 1240;
				LastUpgradeCheck = 1250;
				ORGANIZATIONNAME = DuckDuckGo;
				TargetAttributes = {
					4B1AD89C25FC27E200261379 = {
						CreatedOnToolsVersion = 12.4;
						TestTargetID = AA585D7D248FD31100E9A3E2;
					};
					AA585D7D248FD31100E9A3E2 = {
						CreatedOnToolsVersion = 11.5;
					};
					AA585D8F248FD31400E9A3E2 = {
						CreatedOnToolsVersion = 11.5;
						TestTargetID = AA585D7D248FD31100E9A3E2;
					};
				};
			};
			buildConfigurationList = AA585D79248FD31100E9A3E2 /* Build configuration list for PBXProject "DuckDuckGo" */;
			compatibilityVersion = "Xcode 9.3";
			developmentRegion = en;
			hasScannedForEncodings = 0;
			knownRegions = (
				en,
				Base,
			);
			mainGroup = AA585D75248FD31100E9A3E2;
			packageReferences = (
				4B82E9B125B69E3E00656FE7 /* XCRemoteSwiftPackageReference "TrackerRadarKit" */,
				85FF55C625F82E4F00E2AB99 /* XCRemoteSwiftPackageReference "lottie-ios" */,
				B65783F325F8ACA400D8DB33 /* XCRemoteSwiftPackageReference "PunycodeSwift" */,
				B6DA44152616C13800DD1EC2 /* XCRemoteSwiftPackageReference "OHHTTPStubs" */,
				85F4D1C2266695C9002DD869 /* XCRemoteSwiftPackageReference "BrowserServicesKit" */,
				AA06B6B52672AF8100F541C5 /* XCRemoteSwiftPackageReference "Sparkle" */,
			);
			productRefGroup = AA585D7F248FD31100E9A3E2 /* Products */;
			projectDirPath = "";
			projectRoot = "";
			targets = (
				AA585D7D248FD31100E9A3E2 /* DuckDuckGo Privacy Browser */,
				AA585D8F248FD31400E9A3E2 /* Unit Tests */,
				4B1AD89C25FC27E200261379 /* Integration Tests */,
			);
		};
/* End PBXProject section */

/* Begin PBXResourcesBuildPhase section */
		4B1AD89B25FC27E200261379 /* Resources */ = {
			isa = PBXResourcesBuildPhase;
			buildActionMask = 2147483647;
			files = (
			);
			runOnlyForDeploymentPostprocessing = 0;
		};
		AA585D7C248FD31100E9A3E2 /* Resources */ = {
			isa = PBXResourcesBuildPhase;
			buildActionMask = 2147483647;
			files = (
				4B02198C25E05FAC00ED7DEA /* Fireproofing.storyboard in Resources */,
				AA80EC73256C46A2007083E7 /* Suggestion.storyboard in Resources */,
				AA693E5E2696E5B90007BB78 /* CrashReports.storyboard in Resources */,
				4B0511CE262CAA5A00F6079C /* DownloadPreferencesTableCellView.xib in Resources */,
				8511E18425F82B34002F516B /* 01_Fire_really_small.json in Resources */,
				4B0511C3262CAA5A00F6079C /* Preferences.storyboard in Resources */,
				85A0117425AF2EDF00FA6A0C /* FindInPage.storyboard in Resources */,
				AA80EC89256C49B8007083E7 /* Localizable.strings in Resources */,
				AAE8B102258A41C000E81239 /* Tooltip.storyboard in Resources */,
				AA68C3D72490F821001B8783 /* README.md in Resources */,
				AA585D86248FD31400E9A3E2 /* Assets.xcassets in Resources */,
				AA585D89248FD31400E9A3E2 /* Main.storyboard in Resources */,
				4B6160F225B15792007DE5B2 /* contentblockerrules.js in Resources */,
				AA80EC79256C46AA007083E7 /* TabBar.storyboard in Resources */,
				AAC5E4C925D6A6E8007F5990 /* Bookmarks.storyboard in Resources */,
				4B65027525E5F2A70054432E /* DefaultBrowserPromptView.xib in Resources */,
				AA7412B324D0B3AC00D22FE0 /* TabBarViewItem.xib in Resources */,
				85480F8A25CDC360009424E3 /* Launch.storyboard in Resources */,
				4B677435255DBEB800025BD8 /* httpsMobileV2FalsePositives.json in Resources */,
				AAE71E3825F7869300D74437 /* HomepageCollectionViewItem.xib in Resources */,
				4B92929026670D1700AD2C21 /* BookmarkTableCellView.xib in Resources */,
				4B02198825E05FAC00ED7DEA /* login-detection.js in Resources */,
				B6E61ED5263A6FC4004E11AB /* SavePanelAccessoryView.xib in Resources */,
				4B92928E26670D1700AD2C21 /* BookmarkOutlineViewCell.xib in Resources */,
				AA80EC8F256C49BC007083E7 /* Localizable.stringsdict in Resources */,
				AAE71E2C25F781EA00D74437 /* Homepage.storyboard in Resources */,
				AA80EC6D256C469C007083E7 /* NavigationBar.storyboard in Resources */,
				4B0511C6262CAA5A00F6079C /* DefaultBrowserTableCellView.xib in Resources */,
				85890638267B88B800D23B0D /* SaveCredentials.storyboard in Resources */,
				4B677433255DBEB800025BD8 /* httpsMobileV2Bloom.bin in Resources */,
				4B677432255DBEB800025BD8 /* httpsMobileV2BloomSpec.json in Resources */,
				AA2CB12D2587BB5600AA6FBE /* TabBarFooter.xib in Resources */,
				4B6160D825B150E4007DE5B2 /* trackerData.json in Resources */,
				AA80EC67256C4691007083E7 /* BrowserTab.storyboard in Resources */,
				4B0511C1262CAA5A00F6079C /* PrivacySecurityPreferencesTableCellView.xib in Resources */,
				4B0511D0262CAA5A00F6079C /* AppearancePreferencesTableCellView.xib in Resources */,
				4B26FB4B269781B00010AF6A /* DataImport.storyboard in Resources */,
				4B6160F725B157BB007DE5B2 /* contentblocker.js in Resources */,
				336D5B18262D8D3C0052E0C9 /* findinpage.js in Resources */,
			);
			runOnlyForDeploymentPostprocessing = 0;
		};
		AA585D8E248FD31400E9A3E2 /* Resources */ = {
			isa = PBXResourcesBuildPhase;
			buildActionMask = 2147483647;
			files = (
				B67C6C422654BF49006C872E /* DuckDuckGo-Symbol.jpg in Resources */,
			);
			runOnlyForDeploymentPostprocessing = 0;
		};
/* End PBXResourcesBuildPhase section */

/* Begin PBXShellScriptBuildPhase section */
		85CA9A2226455B3500145393 /* Check Filename Headers */ = {
			isa = PBXShellScriptBuildPhase;
			buildActionMask = 2147483647;
			files = (
			);
			inputFileListPaths = (
			);
			inputPaths = (
			);
			name = "Check Filename Headers";
			outputFileListPaths = (
			);
			outputPaths = (
			);
			runOnlyForDeploymentPostprocessing = 0;
			shellPath = /bin/sh;
			shellScript = "function check_filename_matches_header() {\n\n   filename=`basename \"$1\"`\n\n   grep -q $filename \"$1\"\n\n   if [ \"$?\" -ne \"0\" ]; then\n     echo \"$1:2:0: warning: File name does not match header\"\n   fi\n\n}\n\nexport -f check_filename_matches_header\n\nfind . -iname \"*.swift\" -type f -print0 | xargs -0 -I % bash -c 'check_filename_matches_header \"%\"'\n";
		};
		AA8EDF2824925E940071C2E8 /* Swift Lint */ = {
			isa = PBXShellScriptBuildPhase;
			buildActionMask = 2147483647;
			files = (
			);
			inputFileListPaths = (
			);
			inputPaths = (
			);
			name = "Swift Lint";
			outputFileListPaths = (
			);
			outputPaths = (
			);
			runOnlyForDeploymentPostprocessing = 0;
			shellPath = /bin/sh;
			shellScript = "if which swiftlint >/dev/null; then\n   if [ ! -z \"$BITRISE_PROJECT_PATH\" ] || [ \"$CONFIGURATION\" = \"Release\" ]; then\n       swiftlint lint --strict\n       if [ $? -ne 0 ]; then\n           echo \"error: SwiftLint validation failed.\"\n           exit 1\n       fi\n   else\n       swiftlint lint\n   fi\nelse\n   echo \"error: SwiftLint not installed. Install using \\`brew install swiftlint\\`\"\n   exit 1\nfi\n";
		};
/* End PBXShellScriptBuildPhase section */

/* Begin PBXSourcesBuildPhase section */
		4B1AD89925FC27E200261379 /* Sources */ = {
			isa = PBXSourcesBuildPhase;
			buildActionMask = 2147483647;
			files = (
				4B1AD8E225FC390B00261379 /* EncryptionMocks.swift in Sources */,
				4B1AD91725FC46FB00261379 /* CoreDataEncryptionTests.swift in Sources */,
				4B1AD92125FC474E00261379 /* CoreDataEncryptionTesting.xcdatamodeld in Sources */,
				4B1AD8D525FC38DD00261379 /* EncryptionKeyStoreTests.swift in Sources */,
			);
			runOnlyForDeploymentPostprocessing = 0;
		};
		AA585D7A248FD31100E9A3E2 /* Sources */ = {
			isa = PBXSourcesBuildPhase;
			buildActionMask = 2147483647;
			files = (
				4B3A433A269D378400C66BBC /* CSVLoginExporter.swift in Sources */,
				AAA0CC572539EBC90079BC96 /* FaviconUserScript.swift in Sources */,
				B6A9E45A261460350067D1B9 /* ApiRequestError.swift in Sources */,
				85799C1825DEBB3F0007EC87 /* Logging.swift in Sources */,
				AAC30A2E268F1EE300D2D9CD /* CrashReportPromptPresenter.swift in Sources */,
				AA86490C24D3494C001BABEE /* GradientView.swift in Sources */,
				B684590825C9027900DC17B6 /* AppStateChangedPublisher.swift in Sources */,
				4B92928F26670D1700AD2C21 /* BookmarkTableCellView.swift in Sources */,
				4B9292CF2667123700AD2C21 /* BookmarkManagementSidebarViewController.swift in Sources */,
				AA80EC54256BE3BC007083E7 /* UserText.swift in Sources */,
				B61EF3EC266F91E700B4D78F /* WKWebView+Download.swift in Sources */,
				4B0511C4262CAA5A00F6079C /* PreferencesSidebarViewController.swift in Sources */,
				B61EF3F1266F922200B4D78F /* WKProcessPool+DownloadDelegate.swift in Sources */,
				14505A08256084EF00272CC6 /* UserAgent.swift in Sources */,
				AA7412BD24D2BEEE00D22FE0 /* MainWindow.swift in Sources */,
				AAD6D8882696DF6D002393B3 /* CrashReportPromptViewController.swift in Sources */,
				4B6160FF25B15BB1007DE5B2 /* ContentBlockerRulesManager.swift in Sources */,
				AA5C8F5E2590EEE800748EB7 /* NSPointExtension.swift in Sources */,
				4B26FB5A269A93BD0010AF6A /* DataImport.swift in Sources */,
				AA6EF9AD25066F42004754E6 /* WindowsManager.swift in Sources */,
				B68458CD25C7EB9000DC17B6 /* WKWebViewConfigurationExtensions.swift in Sources */,
				AAC30A26268DFEE200D2D9CD /* CrashReporter.swift in Sources */,
				B6E61ED0263A6F97004E11AB /* NSSavePanelExtension.swift in Sources */,
				4B9292A426670D2A00AD2C21 /* PasteboardWriting.swift in Sources */,
				4B0511BE262CAA5A00F6079C /* DownloadPreferences.swift in Sources */,
				4B0511BC262CAA5A00F6079C /* AppearancePreferences.swift in Sources */,
				4B92928D26670D1700AD2C21 /* BookmarkOutlineViewCell.swift in Sources */,
				4BB88B5025B7BA2B006F6B06 /* TabInstrumentation.swift in Sources */,
				4B9292D72667124000AD2C21 /* NSPopUpButtonExtension.swift in Sources */,
				4B677437255DBEB800025BD8 /* HTTPSUpgrade.swift in Sources */,
				85D33F1225C82EB3002B91A6 /* ConfigurationManager.swift in Sources */,
				B6A9E48426146AAB0067D1B9 /* PixelParameters.swift in Sources */,
				B633C86D25E797D800E4B352 /* UserScriptsManager.swift in Sources */,
				4B0511BF262CAA5A00F6079C /* PreferenceSections.swift in Sources */,
				1430DFF524D0580F00B8978C /* TabBarViewController.swift in Sources */,
				4B92929B26670D2A00AD2C21 /* BookmarkOutlineViewDataSource.swift in Sources */,
				AAC30A28268E045400D2D9CD /* CrashReportReader.swift in Sources */,
				4B6160DD25B152C5007DE5B2 /* ContentBlockerRulesUserScript.swift in Sources */,
				85AC3B3525DA82A600C7D2AA /* DataTaskProviding.swift in Sources */,
				4BA1A6B3258B080A00F6F690 /* EncryptionKeyGeneration.swift in Sources */,
				8589063C267BCDC000D23B0D /* SaveCredentialsViewController.swift in Sources */,
				AABEE6A524AA0A7F0043105B /* SuggestionViewController.swift in Sources */,
				85AC3AF725D5DBFD00C7D2AA /* DataExtension.swift in Sources */,
				B6A924D42664BBBB001A28CA /* WKWebViewDownloadDelegate.swift in Sources */,
				85480FCF25D1AA22009424E3 /* ConfigurationStoring.swift in Sources */,
				4B9292D22667123700AD2C21 /* AddFolderModalViewController.swift in Sources */,
				4B92929E26670D2A00AD2C21 /* BookmarkSidebarTreeController.swift in Sources */,
				85AF2F4C268F4C9E00C89759 /* LoginDetectionService.swift in Sources */,
				4BB88B4A25B7B690006F6B06 /* SequenceExtensions.swift in Sources */,
				B6A924DE2664CA09001A28CA /* LegacyWebKitDownloadDelegate.swift in Sources */,
				AAA0CC3C25337FAB0079BC96 /* WKBackForwardListItemViewModel.swift in Sources */,
				AAE71E3125F7855400D74437 /* HomepageViewController.swift in Sources */,
				4BB88B4525B7B55C006F6B06 /* DebugUserScript.swift in Sources */,
				4B65027A25E5F2B10054432E /* DefaultBrowserPromptView.swift in Sources */,
				4B0511BB262CAA5A00F6079C /* DefaultBrowserPreferences.swift in Sources */,
				4B0511CA262CAA5A00F6079C /* FireproofDomainsViewController.swift in Sources */,
				AA4D700725545EF800C3411E /* UrlEventListener.swift in Sources */,
				AA92127725ADA07900600CD4 /* WKWebViewExtension.swift in Sources */,
				B6A9E499261474120067D1B9 /* TimedPixel.swift in Sources */,
				B6AAAC24260328950029438D /* ProgressView.swift in Sources */,
				856C98A6256EB59600A22F1F /* MenuItemSelectors.swift in Sources */,
				4B9292A026670D2A00AD2C21 /* SpacerNode.swift in Sources */,
				B6E61EE8263ACE16004E11AB /* UTType.swift in Sources */,
				AAFCB37F25E545D400859DD4 /* PublisherExtension.swift in Sources */,
				B684592225C93BE000DC17B6 /* Publisher.asVoid.swift in Sources */,
				AAA0CC33252F181A0079BC96 /* NavigationButtonMenuDelegate.swift in Sources */,
				AAC30A2A268E239100D2D9CD /* CrashReport.swift in Sources */,
				AA512D1424D99D9800230283 /* FaviconService.swift in Sources */,
				AABEE6AB24ACA0F90043105B /* SuggestionTableRowView.swift in Sources */,
				4B0511CB262CAA5A00F6079C /* DownloadPreferencesTableCellView.swift in Sources */,
				4B9292AA26670D3700AD2C21 /* Bookmark.xcmappingmodel in Sources */,
				AAC5E4D025D6A709007F5990 /* Bookmark.swift in Sources */,
				AA5D6DAC24A340F700C6FBCE /* WebViewStateObserver.swift in Sources */,
				4B92928C26670D1700AD2C21 /* OutlineSeparatorViewCell.swift in Sources */,
				4B0511CD262CAA5A00F6079C /* DefaultBrowserTableCellView.swift in Sources */,
				B6AAAC2D260330580029438D /* PublishedAfter.swift in Sources */,
				85C6A29625CC1FFD00EEB5F1 /* UserDefaultsWrapper.swift in Sources */,
				4B26FB502697BACE0010AF6A /* CSVImportViewController.swift in Sources */,
				B6A9E4A3261475C70067D1B9 /* AppUsageActivityMonitor.swift in Sources */,
				4BA1A6A0258B079600F6F690 /* DataEncryption.swift in Sources */,
				AABEE6AF24AD22B90043105B /* AddressBarTextField.swift in Sources */,
				4B9292DB2667125D00AD2C21 /* ContextualMenu.swift in Sources */,
				AA68C3D32490ED62001B8783 /* NavigationBarViewController.swift in Sources */,
				AA585DAF2490E6E600E9A3E2 /* MainViewController.swift in Sources */,
				AABEE69A24A902A90043105B /* SuggestionContainerViewModel.swift in Sources */,
				B657841F25FA497600D8DB33 /* NSException+Catch.swift in Sources */,
				AA4FF40C2624751A004E2377 /* GrammarCheckEnabler.swift in Sources */,
				B6B3E0E12657EA7A0040E0A2 /* NSScreenExtension.swift in Sources */,
				AA6820E425502F19005ED0D5 /* WebsiteDataStore.swift in Sources */,
				85D438B6256E7C9E00F3BAF8 /* ContextMenuUserScript.swift in Sources */,
				4B3A433C269D399500C66BBC /* LoginExport.swift in Sources */,
				4BA1A6BD258B082300F6F690 /* EncryptionKeyStore.swift in Sources */,
				B6F41031264D2B23003DA42C /* ProgressExtension.swift in Sources */,
				B6DA44082616B30600DD1EC2 /* PixelDataModel.xcdatamodeld in Sources */,
				AAC5E4F125D6BF10007F5990 /* AddressBarButton.swift in Sources */,
				AAE7527E263B05C600B973F8 /* HistoryEntry.swift in Sources */,
				AAADFD06264AA282001555EA /* TimeIntervalExtension.swift in Sources */,
				4B9292D42667123700AD2C21 /* BookmarkListViewController.swift in Sources */,
				B6D7A2EE25D2418B002B2AE1 /* ShadowView.swift in Sources */,
				4B9292D32667123700AD2C21 /* AddBookmarkModalViewController.swift in Sources */,
				AA88D14B252A557100980B4E /* URLRequestExtension.swift in Sources */,
				B66E9DD22670EB2A00E53BB5 /* _WKDownload+WebKitDownload.swift in Sources */,
				B6A9E4612614608B0067D1B9 /* AppVersion.swift in Sources */,
				856C98DF257014BD00A22F1F /* FileDownloadManager.swift in Sources */,
				85480FBB25D181CB009424E3 /* ConfigurationDownloading.swift in Sources */,
				AA2E423424C8A2270048C0D5 /* ColorView.swift in Sources */,
				AAECA42024EEA4AC00EFA63A /* IndexPathExtension.swift in Sources */,
				AA5C8F632591021700748EB7 /* NSApplicationExtension.swift in Sources */,
				AA9E9A5625A3AE8400D1959D /* NSWindowExtension.swift in Sources */,
				4B0511C9262CAA5A00F6079C /* RoundedSelectionRowView.swift in Sources */,
				4B3A4335269D254200C66BBC /* DataExport.swift in Sources */,
				AAC5E4C725D6A6E8007F5990 /* BookmarkPopover.swift in Sources */,
				4B9292CE2667123700AD2C21 /* BrowserTabEmbeddable.swift in Sources */,
				4B9292A126670D2A00AD2C21 /* BookmarkTreeController.swift in Sources */,
				4B9292D02667123700AD2C21 /* BookmarkManagementSplitViewController.swift in Sources */,
				B6E61EE3263AC0C8004E11AB /* FileManagerExtension.swift in Sources */,
				4B92929C26670D2A00AD2C21 /* PasteboardFolder.swift in Sources */,
				4B677450255DBFA300025BD8 /* HashExtension.swift in Sources */,
				4B0511BD262CAA5A00F6079C /* PrivacySecurityPreferences.swift in Sources */,
				AA9FF95F24A1FB690039E328 /* TabCollectionViewModel.swift in Sources */,
				AAC5E4D125D6A709007F5990 /* BookmarkManager.swift in Sources */,
				AA5C8F59258FE21F00748EB7 /* NSTextFieldExtension.swift in Sources */,
				4B02198925E05FAC00ED7DEA /* FireproofingURLExtensions.swift in Sources */,
				4BA1A6A5258B07DF00F6F690 /* EncryptedValueTransformer.swift in Sources */,
				4B92929F26670D2A00AD2C21 /* PasteboardBookmark.swift in Sources */,
				4B9292AC26670D3700AD2C21 /* Bookmark.xcdatamodeld in Sources */,
				AA6EF9B525081B4C004754E6 /* MainMenuActions.swift in Sources */,
				B63D466925BEB6C200874977 /* WKWebView+SessionState.swift in Sources */,
				B6A924D92664C72E001A28CA /* WebKitDownloadTask.swift in Sources */,
				85E11C2F25E7DC7E00974CAF /* ExternalURLHandler.swift in Sources */,
				85308E27267FCB22001ABD76 /* PasswordManagerSettings.swift in Sources */,
				85A0116925AF1D8900FA6A0C /* FindInPageViewController.swift in Sources */,
				AA6FFB4424DC33320028F4D0 /* NSViewExtension.swift in Sources */,
				4B9292D52667123700AD2C21 /* BookmarkManagementDetailViewController.swift in Sources */,
				AA4BBA3B25C58FA200C4FB0F /* MainMenu.swift in Sources */,
				4B26FB4D269781CB0010AF6A /* DataImportViewController.swift in Sources */,
				AA585D84248FD31100E9A3E2 /* BrowserTabViewController.swift in Sources */,
				B6A9E48926146ABF0067D1B9 /* PixelCounter.swift in Sources */,
				AAE7527C263B056C00B973F8 /* HistoryStore.swift in Sources */,
				AAC30A2C268F1ECD00D2D9CD /* CrashReportSender.swift in Sources */,
				B63D467A25BFC3E100874977 /* NSCoderExtensions.swift in Sources */,
				B6A5A27125B9377300AA7ADA /* StatePersistenceService.swift in Sources */,
				B68458B025C7E76A00DC17B6 /* WindowManager+StateRestoration.swift in Sources */,
				B68458C525C7EA0C00DC17B6 /* TabCollection+NSSecureCoding.swift in Sources */,
				4BB88B5B25B7BA50006F6B06 /* Instruments.swift in Sources */,
				4B0511E2262CAA8600F6079C /* NSViewControllerExtension.swift in Sources */,
				F44C130225C2DA0400426E3E /* NSAppearanceExtension.swift in Sources */,
				4B26FB5E269AA31C0010AF6A /* BrowserImportViewController.swift in Sources */,
				4BA1A6B8258B081600F6F690 /* EncryptionKeyStoring.swift in Sources */,
				B65783E725F8AAFB00D8DB33 /* String+Punycode.swift in Sources */,
				B657841A25FA484B00D8DB33 /* NSException+Catch.m in Sources */,
				B684592F25C93FBF00DC17B6 /* AppStateRestorationManager.swift in Sources */,
				AAA892EA250A4CEF005B37B2 /* WindowControllersManager.swift in Sources */,
				AAC5E4C825D6A6E8007F5990 /* BookmarkPopoverViewController.swift in Sources */,
				AABEE6A924AB4B910043105B /* SuggestionTableCellView.swift in Sources */,
				AA6820F125503DA9005ED0D5 /* FireViewModel.swift in Sources */,
				AAA0CC6A253CC43C0079BC96 /* WKUserContentControllerExtension.swift in Sources */,
				B6A9E45C261460350067D1B9 /* APIRequest.swift in Sources */,
				AA9FF95D24A1FA1C0039E328 /* TabCollection.swift in Sources */,
				4B65143E263924B5005B46EB /* EmailUrlExtensions.swift in Sources */,
				AAD86E52267A0DFF005C11BE /* UpdateController.swift in Sources */,
				85A0118225AF60E700FA6A0C /* FindInPageModel.swift in Sources */,
				4B9292A226670D2A00AD2C21 /* PseudoFolder.swift in Sources */,
				B6DA44022616B28300DD1EC2 /* PixelDataStore.swift in Sources */,
				B6A9E45326142B070067D1B9 /* Pixel.swift in Sources */,
				B6A9E47726146A570067D1B9 /* PixelEvent.swift in Sources */,
				85799C3425DFCD1B0007EC87 /* TrackerRadarManager.swift in Sources */,
				AA86490E24D49B54001BABEE /* TabLoadingView.swift in Sources */,
				AA2CB1352587C29500AA6FBE /* TabBarFooter.swift in Sources */,
				4B0511C2262CAA5A00F6079C /* PreferencesAboutViewController.swift in Sources */,
				4B26FB60269BF5C40010AF6A /* SecureVaultLoginImporter.swift in Sources */,
				14D9B90224F91316000D4D13 /* FocusRingView.swift in Sources */,
				4B9292AB26670D3700AD2C21 /* BookmarkMigrationPolicy.swift in Sources */,
				AA92126F25ACCB1100600CD4 /* ErrorExtension.swift in Sources */,
				B6A9E47026146A250067D1B9 /* DateExtension.swift in Sources */,
				AAE7527A263B046100B973F8 /* History.xcdatamodeld in Sources */,
				AAA8E8C124EACA700055E685 /* MouseOverView.swift in Sources */,
				AAE8B110258A456C00E81239 /* TooltipViewController.swift in Sources */,
				85AC3B0525D6B1D800C7D2AA /* ScriptSourceProviding.swift in Sources */,
				AA3F895324C18AD500628DDE /* SuggestionViewModel.swift in Sources */,
				4B26FB532697C1BD0010AF6A /* CSVImporter.swift in Sources */,
				4B9292A326670D2A00AD2C21 /* BookmarkManagedObject.swift in Sources */,
				4B0511C5262CAA5A00F6079C /* PrivacySecurityPreferencesTableCellView.swift in Sources */,
				4B677431255DBEB800025BD8 /* BloomFilterWrapper.mm in Sources */,
				4B0511C8262CAA5A00F6079C /* PreferencesListViewController.swift in Sources */,
				B684592725C93C0500DC17B6 /* Publishers.NestedObjectChanges.swift in Sources */,
				85A011EA25B4D4CA00FA6A0C /* FindInPageUserScript.swift in Sources */,
				AA9FF95B24A1EFC20039E328 /* TabViewModel.swift in Sources */,
				AA9E9A5E25A4867200D1959D /* TabDragAndDropManager.swift in Sources */,
				B68458C025C7E9E000DC17B6 /* TabCollectionViewModel+NSSecureCoding.swift in Sources */,
				AA8EDF2724923EC70071C2E8 /* StringExtension.swift in Sources */,
				8589063A267BCD8E00D23B0D /* SaveCredentialsPopover.swift in Sources */,
				AA72D5E325FE977F00C77619 /* AddEditFavoriteViewController.swift in Sources */,
				AA361A3624EBF0B500EEC649 /* WindowDraggingView.swift in Sources */,
				B68458B825C7E8B200DC17B6 /* Tab+NSSecureCoding.swift in Sources */,
				4B65028A25E6CBF40054432E /* NibLoadable.swift in Sources */,
				AAA0CC472533833C0079BC96 /* OptionsButtonMenu.swift in Sources */,
				4B92929D26670D2A00AD2C21 /* BookmarkNode.swift in Sources */,
				4B677438255DBEB800025BD8 /* HTTPSUpgrade.xcdatamodeld in Sources */,
				4B0511E1262CAA8600F6079C /* NSOpenPanelExtensions.swift in Sources */,
				AAE75280263B0A4D00B973F8 /* HistoryCoordinator.swift in Sources */,
				4B677434255DBEB800025BD8 /* HTTPSBloomFilterSpecification.swift in Sources */,
				AA97BF4625135DD30014931A /* ApplicationDockMenu.swift in Sources */,
				4B3A4330269D1B9800C66BBC /* LoginImport.swift in Sources */,
				4BA1A69B258B076900F6F690 /* FileStore.swift in Sources */,
				4B0511CC262CAA5A00F6079C /* PreferencesSplitViewController.swift in Sources */,
				AAFCB37A25E5403A00859DD4 /* BurnButton.swift in Sources */,
				B6A9E47F26146A800067D1B9 /* PixelArguments.swift in Sources */,
				4B677436255DBEB800025BD8 /* HTTPSExcludedDomains.swift in Sources */,
				AAC5E4D225D6A709007F5990 /* BookmarkList.swift in Sources */,
				4B9292D12667123700AD2C21 /* BookmarkTableRowView.swift in Sources */,
				4B6160E525B152FA007DE5B2 /* ContentBlockerUserScript.swift in Sources */,
				B66E9DD42670EB4A00E53BB5 /* WKDownload+WebKitDownload.swift in Sources */,
				AA7412B724D1687000D22FE0 /* TabBarScrollView.swift in Sources */,
				4B0511C7262CAA5A00F6079C /* PreferenceTableCellView.swift in Sources */,
				4B9292D92667124B00AD2C21 /* BookmarkListTreeControllerDataSource.swift in Sources */,
				14D9B8FB24F7E089000D4D13 /* AddressBarViewController.swift in Sources */,
				4B051207262CD24400F6079C /* NSImageViewExtension.swift in Sources */,
				AAC82C60258B6CB5009B6B42 /* TooltipWindowController.swift in Sources */,
				AAC5E4E425D6BA9C007F5990 /* NSSizeExtension.swift in Sources */,
				AAA8E8BF24EA8A0A0055E685 /* MouseOverButton.swift in Sources */,
				AA6820EB25503D6A005ED0D5 /* Fire.swift in Sources */,
				B6AAAC3E26048F690029438D /* RandomAccessCollectionExtension.swift in Sources */,
				4B9292AF26670F5300AD2C21 /* NSOutlineViewExtensions.swift in Sources */,
				AA585D82248FD31100E9A3E2 /* AppDelegate.swift in Sources */,
				AA72D5F025FEA49900C77619 /* AddEditFavoriteWindow.swift in Sources */,
				1456D6E124EFCBC300775049 /* TabBarCollectionView.swift in Sources */,
				85308E25267FC9F2001ABD76 /* NSAlertExtension.swift in Sources */,
				4B0511D8262CAA7000F6079C /* PaddedImageButton.swift in Sources */,
				AABEE69C24A902BB0043105B /* SuggestionContainer.swift in Sources */,
				B6A9E46B2614618A0067D1B9 /* OperatingSystemVersionExtension.swift in Sources */,
				85AC3AEF25D5CE9800C7D2AA /* UserScripts.swift in Sources */,
				4B677439255DBEB800025BD8 /* HTTPSUpgradeStore.swift in Sources */,
				AAB549DF25DAB8F80058460B /* BookmarkViewModel.swift in Sources */,
				F41D174125CB131900472416 /* NSColorExtension.swift in Sources */,
				4B02198D25E05FAC00ED7DEA /* UndoFireproofingViewController.swift in Sources */,
				AAE71E3725F7869300D74437 /* HomepageCollectionViewItem.swift in Sources */,
				AAC5E4F625D6BF2C007F5990 /* AddressBarButtonsViewController.swift in Sources */,
				853014D625E671A000FB8205 /* PageObserverUserScript.swift in Sources */,
				B6A9E45B261460350067D1B9 /* APIHeaders.swift in Sources */,
				AA6EF9B3250785D5004754E6 /* NSMenuExtension.swift in Sources */,
				4B26FB582697DEB50010AF6A /* CSVParser.swift in Sources */,
				AA7412B524D1536B00D22FE0 /* MainWindowController.swift in Sources */,
				4B0511CF262CAA5A00F6079C /* AppearancePreferencesTableCellView.swift in Sources */,
				AA9FF95924A1ECF20039E328 /* Tab.swift in Sources */,
				B63D467125BFA6C100874977 /* DispatchQueueExtensions.swift in Sources */,
				AA6FFB4624DC3B5A0028F4D0 /* WebView.swift in Sources */,
				B6CF78DE267B099C00CD4F13 /* WKNavigationActionExtension.swift in Sources */,
				AA7412B224D0B3AC00D22FE0 /* TabBarViewItem.swift in Sources */,
				856C98D52570116900A22F1F /* NSWindow+Toast.swift in Sources */,
				4B02198B25E05FAC00ED7DEA /* FireproofInfoViewController.swift in Sources */,
				AA8EDF2424923E980071C2E8 /* URLExtension.swift in Sources */,
				4B67744B255DBF3A00025BD8 /* BloomFilter.cpp in Sources */,
				4BE0DF06267819A1006337B7 /* NSStoryboardExtension.swift in Sources */,
				4B02198A25E05FAC00ED7DEA /* FireproofDomains.swift in Sources */,
				4B677442255DBEEA00025BD8 /* Database.swift in Sources */,
				4B92928B26670D1700AD2C21 /* BookmarksOutlineView.swift in Sources */,
				AAF7D3862567CED500998667 /* WebViewConfiguration.swift in Sources */,
				AA4E633A25E79C0A00134434 /* MouseClickView.swift in Sources */,
				4B6160ED25B15417007DE5B2 /* DetectedTracker.swift in Sources */,
				B61F015525EDD5A700ABB5A3 /* UserContentController.swift in Sources */,
				AAC5E4D925D6A711007F5990 /* BookmarkStore.swift in Sources */,
				AA72D5FE25FFF94E00C77619 /* NSMenuItemExtension.swift in Sources */,
				4BA1A6C2258B0A1300F6F690 /* ContiguousBytesExtension.swift in Sources */,
			);
			runOnlyForDeploymentPostprocessing = 0;
		};
		AA585D8C248FD31400E9A3E2 /* Sources */ = {
			isa = PBXSourcesBuildPhase;
			buildActionMask = 2147483647;
			files = (
				B67C6C472654C643006C872E /* FileManagerExtensionTests.swift in Sources */,
				142879DA24CE1179005419BB /* SuggestionViewModelTests.swift in Sources */,
				4B9292C12667103100AD2C21 /* BookmarkMigrationTests.swift in Sources */,
				4B9292BC2667103100AD2C21 /* BookmarkSidebarTreeControllerTests.swift in Sources */,
				B6DA44232616CABC00DD1EC2 /* PixelArgumentsTests.swift in Sources */,
				AAEC74BC2642F0F800C2EFBC /* History.xcdatamodeld in Sources */,
				85F1B0C925EF9759004792B6 /* URLEventListenerTests.swift in Sources */,
				4B9292BD2667103100AD2C21 /* BookmarkOutlineViewDataSourceTests.swift in Sources */,
				B6A5A27925B93FFF00AA7ADA /* StateRestorationManagerTests.swift in Sources */,
				4B9292BB2667103100AD2C21 /* BookmarkNodeTests.swift in Sources */,
				4B0219A825E0646500ED7DEA /* WebsiteDataStoreTests.swift in Sources */,
				AAC9C01E24CB6BEB00AD1325 /* TabCollectionViewModelTests.swift in Sources */,
				85E11C3725E7F1E100974CAF /* ExternalURLHandlerTests.swift in Sources */,
				B6DA44282616CAE000DD1EC2 /* AppUsageActivityMonitorTests.swift in Sources */,
				AAC9C01724CAFBDC00AD1325 /* TabCollectionTests.swift in Sources */,
				4B82E9B925B6A05800656FE7 /* DetectedTrackerTests.swift in Sources */,
				B67C6C3D2654B897006C872E /* WebViewExtensionTests.swift in Sources */,
				4BA1A6DE258C100A00F6F690 /* FileStoreTests.swift in Sources */,
				4B0511F0262CAEC900F6079C /* AppearancePreferencesTests.swift in Sources */,
				AAC9C01C24CB594C00AD1325 /* TabViewModelTests.swift in Sources */,
				B65349AA265CF45000DCC645 /* DispatchQueueExtensionsTests.swift in Sources */,
				B6DA441E2616C84600DD1EC2 /* PixelStoreMock.swift in Sources */,
				4B9292BF2667103100AD2C21 /* TreeControllerTests.swift in Sources */,
				4B11060525903E570039B979 /* CoreDataEncryptionTesting.xcdatamodeld in Sources */,
				8546DE6225C03056000CA5E1 /* UserAgentTests.swift in Sources */,
				B630793526731BC400DCEE41 /* URLSuggestedFilenameTests.swift in Sources */,
				4B82E9C125B6A1CD00656FE7 /* TrackerRadarManagerTests.swift in Sources */,
				85AC3B4925DAC9BD00C7D2AA /* ConfigurationStorageTests.swift in Sources */,
				AA652CDB25DDAB32009059CC /* BookmarkStoreMock.swift in Sources */,
				B62EB47C25BAD3BB005745C6 /* WKWebViewPrivateMethodsAvailabilityTests.swift in Sources */,
				B6A5A2A025B96E8300AA7ADA /* AppStateChangePublisherTests.swift in Sources */,
				4B02199C25E063DE00ED7DEA /* FireproofDomainsTests.swift in Sources */,
				B65783EC25F8AB9300D8DB33 /* String+PunycodeTests.swift in Sources */,
				AA0F3DB7261A566C0077F2D9 /* SuggestionLoadingMock.swift in Sources */,
				4B9292BE2667103100AD2C21 /* PasteboardFolderTests.swift in Sources */,
				4B9292C52667104B00AD2C21 /* CoreDataTestUtilities.swift in Sources */,
				4B9292C22667103100AD2C21 /* BookmarkTests.swift in Sources */,
				142879DC24CE1185005419BB /* SuggestionContainerViewModelTests.swift in Sources */,
				AA652CD325DDA6E9009059CC /* LocalBookmarkManagerTests.swift in Sources */,
				4B4F72EC266B2ED300814C60 /* CollectionExtension.swift in Sources */,
				AAE39D1B24F44885008EF28B /* TabCollectionViewModelDelegateMock.swift in Sources */,
				4B6FB1CC269E7262005DD826 /* CSVImporterTests.swift in Sources */,
				AA9C363025518CA9004B1BA3 /* FireTests.swift in Sources */,
				85AF2F4E268F52F400C89759 /* LoginDetectionServiceTests.swift in Sources */,
				AA63745424C9BF9A00AB2AC4 /* SuggestionContainerTests.swift in Sources */,
				AAC9C01524CAFBCE00AD1325 /* TabTests.swift in Sources */,
				4BA1A6D9258C0CB300F6F690 /* DataEncryptionTests.swift in Sources */,
				858C1BED26974E6600E6C014 /* PasswordManagerSettingsTests.swift in Sources */,
				B6A5A27E25B9403E00AA7ADA /* FileStoreMock.swift in Sources */,
				B6AE74342609AFCE005B9B1A /* ProgressEstimationTests.swift in Sources */,
				4BA1A6FE258C5C1300F6F690 /* EncryptedValueTransformerTests.swift in Sources */,
				4B6FB1CE269E7913005DD826 /* DataImportMocks.swift in Sources */,
				85F69B3C25EDE81F00978E59 /* URLExtensionTests.swift in Sources */,
				B6DA44112616C0FC00DD1EC2 /* PixelTests.swift in Sources */,
				4B9292BA2667103100AD2C21 /* BookmarkNodePathTests.swift in Sources */,
				4B9292C02667103100AD2C21 /* BookmarkManagedObjectTests.swift in Sources */,
				AA652CCE25DD9071009059CC /* BookmarkListTests.swift in Sources */,
				B6A5A2A825BAA35500AA7ADA /* WindowManagerStateRestorationTests.swift in Sources */,
				B61F012325ECBAE400ABB5A3 /* UserScriptsTest.swift in Sources */,
				4B11060A25903EAC0039B979 /* CoreDataEncryptionTests.swift in Sources */,
				4B9292C32667103100AD2C21 /* PasteboardBookmarkTests.swift in Sources */,
				4B6FB1CA269E631E005DD826 /* CSVParserTests.swift in Sources */,
				AAEC74BB2642E67C00C2EFBC /* NSPersistentContainerExtension.swift in Sources */,
				AABAF59C260A7D130085060C /* FaviconServiceMock.swift in Sources */,
				AAEC74B82642E43800C2EFBC /* HistoryStoreTests.swift in Sources */,
				4BA1A6E6258C270800F6F690 /* EncryptionKeyGeneratorTests.swift in Sources */,
				B61F012B25ECBB1700ABB5A3 /* UserScriptsManagerTests.swift in Sources */,
				85AC3B1725D9BC1A00C7D2AA /* ConfigurationDownloaderTests.swift in Sources */,
				4B0511E7262CAB3700F6079C /* UserDefaultsWrapperUtilities.swift in Sources */,
				4B6FB1D0269E79A3005DD826 /* FileSystemTestUtility.swift in Sources */,
				4BA1A6F6258C4F9600F6F690 /* EncryptionMocks.swift in Sources */,
				B6B3E0962654DACD0040E0A2 /* UTTypeTests.swift in Sources */,
				4B02199D25E063DE00ED7DEA /* FireproofingURLExtensionsTests.swift in Sources */,
				AAEC74B42642C69300C2EFBC /* HistoryCoordinatorTests.swift in Sources */,
				4B0511F8262CB20F00F6079C /* DownloadPreferencesTests.swift in Sources */,
				AA9C362825518C44004B1BA3 /* WebsiteDataStoreMock.swift in Sources */,
				AAEC74B22642C57200C2EFBC /* HistoryCoordinatingMock.swift in Sources */,
				AAEC74B62642CC6A00C2EFBC /* HistoryStoringMock.swift in Sources */,
				AA652CB125DD825B009059CC /* LocalBookmarkStoreTests.swift in Sources */,
				B630794226731F5400DCEE41 /* WKDownloadMock.swift in Sources */,
				B630793A26731F2600DCEE41 /* FileDownloadManagerTests.swift in Sources */,
			);
			runOnlyForDeploymentPostprocessing = 0;
		};
/* End PBXSourcesBuildPhase section */

/* Begin PBXTargetDependency section */
		4B1AD8A325FC27E200261379 /* PBXTargetDependency */ = {
			isa = PBXTargetDependency;
			target = AA585D7D248FD31100E9A3E2 /* DuckDuckGo Privacy Browser */;
			targetProxy = 4B1AD8A225FC27E200261379 /* PBXContainerItemProxy */;
		};
		AA585D92248FD31400E9A3E2 /* PBXTargetDependency */ = {
			isa = PBXTargetDependency;
			target = AA585D7D248FD31100E9A3E2 /* DuckDuckGo Privacy Browser */;
			targetProxy = AA585D91248FD31400E9A3E2 /* PBXContainerItemProxy */;
		};
/* End PBXTargetDependency section */

/* Begin PBXVariantGroup section */
		AA585D87248FD31400E9A3E2 /* Main.storyboard */ = {
			isa = PBXVariantGroup;
			children = (
				AA585D88248FD31400E9A3E2 /* Base */,
			);
			name = Main.storyboard;
			sourceTree = "<group>";
		};
		AA80EC69256C4691007083E7 /* BrowserTab.storyboard */ = {
			isa = PBXVariantGroup;
			children = (
				AA80EC68256C4691007083E7 /* Base */,
			);
			name = BrowserTab.storyboard;
			sourceTree = "<group>";
		};
		AA80EC6F256C469C007083E7 /* NavigationBar.storyboard */ = {
			isa = PBXVariantGroup;
			children = (
				AA80EC6E256C469C007083E7 /* Base */,
			);
			name = NavigationBar.storyboard;
			sourceTree = "<group>";
		};
		AA80EC75256C46A2007083E7 /* Suggestion.storyboard */ = {
			isa = PBXVariantGroup;
			children = (
				AA80EC74256C46A2007083E7 /* Base */,
			);
			name = Suggestion.storyboard;
			sourceTree = "<group>";
		};
		AA80EC7B256C46AA007083E7 /* TabBar.storyboard */ = {
			isa = PBXVariantGroup;
			children = (
				AA80EC7A256C46AA007083E7 /* Base */,
			);
			name = TabBar.storyboard;
			sourceTree = "<group>";
		};
		AA80EC8B256C49B8007083E7 /* Localizable.strings */ = {
			isa = PBXVariantGroup;
			children = (
				AA80EC8A256C49B8007083E7 /* en */,
			);
			name = Localizable.strings;
			sourceTree = "<group>";
		};
		AA80EC91256C49BC007083E7 /* Localizable.stringsdict */ = {
			isa = PBXVariantGroup;
			children = (
				AA80EC90256C49BC007083E7 /* en */,
			);
			name = Localizable.stringsdict;
			sourceTree = "<group>";
		};
/* End PBXVariantGroup section */

/* Begin XCBuildConfiguration section */
		4B1AD8A425FC27E200261379 /* Debug */ = {
			isa = XCBuildConfiguration;
			buildSettings = {
				BUNDLE_LOADER = "$(TEST_HOST)";
				CODE_SIGN_STYLE = Automatic;
				COMBINE_HIDPI_IMAGES = YES;
				DEVELOPMENT_TEAM = HKE973VLUW;
				INFOPLIST_FILE = "Integration Tests/Info.plist";
				LD_RUNPATH_SEARCH_PATHS = (
					"$(inherited)",
					"@executable_path/../Frameworks",
					"@loader_path/../Frameworks",
				);
				MACOSX_DEPLOYMENT_TARGET = 11.1;
				PRODUCT_BUNDLE_IDENTIFIER = "com.duckduckgo.Integration-Tests";
				PRODUCT_NAME = "$(TARGET_NAME)";
				SWIFT_VERSION = 5.0;
				TEST_HOST = "$(BUILT_PRODUCTS_DIR)/DuckDuckGo Privacy Browser.app/Contents/MacOS/DuckDuckGo Privacy Browser";
			};
			name = Debug;
		};
		4B1AD8A525FC27E200261379 /* Release */ = {
			isa = XCBuildConfiguration;
			buildSettings = {
				BUNDLE_LOADER = "$(TEST_HOST)";
				CODE_SIGN_STYLE = Automatic;
				COMBINE_HIDPI_IMAGES = YES;
				DEVELOPMENT_TEAM = HKE973VLUW;
				INFOPLIST_FILE = "Integration Tests/Info.plist";
				LD_RUNPATH_SEARCH_PATHS = (
					"$(inherited)",
					"@executable_path/../Frameworks",
					"@loader_path/../Frameworks",
				);
				MACOSX_DEPLOYMENT_TARGET = 11.1;
				PRODUCT_BUNDLE_IDENTIFIER = "com.duckduckgo.Integration-Tests";
				PRODUCT_NAME = "$(TARGET_NAME)";
				SWIFT_VERSION = 5.0;
				TEST_HOST = "$(BUILT_PRODUCTS_DIR)/DuckDuckGo Privacy Browser.app/Contents/MacOS/DuckDuckGo Privacy Browser";
			};
			name = Release;
		};
		4B1AD8B025FC322600261379 /* CI */ = {
			isa = XCBuildConfiguration;
			buildSettings = {
				ALWAYS_SEARCH_USER_PATHS = NO;
				CLANG_ANALYZER_NONNULL = YES;
				CLANG_ANALYZER_NUMBER_OBJECT_CONVERSION = YES_AGGRESSIVE;
				CLANG_CXX_LANGUAGE_STANDARD = "gnu++14";
				CLANG_CXX_LIBRARY = "libc++";
				CLANG_ENABLE_MODULES = YES;
				CLANG_ENABLE_OBJC_ARC = YES;
				CLANG_ENABLE_OBJC_WEAK = YES;
				CLANG_WARN_BLOCK_CAPTURE_AUTORELEASING = YES;
				CLANG_WARN_BOOL_CONVERSION = YES;
				CLANG_WARN_COMMA = YES;
				CLANG_WARN_CONSTANT_CONVERSION = YES;
				CLANG_WARN_DEPRECATED_OBJC_IMPLEMENTATIONS = YES;
				CLANG_WARN_DIRECT_OBJC_ISA_USAGE = YES_ERROR;
				CLANG_WARN_DOCUMENTATION_COMMENTS = YES;
				CLANG_WARN_EMPTY_BODY = YES;
				CLANG_WARN_ENUM_CONVERSION = YES;
				CLANG_WARN_INFINITE_RECURSION = YES;
				CLANG_WARN_INT_CONVERSION = YES;
				CLANG_WARN_NON_LITERAL_NULL_CONVERSION = YES;
				CLANG_WARN_OBJC_IMPLICIT_RETAIN_SELF = YES;
				CLANG_WARN_OBJC_LITERAL_CONVERSION = YES;
				CLANG_WARN_OBJC_ROOT_CLASS = YES_ERROR;
				CLANG_WARN_QUOTED_INCLUDE_IN_FRAMEWORK_HEADER = YES;
				CLANG_WARN_RANGE_LOOP_ANALYSIS = YES;
				CLANG_WARN_STRICT_PROTOTYPES = YES;
				CLANG_WARN_SUSPICIOUS_MOVE = YES;
				CLANG_WARN_UNGUARDED_AVAILABILITY = YES_AGGRESSIVE;
				CLANG_WARN_UNREACHABLE_CODE = YES;
				CLANG_WARN__DUPLICATE_METHOD_MATCH = YES;
				COPY_PHASE_STRIP = NO;
				DEBUG_INFORMATION_FORMAT = dwarf;
				ENABLE_STRICT_OBJC_MSGSEND = YES;
				ENABLE_TESTABILITY = YES;
				GCC_C_LANGUAGE_STANDARD = gnu11;
				GCC_DYNAMIC_NO_PIC = NO;
				GCC_NO_COMMON_BLOCKS = YES;
				GCC_OPTIMIZATION_LEVEL = 0;
				GCC_PREPROCESSOR_DEFINITIONS = (
					"DEBUG=1",
					"CI=1",
					"$(inherited)",
				);
				GCC_WARN_64_TO_32_BIT_CONVERSION = YES;
				GCC_WARN_ABOUT_RETURN_TYPE = YES_ERROR;
				GCC_WARN_UNDECLARED_SELECTOR = YES;
				GCC_WARN_UNINITIALIZED_AUTOS = YES_AGGRESSIVE;
				GCC_WARN_UNUSED_FUNCTION = YES;
				GCC_WARN_UNUSED_VARIABLE = YES;
				MACOSX_DEPLOYMENT_TARGET = 10.15;
				MTL_ENABLE_DEBUG_INFO = INCLUDE_SOURCE;
				MTL_FAST_MATH = YES;
				ONLY_ACTIVE_ARCH = YES;
				SDKROOT = macosx;
				SWIFT_ACTIVE_COMPILATION_CONDITIONS = "DEBUG CI";
				SWIFT_OPTIMIZATION_LEVEL = "-Onone";
			};
			name = CI;
		};
		4B1AD8B125FC322600261379 /* CI */ = {
			isa = XCBuildConfiguration;
			buildSettings = {
				ASSETCATALOG_COMPILER_APPICON_NAME = "AppIcon - Debug";
				CLANG_ANALYZER_LOCALIZABILITY_EMPTY_CONTEXT = YES;
				CLANG_ANALYZER_LOCALIZABILITY_NONLOCALIZED = YES;
				CODE_SIGN_ENTITLEMENTS = DuckDuckGo/DuckDuckGoCI.entitlements;
				CODE_SIGN_IDENTITY = "";
				CODE_SIGN_STYLE = Manual;
				COMBINE_HIDPI_IMAGES = YES;
				CURRENT_PROJECT_VERSION = 0.9.1;
				DEVELOPMENT_TEAM = "";
				ENABLE_HARDENED_RUNTIME = YES;
				INFOPLIST_FILE = DuckDuckGo/Info.plist;
				LD_RUNPATH_SEARCH_PATHS = (
					"$(inherited)",
					"@executable_path/../Frameworks",
				);
				MARKETING_VERSION = 0.9.1;
				PRODUCT_BUNDLE_IDENTIFIER = com.duckduckgo.macos.browser.debug;
				PRODUCT_NAME = "$(TARGET_NAME)";
				PROVISIONING_PROFILE_SPECIFIER = "";
				SWIFT_ACTIVE_COMPILATION_CONDITIONS = "FEEDBACK OUT_OF_APPSTORE $(inherited)";
				SWIFT_OBJC_BRIDGING_HEADER = "$(SRCROOT)/DuckDuckGo/Bridging.h";
				SWIFT_VERSION = 5.0;
			};
			name = CI;
		};
		4B1AD8B225FC322600261379 /* CI */ = {
			isa = XCBuildConfiguration;
			buildSettings = {
				ALWAYS_EMBED_SWIFT_STANDARD_LIBRARIES = YES;
				BUNDLE_LOADER = "$(TEST_HOST)";
				CODE_SIGN_IDENTITY = "-";
				CODE_SIGN_STYLE = Automatic;
				COMBINE_HIDPI_IMAGES = YES;
				DEVELOPMENT_TEAM = "";
				INFOPLIST_FILE = "Unit Tests/Info.plist";
				LD_RUNPATH_SEARCH_PATHS = (
					"$(inherited)",
					"@executable_path/../Frameworks",
					"@loader_path/../Frameworks",
				);
				MACOSX_DEPLOYMENT_TARGET = 10.15;
				PRODUCT_BUNDLE_IDENTIFIER = com.duckduckgo.macos.browser.DuckDuckGoTests;
				PRODUCT_NAME = "$(TARGET_NAME)";
				PROVISIONING_PROFILE_SPECIFIER = "";
				SWIFT_VERSION = 5.0;
				TEST_HOST = "$(BUILT_PRODUCTS_DIR)/DuckDuckGo Privacy Browser.app/Contents/MacOS/DuckDuckGo Privacy Browser";
			};
			name = CI;
		};
		4B1AD8B325FC322600261379 /* CI */ = {
			isa = XCBuildConfiguration;
			buildSettings = {
				BUNDLE_LOADER = "$(TEST_HOST)";
				CODE_SIGN_STYLE = Automatic;
				COMBINE_HIDPI_IMAGES = YES;
				DEVELOPMENT_TEAM = HKE973VLUW;
				INFOPLIST_FILE = "Integration Tests/Info.plist";
				LD_RUNPATH_SEARCH_PATHS = (
					"$(inherited)",
					"@executable_path/../Frameworks",
					"@loader_path/../Frameworks",
				);
				MACOSX_DEPLOYMENT_TARGET = 11.1;
				PRODUCT_BUNDLE_IDENTIFIER = "com.duckduckgo.Integration-Tests";
				PRODUCT_NAME = "$(TARGET_NAME)";
				SWIFT_VERSION = 5.0;
				TEST_HOST = "$(BUILT_PRODUCTS_DIR)/DuckDuckGo Privacy Browser.app/Contents/MacOS/DuckDuckGo Privacy Browser";
			};
			name = CI;
		};
		AA585DA2248FD31500E9A3E2 /* Debug */ = {
			isa = XCBuildConfiguration;
			buildSettings = {
				ALWAYS_SEARCH_USER_PATHS = NO;
				CLANG_ANALYZER_NONNULL = YES;
				CLANG_ANALYZER_NUMBER_OBJECT_CONVERSION = YES_AGGRESSIVE;
				CLANG_CXX_LANGUAGE_STANDARD = "gnu++14";
				CLANG_CXX_LIBRARY = "libc++";
				CLANG_ENABLE_MODULES = YES;
				CLANG_ENABLE_OBJC_ARC = YES;
				CLANG_ENABLE_OBJC_WEAK = YES;
				CLANG_WARN_BLOCK_CAPTURE_AUTORELEASING = YES;
				CLANG_WARN_BOOL_CONVERSION = YES;
				CLANG_WARN_COMMA = YES;
				CLANG_WARN_CONSTANT_CONVERSION = YES;
				CLANG_WARN_DEPRECATED_OBJC_IMPLEMENTATIONS = YES;
				CLANG_WARN_DIRECT_OBJC_ISA_USAGE = YES_ERROR;
				CLANG_WARN_DOCUMENTATION_COMMENTS = YES;
				CLANG_WARN_EMPTY_BODY = YES;
				CLANG_WARN_ENUM_CONVERSION = YES;
				CLANG_WARN_INFINITE_RECURSION = YES;
				CLANG_WARN_INT_CONVERSION = YES;
				CLANG_WARN_NON_LITERAL_NULL_CONVERSION = YES;
				CLANG_WARN_OBJC_IMPLICIT_RETAIN_SELF = YES;
				CLANG_WARN_OBJC_LITERAL_CONVERSION = YES;
				CLANG_WARN_OBJC_ROOT_CLASS = YES_ERROR;
				CLANG_WARN_QUOTED_INCLUDE_IN_FRAMEWORK_HEADER = YES;
				CLANG_WARN_RANGE_LOOP_ANALYSIS = YES;
				CLANG_WARN_STRICT_PROTOTYPES = YES;
				CLANG_WARN_SUSPICIOUS_MOVE = YES;
				CLANG_WARN_UNGUARDED_AVAILABILITY = YES_AGGRESSIVE;
				CLANG_WARN_UNREACHABLE_CODE = YES;
				CLANG_WARN__DUPLICATE_METHOD_MATCH = YES;
				COPY_PHASE_STRIP = NO;
				DEBUG_INFORMATION_FORMAT = dwarf;
				ENABLE_STRICT_OBJC_MSGSEND = YES;
				ENABLE_TESTABILITY = YES;
				GCC_C_LANGUAGE_STANDARD = gnu11;
				GCC_DYNAMIC_NO_PIC = NO;
				GCC_NO_COMMON_BLOCKS = YES;
				GCC_OPTIMIZATION_LEVEL = 0;
				GCC_PREPROCESSOR_DEFINITIONS = (
					"DEBUG=1",
					"$(inherited)",
				);
				GCC_WARN_64_TO_32_BIT_CONVERSION = YES;
				GCC_WARN_ABOUT_RETURN_TYPE = YES_ERROR;
				GCC_WARN_UNDECLARED_SELECTOR = YES;
				GCC_WARN_UNINITIALIZED_AUTOS = YES_AGGRESSIVE;
				GCC_WARN_UNUSED_FUNCTION = YES;
				GCC_WARN_UNUSED_VARIABLE = YES;
				MACOSX_DEPLOYMENT_TARGET = 10.15;
				MTL_ENABLE_DEBUG_INFO = INCLUDE_SOURCE;
				MTL_FAST_MATH = YES;
				ONLY_ACTIVE_ARCH = YES;
				SDKROOT = macosx;
				SWIFT_ACTIVE_COMPILATION_CONDITIONS = DEBUG;
				SWIFT_OPTIMIZATION_LEVEL = "-Onone";
			};
			name = Debug;
		};
		AA585DA3248FD31500E9A3E2 /* Release */ = {
			isa = XCBuildConfiguration;
			buildSettings = {
				ALWAYS_SEARCH_USER_PATHS = NO;
				CLANG_ANALYZER_NONNULL = YES;
				CLANG_ANALYZER_NUMBER_OBJECT_CONVERSION = YES_AGGRESSIVE;
				CLANG_CXX_LANGUAGE_STANDARD = "gnu++14";
				CLANG_CXX_LIBRARY = "libc++";
				CLANG_ENABLE_MODULES = YES;
				CLANG_ENABLE_OBJC_ARC = YES;
				CLANG_ENABLE_OBJC_WEAK = YES;
				CLANG_WARN_BLOCK_CAPTURE_AUTORELEASING = YES;
				CLANG_WARN_BOOL_CONVERSION = YES;
				CLANG_WARN_COMMA = YES;
				CLANG_WARN_CONSTANT_CONVERSION = YES;
				CLANG_WARN_DEPRECATED_OBJC_IMPLEMENTATIONS = YES;
				CLANG_WARN_DIRECT_OBJC_ISA_USAGE = YES_ERROR;
				CLANG_WARN_DOCUMENTATION_COMMENTS = YES;
				CLANG_WARN_EMPTY_BODY = YES;
				CLANG_WARN_ENUM_CONVERSION = YES;
				CLANG_WARN_INFINITE_RECURSION = YES;
				CLANG_WARN_INT_CONVERSION = YES;
				CLANG_WARN_NON_LITERAL_NULL_CONVERSION = YES;
				CLANG_WARN_OBJC_IMPLICIT_RETAIN_SELF = YES;
				CLANG_WARN_OBJC_LITERAL_CONVERSION = YES;
				CLANG_WARN_OBJC_ROOT_CLASS = YES_ERROR;
				CLANG_WARN_QUOTED_INCLUDE_IN_FRAMEWORK_HEADER = YES;
				CLANG_WARN_RANGE_LOOP_ANALYSIS = YES;
				CLANG_WARN_STRICT_PROTOTYPES = YES;
				CLANG_WARN_SUSPICIOUS_MOVE = YES;
				CLANG_WARN_UNGUARDED_AVAILABILITY = YES_AGGRESSIVE;
				CLANG_WARN_UNREACHABLE_CODE = YES;
				CLANG_WARN__DUPLICATE_METHOD_MATCH = YES;
				COPY_PHASE_STRIP = NO;
				DEBUG_INFORMATION_FORMAT = "dwarf-with-dsym";
				ENABLE_NS_ASSERTIONS = NO;
				ENABLE_STRICT_OBJC_MSGSEND = YES;
				GCC_C_LANGUAGE_STANDARD = gnu11;
				GCC_NO_COMMON_BLOCKS = YES;
				GCC_WARN_64_TO_32_BIT_CONVERSION = YES;
				GCC_WARN_ABOUT_RETURN_TYPE = YES_ERROR;
				GCC_WARN_UNDECLARED_SELECTOR = YES;
				GCC_WARN_UNINITIALIZED_AUTOS = YES_AGGRESSIVE;
				GCC_WARN_UNUSED_FUNCTION = YES;
				GCC_WARN_UNUSED_VARIABLE = YES;
				MACOSX_DEPLOYMENT_TARGET = 10.15;
				MTL_ENABLE_DEBUG_INFO = NO;
				MTL_FAST_MATH = YES;
				SDKROOT = macosx;
				SWIFT_COMPILATION_MODE = wholemodule;
				SWIFT_OPTIMIZATION_LEVEL = "-O";
			};
			name = Release;
		};
		AA585DA5248FD31500E9A3E2 /* Debug */ = {
			isa = XCBuildConfiguration;
			buildSettings = {
				ASSETCATALOG_COMPILER_APPICON_NAME = "AppIcon - Debug";
				CLANG_ANALYZER_LOCALIZABILITY_EMPTY_CONTEXT = YES;
				CLANG_ANALYZER_LOCALIZABILITY_NONLOCALIZED = YES;
				CODE_SIGN_ENTITLEMENTS = DuckDuckGo/DuckDuckGo.entitlements;
				CODE_SIGN_IDENTITY = "Apple Development";
				CODE_SIGN_STYLE = Automatic;
				COMBINE_HIDPI_IMAGES = YES;
				CURRENT_PROJECT_VERSION = 0.9.1;
				DEVELOPMENT_TEAM = HKE973VLUW;
				ENABLE_HARDENED_RUNTIME = YES;
				INFOPLIST_FILE = DuckDuckGo/Info.plist;
				LD_RUNPATH_SEARCH_PATHS = (
					"$(inherited)",
					"@executable_path/../Frameworks",
				);
				MARKETING_VERSION = 0.9.1;
				PRODUCT_BUNDLE_IDENTIFIER = com.duckduckgo.macos.browser.debug;
				PRODUCT_NAME = "$(TARGET_NAME)";
				SWIFT_ACTIVE_COMPILATION_CONDITIONS = "FEEDBACK OUT_OF_APPSTORE $(inherited)";
				SWIFT_OBJC_BRIDGING_HEADER = "$(SRCROOT)/DuckDuckGo/Bridging.h";
				SWIFT_VERSION = 5.0;
			};
			name = Debug;
		};
		AA585DA6248FD31500E9A3E2 /* Release */ = {
			isa = XCBuildConfiguration;
			buildSettings = {
				ASSETCATALOG_COMPILER_APPICON_NAME = AppIcon;
				CLANG_ANALYZER_LOCALIZABILITY_EMPTY_CONTEXT = YES;
				CLANG_ANALYZER_LOCALIZABILITY_NONLOCALIZED = YES;
				CODE_SIGN_ENTITLEMENTS = DuckDuckGo/DuckDuckGo.entitlements;
				CODE_SIGN_IDENTITY = "Apple Development";
				CODE_SIGN_STYLE = Automatic;
				COMBINE_HIDPI_IMAGES = YES;
				CURRENT_PROJECT_VERSION = 0.9.1;
				DEVELOPMENT_TEAM = HKE973VLUW;
				ENABLE_HARDENED_RUNTIME = YES;
				INFOPLIST_FILE = DuckDuckGo/Info.plist;
				LD_RUNPATH_SEARCH_PATHS = (
					"$(inherited)",
					"@executable_path/../Frameworks",
				);
				MARKETING_VERSION = 0.9.1;
				PRODUCT_BUNDLE_IDENTIFIER = com.duckduckgo.macos.browser;
				PRODUCT_NAME = "$(TARGET_NAME)";
				SWIFT_ACTIVE_COMPILATION_CONDITIONS = "FEEDBACK OUT_OF_APPSTORE";
				SWIFT_OBJC_BRIDGING_HEADER = "$(SRCROOT)/DuckDuckGo/Bridging.h";
				SWIFT_VERSION = 5.0;
			};
			name = Release;
		};
		AA585DA8248FD31500E9A3E2 /* Debug */ = {
			isa = XCBuildConfiguration;
			buildSettings = {
				ALWAYS_EMBED_SWIFT_STANDARD_LIBRARIES = YES;
				BUNDLE_LOADER = "$(TEST_HOST)";
				CODE_SIGN_IDENTITY = "Apple Development";
				CODE_SIGN_STYLE = Automatic;
				COMBINE_HIDPI_IMAGES = YES;
				DEVELOPMENT_TEAM = HKE973VLUW;
				INFOPLIST_FILE = "Unit Tests/Info.plist";
				LD_RUNPATH_SEARCH_PATHS = (
					"$(inherited)",
					"@executable_path/../Frameworks",
					"@loader_path/../Frameworks",
				);
				MACOSX_DEPLOYMENT_TARGET = 10.15;
				PRODUCT_BUNDLE_IDENTIFIER = com.duckduckgo.macos.browser.DuckDuckGoTests;
				PRODUCT_NAME = "$(TARGET_NAME)";
				PROVISIONING_PROFILE_SPECIFIER = "";
				SWIFT_VERSION = 5.0;
				TEST_HOST = "$(BUILT_PRODUCTS_DIR)/DuckDuckGo Privacy Browser.app/Contents/MacOS/DuckDuckGo Privacy Browser";
			};
			name = Debug;
		};
		AA585DA9248FD31500E9A3E2 /* Release */ = {
			isa = XCBuildConfiguration;
			buildSettings = {
				ALWAYS_EMBED_SWIFT_STANDARD_LIBRARIES = YES;
				BUNDLE_LOADER = "$(TEST_HOST)";
				CODE_SIGN_IDENTITY = "Apple Development";
				CODE_SIGN_STYLE = Automatic;
				COMBINE_HIDPI_IMAGES = YES;
				DEVELOPMENT_TEAM = HKE973VLUW;
				INFOPLIST_FILE = "Unit Tests/Info.plist";
				LD_RUNPATH_SEARCH_PATHS = (
					"$(inherited)",
					"@executable_path/../Frameworks",
					"@loader_path/../Frameworks",
				);
				MACOSX_DEPLOYMENT_TARGET = 10.15;
				PRODUCT_BUNDLE_IDENTIFIER = com.duckduckgo.macos.browser.DuckDuckGoTests;
				PRODUCT_NAME = "$(TARGET_NAME)";
				PROVISIONING_PROFILE_SPECIFIER = "";
				SWIFT_VERSION = 5.0;
				TEST_HOST = "$(BUILT_PRODUCTS_DIR)/DuckDuckGo Privacy Browser.app/Contents/MacOS/DuckDuckGo Privacy Browser";
			};
			name = Release;
		};
/* End XCBuildConfiguration section */

/* Begin XCConfigurationList section */
		4B1AD8A625FC27E200261379 /* Build configuration list for PBXNativeTarget "Integration Tests" */ = {
			isa = XCConfigurationList;
			buildConfigurations = (
				4B1AD8A425FC27E200261379 /* Debug */,
				4B1AD8B325FC322600261379 /* CI */,
				4B1AD8A525FC27E200261379 /* Release */,
			);
			defaultConfigurationIsVisible = 0;
			defaultConfigurationName = Release;
		};
		AA585D79248FD31100E9A3E2 /* Build configuration list for PBXProject "DuckDuckGo" */ = {
			isa = XCConfigurationList;
			buildConfigurations = (
				AA585DA2248FD31500E9A3E2 /* Debug */,
				4B1AD8B025FC322600261379 /* CI */,
				AA585DA3248FD31500E9A3E2 /* Release */,
			);
			defaultConfigurationIsVisible = 0;
			defaultConfigurationName = Release;
		};
		AA585DA4248FD31500E9A3E2 /* Build configuration list for PBXNativeTarget "DuckDuckGo Privacy Browser" */ = {
			isa = XCConfigurationList;
			buildConfigurations = (
				AA585DA5248FD31500E9A3E2 /* Debug */,
				4B1AD8B125FC322600261379 /* CI */,
				AA585DA6248FD31500E9A3E2 /* Release */,
			);
			defaultConfigurationIsVisible = 0;
			defaultConfigurationName = Release;
		};
		AA585DA7248FD31500E9A3E2 /* Build configuration list for PBXNativeTarget "Unit Tests" */ = {
			isa = XCConfigurationList;
			buildConfigurations = (
				AA585DA8248FD31500E9A3E2 /* Debug */,
				4B1AD8B225FC322600261379 /* CI */,
				AA585DA9248FD31500E9A3E2 /* Release */,
			);
			defaultConfigurationIsVisible = 0;
			defaultConfigurationName = Release;
		};
/* End XCConfigurationList section */

/* Begin XCRemoteSwiftPackageReference section */
		4B82E9B125B69E3E00656FE7 /* XCRemoteSwiftPackageReference "TrackerRadarKit" */ = {
			isa = XCRemoteSwiftPackageReference;
			repositoryURL = "https://github.com/duckduckgo/TrackerRadarKit.git";
			requirement = {
				kind = upToNextMajorVersion;
				minimumVersion = 1.0.2;
			};
		};
		85F4D1C2266695C9002DD869 /* XCRemoteSwiftPackageReference "BrowserServicesKit" */ = {
			isa = XCRemoteSwiftPackageReference;
			repositoryURL = "https://github.com/duckduckgo/BrowserServicesKit.git";
			requirement = {
				kind = upToNextMajorVersion;
				minimumVersion = 5.0.0;
			};
		};
		85FF55C625F82E4F00E2AB99 /* XCRemoteSwiftPackageReference "lottie-ios" */ = {
			isa = XCRemoteSwiftPackageReference;
			repositoryURL = "https://github.com/airbnb/lottie-ios";
			requirement = {
				branch = "lottie/macos-spm";
				kind = branch;
			};
		};
		AA06B6B52672AF8100F541C5 /* XCRemoteSwiftPackageReference "Sparkle" */ = {
			isa = XCRemoteSwiftPackageReference;
			repositoryURL = "https://github.com/sparkle-project/Sparkle.git";
			requirement = {
				kind = upToNextMajorVersion;
				minimumVersion = 1.26.0;
			};
		};
		B65783F325F8ACA400D8DB33 /* XCRemoteSwiftPackageReference "PunycodeSwift" */ = {
			isa = XCRemoteSwiftPackageReference;
			repositoryURL = "https://github.com/gumob/PunycodeSwift.git";
			requirement = {
				kind = upToNextMajorVersion;
				minimumVersion = 2.1.0;
			};
		};
		B6DA44152616C13800DD1EC2 /* XCRemoteSwiftPackageReference "OHHTTPStubs" */ = {
			isa = XCRemoteSwiftPackageReference;
			repositoryURL = "https://github.com/AliSoftware/OHHTTPStubs.git";
			requirement = {
				kind = upToNextMajorVersion;
				minimumVersion = 9.1.0;
			};
		};
/* End XCRemoteSwiftPackageReference section */

/* Begin XCSwiftPackageProductDependency section */
		4B82E9B225B69E3E00656FE7 /* TrackerRadarKit */ = {
			isa = XCSwiftPackageProductDependency;
			package = 4B82E9B125B69E3E00656FE7 /* XCRemoteSwiftPackageReference "TrackerRadarKit" */;
			productName = TrackerRadarKit;
		};
		85F4D1C3266695C9002DD869 /* BrowserServicesKit */ = {
			isa = XCSwiftPackageProductDependency;
			package = 85F4D1C2266695C9002DD869 /* XCRemoteSwiftPackageReference "BrowserServicesKit" */;
			productName = BrowserServicesKit;
		};
		85FF55C725F82E4F00E2AB99 /* Lottie */ = {
			isa = XCSwiftPackageProductDependency;
			package = 85FF55C625F82E4F00E2AB99 /* XCRemoteSwiftPackageReference "lottie-ios" */;
			productName = Lottie;
		};
		AA06B6B62672AF8100F541C5 /* Sparkle */ = {
			isa = XCSwiftPackageProductDependency;
			package = AA06B6B52672AF8100F541C5 /* XCRemoteSwiftPackageReference "Sparkle" */;
			productName = Sparkle;
		};
		B65783F425F8ACA400D8DB33 /* Punnycode */ = {
			isa = XCSwiftPackageProductDependency;
			package = B65783F325F8ACA400D8DB33 /* XCRemoteSwiftPackageReference "PunycodeSwift" */;
			productName = Punnycode;
		};
		B6DA44162616C13800DD1EC2 /* OHHTTPStubs */ = {
			isa = XCSwiftPackageProductDependency;
			package = B6DA44152616C13800DD1EC2 /* XCRemoteSwiftPackageReference "OHHTTPStubs" */;
			productName = OHHTTPStubs;
		};
		B6DA44182616C13800DD1EC2 /* OHHTTPStubsSwift */ = {
			isa = XCSwiftPackageProductDependency;
			package = B6DA44152616C13800DD1EC2 /* XCRemoteSwiftPackageReference "OHHTTPStubs" */;
			productName = OHHTTPStubsSwift;
		};
/* End XCSwiftPackageProductDependency section */

/* Begin XCVersionGroup section */
		4B11060325903E570039B979 /* CoreDataEncryptionTesting.xcdatamodeld */ = {
			isa = XCVersionGroup;
			children = (
				4B11060425903E570039B979 /* CoreDataEncryptionTesting.xcdatamodel */,
			);
			currentVersion = 4B11060425903E570039B979 /* CoreDataEncryptionTesting.xcdatamodel */;
			path = CoreDataEncryptionTesting.xcdatamodeld;
			sourceTree = "<group>";
			versionGroupType = wrapper.xcdatamodel;
		};
		4B67742E255DBEB800025BD8 /* HTTPSUpgrade.xcdatamodeld */ = {
			isa = XCVersionGroup;
			children = (
				4B67742F255DBEB800025BD8 /* HTTPSUpgrade 3.xcdatamodel */,
			);
			currentVersion = 4B67742F255DBEB800025BD8 /* HTTPSUpgrade 3.xcdatamodel */;
			path = HTTPSUpgrade.xcdatamodeld;
			sourceTree = "<group>";
			versionGroupType = wrapper.xcdatamodel;
		};
		4B9292A726670D3700AD2C21 /* Bookmark.xcdatamodeld */ = {
			isa = XCVersionGroup;
			children = (
				4B9292A826670D3700AD2C21 /* Bookmark 2.xcdatamodel */,
				4B9292A926670D3700AD2C21 /* Bookmark.xcdatamodel */,
			);
			currentVersion = 4B9292A826670D3700AD2C21 /* Bookmark 2.xcdatamodel */;
			path = Bookmark.xcdatamodeld;
			sourceTree = "<group>";
			versionGroupType = wrapper.xcdatamodel;
		};
		AAE75278263B046100B973F8 /* History.xcdatamodeld */ = {
			isa = XCVersionGroup;
			children = (
				AAE75279263B046100B973F8 /* History.xcdatamodel */,
			);
			currentVersion = AAE75279263B046100B973F8 /* History.xcdatamodel */;
			path = History.xcdatamodeld;
			sourceTree = "<group>";
			versionGroupType = wrapper.xcdatamodel;
		};
		B6DA44062616B30600DD1EC2 /* PixelDataModel.xcdatamodeld */ = {
			isa = XCVersionGroup;
			children = (
				B6DA44072616B30600DD1EC2 /* PixelDataModel.xcdatamodel */,
			);
			currentVersion = B6DA44072616B30600DD1EC2 /* PixelDataModel.xcdatamodel */;
			path = PixelDataModel.xcdatamodeld;
			sourceTree = "<group>";
			versionGroupType = wrapper.xcdatamodel;
		};
/* End XCVersionGroup section */
	};
	rootObject = AA585D76248FD31100E9A3E2 /* Project object */;
}<|MERGE_RESOLUTION|>--- conflicted
+++ resolved
@@ -514,7 +514,6 @@
 		4B67744A255DBF3A00025BD8 /* BloomFilter.hpp */ = {isa = PBXFileReference; fileEncoding = 4; lastKnownFileType = sourcecode.cpp.h; name = BloomFilter.hpp; path = Submodules/bloom_cpp/src/BloomFilter.hpp; sourceTree = SOURCE_ROOT; };
 		4B67744F255DBFA300025BD8 /* HashExtension.swift */ = {isa = PBXFileReference; fileEncoding = 4; lastKnownFileType = sourcecode.swift; path = HashExtension.swift; sourceTree = "<group>"; };
 		4B677454255DC18000025BD8 /* Bridging.h */ = {isa = PBXFileReference; fileEncoding = 4; lastKnownFileType = sourcecode.c.h; path = Bridging.h; sourceTree = "<group>"; };
-		4B6FB1C7269DF96A005DD826 /* BrowserServicesKit */ = {isa = PBXFileReference; lastKnownFileType = folder; name = BrowserServicesKit; path = ../BrowserServicesKit; sourceTree = "<group>"; };
 		4B6FB1C9269E631E005DD826 /* CSVParserTests.swift */ = {isa = PBXFileReference; lastKnownFileType = sourcecode.swift; path = CSVParserTests.swift; sourceTree = "<group>"; };
 		4B6FB1CB269E7262005DD826 /* CSVImporterTests.swift */ = {isa = PBXFileReference; lastKnownFileType = sourcecode.swift; path = CSVImporterTests.swift; sourceTree = "<group>"; };
 		4B6FB1CD269E7913005DD826 /* DataImportMocks.swift */ = {isa = PBXFileReference; lastKnownFileType = sourcecode.swift; path = DataImportMocks.swift; sourceTree = "<group>"; };
@@ -1403,7 +1402,6 @@
 			isa = PBXGroup;
 			children = (
 				AA68C3D62490F821001B8783 /* README.md */,
-				4B6FB1C7269DF96A005DD826 /* BrowserServicesKit */,
 				AA585D80248FD31100E9A3E2 /* DuckDuckGo */,
 				AA585D93248FD31400E9A3E2 /* Unit Tests */,
 				4B1AD89E25FC27E200261379 /* Integration Tests */,
@@ -1434,12 +1432,9 @@
 				AA86491324D831B9001BABEE /* Common */,
 				85D33F1025C82E93002B91A6 /* Configuration */,
 				4B6160D125B14E5E007DE5B2 /* ContentBlocker */,
-<<<<<<< HEAD
 				4B26FB4726977FCD0010AF6A /* Data Import */,
 				4B3A4333269D252200C66BBC /* Data Export */,
-=======
 				AAC30A24268DF93500D2D9CD /* Crash Reports */,
->>>>>>> fcffea15
 				4B65143C26392483005B46EB /* Email */,
 				8556A60C256C15C60092FA9D /* FileDownload */,
 				85A0115D25AF1C4700FA6A0C /* FindInPage */,
