// !$*UTF8*$!
{
	archiveVersion = 1;
	classes = {
	};
	objectVersion = 52;
	objects = {

/* Begin PBXBuildFile section */
		026ADE1026C2FF97002518EE /* PrivacyConfigurationManager.swift in Sources */ = {isa = PBXBuildFile; fileRef = 026ADE0F26C2FF97002518EE /* PrivacyConfigurationManager.swift */; };
		026ADE1226C2FFFE002518EE /* PrivacyConfiguration.swift in Sources */ = {isa = PBXBuildFile; fileRef = 026ADE1126C2FFFE002518EE /* PrivacyConfiguration.swift */; };
		026ADE1426C3010C002518EE /* macos-config.json in Resources */ = {isa = PBXBuildFile; fileRef = 026ADE1326C3010C002518EE /* macos-config.json */; };
		026ADE1626C30FA5002518EE /* PrivacyConfigurationManagerTests.swift in Sources */ = {isa = PBXBuildFile; fileRef = 026ADE1526C30FA5002518EE /* PrivacyConfigurationManagerTests.swift */; };
		142879DA24CE1179005419BB /* SuggestionViewModelTests.swift in Sources */ = {isa = PBXBuildFile; fileRef = 142879D924CE1179005419BB /* SuggestionViewModelTests.swift */; };
		142879DC24CE1185005419BB /* SuggestionContainerViewModelTests.swift in Sources */ = {isa = PBXBuildFile; fileRef = 142879DB24CE1185005419BB /* SuggestionContainerViewModelTests.swift */; };
		1430DFF524D0580F00B8978C /* TabBarViewController.swift in Sources */ = {isa = PBXBuildFile; fileRef = 1430DFF424D0580F00B8978C /* TabBarViewController.swift */; };
		14505A08256084EF00272CC6 /* UserAgent.swift in Sources */ = {isa = PBXBuildFile; fileRef = 14505A07256084EF00272CC6 /* UserAgent.swift */; };
		1456D6E124EFCBC300775049 /* TabBarCollectionView.swift in Sources */ = {isa = PBXBuildFile; fileRef = 1456D6E024EFCBC300775049 /* TabBarCollectionView.swift */; };
		14D9B8FB24F7E089000D4D13 /* AddressBarViewController.swift in Sources */ = {isa = PBXBuildFile; fileRef = 14D9B8F924F7E089000D4D13 /* AddressBarViewController.swift */; };
		14D9B90224F91316000D4D13 /* FocusRingView.swift in Sources */ = {isa = PBXBuildFile; fileRef = 14D9B90124F91316000D4D13 /* FocusRingView.swift */; };
		336D5B18262D8D3C0052E0C9 /* findinpage.js in Resources */ = {isa = PBXBuildFile; fileRef = 336D5AEF262D8D3C0052E0C9 /* findinpage.js */; };
		339A6B5826A044BA00E3DAE8 /* duckduckgo-privacy-dashboard in Resources */ = {isa = PBXBuildFile; fileRef = 339A6B5726A044BA00E3DAE8 /* duckduckgo-privacy-dashboard */; };
		4B02198825E05FAC00ED7DEA /* login-detection.js in Resources */ = {isa = PBXBuildFile; fileRef = 4B02197D25E05FAC00ED7DEA /* login-detection.js */; };
		4B02198925E05FAC00ED7DEA /* FireproofingURLExtensions.swift in Sources */ = {isa = PBXBuildFile; fileRef = 4B02197F25E05FAC00ED7DEA /* FireproofingURLExtensions.swift */; };
		4B02198A25E05FAC00ED7DEA /* FireproofDomains.swift in Sources */ = {isa = PBXBuildFile; fileRef = 4B02198125E05FAC00ED7DEA /* FireproofDomains.swift */; };
		4B02198B25E05FAC00ED7DEA /* FireproofInfoViewController.swift in Sources */ = {isa = PBXBuildFile; fileRef = 4B02198325E05FAC00ED7DEA /* FireproofInfoViewController.swift */; };
		4B02198C25E05FAC00ED7DEA /* Fireproofing.storyboard in Resources */ = {isa = PBXBuildFile; fileRef = 4B02198425E05FAC00ED7DEA /* Fireproofing.storyboard */; };
		4B02198D25E05FAC00ED7DEA /* UndoFireproofingViewController.swift in Sources */ = {isa = PBXBuildFile; fileRef = 4B02198525E05FAC00ED7DEA /* UndoFireproofingViewController.swift */; };
		4B02199C25E063DE00ED7DEA /* FireproofDomainsTests.swift in Sources */ = {isa = PBXBuildFile; fileRef = 4B02199925E063DE00ED7DEA /* FireproofDomainsTests.swift */; };
		4B02199D25E063DE00ED7DEA /* FireproofingURLExtensionsTests.swift in Sources */ = {isa = PBXBuildFile; fileRef = 4B02199A25E063DE00ED7DEA /* FireproofingURLExtensionsTests.swift */; };
		4B0219A825E0646500ED7DEA /* WebsiteDataStoreTests.swift in Sources */ = {isa = PBXBuildFile; fileRef = 4B0219A725E0646500ED7DEA /* WebsiteDataStoreTests.swift */; };
		4B0511BB262CAA5A00F6079C /* DefaultBrowserPreferences.swift in Sources */ = {isa = PBXBuildFile; fileRef = 4B0511A4262CAA5A00F6079C /* DefaultBrowserPreferences.swift */; };
		4B0511BC262CAA5A00F6079C /* AppearancePreferences.swift in Sources */ = {isa = PBXBuildFile; fileRef = 4B0511A5262CAA5A00F6079C /* AppearancePreferences.swift */; };
		4B0511BD262CAA5A00F6079C /* PrivacySecurityPreferences.swift in Sources */ = {isa = PBXBuildFile; fileRef = 4B0511A6262CAA5A00F6079C /* PrivacySecurityPreferences.swift */; };
		4B0511BE262CAA5A00F6079C /* DownloadPreferences.swift in Sources */ = {isa = PBXBuildFile; fileRef = 4B0511A7262CAA5A00F6079C /* DownloadPreferences.swift */; };
		4B0511BF262CAA5A00F6079C /* PreferenceSections.swift in Sources */ = {isa = PBXBuildFile; fileRef = 4B0511A8262CAA5A00F6079C /* PreferenceSections.swift */; };
		4B0511C1262CAA5A00F6079C /* PrivacySecurityPreferencesTableCellView.xib in Resources */ = {isa = PBXBuildFile; fileRef = 4B0511AB262CAA5A00F6079C /* PrivacySecurityPreferencesTableCellView.xib */; };
		4B0511C2262CAA5A00F6079C /* PreferencesAboutViewController.swift in Sources */ = {isa = PBXBuildFile; fileRef = 4B0511AC262CAA5A00F6079C /* PreferencesAboutViewController.swift */; };
		4B0511C3262CAA5A00F6079C /* Preferences.storyboard in Resources */ = {isa = PBXBuildFile; fileRef = 4B0511AD262CAA5A00F6079C /* Preferences.storyboard */; };
		4B0511C4262CAA5A00F6079C /* PreferencesSidebarViewController.swift in Sources */ = {isa = PBXBuildFile; fileRef = 4B0511AE262CAA5A00F6079C /* PreferencesSidebarViewController.swift */; };
		4B0511C5262CAA5A00F6079C /* PrivacySecurityPreferencesTableCellView.swift in Sources */ = {isa = PBXBuildFile; fileRef = 4B0511AF262CAA5A00F6079C /* PrivacySecurityPreferencesTableCellView.swift */; };
		4B0511C6262CAA5A00F6079C /* DefaultBrowserTableCellView.xib in Resources */ = {isa = PBXBuildFile; fileRef = 4B0511B0262CAA5A00F6079C /* DefaultBrowserTableCellView.xib */; };
		4B0511C7262CAA5A00F6079C /* PreferenceTableCellView.swift in Sources */ = {isa = PBXBuildFile; fileRef = 4B0511B1262CAA5A00F6079C /* PreferenceTableCellView.swift */; };
		4B0511C8262CAA5A00F6079C /* PreferencesListViewController.swift in Sources */ = {isa = PBXBuildFile; fileRef = 4B0511B2262CAA5A00F6079C /* PreferencesListViewController.swift */; };
		4B0511C9262CAA5A00F6079C /* RoundedSelectionRowView.swift in Sources */ = {isa = PBXBuildFile; fileRef = 4B0511B3262CAA5A00F6079C /* RoundedSelectionRowView.swift */; };
		4B0511CA262CAA5A00F6079C /* FireproofDomainsViewController.swift in Sources */ = {isa = PBXBuildFile; fileRef = 4B0511B4262CAA5A00F6079C /* FireproofDomainsViewController.swift */; };
		4B0511CB262CAA5A00F6079C /* DownloadPreferencesTableCellView.swift in Sources */ = {isa = PBXBuildFile; fileRef = 4B0511B5262CAA5A00F6079C /* DownloadPreferencesTableCellView.swift */; };
		4B0511CC262CAA5A00F6079C /* PreferencesSplitViewController.swift in Sources */ = {isa = PBXBuildFile; fileRef = 4B0511B6262CAA5A00F6079C /* PreferencesSplitViewController.swift */; };
		4B0511CD262CAA5A00F6079C /* DefaultBrowserTableCellView.swift in Sources */ = {isa = PBXBuildFile; fileRef = 4B0511B7262CAA5A00F6079C /* DefaultBrowserTableCellView.swift */; };
		4B0511CE262CAA5A00F6079C /* DownloadPreferencesTableCellView.xib in Resources */ = {isa = PBXBuildFile; fileRef = 4B0511B8262CAA5A00F6079C /* DownloadPreferencesTableCellView.xib */; };
		4B0511CF262CAA5A00F6079C /* AppearancePreferencesTableCellView.swift in Sources */ = {isa = PBXBuildFile; fileRef = 4B0511B9262CAA5A00F6079C /* AppearancePreferencesTableCellView.swift */; };
		4B0511D0262CAA5A00F6079C /* AppearancePreferencesTableCellView.xib in Resources */ = {isa = PBXBuildFile; fileRef = 4B0511BA262CAA5A00F6079C /* AppearancePreferencesTableCellView.xib */; };
		4B0511D8262CAA7000F6079C /* PaddedImageButton.swift in Sources */ = {isa = PBXBuildFile; fileRef = 4B0511D7262CAA7000F6079C /* PaddedImageButton.swift */; };
		4B0511E1262CAA8600F6079C /* NSOpenPanelExtensions.swift in Sources */ = {isa = PBXBuildFile; fileRef = 4B0511DF262CAA8600F6079C /* NSOpenPanelExtensions.swift */; };
		4B0511E2262CAA8600F6079C /* NSViewControllerExtension.swift in Sources */ = {isa = PBXBuildFile; fileRef = 4B0511E0262CAA8600F6079C /* NSViewControllerExtension.swift */; };
		4B0511E7262CAB3700F6079C /* UserDefaultsWrapperUtilities.swift in Sources */ = {isa = PBXBuildFile; fileRef = 4B0511E6262CAB3700F6079C /* UserDefaultsWrapperUtilities.swift */; };
		4B0511F0262CAEC900F6079C /* AppearancePreferencesTests.swift in Sources */ = {isa = PBXBuildFile; fileRef = 4B0511EF262CAEC900F6079C /* AppearancePreferencesTests.swift */; };
		4B0511F8262CB20F00F6079C /* DownloadPreferencesTests.swift in Sources */ = {isa = PBXBuildFile; fileRef = 4B0511F7262CB20F00F6079C /* DownloadPreferencesTests.swift */; };
		4B11060525903E570039B979 /* CoreDataEncryptionTesting.xcdatamodeld in Sources */ = {isa = PBXBuildFile; fileRef = 4B11060325903E570039B979 /* CoreDataEncryptionTesting.xcdatamodeld */; };
		4B11060A25903EAC0039B979 /* CoreDataEncryptionTests.swift in Sources */ = {isa = PBXBuildFile; fileRef = 4B11060925903EAC0039B979 /* CoreDataEncryptionTests.swift */; };
		4B139AFD26B60BD800894F82 /* NSImageExtensions.swift in Sources */ = {isa = PBXBuildFile; fileRef = 4B139AFC26B60BD800894F82 /* NSImageExtensions.swift */; };
		4B1AD8D525FC38DD00261379 /* EncryptionKeyStoreTests.swift in Sources */ = {isa = PBXBuildFile; fileRef = 4BA1A6EA258C288C00F6F690 /* EncryptionKeyStoreTests.swift */; };
		4B1AD8E225FC390B00261379 /* EncryptionMocks.swift in Sources */ = {isa = PBXBuildFile; fileRef = 4BA1A6F5258C4F9600F6F690 /* EncryptionMocks.swift */; };
		4B1AD91725FC46FB00261379 /* CoreDataEncryptionTests.swift in Sources */ = {isa = PBXBuildFile; fileRef = 4B1AD91625FC46FB00261379 /* CoreDataEncryptionTests.swift */; };
		4B1AD92125FC474E00261379 /* CoreDataEncryptionTesting.xcdatamodeld in Sources */ = {isa = PBXBuildFile; fileRef = 4B11060325903E570039B979 /* CoreDataEncryptionTesting.xcdatamodeld */; };
		4B4F72EC266B2ED300814C60 /* CollectionExtension.swift in Sources */ = {isa = PBXBuildFile; fileRef = 4B4F72EB266B2ED300814C60 /* CollectionExtension.swift */; };
		4B59023D26B35F3600489384 /* ChromeDataImporter.swift in Sources */ = {isa = PBXBuildFile; fileRef = 4B59023826B35F3600489384 /* ChromeDataImporter.swift */; };
		4B59023E26B35F3600489384 /* ChromiumLoginReader.swift in Sources */ = {isa = PBXBuildFile; fileRef = 4B59023926B35F3600489384 /* ChromiumLoginReader.swift */; };
		4B59024026B35F3600489384 /* ChromiumDataImporter.swift in Sources */ = {isa = PBXBuildFile; fileRef = 4B59023B26B35F3600489384 /* ChromiumDataImporter.swift */; };
		4B59024126B35F3600489384 /* BraveDataImporter.swift in Sources */ = {isa = PBXBuildFile; fileRef = 4B59023C26B35F3600489384 /* BraveDataImporter.swift */; };
		4B59024326B35F7C00489384 /* BrowserImportViewController.swift in Sources */ = {isa = PBXBuildFile; fileRef = 4B59024226B35F7C00489384 /* BrowserImportViewController.swift */; };
		4B59024826B3673600489384 /* ThirdPartyBrowser.swift in Sources */ = {isa = PBXBuildFile; fileRef = 4B59024726B3673600489384 /* ThirdPartyBrowser.swift */; };
		4B59024A26B38B0B00489384 /* Login Data in Resources */ = {isa = PBXBuildFile; fileRef = 4B59024926B38B0B00489384 /* Login Data */; };
		4B59024C26B38BB800489384 /* ChromiumLoginReaderTests.swift in Sources */ = {isa = PBXBuildFile; fileRef = 4B59024B26B38BB800489384 /* ChromiumLoginReaderTests.swift */; };
		4B5FF67826B602B100D42879 /* FirefoxDataImporter.swift in Sources */ = {isa = PBXBuildFile; fileRef = 4B5FF67726B602B100D42879 /* FirefoxDataImporter.swift */; };
		4B6160D825B150E4007DE5B2 /* trackerData.json in Resources */ = {isa = PBXBuildFile; fileRef = 4B6160D725B150E4007DE5B2 /* trackerData.json */; };
		4B6160DD25B152C5007DE5B2 /* ContentBlockerRulesUserScript.swift in Sources */ = {isa = PBXBuildFile; fileRef = 4B6160DC25B152C5007DE5B2 /* ContentBlockerRulesUserScript.swift */; };
		4B6160E525B152FA007DE5B2 /* ContentBlockerUserScript.swift in Sources */ = {isa = PBXBuildFile; fileRef = 4B6160E425B152FA007DE5B2 /* ContentBlockerUserScript.swift */; };
		4B6160ED25B15417007DE5B2 /* DetectedTracker.swift in Sources */ = {isa = PBXBuildFile; fileRef = 4B6160EC25B15417007DE5B2 /* DetectedTracker.swift */; };
		4B6160F225B15792007DE5B2 /* contentblockerrules.js in Resources */ = {isa = PBXBuildFile; fileRef = 4B6160F125B15792007DE5B2 /* contentblockerrules.js */; };
		4B6160F725B157BB007DE5B2 /* contentblocker.js in Resources */ = {isa = PBXBuildFile; fileRef = 4B6160F625B157BB007DE5B2 /* contentblocker.js */; };
		4B6160FF25B15BB1007DE5B2 /* ContentBlockerRulesManager.swift in Sources */ = {isa = PBXBuildFile; fileRef = 4B6160FE25B15BB1007DE5B2 /* ContentBlockerRulesManager.swift */; };
		4B65027525E5F2A70054432E /* DefaultBrowserPromptView.xib in Resources */ = {isa = PBXBuildFile; fileRef = 4B65027425E5F2A70054432E /* DefaultBrowserPromptView.xib */; };
		4B65027A25E5F2B10054432E /* DefaultBrowserPromptView.swift in Sources */ = {isa = PBXBuildFile; fileRef = 4B65027925E5F2B10054432E /* DefaultBrowserPromptView.swift */; };
		4B65028A25E6CBF40054432E /* NibLoadable.swift in Sources */ = {isa = PBXBuildFile; fileRef = 4B65028925E6CBF40054432E /* NibLoadable.swift */; };
		4B65143E263924B5005B46EB /* EmailUrlExtensions.swift in Sources */ = {isa = PBXBuildFile; fileRef = 4B65143D263924B5005B46EB /* EmailUrlExtensions.swift */; };
		4B677431255DBEB800025BD8 /* BloomFilterWrapper.mm in Sources */ = {isa = PBXBuildFile; fileRef = 4B677424255DBEB800025BD8 /* BloomFilterWrapper.mm */; };
		4B677432255DBEB800025BD8 /* httpsMobileV2BloomSpec.json in Resources */ = {isa = PBXBuildFile; fileRef = 4B677427255DBEB800025BD8 /* httpsMobileV2BloomSpec.json */; };
		4B677433255DBEB800025BD8 /* httpsMobileV2Bloom.bin in Resources */ = {isa = PBXBuildFile; fileRef = 4B677428255DBEB800025BD8 /* httpsMobileV2Bloom.bin */; };
		4B677434255DBEB800025BD8 /* HTTPSBloomFilterSpecification.swift in Sources */ = {isa = PBXBuildFile; fileRef = 4B677429255DBEB800025BD8 /* HTTPSBloomFilterSpecification.swift */; };
		4B677435255DBEB800025BD8 /* httpsMobileV2FalsePositives.json in Resources */ = {isa = PBXBuildFile; fileRef = 4B67742A255DBEB800025BD8 /* httpsMobileV2FalsePositives.json */; };
		4B677436255DBEB800025BD8 /* HTTPSExcludedDomains.swift in Sources */ = {isa = PBXBuildFile; fileRef = 4B67742B255DBEB800025BD8 /* HTTPSExcludedDomains.swift */; };
		4B677437255DBEB800025BD8 /* HTTPSUpgrade.swift in Sources */ = {isa = PBXBuildFile; fileRef = 4B67742C255DBEB800025BD8 /* HTTPSUpgrade.swift */; };
		4B677438255DBEB800025BD8 /* HTTPSUpgrade.xcdatamodeld in Sources */ = {isa = PBXBuildFile; fileRef = 4B67742E255DBEB800025BD8 /* HTTPSUpgrade.xcdatamodeld */; };
		4B677439255DBEB800025BD8 /* HTTPSUpgradeStore.swift in Sources */ = {isa = PBXBuildFile; fileRef = 4B677430255DBEB800025BD8 /* HTTPSUpgradeStore.swift */; };
		4B677442255DBEEA00025BD8 /* Database.swift in Sources */ = {isa = PBXBuildFile; fileRef = 4B677440255DBEEA00025BD8 /* Database.swift */; };
		4B67744B255DBF3A00025BD8 /* BloomFilter.cpp in Sources */ = {isa = PBXBuildFile; fileRef = 4B677449255DBF3A00025BD8 /* BloomFilter.cpp */; };
		4B677450255DBFA300025BD8 /* HashExtension.swift in Sources */ = {isa = PBXBuildFile; fileRef = 4B67744F255DBFA300025BD8 /* HashExtension.swift */; };
		4B723E0526B0003E00E14D75 /* DataImportMocks.swift in Sources */ = {isa = PBXBuildFile; fileRef = 4B723DFF26B0003E00E14D75 /* DataImportMocks.swift */; };
		4B723E0626B0003E00E14D75 /* CSVParserTests.swift in Sources */ = {isa = PBXBuildFile; fileRef = 4B723E0026B0003E00E14D75 /* CSVParserTests.swift */; };
		4B723E0726B0003E00E14D75 /* CSVImporterTests.swift in Sources */ = {isa = PBXBuildFile; fileRef = 4B723E0126B0003E00E14D75 /* CSVImporterTests.swift */; };
		4B723E0826B0003E00E14D75 /* MockSecureVault.swift in Sources */ = {isa = PBXBuildFile; fileRef = 4B723E0326B0003E00E14D75 /* MockSecureVault.swift */; };
		4B723E0926B0003E00E14D75 /* CSVLoginExporterTests.swift in Sources */ = {isa = PBXBuildFile; fileRef = 4B723E0426B0003E00E14D75 /* CSVLoginExporterTests.swift */; };
		4B723E0A26B0005900E14D75 /* DataImportViewController.swift in Sources */ = {isa = PBXBuildFile; fileRef = 4B723DEE26B0002B00E14D75 /* DataImportViewController.swift */; };
		4B723E0B26B0005B00E14D75 /* CSVImportViewController.swift in Sources */ = {isa = PBXBuildFile; fileRef = 4B723DEF26B0002B00E14D75 /* CSVImportViewController.swift */; };
		4B723E0C26B0005D00E14D75 /* CSVImportSummaryViewController.swift in Sources */ = {isa = PBXBuildFile; fileRef = 4B723DF026B0002B00E14D75 /* CSVImportSummaryViewController.swift */; };
		4B723E0D26B0006100E14D75 /* SecureVaultLoginImporter.swift in Sources */ = {isa = PBXBuildFile; fileRef = 4B723DF326B0002B00E14D75 /* SecureVaultLoginImporter.swift */; };
		4B723E0E26B0006300E14D75 /* LoginImport.swift in Sources */ = {isa = PBXBuildFile; fileRef = 4B723DF426B0002B00E14D75 /* LoginImport.swift */; };
		4B723E0F26B0006500E14D75 /* CSVParser.swift in Sources */ = {isa = PBXBuildFile; fileRef = 4B723DF626B0002B00E14D75 /* CSVParser.swift */; };
		4B723E1026B0006700E14D75 /* CSVImporter.swift in Sources */ = {isa = PBXBuildFile; fileRef = 4B723DF726B0002B00E14D75 /* CSVImporter.swift */; };
		4B723E1126B0006C00E14D75 /* DataImport.storyboard in Resources */ = {isa = PBXBuildFile; fileRef = 4B723DED26B0002B00E14D75 /* DataImport.storyboard */; };
		4B723E1226B0006E00E14D75 /* DataImport.swift in Sources */ = {isa = PBXBuildFile; fileRef = 4B723DEB26B0002B00E14D75 /* DataImport.swift */; };
		4B723E1326B0007A00E14D75 /* CSVLoginExporter.swift in Sources */ = {isa = PBXBuildFile; fileRef = 4B723DFD26B0002B00E14D75 /* CSVLoginExporter.swift */; };
		4B723E1426B000A100E14D75 /* DataExport.swift in Sources */ = {isa = PBXBuildFile; fileRef = 4B723DF926B0002B00E14D75 /* DataExport.swift */; };
		4B723E1526B000A400E14D75 /* LoginExport.swift in Sources */ = {isa = PBXBuildFile; fileRef = 4B723DFB26B0002B00E14D75 /* LoginExport.swift */; };
		4B723E1926B000DC00E14D75 /* TemporaryFileCreator.swift in Sources */ = {isa = PBXBuildFile; fileRef = 4B723E1726B000DC00E14D75 /* TemporaryFileCreator.swift */; };
		4B78A86B26BB3ADD0071BB16 /* BrowserImportSummaryViewController.swift in Sources */ = {isa = PBXBuildFile; fileRef = 4B78A86A26BB3ADD0071BB16 /* BrowserImportSummaryViewController.swift */; };
		4B82E9B325B69E3E00656FE7 /* TrackerRadarKit in Frameworks */ = {isa = PBXBuildFile; productRef = 4B82E9B225B69E3E00656FE7 /* TrackerRadarKit */; };
		4B82E9B925B6A05800656FE7 /* DetectedTrackerTests.swift in Sources */ = {isa = PBXBuildFile; fileRef = 4B82E9B825B6A05800656FE7 /* DetectedTrackerTests.swift */; };
		4B82E9C125B6A1CD00656FE7 /* TrackerRadarManagerTests.swift in Sources */ = {isa = PBXBuildFile; fileRef = 4B82E9C025B6A1CD00656FE7 /* TrackerRadarManagerTests.swift */; };
		4B8AC93326B3B06300879451 /* EdgeDataImporter.swift in Sources */ = {isa = PBXBuildFile; fileRef = 4B8AC93226B3B06300879451 /* EdgeDataImporter.swift */; };
		4B8AC93526B3B2FD00879451 /* NSAlert+DataImport.swift in Sources */ = {isa = PBXBuildFile; fileRef = 4B8AC93426B3B2FD00879451 /* NSAlert+DataImport.swift */; };
		4B8AC93926B48A5100879451 /* FirefoxLoginReader.swift in Sources */ = {isa = PBXBuildFile; fileRef = 4B8AC93826B48A5100879451 /* FirefoxLoginReader.swift */; };
		4B8AC93B26B48ADF00879451 /* ASN1Parser.swift in Sources */ = {isa = PBXBuildFile; fileRef = 4B8AC93A26B48ADF00879451 /* ASN1Parser.swift */; };
		4B8AC93D26B49BE600879451 /* FirefoxLoginReaderTests.swift in Sources */ = {isa = PBXBuildFile; fileRef = 4B8AC93C26B49BE600879451 /* FirefoxLoginReaderTests.swift */; };
		4B8AC94026B49BEE00879451 /* logins.json in Resources */ = {isa = PBXBuildFile; fileRef = 4B8AC93E26B49BEE00879451 /* logins.json */; };
		4B8AC94126B49BEE00879451 /* key4.db in Resources */ = {isa = PBXBuildFile; fileRef = 4B8AC93F26B49BEE00879451 /* key4.db */; };
		4B92928B26670D1700AD2C21 /* BookmarksOutlineView.swift in Sources */ = {isa = PBXBuildFile; fileRef = 4B92928526670D1600AD2C21 /* BookmarksOutlineView.swift */; };
		4B92928C26670D1700AD2C21 /* OutlineSeparatorViewCell.swift in Sources */ = {isa = PBXBuildFile; fileRef = 4B92928626670D1600AD2C21 /* OutlineSeparatorViewCell.swift */; };
		4B92928D26670D1700AD2C21 /* BookmarkOutlineViewCell.swift in Sources */ = {isa = PBXBuildFile; fileRef = 4B92928726670D1600AD2C21 /* BookmarkOutlineViewCell.swift */; };
		4B92928E26670D1700AD2C21 /* BookmarkOutlineViewCell.xib in Resources */ = {isa = PBXBuildFile; fileRef = 4B92928826670D1600AD2C21 /* BookmarkOutlineViewCell.xib */; };
		4B92928F26670D1700AD2C21 /* BookmarkTableCellView.swift in Sources */ = {isa = PBXBuildFile; fileRef = 4B92928926670D1700AD2C21 /* BookmarkTableCellView.swift */; };
		4B92929026670D1700AD2C21 /* BookmarkTableCellView.xib in Resources */ = {isa = PBXBuildFile; fileRef = 4B92928A26670D1700AD2C21 /* BookmarkTableCellView.xib */; };
		4B92929B26670D2A00AD2C21 /* BookmarkOutlineViewDataSource.swift in Sources */ = {isa = PBXBuildFile; fileRef = 4B92929126670D2A00AD2C21 /* BookmarkOutlineViewDataSource.swift */; };
		4B92929C26670D2A00AD2C21 /* PasteboardFolder.swift in Sources */ = {isa = PBXBuildFile; fileRef = 4B92929226670D2A00AD2C21 /* PasteboardFolder.swift */; };
		4B92929D26670D2A00AD2C21 /* BookmarkNode.swift in Sources */ = {isa = PBXBuildFile; fileRef = 4B92929326670D2A00AD2C21 /* BookmarkNode.swift */; };
		4B92929E26670D2A00AD2C21 /* BookmarkSidebarTreeController.swift in Sources */ = {isa = PBXBuildFile; fileRef = 4B92929426670D2A00AD2C21 /* BookmarkSidebarTreeController.swift */; };
		4B92929F26670D2A00AD2C21 /* PasteboardBookmark.swift in Sources */ = {isa = PBXBuildFile; fileRef = 4B92929526670D2A00AD2C21 /* PasteboardBookmark.swift */; };
		4B9292A026670D2A00AD2C21 /* SpacerNode.swift in Sources */ = {isa = PBXBuildFile; fileRef = 4B92929626670D2A00AD2C21 /* SpacerNode.swift */; };
		4B9292A126670D2A00AD2C21 /* BookmarkTreeController.swift in Sources */ = {isa = PBXBuildFile; fileRef = 4B92929726670D2A00AD2C21 /* BookmarkTreeController.swift */; };
		4B9292A226670D2A00AD2C21 /* PseudoFolder.swift in Sources */ = {isa = PBXBuildFile; fileRef = 4B92929826670D2A00AD2C21 /* PseudoFolder.swift */; };
		4B9292A326670D2A00AD2C21 /* BookmarkManagedObject.swift in Sources */ = {isa = PBXBuildFile; fileRef = 4B92929926670D2A00AD2C21 /* BookmarkManagedObject.swift */; };
		4B9292A426670D2A00AD2C21 /* PasteboardWriting.swift in Sources */ = {isa = PBXBuildFile; fileRef = 4B92929A26670D2A00AD2C21 /* PasteboardWriting.swift */; };
		4B9292AA26670D3700AD2C21 /* Bookmark.xcmappingmodel in Sources */ = {isa = PBXBuildFile; fileRef = 4B9292A526670D3700AD2C21 /* Bookmark.xcmappingmodel */; };
		4B9292AB26670D3700AD2C21 /* BookmarkMigrationPolicy.swift in Sources */ = {isa = PBXBuildFile; fileRef = 4B9292A626670D3700AD2C21 /* BookmarkMigrationPolicy.swift */; };
		4B9292AC26670D3700AD2C21 /* Bookmark.xcdatamodeld in Sources */ = {isa = PBXBuildFile; fileRef = 4B9292A726670D3700AD2C21 /* Bookmark.xcdatamodeld */; };
		4B9292AF26670F5300AD2C21 /* NSOutlineViewExtensions.swift in Sources */ = {isa = PBXBuildFile; fileRef = 4B9292AE26670F5300AD2C21 /* NSOutlineViewExtensions.swift */; };
		4B9292BA2667103100AD2C21 /* BookmarkNodePathTests.swift in Sources */ = {isa = PBXBuildFile; fileRef = 4B9292B02667103000AD2C21 /* BookmarkNodePathTests.swift */; };
		4B9292BB2667103100AD2C21 /* BookmarkNodeTests.swift in Sources */ = {isa = PBXBuildFile; fileRef = 4B9292B12667103000AD2C21 /* BookmarkNodeTests.swift */; };
		4B9292BC2667103100AD2C21 /* BookmarkSidebarTreeControllerTests.swift in Sources */ = {isa = PBXBuildFile; fileRef = 4B9292B22667103000AD2C21 /* BookmarkSidebarTreeControllerTests.swift */; };
		4B9292BD2667103100AD2C21 /* BookmarkOutlineViewDataSourceTests.swift in Sources */ = {isa = PBXBuildFile; fileRef = 4B9292B32667103000AD2C21 /* BookmarkOutlineViewDataSourceTests.swift */; };
		4B9292BE2667103100AD2C21 /* PasteboardFolderTests.swift in Sources */ = {isa = PBXBuildFile; fileRef = 4B9292B42667103000AD2C21 /* PasteboardFolderTests.swift */; };
		4B9292BF2667103100AD2C21 /* TreeControllerTests.swift in Sources */ = {isa = PBXBuildFile; fileRef = 4B9292B52667103000AD2C21 /* TreeControllerTests.swift */; };
		4B9292C02667103100AD2C21 /* BookmarkManagedObjectTests.swift in Sources */ = {isa = PBXBuildFile; fileRef = 4B9292B62667103000AD2C21 /* BookmarkManagedObjectTests.swift */; };
		4B9292C12667103100AD2C21 /* BookmarkMigrationTests.swift in Sources */ = {isa = PBXBuildFile; fileRef = 4B9292B72667103000AD2C21 /* BookmarkMigrationTests.swift */; };
		4B9292C22667103100AD2C21 /* BookmarkTests.swift in Sources */ = {isa = PBXBuildFile; fileRef = 4B9292B82667103000AD2C21 /* BookmarkTests.swift */; };
		4B9292C32667103100AD2C21 /* PasteboardBookmarkTests.swift in Sources */ = {isa = PBXBuildFile; fileRef = 4B9292B92667103100AD2C21 /* PasteboardBookmarkTests.swift */; };
		4B9292C52667104B00AD2C21 /* CoreDataTestUtilities.swift in Sources */ = {isa = PBXBuildFile; fileRef = 4B9292C42667104B00AD2C21 /* CoreDataTestUtilities.swift */; };
		4B9292CE2667123700AD2C21 /* BrowserTabSelectionDelegate.swift in Sources */ = {isa = PBXBuildFile; fileRef = 4B9292C62667123700AD2C21 /* BrowserTabSelectionDelegate.swift */; };
		4B9292CF2667123700AD2C21 /* BookmarkManagementSidebarViewController.swift in Sources */ = {isa = PBXBuildFile; fileRef = 4B9292C72667123700AD2C21 /* BookmarkManagementSidebarViewController.swift */; };
		4B9292D02667123700AD2C21 /* BookmarkManagementSplitViewController.swift in Sources */ = {isa = PBXBuildFile; fileRef = 4B9292C82667123700AD2C21 /* BookmarkManagementSplitViewController.swift */; };
		4B9292D12667123700AD2C21 /* BookmarkTableRowView.swift in Sources */ = {isa = PBXBuildFile; fileRef = 4B9292C92667123700AD2C21 /* BookmarkTableRowView.swift */; };
		4B9292D22667123700AD2C21 /* AddFolderModalViewController.swift in Sources */ = {isa = PBXBuildFile; fileRef = 4B9292CA2667123700AD2C21 /* AddFolderModalViewController.swift */; };
		4B9292D32667123700AD2C21 /* AddBookmarkModalViewController.swift in Sources */ = {isa = PBXBuildFile; fileRef = 4B9292CB2667123700AD2C21 /* AddBookmarkModalViewController.swift */; };
		4B9292D42667123700AD2C21 /* BookmarkListViewController.swift in Sources */ = {isa = PBXBuildFile; fileRef = 4B9292CC2667123700AD2C21 /* BookmarkListViewController.swift */; };
		4B9292D52667123700AD2C21 /* BookmarkManagementDetailViewController.swift in Sources */ = {isa = PBXBuildFile; fileRef = 4B9292CD2667123700AD2C21 /* BookmarkManagementDetailViewController.swift */; };
		4B9292D72667124000AD2C21 /* NSPopUpButtonExtension.swift in Sources */ = {isa = PBXBuildFile; fileRef = 4B9292D62667124000AD2C21 /* NSPopUpButtonExtension.swift */; };
		4B9292D92667124B00AD2C21 /* BookmarkListTreeControllerDataSource.swift in Sources */ = {isa = PBXBuildFile; fileRef = 4B9292D82667124B00AD2C21 /* BookmarkListTreeControllerDataSource.swift */; };
		4B9292DB2667125D00AD2C21 /* ContextualMenu.swift in Sources */ = {isa = PBXBuildFile; fileRef = 4B9292DA2667125D00AD2C21 /* ContextualMenu.swift */; };
		4BA1A69B258B076900F6F690 /* FileStore.swift in Sources */ = {isa = PBXBuildFile; fileRef = 4BA1A69A258B076900F6F690 /* FileStore.swift */; };
		4BA1A6A0258B079600F6F690 /* DataEncryption.swift in Sources */ = {isa = PBXBuildFile; fileRef = 4BA1A69F258B079600F6F690 /* DataEncryption.swift */; };
		4BA1A6A5258B07DF00F6F690 /* EncryptedValueTransformer.swift in Sources */ = {isa = PBXBuildFile; fileRef = 4BA1A6A4258B07DF00F6F690 /* EncryptedValueTransformer.swift */; };
		4BA1A6B3258B080A00F6F690 /* EncryptionKeyGeneration.swift in Sources */ = {isa = PBXBuildFile; fileRef = 4BA1A6B2258B080A00F6F690 /* EncryptionKeyGeneration.swift */; };
		4BA1A6B8258B081600F6F690 /* EncryptionKeyStoring.swift in Sources */ = {isa = PBXBuildFile; fileRef = 4BA1A6B7258B081600F6F690 /* EncryptionKeyStoring.swift */; };
		4BA1A6BD258B082300F6F690 /* EncryptionKeyStore.swift in Sources */ = {isa = PBXBuildFile; fileRef = 4BA1A6BC258B082300F6F690 /* EncryptionKeyStore.swift */; };
		4BA1A6C2258B0A1300F6F690 /* ContiguousBytesExtension.swift in Sources */ = {isa = PBXBuildFile; fileRef = 4BA1A6C1258B0A1300F6F690 /* ContiguousBytesExtension.swift */; };
		4BA1A6D9258C0CB300F6F690 /* DataEncryptionTests.swift in Sources */ = {isa = PBXBuildFile; fileRef = 4BA1A6D8258C0CB300F6F690 /* DataEncryptionTests.swift */; };
		4BA1A6DE258C100A00F6F690 /* FileStoreTests.swift in Sources */ = {isa = PBXBuildFile; fileRef = 4BA1A6DD258C100A00F6F690 /* FileStoreTests.swift */; };
		4BA1A6E6258C270800F6F690 /* EncryptionKeyGeneratorTests.swift in Sources */ = {isa = PBXBuildFile; fileRef = 4BA1A6E5258C270800F6F690 /* EncryptionKeyGeneratorTests.swift */; };
		4BA1A6F6258C4F9600F6F690 /* EncryptionMocks.swift in Sources */ = {isa = PBXBuildFile; fileRef = 4BA1A6F5258C4F9600F6F690 /* EncryptionMocks.swift */; };
		4BA1A6FE258C5C1300F6F690 /* EncryptedValueTransformerTests.swift in Sources */ = {isa = PBXBuildFile; fileRef = 4BA1A6FD258C5C1300F6F690 /* EncryptedValueTransformerTests.swift */; };
		4BB46EA226B8954500222970 /* logins-encrypted.json in Resources */ = {isa = PBXBuildFile; fileRef = 4BB46EA026B8954500222970 /* logins-encrypted.json */; };
		4BB46EA326B8954500222970 /* key4-encrypted.db in Resources */ = {isa = PBXBuildFile; fileRef = 4BB46EA126B8954500222970 /* key4-encrypted.db */; };
		4BB6CE5F26B77ED000EC5860 /* Cryptography.swift in Sources */ = {isa = PBXBuildFile; fileRef = 4BB6CE5E26B77ED000EC5860 /* Cryptography.swift */; };
		4BB88B4525B7B55C006F6B06 /* DebugUserScript.swift in Sources */ = {isa = PBXBuildFile; fileRef = 4BB88B4425B7B55C006F6B06 /* DebugUserScript.swift */; };
		4BB88B4A25B7B690006F6B06 /* SequenceExtensions.swift in Sources */ = {isa = PBXBuildFile; fileRef = 4BB88B4925B7B690006F6B06 /* SequenceExtensions.swift */; };
		4BB88B5025B7BA2B006F6B06 /* TabInstrumentation.swift in Sources */ = {isa = PBXBuildFile; fileRef = 4BB88B4F25B7BA2B006F6B06 /* TabInstrumentation.swift */; };
		4BB88B5B25B7BA50006F6B06 /* Instruments.swift in Sources */ = {isa = PBXBuildFile; fileRef = 4BB88B5A25B7BA50006F6B06 /* Instruments.swift */; };
		4BE0DF06267819A1006337B7 /* NSStoryboardExtension.swift in Sources */ = {isa = PBXBuildFile; fileRef = 4BE0DF0426781961006337B7 /* NSStoryboardExtension.swift */; };
		4BF4951826C08395000547B8 /* ThirdPartyBrowserTests.swift in Sources */ = {isa = PBXBuildFile; fileRef = 4BF4951726C08395000547B8 /* ThirdPartyBrowserTests.swift */; };
		8511E18425F82B34002F516B /* 01_Fire_really_small.json in Resources */ = {isa = PBXBuildFile; fileRef = 8511E18325F82B34002F516B /* 01_Fire_really_small.json */; };
		853014D625E671A000FB8205 /* PageObserverUserScript.swift in Sources */ = {isa = PBXBuildFile; fileRef = 853014D525E671A000FB8205 /* PageObserverUserScript.swift */; };
		85308E25267FC9F2001ABD76 /* NSAlertExtension.swift in Sources */ = {isa = PBXBuildFile; fileRef = 85308E24267FC9F2001ABD76 /* NSAlertExtension.swift */; };
		85308E27267FCB22001ABD76 /* PasswordManagerSettings.swift in Sources */ = {isa = PBXBuildFile; fileRef = 85308E26267FCB22001ABD76 /* PasswordManagerSettings.swift */; };
		8546DE6225C03056000CA5E1 /* UserAgentTests.swift in Sources */ = {isa = PBXBuildFile; fileRef = 8546DE6125C03056000CA5E1 /* UserAgentTests.swift */; };
		85480F8A25CDC360009424E3 /* MainMenu.storyboard in Resources */ = {isa = PBXBuildFile; fileRef = 85480F8925CDC360009424E3 /* MainMenu.storyboard */; };
		85480FBB25D181CB009424E3 /* ConfigurationDownloading.swift in Sources */ = {isa = PBXBuildFile; fileRef = 85480FBA25D181CB009424E3 /* ConfigurationDownloading.swift */; };
		85480FCF25D1AA22009424E3 /* ConfigurationStoring.swift in Sources */ = {isa = PBXBuildFile; fileRef = 85480FCE25D1AA22009424E3 /* ConfigurationStoring.swift */; };
		85625994269C8F9600EE44BC /* PasswordManager.storyboard in Resources */ = {isa = PBXBuildFile; fileRef = 85625993269C8F9600EE44BC /* PasswordManager.storyboard */; };
		85625996269C953C00EE44BC /* PasswordManagementViewController.swift in Sources */ = {isa = PBXBuildFile; fileRef = 85625995269C953C00EE44BC /* PasswordManagementViewController.swift */; };
		85625998269C9C5F00EE44BC /* PasswordManagementPopover.swift in Sources */ = {isa = PBXBuildFile; fileRef = 85625997269C9C5F00EE44BC /* PasswordManagementPopover.swift */; };
		8562599A269CA0A600EE44BC /* NSRectExtension.swift in Sources */ = {isa = PBXBuildFile; fileRef = 85625999269CA0A600EE44BC /* NSRectExtension.swift */; };
		856C98A6256EB59600A22F1F /* MenuItemSelectors.swift in Sources */ = {isa = PBXBuildFile; fileRef = 856C98A5256EB59600A22F1F /* MenuItemSelectors.swift */; };
		856C98D52570116900A22F1F /* NSWindow+Toast.swift in Sources */ = {isa = PBXBuildFile; fileRef = 856C98D42570116900A22F1F /* NSWindow+Toast.swift */; };
		856C98DF257014BD00A22F1F /* FileDownloadManager.swift in Sources */ = {isa = PBXBuildFile; fileRef = 856C98DE257014BD00A22F1F /* FileDownloadManager.swift */; };
		85799C1825DEBB3F0007EC87 /* Logging.swift in Sources */ = {isa = PBXBuildFile; fileRef = 85799C1725DEBB3F0007EC87 /* Logging.swift */; };
		85799C3425DFCD1B0007EC87 /* TrackerRadarManager.swift in Sources */ = {isa = PBXBuildFile; fileRef = 4B6160D225B14E6E007DE5B2 /* TrackerRadarManager.swift */; };
		8585B63826D6E66C00C1416F /* ButtonStyles.swift in Sources */ = {isa = PBXBuildFile; fileRef = 8585B63726D6E66C00C1416F /* ButtonStyles.swift */; };
		8589063A267BCD8E00D23B0D /* SaveCredentialsPopover.swift in Sources */ = {isa = PBXBuildFile; fileRef = 85890639267BCD8E00D23B0D /* SaveCredentialsPopover.swift */; };
		8589063C267BCDC000D23B0D /* SaveCredentialsViewController.swift in Sources */ = {isa = PBXBuildFile; fileRef = 8589063B267BCDC000D23B0D /* SaveCredentialsViewController.swift */; };
		858A797F26A79EAA00A75A42 /* UserText+PasswordManager.swift in Sources */ = {isa = PBXBuildFile; fileRef = 858A797E26A79EAA00A75A42 /* UserText+PasswordManager.swift */; };
		858A798326A8B75F00A75A42 /* CopyHandler.swift in Sources */ = {isa = PBXBuildFile; fileRef = 858A798226A8B75F00A75A42 /* CopyHandler.swift */; };
		858A798526A8BB5D00A75A42 /* NSTextViewExtension.swift in Sources */ = {isa = PBXBuildFile; fileRef = 858A798426A8BB5D00A75A42 /* NSTextViewExtension.swift */; };
		858A798826A99DBE00A75A42 /* PasswordManagementItemListModelTests.swift in Sources */ = {isa = PBXBuildFile; fileRef = 858A798726A99DBE00A75A42 /* PasswordManagementItemListModelTests.swift */; };
		858A798A26A9B35E00A75A42 /* PasswordManagementItemModelTests.swift in Sources */ = {isa = PBXBuildFile; fileRef = 858A798926A9B35E00A75A42 /* PasswordManagementItemModelTests.swift */; };
		858C1BED26974E6600E6C014 /* PasswordManagerSettingsTests.swift in Sources */ = {isa = PBXBuildFile; fileRef = 858C1BEC26974E6600E6C014 /* PasswordManagerSettingsTests.swift */; };
		85A0116925AF1D8900FA6A0C /* FindInPageViewController.swift in Sources */ = {isa = PBXBuildFile; fileRef = 85A0116825AF1D8900FA6A0C /* FindInPageViewController.swift */; };
		85A0117425AF2EDF00FA6A0C /* FindInPage.storyboard in Resources */ = {isa = PBXBuildFile; fileRef = 85A0117325AF2EDF00FA6A0C /* FindInPage.storyboard */; };
		85A0118225AF60E700FA6A0C /* FindInPageModel.swift in Sources */ = {isa = PBXBuildFile; fileRef = 85A0118125AF60E700FA6A0C /* FindInPageModel.swift */; };
		85A011EA25B4D4CA00FA6A0C /* FindInPageUserScript.swift in Sources */ = {isa = PBXBuildFile; fileRef = 85A011E925B4D4CA00FA6A0C /* FindInPageUserScript.swift */; };
		85AC3AEF25D5CE9800C7D2AA /* UserScripts.swift in Sources */ = {isa = PBXBuildFile; fileRef = 85AC3AEE25D5CE9800C7D2AA /* UserScripts.swift */; };
		85AC3AF725D5DBFD00C7D2AA /* DataExtension.swift in Sources */ = {isa = PBXBuildFile; fileRef = 85AC3AF625D5DBFD00C7D2AA /* DataExtension.swift */; };
		85AC3B0525D6B1D800C7D2AA /* ScriptSourceProviding.swift in Sources */ = {isa = PBXBuildFile; fileRef = 85AC3B0425D6B1D800C7D2AA /* ScriptSourceProviding.swift */; };
		85AC3B1725D9BC1A00C7D2AA /* ConfigurationDownloaderTests.swift in Sources */ = {isa = PBXBuildFile; fileRef = 85AC3B1625D9BC1A00C7D2AA /* ConfigurationDownloaderTests.swift */; };
		85AC3B3525DA82A600C7D2AA /* DataTaskProviding.swift in Sources */ = {isa = PBXBuildFile; fileRef = 85AC3B3425DA82A600C7D2AA /* DataTaskProviding.swift */; };
		85AC3B4925DAC9BD00C7D2AA /* ConfigurationStorageTests.swift in Sources */ = {isa = PBXBuildFile; fileRef = 85AC3B4825DAC9BD00C7D2AA /* ConfigurationStorageTests.swift */; };
		85AE2FF224A33A2D002D507F /* WebKit.framework in Frameworks */ = {isa = PBXBuildFile; fileRef = 85AE2FF124A33A2D002D507F /* WebKit.framework */; };
		85C6A29625CC1FFD00EEB5F1 /* UserDefaultsWrapper.swift in Sources */ = {isa = PBXBuildFile; fileRef = 85C6A29525CC1FFD00EEB5F1 /* UserDefaultsWrapper.swift */; };
		85CC1D73269EF1880062F04E /* PasswordManagementItemList.swift in Sources */ = {isa = PBXBuildFile; fileRef = 85CC1D72269EF1880062F04E /* PasswordManagementItemList.swift */; };
		85CC1D75269F6B420062F04E /* PasswordManagementItemView.swift in Sources */ = {isa = PBXBuildFile; fileRef = 85CC1D74269F6B420062F04E /* PasswordManagementItemView.swift */; };
		85CC1D77269FA1160062F04E /* FaviconView.swift in Sources */ = {isa = PBXBuildFile; fileRef = 85CC1D76269FA1160062F04E /* FaviconView.swift */; };
		85CC1D7B26A05ECF0062F04E /* PasswordManagementItemListModel.swift in Sources */ = {isa = PBXBuildFile; fileRef = 85CC1D7A26A05ECF0062F04E /* PasswordManagementItemListModel.swift */; };
		85CC1D7D26A05F250062F04E /* PasswordManagementItemModel.swift in Sources */ = {isa = PBXBuildFile; fileRef = 85CC1D7C26A05F250062F04E /* PasswordManagementItemModel.swift */; };
		85D33F1225C82EB3002B91A6 /* ConfigurationManager.swift in Sources */ = {isa = PBXBuildFile; fileRef = 85D33F1125C82EB3002B91A6 /* ConfigurationManager.swift */; };
		85D438B6256E7C9E00F3BAF8 /* ContextMenuUserScript.swift in Sources */ = {isa = PBXBuildFile; fileRef = 85D438B5256E7C9E00F3BAF8 /* ContextMenuUserScript.swift */; };
		85D885B026A590A90077C374 /* NSNotificationName+PasswordManager.swift in Sources */ = {isa = PBXBuildFile; fileRef = 85D885AF26A590A90077C374 /* NSNotificationName+PasswordManager.swift */; };
		85D885B326A5A9DE0077C374 /* NSAlert+PasswordManager.swift in Sources */ = {isa = PBXBuildFile; fileRef = 85D885B226A5A9DE0077C374 /* NSAlert+PasswordManager.swift */; };
		85E11C2F25E7DC7E00974CAF /* ExternalURLHandler.swift in Sources */ = {isa = PBXBuildFile; fileRef = 85E11C2E25E7DC7E00974CAF /* ExternalURLHandler.swift */; };
		85E11C3725E7F1E100974CAF /* ExternalURLHandlerTests.swift in Sources */ = {isa = PBXBuildFile; fileRef = 85E11C3625E7F1E100974CAF /* ExternalURLHandlerTests.swift */; };
		85F1B0C925EF9759004792B6 /* URLEventHandlerTests.swift in Sources */ = {isa = PBXBuildFile; fileRef = 85F1B0C825EF9759004792B6 /* URLEventHandlerTests.swift */; };
		85F4D1C4266695C9002DD869 /* BrowserServicesKit in Frameworks */ = {isa = PBXBuildFile; productRef = 85F4D1C3266695C9002DD869 /* BrowserServicesKit */; };
		85F69B3C25EDE81F00978E59 /* URLExtensionTests.swift in Sources */ = {isa = PBXBuildFile; fileRef = 85F69B3B25EDE81F00978E59 /* URLExtensionTests.swift */; };
		85FF55C825F82E4F00E2AB99 /* Lottie in Frameworks */ = {isa = PBXBuildFile; productRef = 85FF55C725F82E4F00E2AB99 /* Lottie */; };
		AA06B6B72672AF8100F541C5 /* Sparkle in Frameworks */ = {isa = PBXBuildFile; productRef = AA06B6B62672AF8100F541C5 /* Sparkle */; };
		AA0877B826D5160D00B05660 /* SafariVersionReaderTests.swift in Sources */ = {isa = PBXBuildFile; fileRef = AA0877B726D5160D00B05660 /* SafariVersionReaderTests.swift */; };
		AA0877BA26D5161D00B05660 /* WebKitVersionProviderTests.swift in Sources */ = {isa = PBXBuildFile; fileRef = AA0877B926D5161D00B05660 /* WebKitVersionProviderTests.swift */; };
		AA0F3DB7261A566C0077F2D9 /* SuggestionLoadingMock.swift in Sources */ = {isa = PBXBuildFile; fileRef = AA0F3DB6261A566C0077F2D9 /* SuggestionLoadingMock.swift */; };
		AA27FC3E26C28F1800EE7D66 /* TrackersAnimationView.swift in Sources */ = {isa = PBXBuildFile; fileRef = AA27FC3D26C28F1800EE7D66 /* TrackersAnimationView.swift */; };
		AA2CB12D2587BB5600AA6FBE /* TabBarFooter.xib in Resources */ = {isa = PBXBuildFile; fileRef = AA2CB12C2587BB5600AA6FBE /* TabBarFooter.xib */; };
		AA2CB1352587C29500AA6FBE /* TabBarFooter.swift in Sources */ = {isa = PBXBuildFile; fileRef = AA2CB1342587C29500AA6FBE /* TabBarFooter.swift */; };
		AA2E423424C8A2270048C0D5 /* ColorView.swift in Sources */ = {isa = PBXBuildFile; fileRef = AA2E423324C8A2270048C0D5 /* ColorView.swift */; };
		AA361A3624EBF0B500EEC649 /* WindowDraggingView.swift in Sources */ = {isa = PBXBuildFile; fileRef = AA361A3524EBF0B500EEC649 /* WindowDraggingView.swift */; };
		AA3F895324C18AD500628DDE /* SuggestionViewModel.swift in Sources */ = {isa = PBXBuildFile; fileRef = AA3F895224C18AD500628DDE /* SuggestionViewModel.swift */; };
		AA4BBA3B25C58FA200C4FB0F /* MainMenu.swift in Sources */ = {isa = PBXBuildFile; fileRef = AA4BBA3A25C58FA200C4FB0F /* MainMenu.swift */; };
		AA4D700725545EF800C3411E /* URLEventHandler.swift in Sources */ = {isa = PBXBuildFile; fileRef = AA4D700625545EF800C3411E /* URLEventHandler.swift */; };
		AA4E633A25E79C0A00134434 /* MouseClickView.swift in Sources */ = {isa = PBXBuildFile; fileRef = AA4E633925E79C0A00134434 /* MouseClickView.swift */; };
		AA4FF40C2624751A004E2377 /* GrammarFeaturesManager.swift in Sources */ = {isa = PBXBuildFile; fileRef = AA4FF40B2624751A004E2377 /* GrammarFeaturesManager.swift */; };
		AA512D1424D99D9800230283 /* FaviconService.swift in Sources */ = {isa = PBXBuildFile; fileRef = AA512D1324D99D9800230283 /* FaviconService.swift */; };
		AA585D82248FD31100E9A3E2 /* AppDelegate.swift in Sources */ = {isa = PBXBuildFile; fileRef = AA585D81248FD31100E9A3E2 /* AppDelegate.swift */; };
		AA585D84248FD31100E9A3E2 /* BrowserTabViewController.swift in Sources */ = {isa = PBXBuildFile; fileRef = AA585D83248FD31100E9A3E2 /* BrowserTabViewController.swift */; };
		AA585D86248FD31400E9A3E2 /* Assets.xcassets in Resources */ = {isa = PBXBuildFile; fileRef = AA585D85248FD31400E9A3E2 /* Assets.xcassets */; };
		AA585D89248FD31400E9A3E2 /* Main.storyboard in Resources */ = {isa = PBXBuildFile; fileRef = AA585D87248FD31400E9A3E2 /* Main.storyboard */; };
		AA585DAF2490E6E600E9A3E2 /* MainViewController.swift in Sources */ = {isa = PBXBuildFile; fileRef = AA585DAE2490E6E600E9A3E2 /* MainViewController.swift */; };
		AA5C8F59258FE21F00748EB7 /* NSTextFieldExtension.swift in Sources */ = {isa = PBXBuildFile; fileRef = AA5C8F58258FE21F00748EB7 /* NSTextFieldExtension.swift */; };
		AA5C8F5E2590EEE800748EB7 /* NSPointExtension.swift in Sources */ = {isa = PBXBuildFile; fileRef = AA5C8F5D2590EEE800748EB7 /* NSPointExtension.swift */; };
		AA5C8F632591021700748EB7 /* NSApplicationExtension.swift in Sources */ = {isa = PBXBuildFile; fileRef = AA5C8F622591021700748EB7 /* NSApplicationExtension.swift */; };
		AA5D6DAC24A340F700C6FBCE /* WebViewStateObserver.swift in Sources */ = {isa = PBXBuildFile; fileRef = AA5D6DAB24A340F700C6FBCE /* WebViewStateObserver.swift */; };
		AA63745424C9BF9A00AB2AC4 /* SuggestionContainerTests.swift in Sources */ = {isa = PBXBuildFile; fileRef = AA63745324C9BF9A00AB2AC4 /* SuggestionContainerTests.swift */; };
		AA652CB125DD825B009059CC /* LocalBookmarkStoreTests.swift in Sources */ = {isa = PBXBuildFile; fileRef = AA652CB025DD825B009059CC /* LocalBookmarkStoreTests.swift */; };
		AA652CCE25DD9071009059CC /* BookmarkListTests.swift in Sources */ = {isa = PBXBuildFile; fileRef = AA652CCD25DD9071009059CC /* BookmarkListTests.swift */; };
		AA652CD325DDA6E9009059CC /* LocalBookmarkManagerTests.swift in Sources */ = {isa = PBXBuildFile; fileRef = AA652CD225DDA6E9009059CC /* LocalBookmarkManagerTests.swift */; };
		AA652CDB25DDAB32009059CC /* BookmarkStoreMock.swift in Sources */ = {isa = PBXBuildFile; fileRef = AA652CDA25DDAB32009059CC /* BookmarkStoreMock.swift */; };
		AA6820E425502F19005ED0D5 /* WebsiteDataStore.swift in Sources */ = {isa = PBXBuildFile; fileRef = AA6820E325502F19005ED0D5 /* WebsiteDataStore.swift */; };
		AA6820EB25503D6A005ED0D5 /* Fire.swift in Sources */ = {isa = PBXBuildFile; fileRef = AA6820EA25503D6A005ED0D5 /* Fire.swift */; };
		AA6820F125503DA9005ED0D5 /* FireViewModel.swift in Sources */ = {isa = PBXBuildFile; fileRef = AA6820F025503DA9005ED0D5 /* FireViewModel.swift */; };
		AA68C3D32490ED62001B8783 /* NavigationBarViewController.swift in Sources */ = {isa = PBXBuildFile; fileRef = AA68C3D22490ED62001B8783 /* NavigationBarViewController.swift */; };
		AA68C3D72490F821001B8783 /* README.md in Resources */ = {isa = PBXBuildFile; fileRef = AA68C3D62490F821001B8783 /* README.md */; };
		AA693E5E2696E5B90007BB78 /* CrashReports.storyboard in Resources */ = {isa = PBXBuildFile; fileRef = AA693E5D2696E5B90007BB78 /* CrashReports.storyboard */; };
		AA6EF9AD25066F42004754E6 /* WindowsManager.swift in Sources */ = {isa = PBXBuildFile; fileRef = AA6EF9AC25066F42004754E6 /* WindowsManager.swift */; };
		AA6EF9B3250785D5004754E6 /* NSMenuExtension.swift in Sources */ = {isa = PBXBuildFile; fileRef = AA6EF9B2250785D5004754E6 /* NSMenuExtension.swift */; };
		AA6EF9B525081B4C004754E6 /* MainMenuActions.swift in Sources */ = {isa = PBXBuildFile; fileRef = AA6EF9B425081B4C004754E6 /* MainMenuActions.swift */; };
		AA6FFB4424DC33320028F4D0 /* NSViewExtension.swift in Sources */ = {isa = PBXBuildFile; fileRef = AA6FFB4324DC33320028F4D0 /* NSViewExtension.swift */; };
		AA6FFB4624DC3B5A0028F4D0 /* WebView.swift in Sources */ = {isa = PBXBuildFile; fileRef = AA6FFB4524DC3B5A0028F4D0 /* WebView.swift */; };
		AA72D5E325FE977F00C77619 /* AddEditFavoriteViewController.swift in Sources */ = {isa = PBXBuildFile; fileRef = AA72D5E225FE977F00C77619 /* AddEditFavoriteViewController.swift */; };
		AA72D5F025FEA49900C77619 /* AddEditFavoriteWindow.swift in Sources */ = {isa = PBXBuildFile; fileRef = AA72D5EF25FEA49900C77619 /* AddEditFavoriteWindow.swift */; };
		AA72D5FE25FFF94E00C77619 /* NSMenuItemExtension.swift in Sources */ = {isa = PBXBuildFile; fileRef = AA72D5FD25FFF94E00C77619 /* NSMenuItemExtension.swift */; };
		AA7412B224D0B3AC00D22FE0 /* TabBarViewItem.swift in Sources */ = {isa = PBXBuildFile; fileRef = AA7412B024D0B3AC00D22FE0 /* TabBarViewItem.swift */; };
		AA7412B324D0B3AC00D22FE0 /* TabBarViewItem.xib in Resources */ = {isa = PBXBuildFile; fileRef = AA7412B124D0B3AC00D22FE0 /* TabBarViewItem.xib */; };
		AA7412B524D1536B00D22FE0 /* MainWindowController.swift in Sources */ = {isa = PBXBuildFile; fileRef = AA7412B424D1536B00D22FE0 /* MainWindowController.swift */; };
		AA7412B724D1687000D22FE0 /* TabBarScrollView.swift in Sources */ = {isa = PBXBuildFile; fileRef = AA7412B624D1687000D22FE0 /* TabBarScrollView.swift */; };
		AA7412BD24D2BEEE00D22FE0 /* MainWindow.swift in Sources */ = {isa = PBXBuildFile; fileRef = AA7412BC24D2BEEE00D22FE0 /* MainWindow.swift */; };
		AA80EC54256BE3BC007083E7 /* UserText.swift in Sources */ = {isa = PBXBuildFile; fileRef = AA80EC53256BE3BC007083E7 /* UserText.swift */; };
		AA80EC67256C4691007083E7 /* BrowserTab.storyboard in Resources */ = {isa = PBXBuildFile; fileRef = AA80EC69256C4691007083E7 /* BrowserTab.storyboard */; };
		AA80EC6D256C469C007083E7 /* NavigationBar.storyboard in Resources */ = {isa = PBXBuildFile; fileRef = AA80EC6F256C469C007083E7 /* NavigationBar.storyboard */; };
		AA80EC73256C46A2007083E7 /* Suggestion.storyboard in Resources */ = {isa = PBXBuildFile; fileRef = AA80EC75256C46A2007083E7 /* Suggestion.storyboard */; };
		AA80EC79256C46AA007083E7 /* TabBar.storyboard in Resources */ = {isa = PBXBuildFile; fileRef = AA80EC7B256C46AA007083E7 /* TabBar.storyboard */; };
		AA80EC89256C49B8007083E7 /* Localizable.strings in Resources */ = {isa = PBXBuildFile; fileRef = AA80EC8B256C49B8007083E7 /* Localizable.strings */; };
		AA80EC8F256C49BC007083E7 /* Localizable.stringsdict in Resources */ = {isa = PBXBuildFile; fileRef = AA80EC91256C49BC007083E7 /* Localizable.stringsdict */; };
		AA86490C24D3494C001BABEE /* GradientView.swift in Sources */ = {isa = PBXBuildFile; fileRef = AA86490B24D3494C001BABEE /* GradientView.swift */; };
		AA86490E24D49B54001BABEE /* TabLoadingView.swift in Sources */ = {isa = PBXBuildFile; fileRef = AA86490D24D49B54001BABEE /* TabLoadingView.swift */; };
		AA88D14B252A557100980B4E /* URLRequestExtension.swift in Sources */ = {isa = PBXBuildFile; fileRef = AA88D14A252A557100980B4E /* URLRequestExtension.swift */; };
		AA8EDF2424923E980071C2E8 /* URLExtension.swift in Sources */ = {isa = PBXBuildFile; fileRef = AA8EDF2324923E980071C2E8 /* URLExtension.swift */; };
		AA8EDF2724923EC70071C2E8 /* StringExtension.swift in Sources */ = {isa = PBXBuildFile; fileRef = AA8EDF2624923EC70071C2E8 /* StringExtension.swift */; };
		AA92126F25ACCB1100600CD4 /* ErrorExtension.swift in Sources */ = {isa = PBXBuildFile; fileRef = AA92126E25ACCB1100600CD4 /* ErrorExtension.swift */; };
		AA92127725ADA07900600CD4 /* WKWebViewExtension.swift in Sources */ = {isa = PBXBuildFile; fileRef = AA92127625ADA07900600CD4 /* WKWebViewExtension.swift */; };
		AA97BF4625135DD30014931A /* ApplicationDockMenu.swift in Sources */ = {isa = PBXBuildFile; fileRef = AA97BF4525135DD30014931A /* ApplicationDockMenu.swift */; };
		AA9B7C7E26A06E040008D425 /* TrackerInfo.swift in Sources */ = {isa = PBXBuildFile; fileRef = AA9B7C7D26A06E040008D425 /* TrackerInfo.swift */; };
		AA9B7C8326A197A00008D425 /* ServerTrust.swift in Sources */ = {isa = PBXBuildFile; fileRef = AA9B7C8226A197A00008D425 /* ServerTrust.swift */; };
		AA9B7C8526A199B60008D425 /* ServerTrustViewModel.swift in Sources */ = {isa = PBXBuildFile; fileRef = AA9B7C8426A199B60008D425 /* ServerTrustViewModel.swift */; };
		AA9C362825518C44004B1BA3 /* WebsiteDataStoreMock.swift in Sources */ = {isa = PBXBuildFile; fileRef = AA9C362725518C44004B1BA3 /* WebsiteDataStoreMock.swift */; };
		AA9C363025518CA9004B1BA3 /* FireTests.swift in Sources */ = {isa = PBXBuildFile; fileRef = AA9C362F25518CA9004B1BA3 /* FireTests.swift */; };
		AA9E9A5625A3AE8400D1959D /* NSWindowExtension.swift in Sources */ = {isa = PBXBuildFile; fileRef = AA9E9A5525A3AE8400D1959D /* NSWindowExtension.swift */; };
		AA9E9A5E25A4867200D1959D /* TabDragAndDropManager.swift in Sources */ = {isa = PBXBuildFile; fileRef = AA9E9A5D25A4867200D1959D /* TabDragAndDropManager.swift */; };
		AA9FF95924A1ECF20039E328 /* Tab.swift in Sources */ = {isa = PBXBuildFile; fileRef = AA9FF95824A1ECF20039E328 /* Tab.swift */; };
		AA9FF95B24A1EFC20039E328 /* TabViewModel.swift in Sources */ = {isa = PBXBuildFile; fileRef = AA9FF95A24A1EFC20039E328 /* TabViewModel.swift */; };
		AA9FF95D24A1FA1C0039E328 /* TabCollection.swift in Sources */ = {isa = PBXBuildFile; fileRef = AA9FF95C24A1FA1C0039E328 /* TabCollection.swift */; };
		AA9FF95F24A1FB690039E328 /* TabCollectionViewModel.swift in Sources */ = {isa = PBXBuildFile; fileRef = AA9FF95E24A1FB680039E328 /* TabCollectionViewModel.swift */; };
		AAA0CC33252F181A0079BC96 /* NavigationButtonMenuDelegate.swift in Sources */ = {isa = PBXBuildFile; fileRef = AAA0CC32252F181A0079BC96 /* NavigationButtonMenuDelegate.swift */; };
		AAA0CC3C25337FAB0079BC96 /* WKBackForwardListItemViewModel.swift in Sources */ = {isa = PBXBuildFile; fileRef = AAA0CC3B25337FAB0079BC96 /* WKBackForwardListItemViewModel.swift */; };
		AAA0CC472533833C0079BC96 /* MoreOptionsMenu.swift in Sources */ = {isa = PBXBuildFile; fileRef = AAA0CC462533833C0079BC96 /* MoreOptionsMenu.swift */; };
		AAA0CC572539EBC90079BC96 /* FaviconUserScript.swift in Sources */ = {isa = PBXBuildFile; fileRef = AAA0CC562539EBC90079BC96 /* FaviconUserScript.swift */; };
		AAA0CC6A253CC43C0079BC96 /* WKUserContentControllerExtension.swift in Sources */ = {isa = PBXBuildFile; fileRef = AAA0CC69253CC43C0079BC96 /* WKUserContentControllerExtension.swift */; };
		AAA892EA250A4CEF005B37B2 /* WindowControllersManager.swift in Sources */ = {isa = PBXBuildFile; fileRef = AAA892E9250A4CEF005B37B2 /* WindowControllersManager.swift */; };
		AAA8E8BF24EA8A0A0055E685 /* MouseOverButton.swift in Sources */ = {isa = PBXBuildFile; fileRef = AAA8E8BE24EA8A0A0055E685 /* MouseOverButton.swift */; };
		AAA8E8C124EACA700055E685 /* MouseOverView.swift in Sources */ = {isa = PBXBuildFile; fileRef = AAA8E8C024EACA700055E685 /* MouseOverView.swift */; };
		AAADFD06264AA282001555EA /* TimeIntervalExtension.swift in Sources */ = {isa = PBXBuildFile; fileRef = AAADFD05264AA282001555EA /* TimeIntervalExtension.swift */; };
		AAB549DF25DAB8F80058460B /* BookmarkViewModel.swift in Sources */ = {isa = PBXBuildFile; fileRef = AAB549DE25DAB8F80058460B /* BookmarkViewModel.swift */; };
		AAB7320726DD0C37002FACF9 /* Fire.storyboard in Resources */ = {isa = PBXBuildFile; fileRef = AAB7320626DD0C37002FACF9 /* Fire.storyboard */; };
		AAB7320926DD0CD9002FACF9 /* FireViewController.swift in Sources */ = {isa = PBXBuildFile; fileRef = AAB7320826DD0CD9002FACF9 /* FireViewController.swift */; };
		AAB8203C26B2DE0D00788AC3 /* SuggestionListCharacteristics.swift in Sources */ = {isa = PBXBuildFile; fileRef = AAB8203B26B2DE0D00788AC3 /* SuggestionListCharacteristics.swift */; };
		AABAF59C260A7D130085060C /* FaviconServiceMock.swift in Sources */ = {isa = PBXBuildFile; fileRef = AABAF59B260A7D130085060C /* FaviconServiceMock.swift */; };
		AABDEA0226BC80D600174FA6 /* PrivacyEntryPointAddressBarButton.swift in Sources */ = {isa = PBXBuildFile; fileRef = AABDEA0126BC80D600174FA6 /* PrivacyEntryPointAddressBarButton.swift */; };
		AABEE69A24A902A90043105B /* SuggestionContainerViewModel.swift in Sources */ = {isa = PBXBuildFile; fileRef = AABEE69924A902A90043105B /* SuggestionContainerViewModel.swift */; };
		AABEE69C24A902BB0043105B /* SuggestionContainer.swift in Sources */ = {isa = PBXBuildFile; fileRef = AABEE69B24A902BB0043105B /* SuggestionContainer.swift */; };
		AABEE6A524AA0A7F0043105B /* SuggestionViewController.swift in Sources */ = {isa = PBXBuildFile; fileRef = AABEE6A424AA0A7F0043105B /* SuggestionViewController.swift */; };
		AABEE6A924AB4B910043105B /* SuggestionTableCellView.swift in Sources */ = {isa = PBXBuildFile; fileRef = AABEE6A824AB4B910043105B /* SuggestionTableCellView.swift */; };
		AABEE6AB24ACA0F90043105B /* SuggestionTableRowView.swift in Sources */ = {isa = PBXBuildFile; fileRef = AABEE6AA24ACA0F90043105B /* SuggestionTableRowView.swift */; };
		AABEE6AF24AD22B90043105B /* AddressBarTextField.swift in Sources */ = {isa = PBXBuildFile; fileRef = AABEE6AE24AD22B90043105B /* AddressBarTextField.swift */; };
		AAC30A26268DFEE200D2D9CD /* CrashReporter.swift in Sources */ = {isa = PBXBuildFile; fileRef = AAC30A25268DFEE200D2D9CD /* CrashReporter.swift */; };
		AAC30A28268E045400D2D9CD /* CrashReportReader.swift in Sources */ = {isa = PBXBuildFile; fileRef = AAC30A27268E045400D2D9CD /* CrashReportReader.swift */; };
		AAC30A2A268E239100D2D9CD /* CrashReport.swift in Sources */ = {isa = PBXBuildFile; fileRef = AAC30A29268E239100D2D9CD /* CrashReport.swift */; };
		AAC30A2C268F1ECD00D2D9CD /* CrashReportSender.swift in Sources */ = {isa = PBXBuildFile; fileRef = AAC30A2B268F1ECD00D2D9CD /* CrashReportSender.swift */; };
		AAC30A2E268F1EE300D2D9CD /* CrashReportPromptPresenter.swift in Sources */ = {isa = PBXBuildFile; fileRef = AAC30A2D268F1EE300D2D9CD /* CrashReportPromptPresenter.swift */; };
		AAC5E4C725D6A6E8007F5990 /* BookmarkPopover.swift in Sources */ = {isa = PBXBuildFile; fileRef = AAC5E4C425D6A6E8007F5990 /* BookmarkPopover.swift */; };
		AAC5E4C825D6A6E8007F5990 /* BookmarkPopoverViewController.swift in Sources */ = {isa = PBXBuildFile; fileRef = AAC5E4C525D6A6E8007F5990 /* BookmarkPopoverViewController.swift */; };
		AAC5E4C925D6A6E8007F5990 /* Bookmarks.storyboard in Resources */ = {isa = PBXBuildFile; fileRef = AAC5E4C625D6A6E8007F5990 /* Bookmarks.storyboard */; };
		AAC5E4D025D6A709007F5990 /* Bookmark.swift in Sources */ = {isa = PBXBuildFile; fileRef = AAC5E4CD25D6A709007F5990 /* Bookmark.swift */; };
		AAC5E4D125D6A709007F5990 /* BookmarkManager.swift in Sources */ = {isa = PBXBuildFile; fileRef = AAC5E4CE25D6A709007F5990 /* BookmarkManager.swift */; };
		AAC5E4D225D6A709007F5990 /* BookmarkList.swift in Sources */ = {isa = PBXBuildFile; fileRef = AAC5E4CF25D6A709007F5990 /* BookmarkList.swift */; };
		AAC5E4D925D6A711007F5990 /* BookmarkStore.swift in Sources */ = {isa = PBXBuildFile; fileRef = AAC5E4D625D6A710007F5990 /* BookmarkStore.swift */; };
		AAC5E4E425D6BA9C007F5990 /* NSSizeExtension.swift in Sources */ = {isa = PBXBuildFile; fileRef = AAC5E4E325D6BA9C007F5990 /* NSSizeExtension.swift */; };
		AAC5E4F125D6BF10007F5990 /* AddressBarButton.swift in Sources */ = {isa = PBXBuildFile; fileRef = AAC5E4F025D6BF10007F5990 /* AddressBarButton.swift */; };
		AAC5E4F625D6BF2C007F5990 /* AddressBarButtonsViewController.swift in Sources */ = {isa = PBXBuildFile; fileRef = AAC5E4F525D6BF2C007F5990 /* AddressBarButtonsViewController.swift */; };
		AAC82C60258B6CB5009B6B42 /* TooltipWindowController.swift in Sources */ = {isa = PBXBuildFile; fileRef = AAC82C5F258B6CB5009B6B42 /* TooltipWindowController.swift */; };
		AAC9C01524CAFBCE00AD1325 /* TabTests.swift in Sources */ = {isa = PBXBuildFile; fileRef = AAC9C01424CAFBCE00AD1325 /* TabTests.swift */; };
		AAC9C01724CAFBDC00AD1325 /* TabCollectionTests.swift in Sources */ = {isa = PBXBuildFile; fileRef = AAC9C01624CAFBDC00AD1325 /* TabCollectionTests.swift */; };
		AAC9C01C24CB594C00AD1325 /* TabViewModelTests.swift in Sources */ = {isa = PBXBuildFile; fileRef = AAC9C01B24CB594C00AD1325 /* TabViewModelTests.swift */; };
		AAC9C01E24CB6BEB00AD1325 /* TabCollectionViewModelTests.swift in Sources */ = {isa = PBXBuildFile; fileRef = AAC9C01D24CB6BEB00AD1325 /* TabCollectionViewModelTests.swift */; };
		AACF6FD626BC366D00CF09F9 /* SafariVersionReader.swift in Sources */ = {isa = PBXBuildFile; fileRef = AACF6FD526BC366D00CF09F9 /* SafariVersionReader.swift */; };
		AAD6D8882696DF6D002393B3 /* CrashReportPromptViewController.swift in Sources */ = {isa = PBXBuildFile; fileRef = AAD6D8862696DF6D002393B3 /* CrashReportPromptViewController.swift */; };
		AAD86E52267A0DFF005C11BE /* UpdateController.swift in Sources */ = {isa = PBXBuildFile; fileRef = AAD86E51267A0DFF005C11BE /* UpdateController.swift */; };
		AADE11C026D916D70032D8A7 /* StringExtensionTests.swift in Sources */ = {isa = PBXBuildFile; fileRef = AADE11BF26D916D70032D8A7 /* StringExtensionTests.swift */; };
		AAE39D1B24F44885008EF28B /* TabCollectionViewModelDelegateMock.swift in Sources */ = {isa = PBXBuildFile; fileRef = AAE39D1A24F44885008EF28B /* TabCollectionViewModelDelegateMock.swift */; };
		AAE71E2C25F781EA00D74437 /* Homepage.storyboard in Resources */ = {isa = PBXBuildFile; fileRef = AAE71E2B25F781EA00D74437 /* Homepage.storyboard */; };
		AAE71E3125F7855400D74437 /* HomepageViewController.swift in Sources */ = {isa = PBXBuildFile; fileRef = AAE71E3025F7855400D74437 /* HomepageViewController.swift */; };
		AAE71E3725F7869300D74437 /* HomepageCollectionViewItem.swift in Sources */ = {isa = PBXBuildFile; fileRef = AAE71E3525F7869300D74437 /* HomepageCollectionViewItem.swift */; };
		AAE71E3825F7869300D74437 /* HomepageCollectionViewItem.xib in Resources */ = {isa = PBXBuildFile; fileRef = AAE71E3625F7869300D74437 /* HomepageCollectionViewItem.xib */; };
		AAE7527A263B046100B973F8 /* History.xcdatamodeld in Sources */ = {isa = PBXBuildFile; fileRef = AAE75278263B046100B973F8 /* History.xcdatamodeld */; };
		AAE7527C263B056C00B973F8 /* HistoryStore.swift in Sources */ = {isa = PBXBuildFile; fileRef = AAE7527B263B056C00B973F8 /* HistoryStore.swift */; };
		AAE7527E263B05C600B973F8 /* HistoryEntry.swift in Sources */ = {isa = PBXBuildFile; fileRef = AAE7527D263B05C600B973F8 /* HistoryEntry.swift */; };
		AAE75280263B0A4D00B973F8 /* HistoryCoordinator.swift in Sources */ = {isa = PBXBuildFile; fileRef = AAE7527F263B0A4D00B973F8 /* HistoryCoordinator.swift */; };
		AAE8B102258A41C000E81239 /* Tooltip.storyboard in Resources */ = {isa = PBXBuildFile; fileRef = AAE8B101258A41C000E81239 /* Tooltip.storyboard */; };
		AAE8B110258A456C00E81239 /* TooltipViewController.swift in Sources */ = {isa = PBXBuildFile; fileRef = AAE8B10F258A456C00E81239 /* TooltipViewController.swift */; };
		AAEC74B22642C57200C2EFBC /* HistoryCoordinatingMock.swift in Sources */ = {isa = PBXBuildFile; fileRef = AAEC74B12642C57200C2EFBC /* HistoryCoordinatingMock.swift */; };
		AAEC74B42642C69300C2EFBC /* HistoryCoordinatorTests.swift in Sources */ = {isa = PBXBuildFile; fileRef = AAEC74B32642C69300C2EFBC /* HistoryCoordinatorTests.swift */; };
		AAEC74B62642CC6A00C2EFBC /* HistoryStoringMock.swift in Sources */ = {isa = PBXBuildFile; fileRef = AAEC74B52642CC6A00C2EFBC /* HistoryStoringMock.swift */; };
		AAEC74B82642E43800C2EFBC /* HistoryStoreTests.swift in Sources */ = {isa = PBXBuildFile; fileRef = AAEC74B72642E43800C2EFBC /* HistoryStoreTests.swift */; };
		AAEC74BB2642E67C00C2EFBC /* NSPersistentContainerExtension.swift in Sources */ = {isa = PBXBuildFile; fileRef = AAEC74BA2642E67C00C2EFBC /* NSPersistentContainerExtension.swift */; };
		AAEC74BC2642F0F800C2EFBC /* History.xcdatamodeld in Sources */ = {isa = PBXBuildFile; fileRef = AAE75278263B046100B973F8 /* History.xcdatamodeld */; };
		AAECA42024EEA4AC00EFA63A /* IndexPathExtension.swift in Sources */ = {isa = PBXBuildFile; fileRef = AAECA41F24EEA4AC00EFA63A /* IndexPathExtension.swift */; };
		AAF7D3862567CED500998667 /* WebViewConfiguration.swift in Sources */ = {isa = PBXBuildFile; fileRef = AAF7D3852567CED500998667 /* WebViewConfiguration.swift */; };
		AAFCB37F25E545D400859DD4 /* PublisherExtension.swift in Sources */ = {isa = PBXBuildFile; fileRef = AAFCB37E25E545D400859DD4 /* PublisherExtension.swift */; };
		AAFE068326C7082D005434CC /* WebKitVersionProvider.swift in Sources */ = {isa = PBXBuildFile; fileRef = AAFE068226C7082D005434CC /* WebKitVersionProvider.swift */; };
		B6106B9E26A565DA0013B453 /* BundleExtension.swift in Sources */ = {isa = PBXBuildFile; fileRef = B6106B9D26A565DA0013B453 /* BundleExtension.swift */; };
		B6106BA026A7BE0B0013B453 /* PermissionManagerTests.swift in Sources */ = {isa = PBXBuildFile; fileRef = B6106B9F26A7BE0B0013B453 /* PermissionManagerTests.swift */; };
		B6106BA426A7BEA40013B453 /* PermissionAuthorizationState.swift in Sources */ = {isa = PBXBuildFile; fileRef = B6106BA226A7BEA00013B453 /* PermissionAuthorizationState.swift */; };
		B6106BA726A7BECC0013B453 /* PermissionAuthorizationQuery.swift in Sources */ = {isa = PBXBuildFile; fileRef = B6106BA526A7BEC80013B453 /* PermissionAuthorizationQuery.swift */; };
		B6106BAB26A7BF1D0013B453 /* PermissionType.swift in Sources */ = {isa = PBXBuildFile; fileRef = B6106BAA26A7BF1D0013B453 /* PermissionType.swift */; };
		B6106BAD26A7BF390013B453 /* PermissionState.swift in Sources */ = {isa = PBXBuildFile; fileRef = B6106BAC26A7BF390013B453 /* PermissionState.swift */; };
		B6106BAF26A7C6180013B453 /* PermissionStoreMock.swift in Sources */ = {isa = PBXBuildFile; fileRef = B6106BAE26A7C6180013B453 /* PermissionStoreMock.swift */; };
		B6106BB126A7D8720013B453 /* PermissionStoreTests.swift in Sources */ = {isa = PBXBuildFile; fileRef = B6106BB026A7D8720013B453 /* PermissionStoreTests.swift */; };
		B6106BB326A7F4AA0013B453 /* GeolocationServiceMock.swift in Sources */ = {isa = PBXBuildFile; fileRef = B6106BB226A7F4AA0013B453 /* GeolocationServiceMock.swift */; };
		B6106BB526A809E60013B453 /* GeolocationProviderTests.swift in Sources */ = {isa = PBXBuildFile; fileRef = B6106BB426A809E60013B453 /* GeolocationProviderTests.swift */; };
		B61EF3EC266F91E700B4D78F /* WKWebView+Download.swift in Sources */ = {isa = PBXBuildFile; fileRef = B61EF3EB266F91E700B4D78F /* WKWebView+Download.swift */; };
		B61EF3F1266F922200B4D78F /* WKProcessPool+DownloadDelegate.swift in Sources */ = {isa = PBXBuildFile; fileRef = B61EF3F0266F922200B4D78F /* WKProcessPool+DownloadDelegate.swift */; };
		B61F012325ECBAE400ABB5A3 /* UserScriptsTest.swift in Sources */ = {isa = PBXBuildFile; fileRef = B61F012225ECBAE400ABB5A3 /* UserScriptsTest.swift */; };
		B61F012B25ECBB1700ABB5A3 /* UserScriptsManagerTests.swift in Sources */ = {isa = PBXBuildFile; fileRef = B61F012A25ECBB1700ABB5A3 /* UserScriptsManagerTests.swift */; };
		B61F015525EDD5A700ABB5A3 /* UserContentController.swift in Sources */ = {isa = PBXBuildFile; fileRef = B61F015425EDD5A700ABB5A3 /* UserContentController.swift */; };
		B62EB47C25BAD3BB005745C6 /* WKWebViewPrivateMethodsAvailabilityTests.swift in Sources */ = {isa = PBXBuildFile; fileRef = B62EB47B25BAD3BB005745C6 /* WKWebViewPrivateMethodsAvailabilityTests.swift */; };
		B630793526731BC400DCEE41 /* URLSuggestedFilenameTests.swift in Sources */ = {isa = PBXBuildFile; fileRef = 8553FF51257523760029327F /* URLSuggestedFilenameTests.swift */; };
		B630793A26731F2600DCEE41 /* FileDownloadManagerTests.swift in Sources */ = {isa = PBXBuildFile; fileRef = B630793926731F2600DCEE41 /* FileDownloadManagerTests.swift */; };
		B630794226731F5400DCEE41 /* WKDownloadMock.swift in Sources */ = {isa = PBXBuildFile; fileRef = B630794126731F5400DCEE41 /* WKDownloadMock.swift */; };
		B633C86D25E797D800E4B352 /* UserScriptsManager.swift in Sources */ = {isa = PBXBuildFile; fileRef = B633C86C25E797D800E4B352 /* UserScriptsManager.swift */; };
		B637273B26CBC8AF00C8CB02 /* AuthenticationAlert.swift in Sources */ = {isa = PBXBuildFile; fileRef = B637273A26CBC8AF00C8CB02 /* AuthenticationAlert.swift */; };
		B637273D26CCF0C200C8CB02 /* OptionalExtension.swift in Sources */ = {isa = PBXBuildFile; fileRef = B637273C26CCF0C200C8CB02 /* OptionalExtension.swift */; };
		B637274426CE25EF00C8CB02 /* NSApplication+BuildTime.m in Sources */ = {isa = PBXBuildFile; fileRef = B637274326CE25EF00C8CB02 /* NSApplication+BuildTime.m */; };
		B63D466925BEB6C200874977 /* WKWebView+SessionState.swift in Sources */ = {isa = PBXBuildFile; fileRef = B63D466825BEB6C200874977 /* WKWebView+SessionState.swift */; };
		B63D467125BFA6C100874977 /* DispatchQueueExtensions.swift in Sources */ = {isa = PBXBuildFile; fileRef = B63D467025BFA6C100874977 /* DispatchQueueExtensions.swift */; };
		B63D467A25BFC3E100874977 /* NSCoderExtensions.swift in Sources */ = {isa = PBXBuildFile; fileRef = B63D467925BFC3E100874977 /* NSCoderExtensions.swift */; };
		B63ED0D826AE729600A9DAD1 /* PermissionModelTests.swift in Sources */ = {isa = PBXBuildFile; fileRef = B63ED0D726AE729600A9DAD1 /* PermissionModelTests.swift */; };
		B63ED0DA26AE7AF400A9DAD1 /* PermissionManagerMock.swift in Sources */ = {isa = PBXBuildFile; fileRef = B63ED0D926AE7AF400A9DAD1 /* PermissionManagerMock.swift */; };
		B63ED0DC26AE7B1E00A9DAD1 /* WebViewMock.swift in Sources */ = {isa = PBXBuildFile; fileRef = B63ED0DB26AE7B1E00A9DAD1 /* WebViewMock.swift */; };
		B63ED0DE26AFD9A300A9DAD1 /* AVCaptureDeviceMock.swift in Sources */ = {isa = PBXBuildFile; fileRef = B63ED0DD26AFD9A300A9DAD1 /* AVCaptureDeviceMock.swift */; };
		B63ED0E026AFE32F00A9DAD1 /* GeolocationProviderMock.swift in Sources */ = {isa = PBXBuildFile; fileRef = B63ED0DF26AFE32F00A9DAD1 /* GeolocationProviderMock.swift */; };
		B63ED0E326B3E7FA00A9DAD1 /* CLLocationManagerMock.swift in Sources */ = {isa = PBXBuildFile; fileRef = B63ED0E226B3E7FA00A9DAD1 /* CLLocationManagerMock.swift */; };
		B63ED0E526BB8FB900A9DAD1 /* SharingMenu.swift in Sources */ = {isa = PBXBuildFile; fileRef = B63ED0E426BB8FB900A9DAD1 /* SharingMenu.swift */; };
		B641896226BBD0AB001FBC8B /* LongPressButton.swift in Sources */ = {isa = PBXBuildFile; fileRef = B641896126BBD0AB001FBC8B /* LongPressButton.swift */; };
		B64C84DE2692D7400048FEBE /* PermissionAuthorization.storyboard in Resources */ = {isa = PBXBuildFile; fileRef = B64C84DD2692D7400048FEBE /* PermissionAuthorization.storyboard */; };
		B64C84E32692DC9F0048FEBE /* PermissionAuthorizationViewController.swift in Sources */ = {isa = PBXBuildFile; fileRef = B64C84E22692DC9F0048FEBE /* PermissionAuthorizationViewController.swift */; };
		B64C84EB2692DD650048FEBE /* PermissionAuthorizationPopover.swift in Sources */ = {isa = PBXBuildFile; fileRef = B64C84EA2692DD650048FEBE /* PermissionAuthorizationPopover.swift */; };
		B64C84F1269310120048FEBE /* PermissionManager.swift in Sources */ = {isa = PBXBuildFile; fileRef = B64C84F0269310120048FEBE /* PermissionManager.swift */; };
		B64C852A26942AC90048FEBE /* PermissionContextMenu.swift in Sources */ = {isa = PBXBuildFile; fileRef = B64C852926942AC90048FEBE /* PermissionContextMenu.swift */; };
		B64C853026943BC10048FEBE /* Permissions.xcdatamodeld in Sources */ = {isa = PBXBuildFile; fileRef = B64C852E26943BC10048FEBE /* Permissions.xcdatamodeld */; };
		B64C853826944B880048FEBE /* StoredPermission.swift in Sources */ = {isa = PBXBuildFile; fileRef = B64C853726944B880048FEBE /* StoredPermission.swift */; };
		B64C853D26944B940048FEBE /* PermissionStore.swift in Sources */ = {isa = PBXBuildFile; fileRef = B64C853C26944B940048FEBE /* PermissionStore.swift */; };
		B64C85422694590B0048FEBE /* PermissionButton.swift in Sources */ = {isa = PBXBuildFile; fileRef = B64C85412694590B0048FEBE /* PermissionButton.swift */; };
		B65349AA265CF45000DCC645 /* DispatchQueueExtensionsTests.swift in Sources */ = {isa = PBXBuildFile; fileRef = B65349A9265CF45000DCC645 /* DispatchQueueExtensionsTests.swift */; };
		B6553692268440D700085A79 /* WKProcessPool+GeolocationProvider.swift in Sources */ = {isa = PBXBuildFile; fileRef = B6553691268440D700085A79 /* WKProcessPool+GeolocationProvider.swift */; };
		B655369B268442EE00085A79 /* GeolocationProvider.swift in Sources */ = {isa = PBXBuildFile; fileRef = B655369A268442EE00085A79 /* GeolocationProvider.swift */; };
		B65536A62685B82B00085A79 /* Permissions.swift in Sources */ = {isa = PBXBuildFile; fileRef = B65536A52685B82B00085A79 /* Permissions.swift */; };
		B65536AE2685E17200085A79 /* GeolocationService.swift in Sources */ = {isa = PBXBuildFile; fileRef = B65536AD2685E17100085A79 /* GeolocationService.swift */; };
		B65783E725F8AAFB00D8DB33 /* String+Punycode.swift in Sources */ = {isa = PBXBuildFile; fileRef = B65783E625F8AAFB00D8DB33 /* String+Punycode.swift */; };
		B65783EC25F8AB9300D8DB33 /* String+PunycodeTests.swift in Sources */ = {isa = PBXBuildFile; fileRef = B65783EB25F8AB9200D8DB33 /* String+PunycodeTests.swift */; };
		B65783F525F8ACA400D8DB33 /* Punnycode in Frameworks */ = {isa = PBXBuildFile; productRef = B65783F425F8ACA400D8DB33 /* Punnycode */; };
		B657841A25FA484B00D8DB33 /* NSException+Catch.m in Sources */ = {isa = PBXBuildFile; fileRef = B657841925FA484B00D8DB33 /* NSException+Catch.m */; };
		B657841F25FA497600D8DB33 /* NSException+Catch.swift in Sources */ = {isa = PBXBuildFile; fileRef = B657841E25FA497600D8DB33 /* NSException+Catch.swift */; };
		B65E6B9E26D9EC0800095F96 /* CircularProgressView.swift in Sources */ = {isa = PBXBuildFile; fileRef = B65E6B9D26D9EC0800095F96 /* CircularProgressView.swift */; };
		B65E6BA026D9F10600095F96 /* NSBezierPathExtension.swift in Sources */ = {isa = PBXBuildFile; fileRef = B65E6B9F26D9F10600095F96 /* NSBezierPathExtension.swift */; };
		B66E9DD22670EB2A00E53BB5 /* _WKDownload+WebKitDownload.swift in Sources */ = {isa = PBXBuildFile; fileRef = B66E9DD12670EB2A00E53BB5 /* _WKDownload+WebKitDownload.swift */; };
		B66E9DD42670EB4A00E53BB5 /* WKDownload+WebKitDownload.swift in Sources */ = {isa = PBXBuildFile; fileRef = B66E9DD32670EB4A00E53BB5 /* WKDownload+WebKitDownload.swift */; };
		B67C6C3D2654B897006C872E /* WebViewExtensionTests.swift in Sources */ = {isa = PBXBuildFile; fileRef = B67C6C3C2654B897006C872E /* WebViewExtensionTests.swift */; };
		B67C6C422654BF49006C872E /* DuckDuckGo-Symbol.jpg in Resources */ = {isa = PBXBuildFile; fileRef = B67C6C412654BF49006C872E /* DuckDuckGo-Symbol.jpg */; };
		B67C6C472654C643006C872E /* FileManagerExtensionTests.swift in Sources */ = {isa = PBXBuildFile; fileRef = B67C6C462654C643006C872E /* FileManagerExtensionTests.swift */; };
		B68172A9269C487D006D1092 /* PrivacyDashboardUserScript.swift in Sources */ = {isa = PBXBuildFile; fileRef = B68172A8269C487D006D1092 /* PrivacyDashboardUserScript.swift */; };
		B68172AE269EB43F006D1092 /* GeolocationServiceTests.swift in Sources */ = {isa = PBXBuildFile; fileRef = B68172AD269EB43F006D1092 /* GeolocationServiceTests.swift */; };
		B68458B025C7E76A00DC17B6 /* WindowManager+StateRestoration.swift in Sources */ = {isa = PBXBuildFile; fileRef = B68458AF25C7E76A00DC17B6 /* WindowManager+StateRestoration.swift */; };
		B68458B825C7E8B200DC17B6 /* Tab+NSSecureCoding.swift in Sources */ = {isa = PBXBuildFile; fileRef = B68458B725C7E8B200DC17B6 /* Tab+NSSecureCoding.swift */; };
		B68458C025C7E9E000DC17B6 /* TabCollectionViewModel+NSSecureCoding.swift in Sources */ = {isa = PBXBuildFile; fileRef = B68458BF25C7E9E000DC17B6 /* TabCollectionViewModel+NSSecureCoding.swift */; };
		B68458C525C7EA0C00DC17B6 /* TabCollection+NSSecureCoding.swift in Sources */ = {isa = PBXBuildFile; fileRef = B68458C425C7EA0C00DC17B6 /* TabCollection+NSSecureCoding.swift */; };
		B68458CD25C7EB9000DC17B6 /* WKWebViewConfigurationExtensions.swift in Sources */ = {isa = PBXBuildFile; fileRef = B68458CC25C7EB9000DC17B6 /* WKWebViewConfigurationExtensions.swift */; };
		B684590825C9027900DC17B6 /* AppStateChangedPublisher.swift in Sources */ = {isa = PBXBuildFile; fileRef = B684590725C9027900DC17B6 /* AppStateChangedPublisher.swift */; };
		B684592225C93BE000DC17B6 /* Publisher.asVoid.swift in Sources */ = {isa = PBXBuildFile; fileRef = B684592125C93BE000DC17B6 /* Publisher.asVoid.swift */; };
		B684592725C93C0500DC17B6 /* Publishers.NestedObjectChanges.swift in Sources */ = {isa = PBXBuildFile; fileRef = B684592625C93C0500DC17B6 /* Publishers.NestedObjectChanges.swift */; };
		B684592F25C93FBF00DC17B6 /* AppStateRestorationManager.swift in Sources */ = {isa = PBXBuildFile; fileRef = B684592E25C93FBF00DC17B6 /* AppStateRestorationManager.swift */; };
		B687260426E215C9008EE860 /* ExpirationChecker.swift in Sources */ = {isa = PBXBuildFile; fileRef = B687260326E215C9008EE860 /* ExpirationChecker.swift */; };
		B689ECD526C247DB006FB0C5 /* BackForwardListItem.swift in Sources */ = {isa = PBXBuildFile; fileRef = B689ECD426C247DB006FB0C5 /* BackForwardListItem.swift */; };
		B6A5A27125B9377300AA7ADA /* StatePersistenceService.swift in Sources */ = {isa = PBXBuildFile; fileRef = B6A5A27025B9377300AA7ADA /* StatePersistenceService.swift */; };
		B6A5A27925B93FFF00AA7ADA /* StateRestorationManagerTests.swift in Sources */ = {isa = PBXBuildFile; fileRef = B6A5A27825B93FFE00AA7ADA /* StateRestorationManagerTests.swift */; };
		B6A5A27E25B9403E00AA7ADA /* FileStoreMock.swift in Sources */ = {isa = PBXBuildFile; fileRef = B6A5A27D25B9403E00AA7ADA /* FileStoreMock.swift */; };
		B6A5A2A025B96E8300AA7ADA /* AppStateChangePublisherTests.swift in Sources */ = {isa = PBXBuildFile; fileRef = B6A5A29F25B96E8300AA7ADA /* AppStateChangePublisherTests.swift */; };
		B6A5A2A825BAA35500AA7ADA /* WindowManagerStateRestorationTests.swift in Sources */ = {isa = PBXBuildFile; fileRef = B6A5A2A725BAA35500AA7ADA /* WindowManagerStateRestorationTests.swift */; };
		B6A924D42664BBBB001A28CA /* WKWebViewDownloadDelegate.swift in Sources */ = {isa = PBXBuildFile; fileRef = B6A924D32664BBB9001A28CA /* WKWebViewDownloadDelegate.swift */; };
		B6A924D92664C72E001A28CA /* WebKitDownloadTask.swift in Sources */ = {isa = PBXBuildFile; fileRef = B6A924D82664C72D001A28CA /* WebKitDownloadTask.swift */; };
		B6A924DE2664CA09001A28CA /* LegacyWebKitDownloadDelegate.swift in Sources */ = {isa = PBXBuildFile; fileRef = B6A924DD2664CA08001A28CA /* LegacyWebKitDownloadDelegate.swift */; };
		B6A9E45326142B070067D1B9 /* Pixel.swift in Sources */ = {isa = PBXBuildFile; fileRef = B6A9E45226142B070067D1B9 /* Pixel.swift */; };
		B6A9E45A261460350067D1B9 /* ApiRequestError.swift in Sources */ = {isa = PBXBuildFile; fileRef = B6A9E457261460340067D1B9 /* ApiRequestError.swift */; };
		B6A9E45B261460350067D1B9 /* APIHeaders.swift in Sources */ = {isa = PBXBuildFile; fileRef = B6A9E458261460340067D1B9 /* APIHeaders.swift */; };
		B6A9E45C261460350067D1B9 /* APIRequest.swift in Sources */ = {isa = PBXBuildFile; fileRef = B6A9E459261460350067D1B9 /* APIRequest.swift */; };
		B6A9E4612614608B0067D1B9 /* AppVersion.swift in Sources */ = {isa = PBXBuildFile; fileRef = B6A9E4602614608B0067D1B9 /* AppVersion.swift */; };
		B6A9E46B2614618A0067D1B9 /* OperatingSystemVersionExtension.swift in Sources */ = {isa = PBXBuildFile; fileRef = B6A9E46A2614618A0067D1B9 /* OperatingSystemVersionExtension.swift */; };
		B6A9E47026146A250067D1B9 /* DateExtension.swift in Sources */ = {isa = PBXBuildFile; fileRef = B6A9E46F26146A250067D1B9 /* DateExtension.swift */; };
		B6A9E47726146A570067D1B9 /* PixelEvent.swift in Sources */ = {isa = PBXBuildFile; fileRef = B6A9E47626146A570067D1B9 /* PixelEvent.swift */; };
		B6A9E47F26146A800067D1B9 /* PixelArguments.swift in Sources */ = {isa = PBXBuildFile; fileRef = B6A9E47E26146A800067D1B9 /* PixelArguments.swift */; };
		B6A9E48426146AAB0067D1B9 /* PixelParameters.swift in Sources */ = {isa = PBXBuildFile; fileRef = B6A9E48326146AAB0067D1B9 /* PixelParameters.swift */; };
		B6A9E48926146ABF0067D1B9 /* PixelCounter.swift in Sources */ = {isa = PBXBuildFile; fileRef = B6A9E48826146ABF0067D1B9 /* PixelCounter.swift */; };
		B6A9E499261474120067D1B9 /* TimedPixel.swift in Sources */ = {isa = PBXBuildFile; fileRef = B6A9E498261474120067D1B9 /* TimedPixel.swift */; };
		B6A9E4A3261475C70067D1B9 /* AppUsageActivityMonitor.swift in Sources */ = {isa = PBXBuildFile; fileRef = B6A9E4A2261475C70067D1B9 /* AppUsageActivityMonitor.swift */; };
		B6AAAC24260328950029438D /* ProgressView.swift in Sources */ = {isa = PBXBuildFile; fileRef = B6AAAC23260328950029438D /* ProgressView.swift */; };
		B6AAAC2D260330580029438D /* PublishedAfter.swift in Sources */ = {isa = PBXBuildFile; fileRef = B6AAAC2C260330580029438D /* PublishedAfter.swift */; };
		B6AAAC3E26048F690029438D /* RandomAccessCollectionExtension.swift in Sources */ = {isa = PBXBuildFile; fileRef = B6AAAC3D26048F690029438D /* RandomAccessCollectionExtension.swift */; };
		B6AE74342609AFCE005B9B1A /* ProgressEstimationTests.swift in Sources */ = {isa = PBXBuildFile; fileRef = B6AE74332609AFCE005B9B1A /* ProgressEstimationTests.swift */; };
		B6B1E87B26D381710062C350 /* DownloadListCoordinator.swift in Sources */ = {isa = PBXBuildFile; fileRef = B6B1E87A26D381710062C350 /* DownloadListCoordinator.swift */; };
		B6B1E87E26D5DA0E0062C350 /* DownloadsPopover.swift in Sources */ = {isa = PBXBuildFile; fileRef = B6B1E87D26D5DA0E0062C350 /* DownloadsPopover.swift */; };
		B6B1E88026D5DA9B0062C350 /* DownloadsViewController.swift in Sources */ = {isa = PBXBuildFile; fileRef = B6B1E87F26D5DA9B0062C350 /* DownloadsViewController.swift */; };
		B6B1E88226D5DAC30062C350 /* Downloads.storyboard in Resources */ = {isa = PBXBuildFile; fileRef = B6B1E88126D5DAC30062C350 /* Downloads.storyboard */; };
		B6B1E88426D5EB570062C350 /* DownloadsCellView.swift in Sources */ = {isa = PBXBuildFile; fileRef = B6B1E88326D5EB570062C350 /* DownloadsCellView.swift */; };
		B6B1E88B26D774090062C350 /* LinkButton.swift in Sources */ = {isa = PBXBuildFile; fileRef = B6B1E88A26D774090062C350 /* LinkButton.swift */; };
		B6B3E0962654DACD0040E0A2 /* UTTypeTests.swift in Sources */ = {isa = PBXBuildFile; fileRef = B6B3E0952654DACD0040E0A2 /* UTTypeTests.swift */; };
		B6B3E0E12657EA7A0040E0A2 /* NSScreenExtension.swift in Sources */ = {isa = PBXBuildFile; fileRef = B6B3E0DC2657E9CF0040E0A2 /* NSScreenExtension.swift */; };
<<<<<<< HEAD
		B6C0B22E26E61CE70031CB7F /* DownloadViewModel.swift in Sources */ = {isa = PBXBuildFile; fileRef = B6C0B22D26E61CE70031CB7F /* DownloadViewModel.swift */; };
		B6C0B23026E61D630031CB7F /* DownloadListStore.swift in Sources */ = {isa = PBXBuildFile; fileRef = B6C0B22F26E61D630031CB7F /* DownloadListStore.swift */; };
		B6C0B23426E71BCD0031CB7F /* Downloads.xcdatamodeld in Sources */ = {isa = PBXBuildFile; fileRef = B6C0B23226E71BCD0031CB7F /* Downloads.xcdatamodeld */; };
		B6C0B23626E732000031CB7F /* DownloadListItem.swift in Sources */ = {isa = PBXBuildFile; fileRef = B6C0B23526E732000031CB7F /* DownloadListItem.swift */; };
		B6C0B23926E742610031CB7F /* FileDownloadError.swift in Sources */ = {isa = PBXBuildFile; fileRef = B6C0B23826E742610031CB7F /* FileDownloadError.swift */; };
		B6C0B23C26E87D900031CB7F /* NSAlert+ActiveDownloadsTermination.swift in Sources */ = {isa = PBXBuildFile; fileRef = B6C0B23B26E87D900031CB7F /* NSAlert+ActiveDownloadsTermination.swift */; };
		B6C0B23E26E8BF1F0031CB7F /* DownloadListViewModel.swift in Sources */ = {isa = PBXBuildFile; fileRef = B6C0B23D26E8BF1F0031CB7F /* DownloadListViewModel.swift */; };
		B6C0B24026E8E7240031CB7F /* RunLoopExtension.swift in Sources */ = {isa = PBXBuildFile; fileRef = B6C0B23F26E8E7240031CB7F /* RunLoopExtension.swift */; };
=======
		B6C0B24426E9CB080031CB7F /* RunLoopExtension.swift in Sources */ = {isa = PBXBuildFile; fileRef = B6C0B24326E9CB080031CB7F /* RunLoopExtension.swift */; };
>>>>>>> 7c6599af
		B6C0B24626E9CB190031CB7F /* RunLoopExtensionTests.swift in Sources */ = {isa = PBXBuildFile; fileRef = B6C0B24526E9CB190031CB7F /* RunLoopExtensionTests.swift */; };
		B6CF78DE267B099C00CD4F13 /* WKNavigationActionExtension.swift in Sources */ = {isa = PBXBuildFile; fileRef = B6CF78DD267B099C00CD4F13 /* WKNavigationActionExtension.swift */; };
		B6D7A2EE25D2418B002B2AE1 /* ShadowView.swift in Sources */ = {isa = PBXBuildFile; fileRef = B6D7A2ED25D2418B002B2AE1 /* ShadowView.swift */; };
		B6DA44022616B28300DD1EC2 /* PixelDataStore.swift in Sources */ = {isa = PBXBuildFile; fileRef = B6DA44012616B28300DD1EC2 /* PixelDataStore.swift */; };
		B6DA44082616B30600DD1EC2 /* PixelDataModel.xcdatamodeld in Sources */ = {isa = PBXBuildFile; fileRef = B6DA44062616B30600DD1EC2 /* PixelDataModel.xcdatamodeld */; };
		B6DA44112616C0FC00DD1EC2 /* PixelTests.swift in Sources */ = {isa = PBXBuildFile; fileRef = B6DA44102616C0FC00DD1EC2 /* PixelTests.swift */; };
		B6DA44172616C13800DD1EC2 /* OHHTTPStubs in Frameworks */ = {isa = PBXBuildFile; productRef = B6DA44162616C13800DD1EC2 /* OHHTTPStubs */; };
		B6DA44192616C13800DD1EC2 /* OHHTTPStubsSwift in Frameworks */ = {isa = PBXBuildFile; productRef = B6DA44182616C13800DD1EC2 /* OHHTTPStubsSwift */; };
		B6DA441E2616C84600DD1EC2 /* PixelStoreMock.swift in Sources */ = {isa = PBXBuildFile; fileRef = B6DA441D2616C84600DD1EC2 /* PixelStoreMock.swift */; };
		B6DA44232616CABC00DD1EC2 /* PixelArgumentsTests.swift in Sources */ = {isa = PBXBuildFile; fileRef = B6DA44222616CABC00DD1EC2 /* PixelArgumentsTests.swift */; };
		B6DA44282616CAE000DD1EC2 /* AppUsageActivityMonitorTests.swift in Sources */ = {isa = PBXBuildFile; fileRef = B6DA44272616CAE000DD1EC2 /* AppUsageActivityMonitorTests.swift */; };
		B6DB3CF926A00E2D00D459B7 /* AVCaptureDevice+SwizzledAuthState.swift in Sources */ = {isa = PBXBuildFile; fileRef = B6DB3CF826A00E2D00D459B7 /* AVCaptureDevice+SwizzledAuthState.swift */; };
		B6DB3CFB26A17CB800D459B7 /* PermissionModel.swift in Sources */ = {isa = PBXBuildFile; fileRef = B6DB3CFA26A17CB800D459B7 /* PermissionModel.swift */; };
		B6E53883267C83420010FEA9 /* HomepageBackgroundView.swift in Sources */ = {isa = PBXBuildFile; fileRef = B6E53882267C83420010FEA9 /* HomepageBackgroundView.swift */; };
		B6E53888267C94A00010FEA9 /* HomepageCollectionViewFlowLayout.swift in Sources */ = {isa = PBXBuildFile; fileRef = B6E53887267C94A00010FEA9 /* HomepageCollectionViewFlowLayout.swift */; };
		B6E61ED0263A6F97004E11AB /* NSSavePanelExtension.swift in Sources */ = {isa = PBXBuildFile; fileRef = B6E61ECF263A6F97004E11AB /* NSSavePanelExtension.swift */; };
		B6E61ED5263A6FC4004E11AB /* SavePanelAccessoryView.xib in Resources */ = {isa = PBXBuildFile; fileRef = B6E61ED4263A6FC4004E11AB /* SavePanelAccessoryView.xib */; };
		B6E61EE3263AC0C8004E11AB /* FileManagerExtension.swift in Sources */ = {isa = PBXBuildFile; fileRef = B6E61EE2263AC0C8004E11AB /* FileManagerExtension.swift */; };
		B6E61EE8263ACE16004E11AB /* UTType.swift in Sources */ = {isa = PBXBuildFile; fileRef = B6E61EE7263ACE16004E11AB /* UTType.swift */; };
		B6F41031264D2B23003DA42C /* ProgressExtension.swift in Sources */ = {isa = PBXBuildFile; fileRef = B6F41030264D2B23003DA42C /* ProgressExtension.swift */; };
		B6FA893D269C423100588ECD /* PrivacyDashboard.storyboard in Resources */ = {isa = PBXBuildFile; fileRef = B6FA893C269C423100588ECD /* PrivacyDashboard.storyboard */; };
		B6FA893F269C424500588ECD /* PrivacyDashboardViewController.swift in Sources */ = {isa = PBXBuildFile; fileRef = B6FA893E269C424500588ECD /* PrivacyDashboardViewController.swift */; };
		B6FA8941269C425400588ECD /* PrivacyDashboardPopover.swift in Sources */ = {isa = PBXBuildFile; fileRef = B6FA8940269C425400588ECD /* PrivacyDashboardPopover.swift */; };
		F41D174125CB131900472416 /* NSColorExtension.swift in Sources */ = {isa = PBXBuildFile; fileRef = F41D174025CB131900472416 /* NSColorExtension.swift */; };
		F44C130225C2DA0400426E3E /* NSAppearanceExtension.swift in Sources */ = {isa = PBXBuildFile; fileRef = F44C130125C2DA0400426E3E /* NSAppearanceExtension.swift */; };
/* End PBXBuildFile section */

/* Begin PBXContainerItemProxy section */
		4B1AD8A225FC27E200261379 /* PBXContainerItemProxy */ = {
			isa = PBXContainerItemProxy;
			containerPortal = AA585D76248FD31100E9A3E2 /* Project object */;
			proxyType = 1;
			remoteGlobalIDString = AA585D7D248FD31100E9A3E2;
			remoteInfo = "DuckDuckGo Privacy Browser";
		};
		AA585D91248FD31400E9A3E2 /* PBXContainerItemProxy */ = {
			isa = PBXContainerItemProxy;
			containerPortal = AA585D76248FD31100E9A3E2 /* Project object */;
			proxyType = 1;
			remoteGlobalIDString = AA585D7D248FD31100E9A3E2;
			remoteInfo = DuckDuckGo;
		};
/* End PBXContainerItemProxy section */

/* Begin PBXFileReference section */
		026ADE0F26C2FF97002518EE /* PrivacyConfigurationManager.swift */ = {isa = PBXFileReference; lastKnownFileType = sourcecode.swift; path = PrivacyConfigurationManager.swift; sourceTree = "<group>"; };
		026ADE1126C2FFFE002518EE /* PrivacyConfiguration.swift */ = {isa = PBXFileReference; fileEncoding = 4; lastKnownFileType = sourcecode.swift; path = PrivacyConfiguration.swift; sourceTree = "<group>"; };
		026ADE1326C3010C002518EE /* macos-config.json */ = {isa = PBXFileReference; fileEncoding = 4; lastKnownFileType = text.json; path = "macos-config.json"; sourceTree = "<group>"; };
		026ADE1526C30FA5002518EE /* PrivacyConfigurationManagerTests.swift */ = {isa = PBXFileReference; lastKnownFileType = sourcecode.swift; path = PrivacyConfigurationManagerTests.swift; sourceTree = "<group>"; };
		142879D924CE1179005419BB /* SuggestionViewModelTests.swift */ = {isa = PBXFileReference; lastKnownFileType = sourcecode.swift; path = SuggestionViewModelTests.swift; sourceTree = "<group>"; };
		142879DB24CE1185005419BB /* SuggestionContainerViewModelTests.swift */ = {isa = PBXFileReference; lastKnownFileType = sourcecode.swift; path = SuggestionContainerViewModelTests.swift; sourceTree = "<group>"; };
		1430DFF424D0580F00B8978C /* TabBarViewController.swift */ = {isa = PBXFileReference; lastKnownFileType = sourcecode.swift; path = TabBarViewController.swift; sourceTree = "<group>"; };
		14505A07256084EF00272CC6 /* UserAgent.swift */ = {isa = PBXFileReference; lastKnownFileType = sourcecode.swift; path = UserAgent.swift; sourceTree = "<group>"; };
		1456D6E024EFCBC300775049 /* TabBarCollectionView.swift */ = {isa = PBXFileReference; lastKnownFileType = sourcecode.swift; path = TabBarCollectionView.swift; sourceTree = "<group>"; };
		14D9B8F924F7E089000D4D13 /* AddressBarViewController.swift */ = {isa = PBXFileReference; lastKnownFileType = sourcecode.swift; path = AddressBarViewController.swift; sourceTree = "<group>"; };
		14D9B90124F91316000D4D13 /* FocusRingView.swift */ = {isa = PBXFileReference; lastKnownFileType = sourcecode.swift; path = FocusRingView.swift; sourceTree = "<group>"; };
		336D5AEF262D8D3C0052E0C9 /* findinpage.js */ = {isa = PBXFileReference; fileEncoding = 4; lastKnownFileType = sourcecode.javascript; path = findinpage.js; sourceTree = "<group>"; };
		339A6B5726A044BA00E3DAE8 /* duckduckgo-privacy-dashboard */ = {isa = PBXFileReference; fileEncoding = 4; lastKnownFileType = text; name = "duckduckgo-privacy-dashboard"; path = "Submodules/duckduckgo-privacy-dashboard"; sourceTree = SOURCE_ROOT; };
		4B02197D25E05FAC00ED7DEA /* login-detection.js */ = {isa = PBXFileReference; fileEncoding = 4; lastKnownFileType = sourcecode.javascript; path = "login-detection.js"; sourceTree = "<group>"; };
		4B02197F25E05FAC00ED7DEA /* FireproofingURLExtensions.swift */ = {isa = PBXFileReference; fileEncoding = 4; lastKnownFileType = sourcecode.swift; path = FireproofingURLExtensions.swift; sourceTree = "<group>"; };
		4B02198125E05FAC00ED7DEA /* FireproofDomains.swift */ = {isa = PBXFileReference; fileEncoding = 4; lastKnownFileType = sourcecode.swift; path = FireproofDomains.swift; sourceTree = "<group>"; };
		4B02198325E05FAC00ED7DEA /* FireproofInfoViewController.swift */ = {isa = PBXFileReference; fileEncoding = 4; lastKnownFileType = sourcecode.swift; path = FireproofInfoViewController.swift; sourceTree = "<group>"; };
		4B02198425E05FAC00ED7DEA /* Fireproofing.storyboard */ = {isa = PBXFileReference; fileEncoding = 4; lastKnownFileType = file.storyboard; path = Fireproofing.storyboard; sourceTree = "<group>"; };
		4B02198525E05FAC00ED7DEA /* UndoFireproofingViewController.swift */ = {isa = PBXFileReference; fileEncoding = 4; lastKnownFileType = sourcecode.swift; path = UndoFireproofingViewController.swift; sourceTree = "<group>"; };
		4B02199925E063DE00ED7DEA /* FireproofDomainsTests.swift */ = {isa = PBXFileReference; fileEncoding = 4; lastKnownFileType = sourcecode.swift; path = FireproofDomainsTests.swift; sourceTree = "<group>"; };
		4B02199A25E063DE00ED7DEA /* FireproofingURLExtensionsTests.swift */ = {isa = PBXFileReference; fileEncoding = 4; lastKnownFileType = sourcecode.swift; path = FireproofingURLExtensionsTests.swift; sourceTree = "<group>"; };
		4B0219A725E0646500ED7DEA /* WebsiteDataStoreTests.swift */ = {isa = PBXFileReference; fileEncoding = 4; lastKnownFileType = sourcecode.swift; path = WebsiteDataStoreTests.swift; sourceTree = "<group>"; };
		4B0511A4262CAA5A00F6079C /* DefaultBrowserPreferences.swift */ = {isa = PBXFileReference; fileEncoding = 4; lastKnownFileType = sourcecode.swift; path = DefaultBrowserPreferences.swift; sourceTree = "<group>"; };
		4B0511A5262CAA5A00F6079C /* AppearancePreferences.swift */ = {isa = PBXFileReference; fileEncoding = 4; lastKnownFileType = sourcecode.swift; path = AppearancePreferences.swift; sourceTree = "<group>"; };
		4B0511A6262CAA5A00F6079C /* PrivacySecurityPreferences.swift */ = {isa = PBXFileReference; fileEncoding = 4; lastKnownFileType = sourcecode.swift; path = PrivacySecurityPreferences.swift; sourceTree = "<group>"; };
		4B0511A7262CAA5A00F6079C /* DownloadPreferences.swift */ = {isa = PBXFileReference; fileEncoding = 4; lastKnownFileType = sourcecode.swift; path = DownloadPreferences.swift; sourceTree = "<group>"; };
		4B0511A8262CAA5A00F6079C /* PreferenceSections.swift */ = {isa = PBXFileReference; fileEncoding = 4; lastKnownFileType = sourcecode.swift; path = PreferenceSections.swift; sourceTree = "<group>"; };
		4B0511AB262CAA5A00F6079C /* PrivacySecurityPreferencesTableCellView.xib */ = {isa = PBXFileReference; fileEncoding = 4; lastKnownFileType = file.xib; path = PrivacySecurityPreferencesTableCellView.xib; sourceTree = "<group>"; };
		4B0511AC262CAA5A00F6079C /* PreferencesAboutViewController.swift */ = {isa = PBXFileReference; fileEncoding = 4; lastKnownFileType = sourcecode.swift; path = PreferencesAboutViewController.swift; sourceTree = "<group>"; };
		4B0511AD262CAA5A00F6079C /* Preferences.storyboard */ = {isa = PBXFileReference; fileEncoding = 4; lastKnownFileType = file.storyboard; path = Preferences.storyboard; sourceTree = "<group>"; };
		4B0511AE262CAA5A00F6079C /* PreferencesSidebarViewController.swift */ = {isa = PBXFileReference; fileEncoding = 4; lastKnownFileType = sourcecode.swift; path = PreferencesSidebarViewController.swift; sourceTree = "<group>"; };
		4B0511AF262CAA5A00F6079C /* PrivacySecurityPreferencesTableCellView.swift */ = {isa = PBXFileReference; fileEncoding = 4; lastKnownFileType = sourcecode.swift; path = PrivacySecurityPreferencesTableCellView.swift; sourceTree = "<group>"; };
		4B0511B0262CAA5A00F6079C /* DefaultBrowserTableCellView.xib */ = {isa = PBXFileReference; fileEncoding = 4; lastKnownFileType = file.xib; path = DefaultBrowserTableCellView.xib; sourceTree = "<group>"; };
		4B0511B1262CAA5A00F6079C /* PreferenceTableCellView.swift */ = {isa = PBXFileReference; fileEncoding = 4; lastKnownFileType = sourcecode.swift; path = PreferenceTableCellView.swift; sourceTree = "<group>"; };
		4B0511B2262CAA5A00F6079C /* PreferencesListViewController.swift */ = {isa = PBXFileReference; fileEncoding = 4; lastKnownFileType = sourcecode.swift; path = PreferencesListViewController.swift; sourceTree = "<group>"; };
		4B0511B3262CAA5A00F6079C /* RoundedSelectionRowView.swift */ = {isa = PBXFileReference; fileEncoding = 4; lastKnownFileType = sourcecode.swift; path = RoundedSelectionRowView.swift; sourceTree = "<group>"; };
		4B0511B4262CAA5A00F6079C /* FireproofDomainsViewController.swift */ = {isa = PBXFileReference; fileEncoding = 4; lastKnownFileType = sourcecode.swift; path = FireproofDomainsViewController.swift; sourceTree = "<group>"; };
		4B0511B5262CAA5A00F6079C /* DownloadPreferencesTableCellView.swift */ = {isa = PBXFileReference; fileEncoding = 4; lastKnownFileType = sourcecode.swift; path = DownloadPreferencesTableCellView.swift; sourceTree = "<group>"; };
		4B0511B6262CAA5A00F6079C /* PreferencesSplitViewController.swift */ = {isa = PBXFileReference; fileEncoding = 4; lastKnownFileType = sourcecode.swift; path = PreferencesSplitViewController.swift; sourceTree = "<group>"; };
		4B0511B7262CAA5A00F6079C /* DefaultBrowserTableCellView.swift */ = {isa = PBXFileReference; fileEncoding = 4; lastKnownFileType = sourcecode.swift; path = DefaultBrowserTableCellView.swift; sourceTree = "<group>"; };
		4B0511B8262CAA5A00F6079C /* DownloadPreferencesTableCellView.xib */ = {isa = PBXFileReference; fileEncoding = 4; lastKnownFileType = file.xib; path = DownloadPreferencesTableCellView.xib; sourceTree = "<group>"; };
		4B0511B9262CAA5A00F6079C /* AppearancePreferencesTableCellView.swift */ = {isa = PBXFileReference; fileEncoding = 4; lastKnownFileType = sourcecode.swift; path = AppearancePreferencesTableCellView.swift; sourceTree = "<group>"; };
		4B0511BA262CAA5A00F6079C /* AppearancePreferencesTableCellView.xib */ = {isa = PBXFileReference; fileEncoding = 4; lastKnownFileType = file.xib; path = AppearancePreferencesTableCellView.xib; sourceTree = "<group>"; };
		4B0511D7262CAA7000F6079C /* PaddedImageButton.swift */ = {isa = PBXFileReference; fileEncoding = 4; lastKnownFileType = sourcecode.swift; path = PaddedImageButton.swift; sourceTree = "<group>"; };
		4B0511DF262CAA8600F6079C /* NSOpenPanelExtensions.swift */ = {isa = PBXFileReference; fileEncoding = 4; lastKnownFileType = sourcecode.swift; path = NSOpenPanelExtensions.swift; sourceTree = "<group>"; };
		4B0511E0262CAA8600F6079C /* NSViewControllerExtension.swift */ = {isa = PBXFileReference; fileEncoding = 4; lastKnownFileType = sourcecode.swift; path = NSViewControllerExtension.swift; sourceTree = "<group>"; };
		4B0511E6262CAB3700F6079C /* UserDefaultsWrapperUtilities.swift */ = {isa = PBXFileReference; lastKnownFileType = sourcecode.swift; path = UserDefaultsWrapperUtilities.swift; sourceTree = "<group>"; };
		4B0511EF262CAEC900F6079C /* AppearancePreferencesTests.swift */ = {isa = PBXFileReference; lastKnownFileType = sourcecode.swift; path = AppearancePreferencesTests.swift; sourceTree = "<group>"; };
		4B0511F7262CB20F00F6079C /* DownloadPreferencesTests.swift */ = {isa = PBXFileReference; lastKnownFileType = sourcecode.swift; path = DownloadPreferencesTests.swift; sourceTree = "<group>"; };
		4B11060425903E570039B979 /* CoreDataEncryptionTesting.xcdatamodel */ = {isa = PBXFileReference; lastKnownFileType = wrapper.xcdatamodel; path = CoreDataEncryptionTesting.xcdatamodel; sourceTree = "<group>"; };
		4B11060925903EAC0039B979 /* CoreDataEncryptionTests.swift */ = {isa = PBXFileReference; lastKnownFileType = sourcecode.swift; path = CoreDataEncryptionTests.swift; sourceTree = "<group>"; };
		4B139AFC26B60BD800894F82 /* NSImageExtensions.swift */ = {isa = PBXFileReference; lastKnownFileType = sourcecode.swift; path = NSImageExtensions.swift; sourceTree = "<group>"; };
		4B1AD89D25FC27E200261379 /* Integration Tests.xctest */ = {isa = PBXFileReference; explicitFileType = wrapper.cfbundle; includeInIndex = 0; path = "Integration Tests.xctest"; sourceTree = BUILT_PRODUCTS_DIR; };
		4B1AD8A125FC27E200261379 /* Info.plist */ = {isa = PBXFileReference; lastKnownFileType = text.plist.xml; path = Info.plist; sourceTree = "<group>"; };
		4B1AD91625FC46FB00261379 /* CoreDataEncryptionTests.swift */ = {isa = PBXFileReference; lastKnownFileType = sourcecode.swift; path = CoreDataEncryptionTests.swift; sourceTree = "<group>"; };
		4B4F72EB266B2ED300814C60 /* CollectionExtension.swift */ = {isa = PBXFileReference; lastKnownFileType = sourcecode.swift; path = CollectionExtension.swift; sourceTree = "<group>"; };
		4B59023826B35F3600489384 /* ChromeDataImporter.swift */ = {isa = PBXFileReference; fileEncoding = 4; lastKnownFileType = sourcecode.swift; path = ChromeDataImporter.swift; sourceTree = "<group>"; };
		4B59023926B35F3600489384 /* ChromiumLoginReader.swift */ = {isa = PBXFileReference; fileEncoding = 4; lastKnownFileType = sourcecode.swift; path = ChromiumLoginReader.swift; sourceTree = "<group>"; };
		4B59023B26B35F3600489384 /* ChromiumDataImporter.swift */ = {isa = PBXFileReference; fileEncoding = 4; lastKnownFileType = sourcecode.swift; path = ChromiumDataImporter.swift; sourceTree = "<group>"; };
		4B59023C26B35F3600489384 /* BraveDataImporter.swift */ = {isa = PBXFileReference; fileEncoding = 4; lastKnownFileType = sourcecode.swift; path = BraveDataImporter.swift; sourceTree = "<group>"; };
		4B59024226B35F7C00489384 /* BrowserImportViewController.swift */ = {isa = PBXFileReference; fileEncoding = 4; lastKnownFileType = sourcecode.swift; path = BrowserImportViewController.swift; sourceTree = "<group>"; };
		4B59024726B3673600489384 /* ThirdPartyBrowser.swift */ = {isa = PBXFileReference; lastKnownFileType = sourcecode.swift; path = ThirdPartyBrowser.swift; sourceTree = "<group>"; };
		4B59024926B38B0B00489384 /* Login Data */ = {isa = PBXFileReference; lastKnownFileType = file; path = "Login Data"; sourceTree = "<group>"; };
		4B59024B26B38BB800489384 /* ChromiumLoginReaderTests.swift */ = {isa = PBXFileReference; lastKnownFileType = sourcecode.swift; path = ChromiumLoginReaderTests.swift; sourceTree = "<group>"; };
		4B5FF67726B602B100D42879 /* FirefoxDataImporter.swift */ = {isa = PBXFileReference; lastKnownFileType = sourcecode.swift; path = FirefoxDataImporter.swift; sourceTree = "<group>"; };
		4B6160D225B14E6E007DE5B2 /* TrackerRadarManager.swift */ = {isa = PBXFileReference; lastKnownFileType = sourcecode.swift; path = TrackerRadarManager.swift; sourceTree = "<group>"; };
		4B6160D725B150E4007DE5B2 /* trackerData.json */ = {isa = PBXFileReference; lastKnownFileType = text.json; path = trackerData.json; sourceTree = "<group>"; };
		4B6160DC25B152C5007DE5B2 /* ContentBlockerRulesUserScript.swift */ = {isa = PBXFileReference; lastKnownFileType = sourcecode.swift; path = ContentBlockerRulesUserScript.swift; sourceTree = "<group>"; };
		4B6160E425B152FA007DE5B2 /* ContentBlockerUserScript.swift */ = {isa = PBXFileReference; lastKnownFileType = sourcecode.swift; path = ContentBlockerUserScript.swift; sourceTree = "<group>"; };
		4B6160EC25B15417007DE5B2 /* DetectedTracker.swift */ = {isa = PBXFileReference; lastKnownFileType = sourcecode.swift; path = DetectedTracker.swift; sourceTree = "<group>"; };
		4B6160F125B15792007DE5B2 /* contentblockerrules.js */ = {isa = PBXFileReference; lastKnownFileType = sourcecode.javascript; path = contentblockerrules.js; sourceTree = "<group>"; };
		4B6160F625B157BB007DE5B2 /* contentblocker.js */ = {isa = PBXFileReference; lastKnownFileType = sourcecode.javascript; path = contentblocker.js; sourceTree = "<group>"; };
		4B6160FE25B15BB1007DE5B2 /* ContentBlockerRulesManager.swift */ = {isa = PBXFileReference; lastKnownFileType = sourcecode.swift; path = ContentBlockerRulesManager.swift; sourceTree = "<group>"; };
		4B65027425E5F2A70054432E /* DefaultBrowserPromptView.xib */ = {isa = PBXFileReference; lastKnownFileType = file.xib; path = DefaultBrowserPromptView.xib; sourceTree = "<group>"; };
		4B65027925E5F2B10054432E /* DefaultBrowserPromptView.swift */ = {isa = PBXFileReference; lastKnownFileType = sourcecode.swift; path = DefaultBrowserPromptView.swift; sourceTree = "<group>"; };
		4B65028925E6CBF40054432E /* NibLoadable.swift */ = {isa = PBXFileReference; lastKnownFileType = sourcecode.swift; path = NibLoadable.swift; sourceTree = "<group>"; };
		4B65143D263924B5005B46EB /* EmailUrlExtensions.swift */ = {isa = PBXFileReference; lastKnownFileType = sourcecode.swift; path = EmailUrlExtensions.swift; sourceTree = "<group>"; };
		4B677424255DBEB800025BD8 /* BloomFilterWrapper.mm */ = {isa = PBXFileReference; fileEncoding = 4; lastKnownFileType = sourcecode.cpp.objcpp; path = BloomFilterWrapper.mm; sourceTree = "<group>"; };
		4B677425255DBEB800025BD8 /* BloomFilterWrapper.h */ = {isa = PBXFileReference; fileEncoding = 4; lastKnownFileType = sourcecode.c.h; path = BloomFilterWrapper.h; sourceTree = "<group>"; };
		4B677427255DBEB800025BD8 /* httpsMobileV2BloomSpec.json */ = {isa = PBXFileReference; fileEncoding = 4; lastKnownFileType = text.json; path = httpsMobileV2BloomSpec.json; sourceTree = "<group>"; };
		4B677428255DBEB800025BD8 /* httpsMobileV2Bloom.bin */ = {isa = PBXFileReference; lastKnownFileType = archive.macbinary; path = httpsMobileV2Bloom.bin; sourceTree = "<group>"; };
		4B677429255DBEB800025BD8 /* HTTPSBloomFilterSpecification.swift */ = {isa = PBXFileReference; fileEncoding = 4; lastKnownFileType = sourcecode.swift; path = HTTPSBloomFilterSpecification.swift; sourceTree = "<group>"; };
		4B67742A255DBEB800025BD8 /* httpsMobileV2FalsePositives.json */ = {isa = PBXFileReference; fileEncoding = 4; lastKnownFileType = text.json; path = httpsMobileV2FalsePositives.json; sourceTree = "<group>"; };
		4B67742B255DBEB800025BD8 /* HTTPSExcludedDomains.swift */ = {isa = PBXFileReference; fileEncoding = 4; lastKnownFileType = sourcecode.swift; path = HTTPSExcludedDomains.swift; sourceTree = "<group>"; };
		4B67742C255DBEB800025BD8 /* HTTPSUpgrade.swift */ = {isa = PBXFileReference; fileEncoding = 4; lastKnownFileType = sourcecode.swift; path = HTTPSUpgrade.swift; sourceTree = "<group>"; };
		4B67742F255DBEB800025BD8 /* HTTPSUpgrade 3.xcdatamodel */ = {isa = PBXFileReference; lastKnownFileType = wrapper.xcdatamodel; path = "HTTPSUpgrade 3.xcdatamodel"; sourceTree = "<group>"; };
		4B677430255DBEB800025BD8 /* HTTPSUpgradeStore.swift */ = {isa = PBXFileReference; fileEncoding = 4; lastKnownFileType = sourcecode.swift; path = HTTPSUpgradeStore.swift; sourceTree = "<group>"; };
		4B677440255DBEEA00025BD8 /* Database.swift */ = {isa = PBXFileReference; fileEncoding = 4; lastKnownFileType = sourcecode.swift; path = Database.swift; sourceTree = "<group>"; };
		4B677449255DBF3A00025BD8 /* BloomFilter.cpp */ = {isa = PBXFileReference; fileEncoding = 4; lastKnownFileType = sourcecode.cpp.cpp; name = BloomFilter.cpp; path = Submodules/bloom_cpp/src/BloomFilter.cpp; sourceTree = SOURCE_ROOT; };
		4B67744A255DBF3A00025BD8 /* BloomFilter.hpp */ = {isa = PBXFileReference; fileEncoding = 4; lastKnownFileType = sourcecode.cpp.h; name = BloomFilter.hpp; path = Submodules/bloom_cpp/src/BloomFilter.hpp; sourceTree = SOURCE_ROOT; };
		4B67744F255DBFA300025BD8 /* HashExtension.swift */ = {isa = PBXFileReference; fileEncoding = 4; lastKnownFileType = sourcecode.swift; path = HashExtension.swift; sourceTree = "<group>"; };
		4B677454255DC18000025BD8 /* Bridging.h */ = {isa = PBXFileReference; fileEncoding = 4; lastKnownFileType = sourcecode.c.h; path = Bridging.h; sourceTree = "<group>"; };
		4B723DEB26B0002B00E14D75 /* DataImport.swift */ = {isa = PBXFileReference; lastKnownFileType = sourcecode.swift; path = DataImport.swift; sourceTree = "<group>"; };
		4B723DED26B0002B00E14D75 /* DataImport.storyboard */ = {isa = PBXFileReference; lastKnownFileType = file.storyboard; path = DataImport.storyboard; sourceTree = "<group>"; };
		4B723DEE26B0002B00E14D75 /* DataImportViewController.swift */ = {isa = PBXFileReference; lastKnownFileType = sourcecode.swift; path = DataImportViewController.swift; sourceTree = "<group>"; };
		4B723DEF26B0002B00E14D75 /* CSVImportViewController.swift */ = {isa = PBXFileReference; lastKnownFileType = sourcecode.swift; path = CSVImportViewController.swift; sourceTree = "<group>"; };
		4B723DF026B0002B00E14D75 /* CSVImportSummaryViewController.swift */ = {isa = PBXFileReference; lastKnownFileType = sourcecode.swift; path = CSVImportSummaryViewController.swift; sourceTree = "<group>"; };
		4B723DF326B0002B00E14D75 /* SecureVaultLoginImporter.swift */ = {isa = PBXFileReference; lastKnownFileType = sourcecode.swift; path = SecureVaultLoginImporter.swift; sourceTree = "<group>"; };
		4B723DF426B0002B00E14D75 /* LoginImport.swift */ = {isa = PBXFileReference; lastKnownFileType = sourcecode.swift; path = LoginImport.swift; sourceTree = "<group>"; };
		4B723DF626B0002B00E14D75 /* CSVParser.swift */ = {isa = PBXFileReference; lastKnownFileType = sourcecode.swift; path = CSVParser.swift; sourceTree = "<group>"; };
		4B723DF726B0002B00E14D75 /* CSVImporter.swift */ = {isa = PBXFileReference; lastKnownFileType = sourcecode.swift; path = CSVImporter.swift; sourceTree = "<group>"; };
		4B723DF926B0002B00E14D75 /* DataExport.swift */ = {isa = PBXFileReference; lastKnownFileType = sourcecode.swift; path = DataExport.swift; sourceTree = "<group>"; };
		4B723DFB26B0002B00E14D75 /* LoginExport.swift */ = {isa = PBXFileReference; lastKnownFileType = sourcecode.swift; path = LoginExport.swift; sourceTree = "<group>"; };
		4B723DFD26B0002B00E14D75 /* CSVLoginExporter.swift */ = {isa = PBXFileReference; lastKnownFileType = sourcecode.swift; path = CSVLoginExporter.swift; sourceTree = "<group>"; };
		4B723DFF26B0003E00E14D75 /* DataImportMocks.swift */ = {isa = PBXFileReference; fileEncoding = 4; lastKnownFileType = sourcecode.swift; path = DataImportMocks.swift; sourceTree = "<group>"; };
		4B723E0026B0003E00E14D75 /* CSVParserTests.swift */ = {isa = PBXFileReference; fileEncoding = 4; lastKnownFileType = sourcecode.swift; path = CSVParserTests.swift; sourceTree = "<group>"; };
		4B723E0126B0003E00E14D75 /* CSVImporterTests.swift */ = {isa = PBXFileReference; fileEncoding = 4; lastKnownFileType = sourcecode.swift; path = CSVImporterTests.swift; sourceTree = "<group>"; };
		4B723E0326B0003E00E14D75 /* MockSecureVault.swift */ = {isa = PBXFileReference; fileEncoding = 4; lastKnownFileType = sourcecode.swift; path = MockSecureVault.swift; sourceTree = "<group>"; };
		4B723E0426B0003E00E14D75 /* CSVLoginExporterTests.swift */ = {isa = PBXFileReference; fileEncoding = 4; lastKnownFileType = sourcecode.swift; path = CSVLoginExporterTests.swift; sourceTree = "<group>"; };
		4B723E1726B000DC00E14D75 /* TemporaryFileCreator.swift */ = {isa = PBXFileReference; fileEncoding = 4; lastKnownFileType = sourcecode.swift; path = TemporaryFileCreator.swift; sourceTree = "<group>"; };
		4B78A86A26BB3ADD0071BB16 /* BrowserImportSummaryViewController.swift */ = {isa = PBXFileReference; lastKnownFileType = sourcecode.swift; path = BrowserImportSummaryViewController.swift; sourceTree = "<group>"; };
		4B82E9B825B6A05800656FE7 /* DetectedTrackerTests.swift */ = {isa = PBXFileReference; lastKnownFileType = sourcecode.swift; path = DetectedTrackerTests.swift; sourceTree = "<group>"; };
		4B82E9C025B6A1CD00656FE7 /* TrackerRadarManagerTests.swift */ = {isa = PBXFileReference; lastKnownFileType = sourcecode.swift; path = TrackerRadarManagerTests.swift; sourceTree = "<group>"; };
		4B8AC93226B3B06300879451 /* EdgeDataImporter.swift */ = {isa = PBXFileReference; lastKnownFileType = sourcecode.swift; path = EdgeDataImporter.swift; sourceTree = "<group>"; };
		4B8AC93426B3B2FD00879451 /* NSAlert+DataImport.swift */ = {isa = PBXFileReference; lastKnownFileType = sourcecode.swift; path = "NSAlert+DataImport.swift"; sourceTree = "<group>"; };
		4B8AC93826B48A5100879451 /* FirefoxLoginReader.swift */ = {isa = PBXFileReference; lastKnownFileType = sourcecode.swift; path = FirefoxLoginReader.swift; sourceTree = "<group>"; };
		4B8AC93A26B48ADF00879451 /* ASN1Parser.swift */ = {isa = PBXFileReference; lastKnownFileType = sourcecode.swift; path = ASN1Parser.swift; sourceTree = "<group>"; };
		4B8AC93C26B49BE600879451 /* FirefoxLoginReaderTests.swift */ = {isa = PBXFileReference; lastKnownFileType = sourcecode.swift; path = FirefoxLoginReaderTests.swift; sourceTree = "<group>"; };
		4B8AC93E26B49BEE00879451 /* logins.json */ = {isa = PBXFileReference; fileEncoding = 4; lastKnownFileType = text.json; path = logins.json; sourceTree = "<group>"; };
		4B8AC93F26B49BEE00879451 /* key4.db */ = {isa = PBXFileReference; lastKnownFileType = file; path = key4.db; sourceTree = "<group>"; };
		4B92928526670D1600AD2C21 /* BookmarksOutlineView.swift */ = {isa = PBXFileReference; fileEncoding = 4; lastKnownFileType = sourcecode.swift; path = BookmarksOutlineView.swift; sourceTree = "<group>"; };
		4B92928626670D1600AD2C21 /* OutlineSeparatorViewCell.swift */ = {isa = PBXFileReference; fileEncoding = 4; lastKnownFileType = sourcecode.swift; path = OutlineSeparatorViewCell.swift; sourceTree = "<group>"; };
		4B92928726670D1600AD2C21 /* BookmarkOutlineViewCell.swift */ = {isa = PBXFileReference; fileEncoding = 4; lastKnownFileType = sourcecode.swift; path = BookmarkOutlineViewCell.swift; sourceTree = "<group>"; };
		4B92928826670D1600AD2C21 /* BookmarkOutlineViewCell.xib */ = {isa = PBXFileReference; fileEncoding = 4; lastKnownFileType = file.xib; path = BookmarkOutlineViewCell.xib; sourceTree = "<group>"; };
		4B92928926670D1700AD2C21 /* BookmarkTableCellView.swift */ = {isa = PBXFileReference; fileEncoding = 4; lastKnownFileType = sourcecode.swift; path = BookmarkTableCellView.swift; sourceTree = "<group>"; };
		4B92928A26670D1700AD2C21 /* BookmarkTableCellView.xib */ = {isa = PBXFileReference; fileEncoding = 4; lastKnownFileType = file.xib; path = BookmarkTableCellView.xib; sourceTree = "<group>"; };
		4B92929126670D2A00AD2C21 /* BookmarkOutlineViewDataSource.swift */ = {isa = PBXFileReference; fileEncoding = 4; lastKnownFileType = sourcecode.swift; path = BookmarkOutlineViewDataSource.swift; sourceTree = "<group>"; };
		4B92929226670D2A00AD2C21 /* PasteboardFolder.swift */ = {isa = PBXFileReference; fileEncoding = 4; lastKnownFileType = sourcecode.swift; path = PasteboardFolder.swift; sourceTree = "<group>"; };
		4B92929326670D2A00AD2C21 /* BookmarkNode.swift */ = {isa = PBXFileReference; fileEncoding = 4; lastKnownFileType = sourcecode.swift; path = BookmarkNode.swift; sourceTree = "<group>"; };
		4B92929426670D2A00AD2C21 /* BookmarkSidebarTreeController.swift */ = {isa = PBXFileReference; fileEncoding = 4; lastKnownFileType = sourcecode.swift; path = BookmarkSidebarTreeController.swift; sourceTree = "<group>"; };
		4B92929526670D2A00AD2C21 /* PasteboardBookmark.swift */ = {isa = PBXFileReference; fileEncoding = 4; lastKnownFileType = sourcecode.swift; path = PasteboardBookmark.swift; sourceTree = "<group>"; };
		4B92929626670D2A00AD2C21 /* SpacerNode.swift */ = {isa = PBXFileReference; fileEncoding = 4; lastKnownFileType = sourcecode.swift; path = SpacerNode.swift; sourceTree = "<group>"; };
		4B92929726670D2A00AD2C21 /* BookmarkTreeController.swift */ = {isa = PBXFileReference; fileEncoding = 4; lastKnownFileType = sourcecode.swift; path = BookmarkTreeController.swift; sourceTree = "<group>"; };
		4B92929826670D2A00AD2C21 /* PseudoFolder.swift */ = {isa = PBXFileReference; fileEncoding = 4; lastKnownFileType = sourcecode.swift; path = PseudoFolder.swift; sourceTree = "<group>"; };
		4B92929926670D2A00AD2C21 /* BookmarkManagedObject.swift */ = {isa = PBXFileReference; fileEncoding = 4; lastKnownFileType = sourcecode.swift; path = BookmarkManagedObject.swift; sourceTree = "<group>"; };
		4B92929A26670D2A00AD2C21 /* PasteboardWriting.swift */ = {isa = PBXFileReference; fileEncoding = 4; lastKnownFileType = sourcecode.swift; path = PasteboardWriting.swift; sourceTree = "<group>"; };
		4B9292A526670D3700AD2C21 /* Bookmark.xcmappingmodel */ = {isa = PBXFileReference; lastKnownFileType = wrapper.xcmappingmodel; path = Bookmark.xcmappingmodel; sourceTree = "<group>"; };
		4B9292A626670D3700AD2C21 /* BookmarkMigrationPolicy.swift */ = {isa = PBXFileReference; fileEncoding = 4; lastKnownFileType = sourcecode.swift; path = BookmarkMigrationPolicy.swift; sourceTree = "<group>"; };
		4B9292A826670D3700AD2C21 /* Bookmark 2.xcdatamodel */ = {isa = PBXFileReference; lastKnownFileType = wrapper.xcdatamodel; path = "Bookmark 2.xcdatamodel"; sourceTree = "<group>"; };
		4B9292A926670D3700AD2C21 /* Bookmark.xcdatamodel */ = {isa = PBXFileReference; lastKnownFileType = wrapper.xcdatamodel; path = Bookmark.xcdatamodel; sourceTree = "<group>"; };
		4B9292AE26670F5300AD2C21 /* NSOutlineViewExtensions.swift */ = {isa = PBXFileReference; fileEncoding = 4; lastKnownFileType = sourcecode.swift; path = NSOutlineViewExtensions.swift; sourceTree = "<group>"; };
		4B9292B02667103000AD2C21 /* BookmarkNodePathTests.swift */ = {isa = PBXFileReference; fileEncoding = 4; lastKnownFileType = sourcecode.swift; path = BookmarkNodePathTests.swift; sourceTree = "<group>"; };
		4B9292B12667103000AD2C21 /* BookmarkNodeTests.swift */ = {isa = PBXFileReference; fileEncoding = 4; lastKnownFileType = sourcecode.swift; path = BookmarkNodeTests.swift; sourceTree = "<group>"; };
		4B9292B22667103000AD2C21 /* BookmarkSidebarTreeControllerTests.swift */ = {isa = PBXFileReference; fileEncoding = 4; lastKnownFileType = sourcecode.swift; path = BookmarkSidebarTreeControllerTests.swift; sourceTree = "<group>"; };
		4B9292B32667103000AD2C21 /* BookmarkOutlineViewDataSourceTests.swift */ = {isa = PBXFileReference; fileEncoding = 4; lastKnownFileType = sourcecode.swift; path = BookmarkOutlineViewDataSourceTests.swift; sourceTree = "<group>"; };
		4B9292B42667103000AD2C21 /* PasteboardFolderTests.swift */ = {isa = PBXFileReference; fileEncoding = 4; lastKnownFileType = sourcecode.swift; path = PasteboardFolderTests.swift; sourceTree = "<group>"; };
		4B9292B52667103000AD2C21 /* TreeControllerTests.swift */ = {isa = PBXFileReference; fileEncoding = 4; lastKnownFileType = sourcecode.swift; path = TreeControllerTests.swift; sourceTree = "<group>"; };
		4B9292B62667103000AD2C21 /* BookmarkManagedObjectTests.swift */ = {isa = PBXFileReference; fileEncoding = 4; lastKnownFileType = sourcecode.swift; path = BookmarkManagedObjectTests.swift; sourceTree = "<group>"; };
		4B9292B72667103000AD2C21 /* BookmarkMigrationTests.swift */ = {isa = PBXFileReference; fileEncoding = 4; lastKnownFileType = sourcecode.swift; path = BookmarkMigrationTests.swift; sourceTree = "<group>"; };
		4B9292B82667103000AD2C21 /* BookmarkTests.swift */ = {isa = PBXFileReference; fileEncoding = 4; lastKnownFileType = sourcecode.swift; path = BookmarkTests.swift; sourceTree = "<group>"; };
		4B9292B92667103100AD2C21 /* PasteboardBookmarkTests.swift */ = {isa = PBXFileReference; fileEncoding = 4; lastKnownFileType = sourcecode.swift; path = PasteboardBookmarkTests.swift; sourceTree = "<group>"; };
		4B9292C42667104B00AD2C21 /* CoreDataTestUtilities.swift */ = {isa = PBXFileReference; fileEncoding = 4; lastKnownFileType = sourcecode.swift; path = CoreDataTestUtilities.swift; sourceTree = "<group>"; };
		4B9292C62667123700AD2C21 /* BrowserTabSelectionDelegate.swift */ = {isa = PBXFileReference; fileEncoding = 4; lastKnownFileType = sourcecode.swift; path = BrowserTabSelectionDelegate.swift; sourceTree = "<group>"; };
		4B9292C72667123700AD2C21 /* BookmarkManagementSidebarViewController.swift */ = {isa = PBXFileReference; fileEncoding = 4; lastKnownFileType = sourcecode.swift; path = BookmarkManagementSidebarViewController.swift; sourceTree = "<group>"; };
		4B9292C82667123700AD2C21 /* BookmarkManagementSplitViewController.swift */ = {isa = PBXFileReference; fileEncoding = 4; lastKnownFileType = sourcecode.swift; path = BookmarkManagementSplitViewController.swift; sourceTree = "<group>"; };
		4B9292C92667123700AD2C21 /* BookmarkTableRowView.swift */ = {isa = PBXFileReference; fileEncoding = 4; lastKnownFileType = sourcecode.swift; path = BookmarkTableRowView.swift; sourceTree = "<group>"; };
		4B9292CA2667123700AD2C21 /* AddFolderModalViewController.swift */ = {isa = PBXFileReference; fileEncoding = 4; lastKnownFileType = sourcecode.swift; path = AddFolderModalViewController.swift; sourceTree = "<group>"; };
		4B9292CB2667123700AD2C21 /* AddBookmarkModalViewController.swift */ = {isa = PBXFileReference; fileEncoding = 4; lastKnownFileType = sourcecode.swift; path = AddBookmarkModalViewController.swift; sourceTree = "<group>"; };
		4B9292CC2667123700AD2C21 /* BookmarkListViewController.swift */ = {isa = PBXFileReference; fileEncoding = 4; lastKnownFileType = sourcecode.swift; path = BookmarkListViewController.swift; sourceTree = "<group>"; };
		4B9292CD2667123700AD2C21 /* BookmarkManagementDetailViewController.swift */ = {isa = PBXFileReference; fileEncoding = 4; lastKnownFileType = sourcecode.swift; path = BookmarkManagementDetailViewController.swift; sourceTree = "<group>"; };
		4B9292D62667124000AD2C21 /* NSPopUpButtonExtension.swift */ = {isa = PBXFileReference; fileEncoding = 4; lastKnownFileType = sourcecode.swift; path = NSPopUpButtonExtension.swift; sourceTree = "<group>"; };
		4B9292D82667124B00AD2C21 /* BookmarkListTreeControllerDataSource.swift */ = {isa = PBXFileReference; fileEncoding = 4; lastKnownFileType = sourcecode.swift; path = BookmarkListTreeControllerDataSource.swift; sourceTree = "<group>"; };
		4B9292DA2667125D00AD2C21 /* ContextualMenu.swift */ = {isa = PBXFileReference; fileEncoding = 4; lastKnownFileType = sourcecode.swift; path = ContextualMenu.swift; sourceTree = "<group>"; };
		4BA1A69A258B076900F6F690 /* FileStore.swift */ = {isa = PBXFileReference; lastKnownFileType = sourcecode.swift; path = FileStore.swift; sourceTree = "<group>"; };
		4BA1A69F258B079600F6F690 /* DataEncryption.swift */ = {isa = PBXFileReference; lastKnownFileType = sourcecode.swift; path = DataEncryption.swift; sourceTree = "<group>"; };
		4BA1A6A4258B07DF00F6F690 /* EncryptedValueTransformer.swift */ = {isa = PBXFileReference; lastKnownFileType = sourcecode.swift; path = EncryptedValueTransformer.swift; sourceTree = "<group>"; };
		4BA1A6B2258B080A00F6F690 /* EncryptionKeyGeneration.swift */ = {isa = PBXFileReference; lastKnownFileType = sourcecode.swift; path = EncryptionKeyGeneration.swift; sourceTree = "<group>"; };
		4BA1A6B7258B081600F6F690 /* EncryptionKeyStoring.swift */ = {isa = PBXFileReference; lastKnownFileType = sourcecode.swift; path = EncryptionKeyStoring.swift; sourceTree = "<group>"; };
		4BA1A6BC258B082300F6F690 /* EncryptionKeyStore.swift */ = {isa = PBXFileReference; lastKnownFileType = sourcecode.swift; path = EncryptionKeyStore.swift; sourceTree = "<group>"; };
		4BA1A6C1258B0A1300F6F690 /* ContiguousBytesExtension.swift */ = {isa = PBXFileReference; lastKnownFileType = sourcecode.swift; path = ContiguousBytesExtension.swift; sourceTree = "<group>"; };
		4BA1A6D8258C0CB300F6F690 /* DataEncryptionTests.swift */ = {isa = PBXFileReference; lastKnownFileType = sourcecode.swift; path = DataEncryptionTests.swift; sourceTree = "<group>"; };
		4BA1A6DD258C100A00F6F690 /* FileStoreTests.swift */ = {isa = PBXFileReference; lastKnownFileType = sourcecode.swift; path = FileStoreTests.swift; sourceTree = "<group>"; };
		4BA1A6E5258C270800F6F690 /* EncryptionKeyGeneratorTests.swift */ = {isa = PBXFileReference; lastKnownFileType = sourcecode.swift; path = EncryptionKeyGeneratorTests.swift; sourceTree = "<group>"; };
		4BA1A6EA258C288C00F6F690 /* EncryptionKeyStoreTests.swift */ = {isa = PBXFileReference; lastKnownFileType = sourcecode.swift; path = EncryptionKeyStoreTests.swift; sourceTree = "<group>"; };
		4BA1A6F5258C4F9600F6F690 /* EncryptionMocks.swift */ = {isa = PBXFileReference; lastKnownFileType = sourcecode.swift; path = EncryptionMocks.swift; sourceTree = "<group>"; };
		4BA1A6FD258C5C1300F6F690 /* EncryptedValueTransformerTests.swift */ = {isa = PBXFileReference; lastKnownFileType = sourcecode.swift; path = EncryptedValueTransformerTests.swift; sourceTree = "<group>"; };
		4BB46EA026B8954500222970 /* logins-encrypted.json */ = {isa = PBXFileReference; fileEncoding = 4; lastKnownFileType = text.json; path = "logins-encrypted.json"; sourceTree = "<group>"; };
		4BB46EA126B8954500222970 /* key4-encrypted.db */ = {isa = PBXFileReference; lastKnownFileType = file; path = "key4-encrypted.db"; sourceTree = "<group>"; };
		4BB6CE5E26B77ED000EC5860 /* Cryptography.swift */ = {isa = PBXFileReference; lastKnownFileType = sourcecode.swift; path = Cryptography.swift; sourceTree = "<group>"; };
		4BB88B4425B7B55C006F6B06 /* DebugUserScript.swift */ = {isa = PBXFileReference; lastKnownFileType = sourcecode.swift; path = DebugUserScript.swift; sourceTree = "<group>"; };
		4BB88B4925B7B690006F6B06 /* SequenceExtensions.swift */ = {isa = PBXFileReference; lastKnownFileType = sourcecode.swift; path = SequenceExtensions.swift; sourceTree = "<group>"; };
		4BB88B4F25B7BA2B006F6B06 /* TabInstrumentation.swift */ = {isa = PBXFileReference; lastKnownFileType = sourcecode.swift; path = TabInstrumentation.swift; sourceTree = "<group>"; };
		4BB88B5A25B7BA50006F6B06 /* Instruments.swift */ = {isa = PBXFileReference; lastKnownFileType = sourcecode.swift; path = Instruments.swift; sourceTree = "<group>"; };
		4BE0DF0426781961006337B7 /* NSStoryboardExtension.swift */ = {isa = PBXFileReference; lastKnownFileType = sourcecode.swift; path = NSStoryboardExtension.swift; sourceTree = "<group>"; };
		4BF4951726C08395000547B8 /* ThirdPartyBrowserTests.swift */ = {isa = PBXFileReference; lastKnownFileType = sourcecode.swift; path = ThirdPartyBrowserTests.swift; sourceTree = "<group>"; };
		8511E18325F82B34002F516B /* 01_Fire_really_small.json */ = {isa = PBXFileReference; fileEncoding = 4; lastKnownFileType = text.json; path = 01_Fire_really_small.json; sourceTree = "<group>"; };
		853014D525E671A000FB8205 /* PageObserverUserScript.swift */ = {isa = PBXFileReference; lastKnownFileType = sourcecode.swift; path = PageObserverUserScript.swift; sourceTree = "<group>"; };
		85308E24267FC9F2001ABD76 /* NSAlertExtension.swift */ = {isa = PBXFileReference; lastKnownFileType = sourcecode.swift; path = NSAlertExtension.swift; sourceTree = "<group>"; };
		85308E26267FCB22001ABD76 /* PasswordManagerSettings.swift */ = {isa = PBXFileReference; lastKnownFileType = sourcecode.swift; path = PasswordManagerSettings.swift; sourceTree = "<group>"; };
		8546DE6125C03056000CA5E1 /* UserAgentTests.swift */ = {isa = PBXFileReference; lastKnownFileType = sourcecode.swift; path = UserAgentTests.swift; sourceTree = "<group>"; };
		85480F8925CDC360009424E3 /* MainMenu.storyboard */ = {isa = PBXFileReference; lastKnownFileType = file.storyboard; path = MainMenu.storyboard; sourceTree = "<group>"; };
		85480FBA25D181CB009424E3 /* ConfigurationDownloading.swift */ = {isa = PBXFileReference; lastKnownFileType = sourcecode.swift; path = ConfigurationDownloading.swift; sourceTree = "<group>"; };
		85480FCE25D1AA22009424E3 /* ConfigurationStoring.swift */ = {isa = PBXFileReference; lastKnownFileType = sourcecode.swift; path = ConfigurationStoring.swift; sourceTree = "<group>"; };
		8553FF51257523760029327F /* URLSuggestedFilenameTests.swift */ = {isa = PBXFileReference; lastKnownFileType = sourcecode.swift; path = URLSuggestedFilenameTests.swift; sourceTree = "<group>"; };
		85625993269C8F9600EE44BC /* PasswordManager.storyboard */ = {isa = PBXFileReference; lastKnownFileType = file.storyboard; path = PasswordManager.storyboard; sourceTree = "<group>"; };
		85625995269C953C00EE44BC /* PasswordManagementViewController.swift */ = {isa = PBXFileReference; lastKnownFileType = sourcecode.swift; path = PasswordManagementViewController.swift; sourceTree = "<group>"; };
		85625997269C9C5F00EE44BC /* PasswordManagementPopover.swift */ = {isa = PBXFileReference; lastKnownFileType = sourcecode.swift; path = PasswordManagementPopover.swift; sourceTree = "<group>"; };
		85625999269CA0A600EE44BC /* NSRectExtension.swift */ = {isa = PBXFileReference; lastKnownFileType = sourcecode.swift; path = NSRectExtension.swift; sourceTree = "<group>"; };
		856C98A5256EB59600A22F1F /* MenuItemSelectors.swift */ = {isa = PBXFileReference; lastKnownFileType = sourcecode.swift; path = MenuItemSelectors.swift; sourceTree = "<group>"; };
		856C98D42570116900A22F1F /* NSWindow+Toast.swift */ = {isa = PBXFileReference; lastKnownFileType = sourcecode.swift; path = "NSWindow+Toast.swift"; sourceTree = "<group>"; };
		856C98DE257014BD00A22F1F /* FileDownloadManager.swift */ = {isa = PBXFileReference; lastKnownFileType = sourcecode.swift; path = FileDownloadManager.swift; sourceTree = "<group>"; };
		85799C1725DEBB3F0007EC87 /* Logging.swift */ = {isa = PBXFileReference; fileEncoding = 4; lastKnownFileType = sourcecode.swift; path = Logging.swift; sourceTree = "<group>"; };
		8585B63726D6E66C00C1416F /* ButtonStyles.swift */ = {isa = PBXFileReference; lastKnownFileType = sourcecode.swift; path = ButtonStyles.swift; sourceTree = "<group>"; };
		85890639267BCD8E00D23B0D /* SaveCredentialsPopover.swift */ = {isa = PBXFileReference; lastKnownFileType = sourcecode.swift; path = SaveCredentialsPopover.swift; sourceTree = "<group>"; };
		8589063B267BCDC000D23B0D /* SaveCredentialsViewController.swift */ = {isa = PBXFileReference; lastKnownFileType = sourcecode.swift; path = SaveCredentialsViewController.swift; sourceTree = "<group>"; };
		858A797E26A79EAA00A75A42 /* UserText+PasswordManager.swift */ = {isa = PBXFileReference; lastKnownFileType = sourcecode.swift; path = "UserText+PasswordManager.swift"; sourceTree = "<group>"; };
		858A798226A8B75F00A75A42 /* CopyHandler.swift */ = {isa = PBXFileReference; lastKnownFileType = sourcecode.swift; path = CopyHandler.swift; sourceTree = "<group>"; };
		858A798426A8BB5D00A75A42 /* NSTextViewExtension.swift */ = {isa = PBXFileReference; lastKnownFileType = sourcecode.swift; path = NSTextViewExtension.swift; sourceTree = "<group>"; };
		858A798726A99DBE00A75A42 /* PasswordManagementItemListModelTests.swift */ = {isa = PBXFileReference; lastKnownFileType = sourcecode.swift; path = PasswordManagementItemListModelTests.swift; sourceTree = "<group>"; };
		858A798926A9B35E00A75A42 /* PasswordManagementItemModelTests.swift */ = {isa = PBXFileReference; lastKnownFileType = sourcecode.swift; path = PasswordManagementItemModelTests.swift; sourceTree = "<group>"; };
		858C1BEC26974E6600E6C014 /* PasswordManagerSettingsTests.swift */ = {isa = PBXFileReference; lastKnownFileType = sourcecode.swift; path = PasswordManagerSettingsTests.swift; sourceTree = "<group>"; };
		85A0116825AF1D8900FA6A0C /* FindInPageViewController.swift */ = {isa = PBXFileReference; lastKnownFileType = sourcecode.swift; path = FindInPageViewController.swift; sourceTree = "<group>"; };
		85A0117325AF2EDF00FA6A0C /* FindInPage.storyboard */ = {isa = PBXFileReference; lastKnownFileType = file.storyboard; path = FindInPage.storyboard; sourceTree = "<group>"; };
		85A0118125AF60E700FA6A0C /* FindInPageModel.swift */ = {isa = PBXFileReference; lastKnownFileType = sourcecode.swift; path = FindInPageModel.swift; sourceTree = "<group>"; };
		85A011E925B4D4CA00FA6A0C /* FindInPageUserScript.swift */ = {isa = PBXFileReference; lastKnownFileType = sourcecode.swift; path = FindInPageUserScript.swift; sourceTree = "<group>"; };
		85AC3AEE25D5CE9800C7D2AA /* UserScripts.swift */ = {isa = PBXFileReference; lastKnownFileType = sourcecode.swift; path = UserScripts.swift; sourceTree = "<group>"; };
		85AC3AF625D5DBFD00C7D2AA /* DataExtension.swift */ = {isa = PBXFileReference; lastKnownFileType = sourcecode.swift; path = DataExtension.swift; sourceTree = "<group>"; };
		85AC3B0425D6B1D800C7D2AA /* ScriptSourceProviding.swift */ = {isa = PBXFileReference; lastKnownFileType = sourcecode.swift; path = ScriptSourceProviding.swift; sourceTree = "<group>"; };
		85AC3B1625D9BC1A00C7D2AA /* ConfigurationDownloaderTests.swift */ = {isa = PBXFileReference; lastKnownFileType = sourcecode.swift; path = ConfigurationDownloaderTests.swift; sourceTree = "<group>"; };
		85AC3B3425DA82A600C7D2AA /* DataTaskProviding.swift */ = {isa = PBXFileReference; lastKnownFileType = sourcecode.swift; path = DataTaskProviding.swift; sourceTree = "<group>"; };
		85AC3B4825DAC9BD00C7D2AA /* ConfigurationStorageTests.swift */ = {isa = PBXFileReference; lastKnownFileType = sourcecode.swift; path = ConfigurationStorageTests.swift; sourceTree = "<group>"; };
		85AE2FF124A33A2D002D507F /* WebKit.framework */ = {isa = PBXFileReference; lastKnownFileType = wrapper.framework; name = WebKit.framework; path = System/Library/Frameworks/WebKit.framework; sourceTree = SDKROOT; };
		85C6A29525CC1FFD00EEB5F1 /* UserDefaultsWrapper.swift */ = {isa = PBXFileReference; lastKnownFileType = sourcecode.swift; path = UserDefaultsWrapper.swift; sourceTree = "<group>"; };
		85CC1D72269EF1880062F04E /* PasswordManagementItemList.swift */ = {isa = PBXFileReference; lastKnownFileType = sourcecode.swift; path = PasswordManagementItemList.swift; sourceTree = "<group>"; };
		85CC1D74269F6B420062F04E /* PasswordManagementItemView.swift */ = {isa = PBXFileReference; lastKnownFileType = sourcecode.swift; path = PasswordManagementItemView.swift; sourceTree = "<group>"; };
		85CC1D76269FA1160062F04E /* FaviconView.swift */ = {isa = PBXFileReference; lastKnownFileType = sourcecode.swift; path = FaviconView.swift; sourceTree = "<group>"; };
		85CC1D7A26A05ECF0062F04E /* PasswordManagementItemListModel.swift */ = {isa = PBXFileReference; lastKnownFileType = sourcecode.swift; path = PasswordManagementItemListModel.swift; sourceTree = "<group>"; };
		85CC1D7C26A05F250062F04E /* PasswordManagementItemModel.swift */ = {isa = PBXFileReference; lastKnownFileType = sourcecode.swift; path = PasswordManagementItemModel.swift; sourceTree = "<group>"; };
		85D33F1125C82EB3002B91A6 /* ConfigurationManager.swift */ = {isa = PBXFileReference; lastKnownFileType = sourcecode.swift; path = ConfigurationManager.swift; sourceTree = "<group>"; };
		85D438B5256E7C9E00F3BAF8 /* ContextMenuUserScript.swift */ = {isa = PBXFileReference; lastKnownFileType = sourcecode.swift; path = ContextMenuUserScript.swift; sourceTree = "<group>"; };
		85D885AF26A590A90077C374 /* NSNotificationName+PasswordManager.swift */ = {isa = PBXFileReference; lastKnownFileType = sourcecode.swift; path = "NSNotificationName+PasswordManager.swift"; sourceTree = "<group>"; };
		85D885B226A5A9DE0077C374 /* NSAlert+PasswordManager.swift */ = {isa = PBXFileReference; lastKnownFileType = sourcecode.swift; path = "NSAlert+PasswordManager.swift"; sourceTree = "<group>"; };
		85E11C2E25E7DC7E00974CAF /* ExternalURLHandler.swift */ = {isa = PBXFileReference; lastKnownFileType = sourcecode.swift; path = ExternalURLHandler.swift; sourceTree = "<group>"; };
		85E11C3625E7F1E100974CAF /* ExternalURLHandlerTests.swift */ = {isa = PBXFileReference; lastKnownFileType = sourcecode.swift; path = ExternalURLHandlerTests.swift; sourceTree = "<group>"; };
		85F1B0C825EF9759004792B6 /* URLEventHandlerTests.swift */ = {isa = PBXFileReference; lastKnownFileType = sourcecode.swift; path = URLEventHandlerTests.swift; sourceTree = "<group>"; };
		85F69B3B25EDE81F00978E59 /* URLExtensionTests.swift */ = {isa = PBXFileReference; lastKnownFileType = sourcecode.swift; path = URLExtensionTests.swift; sourceTree = "<group>"; };
		AA0877B726D5160D00B05660 /* SafariVersionReaderTests.swift */ = {isa = PBXFileReference; lastKnownFileType = sourcecode.swift; path = SafariVersionReaderTests.swift; sourceTree = "<group>"; };
		AA0877B926D5161D00B05660 /* WebKitVersionProviderTests.swift */ = {isa = PBXFileReference; lastKnownFileType = sourcecode.swift; path = WebKitVersionProviderTests.swift; sourceTree = "<group>"; };
		AA0F3DB6261A566C0077F2D9 /* SuggestionLoadingMock.swift */ = {isa = PBXFileReference; lastKnownFileType = sourcecode.swift; path = SuggestionLoadingMock.swift; sourceTree = "<group>"; };
		AA27FC3D26C28F1800EE7D66 /* TrackersAnimationView.swift */ = {isa = PBXFileReference; lastKnownFileType = sourcecode.swift; path = TrackersAnimationView.swift; sourceTree = "<group>"; };
		AA2CB12C2587BB5600AA6FBE /* TabBarFooter.xib */ = {isa = PBXFileReference; lastKnownFileType = file.xib; path = TabBarFooter.xib; sourceTree = "<group>"; };
		AA2CB1342587C29500AA6FBE /* TabBarFooter.swift */ = {isa = PBXFileReference; lastKnownFileType = sourcecode.swift; path = TabBarFooter.swift; sourceTree = "<group>"; };
		AA2E423324C8A2270048C0D5 /* ColorView.swift */ = {isa = PBXFileReference; fileEncoding = 4; lastKnownFileType = sourcecode.swift; path = ColorView.swift; sourceTree = "<group>"; };
		AA361A3524EBF0B500EEC649 /* WindowDraggingView.swift */ = {isa = PBXFileReference; lastKnownFileType = sourcecode.swift; path = WindowDraggingView.swift; sourceTree = "<group>"; };
		AA3F895224C18AD500628DDE /* SuggestionViewModel.swift */ = {isa = PBXFileReference; lastKnownFileType = sourcecode.swift; path = SuggestionViewModel.swift; sourceTree = "<group>"; };
		AA4BBA3A25C58FA200C4FB0F /* MainMenu.swift */ = {isa = PBXFileReference; lastKnownFileType = sourcecode.swift; path = MainMenu.swift; sourceTree = "<group>"; };
		AA4D700625545EF800C3411E /* URLEventHandler.swift */ = {isa = PBXFileReference; lastKnownFileType = sourcecode.swift; path = URLEventHandler.swift; sourceTree = "<group>"; };
		AA4E633925E79C0A00134434 /* MouseClickView.swift */ = {isa = PBXFileReference; lastKnownFileType = sourcecode.swift; path = MouseClickView.swift; sourceTree = "<group>"; };
		AA4FF40B2624751A004E2377 /* GrammarFeaturesManager.swift */ = {isa = PBXFileReference; lastKnownFileType = sourcecode.swift; path = GrammarFeaturesManager.swift; sourceTree = "<group>"; };
		AA512D1324D99D9800230283 /* FaviconService.swift */ = {isa = PBXFileReference; lastKnownFileType = sourcecode.swift; path = FaviconService.swift; sourceTree = "<group>"; };
		AA585D7E248FD31100E9A3E2 /* DuckDuckGo.app */ = {isa = PBXFileReference; explicitFileType = wrapper.application; includeInIndex = 0; path = DuckDuckGo.app; sourceTree = BUILT_PRODUCTS_DIR; };
		AA585D81248FD31100E9A3E2 /* AppDelegate.swift */ = {isa = PBXFileReference; lastKnownFileType = sourcecode.swift; path = AppDelegate.swift; sourceTree = "<group>"; };
		AA585D83248FD31100E9A3E2 /* BrowserTabViewController.swift */ = {isa = PBXFileReference; lastKnownFileType = sourcecode.swift; path = BrowserTabViewController.swift; sourceTree = "<group>"; };
		AA585D85248FD31400E9A3E2 /* Assets.xcassets */ = {isa = PBXFileReference; lastKnownFileType = folder.assetcatalog; path = Assets.xcassets; sourceTree = "<group>"; };
		AA585D88248FD31400E9A3E2 /* Base */ = {isa = PBXFileReference; lastKnownFileType = file.storyboard; name = Base; path = Base.lproj/Main.storyboard; sourceTree = "<group>"; };
		AA585D8A248FD31400E9A3E2 /* Info.plist */ = {isa = PBXFileReference; lastKnownFileType = text.plist.xml; path = Info.plist; sourceTree = "<group>"; };
		AA585D8B248FD31400E9A3E2 /* DuckDuckGo.entitlements */ = {isa = PBXFileReference; lastKnownFileType = text.plist.entitlements; path = DuckDuckGo.entitlements; sourceTree = "<group>"; };
		AA585D90248FD31400E9A3E2 /* Unit Tests.xctest */ = {isa = PBXFileReference; explicitFileType = wrapper.cfbundle; includeInIndex = 0; path = "Unit Tests.xctest"; sourceTree = BUILT_PRODUCTS_DIR; };
		AA585D96248FD31400E9A3E2 /* Info.plist */ = {isa = PBXFileReference; lastKnownFileType = text.plist.xml; path = Info.plist; sourceTree = "<group>"; };
		AA585DAE2490E6E600E9A3E2 /* MainViewController.swift */ = {isa = PBXFileReference; lastKnownFileType = sourcecode.swift; name = MainViewController.swift; path = ../MainViewController.swift; sourceTree = "<group>"; };
		AA5C8F58258FE21F00748EB7 /* NSTextFieldExtension.swift */ = {isa = PBXFileReference; lastKnownFileType = sourcecode.swift; path = NSTextFieldExtension.swift; sourceTree = "<group>"; };
		AA5C8F5D2590EEE800748EB7 /* NSPointExtension.swift */ = {isa = PBXFileReference; lastKnownFileType = sourcecode.swift; path = NSPointExtension.swift; sourceTree = "<group>"; };
		AA5C8F622591021700748EB7 /* NSApplicationExtension.swift */ = {isa = PBXFileReference; lastKnownFileType = sourcecode.swift; path = NSApplicationExtension.swift; sourceTree = "<group>"; };
		AA5D6DAB24A340F700C6FBCE /* WebViewStateObserver.swift */ = {isa = PBXFileReference; lastKnownFileType = sourcecode.swift; path = WebViewStateObserver.swift; sourceTree = "<group>"; };
		AA63745324C9BF9A00AB2AC4 /* SuggestionContainerTests.swift */ = {isa = PBXFileReference; lastKnownFileType = sourcecode.swift; path = SuggestionContainerTests.swift; sourceTree = "<group>"; };
		AA652CB025DD825B009059CC /* LocalBookmarkStoreTests.swift */ = {isa = PBXFileReference; lastKnownFileType = sourcecode.swift; path = LocalBookmarkStoreTests.swift; sourceTree = "<group>"; };
		AA652CCD25DD9071009059CC /* BookmarkListTests.swift */ = {isa = PBXFileReference; lastKnownFileType = sourcecode.swift; path = BookmarkListTests.swift; sourceTree = "<group>"; };
		AA652CD225DDA6E9009059CC /* LocalBookmarkManagerTests.swift */ = {isa = PBXFileReference; lastKnownFileType = sourcecode.swift; path = LocalBookmarkManagerTests.swift; sourceTree = "<group>"; };
		AA652CDA25DDAB32009059CC /* BookmarkStoreMock.swift */ = {isa = PBXFileReference; lastKnownFileType = sourcecode.swift; path = BookmarkStoreMock.swift; sourceTree = "<group>"; };
		AA6820E325502F19005ED0D5 /* WebsiteDataStore.swift */ = {isa = PBXFileReference; lastKnownFileType = sourcecode.swift; path = WebsiteDataStore.swift; sourceTree = "<group>"; };
		AA6820EA25503D6A005ED0D5 /* Fire.swift */ = {isa = PBXFileReference; lastKnownFileType = sourcecode.swift; path = Fire.swift; sourceTree = "<group>"; };
		AA6820F025503DA9005ED0D5 /* FireViewModel.swift */ = {isa = PBXFileReference; lastKnownFileType = sourcecode.swift; path = FireViewModel.swift; sourceTree = "<group>"; };
		AA68C3D22490ED62001B8783 /* NavigationBarViewController.swift */ = {isa = PBXFileReference; lastKnownFileType = sourcecode.swift; path = NavigationBarViewController.swift; sourceTree = "<group>"; };
		AA68C3D62490F821001B8783 /* README.md */ = {isa = PBXFileReference; lastKnownFileType = net.daringfireball.markdown; path = README.md; sourceTree = "<group>"; };
		AA693E5D2696E5B90007BB78 /* CrashReports.storyboard */ = {isa = PBXFileReference; lastKnownFileType = file.storyboard; path = CrashReports.storyboard; sourceTree = "<group>"; };
		AA6EF9AC25066F42004754E6 /* WindowsManager.swift */ = {isa = PBXFileReference; lastKnownFileType = sourcecode.swift; path = WindowsManager.swift; sourceTree = "<group>"; };
		AA6EF9B2250785D5004754E6 /* NSMenuExtension.swift */ = {isa = PBXFileReference; lastKnownFileType = sourcecode.swift; path = NSMenuExtension.swift; sourceTree = "<group>"; };
		AA6EF9B425081B4C004754E6 /* MainMenuActions.swift */ = {isa = PBXFileReference; lastKnownFileType = sourcecode.swift; path = MainMenuActions.swift; sourceTree = "<group>"; };
		AA6FFB4324DC33320028F4D0 /* NSViewExtension.swift */ = {isa = PBXFileReference; lastKnownFileType = sourcecode.swift; path = NSViewExtension.swift; sourceTree = "<group>"; };
		AA6FFB4524DC3B5A0028F4D0 /* WebView.swift */ = {isa = PBXFileReference; lastKnownFileType = sourcecode.swift; path = WebView.swift; sourceTree = "<group>"; };
		AA72D5E225FE977F00C77619 /* AddEditFavoriteViewController.swift */ = {isa = PBXFileReference; lastKnownFileType = sourcecode.swift; path = AddEditFavoriteViewController.swift; sourceTree = "<group>"; };
		AA72D5EF25FEA49900C77619 /* AddEditFavoriteWindow.swift */ = {isa = PBXFileReference; lastKnownFileType = sourcecode.swift; path = AddEditFavoriteWindow.swift; sourceTree = "<group>"; };
		AA72D5FD25FFF94E00C77619 /* NSMenuItemExtension.swift */ = {isa = PBXFileReference; lastKnownFileType = sourcecode.swift; path = NSMenuItemExtension.swift; sourceTree = "<group>"; };
		AA7412B024D0B3AC00D22FE0 /* TabBarViewItem.swift */ = {isa = PBXFileReference; lastKnownFileType = sourcecode.swift; path = TabBarViewItem.swift; sourceTree = "<group>"; };
		AA7412B124D0B3AC00D22FE0 /* TabBarViewItem.xib */ = {isa = PBXFileReference; lastKnownFileType = file.xib; path = TabBarViewItem.xib; sourceTree = "<group>"; };
		AA7412B424D1536B00D22FE0 /* MainWindowController.swift */ = {isa = PBXFileReference; lastKnownFileType = sourcecode.swift; path = MainWindowController.swift; sourceTree = "<group>"; };
		AA7412B624D1687000D22FE0 /* TabBarScrollView.swift */ = {isa = PBXFileReference; lastKnownFileType = sourcecode.swift; path = TabBarScrollView.swift; sourceTree = "<group>"; };
		AA7412BC24D2BEEE00D22FE0 /* MainWindow.swift */ = {isa = PBXFileReference; lastKnownFileType = sourcecode.swift; path = MainWindow.swift; sourceTree = "<group>"; };
		AA7DE8E026A9BD000012B490 /* History 2.xcdatamodel */ = {isa = PBXFileReference; lastKnownFileType = wrapper.xcdatamodel; path = "History 2.xcdatamodel"; sourceTree = "<group>"; };
		AA80EC53256BE3BC007083E7 /* UserText.swift */ = {isa = PBXFileReference; lastKnownFileType = sourcecode.swift; path = UserText.swift; sourceTree = "<group>"; };
		AA80EC68256C4691007083E7 /* Base */ = {isa = PBXFileReference; lastKnownFileType = file.storyboard; name = Base; path = Base.lproj/BrowserTab.storyboard; sourceTree = "<group>"; };
		AA80EC6E256C469C007083E7 /* Base */ = {isa = PBXFileReference; lastKnownFileType = file.storyboard; name = Base; path = Base.lproj/NavigationBar.storyboard; sourceTree = "<group>"; };
		AA80EC74256C46A2007083E7 /* Base */ = {isa = PBXFileReference; lastKnownFileType = file.storyboard; name = Base; path = Base.lproj/Suggestion.storyboard; sourceTree = "<group>"; };
		AA80EC7A256C46AA007083E7 /* Base */ = {isa = PBXFileReference; lastKnownFileType = file.storyboard; name = Base; path = Base.lproj/TabBar.storyboard; sourceTree = "<group>"; };
		AA80EC8A256C49B8007083E7 /* en */ = {isa = PBXFileReference; lastKnownFileType = text.plist.strings; name = en; path = en.lproj/Localizable.strings; sourceTree = "<group>"; };
		AA80EC90256C49BC007083E7 /* en */ = {isa = PBXFileReference; lastKnownFileType = text.plist.stringsdict; name = en; path = en.lproj/Localizable.stringsdict; sourceTree = "<group>"; };
		AA86490B24D3494C001BABEE /* GradientView.swift */ = {isa = PBXFileReference; lastKnownFileType = sourcecode.swift; path = GradientView.swift; sourceTree = "<group>"; };
		AA86490D24D49B54001BABEE /* TabLoadingView.swift */ = {isa = PBXFileReference; lastKnownFileType = sourcecode.swift; path = TabLoadingView.swift; sourceTree = "<group>"; };
		AA88D14A252A557100980B4E /* URLRequestExtension.swift */ = {isa = PBXFileReference; lastKnownFileType = sourcecode.swift; path = URLRequestExtension.swift; sourceTree = "<group>"; };
		AA8EDF2324923E980071C2E8 /* URLExtension.swift */ = {isa = PBXFileReference; lastKnownFileType = sourcecode.swift; path = URLExtension.swift; sourceTree = "<group>"; };
		AA8EDF2624923EC70071C2E8 /* StringExtension.swift */ = {isa = PBXFileReference; lastKnownFileType = sourcecode.swift; path = StringExtension.swift; sourceTree = "<group>"; };
		AA92126E25ACCB1100600CD4 /* ErrorExtension.swift */ = {isa = PBXFileReference; lastKnownFileType = sourcecode.swift; path = ErrorExtension.swift; sourceTree = "<group>"; };
		AA92127625ADA07900600CD4 /* WKWebViewExtension.swift */ = {isa = PBXFileReference; lastKnownFileType = sourcecode.swift; path = WKWebViewExtension.swift; sourceTree = "<group>"; };
		AA97BF4525135DD30014931A /* ApplicationDockMenu.swift */ = {isa = PBXFileReference; lastKnownFileType = sourcecode.swift; path = ApplicationDockMenu.swift; sourceTree = "<group>"; };
		AA9B7C7D26A06E040008D425 /* TrackerInfo.swift */ = {isa = PBXFileReference; lastKnownFileType = sourcecode.swift; path = TrackerInfo.swift; sourceTree = "<group>"; };
		AA9B7C8226A197A00008D425 /* ServerTrust.swift */ = {isa = PBXFileReference; lastKnownFileType = sourcecode.swift; path = ServerTrust.swift; sourceTree = "<group>"; };
		AA9B7C8426A199B60008D425 /* ServerTrustViewModel.swift */ = {isa = PBXFileReference; lastKnownFileType = sourcecode.swift; path = ServerTrustViewModel.swift; sourceTree = "<group>"; };
		AA9C362725518C44004B1BA3 /* WebsiteDataStoreMock.swift */ = {isa = PBXFileReference; lastKnownFileType = sourcecode.swift; path = WebsiteDataStoreMock.swift; sourceTree = "<group>"; };
		AA9C362F25518CA9004B1BA3 /* FireTests.swift */ = {isa = PBXFileReference; lastKnownFileType = sourcecode.swift; path = FireTests.swift; sourceTree = "<group>"; };
		AA9E9A5525A3AE8400D1959D /* NSWindowExtension.swift */ = {isa = PBXFileReference; lastKnownFileType = sourcecode.swift; path = NSWindowExtension.swift; sourceTree = "<group>"; };
		AA9E9A5D25A4867200D1959D /* TabDragAndDropManager.swift */ = {isa = PBXFileReference; lastKnownFileType = sourcecode.swift; path = TabDragAndDropManager.swift; sourceTree = "<group>"; };
		AA9FF95824A1ECF20039E328 /* Tab.swift */ = {isa = PBXFileReference; lastKnownFileType = sourcecode.swift; path = Tab.swift; sourceTree = "<group>"; };
		AA9FF95A24A1EFC20039E328 /* TabViewModel.swift */ = {isa = PBXFileReference; lastKnownFileType = sourcecode.swift; path = TabViewModel.swift; sourceTree = "<group>"; };
		AA9FF95C24A1FA1C0039E328 /* TabCollection.swift */ = {isa = PBXFileReference; lastKnownFileType = sourcecode.swift; path = TabCollection.swift; sourceTree = "<group>"; };
		AA9FF95E24A1FB680039E328 /* TabCollectionViewModel.swift */ = {isa = PBXFileReference; lastKnownFileType = sourcecode.swift; path = TabCollectionViewModel.swift; sourceTree = "<group>"; };
		AAA0CC32252F181A0079BC96 /* NavigationButtonMenuDelegate.swift */ = {isa = PBXFileReference; lastKnownFileType = sourcecode.swift; path = NavigationButtonMenuDelegate.swift; sourceTree = "<group>"; };
		AAA0CC3B25337FAB0079BC96 /* WKBackForwardListItemViewModel.swift */ = {isa = PBXFileReference; lastKnownFileType = sourcecode.swift; path = WKBackForwardListItemViewModel.swift; sourceTree = "<group>"; };
		AAA0CC462533833C0079BC96 /* MoreOptionsMenu.swift */ = {isa = PBXFileReference; lastKnownFileType = sourcecode.swift; path = MoreOptionsMenu.swift; sourceTree = "<group>"; };
		AAA0CC562539EBC90079BC96 /* FaviconUserScript.swift */ = {isa = PBXFileReference; lastKnownFileType = sourcecode.swift; path = FaviconUserScript.swift; sourceTree = "<group>"; };
		AAA0CC69253CC43C0079BC96 /* WKUserContentControllerExtension.swift */ = {isa = PBXFileReference; lastKnownFileType = sourcecode.swift; path = WKUserContentControllerExtension.swift; sourceTree = "<group>"; };
		AAA892E9250A4CEF005B37B2 /* WindowControllersManager.swift */ = {isa = PBXFileReference; lastKnownFileType = sourcecode.swift; path = WindowControllersManager.swift; sourceTree = "<group>"; };
		AAA8E8BE24EA8A0A0055E685 /* MouseOverButton.swift */ = {isa = PBXFileReference; lastKnownFileType = sourcecode.swift; path = MouseOverButton.swift; sourceTree = "<group>"; };
		AAA8E8C024EACA700055E685 /* MouseOverView.swift */ = {isa = PBXFileReference; lastKnownFileType = sourcecode.swift; path = MouseOverView.swift; sourceTree = "<group>"; };
		AAADFD05264AA282001555EA /* TimeIntervalExtension.swift */ = {isa = PBXFileReference; lastKnownFileType = sourcecode.swift; path = TimeIntervalExtension.swift; sourceTree = "<group>"; };
		AAB549DE25DAB8F80058460B /* BookmarkViewModel.swift */ = {isa = PBXFileReference; lastKnownFileType = sourcecode.swift; path = BookmarkViewModel.swift; sourceTree = "<group>"; };
		AAB7320626DD0C37002FACF9 /* Fire.storyboard */ = {isa = PBXFileReference; lastKnownFileType = file.storyboard; path = Fire.storyboard; sourceTree = "<group>"; };
		AAB7320826DD0CD9002FACF9 /* FireViewController.swift */ = {isa = PBXFileReference; lastKnownFileType = sourcecode.swift; path = FireViewController.swift; sourceTree = "<group>"; };
		AAB8203B26B2DE0D00788AC3 /* SuggestionListCharacteristics.swift */ = {isa = PBXFileReference; lastKnownFileType = sourcecode.swift; path = SuggestionListCharacteristics.swift; sourceTree = "<group>"; };
		AABAF59B260A7D130085060C /* FaviconServiceMock.swift */ = {isa = PBXFileReference; lastKnownFileType = sourcecode.swift; path = FaviconServiceMock.swift; sourceTree = "<group>"; };
		AABDEA0126BC80D600174FA6 /* PrivacyEntryPointAddressBarButton.swift */ = {isa = PBXFileReference; lastKnownFileType = sourcecode.swift; path = PrivacyEntryPointAddressBarButton.swift; sourceTree = "<group>"; };
		AABEE69924A902A90043105B /* SuggestionContainerViewModel.swift */ = {isa = PBXFileReference; lastKnownFileType = sourcecode.swift; path = SuggestionContainerViewModel.swift; sourceTree = "<group>"; };
		AABEE69B24A902BB0043105B /* SuggestionContainer.swift */ = {isa = PBXFileReference; lastKnownFileType = sourcecode.swift; path = SuggestionContainer.swift; sourceTree = "<group>"; };
		AABEE6A424AA0A7F0043105B /* SuggestionViewController.swift */ = {isa = PBXFileReference; lastKnownFileType = sourcecode.swift; path = SuggestionViewController.swift; sourceTree = "<group>"; };
		AABEE6A824AB4B910043105B /* SuggestionTableCellView.swift */ = {isa = PBXFileReference; lastKnownFileType = sourcecode.swift; path = SuggestionTableCellView.swift; sourceTree = "<group>"; };
		AABEE6AA24ACA0F90043105B /* SuggestionTableRowView.swift */ = {isa = PBXFileReference; lastKnownFileType = sourcecode.swift; path = SuggestionTableRowView.swift; sourceTree = "<group>"; };
		AABEE6AE24AD22B90043105B /* AddressBarTextField.swift */ = {isa = PBXFileReference; lastKnownFileType = sourcecode.swift; path = AddressBarTextField.swift; sourceTree = "<group>"; };
		AAC30A25268DFEE200D2D9CD /* CrashReporter.swift */ = {isa = PBXFileReference; lastKnownFileType = sourcecode.swift; path = CrashReporter.swift; sourceTree = "<group>"; };
		AAC30A27268E045400D2D9CD /* CrashReportReader.swift */ = {isa = PBXFileReference; lastKnownFileType = sourcecode.swift; path = CrashReportReader.swift; sourceTree = "<group>"; };
		AAC30A29268E239100D2D9CD /* CrashReport.swift */ = {isa = PBXFileReference; lastKnownFileType = sourcecode.swift; path = CrashReport.swift; sourceTree = "<group>"; };
		AAC30A2B268F1ECD00D2D9CD /* CrashReportSender.swift */ = {isa = PBXFileReference; lastKnownFileType = sourcecode.swift; path = CrashReportSender.swift; sourceTree = "<group>"; };
		AAC30A2D268F1EE300D2D9CD /* CrashReportPromptPresenter.swift */ = {isa = PBXFileReference; lastKnownFileType = sourcecode.swift; path = CrashReportPromptPresenter.swift; sourceTree = "<group>"; };
		AAC5E4C425D6A6E8007F5990 /* BookmarkPopover.swift */ = {isa = PBXFileReference; fileEncoding = 4; lastKnownFileType = sourcecode.swift; path = BookmarkPopover.swift; sourceTree = "<group>"; };
		AAC5E4C525D6A6E8007F5990 /* BookmarkPopoverViewController.swift */ = {isa = PBXFileReference; fileEncoding = 4; lastKnownFileType = sourcecode.swift; path = BookmarkPopoverViewController.swift; sourceTree = "<group>"; };
		AAC5E4C625D6A6E8007F5990 /* Bookmarks.storyboard */ = {isa = PBXFileReference; fileEncoding = 4; lastKnownFileType = file.storyboard; path = Bookmarks.storyboard; sourceTree = "<group>"; };
		AAC5E4CD25D6A709007F5990 /* Bookmark.swift */ = {isa = PBXFileReference; fileEncoding = 4; lastKnownFileType = sourcecode.swift; path = Bookmark.swift; sourceTree = "<group>"; };
		AAC5E4CE25D6A709007F5990 /* BookmarkManager.swift */ = {isa = PBXFileReference; fileEncoding = 4; lastKnownFileType = sourcecode.swift; path = BookmarkManager.swift; sourceTree = "<group>"; };
		AAC5E4CF25D6A709007F5990 /* BookmarkList.swift */ = {isa = PBXFileReference; fileEncoding = 4; lastKnownFileType = sourcecode.swift; path = BookmarkList.swift; sourceTree = "<group>"; };
		AAC5E4D625D6A710007F5990 /* BookmarkStore.swift */ = {isa = PBXFileReference; fileEncoding = 4; lastKnownFileType = sourcecode.swift; path = BookmarkStore.swift; sourceTree = "<group>"; };
		AAC5E4E325D6BA9C007F5990 /* NSSizeExtension.swift */ = {isa = PBXFileReference; fileEncoding = 4; lastKnownFileType = sourcecode.swift; path = NSSizeExtension.swift; sourceTree = "<group>"; };
		AAC5E4F025D6BF10007F5990 /* AddressBarButton.swift */ = {isa = PBXFileReference; fileEncoding = 4; lastKnownFileType = sourcecode.swift; path = AddressBarButton.swift; sourceTree = "<group>"; };
		AAC5E4F525D6BF2C007F5990 /* AddressBarButtonsViewController.swift */ = {isa = PBXFileReference; fileEncoding = 4; lastKnownFileType = sourcecode.swift; path = AddressBarButtonsViewController.swift; sourceTree = "<group>"; };
		AAC82C5F258B6CB5009B6B42 /* TooltipWindowController.swift */ = {isa = PBXFileReference; lastKnownFileType = sourcecode.swift; path = TooltipWindowController.swift; sourceTree = "<group>"; };
		AAC9C01424CAFBCE00AD1325 /* TabTests.swift */ = {isa = PBXFileReference; lastKnownFileType = sourcecode.swift; path = TabTests.swift; sourceTree = "<group>"; };
		AAC9C01624CAFBDC00AD1325 /* TabCollectionTests.swift */ = {isa = PBXFileReference; lastKnownFileType = sourcecode.swift; path = TabCollectionTests.swift; sourceTree = "<group>"; };
		AAC9C01B24CB594C00AD1325 /* TabViewModelTests.swift */ = {isa = PBXFileReference; lastKnownFileType = sourcecode.swift; path = TabViewModelTests.swift; sourceTree = "<group>"; };
		AAC9C01D24CB6BEB00AD1325 /* TabCollectionViewModelTests.swift */ = {isa = PBXFileReference; lastKnownFileType = sourcecode.swift; path = TabCollectionViewModelTests.swift; sourceTree = "<group>"; };
		AACF6FD526BC366D00CF09F9 /* SafariVersionReader.swift */ = {isa = PBXFileReference; lastKnownFileType = sourcecode.swift; path = SafariVersionReader.swift; sourceTree = "<group>"; };
		AAD2F8B026BC3F55003C5DC8 /* BundleExtension.swift */ = {isa = PBXFileReference; lastKnownFileType = sourcecode.swift; path = BundleExtension.swift; sourceTree = "<group>"; };
		AAD6D8862696DF6D002393B3 /* CrashReportPromptViewController.swift */ = {isa = PBXFileReference; lastKnownFileType = sourcecode.swift; path = CrashReportPromptViewController.swift; sourceTree = "<group>"; };
		AAD86E502678D104005C11BE /* DuckDuckGoCI.entitlements */ = {isa = PBXFileReference; lastKnownFileType = text.plist.entitlements; path = DuckDuckGoCI.entitlements; sourceTree = "<group>"; };
		AAD86E51267A0DFF005C11BE /* UpdateController.swift */ = {isa = PBXFileReference; lastKnownFileType = sourcecode.swift; path = UpdateController.swift; sourceTree = "<group>"; };
		AADE11BF26D916D70032D8A7 /* StringExtensionTests.swift */ = {isa = PBXFileReference; lastKnownFileType = sourcecode.swift; path = StringExtensionTests.swift; sourceTree = "<group>"; };
		AAE39D1A24F44885008EF28B /* TabCollectionViewModelDelegateMock.swift */ = {isa = PBXFileReference; lastKnownFileType = sourcecode.swift; path = TabCollectionViewModelDelegateMock.swift; sourceTree = "<group>"; };
		AAE71E2B25F781EA00D74437 /* Homepage.storyboard */ = {isa = PBXFileReference; lastKnownFileType = file.storyboard; path = Homepage.storyboard; sourceTree = "<group>"; };
		AAE71E3025F7855400D74437 /* HomepageViewController.swift */ = {isa = PBXFileReference; lastKnownFileType = sourcecode.swift; path = HomepageViewController.swift; sourceTree = "<group>"; };
		AAE71E3525F7869300D74437 /* HomepageCollectionViewItem.swift */ = {isa = PBXFileReference; lastKnownFileType = sourcecode.swift; path = HomepageCollectionViewItem.swift; sourceTree = "<group>"; };
		AAE71E3625F7869300D74437 /* HomepageCollectionViewItem.xib */ = {isa = PBXFileReference; lastKnownFileType = file.xib; path = HomepageCollectionViewItem.xib; sourceTree = "<group>"; };
		AAE75279263B046100B973F8 /* History.xcdatamodel */ = {isa = PBXFileReference; lastKnownFileType = wrapper.xcdatamodel; path = History.xcdatamodel; sourceTree = "<group>"; };
		AAE7527B263B056C00B973F8 /* HistoryStore.swift */ = {isa = PBXFileReference; lastKnownFileType = sourcecode.swift; path = HistoryStore.swift; sourceTree = "<group>"; };
		AAE7527D263B05C600B973F8 /* HistoryEntry.swift */ = {isa = PBXFileReference; lastKnownFileType = sourcecode.swift; path = HistoryEntry.swift; sourceTree = "<group>"; };
		AAE7527F263B0A4D00B973F8 /* HistoryCoordinator.swift */ = {isa = PBXFileReference; lastKnownFileType = sourcecode.swift; path = HistoryCoordinator.swift; sourceTree = "<group>"; };
		AAE8B101258A41C000E81239 /* Tooltip.storyboard */ = {isa = PBXFileReference; lastKnownFileType = file.storyboard; path = Tooltip.storyboard; sourceTree = "<group>"; };
		AAE8B10F258A456C00E81239 /* TooltipViewController.swift */ = {isa = PBXFileReference; lastKnownFileType = sourcecode.swift; path = TooltipViewController.swift; sourceTree = "<group>"; };
		AAEC74B12642C57200C2EFBC /* HistoryCoordinatingMock.swift */ = {isa = PBXFileReference; lastKnownFileType = sourcecode.swift; path = HistoryCoordinatingMock.swift; sourceTree = "<group>"; };
		AAEC74B32642C69300C2EFBC /* HistoryCoordinatorTests.swift */ = {isa = PBXFileReference; lastKnownFileType = sourcecode.swift; path = HistoryCoordinatorTests.swift; sourceTree = "<group>"; };
		AAEC74B52642CC6A00C2EFBC /* HistoryStoringMock.swift */ = {isa = PBXFileReference; lastKnownFileType = sourcecode.swift; path = HistoryStoringMock.swift; sourceTree = "<group>"; };
		AAEC74B72642E43800C2EFBC /* HistoryStoreTests.swift */ = {isa = PBXFileReference; lastKnownFileType = sourcecode.swift; path = HistoryStoreTests.swift; sourceTree = "<group>"; };
		AAEC74BA2642E67C00C2EFBC /* NSPersistentContainerExtension.swift */ = {isa = PBXFileReference; lastKnownFileType = sourcecode.swift; path = NSPersistentContainerExtension.swift; sourceTree = "<group>"; };
		AAECA41F24EEA4AC00EFA63A /* IndexPathExtension.swift */ = {isa = PBXFileReference; lastKnownFileType = sourcecode.swift; path = IndexPathExtension.swift; sourceTree = "<group>"; };
		AAF7D3852567CED500998667 /* WebViewConfiguration.swift */ = {isa = PBXFileReference; lastKnownFileType = sourcecode.swift; path = WebViewConfiguration.swift; sourceTree = "<group>"; };
		AAFCB37E25E545D400859DD4 /* PublisherExtension.swift */ = {isa = PBXFileReference; lastKnownFileType = sourcecode.swift; path = PublisherExtension.swift; sourceTree = "<group>"; };
		AAFE068226C7082D005434CC /* WebKitVersionProvider.swift */ = {isa = PBXFileReference; lastKnownFileType = sourcecode.swift; path = WebKitVersionProvider.swift; sourceTree = "<group>"; };
		B6106B9D26A565DA0013B453 /* BundleExtension.swift */ = {isa = PBXFileReference; lastKnownFileType = sourcecode.swift; path = BundleExtension.swift; sourceTree = "<group>"; };
		B6106B9F26A7BE0B0013B453 /* PermissionManagerTests.swift */ = {isa = PBXFileReference; lastKnownFileType = sourcecode.swift; path = PermissionManagerTests.swift; sourceTree = "<group>"; };
		B6106BA226A7BEA00013B453 /* PermissionAuthorizationState.swift */ = {isa = PBXFileReference; lastKnownFileType = sourcecode.swift; path = PermissionAuthorizationState.swift; sourceTree = "<group>"; };
		B6106BA526A7BEC80013B453 /* PermissionAuthorizationQuery.swift */ = {isa = PBXFileReference; lastKnownFileType = sourcecode.swift; path = PermissionAuthorizationQuery.swift; sourceTree = "<group>"; };
		B6106BAA26A7BF1D0013B453 /* PermissionType.swift */ = {isa = PBXFileReference; lastKnownFileType = sourcecode.swift; path = PermissionType.swift; sourceTree = "<group>"; };
		B6106BAC26A7BF390013B453 /* PermissionState.swift */ = {isa = PBXFileReference; lastKnownFileType = sourcecode.swift; path = PermissionState.swift; sourceTree = "<group>"; };
		B6106BAE26A7C6180013B453 /* PermissionStoreMock.swift */ = {isa = PBXFileReference; lastKnownFileType = sourcecode.swift; path = PermissionStoreMock.swift; sourceTree = "<group>"; };
		B6106BB026A7D8720013B453 /* PermissionStoreTests.swift */ = {isa = PBXFileReference; lastKnownFileType = sourcecode.swift; path = PermissionStoreTests.swift; sourceTree = "<group>"; };
		B6106BB226A7F4AA0013B453 /* GeolocationServiceMock.swift */ = {isa = PBXFileReference; lastKnownFileType = sourcecode.swift; path = GeolocationServiceMock.swift; sourceTree = "<group>"; };
		B6106BB426A809E60013B453 /* GeolocationProviderTests.swift */ = {isa = PBXFileReference; lastKnownFileType = sourcecode.swift; path = GeolocationProviderTests.swift; sourceTree = "<group>"; };
		B61EF3EB266F91E700B4D78F /* WKWebView+Download.swift */ = {isa = PBXFileReference; lastKnownFileType = sourcecode.swift; path = "WKWebView+Download.swift"; sourceTree = "<group>"; };
		B61EF3F0266F922200B4D78F /* WKProcessPool+DownloadDelegate.swift */ = {isa = PBXFileReference; lastKnownFileType = sourcecode.swift; path = "WKProcessPool+DownloadDelegate.swift"; sourceTree = "<group>"; };
		B61F012225ECBAE400ABB5A3 /* UserScriptsTest.swift */ = {isa = PBXFileReference; lastKnownFileType = sourcecode.swift; path = UserScriptsTest.swift; sourceTree = "<group>"; };
		B61F012A25ECBB1700ABB5A3 /* UserScriptsManagerTests.swift */ = {isa = PBXFileReference; lastKnownFileType = sourcecode.swift; path = UserScriptsManagerTests.swift; sourceTree = "<group>"; };
		B61F015425EDD5A700ABB5A3 /* UserContentController.swift */ = {isa = PBXFileReference; lastKnownFileType = sourcecode.swift; path = UserContentController.swift; sourceTree = "<group>"; };
		B62EB47B25BAD3BB005745C6 /* WKWebViewPrivateMethodsAvailabilityTests.swift */ = {isa = PBXFileReference; fileEncoding = 4; lastKnownFileType = sourcecode.swift; path = WKWebViewPrivateMethodsAvailabilityTests.swift; sourceTree = "<group>"; };
		B630793926731F2600DCEE41 /* FileDownloadManagerTests.swift */ = {isa = PBXFileReference; fileEncoding = 4; lastKnownFileType = sourcecode.swift; path = FileDownloadManagerTests.swift; sourceTree = "<group>"; };
		B630794126731F5400DCEE41 /* WKDownloadMock.swift */ = {isa = PBXFileReference; lastKnownFileType = sourcecode.swift; path = WKDownloadMock.swift; sourceTree = "<group>"; };
		B630794F2673491500DCEE41 /* WebKitDownloadDelegate.h */ = {isa = PBXFileReference; lastKnownFileType = sourcecode.c.h; path = WebKitDownloadDelegate.h; sourceTree = "<group>"; };
		B633C86C25E797D800E4B352 /* UserScriptsManager.swift */ = {isa = PBXFileReference; lastKnownFileType = sourcecode.swift; path = UserScriptsManager.swift; sourceTree = "<group>"; };
		B637273A26CBC8AF00C8CB02 /* AuthenticationAlert.swift */ = {isa = PBXFileReference; lastKnownFileType = sourcecode.swift; path = AuthenticationAlert.swift; sourceTree = "<group>"; };
		B637273C26CCF0C200C8CB02 /* OptionalExtension.swift */ = {isa = PBXFileReference; lastKnownFileType = sourcecode.swift; path = OptionalExtension.swift; sourceTree = "<group>"; };
		B637274226CE25EF00C8CB02 /* NSApplication+BuildTime.h */ = {isa = PBXFileReference; lastKnownFileType = sourcecode.c.h; path = "NSApplication+BuildTime.h"; sourceTree = "<group>"; };
		B637274326CE25EF00C8CB02 /* NSApplication+BuildTime.m */ = {isa = PBXFileReference; lastKnownFileType = sourcecode.c.objc; path = "NSApplication+BuildTime.m"; sourceTree = "<group>"; };
		B63B9C4A2670B24300C45B91 /* WKDownload.h */ = {isa = PBXFileReference; lastKnownFileType = sourcecode.c.h; path = WKDownload.h; sourceTree = "<group>"; };
		B63B9C502670B2B200C45B91 /* _WKDownload.h */ = {isa = PBXFileReference; lastKnownFileType = sourcecode.c.h; path = _WKDownload.h; sourceTree = "<group>"; };
		B63B9C542670B32000C45B91 /* WKProcessPool+Private.h */ = {isa = PBXFileReference; lastKnownFileType = sourcecode.c.h; path = "WKProcessPool+Private.h"; sourceTree = "<group>"; };
		B63D466725BEB6C200874977 /* WKWebView+Private.h */ = {isa = PBXFileReference; fileEncoding = 4; lastKnownFileType = sourcecode.c.h; path = "WKWebView+Private.h"; sourceTree = "<group>"; };
		B63D466825BEB6C200874977 /* WKWebView+SessionState.swift */ = {isa = PBXFileReference; fileEncoding = 4; lastKnownFileType = sourcecode.swift; path = "WKWebView+SessionState.swift"; sourceTree = "<group>"; };
		B63D467025BFA6C100874977 /* DispatchQueueExtensions.swift */ = {isa = PBXFileReference; lastKnownFileType = sourcecode.swift; path = DispatchQueueExtensions.swift; sourceTree = "<group>"; };
		B63D467925BFC3E100874977 /* NSCoderExtensions.swift */ = {isa = PBXFileReference; lastKnownFileType = sourcecode.swift; path = NSCoderExtensions.swift; sourceTree = "<group>"; };
		B63ED0D726AE729600A9DAD1 /* PermissionModelTests.swift */ = {isa = PBXFileReference; lastKnownFileType = sourcecode.swift; path = PermissionModelTests.swift; sourceTree = "<group>"; };
		B63ED0D926AE7AF400A9DAD1 /* PermissionManagerMock.swift */ = {isa = PBXFileReference; lastKnownFileType = sourcecode.swift; path = PermissionManagerMock.swift; sourceTree = "<group>"; };
		B63ED0DB26AE7B1E00A9DAD1 /* WebViewMock.swift */ = {isa = PBXFileReference; lastKnownFileType = sourcecode.swift; path = WebViewMock.swift; sourceTree = "<group>"; };
		B63ED0DD26AFD9A300A9DAD1 /* AVCaptureDeviceMock.swift */ = {isa = PBXFileReference; lastKnownFileType = sourcecode.swift; path = AVCaptureDeviceMock.swift; sourceTree = "<group>"; };
		B63ED0DF26AFE32F00A9DAD1 /* GeolocationProviderMock.swift */ = {isa = PBXFileReference; lastKnownFileType = sourcecode.swift; path = GeolocationProviderMock.swift; sourceTree = "<group>"; };
		B63ED0E226B3E7FA00A9DAD1 /* CLLocationManagerMock.swift */ = {isa = PBXFileReference; fileEncoding = 4; lastKnownFileType = sourcecode.swift; path = CLLocationManagerMock.swift; sourceTree = "<group>"; };
		B63ED0E426BB8FB900A9DAD1 /* SharingMenu.swift */ = {isa = PBXFileReference; lastKnownFileType = sourcecode.swift; path = SharingMenu.swift; sourceTree = "<group>"; };
		B641896126BBD0AB001FBC8B /* LongPressButton.swift */ = {isa = PBXFileReference; lastKnownFileType = sourcecode.swift; path = LongPressButton.swift; sourceTree = "<group>"; };
		B64C84DD2692D7400048FEBE /* PermissionAuthorization.storyboard */ = {isa = PBXFileReference; lastKnownFileType = file.storyboard; path = PermissionAuthorization.storyboard; sourceTree = "<group>"; };
		B64C84E22692DC9F0048FEBE /* PermissionAuthorizationViewController.swift */ = {isa = PBXFileReference; lastKnownFileType = sourcecode.swift; path = PermissionAuthorizationViewController.swift; sourceTree = "<group>"; };
		B64C84EA2692DD650048FEBE /* PermissionAuthorizationPopover.swift */ = {isa = PBXFileReference; lastKnownFileType = sourcecode.swift; path = PermissionAuthorizationPopover.swift; sourceTree = "<group>"; };
		B64C84F0269310120048FEBE /* PermissionManager.swift */ = {isa = PBXFileReference; lastKnownFileType = sourcecode.swift; path = PermissionManager.swift; sourceTree = "<group>"; };
		B64C852926942AC90048FEBE /* PermissionContextMenu.swift */ = {isa = PBXFileReference; lastKnownFileType = sourcecode.swift; path = PermissionContextMenu.swift; sourceTree = "<group>"; };
		B64C852F26943BC10048FEBE /* Permissions.xcdatamodel */ = {isa = PBXFileReference; lastKnownFileType = wrapper.xcdatamodel; path = Permissions.xcdatamodel; sourceTree = "<group>"; };
		B64C853726944B880048FEBE /* StoredPermission.swift */ = {isa = PBXFileReference; lastKnownFileType = sourcecode.swift; path = StoredPermission.swift; sourceTree = "<group>"; };
		B64C853C26944B940048FEBE /* PermissionStore.swift */ = {isa = PBXFileReference; lastKnownFileType = sourcecode.swift; path = PermissionStore.swift; sourceTree = "<group>"; };
		B64C85412694590B0048FEBE /* PermissionButton.swift */ = {isa = PBXFileReference; lastKnownFileType = sourcecode.swift; path = PermissionButton.swift; sourceTree = "<group>"; };
		B65349A9265CF45000DCC645 /* DispatchQueueExtensionsTests.swift */ = {isa = PBXFileReference; lastKnownFileType = sourcecode.swift; path = DispatchQueueExtensionsTests.swift; sourceTree = "<group>"; };
		B6553691268440D700085A79 /* WKProcessPool+GeolocationProvider.swift */ = {isa = PBXFileReference; lastKnownFileType = sourcecode.swift; path = "WKProcessPool+GeolocationProvider.swift"; sourceTree = "<group>"; };
		B65536962684413900085A79 /* WKGeolocationProvider.h */ = {isa = PBXFileReference; lastKnownFileType = sourcecode.c.h; path = WKGeolocationProvider.h; sourceTree = "<group>"; };
		B655369A268442EE00085A79 /* GeolocationProvider.swift */ = {isa = PBXFileReference; lastKnownFileType = sourcecode.swift; path = GeolocationProvider.swift; sourceTree = "<group>"; };
		B65536A52685B82B00085A79 /* Permissions.swift */ = {isa = PBXFileReference; lastKnownFileType = sourcecode.swift; path = Permissions.swift; sourceTree = "<group>"; };
		B65536AD2685E17100085A79 /* GeolocationService.swift */ = {isa = PBXFileReference; lastKnownFileType = sourcecode.swift; path = GeolocationService.swift; sourceTree = "<group>"; };
		B65783E625F8AAFB00D8DB33 /* String+Punycode.swift */ = {isa = PBXFileReference; lastKnownFileType = sourcecode.swift; path = "String+Punycode.swift"; sourceTree = "<group>"; };
		B65783EB25F8AB9200D8DB33 /* String+PunycodeTests.swift */ = {isa = PBXFileReference; fileEncoding = 4; lastKnownFileType = sourcecode.swift; path = "String+PunycodeTests.swift"; sourceTree = "<group>"; };
		B657841825FA484B00D8DB33 /* NSException+Catch.h */ = {isa = PBXFileReference; lastKnownFileType = sourcecode.c.h; path = "NSException+Catch.h"; sourceTree = "<group>"; };
		B657841925FA484B00D8DB33 /* NSException+Catch.m */ = {isa = PBXFileReference; lastKnownFileType = sourcecode.c.objc; path = "NSException+Catch.m"; sourceTree = "<group>"; };
		B657841E25FA497600D8DB33 /* NSException+Catch.swift */ = {isa = PBXFileReference; lastKnownFileType = sourcecode.swift; path = "NSException+Catch.swift"; sourceTree = "<group>"; };
		B65E6B9D26D9EC0800095F96 /* CircularProgressView.swift */ = {isa = PBXFileReference; lastKnownFileType = sourcecode.swift; path = CircularProgressView.swift; sourceTree = "<group>"; };
		B65E6B9F26D9F10600095F96 /* NSBezierPathExtension.swift */ = {isa = PBXFileReference; lastKnownFileType = sourcecode.swift; path = NSBezierPathExtension.swift; sourceTree = "<group>"; };
		B66E9DD12670EB2A00E53BB5 /* _WKDownload+WebKitDownload.swift */ = {isa = PBXFileReference; lastKnownFileType = sourcecode.swift; path = "_WKDownload+WebKitDownload.swift"; sourceTree = "<group>"; };
		B66E9DD32670EB4A00E53BB5 /* WKDownload+WebKitDownload.swift */ = {isa = PBXFileReference; lastKnownFileType = sourcecode.swift; path = "WKDownload+WebKitDownload.swift"; sourceTree = "<group>"; };
		B67C6C3C2654B897006C872E /* WebViewExtensionTests.swift */ = {isa = PBXFileReference; lastKnownFileType = sourcecode.swift; path = WebViewExtensionTests.swift; sourceTree = "<group>"; };
		B67C6C412654BF49006C872E /* DuckDuckGo-Symbol.jpg */ = {isa = PBXFileReference; lastKnownFileType = image.jpeg; path = "DuckDuckGo-Symbol.jpg"; sourceTree = "<group>"; };
		B67C6C462654C643006C872E /* FileManagerExtensionTests.swift */ = {isa = PBXFileReference; lastKnownFileType = sourcecode.swift; path = FileManagerExtensionTests.swift; sourceTree = "<group>"; };
		B68172A8269C487D006D1092 /* PrivacyDashboardUserScript.swift */ = {isa = PBXFileReference; lastKnownFileType = sourcecode.swift; path = PrivacyDashboardUserScript.swift; sourceTree = "<group>"; };
		B68172AD269EB43F006D1092 /* GeolocationServiceTests.swift */ = {isa = PBXFileReference; lastKnownFileType = sourcecode.swift; path = GeolocationServiceTests.swift; sourceTree = "<group>"; };
		B68458AF25C7E76A00DC17B6 /* WindowManager+StateRestoration.swift */ = {isa = PBXFileReference; lastKnownFileType = sourcecode.swift; path = "WindowManager+StateRestoration.swift"; sourceTree = "<group>"; };
		B68458B725C7E8B200DC17B6 /* Tab+NSSecureCoding.swift */ = {isa = PBXFileReference; lastKnownFileType = sourcecode.swift; path = "Tab+NSSecureCoding.swift"; sourceTree = "<group>"; };
		B68458BF25C7E9E000DC17B6 /* TabCollectionViewModel+NSSecureCoding.swift */ = {isa = PBXFileReference; lastKnownFileType = sourcecode.swift; path = "TabCollectionViewModel+NSSecureCoding.swift"; sourceTree = "<group>"; };
		B68458C425C7EA0C00DC17B6 /* TabCollection+NSSecureCoding.swift */ = {isa = PBXFileReference; lastKnownFileType = sourcecode.swift; path = "TabCollection+NSSecureCoding.swift"; sourceTree = "<group>"; };
		B68458CC25C7EB9000DC17B6 /* WKWebViewConfigurationExtensions.swift */ = {isa = PBXFileReference; lastKnownFileType = sourcecode.swift; path = WKWebViewConfigurationExtensions.swift; sourceTree = "<group>"; };
		B684590725C9027900DC17B6 /* AppStateChangedPublisher.swift */ = {isa = PBXFileReference; lastKnownFileType = sourcecode.swift; path = AppStateChangedPublisher.swift; sourceTree = "<group>"; };
		B684592125C93BE000DC17B6 /* Publisher.asVoid.swift */ = {isa = PBXFileReference; lastKnownFileType = sourcecode.swift; path = Publisher.asVoid.swift; sourceTree = "<group>"; };
		B684592625C93C0500DC17B6 /* Publishers.NestedObjectChanges.swift */ = {isa = PBXFileReference; lastKnownFileType = sourcecode.swift; path = Publishers.NestedObjectChanges.swift; sourceTree = "<group>"; };
		B684592E25C93FBF00DC17B6 /* AppStateRestorationManager.swift */ = {isa = PBXFileReference; lastKnownFileType = sourcecode.swift; path = AppStateRestorationManager.swift; sourceTree = "<group>"; };
		B687260326E215C9008EE860 /* ExpirationChecker.swift */ = {isa = PBXFileReference; lastKnownFileType = sourcecode.swift; path = ExpirationChecker.swift; sourceTree = "<group>"; };
		B689ECD426C247DB006FB0C5 /* BackForwardListItem.swift */ = {isa = PBXFileReference; lastKnownFileType = sourcecode.swift; path = BackForwardListItem.swift; sourceTree = "<group>"; };
		B6A5A27025B9377300AA7ADA /* StatePersistenceService.swift */ = {isa = PBXFileReference; lastKnownFileType = sourcecode.swift; path = StatePersistenceService.swift; sourceTree = "<group>"; };
		B6A5A27825B93FFE00AA7ADA /* StateRestorationManagerTests.swift */ = {isa = PBXFileReference; lastKnownFileType = sourcecode.swift; path = StateRestorationManagerTests.swift; sourceTree = "<group>"; };
		B6A5A27D25B9403E00AA7ADA /* FileStoreMock.swift */ = {isa = PBXFileReference; lastKnownFileType = sourcecode.swift; path = FileStoreMock.swift; sourceTree = "<group>"; };
		B6A5A29F25B96E8300AA7ADA /* AppStateChangePublisherTests.swift */ = {isa = PBXFileReference; lastKnownFileType = sourcecode.swift; path = AppStateChangePublisherTests.swift; sourceTree = "<group>"; };
		B6A5A2A725BAA35500AA7ADA /* WindowManagerStateRestorationTests.swift */ = {isa = PBXFileReference; lastKnownFileType = sourcecode.swift; path = WindowManagerStateRestorationTests.swift; sourceTree = "<group>"; };
		B6A924D32664BBB9001A28CA /* WKWebViewDownloadDelegate.swift */ = {isa = PBXFileReference; lastKnownFileType = sourcecode.swift; path = WKWebViewDownloadDelegate.swift; sourceTree = "<group>"; };
		B6A924D82664C72D001A28CA /* WebKitDownloadTask.swift */ = {isa = PBXFileReference; lastKnownFileType = sourcecode.swift; path = WebKitDownloadTask.swift; sourceTree = "<group>"; };
		B6A924DD2664CA08001A28CA /* LegacyWebKitDownloadDelegate.swift */ = {isa = PBXFileReference; lastKnownFileType = sourcecode.swift; path = LegacyWebKitDownloadDelegate.swift; sourceTree = "<group>"; };
		B6A9E45226142B070067D1B9 /* Pixel.swift */ = {isa = PBXFileReference; fileEncoding = 4; lastKnownFileType = sourcecode.swift; path = Pixel.swift; sourceTree = "<group>"; };
		B6A9E457261460340067D1B9 /* ApiRequestError.swift */ = {isa = PBXFileReference; fileEncoding = 4; lastKnownFileType = sourcecode.swift; path = ApiRequestError.swift; sourceTree = "<group>"; };
		B6A9E458261460340067D1B9 /* APIHeaders.swift */ = {isa = PBXFileReference; fileEncoding = 4; lastKnownFileType = sourcecode.swift; path = APIHeaders.swift; sourceTree = "<group>"; };
		B6A9E459261460350067D1B9 /* APIRequest.swift */ = {isa = PBXFileReference; fileEncoding = 4; lastKnownFileType = sourcecode.swift; path = APIRequest.swift; sourceTree = "<group>"; };
		B6A9E4602614608B0067D1B9 /* AppVersion.swift */ = {isa = PBXFileReference; fileEncoding = 4; lastKnownFileType = sourcecode.swift; path = AppVersion.swift; sourceTree = "<group>"; };
		B6A9E46A2614618A0067D1B9 /* OperatingSystemVersionExtension.swift */ = {isa = PBXFileReference; lastKnownFileType = sourcecode.swift; path = OperatingSystemVersionExtension.swift; sourceTree = "<group>"; };
		B6A9E46F26146A250067D1B9 /* DateExtension.swift */ = {isa = PBXFileReference; lastKnownFileType = sourcecode.swift; path = DateExtension.swift; sourceTree = "<group>"; };
		B6A9E47626146A570067D1B9 /* PixelEvent.swift */ = {isa = PBXFileReference; lastKnownFileType = sourcecode.swift; path = PixelEvent.swift; sourceTree = "<group>"; };
		B6A9E47E26146A800067D1B9 /* PixelArguments.swift */ = {isa = PBXFileReference; lastKnownFileType = sourcecode.swift; path = PixelArguments.swift; sourceTree = "<group>"; };
		B6A9E48326146AAB0067D1B9 /* PixelParameters.swift */ = {isa = PBXFileReference; lastKnownFileType = sourcecode.swift; path = PixelParameters.swift; sourceTree = "<group>"; };
		B6A9E48826146ABF0067D1B9 /* PixelCounter.swift */ = {isa = PBXFileReference; lastKnownFileType = sourcecode.swift; path = PixelCounter.swift; sourceTree = "<group>"; };
		B6A9E498261474120067D1B9 /* TimedPixel.swift */ = {isa = PBXFileReference; lastKnownFileType = sourcecode.swift; path = TimedPixel.swift; sourceTree = "<group>"; };
		B6A9E4A2261475C70067D1B9 /* AppUsageActivityMonitor.swift */ = {isa = PBXFileReference; lastKnownFileType = sourcecode.swift; path = AppUsageActivityMonitor.swift; sourceTree = "<group>"; };
		B6AAAC23260328950029438D /* ProgressView.swift */ = {isa = PBXFileReference; lastKnownFileType = sourcecode.swift; path = ProgressView.swift; sourceTree = "<group>"; };
		B6AAAC2C260330580029438D /* PublishedAfter.swift */ = {isa = PBXFileReference; lastKnownFileType = sourcecode.swift; path = PublishedAfter.swift; sourceTree = "<group>"; };
		B6AAAC3D26048F690029438D /* RandomAccessCollectionExtension.swift */ = {isa = PBXFileReference; lastKnownFileType = sourcecode.swift; path = RandomAccessCollectionExtension.swift; sourceTree = "<group>"; };
		B6AE74332609AFCE005B9B1A /* ProgressEstimationTests.swift */ = {isa = PBXFileReference; lastKnownFileType = sourcecode.swift; path = ProgressEstimationTests.swift; sourceTree = "<group>"; };
		B6B1E87A26D381710062C350 /* DownloadListCoordinator.swift */ = {isa = PBXFileReference; lastKnownFileType = sourcecode.swift; path = DownloadListCoordinator.swift; sourceTree = "<group>"; };
		B6B1E87D26D5DA0E0062C350 /* DownloadsPopover.swift */ = {isa = PBXFileReference; lastKnownFileType = sourcecode.swift; path = DownloadsPopover.swift; sourceTree = "<group>"; };
		B6B1E87F26D5DA9B0062C350 /* DownloadsViewController.swift */ = {isa = PBXFileReference; lastKnownFileType = sourcecode.swift; path = DownloadsViewController.swift; sourceTree = "<group>"; };
		B6B1E88126D5DAC30062C350 /* Downloads.storyboard */ = {isa = PBXFileReference; lastKnownFileType = file.storyboard; path = Downloads.storyboard; sourceTree = "<group>"; };
		B6B1E88326D5EB570062C350 /* DownloadsCellView.swift */ = {isa = PBXFileReference; lastKnownFileType = sourcecode.swift; path = DownloadsCellView.swift; sourceTree = "<group>"; };
		B6B1E88A26D774090062C350 /* LinkButton.swift */ = {isa = PBXFileReference; lastKnownFileType = sourcecode.swift; path = LinkButton.swift; sourceTree = "<group>"; };
		B6B3E0952654DACD0040E0A2 /* UTTypeTests.swift */ = {isa = PBXFileReference; lastKnownFileType = sourcecode.swift; path = UTTypeTests.swift; sourceTree = "<group>"; };
		B6B3E0DC2657E9CF0040E0A2 /* NSScreenExtension.swift */ = {isa = PBXFileReference; lastKnownFileType = sourcecode.swift; path = NSScreenExtension.swift; sourceTree = "<group>"; };
<<<<<<< HEAD
		B6C0B22D26E61CE70031CB7F /* DownloadViewModel.swift */ = {isa = PBXFileReference; lastKnownFileType = sourcecode.swift; path = DownloadViewModel.swift; sourceTree = "<group>"; };
		B6C0B22F26E61D630031CB7F /* DownloadListStore.swift */ = {isa = PBXFileReference; lastKnownFileType = sourcecode.swift; path = DownloadListStore.swift; sourceTree = "<group>"; };
		B6C0B23326E71BCD0031CB7F /* Downloads.xcdatamodel */ = {isa = PBXFileReference; lastKnownFileType = wrapper.xcdatamodel; path = Downloads.xcdatamodel; sourceTree = "<group>"; };
		B6C0B23526E732000031CB7F /* DownloadListItem.swift */ = {isa = PBXFileReference; lastKnownFileType = sourcecode.swift; path = DownloadListItem.swift; sourceTree = "<group>"; };
		B6C0B23826E742610031CB7F /* FileDownloadError.swift */ = {isa = PBXFileReference; lastKnownFileType = sourcecode.swift; path = FileDownloadError.swift; sourceTree = "<group>"; };
		B6C0B23B26E87D900031CB7F /* NSAlert+ActiveDownloadsTermination.swift */ = {isa = PBXFileReference; lastKnownFileType = sourcecode.swift; path = "NSAlert+ActiveDownloadsTermination.swift"; sourceTree = "<group>"; };
		B6C0B23D26E8BF1F0031CB7F /* DownloadListViewModel.swift */ = {isa = PBXFileReference; lastKnownFileType = sourcecode.swift; path = DownloadListViewModel.swift; sourceTree = "<group>"; };
		B6C0B23F26E8E7240031CB7F /* RunLoopExtension.swift */ = {isa = PBXFileReference; lastKnownFileType = sourcecode.swift; path = RunLoopExtension.swift; sourceTree = "<group>"; };
=======
		B6C0B24326E9CB080031CB7F /* RunLoopExtension.swift */ = {isa = PBXFileReference; fileEncoding = 4; lastKnownFileType = sourcecode.swift; path = RunLoopExtension.swift; sourceTree = "<group>"; };
>>>>>>> 7c6599af
		B6C0B24526E9CB190031CB7F /* RunLoopExtensionTests.swift */ = {isa = PBXFileReference; fileEncoding = 4; lastKnownFileType = sourcecode.swift; path = RunLoopExtensionTests.swift; sourceTree = "<group>"; };
		B6CF78DD267B099C00CD4F13 /* WKNavigationActionExtension.swift */ = {isa = PBXFileReference; lastKnownFileType = sourcecode.swift; path = WKNavigationActionExtension.swift; sourceTree = "<group>"; };
		B6CF78E2267B0A1900CD4F13 /* WKNavigationAction+Private.h */ = {isa = PBXFileReference; lastKnownFileType = sourcecode.c.h; path = "WKNavigationAction+Private.h"; sourceTree = "<group>"; };
		B6D7A2ED25D2418B002B2AE1 /* ShadowView.swift */ = {isa = PBXFileReference; fileEncoding = 4; lastKnownFileType = sourcecode.swift; path = ShadowView.swift; sourceTree = "<group>"; };
		B6DA44012616B28300DD1EC2 /* PixelDataStore.swift */ = {isa = PBXFileReference; lastKnownFileType = sourcecode.swift; path = PixelDataStore.swift; sourceTree = "<group>"; };
		B6DA44072616B30600DD1EC2 /* PixelDataModel.xcdatamodel */ = {isa = PBXFileReference; lastKnownFileType = wrapper.xcdatamodel; path = PixelDataModel.xcdatamodel; sourceTree = "<group>"; };
		B6DA44102616C0FC00DD1EC2 /* PixelTests.swift */ = {isa = PBXFileReference; fileEncoding = 4; lastKnownFileType = sourcecode.swift; path = PixelTests.swift; sourceTree = "<group>"; };
		B6DA441D2616C84600DD1EC2 /* PixelStoreMock.swift */ = {isa = PBXFileReference; lastKnownFileType = sourcecode.swift; path = PixelStoreMock.swift; sourceTree = "<group>"; };
		B6DA44222616CABC00DD1EC2 /* PixelArgumentsTests.swift */ = {isa = PBXFileReference; lastKnownFileType = sourcecode.swift; path = PixelArgumentsTests.swift; sourceTree = "<group>"; };
		B6DA44272616CAE000DD1EC2 /* AppUsageActivityMonitorTests.swift */ = {isa = PBXFileReference; lastKnownFileType = sourcecode.swift; path = AppUsageActivityMonitorTests.swift; sourceTree = "<group>"; };
		B6DB3CF826A00E2D00D459B7 /* AVCaptureDevice+SwizzledAuthState.swift */ = {isa = PBXFileReference; lastKnownFileType = sourcecode.swift; path = "AVCaptureDevice+SwizzledAuthState.swift"; sourceTree = "<group>"; };
		B6DB3CFA26A17CB800D459B7 /* PermissionModel.swift */ = {isa = PBXFileReference; lastKnownFileType = sourcecode.swift; path = PermissionModel.swift; sourceTree = "<group>"; };
		B6E53882267C83420010FEA9 /* HomepageBackgroundView.swift */ = {isa = PBXFileReference; lastKnownFileType = sourcecode.swift; path = HomepageBackgroundView.swift; sourceTree = "<group>"; };
		B6E53887267C94A00010FEA9 /* HomepageCollectionViewFlowLayout.swift */ = {isa = PBXFileReference; lastKnownFileType = sourcecode.swift; path = HomepageCollectionViewFlowLayout.swift; sourceTree = "<group>"; };
		B6E61ECF263A6F97004E11AB /* NSSavePanelExtension.swift */ = {isa = PBXFileReference; lastKnownFileType = sourcecode.swift; path = NSSavePanelExtension.swift; sourceTree = "<group>"; };
		B6E61ED4263A6FC4004E11AB /* SavePanelAccessoryView.xib */ = {isa = PBXFileReference; lastKnownFileType = file.xib; path = SavePanelAccessoryView.xib; sourceTree = "<group>"; };
		B6E61EE2263AC0C8004E11AB /* FileManagerExtension.swift */ = {isa = PBXFileReference; lastKnownFileType = sourcecode.swift; path = FileManagerExtension.swift; sourceTree = "<group>"; };
		B6E61EE7263ACE16004E11AB /* UTType.swift */ = {isa = PBXFileReference; lastKnownFileType = sourcecode.swift; path = UTType.swift; sourceTree = "<group>"; };
		B6F41030264D2B23003DA42C /* ProgressExtension.swift */ = {isa = PBXFileReference; lastKnownFileType = sourcecode.swift; path = ProgressExtension.swift; sourceTree = "<group>"; };
		B6FA893C269C423100588ECD /* PrivacyDashboard.storyboard */ = {isa = PBXFileReference; lastKnownFileType = file.storyboard; path = PrivacyDashboard.storyboard; sourceTree = "<group>"; };
		B6FA893E269C424500588ECD /* PrivacyDashboardViewController.swift */ = {isa = PBXFileReference; lastKnownFileType = sourcecode.swift; path = PrivacyDashboardViewController.swift; sourceTree = "<group>"; };
		B6FA8940269C425400588ECD /* PrivacyDashboardPopover.swift */ = {isa = PBXFileReference; lastKnownFileType = sourcecode.swift; path = PrivacyDashboardPopover.swift; sourceTree = "<group>"; };
		F41D174025CB131900472416 /* NSColorExtension.swift */ = {isa = PBXFileReference; lastKnownFileType = sourcecode.swift; path = NSColorExtension.swift; sourceTree = "<group>"; };
		F44C130125C2DA0400426E3E /* NSAppearanceExtension.swift */ = {isa = PBXFileReference; lastKnownFileType = sourcecode.swift; path = NSAppearanceExtension.swift; sourceTree = "<group>"; };
/* End PBXFileReference section */

/* Begin PBXFrameworksBuildPhase section */
		4B1AD89A25FC27E200261379 /* Frameworks */ = {
			isa = PBXFrameworksBuildPhase;
			buildActionMask = 2147483647;
			files = (
			);
			runOnlyForDeploymentPostprocessing = 0;
		};
		AA585D7B248FD31100E9A3E2 /* Frameworks */ = {
			isa = PBXFrameworksBuildPhase;
			buildActionMask = 2147483647;
			files = (
				85AE2FF224A33A2D002D507F /* WebKit.framework in Frameworks */,
				B65783F525F8ACA400D8DB33 /* Punnycode in Frameworks */,
				4B82E9B325B69E3E00656FE7 /* TrackerRadarKit in Frameworks */,
				AA06B6B72672AF8100F541C5 /* Sparkle in Frameworks */,
				85F4D1C4266695C9002DD869 /* BrowserServicesKit in Frameworks */,
				85FF55C825F82E4F00E2AB99 /* Lottie in Frameworks */,
			);
			runOnlyForDeploymentPostprocessing = 0;
		};
		AA585D8D248FD31400E9A3E2 /* Frameworks */ = {
			isa = PBXFrameworksBuildPhase;
			buildActionMask = 2147483647;
			files = (
				B6DA44172616C13800DD1EC2 /* OHHTTPStubs in Frameworks */,
				B6DA44192616C13800DD1EC2 /* OHHTTPStubsSwift in Frameworks */,
			);
			runOnlyForDeploymentPostprocessing = 0;
		};
/* End PBXFrameworksBuildPhase section */

/* Begin PBXGroup section */
		142879D824CE1139005419BB /* ViewModel */ = {
			isa = PBXGroup;
			children = (
				142879DB24CE1185005419BB /* SuggestionContainerViewModelTests.swift */,
				142879D924CE1179005419BB /* SuggestionViewModelTests.swift */,
			);
			path = ViewModel;
			sourceTree = "<group>";
		};
		336D5AEA262D8D3C0052E0C9 /* duckduckgo-find-in-page */ = {
			isa = PBXGroup;
			children = (
				336D5AEE262D8D3C0052E0C9 /* dist */,
			);
			name = "duckduckgo-find-in-page";
			path = "Submodules/duckduckgo-find-in-page";
			sourceTree = SOURCE_ROOT;
		};
		336D5AEE262D8D3C0052E0C9 /* dist */ = {
			isa = PBXGroup;
			children = (
				336D5AEF262D8D3C0052E0C9 /* findinpage.js */,
			);
			path = dist;
			sourceTree = "<group>";
		};
		4B02197B25E05FAC00ED7DEA /* Fireproofing */ = {
			isa = PBXGroup;
			children = (
				4B02197C25E05FAC00ED7DEA /* Resources */,
				4B02197E25E05FAC00ED7DEA /* Extensions */,
				4B02198025E05FAC00ED7DEA /* Model */,
				4B02198225E05FAC00ED7DEA /* View */,
			);
			path = Fireproofing;
			sourceTree = "<group>";
		};
		4B02197C25E05FAC00ED7DEA /* Resources */ = {
			isa = PBXGroup;
			children = (
				4B02197D25E05FAC00ED7DEA /* login-detection.js */,
			);
			path = Resources;
			sourceTree = "<group>";
		};
		4B02197E25E05FAC00ED7DEA /* Extensions */ = {
			isa = PBXGroup;
			children = (
				4B02197F25E05FAC00ED7DEA /* FireproofingURLExtensions.swift */,
			);
			path = Extensions;
			sourceTree = "<group>";
		};
		4B02198025E05FAC00ED7DEA /* Model */ = {
			isa = PBXGroup;
			children = (
				4B02198125E05FAC00ED7DEA /* FireproofDomains.swift */,
			);
			path = Model;
			sourceTree = "<group>";
		};
		4B02198225E05FAC00ED7DEA /* View */ = {
			isa = PBXGroup;
			children = (
				4B02198325E05FAC00ED7DEA /* FireproofInfoViewController.swift */,
				4B02198425E05FAC00ED7DEA /* Fireproofing.storyboard */,
				4B02198525E05FAC00ED7DEA /* UndoFireproofingViewController.swift */,
			);
			path = View;
			sourceTree = "<group>";
		};
		4B02199725E063DE00ED7DEA /* Fireproofing */ = {
			isa = PBXGroup;
			children = (
				4B02199925E063DE00ED7DEA /* FireproofDomainsTests.swift */,
				4B02199A25E063DE00ED7DEA /* FireproofingURLExtensionsTests.swift */,
			);
			path = Fireproofing;
			sourceTree = "<group>";
		};
		4B0511A2262CAA5A00F6079C /* Preferences */ = {
			isa = PBXGroup;
			children = (
				4B0511A3262CAA5A00F6079C /* Model */,
				4B0511AA262CAA5A00F6079C /* View */,
			);
			path = Preferences;
			sourceTree = "<group>";
		};
		4B0511A3262CAA5A00F6079C /* Model */ = {
			isa = PBXGroup;
			children = (
				4B0511A4262CAA5A00F6079C /* DefaultBrowserPreferences.swift */,
				4B0511A5262CAA5A00F6079C /* AppearancePreferences.swift */,
				4B0511A6262CAA5A00F6079C /* PrivacySecurityPreferences.swift */,
				4B0511A7262CAA5A00F6079C /* DownloadPreferences.swift */,
				4B0511A8262CAA5A00F6079C /* PreferenceSections.swift */,
			);
			path = Model;
			sourceTree = "<group>";
		};
		4B0511AA262CAA5A00F6079C /* View */ = {
			isa = PBXGroup;
			children = (
				4B0511AB262CAA5A00F6079C /* PrivacySecurityPreferencesTableCellView.xib */,
				4B0511AC262CAA5A00F6079C /* PreferencesAboutViewController.swift */,
				4B0511AD262CAA5A00F6079C /* Preferences.storyboard */,
				4B0511AE262CAA5A00F6079C /* PreferencesSidebarViewController.swift */,
				4B0511AF262CAA5A00F6079C /* PrivacySecurityPreferencesTableCellView.swift */,
				4B0511B0262CAA5A00F6079C /* DefaultBrowserTableCellView.xib */,
				4B0511B1262CAA5A00F6079C /* PreferenceTableCellView.swift */,
				4B0511B2262CAA5A00F6079C /* PreferencesListViewController.swift */,
				4B0511B3262CAA5A00F6079C /* RoundedSelectionRowView.swift */,
				4B0511B4262CAA5A00F6079C /* FireproofDomainsViewController.swift */,
				4B0511B5262CAA5A00F6079C /* DownloadPreferencesTableCellView.swift */,
				4B0511B6262CAA5A00F6079C /* PreferencesSplitViewController.swift */,
				4B0511B7262CAA5A00F6079C /* DefaultBrowserTableCellView.swift */,
				4B0511B8262CAA5A00F6079C /* DownloadPreferencesTableCellView.xib */,
				4B0511B9262CAA5A00F6079C /* AppearancePreferencesTableCellView.swift */,
				4B0511BA262CAA5A00F6079C /* AppearancePreferencesTableCellView.xib */,
			);
			path = View;
			sourceTree = "<group>";
		};
		4B0511EE262CAEB300F6079C /* Preferences */ = {
			isa = PBXGroup;
			children = (
				4B0511EF262CAEC900F6079C /* AppearancePreferencesTests.swift */,
				4B0511F7262CB20F00F6079C /* DownloadPreferencesTests.swift */,
			);
			path = Preferences;
			sourceTree = "<group>";
		};
		4B1AD89E25FC27E200261379 /* Integration Tests */ = {
			isa = PBXGroup;
			children = (
				4B1AD91625FC46FB00261379 /* CoreDataEncryptionTests.swift */,
				4BA1A6EA258C288C00F6F690 /* EncryptionKeyStoreTests.swift */,
				4B1AD8A125FC27E200261379 /* Info.plist */,
			);
			path = "Integration Tests";
			sourceTree = "<group>";
		};
		4B59023726B35F3600489384 /* Chromium */ = {
			isa = PBXGroup;
			children = (
				4B59023826B35F3600489384 /* ChromeDataImporter.swift */,
				4B59023926B35F3600489384 /* ChromiumLoginReader.swift */,
				4B59023B26B35F3600489384 /* ChromiumDataImporter.swift */,
				4B59023C26B35F3600489384 /* BraveDataImporter.swift */,
				4B8AC93226B3B06300879451 /* EdgeDataImporter.swift */,
			);
			path = Chromium;
			sourceTree = "<group>";
		};
		4B5FF67526B5F26D00D42879 /* Test Firefox Data */ = {
			isa = PBXGroup;
			children = (
				4BB46E9F26B8953900222970 /* Primary Password */,
				4B5FF67626B5F27800D42879 /* No Primary Password */,
			);
			path = "Test Firefox Data";
			sourceTree = "<group>";
		};
		4B5FF67626B5F27800D42879 /* No Primary Password */ = {
			isa = PBXGroup;
			children = (
				4B8AC93F26B49BEE00879451 /* key4.db */,
				4B8AC93E26B49BEE00879451 /* logins.json */,
			);
			path = "No Primary Password";
			sourceTree = "<group>";
		};
		4B6160D125B14E5E007DE5B2 /* ContentBlocker */ = {
			isa = PBXGroup;
			children = (
				4B6160FE25B15BB1007DE5B2 /* ContentBlockerRulesManager.swift */,
				4B6160DC25B152C5007DE5B2 /* ContentBlockerRulesUserScript.swift */,
				4B6160E425B152FA007DE5B2 /* ContentBlockerUserScript.swift */,
				4B6160D225B14E6E007DE5B2 /* TrackerRadarManager.swift */,
				026ADE0F26C2FF97002518EE /* PrivacyConfigurationManager.swift */,
				026ADE1126C2FFFE002518EE /* PrivacyConfiguration.swift */,
				4B6160EC25B15417007DE5B2 /* DetectedTracker.swift */,
				4B6160F125B15792007DE5B2 /* contentblockerrules.js */,
				4B6160F625B157BB007DE5B2 /* contentblocker.js */,
				4B6160D725B150E4007DE5B2 /* trackerData.json */,
				026ADE1326C3010C002518EE /* macos-config.json */,
				85AC3B0425D6B1D800C7D2AA /* ScriptSourceProviding.swift */,
			);
			path = ContentBlocker;
			sourceTree = "<group>";
		};
		4B65143C26392483005B46EB /* Email */ = {
			isa = PBXGroup;
			children = (
				4B65143D263924B5005B46EB /* EmailUrlExtensions.swift */,
			);
			path = Email;
			sourceTree = "<group>";
		};
		4B677422255DBEB800025BD8 /* Smarter Encryption */ = {
			isa = PBXGroup;
			children = (
				4B67742C255DBEB800025BD8 /* HTTPSUpgrade.swift */,
				4B677423255DBEB800025BD8 /* Bloom Filter */,
				4B677426255DBEB800025BD8 /* Domain */,
				4B67742D255DBEB800025BD8 /* Store */,
			);
			path = "Smarter Encryption";
			sourceTree = "<group>";
		};
		4B677423255DBEB800025BD8 /* Bloom Filter */ = {
			isa = PBXGroup;
			children = (
				4B677425255DBEB800025BD8 /* BloomFilterWrapper.h */,
				4B677424255DBEB800025BD8 /* BloomFilterWrapper.mm */,
			);
			path = "Bloom Filter";
			sourceTree = "<group>";
		};
		4B677426255DBEB800025BD8 /* Domain */ = {
			isa = PBXGroup;
			children = (
				4B677427255DBEB800025BD8 /* httpsMobileV2BloomSpec.json */,
				4B677428255DBEB800025BD8 /* httpsMobileV2Bloom.bin */,
				4B677429255DBEB800025BD8 /* HTTPSBloomFilterSpecification.swift */,
				4B67742A255DBEB800025BD8 /* httpsMobileV2FalsePositives.json */,
				4B67742B255DBEB800025BD8 /* HTTPSExcludedDomains.swift */,
			);
			path = Domain;
			sourceTree = "<group>";
		};
		4B67742D255DBEB800025BD8 /* Store */ = {
			isa = PBXGroup;
			children = (
				4B67742E255DBEB800025BD8 /* HTTPSUpgrade.xcdatamodeld */,
				4B677430255DBEB800025BD8 /* HTTPSUpgradeStore.swift */,
			);
			path = Store;
			sourceTree = "<group>";
		};
		4B67743D255DBEEA00025BD8 /* Database */ = {
			isa = PBXGroup;
			children = (
				4B677440255DBEEA00025BD8 /* Database.swift */,
			);
			path = Database;
			sourceTree = "<group>";
		};
		4B677447255DBF1400025BD8 /* Submodules */ = {
			isa = PBXGroup;
			children = (
				339A6B5726A044BA00E3DAE8 /* duckduckgo-privacy-dashboard */,
				336D5AEA262D8D3C0052E0C9 /* duckduckgo-find-in-page */,
				4B677448255DBF2300025BD8 /* bloom_cpp */,
			);
			name = Submodules;
			sourceTree = "<group>";
		};
		4B677448255DBF2300025BD8 /* bloom_cpp */ = {
			isa = PBXGroup;
			children = (
				4B677449255DBF3A00025BD8 /* BloomFilter.cpp */,
				4B67744A255DBF3A00025BD8 /* BloomFilter.hpp */,
			);
			name = bloom_cpp;
			sourceTree = "<group>";
		};
		4B723DEA26B0002B00E14D75 /* Data Import */ = {
			isa = PBXGroup;
			children = (
				4B723DEB26B0002B00E14D75 /* DataImport.swift */,
				4B59024726B3673600489384 /* ThirdPartyBrowser.swift */,
				4B723DEC26B0002B00E14D75 /* View */,
				4B723DF126B0002B00E14D75 /* Logins */,
			);
			path = "Data Import";
			sourceTree = "<group>";
		};
		4B723DEC26B0002B00E14D75 /* View */ = {
			isa = PBXGroup;
			children = (
				4B59024226B35F7C00489384 /* BrowserImportViewController.swift */,
				4B723DED26B0002B00E14D75 /* DataImport.storyboard */,
				4B723DEE26B0002B00E14D75 /* DataImportViewController.swift */,
				4B723DEF26B0002B00E14D75 /* CSVImportViewController.swift */,
				4B723DF026B0002B00E14D75 /* CSVImportSummaryViewController.swift */,
				4B78A86A26BB3ADD0071BB16 /* BrowserImportSummaryViewController.swift */,
				4B8AC93426B3B2FD00879451 /* NSAlert+DataImport.swift */,
			);
			path = View;
			sourceTree = "<group>";
		};
		4B723DF126B0002B00E14D75 /* Logins */ = {
			isa = PBXGroup;
			children = (
				4B8AC93726B489C500879451 /* Firefox */,
				4B59023726B35F3600489384 /* Chromium */,
				4B723DF426B0002B00E14D75 /* LoginImport.swift */,
				4B723DF226B0002B00E14D75 /* SecureVault */,
				4B723DF526B0002B00E14D75 /* CSV */,
			);
			path = Logins;
			sourceTree = "<group>";
		};
		4B723DF226B0002B00E14D75 /* SecureVault */ = {
			isa = PBXGroup;
			children = (
				4B723DF326B0002B00E14D75 /* SecureVaultLoginImporter.swift */,
			);
			path = SecureVault;
			sourceTree = "<group>";
		};
		4B723DF526B0002B00E14D75 /* CSV */ = {
			isa = PBXGroup;
			children = (
				4B723DF626B0002B00E14D75 /* CSVParser.swift */,
				4B723DF726B0002B00E14D75 /* CSVImporter.swift */,
			);
			path = CSV;
			sourceTree = "<group>";
		};
		4B723DF826B0002B00E14D75 /* Data Export */ = {
			isa = PBXGroup;
			children = (
				4B723DF926B0002B00E14D75 /* DataExport.swift */,
				4B723DFA26B0002B00E14D75 /* Logins */,
			);
			path = "Data Export";
			sourceTree = "<group>";
		};
		4B723DFA26B0002B00E14D75 /* Logins */ = {
			isa = PBXGroup;
			children = (
				4B723DFB26B0002B00E14D75 /* LoginExport.swift */,
				4B723DFC26B0002B00E14D75 /* CSV */,
			);
			path = Logins;
			sourceTree = "<group>";
		};
		4B723DFC26B0002B00E14D75 /* CSV */ = {
			isa = PBXGroup;
			children = (
				4B723DFD26B0002B00E14D75 /* CSVLoginExporter.swift */,
			);
			path = CSV;
			sourceTree = "<group>";
		};
		4B723DFE26B0003E00E14D75 /* Data Import */ = {
			isa = PBXGroup;
			children = (
				4B59024B26B38BB800489384 /* ChromiumLoginReaderTests.swift */,
				4B723E0126B0003E00E14D75 /* CSVImporterTests.swift */,
				4B723E0026B0003E00E14D75 /* CSVParserTests.swift */,
				4B723DFF26B0003E00E14D75 /* DataImportMocks.swift */,
				4B8AC93C26B49BE600879451 /* FirefoxLoginReaderTests.swift */,
				4BF4951726C08395000547B8 /* ThirdPartyBrowserTests.swift */,
				4BB46EA526B8974500222970 /* Test Chrome Data */,
				4B5FF67526B5F26D00D42879 /* Test Firefox Data */,
			);
			path = "Data Import";
			sourceTree = "<group>";
		};
		4B723E0226B0003E00E14D75 /* Data Export */ = {
			isa = PBXGroup;
			children = (
				4B723E0326B0003E00E14D75 /* MockSecureVault.swift */,
				4B723E0426B0003E00E14D75 /* CSVLoginExporterTests.swift */,
			);
			path = "Data Export";
			sourceTree = "<group>";
		};
		4B82E9B725B6A04B00656FE7 /* ContentBlocker */ = {
			isa = PBXGroup;
			children = (
				4B82E9B825B6A05800656FE7 /* DetectedTrackerTests.swift */,
				4B82E9C025B6A1CD00656FE7 /* TrackerRadarManagerTests.swift */,
				026ADE1526C30FA5002518EE /* PrivacyConfigurationManagerTests.swift */,
			);
			path = ContentBlocker;
			sourceTree = "<group>";
		};
		4B8AC93726B489C500879451 /* Firefox */ = {
			isa = PBXGroup;
			children = (
				4B8AC93826B48A5100879451 /* FirefoxLoginReader.swift */,
				4B5FF67726B602B100D42879 /* FirefoxDataImporter.swift */,
				4B8AC93A26B48ADF00879451 /* ASN1Parser.swift */,
			);
			path = Firefox;
			sourceTree = "<group>";
		};
		4B9292AD26670F5300AD2C21 /* Extensions */ = {
			isa = PBXGroup;
			children = (
				4B9292D62667124000AD2C21 /* NSPopUpButtonExtension.swift */,
				4B9292AE26670F5300AD2C21 /* NSOutlineViewExtensions.swift */,
			);
			path = Extensions;
			sourceTree = "<group>";
		};
		4BA1A691258B06F600F6F690 /* FileSystem */ = {
			isa = PBXGroup;
			children = (
				4BA1A69A258B076900F6F690 /* FileStore.swift */,
				4BA1A69F258B079600F6F690 /* DataEncryption.swift */,
				4BA1A6A4258B07DF00F6F690 /* EncryptedValueTransformer.swift */,
				4BA1A6A9258B07F400F6F690 /* EncryptionKeys */,
			);
			path = FileSystem;
			sourceTree = "<group>";
		};
		4BA1A6A9258B07F400F6F690 /* EncryptionKeys */ = {
			isa = PBXGroup;
			children = (
				4BA1A6B2258B080A00F6F690 /* EncryptionKeyGeneration.swift */,
				4BA1A6B7258B081600F6F690 /* EncryptionKeyStoring.swift */,
				4BA1A6BC258B082300F6F690 /* EncryptionKeyStore.swift */,
			);
			path = EncryptionKeys;
			sourceTree = "<group>";
		};
		4BA1A6CE258BF58C00F6F690 /* FileSystem */ = {
			isa = PBXGroup;
			children = (
				4BA1A6D8258C0CB300F6F690 /* DataEncryptionTests.swift */,
				4BA1A6FD258C5C1300F6F690 /* EncryptedValueTransformerTests.swift */,
				4BA1A6E5258C270800F6F690 /* EncryptionKeyGeneratorTests.swift */,
				4BA1A6F5258C4F9600F6F690 /* EncryptionMocks.swift */,
				4BA1A6DD258C100A00F6F690 /* FileStoreTests.swift */,
				4B11060925903EAC0039B979 /* CoreDataEncryptionTests.swift */,
				4B11060325903E570039B979 /* CoreDataEncryptionTesting.xcdatamodeld */,
				B6A5A27825B93FFE00AA7ADA /* StateRestorationManagerTests.swift */,
				B6A5A27D25B9403E00AA7ADA /* FileStoreMock.swift */,
			);
			path = FileSystem;
			sourceTree = "<group>";
		};
		4BB46E9F26B8953900222970 /* Primary Password */ = {
			isa = PBXGroup;
			children = (
				4BB46EA126B8954500222970 /* key4-encrypted.db */,
				4BB46EA026B8954500222970 /* logins-encrypted.json */,
			);
			path = "Primary Password";
			sourceTree = "<group>";
		};
		4BB46EA526B8974500222970 /* Test Chrome Data */ = {
			isa = PBXGroup;
			children = (
				4B59024926B38B0B00489384 /* Login Data */,
			);
			path = "Test Chrome Data";
			sourceTree = "<group>";
		};
		4BB88B4E25B7BA20006F6B06 /* Utilities */ = {
			isa = PBXGroup;
			children = (
				4BB88B5A25B7BA50006F6B06 /* Instruments.swift */,
				85799C1725DEBB3F0007EC87 /* Logging.swift */,
				4BB88B4F25B7BA2B006F6B06 /* TabInstrumentation.swift */,
				85C6A29525CC1FFD00EEB5F1 /* UserDefaultsWrapper.swift */,
				B6AAAC2C260330580029438D /* PublishedAfter.swift */,
				4BB6CE5E26B77ED000EC5860 /* Cryptography.swift */,
			);
			path = Utilities;
			sourceTree = "<group>";
		};
		853014D425E6709500FB8205 /* Support */ = {
			isa = PBXGroup;
			children = (
				853014D525E671A000FB8205 /* PageObserverUserScript.swift */,
			);
			path = Support;
			sourceTree = "<group>";
		};
		8553FF50257523630029327F /* FileDownload */ = {
			isa = PBXGroup;
			children = (
				8553FF51257523760029327F /* URLSuggestedFilenameTests.swift */,
				B630793926731F2600DCEE41 /* FileDownloadManagerTests.swift */,
				B630794126731F5400DCEE41 /* WKDownloadMock.swift */,
			);
			path = FileDownload;
			sourceTree = "<group>";
		};
		8556A60C256C15C60092FA9D /* FileDownload */ = {
			isa = PBXGroup;
			children = (
				B6B1E87C26D5DA020062C350 /* View */,
				B61EF3EA266F91D700B4D78F /* Extensions */,
				8556A615256C15E10092FA9D /* Model */,
				B6C0B23126E71A800031CB7F /* Services */,
			);
			path = FileDownload;
			sourceTree = "<group>";
		};
		8556A615256C15E10092FA9D /* Model */ = {
			isa = PBXGroup;
			children = (
				856C98DE257014BD00A22F1F /* FileDownloadManager.swift */,
				B6C0B23526E732000031CB7F /* DownloadListItem.swift */,
				B6A924D82664C72D001A28CA /* WebKitDownloadTask.swift */,
				B6C0B22D26E61CE70031CB7F /* DownloadViewModel.swift */,
				B6C0B23D26E8BF1F0031CB7F /* DownloadListViewModel.swift */,
				B6C0B23826E742610031CB7F /* FileDownloadError.swift */,
				B6A924DD2664CA08001A28CA /* LegacyWebKitDownloadDelegate.swift */,
				B6A924D32664BBB9001A28CA /* WKWebViewDownloadDelegate.swift */,
				B6E61EE7263ACE16004E11AB /* UTType.swift */,
			);
			path = Model;
			sourceTree = "<group>";
		};
		8585B63526D6E5F600C1416F /* SwiftUI */ = {
			isa = PBXGroup;
			children = (
				85CC1D76269FA1160062F04E /* FaviconView.swift */,
				8585B63726D6E66C00C1416F /* ButtonStyles.swift */,
			);
			path = SwiftUI;
			sourceTree = "<group>";
		};
		8585B63626D6E61500C1416F /* AppKit */ = {
			isa = PBXGroup;
			children = (
				AA2E423324C8A2270048C0D5 /* ColorView.swift */,
				14D9B90124F91316000D4D13 /* FocusRingView.swift */,
				AA86490B24D3494C001BABEE /* GradientView.swift */,
				AA4E633925E79C0A00134434 /* MouseClickView.swift */,
				AAA8E8BE24EA8A0A0055E685 /* MouseOverButton.swift */,
				B641896126BBD0AB001FBC8B /* LongPressButton.swift */,
				AAA8E8C024EACA700055E685 /* MouseOverView.swift */,
				4B65028925E6CBF40054432E /* NibLoadable.swift */,
				B6E61ECF263A6F97004E11AB /* NSSavePanelExtension.swift */,
				4B0511D7262CAA7000F6079C /* PaddedImageButton.swift */,
				B6AAAC23260328950029438D /* ProgressView.swift */,
				B6E61ED4263A6FC4004E11AB /* SavePanelAccessoryView.xib */,
				B6D7A2ED25D2418B002B2AE1 /* ShadowView.swift */,
				AA361A3524EBF0B500EEC649 /* WindowDraggingView.swift */,
			);
			path = AppKit;
			sourceTree = "<group>";
		};
		85890634267B6CC500D23B0D /* SecureVault */ = {
			isa = PBXGroup;
			children = (
				85D885B126A5918E0077C374 /* Extensions */,
				85CC1D7826A05E790062F04E /* Model */,
				85CC1D7F26A05F6C0062F04E /* Services */,
				85CC1D7926A05E820062F04E /* View */,
			);
			path = SecureVault;
			sourceTree = "<group>";
		};
		858A798626A99D9000A75A42 /* PasswordManager */ = {
			isa = PBXGroup;
			children = (
				858A798726A99DBE00A75A42 /* PasswordManagementItemListModelTests.swift */,
				858A798926A9B35E00A75A42 /* PasswordManagementItemModelTests.swift */,
			);
			path = PasswordManager;
			sourceTree = "<group>";
		};
		858C1BEB26974E5500E6C014 /* SecureVault */ = {
			isa = PBXGroup;
			children = (
				858C1BEC26974E6600E6C014 /* PasswordManagerSettingsTests.swift */,
			);
			path = SecureVault;
			sourceTree = "<group>";
		};
		85A0115D25AF1C4700FA6A0C /* FindInPage */ = {
			isa = PBXGroup;
			children = (
				85A0117325AF2EDF00FA6A0C /* FindInPage.storyboard */,
				85A0118125AF60E700FA6A0C /* FindInPageModel.swift */,
				85A011E925B4D4CA00FA6A0C /* FindInPageUserScript.swift */,
				85A0116825AF1D8900FA6A0C /* FindInPageViewController.swift */,
			);
			path = FindInPage;
			sourceTree = "<group>";
		};
		85AC3B1525D9BBFA00C7D2AA /* Configuration */ = {
			isa = PBXGroup;
			children = (
				85AC3B1625D9BC1A00C7D2AA /* ConfigurationDownloaderTests.swift */,
				85AC3B4825DAC9BD00C7D2AA /* ConfigurationStorageTests.swift */,
			);
			path = Configuration;
			sourceTree = "<group>";
		};
		85AC3B3325DA828900C7D2AA /* Network */ = {
			isa = PBXGroup;
			children = (
				85AC3B3425DA82A600C7D2AA /* DataTaskProviding.swift */,
			);
			path = Network;
			sourceTree = "<group>";
		};
		85AE2FF024A33A2D002D507F /* Frameworks */ = {
			isa = PBXGroup;
			children = (
				85AE2FF124A33A2D002D507F /* WebKit.framework */,
			);
			name = Frameworks;
			sourceTree = "<group>";
		};
		85CC1D7826A05E790062F04E /* Model */ = {
			isa = PBXGroup;
			children = (
				85CC1D7A26A05ECF0062F04E /* PasswordManagementItemListModel.swift */,
				85CC1D7C26A05F250062F04E /* PasswordManagementItemModel.swift */,
			);
			path = Model;
			sourceTree = "<group>";
		};
		85CC1D7926A05E820062F04E /* View */ = {
			isa = PBXGroup;
			children = (
				85CC1D72269EF1880062F04E /* PasswordManagementItemList.swift */,
				85CC1D74269F6B420062F04E /* PasswordManagementItemView.swift */,
				85625997269C9C5F00EE44BC /* PasswordManagementPopover.swift */,
				85625995269C953C00EE44BC /* PasswordManagementViewController.swift */,
				85625993269C8F9600EE44BC /* PasswordManager.storyboard */,
				85890639267BCD8E00D23B0D /* SaveCredentialsPopover.swift */,
				8589063B267BCDC000D23B0D /* SaveCredentialsViewController.swift */,
			);
			path = View;
			sourceTree = "<group>";
		};
		85CC1D7F26A05F6C0062F04E /* Services */ = {
			isa = PBXGroup;
			children = (
				85308E26267FCB22001ABD76 /* PasswordManagerSettings.swift */,
			);
			path = Services;
			sourceTree = "<group>";
		};
		85D33F1025C82E93002B91A6 /* Configuration */ = {
			isa = PBXGroup;
			children = (
				85480FBA25D181CB009424E3 /* ConfigurationDownloading.swift */,
				85D33F1125C82EB3002B91A6 /* ConfigurationManager.swift */,
				85480FCE25D1AA22009424E3 /* ConfigurationStoring.swift */,
			);
			path = Configuration;
			sourceTree = "<group>";
		};
		85D885B126A5918E0077C374 /* Extensions */ = {
			isa = PBXGroup;
			children = (
				85D885AF26A590A90077C374 /* NSNotificationName+PasswordManager.swift */,
				85D885B226A5A9DE0077C374 /* NSAlert+PasswordManager.swift */,
				858A797E26A79EAA00A75A42 /* UserText+PasswordManager.swift */,
			);
			path = Extensions;
			sourceTree = "<group>";
		};
		85F1B0C725EF9747004792B6 /* AppDelegate */ = {
			isa = PBXGroup;
			children = (
				85F1B0C825EF9759004792B6 /* URLEventHandlerTests.swift */,
			);
			path = AppDelegate;
			sourceTree = "<group>";
		};
		85F69B3A25EDE7F800978E59 /* Common */ = {
			isa = PBXGroup;
			children = (
				4B723E1726B000DC00E14D75 /* TemporaryFileCreator.swift */,
				4B9292C42667104B00AD2C21 /* CoreDataTestUtilities.swift */,
				AAEC74B92642E66600C2EFBC /* Extensions */,
				B65783EB25F8AB9200D8DB33 /* String+PunycodeTests.swift */,
				85F69B3B25EDE81F00978E59 /* URLExtensionTests.swift */,
				AADE11BF26D916D70032D8A7 /* StringExtensionTests.swift */,
				4B0511E6262CAB3700F6079C /* UserDefaultsWrapperUtilities.swift */,
				B67C6C462654C643006C872E /* FileManagerExtensionTests.swift */,
				B6B3E0952654DACD0040E0A2 /* UTTypeTests.swift */,
				B65349A9265CF45000DCC645 /* DispatchQueueExtensionsTests.swift */,
				B6C0B24526E9CB190031CB7F /* RunLoopExtensionTests.swift */,
			);
			path = Common;
			sourceTree = "<group>";
		};
		AA0877B626D515EE00B05660 /* User Agent */ = {
			isa = PBXGroup;
			children = (
				AA0877BC26D660EC00B05660 /* Model */,
				AA0877BB26D660C900B05660 /* Services */,
			);
			path = "User Agent";
			sourceTree = "<group>";
		};
		AA0877BB26D660C900B05660 /* Services */ = {
			isa = PBXGroup;
			children = (
				AA0877B726D5160D00B05660 /* SafariVersionReaderTests.swift */,
				AA0877B926D5161D00B05660 /* WebKitVersionProviderTests.swift */,
			);
			path = Services;
			sourceTree = "<group>";
		};
		AA0877BC26D660EC00B05660 /* Model */ = {
			isa = PBXGroup;
			children = (
				8546DE6125C03056000CA5E1 /* UserAgentTests.swift */,
			);
			path = Model;
			sourceTree = "<group>";
		};
		AA0877BD26D6610B00B05660 /* Services */ = {
			isa = PBXGroup;
			children = (
				AACF6FD526BC366D00CF09F9 /* SafariVersionReader.swift */,
				AAFE068226C7082D005434CC /* WebKitVersionProvider.swift */,
			);
			path = Services;
			sourceTree = "<group>";
		};
		AA0877BE26D6611300B05660 /* Model */ = {
			isa = PBXGroup;
			children = (
				14505A07256084EF00272CC6 /* UserAgent.swift */,
			);
			path = Model;
			sourceTree = "<group>";
		};
		AA4D700525545EDE00C3411E /* AppDelegate */ = {
			isa = PBXGroup;
			children = (
				AA585D81248FD31100E9A3E2 /* AppDelegate.swift */,
				B687260326E215C9008EE860 /* ExpirationChecker.swift */,
				AA4D700625545EF800C3411E /* URLEventHandler.swift */,
				AA4FF40B2624751A004E2377 /* GrammarFeaturesManager.swift */,
				AAD86E51267A0DFF005C11BE /* UpdateController.swift */,
				858A798226A8B75F00A75A42 /* CopyHandler.swift */,
				B637274226CE25EF00C8CB02 /* NSApplication+BuildTime.h */,
				B637274326CE25EF00C8CB02 /* NSApplication+BuildTime.m */,
			);
			path = AppDelegate;
			sourceTree = "<group>";
		};
		AA512D1224D99D4900230283 /* Services */ = {
			isa = PBXGroup;
			children = (
				AA512D1324D99D9800230283 /* FaviconService.swift */,
				AA6820E325502F19005ED0D5 /* WebsiteDataStore.swift */,
			);
			path = Services;
			sourceTree = "<group>";
		};
		AA585D75248FD31100E9A3E2 = {
			isa = PBXGroup;
			children = (
				AA68C3D62490F821001B8783 /* README.md */,
				AA585D80248FD31100E9A3E2 /* DuckDuckGo */,
				AA585D93248FD31400E9A3E2 /* Unit Tests */,
				4B1AD89E25FC27E200261379 /* Integration Tests */,
				AA585D7F248FD31100E9A3E2 /* Products */,
				85AE2FF024A33A2D002D507F /* Frameworks */,
				B633C89425E85C5700E4B352 /* Recovered References */,
			);
			sourceTree = "<group>";
		};
		AA585D7F248FD31100E9A3E2 /* Products */ = {
			isa = PBXGroup;
			children = (
				AA585D7E248FD31100E9A3E2 /* DuckDuckGo.app */,
				AA585D90248FD31400E9A3E2 /* Unit Tests.xctest */,
				4B1AD89D25FC27E200261379 /* Integration Tests.xctest */,
			);
			name = Products;
			sourceTree = "<group>";
		};
		AA585D80248FD31100E9A3E2 /* DuckDuckGo */ = {
			isa = PBXGroup;
			children = (
				B6A9E47526146A440067D1B9 /* API */,
				AA4D700525545EDE00C3411E /* AppDelegate */,
				AAC5E4C025D6A6A9007F5990 /* Bookmarks */,
				AA86491B24D837DE001BABEE /* BrowserTab */,
				AA86491324D831B9001BABEE /* Common */,
				85D33F1025C82E93002B91A6 /* Configuration */,
				4B6160D125B14E5E007DE5B2 /* ContentBlocker */,
				AAC30A24268DF93500D2D9CD /* Crash Reports */,
				4B723DEA26B0002B00E14D75 /* Data Import */,
				4B723DF826B0002B00E14D75 /* Data Export */,
				4B65143C26392483005B46EB /* Email */,
				B65536902684409300085A79 /* Geolocation */,
				8556A60C256C15C60092FA9D /* FileDownload */,
				85A0115D25AF1C4700FA6A0C /* FindInPage */,
				AA6820E825503A21005ED0D5 /* Fire */,
				4B02197B25E05FAC00ED7DEA /* Fireproofing */,
				AAE75275263B036300B973F8 /* History */,
				AAE71DB225F66A0900D74437 /* Homepage */,
				AA585DB02490E6FA00E9A3E2 /* Main */,
				AA97BF4425135CB60014931A /* Menus */,
				AA86491524D83384001BABEE /* NavigationBar */,
				B64C84DB2692D6E80048FEBE /* Permissions */,
				4B0511A2262CAA5A00F6079C /* Preferences */,
				B6FA893A269C414900588ECD /* Privacy Dashboard */,
				85890634267B6CC500D23B0D /* SecureVault */,
				4B677422255DBEB800025BD8 /* Smarter Encryption */,
				B68458AE25C7E75100DC17B6 /* State Restoration */,
				B6A9E44E26142AF90067D1B9 /* Statistics */,
				4B677447255DBF1400025BD8 /* Submodules */,
				AACB8E7224A4C8BC005F2218 /* Suggestions */,
				AA86491124D8318F001BABEE /* TabBar */,
				AAE8B0FD258A416F00E81239 /* Tooltip */,
				AACF6FD426BC35C200CF09F9 /* User Agent */,
				AA6EF9AE25066F99004754E6 /* Windows */,
				AA585D85248FD31400E9A3E2 /* Assets.xcassets */,
				4B677454255DC18000025BD8 /* Bridging.h */,
				AAD86E502678D104005C11BE /* DuckDuckGoCI.entitlements */,
				AA585D8B248FD31400E9A3E2 /* DuckDuckGo.entitlements */,
				AA585D8A248FD31400E9A3E2 /* Info.plist */,
			);
			path = DuckDuckGo;
			sourceTree = "<group>";
		};
		AA585D93248FD31400E9A3E2 /* Unit Tests */ = {
			isa = PBXGroup;
			children = (
				B6A5A28C25B962CB00AA7ADA /* App */,
				85F1B0C725EF9747004792B6 /* AppDelegate */,
				AA652CAB25DD820D009059CC /* Bookmarks */,
				AA92ACAE24EFE1F5005F41C9 /* BrowserTab */,
				85F69B3A25EDE7F800978E59 /* Common */,
				85AC3B1525D9BBFA00C7D2AA /* Configuration */,
				4B82E9B725B6A04B00656FE7 /* ContentBlocker */,
				4B723DFE26B0003E00E14D75 /* Data Import */,
				4B723E0226B0003E00E14D75 /* Data Export */,
				8553FF50257523630029327F /* FileDownload */,
				B68172AC269EB415006D1092 /* Geolocation */,
				B6106BA126A7BE430013B453 /* Permissions */,
				4BA1A6CE258BF58C00F6F690 /* FileSystem */,
				AA9C361D25518AAB004B1BA3 /* Fire */,
				4B02199725E063DE00ED7DEA /* Fireproofing */,
				AAEC74AE2642C47300C2EFBC /* History */,
				858A798626A99D9000A75A42 /* PasswordManager */,
				4B0511EE262CAEB300F6079C /* Preferences */,
				B6AE74322609AFBB005B9B1A /* Progress */,
				858C1BEB26974E5500E6C014 /* SecureVault */,
				B6DA440F2616C0F200DD1EC2 /* Statistics */,
				AA63744E24C9BB4A00AB2AC4 /* Suggestions */,
				AAC9C01224CAFBB700AD1325 /* TabBar */,
				AA0877B626D515EE00B05660 /* User Agent */,
				B61F012125ECBACE00ABB5A3 /* UserScripts */,
				AA585D96248FD31400E9A3E2 /* Info.plist */,
			);
			path = "Unit Tests";
			sourceTree = "<group>";
		};
		AA585DB02490E6FA00E9A3E2 /* Main */ = {
			isa = PBXGroup;
			children = (
				AA68C3D824911D56001B8783 /* View */,
			);
			path = Main;
			sourceTree = "<group>";
		};
		AA63744E24C9BB4A00AB2AC4 /* Suggestions */ = {
			isa = PBXGroup;
			children = (
				142879D824CE1139005419BB /* ViewModel */,
				AA63745024C9BB9A00AB2AC4 /* Model */,
			);
			path = Suggestions;
			sourceTree = "<group>";
		};
		AA63745024C9BB9A00AB2AC4 /* Model */ = {
			isa = PBXGroup;
			children = (
				AA63745324C9BF9A00AB2AC4 /* SuggestionContainerTests.swift */,
				AA0F3DB6261A566C0077F2D9 /* SuggestionLoadingMock.swift */,
			);
			path = Model;
			sourceTree = "<group>";
		};
		AA652CAB25DD820D009059CC /* Bookmarks */ = {
			isa = PBXGroup;
			children = (
				AA652CAE25DD8228009059CC /* Model */,
				AA652CAF25DD822C009059CC /* Services */,
			);
			path = Bookmarks;
			sourceTree = "<group>";
		};
		AA652CAE25DD8228009059CC /* Model */ = {
			isa = PBXGroup;
			children = (
				4B9292B62667103000AD2C21 /* BookmarkManagedObjectTests.swift */,
				4B9292B72667103000AD2C21 /* BookmarkMigrationTests.swift */,
				4B9292B02667103000AD2C21 /* BookmarkNodePathTests.swift */,
				4B9292B12667103000AD2C21 /* BookmarkNodeTests.swift */,
				4B9292B32667103000AD2C21 /* BookmarkOutlineViewDataSourceTests.swift */,
				4B9292B22667103000AD2C21 /* BookmarkSidebarTreeControllerTests.swift */,
				4B9292B82667103000AD2C21 /* BookmarkTests.swift */,
				4B9292B92667103100AD2C21 /* PasteboardBookmarkTests.swift */,
				4B9292B42667103000AD2C21 /* PasteboardFolderTests.swift */,
				4B9292B52667103000AD2C21 /* TreeControllerTests.swift */,
				AA652CCD25DD9071009059CC /* BookmarkListTests.swift */,
				AA652CD225DDA6E9009059CC /* LocalBookmarkManagerTests.swift */,
			);
			path = Model;
			sourceTree = "<group>";
		};
		AA652CAF25DD822C009059CC /* Services */ = {
			isa = PBXGroup;
			children = (
				AA652CB025DD825B009059CC /* LocalBookmarkStoreTests.swift */,
				AA652CDA25DDAB32009059CC /* BookmarkStoreMock.swift */,
			);
			path = Services;
			sourceTree = "<group>";
		};
		AA6820E825503A21005ED0D5 /* Fire */ = {
			isa = PBXGroup;
			children = (
				AAFCB38325E546FF00859DD4 /* View */,
				AA6820EF25503D93005ED0D5 /* ViewModel */,
				AA6820E925503A49005ED0D5 /* Model */,
			);
			path = Fire;
			sourceTree = "<group>";
		};
		AA6820E925503A49005ED0D5 /* Model */ = {
			isa = PBXGroup;
			children = (
				8511E18325F82B34002F516B /* 01_Fire_really_small.json */,
				AA6820EA25503D6A005ED0D5 /* Fire.swift */,
			);
			path = Model;
			sourceTree = "<group>";
		};
		AA6820EF25503D93005ED0D5 /* ViewModel */ = {
			isa = PBXGroup;
			children = (
				AA6820F025503DA9005ED0D5 /* FireViewModel.swift */,
			);
			path = ViewModel;
			sourceTree = "<group>";
		};
		AA68C3D824911D56001B8783 /* View */ = {
			isa = PBXGroup;
			children = (
				AA585D87248FD31400E9A3E2 /* Main.storyboard */,
				AA7412BC24D2BEEE00D22FE0 /* MainWindow.swift */,
				AA7412B424D1536B00D22FE0 /* MainWindowController.swift */,
				AA585DAE2490E6E600E9A3E2 /* MainViewController.swift */,
			);
			path = View;
			sourceTree = "<group>";
		};
		AA6EF9AE25066F99004754E6 /* Windows */ = {
			isa = PBXGroup;
			children = (
				AA6EF9AF25067035004754E6 /* View */,
			);
			path = Windows;
			sourceTree = "<group>";
		};
		AA6EF9AF25067035004754E6 /* View */ = {
			isa = PBXGroup;
			children = (
				AA6EF9AC25066F42004754E6 /* WindowsManager.swift */,
				AAA892E9250A4CEF005B37B2 /* WindowControllersManager.swift */,
				856C98D42570116900A22F1F /* NSWindow+Toast.swift */,
			);
			path = View;
			sourceTree = "<group>";
		};
		AA80EC52256BE33A007083E7 /* Localizables */ = {
			isa = PBXGroup;
			children = (
				AA80EC53256BE3BC007083E7 /* UserText.swift */,
				AA80EC8B256C49B8007083E7 /* Localizable.strings */,
				AA80EC91256C49BC007083E7 /* Localizable.stringsdict */,
			);
			path = Localizables;
			sourceTree = "<group>";
		};
		AA86491124D8318F001BABEE /* TabBar */ = {
			isa = PBXGroup;
			children = (
				AA86491224D831A1001BABEE /* View */,
				AA8EDF1F2491FCC10071C2E8 /* ViewModel */,
				AA9FF95724A1ECE20039E328 /* Model */,
			);
			path = TabBar;
			sourceTree = "<group>";
		};
		AA86491224D831A1001BABEE /* View */ = {
			isa = PBXGroup;
			children = (
				AA80EC7B256C46AA007083E7 /* TabBar.storyboard */,
				1430DFF424D0580F00B8978C /* TabBarViewController.swift */,
				1456D6E024EFCBC300775049 /* TabBarCollectionView.swift */,
				AA7412B624D1687000D22FE0 /* TabBarScrollView.swift */,
				AA7412B024D0B3AC00D22FE0 /* TabBarViewItem.swift */,
				AA7412B124D0B3AC00D22FE0 /* TabBarViewItem.xib */,
				AA2CB1342587C29500AA6FBE /* TabBarFooter.swift */,
				AA2CB12C2587BB5600AA6FBE /* TabBarFooter.xib */,
				AA86490D24D49B54001BABEE /* TabLoadingView.swift */,
				AA9E9A5D25A4867200D1959D /* TabDragAndDropManager.swift */,
			);
			path = View;
			sourceTree = "<group>";
		};
		AA86491324D831B9001BABEE /* Common */ = {
			isa = PBXGroup;
			children = (
				B6A9E4602614608B0067D1B9 /* AppVersion.swift */,
				4B67743D255DBEEA00025BD8 /* Database */,
				AADC60E92493B305008F8EF7 /* Extensions */,
				4BA1A691258B06F600F6F690 /* FileSystem */,
				AA80EC52256BE33A007083E7 /* Localizables */,
				85AC3B3325DA828900C7D2AA /* Network */,
				4BB88B4E25B7BA20006F6B06 /* Utilities */,
				AA86491424D831C4001BABEE /* View */,
			);
			path = Common;
			sourceTree = "<group>";
		};
		AA86491424D831C4001BABEE /* View */ = {
			isa = PBXGroup;
			children = (
<<<<<<< HEAD
				AA2E423324C8A2270048C0D5 /* ColorView.swift */,
				85CC1D76269FA1160062F04E /* FaviconView.swift */,
				14D9B90124F91316000D4D13 /* FocusRingView.swift */,
				AA86490B24D3494C001BABEE /* GradientView.swift */,
				AA4E633925E79C0A00134434 /* MouseClickView.swift */,
				AAA8E8BE24EA8A0A0055E685 /* MouseOverButton.swift */,
				B6B1E88A26D774090062C350 /* LinkButton.swift */,
				B641896126BBD0AB001FBC8B /* LongPressButton.swift */,
				AAA8E8C024EACA700055E685 /* MouseOverView.swift */,
				4B65028925E6CBF40054432E /* NibLoadable.swift */,
				B6E61ECF263A6F97004E11AB /* NSSavePanelExtension.swift */,
				4B0511D7262CAA7000F6079C /* PaddedImageButton.swift */,
				B6AAAC23260328950029438D /* ProgressView.swift */,
				B65E6B9D26D9EC0800095F96 /* CircularProgressView.swift */,
				B6E61ED4263A6FC4004E11AB /* SavePanelAccessoryView.xib */,
				B6D7A2ED25D2418B002B2AE1 /* ShadowView.swift */,
				AA361A3524EBF0B500EEC649 /* WindowDraggingView.swift */,
=======
				8585B63626D6E61500C1416F /* AppKit */,
				8585B63526D6E5F600C1416F /* SwiftUI */,
>>>>>>> 7c6599af
			);
			path = View;
			sourceTree = "<group>";
		};
		AA86491524D83384001BABEE /* NavigationBar */ = {
			isa = PBXGroup;
			children = (
				853014D425E6709500FB8205 /* Support */,
				AA86491624D8339A001BABEE /* View */,
				AAA0CC3A25337F990079BC96 /* ViewModel */,
			);
			path = NavigationBar;
			sourceTree = "<group>";
		};
		AA86491624D8339A001BABEE /* View */ = {
			isa = PBXGroup;
			children = (
				AA80EC6F256C469C007083E7 /* NavigationBar.storyboard */,
				AA68C3D22490ED62001B8783 /* NavigationBarViewController.swift */,
				14D9B8F924F7E089000D4D13 /* AddressBarViewController.swift */,
				AABEE6AE24AD22B90043105B /* AddressBarTextField.swift */,
				AAC5E4F525D6BF2C007F5990 /* AddressBarButtonsViewController.swift */,
				AAC5E4F025D6BF10007F5990 /* AddressBarButton.swift */,
				AABDEA0126BC80D600174FA6 /* PrivacyEntryPointAddressBarButton.swift */,
				AA27FC3D26C28F1800EE7D66 /* TrackersAnimationView.swift */,
				AAA0CC32252F181A0079BC96 /* NavigationButtonMenuDelegate.swift */,
				AAA0CC462533833C0079BC96 /* MoreOptionsMenu.swift */,
			);
			path = View;
			sourceTree = "<group>";
		};
		AA86491B24D837DE001BABEE /* BrowserTab */ = {
			isa = PBXGroup;
			children = (
				AA86491C24D83868001BABEE /* View */,
				AA86491D24D83A59001BABEE /* ViewModel */,
				AA86491E24D83A66001BABEE /* Model */,
				AA512D1224D99D4900230283 /* Services */,
			);
			path = BrowserTab;
			sourceTree = "<group>";
		};
		AA86491C24D83868001BABEE /* View */ = {
			isa = PBXGroup;
			children = (
				AA80EC69256C4691007083E7 /* BrowserTab.storyboard */,
				AA585D83248FD31100E9A3E2 /* BrowserTabViewController.swift */,
				856C98A5256EB59600A22F1F /* MenuItemSelectors.swift */,
				AA6FFB4524DC3B5A0028F4D0 /* WebView.swift */,
				B637273A26CBC8AF00C8CB02 /* AuthenticationAlert.swift */,
			);
			path = View;
			sourceTree = "<group>";
		};
		AA86491D24D83A59001BABEE /* ViewModel */ = {
			isa = PBXGroup;
			children = (
				AA9FF95A24A1EFC20039E328 /* TabViewModel.swift */,
				AA5D6DAB24A340F700C6FBCE /* WebViewStateObserver.swift */,
			);
			path = ViewModel;
			sourceTree = "<group>";
		};
		AA86491E24D83A66001BABEE /* Model */ = {
			isa = PBXGroup;
			children = (
				85D438B5256E7C9E00F3BAF8 /* ContextMenuUserScript.swift */,
				4BB88B4425B7B55C006F6B06 /* DebugUserScript.swift */,
				85E11C2E25E7DC7E00974CAF /* ExternalURLHandler.swift */,
				AAA0CC562539EBC90079BC96 /* FaviconUserScript.swift */,
				AA9FF95824A1ECF20039E328 /* Tab.swift */,
				85AC3AEE25D5CE9800C7D2AA /* UserScripts.swift */,
				B633C86C25E797D800E4B352 /* UserScriptsManager.swift */,
				AAF7D3852567CED500998667 /* WebViewConfiguration.swift */,
				B61F015425EDD5A700ABB5A3 /* UserContentController.swift */,
			);
			path = Model;
			sourceTree = "<group>";
		};
		AA8EDF1F2491FCC10071C2E8 /* ViewModel */ = {
			isa = PBXGroup;
			children = (
				AA9FF95E24A1FB680039E328 /* TabCollectionViewModel.swift */,
			);
			path = ViewModel;
			sourceTree = "<group>";
		};
		AA92ACAE24EFE1F5005F41C9 /* BrowserTab */ = {
			isa = PBXGroup;
			children = (
				B62EB47B25BAD3BB005745C6 /* WKWebViewPrivateMethodsAvailabilityTests.swift */,
				B67C6C3C2654B897006C872E /* WebViewExtensionTests.swift */,
				B67C6C412654BF49006C872E /* DuckDuckGo-Symbol.jpg */,
				AA92ACAF24EFE209005F41C9 /* ViewModel */,
				AA92ACB024EFE210005F41C9 /* Model */,
				AA9C362625518B61004B1BA3 /* Services */,
			);
			path = BrowserTab;
			sourceTree = "<group>";
		};
		AA92ACAF24EFE209005F41C9 /* ViewModel */ = {
			isa = PBXGroup;
			children = (
				AAC9C01B24CB594C00AD1325 /* TabViewModelTests.swift */,
			);
			path = ViewModel;
			sourceTree = "<group>";
		};
		AA92ACB024EFE210005F41C9 /* Model */ = {
			isa = PBXGroup;
			children = (
				AAC9C01424CAFBCE00AD1325 /* TabTests.swift */,
				85E11C3625E7F1E100974CAF /* ExternalURLHandlerTests.swift */,
			);
			path = Model;
			sourceTree = "<group>";
		};
		AA97BF4425135CB60014931A /* Menus */ = {
			isa = PBXGroup;
			children = (
				85480F8925CDC360009424E3 /* MainMenu.storyboard */,
				AA4BBA3A25C58FA200C4FB0F /* MainMenu.swift */,
				AA6EF9B425081B4C004754E6 /* MainMenuActions.swift */,
				AA97BF4525135DD30014931A /* ApplicationDockMenu.swift */,
				B63ED0E426BB8FB900A9DAD1 /* SharingMenu.swift */,
			);
			path = Menus;
			sourceTree = "<group>";
		};
		AA9B7C7F26A06E130008D425 /* ViewModel */ = {
			isa = PBXGroup;
			children = (
				AA9B7C8426A199B60008D425 /* ServerTrustViewModel.swift */,
			);
			path = ViewModel;
			sourceTree = "<group>";
		};
		AA9C361D25518AAB004B1BA3 /* Fire */ = {
			isa = PBXGroup;
			children = (
				AA9C362125518B34004B1BA3 /* Model */,
			);
			path = Fire;
			sourceTree = "<group>";
		};
		AA9C362125518B34004B1BA3 /* Model */ = {
			isa = PBXGroup;
			children = (
				AA9C362F25518CA9004B1BA3 /* FireTests.swift */,
			);
			path = Model;
			sourceTree = "<group>";
		};
		AA9C362625518B61004B1BA3 /* Services */ = {
			isa = PBXGroup;
			children = (
				4B0219A725E0646500ED7DEA /* WebsiteDataStoreTests.swift */,
				AA9C362725518C44004B1BA3 /* WebsiteDataStoreMock.swift */,
				AABAF59B260A7D130085060C /* FaviconServiceMock.swift */,
			);
			path = Services;
			sourceTree = "<group>";
		};
		AA9FF95724A1ECE20039E328 /* Model */ = {
			isa = PBXGroup;
			children = (
				AA9FF95C24A1FA1C0039E328 /* TabCollection.swift */,
			);
			path = Model;
			sourceTree = "<group>";
		};
		AAA0CC3A25337F990079BC96 /* ViewModel */ = {
			isa = PBXGroup;
			children = (
				AAA0CC3B25337FAB0079BC96 /* WKBackForwardListItemViewModel.swift */,
				B689ECD426C247DB006FB0C5 /* BackForwardListItem.swift */,
			);
			path = ViewModel;
			sourceTree = "<group>";
		};
		AAB549DD25DAB8E90058460B /* ViewModel */ = {
			isa = PBXGroup;
			children = (
				AAB549DE25DAB8F80058460B /* BookmarkViewModel.swift */,
			);
			path = ViewModel;
			sourceTree = "<group>";
		};
		AABEE68F24A4CB290043105B /* Model */ = {
			isa = PBXGroup;
			children = (
				AABEE69B24A902BB0043105B /* SuggestionContainer.swift */,
				AAB8203B26B2DE0D00788AC3 /* SuggestionListCharacteristics.swift */,
			);
			path = Model;
			sourceTree = "<group>";
		};
		AABEE69024A4CB300043105B /* ViewModel */ = {
			isa = PBXGroup;
			children = (
				AABEE69924A902A90043105B /* SuggestionContainerViewModel.swift */,
				AA3F895224C18AD500628DDE /* SuggestionViewModel.swift */,
			);
			path = ViewModel;
			sourceTree = "<group>";
		};
		AABEE6A124A9F3C90043105B /* View */ = {
			isa = PBXGroup;
			children = (
				AA80EC75256C46A2007083E7 /* Suggestion.storyboard */,
				AABEE6A424AA0A7F0043105B /* SuggestionViewController.swift */,
				AABEE6A824AB4B910043105B /* SuggestionTableCellView.swift */,
				AABEE6AA24ACA0F90043105B /* SuggestionTableRowView.swift */,
			);
			path = View;
			sourceTree = "<group>";
		};
		AAC30A24268DF93500D2D9CD /* Crash Reports */ = {
			isa = PBXGroup;
			children = (
				AAD6D8852696DF2A002393B3 /* View */,
				AAC30A2F268F215000D2D9CD /* Model */,
			);
			path = "Crash Reports";
			sourceTree = "<group>";
		};
		AAC30A2F268F215000D2D9CD /* Model */ = {
			isa = PBXGroup;
			children = (
				AAC30A25268DFEE200D2D9CD /* CrashReporter.swift */,
				AAC30A27268E045400D2D9CD /* CrashReportReader.swift */,
				AAC30A2B268F1ECD00D2D9CD /* CrashReportSender.swift */,
				AAC30A2D268F1EE300D2D9CD /* CrashReportPromptPresenter.swift */,
				AAC30A29268E239100D2D9CD /* CrashReport.swift */,
			);
			path = Model;
			sourceTree = "<group>";
		};
		AAC5E4C025D6A6A9007F5990 /* Bookmarks */ = {
			isa = PBXGroup;
			children = (
				4B9292AD26670F5300AD2C21 /* Extensions */,
				AAC5E4C125D6A6C3007F5990 /* View */,
				AAB549DD25DAB8E90058460B /* ViewModel */,
				AAC5E4C225D6A6C7007F5990 /* Model */,
				AAC5E4C325D6A6CC007F5990 /* Services */,
			);
			path = Bookmarks;
			sourceTree = "<group>";
		};
		AAC5E4C125D6A6C3007F5990 /* View */ = {
			isa = PBXGroup;
			children = (
				4B9292CB2667123700AD2C21 /* AddBookmarkModalViewController.swift */,
				4B9292CA2667123700AD2C21 /* AddFolderModalViewController.swift */,
				4B9292CC2667123700AD2C21 /* BookmarkListViewController.swift */,
				4B9292CD2667123700AD2C21 /* BookmarkManagementDetailViewController.swift */,
				4B9292C72667123700AD2C21 /* BookmarkManagementSidebarViewController.swift */,
				4B9292C82667123700AD2C21 /* BookmarkManagementSplitViewController.swift */,
				4B9292C92667123700AD2C21 /* BookmarkTableRowView.swift */,
				4B9292C62667123700AD2C21 /* BrowserTabSelectionDelegate.swift */,
				4B92928726670D1600AD2C21 /* BookmarkOutlineViewCell.swift */,
				4B92928826670D1600AD2C21 /* BookmarkOutlineViewCell.xib */,
				4B92928526670D1600AD2C21 /* BookmarksOutlineView.swift */,
				4B92928926670D1700AD2C21 /* BookmarkTableCellView.swift */,
				4B92928A26670D1700AD2C21 /* BookmarkTableCellView.xib */,
				4B92928626670D1600AD2C21 /* OutlineSeparatorViewCell.swift */,
				AAC5E4C625D6A6E8007F5990 /* Bookmarks.storyboard */,
				AAC5E4C425D6A6E8007F5990 /* BookmarkPopover.swift */,
				AAC5E4C525D6A6E8007F5990 /* BookmarkPopoverViewController.swift */,
			);
			path = View;
			sourceTree = "<group>";
		};
		AAC5E4C225D6A6C7007F5990 /* Model */ = {
			isa = PBXGroup;
			children = (
				4B9292D82667124B00AD2C21 /* BookmarkListTreeControllerDataSource.swift */,
				4B92929926670D2A00AD2C21 /* BookmarkManagedObject.swift */,
				4B92929326670D2A00AD2C21 /* BookmarkNode.swift */,
				4B92929126670D2A00AD2C21 /* BookmarkOutlineViewDataSource.swift */,
				4B92929426670D2A00AD2C21 /* BookmarkSidebarTreeController.swift */,
				4B92929526670D2A00AD2C21 /* PasteboardBookmark.swift */,
				4B92929226670D2A00AD2C21 /* PasteboardFolder.swift */,
				4B92929A26670D2A00AD2C21 /* PasteboardWriting.swift */,
				4B92929826670D2A00AD2C21 /* PseudoFolder.swift */,
				4B92929626670D2A00AD2C21 /* SpacerNode.swift */,
				4B92929726670D2A00AD2C21 /* BookmarkTreeController.swift */,
				AAC5E4CD25D6A709007F5990 /* Bookmark.swift */,
				AAC5E4CF25D6A709007F5990 /* BookmarkList.swift */,
				AAC5E4CE25D6A709007F5990 /* BookmarkManager.swift */,
			);
			path = Model;
			sourceTree = "<group>";
		};
		AAC5E4C325D6A6CC007F5990 /* Services */ = {
			isa = PBXGroup;
			children = (
				4B9292DA2667125D00AD2C21 /* ContextualMenu.swift */,
				4B9292A726670D3700AD2C21 /* Bookmark.xcdatamodeld */,
				4B9292A526670D3700AD2C21 /* Bookmark.xcmappingmodel */,
				4B9292A626670D3700AD2C21 /* BookmarkMigrationPolicy.swift */,
				AAC5E4D625D6A710007F5990 /* BookmarkStore.swift */,
			);
			path = Services;
			sourceTree = "<group>";
		};
		AAC9C01224CAFBB700AD1325 /* TabBar */ = {
			isa = PBXGroup;
			children = (
				AAC9C01A24CB592E00AD1325 /* ViewModel */,
				AAC9C01324CAFBBE00AD1325 /* Model */,
			);
			path = TabBar;
			sourceTree = "<group>";
		};
		AAC9C01324CAFBBE00AD1325 /* Model */ = {
			isa = PBXGroup;
			children = (
				AAC9C01624CAFBDC00AD1325 /* TabCollectionTests.swift */,
			);
			path = Model;
			sourceTree = "<group>";
		};
		AAC9C01A24CB592E00AD1325 /* ViewModel */ = {
			isa = PBXGroup;
			children = (
				AAC9C01D24CB6BEB00AD1325 /* TabCollectionViewModelTests.swift */,
				AAE39D1A24F44885008EF28B /* TabCollectionViewModelDelegateMock.swift */,
			);
			path = ViewModel;
			sourceTree = "<group>";
		};
		AACB8E7224A4C8BC005F2218 /* Suggestions */ = {
			isa = PBXGroup;
			children = (
				AABEE6A124A9F3C90043105B /* View */,
				AABEE69024A4CB300043105B /* ViewModel */,
				AABEE68F24A4CB290043105B /* Model */,
			);
			path = Suggestions;
			sourceTree = "<group>";
		};
		AACF6FD426BC35C200CF09F9 /* User Agent */ = {
			isa = PBXGroup;
			children = (
				AA0877BE26D6611300B05660 /* Model */,
				AA0877BD26D6610B00B05660 /* Services */,
			);
			path = "User Agent";
			sourceTree = "<group>";
		};
		AAD6D8852696DF2A002393B3 /* View */ = {
			isa = PBXGroup;
			children = (
				AA693E5D2696E5B90007BB78 /* CrashReports.storyboard */,
				AAD6D8862696DF6D002393B3 /* CrashReportPromptViewController.swift */,
			);
			path = View;
			sourceTree = "<group>";
		};
		AADC60E92493B305008F8EF7 /* Extensions */ = {
			isa = PBXGroup;
			children = (
				AAD2F8B026BC3F55003C5DC8 /* BundleExtension.swift */,
				4BA1A6C1258B0A1300F6F690 /* ContiguousBytesExtension.swift */,
				85AC3AF625D5DBFD00C7D2AA /* DataExtension.swift */,
				B6A9E46F26146A250067D1B9 /* DateExtension.swift */,
				B63D467025BFA6C100874977 /* DispatchQueueExtensions.swift */,
				AA92126E25ACCB1100600CD4 /* ErrorExtension.swift */,
				4B67744F255DBFA300025BD8 /* HashExtension.swift */,
				AAECA41F24EEA4AC00EFA63A /* IndexPathExtension.swift */,
				85308E24267FC9F2001ABD76 /* NSAlertExtension.swift */,
				F44C130125C2DA0400426E3E /* NSAppearanceExtension.swift */,
				AA5C8F622591021700748EB7 /* NSApplicationExtension.swift */,
				B63D467925BFC3E100874977 /* NSCoderExtensions.swift */,
				F41D174025CB131900472416 /* NSColorExtension.swift */,
				AA6EF9B2250785D5004754E6 /* NSMenuExtension.swift */,
				AA72D5FD25FFF94E00C77619 /* NSMenuItemExtension.swift */,
				4B0511DF262CAA8600F6079C /* NSOpenPanelExtensions.swift */,
				AA5C8F5D2590EEE800748EB7 /* NSPointExtension.swift */,
				B6B3E0DC2657E9CF0040E0A2 /* NSScreenExtension.swift */,
				AAC5E4E325D6BA9C007F5990 /* NSSizeExtension.swift */,
				AA5C8F58258FE21F00748EB7 /* NSTextFieldExtension.swift */,
				4B0511E0262CAA8600F6079C /* NSViewControllerExtension.swift */,
				AA6FFB4324DC33320028F4D0 /* NSViewExtension.swift */,
				AA9E9A5525A3AE8400D1959D /* NSWindowExtension.swift */,
				B684592125C93BE000DC17B6 /* Publisher.asVoid.swift */,
				B684592625C93C0500DC17B6 /* Publishers.NestedObjectChanges.swift */,
				B6AAAC3D26048F690029438D /* RandomAccessCollectionExtension.swift */,
				4BB88B4925B7B690006F6B06 /* SequenceExtensions.swift */,
				B65783E625F8AAFB00D8DB33 /* String+Punycode.swift */,
				AA8EDF2624923EC70071C2E8 /* StringExtension.swift */,
				AA8EDF2324923E980071C2E8 /* URLExtension.swift */,
				AA88D14A252A557100980B4E /* URLRequestExtension.swift */,
				AAA0CC69253CC43C0079BC96 /* WKUserContentControllerExtension.swift */,
				B63D466725BEB6C200874977 /* WKWebView+Private.h */,
				B63D466825BEB6C200874977 /* WKWebView+SessionState.swift */,
				B68458CC25C7EB9000DC17B6 /* WKWebViewConfigurationExtensions.swift */,
				AA92127625ADA07900600CD4 /* WKWebViewExtension.swift */,
				B6CF78DD267B099C00CD4F13 /* WKNavigationActionExtension.swift */,
				B6DB3CF826A00E2D00D459B7 /* AVCaptureDevice+SwizzledAuthState.swift */,
				AAFCB37E25E545D400859DD4 /* PublisherExtension.swift */,
				B657841825FA484B00D8DB33 /* NSException+Catch.h */,
				B657841925FA484B00D8DB33 /* NSException+Catch.m */,
				B657841E25FA497600D8DB33 /* NSException+Catch.swift */,
				4BE0DF0426781961006337B7 /* NSStoryboardExtension.swift */,
				B6A9E46A2614618A0067D1B9 /* OperatingSystemVersionExtension.swift */,
				B6E61EE2263AC0C8004E11AB /* FileManagerExtension.swift */,
				AAADFD05264AA282001555EA /* TimeIntervalExtension.swift */,
				B6106B9D26A565DA0013B453 /* BundleExtension.swift */,
				85625999269CA0A600EE44BC /* NSRectExtension.swift */,
				858A798426A8BB5D00A75A42 /* NSTextViewExtension.swift */,
				4B139AFC26B60BD800894F82 /* NSImageExtensions.swift */,
				B637273C26CCF0C200C8CB02 /* OptionalExtension.swift */,
<<<<<<< HEAD
				B65E6B9F26D9F10600095F96 /* NSBezierPathExtension.swift */,
				B6C0B23F26E8E7240031CB7F /* RunLoopExtension.swift */,
=======
				B6C0B24326E9CB080031CB7F /* RunLoopExtension.swift */,
>>>>>>> 7c6599af
			);
			path = Extensions;
			sourceTree = "<group>";
		};
		AAE71DB225F66A0900D74437 /* Homepage */ = {
			isa = PBXGroup;
			children = (
				AAE71DB325F66A3F00D74437 /* View */,
			);
			path = Homepage;
			sourceTree = "<group>";
		};
		AAE71DB325F66A3F00D74437 /* View */ = {
			isa = PBXGroup;
			children = (
				AAE71E2B25F781EA00D74437 /* Homepage.storyboard */,
				AAE71E3025F7855400D74437 /* HomepageViewController.swift */,
				B6E53887267C94A00010FEA9 /* HomepageCollectionViewFlowLayout.swift */,
				B6E53882267C83420010FEA9 /* HomepageBackgroundView.swift */,
				4B65027925E5F2B10054432E /* DefaultBrowserPromptView.swift */,
				4B65027425E5F2A70054432E /* DefaultBrowserPromptView.xib */,
				AAE71E3525F7869300D74437 /* HomepageCollectionViewItem.swift */,
				AAE71E3625F7869300D74437 /* HomepageCollectionViewItem.xib */,
				AA72D5E225FE977F00C77619 /* AddEditFavoriteViewController.swift */,
				AA72D5EF25FEA49900C77619 /* AddEditFavoriteWindow.swift */,
			);
			path = View;
			sourceTree = "<group>";
		};
		AAE75275263B036300B973F8 /* History */ = {
			isa = PBXGroup;
			children = (
				AAE75277263B038F00B973F8 /* Model */,
				AAE75276263B038A00B973F8 /* Services */,
			);
			path = History;
			sourceTree = "<group>";
		};
		AAE75276263B038A00B973F8 /* Services */ = {
			isa = PBXGroup;
			children = (
				AAE75278263B046100B973F8 /* History.xcdatamodeld */,
				AAE7527B263B056C00B973F8 /* HistoryStore.swift */,
			);
			path = Services;
			sourceTree = "<group>";
		};
		AAE75277263B038F00B973F8 /* Model */ = {
			isa = PBXGroup;
			children = (
				AAE7527F263B0A4D00B973F8 /* HistoryCoordinator.swift */,
				AAE7527D263B05C600B973F8 /* HistoryEntry.swift */,
			);
			path = Model;
			sourceTree = "<group>";
		};
		AAE8B0FD258A416F00E81239 /* Tooltip */ = {
			isa = PBXGroup;
			children = (
				AAE8B0FE258A417D00E81239 /* View */,
			);
			path = Tooltip;
			sourceTree = "<group>";
		};
		AAE8B0FE258A417D00E81239 /* View */ = {
			isa = PBXGroup;
			children = (
				AAE8B101258A41C000E81239 /* Tooltip.storyboard */,
				AAC82C5F258B6CB5009B6B42 /* TooltipWindowController.swift */,
				AAE8B10F258A456C00E81239 /* TooltipViewController.swift */,
			);
			path = View;
			sourceTree = "<group>";
		};
		AAEC74AE2642C47300C2EFBC /* History */ = {
			isa = PBXGroup;
			children = (
				AAEC74AF2642C48800C2EFBC /* Model */,
				AAEC74B02642C48B00C2EFBC /* Services */,
			);
			path = History;
			sourceTree = "<group>";
		};
		AAEC74AF2642C48800C2EFBC /* Model */ = {
			isa = PBXGroup;
			children = (
				AAEC74B12642C57200C2EFBC /* HistoryCoordinatingMock.swift */,
				AAEC74B32642C69300C2EFBC /* HistoryCoordinatorTests.swift */,
			);
			path = Model;
			sourceTree = "<group>";
		};
		AAEC74B02642C48B00C2EFBC /* Services */ = {
			isa = PBXGroup;
			children = (
				AAEC74B52642CC6A00C2EFBC /* HistoryStoringMock.swift */,
				AAEC74B72642E43800C2EFBC /* HistoryStoreTests.swift */,
			);
			path = Services;
			sourceTree = "<group>";
		};
		AAEC74B92642E66600C2EFBC /* Extensions */ = {
			isa = PBXGroup;
			children = (
				AAEC74BA2642E67C00C2EFBC /* NSPersistentContainerExtension.swift */,
				4B4F72EB266B2ED300814C60 /* CollectionExtension.swift */,
			);
			path = Extensions;
			sourceTree = "<group>";
		};
		AAFCB38325E546FF00859DD4 /* View */ = {
			isa = PBXGroup;
			children = (
				AAB7320626DD0C37002FACF9 /* Fire.storyboard */,
				AAB7320826DD0CD9002FACF9 /* FireViewController.swift */,
			);
			path = View;
			sourceTree = "<group>";
		};
		B6106BA126A7BE430013B453 /* Permissions */ = {
			isa = PBXGroup;
			children = (
				B6106B9F26A7BE0B0013B453 /* PermissionManagerTests.swift */,
				B6106BB026A7D8720013B453 /* PermissionStoreTests.swift */,
				B63ED0D726AE729600A9DAD1 /* PermissionModelTests.swift */,
				B6106BAE26A7C6180013B453 /* PermissionStoreMock.swift */,
				B63ED0D926AE7AF400A9DAD1 /* PermissionManagerMock.swift */,
				B63ED0DB26AE7B1E00A9DAD1 /* WebViewMock.swift */,
				B63ED0DD26AFD9A300A9DAD1 /* AVCaptureDeviceMock.swift */,
				B63ED0DF26AFE32F00A9DAD1 /* GeolocationProviderMock.swift */,
			);
			path = Permissions;
			sourceTree = "<group>";
		};
		B61EF3EA266F91D700B4D78F /* Extensions */ = {
			isa = PBXGroup;
			children = (
				B6F41030264D2B23003DA42C /* ProgressExtension.swift */,
				B66E9DD12670EB2A00E53BB5 /* _WKDownload+WebKitDownload.swift */,
				B66E9DD32670EB4A00E53BB5 /* WKDownload+WebKitDownload.swift */,
				B61EF3EB266F91E700B4D78F /* WKWebView+Download.swift */,
				B61EF3F0266F922200B4D78F /* WKProcessPool+DownloadDelegate.swift */,
				B63B9C4A2670B24300C45B91 /* WKDownload.h */,
				B63B9C502670B2B200C45B91 /* _WKDownload.h */,
				B630794F2673491500DCEE41 /* WebKitDownloadDelegate.h */,
				B63B9C542670B32000C45B91 /* WKProcessPool+Private.h */,
				B6CF78E2267B0A1900CD4F13 /* WKNavigationAction+Private.h */,
			);
			path = Extensions;
			sourceTree = "<group>";
		};
		B61F012125ECBACE00ABB5A3 /* UserScripts */ = {
			isa = PBXGroup;
			children = (
				B61F012A25ECBB1700ABB5A3 /* UserScriptsManagerTests.swift */,
				B61F012225ECBAE400ABB5A3 /* UserScriptsTest.swift */,
			);
			path = UserScripts;
			sourceTree = "<group>";
		};
		B633C89425E85C5700E4B352 /* Recovered References */ = {
			isa = PBXGroup;
			children = (
			);
			name = "Recovered References";
			sourceTree = "<group>";
		};
		B64C84DB2692D6E80048FEBE /* Permissions */ = {
			isa = PBXGroup;
			children = (
				B64C84EF269310000048FEBE /* Model */,
				B64C84DC2692D6FC0048FEBE /* View */,
			);
			path = Permissions;
			sourceTree = "<group>";
		};
		B64C84DC2692D6FC0048FEBE /* View */ = {
			isa = PBXGroup;
			children = (
				B64C84DD2692D7400048FEBE /* PermissionAuthorization.storyboard */,
				B64C84E22692DC9F0048FEBE /* PermissionAuthorizationViewController.swift */,
				B64C84EA2692DD650048FEBE /* PermissionAuthorizationPopover.swift */,
				B64C852926942AC90048FEBE /* PermissionContextMenu.swift */,
				B64C85412694590B0048FEBE /* PermissionButton.swift */,
			);
			path = View;
			sourceTree = "<group>";
		};
		B64C84EF269310000048FEBE /* Model */ = {
			isa = PBXGroup;
			children = (
				B6106BAA26A7BF1D0013B453 /* PermissionType.swift */,
				B6106BAC26A7BF390013B453 /* PermissionState.swift */,
				B65536A52685B82B00085A79 /* Permissions.swift */,
				B6106BA526A7BEC80013B453 /* PermissionAuthorizationQuery.swift */,
				B6DB3CFA26A17CB800D459B7 /* PermissionModel.swift */,
				B64C84F0269310120048FEBE /* PermissionManager.swift */,
				B64C853726944B880048FEBE /* StoredPermission.swift */,
				B64C853C26944B940048FEBE /* PermissionStore.swift */,
				B64C852E26943BC10048FEBE /* Permissions.xcdatamodeld */,
			);
			path = Model;
			sourceTree = "<group>";
		};
		B65536902684409300085A79 /* Geolocation */ = {
			isa = PBXGroup;
			children = (
				B65536962684413900085A79 /* WKGeolocationProvider.h */,
				B6553691268440D700085A79 /* WKProcessPool+GeolocationProvider.swift */,
				B655369A268442EE00085A79 /* GeolocationProvider.swift */,
				B65536AD2685E17100085A79 /* GeolocationService.swift */,
			);
			path = Geolocation;
			sourceTree = "<group>";
		};
		B68172A7269C4334006D1092 /* Model */ = {
			isa = PBXGroup;
			children = (
				B68172A8269C487D006D1092 /* PrivacyDashboardUserScript.swift */,
				B6106BA226A7BEA00013B453 /* PermissionAuthorizationState.swift */,
				AA9B7C7D26A06E040008D425 /* TrackerInfo.swift */,
				AA9B7C8226A197A00008D425 /* ServerTrust.swift */,
			);
			path = Model;
			sourceTree = "<group>";
		};
		B68172AC269EB415006D1092 /* Geolocation */ = {
			isa = PBXGroup;
			children = (
				B68172AD269EB43F006D1092 /* GeolocationServiceTests.swift */,
				B6106BB426A809E60013B453 /* GeolocationProviderTests.swift */,
				B63ED0E226B3E7FA00A9DAD1 /* CLLocationManagerMock.swift */,
				B6106BB226A7F4AA0013B453 /* GeolocationServiceMock.swift */,
			);
			path = Geolocation;
			sourceTree = "<group>";
		};
		B68458AE25C7E75100DC17B6 /* State Restoration */ = {
			isa = PBXGroup;
			children = (
				B6A5A27025B9377300AA7ADA /* StatePersistenceService.swift */,
				B68458AF25C7E76A00DC17B6 /* WindowManager+StateRestoration.swift */,
				B68458B725C7E8B200DC17B6 /* Tab+NSSecureCoding.swift */,
				B68458C425C7EA0C00DC17B6 /* TabCollection+NSSecureCoding.swift */,
				B68458BF25C7E9E000DC17B6 /* TabCollectionViewModel+NSSecureCoding.swift */,
				B684590725C9027900DC17B6 /* AppStateChangedPublisher.swift */,
				B684592E25C93FBF00DC17B6 /* AppStateRestorationManager.swift */,
			);
			path = "State Restoration";
			sourceTree = "<group>";
		};
		B6A5A28C25B962CB00AA7ADA /* App */ = {
			isa = PBXGroup;
			children = (
				B6A5A2A725BAA35500AA7ADA /* WindowManagerStateRestorationTests.swift */,
				B6A5A29F25B96E8300AA7ADA /* AppStateChangePublisherTests.swift */,
			);
			path = App;
			sourceTree = "<group>";
		};
		B6A9E44E26142AF90067D1B9 /* Statistics */ = {
			isa = PBXGroup;
			children = (
				B6A9E45226142B070067D1B9 /* Pixel.swift */,
				B6A9E498261474120067D1B9 /* TimedPixel.swift */,
				B6A9E47626146A570067D1B9 /* PixelEvent.swift */,
				B6A9E47E26146A800067D1B9 /* PixelArguments.swift */,
				B6A9E48326146AAB0067D1B9 /* PixelParameters.swift */,
				B6A9E48826146ABF0067D1B9 /* PixelCounter.swift */,
				B6A9E4A2261475C70067D1B9 /* AppUsageActivityMonitor.swift */,
				B6DA44012616B28300DD1EC2 /* PixelDataStore.swift */,
				B6DA44062616B30600DD1EC2 /* PixelDataModel.xcdatamodeld */,
			);
			path = Statistics;
			sourceTree = "<group>";
		};
		B6A9E47526146A440067D1B9 /* API */ = {
			isa = PBXGroup;
			children = (
				B6A9E458261460340067D1B9 /* APIHeaders.swift */,
				B6A9E459261460350067D1B9 /* APIRequest.swift */,
				B6A9E457261460340067D1B9 /* ApiRequestError.swift */,
			);
			path = API;
			sourceTree = "<group>";
		};
		B6AE74322609AFBB005B9B1A /* Progress */ = {
			isa = PBXGroup;
			children = (
				B6AE74332609AFCE005B9B1A /* ProgressEstimationTests.swift */,
			);
			path = Progress;
			sourceTree = "<group>";
		};
		B6B1E87C26D5DA020062C350 /* View */ = {
			isa = PBXGroup;
			children = (
				B6B1E87D26D5DA0E0062C350 /* DownloadsPopover.swift */,
				B6B1E87F26D5DA9B0062C350 /* DownloadsViewController.swift */,
				B6B1E88126D5DAC30062C350 /* Downloads.storyboard */,
				B6B1E88326D5EB570062C350 /* DownloadsCellView.swift */,
				B6C0B23B26E87D900031CB7F /* NSAlert+ActiveDownloadsTermination.swift */,
			);
			path = View;
			sourceTree = "<group>";
		};
		B6C0B23126E71A800031CB7F /* Services */ = {
			isa = PBXGroup;
			children = (
				B6C0B23226E71BCD0031CB7F /* Downloads.xcdatamodeld */,
				B6C0B22F26E61D630031CB7F /* DownloadListStore.swift */,
				B6B1E87A26D381710062C350 /* DownloadListCoordinator.swift */,
			);
			path = Services;
			sourceTree = "<group>";
		};
		B6DA440F2616C0F200DD1EC2 /* Statistics */ = {
			isa = PBXGroup;
			children = (
				B6DA44102616C0FC00DD1EC2 /* PixelTests.swift */,
				B6DA44222616CABC00DD1EC2 /* PixelArgumentsTests.swift */,
				B6DA44272616CAE000DD1EC2 /* AppUsageActivityMonitorTests.swift */,
				B6DA441D2616C84600DD1EC2 /* PixelStoreMock.swift */,
			);
			path = Statistics;
			sourceTree = "<group>";
		};
		B6FA893A269C414900588ECD /* Privacy Dashboard */ = {
			isa = PBXGroup;
			children = (
				B68172A7269C4334006D1092 /* Model */,
				AA9B7C7F26A06E130008D425 /* ViewModel */,
				B6FA893B269C41ED00588ECD /* View */,
			);
			path = "Privacy Dashboard";
			sourceTree = "<group>";
		};
		B6FA893B269C41ED00588ECD /* View */ = {
			isa = PBXGroup;
			children = (
				B6FA893C269C423100588ECD /* PrivacyDashboard.storyboard */,
				B6FA893E269C424500588ECD /* PrivacyDashboardViewController.swift */,
				B6FA8940269C425400588ECD /* PrivacyDashboardPopover.swift */,
			);
			path = View;
			sourceTree = "<group>";
		};
/* End PBXGroup section */

/* Begin PBXNativeTarget section */
		4B1AD89C25FC27E200261379 /* Integration Tests */ = {
			isa = PBXNativeTarget;
			buildConfigurationList = 4B1AD8A625FC27E200261379 /* Build configuration list for PBXNativeTarget "Integration Tests" */;
			buildPhases = (
				4B1AD89925FC27E200261379 /* Sources */,
				4B1AD89A25FC27E200261379 /* Frameworks */,
				4B1AD89B25FC27E200261379 /* Resources */,
			);
			buildRules = (
			);
			dependencies = (
				4B1AD8A325FC27E200261379 /* PBXTargetDependency */,
			);
			name = "Integration Tests";
			productName = "Integration Tests";
			productReference = 4B1AD89D25FC27E200261379 /* Integration Tests.xctest */;
			productType = "com.apple.product-type.bundle.unit-test";
		};
		AA585D7D248FD31100E9A3E2 /* DuckDuckGo Privacy Browser */ = {
			isa = PBXNativeTarget;
			buildConfigurationList = AA585DA4248FD31500E9A3E2 /* Build configuration list for PBXNativeTarget "DuckDuckGo Privacy Browser" */;
			buildPhases = (
				AA585D7A248FD31100E9A3E2 /* Sources */,
				AA8EDF2824925E940071C2E8 /* Swift Lint */,
				85CA9A2226455B3500145393 /* Check Filename Headers */,
				AA585D7B248FD31100E9A3E2 /* Frameworks */,
				AA585D7C248FD31100E9A3E2 /* Resources */,
				B65EF4C426CE43D600530191 /* Disable Beta App Updates */,
			);
			buildRules = (
			);
			dependencies = (
			);
			name = "DuckDuckGo Privacy Browser";
			packageProductDependencies = (
				4B82E9B225B69E3E00656FE7 /* TrackerRadarKit */,
				85FF55C725F82E4F00E2AB99 /* Lottie */,
				B65783F425F8ACA400D8DB33 /* Punnycode */,
				85F4D1C3266695C9002DD869 /* BrowserServicesKit */,
				AA06B6B62672AF8100F541C5 /* Sparkle */,
			);
			productName = DuckDuckGo;
			productReference = AA585D7E248FD31100E9A3E2 /* DuckDuckGo.app */;
			productType = "com.apple.product-type.application";
		};
		AA585D8F248FD31400E9A3E2 /* Unit Tests */ = {
			isa = PBXNativeTarget;
			buildConfigurationList = AA585DA7248FD31500E9A3E2 /* Build configuration list for PBXNativeTarget "Unit Tests" */;
			buildPhases = (
				AA585D8C248FD31400E9A3E2 /* Sources */,
				AA585D8D248FD31400E9A3E2 /* Frameworks */,
				AA585D8E248FD31400E9A3E2 /* Resources */,
			);
			buildRules = (
			);
			dependencies = (
				AA585D92248FD31400E9A3E2 /* PBXTargetDependency */,
			);
			name = "Unit Tests";
			packageProductDependencies = (
				B6DA44162616C13800DD1EC2 /* OHHTTPStubs */,
				B6DA44182616C13800DD1EC2 /* OHHTTPStubsSwift */,
			);
			productName = DuckDuckGoTests;
			productReference = AA585D90248FD31400E9A3E2 /* Unit Tests.xctest */;
			productType = "com.apple.product-type.bundle.unit-test";
		};
/* End PBXNativeTarget section */

/* Begin PBXProject section */
		AA585D76248FD31100E9A3E2 /* Project object */ = {
			isa = PBXProject;
			attributes = {
				LastSwiftUpdateCheck = 1240;
				LastUpgradeCheck = 1250;
				ORGANIZATIONNAME = DuckDuckGo;
				TargetAttributes = {
					4B1AD89C25FC27E200261379 = {
						CreatedOnToolsVersion = 12.4;
						TestTargetID = AA585D7D248FD31100E9A3E2;
					};
					AA585D7D248FD31100E9A3E2 = {
						CreatedOnToolsVersion = 11.5;
					};
					AA585D8F248FD31400E9A3E2 = {
						CreatedOnToolsVersion = 11.5;
						TestTargetID = AA585D7D248FD31100E9A3E2;
					};
				};
			};
			buildConfigurationList = AA585D79248FD31100E9A3E2 /* Build configuration list for PBXProject "DuckDuckGo" */;
			compatibilityVersion = "Xcode 9.3";
			developmentRegion = en;
			hasScannedForEncodings = 0;
			knownRegions = (
				en,
				Base,
			);
			mainGroup = AA585D75248FD31100E9A3E2;
			packageReferences = (
				4B82E9B125B69E3E00656FE7 /* XCRemoteSwiftPackageReference "TrackerRadarKit" */,
				85FF55C625F82E4F00E2AB99 /* XCRemoteSwiftPackageReference "lottie-ios" */,
				B65783F325F8ACA400D8DB33 /* XCRemoteSwiftPackageReference "PunycodeSwift" */,
				B6DA44152616C13800DD1EC2 /* XCRemoteSwiftPackageReference "OHHTTPStubs" */,
				85F4D1C2266695C9002DD869 /* XCRemoteSwiftPackageReference "BrowserServicesKit" */,
				AA06B6B52672AF8100F541C5 /* XCRemoteSwiftPackageReference "Sparkle" */,
			);
			productRefGroup = AA585D7F248FD31100E9A3E2 /* Products */;
			projectDirPath = "";
			projectRoot = "";
			targets = (
				AA585D7D248FD31100E9A3E2 /* DuckDuckGo Privacy Browser */,
				AA585D8F248FD31400E9A3E2 /* Unit Tests */,
				4B1AD89C25FC27E200261379 /* Integration Tests */,
			);
		};
/* End PBXProject section */

/* Begin PBXResourcesBuildPhase section */
		4B1AD89B25FC27E200261379 /* Resources */ = {
			isa = PBXResourcesBuildPhase;
			buildActionMask = 2147483647;
			files = (
			);
			runOnlyForDeploymentPostprocessing = 0;
		};
		AA585D7C248FD31100E9A3E2 /* Resources */ = {
			isa = PBXResourcesBuildPhase;
			buildActionMask = 2147483647;
			files = (
				4B02198C25E05FAC00ED7DEA /* Fireproofing.storyboard in Resources */,
				AA80EC73256C46A2007083E7 /* Suggestion.storyboard in Resources */,
				AA693E5E2696E5B90007BB78 /* CrashReports.storyboard in Resources */,
				4B0511CE262CAA5A00F6079C /* DownloadPreferencesTableCellView.xib in Resources */,
				8511E18425F82B34002F516B /* 01_Fire_really_small.json in Resources */,
				4B0511C3262CAA5A00F6079C /* Preferences.storyboard in Resources */,
				B6B1E88226D5DAC30062C350 /* Downloads.storyboard in Resources */,
				85A0117425AF2EDF00FA6A0C /* FindInPage.storyboard in Resources */,
				AA80EC89256C49B8007083E7 /* Localizable.strings in Resources */,
				AAE8B102258A41C000E81239 /* Tooltip.storyboard in Resources */,
				AA68C3D72490F821001B8783 /* README.md in Resources */,
				AA585D86248FD31400E9A3E2 /* Assets.xcassets in Resources */,
				AA585D89248FD31400E9A3E2 /* Main.storyboard in Resources */,
				4B6160F225B15792007DE5B2 /* contentblockerrules.js in Resources */,
				AA80EC79256C46AA007083E7 /* TabBar.storyboard in Resources */,
				AAC5E4C925D6A6E8007F5990 /* Bookmarks.storyboard in Resources */,
				B6FA893D269C423100588ECD /* PrivacyDashboard.storyboard in Resources */,
				4B65027525E5F2A70054432E /* DefaultBrowserPromptView.xib in Resources */,
				AA7412B324D0B3AC00D22FE0 /* TabBarViewItem.xib in Resources */,
				85480F8A25CDC360009424E3 /* MainMenu.storyboard in Resources */,
				4B677435255DBEB800025BD8 /* httpsMobileV2FalsePositives.json in Resources */,
				AAE71E3825F7869300D74437 /* HomepageCollectionViewItem.xib in Resources */,
				4B723E1126B0006C00E14D75 /* DataImport.storyboard in Resources */,
				4B92929026670D1700AD2C21 /* BookmarkTableCellView.xib in Resources */,
				4B02198825E05FAC00ED7DEA /* login-detection.js in Resources */,
				B6E61ED5263A6FC4004E11AB /* SavePanelAccessoryView.xib in Resources */,
				339A6B5826A044BA00E3DAE8 /* duckduckgo-privacy-dashboard in Resources */,
				4B92928E26670D1700AD2C21 /* BookmarkOutlineViewCell.xib in Resources */,
				B64C84DE2692D7400048FEBE /* PermissionAuthorization.storyboard in Resources */,
				AAB7320726DD0C37002FACF9 /* Fire.storyboard in Resources */,
				AA80EC8F256C49BC007083E7 /* Localizable.stringsdict in Resources */,
				AAE71E2C25F781EA00D74437 /* Homepage.storyboard in Resources */,
				85625994269C8F9600EE44BC /* PasswordManager.storyboard in Resources */,
				AA80EC6D256C469C007083E7 /* NavigationBar.storyboard in Resources */,
				4B0511C6262CAA5A00F6079C /* DefaultBrowserTableCellView.xib in Resources */,
				4B677433255DBEB800025BD8 /* httpsMobileV2Bloom.bin in Resources */,
				026ADE1426C3010C002518EE /* macos-config.json in Resources */,
				4B677432255DBEB800025BD8 /* httpsMobileV2BloomSpec.json in Resources */,
				AA2CB12D2587BB5600AA6FBE /* TabBarFooter.xib in Resources */,
				4B6160D825B150E4007DE5B2 /* trackerData.json in Resources */,
				AA80EC67256C4691007083E7 /* BrowserTab.storyboard in Resources */,
				4B0511C1262CAA5A00F6079C /* PrivacySecurityPreferencesTableCellView.xib in Resources */,
				4B0511D0262CAA5A00F6079C /* AppearancePreferencesTableCellView.xib in Resources */,
				4B6160F725B157BB007DE5B2 /* contentblocker.js in Resources */,
				336D5B18262D8D3C0052E0C9 /* findinpage.js in Resources */,
			);
			runOnlyForDeploymentPostprocessing = 0;
		};
		AA585D8E248FD31400E9A3E2 /* Resources */ = {
			isa = PBXResourcesBuildPhase;
			buildActionMask = 2147483647;
			files = (
				4BB46EA326B8954500222970 /* key4-encrypted.db in Resources */,
				4B8AC94126B49BEE00879451 /* key4.db in Resources */,
				B67C6C422654BF49006C872E /* DuckDuckGo-Symbol.jpg in Resources */,
				4B8AC94026B49BEE00879451 /* logins.json in Resources */,
				4B59024A26B38B0B00489384 /* Login Data in Resources */,
				4BB46EA226B8954500222970 /* logins-encrypted.json in Resources */,
			);
			runOnlyForDeploymentPostprocessing = 0;
		};
/* End PBXResourcesBuildPhase section */

/* Begin PBXShellScriptBuildPhase section */
		85CA9A2226455B3500145393 /* Check Filename Headers */ = {
			isa = PBXShellScriptBuildPhase;
			buildActionMask = 2147483647;
			files = (
			);
			inputFileListPaths = (
			);
			inputPaths = (
			);
			name = "Check Filename Headers";
			outputFileListPaths = (
			);
			outputPaths = (
			);
			runOnlyForDeploymentPostprocessing = 0;
			shellPath = /bin/sh;
			shellScript = "function check_filename_matches_header() {\n\n   filename=`basename \"$1\"`\n\n   grep -q $filename \"$1\"\n\n   if [ \"$?\" -ne \"0\" ]; then\n     echo \"$1:2:0: warning: File name does not match header\"\n   fi\n\n}\n\nexport -f check_filename_matches_header\n\nfind . -iname \"*.swift\" -type f -print0 | xargs -0 -I % bash -c 'check_filename_matches_header \"%\"'\n";
		};
		AA8EDF2824925E940071C2E8 /* Swift Lint */ = {
			isa = PBXShellScriptBuildPhase;
			buildActionMask = 2147483647;
			files = (
			);
			inputFileListPaths = (
			);
			inputPaths = (
			);
			name = "Swift Lint";
			outputFileListPaths = (
			);
			outputPaths = (
			);
			runOnlyForDeploymentPostprocessing = 0;
			shellPath = /bin/sh;
			shellScript = "if which swiftlint >/dev/null; then\n   if [ ! -z \"$BITRISE_PROJECT_PATH\" ] || [ \"$CONFIGURATION\" = \"Release\" ]; then\n       swiftlint lint --strict\n       if [ $? -ne 0 ]; then\n           echo \"error: SwiftLint validation failed.\"\n           exit 1\n       fi\n   else\n       swiftlint lint\n   fi\nelse\n   echo \"error: SwiftLint not installed. Install using \\`brew install swiftlint\\`\"\n   exit 1\nfi\n";
		};
		B65EF4C426CE43D600530191 /* Disable Beta App Updates */ = {
			isa = PBXShellScriptBuildPhase;
			buildActionMask = 2147483647;
			files = (
			);
			inputFileListPaths = (
			);
			inputPaths = (
				"${BUILT_PRODUCTS_DIR}/${CONTENTS_FOLDER_PATH}/Info.plist",
			);
			name = "Disable Beta App Updates";
			outputFileListPaths = (
			);
			outputPaths = (
			);
			runOnlyForDeploymentPostprocessing = 0;
			shellPath = /bin/sh;
			shellScript = "if [ \"${CONFIGURATION}\" = \"Beta\" ]; then\n  INFOPLIST_PATH=\"${BUILT_PRODUCTS_DIR}/${CONTENTS_FOLDER_PATH}/Info.plist\"\n  plutil -remove SUEnableAutomaticChecks \"${INFOPLIST_PATH}\"\n  plutil -remove SUFeedURL \"${INFOPLIST_PATH}\"\n  plutil -remove SUScheduledCheckInterval \"${INFOPLIST_PATH}\"\nfi\n";
		};
/* End PBXShellScriptBuildPhase section */

/* Begin PBXSourcesBuildPhase section */
		4B1AD89925FC27E200261379 /* Sources */ = {
			isa = PBXSourcesBuildPhase;
			buildActionMask = 2147483647;
			files = (
				4B1AD8E225FC390B00261379 /* EncryptionMocks.swift in Sources */,
				4B1AD91725FC46FB00261379 /* CoreDataEncryptionTests.swift in Sources */,
				4B1AD92125FC474E00261379 /* CoreDataEncryptionTesting.xcdatamodeld in Sources */,
				4B1AD8D525FC38DD00261379 /* EncryptionKeyStoreTests.swift in Sources */,
			);
			runOnlyForDeploymentPostprocessing = 0;
		};
		AA585D7A248FD31100E9A3E2 /* Sources */ = {
			isa = PBXSourcesBuildPhase;
			buildActionMask = 2147483647;
			files = (
				AAA0CC572539EBC90079BC96 /* FaviconUserScript.swift in Sources */,
				B6A9E45A261460350067D1B9 /* ApiRequestError.swift in Sources */,
				4B723E0E26B0006300E14D75 /* LoginImport.swift in Sources */,
				B6C0B23026E61D630031CB7F /* DownloadListStore.swift in Sources */,
				85799C1825DEBB3F0007EC87 /* Logging.swift in Sources */,
				AAC30A2E268F1EE300D2D9CD /* CrashReportPromptPresenter.swift in Sources */,
				AA86490C24D3494C001BABEE /* GradientView.swift in Sources */,
				B684590825C9027900DC17B6 /* AppStateChangedPublisher.swift in Sources */,
				4B92928F26670D1700AD2C21 /* BookmarkTableCellView.swift in Sources */,
				4B9292CF2667123700AD2C21 /* BookmarkManagementSidebarViewController.swift in Sources */,
				B637273D26CCF0C200C8CB02 /* OptionalExtension.swift in Sources */,
				AA80EC54256BE3BC007083E7 /* UserText.swift in Sources */,
				B61EF3EC266F91E700B4D78F /* WKWebView+Download.swift in Sources */,
				B637274426CE25EF00C8CB02 /* NSApplication+BuildTime.m in Sources */,
				4B0511C4262CAA5A00F6079C /* PreferencesSidebarViewController.swift in Sources */,
				B6E53888267C94A00010FEA9 /* HomepageCollectionViewFlowLayout.swift in Sources */,
				B61EF3F1266F922200B4D78F /* WKProcessPool+DownloadDelegate.swift in Sources */,
				B6106BAD26A7BF390013B453 /* PermissionState.swift in Sources */,
				14505A08256084EF00272CC6 /* UserAgent.swift in Sources */,
				4B8AC93526B3B2FD00879451 /* NSAlert+DataImport.swift in Sources */,
				AA7412BD24D2BEEE00D22FE0 /* MainWindow.swift in Sources */,
				AAD6D8882696DF6D002393B3 /* CrashReportPromptViewController.swift in Sources */,
				4B6160FF25B15BB1007DE5B2 /* ContentBlockerRulesManager.swift in Sources */,
				AA5C8F5E2590EEE800748EB7 /* NSPointExtension.swift in Sources */,
				026ADE1026C2FF97002518EE /* PrivacyConfigurationManager.swift in Sources */,
				AA6EF9AD25066F42004754E6 /* WindowsManager.swift in Sources */,
				B68458CD25C7EB9000DC17B6 /* WKWebViewConfigurationExtensions.swift in Sources */,
				AAC30A26268DFEE200D2D9CD /* CrashReporter.swift in Sources */,
				B6E61ED0263A6F97004E11AB /* NSSavePanelExtension.swift in Sources */,
				4B9292A426670D2A00AD2C21 /* PasteboardWriting.swift in Sources */,
				4B0511BE262CAA5A00F6079C /* DownloadPreferences.swift in Sources */,
				4B0511BC262CAA5A00F6079C /* AppearancePreferences.swift in Sources */,
				4B92928D26670D1700AD2C21 /* BookmarkOutlineViewCell.swift in Sources */,
				4BB88B5025B7BA2B006F6B06 /* TabInstrumentation.swift in Sources */,
				4B59024326B35F7C00489384 /* BrowserImportViewController.swift in Sources */,
				4B9292D72667124000AD2C21 /* NSPopUpButtonExtension.swift in Sources */,
				4B677437255DBEB800025BD8 /* HTTPSUpgrade.swift in Sources */,
				85D33F1225C82EB3002B91A6 /* ConfigurationManager.swift in Sources */,
				B6A9E48426146AAB0067D1B9 /* PixelParameters.swift in Sources */,
				B633C86D25E797D800E4B352 /* UserScriptsManager.swift in Sources */,
				4B0511BF262CAA5A00F6079C /* PreferenceSections.swift in Sources */,
				1430DFF524D0580F00B8978C /* TabBarViewController.swift in Sources */,
				4B92929B26670D2A00AD2C21 /* BookmarkOutlineViewDataSource.swift in Sources */,
				85D885B026A590A90077C374 /* NSNotificationName+PasswordManager.swift in Sources */,
				AAC30A28268E045400D2D9CD /* CrashReportReader.swift in Sources */,
				4B6160DD25B152C5007DE5B2 /* ContentBlockerRulesUserScript.swift in Sources */,
				85AC3B3525DA82A600C7D2AA /* DataTaskProviding.swift in Sources */,
				4BA1A6B3258B080A00F6F690 /* EncryptionKeyGeneration.swift in Sources */,
				4B723E0B26B0005B00E14D75 /* CSVImportViewController.swift in Sources */,
				8589063C267BCDC000D23B0D /* SaveCredentialsViewController.swift in Sources */,
				AABEE6A524AA0A7F0043105B /* SuggestionViewController.swift in Sources */,
				B6B1E88026D5DA9B0062C350 /* DownloadsViewController.swift in Sources */,
				85AC3AF725D5DBFD00C7D2AA /* DataExtension.swift in Sources */,
				B6A924D42664BBBB001A28CA /* WKWebViewDownloadDelegate.swift in Sources */,
				AA9B7C8526A199B60008D425 /* ServerTrustViewModel.swift in Sources */,
				85480FCF25D1AA22009424E3 /* ConfigurationStoring.swift in Sources */,
				858A798326A8B75F00A75A42 /* CopyHandler.swift in Sources */,
				4B8AC93926B48A5100879451 /* FirefoxLoginReader.swift in Sources */,
				4B9292D22667123700AD2C21 /* AddFolderModalViewController.swift in Sources */,
				4B92929E26670D2A00AD2C21 /* BookmarkSidebarTreeController.swift in Sources */,
				4BB88B4A25B7B690006F6B06 /* SequenceExtensions.swift in Sources */,
				4B59024026B35F3600489384 /* ChromiumDataImporter.swift in Sources */,
				B6A924DE2664CA09001A28CA /* LegacyWebKitDownloadDelegate.swift in Sources */,
				AAA0CC3C25337FAB0079BC96 /* WKBackForwardListItemViewModel.swift in Sources */,
				AAE71E3125F7855400D74437 /* HomepageViewController.swift in Sources */,
				4BB88B4525B7B55C006F6B06 /* DebugUserScript.swift in Sources */,
				4B65027A25E5F2B10054432E /* DefaultBrowserPromptView.swift in Sources */,
				4B723E0A26B0005900E14D75 /* DataImportViewController.swift in Sources */,
				B637273B26CBC8AF00C8CB02 /* AuthenticationAlert.swift in Sources */,
				4B0511BB262CAA5A00F6079C /* DefaultBrowserPreferences.swift in Sources */,
				AACF6FD626BC366D00CF09F9 /* SafariVersionReader.swift in Sources */,
				4B0511CA262CAA5A00F6079C /* FireproofDomainsViewController.swift in Sources */,
				AA4D700725545EF800C3411E /* URLEventHandler.swift in Sources */,
				AA92127725ADA07900600CD4 /* WKWebViewExtension.swift in Sources */,
				B6106BA426A7BEA40013B453 /* PermissionAuthorizationState.swift in Sources */,
				B6A9E499261474120067D1B9 /* TimedPixel.swift in Sources */,
				B6C0B23626E732000031CB7F /* DownloadListItem.swift in Sources */,
				B6AAAC24260328950029438D /* ProgressView.swift in Sources */,
				856C98A6256EB59600A22F1F /* MenuItemSelectors.swift in Sources */,
				B6B1E87E26D5DA0E0062C350 /* DownloadsPopover.swift in Sources */,
				4B9292A026670D2A00AD2C21 /* SpacerNode.swift in Sources */,
				B6E61EE8263ACE16004E11AB /* UTType.swift in Sources */,
				AAFCB37F25E545D400859DD4 /* PublisherExtension.swift in Sources */,
				B684592225C93BE000DC17B6 /* Publisher.asVoid.swift in Sources */,
				AAA0CC33252F181A0079BC96 /* NavigationButtonMenuDelegate.swift in Sources */,
				AAC30A2A268E239100D2D9CD /* CrashReport.swift in Sources */,
				4B78A86B26BB3ADD0071BB16 /* BrowserImportSummaryViewController.swift in Sources */,
				AA512D1424D99D9800230283 /* FaviconService.swift in Sources */,
				AABEE6AB24ACA0F90043105B /* SuggestionTableRowView.swift in Sources */,
				4B723E1426B000A100E14D75 /* DataExport.swift in Sources */,
				4B0511CB262CAA5A00F6079C /* DownloadPreferencesTableCellView.swift in Sources */,
				4B9292AA26670D3700AD2C21 /* Bookmark.xcmappingmodel in Sources */,
				AAC5E4D025D6A709007F5990 /* Bookmark.swift in Sources */,
				AA9B7C8326A197A00008D425 /* ServerTrust.swift in Sources */,
				B64C853826944B880048FEBE /* StoredPermission.swift in Sources */,
				AA5D6DAC24A340F700C6FBCE /* WebViewStateObserver.swift in Sources */,
				AAB7320926DD0CD9002FACF9 /* FireViewController.swift in Sources */,
				4B92928C26670D1700AD2C21 /* OutlineSeparatorViewCell.swift in Sources */,
				4B0511CD262CAA5A00F6079C /* DefaultBrowserTableCellView.swift in Sources */,
				858A798526A8BB5D00A75A42 /* NSTextViewExtension.swift in Sources */,
				B6B1E88426D5EB570062C350 /* DownloadsCellView.swift in Sources */,
				4B723E0C26B0005D00E14D75 /* CSVImportSummaryViewController.swift in Sources */,
				B6AAAC2D260330580029438D /* PublishedAfter.swift in Sources */,
				85C6A29625CC1FFD00EEB5F1 /* UserDefaultsWrapper.swift in Sources */,
				85625998269C9C5F00EE44BC /* PasswordManagementPopover.swift in Sources */,
				B6A9E4A3261475C70067D1B9 /* AppUsageActivityMonitor.swift in Sources */,
				85CC1D75269F6B420062F04E /* PasswordManagementItemView.swift in Sources */,
				4BA1A6A0258B079600F6F690 /* DataEncryption.swift in Sources */,
				B6FA8941269C425400588ECD /* PrivacyDashboardPopover.swift in Sources */,
				AABEE6AF24AD22B90043105B /* AddressBarTextField.swift in Sources */,
				4B9292DB2667125D00AD2C21 /* ContextualMenu.swift in Sources */,
				AA68C3D32490ED62001B8783 /* NavigationBarViewController.swift in Sources */,
				AA585DAF2490E6E600E9A3E2 /* MainViewController.swift in Sources */,
				AABEE69A24A902A90043105B /* SuggestionContainerViewModel.swift in Sources */,
				B657841F25FA497600D8DB33 /* NSException+Catch.swift in Sources */,
				B63ED0E526BB8FB900A9DAD1 /* SharingMenu.swift in Sources */,
				AA4FF40C2624751A004E2377 /* GrammarFeaturesManager.swift in Sources */,
				B6B3E0E12657EA7A0040E0A2 /* NSScreenExtension.swift in Sources */,
				B65E6BA026D9F10600095F96 /* NSBezierPathExtension.swift in Sources */,
				AA6820E425502F19005ED0D5 /* WebsiteDataStore.swift in Sources */,
				B64C852A26942AC90048FEBE /* PermissionContextMenu.swift in Sources */,
				85D438B6256E7C9E00F3BAF8 /* ContextMenuUserScript.swift in Sources */,
				B6B1E88B26D774090062C350 /* LinkButton.swift in Sources */,
				B6DB3CF926A00E2D00D459B7 /* AVCaptureDevice+SwizzledAuthState.swift in Sources */,
				4BA1A6BD258B082300F6F690 /* EncryptionKeyStore.swift in Sources */,
				B6F41031264D2B23003DA42C /* ProgressExtension.swift in Sources */,
				B6C0B24026E8E7240031CB7F /* RunLoopExtension.swift in Sources */,
				4B723E0F26B0006500E14D75 /* CSVParser.swift in Sources */,
				B6DA44082616B30600DD1EC2 /* PixelDataModel.xcdatamodeld in Sources */,
				B6B1E87B26D381710062C350 /* DownloadListCoordinator.swift in Sources */,
				AAC5E4F125D6BF10007F5990 /* AddressBarButton.swift in Sources */,
				AAE7527E263B05C600B973F8 /* HistoryEntry.swift in Sources */,
				AAB8203C26B2DE0D00788AC3 /* SuggestionListCharacteristics.swift in Sources */,
				AAADFD06264AA282001555EA /* TimeIntervalExtension.swift in Sources */,
				4B9292D42667123700AD2C21 /* BookmarkListViewController.swift in Sources */,
				4B723E0D26B0006100E14D75 /* SecureVaultLoginImporter.swift in Sources */,
				B6D7A2EE25D2418B002B2AE1 /* ShadowView.swift in Sources */,
				4B9292D32667123700AD2C21 /* AddBookmarkModalViewController.swift in Sources */,
				AA88D14B252A557100980B4E /* URLRequestExtension.swift in Sources */,
				4B8AC93B26B48ADF00879451 /* ASN1Parser.swift in Sources */,
				B66E9DD22670EB2A00E53BB5 /* _WKDownload+WebKitDownload.swift in Sources */,
				B6A9E4612614608B0067D1B9 /* AppVersion.swift in Sources */,
				856C98DF257014BD00A22F1F /* FileDownloadManager.swift in Sources */,
				85CC1D73269EF1880062F04E /* PasswordManagementItemList.swift in Sources */,
				85480FBB25D181CB009424E3 /* ConfigurationDownloading.swift in Sources */,
				B655369B268442EE00085A79 /* GeolocationProvider.swift in Sources */,
				B6C0B23C26E87D900031CB7F /* NSAlert+ActiveDownloadsTermination.swift in Sources */,
				AA2E423424C8A2270048C0D5 /* ColorView.swift in Sources */,
				AAECA42024EEA4AC00EFA63A /* IndexPathExtension.swift in Sources */,
				AA5C8F632591021700748EB7 /* NSApplicationExtension.swift in Sources */,
				AA9E9A5625A3AE8400D1959D /* NSWindowExtension.swift in Sources */,
				4B0511C9262CAA5A00F6079C /* RoundedSelectionRowView.swift in Sources */,
				AAC5E4C725D6A6E8007F5990 /* BookmarkPopover.swift in Sources */,
				B6106BA726A7BECC0013B453 /* PermissionAuthorizationQuery.swift in Sources */,
				4B9292CE2667123700AD2C21 /* BrowserTabSelectionDelegate.swift in Sources */,
				B6C0B24426E9CB080031CB7F /* RunLoopExtension.swift in Sources */,
				4B9292A126670D2A00AD2C21 /* BookmarkTreeController.swift in Sources */,
				4B9292D02667123700AD2C21 /* BookmarkManagementSplitViewController.swift in Sources */,
				B6E61EE3263AC0C8004E11AB /* FileManagerExtension.swift in Sources */,
				B6DB3CFB26A17CB800D459B7 /* PermissionModel.swift in Sources */,
				4B92929C26670D2A00AD2C21 /* PasteboardFolder.swift in Sources */,
				B6106BAB26A7BF1D0013B453 /* PermissionType.swift in Sources */,
				8585B63826D6E66C00C1416F /* ButtonStyles.swift in Sources */,
				4B677450255DBFA300025BD8 /* HashExtension.swift in Sources */,
				4B0511BD262CAA5A00F6079C /* PrivacySecurityPreferences.swift in Sources */,
				AA9FF95F24A1FB690039E328 /* TabCollectionViewModel.swift in Sources */,
				AAC5E4D125D6A709007F5990 /* BookmarkManager.swift in Sources */,
				AA5C8F59258FE21F00748EB7 /* NSTextFieldExtension.swift in Sources */,
				B65536AE2685E17200085A79 /* GeolocationService.swift in Sources */,
				4B02198925E05FAC00ED7DEA /* FireproofingURLExtensions.swift in Sources */,
				4BA1A6A5258B07DF00F6F690 /* EncryptedValueTransformer.swift in Sources */,
				4B92929F26670D2A00AD2C21 /* PasteboardBookmark.swift in Sources */,
				4B9292AC26670D3700AD2C21 /* Bookmark.xcdatamodeld in Sources */,
				AA6EF9B525081B4C004754E6 /* MainMenuActions.swift in Sources */,
				B63D466925BEB6C200874977 /* WKWebView+SessionState.swift in Sources */,
				4B723E1226B0006E00E14D75 /* DataImport.swift in Sources */,
				026ADE1226C2FFFE002518EE /* PrivacyConfiguration.swift in Sources */,
				B6A924D92664C72E001A28CA /* WebKitDownloadTask.swift in Sources */,
				4B59023E26B35F3600489384 /* ChromiumLoginReader.swift in Sources */,
				85D885B326A5A9DE0077C374 /* NSAlert+PasswordManager.swift in Sources */,
				85E11C2F25E7DC7E00974CAF /* ExternalURLHandler.swift in Sources */,
				85308E27267FCB22001ABD76 /* PasswordManagerSettings.swift in Sources */,
				85A0116925AF1D8900FA6A0C /* FindInPageViewController.swift in Sources */,
				4BB6CE5F26B77ED000EC5860 /* Cryptography.swift in Sources */,
				AA6FFB4424DC33320028F4D0 /* NSViewExtension.swift in Sources */,
				B6C0B23E26E8BF1F0031CB7F /* DownloadListViewModel.swift in Sources */,
				4B9292D52667123700AD2C21 /* BookmarkManagementDetailViewController.swift in Sources */,
				4B723E1026B0006700E14D75 /* CSVImporter.swift in Sources */,
				AA4BBA3B25C58FA200C4FB0F /* MainMenu.swift in Sources */,
				4B8AC93326B3B06300879451 /* EdgeDataImporter.swift in Sources */,
				AA585D84248FD31100E9A3E2 /* BrowserTabViewController.swift in Sources */,
				B6A9E48926146ABF0067D1B9 /* PixelCounter.swift in Sources */,
				AAE7527C263B056C00B973F8 /* HistoryStore.swift in Sources */,
				AAC30A2C268F1ECD00D2D9CD /* CrashReportSender.swift in Sources */,
				AAFE068326C7082D005434CC /* WebKitVersionProvider.swift in Sources */,
				B63D467A25BFC3E100874977 /* NSCoderExtensions.swift in Sources */,
				B6A5A27125B9377300AA7ADA /* StatePersistenceService.swift in Sources */,
				B68458B025C7E76A00DC17B6 /* WindowManager+StateRestoration.swift in Sources */,
				B68458C525C7EA0C00DC17B6 /* TabCollection+NSSecureCoding.swift in Sources */,
				4BB88B5B25B7BA50006F6B06 /* Instruments.swift in Sources */,
				4B0511E2262CAA8600F6079C /* NSViewControllerExtension.swift in Sources */,
				F44C130225C2DA0400426E3E /* NSAppearanceExtension.swift in Sources */,
				B64C84F1269310120048FEBE /* PermissionManager.swift in Sources */,
				B64C853026943BC10048FEBE /* Permissions.xcdatamodeld in Sources */,
				4BA1A6B8258B081600F6F690 /* EncryptionKeyStoring.swift in Sources */,
				B65783E725F8AAFB00D8DB33 /* String+Punycode.swift in Sources */,
				B657841A25FA484B00D8DB33 /* NSException+Catch.m in Sources */,
				B641896226BBD0AB001FBC8B /* LongPressButton.swift in Sources */,
				B684592F25C93FBF00DC17B6 /* AppStateRestorationManager.swift in Sources */,
				AAA892EA250A4CEF005B37B2 /* WindowControllersManager.swift in Sources */,
				AAC5E4C825D6A6E8007F5990 /* BookmarkPopoverViewController.swift in Sources */,
				85CC1D7B26A05ECF0062F04E /* PasswordManagementItemListModel.swift in Sources */,
				AABEE6A924AB4B910043105B /* SuggestionTableCellView.swift in Sources */,
				AA6820F125503DA9005ED0D5 /* FireViewModel.swift in Sources */,
				AAA0CC6A253CC43C0079BC96 /* WKUserContentControllerExtension.swift in Sources */,
				B6A9E45C261460350067D1B9 /* APIRequest.swift in Sources */,
				AA9FF95D24A1FA1C0039E328 /* TabCollection.swift in Sources */,
				4B65143E263924B5005B46EB /* EmailUrlExtensions.swift in Sources */,
				85CC1D7D26A05F250062F04E /* PasswordManagementItemModel.swift in Sources */,
				AAD86E52267A0DFF005C11BE /* UpdateController.swift in Sources */,
				85A0118225AF60E700FA6A0C /* FindInPageModel.swift in Sources */,
				4B9292A226670D2A00AD2C21 /* PseudoFolder.swift in Sources */,
				B6DA44022616B28300DD1EC2 /* PixelDataStore.swift in Sources */,
				B6A9E45326142B070067D1B9 /* Pixel.swift in Sources */,
				B6A9E47726146A570067D1B9 /* PixelEvent.swift in Sources */,
				85799C3425DFCD1B0007EC87 /* TrackerRadarManager.swift in Sources */,
				AA86490E24D49B54001BABEE /* TabLoadingView.swift in Sources */,
				AA2CB1352587C29500AA6FBE /* TabBarFooter.swift in Sources */,
				B6C0B23926E742610031CB7F /* FileDownloadError.swift in Sources */,
				4B0511C2262CAA5A00F6079C /* PreferencesAboutViewController.swift in Sources */,
				14D9B90224F91316000D4D13 /* FocusRingView.swift in Sources */,
				4B9292AB26670D3700AD2C21 /* BookmarkMigrationPolicy.swift in Sources */,
				AA92126F25ACCB1100600CD4 /* ErrorExtension.swift in Sources */,
				B6A9E47026146A250067D1B9 /* DateExtension.swift in Sources */,
				AAE7527A263B046100B973F8 /* History.xcdatamodeld in Sources */,
				AAA8E8C124EACA700055E685 /* MouseOverView.swift in Sources */,
				B64C853D26944B940048FEBE /* PermissionStore.swift in Sources */,
<<<<<<< HEAD
				B6C0B23426E71BCD0031CB7F /* Downloads.xcdatamodeld in Sources */,
=======
				B687260426E215C9008EE860 /* ExpirationChecker.swift in Sources */,
>>>>>>> 7c6599af
				AAE8B110258A456C00E81239 /* TooltipViewController.swift in Sources */,
				85AC3B0525D6B1D800C7D2AA /* ScriptSourceProviding.swift in Sources */,
				AA3F895324C18AD500628DDE /* SuggestionViewModel.swift in Sources */,
				4B9292A326670D2A00AD2C21 /* BookmarkManagedObject.swift in Sources */,
				4B723E1326B0007A00E14D75 /* CSVLoginExporter.swift in Sources */,
				8562599A269CA0A600EE44BC /* NSRectExtension.swift in Sources */,
				4B0511C5262CAA5A00F6079C /* PrivacySecurityPreferencesTableCellView.swift in Sources */,
				4B677431255DBEB800025BD8 /* BloomFilterWrapper.mm in Sources */,
				4B0511C8262CAA5A00F6079C /* PreferencesListViewController.swift in Sources */,
				B684592725C93C0500DC17B6 /* Publishers.NestedObjectChanges.swift in Sources */,
				85A011EA25B4D4CA00FA6A0C /* FindInPageUserScript.swift in Sources */,
				AA9FF95B24A1EFC20039E328 /* TabViewModel.swift in Sources */,
				AA9E9A5E25A4867200D1959D /* TabDragAndDropManager.swift in Sources */,
				B68458C025C7E9E000DC17B6 /* TabCollectionViewModel+NSSecureCoding.swift in Sources */,
				AA8EDF2724923EC70071C2E8 /* StringExtension.swift in Sources */,
				B68172A9269C487D006D1092 /* PrivacyDashboardUserScript.swift in Sources */,
				858A797F26A79EAA00A75A42 /* UserText+PasswordManager.swift in Sources */,
				8589063A267BCD8E00D23B0D /* SaveCredentialsPopover.swift in Sources */,
				AA72D5E325FE977F00C77619 /* AddEditFavoriteViewController.swift in Sources */,
				B6C0B22E26E61CE70031CB7F /* DownloadViewModel.swift in Sources */,
				AA361A3624EBF0B500EEC649 /* WindowDraggingView.swift in Sources */,
				B68458B825C7E8B200DC17B6 /* Tab+NSSecureCoding.swift in Sources */,
				B64C85422694590B0048FEBE /* PermissionButton.swift in Sources */,
				B6E53883267C83420010FEA9 /* HomepageBackgroundView.swift in Sources */,
				4B65028A25E6CBF40054432E /* NibLoadable.swift in Sources */,
				AAA0CC472533833C0079BC96 /* MoreOptionsMenu.swift in Sources */,
				B64C84E32692DC9F0048FEBE /* PermissionAuthorizationViewController.swift in Sources */,
				4B92929D26670D2A00AD2C21 /* BookmarkNode.swift in Sources */,
				B6106B9E26A565DA0013B453 /* BundleExtension.swift in Sources */,
				4B677438255DBEB800025BD8 /* HTTPSUpgrade.xcdatamodeld in Sources */,
				4B0511E1262CAA8600F6079C /* NSOpenPanelExtensions.swift in Sources */,
				AAE75280263B0A4D00B973F8 /* HistoryCoordinator.swift in Sources */,
				4B677434255DBEB800025BD8 /* HTTPSBloomFilterSpecification.swift in Sources */,
				AA97BF4625135DD30014931A /* ApplicationDockMenu.swift in Sources */,
				4B723E1526B000A400E14D75 /* LoginExport.swift in Sources */,
				4BA1A69B258B076900F6F690 /* FileStore.swift in Sources */,
				4B0511CC262CAA5A00F6079C /* PreferencesSplitViewController.swift in Sources */,
				AABDEA0226BC80D600174FA6 /* PrivacyEntryPointAddressBarButton.swift in Sources */,
				B6A9E47F26146A800067D1B9 /* PixelArguments.swift in Sources */,
				4B677436255DBEB800025BD8 /* HTTPSExcludedDomains.swift in Sources */,
				AAC5E4D225D6A709007F5990 /* BookmarkList.swift in Sources */,
				4B9292D12667123700AD2C21 /* BookmarkTableRowView.swift in Sources */,
				4B6160E525B152FA007DE5B2 /* ContentBlockerUserScript.swift in Sources */,
				85CC1D77269FA1160062F04E /* FaviconView.swift in Sources */,
				B66E9DD42670EB4A00E53BB5 /* WKDownload+WebKitDownload.swift in Sources */,
				B689ECD526C247DB006FB0C5 /* BackForwardListItem.swift in Sources */,
				AA7412B724D1687000D22FE0 /* TabBarScrollView.swift in Sources */,
				4B0511C7262CAA5A00F6079C /* PreferenceTableCellView.swift in Sources */,
				4B9292D92667124B00AD2C21 /* BookmarkListTreeControllerDataSource.swift in Sources */,
				14D9B8FB24F7E089000D4D13 /* AddressBarViewController.swift in Sources */,
				B65536A62685B82B00085A79 /* Permissions.swift in Sources */,
				AAC82C60258B6CB5009B6B42 /* TooltipWindowController.swift in Sources */,
				AAC5E4E425D6BA9C007F5990 /* NSSizeExtension.swift in Sources */,
				AAA8E8BF24EA8A0A0055E685 /* MouseOverButton.swift in Sources */,
				AA27FC3E26C28F1800EE7D66 /* TrackersAnimationView.swift in Sources */,
				AA6820EB25503D6A005ED0D5 /* Fire.swift in Sources */,
				B6AAAC3E26048F690029438D /* RandomAccessCollectionExtension.swift in Sources */,
				4B9292AF26670F5300AD2C21 /* NSOutlineViewExtensions.swift in Sources */,
				AA585D82248FD31100E9A3E2 /* AppDelegate.swift in Sources */,
				AA72D5F025FEA49900C77619 /* AddEditFavoriteWindow.swift in Sources */,
				1456D6E124EFCBC300775049 /* TabBarCollectionView.swift in Sources */,
				85308E25267FC9F2001ABD76 /* NSAlertExtension.swift in Sources */,
				4B59024826B3673600489384 /* ThirdPartyBrowser.swift in Sources */,
				4B0511D8262CAA7000F6079C /* PaddedImageButton.swift in Sources */,
				B65E6B9E26D9EC0800095F96 /* CircularProgressView.swift in Sources */,
				AABEE69C24A902BB0043105B /* SuggestionContainer.swift in Sources */,
				4B59024126B35F3600489384 /* BraveDataImporter.swift in Sources */,
				B6A9E46B2614618A0067D1B9 /* OperatingSystemVersionExtension.swift in Sources */,
				85AC3AEF25D5CE9800C7D2AA /* UserScripts.swift in Sources */,
				4B677439255DBEB800025BD8 /* HTTPSUpgradeStore.swift in Sources */,
				AAB549DF25DAB8F80058460B /* BookmarkViewModel.swift in Sources */,
				F41D174125CB131900472416 /* NSColorExtension.swift in Sources */,
				4B02198D25E05FAC00ED7DEA /* UndoFireproofingViewController.swift in Sources */,
				AAE71E3725F7869300D74437 /* HomepageCollectionViewItem.swift in Sources */,
				AAC5E4F625D6BF2C007F5990 /* AddressBarButtonsViewController.swift in Sources */,
				4B59023D26B35F3600489384 /* ChromeDataImporter.swift in Sources */,
				853014D625E671A000FB8205 /* PageObserverUserScript.swift in Sources */,
				4B139AFD26B60BD800894F82 /* NSImageExtensions.swift in Sources */,
				B6A9E45B261460350067D1B9 /* APIHeaders.swift in Sources */,
				85625996269C953C00EE44BC /* PasswordManagementViewController.swift in Sources */,
				AA6EF9B3250785D5004754E6 /* NSMenuExtension.swift in Sources */,
				AA7412B524D1536B00D22FE0 /* MainWindowController.swift in Sources */,
				4B0511CF262CAA5A00F6079C /* AppearancePreferencesTableCellView.swift in Sources */,
				AA9FF95924A1ECF20039E328 /* Tab.swift in Sources */,
				B63D467125BFA6C100874977 /* DispatchQueueExtensions.swift in Sources */,
				B64C84EB2692DD650048FEBE /* PermissionAuthorizationPopover.swift in Sources */,
				AA6FFB4624DC3B5A0028F4D0 /* WebView.swift in Sources */,
				B6CF78DE267B099C00CD4F13 /* WKNavigationActionExtension.swift in Sources */,
				AA7412B224D0B3AC00D22FE0 /* TabBarViewItem.swift in Sources */,
				856C98D52570116900A22F1F /* NSWindow+Toast.swift in Sources */,
				4B5FF67826B602B100D42879 /* FirefoxDataImporter.swift in Sources */,
				4B02198B25E05FAC00ED7DEA /* FireproofInfoViewController.swift in Sources */,
				AA8EDF2424923E980071C2E8 /* URLExtension.swift in Sources */,
				4B67744B255DBF3A00025BD8 /* BloomFilter.cpp in Sources */,
				4BE0DF06267819A1006337B7 /* NSStoryboardExtension.swift in Sources */,
				4B02198A25E05FAC00ED7DEA /* FireproofDomains.swift in Sources */,
				4B677442255DBEEA00025BD8 /* Database.swift in Sources */,
				4B92928B26670D1700AD2C21 /* BookmarksOutlineView.swift in Sources */,
				AAF7D3862567CED500998667 /* WebViewConfiguration.swift in Sources */,
				AA4E633A25E79C0A00134434 /* MouseClickView.swift in Sources */,
				4B6160ED25B15417007DE5B2 /* DetectedTracker.swift in Sources */,
				B61F015525EDD5A700ABB5A3 /* UserContentController.swift in Sources */,
				AAC5E4D925D6A711007F5990 /* BookmarkStore.swift in Sources */,
				B6FA893F269C424500588ECD /* PrivacyDashboardViewController.swift in Sources */,
				AA72D5FE25FFF94E00C77619 /* NSMenuItemExtension.swift in Sources */,
				4BA1A6C2258B0A1300F6F690 /* ContiguousBytesExtension.swift in Sources */,
				AA9B7C7E26A06E040008D425 /* TrackerInfo.swift in Sources */,
				B6553692268440D700085A79 /* WKProcessPool+GeolocationProvider.swift in Sources */,
			);
			runOnlyForDeploymentPostprocessing = 0;
		};
		AA585D8C248FD31400E9A3E2 /* Sources */ = {
			isa = PBXSourcesBuildPhase;
			buildActionMask = 2147483647;
			files = (
				026ADE1626C30FA5002518EE /* PrivacyConfigurationManagerTests.swift in Sources */,
				B67C6C472654C643006C872E /* FileManagerExtensionTests.swift in Sources */,
				142879DA24CE1179005419BB /* SuggestionViewModelTests.swift in Sources */,
				4B9292C12667103100AD2C21 /* BookmarkMigrationTests.swift in Sources */,
				4B9292BC2667103100AD2C21 /* BookmarkSidebarTreeControllerTests.swift in Sources */,
				B6DA44232616CABC00DD1EC2 /* PixelArgumentsTests.swift in Sources */,
				AAEC74BC2642F0F800C2EFBC /* History.xcdatamodeld in Sources */,
				85F1B0C925EF9759004792B6 /* URLEventHandlerTests.swift in Sources */,
				4B9292BD2667103100AD2C21 /* BookmarkOutlineViewDataSourceTests.swift in Sources */,
				B6A5A27925B93FFF00AA7ADA /* StateRestorationManagerTests.swift in Sources */,
				4B9292BB2667103100AD2C21 /* BookmarkNodeTests.swift in Sources */,
				4B0219A825E0646500ED7DEA /* WebsiteDataStoreTests.swift in Sources */,
				AAC9C01E24CB6BEB00AD1325 /* TabCollectionViewModelTests.swift in Sources */,
				AA0877BA26D5161D00B05660 /* WebKitVersionProviderTests.swift in Sources */,
				85E11C3725E7F1E100974CAF /* ExternalURLHandlerTests.swift in Sources */,
				B6DA44282616CAE000DD1EC2 /* AppUsageActivityMonitorTests.swift in Sources */,
				4B59024C26B38BB800489384 /* ChromiumLoginReaderTests.swift in Sources */,
				AAC9C01724CAFBDC00AD1325 /* TabCollectionTests.swift in Sources */,
				4B82E9B925B6A05800656FE7 /* DetectedTrackerTests.swift in Sources */,
				B67C6C3D2654B897006C872E /* WebViewExtensionTests.swift in Sources */,
				4BA1A6DE258C100A00F6F690 /* FileStoreTests.swift in Sources */,
				4B0511F0262CAEC900F6079C /* AppearancePreferencesTests.swift in Sources */,
				AAC9C01C24CB594C00AD1325 /* TabViewModelTests.swift in Sources */,
				B65349AA265CF45000DCC645 /* DispatchQueueExtensionsTests.swift in Sources */,
				858A798A26A9B35E00A75A42 /* PasswordManagementItemModelTests.swift in Sources */,
				B6DA441E2616C84600DD1EC2 /* PixelStoreMock.swift in Sources */,
				4B9292BF2667103100AD2C21 /* TreeControllerTests.swift in Sources */,
				4B11060525903E570039B979 /* CoreDataEncryptionTesting.xcdatamodeld in Sources */,
				858A798826A99DBE00A75A42 /* PasswordManagementItemListModelTests.swift in Sources */,
				8546DE6225C03056000CA5E1 /* UserAgentTests.swift in Sources */,
				B63ED0DE26AFD9A300A9DAD1 /* AVCaptureDeviceMock.swift in Sources */,
				B63ED0E026AFE32F00A9DAD1 /* GeolocationProviderMock.swift in Sources */,
				4B723E0926B0003E00E14D75 /* CSVLoginExporterTests.swift in Sources */,
				B630793526731BC400DCEE41 /* URLSuggestedFilenameTests.swift in Sources */,
				4B82E9C125B6A1CD00656FE7 /* TrackerRadarManagerTests.swift in Sources */,
				AADE11C026D916D70032D8A7 /* StringExtensionTests.swift in Sources */,
				85AC3B4925DAC9BD00C7D2AA /* ConfigurationStorageTests.swift in Sources */,
				4B723E0726B0003E00E14D75 /* CSVImporterTests.swift in Sources */,
				AA652CDB25DDAB32009059CC /* BookmarkStoreMock.swift in Sources */,
				B62EB47C25BAD3BB005745C6 /* WKWebViewPrivateMethodsAvailabilityTests.swift in Sources */,
				B6106BA026A7BE0B0013B453 /* PermissionManagerTests.swift in Sources */,
				B6106BB526A809E60013B453 /* GeolocationProviderTests.swift in Sources */,
				B6A5A2A025B96E8300AA7ADA /* AppStateChangePublisherTests.swift in Sources */,
				B63ED0E326B3E7FA00A9DAD1 /* CLLocationManagerMock.swift in Sources */,
				4B02199C25E063DE00ED7DEA /* FireproofDomainsTests.swift in Sources */,
				B65783EC25F8AB9300D8DB33 /* String+PunycodeTests.swift in Sources */,
				AA0F3DB7261A566C0077F2D9 /* SuggestionLoadingMock.swift in Sources */,
				4B9292BE2667103100AD2C21 /* PasteboardFolderTests.swift in Sources */,
				4B9292C52667104B00AD2C21 /* CoreDataTestUtilities.swift in Sources */,
				4B723E1926B000DC00E14D75 /* TemporaryFileCreator.swift in Sources */,
				4B9292C22667103100AD2C21 /* BookmarkTests.swift in Sources */,
				142879DC24CE1185005419BB /* SuggestionContainerViewModelTests.swift in Sources */,
				AA0877B826D5160D00B05660 /* SafariVersionReaderTests.swift in Sources */,
				B6106BAF26A7C6180013B453 /* PermissionStoreMock.swift in Sources */,
				AA652CD325DDA6E9009059CC /* LocalBookmarkManagerTests.swift in Sources */,
				B63ED0DC26AE7B1E00A9DAD1 /* WebViewMock.swift in Sources */,
				4B4F72EC266B2ED300814C60 /* CollectionExtension.swift in Sources */,
				AAE39D1B24F44885008EF28B /* TabCollectionViewModelDelegateMock.swift in Sources */,
				AA9C363025518CA9004B1BA3 /* FireTests.swift in Sources */,
				B6106BB126A7D8720013B453 /* PermissionStoreTests.swift in Sources */,
				4BF4951826C08395000547B8 /* ThirdPartyBrowserTests.swift in Sources */,
				AA63745424C9BF9A00AB2AC4 /* SuggestionContainerTests.swift in Sources */,
				AAC9C01524CAFBCE00AD1325 /* TabTests.swift in Sources */,
				4BA1A6D9258C0CB300F6F690 /* DataEncryptionTests.swift in Sources */,
				858C1BED26974E6600E6C014 /* PasswordManagerSettingsTests.swift in Sources */,
				B6A5A27E25B9403E00AA7ADA /* FileStoreMock.swift in Sources */,
				B68172AE269EB43F006D1092 /* GeolocationServiceTests.swift in Sources */,
				B6AE74342609AFCE005B9B1A /* ProgressEstimationTests.swift in Sources */,
				4BA1A6FE258C5C1300F6F690 /* EncryptedValueTransformerTests.swift in Sources */,
				85F69B3C25EDE81F00978E59 /* URLExtensionTests.swift in Sources */,
				B6DA44112616C0FC00DD1EC2 /* PixelTests.swift in Sources */,
				4B9292BA2667103100AD2C21 /* BookmarkNodePathTests.swift in Sources */,
				4B9292C02667103100AD2C21 /* BookmarkManagedObjectTests.swift in Sources */,
				4B723E0626B0003E00E14D75 /* CSVParserTests.swift in Sources */,
				AA652CCE25DD9071009059CC /* BookmarkListTests.swift in Sources */,
				B6A5A2A825BAA35500AA7ADA /* WindowManagerStateRestorationTests.swift in Sources */,
				B61F012325ECBAE400ABB5A3 /* UserScriptsTest.swift in Sources */,
				4B11060A25903EAC0039B979 /* CoreDataEncryptionTests.swift in Sources */,
				4B9292C32667103100AD2C21 /* PasteboardBookmarkTests.swift in Sources */,
				AAEC74BB2642E67C00C2EFBC /* NSPersistentContainerExtension.swift in Sources */,
				AABAF59C260A7D130085060C /* FaviconServiceMock.swift in Sources */,
				AAEC74B82642E43800C2EFBC /* HistoryStoreTests.swift in Sources */,
				4BA1A6E6258C270800F6F690 /* EncryptionKeyGeneratorTests.swift in Sources */,
				B61F012B25ECBB1700ABB5A3 /* UserScriptsManagerTests.swift in Sources */,
				B6106BB326A7F4AA0013B453 /* GeolocationServiceMock.swift in Sources */,
				4B8AC93D26B49BE600879451 /* FirefoxLoginReaderTests.swift in Sources */,
				4B723E0526B0003E00E14D75 /* DataImportMocks.swift in Sources */,
				85AC3B1725D9BC1A00C7D2AA /* ConfigurationDownloaderTests.swift in Sources */,
				4B0511E7262CAB3700F6079C /* UserDefaultsWrapperUtilities.swift in Sources */,
				4BA1A6F6258C4F9600F6F690 /* EncryptionMocks.swift in Sources */,
				B6B3E0962654DACD0040E0A2 /* UTTypeTests.swift in Sources */,
				4B02199D25E063DE00ED7DEA /* FireproofingURLExtensionsTests.swift in Sources */,
				AAEC74B42642C69300C2EFBC /* HistoryCoordinatorTests.swift in Sources */,
				4B0511F8262CB20F00F6079C /* DownloadPreferencesTests.swift in Sources */,
				B63ED0DA26AE7AF400A9DAD1 /* PermissionManagerMock.swift in Sources */,
				AA9C362825518C44004B1BA3 /* WebsiteDataStoreMock.swift in Sources */,
				4B723E0826B0003E00E14D75 /* MockSecureVault.swift in Sources */,
				AAEC74B22642C57200C2EFBC /* HistoryCoordinatingMock.swift in Sources */,
				AAEC74B62642CC6A00C2EFBC /* HistoryStoringMock.swift in Sources */,
				AA652CB125DD825B009059CC /* LocalBookmarkStoreTests.swift in Sources */,
				B630794226731F5400DCEE41 /* WKDownloadMock.swift in Sources */,
				B6C0B24626E9CB190031CB7F /* RunLoopExtensionTests.swift in Sources */,
				B63ED0D826AE729600A9DAD1 /* PermissionModelTests.swift in Sources */,
				B630793A26731F2600DCEE41 /* FileDownloadManagerTests.swift in Sources */,
			);
			runOnlyForDeploymentPostprocessing = 0;
		};
/* End PBXSourcesBuildPhase section */

/* Begin PBXTargetDependency section */
		4B1AD8A325FC27E200261379 /* PBXTargetDependency */ = {
			isa = PBXTargetDependency;
			target = AA585D7D248FD31100E9A3E2 /* DuckDuckGo Privacy Browser */;
			targetProxy = 4B1AD8A225FC27E200261379 /* PBXContainerItemProxy */;
		};
		AA585D92248FD31400E9A3E2 /* PBXTargetDependency */ = {
			isa = PBXTargetDependency;
			target = AA585D7D248FD31100E9A3E2 /* DuckDuckGo Privacy Browser */;
			targetProxy = AA585D91248FD31400E9A3E2 /* PBXContainerItemProxy */;
		};
/* End PBXTargetDependency section */

/* Begin PBXVariantGroup section */
		AA585D87248FD31400E9A3E2 /* Main.storyboard */ = {
			isa = PBXVariantGroup;
			children = (
				AA585D88248FD31400E9A3E2 /* Base */,
			);
			name = Main.storyboard;
			sourceTree = "<group>";
		};
		AA80EC69256C4691007083E7 /* BrowserTab.storyboard */ = {
			isa = PBXVariantGroup;
			children = (
				AA80EC68256C4691007083E7 /* Base */,
			);
			name = BrowserTab.storyboard;
			sourceTree = "<group>";
		};
		AA80EC6F256C469C007083E7 /* NavigationBar.storyboard */ = {
			isa = PBXVariantGroup;
			children = (
				AA80EC6E256C469C007083E7 /* Base */,
			);
			name = NavigationBar.storyboard;
			sourceTree = "<group>";
		};
		AA80EC75256C46A2007083E7 /* Suggestion.storyboard */ = {
			isa = PBXVariantGroup;
			children = (
				AA80EC74256C46A2007083E7 /* Base */,
			);
			name = Suggestion.storyboard;
			sourceTree = "<group>";
		};
		AA80EC7B256C46AA007083E7 /* TabBar.storyboard */ = {
			isa = PBXVariantGroup;
			children = (
				AA80EC7A256C46AA007083E7 /* Base */,
			);
			name = TabBar.storyboard;
			sourceTree = "<group>";
		};
		AA80EC8B256C49B8007083E7 /* Localizable.strings */ = {
			isa = PBXVariantGroup;
			children = (
				AA80EC8A256C49B8007083E7 /* en */,
			);
			name = Localizable.strings;
			sourceTree = "<group>";
		};
		AA80EC91256C49BC007083E7 /* Localizable.stringsdict */ = {
			isa = PBXVariantGroup;
			children = (
				AA80EC90256C49BC007083E7 /* en */,
			);
			name = Localizable.stringsdict;
			sourceTree = "<group>";
		};
/* End PBXVariantGroup section */

/* Begin XCBuildConfiguration section */
		4B1AD8A425FC27E200261379 /* Debug */ = {
			isa = XCBuildConfiguration;
			buildSettings = {
				BUNDLE_LOADER = "$(TEST_HOST)";
				CODE_SIGN_STYLE = Automatic;
				COMBINE_HIDPI_IMAGES = YES;
				DEVELOPMENT_TEAM = HKE973VLUW;
				INFOPLIST_FILE = "Integration Tests/Info.plist";
				LD_RUNPATH_SEARCH_PATHS = (
					"$(inherited)",
					"@executable_path/../Frameworks",
					"@loader_path/../Frameworks",
				);
				MACOSX_DEPLOYMENT_TARGET = 11.1;
				PRODUCT_BUNDLE_IDENTIFIER = "com.duckduckgo.Integration-Tests";
				PRODUCT_NAME = "$(TARGET_NAME)";
				SWIFT_VERSION = 5.0;
				TEST_HOST = "$(BUILT_PRODUCTS_DIR)/DuckDuckGo Privacy Browser.app/Contents/MacOS/DuckDuckGo Privacy Browser";
			};
			name = Debug;
		};
		4B1AD8A525FC27E200261379 /* Release */ = {
			isa = XCBuildConfiguration;
			buildSettings = {
				BUNDLE_LOADER = "$(TEST_HOST)";
				CODE_SIGN_STYLE = Automatic;
				COMBINE_HIDPI_IMAGES = YES;
				DEVELOPMENT_TEAM = HKE973VLUW;
				INFOPLIST_FILE = "Integration Tests/Info.plist";
				LD_RUNPATH_SEARCH_PATHS = (
					"$(inherited)",
					"@executable_path/../Frameworks",
					"@loader_path/../Frameworks",
				);
				MACOSX_DEPLOYMENT_TARGET = 11.1;
				PRODUCT_BUNDLE_IDENTIFIER = "com.duckduckgo.Integration-Tests";
				PRODUCT_NAME = "$(TARGET_NAME)";
				SWIFT_VERSION = 5.0;
				TEST_HOST = "$(BUILT_PRODUCTS_DIR)/DuckDuckGo Privacy Browser.app/Contents/MacOS/DuckDuckGo Privacy Browser";
			};
			name = Release;
		};
		4B1AD8B025FC322600261379 /* CI */ = {
			isa = XCBuildConfiguration;
			buildSettings = {
				ALWAYS_SEARCH_USER_PATHS = NO;
				CLANG_ANALYZER_NONNULL = YES;
				CLANG_ANALYZER_NUMBER_OBJECT_CONVERSION = YES_AGGRESSIVE;
				CLANG_CXX_LANGUAGE_STANDARD = "gnu++14";
				CLANG_CXX_LIBRARY = "libc++";
				CLANG_ENABLE_MODULES = YES;
				CLANG_ENABLE_OBJC_ARC = YES;
				CLANG_ENABLE_OBJC_WEAK = YES;
				CLANG_WARN_BLOCK_CAPTURE_AUTORELEASING = YES;
				CLANG_WARN_BOOL_CONVERSION = YES;
				CLANG_WARN_COMMA = YES;
				CLANG_WARN_CONSTANT_CONVERSION = YES;
				CLANG_WARN_DEPRECATED_OBJC_IMPLEMENTATIONS = YES;
				CLANG_WARN_DIRECT_OBJC_ISA_USAGE = YES_ERROR;
				CLANG_WARN_DOCUMENTATION_COMMENTS = YES;
				CLANG_WARN_EMPTY_BODY = YES;
				CLANG_WARN_ENUM_CONVERSION = YES;
				CLANG_WARN_INFINITE_RECURSION = YES;
				CLANG_WARN_INT_CONVERSION = YES;
				CLANG_WARN_NON_LITERAL_NULL_CONVERSION = YES;
				CLANG_WARN_OBJC_IMPLICIT_RETAIN_SELF = YES;
				CLANG_WARN_OBJC_LITERAL_CONVERSION = YES;
				CLANG_WARN_OBJC_ROOT_CLASS = YES_ERROR;
				CLANG_WARN_QUOTED_INCLUDE_IN_FRAMEWORK_HEADER = YES;
				CLANG_WARN_RANGE_LOOP_ANALYSIS = YES;
				CLANG_WARN_STRICT_PROTOTYPES = YES;
				CLANG_WARN_SUSPICIOUS_MOVE = YES;
				CLANG_WARN_UNGUARDED_AVAILABILITY = YES_AGGRESSIVE;
				CLANG_WARN_UNREACHABLE_CODE = YES;
				CLANG_WARN__DUPLICATE_METHOD_MATCH = YES;
				COPY_PHASE_STRIP = NO;
				DEBUG_INFORMATION_FORMAT = dwarf;
				ENABLE_STRICT_OBJC_MSGSEND = YES;
				ENABLE_TESTABILITY = YES;
				GCC_C_LANGUAGE_STANDARD = gnu11;
				GCC_DYNAMIC_NO_PIC = NO;
				GCC_NO_COMMON_BLOCKS = YES;
				GCC_OPTIMIZATION_LEVEL = 0;
				GCC_PREPROCESSOR_DEFINITIONS = (
					"DEBUG=1",
					"CI=1",
					"$(inherited)",
				);
				GCC_WARN_64_TO_32_BIT_CONVERSION = YES;
				GCC_WARN_ABOUT_RETURN_TYPE = YES_ERROR;
				GCC_WARN_UNDECLARED_SELECTOR = YES;
				GCC_WARN_UNINITIALIZED_AUTOS = YES_AGGRESSIVE;
				GCC_WARN_UNUSED_FUNCTION = YES;
				GCC_WARN_UNUSED_VARIABLE = YES;
				MACOSX_DEPLOYMENT_TARGET = 10.15;
				MTL_ENABLE_DEBUG_INFO = INCLUDE_SOURCE;
				MTL_FAST_MATH = YES;
				ONLY_ACTIVE_ARCH = YES;
				SDKROOT = macosx;
				SWIFT_ACTIVE_COMPILATION_CONDITIONS = "DEBUG CI";
				SWIFT_OPTIMIZATION_LEVEL = "-Onone";
			};
			name = CI;
		};
		4B1AD8B125FC322600261379 /* CI */ = {
			isa = XCBuildConfiguration;
			buildSettings = {
				ASSETCATALOG_COMPILER_APPICON_NAME = "Icon - Debug";
				CLANG_ANALYZER_LOCALIZABILITY_EMPTY_CONTEXT = YES;
				CLANG_ANALYZER_LOCALIZABILITY_NONLOCALIZED = YES;
				CODE_SIGN_ENTITLEMENTS = DuckDuckGo/DuckDuckGoCI.entitlements;
				CODE_SIGN_IDENTITY = "";
				CODE_SIGN_STYLE = Manual;
				COMBINE_HIDPI_IMAGES = YES;
				CURRENT_PROJECT_VERSION = 0.15.4;
				DEVELOPMENT_TEAM = "";
				ENABLE_HARDENED_RUNTIME = YES;
				INFOPLIST_FILE = DuckDuckGo/Info.plist;
				LD_RUNPATH_SEARCH_PATHS = (
					"$(inherited)",
					"@executable_path/../Frameworks",
				);
				MARKETING_VERSION = 0.15.4;
				PRODUCT_BUNDLE_IDENTIFIER = com.duckduckgo.macos.browser.debug;
				PRODUCT_MODULE_NAME = "$(TARGET_NAME:c99extidentifier)";
				PRODUCT_NAME = DuckDuckGo;
				PROVISIONING_PROFILE_SPECIFIER = "";
				SWIFT_ACTIVE_COMPILATION_CONDITIONS = "FEEDBACK OUT_OF_APPSTORE $(inherited)";
				SWIFT_OBJC_BRIDGING_HEADER = "$(SRCROOT)/DuckDuckGo/Bridging.h";
				SWIFT_VERSION = 5.0;
			};
			name = CI;
		};
		4B1AD8B225FC322600261379 /* CI */ = {
			isa = XCBuildConfiguration;
			buildSettings = {
				ALWAYS_EMBED_SWIFT_STANDARD_LIBRARIES = YES;
				BUNDLE_LOADER = "$(TEST_HOST)";
				CODE_SIGN_IDENTITY = "-";
				CODE_SIGN_STYLE = Automatic;
				COMBINE_HIDPI_IMAGES = YES;
				DEVELOPMENT_TEAM = "";
				INFOPLIST_FILE = "Unit Tests/Info.plist";
				LD_RUNPATH_SEARCH_PATHS = (
					"$(inherited)",
					"@executable_path/../Frameworks",
					"@loader_path/../Frameworks",
				);
				MACOSX_DEPLOYMENT_TARGET = 10.15;
				PRODUCT_BUNDLE_IDENTIFIER = com.duckduckgo.macos.browser.DuckDuckGoTests;
				PRODUCT_NAME = "$(TARGET_NAME)";
				PROVISIONING_PROFILE_SPECIFIER = "";
				SWIFT_VERSION = 5.0;
				TEST_HOST = "$(BUILT_PRODUCTS_DIR)/DuckDuckGo.app/Contents/MacOS/DuckDuckGo";
			};
			name = CI;
		};
		4B1AD8B325FC322600261379 /* CI */ = {
			isa = XCBuildConfiguration;
			buildSettings = {
				BUNDLE_LOADER = "$(TEST_HOST)";
				CODE_SIGN_STYLE = Automatic;
				COMBINE_HIDPI_IMAGES = YES;
				DEVELOPMENT_TEAM = HKE973VLUW;
				INFOPLIST_FILE = "Integration Tests/Info.plist";
				LD_RUNPATH_SEARCH_PATHS = (
					"$(inherited)",
					"@executable_path/../Frameworks",
					"@loader_path/../Frameworks",
				);
				MACOSX_DEPLOYMENT_TARGET = 11.1;
				PRODUCT_BUNDLE_IDENTIFIER = "com.duckduckgo.Integration-Tests";
				PRODUCT_NAME = "$(TARGET_NAME)";
				SWIFT_VERSION = 5.0;
				TEST_HOST = "$(BUILT_PRODUCTS_DIR)/DuckDuckGo Privacy Browser.app/Contents/MacOS/DuckDuckGo Privacy Browser";
			};
			name = CI;
		};
		AA585DA2248FD31500E9A3E2 /* Debug */ = {
			isa = XCBuildConfiguration;
			buildSettings = {
				ALWAYS_SEARCH_USER_PATHS = NO;
				CLANG_ANALYZER_NONNULL = YES;
				CLANG_ANALYZER_NUMBER_OBJECT_CONVERSION = YES_AGGRESSIVE;
				CLANG_CXX_LANGUAGE_STANDARD = "gnu++14";
				CLANG_CXX_LIBRARY = "libc++";
				CLANG_ENABLE_MODULES = YES;
				CLANG_ENABLE_OBJC_ARC = YES;
				CLANG_ENABLE_OBJC_WEAK = YES;
				CLANG_WARN_BLOCK_CAPTURE_AUTORELEASING = YES;
				CLANG_WARN_BOOL_CONVERSION = YES;
				CLANG_WARN_COMMA = YES;
				CLANG_WARN_CONSTANT_CONVERSION = YES;
				CLANG_WARN_DEPRECATED_OBJC_IMPLEMENTATIONS = YES;
				CLANG_WARN_DIRECT_OBJC_ISA_USAGE = YES_ERROR;
				CLANG_WARN_DOCUMENTATION_COMMENTS = YES;
				CLANG_WARN_EMPTY_BODY = YES;
				CLANG_WARN_ENUM_CONVERSION = YES;
				CLANG_WARN_INFINITE_RECURSION = YES;
				CLANG_WARN_INT_CONVERSION = YES;
				CLANG_WARN_NON_LITERAL_NULL_CONVERSION = YES;
				CLANG_WARN_OBJC_IMPLICIT_RETAIN_SELF = YES;
				CLANG_WARN_OBJC_LITERAL_CONVERSION = YES;
				CLANG_WARN_OBJC_ROOT_CLASS = YES_ERROR;
				CLANG_WARN_QUOTED_INCLUDE_IN_FRAMEWORK_HEADER = YES;
				CLANG_WARN_RANGE_LOOP_ANALYSIS = YES;
				CLANG_WARN_STRICT_PROTOTYPES = YES;
				CLANG_WARN_SUSPICIOUS_MOVE = YES;
				CLANG_WARN_UNGUARDED_AVAILABILITY = YES_AGGRESSIVE;
				CLANG_WARN_UNREACHABLE_CODE = YES;
				CLANG_WARN__DUPLICATE_METHOD_MATCH = YES;
				COPY_PHASE_STRIP = NO;
				DEBUG_INFORMATION_FORMAT = dwarf;
				ENABLE_STRICT_OBJC_MSGSEND = YES;
				ENABLE_TESTABILITY = YES;
				GCC_C_LANGUAGE_STANDARD = gnu11;
				GCC_DYNAMIC_NO_PIC = NO;
				GCC_NO_COMMON_BLOCKS = YES;
				GCC_OPTIMIZATION_LEVEL = 0;
				GCC_PREPROCESSOR_DEFINITIONS = (
					"DEBUG=1",
					"$(inherited)",
				);
				GCC_WARN_64_TO_32_BIT_CONVERSION = YES;
				GCC_WARN_ABOUT_RETURN_TYPE = YES_ERROR;
				GCC_WARN_UNDECLARED_SELECTOR = YES;
				GCC_WARN_UNINITIALIZED_AUTOS = YES_AGGRESSIVE;
				GCC_WARN_UNUSED_FUNCTION = YES;
				GCC_WARN_UNUSED_VARIABLE = YES;
				MACOSX_DEPLOYMENT_TARGET = 10.15;
				MTL_ENABLE_DEBUG_INFO = INCLUDE_SOURCE;
				MTL_FAST_MATH = YES;
				ONLY_ACTIVE_ARCH = YES;
				SDKROOT = macosx;
				SWIFT_ACTIVE_COMPILATION_CONDITIONS = DEBUG;
				SWIFT_OPTIMIZATION_LEVEL = "-Onone";
			};
			name = Debug;
		};
		AA585DA3248FD31500E9A3E2 /* Release */ = {
			isa = XCBuildConfiguration;
			buildSettings = {
				ALWAYS_SEARCH_USER_PATHS = NO;
				CLANG_ANALYZER_NONNULL = YES;
				CLANG_ANALYZER_NUMBER_OBJECT_CONVERSION = YES_AGGRESSIVE;
				CLANG_CXX_LANGUAGE_STANDARD = "gnu++14";
				CLANG_CXX_LIBRARY = "libc++";
				CLANG_ENABLE_MODULES = YES;
				CLANG_ENABLE_OBJC_ARC = YES;
				CLANG_ENABLE_OBJC_WEAK = YES;
				CLANG_WARN_BLOCK_CAPTURE_AUTORELEASING = YES;
				CLANG_WARN_BOOL_CONVERSION = YES;
				CLANG_WARN_COMMA = YES;
				CLANG_WARN_CONSTANT_CONVERSION = YES;
				CLANG_WARN_DEPRECATED_OBJC_IMPLEMENTATIONS = YES;
				CLANG_WARN_DIRECT_OBJC_ISA_USAGE = YES_ERROR;
				CLANG_WARN_DOCUMENTATION_COMMENTS = YES;
				CLANG_WARN_EMPTY_BODY = YES;
				CLANG_WARN_ENUM_CONVERSION = YES;
				CLANG_WARN_INFINITE_RECURSION = YES;
				CLANG_WARN_INT_CONVERSION = YES;
				CLANG_WARN_NON_LITERAL_NULL_CONVERSION = YES;
				CLANG_WARN_OBJC_IMPLICIT_RETAIN_SELF = YES;
				CLANG_WARN_OBJC_LITERAL_CONVERSION = YES;
				CLANG_WARN_OBJC_ROOT_CLASS = YES_ERROR;
				CLANG_WARN_QUOTED_INCLUDE_IN_FRAMEWORK_HEADER = YES;
				CLANG_WARN_RANGE_LOOP_ANALYSIS = YES;
				CLANG_WARN_STRICT_PROTOTYPES = YES;
				CLANG_WARN_SUSPICIOUS_MOVE = YES;
				CLANG_WARN_UNGUARDED_AVAILABILITY = YES_AGGRESSIVE;
				CLANG_WARN_UNREACHABLE_CODE = YES;
				CLANG_WARN__DUPLICATE_METHOD_MATCH = YES;
				COPY_PHASE_STRIP = NO;
				DEBUG_INFORMATION_FORMAT = "dwarf-with-dsym";
				ENABLE_NS_ASSERTIONS = NO;
				ENABLE_STRICT_OBJC_MSGSEND = YES;
				GCC_C_LANGUAGE_STANDARD = gnu11;
				GCC_NO_COMMON_BLOCKS = YES;
				GCC_WARN_64_TO_32_BIT_CONVERSION = YES;
				GCC_WARN_ABOUT_RETURN_TYPE = YES_ERROR;
				GCC_WARN_UNDECLARED_SELECTOR = YES;
				GCC_WARN_UNINITIALIZED_AUTOS = YES_AGGRESSIVE;
				GCC_WARN_UNUSED_FUNCTION = YES;
				GCC_WARN_UNUSED_VARIABLE = YES;
				MACOSX_DEPLOYMENT_TARGET = 10.15;
				MTL_ENABLE_DEBUG_INFO = NO;
				MTL_FAST_MATH = YES;
				SDKROOT = macosx;
				SWIFT_COMPILATION_MODE = wholemodule;
				SWIFT_OPTIMIZATION_LEVEL = "-O";
			};
			name = Release;
		};
		AA585DA5248FD31500E9A3E2 /* Debug */ = {
			isa = XCBuildConfiguration;
			buildSettings = {
				ASSETCATALOG_COMPILER_APPICON_NAME = "Icon - Debug";
				CLANG_ANALYZER_LOCALIZABILITY_EMPTY_CONTEXT = YES;
				CLANG_ANALYZER_LOCALIZABILITY_NONLOCALIZED = YES;
				CODE_SIGN_ENTITLEMENTS = DuckDuckGo/DuckDuckGo.entitlements;
				CODE_SIGN_IDENTITY = "Apple Development";
				CODE_SIGN_STYLE = Automatic;
				COMBINE_HIDPI_IMAGES = YES;
				CURRENT_PROJECT_VERSION = 0.15.4;
				DEVELOPMENT_TEAM = HKE973VLUW;
				ENABLE_HARDENED_RUNTIME = YES;
				INFOPLIST_FILE = DuckDuckGo/Info.plist;
				LD_RUNPATH_SEARCH_PATHS = (
					"$(inherited)",
					"@executable_path/../Frameworks",
				);
				MARKETING_VERSION = 0.15.4;
				PRODUCT_BUNDLE_IDENTIFIER = com.duckduckgo.macos.browser.debug;
				PRODUCT_MODULE_NAME = "$(TARGET_NAME:c99extidentifier)";
				PRODUCT_NAME = DuckDuckGo;
				SWIFT_ACTIVE_COMPILATION_CONDITIONS = "FEEDBACK OUT_OF_APPSTORE $(inherited)";
				SWIFT_OBJC_BRIDGING_HEADER = "$(SRCROOT)/DuckDuckGo/Bridging.h";
				SWIFT_VERSION = 5.0;
			};
			name = Debug;
		};
		AA585DA6248FD31500E9A3E2 /* Release */ = {
			isa = XCBuildConfiguration;
			buildSettings = {
				ASSETCATALOG_COMPILER_APPICON_NAME = AppIcon;
				CLANG_ANALYZER_LOCALIZABILITY_EMPTY_CONTEXT = YES;
				CLANG_ANALYZER_LOCALIZABILITY_NONLOCALIZED = YES;
				CODE_SIGN_ENTITLEMENTS = DuckDuckGo/DuckDuckGo.entitlements;
				CODE_SIGN_IDENTITY = "Apple Development";
				CODE_SIGN_STYLE = Automatic;
				COMBINE_HIDPI_IMAGES = YES;
				CURRENT_PROJECT_VERSION = 0.15.4;
				DEVELOPMENT_TEAM = HKE973VLUW;
				ENABLE_HARDENED_RUNTIME = YES;
				INFOPLIST_FILE = DuckDuckGo/Info.plist;
				LD_RUNPATH_SEARCH_PATHS = (
					"$(inherited)",
					"@executable_path/../Frameworks",
				);
				MARKETING_VERSION = 0.15.4;
				PRODUCT_BUNDLE_IDENTIFIER = com.duckduckgo.macos.browser;
				PRODUCT_MODULE_NAME = "$(TARGET_NAME:c99extidentifier)";
				PRODUCT_NAME = DuckDuckGo;
				SWIFT_ACTIVE_COMPILATION_CONDITIONS = "FEEDBACK OUT_OF_APPSTORE";
				SWIFT_OBJC_BRIDGING_HEADER = "$(SRCROOT)/DuckDuckGo/Bridging.h";
				SWIFT_VERSION = 5.0;
			};
			name = Release;
		};
		AA585DA8248FD31500E9A3E2 /* Debug */ = {
			isa = XCBuildConfiguration;
			buildSettings = {
				ALWAYS_EMBED_SWIFT_STANDARD_LIBRARIES = YES;
				BUNDLE_LOADER = "$(TEST_HOST)";
				CODE_SIGN_IDENTITY = "Apple Development";
				CODE_SIGN_STYLE = Automatic;
				COMBINE_HIDPI_IMAGES = YES;
				DEVELOPMENT_TEAM = HKE973VLUW;
				INFOPLIST_FILE = "Unit Tests/Info.plist";
				LD_RUNPATH_SEARCH_PATHS = (
					"$(inherited)",
					"@executable_path/../Frameworks",
					"@loader_path/../Frameworks",
				);
				MACOSX_DEPLOYMENT_TARGET = 10.15;
				PRODUCT_BUNDLE_IDENTIFIER = com.duckduckgo.macos.browser.DuckDuckGoTests;
				PRODUCT_NAME = "$(TARGET_NAME)";
				PROVISIONING_PROFILE_SPECIFIER = "";
				SWIFT_VERSION = 5.0;
				TEST_HOST = "$(BUILT_PRODUCTS_DIR)/DuckDuckGo.app/Contents/MacOS/DuckDuckGo";
			};
			name = Debug;
		};
		AA585DA9248FD31500E9A3E2 /* Release */ = {
			isa = XCBuildConfiguration;
			buildSettings = {
				ALWAYS_EMBED_SWIFT_STANDARD_LIBRARIES = YES;
				BUNDLE_LOADER = "$(TEST_HOST)";
				CODE_SIGN_IDENTITY = "Apple Development";
				CODE_SIGN_STYLE = Automatic;
				COMBINE_HIDPI_IMAGES = YES;
				DEVELOPMENT_TEAM = HKE973VLUW;
				INFOPLIST_FILE = "Unit Tests/Info.plist";
				LD_RUNPATH_SEARCH_PATHS = (
					"$(inherited)",
					"@executable_path/../Frameworks",
					"@loader_path/../Frameworks",
				);
				MACOSX_DEPLOYMENT_TARGET = 10.15;
				PRODUCT_BUNDLE_IDENTIFIER = com.duckduckgo.macos.browser.DuckDuckGoTests;
				PRODUCT_NAME = "$(TARGET_NAME)";
				PROVISIONING_PROFILE_SPECIFIER = "";
				SWIFT_VERSION = 5.0;
				TEST_HOST = "$(BUILT_PRODUCTS_DIR)/DuckDuckGo.app/Contents/MacOS/DuckDuckGo";
			};
			name = Release;
		};
		B637273E26CE1B0700C8CB02 /* Beta */ = {
			isa = XCBuildConfiguration;
			buildSettings = {
				ALWAYS_SEARCH_USER_PATHS = NO;
				CLANG_ANALYZER_NONNULL = YES;
				CLANG_ANALYZER_NUMBER_OBJECT_CONVERSION = YES_AGGRESSIVE;
				CLANG_CXX_LANGUAGE_STANDARD = "gnu++14";
				CLANG_CXX_LIBRARY = "libc++";
				CLANG_ENABLE_MODULES = YES;
				CLANG_ENABLE_OBJC_ARC = YES;
				CLANG_ENABLE_OBJC_WEAK = YES;
				CLANG_WARN_BLOCK_CAPTURE_AUTORELEASING = YES;
				CLANG_WARN_BOOL_CONVERSION = YES;
				CLANG_WARN_COMMA = YES;
				CLANG_WARN_CONSTANT_CONVERSION = YES;
				CLANG_WARN_DEPRECATED_OBJC_IMPLEMENTATIONS = YES;
				CLANG_WARN_DIRECT_OBJC_ISA_USAGE = YES_ERROR;
				CLANG_WARN_DOCUMENTATION_COMMENTS = YES;
				CLANG_WARN_EMPTY_BODY = YES;
				CLANG_WARN_ENUM_CONVERSION = YES;
				CLANG_WARN_INFINITE_RECURSION = YES;
				CLANG_WARN_INT_CONVERSION = YES;
				CLANG_WARN_NON_LITERAL_NULL_CONVERSION = YES;
				CLANG_WARN_OBJC_IMPLICIT_RETAIN_SELF = YES;
				CLANG_WARN_OBJC_LITERAL_CONVERSION = YES;
				CLANG_WARN_OBJC_ROOT_CLASS = YES_ERROR;
				CLANG_WARN_QUOTED_INCLUDE_IN_FRAMEWORK_HEADER = YES;
				CLANG_WARN_RANGE_LOOP_ANALYSIS = YES;
				CLANG_WARN_STRICT_PROTOTYPES = YES;
				CLANG_WARN_SUSPICIOUS_MOVE = YES;
				CLANG_WARN_UNGUARDED_AVAILABILITY = YES_AGGRESSIVE;
				CLANG_WARN_UNREACHABLE_CODE = YES;
				CLANG_WARN__DUPLICATE_METHOD_MATCH = YES;
				COPY_PHASE_STRIP = NO;
				DEBUG_INFORMATION_FORMAT = "dwarf-with-dsym";
				ENABLE_NS_ASSERTIONS = NO;
				ENABLE_STRICT_OBJC_MSGSEND = YES;
				GCC_C_LANGUAGE_STANDARD = gnu11;
				GCC_NO_COMMON_BLOCKS = YES;
				GCC_WARN_64_TO_32_BIT_CONVERSION = YES;
				GCC_WARN_ABOUT_RETURN_TYPE = YES_ERROR;
				GCC_WARN_UNDECLARED_SELECTOR = YES;
				GCC_WARN_UNINITIALIZED_AUTOS = YES_AGGRESSIVE;
				GCC_WARN_UNUSED_FUNCTION = YES;
				GCC_WARN_UNUSED_VARIABLE = YES;
				MACOSX_DEPLOYMENT_TARGET = 10.15;
				MTL_ENABLE_DEBUG_INFO = NO;
				MTL_FAST_MATH = YES;
				SDKROOT = macosx;
				SWIFT_COMPILATION_MODE = wholemodule;
				SWIFT_OPTIMIZATION_LEVEL = "-O";
			};
			name = Beta;
		};
		B637273F26CE1B0700C8CB02 /* Beta */ = {
			isa = XCBuildConfiguration;
			buildSettings = {
				ASSETCATALOG_COMPILER_APPICON_NAME = "Icon - Beta";
				CLANG_ANALYZER_LOCALIZABILITY_EMPTY_CONTEXT = YES;
				CLANG_ANALYZER_LOCALIZABILITY_NONLOCALIZED = YES;
				CODE_SIGN_ENTITLEMENTS = DuckDuckGo/DuckDuckGo.entitlements;
				CODE_SIGN_IDENTITY = "Apple Development";
				CODE_SIGN_STYLE = Automatic;
				COMBINE_HIDPI_IMAGES = YES;
				CURRENT_PROJECT_VERSION = 0.15.4;
				DEVELOPMENT_TEAM = HKE973VLUW;
				ENABLE_HARDENED_RUNTIME = YES;
				GCC_PREPROCESSOR_DEFINITIONS = "BETA=1";
				INFOPLIST_FILE = DuckDuckGo/Info.plist;
				LD_RUNPATH_SEARCH_PATHS = (
					"$(inherited)",
					"@executable_path/../Frameworks",
				);
				MARKETING_VERSION = 0.15.4;
				PRODUCT_BUNDLE_IDENTIFIER = com.duckduckgo.macos.browser;
				PRODUCT_MODULE_NAME = "$(TARGET_NAME:c99extidentifier)";
				PRODUCT_NAME = "DuckDuckGo Non-Production";
				SWIFT_ACTIVE_COMPILATION_CONDITIONS = "FEEDBACK OUT_OF_APPSTORE BETA";
				SWIFT_OBJC_BRIDGING_HEADER = "$(SRCROOT)/DuckDuckGo/Bridging.h";
				SWIFT_VERSION = 5.0;
			};
			name = Beta;
		};
		B637274026CE1B0700C8CB02 /* Beta */ = {
			isa = XCBuildConfiguration;
			buildSettings = {
				ALWAYS_EMBED_SWIFT_STANDARD_LIBRARIES = YES;
				BUNDLE_LOADER = "$(TEST_HOST)";
				CODE_SIGN_IDENTITY = "Apple Development";
				CODE_SIGN_STYLE = Automatic;
				COMBINE_HIDPI_IMAGES = YES;
				DEVELOPMENT_TEAM = HKE973VLUW;
				INFOPLIST_FILE = "Unit Tests/Info.plist";
				LD_RUNPATH_SEARCH_PATHS = (
					"$(inherited)",
					"@executable_path/../Frameworks",
					"@loader_path/../Frameworks",
				);
				MACOSX_DEPLOYMENT_TARGET = 10.15;
				PRODUCT_BUNDLE_IDENTIFIER = com.duckduckgo.macos.browser.DuckDuckGoTests;
				PRODUCT_NAME = "$(TARGET_NAME)";
				PROVISIONING_PROFILE_SPECIFIER = "";
				SWIFT_VERSION = 5.0;
				TEST_HOST = "$(BUILT_PRODUCTS_DIR)/DuckDuckGo.app/Contents/MacOS/DuckDuckGo";
			};
			name = Beta;
		};
		B637274126CE1B0700C8CB02 /* Beta */ = {
			isa = XCBuildConfiguration;
			buildSettings = {
				BUNDLE_LOADER = "$(TEST_HOST)";
				CODE_SIGN_STYLE = Automatic;
				COMBINE_HIDPI_IMAGES = YES;
				DEVELOPMENT_TEAM = HKE973VLUW;
				INFOPLIST_FILE = "Integration Tests/Info.plist";
				LD_RUNPATH_SEARCH_PATHS = (
					"$(inherited)",
					"@executable_path/../Frameworks",
					"@loader_path/../Frameworks",
				);
				MACOSX_DEPLOYMENT_TARGET = 11.1;
				PRODUCT_BUNDLE_IDENTIFIER = "com.duckduckgo.Integration-Tests";
				PRODUCT_NAME = "$(TARGET_NAME)";
				SWIFT_VERSION = 5.0;
				TEST_HOST = "$(BUILT_PRODUCTS_DIR)/DuckDuckGo Privacy Browser.app/Contents/MacOS/DuckDuckGo Privacy Browser";
			};
			name = Beta;
		};
/* End XCBuildConfiguration section */

/* Begin XCConfigurationList section */
		4B1AD8A625FC27E200261379 /* Build configuration list for PBXNativeTarget "Integration Tests" */ = {
			isa = XCConfigurationList;
			buildConfigurations = (
				4B1AD8A425FC27E200261379 /* Debug */,
				4B1AD8B325FC322600261379 /* CI */,
				4B1AD8A525FC27E200261379 /* Release */,
				B637274126CE1B0700C8CB02 /* Beta */,
			);
			defaultConfigurationIsVisible = 0;
			defaultConfigurationName = Release;
		};
		AA585D79248FD31100E9A3E2 /* Build configuration list for PBXProject "DuckDuckGo" */ = {
			isa = XCConfigurationList;
			buildConfigurations = (
				AA585DA2248FD31500E9A3E2 /* Debug */,
				4B1AD8B025FC322600261379 /* CI */,
				AA585DA3248FD31500E9A3E2 /* Release */,
				B637273E26CE1B0700C8CB02 /* Beta */,
			);
			defaultConfigurationIsVisible = 0;
			defaultConfigurationName = Release;
		};
		AA585DA4248FD31500E9A3E2 /* Build configuration list for PBXNativeTarget "DuckDuckGo Privacy Browser" */ = {
			isa = XCConfigurationList;
			buildConfigurations = (
				AA585DA5248FD31500E9A3E2 /* Debug */,
				4B1AD8B125FC322600261379 /* CI */,
				AA585DA6248FD31500E9A3E2 /* Release */,
				B637273F26CE1B0700C8CB02 /* Beta */,
			);
			defaultConfigurationIsVisible = 0;
			defaultConfigurationName = Release;
		};
		AA585DA7248FD31500E9A3E2 /* Build configuration list for PBXNativeTarget "Unit Tests" */ = {
			isa = XCConfigurationList;
			buildConfigurations = (
				AA585DA8248FD31500E9A3E2 /* Debug */,
				4B1AD8B225FC322600261379 /* CI */,
				AA585DA9248FD31500E9A3E2 /* Release */,
				B637274026CE1B0700C8CB02 /* Beta */,
			);
			defaultConfigurationIsVisible = 0;
			defaultConfigurationName = Release;
		};
/* End XCConfigurationList section */

/* Begin XCRemoteSwiftPackageReference section */
		4B82E9B125B69E3E00656FE7 /* XCRemoteSwiftPackageReference "TrackerRadarKit" */ = {
			isa = XCRemoteSwiftPackageReference;
			repositoryURL = "https://github.com/duckduckgo/TrackerRadarKit.git";
			requirement = {
				kind = upToNextMajorVersion;
				minimumVersion = 1.0.2;
			};
		};
		85F4D1C2266695C9002DD869 /* XCRemoteSwiftPackageReference "BrowserServicesKit" */ = {
			isa = XCRemoteSwiftPackageReference;
			repositoryURL = "https://github.com/duckduckgo/BrowserServicesKit.git";
			requirement = {
				kind = exactVersion;
				version = 7.1.3;
			};
		};
		85FF55C625F82E4F00E2AB99 /* XCRemoteSwiftPackageReference "lottie-ios" */ = {
			isa = XCRemoteSwiftPackageReference;
			repositoryURL = "https://github.com/airbnb/lottie-ios";
			requirement = {
				branch = "lottie/macos-spm";
				kind = branch;
			};
		};
		AA06B6B52672AF8100F541C5 /* XCRemoteSwiftPackageReference "Sparkle" */ = {
			isa = XCRemoteSwiftPackageReference;
			repositoryURL = "https://github.com/sparkle-project/Sparkle.git";
			requirement = {
				kind = upToNextMajorVersion;
				minimumVersion = 1.26.0;
			};
		};
		B65783F325F8ACA400D8DB33 /* XCRemoteSwiftPackageReference "PunycodeSwift" */ = {
			isa = XCRemoteSwiftPackageReference;
			repositoryURL = "https://github.com/gumob/PunycodeSwift.git";
			requirement = {
				kind = upToNextMajorVersion;
				minimumVersion = 2.1.0;
			};
		};
		B6DA44152616C13800DD1EC2 /* XCRemoteSwiftPackageReference "OHHTTPStubs" */ = {
			isa = XCRemoteSwiftPackageReference;
			repositoryURL = "https://github.com/AliSoftware/OHHTTPStubs.git";
			requirement = {
				kind = upToNextMajorVersion;
				minimumVersion = 9.1.0;
			};
		};
/* End XCRemoteSwiftPackageReference section */

/* Begin XCSwiftPackageProductDependency section */
		4B82E9B225B69E3E00656FE7 /* TrackerRadarKit */ = {
			isa = XCSwiftPackageProductDependency;
			package = 4B82E9B125B69E3E00656FE7 /* XCRemoteSwiftPackageReference "TrackerRadarKit" */;
			productName = TrackerRadarKit;
		};
		85F4D1C3266695C9002DD869 /* BrowserServicesKit */ = {
			isa = XCSwiftPackageProductDependency;
			package = 85F4D1C2266695C9002DD869 /* XCRemoteSwiftPackageReference "BrowserServicesKit" */;
			productName = BrowserServicesKit;
		};
		85FF55C725F82E4F00E2AB99 /* Lottie */ = {
			isa = XCSwiftPackageProductDependency;
			package = 85FF55C625F82E4F00E2AB99 /* XCRemoteSwiftPackageReference "lottie-ios" */;
			productName = Lottie;
		};
		AA06B6B62672AF8100F541C5 /* Sparkle */ = {
			isa = XCSwiftPackageProductDependency;
			package = AA06B6B52672AF8100F541C5 /* XCRemoteSwiftPackageReference "Sparkle" */;
			productName = Sparkle;
		};
		B65783F425F8ACA400D8DB33 /* Punnycode */ = {
			isa = XCSwiftPackageProductDependency;
			package = B65783F325F8ACA400D8DB33 /* XCRemoteSwiftPackageReference "PunycodeSwift" */;
			productName = Punnycode;
		};
		B6DA44162616C13800DD1EC2 /* OHHTTPStubs */ = {
			isa = XCSwiftPackageProductDependency;
			package = B6DA44152616C13800DD1EC2 /* XCRemoteSwiftPackageReference "OHHTTPStubs" */;
			productName = OHHTTPStubs;
		};
		B6DA44182616C13800DD1EC2 /* OHHTTPStubsSwift */ = {
			isa = XCSwiftPackageProductDependency;
			package = B6DA44152616C13800DD1EC2 /* XCRemoteSwiftPackageReference "OHHTTPStubs" */;
			productName = OHHTTPStubsSwift;
		};
/* End XCSwiftPackageProductDependency section */

/* Begin XCVersionGroup section */
		4B11060325903E570039B979 /* CoreDataEncryptionTesting.xcdatamodeld */ = {
			isa = XCVersionGroup;
			children = (
				4B11060425903E570039B979 /* CoreDataEncryptionTesting.xcdatamodel */,
			);
			currentVersion = 4B11060425903E570039B979 /* CoreDataEncryptionTesting.xcdatamodel */;
			path = CoreDataEncryptionTesting.xcdatamodeld;
			sourceTree = "<group>";
			versionGroupType = wrapper.xcdatamodel;
		};
		4B67742E255DBEB800025BD8 /* HTTPSUpgrade.xcdatamodeld */ = {
			isa = XCVersionGroup;
			children = (
				4B67742F255DBEB800025BD8 /* HTTPSUpgrade 3.xcdatamodel */,
			);
			currentVersion = 4B67742F255DBEB800025BD8 /* HTTPSUpgrade 3.xcdatamodel */;
			path = HTTPSUpgrade.xcdatamodeld;
			sourceTree = "<group>";
			versionGroupType = wrapper.xcdatamodel;
		};
		4B9292A726670D3700AD2C21 /* Bookmark.xcdatamodeld */ = {
			isa = XCVersionGroup;
			children = (
				4B9292A826670D3700AD2C21 /* Bookmark 2.xcdatamodel */,
				4B9292A926670D3700AD2C21 /* Bookmark.xcdatamodel */,
			);
			currentVersion = 4B9292A826670D3700AD2C21 /* Bookmark 2.xcdatamodel */;
			path = Bookmark.xcdatamodeld;
			sourceTree = "<group>";
			versionGroupType = wrapper.xcdatamodel;
		};
		AAE75278263B046100B973F8 /* History.xcdatamodeld */ = {
			isa = XCVersionGroup;
			children = (
				AA7DE8E026A9BD000012B490 /* History 2.xcdatamodel */,
				AAE75279263B046100B973F8 /* History.xcdatamodel */,
			);
			currentVersion = AA7DE8E026A9BD000012B490 /* History 2.xcdatamodel */;
			path = History.xcdatamodeld;
			sourceTree = "<group>";
			versionGroupType = wrapper.xcdatamodel;
		};
		B64C852E26943BC10048FEBE /* Permissions.xcdatamodeld */ = {
			isa = XCVersionGroup;
			children = (
				B64C852F26943BC10048FEBE /* Permissions.xcdatamodel */,
			);
			currentVersion = B64C852F26943BC10048FEBE /* Permissions.xcdatamodel */;
			path = Permissions.xcdatamodeld;
			sourceTree = "<group>";
			versionGroupType = wrapper.xcdatamodel;
		};
		B6C0B23226E71BCD0031CB7F /* Downloads.xcdatamodeld */ = {
			isa = XCVersionGroup;
			children = (
				B6C0B23326E71BCD0031CB7F /* Downloads.xcdatamodel */,
			);
			currentVersion = B6C0B23326E71BCD0031CB7F /* Downloads.xcdatamodel */;
			path = Downloads.xcdatamodeld;
			sourceTree = "<group>";
			versionGroupType = wrapper.xcdatamodel;
		};
		B6DA44062616B30600DD1EC2 /* PixelDataModel.xcdatamodeld */ = {
			isa = XCVersionGroup;
			children = (
				B6DA44072616B30600DD1EC2 /* PixelDataModel.xcdatamodel */,
			);
			currentVersion = B6DA44072616B30600DD1EC2 /* PixelDataModel.xcdatamodel */;
			path = PixelDataModel.xcdatamodeld;
			sourceTree = "<group>";
			versionGroupType = wrapper.xcdatamodel;
		};
/* End XCVersionGroup section */
	};
	rootObject = AA585D76248FD31100E9A3E2 /* Project object */;
}<|MERGE_RESOLUTION|>--- conflicted
+++ resolved
@@ -17,7 +17,6 @@
 		14505A08256084EF00272CC6 /* UserAgent.swift in Sources */ = {isa = PBXBuildFile; fileRef = 14505A07256084EF00272CC6 /* UserAgent.swift */; };
 		1456D6E124EFCBC300775049 /* TabBarCollectionView.swift in Sources */ = {isa = PBXBuildFile; fileRef = 1456D6E024EFCBC300775049 /* TabBarCollectionView.swift */; };
 		14D9B8FB24F7E089000D4D13 /* AddressBarViewController.swift in Sources */ = {isa = PBXBuildFile; fileRef = 14D9B8F924F7E089000D4D13 /* AddressBarViewController.swift */; };
-		14D9B90224F91316000D4D13 /* FocusRingView.swift in Sources */ = {isa = PBXBuildFile; fileRef = 14D9B90124F91316000D4D13 /* FocusRingView.swift */; };
 		336D5B18262D8D3C0052E0C9 /* findinpage.js in Resources */ = {isa = PBXBuildFile; fileRef = 336D5AEF262D8D3C0052E0C9 /* findinpage.js */; };
 		339A6B5826A044BA00E3DAE8 /* duckduckgo-privacy-dashboard in Resources */ = {isa = PBXBuildFile; fileRef = 339A6B5726A044BA00E3DAE8 /* duckduckgo-privacy-dashboard */; };
 		4B02198825E05FAC00ED7DEA /* login-detection.js in Resources */ = {isa = PBXBuildFile; fileRef = 4B02197D25E05FAC00ED7DEA /* login-detection.js */; };
@@ -50,7 +49,6 @@
 		4B0511CE262CAA5A00F6079C /* DownloadPreferencesTableCellView.xib in Resources */ = {isa = PBXBuildFile; fileRef = 4B0511B8262CAA5A00F6079C /* DownloadPreferencesTableCellView.xib */; };
 		4B0511CF262CAA5A00F6079C /* AppearancePreferencesTableCellView.swift in Sources */ = {isa = PBXBuildFile; fileRef = 4B0511B9262CAA5A00F6079C /* AppearancePreferencesTableCellView.swift */; };
 		4B0511D0262CAA5A00F6079C /* AppearancePreferencesTableCellView.xib in Resources */ = {isa = PBXBuildFile; fileRef = 4B0511BA262CAA5A00F6079C /* AppearancePreferencesTableCellView.xib */; };
-		4B0511D8262CAA7000F6079C /* PaddedImageButton.swift in Sources */ = {isa = PBXBuildFile; fileRef = 4B0511D7262CAA7000F6079C /* PaddedImageButton.swift */; };
 		4B0511E1262CAA8600F6079C /* NSOpenPanelExtensions.swift in Sources */ = {isa = PBXBuildFile; fileRef = 4B0511DF262CAA8600F6079C /* NSOpenPanelExtensions.swift */; };
 		4B0511E2262CAA8600F6079C /* NSViewControllerExtension.swift in Sources */ = {isa = PBXBuildFile; fileRef = 4B0511E0262CAA8600F6079C /* NSViewControllerExtension.swift */; };
 		4B0511E7262CAB3700F6079C /* UserDefaultsWrapperUtilities.swift in Sources */ = {isa = PBXBuildFile; fileRef = 4B0511E6262CAB3700F6079C /* UserDefaultsWrapperUtilities.swift */; };
@@ -82,7 +80,6 @@
 		4B6160FF25B15BB1007DE5B2 /* ContentBlockerRulesManager.swift in Sources */ = {isa = PBXBuildFile; fileRef = 4B6160FE25B15BB1007DE5B2 /* ContentBlockerRulesManager.swift */; };
 		4B65027525E5F2A70054432E /* DefaultBrowserPromptView.xib in Resources */ = {isa = PBXBuildFile; fileRef = 4B65027425E5F2A70054432E /* DefaultBrowserPromptView.xib */; };
 		4B65027A25E5F2B10054432E /* DefaultBrowserPromptView.swift in Sources */ = {isa = PBXBuildFile; fileRef = 4B65027925E5F2B10054432E /* DefaultBrowserPromptView.swift */; };
-		4B65028A25E6CBF40054432E /* NibLoadable.swift in Sources */ = {isa = PBXBuildFile; fileRef = 4B65028925E6CBF40054432E /* NibLoadable.swift */; };
 		4B65143E263924B5005B46EB /* EmailUrlExtensions.swift in Sources */ = {isa = PBXBuildFile; fileRef = 4B65143D263924B5005B46EB /* EmailUrlExtensions.swift */; };
 		4B677431255DBEB800025BD8 /* BloomFilterWrapper.mm in Sources */ = {isa = PBXBuildFile; fileRef = 4B677424255DBEB800025BD8 /* BloomFilterWrapper.mm */; };
 		4B677432255DBEB800025BD8 /* httpsMobileV2BloomSpec.json in Resources */ = {isa = PBXBuildFile; fileRef = 4B677427255DBEB800025BD8 /* httpsMobileV2BloomSpec.json */; };
@@ -228,7 +225,6 @@
 		85C6A29625CC1FFD00EEB5F1 /* UserDefaultsWrapper.swift in Sources */ = {isa = PBXBuildFile; fileRef = 85C6A29525CC1FFD00EEB5F1 /* UserDefaultsWrapper.swift */; };
 		85CC1D73269EF1880062F04E /* PasswordManagementItemList.swift in Sources */ = {isa = PBXBuildFile; fileRef = 85CC1D72269EF1880062F04E /* PasswordManagementItemList.swift */; };
 		85CC1D75269F6B420062F04E /* PasswordManagementItemView.swift in Sources */ = {isa = PBXBuildFile; fileRef = 85CC1D74269F6B420062F04E /* PasswordManagementItemView.swift */; };
-		85CC1D77269FA1160062F04E /* FaviconView.swift in Sources */ = {isa = PBXBuildFile; fileRef = 85CC1D76269FA1160062F04E /* FaviconView.swift */; };
 		85CC1D7B26A05ECF0062F04E /* PasswordManagementItemListModel.swift in Sources */ = {isa = PBXBuildFile; fileRef = 85CC1D7A26A05ECF0062F04E /* PasswordManagementItemListModel.swift */; };
 		85CC1D7D26A05F250062F04E /* PasswordManagementItemModel.swift in Sources */ = {isa = PBXBuildFile; fileRef = 85CC1D7C26A05F250062F04E /* PasswordManagementItemModel.swift */; };
 		85D33F1225C82EB3002B91A6 /* ConfigurationManager.swift in Sources */ = {isa = PBXBuildFile; fileRef = 85D33F1125C82EB3002B91A6 /* ConfigurationManager.swift */; };
@@ -248,12 +244,9 @@
 		AA27FC3E26C28F1800EE7D66 /* TrackersAnimationView.swift in Sources */ = {isa = PBXBuildFile; fileRef = AA27FC3D26C28F1800EE7D66 /* TrackersAnimationView.swift */; };
 		AA2CB12D2587BB5600AA6FBE /* TabBarFooter.xib in Resources */ = {isa = PBXBuildFile; fileRef = AA2CB12C2587BB5600AA6FBE /* TabBarFooter.xib */; };
 		AA2CB1352587C29500AA6FBE /* TabBarFooter.swift in Sources */ = {isa = PBXBuildFile; fileRef = AA2CB1342587C29500AA6FBE /* TabBarFooter.swift */; };
-		AA2E423424C8A2270048C0D5 /* ColorView.swift in Sources */ = {isa = PBXBuildFile; fileRef = AA2E423324C8A2270048C0D5 /* ColorView.swift */; };
-		AA361A3624EBF0B500EEC649 /* WindowDraggingView.swift in Sources */ = {isa = PBXBuildFile; fileRef = AA361A3524EBF0B500EEC649 /* WindowDraggingView.swift */; };
 		AA3F895324C18AD500628DDE /* SuggestionViewModel.swift in Sources */ = {isa = PBXBuildFile; fileRef = AA3F895224C18AD500628DDE /* SuggestionViewModel.swift */; };
 		AA4BBA3B25C58FA200C4FB0F /* MainMenu.swift in Sources */ = {isa = PBXBuildFile; fileRef = AA4BBA3A25C58FA200C4FB0F /* MainMenu.swift */; };
 		AA4D700725545EF800C3411E /* URLEventHandler.swift in Sources */ = {isa = PBXBuildFile; fileRef = AA4D700625545EF800C3411E /* URLEventHandler.swift */; };
-		AA4E633A25E79C0A00134434 /* MouseClickView.swift in Sources */ = {isa = PBXBuildFile; fileRef = AA4E633925E79C0A00134434 /* MouseClickView.swift */; };
 		AA4FF40C2624751A004E2377 /* GrammarFeaturesManager.swift in Sources */ = {isa = PBXBuildFile; fileRef = AA4FF40B2624751A004E2377 /* GrammarFeaturesManager.swift */; };
 		AA512D1424D99D9800230283 /* FaviconService.swift in Sources */ = {isa = PBXBuildFile; fileRef = AA512D1324D99D9800230283 /* FaviconService.swift */; };
 		AA585D82248FD31100E9A3E2 /* AppDelegate.swift in Sources */ = {isa = PBXBuildFile; fileRef = AA585D81248FD31100E9A3E2 /* AppDelegate.swift */; };
@@ -296,7 +289,6 @@
 		AA80EC79256C46AA007083E7 /* TabBar.storyboard in Resources */ = {isa = PBXBuildFile; fileRef = AA80EC7B256C46AA007083E7 /* TabBar.storyboard */; };
 		AA80EC89256C49B8007083E7 /* Localizable.strings in Resources */ = {isa = PBXBuildFile; fileRef = AA80EC8B256C49B8007083E7 /* Localizable.strings */; };
 		AA80EC8F256C49BC007083E7 /* Localizable.stringsdict in Resources */ = {isa = PBXBuildFile; fileRef = AA80EC91256C49BC007083E7 /* Localizable.stringsdict */; };
-		AA86490C24D3494C001BABEE /* GradientView.swift in Sources */ = {isa = PBXBuildFile; fileRef = AA86490B24D3494C001BABEE /* GradientView.swift */; };
 		AA86490E24D49B54001BABEE /* TabLoadingView.swift in Sources */ = {isa = PBXBuildFile; fileRef = AA86490D24D49B54001BABEE /* TabLoadingView.swift */; };
 		AA88D14B252A557100980B4E /* URLRequestExtension.swift in Sources */ = {isa = PBXBuildFile; fileRef = AA88D14A252A557100980B4E /* URLRequestExtension.swift */; };
 		AA8EDF2424923E980071C2E8 /* URLExtension.swift in Sources */ = {isa = PBXBuildFile; fileRef = AA8EDF2324923E980071C2E8 /* URLExtension.swift */; };
@@ -321,8 +313,6 @@
 		AAA0CC572539EBC90079BC96 /* FaviconUserScript.swift in Sources */ = {isa = PBXBuildFile; fileRef = AAA0CC562539EBC90079BC96 /* FaviconUserScript.swift */; };
 		AAA0CC6A253CC43C0079BC96 /* WKUserContentControllerExtension.swift in Sources */ = {isa = PBXBuildFile; fileRef = AAA0CC69253CC43C0079BC96 /* WKUserContentControllerExtension.swift */; };
 		AAA892EA250A4CEF005B37B2 /* WindowControllersManager.swift in Sources */ = {isa = PBXBuildFile; fileRef = AAA892E9250A4CEF005B37B2 /* WindowControllersManager.swift */; };
-		AAA8E8BF24EA8A0A0055E685 /* MouseOverButton.swift in Sources */ = {isa = PBXBuildFile; fileRef = AAA8E8BE24EA8A0A0055E685 /* MouseOverButton.swift */; };
-		AAA8E8C124EACA700055E685 /* MouseOverView.swift in Sources */ = {isa = PBXBuildFile; fileRef = AAA8E8C024EACA700055E685 /* MouseOverView.swift */; };
 		AAADFD06264AA282001555EA /* TimeIntervalExtension.swift in Sources */ = {isa = PBXBuildFile; fileRef = AAADFD05264AA282001555EA /* TimeIntervalExtension.swift */; };
 		AAB549DF25DAB8F80058460B /* BookmarkViewModel.swift in Sources */ = {isa = PBXBuildFile; fileRef = AAB549DE25DAB8F80058460B /* BookmarkViewModel.swift */; };
 		AAB7320726DD0C37002FACF9 /* Fire.storyboard in Resources */ = {isa = PBXBuildFile; fileRef = AAB7320626DD0C37002FACF9 /* Fire.storyboard */; };
@@ -414,7 +404,6 @@
 		B63ED0E026AFE32F00A9DAD1 /* GeolocationProviderMock.swift in Sources */ = {isa = PBXBuildFile; fileRef = B63ED0DF26AFE32F00A9DAD1 /* GeolocationProviderMock.swift */; };
 		B63ED0E326B3E7FA00A9DAD1 /* CLLocationManagerMock.swift in Sources */ = {isa = PBXBuildFile; fileRef = B63ED0E226B3E7FA00A9DAD1 /* CLLocationManagerMock.swift */; };
 		B63ED0E526BB8FB900A9DAD1 /* SharingMenu.swift in Sources */ = {isa = PBXBuildFile; fileRef = B63ED0E426BB8FB900A9DAD1 /* SharingMenu.swift */; };
-		B641896226BBD0AB001FBC8B /* LongPressButton.swift in Sources */ = {isa = PBXBuildFile; fileRef = B641896126BBD0AB001FBC8B /* LongPressButton.swift */; };
 		B64C84DE2692D7400048FEBE /* PermissionAuthorization.storyboard in Resources */ = {isa = PBXBuildFile; fileRef = B64C84DD2692D7400048FEBE /* PermissionAuthorization.storyboard */; };
 		B64C84E32692DC9F0048FEBE /* PermissionAuthorizationViewController.swift in Sources */ = {isa = PBXBuildFile; fileRef = B64C84E22692DC9F0048FEBE /* PermissionAuthorizationViewController.swift */; };
 		B64C84EB2692DD650048FEBE /* PermissionAuthorizationPopover.swift in Sources */ = {isa = PBXBuildFile; fileRef = B64C84EA2692DD650048FEBE /* PermissionAuthorizationPopover.swift */; };
@@ -454,6 +443,21 @@
 		B684592F25C93FBF00DC17B6 /* AppStateRestorationManager.swift in Sources */ = {isa = PBXBuildFile; fileRef = B684592E25C93FBF00DC17B6 /* AppStateRestorationManager.swift */; };
 		B687260426E215C9008EE860 /* ExpirationChecker.swift in Sources */ = {isa = PBXBuildFile; fileRef = B687260326E215C9008EE860 /* ExpirationChecker.swift */; };
 		B689ECD526C247DB006FB0C5 /* BackForwardListItem.swift in Sources */ = {isa = PBXBuildFile; fileRef = B689ECD426C247DB006FB0C5 /* BackForwardListItem.swift */; };
+		B693954A26F04BEB0015B914 /* NibLoadable.swift in Sources */ = {isa = PBXBuildFile; fileRef = B693953C26F04BE70015B914 /* NibLoadable.swift */; };
+		B693954B26F04BEB0015B914 /* MouseOverView.swift in Sources */ = {isa = PBXBuildFile; fileRef = B693953D26F04BE70015B914 /* MouseOverView.swift */; };
+		B693954C26F04BEB0015B914 /* FocusRingView.swift in Sources */ = {isa = PBXBuildFile; fileRef = B693953E26F04BE70015B914 /* FocusRingView.swift */; };
+		B693954D26F04BEB0015B914 /* MouseClickView.swift in Sources */ = {isa = PBXBuildFile; fileRef = B693953F26F04BE80015B914 /* MouseClickView.swift */; };
+		B693954E26F04BEB0015B914 /* ProgressView.swift in Sources */ = {isa = PBXBuildFile; fileRef = B693954026F04BE80015B914 /* ProgressView.swift */; };
+		B693954F26F04BEB0015B914 /* PaddedImageButton.swift in Sources */ = {isa = PBXBuildFile; fileRef = B693954126F04BE80015B914 /* PaddedImageButton.swift */; };
+		B693955026F04BEB0015B914 /* ShadowView.swift in Sources */ = {isa = PBXBuildFile; fileRef = B693954226F04BE90015B914 /* ShadowView.swift */; };
+		B693955126F04BEB0015B914 /* GradientView.swift in Sources */ = {isa = PBXBuildFile; fileRef = B693954326F04BE90015B914 /* GradientView.swift */; };
+		B693955226F04BEB0015B914 /* LongPressButton.swift in Sources */ = {isa = PBXBuildFile; fileRef = B693954426F04BE90015B914 /* LongPressButton.swift */; };
+		B693955326F04BEC0015B914 /* WindowDraggingView.swift in Sources */ = {isa = PBXBuildFile; fileRef = B693954526F04BEA0015B914 /* WindowDraggingView.swift */; };
+		B693955426F04BEC0015B914 /* ColorView.swift in Sources */ = {isa = PBXBuildFile; fileRef = B693954626F04BEA0015B914 /* ColorView.swift */; };
+		B693955526F04BEC0015B914 /* NSSavePanelExtension.swift in Sources */ = {isa = PBXBuildFile; fileRef = B693954726F04BEA0015B914 /* NSSavePanelExtension.swift */; };
+		B693955626F04BEC0015B914 /* SavePanelAccessoryView.xib in Resources */ = {isa = PBXBuildFile; fileRef = B693954826F04BEB0015B914 /* SavePanelAccessoryView.xib */; };
+		B693955726F04BEC0015B914 /* MouseOverButton.swift in Sources */ = {isa = PBXBuildFile; fileRef = B693954926F04BEB0015B914 /* MouseOverButton.swift */; };
+		B693955926F04C7B0015B914 /* FaviconView.swift in Sources */ = {isa = PBXBuildFile; fileRef = B693955826F04C7B0015B914 /* FaviconView.swift */; };
 		B6A5A27125B9377300AA7ADA /* StatePersistenceService.swift in Sources */ = {isa = PBXBuildFile; fileRef = B6A5A27025B9377300AA7ADA /* StatePersistenceService.swift */; };
 		B6A5A27925B93FFF00AA7ADA /* StateRestorationManagerTests.swift in Sources */ = {isa = PBXBuildFile; fileRef = B6A5A27825B93FFE00AA7ADA /* StateRestorationManagerTests.swift */; };
 		B6A5A27E25B9403E00AA7ADA /* FileStoreMock.swift in Sources */ = {isa = PBXBuildFile; fileRef = B6A5A27D25B9403E00AA7ADA /* FileStoreMock.swift */; };
@@ -475,7 +479,6 @@
 		B6A9E48926146ABF0067D1B9 /* PixelCounter.swift in Sources */ = {isa = PBXBuildFile; fileRef = B6A9E48826146ABF0067D1B9 /* PixelCounter.swift */; };
 		B6A9E499261474120067D1B9 /* TimedPixel.swift in Sources */ = {isa = PBXBuildFile; fileRef = B6A9E498261474120067D1B9 /* TimedPixel.swift */; };
 		B6A9E4A3261475C70067D1B9 /* AppUsageActivityMonitor.swift in Sources */ = {isa = PBXBuildFile; fileRef = B6A9E4A2261475C70067D1B9 /* AppUsageActivityMonitor.swift */; };
-		B6AAAC24260328950029438D /* ProgressView.swift in Sources */ = {isa = PBXBuildFile; fileRef = B6AAAC23260328950029438D /* ProgressView.swift */; };
 		B6AAAC2D260330580029438D /* PublishedAfter.swift in Sources */ = {isa = PBXBuildFile; fileRef = B6AAAC2C260330580029438D /* PublishedAfter.swift */; };
 		B6AAAC3E26048F690029438D /* RandomAccessCollectionExtension.swift in Sources */ = {isa = PBXBuildFile; fileRef = B6AAAC3D26048F690029438D /* RandomAccessCollectionExtension.swift */; };
 		B6AE74342609AFCE005B9B1A /* ProgressEstimationTests.swift in Sources */ = {isa = PBXBuildFile; fileRef = B6AE74332609AFCE005B9B1A /* ProgressEstimationTests.swift */; };
@@ -487,7 +490,6 @@
 		B6B1E88B26D774090062C350 /* LinkButton.swift in Sources */ = {isa = PBXBuildFile; fileRef = B6B1E88A26D774090062C350 /* LinkButton.swift */; };
 		B6B3E0962654DACD0040E0A2 /* UTTypeTests.swift in Sources */ = {isa = PBXBuildFile; fileRef = B6B3E0952654DACD0040E0A2 /* UTTypeTests.swift */; };
 		B6B3E0E12657EA7A0040E0A2 /* NSScreenExtension.swift in Sources */ = {isa = PBXBuildFile; fileRef = B6B3E0DC2657E9CF0040E0A2 /* NSScreenExtension.swift */; };
-<<<<<<< HEAD
 		B6C0B22E26E61CE70031CB7F /* DownloadViewModel.swift in Sources */ = {isa = PBXBuildFile; fileRef = B6C0B22D26E61CE70031CB7F /* DownloadViewModel.swift */; };
 		B6C0B23026E61D630031CB7F /* DownloadListStore.swift in Sources */ = {isa = PBXBuildFile; fileRef = B6C0B22F26E61D630031CB7F /* DownloadListStore.swift */; };
 		B6C0B23426E71BCD0031CB7F /* Downloads.xcdatamodeld in Sources */ = {isa = PBXBuildFile; fileRef = B6C0B23226E71BCD0031CB7F /* Downloads.xcdatamodeld */; };
@@ -495,13 +497,9 @@
 		B6C0B23926E742610031CB7F /* FileDownloadError.swift in Sources */ = {isa = PBXBuildFile; fileRef = B6C0B23826E742610031CB7F /* FileDownloadError.swift */; };
 		B6C0B23C26E87D900031CB7F /* NSAlert+ActiveDownloadsTermination.swift in Sources */ = {isa = PBXBuildFile; fileRef = B6C0B23B26E87D900031CB7F /* NSAlert+ActiveDownloadsTermination.swift */; };
 		B6C0B23E26E8BF1F0031CB7F /* DownloadListViewModel.swift in Sources */ = {isa = PBXBuildFile; fileRef = B6C0B23D26E8BF1F0031CB7F /* DownloadListViewModel.swift */; };
-		B6C0B24026E8E7240031CB7F /* RunLoopExtension.swift in Sources */ = {isa = PBXBuildFile; fileRef = B6C0B23F26E8E7240031CB7F /* RunLoopExtension.swift */; };
-=======
 		B6C0B24426E9CB080031CB7F /* RunLoopExtension.swift in Sources */ = {isa = PBXBuildFile; fileRef = B6C0B24326E9CB080031CB7F /* RunLoopExtension.swift */; };
->>>>>>> 7c6599af
 		B6C0B24626E9CB190031CB7F /* RunLoopExtensionTests.swift in Sources */ = {isa = PBXBuildFile; fileRef = B6C0B24526E9CB190031CB7F /* RunLoopExtensionTests.swift */; };
 		B6CF78DE267B099C00CD4F13 /* WKNavigationActionExtension.swift in Sources */ = {isa = PBXBuildFile; fileRef = B6CF78DD267B099C00CD4F13 /* WKNavigationActionExtension.swift */; };
-		B6D7A2EE25D2418B002B2AE1 /* ShadowView.swift in Sources */ = {isa = PBXBuildFile; fileRef = B6D7A2ED25D2418B002B2AE1 /* ShadowView.swift */; };
 		B6DA44022616B28300DD1EC2 /* PixelDataStore.swift in Sources */ = {isa = PBXBuildFile; fileRef = B6DA44012616B28300DD1EC2 /* PixelDataStore.swift */; };
 		B6DA44082616B30600DD1EC2 /* PixelDataModel.xcdatamodeld in Sources */ = {isa = PBXBuildFile; fileRef = B6DA44062616B30600DD1EC2 /* PixelDataModel.xcdatamodeld */; };
 		B6DA44112616C0FC00DD1EC2 /* PixelTests.swift in Sources */ = {isa = PBXBuildFile; fileRef = B6DA44102616C0FC00DD1EC2 /* PixelTests.swift */; };
@@ -514,8 +512,6 @@
 		B6DB3CFB26A17CB800D459B7 /* PermissionModel.swift in Sources */ = {isa = PBXBuildFile; fileRef = B6DB3CFA26A17CB800D459B7 /* PermissionModel.swift */; };
 		B6E53883267C83420010FEA9 /* HomepageBackgroundView.swift in Sources */ = {isa = PBXBuildFile; fileRef = B6E53882267C83420010FEA9 /* HomepageBackgroundView.swift */; };
 		B6E53888267C94A00010FEA9 /* HomepageCollectionViewFlowLayout.swift in Sources */ = {isa = PBXBuildFile; fileRef = B6E53887267C94A00010FEA9 /* HomepageCollectionViewFlowLayout.swift */; };
-		B6E61ED0263A6F97004E11AB /* NSSavePanelExtension.swift in Sources */ = {isa = PBXBuildFile; fileRef = B6E61ECF263A6F97004E11AB /* NSSavePanelExtension.swift */; };
-		B6E61ED5263A6FC4004E11AB /* SavePanelAccessoryView.xib in Resources */ = {isa = PBXBuildFile; fileRef = B6E61ED4263A6FC4004E11AB /* SavePanelAccessoryView.xib */; };
 		B6E61EE3263AC0C8004E11AB /* FileManagerExtension.swift in Sources */ = {isa = PBXBuildFile; fileRef = B6E61EE2263AC0C8004E11AB /* FileManagerExtension.swift */; };
 		B6E61EE8263ACE16004E11AB /* UTType.swift in Sources */ = {isa = PBXBuildFile; fileRef = B6E61EE7263ACE16004E11AB /* UTType.swift */; };
 		B6F41031264D2B23003DA42C /* ProgressExtension.swift in Sources */ = {isa = PBXBuildFile; fileRef = B6F41030264D2B23003DA42C /* ProgressExtension.swift */; };
@@ -554,7 +550,6 @@
 		14505A07256084EF00272CC6 /* UserAgent.swift */ = {isa = PBXFileReference; lastKnownFileType = sourcecode.swift; path = UserAgent.swift; sourceTree = "<group>"; };
 		1456D6E024EFCBC300775049 /* TabBarCollectionView.swift */ = {isa = PBXFileReference; lastKnownFileType = sourcecode.swift; path = TabBarCollectionView.swift; sourceTree = "<group>"; };
 		14D9B8F924F7E089000D4D13 /* AddressBarViewController.swift */ = {isa = PBXFileReference; lastKnownFileType = sourcecode.swift; path = AddressBarViewController.swift; sourceTree = "<group>"; };
-		14D9B90124F91316000D4D13 /* FocusRingView.swift */ = {isa = PBXFileReference; lastKnownFileType = sourcecode.swift; path = FocusRingView.swift; sourceTree = "<group>"; };
 		336D5AEF262D8D3C0052E0C9 /* findinpage.js */ = {isa = PBXFileReference; fileEncoding = 4; lastKnownFileType = sourcecode.javascript; path = findinpage.js; sourceTree = "<group>"; };
 		339A6B5726A044BA00E3DAE8 /* duckduckgo-privacy-dashboard */ = {isa = PBXFileReference; fileEncoding = 4; lastKnownFileType = text; name = "duckduckgo-privacy-dashboard"; path = "Submodules/duckduckgo-privacy-dashboard"; sourceTree = SOURCE_ROOT; };
 		4B02197D25E05FAC00ED7DEA /* login-detection.js */ = {isa = PBXFileReference; fileEncoding = 4; lastKnownFileType = sourcecode.javascript; path = "login-detection.js"; sourceTree = "<group>"; };
@@ -587,7 +582,6 @@
 		4B0511B8262CAA5A00F6079C /* DownloadPreferencesTableCellView.xib */ = {isa = PBXFileReference; fileEncoding = 4; lastKnownFileType = file.xib; path = DownloadPreferencesTableCellView.xib; sourceTree = "<group>"; };
 		4B0511B9262CAA5A00F6079C /* AppearancePreferencesTableCellView.swift */ = {isa = PBXFileReference; fileEncoding = 4; lastKnownFileType = sourcecode.swift; path = AppearancePreferencesTableCellView.swift; sourceTree = "<group>"; };
 		4B0511BA262CAA5A00F6079C /* AppearancePreferencesTableCellView.xib */ = {isa = PBXFileReference; fileEncoding = 4; lastKnownFileType = file.xib; path = AppearancePreferencesTableCellView.xib; sourceTree = "<group>"; };
-		4B0511D7262CAA7000F6079C /* PaddedImageButton.swift */ = {isa = PBXFileReference; fileEncoding = 4; lastKnownFileType = sourcecode.swift; path = PaddedImageButton.swift; sourceTree = "<group>"; };
 		4B0511DF262CAA8600F6079C /* NSOpenPanelExtensions.swift */ = {isa = PBXFileReference; fileEncoding = 4; lastKnownFileType = sourcecode.swift; path = NSOpenPanelExtensions.swift; sourceTree = "<group>"; };
 		4B0511E0262CAA8600F6079C /* NSViewControllerExtension.swift */ = {isa = PBXFileReference; fileEncoding = 4; lastKnownFileType = sourcecode.swift; path = NSViewControllerExtension.swift; sourceTree = "<group>"; };
 		4B0511E6262CAB3700F6079C /* UserDefaultsWrapperUtilities.swift */ = {isa = PBXFileReference; lastKnownFileType = sourcecode.swift; path = UserDefaultsWrapperUtilities.swift; sourceTree = "<group>"; };
@@ -619,7 +613,6 @@
 		4B6160FE25B15BB1007DE5B2 /* ContentBlockerRulesManager.swift */ = {isa = PBXFileReference; lastKnownFileType = sourcecode.swift; path = ContentBlockerRulesManager.swift; sourceTree = "<group>"; };
 		4B65027425E5F2A70054432E /* DefaultBrowserPromptView.xib */ = {isa = PBXFileReference; lastKnownFileType = file.xib; path = DefaultBrowserPromptView.xib; sourceTree = "<group>"; };
 		4B65027925E5F2B10054432E /* DefaultBrowserPromptView.swift */ = {isa = PBXFileReference; lastKnownFileType = sourcecode.swift; path = DefaultBrowserPromptView.swift; sourceTree = "<group>"; };
-		4B65028925E6CBF40054432E /* NibLoadable.swift */ = {isa = PBXFileReference; lastKnownFileType = sourcecode.swift; path = NibLoadable.swift; sourceTree = "<group>"; };
 		4B65143D263924B5005B46EB /* EmailUrlExtensions.swift */ = {isa = PBXFileReference; lastKnownFileType = sourcecode.swift; path = EmailUrlExtensions.swift; sourceTree = "<group>"; };
 		4B677424255DBEB800025BD8 /* BloomFilterWrapper.mm */ = {isa = PBXFileReference; fileEncoding = 4; lastKnownFileType = sourcecode.cpp.objcpp; path = BloomFilterWrapper.mm; sourceTree = "<group>"; };
 		4B677425255DBEB800025BD8 /* BloomFilterWrapper.h */ = {isa = PBXFileReference; fileEncoding = 4; lastKnownFileType = sourcecode.c.h; path = BloomFilterWrapper.h; sourceTree = "<group>"; };
@@ -769,7 +762,6 @@
 		85C6A29525CC1FFD00EEB5F1 /* UserDefaultsWrapper.swift */ = {isa = PBXFileReference; lastKnownFileType = sourcecode.swift; path = UserDefaultsWrapper.swift; sourceTree = "<group>"; };
 		85CC1D72269EF1880062F04E /* PasswordManagementItemList.swift */ = {isa = PBXFileReference; lastKnownFileType = sourcecode.swift; path = PasswordManagementItemList.swift; sourceTree = "<group>"; };
 		85CC1D74269F6B420062F04E /* PasswordManagementItemView.swift */ = {isa = PBXFileReference; lastKnownFileType = sourcecode.swift; path = PasswordManagementItemView.swift; sourceTree = "<group>"; };
-		85CC1D76269FA1160062F04E /* FaviconView.swift */ = {isa = PBXFileReference; lastKnownFileType = sourcecode.swift; path = FaviconView.swift; sourceTree = "<group>"; };
 		85CC1D7A26A05ECF0062F04E /* PasswordManagementItemListModel.swift */ = {isa = PBXFileReference; lastKnownFileType = sourcecode.swift; path = PasswordManagementItemListModel.swift; sourceTree = "<group>"; };
 		85CC1D7C26A05F250062F04E /* PasswordManagementItemModel.swift */ = {isa = PBXFileReference; lastKnownFileType = sourcecode.swift; path = PasswordManagementItemModel.swift; sourceTree = "<group>"; };
 		85D33F1125C82EB3002B91A6 /* ConfigurationManager.swift */ = {isa = PBXFileReference; lastKnownFileType = sourcecode.swift; path = ConfigurationManager.swift; sourceTree = "<group>"; };
@@ -786,12 +778,9 @@
 		AA27FC3D26C28F1800EE7D66 /* TrackersAnimationView.swift */ = {isa = PBXFileReference; lastKnownFileType = sourcecode.swift; path = TrackersAnimationView.swift; sourceTree = "<group>"; };
 		AA2CB12C2587BB5600AA6FBE /* TabBarFooter.xib */ = {isa = PBXFileReference; lastKnownFileType = file.xib; path = TabBarFooter.xib; sourceTree = "<group>"; };
 		AA2CB1342587C29500AA6FBE /* TabBarFooter.swift */ = {isa = PBXFileReference; lastKnownFileType = sourcecode.swift; path = TabBarFooter.swift; sourceTree = "<group>"; };
-		AA2E423324C8A2270048C0D5 /* ColorView.swift */ = {isa = PBXFileReference; fileEncoding = 4; lastKnownFileType = sourcecode.swift; path = ColorView.swift; sourceTree = "<group>"; };
-		AA361A3524EBF0B500EEC649 /* WindowDraggingView.swift */ = {isa = PBXFileReference; lastKnownFileType = sourcecode.swift; path = WindowDraggingView.swift; sourceTree = "<group>"; };
 		AA3F895224C18AD500628DDE /* SuggestionViewModel.swift */ = {isa = PBXFileReference; lastKnownFileType = sourcecode.swift; path = SuggestionViewModel.swift; sourceTree = "<group>"; };
 		AA4BBA3A25C58FA200C4FB0F /* MainMenu.swift */ = {isa = PBXFileReference; lastKnownFileType = sourcecode.swift; path = MainMenu.swift; sourceTree = "<group>"; };
 		AA4D700625545EF800C3411E /* URLEventHandler.swift */ = {isa = PBXFileReference; lastKnownFileType = sourcecode.swift; path = URLEventHandler.swift; sourceTree = "<group>"; };
-		AA4E633925E79C0A00134434 /* MouseClickView.swift */ = {isa = PBXFileReference; lastKnownFileType = sourcecode.swift; path = MouseClickView.swift; sourceTree = "<group>"; };
 		AA4FF40B2624751A004E2377 /* GrammarFeaturesManager.swift */ = {isa = PBXFileReference; lastKnownFileType = sourcecode.swift; path = GrammarFeaturesManager.swift; sourceTree = "<group>"; };
 		AA512D1324D99D9800230283 /* FaviconService.swift */ = {isa = PBXFileReference; lastKnownFileType = sourcecode.swift; path = FaviconService.swift; sourceTree = "<group>"; };
 		AA585D7E248FD31100E9A3E2 /* DuckDuckGo.app */ = {isa = PBXFileReference; explicitFileType = wrapper.application; includeInIndex = 0; path = DuckDuckGo.app; sourceTree = BUILT_PRODUCTS_DIR; };
@@ -840,7 +829,6 @@
 		AA80EC7A256C46AA007083E7 /* Base */ = {isa = PBXFileReference; lastKnownFileType = file.storyboard; name = Base; path = Base.lproj/TabBar.storyboard; sourceTree = "<group>"; };
 		AA80EC8A256C49B8007083E7 /* en */ = {isa = PBXFileReference; lastKnownFileType = text.plist.strings; name = en; path = en.lproj/Localizable.strings; sourceTree = "<group>"; };
 		AA80EC90256C49BC007083E7 /* en */ = {isa = PBXFileReference; lastKnownFileType = text.plist.stringsdict; name = en; path = en.lproj/Localizable.stringsdict; sourceTree = "<group>"; };
-		AA86490B24D3494C001BABEE /* GradientView.swift */ = {isa = PBXFileReference; lastKnownFileType = sourcecode.swift; path = GradientView.swift; sourceTree = "<group>"; };
 		AA86490D24D49B54001BABEE /* TabLoadingView.swift */ = {isa = PBXFileReference; lastKnownFileType = sourcecode.swift; path = TabLoadingView.swift; sourceTree = "<group>"; };
 		AA88D14A252A557100980B4E /* URLRequestExtension.swift */ = {isa = PBXFileReference; lastKnownFileType = sourcecode.swift; path = URLRequestExtension.swift; sourceTree = "<group>"; };
 		AA8EDF2324923E980071C2E8 /* URLExtension.swift */ = {isa = PBXFileReference; lastKnownFileType = sourcecode.swift; path = URLExtension.swift; sourceTree = "<group>"; };
@@ -865,8 +853,6 @@
 		AAA0CC562539EBC90079BC96 /* FaviconUserScript.swift */ = {isa = PBXFileReference; lastKnownFileType = sourcecode.swift; path = FaviconUserScript.swift; sourceTree = "<group>"; };
 		AAA0CC69253CC43C0079BC96 /* WKUserContentControllerExtension.swift */ = {isa = PBXFileReference; lastKnownFileType = sourcecode.swift; path = WKUserContentControllerExtension.swift; sourceTree = "<group>"; };
 		AAA892E9250A4CEF005B37B2 /* WindowControllersManager.swift */ = {isa = PBXFileReference; lastKnownFileType = sourcecode.swift; path = WindowControllersManager.swift; sourceTree = "<group>"; };
-		AAA8E8BE24EA8A0A0055E685 /* MouseOverButton.swift */ = {isa = PBXFileReference; lastKnownFileType = sourcecode.swift; path = MouseOverButton.swift; sourceTree = "<group>"; };
-		AAA8E8C024EACA700055E685 /* MouseOverView.swift */ = {isa = PBXFileReference; lastKnownFileType = sourcecode.swift; path = MouseOverView.swift; sourceTree = "<group>"; };
 		AAADFD05264AA282001555EA /* TimeIntervalExtension.swift */ = {isa = PBXFileReference; lastKnownFileType = sourcecode.swift; path = TimeIntervalExtension.swift; sourceTree = "<group>"; };
 		AAB549DE25DAB8F80058460B /* BookmarkViewModel.swift */ = {isa = PBXFileReference; lastKnownFileType = sourcecode.swift; path = BookmarkViewModel.swift; sourceTree = "<group>"; };
 		AAB7320626DD0C37002FACF9 /* Fire.storyboard */ = {isa = PBXFileReference; lastKnownFileType = file.storyboard; path = Fire.storyboard; sourceTree = "<group>"; };
@@ -964,7 +950,6 @@
 		B63ED0DF26AFE32F00A9DAD1 /* GeolocationProviderMock.swift */ = {isa = PBXFileReference; lastKnownFileType = sourcecode.swift; path = GeolocationProviderMock.swift; sourceTree = "<group>"; };
 		B63ED0E226B3E7FA00A9DAD1 /* CLLocationManagerMock.swift */ = {isa = PBXFileReference; fileEncoding = 4; lastKnownFileType = sourcecode.swift; path = CLLocationManagerMock.swift; sourceTree = "<group>"; };
 		B63ED0E426BB8FB900A9DAD1 /* SharingMenu.swift */ = {isa = PBXFileReference; lastKnownFileType = sourcecode.swift; path = SharingMenu.swift; sourceTree = "<group>"; };
-		B641896126BBD0AB001FBC8B /* LongPressButton.swift */ = {isa = PBXFileReference; lastKnownFileType = sourcecode.swift; path = LongPressButton.swift; sourceTree = "<group>"; };
 		B64C84DD2692D7400048FEBE /* PermissionAuthorization.storyboard */ = {isa = PBXFileReference; lastKnownFileType = file.storyboard; path = PermissionAuthorization.storyboard; sourceTree = "<group>"; };
 		B64C84E22692DC9F0048FEBE /* PermissionAuthorizationViewController.swift */ = {isa = PBXFileReference; lastKnownFileType = sourcecode.swift; path = PermissionAuthorizationViewController.swift; sourceTree = "<group>"; };
 		B64C84EA2692DD650048FEBE /* PermissionAuthorizationPopover.swift */ = {isa = PBXFileReference; lastKnownFileType = sourcecode.swift; path = PermissionAuthorizationPopover.swift; sourceTree = "<group>"; };
@@ -1005,6 +990,21 @@
 		B684592E25C93FBF00DC17B6 /* AppStateRestorationManager.swift */ = {isa = PBXFileReference; lastKnownFileType = sourcecode.swift; path = AppStateRestorationManager.swift; sourceTree = "<group>"; };
 		B687260326E215C9008EE860 /* ExpirationChecker.swift */ = {isa = PBXFileReference; lastKnownFileType = sourcecode.swift; path = ExpirationChecker.swift; sourceTree = "<group>"; };
 		B689ECD426C247DB006FB0C5 /* BackForwardListItem.swift */ = {isa = PBXFileReference; lastKnownFileType = sourcecode.swift; path = BackForwardListItem.swift; sourceTree = "<group>"; };
+		B693953C26F04BE70015B914 /* NibLoadable.swift */ = {isa = PBXFileReference; fileEncoding = 4; lastKnownFileType = sourcecode.swift; path = NibLoadable.swift; sourceTree = "<group>"; };
+		B693953D26F04BE70015B914 /* MouseOverView.swift */ = {isa = PBXFileReference; fileEncoding = 4; lastKnownFileType = sourcecode.swift; path = MouseOverView.swift; sourceTree = "<group>"; };
+		B693953E26F04BE70015B914 /* FocusRingView.swift */ = {isa = PBXFileReference; fileEncoding = 4; lastKnownFileType = sourcecode.swift; path = FocusRingView.swift; sourceTree = "<group>"; };
+		B693953F26F04BE80015B914 /* MouseClickView.swift */ = {isa = PBXFileReference; fileEncoding = 4; lastKnownFileType = sourcecode.swift; path = MouseClickView.swift; sourceTree = "<group>"; };
+		B693954026F04BE80015B914 /* ProgressView.swift */ = {isa = PBXFileReference; fileEncoding = 4; lastKnownFileType = sourcecode.swift; path = ProgressView.swift; sourceTree = "<group>"; };
+		B693954126F04BE80015B914 /* PaddedImageButton.swift */ = {isa = PBXFileReference; fileEncoding = 4; lastKnownFileType = sourcecode.swift; path = PaddedImageButton.swift; sourceTree = "<group>"; };
+		B693954226F04BE90015B914 /* ShadowView.swift */ = {isa = PBXFileReference; fileEncoding = 4; lastKnownFileType = sourcecode.swift; path = ShadowView.swift; sourceTree = "<group>"; };
+		B693954326F04BE90015B914 /* GradientView.swift */ = {isa = PBXFileReference; fileEncoding = 4; lastKnownFileType = sourcecode.swift; path = GradientView.swift; sourceTree = "<group>"; };
+		B693954426F04BE90015B914 /* LongPressButton.swift */ = {isa = PBXFileReference; fileEncoding = 4; lastKnownFileType = sourcecode.swift; path = LongPressButton.swift; sourceTree = "<group>"; };
+		B693954526F04BEA0015B914 /* WindowDraggingView.swift */ = {isa = PBXFileReference; fileEncoding = 4; lastKnownFileType = sourcecode.swift; path = WindowDraggingView.swift; sourceTree = "<group>"; };
+		B693954626F04BEA0015B914 /* ColorView.swift */ = {isa = PBXFileReference; fileEncoding = 4; lastKnownFileType = sourcecode.swift; path = ColorView.swift; sourceTree = "<group>"; };
+		B693954726F04BEA0015B914 /* NSSavePanelExtension.swift */ = {isa = PBXFileReference; fileEncoding = 4; lastKnownFileType = sourcecode.swift; path = NSSavePanelExtension.swift; sourceTree = "<group>"; };
+		B693954826F04BEB0015B914 /* SavePanelAccessoryView.xib */ = {isa = PBXFileReference; fileEncoding = 4; lastKnownFileType = file.xib; path = SavePanelAccessoryView.xib; sourceTree = "<group>"; };
+		B693954926F04BEB0015B914 /* MouseOverButton.swift */ = {isa = PBXFileReference; fileEncoding = 4; lastKnownFileType = sourcecode.swift; path = MouseOverButton.swift; sourceTree = "<group>"; };
+		B693955826F04C7B0015B914 /* FaviconView.swift */ = {isa = PBXFileReference; fileEncoding = 4; lastKnownFileType = sourcecode.swift; path = FaviconView.swift; sourceTree = "<group>"; };
 		B6A5A27025B9377300AA7ADA /* StatePersistenceService.swift */ = {isa = PBXFileReference; lastKnownFileType = sourcecode.swift; path = StatePersistenceService.swift; sourceTree = "<group>"; };
 		B6A5A27825B93FFE00AA7ADA /* StateRestorationManagerTests.swift */ = {isa = PBXFileReference; lastKnownFileType = sourcecode.swift; path = StateRestorationManagerTests.swift; sourceTree = "<group>"; };
 		B6A5A27D25B9403E00AA7ADA /* FileStoreMock.swift */ = {isa = PBXFileReference; lastKnownFileType = sourcecode.swift; path = FileStoreMock.swift; sourceTree = "<group>"; };
@@ -1026,7 +1026,6 @@
 		B6A9E48826146ABF0067D1B9 /* PixelCounter.swift */ = {isa = PBXFileReference; lastKnownFileType = sourcecode.swift; path = PixelCounter.swift; sourceTree = "<group>"; };
 		B6A9E498261474120067D1B9 /* TimedPixel.swift */ = {isa = PBXFileReference; lastKnownFileType = sourcecode.swift; path = TimedPixel.swift; sourceTree = "<group>"; };
 		B6A9E4A2261475C70067D1B9 /* AppUsageActivityMonitor.swift */ = {isa = PBXFileReference; lastKnownFileType = sourcecode.swift; path = AppUsageActivityMonitor.swift; sourceTree = "<group>"; };
-		B6AAAC23260328950029438D /* ProgressView.swift */ = {isa = PBXFileReference; lastKnownFileType = sourcecode.swift; path = ProgressView.swift; sourceTree = "<group>"; };
 		B6AAAC2C260330580029438D /* PublishedAfter.swift */ = {isa = PBXFileReference; lastKnownFileType = sourcecode.swift; path = PublishedAfter.swift; sourceTree = "<group>"; };
 		B6AAAC3D26048F690029438D /* RandomAccessCollectionExtension.swift */ = {isa = PBXFileReference; lastKnownFileType = sourcecode.swift; path = RandomAccessCollectionExtension.swift; sourceTree = "<group>"; };
 		B6AE74332609AFCE005B9B1A /* ProgressEstimationTests.swift */ = {isa = PBXFileReference; lastKnownFileType = sourcecode.swift; path = ProgressEstimationTests.swift; sourceTree = "<group>"; };
@@ -1038,7 +1037,6 @@
 		B6B1E88A26D774090062C350 /* LinkButton.swift */ = {isa = PBXFileReference; lastKnownFileType = sourcecode.swift; path = LinkButton.swift; sourceTree = "<group>"; };
 		B6B3E0952654DACD0040E0A2 /* UTTypeTests.swift */ = {isa = PBXFileReference; lastKnownFileType = sourcecode.swift; path = UTTypeTests.swift; sourceTree = "<group>"; };
 		B6B3E0DC2657E9CF0040E0A2 /* NSScreenExtension.swift */ = {isa = PBXFileReference; lastKnownFileType = sourcecode.swift; path = NSScreenExtension.swift; sourceTree = "<group>"; };
-<<<<<<< HEAD
 		B6C0B22D26E61CE70031CB7F /* DownloadViewModel.swift */ = {isa = PBXFileReference; lastKnownFileType = sourcecode.swift; path = DownloadViewModel.swift; sourceTree = "<group>"; };
 		B6C0B22F26E61D630031CB7F /* DownloadListStore.swift */ = {isa = PBXFileReference; lastKnownFileType = sourcecode.swift; path = DownloadListStore.swift; sourceTree = "<group>"; };
 		B6C0B23326E71BCD0031CB7F /* Downloads.xcdatamodel */ = {isa = PBXFileReference; lastKnownFileType = wrapper.xcdatamodel; path = Downloads.xcdatamodel; sourceTree = "<group>"; };
@@ -1046,14 +1044,10 @@
 		B6C0B23826E742610031CB7F /* FileDownloadError.swift */ = {isa = PBXFileReference; lastKnownFileType = sourcecode.swift; path = FileDownloadError.swift; sourceTree = "<group>"; };
 		B6C0B23B26E87D900031CB7F /* NSAlert+ActiveDownloadsTermination.swift */ = {isa = PBXFileReference; lastKnownFileType = sourcecode.swift; path = "NSAlert+ActiveDownloadsTermination.swift"; sourceTree = "<group>"; };
 		B6C0B23D26E8BF1F0031CB7F /* DownloadListViewModel.swift */ = {isa = PBXFileReference; lastKnownFileType = sourcecode.swift; path = DownloadListViewModel.swift; sourceTree = "<group>"; };
-		B6C0B23F26E8E7240031CB7F /* RunLoopExtension.swift */ = {isa = PBXFileReference; lastKnownFileType = sourcecode.swift; path = RunLoopExtension.swift; sourceTree = "<group>"; };
-=======
 		B6C0B24326E9CB080031CB7F /* RunLoopExtension.swift */ = {isa = PBXFileReference; fileEncoding = 4; lastKnownFileType = sourcecode.swift; path = RunLoopExtension.swift; sourceTree = "<group>"; };
->>>>>>> 7c6599af
 		B6C0B24526E9CB190031CB7F /* RunLoopExtensionTests.swift */ = {isa = PBXFileReference; fileEncoding = 4; lastKnownFileType = sourcecode.swift; path = RunLoopExtensionTests.swift; sourceTree = "<group>"; };
 		B6CF78DD267B099C00CD4F13 /* WKNavigationActionExtension.swift */ = {isa = PBXFileReference; lastKnownFileType = sourcecode.swift; path = WKNavigationActionExtension.swift; sourceTree = "<group>"; };
 		B6CF78E2267B0A1900CD4F13 /* WKNavigationAction+Private.h */ = {isa = PBXFileReference; lastKnownFileType = sourcecode.c.h; path = "WKNavigationAction+Private.h"; sourceTree = "<group>"; };
-		B6D7A2ED25D2418B002B2AE1 /* ShadowView.swift */ = {isa = PBXFileReference; fileEncoding = 4; lastKnownFileType = sourcecode.swift; path = ShadowView.swift; sourceTree = "<group>"; };
 		B6DA44012616B28300DD1EC2 /* PixelDataStore.swift */ = {isa = PBXFileReference; lastKnownFileType = sourcecode.swift; path = PixelDataStore.swift; sourceTree = "<group>"; };
 		B6DA44072616B30600DD1EC2 /* PixelDataModel.xcdatamodel */ = {isa = PBXFileReference; lastKnownFileType = wrapper.xcdatamodel; path = PixelDataModel.xcdatamodel; sourceTree = "<group>"; };
 		B6DA44102616C0FC00DD1EC2 /* PixelTests.swift */ = {isa = PBXFileReference; fileEncoding = 4; lastKnownFileType = sourcecode.swift; path = PixelTests.swift; sourceTree = "<group>"; };
@@ -1064,8 +1058,6 @@
 		B6DB3CFA26A17CB800D459B7 /* PermissionModel.swift */ = {isa = PBXFileReference; lastKnownFileType = sourcecode.swift; path = PermissionModel.swift; sourceTree = "<group>"; };
 		B6E53882267C83420010FEA9 /* HomepageBackgroundView.swift */ = {isa = PBXFileReference; lastKnownFileType = sourcecode.swift; path = HomepageBackgroundView.swift; sourceTree = "<group>"; };
 		B6E53887267C94A00010FEA9 /* HomepageCollectionViewFlowLayout.swift */ = {isa = PBXFileReference; lastKnownFileType = sourcecode.swift; path = HomepageCollectionViewFlowLayout.swift; sourceTree = "<group>"; };
-		B6E61ECF263A6F97004E11AB /* NSSavePanelExtension.swift */ = {isa = PBXFileReference; lastKnownFileType = sourcecode.swift; path = NSSavePanelExtension.swift; sourceTree = "<group>"; };
-		B6E61ED4263A6FC4004E11AB /* SavePanelAccessoryView.xib */ = {isa = PBXFileReference; lastKnownFileType = file.xib; path = SavePanelAccessoryView.xib; sourceTree = "<group>"; };
 		B6E61EE2263AC0C8004E11AB /* FileManagerExtension.swift */ = {isa = PBXFileReference; lastKnownFileType = sourcecode.swift; path = FileManagerExtension.swift; sourceTree = "<group>"; };
 		B6E61EE7263ACE16004E11AB /* UTType.swift */ = {isa = PBXFileReference; lastKnownFileType = sourcecode.swift; path = UTType.swift; sourceTree = "<group>"; };
 		B6F41030264D2B23003DA42C /* ProgressExtension.swift */ = {isa = PBXFileReference; lastKnownFileType = sourcecode.swift; path = ProgressExtension.swift; sourceTree = "<group>"; };
@@ -1625,8 +1617,8 @@
 		8585B63526D6E5F600C1416F /* SwiftUI */ = {
 			isa = PBXGroup;
 			children = (
-				85CC1D76269FA1160062F04E /* FaviconView.swift */,
 				8585B63726D6E66C00C1416F /* ButtonStyles.swift */,
+				B693955826F04C7B0015B914 /* FaviconView.swift */,
 			);
 			path = SwiftUI;
 			sourceTree = "<group>";
@@ -1634,20 +1626,22 @@
 		8585B63626D6E61500C1416F /* AppKit */ = {
 			isa = PBXGroup;
 			children = (
-				AA2E423324C8A2270048C0D5 /* ColorView.swift */,
-				14D9B90124F91316000D4D13 /* FocusRingView.swift */,
-				AA86490B24D3494C001BABEE /* GradientView.swift */,
-				AA4E633925E79C0A00134434 /* MouseClickView.swift */,
-				AAA8E8BE24EA8A0A0055E685 /* MouseOverButton.swift */,
-				B641896126BBD0AB001FBC8B /* LongPressButton.swift */,
-				AAA8E8C024EACA700055E685 /* MouseOverView.swift */,
-				4B65028925E6CBF40054432E /* NibLoadable.swift */,
-				B6E61ECF263A6F97004E11AB /* NSSavePanelExtension.swift */,
-				4B0511D7262CAA7000F6079C /* PaddedImageButton.swift */,
-				B6AAAC23260328950029438D /* ProgressView.swift */,
-				B6E61ED4263A6FC4004E11AB /* SavePanelAccessoryView.xib */,
-				B6D7A2ED25D2418B002B2AE1 /* ShadowView.swift */,
-				AA361A3524EBF0B500EEC649 /* WindowDraggingView.swift */,
+				B65E6B9D26D9EC0800095F96 /* CircularProgressView.swift */,
+				B693954626F04BEA0015B914 /* ColorView.swift */,
+				B693953E26F04BE70015B914 /* FocusRingView.swift */,
+				B693954326F04BE90015B914 /* GradientView.swift */,
+				B6B1E88A26D774090062C350 /* LinkButton.swift */,
+				B693954426F04BE90015B914 /* LongPressButton.swift */,
+				B693953F26F04BE80015B914 /* MouseClickView.swift */,
+				B693954926F04BEB0015B914 /* MouseOverButton.swift */,
+				B693953D26F04BE70015B914 /* MouseOverView.swift */,
+				B693953C26F04BE70015B914 /* NibLoadable.swift */,
+				B693954726F04BEA0015B914 /* NSSavePanelExtension.swift */,
+				B693954126F04BE80015B914 /* PaddedImageButton.swift */,
+				B693954026F04BE80015B914 /* ProgressView.swift */,
+				B693954826F04BEB0015B914 /* SavePanelAccessoryView.xib */,
+				B693954226F04BE90015B914 /* ShadowView.swift */,
+				B693954526F04BEA0015B914 /* WindowDraggingView.swift */,
 			);
 			path = AppKit;
 			sourceTree = "<group>";
@@ -2136,28 +2130,8 @@
 		AA86491424D831C4001BABEE /* View */ = {
 			isa = PBXGroup;
 			children = (
-<<<<<<< HEAD
-				AA2E423324C8A2270048C0D5 /* ColorView.swift */,
-				85CC1D76269FA1160062F04E /* FaviconView.swift */,
-				14D9B90124F91316000D4D13 /* FocusRingView.swift */,
-				AA86490B24D3494C001BABEE /* GradientView.swift */,
-				AA4E633925E79C0A00134434 /* MouseClickView.swift */,
-				AAA8E8BE24EA8A0A0055E685 /* MouseOverButton.swift */,
-				B6B1E88A26D774090062C350 /* LinkButton.swift */,
-				B641896126BBD0AB001FBC8B /* LongPressButton.swift */,
-				AAA8E8C024EACA700055E685 /* MouseOverView.swift */,
-				4B65028925E6CBF40054432E /* NibLoadable.swift */,
-				B6E61ECF263A6F97004E11AB /* NSSavePanelExtension.swift */,
-				4B0511D7262CAA7000F6079C /* PaddedImageButton.swift */,
-				B6AAAC23260328950029438D /* ProgressView.swift */,
-				B65E6B9D26D9EC0800095F96 /* CircularProgressView.swift */,
-				B6E61ED4263A6FC4004E11AB /* SavePanelAccessoryView.xib */,
-				B6D7A2ED25D2418B002B2AE1 /* ShadowView.swift */,
-				AA361A3524EBF0B500EEC649 /* WindowDraggingView.swift */,
-=======
 				8585B63626D6E61500C1416F /* AppKit */,
 				8585B63526D6E5F600C1416F /* SwiftUI */,
->>>>>>> 7c6599af
 			);
 			path = View;
 			sourceTree = "<group>";
@@ -2573,12 +2547,8 @@
 				858A798426A8BB5D00A75A42 /* NSTextViewExtension.swift */,
 				4B139AFC26B60BD800894F82 /* NSImageExtensions.swift */,
 				B637273C26CCF0C200C8CB02 /* OptionalExtension.swift */,
-<<<<<<< HEAD
 				B65E6B9F26D9F10600095F96 /* NSBezierPathExtension.swift */,
-				B6C0B23F26E8E7240031CB7F /* RunLoopExtension.swift */,
-=======
 				B6C0B24326E9CB080031CB7F /* RunLoopExtension.swift */,
->>>>>>> 7c6599af
 			);
 			path = Extensions;
 			sourceTree = "<group>";
@@ -3076,6 +3046,7 @@
 				AA80EC79256C46AA007083E7 /* TabBar.storyboard in Resources */,
 				AAC5E4C925D6A6E8007F5990 /* Bookmarks.storyboard in Resources */,
 				B6FA893D269C423100588ECD /* PrivacyDashboard.storyboard in Resources */,
+				B693955626F04BEC0015B914 /* SavePanelAccessoryView.xib in Resources */,
 				4B65027525E5F2A70054432E /* DefaultBrowserPromptView.xib in Resources */,
 				AA7412B324D0B3AC00D22FE0 /* TabBarViewItem.xib in Resources */,
 				85480F8A25CDC360009424E3 /* MainMenu.storyboard in Resources */,
@@ -3084,7 +3055,6 @@
 				4B723E1126B0006C00E14D75 /* DataImport.storyboard in Resources */,
 				4B92929026670D1700AD2C21 /* BookmarkTableCellView.xib in Resources */,
 				4B02198825E05FAC00ED7DEA /* login-detection.js in Resources */,
-				B6E61ED5263A6FC4004E11AB /* SavePanelAccessoryView.xib in Resources */,
 				339A6B5826A044BA00E3DAE8 /* duckduckgo-privacy-dashboard in Resources */,
 				4B92928E26670D1700AD2C21 /* BookmarkOutlineViewCell.xib in Resources */,
 				B64C84DE2692D7400048FEBE /* PermissionAuthorization.storyboard in Resources */,
@@ -3202,7 +3172,6 @@
 				B6C0B23026E61D630031CB7F /* DownloadListStore.swift in Sources */,
 				85799C1825DEBB3F0007EC87 /* Logging.swift in Sources */,
 				AAC30A2E268F1EE300D2D9CD /* CrashReportPromptPresenter.swift in Sources */,
-				AA86490C24D3494C001BABEE /* GradientView.swift in Sources */,
 				B684590825C9027900DC17B6 /* AppStateChangedPublisher.swift in Sources */,
 				4B92928F26670D1700AD2C21 /* BookmarkTableCellView.swift in Sources */,
 				4B9292CF2667123700AD2C21 /* BookmarkManagementSidebarViewController.swift in Sources */,
@@ -3210,6 +3179,7 @@
 				AA80EC54256BE3BC007083E7 /* UserText.swift in Sources */,
 				B61EF3EC266F91E700B4D78F /* WKWebView+Download.swift in Sources */,
 				B637274426CE25EF00C8CB02 /* NSApplication+BuildTime.m in Sources */,
+				B693955326F04BEC0015B914 /* WindowDraggingView.swift in Sources */,
 				4B0511C4262CAA5A00F6079C /* PreferencesSidebarViewController.swift in Sources */,
 				B6E53888267C94A00010FEA9 /* HomepageCollectionViewFlowLayout.swift in Sources */,
 				B61EF3F1266F922200B4D78F /* WKProcessPool+DownloadDelegate.swift in Sources */,
@@ -3219,12 +3189,12 @@
 				AA7412BD24D2BEEE00D22FE0 /* MainWindow.swift in Sources */,
 				AAD6D8882696DF6D002393B3 /* CrashReportPromptViewController.swift in Sources */,
 				4B6160FF25B15BB1007DE5B2 /* ContentBlockerRulesManager.swift in Sources */,
+				B693955126F04BEB0015B914 /* GradientView.swift in Sources */,
 				AA5C8F5E2590EEE800748EB7 /* NSPointExtension.swift in Sources */,
 				026ADE1026C2FF97002518EE /* PrivacyConfigurationManager.swift in Sources */,
 				AA6EF9AD25066F42004754E6 /* WindowsManager.swift in Sources */,
 				B68458CD25C7EB9000DC17B6 /* WKWebViewConfigurationExtensions.swift in Sources */,
 				AAC30A26268DFEE200D2D9CD /* CrashReporter.swift in Sources */,
-				B6E61ED0263A6F97004E11AB /* NSSavePanelExtension.swift in Sources */,
 				4B9292A426670D2A00AD2C21 /* PasteboardWriting.swift in Sources */,
 				4B0511BE262CAA5A00F6079C /* DownloadPreferences.swift in Sources */,
 				4B0511BC262CAA5A00F6079C /* AppearancePreferences.swift in Sources */,
@@ -3263,6 +3233,7 @@
 				AAE71E3125F7855400D74437 /* HomepageViewController.swift in Sources */,
 				4BB88B4525B7B55C006F6B06 /* DebugUserScript.swift in Sources */,
 				4B65027A25E5F2B10054432E /* DefaultBrowserPromptView.swift in Sources */,
+				B693955926F04C7B0015B914 /* FaviconView.swift in Sources */,
 				4B723E0A26B0005900E14D75 /* DataImportViewController.swift in Sources */,
 				B637273B26CBC8AF00C8CB02 /* AuthenticationAlert.swift in Sources */,
 				4B0511BB262CAA5A00F6079C /* DefaultBrowserPreferences.swift in Sources */,
@@ -3273,7 +3244,6 @@
 				B6106BA426A7BEA40013B453 /* PermissionAuthorizationState.swift in Sources */,
 				B6A9E499261474120067D1B9 /* TimedPixel.swift in Sources */,
 				B6C0B23626E732000031CB7F /* DownloadListItem.swift in Sources */,
-				B6AAAC24260328950029438D /* ProgressView.swift in Sources */,
 				856C98A6256EB59600A22F1F /* MenuItemSelectors.swift in Sources */,
 				B6B1E87E26D5DA0E0062C350 /* DownloadsPopover.swift in Sources */,
 				4B9292A026670D2A00AD2C21 /* SpacerNode.swift in Sources */,
@@ -3306,6 +3276,7 @@
 				4BA1A6A0258B079600F6F690 /* DataEncryption.swift in Sources */,
 				B6FA8941269C425400588ECD /* PrivacyDashboardPopover.swift in Sources */,
 				AABEE6AF24AD22B90043105B /* AddressBarTextField.swift in Sources */,
+				B693954C26F04BEB0015B914 /* FocusRingView.swift in Sources */,
 				4B9292DB2667125D00AD2C21 /* ContextualMenu.swift in Sources */,
 				AA68C3D32490ED62001B8783 /* NavigationBarViewController.swift in Sources */,
 				AA585DAF2490E6E600E9A3E2 /* MainViewController.swift in Sources */,
@@ -3318,11 +3289,12 @@
 				AA6820E425502F19005ED0D5 /* WebsiteDataStore.swift in Sources */,
 				B64C852A26942AC90048FEBE /* PermissionContextMenu.swift in Sources */,
 				85D438B6256E7C9E00F3BAF8 /* ContextMenuUserScript.swift in Sources */,
+				B693955526F04BEC0015B914 /* NSSavePanelExtension.swift in Sources */,
 				B6B1E88B26D774090062C350 /* LinkButton.swift in Sources */,
+				B693954D26F04BEB0015B914 /* MouseClickView.swift in Sources */,
 				B6DB3CF926A00E2D00D459B7 /* AVCaptureDevice+SwizzledAuthState.swift in Sources */,
 				4BA1A6BD258B082300F6F690 /* EncryptionKeyStore.swift in Sources */,
 				B6F41031264D2B23003DA42C /* ProgressExtension.swift in Sources */,
-				B6C0B24026E8E7240031CB7F /* RunLoopExtension.swift in Sources */,
 				4B723E0F26B0006500E14D75 /* CSVParser.swift in Sources */,
 				B6DA44082616B30600DD1EC2 /* PixelDataModel.xcdatamodeld in Sources */,
 				B6B1E87B26D381710062C350 /* DownloadListCoordinator.swift in Sources */,
@@ -3332,7 +3304,6 @@
 				AAADFD06264AA282001555EA /* TimeIntervalExtension.swift in Sources */,
 				4B9292D42667123700AD2C21 /* BookmarkListViewController.swift in Sources */,
 				4B723E0D26B0006100E14D75 /* SecureVaultLoginImporter.swift in Sources */,
-				B6D7A2EE25D2418B002B2AE1 /* ShadowView.swift in Sources */,
 				4B9292D32667123700AD2C21 /* AddBookmarkModalViewController.swift in Sources */,
 				AA88D14B252A557100980B4E /* URLRequestExtension.swift in Sources */,
 				4B8AC93B26B48ADF00879451 /* ASN1Parser.swift in Sources */,
@@ -3343,7 +3314,6 @@
 				85480FBB25D181CB009424E3 /* ConfigurationDownloading.swift in Sources */,
 				B655369B268442EE00085A79 /* GeolocationProvider.swift in Sources */,
 				B6C0B23C26E87D900031CB7F /* NSAlert+ActiveDownloadsTermination.swift in Sources */,
-				AA2E423424C8A2270048C0D5 /* ColorView.swift in Sources */,
 				AAECA42024EEA4AC00EFA63A /* IndexPathExtension.swift in Sources */,
 				AA5C8F632591021700748EB7 /* NSApplicationExtension.swift in Sources */,
 				AA9E9A5625A3AE8400D1959D /* NSWindowExtension.swift in Sources */,
@@ -3388,6 +3358,7 @@
 				4B8AC93326B3B06300879451 /* EdgeDataImporter.swift in Sources */,
 				AA585D84248FD31100E9A3E2 /* BrowserTabViewController.swift in Sources */,
 				B6A9E48926146ABF0067D1B9 /* PixelCounter.swift in Sources */,
+				B693954B26F04BEB0015B914 /* MouseOverView.swift in Sources */,
 				AAE7527C263B056C00B973F8 /* HistoryStore.swift in Sources */,
 				AAC30A2C268F1ECD00D2D9CD /* CrashReportSender.swift in Sources */,
 				AAFE068326C7082D005434CC /* WebKitVersionProvider.swift in Sources */,
@@ -3400,10 +3371,10 @@
 				F44C130225C2DA0400426E3E /* NSAppearanceExtension.swift in Sources */,
 				B64C84F1269310120048FEBE /* PermissionManager.swift in Sources */,
 				B64C853026943BC10048FEBE /* Permissions.xcdatamodeld in Sources */,
+				B693954F26F04BEB0015B914 /* PaddedImageButton.swift in Sources */,
 				4BA1A6B8258B081600F6F690 /* EncryptionKeyStoring.swift in Sources */,
 				B65783E725F8AAFB00D8DB33 /* String+Punycode.swift in Sources */,
 				B657841A25FA484B00D8DB33 /* NSException+Catch.m in Sources */,
-				B641896226BBD0AB001FBC8B /* LongPressButton.swift in Sources */,
 				B684592F25C93FBF00DC17B6 /* AppStateRestorationManager.swift in Sources */,
 				AAA892EA250A4CEF005B37B2 /* WindowControllersManager.swift in Sources */,
 				AAC5E4C825D6A6E8007F5990 /* BookmarkPopoverViewController.swift in Sources */,
@@ -3426,18 +3397,13 @@
 				AA2CB1352587C29500AA6FBE /* TabBarFooter.swift in Sources */,
 				B6C0B23926E742610031CB7F /* FileDownloadError.swift in Sources */,
 				4B0511C2262CAA5A00F6079C /* PreferencesAboutViewController.swift in Sources */,
-				14D9B90224F91316000D4D13 /* FocusRingView.swift in Sources */,
 				4B9292AB26670D3700AD2C21 /* BookmarkMigrationPolicy.swift in Sources */,
 				AA92126F25ACCB1100600CD4 /* ErrorExtension.swift in Sources */,
 				B6A9E47026146A250067D1B9 /* DateExtension.swift in Sources */,
 				AAE7527A263B046100B973F8 /* History.xcdatamodeld in Sources */,
-				AAA8E8C124EACA700055E685 /* MouseOverView.swift in Sources */,
 				B64C853D26944B940048FEBE /* PermissionStore.swift in Sources */,
-<<<<<<< HEAD
 				B6C0B23426E71BCD0031CB7F /* Downloads.xcdatamodeld in Sources */,
-=======
 				B687260426E215C9008EE860 /* ExpirationChecker.swift in Sources */,
->>>>>>> 7c6599af
 				AAE8B110258A456C00E81239 /* TooltipViewController.swift in Sources */,
 				85AC3B0525D6B1D800C7D2AA /* ScriptSourceProviding.swift in Sources */,
 				AA3F895324C18AD500628DDE /* SuggestionViewModel.swift in Sources */,
@@ -3455,17 +3421,19 @@
 				AA8EDF2724923EC70071C2E8 /* StringExtension.swift in Sources */,
 				B68172A9269C487D006D1092 /* PrivacyDashboardUserScript.swift in Sources */,
 				858A797F26A79EAA00A75A42 /* UserText+PasswordManager.swift in Sources */,
+				B693954E26F04BEB0015B914 /* ProgressView.swift in Sources */,
+				B693955426F04BEC0015B914 /* ColorView.swift in Sources */,
 				8589063A267BCD8E00D23B0D /* SaveCredentialsPopover.swift in Sources */,
 				AA72D5E325FE977F00C77619 /* AddEditFavoriteViewController.swift in Sources */,
 				B6C0B22E26E61CE70031CB7F /* DownloadViewModel.swift in Sources */,
-				AA361A3624EBF0B500EEC649 /* WindowDraggingView.swift in Sources */,
 				B68458B825C7E8B200DC17B6 /* Tab+NSSecureCoding.swift in Sources */,
+				B693955726F04BEC0015B914 /* MouseOverButton.swift in Sources */,
 				B64C85422694590B0048FEBE /* PermissionButton.swift in Sources */,
 				B6E53883267C83420010FEA9 /* HomepageBackgroundView.swift in Sources */,
-				4B65028A25E6CBF40054432E /* NibLoadable.swift in Sources */,
 				AAA0CC472533833C0079BC96 /* MoreOptionsMenu.swift in Sources */,
 				B64C84E32692DC9F0048FEBE /* PermissionAuthorizationViewController.swift in Sources */,
 				4B92929D26670D2A00AD2C21 /* BookmarkNode.swift in Sources */,
+				B693955226F04BEB0015B914 /* LongPressButton.swift in Sources */,
 				B6106B9E26A565DA0013B453 /* BundleExtension.swift in Sources */,
 				4B677438255DBEB800025BD8 /* HTTPSUpgrade.xcdatamodeld in Sources */,
 				4B0511E1262CAA8600F6079C /* NSOpenPanelExtensions.swift in Sources */,
@@ -3481,9 +3449,9 @@
 				AAC5E4D225D6A709007F5990 /* BookmarkList.swift in Sources */,
 				4B9292D12667123700AD2C21 /* BookmarkTableRowView.swift in Sources */,
 				4B6160E525B152FA007DE5B2 /* ContentBlockerUserScript.swift in Sources */,
-				85CC1D77269FA1160062F04E /* FaviconView.swift in Sources */,
 				B66E9DD42670EB4A00E53BB5 /* WKDownload+WebKitDownload.swift in Sources */,
 				B689ECD526C247DB006FB0C5 /* BackForwardListItem.swift in Sources */,
+				B693954A26F04BEB0015B914 /* NibLoadable.swift in Sources */,
 				AA7412B724D1687000D22FE0 /* TabBarScrollView.swift in Sources */,
 				4B0511C7262CAA5A00F6079C /* PreferenceTableCellView.swift in Sources */,
 				4B9292D92667124B00AD2C21 /* BookmarkListTreeControllerDataSource.swift in Sources */,
@@ -3491,7 +3459,6 @@
 				B65536A62685B82B00085A79 /* Permissions.swift in Sources */,
 				AAC82C60258B6CB5009B6B42 /* TooltipWindowController.swift in Sources */,
 				AAC5E4E425D6BA9C007F5990 /* NSSizeExtension.swift in Sources */,
-				AAA8E8BF24EA8A0A0055E685 /* MouseOverButton.swift in Sources */,
 				AA27FC3E26C28F1800EE7D66 /* TrackersAnimationView.swift in Sources */,
 				AA6820EB25503D6A005ED0D5 /* Fire.swift in Sources */,
 				B6AAAC3E26048F690029438D /* RandomAccessCollectionExtension.swift in Sources */,
@@ -3501,7 +3468,6 @@
 				1456D6E124EFCBC300775049 /* TabBarCollectionView.swift in Sources */,
 				85308E25267FC9F2001ABD76 /* NSAlertExtension.swift in Sources */,
 				4B59024826B3673600489384 /* ThirdPartyBrowser.swift in Sources */,
-				4B0511D8262CAA7000F6079C /* PaddedImageButton.swift in Sources */,
 				B65E6B9E26D9EC0800095F96 /* CircularProgressView.swift in Sources */,
 				AABEE69C24A902BB0043105B /* SuggestionContainer.swift in Sources */,
 				4B59024126B35F3600489384 /* BraveDataImporter.swift in Sources */,
@@ -3525,6 +3491,7 @@
 				B63D467125BFA6C100874977 /* DispatchQueueExtensions.swift in Sources */,
 				B64C84EB2692DD650048FEBE /* PermissionAuthorizationPopover.swift in Sources */,
 				AA6FFB4624DC3B5A0028F4D0 /* WebView.swift in Sources */,
+				B693955026F04BEB0015B914 /* ShadowView.swift in Sources */,
 				B6CF78DE267B099C00CD4F13 /* WKNavigationActionExtension.swift in Sources */,
 				AA7412B224D0B3AC00D22FE0 /* TabBarViewItem.swift in Sources */,
 				856C98D52570116900A22F1F /* NSWindow+Toast.swift in Sources */,
@@ -3537,7 +3504,6 @@
 				4B677442255DBEEA00025BD8 /* Database.swift in Sources */,
 				4B92928B26670D1700AD2C21 /* BookmarksOutlineView.swift in Sources */,
 				AAF7D3862567CED500998667 /* WebViewConfiguration.swift in Sources */,
-				AA4E633A25E79C0A00134434 /* MouseClickView.swift in Sources */,
 				4B6160ED25B15417007DE5B2 /* DetectedTracker.swift in Sources */,
 				B61F015525EDD5A700ABB5A3 /* UserContentController.swift in Sources */,
 				AAC5E4D925D6A711007F5990 /* BookmarkStore.swift in Sources */,
