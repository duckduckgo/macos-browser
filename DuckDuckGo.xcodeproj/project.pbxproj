// !$*UTF8*$!
{
	archiveVersion = 1;
	classes = {
	};
	objectVersion = 52;
	objects = {

/* Begin PBXBuildFile section */
		0230C0A3272080090018F728 /* KeyedCodingExtension.swift in Sources */ = {isa = PBXBuildFile; fileRef = 0230C0A2272080090018F728 /* KeyedCodingExtension.swift */; };
		0230C0A52721F3750018F728 /* GPCRequestFactory.swift in Sources */ = {isa = PBXBuildFile; fileRef = 0230C0A42721F3750018F728 /* GPCRequestFactory.swift */; };
		026ADE1426C3010C002518EE /* macos-config.json in Resources */ = {isa = PBXBuildFile; fileRef = 026ADE1326C3010C002518EE /* macos-config.json */; };
		142879DA24CE1179005419BB /* SuggestionViewModelTests.swift in Sources */ = {isa = PBXBuildFile; fileRef = 142879D924CE1179005419BB /* SuggestionViewModelTests.swift */; };
		142879DC24CE1185005419BB /* SuggestionContainerViewModelTests.swift in Sources */ = {isa = PBXBuildFile; fileRef = 142879DB24CE1185005419BB /* SuggestionContainerViewModelTests.swift */; };
		1430DFF524D0580F00B8978C /* TabBarViewController.swift in Sources */ = {isa = PBXBuildFile; fileRef = 1430DFF424D0580F00B8978C /* TabBarViewController.swift */; };
		14505A08256084EF00272CC6 /* UserAgent.swift in Sources */ = {isa = PBXBuildFile; fileRef = 14505A07256084EF00272CC6 /* UserAgent.swift */; };
		1456D6E124EFCBC300775049 /* TabBarCollectionView.swift in Sources */ = {isa = PBXBuildFile; fileRef = 1456D6E024EFCBC300775049 /* TabBarCollectionView.swift */; };
		14D9B8FB24F7E089000D4D13 /* AddressBarViewController.swift in Sources */ = {isa = PBXBuildFile; fileRef = 14D9B8F924F7E089000D4D13 /* AddressBarViewController.swift */; };
		336D5B18262D8D3C0052E0C9 /* findinpage.js in Resources */ = {isa = PBXBuildFile; fileRef = 336D5AEF262D8D3C0052E0C9 /* findinpage.js */; };
		339A6B5826A044BA00E3DAE8 /* duckduckgo-privacy-dashboard in Resources */ = {isa = PBXBuildFile; fileRef = 339A6B5726A044BA00E3DAE8 /* duckduckgo-privacy-dashboard */; };
		371C0A2927E33EDC0070591F /* FeedbackPresenter.swift in Sources */ = {isa = PBXBuildFile; fileRef = 371C0A2827E33EDC0070591F /* FeedbackPresenter.swift */; };
		371E141927E92E42009E3B5B /* MultilineScrollableTextFix.swift in Sources */ = {isa = PBXBuildFile; fileRef = 371E141827E92E42009E3B5B /* MultilineScrollableTextFix.swift */; };
		37534C9E28104D9B002621E7 /* TabLazyLoaderTests.swift in Sources */ = {isa = PBXBuildFile; fileRef = 37534C9D28104D9B002621E7 /* TabLazyLoaderTests.swift */; };
		37534CA028113101002621E7 /* LazyLoadable.swift in Sources */ = {isa = PBXBuildFile; fileRef = 37534C9F28113101002621E7 /* LazyLoadable.swift */; };
		37534CA3281132CB002621E7 /* TabLazyLoaderDataSource.swift in Sources */ = {isa = PBXBuildFile; fileRef = 37534CA2281132CB002621E7 /* TabLazyLoaderDataSource.swift */; };
		37534CA52811987D002621E7 /* AdjacentItemEnumeratorTests.swift in Sources */ = {isa = PBXBuildFile; fileRef = 37534CA42811987D002621E7 /* AdjacentItemEnumeratorTests.swift */; };
		37534CA8281198CD002621E7 /* AdjacentItemEnumerator.swift in Sources */ = {isa = PBXBuildFile; fileRef = 37534CA62811988E002621E7 /* AdjacentItemEnumerator.swift */; };
		376705AF27EB488600DD8D76 /* RoundedSelectionRowView.swift in Sources */ = {isa = PBXBuildFile; fileRef = 4B0511B3262CAA5A00F6079C /* RoundedSelectionRowView.swift */; };
		376705B327EC7D4F00DD8D76 /* TextButton.swift in Sources */ = {isa = PBXBuildFile; fileRef = 376705B227EC7D4F00DD8D76 /* TextButton.swift */; };
		3776582D27F71652009A6B35 /* WebsiteBreakageReportTests.swift in Sources */ = {isa = PBXBuildFile; fileRef = 3776582C27F71652009A6B35 /* WebsiteBreakageReportTests.swift */; };
		3776582F27F82E62009A6B35 /* AutofillPreferences.swift in Sources */ = {isa = PBXBuildFile; fileRef = 3776582E27F82E62009A6B35 /* AutofillPreferences.swift */; };
		3776583127F8325B009A6B35 /* AutofillPreferencesTests.swift in Sources */ = {isa = PBXBuildFile; fileRef = 3776583027F8325B009A6B35 /* AutofillPreferencesTests.swift */; };
		379DE4BD27EA31AC002CC3DE /* PreferencesAutofillView.swift in Sources */ = {isa = PBXBuildFile; fileRef = 379DE4BC27EA31AC002CC3DE /* PreferencesAutofillView.swift */; };
		37A803DB27FD69D300052F4C /* Data Import Resources in Resources */ = {isa = PBXBuildFile; fileRef = 37A803DA27FD69D300052F4C /* Data Import Resources */; };
		37AFCE8127DA2CA600471A10 /* PreferencesViewController.swift in Sources */ = {isa = PBXBuildFile; fileRef = 37AFCE8027DA2CA600471A10 /* PreferencesViewController.swift */; };
		37AFCE8527DA2D3900471A10 /* PreferencesSidebar.swift in Sources */ = {isa = PBXBuildFile; fileRef = 37AFCE8427DA2D3900471A10 /* PreferencesSidebar.swift */; };
		37AFCE8727DA334800471A10 /* PreferencesRootView.swift in Sources */ = {isa = PBXBuildFile; fileRef = 37AFCE8627DA334800471A10 /* PreferencesRootView.swift */; };
		37AFCE8927DA33BA00471A10 /* Preferences.swift in Sources */ = {isa = PBXBuildFile; fileRef = 37AFCE8827DA33BA00471A10 /* Preferences.swift */; };
		37AFCE8B27DB69BC00471A10 /* PreferencesDefaultBrowserView.swift in Sources */ = {isa = PBXBuildFile; fileRef = 37AFCE8A27DB69BC00471A10 /* PreferencesDefaultBrowserView.swift */; };
		37AFCE9227DB8CAD00471A10 /* PreferencesAboutView.swift in Sources */ = {isa = PBXBuildFile; fileRef = 37AFCE9127DB8CAD00471A10 /* PreferencesAboutView.swift */; };
		37B11B3928095E6600CBB621 /* TabLazyLoader.swift in Sources */ = {isa = PBXBuildFile; fileRef = 37B11B3828095E6600CBB621 /* TabLazyLoader.swift */; };
		37CC53EC27E8A4D10028713D /* PreferencesPrivacyView.swift in Sources */ = {isa = PBXBuildFile; fileRef = 37CC53EB27E8A4D10028713D /* PreferencesPrivacyView.swift */; };
		37CC53F027E8D1440028713D /* PreferencesDownloadsView.swift in Sources */ = {isa = PBXBuildFile; fileRef = 37CC53EF27E8D1440028713D /* PreferencesDownloadsView.swift */; };
		37CC53F427E8D4620028713D /* NSPathControlView.swift in Sources */ = {isa = PBXBuildFile; fileRef = 37CC53F327E8D4620028713D /* NSPathControlView.swift */; };
		37CD54B327EE509700F1F7B9 /* View+Cursor.swift in Sources */ = {isa = PBXBuildFile; fileRef = 37CD54B227EE509700F1F7B9 /* View+Cursor.swift */; };
		37CD54B527F1AC1300F1F7B9 /* PreferencesSidebarModelTests.swift in Sources */ = {isa = PBXBuildFile; fileRef = 37CD54B427F1AC1300F1F7B9 /* PreferencesSidebarModelTests.swift */; };
		37CD54B727F1B28A00F1F7B9 /* DefaultBrowserPreferencesTests.swift in Sources */ = {isa = PBXBuildFile; fileRef = 37CD54B627F1B28A00F1F7B9 /* DefaultBrowserPreferencesTests.swift */; };
		37CD54B927F1F8AC00F1F7B9 /* AppearancePreferencesTests.swift in Sources */ = {isa = PBXBuildFile; fileRef = 37CD54B827F1F8AC00F1F7B9 /* AppearancePreferencesTests.swift */; };
		37CD54BB27F25A4000F1F7B9 /* DownloadsPreferencesTests.swift in Sources */ = {isa = PBXBuildFile; fileRef = 37CD54BA27F25A4000F1F7B9 /* DownloadsPreferencesTests.swift */; };
		37CD54BD27F2ECAE00F1F7B9 /* AutofillPreferencesModelTests.swift in Sources */ = {isa = PBXBuildFile; fileRef = 37CD54BC27F2ECAE00F1F7B9 /* AutofillPreferencesModelTests.swift */; };
		37CD54C927F2FDD100F1F7B9 /* PrivacyPreferencesModel.swift in Sources */ = {isa = PBXBuildFile; fileRef = 37CD54C127F2FDD100F1F7B9 /* PrivacyPreferencesModel.swift */; };
		37CD54CA27F2FDD100F1F7B9 /* AutofillPreferencesModel.swift in Sources */ = {isa = PBXBuildFile; fileRef = 37CD54C227F2FDD100F1F7B9 /* AutofillPreferencesModel.swift */; };
		37CD54CB27F2FDD100F1F7B9 /* DownloadsPreferences.swift in Sources */ = {isa = PBXBuildFile; fileRef = 37CD54C327F2FDD100F1F7B9 /* DownloadsPreferences.swift */; };
		37CD54CC27F2FDD100F1F7B9 /* PreferencesSection.swift in Sources */ = {isa = PBXBuildFile; fileRef = 37CD54C427F2FDD100F1F7B9 /* PreferencesSection.swift */; };
		37CD54CD27F2FDD100F1F7B9 /* AboutModel.swift in Sources */ = {isa = PBXBuildFile; fileRef = 37CD54C527F2FDD100F1F7B9 /* AboutModel.swift */; };
		37CD54CE27F2FDD100F1F7B9 /* PreferencesSidebarModel.swift in Sources */ = {isa = PBXBuildFile; fileRef = 37CD54C627F2FDD100F1F7B9 /* PreferencesSidebarModel.swift */; };
		37CD54CF27F2FDD100F1F7B9 /* AppearancePreferences.swift in Sources */ = {isa = PBXBuildFile; fileRef = 37CD54C727F2FDD100F1F7B9 /* AppearancePreferences.swift */; };
		37CD54D027F2FDD100F1F7B9 /* DefaultBrowserPreferences.swift in Sources */ = {isa = PBXBuildFile; fileRef = 37CD54C827F2FDD100F1F7B9 /* DefaultBrowserPreferences.swift */; };
		37D2771527E870D4003365FD /* PreferencesAppearanceView.swift in Sources */ = {isa = PBXBuildFile; fileRef = 37D2771427E870D4003365FD /* PreferencesAppearanceView.swift */; };
		4B0135CE2729F1AA00D54834 /* NSPasteboardExtension.swift in Sources */ = {isa = PBXBuildFile; fileRef = 4B0135CD2729F1AA00D54834 /* NSPasteboardExtension.swift */; };
		4B02198925E05FAC00ED7DEA /* FireproofingURLExtensions.swift in Sources */ = {isa = PBXBuildFile; fileRef = 4B02197F25E05FAC00ED7DEA /* FireproofingURLExtensions.swift */; };
		4B02198A25E05FAC00ED7DEA /* FireproofDomains.swift in Sources */ = {isa = PBXBuildFile; fileRef = 4B02198125E05FAC00ED7DEA /* FireproofDomains.swift */; };
		4B02198B25E05FAC00ED7DEA /* FireproofInfoViewController.swift in Sources */ = {isa = PBXBuildFile; fileRef = 4B02198325E05FAC00ED7DEA /* FireproofInfoViewController.swift */; };
		4B02198C25E05FAC00ED7DEA /* Fireproofing.storyboard in Resources */ = {isa = PBXBuildFile; fileRef = 4B02198425E05FAC00ED7DEA /* Fireproofing.storyboard */; };
		4B02199C25E063DE00ED7DEA /* FireproofDomainsTests.swift in Sources */ = {isa = PBXBuildFile; fileRef = 4B02199925E063DE00ED7DEA /* FireproofDomainsTests.swift */; };
		4B02199D25E063DE00ED7DEA /* FireproofingURLExtensionsTests.swift in Sources */ = {isa = PBXBuildFile; fileRef = 4B02199A25E063DE00ED7DEA /* FireproofingURLExtensionsTests.swift */; };
		4B0219A825E0646500ED7DEA /* WebsiteDataStoreTests.swift in Sources */ = {isa = PBXBuildFile; fileRef = 4B0219A725E0646500ED7DEA /* WebsiteDataStoreTests.swift */; };
		4B0511BD262CAA5A00F6079C /* PrivacySecurityPreferences.swift in Sources */ = {isa = PBXBuildFile; fileRef = 4B0511A6262CAA5A00F6079C /* PrivacySecurityPreferences.swift */; };
		4B0511C3262CAA5A00F6079C /* FireproofDomains.storyboard in Resources */ = {isa = PBXBuildFile; fileRef = 4B0511AD262CAA5A00F6079C /* FireproofDomains.storyboard */; };
		4B0511CA262CAA5A00F6079C /* FireproofDomainsViewController.swift in Sources */ = {isa = PBXBuildFile; fileRef = 4B0511B4262CAA5A00F6079C /* FireproofDomainsViewController.swift */; };
		4B0511E1262CAA8600F6079C /* NSOpenPanelExtensions.swift in Sources */ = {isa = PBXBuildFile; fileRef = 4B0511DF262CAA8600F6079C /* NSOpenPanelExtensions.swift */; };
		4B0511E2262CAA8600F6079C /* NSViewControllerExtension.swift in Sources */ = {isa = PBXBuildFile; fileRef = 4B0511E0262CAA8600F6079C /* NSViewControllerExtension.swift */; };
		4B0511E7262CAB3700F6079C /* UserDefaultsWrapperUtilities.swift in Sources */ = {isa = PBXBuildFile; fileRef = 4B0511E6262CAB3700F6079C /* UserDefaultsWrapperUtilities.swift */; };
		4B11060525903E570039B979 /* CoreDataEncryptionTesting.xcdatamodeld in Sources */ = {isa = PBXBuildFile; fileRef = 4B11060325903E570039B979 /* CoreDataEncryptionTesting.xcdatamodeld */; };
		4B11060A25903EAC0039B979 /* CoreDataEncryptionTests.swift in Sources */ = {isa = PBXBuildFile; fileRef = 4B11060925903EAC0039B979 /* CoreDataEncryptionTests.swift */; };
		4B117F7D276C0CB5002F3D8C /* LocalStatisticsStoreTests.swift in Sources */ = {isa = PBXBuildFile; fileRef = 4B117F7C276C0CB5002F3D8C /* LocalStatisticsStoreTests.swift */; };
		4B139AFD26B60BD800894F82 /* NSImageExtensions.swift in Sources */ = {isa = PBXBuildFile; fileRef = 4B139AFC26B60BD800894F82 /* NSImageExtensions.swift */; };
		4B1AD8D525FC38DD00261379 /* EncryptionKeyStoreTests.swift in Sources */ = {isa = PBXBuildFile; fileRef = 4BA1A6EA258C288C00F6F690 /* EncryptionKeyStoreTests.swift */; };
		4B1AD8E225FC390B00261379 /* EncryptionMocks.swift in Sources */ = {isa = PBXBuildFile; fileRef = 4BA1A6F5258C4F9600F6F690 /* EncryptionMocks.swift */; };
		4B1AD91725FC46FB00261379 /* CoreDataEncryptionTests.swift in Sources */ = {isa = PBXBuildFile; fileRef = 4B1AD91625FC46FB00261379 /* CoreDataEncryptionTests.swift */; };
		4B1AD92125FC474E00261379 /* CoreDataEncryptionTesting.xcdatamodeld in Sources */ = {isa = PBXBuildFile; fileRef = 4B11060325903E570039B979 /* CoreDataEncryptionTesting.xcdatamodeld */; };
		4B1E6EED27AB5E5100F51793 /* SecureVaultSorting.swift in Sources */ = {isa = PBXBuildFile; fileRef = 4B1E6EEB27AB5E5100F51793 /* SecureVaultSorting.swift */; };
		4B1E6EEE27AB5E5100F51793 /* PasswordManagementListSection.swift in Sources */ = {isa = PBXBuildFile; fileRef = 4B1E6EEC27AB5E5100F51793 /* PasswordManagementListSection.swift */; };
		4B1E6EF127AB5E5D00F51793 /* NSPopUpButtonView.swift in Sources */ = {isa = PBXBuildFile; fileRef = 4B1E6EEF27AB5E5D00F51793 /* NSPopUpButtonView.swift */; };
		4B1E6EF227AB5E5D00F51793 /* PasswordManagementItemList.swift in Sources */ = {isa = PBXBuildFile; fileRef = 4B1E6EF027AB5E5D00F51793 /* PasswordManagementItemList.swift */; };
		4B2CBF412767EEC1001DF04B /* MacWaitlistStoreTests.swift in Sources */ = {isa = PBXBuildFile; fileRef = 4B2CBF402767EEC1001DF04B /* MacWaitlistStoreTests.swift */; };
		4B2E7D6326FF9D6500D2DB17 /* PrintingUserScript.swift in Sources */ = {isa = PBXBuildFile; fileRef = 4B2E7D6226FF9D6500D2DB17 /* PrintingUserScript.swift */; };
		4B379C1527BD91E3008A968E /* QuartzIdleStateProvider.swift in Sources */ = {isa = PBXBuildFile; fileRef = 4B379C1427BD91E3008A968E /* QuartzIdleStateProvider.swift */; };
		4B379C1E27BDB7FF008A968E /* DeviceAuthenticator.swift in Sources */ = {isa = PBXBuildFile; fileRef = 4B379C1D27BDB7FF008A968E /* DeviceAuthenticator.swift */; };
		4B379C2227BDBA29008A968E /* LocalAuthenticationService.swift in Sources */ = {isa = PBXBuildFile; fileRef = 4B379C2127BDBA29008A968E /* LocalAuthenticationService.swift */; };
		4B379C2427BDE1B0008A968E /* FlatButton.swift in Sources */ = {isa = PBXBuildFile; fileRef = 4B379C2327BDE1B0008A968E /* FlatButton.swift */; };
		4B39AAF627D9B2C700A73FD5 /* NSStackViewExtension.swift in Sources */ = {isa = PBXBuildFile; fileRef = 4B39AAF527D9B2C700A73FD5 /* NSStackViewExtension.swift */; };
		4B3F641E27A8D3BD00E0C118 /* BrowserProfileTests.swift in Sources */ = {isa = PBXBuildFile; fileRef = 4B3F641D27A8D3BD00E0C118 /* BrowserProfileTests.swift */; };
		4B4F72EC266B2ED300814C60 /* CollectionExtension.swift in Sources */ = {isa = PBXBuildFile; fileRef = 4B4F72EB266B2ED300814C60 /* CollectionExtension.swift */; };
		4B59023D26B35F3600489384 /* ChromeDataImporter.swift in Sources */ = {isa = PBXBuildFile; fileRef = 4B59023826B35F3600489384 /* ChromeDataImporter.swift */; };
		4B59023E26B35F3600489384 /* ChromiumLoginReader.swift in Sources */ = {isa = PBXBuildFile; fileRef = 4B59023926B35F3600489384 /* ChromiumLoginReader.swift */; };
		4B59024026B35F3600489384 /* ChromiumDataImporter.swift in Sources */ = {isa = PBXBuildFile; fileRef = 4B59023B26B35F3600489384 /* ChromiumDataImporter.swift */; };
		4B59024126B35F3600489384 /* BraveDataImporter.swift in Sources */ = {isa = PBXBuildFile; fileRef = 4B59023C26B35F3600489384 /* BraveDataImporter.swift */; };
		4B59024326B35F7C00489384 /* BrowserImportViewController.swift in Sources */ = {isa = PBXBuildFile; fileRef = 4B59024226B35F7C00489384 /* BrowserImportViewController.swift */; };
		4B59024826B3673600489384 /* ThirdPartyBrowser.swift in Sources */ = {isa = PBXBuildFile; fileRef = 4B59024726B3673600489384 /* ThirdPartyBrowser.swift */; };
		4B59024C26B38BB800489384 /* ChromiumLoginReaderTests.swift in Sources */ = {isa = PBXBuildFile; fileRef = 4B59024B26B38BB800489384 /* ChromiumLoginReaderTests.swift */; };
		4B5A4F4C27F3A5AA008FBD88 /* NSNotificationName+DataImport.swift in Sources */ = {isa = PBXBuildFile; fileRef = 4B5A4F4B27F3A5AA008FBD88 /* NSNotificationName+DataImport.swift */; };
		4B5FF67826B602B100D42879 /* FirefoxDataImporter.swift in Sources */ = {isa = PBXBuildFile; fileRef = 4B5FF67726B602B100D42879 /* FirefoxDataImporter.swift */; };
		4B65143E263924B5005B46EB /* EmailUrlExtensions.swift in Sources */ = {isa = PBXBuildFile; fileRef = 4B65143D263924B5005B46EB /* EmailUrlExtensions.swift */; };
		4B677432255DBEB800025BD8 /* httpsMobileV2BloomSpec.json in Resources */ = {isa = PBXBuildFile; fileRef = 4B677427255DBEB800025BD8 /* httpsMobileV2BloomSpec.json */; };
		4B677433255DBEB800025BD8 /* httpsMobileV2Bloom.bin in Resources */ = {isa = PBXBuildFile; fileRef = 4B677428255DBEB800025BD8 /* httpsMobileV2Bloom.bin */; };
		4B677434255DBEB800025BD8 /* HTTPSBloomFilterSpecification.swift in Sources */ = {isa = PBXBuildFile; fileRef = 4B677429255DBEB800025BD8 /* HTTPSBloomFilterSpecification.swift */; };
		4B677435255DBEB800025BD8 /* httpsMobileV2FalsePositives.json in Resources */ = {isa = PBXBuildFile; fileRef = 4B67742A255DBEB800025BD8 /* httpsMobileV2FalsePositives.json */; };
		4B677438255DBEB800025BD8 /* HTTPSUpgrade.xcdatamodeld in Sources */ = {isa = PBXBuildFile; fileRef = 4B67742E255DBEB800025BD8 /* HTTPSUpgrade.xcdatamodeld */; };
		4B677439255DBEB800025BD8 /* AppHTTPSUpgradeStore.swift in Sources */ = {isa = PBXBuildFile; fileRef = 4B677430255DBEB800025BD8 /* AppHTTPSUpgradeStore.swift */; };
		4B677442255DBEEA00025BD8 /* Database.swift in Sources */ = {isa = PBXBuildFile; fileRef = 4B677440255DBEEA00025BD8 /* Database.swift */; };
		4B70C00127B0793D000386ED /* DuckDuckGo-ExampleCrash.ips in Resources */ = {isa = PBXBuildFile; fileRef = 4B70BFFF27B0793D000386ED /* DuckDuckGo-ExampleCrash.ips */; };
		4B70C00227B0793D000386ED /* CrashReportTests.swift in Sources */ = {isa = PBXBuildFile; fileRef = 4B70C00027B0793D000386ED /* CrashReportTests.swift */; };
		4B723E0526B0003E00E14D75 /* DataImportMocks.swift in Sources */ = {isa = PBXBuildFile; fileRef = 4B723DFF26B0003E00E14D75 /* DataImportMocks.swift */; };
		4B723E0626B0003E00E14D75 /* CSVParserTests.swift in Sources */ = {isa = PBXBuildFile; fileRef = 4B723E0026B0003E00E14D75 /* CSVParserTests.swift */; };
		4B723E0726B0003E00E14D75 /* CSVImporterTests.swift in Sources */ = {isa = PBXBuildFile; fileRef = 4B723E0126B0003E00E14D75 /* CSVImporterTests.swift */; };
		4B723E0826B0003E00E14D75 /* MockSecureVault.swift in Sources */ = {isa = PBXBuildFile; fileRef = 4B723E0326B0003E00E14D75 /* MockSecureVault.swift */; };
		4B723E0926B0003E00E14D75 /* CSVLoginExporterTests.swift in Sources */ = {isa = PBXBuildFile; fileRef = 4B723E0426B0003E00E14D75 /* CSVLoginExporterTests.swift */; };
		4B723E0A26B0005900E14D75 /* DataImportViewController.swift in Sources */ = {isa = PBXBuildFile; fileRef = 4B723DEE26B0002B00E14D75 /* DataImportViewController.swift */; };
		4B723E0B26B0005B00E14D75 /* CSVImportViewController.swift in Sources */ = {isa = PBXBuildFile; fileRef = 4B723DEF26B0002B00E14D75 /* CSVImportViewController.swift */; };
		4B723E0C26B0005D00E14D75 /* CSVImportSummaryViewController.swift in Sources */ = {isa = PBXBuildFile; fileRef = 4B723DF026B0002B00E14D75 /* CSVImportSummaryViewController.swift */; };
		4B723E0D26B0006100E14D75 /* SecureVaultLoginImporter.swift in Sources */ = {isa = PBXBuildFile; fileRef = 4B723DF326B0002B00E14D75 /* SecureVaultLoginImporter.swift */; };
		4B723E0E26B0006300E14D75 /* LoginImport.swift in Sources */ = {isa = PBXBuildFile; fileRef = 4B723DF426B0002B00E14D75 /* LoginImport.swift */; };
		4B723E0F26B0006500E14D75 /* CSVParser.swift in Sources */ = {isa = PBXBuildFile; fileRef = 4B723DF626B0002B00E14D75 /* CSVParser.swift */; };
		4B723E1026B0006700E14D75 /* CSVImporter.swift in Sources */ = {isa = PBXBuildFile; fileRef = 4B723DF726B0002B00E14D75 /* CSVImporter.swift */; };
		4B723E1126B0006C00E14D75 /* DataImport.storyboard in Resources */ = {isa = PBXBuildFile; fileRef = 4B723DED26B0002B00E14D75 /* DataImport.storyboard */; };
		4B723E1226B0006E00E14D75 /* DataImport.swift in Sources */ = {isa = PBXBuildFile; fileRef = 4B723DEB26B0002B00E14D75 /* DataImport.swift */; };
		4B723E1326B0007A00E14D75 /* CSVLoginExporter.swift in Sources */ = {isa = PBXBuildFile; fileRef = 4B723DFD26B0002B00E14D75 /* CSVLoginExporter.swift */; };
		4B723E1926B000DC00E14D75 /* TemporaryFileCreator.swift in Sources */ = {isa = PBXBuildFile; fileRef = 4B723E1726B000DC00E14D75 /* TemporaryFileCreator.swift */; };
		4B78A86B26BB3ADD0071BB16 /* BrowserImportSummaryViewController.swift in Sources */ = {isa = PBXBuildFile; fileRef = 4B78A86A26BB3ADD0071BB16 /* BrowserImportSummaryViewController.swift */; };
		4B7A57CF279A4EF300B1C70E /* ChromePreferences.swift in Sources */ = {isa = PBXBuildFile; fileRef = 4B7A57CE279A4EF300B1C70E /* ChromePreferences.swift */; };
		4B7A60A1273E0BE400BBDFEB /* WKWebsiteDataStoreExtension.swift in Sources */ = {isa = PBXBuildFile; fileRef = 4B7A60A0273E0BE400BBDFEB /* WKWebsiteDataStoreExtension.swift */; };
		4B82E9B325B69E3E00656FE7 /* TrackerRadarKit in Frameworks */ = {isa = PBXBuildFile; productRef = 4B82E9B225B69E3E00656FE7 /* TrackerRadarKit */; };
		4B8A4DFF27C83B29005F40E8 /* SaveIdentityViewController.swift in Sources */ = {isa = PBXBuildFile; fileRef = 4B8A4DFE27C83B29005F40E8 /* SaveIdentityViewController.swift */; };
		4B8A4E0127C8447E005F40E8 /* SaveIdentityPopover.swift in Sources */ = {isa = PBXBuildFile; fileRef = 4B8A4E0027C8447E005F40E8 /* SaveIdentityPopover.swift */; };
		4B8AC93326B3B06300879451 /* EdgeDataImporter.swift in Sources */ = {isa = PBXBuildFile; fileRef = 4B8AC93226B3B06300879451 /* EdgeDataImporter.swift */; };
		4B8AC93526B3B2FD00879451 /* NSAlert+DataImport.swift in Sources */ = {isa = PBXBuildFile; fileRef = 4B8AC93426B3B2FD00879451 /* NSAlert+DataImport.swift */; };
		4B8AC93926B48A5100879451 /* FirefoxLoginReader.swift in Sources */ = {isa = PBXBuildFile; fileRef = 4B8AC93826B48A5100879451 /* FirefoxLoginReader.swift */; };
		4B8AC93B26B48ADF00879451 /* ASN1Parser.swift in Sources */ = {isa = PBXBuildFile; fileRef = 4B8AC93A26B48ADF00879451 /* ASN1Parser.swift */; };
		4B8AC93D26B49BE600879451 /* FirefoxLoginReaderTests.swift in Sources */ = {isa = PBXBuildFile; fileRef = 4B8AC93C26B49BE600879451 /* FirefoxLoginReaderTests.swift */; };
		4B8AD0B127A86D9200AE44D6 /* WKWebsiteDataStoreExtensionTests.swift in Sources */ = {isa = PBXBuildFile; fileRef = 4B8AD0B027A86D9200AE44D6 /* WKWebsiteDataStoreExtensionTests.swift */; };
		4B8D9062276D1D880078DB17 /* LocaleExtension.swift in Sources */ = {isa = PBXBuildFile; fileRef = 4B8D9061276D1D880078DB17 /* LocaleExtension.swift */; };
		4B92928B26670D1700AD2C21 /* BookmarksOutlineView.swift in Sources */ = {isa = PBXBuildFile; fileRef = 4B92928526670D1600AD2C21 /* BookmarksOutlineView.swift */; };
		4B92928C26670D1700AD2C21 /* OutlineSeparatorViewCell.swift in Sources */ = {isa = PBXBuildFile; fileRef = 4B92928626670D1600AD2C21 /* OutlineSeparatorViewCell.swift */; };
		4B92928D26670D1700AD2C21 /* BookmarkOutlineViewCell.swift in Sources */ = {isa = PBXBuildFile; fileRef = 4B92928726670D1600AD2C21 /* BookmarkOutlineViewCell.swift */; };
		4B92928E26670D1700AD2C21 /* BookmarkOutlineViewCell.xib in Resources */ = {isa = PBXBuildFile; fileRef = 4B92928826670D1600AD2C21 /* BookmarkOutlineViewCell.xib */; };
		4B92928F26670D1700AD2C21 /* BookmarkTableCellView.swift in Sources */ = {isa = PBXBuildFile; fileRef = 4B92928926670D1700AD2C21 /* BookmarkTableCellView.swift */; };
		4B92929026670D1700AD2C21 /* BookmarkTableCellView.xib in Resources */ = {isa = PBXBuildFile; fileRef = 4B92928A26670D1700AD2C21 /* BookmarkTableCellView.xib */; };
		4B92929B26670D2A00AD2C21 /* BookmarkOutlineViewDataSource.swift in Sources */ = {isa = PBXBuildFile; fileRef = 4B92929126670D2A00AD2C21 /* BookmarkOutlineViewDataSource.swift */; };
		4B92929C26670D2A00AD2C21 /* PasteboardFolder.swift in Sources */ = {isa = PBXBuildFile; fileRef = 4B92929226670D2A00AD2C21 /* PasteboardFolder.swift */; };
		4B92929D26670D2A00AD2C21 /* BookmarkNode.swift in Sources */ = {isa = PBXBuildFile; fileRef = 4B92929326670D2A00AD2C21 /* BookmarkNode.swift */; };
		4B92929E26670D2A00AD2C21 /* BookmarkSidebarTreeController.swift in Sources */ = {isa = PBXBuildFile; fileRef = 4B92929426670D2A00AD2C21 /* BookmarkSidebarTreeController.swift */; };
		4B92929F26670D2A00AD2C21 /* PasteboardBookmark.swift in Sources */ = {isa = PBXBuildFile; fileRef = 4B92929526670D2A00AD2C21 /* PasteboardBookmark.swift */; };
		4B9292A026670D2A00AD2C21 /* SpacerNode.swift in Sources */ = {isa = PBXBuildFile; fileRef = 4B92929626670D2A00AD2C21 /* SpacerNode.swift */; };
		4B9292A126670D2A00AD2C21 /* BookmarkTreeController.swift in Sources */ = {isa = PBXBuildFile; fileRef = 4B92929726670D2A00AD2C21 /* BookmarkTreeController.swift */; };
		4B9292A226670D2A00AD2C21 /* PseudoFolder.swift in Sources */ = {isa = PBXBuildFile; fileRef = 4B92929826670D2A00AD2C21 /* PseudoFolder.swift */; };
		4B9292A326670D2A00AD2C21 /* BookmarkManagedObject.swift in Sources */ = {isa = PBXBuildFile; fileRef = 4B92929926670D2A00AD2C21 /* BookmarkManagedObject.swift */; };
		4B9292A426670D2A00AD2C21 /* PasteboardWriting.swift in Sources */ = {isa = PBXBuildFile; fileRef = 4B92929A26670D2A00AD2C21 /* PasteboardWriting.swift */; };
		4B9292AA26670D3700AD2C21 /* Bookmark.xcmappingmodel in Sources */ = {isa = PBXBuildFile; fileRef = 4B9292A526670D3700AD2C21 /* Bookmark.xcmappingmodel */; };
		4B9292AB26670D3700AD2C21 /* BookmarkMigrationPolicy.swift in Sources */ = {isa = PBXBuildFile; fileRef = 4B9292A626670D3700AD2C21 /* BookmarkMigrationPolicy.swift */; };
		4B9292AC26670D3700AD2C21 /* Bookmark.xcdatamodeld in Sources */ = {isa = PBXBuildFile; fileRef = 4B9292A726670D3700AD2C21 /* Bookmark.xcdatamodeld */; };
		4B9292AF26670F5300AD2C21 /* NSOutlineViewExtensions.swift in Sources */ = {isa = PBXBuildFile; fileRef = 4B9292AE26670F5300AD2C21 /* NSOutlineViewExtensions.swift */; };
		4B9292BA2667103100AD2C21 /* BookmarkNodePathTests.swift in Sources */ = {isa = PBXBuildFile; fileRef = 4B9292B02667103000AD2C21 /* BookmarkNodePathTests.swift */; };
		4B9292BB2667103100AD2C21 /* BookmarkNodeTests.swift in Sources */ = {isa = PBXBuildFile; fileRef = 4B9292B12667103000AD2C21 /* BookmarkNodeTests.swift */; };
		4B9292BC2667103100AD2C21 /* BookmarkSidebarTreeControllerTests.swift in Sources */ = {isa = PBXBuildFile; fileRef = 4B9292B22667103000AD2C21 /* BookmarkSidebarTreeControllerTests.swift */; };
		4B9292BD2667103100AD2C21 /* BookmarkOutlineViewDataSourceTests.swift in Sources */ = {isa = PBXBuildFile; fileRef = 4B9292B32667103000AD2C21 /* BookmarkOutlineViewDataSourceTests.swift */; };
		4B9292BE2667103100AD2C21 /* PasteboardFolderTests.swift in Sources */ = {isa = PBXBuildFile; fileRef = 4B9292B42667103000AD2C21 /* PasteboardFolderTests.swift */; };
		4B9292BF2667103100AD2C21 /* TreeControllerTests.swift in Sources */ = {isa = PBXBuildFile; fileRef = 4B9292B52667103000AD2C21 /* TreeControllerTests.swift */; };
		4B9292C02667103100AD2C21 /* BookmarkManagedObjectTests.swift in Sources */ = {isa = PBXBuildFile; fileRef = 4B9292B62667103000AD2C21 /* BookmarkManagedObjectTests.swift */; };
		4B9292C12667103100AD2C21 /* BookmarkMigrationTests.swift in Sources */ = {isa = PBXBuildFile; fileRef = 4B9292B72667103000AD2C21 /* BookmarkMigrationTests.swift */; };
		4B9292C22667103100AD2C21 /* BookmarkTests.swift in Sources */ = {isa = PBXBuildFile; fileRef = 4B9292B82667103000AD2C21 /* BookmarkTests.swift */; };
		4B9292C32667103100AD2C21 /* PasteboardBookmarkTests.swift in Sources */ = {isa = PBXBuildFile; fileRef = 4B9292B92667103100AD2C21 /* PasteboardBookmarkTests.swift */; };
		4B9292C52667104B00AD2C21 /* CoreDataTestUtilities.swift in Sources */ = {isa = PBXBuildFile; fileRef = 4B9292C42667104B00AD2C21 /* CoreDataTestUtilities.swift */; };
		4B9292CE2667123700AD2C21 /* BrowserTabSelectionDelegate.swift in Sources */ = {isa = PBXBuildFile; fileRef = 4B9292C62667123700AD2C21 /* BrowserTabSelectionDelegate.swift */; };
		4B9292CF2667123700AD2C21 /* BookmarkManagementSidebarViewController.swift in Sources */ = {isa = PBXBuildFile; fileRef = 4B9292C72667123700AD2C21 /* BookmarkManagementSidebarViewController.swift */; };
		4B9292D02667123700AD2C21 /* BookmarkManagementSplitViewController.swift in Sources */ = {isa = PBXBuildFile; fileRef = 4B9292C82667123700AD2C21 /* BookmarkManagementSplitViewController.swift */; };
		4B9292D12667123700AD2C21 /* BookmarkTableRowView.swift in Sources */ = {isa = PBXBuildFile; fileRef = 4B9292C92667123700AD2C21 /* BookmarkTableRowView.swift */; };
		4B9292D22667123700AD2C21 /* AddFolderModalViewController.swift in Sources */ = {isa = PBXBuildFile; fileRef = 4B9292CA2667123700AD2C21 /* AddFolderModalViewController.swift */; };
		4B9292D32667123700AD2C21 /* AddBookmarkModalViewController.swift in Sources */ = {isa = PBXBuildFile; fileRef = 4B9292CB2667123700AD2C21 /* AddBookmarkModalViewController.swift */; };
		4B9292D42667123700AD2C21 /* BookmarkListViewController.swift in Sources */ = {isa = PBXBuildFile; fileRef = 4B9292CC2667123700AD2C21 /* BookmarkListViewController.swift */; };
		4B9292D52667123700AD2C21 /* BookmarkManagementDetailViewController.swift in Sources */ = {isa = PBXBuildFile; fileRef = 4B9292CD2667123700AD2C21 /* BookmarkManagementDetailViewController.swift */; };
		4B9292D72667124000AD2C21 /* NSPopUpButtonExtension.swift in Sources */ = {isa = PBXBuildFile; fileRef = 4B9292D62667124000AD2C21 /* NSPopUpButtonExtension.swift */; };
		4B9292D92667124B00AD2C21 /* BookmarkListTreeControllerDataSource.swift in Sources */ = {isa = PBXBuildFile; fileRef = 4B9292D82667124B00AD2C21 /* BookmarkListTreeControllerDataSource.swift */; };
		4B9292DB2667125D00AD2C21 /* ContextualMenu.swift in Sources */ = {isa = PBXBuildFile; fileRef = 4B9292DA2667125D00AD2C21 /* ContextualMenu.swift */; };
		4B980E212817604000282EE1 /* NSNotificationName+Debug.swift in Sources */ = {isa = PBXBuildFile; fileRef = 4B980E202817604000282EE1 /* NSNotificationName+Debug.swift */; };
		4BA1A69B258B076900F6F690 /* FileStore.swift in Sources */ = {isa = PBXBuildFile; fileRef = 4BA1A69A258B076900F6F690 /* FileStore.swift */; };
		4BA1A6A0258B079600F6F690 /* DataEncryption.swift in Sources */ = {isa = PBXBuildFile; fileRef = 4BA1A69F258B079600F6F690 /* DataEncryption.swift */; };
		4BA1A6A5258B07DF00F6F690 /* EncryptedValueTransformer.swift in Sources */ = {isa = PBXBuildFile; fileRef = 4BA1A6A4258B07DF00F6F690 /* EncryptedValueTransformer.swift */; };
		4BA1A6B3258B080A00F6F690 /* EncryptionKeyGeneration.swift in Sources */ = {isa = PBXBuildFile; fileRef = 4BA1A6B2258B080A00F6F690 /* EncryptionKeyGeneration.swift */; };
		4BA1A6B8258B081600F6F690 /* EncryptionKeyStoring.swift in Sources */ = {isa = PBXBuildFile; fileRef = 4BA1A6B7258B081600F6F690 /* EncryptionKeyStoring.swift */; };
		4BA1A6BD258B082300F6F690 /* EncryptionKeyStore.swift in Sources */ = {isa = PBXBuildFile; fileRef = 4BA1A6BC258B082300F6F690 /* EncryptionKeyStore.swift */; };
		4BA1A6C2258B0A1300F6F690 /* ContiguousBytesExtension.swift in Sources */ = {isa = PBXBuildFile; fileRef = 4BA1A6C1258B0A1300F6F690 /* ContiguousBytesExtension.swift */; };
		4BA1A6D9258C0CB300F6F690 /* DataEncryptionTests.swift in Sources */ = {isa = PBXBuildFile; fileRef = 4BA1A6D8258C0CB300F6F690 /* DataEncryptionTests.swift */; };
		4BA1A6DE258C100A00F6F690 /* FileStoreTests.swift in Sources */ = {isa = PBXBuildFile; fileRef = 4BA1A6DD258C100A00F6F690 /* FileStoreTests.swift */; };
		4BA1A6E6258C270800F6F690 /* EncryptionKeyGeneratorTests.swift in Sources */ = {isa = PBXBuildFile; fileRef = 4BA1A6E5258C270800F6F690 /* EncryptionKeyGeneratorTests.swift */; };
		4BA1A6F6258C4F9600F6F690 /* EncryptionMocks.swift in Sources */ = {isa = PBXBuildFile; fileRef = 4BA1A6F5258C4F9600F6F690 /* EncryptionMocks.swift */; };
		4BA1A6FE258C5C1300F6F690 /* EncryptedValueTransformerTests.swift in Sources */ = {isa = PBXBuildFile; fileRef = 4BA1A6FD258C5C1300F6F690 /* EncryptedValueTransformerTests.swift */; };
		4BA7C91627695EA500FEBA8E /* MacWaitlistRequestTests.swift in Sources */ = {isa = PBXBuildFile; fileRef = 4BA7C91527695EA500FEBA8E /* MacWaitlistRequestTests.swift */; };
		4BA7C91B276984AF00FEBA8E /* MacWaitlistLockScreenViewModelTests.swift in Sources */ = {isa = PBXBuildFile; fileRef = 4BA7C91A276984AF00FEBA8E /* MacWaitlistLockScreenViewModelTests.swift */; };
		4BB6CE5F26B77ED000EC5860 /* Cryptography.swift in Sources */ = {isa = PBXBuildFile; fileRef = 4BB6CE5E26B77ED000EC5860 /* Cryptography.swift */; };
		4BB88B4525B7B55C006F6B06 /* DebugUserScript.swift in Sources */ = {isa = PBXBuildFile; fileRef = 4BB88B4425B7B55C006F6B06 /* DebugUserScript.swift */; };
		4BB88B4A25B7B690006F6B06 /* SequenceExtensions.swift in Sources */ = {isa = PBXBuildFile; fileRef = 4BB88B4925B7B690006F6B06 /* SequenceExtensions.swift */; };
		4BB88B5025B7BA2B006F6B06 /* TabInstrumentation.swift in Sources */ = {isa = PBXBuildFile; fileRef = 4BB88B4F25B7BA2B006F6B06 /* TabInstrumentation.swift */; };
		4BB88B5B25B7BA50006F6B06 /* Instruments.swift in Sources */ = {isa = PBXBuildFile; fileRef = 4BB88B5A25B7BA50006F6B06 /* Instruments.swift */; };
		4BB99CFE26FE191E001E4761 /* FirefoxBookmarksReader.swift in Sources */ = {isa = PBXBuildFile; fileRef = 4BB99CF526FE191E001E4761 /* FirefoxBookmarksReader.swift */; };
		4BB99CFF26FE191E001E4761 /* BookmarkImport.swift in Sources */ = {isa = PBXBuildFile; fileRef = 4BB99CF626FE191E001E4761 /* BookmarkImport.swift */; };
		4BB99D0026FE191E001E4761 /* CoreDataBookmarkImporter.swift in Sources */ = {isa = PBXBuildFile; fileRef = 4BB99CF726FE191E001E4761 /* CoreDataBookmarkImporter.swift */; };
		4BB99D0126FE191E001E4761 /* ChromiumBookmarksReader.swift in Sources */ = {isa = PBXBuildFile; fileRef = 4BB99CF926FE191E001E4761 /* ChromiumBookmarksReader.swift */; };
		4BB99D0226FE191E001E4761 /* ImportedBookmarks.swift in Sources */ = {isa = PBXBuildFile; fileRef = 4BB99CFA26FE191E001E4761 /* ImportedBookmarks.swift */; };
		4BB99D0326FE191E001E4761 /* SafariBookmarksReader.swift in Sources */ = {isa = PBXBuildFile; fileRef = 4BB99CFC26FE191E001E4761 /* SafariBookmarksReader.swift */; };
		4BB99D0426FE191E001E4761 /* SafariDataImporter.swift in Sources */ = {isa = PBXBuildFile; fileRef = 4BB99CFD26FE191E001E4761 /* SafariDataImporter.swift */; };
		4BB99D0626FE1979001E4761 /* RequestFilePermissionViewController.swift in Sources */ = {isa = PBXBuildFile; fileRef = 4BB99D0526FE1979001E4761 /* RequestFilePermissionViewController.swift */; };
		4BB99D0F26FE1A84001E4761 /* ChromiumBookmarksReaderTests.swift in Sources */ = {isa = PBXBuildFile; fileRef = 4BB99D0C26FE1A83001E4761 /* ChromiumBookmarksReaderTests.swift */; };
		4BB99D1026FE1A84001E4761 /* FirefoxBookmarksReaderTests.swift in Sources */ = {isa = PBXBuildFile; fileRef = 4BB99D0D26FE1A83001E4761 /* FirefoxBookmarksReaderTests.swift */; };
		4BB99D1126FE1A84001E4761 /* SafariBookmarksReaderTests.swift in Sources */ = {isa = PBXBuildFile; fileRef = 4BB99D0E26FE1A84001E4761 /* SafariBookmarksReaderTests.swift */; };
		4BBC16A027C4859400E00A38 /* DeviceAuthenticationService.swift in Sources */ = {isa = PBXBuildFile; fileRef = 4BBC169F27C4859400E00A38 /* DeviceAuthenticationService.swift */; };
		4BBC16A227C485BC00E00A38 /* DeviceIdleStateDetector.swift in Sources */ = {isa = PBXBuildFile; fileRef = 4BBC16A127C485BC00E00A38 /* DeviceIdleStateDetector.swift */; };
		4BBC16A527C488C900E00A38 /* DeviceAuthenticatorTests.swift in Sources */ = {isa = PBXBuildFile; fileRef = 4BBC16A427C488C900E00A38 /* DeviceAuthenticatorTests.swift */; };
		4BBE0AA727B9B027003B37A8 /* PopUpButton.swift in Sources */ = {isa = PBXBuildFile; fileRef = 4BBE0AA627B9B027003B37A8 /* PopUpButton.swift */; };
		4BC68A702759AE490029A586 /* Waitlist.storyboard in Resources */ = {isa = PBXBuildFile; fileRef = 4BC68A6F2759AE490029A586 /* Waitlist.storyboard */; };
		4BC68A722759B2140029A586 /* Waitlist.swift in Sources */ = {isa = PBXBuildFile; fileRef = 4BC68A712759B2140029A586 /* Waitlist.swift */; };
		4BDFA4AE27BF19E500648192 /* ToggleableScrollView.swift in Sources */ = {isa = PBXBuildFile; fileRef = 4BDFA4AD27BF19E500648192 /* ToggleableScrollView.swift */; };
		4BE0DF06267819A1006337B7 /* NSStoryboardExtension.swift in Sources */ = {isa = PBXBuildFile; fileRef = 4BE0DF0426781961006337B7 /* NSStoryboardExtension.swift */; };
		4BE4005327CF3DC3007D3161 /* SavePaymentMethodPopover.swift in Sources */ = {isa = PBXBuildFile; fileRef = 4BE4005227CF3DC3007D3161 /* SavePaymentMethodPopover.swift */; };
		4BE4005527CF3F19007D3161 /* SavePaymentMethodViewController.swift in Sources */ = {isa = PBXBuildFile; fileRef = 4BE4005427CF3F19007D3161 /* SavePaymentMethodViewController.swift */; };
		4BE65474271FCD40008D1D63 /* PasswordManagementIdentityItemView.swift in Sources */ = {isa = PBXBuildFile; fileRef = 4BE6546E271FCD40008D1D63 /* PasswordManagementIdentityItemView.swift */; };
		4BE65476271FCD41008D1D63 /* PasswordManagementCreditCardItemView.swift in Sources */ = {isa = PBXBuildFile; fileRef = 4BE65470271FCD40008D1D63 /* PasswordManagementCreditCardItemView.swift */; };
		4BE65477271FCD41008D1D63 /* PasswordManagementLoginItemView.swift in Sources */ = {isa = PBXBuildFile; fileRef = 4BE65471271FCD40008D1D63 /* PasswordManagementLoginItemView.swift */; };
		4BE65478271FCD41008D1D63 /* PasswordManagementNoteItemView.swift in Sources */ = {isa = PBXBuildFile; fileRef = 4BE65472271FCD40008D1D63 /* PasswordManagementNoteItemView.swift */; };
		4BE65479271FCD41008D1D63 /* EditableTextView.swift in Sources */ = {isa = PBXBuildFile; fileRef = 4BE65473271FCD40008D1D63 /* EditableTextView.swift */; };
		4BE6547E271FCD4D008D1D63 /* PasswordManagementIdentityModel.swift in Sources */ = {isa = PBXBuildFile; fileRef = 4BE6547A271FCD4D008D1D63 /* PasswordManagementIdentityModel.swift */; };
		4BE6547F271FCD4D008D1D63 /* PasswordManagementCreditCardModel.swift in Sources */ = {isa = PBXBuildFile; fileRef = 4BE6547B271FCD4D008D1D63 /* PasswordManagementCreditCardModel.swift */; };
		4BE65480271FCD4D008D1D63 /* PasswordManagementLoginModel.swift in Sources */ = {isa = PBXBuildFile; fileRef = 4BE6547C271FCD4D008D1D63 /* PasswordManagementLoginModel.swift */; };
		4BE65481271FCD4D008D1D63 /* PasswordManagementNoteModel.swift in Sources */ = {isa = PBXBuildFile; fileRef = 4BE6547D271FCD4D008D1D63 /* PasswordManagementNoteModel.swift */; };
		4BE65485271FCD7B008D1D63 /* LoginFaviconView.swift in Sources */ = {isa = PBXBuildFile; fileRef = 4BE65484271FCD7B008D1D63 /* LoginFaviconView.swift */; };
		4BEF0E6827641A0E00AF7C58 /* MacWaitlistLockScreenViewController.swift in Sources */ = {isa = PBXBuildFile; fileRef = 4BEF0E6627641A0E00AF7C58 /* MacWaitlistLockScreenViewController.swift */; };
		4BEF0E6A276676A500AF7C58 /* WaitlistRequest.swift in Sources */ = {isa = PBXBuildFile; fileRef = 4BEF0E69276676A500AF7C58 /* WaitlistRequest.swift */; };
		4BEF0E6C276676AB00AF7C58 /* MacWaitlistStore.swift in Sources */ = {isa = PBXBuildFile; fileRef = 4BEF0E6B276676AB00AF7C58 /* MacWaitlistStore.swift */; };
		4BEF0E722766B11200AF7C58 /* MacWaitlistLockScreenViewModel.swift in Sources */ = {isa = PBXBuildFile; fileRef = 4BEF0E712766B11200AF7C58 /* MacWaitlistLockScreenViewModel.swift */; };
		4BF01C00272AE74C00884A61 /* CountryList.swift in Sources */ = {isa = PBXBuildFile; fileRef = 4BE65482271FCD53008D1D63 /* CountryList.swift */; };
		4BF4951826C08395000547B8 /* ThirdPartyBrowserTests.swift in Sources */ = {isa = PBXBuildFile; fileRef = 4BF4951726C08395000547B8 /* ThirdPartyBrowserTests.swift */; };
		4BF4EA5027C71F26004E57C4 /* PasswordManagementListSectionTests.swift in Sources */ = {isa = PBXBuildFile; fileRef = 4BF4EA4F27C71F26004E57C4 /* PasswordManagementListSectionTests.swift */; };
		7B1E819E27C8874900FF0E60 /* ContentOverlayPopover.swift in Sources */ = {isa = PBXBuildFile; fileRef = 7B1E819B27C8874900FF0E60 /* ContentOverlayPopover.swift */; };
		7B1E819F27C8874900FF0E60 /* ContentOverlay.storyboard in Resources */ = {isa = PBXBuildFile; fileRef = 7B1E819C27C8874900FF0E60 /* ContentOverlay.storyboard */; };
		7B1E81A027C8874900FF0E60 /* ContentOverlayViewController.swift in Sources */ = {isa = PBXBuildFile; fileRef = 7B1E819D27C8874900FF0E60 /* ContentOverlayViewController.swift */; };
		7B4CE8E726F02135009134B1 /* TabBarTests.swift in Sources */ = {isa = PBXBuildFile; fileRef = 7B4CE8E626F02134009134B1 /* TabBarTests.swift */; };
		7BA4727D26F01BC400EAA165 /* CoreDataTestUtilities.swift in Sources */ = {isa = PBXBuildFile; fileRef = 4B9292C42667104B00AD2C21 /* CoreDataTestUtilities.swift */; };
		8511E18425F82B34002F516B /* 01_Fire_really_small.json in Resources */ = {isa = PBXBuildFile; fileRef = 8511E18325F82B34002F516B /* 01_Fire_really_small.json */; };
		853014D625E671A000FB8205 /* PageObserverUserScript.swift in Sources */ = {isa = PBXBuildFile; fileRef = 853014D525E671A000FB8205 /* PageObserverUserScript.swift */; };
		85308E25267FC9F2001ABD76 /* NSAlertExtension.swift in Sources */ = {isa = PBXBuildFile; fileRef = 85308E24267FC9F2001ABD76 /* NSAlertExtension.swift */; };
		85378D9C274E61B8007C5CBF /* MessageViews.storyboard in Resources */ = {isa = PBXBuildFile; fileRef = 85378D9B274E61B8007C5CBF /* MessageViews.storyboard */; };
		85378D9E274E664C007C5CBF /* PopoverMessageViewController.swift in Sources */ = {isa = PBXBuildFile; fileRef = 85378D9D274E664C007C5CBF /* PopoverMessageViewController.swift */; };
		85378DA0274E6F42007C5CBF /* NSNotificationName+EmailManager.swift in Sources */ = {isa = PBXBuildFile; fileRef = 85378D9F274E6F42007C5CBF /* NSNotificationName+EmailManager.swift */; };
		85378DA2274E7F25007C5CBF /* EmailManagerRequestDelegate.swift in Sources */ = {isa = PBXBuildFile; fileRef = 85378DA1274E7F25007C5CBF /* EmailManagerRequestDelegate.swift */; };
		8546DE6225C03056000CA5E1 /* UserAgentTests.swift in Sources */ = {isa = PBXBuildFile; fileRef = 8546DE6125C03056000CA5E1 /* UserAgentTests.swift */; };
		85480F8A25CDC360009424E3 /* MainMenu.storyboard in Resources */ = {isa = PBXBuildFile; fileRef = 85480F8925CDC360009424E3 /* MainMenu.storyboard */; };
		85480FBB25D181CB009424E3 /* ConfigurationDownloading.swift in Sources */ = {isa = PBXBuildFile; fileRef = 85480FBA25D181CB009424E3 /* ConfigurationDownloading.swift */; };
		85480FCF25D1AA22009424E3 /* ConfigurationStoring.swift in Sources */ = {isa = PBXBuildFile; fileRef = 85480FCE25D1AA22009424E3 /* ConfigurationStoring.swift */; };
		85589E7F27BBB8630038AD11 /* AddEditFavoriteViewController.swift in Sources */ = {isa = PBXBuildFile; fileRef = 85589E7927BBB8620038AD11 /* AddEditFavoriteViewController.swift */; };
		85589E8027BBB8630038AD11 /* AddEditFavoriteWindow.swift in Sources */ = {isa = PBXBuildFile; fileRef = 85589E7A27BBB8620038AD11 /* AddEditFavoriteWindow.swift */; };
		85589E8127BBB8630038AD11 /* HomePage.storyboard in Resources */ = {isa = PBXBuildFile; fileRef = 85589E7B27BBB8630038AD11 /* HomePage.storyboard */; };
		85589E8227BBB8630038AD11 /* HomePageView.swift in Sources */ = {isa = PBXBuildFile; fileRef = 85589E7C27BBB8630038AD11 /* HomePageView.swift */; };
		85589E8327BBB8630038AD11 /* HomePageViewController.swift in Sources */ = {isa = PBXBuildFile; fileRef = 85589E7D27BBB8630038AD11 /* HomePageViewController.swift */; };
		85589E8727BBB8F20038AD11 /* HomePageFavoritesModel.swift in Sources */ = {isa = PBXBuildFile; fileRef = 85589E8627BBB8F20038AD11 /* HomePageFavoritesModel.swift */; };
		85589E8B27BBBADC0038AD11 /* ColorExtensions.swift in Sources */ = {isa = PBXBuildFile; fileRef = 85589E8A27BBBADC0038AD11 /* ColorExtensions.swift */; };
		85589E8D27BBBB870038AD11 /* NavigationBar.storyboard in Resources */ = {isa = PBXBuildFile; fileRef = 85589E8C27BBBB870038AD11 /* NavigationBar.storyboard */; };
		85589E8F27BBBBF10038AD11 /* Main.storyboard in Resources */ = {isa = PBXBuildFile; fileRef = 85589E8E27BBBBF10038AD11 /* Main.storyboard */; };
		85589E9127BFB9810038AD11 /* HomePageRecentlyVisitedModel.swift in Sources */ = {isa = PBXBuildFile; fileRef = 85589E9027BFB9810038AD11 /* HomePageRecentlyVisitedModel.swift */; };
		85589E9427BFE1E70038AD11 /* FavoritesView.swift in Sources */ = {isa = PBXBuildFile; fileRef = 85589E9327BFE1E70038AD11 /* FavoritesView.swift */; };
		85589E9627BFE25D0038AD11 /* FailedAssertionView.swift in Sources */ = {isa = PBXBuildFile; fileRef = 85589E9527BFE25D0038AD11 /* FailedAssertionView.swift */; };
		85589E9827BFE2DA0038AD11 /* HoverButton.swift in Sources */ = {isa = PBXBuildFile; fileRef = 85589E9727BFE2DA0038AD11 /* HoverButton.swift */; };
		85589E9A27BFE3C30038AD11 /* FaviconView.swift in Sources */ = {isa = PBXBuildFile; fileRef = 85589E9927BFE3C30038AD11 /* FaviconView.swift */; };
		85589E9E27BFE4500038AD11 /* DefaultBrowserPromptView.swift in Sources */ = {isa = PBXBuildFile; fileRef = 85589E9D27BFE4500038AD11 /* DefaultBrowserPromptView.swift */; };
		85589EA027BFE60E0038AD11 /* MoreOrLessView.swift in Sources */ = {isa = PBXBuildFile; fileRef = 85589E9F27BFE60E0038AD11 /* MoreOrLessView.swift */; };
		85625994269C8F9600EE44BC /* PasswordManager.storyboard in Resources */ = {isa = PBXBuildFile; fileRef = 85625993269C8F9600EE44BC /* PasswordManager.storyboard */; };
		85625996269C953C00EE44BC /* PasswordManagementViewController.swift in Sources */ = {isa = PBXBuildFile; fileRef = 85625995269C953C00EE44BC /* PasswordManagementViewController.swift */; };
		85625998269C9C5F00EE44BC /* PasswordManagementPopover.swift in Sources */ = {isa = PBXBuildFile; fileRef = 85625997269C9C5F00EE44BC /* PasswordManagementPopover.swift */; };
		8562599A269CA0A600EE44BC /* NSRectExtension.swift in Sources */ = {isa = PBXBuildFile; fileRef = 85625999269CA0A600EE44BC /* NSRectExtension.swift */; };
		856C98A6256EB59600A22F1F /* MenuItemSelectors.swift in Sources */ = {isa = PBXBuildFile; fileRef = 856C98A5256EB59600A22F1F /* MenuItemSelectors.swift */; };
		856C98D52570116900A22F1F /* NSWindow+Toast.swift in Sources */ = {isa = PBXBuildFile; fileRef = 856C98D42570116900A22F1F /* NSWindow+Toast.swift */; };
		856C98DF257014BD00A22F1F /* FileDownloadManager.swift in Sources */ = {isa = PBXBuildFile; fileRef = 856C98DE257014BD00A22F1F /* FileDownloadManager.swift */; };
		856CADF0271710F400E79BB0 /* HoverUserScript.swift in Sources */ = {isa = PBXBuildFile; fileRef = 856CADEF271710F400E79BB0 /* HoverUserScript.swift */; };
		85707F22276A32B600DC0649 /* CallToAction.swift in Sources */ = {isa = PBXBuildFile; fileRef = 85707F21276A32B600DC0649 /* CallToAction.swift */; };
		85707F24276A332A00DC0649 /* OnboardingButtonStyles.swift in Sources */ = {isa = PBXBuildFile; fileRef = 85707F23276A332A00DC0649 /* OnboardingButtonStyles.swift */; };
		85707F26276A335700DC0649 /* Onboarding.swift in Sources */ = {isa = PBXBuildFile; fileRef = 85707F25276A335700DC0649 /* Onboarding.swift */; };
		85707F28276A34D900DC0649 /* DaxSpeech.swift in Sources */ = {isa = PBXBuildFile; fileRef = 85707F27276A34D900DC0649 /* DaxSpeech.swift */; };
		85707F2A276A35FE00DC0649 /* ActionSpeech.swift in Sources */ = {isa = PBXBuildFile; fileRef = 85707F29276A35FE00DC0649 /* ActionSpeech.swift */; };
		85707F2C276A364E00DC0649 /* OnboardingFlow.swift in Sources */ = {isa = PBXBuildFile; fileRef = 85707F2B276A364E00DC0649 /* OnboardingFlow.swift */; };
		85707F2E276A394C00DC0649 /* ViewExtensions.swift in Sources */ = {isa = PBXBuildFile; fileRef = 85707F2D276A394C00DC0649 /* ViewExtensions.swift */; };
		85707F31276A7DCA00DC0649 /* OnboardingViewModel.swift in Sources */ = {isa = PBXBuildFile; fileRef = 85707F30276A7DCA00DC0649 /* OnboardingViewModel.swift */; };
		85799C1825DEBB3F0007EC87 /* Logging.swift in Sources */ = {isa = PBXBuildFile; fileRef = 85799C1725DEBB3F0007EC87 /* Logging.swift */; };
		857FFEC027D239DC00415E7A /* HyperLink.swift in Sources */ = {isa = PBXBuildFile; fileRef = 857FFEBF27D239DC00415E7A /* HyperLink.swift */; };
		8585B63826D6E66C00C1416F /* ButtonStyles.swift in Sources */ = {isa = PBXBuildFile; fileRef = 8585B63726D6E66C00C1416F /* ButtonStyles.swift */; };
		8589063A267BCD8E00D23B0D /* SaveCredentialsPopover.swift in Sources */ = {isa = PBXBuildFile; fileRef = 85890639267BCD8E00D23B0D /* SaveCredentialsPopover.swift */; };
		8589063C267BCDC000D23B0D /* SaveCredentialsViewController.swift in Sources */ = {isa = PBXBuildFile; fileRef = 8589063B267BCDC000D23B0D /* SaveCredentialsViewController.swift */; };
		858A797F26A79EAA00A75A42 /* UserText+PasswordManager.swift in Sources */ = {isa = PBXBuildFile; fileRef = 858A797E26A79EAA00A75A42 /* UserText+PasswordManager.swift */; };
		858A798326A8B75F00A75A42 /* CopyHandler.swift in Sources */ = {isa = PBXBuildFile; fileRef = 858A798226A8B75F00A75A42 /* CopyHandler.swift */; };
		858A798526A8BB5D00A75A42 /* NSTextViewExtension.swift in Sources */ = {isa = PBXBuildFile; fileRef = 858A798426A8BB5D00A75A42 /* NSTextViewExtension.swift */; };
		858A798826A99DBE00A75A42 /* PasswordManagementItemListModelTests.swift in Sources */ = {isa = PBXBuildFile; fileRef = 858A798726A99DBE00A75A42 /* PasswordManagementItemListModelTests.swift */; };
		858A798A26A9B35E00A75A42 /* PasswordManagementItemModelTests.swift in Sources */ = {isa = PBXBuildFile; fileRef = 858A798926A9B35E00A75A42 /* PasswordManagementItemModelTests.swift */; };
		859E7D6B27453BF3009C2B69 /* BookmarksExporter.swift in Sources */ = {isa = PBXBuildFile; fileRef = 859E7D6A27453BF3009C2B69 /* BookmarksExporter.swift */; };
		859E7D6D274548F2009C2B69 /* BookmarksExporterTests.swift in Sources */ = {isa = PBXBuildFile; fileRef = 859E7D6C274548F2009C2B69 /* BookmarksExporterTests.swift */; };
		85A0116925AF1D8900FA6A0C /* FindInPageViewController.swift in Sources */ = {isa = PBXBuildFile; fileRef = 85A0116825AF1D8900FA6A0C /* FindInPageViewController.swift */; };
		85A0117425AF2EDF00FA6A0C /* FindInPage.storyboard in Resources */ = {isa = PBXBuildFile; fileRef = 85A0117325AF2EDF00FA6A0C /* FindInPage.storyboard */; };
		85A0118225AF60E700FA6A0C /* FindInPageModel.swift in Sources */ = {isa = PBXBuildFile; fileRef = 85A0118125AF60E700FA6A0C /* FindInPageModel.swift */; };
		85A011EA25B4D4CA00FA6A0C /* FindInPageUserScript.swift in Sources */ = {isa = PBXBuildFile; fileRef = 85A011E925B4D4CA00FA6A0C /* FindInPageUserScript.swift */; };
		85AC3AEF25D5CE9800C7D2AA /* UserScripts.swift in Sources */ = {isa = PBXBuildFile; fileRef = 85AC3AEE25D5CE9800C7D2AA /* UserScripts.swift */; };
		85AC3AF725D5DBFD00C7D2AA /* DataExtension.swift in Sources */ = {isa = PBXBuildFile; fileRef = 85AC3AF625D5DBFD00C7D2AA /* DataExtension.swift */; };
		85AC3B0525D6B1D800C7D2AA /* ScriptSourceProviding.swift in Sources */ = {isa = PBXBuildFile; fileRef = 85AC3B0425D6B1D800C7D2AA /* ScriptSourceProviding.swift */; };
		85AC3B1725D9BC1A00C7D2AA /* ConfigurationDownloaderTests.swift in Sources */ = {isa = PBXBuildFile; fileRef = 85AC3B1625D9BC1A00C7D2AA /* ConfigurationDownloaderTests.swift */; };
		85AC3B3525DA82A600C7D2AA /* DataTaskProviding.swift in Sources */ = {isa = PBXBuildFile; fileRef = 85AC3B3425DA82A600C7D2AA /* DataTaskProviding.swift */; };
		85AC3B4925DAC9BD00C7D2AA /* ConfigurationStorageTests.swift in Sources */ = {isa = PBXBuildFile; fileRef = 85AC3B4825DAC9BD00C7D2AA /* ConfigurationStorageTests.swift */; };
		85AC7AD927BD625000FFB69B /* HomePageAssets.xcassets in Resources */ = {isa = PBXBuildFile; fileRef = 85AC7AD827BD625000FFB69B /* HomePageAssets.xcassets */; };
		85AC7ADB27BD628400FFB69B /* HomePage.swift in Sources */ = {isa = PBXBuildFile; fileRef = 85AC7ADA27BD628400FFB69B /* HomePage.swift */; };
		85AC7ADD27BEB6EE00FFB69B /* HomePageDefaultBrowserModel.swift in Sources */ = {isa = PBXBuildFile; fileRef = 85AC7ADC27BEB6EE00FFB69B /* HomePageDefaultBrowserModel.swift */; };
		85AE2FF224A33A2D002D507F /* WebKit.framework in Frameworks */ = {isa = PBXBuildFile; fileRef = 85AE2FF124A33A2D002D507F /* WebKit.framework */; };
		85B7184A27677C2D00B4277F /* Onboarding.storyboard in Resources */ = {isa = PBXBuildFile; fileRef = 85B7184927677C2D00B4277F /* Onboarding.storyboard */; };
		85B7184C27677C6500B4277F /* OnboardingViewController.swift in Sources */ = {isa = PBXBuildFile; fileRef = 85B7184B27677C6500B4277F /* OnboardingViewController.swift */; };
		85B7184E27677CBB00B4277F /* RootView.swift in Sources */ = {isa = PBXBuildFile; fileRef = 85B7184D27677CBB00B4277F /* RootView.swift */; };
		85C48CCC278D808F00D3263E /* NSAttributedStringExtension.swift in Sources */ = {isa = PBXBuildFile; fileRef = 85C48CCB278D808F00D3263E /* NSAttributedStringExtension.swift */; };
		85C48CD127908C1000D3263E /* BrowserImportMoreInfoViewController.swift in Sources */ = {isa = PBXBuildFile; fileRef = 85C48CD027908C1000D3263E /* BrowserImportMoreInfoViewController.swift */; };
		85C5991B27D10CF000E605B2 /* FireAnimationView.swift in Sources */ = {isa = PBXBuildFile; fileRef = 85C5991A27D10CF000E605B2 /* FireAnimationView.swift */; };
		85C6A29625CC1FFD00EEB5F1 /* UserDefaultsWrapper.swift in Sources */ = {isa = PBXBuildFile; fileRef = 85C6A29525CC1FFD00EEB5F1 /* UserDefaultsWrapper.swift */; };
		85CC1D7B26A05ECF0062F04E /* PasswordManagementItemListModel.swift in Sources */ = {isa = PBXBuildFile; fileRef = 85CC1D7A26A05ECF0062F04E /* PasswordManagementItemListModel.swift */; };
		85CC1D7D26A05F250062F04E /* PasswordManagementItemModel.swift in Sources */ = {isa = PBXBuildFile; fileRef = 85CC1D7C26A05F250062F04E /* PasswordManagementItemModel.swift */; };
		85D33F1225C82EB3002B91A6 /* ConfigurationManager.swift in Sources */ = {isa = PBXBuildFile; fileRef = 85D33F1125C82EB3002B91A6 /* ConfigurationManager.swift */; };
		85D438B6256E7C9E00F3BAF8 /* ContextMenuUserScript.swift in Sources */ = {isa = PBXBuildFile; fileRef = 85D438B5256E7C9E00F3BAF8 /* ContextMenuUserScript.swift */; };
		85D885B026A590A90077C374 /* NSNotificationName+PasswordManager.swift in Sources */ = {isa = PBXBuildFile; fileRef = 85D885AF26A590A90077C374 /* NSNotificationName+PasswordManager.swift */; };
		85D885B326A5A9DE0077C374 /* NSAlert+PasswordManager.swift in Sources */ = {isa = PBXBuildFile; fileRef = 85D885B226A5A9DE0077C374 /* NSAlert+PasswordManager.swift */; };
		85F0FF1327CFAB04001C7C6E /* RecentlyVisitedView.swift in Sources */ = {isa = PBXBuildFile; fileRef = 85F0FF1227CFAB04001C7C6E /* RecentlyVisitedView.swift */; };
		85F1B0C925EF9759004792B6 /* URLEventHandlerTests.swift in Sources */ = {isa = PBXBuildFile; fileRef = 85F1B0C825EF9759004792B6 /* URLEventHandlerTests.swift */; };
		85F487B5276A8F2E003CE668 /* OnboardingTests.swift in Sources */ = {isa = PBXBuildFile; fileRef = 85F487B4276A8F2E003CE668 /* OnboardingTests.swift */; };
		85F69B3C25EDE81F00978E59 /* URLExtensionTests.swift in Sources */ = {isa = PBXBuildFile; fileRef = 85F69B3B25EDE81F00978E59 /* URLExtensionTests.swift */; };
		85FF55C825F82E4F00E2AB99 /* Lottie in Frameworks */ = {isa = PBXBuildFile; productRef = 85FF55C725F82E4F00E2AB99 /* Lottie */; };
		9807F645278CA16F00E1547B /* BrowserServicesKit in Frameworks */ = {isa = PBXBuildFile; productRef = 9807F644278CA16F00E1547B /* BrowserServicesKit */; };
		9812D895276CEDA5004B6181 /* ContentBlockerRulesLists.swift in Sources */ = {isa = PBXBuildFile; fileRef = 9812D894276CEDA5004B6181 /* ContentBlockerRulesLists.swift */; };
		9826B0A02747DF3D0092F683 /* ContentBlocking.swift in Sources */ = {isa = PBXBuildFile; fileRef = 9826B09F2747DF3D0092F683 /* ContentBlocking.swift */; };
		9826B0A22747DFEB0092F683 /* AppPrivacyConfigurationDataProvider.swift in Sources */ = {isa = PBXBuildFile; fileRef = 9826B0A12747DFEB0092F683 /* AppPrivacyConfigurationDataProvider.swift */; };
		9833912F27AAA3CE00DAF119 /* AppTrackerDataSetProvider.swift in Sources */ = {isa = PBXBuildFile; fileRef = 9833912E27AAA3CE00DAF119 /* AppTrackerDataSetProvider.swift */; };
		9833913127AAA4B500DAF119 /* trackerData.json in Resources */ = {isa = PBXBuildFile; fileRef = 9833913027AAA4B500DAF119 /* trackerData.json */; };
		9833913327AAAEEE00DAF119 /* EmbeddedTrackerDataTests.swift in Sources */ = {isa = PBXBuildFile; fileRef = 9833913227AAAEEE00DAF119 /* EmbeddedTrackerDataTests.swift */; };
		98EB5D1027516A4800681FE6 /* AppPrivacyConfigurationTests.swift in Sources */ = {isa = PBXBuildFile; fileRef = 98EB5D0F27516A4800681FE6 /* AppPrivacyConfigurationTests.swift */; };
		AA06B6B72672AF8100F541C5 /* Sparkle in Frameworks */ = {isa = PBXBuildFile; productRef = AA06B6B62672AF8100F541C5 /* Sparkle */; };
		AA0877B826D5160D00B05660 /* SafariVersionReaderTests.swift in Sources */ = {isa = PBXBuildFile; fileRef = AA0877B726D5160D00B05660 /* SafariVersionReaderTests.swift */; };
		AA0877BA26D5161D00B05660 /* WebKitVersionProviderTests.swift in Sources */ = {isa = PBXBuildFile; fileRef = AA0877B926D5161D00B05660 /* WebKitVersionProviderTests.swift */; };
		AA0F3DB7261A566C0077F2D9 /* SuggestionLoadingMock.swift in Sources */ = {isa = PBXBuildFile; fileRef = AA0F3DB6261A566C0077F2D9 /* SuggestionLoadingMock.swift */; };
		AA13DCB4271480B0006D48D3 /* FirePopoverViewModel.swift in Sources */ = {isa = PBXBuildFile; fileRef = AA13DCB3271480B0006D48D3 /* FirePopoverViewModel.swift */; };
		AA222CB92760F74E00321475 /* FaviconReferenceCache.swift in Sources */ = {isa = PBXBuildFile; fileRef = AA222CB82760F74E00321475 /* FaviconReferenceCache.swift */; };
		AA2CB12D2587BB5600AA6FBE /* TabBarFooter.xib in Resources */ = {isa = PBXBuildFile; fileRef = AA2CB12C2587BB5600AA6FBE /* TabBarFooter.xib */; };
		AA2CB1352587C29500AA6FBE /* TabBarFooter.swift in Sources */ = {isa = PBXBuildFile; fileRef = AA2CB1342587C29500AA6FBE /* TabBarFooter.swift */; };
		AA34396C2754D4E300B241FA /* shield.json in Resources */ = {isa = PBXBuildFile; fileRef = AA34396A2754D4E200B241FA /* shield.json */; };
		AA34396D2754D4E300B241FA /* shield-dot.json in Resources */ = {isa = PBXBuildFile; fileRef = AA34396B2754D4E300B241FA /* shield-dot.json */; };
		AA3439702754D4E900B241FA /* dark-shield-dot.json in Resources */ = {isa = PBXBuildFile; fileRef = AA34396E2754D4E900B241FA /* dark-shield-dot.json */; };
		AA3439712754D4E900B241FA /* dark-shield.json in Resources */ = {isa = PBXBuildFile; fileRef = AA34396F2754D4E900B241FA /* dark-shield.json */; };
		AA3439782754D55100B241FA /* dark-trackers-2.json in Resources */ = {isa = PBXBuildFile; fileRef = AA3439722754D55100B241FA /* dark-trackers-2.json */; };
		AA3439792754D55100B241FA /* trackers-1.json in Resources */ = {isa = PBXBuildFile; fileRef = AA3439732754D55100B241FA /* trackers-1.json */; };
		AA34397A2754D55100B241FA /* trackers-2.json in Resources */ = {isa = PBXBuildFile; fileRef = AA3439742754D55100B241FA /* trackers-2.json */; };
		AA34397B2754D55100B241FA /* trackers-3.json in Resources */ = {isa = PBXBuildFile; fileRef = AA3439752754D55100B241FA /* trackers-3.json */; };
		AA34397C2754D55100B241FA /* dark-trackers-1.json in Resources */ = {isa = PBXBuildFile; fileRef = AA3439762754D55100B241FA /* dark-trackers-1.json */; };
		AA34397D2754D55100B241FA /* dark-trackers-3.json in Resources */ = {isa = PBXBuildFile; fileRef = AA3439772754D55100B241FA /* dark-trackers-3.json */; };
		AA3863C527A1E28F00749AB5 /* Feedback.storyboard in Resources */ = {isa = PBXBuildFile; fileRef = AA3863C427A1E28F00749AB5 /* Feedback.storyboard */; };
		AA3D531527A1ED9300074EC1 /* FeedbackWindow.swift in Sources */ = {isa = PBXBuildFile; fileRef = AA3D531427A1ED9300074EC1 /* FeedbackWindow.swift */; };
		AA3D531727A1EEED00074EC1 /* FeedbackViewController.swift in Sources */ = {isa = PBXBuildFile; fileRef = AA3D531627A1EEED00074EC1 /* FeedbackViewController.swift */; };
		AA3D531B27A2F57E00074EC1 /* Feedback.swift in Sources */ = {isa = PBXBuildFile; fileRef = AA3D531A27A2F57E00074EC1 /* Feedback.swift */; };
		AA3D531D27A2F58F00074EC1 /* FeedbackSender.swift in Sources */ = {isa = PBXBuildFile; fileRef = AA3D531C27A2F58F00074EC1 /* FeedbackSender.swift */; };
		AA3F895324C18AD500628DDE /* SuggestionViewModel.swift in Sources */ = {isa = PBXBuildFile; fileRef = AA3F895224C18AD500628DDE /* SuggestionViewModel.swift */; };
		AA4BBA3B25C58FA200C4FB0F /* MainMenu.swift in Sources */ = {isa = PBXBuildFile; fileRef = AA4BBA3A25C58FA200C4FB0F /* MainMenu.swift */; };
		AA4D700725545EF800C3411E /* URLEventHandler.swift in Sources */ = {isa = PBXBuildFile; fileRef = AA4D700625545EF800C3411E /* URLEventHandler.swift */; };
		AA4FF40C2624751A004E2377 /* GrammarFeaturesManager.swift in Sources */ = {isa = PBXBuildFile; fileRef = AA4FF40B2624751A004E2377 /* GrammarFeaturesManager.swift */; };
		AA512D1424D99D9800230283 /* FaviconManager.swift in Sources */ = {isa = PBXBuildFile; fileRef = AA512D1324D99D9800230283 /* FaviconManager.swift */; };
		AA585D82248FD31100E9A3E2 /* AppDelegate.swift in Sources */ = {isa = PBXBuildFile; fileRef = AA585D81248FD31100E9A3E2 /* AppDelegate.swift */; };
		AA585D84248FD31100E9A3E2 /* BrowserTabViewController.swift in Sources */ = {isa = PBXBuildFile; fileRef = AA585D83248FD31100E9A3E2 /* BrowserTabViewController.swift */; };
		AA585D86248FD31400E9A3E2 /* Assets.xcassets in Resources */ = {isa = PBXBuildFile; fileRef = AA585D85248FD31400E9A3E2 /* Assets.xcassets */; };
		AA585DAF2490E6E600E9A3E2 /* MainViewController.swift in Sources */ = {isa = PBXBuildFile; fileRef = AA585DAE2490E6E600E9A3E2 /* MainViewController.swift */; };
		AA5C8F59258FE21F00748EB7 /* NSTextFieldExtension.swift in Sources */ = {isa = PBXBuildFile; fileRef = AA5C8F58258FE21F00748EB7 /* NSTextFieldExtension.swift */; };
		AA5C8F5E2590EEE800748EB7 /* NSPointExtension.swift in Sources */ = {isa = PBXBuildFile; fileRef = AA5C8F5D2590EEE800748EB7 /* NSPointExtension.swift */; };
		AA5C8F632591021700748EB7 /* NSApplicationExtension.swift in Sources */ = {isa = PBXBuildFile; fileRef = AA5C8F622591021700748EB7 /* NSApplicationExtension.swift */; };
		AA5D6DAC24A340F700C6FBCE /* WebViewStateObserver.swift in Sources */ = {isa = PBXBuildFile; fileRef = AA5D6DAB24A340F700C6FBCE /* WebViewStateObserver.swift */; };
		AA5FA697275F90C400DCE9C9 /* FaviconImageCache.swift in Sources */ = {isa = PBXBuildFile; fileRef = AA5FA696275F90C400DCE9C9 /* FaviconImageCache.swift */; };
		AA5FA69A275F91C700DCE9C9 /* Favicon.swift in Sources */ = {isa = PBXBuildFile; fileRef = AA5FA699275F91C700DCE9C9 /* Favicon.swift */; };
		AA5FA69D275F945C00DCE9C9 /* FaviconStore.swift in Sources */ = {isa = PBXBuildFile; fileRef = AA5FA69C275F945C00DCE9C9 /* FaviconStore.swift */; };
		AA5FA6A0275F948900DCE9C9 /* Favicons.xcdatamodeld in Sources */ = {isa = PBXBuildFile; fileRef = AA5FA69E275F948900DCE9C9 /* Favicons.xcdatamodeld */; };
		AA6197C4276B314D008396F0 /* FaviconUrlReference.swift in Sources */ = {isa = PBXBuildFile; fileRef = AA6197C3276B314D008396F0 /* FaviconUrlReference.swift */; };
		AA6197C6276B3168008396F0 /* FaviconHostReference.swift in Sources */ = {isa = PBXBuildFile; fileRef = AA6197C5276B3168008396F0 /* FaviconHostReference.swift */; };
		AA61C0D02722159B00E6B681 /* FireInfoViewController.swift in Sources */ = {isa = PBXBuildFile; fileRef = AA61C0CF2722159B00E6B681 /* FireInfoViewController.swift */; };
		AA61C0D22727F59B00E6B681 /* ArrayExtension.swift in Sources */ = {isa = PBXBuildFile; fileRef = AA61C0D12727F59B00E6B681 /* ArrayExtension.swift */; };
		AA63745424C9BF9A00AB2AC4 /* SuggestionContainerTests.swift in Sources */ = {isa = PBXBuildFile; fileRef = AA63745324C9BF9A00AB2AC4 /* SuggestionContainerTests.swift */; };
		AA652CB125DD825B009059CC /* LocalBookmarkStoreTests.swift in Sources */ = {isa = PBXBuildFile; fileRef = AA652CB025DD825B009059CC /* LocalBookmarkStoreTests.swift */; };
		AA652CCE25DD9071009059CC /* BookmarkListTests.swift in Sources */ = {isa = PBXBuildFile; fileRef = AA652CCD25DD9071009059CC /* BookmarkListTests.swift */; };
		AA652CD325DDA6E9009059CC /* LocalBookmarkManagerTests.swift in Sources */ = {isa = PBXBuildFile; fileRef = AA652CD225DDA6E9009059CC /* LocalBookmarkManagerTests.swift */; };
		AA652CDB25DDAB32009059CC /* BookmarkStoreMock.swift in Sources */ = {isa = PBXBuildFile; fileRef = AA652CDA25DDAB32009059CC /* BookmarkStoreMock.swift */; };
		AA6820E425502F19005ED0D5 /* WebsiteDataStore.swift in Sources */ = {isa = PBXBuildFile; fileRef = AA6820E325502F19005ED0D5 /* WebsiteDataStore.swift */; };
		AA6820EB25503D6A005ED0D5 /* Fire.swift in Sources */ = {isa = PBXBuildFile; fileRef = AA6820EA25503D6A005ED0D5 /* Fire.swift */; };
		AA6820F125503DA9005ED0D5 /* FireViewModel.swift in Sources */ = {isa = PBXBuildFile; fileRef = AA6820F025503DA9005ED0D5 /* FireViewModel.swift */; };
		AA68C3D32490ED62001B8783 /* NavigationBarViewController.swift in Sources */ = {isa = PBXBuildFile; fileRef = AA68C3D22490ED62001B8783 /* NavigationBarViewController.swift */; };
		AA68C3D72490F821001B8783 /* README.md in Resources */ = {isa = PBXBuildFile; fileRef = AA68C3D62490F821001B8783 /* README.md */; };
		AA693E5E2696E5B90007BB78 /* CrashReports.storyboard in Resources */ = {isa = PBXBuildFile; fileRef = AA693E5D2696E5B90007BB78 /* CrashReports.storyboard */; };
		AA6AD95B2704B6DB00159F8A /* FirePopoverViewController.swift in Sources */ = {isa = PBXBuildFile; fileRef = AA6AD95A2704B6DB00159F8A /* FirePopoverViewController.swift */; };
		AA6EF9AD25066F42004754E6 /* WindowsManager.swift in Sources */ = {isa = PBXBuildFile; fileRef = AA6EF9AC25066F42004754E6 /* WindowsManager.swift */; };
		AA6EF9B3250785D5004754E6 /* NSMenuExtension.swift in Sources */ = {isa = PBXBuildFile; fileRef = AA6EF9B2250785D5004754E6 /* NSMenuExtension.swift */; };
		AA6EF9B525081B4C004754E6 /* MainMenuActions.swift in Sources */ = {isa = PBXBuildFile; fileRef = AA6EF9B425081B4C004754E6 /* MainMenuActions.swift */; };
		AA6FFB4424DC33320028F4D0 /* NSViewExtension.swift in Sources */ = {isa = PBXBuildFile; fileRef = AA6FFB4324DC33320028F4D0 /* NSViewExtension.swift */; };
		AA6FFB4624DC3B5A0028F4D0 /* WebView.swift in Sources */ = {isa = PBXBuildFile; fileRef = AA6FFB4524DC3B5A0028F4D0 /* WebView.swift */; };
		AA72D5FE25FFF94E00C77619 /* NSMenuItemExtension.swift in Sources */ = {isa = PBXBuildFile; fileRef = AA72D5FD25FFF94E00C77619 /* NSMenuItemExtension.swift */; };
		AA7412B224D0B3AC00D22FE0 /* TabBarViewItem.swift in Sources */ = {isa = PBXBuildFile; fileRef = AA7412B024D0B3AC00D22FE0 /* TabBarViewItem.swift */; };
		AA7412B324D0B3AC00D22FE0 /* TabBarViewItem.xib in Resources */ = {isa = PBXBuildFile; fileRef = AA7412B124D0B3AC00D22FE0 /* TabBarViewItem.xib */; };
		AA7412B524D1536B00D22FE0 /* MainWindowController.swift in Sources */ = {isa = PBXBuildFile; fileRef = AA7412B424D1536B00D22FE0 /* MainWindowController.swift */; };
		AA7412B724D1687000D22FE0 /* TabBarScrollView.swift in Sources */ = {isa = PBXBuildFile; fileRef = AA7412B624D1687000D22FE0 /* TabBarScrollView.swift */; };
		AA7412BD24D2BEEE00D22FE0 /* MainWindow.swift in Sources */ = {isa = PBXBuildFile; fileRef = AA7412BC24D2BEEE00D22FE0 /* MainWindow.swift */; };
		AA75A0AE26F3500C0086B667 /* PrivacyIconViewModel.swift in Sources */ = {isa = PBXBuildFile; fileRef = AA75A0AD26F3500C0086B667 /* PrivacyIconViewModel.swift */; };
		AA7EB6DF27E7C57D00036718 /* MouseOverAnimationButton.swift in Sources */ = {isa = PBXBuildFile; fileRef = AA7EB6DE27E7C57D00036718 /* MouseOverAnimationButton.swift */; };
		AA7EB6E227E7D05500036718 /* flame-mouse-over.json in Resources */ = {isa = PBXBuildFile; fileRef = AA7EB6E027E7D05500036718 /* flame-mouse-over.json */; };
		AA7EB6E327E7D05500036718 /* dark-flame-mouse-over.json in Resources */ = {isa = PBXBuildFile; fileRef = AA7EB6E127E7D05500036718 /* dark-flame-mouse-over.json */; };
		AA7EB6E527E7D6DC00036718 /* AnimationView.swift in Sources */ = {isa = PBXBuildFile; fileRef = AA7EB6E427E7D6DC00036718 /* AnimationView.swift */; };
		AA7EB6E727E8809D00036718 /* shield-mouse-over.json in Resources */ = {isa = PBXBuildFile; fileRef = AA7EB6E627E8809D00036718 /* shield-mouse-over.json */; };
		AA7EB6E927E880A600036718 /* shield-dot-mouse-over.json in Resources */ = {isa = PBXBuildFile; fileRef = AA7EB6E827E880A600036718 /* shield-dot-mouse-over.json */; };
		AA7EB6EB27E880AE00036718 /* dark-shield-mouse-over.json in Resources */ = {isa = PBXBuildFile; fileRef = AA7EB6EA27E880AE00036718 /* dark-shield-mouse-over.json */; };
		AA7EB6ED27E880B600036718 /* dark-shield-dot-mouse-over.json in Resources */ = {isa = PBXBuildFile; fileRef = AA7EB6EC27E880B600036718 /* dark-shield-dot-mouse-over.json */; };
		AA80EC54256BE3BC007083E7 /* UserText.swift in Sources */ = {isa = PBXBuildFile; fileRef = AA80EC53256BE3BC007083E7 /* UserText.swift */; };
		AA80EC67256C4691007083E7 /* BrowserTab.storyboard in Resources */ = {isa = PBXBuildFile; fileRef = AA80EC69256C4691007083E7 /* BrowserTab.storyboard */; };
		AA80EC73256C46A2007083E7 /* Suggestion.storyboard in Resources */ = {isa = PBXBuildFile; fileRef = AA80EC75256C46A2007083E7 /* Suggestion.storyboard */; };
		AA80EC79256C46AA007083E7 /* TabBar.storyboard in Resources */ = {isa = PBXBuildFile; fileRef = AA80EC7B256C46AA007083E7 /* TabBar.storyboard */; };
		AA80EC89256C49B8007083E7 /* Localizable.strings in Resources */ = {isa = PBXBuildFile; fileRef = AA80EC8B256C49B8007083E7 /* Localizable.strings */; };
		AA80EC8F256C49BC007083E7 /* Localizable.stringsdict in Resources */ = {isa = PBXBuildFile; fileRef = AA80EC91256C49BC007083E7 /* Localizable.stringsdict */; };
		AA840A9827319D1600E63CDD /* FirePopoverWrapperViewController.swift in Sources */ = {isa = PBXBuildFile; fileRef = AA840A9727319D1600E63CDD /* FirePopoverWrapperViewController.swift */; };
		AA88D14B252A557100980B4E /* URLRequestExtension.swift in Sources */ = {isa = PBXBuildFile; fileRef = AA88D14A252A557100980B4E /* URLRequestExtension.swift */; };
		AA8EDF2424923E980071C2E8 /* URLExtension.swift in Sources */ = {isa = PBXBuildFile; fileRef = AA8EDF2324923E980071C2E8 /* URLExtension.swift */; };
		AA8EDF2724923EC70071C2E8 /* StringExtension.swift in Sources */ = {isa = PBXBuildFile; fileRef = AA8EDF2624923EC70071C2E8 /* StringExtension.swift */; };
		AA91F83927076F1900771A0D /* PrivacyIconViewModelTests.swift in Sources */ = {isa = PBXBuildFile; fileRef = AA91F83827076F1900771A0D /* PrivacyIconViewModelTests.swift */; };
		AA92126F25ACCB1100600CD4 /* ErrorExtension.swift in Sources */ = {isa = PBXBuildFile; fileRef = AA92126E25ACCB1100600CD4 /* ErrorExtension.swift */; };
		AA92127725ADA07900600CD4 /* WKWebViewExtension.swift in Sources */ = {isa = PBXBuildFile; fileRef = AA92127625ADA07900600CD4 /* WKWebViewExtension.swift */; };
		AA97BF4625135DD30014931A /* ApplicationDockMenu.swift in Sources */ = {isa = PBXBuildFile; fileRef = AA97BF4525135DD30014931A /* ApplicationDockMenu.swift */; };
		AA9B7C7E26A06E040008D425 /* TrackerInfo.swift in Sources */ = {isa = PBXBuildFile; fileRef = AA9B7C7D26A06E040008D425 /* TrackerInfo.swift */; };
		AA9B7C8326A197A00008D425 /* ServerTrust.swift in Sources */ = {isa = PBXBuildFile; fileRef = AA9B7C8226A197A00008D425 /* ServerTrust.swift */; };
		AA9B7C8526A199B60008D425 /* ServerTrustViewModel.swift in Sources */ = {isa = PBXBuildFile; fileRef = AA9B7C8426A199B60008D425 /* ServerTrustViewModel.swift */; };
		AA9C362825518C44004B1BA3 /* WebsiteDataStoreMock.swift in Sources */ = {isa = PBXBuildFile; fileRef = AA9C362725518C44004B1BA3 /* WebsiteDataStoreMock.swift */; };
		AA9C363025518CA9004B1BA3 /* FireTests.swift in Sources */ = {isa = PBXBuildFile; fileRef = AA9C362F25518CA9004B1BA3 /* FireTests.swift */; };
		AA9E9A5625A3AE8400D1959D /* NSWindowExtension.swift in Sources */ = {isa = PBXBuildFile; fileRef = AA9E9A5525A3AE8400D1959D /* NSWindowExtension.swift */; };
		AA9E9A5E25A4867200D1959D /* TabDragAndDropManager.swift in Sources */ = {isa = PBXBuildFile; fileRef = AA9E9A5D25A4867200D1959D /* TabDragAndDropManager.swift */; };
		AA9FF95924A1ECF20039E328 /* Tab.swift in Sources */ = {isa = PBXBuildFile; fileRef = AA9FF95824A1ECF20039E328 /* Tab.swift */; };
		AA9FF95B24A1EFC20039E328 /* TabViewModel.swift in Sources */ = {isa = PBXBuildFile; fileRef = AA9FF95A24A1EFC20039E328 /* TabViewModel.swift */; };
		AA9FF95D24A1FA1C0039E328 /* TabCollection.swift in Sources */ = {isa = PBXBuildFile; fileRef = AA9FF95C24A1FA1C0039E328 /* TabCollection.swift */; };
		AA9FF95F24A1FB690039E328 /* TabCollectionViewModel.swift in Sources */ = {isa = PBXBuildFile; fileRef = AA9FF95E24A1FB680039E328 /* TabCollectionViewModel.swift */; };
		AAA0CC33252F181A0079BC96 /* NavigationButtonMenuDelegate.swift in Sources */ = {isa = PBXBuildFile; fileRef = AAA0CC32252F181A0079BC96 /* NavigationButtonMenuDelegate.swift */; };
		AAA0CC3C25337FAB0079BC96 /* WKBackForwardListItemViewModel.swift in Sources */ = {isa = PBXBuildFile; fileRef = AAA0CC3B25337FAB0079BC96 /* WKBackForwardListItemViewModel.swift */; };
		AAA0CC472533833C0079BC96 /* MoreOptionsMenu.swift in Sources */ = {isa = PBXBuildFile; fileRef = AAA0CC462533833C0079BC96 /* MoreOptionsMenu.swift */; };
		AAA0CC572539EBC90079BC96 /* FaviconUserScript.swift in Sources */ = {isa = PBXBuildFile; fileRef = AAA0CC562539EBC90079BC96 /* FaviconUserScript.swift */; };
		AAA0CC6A253CC43C0079BC96 /* WKUserContentControllerExtension.swift in Sources */ = {isa = PBXBuildFile; fileRef = AAA0CC69253CC43C0079BC96 /* WKUserContentControllerExtension.swift */; };
		AAA892EA250A4CEF005B37B2 /* WindowControllersManager.swift in Sources */ = {isa = PBXBuildFile; fileRef = AAA892E9250A4CEF005B37B2 /* WindowControllersManager.swift */; };
		AAADFD06264AA282001555EA /* TimeIntervalExtension.swift in Sources */ = {isa = PBXBuildFile; fileRef = AAADFD05264AA282001555EA /* TimeIntervalExtension.swift */; };
		AAB549DF25DAB8F80058460B /* BookmarkViewModel.swift in Sources */ = {isa = PBXBuildFile; fileRef = AAB549DE25DAB8F80058460B /* BookmarkViewModel.swift */; };
		AAB7320726DD0C37002FACF9 /* Fire.storyboard in Resources */ = {isa = PBXBuildFile; fileRef = AAB7320626DD0C37002FACF9 /* Fire.storyboard */; };
		AAB7320926DD0CD9002FACF9 /* FireViewController.swift in Sources */ = {isa = PBXBuildFile; fileRef = AAB7320826DD0CD9002FACF9 /* FireViewController.swift */; };
		AAB8203C26B2DE0D00788AC3 /* SuggestionListCharacteristics.swift in Sources */ = {isa = PBXBuildFile; fileRef = AAB8203B26B2DE0D00788AC3 /* SuggestionListCharacteristics.swift */; };
		AABAF59C260A7D130085060C /* FaviconManagerMock.swift in Sources */ = {isa = PBXBuildFile; fileRef = AABAF59B260A7D130085060C /* FaviconManagerMock.swift */; };
		AABEE69A24A902A90043105B /* SuggestionContainerViewModel.swift in Sources */ = {isa = PBXBuildFile; fileRef = AABEE69924A902A90043105B /* SuggestionContainerViewModel.swift */; };
		AABEE69C24A902BB0043105B /* SuggestionContainer.swift in Sources */ = {isa = PBXBuildFile; fileRef = AABEE69B24A902BB0043105B /* SuggestionContainer.swift */; };
		AABEE6A524AA0A7F0043105B /* SuggestionViewController.swift in Sources */ = {isa = PBXBuildFile; fileRef = AABEE6A424AA0A7F0043105B /* SuggestionViewController.swift */; };
		AABEE6A924AB4B910043105B /* SuggestionTableCellView.swift in Sources */ = {isa = PBXBuildFile; fileRef = AABEE6A824AB4B910043105B /* SuggestionTableCellView.swift */; };
		AABEE6AB24ACA0F90043105B /* SuggestionTableRowView.swift in Sources */ = {isa = PBXBuildFile; fileRef = AABEE6AA24ACA0F90043105B /* SuggestionTableRowView.swift */; };
		AABEE6AF24AD22B90043105B /* AddressBarTextField.swift in Sources */ = {isa = PBXBuildFile; fileRef = AABEE6AE24AD22B90043105B /* AddressBarTextField.swift */; };
		AAC30A26268DFEE200D2D9CD /* CrashReporter.swift in Sources */ = {isa = PBXBuildFile; fileRef = AAC30A25268DFEE200D2D9CD /* CrashReporter.swift */; };
		AAC30A28268E045400D2D9CD /* CrashReportReader.swift in Sources */ = {isa = PBXBuildFile; fileRef = AAC30A27268E045400D2D9CD /* CrashReportReader.swift */; };
		AAC30A2A268E239100D2D9CD /* CrashReport.swift in Sources */ = {isa = PBXBuildFile; fileRef = AAC30A29268E239100D2D9CD /* CrashReport.swift */; };
		AAC30A2C268F1ECD00D2D9CD /* CrashReportSender.swift in Sources */ = {isa = PBXBuildFile; fileRef = AAC30A2B268F1ECD00D2D9CD /* CrashReportSender.swift */; };
		AAC30A2E268F1EE300D2D9CD /* CrashReportPromptPresenter.swift in Sources */ = {isa = PBXBuildFile; fileRef = AAC30A2D268F1EE300D2D9CD /* CrashReportPromptPresenter.swift */; };
		AAC5E4C725D6A6E8007F5990 /* BookmarkPopover.swift in Sources */ = {isa = PBXBuildFile; fileRef = AAC5E4C425D6A6E8007F5990 /* BookmarkPopover.swift */; };
		AAC5E4C825D6A6E8007F5990 /* BookmarkPopoverViewController.swift in Sources */ = {isa = PBXBuildFile; fileRef = AAC5E4C525D6A6E8007F5990 /* BookmarkPopoverViewController.swift */; };
		AAC5E4C925D6A6E8007F5990 /* Bookmarks.storyboard in Resources */ = {isa = PBXBuildFile; fileRef = AAC5E4C625D6A6E8007F5990 /* Bookmarks.storyboard */; };
		AAC5E4D025D6A709007F5990 /* Bookmark.swift in Sources */ = {isa = PBXBuildFile; fileRef = AAC5E4CD25D6A709007F5990 /* Bookmark.swift */; };
		AAC5E4D125D6A709007F5990 /* BookmarkManager.swift in Sources */ = {isa = PBXBuildFile; fileRef = AAC5E4CE25D6A709007F5990 /* BookmarkManager.swift */; };
		AAC5E4D225D6A709007F5990 /* BookmarkList.swift in Sources */ = {isa = PBXBuildFile; fileRef = AAC5E4CF25D6A709007F5990 /* BookmarkList.swift */; };
		AAC5E4D925D6A711007F5990 /* BookmarkStore.swift in Sources */ = {isa = PBXBuildFile; fileRef = AAC5E4D625D6A710007F5990 /* BookmarkStore.swift */; };
		AAC5E4E425D6BA9C007F5990 /* NSSizeExtension.swift in Sources */ = {isa = PBXBuildFile; fileRef = AAC5E4E325D6BA9C007F5990 /* NSSizeExtension.swift */; };
		AAC5E4F125D6BF10007F5990 /* AddressBarButton.swift in Sources */ = {isa = PBXBuildFile; fileRef = AAC5E4F025D6BF10007F5990 /* AddressBarButton.swift */; };
		AAC5E4F625D6BF2C007F5990 /* AddressBarButtonsViewController.swift in Sources */ = {isa = PBXBuildFile; fileRef = AAC5E4F525D6BF2C007F5990 /* AddressBarButtonsViewController.swift */; };
		AAC82C60258B6CB5009B6B42 /* TabPreviewWindowController.swift in Sources */ = {isa = PBXBuildFile; fileRef = AAC82C5F258B6CB5009B6B42 /* TabPreviewWindowController.swift */; };
		AAC9C01524CAFBCE00AD1325 /* TabTests.swift in Sources */ = {isa = PBXBuildFile; fileRef = AAC9C01424CAFBCE00AD1325 /* TabTests.swift */; };
		AAC9C01724CAFBDC00AD1325 /* TabCollectionTests.swift in Sources */ = {isa = PBXBuildFile; fileRef = AAC9C01624CAFBDC00AD1325 /* TabCollectionTests.swift */; };
		AAC9C01C24CB594C00AD1325 /* TabViewModelTests.swift in Sources */ = {isa = PBXBuildFile; fileRef = AAC9C01B24CB594C00AD1325 /* TabViewModelTests.swift */; };
		AAC9C01E24CB6BEB00AD1325 /* TabCollectionViewModelTests.swift in Sources */ = {isa = PBXBuildFile; fileRef = AAC9C01D24CB6BEB00AD1325 /* TabCollectionViewModelTests.swift */; };
		AACF6FD626BC366D00CF09F9 /* SafariVersionReader.swift in Sources */ = {isa = PBXBuildFile; fileRef = AACF6FD526BC366D00CF09F9 /* SafariVersionReader.swift */; };
		AAD6D8882696DF6D002393B3 /* CrashReportPromptViewController.swift in Sources */ = {isa = PBXBuildFile; fileRef = AAD6D8862696DF6D002393B3 /* CrashReportPromptViewController.swift */; };
		AAD8078527B3F3BE00CF7703 /* WebsiteBreakageSender.swift in Sources */ = {isa = PBXBuildFile; fileRef = AAD8078427B3F3BE00CF7703 /* WebsiteBreakageSender.swift */; };
		AAD8078727B3F45600CF7703 /* WebsiteBreakage.swift in Sources */ = {isa = PBXBuildFile; fileRef = AAD8078627B3F45600CF7703 /* WebsiteBreakage.swift */; };
		AAD86E52267A0DFF005C11BE /* UpdateController.swift in Sources */ = {isa = PBXBuildFile; fileRef = AAD86E51267A0DFF005C11BE /* UpdateController.swift */; };
		AADCBF3A26F7C2CE00EF67A8 /* LottieAnimationCache.swift in Sources */ = {isa = PBXBuildFile; fileRef = AADCBF3926F7C2CE00EF67A8 /* LottieAnimationCache.swift */; };
		AADE11C026D916D70032D8A7 /* StringExtensionTests.swift in Sources */ = {isa = PBXBuildFile; fileRef = AADE11BF26D916D70032D8A7 /* StringExtensionTests.swift */; };
		AAE246F32709EF3B00BEEAEE /* FirePopoverCollectionViewItem.swift in Sources */ = {isa = PBXBuildFile; fileRef = AAE246F12709EF3B00BEEAEE /* FirePopoverCollectionViewItem.swift */; };
		AAE246F42709EF3B00BEEAEE /* FirePopoverCollectionViewItem.xib in Resources */ = {isa = PBXBuildFile; fileRef = AAE246F22709EF3B00BEEAEE /* FirePopoverCollectionViewItem.xib */; };
		AAE246F6270A3D3000BEEAEE /* FirePopoverCollectionViewHeader.xib in Resources */ = {isa = PBXBuildFile; fileRef = AAE246F5270A3D3000BEEAEE /* FirePopoverCollectionViewHeader.xib */; };
		AAE246F8270A406200BEEAEE /* FirePopoverCollectionViewHeader.swift in Sources */ = {isa = PBXBuildFile; fileRef = AAE246F7270A406200BEEAEE /* FirePopoverCollectionViewHeader.swift */; };
		AAE39D1B24F44885008EF28B /* TabCollectionViewModelDelegateMock.swift in Sources */ = {isa = PBXBuildFile; fileRef = AAE39D1A24F44885008EF28B /* TabCollectionViewModelDelegateMock.swift */; };
		AAE7527A263B046100B973F8 /* History.xcdatamodeld in Sources */ = {isa = PBXBuildFile; fileRef = AAE75278263B046100B973F8 /* History.xcdatamodeld */; };
		AAE7527C263B056C00B973F8 /* HistoryStore.swift in Sources */ = {isa = PBXBuildFile; fileRef = AAE7527B263B056C00B973F8 /* HistoryStore.swift */; };
		AAE7527E263B05C600B973F8 /* HistoryEntry.swift in Sources */ = {isa = PBXBuildFile; fileRef = AAE7527D263B05C600B973F8 /* HistoryEntry.swift */; };
		AAE75280263B0A4D00B973F8 /* HistoryCoordinator.swift in Sources */ = {isa = PBXBuildFile; fileRef = AAE7527F263B0A4D00B973F8 /* HistoryCoordinator.swift */; };
		AAE8B102258A41C000E81239 /* TabPreview.storyboard in Resources */ = {isa = PBXBuildFile; fileRef = AAE8B101258A41C000E81239 /* TabPreview.storyboard */; };
		AAE8B110258A456C00E81239 /* TabPreviewViewController.swift in Sources */ = {isa = PBXBuildFile; fileRef = AAE8B10F258A456C00E81239 /* TabPreviewViewController.swift */; };
		AAE99B8927088A19008B6BD9 /* FirePopover.swift in Sources */ = {isa = PBXBuildFile; fileRef = AAE99B8827088A19008B6BD9 /* FirePopover.swift */; };
		AAEC74B22642C57200C2EFBC /* HistoryCoordinatingMock.swift in Sources */ = {isa = PBXBuildFile; fileRef = AAEC74B12642C57200C2EFBC /* HistoryCoordinatingMock.swift */; };
		AAEC74B42642C69300C2EFBC /* HistoryCoordinatorTests.swift in Sources */ = {isa = PBXBuildFile; fileRef = AAEC74B32642C69300C2EFBC /* HistoryCoordinatorTests.swift */; };
		AAEC74B62642CC6A00C2EFBC /* HistoryStoringMock.swift in Sources */ = {isa = PBXBuildFile; fileRef = AAEC74B52642CC6A00C2EFBC /* HistoryStoringMock.swift */; };
		AAEC74B82642E43800C2EFBC /* HistoryStoreTests.swift in Sources */ = {isa = PBXBuildFile; fileRef = AAEC74B72642E43800C2EFBC /* HistoryStoreTests.swift */; };
		AAEC74BB2642E67C00C2EFBC /* NSPersistentContainerExtension.swift in Sources */ = {isa = PBXBuildFile; fileRef = AAEC74BA2642E67C00C2EFBC /* NSPersistentContainerExtension.swift */; };
		AAEC74BC2642F0F800C2EFBC /* History.xcdatamodeld in Sources */ = {isa = PBXBuildFile; fileRef = AAE75278263B046100B973F8 /* History.xcdatamodeld */; };
		AAECA42024EEA4AC00EFA63A /* IndexPathExtension.swift in Sources */ = {isa = PBXBuildFile; fileRef = AAECA41F24EEA4AC00EFA63A /* IndexPathExtension.swift */; };
		AAEEC6A927088ADB008445F7 /* FireCoordinator.swift in Sources */ = {isa = PBXBuildFile; fileRef = AAEEC6A827088ADB008445F7 /* FireCoordinator.swift */; };
		AAEF6BC8276A081C0024DCF4 /* FaviconSelector.swift in Sources */ = {isa = PBXBuildFile; fileRef = AAEF6BC7276A081C0024DCF4 /* FaviconSelector.swift */; };
		AAFCB37F25E545D400859DD4 /* PublisherExtension.swift in Sources */ = {isa = PBXBuildFile; fileRef = AAFCB37E25E545D400859DD4 /* PublisherExtension.swift */; };
		AAFE068326C7082D005434CC /* WebKitVersionProvider.swift in Sources */ = {isa = PBXBuildFile; fileRef = AAFE068226C7082D005434CC /* WebKitVersionProvider.swift */; };
		B31055C427A1BA1D001AC618 /* AutoconsentUserScript.swift in Sources */ = {isa = PBXBuildFile; fileRef = B31055BC27A1BA1D001AC618 /* AutoconsentUserScript.swift */; };
		B31055C527A1BA1D001AC618 /* autoconsent.html in Resources */ = {isa = PBXBuildFile; fileRef = B31055BD27A1BA1D001AC618 /* autoconsent.html */; };
		B31055C627A1BA1D001AC618 /* userscript.js in Resources */ = {isa = PBXBuildFile; fileRef = B31055BE27A1BA1D001AC618 /* userscript.js */; };
		B31055C727A1BA1D001AC618 /* browser-shim.js in Resources */ = {isa = PBXBuildFile; fileRef = B31055BF27A1BA1D001AC618 /* browser-shim.js */; };
		B31055C827A1BA1D001AC618 /* background-bundle.js in Resources */ = {isa = PBXBuildFile; fileRef = B31055C027A1BA1D001AC618 /* background-bundle.js */; };
		B31055C927A1BA1D001AC618 /* AutoconsentBackground.swift in Sources */ = {isa = PBXBuildFile; fileRef = B31055C127A1BA1D001AC618 /* AutoconsentBackground.swift */; };
		B31055CA27A1BA1D001AC618 /* background.js in Resources */ = {isa = PBXBuildFile; fileRef = B31055C227A1BA1D001AC618 /* background.js */; };
		B31055CB27A1BA1D001AC618 /* autoconsent-bundle.js in Resources */ = {isa = PBXBuildFile; fileRef = B31055C327A1BA1D001AC618 /* autoconsent-bundle.js */; };
		B31055CE27A1BA44001AC618 /* AutoconsentBackgroundTests.swift in Sources */ = {isa = PBXBuildFile; fileRef = B31055CD27A1BA44001AC618 /* AutoconsentBackgroundTests.swift */; };
		B3FB198E27BC013C00513DC1 /* autoconsent-test-page.html in Resources */ = {isa = PBXBuildFile; fileRef = B3FB198D27BC013C00513DC1 /* autoconsent-test-page.html */; };
		B3FB199027BC015600513DC1 /* autoconsent-test.js in Resources */ = {isa = PBXBuildFile; fileRef = B3FB198F27BC015600513DC1 /* autoconsent-test.js */; };
		B3FB199327BD0AD400513DC1 /* CookieConsentInfo.swift in Sources */ = {isa = PBXBuildFile; fileRef = B3FB199227BD0AD400513DC1 /* CookieConsentInfo.swift */; };
		B6040856274B830F00680351 /* DictionaryExtension.swift in Sources */ = {isa = PBXBuildFile; fileRef = B6040855274B830F00680351 /* DictionaryExtension.swift */; };
		B604085C274B8FBA00680351 /* UnprotectedDomains.xcdatamodeld in Sources */ = {isa = PBXBuildFile; fileRef = B604085A274B8CA300680351 /* UnprotectedDomains.xcdatamodeld */; };
		B6085D062743905F00A9C456 /* CoreDataStore.swift in Sources */ = {isa = PBXBuildFile; fileRef = B6085D052743905F00A9C456 /* CoreDataStore.swift */; };
		B6085D092743AAB600A9C456 /* FireproofDomains.xcdatamodeld in Sources */ = {isa = PBXBuildFile; fileRef = B6085D072743993C00A9C456 /* FireproofDomains.xcdatamodeld */; };
		B6106BA026A7BE0B0013B453 /* PermissionManagerTests.swift in Sources */ = {isa = PBXBuildFile; fileRef = B6106B9F26A7BE0B0013B453 /* PermissionManagerTests.swift */; };
		B6106BA426A7BEA40013B453 /* PermissionAuthorizationState.swift in Sources */ = {isa = PBXBuildFile; fileRef = B6106BA226A7BEA00013B453 /* PermissionAuthorizationState.swift */; };
		B6106BA726A7BECC0013B453 /* PermissionAuthorizationQuery.swift in Sources */ = {isa = PBXBuildFile; fileRef = B6106BA526A7BEC80013B453 /* PermissionAuthorizationQuery.swift */; };
		B6106BAB26A7BF1D0013B453 /* PermissionType.swift in Sources */ = {isa = PBXBuildFile; fileRef = B6106BAA26A7BF1D0013B453 /* PermissionType.swift */; };
		B6106BAD26A7BF390013B453 /* PermissionState.swift in Sources */ = {isa = PBXBuildFile; fileRef = B6106BAC26A7BF390013B453 /* PermissionState.swift */; };
		B6106BAF26A7C6180013B453 /* PermissionStoreMock.swift in Sources */ = {isa = PBXBuildFile; fileRef = B6106BAE26A7C6180013B453 /* PermissionStoreMock.swift */; };
		B6106BB126A7D8720013B453 /* PermissionStoreTests.swift in Sources */ = {isa = PBXBuildFile; fileRef = B6106BB026A7D8720013B453 /* PermissionStoreTests.swift */; };
		B6106BB326A7F4AA0013B453 /* GeolocationServiceMock.swift in Sources */ = {isa = PBXBuildFile; fileRef = B6106BB226A7F4AA0013B453 /* GeolocationServiceMock.swift */; };
		B6106BB526A809E60013B453 /* GeolocationProviderTests.swift in Sources */ = {isa = PBXBuildFile; fileRef = B6106BB426A809E60013B453 /* GeolocationProviderTests.swift */; };
		B610F2BB27A145C500FCEBE9 /* RulesCompilationMonitor.swift in Sources */ = {isa = PBXBuildFile; fileRef = B610F2BA27A145C500FCEBE9 /* RulesCompilationMonitor.swift */; };
		B610F2E427A8F37A00FCEBE9 /* CBRCompileTimeReporterTests.swift in Sources */ = {isa = PBXBuildFile; fileRef = B610F2E327A8F37A00FCEBE9 /* CBRCompileTimeReporterTests.swift */; };
		B610F2EB27AA8E4500FCEBE9 /* ContentBlockingUpdatingTests.swift in Sources */ = {isa = PBXBuildFile; fileRef = B610F2E527AA388100FCEBE9 /* ContentBlockingUpdatingTests.swift */; };
		B610F2EC27AA8F9400FCEBE9 /* ContentBlockerRulesManagerMock.swift in Sources */ = {isa = PBXBuildFile; fileRef = B610F2E727AA397100FCEBE9 /* ContentBlockerRulesManagerMock.swift */; };
		B61EF3EC266F91E700B4D78F /* WKWebView+Download.swift in Sources */ = {isa = PBXBuildFile; fileRef = B61EF3EB266F91E700B4D78F /* WKWebView+Download.swift */; };
		B61EF3F1266F922200B4D78F /* WKProcessPool+DownloadDelegate.swift in Sources */ = {isa = PBXBuildFile; fileRef = B61EF3F0266F922200B4D78F /* WKProcessPool+DownloadDelegate.swift */; };
		B61F015525EDD5A700ABB5A3 /* UserContentController.swift in Sources */ = {isa = PBXBuildFile; fileRef = B61F015425EDD5A700ABB5A3 /* UserContentController.swift */; };
		B62EB47C25BAD3BB005745C6 /* WKWebViewPrivateMethodsAvailabilityTests.swift in Sources */ = {isa = PBXBuildFile; fileRef = B62EB47B25BAD3BB005745C6 /* WKWebViewPrivateMethodsAvailabilityTests.swift */; };
		B630793526731BC400DCEE41 /* URLSuggestedFilenameTests.swift in Sources */ = {isa = PBXBuildFile; fileRef = 8553FF51257523760029327F /* URLSuggestedFilenameTests.swift */; };
		B630793A26731F2600DCEE41 /* FileDownloadManagerTests.swift in Sources */ = {isa = PBXBuildFile; fileRef = B630793926731F2600DCEE41 /* FileDownloadManagerTests.swift */; };
		B630794226731F5400DCEE41 /* WKDownloadMock.swift in Sources */ = {isa = PBXBuildFile; fileRef = B630794126731F5400DCEE41 /* WKDownloadMock.swift */; };
		B637273B26CBC8AF00C8CB02 /* AuthenticationAlert.swift in Sources */ = {isa = PBXBuildFile; fileRef = B637273A26CBC8AF00C8CB02 /* AuthenticationAlert.swift */; };
		B637273D26CCF0C200C8CB02 /* OptionalExtension.swift in Sources */ = {isa = PBXBuildFile; fileRef = B637273C26CCF0C200C8CB02 /* OptionalExtension.swift */; };
		B63BDF7E27FDAA640072D75B /* PrivacyDashboardWebView.swift in Sources */ = {isa = PBXBuildFile; fileRef = B63BDF7D27FDAA640072D75B /* PrivacyDashboardWebView.swift */; };
		B63BDF80280003570072D75B /* WebKitError.swift in Sources */ = {isa = PBXBuildFile; fileRef = B63BDF7F280003570072D75B /* WebKitError.swift */; };
		B63D466925BEB6C200874977 /* WKWebView+SessionState.swift in Sources */ = {isa = PBXBuildFile; fileRef = B63D466825BEB6C200874977 /* WKWebView+SessionState.swift */; };
		B63D467125BFA6C100874977 /* DispatchQueueExtensions.swift in Sources */ = {isa = PBXBuildFile; fileRef = B63D467025BFA6C100874977 /* DispatchQueueExtensions.swift */; };
		B63D467A25BFC3E100874977 /* NSCoderExtensions.swift in Sources */ = {isa = PBXBuildFile; fileRef = B63D467925BFC3E100874977 /* NSCoderExtensions.swift */; };
		B63ED0D826AE729600A9DAD1 /* PermissionModelTests.swift in Sources */ = {isa = PBXBuildFile; fileRef = B63ED0D726AE729600A9DAD1 /* PermissionModelTests.swift */; };
		B63ED0DA26AE7AF400A9DAD1 /* PermissionManagerMock.swift in Sources */ = {isa = PBXBuildFile; fileRef = B63ED0D926AE7AF400A9DAD1 /* PermissionManagerMock.swift */; };
		B63ED0DC26AE7B1E00A9DAD1 /* WebViewMock.swift in Sources */ = {isa = PBXBuildFile; fileRef = B63ED0DB26AE7B1E00A9DAD1 /* WebViewMock.swift */; };
		B63ED0DE26AFD9A300A9DAD1 /* AVCaptureDeviceMock.swift in Sources */ = {isa = PBXBuildFile; fileRef = B63ED0DD26AFD9A300A9DAD1 /* AVCaptureDeviceMock.swift */; };
		B63ED0E026AFE32F00A9DAD1 /* GeolocationProviderMock.swift in Sources */ = {isa = PBXBuildFile; fileRef = B63ED0DF26AFE32F00A9DAD1 /* GeolocationProviderMock.swift */; };
		B63ED0E326B3E7FA00A9DAD1 /* CLLocationManagerMock.swift in Sources */ = {isa = PBXBuildFile; fileRef = B63ED0E226B3E7FA00A9DAD1 /* CLLocationManagerMock.swift */; };
		B63ED0E526BB8FB900A9DAD1 /* SharingMenu.swift in Sources */ = {isa = PBXBuildFile; fileRef = B63ED0E426BB8FB900A9DAD1 /* SharingMenu.swift */; };
		B642738227B65BAC0005DFD1 /* SecureVaultErrorReporter.swift in Sources */ = {isa = PBXBuildFile; fileRef = B642738127B65BAC0005DFD1 /* SecureVaultErrorReporter.swift */; };
		B643BF1427ABF772000BACEC /* NSWorkspaceExtension.swift in Sources */ = {isa = PBXBuildFile; fileRef = B643BF1327ABF772000BACEC /* NSWorkspaceExtension.swift */; };
		B64C84DE2692D7400048FEBE /* PermissionAuthorization.storyboard in Resources */ = {isa = PBXBuildFile; fileRef = B64C84DD2692D7400048FEBE /* PermissionAuthorization.storyboard */; };
		B64C84E32692DC9F0048FEBE /* PermissionAuthorizationViewController.swift in Sources */ = {isa = PBXBuildFile; fileRef = B64C84E22692DC9F0048FEBE /* PermissionAuthorizationViewController.swift */; };
		B64C84EB2692DD650048FEBE /* PermissionAuthorizationPopover.swift in Sources */ = {isa = PBXBuildFile; fileRef = B64C84EA2692DD650048FEBE /* PermissionAuthorizationPopover.swift */; };
		B64C84F1269310120048FEBE /* PermissionManager.swift in Sources */ = {isa = PBXBuildFile; fileRef = B64C84F0269310120048FEBE /* PermissionManager.swift */; };
		B64C852A26942AC90048FEBE /* PermissionContextMenu.swift in Sources */ = {isa = PBXBuildFile; fileRef = B64C852926942AC90048FEBE /* PermissionContextMenu.swift */; };
		B64C853026943BC10048FEBE /* Permissions.xcdatamodeld in Sources */ = {isa = PBXBuildFile; fileRef = B64C852E26943BC10048FEBE /* Permissions.xcdatamodeld */; };
		B64C853826944B880048FEBE /* StoredPermission.swift in Sources */ = {isa = PBXBuildFile; fileRef = B64C853726944B880048FEBE /* StoredPermission.swift */; };
		B64C853D26944B940048FEBE /* PermissionStore.swift in Sources */ = {isa = PBXBuildFile; fileRef = B64C853C26944B940048FEBE /* PermissionStore.swift */; };
		B64C85422694590B0048FEBE /* PermissionButton.swift in Sources */ = {isa = PBXBuildFile; fileRef = B64C85412694590B0048FEBE /* PermissionButton.swift */; };
		B65349AA265CF45000DCC645 /* DispatchQueueExtensionsTests.swift in Sources */ = {isa = PBXBuildFile; fileRef = B65349A9265CF45000DCC645 /* DispatchQueueExtensionsTests.swift */; };
		B6553692268440D700085A79 /* WKProcessPool+GeolocationProvider.swift in Sources */ = {isa = PBXBuildFile; fileRef = B6553691268440D700085A79 /* WKProcessPool+GeolocationProvider.swift */; };
		B655369B268442EE00085A79 /* GeolocationProvider.swift in Sources */ = {isa = PBXBuildFile; fileRef = B655369A268442EE00085A79 /* GeolocationProvider.swift */; };
		B65536A62685B82B00085A79 /* Permissions.swift in Sources */ = {isa = PBXBuildFile; fileRef = B65536A52685B82B00085A79 /* Permissions.swift */; };
		B65536AE2685E17200085A79 /* GeolocationService.swift in Sources */ = {isa = PBXBuildFile; fileRef = B65536AD2685E17100085A79 /* GeolocationService.swift */; };
		B65783E725F8AAFB00D8DB33 /* String+Punycode.swift in Sources */ = {isa = PBXBuildFile; fileRef = B65783E625F8AAFB00D8DB33 /* String+Punycode.swift */; };
		B657841A25FA484B00D8DB33 /* NSException+Catch.m in Sources */ = {isa = PBXBuildFile; fileRef = B657841925FA484B00D8DB33 /* NSException+Catch.m */; };
		B657841F25FA497600D8DB33 /* NSException+Catch.swift in Sources */ = {isa = PBXBuildFile; fileRef = B657841E25FA497600D8DB33 /* NSException+Catch.swift */; };
		B65E6B9E26D9EC0800095F96 /* CircularProgressView.swift in Sources */ = {isa = PBXBuildFile; fileRef = B65E6B9D26D9EC0800095F96 /* CircularProgressView.swift */; };
		B65E6BA026D9F10600095F96 /* NSBezierPathExtension.swift in Sources */ = {isa = PBXBuildFile; fileRef = B65E6B9F26D9F10600095F96 /* NSBezierPathExtension.swift */; };
		B662D3D92755D7AD0035D4D6 /* PixelStoreTests.swift in Sources */ = {isa = PBXBuildFile; fileRef = B662D3D82755D7AD0035D4D6 /* PixelStoreTests.swift */; };
		B662D3DC2755DF670035D4D6 /* OldPixelDataModel.xcdatamodeld in Sources */ = {isa = PBXBuildFile; fileRef = B662D3DA2755D8190035D4D6 /* OldPixelDataModel.xcdatamodeld */; };
		B662D3DE275613BB0035D4D6 /* EncryptionKeyStoreMock.swift in Sources */ = {isa = PBXBuildFile; fileRef = B662D3DD275613BB0035D4D6 /* EncryptionKeyStoreMock.swift */; };
		B662D3DF275616FF0035D4D6 /* EncryptionKeyStoreMock.swift in Sources */ = {isa = PBXBuildFile; fileRef = B662D3DD275613BB0035D4D6 /* EncryptionKeyStoreMock.swift */; };
		B66E9DD22670EB2A00E53BB5 /* _WKDownload+WebKitDownload.swift in Sources */ = {isa = PBXBuildFile; fileRef = B66E9DD12670EB2A00E53BB5 /* _WKDownload+WebKitDownload.swift */; };
		B66E9DD42670EB4A00E53BB5 /* WKDownload+WebKitDownload.swift in Sources */ = {isa = PBXBuildFile; fileRef = B66E9DD32670EB4A00E53BB5 /* WKDownload+WebKitDownload.swift */; };
		B67C6C3D2654B897006C872E /* WebViewExtensionTests.swift in Sources */ = {isa = PBXBuildFile; fileRef = B67C6C3C2654B897006C872E /* WebViewExtensionTests.swift */; };
		B67C6C422654BF49006C872E /* DuckDuckGo-Symbol.jpg in Resources */ = {isa = PBXBuildFile; fileRef = B67C6C412654BF49006C872E /* DuckDuckGo-Symbol.jpg */; };
		B67C6C472654C643006C872E /* FileManagerExtensionTests.swift in Sources */ = {isa = PBXBuildFile; fileRef = B67C6C462654C643006C872E /* FileManagerExtensionTests.swift */; };
		B68172A9269C487D006D1092 /* PrivacyDashboardUserScript.swift in Sources */ = {isa = PBXBuildFile; fileRef = B68172A8269C487D006D1092 /* PrivacyDashboardUserScript.swift */; };
		B68172AE269EB43F006D1092 /* GeolocationServiceTests.swift in Sources */ = {isa = PBXBuildFile; fileRef = B68172AD269EB43F006D1092 /* GeolocationServiceTests.swift */; };
		B6830961274CDE99004B46BB /* FireproofDomainsContainer.swift in Sources */ = {isa = PBXBuildFile; fileRef = B6830960274CDE99004B46BB /* FireproofDomainsContainer.swift */; };
		B6830963274CDEC7004B46BB /* FireproofDomainsStore.swift in Sources */ = {isa = PBXBuildFile; fileRef = B6830962274CDEC7004B46BB /* FireproofDomainsStore.swift */; };
		B68458B025C7E76A00DC17B6 /* WindowManager+StateRestoration.swift in Sources */ = {isa = PBXBuildFile; fileRef = B68458AF25C7E76A00DC17B6 /* WindowManager+StateRestoration.swift */; };
		B68458B825C7E8B200DC17B6 /* Tab+NSSecureCoding.swift in Sources */ = {isa = PBXBuildFile; fileRef = B68458B725C7E8B200DC17B6 /* Tab+NSSecureCoding.swift */; };
		B68458C025C7E9E000DC17B6 /* TabCollectionViewModel+NSSecureCoding.swift in Sources */ = {isa = PBXBuildFile; fileRef = B68458BF25C7E9E000DC17B6 /* TabCollectionViewModel+NSSecureCoding.swift */; };
		B68458C525C7EA0C00DC17B6 /* TabCollection+NSSecureCoding.swift in Sources */ = {isa = PBXBuildFile; fileRef = B68458C425C7EA0C00DC17B6 /* TabCollection+NSSecureCoding.swift */; };
		B68458CD25C7EB9000DC17B6 /* WKWebViewConfigurationExtensions.swift in Sources */ = {isa = PBXBuildFile; fileRef = B68458CC25C7EB9000DC17B6 /* WKWebViewConfigurationExtensions.swift */; };
		B684590825C9027900DC17B6 /* AppStateChangedPublisher.swift in Sources */ = {isa = PBXBuildFile; fileRef = B684590725C9027900DC17B6 /* AppStateChangedPublisher.swift */; };
		B684592225C93BE000DC17B6 /* Publisher.asVoid.swift in Sources */ = {isa = PBXBuildFile; fileRef = B684592125C93BE000DC17B6 /* Publisher.asVoid.swift */; };
		B684592725C93C0500DC17B6 /* Publishers.NestedObjectChanges.swift in Sources */ = {isa = PBXBuildFile; fileRef = B684592625C93C0500DC17B6 /* Publishers.NestedObjectChanges.swift */; };
		B684592F25C93FBF00DC17B6 /* AppStateRestorationManager.swift in Sources */ = {isa = PBXBuildFile; fileRef = B684592E25C93FBF00DC17B6 /* AppStateRestorationManager.swift */; };
		B68503A7279141CD00893A05 /* KeySetDictionary.swift in Sources */ = {isa = PBXBuildFile; fileRef = B68503A6279141CD00893A05 /* KeySetDictionary.swift */; };
		B688B4DA273E6D3B0087BEAF /* MainView.swift in Sources */ = {isa = PBXBuildFile; fileRef = B688B4D9273E6D3B0087BEAF /* MainView.swift */; };
		B688B4DF27420D290087BEAF /* PDFSearchTextMenuItemHandler.swift in Sources */ = {isa = PBXBuildFile; fileRef = B688B4DE27420D290087BEAF /* PDFSearchTextMenuItemHandler.swift */; };
		B689ECD526C247DB006FB0C5 /* BackForwardListItem.swift in Sources */ = {isa = PBXBuildFile; fileRef = B689ECD426C247DB006FB0C5 /* BackForwardListItem.swift */; };
		B68C2FB227706E6A00BF2C7D /* ProcessExtension.swift in Sources */ = {isa = PBXBuildFile; fileRef = B68C2FB127706E6A00BF2C7D /* ProcessExtension.swift */; };
		B68C92C1274E3EF4002AC6B0 /* PopUpWindow.swift in Sources */ = {isa = PBXBuildFile; fileRef = B68C92C0274E3EF4002AC6B0 /* PopUpWindow.swift */; };
		B68C92C42750EF76002AC6B0 /* PixelDataRecord.swift in Sources */ = {isa = PBXBuildFile; fileRef = B68C92C32750EF76002AC6B0 /* PixelDataRecord.swift */; };
		B693954A26F04BEB0015B914 /* NibLoadable.swift in Sources */ = {isa = PBXBuildFile; fileRef = B693953C26F04BE70015B914 /* NibLoadable.swift */; };
		B693954B26F04BEB0015B914 /* MouseOverView.swift in Sources */ = {isa = PBXBuildFile; fileRef = B693953D26F04BE70015B914 /* MouseOverView.swift */; };
		B693954C26F04BEB0015B914 /* FocusRingView.swift in Sources */ = {isa = PBXBuildFile; fileRef = B693953E26F04BE70015B914 /* FocusRingView.swift */; };
		B693954D26F04BEB0015B914 /* MouseClickView.swift in Sources */ = {isa = PBXBuildFile; fileRef = B693953F26F04BE80015B914 /* MouseClickView.swift */; };
		B693954E26F04BEB0015B914 /* ProgressView.swift in Sources */ = {isa = PBXBuildFile; fileRef = B693954026F04BE80015B914 /* ProgressView.swift */; };
		B693954F26F04BEB0015B914 /* PaddedImageButton.swift in Sources */ = {isa = PBXBuildFile; fileRef = B693954126F04BE80015B914 /* PaddedImageButton.swift */; };
		B693955026F04BEB0015B914 /* ShadowView.swift in Sources */ = {isa = PBXBuildFile; fileRef = B693954226F04BE90015B914 /* ShadowView.swift */; };
		B693955126F04BEB0015B914 /* GradientView.swift in Sources */ = {isa = PBXBuildFile; fileRef = B693954326F04BE90015B914 /* GradientView.swift */; };
		B693955226F04BEB0015B914 /* LongPressButton.swift in Sources */ = {isa = PBXBuildFile; fileRef = B693954426F04BE90015B914 /* LongPressButton.swift */; };
		B693955326F04BEC0015B914 /* WindowDraggingView.swift in Sources */ = {isa = PBXBuildFile; fileRef = B693954526F04BEA0015B914 /* WindowDraggingView.swift */; };
		B693955426F04BEC0015B914 /* ColorView.swift in Sources */ = {isa = PBXBuildFile; fileRef = B693954626F04BEA0015B914 /* ColorView.swift */; };
		B693955526F04BEC0015B914 /* NSSavePanelExtension.swift in Sources */ = {isa = PBXBuildFile; fileRef = B693954726F04BEA0015B914 /* NSSavePanelExtension.swift */; };
		B693955626F04BEC0015B914 /* SavePanelAccessoryView.xib in Resources */ = {isa = PBXBuildFile; fileRef = B693954826F04BEB0015B914 /* SavePanelAccessoryView.xib */; };
		B693955726F04BEC0015B914 /* MouseOverButton.swift in Sources */ = {isa = PBXBuildFile; fileRef = B693954926F04BEB0015B914 /* MouseOverButton.swift */; };
		B693955B26F0CE300015B914 /* WebKitDownloadDelegate.swift in Sources */ = {isa = PBXBuildFile; fileRef = B693955A26F0CE300015B914 /* WebKitDownloadDelegate.swift */; };
		B693955D26F19CD70015B914 /* DownloadListStoreTests.swift in Sources */ = {isa = PBXBuildFile; fileRef = B693955C26F19CD70015B914 /* DownloadListStoreTests.swift */; };
		B693955F26F1C17F0015B914 /* DownloadListCoordinatorTests.swift in Sources */ = {isa = PBXBuildFile; fileRef = B693955E26F1C17F0015B914 /* DownloadListCoordinatorTests.swift */; };
		B693956126F1C1BC0015B914 /* DownloadListStoreMock.swift in Sources */ = {isa = PBXBuildFile; fileRef = B693956026F1C1BC0015B914 /* DownloadListStoreMock.swift */; };
		B693956326F1C2A40015B914 /* FileDownloadManagerMock.swift in Sources */ = {isa = PBXBuildFile; fileRef = B693956226F1C2A40015B914 /* FileDownloadManagerMock.swift */; };
		B693956926F352DB0015B914 /* DownloadsWebViewMock.m in Sources */ = {isa = PBXBuildFile; fileRef = B693956826F352DB0015B914 /* DownloadsWebViewMock.m */; };
		B69B503A2726A12500758A2B /* StatisticsLoader.swift in Sources */ = {isa = PBXBuildFile; fileRef = B69B50342726A11F00758A2B /* StatisticsLoader.swift */; };
		B69B503B2726A12500758A2B /* Atb.swift in Sources */ = {isa = PBXBuildFile; fileRef = B69B50352726A11F00758A2B /* Atb.swift */; };
		B69B503C2726A12500758A2B /* StatisticsStore.swift in Sources */ = {isa = PBXBuildFile; fileRef = B69B50362726A12000758A2B /* StatisticsStore.swift */; };
		B69B503D2726A12500758A2B /* VariantManager.swift in Sources */ = {isa = PBXBuildFile; fileRef = B69B50372726A12000758A2B /* VariantManager.swift */; };
		B69B503E2726A12500758A2B /* AtbParser.swift in Sources */ = {isa = PBXBuildFile; fileRef = B69B50382726A12400758A2B /* AtbParser.swift */; };
		B69B503F2726A12500758A2B /* LocalStatisticsStore.swift in Sources */ = {isa = PBXBuildFile; fileRef = B69B50392726A12500758A2B /* LocalStatisticsStore.swift */; };
		B69B50452726C5C200758A2B /* AtbParserTests.swift in Sources */ = {isa = PBXBuildFile; fileRef = B69B50412726C5C100758A2B /* AtbParserTests.swift */; };
		B69B50462726C5C200758A2B /* AtbAndVariantCleanupTests.swift in Sources */ = {isa = PBXBuildFile; fileRef = B69B50422726C5C100758A2B /* AtbAndVariantCleanupTests.swift */; };
		B69B50472726C5C200758A2B /* VariantManagerTests.swift in Sources */ = {isa = PBXBuildFile; fileRef = B69B50432726C5C100758A2B /* VariantManagerTests.swift */; };
		B69B50482726C5C200758A2B /* StatisticsLoaderTests.swift in Sources */ = {isa = PBXBuildFile; fileRef = B69B50442726C5C200758A2B /* StatisticsLoaderTests.swift */; };
		B69B504B2726CA2900758A2B /* MockStatisticsStore.swift in Sources */ = {isa = PBXBuildFile; fileRef = B69B50492726CA2900758A2B /* MockStatisticsStore.swift */; };
		B69B504C2726CA2900758A2B /* MockVariantManager.swift in Sources */ = {isa = PBXBuildFile; fileRef = B69B504A2726CA2900758A2B /* MockVariantManager.swift */; };
		B69B50522726CD8100758A2B /* atb.json in Resources */ = {isa = PBXBuildFile; fileRef = B69B504E2726CD7E00758A2B /* atb.json */; };
		B69B50532726CD8100758A2B /* empty in Resources */ = {isa = PBXBuildFile; fileRef = B69B504F2726CD7F00758A2B /* empty */; };
		B69B50542726CD8100758A2B /* atb-with-update.json in Resources */ = {isa = PBXBuildFile; fileRef = B69B50502726CD7F00758A2B /* atb-with-update.json */; };
		B69B50552726CD8100758A2B /* invalid.json in Resources */ = {isa = PBXBuildFile; fileRef = B69B50512726CD8000758A2B /* invalid.json */; };
		B69B50572727D16900758A2B /* AtbAndVariantCleanup.swift in Sources */ = {isa = PBXBuildFile; fileRef = B69B50562727D16900758A2B /* AtbAndVariantCleanup.swift */; };
		B6A5A27125B9377300AA7ADA /* StatePersistenceService.swift in Sources */ = {isa = PBXBuildFile; fileRef = B6A5A27025B9377300AA7ADA /* StatePersistenceService.swift */; };
		B6A5A27925B93FFF00AA7ADA /* StateRestorationManagerTests.swift in Sources */ = {isa = PBXBuildFile; fileRef = B6A5A27825B93FFE00AA7ADA /* StateRestorationManagerTests.swift */; };
		B6A5A27E25B9403E00AA7ADA /* FileStoreMock.swift in Sources */ = {isa = PBXBuildFile; fileRef = B6A5A27D25B9403E00AA7ADA /* FileStoreMock.swift */; };
		B6A5A2A025B96E8300AA7ADA /* AppStateChangePublisherTests.swift in Sources */ = {isa = PBXBuildFile; fileRef = B6A5A29F25B96E8300AA7ADA /* AppStateChangePublisherTests.swift */; };
		B6A5A2A825BAA35500AA7ADA /* WindowManagerStateRestorationTests.swift in Sources */ = {isa = PBXBuildFile; fileRef = B6A5A2A725BAA35500AA7ADA /* WindowManagerStateRestorationTests.swift */; };
		B6A924D42664BBBB001A28CA /* WKWebViewDownloadDelegate.swift in Sources */ = {isa = PBXBuildFile; fileRef = B6A924D32664BBB9001A28CA /* WKWebViewDownloadDelegate.swift */; };
		B6A924D92664C72E001A28CA /* WebKitDownloadTask.swift in Sources */ = {isa = PBXBuildFile; fileRef = B6A924D82664C72D001A28CA /* WebKitDownloadTask.swift */; };
		B6A924DE2664CA09001A28CA /* LegacyWebKitDownloadDelegate.swift in Sources */ = {isa = PBXBuildFile; fileRef = B6A924DD2664CA08001A28CA /* LegacyWebKitDownloadDelegate.swift */; };
		B6A9E45326142B070067D1B9 /* Pixel.swift in Sources */ = {isa = PBXBuildFile; fileRef = B6A9E45226142B070067D1B9 /* Pixel.swift */; };
		B6A9E45A261460350067D1B9 /* ApiRequestError.swift in Sources */ = {isa = PBXBuildFile; fileRef = B6A9E457261460340067D1B9 /* ApiRequestError.swift */; };
		B6A9E45B261460350067D1B9 /* APIHeaders.swift in Sources */ = {isa = PBXBuildFile; fileRef = B6A9E458261460340067D1B9 /* APIHeaders.swift */; };
		B6A9E45C261460350067D1B9 /* APIRequest.swift in Sources */ = {isa = PBXBuildFile; fileRef = B6A9E459261460350067D1B9 /* APIRequest.swift */; };
		B6A9E4612614608B0067D1B9 /* AppVersion.swift in Sources */ = {isa = PBXBuildFile; fileRef = B6A9E4602614608B0067D1B9 /* AppVersion.swift */; };
		B6A9E46B2614618A0067D1B9 /* OperatingSystemVersionExtension.swift in Sources */ = {isa = PBXBuildFile; fileRef = B6A9E46A2614618A0067D1B9 /* OperatingSystemVersionExtension.swift */; };
		B6A9E47026146A250067D1B9 /* DateExtension.swift in Sources */ = {isa = PBXBuildFile; fileRef = B6A9E46F26146A250067D1B9 /* DateExtension.swift */; };
		B6A9E47726146A570067D1B9 /* PixelEvent.swift in Sources */ = {isa = PBXBuildFile; fileRef = B6A9E47626146A570067D1B9 /* PixelEvent.swift */; };
		B6A9E47F26146A800067D1B9 /* PixelArguments.swift in Sources */ = {isa = PBXBuildFile; fileRef = B6A9E47E26146A800067D1B9 /* PixelArguments.swift */; };
		B6A9E48426146AAB0067D1B9 /* PixelParameters.swift in Sources */ = {isa = PBXBuildFile; fileRef = B6A9E48326146AAB0067D1B9 /* PixelParameters.swift */; };
		B6A9E499261474120067D1B9 /* TimedPixel.swift in Sources */ = {isa = PBXBuildFile; fileRef = B6A9E498261474120067D1B9 /* TimedPixel.swift */; };
		B6A9E4A3261475C70067D1B9 /* AppUsageActivityMonitor.swift in Sources */ = {isa = PBXBuildFile; fileRef = B6A9E4A2261475C70067D1B9 /* AppUsageActivityMonitor.swift */; };
		B6AAAC2D260330580029438D /* PublishedAfter.swift in Sources */ = {isa = PBXBuildFile; fileRef = B6AAAC2C260330580029438D /* PublishedAfter.swift */; };
		B6AAAC3E26048F690029438D /* RandomAccessCollectionExtension.swift in Sources */ = {isa = PBXBuildFile; fileRef = B6AAAC3D26048F690029438D /* RandomAccessCollectionExtension.swift */; };
		B6AE74342609AFCE005B9B1A /* ProgressEstimationTests.swift in Sources */ = {isa = PBXBuildFile; fileRef = B6AE74332609AFCE005B9B1A /* ProgressEstimationTests.swift */; };
		B6B1E87B26D381710062C350 /* DownloadListCoordinator.swift in Sources */ = {isa = PBXBuildFile; fileRef = B6B1E87A26D381710062C350 /* DownloadListCoordinator.swift */; };
		B6B1E87E26D5DA0E0062C350 /* DownloadsPopover.swift in Sources */ = {isa = PBXBuildFile; fileRef = B6B1E87D26D5DA0E0062C350 /* DownloadsPopover.swift */; };
		B6B1E88026D5DA9B0062C350 /* DownloadsViewController.swift in Sources */ = {isa = PBXBuildFile; fileRef = B6B1E87F26D5DA9B0062C350 /* DownloadsViewController.swift */; };
		B6B1E88226D5DAC30062C350 /* Downloads.storyboard in Resources */ = {isa = PBXBuildFile; fileRef = B6B1E88126D5DAC30062C350 /* Downloads.storyboard */; };
		B6B1E88426D5EB570062C350 /* DownloadsCellView.swift in Sources */ = {isa = PBXBuildFile; fileRef = B6B1E88326D5EB570062C350 /* DownloadsCellView.swift */; };
		B6B1E88B26D774090062C350 /* LinkButton.swift in Sources */ = {isa = PBXBuildFile; fileRef = B6B1E88A26D774090062C350 /* LinkButton.swift */; };
		B6B2400E28083B49001B8F3A /* WebViewContainerView.swift in Sources */ = {isa = PBXBuildFile; fileRef = B6B2400D28083B49001B8F3A /* WebViewContainerView.swift */; };
		B6B3E0962654DACD0040E0A2 /* UTTypeTests.swift in Sources */ = {isa = PBXBuildFile; fileRef = B6B3E0952654DACD0040E0A2 /* UTTypeTests.swift */; };
		B6B3E0E12657EA7A0040E0A2 /* NSScreenExtension.swift in Sources */ = {isa = PBXBuildFile; fileRef = B6B3E0DC2657E9CF0040E0A2 /* NSScreenExtension.swift */; };
		B6BBF1702744CDE1004F850E /* CoreDataStoreTests.swift in Sources */ = {isa = PBXBuildFile; fileRef = B6BBF16F2744CDE1004F850E /* CoreDataStoreTests.swift */; };
		B6BBF1722744CE36004F850E /* FireproofDomainsStoreMock.swift in Sources */ = {isa = PBXBuildFile; fileRef = B6BBF1712744CE36004F850E /* FireproofDomainsStoreMock.swift */; };
		B6BBF17427475B15004F850E /* PopupBlockedPopover.swift in Sources */ = {isa = PBXBuildFile; fileRef = B6BBF17327475B15004F850E /* PopupBlockedPopover.swift */; };
		B6C0B22E26E61CE70031CB7F /* DownloadViewModel.swift in Sources */ = {isa = PBXBuildFile; fileRef = B6C0B22D26E61CE70031CB7F /* DownloadViewModel.swift */; };
		B6C0B23026E61D630031CB7F /* DownloadListStore.swift in Sources */ = {isa = PBXBuildFile; fileRef = B6C0B22F26E61D630031CB7F /* DownloadListStore.swift */; };
		B6C0B23426E71BCD0031CB7F /* Downloads.xcdatamodeld in Sources */ = {isa = PBXBuildFile; fileRef = B6C0B23226E71BCD0031CB7F /* Downloads.xcdatamodeld */; };
		B6C0B23626E732000031CB7F /* DownloadListItem.swift in Sources */ = {isa = PBXBuildFile; fileRef = B6C0B23526E732000031CB7F /* DownloadListItem.swift */; };
		B6C0B23926E742610031CB7F /* FileDownloadError.swift in Sources */ = {isa = PBXBuildFile; fileRef = B6C0B23826E742610031CB7F /* FileDownloadError.swift */; };
		B6C0B23C26E87D900031CB7F /* NSAlert+ActiveDownloadsTermination.swift in Sources */ = {isa = PBXBuildFile; fileRef = B6C0B23B26E87D900031CB7F /* NSAlert+ActiveDownloadsTermination.swift */; };
		B6C0B23E26E8BF1F0031CB7F /* DownloadListViewModel.swift in Sources */ = {isa = PBXBuildFile; fileRef = B6C0B23D26E8BF1F0031CB7F /* DownloadListViewModel.swift */; };
		B6C0B24426E9CB080031CB7F /* RunLoopExtension.swift in Sources */ = {isa = PBXBuildFile; fileRef = B6C0B24326E9CB080031CB7F /* RunLoopExtension.swift */; };
		B6C0B24626E9CB190031CB7F /* RunLoopExtensionTests.swift in Sources */ = {isa = PBXBuildFile; fileRef = B6C0B24526E9CB190031CB7F /* RunLoopExtensionTests.swift */; };
		B6C2C9EF276081AB005B7F0A /* DeallocationTests.swift in Sources */ = {isa = PBXBuildFile; fileRef = B6C2C9EE276081AB005B7F0A /* DeallocationTests.swift */; };
		B6C2C9F62760B659005B7F0A /* TestDataModel.xcdatamodeld in Sources */ = {isa = PBXBuildFile; fileRef = B6C2C9F42760B659005B7F0A /* TestDataModel.xcdatamodeld */; };
		B6CF78DE267B099C00CD4F13 /* WKNavigationActionExtension.swift in Sources */ = {isa = PBXBuildFile; fileRef = B6CF78DD267B099C00CD4F13 /* WKNavigationActionExtension.swift */; };
		B6DA44022616B28300DD1EC2 /* PixelDataStore.swift in Sources */ = {isa = PBXBuildFile; fileRef = B6DA44012616B28300DD1EC2 /* PixelDataStore.swift */; };
		B6DA44082616B30600DD1EC2 /* PixelDataModel.xcdatamodeld in Sources */ = {isa = PBXBuildFile; fileRef = B6DA44062616B30600DD1EC2 /* PixelDataModel.xcdatamodeld */; };
		B6DA44112616C0FC00DD1EC2 /* PixelTests.swift in Sources */ = {isa = PBXBuildFile; fileRef = B6DA44102616C0FC00DD1EC2 /* PixelTests.swift */; };
		B6DA44172616C13800DD1EC2 /* OHHTTPStubs in Frameworks */ = {isa = PBXBuildFile; productRef = B6DA44162616C13800DD1EC2 /* OHHTTPStubs */; };
		B6DA44192616C13800DD1EC2 /* OHHTTPStubsSwift in Frameworks */ = {isa = PBXBuildFile; productRef = B6DA44182616C13800DD1EC2 /* OHHTTPStubsSwift */; };
		B6DA441E2616C84600DD1EC2 /* PixelStoreMock.swift in Sources */ = {isa = PBXBuildFile; fileRef = B6DA441D2616C84600DD1EC2 /* PixelStoreMock.swift */; };
		B6DA44232616CABC00DD1EC2 /* PixelArgumentsTests.swift in Sources */ = {isa = PBXBuildFile; fileRef = B6DA44222616CABC00DD1EC2 /* PixelArgumentsTests.swift */; };
		B6DA44282616CAE000DD1EC2 /* AppUsageActivityMonitorTests.swift in Sources */ = {isa = PBXBuildFile; fileRef = B6DA44272616CAE000DD1EC2 /* AppUsageActivityMonitorTests.swift */; };
		B6DB3AEF278D5C370024C5C4 /* URLSessionExtension.swift in Sources */ = {isa = PBXBuildFile; fileRef = B6DB3AEE278D5C370024C5C4 /* URLSessionExtension.swift */; };
		B6DB3AF6278EA0130024C5C4 /* BundleExtension.swift in Sources */ = {isa = PBXBuildFile; fileRef = B6106B9D26A565DA0013B453 /* BundleExtension.swift */; };
		B6DB3CF926A00E2D00D459B7 /* AVCaptureDevice+SwizzledAuthState.swift in Sources */ = {isa = PBXBuildFile; fileRef = B6DB3CF826A00E2D00D459B7 /* AVCaptureDevice+SwizzledAuthState.swift */; };
		B6DB3CFB26A17CB800D459B7 /* PermissionModel.swift in Sources */ = {isa = PBXBuildFile; fileRef = B6DB3CFA26A17CB800D459B7 /* PermissionModel.swift */; };
		B6E61EE3263AC0C8004E11AB /* FileManagerExtension.swift in Sources */ = {isa = PBXBuildFile; fileRef = B6E61EE2263AC0C8004E11AB /* FileManagerExtension.swift */; };
		B6E61EE8263ACE16004E11AB /* UTType.swift in Sources */ = {isa = PBXBuildFile; fileRef = B6E61EE7263ACE16004E11AB /* UTType.swift */; };
		B6F1C80B2761C45400334924 /* LocalUnprotectedDomains.swift in Sources */ = {isa = PBXBuildFile; fileRef = 336B39E22726B4B700C417D3 /* LocalUnprotectedDomains.swift */; };
		B6F41031264D2B23003DA42C /* ProgressExtension.swift in Sources */ = {isa = PBXBuildFile; fileRef = B6F41030264D2B23003DA42C /* ProgressExtension.swift */; };
		B6FA893D269C423100588ECD /* PrivacyDashboard.storyboard in Resources */ = {isa = PBXBuildFile; fileRef = B6FA893C269C423100588ECD /* PrivacyDashboard.storyboard */; };
		B6FA893F269C424500588ECD /* PrivacyDashboardViewController.swift in Sources */ = {isa = PBXBuildFile; fileRef = B6FA893E269C424500588ECD /* PrivacyDashboardViewController.swift */; };
		B6FA8941269C425400588ECD /* PrivacyDashboardPopover.swift in Sources */ = {isa = PBXBuildFile; fileRef = B6FA8940269C425400588ECD /* PrivacyDashboardPopover.swift */; };
		CB6BCDF927C6BEFF00CC76DC /* PrivacyFeatures.swift in Sources */ = {isa = PBXBuildFile; fileRef = CB6BCDF827C6BEFF00CC76DC /* PrivacyFeatures.swift */; };
		EA0BA3A9272217E6002A0B6C /* ClickToLoadUserScript.swift in Sources */ = {isa = PBXBuildFile; fileRef = EA0BA3A8272217E6002A0B6C /* ClickToLoadUserScript.swift */; };
		EA18D1CA272F0DC8006DC101 /* social_images in Resources */ = {isa = PBXBuildFile; fileRef = EA18D1C9272F0DC8006DC101 /* social_images */; };
		EA1E52B52798CF98002EC53C /* ClickToLoadModelTests.swift in Sources */ = {isa = PBXBuildFile; fileRef = EA1E52B42798CF98002EC53C /* ClickToLoadModelTests.swift */; };
		EA4617F0273A28A700F110A2 /* fb-tds.json in Resources */ = {isa = PBXBuildFile; fileRef = EA4617EF273A28A700F110A2 /* fb-tds.json */; };
		EA477680272A21B700419EDA /* clickToLoadConfig.json in Resources */ = {isa = PBXBuildFile; fileRef = EA47767F272A21B700419EDA /* clickToLoadConfig.json */; };
		EA8AE76A279FBDB20078943E /* ClickToLoadTDSTests.swift in Sources */ = {isa = PBXBuildFile; fileRef = EA8AE769279FBDB20078943E /* ClickToLoadTDSTests.swift */; };
		EAA29AE9278D2E43007070CF /* ProximaNova-Bold-webfont.woff2 in Resources */ = {isa = PBXBuildFile; fileRef = EAA29AE7278D2E43007070CF /* ProximaNova-Bold-webfont.woff2 */; };
		EAA29AEA278D2E43007070CF /* ProximaNova-Reg-webfont.woff2 in Resources */ = {isa = PBXBuildFile; fileRef = EAA29AE8278D2E43007070CF /* ProximaNova-Reg-webfont.woff2 */; };
		EAC80DE0271F6C0100BBF02D /* fb-sdk.js in Resources */ = {isa = PBXBuildFile; fileRef = EAC80DDF271F6C0100BBF02D /* fb-sdk.js */; };
		EAE42800275D47FA00DAC26B /* ClickToLoadModel.swift in Sources */ = {isa = PBXBuildFile; fileRef = EAE427FF275D47FA00DAC26B /* ClickToLoadModel.swift */; };
		EAFAD6CA2728BD1200F9DF00 /* clickToLoad.js in Resources */ = {isa = PBXBuildFile; fileRef = EAFAD6C92728BD1200F9DF00 /* clickToLoad.js */; };
		F41D174125CB131900472416 /* NSColorExtension.swift in Sources */ = {isa = PBXBuildFile; fileRef = F41D174025CB131900472416 /* NSColorExtension.swift */; };
		F44C130225C2DA0400426E3E /* NSAppearanceExtension.swift in Sources */ = {isa = PBXBuildFile; fileRef = F44C130125C2DA0400426E3E /* NSAppearanceExtension.swift */; };
/* End PBXBuildFile section */

/* Begin PBXContainerItemProxy section */
		4B1AD8A225FC27E200261379 /* PBXContainerItemProxy */ = {
			isa = PBXContainerItemProxy;
			containerPortal = AA585D76248FD31100E9A3E2 /* Project object */;
			proxyType = 1;
			remoteGlobalIDString = AA585D7D248FD31100E9A3E2;
			remoteInfo = "DuckDuckGo Privacy Browser";
		};
		7B4CE8DF26F02108009134B1 /* PBXContainerItemProxy */ = {
			isa = PBXContainerItemProxy;
			containerPortal = AA585D76248FD31100E9A3E2 /* Project object */;
			proxyType = 1;
			remoteGlobalIDString = AA585D7D248FD31100E9A3E2;
			remoteInfo = "DuckDuckGo Privacy Browser";
		};
		AA585D91248FD31400E9A3E2 /* PBXContainerItemProxy */ = {
			isa = PBXContainerItemProxy;
			containerPortal = AA585D76248FD31100E9A3E2 /* Project object */;
			proxyType = 1;
			remoteGlobalIDString = AA585D7D248FD31100E9A3E2;
			remoteInfo = DuckDuckGo;
		};
/* End PBXContainerItemProxy section */

/* Begin PBXFileReference section */
		0230C0A2272080090018F728 /* KeyedCodingExtension.swift */ = {isa = PBXFileReference; lastKnownFileType = sourcecode.swift; path = KeyedCodingExtension.swift; sourceTree = "<group>"; };
		0230C0A42721F3750018F728 /* GPCRequestFactory.swift */ = {isa = PBXFileReference; lastKnownFileType = sourcecode.swift; path = GPCRequestFactory.swift; sourceTree = "<group>"; };
		026ADE1326C3010C002518EE /* macos-config.json */ = {isa = PBXFileReference; fileEncoding = 4; lastKnownFileType = text.json; path = "macos-config.json"; sourceTree = "<group>"; };
		142879D924CE1179005419BB /* SuggestionViewModelTests.swift */ = {isa = PBXFileReference; lastKnownFileType = sourcecode.swift; path = SuggestionViewModelTests.swift; sourceTree = "<group>"; };
		142879DB24CE1185005419BB /* SuggestionContainerViewModelTests.swift */ = {isa = PBXFileReference; lastKnownFileType = sourcecode.swift; path = SuggestionContainerViewModelTests.swift; sourceTree = "<group>"; };
		1430DFF424D0580F00B8978C /* TabBarViewController.swift */ = {isa = PBXFileReference; lastKnownFileType = sourcecode.swift; path = TabBarViewController.swift; sourceTree = "<group>"; };
		14505A07256084EF00272CC6 /* UserAgent.swift */ = {isa = PBXFileReference; lastKnownFileType = sourcecode.swift; path = UserAgent.swift; sourceTree = "<group>"; };
		1456D6E024EFCBC300775049 /* TabBarCollectionView.swift */ = {isa = PBXFileReference; lastKnownFileType = sourcecode.swift; path = TabBarCollectionView.swift; sourceTree = "<group>"; };
		14D9B8F924F7E089000D4D13 /* AddressBarViewController.swift */ = {isa = PBXFileReference; lastKnownFileType = sourcecode.swift; path = AddressBarViewController.swift; sourceTree = "<group>"; };
		336B39E22726B4B700C417D3 /* LocalUnprotectedDomains.swift */ = {isa = PBXFileReference; lastKnownFileType = sourcecode.swift; path = LocalUnprotectedDomains.swift; sourceTree = "<group>"; };
		336D5AEF262D8D3C0052E0C9 /* findinpage.js */ = {isa = PBXFileReference; fileEncoding = 4; lastKnownFileType = sourcecode.javascript; path = findinpage.js; sourceTree = "<group>"; };
		339A6B5726A044BA00E3DAE8 /* duckduckgo-privacy-dashboard */ = {isa = PBXFileReference; fileEncoding = 4; lastKnownFileType = text; name = "duckduckgo-privacy-dashboard"; path = "Submodules/duckduckgo-privacy-dashboard"; sourceTree = SOURCE_ROOT; };
		371C0A2827E33EDC0070591F /* FeedbackPresenter.swift */ = {isa = PBXFileReference; lastKnownFileType = sourcecode.swift; path = FeedbackPresenter.swift; sourceTree = "<group>"; };
		371E141827E92E42009E3B5B /* MultilineScrollableTextFix.swift */ = {isa = PBXFileReference; lastKnownFileType = sourcecode.swift; path = MultilineScrollableTextFix.swift; sourceTree = "<group>"; };
		37534C9D28104D9B002621E7 /* TabLazyLoaderTests.swift */ = {isa = PBXFileReference; lastKnownFileType = sourcecode.swift; path = TabLazyLoaderTests.swift; sourceTree = "<group>"; };
		37534C9F28113101002621E7 /* LazyLoadable.swift */ = {isa = PBXFileReference; lastKnownFileType = sourcecode.swift; path = LazyLoadable.swift; sourceTree = "<group>"; };
		37534CA2281132CB002621E7 /* TabLazyLoaderDataSource.swift */ = {isa = PBXFileReference; lastKnownFileType = sourcecode.swift; path = TabLazyLoaderDataSource.swift; sourceTree = "<group>"; };
		37534CA42811987D002621E7 /* AdjacentItemEnumeratorTests.swift */ = {isa = PBXFileReference; lastKnownFileType = sourcecode.swift; path = AdjacentItemEnumeratorTests.swift; sourceTree = "<group>"; };
		37534CA62811988E002621E7 /* AdjacentItemEnumerator.swift */ = {isa = PBXFileReference; lastKnownFileType = sourcecode.swift; path = AdjacentItemEnumerator.swift; sourceTree = "<group>"; };
		376705B227EC7D4F00DD8D76 /* TextButton.swift */ = {isa = PBXFileReference; lastKnownFileType = sourcecode.swift; path = TextButton.swift; sourceTree = "<group>"; };
		3776582C27F71652009A6B35 /* WebsiteBreakageReportTests.swift */ = {isa = PBXFileReference; lastKnownFileType = sourcecode.swift; path = WebsiteBreakageReportTests.swift; sourceTree = "<group>"; };
		3776582E27F82E62009A6B35 /* AutofillPreferences.swift */ = {isa = PBXFileReference; fileEncoding = 4; lastKnownFileType = sourcecode.swift; path = AutofillPreferences.swift; sourceTree = "<group>"; };
		3776583027F8325B009A6B35 /* AutofillPreferencesTests.swift */ = {isa = PBXFileReference; lastKnownFileType = sourcecode.swift; path = AutofillPreferencesTests.swift; sourceTree = "<group>"; };
		379DE4BC27EA31AC002CC3DE /* PreferencesAutofillView.swift */ = {isa = PBXFileReference; lastKnownFileType = sourcecode.swift; path = PreferencesAutofillView.swift; sourceTree = "<group>"; };
		37A803DA27FD69D300052F4C /* Data Import Resources */ = {isa = PBXFileReference; lastKnownFileType = folder; path = "Data Import Resources"; sourceTree = "<group>"; };
		37AFCE8027DA2CA600471A10 /* PreferencesViewController.swift */ = {isa = PBXFileReference; lastKnownFileType = sourcecode.swift; path = PreferencesViewController.swift; sourceTree = "<group>"; };
		37AFCE8427DA2D3900471A10 /* PreferencesSidebar.swift */ = {isa = PBXFileReference; lastKnownFileType = sourcecode.swift; path = PreferencesSidebar.swift; sourceTree = "<group>"; };
		37AFCE8627DA334800471A10 /* PreferencesRootView.swift */ = {isa = PBXFileReference; lastKnownFileType = sourcecode.swift; path = PreferencesRootView.swift; sourceTree = "<group>"; };
		37AFCE8827DA33BA00471A10 /* Preferences.swift */ = {isa = PBXFileReference; lastKnownFileType = sourcecode.swift; path = Preferences.swift; sourceTree = "<group>"; };
		37AFCE8A27DB69BC00471A10 /* PreferencesDefaultBrowserView.swift */ = {isa = PBXFileReference; lastKnownFileType = sourcecode.swift; path = PreferencesDefaultBrowserView.swift; sourceTree = "<group>"; };
		37AFCE9127DB8CAD00471A10 /* PreferencesAboutView.swift */ = {isa = PBXFileReference; lastKnownFileType = sourcecode.swift; path = PreferencesAboutView.swift; sourceTree = "<group>"; };
		37B11B3828095E6600CBB621 /* TabLazyLoader.swift */ = {isa = PBXFileReference; lastKnownFileType = sourcecode.swift; path = TabLazyLoader.swift; sourceTree = "<group>"; };
		37CC53EB27E8A4D10028713D /* PreferencesPrivacyView.swift */ = {isa = PBXFileReference; lastKnownFileType = sourcecode.swift; path = PreferencesPrivacyView.swift; sourceTree = "<group>"; };
		37CC53EF27E8D1440028713D /* PreferencesDownloadsView.swift */ = {isa = PBXFileReference; lastKnownFileType = sourcecode.swift; path = PreferencesDownloadsView.swift; sourceTree = "<group>"; };
		37CC53F327E8D4620028713D /* NSPathControlView.swift */ = {isa = PBXFileReference; lastKnownFileType = sourcecode.swift; path = NSPathControlView.swift; sourceTree = "<group>"; };
		37CD54B227EE509700F1F7B9 /* View+Cursor.swift */ = {isa = PBXFileReference; lastKnownFileType = sourcecode.swift; path = "View+Cursor.swift"; sourceTree = "<group>"; };
		37CD54B427F1AC1300F1F7B9 /* PreferencesSidebarModelTests.swift */ = {isa = PBXFileReference; lastKnownFileType = sourcecode.swift; path = PreferencesSidebarModelTests.swift; sourceTree = "<group>"; };
		37CD54B627F1B28A00F1F7B9 /* DefaultBrowserPreferencesTests.swift */ = {isa = PBXFileReference; lastKnownFileType = sourcecode.swift; path = DefaultBrowserPreferencesTests.swift; sourceTree = "<group>"; };
		37CD54B827F1F8AC00F1F7B9 /* AppearancePreferencesTests.swift */ = {isa = PBXFileReference; lastKnownFileType = sourcecode.swift; path = AppearancePreferencesTests.swift; sourceTree = "<group>"; };
		37CD54BA27F25A4000F1F7B9 /* DownloadsPreferencesTests.swift */ = {isa = PBXFileReference; lastKnownFileType = sourcecode.swift; path = DownloadsPreferencesTests.swift; sourceTree = "<group>"; };
		37CD54BC27F2ECAE00F1F7B9 /* AutofillPreferencesModelTests.swift */ = {isa = PBXFileReference; lastKnownFileType = sourcecode.swift; path = AutofillPreferencesModelTests.swift; sourceTree = "<group>"; };
		37CD54C127F2FDD100F1F7B9 /* PrivacyPreferencesModel.swift */ = {isa = PBXFileReference; fileEncoding = 4; lastKnownFileType = sourcecode.swift; path = PrivacyPreferencesModel.swift; sourceTree = "<group>"; };
		37CD54C227F2FDD100F1F7B9 /* AutofillPreferencesModel.swift */ = {isa = PBXFileReference; fileEncoding = 4; lastKnownFileType = sourcecode.swift; path = AutofillPreferencesModel.swift; sourceTree = "<group>"; };
		37CD54C327F2FDD100F1F7B9 /* DownloadsPreferences.swift */ = {isa = PBXFileReference; fileEncoding = 4; lastKnownFileType = sourcecode.swift; path = DownloadsPreferences.swift; sourceTree = "<group>"; };
		37CD54C427F2FDD100F1F7B9 /* PreferencesSection.swift */ = {isa = PBXFileReference; fileEncoding = 4; lastKnownFileType = sourcecode.swift; path = PreferencesSection.swift; sourceTree = "<group>"; };
		37CD54C527F2FDD100F1F7B9 /* AboutModel.swift */ = {isa = PBXFileReference; fileEncoding = 4; lastKnownFileType = sourcecode.swift; path = AboutModel.swift; sourceTree = "<group>"; };
		37CD54C627F2FDD100F1F7B9 /* PreferencesSidebarModel.swift */ = {isa = PBXFileReference; fileEncoding = 4; lastKnownFileType = sourcecode.swift; path = PreferencesSidebarModel.swift; sourceTree = "<group>"; };
		37CD54C727F2FDD100F1F7B9 /* AppearancePreferences.swift */ = {isa = PBXFileReference; fileEncoding = 4; lastKnownFileType = sourcecode.swift; path = AppearancePreferences.swift; sourceTree = "<group>"; };
		37CD54C827F2FDD100F1F7B9 /* DefaultBrowserPreferences.swift */ = {isa = PBXFileReference; fileEncoding = 4; lastKnownFileType = sourcecode.swift; path = DefaultBrowserPreferences.swift; sourceTree = "<group>"; };
		37D2771427E870D4003365FD /* PreferencesAppearanceView.swift */ = {isa = PBXFileReference; lastKnownFileType = sourcecode.swift; path = PreferencesAppearanceView.swift; sourceTree = "<group>"; };
		4B0135CD2729F1AA00D54834 /* NSPasteboardExtension.swift */ = {isa = PBXFileReference; fileEncoding = 4; lastKnownFileType = sourcecode.swift; path = NSPasteboardExtension.swift; sourceTree = "<group>"; };
		4B02197F25E05FAC00ED7DEA /* FireproofingURLExtensions.swift */ = {isa = PBXFileReference; fileEncoding = 4; lastKnownFileType = sourcecode.swift; path = FireproofingURLExtensions.swift; sourceTree = "<group>"; };
		4B02198125E05FAC00ED7DEA /* FireproofDomains.swift */ = {isa = PBXFileReference; fileEncoding = 4; lastKnownFileType = sourcecode.swift; path = FireproofDomains.swift; sourceTree = "<group>"; };
		4B02198325E05FAC00ED7DEA /* FireproofInfoViewController.swift */ = {isa = PBXFileReference; fileEncoding = 4; lastKnownFileType = sourcecode.swift; path = FireproofInfoViewController.swift; sourceTree = "<group>"; };
		4B02198425E05FAC00ED7DEA /* Fireproofing.storyboard */ = {isa = PBXFileReference; fileEncoding = 4; lastKnownFileType = file.storyboard; path = Fireproofing.storyboard; sourceTree = "<group>"; };
		4B02199925E063DE00ED7DEA /* FireproofDomainsTests.swift */ = {isa = PBXFileReference; fileEncoding = 4; lastKnownFileType = sourcecode.swift; path = FireproofDomainsTests.swift; sourceTree = "<group>"; };
		4B02199A25E063DE00ED7DEA /* FireproofingURLExtensionsTests.swift */ = {isa = PBXFileReference; fileEncoding = 4; lastKnownFileType = sourcecode.swift; path = FireproofingURLExtensionsTests.swift; sourceTree = "<group>"; };
		4B0219A725E0646500ED7DEA /* WebsiteDataStoreTests.swift */ = {isa = PBXFileReference; fileEncoding = 4; lastKnownFileType = sourcecode.swift; path = WebsiteDataStoreTests.swift; sourceTree = "<group>"; };
		4B0511A6262CAA5A00F6079C /* PrivacySecurityPreferences.swift */ = {isa = PBXFileReference; fileEncoding = 4; lastKnownFileType = sourcecode.swift; path = PrivacySecurityPreferences.swift; sourceTree = "<group>"; };
		4B0511AD262CAA5A00F6079C /* FireproofDomains.storyboard */ = {isa = PBXFileReference; fileEncoding = 4; lastKnownFileType = file.storyboard; path = FireproofDomains.storyboard; sourceTree = "<group>"; };
		4B0511B3262CAA5A00F6079C /* RoundedSelectionRowView.swift */ = {isa = PBXFileReference; fileEncoding = 4; lastKnownFileType = sourcecode.swift; path = RoundedSelectionRowView.swift; sourceTree = "<group>"; };
		4B0511B4262CAA5A00F6079C /* FireproofDomainsViewController.swift */ = {isa = PBXFileReference; fileEncoding = 4; lastKnownFileType = sourcecode.swift; path = FireproofDomainsViewController.swift; sourceTree = "<group>"; };
		4B0511DF262CAA8600F6079C /* NSOpenPanelExtensions.swift */ = {isa = PBXFileReference; fileEncoding = 4; lastKnownFileType = sourcecode.swift; path = NSOpenPanelExtensions.swift; sourceTree = "<group>"; };
		4B0511E0262CAA8600F6079C /* NSViewControllerExtension.swift */ = {isa = PBXFileReference; fileEncoding = 4; lastKnownFileType = sourcecode.swift; path = NSViewControllerExtension.swift; sourceTree = "<group>"; };
		4B0511E6262CAB3700F6079C /* UserDefaultsWrapperUtilities.swift */ = {isa = PBXFileReference; lastKnownFileType = sourcecode.swift; path = UserDefaultsWrapperUtilities.swift; sourceTree = "<group>"; };
		4B11060425903E570039B979 /* CoreDataEncryptionTesting.xcdatamodel */ = {isa = PBXFileReference; lastKnownFileType = wrapper.xcdatamodel; path = CoreDataEncryptionTesting.xcdatamodel; sourceTree = "<group>"; };
		4B11060925903EAC0039B979 /* CoreDataEncryptionTests.swift */ = {isa = PBXFileReference; lastKnownFileType = sourcecode.swift; path = CoreDataEncryptionTests.swift; sourceTree = "<group>"; };
		4B117F7C276C0CB5002F3D8C /* LocalStatisticsStoreTests.swift */ = {isa = PBXFileReference; lastKnownFileType = sourcecode.swift; path = LocalStatisticsStoreTests.swift; sourceTree = "<group>"; };
		4B139AFC26B60BD800894F82 /* NSImageExtensions.swift */ = {isa = PBXFileReference; lastKnownFileType = sourcecode.swift; path = NSImageExtensions.swift; sourceTree = "<group>"; };
		4B1AD89D25FC27E200261379 /* Integration Tests.xctest */ = {isa = PBXFileReference; explicitFileType = wrapper.cfbundle; includeInIndex = 0; path = "Integration Tests.xctest"; sourceTree = BUILT_PRODUCTS_DIR; };
		4B1AD8A125FC27E200261379 /* Info.plist */ = {isa = PBXFileReference; lastKnownFileType = text.plist.xml; path = Info.plist; sourceTree = "<group>"; };
		4B1AD91625FC46FB00261379 /* CoreDataEncryptionTests.swift */ = {isa = PBXFileReference; lastKnownFileType = sourcecode.swift; path = CoreDataEncryptionTests.swift; sourceTree = "<group>"; };
		4B1E6EEB27AB5E5100F51793 /* SecureVaultSorting.swift */ = {isa = PBXFileReference; fileEncoding = 4; lastKnownFileType = sourcecode.swift; path = SecureVaultSorting.swift; sourceTree = "<group>"; };
		4B1E6EEC27AB5E5100F51793 /* PasswordManagementListSection.swift */ = {isa = PBXFileReference; fileEncoding = 4; lastKnownFileType = sourcecode.swift; path = PasswordManagementListSection.swift; sourceTree = "<group>"; };
		4B1E6EEF27AB5E5D00F51793 /* NSPopUpButtonView.swift */ = {isa = PBXFileReference; fileEncoding = 4; lastKnownFileType = sourcecode.swift; path = NSPopUpButtonView.swift; sourceTree = "<group>"; };
		4B1E6EF027AB5E5D00F51793 /* PasswordManagementItemList.swift */ = {isa = PBXFileReference; fileEncoding = 4; lastKnownFileType = sourcecode.swift; path = PasswordManagementItemList.swift; sourceTree = "<group>"; };
		4B2CBF402767EEC1001DF04B /* MacWaitlistStoreTests.swift */ = {isa = PBXFileReference; lastKnownFileType = sourcecode.swift; path = MacWaitlistStoreTests.swift; sourceTree = "<group>"; };
		4B2E7D6226FF9D6500D2DB17 /* PrintingUserScript.swift */ = {isa = PBXFileReference; fileEncoding = 4; lastKnownFileType = sourcecode.swift; path = PrintingUserScript.swift; sourceTree = "<group>"; };
		4B379C1427BD91E3008A968E /* QuartzIdleStateProvider.swift */ = {isa = PBXFileReference; lastKnownFileType = sourcecode.swift; path = QuartzIdleStateProvider.swift; sourceTree = "<group>"; };
		4B379C1D27BDB7FF008A968E /* DeviceAuthenticator.swift */ = {isa = PBXFileReference; lastKnownFileType = sourcecode.swift; path = DeviceAuthenticator.swift; sourceTree = "<group>"; };
		4B379C2127BDBA29008A968E /* LocalAuthenticationService.swift */ = {isa = PBXFileReference; lastKnownFileType = sourcecode.swift; path = LocalAuthenticationService.swift; sourceTree = "<group>"; };
		4B379C2327BDE1B0008A968E /* FlatButton.swift */ = {isa = PBXFileReference; lastKnownFileType = sourcecode.swift; path = FlatButton.swift; sourceTree = "<group>"; };
		4B39AAF527D9B2C700A73FD5 /* NSStackViewExtension.swift */ = {isa = PBXFileReference; lastKnownFileType = sourcecode.swift; path = NSStackViewExtension.swift; sourceTree = "<group>"; };
		4B3F641D27A8D3BD00E0C118 /* BrowserProfileTests.swift */ = {isa = PBXFileReference; lastKnownFileType = sourcecode.swift; path = BrowserProfileTests.swift; sourceTree = "<group>"; };
		4B4F72EB266B2ED300814C60 /* CollectionExtension.swift */ = {isa = PBXFileReference; lastKnownFileType = sourcecode.swift; path = CollectionExtension.swift; sourceTree = "<group>"; };
		4B59023826B35F3600489384 /* ChromeDataImporter.swift */ = {isa = PBXFileReference; fileEncoding = 4; lastKnownFileType = sourcecode.swift; path = ChromeDataImporter.swift; sourceTree = "<group>"; };
		4B59023926B35F3600489384 /* ChromiumLoginReader.swift */ = {isa = PBXFileReference; fileEncoding = 4; lastKnownFileType = sourcecode.swift; path = ChromiumLoginReader.swift; sourceTree = "<group>"; };
		4B59023B26B35F3600489384 /* ChromiumDataImporter.swift */ = {isa = PBXFileReference; fileEncoding = 4; lastKnownFileType = sourcecode.swift; path = ChromiumDataImporter.swift; sourceTree = "<group>"; };
		4B59023C26B35F3600489384 /* BraveDataImporter.swift */ = {isa = PBXFileReference; fileEncoding = 4; lastKnownFileType = sourcecode.swift; path = BraveDataImporter.swift; sourceTree = "<group>"; };
		4B59024226B35F7C00489384 /* BrowserImportViewController.swift */ = {isa = PBXFileReference; fileEncoding = 4; lastKnownFileType = sourcecode.swift; path = BrowserImportViewController.swift; sourceTree = "<group>"; };
		4B59024726B3673600489384 /* ThirdPartyBrowser.swift */ = {isa = PBXFileReference; lastKnownFileType = sourcecode.swift; path = ThirdPartyBrowser.swift; sourceTree = "<group>"; };
		4B59024B26B38BB800489384 /* ChromiumLoginReaderTests.swift */ = {isa = PBXFileReference; lastKnownFileType = sourcecode.swift; path = ChromiumLoginReaderTests.swift; sourceTree = "<group>"; };
		4B5A4F4B27F3A5AA008FBD88 /* NSNotificationName+DataImport.swift */ = {isa = PBXFileReference; lastKnownFileType = sourcecode.swift; path = "NSNotificationName+DataImport.swift"; sourceTree = "<group>"; };
		4B5FF67726B602B100D42879 /* FirefoxDataImporter.swift */ = {isa = PBXFileReference; lastKnownFileType = sourcecode.swift; path = FirefoxDataImporter.swift; sourceTree = "<group>"; };
		4B65143D263924B5005B46EB /* EmailUrlExtensions.swift */ = {isa = PBXFileReference; lastKnownFileType = sourcecode.swift; path = EmailUrlExtensions.swift; sourceTree = "<group>"; };
		4B677427255DBEB800025BD8 /* httpsMobileV2BloomSpec.json */ = {isa = PBXFileReference; fileEncoding = 4; lastKnownFileType = text.json; path = httpsMobileV2BloomSpec.json; sourceTree = "<group>"; };
		4B677428255DBEB800025BD8 /* httpsMobileV2Bloom.bin */ = {isa = PBXFileReference; lastKnownFileType = archive.macbinary; path = httpsMobileV2Bloom.bin; sourceTree = "<group>"; };
		4B677429255DBEB800025BD8 /* HTTPSBloomFilterSpecification.swift */ = {isa = PBXFileReference; fileEncoding = 4; lastKnownFileType = sourcecode.swift; path = HTTPSBloomFilterSpecification.swift; sourceTree = "<group>"; };
		4B67742A255DBEB800025BD8 /* httpsMobileV2FalsePositives.json */ = {isa = PBXFileReference; fileEncoding = 4; lastKnownFileType = text.json; path = httpsMobileV2FalsePositives.json; sourceTree = "<group>"; };
		4B67742F255DBEB800025BD8 /* HTTPSUpgrade 3.xcdatamodel */ = {isa = PBXFileReference; lastKnownFileType = wrapper.xcdatamodel; path = "HTTPSUpgrade 3.xcdatamodel"; sourceTree = "<group>"; };
		4B677430255DBEB800025BD8 /* AppHTTPSUpgradeStore.swift */ = {isa = PBXFileReference; fileEncoding = 4; lastKnownFileType = sourcecode.swift; path = AppHTTPSUpgradeStore.swift; sourceTree = "<group>"; };
		4B677440255DBEEA00025BD8 /* Database.swift */ = {isa = PBXFileReference; fileEncoding = 4; lastKnownFileType = sourcecode.swift; path = Database.swift; sourceTree = "<group>"; };
		4B677454255DC18000025BD8 /* Bridging.h */ = {isa = PBXFileReference; fileEncoding = 4; lastKnownFileType = sourcecode.c.h; path = Bridging.h; sourceTree = "<group>"; };
		4B70BFFF27B0793D000386ED /* DuckDuckGo-ExampleCrash.ips */ = {isa = PBXFileReference; fileEncoding = 4; lastKnownFileType = text; path = "DuckDuckGo-ExampleCrash.ips"; sourceTree = "<group>"; };
		4B70C00027B0793D000386ED /* CrashReportTests.swift */ = {isa = PBXFileReference; fileEncoding = 4; lastKnownFileType = sourcecode.swift; path = CrashReportTests.swift; sourceTree = "<group>"; };
		4B723DEB26B0002B00E14D75 /* DataImport.swift */ = {isa = PBXFileReference; lastKnownFileType = sourcecode.swift; path = DataImport.swift; sourceTree = "<group>"; };
		4B723DED26B0002B00E14D75 /* DataImport.storyboard */ = {isa = PBXFileReference; lastKnownFileType = file.storyboard; path = DataImport.storyboard; sourceTree = "<group>"; };
		4B723DEE26B0002B00E14D75 /* DataImportViewController.swift */ = {isa = PBXFileReference; lastKnownFileType = sourcecode.swift; path = DataImportViewController.swift; sourceTree = "<group>"; };
		4B723DEF26B0002B00E14D75 /* CSVImportViewController.swift */ = {isa = PBXFileReference; lastKnownFileType = sourcecode.swift; path = CSVImportViewController.swift; sourceTree = "<group>"; };
		4B723DF026B0002B00E14D75 /* CSVImportSummaryViewController.swift */ = {isa = PBXFileReference; lastKnownFileType = sourcecode.swift; path = CSVImportSummaryViewController.swift; sourceTree = "<group>"; };
		4B723DF326B0002B00E14D75 /* SecureVaultLoginImporter.swift */ = {isa = PBXFileReference; lastKnownFileType = sourcecode.swift; path = SecureVaultLoginImporter.swift; sourceTree = "<group>"; };
		4B723DF426B0002B00E14D75 /* LoginImport.swift */ = {isa = PBXFileReference; lastKnownFileType = sourcecode.swift; path = LoginImport.swift; sourceTree = "<group>"; };
		4B723DF626B0002B00E14D75 /* CSVParser.swift */ = {isa = PBXFileReference; lastKnownFileType = sourcecode.swift; path = CSVParser.swift; sourceTree = "<group>"; };
		4B723DF726B0002B00E14D75 /* CSVImporter.swift */ = {isa = PBXFileReference; lastKnownFileType = sourcecode.swift; path = CSVImporter.swift; sourceTree = "<group>"; };
		4B723DFD26B0002B00E14D75 /* CSVLoginExporter.swift */ = {isa = PBXFileReference; lastKnownFileType = sourcecode.swift; path = CSVLoginExporter.swift; sourceTree = "<group>"; };
		4B723DFF26B0003E00E14D75 /* DataImportMocks.swift */ = {isa = PBXFileReference; fileEncoding = 4; lastKnownFileType = sourcecode.swift; path = DataImportMocks.swift; sourceTree = "<group>"; };
		4B723E0026B0003E00E14D75 /* CSVParserTests.swift */ = {isa = PBXFileReference; fileEncoding = 4; lastKnownFileType = sourcecode.swift; path = CSVParserTests.swift; sourceTree = "<group>"; };
		4B723E0126B0003E00E14D75 /* CSVImporterTests.swift */ = {isa = PBXFileReference; fileEncoding = 4; lastKnownFileType = sourcecode.swift; path = CSVImporterTests.swift; sourceTree = "<group>"; };
		4B723E0326B0003E00E14D75 /* MockSecureVault.swift */ = {isa = PBXFileReference; fileEncoding = 4; lastKnownFileType = sourcecode.swift; path = MockSecureVault.swift; sourceTree = "<group>"; };
		4B723E0426B0003E00E14D75 /* CSVLoginExporterTests.swift */ = {isa = PBXFileReference; fileEncoding = 4; lastKnownFileType = sourcecode.swift; path = CSVLoginExporterTests.swift; sourceTree = "<group>"; };
		4B723E1726B000DC00E14D75 /* TemporaryFileCreator.swift */ = {isa = PBXFileReference; fileEncoding = 4; lastKnownFileType = sourcecode.swift; path = TemporaryFileCreator.swift; sourceTree = "<group>"; };
		4B78A86A26BB3ADD0071BB16 /* BrowserImportSummaryViewController.swift */ = {isa = PBXFileReference; lastKnownFileType = sourcecode.swift; path = BrowserImportSummaryViewController.swift; sourceTree = "<group>"; };
		4B7A57CE279A4EF300B1C70E /* ChromePreferences.swift */ = {isa = PBXFileReference; lastKnownFileType = sourcecode.swift; path = ChromePreferences.swift; sourceTree = "<group>"; };
		4B7A60A0273E0BE400BBDFEB /* WKWebsiteDataStoreExtension.swift */ = {isa = PBXFileReference; lastKnownFileType = sourcecode.swift; path = WKWebsiteDataStoreExtension.swift; sourceTree = "<group>"; };
		4B8A4DFE27C83B29005F40E8 /* SaveIdentityViewController.swift */ = {isa = PBXFileReference; lastKnownFileType = sourcecode.swift; path = SaveIdentityViewController.swift; sourceTree = "<group>"; };
		4B8A4E0027C8447E005F40E8 /* SaveIdentityPopover.swift */ = {isa = PBXFileReference; lastKnownFileType = sourcecode.swift; path = SaveIdentityPopover.swift; sourceTree = "<group>"; };
		4B8AC93226B3B06300879451 /* EdgeDataImporter.swift */ = {isa = PBXFileReference; lastKnownFileType = sourcecode.swift; path = EdgeDataImporter.swift; sourceTree = "<group>"; };
		4B8AC93426B3B2FD00879451 /* NSAlert+DataImport.swift */ = {isa = PBXFileReference; lastKnownFileType = sourcecode.swift; path = "NSAlert+DataImport.swift"; sourceTree = "<group>"; };
		4B8AC93826B48A5100879451 /* FirefoxLoginReader.swift */ = {isa = PBXFileReference; lastKnownFileType = sourcecode.swift; path = FirefoxLoginReader.swift; sourceTree = "<group>"; };
		4B8AC93A26B48ADF00879451 /* ASN1Parser.swift */ = {isa = PBXFileReference; lastKnownFileType = sourcecode.swift; path = ASN1Parser.swift; sourceTree = "<group>"; };
		4B8AC93C26B49BE600879451 /* FirefoxLoginReaderTests.swift */ = {isa = PBXFileReference; lastKnownFileType = sourcecode.swift; path = FirefoxLoginReaderTests.swift; sourceTree = "<group>"; };
		4B8AD0B027A86D9200AE44D6 /* WKWebsiteDataStoreExtensionTests.swift */ = {isa = PBXFileReference; lastKnownFileType = sourcecode.swift; path = WKWebsiteDataStoreExtensionTests.swift; sourceTree = "<group>"; };
		4B8D9061276D1D880078DB17 /* LocaleExtension.swift */ = {isa = PBXFileReference; fileEncoding = 4; lastKnownFileType = sourcecode.swift; path = LocaleExtension.swift; sourceTree = "<group>"; };
		4B92928526670D1600AD2C21 /* BookmarksOutlineView.swift */ = {isa = PBXFileReference; fileEncoding = 4; lastKnownFileType = sourcecode.swift; path = BookmarksOutlineView.swift; sourceTree = "<group>"; };
		4B92928626670D1600AD2C21 /* OutlineSeparatorViewCell.swift */ = {isa = PBXFileReference; fileEncoding = 4; lastKnownFileType = sourcecode.swift; path = OutlineSeparatorViewCell.swift; sourceTree = "<group>"; };
		4B92928726670D1600AD2C21 /* BookmarkOutlineViewCell.swift */ = {isa = PBXFileReference; fileEncoding = 4; lastKnownFileType = sourcecode.swift; path = BookmarkOutlineViewCell.swift; sourceTree = "<group>"; };
		4B92928826670D1600AD2C21 /* BookmarkOutlineViewCell.xib */ = {isa = PBXFileReference; fileEncoding = 4; lastKnownFileType = file.xib; path = BookmarkOutlineViewCell.xib; sourceTree = "<group>"; };
		4B92928926670D1700AD2C21 /* BookmarkTableCellView.swift */ = {isa = PBXFileReference; fileEncoding = 4; lastKnownFileType = sourcecode.swift; path = BookmarkTableCellView.swift; sourceTree = "<group>"; };
		4B92928A26670D1700AD2C21 /* BookmarkTableCellView.xib */ = {isa = PBXFileReference; fileEncoding = 4; lastKnownFileType = file.xib; path = BookmarkTableCellView.xib; sourceTree = "<group>"; };
		4B92929126670D2A00AD2C21 /* BookmarkOutlineViewDataSource.swift */ = {isa = PBXFileReference; fileEncoding = 4; lastKnownFileType = sourcecode.swift; path = BookmarkOutlineViewDataSource.swift; sourceTree = "<group>"; };
		4B92929226670D2A00AD2C21 /* PasteboardFolder.swift */ = {isa = PBXFileReference; fileEncoding = 4; lastKnownFileType = sourcecode.swift; path = PasteboardFolder.swift; sourceTree = "<group>"; };
		4B92929326670D2A00AD2C21 /* BookmarkNode.swift */ = {isa = PBXFileReference; fileEncoding = 4; lastKnownFileType = sourcecode.swift; path = BookmarkNode.swift; sourceTree = "<group>"; };
		4B92929426670D2A00AD2C21 /* BookmarkSidebarTreeController.swift */ = {isa = PBXFileReference; fileEncoding = 4; lastKnownFileType = sourcecode.swift; path = BookmarkSidebarTreeController.swift; sourceTree = "<group>"; };
		4B92929526670D2A00AD2C21 /* PasteboardBookmark.swift */ = {isa = PBXFileReference; fileEncoding = 4; lastKnownFileType = sourcecode.swift; path = PasteboardBookmark.swift; sourceTree = "<group>"; };
		4B92929626670D2A00AD2C21 /* SpacerNode.swift */ = {isa = PBXFileReference; fileEncoding = 4; lastKnownFileType = sourcecode.swift; path = SpacerNode.swift; sourceTree = "<group>"; };
		4B92929726670D2A00AD2C21 /* BookmarkTreeController.swift */ = {isa = PBXFileReference; fileEncoding = 4; lastKnownFileType = sourcecode.swift; path = BookmarkTreeController.swift; sourceTree = "<group>"; };
		4B92929826670D2A00AD2C21 /* PseudoFolder.swift */ = {isa = PBXFileReference; fileEncoding = 4; lastKnownFileType = sourcecode.swift; path = PseudoFolder.swift; sourceTree = "<group>"; };
		4B92929926670D2A00AD2C21 /* BookmarkManagedObject.swift */ = {isa = PBXFileReference; fileEncoding = 4; lastKnownFileType = sourcecode.swift; path = BookmarkManagedObject.swift; sourceTree = "<group>"; };
		4B92929A26670D2A00AD2C21 /* PasteboardWriting.swift */ = {isa = PBXFileReference; fileEncoding = 4; lastKnownFileType = sourcecode.swift; path = PasteboardWriting.swift; sourceTree = "<group>"; };
		4B9292A526670D3700AD2C21 /* Bookmark.xcmappingmodel */ = {isa = PBXFileReference; lastKnownFileType = wrapper.xcmappingmodel; path = Bookmark.xcmappingmodel; sourceTree = "<group>"; };
		4B9292A626670D3700AD2C21 /* BookmarkMigrationPolicy.swift */ = {isa = PBXFileReference; fileEncoding = 4; lastKnownFileType = sourcecode.swift; path = BookmarkMigrationPolicy.swift; sourceTree = "<group>"; };
		4B9292A826670D3700AD2C21 /* Bookmark 2.xcdatamodel */ = {isa = PBXFileReference; lastKnownFileType = wrapper.xcdatamodel; path = "Bookmark 2.xcdatamodel"; sourceTree = "<group>"; };
		4B9292A926670D3700AD2C21 /* Bookmark.xcdatamodel */ = {isa = PBXFileReference; lastKnownFileType = wrapper.xcdatamodel; path = Bookmark.xcdatamodel; sourceTree = "<group>"; };
		4B9292AE26670F5300AD2C21 /* NSOutlineViewExtensions.swift */ = {isa = PBXFileReference; fileEncoding = 4; lastKnownFileType = sourcecode.swift; path = NSOutlineViewExtensions.swift; sourceTree = "<group>"; };
		4B9292B02667103000AD2C21 /* BookmarkNodePathTests.swift */ = {isa = PBXFileReference; fileEncoding = 4; lastKnownFileType = sourcecode.swift; path = BookmarkNodePathTests.swift; sourceTree = "<group>"; };
		4B9292B12667103000AD2C21 /* BookmarkNodeTests.swift */ = {isa = PBXFileReference; fileEncoding = 4; lastKnownFileType = sourcecode.swift; path = BookmarkNodeTests.swift; sourceTree = "<group>"; };
		4B9292B22667103000AD2C21 /* BookmarkSidebarTreeControllerTests.swift */ = {isa = PBXFileReference; fileEncoding = 4; lastKnownFileType = sourcecode.swift; path = BookmarkSidebarTreeControllerTests.swift; sourceTree = "<group>"; };
		4B9292B32667103000AD2C21 /* BookmarkOutlineViewDataSourceTests.swift */ = {isa = PBXFileReference; fileEncoding = 4; lastKnownFileType = sourcecode.swift; path = BookmarkOutlineViewDataSourceTests.swift; sourceTree = "<group>"; };
		4B9292B42667103000AD2C21 /* PasteboardFolderTests.swift */ = {isa = PBXFileReference; fileEncoding = 4; lastKnownFileType = sourcecode.swift; path = PasteboardFolderTests.swift; sourceTree = "<group>"; };
		4B9292B52667103000AD2C21 /* TreeControllerTests.swift */ = {isa = PBXFileReference; fileEncoding = 4; lastKnownFileType = sourcecode.swift; path = TreeControllerTests.swift; sourceTree = "<group>"; };
		4B9292B62667103000AD2C21 /* BookmarkManagedObjectTests.swift */ = {isa = PBXFileReference; fileEncoding = 4; lastKnownFileType = sourcecode.swift; path = BookmarkManagedObjectTests.swift; sourceTree = "<group>"; };
		4B9292B72667103000AD2C21 /* BookmarkMigrationTests.swift */ = {isa = PBXFileReference; fileEncoding = 4; lastKnownFileType = sourcecode.swift; path = BookmarkMigrationTests.swift; sourceTree = "<group>"; };
		4B9292B82667103000AD2C21 /* BookmarkTests.swift */ = {isa = PBXFileReference; fileEncoding = 4; lastKnownFileType = sourcecode.swift; path = BookmarkTests.swift; sourceTree = "<group>"; };
		4B9292B92667103100AD2C21 /* PasteboardBookmarkTests.swift */ = {isa = PBXFileReference; fileEncoding = 4; lastKnownFileType = sourcecode.swift; path = PasteboardBookmarkTests.swift; sourceTree = "<group>"; };
		4B9292C42667104B00AD2C21 /* CoreDataTestUtilities.swift */ = {isa = PBXFileReference; fileEncoding = 4; lastKnownFileType = sourcecode.swift; path = CoreDataTestUtilities.swift; sourceTree = "<group>"; };
		4B9292C62667123700AD2C21 /* BrowserTabSelectionDelegate.swift */ = {isa = PBXFileReference; fileEncoding = 4; lastKnownFileType = sourcecode.swift; path = BrowserTabSelectionDelegate.swift; sourceTree = "<group>"; };
		4B9292C72667123700AD2C21 /* BookmarkManagementSidebarViewController.swift */ = {isa = PBXFileReference; fileEncoding = 4; lastKnownFileType = sourcecode.swift; path = BookmarkManagementSidebarViewController.swift; sourceTree = "<group>"; };
		4B9292C82667123700AD2C21 /* BookmarkManagementSplitViewController.swift */ = {isa = PBXFileReference; fileEncoding = 4; lastKnownFileType = sourcecode.swift; path = BookmarkManagementSplitViewController.swift; sourceTree = "<group>"; };
		4B9292C92667123700AD2C21 /* BookmarkTableRowView.swift */ = {isa = PBXFileReference; fileEncoding = 4; lastKnownFileType = sourcecode.swift; path = BookmarkTableRowView.swift; sourceTree = "<group>"; };
		4B9292CA2667123700AD2C21 /* AddFolderModalViewController.swift */ = {isa = PBXFileReference; fileEncoding = 4; lastKnownFileType = sourcecode.swift; path = AddFolderModalViewController.swift; sourceTree = "<group>"; };
		4B9292CB2667123700AD2C21 /* AddBookmarkModalViewController.swift */ = {isa = PBXFileReference; fileEncoding = 4; lastKnownFileType = sourcecode.swift; path = AddBookmarkModalViewController.swift; sourceTree = "<group>"; };
		4B9292CC2667123700AD2C21 /* BookmarkListViewController.swift */ = {isa = PBXFileReference; fileEncoding = 4; lastKnownFileType = sourcecode.swift; path = BookmarkListViewController.swift; sourceTree = "<group>"; };
		4B9292CD2667123700AD2C21 /* BookmarkManagementDetailViewController.swift */ = {isa = PBXFileReference; fileEncoding = 4; lastKnownFileType = sourcecode.swift; path = BookmarkManagementDetailViewController.swift; sourceTree = "<group>"; };
		4B9292D62667124000AD2C21 /* NSPopUpButtonExtension.swift */ = {isa = PBXFileReference; fileEncoding = 4; lastKnownFileType = sourcecode.swift; path = NSPopUpButtonExtension.swift; sourceTree = "<group>"; };
		4B9292D82667124B00AD2C21 /* BookmarkListTreeControllerDataSource.swift */ = {isa = PBXFileReference; fileEncoding = 4; lastKnownFileType = sourcecode.swift; path = BookmarkListTreeControllerDataSource.swift; sourceTree = "<group>"; };
		4B9292DA2667125D00AD2C21 /* ContextualMenu.swift */ = {isa = PBXFileReference; fileEncoding = 4; lastKnownFileType = sourcecode.swift; path = ContextualMenu.swift; sourceTree = "<group>"; };
		4B980E202817604000282EE1 /* NSNotificationName+Debug.swift */ = {isa = PBXFileReference; lastKnownFileType = sourcecode.swift; path = "NSNotificationName+Debug.swift"; sourceTree = "<group>"; };
		4BA1A69A258B076900F6F690 /* FileStore.swift */ = {isa = PBXFileReference; lastKnownFileType = sourcecode.swift; path = FileStore.swift; sourceTree = "<group>"; };
		4BA1A69F258B079600F6F690 /* DataEncryption.swift */ = {isa = PBXFileReference; lastKnownFileType = sourcecode.swift; path = DataEncryption.swift; sourceTree = "<group>"; };
		4BA1A6A4258B07DF00F6F690 /* EncryptedValueTransformer.swift */ = {isa = PBXFileReference; lastKnownFileType = sourcecode.swift; path = EncryptedValueTransformer.swift; sourceTree = "<group>"; };
		4BA1A6B2258B080A00F6F690 /* EncryptionKeyGeneration.swift */ = {isa = PBXFileReference; lastKnownFileType = sourcecode.swift; path = EncryptionKeyGeneration.swift; sourceTree = "<group>"; };
		4BA1A6B7258B081600F6F690 /* EncryptionKeyStoring.swift */ = {isa = PBXFileReference; lastKnownFileType = sourcecode.swift; path = EncryptionKeyStoring.swift; sourceTree = "<group>"; };
		4BA1A6BC258B082300F6F690 /* EncryptionKeyStore.swift */ = {isa = PBXFileReference; lastKnownFileType = sourcecode.swift; path = EncryptionKeyStore.swift; sourceTree = "<group>"; };
		4BA1A6C1258B0A1300F6F690 /* ContiguousBytesExtension.swift */ = {isa = PBXFileReference; lastKnownFileType = sourcecode.swift; path = ContiguousBytesExtension.swift; sourceTree = "<group>"; };
		4BA1A6D8258C0CB300F6F690 /* DataEncryptionTests.swift */ = {isa = PBXFileReference; lastKnownFileType = sourcecode.swift; path = DataEncryptionTests.swift; sourceTree = "<group>"; };
		4BA1A6DD258C100A00F6F690 /* FileStoreTests.swift */ = {isa = PBXFileReference; lastKnownFileType = sourcecode.swift; path = FileStoreTests.swift; sourceTree = "<group>"; };
		4BA1A6E5258C270800F6F690 /* EncryptionKeyGeneratorTests.swift */ = {isa = PBXFileReference; lastKnownFileType = sourcecode.swift; path = EncryptionKeyGeneratorTests.swift; sourceTree = "<group>"; };
		4BA1A6EA258C288C00F6F690 /* EncryptionKeyStoreTests.swift */ = {isa = PBXFileReference; lastKnownFileType = sourcecode.swift; path = EncryptionKeyStoreTests.swift; sourceTree = "<group>"; };
		4BA1A6F5258C4F9600F6F690 /* EncryptionMocks.swift */ = {isa = PBXFileReference; lastKnownFileType = sourcecode.swift; path = EncryptionMocks.swift; sourceTree = "<group>"; };
		4BA1A6FD258C5C1300F6F690 /* EncryptedValueTransformerTests.swift */ = {isa = PBXFileReference; lastKnownFileType = sourcecode.swift; path = EncryptedValueTransformerTests.swift; sourceTree = "<group>"; };
		4BA7C91527695EA500FEBA8E /* MacWaitlistRequestTests.swift */ = {isa = PBXFileReference; lastKnownFileType = sourcecode.swift; path = MacWaitlistRequestTests.swift; sourceTree = "<group>"; };
		4BA7C91A276984AF00FEBA8E /* MacWaitlistLockScreenViewModelTests.swift */ = {isa = PBXFileReference; lastKnownFileType = sourcecode.swift; path = MacWaitlistLockScreenViewModelTests.swift; sourceTree = "<group>"; };
		4BB6CE5E26B77ED000EC5860 /* Cryptography.swift */ = {isa = PBXFileReference; lastKnownFileType = sourcecode.swift; path = Cryptography.swift; sourceTree = "<group>"; };
		4BB88B4425B7B55C006F6B06 /* DebugUserScript.swift */ = {isa = PBXFileReference; lastKnownFileType = sourcecode.swift; path = DebugUserScript.swift; sourceTree = "<group>"; };
		4BB88B4925B7B690006F6B06 /* SequenceExtensions.swift */ = {isa = PBXFileReference; lastKnownFileType = sourcecode.swift; path = SequenceExtensions.swift; sourceTree = "<group>"; };
		4BB88B4F25B7BA2B006F6B06 /* TabInstrumentation.swift */ = {isa = PBXFileReference; lastKnownFileType = sourcecode.swift; path = TabInstrumentation.swift; sourceTree = "<group>"; };
		4BB88B5A25B7BA50006F6B06 /* Instruments.swift */ = {isa = PBXFileReference; lastKnownFileType = sourcecode.swift; path = Instruments.swift; sourceTree = "<group>"; };
		4BB99CF526FE191E001E4761 /* FirefoxBookmarksReader.swift */ = {isa = PBXFileReference; fileEncoding = 4; lastKnownFileType = sourcecode.swift; path = FirefoxBookmarksReader.swift; sourceTree = "<group>"; };
		4BB99CF626FE191E001E4761 /* BookmarkImport.swift */ = {isa = PBXFileReference; fileEncoding = 4; lastKnownFileType = sourcecode.swift; path = BookmarkImport.swift; sourceTree = "<group>"; };
		4BB99CF726FE191E001E4761 /* CoreDataBookmarkImporter.swift */ = {isa = PBXFileReference; fileEncoding = 4; lastKnownFileType = sourcecode.swift; path = CoreDataBookmarkImporter.swift; sourceTree = "<group>"; };
		4BB99CF926FE191E001E4761 /* ChromiumBookmarksReader.swift */ = {isa = PBXFileReference; fileEncoding = 4; lastKnownFileType = sourcecode.swift; path = ChromiumBookmarksReader.swift; sourceTree = "<group>"; };
		4BB99CFA26FE191E001E4761 /* ImportedBookmarks.swift */ = {isa = PBXFileReference; fileEncoding = 4; lastKnownFileType = sourcecode.swift; path = ImportedBookmarks.swift; sourceTree = "<group>"; };
		4BB99CFC26FE191E001E4761 /* SafariBookmarksReader.swift */ = {isa = PBXFileReference; fileEncoding = 4; lastKnownFileType = sourcecode.swift; path = SafariBookmarksReader.swift; sourceTree = "<group>"; };
		4BB99CFD26FE191E001E4761 /* SafariDataImporter.swift */ = {isa = PBXFileReference; fileEncoding = 4; lastKnownFileType = sourcecode.swift; path = SafariDataImporter.swift; sourceTree = "<group>"; };
		4BB99D0526FE1979001E4761 /* RequestFilePermissionViewController.swift */ = {isa = PBXFileReference; fileEncoding = 4; lastKnownFileType = sourcecode.swift; path = RequestFilePermissionViewController.swift; sourceTree = "<group>"; };
		4BB99D0C26FE1A83001E4761 /* ChromiumBookmarksReaderTests.swift */ = {isa = PBXFileReference; fileEncoding = 4; lastKnownFileType = sourcecode.swift; path = ChromiumBookmarksReaderTests.swift; sourceTree = "<group>"; };
		4BB99D0D26FE1A83001E4761 /* FirefoxBookmarksReaderTests.swift */ = {isa = PBXFileReference; fileEncoding = 4; lastKnownFileType = sourcecode.swift; path = FirefoxBookmarksReaderTests.swift; sourceTree = "<group>"; };
		4BB99D0E26FE1A84001E4761 /* SafariBookmarksReaderTests.swift */ = {isa = PBXFileReference; fileEncoding = 4; lastKnownFileType = sourcecode.swift; path = SafariBookmarksReaderTests.swift; sourceTree = "<group>"; };
		4BBC169F27C4859400E00A38 /* DeviceAuthenticationService.swift */ = {isa = PBXFileReference; lastKnownFileType = sourcecode.swift; path = DeviceAuthenticationService.swift; sourceTree = "<group>"; };
		4BBC16A127C485BC00E00A38 /* DeviceIdleStateDetector.swift */ = {isa = PBXFileReference; lastKnownFileType = sourcecode.swift; path = DeviceIdleStateDetector.swift; sourceTree = "<group>"; };
		4BBC16A427C488C900E00A38 /* DeviceAuthenticatorTests.swift */ = {isa = PBXFileReference; lastKnownFileType = sourcecode.swift; path = DeviceAuthenticatorTests.swift; sourceTree = "<group>"; };
		4BBE0AA627B9B027003B37A8 /* PopUpButton.swift */ = {isa = PBXFileReference; lastKnownFileType = sourcecode.swift; path = PopUpButton.swift; sourceTree = "<group>"; };
		4BC68A6F2759AE490029A586 /* Waitlist.storyboard */ = {isa = PBXFileReference; lastKnownFileType = file.storyboard; path = Waitlist.storyboard; sourceTree = "<group>"; };
		4BC68A712759B2140029A586 /* Waitlist.swift */ = {isa = PBXFileReference; lastKnownFileType = sourcecode.swift; path = Waitlist.swift; sourceTree = "<group>"; };
		4BDFA4AD27BF19E500648192 /* ToggleableScrollView.swift */ = {isa = PBXFileReference; lastKnownFileType = sourcecode.swift; path = ToggleableScrollView.swift; sourceTree = "<group>"; };
		4BE0DF0426781961006337B7 /* NSStoryboardExtension.swift */ = {isa = PBXFileReference; lastKnownFileType = sourcecode.swift; path = NSStoryboardExtension.swift; sourceTree = "<group>"; };
		4BE4005227CF3DC3007D3161 /* SavePaymentMethodPopover.swift */ = {isa = PBXFileReference; lastKnownFileType = sourcecode.swift; path = SavePaymentMethodPopover.swift; sourceTree = "<group>"; };
		4BE4005427CF3F19007D3161 /* SavePaymentMethodViewController.swift */ = {isa = PBXFileReference; lastKnownFileType = sourcecode.swift; path = SavePaymentMethodViewController.swift; sourceTree = "<group>"; };
		4BE6546E271FCD40008D1D63 /* PasswordManagementIdentityItemView.swift */ = {isa = PBXFileReference; fileEncoding = 4; lastKnownFileType = sourcecode.swift; path = PasswordManagementIdentityItemView.swift; sourceTree = "<group>"; };
		4BE65470271FCD40008D1D63 /* PasswordManagementCreditCardItemView.swift */ = {isa = PBXFileReference; fileEncoding = 4; lastKnownFileType = sourcecode.swift; path = PasswordManagementCreditCardItemView.swift; sourceTree = "<group>"; };
		4BE65471271FCD40008D1D63 /* PasswordManagementLoginItemView.swift */ = {isa = PBXFileReference; fileEncoding = 4; lastKnownFileType = sourcecode.swift; path = PasswordManagementLoginItemView.swift; sourceTree = "<group>"; };
		4BE65472271FCD40008D1D63 /* PasswordManagementNoteItemView.swift */ = {isa = PBXFileReference; fileEncoding = 4; lastKnownFileType = sourcecode.swift; path = PasswordManagementNoteItemView.swift; sourceTree = "<group>"; };
		4BE65473271FCD40008D1D63 /* EditableTextView.swift */ = {isa = PBXFileReference; fileEncoding = 4; lastKnownFileType = sourcecode.swift; path = EditableTextView.swift; sourceTree = "<group>"; };
		4BE6547A271FCD4D008D1D63 /* PasswordManagementIdentityModel.swift */ = {isa = PBXFileReference; fileEncoding = 4; lastKnownFileType = sourcecode.swift; path = PasswordManagementIdentityModel.swift; sourceTree = "<group>"; };
		4BE6547B271FCD4D008D1D63 /* PasswordManagementCreditCardModel.swift */ = {isa = PBXFileReference; fileEncoding = 4; lastKnownFileType = sourcecode.swift; path = PasswordManagementCreditCardModel.swift; sourceTree = "<group>"; };
		4BE6547C271FCD4D008D1D63 /* PasswordManagementLoginModel.swift */ = {isa = PBXFileReference; fileEncoding = 4; lastKnownFileType = sourcecode.swift; path = PasswordManagementLoginModel.swift; sourceTree = "<group>"; };
		4BE6547D271FCD4D008D1D63 /* PasswordManagementNoteModel.swift */ = {isa = PBXFileReference; fileEncoding = 4; lastKnownFileType = sourcecode.swift; path = PasswordManagementNoteModel.swift; sourceTree = "<group>"; };
		4BE65482271FCD53008D1D63 /* CountryList.swift */ = {isa = PBXFileReference; fileEncoding = 4; lastKnownFileType = sourcecode.swift; path = CountryList.swift; sourceTree = "<group>"; };
		4BE65484271FCD7B008D1D63 /* LoginFaviconView.swift */ = {isa = PBXFileReference; fileEncoding = 4; lastKnownFileType = sourcecode.swift; path = LoginFaviconView.swift; sourceTree = "<group>"; };
		4BEF0E6627641A0E00AF7C58 /* MacWaitlistLockScreenViewController.swift */ = {isa = PBXFileReference; fileEncoding = 4; lastKnownFileType = sourcecode.swift; path = MacWaitlistLockScreenViewController.swift; sourceTree = "<group>"; };
		4BEF0E69276676A500AF7C58 /* WaitlistRequest.swift */ = {isa = PBXFileReference; lastKnownFileType = sourcecode.swift; path = WaitlistRequest.swift; sourceTree = "<group>"; };
		4BEF0E6B276676AB00AF7C58 /* MacWaitlistStore.swift */ = {isa = PBXFileReference; lastKnownFileType = sourcecode.swift; path = MacWaitlistStore.swift; sourceTree = "<group>"; };
		4BEF0E712766B11200AF7C58 /* MacWaitlistLockScreenViewModel.swift */ = {isa = PBXFileReference; lastKnownFileType = sourcecode.swift; path = MacWaitlistLockScreenViewModel.swift; sourceTree = "<group>"; };
		4BF4951726C08395000547B8 /* ThirdPartyBrowserTests.swift */ = {isa = PBXFileReference; lastKnownFileType = sourcecode.swift; path = ThirdPartyBrowserTests.swift; sourceTree = "<group>"; };
		4BF4EA4F27C71F26004E57C4 /* PasswordManagementListSectionTests.swift */ = {isa = PBXFileReference; fileEncoding = 4; lastKnownFileType = sourcecode.swift; path = PasswordManagementListSectionTests.swift; sourceTree = "<group>"; };
		7B1E819B27C8874900FF0E60 /* ContentOverlayPopover.swift */ = {isa = PBXFileReference; fileEncoding = 4; lastKnownFileType = sourcecode.swift; path = ContentOverlayPopover.swift; sourceTree = "<group>"; };
		7B1E819C27C8874900FF0E60 /* ContentOverlay.storyboard */ = {isa = PBXFileReference; fileEncoding = 4; lastKnownFileType = file.storyboard; path = ContentOverlay.storyboard; sourceTree = "<group>"; };
		7B1E819D27C8874900FF0E60 /* ContentOverlayViewController.swift */ = {isa = PBXFileReference; fileEncoding = 4; lastKnownFileType = sourcecode.swift; path = ContentOverlayViewController.swift; sourceTree = "<group>"; };
		7B4CE8DA26F02108009134B1 /* UI Tests.xctest */ = {isa = PBXFileReference; explicitFileType = wrapper.cfbundle; includeInIndex = 0; path = "UI Tests.xctest"; sourceTree = BUILT_PRODUCTS_DIR; };
		7B4CE8DE26F02108009134B1 /* Info.plist */ = {isa = PBXFileReference; lastKnownFileType = text.plist.xml; path = Info.plist; sourceTree = "<group>"; };
		7B4CE8E626F02134009134B1 /* TabBarTests.swift */ = {isa = PBXFileReference; lastKnownFileType = sourcecode.swift; path = TabBarTests.swift; sourceTree = "<group>"; };
		8511E18325F82B34002F516B /* 01_Fire_really_small.json */ = {isa = PBXFileReference; fileEncoding = 4; lastKnownFileType = text.json; path = 01_Fire_really_small.json; sourceTree = "<group>"; };
		853014D525E671A000FB8205 /* PageObserverUserScript.swift */ = {isa = PBXFileReference; lastKnownFileType = sourcecode.swift; path = PageObserverUserScript.swift; sourceTree = "<group>"; };
		85308E24267FC9F2001ABD76 /* NSAlertExtension.swift */ = {isa = PBXFileReference; lastKnownFileType = sourcecode.swift; path = NSAlertExtension.swift; sourceTree = "<group>"; };
		85378D9B274E61B8007C5CBF /* MessageViews.storyboard */ = {isa = PBXFileReference; lastKnownFileType = file.storyboard; path = MessageViews.storyboard; sourceTree = "<group>"; };
		85378D9D274E664C007C5CBF /* PopoverMessageViewController.swift */ = {isa = PBXFileReference; lastKnownFileType = sourcecode.swift; path = PopoverMessageViewController.swift; sourceTree = "<group>"; };
		85378D9F274E6F42007C5CBF /* NSNotificationName+EmailManager.swift */ = {isa = PBXFileReference; lastKnownFileType = sourcecode.swift; path = "NSNotificationName+EmailManager.swift"; sourceTree = "<group>"; };
		85378DA1274E7F25007C5CBF /* EmailManagerRequestDelegate.swift */ = {isa = PBXFileReference; lastKnownFileType = sourcecode.swift; path = EmailManagerRequestDelegate.swift; sourceTree = "<group>"; };
		8546DE6125C03056000CA5E1 /* UserAgentTests.swift */ = {isa = PBXFileReference; lastKnownFileType = sourcecode.swift; path = UserAgentTests.swift; sourceTree = "<group>"; };
		85480F8925CDC360009424E3 /* MainMenu.storyboard */ = {isa = PBXFileReference; lastKnownFileType = file.storyboard; path = MainMenu.storyboard; sourceTree = "<group>"; };
		85480FBA25D181CB009424E3 /* ConfigurationDownloading.swift */ = {isa = PBXFileReference; lastKnownFileType = sourcecode.swift; path = ConfigurationDownloading.swift; sourceTree = "<group>"; };
		85480FCE25D1AA22009424E3 /* ConfigurationStoring.swift */ = {isa = PBXFileReference; lastKnownFileType = sourcecode.swift; path = ConfigurationStoring.swift; sourceTree = "<group>"; };
		8553FF51257523760029327F /* URLSuggestedFilenameTests.swift */ = {isa = PBXFileReference; lastKnownFileType = sourcecode.swift; path = URLSuggestedFilenameTests.swift; sourceTree = "<group>"; };
		85589E7927BBB8620038AD11 /* AddEditFavoriteViewController.swift */ = {isa = PBXFileReference; fileEncoding = 4; lastKnownFileType = sourcecode.swift; path = AddEditFavoriteViewController.swift; sourceTree = "<group>"; };
		85589E7A27BBB8620038AD11 /* AddEditFavoriteWindow.swift */ = {isa = PBXFileReference; fileEncoding = 4; lastKnownFileType = sourcecode.swift; path = AddEditFavoriteWindow.swift; sourceTree = "<group>"; };
		85589E7B27BBB8630038AD11 /* HomePage.storyboard */ = {isa = PBXFileReference; fileEncoding = 4; lastKnownFileType = file.storyboard; path = HomePage.storyboard; sourceTree = "<group>"; };
		85589E7C27BBB8630038AD11 /* HomePageView.swift */ = {isa = PBXFileReference; fileEncoding = 4; lastKnownFileType = sourcecode.swift; path = HomePageView.swift; sourceTree = "<group>"; };
		85589E7D27BBB8630038AD11 /* HomePageViewController.swift */ = {isa = PBXFileReference; fileEncoding = 4; lastKnownFileType = sourcecode.swift; path = HomePageViewController.swift; sourceTree = "<group>"; };
		85589E8627BBB8F20038AD11 /* HomePageFavoritesModel.swift */ = {isa = PBXFileReference; fileEncoding = 4; lastKnownFileType = sourcecode.swift; path = HomePageFavoritesModel.swift; sourceTree = "<group>"; };
		85589E8A27BBBADC0038AD11 /* ColorExtensions.swift */ = {isa = PBXFileReference; lastKnownFileType = sourcecode.swift; path = ColorExtensions.swift; sourceTree = "<group>"; };
		85589E8C27BBBB870038AD11 /* NavigationBar.storyboard */ = {isa = PBXFileReference; fileEncoding = 4; lastKnownFileType = file.storyboard; path = NavigationBar.storyboard; sourceTree = "<group>"; };
		85589E8E27BBBBF10038AD11 /* Main.storyboard */ = {isa = PBXFileReference; fileEncoding = 4; lastKnownFileType = file.storyboard; path = Main.storyboard; sourceTree = "<group>"; };
		85589E9027BFB9810038AD11 /* HomePageRecentlyVisitedModel.swift */ = {isa = PBXFileReference; lastKnownFileType = sourcecode.swift; path = HomePageRecentlyVisitedModel.swift; sourceTree = "<group>"; };
		85589E9227BFBBD60038AD11 /* History 4.xcdatamodel */ = {isa = PBXFileReference; lastKnownFileType = wrapper.xcdatamodel; path = "History 4.xcdatamodel"; sourceTree = "<group>"; };
		85589E9327BFE1E70038AD11 /* FavoritesView.swift */ = {isa = PBXFileReference; lastKnownFileType = sourcecode.swift; path = FavoritesView.swift; sourceTree = "<group>"; };
		85589E9527BFE25D0038AD11 /* FailedAssertionView.swift */ = {isa = PBXFileReference; lastKnownFileType = sourcecode.swift; path = FailedAssertionView.swift; sourceTree = "<group>"; };
		85589E9727BFE2DA0038AD11 /* HoverButton.swift */ = {isa = PBXFileReference; lastKnownFileType = sourcecode.swift; path = HoverButton.swift; sourceTree = "<group>"; };
		85589E9927BFE3C30038AD11 /* FaviconView.swift */ = {isa = PBXFileReference; lastKnownFileType = sourcecode.swift; path = FaviconView.swift; sourceTree = "<group>"; };
		85589E9D27BFE4500038AD11 /* DefaultBrowserPromptView.swift */ = {isa = PBXFileReference; lastKnownFileType = sourcecode.swift; path = DefaultBrowserPromptView.swift; sourceTree = "<group>"; };
		85589E9F27BFE60E0038AD11 /* MoreOrLessView.swift */ = {isa = PBXFileReference; lastKnownFileType = sourcecode.swift; path = MoreOrLessView.swift; sourceTree = "<group>"; };
		85625993269C8F9600EE44BC /* PasswordManager.storyboard */ = {isa = PBXFileReference; lastKnownFileType = file.storyboard; path = PasswordManager.storyboard; sourceTree = "<group>"; };
		85625995269C953C00EE44BC /* PasswordManagementViewController.swift */ = {isa = PBXFileReference; lastKnownFileType = sourcecode.swift; path = PasswordManagementViewController.swift; sourceTree = "<group>"; };
		85625997269C9C5F00EE44BC /* PasswordManagementPopover.swift */ = {isa = PBXFileReference; lastKnownFileType = sourcecode.swift; path = PasswordManagementPopover.swift; sourceTree = "<group>"; };
		85625999269CA0A600EE44BC /* NSRectExtension.swift */ = {isa = PBXFileReference; lastKnownFileType = sourcecode.swift; path = NSRectExtension.swift; sourceTree = "<group>"; };
		856C98A5256EB59600A22F1F /* MenuItemSelectors.swift */ = {isa = PBXFileReference; lastKnownFileType = sourcecode.swift; path = MenuItemSelectors.swift; sourceTree = "<group>"; };
		856C98D42570116900A22F1F /* NSWindow+Toast.swift */ = {isa = PBXFileReference; lastKnownFileType = sourcecode.swift; path = "NSWindow+Toast.swift"; sourceTree = "<group>"; };
		856C98DE257014BD00A22F1F /* FileDownloadManager.swift */ = {isa = PBXFileReference; lastKnownFileType = sourcecode.swift; path = FileDownloadManager.swift; sourceTree = "<group>"; };
		856CADEF271710F400E79BB0 /* HoverUserScript.swift */ = {isa = PBXFileReference; lastKnownFileType = sourcecode.swift; path = HoverUserScript.swift; sourceTree = "<group>"; };
		85707F21276A32B600DC0649 /* CallToAction.swift */ = {isa = PBXFileReference; lastKnownFileType = sourcecode.swift; path = CallToAction.swift; sourceTree = "<group>"; };
		85707F23276A332A00DC0649 /* OnboardingButtonStyles.swift */ = {isa = PBXFileReference; lastKnownFileType = sourcecode.swift; path = OnboardingButtonStyles.swift; sourceTree = "<group>"; };
		85707F25276A335700DC0649 /* Onboarding.swift */ = {isa = PBXFileReference; lastKnownFileType = sourcecode.swift; path = Onboarding.swift; sourceTree = "<group>"; };
		85707F27276A34D900DC0649 /* DaxSpeech.swift */ = {isa = PBXFileReference; lastKnownFileType = sourcecode.swift; path = DaxSpeech.swift; sourceTree = "<group>"; };
		85707F29276A35FE00DC0649 /* ActionSpeech.swift */ = {isa = PBXFileReference; lastKnownFileType = sourcecode.swift; path = ActionSpeech.swift; sourceTree = "<group>"; };
		85707F2B276A364E00DC0649 /* OnboardingFlow.swift */ = {isa = PBXFileReference; lastKnownFileType = sourcecode.swift; path = OnboardingFlow.swift; sourceTree = "<group>"; };
		85707F2D276A394C00DC0649 /* ViewExtensions.swift */ = {isa = PBXFileReference; lastKnownFileType = sourcecode.swift; path = ViewExtensions.swift; sourceTree = "<group>"; };
		85707F30276A7DCA00DC0649 /* OnboardingViewModel.swift */ = {isa = PBXFileReference; lastKnownFileType = sourcecode.swift; path = OnboardingViewModel.swift; sourceTree = "<group>"; };
		85799C1725DEBB3F0007EC87 /* Logging.swift */ = {isa = PBXFileReference; fileEncoding = 4; lastKnownFileType = sourcecode.swift; path = Logging.swift; sourceTree = "<group>"; };
		857FFEBF27D239DC00415E7A /* HyperLink.swift */ = {isa = PBXFileReference; lastKnownFileType = sourcecode.swift; path = HyperLink.swift; sourceTree = "<group>"; };
		8585B63726D6E66C00C1416F /* ButtonStyles.swift */ = {isa = PBXFileReference; lastKnownFileType = sourcecode.swift; path = ButtonStyles.swift; sourceTree = "<group>"; };
		85890639267BCD8E00D23B0D /* SaveCredentialsPopover.swift */ = {isa = PBXFileReference; lastKnownFileType = sourcecode.swift; path = SaveCredentialsPopover.swift; sourceTree = "<group>"; };
		8589063B267BCDC000D23B0D /* SaveCredentialsViewController.swift */ = {isa = PBXFileReference; lastKnownFileType = sourcecode.swift; path = SaveCredentialsViewController.swift; sourceTree = "<group>"; };
		858A797E26A79EAA00A75A42 /* UserText+PasswordManager.swift */ = {isa = PBXFileReference; lastKnownFileType = sourcecode.swift; path = "UserText+PasswordManager.swift"; sourceTree = "<group>"; };
		858A798226A8B75F00A75A42 /* CopyHandler.swift */ = {isa = PBXFileReference; lastKnownFileType = sourcecode.swift; path = CopyHandler.swift; sourceTree = "<group>"; };
		858A798426A8BB5D00A75A42 /* NSTextViewExtension.swift */ = {isa = PBXFileReference; lastKnownFileType = sourcecode.swift; path = NSTextViewExtension.swift; sourceTree = "<group>"; };
		858A798726A99DBE00A75A42 /* PasswordManagementItemListModelTests.swift */ = {isa = PBXFileReference; lastKnownFileType = sourcecode.swift; path = PasswordManagementItemListModelTests.swift; sourceTree = "<group>"; };
		858A798926A9B35E00A75A42 /* PasswordManagementItemModelTests.swift */ = {isa = PBXFileReference; lastKnownFileType = sourcecode.swift; path = PasswordManagementItemModelTests.swift; sourceTree = "<group>"; };
		859E7D6A27453BF3009C2B69 /* BookmarksExporter.swift */ = {isa = PBXFileReference; lastKnownFileType = sourcecode.swift; path = BookmarksExporter.swift; sourceTree = "<group>"; };
		859E7D6C274548F2009C2B69 /* BookmarksExporterTests.swift */ = {isa = PBXFileReference; lastKnownFileType = sourcecode.swift; path = BookmarksExporterTests.swift; sourceTree = "<group>"; };
		85A0116825AF1D8900FA6A0C /* FindInPageViewController.swift */ = {isa = PBXFileReference; lastKnownFileType = sourcecode.swift; path = FindInPageViewController.swift; sourceTree = "<group>"; };
		85A0117325AF2EDF00FA6A0C /* FindInPage.storyboard */ = {isa = PBXFileReference; lastKnownFileType = file.storyboard; path = FindInPage.storyboard; sourceTree = "<group>"; };
		85A0118125AF60E700FA6A0C /* FindInPageModel.swift */ = {isa = PBXFileReference; lastKnownFileType = sourcecode.swift; path = FindInPageModel.swift; sourceTree = "<group>"; };
		85A011E925B4D4CA00FA6A0C /* FindInPageUserScript.swift */ = {isa = PBXFileReference; lastKnownFileType = sourcecode.swift; path = FindInPageUserScript.swift; sourceTree = "<group>"; };
		85AC3AEE25D5CE9800C7D2AA /* UserScripts.swift */ = {isa = PBXFileReference; lastKnownFileType = sourcecode.swift; path = UserScripts.swift; sourceTree = "<group>"; };
		85AC3AF625D5DBFD00C7D2AA /* DataExtension.swift */ = {isa = PBXFileReference; lastKnownFileType = sourcecode.swift; path = DataExtension.swift; sourceTree = "<group>"; };
		85AC3B0425D6B1D800C7D2AA /* ScriptSourceProviding.swift */ = {isa = PBXFileReference; lastKnownFileType = sourcecode.swift; path = ScriptSourceProviding.swift; sourceTree = "<group>"; };
		85AC3B1625D9BC1A00C7D2AA /* ConfigurationDownloaderTests.swift */ = {isa = PBXFileReference; lastKnownFileType = sourcecode.swift; path = ConfigurationDownloaderTests.swift; sourceTree = "<group>"; };
		85AC3B3425DA82A600C7D2AA /* DataTaskProviding.swift */ = {isa = PBXFileReference; lastKnownFileType = sourcecode.swift; path = DataTaskProviding.swift; sourceTree = "<group>"; };
		85AC3B4825DAC9BD00C7D2AA /* ConfigurationStorageTests.swift */ = {isa = PBXFileReference; lastKnownFileType = sourcecode.swift; path = ConfigurationStorageTests.swift; sourceTree = "<group>"; };
		85AC7AD827BD625000FFB69B /* HomePageAssets.xcassets */ = {isa = PBXFileReference; lastKnownFileType = folder.assetcatalog; path = HomePageAssets.xcassets; sourceTree = "<group>"; };
		85AC7ADA27BD628400FFB69B /* HomePage.swift */ = {isa = PBXFileReference; lastKnownFileType = sourcecode.swift; path = HomePage.swift; sourceTree = "<group>"; };
		85AC7ADC27BEB6EE00FFB69B /* HomePageDefaultBrowserModel.swift */ = {isa = PBXFileReference; lastKnownFileType = sourcecode.swift; path = HomePageDefaultBrowserModel.swift; sourceTree = "<group>"; };
		85AE2FF124A33A2D002D507F /* WebKit.framework */ = {isa = PBXFileReference; lastKnownFileType = wrapper.framework; name = WebKit.framework; path = System/Library/Frameworks/WebKit.framework; sourceTree = SDKROOT; };
		85B7184927677C2D00B4277F /* Onboarding.storyboard */ = {isa = PBXFileReference; lastKnownFileType = file.storyboard; path = Onboarding.storyboard; sourceTree = "<group>"; };
		85B7184B27677C6500B4277F /* OnboardingViewController.swift */ = {isa = PBXFileReference; lastKnownFileType = sourcecode.swift; path = OnboardingViewController.swift; sourceTree = "<group>"; };
		85B7184D27677CBB00B4277F /* RootView.swift */ = {isa = PBXFileReference; lastKnownFileType = sourcecode.swift; path = RootView.swift; sourceTree = "<group>"; };
		85C48CCB278D808F00D3263E /* NSAttributedStringExtension.swift */ = {isa = PBXFileReference; lastKnownFileType = sourcecode.swift; path = NSAttributedStringExtension.swift; sourceTree = "<group>"; };
		85C48CD027908C1000D3263E /* BrowserImportMoreInfoViewController.swift */ = {isa = PBXFileReference; lastKnownFileType = sourcecode.swift; path = BrowserImportMoreInfoViewController.swift; sourceTree = "<group>"; };
		85C5991A27D10CF000E605B2 /* FireAnimationView.swift */ = {isa = PBXFileReference; lastKnownFileType = sourcecode.swift; path = FireAnimationView.swift; sourceTree = "<group>"; };
		85C6A29525CC1FFD00EEB5F1 /* UserDefaultsWrapper.swift */ = {isa = PBXFileReference; lastKnownFileType = sourcecode.swift; path = UserDefaultsWrapper.swift; sourceTree = "<group>"; };
		85CC1D7A26A05ECF0062F04E /* PasswordManagementItemListModel.swift */ = {isa = PBXFileReference; lastKnownFileType = sourcecode.swift; path = PasswordManagementItemListModel.swift; sourceTree = "<group>"; };
		85CC1D7C26A05F250062F04E /* PasswordManagementItemModel.swift */ = {isa = PBXFileReference; lastKnownFileType = sourcecode.swift; path = PasswordManagementItemModel.swift; sourceTree = "<group>"; };
		85D33F1125C82EB3002B91A6 /* ConfigurationManager.swift */ = {isa = PBXFileReference; lastKnownFileType = sourcecode.swift; path = ConfigurationManager.swift; sourceTree = "<group>"; };
		85D438B5256E7C9E00F3BAF8 /* ContextMenuUserScript.swift */ = {isa = PBXFileReference; lastKnownFileType = sourcecode.swift; path = ContextMenuUserScript.swift; sourceTree = "<group>"; };
		85D885AF26A590A90077C374 /* NSNotificationName+PasswordManager.swift */ = {isa = PBXFileReference; lastKnownFileType = sourcecode.swift; path = "NSNotificationName+PasswordManager.swift"; sourceTree = "<group>"; };
		85D885B226A5A9DE0077C374 /* NSAlert+PasswordManager.swift */ = {isa = PBXFileReference; lastKnownFileType = sourcecode.swift; path = "NSAlert+PasswordManager.swift"; sourceTree = "<group>"; };
		85F0FF1227CFAB04001C7C6E /* RecentlyVisitedView.swift */ = {isa = PBXFileReference; lastKnownFileType = sourcecode.swift; path = RecentlyVisitedView.swift; sourceTree = "<group>"; };
		85F1B0C825EF9759004792B6 /* URLEventHandlerTests.swift */ = {isa = PBXFileReference; lastKnownFileType = sourcecode.swift; path = URLEventHandlerTests.swift; sourceTree = "<group>"; };
		85F487B4276A8F2E003CE668 /* OnboardingTests.swift */ = {isa = PBXFileReference; lastKnownFileType = sourcecode.swift; path = OnboardingTests.swift; sourceTree = "<group>"; };
		85F69B3B25EDE81F00978E59 /* URLExtensionTests.swift */ = {isa = PBXFileReference; lastKnownFileType = sourcecode.swift; path = URLExtensionTests.swift; sourceTree = "<group>"; };
		85F91D9327F47BC40096B1C8 /* History 5.xcdatamodel */ = {isa = PBXFileReference; lastKnownFileType = wrapper.xcdatamodel; path = "History 5.xcdatamodel"; sourceTree = "<group>"; };
		9812D894276CEDA5004B6181 /* ContentBlockerRulesLists.swift */ = {isa = PBXFileReference; lastKnownFileType = sourcecode.swift; path = ContentBlockerRulesLists.swift; sourceTree = "<group>"; };
		9826B09F2747DF3D0092F683 /* ContentBlocking.swift */ = {isa = PBXFileReference; lastKnownFileType = sourcecode.swift; path = ContentBlocking.swift; sourceTree = "<group>"; };
		9826B0A12747DFEB0092F683 /* AppPrivacyConfigurationDataProvider.swift */ = {isa = PBXFileReference; lastKnownFileType = sourcecode.swift; path = AppPrivacyConfigurationDataProvider.swift; sourceTree = "<group>"; };
		9833912E27AAA3CE00DAF119 /* AppTrackerDataSetProvider.swift */ = {isa = PBXFileReference; lastKnownFileType = sourcecode.swift; path = AppTrackerDataSetProvider.swift; sourceTree = "<group>"; };
		9833913027AAA4B500DAF119 /* trackerData.json */ = {isa = PBXFileReference; fileEncoding = 4; lastKnownFileType = text.json; path = trackerData.json; sourceTree = "<group>"; };
		9833913227AAAEEE00DAF119 /* EmbeddedTrackerDataTests.swift */ = {isa = PBXFileReference; lastKnownFileType = sourcecode.swift; path = EmbeddedTrackerDataTests.swift; sourceTree = "<group>"; };
		98EB5D0F27516A4800681FE6 /* AppPrivacyConfigurationTests.swift */ = {isa = PBXFileReference; lastKnownFileType = sourcecode.swift; path = AppPrivacyConfigurationTests.swift; sourceTree = "<group>"; };
		AA0877B726D5160D00B05660 /* SafariVersionReaderTests.swift */ = {isa = PBXFileReference; lastKnownFileType = sourcecode.swift; path = SafariVersionReaderTests.swift; sourceTree = "<group>"; };
		AA0877B926D5161D00B05660 /* WebKitVersionProviderTests.swift */ = {isa = PBXFileReference; lastKnownFileType = sourcecode.swift; path = WebKitVersionProviderTests.swift; sourceTree = "<group>"; };
		AA0F3DB6261A566C0077F2D9 /* SuggestionLoadingMock.swift */ = {isa = PBXFileReference; lastKnownFileType = sourcecode.swift; path = SuggestionLoadingMock.swift; sourceTree = "<group>"; };
		AA13DCB3271480B0006D48D3 /* FirePopoverViewModel.swift */ = {isa = PBXFileReference; lastKnownFileType = sourcecode.swift; path = FirePopoverViewModel.swift; sourceTree = "<group>"; };
		AA222CB82760F74E00321475 /* FaviconReferenceCache.swift */ = {isa = PBXFileReference; lastKnownFileType = sourcecode.swift; path = FaviconReferenceCache.swift; sourceTree = "<group>"; };
		AA2CB12C2587BB5600AA6FBE /* TabBarFooter.xib */ = {isa = PBXFileReference; lastKnownFileType = file.xib; path = TabBarFooter.xib; sourceTree = "<group>"; };
		AA2CB1342587C29500AA6FBE /* TabBarFooter.swift */ = {isa = PBXFileReference; lastKnownFileType = sourcecode.swift; path = TabBarFooter.swift; sourceTree = "<group>"; };
		AA34396A2754D4E200B241FA /* shield.json */ = {isa = PBXFileReference; fileEncoding = 4; lastKnownFileType = text.json; path = shield.json; sourceTree = "<group>"; };
		AA34396B2754D4E300B241FA /* shield-dot.json */ = {isa = PBXFileReference; fileEncoding = 4; lastKnownFileType = text.json; path = "shield-dot.json"; sourceTree = "<group>"; };
		AA34396E2754D4E900B241FA /* dark-shield-dot.json */ = {isa = PBXFileReference; fileEncoding = 4; lastKnownFileType = text.json; path = "dark-shield-dot.json"; sourceTree = "<group>"; };
		AA34396F2754D4E900B241FA /* dark-shield.json */ = {isa = PBXFileReference; fileEncoding = 4; lastKnownFileType = text.json; path = "dark-shield.json"; sourceTree = "<group>"; };
		AA3439722754D55100B241FA /* dark-trackers-2.json */ = {isa = PBXFileReference; fileEncoding = 4; lastKnownFileType = text.json; path = "dark-trackers-2.json"; sourceTree = "<group>"; };
		AA3439732754D55100B241FA /* trackers-1.json */ = {isa = PBXFileReference; fileEncoding = 4; lastKnownFileType = text.json; path = "trackers-1.json"; sourceTree = "<group>"; };
		AA3439742754D55100B241FA /* trackers-2.json */ = {isa = PBXFileReference; fileEncoding = 4; lastKnownFileType = text.json; path = "trackers-2.json"; sourceTree = "<group>"; };
		AA3439752754D55100B241FA /* trackers-3.json */ = {isa = PBXFileReference; fileEncoding = 4; lastKnownFileType = text.json; path = "trackers-3.json"; sourceTree = "<group>"; };
		AA3439762754D55100B241FA /* dark-trackers-1.json */ = {isa = PBXFileReference; fileEncoding = 4; lastKnownFileType = text.json; path = "dark-trackers-1.json"; sourceTree = "<group>"; };
		AA3439772754D55100B241FA /* dark-trackers-3.json */ = {isa = PBXFileReference; fileEncoding = 4; lastKnownFileType = text.json; path = "dark-trackers-3.json"; sourceTree = "<group>"; };
		AA3863C427A1E28F00749AB5 /* Feedback.storyboard */ = {isa = PBXFileReference; lastKnownFileType = file.storyboard; path = Feedback.storyboard; sourceTree = "<group>"; };
		AA3D531427A1ED9300074EC1 /* FeedbackWindow.swift */ = {isa = PBXFileReference; lastKnownFileType = sourcecode.swift; path = FeedbackWindow.swift; sourceTree = "<group>"; };
		AA3D531627A1EEED00074EC1 /* FeedbackViewController.swift */ = {isa = PBXFileReference; lastKnownFileType = sourcecode.swift; path = FeedbackViewController.swift; sourceTree = "<group>"; };
		AA3D531A27A2F57E00074EC1 /* Feedback.swift */ = {isa = PBXFileReference; lastKnownFileType = sourcecode.swift; path = Feedback.swift; sourceTree = "<group>"; };
		AA3D531C27A2F58F00074EC1 /* FeedbackSender.swift */ = {isa = PBXFileReference; lastKnownFileType = sourcecode.swift; path = FeedbackSender.swift; sourceTree = "<group>"; };
		AA3F895224C18AD500628DDE /* SuggestionViewModel.swift */ = {isa = PBXFileReference; lastKnownFileType = sourcecode.swift; path = SuggestionViewModel.swift; sourceTree = "<group>"; };
		AA4BBA3A25C58FA200C4FB0F /* MainMenu.swift */ = {isa = PBXFileReference; lastKnownFileType = sourcecode.swift; path = MainMenu.swift; sourceTree = "<group>"; };
		AA4D700625545EF800C3411E /* URLEventHandler.swift */ = {isa = PBXFileReference; lastKnownFileType = sourcecode.swift; path = URLEventHandler.swift; sourceTree = "<group>"; };
		AA4FF40B2624751A004E2377 /* GrammarFeaturesManager.swift */ = {isa = PBXFileReference; lastKnownFileType = sourcecode.swift; path = GrammarFeaturesManager.swift; sourceTree = "<group>"; };
		AA512D1324D99D9800230283 /* FaviconManager.swift */ = {isa = PBXFileReference; lastKnownFileType = sourcecode.swift; path = FaviconManager.swift; sourceTree = "<group>"; };
		AA585D7E248FD31100E9A3E2 /* DuckDuckGo.app */ = {isa = PBXFileReference; explicitFileType = wrapper.application; includeInIndex = 0; path = DuckDuckGo.app; sourceTree = BUILT_PRODUCTS_DIR; };
		AA585D81248FD31100E9A3E2 /* AppDelegate.swift */ = {isa = PBXFileReference; lastKnownFileType = sourcecode.swift; path = AppDelegate.swift; sourceTree = "<group>"; };
		AA585D83248FD31100E9A3E2 /* BrowserTabViewController.swift */ = {isa = PBXFileReference; lastKnownFileType = sourcecode.swift; path = BrowserTabViewController.swift; sourceTree = "<group>"; };
		AA585D85248FD31400E9A3E2 /* Assets.xcassets */ = {isa = PBXFileReference; lastKnownFileType = folder.assetcatalog; path = Assets.xcassets; sourceTree = "<group>"; };
		AA585D8A248FD31400E9A3E2 /* Info.plist */ = {isa = PBXFileReference; lastKnownFileType = text.plist.xml; path = Info.plist; sourceTree = "<group>"; };
		AA585D8B248FD31400E9A3E2 /* DuckDuckGo.entitlements */ = {isa = PBXFileReference; lastKnownFileType = text.plist.entitlements; path = DuckDuckGo.entitlements; sourceTree = "<group>"; };
		AA585D90248FD31400E9A3E2 /* Unit Tests.xctest */ = {isa = PBXFileReference; explicitFileType = wrapper.cfbundle; includeInIndex = 0; path = "Unit Tests.xctest"; sourceTree = BUILT_PRODUCTS_DIR; };
		AA585D96248FD31400E9A3E2 /* Info.plist */ = {isa = PBXFileReference; lastKnownFileType = text.plist.xml; path = Info.plist; sourceTree = "<group>"; };
		AA585DAE2490E6E600E9A3E2 /* MainViewController.swift */ = {isa = PBXFileReference; lastKnownFileType = sourcecode.swift; path = MainViewController.swift; sourceTree = "<group>"; };
		AA5C8F58258FE21F00748EB7 /* NSTextFieldExtension.swift */ = {isa = PBXFileReference; lastKnownFileType = sourcecode.swift; path = NSTextFieldExtension.swift; sourceTree = "<group>"; };
		AA5C8F5D2590EEE800748EB7 /* NSPointExtension.swift */ = {isa = PBXFileReference; lastKnownFileType = sourcecode.swift; path = NSPointExtension.swift; sourceTree = "<group>"; };
		AA5C8F622591021700748EB7 /* NSApplicationExtension.swift */ = {isa = PBXFileReference; lastKnownFileType = sourcecode.swift; path = NSApplicationExtension.swift; sourceTree = "<group>"; };
		AA5D6DAB24A340F700C6FBCE /* WebViewStateObserver.swift */ = {isa = PBXFileReference; lastKnownFileType = sourcecode.swift; path = WebViewStateObserver.swift; sourceTree = "<group>"; };
		AA5FA696275F90C400DCE9C9 /* FaviconImageCache.swift */ = {isa = PBXFileReference; lastKnownFileType = sourcecode.swift; path = FaviconImageCache.swift; sourceTree = "<group>"; };
		AA5FA699275F91C700DCE9C9 /* Favicon.swift */ = {isa = PBXFileReference; lastKnownFileType = sourcecode.swift; path = Favicon.swift; sourceTree = "<group>"; };
		AA5FA69C275F945C00DCE9C9 /* FaviconStore.swift */ = {isa = PBXFileReference; lastKnownFileType = sourcecode.swift; path = FaviconStore.swift; sourceTree = "<group>"; };
		AA5FA69F275F948900DCE9C9 /* Favicons.xcdatamodel */ = {isa = PBXFileReference; lastKnownFileType = wrapper.xcdatamodel; path = Favicons.xcdatamodel; sourceTree = "<group>"; };
		AA6197C3276B314D008396F0 /* FaviconUrlReference.swift */ = {isa = PBXFileReference; lastKnownFileType = sourcecode.swift; path = FaviconUrlReference.swift; sourceTree = "<group>"; };
		AA6197C5276B3168008396F0 /* FaviconHostReference.swift */ = {isa = PBXFileReference; lastKnownFileType = sourcecode.swift; path = FaviconHostReference.swift; sourceTree = "<group>"; };
		AA61C0CF2722159B00E6B681 /* FireInfoViewController.swift */ = {isa = PBXFileReference; lastKnownFileType = sourcecode.swift; path = FireInfoViewController.swift; sourceTree = "<group>"; };
		AA61C0D12727F59B00E6B681 /* ArrayExtension.swift */ = {isa = PBXFileReference; lastKnownFileType = sourcecode.swift; path = ArrayExtension.swift; sourceTree = "<group>"; };
		AA63745324C9BF9A00AB2AC4 /* SuggestionContainerTests.swift */ = {isa = PBXFileReference; lastKnownFileType = sourcecode.swift; path = SuggestionContainerTests.swift; sourceTree = "<group>"; };
		AA652CB025DD825B009059CC /* LocalBookmarkStoreTests.swift */ = {isa = PBXFileReference; lastKnownFileType = sourcecode.swift; path = LocalBookmarkStoreTests.swift; sourceTree = "<group>"; };
		AA652CCD25DD9071009059CC /* BookmarkListTests.swift */ = {isa = PBXFileReference; lastKnownFileType = sourcecode.swift; path = BookmarkListTests.swift; sourceTree = "<group>"; };
		AA652CD225DDA6E9009059CC /* LocalBookmarkManagerTests.swift */ = {isa = PBXFileReference; lastKnownFileType = sourcecode.swift; path = LocalBookmarkManagerTests.swift; sourceTree = "<group>"; };
		AA652CDA25DDAB32009059CC /* BookmarkStoreMock.swift */ = {isa = PBXFileReference; lastKnownFileType = sourcecode.swift; path = BookmarkStoreMock.swift; sourceTree = "<group>"; };
		AA6820E325502F19005ED0D5 /* WebsiteDataStore.swift */ = {isa = PBXFileReference; lastKnownFileType = sourcecode.swift; path = WebsiteDataStore.swift; sourceTree = "<group>"; };
		AA6820EA25503D6A005ED0D5 /* Fire.swift */ = {isa = PBXFileReference; lastKnownFileType = sourcecode.swift; path = Fire.swift; sourceTree = "<group>"; };
		AA6820F025503DA9005ED0D5 /* FireViewModel.swift */ = {isa = PBXFileReference; lastKnownFileType = sourcecode.swift; path = FireViewModel.swift; sourceTree = "<group>"; };
		AA68C3D22490ED62001B8783 /* NavigationBarViewController.swift */ = {isa = PBXFileReference; lastKnownFileType = sourcecode.swift; path = NavigationBarViewController.swift; sourceTree = "<group>"; };
		AA68C3D62490F821001B8783 /* README.md */ = {isa = PBXFileReference; lastKnownFileType = net.daringfireball.markdown; path = README.md; sourceTree = "<group>"; };
		AA693E5D2696E5B90007BB78 /* CrashReports.storyboard */ = {isa = PBXFileReference; lastKnownFileType = file.storyboard; path = CrashReports.storyboard; sourceTree = "<group>"; };
		AA6AD95A2704B6DB00159F8A /* FirePopoverViewController.swift */ = {isa = PBXFileReference; lastKnownFileType = sourcecode.swift; path = FirePopoverViewController.swift; sourceTree = "<group>"; };
		AA6EF9AC25066F42004754E6 /* WindowsManager.swift */ = {isa = PBXFileReference; lastKnownFileType = sourcecode.swift; path = WindowsManager.swift; sourceTree = "<group>"; };
		AA6EF9B2250785D5004754E6 /* NSMenuExtension.swift */ = {isa = PBXFileReference; lastKnownFileType = sourcecode.swift; path = NSMenuExtension.swift; sourceTree = "<group>"; };
		AA6EF9B425081B4C004754E6 /* MainMenuActions.swift */ = {isa = PBXFileReference; lastKnownFileType = sourcecode.swift; path = MainMenuActions.swift; sourceTree = "<group>"; };
		AA6FFB4324DC33320028F4D0 /* NSViewExtension.swift */ = {isa = PBXFileReference; lastKnownFileType = sourcecode.swift; path = NSViewExtension.swift; sourceTree = "<group>"; };
		AA6FFB4524DC3B5A0028F4D0 /* WebView.swift */ = {isa = PBXFileReference; lastKnownFileType = sourcecode.swift; path = WebView.swift; sourceTree = "<group>"; };
		AA72D5FD25FFF94E00C77619 /* NSMenuItemExtension.swift */ = {isa = PBXFileReference; lastKnownFileType = sourcecode.swift; path = NSMenuItemExtension.swift; sourceTree = "<group>"; };
		AA7412B024D0B3AC00D22FE0 /* TabBarViewItem.swift */ = {isa = PBXFileReference; lastKnownFileType = sourcecode.swift; path = TabBarViewItem.swift; sourceTree = "<group>"; };
		AA7412B124D0B3AC00D22FE0 /* TabBarViewItem.xib */ = {isa = PBXFileReference; lastKnownFileType = file.xib; path = TabBarViewItem.xib; sourceTree = "<group>"; };
		AA7412B424D1536B00D22FE0 /* MainWindowController.swift */ = {isa = PBXFileReference; lastKnownFileType = sourcecode.swift; path = MainWindowController.swift; sourceTree = "<group>"; };
		AA7412B624D1687000D22FE0 /* TabBarScrollView.swift */ = {isa = PBXFileReference; lastKnownFileType = sourcecode.swift; path = TabBarScrollView.swift; sourceTree = "<group>"; };
		AA7412BC24D2BEEE00D22FE0 /* MainWindow.swift */ = {isa = PBXFileReference; lastKnownFileType = sourcecode.swift; path = MainWindow.swift; sourceTree = "<group>"; };
		AA75A0AD26F3500C0086B667 /* PrivacyIconViewModel.swift */ = {isa = PBXFileReference; lastKnownFileType = sourcecode.swift; path = PrivacyIconViewModel.swift; sourceTree = "<group>"; };
		AA7DE8E026A9BD000012B490 /* History 2.xcdatamodel */ = {isa = PBXFileReference; lastKnownFileType = wrapper.xcdatamodel; path = "History 2.xcdatamodel"; sourceTree = "<group>"; };
		AA7EB6DE27E7C57D00036718 /* MouseOverAnimationButton.swift */ = {isa = PBXFileReference; lastKnownFileType = sourcecode.swift; path = MouseOverAnimationButton.swift; sourceTree = "<group>"; };
		AA7EB6E027E7D05500036718 /* flame-mouse-over.json */ = {isa = PBXFileReference; fileEncoding = 4; lastKnownFileType = text.json; path = "flame-mouse-over.json"; sourceTree = "<group>"; };
		AA7EB6E127E7D05500036718 /* dark-flame-mouse-over.json */ = {isa = PBXFileReference; fileEncoding = 4; lastKnownFileType = text.json; path = "dark-flame-mouse-over.json"; sourceTree = "<group>"; };
		AA7EB6E427E7D6DC00036718 /* AnimationView.swift */ = {isa = PBXFileReference; lastKnownFileType = sourcecode.swift; path = AnimationView.swift; sourceTree = "<group>"; };
		AA7EB6E627E8809D00036718 /* shield-mouse-over.json */ = {isa = PBXFileReference; fileEncoding = 4; lastKnownFileType = text.json; path = "shield-mouse-over.json"; sourceTree = "<group>"; };
		AA7EB6E827E880A600036718 /* shield-dot-mouse-over.json */ = {isa = PBXFileReference; fileEncoding = 4; lastKnownFileType = text.json; path = "shield-dot-mouse-over.json"; sourceTree = "<group>"; };
		AA7EB6EA27E880AE00036718 /* dark-shield-mouse-over.json */ = {isa = PBXFileReference; fileEncoding = 4; lastKnownFileType = text.json; path = "dark-shield-mouse-over.json"; sourceTree = "<group>"; };
		AA7EB6EC27E880B600036718 /* dark-shield-dot-mouse-over.json */ = {isa = PBXFileReference; fileEncoding = 4; lastKnownFileType = text.json; path = "dark-shield-dot-mouse-over.json"; sourceTree = "<group>"; };
		AA80EC53256BE3BC007083E7 /* UserText.swift */ = {isa = PBXFileReference; lastKnownFileType = sourcecode.swift; path = UserText.swift; sourceTree = "<group>"; };
		AA80EC68256C4691007083E7 /* Base */ = {isa = PBXFileReference; lastKnownFileType = file.storyboard; name = Base; path = Base.lproj/BrowserTab.storyboard; sourceTree = "<group>"; };
		AA80EC74256C46A2007083E7 /* Base */ = {isa = PBXFileReference; lastKnownFileType = file.storyboard; name = Base; path = Base.lproj/Suggestion.storyboard; sourceTree = "<group>"; };
		AA80EC7A256C46AA007083E7 /* Base */ = {isa = PBXFileReference; lastKnownFileType = file.storyboard; name = Base; path = Base.lproj/TabBar.storyboard; sourceTree = "<group>"; };
		AA80EC8A256C49B8007083E7 /* en */ = {isa = PBXFileReference; lastKnownFileType = text.plist.strings; name = en; path = en.lproj/Localizable.strings; sourceTree = "<group>"; };
		AA80EC90256C49BC007083E7 /* en */ = {isa = PBXFileReference; lastKnownFileType = text.plist.stringsdict; name = en; path = en.lproj/Localizable.stringsdict; sourceTree = "<group>"; };
		AA840A9727319D1600E63CDD /* FirePopoverWrapperViewController.swift */ = {isa = PBXFileReference; lastKnownFileType = sourcecode.swift; path = FirePopoverWrapperViewController.swift; sourceTree = "<group>"; };
		AA88D14A252A557100980B4E /* URLRequestExtension.swift */ = {isa = PBXFileReference; lastKnownFileType = sourcecode.swift; path = URLRequestExtension.swift; sourceTree = "<group>"; };
		AA8EDF2324923E980071C2E8 /* URLExtension.swift */ = {isa = PBXFileReference; lastKnownFileType = sourcecode.swift; path = URLExtension.swift; sourceTree = "<group>"; };
		AA8EDF2624923EC70071C2E8 /* StringExtension.swift */ = {isa = PBXFileReference; lastKnownFileType = sourcecode.swift; path = StringExtension.swift; sourceTree = "<group>"; };
		AA91F83827076F1900771A0D /* PrivacyIconViewModelTests.swift */ = {isa = PBXFileReference; lastKnownFileType = sourcecode.swift; path = PrivacyIconViewModelTests.swift; sourceTree = "<group>"; };
		AA92126E25ACCB1100600CD4 /* ErrorExtension.swift */ = {isa = PBXFileReference; lastKnownFileType = sourcecode.swift; path = ErrorExtension.swift; sourceTree = "<group>"; };
		AA92127625ADA07900600CD4 /* WKWebViewExtension.swift */ = {isa = PBXFileReference; lastKnownFileType = sourcecode.swift; path = WKWebViewExtension.swift; sourceTree = "<group>"; };
		AA97BF4525135DD30014931A /* ApplicationDockMenu.swift */ = {isa = PBXFileReference; lastKnownFileType = sourcecode.swift; path = ApplicationDockMenu.swift; sourceTree = "<group>"; };
		AA9B7C7D26A06E040008D425 /* TrackerInfo.swift */ = {isa = PBXFileReference; lastKnownFileType = sourcecode.swift; path = TrackerInfo.swift; sourceTree = "<group>"; };
		AA9B7C8226A197A00008D425 /* ServerTrust.swift */ = {isa = PBXFileReference; lastKnownFileType = sourcecode.swift; path = ServerTrust.swift; sourceTree = "<group>"; };
		AA9B7C8426A199B60008D425 /* ServerTrustViewModel.swift */ = {isa = PBXFileReference; lastKnownFileType = sourcecode.swift; path = ServerTrustViewModel.swift; sourceTree = "<group>"; };
		AA9C362725518C44004B1BA3 /* WebsiteDataStoreMock.swift */ = {isa = PBXFileReference; lastKnownFileType = sourcecode.swift; path = WebsiteDataStoreMock.swift; sourceTree = "<group>"; };
		AA9C362F25518CA9004B1BA3 /* FireTests.swift */ = {isa = PBXFileReference; lastKnownFileType = sourcecode.swift; path = FireTests.swift; sourceTree = "<group>"; };
		AA9E9A5525A3AE8400D1959D /* NSWindowExtension.swift */ = {isa = PBXFileReference; lastKnownFileType = sourcecode.swift; path = NSWindowExtension.swift; sourceTree = "<group>"; };
		AA9E9A5D25A4867200D1959D /* TabDragAndDropManager.swift */ = {isa = PBXFileReference; lastKnownFileType = sourcecode.swift; path = TabDragAndDropManager.swift; sourceTree = "<group>"; };
		AA9FF95824A1ECF20039E328 /* Tab.swift */ = {isa = PBXFileReference; lastKnownFileType = sourcecode.swift; path = Tab.swift; sourceTree = "<group>"; };
		AA9FF95A24A1EFC20039E328 /* TabViewModel.swift */ = {isa = PBXFileReference; lastKnownFileType = sourcecode.swift; path = TabViewModel.swift; sourceTree = "<group>"; };
		AA9FF95C24A1FA1C0039E328 /* TabCollection.swift */ = {isa = PBXFileReference; lastKnownFileType = sourcecode.swift; path = TabCollection.swift; sourceTree = "<group>"; };
		AA9FF95E24A1FB680039E328 /* TabCollectionViewModel.swift */ = {isa = PBXFileReference; lastKnownFileType = sourcecode.swift; path = TabCollectionViewModel.swift; sourceTree = "<group>"; };
		AAA0CC32252F181A0079BC96 /* NavigationButtonMenuDelegate.swift */ = {isa = PBXFileReference; lastKnownFileType = sourcecode.swift; path = NavigationButtonMenuDelegate.swift; sourceTree = "<group>"; };
		AAA0CC3B25337FAB0079BC96 /* WKBackForwardListItemViewModel.swift */ = {isa = PBXFileReference; lastKnownFileType = sourcecode.swift; path = WKBackForwardListItemViewModel.swift; sourceTree = "<group>"; };
		AAA0CC462533833C0079BC96 /* MoreOptionsMenu.swift */ = {isa = PBXFileReference; lastKnownFileType = sourcecode.swift; path = MoreOptionsMenu.swift; sourceTree = "<group>"; };
		AAA0CC562539EBC90079BC96 /* FaviconUserScript.swift */ = {isa = PBXFileReference; lastKnownFileType = sourcecode.swift; path = FaviconUserScript.swift; sourceTree = "<group>"; };
		AAA0CC69253CC43C0079BC96 /* WKUserContentControllerExtension.swift */ = {isa = PBXFileReference; lastKnownFileType = sourcecode.swift; path = WKUserContentControllerExtension.swift; sourceTree = "<group>"; };
		AAA892E9250A4CEF005B37B2 /* WindowControllersManager.swift */ = {isa = PBXFileReference; lastKnownFileType = sourcecode.swift; path = WindowControllersManager.swift; sourceTree = "<group>"; };
		AAADFD05264AA282001555EA /* TimeIntervalExtension.swift */ = {isa = PBXFileReference; lastKnownFileType = sourcecode.swift; path = TimeIntervalExtension.swift; sourceTree = "<group>"; };
		AAB549DE25DAB8F80058460B /* BookmarkViewModel.swift */ = {isa = PBXFileReference; lastKnownFileType = sourcecode.swift; path = BookmarkViewModel.swift; sourceTree = "<group>"; };
		AAB7320626DD0C37002FACF9 /* Fire.storyboard */ = {isa = PBXFileReference; lastKnownFileType = file.storyboard; path = Fire.storyboard; sourceTree = "<group>"; };
		AAB7320826DD0CD9002FACF9 /* FireViewController.swift */ = {isa = PBXFileReference; lastKnownFileType = sourcecode.swift; path = FireViewController.swift; sourceTree = "<group>"; };
		AAB8203B26B2DE0D00788AC3 /* SuggestionListCharacteristics.swift */ = {isa = PBXFileReference; lastKnownFileType = sourcecode.swift; path = SuggestionListCharacteristics.swift; sourceTree = "<group>"; };
		AABAF59B260A7D130085060C /* FaviconManagerMock.swift */ = {isa = PBXFileReference; lastKnownFileType = sourcecode.swift; path = FaviconManagerMock.swift; sourceTree = "<group>"; };
		AABEE69924A902A90043105B /* SuggestionContainerViewModel.swift */ = {isa = PBXFileReference; lastKnownFileType = sourcecode.swift; path = SuggestionContainerViewModel.swift; sourceTree = "<group>"; };
		AABEE69B24A902BB0043105B /* SuggestionContainer.swift */ = {isa = PBXFileReference; lastKnownFileType = sourcecode.swift; path = SuggestionContainer.swift; sourceTree = "<group>"; };
		AABEE6A424AA0A7F0043105B /* SuggestionViewController.swift */ = {isa = PBXFileReference; lastKnownFileType = sourcecode.swift; path = SuggestionViewController.swift; sourceTree = "<group>"; };
		AABEE6A824AB4B910043105B /* SuggestionTableCellView.swift */ = {isa = PBXFileReference; lastKnownFileType = sourcecode.swift; path = SuggestionTableCellView.swift; sourceTree = "<group>"; };
		AABEE6AA24ACA0F90043105B /* SuggestionTableRowView.swift */ = {isa = PBXFileReference; lastKnownFileType = sourcecode.swift; path = SuggestionTableRowView.swift; sourceTree = "<group>"; };
		AABEE6AE24AD22B90043105B /* AddressBarTextField.swift */ = {isa = PBXFileReference; lastKnownFileType = sourcecode.swift; path = AddressBarTextField.swift; sourceTree = "<group>"; };
		AAC30A25268DFEE200D2D9CD /* CrashReporter.swift */ = {isa = PBXFileReference; lastKnownFileType = sourcecode.swift; path = CrashReporter.swift; sourceTree = "<group>"; };
		AAC30A27268E045400D2D9CD /* CrashReportReader.swift */ = {isa = PBXFileReference; lastKnownFileType = sourcecode.swift; path = CrashReportReader.swift; sourceTree = "<group>"; };
		AAC30A29268E239100D2D9CD /* CrashReport.swift */ = {isa = PBXFileReference; lastKnownFileType = sourcecode.swift; path = CrashReport.swift; sourceTree = "<group>"; };
		AAC30A2B268F1ECD00D2D9CD /* CrashReportSender.swift */ = {isa = PBXFileReference; lastKnownFileType = sourcecode.swift; path = CrashReportSender.swift; sourceTree = "<group>"; };
		AAC30A2D268F1EE300D2D9CD /* CrashReportPromptPresenter.swift */ = {isa = PBXFileReference; lastKnownFileType = sourcecode.swift; path = CrashReportPromptPresenter.swift; sourceTree = "<group>"; };
		AAC5E4C425D6A6E8007F5990 /* BookmarkPopover.swift */ = {isa = PBXFileReference; fileEncoding = 4; lastKnownFileType = sourcecode.swift; path = BookmarkPopover.swift; sourceTree = "<group>"; };
		AAC5E4C525D6A6E8007F5990 /* BookmarkPopoverViewController.swift */ = {isa = PBXFileReference; fileEncoding = 4; lastKnownFileType = sourcecode.swift; path = BookmarkPopoverViewController.swift; sourceTree = "<group>"; };
		AAC5E4C625D6A6E8007F5990 /* Bookmarks.storyboard */ = {isa = PBXFileReference; fileEncoding = 4; lastKnownFileType = file.storyboard; path = Bookmarks.storyboard; sourceTree = "<group>"; };
		AAC5E4CD25D6A709007F5990 /* Bookmark.swift */ = {isa = PBXFileReference; fileEncoding = 4; lastKnownFileType = sourcecode.swift; path = Bookmark.swift; sourceTree = "<group>"; };
		AAC5E4CE25D6A709007F5990 /* BookmarkManager.swift */ = {isa = PBXFileReference; fileEncoding = 4; lastKnownFileType = sourcecode.swift; path = BookmarkManager.swift; sourceTree = "<group>"; };
		AAC5E4CF25D6A709007F5990 /* BookmarkList.swift */ = {isa = PBXFileReference; fileEncoding = 4; lastKnownFileType = sourcecode.swift; path = BookmarkList.swift; sourceTree = "<group>"; };
		AAC5E4D625D6A710007F5990 /* BookmarkStore.swift */ = {isa = PBXFileReference; fileEncoding = 4; lastKnownFileType = sourcecode.swift; path = BookmarkStore.swift; sourceTree = "<group>"; };
		AAC5E4E325D6BA9C007F5990 /* NSSizeExtension.swift */ = {isa = PBXFileReference; fileEncoding = 4; lastKnownFileType = sourcecode.swift; path = NSSizeExtension.swift; sourceTree = "<group>"; };
		AAC5E4F025D6BF10007F5990 /* AddressBarButton.swift */ = {isa = PBXFileReference; fileEncoding = 4; lastKnownFileType = sourcecode.swift; path = AddressBarButton.swift; sourceTree = "<group>"; };
		AAC5E4F525D6BF2C007F5990 /* AddressBarButtonsViewController.swift */ = {isa = PBXFileReference; fileEncoding = 4; lastKnownFileType = sourcecode.swift; path = AddressBarButtonsViewController.swift; sourceTree = "<group>"; };
		AAC6BBEE27AC151D0006DCC2 /* History 3.xcdatamodel */ = {isa = PBXFileReference; lastKnownFileType = wrapper.xcdatamodel; path = "History 3.xcdatamodel"; sourceTree = "<group>"; };
		AAC82C5F258B6CB5009B6B42 /* TabPreviewWindowController.swift */ = {isa = PBXFileReference; lastKnownFileType = sourcecode.swift; path = TabPreviewWindowController.swift; sourceTree = "<group>"; };
		AAC9C01424CAFBCE00AD1325 /* TabTests.swift */ = {isa = PBXFileReference; lastKnownFileType = sourcecode.swift; path = TabTests.swift; sourceTree = "<group>"; };
		AAC9C01624CAFBDC00AD1325 /* TabCollectionTests.swift */ = {isa = PBXFileReference; lastKnownFileType = sourcecode.swift; path = TabCollectionTests.swift; sourceTree = "<group>"; };
		AAC9C01B24CB594C00AD1325 /* TabViewModelTests.swift */ = {isa = PBXFileReference; lastKnownFileType = sourcecode.swift; path = TabViewModelTests.swift; sourceTree = "<group>"; };
		AAC9C01D24CB6BEB00AD1325 /* TabCollectionViewModelTests.swift */ = {isa = PBXFileReference; lastKnownFileType = sourcecode.swift; path = TabCollectionViewModelTests.swift; sourceTree = "<group>"; };
		AACF6FD526BC366D00CF09F9 /* SafariVersionReader.swift */ = {isa = PBXFileReference; lastKnownFileType = sourcecode.swift; path = SafariVersionReader.swift; sourceTree = "<group>"; };
		AAD6D8862696DF6D002393B3 /* CrashReportPromptViewController.swift */ = {isa = PBXFileReference; lastKnownFileType = sourcecode.swift; path = CrashReportPromptViewController.swift; sourceTree = "<group>"; };
		AAD8078427B3F3BE00CF7703 /* WebsiteBreakageSender.swift */ = {isa = PBXFileReference; lastKnownFileType = sourcecode.swift; path = WebsiteBreakageSender.swift; sourceTree = "<group>"; };
		AAD8078627B3F45600CF7703 /* WebsiteBreakage.swift */ = {isa = PBXFileReference; lastKnownFileType = sourcecode.swift; path = WebsiteBreakage.swift; sourceTree = "<group>"; };
		AAD86E502678D104005C11BE /* DuckDuckGoCI.entitlements */ = {isa = PBXFileReference; lastKnownFileType = text.plist.entitlements; path = DuckDuckGoCI.entitlements; sourceTree = "<group>"; };
		AAD86E51267A0DFF005C11BE /* UpdateController.swift */ = {isa = PBXFileReference; lastKnownFileType = sourcecode.swift; path = UpdateController.swift; sourceTree = "<group>"; };
		AADCBF3926F7C2CE00EF67A8 /* LottieAnimationCache.swift */ = {isa = PBXFileReference; lastKnownFileType = sourcecode.swift; path = LottieAnimationCache.swift; sourceTree = "<group>"; };
		AADE11BF26D916D70032D8A7 /* StringExtensionTests.swift */ = {isa = PBXFileReference; lastKnownFileType = sourcecode.swift; path = StringExtensionTests.swift; sourceTree = "<group>"; };
		AAE246F12709EF3B00BEEAEE /* FirePopoverCollectionViewItem.swift */ = {isa = PBXFileReference; lastKnownFileType = sourcecode.swift; path = FirePopoverCollectionViewItem.swift; sourceTree = "<group>"; };
		AAE246F22709EF3B00BEEAEE /* FirePopoverCollectionViewItem.xib */ = {isa = PBXFileReference; lastKnownFileType = file.xib; path = FirePopoverCollectionViewItem.xib; sourceTree = "<group>"; };
		AAE246F5270A3D3000BEEAEE /* FirePopoverCollectionViewHeader.xib */ = {isa = PBXFileReference; lastKnownFileType = file.xib; path = FirePopoverCollectionViewHeader.xib; sourceTree = "<group>"; };
		AAE246F7270A406200BEEAEE /* FirePopoverCollectionViewHeader.swift */ = {isa = PBXFileReference; lastKnownFileType = sourcecode.swift; path = FirePopoverCollectionViewHeader.swift; sourceTree = "<group>"; };
		AAE39D1A24F44885008EF28B /* TabCollectionViewModelDelegateMock.swift */ = {isa = PBXFileReference; lastKnownFileType = sourcecode.swift; path = TabCollectionViewModelDelegateMock.swift; sourceTree = "<group>"; };
		AAE75279263B046100B973F8 /* History.xcdatamodel */ = {isa = PBXFileReference; lastKnownFileType = wrapper.xcdatamodel; path = History.xcdatamodel; sourceTree = "<group>"; };
		AAE7527B263B056C00B973F8 /* HistoryStore.swift */ = {isa = PBXFileReference; lastKnownFileType = sourcecode.swift; path = HistoryStore.swift; sourceTree = "<group>"; };
		AAE7527D263B05C600B973F8 /* HistoryEntry.swift */ = {isa = PBXFileReference; lastKnownFileType = sourcecode.swift; path = HistoryEntry.swift; sourceTree = "<group>"; };
		AAE7527F263B0A4D00B973F8 /* HistoryCoordinator.swift */ = {isa = PBXFileReference; lastKnownFileType = sourcecode.swift; path = HistoryCoordinator.swift; sourceTree = "<group>"; };
		AAE8B101258A41C000E81239 /* TabPreview.storyboard */ = {isa = PBXFileReference; lastKnownFileType = file.storyboard; path = TabPreview.storyboard; sourceTree = "<group>"; };
		AAE8B10F258A456C00E81239 /* TabPreviewViewController.swift */ = {isa = PBXFileReference; lastKnownFileType = sourcecode.swift; path = TabPreviewViewController.swift; sourceTree = "<group>"; };
		AAE99B8827088A19008B6BD9 /* FirePopover.swift */ = {isa = PBXFileReference; lastKnownFileType = sourcecode.swift; path = FirePopover.swift; sourceTree = "<group>"; };
		AAEC74B12642C57200C2EFBC /* HistoryCoordinatingMock.swift */ = {isa = PBXFileReference; lastKnownFileType = sourcecode.swift; path = HistoryCoordinatingMock.swift; sourceTree = "<group>"; };
		AAEC74B32642C69300C2EFBC /* HistoryCoordinatorTests.swift */ = {isa = PBXFileReference; lastKnownFileType = sourcecode.swift; path = HistoryCoordinatorTests.swift; sourceTree = "<group>"; };
		AAEC74B52642CC6A00C2EFBC /* HistoryStoringMock.swift */ = {isa = PBXFileReference; lastKnownFileType = sourcecode.swift; path = HistoryStoringMock.swift; sourceTree = "<group>"; };
		AAEC74B72642E43800C2EFBC /* HistoryStoreTests.swift */ = {isa = PBXFileReference; lastKnownFileType = sourcecode.swift; path = HistoryStoreTests.swift; sourceTree = "<group>"; };
		AAEC74BA2642E67C00C2EFBC /* NSPersistentContainerExtension.swift */ = {isa = PBXFileReference; lastKnownFileType = sourcecode.swift; path = NSPersistentContainerExtension.swift; sourceTree = "<group>"; };
		AAECA41F24EEA4AC00EFA63A /* IndexPathExtension.swift */ = {isa = PBXFileReference; lastKnownFileType = sourcecode.swift; path = IndexPathExtension.swift; sourceTree = "<group>"; };
		AAEEC6A827088ADB008445F7 /* FireCoordinator.swift */ = {isa = PBXFileReference; fileEncoding = 4; lastKnownFileType = sourcecode.swift; path = FireCoordinator.swift; sourceTree = "<group>"; };
		AAEF6BC7276A081C0024DCF4 /* FaviconSelector.swift */ = {isa = PBXFileReference; lastKnownFileType = sourcecode.swift; path = FaviconSelector.swift; sourceTree = "<group>"; };
		AAFCB37E25E545D400859DD4 /* PublisherExtension.swift */ = {isa = PBXFileReference; lastKnownFileType = sourcecode.swift; path = PublisherExtension.swift; sourceTree = "<group>"; };
		AAFE068226C7082D005434CC /* WebKitVersionProvider.swift */ = {isa = PBXFileReference; lastKnownFileType = sourcecode.swift; path = WebKitVersionProvider.swift; sourceTree = "<group>"; };
		B31055BC27A1BA1D001AC618 /* AutoconsentUserScript.swift */ = {isa = PBXFileReference; fileEncoding = 4; lastKnownFileType = sourcecode.swift; name = AutoconsentUserScript.swift; path = Autoconsent/AutoconsentUserScript.swift; sourceTree = "<group>"; };
		B31055BD27A1BA1D001AC618 /* autoconsent.html */ = {isa = PBXFileReference; fileEncoding = 4; lastKnownFileType = text.html; name = autoconsent.html; path = Autoconsent/autoconsent.html; sourceTree = "<group>"; };
		B31055BE27A1BA1D001AC618 /* userscript.js */ = {isa = PBXFileReference; fileEncoding = 4; lastKnownFileType = sourcecode.javascript; name = userscript.js; path = Autoconsent/userscript.js; sourceTree = "<group>"; };
		B31055BF27A1BA1D001AC618 /* browser-shim.js */ = {isa = PBXFileReference; fileEncoding = 4; lastKnownFileType = sourcecode.javascript; name = "browser-shim.js"; path = "Autoconsent/browser-shim.js"; sourceTree = "<group>"; };
		B31055C027A1BA1D001AC618 /* background-bundle.js */ = {isa = PBXFileReference; fileEncoding = 4; lastKnownFileType = sourcecode.javascript; name = "background-bundle.js"; path = "Autoconsent/background-bundle.js"; sourceTree = "<group>"; };
		B31055C127A1BA1D001AC618 /* AutoconsentBackground.swift */ = {isa = PBXFileReference; fileEncoding = 4; lastKnownFileType = sourcecode.swift; name = AutoconsentBackground.swift; path = Autoconsent/AutoconsentBackground.swift; sourceTree = "<group>"; };
		B31055C227A1BA1D001AC618 /* background.js */ = {isa = PBXFileReference; fileEncoding = 4; lastKnownFileType = sourcecode.javascript; name = background.js; path = Autoconsent/background.js; sourceTree = "<group>"; };
		B31055C327A1BA1D001AC618 /* autoconsent-bundle.js */ = {isa = PBXFileReference; fileEncoding = 4; lastKnownFileType = sourcecode.javascript; name = "autoconsent-bundle.js"; path = "Autoconsent/autoconsent-bundle.js"; sourceTree = "<group>"; };
		B31055CD27A1BA44001AC618 /* AutoconsentBackgroundTests.swift */ = {isa = PBXFileReference; fileEncoding = 4; lastKnownFileType = sourcecode.swift; name = AutoconsentBackgroundTests.swift; path = Autoconsent/AutoconsentBackgroundTests.swift; sourceTree = "<group>"; };
		B3FB198D27BC013C00513DC1 /* autoconsent-test-page.html */ = {isa = PBXFileReference; lastKnownFileType = text.html; path = "autoconsent-test-page.html"; sourceTree = "<group>"; };
		B3FB198F27BC015600513DC1 /* autoconsent-test.js */ = {isa = PBXFileReference; lastKnownFileType = sourcecode.javascript; path = "autoconsent-test.js"; sourceTree = "<group>"; };
		B3FB199227BD0AD400513DC1 /* CookieConsentInfo.swift */ = {isa = PBXFileReference; lastKnownFileType = sourcecode.swift; path = CookieConsentInfo.swift; sourceTree = "<group>"; };
		B6040855274B830F00680351 /* DictionaryExtension.swift */ = {isa = PBXFileReference; lastKnownFileType = sourcecode.swift; path = DictionaryExtension.swift; sourceTree = "<group>"; };
		B604085B274B8CA400680351 /* Permissions.xcdatamodel */ = {isa = PBXFileReference; lastKnownFileType = wrapper.xcdatamodel; path = Permissions.xcdatamodel; sourceTree = "<group>"; };
		B6085D052743905F00A9C456 /* CoreDataStore.swift */ = {isa = PBXFileReference; lastKnownFileType = sourcecode.swift; path = CoreDataStore.swift; sourceTree = "<group>"; };
		B6085D082743993D00A9C456 /* Permissions.xcdatamodel */ = {isa = PBXFileReference; lastKnownFileType = wrapper.xcdatamodel; path = Permissions.xcdatamodel; sourceTree = "<group>"; };
		B6106B9D26A565DA0013B453 /* BundleExtension.swift */ = {isa = PBXFileReference; lastKnownFileType = sourcecode.swift; path = BundleExtension.swift; sourceTree = "<group>"; };
		B6106B9F26A7BE0B0013B453 /* PermissionManagerTests.swift */ = {isa = PBXFileReference; lastKnownFileType = sourcecode.swift; path = PermissionManagerTests.swift; sourceTree = "<group>"; };
		B6106BA226A7BEA00013B453 /* PermissionAuthorizationState.swift */ = {isa = PBXFileReference; lastKnownFileType = sourcecode.swift; path = PermissionAuthorizationState.swift; sourceTree = "<group>"; };
		B6106BA526A7BEC80013B453 /* PermissionAuthorizationQuery.swift */ = {isa = PBXFileReference; lastKnownFileType = sourcecode.swift; path = PermissionAuthorizationQuery.swift; sourceTree = "<group>"; };
		B6106BAA26A7BF1D0013B453 /* PermissionType.swift */ = {isa = PBXFileReference; lastKnownFileType = sourcecode.swift; path = PermissionType.swift; sourceTree = "<group>"; };
		B6106BAC26A7BF390013B453 /* PermissionState.swift */ = {isa = PBXFileReference; lastKnownFileType = sourcecode.swift; path = PermissionState.swift; sourceTree = "<group>"; };
		B6106BAE26A7C6180013B453 /* PermissionStoreMock.swift */ = {isa = PBXFileReference; lastKnownFileType = sourcecode.swift; path = PermissionStoreMock.swift; sourceTree = "<group>"; };
		B6106BB026A7D8720013B453 /* PermissionStoreTests.swift */ = {isa = PBXFileReference; lastKnownFileType = sourcecode.swift; path = PermissionStoreTests.swift; sourceTree = "<group>"; };
		B6106BB226A7F4AA0013B453 /* GeolocationServiceMock.swift */ = {isa = PBXFileReference; lastKnownFileType = sourcecode.swift; path = GeolocationServiceMock.swift; sourceTree = "<group>"; };
		B6106BB426A809E60013B453 /* GeolocationProviderTests.swift */ = {isa = PBXFileReference; lastKnownFileType = sourcecode.swift; path = GeolocationProviderTests.swift; sourceTree = "<group>"; };
		B610F2BA27A145C500FCEBE9 /* RulesCompilationMonitor.swift */ = {isa = PBXFileReference; lastKnownFileType = sourcecode.swift; path = RulesCompilationMonitor.swift; sourceTree = "<group>"; };
		B610F2E327A8F37A00FCEBE9 /* CBRCompileTimeReporterTests.swift */ = {isa = PBXFileReference; lastKnownFileType = sourcecode.swift; path = CBRCompileTimeReporterTests.swift; sourceTree = "<group>"; };
		B610F2E527AA388100FCEBE9 /* ContentBlockingUpdatingTests.swift */ = {isa = PBXFileReference; lastKnownFileType = sourcecode.swift; path = ContentBlockingUpdatingTests.swift; sourceTree = "<group>"; };
		B610F2E727AA397100FCEBE9 /* ContentBlockerRulesManagerMock.swift */ = {isa = PBXFileReference; lastKnownFileType = sourcecode.swift; path = ContentBlockerRulesManagerMock.swift; sourceTree = "<group>"; };
		B61EF3EB266F91E700B4D78F /* WKWebView+Download.swift */ = {isa = PBXFileReference; lastKnownFileType = sourcecode.swift; path = "WKWebView+Download.swift"; sourceTree = "<group>"; };
		B61EF3F0266F922200B4D78F /* WKProcessPool+DownloadDelegate.swift */ = {isa = PBXFileReference; lastKnownFileType = sourcecode.swift; path = "WKProcessPool+DownloadDelegate.swift"; sourceTree = "<group>"; };
		B61F015425EDD5A700ABB5A3 /* UserContentController.swift */ = {isa = PBXFileReference; lastKnownFileType = sourcecode.swift; path = UserContentController.swift; sourceTree = "<group>"; };
		B62EB47B25BAD3BB005745C6 /* WKWebViewPrivateMethodsAvailabilityTests.swift */ = {isa = PBXFileReference; fileEncoding = 4; lastKnownFileType = sourcecode.swift; path = WKWebViewPrivateMethodsAvailabilityTests.swift; sourceTree = "<group>"; };
		B630793926731F2600DCEE41 /* FileDownloadManagerTests.swift */ = {isa = PBXFileReference; fileEncoding = 4; lastKnownFileType = sourcecode.swift; path = FileDownloadManagerTests.swift; sourceTree = "<group>"; };
		B630794126731F5400DCEE41 /* WKDownloadMock.swift */ = {isa = PBXFileReference; lastKnownFileType = sourcecode.swift; path = WKDownloadMock.swift; sourceTree = "<group>"; };
		B637273A26CBC8AF00C8CB02 /* AuthenticationAlert.swift */ = {isa = PBXFileReference; lastKnownFileType = sourcecode.swift; path = AuthenticationAlert.swift; sourceTree = "<group>"; };
		B637273C26CCF0C200C8CB02 /* OptionalExtension.swift */ = {isa = PBXFileReference; lastKnownFileType = sourcecode.swift; path = OptionalExtension.swift; sourceTree = "<group>"; };
		B63B9C502670B2B200C45B91 /* _WKDownload.h */ = {isa = PBXFileReference; lastKnownFileType = sourcecode.c.h; path = _WKDownload.h; sourceTree = "<group>"; };
		B63B9C542670B32000C45B91 /* WKProcessPool+Private.h */ = {isa = PBXFileReference; lastKnownFileType = sourcecode.c.h; path = "WKProcessPool+Private.h"; sourceTree = "<group>"; };
		B63BDF7D27FDAA640072D75B /* PrivacyDashboardWebView.swift */ = {isa = PBXFileReference; lastKnownFileType = sourcecode.swift; path = PrivacyDashboardWebView.swift; sourceTree = "<group>"; };
		B63BDF7F280003570072D75B /* WebKitError.swift */ = {isa = PBXFileReference; lastKnownFileType = sourcecode.swift; path = WebKitError.swift; sourceTree = "<group>"; };
		B63D466725BEB6C200874977 /* WKWebView+Private.h */ = {isa = PBXFileReference; fileEncoding = 4; lastKnownFileType = sourcecode.c.h; path = "WKWebView+Private.h"; sourceTree = "<group>"; };
		B63D466825BEB6C200874977 /* WKWebView+SessionState.swift */ = {isa = PBXFileReference; fileEncoding = 4; lastKnownFileType = sourcecode.swift; path = "WKWebView+SessionState.swift"; sourceTree = "<group>"; };
		B63D467025BFA6C100874977 /* DispatchQueueExtensions.swift */ = {isa = PBXFileReference; lastKnownFileType = sourcecode.swift; path = DispatchQueueExtensions.swift; sourceTree = "<group>"; };
		B63D467925BFC3E100874977 /* NSCoderExtensions.swift */ = {isa = PBXFileReference; lastKnownFileType = sourcecode.swift; path = NSCoderExtensions.swift; sourceTree = "<group>"; };
		B63ED0D726AE729600A9DAD1 /* PermissionModelTests.swift */ = {isa = PBXFileReference; lastKnownFileType = sourcecode.swift; path = PermissionModelTests.swift; sourceTree = "<group>"; };
		B63ED0D926AE7AF400A9DAD1 /* PermissionManagerMock.swift */ = {isa = PBXFileReference; lastKnownFileType = sourcecode.swift; path = PermissionManagerMock.swift; sourceTree = "<group>"; };
		B63ED0DB26AE7B1E00A9DAD1 /* WebViewMock.swift */ = {isa = PBXFileReference; lastKnownFileType = sourcecode.swift; path = WebViewMock.swift; sourceTree = "<group>"; };
		B63ED0DD26AFD9A300A9DAD1 /* AVCaptureDeviceMock.swift */ = {isa = PBXFileReference; lastKnownFileType = sourcecode.swift; path = AVCaptureDeviceMock.swift; sourceTree = "<group>"; };
		B63ED0DF26AFE32F00A9DAD1 /* GeolocationProviderMock.swift */ = {isa = PBXFileReference; lastKnownFileType = sourcecode.swift; path = GeolocationProviderMock.swift; sourceTree = "<group>"; };
		B63ED0E226B3E7FA00A9DAD1 /* CLLocationManagerMock.swift */ = {isa = PBXFileReference; fileEncoding = 4; lastKnownFileType = sourcecode.swift; path = CLLocationManagerMock.swift; sourceTree = "<group>"; };
		B63ED0E426BB8FB900A9DAD1 /* SharingMenu.swift */ = {isa = PBXFileReference; lastKnownFileType = sourcecode.swift; path = SharingMenu.swift; sourceTree = "<group>"; };
		B642738127B65BAC0005DFD1 /* SecureVaultErrorReporter.swift */ = {isa = PBXFileReference; lastKnownFileType = sourcecode.swift; path = SecureVaultErrorReporter.swift; sourceTree = "<group>"; };
		B643BF1327ABF772000BACEC /* NSWorkspaceExtension.swift */ = {isa = PBXFileReference; lastKnownFileType = sourcecode.swift; path = NSWorkspaceExtension.swift; sourceTree = "<group>"; };
		B64C84DD2692D7400048FEBE /* PermissionAuthorization.storyboard */ = {isa = PBXFileReference; lastKnownFileType = file.storyboard; path = PermissionAuthorization.storyboard; sourceTree = "<group>"; };
		B64C84E22692DC9F0048FEBE /* PermissionAuthorizationViewController.swift */ = {isa = PBXFileReference; lastKnownFileType = sourcecode.swift; path = PermissionAuthorizationViewController.swift; sourceTree = "<group>"; };
		B64C84EA2692DD650048FEBE /* PermissionAuthorizationPopover.swift */ = {isa = PBXFileReference; lastKnownFileType = sourcecode.swift; path = PermissionAuthorizationPopover.swift; sourceTree = "<group>"; };
		B64C84F0269310120048FEBE /* PermissionManager.swift */ = {isa = PBXFileReference; lastKnownFileType = sourcecode.swift; path = PermissionManager.swift; sourceTree = "<group>"; };
		B64C852926942AC90048FEBE /* PermissionContextMenu.swift */ = {isa = PBXFileReference; lastKnownFileType = sourcecode.swift; path = PermissionContextMenu.swift; sourceTree = "<group>"; };
		B64C852F26943BC10048FEBE /* Permissions.xcdatamodel */ = {isa = PBXFileReference; lastKnownFileType = wrapper.xcdatamodel; path = Permissions.xcdatamodel; sourceTree = "<group>"; };
		B64C853726944B880048FEBE /* StoredPermission.swift */ = {isa = PBXFileReference; lastKnownFileType = sourcecode.swift; path = StoredPermission.swift; sourceTree = "<group>"; };
		B64C853C26944B940048FEBE /* PermissionStore.swift */ = {isa = PBXFileReference; lastKnownFileType = sourcecode.swift; path = PermissionStore.swift; sourceTree = "<group>"; };
		B64C85412694590B0048FEBE /* PermissionButton.swift */ = {isa = PBXFileReference; lastKnownFileType = sourcecode.swift; path = PermissionButton.swift; sourceTree = "<group>"; };
		B65349A9265CF45000DCC645 /* DispatchQueueExtensionsTests.swift */ = {isa = PBXFileReference; lastKnownFileType = sourcecode.swift; path = DispatchQueueExtensionsTests.swift; sourceTree = "<group>"; };
		B6553691268440D700085A79 /* WKProcessPool+GeolocationProvider.swift */ = {isa = PBXFileReference; lastKnownFileType = sourcecode.swift; path = "WKProcessPool+GeolocationProvider.swift"; sourceTree = "<group>"; };
		B65536962684413900085A79 /* WKGeolocationProvider.h */ = {isa = PBXFileReference; lastKnownFileType = sourcecode.c.h; path = WKGeolocationProvider.h; sourceTree = "<group>"; };
		B655369A268442EE00085A79 /* GeolocationProvider.swift */ = {isa = PBXFileReference; lastKnownFileType = sourcecode.swift; path = GeolocationProvider.swift; sourceTree = "<group>"; };
		B65536A52685B82B00085A79 /* Permissions.swift */ = {isa = PBXFileReference; lastKnownFileType = sourcecode.swift; path = Permissions.swift; sourceTree = "<group>"; };
		B65536AD2685E17100085A79 /* GeolocationService.swift */ = {isa = PBXFileReference; lastKnownFileType = sourcecode.swift; path = GeolocationService.swift; sourceTree = "<group>"; };
		B65783E625F8AAFB00D8DB33 /* String+Punycode.swift */ = {isa = PBXFileReference; lastKnownFileType = sourcecode.swift; path = "String+Punycode.swift"; sourceTree = "<group>"; };
		B657841825FA484B00D8DB33 /* NSException+Catch.h */ = {isa = PBXFileReference; lastKnownFileType = sourcecode.c.h; path = "NSException+Catch.h"; sourceTree = "<group>"; };
		B657841925FA484B00D8DB33 /* NSException+Catch.m */ = {isa = PBXFileReference; lastKnownFileType = sourcecode.c.objc; path = "NSException+Catch.m"; sourceTree = "<group>"; };
		B657841E25FA497600D8DB33 /* NSException+Catch.swift */ = {isa = PBXFileReference; lastKnownFileType = sourcecode.swift; path = "NSException+Catch.swift"; sourceTree = "<group>"; };
		B65E6B9D26D9EC0800095F96 /* CircularProgressView.swift */ = {isa = PBXFileReference; lastKnownFileType = sourcecode.swift; path = CircularProgressView.swift; sourceTree = "<group>"; };
		B65E6B9F26D9F10600095F96 /* NSBezierPathExtension.swift */ = {isa = PBXFileReference; lastKnownFileType = sourcecode.swift; path = NSBezierPathExtension.swift; sourceTree = "<group>"; };
		B662D3D82755D7AD0035D4D6 /* PixelStoreTests.swift */ = {isa = PBXFileReference; lastKnownFileType = sourcecode.swift; path = PixelStoreTests.swift; sourceTree = "<group>"; };
		B662D3DB2755D81A0035D4D6 /* PixelDataModel.xcdatamodel */ = {isa = PBXFileReference; lastKnownFileType = wrapper.xcdatamodel; path = PixelDataModel.xcdatamodel; sourceTree = "<group>"; };
		B662D3DD275613BB0035D4D6 /* EncryptionKeyStoreMock.swift */ = {isa = PBXFileReference; lastKnownFileType = sourcecode.swift; path = EncryptionKeyStoreMock.swift; sourceTree = "<group>"; };
		B66E9DD12670EB2A00E53BB5 /* _WKDownload+WebKitDownload.swift */ = {isa = PBXFileReference; lastKnownFileType = sourcecode.swift; path = "_WKDownload+WebKitDownload.swift"; sourceTree = "<group>"; };
		B66E9DD32670EB4A00E53BB5 /* WKDownload+WebKitDownload.swift */ = {isa = PBXFileReference; lastKnownFileType = sourcecode.swift; path = "WKDownload+WebKitDownload.swift"; sourceTree = "<group>"; };
		B67C6C3C2654B897006C872E /* WebViewExtensionTests.swift */ = {isa = PBXFileReference; lastKnownFileType = sourcecode.swift; path = WebViewExtensionTests.swift; sourceTree = "<group>"; };
		B67C6C412654BF49006C872E /* DuckDuckGo-Symbol.jpg */ = {isa = PBXFileReference; lastKnownFileType = image.jpeg; path = "DuckDuckGo-Symbol.jpg"; sourceTree = "<group>"; };
		B67C6C462654C643006C872E /* FileManagerExtensionTests.swift */ = {isa = PBXFileReference; lastKnownFileType = sourcecode.swift; path = FileManagerExtensionTests.swift; sourceTree = "<group>"; };
		B68172A8269C487D006D1092 /* PrivacyDashboardUserScript.swift */ = {isa = PBXFileReference; lastKnownFileType = sourcecode.swift; path = PrivacyDashboardUserScript.swift; sourceTree = "<group>"; };
		B68172AD269EB43F006D1092 /* GeolocationServiceTests.swift */ = {isa = PBXFileReference; lastKnownFileType = sourcecode.swift; path = GeolocationServiceTests.swift; sourceTree = "<group>"; };
		B6830960274CDE99004B46BB /* FireproofDomainsContainer.swift */ = {isa = PBXFileReference; lastKnownFileType = sourcecode.swift; path = FireproofDomainsContainer.swift; sourceTree = "<group>"; };
		B6830962274CDEC7004B46BB /* FireproofDomainsStore.swift */ = {isa = PBXFileReference; lastKnownFileType = sourcecode.swift; path = FireproofDomainsStore.swift; sourceTree = "<group>"; };
		B68458AF25C7E76A00DC17B6 /* WindowManager+StateRestoration.swift */ = {isa = PBXFileReference; lastKnownFileType = sourcecode.swift; path = "WindowManager+StateRestoration.swift"; sourceTree = "<group>"; };
		B68458B725C7E8B200DC17B6 /* Tab+NSSecureCoding.swift */ = {isa = PBXFileReference; lastKnownFileType = sourcecode.swift; path = "Tab+NSSecureCoding.swift"; sourceTree = "<group>"; };
		B68458BF25C7E9E000DC17B6 /* TabCollectionViewModel+NSSecureCoding.swift */ = {isa = PBXFileReference; lastKnownFileType = sourcecode.swift; path = "TabCollectionViewModel+NSSecureCoding.swift"; sourceTree = "<group>"; };
		B68458C425C7EA0C00DC17B6 /* TabCollection+NSSecureCoding.swift */ = {isa = PBXFileReference; lastKnownFileType = sourcecode.swift; path = "TabCollection+NSSecureCoding.swift"; sourceTree = "<group>"; };
		B68458CC25C7EB9000DC17B6 /* WKWebViewConfigurationExtensions.swift */ = {isa = PBXFileReference; lastKnownFileType = sourcecode.swift; path = WKWebViewConfigurationExtensions.swift; sourceTree = "<group>"; };
		B684590725C9027900DC17B6 /* AppStateChangedPublisher.swift */ = {isa = PBXFileReference; lastKnownFileType = sourcecode.swift; path = AppStateChangedPublisher.swift; sourceTree = "<group>"; };
		B684592125C93BE000DC17B6 /* Publisher.asVoid.swift */ = {isa = PBXFileReference; lastKnownFileType = sourcecode.swift; path = Publisher.asVoid.swift; sourceTree = "<group>"; };
		B684592625C93C0500DC17B6 /* Publishers.NestedObjectChanges.swift */ = {isa = PBXFileReference; lastKnownFileType = sourcecode.swift; path = Publishers.NestedObjectChanges.swift; sourceTree = "<group>"; };
		B684592E25C93FBF00DC17B6 /* AppStateRestorationManager.swift */ = {isa = PBXFileReference; lastKnownFileType = sourcecode.swift; path = AppStateRestorationManager.swift; sourceTree = "<group>"; };
		B68503A6279141CD00893A05 /* KeySetDictionary.swift */ = {isa = PBXFileReference; lastKnownFileType = sourcecode.swift; path = KeySetDictionary.swift; sourceTree = "<group>"; };
		B688B4D9273E6D3B0087BEAF /* MainView.swift */ = {isa = PBXFileReference; lastKnownFileType = sourcecode.swift; path = MainView.swift; sourceTree = "<group>"; };
		B688B4DE27420D290087BEAF /* PDFSearchTextMenuItemHandler.swift */ = {isa = PBXFileReference; lastKnownFileType = sourcecode.swift; path = PDFSearchTextMenuItemHandler.swift; sourceTree = "<group>"; };
		B689ECD426C247DB006FB0C5 /* BackForwardListItem.swift */ = {isa = PBXFileReference; lastKnownFileType = sourcecode.swift; path = BackForwardListItem.swift; sourceTree = "<group>"; };
		B68C2FB127706E6A00BF2C7D /* ProcessExtension.swift */ = {isa = PBXFileReference; lastKnownFileType = sourcecode.swift; path = ProcessExtension.swift; sourceTree = "<group>"; };
		B68C92C0274E3EF4002AC6B0 /* PopUpWindow.swift */ = {isa = PBXFileReference; lastKnownFileType = sourcecode.swift; path = PopUpWindow.swift; sourceTree = "<group>"; };
		B68C92C32750EF76002AC6B0 /* PixelDataRecord.swift */ = {isa = PBXFileReference; lastKnownFileType = sourcecode.swift; path = PixelDataRecord.swift; sourceTree = "<group>"; };
		B693953C26F04BE70015B914 /* NibLoadable.swift */ = {isa = PBXFileReference; fileEncoding = 4; lastKnownFileType = sourcecode.swift; path = NibLoadable.swift; sourceTree = "<group>"; };
		B693953D26F04BE70015B914 /* MouseOverView.swift */ = {isa = PBXFileReference; fileEncoding = 4; lastKnownFileType = sourcecode.swift; path = MouseOverView.swift; sourceTree = "<group>"; };
		B693953E26F04BE70015B914 /* FocusRingView.swift */ = {isa = PBXFileReference; fileEncoding = 4; lastKnownFileType = sourcecode.swift; path = FocusRingView.swift; sourceTree = "<group>"; };
		B693953F26F04BE80015B914 /* MouseClickView.swift */ = {isa = PBXFileReference; fileEncoding = 4; lastKnownFileType = sourcecode.swift; path = MouseClickView.swift; sourceTree = "<group>"; };
		B693954026F04BE80015B914 /* ProgressView.swift */ = {isa = PBXFileReference; fileEncoding = 4; lastKnownFileType = sourcecode.swift; path = ProgressView.swift; sourceTree = "<group>"; };
		B693954126F04BE80015B914 /* PaddedImageButton.swift */ = {isa = PBXFileReference; fileEncoding = 4; lastKnownFileType = sourcecode.swift; path = PaddedImageButton.swift; sourceTree = "<group>"; };
		B693954226F04BE90015B914 /* ShadowView.swift */ = {isa = PBXFileReference; fileEncoding = 4; lastKnownFileType = sourcecode.swift; path = ShadowView.swift; sourceTree = "<group>"; };
		B693954326F04BE90015B914 /* GradientView.swift */ = {isa = PBXFileReference; fileEncoding = 4; lastKnownFileType = sourcecode.swift; path = GradientView.swift; sourceTree = "<group>"; };
		B693954426F04BE90015B914 /* LongPressButton.swift */ = {isa = PBXFileReference; fileEncoding = 4; lastKnownFileType = sourcecode.swift; path = LongPressButton.swift; sourceTree = "<group>"; };
		B693954526F04BEA0015B914 /* WindowDraggingView.swift */ = {isa = PBXFileReference; fileEncoding = 4; lastKnownFileType = sourcecode.swift; path = WindowDraggingView.swift; sourceTree = "<group>"; };
		B693954626F04BEA0015B914 /* ColorView.swift */ = {isa = PBXFileReference; fileEncoding = 4; lastKnownFileType = sourcecode.swift; path = ColorView.swift; sourceTree = "<group>"; };
		B693954726F04BEA0015B914 /* NSSavePanelExtension.swift */ = {isa = PBXFileReference; fileEncoding = 4; lastKnownFileType = sourcecode.swift; path = NSSavePanelExtension.swift; sourceTree = "<group>"; };
		B693954826F04BEB0015B914 /* SavePanelAccessoryView.xib */ = {isa = PBXFileReference; fileEncoding = 4; lastKnownFileType = file.xib; path = SavePanelAccessoryView.xib; sourceTree = "<group>"; };
		B693954926F04BEB0015B914 /* MouseOverButton.swift */ = {isa = PBXFileReference; fileEncoding = 4; lastKnownFileType = sourcecode.swift; path = MouseOverButton.swift; sourceTree = "<group>"; };
		B693955A26F0CE300015B914 /* WebKitDownloadDelegate.swift */ = {isa = PBXFileReference; lastKnownFileType = sourcecode.swift; path = WebKitDownloadDelegate.swift; sourceTree = "<group>"; };
		B693955C26F19CD70015B914 /* DownloadListStoreTests.swift */ = {isa = PBXFileReference; lastKnownFileType = sourcecode.swift; path = DownloadListStoreTests.swift; sourceTree = "<group>"; };
		B693955E26F1C17F0015B914 /* DownloadListCoordinatorTests.swift */ = {isa = PBXFileReference; lastKnownFileType = sourcecode.swift; path = DownloadListCoordinatorTests.swift; sourceTree = "<group>"; };
		B693956026F1C1BC0015B914 /* DownloadListStoreMock.swift */ = {isa = PBXFileReference; lastKnownFileType = sourcecode.swift; path = DownloadListStoreMock.swift; sourceTree = "<group>"; };
		B693956226F1C2A40015B914 /* FileDownloadManagerMock.swift */ = {isa = PBXFileReference; lastKnownFileType = sourcecode.swift; path = FileDownloadManagerMock.swift; sourceTree = "<group>"; };
		B693956626F352940015B914 /* TestsBridging.h */ = {isa = PBXFileReference; lastKnownFileType = sourcecode.c.h; path = TestsBridging.h; sourceTree = "<group>"; };
		B693956726F352DB0015B914 /* DownloadsWebViewMock.h */ = {isa = PBXFileReference; lastKnownFileType = sourcecode.c.h; path = DownloadsWebViewMock.h; sourceTree = "<group>"; };
		B693956826F352DB0015B914 /* DownloadsWebViewMock.m */ = {isa = PBXFileReference; lastKnownFileType = sourcecode.c.objc; path = DownloadsWebViewMock.m; sourceTree = "<group>"; };
		B69B50342726A11F00758A2B /* StatisticsLoader.swift */ = {isa = PBXFileReference; fileEncoding = 4; lastKnownFileType = sourcecode.swift; path = StatisticsLoader.swift; sourceTree = "<group>"; };
		B69B50352726A11F00758A2B /* Atb.swift */ = {isa = PBXFileReference; fileEncoding = 4; lastKnownFileType = sourcecode.swift; path = Atb.swift; sourceTree = "<group>"; };
		B69B50362726A12000758A2B /* StatisticsStore.swift */ = {isa = PBXFileReference; fileEncoding = 4; lastKnownFileType = sourcecode.swift; path = StatisticsStore.swift; sourceTree = "<group>"; };
		B69B50372726A12000758A2B /* VariantManager.swift */ = {isa = PBXFileReference; fileEncoding = 4; lastKnownFileType = sourcecode.swift; path = VariantManager.swift; sourceTree = "<group>"; };
		B69B50382726A12400758A2B /* AtbParser.swift */ = {isa = PBXFileReference; fileEncoding = 4; lastKnownFileType = sourcecode.swift; path = AtbParser.swift; sourceTree = "<group>"; };
		B69B50392726A12500758A2B /* LocalStatisticsStore.swift */ = {isa = PBXFileReference; fileEncoding = 4; lastKnownFileType = sourcecode.swift; path = LocalStatisticsStore.swift; sourceTree = "<group>"; };
		B69B50412726C5C100758A2B /* AtbParserTests.swift */ = {isa = PBXFileReference; fileEncoding = 4; lastKnownFileType = sourcecode.swift; path = AtbParserTests.swift; sourceTree = "<group>"; };
		B69B50422726C5C100758A2B /* AtbAndVariantCleanupTests.swift */ = {isa = PBXFileReference; fileEncoding = 4; lastKnownFileType = sourcecode.swift; path = AtbAndVariantCleanupTests.swift; sourceTree = "<group>"; };
		B69B50432726C5C100758A2B /* VariantManagerTests.swift */ = {isa = PBXFileReference; fileEncoding = 4; lastKnownFileType = sourcecode.swift; path = VariantManagerTests.swift; sourceTree = "<group>"; };
		B69B50442726C5C200758A2B /* StatisticsLoaderTests.swift */ = {isa = PBXFileReference; fileEncoding = 4; lastKnownFileType = sourcecode.swift; path = StatisticsLoaderTests.swift; sourceTree = "<group>"; };
		B69B50492726CA2900758A2B /* MockStatisticsStore.swift */ = {isa = PBXFileReference; fileEncoding = 4; lastKnownFileType = sourcecode.swift; path = MockStatisticsStore.swift; sourceTree = "<group>"; };
		B69B504A2726CA2900758A2B /* MockVariantManager.swift */ = {isa = PBXFileReference; fileEncoding = 4; lastKnownFileType = sourcecode.swift; path = MockVariantManager.swift; sourceTree = "<group>"; };
		B69B504E2726CD7E00758A2B /* atb.json */ = {isa = PBXFileReference; fileEncoding = 4; lastKnownFileType = text.json; path = atb.json; sourceTree = "<group>"; };
		B69B504F2726CD7F00758A2B /* empty */ = {isa = PBXFileReference; fileEncoding = 4; lastKnownFileType = text; path = empty; sourceTree = "<group>"; };
		B69B50502726CD7F00758A2B /* atb-with-update.json */ = {isa = PBXFileReference; fileEncoding = 4; lastKnownFileType = text.json; path = "atb-with-update.json"; sourceTree = "<group>"; };
		B69B50512726CD8000758A2B /* invalid.json */ = {isa = PBXFileReference; fileEncoding = 4; lastKnownFileType = text.json; path = invalid.json; sourceTree = "<group>"; };
		B69B50562727D16900758A2B /* AtbAndVariantCleanup.swift */ = {isa = PBXFileReference; fileEncoding = 4; lastKnownFileType = sourcecode.swift; path = AtbAndVariantCleanup.swift; sourceTree = "<group>"; };
		B6A5A27025B9377300AA7ADA /* StatePersistenceService.swift */ = {isa = PBXFileReference; lastKnownFileType = sourcecode.swift; path = StatePersistenceService.swift; sourceTree = "<group>"; };
		B6A5A27825B93FFE00AA7ADA /* StateRestorationManagerTests.swift */ = {isa = PBXFileReference; lastKnownFileType = sourcecode.swift; path = StateRestorationManagerTests.swift; sourceTree = "<group>"; };
		B6A5A27D25B9403E00AA7ADA /* FileStoreMock.swift */ = {isa = PBXFileReference; lastKnownFileType = sourcecode.swift; path = FileStoreMock.swift; sourceTree = "<group>"; };
		B6A5A29F25B96E8300AA7ADA /* AppStateChangePublisherTests.swift */ = {isa = PBXFileReference; lastKnownFileType = sourcecode.swift; path = AppStateChangePublisherTests.swift; sourceTree = "<group>"; };
		B6A5A2A725BAA35500AA7ADA /* WindowManagerStateRestorationTests.swift */ = {isa = PBXFileReference; lastKnownFileType = sourcecode.swift; path = WindowManagerStateRestorationTests.swift; sourceTree = "<group>"; };
		B6A924D32664BBB9001A28CA /* WKWebViewDownloadDelegate.swift */ = {isa = PBXFileReference; lastKnownFileType = sourcecode.swift; path = WKWebViewDownloadDelegate.swift; sourceTree = "<group>"; };
		B6A924D82664C72D001A28CA /* WebKitDownloadTask.swift */ = {isa = PBXFileReference; lastKnownFileType = sourcecode.swift; path = WebKitDownloadTask.swift; sourceTree = "<group>"; };
		B6A924DD2664CA08001A28CA /* LegacyWebKitDownloadDelegate.swift */ = {isa = PBXFileReference; lastKnownFileType = sourcecode.swift; path = LegacyWebKitDownloadDelegate.swift; sourceTree = "<group>"; };
		B6A9E45226142B070067D1B9 /* Pixel.swift */ = {isa = PBXFileReference; fileEncoding = 4; lastKnownFileType = sourcecode.swift; path = Pixel.swift; sourceTree = "<group>"; };
		B6A9E457261460340067D1B9 /* ApiRequestError.swift */ = {isa = PBXFileReference; fileEncoding = 4; lastKnownFileType = sourcecode.swift; path = ApiRequestError.swift; sourceTree = "<group>"; };
		B6A9E458261460340067D1B9 /* APIHeaders.swift */ = {isa = PBXFileReference; fileEncoding = 4; lastKnownFileType = sourcecode.swift; path = APIHeaders.swift; sourceTree = "<group>"; };
		B6A9E459261460350067D1B9 /* APIRequest.swift */ = {isa = PBXFileReference; fileEncoding = 4; lastKnownFileType = sourcecode.swift; path = APIRequest.swift; sourceTree = "<group>"; };
		B6A9E4602614608B0067D1B9 /* AppVersion.swift */ = {isa = PBXFileReference; fileEncoding = 4; lastKnownFileType = sourcecode.swift; path = AppVersion.swift; sourceTree = "<group>"; };
		B6A9E46A2614618A0067D1B9 /* OperatingSystemVersionExtension.swift */ = {isa = PBXFileReference; lastKnownFileType = sourcecode.swift; path = OperatingSystemVersionExtension.swift; sourceTree = "<group>"; };
		B6A9E46F26146A250067D1B9 /* DateExtension.swift */ = {isa = PBXFileReference; lastKnownFileType = sourcecode.swift; path = DateExtension.swift; sourceTree = "<group>"; };
		B6A9E47626146A570067D1B9 /* PixelEvent.swift */ = {isa = PBXFileReference; lastKnownFileType = sourcecode.swift; path = PixelEvent.swift; sourceTree = "<group>"; };
		B6A9E47E26146A800067D1B9 /* PixelArguments.swift */ = {isa = PBXFileReference; lastKnownFileType = sourcecode.swift; path = PixelArguments.swift; sourceTree = "<group>"; };
		B6A9E48326146AAB0067D1B9 /* PixelParameters.swift */ = {isa = PBXFileReference; lastKnownFileType = sourcecode.swift; path = PixelParameters.swift; sourceTree = "<group>"; };
		B6A9E498261474120067D1B9 /* TimedPixel.swift */ = {isa = PBXFileReference; lastKnownFileType = sourcecode.swift; path = TimedPixel.swift; sourceTree = "<group>"; };
		B6A9E4A2261475C70067D1B9 /* AppUsageActivityMonitor.swift */ = {isa = PBXFileReference; lastKnownFileType = sourcecode.swift; path = AppUsageActivityMonitor.swift; sourceTree = "<group>"; };
		B6AAAC2C260330580029438D /* PublishedAfter.swift */ = {isa = PBXFileReference; lastKnownFileType = sourcecode.swift; path = PublishedAfter.swift; sourceTree = "<group>"; };
		B6AAAC3D26048F690029438D /* RandomAccessCollectionExtension.swift */ = {isa = PBXFileReference; lastKnownFileType = sourcecode.swift; path = RandomAccessCollectionExtension.swift; sourceTree = "<group>"; };
		B6AE74332609AFCE005B9B1A /* ProgressEstimationTests.swift */ = {isa = PBXFileReference; lastKnownFileType = sourcecode.swift; path = ProgressEstimationTests.swift; sourceTree = "<group>"; };
		B6B1E87A26D381710062C350 /* DownloadListCoordinator.swift */ = {isa = PBXFileReference; lastKnownFileType = sourcecode.swift; path = DownloadListCoordinator.swift; sourceTree = "<group>"; };
		B6B1E87D26D5DA0E0062C350 /* DownloadsPopover.swift */ = {isa = PBXFileReference; lastKnownFileType = sourcecode.swift; path = DownloadsPopover.swift; sourceTree = "<group>"; };
		B6B1E87F26D5DA9B0062C350 /* DownloadsViewController.swift */ = {isa = PBXFileReference; lastKnownFileType = sourcecode.swift; path = DownloadsViewController.swift; sourceTree = "<group>"; };
		B6B1E88126D5DAC30062C350 /* Downloads.storyboard */ = {isa = PBXFileReference; lastKnownFileType = file.storyboard; path = Downloads.storyboard; sourceTree = "<group>"; };
		B6B1E88326D5EB570062C350 /* DownloadsCellView.swift */ = {isa = PBXFileReference; lastKnownFileType = sourcecode.swift; path = DownloadsCellView.swift; sourceTree = "<group>"; };
		B6B1E88A26D774090062C350 /* LinkButton.swift */ = {isa = PBXFileReference; lastKnownFileType = sourcecode.swift; path = LinkButton.swift; sourceTree = "<group>"; };
		B6B2400D28083B49001B8F3A /* WebViewContainerView.swift */ = {isa = PBXFileReference; lastKnownFileType = sourcecode.swift; path = WebViewContainerView.swift; sourceTree = "<group>"; };
		B6B3E0952654DACD0040E0A2 /* UTTypeTests.swift */ = {isa = PBXFileReference; lastKnownFileType = sourcecode.swift; path = UTTypeTests.swift; sourceTree = "<group>"; };
		B6B3E0DC2657E9CF0040E0A2 /* NSScreenExtension.swift */ = {isa = PBXFileReference; lastKnownFileType = sourcecode.swift; path = NSScreenExtension.swift; sourceTree = "<group>"; };
		B6BBF16F2744CDE1004F850E /* CoreDataStoreTests.swift */ = {isa = PBXFileReference; lastKnownFileType = sourcecode.swift; path = CoreDataStoreTests.swift; sourceTree = "<group>"; };
		B6BBF1712744CE36004F850E /* FireproofDomainsStoreMock.swift */ = {isa = PBXFileReference; lastKnownFileType = sourcecode.swift; path = FireproofDomainsStoreMock.swift; sourceTree = "<group>"; };
		B6BBF17327475B15004F850E /* PopupBlockedPopover.swift */ = {isa = PBXFileReference; lastKnownFileType = sourcecode.swift; path = PopupBlockedPopover.swift; sourceTree = "<group>"; };
		B6C0B22D26E61CE70031CB7F /* DownloadViewModel.swift */ = {isa = PBXFileReference; lastKnownFileType = sourcecode.swift; path = DownloadViewModel.swift; sourceTree = "<group>"; };
		B6C0B22F26E61D630031CB7F /* DownloadListStore.swift */ = {isa = PBXFileReference; lastKnownFileType = sourcecode.swift; path = DownloadListStore.swift; sourceTree = "<group>"; };
		B6C0B23326E71BCD0031CB7F /* Downloads.xcdatamodel */ = {isa = PBXFileReference; lastKnownFileType = wrapper.xcdatamodel; path = Downloads.xcdatamodel; sourceTree = "<group>"; };
		B6C0B23526E732000031CB7F /* DownloadListItem.swift */ = {isa = PBXFileReference; lastKnownFileType = sourcecode.swift; path = DownloadListItem.swift; sourceTree = "<group>"; };
		B6C0B23826E742610031CB7F /* FileDownloadError.swift */ = {isa = PBXFileReference; lastKnownFileType = sourcecode.swift; path = FileDownloadError.swift; sourceTree = "<group>"; };
		B6C0B23B26E87D900031CB7F /* NSAlert+ActiveDownloadsTermination.swift */ = {isa = PBXFileReference; lastKnownFileType = sourcecode.swift; path = "NSAlert+ActiveDownloadsTermination.swift"; sourceTree = "<group>"; };
		B6C0B23D26E8BF1F0031CB7F /* DownloadListViewModel.swift */ = {isa = PBXFileReference; lastKnownFileType = sourcecode.swift; path = DownloadListViewModel.swift; sourceTree = "<group>"; };
		B6C0B24326E9CB080031CB7F /* RunLoopExtension.swift */ = {isa = PBXFileReference; fileEncoding = 4; lastKnownFileType = sourcecode.swift; path = RunLoopExtension.swift; sourceTree = "<group>"; };
		B6C0B24526E9CB190031CB7F /* RunLoopExtensionTests.swift */ = {isa = PBXFileReference; fileEncoding = 4; lastKnownFileType = sourcecode.swift; path = RunLoopExtensionTests.swift; sourceTree = "<group>"; };
		B6C2C9EE276081AB005B7F0A /* DeallocationTests.swift */ = {isa = PBXFileReference; lastKnownFileType = sourcecode.swift; path = DeallocationTests.swift; sourceTree = "<group>"; };
		B6C2C9F52760B659005B7F0A /* Permissions.xcdatamodel */ = {isa = PBXFileReference; lastKnownFileType = wrapper.xcdatamodel; path = Permissions.xcdatamodel; sourceTree = "<group>"; };
		B6CF78DD267B099C00CD4F13 /* WKNavigationActionExtension.swift */ = {isa = PBXFileReference; lastKnownFileType = sourcecode.swift; path = WKNavigationActionExtension.swift; sourceTree = "<group>"; };
		B6CF78E2267B0A1900CD4F13 /* WKNavigationAction+Private.h */ = {isa = PBXFileReference; lastKnownFileType = sourcecode.c.h; path = "WKNavigationAction+Private.h"; sourceTree = "<group>"; };
		B6DA44012616B28300DD1EC2 /* PixelDataStore.swift */ = {isa = PBXFileReference; lastKnownFileType = sourcecode.swift; path = PixelDataStore.swift; sourceTree = "<group>"; };
		B6DA44072616B30600DD1EC2 /* PixelDataModel.xcdatamodel */ = {isa = PBXFileReference; lastKnownFileType = wrapper.xcdatamodel; path = PixelDataModel.xcdatamodel; sourceTree = "<group>"; };
		B6DA44102616C0FC00DD1EC2 /* PixelTests.swift */ = {isa = PBXFileReference; fileEncoding = 4; lastKnownFileType = sourcecode.swift; path = PixelTests.swift; sourceTree = "<group>"; };
		B6DA441D2616C84600DD1EC2 /* PixelStoreMock.swift */ = {isa = PBXFileReference; lastKnownFileType = sourcecode.swift; path = PixelStoreMock.swift; sourceTree = "<group>"; };
		B6DA44222616CABC00DD1EC2 /* PixelArgumentsTests.swift */ = {isa = PBXFileReference; lastKnownFileType = sourcecode.swift; path = PixelArgumentsTests.swift; sourceTree = "<group>"; };
		B6DA44272616CAE000DD1EC2 /* AppUsageActivityMonitorTests.swift */ = {isa = PBXFileReference; lastKnownFileType = sourcecode.swift; path = AppUsageActivityMonitorTests.swift; sourceTree = "<group>"; };
		B6DB3AEE278D5C370024C5C4 /* URLSessionExtension.swift */ = {isa = PBXFileReference; lastKnownFileType = sourcecode.swift; path = URLSessionExtension.swift; sourceTree = "<group>"; };
		B6DB3CF826A00E2D00D459B7 /* AVCaptureDevice+SwizzledAuthState.swift */ = {isa = PBXFileReference; lastKnownFileType = sourcecode.swift; path = "AVCaptureDevice+SwizzledAuthState.swift"; sourceTree = "<group>"; };
		B6DB3CFA26A17CB800D459B7 /* PermissionModel.swift */ = {isa = PBXFileReference; lastKnownFileType = sourcecode.swift; path = PermissionModel.swift; sourceTree = "<group>"; };
		B6E61EE2263AC0C8004E11AB /* FileManagerExtension.swift */ = {isa = PBXFileReference; lastKnownFileType = sourcecode.swift; path = FileManagerExtension.swift; sourceTree = "<group>"; };
		B6E61EE7263ACE16004E11AB /* UTType.swift */ = {isa = PBXFileReference; lastKnownFileType = sourcecode.swift; path = UTType.swift; sourceTree = "<group>"; };
		B6F41030264D2B23003DA42C /* ProgressExtension.swift */ = {isa = PBXFileReference; lastKnownFileType = sourcecode.swift; path = ProgressExtension.swift; sourceTree = "<group>"; };
		B6FA893C269C423100588ECD /* PrivacyDashboard.storyboard */ = {isa = PBXFileReference; lastKnownFileType = file.storyboard; path = PrivacyDashboard.storyboard; sourceTree = "<group>"; };
		B6FA893E269C424500588ECD /* PrivacyDashboardViewController.swift */ = {isa = PBXFileReference; lastKnownFileType = sourcecode.swift; path = PrivacyDashboardViewController.swift; sourceTree = "<group>"; };
		B6FA8940269C425400588ECD /* PrivacyDashboardPopover.swift */ = {isa = PBXFileReference; lastKnownFileType = sourcecode.swift; path = PrivacyDashboardPopover.swift; sourceTree = "<group>"; };
		CB6BCDF827C6BEFF00CC76DC /* PrivacyFeatures.swift */ = {isa = PBXFileReference; lastKnownFileType = sourcecode.swift; path = PrivacyFeatures.swift; sourceTree = "<group>"; };
		EA0BA3A8272217E6002A0B6C /* ClickToLoadUserScript.swift */ = {isa = PBXFileReference; fileEncoding = 4; lastKnownFileType = sourcecode.swift; path = ClickToLoadUserScript.swift; sourceTree = "<group>"; };
		EA18D1C9272F0DC8006DC101 /* social_images */ = {isa = PBXFileReference; lastKnownFileType = folder; path = social_images; sourceTree = "<group>"; };
		EA1E52B42798CF98002EC53C /* ClickToLoadModelTests.swift */ = {isa = PBXFileReference; lastKnownFileType = sourcecode.swift; path = ClickToLoadModelTests.swift; sourceTree = "<group>"; };
		EA4617EF273A28A700F110A2 /* fb-tds.json */ = {isa = PBXFileReference; fileEncoding = 4; lastKnownFileType = text.json; path = "fb-tds.json"; sourceTree = "<group>"; };
		EA47767F272A21B700419EDA /* clickToLoadConfig.json */ = {isa = PBXFileReference; fileEncoding = 4; lastKnownFileType = text.json; path = clickToLoadConfig.json; sourceTree = "<group>"; };
		EA8AE769279FBDB20078943E /* ClickToLoadTDSTests.swift */ = {isa = PBXFileReference; lastKnownFileType = sourcecode.swift; path = ClickToLoadTDSTests.swift; sourceTree = "<group>"; };
		EAA29AE7278D2E43007070CF /* ProximaNova-Bold-webfont.woff2 */ = {isa = PBXFileReference; lastKnownFileType = file; path = "ProximaNova-Bold-webfont.woff2"; sourceTree = "<group>"; };
		EAA29AE8278D2E43007070CF /* ProximaNova-Reg-webfont.woff2 */ = {isa = PBXFileReference; lastKnownFileType = file; path = "ProximaNova-Reg-webfont.woff2"; sourceTree = "<group>"; };
		EAC80DDF271F6C0100BBF02D /* fb-sdk.js */ = {isa = PBXFileReference; fileEncoding = 4; lastKnownFileType = sourcecode.javascript; path = "fb-sdk.js"; sourceTree = "<group>"; };
		EAE427FF275D47FA00DAC26B /* ClickToLoadModel.swift */ = {isa = PBXFileReference; fileEncoding = 4; lastKnownFileType = sourcecode.swift; path = ClickToLoadModel.swift; sourceTree = "<group>"; };
		EAFAD6C92728BD1200F9DF00 /* clickToLoad.js */ = {isa = PBXFileReference; fileEncoding = 4; lastKnownFileType = sourcecode.javascript; path = clickToLoad.js; sourceTree = "<group>"; };
		F41D174025CB131900472416 /* NSColorExtension.swift */ = {isa = PBXFileReference; lastKnownFileType = sourcecode.swift; path = NSColorExtension.swift; sourceTree = "<group>"; };
		F44C130125C2DA0400426E3E /* NSAppearanceExtension.swift */ = {isa = PBXFileReference; lastKnownFileType = sourcecode.swift; path = NSAppearanceExtension.swift; sourceTree = "<group>"; };
/* End PBXFileReference section */

/* Begin PBXFrameworksBuildPhase section */
		4B1AD89A25FC27E200261379 /* Frameworks */ = {
			isa = PBXFrameworksBuildPhase;
			buildActionMask = 2147483647;
			files = (
			);
			runOnlyForDeploymentPostprocessing = 0;
		};
		7B4CE8D726F02108009134B1 /* Frameworks */ = {
			isa = PBXFrameworksBuildPhase;
			buildActionMask = 2147483647;
			files = (
			);
			runOnlyForDeploymentPostprocessing = 0;
		};
		AA585D7B248FD31100E9A3E2 /* Frameworks */ = {
			isa = PBXFrameworksBuildPhase;
			buildActionMask = 2147483647;
			files = (
				9807F645278CA16F00E1547B /* BrowserServicesKit in Frameworks */,
				85AE2FF224A33A2D002D507F /* WebKit.framework in Frameworks */,
				4B82E9B325B69E3E00656FE7 /* TrackerRadarKit in Frameworks */,
				AA06B6B72672AF8100F541C5 /* Sparkle in Frameworks */,
				85FF55C825F82E4F00E2AB99 /* Lottie in Frameworks */,
			);
			runOnlyForDeploymentPostprocessing = 0;
		};
		AA585D8D248FD31400E9A3E2 /* Frameworks */ = {
			isa = PBXFrameworksBuildPhase;
			buildActionMask = 2147483647;
			files = (
				B6DA44172616C13800DD1EC2 /* OHHTTPStubs in Frameworks */,
				B6DA44192616C13800DD1EC2 /* OHHTTPStubsSwift in Frameworks */,
			);
			runOnlyForDeploymentPostprocessing = 0;
		};
/* End PBXFrameworksBuildPhase section */

/* Begin PBXGroup section */
		0230C09D271F52D50018F728 /* GPC */ = {
			isa = PBXGroup;
			children = (
				0230C0A42721F3750018F728 /* GPCRequestFactory.swift */,
			);
			path = GPC;
			sourceTree = "<group>";
		};
		142879D824CE1139005419BB /* ViewModel */ = {
			isa = PBXGroup;
			children = (
				142879DB24CE1185005419BB /* SuggestionContainerViewModelTests.swift */,
				142879D924CE1179005419BB /* SuggestionViewModelTests.swift */,
			);
			path = ViewModel;
			sourceTree = "<group>";
		};
		336D5AEA262D8D3C0052E0C9 /* duckduckgo-find-in-page */ = {
			isa = PBXGroup;
			children = (
				336D5AEE262D8D3C0052E0C9 /* dist */,
			);
			name = "duckduckgo-find-in-page";
			path = "Submodules/duckduckgo-find-in-page";
			sourceTree = SOURCE_ROOT;
		};
		336D5AEE262D8D3C0052E0C9 /* dist */ = {
			isa = PBXGroup;
			children = (
				336D5AEF262D8D3C0052E0C9 /* findinpage.js */,
			);
			path = dist;
			sourceTree = "<group>";
		};
		37534CA128113277002621E7 /* TabLazyLoader */ = {
			isa = PBXGroup;
			children = (
				37534C9F28113101002621E7 /* LazyLoadable.swift */,
				37534CA2281132CB002621E7 /* TabLazyLoaderDataSource.swift */,
				37B11B3828095E6600CBB621 /* TabLazyLoader.swift */,
			);
			path = TabLazyLoader;
			sourceTree = "<group>";
		};
		3776582B27F7163B009A6B35 /* Website Breakage Report */ = {
			isa = PBXGroup;
			children = (
				3776582C27F71652009A6B35 /* WebsiteBreakageReportTests.swift */,
			);
			path = "Website Breakage Report";
			sourceTree = "<group>";
		};
		37CD54C027F2FDD100F1F7B9 /* Model */ = {
			isa = PBXGroup;
			children = (
				37CD54C427F2FDD100F1F7B9 /* PreferencesSection.swift */,
				37CD54C627F2FDD100F1F7B9 /* PreferencesSidebarModel.swift */,
				37CD54C827F2FDD100F1F7B9 /* DefaultBrowserPreferences.swift */,
				37CD54C727F2FDD100F1F7B9 /* AppearancePreferences.swift */,
				37CD54C127F2FDD100F1F7B9 /* PrivacyPreferencesModel.swift */,
				4B0511A6262CAA5A00F6079C /* PrivacySecurityPreferences.swift */,
				37CD54C227F2FDD100F1F7B9 /* AutofillPreferencesModel.swift */,
				3776582E27F82E62009A6B35 /* AutofillPreferences.swift */,
				37CD54C327F2FDD100F1F7B9 /* DownloadsPreferences.swift */,
				37CD54C527F2FDD100F1F7B9 /* AboutModel.swift */,
			);
			path = Model;
			sourceTree = "<group>";
		};
		4B02197B25E05FAC00ED7DEA /* Fireproofing */ = {
			isa = PBXGroup;
			children = (
				4B02197E25E05FAC00ED7DEA /* Extensions */,
				4B02198025E05FAC00ED7DEA /* Model */,
				4B02198225E05FAC00ED7DEA /* View */,
			);
			path = Fireproofing;
			sourceTree = "<group>";
		};
		4B02197E25E05FAC00ED7DEA /* Extensions */ = {
			isa = PBXGroup;
			children = (
				4B02197F25E05FAC00ED7DEA /* FireproofingURLExtensions.swift */,
			);
			path = Extensions;
			sourceTree = "<group>";
		};
		4B02198025E05FAC00ED7DEA /* Model */ = {
			isa = PBXGroup;
			children = (
				4B02198125E05FAC00ED7DEA /* FireproofDomains.swift */,
				B6830960274CDE99004B46BB /* FireproofDomainsContainer.swift */,
				B6830962274CDEC7004B46BB /* FireproofDomainsStore.swift */,
				B6085D072743993C00A9C456 /* FireproofDomains.xcdatamodeld */,
			);
			path = Model;
			sourceTree = "<group>";
		};
		4B02198225E05FAC00ED7DEA /* View */ = {
			isa = PBXGroup;
			children = (
				4B02198325E05FAC00ED7DEA /* FireproofInfoViewController.swift */,
				4B02198425E05FAC00ED7DEA /* Fireproofing.storyboard */,
			);
			path = View;
			sourceTree = "<group>";
		};
		4B02199725E063DE00ED7DEA /* Fireproofing */ = {
			isa = PBXGroup;
			children = (
				4B02199925E063DE00ED7DEA /* FireproofDomainsTests.swift */,
				4B02199A25E063DE00ED7DEA /* FireproofingURLExtensionsTests.swift */,
				B6BBF1712744CE36004F850E /* FireproofDomainsStoreMock.swift */,
			);
			path = Fireproofing;
			sourceTree = "<group>";
		};
		4B0511A2262CAA5A00F6079C /* Preferences */ = {
			isa = PBXGroup;
			children = (
				37CD54C027F2FDD100F1F7B9 /* Model */,
				4B0511AA262CAA5A00F6079C /* View */,
			);
			path = Preferences;
			sourceTree = "<group>";
		};
		4B0511AA262CAA5A00F6079C /* View */ = {
			isa = PBXGroup;
			children = (
				4B0511AD262CAA5A00F6079C /* FireproofDomains.storyboard */,
				4B0511B4262CAA5A00F6079C /* FireproofDomainsViewController.swift */,
				37AFCE8027DA2CA600471A10 /* PreferencesViewController.swift */,
				37AFCE8827DA33BA00471A10 /* Preferences.swift */,
				37AFCE8627DA334800471A10 /* PreferencesRootView.swift */,
				37AFCE8427DA2D3900471A10 /* PreferencesSidebar.swift */,
				37AFCE8A27DB69BC00471A10 /* PreferencesDefaultBrowserView.swift */,
				37D2771427E870D4003365FD /* PreferencesAppearanceView.swift */,
				37CC53EB27E8A4D10028713D /* PreferencesPrivacyView.swift */,
				379DE4BC27EA31AC002CC3DE /* PreferencesAutofillView.swift */,
				37CC53EF27E8D1440028713D /* PreferencesDownloadsView.swift */,
				37AFCE9127DB8CAD00471A10 /* PreferencesAboutView.swift */,
			);
			path = View;
			sourceTree = "<group>";
		};
		4B0511EE262CAEB300F6079C /* Preferences */ = {
			isa = PBXGroup;
			children = (
				37CD54B427F1AC1300F1F7B9 /* PreferencesSidebarModelTests.swift */,
				37CD54B627F1B28A00F1F7B9 /* DefaultBrowserPreferencesTests.swift */,
				37CD54B827F1F8AC00F1F7B9 /* AppearancePreferencesTests.swift */,
				37CD54BA27F25A4000F1F7B9 /* DownloadsPreferencesTests.swift */,
				3776583027F8325B009A6B35 /* AutofillPreferencesTests.swift */,
				37CD54BC27F2ECAE00F1F7B9 /* AutofillPreferencesModelTests.swift */,
			);
			path = Preferences;
			sourceTree = "<group>";
		};
		4B1AD89E25FC27E200261379 /* Integration Tests */ = {
			isa = PBXGroup;
			children = (
				B31055CC27A1BA39001AC618 /* Autoconsent */,
				4B1AD91625FC46FB00261379 /* CoreDataEncryptionTests.swift */,
				4BA1A6EA258C288C00F6F690 /* EncryptionKeyStoreTests.swift */,
				4B1AD8A125FC27E200261379 /* Info.plist */,
			);
			path = "Integration Tests";
			sourceTree = "<group>";
		};
		4B2CBF3F2767EEB2001DF04B /* Waitlist */ = {
			isa = PBXGroup;
			children = (
				4B2CBF402767EEC1001DF04B /* MacWaitlistStoreTests.swift */,
				4BA7C91527695EA500FEBA8E /* MacWaitlistRequestTests.swift */,
				4BA7C91A276984AF00FEBA8E /* MacWaitlistLockScreenViewModelTests.swift */,
			);
			path = Waitlist;
			sourceTree = "<group>";
		};
		4B379C1C27BDB7EA008A968E /* Device Authentication */ = {
			isa = PBXGroup;
			children = (
				4BBC169F27C4859400E00A38 /* DeviceAuthenticationService.swift */,
				4B379C2127BDBA29008A968E /* LocalAuthenticationService.swift */,
				4BBC16A127C485BC00E00A38 /* DeviceIdleStateDetector.swift */,
				4B379C1427BD91E3008A968E /* QuartzIdleStateProvider.swift */,
				4B379C1D27BDB7FF008A968E /* DeviceAuthenticator.swift */,
			);
			path = "Device Authentication";
			sourceTree = "<group>";
		};
		4B59023726B35F3600489384 /* Chromium */ = {
			isa = PBXGroup;
			children = (
				4B59023826B35F3600489384 /* ChromeDataImporter.swift */,
				4B59023926B35F3600489384 /* ChromiumLoginReader.swift */,
				4B59023B26B35F3600489384 /* ChromiumDataImporter.swift */,
				4B59023C26B35F3600489384 /* BraveDataImporter.swift */,
				4B8AC93226B3B06300879451 /* EdgeDataImporter.swift */,
			);
			path = Chromium;
			sourceTree = "<group>";
		};
		4B6160D125B14E5E007DE5B2 /* Content Blocker */ = {
			isa = PBXGroup;
			children = (
				EAA29AEB278D2E51007070CF /* fonts */,
				026ADE1326C3010C002518EE /* macos-config.json */,
				9833913027AAA4B500DAF119 /* trackerData.json */,
				EAE427FF275D47FA00DAC26B /* ClickToLoadModel.swift */,
				85AC3B0425D6B1D800C7D2AA /* ScriptSourceProviding.swift */,
				9826B09F2747DF3D0092F683 /* ContentBlocking.swift */,
				9812D894276CEDA5004B6181 /* ContentBlockerRulesLists.swift */,
				9833912E27AAA3CE00DAF119 /* AppTrackerDataSetProvider.swift */,
				9826B0A12747DFEB0092F683 /* AppPrivacyConfigurationDataProvider.swift */,
				EA18D1C9272F0DC8006DC101 /* social_images */,
				EA0BA3A8272217E6002A0B6C /* ClickToLoadUserScript.swift */,
				EAFAD6C92728BD1200F9DF00 /* clickToLoad.js */,
				EA47767F272A21B700419EDA /* clickToLoadConfig.json */,
				EA4617EF273A28A700F110A2 /* fb-tds.json */,
				EAC80DDF271F6C0100BBF02D /* fb-sdk.js */,
			);
			path = "Content Blocker";
			sourceTree = "<group>";
		};
		4B65143C26392483005B46EB /* Email */ = {
			isa = PBXGroup;
			children = (
				4B65143D263924B5005B46EB /* EmailUrlExtensions.swift */,
				85378D9F274E6F42007C5CBF /* NSNotificationName+EmailManager.swift */,
				85378DA1274E7F25007C5CBF /* EmailManagerRequestDelegate.swift */,
			);
			path = Email;
			sourceTree = "<group>";
		};
		4B677422255DBEB800025BD8 /* Smarter Encryption */ = {
			isa = PBXGroup;
			children = (
				CB6BCDF827C6BEFF00CC76DC /* PrivacyFeatures.swift */,
				4B677429255DBEB800025BD8 /* HTTPSBloomFilterSpecification.swift */,
				CB6BCDF727C689FE00CC76DC /* Resources */,
				4B67742D255DBEB800025BD8 /* Store */,
			);
			path = "Smarter Encryption";
			sourceTree = "<group>";
		};
		4B67742D255DBEB800025BD8 /* Store */ = {
			isa = PBXGroup;
			children = (
				4B677430255DBEB800025BD8 /* AppHTTPSUpgradeStore.swift */,
				4B67742E255DBEB800025BD8 /* HTTPSUpgrade.xcdatamodeld */,
			);
			path = Store;
			sourceTree = "<group>";
		};
		4B67743D255DBEEA00025BD8 /* Database */ = {
			isa = PBXGroup;
			children = (
				4B677440255DBEEA00025BD8 /* Database.swift */,
				B6085D052743905F00A9C456 /* CoreDataStore.swift */,
			);
			path = Database;
			sourceTree = "<group>";
		};
		4B677447255DBF1400025BD8 /* Submodules */ = {
			isa = PBXGroup;
			children = (
				339A6B5726A044BA00E3DAE8 /* duckduckgo-privacy-dashboard */,
				336D5AEA262D8D3C0052E0C9 /* duckduckgo-find-in-page */,
			);
			name = Submodules;
			sourceTree = "<group>";
		};
		4B70BFFD27B0793D000386ED /* Crash Reports */ = {
			isa = PBXGroup;
			children = (
				4B70BFFE27B0793D000386ED /* Example Crash Reports */,
				4B70C00027B0793D000386ED /* CrashReportTests.swift */,
			);
			path = "Crash Reports";
			sourceTree = "<group>";
		};
		4B70BFFE27B0793D000386ED /* Example Crash Reports */ = {
			isa = PBXGroup;
			children = (
				4B70BFFF27B0793D000386ED /* DuckDuckGo-ExampleCrash.ips */,
			);
			path = "Example Crash Reports";
			sourceTree = "<group>";
		};
		4B723DEA26B0002B00E14D75 /* Data Import */ = {
			isa = PBXGroup;
			children = (
				4B723DEB26B0002B00E14D75 /* DataImport.swift */,
				4B5A4F4B27F3A5AA008FBD88 /* NSNotificationName+DataImport.swift */,
				4B59024726B3673600489384 /* ThirdPartyBrowser.swift */,
				4B7A57CE279A4EF300B1C70E /* ChromePreferences.swift */,
				4BB99CF326FE191E001E4761 /* Bookmarks */,
				4B723DF126B0002B00E14D75 /* Logins */,
				4B723DEC26B0002B00E14D75 /* View */,
			);
			path = "Data Import";
			sourceTree = "<group>";
		};
		4B723DEC26B0002B00E14D75 /* View */ = {
			isa = PBXGroup;
			children = (
				85C48CD027908C1000D3263E /* BrowserImportMoreInfoViewController.swift */,
				4B78A86A26BB3ADD0071BB16 /* BrowserImportSummaryViewController.swift */,
				4B59024226B35F7C00489384 /* BrowserImportViewController.swift */,
				4B723DF026B0002B00E14D75 /* CSVImportSummaryViewController.swift */,
				4B723DEF26B0002B00E14D75 /* CSVImportViewController.swift */,
				4B723DED26B0002B00E14D75 /* DataImport.storyboard */,
				4B723DEE26B0002B00E14D75 /* DataImportViewController.swift */,
				4B8AC93426B3B2FD00879451 /* NSAlert+DataImport.swift */,
				4BB99D0526FE1979001E4761 /* RequestFilePermissionViewController.swift */,
			);
			path = View;
			sourceTree = "<group>";
		};
		4B723DF126B0002B00E14D75 /* Logins */ = {
			isa = PBXGroup;
			children = (
				4B8AC93726B489C500879451 /* Firefox */,
				4B59023726B35F3600489384 /* Chromium */,
				4B723DF426B0002B00E14D75 /* LoginImport.swift */,
				4B723DF226B0002B00E14D75 /* SecureVault */,
				4B723DF526B0002B00E14D75 /* CSV */,
			);
			path = Logins;
			sourceTree = "<group>";
		};
		4B723DF226B0002B00E14D75 /* SecureVault */ = {
			isa = PBXGroup;
			children = (
				4B723DF326B0002B00E14D75 /* SecureVaultLoginImporter.swift */,
			);
			path = SecureVault;
			sourceTree = "<group>";
		};
		4B723DF526B0002B00E14D75 /* CSV */ = {
			isa = PBXGroup;
			children = (
				4B723DF626B0002B00E14D75 /* CSVParser.swift */,
				4B723DF726B0002B00E14D75 /* CSVImporter.swift */,
			);
			path = CSV;
			sourceTree = "<group>";
		};
		4B723DF826B0002B00E14D75 /* Data Export */ = {
			isa = PBXGroup;
			children = (
				859E7D6A27453BF3009C2B69 /* BookmarksExporter.swift */,
				4B723DFD26B0002B00E14D75 /* CSVLoginExporter.swift */,
			);
			path = "Data Export";
			sourceTree = "<group>";
		};
		4B723DFE26B0003E00E14D75 /* Data Import */ = {
			isa = PBXGroup;
			children = (
				4B3F641D27A8D3BD00E0C118 /* BrowserProfileTests.swift */,
				4BB99D0C26FE1A83001E4761 /* ChromiumBookmarksReaderTests.swift */,
				4B59024B26B38BB800489384 /* ChromiumLoginReaderTests.swift */,
				4B723E0126B0003E00E14D75 /* CSVImporterTests.swift */,
				4B723E0026B0003E00E14D75 /* CSVParserTests.swift */,
				4B723DFF26B0003E00E14D75 /* DataImportMocks.swift */,
				4BB99D0D26FE1A83001E4761 /* FirefoxBookmarksReaderTests.swift */,
				4B8AC93C26B49BE600879451 /* FirefoxLoginReaderTests.swift */,
				4BB99D0E26FE1A84001E4761 /* SafariBookmarksReaderTests.swift */,
				4BF4951726C08395000547B8 /* ThirdPartyBrowserTests.swift */,
				37A803DA27FD69D300052F4C /* Data Import Resources */,
			);
			path = "Data Import";
			sourceTree = "<group>";
		};
		4B723E0226B0003E00E14D75 /* Data Export */ = {
			isa = PBXGroup;
			children = (
				859E7D6C274548F2009C2B69 /* BookmarksExporterTests.swift */,
				4B723E0426B0003E00E14D75 /* CSVLoginExporterTests.swift */,
				4B723E0326B0003E00E14D75 /* MockSecureVault.swift */,
			);
			path = "Data Export";
			sourceTree = "<group>";
		};
		4B82E9B725B6A04B00656FE7 /* Content Blocker */ = {
			isa = PBXGroup;
			children = (
				98EB5D0F27516A4800681FE6 /* AppPrivacyConfigurationTests.swift */,
				9833913227AAAEEE00DAF119 /* EmbeddedTrackerDataTests.swift */,
				EA1E52B42798CF98002EC53C /* ClickToLoadModelTests.swift */,
				EA8AE769279FBDB20078943E /* ClickToLoadTDSTests.swift */,
				B610F2E527AA388100FCEBE9 /* ContentBlockingUpdatingTests.swift */,
				B610F2E727AA397100FCEBE9 /* ContentBlockerRulesManagerMock.swift */,
			);
			path = "Content Blocker";
			sourceTree = "<group>";
		};
		4B8AC93726B489C500879451 /* Firefox */ = {
			isa = PBXGroup;
			children = (
				4B8AC93826B48A5100879451 /* FirefoxLoginReader.swift */,
				4B5FF67726B602B100D42879 /* FirefoxDataImporter.swift */,
				4B8AC93A26B48ADF00879451 /* ASN1Parser.swift */,
			);
			path = Firefox;
			sourceTree = "<group>";
		};
		4B9292AD26670F5300AD2C21 /* Extensions */ = {
			isa = PBXGroup;
			children = (
				4B9292D62667124000AD2C21 /* NSPopUpButtonExtension.swift */,
				4B9292AE26670F5300AD2C21 /* NSOutlineViewExtensions.swift */,
			);
			path = Extensions;
			sourceTree = "<group>";
		};
		4BA1A691258B06F600F6F690 /* File System */ = {
			isa = PBXGroup;
			children = (
				4BA1A69A258B076900F6F690 /* FileStore.swift */,
				4BA1A69F258B079600F6F690 /* DataEncryption.swift */,
				4BA1A6A4258B07DF00F6F690 /* EncryptedValueTransformer.swift */,
				4BA1A6A9258B07F400F6F690 /* EncryptionKeys */,
			);
			path = "File System";
			sourceTree = "<group>";
		};
		4BA1A6A9258B07F400F6F690 /* EncryptionKeys */ = {
			isa = PBXGroup;
			children = (
				4BA1A6B2258B080A00F6F690 /* EncryptionKeyGeneration.swift */,
				4BA1A6B7258B081600F6F690 /* EncryptionKeyStoring.swift */,
				4BA1A6BC258B082300F6F690 /* EncryptionKeyStore.swift */,
			);
			path = EncryptionKeys;
			sourceTree = "<group>";
		};
		4BA1A6CE258BF58C00F6F690 /* File System */ = {
			isa = PBXGroup;
			children = (
				4BA1A6D8258C0CB300F6F690 /* DataEncryptionTests.swift */,
				4BA1A6FD258C5C1300F6F690 /* EncryptedValueTransformerTests.swift */,
				4BA1A6E5258C270800F6F690 /* EncryptionKeyGeneratorTests.swift */,
				4BA1A6F5258C4F9600F6F690 /* EncryptionMocks.swift */,
				4BA1A6DD258C100A00F6F690 /* FileStoreTests.swift */,
				4B11060925903EAC0039B979 /* CoreDataEncryptionTests.swift */,
				4B11060325903E570039B979 /* CoreDataEncryptionTesting.xcdatamodeld */,
				B662D3DD275613BB0035D4D6 /* EncryptionKeyStoreMock.swift */,
				B6A5A27825B93FFE00AA7ADA /* StateRestorationManagerTests.swift */,
				B6A5A27D25B9403E00AA7ADA /* FileStoreMock.swift */,
			);
			path = "File System";
			sourceTree = "<group>";
		};
		4BB88B4E25B7BA20006F6B06 /* Utilities */ = {
			isa = PBXGroup;
			children = (
				4BB88B5A25B7BA50006F6B06 /* Instruments.swift */,
				85799C1725DEBB3F0007EC87 /* Logging.swift */,
				4BB88B4F25B7BA2B006F6B06 /* TabInstrumentation.swift */,
				85C6A29525CC1FFD00EEB5F1 /* UserDefaultsWrapper.swift */,
				B6AAAC2C260330580029438D /* PublishedAfter.swift */,
				4BB6CE5E26B77ED000EC5860 /* Cryptography.swift */,
				37534CA62811988E002621E7 /* AdjacentItemEnumerator.swift */,
			);
			path = Utilities;
			sourceTree = "<group>";
		};
		4BB99CF326FE191E001E4761 /* Bookmarks */ = {
			isa = PBXGroup;
			children = (
				4BB99CF426FE191E001E4761 /* Firefox */,
				4BB99CF626FE191E001E4761 /* BookmarkImport.swift */,
				4BB99CF726FE191E001E4761 /* CoreDataBookmarkImporter.swift */,
				4BB99CF826FE191E001E4761 /* Chromium */,
				4BB99CFB26FE191E001E4761 /* Safari */,
			);
			path = Bookmarks;
			sourceTree = "<group>";
		};
		4BB99CF426FE191E001E4761 /* Firefox */ = {
			isa = PBXGroup;
			children = (
				4BB99CF526FE191E001E4761 /* FirefoxBookmarksReader.swift */,
			);
			path = Firefox;
			sourceTree = "<group>";
		};
		4BB99CF826FE191E001E4761 /* Chromium */ = {
			isa = PBXGroup;
			children = (
				4BB99CF926FE191E001E4761 /* ChromiumBookmarksReader.swift */,
				4BB99CFA26FE191E001E4761 /* ImportedBookmarks.swift */,
			);
			path = Chromium;
			sourceTree = "<group>";
		};
		4BB99CFB26FE191E001E4761 /* Safari */ = {
			isa = PBXGroup;
			children = (
				4BB99CFC26FE191E001E4761 /* SafariBookmarksReader.swift */,
				4BB99CFD26FE191E001E4761 /* SafariDataImporter.swift */,
			);
			path = Safari;
			sourceTree = "<group>";
		};
		4BBC16A327C488B900E00A38 /* Device Authentication */ = {
			isa = PBXGroup;
			children = (
				4BBC16A427C488C900E00A38 /* DeviceAuthenticatorTests.swift */,
			);
			path = "Device Authentication";
			sourceTree = "<group>";
		};
		4BC68A6C2759ADC20029A586 /* Waitlist */ = {
			isa = PBXGroup;
			children = (
				4BC68A712759B2140029A586 /* Waitlist.swift */,
				4BEF0E6E27667F6E00AF7C58 /* Model */,
				4BEF0E6D27667F6300AF7C58 /* View */,
			);
			path = Waitlist;
			sourceTree = "<group>";
		};
		4BEF0E6D27667F6300AF7C58 /* View */ = {
			isa = PBXGroup;
			children = (
				4BC68A6F2759AE490029A586 /* Waitlist.storyboard */,
				4BEF0E6627641A0E00AF7C58 /* MacWaitlistLockScreenViewController.swift */,
				4BEF0E712766B11200AF7C58 /* MacWaitlistLockScreenViewModel.swift */,
			);
			path = View;
			sourceTree = "<group>";
		};
		4BEF0E6E27667F6E00AF7C58 /* Model */ = {
			isa = PBXGroup;
			children = (
				4BEF0E69276676A500AF7C58 /* WaitlistRequest.swift */,
				4BEF0E6B276676AB00AF7C58 /* MacWaitlistStore.swift */,
			);
			path = Model;
			sourceTree = "<group>";
		};
		7B1E819A27C8874900FF0E60 /* Autofill */ = {
			isa = PBXGroup;
			children = (
				7B1E819B27C8874900FF0E60 /* ContentOverlayPopover.swift */,
				7B1E819C27C8874900FF0E60 /* ContentOverlay.storyboard */,
				7B1E819D27C8874900FF0E60 /* ContentOverlayViewController.swift */,
			);
			path = Autofill;
			sourceTree = "<group>";
		};
		7B4CE8DB26F02108009134B1 /* UI Tests */ = {
			isa = PBXGroup;
			children = (
				7B4CE8E626F02134009134B1 /* TabBarTests.swift */,
				7B4CE8DE26F02108009134B1 /* Info.plist */,
			);
			path = "UI Tests";
			sourceTree = "<group>";
		};
		853014D425E6709500FB8205 /* Support */ = {
			isa = PBXGroup;
			children = (
				853014D525E671A000FB8205 /* PageObserverUserScript.swift */,
			);
			path = Support;
			sourceTree = "<group>";
		};
		85378D9A274E618C007C5CBF /* Message Views */ = {
			isa = PBXGroup;
			children = (
				85378D9B274E61B8007C5CBF /* MessageViews.storyboard */,
				85378D9D274E664C007C5CBF /* PopoverMessageViewController.swift */,
			);
			path = "Message Views";
			sourceTree = "<group>";
		};
		8553FF50257523630029327F /* File Download */ = {
			isa = PBXGroup;
			children = (
				8553FF51257523760029327F /* URLSuggestedFilenameTests.swift */,
				B630793926731F2600DCEE41 /* FileDownloadManagerTests.swift */,
				B630794126731F5400DCEE41 /* WKDownloadMock.swift */,
				B693955C26F19CD70015B914 /* DownloadListStoreTests.swift */,
				B693955E26F1C17F0015B914 /* DownloadListCoordinatorTests.swift */,
				B693956026F1C1BC0015B914 /* DownloadListStoreMock.swift */,
				B693956226F1C2A40015B914 /* FileDownloadManagerMock.swift */,
				B693956726F352DB0015B914 /* DownloadsWebViewMock.h */,
				B693956826F352DB0015B914 /* DownloadsWebViewMock.m */,
			);
			path = "File Download";
			sourceTree = "<group>";
		};
		8556A60C256C15C60092FA9D /* File Download */ = {
			isa = PBXGroup;
			children = (
				B6B1E87C26D5DA020062C350 /* View */,
				B61EF3EA266F91D700B4D78F /* Extensions */,
				8556A615256C15E10092FA9D /* Model */,
				B6C0B23126E71A800031CB7F /* Services */,
			);
			path = "File Download";
			sourceTree = "<group>";
		};
		8556A615256C15E10092FA9D /* Model */ = {
			isa = PBXGroup;
			children = (
				856C98DE257014BD00A22F1F /* FileDownloadManager.swift */,
				B6C0B23526E732000031CB7F /* DownloadListItem.swift */,
				B6A924D82664C72D001A28CA /* WebKitDownloadTask.swift */,
				B6C0B22D26E61CE70031CB7F /* DownloadViewModel.swift */,
				B6C0B23D26E8BF1F0031CB7F /* DownloadListViewModel.swift */,
				B6C0B23826E742610031CB7F /* FileDownloadError.swift */,
				B6A924DD2664CA08001A28CA /* LegacyWebKitDownloadDelegate.swift */,
				B693955A26F0CE300015B914 /* WebKitDownloadDelegate.swift */,
				B6A924D32664BBB9001A28CA /* WKWebViewDownloadDelegate.swift */,
				B6E61EE7263ACE16004E11AB /* UTType.swift */,
			);
			path = Model;
			sourceTree = "<group>";
		};
		85589E8527BBB8DD0038AD11 /* Model */ = {
			isa = PBXGroup;
			children = (
				85589E8627BBB8F20038AD11 /* HomePageFavoritesModel.swift */,
				85AC7ADC27BEB6EE00FFB69B /* HomePageDefaultBrowserModel.swift */,
				85589E9027BFB9810038AD11 /* HomePageRecentlyVisitedModel.swift */,
			);
			path = Model;
			sourceTree = "<group>";
		};
		85707F2F276A7DB000DC0649 /* ViewModel */ = {
			isa = PBXGroup;
			children = (
				85707F30276A7DCA00DC0649 /* OnboardingViewModel.swift */,
			);
			path = ViewModel;
			sourceTree = "<group>";
		};
		8585B63526D6E5F600C1416F /* SwiftUI */ = {
			isa = PBXGroup;
			children = (
				8585B63726D6E66C00C1416F /* ButtonStyles.swift */,
				85589E8A27BBBADC0038AD11 /* ColorExtensions.swift */,
				85589E9527BFE25D0038AD11 /* FailedAssertionView.swift */,
				85589E9927BFE3C30038AD11 /* FaviconView.swift */,
				85C5991A27D10CF000E605B2 /* FireAnimationView.swift */,
				85589E9727BFE2DA0038AD11 /* HoverButton.swift */,
				4BE65484271FCD7B008D1D63 /* LoginFaviconView.swift */,
				85707F2D276A394C00DC0649 /* ViewExtensions.swift */,
				371E141827E92E42009E3B5B /* MultilineScrollableTextFix.swift */,
				37CD54B227EE509700F1F7B9 /* View+Cursor.swift */,
				376705B227EC7D4F00DD8D76 /* TextButton.swift */,
				37CC53F327E8D4620028713D /* NSPathControlView.swift */,
				4B1E6EEF27AB5E5D00F51793 /* NSPopUpButtonView.swift */,
			);
			path = SwiftUI;
			sourceTree = "<group>";
		};
		8585B63626D6E61500C1416F /* AppKit */ = {
			isa = PBXGroup;
			children = (
				B65E6B9D26D9EC0800095F96 /* CircularProgressView.swift */,
				B693954626F04BEA0015B914 /* ColorView.swift */,
				B693953E26F04BE70015B914 /* FocusRingView.swift */,
				B693954326F04BE90015B914 /* GradientView.swift */,
				B6B1E88A26D774090062C350 /* LinkButton.swift */,
				B693954426F04BE90015B914 /* LongPressButton.swift */,
				B693953F26F04BE80015B914 /* MouseClickView.swift */,
				B693954926F04BEB0015B914 /* MouseOverButton.swift */,
				AA7EB6DE27E7C57D00036718 /* MouseOverAnimationButton.swift */,
				4B379C2327BDE1B0008A968E /* FlatButton.swift */,
				B693953D26F04BE70015B914 /* MouseOverView.swift */,
				B693953C26F04BE70015B914 /* NibLoadable.swift */,
				B693954726F04BEA0015B914 /* NSSavePanelExtension.swift */,
				B693954126F04BE80015B914 /* PaddedImageButton.swift */,
				B693954026F04BE80015B914 /* ProgressView.swift */,
				B693954826F04BEB0015B914 /* SavePanelAccessoryView.xib */,
				B693954226F04BE90015B914 /* ShadowView.swift */,
				B693954526F04BEA0015B914 /* WindowDraggingView.swift */,
				4BDFA4AD27BF19E500648192 /* ToggleableScrollView.swift */,
			);
			path = AppKit;
			sourceTree = "<group>";
		};
		85890634267B6CC500D23B0D /* Secure Vault */ = {
			isa = PBXGroup;
			children = (
				85D885B126A5918E0077C374 /* Extensions */,
				85CC1D7826A05E790062F04E /* Model */,
				85CC1D7F26A05F6C0062F04E /* Services */,
				85CC1D7926A05E820062F04E /* View */,
				B642738127B65BAC0005DFD1 /* SecureVaultErrorReporter.swift */,
			);
			path = "Secure Vault";
			sourceTree = "<group>";
		};
		858A798626A99D9000A75A42 /* Secure Vault */ = {
			isa = PBXGroup;
			children = (
				4BF4EA4F27C71F26004E57C4 /* PasswordManagementListSectionTests.swift */,
				858A798726A99DBE00A75A42 /* PasswordManagementItemListModelTests.swift */,
				858A798926A9B35E00A75A42 /* PasswordManagementItemModelTests.swift */,
			);
			path = "Secure Vault";
			sourceTree = "<group>";
		};
		85A0115D25AF1C4700FA6A0C /* Find In Page */ = {
			isa = PBXGroup;
			children = (
				85A0117325AF2EDF00FA6A0C /* FindInPage.storyboard */,
				85A0118125AF60E700FA6A0C /* FindInPageModel.swift */,
				85A011E925B4D4CA00FA6A0C /* FindInPageUserScript.swift */,
				85A0116825AF1D8900FA6A0C /* FindInPageViewController.swift */,
			);
			path = "Find In Page";
			sourceTree = "<group>";
		};
		85AC3B1525D9BBFA00C7D2AA /* Configuration */ = {
			isa = PBXGroup;
			children = (
				85AC3B1625D9BC1A00C7D2AA /* ConfigurationDownloaderTests.swift */,
				85AC3B4825DAC9BD00C7D2AA /* ConfigurationStorageTests.swift */,
			);
			path = Configuration;
			sourceTree = "<group>";
		};
		85AC3B3325DA828900C7D2AA /* Network */ = {
			isa = PBXGroup;
			children = (
				85AC3B3425DA82A600C7D2AA /* DataTaskProviding.swift */,
				B63BDF7F280003570072D75B /* WebKitError.swift */,
			);
			path = Network;
			sourceTree = "<group>";
		};
		85AE2FF024A33A2D002D507F /* Frameworks */ = {
			isa = PBXGroup;
			children = (
				85AE2FF124A33A2D002D507F /* WebKit.framework */,
			);
			name = Frameworks;
			sourceTree = "<group>";
		};
		85B7184727677A7D00B4277F /* Onboarding */ = {
			isa = PBXGroup;
			children = (
				85707F2F276A7DB000DC0649 /* ViewModel */,
				85B7184827677A9200B4277F /* View */,
			);
			path = Onboarding;
			sourceTree = "<group>";
		};
		85B7184827677A9200B4277F /* View */ = {
			isa = PBXGroup;
			children = (
				85707F23276A332A00DC0649 /* OnboardingButtonStyles.swift */,
				85707F29276A35FE00DC0649 /* ActionSpeech.swift */,
				85707F21276A32B600DC0649 /* CallToAction.swift */,
				85707F27276A34D900DC0649 /* DaxSpeech.swift */,
				85B7184927677C2D00B4277F /* Onboarding.storyboard */,
				85707F25276A335700DC0649 /* Onboarding.swift */,
				85707F2B276A364E00DC0649 /* OnboardingFlow.swift */,
				85B7184B27677C6500B4277F /* OnboardingViewController.swift */,
				85B7184D27677CBB00B4277F /* RootView.swift */,
			);
			path = View;
			sourceTree = "<group>";
		};
		85CC1D7826A05E790062F04E /* Model */ = {
			isa = PBXGroup;
			children = (
				4B1E6EEC27AB5E5100F51793 /* PasswordManagementListSection.swift */,
				4B1E6EEB27AB5E5100F51793 /* SecureVaultSorting.swift */,
				85CC1D7A26A05ECF0062F04E /* PasswordManagementItemListModel.swift */,
				85CC1D7C26A05F250062F04E /* PasswordManagementItemModel.swift */,
				4BE6547B271FCD4D008D1D63 /* PasswordManagementCreditCardModel.swift */,
				4BE6547A271FCD4D008D1D63 /* PasswordManagementIdentityModel.swift */,
				4BE6547C271FCD4D008D1D63 /* PasswordManagementLoginModel.swift */,
				4BE6547D271FCD4D008D1D63 /* PasswordManagementNoteModel.swift */,
			);
			path = Model;
			sourceTree = "<group>";
		};
		85CC1D7926A05E820062F04E /* View */ = {
			isa = PBXGroup;
			children = (
				4BBE0AA627B9B027003B37A8 /* PopUpButton.swift */,
				4B1E6EF027AB5E5D00F51793 /* PasswordManagementItemList.swift */,
				4BE65473271FCD40008D1D63 /* EditableTextView.swift */,
				4BE65470271FCD40008D1D63 /* PasswordManagementCreditCardItemView.swift */,
				4BE6546E271FCD40008D1D63 /* PasswordManagementIdentityItemView.swift */,
				4BE65471271FCD40008D1D63 /* PasswordManagementLoginItemView.swift */,
				4BE65472271FCD40008D1D63 /* PasswordManagementNoteItemView.swift */,
				85625997269C9C5F00EE44BC /* PasswordManagementPopover.swift */,
				85625995269C953C00EE44BC /* PasswordManagementViewController.swift */,
				85625993269C8F9600EE44BC /* PasswordManager.storyboard */,
				85890639267BCD8E00D23B0D /* SaveCredentialsPopover.swift */,
				8589063B267BCDC000D23B0D /* SaveCredentialsViewController.swift */,
				4B8A4E0027C8447E005F40E8 /* SaveIdentityPopover.swift */,
				4B8A4DFE27C83B29005F40E8 /* SaveIdentityViewController.swift */,
				4BE4005227CF3DC3007D3161 /* SavePaymentMethodPopover.swift */,
				4BE4005427CF3F19007D3161 /* SavePaymentMethodViewController.swift */,
			);
			path = View;
			sourceTree = "<group>";
		};
		85CC1D7F26A05F6C0062F04E /* Services */ = {
			isa = PBXGroup;
			children = (
				4BE65482271FCD53008D1D63 /* CountryList.swift */,
			);
			path = Services;
			sourceTree = "<group>";
		};
		85D33F1025C82E93002B91A6 /* Configuration */ = {
			isa = PBXGroup;
			children = (
				85480FBA25D181CB009424E3 /* ConfigurationDownloading.swift */,
				85D33F1125C82EB3002B91A6 /* ConfigurationManager.swift */,
				85480FCE25D1AA22009424E3 /* ConfigurationStoring.swift */,
			);
			path = Configuration;
			sourceTree = "<group>";
		};
		85D885B126A5918E0077C374 /* Extensions */ = {
			isa = PBXGroup;
			children = (
				85D885AF26A590A90077C374 /* NSNotificationName+PasswordManager.swift */,
				85D885B226A5A9DE0077C374 /* NSAlert+PasswordManager.swift */,
				858A797E26A79EAA00A75A42 /* UserText+PasswordManager.swift */,
			);
			path = Extensions;
			sourceTree = "<group>";
		};
		85F1B0C725EF9747004792B6 /* App Delegate */ = {
			isa = PBXGroup;
			children = (
				85F1B0C825EF9759004792B6 /* URLEventHandlerTests.swift */,
			);
			path = "App Delegate";
			sourceTree = "<group>";
		};
		85F487B3276A8F1B003CE668 /* Onboarding */ = {
			isa = PBXGroup;
			children = (
				85F487B4276A8F2E003CE668 /* OnboardingTests.swift */,
			);
			path = Onboarding;
			sourceTree = "<group>";
		};
		85F69B3A25EDE7F800978E59 /* Common */ = {
			isa = PBXGroup;
			children = (
				4B723E1726B000DC00E14D75 /* TemporaryFileCreator.swift */,
				4B9292C42667104B00AD2C21 /* CoreDataTestUtilities.swift */,
				B683097A274DCFE3004B46BB /* Database */,
				AAEC74B92642E66600C2EFBC /* Extensions */,
				4BA1A6CE258BF58C00F6F690 /* File System */,
				B6AE74322609AFBB005B9B1A /* Progress */,
				4B0511E6262CAB3700F6079C /* UserDefaultsWrapperUtilities.swift */,
				B6B3E0952654DACD0040E0A2 /* UTTypeTests.swift */,
				B693956626F352940015B914 /* TestsBridging.h */,
			);
			path = Common;
			sourceTree = "<group>";
		};
		AA0877B626D515EE00B05660 /* User Agent */ = {
			isa = PBXGroup;
			children = (
				AA0877BC26D660EC00B05660 /* Model */,
				AA0877BB26D660C900B05660 /* Services */,
			);
			path = "User Agent";
			sourceTree = "<group>";
		};
		AA0877BB26D660C900B05660 /* Services */ = {
			isa = PBXGroup;
			children = (
				AA0877B726D5160D00B05660 /* SafariVersionReaderTests.swift */,
				AA0877B926D5161D00B05660 /* WebKitVersionProviderTests.swift */,
			);
			path = Services;
			sourceTree = "<group>";
		};
		AA0877BC26D660EC00B05660 /* Model */ = {
			isa = PBXGroup;
			children = (
				8546DE6125C03056000CA5E1 /* UserAgentTests.swift */,
			);
			path = Model;
			sourceTree = "<group>";
		};
		AA0877BD26D6610B00B05660 /* Services */ = {
			isa = PBXGroup;
			children = (
				AACF6FD526BC366D00CF09F9 /* SafariVersionReader.swift */,
				AAFE068226C7082D005434CC /* WebKitVersionProvider.swift */,
			);
			path = Services;
			sourceTree = "<group>";
		};
		AA0877BE26D6611300B05660 /* Model */ = {
			isa = PBXGroup;
			children = (
				14505A07256084EF00272CC6 /* UserAgent.swift */,
			);
			path = Model;
			sourceTree = "<group>";
		};
		AA3863C227A1E1C000749AB5 /* Feedback and Breakage */ = {
			isa = PBXGroup;
			children = (
				AA3D531827A2F24C00074EC1 /* View */,
				AA3D531927A2F47100074EC1 /* Model */,
			);
			path = "Feedback and Breakage";
			sourceTree = "<group>";
		};
		AA3D531827A2F24C00074EC1 /* View */ = {
			isa = PBXGroup;
			children = (
				AA3863C427A1E28F00749AB5 /* Feedback.storyboard */,
				371C0A2827E33EDC0070591F /* FeedbackPresenter.swift */,
				AA3D531427A1ED9300074EC1 /* FeedbackWindow.swift */,
				AA3D531627A1EEED00074EC1 /* FeedbackViewController.swift */,
			);
			path = View;
			sourceTree = "<group>";
		};
		AA3D531927A2F47100074EC1 /* Model */ = {
			isa = PBXGroup;
			children = (
				AA3D531A27A2F57E00074EC1 /* Feedback.swift */,
				AA3D531C27A2F58F00074EC1 /* FeedbackSender.swift */,
				AAD8078627B3F45600CF7703 /* WebsiteBreakage.swift */,
				AAD8078427B3F3BE00CF7703 /* WebsiteBreakageSender.swift */,
			);
			path = Model;
			sourceTree = "<group>";
		};
		AA4D700525545EDE00C3411E /* App Delegate */ = {
			isa = PBXGroup;
			children = (
				AA585D81248FD31100E9A3E2 /* AppDelegate.swift */,
				AA4D700625545EF800C3411E /* URLEventHandler.swift */,
				AA4FF40B2624751A004E2377 /* GrammarFeaturesManager.swift */,
				AAD86E51267A0DFF005C11BE /* UpdateController.swift */,
				858A798226A8B75F00A75A42 /* CopyHandler.swift */,
			);
			path = "App Delegate";
			sourceTree = "<group>";
		};
		AA512D1224D99D4900230283 /* Services */ = {
			isa = PBXGroup;
			children = (
				AA6820E325502F19005ED0D5 /* WebsiteDataStore.swift */,
			);
			path = Services;
			sourceTree = "<group>";
		};
		AA585D75248FD31100E9A3E2 = {
			isa = PBXGroup;
			children = (
				AA68C3D62490F821001B8783 /* README.md */,
				AA585D80248FD31100E9A3E2 /* DuckDuckGo */,
				AA585D93248FD31400E9A3E2 /* Unit Tests */,
				4B1AD89E25FC27E200261379 /* Integration Tests */,
				7B4CE8DB26F02108009134B1 /* UI Tests */,
				AA585D7F248FD31100E9A3E2 /* Products */,
				85AE2FF024A33A2D002D507F /* Frameworks */,
			);
			sourceTree = "<group>";
		};
		AA585D7F248FD31100E9A3E2 /* Products */ = {
			isa = PBXGroup;
			children = (
				AA585D7E248FD31100E9A3E2 /* DuckDuckGo.app */,
				AA585D90248FD31400E9A3E2 /* Unit Tests.xctest */,
				4B1AD89D25FC27E200261379 /* Integration Tests.xctest */,
				7B4CE8DA26F02108009134B1 /* UI Tests.xctest */,
			);
			name = Products;
			sourceTree = "<group>";
		};
		AA585D80248FD31100E9A3E2 /* DuckDuckGo */ = {
			isa = PBXGroup;
			children = (
				B31055BB27A1BA0E001AC618 /* Autoconsent */,
				B6A9E47526146A440067D1B9 /* API */,
				AA4D700525545EDE00C3411E /* App Delegate */,
				AAC5E4C025D6A6A9007F5990 /* Bookmarks */,
				AA86491B24D837DE001BABEE /* Browser Tab */,
				AA86491324D831B9001BABEE /* Common */,
				85D33F1025C82E93002B91A6 /* Configuration */,
				4B6160D125B14E5E007DE5B2 /* Content Blocker */,
				AAC30A24268DF93500D2D9CD /* Crash Reports */,
				4B723DEA26B0002B00E14D75 /* Data Import */,
				4B723DF826B0002B00E14D75 /* Data Export */,
				4B379C1C27BDB7EA008A968E /* Device Authentication */,
				4B65143C26392483005B46EB /* Email */,
				AA5FA695275F823900DCE9C9 /* Favicons */,
				AA3863C227A1E1C000749AB5 /* Feedback and Breakage */,
				8556A60C256C15C60092FA9D /* File Download */,
				85A0115D25AF1C4700FA6A0C /* Find In Page */,
				AA6820E825503A21005ED0D5 /* Fire */,
				4B02197B25E05FAC00ED7DEA /* Fireproofing */,
				B65536902684409300085A79 /* Geolocation */,
				0230C09D271F52D50018F728 /* GPC */,
				AAE75275263B036300B973F8 /* History */,
				AA585DB02490E6FA00E9A3E2 /* Main */,
				AAE71DB225F66A0900D74437 /* Home Page */,
				AA97BF4425135CB60014931A /* Menus */,
				85378D9A274E618C007C5CBF /* Message Views */,
				AA86491524D83384001BABEE /* Navigation Bar */,
				85B7184727677A7D00B4277F /* Onboarding */,
				B64C84DB2692D6E80048FEBE /* Permissions */,
				4B0511A2262CAA5A00F6079C /* Preferences */,
				B6FA893A269C414900588ECD /* Privacy Dashboard */,
				85890634267B6CC500D23B0D /* Secure Vault */,
				4B677422255DBEB800025BD8 /* Smarter Encryption */,
				B68458AE25C7E75100DC17B6 /* State Restoration */,
				B6A9E44E26142AF90067D1B9 /* Statistics */,
				4B677447255DBF1400025BD8 /* Submodules */,
				AACB8E7224A4C8BC005F2218 /* Suggestions */,
				AA86491124D8318F001BABEE /* Tab Bar */,
				AAE8B0FD258A416F00E81239 /* Tab Preview */,
				B6040859274B8C5200680351 /* Unprotected Domains */,
				AACF6FD426BC35C200CF09F9 /* User Agent */,
				4BC68A6C2759ADC20029A586 /* Waitlist */,
				AA6EF9AE25066F99004754E6 /* Windows */,
				AA585D85248FD31400E9A3E2 /* Assets.xcassets */,
				4B677454255DC18000025BD8 /* Bridging.h */,
				AAD86E502678D104005C11BE /* DuckDuckGoCI.entitlements */,
				AA585D8B248FD31400E9A3E2 /* DuckDuckGo.entitlements */,
				AA585D8A248FD31400E9A3E2 /* Info.plist */,
			);
			path = DuckDuckGo;
			sourceTree = "<group>";
		};
		AA585D93248FD31400E9A3E2 /* Unit Tests */ = {
			isa = PBXGroup;
			children = (
				4B2CBF3F2767EEB2001DF04B /* Waitlist */,
				B6A5A28C25B962CB00AA7ADA /* App */,
				85F1B0C725EF9747004792B6 /* App Delegate */,
				AA652CAB25DD820D009059CC /* Bookmarks */,
				AA92ACAE24EFE1F5005F41C9 /* Browser Tab */,
				85F69B3A25EDE7F800978E59 /* Common */,
				85AC3B1525D9BBFA00C7D2AA /* Configuration */,
				4B82E9B725B6A04B00656FE7 /* Content Blocker */,
				4B70BFFD27B0793D000386ED /* Crash Reports */,
				4B723E0226B0003E00E14D75 /* Data Export */,
				4B723DFE26B0003E00E14D75 /* Data Import */,
				4BBC16A327C488B900E00A38 /* Device Authentication */,
				8553FF50257523630029327F /* File Download */,
				AA9C361D25518AAB004B1BA3 /* Fire */,
				4B02199725E063DE00ED7DEA /* Fireproofing */,
				B68172AC269EB415006D1092 /* Geolocation */,
				AAEC74AE2642C47300C2EFBC /* History */,
				AA91F83627076ED100771A0D /* Navigation Bar */,
				85F487B3276A8F1B003CE668 /* Onboarding */,
				B6106BA126A7BE430013B453 /* Permissions */,
				4B0511EE262CAEB300F6079C /* Preferences */,
				858A798626A99D9000A75A42 /* Secure Vault */,
				3776582B27F7163B009A6B35 /* Website Breakage Report */,
				B6DA440F2616C0F200DD1EC2 /* Statistics */,
				AA63744E24C9BB4A00AB2AC4 /* Suggestions */,
				AAC9C01224CAFBB700AD1325 /* Tab Bar */,
				AA0877B626D515EE00B05660 /* User Agent */,
				AA585D96248FD31400E9A3E2 /* Info.plist */,
			);
			path = "Unit Tests";
			sourceTree = "<group>";
		};
		AA585DB02490E6FA00E9A3E2 /* Main */ = {
			isa = PBXGroup;
			children = (
				AA68C3D824911D56001B8783 /* View */,
			);
			path = Main;
			sourceTree = "<group>";
		};
		AA5FA695275F823900DCE9C9 /* Favicons */ = {
			isa = PBXGroup;
			children = (
				AA5FA698275F90CD00DCE9C9 /* Model */,
				AA5FA69B275F944500DCE9C9 /* Services */,
			);
			path = Favicons;
			sourceTree = "<group>";
		};
		AA5FA698275F90CD00DCE9C9 /* Model */ = {
			isa = PBXGroup;
			children = (
				AAA0CC562539EBC90079BC96 /* FaviconUserScript.swift */,
				AA512D1324D99D9800230283 /* FaviconManager.swift */,
				AAEF6BC7276A081C0024DCF4 /* FaviconSelector.swift */,
				AA5FA696275F90C400DCE9C9 /* FaviconImageCache.swift */,
				AA222CB82760F74E00321475 /* FaviconReferenceCache.swift */,
				AA6197C5276B3168008396F0 /* FaviconHostReference.swift */,
				AA6197C3276B314D008396F0 /* FaviconUrlReference.swift */,
				AA5FA699275F91C700DCE9C9 /* Favicon.swift */,
			);
			path = Model;
			sourceTree = "<group>";
		};
		AA5FA69B275F944500DCE9C9 /* Services */ = {
			isa = PBXGroup;
			children = (
				AA5FA69E275F948900DCE9C9 /* Favicons.xcdatamodeld */,
				AA5FA69C275F945C00DCE9C9 /* FaviconStore.swift */,
			);
			path = Services;
			sourceTree = "<group>";
		};
		AA63744E24C9BB4A00AB2AC4 /* Suggestions */ = {
			isa = PBXGroup;
			children = (
				142879D824CE1139005419BB /* ViewModel */,
				AA63745024C9BB9A00AB2AC4 /* Model */,
			);
			path = Suggestions;
			sourceTree = "<group>";
		};
		AA63745024C9BB9A00AB2AC4 /* Model */ = {
			isa = PBXGroup;
			children = (
				AA63745324C9BF9A00AB2AC4 /* SuggestionContainerTests.swift */,
				AA0F3DB6261A566C0077F2D9 /* SuggestionLoadingMock.swift */,
			);
			path = Model;
			sourceTree = "<group>";
		};
		AA652CAB25DD820D009059CC /* Bookmarks */ = {
			isa = PBXGroup;
			children = (
				AA652CAE25DD8228009059CC /* Model */,
				AA652CAF25DD822C009059CC /* Services */,
			);
			path = Bookmarks;
			sourceTree = "<group>";
		};
		AA652CAE25DD8228009059CC /* Model */ = {
			isa = PBXGroup;
			children = (
				4B9292B62667103000AD2C21 /* BookmarkManagedObjectTests.swift */,
				4B9292B72667103000AD2C21 /* BookmarkMigrationTests.swift */,
				4B9292B02667103000AD2C21 /* BookmarkNodePathTests.swift */,
				4B9292B12667103000AD2C21 /* BookmarkNodeTests.swift */,
				4B9292B32667103000AD2C21 /* BookmarkOutlineViewDataSourceTests.swift */,
				4B9292B22667103000AD2C21 /* BookmarkSidebarTreeControllerTests.swift */,
				4B9292B82667103000AD2C21 /* BookmarkTests.swift */,
				4B9292B92667103100AD2C21 /* PasteboardBookmarkTests.swift */,
				4B9292B42667103000AD2C21 /* PasteboardFolderTests.swift */,
				4B9292B52667103000AD2C21 /* TreeControllerTests.swift */,
				AA652CCD25DD9071009059CC /* BookmarkListTests.swift */,
				AA652CD225DDA6E9009059CC /* LocalBookmarkManagerTests.swift */,
			);
			path = Model;
			sourceTree = "<group>";
		};
		AA652CAF25DD822C009059CC /* Services */ = {
			isa = PBXGroup;
			children = (
				AA652CB025DD825B009059CC /* LocalBookmarkStoreTests.swift */,
				AA652CDA25DDAB32009059CC /* BookmarkStoreMock.swift */,
			);
			path = Services;
			sourceTree = "<group>";
		};
		AA6820E825503A21005ED0D5 /* Fire */ = {
			isa = PBXGroup;
			children = (
				AAFCB38325E546FF00859DD4 /* View */,
				AA6820EF25503D93005ED0D5 /* ViewModel */,
				AA6820E925503A49005ED0D5 /* Model */,
			);
			path = Fire;
			sourceTree = "<group>";
		};
		AA6820E925503A49005ED0D5 /* Model */ = {
			isa = PBXGroup;
			children = (
				8511E18325F82B34002F516B /* 01_Fire_really_small.json */,
				AA6820EA25503D6A005ED0D5 /* Fire.swift */,
			);
			path = Model;
			sourceTree = "<group>";
		};
		AA6820EF25503D93005ED0D5 /* ViewModel */ = {
			isa = PBXGroup;
			children = (
				AA6820F025503DA9005ED0D5 /* FireViewModel.swift */,
				AA13DCB3271480B0006D48D3 /* FirePopoverViewModel.swift */,
			);
			path = ViewModel;
			sourceTree = "<group>";
		};
		AA68C3D824911D56001B8783 /* View */ = {
			isa = PBXGroup;
			children = (
				85589E8E27BBBBF10038AD11 /* Main.storyboard */,
				AA7412BC24D2BEEE00D22FE0 /* MainWindow.swift */,
				AA7412B424D1536B00D22FE0 /* MainWindowController.swift */,
				AA585DAE2490E6E600E9A3E2 /* MainViewController.swift */,
				B688B4D9273E6D3B0087BEAF /* MainView.swift */,
				B688B4DE27420D290087BEAF /* PDFSearchTextMenuItemHandler.swift */,
				B68C92C0274E3EF4002AC6B0 /* PopUpWindow.swift */,
			);
			path = View;
			sourceTree = "<group>";
		};
		AA6EF9AE25066F99004754E6 /* Windows */ = {
			isa = PBXGroup;
			children = (
				AA6EF9AF25067035004754E6 /* View */,
			);
			path = Windows;
			sourceTree = "<group>";
		};
		AA6EF9AF25067035004754E6 /* View */ = {
			isa = PBXGroup;
			children = (
				AA6EF9AC25066F42004754E6 /* WindowsManager.swift */,
				AAA892E9250A4CEF005B37B2 /* WindowControllersManager.swift */,
				856C98D42570116900A22F1F /* NSWindow+Toast.swift */,
			);
			path = View;
			sourceTree = "<group>";
		};
		AA7EB6EE27E880EA00036718 /* Animations */ = {
			isa = PBXGroup;
			children = (
				AA3439732754D55100B241FA /* trackers-1.json */,
				AA3439742754D55100B241FA /* trackers-2.json */,
				AA3439752754D55100B241FA /* trackers-3.json */,
				AA34396A2754D4E200B241FA /* shield.json */,
				AA34396B2754D4E300B241FA /* shield-dot.json */,
				AA7EB6E027E7D05500036718 /* flame-mouse-over.json */,
				AA7EB6E627E8809D00036718 /* shield-mouse-over.json */,
				AA7EB6E827E880A600036718 /* shield-dot-mouse-over.json */,
				AA3439762754D55100B241FA /* dark-trackers-1.json */,
				AA3439722754D55100B241FA /* dark-trackers-2.json */,
				AA3439772754D55100B241FA /* dark-trackers-3.json */,
				AA34396F2754D4E900B241FA /* dark-shield.json */,
				AA34396E2754D4E900B241FA /* dark-shield-dot.json */,
				AA7EB6E127E7D05500036718 /* dark-flame-mouse-over.json */,
				AA7EB6EA27E880AE00036718 /* dark-shield-mouse-over.json */,
				AA7EB6EC27E880B600036718 /* dark-shield-dot-mouse-over.json */,
			);
			path = Animations;
			sourceTree = "<group>";
		};
		AA80EC52256BE33A007083E7 /* Localizables */ = {
			isa = PBXGroup;
			children = (
				AA80EC53256BE3BC007083E7 /* UserText.swift */,
				AA80EC8B256C49B8007083E7 /* Localizable.strings */,
				AA80EC91256C49BC007083E7 /* Localizable.stringsdict */,
			);
			path = Localizables;
			sourceTree = "<group>";
		};
		AA86491124D8318F001BABEE /* Tab Bar */ = {
			isa = PBXGroup;
			children = (
				AA86491224D831A1001BABEE /* View */,
				AA8EDF1F2491FCC10071C2E8 /* ViewModel */,
				AA9FF95724A1ECE20039E328 /* Model */,
			);
			path = "Tab Bar";
			sourceTree = "<group>";
		};
		AA86491224D831A1001BABEE /* View */ = {
			isa = PBXGroup;
			children = (
				AA80EC7B256C46AA007083E7 /* TabBar.storyboard */,
				1430DFF424D0580F00B8978C /* TabBarViewController.swift */,
				1456D6E024EFCBC300775049 /* TabBarCollectionView.swift */,
				AA7412B624D1687000D22FE0 /* TabBarScrollView.swift */,
				AA7412B024D0B3AC00D22FE0 /* TabBarViewItem.swift */,
				AA7412B124D0B3AC00D22FE0 /* TabBarViewItem.xib */,
				AA2CB1342587C29500AA6FBE /* TabBarFooter.swift */,
				AA2CB12C2587BB5600AA6FBE /* TabBarFooter.xib */,
				AA9E9A5D25A4867200D1959D /* TabDragAndDropManager.swift */,
			);
			path = View;
			sourceTree = "<group>";
		};
		AA86491324D831B9001BABEE /* Common */ = {
			isa = PBXGroup;
			children = (
				B6A9E4602614608B0067D1B9 /* AppVersion.swift */,
				4B67743D255DBEEA00025BD8 /* Database */,
				AADC60E92493B305008F8EF7 /* Extensions */,
				4BA1A691258B06F600F6F690 /* File System */,
				AA80EC52256BE33A007083E7 /* Localizables */,
				85AC3B3325DA828900C7D2AA /* Network */,
				4BB88B4E25B7BA20006F6B06 /* Utilities */,
				AA86491424D831C4001BABEE /* View */,
			);
			path = Common;
			sourceTree = "<group>";
		};
		AA86491424D831C4001BABEE /* View */ = {
			isa = PBXGroup;
			children = (
				8585B63626D6E61500C1416F /* AppKit */,
				AADCBF3826F7C28F00EF67A8 /* Lottie */,
				8585B63526D6E5F600C1416F /* SwiftUI */,
			);
			path = View;
			sourceTree = "<group>";
		};
		AA86491524D83384001BABEE /* Navigation Bar */ = {
			isa = PBXGroup;
			children = (
				853014D425E6709500FB8205 /* Support */,
				AA86491624D8339A001BABEE /* View */,
				AAA0CC3A25337F990079BC96 /* ViewModel */,
			);
			path = "Navigation Bar";
			sourceTree = "<group>";
		};
		AA86491624D8339A001BABEE /* View */ = {
			isa = PBXGroup;
			children = (
				AA7EB6EE27E880EA00036718 /* Animations */,
				85589E8C27BBBB870038AD11 /* NavigationBar.storyboard */,
				AA68C3D22490ED62001B8783 /* NavigationBarViewController.swift */,
				14D9B8F924F7E089000D4D13 /* AddressBarViewController.swift */,
				AABEE6AE24AD22B90043105B /* AddressBarTextField.swift */,
				AAC5E4F525D6BF2C007F5990 /* AddressBarButtonsViewController.swift */,
				AAC5E4F025D6BF10007F5990 /* AddressBarButton.swift */,
				AAA0CC32252F181A0079BC96 /* NavigationButtonMenuDelegate.swift */,
				AAA0CC462533833C0079BC96 /* MoreOptionsMenu.swift */,
			);
			path = View;
			sourceTree = "<group>";
		};
		AA86491B24D837DE001BABEE /* Browser Tab */ = {
			isa = PBXGroup;
			children = (
				AA86491C24D83868001BABEE /* View */,
				AA86491D24D83A59001BABEE /* ViewModel */,
				AA86491E24D83A66001BABEE /* Model */,
				AA512D1224D99D4900230283 /* Services */,
			);
			path = "Browser Tab";
			sourceTree = "<group>";
		};
		AA86491C24D83868001BABEE /* View */ = {
			isa = PBXGroup;
			children = (
				AA80EC69256C4691007083E7 /* BrowserTab.storyboard */,
				AA585D83248FD31100E9A3E2 /* BrowserTabViewController.swift */,
				856C98A5256EB59600A22F1F /* MenuItemSelectors.swift */,
				AA6FFB4524DC3B5A0028F4D0 /* WebView.swift */,
				B6B2400D28083B49001B8F3A /* WebViewContainerView.swift */,
				B637273A26CBC8AF00C8CB02 /* AuthenticationAlert.swift */,
			);
			path = View;
			sourceTree = "<group>";
		};
		AA86491D24D83A59001BABEE /* ViewModel */ = {
			isa = PBXGroup;
			children = (
				AA9FF95A24A1EFC20039E328 /* TabViewModel.swift */,
				AA5D6DAB24A340F700C6FBCE /* WebViewStateObserver.swift */,
			);
			path = ViewModel;
			sourceTree = "<group>";
		};
		AA86491E24D83A66001BABEE /* Model */ = {
			isa = PBXGroup;
			children = (
				856CADEF271710F400E79BB0 /* HoverUserScript.swift */,
				4B2E7D6226FF9D6500D2DB17 /* PrintingUserScript.swift */,
				85D438B5256E7C9E00F3BAF8 /* ContextMenuUserScript.swift */,
				4BB88B4425B7B55C006F6B06 /* DebugUserScript.swift */,
				AA9FF95824A1ECF20039E328 /* Tab.swift */,
				85AC3AEE25D5CE9800C7D2AA /* UserScripts.swift */,
				B61F015425EDD5A700ABB5A3 /* UserContentController.swift */,
			);
			path = Model;
			sourceTree = "<group>";
		};
		AA8EDF1F2491FCC10071C2E8 /* ViewModel */ = {
			isa = PBXGroup;
			children = (
				AA9FF95E24A1FB680039E328 /* TabCollectionViewModel.swift */,
				37534CA128113277002621E7 /* TabLazyLoader */,
			);
			path = ViewModel;
			sourceTree = "<group>";
		};
		AA91F83627076ED100771A0D /* Navigation Bar */ = {
			isa = PBXGroup;
			children = (
				AA91F83727076EEE00771A0D /* ViewModel */,
			);
			path = "Navigation Bar";
			sourceTree = "<group>";
		};
		AA91F83727076EEE00771A0D /* ViewModel */ = {
			isa = PBXGroup;
			children = (
				AA91F83827076F1900771A0D /* PrivacyIconViewModelTests.swift */,
			);
			path = ViewModel;
			sourceTree = "<group>";
		};
		AA92ACAE24EFE1F5005F41C9 /* Browser Tab */ = {
			isa = PBXGroup;
			children = (
				B62EB47B25BAD3BB005745C6 /* WKWebViewPrivateMethodsAvailabilityTests.swift */,
				B67C6C3C2654B897006C872E /* WebViewExtensionTests.swift */,
				B67C6C412654BF49006C872E /* DuckDuckGo-Symbol.jpg */,
				AA92ACAF24EFE209005F41C9 /* ViewModel */,
				AA92ACB024EFE210005F41C9 /* Model */,
				AA9C362625518B61004B1BA3 /* Services */,
			);
			path = "Browser Tab";
			sourceTree = "<group>";
		};
		AA92ACAF24EFE209005F41C9 /* ViewModel */ = {
			isa = PBXGroup;
			children = (
				AAC9C01B24CB594C00AD1325 /* TabViewModelTests.swift */,
			);
			path = ViewModel;
			sourceTree = "<group>";
		};
		AA92ACB024EFE210005F41C9 /* Model */ = {
			isa = PBXGroup;
			children = (
				AAC9C01424CAFBCE00AD1325 /* TabTests.swift */,
			);
			path = Model;
			sourceTree = "<group>";
		};
		AA97BF4425135CB60014931A /* Menus */ = {
			isa = PBXGroup;
			children = (
				85480F8925CDC360009424E3 /* MainMenu.storyboard */,
				AA4BBA3A25C58FA200C4FB0F /* MainMenu.swift */,
				AA6EF9B425081B4C004754E6 /* MainMenuActions.swift */,
				AA97BF4525135DD30014931A /* ApplicationDockMenu.swift */,
				B63ED0E426BB8FB900A9DAD1 /* SharingMenu.swift */,
			);
			path = Menus;
			sourceTree = "<group>";
		};
		AA9B7C7F26A06E130008D425 /* ViewModel */ = {
			isa = PBXGroup;
			children = (
				AA9B7C8426A199B60008D425 /* ServerTrustViewModel.swift */,
			);
			path = ViewModel;
			sourceTree = "<group>";
		};
		AA9C361D25518AAB004B1BA3 /* Fire */ = {
			isa = PBXGroup;
			children = (
				AA9C362125518B34004B1BA3 /* Model */,
			);
			path = Fire;
			sourceTree = "<group>";
		};
		AA9C362125518B34004B1BA3 /* Model */ = {
			isa = PBXGroup;
			children = (
				AA9C362F25518CA9004B1BA3 /* FireTests.swift */,
			);
			path = Model;
			sourceTree = "<group>";
		};
		AA9C362625518B61004B1BA3 /* Services */ = {
			isa = PBXGroup;
			children = (
				4B0219A725E0646500ED7DEA /* WebsiteDataStoreTests.swift */,
				AA9C362725518C44004B1BA3 /* WebsiteDataStoreMock.swift */,
				AABAF59B260A7D130085060C /* FaviconManagerMock.swift */,
			);
			path = Services;
			sourceTree = "<group>";
		};
		AA9FF95724A1ECE20039E328 /* Model */ = {
			isa = PBXGroup;
			children = (
				AA9FF95C24A1FA1C0039E328 /* TabCollection.swift */,
			);
			path = Model;
			sourceTree = "<group>";
		};
		AAA0CC3A25337F990079BC96 /* ViewModel */ = {
			isa = PBXGroup;
			children = (
				AAA0CC3B25337FAB0079BC96 /* WKBackForwardListItemViewModel.swift */,
				B689ECD426C247DB006FB0C5 /* BackForwardListItem.swift */,
				AA75A0AD26F3500C0086B667 /* PrivacyIconViewModel.swift */,
			);
			path = ViewModel;
			sourceTree = "<group>";
		};
		AAB549DD25DAB8E90058460B /* ViewModel */ = {
			isa = PBXGroup;
			children = (
				AAB549DE25DAB8F80058460B /* BookmarkViewModel.swift */,
			);
			path = ViewModel;
			sourceTree = "<group>";
		};
		AABEE68F24A4CB290043105B /* Model */ = {
			isa = PBXGroup;
			children = (
				AABEE69B24A902BB0043105B /* SuggestionContainer.swift */,
				AAB8203B26B2DE0D00788AC3 /* SuggestionListCharacteristics.swift */,
			);
			path = Model;
			sourceTree = "<group>";
		};
		AABEE69024A4CB300043105B /* ViewModel */ = {
			isa = PBXGroup;
			children = (
				AABEE69924A902A90043105B /* SuggestionContainerViewModel.swift */,
				AA3F895224C18AD500628DDE /* SuggestionViewModel.swift */,
			);
			path = ViewModel;
			sourceTree = "<group>";
		};
		AABEE6A124A9F3C90043105B /* View */ = {
			isa = PBXGroup;
			children = (
				AA80EC75256C46A2007083E7 /* Suggestion.storyboard */,
				AABEE6A424AA0A7F0043105B /* SuggestionViewController.swift */,
				AABEE6A824AB4B910043105B /* SuggestionTableCellView.swift */,
				AABEE6AA24ACA0F90043105B /* SuggestionTableRowView.swift */,
			);
			path = View;
			sourceTree = "<group>";
		};
		AAC30A24268DF93500D2D9CD /* Crash Reports */ = {
			isa = PBXGroup;
			children = (
				AAD6D8852696DF2A002393B3 /* View */,
				AAC30A2F268F215000D2D9CD /* Model */,
			);
			path = "Crash Reports";
			sourceTree = "<group>";
		};
		AAC30A2F268F215000D2D9CD /* Model */ = {
			isa = PBXGroup;
			children = (
				AAC30A25268DFEE200D2D9CD /* CrashReporter.swift */,
				AAC30A27268E045400D2D9CD /* CrashReportReader.swift */,
				AAC30A2B268F1ECD00D2D9CD /* CrashReportSender.swift */,
				AAC30A2D268F1EE300D2D9CD /* CrashReportPromptPresenter.swift */,
				AAC30A29268E239100D2D9CD /* CrashReport.swift */,
			);
			path = Model;
			sourceTree = "<group>";
		};
		AAC5E4C025D6A6A9007F5990 /* Bookmarks */ = {
			isa = PBXGroup;
			children = (
				4B9292AD26670F5300AD2C21 /* Extensions */,
				AAC5E4C125D6A6C3007F5990 /* View */,
				AAB549DD25DAB8E90058460B /* ViewModel */,
				AAC5E4C225D6A6C7007F5990 /* Model */,
				AAC5E4C325D6A6CC007F5990 /* Services */,
			);
			path = Bookmarks;
			sourceTree = "<group>";
		};
		AAC5E4C125D6A6C3007F5990 /* View */ = {
			isa = PBXGroup;
			children = (
				4B9292CB2667123700AD2C21 /* AddBookmarkModalViewController.swift */,
				4B9292CA2667123700AD2C21 /* AddFolderModalViewController.swift */,
				4B9292CC2667123700AD2C21 /* BookmarkListViewController.swift */,
				4B9292CD2667123700AD2C21 /* BookmarkManagementDetailViewController.swift */,
				4B9292C72667123700AD2C21 /* BookmarkManagementSidebarViewController.swift */,
				4B9292C82667123700AD2C21 /* BookmarkManagementSplitViewController.swift */,
				4B9292C92667123700AD2C21 /* BookmarkTableRowView.swift */,
				4B9292C62667123700AD2C21 /* BrowserTabSelectionDelegate.swift */,
				4B92928726670D1600AD2C21 /* BookmarkOutlineViewCell.swift */,
				4B92928826670D1600AD2C21 /* BookmarkOutlineViewCell.xib */,
				4B92928526670D1600AD2C21 /* BookmarksOutlineView.swift */,
				4B92928926670D1700AD2C21 /* BookmarkTableCellView.swift */,
				4B92928A26670D1700AD2C21 /* BookmarkTableCellView.xib */,
				4B92928626670D1600AD2C21 /* OutlineSeparatorViewCell.swift */,
				AAC5E4C625D6A6E8007F5990 /* Bookmarks.storyboard */,
				AAC5E4C425D6A6E8007F5990 /* BookmarkPopover.swift */,
				AAC5E4C525D6A6E8007F5990 /* BookmarkPopoverViewController.swift */,
				4B0511B3262CAA5A00F6079C /* RoundedSelectionRowView.swift */,
			);
			path = View;
			sourceTree = "<group>";
		};
		AAC5E4C225D6A6C7007F5990 /* Model */ = {
			isa = PBXGroup;
			children = (
				4B9292D82667124B00AD2C21 /* BookmarkListTreeControllerDataSource.swift */,
				4B92929926670D2A00AD2C21 /* BookmarkManagedObject.swift */,
				4B92929326670D2A00AD2C21 /* BookmarkNode.swift */,
				4B92929126670D2A00AD2C21 /* BookmarkOutlineViewDataSource.swift */,
				4B92929426670D2A00AD2C21 /* BookmarkSidebarTreeController.swift */,
				4B92929526670D2A00AD2C21 /* PasteboardBookmark.swift */,
				4B92929226670D2A00AD2C21 /* PasteboardFolder.swift */,
				4B92929A26670D2A00AD2C21 /* PasteboardWriting.swift */,
				4B92929826670D2A00AD2C21 /* PseudoFolder.swift */,
				4B92929626670D2A00AD2C21 /* SpacerNode.swift */,
				4B92929726670D2A00AD2C21 /* BookmarkTreeController.swift */,
				AAC5E4CD25D6A709007F5990 /* Bookmark.swift */,
				AAC5E4CF25D6A709007F5990 /* BookmarkList.swift */,
				AAC5E4CE25D6A709007F5990 /* BookmarkManager.swift */,
			);
			path = Model;
			sourceTree = "<group>";
		};
		AAC5E4C325D6A6CC007F5990 /* Services */ = {
			isa = PBXGroup;
			children = (
				4B9292DA2667125D00AD2C21 /* ContextualMenu.swift */,
				4B9292A726670D3700AD2C21 /* Bookmark.xcdatamodeld */,
				4B9292A526670D3700AD2C21 /* Bookmark.xcmappingmodel */,
				4B9292A626670D3700AD2C21 /* BookmarkMigrationPolicy.swift */,
				AAC5E4D625D6A710007F5990 /* BookmarkStore.swift */,
			);
			path = Services;
			sourceTree = "<group>";
		};
		AAC9C01224CAFBB700AD1325 /* Tab Bar */ = {
			isa = PBXGroup;
			children = (
				AAC9C01A24CB592E00AD1325 /* ViewModel */,
				AAC9C01324CAFBBE00AD1325 /* Model */,
			);
			path = "Tab Bar";
			sourceTree = "<group>";
		};
		AAC9C01324CAFBBE00AD1325 /* Model */ = {
			isa = PBXGroup;
			children = (
				AAC9C01624CAFBDC00AD1325 /* TabCollectionTests.swift */,
			);
			path = Model;
			sourceTree = "<group>";
		};
		AAC9C01A24CB592E00AD1325 /* ViewModel */ = {
			isa = PBXGroup;
			children = (
				AAC9C01D24CB6BEB00AD1325 /* TabCollectionViewModelTests.swift */,
				AAE39D1A24F44885008EF28B /* TabCollectionViewModelDelegateMock.swift */,
				37534C9D28104D9B002621E7 /* TabLazyLoaderTests.swift */,
				37534CA42811987D002621E7 /* AdjacentItemEnumeratorTests.swift */,
			);
			path = ViewModel;
			sourceTree = "<group>";
		};
		AACB8E7224A4C8BC005F2218 /* Suggestions */ = {
			isa = PBXGroup;
			children = (
				AABEE6A124A9F3C90043105B /* View */,
				AABEE69024A4CB300043105B /* ViewModel */,
				AABEE68F24A4CB290043105B /* Model */,
			);
			path = Suggestions;
			sourceTree = "<group>";
		};
		AACF6FD426BC35C200CF09F9 /* User Agent */ = {
			isa = PBXGroup;
			children = (
				AA0877BE26D6611300B05660 /* Model */,
				AA0877BD26D6610B00B05660 /* Services */,
			);
			path = "User Agent";
			sourceTree = "<group>";
		};
		AAD6D8852696DF2A002393B3 /* View */ = {
			isa = PBXGroup;
			children = (
				AA693E5D2696E5B90007BB78 /* CrashReports.storyboard */,
				AAD6D8862696DF6D002393B3 /* CrashReportPromptViewController.swift */,
			);
			path = View;
			sourceTree = "<group>";
		};
		AADC60E92493B305008F8EF7 /* Extensions */ = {
			isa = PBXGroup;
			children = (
				B6DB3CF826A00E2D00D459B7 /* AVCaptureDevice+SwizzledAuthState.swift */,
				AA61C0D12727F59B00E6B681 /* ArrayExtension.swift */,
				AA7EB6E427E7D6DC00036718 /* AnimationView.swift */,
				B6106B9D26A565DA0013B453 /* BundleExtension.swift */,
				4BA1A6C1258B0A1300F6F690 /* ContiguousBytesExtension.swift */,
				85AC3AF625D5DBFD00C7D2AA /* DataExtension.swift */,
				B6A9E46F26146A250067D1B9 /* DateExtension.swift */,
				B6040855274B830F00680351 /* DictionaryExtension.swift */,
				B63D467025BFA6C100874977 /* DispatchQueueExtensions.swift */,
				AA92126E25ACCB1100600CD4 /* ErrorExtension.swift */,
				B6E61EE2263AC0C8004E11AB /* FileManagerExtension.swift */,
				AAECA41F24EEA4AC00EFA63A /* IndexPathExtension.swift */,
				0230C0A2272080090018F728 /* KeyedCodingExtension.swift */,
				4B8D9061276D1D880078DB17 /* LocaleExtension.swift */,
				85308E24267FC9F2001ABD76 /* NSAlertExtension.swift */,
				F44C130125C2DA0400426E3E /* NSAppearanceExtension.swift */,
				AA5C8F622591021700748EB7 /* NSApplicationExtension.swift */,
				85C48CCB278D808F00D3263E /* NSAttributedStringExtension.swift */,
				B65E6B9F26D9F10600095F96 /* NSBezierPathExtension.swift */,
				B63D467925BFC3E100874977 /* NSCoderExtensions.swift */,
				F41D174025CB131900472416 /* NSColorExtension.swift */,
				B657841825FA484B00D8DB33 /* NSException+Catch.h */,
				B657841925FA484B00D8DB33 /* NSException+Catch.m */,
				B657841E25FA497600D8DB33 /* NSException+Catch.swift */,
				4B139AFC26B60BD800894F82 /* NSImageExtensions.swift */,
				AA6EF9B2250785D5004754E6 /* NSMenuExtension.swift */,
				AA72D5FD25FFF94E00C77619 /* NSMenuItemExtension.swift */,
				4B0511DF262CAA8600F6079C /* NSOpenPanelExtensions.swift */,
				4B0135CD2729F1AA00D54834 /* NSPasteboardExtension.swift */,
				AA5C8F5D2590EEE800748EB7 /* NSPointExtension.swift */,
				85625999269CA0A600EE44BC /* NSRectExtension.swift */,
				B6B3E0DC2657E9CF0040E0A2 /* NSScreenExtension.swift */,
				AAC5E4E325D6BA9C007F5990 /* NSSizeExtension.swift */,
				4BE0DF0426781961006337B7 /* NSStoryboardExtension.swift */,
				AA5C8F58258FE21F00748EB7 /* NSTextFieldExtension.swift */,
				858A798426A8BB5D00A75A42 /* NSTextViewExtension.swift */,
				4B0511E0262CAA8600F6079C /* NSViewControllerExtension.swift */,
				AA6FFB4324DC33320028F4D0 /* NSViewExtension.swift */,
				AA9E9A5525A3AE8400D1959D /* NSWindowExtension.swift */,
				B643BF1327ABF772000BACEC /* NSWorkspaceExtension.swift */,
				B6A9E46A2614618A0067D1B9 /* OperatingSystemVersionExtension.swift */,
				B637273C26CCF0C200C8CB02 /* OptionalExtension.swift */,
				B684592125C93BE000DC17B6 /* Publisher.asVoid.swift */,
				B68C2FB127706E6A00BF2C7D /* ProcessExtension.swift */,
				AAFCB37E25E545D400859DD4 /* PublisherExtension.swift */,
				B684592625C93C0500DC17B6 /* Publishers.NestedObjectChanges.swift */,
				B6AAAC3D26048F690029438D /* RandomAccessCollectionExtension.swift */,
				B6C0B24326E9CB080031CB7F /* RunLoopExtension.swift */,
				4BB88B4925B7B690006F6B06 /* SequenceExtensions.swift */,
				B65783E625F8AAFB00D8DB33 /* String+Punycode.swift */,
				AA8EDF2624923EC70071C2E8 /* StringExtension.swift */,
				AAADFD05264AA282001555EA /* TimeIntervalExtension.swift */,
				AA8EDF2324923E980071C2E8 /* URLExtension.swift */,
				AA88D14A252A557100980B4E /* URLRequestExtension.swift */,
				B6DB3AEE278D5C370024C5C4 /* URLSessionExtension.swift */,
				AAA0CC69253CC43C0079BC96 /* WKUserContentControllerExtension.swift */,
				B63D466725BEB6C200874977 /* WKWebView+Private.h */,
				B63D466825BEB6C200874977 /* WKWebView+SessionState.swift */,
				B68458CC25C7EB9000DC17B6 /* WKWebViewConfigurationExtensions.swift */,
				AA92127625ADA07900600CD4 /* WKWebViewExtension.swift */,
				B6CF78DD267B099C00CD4F13 /* WKNavigationActionExtension.swift */,
				4B7A60A0273E0BE400BBDFEB /* WKWebsiteDataStoreExtension.swift */,
				4B39AAF527D9B2C700A73FD5 /* NSStackViewExtension.swift */,
				4B980E202817604000282EE1 /* NSNotificationName+Debug.swift */,
			);
			path = Extensions;
			sourceTree = "<group>";
		};
		AADCBF3826F7C28F00EF67A8 /* Lottie */ = {
			isa = PBXGroup;
			children = (
				AADCBF3926F7C2CE00EF67A8 /* LottieAnimationCache.swift */,
			);
			path = Lottie;
			sourceTree = "<group>";
		};
		AAE71DB225F66A0900D74437 /* Home Page */ = {
			isa = PBXGroup;
			children = (
				85589E8527BBB8DD0038AD11 /* Model */,
				AAE71DB325F66A3F00D74437 /* View */,
				85AC7ADA27BD628400FFB69B /* HomePage.swift */,
			);
			path = "Home Page";
			sourceTree = "<group>";
		};
		AAE71DB325F66A3F00D74437 /* View */ = {
			isa = PBXGroup;
			children = (
				85589E7927BBB8620038AD11 /* AddEditFavoriteViewController.swift */,
				85589E7A27BBB8620038AD11 /* AddEditFavoriteWindow.swift */,
				85589E9D27BFE4500038AD11 /* DefaultBrowserPromptView.swift */,
				85589E9327BFE1E70038AD11 /* FavoritesView.swift */,
				85589E7B27BBB8630038AD11 /* HomePage.storyboard */,
				85AC7AD827BD625000FFB69B /* HomePageAssets.xcassets */,
				85589E7C27BBB8630038AD11 /* HomePageView.swift */,
				85589E7D27BBB8630038AD11 /* HomePageViewController.swift */,
				857FFEBF27D239DC00415E7A /* HyperLink.swift */,
				85589E9F27BFE60E0038AD11 /* MoreOrLessView.swift */,
				85F0FF1227CFAB04001C7C6E /* RecentlyVisitedView.swift */,
			);
			path = View;
			sourceTree = "<group>";
		};
		AAE75275263B036300B973F8 /* History */ = {
			isa = PBXGroup;
			children = (
				AAE75277263B038F00B973F8 /* Model */,
				AAE75276263B038A00B973F8 /* Services */,
			);
			path = History;
			sourceTree = "<group>";
		};
		AAE75276263B038A00B973F8 /* Services */ = {
			isa = PBXGroup;
			children = (
				AAE75278263B046100B973F8 /* History.xcdatamodeld */,
				AAE7527B263B056C00B973F8 /* HistoryStore.swift */,
			);
			path = Services;
			sourceTree = "<group>";
		};
		AAE75277263B038F00B973F8 /* Model */ = {
			isa = PBXGroup;
			children = (
				AAE7527F263B0A4D00B973F8 /* HistoryCoordinator.swift */,
				AAE7527D263B05C600B973F8 /* HistoryEntry.swift */,
			);
			path = Model;
			sourceTree = "<group>";
		};
		AAE8B0FD258A416F00E81239 /* Tab Preview */ = {
			isa = PBXGroup;
			children = (
				AAE8B0FE258A417D00E81239 /* View */,
			);
			path = "Tab Preview";
			sourceTree = "<group>";
		};
		AAE8B0FE258A417D00E81239 /* View */ = {
			isa = PBXGroup;
			children = (
				AAE8B101258A41C000E81239 /* TabPreview.storyboard */,
				AAC82C5F258B6CB5009B6B42 /* TabPreviewWindowController.swift */,
				AAE8B10F258A456C00E81239 /* TabPreviewViewController.swift */,
			);
			path = View;
			sourceTree = "<group>";
		};
		AAEC74AE2642C47300C2EFBC /* History */ = {
			isa = PBXGroup;
			children = (
				AAEC74AF2642C48800C2EFBC /* Model */,
				AAEC74B02642C48B00C2EFBC /* Services */,
			);
			path = History;
			sourceTree = "<group>";
		};
		AAEC74AF2642C48800C2EFBC /* Model */ = {
			isa = PBXGroup;
			children = (
				AAEC74B12642C57200C2EFBC /* HistoryCoordinatingMock.swift */,
				AAEC74B32642C69300C2EFBC /* HistoryCoordinatorTests.swift */,
			);
			path = Model;
			sourceTree = "<group>";
		};
		AAEC74B02642C48B00C2EFBC /* Services */ = {
			isa = PBXGroup;
			children = (
				AAEC74B52642CC6A00C2EFBC /* HistoryStoringMock.swift */,
				AAEC74B72642E43800C2EFBC /* HistoryStoreTests.swift */,
			);
			path = Services;
			sourceTree = "<group>";
		};
		AAEC74B92642E66600C2EFBC /* Extensions */ = {
			isa = PBXGroup;
			children = (
				4B4F72EB266B2ED300814C60 /* CollectionExtension.swift */,
				B65349A9265CF45000DCC645 /* DispatchQueueExtensionsTests.swift */,
				B67C6C462654C643006C872E /* FileManagerExtensionTests.swift */,
				AAEC74BA2642E67C00C2EFBC /* NSPersistentContainerExtension.swift */,
				B6C0B24526E9CB190031CB7F /* RunLoopExtensionTests.swift */,
				AADE11BF26D916D70032D8A7 /* StringExtensionTests.swift */,
				85F69B3B25EDE81F00978E59 /* URLExtensionTests.swift */,
				4B8AD0B027A86D9200AE44D6 /* WKWebsiteDataStoreExtensionTests.swift */,
			);
			path = Extensions;
			sourceTree = "<group>";
		};
		AAFCB38325E546FF00859DD4 /* View */ = {
			isa = PBXGroup;
			children = (
				AAB7320626DD0C37002FACF9 /* Fire.storyboard */,
				AAEEC6A827088ADB008445F7 /* FireCoordinator.swift */,
				AAB7320826DD0CD9002FACF9 /* FireViewController.swift */,
				AAE99B8827088A19008B6BD9 /* FirePopover.swift */,
				AA840A9727319D1600E63CDD /* FirePopoverWrapperViewController.swift */,
				AA61C0CF2722159B00E6B681 /* FireInfoViewController.swift */,
				AA6AD95A2704B6DB00159F8A /* FirePopoverViewController.swift */,
				AAE246F7270A406200BEEAEE /* FirePopoverCollectionViewHeader.swift */,
				AAE246F5270A3D3000BEEAEE /* FirePopoverCollectionViewHeader.xib */,
				AAE246F12709EF3B00BEEAEE /* FirePopoverCollectionViewItem.swift */,
				AAE246F22709EF3B00BEEAEE /* FirePopoverCollectionViewItem.xib */,
			);
			path = View;
			sourceTree = "<group>";
		};
		B31055BB27A1BA0E001AC618 /* Autoconsent */ = {
			isa = PBXGroup;
			children = (
				7B1E819A27C8874900FF0E60 /* Autofill */,
				B31055C327A1BA1D001AC618 /* autoconsent-bundle.js */,
				B31055BD27A1BA1D001AC618 /* autoconsent.html */,
				B31055C127A1BA1D001AC618 /* AutoconsentBackground.swift */,
				B31055BC27A1BA1D001AC618 /* AutoconsentUserScript.swift */,
				B31055C027A1BA1D001AC618 /* background-bundle.js */,
				B31055C227A1BA1D001AC618 /* background.js */,
				B31055BF27A1BA1D001AC618 /* browser-shim.js */,
				B31055BE27A1BA1D001AC618 /* userscript.js */,
			);
			name = Autoconsent;
			sourceTree = "<group>";
		};
		B31055CC27A1BA39001AC618 /* Autoconsent */ = {
			isa = PBXGroup;
			children = (
				B31055CD27A1BA44001AC618 /* AutoconsentBackgroundTests.swift */,
				B3FB198D27BC013C00513DC1 /* autoconsent-test-page.html */,
				B3FB198F27BC015600513DC1 /* autoconsent-test.js */,
			);
			name = Autoconsent;
			sourceTree = "<group>";
		};
		B6040859274B8C5200680351 /* Unprotected Domains */ = {
			isa = PBXGroup;
			children = (
				336B39E22726B4B700C417D3 /* LocalUnprotectedDomains.swift */,
				B68503A6279141CD00893A05 /* KeySetDictionary.swift */,
				B604085A274B8CA300680351 /* UnprotectedDomains.xcdatamodeld */,
			);
			path = "Unprotected Domains";
			sourceTree = "<group>";
		};
		B6106BA126A7BE430013B453 /* Permissions */ = {
			isa = PBXGroup;
			children = (
				B6106B9F26A7BE0B0013B453 /* PermissionManagerTests.swift */,
				B6106BB026A7D8720013B453 /* PermissionStoreTests.swift */,
				B63ED0D726AE729600A9DAD1 /* PermissionModelTests.swift */,
				B6106BAE26A7C6180013B453 /* PermissionStoreMock.swift */,
				B63ED0D926AE7AF400A9DAD1 /* PermissionManagerMock.swift */,
				B63ED0DB26AE7B1E00A9DAD1 /* WebViewMock.swift */,
				B63ED0DD26AFD9A300A9DAD1 /* AVCaptureDeviceMock.swift */,
				B63ED0DF26AFE32F00A9DAD1 /* GeolocationProviderMock.swift */,
			);
			path = Permissions;
			sourceTree = "<group>";
		};
		B61EF3EA266F91D700B4D78F /* Extensions */ = {
			isa = PBXGroup;
			children = (
				B6F41030264D2B23003DA42C /* ProgressExtension.swift */,
				B66E9DD12670EB2A00E53BB5 /* _WKDownload+WebKitDownload.swift */,
				B66E9DD32670EB4A00E53BB5 /* WKDownload+WebKitDownload.swift */,
				B61EF3EB266F91E700B4D78F /* WKWebView+Download.swift */,
				B61EF3F0266F922200B4D78F /* WKProcessPool+DownloadDelegate.swift */,
				B63B9C502670B2B200C45B91 /* _WKDownload.h */,
				B63B9C542670B32000C45B91 /* WKProcessPool+Private.h */,
				B6CF78E2267B0A1900CD4F13 /* WKNavigationAction+Private.h */,
			);
			path = Extensions;
			sourceTree = "<group>";
		};
		B64C84DB2692D6E80048FEBE /* Permissions */ = {
			isa = PBXGroup;
			children = (
				B64C84EF269310000048FEBE /* Model */,
				B64C84DC2692D6FC0048FEBE /* View */,
			);
			path = Permissions;
			sourceTree = "<group>";
		};
		B64C84DC2692D6FC0048FEBE /* View */ = {
			isa = PBXGroup;
			children = (
				B64C84DD2692D7400048FEBE /* PermissionAuthorization.storyboard */,
				B64C84E22692DC9F0048FEBE /* PermissionAuthorizationViewController.swift */,
				B64C84EA2692DD650048FEBE /* PermissionAuthorizationPopover.swift */,
				B6BBF17327475B15004F850E /* PopupBlockedPopover.swift */,
				B64C852926942AC90048FEBE /* PermissionContextMenu.swift */,
				B64C85412694590B0048FEBE /* PermissionButton.swift */,
			);
			path = View;
			sourceTree = "<group>";
		};
		B64C84EF269310000048FEBE /* Model */ = {
			isa = PBXGroup;
			children = (
				B6106BAA26A7BF1D0013B453 /* PermissionType.swift */,
				B6106BAC26A7BF390013B453 /* PermissionState.swift */,
				B65536A52685B82B00085A79 /* Permissions.swift */,
				B6106BA526A7BEC80013B453 /* PermissionAuthorizationQuery.swift */,
				B6DB3CFA26A17CB800D459B7 /* PermissionModel.swift */,
				B64C84F0269310120048FEBE /* PermissionManager.swift */,
				B64C853726944B880048FEBE /* StoredPermission.swift */,
				B64C853C26944B940048FEBE /* PermissionStore.swift */,
				B64C852E26943BC10048FEBE /* Permissions.xcdatamodeld */,
			);
			path = Model;
			sourceTree = "<group>";
		};
		B65536902684409300085A79 /* Geolocation */ = {
			isa = PBXGroup;
			children = (
				B65536962684413900085A79 /* WKGeolocationProvider.h */,
				B6553691268440D700085A79 /* WKProcessPool+GeolocationProvider.swift */,
				B655369A268442EE00085A79 /* GeolocationProvider.swift */,
				B65536AD2685E17100085A79 /* GeolocationService.swift */,
			);
			path = Geolocation;
			sourceTree = "<group>";
		};
		B68172A7269C4334006D1092 /* Model */ = {
			isa = PBXGroup;
			children = (
				B68172A8269C487D006D1092 /* PrivacyDashboardUserScript.swift */,
				B6106BA226A7BEA00013B453 /* PermissionAuthorizationState.swift */,
				AA9B7C7D26A06E040008D425 /* TrackerInfo.swift */,
				AA9B7C8226A197A00008D425 /* ServerTrust.swift */,
				B3FB199227BD0AD400513DC1 /* CookieConsentInfo.swift */,
			);
			path = Model;
			sourceTree = "<group>";
		};
		B68172AC269EB415006D1092 /* Geolocation */ = {
			isa = PBXGroup;
			children = (
				B68172AD269EB43F006D1092 /* GeolocationServiceTests.swift */,
				B6106BB426A809E60013B453 /* GeolocationProviderTests.swift */,
				B63ED0E226B3E7FA00A9DAD1 /* CLLocationManagerMock.swift */,
				B6106BB226A7F4AA0013B453 /* GeolocationServiceMock.swift */,
			);
			path = Geolocation;
			sourceTree = "<group>";
		};
		B683097A274DCFE3004B46BB /* Database */ = {
			isa = PBXGroup;
			children = (
				B6BBF16F2744CDE1004F850E /* CoreDataStoreTests.swift */,
				B6C2C9F42760B659005B7F0A /* TestDataModel.xcdatamodeld */,
			);
			path = Database;
			sourceTree = "<group>";
		};
		B68458AE25C7E75100DC17B6 /* State Restoration */ = {
			isa = PBXGroup;
			children = (
				B6A5A27025B9377300AA7ADA /* StatePersistenceService.swift */,
				B68458AF25C7E76A00DC17B6 /* WindowManager+StateRestoration.swift */,
				B68458B725C7E8B200DC17B6 /* Tab+NSSecureCoding.swift */,
				B68458C425C7EA0C00DC17B6 /* TabCollection+NSSecureCoding.swift */,
				B68458BF25C7E9E000DC17B6 /* TabCollectionViewModel+NSSecureCoding.swift */,
				B684590725C9027900DC17B6 /* AppStateChangedPublisher.swift */,
				B684592E25C93FBF00DC17B6 /* AppStateRestorationManager.swift */,
			);
			path = "State Restoration";
			sourceTree = "<group>";
		};
		B69B50332726A10700758A2B /* ATB */ = {
			isa = PBXGroup;
			children = (
				B69B50352726A11F00758A2B /* Atb.swift */,
				B69B50382726A12400758A2B /* AtbParser.swift */,
				B69B50342726A11F00758A2B /* StatisticsLoader.swift */,
				B69B50362726A12000758A2B /* StatisticsStore.swift */,
				B69B50392726A12500758A2B /* LocalStatisticsStore.swift */,
				B69B50372726A12000758A2B /* VariantManager.swift */,
				B69B50562727D16900758A2B /* AtbAndVariantCleanup.swift */,
			);
			path = ATB;
			sourceTree = "<group>";
		};
		B69B50402726C3F400758A2B /* ATB */ = {
			isa = PBXGroup;
			children = (
				B69B504D2726CD3900758A2B /* Mock */,
				B69B50422726C5C100758A2B /* AtbAndVariantCleanupTests.swift */,
				B69B50412726C5C100758A2B /* AtbParserTests.swift */,
				B69B50442726C5C200758A2B /* StatisticsLoaderTests.swift */,
				B69B50432726C5C100758A2B /* VariantManagerTests.swift */,
			);
			path = ATB;
			sourceTree = "<group>";
		};
		B69B504D2726CD3900758A2B /* Mock */ = {
			isa = PBXGroup;
			children = (
				B69B50492726CA2900758A2B /* MockStatisticsStore.swift */,
				B69B504A2726CA2900758A2B /* MockVariantManager.swift */,
				B69B50502726CD7F00758A2B /* atb-with-update.json */,
				B69B504E2726CD7E00758A2B /* atb.json */,
				B69B504F2726CD7F00758A2B /* empty */,
				B69B50512726CD8000758A2B /* invalid.json */,
			);
			path = Mock;
			sourceTree = "<group>";
		};
		B6A5A28C25B962CB00AA7ADA /* App */ = {
			isa = PBXGroup;
			children = (
				B6A5A2A725BAA35500AA7ADA /* WindowManagerStateRestorationTests.swift */,
				B6A5A29F25B96E8300AA7ADA /* AppStateChangePublisherTests.swift */,
				B6C2C9EE276081AB005B7F0A /* DeallocationTests.swift */,
			);
			path = App;
			sourceTree = "<group>";
		};
		B6A9E44E26142AF90067D1B9 /* Statistics */ = {
			isa = PBXGroup;
			children = (
				B69B50332726A10700758A2B /* ATB */,
				B6A9E45226142B070067D1B9 /* Pixel.swift */,
				B6A9E498261474120067D1B9 /* TimedPixel.swift */,
				B6A9E47626146A570067D1B9 /* PixelEvent.swift */,
				B6A9E47E26146A800067D1B9 /* PixelArguments.swift */,
				B6A9E48326146AAB0067D1B9 /* PixelParameters.swift */,
				B6A9E4A2261475C70067D1B9 /* AppUsageActivityMonitor.swift */,
				B610F2BA27A145C500FCEBE9 /* RulesCompilationMonitor.swift */,
				B6DA44012616B28300DD1EC2 /* PixelDataStore.swift */,
				B68C92C32750EF76002AC6B0 /* PixelDataRecord.swift */,
				B6DA44062616B30600DD1EC2 /* PixelDataModel.xcdatamodeld */,
			);
			path = Statistics;
			sourceTree = "<group>";
		};
		B6A9E47526146A440067D1B9 /* API */ = {
			isa = PBXGroup;
			children = (
				B6A9E458261460340067D1B9 /* APIHeaders.swift */,
				B6A9E459261460350067D1B9 /* APIRequest.swift */,
				B6A9E457261460340067D1B9 /* ApiRequestError.swift */,
			);
			path = API;
			sourceTree = "<group>";
		};
		B6AE74322609AFBB005B9B1A /* Progress */ = {
			isa = PBXGroup;
			children = (
				B6AE74332609AFCE005B9B1A /* ProgressEstimationTests.swift */,
			);
			path = Progress;
			sourceTree = "<group>";
		};
		B6B1E87C26D5DA020062C350 /* View */ = {
			isa = PBXGroup;
			children = (
				B6B1E87D26D5DA0E0062C350 /* DownloadsPopover.swift */,
				B6B1E87F26D5DA9B0062C350 /* DownloadsViewController.swift */,
				B6B1E88126D5DAC30062C350 /* Downloads.storyboard */,
				B6B1E88326D5EB570062C350 /* DownloadsCellView.swift */,
				B6C0B23B26E87D900031CB7F /* NSAlert+ActiveDownloadsTermination.swift */,
			);
			path = View;
			sourceTree = "<group>";
		};
		B6C0B23126E71A800031CB7F /* Services */ = {
			isa = PBXGroup;
			children = (
				B6C0B23226E71BCD0031CB7F /* Downloads.xcdatamodeld */,
				B6C0B22F26E61D630031CB7F /* DownloadListStore.swift */,
				B6B1E87A26D381710062C350 /* DownloadListCoordinator.swift */,
			);
			path = Services;
			sourceTree = "<group>";
		};
		B6DA440F2616C0F200DD1EC2 /* Statistics */ = {
			isa = PBXGroup;
			children = (
				B69B50402726C3F400758A2B /* ATB */,
				B6DA44102616C0FC00DD1EC2 /* PixelTests.swift */,
				B662D3D82755D7AD0035D4D6 /* PixelStoreTests.swift */,
				B662D3DA2755D8190035D4D6 /* OldPixelDataModel.xcdatamodeld */,
				B6DA44222616CABC00DD1EC2 /* PixelArgumentsTests.swift */,
				B6DA44272616CAE000DD1EC2 /* AppUsageActivityMonitorTests.swift */,
				B6DA441D2616C84600DD1EC2 /* PixelStoreMock.swift */,
				4B117F7C276C0CB5002F3D8C /* LocalStatisticsStoreTests.swift */,
				B610F2E327A8F37A00FCEBE9 /* CBRCompileTimeReporterTests.swift */,
			);
			path = Statistics;
			sourceTree = "<group>";
		};
		B6FA893A269C414900588ECD /* Privacy Dashboard */ = {
			isa = PBXGroup;
			children = (
				B68172A7269C4334006D1092 /* Model */,
				AA9B7C7F26A06E130008D425 /* ViewModel */,
				B6FA893B269C41ED00588ECD /* View */,
			);
			path = "Privacy Dashboard";
			sourceTree = "<group>";
		};
		B6FA893B269C41ED00588ECD /* View */ = {
			isa = PBXGroup;
			children = (
				B6FA893C269C423100588ECD /* PrivacyDashboard.storyboard */,
				B6FA893E269C424500588ECD /* PrivacyDashboardViewController.swift */,
				B63BDF7D27FDAA640072D75B /* PrivacyDashboardWebView.swift */,
				B6FA8940269C425400588ECD /* PrivacyDashboardPopover.swift */,
			);
			path = View;
			sourceTree = "<group>";
		};
		CB6BCDF727C689FE00CC76DC /* Resources */ = {
			isa = PBXGroup;
			children = (
				4B677427255DBEB800025BD8 /* httpsMobileV2BloomSpec.json */,
				4B677428255DBEB800025BD8 /* httpsMobileV2Bloom.bin */,
				4B67742A255DBEB800025BD8 /* httpsMobileV2FalsePositives.json */,
			);
			path = Resources;
			sourceTree = "<group>";
		};
		EAA29AEB278D2E51007070CF /* fonts */ = {
			isa = PBXGroup;
			children = (
				EAA29AE7278D2E43007070CF /* ProximaNova-Bold-webfont.woff2 */,
				EAA29AE8278D2E43007070CF /* ProximaNova-Reg-webfont.woff2 */,
			);
			path = fonts;
			sourceTree = "<group>";
		};
/* End PBXGroup section */

/* Begin PBXNativeTarget section */
		4B1AD89C25FC27E200261379 /* Integration Tests */ = {
			isa = PBXNativeTarget;
			buildConfigurationList = 4B1AD8A625FC27E200261379 /* Build configuration list for PBXNativeTarget "Integration Tests" */;
			buildPhases = (
				4B1AD89925FC27E200261379 /* Sources */,
				4B1AD89A25FC27E200261379 /* Frameworks */,
				4B1AD89B25FC27E200261379 /* Resources */,
			);
			buildRules = (
			);
			dependencies = (
				4B1AD8A325FC27E200261379 /* PBXTargetDependency */,
			);
			name = "Integration Tests";
			productName = "Integration Tests";
			productReference = 4B1AD89D25FC27E200261379 /* Integration Tests.xctest */;
			productType = "com.apple.product-type.bundle.unit-test";
		};
		7B4CE8D926F02108009134B1 /* UI Tests */ = {
			isa = PBXNativeTarget;
			buildConfigurationList = 7B4CE8E526F02108009134B1 /* Build configuration list for PBXNativeTarget "UI Tests" */;
			buildPhases = (
				7B4CE8D626F02108009134B1 /* Sources */,
				7B4CE8D726F02108009134B1 /* Frameworks */,
				7B4CE8D826F02108009134B1 /* Resources */,
			);
			buildRules = (
			);
			dependencies = (
				7B4CE8E026F02108009134B1 /* PBXTargetDependency */,
			);
			name = "UI Tests";
			productName = "UI Tests";
			productReference = 7B4CE8DA26F02108009134B1 /* UI Tests.xctest */;
			productType = "com.apple.product-type.bundle.ui-testing";
		};
		AA585D7D248FD31100E9A3E2 /* DuckDuckGo Privacy Browser */ = {
			isa = PBXNativeTarget;
			buildConfigurationList = AA585DA4248FD31500E9A3E2 /* Build configuration list for PBXNativeTarget "DuckDuckGo Privacy Browser" */;
			buildPhases = (
				AA585D7A248FD31100E9A3E2 /* Sources */,
				AA8EDF2824925E940071C2E8 /* Swift Lint */,
				85CA9A2226455B3500145393 /* Check Filename Headers */,
				AA585D7B248FD31100E9A3E2 /* Frameworks */,
				AA585D7C248FD31100E9A3E2 /* Resources */,
			);
			buildRules = (
			);
			dependencies = (
			);
			name = "DuckDuckGo Privacy Browser";
			packageProductDependencies = (
				4B82E9B225B69E3E00656FE7 /* TrackerRadarKit */,
				85FF55C725F82E4F00E2AB99 /* Lottie */,
				AA06B6B62672AF8100F541C5 /* Sparkle */,
				9807F644278CA16F00E1547B /* BrowserServicesKit */,
			);
			productName = DuckDuckGo;
			productReference = AA585D7E248FD31100E9A3E2 /* DuckDuckGo.app */;
			productType = "com.apple.product-type.application";
		};
		AA585D8F248FD31400E9A3E2 /* Unit Tests */ = {
			isa = PBXNativeTarget;
			buildConfigurationList = AA585DA7248FD31500E9A3E2 /* Build configuration list for PBXNativeTarget "Unit Tests" */;
			buildPhases = (
				AA585D8C248FD31400E9A3E2 /* Sources */,
				AA585D8D248FD31400E9A3E2 /* Frameworks */,
				AA585D8E248FD31400E9A3E2 /* Resources */,
			);
			buildRules = (
			);
			dependencies = (
				AA585D92248FD31400E9A3E2 /* PBXTargetDependency */,
			);
			name = "Unit Tests";
			packageProductDependencies = (
				B6DA44162616C13800DD1EC2 /* OHHTTPStubs */,
				B6DA44182616C13800DD1EC2 /* OHHTTPStubsSwift */,
			);
			productName = DuckDuckGoTests;
			productReference = AA585D90248FD31400E9A3E2 /* Unit Tests.xctest */;
			productType = "com.apple.product-type.bundle.unit-test";
		};
/* End PBXNativeTarget section */

/* Begin PBXProject section */
		AA585D76248FD31100E9A3E2 /* Project object */ = {
			isa = PBXProject;
			attributes = {
				LastSwiftUpdateCheck = 1250;
				LastUpgradeCheck = 1320;
				ORGANIZATIONNAME = DuckDuckGo;
				TargetAttributes = {
					4B1AD89C25FC27E200261379 = {
						CreatedOnToolsVersion = 12.4;
						TestTargetID = AA585D7D248FD31100E9A3E2;
					};
					7B4CE8D926F02108009134B1 = {
						CreatedOnToolsVersion = 12.5.1;
						TestTargetID = AA585D7D248FD31100E9A3E2;
					};
					AA585D7D248FD31100E9A3E2 = {
						CreatedOnToolsVersion = 11.5;
					};
					AA585D8F248FD31400E9A3E2 = {
						CreatedOnToolsVersion = 11.5;
						TestTargetID = AA585D7D248FD31100E9A3E2;
					};
				};
			};
			buildConfigurationList = AA585D79248FD31100E9A3E2 /* Build configuration list for PBXProject "DuckDuckGo" */;
			compatibilityVersion = "Xcode 9.3";
			developmentRegion = en;
			hasScannedForEncodings = 0;
			knownRegions = (
				en,
				Base,
			);
			mainGroup = AA585D75248FD31100E9A3E2;
			packageReferences = (
				4B82E9B125B69E3E00656FE7 /* XCRemoteSwiftPackageReference "TrackerRadarKit" */,
				85FF55C625F82E4F00E2AB99 /* XCRemoteSwiftPackageReference "lottie-ios" */,
				B6DA44152616C13800DD1EC2 /* XCRemoteSwiftPackageReference "OHHTTPStubs" */,
				AA06B6B52672AF8100F541C5 /* XCRemoteSwiftPackageReference "Sparkle" */,
				9807F643278CA16F00E1547B /* XCRemoteSwiftPackageReference "BrowserServicesKit" */,
			);
			productRefGroup = AA585D7F248FD31100E9A3E2 /* Products */;
			projectDirPath = "";
			projectRoot = "";
			targets = (
				AA585D7D248FD31100E9A3E2 /* DuckDuckGo Privacy Browser */,
				AA585D8F248FD31400E9A3E2 /* Unit Tests */,
				4B1AD89C25FC27E200261379 /* Integration Tests */,
				7B4CE8D926F02108009134B1 /* UI Tests */,
			);
		};
/* End PBXProject section */

/* Begin PBXResourcesBuildPhase section */
		4B1AD89B25FC27E200261379 /* Resources */ = {
			isa = PBXResourcesBuildPhase;
			buildActionMask = 2147483647;
			files = (
				B3FB199027BC015600513DC1 /* autoconsent-test.js in Resources */,
				B3FB198E27BC013C00513DC1 /* autoconsent-test-page.html in Resources */,
			);
			runOnlyForDeploymentPostprocessing = 0;
		};
		7B4CE8D826F02108009134B1 /* Resources */ = {
			isa = PBXResourcesBuildPhase;
			buildActionMask = 2147483647;
			files = (
			);
			runOnlyForDeploymentPostprocessing = 0;
		};
		AA585D7C248FD31100E9A3E2 /* Resources */ = {
			isa = PBXResourcesBuildPhase;
			buildActionMask = 2147483647;
			files = (
				4B02198C25E05FAC00ED7DEA /* Fireproofing.storyboard in Resources */,
				AA80EC73256C46A2007083E7 /* Suggestion.storyboard in Resources */,
				AA693E5E2696E5B90007BB78 /* CrashReports.storyboard in Resources */,
				9833913127AAA4B500DAF119 /* trackerData.json in Resources */,
				B31055CA27A1BA1D001AC618 /* background.js in Resources */,
				AA7EB6ED27E880B600036718 /* dark-shield-dot-mouse-over.json in Resources */,
				8511E18425F82B34002F516B /* 01_Fire_really_small.json in Resources */,
				85B7184A27677C2D00B4277F /* Onboarding.storyboard in Resources */,
				4B0511C3262CAA5A00F6079C /* FireproofDomains.storyboard in Resources */,
				EA477680272A21B700419EDA /* clickToLoadConfig.json in Resources */,
				B6B1E88226D5DAC30062C350 /* Downloads.storyboard in Resources */,
				AA3439712754D4E900B241FA /* dark-shield.json in Resources */,
				B31055C827A1BA1D001AC618 /* background-bundle.js in Resources */,
				AA7EB6EB27E880AE00036718 /* dark-shield-mouse-over.json in Resources */,
				B31055CB27A1BA1D001AC618 /* autoconsent-bundle.js in Resources */,
				7B1E819F27C8874900FF0E60 /* ContentOverlay.storyboard in Resources */,
				85A0117425AF2EDF00FA6A0C /* FindInPage.storyboard in Resources */,
				85589E8127BBB8630038AD11 /* HomePage.storyboard in Resources */,
				AA80EC89256C49B8007083E7 /* Localizable.strings in Resources */,
				B31055C627A1BA1D001AC618 /* userscript.js in Resources */,
				EA4617F0273A28A700F110A2 /* fb-tds.json in Resources */,
				AAE8B102258A41C000E81239 /* TabPreview.storyboard in Resources */,
				AA68C3D72490F821001B8783 /* README.md in Resources */,
				AA585D86248FD31400E9A3E2 /* Assets.xcassets in Resources */,
				85589E8D27BBBB870038AD11 /* NavigationBar.storyboard in Resources */,
				AAE246F6270A3D3000BEEAEE /* FirePopoverCollectionViewHeader.xib in Resources */,
				85378D9C274E61B8007C5CBF /* MessageViews.storyboard in Resources */,
				AA80EC79256C46AA007083E7 /* TabBar.storyboard in Resources */,
				AA34396D2754D4E300B241FA /* shield-dot.json in Resources */,
				AAC5E4C925D6A6E8007F5990 /* Bookmarks.storyboard in Resources */,
				B6FA893D269C423100588ECD /* PrivacyDashboard.storyboard in Resources */,
				AA34396C2754D4E300B241FA /* shield.json in Resources */,
				B693955626F04BEC0015B914 /* SavePanelAccessoryView.xib in Resources */,
				AA7412B324D0B3AC00D22FE0 /* TabBarViewItem.xib in Resources */,
				85480F8A25CDC360009424E3 /* MainMenu.storyboard in Resources */,
				4B677435255DBEB800025BD8 /* httpsMobileV2FalsePositives.json in Resources */,
				AA3439792754D55100B241FA /* trackers-1.json in Resources */,
				AA34397C2754D55100B241FA /* dark-trackers-1.json in Resources */,
				AA3863C527A1E28F00749AB5 /* Feedback.storyboard in Resources */,
				B31055C527A1BA1D001AC618 /* autoconsent.html in Resources */,
				4B723E1126B0006C00E14D75 /* DataImport.storyboard in Resources */,
				4B92929026670D1700AD2C21 /* BookmarkTableCellView.xib in Resources */,
				85AC7AD927BD625000FFB69B /* HomePageAssets.xcassets in Resources */,
				339A6B5826A044BA00E3DAE8 /* duckduckgo-privacy-dashboard in Resources */,
				AA7EB6E727E8809D00036718 /* shield-mouse-over.json in Resources */,
				B31055C727A1BA1D001AC618 /* browser-shim.js in Resources */,
				4B92928E26670D1700AD2C21 /* BookmarkOutlineViewCell.xib in Resources */,
				B64C84DE2692D7400048FEBE /* PermissionAuthorization.storyboard in Resources */,
				4BC68A702759AE490029A586 /* Waitlist.storyboard in Resources */,
				AA34397D2754D55100B241FA /* dark-trackers-3.json in Resources */,
				AA3439782754D55100B241FA /* dark-trackers-2.json in Resources */,
				AAB7320726DD0C37002FACF9 /* Fire.storyboard in Resources */,
				85589E8F27BBBBF10038AD11 /* Main.storyboard in Resources */,
				EA18D1CA272F0DC8006DC101 /* social_images in Resources */,
				AA7EB6E927E880A600036718 /* shield-dot-mouse-over.json in Resources */,
				AA80EC8F256C49BC007083E7 /* Localizable.stringsdict in Resources */,
				EAC80DE0271F6C0100BBF02D /* fb-sdk.js in Resources */,
				85625994269C8F9600EE44BC /* PasswordManager.storyboard in Resources */,
				AA7EB6E327E7D05500036718 /* dark-flame-mouse-over.json in Resources */,
				AA7EB6E227E7D05500036718 /* flame-mouse-over.json in Resources */,
				4B677433255DBEB800025BD8 /* httpsMobileV2Bloom.bin in Resources */,
				AA34397B2754D55100B241FA /* trackers-3.json in Resources */,
				026ADE1426C3010C002518EE /* macos-config.json in Resources */,
				4B677432255DBEB800025BD8 /* httpsMobileV2BloomSpec.json in Resources */,
				AA2CB12D2587BB5600AA6FBE /* TabBarFooter.xib in Resources */,
				AA80EC67256C4691007083E7 /* BrowserTab.storyboard in Resources */,
				AAE246F42709EF3B00BEEAEE /* FirePopoverCollectionViewItem.xib in Resources */,
				EAA29AE9278D2E43007070CF /* ProximaNova-Bold-webfont.woff2 in Resources */,
				AA3439702754D4E900B241FA /* dark-shield-dot.json in Resources */,
				AA34397A2754D55100B241FA /* trackers-2.json in Resources */,
				EAA29AEA278D2E43007070CF /* ProximaNova-Reg-webfont.woff2 in Resources */,
				EAFAD6CA2728BD1200F9DF00 /* clickToLoad.js in Resources */,
				336D5B18262D8D3C0052E0C9 /* findinpage.js in Resources */,
			);
			runOnlyForDeploymentPostprocessing = 0;
		};
		AA585D8E248FD31400E9A3E2 /* Resources */ = {
			isa = PBXResourcesBuildPhase;
			buildActionMask = 2147483647;
			files = (
				B69B50532726CD8100758A2B /* empty in Resources */,
				B69B50542726CD8100758A2B /* atb-with-update.json in Resources */,
				37A803DB27FD69D300052F4C /* Data Import Resources in Resources */,
				B69B50522726CD8100758A2B /* atb.json in Resources */,
				4B70C00127B0793D000386ED /* DuckDuckGo-ExampleCrash.ips in Resources */,
				B67C6C422654BF49006C872E /* DuckDuckGo-Symbol.jpg in Resources */,
				B69B50552726CD8100758A2B /* invalid.json in Resources */,
			);
			runOnlyForDeploymentPostprocessing = 0;
		};
/* End PBXResourcesBuildPhase section */

/* Begin PBXShellScriptBuildPhase section */
		85CA9A2226455B3500145393 /* Check Filename Headers */ = {
			isa = PBXShellScriptBuildPhase;
			buildActionMask = 2147483647;
			files = (
			);
			inputFileListPaths = (
			);
			inputPaths = (
			);
			name = "Check Filename Headers";
			outputFileListPaths = (
			);
			outputPaths = (
			);
			runOnlyForDeploymentPostprocessing = 0;
			shellPath = /bin/sh;
			shellScript = "function check_filename_matches_header() {\n\n   filename=`basename \"$1\"`\n\n   grep -q $filename \"$1\"\n\n   if [ \"$?\" -ne \"0\" ]; then\n     echo \"$1:2:0: warning: File name does not match header\"\n   fi\n\n}\n\nexport -f check_filename_matches_header\n\nfind . -iname \"*.swift\" -type f -print0 | xargs -0 -I % bash -c 'check_filename_matches_header \"%\"'\n";
		};
		AA8EDF2824925E940071C2E8 /* Swift Lint */ = {
			isa = PBXShellScriptBuildPhase;
			buildActionMask = 2147483647;
			files = (
			);
			inputFileListPaths = (
			);
			inputPaths = (
			);
			name = "Swift Lint";
			outputFileListPaths = (
			);
			outputPaths = (
			);
			runOnlyForDeploymentPostprocessing = 0;
			shellPath = /bin/zsh;
			shellScript = "# Add brew into PATH\nif [ -f /opt/homebrew/bin/brew ]; then\n    eval $(/opt/homebrew/bin/brew shellenv)\nfi\n\nif which swiftlint >/dev/null; then\n   if [ ! -z \"$BITRISE_PROJECT_PATH\" ] || [ \"$CONFIGURATION\" = \"Release\" ]; then\n       swiftlint lint --strict\n       if [ $? -ne 0 ]; then\n           echo \"error: SwiftLint validation failed.\"\n           exit 1\n       fi\n   else\n       swiftlint lint\n   fi\nelse\n   echo \"error: SwiftLint not installed. Install using \\`brew install swiftlint\\`\"\n   exit 1\nfi\n";
		};
/* End PBXShellScriptBuildPhase section */

/* Begin PBXSourcesBuildPhase section */
		4B1AD89925FC27E200261379 /* Sources */ = {
			isa = PBXSourcesBuildPhase;
			buildActionMask = 2147483647;
			files = (
				B662D3DF275616FF0035D4D6 /* EncryptionKeyStoreMock.swift in Sources */,
				4B1AD8E225FC390B00261379 /* EncryptionMocks.swift in Sources */,
				B31055CE27A1BA44001AC618 /* AutoconsentBackgroundTests.swift in Sources */,
				4B1AD91725FC46FB00261379 /* CoreDataEncryptionTests.swift in Sources */,
				7BA4727D26F01BC400EAA165 /* CoreDataTestUtilities.swift in Sources */,
				4B1AD92125FC474E00261379 /* CoreDataEncryptionTesting.xcdatamodeld in Sources */,
				4B1AD8D525FC38DD00261379 /* EncryptionKeyStoreTests.swift in Sources */,
			);
			runOnlyForDeploymentPostprocessing = 0;
		};
		7B4CE8D626F02108009134B1 /* Sources */ = {
			isa = PBXSourcesBuildPhase;
			buildActionMask = 2147483647;
			files = (
				7B4CE8E726F02135009134B1 /* TabBarTests.swift in Sources */,
			);
			runOnlyForDeploymentPostprocessing = 0;
		};
		AA585D7A248FD31100E9A3E2 /* Sources */ = {
			isa = PBXSourcesBuildPhase;
			buildActionMask = 2147483647;
			files = (
				AAA0CC572539EBC90079BC96 /* FaviconUserScript.swift in Sources */,
				B6A9E45A261460350067D1B9 /* ApiRequestError.swift in Sources */,
				AADCBF3A26F7C2CE00EF67A8 /* LottieAnimationCache.swift in Sources */,
				37534CA3281132CB002621E7 /* TabLazyLoaderDataSource.swift in Sources */,
				4B723E0E26B0006300E14D75 /* LoginImport.swift in Sources */,
				85589E9627BFE25D0038AD11 /* FailedAssertionView.swift in Sources */,
				37534CA028113101002621E7 /* LazyLoadable.swift in Sources */,
				EAE42800275D47FA00DAC26B /* ClickToLoadModel.swift in Sources */,
				0230C0A3272080090018F728 /* KeyedCodingExtension.swift in Sources */,
				B6C0B23026E61D630031CB7F /* DownloadListStore.swift in Sources */,
				85799C1825DEBB3F0007EC87 /* Logging.swift in Sources */,
				AAC30A2E268F1EE300D2D9CD /* CrashReportPromptPresenter.swift in Sources */,
				37AFCE8727DA334800471A10 /* PreferencesRootView.swift in Sources */,
				B684590825C9027900DC17B6 /* AppStateChangedPublisher.swift in Sources */,
				4B92928F26670D1700AD2C21 /* BookmarkTableCellView.swift in Sources */,
				4B9292CF2667123700AD2C21 /* BookmarkManagementSidebarViewController.swift in Sources */,
				4B39AAF627D9B2C700A73FD5 /* NSStackViewExtension.swift in Sources */,
				B637273D26CCF0C200C8CB02 /* OptionalExtension.swift in Sources */,
				4BE65477271FCD41008D1D63 /* PasswordManagementLoginItemView.swift in Sources */,
				AA80EC54256BE3BC007083E7 /* UserText.swift in Sources */,
				B61EF3EC266F91E700B4D78F /* WKWebView+Download.swift in Sources */,
				B6DB3AEF278D5C370024C5C4 /* URLSessionExtension.swift in Sources */,
				4B7A60A1273E0BE400BBDFEB /* WKWebsiteDataStoreExtension.swift in Sources */,
				B693955326F04BEC0015B914 /* WindowDraggingView.swift in Sources */,
				4B1E6EED27AB5E5100F51793 /* SecureVaultSorting.swift in Sources */,
				37CD54CE27F2FDD100F1F7B9 /* PreferencesSidebarModel.swift in Sources */,
				B61EF3F1266F922200B4D78F /* WKProcessPool+DownloadDelegate.swift in Sources */,
				B6106BAD26A7BF390013B453 /* PermissionState.swift in Sources */,
				85707F2E276A394C00DC0649 /* ViewExtensions.swift in Sources */,
				371C0A2927E33EDC0070591F /* FeedbackPresenter.swift in Sources */,
				14505A08256084EF00272CC6 /* UserAgent.swift in Sources */,
				4B8AC93526B3B2FD00879451 /* NSAlert+DataImport.swift in Sources */,
				AA7412BD24D2BEEE00D22FE0 /* MainWindow.swift in Sources */,
				AAD6D8882696DF6D002393B3 /* CrashReportPromptViewController.swift in Sources */,
				B693955126F04BEB0015B914 /* GradientView.swift in Sources */,
				37AFCE8527DA2D3900471A10 /* PreferencesSidebar.swift in Sources */,
				AA5C8F5E2590EEE800748EB7 /* NSPointExtension.swift in Sources */,
				AA6EF9AD25066F42004754E6 /* WindowsManager.swift in Sources */,
				B68458CD25C7EB9000DC17B6 /* WKWebViewConfigurationExtensions.swift in Sources */,
				85AC7ADD27BEB6EE00FFB69B /* HomePageDefaultBrowserModel.swift in Sources */,
				AAC30A26268DFEE200D2D9CD /* CrashReporter.swift in Sources */,
				857FFEC027D239DC00415E7A /* HyperLink.swift in Sources */,
				4B9292A426670D2A00AD2C21 /* PasteboardWriting.swift in Sources */,
				4B92928D26670D1700AD2C21 /* BookmarkOutlineViewCell.swift in Sources */,
				B604085C274B8FBA00680351 /* UnprotectedDomains.xcdatamodeld in Sources */,
				4BB88B5025B7BA2B006F6B06 /* TabInstrumentation.swift in Sources */,
				4B59024326B35F7C00489384 /* BrowserImportViewController.swift in Sources */,
				4B9292D72667124000AD2C21 /* NSPopUpButtonExtension.swift in Sources */,
				85D33F1225C82EB3002B91A6 /* ConfigurationManager.swift in Sources */,
				B6A9E48426146AAB0067D1B9 /* PixelParameters.swift in Sources */,
				AA5FA697275F90C400DCE9C9 /* FaviconImageCache.swift in Sources */,
				1430DFF524D0580F00B8978C /* TabBarViewController.swift in Sources */,
				4B92929B26670D2A00AD2C21 /* BookmarkOutlineViewDataSource.swift in Sources */,
				85D885B026A590A90077C374 /* NSNotificationName+PasswordManager.swift in Sources */,
				B610F2BB27A145C500FCEBE9 /* RulesCompilationMonitor.swift in Sources */,
				AAC30A28268E045400D2D9CD /* CrashReportReader.swift in Sources */,
				85AC3B3525DA82A600C7D2AA /* DataTaskProviding.swift in Sources */,
				AA3D531727A1EEED00074EC1 /* FeedbackViewController.swift in Sources */,
				AAEF6BC8276A081C0024DCF4 /* FaviconSelector.swift in Sources */,
				85589E7F27BBB8630038AD11 /* AddEditFavoriteViewController.swift in Sources */,
				4B2E7D6326FF9D6500D2DB17 /* PrintingUserScript.swift in Sources */,
				0230C0A52721F3750018F728 /* GPCRequestFactory.swift in Sources */,
				9833912F27AAA3CE00DAF119 /* AppTrackerDataSetProvider.swift in Sources */,
				4BA1A6B3258B080A00F6F690 /* EncryptionKeyGeneration.swift in Sources */,
				37B11B3928095E6600CBB621 /* TabLazyLoader.swift in Sources */,
				4B723E0B26B0005B00E14D75 /* CSVImportViewController.swift in Sources */,
				8589063C267BCDC000D23B0D /* SaveCredentialsViewController.swift in Sources */,
				4BBE0AA727B9B027003B37A8 /* PopUpButton.swift in Sources */,
				AABEE6A524AA0A7F0043105B /* SuggestionViewController.swift in Sources */,
				85589E8027BBB8630038AD11 /* AddEditFavoriteWindow.swift in Sources */,
				B69B503B2726A12500758A2B /* Atb.swift in Sources */,
				B6B1E88026D5DA9B0062C350 /* DownloadsViewController.swift in Sources */,
				85AC3AF725D5DBFD00C7D2AA /* DataExtension.swift in Sources */,
				B6A924D42664BBBB001A28CA /* WKWebViewDownloadDelegate.swift in Sources */,
				AA9B7C8526A199B60008D425 /* ServerTrustViewModel.swift in Sources */,
				85480FCF25D1AA22009424E3 /* ConfigurationStoring.swift in Sources */,
				AA3D531B27A2F57E00074EC1 /* Feedback.swift in Sources */,
				4BB99D0626FE1979001E4761 /* RequestFilePermissionViewController.swift in Sources */,
				858A798326A8B75F00A75A42 /* CopyHandler.swift in Sources */,
				4B8AC93926B48A5100879451 /* FirefoxLoginReader.swift in Sources */,
				B69B503E2726A12500758A2B /* AtbParser.swift in Sources */,
				4B9292D22667123700AD2C21 /* AddFolderModalViewController.swift in Sources */,
				4B92929E26670D2A00AD2C21 /* BookmarkSidebarTreeController.swift in Sources */,
				85589E8727BBB8F20038AD11 /* HomePageFavoritesModel.swift in Sources */,
				4BB88B4A25B7B690006F6B06 /* SequenceExtensions.swift in Sources */,
				4B59024026B35F3600489384 /* ChromiumDataImporter.swift in Sources */,
				B6A924DE2664CA09001A28CA /* LegacyWebKitDownloadDelegate.swift in Sources */,
				AAA0CC3C25337FAB0079BC96 /* WKBackForwardListItemViewModel.swift in Sources */,
				4BB88B4525B7B55C006F6B06 /* DebugUserScript.swift in Sources */,
				B688B4DF27420D290087BEAF /* PDFSearchTextMenuItemHandler.swift in Sources */,
				4B723E0A26B0005900E14D75 /* DataImportViewController.swift in Sources */,
				85707F24276A332A00DC0649 /* OnboardingButtonStyles.swift in Sources */,
				4B8A4E0127C8447E005F40E8 /* SaveIdentityPopover.swift in Sources */,
				B637273B26CBC8AF00C8CB02 /* AuthenticationAlert.swift in Sources */,
				37AFCE9227DB8CAD00471A10 /* PreferencesAboutView.swift in Sources */,
				9826B0A02747DF3D0092F683 /* ContentBlocking.swift in Sources */,
				4B379C2227BDBA29008A968E /* LocalAuthenticationService.swift in Sources */,
				4BB99D0326FE191E001E4761 /* SafariBookmarksReader.swift in Sources */,
				AACF6FD626BC366D00CF09F9 /* SafariVersionReader.swift in Sources */,
				4BE65485271FCD7B008D1D63 /* LoginFaviconView.swift in Sources */,
				4B0511CA262CAA5A00F6079C /* FireproofDomainsViewController.swift in Sources */,
				AA4D700725545EF800C3411E /* URLEventHandler.swift in Sources */,
				AA92127725ADA07900600CD4 /* WKWebViewExtension.swift in Sources */,
				B6106BA426A7BEA40013B453 /* PermissionAuthorizationState.swift in Sources */,
				B6A9E499261474120067D1B9 /* TimedPixel.swift in Sources */,
				B6C0B23626E732000031CB7F /* DownloadListItem.swift in Sources */,
				856C98A6256EB59600A22F1F /* MenuItemSelectors.swift in Sources */,
				B6B1E87E26D5DA0E0062C350 /* DownloadsPopover.swift in Sources */,
				4B9292A026670D2A00AD2C21 /* SpacerNode.swift in Sources */,
				B6E61EE8263ACE16004E11AB /* UTType.swift in Sources */,
				4BE6547F271FCD4D008D1D63 /* PasswordManagementCreditCardModel.swift in Sources */,
				85707F26276A335700DC0649 /* Onboarding.swift in Sources */,
				AAFCB37F25E545D400859DD4 /* PublisherExtension.swift in Sources */,
				B68C92C1274E3EF4002AC6B0 /* PopUpWindow.swift in Sources */,
				AA5FA6A0275F948900DCE9C9 /* Favicons.xcdatamodeld in Sources */,
				85589E9827BFE2DA0038AD11 /* HoverButton.swift in Sources */,
				B684592225C93BE000DC17B6 /* Publisher.asVoid.swift in Sources */,
				AAA0CC33252F181A0079BC96 /* NavigationButtonMenuDelegate.swift in Sources */,
				AAC30A2A268E239100D2D9CD /* CrashReport.swift in Sources */,
				37CC53F427E8D4620028713D /* NSPathControlView.swift in Sources */,
				85589E9E27BFE4500038AD11 /* DefaultBrowserPromptView.swift in Sources */,
				4B78A86B26BB3ADD0071BB16 /* BrowserImportSummaryViewController.swift in Sources */,
				AA512D1424D99D9800230283 /* FaviconManager.swift in Sources */,
				AABEE6AB24ACA0F90043105B /* SuggestionTableRowView.swift in Sources */,
				37CD54CB27F2FDD100F1F7B9 /* DownloadsPreferences.swift in Sources */,
				4B9292AA26670D3700AD2C21 /* Bookmark.xcmappingmodel in Sources */,
				4B1E6EF227AB5E5D00F51793 /* PasswordManagementItemList.swift in Sources */,
				AAC5E4D025D6A709007F5990 /* Bookmark.swift in Sources */,
				AA9B7C8326A197A00008D425 /* ServerTrust.swift in Sources */,
				4B5A4F4C27F3A5AA008FBD88 /* NSNotificationName+DataImport.swift in Sources */,
				4BEF0E722766B11200AF7C58 /* MacWaitlistLockScreenViewModel.swift in Sources */,
				B64C853826944B880048FEBE /* StoredPermission.swift in Sources */,
				AAE246F8270A406200BEEAEE /* FirePopoverCollectionViewHeader.swift in Sources */,
				4BEF0E6C276676AB00AF7C58 /* MacWaitlistStore.swift in Sources */,
				AA5D6DAC24A340F700C6FBCE /* WebViewStateObserver.swift in Sources */,
				AAB7320926DD0CD9002FACF9 /* FireViewController.swift in Sources */,
				4B92928C26670D1700AD2C21 /* OutlineSeparatorViewCell.swift in Sources */,
				4BB99D0426FE191E001E4761 /* SafariDataImporter.swift in Sources */,
				B69B503A2726A12500758A2B /* StatisticsLoader.swift in Sources */,
				37CD54C927F2FDD100F1F7B9 /* PrivacyPreferencesModel.swift in Sources */,
				B6F1C80B2761C45400334924 /* LocalUnprotectedDomains.swift in Sources */,
				858A798526A8BB5D00A75A42 /* NSTextViewExtension.swift in Sources */,
				B6B1E88426D5EB570062C350 /* DownloadsCellView.swift in Sources */,
				4B723E0C26B0005D00E14D75 /* CSVImportSummaryViewController.swift in Sources */,
				B6AAAC2D260330580029438D /* PublishedAfter.swift in Sources */,
				4BBC16A027C4859400E00A38 /* DeviceAuthenticationService.swift in Sources */,
				3776582F27F82E62009A6B35 /* AutofillPreferences.swift in Sources */,
				AAD8078727B3F45600CF7703 /* WebsiteBreakage.swift in Sources */,
				4BE6547E271FCD4D008D1D63 /* PasswordManagementIdentityModel.swift in Sources */,
				85C6A29625CC1FFD00EEB5F1 /* UserDefaultsWrapper.swift in Sources */,
				85625998269C9C5F00EE44BC /* PasswordManagementPopover.swift in Sources */,
				85589E9127BFB9810038AD11 /* HomePageRecentlyVisitedModel.swift in Sources */,
				4BB99CFE26FE191E001E4761 /* FirefoxBookmarksReader.swift in Sources */,
				4BBC16A227C485BC00E00A38 /* DeviceIdleStateDetector.swift in Sources */,
				B6A9E4A3261475C70067D1B9 /* AppUsageActivityMonitor.swift in Sources */,
				4B379C2427BDE1B0008A968E /* FlatButton.swift in Sources */,
				4BA1A6A0258B079600F6F690 /* DataEncryption.swift in Sources */,
				371E141927E92E42009E3B5B /* MultilineScrollableTextFix.swift in Sources */,
				B6FA8941269C425400588ECD /* PrivacyDashboardPopover.swift in Sources */,
				85589E8B27BBBADC0038AD11 /* ColorExtensions.swift in Sources */,
				85B7184E27677CBB00B4277F /* RootView.swift in Sources */,
				AABEE6AF24AD22B90043105B /* AddressBarTextField.swift in Sources */,
				B693954C26F04BEB0015B914 /* FocusRingView.swift in Sources */,
				4B1E6EF127AB5E5D00F51793 /* NSPopUpButtonView.swift in Sources */,
				4B9292DB2667125D00AD2C21 /* ContextualMenu.swift in Sources */,
				AA68C3D32490ED62001B8783 /* NavigationBarViewController.swift in Sources */,
				AA585DAF2490E6E600E9A3E2 /* MainViewController.swift in Sources */,
				AA5FA69A275F91C700DCE9C9 /* Favicon.swift in Sources */,
				AABEE69A24A902A90043105B /* SuggestionContainerViewModel.swift in Sources */,
				AA840A9827319D1600E63CDD /* FirePopoverWrapperViewController.swift in Sources */,
				37CD54CA27F2FDD100F1F7B9 /* AutofillPreferencesModel.swift in Sources */,
				B657841F25FA497600D8DB33 /* NSException+Catch.swift in Sources */,
				4BE65481271FCD4D008D1D63 /* PasswordManagementNoteModel.swift in Sources */,
				B63ED0E526BB8FB900A9DAD1 /* SharingMenu.swift in Sources */,
				AA4FF40C2624751A004E2377 /* GrammarFeaturesManager.swift in Sources */,
				B693955B26F0CE300015B914 /* WebKitDownloadDelegate.swift in Sources */,
				B6B3E0E12657EA7A0040E0A2 /* NSScreenExtension.swift in Sources */,
				B65E6BA026D9F10600095F96 /* NSBezierPathExtension.swift in Sources */,
				AA6820E425502F19005ED0D5 /* WebsiteDataStore.swift in Sources */,
				B64C852A26942AC90048FEBE /* PermissionContextMenu.swift in Sources */,
				85D438B6256E7C9E00F3BAF8 /* ContextMenuUserScript.swift in Sources */,
				B693955526F04BEC0015B914 /* NSSavePanelExtension.swift in Sources */,
				9826B0A22747DFEB0092F683 /* AppPrivacyConfigurationDataProvider.swift in Sources */,
				B63BDF80280003570072D75B /* WebKitError.swift in Sources */,
				B6B1E88B26D774090062C350 /* LinkButton.swift in Sources */,
				CB6BCDF927C6BEFF00CC76DC /* PrivacyFeatures.swift in Sources */,
				B693954D26F04BEB0015B914 /* MouseClickView.swift in Sources */,
				B6DB3CF926A00E2D00D459B7 /* AVCaptureDevice+SwizzledAuthState.swift in Sources */,
				4BA1A6BD258B082300F6F690 /* EncryptionKeyStore.swift in Sources */,
				4BE65474271FCD40008D1D63 /* PasswordManagementIdentityItemView.swift in Sources */,
				B6F41031264D2B23003DA42C /* ProgressExtension.swift in Sources */,
				4B723E0F26B0006500E14D75 /* CSVParser.swift in Sources */,
				376705B327EC7D4F00DD8D76 /* TextButton.swift in Sources */,
				B6DA44082616B30600DD1EC2 /* PixelDataModel.xcdatamodeld in Sources */,
				B63BDF7E27FDAA640072D75B /* PrivacyDashboardWebView.swift in Sources */,
				37CD54CF27F2FDD100F1F7B9 /* AppearancePreferences.swift in Sources */,
				B6B1E87B26D381710062C350 /* DownloadListCoordinator.swift in Sources */,
				4B980E212817604000282EE1 /* NSNotificationName+Debug.swift in Sources */,
				AAC5E4F125D6BF10007F5990 /* AddressBarButton.swift in Sources */,
				AAE7527E263B05C600B973F8 /* HistoryEntry.swift in Sources */,
				AA5FA69D275F945C00DCE9C9 /* FaviconStore.swift in Sources */,
				AAB8203C26B2DE0D00788AC3 /* SuggestionListCharacteristics.swift in Sources */,
				AAADFD06264AA282001555EA /* TimeIntervalExtension.swift in Sources */,
				4B9292D42667123700AD2C21 /* BookmarkListViewController.swift in Sources */,
				4B723E0D26B0006100E14D75 /* SecureVaultLoginImporter.swift in Sources */,
				4B9292D32667123700AD2C21 /* AddBookmarkModalViewController.swift in Sources */,
				AA88D14B252A557100980B4E /* URLRequestExtension.swift in Sources */,
				AA6197C6276B3168008396F0 /* FaviconHostReference.swift in Sources */,
				AAD8078527B3F3BE00CF7703 /* WebsiteBreakageSender.swift in Sources */,
				4B8AC93B26B48ADF00879451 /* ASN1Parser.swift in Sources */,
				37CD54B327EE509700F1F7B9 /* View+Cursor.swift in Sources */,
				B66E9DD22670EB2A00E53BB5 /* _WKDownload+WebKitDownload.swift in Sources */,
				B6A9E4612614608B0067D1B9 /* AppVersion.swift in Sources */,
				856C98DF257014BD00A22F1F /* FileDownloadManager.swift in Sources */,
				4BB99CFF26FE191E001E4761 /* BookmarkImport.swift in Sources */,
				B68503A7279141CD00893A05 /* KeySetDictionary.swift in Sources */,
				85480FBB25D181CB009424E3 /* ConfigurationDownloading.swift in Sources */,
				AAEEC6A927088ADB008445F7 /* FireCoordinator.swift in Sources */,
				B655369B268442EE00085A79 /* GeolocationProvider.swift in Sources */,
				B6C0B23C26E87D900031CB7F /* NSAlert+ActiveDownloadsTermination.swift in Sources */,
				4BEF0E6827641A0E00AF7C58 /* MacWaitlistLockScreenViewController.swift in Sources */,
				AAECA42024EEA4AC00EFA63A /* IndexPathExtension.swift in Sources */,
				4BE65478271FCD41008D1D63 /* PasswordManagementNoteItemView.swift in Sources */,
				AA5C8F632591021700748EB7 /* NSApplicationExtension.swift in Sources */,
				AA9E9A5625A3AE8400D1959D /* NSWindowExtension.swift in Sources */,
				AAC5E4C725D6A6E8007F5990 /* BookmarkPopover.swift in Sources */,
				37CC53F027E8D1440028713D /* PreferencesDownloadsView.swift in Sources */,
				B68C2FB227706E6A00BF2C7D /* ProcessExtension.swift in Sources */,
				B6106BA726A7BECC0013B453 /* PermissionAuthorizationQuery.swift in Sources */,
				4B9292CE2667123700AD2C21 /* BrowserTabSelectionDelegate.swift in Sources */,
				4B1E6EEE27AB5E5100F51793 /* PasswordManagementListSection.swift in Sources */,
				AA222CB92760F74E00321475 /* FaviconReferenceCache.swift in Sources */,
				B6C0B24426E9CB080031CB7F /* RunLoopExtension.swift in Sources */,
				4B9292A126670D2A00AD2C21 /* BookmarkTreeController.swift in Sources */,
				4B9292D02667123700AD2C21 /* BookmarkManagementSplitViewController.swift in Sources */,
				B6E61EE3263AC0C8004E11AB /* FileManagerExtension.swift in Sources */,
				B6DB3CFB26A17CB800D459B7 /* PermissionModel.swift in Sources */,
				4B92929C26670D2A00AD2C21 /* PasteboardFolder.swift in Sources */,
				B6106BAB26A7BF1D0013B453 /* PermissionType.swift in Sources */,
				85707F2A276A35FE00DC0649 /* ActionSpeech.swift in Sources */,
				8585B63826D6E66C00C1416F /* ButtonStyles.swift in Sources */,
				4B0511BD262CAA5A00F6079C /* PrivacySecurityPreferences.swift in Sources */,
				B6830963274CDEC7004B46BB /* FireproofDomainsStore.swift in Sources */,
				AA9FF95F24A1FB690039E328 /* TabCollectionViewModel.swift in Sources */,
				AAC5E4D125D6A709007F5990 /* BookmarkManager.swift in Sources */,
				37CD54CD27F2FDD100F1F7B9 /* AboutModel.swift in Sources */,
				4BE65476271FCD41008D1D63 /* PasswordManagementCreditCardItemView.swift in Sources */,
				AA5C8F59258FE21F00748EB7 /* NSTextFieldExtension.swift in Sources */,
				B6830961274CDE99004B46BB /* FireproofDomainsContainer.swift in Sources */,
				B65536AE2685E17200085A79 /* GeolocationService.swift in Sources */,
				4B02198925E05FAC00ED7DEA /* FireproofingURLExtensions.swift in Sources */,
				7B1E819E27C8874900FF0E60 /* ContentOverlayPopover.swift in Sources */,
				4BA1A6A5258B07DF00F6F690 /* EncryptedValueTransformer.swift in Sources */,
				4B92929F26670D2A00AD2C21 /* PasteboardBookmark.swift in Sources */,
				856CADF0271710F400E79BB0 /* HoverUserScript.swift in Sources */,
				4B9292AC26670D3700AD2C21 /* Bookmark.xcdatamodeld in Sources */,
				AA6EF9B525081B4C004754E6 /* MainMenuActions.swift in Sources */,
				B63D466925BEB6C200874977 /* WKWebView+SessionState.swift in Sources */,
				4B723E1226B0006E00E14D75 /* DataImport.swift in Sources */,
				B6085D092743AAB600A9C456 /* FireproofDomains.xcdatamodeld in Sources */,
				85589E8227BBB8630038AD11 /* HomePageView.swift in Sources */,
				B6A924D92664C72E001A28CA /* WebKitDownloadTask.swift in Sources */,
				4B59023E26B35F3600489384 /* ChromiumLoginReader.swift in Sources */,
				85D885B326A5A9DE0077C374 /* NSAlert+PasswordManager.swift in Sources */,
				4B7A57CF279A4EF300B1C70E /* ChromePreferences.swift in Sources */,
				AA6AD95B2704B6DB00159F8A /* FirePopoverViewController.swift in Sources */,
				4BE4005327CF3DC3007D3161 /* SavePaymentMethodPopover.swift in Sources */,
				85A0116925AF1D8900FA6A0C /* FindInPageViewController.swift in Sources */,
				4BB6CE5F26B77ED000EC5860 /* Cryptography.swift in Sources */,
				AA6FFB4424DC33320028F4D0 /* NSViewExtension.swift in Sources */,
				37AFCE8927DA33BA00471A10 /* Preferences.swift in Sources */,
				B6C0B23E26E8BF1F0031CB7F /* DownloadListViewModel.swift in Sources */,
				4B9292D52667123700AD2C21 /* BookmarkManagementDetailViewController.swift in Sources */,
				4B723E1026B0006700E14D75 /* CSVImporter.swift in Sources */,
				AA4BBA3B25C58FA200C4FB0F /* MainMenu.swift in Sources */,
				4B8AC93326B3B06300879451 /* EdgeDataImporter.swift in Sources */,
				AA585D84248FD31100E9A3E2 /* BrowserTabViewController.swift in Sources */,
				85707F22276A32B600DC0649 /* CallToAction.swift in Sources */,
				B693954B26F04BEB0015B914 /* MouseOverView.swift in Sources */,
				AAE7527C263B056C00B973F8 /* HistoryStore.swift in Sources */,
				AAE246F32709EF3B00BEEAEE /* FirePopoverCollectionViewItem.swift in Sources */,
				AA61C0D22727F59B00E6B681 /* ArrayExtension.swift in Sources */,
				AAC30A2C268F1ECD00D2D9CD /* CrashReportSender.swift in Sources */,
				4B8D9062276D1D880078DB17 /* LocaleExtension.swift in Sources */,
				4BE4005527CF3F19007D3161 /* SavePaymentMethodViewController.swift in Sources */,
				AAFE068326C7082D005434CC /* WebKitVersionProvider.swift in Sources */,
				B63D467A25BFC3E100874977 /* NSCoderExtensions.swift in Sources */,
				B31055C927A1BA1D001AC618 /* AutoconsentBackground.swift in Sources */,
				B3FB199327BD0AD400513DC1 /* CookieConsentInfo.swift in Sources */,
				B6A5A27125B9377300AA7ADA /* StatePersistenceService.swift in Sources */,
				B68458B025C7E76A00DC17B6 /* WindowManager+StateRestoration.swift in Sources */,
				B68458C525C7EA0C00DC17B6 /* TabCollection+NSSecureCoding.swift in Sources */,
				4BB88B5B25B7BA50006F6B06 /* Instruments.swift in Sources */,
				9812D895276CEDA5004B6181 /* ContentBlockerRulesLists.swift in Sources */,
				4B0511E2262CAA8600F6079C /* NSViewControllerExtension.swift in Sources */,
				F44C130225C2DA0400426E3E /* NSAppearanceExtension.swift in Sources */,
				B64C84F1269310120048FEBE /* PermissionManager.swift in Sources */,
				37CD54D027F2FDD100F1F7B9 /* DefaultBrowserPreferences.swift in Sources */,
				B64C853026943BC10048FEBE /* Permissions.xcdatamodeld in Sources */,
				B693954F26F04BEB0015B914 /* PaddedImageButton.swift in Sources */,
				4BA1A6B8258B081600F6F690 /* EncryptionKeyStoring.swift in Sources */,
				B65783E725F8AAFB00D8DB33 /* String+Punycode.swift in Sources */,
				B657841A25FA484B00D8DB33 /* NSException+Catch.m in Sources */,
				B684592F25C93FBF00DC17B6 /* AppStateRestorationManager.swift in Sources */,
				EA0BA3A9272217E6002A0B6C /* ClickToLoadUserScript.swift in Sources */,
				AAA892EA250A4CEF005B37B2 /* WindowControllersManager.swift in Sources */,
				85C5991B27D10CF000E605B2 /* FireAnimationView.swift in Sources */,
				AA6197C4276B314D008396F0 /* FaviconUrlReference.swift in Sources */,
				AAC5E4C825D6A6E8007F5990 /* BookmarkPopoverViewController.swift in Sources */,
				85CC1D7B26A05ECF0062F04E /* PasswordManagementItemListModel.swift in Sources */,
				AABEE6A924AB4B910043105B /* SuggestionTableCellView.swift in Sources */,
				AA6820F125503DA9005ED0D5 /* FireViewModel.swift in Sources */,
				AAA0CC6A253CC43C0079BC96 /* WKUserContentControllerExtension.swift in Sources */,
				B6A9E45C261460350067D1B9 /* APIRequest.swift in Sources */,
				4BE65479271FCD41008D1D63 /* EditableTextView.swift in Sources */,
				AA9FF95D24A1FA1C0039E328 /* TabCollection.swift in Sources */,
				B688B4DA273E6D3B0087BEAF /* MainView.swift in Sources */,
				4B65143E263924B5005B46EB /* EmailUrlExtensions.swift in Sources */,
				85CC1D7D26A05F250062F04E /* PasswordManagementItemModel.swift in Sources */,
				AAD86E52267A0DFF005C11BE /* UpdateController.swift in Sources */,
				85A0118225AF60E700FA6A0C /* FindInPageModel.swift in Sources */,
				4B9292A226670D2A00AD2C21 /* PseudoFolder.swift in Sources */,
				B6DA44022616B28300DD1EC2 /* PixelDataStore.swift in Sources */,
				B6A9E45326142B070067D1B9 /* Pixel.swift in Sources */,
				B6A9E47726146A570067D1B9 /* PixelEvent.swift in Sources */,
				AA2CB1352587C29500AA6FBE /* TabBarFooter.swift in Sources */,
				B6C0B23926E742610031CB7F /* FileDownloadError.swift in Sources */,
				4B9292AB26670D3700AD2C21 /* BookmarkMigrationPolicy.swift in Sources */,
				85589EA027BFE60E0038AD11 /* MoreOrLessView.swift in Sources */,
				AA92126F25ACCB1100600CD4 /* ErrorExtension.swift in Sources */,
				B6A9E47026146A250067D1B9 /* DateExtension.swift in Sources */,
				AAE7527A263B046100B973F8 /* History.xcdatamodeld in Sources */,
				B64C853D26944B940048FEBE /* PermissionStore.swift in Sources */,
				AA75A0AE26F3500C0086B667 /* PrivacyIconViewModel.swift in Sources */,
				4BB99D0126FE191E001E4761 /* ChromiumBookmarksReader.swift in Sources */,
				B6C0B23426E71BCD0031CB7F /* Downloads.xcdatamodeld in Sources */,
				AAE8B110258A456C00E81239 /* TabPreviewViewController.swift in Sources */,
				37CC53EC27E8A4D10028713D /* PreferencesPrivacyView.swift in Sources */,
				4B0135CE2729F1AA00D54834 /* NSPasteboardExtension.swift in Sources */,
				85707F31276A7DCA00DC0649 /* OnboardingViewModel.swift in Sources */,
				85AC3B0525D6B1D800C7D2AA /* ScriptSourceProviding.swift in Sources */,
				4BB99D0026FE191E001E4761 /* CoreDataBookmarkImporter.swift in Sources */,
				AA3F895324C18AD500628DDE /* SuggestionViewModel.swift in Sources */,
				4B9292A326670D2A00AD2C21 /* BookmarkManagedObject.swift in Sources */,
				4B723E1326B0007A00E14D75 /* CSVLoginExporter.swift in Sources */,
				85C48CCC278D808F00D3263E /* NSAttributedStringExtension.swift in Sources */,
				AA7EB6E527E7D6DC00036718 /* AnimationView.swift in Sources */,
				8562599A269CA0A600EE44BC /* NSRectExtension.swift in Sources */,
				B6040856274B830F00680351 /* DictionaryExtension.swift in Sources */,
				B684592725C93C0500DC17B6 /* Publishers.NestedObjectChanges.swift in Sources */,
				85589E9A27BFE3C30038AD11 /* FaviconView.swift in Sources */,
				85707F2C276A364E00DC0649 /* OnboardingFlow.swift in Sources */,
				85A011EA25B4D4CA00FA6A0C /* FindInPageUserScript.swift in Sources */,
				4BE65480271FCD4D008D1D63 /* PasswordManagementLoginModel.swift in Sources */,
				AA9FF95B24A1EFC20039E328 /* TabViewModel.swift in Sources */,
				AA9E9A5E25A4867200D1959D /* TabDragAndDropManager.swift in Sources */,
				B68458C025C7E9E000DC17B6 /* TabCollectionViewModel+NSSecureCoding.swift in Sources */,
				AA8EDF2724923EC70071C2E8 /* StringExtension.swift in Sources */,
				85378DA2274E7F25007C5CBF /* EmailManagerRequestDelegate.swift in Sources */,
				B68172A9269C487D006D1092 /* PrivacyDashboardUserScript.swift in Sources */,
				379DE4BD27EA31AC002CC3DE /* PreferencesAutofillView.swift in Sources */,
				858A797F26A79EAA00A75A42 /* UserText+PasswordManager.swift in Sources */,
				B693954E26F04BEB0015B914 /* ProgressView.swift in Sources */,
				B69B503C2726A12500758A2B /* StatisticsStore.swift in Sources */,
				B693955426F04BEC0015B914 /* ColorView.swift in Sources */,
				B6BBF17427475B15004F850E /* PopupBlockedPopover.swift in Sources */,
				8589063A267BCD8E00D23B0D /* SaveCredentialsPopover.swift in Sources */,
				4B379C1527BD91E3008A968E /* QuartzIdleStateProvider.swift in Sources */,
				B6C0B22E26E61CE70031CB7F /* DownloadViewModel.swift in Sources */,
				B68458B825C7E8B200DC17B6 /* Tab+NSSecureCoding.swift in Sources */,
				85378DA0274E6F42007C5CBF /* NSNotificationName+EmailManager.swift in Sources */,
				B693955726F04BEC0015B914 /* MouseOverButton.swift in Sources */,
				AA61C0D02722159B00E6B681 /* FireInfoViewController.swift in Sources */,
				B64C85422694590B0048FEBE /* PermissionButton.swift in Sources */,
				AAA0CC472533833C0079BC96 /* MoreOptionsMenu.swift in Sources */,
				B64C84E32692DC9F0048FEBE /* PermissionAuthorizationViewController.swift in Sources */,
				4B92929D26670D2A00AD2C21 /* BookmarkNode.swift in Sources */,
				B693955226F04BEB0015B914 /* LongPressButton.swift in Sources */,
				B6085D062743905F00A9C456 /* CoreDataStore.swift in Sources */,
				B6DB3AF6278EA0130024C5C4 /* BundleExtension.swift in Sources */,
				4B677438255DBEB800025BD8 /* HTTPSUpgrade.xcdatamodeld in Sources */,
				4B0511E1262CAA8600F6079C /* NSOpenPanelExtensions.swift in Sources */,
				AAE99B8927088A19008B6BD9 /* FirePopover.swift in Sources */,
				AAE75280263B0A4D00B973F8 /* HistoryCoordinator.swift in Sources */,
				4B677434255DBEB800025BD8 /* HTTPSBloomFilterSpecification.swift in Sources */,
				B69B503D2726A12500758A2B /* VariantManager.swift in Sources */,
				AA97BF4625135DD30014931A /* ApplicationDockMenu.swift in Sources */,
				4B8A4DFF27C83B29005F40E8 /* SaveIdentityViewController.swift in Sources */,
				4BA1A69B258B076900F6F690 /* FileStore.swift in Sources */,
				B6A9E47F26146A800067D1B9 /* PixelArguments.swift in Sources */,
				AAC5E4D225D6A709007F5990 /* BookmarkList.swift in Sources */,
				4B9292D12667123700AD2C21 /* BookmarkTableRowView.swift in Sources */,
				B66E9DD42670EB4A00E53BB5 /* WKDownload+WebKitDownload.swift in Sources */,
				85589E9427BFE1E70038AD11 /* FavoritesView.swift in Sources */,
				85AC7ADB27BD628400FFB69B /* HomePage.swift in Sources */,
				376705AF27EB488600DD8D76 /* RoundedSelectionRowView.swift in Sources */,
				B69B503F2726A12500758A2B /* LocalStatisticsStore.swift in Sources */,
				B689ECD526C247DB006FB0C5 /* BackForwardListItem.swift in Sources */,
				85C48CD127908C1000D3263E /* BrowserImportMoreInfoViewController.swift in Sources */,
				B69B50572727D16900758A2B /* AtbAndVariantCleanup.swift in Sources */,
				B693954A26F04BEB0015B914 /* NibLoadable.swift in Sources */,
				AA3D531527A1ED9300074EC1 /* FeedbackWindow.swift in Sources */,
				85F0FF1327CFAB04001C7C6E /* RecentlyVisitedView.swift in Sources */,
				AA7EB6DF27E7C57D00036718 /* MouseOverAnimationButton.swift in Sources */,
				AA7412B724D1687000D22FE0 /* TabBarScrollView.swift in Sources */,
				4B9292D92667124B00AD2C21 /* BookmarkListTreeControllerDataSource.swift in Sources */,
				14D9B8FB24F7E089000D4D13 /* AddressBarViewController.swift in Sources */,
				B65536A62685B82B00085A79 /* Permissions.swift in Sources */,
				AAC82C60258B6CB5009B6B42 /* TabPreviewWindowController.swift in Sources */,
				AAC5E4E425D6BA9C007F5990 /* NSSizeExtension.swift in Sources */,
				AA6820EB25503D6A005ED0D5 /* Fire.swift in Sources */,
				B6AAAC3E26048F690029438D /* RandomAccessCollectionExtension.swift in Sources */,
				4B9292AF26670F5300AD2C21 /* NSOutlineViewExtensions.swift in Sources */,
				AA585D82248FD31100E9A3E2 /* AppDelegate.swift in Sources */,
				7B1E81A027C8874900FF0E60 /* ContentOverlayViewController.swift in Sources */,
				85B7184C27677C6500B4277F /* OnboardingViewController.swift in Sources */,
				4B379C1E27BDB7FF008A968E /* DeviceAuthenticator.swift in Sources */,
				1456D6E124EFCBC300775049 /* TabBarCollectionView.swift in Sources */,
				85308E25267FC9F2001ABD76 /* NSAlertExtension.swift in Sources */,
				4BEF0E6A276676A500AF7C58 /* WaitlistRequest.swift in Sources */,
				4B59024826B3673600489384 /* ThirdPartyBrowser.swift in Sources */,
				B65E6B9E26D9EC0800095F96 /* CircularProgressView.swift in Sources */,
				AABEE69C24A902BB0043105B /* SuggestionContainer.swift in Sources */,
				85589E8327BBB8630038AD11 /* HomePageViewController.swift in Sources */,
				4B59024126B35F3600489384 /* BraveDataImporter.swift in Sources */,
				B6A9E46B2614618A0067D1B9 /* OperatingSystemVersionExtension.swift in Sources */,
				4BDFA4AE27BF19E500648192 /* ToggleableScrollView.swift in Sources */,
				85AC3AEF25D5CE9800C7D2AA /* UserScripts.swift in Sources */,
				B643BF1427ABF772000BACEC /* NSWorkspaceExtension.swift in Sources */,
				4B677439255DBEB800025BD8 /* AppHTTPSUpgradeStore.swift in Sources */,
				4BC68A722759B2140029A586 /* Waitlist.swift in Sources */,
				AAB549DF25DAB8F80058460B /* BookmarkViewModel.swift in Sources */,
				85707F28276A34D900DC0649 /* DaxSpeech.swift in Sources */,
				AA13DCB4271480B0006D48D3 /* FirePopoverViewModel.swift in Sources */,
				F41D174125CB131900472416 /* NSColorExtension.swift in Sources */,
				AAC5E4F625D6BF2C007F5990 /* AddressBarButtonsViewController.swift in Sources */,
				4B59023D26B35F3600489384 /* ChromeDataImporter.swift in Sources */,
				B68C92C42750EF76002AC6B0 /* PixelDataRecord.swift in Sources */,
				853014D625E671A000FB8205 /* PageObserverUserScript.swift in Sources */,
				B642738227B65BAC0005DFD1 /* SecureVaultErrorReporter.swift in Sources */,
				4B139AFD26B60BD800894F82 /* NSImageExtensions.swift in Sources */,
				B6A9E45B261460350067D1B9 /* APIHeaders.swift in Sources */,
				85625996269C953C00EE44BC /* PasswordManagementViewController.swift in Sources */,
				4BB99D0226FE191E001E4761 /* ImportedBookmarks.swift in Sources */,
				AA6EF9B3250785D5004754E6 /* NSMenuExtension.swift in Sources */,
				AA7412B524D1536B00D22FE0 /* MainWindowController.swift in Sources */,
				AA9FF95924A1ECF20039E328 /* Tab.swift in Sources */,
				B63D467125BFA6C100874977 /* DispatchQueueExtensions.swift in Sources */,
				B64C84EB2692DD650048FEBE /* PermissionAuthorizationPopover.swift in Sources */,
				85378D9E274E664C007C5CBF /* PopoverMessageViewController.swift in Sources */,
				AA6FFB4624DC3B5A0028F4D0 /* WebView.swift in Sources */,
				B693955026F04BEB0015B914 /* ShadowView.swift in Sources */,
				AA3D531D27A2F58F00074EC1 /* FeedbackSender.swift in Sources */,
				B6CF78DE267B099C00CD4F13 /* WKNavigationActionExtension.swift in Sources */,
				AA7412B224D0B3AC00D22FE0 /* TabBarViewItem.swift in Sources */,
				856C98D52570116900A22F1F /* NSWindow+Toast.swift in Sources */,
				B31055C427A1BA1D001AC618 /* AutoconsentUserScript.swift in Sources */,
				859E7D6B27453BF3009C2B69 /* BookmarksExporter.swift in Sources */,
				4B5FF67826B602B100D42879 /* FirefoxDataImporter.swift in Sources */,
				37AFCE8B27DB69BC00471A10 /* PreferencesDefaultBrowserView.swift in Sources */,
				4B02198B25E05FAC00ED7DEA /* FireproofInfoViewController.swift in Sources */,
				AA8EDF2424923E980071C2E8 /* URLExtension.swift in Sources */,
				4BE0DF06267819A1006337B7 /* NSStoryboardExtension.swift in Sources */,
				37AFCE8127DA2CA600471A10 /* PreferencesViewController.swift in Sources */,
				4B02198A25E05FAC00ED7DEA /* FireproofDomains.swift in Sources */,
				4B677442255DBEEA00025BD8 /* Database.swift in Sources */,
				4B92928B26670D1700AD2C21 /* BookmarksOutlineView.swift in Sources */,
				B61F015525EDD5A700ABB5A3 /* UserContentController.swift in Sources */,
				4BF01C00272AE74C00884A61 /* CountryList.swift in Sources */,
				37CD54CC27F2FDD100F1F7B9 /* PreferencesSection.swift in Sources */,
				B6B2400E28083B49001B8F3A /* WebViewContainerView.swift in Sources */,
				AAC5E4D925D6A711007F5990 /* BookmarkStore.swift in Sources */,
				B6FA893F269C424500588ECD /* PrivacyDashboardViewController.swift in Sources */,
				37D2771527E870D4003365FD /* PreferencesAppearanceView.swift in Sources */,
				AA72D5FE25FFF94E00C77619 /* NSMenuItemExtension.swift in Sources */,
				4BA1A6C2258B0A1300F6F690 /* ContiguousBytesExtension.swift in Sources */,
				37534CA8281198CD002621E7 /* AdjacentItemEnumerator.swift in Sources */,
				AA9B7C7E26A06E040008D425 /* TrackerInfo.swift in Sources */,
				B6553692268440D700085A79 /* WKProcessPool+GeolocationProvider.swift in Sources */,
			);
			runOnlyForDeploymentPostprocessing = 0;
		};
		AA585D8C248FD31400E9A3E2 /* Sources */ = {
			isa = PBXSourcesBuildPhase;
			buildActionMask = 2147483647;
			files = (
				9833913327AAAEEE00DAF119 /* EmbeddedTrackerDataTests.swift in Sources */,
				3776583127F8325B009A6B35 /* AutofillPreferencesTests.swift in Sources */,
				B67C6C472654C643006C872E /* FileManagerExtensionTests.swift in Sources */,
				B69B50482726C5C200758A2B /* StatisticsLoaderTests.swift in Sources */,
				142879DA24CE1179005419BB /* SuggestionViewModelTests.swift in Sources */,
				4B9292C12667103100AD2C21 /* BookmarkMigrationTests.swift in Sources */,
				4B9292BC2667103100AD2C21 /* BookmarkSidebarTreeControllerTests.swift in Sources */,
				37534CA52811987D002621E7 /* AdjacentItemEnumeratorTests.swift in Sources */,
				B662D3DC2755DF670035D4D6 /* OldPixelDataModel.xcdatamodeld in Sources */,
				B6DA44232616CABC00DD1EC2 /* PixelArgumentsTests.swift in Sources */,
				AAEC74BC2642F0F800C2EFBC /* History.xcdatamodeld in Sources */,
				37534C9E28104D9B002621E7 /* TabLazyLoaderTests.swift in Sources */,
				85F1B0C925EF9759004792B6 /* URLEventHandlerTests.swift in Sources */,
				4B9292BD2667103100AD2C21 /* BookmarkOutlineViewDataSourceTests.swift in Sources */,
				B6A5A27925B93FFF00AA7ADA /* StateRestorationManagerTests.swift in Sources */,
				4B9292BB2667103100AD2C21 /* BookmarkNodeTests.swift in Sources */,
				4B0219A825E0646500ED7DEA /* WebsiteDataStoreTests.swift in Sources */,
				AAC9C01E24CB6BEB00AD1325 /* TabCollectionViewModelTests.swift in Sources */,
				B662D3DE275613BB0035D4D6 /* EncryptionKeyStoreMock.swift in Sources */,
				AA0877BA26D5161D00B05660 /* WebKitVersionProviderTests.swift in Sources */,
				4BA7C91627695EA500FEBA8E /* MacWaitlistRequestTests.swift in Sources */,
				B69B50462726C5C200758A2B /* AtbAndVariantCleanupTests.swift in Sources */,
				B6DA44282616CAE000DD1EC2 /* AppUsageActivityMonitorTests.swift in Sources */,
				4B59024C26B38BB800489384 /* ChromiumLoginReaderTests.swift in Sources */,
				AAC9C01724CAFBDC00AD1325 /* TabCollectionTests.swift in Sources */,
				B67C6C3D2654B897006C872E /* WebViewExtensionTests.swift in Sources */,
				4BA1A6DE258C100A00F6F690 /* FileStoreTests.swift in Sources */,
				AAC9C01C24CB594C00AD1325 /* TabViewModelTests.swift in Sources */,
				37CD54B727F1B28A00F1F7B9 /* DefaultBrowserPreferencesTests.swift in Sources */,
				B65349AA265CF45000DCC645 /* DispatchQueueExtensionsTests.swift in Sources */,
				858A798A26A9B35E00A75A42 /* PasswordManagementItemModelTests.swift in Sources */,
				B6DA441E2616C84600DD1EC2 /* PixelStoreMock.swift in Sources */,
				B6BBF1702744CDE1004F850E /* CoreDataStoreTests.swift in Sources */,
				4B9292BF2667103100AD2C21 /* TreeControllerTests.swift in Sources */,
				B693956926F352DB0015B914 /* DownloadsWebViewMock.m in Sources */,
				4B2CBF412767EEC1001DF04B /* MacWaitlistStoreTests.swift in Sources */,
				4B11060525903E570039B979 /* CoreDataEncryptionTesting.xcdatamodeld in Sources */,
				858A798826A99DBE00A75A42 /* PasswordManagementItemListModelTests.swift in Sources */,
				4B8AD0B127A86D9200AE44D6 /* WKWebsiteDataStoreExtensionTests.swift in Sources */,
				B69B50472726C5C200758A2B /* VariantManagerTests.swift in Sources */,
				8546DE6225C03056000CA5E1 /* UserAgentTests.swift in Sources */,
				B63ED0DE26AFD9A300A9DAD1 /* AVCaptureDeviceMock.swift in Sources */,
				B63ED0E026AFE32F00A9DAD1 /* GeolocationProviderMock.swift in Sources */,
				4B723E0926B0003E00E14D75 /* CSVLoginExporterTests.swift in Sources */,
				B630793526731BC400DCEE41 /* URLSuggestedFilenameTests.swift in Sources */,
				AADE11C026D916D70032D8A7 /* StringExtensionTests.swift in Sources */,
				85AC3B4925DAC9BD00C7D2AA /* ConfigurationStorageTests.swift in Sources */,
				B693956126F1C1BC0015B914 /* DownloadListStoreMock.swift in Sources */,
				AA91F83927076F1900771A0D /* PrivacyIconViewModelTests.swift in Sources */,
				4B723E0726B0003E00E14D75 /* CSVImporterTests.swift in Sources */,
				AA652CDB25DDAB32009059CC /* BookmarkStoreMock.swift in Sources */,
				B62EB47C25BAD3BB005745C6 /* WKWebViewPrivateMethodsAvailabilityTests.swift in Sources */,
				4BBC16A527C488C900E00A38 /* DeviceAuthenticatorTests.swift in Sources */,
				4B3F641E27A8D3BD00E0C118 /* BrowserProfileTests.swift in Sources */,
				B6106BA026A7BE0B0013B453 /* PermissionManagerTests.swift in Sources */,
				B662D3D92755D7AD0035D4D6 /* PixelStoreTests.swift in Sources */,
				B6106BB526A809E60013B453 /* GeolocationProviderTests.swift in Sources */,
				B6A5A2A025B96E8300AA7ADA /* AppStateChangePublisherTests.swift in Sources */,
				B63ED0E326B3E7FA00A9DAD1 /* CLLocationManagerMock.swift in Sources */,
				37CD54BB27F25A4000F1F7B9 /* DownloadsPreferencesTests.swift in Sources */,
				4B02199C25E063DE00ED7DEA /* FireproofDomainsTests.swift in Sources */,
				AA0F3DB7261A566C0077F2D9 /* SuggestionLoadingMock.swift in Sources */,
				4B9292BE2667103100AD2C21 /* PasteboardFolderTests.swift in Sources */,
				4B9292C52667104B00AD2C21 /* CoreDataTestUtilities.swift in Sources */,
				4B723E1926B000DC00E14D75 /* TemporaryFileCreator.swift in Sources */,
				98EB5D1027516A4800681FE6 /* AppPrivacyConfigurationTests.swift in Sources */,
				4B9292C22667103100AD2C21 /* BookmarkTests.swift in Sources */,
				4BA7C91B276984AF00FEBA8E /* MacWaitlistLockScreenViewModelTests.swift in Sources */,
				142879DC24CE1185005419BB /* SuggestionContainerViewModelTests.swift in Sources */,
				AA0877B826D5160D00B05660 /* SafariVersionReaderTests.swift in Sources */,
				B69B50452726C5C200758A2B /* AtbParserTests.swift in Sources */,
				B6106BAF26A7C6180013B453 /* PermissionStoreMock.swift in Sources */,
				AA652CD325DDA6E9009059CC /* LocalBookmarkManagerTests.swift in Sources */,
				B63ED0DC26AE7B1E00A9DAD1 /* WebViewMock.swift in Sources */,
				4B4F72EC266B2ED300814C60 /* CollectionExtension.swift in Sources */,
				AAE39D1B24F44885008EF28B /* TabCollectionViewModelDelegateMock.swift in Sources */,
				AA9C363025518CA9004B1BA3 /* FireTests.swift in Sources */,
				B6106BB126A7D8720013B453 /* PermissionStoreTests.swift in Sources */,
				4BF4951826C08395000547B8 /* ThirdPartyBrowserTests.swift in Sources */,
				AA63745424C9BF9A00AB2AC4 /* SuggestionContainerTests.swift in Sources */,
				AAC9C01524CAFBCE00AD1325 /* TabTests.swift in Sources */,
				B69B504C2726CA2900758A2B /* MockVariantManager.swift in Sources */,
				B610F2EC27AA8F9400FCEBE9 /* ContentBlockerRulesManagerMock.swift in Sources */,
				B6BBF1722744CE36004F850E /* FireproofDomainsStoreMock.swift in Sources */,
				4BA1A6D9258C0CB300F6F690 /* DataEncryptionTests.swift in Sources */,
				EA1E52B52798CF98002EC53C /* ClickToLoadModelTests.swift in Sources */,
				B6A5A27E25B9403E00AA7ADA /* FileStoreMock.swift in Sources */,
				B693955F26F1C17F0015B914 /* DownloadListCoordinatorTests.swift in Sources */,
				B6C2C9F62760B659005B7F0A /* TestDataModel.xcdatamodeld in Sources */,
				B68172AE269EB43F006D1092 /* GeolocationServiceTests.swift in Sources */,
				B6AE74342609AFCE005B9B1A /* ProgressEstimationTests.swift in Sources */,
				4BA1A6FE258C5C1300F6F690 /* EncryptedValueTransformerTests.swift in Sources */,
				85F69B3C25EDE81F00978E59 /* URLExtensionTests.swift in Sources */,
				B6DA44112616C0FC00DD1EC2 /* PixelTests.swift in Sources */,
				4B9292BA2667103100AD2C21 /* BookmarkNodePathTests.swift in Sources */,
				4B9292C02667103100AD2C21 /* BookmarkManagedObjectTests.swift in Sources */,
				4B723E0626B0003E00E14D75 /* CSVParserTests.swift in Sources */,
				85F487B5276A8F2E003CE668 /* OnboardingTests.swift in Sources */,
				AA652CCE25DD9071009059CC /* BookmarkListTests.swift in Sources */,
				859E7D6D274548F2009C2B69 /* BookmarksExporterTests.swift in Sources */,
				B6A5A2A825BAA35500AA7ADA /* WindowManagerStateRestorationTests.swift in Sources */,
				4BB99D1126FE1A84001E4761 /* SafariBookmarksReaderTests.swift in Sources */,
				4B11060A25903EAC0039B979 /* CoreDataEncryptionTests.swift in Sources */,
				4B9292C32667103100AD2C21 /* PasteboardBookmarkTests.swift in Sources */,
				B610F2E427A8F37A00FCEBE9 /* CBRCompileTimeReporterTests.swift in Sources */,
				AAEC74BB2642E67C00C2EFBC /* NSPersistentContainerExtension.swift in Sources */,
				AABAF59C260A7D130085060C /* FaviconManagerMock.swift in Sources */,
				AAEC74B82642E43800C2EFBC /* HistoryStoreTests.swift in Sources */,
				4BA1A6E6258C270800F6F690 /* EncryptionKeyGeneratorTests.swift in Sources */,
				B6106BB326A7F4AA0013B453 /* GeolocationServiceMock.swift in Sources */,
				4B8AC93D26B49BE600879451 /* FirefoxLoginReaderTests.swift in Sources */,
				4B723E0526B0003E00E14D75 /* DataImportMocks.swift in Sources */,
				4B70C00227B0793D000386ED /* CrashReportTests.swift in Sources */,
				85AC3B1725D9BC1A00C7D2AA /* ConfigurationDownloaderTests.swift in Sources */,
				4BF4EA5027C71F26004E57C4 /* PasswordManagementListSectionTests.swift in Sources */,
				B693955D26F19CD70015B914 /* DownloadListStoreTests.swift in Sources */,
				B610F2EB27AA8E4500FCEBE9 /* ContentBlockingUpdatingTests.swift in Sources */,
				4B0511E7262CAB3700F6079C /* UserDefaultsWrapperUtilities.swift in Sources */,
				4BA1A6F6258C4F9600F6F690 /* EncryptionMocks.swift in Sources */,
				B6B3E0962654DACD0040E0A2 /* UTTypeTests.swift in Sources */,
				4B02199D25E063DE00ED7DEA /* FireproofingURLExtensionsTests.swift in Sources */,
				4BB99D0F26FE1A84001E4761 /* ChromiumBookmarksReaderTests.swift in Sources */,
				4BB99D1026FE1A84001E4761 /* FirefoxBookmarksReaderTests.swift in Sources */,
				4B117F7D276C0CB5002F3D8C /* LocalStatisticsStoreTests.swift in Sources */,
				AAEC74B42642C69300C2EFBC /* HistoryCoordinatorTests.swift in Sources */,
				EA8AE76A279FBDB20078943E /* ClickToLoadTDSTests.swift in Sources */,
				B63ED0DA26AE7AF400A9DAD1 /* PermissionManagerMock.swift in Sources */,
				AA9C362825518C44004B1BA3 /* WebsiteDataStoreMock.swift in Sources */,
				3776582D27F71652009A6B35 /* WebsiteBreakageReportTests.swift in Sources */,
				4B723E0826B0003E00E14D75 /* MockSecureVault.swift in Sources */,
				37CD54B527F1AC1300F1F7B9 /* PreferencesSidebarModelTests.swift in Sources */,
				AAEC74B22642C57200C2EFBC /* HistoryCoordinatingMock.swift in Sources */,
				37CD54B927F1F8AC00F1F7B9 /* AppearancePreferencesTests.swift in Sources */,
				AAEC74B62642CC6A00C2EFBC /* HistoryStoringMock.swift in Sources */,
				AA652CB125DD825B009059CC /* LocalBookmarkStoreTests.swift in Sources */,
				B630794226731F5400DCEE41 /* WKDownloadMock.swift in Sources */,
				B6C0B24626E9CB190031CB7F /* RunLoopExtensionTests.swift in Sources */,
				B693956326F1C2A40015B914 /* FileDownloadManagerMock.swift in Sources */,
				B6C2C9EF276081AB005B7F0A /* DeallocationTests.swift in Sources */,
				B63ED0D826AE729600A9DAD1 /* PermissionModelTests.swift in Sources */,
				B69B504B2726CA2900758A2B /* MockStatisticsStore.swift in Sources */,
				37CD54BD27F2ECAE00F1F7B9 /* AutofillPreferencesModelTests.swift in Sources */,
				B630793A26731F2600DCEE41 /* FileDownloadManagerTests.swift in Sources */,
			);
			runOnlyForDeploymentPostprocessing = 0;
		};
/* End PBXSourcesBuildPhase section */

/* Begin PBXTargetDependency section */
		4B1AD8A325FC27E200261379 /* PBXTargetDependency */ = {
			isa = PBXTargetDependency;
			target = AA585D7D248FD31100E9A3E2 /* DuckDuckGo Privacy Browser */;
			targetProxy = 4B1AD8A225FC27E200261379 /* PBXContainerItemProxy */;
		};
		7B4CE8E026F02108009134B1 /* PBXTargetDependency */ = {
			isa = PBXTargetDependency;
			target = AA585D7D248FD31100E9A3E2 /* DuckDuckGo Privacy Browser */;
			targetProxy = 7B4CE8DF26F02108009134B1 /* PBXContainerItemProxy */;
		};
		AA585D92248FD31400E9A3E2 /* PBXTargetDependency */ = {
			isa = PBXTargetDependency;
			target = AA585D7D248FD31100E9A3E2 /* DuckDuckGo Privacy Browser */;
			targetProxy = AA585D91248FD31400E9A3E2 /* PBXContainerItemProxy */;
		};
/* End PBXTargetDependency section */

/* Begin PBXVariantGroup section */
		AA80EC69256C4691007083E7 /* BrowserTab.storyboard */ = {
			isa = PBXVariantGroup;
			children = (
				AA80EC68256C4691007083E7 /* Base */,
			);
			name = BrowserTab.storyboard;
			sourceTree = "<group>";
		};
		AA80EC75256C46A2007083E7 /* Suggestion.storyboard */ = {
			isa = PBXVariantGroup;
			children = (
				AA80EC74256C46A2007083E7 /* Base */,
			);
			name = Suggestion.storyboard;
			sourceTree = "<group>";
		};
		AA80EC7B256C46AA007083E7 /* TabBar.storyboard */ = {
			isa = PBXVariantGroup;
			children = (
				AA80EC7A256C46AA007083E7 /* Base */,
			);
			name = TabBar.storyboard;
			sourceTree = "<group>";
		};
		AA80EC8B256C49B8007083E7 /* Localizable.strings */ = {
			isa = PBXVariantGroup;
			children = (
				AA80EC8A256C49B8007083E7 /* en */,
			);
			name = Localizable.strings;
			sourceTree = "<group>";
		};
		AA80EC91256C49BC007083E7 /* Localizable.stringsdict */ = {
			isa = PBXVariantGroup;
			children = (
				AA80EC90256C49BC007083E7 /* en */,
			);
			name = Localizable.stringsdict;
			sourceTree = "<group>";
		};
/* End PBXVariantGroup section */

/* Begin XCBuildConfiguration section */
		377762422800D59E00250E31 /* CI_Review */ = {
			isa = XCBuildConfiguration;
			buildSettings = {
				ALWAYS_SEARCH_USER_PATHS = NO;
				CLANG_ANALYZER_NONNULL = YES;
				CLANG_ANALYZER_NUMBER_OBJECT_CONVERSION = YES_AGGRESSIVE;
				CLANG_CXX_LANGUAGE_STANDARD = "gnu++14";
				CLANG_CXX_LIBRARY = "libc++";
				CLANG_ENABLE_MODULES = YES;
				CLANG_ENABLE_OBJC_ARC = YES;
				CLANG_ENABLE_OBJC_WEAK = YES;
				CLANG_WARN_BLOCK_CAPTURE_AUTORELEASING = YES;
				CLANG_WARN_BOOL_CONVERSION = YES;
				CLANG_WARN_COMMA = YES;
				CLANG_WARN_CONSTANT_CONVERSION = YES;
				CLANG_WARN_DEPRECATED_OBJC_IMPLEMENTATIONS = YES;
				CLANG_WARN_DIRECT_OBJC_ISA_USAGE = YES_ERROR;
				CLANG_WARN_DOCUMENTATION_COMMENTS = YES;
				CLANG_WARN_EMPTY_BODY = YES;
				CLANG_WARN_ENUM_CONVERSION = YES;
				CLANG_WARN_INFINITE_RECURSION = YES;
				CLANG_WARN_INT_CONVERSION = YES;
				CLANG_WARN_NON_LITERAL_NULL_CONVERSION = YES;
				CLANG_WARN_OBJC_IMPLICIT_RETAIN_SELF = YES;
				CLANG_WARN_OBJC_LITERAL_CONVERSION = YES;
				CLANG_WARN_OBJC_ROOT_CLASS = YES_ERROR;
				CLANG_WARN_QUOTED_INCLUDE_IN_FRAMEWORK_HEADER = YES;
				CLANG_WARN_RANGE_LOOP_ANALYSIS = YES;
				CLANG_WARN_STRICT_PROTOTYPES = YES;
				CLANG_WARN_SUSPICIOUS_MOVE = YES;
				CLANG_WARN_UNGUARDED_AVAILABILITY = YES_AGGRESSIVE;
				CLANG_WARN_UNREACHABLE_CODE = YES;
				CLANG_WARN__DUPLICATE_METHOD_MATCH = YES;
				COPY_PHASE_STRIP = NO;
				DEBUG_INFORMATION_FORMAT = "dwarf-with-dsym";
				ENABLE_NS_ASSERTIONS = NO;
				ENABLE_STRICT_OBJC_MSGSEND = YES;
				GCC_C_LANGUAGE_STANDARD = gnu11;
				GCC_NO_COMMON_BLOCKS = YES;
				GCC_WARN_64_TO_32_BIT_CONVERSION = YES;
				GCC_WARN_ABOUT_RETURN_TYPE = YES_ERROR;
				GCC_WARN_UNDECLARED_SELECTOR = YES;
				GCC_WARN_UNINITIALIZED_AUTOS = YES_AGGRESSIVE;
				GCC_WARN_UNUSED_FUNCTION = YES;
				GCC_WARN_UNUSED_VARIABLE = YES;
				MACOSX_DEPLOYMENT_TARGET = 10.15;
				MTL_ENABLE_DEBUG_INFO = NO;
				MTL_FAST_MATH = YES;
				SDKROOT = macosx;
				SWIFT_COMPILATION_MODE = wholemodule;
				SWIFT_OPTIMIZATION_LEVEL = "-O";
			};
			name = CI_Review;
		};
		377762432800D59E00250E31 /* CI_Review */ = {
			isa = XCBuildConfiguration;
			buildSettings = {
				ASSETCATALOG_COMPILER_APPICON_NAME = "Icon - Review";
				ASSETCATALOG_COMPILER_GLOBAL_ACCENT_COLOR_NAME = GlobaAccentColor;
				CLANG_ANALYZER_LOCALIZABILITY_EMPTY_CONTEXT = YES;
				CLANG_ANALYZER_LOCALIZABILITY_NONLOCALIZED = YES;
				CODE_SIGN_ENTITLEMENTS = DuckDuckGo/DuckDuckGo.entitlements;
				CODE_SIGN_IDENTITY = "Developer ID Application";
				CODE_SIGN_STYLE = Manual;
				COMBINE_HIDPI_IMAGES = YES;
				CURRENT_PROJECT_VERSION = 0.23.1;
				DEVELOPMENT_TEAM = HKE973VLUW;
				ENABLE_HARDENED_RUNTIME = YES;
				GCC_PREPROCESSOR_DEFINITIONS = "REVIEW=1";
				INFOPLIST_FILE = DuckDuckGo/Info.plist;
				LD_RUNPATH_SEARCH_PATHS = (
					"$(inherited)",
					"@executable_path/../Frameworks",
				);
				MARKETING_VERSION = 0.23.1;
				PRODUCT_BUNDLE_IDENTIFIER = com.duckduckgo.macos.browser.review;
				PRODUCT_MODULE_NAME = "$(TARGET_NAME:c99extidentifier)";
				PRODUCT_NAME = "DuckDuckGo Review";
				PROVISIONING_PROFILE_SPECIFIER = "MacOS Browser Product Review";
				SWIFT_ACTIVE_COMPILATION_CONDITIONS = "FEEDBACK REVIEW";
				SWIFT_OBJC_BRIDGING_HEADER = "$(SRCROOT)/DuckDuckGo/Bridging.h";
				SWIFT_VERSION = 5.0;
			};
			name = CI_Review;
		};
		377762442800D59E00250E31 /* CI_Review */ = {
			isa = XCBuildConfiguration;
			buildSettings = {
				ALWAYS_EMBED_SWIFT_STANDARD_LIBRARIES = YES;
				BUNDLE_LOADER = "$(TEST_HOST)";
				CODE_SIGN_IDENTITY = "Apple Development";
				CODE_SIGN_STYLE = Automatic;
				COMBINE_HIDPI_IMAGES = YES;
				DEVELOPMENT_TEAM = HKE973VLUW;
				INFOPLIST_FILE = "Unit Tests/Info.plist";
				LD_RUNPATH_SEARCH_PATHS = (
					"$(inherited)",
					"@executable_path/../Frameworks",
					"@loader_path/../Frameworks",
				);
				MACOSX_DEPLOYMENT_TARGET = 10.15;
				PRODUCT_BUNDLE_IDENTIFIER = com.duckduckgo.macos.browser.DuckDuckGoTests;
				PRODUCT_NAME = "$(TARGET_NAME)";
				PROVISIONING_PROFILE_SPECIFIER = "";
				SWIFT_OBJC_BRIDGING_HEADER = "$(SRCROOT)/Unit Tests/Common/TestsBridging.h";
				SWIFT_VERSION = 5.0;
				TEST_HOST = "$(BUILT_PRODUCTS_DIR)/DuckDuckGo.app/Contents/MacOS/DuckDuckGo";
			};
			name = CI_Review;
		};
		377762452800D59E00250E31 /* CI_Review */ = {
			isa = XCBuildConfiguration;
			buildSettings = {
				BUNDLE_LOADER = "$(TEST_HOST)";
				CODE_SIGN_STYLE = Automatic;
				COMBINE_HIDPI_IMAGES = YES;
				DEVELOPMENT_TEAM = HKE973VLUW;
				INFOPLIST_FILE = "Integration Tests/Info.plist";
				LD_RUNPATH_SEARCH_PATHS = (
					"$(inherited)",
					"@executable_path/../Frameworks",
					"@loader_path/../Frameworks",
				);
				MACOSX_DEPLOYMENT_TARGET = 11.1;
				PRODUCT_BUNDLE_IDENTIFIER = "com.duckduckgo.Integration-Tests";
				PRODUCT_NAME = "$(TARGET_NAME)";
				SWIFT_VERSION = 5.0;
				TEST_HOST = "$(BUILT_PRODUCTS_DIR)/DuckDuckGo.app/Contents/MacOS/DuckDuckGo";
			};
			name = CI_Review;
		};
		377762462800D59E00250E31 /* CI_Review */ = {
			isa = XCBuildConfiguration;
			buildSettings = {
				CODE_SIGN_STYLE = Automatic;
				COMBINE_HIDPI_IMAGES = YES;
				DEVELOPMENT_TEAM = HKE973VLUW;
				INFOPLIST_FILE = "UI Tests/Info.plist";
				LD_RUNPATH_SEARCH_PATHS = (
					"$(inherited)",
					"@executable_path/../Frameworks",
					"@loader_path/../Frameworks",
				);
				MACOSX_DEPLOYMENT_TARGET = 11.3;
				PRODUCT_BUNDLE_IDENTIFIER = "com.duckduckgo.UI-Tests";
				PRODUCT_NAME = "$(TARGET_NAME)";
				SWIFT_VERSION = 5.0;
				TEST_TARGET_NAME = "DuckDuckGo Privacy Browser";
			};
			name = CI_Review;
		};
		377762472800ECB000250E31 /* CI_Release */ = {
			isa = XCBuildConfiguration;
			buildSettings = {
				ALWAYS_SEARCH_USER_PATHS = NO;
				CLANG_ANALYZER_NONNULL = YES;
				CLANG_ANALYZER_NUMBER_OBJECT_CONVERSION = YES_AGGRESSIVE;
				CLANG_CXX_LANGUAGE_STANDARD = "gnu++14";
				CLANG_CXX_LIBRARY = "libc++";
				CLANG_ENABLE_MODULES = YES;
				CLANG_ENABLE_OBJC_ARC = YES;
				CLANG_ENABLE_OBJC_WEAK = YES;
				CLANG_WARN_BLOCK_CAPTURE_AUTORELEASING = YES;
				CLANG_WARN_BOOL_CONVERSION = YES;
				CLANG_WARN_COMMA = YES;
				CLANG_WARN_CONSTANT_CONVERSION = YES;
				CLANG_WARN_DEPRECATED_OBJC_IMPLEMENTATIONS = YES;
				CLANG_WARN_DIRECT_OBJC_ISA_USAGE = YES_ERROR;
				CLANG_WARN_DOCUMENTATION_COMMENTS = YES;
				CLANG_WARN_EMPTY_BODY = YES;
				CLANG_WARN_ENUM_CONVERSION = YES;
				CLANG_WARN_INFINITE_RECURSION = YES;
				CLANG_WARN_INT_CONVERSION = YES;
				CLANG_WARN_NON_LITERAL_NULL_CONVERSION = YES;
				CLANG_WARN_OBJC_IMPLICIT_RETAIN_SELF = YES;
				CLANG_WARN_OBJC_LITERAL_CONVERSION = YES;
				CLANG_WARN_OBJC_ROOT_CLASS = YES_ERROR;
				CLANG_WARN_QUOTED_INCLUDE_IN_FRAMEWORK_HEADER = YES;
				CLANG_WARN_RANGE_LOOP_ANALYSIS = YES;
				CLANG_WARN_STRICT_PROTOTYPES = YES;
				CLANG_WARN_SUSPICIOUS_MOVE = YES;
				CLANG_WARN_UNGUARDED_AVAILABILITY = YES_AGGRESSIVE;
				CLANG_WARN_UNREACHABLE_CODE = YES;
				CLANG_WARN__DUPLICATE_METHOD_MATCH = YES;
				COPY_PHASE_STRIP = NO;
				DEBUG_INFORMATION_FORMAT = "dwarf-with-dsym";
				ENABLE_NS_ASSERTIONS = NO;
				ENABLE_STRICT_OBJC_MSGSEND = YES;
				GCC_C_LANGUAGE_STANDARD = gnu11;
				GCC_NO_COMMON_BLOCKS = YES;
				GCC_WARN_64_TO_32_BIT_CONVERSION = YES;
				GCC_WARN_ABOUT_RETURN_TYPE = YES_ERROR;
				GCC_WARN_UNDECLARED_SELECTOR = YES;
				GCC_WARN_UNINITIALIZED_AUTOS = YES_AGGRESSIVE;
				GCC_WARN_UNUSED_FUNCTION = YES;
				GCC_WARN_UNUSED_VARIABLE = YES;
				MACOSX_DEPLOYMENT_TARGET = 10.15;
				MTL_ENABLE_DEBUG_INFO = NO;
				MTL_FAST_MATH = YES;
				SDKROOT = macosx;
				SWIFT_COMPILATION_MODE = wholemodule;
				SWIFT_OPTIMIZATION_LEVEL = "-O";
			};
			name = CI_Release;
		};
		377762482800ECB000250E31 /* CI_Release */ = {
			isa = XCBuildConfiguration;
			buildSettings = {
				ASSETCATALOG_COMPILER_APPICON_NAME = AppIcon;
				ASSETCATALOG_COMPILER_GLOBAL_ACCENT_COLOR_NAME = GlobaAccentColor;
				CLANG_ANALYZER_LOCALIZABILITY_EMPTY_CONTEXT = YES;
				CLANG_ANALYZER_LOCALIZABILITY_NONLOCALIZED = YES;
				CODE_SIGN_ENTITLEMENTS = DuckDuckGo/DuckDuckGo.entitlements;
				CODE_SIGN_IDENTITY = "Developer ID Application";
				CODE_SIGN_STYLE = Manual;
				COMBINE_HIDPI_IMAGES = YES;
				CURRENT_PROJECT_VERSION = 0.23.1;
				DEVELOPMENT_TEAM = HKE973VLUW;
				ENABLE_HARDENED_RUNTIME = YES;
				INFOPLIST_FILE = DuckDuckGo/Info.plist;
				LD_RUNPATH_SEARCH_PATHS = (
					"$(inherited)",
					"@executable_path/../Frameworks",
				);
				MARKETING_VERSION = 0.23.1;
				PRODUCT_BUNDLE_IDENTIFIER = com.duckduckgo.macos.browser;
				PRODUCT_MODULE_NAME = "$(TARGET_NAME:c99extidentifier)";
				PRODUCT_NAME = DuckDuckGo;
				PROVISIONING_PROFILE_SPECIFIER = "MacOS Browser";
				SWIFT_ACTIVE_COMPILATION_CONDITIONS = FEEDBACK;
				SWIFT_OBJC_BRIDGING_HEADER = "$(SRCROOT)/DuckDuckGo/Bridging.h";
				SWIFT_VERSION = 5.0;
			};
			name = CI_Release;
		};
		377762492800ECB000250E31 /* CI_Release */ = {
			isa = XCBuildConfiguration;
			buildSettings = {
				ALWAYS_EMBED_SWIFT_STANDARD_LIBRARIES = YES;
				BUNDLE_LOADER = "$(TEST_HOST)";
				CODE_SIGN_IDENTITY = "Apple Development";
				CODE_SIGN_STYLE = Automatic;
				COMBINE_HIDPI_IMAGES = YES;
				DEVELOPMENT_TEAM = HKE973VLUW;
				INFOPLIST_FILE = "Unit Tests/Info.plist";
				LD_RUNPATH_SEARCH_PATHS = (
					"$(inherited)",
					"@executable_path/../Frameworks",
					"@loader_path/../Frameworks",
				);
				MACOSX_DEPLOYMENT_TARGET = 10.15;
				PRODUCT_BUNDLE_IDENTIFIER = com.duckduckgo.macos.browser.DuckDuckGoTests;
				PRODUCT_NAME = "$(TARGET_NAME)";
				PROVISIONING_PROFILE_SPECIFIER = "";
				SWIFT_OBJC_BRIDGING_HEADER = "$(SRCROOT)/Unit Tests/Common/TestsBridging.h";
				SWIFT_VERSION = 5.0;
				TEST_HOST = "$(BUILT_PRODUCTS_DIR)/DuckDuckGo.app/Contents/MacOS/DuckDuckGo";
			};
			name = CI_Release;
		};
		3777624A2800ECB000250E31 /* CI_Release */ = {
			isa = XCBuildConfiguration;
			buildSettings = {
				BUNDLE_LOADER = "$(TEST_HOST)";
				CODE_SIGN_STYLE = Automatic;
				COMBINE_HIDPI_IMAGES = YES;
				DEVELOPMENT_TEAM = HKE973VLUW;
				INFOPLIST_FILE = "Integration Tests/Info.plist";
				LD_RUNPATH_SEARCH_PATHS = (
					"$(inherited)",
					"@executable_path/../Frameworks",
					"@loader_path/../Frameworks",
				);
				MACOSX_DEPLOYMENT_TARGET = 11.1;
				PRODUCT_BUNDLE_IDENTIFIER = "com.duckduckgo.Integration-Tests";
				PRODUCT_NAME = "$(TARGET_NAME)";
				SWIFT_VERSION = 5.0;
				TEST_HOST = "$(BUILT_PRODUCTS_DIR)/DuckDuckGo.app/Contents/MacOS/DuckDuckGo";
			};
			name = CI_Release;
		};
		3777624B2800ECB000250E31 /* CI_Release */ = {
			isa = XCBuildConfiguration;
			buildSettings = {
				CODE_SIGN_STYLE = Automatic;
				COMBINE_HIDPI_IMAGES = YES;
				DEVELOPMENT_TEAM = HKE973VLUW;
				INFOPLIST_FILE = "UI Tests/Info.plist";
				LD_RUNPATH_SEARCH_PATHS = (
					"$(inherited)",
					"@executable_path/../Frameworks",
					"@loader_path/../Frameworks",
				);
				MACOSX_DEPLOYMENT_TARGET = 11.3;
				PRODUCT_BUNDLE_IDENTIFIER = "com.duckduckgo.UI-Tests";
				PRODUCT_NAME = "$(TARGET_NAME)";
				SWIFT_VERSION = 5.0;
				TEST_TARGET_NAME = "DuckDuckGo Privacy Browser";
			};
			name = CI_Release;
		};
		4B1AD8A425FC27E200261379 /* Debug */ = {
			isa = XCBuildConfiguration;
			buildSettings = {
				BUNDLE_LOADER = "$(TEST_HOST)";
				CODE_SIGN_STYLE = Automatic;
				COMBINE_HIDPI_IMAGES = YES;
				DEVELOPMENT_TEAM = HKE973VLUW;
				INFOPLIST_FILE = "Integration Tests/Info.plist";
				LD_RUNPATH_SEARCH_PATHS = (
					"$(inherited)",
					"@executable_path/../Frameworks",
					"@loader_path/../Frameworks",
				);
				MACOSX_DEPLOYMENT_TARGET = 11.1;
				PRODUCT_BUNDLE_IDENTIFIER = "com.duckduckgo.Integration-Tests";
				PRODUCT_NAME = "$(TARGET_NAME)";
				SWIFT_VERSION = 5.0;
				TEST_HOST = "$(BUILT_PRODUCTS_DIR)/DuckDuckGo.app/Contents/MacOS/DuckDuckGo";
			};
			name = Debug;
		};
		4B1AD8A525FC27E200261379 /* Release */ = {
			isa = XCBuildConfiguration;
			buildSettings = {
				BUNDLE_LOADER = "$(TEST_HOST)";
				CODE_SIGN_STYLE = Automatic;
				COMBINE_HIDPI_IMAGES = YES;
				DEVELOPMENT_TEAM = HKE973VLUW;
				INFOPLIST_FILE = "Integration Tests/Info.plist";
				LD_RUNPATH_SEARCH_PATHS = (
					"$(inherited)",
					"@executable_path/../Frameworks",
					"@loader_path/../Frameworks",
				);
				MACOSX_DEPLOYMENT_TARGET = 11.1;
				PRODUCT_BUNDLE_IDENTIFIER = "com.duckduckgo.Integration-Tests";
				PRODUCT_NAME = "$(TARGET_NAME)";
				SWIFT_VERSION = 5.0;
				TEST_HOST = "$(BUILT_PRODUCTS_DIR)/DuckDuckGo.app/Contents/MacOS/DuckDuckGo";
			};
			name = Release;
		};
		4B1AD8B025FC322600261379 /* CI */ = {
			isa = XCBuildConfiguration;
			buildSettings = {
				ALWAYS_SEARCH_USER_PATHS = NO;
				CLANG_ANALYZER_NONNULL = YES;
				CLANG_ANALYZER_NUMBER_OBJECT_CONVERSION = YES_AGGRESSIVE;
				CLANG_CXX_LANGUAGE_STANDARD = "gnu++14";
				CLANG_CXX_LIBRARY = "libc++";
				CLANG_ENABLE_MODULES = YES;
				CLANG_ENABLE_OBJC_ARC = YES;
				CLANG_ENABLE_OBJC_WEAK = YES;
				CLANG_WARN_BLOCK_CAPTURE_AUTORELEASING = YES;
				CLANG_WARN_BOOL_CONVERSION = YES;
				CLANG_WARN_COMMA = YES;
				CLANG_WARN_CONSTANT_CONVERSION = YES;
				CLANG_WARN_DEPRECATED_OBJC_IMPLEMENTATIONS = YES;
				CLANG_WARN_DIRECT_OBJC_ISA_USAGE = YES_ERROR;
				CLANG_WARN_DOCUMENTATION_COMMENTS = YES;
				CLANG_WARN_EMPTY_BODY = YES;
				CLANG_WARN_ENUM_CONVERSION = YES;
				CLANG_WARN_INFINITE_RECURSION = YES;
				CLANG_WARN_INT_CONVERSION = YES;
				CLANG_WARN_NON_LITERAL_NULL_CONVERSION = YES;
				CLANG_WARN_OBJC_IMPLICIT_RETAIN_SELF = YES;
				CLANG_WARN_OBJC_LITERAL_CONVERSION = YES;
				CLANG_WARN_OBJC_ROOT_CLASS = YES_ERROR;
				CLANG_WARN_QUOTED_INCLUDE_IN_FRAMEWORK_HEADER = YES;
				CLANG_WARN_RANGE_LOOP_ANALYSIS = YES;
				CLANG_WARN_STRICT_PROTOTYPES = YES;
				CLANG_WARN_SUSPICIOUS_MOVE = YES;
				CLANG_WARN_UNGUARDED_AVAILABILITY = YES_AGGRESSIVE;
				CLANG_WARN_UNREACHABLE_CODE = YES;
				CLANG_WARN__DUPLICATE_METHOD_MATCH = YES;
				COPY_PHASE_STRIP = NO;
				DEBUG_INFORMATION_FORMAT = dwarf;
				ENABLE_STRICT_OBJC_MSGSEND = YES;
				ENABLE_TESTABILITY = YES;
				GCC_C_LANGUAGE_STANDARD = gnu11;
				GCC_DYNAMIC_NO_PIC = NO;
				GCC_NO_COMMON_BLOCKS = YES;
				GCC_OPTIMIZATION_LEVEL = 0;
				GCC_PREPROCESSOR_DEFINITIONS = (
					"DEBUG=1",
					"CI=1",
					"$(inherited)",
				);
				GCC_WARN_64_TO_32_BIT_CONVERSION = YES;
				GCC_WARN_ABOUT_RETURN_TYPE = YES_ERROR;
				GCC_WARN_UNDECLARED_SELECTOR = YES;
				GCC_WARN_UNINITIALIZED_AUTOS = YES_AGGRESSIVE;
				GCC_WARN_UNUSED_FUNCTION = YES;
				GCC_WARN_UNUSED_VARIABLE = YES;
				MACOSX_DEPLOYMENT_TARGET = 10.15;
				MTL_ENABLE_DEBUG_INFO = INCLUDE_SOURCE;
				MTL_FAST_MATH = YES;
				ONLY_ACTIVE_ARCH = YES;
				SDKROOT = macosx;
				SWIFT_ACTIVE_COMPILATION_CONDITIONS = "DEBUG CI";
				SWIFT_OPTIMIZATION_LEVEL = "-Onone";
			};
			name = CI;
		};
		4B1AD8B125FC322600261379 /* CI */ = {
			isa = XCBuildConfiguration;
			buildSettings = {
				ASSETCATALOG_COMPILER_APPICON_NAME = "Icon - Debug";
				ASSETCATALOG_COMPILER_GLOBAL_ACCENT_COLOR_NAME = GlobaAccentColor;
				CLANG_ANALYZER_LOCALIZABILITY_EMPTY_CONTEXT = YES;
				CLANG_ANALYZER_LOCALIZABILITY_NONLOCALIZED = YES;
				CODE_SIGN_ENTITLEMENTS = DuckDuckGo/DuckDuckGoCI.entitlements;
				CODE_SIGN_IDENTITY = "";
				CODE_SIGN_STYLE = Manual;
				COMBINE_HIDPI_IMAGES = YES;
				CURRENT_PROJECT_VERSION = 0.23.1;
				DEVELOPMENT_TEAM = "";
				ENABLE_HARDENED_RUNTIME = YES;
				INFOPLIST_FILE = DuckDuckGo/Info.plist;
				LD_RUNPATH_SEARCH_PATHS = (
					"$(inherited)",
					"@executable_path/../Frameworks",
				);
				MARKETING_VERSION = 0.23.1;
				PRODUCT_BUNDLE_IDENTIFIER = com.duckduckgo.macos.browser.debug;
				PRODUCT_MODULE_NAME = "$(TARGET_NAME:c99extidentifier)";
				PRODUCT_NAME = DuckDuckGo;
				PROVISIONING_PROFILE_SPECIFIER = "";
				SWIFT_ACTIVE_COMPILATION_CONDITIONS = "FEEDBACK $(inherited)";
				SWIFT_OBJC_BRIDGING_HEADER = "$(SRCROOT)/DuckDuckGo/Bridging.h";
				SWIFT_VERSION = 5.0;
			};
			name = CI;
		};
		4B1AD8B225FC322600261379 /* CI */ = {
			isa = XCBuildConfiguration;
			buildSettings = {
				ALWAYS_EMBED_SWIFT_STANDARD_LIBRARIES = YES;
				BUNDLE_LOADER = "$(TEST_HOST)";
				CODE_SIGN_IDENTITY = "-";
				CODE_SIGN_STYLE = Automatic;
				COMBINE_HIDPI_IMAGES = YES;
				DEVELOPMENT_TEAM = "";
				INFOPLIST_FILE = "Unit Tests/Info.plist";
				LD_RUNPATH_SEARCH_PATHS = (
					"$(inherited)",
					"@executable_path/../Frameworks",
					"@loader_path/../Frameworks",
				);
				MACOSX_DEPLOYMENT_TARGET = 10.15;
				PRODUCT_BUNDLE_IDENTIFIER = com.duckduckgo.macos.browser.DuckDuckGoTests;
				PRODUCT_NAME = "$(TARGET_NAME)";
				PROVISIONING_PROFILE_SPECIFIER = "";
				SWIFT_OBJC_BRIDGING_HEADER = "$(SRCROOT)/Unit Tests/Common/TestsBridging.h";
				SWIFT_VERSION = 5.0;
				TEST_HOST = "$(BUILT_PRODUCTS_DIR)/DuckDuckGo.app/Contents/MacOS/DuckDuckGo";
			};
			name = CI;
		};
		4B1AD8B325FC322600261379 /* CI */ = {
			isa = XCBuildConfiguration;
			buildSettings = {
				BUNDLE_LOADER = "$(TEST_HOST)";
				CODE_SIGN_IDENTITY = "-";
				CODE_SIGN_STYLE = Automatic;
				COMBINE_HIDPI_IMAGES = YES;
				DEVELOPMENT_TEAM = HKE973VLUW;
				INFOPLIST_FILE = "Integration Tests/Info.plist";
				LD_RUNPATH_SEARCH_PATHS = (
					"$(inherited)",
					"@executable_path/../Frameworks",
					"@loader_path/../Frameworks",
				);
				MACOSX_DEPLOYMENT_TARGET = 11.1;
				PRODUCT_BUNDLE_IDENTIFIER = "com.duckduckgo.Integration-Tests";
				PRODUCT_NAME = "$(TARGET_NAME)";
				SWIFT_VERSION = 5.0;
				TEST_HOST = "$(BUILT_PRODUCTS_DIR)/DuckDuckGo.app/Contents/MacOS/DuckDuckGo";
			};
			name = CI;
		};
		7B4CE8E126F02108009134B1 /* Debug */ = {
			isa = XCBuildConfiguration;
			buildSettings = {
				CODE_SIGN_STYLE = Automatic;
				COMBINE_HIDPI_IMAGES = YES;
				DEVELOPMENT_TEAM = HKE973VLUW;
				INFOPLIST_FILE = "UI Tests/Info.plist";
				LD_RUNPATH_SEARCH_PATHS = (
					"$(inherited)",
					"@executable_path/../Frameworks",
					"@loader_path/../Frameworks",
				);
				MACOSX_DEPLOYMENT_TARGET = 11.3;
				PRODUCT_BUNDLE_IDENTIFIER = "com.duckduckgo.UI-Tests";
				PRODUCT_NAME = "$(TARGET_NAME)";
				SWIFT_VERSION = 5.0;
				TEST_TARGET_NAME = "DuckDuckGo Privacy Browser";
			};
			name = Debug;
		};
		7B4CE8E226F02108009134B1 /* CI */ = {
			isa = XCBuildConfiguration;
			buildSettings = {
				CODE_SIGN_IDENTITY = "-";
				CODE_SIGN_STYLE = Automatic;
				COMBINE_HIDPI_IMAGES = YES;
				DEVELOPMENT_TEAM = HKE973VLUW;
				INFOPLIST_FILE = "UI Tests/Info.plist";
				LD_RUNPATH_SEARCH_PATHS = (
					"$(inherited)",
					"@executable_path/../Frameworks",
					"@loader_path/../Frameworks",
				);
				MACOSX_DEPLOYMENT_TARGET = 11.3;
				PRODUCT_BUNDLE_IDENTIFIER = "com.duckduckgo.UI-Tests";
				PRODUCT_NAME = "$(TARGET_NAME)";
				SWIFT_VERSION = 5.0;
				TEST_TARGET_NAME = "DuckDuckGo Privacy Browser";
			};
			name = CI;
		};
		7B4CE8E326F02108009134B1 /* Release */ = {
			isa = XCBuildConfiguration;
			buildSettings = {
				CODE_SIGN_STYLE = Automatic;
				COMBINE_HIDPI_IMAGES = YES;
				DEVELOPMENT_TEAM = HKE973VLUW;
				INFOPLIST_FILE = "UI Tests/Info.plist";
				LD_RUNPATH_SEARCH_PATHS = (
					"$(inherited)",
					"@executable_path/../Frameworks",
					"@loader_path/../Frameworks",
				);
				MACOSX_DEPLOYMENT_TARGET = 11.3;
				PRODUCT_BUNDLE_IDENTIFIER = "com.duckduckgo.UI-Tests";
				PRODUCT_NAME = "$(TARGET_NAME)";
				SWIFT_VERSION = 5.0;
				TEST_TARGET_NAME = "DuckDuckGo Privacy Browser";
			};
			name = Release;
		};
		AA585DA2248FD31500E9A3E2 /* Debug */ = {
			isa = XCBuildConfiguration;
			buildSettings = {
				ALWAYS_SEARCH_USER_PATHS = NO;
				CLANG_ANALYZER_NONNULL = YES;
				CLANG_ANALYZER_NUMBER_OBJECT_CONVERSION = YES_AGGRESSIVE;
				CLANG_CXX_LANGUAGE_STANDARD = "gnu++14";
				CLANG_CXX_LIBRARY = "libc++";
				CLANG_ENABLE_MODULES = YES;
				CLANG_ENABLE_OBJC_ARC = YES;
				CLANG_ENABLE_OBJC_WEAK = YES;
				CLANG_WARN_BLOCK_CAPTURE_AUTORELEASING = YES;
				CLANG_WARN_BOOL_CONVERSION = YES;
				CLANG_WARN_COMMA = YES;
				CLANG_WARN_CONSTANT_CONVERSION = YES;
				CLANG_WARN_DEPRECATED_OBJC_IMPLEMENTATIONS = YES;
				CLANG_WARN_DIRECT_OBJC_ISA_USAGE = YES_ERROR;
				CLANG_WARN_DOCUMENTATION_COMMENTS = YES;
				CLANG_WARN_EMPTY_BODY = YES;
				CLANG_WARN_ENUM_CONVERSION = YES;
				CLANG_WARN_INFINITE_RECURSION = YES;
				CLANG_WARN_INT_CONVERSION = YES;
				CLANG_WARN_NON_LITERAL_NULL_CONVERSION = YES;
				CLANG_WARN_OBJC_IMPLICIT_RETAIN_SELF = YES;
				CLANG_WARN_OBJC_LITERAL_CONVERSION = YES;
				CLANG_WARN_OBJC_ROOT_CLASS = YES_ERROR;
				CLANG_WARN_QUOTED_INCLUDE_IN_FRAMEWORK_HEADER = YES;
				CLANG_WARN_RANGE_LOOP_ANALYSIS = YES;
				CLANG_WARN_STRICT_PROTOTYPES = YES;
				CLANG_WARN_SUSPICIOUS_MOVE = YES;
				CLANG_WARN_UNGUARDED_AVAILABILITY = YES_AGGRESSIVE;
				CLANG_WARN_UNREACHABLE_CODE = YES;
				CLANG_WARN__DUPLICATE_METHOD_MATCH = YES;
				COPY_PHASE_STRIP = NO;
				DEBUG_INFORMATION_FORMAT = dwarf;
				ENABLE_STRICT_OBJC_MSGSEND = YES;
				ENABLE_TESTABILITY = YES;
				GCC_C_LANGUAGE_STANDARD = gnu11;
				GCC_DYNAMIC_NO_PIC = NO;
				GCC_NO_COMMON_BLOCKS = YES;
				GCC_OPTIMIZATION_LEVEL = 0;
				GCC_PREPROCESSOR_DEFINITIONS = (
					"DEBUG=1",
					"$(inherited)",
				);
				GCC_WARN_64_TO_32_BIT_CONVERSION = YES;
				GCC_WARN_ABOUT_RETURN_TYPE = YES_ERROR;
				GCC_WARN_UNDECLARED_SELECTOR = YES;
				GCC_WARN_UNINITIALIZED_AUTOS = YES_AGGRESSIVE;
				GCC_WARN_UNUSED_FUNCTION = YES;
				GCC_WARN_UNUSED_VARIABLE = YES;
				MACOSX_DEPLOYMENT_TARGET = 10.15;
				MTL_ENABLE_DEBUG_INFO = INCLUDE_SOURCE;
				MTL_FAST_MATH = YES;
				ONLY_ACTIVE_ARCH = YES;
				SDKROOT = macosx;
				SWIFT_ACTIVE_COMPILATION_CONDITIONS = DEBUG;
				SWIFT_OPTIMIZATION_LEVEL = "-Onone";
			};
			name = Debug;
		};
		AA585DA3248FD31500E9A3E2 /* Release */ = {
			isa = XCBuildConfiguration;
			buildSettings = {
				ALWAYS_SEARCH_USER_PATHS = NO;
				CLANG_ANALYZER_NONNULL = YES;
				CLANG_ANALYZER_NUMBER_OBJECT_CONVERSION = YES_AGGRESSIVE;
				CLANG_CXX_LANGUAGE_STANDARD = "gnu++14";
				CLANG_CXX_LIBRARY = "libc++";
				CLANG_ENABLE_MODULES = YES;
				CLANG_ENABLE_OBJC_ARC = YES;
				CLANG_ENABLE_OBJC_WEAK = YES;
				CLANG_WARN_BLOCK_CAPTURE_AUTORELEASING = YES;
				CLANG_WARN_BOOL_CONVERSION = YES;
				CLANG_WARN_COMMA = YES;
				CLANG_WARN_CONSTANT_CONVERSION = YES;
				CLANG_WARN_DEPRECATED_OBJC_IMPLEMENTATIONS = YES;
				CLANG_WARN_DIRECT_OBJC_ISA_USAGE = YES_ERROR;
				CLANG_WARN_DOCUMENTATION_COMMENTS = YES;
				CLANG_WARN_EMPTY_BODY = YES;
				CLANG_WARN_ENUM_CONVERSION = YES;
				CLANG_WARN_INFINITE_RECURSION = YES;
				CLANG_WARN_INT_CONVERSION = YES;
				CLANG_WARN_NON_LITERAL_NULL_CONVERSION = YES;
				CLANG_WARN_OBJC_IMPLICIT_RETAIN_SELF = YES;
				CLANG_WARN_OBJC_LITERAL_CONVERSION = YES;
				CLANG_WARN_OBJC_ROOT_CLASS = YES_ERROR;
				CLANG_WARN_QUOTED_INCLUDE_IN_FRAMEWORK_HEADER = YES;
				CLANG_WARN_RANGE_LOOP_ANALYSIS = YES;
				CLANG_WARN_STRICT_PROTOTYPES = YES;
				CLANG_WARN_SUSPICIOUS_MOVE = YES;
				CLANG_WARN_UNGUARDED_AVAILABILITY = YES_AGGRESSIVE;
				CLANG_WARN_UNREACHABLE_CODE = YES;
				CLANG_WARN__DUPLICATE_METHOD_MATCH = YES;
				COPY_PHASE_STRIP = NO;
				DEBUG_INFORMATION_FORMAT = "dwarf-with-dsym";
				ENABLE_NS_ASSERTIONS = NO;
				ENABLE_STRICT_OBJC_MSGSEND = YES;
				GCC_C_LANGUAGE_STANDARD = gnu11;
				GCC_NO_COMMON_BLOCKS = YES;
				GCC_WARN_64_TO_32_BIT_CONVERSION = YES;
				GCC_WARN_ABOUT_RETURN_TYPE = YES_ERROR;
				GCC_WARN_UNDECLARED_SELECTOR = YES;
				GCC_WARN_UNINITIALIZED_AUTOS = YES_AGGRESSIVE;
				GCC_WARN_UNUSED_FUNCTION = YES;
				GCC_WARN_UNUSED_VARIABLE = YES;
				MACOSX_DEPLOYMENT_TARGET = 10.15;
				MTL_ENABLE_DEBUG_INFO = NO;
				MTL_FAST_MATH = YES;
				SDKROOT = macosx;
				SWIFT_COMPILATION_MODE = wholemodule;
				SWIFT_OPTIMIZATION_LEVEL = "-O";
			};
			name = Release;
		};
		AA585DA5248FD31500E9A3E2 /* Debug */ = {
			isa = XCBuildConfiguration;
			buildSettings = {
				ASSETCATALOG_COMPILER_APPICON_NAME = "Icon - Debug";
				ASSETCATALOG_COMPILER_GLOBAL_ACCENT_COLOR_NAME = GlobaAccentColor;
				CLANG_ANALYZER_LOCALIZABILITY_EMPTY_CONTEXT = YES;
				CLANG_ANALYZER_LOCALIZABILITY_NONLOCALIZED = YES;
				CODE_SIGN_ENTITLEMENTS = DuckDuckGo/DuckDuckGo.entitlements;
				CODE_SIGN_IDENTITY = "Apple Development";
				CODE_SIGN_STYLE = Automatic;
				COMBINE_HIDPI_IMAGES = YES;
				CURRENT_PROJECT_VERSION = 0.23.1;
				DEVELOPMENT_TEAM = HKE973VLUW;
				ENABLE_HARDENED_RUNTIME = YES;
				INFOPLIST_FILE = DuckDuckGo/Info.plist;
				LD_RUNPATH_SEARCH_PATHS = (
					"$(inherited)",
					"@executable_path/../Frameworks",
				);
				MARKETING_VERSION = 0.23.1;
				PRODUCT_BUNDLE_IDENTIFIER = com.duckduckgo.macos.browser.debug;
				PRODUCT_MODULE_NAME = "$(TARGET_NAME:c99extidentifier)";
				PRODUCT_NAME = DuckDuckGo;
				SWIFT_ACTIVE_COMPILATION_CONDITIONS = "FEEDBACK $(inherited)";
				SWIFT_OBJC_BRIDGING_HEADER = "$(SRCROOT)/DuckDuckGo/Bridging.h";
				SWIFT_VERSION = 5.0;
			};
			name = Debug;
		};
		AA585DA6248FD31500E9A3E2 /* Release */ = {
			isa = XCBuildConfiguration;
			buildSettings = {
				ASSETCATALOG_COMPILER_APPICON_NAME = AppIcon;
				ASSETCATALOG_COMPILER_GLOBAL_ACCENT_COLOR_NAME = GlobaAccentColor;
				CLANG_ANALYZER_LOCALIZABILITY_EMPTY_CONTEXT = YES;
				CLANG_ANALYZER_LOCALIZABILITY_NONLOCALIZED = YES;
				CODE_SIGN_ENTITLEMENTS = DuckDuckGo/DuckDuckGo.entitlements;
				CODE_SIGN_IDENTITY = "Apple Development";
				CODE_SIGN_STYLE = Automatic;
				COMBINE_HIDPI_IMAGES = YES;
				CURRENT_PROJECT_VERSION = 0.23.1;
				DEVELOPMENT_TEAM = HKE973VLUW;
				ENABLE_HARDENED_RUNTIME = YES;
				INFOPLIST_FILE = DuckDuckGo/Info.plist;
				LD_RUNPATH_SEARCH_PATHS = (
					"$(inherited)",
					"@executable_path/../Frameworks",
				);
				MARKETING_VERSION = 0.23.1;
				PRODUCT_BUNDLE_IDENTIFIER = com.duckduckgo.macos.browser;
				PRODUCT_MODULE_NAME = "$(TARGET_NAME:c99extidentifier)";
				PRODUCT_NAME = DuckDuckGo;
				SWIFT_ACTIVE_COMPILATION_CONDITIONS = FEEDBACK;
				SWIFT_OBJC_BRIDGING_HEADER = "$(SRCROOT)/DuckDuckGo/Bridging.h";
				SWIFT_VERSION = 5.0;
			};
			name = Release;
		};
		AA585DA8248FD31500E9A3E2 /* Debug */ = {
			isa = XCBuildConfiguration;
			buildSettings = {
				ALWAYS_EMBED_SWIFT_STANDARD_LIBRARIES = YES;
				BUNDLE_LOADER = "$(TEST_HOST)";
				CODE_SIGN_IDENTITY = "Apple Development";
				CODE_SIGN_STYLE = Automatic;
				COMBINE_HIDPI_IMAGES = YES;
				DEVELOPMENT_TEAM = HKE973VLUW;
				INFOPLIST_FILE = "Unit Tests/Info.plist";
				LD_RUNPATH_SEARCH_PATHS = (
					"$(inherited)",
					"@executable_path/../Frameworks",
					"@loader_path/../Frameworks",
				);
				MACOSX_DEPLOYMENT_TARGET = 10.15;
				PRODUCT_BUNDLE_IDENTIFIER = com.duckduckgo.macos.browser.DuckDuckGoTests;
				PRODUCT_NAME = "$(TARGET_NAME)";
				PROVISIONING_PROFILE_SPECIFIER = "";
				SWIFT_OBJC_BRIDGING_HEADER = "$(SRCROOT)/Unit Tests/Common/TestsBridging.h";
				SWIFT_VERSION = 5.0;
				TEST_HOST = "$(BUILT_PRODUCTS_DIR)/DuckDuckGo.app/Contents/MacOS/DuckDuckGo";
			};
			name = Debug;
		};
		AA585DA9248FD31500E9A3E2 /* Release */ = {
			isa = XCBuildConfiguration;
			buildSettings = {
				ALWAYS_EMBED_SWIFT_STANDARD_LIBRARIES = YES;
				BUNDLE_LOADER = "$(TEST_HOST)";
				CODE_SIGN_IDENTITY = "Apple Development";
				CODE_SIGN_STYLE = Automatic;
				COMBINE_HIDPI_IMAGES = YES;
				DEVELOPMENT_TEAM = HKE973VLUW;
				INFOPLIST_FILE = "Unit Tests/Info.plist";
				LD_RUNPATH_SEARCH_PATHS = (
					"$(inherited)",
					"@executable_path/../Frameworks",
					"@loader_path/../Frameworks",
				);
				MACOSX_DEPLOYMENT_TARGET = 10.15;
				PRODUCT_BUNDLE_IDENTIFIER = com.duckduckgo.macos.browser.DuckDuckGoTests;
				PRODUCT_NAME = "$(TARGET_NAME)";
				PROVISIONING_PROFILE_SPECIFIER = "";
				SWIFT_OBJC_BRIDGING_HEADER = "$(SRCROOT)/Unit Tests/Common/TestsBridging.h";
				SWIFT_VERSION = 5.0;
				TEST_HOST = "$(BUILT_PRODUCTS_DIR)/DuckDuckGo.app/Contents/MacOS/DuckDuckGo";
			};
			name = Release;
		};
		AAE814AB2716DFE8009D3531 /* Review */ = {
			isa = XCBuildConfiguration;
			buildSettings = {
				ALWAYS_SEARCH_USER_PATHS = NO;
				CLANG_ANALYZER_NONNULL = YES;
				CLANG_ANALYZER_NUMBER_OBJECT_CONVERSION = YES_AGGRESSIVE;
				CLANG_CXX_LANGUAGE_STANDARD = "gnu++14";
				CLANG_CXX_LIBRARY = "libc++";
				CLANG_ENABLE_MODULES = YES;
				CLANG_ENABLE_OBJC_ARC = YES;
				CLANG_ENABLE_OBJC_WEAK = YES;
				CLANG_WARN_BLOCK_CAPTURE_AUTORELEASING = YES;
				CLANG_WARN_BOOL_CONVERSION = YES;
				CLANG_WARN_COMMA = YES;
				CLANG_WARN_CONSTANT_CONVERSION = YES;
				CLANG_WARN_DEPRECATED_OBJC_IMPLEMENTATIONS = YES;
				CLANG_WARN_DIRECT_OBJC_ISA_USAGE = YES_ERROR;
				CLANG_WARN_DOCUMENTATION_COMMENTS = YES;
				CLANG_WARN_EMPTY_BODY = YES;
				CLANG_WARN_ENUM_CONVERSION = YES;
				CLANG_WARN_INFINITE_RECURSION = YES;
				CLANG_WARN_INT_CONVERSION = YES;
				CLANG_WARN_NON_LITERAL_NULL_CONVERSION = YES;
				CLANG_WARN_OBJC_IMPLICIT_RETAIN_SELF = YES;
				CLANG_WARN_OBJC_LITERAL_CONVERSION = YES;
				CLANG_WARN_OBJC_ROOT_CLASS = YES_ERROR;
				CLANG_WARN_QUOTED_INCLUDE_IN_FRAMEWORK_HEADER = YES;
				CLANG_WARN_RANGE_LOOP_ANALYSIS = YES;
				CLANG_WARN_STRICT_PROTOTYPES = YES;
				CLANG_WARN_SUSPICIOUS_MOVE = YES;
				CLANG_WARN_UNGUARDED_AVAILABILITY = YES_AGGRESSIVE;
				CLANG_WARN_UNREACHABLE_CODE = YES;
				CLANG_WARN__DUPLICATE_METHOD_MATCH = YES;
				COPY_PHASE_STRIP = NO;
				DEBUG_INFORMATION_FORMAT = "dwarf-with-dsym";
				ENABLE_NS_ASSERTIONS = NO;
				ENABLE_STRICT_OBJC_MSGSEND = YES;
				GCC_C_LANGUAGE_STANDARD = gnu11;
				GCC_NO_COMMON_BLOCKS = YES;
				GCC_WARN_64_TO_32_BIT_CONVERSION = YES;
				GCC_WARN_ABOUT_RETURN_TYPE = YES_ERROR;
				GCC_WARN_UNDECLARED_SELECTOR = YES;
				GCC_WARN_UNINITIALIZED_AUTOS = YES_AGGRESSIVE;
				GCC_WARN_UNUSED_FUNCTION = YES;
				GCC_WARN_UNUSED_VARIABLE = YES;
				MACOSX_DEPLOYMENT_TARGET = 10.15;
				MTL_ENABLE_DEBUG_INFO = NO;
				MTL_FAST_MATH = YES;
				SDKROOT = macosx;
				SWIFT_COMPILATION_MODE = wholemodule;
				SWIFT_OPTIMIZATION_LEVEL = "-O";
			};
			name = Review;
		};
		AAE814AC2716DFE8009D3531 /* Review */ = {
			isa = XCBuildConfiguration;
			buildSettings = {
				ASSETCATALOG_COMPILER_APPICON_NAME = "Icon - Review";
				ASSETCATALOG_COMPILER_GLOBAL_ACCENT_COLOR_NAME = GlobaAccentColor;
				CLANG_ANALYZER_LOCALIZABILITY_EMPTY_CONTEXT = YES;
				CLANG_ANALYZER_LOCALIZABILITY_NONLOCALIZED = YES;
				CODE_SIGN_ENTITLEMENTS = DuckDuckGo/DuckDuckGo.entitlements;
				CODE_SIGN_IDENTITY = "Apple Development";
				CODE_SIGN_STYLE = Automatic;
				COMBINE_HIDPI_IMAGES = YES;
				CURRENT_PROJECT_VERSION = 0.23.1;
				DEVELOPMENT_TEAM = HKE973VLUW;
				ENABLE_HARDENED_RUNTIME = YES;
				GCC_PREPROCESSOR_DEFINITIONS = "REVIEW=1";
				INFOPLIST_FILE = DuckDuckGo/Info.plist;
				LD_RUNPATH_SEARCH_PATHS = (
					"$(inherited)",
					"@executable_path/../Frameworks",
				);
				MARKETING_VERSION = 0.23.1;
				PRODUCT_BUNDLE_IDENTIFIER = com.duckduckgo.macos.browser.review;
				PRODUCT_MODULE_NAME = "$(TARGET_NAME:c99extidentifier)";
				PRODUCT_NAME = "DuckDuckGo Review";
				PROVISIONING_PROFILE_SPECIFIER = "";
				SWIFT_ACTIVE_COMPILATION_CONDITIONS = "FEEDBACK REVIEW";
				SWIFT_OBJC_BRIDGING_HEADER = "$(SRCROOT)/DuckDuckGo/Bridging.h";
				SWIFT_VERSION = 5.0;
			};
			name = Review;
		};
		AAE814AD2716DFE8009D3531 /* Review */ = {
			isa = XCBuildConfiguration;
			buildSettings = {
				ALWAYS_EMBED_SWIFT_STANDARD_LIBRARIES = YES;
				BUNDLE_LOADER = "$(TEST_HOST)";
				CODE_SIGN_IDENTITY = "Apple Development";
				CODE_SIGN_STYLE = Automatic;
				COMBINE_HIDPI_IMAGES = YES;
				DEVELOPMENT_TEAM = HKE973VLUW;
				INFOPLIST_FILE = "Unit Tests/Info.plist";
				LD_RUNPATH_SEARCH_PATHS = (
					"$(inherited)",
					"@executable_path/../Frameworks",
					"@loader_path/../Frameworks",
				);
				MACOSX_DEPLOYMENT_TARGET = 10.15;
				PRODUCT_BUNDLE_IDENTIFIER = com.duckduckgo.macos.browser.DuckDuckGoTests;
				PRODUCT_NAME = "$(TARGET_NAME)";
				PROVISIONING_PROFILE_SPECIFIER = "";
				SWIFT_OBJC_BRIDGING_HEADER = "$(SRCROOT)/Unit Tests/Common/TestsBridging.h";
				SWIFT_VERSION = 5.0;
				TEST_HOST = "$(BUILT_PRODUCTS_DIR)/DuckDuckGo.app/Contents/MacOS/DuckDuckGo";
			};
			name = Review;
		};
		AAE814AE2716DFE8009D3531 /* Review */ = {
			isa = XCBuildConfiguration;
			buildSettings = {
				BUNDLE_LOADER = "$(TEST_HOST)";
				CODE_SIGN_STYLE = Automatic;
				COMBINE_HIDPI_IMAGES = YES;
				DEVELOPMENT_TEAM = HKE973VLUW;
				INFOPLIST_FILE = "Integration Tests/Info.plist";
				LD_RUNPATH_SEARCH_PATHS = (
					"$(inherited)",
					"@executable_path/../Frameworks",
					"@loader_path/../Frameworks",
				);
				MACOSX_DEPLOYMENT_TARGET = 11.1;
				PRODUCT_BUNDLE_IDENTIFIER = "com.duckduckgo.Integration-Tests";
				PRODUCT_NAME = "$(TARGET_NAME)";
				SWIFT_VERSION = 5.0;
				TEST_HOST = "$(BUILT_PRODUCTS_DIR)/DuckDuckGo.app/Contents/MacOS/DuckDuckGo";
			};
			name = Review;
		};
		AAE814AF2716DFE8009D3531 /* Review */ = {
			isa = XCBuildConfiguration;
			buildSettings = {
				CODE_SIGN_STYLE = Automatic;
				COMBINE_HIDPI_IMAGES = YES;
				DEVELOPMENT_TEAM = HKE973VLUW;
				INFOPLIST_FILE = "UI Tests/Info.plist";
				LD_RUNPATH_SEARCH_PATHS = (
					"$(inherited)",
					"@executable_path/../Frameworks",
					"@loader_path/../Frameworks",
				);
				MACOSX_DEPLOYMENT_TARGET = 11.3;
				PRODUCT_BUNDLE_IDENTIFIER = "com.duckduckgo.UI-Tests";
				PRODUCT_NAME = "$(TARGET_NAME)";
				SWIFT_VERSION = 5.0;
				TEST_TARGET_NAME = "DuckDuckGo Privacy Browser";
			};
			name = Review;
		};
/* End XCBuildConfiguration section */

/* Begin XCConfigurationList section */
		4B1AD8A625FC27E200261379 /* Build configuration list for PBXNativeTarget "Integration Tests" */ = {
			isa = XCConfigurationList;
			buildConfigurations = (
				4B1AD8A425FC27E200261379 /* Debug */,
				4B1AD8B325FC322600261379 /* CI */,
				4B1AD8A525FC27E200261379 /* Release */,
				3777624A2800ECB000250E31 /* CI_Release */,
				AAE814AE2716DFE8009D3531 /* Review */,
				377762452800D59E00250E31 /* CI_Review */,
			);
			defaultConfigurationIsVisible = 0;
			defaultConfigurationName = Release;
		};
		7B4CE8E526F02108009134B1 /* Build configuration list for PBXNativeTarget "UI Tests" */ = {
			isa = XCConfigurationList;
			buildConfigurations = (
				7B4CE8E126F02108009134B1 /* Debug */,
				7B4CE8E226F02108009134B1 /* CI */,
				7B4CE8E326F02108009134B1 /* Release */,
				3777624B2800ECB000250E31 /* CI_Release */,
				AAE814AF2716DFE8009D3531 /* Review */,
				377762462800D59E00250E31 /* CI_Review */,
			);
			defaultConfigurationIsVisible = 0;
			defaultConfigurationName = Release;
		};
		AA585D79248FD31100E9A3E2 /* Build configuration list for PBXProject "DuckDuckGo" */ = {
			isa = XCConfigurationList;
			buildConfigurations = (
				AA585DA2248FD31500E9A3E2 /* Debug */,
				4B1AD8B025FC322600261379 /* CI */,
				AA585DA3248FD31500E9A3E2 /* Release */,
				377762472800ECB000250E31 /* CI_Release */,
				AAE814AB2716DFE8009D3531 /* Review */,
				377762422800D59E00250E31 /* CI_Review */,
			);
			defaultConfigurationIsVisible = 0;
			defaultConfigurationName = Release;
		};
		AA585DA4248FD31500E9A3E2 /* Build configuration list for PBXNativeTarget "DuckDuckGo Privacy Browser" */ = {
			isa = XCConfigurationList;
			buildConfigurations = (
				AA585DA5248FD31500E9A3E2 /* Debug */,
				4B1AD8B125FC322600261379 /* CI */,
				AA585DA6248FD31500E9A3E2 /* Release */,
				377762482800ECB000250E31 /* CI_Release */,
				AAE814AC2716DFE8009D3531 /* Review */,
				377762432800D59E00250E31 /* CI_Review */,
			);
			defaultConfigurationIsVisible = 0;
			defaultConfigurationName = Release;
		};
		AA585DA7248FD31500E9A3E2 /* Build configuration list for PBXNativeTarget "Unit Tests" */ = {
			isa = XCConfigurationList;
			buildConfigurations = (
				AA585DA8248FD31500E9A3E2 /* Debug */,
				4B1AD8B225FC322600261379 /* CI */,
				AA585DA9248FD31500E9A3E2 /* Release */,
				377762492800ECB000250E31 /* CI_Release */,
				AAE814AD2716DFE8009D3531 /* Review */,
				377762442800D59E00250E31 /* CI_Review */,
			);
			defaultConfigurationIsVisible = 0;
			defaultConfigurationName = Release;
		};
/* End XCConfigurationList section */

/* Begin XCRemoteSwiftPackageReference section */
		4B82E9B125B69E3E00656FE7 /* XCRemoteSwiftPackageReference "TrackerRadarKit" */ = {
			isa = XCRemoteSwiftPackageReference;
			repositoryURL = "https://github.com/duckduckgo/TrackerRadarKit.git";
			requirement = {
				kind = exactVersion;
				version = 1.0.3;
			};
		};
		85FF55C625F82E4F00E2AB99 /* XCRemoteSwiftPackageReference "lottie-ios" */ = {
			isa = XCRemoteSwiftPackageReference;
			repositoryURL = "https://github.com/airbnb/lottie-ios";
			requirement = {
				kind = exactVersion;
				version = 3.3.0;
			};
		};
		9807F643278CA16F00E1547B /* XCRemoteSwiftPackageReference "BrowserServicesKit" */ = {
			isa = XCRemoteSwiftPackageReference;
			repositoryURL = "https://github.com/duckduckgo/BrowserServicesKit";
			requirement = {
<<<<<<< HEAD
				branch = "sam/password-generation-updated";
				kind = branch;
=======
				kind = exactVersion;
				version = 12.2.9;
>>>>>>> 85074a52
			};
		};
		AA06B6B52672AF8100F541C5 /* XCRemoteSwiftPackageReference "Sparkle" */ = {
			isa = XCRemoteSwiftPackageReference;
			repositoryURL = "https://github.com/sparkle-project/Sparkle.git";
			requirement = {
				kind = exactVersion;
				version = 1.27.1;
			};
		};
		B6DA44152616C13800DD1EC2 /* XCRemoteSwiftPackageReference "OHHTTPStubs" */ = {
			isa = XCRemoteSwiftPackageReference;
			repositoryURL = "https://github.com/AliSoftware/OHHTTPStubs.git";
			requirement = {
				kind = exactVersion;
				version = 9.1.0;
			};
		};
/* End XCRemoteSwiftPackageReference section */

/* Begin XCSwiftPackageProductDependency section */
		4B82E9B225B69E3E00656FE7 /* TrackerRadarKit */ = {
			isa = XCSwiftPackageProductDependency;
			package = 4B82E9B125B69E3E00656FE7 /* XCRemoteSwiftPackageReference "TrackerRadarKit" */;
			productName = TrackerRadarKit;
		};
		85FF55C725F82E4F00E2AB99 /* Lottie */ = {
			isa = XCSwiftPackageProductDependency;
			package = 85FF55C625F82E4F00E2AB99 /* XCRemoteSwiftPackageReference "lottie-ios" */;
			productName = Lottie;
		};
		9807F644278CA16F00E1547B /* BrowserServicesKit */ = {
			isa = XCSwiftPackageProductDependency;
			package = 9807F643278CA16F00E1547B /* XCRemoteSwiftPackageReference "BrowserServicesKit" */;
			productName = BrowserServicesKit;
		};
		AA06B6B62672AF8100F541C5 /* Sparkle */ = {
			isa = XCSwiftPackageProductDependency;
			package = AA06B6B52672AF8100F541C5 /* XCRemoteSwiftPackageReference "Sparkle" */;
			productName = Sparkle;
		};
		B6DA44162616C13800DD1EC2 /* OHHTTPStubs */ = {
			isa = XCSwiftPackageProductDependency;
			package = B6DA44152616C13800DD1EC2 /* XCRemoteSwiftPackageReference "OHHTTPStubs" */;
			productName = OHHTTPStubs;
		};
		B6DA44182616C13800DD1EC2 /* OHHTTPStubsSwift */ = {
			isa = XCSwiftPackageProductDependency;
			package = B6DA44152616C13800DD1EC2 /* XCRemoteSwiftPackageReference "OHHTTPStubs" */;
			productName = OHHTTPStubsSwift;
		};
/* End XCSwiftPackageProductDependency section */

/* Begin XCVersionGroup section */
		4B11060325903E570039B979 /* CoreDataEncryptionTesting.xcdatamodeld */ = {
			isa = XCVersionGroup;
			children = (
				4B11060425903E570039B979 /* CoreDataEncryptionTesting.xcdatamodel */,
			);
			currentVersion = 4B11060425903E570039B979 /* CoreDataEncryptionTesting.xcdatamodel */;
			path = CoreDataEncryptionTesting.xcdatamodeld;
			sourceTree = "<group>";
			versionGroupType = wrapper.xcdatamodel;
		};
		4B67742E255DBEB800025BD8 /* HTTPSUpgrade.xcdatamodeld */ = {
			isa = XCVersionGroup;
			children = (
				4B67742F255DBEB800025BD8 /* HTTPSUpgrade 3.xcdatamodel */,
			);
			currentVersion = 4B67742F255DBEB800025BD8 /* HTTPSUpgrade 3.xcdatamodel */;
			path = HTTPSUpgrade.xcdatamodeld;
			sourceTree = "<group>";
			versionGroupType = wrapper.xcdatamodel;
		};
		4B9292A726670D3700AD2C21 /* Bookmark.xcdatamodeld */ = {
			isa = XCVersionGroup;
			children = (
				4B9292A826670D3700AD2C21 /* Bookmark 2.xcdatamodel */,
				4B9292A926670D3700AD2C21 /* Bookmark.xcdatamodel */,
			);
			currentVersion = 4B9292A826670D3700AD2C21 /* Bookmark 2.xcdatamodel */;
			path = Bookmark.xcdatamodeld;
			sourceTree = "<group>";
			versionGroupType = wrapper.xcdatamodel;
		};
		AA5FA69E275F948900DCE9C9 /* Favicons.xcdatamodeld */ = {
			isa = XCVersionGroup;
			children = (
				AA5FA69F275F948900DCE9C9 /* Favicons.xcdatamodel */,
			);
			currentVersion = AA5FA69F275F948900DCE9C9 /* Favicons.xcdatamodel */;
			path = Favicons.xcdatamodeld;
			sourceTree = "<group>";
			versionGroupType = wrapper.xcdatamodel;
		};
		AAE75278263B046100B973F8 /* History.xcdatamodeld */ = {
			isa = XCVersionGroup;
			children = (
				85F91D9327F47BC40096B1C8 /* History 5.xcdatamodel */,
				85589E9227BFBBD60038AD11 /* History 4.xcdatamodel */,
				AAC6BBEE27AC151D0006DCC2 /* History 3.xcdatamodel */,
				AA7DE8E026A9BD000012B490 /* History 2.xcdatamodel */,
				AAE75279263B046100B973F8 /* History.xcdatamodel */,
			);
			currentVersion = 85F91D9327F47BC40096B1C8 /* History 5.xcdatamodel */;
			path = History.xcdatamodeld;
			sourceTree = "<group>";
			versionGroupType = wrapper.xcdatamodel;
		};
		B604085A274B8CA300680351 /* UnprotectedDomains.xcdatamodeld */ = {
			isa = XCVersionGroup;
			children = (
				B604085B274B8CA400680351 /* Permissions.xcdatamodel */,
			);
			currentVersion = B604085B274B8CA400680351 /* Permissions.xcdatamodel */;
			path = UnprotectedDomains.xcdatamodeld;
			sourceTree = "<group>";
			versionGroupType = wrapper.xcdatamodel;
		};
		B6085D072743993C00A9C456 /* FireproofDomains.xcdatamodeld */ = {
			isa = XCVersionGroup;
			children = (
				B6085D082743993D00A9C456 /* Permissions.xcdatamodel */,
			);
			currentVersion = B6085D082743993D00A9C456 /* Permissions.xcdatamodel */;
			path = FireproofDomains.xcdatamodeld;
			sourceTree = "<group>";
			versionGroupType = wrapper.xcdatamodel;
		};
		B64C852E26943BC10048FEBE /* Permissions.xcdatamodeld */ = {
			isa = XCVersionGroup;
			children = (
				B64C852F26943BC10048FEBE /* Permissions.xcdatamodel */,
			);
			currentVersion = B64C852F26943BC10048FEBE /* Permissions.xcdatamodel */;
			path = Permissions.xcdatamodeld;
			sourceTree = "<group>";
			versionGroupType = wrapper.xcdatamodel;
		};
		B662D3DA2755D8190035D4D6 /* OldPixelDataModel.xcdatamodeld */ = {
			isa = XCVersionGroup;
			children = (
				B662D3DB2755D81A0035D4D6 /* PixelDataModel.xcdatamodel */,
			);
			currentVersion = B662D3DB2755D81A0035D4D6 /* PixelDataModel.xcdatamodel */;
			path = OldPixelDataModel.xcdatamodeld;
			sourceTree = "<group>";
			versionGroupType = wrapper.xcdatamodel;
		};
		B6C0B23226E71BCD0031CB7F /* Downloads.xcdatamodeld */ = {
			isa = XCVersionGroup;
			children = (
				B6C0B23326E71BCD0031CB7F /* Downloads.xcdatamodel */,
			);
			currentVersion = B6C0B23326E71BCD0031CB7F /* Downloads.xcdatamodel */;
			path = Downloads.xcdatamodeld;
			sourceTree = "<group>";
			versionGroupType = wrapper.xcdatamodel;
		};
		B6C2C9F42760B659005B7F0A /* TestDataModel.xcdatamodeld */ = {
			isa = XCVersionGroup;
			children = (
				B6C2C9F52760B659005B7F0A /* Permissions.xcdatamodel */,
			);
			currentVersion = B6C2C9F52760B659005B7F0A /* Permissions.xcdatamodel */;
			path = TestDataModel.xcdatamodeld;
			sourceTree = "<group>";
			versionGroupType = wrapper.xcdatamodel;
		};
		B6DA44062616B30600DD1EC2 /* PixelDataModel.xcdatamodeld */ = {
			isa = XCVersionGroup;
			children = (
				B6DA44072616B30600DD1EC2 /* PixelDataModel.xcdatamodel */,
			);
			currentVersion = B6DA44072616B30600DD1EC2 /* PixelDataModel.xcdatamodel */;
			path = PixelDataModel.xcdatamodeld;
			sourceTree = "<group>";
			versionGroupType = wrapper.xcdatamodel;
		};
/* End XCVersionGroup section */
	};
	rootObject = AA585D76248FD31100E9A3E2 /* Project object */;
}<|MERGE_RESOLUTION|>--- conflicted
+++ resolved
@@ -5780,13 +5780,8 @@
 			isa = XCRemoteSwiftPackageReference;
 			repositoryURL = "https://github.com/duckduckgo/BrowserServicesKit";
 			requirement = {
-<<<<<<< HEAD
 				branch = "sam/password-generation-updated";
 				kind = branch;
-=======
-				kind = exactVersion;
-				version = 12.2.9;
->>>>>>> 85074a52
 			};
 		};
 		AA06B6B52672AF8100F541C5 /* XCRemoteSwiftPackageReference "Sparkle" */ = {
