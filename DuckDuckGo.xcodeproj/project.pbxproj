--- conflicted
+++ resolved
@@ -3554,11 +3554,7 @@
 				85625994269C8F9600EE44BC /* PasswordManager.storyboard in Resources */,
 				AA80EC6D256C469C007083E7 /* NavigationBar.storyboard in Resources */,
 				4B0511C6262CAA5A00F6079C /* DefaultBrowserTableCellView.xib in Resources */,
-<<<<<<< HEAD
 				0230C0A1271F53670018F728 /* gpc.js in Resources */,
-=======
-				85B7185027677EA400B4277F /* Onboarding.xcassets in Resources */,
->>>>>>> 0599ad15
 				4B677433255DBEB800025BD8 /* httpsMobileV2Bloom.bin in Resources */,
 				AA34397B2754D55100B241FA /* trackers-3.json in Resources */,
 				026ADE1426C3010C002518EE /* macos-config.json in Resources */,
