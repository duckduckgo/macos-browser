--- conflicted
+++ resolved
@@ -5314,11 +5314,7 @@
 			repositoryURL = "https://github.com/duckduckgo/BrowserServicesKit";
 			requirement = {
 				kind = revision;
-<<<<<<< HEAD
-				revision = 8a9fabda8cc075c92613f054526d8c7e4d3de3a8;
-=======
-				revision = 03b42987d765e92b58a5975f6f6edad503100ec8;
->>>>>>> ece4c490
+				revision = 37eb7ec069fb19120cf0832bcd732ef94c922e8e;
 			};
 		};
 		AA06B6B52672AF8100F541C5 /* XCRemoteSwiftPackageReference "Sparkle" */ = {
