// !$*UTF8*$!
{
	archiveVersion = 1;
	classes = {
	};
	objectVersion = 52;
	objects = {

/* Begin PBXBuildFile section */
		0230C0A3272080090018F728 /* KeyedCodingExtension.swift in Sources */ = {isa = PBXBuildFile; fileRef = 0230C0A2272080090018F728 /* KeyedCodingExtension.swift */; };
		0230C0A52721F3750018F728 /* GPCRequestFactory.swift in Sources */ = {isa = PBXBuildFile; fileRef = 0230C0A42721F3750018F728 /* GPCRequestFactory.swift */; };
		026ADE1426C3010C002518EE /* macos-config.json in Resources */ = {isa = PBXBuildFile; fileRef = 026ADE1326C3010C002518EE /* macos-config.json */; };
		142879DA24CE1179005419BB /* SuggestionViewModelTests.swift in Sources */ = {isa = PBXBuildFile; fileRef = 142879D924CE1179005419BB /* SuggestionViewModelTests.swift */; };
		142879DC24CE1185005419BB /* SuggestionContainerViewModelTests.swift in Sources */ = {isa = PBXBuildFile; fileRef = 142879DB24CE1185005419BB /* SuggestionContainerViewModelTests.swift */; };
		1430DFF524D0580F00B8978C /* TabBarViewController.swift in Sources */ = {isa = PBXBuildFile; fileRef = 1430DFF424D0580F00B8978C /* TabBarViewController.swift */; };
		14505A08256084EF00272CC6 /* UserAgent.swift in Sources */ = {isa = PBXBuildFile; fileRef = 14505A07256084EF00272CC6 /* UserAgent.swift */; };
		1456D6E124EFCBC300775049 /* TabBarCollectionView.swift in Sources */ = {isa = PBXBuildFile; fileRef = 1456D6E024EFCBC300775049 /* TabBarCollectionView.swift */; };
		14D9B8FB24F7E089000D4D13 /* AddressBarViewController.swift in Sources */ = {isa = PBXBuildFile; fileRef = 14D9B8F924F7E089000D4D13 /* AddressBarViewController.swift */; };
		336D5B18262D8D3C0052E0C9 /* findinpage.js in Resources */ = {isa = PBXBuildFile; fileRef = 336D5AEF262D8D3C0052E0C9 /* findinpage.js */; };
		339A6B5826A044BA00E3DAE8 /* duckduckgo-privacy-dashboard in Resources */ = {isa = PBXBuildFile; fileRef = 339A6B5726A044BA00E3DAE8 /* duckduckgo-privacy-dashboard */; };
		4B0135CE2729F1AA00D54834 /* NSPasteboardExtension.swift in Sources */ = {isa = PBXBuildFile; fileRef = 4B0135CD2729F1AA00D54834 /* NSPasteboardExtension.swift */; };
		4B02198925E05FAC00ED7DEA /* FireproofingURLExtensions.swift in Sources */ = {isa = PBXBuildFile; fileRef = 4B02197F25E05FAC00ED7DEA /* FireproofingURLExtensions.swift */; };
		4B02198A25E05FAC00ED7DEA /* FireproofDomains.swift in Sources */ = {isa = PBXBuildFile; fileRef = 4B02198125E05FAC00ED7DEA /* FireproofDomains.swift */; };
		4B02198B25E05FAC00ED7DEA /* FireproofInfoViewController.swift in Sources */ = {isa = PBXBuildFile; fileRef = 4B02198325E05FAC00ED7DEA /* FireproofInfoViewController.swift */; };
		4B02198C25E05FAC00ED7DEA /* Fireproofing.storyboard in Resources */ = {isa = PBXBuildFile; fileRef = 4B02198425E05FAC00ED7DEA /* Fireproofing.storyboard */; };
		4B02199C25E063DE00ED7DEA /* FireproofDomainsTests.swift in Sources */ = {isa = PBXBuildFile; fileRef = 4B02199925E063DE00ED7DEA /* FireproofDomainsTests.swift */; };
		4B02199D25E063DE00ED7DEA /* FireproofingURLExtensionsTests.swift in Sources */ = {isa = PBXBuildFile; fileRef = 4B02199A25E063DE00ED7DEA /* FireproofingURLExtensionsTests.swift */; };
		4B0219A825E0646500ED7DEA /* WebsiteDataStoreTests.swift in Sources */ = {isa = PBXBuildFile; fileRef = 4B0219A725E0646500ED7DEA /* WebsiteDataStoreTests.swift */; };
		4B0511BB262CAA5A00F6079C /* DefaultBrowserPreferences.swift in Sources */ = {isa = PBXBuildFile; fileRef = 4B0511A4262CAA5A00F6079C /* DefaultBrowserPreferences.swift */; };
		4B0511BC262CAA5A00F6079C /* AppearancePreferences.swift in Sources */ = {isa = PBXBuildFile; fileRef = 4B0511A5262CAA5A00F6079C /* AppearancePreferences.swift */; };
		4B0511BD262CAA5A00F6079C /* PrivacySecurityPreferences.swift in Sources */ = {isa = PBXBuildFile; fileRef = 4B0511A6262CAA5A00F6079C /* PrivacySecurityPreferences.swift */; };
		4B0511BE262CAA5A00F6079C /* DownloadPreferences.swift in Sources */ = {isa = PBXBuildFile; fileRef = 4B0511A7262CAA5A00F6079C /* DownloadPreferences.swift */; };
		4B0511BF262CAA5A00F6079C /* PreferenceSections.swift in Sources */ = {isa = PBXBuildFile; fileRef = 4B0511A8262CAA5A00F6079C /* PreferenceSections.swift */; };
		4B0511C1262CAA5A00F6079C /* PrivacySecurityPreferencesTableCellView.xib in Resources */ = {isa = PBXBuildFile; fileRef = 4B0511AB262CAA5A00F6079C /* PrivacySecurityPreferencesTableCellView.xib */; };
		4B0511C2262CAA5A00F6079C /* PreferencesAboutViewController.swift in Sources */ = {isa = PBXBuildFile; fileRef = 4B0511AC262CAA5A00F6079C /* PreferencesAboutViewController.swift */; };
		4B0511C3262CAA5A00F6079C /* Preferences.storyboard in Resources */ = {isa = PBXBuildFile; fileRef = 4B0511AD262CAA5A00F6079C /* Preferences.storyboard */; };
		4B0511C4262CAA5A00F6079C /* PreferencesSidebarViewController.swift in Sources */ = {isa = PBXBuildFile; fileRef = 4B0511AE262CAA5A00F6079C /* PreferencesSidebarViewController.swift */; };
		4B0511C5262CAA5A00F6079C /* PrivacySecurityPreferencesTableCellView.swift in Sources */ = {isa = PBXBuildFile; fileRef = 4B0511AF262CAA5A00F6079C /* PrivacySecurityPreferencesTableCellView.swift */; };
		4B0511C6262CAA5A00F6079C /* DefaultBrowserTableCellView.xib in Resources */ = {isa = PBXBuildFile; fileRef = 4B0511B0262CAA5A00F6079C /* DefaultBrowserTableCellView.xib */; };
		4B0511C7262CAA5A00F6079C /* PreferenceTableCellView.swift in Sources */ = {isa = PBXBuildFile; fileRef = 4B0511B1262CAA5A00F6079C /* PreferenceTableCellView.swift */; };
		4B0511C8262CAA5A00F6079C /* PreferencesListViewController.swift in Sources */ = {isa = PBXBuildFile; fileRef = 4B0511B2262CAA5A00F6079C /* PreferencesListViewController.swift */; };
		4B0511C9262CAA5A00F6079C /* RoundedSelectionRowView.swift in Sources */ = {isa = PBXBuildFile; fileRef = 4B0511B3262CAA5A00F6079C /* RoundedSelectionRowView.swift */; };
		4B0511CA262CAA5A00F6079C /* FireproofDomainsViewController.swift in Sources */ = {isa = PBXBuildFile; fileRef = 4B0511B4262CAA5A00F6079C /* FireproofDomainsViewController.swift */; };
		4B0511CB262CAA5A00F6079C /* DownloadPreferencesTableCellView.swift in Sources */ = {isa = PBXBuildFile; fileRef = 4B0511B5262CAA5A00F6079C /* DownloadPreferencesTableCellView.swift */; };
		4B0511CC262CAA5A00F6079C /* PreferencesSplitViewController.swift in Sources */ = {isa = PBXBuildFile; fileRef = 4B0511B6262CAA5A00F6079C /* PreferencesSplitViewController.swift */; };
		4B0511CD262CAA5A00F6079C /* DefaultBrowserTableCellView.swift in Sources */ = {isa = PBXBuildFile; fileRef = 4B0511B7262CAA5A00F6079C /* DefaultBrowserTableCellView.swift */; };
		4B0511CE262CAA5A00F6079C /* DownloadPreferencesTableCellView.xib in Resources */ = {isa = PBXBuildFile; fileRef = 4B0511B8262CAA5A00F6079C /* DownloadPreferencesTableCellView.xib */; };
		4B0511CF262CAA5A00F6079C /* AppearancePreferencesTableCellView.swift in Sources */ = {isa = PBXBuildFile; fileRef = 4B0511B9262CAA5A00F6079C /* AppearancePreferencesTableCellView.swift */; };
		4B0511D0262CAA5A00F6079C /* AppearancePreferencesTableCellView.xib in Resources */ = {isa = PBXBuildFile; fileRef = 4B0511BA262CAA5A00F6079C /* AppearancePreferencesTableCellView.xib */; };
		4B0511E1262CAA8600F6079C /* NSOpenPanelExtensions.swift in Sources */ = {isa = PBXBuildFile; fileRef = 4B0511DF262CAA8600F6079C /* NSOpenPanelExtensions.swift */; };
		4B0511E2262CAA8600F6079C /* NSViewControllerExtension.swift in Sources */ = {isa = PBXBuildFile; fileRef = 4B0511E0262CAA8600F6079C /* NSViewControllerExtension.swift */; };
		4B0511E7262CAB3700F6079C /* UserDefaultsWrapperUtilities.swift in Sources */ = {isa = PBXBuildFile; fileRef = 4B0511E6262CAB3700F6079C /* UserDefaultsWrapperUtilities.swift */; };
		4B0511F0262CAEC900F6079C /* AppearancePreferencesTests.swift in Sources */ = {isa = PBXBuildFile; fileRef = 4B0511EF262CAEC900F6079C /* AppearancePreferencesTests.swift */; };
		4B0511F8262CB20F00F6079C /* DownloadPreferencesTests.swift in Sources */ = {isa = PBXBuildFile; fileRef = 4B0511F7262CB20F00F6079C /* DownloadPreferencesTests.swift */; };
		4B11060525903E570039B979 /* CoreDataEncryptionTesting.xcdatamodeld in Sources */ = {isa = PBXBuildFile; fileRef = 4B11060325903E570039B979 /* CoreDataEncryptionTesting.xcdatamodeld */; };
		4B11060A25903EAC0039B979 /* CoreDataEncryptionTests.swift in Sources */ = {isa = PBXBuildFile; fileRef = 4B11060925903EAC0039B979 /* CoreDataEncryptionTests.swift */; };
		4B117F7D276C0CB5002F3D8C /* LocalStatisticsStoreTests.swift in Sources */ = {isa = PBXBuildFile; fileRef = 4B117F7C276C0CB5002F3D8C /* LocalStatisticsStoreTests.swift */; };
		4B139AFD26B60BD800894F82 /* NSImageExtensions.swift in Sources */ = {isa = PBXBuildFile; fileRef = 4B139AFC26B60BD800894F82 /* NSImageExtensions.swift */; };
		4B1AD8D525FC38DD00261379 /* EncryptionKeyStoreTests.swift in Sources */ = {isa = PBXBuildFile; fileRef = 4BA1A6EA258C288C00F6F690 /* EncryptionKeyStoreTests.swift */; };
		4B1AD8E225FC390B00261379 /* EncryptionMocks.swift in Sources */ = {isa = PBXBuildFile; fileRef = 4BA1A6F5258C4F9600F6F690 /* EncryptionMocks.swift */; };
		4B1AD91725FC46FB00261379 /* CoreDataEncryptionTests.swift in Sources */ = {isa = PBXBuildFile; fileRef = 4B1AD91625FC46FB00261379 /* CoreDataEncryptionTests.swift */; };
		4B1AD92125FC474E00261379 /* CoreDataEncryptionTesting.xcdatamodeld in Sources */ = {isa = PBXBuildFile; fileRef = 4B11060325903E570039B979 /* CoreDataEncryptionTesting.xcdatamodeld */; };
		4B2CBF412767EEC1001DF04B /* MacWaitlistStoreTests.swift in Sources */ = {isa = PBXBuildFile; fileRef = 4B2CBF402767EEC1001DF04B /* MacWaitlistStoreTests.swift */; };
		4B2E7D6326FF9D6500D2DB17 /* PrintingUserScript.swift in Sources */ = {isa = PBXBuildFile; fileRef = 4B2E7D6226FF9D6500D2DB17 /* PrintingUserScript.swift */; };
		4B3F641E27A8D3BD00E0C118 /* BrowserProfileTests.swift in Sources */ = {isa = PBXBuildFile; fileRef = 4B3F641D27A8D3BD00E0C118 /* BrowserProfileTests.swift */; };
		4B4F72EC266B2ED300814C60 /* CollectionExtension.swift in Sources */ = {isa = PBXBuildFile; fileRef = 4B4F72EB266B2ED300814C60 /* CollectionExtension.swift */; };
		4B59023D26B35F3600489384 /* ChromeDataImporter.swift in Sources */ = {isa = PBXBuildFile; fileRef = 4B59023826B35F3600489384 /* ChromeDataImporter.swift */; };
		4B59023E26B35F3600489384 /* ChromiumLoginReader.swift in Sources */ = {isa = PBXBuildFile; fileRef = 4B59023926B35F3600489384 /* ChromiumLoginReader.swift */; };
		4B59024026B35F3600489384 /* ChromiumDataImporter.swift in Sources */ = {isa = PBXBuildFile; fileRef = 4B59023B26B35F3600489384 /* ChromiumDataImporter.swift */; };
		4B59024126B35F3600489384 /* BraveDataImporter.swift in Sources */ = {isa = PBXBuildFile; fileRef = 4B59023C26B35F3600489384 /* BraveDataImporter.swift */; };
		4B59024326B35F7C00489384 /* BrowserImportViewController.swift in Sources */ = {isa = PBXBuildFile; fileRef = 4B59024226B35F7C00489384 /* BrowserImportViewController.swift */; };
		4B59024826B3673600489384 /* ThirdPartyBrowser.swift in Sources */ = {isa = PBXBuildFile; fileRef = 4B59024726B3673600489384 /* ThirdPartyBrowser.swift */; };
		4B59024A26B38B0B00489384 /* Login Data in Resources */ = {isa = PBXBuildFile; fileRef = 4B59024926B38B0B00489384 /* Login Data */; };
		4B59024C26B38BB800489384 /* ChromiumLoginReaderTests.swift in Sources */ = {isa = PBXBuildFile; fileRef = 4B59024B26B38BB800489384 /* ChromiumLoginReaderTests.swift */; };
		4B5FF67826B602B100D42879 /* FirefoxDataImporter.swift in Sources */ = {isa = PBXBuildFile; fileRef = 4B5FF67726B602B100D42879 /* FirefoxDataImporter.swift */; };
		4B65027525E5F2A70054432E /* DefaultBrowserPromptView.xib in Resources */ = {isa = PBXBuildFile; fileRef = 4B65027425E5F2A70054432E /* DefaultBrowserPromptView.xib */; };
		4B65027A25E5F2B10054432E /* DefaultBrowserPromptView.swift in Sources */ = {isa = PBXBuildFile; fileRef = 4B65027925E5F2B10054432E /* DefaultBrowserPromptView.swift */; };
		4B65143E263924B5005B46EB /* EmailUrlExtensions.swift in Sources */ = {isa = PBXBuildFile; fileRef = 4B65143D263924B5005B46EB /* EmailUrlExtensions.swift */; };
		4B677431255DBEB800025BD8 /* BloomFilterWrapper.mm in Sources */ = {isa = PBXBuildFile; fileRef = 4B677424255DBEB800025BD8 /* BloomFilterWrapper.mm */; };
		4B677432255DBEB800025BD8 /* httpsMobileV2BloomSpec.json in Resources */ = {isa = PBXBuildFile; fileRef = 4B677427255DBEB800025BD8 /* httpsMobileV2BloomSpec.json */; };
		4B677433255DBEB800025BD8 /* httpsMobileV2Bloom.bin in Resources */ = {isa = PBXBuildFile; fileRef = 4B677428255DBEB800025BD8 /* httpsMobileV2Bloom.bin */; };
		4B677434255DBEB800025BD8 /* HTTPSBloomFilterSpecification.swift in Sources */ = {isa = PBXBuildFile; fileRef = 4B677429255DBEB800025BD8 /* HTTPSBloomFilterSpecification.swift */; };
		4B677435255DBEB800025BD8 /* httpsMobileV2FalsePositives.json in Resources */ = {isa = PBXBuildFile; fileRef = 4B67742A255DBEB800025BD8 /* httpsMobileV2FalsePositives.json */; };
		4B677436255DBEB800025BD8 /* HTTPSExcludedDomains.swift in Sources */ = {isa = PBXBuildFile; fileRef = 4B67742B255DBEB800025BD8 /* HTTPSExcludedDomains.swift */; };
		4B677437255DBEB800025BD8 /* HTTPSUpgrade.swift in Sources */ = {isa = PBXBuildFile; fileRef = 4B67742C255DBEB800025BD8 /* HTTPSUpgrade.swift */; };
		4B677438255DBEB800025BD8 /* HTTPSUpgrade.xcdatamodeld in Sources */ = {isa = PBXBuildFile; fileRef = 4B67742E255DBEB800025BD8 /* HTTPSUpgrade.xcdatamodeld */; };
		4B677439255DBEB800025BD8 /* HTTPSUpgradeStore.swift in Sources */ = {isa = PBXBuildFile; fileRef = 4B677430255DBEB800025BD8 /* HTTPSUpgradeStore.swift */; };
		4B677442255DBEEA00025BD8 /* Database.swift in Sources */ = {isa = PBXBuildFile; fileRef = 4B677440255DBEEA00025BD8 /* Database.swift */; };
		4B67744B255DBF3A00025BD8 /* BloomFilter.cpp in Sources */ = {isa = PBXBuildFile; fileRef = 4B677449255DBF3A00025BD8 /* BloomFilter.cpp */; };
		4B723E0526B0003E00E14D75 /* DataImportMocks.swift in Sources */ = {isa = PBXBuildFile; fileRef = 4B723DFF26B0003E00E14D75 /* DataImportMocks.swift */; };
		4B723E0626B0003E00E14D75 /* CSVParserTests.swift in Sources */ = {isa = PBXBuildFile; fileRef = 4B723E0026B0003E00E14D75 /* CSVParserTests.swift */; };
		4B723E0726B0003E00E14D75 /* CSVImporterTests.swift in Sources */ = {isa = PBXBuildFile; fileRef = 4B723E0126B0003E00E14D75 /* CSVImporterTests.swift */; };
		4B723E0826B0003E00E14D75 /* MockSecureVault.swift in Sources */ = {isa = PBXBuildFile; fileRef = 4B723E0326B0003E00E14D75 /* MockSecureVault.swift */; };
		4B723E0926B0003E00E14D75 /* CSVLoginExporterTests.swift in Sources */ = {isa = PBXBuildFile; fileRef = 4B723E0426B0003E00E14D75 /* CSVLoginExporterTests.swift */; };
		4B723E0A26B0005900E14D75 /* DataImportViewController.swift in Sources */ = {isa = PBXBuildFile; fileRef = 4B723DEE26B0002B00E14D75 /* DataImportViewController.swift */; };
		4B723E0B26B0005B00E14D75 /* CSVImportViewController.swift in Sources */ = {isa = PBXBuildFile; fileRef = 4B723DEF26B0002B00E14D75 /* CSVImportViewController.swift */; };
		4B723E0C26B0005D00E14D75 /* CSVImportSummaryViewController.swift in Sources */ = {isa = PBXBuildFile; fileRef = 4B723DF026B0002B00E14D75 /* CSVImportSummaryViewController.swift */; };
		4B723E0D26B0006100E14D75 /* SecureVaultLoginImporter.swift in Sources */ = {isa = PBXBuildFile; fileRef = 4B723DF326B0002B00E14D75 /* SecureVaultLoginImporter.swift */; };
		4B723E0E26B0006300E14D75 /* LoginImport.swift in Sources */ = {isa = PBXBuildFile; fileRef = 4B723DF426B0002B00E14D75 /* LoginImport.swift */; };
		4B723E0F26B0006500E14D75 /* CSVParser.swift in Sources */ = {isa = PBXBuildFile; fileRef = 4B723DF626B0002B00E14D75 /* CSVParser.swift */; };
		4B723E1026B0006700E14D75 /* CSVImporter.swift in Sources */ = {isa = PBXBuildFile; fileRef = 4B723DF726B0002B00E14D75 /* CSVImporter.swift */; };
		4B723E1126B0006C00E14D75 /* DataImport.storyboard in Resources */ = {isa = PBXBuildFile; fileRef = 4B723DED26B0002B00E14D75 /* DataImport.storyboard */; };
		4B723E1226B0006E00E14D75 /* DataImport.swift in Sources */ = {isa = PBXBuildFile; fileRef = 4B723DEB26B0002B00E14D75 /* DataImport.swift */; };
		4B723E1326B0007A00E14D75 /* CSVLoginExporter.swift in Sources */ = {isa = PBXBuildFile; fileRef = 4B723DFD26B0002B00E14D75 /* CSVLoginExporter.swift */; };
		4B723E1926B000DC00E14D75 /* TemporaryFileCreator.swift in Sources */ = {isa = PBXBuildFile; fileRef = 4B723E1726B000DC00E14D75 /* TemporaryFileCreator.swift */; };
		4B78A86B26BB3ADD0071BB16 /* BrowserImportSummaryViewController.swift in Sources */ = {isa = PBXBuildFile; fileRef = 4B78A86A26BB3ADD0071BB16 /* BrowserImportSummaryViewController.swift */; };
		4B7A57CF279A4EF300B1C70E /* ChromePreferences.swift in Sources */ = {isa = PBXBuildFile; fileRef = 4B7A57CE279A4EF300B1C70E /* ChromePreferences.swift */; };
		4B7A60A1273E0BE400BBDFEB /* WKWebsiteDataStoreExtension.swift in Sources */ = {isa = PBXBuildFile; fileRef = 4B7A60A0273E0BE400BBDFEB /* WKWebsiteDataStoreExtension.swift */; };
		4B82E9B325B69E3E00656FE7 /* TrackerRadarKit in Frameworks */ = {isa = PBXBuildFile; productRef = 4B82E9B225B69E3E00656FE7 /* TrackerRadarKit */; };
		4B8AC93326B3B06300879451 /* EdgeDataImporter.swift in Sources */ = {isa = PBXBuildFile; fileRef = 4B8AC93226B3B06300879451 /* EdgeDataImporter.swift */; };
		4B8AC93526B3B2FD00879451 /* NSAlert+DataImport.swift in Sources */ = {isa = PBXBuildFile; fileRef = 4B8AC93426B3B2FD00879451 /* NSAlert+DataImport.swift */; };
		4B8AC93926B48A5100879451 /* FirefoxLoginReader.swift in Sources */ = {isa = PBXBuildFile; fileRef = 4B8AC93826B48A5100879451 /* FirefoxLoginReader.swift */; };
		4B8AC93B26B48ADF00879451 /* ASN1Parser.swift in Sources */ = {isa = PBXBuildFile; fileRef = 4B8AC93A26B48ADF00879451 /* ASN1Parser.swift */; };
		4B8AC93D26B49BE600879451 /* FirefoxLoginReaderTests.swift in Sources */ = {isa = PBXBuildFile; fileRef = 4B8AC93C26B49BE600879451 /* FirefoxLoginReaderTests.swift */; };
		4B8AC94026B49BEE00879451 /* logins.json in Resources */ = {isa = PBXBuildFile; fileRef = 4B8AC93E26B49BEE00879451 /* logins.json */; };
		4B8AC94126B49BEE00879451 /* key4.db in Resources */ = {isa = PBXBuildFile; fileRef = 4B8AC93F26B49BEE00879451 /* key4.db */; };
		4B8AD0B127A86D9200AE44D6 /* WKWebsiteDataStoreExtensionTests.swift in Sources */ = {isa = PBXBuildFile; fileRef = 4B8AD0B027A86D9200AE44D6 /* WKWebsiteDataStoreExtensionTests.swift */; };
		4B8D9062276D1D880078DB17 /* LocaleExtension.swift in Sources */ = {isa = PBXBuildFile; fileRef = 4B8D9061276D1D880078DB17 /* LocaleExtension.swift */; };
		4B92928B26670D1700AD2C21 /* BookmarksOutlineView.swift in Sources */ = {isa = PBXBuildFile; fileRef = 4B92928526670D1600AD2C21 /* BookmarksOutlineView.swift */; };
		4B92928C26670D1700AD2C21 /* OutlineSeparatorViewCell.swift in Sources */ = {isa = PBXBuildFile; fileRef = 4B92928626670D1600AD2C21 /* OutlineSeparatorViewCell.swift */; };
		4B92928D26670D1700AD2C21 /* BookmarkOutlineViewCell.swift in Sources */ = {isa = PBXBuildFile; fileRef = 4B92928726670D1600AD2C21 /* BookmarkOutlineViewCell.swift */; };
		4B92928E26670D1700AD2C21 /* BookmarkOutlineViewCell.xib in Resources */ = {isa = PBXBuildFile; fileRef = 4B92928826670D1600AD2C21 /* BookmarkOutlineViewCell.xib */; };
		4B92928F26670D1700AD2C21 /* BookmarkTableCellView.swift in Sources */ = {isa = PBXBuildFile; fileRef = 4B92928926670D1700AD2C21 /* BookmarkTableCellView.swift */; };
		4B92929026670D1700AD2C21 /* BookmarkTableCellView.xib in Resources */ = {isa = PBXBuildFile; fileRef = 4B92928A26670D1700AD2C21 /* BookmarkTableCellView.xib */; };
		4B92929B26670D2A00AD2C21 /* BookmarkOutlineViewDataSource.swift in Sources */ = {isa = PBXBuildFile; fileRef = 4B92929126670D2A00AD2C21 /* BookmarkOutlineViewDataSource.swift */; };
		4B92929C26670D2A00AD2C21 /* PasteboardFolder.swift in Sources */ = {isa = PBXBuildFile; fileRef = 4B92929226670D2A00AD2C21 /* PasteboardFolder.swift */; };
		4B92929D26670D2A00AD2C21 /* BookmarkNode.swift in Sources */ = {isa = PBXBuildFile; fileRef = 4B92929326670D2A00AD2C21 /* BookmarkNode.swift */; };
		4B92929E26670D2A00AD2C21 /* BookmarkSidebarTreeController.swift in Sources */ = {isa = PBXBuildFile; fileRef = 4B92929426670D2A00AD2C21 /* BookmarkSidebarTreeController.swift */; };
		4B92929F26670D2A00AD2C21 /* PasteboardBookmark.swift in Sources */ = {isa = PBXBuildFile; fileRef = 4B92929526670D2A00AD2C21 /* PasteboardBookmark.swift */; };
		4B9292A026670D2A00AD2C21 /* SpacerNode.swift in Sources */ = {isa = PBXBuildFile; fileRef = 4B92929626670D2A00AD2C21 /* SpacerNode.swift */; };
		4B9292A126670D2A00AD2C21 /* BookmarkTreeController.swift in Sources */ = {isa = PBXBuildFile; fileRef = 4B92929726670D2A00AD2C21 /* BookmarkTreeController.swift */; };
		4B9292A226670D2A00AD2C21 /* PseudoFolder.swift in Sources */ = {isa = PBXBuildFile; fileRef = 4B92929826670D2A00AD2C21 /* PseudoFolder.swift */; };
		4B9292A326670D2A00AD2C21 /* BookmarkManagedObject.swift in Sources */ = {isa = PBXBuildFile; fileRef = 4B92929926670D2A00AD2C21 /* BookmarkManagedObject.swift */; };
		4B9292A426670D2A00AD2C21 /* PasteboardWriting.swift in Sources */ = {isa = PBXBuildFile; fileRef = 4B92929A26670D2A00AD2C21 /* PasteboardWriting.swift */; };
		4B9292AA26670D3700AD2C21 /* Bookmark.xcmappingmodel in Sources */ = {isa = PBXBuildFile; fileRef = 4B9292A526670D3700AD2C21 /* Bookmark.xcmappingmodel */; };
		4B9292AB26670D3700AD2C21 /* BookmarkMigrationPolicy.swift in Sources */ = {isa = PBXBuildFile; fileRef = 4B9292A626670D3700AD2C21 /* BookmarkMigrationPolicy.swift */; };
		4B9292AC26670D3700AD2C21 /* Bookmark.xcdatamodeld in Sources */ = {isa = PBXBuildFile; fileRef = 4B9292A726670D3700AD2C21 /* Bookmark.xcdatamodeld */; };
		4B9292AF26670F5300AD2C21 /* NSOutlineViewExtensions.swift in Sources */ = {isa = PBXBuildFile; fileRef = 4B9292AE26670F5300AD2C21 /* NSOutlineViewExtensions.swift */; };
		4B9292BA2667103100AD2C21 /* BookmarkNodePathTests.swift in Sources */ = {isa = PBXBuildFile; fileRef = 4B9292B02667103000AD2C21 /* BookmarkNodePathTests.swift */; };
		4B9292BB2667103100AD2C21 /* BookmarkNodeTests.swift in Sources */ = {isa = PBXBuildFile; fileRef = 4B9292B12667103000AD2C21 /* BookmarkNodeTests.swift */; };
		4B9292BC2667103100AD2C21 /* BookmarkSidebarTreeControllerTests.swift in Sources */ = {isa = PBXBuildFile; fileRef = 4B9292B22667103000AD2C21 /* BookmarkSidebarTreeControllerTests.swift */; };
		4B9292BD2667103100AD2C21 /* BookmarkOutlineViewDataSourceTests.swift in Sources */ = {isa = PBXBuildFile; fileRef = 4B9292B32667103000AD2C21 /* BookmarkOutlineViewDataSourceTests.swift */; };
		4B9292BE2667103100AD2C21 /* PasteboardFolderTests.swift in Sources */ = {isa = PBXBuildFile; fileRef = 4B9292B42667103000AD2C21 /* PasteboardFolderTests.swift */; };
		4B9292BF2667103100AD2C21 /* TreeControllerTests.swift in Sources */ = {isa = PBXBuildFile; fileRef = 4B9292B52667103000AD2C21 /* TreeControllerTests.swift */; };
		4B9292C02667103100AD2C21 /* BookmarkManagedObjectTests.swift in Sources */ = {isa = PBXBuildFile; fileRef = 4B9292B62667103000AD2C21 /* BookmarkManagedObjectTests.swift */; };
		4B9292C12667103100AD2C21 /* BookmarkMigrationTests.swift in Sources */ = {isa = PBXBuildFile; fileRef = 4B9292B72667103000AD2C21 /* BookmarkMigrationTests.swift */; };
		4B9292C22667103100AD2C21 /* BookmarkTests.swift in Sources */ = {isa = PBXBuildFile; fileRef = 4B9292B82667103000AD2C21 /* BookmarkTests.swift */; };
		4B9292C32667103100AD2C21 /* PasteboardBookmarkTests.swift in Sources */ = {isa = PBXBuildFile; fileRef = 4B9292B92667103100AD2C21 /* PasteboardBookmarkTests.swift */; };
		4B9292C52667104B00AD2C21 /* CoreDataTestUtilities.swift in Sources */ = {isa = PBXBuildFile; fileRef = 4B9292C42667104B00AD2C21 /* CoreDataTestUtilities.swift */; };
		4B9292CE2667123700AD2C21 /* BrowserTabSelectionDelegate.swift in Sources */ = {isa = PBXBuildFile; fileRef = 4B9292C62667123700AD2C21 /* BrowserTabSelectionDelegate.swift */; };
		4B9292CF2667123700AD2C21 /* BookmarkManagementSidebarViewController.swift in Sources */ = {isa = PBXBuildFile; fileRef = 4B9292C72667123700AD2C21 /* BookmarkManagementSidebarViewController.swift */; };
		4B9292D02667123700AD2C21 /* BookmarkManagementSplitViewController.swift in Sources */ = {isa = PBXBuildFile; fileRef = 4B9292C82667123700AD2C21 /* BookmarkManagementSplitViewController.swift */; };
		4B9292D12667123700AD2C21 /* BookmarkTableRowView.swift in Sources */ = {isa = PBXBuildFile; fileRef = 4B9292C92667123700AD2C21 /* BookmarkTableRowView.swift */; };
		4B9292D22667123700AD2C21 /* AddFolderModalViewController.swift in Sources */ = {isa = PBXBuildFile; fileRef = 4B9292CA2667123700AD2C21 /* AddFolderModalViewController.swift */; };
		4B9292D32667123700AD2C21 /* AddBookmarkModalViewController.swift in Sources */ = {isa = PBXBuildFile; fileRef = 4B9292CB2667123700AD2C21 /* AddBookmarkModalViewController.swift */; };
		4B9292D42667123700AD2C21 /* BookmarkListViewController.swift in Sources */ = {isa = PBXBuildFile; fileRef = 4B9292CC2667123700AD2C21 /* BookmarkListViewController.swift */; };
		4B9292D52667123700AD2C21 /* BookmarkManagementDetailViewController.swift in Sources */ = {isa = PBXBuildFile; fileRef = 4B9292CD2667123700AD2C21 /* BookmarkManagementDetailViewController.swift */; };
		4B9292D72667124000AD2C21 /* NSPopUpButtonExtension.swift in Sources */ = {isa = PBXBuildFile; fileRef = 4B9292D62667124000AD2C21 /* NSPopUpButtonExtension.swift */; };
		4B9292D92667124B00AD2C21 /* BookmarkListTreeControllerDataSource.swift in Sources */ = {isa = PBXBuildFile; fileRef = 4B9292D82667124B00AD2C21 /* BookmarkListTreeControllerDataSource.swift */; };
		4B9292DB2667125D00AD2C21 /* ContextualMenu.swift in Sources */ = {isa = PBXBuildFile; fileRef = 4B9292DA2667125D00AD2C21 /* ContextualMenu.swift */; };
		4BA1A69B258B076900F6F690 /* FileStore.swift in Sources */ = {isa = PBXBuildFile; fileRef = 4BA1A69A258B076900F6F690 /* FileStore.swift */; };
		4BA1A6A0258B079600F6F690 /* DataEncryption.swift in Sources */ = {isa = PBXBuildFile; fileRef = 4BA1A69F258B079600F6F690 /* DataEncryption.swift */; };
		4BA1A6A5258B07DF00F6F690 /* EncryptedValueTransformer.swift in Sources */ = {isa = PBXBuildFile; fileRef = 4BA1A6A4258B07DF00F6F690 /* EncryptedValueTransformer.swift */; };
		4BA1A6B3258B080A00F6F690 /* EncryptionKeyGeneration.swift in Sources */ = {isa = PBXBuildFile; fileRef = 4BA1A6B2258B080A00F6F690 /* EncryptionKeyGeneration.swift */; };
		4BA1A6B8258B081600F6F690 /* EncryptionKeyStoring.swift in Sources */ = {isa = PBXBuildFile; fileRef = 4BA1A6B7258B081600F6F690 /* EncryptionKeyStoring.swift */; };
		4BA1A6BD258B082300F6F690 /* EncryptionKeyStore.swift in Sources */ = {isa = PBXBuildFile; fileRef = 4BA1A6BC258B082300F6F690 /* EncryptionKeyStore.swift */; };
		4BA1A6C2258B0A1300F6F690 /* ContiguousBytesExtension.swift in Sources */ = {isa = PBXBuildFile; fileRef = 4BA1A6C1258B0A1300F6F690 /* ContiguousBytesExtension.swift */; };
		4BA1A6D9258C0CB300F6F690 /* DataEncryptionTests.swift in Sources */ = {isa = PBXBuildFile; fileRef = 4BA1A6D8258C0CB300F6F690 /* DataEncryptionTests.swift */; };
		4BA1A6DE258C100A00F6F690 /* FileStoreTests.swift in Sources */ = {isa = PBXBuildFile; fileRef = 4BA1A6DD258C100A00F6F690 /* FileStoreTests.swift */; };
		4BA1A6E6258C270800F6F690 /* EncryptionKeyGeneratorTests.swift in Sources */ = {isa = PBXBuildFile; fileRef = 4BA1A6E5258C270800F6F690 /* EncryptionKeyGeneratorTests.swift */; };
		4BA1A6F6258C4F9600F6F690 /* EncryptionMocks.swift in Sources */ = {isa = PBXBuildFile; fileRef = 4BA1A6F5258C4F9600F6F690 /* EncryptionMocks.swift */; };
		4BA1A6FE258C5C1300F6F690 /* EncryptedValueTransformerTests.swift in Sources */ = {isa = PBXBuildFile; fileRef = 4BA1A6FD258C5C1300F6F690 /* EncryptedValueTransformerTests.swift */; };
		4BA7C91627695EA500FEBA8E /* MacWaitlistRequestTests.swift in Sources */ = {isa = PBXBuildFile; fileRef = 4BA7C91527695EA500FEBA8E /* MacWaitlistRequestTests.swift */; };
		4BA7C91B276984AF00FEBA8E /* MacWaitlistLockScreenViewModelTests.swift in Sources */ = {isa = PBXBuildFile; fileRef = 4BA7C91A276984AF00FEBA8E /* MacWaitlistLockScreenViewModelTests.swift */; };
		4BB46EA226B8954500222970 /* logins-encrypted.json in Resources */ = {isa = PBXBuildFile; fileRef = 4BB46EA026B8954500222970 /* logins-encrypted.json */; };
		4BB46EA326B8954500222970 /* key4-encrypted.db in Resources */ = {isa = PBXBuildFile; fileRef = 4BB46EA126B8954500222970 /* key4-encrypted.db */; };
		4BB6CE5F26B77ED000EC5860 /* Cryptography.swift in Sources */ = {isa = PBXBuildFile; fileRef = 4BB6CE5E26B77ED000EC5860 /* Cryptography.swift */; };
		4BB88B4525B7B55C006F6B06 /* DebugUserScript.swift in Sources */ = {isa = PBXBuildFile; fileRef = 4BB88B4425B7B55C006F6B06 /* DebugUserScript.swift */; };
		4BB88B4A25B7B690006F6B06 /* SequenceExtensions.swift in Sources */ = {isa = PBXBuildFile; fileRef = 4BB88B4925B7B690006F6B06 /* SequenceExtensions.swift */; };
		4BB88B5025B7BA2B006F6B06 /* TabInstrumentation.swift in Sources */ = {isa = PBXBuildFile; fileRef = 4BB88B4F25B7BA2B006F6B06 /* TabInstrumentation.swift */; };
		4BB88B5B25B7BA50006F6B06 /* Instruments.swift in Sources */ = {isa = PBXBuildFile; fileRef = 4BB88B5A25B7BA50006F6B06 /* Instruments.swift */; };
		4BB99CFE26FE191E001E4761 /* FirefoxBookmarksReader.swift in Sources */ = {isa = PBXBuildFile; fileRef = 4BB99CF526FE191E001E4761 /* FirefoxBookmarksReader.swift */; };
		4BB99CFF26FE191E001E4761 /* BookmarkImport.swift in Sources */ = {isa = PBXBuildFile; fileRef = 4BB99CF626FE191E001E4761 /* BookmarkImport.swift */; };
		4BB99D0026FE191E001E4761 /* CoreDataBookmarkImporter.swift in Sources */ = {isa = PBXBuildFile; fileRef = 4BB99CF726FE191E001E4761 /* CoreDataBookmarkImporter.swift */; };
		4BB99D0126FE191E001E4761 /* ChromiumBookmarksReader.swift in Sources */ = {isa = PBXBuildFile; fileRef = 4BB99CF926FE191E001E4761 /* ChromiumBookmarksReader.swift */; };
		4BB99D0226FE191E001E4761 /* ImportedBookmarks.swift in Sources */ = {isa = PBXBuildFile; fileRef = 4BB99CFA26FE191E001E4761 /* ImportedBookmarks.swift */; };
		4BB99D0326FE191E001E4761 /* SafariBookmarksReader.swift in Sources */ = {isa = PBXBuildFile; fileRef = 4BB99CFC26FE191E001E4761 /* SafariBookmarksReader.swift */; };
		4BB99D0426FE191E001E4761 /* SafariDataImporter.swift in Sources */ = {isa = PBXBuildFile; fileRef = 4BB99CFD26FE191E001E4761 /* SafariDataImporter.swift */; };
		4BB99D0626FE1979001E4761 /* RequestFilePermissionViewController.swift in Sources */ = {isa = PBXBuildFile; fileRef = 4BB99D0526FE1979001E4761 /* RequestFilePermissionViewController.swift */; };
		4BB99D0926FE1A6D001E4761 /* Bookmarks.plist in Resources */ = {isa = PBXBuildFile; fileRef = 4BB99D0826FE1A6D001E4761 /* Bookmarks.plist */; };
		4BB99D0B26FE1A7B001E4761 /* Bookmarks in Resources */ = {isa = PBXBuildFile; fileRef = 4BB99D0A26FE1A7B001E4761 /* Bookmarks */; };
		4BB99D0F26FE1A84001E4761 /* ChromiumBookmarksReaderTests.swift in Sources */ = {isa = PBXBuildFile; fileRef = 4BB99D0C26FE1A83001E4761 /* ChromiumBookmarksReaderTests.swift */; };
		4BB99D1026FE1A84001E4761 /* FirefoxBookmarksReaderTests.swift in Sources */ = {isa = PBXBuildFile; fileRef = 4BB99D0D26FE1A83001E4761 /* FirefoxBookmarksReaderTests.swift */; };
		4BB99D1126FE1A84001E4761 /* SafariBookmarksReaderTests.swift in Sources */ = {isa = PBXBuildFile; fileRef = 4BB99D0E26FE1A84001E4761 /* SafariBookmarksReaderTests.swift */; };
		4BB99D1326FE1A94001E4761 /* places.sqlite in Resources */ = {isa = PBXBuildFile; fileRef = 4BB99D1226FE1A94001E4761 /* places.sqlite */; };
		4BC68A702759AE490029A586 /* Waitlist.storyboard in Resources */ = {isa = PBXBuildFile; fileRef = 4BC68A6F2759AE490029A586 /* Waitlist.storyboard */; };
		4BC68A722759B2140029A586 /* Waitlist.swift in Sources */ = {isa = PBXBuildFile; fileRef = 4BC68A712759B2140029A586 /* Waitlist.swift */; };
		4BE0DF06267819A1006337B7 /* NSStoryboardExtension.swift in Sources */ = {isa = PBXBuildFile; fileRef = 4BE0DF0426781961006337B7 /* NSStoryboardExtension.swift */; };
		4BE65474271FCD40008D1D63 /* PasswordManagementIdentityItemView.swift in Sources */ = {isa = PBXBuildFile; fileRef = 4BE6546E271FCD40008D1D63 /* PasswordManagementIdentityItemView.swift */; };
		4BE65476271FCD41008D1D63 /* PasswordManagementCreditCardItemView.swift in Sources */ = {isa = PBXBuildFile; fileRef = 4BE65470271FCD40008D1D63 /* PasswordManagementCreditCardItemView.swift */; };
		4BE65477271FCD41008D1D63 /* PasswordManagementLoginItemView.swift in Sources */ = {isa = PBXBuildFile; fileRef = 4BE65471271FCD40008D1D63 /* PasswordManagementLoginItemView.swift */; };
		4BE65478271FCD41008D1D63 /* PasswordManagementNoteItemView.swift in Sources */ = {isa = PBXBuildFile; fileRef = 4BE65472271FCD40008D1D63 /* PasswordManagementNoteItemView.swift */; };
		4BE65479271FCD41008D1D63 /* EditableTextView.swift in Sources */ = {isa = PBXBuildFile; fileRef = 4BE65473271FCD40008D1D63 /* EditableTextView.swift */; };
		4BE6547E271FCD4D008D1D63 /* PasswordManagementIdentityModel.swift in Sources */ = {isa = PBXBuildFile; fileRef = 4BE6547A271FCD4D008D1D63 /* PasswordManagementIdentityModel.swift */; };
		4BE6547F271FCD4D008D1D63 /* PasswordManagementCreditCardModel.swift in Sources */ = {isa = PBXBuildFile; fileRef = 4BE6547B271FCD4D008D1D63 /* PasswordManagementCreditCardModel.swift */; };
		4BE65480271FCD4D008D1D63 /* PasswordManagementLoginModel.swift in Sources */ = {isa = PBXBuildFile; fileRef = 4BE6547C271FCD4D008D1D63 /* PasswordManagementLoginModel.swift */; };
		4BE65481271FCD4D008D1D63 /* PasswordManagementNoteModel.swift in Sources */ = {isa = PBXBuildFile; fileRef = 4BE6547D271FCD4D008D1D63 /* PasswordManagementNoteModel.swift */; };
		4BE65485271FCD7B008D1D63 /* LoginFaviconView.swift in Sources */ = {isa = PBXBuildFile; fileRef = 4BE65484271FCD7B008D1D63 /* LoginFaviconView.swift */; };
		4BEF0E6827641A0E00AF7C58 /* MacWaitlistLockScreenViewController.swift in Sources */ = {isa = PBXBuildFile; fileRef = 4BEF0E6627641A0E00AF7C58 /* MacWaitlistLockScreenViewController.swift */; };
		4BEF0E6A276676A500AF7C58 /* WaitlistRequest.swift in Sources */ = {isa = PBXBuildFile; fileRef = 4BEF0E69276676A500AF7C58 /* WaitlistRequest.swift */; };
		4BEF0E6C276676AB00AF7C58 /* MacWaitlistStore.swift in Sources */ = {isa = PBXBuildFile; fileRef = 4BEF0E6B276676AB00AF7C58 /* MacWaitlistStore.swift */; };
		4BEF0E722766B11200AF7C58 /* MacWaitlistLockScreenViewModel.swift in Sources */ = {isa = PBXBuildFile; fileRef = 4BEF0E712766B11200AF7C58 /* MacWaitlistLockScreenViewModel.swift */; };
		4BF01C00272AE74C00884A61 /* CountryList.swift in Sources */ = {isa = PBXBuildFile; fileRef = 4BE65482271FCD53008D1D63 /* CountryList.swift */; };
		4BF4951826C08395000547B8 /* ThirdPartyBrowserTests.swift in Sources */ = {isa = PBXBuildFile; fileRef = 4BF4951726C08395000547B8 /* ThirdPartyBrowserTests.swift */; };
		7B4CE8E726F02135009134B1 /* TabBarTests.swift in Sources */ = {isa = PBXBuildFile; fileRef = 7B4CE8E626F02134009134B1 /* TabBarTests.swift */; };
		7BA4727D26F01BC400EAA165 /* CoreDataTestUtilities.swift in Sources */ = {isa = PBXBuildFile; fileRef = 4B9292C42667104B00AD2C21 /* CoreDataTestUtilities.swift */; };
		8511E18425F82B34002F516B /* 01_Fire_really_small.json in Resources */ = {isa = PBXBuildFile; fileRef = 8511E18325F82B34002F516B /* 01_Fire_really_small.json */; };
		853014D625E671A000FB8205 /* PageObserverUserScript.swift in Sources */ = {isa = PBXBuildFile; fileRef = 853014D525E671A000FB8205 /* PageObserverUserScript.swift */; };
		85308E25267FC9F2001ABD76 /* NSAlertExtension.swift in Sources */ = {isa = PBXBuildFile; fileRef = 85308E24267FC9F2001ABD76 /* NSAlertExtension.swift */; };
		85308E27267FCB22001ABD76 /* PasswordManagerSettings.swift in Sources */ = {isa = PBXBuildFile; fileRef = 85308E26267FCB22001ABD76 /* PasswordManagerSettings.swift */; };
		85378D9C274E61B8007C5CBF /* MessageViews.storyboard in Resources */ = {isa = PBXBuildFile; fileRef = 85378D9B274E61B8007C5CBF /* MessageViews.storyboard */; };
		85378D9E274E664C007C5CBF /* PopoverMessageViewController.swift in Sources */ = {isa = PBXBuildFile; fileRef = 85378D9D274E664C007C5CBF /* PopoverMessageViewController.swift */; };
		85378DA0274E6F42007C5CBF /* NSNotificationName+EmailManager.swift in Sources */ = {isa = PBXBuildFile; fileRef = 85378D9F274E6F42007C5CBF /* NSNotificationName+EmailManager.swift */; };
		85378DA2274E7F25007C5CBF /* EmailManagerRequestDelegate.swift in Sources */ = {isa = PBXBuildFile; fileRef = 85378DA1274E7F25007C5CBF /* EmailManagerRequestDelegate.swift */; };
		8546DE6225C03056000CA5E1 /* UserAgentTests.swift in Sources */ = {isa = PBXBuildFile; fileRef = 8546DE6125C03056000CA5E1 /* UserAgentTests.swift */; };
		85480F8A25CDC360009424E3 /* MainMenu.storyboard in Resources */ = {isa = PBXBuildFile; fileRef = 85480F8925CDC360009424E3 /* MainMenu.storyboard */; };
		85480FBB25D181CB009424E3 /* ConfigurationDownloading.swift in Sources */ = {isa = PBXBuildFile; fileRef = 85480FBA25D181CB009424E3 /* ConfigurationDownloading.swift */; };
		85480FCF25D1AA22009424E3 /* ConfigurationStoring.swift in Sources */ = {isa = PBXBuildFile; fileRef = 85480FCE25D1AA22009424E3 /* ConfigurationStoring.swift */; };
		85625994269C8F9600EE44BC /* PasswordManager.storyboard in Resources */ = {isa = PBXBuildFile; fileRef = 85625993269C8F9600EE44BC /* PasswordManager.storyboard */; };
		85625996269C953C00EE44BC /* PasswordManagementViewController.swift in Sources */ = {isa = PBXBuildFile; fileRef = 85625995269C953C00EE44BC /* PasswordManagementViewController.swift */; };
		85625998269C9C5F00EE44BC /* PasswordManagementPopover.swift in Sources */ = {isa = PBXBuildFile; fileRef = 85625997269C9C5F00EE44BC /* PasswordManagementPopover.swift */; };
		8562599A269CA0A600EE44BC /* NSRectExtension.swift in Sources */ = {isa = PBXBuildFile; fileRef = 85625999269CA0A600EE44BC /* NSRectExtension.swift */; };
		856C98A6256EB59600A22F1F /* MenuItemSelectors.swift in Sources */ = {isa = PBXBuildFile; fileRef = 856C98A5256EB59600A22F1F /* MenuItemSelectors.swift */; };
		856C98D52570116900A22F1F /* NSWindow+Toast.swift in Sources */ = {isa = PBXBuildFile; fileRef = 856C98D42570116900A22F1F /* NSWindow+Toast.swift */; };
		856C98DF257014BD00A22F1F /* FileDownloadManager.swift in Sources */ = {isa = PBXBuildFile; fileRef = 856C98DE257014BD00A22F1F /* FileDownloadManager.swift */; };
		856CADF0271710F400E79BB0 /* HoverUserScript.swift in Sources */ = {isa = PBXBuildFile; fileRef = 856CADEF271710F400E79BB0 /* HoverUserScript.swift */; };
		85707F22276A32B600DC0649 /* CallToAction.swift in Sources */ = {isa = PBXBuildFile; fileRef = 85707F21276A32B600DC0649 /* CallToAction.swift */; };
		85707F24276A332A00DC0649 /* OnboardingButtonStyles.swift in Sources */ = {isa = PBXBuildFile; fileRef = 85707F23276A332A00DC0649 /* OnboardingButtonStyles.swift */; };
		85707F26276A335700DC0649 /* Onboarding.swift in Sources */ = {isa = PBXBuildFile; fileRef = 85707F25276A335700DC0649 /* Onboarding.swift */; };
		85707F28276A34D900DC0649 /* DaxSpeech.swift in Sources */ = {isa = PBXBuildFile; fileRef = 85707F27276A34D900DC0649 /* DaxSpeech.swift */; };
		85707F2A276A35FE00DC0649 /* ActionSpeech.swift in Sources */ = {isa = PBXBuildFile; fileRef = 85707F29276A35FE00DC0649 /* ActionSpeech.swift */; };
		85707F2C276A364E00DC0649 /* OnboardingFlow.swift in Sources */ = {isa = PBXBuildFile; fileRef = 85707F2B276A364E00DC0649 /* OnboardingFlow.swift */; };
		85707F2E276A394C00DC0649 /* ViewExtensions.swift in Sources */ = {isa = PBXBuildFile; fileRef = 85707F2D276A394C00DC0649 /* ViewExtensions.swift */; };
		85707F31276A7DCA00DC0649 /* OnboardingViewModel.swift in Sources */ = {isa = PBXBuildFile; fileRef = 85707F30276A7DCA00DC0649 /* OnboardingViewModel.swift */; };
		85778E3527142C3000F091CA /* HomepageHeaderView.swift in Sources */ = {isa = PBXBuildFile; fileRef = 85778E3427142C3000F091CA /* HomepageHeaderView.swift */; };
		85799C1825DEBB3F0007EC87 /* Logging.swift in Sources */ = {isa = PBXBuildFile; fileRef = 85799C1725DEBB3F0007EC87 /* Logging.swift */; };
		8585B63826D6E66C00C1416F /* ButtonStyles.swift in Sources */ = {isa = PBXBuildFile; fileRef = 8585B63726D6E66C00C1416F /* ButtonStyles.swift */; };
		8589063A267BCD8E00D23B0D /* SaveCredentialsPopover.swift in Sources */ = {isa = PBXBuildFile; fileRef = 85890639267BCD8E00D23B0D /* SaveCredentialsPopover.swift */; };
		8589063C267BCDC000D23B0D /* SaveCredentialsViewController.swift in Sources */ = {isa = PBXBuildFile; fileRef = 8589063B267BCDC000D23B0D /* SaveCredentialsViewController.swift */; };
		858A797F26A79EAA00A75A42 /* UserText+PasswordManager.swift in Sources */ = {isa = PBXBuildFile; fileRef = 858A797E26A79EAA00A75A42 /* UserText+PasswordManager.swift */; };
		858A798326A8B75F00A75A42 /* CopyHandler.swift in Sources */ = {isa = PBXBuildFile; fileRef = 858A798226A8B75F00A75A42 /* CopyHandler.swift */; };
		858A798526A8BB5D00A75A42 /* NSTextViewExtension.swift in Sources */ = {isa = PBXBuildFile; fileRef = 858A798426A8BB5D00A75A42 /* NSTextViewExtension.swift */; };
		858A798826A99DBE00A75A42 /* PasswordManagementItemListModelTests.swift in Sources */ = {isa = PBXBuildFile; fileRef = 858A798726A99DBE00A75A42 /* PasswordManagementItemListModelTests.swift */; };
		858A798A26A9B35E00A75A42 /* PasswordManagementItemModelTests.swift in Sources */ = {isa = PBXBuildFile; fileRef = 858A798926A9B35E00A75A42 /* PasswordManagementItemModelTests.swift */; };
		858C1BED26974E6600E6C014 /* PasswordManagerSettingsTests.swift in Sources */ = {isa = PBXBuildFile; fileRef = 858C1BEC26974E6600E6C014 /* PasswordManagerSettingsTests.swift */; };
		858C78FC2705EB5F009B2B44 /* HomepageHeader.xib in Resources */ = {isa = PBXBuildFile; fileRef = 858C78FB2705EB5F009B2B44 /* HomepageHeader.xib */; };
		859E7D6B27453BF3009C2B69 /* BookmarksExporter.swift in Sources */ = {isa = PBXBuildFile; fileRef = 859E7D6A27453BF3009C2B69 /* BookmarksExporter.swift */; };
		859E7D6D274548F2009C2B69 /* BookmarksExporterTests.swift in Sources */ = {isa = PBXBuildFile; fileRef = 859E7D6C274548F2009C2B69 /* BookmarksExporterTests.swift */; };
		85A0116925AF1D8900FA6A0C /* FindInPageViewController.swift in Sources */ = {isa = PBXBuildFile; fileRef = 85A0116825AF1D8900FA6A0C /* FindInPageViewController.swift */; };
		85A0117425AF2EDF00FA6A0C /* FindInPage.storyboard in Resources */ = {isa = PBXBuildFile; fileRef = 85A0117325AF2EDF00FA6A0C /* FindInPage.storyboard */; };
		85A0118225AF60E700FA6A0C /* FindInPageModel.swift in Sources */ = {isa = PBXBuildFile; fileRef = 85A0118125AF60E700FA6A0C /* FindInPageModel.swift */; };
		85A011EA25B4D4CA00FA6A0C /* FindInPageUserScript.swift in Sources */ = {isa = PBXBuildFile; fileRef = 85A011E925B4D4CA00FA6A0C /* FindInPageUserScript.swift */; };
		85AC3AEF25D5CE9800C7D2AA /* UserScripts.swift in Sources */ = {isa = PBXBuildFile; fileRef = 85AC3AEE25D5CE9800C7D2AA /* UserScripts.swift */; };
		85AC3AF725D5DBFD00C7D2AA /* DataExtension.swift in Sources */ = {isa = PBXBuildFile; fileRef = 85AC3AF625D5DBFD00C7D2AA /* DataExtension.swift */; };
		85AC3B0525D6B1D800C7D2AA /* ScriptSourceProviding.swift in Sources */ = {isa = PBXBuildFile; fileRef = 85AC3B0425D6B1D800C7D2AA /* ScriptSourceProviding.swift */; };
		85AC3B1725D9BC1A00C7D2AA /* ConfigurationDownloaderTests.swift in Sources */ = {isa = PBXBuildFile; fileRef = 85AC3B1625D9BC1A00C7D2AA /* ConfigurationDownloaderTests.swift */; };
		85AC3B3525DA82A600C7D2AA /* DataTaskProviding.swift in Sources */ = {isa = PBXBuildFile; fileRef = 85AC3B3425DA82A600C7D2AA /* DataTaskProviding.swift */; };
		85AC3B4925DAC9BD00C7D2AA /* ConfigurationStorageTests.swift in Sources */ = {isa = PBXBuildFile; fileRef = 85AC3B4825DAC9BD00C7D2AA /* ConfigurationStorageTests.swift */; };
		85AE2FF224A33A2D002D507F /* WebKit.framework in Frameworks */ = {isa = PBXBuildFile; fileRef = 85AE2FF124A33A2D002D507F /* WebKit.framework */; };
		85B7184A27677C2D00B4277F /* Onboarding.storyboard in Resources */ = {isa = PBXBuildFile; fileRef = 85B7184927677C2D00B4277F /* Onboarding.storyboard */; };
		85B7184C27677C6500B4277F /* OnboardingViewController.swift in Sources */ = {isa = PBXBuildFile; fileRef = 85B7184B27677C6500B4277F /* OnboardingViewController.swift */; };
		85B7184E27677CBB00B4277F /* RootView.swift in Sources */ = {isa = PBXBuildFile; fileRef = 85B7184D27677CBB00B4277F /* RootView.swift */; };
		85C48CCC278D808F00D3263E /* NSAttributedStringExtension.swift in Sources */ = {isa = PBXBuildFile; fileRef = 85C48CCB278D808F00D3263E /* NSAttributedStringExtension.swift */; };
		85C48CD127908C1000D3263E /* BrowserImportMoreInfoViewController.swift in Sources */ = {isa = PBXBuildFile; fileRef = 85C48CD027908C1000D3263E /* BrowserImportMoreInfoViewController.swift */; };
		85C6A29625CC1FFD00EEB5F1 /* UserDefaultsWrapper.swift in Sources */ = {isa = PBXBuildFile; fileRef = 85C6A29525CC1FFD00EEB5F1 /* UserDefaultsWrapper.swift */; };
		85CC1D73269EF1880062F04E /* PasswordManagementItemList.swift in Sources */ = {isa = PBXBuildFile; fileRef = 85CC1D72269EF1880062F04E /* PasswordManagementItemList.swift */; };
		85CC1D7B26A05ECF0062F04E /* PasswordManagementItemListModel.swift in Sources */ = {isa = PBXBuildFile; fileRef = 85CC1D7A26A05ECF0062F04E /* PasswordManagementItemListModel.swift */; };
		85CC1D7D26A05F250062F04E /* PasswordManagementItemModel.swift in Sources */ = {isa = PBXBuildFile; fileRef = 85CC1D7C26A05F250062F04E /* PasswordManagementItemModel.swift */; };
		85D33F1225C82EB3002B91A6 /* ConfigurationManager.swift in Sources */ = {isa = PBXBuildFile; fileRef = 85D33F1125C82EB3002B91A6 /* ConfigurationManager.swift */; };
		85D438B6256E7C9E00F3BAF8 /* ContextMenuUserScript.swift in Sources */ = {isa = PBXBuildFile; fileRef = 85D438B5256E7C9E00F3BAF8 /* ContextMenuUserScript.swift */; };
		85D885B026A590A90077C374 /* NSNotificationName+PasswordManager.swift in Sources */ = {isa = PBXBuildFile; fileRef = 85D885AF26A590A90077C374 /* NSNotificationName+PasswordManager.swift */; };
		85D885B326A5A9DE0077C374 /* NSAlert+PasswordManager.swift in Sources */ = {isa = PBXBuildFile; fileRef = 85D885B226A5A9DE0077C374 /* NSAlert+PasswordManager.swift */; };
		85E11C2F25E7DC7E00974CAF /* ExternalURLHandler.swift in Sources */ = {isa = PBXBuildFile; fileRef = 85E11C2E25E7DC7E00974CAF /* ExternalURLHandler.swift */; };
		85E11C3725E7F1E100974CAF /* ExternalURLHandlerTests.swift in Sources */ = {isa = PBXBuildFile; fileRef = 85E11C3625E7F1E100974CAF /* ExternalURLHandlerTests.swift */; };
		85F1B0C925EF9759004792B6 /* URLEventHandlerTests.swift in Sources */ = {isa = PBXBuildFile; fileRef = 85F1B0C825EF9759004792B6 /* URLEventHandlerTests.swift */; };
		85F487B5276A8F2E003CE668 /* OnboardingTests.swift in Sources */ = {isa = PBXBuildFile; fileRef = 85F487B4276A8F2E003CE668 /* OnboardingTests.swift */; };
		85F69B3C25EDE81F00978E59 /* URLExtensionTests.swift in Sources */ = {isa = PBXBuildFile; fileRef = 85F69B3B25EDE81F00978E59 /* URLExtensionTests.swift */; };
		85FF55C825F82E4F00E2AB99 /* Lottie in Frameworks */ = {isa = PBXBuildFile; productRef = 85FF55C725F82E4F00E2AB99 /* Lottie */; };
		9807F645278CA16F00E1547B /* BrowserServicesKit in Frameworks */ = {isa = PBXBuildFile; productRef = 9807F644278CA16F00E1547B /* BrowserServicesKit */; };
		9812D895276CEDA5004B6181 /* ContentBlockerRulesLists.swift in Sources */ = {isa = PBXBuildFile; fileRef = 9812D894276CEDA5004B6181 /* ContentBlockerRulesLists.swift */; };
		9826B0A02747DF3D0092F683 /* ContentBlocking.swift in Sources */ = {isa = PBXBuildFile; fileRef = 9826B09F2747DF3D0092F683 /* ContentBlocking.swift */; };
		9826B0A22747DFEB0092F683 /* AppPrivacyConfigurationDataProvider.swift in Sources */ = {isa = PBXBuildFile; fileRef = 9826B0A12747DFEB0092F683 /* AppPrivacyConfigurationDataProvider.swift */; };
		9833912F27AAA3CE00DAF119 /* AppTrackerDataSetProvider.swift in Sources */ = {isa = PBXBuildFile; fileRef = 9833912E27AAA3CE00DAF119 /* AppTrackerDataSetProvider.swift */; };
		9833913127AAA4B500DAF119 /* trackerData.json in Resources */ = {isa = PBXBuildFile; fileRef = 9833913027AAA4B500DAF119 /* trackerData.json */; };
		9833913327AAAEEE00DAF119 /* EmbeddedTrackerDataTests.swift in Sources */ = {isa = PBXBuildFile; fileRef = 9833913227AAAEEE00DAF119 /* EmbeddedTrackerDataTests.swift */; };
		98EB5D1027516A4800681FE6 /* AppPrivacyConfigurationTests.swift in Sources */ = {isa = PBXBuildFile; fileRef = 98EB5D0F27516A4800681FE6 /* AppPrivacyConfigurationTests.swift */; };
		AA06B6B72672AF8100F541C5 /* Sparkle in Frameworks */ = {isa = PBXBuildFile; productRef = AA06B6B62672AF8100F541C5 /* Sparkle */; };
		AA0877B826D5160D00B05660 /* SafariVersionReaderTests.swift in Sources */ = {isa = PBXBuildFile; fileRef = AA0877B726D5160D00B05660 /* SafariVersionReaderTests.swift */; };
		AA0877BA26D5161D00B05660 /* WebKitVersionProviderTests.swift in Sources */ = {isa = PBXBuildFile; fileRef = AA0877B926D5161D00B05660 /* WebKitVersionProviderTests.swift */; };
		AA0F3DB7261A566C0077F2D9 /* SuggestionLoadingMock.swift in Sources */ = {isa = PBXBuildFile; fileRef = AA0F3DB6261A566C0077F2D9 /* SuggestionLoadingMock.swift */; };
		AA13DCB4271480B0006D48D3 /* FirePopoverViewModel.swift in Sources */ = {isa = PBXBuildFile; fileRef = AA13DCB3271480B0006D48D3 /* FirePopoverViewModel.swift */; };
		AA222CB92760F74E00321475 /* FaviconReferenceCache.swift in Sources */ = {isa = PBXBuildFile; fileRef = AA222CB82760F74E00321475 /* FaviconReferenceCache.swift */; };
		AA2CB12D2587BB5600AA6FBE /* TabBarFooter.xib in Resources */ = {isa = PBXBuildFile; fileRef = AA2CB12C2587BB5600AA6FBE /* TabBarFooter.xib */; };
		AA2CB1352587C29500AA6FBE /* TabBarFooter.swift in Sources */ = {isa = PBXBuildFile; fileRef = AA2CB1342587C29500AA6FBE /* TabBarFooter.swift */; };
		AA34396C2754D4E300B241FA /* shield.json in Resources */ = {isa = PBXBuildFile; fileRef = AA34396A2754D4E200B241FA /* shield.json */; };
		AA34396D2754D4E300B241FA /* shield-dot.json in Resources */ = {isa = PBXBuildFile; fileRef = AA34396B2754D4E300B241FA /* shield-dot.json */; };
		AA3439702754D4E900B241FA /* dark-shield-dot.json in Resources */ = {isa = PBXBuildFile; fileRef = AA34396E2754D4E900B241FA /* dark-shield-dot.json */; };
		AA3439712754D4E900B241FA /* dark-shield.json in Resources */ = {isa = PBXBuildFile; fileRef = AA34396F2754D4E900B241FA /* dark-shield.json */; };
		AA3439782754D55100B241FA /* dark-trackers-2.json in Resources */ = {isa = PBXBuildFile; fileRef = AA3439722754D55100B241FA /* dark-trackers-2.json */; };
		AA3439792754D55100B241FA /* trackers-1.json in Resources */ = {isa = PBXBuildFile; fileRef = AA3439732754D55100B241FA /* trackers-1.json */; };
		AA34397A2754D55100B241FA /* trackers-2.json in Resources */ = {isa = PBXBuildFile; fileRef = AA3439742754D55100B241FA /* trackers-2.json */; };
		AA34397B2754D55100B241FA /* trackers-3.json in Resources */ = {isa = PBXBuildFile; fileRef = AA3439752754D55100B241FA /* trackers-3.json */; };
		AA34397C2754D55100B241FA /* dark-trackers-1.json in Resources */ = {isa = PBXBuildFile; fileRef = AA3439762754D55100B241FA /* dark-trackers-1.json */; };
		AA34397D2754D55100B241FA /* dark-trackers-3.json in Resources */ = {isa = PBXBuildFile; fileRef = AA3439772754D55100B241FA /* dark-trackers-3.json */; };
		AA3F895324C18AD500628DDE /* SuggestionViewModel.swift in Sources */ = {isa = PBXBuildFile; fileRef = AA3F895224C18AD500628DDE /* SuggestionViewModel.swift */; };
		AA4BBA3B25C58FA200C4FB0F /* MainMenu.swift in Sources */ = {isa = PBXBuildFile; fileRef = AA4BBA3A25C58FA200C4FB0F /* MainMenu.swift */; };
		AA4D700725545EF800C3411E /* URLEventHandler.swift in Sources */ = {isa = PBXBuildFile; fileRef = AA4D700625545EF800C3411E /* URLEventHandler.swift */; };
		AA4FF40C2624751A004E2377 /* GrammarFeaturesManager.swift in Sources */ = {isa = PBXBuildFile; fileRef = AA4FF40B2624751A004E2377 /* GrammarFeaturesManager.swift */; };
		AA512D1424D99D9800230283 /* FaviconManager.swift in Sources */ = {isa = PBXBuildFile; fileRef = AA512D1324D99D9800230283 /* FaviconManager.swift */; };
		AA585D82248FD31100E9A3E2 /* AppDelegate.swift in Sources */ = {isa = PBXBuildFile; fileRef = AA585D81248FD31100E9A3E2 /* AppDelegate.swift */; };
		AA585D84248FD31100E9A3E2 /* BrowserTabViewController.swift in Sources */ = {isa = PBXBuildFile; fileRef = AA585D83248FD31100E9A3E2 /* BrowserTabViewController.swift */; };
		AA585D86248FD31400E9A3E2 /* Assets.xcassets in Resources */ = {isa = PBXBuildFile; fileRef = AA585D85248FD31400E9A3E2 /* Assets.xcassets */; };
		AA585D89248FD31400E9A3E2 /* Main.storyboard in Resources */ = {isa = PBXBuildFile; fileRef = AA585D87248FD31400E9A3E2 /* Main.storyboard */; };
		AA585DAF2490E6E600E9A3E2 /* MainViewController.swift in Sources */ = {isa = PBXBuildFile; fileRef = AA585DAE2490E6E600E9A3E2 /* MainViewController.swift */; };
		AA5C8F59258FE21F00748EB7 /* NSTextFieldExtension.swift in Sources */ = {isa = PBXBuildFile; fileRef = AA5C8F58258FE21F00748EB7 /* NSTextFieldExtension.swift */; };
		AA5C8F5E2590EEE800748EB7 /* NSPointExtension.swift in Sources */ = {isa = PBXBuildFile; fileRef = AA5C8F5D2590EEE800748EB7 /* NSPointExtension.swift */; };
		AA5C8F632591021700748EB7 /* NSApplicationExtension.swift in Sources */ = {isa = PBXBuildFile; fileRef = AA5C8F622591021700748EB7 /* NSApplicationExtension.swift */; };
		AA5D6DAC24A340F700C6FBCE /* WebViewStateObserver.swift in Sources */ = {isa = PBXBuildFile; fileRef = AA5D6DAB24A340F700C6FBCE /* WebViewStateObserver.swift */; };
		AA5FA697275F90C400DCE9C9 /* FaviconImageCache.swift in Sources */ = {isa = PBXBuildFile; fileRef = AA5FA696275F90C400DCE9C9 /* FaviconImageCache.swift */; };
		AA5FA69A275F91C700DCE9C9 /* Favicon.swift in Sources */ = {isa = PBXBuildFile; fileRef = AA5FA699275F91C700DCE9C9 /* Favicon.swift */; };
		AA5FA69D275F945C00DCE9C9 /* FaviconStore.swift in Sources */ = {isa = PBXBuildFile; fileRef = AA5FA69C275F945C00DCE9C9 /* FaviconStore.swift */; };
		AA5FA6A0275F948900DCE9C9 /* Favicons.xcdatamodeld in Sources */ = {isa = PBXBuildFile; fileRef = AA5FA69E275F948900DCE9C9 /* Favicons.xcdatamodeld */; };
		AA6197C4276B314D008396F0 /* FaviconUrlReference.swift in Sources */ = {isa = PBXBuildFile; fileRef = AA6197C3276B314D008396F0 /* FaviconUrlReference.swift */; };
		AA6197C6276B3168008396F0 /* FaviconHostReference.swift in Sources */ = {isa = PBXBuildFile; fileRef = AA6197C5276B3168008396F0 /* FaviconHostReference.swift */; };
		AA61C0D02722159B00E6B681 /* FireInfoViewController.swift in Sources */ = {isa = PBXBuildFile; fileRef = AA61C0CF2722159B00E6B681 /* FireInfoViewController.swift */; };
		AA61C0D22727F59B00E6B681 /* ArrayExtension.swift in Sources */ = {isa = PBXBuildFile; fileRef = AA61C0D12727F59B00E6B681 /* ArrayExtension.swift */; };
		AA63745424C9BF9A00AB2AC4 /* SuggestionContainerTests.swift in Sources */ = {isa = PBXBuildFile; fileRef = AA63745324C9BF9A00AB2AC4 /* SuggestionContainerTests.swift */; };
		AA652CB125DD825B009059CC /* LocalBookmarkStoreTests.swift in Sources */ = {isa = PBXBuildFile; fileRef = AA652CB025DD825B009059CC /* LocalBookmarkStoreTests.swift */; };
		AA652CCE25DD9071009059CC /* BookmarkListTests.swift in Sources */ = {isa = PBXBuildFile; fileRef = AA652CCD25DD9071009059CC /* BookmarkListTests.swift */; };
		AA652CD325DDA6E9009059CC /* LocalBookmarkManagerTests.swift in Sources */ = {isa = PBXBuildFile; fileRef = AA652CD225DDA6E9009059CC /* LocalBookmarkManagerTests.swift */; };
		AA652CDB25DDAB32009059CC /* BookmarkStoreMock.swift in Sources */ = {isa = PBXBuildFile; fileRef = AA652CDA25DDAB32009059CC /* BookmarkStoreMock.swift */; };
		AA6820E425502F19005ED0D5 /* WebsiteDataStore.swift in Sources */ = {isa = PBXBuildFile; fileRef = AA6820E325502F19005ED0D5 /* WebsiteDataStore.swift */; };
		AA6820EB25503D6A005ED0D5 /* Fire.swift in Sources */ = {isa = PBXBuildFile; fileRef = AA6820EA25503D6A005ED0D5 /* Fire.swift */; };
		AA6820F125503DA9005ED0D5 /* FireViewModel.swift in Sources */ = {isa = PBXBuildFile; fileRef = AA6820F025503DA9005ED0D5 /* FireViewModel.swift */; };
		AA68C3D32490ED62001B8783 /* NavigationBarViewController.swift in Sources */ = {isa = PBXBuildFile; fileRef = AA68C3D22490ED62001B8783 /* NavigationBarViewController.swift */; };
		AA68C3D72490F821001B8783 /* README.md in Resources */ = {isa = PBXBuildFile; fileRef = AA68C3D62490F821001B8783 /* README.md */; };
		AA693E5E2696E5B90007BB78 /* CrashReports.storyboard in Resources */ = {isa = PBXBuildFile; fileRef = AA693E5D2696E5B90007BB78 /* CrashReports.storyboard */; };
		AA6AD95B2704B6DB00159F8A /* FirePopoverViewController.swift in Sources */ = {isa = PBXBuildFile; fileRef = AA6AD95A2704B6DB00159F8A /* FirePopoverViewController.swift */; };
		AA6EF9AD25066F42004754E6 /* WindowsManager.swift in Sources */ = {isa = PBXBuildFile; fileRef = AA6EF9AC25066F42004754E6 /* WindowsManager.swift */; };
		AA6EF9B3250785D5004754E6 /* NSMenuExtension.swift in Sources */ = {isa = PBXBuildFile; fileRef = AA6EF9B2250785D5004754E6 /* NSMenuExtension.swift */; };
		AA6EF9B525081B4C004754E6 /* MainMenuActions.swift in Sources */ = {isa = PBXBuildFile; fileRef = AA6EF9B425081B4C004754E6 /* MainMenuActions.swift */; };
		AA6FFB4424DC33320028F4D0 /* NSViewExtension.swift in Sources */ = {isa = PBXBuildFile; fileRef = AA6FFB4324DC33320028F4D0 /* NSViewExtension.swift */; };
		AA6FFB4624DC3B5A0028F4D0 /* WebView.swift in Sources */ = {isa = PBXBuildFile; fileRef = AA6FFB4524DC3B5A0028F4D0 /* WebView.swift */; };
		AA72D5E325FE977F00C77619 /* AddEditFavoriteViewController.swift in Sources */ = {isa = PBXBuildFile; fileRef = AA72D5E225FE977F00C77619 /* AddEditFavoriteViewController.swift */; };
		AA72D5F025FEA49900C77619 /* AddEditFavoriteWindow.swift in Sources */ = {isa = PBXBuildFile; fileRef = AA72D5EF25FEA49900C77619 /* AddEditFavoriteWindow.swift */; };
		AA72D5FE25FFF94E00C77619 /* NSMenuItemExtension.swift in Sources */ = {isa = PBXBuildFile; fileRef = AA72D5FD25FFF94E00C77619 /* NSMenuItemExtension.swift */; };
		AA7412B224D0B3AC00D22FE0 /* TabBarViewItem.swift in Sources */ = {isa = PBXBuildFile; fileRef = AA7412B024D0B3AC00D22FE0 /* TabBarViewItem.swift */; };
		AA7412B324D0B3AC00D22FE0 /* TabBarViewItem.xib in Resources */ = {isa = PBXBuildFile; fileRef = AA7412B124D0B3AC00D22FE0 /* TabBarViewItem.xib */; };
		AA7412B524D1536B00D22FE0 /* MainWindowController.swift in Sources */ = {isa = PBXBuildFile; fileRef = AA7412B424D1536B00D22FE0 /* MainWindowController.swift */; };
		AA7412B724D1687000D22FE0 /* TabBarScrollView.swift in Sources */ = {isa = PBXBuildFile; fileRef = AA7412B624D1687000D22FE0 /* TabBarScrollView.swift */; };
		AA7412BD24D2BEEE00D22FE0 /* MainWindow.swift in Sources */ = {isa = PBXBuildFile; fileRef = AA7412BC24D2BEEE00D22FE0 /* MainWindow.swift */; };
		AA75A0AE26F3500C0086B667 /* PrivacyIconViewModel.swift in Sources */ = {isa = PBXBuildFile; fileRef = AA75A0AD26F3500C0086B667 /* PrivacyIconViewModel.swift */; };
		AA80EC54256BE3BC007083E7 /* UserText.swift in Sources */ = {isa = PBXBuildFile; fileRef = AA80EC53256BE3BC007083E7 /* UserText.swift */; };
		AA80EC67256C4691007083E7 /* BrowserTab.storyboard in Resources */ = {isa = PBXBuildFile; fileRef = AA80EC69256C4691007083E7 /* BrowserTab.storyboard */; };
		AA80EC6D256C469C007083E7 /* NavigationBar.storyboard in Resources */ = {isa = PBXBuildFile; fileRef = AA80EC6F256C469C007083E7 /* NavigationBar.storyboard */; };
		AA80EC73256C46A2007083E7 /* Suggestion.storyboard in Resources */ = {isa = PBXBuildFile; fileRef = AA80EC75256C46A2007083E7 /* Suggestion.storyboard */; };
		AA80EC79256C46AA007083E7 /* TabBar.storyboard in Resources */ = {isa = PBXBuildFile; fileRef = AA80EC7B256C46AA007083E7 /* TabBar.storyboard */; };
		AA80EC89256C49B8007083E7 /* Localizable.strings in Resources */ = {isa = PBXBuildFile; fileRef = AA80EC8B256C49B8007083E7 /* Localizable.strings */; };
		AA80EC8F256C49BC007083E7 /* Localizable.stringsdict in Resources */ = {isa = PBXBuildFile; fileRef = AA80EC91256C49BC007083E7 /* Localizable.stringsdict */; };
		AA840A9827319D1600E63CDD /* FirePopoverWrapperViewController.swift in Sources */ = {isa = PBXBuildFile; fileRef = AA840A9727319D1600E63CDD /* FirePopoverWrapperViewController.swift */; };
		AA88D14B252A557100980B4E /* URLRequestExtension.swift in Sources */ = {isa = PBXBuildFile; fileRef = AA88D14A252A557100980B4E /* URLRequestExtension.swift */; };
		AA8EDF2424923E980071C2E8 /* URLExtension.swift in Sources */ = {isa = PBXBuildFile; fileRef = AA8EDF2324923E980071C2E8 /* URLExtension.swift */; };
		AA8EDF2724923EC70071C2E8 /* StringExtension.swift in Sources */ = {isa = PBXBuildFile; fileRef = AA8EDF2624923EC70071C2E8 /* StringExtension.swift */; };
		AA91F83927076F1900771A0D /* PrivacyIconViewModelTests.swift in Sources */ = {isa = PBXBuildFile; fileRef = AA91F83827076F1900771A0D /* PrivacyIconViewModelTests.swift */; };
		AA92126F25ACCB1100600CD4 /* ErrorExtension.swift in Sources */ = {isa = PBXBuildFile; fileRef = AA92126E25ACCB1100600CD4 /* ErrorExtension.swift */; };
		AA92127725ADA07900600CD4 /* WKWebViewExtension.swift in Sources */ = {isa = PBXBuildFile; fileRef = AA92127625ADA07900600CD4 /* WKWebViewExtension.swift */; };
		AA97BF4625135DD30014931A /* ApplicationDockMenu.swift in Sources */ = {isa = PBXBuildFile; fileRef = AA97BF4525135DD30014931A /* ApplicationDockMenu.swift */; };
		AA9B7C7E26A06E040008D425 /* TrackerInfo.swift in Sources */ = {isa = PBXBuildFile; fileRef = AA9B7C7D26A06E040008D425 /* TrackerInfo.swift */; };
		AA9B7C8326A197A00008D425 /* ServerTrust.swift in Sources */ = {isa = PBXBuildFile; fileRef = AA9B7C8226A197A00008D425 /* ServerTrust.swift */; };
		AA9B7C8526A199B60008D425 /* ServerTrustViewModel.swift in Sources */ = {isa = PBXBuildFile; fileRef = AA9B7C8426A199B60008D425 /* ServerTrustViewModel.swift */; };
		AA9C362825518C44004B1BA3 /* WebsiteDataStoreMock.swift in Sources */ = {isa = PBXBuildFile; fileRef = AA9C362725518C44004B1BA3 /* WebsiteDataStoreMock.swift */; };
		AA9C363025518CA9004B1BA3 /* FireTests.swift in Sources */ = {isa = PBXBuildFile; fileRef = AA9C362F25518CA9004B1BA3 /* FireTests.swift */; };
		AA9E9A5625A3AE8400D1959D /* NSWindowExtension.swift in Sources */ = {isa = PBXBuildFile; fileRef = AA9E9A5525A3AE8400D1959D /* NSWindowExtension.swift */; };
		AA9E9A5E25A4867200D1959D /* TabDragAndDropManager.swift in Sources */ = {isa = PBXBuildFile; fileRef = AA9E9A5D25A4867200D1959D /* TabDragAndDropManager.swift */; };
		AA9FF95924A1ECF20039E328 /* Tab.swift in Sources */ = {isa = PBXBuildFile; fileRef = AA9FF95824A1ECF20039E328 /* Tab.swift */; };
		AA9FF95B24A1EFC20039E328 /* TabViewModel.swift in Sources */ = {isa = PBXBuildFile; fileRef = AA9FF95A24A1EFC20039E328 /* TabViewModel.swift */; };
		AA9FF95D24A1FA1C0039E328 /* TabCollection.swift in Sources */ = {isa = PBXBuildFile; fileRef = AA9FF95C24A1FA1C0039E328 /* TabCollection.swift */; };
		AA9FF95F24A1FB690039E328 /* TabCollectionViewModel.swift in Sources */ = {isa = PBXBuildFile; fileRef = AA9FF95E24A1FB680039E328 /* TabCollectionViewModel.swift */; };
		AAA0CC33252F181A0079BC96 /* NavigationButtonMenuDelegate.swift in Sources */ = {isa = PBXBuildFile; fileRef = AAA0CC32252F181A0079BC96 /* NavigationButtonMenuDelegate.swift */; };
		AAA0CC3C25337FAB0079BC96 /* WKBackForwardListItemViewModel.swift in Sources */ = {isa = PBXBuildFile; fileRef = AAA0CC3B25337FAB0079BC96 /* WKBackForwardListItemViewModel.swift */; };
		AAA0CC472533833C0079BC96 /* MoreOptionsMenu.swift in Sources */ = {isa = PBXBuildFile; fileRef = AAA0CC462533833C0079BC96 /* MoreOptionsMenu.swift */; };
		AAA0CC572539EBC90079BC96 /* FaviconUserScript.swift in Sources */ = {isa = PBXBuildFile; fileRef = AAA0CC562539EBC90079BC96 /* FaviconUserScript.swift */; };
		AAA0CC6A253CC43C0079BC96 /* WKUserContentControllerExtension.swift in Sources */ = {isa = PBXBuildFile; fileRef = AAA0CC69253CC43C0079BC96 /* WKUserContentControllerExtension.swift */; };
		AAA892EA250A4CEF005B37B2 /* WindowControllersManager.swift in Sources */ = {isa = PBXBuildFile; fileRef = AAA892E9250A4CEF005B37B2 /* WindowControllersManager.swift */; };
		AAADFD06264AA282001555EA /* TimeIntervalExtension.swift in Sources */ = {isa = PBXBuildFile; fileRef = AAADFD05264AA282001555EA /* TimeIntervalExtension.swift */; };
		AAB549DF25DAB8F80058460B /* BookmarkViewModel.swift in Sources */ = {isa = PBXBuildFile; fileRef = AAB549DE25DAB8F80058460B /* BookmarkViewModel.swift */; };
		AAB7320726DD0C37002FACF9 /* Fire.storyboard in Resources */ = {isa = PBXBuildFile; fileRef = AAB7320626DD0C37002FACF9 /* Fire.storyboard */; };
		AAB7320926DD0CD9002FACF9 /* FireViewController.swift in Sources */ = {isa = PBXBuildFile; fileRef = AAB7320826DD0CD9002FACF9 /* FireViewController.swift */; };
		AAB8203C26B2DE0D00788AC3 /* SuggestionListCharacteristics.swift in Sources */ = {isa = PBXBuildFile; fileRef = AAB8203B26B2DE0D00788AC3 /* SuggestionListCharacteristics.swift */; };
		AABAF59C260A7D130085060C /* FaviconManagerMock.swift in Sources */ = {isa = PBXBuildFile; fileRef = AABAF59B260A7D130085060C /* FaviconManagerMock.swift */; };
		AABEE69A24A902A90043105B /* SuggestionContainerViewModel.swift in Sources */ = {isa = PBXBuildFile; fileRef = AABEE69924A902A90043105B /* SuggestionContainerViewModel.swift */; };
		AABEE69C24A902BB0043105B /* SuggestionContainer.swift in Sources */ = {isa = PBXBuildFile; fileRef = AABEE69B24A902BB0043105B /* SuggestionContainer.swift */; };
		AABEE6A524AA0A7F0043105B /* SuggestionViewController.swift in Sources */ = {isa = PBXBuildFile; fileRef = AABEE6A424AA0A7F0043105B /* SuggestionViewController.swift */; };
		AABEE6A924AB4B910043105B /* SuggestionTableCellView.swift in Sources */ = {isa = PBXBuildFile; fileRef = AABEE6A824AB4B910043105B /* SuggestionTableCellView.swift */; };
		AABEE6AB24ACA0F90043105B /* SuggestionTableRowView.swift in Sources */ = {isa = PBXBuildFile; fileRef = AABEE6AA24ACA0F90043105B /* SuggestionTableRowView.swift */; };
		AABEE6AF24AD22B90043105B /* AddressBarTextField.swift in Sources */ = {isa = PBXBuildFile; fileRef = AABEE6AE24AD22B90043105B /* AddressBarTextField.swift */; };
		AAC30A26268DFEE200D2D9CD /* CrashReporter.swift in Sources */ = {isa = PBXBuildFile; fileRef = AAC30A25268DFEE200D2D9CD /* CrashReporter.swift */; };
		AAC30A28268E045400D2D9CD /* CrashReportReader.swift in Sources */ = {isa = PBXBuildFile; fileRef = AAC30A27268E045400D2D9CD /* CrashReportReader.swift */; };
		AAC30A2A268E239100D2D9CD /* CrashReport.swift in Sources */ = {isa = PBXBuildFile; fileRef = AAC30A29268E239100D2D9CD /* CrashReport.swift */; };
		AAC30A2C268F1ECD00D2D9CD /* CrashReportSender.swift in Sources */ = {isa = PBXBuildFile; fileRef = AAC30A2B268F1ECD00D2D9CD /* CrashReportSender.swift */; };
		AAC30A2E268F1EE300D2D9CD /* CrashReportPromptPresenter.swift in Sources */ = {isa = PBXBuildFile; fileRef = AAC30A2D268F1EE300D2D9CD /* CrashReportPromptPresenter.swift */; };
		AAC5E4C725D6A6E8007F5990 /* BookmarkPopover.swift in Sources */ = {isa = PBXBuildFile; fileRef = AAC5E4C425D6A6E8007F5990 /* BookmarkPopover.swift */; };
		AAC5E4C825D6A6E8007F5990 /* BookmarkPopoverViewController.swift in Sources */ = {isa = PBXBuildFile; fileRef = AAC5E4C525D6A6E8007F5990 /* BookmarkPopoverViewController.swift */; };
		AAC5E4C925D6A6E8007F5990 /* Bookmarks.storyboard in Resources */ = {isa = PBXBuildFile; fileRef = AAC5E4C625D6A6E8007F5990 /* Bookmarks.storyboard */; };
		AAC5E4D025D6A709007F5990 /* Bookmark.swift in Sources */ = {isa = PBXBuildFile; fileRef = AAC5E4CD25D6A709007F5990 /* Bookmark.swift */; };
		AAC5E4D125D6A709007F5990 /* BookmarkManager.swift in Sources */ = {isa = PBXBuildFile; fileRef = AAC5E4CE25D6A709007F5990 /* BookmarkManager.swift */; };
		AAC5E4D225D6A709007F5990 /* BookmarkList.swift in Sources */ = {isa = PBXBuildFile; fileRef = AAC5E4CF25D6A709007F5990 /* BookmarkList.swift */; };
		AAC5E4D925D6A711007F5990 /* BookmarkStore.swift in Sources */ = {isa = PBXBuildFile; fileRef = AAC5E4D625D6A710007F5990 /* BookmarkStore.swift */; };
		AAC5E4E425D6BA9C007F5990 /* NSSizeExtension.swift in Sources */ = {isa = PBXBuildFile; fileRef = AAC5E4E325D6BA9C007F5990 /* NSSizeExtension.swift */; };
		AAC5E4F125D6BF10007F5990 /* AddressBarButton.swift in Sources */ = {isa = PBXBuildFile; fileRef = AAC5E4F025D6BF10007F5990 /* AddressBarButton.swift */; };
		AAC5E4F625D6BF2C007F5990 /* AddressBarButtonsViewController.swift in Sources */ = {isa = PBXBuildFile; fileRef = AAC5E4F525D6BF2C007F5990 /* AddressBarButtonsViewController.swift */; };
		AAC82C60258B6CB5009B6B42 /* TooltipWindowController.swift in Sources */ = {isa = PBXBuildFile; fileRef = AAC82C5F258B6CB5009B6B42 /* TooltipWindowController.swift */; };
		AAC9C01524CAFBCE00AD1325 /* TabTests.swift in Sources */ = {isa = PBXBuildFile; fileRef = AAC9C01424CAFBCE00AD1325 /* TabTests.swift */; };
		AAC9C01724CAFBDC00AD1325 /* TabCollectionTests.swift in Sources */ = {isa = PBXBuildFile; fileRef = AAC9C01624CAFBDC00AD1325 /* TabCollectionTests.swift */; };
		AAC9C01C24CB594C00AD1325 /* TabViewModelTests.swift in Sources */ = {isa = PBXBuildFile; fileRef = AAC9C01B24CB594C00AD1325 /* TabViewModelTests.swift */; };
		AAC9C01E24CB6BEB00AD1325 /* TabCollectionViewModelTests.swift in Sources */ = {isa = PBXBuildFile; fileRef = AAC9C01D24CB6BEB00AD1325 /* TabCollectionViewModelTests.swift */; };
		AACF6FD626BC366D00CF09F9 /* SafariVersionReader.swift in Sources */ = {isa = PBXBuildFile; fileRef = AACF6FD526BC366D00CF09F9 /* SafariVersionReader.swift */; };
		AAD6D8882696DF6D002393B3 /* CrashReportPromptViewController.swift in Sources */ = {isa = PBXBuildFile; fileRef = AAD6D8862696DF6D002393B3 /* CrashReportPromptViewController.swift */; };
		AAD86E52267A0DFF005C11BE /* UpdateController.swift in Sources */ = {isa = PBXBuildFile; fileRef = AAD86E51267A0DFF005C11BE /* UpdateController.swift */; };
		AADCBF3A26F7C2CE00EF67A8 /* LottieAnimationCache.swift in Sources */ = {isa = PBXBuildFile; fileRef = AADCBF3926F7C2CE00EF67A8 /* LottieAnimationCache.swift */; };
		AADE11C026D916D70032D8A7 /* StringExtensionTests.swift in Sources */ = {isa = PBXBuildFile; fileRef = AADE11BF26D916D70032D8A7 /* StringExtensionTests.swift */; };
		AAE246F32709EF3B00BEEAEE /* FirePopoverCollectionViewItem.swift in Sources */ = {isa = PBXBuildFile; fileRef = AAE246F12709EF3B00BEEAEE /* FirePopoverCollectionViewItem.swift */; };
		AAE246F42709EF3B00BEEAEE /* FirePopoverCollectionViewItem.xib in Resources */ = {isa = PBXBuildFile; fileRef = AAE246F22709EF3B00BEEAEE /* FirePopoverCollectionViewItem.xib */; };
		AAE246F6270A3D3000BEEAEE /* FirePopoverCollectionViewHeader.xib in Resources */ = {isa = PBXBuildFile; fileRef = AAE246F5270A3D3000BEEAEE /* FirePopoverCollectionViewHeader.xib */; };
		AAE246F8270A406200BEEAEE /* FirePopoverCollectionViewHeader.swift in Sources */ = {isa = PBXBuildFile; fileRef = AAE246F7270A406200BEEAEE /* FirePopoverCollectionViewHeader.swift */; };
		AAE39D1B24F44885008EF28B /* TabCollectionViewModelDelegateMock.swift in Sources */ = {isa = PBXBuildFile; fileRef = AAE39D1A24F44885008EF28B /* TabCollectionViewModelDelegateMock.swift */; };
		AAE71E2C25F781EA00D74437 /* Homepage.storyboard in Resources */ = {isa = PBXBuildFile; fileRef = AAE71E2B25F781EA00D74437 /* Homepage.storyboard */; };
		AAE71E3125F7855400D74437 /* HomepageViewController.swift in Sources */ = {isa = PBXBuildFile; fileRef = AAE71E3025F7855400D74437 /* HomepageViewController.swift */; };
		AAE71E3725F7869300D74437 /* HomepageCollectionViewItem.swift in Sources */ = {isa = PBXBuildFile; fileRef = AAE71E3525F7869300D74437 /* HomepageCollectionViewItem.swift */; };
		AAE71E3825F7869300D74437 /* HomepageCollectionViewItem.xib in Resources */ = {isa = PBXBuildFile; fileRef = AAE71E3625F7869300D74437 /* HomepageCollectionViewItem.xib */; };
		AAE7527A263B046100B973F8 /* History.xcdatamodeld in Sources */ = {isa = PBXBuildFile; fileRef = AAE75278263B046100B973F8 /* History.xcdatamodeld */; };
		AAE7527C263B056C00B973F8 /* HistoryStore.swift in Sources */ = {isa = PBXBuildFile; fileRef = AAE7527B263B056C00B973F8 /* HistoryStore.swift */; };
		AAE7527E263B05C600B973F8 /* HistoryEntry.swift in Sources */ = {isa = PBXBuildFile; fileRef = AAE7527D263B05C600B973F8 /* HistoryEntry.swift */; };
		AAE75280263B0A4D00B973F8 /* HistoryCoordinator.swift in Sources */ = {isa = PBXBuildFile; fileRef = AAE7527F263B0A4D00B973F8 /* HistoryCoordinator.swift */; };
		AAE8B102258A41C000E81239 /* Tooltip.storyboard in Resources */ = {isa = PBXBuildFile; fileRef = AAE8B101258A41C000E81239 /* Tooltip.storyboard */; };
		AAE8B110258A456C00E81239 /* TooltipViewController.swift in Sources */ = {isa = PBXBuildFile; fileRef = AAE8B10F258A456C00E81239 /* TooltipViewController.swift */; };
		AAE99B8927088A19008B6BD9 /* FirePopover.swift in Sources */ = {isa = PBXBuildFile; fileRef = AAE99B8827088A19008B6BD9 /* FirePopover.swift */; };
		AAEC74B22642C57200C2EFBC /* HistoryCoordinatingMock.swift in Sources */ = {isa = PBXBuildFile; fileRef = AAEC74B12642C57200C2EFBC /* HistoryCoordinatingMock.swift */; };
		AAEC74B42642C69300C2EFBC /* HistoryCoordinatorTests.swift in Sources */ = {isa = PBXBuildFile; fileRef = AAEC74B32642C69300C2EFBC /* HistoryCoordinatorTests.swift */; };
		AAEC74B62642CC6A00C2EFBC /* HistoryStoringMock.swift in Sources */ = {isa = PBXBuildFile; fileRef = AAEC74B52642CC6A00C2EFBC /* HistoryStoringMock.swift */; };
		AAEC74B82642E43800C2EFBC /* HistoryStoreTests.swift in Sources */ = {isa = PBXBuildFile; fileRef = AAEC74B72642E43800C2EFBC /* HistoryStoreTests.swift */; };
		AAEC74BB2642E67C00C2EFBC /* NSPersistentContainerExtension.swift in Sources */ = {isa = PBXBuildFile; fileRef = AAEC74BA2642E67C00C2EFBC /* NSPersistentContainerExtension.swift */; };
		AAEC74BC2642F0F800C2EFBC /* History.xcdatamodeld in Sources */ = {isa = PBXBuildFile; fileRef = AAE75278263B046100B973F8 /* History.xcdatamodeld */; };
		AAECA42024EEA4AC00EFA63A /* IndexPathExtension.swift in Sources */ = {isa = PBXBuildFile; fileRef = AAECA41F24EEA4AC00EFA63A /* IndexPathExtension.swift */; };
		AAEEC6A927088ADB008445F7 /* FireCoordinator.swift in Sources */ = {isa = PBXBuildFile; fileRef = AAEEC6A827088ADB008445F7 /* FireCoordinator.swift */; };
		AAEF6BC8276A081C0024DCF4 /* FaviconSelector.swift in Sources */ = {isa = PBXBuildFile; fileRef = AAEF6BC7276A081C0024DCF4 /* FaviconSelector.swift */; };
		AAFCB37F25E545D400859DD4 /* PublisherExtension.swift in Sources */ = {isa = PBXBuildFile; fileRef = AAFCB37E25E545D400859DD4 /* PublisherExtension.swift */; };
		AAFE068326C7082D005434CC /* WebKitVersionProvider.swift in Sources */ = {isa = PBXBuildFile; fileRef = AAFE068226C7082D005434CC /* WebKitVersionProvider.swift */; };
		B6040856274B830F00680351 /* DictionaryExtension.swift in Sources */ = {isa = PBXBuildFile; fileRef = B6040855274B830F00680351 /* DictionaryExtension.swift */; };
		B604085C274B8FBA00680351 /* UnprotectedDomains.xcdatamodeld in Sources */ = {isa = PBXBuildFile; fileRef = B604085A274B8CA300680351 /* UnprotectedDomains.xcdatamodeld */; };
		B6085D062743905F00A9C456 /* CoreDataStore.swift in Sources */ = {isa = PBXBuildFile; fileRef = B6085D052743905F00A9C456 /* CoreDataStore.swift */; };
		B6085D092743AAB600A9C456 /* FireproofDomains.xcdatamodeld in Sources */ = {isa = PBXBuildFile; fileRef = B6085D072743993C00A9C456 /* FireproofDomains.xcdatamodeld */; };
		B6106BA026A7BE0B0013B453 /* PermissionManagerTests.swift in Sources */ = {isa = PBXBuildFile; fileRef = B6106B9F26A7BE0B0013B453 /* PermissionManagerTests.swift */; };
		B6106BA426A7BEA40013B453 /* PermissionAuthorizationState.swift in Sources */ = {isa = PBXBuildFile; fileRef = B6106BA226A7BEA00013B453 /* PermissionAuthorizationState.swift */; };
		B6106BA726A7BECC0013B453 /* PermissionAuthorizationQuery.swift in Sources */ = {isa = PBXBuildFile; fileRef = B6106BA526A7BEC80013B453 /* PermissionAuthorizationQuery.swift */; };
		B6106BAB26A7BF1D0013B453 /* PermissionType.swift in Sources */ = {isa = PBXBuildFile; fileRef = B6106BAA26A7BF1D0013B453 /* PermissionType.swift */; };
		B6106BAD26A7BF390013B453 /* PermissionState.swift in Sources */ = {isa = PBXBuildFile; fileRef = B6106BAC26A7BF390013B453 /* PermissionState.swift */; };
		B6106BAF26A7C6180013B453 /* PermissionStoreMock.swift in Sources */ = {isa = PBXBuildFile; fileRef = B6106BAE26A7C6180013B453 /* PermissionStoreMock.swift */; };
		B6106BB126A7D8720013B453 /* PermissionStoreTests.swift in Sources */ = {isa = PBXBuildFile; fileRef = B6106BB026A7D8720013B453 /* PermissionStoreTests.swift */; };
		B6106BB326A7F4AA0013B453 /* GeolocationServiceMock.swift in Sources */ = {isa = PBXBuildFile; fileRef = B6106BB226A7F4AA0013B453 /* GeolocationServiceMock.swift */; };
		B6106BB526A809E60013B453 /* GeolocationProviderTests.swift in Sources */ = {isa = PBXBuildFile; fileRef = B6106BB426A809E60013B453 /* GeolocationProviderTests.swift */; };
		B610F2BB27A145C500FCEBE9 /* RulesCompilationMonitor.swift in Sources */ = {isa = PBXBuildFile; fileRef = B610F2BA27A145C500FCEBE9 /* RulesCompilationMonitor.swift */; };
		B610F2E427A8F37A00FCEBE9 /* CBRCompileTimeReporterTests.swift in Sources */ = {isa = PBXBuildFile; fileRef = B610F2E327A8F37A00FCEBE9 /* CBRCompileTimeReporterTests.swift */; };
		B610F2EB27AA8E4500FCEBE9 /* ContentBlockingUpdatingTests.swift in Sources */ = {isa = PBXBuildFile; fileRef = B610F2E527AA388100FCEBE9 /* ContentBlockingUpdatingTests.swift */; };
		B610F2EC27AA8F9400FCEBE9 /* ContentBlockerRulesManagerMock.swift in Sources */ = {isa = PBXBuildFile; fileRef = B610F2E727AA397100FCEBE9 /* ContentBlockerRulesManagerMock.swift */; };
		B61EF3EC266F91E700B4D78F /* WKWebView+Download.swift in Sources */ = {isa = PBXBuildFile; fileRef = B61EF3EB266F91E700B4D78F /* WKWebView+Download.swift */; };
		B61EF3F1266F922200B4D78F /* WKProcessPool+DownloadDelegate.swift in Sources */ = {isa = PBXBuildFile; fileRef = B61EF3F0266F922200B4D78F /* WKProcessPool+DownloadDelegate.swift */; };
		B61F015525EDD5A700ABB5A3 /* UserContentController.swift in Sources */ = {isa = PBXBuildFile; fileRef = B61F015425EDD5A700ABB5A3 /* UserContentController.swift */; };
		B62EB47C25BAD3BB005745C6 /* WKWebViewPrivateMethodsAvailabilityTests.swift in Sources */ = {isa = PBXBuildFile; fileRef = B62EB47B25BAD3BB005745C6 /* WKWebViewPrivateMethodsAvailabilityTests.swift */; };
		B630793526731BC400DCEE41 /* URLSuggestedFilenameTests.swift in Sources */ = {isa = PBXBuildFile; fileRef = 8553FF51257523760029327F /* URLSuggestedFilenameTests.swift */; };
		B630793A26731F2600DCEE41 /* FileDownloadManagerTests.swift in Sources */ = {isa = PBXBuildFile; fileRef = B630793926731F2600DCEE41 /* FileDownloadManagerTests.swift */; };
		B630794226731F5400DCEE41 /* WKDownloadMock.swift in Sources */ = {isa = PBXBuildFile; fileRef = B630794126731F5400DCEE41 /* WKDownloadMock.swift */; };
		B637273B26CBC8AF00C8CB02 /* AuthenticationAlert.swift in Sources */ = {isa = PBXBuildFile; fileRef = B637273A26CBC8AF00C8CB02 /* AuthenticationAlert.swift */; };
		B637273D26CCF0C200C8CB02 /* OptionalExtension.swift in Sources */ = {isa = PBXBuildFile; fileRef = B637273C26CCF0C200C8CB02 /* OptionalExtension.swift */; };
		B637274426CE25EF00C8CB02 /* NSApplication+BuildTime.m in Sources */ = {isa = PBXBuildFile; fileRef = B637274326CE25EF00C8CB02 /* NSApplication+BuildTime.m */; };
		B63D466925BEB6C200874977 /* WKWebView+SessionState.swift in Sources */ = {isa = PBXBuildFile; fileRef = B63D466825BEB6C200874977 /* WKWebView+SessionState.swift */; };
		B63D467125BFA6C100874977 /* DispatchQueueExtensions.swift in Sources */ = {isa = PBXBuildFile; fileRef = B63D467025BFA6C100874977 /* DispatchQueueExtensions.swift */; };
		B63D467A25BFC3E100874977 /* NSCoderExtensions.swift in Sources */ = {isa = PBXBuildFile; fileRef = B63D467925BFC3E100874977 /* NSCoderExtensions.swift */; };
		B63ED0D826AE729600A9DAD1 /* PermissionModelTests.swift in Sources */ = {isa = PBXBuildFile; fileRef = B63ED0D726AE729600A9DAD1 /* PermissionModelTests.swift */; };
		B63ED0DA26AE7AF400A9DAD1 /* PermissionManagerMock.swift in Sources */ = {isa = PBXBuildFile; fileRef = B63ED0D926AE7AF400A9DAD1 /* PermissionManagerMock.swift */; };
		B63ED0DC26AE7B1E00A9DAD1 /* WebViewMock.swift in Sources */ = {isa = PBXBuildFile; fileRef = B63ED0DB26AE7B1E00A9DAD1 /* WebViewMock.swift */; };
		B63ED0DE26AFD9A300A9DAD1 /* AVCaptureDeviceMock.swift in Sources */ = {isa = PBXBuildFile; fileRef = B63ED0DD26AFD9A300A9DAD1 /* AVCaptureDeviceMock.swift */; };
		B63ED0E026AFE32F00A9DAD1 /* GeolocationProviderMock.swift in Sources */ = {isa = PBXBuildFile; fileRef = B63ED0DF26AFE32F00A9DAD1 /* GeolocationProviderMock.swift */; };
		B63ED0E326B3E7FA00A9DAD1 /* CLLocationManagerMock.swift in Sources */ = {isa = PBXBuildFile; fileRef = B63ED0E226B3E7FA00A9DAD1 /* CLLocationManagerMock.swift */; };
		B63ED0E526BB8FB900A9DAD1 /* SharingMenu.swift in Sources */ = {isa = PBXBuildFile; fileRef = B63ED0E426BB8FB900A9DAD1 /* SharingMenu.swift */; };
		B642738227B65BAC0005DFD1 /* SecureVaultErrorReporter.swift in Sources */ = {isa = PBXBuildFile; fileRef = B642738127B65BAC0005DFD1 /* SecureVaultErrorReporter.swift */; };
		B64C84DE2692D7400048FEBE /* PermissionAuthorization.storyboard in Resources */ = {isa = PBXBuildFile; fileRef = B64C84DD2692D7400048FEBE /* PermissionAuthorization.storyboard */; };
		B64C84E32692DC9F0048FEBE /* PermissionAuthorizationViewController.swift in Sources */ = {isa = PBXBuildFile; fileRef = B64C84E22692DC9F0048FEBE /* PermissionAuthorizationViewController.swift */; };
		B64C84EB2692DD650048FEBE /* PermissionAuthorizationPopover.swift in Sources */ = {isa = PBXBuildFile; fileRef = B64C84EA2692DD650048FEBE /* PermissionAuthorizationPopover.swift */; };
		B64C84F1269310120048FEBE /* PermissionManager.swift in Sources */ = {isa = PBXBuildFile; fileRef = B64C84F0269310120048FEBE /* PermissionManager.swift */; };
		B64C852A26942AC90048FEBE /* PermissionContextMenu.swift in Sources */ = {isa = PBXBuildFile; fileRef = B64C852926942AC90048FEBE /* PermissionContextMenu.swift */; };
		B64C853026943BC10048FEBE /* Permissions.xcdatamodeld in Sources */ = {isa = PBXBuildFile; fileRef = B64C852E26943BC10048FEBE /* Permissions.xcdatamodeld */; };
		B64C853826944B880048FEBE /* StoredPermission.swift in Sources */ = {isa = PBXBuildFile; fileRef = B64C853726944B880048FEBE /* StoredPermission.swift */; };
		B64C853D26944B940048FEBE /* PermissionStore.swift in Sources */ = {isa = PBXBuildFile; fileRef = B64C853C26944B940048FEBE /* PermissionStore.swift */; };
		B64C85422694590B0048FEBE /* PermissionButton.swift in Sources */ = {isa = PBXBuildFile; fileRef = B64C85412694590B0048FEBE /* PermissionButton.swift */; };
		B65349AA265CF45000DCC645 /* DispatchQueueExtensionsTests.swift in Sources */ = {isa = PBXBuildFile; fileRef = B65349A9265CF45000DCC645 /* DispatchQueueExtensionsTests.swift */; };
		B6553692268440D700085A79 /* WKProcessPool+GeolocationProvider.swift in Sources */ = {isa = PBXBuildFile; fileRef = B6553691268440D700085A79 /* WKProcessPool+GeolocationProvider.swift */; };
		B655369B268442EE00085A79 /* GeolocationProvider.swift in Sources */ = {isa = PBXBuildFile; fileRef = B655369A268442EE00085A79 /* GeolocationProvider.swift */; };
		B65536A62685B82B00085A79 /* Permissions.swift in Sources */ = {isa = PBXBuildFile; fileRef = B65536A52685B82B00085A79 /* Permissions.swift */; };
		B65536AE2685E17200085A79 /* GeolocationService.swift in Sources */ = {isa = PBXBuildFile; fileRef = B65536AD2685E17100085A79 /* GeolocationService.swift */; };
		B65783E725F8AAFB00D8DB33 /* String+Punycode.swift in Sources */ = {isa = PBXBuildFile; fileRef = B65783E625F8AAFB00D8DB33 /* String+Punycode.swift */; };
		B65783EC25F8AB9300D8DB33 /* String+PunycodeTests.swift in Sources */ = {isa = PBXBuildFile; fileRef = B65783EB25F8AB9200D8DB33 /* String+PunycodeTests.swift */; };
		B65783F525F8ACA400D8DB33 /* Punnycode in Frameworks */ = {isa = PBXBuildFile; productRef = B65783F425F8ACA400D8DB33 /* Punnycode */; };
		B657841A25FA484B00D8DB33 /* NSException+Catch.m in Sources */ = {isa = PBXBuildFile; fileRef = B657841925FA484B00D8DB33 /* NSException+Catch.m */; };
		B657841F25FA497600D8DB33 /* NSException+Catch.swift in Sources */ = {isa = PBXBuildFile; fileRef = B657841E25FA497600D8DB33 /* NSException+Catch.swift */; };
		B65E6B9E26D9EC0800095F96 /* CircularProgressView.swift in Sources */ = {isa = PBXBuildFile; fileRef = B65E6B9D26D9EC0800095F96 /* CircularProgressView.swift */; };
		B65E6BA026D9F10600095F96 /* NSBezierPathExtension.swift in Sources */ = {isa = PBXBuildFile; fileRef = B65E6B9F26D9F10600095F96 /* NSBezierPathExtension.swift */; };
		B662D3D92755D7AD0035D4D6 /* PixelStoreTests.swift in Sources */ = {isa = PBXBuildFile; fileRef = B662D3D82755D7AD0035D4D6 /* PixelStoreTests.swift */; };
		B662D3DC2755DF670035D4D6 /* OldPixelDataModel.xcdatamodeld in Sources */ = {isa = PBXBuildFile; fileRef = B662D3DA2755D8190035D4D6 /* OldPixelDataModel.xcdatamodeld */; };
		B662D3DE275613BB0035D4D6 /* EncryptionKeyStoreMock.swift in Sources */ = {isa = PBXBuildFile; fileRef = B662D3DD275613BB0035D4D6 /* EncryptionKeyStoreMock.swift */; };
		B662D3DF275616FF0035D4D6 /* EncryptionKeyStoreMock.swift in Sources */ = {isa = PBXBuildFile; fileRef = B662D3DD275613BB0035D4D6 /* EncryptionKeyStoreMock.swift */; };
		B66E9DD22670EB2A00E53BB5 /* _WKDownload+WebKitDownload.swift in Sources */ = {isa = PBXBuildFile; fileRef = B66E9DD12670EB2A00E53BB5 /* _WKDownload+WebKitDownload.swift */; };
		B66E9DD42670EB4A00E53BB5 /* WKDownload+WebKitDownload.swift in Sources */ = {isa = PBXBuildFile; fileRef = B66E9DD32670EB4A00E53BB5 /* WKDownload+WebKitDownload.swift */; };
		B67C6C3D2654B897006C872E /* WebViewExtensionTests.swift in Sources */ = {isa = PBXBuildFile; fileRef = B67C6C3C2654B897006C872E /* WebViewExtensionTests.swift */; };
		B67C6C422654BF49006C872E /* DuckDuckGo-Symbol.jpg in Resources */ = {isa = PBXBuildFile; fileRef = B67C6C412654BF49006C872E /* DuckDuckGo-Symbol.jpg */; };
		B67C6C472654C643006C872E /* FileManagerExtensionTests.swift in Sources */ = {isa = PBXBuildFile; fileRef = B67C6C462654C643006C872E /* FileManagerExtensionTests.swift */; };
		B68172A9269C487D006D1092 /* PrivacyDashboardUserScript.swift in Sources */ = {isa = PBXBuildFile; fileRef = B68172A8269C487D006D1092 /* PrivacyDashboardUserScript.swift */; };
		B68172AE269EB43F006D1092 /* GeolocationServiceTests.swift in Sources */ = {isa = PBXBuildFile; fileRef = B68172AD269EB43F006D1092 /* GeolocationServiceTests.swift */; };
		B6830961274CDE99004B46BB /* FireproofDomainsContainer.swift in Sources */ = {isa = PBXBuildFile; fileRef = B6830960274CDE99004B46BB /* FireproofDomainsContainer.swift */; };
		B6830963274CDEC7004B46BB /* FireproofDomainsStore.swift in Sources */ = {isa = PBXBuildFile; fileRef = B6830962274CDEC7004B46BB /* FireproofDomainsStore.swift */; };
		B68458B025C7E76A00DC17B6 /* WindowManager+StateRestoration.swift in Sources */ = {isa = PBXBuildFile; fileRef = B68458AF25C7E76A00DC17B6 /* WindowManager+StateRestoration.swift */; };
		B68458B825C7E8B200DC17B6 /* Tab+NSSecureCoding.swift in Sources */ = {isa = PBXBuildFile; fileRef = B68458B725C7E8B200DC17B6 /* Tab+NSSecureCoding.swift */; };
		B68458C025C7E9E000DC17B6 /* TabCollectionViewModel+NSSecureCoding.swift in Sources */ = {isa = PBXBuildFile; fileRef = B68458BF25C7E9E000DC17B6 /* TabCollectionViewModel+NSSecureCoding.swift */; };
		B68458C525C7EA0C00DC17B6 /* TabCollection+NSSecureCoding.swift in Sources */ = {isa = PBXBuildFile; fileRef = B68458C425C7EA0C00DC17B6 /* TabCollection+NSSecureCoding.swift */; };
		B68458CD25C7EB9000DC17B6 /* WKWebViewConfigurationExtensions.swift in Sources */ = {isa = PBXBuildFile; fileRef = B68458CC25C7EB9000DC17B6 /* WKWebViewConfigurationExtensions.swift */; };
		B684590825C9027900DC17B6 /* AppStateChangedPublisher.swift in Sources */ = {isa = PBXBuildFile; fileRef = B684590725C9027900DC17B6 /* AppStateChangedPublisher.swift */; };
		B684592225C93BE000DC17B6 /* Publisher.asVoid.swift in Sources */ = {isa = PBXBuildFile; fileRef = B684592125C93BE000DC17B6 /* Publisher.asVoid.swift */; };
		B684592725C93C0500DC17B6 /* Publishers.NestedObjectChanges.swift in Sources */ = {isa = PBXBuildFile; fileRef = B684592625C93C0500DC17B6 /* Publishers.NestedObjectChanges.swift */; };
		B684592F25C93FBF00DC17B6 /* AppStateRestorationManager.swift in Sources */ = {isa = PBXBuildFile; fileRef = B684592E25C93FBF00DC17B6 /* AppStateRestorationManager.swift */; };
		B68503A7279141CD00893A05 /* KeySetDictionary.swift in Sources */ = {isa = PBXBuildFile; fileRef = B68503A6279141CD00893A05 /* KeySetDictionary.swift */; };
		B687260426E215C9008EE860 /* ExpirationChecker.swift in Sources */ = {isa = PBXBuildFile; fileRef = B687260326E215C9008EE860 /* ExpirationChecker.swift */; };
		B688B4DA273E6D3B0087BEAF /* MainView.swift in Sources */ = {isa = PBXBuildFile; fileRef = B688B4D9273E6D3B0087BEAF /* MainView.swift */; };
		B688B4DF27420D290087BEAF /* PDFSearchTextMenuItemHandler.swift in Sources */ = {isa = PBXBuildFile; fileRef = B688B4DE27420D290087BEAF /* PDFSearchTextMenuItemHandler.swift */; };
		B689ECD526C247DB006FB0C5 /* BackForwardListItem.swift in Sources */ = {isa = PBXBuildFile; fileRef = B689ECD426C247DB006FB0C5 /* BackForwardListItem.swift */; };
		B68C2FB227706E6A00BF2C7D /* ProcessExtension.swift in Sources */ = {isa = PBXBuildFile; fileRef = B68C2FB127706E6A00BF2C7D /* ProcessExtension.swift */; };
		B68C92C1274E3EF4002AC6B0 /* PopUpWindow.swift in Sources */ = {isa = PBXBuildFile; fileRef = B68C92C0274E3EF4002AC6B0 /* PopUpWindow.swift */; };
		B68C92C42750EF76002AC6B0 /* PixelDataRecord.swift in Sources */ = {isa = PBXBuildFile; fileRef = B68C92C32750EF76002AC6B0 /* PixelDataRecord.swift */; };
		B693954A26F04BEB0015B914 /* NibLoadable.swift in Sources */ = {isa = PBXBuildFile; fileRef = B693953C26F04BE70015B914 /* NibLoadable.swift */; };
		B693954B26F04BEB0015B914 /* MouseOverView.swift in Sources */ = {isa = PBXBuildFile; fileRef = B693953D26F04BE70015B914 /* MouseOverView.swift */; };
		B693954C26F04BEB0015B914 /* FocusRingView.swift in Sources */ = {isa = PBXBuildFile; fileRef = B693953E26F04BE70015B914 /* FocusRingView.swift */; };
		B693954D26F04BEB0015B914 /* MouseClickView.swift in Sources */ = {isa = PBXBuildFile; fileRef = B693953F26F04BE80015B914 /* MouseClickView.swift */; };
		B693954E26F04BEB0015B914 /* ProgressView.swift in Sources */ = {isa = PBXBuildFile; fileRef = B693954026F04BE80015B914 /* ProgressView.swift */; };
		B693954F26F04BEB0015B914 /* PaddedImageButton.swift in Sources */ = {isa = PBXBuildFile; fileRef = B693954126F04BE80015B914 /* PaddedImageButton.swift */; };
		B693955026F04BEB0015B914 /* ShadowView.swift in Sources */ = {isa = PBXBuildFile; fileRef = B693954226F04BE90015B914 /* ShadowView.swift */; };
		B693955126F04BEB0015B914 /* GradientView.swift in Sources */ = {isa = PBXBuildFile; fileRef = B693954326F04BE90015B914 /* GradientView.swift */; };
		B693955226F04BEB0015B914 /* LongPressButton.swift in Sources */ = {isa = PBXBuildFile; fileRef = B693954426F04BE90015B914 /* LongPressButton.swift */; };
		B693955326F04BEC0015B914 /* WindowDraggingView.swift in Sources */ = {isa = PBXBuildFile; fileRef = B693954526F04BEA0015B914 /* WindowDraggingView.swift */; };
		B693955426F04BEC0015B914 /* ColorView.swift in Sources */ = {isa = PBXBuildFile; fileRef = B693954626F04BEA0015B914 /* ColorView.swift */; };
		B693955526F04BEC0015B914 /* NSSavePanelExtension.swift in Sources */ = {isa = PBXBuildFile; fileRef = B693954726F04BEA0015B914 /* NSSavePanelExtension.swift */; };
		B693955626F04BEC0015B914 /* SavePanelAccessoryView.xib in Resources */ = {isa = PBXBuildFile; fileRef = B693954826F04BEB0015B914 /* SavePanelAccessoryView.xib */; };
		B693955726F04BEC0015B914 /* MouseOverButton.swift in Sources */ = {isa = PBXBuildFile; fileRef = B693954926F04BEB0015B914 /* MouseOverButton.swift */; };
		B693955B26F0CE300015B914 /* WebKitDownloadDelegate.swift in Sources */ = {isa = PBXBuildFile; fileRef = B693955A26F0CE300015B914 /* WebKitDownloadDelegate.swift */; };
		B693955D26F19CD70015B914 /* DownloadListStoreTests.swift in Sources */ = {isa = PBXBuildFile; fileRef = B693955C26F19CD70015B914 /* DownloadListStoreTests.swift */; };
		B693955F26F1C17F0015B914 /* DownloadListCoordinatorTests.swift in Sources */ = {isa = PBXBuildFile; fileRef = B693955E26F1C17F0015B914 /* DownloadListCoordinatorTests.swift */; };
		B693956126F1C1BC0015B914 /* DownloadListStoreMock.swift in Sources */ = {isa = PBXBuildFile; fileRef = B693956026F1C1BC0015B914 /* DownloadListStoreMock.swift */; };
		B693956326F1C2A40015B914 /* FileDownloadManagerMock.swift in Sources */ = {isa = PBXBuildFile; fileRef = B693956226F1C2A40015B914 /* FileDownloadManagerMock.swift */; };
		B693956926F352DB0015B914 /* DownloadsWebViewMock.m in Sources */ = {isa = PBXBuildFile; fileRef = B693956826F352DB0015B914 /* DownloadsWebViewMock.m */; };
		B69B503A2726A12500758A2B /* StatisticsLoader.swift in Sources */ = {isa = PBXBuildFile; fileRef = B69B50342726A11F00758A2B /* StatisticsLoader.swift */; };
		B69B503B2726A12500758A2B /* Atb.swift in Sources */ = {isa = PBXBuildFile; fileRef = B69B50352726A11F00758A2B /* Atb.swift */; };
		B69B503C2726A12500758A2B /* StatisticsStore.swift in Sources */ = {isa = PBXBuildFile; fileRef = B69B50362726A12000758A2B /* StatisticsStore.swift */; };
		B69B503D2726A12500758A2B /* VariantManager.swift in Sources */ = {isa = PBXBuildFile; fileRef = B69B50372726A12000758A2B /* VariantManager.swift */; };
		B69B503E2726A12500758A2B /* AtbParser.swift in Sources */ = {isa = PBXBuildFile; fileRef = B69B50382726A12400758A2B /* AtbParser.swift */; };
		B69B503F2726A12500758A2B /* LocalStatisticsStore.swift in Sources */ = {isa = PBXBuildFile; fileRef = B69B50392726A12500758A2B /* LocalStatisticsStore.swift */; };
		B69B50452726C5C200758A2B /* AtbParserTests.swift in Sources */ = {isa = PBXBuildFile; fileRef = B69B50412726C5C100758A2B /* AtbParserTests.swift */; };
		B69B50462726C5C200758A2B /* AtbAndVariantCleanupTests.swift in Sources */ = {isa = PBXBuildFile; fileRef = B69B50422726C5C100758A2B /* AtbAndVariantCleanupTests.swift */; };
		B69B50472726C5C200758A2B /* VariantManagerTests.swift in Sources */ = {isa = PBXBuildFile; fileRef = B69B50432726C5C100758A2B /* VariantManagerTests.swift */; };
		B69B50482726C5C200758A2B /* StatisticsLoaderTests.swift in Sources */ = {isa = PBXBuildFile; fileRef = B69B50442726C5C200758A2B /* StatisticsLoaderTests.swift */; };
		B69B504B2726CA2900758A2B /* MockStatisticsStore.swift in Sources */ = {isa = PBXBuildFile; fileRef = B69B50492726CA2900758A2B /* MockStatisticsStore.swift */; };
		B69B504C2726CA2900758A2B /* MockVariantManager.swift in Sources */ = {isa = PBXBuildFile; fileRef = B69B504A2726CA2900758A2B /* MockVariantManager.swift */; };
		B69B50522726CD8100758A2B /* atb.json in Resources */ = {isa = PBXBuildFile; fileRef = B69B504E2726CD7E00758A2B /* atb.json */; };
		B69B50532726CD8100758A2B /* empty in Resources */ = {isa = PBXBuildFile; fileRef = B69B504F2726CD7F00758A2B /* empty */; };
		B69B50542726CD8100758A2B /* atb-with-update.json in Resources */ = {isa = PBXBuildFile; fileRef = B69B50502726CD7F00758A2B /* atb-with-update.json */; };
		B69B50552726CD8100758A2B /* invalid.json in Resources */ = {isa = PBXBuildFile; fileRef = B69B50512726CD8000758A2B /* invalid.json */; };
		B69B50572727D16900758A2B /* AtbAndVariantCleanup.swift in Sources */ = {isa = PBXBuildFile; fileRef = B69B50562727D16900758A2B /* AtbAndVariantCleanup.swift */; };
		B6A5A27125B9377300AA7ADA /* StatePersistenceService.swift in Sources */ = {isa = PBXBuildFile; fileRef = B6A5A27025B9377300AA7ADA /* StatePersistenceService.swift */; };
		B6A5A27925B93FFF00AA7ADA /* StateRestorationManagerTests.swift in Sources */ = {isa = PBXBuildFile; fileRef = B6A5A27825B93FFE00AA7ADA /* StateRestorationManagerTests.swift */; };
		B6A5A27E25B9403E00AA7ADA /* FileStoreMock.swift in Sources */ = {isa = PBXBuildFile; fileRef = B6A5A27D25B9403E00AA7ADA /* FileStoreMock.swift */; };
		B6A5A2A025B96E8300AA7ADA /* AppStateChangePublisherTests.swift in Sources */ = {isa = PBXBuildFile; fileRef = B6A5A29F25B96E8300AA7ADA /* AppStateChangePublisherTests.swift */; };
		B6A5A2A825BAA35500AA7ADA /* WindowManagerStateRestorationTests.swift in Sources */ = {isa = PBXBuildFile; fileRef = B6A5A2A725BAA35500AA7ADA /* WindowManagerStateRestorationTests.swift */; };
		B6A924D42664BBBB001A28CA /* WKWebViewDownloadDelegate.swift in Sources */ = {isa = PBXBuildFile; fileRef = B6A924D32664BBB9001A28CA /* WKWebViewDownloadDelegate.swift */; };
		B6A924D92664C72E001A28CA /* WebKitDownloadTask.swift in Sources */ = {isa = PBXBuildFile; fileRef = B6A924D82664C72D001A28CA /* WebKitDownloadTask.swift */; };
		B6A924DE2664CA09001A28CA /* LegacyWebKitDownloadDelegate.swift in Sources */ = {isa = PBXBuildFile; fileRef = B6A924DD2664CA08001A28CA /* LegacyWebKitDownloadDelegate.swift */; };
		B6A9E45326142B070067D1B9 /* Pixel.swift in Sources */ = {isa = PBXBuildFile; fileRef = B6A9E45226142B070067D1B9 /* Pixel.swift */; };
		B6A9E45A261460350067D1B9 /* ApiRequestError.swift in Sources */ = {isa = PBXBuildFile; fileRef = B6A9E457261460340067D1B9 /* ApiRequestError.swift */; };
		B6A9E45B261460350067D1B9 /* APIHeaders.swift in Sources */ = {isa = PBXBuildFile; fileRef = B6A9E458261460340067D1B9 /* APIHeaders.swift */; };
		B6A9E45C261460350067D1B9 /* APIRequest.swift in Sources */ = {isa = PBXBuildFile; fileRef = B6A9E459261460350067D1B9 /* APIRequest.swift */; };
		B6A9E4612614608B0067D1B9 /* AppVersion.swift in Sources */ = {isa = PBXBuildFile; fileRef = B6A9E4602614608B0067D1B9 /* AppVersion.swift */; };
		B6A9E46B2614618A0067D1B9 /* OperatingSystemVersionExtension.swift in Sources */ = {isa = PBXBuildFile; fileRef = B6A9E46A2614618A0067D1B9 /* OperatingSystemVersionExtension.swift */; };
		B6A9E47026146A250067D1B9 /* DateExtension.swift in Sources */ = {isa = PBXBuildFile; fileRef = B6A9E46F26146A250067D1B9 /* DateExtension.swift */; };
		B6A9E47726146A570067D1B9 /* PixelEvent.swift in Sources */ = {isa = PBXBuildFile; fileRef = B6A9E47626146A570067D1B9 /* PixelEvent.swift */; };
		B6A9E47F26146A800067D1B9 /* PixelArguments.swift in Sources */ = {isa = PBXBuildFile; fileRef = B6A9E47E26146A800067D1B9 /* PixelArguments.swift */; };
		B6A9E48426146AAB0067D1B9 /* PixelParameters.swift in Sources */ = {isa = PBXBuildFile; fileRef = B6A9E48326146AAB0067D1B9 /* PixelParameters.swift */; };
		B6A9E499261474120067D1B9 /* TimedPixel.swift in Sources */ = {isa = PBXBuildFile; fileRef = B6A9E498261474120067D1B9 /* TimedPixel.swift */; };
		B6A9E4A3261475C70067D1B9 /* AppUsageActivityMonitor.swift in Sources */ = {isa = PBXBuildFile; fileRef = B6A9E4A2261475C70067D1B9 /* AppUsageActivityMonitor.swift */; };
		B6AAAC2D260330580029438D /* PublishedAfter.swift in Sources */ = {isa = PBXBuildFile; fileRef = B6AAAC2C260330580029438D /* PublishedAfter.swift */; };
		B6AAAC3E26048F690029438D /* RandomAccessCollectionExtension.swift in Sources */ = {isa = PBXBuildFile; fileRef = B6AAAC3D26048F690029438D /* RandomAccessCollectionExtension.swift */; };
		B6AE74342609AFCE005B9B1A /* ProgressEstimationTests.swift in Sources */ = {isa = PBXBuildFile; fileRef = B6AE74332609AFCE005B9B1A /* ProgressEstimationTests.swift */; };
		B6B1E87B26D381710062C350 /* DownloadListCoordinator.swift in Sources */ = {isa = PBXBuildFile; fileRef = B6B1E87A26D381710062C350 /* DownloadListCoordinator.swift */; };
		B6B1E87E26D5DA0E0062C350 /* DownloadsPopover.swift in Sources */ = {isa = PBXBuildFile; fileRef = B6B1E87D26D5DA0E0062C350 /* DownloadsPopover.swift */; };
		B6B1E88026D5DA9B0062C350 /* DownloadsViewController.swift in Sources */ = {isa = PBXBuildFile; fileRef = B6B1E87F26D5DA9B0062C350 /* DownloadsViewController.swift */; };
		B6B1E88226D5DAC30062C350 /* Downloads.storyboard in Resources */ = {isa = PBXBuildFile; fileRef = B6B1E88126D5DAC30062C350 /* Downloads.storyboard */; };
		B6B1E88426D5EB570062C350 /* DownloadsCellView.swift in Sources */ = {isa = PBXBuildFile; fileRef = B6B1E88326D5EB570062C350 /* DownloadsCellView.swift */; };
		B6B1E88B26D774090062C350 /* LinkButton.swift in Sources */ = {isa = PBXBuildFile; fileRef = B6B1E88A26D774090062C350 /* LinkButton.swift */; };
		B6B3E0962654DACD0040E0A2 /* UTTypeTests.swift in Sources */ = {isa = PBXBuildFile; fileRef = B6B3E0952654DACD0040E0A2 /* UTTypeTests.swift */; };
		B6B3E0E12657EA7A0040E0A2 /* NSScreenExtension.swift in Sources */ = {isa = PBXBuildFile; fileRef = B6B3E0DC2657E9CF0040E0A2 /* NSScreenExtension.swift */; };
		B6BBF1702744CDE1004F850E /* CoreDataStoreTests.swift in Sources */ = {isa = PBXBuildFile; fileRef = B6BBF16F2744CDE1004F850E /* CoreDataStoreTests.swift */; };
		B6BBF1722744CE36004F850E /* FireproofDomainsStoreMock.swift in Sources */ = {isa = PBXBuildFile; fileRef = B6BBF1712744CE36004F850E /* FireproofDomainsStoreMock.swift */; };
		B6BBF17427475B15004F850E /* PopupBlockedPopover.swift in Sources */ = {isa = PBXBuildFile; fileRef = B6BBF17327475B15004F850E /* PopupBlockedPopover.swift */; };
		B6C0B22E26E61CE70031CB7F /* DownloadViewModel.swift in Sources */ = {isa = PBXBuildFile; fileRef = B6C0B22D26E61CE70031CB7F /* DownloadViewModel.swift */; };
		B6C0B23026E61D630031CB7F /* DownloadListStore.swift in Sources */ = {isa = PBXBuildFile; fileRef = B6C0B22F26E61D630031CB7F /* DownloadListStore.swift */; };
		B6C0B23426E71BCD0031CB7F /* Downloads.xcdatamodeld in Sources */ = {isa = PBXBuildFile; fileRef = B6C0B23226E71BCD0031CB7F /* Downloads.xcdatamodeld */; };
		B6C0B23626E732000031CB7F /* DownloadListItem.swift in Sources */ = {isa = PBXBuildFile; fileRef = B6C0B23526E732000031CB7F /* DownloadListItem.swift */; };
		B6C0B23926E742610031CB7F /* FileDownloadError.swift in Sources */ = {isa = PBXBuildFile; fileRef = B6C0B23826E742610031CB7F /* FileDownloadError.swift */; };
		B6C0B23C26E87D900031CB7F /* NSAlert+ActiveDownloadsTermination.swift in Sources */ = {isa = PBXBuildFile; fileRef = B6C0B23B26E87D900031CB7F /* NSAlert+ActiveDownloadsTermination.swift */; };
		B6C0B23E26E8BF1F0031CB7F /* DownloadListViewModel.swift in Sources */ = {isa = PBXBuildFile; fileRef = B6C0B23D26E8BF1F0031CB7F /* DownloadListViewModel.swift */; };
		B6C0B24426E9CB080031CB7F /* RunLoopExtension.swift in Sources */ = {isa = PBXBuildFile; fileRef = B6C0B24326E9CB080031CB7F /* RunLoopExtension.swift */; };
		B6C0B24626E9CB190031CB7F /* RunLoopExtensionTests.swift in Sources */ = {isa = PBXBuildFile; fileRef = B6C0B24526E9CB190031CB7F /* RunLoopExtensionTests.swift */; };
		B6C2C9EF276081AB005B7F0A /* DeallocationTests.swift in Sources */ = {isa = PBXBuildFile; fileRef = B6C2C9EE276081AB005B7F0A /* DeallocationTests.swift */; };
		B6C2C9F62760B659005B7F0A /* TestDataModel.xcdatamodeld in Sources */ = {isa = PBXBuildFile; fileRef = B6C2C9F42760B659005B7F0A /* TestDataModel.xcdatamodeld */; };
		B6CF78DE267B099C00CD4F13 /* WKNavigationActionExtension.swift in Sources */ = {isa = PBXBuildFile; fileRef = B6CF78DD267B099C00CD4F13 /* WKNavigationActionExtension.swift */; };
		B6DA44022616B28300DD1EC2 /* PixelDataStore.swift in Sources */ = {isa = PBXBuildFile; fileRef = B6DA44012616B28300DD1EC2 /* PixelDataStore.swift */; };
		B6DA44082616B30600DD1EC2 /* PixelDataModel.xcdatamodeld in Sources */ = {isa = PBXBuildFile; fileRef = B6DA44062616B30600DD1EC2 /* PixelDataModel.xcdatamodeld */; };
		B6DA44112616C0FC00DD1EC2 /* PixelTests.swift in Sources */ = {isa = PBXBuildFile; fileRef = B6DA44102616C0FC00DD1EC2 /* PixelTests.swift */; };
		B6DA44172616C13800DD1EC2 /* OHHTTPStubs in Frameworks */ = {isa = PBXBuildFile; productRef = B6DA44162616C13800DD1EC2 /* OHHTTPStubs */; };
		B6DA44192616C13800DD1EC2 /* OHHTTPStubsSwift in Frameworks */ = {isa = PBXBuildFile; productRef = B6DA44182616C13800DD1EC2 /* OHHTTPStubsSwift */; };
		B6DA441E2616C84600DD1EC2 /* PixelStoreMock.swift in Sources */ = {isa = PBXBuildFile; fileRef = B6DA441D2616C84600DD1EC2 /* PixelStoreMock.swift */; };
		B6DA44232616CABC00DD1EC2 /* PixelArgumentsTests.swift in Sources */ = {isa = PBXBuildFile; fileRef = B6DA44222616CABC00DD1EC2 /* PixelArgumentsTests.swift */; };
		B6DA44282616CAE000DD1EC2 /* AppUsageActivityMonitorTests.swift in Sources */ = {isa = PBXBuildFile; fileRef = B6DA44272616CAE000DD1EC2 /* AppUsageActivityMonitorTests.swift */; };
		B6DB3AEF278D5C370024C5C4 /* URLSessionExtension.swift in Sources */ = {isa = PBXBuildFile; fileRef = B6DB3AEE278D5C370024C5C4 /* URLSessionExtension.swift */; };
		B6DB3AF6278EA0130024C5C4 /* BundleExtension.swift in Sources */ = {isa = PBXBuildFile; fileRef = B6106B9D26A565DA0013B453 /* BundleExtension.swift */; };
		B6DB3CF926A00E2D00D459B7 /* AVCaptureDevice+SwizzledAuthState.swift in Sources */ = {isa = PBXBuildFile; fileRef = B6DB3CF826A00E2D00D459B7 /* AVCaptureDevice+SwizzledAuthState.swift */; };
		B6DB3CFB26A17CB800D459B7 /* PermissionModel.swift in Sources */ = {isa = PBXBuildFile; fileRef = B6DB3CFA26A17CB800D459B7 /* PermissionModel.swift */; };
		B6E53883267C83420010FEA9 /* HomepageBackgroundView.swift in Sources */ = {isa = PBXBuildFile; fileRef = B6E53882267C83420010FEA9 /* HomepageBackgroundView.swift */; };
		B6E53888267C94A00010FEA9 /* HomepageCollectionViewFlowLayout.swift in Sources */ = {isa = PBXBuildFile; fileRef = B6E53887267C94A00010FEA9 /* HomepageCollectionViewFlowLayout.swift */; };
		B6E61EE3263AC0C8004E11AB /* FileManagerExtension.swift in Sources */ = {isa = PBXBuildFile; fileRef = B6E61EE2263AC0C8004E11AB /* FileManagerExtension.swift */; };
		B6E61EE8263ACE16004E11AB /* UTType.swift in Sources */ = {isa = PBXBuildFile; fileRef = B6E61EE7263ACE16004E11AB /* UTType.swift */; };
		B6F1C80B2761C45400334924 /* LocalUnprotectedDomains.swift in Sources */ = {isa = PBXBuildFile; fileRef = 336B39E22726B4B700C417D3 /* LocalUnprotectedDomains.swift */; };
		B6F41031264D2B23003DA42C /* ProgressExtension.swift in Sources */ = {isa = PBXBuildFile; fileRef = B6F41030264D2B23003DA42C /* ProgressExtension.swift */; };
		B6FA893D269C423100588ECD /* PrivacyDashboard.storyboard in Resources */ = {isa = PBXBuildFile; fileRef = B6FA893C269C423100588ECD /* PrivacyDashboard.storyboard */; };
		B6FA893F269C424500588ECD /* PrivacyDashboardViewController.swift in Sources */ = {isa = PBXBuildFile; fileRef = B6FA893E269C424500588ECD /* PrivacyDashboardViewController.swift */; };
		B6FA8941269C425400588ECD /* PrivacyDashboardPopover.swift in Sources */ = {isa = PBXBuildFile; fileRef = B6FA8940269C425400588ECD /* PrivacyDashboardPopover.swift */; };
		EA0BA3A9272217E6002A0B6C /* ClickToLoadUserScript.swift in Sources */ = {isa = PBXBuildFile; fileRef = EA0BA3A8272217E6002A0B6C /* ClickToLoadUserScript.swift */; };
		EA18D1CA272F0DC8006DC101 /* social_images in Resources */ = {isa = PBXBuildFile; fileRef = EA18D1C9272F0DC8006DC101 /* social_images */; };
		EA1E52B52798CF98002EC53C /* ClickToLoadModelTests.swift in Sources */ = {isa = PBXBuildFile; fileRef = EA1E52B42798CF98002EC53C /* ClickToLoadModelTests.swift */; };
		EA4617F0273A28A700F110A2 /* fb-tds.json in Resources */ = {isa = PBXBuildFile; fileRef = EA4617EF273A28A700F110A2 /* fb-tds.json */; };
		EA477680272A21B700419EDA /* clickToLoadConfig.json in Resources */ = {isa = PBXBuildFile; fileRef = EA47767F272A21B700419EDA /* clickToLoadConfig.json */; };
		EA8AE76A279FBDB20078943E /* ClickToLoadTDSTests.swift in Sources */ = {isa = PBXBuildFile; fileRef = EA8AE769279FBDB20078943E /* ClickToLoadTDSTests.swift */; };
		EAA29AE9278D2E43007070CF /* ProximaNova-Bold-webfont.woff2 in Resources */ = {isa = PBXBuildFile; fileRef = EAA29AE7278D2E43007070CF /* ProximaNova-Bold-webfont.woff2 */; };
		EAA29AEA278D2E43007070CF /* ProximaNova-Reg-webfont.woff2 in Resources */ = {isa = PBXBuildFile; fileRef = EAA29AE8278D2E43007070CF /* ProximaNova-Reg-webfont.woff2 */; };
		EAC80DE0271F6C0100BBF02D /* fb-sdk.js in Resources */ = {isa = PBXBuildFile; fileRef = EAC80DDF271F6C0100BBF02D /* fb-sdk.js */; };
		EAE42800275D47FA00DAC26B /* ClickToLoadModel.swift in Sources */ = {isa = PBXBuildFile; fileRef = EAE427FF275D47FA00DAC26B /* ClickToLoadModel.swift */; };
		EAFAD6CA2728BD1200F9DF00 /* clickToLoad.js in Resources */ = {isa = PBXBuildFile; fileRef = EAFAD6C92728BD1200F9DF00 /* clickToLoad.js */; };
		F41D174125CB131900472416 /* NSColorExtension.swift in Sources */ = {isa = PBXBuildFile; fileRef = F41D174025CB131900472416 /* NSColorExtension.swift */; };
		F44C130225C2DA0400426E3E /* NSAppearanceExtension.swift in Sources */ = {isa = PBXBuildFile; fileRef = F44C130125C2DA0400426E3E /* NSAppearanceExtension.swift */; };
/* End PBXBuildFile section */

/* Begin PBXContainerItemProxy section */
		4B1AD8A225FC27E200261379 /* PBXContainerItemProxy */ = {
			isa = PBXContainerItemProxy;
			containerPortal = AA585D76248FD31100E9A3E2 /* Project object */;
			proxyType = 1;
			remoteGlobalIDString = AA585D7D248FD31100E9A3E2;
			remoteInfo = "DuckDuckGo Privacy Browser";
		};
		7B4CE8DF26F02108009134B1 /* PBXContainerItemProxy */ = {
			isa = PBXContainerItemProxy;
			containerPortal = AA585D76248FD31100E9A3E2 /* Project object */;
			proxyType = 1;
			remoteGlobalIDString = AA585D7D248FD31100E9A3E2;
			remoteInfo = "DuckDuckGo Privacy Browser";
		};
		AA585D91248FD31400E9A3E2 /* PBXContainerItemProxy */ = {
			isa = PBXContainerItemProxy;
			containerPortal = AA585D76248FD31100E9A3E2 /* Project object */;
			proxyType = 1;
			remoteGlobalIDString = AA585D7D248FD31100E9A3E2;
			remoteInfo = DuckDuckGo;
		};
/* End PBXContainerItemProxy section */

/* Begin PBXFileReference section */
		0230C0A2272080090018F728 /* KeyedCodingExtension.swift */ = {isa = PBXFileReference; lastKnownFileType = sourcecode.swift; path = KeyedCodingExtension.swift; sourceTree = "<group>"; };
		0230C0A42721F3750018F728 /* GPCRequestFactory.swift */ = {isa = PBXFileReference; lastKnownFileType = sourcecode.swift; path = GPCRequestFactory.swift; sourceTree = "<group>"; };
		026ADE1326C3010C002518EE /* macos-config.json */ = {isa = PBXFileReference; fileEncoding = 4; lastKnownFileType = text.json; path = "macos-config.json"; sourceTree = "<group>"; };
		142879D924CE1179005419BB /* SuggestionViewModelTests.swift */ = {isa = PBXFileReference; lastKnownFileType = sourcecode.swift; path = SuggestionViewModelTests.swift; sourceTree = "<group>"; };
		142879DB24CE1185005419BB /* SuggestionContainerViewModelTests.swift */ = {isa = PBXFileReference; lastKnownFileType = sourcecode.swift; path = SuggestionContainerViewModelTests.swift; sourceTree = "<group>"; };
		1430DFF424D0580F00B8978C /* TabBarViewController.swift */ = {isa = PBXFileReference; lastKnownFileType = sourcecode.swift; path = TabBarViewController.swift; sourceTree = "<group>"; };
		14505A07256084EF00272CC6 /* UserAgent.swift */ = {isa = PBXFileReference; lastKnownFileType = sourcecode.swift; path = UserAgent.swift; sourceTree = "<group>"; };
		1456D6E024EFCBC300775049 /* TabBarCollectionView.swift */ = {isa = PBXFileReference; lastKnownFileType = sourcecode.swift; path = TabBarCollectionView.swift; sourceTree = "<group>"; };
		14D9B8F924F7E089000D4D13 /* AddressBarViewController.swift */ = {isa = PBXFileReference; lastKnownFileType = sourcecode.swift; path = AddressBarViewController.swift; sourceTree = "<group>"; };
		336B39E22726B4B700C417D3 /* LocalUnprotectedDomains.swift */ = {isa = PBXFileReference; lastKnownFileType = sourcecode.swift; path = LocalUnprotectedDomains.swift; sourceTree = "<group>"; };
		336D5AEF262D8D3C0052E0C9 /* findinpage.js */ = {isa = PBXFileReference; fileEncoding = 4; lastKnownFileType = sourcecode.javascript; path = findinpage.js; sourceTree = "<group>"; };
		339A6B5726A044BA00E3DAE8 /* duckduckgo-privacy-dashboard */ = {isa = PBXFileReference; fileEncoding = 4; lastKnownFileType = text; name = "duckduckgo-privacy-dashboard"; path = "Submodules/duckduckgo-privacy-dashboard"; sourceTree = SOURCE_ROOT; };
		4B0135CD2729F1AA00D54834 /* NSPasteboardExtension.swift */ = {isa = PBXFileReference; fileEncoding = 4; lastKnownFileType = sourcecode.swift; path = NSPasteboardExtension.swift; sourceTree = "<group>"; };
		4B02197F25E05FAC00ED7DEA /* FireproofingURLExtensions.swift */ = {isa = PBXFileReference; fileEncoding = 4; lastKnownFileType = sourcecode.swift; path = FireproofingURLExtensions.swift; sourceTree = "<group>"; };
		4B02198125E05FAC00ED7DEA /* FireproofDomains.swift */ = {isa = PBXFileReference; fileEncoding = 4; lastKnownFileType = sourcecode.swift; path = FireproofDomains.swift; sourceTree = "<group>"; };
		4B02198325E05FAC00ED7DEA /* FireproofInfoViewController.swift */ = {isa = PBXFileReference; fileEncoding = 4; lastKnownFileType = sourcecode.swift; path = FireproofInfoViewController.swift; sourceTree = "<group>"; };
		4B02198425E05FAC00ED7DEA /* Fireproofing.storyboard */ = {isa = PBXFileReference; fileEncoding = 4; lastKnownFileType = file.storyboard; path = Fireproofing.storyboard; sourceTree = "<group>"; };
		4B02199925E063DE00ED7DEA /* FireproofDomainsTests.swift */ = {isa = PBXFileReference; fileEncoding = 4; lastKnownFileType = sourcecode.swift; path = FireproofDomainsTests.swift; sourceTree = "<group>"; };
		4B02199A25E063DE00ED7DEA /* FireproofingURLExtensionsTests.swift */ = {isa = PBXFileReference; fileEncoding = 4; lastKnownFileType = sourcecode.swift; path = FireproofingURLExtensionsTests.swift; sourceTree = "<group>"; };
		4B0219A725E0646500ED7DEA /* WebsiteDataStoreTests.swift */ = {isa = PBXFileReference; fileEncoding = 4; lastKnownFileType = sourcecode.swift; path = WebsiteDataStoreTests.swift; sourceTree = "<group>"; };
		4B0511A4262CAA5A00F6079C /* DefaultBrowserPreferences.swift */ = {isa = PBXFileReference; fileEncoding = 4; lastKnownFileType = sourcecode.swift; path = DefaultBrowserPreferences.swift; sourceTree = "<group>"; };
		4B0511A5262CAA5A00F6079C /* AppearancePreferences.swift */ = {isa = PBXFileReference; fileEncoding = 4; lastKnownFileType = sourcecode.swift; path = AppearancePreferences.swift; sourceTree = "<group>"; };
		4B0511A6262CAA5A00F6079C /* PrivacySecurityPreferences.swift */ = {isa = PBXFileReference; fileEncoding = 4; lastKnownFileType = sourcecode.swift; path = PrivacySecurityPreferences.swift; sourceTree = "<group>"; };
		4B0511A7262CAA5A00F6079C /* DownloadPreferences.swift */ = {isa = PBXFileReference; fileEncoding = 4; lastKnownFileType = sourcecode.swift; path = DownloadPreferences.swift; sourceTree = "<group>"; };
		4B0511A8262CAA5A00F6079C /* PreferenceSections.swift */ = {isa = PBXFileReference; fileEncoding = 4; lastKnownFileType = sourcecode.swift; path = PreferenceSections.swift; sourceTree = "<group>"; };
		4B0511AB262CAA5A00F6079C /* PrivacySecurityPreferencesTableCellView.xib */ = {isa = PBXFileReference; fileEncoding = 4; lastKnownFileType = file.xib; path = PrivacySecurityPreferencesTableCellView.xib; sourceTree = "<group>"; };
		4B0511AC262CAA5A00F6079C /* PreferencesAboutViewController.swift */ = {isa = PBXFileReference; fileEncoding = 4; lastKnownFileType = sourcecode.swift; path = PreferencesAboutViewController.swift; sourceTree = "<group>"; };
		4B0511AD262CAA5A00F6079C /* Preferences.storyboard */ = {isa = PBXFileReference; fileEncoding = 4; lastKnownFileType = file.storyboard; path = Preferences.storyboard; sourceTree = "<group>"; };
		4B0511AE262CAA5A00F6079C /* PreferencesSidebarViewController.swift */ = {isa = PBXFileReference; fileEncoding = 4; lastKnownFileType = sourcecode.swift; path = PreferencesSidebarViewController.swift; sourceTree = "<group>"; };
		4B0511AF262CAA5A00F6079C /* PrivacySecurityPreferencesTableCellView.swift */ = {isa = PBXFileReference; fileEncoding = 4; lastKnownFileType = sourcecode.swift; path = PrivacySecurityPreferencesTableCellView.swift; sourceTree = "<group>"; };
		4B0511B0262CAA5A00F6079C /* DefaultBrowserTableCellView.xib */ = {isa = PBXFileReference; fileEncoding = 4; lastKnownFileType = file.xib; path = DefaultBrowserTableCellView.xib; sourceTree = "<group>"; };
		4B0511B1262CAA5A00F6079C /* PreferenceTableCellView.swift */ = {isa = PBXFileReference; fileEncoding = 4; lastKnownFileType = sourcecode.swift; path = PreferenceTableCellView.swift; sourceTree = "<group>"; };
		4B0511B2262CAA5A00F6079C /* PreferencesListViewController.swift */ = {isa = PBXFileReference; fileEncoding = 4; lastKnownFileType = sourcecode.swift; path = PreferencesListViewController.swift; sourceTree = "<group>"; };
		4B0511B3262CAA5A00F6079C /* RoundedSelectionRowView.swift */ = {isa = PBXFileReference; fileEncoding = 4; lastKnownFileType = sourcecode.swift; path = RoundedSelectionRowView.swift; sourceTree = "<group>"; };
		4B0511B4262CAA5A00F6079C /* FireproofDomainsViewController.swift */ = {isa = PBXFileReference; fileEncoding = 4; lastKnownFileType = sourcecode.swift; path = FireproofDomainsViewController.swift; sourceTree = "<group>"; };
		4B0511B5262CAA5A00F6079C /* DownloadPreferencesTableCellView.swift */ = {isa = PBXFileReference; fileEncoding = 4; lastKnownFileType = sourcecode.swift; path = DownloadPreferencesTableCellView.swift; sourceTree = "<group>"; };
		4B0511B6262CAA5A00F6079C /* PreferencesSplitViewController.swift */ = {isa = PBXFileReference; fileEncoding = 4; lastKnownFileType = sourcecode.swift; path = PreferencesSplitViewController.swift; sourceTree = "<group>"; };
		4B0511B7262CAA5A00F6079C /* DefaultBrowserTableCellView.swift */ = {isa = PBXFileReference; fileEncoding = 4; lastKnownFileType = sourcecode.swift; path = DefaultBrowserTableCellView.swift; sourceTree = "<group>"; };
		4B0511B8262CAA5A00F6079C /* DownloadPreferencesTableCellView.xib */ = {isa = PBXFileReference; fileEncoding = 4; lastKnownFileType = file.xib; path = DownloadPreferencesTableCellView.xib; sourceTree = "<group>"; };
		4B0511B9262CAA5A00F6079C /* AppearancePreferencesTableCellView.swift */ = {isa = PBXFileReference; fileEncoding = 4; lastKnownFileType = sourcecode.swift; path = AppearancePreferencesTableCellView.swift; sourceTree = "<group>"; };
		4B0511BA262CAA5A00F6079C /* AppearancePreferencesTableCellView.xib */ = {isa = PBXFileReference; fileEncoding = 4; lastKnownFileType = file.xib; path = AppearancePreferencesTableCellView.xib; sourceTree = "<group>"; };
		4B0511DF262CAA8600F6079C /* NSOpenPanelExtensions.swift */ = {isa = PBXFileReference; fileEncoding = 4; lastKnownFileType = sourcecode.swift; path = NSOpenPanelExtensions.swift; sourceTree = "<group>"; };
		4B0511E0262CAA8600F6079C /* NSViewControllerExtension.swift */ = {isa = PBXFileReference; fileEncoding = 4; lastKnownFileType = sourcecode.swift; path = NSViewControllerExtension.swift; sourceTree = "<group>"; };
		4B0511E6262CAB3700F6079C /* UserDefaultsWrapperUtilities.swift */ = {isa = PBXFileReference; lastKnownFileType = sourcecode.swift; path = UserDefaultsWrapperUtilities.swift; sourceTree = "<group>"; };
		4B0511EF262CAEC900F6079C /* AppearancePreferencesTests.swift */ = {isa = PBXFileReference; lastKnownFileType = sourcecode.swift; path = AppearancePreferencesTests.swift; sourceTree = "<group>"; };
		4B0511F7262CB20F00F6079C /* DownloadPreferencesTests.swift */ = {isa = PBXFileReference; lastKnownFileType = sourcecode.swift; path = DownloadPreferencesTests.swift; sourceTree = "<group>"; };
		4B11060425903E570039B979 /* CoreDataEncryptionTesting.xcdatamodel */ = {isa = PBXFileReference; lastKnownFileType = wrapper.xcdatamodel; path = CoreDataEncryptionTesting.xcdatamodel; sourceTree = "<group>"; };
		4B11060925903EAC0039B979 /* CoreDataEncryptionTests.swift */ = {isa = PBXFileReference; lastKnownFileType = sourcecode.swift; path = CoreDataEncryptionTests.swift; sourceTree = "<group>"; };
		4B117F7C276C0CB5002F3D8C /* LocalStatisticsStoreTests.swift */ = {isa = PBXFileReference; lastKnownFileType = sourcecode.swift; path = LocalStatisticsStoreTests.swift; sourceTree = "<group>"; };
		4B139AFC26B60BD800894F82 /* NSImageExtensions.swift */ = {isa = PBXFileReference; lastKnownFileType = sourcecode.swift; path = NSImageExtensions.swift; sourceTree = "<group>"; };
		4B1AD89D25FC27E200261379 /* Integration Tests.xctest */ = {isa = PBXFileReference; explicitFileType = wrapper.cfbundle; includeInIndex = 0; path = "Integration Tests.xctest"; sourceTree = BUILT_PRODUCTS_DIR; };
		4B1AD8A125FC27E200261379 /* Info.plist */ = {isa = PBXFileReference; lastKnownFileType = text.plist.xml; path = Info.plist; sourceTree = "<group>"; };
		4B1AD91625FC46FB00261379 /* CoreDataEncryptionTests.swift */ = {isa = PBXFileReference; lastKnownFileType = sourcecode.swift; path = CoreDataEncryptionTests.swift; sourceTree = "<group>"; };
		4B2CBF402767EEC1001DF04B /* MacWaitlistStoreTests.swift */ = {isa = PBXFileReference; lastKnownFileType = sourcecode.swift; path = MacWaitlistStoreTests.swift; sourceTree = "<group>"; };
		4B2E7D6226FF9D6500D2DB17 /* PrintingUserScript.swift */ = {isa = PBXFileReference; fileEncoding = 4; lastKnownFileType = sourcecode.swift; path = PrintingUserScript.swift; sourceTree = "<group>"; };
		4B3F641D27A8D3BD00E0C118 /* BrowserProfileTests.swift */ = {isa = PBXFileReference; lastKnownFileType = sourcecode.swift; path = BrowserProfileTests.swift; sourceTree = "<group>"; };
		4B4F72EB266B2ED300814C60 /* CollectionExtension.swift */ = {isa = PBXFileReference; lastKnownFileType = sourcecode.swift; path = CollectionExtension.swift; sourceTree = "<group>"; };
		4B59023826B35F3600489384 /* ChromeDataImporter.swift */ = {isa = PBXFileReference; fileEncoding = 4; lastKnownFileType = sourcecode.swift; path = ChromeDataImporter.swift; sourceTree = "<group>"; };
		4B59023926B35F3600489384 /* ChromiumLoginReader.swift */ = {isa = PBXFileReference; fileEncoding = 4; lastKnownFileType = sourcecode.swift; path = ChromiumLoginReader.swift; sourceTree = "<group>"; };
		4B59023B26B35F3600489384 /* ChromiumDataImporter.swift */ = {isa = PBXFileReference; fileEncoding = 4; lastKnownFileType = sourcecode.swift; path = ChromiumDataImporter.swift; sourceTree = "<group>"; };
		4B59023C26B35F3600489384 /* BraveDataImporter.swift */ = {isa = PBXFileReference; fileEncoding = 4; lastKnownFileType = sourcecode.swift; path = BraveDataImporter.swift; sourceTree = "<group>"; };
		4B59024226B35F7C00489384 /* BrowserImportViewController.swift */ = {isa = PBXFileReference; fileEncoding = 4; lastKnownFileType = sourcecode.swift; path = BrowserImportViewController.swift; sourceTree = "<group>"; };
		4B59024726B3673600489384 /* ThirdPartyBrowser.swift */ = {isa = PBXFileReference; lastKnownFileType = sourcecode.swift; path = ThirdPartyBrowser.swift; sourceTree = "<group>"; };
		4B59024926B38B0B00489384 /* Login Data */ = {isa = PBXFileReference; lastKnownFileType = file; path = "Login Data"; sourceTree = "<group>"; };
		4B59024B26B38BB800489384 /* ChromiumLoginReaderTests.swift */ = {isa = PBXFileReference; lastKnownFileType = sourcecode.swift; path = ChromiumLoginReaderTests.swift; sourceTree = "<group>"; };
		4B5FF67726B602B100D42879 /* FirefoxDataImporter.swift */ = {isa = PBXFileReference; lastKnownFileType = sourcecode.swift; path = FirefoxDataImporter.swift; sourceTree = "<group>"; };
		4B65027425E5F2A70054432E /* DefaultBrowserPromptView.xib */ = {isa = PBXFileReference; lastKnownFileType = file.xib; path = DefaultBrowserPromptView.xib; sourceTree = "<group>"; };
		4B65027925E5F2B10054432E /* DefaultBrowserPromptView.swift */ = {isa = PBXFileReference; lastKnownFileType = sourcecode.swift; path = DefaultBrowserPromptView.swift; sourceTree = "<group>"; };
		4B65143D263924B5005B46EB /* EmailUrlExtensions.swift */ = {isa = PBXFileReference; lastKnownFileType = sourcecode.swift; path = EmailUrlExtensions.swift; sourceTree = "<group>"; };
		4B677424255DBEB800025BD8 /* BloomFilterWrapper.mm */ = {isa = PBXFileReference; fileEncoding = 4; lastKnownFileType = sourcecode.cpp.objcpp; path = BloomFilterWrapper.mm; sourceTree = "<group>"; };
		4B677425255DBEB800025BD8 /* BloomFilterWrapper.h */ = {isa = PBXFileReference; fileEncoding = 4; lastKnownFileType = sourcecode.c.h; path = BloomFilterWrapper.h; sourceTree = "<group>"; };
		4B677427255DBEB800025BD8 /* httpsMobileV2BloomSpec.json */ = {isa = PBXFileReference; fileEncoding = 4; lastKnownFileType = text.json; path = httpsMobileV2BloomSpec.json; sourceTree = "<group>"; };
		4B677428255DBEB800025BD8 /* httpsMobileV2Bloom.bin */ = {isa = PBXFileReference; lastKnownFileType = archive.macbinary; path = httpsMobileV2Bloom.bin; sourceTree = "<group>"; };
		4B677429255DBEB800025BD8 /* HTTPSBloomFilterSpecification.swift */ = {isa = PBXFileReference; fileEncoding = 4; lastKnownFileType = sourcecode.swift; path = HTTPSBloomFilterSpecification.swift; sourceTree = "<group>"; };
		4B67742A255DBEB800025BD8 /* httpsMobileV2FalsePositives.json */ = {isa = PBXFileReference; fileEncoding = 4; lastKnownFileType = text.json; path = httpsMobileV2FalsePositives.json; sourceTree = "<group>"; };
		4B67742B255DBEB800025BD8 /* HTTPSExcludedDomains.swift */ = {isa = PBXFileReference; fileEncoding = 4; lastKnownFileType = sourcecode.swift; path = HTTPSExcludedDomains.swift; sourceTree = "<group>"; };
		4B67742C255DBEB800025BD8 /* HTTPSUpgrade.swift */ = {isa = PBXFileReference; fileEncoding = 4; lastKnownFileType = sourcecode.swift; path = HTTPSUpgrade.swift; sourceTree = "<group>"; };
		4B67742F255DBEB800025BD8 /* HTTPSUpgrade 3.xcdatamodel */ = {isa = PBXFileReference; lastKnownFileType = wrapper.xcdatamodel; path = "HTTPSUpgrade 3.xcdatamodel"; sourceTree = "<group>"; };
		4B677430255DBEB800025BD8 /* HTTPSUpgradeStore.swift */ = {isa = PBXFileReference; fileEncoding = 4; lastKnownFileType = sourcecode.swift; path = HTTPSUpgradeStore.swift; sourceTree = "<group>"; };
		4B677440255DBEEA00025BD8 /* Database.swift */ = {isa = PBXFileReference; fileEncoding = 4; lastKnownFileType = sourcecode.swift; path = Database.swift; sourceTree = "<group>"; };
		4B677449255DBF3A00025BD8 /* BloomFilter.cpp */ = {isa = PBXFileReference; fileEncoding = 4; lastKnownFileType = sourcecode.cpp.cpp; name = BloomFilter.cpp; path = Submodules/bloom_cpp/src/BloomFilter.cpp; sourceTree = SOURCE_ROOT; };
		4B67744A255DBF3A00025BD8 /* BloomFilter.hpp */ = {isa = PBXFileReference; fileEncoding = 4; lastKnownFileType = sourcecode.cpp.h; name = BloomFilter.hpp; path = Submodules/bloom_cpp/src/BloomFilter.hpp; sourceTree = SOURCE_ROOT; };
		4B677454255DC18000025BD8 /* Bridging.h */ = {isa = PBXFileReference; fileEncoding = 4; lastKnownFileType = sourcecode.c.h; path = Bridging.h; sourceTree = "<group>"; };
		4B723DEB26B0002B00E14D75 /* DataImport.swift */ = {isa = PBXFileReference; lastKnownFileType = sourcecode.swift; path = DataImport.swift; sourceTree = "<group>"; };
		4B723DED26B0002B00E14D75 /* DataImport.storyboard */ = {isa = PBXFileReference; lastKnownFileType = file.storyboard; path = DataImport.storyboard; sourceTree = "<group>"; };
		4B723DEE26B0002B00E14D75 /* DataImportViewController.swift */ = {isa = PBXFileReference; lastKnownFileType = sourcecode.swift; path = DataImportViewController.swift; sourceTree = "<group>"; };
		4B723DEF26B0002B00E14D75 /* CSVImportViewController.swift */ = {isa = PBXFileReference; lastKnownFileType = sourcecode.swift; path = CSVImportViewController.swift; sourceTree = "<group>"; };
		4B723DF026B0002B00E14D75 /* CSVImportSummaryViewController.swift */ = {isa = PBXFileReference; lastKnownFileType = sourcecode.swift; path = CSVImportSummaryViewController.swift; sourceTree = "<group>"; };
		4B723DF326B0002B00E14D75 /* SecureVaultLoginImporter.swift */ = {isa = PBXFileReference; lastKnownFileType = sourcecode.swift; path = SecureVaultLoginImporter.swift; sourceTree = "<group>"; };
		4B723DF426B0002B00E14D75 /* LoginImport.swift */ = {isa = PBXFileReference; lastKnownFileType = sourcecode.swift; path = LoginImport.swift; sourceTree = "<group>"; };
		4B723DF626B0002B00E14D75 /* CSVParser.swift */ = {isa = PBXFileReference; lastKnownFileType = sourcecode.swift; path = CSVParser.swift; sourceTree = "<group>"; };
		4B723DF726B0002B00E14D75 /* CSVImporter.swift */ = {isa = PBXFileReference; lastKnownFileType = sourcecode.swift; path = CSVImporter.swift; sourceTree = "<group>"; };
		4B723DFD26B0002B00E14D75 /* CSVLoginExporter.swift */ = {isa = PBXFileReference; lastKnownFileType = sourcecode.swift; path = CSVLoginExporter.swift; sourceTree = "<group>"; };
		4B723DFF26B0003E00E14D75 /* DataImportMocks.swift */ = {isa = PBXFileReference; fileEncoding = 4; lastKnownFileType = sourcecode.swift; path = DataImportMocks.swift; sourceTree = "<group>"; };
		4B723E0026B0003E00E14D75 /* CSVParserTests.swift */ = {isa = PBXFileReference; fileEncoding = 4; lastKnownFileType = sourcecode.swift; path = CSVParserTests.swift; sourceTree = "<group>"; };
		4B723E0126B0003E00E14D75 /* CSVImporterTests.swift */ = {isa = PBXFileReference; fileEncoding = 4; lastKnownFileType = sourcecode.swift; path = CSVImporterTests.swift; sourceTree = "<group>"; };
		4B723E0326B0003E00E14D75 /* MockSecureVault.swift */ = {isa = PBXFileReference; fileEncoding = 4; lastKnownFileType = sourcecode.swift; path = MockSecureVault.swift; sourceTree = "<group>"; };
		4B723E0426B0003E00E14D75 /* CSVLoginExporterTests.swift */ = {isa = PBXFileReference; fileEncoding = 4; lastKnownFileType = sourcecode.swift; path = CSVLoginExporterTests.swift; sourceTree = "<group>"; };
		4B723E1726B000DC00E14D75 /* TemporaryFileCreator.swift */ = {isa = PBXFileReference; fileEncoding = 4; lastKnownFileType = sourcecode.swift; path = TemporaryFileCreator.swift; sourceTree = "<group>"; };
		4B78A86A26BB3ADD0071BB16 /* BrowserImportSummaryViewController.swift */ = {isa = PBXFileReference; lastKnownFileType = sourcecode.swift; path = BrowserImportSummaryViewController.swift; sourceTree = "<group>"; };
		4B7A57CE279A4EF300B1C70E /* ChromePreferences.swift */ = {isa = PBXFileReference; lastKnownFileType = sourcecode.swift; path = ChromePreferences.swift; sourceTree = "<group>"; };
		4B7A60A0273E0BE400BBDFEB /* WKWebsiteDataStoreExtension.swift */ = {isa = PBXFileReference; lastKnownFileType = sourcecode.swift; path = WKWebsiteDataStoreExtension.swift; sourceTree = "<group>"; };
		4B8AC93226B3B06300879451 /* EdgeDataImporter.swift */ = {isa = PBXFileReference; lastKnownFileType = sourcecode.swift; path = EdgeDataImporter.swift; sourceTree = "<group>"; };
		4B8AC93426B3B2FD00879451 /* NSAlert+DataImport.swift */ = {isa = PBXFileReference; lastKnownFileType = sourcecode.swift; path = "NSAlert+DataImport.swift"; sourceTree = "<group>"; };
		4B8AC93826B48A5100879451 /* FirefoxLoginReader.swift */ = {isa = PBXFileReference; lastKnownFileType = sourcecode.swift; path = FirefoxLoginReader.swift; sourceTree = "<group>"; };
		4B8AC93A26B48ADF00879451 /* ASN1Parser.swift */ = {isa = PBXFileReference; lastKnownFileType = sourcecode.swift; path = ASN1Parser.swift; sourceTree = "<group>"; };
		4B8AC93C26B49BE600879451 /* FirefoxLoginReaderTests.swift */ = {isa = PBXFileReference; lastKnownFileType = sourcecode.swift; path = FirefoxLoginReaderTests.swift; sourceTree = "<group>"; };
		4B8AC93E26B49BEE00879451 /* logins.json */ = {isa = PBXFileReference; fileEncoding = 4; lastKnownFileType = text.json; path = logins.json; sourceTree = "<group>"; };
		4B8AC93F26B49BEE00879451 /* key4.db */ = {isa = PBXFileReference; lastKnownFileType = file; path = key4.db; sourceTree = "<group>"; };
		4B8AD0B027A86D9200AE44D6 /* WKWebsiteDataStoreExtensionTests.swift */ = {isa = PBXFileReference; lastKnownFileType = sourcecode.swift; path = WKWebsiteDataStoreExtensionTests.swift; sourceTree = "<group>"; };
		4B8D9061276D1D880078DB17 /* LocaleExtension.swift */ = {isa = PBXFileReference; fileEncoding = 4; lastKnownFileType = sourcecode.swift; path = LocaleExtension.swift; sourceTree = "<group>"; };
		4B92928526670D1600AD2C21 /* BookmarksOutlineView.swift */ = {isa = PBXFileReference; fileEncoding = 4; lastKnownFileType = sourcecode.swift; path = BookmarksOutlineView.swift; sourceTree = "<group>"; };
		4B92928626670D1600AD2C21 /* OutlineSeparatorViewCell.swift */ = {isa = PBXFileReference; fileEncoding = 4; lastKnownFileType = sourcecode.swift; path = OutlineSeparatorViewCell.swift; sourceTree = "<group>"; };
		4B92928726670D1600AD2C21 /* BookmarkOutlineViewCell.swift */ = {isa = PBXFileReference; fileEncoding = 4; lastKnownFileType = sourcecode.swift; path = BookmarkOutlineViewCell.swift; sourceTree = "<group>"; };
		4B92928826670D1600AD2C21 /* BookmarkOutlineViewCell.xib */ = {isa = PBXFileReference; fileEncoding = 4; lastKnownFileType = file.xib; path = BookmarkOutlineViewCell.xib; sourceTree = "<group>"; };
		4B92928926670D1700AD2C21 /* BookmarkTableCellView.swift */ = {isa = PBXFileReference; fileEncoding = 4; lastKnownFileType = sourcecode.swift; path = BookmarkTableCellView.swift; sourceTree = "<group>"; };
		4B92928A26670D1700AD2C21 /* BookmarkTableCellView.xib */ = {isa = PBXFileReference; fileEncoding = 4; lastKnownFileType = file.xib; path = BookmarkTableCellView.xib; sourceTree = "<group>"; };
		4B92929126670D2A00AD2C21 /* BookmarkOutlineViewDataSource.swift */ = {isa = PBXFileReference; fileEncoding = 4; lastKnownFileType = sourcecode.swift; path = BookmarkOutlineViewDataSource.swift; sourceTree = "<group>"; };
		4B92929226670D2A00AD2C21 /* PasteboardFolder.swift */ = {isa = PBXFileReference; fileEncoding = 4; lastKnownFileType = sourcecode.swift; path = PasteboardFolder.swift; sourceTree = "<group>"; };
		4B92929326670D2A00AD2C21 /* BookmarkNode.swift */ = {isa = PBXFileReference; fileEncoding = 4; lastKnownFileType = sourcecode.swift; path = BookmarkNode.swift; sourceTree = "<group>"; };
		4B92929426670D2A00AD2C21 /* BookmarkSidebarTreeController.swift */ = {isa = PBXFileReference; fileEncoding = 4; lastKnownFileType = sourcecode.swift; path = BookmarkSidebarTreeController.swift; sourceTree = "<group>"; };
		4B92929526670D2A00AD2C21 /* PasteboardBookmark.swift */ = {isa = PBXFileReference; fileEncoding = 4; lastKnownFileType = sourcecode.swift; path = PasteboardBookmark.swift; sourceTree = "<group>"; };
		4B92929626670D2A00AD2C21 /* SpacerNode.swift */ = {isa = PBXFileReference; fileEncoding = 4; lastKnownFileType = sourcecode.swift; path = SpacerNode.swift; sourceTree = "<group>"; };
		4B92929726670D2A00AD2C21 /* BookmarkTreeController.swift */ = {isa = PBXFileReference; fileEncoding = 4; lastKnownFileType = sourcecode.swift; path = BookmarkTreeController.swift; sourceTree = "<group>"; };
		4B92929826670D2A00AD2C21 /* PseudoFolder.swift */ = {isa = PBXFileReference; fileEncoding = 4; lastKnownFileType = sourcecode.swift; path = PseudoFolder.swift; sourceTree = "<group>"; };
		4B92929926670D2A00AD2C21 /* BookmarkManagedObject.swift */ = {isa = PBXFileReference; fileEncoding = 4; lastKnownFileType = sourcecode.swift; path = BookmarkManagedObject.swift; sourceTree = "<group>"; };
		4B92929A26670D2A00AD2C21 /* PasteboardWriting.swift */ = {isa = PBXFileReference; fileEncoding = 4; lastKnownFileType = sourcecode.swift; path = PasteboardWriting.swift; sourceTree = "<group>"; };
		4B9292A526670D3700AD2C21 /* Bookmark.xcmappingmodel */ = {isa = PBXFileReference; lastKnownFileType = wrapper.xcmappingmodel; path = Bookmark.xcmappingmodel; sourceTree = "<group>"; };
		4B9292A626670D3700AD2C21 /* BookmarkMigrationPolicy.swift */ = {isa = PBXFileReference; fileEncoding = 4; lastKnownFileType = sourcecode.swift; path = BookmarkMigrationPolicy.swift; sourceTree = "<group>"; };
		4B9292A826670D3700AD2C21 /* Bookmark 2.xcdatamodel */ = {isa = PBXFileReference; lastKnownFileType = wrapper.xcdatamodel; path = "Bookmark 2.xcdatamodel"; sourceTree = "<group>"; };
		4B9292A926670D3700AD2C21 /* Bookmark.xcdatamodel */ = {isa = PBXFileReference; lastKnownFileType = wrapper.xcdatamodel; path = Bookmark.xcdatamodel; sourceTree = "<group>"; };
		4B9292AE26670F5300AD2C21 /* NSOutlineViewExtensions.swift */ = {isa = PBXFileReference; fileEncoding = 4; lastKnownFileType = sourcecode.swift; path = NSOutlineViewExtensions.swift; sourceTree = "<group>"; };
		4B9292B02667103000AD2C21 /* BookmarkNodePathTests.swift */ = {isa = PBXFileReference; fileEncoding = 4; lastKnownFileType = sourcecode.swift; path = BookmarkNodePathTests.swift; sourceTree = "<group>"; };
		4B9292B12667103000AD2C21 /* BookmarkNodeTests.swift */ = {isa = PBXFileReference; fileEncoding = 4; lastKnownFileType = sourcecode.swift; path = BookmarkNodeTests.swift; sourceTree = "<group>"; };
		4B9292B22667103000AD2C21 /* BookmarkSidebarTreeControllerTests.swift */ = {isa = PBXFileReference; fileEncoding = 4; lastKnownFileType = sourcecode.swift; path = BookmarkSidebarTreeControllerTests.swift; sourceTree = "<group>"; };
		4B9292B32667103000AD2C21 /* BookmarkOutlineViewDataSourceTests.swift */ = {isa = PBXFileReference; fileEncoding = 4; lastKnownFileType = sourcecode.swift; path = BookmarkOutlineViewDataSourceTests.swift; sourceTree = "<group>"; };
		4B9292B42667103000AD2C21 /* PasteboardFolderTests.swift */ = {isa = PBXFileReference; fileEncoding = 4; lastKnownFileType = sourcecode.swift; path = PasteboardFolderTests.swift; sourceTree = "<group>"; };
		4B9292B52667103000AD2C21 /* TreeControllerTests.swift */ = {isa = PBXFileReference; fileEncoding = 4; lastKnownFileType = sourcecode.swift; path = TreeControllerTests.swift; sourceTree = "<group>"; };
		4B9292B62667103000AD2C21 /* BookmarkManagedObjectTests.swift */ = {isa = PBXFileReference; fileEncoding = 4; lastKnownFileType = sourcecode.swift; path = BookmarkManagedObjectTests.swift; sourceTree = "<group>"; };
		4B9292B72667103000AD2C21 /* BookmarkMigrationTests.swift */ = {isa = PBXFileReference; fileEncoding = 4; lastKnownFileType = sourcecode.swift; path = BookmarkMigrationTests.swift; sourceTree = "<group>"; };
		4B9292B82667103000AD2C21 /* BookmarkTests.swift */ = {isa = PBXFileReference; fileEncoding = 4; lastKnownFileType = sourcecode.swift; path = BookmarkTests.swift; sourceTree = "<group>"; };
		4B9292B92667103100AD2C21 /* PasteboardBookmarkTests.swift */ = {isa = PBXFileReference; fileEncoding = 4; lastKnownFileType = sourcecode.swift; path = PasteboardBookmarkTests.swift; sourceTree = "<group>"; };
		4B9292C42667104B00AD2C21 /* CoreDataTestUtilities.swift */ = {isa = PBXFileReference; fileEncoding = 4; lastKnownFileType = sourcecode.swift; path = CoreDataTestUtilities.swift; sourceTree = "<group>"; };
		4B9292C62667123700AD2C21 /* BrowserTabSelectionDelegate.swift */ = {isa = PBXFileReference; fileEncoding = 4; lastKnownFileType = sourcecode.swift; path = BrowserTabSelectionDelegate.swift; sourceTree = "<group>"; };
		4B9292C72667123700AD2C21 /* BookmarkManagementSidebarViewController.swift */ = {isa = PBXFileReference; fileEncoding = 4; lastKnownFileType = sourcecode.swift; path = BookmarkManagementSidebarViewController.swift; sourceTree = "<group>"; };
		4B9292C82667123700AD2C21 /* BookmarkManagementSplitViewController.swift */ = {isa = PBXFileReference; fileEncoding = 4; lastKnownFileType = sourcecode.swift; path = BookmarkManagementSplitViewController.swift; sourceTree = "<group>"; };
		4B9292C92667123700AD2C21 /* BookmarkTableRowView.swift */ = {isa = PBXFileReference; fileEncoding = 4; lastKnownFileType = sourcecode.swift; path = BookmarkTableRowView.swift; sourceTree = "<group>"; };
		4B9292CA2667123700AD2C21 /* AddFolderModalViewController.swift */ = {isa = PBXFileReference; fileEncoding = 4; lastKnownFileType = sourcecode.swift; path = AddFolderModalViewController.swift; sourceTree = "<group>"; };
		4B9292CB2667123700AD2C21 /* AddBookmarkModalViewController.swift */ = {isa = PBXFileReference; fileEncoding = 4; lastKnownFileType = sourcecode.swift; path = AddBookmarkModalViewController.swift; sourceTree = "<group>"; };
		4B9292CC2667123700AD2C21 /* BookmarkListViewController.swift */ = {isa = PBXFileReference; fileEncoding = 4; lastKnownFileType = sourcecode.swift; path = BookmarkListViewController.swift; sourceTree = "<group>"; };
		4B9292CD2667123700AD2C21 /* BookmarkManagementDetailViewController.swift */ = {isa = PBXFileReference; fileEncoding = 4; lastKnownFileType = sourcecode.swift; path = BookmarkManagementDetailViewController.swift; sourceTree = "<group>"; };
		4B9292D62667124000AD2C21 /* NSPopUpButtonExtension.swift */ = {isa = PBXFileReference; fileEncoding = 4; lastKnownFileType = sourcecode.swift; path = NSPopUpButtonExtension.swift; sourceTree = "<group>"; };
		4B9292D82667124B00AD2C21 /* BookmarkListTreeControllerDataSource.swift */ = {isa = PBXFileReference; fileEncoding = 4; lastKnownFileType = sourcecode.swift; path = BookmarkListTreeControllerDataSource.swift; sourceTree = "<group>"; };
		4B9292DA2667125D00AD2C21 /* ContextualMenu.swift */ = {isa = PBXFileReference; fileEncoding = 4; lastKnownFileType = sourcecode.swift; path = ContextualMenu.swift; sourceTree = "<group>"; };
		4BA1A69A258B076900F6F690 /* FileStore.swift */ = {isa = PBXFileReference; lastKnownFileType = sourcecode.swift; path = FileStore.swift; sourceTree = "<group>"; };
		4BA1A69F258B079600F6F690 /* DataEncryption.swift */ = {isa = PBXFileReference; lastKnownFileType = sourcecode.swift; path = DataEncryption.swift; sourceTree = "<group>"; };
		4BA1A6A4258B07DF00F6F690 /* EncryptedValueTransformer.swift */ = {isa = PBXFileReference; lastKnownFileType = sourcecode.swift; path = EncryptedValueTransformer.swift; sourceTree = "<group>"; };
		4BA1A6B2258B080A00F6F690 /* EncryptionKeyGeneration.swift */ = {isa = PBXFileReference; lastKnownFileType = sourcecode.swift; path = EncryptionKeyGeneration.swift; sourceTree = "<group>"; };
		4BA1A6B7258B081600F6F690 /* EncryptionKeyStoring.swift */ = {isa = PBXFileReference; lastKnownFileType = sourcecode.swift; path = EncryptionKeyStoring.swift; sourceTree = "<group>"; };
		4BA1A6BC258B082300F6F690 /* EncryptionKeyStore.swift */ = {isa = PBXFileReference; lastKnownFileType = sourcecode.swift; path = EncryptionKeyStore.swift; sourceTree = "<group>"; };
		4BA1A6C1258B0A1300F6F690 /* ContiguousBytesExtension.swift */ = {isa = PBXFileReference; lastKnownFileType = sourcecode.swift; path = ContiguousBytesExtension.swift; sourceTree = "<group>"; };
		4BA1A6D8258C0CB300F6F690 /* DataEncryptionTests.swift */ = {isa = PBXFileReference; lastKnownFileType = sourcecode.swift; path = DataEncryptionTests.swift; sourceTree = "<group>"; };
		4BA1A6DD258C100A00F6F690 /* FileStoreTests.swift */ = {isa = PBXFileReference; lastKnownFileType = sourcecode.swift; path = FileStoreTests.swift; sourceTree = "<group>"; };
		4BA1A6E5258C270800F6F690 /* EncryptionKeyGeneratorTests.swift */ = {isa = PBXFileReference; lastKnownFileType = sourcecode.swift; path = EncryptionKeyGeneratorTests.swift; sourceTree = "<group>"; };
		4BA1A6EA258C288C00F6F690 /* EncryptionKeyStoreTests.swift */ = {isa = PBXFileReference; lastKnownFileType = sourcecode.swift; path = EncryptionKeyStoreTests.swift; sourceTree = "<group>"; };
		4BA1A6F5258C4F9600F6F690 /* EncryptionMocks.swift */ = {isa = PBXFileReference; lastKnownFileType = sourcecode.swift; path = EncryptionMocks.swift; sourceTree = "<group>"; };
		4BA1A6FD258C5C1300F6F690 /* EncryptedValueTransformerTests.swift */ = {isa = PBXFileReference; lastKnownFileType = sourcecode.swift; path = EncryptedValueTransformerTests.swift; sourceTree = "<group>"; };
		4BA7C91527695EA500FEBA8E /* MacWaitlistRequestTests.swift */ = {isa = PBXFileReference; lastKnownFileType = sourcecode.swift; path = MacWaitlistRequestTests.swift; sourceTree = "<group>"; };
		4BA7C91A276984AF00FEBA8E /* MacWaitlistLockScreenViewModelTests.swift */ = {isa = PBXFileReference; lastKnownFileType = sourcecode.swift; path = MacWaitlistLockScreenViewModelTests.swift; sourceTree = "<group>"; };
		4BB46EA026B8954500222970 /* logins-encrypted.json */ = {isa = PBXFileReference; fileEncoding = 4; lastKnownFileType = text.json; path = "logins-encrypted.json"; sourceTree = "<group>"; };
		4BB46EA126B8954500222970 /* key4-encrypted.db */ = {isa = PBXFileReference; lastKnownFileType = file; path = "key4-encrypted.db"; sourceTree = "<group>"; };
		4BB6CE5E26B77ED000EC5860 /* Cryptography.swift */ = {isa = PBXFileReference; lastKnownFileType = sourcecode.swift; path = Cryptography.swift; sourceTree = "<group>"; };
		4BB88B4425B7B55C006F6B06 /* DebugUserScript.swift */ = {isa = PBXFileReference; lastKnownFileType = sourcecode.swift; path = DebugUserScript.swift; sourceTree = "<group>"; };
		4BB88B4925B7B690006F6B06 /* SequenceExtensions.swift */ = {isa = PBXFileReference; lastKnownFileType = sourcecode.swift; path = SequenceExtensions.swift; sourceTree = "<group>"; };
		4BB88B4F25B7BA2B006F6B06 /* TabInstrumentation.swift */ = {isa = PBXFileReference; lastKnownFileType = sourcecode.swift; path = TabInstrumentation.swift; sourceTree = "<group>"; };
		4BB88B5A25B7BA50006F6B06 /* Instruments.swift */ = {isa = PBXFileReference; lastKnownFileType = sourcecode.swift; path = Instruments.swift; sourceTree = "<group>"; };
		4BB99CF526FE191E001E4761 /* FirefoxBookmarksReader.swift */ = {isa = PBXFileReference; fileEncoding = 4; lastKnownFileType = sourcecode.swift; path = FirefoxBookmarksReader.swift; sourceTree = "<group>"; };
		4BB99CF626FE191E001E4761 /* BookmarkImport.swift */ = {isa = PBXFileReference; fileEncoding = 4; lastKnownFileType = sourcecode.swift; path = BookmarkImport.swift; sourceTree = "<group>"; };
		4BB99CF726FE191E001E4761 /* CoreDataBookmarkImporter.swift */ = {isa = PBXFileReference; fileEncoding = 4; lastKnownFileType = sourcecode.swift; path = CoreDataBookmarkImporter.swift; sourceTree = "<group>"; };
		4BB99CF926FE191E001E4761 /* ChromiumBookmarksReader.swift */ = {isa = PBXFileReference; fileEncoding = 4; lastKnownFileType = sourcecode.swift; path = ChromiumBookmarksReader.swift; sourceTree = "<group>"; };
		4BB99CFA26FE191E001E4761 /* ImportedBookmarks.swift */ = {isa = PBXFileReference; fileEncoding = 4; lastKnownFileType = sourcecode.swift; path = ImportedBookmarks.swift; sourceTree = "<group>"; };
		4BB99CFC26FE191E001E4761 /* SafariBookmarksReader.swift */ = {isa = PBXFileReference; fileEncoding = 4; lastKnownFileType = sourcecode.swift; path = SafariBookmarksReader.swift; sourceTree = "<group>"; };
		4BB99CFD26FE191E001E4761 /* SafariDataImporter.swift */ = {isa = PBXFileReference; fileEncoding = 4; lastKnownFileType = sourcecode.swift; path = SafariDataImporter.swift; sourceTree = "<group>"; };
		4BB99D0526FE1979001E4761 /* RequestFilePermissionViewController.swift */ = {isa = PBXFileReference; fileEncoding = 4; lastKnownFileType = sourcecode.swift; path = RequestFilePermissionViewController.swift; sourceTree = "<group>"; };
		4BB99D0826FE1A6D001E4761 /* Bookmarks.plist */ = {isa = PBXFileReference; lastKnownFileType = file.bplist; path = Bookmarks.plist; sourceTree = "<group>"; };
		4BB99D0A26FE1A7B001E4761 /* Bookmarks */ = {isa = PBXFileReference; fileEncoding = 4; lastKnownFileType = text; path = Bookmarks; sourceTree = "<group>"; };
		4BB99D0C26FE1A83001E4761 /* ChromiumBookmarksReaderTests.swift */ = {isa = PBXFileReference; fileEncoding = 4; lastKnownFileType = sourcecode.swift; path = ChromiumBookmarksReaderTests.swift; sourceTree = "<group>"; };
		4BB99D0D26FE1A83001E4761 /* FirefoxBookmarksReaderTests.swift */ = {isa = PBXFileReference; fileEncoding = 4; lastKnownFileType = sourcecode.swift; path = FirefoxBookmarksReaderTests.swift; sourceTree = "<group>"; };
		4BB99D0E26FE1A84001E4761 /* SafariBookmarksReaderTests.swift */ = {isa = PBXFileReference; fileEncoding = 4; lastKnownFileType = sourcecode.swift; path = SafariBookmarksReaderTests.swift; sourceTree = "<group>"; };
		4BB99D1226FE1A94001E4761 /* places.sqlite */ = {isa = PBXFileReference; lastKnownFileType = file; path = places.sqlite; sourceTree = "<group>"; };
		4BC68A6F2759AE490029A586 /* Waitlist.storyboard */ = {isa = PBXFileReference; lastKnownFileType = file.storyboard; path = Waitlist.storyboard; sourceTree = "<group>"; };
		4BC68A712759B2140029A586 /* Waitlist.swift */ = {isa = PBXFileReference; lastKnownFileType = sourcecode.swift; path = Waitlist.swift; sourceTree = "<group>"; };
		4BE0DF0426781961006337B7 /* NSStoryboardExtension.swift */ = {isa = PBXFileReference; lastKnownFileType = sourcecode.swift; path = NSStoryboardExtension.swift; sourceTree = "<group>"; };
		4BE6546E271FCD40008D1D63 /* PasswordManagementIdentityItemView.swift */ = {isa = PBXFileReference; fileEncoding = 4; lastKnownFileType = sourcecode.swift; path = PasswordManagementIdentityItemView.swift; sourceTree = "<group>"; };
		4BE65470271FCD40008D1D63 /* PasswordManagementCreditCardItemView.swift */ = {isa = PBXFileReference; fileEncoding = 4; lastKnownFileType = sourcecode.swift; path = PasswordManagementCreditCardItemView.swift; sourceTree = "<group>"; };
		4BE65471271FCD40008D1D63 /* PasswordManagementLoginItemView.swift */ = {isa = PBXFileReference; fileEncoding = 4; lastKnownFileType = sourcecode.swift; path = PasswordManagementLoginItemView.swift; sourceTree = "<group>"; };
		4BE65472271FCD40008D1D63 /* PasswordManagementNoteItemView.swift */ = {isa = PBXFileReference; fileEncoding = 4; lastKnownFileType = sourcecode.swift; path = PasswordManagementNoteItemView.swift; sourceTree = "<group>"; };
		4BE65473271FCD40008D1D63 /* EditableTextView.swift */ = {isa = PBXFileReference; fileEncoding = 4; lastKnownFileType = sourcecode.swift; path = EditableTextView.swift; sourceTree = "<group>"; };
		4BE6547A271FCD4D008D1D63 /* PasswordManagementIdentityModel.swift */ = {isa = PBXFileReference; fileEncoding = 4; lastKnownFileType = sourcecode.swift; path = PasswordManagementIdentityModel.swift; sourceTree = "<group>"; };
		4BE6547B271FCD4D008D1D63 /* PasswordManagementCreditCardModel.swift */ = {isa = PBXFileReference; fileEncoding = 4; lastKnownFileType = sourcecode.swift; path = PasswordManagementCreditCardModel.swift; sourceTree = "<group>"; };
		4BE6547C271FCD4D008D1D63 /* PasswordManagementLoginModel.swift */ = {isa = PBXFileReference; fileEncoding = 4; lastKnownFileType = sourcecode.swift; path = PasswordManagementLoginModel.swift; sourceTree = "<group>"; };
		4BE6547D271FCD4D008D1D63 /* PasswordManagementNoteModel.swift */ = {isa = PBXFileReference; fileEncoding = 4; lastKnownFileType = sourcecode.swift; path = PasswordManagementNoteModel.swift; sourceTree = "<group>"; };
		4BE65482271FCD53008D1D63 /* CountryList.swift */ = {isa = PBXFileReference; fileEncoding = 4; lastKnownFileType = sourcecode.swift; path = CountryList.swift; sourceTree = "<group>"; };
		4BE65484271FCD7B008D1D63 /* LoginFaviconView.swift */ = {isa = PBXFileReference; fileEncoding = 4; lastKnownFileType = sourcecode.swift; path = LoginFaviconView.swift; sourceTree = "<group>"; };
		4BEF0E6627641A0E00AF7C58 /* MacWaitlistLockScreenViewController.swift */ = {isa = PBXFileReference; fileEncoding = 4; lastKnownFileType = sourcecode.swift; path = MacWaitlistLockScreenViewController.swift; sourceTree = "<group>"; };
		4BEF0E69276676A500AF7C58 /* WaitlistRequest.swift */ = {isa = PBXFileReference; lastKnownFileType = sourcecode.swift; path = WaitlistRequest.swift; sourceTree = "<group>"; };
		4BEF0E6B276676AB00AF7C58 /* MacWaitlistStore.swift */ = {isa = PBXFileReference; lastKnownFileType = sourcecode.swift; path = MacWaitlistStore.swift; sourceTree = "<group>"; };
		4BEF0E712766B11200AF7C58 /* MacWaitlistLockScreenViewModel.swift */ = {isa = PBXFileReference; lastKnownFileType = sourcecode.swift; path = MacWaitlistLockScreenViewModel.swift; sourceTree = "<group>"; };
		4BF4951726C08395000547B8 /* ThirdPartyBrowserTests.swift */ = {isa = PBXFileReference; lastKnownFileType = sourcecode.swift; path = ThirdPartyBrowserTests.swift; sourceTree = "<group>"; };
		7B4CE8DA26F02108009134B1 /* UI Tests.xctest */ = {isa = PBXFileReference; explicitFileType = wrapper.cfbundle; includeInIndex = 0; path = "UI Tests.xctest"; sourceTree = BUILT_PRODUCTS_DIR; };
		7B4CE8DE26F02108009134B1 /* Info.plist */ = {isa = PBXFileReference; lastKnownFileType = text.plist.xml; path = Info.plist; sourceTree = "<group>"; };
		7B4CE8E626F02134009134B1 /* TabBarTests.swift */ = {isa = PBXFileReference; lastKnownFileType = sourcecode.swift; path = TabBarTests.swift; sourceTree = "<group>"; };
		8511E18325F82B34002F516B /* 01_Fire_really_small.json */ = {isa = PBXFileReference; fileEncoding = 4; lastKnownFileType = text.json; path = 01_Fire_really_small.json; sourceTree = "<group>"; };
		853014D525E671A000FB8205 /* PageObserverUserScript.swift */ = {isa = PBXFileReference; lastKnownFileType = sourcecode.swift; path = PageObserverUserScript.swift; sourceTree = "<group>"; };
		85308E24267FC9F2001ABD76 /* NSAlertExtension.swift */ = {isa = PBXFileReference; lastKnownFileType = sourcecode.swift; path = NSAlertExtension.swift; sourceTree = "<group>"; };
		85308E26267FCB22001ABD76 /* PasswordManagerSettings.swift */ = {isa = PBXFileReference; lastKnownFileType = sourcecode.swift; path = PasswordManagerSettings.swift; sourceTree = "<group>"; };
		85378D9B274E61B8007C5CBF /* MessageViews.storyboard */ = {isa = PBXFileReference; lastKnownFileType = file.storyboard; path = MessageViews.storyboard; sourceTree = "<group>"; };
		85378D9D274E664C007C5CBF /* PopoverMessageViewController.swift */ = {isa = PBXFileReference; lastKnownFileType = sourcecode.swift; path = PopoverMessageViewController.swift; sourceTree = "<group>"; };
		85378D9F274E6F42007C5CBF /* NSNotificationName+EmailManager.swift */ = {isa = PBXFileReference; lastKnownFileType = sourcecode.swift; path = "NSNotificationName+EmailManager.swift"; sourceTree = "<group>"; };
		85378DA1274E7F25007C5CBF /* EmailManagerRequestDelegate.swift */ = {isa = PBXFileReference; lastKnownFileType = sourcecode.swift; path = EmailManagerRequestDelegate.swift; sourceTree = "<group>"; };
		8546DE6125C03056000CA5E1 /* UserAgentTests.swift */ = {isa = PBXFileReference; lastKnownFileType = sourcecode.swift; path = UserAgentTests.swift; sourceTree = "<group>"; };
		85480F8925CDC360009424E3 /* MainMenu.storyboard */ = {isa = PBXFileReference; lastKnownFileType = file.storyboard; path = MainMenu.storyboard; sourceTree = "<group>"; };
		85480FBA25D181CB009424E3 /* ConfigurationDownloading.swift */ = {isa = PBXFileReference; lastKnownFileType = sourcecode.swift; path = ConfigurationDownloading.swift; sourceTree = "<group>"; };
		85480FCE25D1AA22009424E3 /* ConfigurationStoring.swift */ = {isa = PBXFileReference; lastKnownFileType = sourcecode.swift; path = ConfigurationStoring.swift; sourceTree = "<group>"; };
		8553FF51257523760029327F /* URLSuggestedFilenameTests.swift */ = {isa = PBXFileReference; lastKnownFileType = sourcecode.swift; path = URLSuggestedFilenameTests.swift; sourceTree = "<group>"; };
		85625993269C8F9600EE44BC /* PasswordManager.storyboard */ = {isa = PBXFileReference; lastKnownFileType = file.storyboard; path = PasswordManager.storyboard; sourceTree = "<group>"; };
		85625995269C953C00EE44BC /* PasswordManagementViewController.swift */ = {isa = PBXFileReference; lastKnownFileType = sourcecode.swift; path = PasswordManagementViewController.swift; sourceTree = "<group>"; };
		85625997269C9C5F00EE44BC /* PasswordManagementPopover.swift */ = {isa = PBXFileReference; lastKnownFileType = sourcecode.swift; path = PasswordManagementPopover.swift; sourceTree = "<group>"; };
		85625999269CA0A600EE44BC /* NSRectExtension.swift */ = {isa = PBXFileReference; lastKnownFileType = sourcecode.swift; path = NSRectExtension.swift; sourceTree = "<group>"; };
		856C98A5256EB59600A22F1F /* MenuItemSelectors.swift */ = {isa = PBXFileReference; lastKnownFileType = sourcecode.swift; path = MenuItemSelectors.swift; sourceTree = "<group>"; };
		856C98D42570116900A22F1F /* NSWindow+Toast.swift */ = {isa = PBXFileReference; lastKnownFileType = sourcecode.swift; path = "NSWindow+Toast.swift"; sourceTree = "<group>"; };
		856C98DE257014BD00A22F1F /* FileDownloadManager.swift */ = {isa = PBXFileReference; lastKnownFileType = sourcecode.swift; path = FileDownloadManager.swift; sourceTree = "<group>"; };
		856CADEF271710F400E79BB0 /* HoverUserScript.swift */ = {isa = PBXFileReference; lastKnownFileType = sourcecode.swift; path = HoverUserScript.swift; sourceTree = "<group>"; };
		85707F21276A32B600DC0649 /* CallToAction.swift */ = {isa = PBXFileReference; lastKnownFileType = sourcecode.swift; path = CallToAction.swift; sourceTree = "<group>"; };
		85707F23276A332A00DC0649 /* OnboardingButtonStyles.swift */ = {isa = PBXFileReference; lastKnownFileType = sourcecode.swift; path = OnboardingButtonStyles.swift; sourceTree = "<group>"; };
		85707F25276A335700DC0649 /* Onboarding.swift */ = {isa = PBXFileReference; lastKnownFileType = sourcecode.swift; path = Onboarding.swift; sourceTree = "<group>"; };
		85707F27276A34D900DC0649 /* DaxSpeech.swift */ = {isa = PBXFileReference; lastKnownFileType = sourcecode.swift; path = DaxSpeech.swift; sourceTree = "<group>"; };
		85707F29276A35FE00DC0649 /* ActionSpeech.swift */ = {isa = PBXFileReference; lastKnownFileType = sourcecode.swift; path = ActionSpeech.swift; sourceTree = "<group>"; };
		85707F2B276A364E00DC0649 /* OnboardingFlow.swift */ = {isa = PBXFileReference; lastKnownFileType = sourcecode.swift; path = OnboardingFlow.swift; sourceTree = "<group>"; };
		85707F2D276A394C00DC0649 /* ViewExtensions.swift */ = {isa = PBXFileReference; lastKnownFileType = sourcecode.swift; path = ViewExtensions.swift; sourceTree = "<group>"; };
		85707F30276A7DCA00DC0649 /* OnboardingViewModel.swift */ = {isa = PBXFileReference; lastKnownFileType = sourcecode.swift; path = OnboardingViewModel.swift; sourceTree = "<group>"; };
		85778E3427142C3000F091CA /* HomepageHeaderView.swift */ = {isa = PBXFileReference; lastKnownFileType = sourcecode.swift; path = HomepageHeaderView.swift; sourceTree = "<group>"; };
		85799C1725DEBB3F0007EC87 /* Logging.swift */ = {isa = PBXFileReference; fileEncoding = 4; lastKnownFileType = sourcecode.swift; path = Logging.swift; sourceTree = "<group>"; };
		8585B63726D6E66C00C1416F /* ButtonStyles.swift */ = {isa = PBXFileReference; lastKnownFileType = sourcecode.swift; path = ButtonStyles.swift; sourceTree = "<group>"; };
		85890639267BCD8E00D23B0D /* SaveCredentialsPopover.swift */ = {isa = PBXFileReference; lastKnownFileType = sourcecode.swift; path = SaveCredentialsPopover.swift; sourceTree = "<group>"; };
		8589063B267BCDC000D23B0D /* SaveCredentialsViewController.swift */ = {isa = PBXFileReference; lastKnownFileType = sourcecode.swift; path = SaveCredentialsViewController.swift; sourceTree = "<group>"; };
		858A797E26A79EAA00A75A42 /* UserText+PasswordManager.swift */ = {isa = PBXFileReference; lastKnownFileType = sourcecode.swift; path = "UserText+PasswordManager.swift"; sourceTree = "<group>"; };
		858A798226A8B75F00A75A42 /* CopyHandler.swift */ = {isa = PBXFileReference; lastKnownFileType = sourcecode.swift; path = CopyHandler.swift; sourceTree = "<group>"; };
		858A798426A8BB5D00A75A42 /* NSTextViewExtension.swift */ = {isa = PBXFileReference; lastKnownFileType = sourcecode.swift; path = NSTextViewExtension.swift; sourceTree = "<group>"; };
		858A798726A99DBE00A75A42 /* PasswordManagementItemListModelTests.swift */ = {isa = PBXFileReference; lastKnownFileType = sourcecode.swift; path = PasswordManagementItemListModelTests.swift; sourceTree = "<group>"; };
		858A798926A9B35E00A75A42 /* PasswordManagementItemModelTests.swift */ = {isa = PBXFileReference; lastKnownFileType = sourcecode.swift; path = PasswordManagementItemModelTests.swift; sourceTree = "<group>"; };
		858C1BEC26974E6600E6C014 /* PasswordManagerSettingsTests.swift */ = {isa = PBXFileReference; lastKnownFileType = sourcecode.swift; path = PasswordManagerSettingsTests.swift; sourceTree = "<group>"; };
		858C78FB2705EB5F009B2B44 /* HomepageHeader.xib */ = {isa = PBXFileReference; lastKnownFileType = file.xib; path = HomepageHeader.xib; sourceTree = "<group>"; };
		859E7D6A27453BF3009C2B69 /* BookmarksExporter.swift */ = {isa = PBXFileReference; lastKnownFileType = sourcecode.swift; path = BookmarksExporter.swift; sourceTree = "<group>"; };
		859E7D6C274548F2009C2B69 /* BookmarksExporterTests.swift */ = {isa = PBXFileReference; lastKnownFileType = sourcecode.swift; path = BookmarksExporterTests.swift; sourceTree = "<group>"; };
		85A0116825AF1D8900FA6A0C /* FindInPageViewController.swift */ = {isa = PBXFileReference; lastKnownFileType = sourcecode.swift; path = FindInPageViewController.swift; sourceTree = "<group>"; };
		85A0117325AF2EDF00FA6A0C /* FindInPage.storyboard */ = {isa = PBXFileReference; lastKnownFileType = file.storyboard; path = FindInPage.storyboard; sourceTree = "<group>"; };
		85A0118125AF60E700FA6A0C /* FindInPageModel.swift */ = {isa = PBXFileReference; lastKnownFileType = sourcecode.swift; path = FindInPageModel.swift; sourceTree = "<group>"; };
		85A011E925B4D4CA00FA6A0C /* FindInPageUserScript.swift */ = {isa = PBXFileReference; lastKnownFileType = sourcecode.swift; path = FindInPageUserScript.swift; sourceTree = "<group>"; };
		85AC3AEE25D5CE9800C7D2AA /* UserScripts.swift */ = {isa = PBXFileReference; lastKnownFileType = sourcecode.swift; path = UserScripts.swift; sourceTree = "<group>"; };
		85AC3AF625D5DBFD00C7D2AA /* DataExtension.swift */ = {isa = PBXFileReference; lastKnownFileType = sourcecode.swift; path = DataExtension.swift; sourceTree = "<group>"; };
		85AC3B0425D6B1D800C7D2AA /* ScriptSourceProviding.swift */ = {isa = PBXFileReference; lastKnownFileType = sourcecode.swift; path = ScriptSourceProviding.swift; sourceTree = "<group>"; };
		85AC3B1625D9BC1A00C7D2AA /* ConfigurationDownloaderTests.swift */ = {isa = PBXFileReference; lastKnownFileType = sourcecode.swift; path = ConfigurationDownloaderTests.swift; sourceTree = "<group>"; };
		85AC3B3425DA82A600C7D2AA /* DataTaskProviding.swift */ = {isa = PBXFileReference; lastKnownFileType = sourcecode.swift; path = DataTaskProviding.swift; sourceTree = "<group>"; };
		85AC3B4825DAC9BD00C7D2AA /* ConfigurationStorageTests.swift */ = {isa = PBXFileReference; lastKnownFileType = sourcecode.swift; path = ConfigurationStorageTests.swift; sourceTree = "<group>"; };
		85AE2FF124A33A2D002D507F /* WebKit.framework */ = {isa = PBXFileReference; lastKnownFileType = wrapper.framework; name = WebKit.framework; path = System/Library/Frameworks/WebKit.framework; sourceTree = SDKROOT; };
		85B7184927677C2D00B4277F /* Onboarding.storyboard */ = {isa = PBXFileReference; lastKnownFileType = file.storyboard; path = Onboarding.storyboard; sourceTree = "<group>"; };
		85B7184B27677C6500B4277F /* OnboardingViewController.swift */ = {isa = PBXFileReference; lastKnownFileType = sourcecode.swift; path = OnboardingViewController.swift; sourceTree = "<group>"; };
		85B7184D27677CBB00B4277F /* RootView.swift */ = {isa = PBXFileReference; lastKnownFileType = sourcecode.swift; path = RootView.swift; sourceTree = "<group>"; };
		85C48CCB278D808F00D3263E /* NSAttributedStringExtension.swift */ = {isa = PBXFileReference; lastKnownFileType = sourcecode.swift; path = NSAttributedStringExtension.swift; sourceTree = "<group>"; };
		85C48CD027908C1000D3263E /* BrowserImportMoreInfoViewController.swift */ = {isa = PBXFileReference; lastKnownFileType = sourcecode.swift; path = BrowserImportMoreInfoViewController.swift; sourceTree = "<group>"; };
		85C6A29525CC1FFD00EEB5F1 /* UserDefaultsWrapper.swift */ = {isa = PBXFileReference; lastKnownFileType = sourcecode.swift; path = UserDefaultsWrapper.swift; sourceTree = "<group>"; };
		85CC1D72269EF1880062F04E /* PasswordManagementItemList.swift */ = {isa = PBXFileReference; lastKnownFileType = sourcecode.swift; path = PasswordManagementItemList.swift; sourceTree = "<group>"; };
		85CC1D7A26A05ECF0062F04E /* PasswordManagementItemListModel.swift */ = {isa = PBXFileReference; lastKnownFileType = sourcecode.swift; path = PasswordManagementItemListModel.swift; sourceTree = "<group>"; };
		85CC1D7C26A05F250062F04E /* PasswordManagementItemModel.swift */ = {isa = PBXFileReference; lastKnownFileType = sourcecode.swift; path = PasswordManagementItemModel.swift; sourceTree = "<group>"; };
		85D33F1125C82EB3002B91A6 /* ConfigurationManager.swift */ = {isa = PBXFileReference; lastKnownFileType = sourcecode.swift; path = ConfigurationManager.swift; sourceTree = "<group>"; };
		85D438B5256E7C9E00F3BAF8 /* ContextMenuUserScript.swift */ = {isa = PBXFileReference; lastKnownFileType = sourcecode.swift; path = ContextMenuUserScript.swift; sourceTree = "<group>"; };
		85D885AF26A590A90077C374 /* NSNotificationName+PasswordManager.swift */ = {isa = PBXFileReference; lastKnownFileType = sourcecode.swift; path = "NSNotificationName+PasswordManager.swift"; sourceTree = "<group>"; };
		85D885B226A5A9DE0077C374 /* NSAlert+PasswordManager.swift */ = {isa = PBXFileReference; lastKnownFileType = sourcecode.swift; path = "NSAlert+PasswordManager.swift"; sourceTree = "<group>"; };
		85E11C2E25E7DC7E00974CAF /* ExternalURLHandler.swift */ = {isa = PBXFileReference; lastKnownFileType = sourcecode.swift; path = ExternalURLHandler.swift; sourceTree = "<group>"; };
		85E11C3625E7F1E100974CAF /* ExternalURLHandlerTests.swift */ = {isa = PBXFileReference; lastKnownFileType = sourcecode.swift; path = ExternalURLHandlerTests.swift; sourceTree = "<group>"; };
		85F1B0C825EF9759004792B6 /* URLEventHandlerTests.swift */ = {isa = PBXFileReference; lastKnownFileType = sourcecode.swift; path = URLEventHandlerTests.swift; sourceTree = "<group>"; };
		85F487B4276A8F2E003CE668 /* OnboardingTests.swift */ = {isa = PBXFileReference; lastKnownFileType = sourcecode.swift; path = OnboardingTests.swift; sourceTree = "<group>"; };
		85F69B3B25EDE81F00978E59 /* URLExtensionTests.swift */ = {isa = PBXFileReference; lastKnownFileType = sourcecode.swift; path = URLExtensionTests.swift; sourceTree = "<group>"; };
		9812D894276CEDA5004B6181 /* ContentBlockerRulesLists.swift */ = {isa = PBXFileReference; lastKnownFileType = sourcecode.swift; path = ContentBlockerRulesLists.swift; sourceTree = "<group>"; };
		9826B09F2747DF3D0092F683 /* ContentBlocking.swift */ = {isa = PBXFileReference; lastKnownFileType = sourcecode.swift; path = ContentBlocking.swift; sourceTree = "<group>"; };
		9826B0A12747DFEB0092F683 /* AppPrivacyConfigurationDataProvider.swift */ = {isa = PBXFileReference; lastKnownFileType = sourcecode.swift; path = AppPrivacyConfigurationDataProvider.swift; sourceTree = "<group>"; };
		9833912E27AAA3CE00DAF119 /* AppTrackerDataSetProvider.swift */ = {isa = PBXFileReference; lastKnownFileType = sourcecode.swift; path = AppTrackerDataSetProvider.swift; sourceTree = "<group>"; };
		9833913027AAA4B500DAF119 /* trackerData.json */ = {isa = PBXFileReference; fileEncoding = 4; lastKnownFileType = text.json; path = trackerData.json; sourceTree = "<group>"; };
		9833913227AAAEEE00DAF119 /* EmbeddedTrackerDataTests.swift */ = {isa = PBXFileReference; lastKnownFileType = sourcecode.swift; path = EmbeddedTrackerDataTests.swift; sourceTree = "<group>"; };
		98EB5D0F27516A4800681FE6 /* AppPrivacyConfigurationTests.swift */ = {isa = PBXFileReference; lastKnownFileType = sourcecode.swift; path = AppPrivacyConfigurationTests.swift; sourceTree = "<group>"; };
		AA0877B726D5160D00B05660 /* SafariVersionReaderTests.swift */ = {isa = PBXFileReference; lastKnownFileType = sourcecode.swift; path = SafariVersionReaderTests.swift; sourceTree = "<group>"; };
		AA0877B926D5161D00B05660 /* WebKitVersionProviderTests.swift */ = {isa = PBXFileReference; lastKnownFileType = sourcecode.swift; path = WebKitVersionProviderTests.swift; sourceTree = "<group>"; };
		AA0F3DB6261A566C0077F2D9 /* SuggestionLoadingMock.swift */ = {isa = PBXFileReference; lastKnownFileType = sourcecode.swift; path = SuggestionLoadingMock.swift; sourceTree = "<group>"; };
		AA13DCB3271480B0006D48D3 /* FirePopoverViewModel.swift */ = {isa = PBXFileReference; lastKnownFileType = sourcecode.swift; path = FirePopoverViewModel.swift; sourceTree = "<group>"; };
		AA222CB82760F74E00321475 /* FaviconReferenceCache.swift */ = {isa = PBXFileReference; lastKnownFileType = sourcecode.swift; path = FaviconReferenceCache.swift; sourceTree = "<group>"; };
		AA2CB12C2587BB5600AA6FBE /* TabBarFooter.xib */ = {isa = PBXFileReference; lastKnownFileType = file.xib; path = TabBarFooter.xib; sourceTree = "<group>"; };
		AA2CB1342587C29500AA6FBE /* TabBarFooter.swift */ = {isa = PBXFileReference; lastKnownFileType = sourcecode.swift; path = TabBarFooter.swift; sourceTree = "<group>"; };
		AA34396A2754D4E200B241FA /* shield.json */ = {isa = PBXFileReference; fileEncoding = 4; lastKnownFileType = text.json; path = shield.json; sourceTree = "<group>"; };
		AA34396B2754D4E300B241FA /* shield-dot.json */ = {isa = PBXFileReference; fileEncoding = 4; lastKnownFileType = text.json; path = "shield-dot.json"; sourceTree = "<group>"; };
		AA34396E2754D4E900B241FA /* dark-shield-dot.json */ = {isa = PBXFileReference; fileEncoding = 4; lastKnownFileType = text.json; path = "dark-shield-dot.json"; sourceTree = "<group>"; };
		AA34396F2754D4E900B241FA /* dark-shield.json */ = {isa = PBXFileReference; fileEncoding = 4; lastKnownFileType = text.json; path = "dark-shield.json"; sourceTree = "<group>"; };
		AA3439722754D55100B241FA /* dark-trackers-2.json */ = {isa = PBXFileReference; fileEncoding = 4; lastKnownFileType = text.json; path = "dark-trackers-2.json"; sourceTree = "<group>"; };
		AA3439732754D55100B241FA /* trackers-1.json */ = {isa = PBXFileReference; fileEncoding = 4; lastKnownFileType = text.json; path = "trackers-1.json"; sourceTree = "<group>"; };
		AA3439742754D55100B241FA /* trackers-2.json */ = {isa = PBXFileReference; fileEncoding = 4; lastKnownFileType = text.json; path = "trackers-2.json"; sourceTree = "<group>"; };
		AA3439752754D55100B241FA /* trackers-3.json */ = {isa = PBXFileReference; fileEncoding = 4; lastKnownFileType = text.json; path = "trackers-3.json"; sourceTree = "<group>"; };
		AA3439762754D55100B241FA /* dark-trackers-1.json */ = {isa = PBXFileReference; fileEncoding = 4; lastKnownFileType = text.json; path = "dark-trackers-1.json"; sourceTree = "<group>"; };
		AA3439772754D55100B241FA /* dark-trackers-3.json */ = {isa = PBXFileReference; fileEncoding = 4; lastKnownFileType = text.json; path = "dark-trackers-3.json"; sourceTree = "<group>"; };
		AA3F895224C18AD500628DDE /* SuggestionViewModel.swift */ = {isa = PBXFileReference; lastKnownFileType = sourcecode.swift; path = SuggestionViewModel.swift; sourceTree = "<group>"; };
		AA4BBA3A25C58FA200C4FB0F /* MainMenu.swift */ = {isa = PBXFileReference; lastKnownFileType = sourcecode.swift; path = MainMenu.swift; sourceTree = "<group>"; };
		AA4D700625545EF800C3411E /* URLEventHandler.swift */ = {isa = PBXFileReference; lastKnownFileType = sourcecode.swift; path = URLEventHandler.swift; sourceTree = "<group>"; };
		AA4FF40B2624751A004E2377 /* GrammarFeaturesManager.swift */ = {isa = PBXFileReference; lastKnownFileType = sourcecode.swift; path = GrammarFeaturesManager.swift; sourceTree = "<group>"; };
		AA512D1324D99D9800230283 /* FaviconManager.swift */ = {isa = PBXFileReference; lastKnownFileType = sourcecode.swift; path = FaviconManager.swift; sourceTree = "<group>"; };
		AA585D7E248FD31100E9A3E2 /* DuckDuckGo.app */ = {isa = PBXFileReference; explicitFileType = wrapper.application; includeInIndex = 0; path = DuckDuckGo.app; sourceTree = BUILT_PRODUCTS_DIR; };
		AA585D81248FD31100E9A3E2 /* AppDelegate.swift */ = {isa = PBXFileReference; lastKnownFileType = sourcecode.swift; path = AppDelegate.swift; sourceTree = "<group>"; };
		AA585D83248FD31100E9A3E2 /* BrowserTabViewController.swift */ = {isa = PBXFileReference; lastKnownFileType = sourcecode.swift; path = BrowserTabViewController.swift; sourceTree = "<group>"; };
		AA585D85248FD31400E9A3E2 /* Assets.xcassets */ = {isa = PBXFileReference; lastKnownFileType = folder.assetcatalog; path = Assets.xcassets; sourceTree = "<group>"; };
		AA585D88248FD31400E9A3E2 /* Base */ = {isa = PBXFileReference; lastKnownFileType = file.storyboard; name = Base; path = Base.lproj/Main.storyboard; sourceTree = "<group>"; };
		AA585D8A248FD31400E9A3E2 /* Info.plist */ = {isa = PBXFileReference; lastKnownFileType = text.plist.xml; path = Info.plist; sourceTree = "<group>"; };
		AA585D8B248FD31400E9A3E2 /* DuckDuckGo.entitlements */ = {isa = PBXFileReference; lastKnownFileType = text.plist.entitlements; path = DuckDuckGo.entitlements; sourceTree = "<group>"; };
		AA585D90248FD31400E9A3E2 /* Unit Tests.xctest */ = {isa = PBXFileReference; explicitFileType = wrapper.cfbundle; includeInIndex = 0; path = "Unit Tests.xctest"; sourceTree = BUILT_PRODUCTS_DIR; };
		AA585D96248FD31400E9A3E2 /* Info.plist */ = {isa = PBXFileReference; lastKnownFileType = text.plist.xml; path = Info.plist; sourceTree = "<group>"; };
		AA585DAE2490E6E600E9A3E2 /* MainViewController.swift */ = {isa = PBXFileReference; lastKnownFileType = sourcecode.swift; path = MainViewController.swift; sourceTree = "<group>"; };
		AA5C8F58258FE21F00748EB7 /* NSTextFieldExtension.swift */ = {isa = PBXFileReference; lastKnownFileType = sourcecode.swift; path = NSTextFieldExtension.swift; sourceTree = "<group>"; };
		AA5C8F5D2590EEE800748EB7 /* NSPointExtension.swift */ = {isa = PBXFileReference; lastKnownFileType = sourcecode.swift; path = NSPointExtension.swift; sourceTree = "<group>"; };
		AA5C8F622591021700748EB7 /* NSApplicationExtension.swift */ = {isa = PBXFileReference; lastKnownFileType = sourcecode.swift; path = NSApplicationExtension.swift; sourceTree = "<group>"; };
		AA5D6DAB24A340F700C6FBCE /* WebViewStateObserver.swift */ = {isa = PBXFileReference; lastKnownFileType = sourcecode.swift; path = WebViewStateObserver.swift; sourceTree = "<group>"; };
		AA5FA696275F90C400DCE9C9 /* FaviconImageCache.swift */ = {isa = PBXFileReference; lastKnownFileType = sourcecode.swift; path = FaviconImageCache.swift; sourceTree = "<group>"; };
		AA5FA699275F91C700DCE9C9 /* Favicon.swift */ = {isa = PBXFileReference; lastKnownFileType = sourcecode.swift; path = Favicon.swift; sourceTree = "<group>"; };
		AA5FA69C275F945C00DCE9C9 /* FaviconStore.swift */ = {isa = PBXFileReference; lastKnownFileType = sourcecode.swift; path = FaviconStore.swift; sourceTree = "<group>"; };
		AA5FA69F275F948900DCE9C9 /* Favicons.xcdatamodel */ = {isa = PBXFileReference; lastKnownFileType = wrapper.xcdatamodel; path = Favicons.xcdatamodel; sourceTree = "<group>"; };
		AA6197C3276B314D008396F0 /* FaviconUrlReference.swift */ = {isa = PBXFileReference; lastKnownFileType = sourcecode.swift; path = FaviconUrlReference.swift; sourceTree = "<group>"; };
		AA6197C5276B3168008396F0 /* FaviconHostReference.swift */ = {isa = PBXFileReference; lastKnownFileType = sourcecode.swift; path = FaviconHostReference.swift; sourceTree = "<group>"; };
		AA61C0CF2722159B00E6B681 /* FireInfoViewController.swift */ = {isa = PBXFileReference; lastKnownFileType = sourcecode.swift; path = FireInfoViewController.swift; sourceTree = "<group>"; };
		AA61C0D12727F59B00E6B681 /* ArrayExtension.swift */ = {isa = PBXFileReference; lastKnownFileType = sourcecode.swift; path = ArrayExtension.swift; sourceTree = "<group>"; };
		AA63745324C9BF9A00AB2AC4 /* SuggestionContainerTests.swift */ = {isa = PBXFileReference; lastKnownFileType = sourcecode.swift; path = SuggestionContainerTests.swift; sourceTree = "<group>"; };
		AA652CB025DD825B009059CC /* LocalBookmarkStoreTests.swift */ = {isa = PBXFileReference; lastKnownFileType = sourcecode.swift; path = LocalBookmarkStoreTests.swift; sourceTree = "<group>"; };
		AA652CCD25DD9071009059CC /* BookmarkListTests.swift */ = {isa = PBXFileReference; lastKnownFileType = sourcecode.swift; path = BookmarkListTests.swift; sourceTree = "<group>"; };
		AA652CD225DDA6E9009059CC /* LocalBookmarkManagerTests.swift */ = {isa = PBXFileReference; lastKnownFileType = sourcecode.swift; path = LocalBookmarkManagerTests.swift; sourceTree = "<group>"; };
		AA652CDA25DDAB32009059CC /* BookmarkStoreMock.swift */ = {isa = PBXFileReference; lastKnownFileType = sourcecode.swift; path = BookmarkStoreMock.swift; sourceTree = "<group>"; };
		AA6820E325502F19005ED0D5 /* WebsiteDataStore.swift */ = {isa = PBXFileReference; lastKnownFileType = sourcecode.swift; path = WebsiteDataStore.swift; sourceTree = "<group>"; };
		AA6820EA25503D6A005ED0D5 /* Fire.swift */ = {isa = PBXFileReference; lastKnownFileType = sourcecode.swift; path = Fire.swift; sourceTree = "<group>"; };
		AA6820F025503DA9005ED0D5 /* FireViewModel.swift */ = {isa = PBXFileReference; lastKnownFileType = sourcecode.swift; path = FireViewModel.swift; sourceTree = "<group>"; };
		AA68C3D22490ED62001B8783 /* NavigationBarViewController.swift */ = {isa = PBXFileReference; lastKnownFileType = sourcecode.swift; path = NavigationBarViewController.swift; sourceTree = "<group>"; };
		AA68C3D62490F821001B8783 /* README.md */ = {isa = PBXFileReference; lastKnownFileType = net.daringfireball.markdown; path = README.md; sourceTree = "<group>"; };
		AA693E5D2696E5B90007BB78 /* CrashReports.storyboard */ = {isa = PBXFileReference; lastKnownFileType = file.storyboard; path = CrashReports.storyboard; sourceTree = "<group>"; };
		AA6AD95A2704B6DB00159F8A /* FirePopoverViewController.swift */ = {isa = PBXFileReference; lastKnownFileType = sourcecode.swift; path = FirePopoverViewController.swift; sourceTree = "<group>"; };
		AA6EF9AC25066F42004754E6 /* WindowsManager.swift */ = {isa = PBXFileReference; lastKnownFileType = sourcecode.swift; path = WindowsManager.swift; sourceTree = "<group>"; };
		AA6EF9B2250785D5004754E6 /* NSMenuExtension.swift */ = {isa = PBXFileReference; lastKnownFileType = sourcecode.swift; path = NSMenuExtension.swift; sourceTree = "<group>"; };
		AA6EF9B425081B4C004754E6 /* MainMenuActions.swift */ = {isa = PBXFileReference; lastKnownFileType = sourcecode.swift; path = MainMenuActions.swift; sourceTree = "<group>"; };
		AA6FFB4324DC33320028F4D0 /* NSViewExtension.swift */ = {isa = PBXFileReference; lastKnownFileType = sourcecode.swift; path = NSViewExtension.swift; sourceTree = "<group>"; };
		AA6FFB4524DC3B5A0028F4D0 /* WebView.swift */ = {isa = PBXFileReference; lastKnownFileType = sourcecode.swift; path = WebView.swift; sourceTree = "<group>"; };
		AA72D5E225FE977F00C77619 /* AddEditFavoriteViewController.swift */ = {isa = PBXFileReference; lastKnownFileType = sourcecode.swift; path = AddEditFavoriteViewController.swift; sourceTree = "<group>"; };
		AA72D5EF25FEA49900C77619 /* AddEditFavoriteWindow.swift */ = {isa = PBXFileReference; lastKnownFileType = sourcecode.swift; path = AddEditFavoriteWindow.swift; sourceTree = "<group>"; };
		AA72D5FD25FFF94E00C77619 /* NSMenuItemExtension.swift */ = {isa = PBXFileReference; lastKnownFileType = sourcecode.swift; path = NSMenuItemExtension.swift; sourceTree = "<group>"; };
		AA7412B024D0B3AC00D22FE0 /* TabBarViewItem.swift */ = {isa = PBXFileReference; lastKnownFileType = sourcecode.swift; path = TabBarViewItem.swift; sourceTree = "<group>"; };
		AA7412B124D0B3AC00D22FE0 /* TabBarViewItem.xib */ = {isa = PBXFileReference; lastKnownFileType = file.xib; path = TabBarViewItem.xib; sourceTree = "<group>"; };
		AA7412B424D1536B00D22FE0 /* MainWindowController.swift */ = {isa = PBXFileReference; lastKnownFileType = sourcecode.swift; path = MainWindowController.swift; sourceTree = "<group>"; };
		AA7412B624D1687000D22FE0 /* TabBarScrollView.swift */ = {isa = PBXFileReference; lastKnownFileType = sourcecode.swift; path = TabBarScrollView.swift; sourceTree = "<group>"; };
		AA7412BC24D2BEEE00D22FE0 /* MainWindow.swift */ = {isa = PBXFileReference; lastKnownFileType = sourcecode.swift; path = MainWindow.swift; sourceTree = "<group>"; };
		AA75A0AD26F3500C0086B667 /* PrivacyIconViewModel.swift */ = {isa = PBXFileReference; lastKnownFileType = sourcecode.swift; path = PrivacyIconViewModel.swift; sourceTree = "<group>"; };
		AA7DE8E026A9BD000012B490 /* History 2.xcdatamodel */ = {isa = PBXFileReference; lastKnownFileType = wrapper.xcdatamodel; path = "History 2.xcdatamodel"; sourceTree = "<group>"; };
		AA80EC53256BE3BC007083E7 /* UserText.swift */ = {isa = PBXFileReference; lastKnownFileType = sourcecode.swift; path = UserText.swift; sourceTree = "<group>"; };
		AA80EC68256C4691007083E7 /* Base */ = {isa = PBXFileReference; lastKnownFileType = file.storyboard; name = Base; path = Base.lproj/BrowserTab.storyboard; sourceTree = "<group>"; };
		AA80EC6E256C469C007083E7 /* Base */ = {isa = PBXFileReference; lastKnownFileType = file.storyboard; name = Base; path = Base.lproj/NavigationBar.storyboard; sourceTree = "<group>"; };
		AA80EC74256C46A2007083E7 /* Base */ = {isa = PBXFileReference; lastKnownFileType = file.storyboard; name = Base; path = Base.lproj/Suggestion.storyboard; sourceTree = "<group>"; };
		AA80EC7A256C46AA007083E7 /* Base */ = {isa = PBXFileReference; lastKnownFileType = file.storyboard; name = Base; path = Base.lproj/TabBar.storyboard; sourceTree = "<group>"; };
		AA80EC8A256C49B8007083E7 /* en */ = {isa = PBXFileReference; lastKnownFileType = text.plist.strings; name = en; path = en.lproj/Localizable.strings; sourceTree = "<group>"; };
		AA80EC90256C49BC007083E7 /* en */ = {isa = PBXFileReference; lastKnownFileType = text.plist.stringsdict; name = en; path = en.lproj/Localizable.stringsdict; sourceTree = "<group>"; };
		AA840A9727319D1600E63CDD /* FirePopoverWrapperViewController.swift */ = {isa = PBXFileReference; lastKnownFileType = sourcecode.swift; path = FirePopoverWrapperViewController.swift; sourceTree = "<group>"; };
		AA88D14A252A557100980B4E /* URLRequestExtension.swift */ = {isa = PBXFileReference; lastKnownFileType = sourcecode.swift; path = URLRequestExtension.swift; sourceTree = "<group>"; };
		AA8EDF2324923E980071C2E8 /* URLExtension.swift */ = {isa = PBXFileReference; lastKnownFileType = sourcecode.swift; path = URLExtension.swift; sourceTree = "<group>"; };
		AA8EDF2624923EC70071C2E8 /* StringExtension.swift */ = {isa = PBXFileReference; lastKnownFileType = sourcecode.swift; path = StringExtension.swift; sourceTree = "<group>"; };
		AA91F83827076F1900771A0D /* PrivacyIconViewModelTests.swift */ = {isa = PBXFileReference; lastKnownFileType = sourcecode.swift; path = PrivacyIconViewModelTests.swift; sourceTree = "<group>"; };
		AA92126E25ACCB1100600CD4 /* ErrorExtension.swift */ = {isa = PBXFileReference; lastKnownFileType = sourcecode.swift; path = ErrorExtension.swift; sourceTree = "<group>"; };
		AA92127625ADA07900600CD4 /* WKWebViewExtension.swift */ = {isa = PBXFileReference; lastKnownFileType = sourcecode.swift; path = WKWebViewExtension.swift; sourceTree = "<group>"; };
		AA97BF4525135DD30014931A /* ApplicationDockMenu.swift */ = {isa = PBXFileReference; lastKnownFileType = sourcecode.swift; path = ApplicationDockMenu.swift; sourceTree = "<group>"; };
		AA9B7C7D26A06E040008D425 /* TrackerInfo.swift */ = {isa = PBXFileReference; lastKnownFileType = sourcecode.swift; path = TrackerInfo.swift; sourceTree = "<group>"; };
		AA9B7C8226A197A00008D425 /* ServerTrust.swift */ = {isa = PBXFileReference; lastKnownFileType = sourcecode.swift; path = ServerTrust.swift; sourceTree = "<group>"; };
		AA9B7C8426A199B60008D425 /* ServerTrustViewModel.swift */ = {isa = PBXFileReference; lastKnownFileType = sourcecode.swift; path = ServerTrustViewModel.swift; sourceTree = "<group>"; };
		AA9C362725518C44004B1BA3 /* WebsiteDataStoreMock.swift */ = {isa = PBXFileReference; lastKnownFileType = sourcecode.swift; path = WebsiteDataStoreMock.swift; sourceTree = "<group>"; };
		AA9C362F25518CA9004B1BA3 /* FireTests.swift */ = {isa = PBXFileReference; lastKnownFileType = sourcecode.swift; path = FireTests.swift; sourceTree = "<group>"; };
		AA9E9A5525A3AE8400D1959D /* NSWindowExtension.swift */ = {isa = PBXFileReference; lastKnownFileType = sourcecode.swift; path = NSWindowExtension.swift; sourceTree = "<group>"; };
		AA9E9A5D25A4867200D1959D /* TabDragAndDropManager.swift */ = {isa = PBXFileReference; lastKnownFileType = sourcecode.swift; path = TabDragAndDropManager.swift; sourceTree = "<group>"; };
		AA9FF95824A1ECF20039E328 /* Tab.swift */ = {isa = PBXFileReference; lastKnownFileType = sourcecode.swift; path = Tab.swift; sourceTree = "<group>"; };
		AA9FF95A24A1EFC20039E328 /* TabViewModel.swift */ = {isa = PBXFileReference; lastKnownFileType = sourcecode.swift; path = TabViewModel.swift; sourceTree = "<group>"; };
		AA9FF95C24A1FA1C0039E328 /* TabCollection.swift */ = {isa = PBXFileReference; lastKnownFileType = sourcecode.swift; path = TabCollection.swift; sourceTree = "<group>"; };
		AA9FF95E24A1FB680039E328 /* TabCollectionViewModel.swift */ = {isa = PBXFileReference; lastKnownFileType = sourcecode.swift; path = TabCollectionViewModel.swift; sourceTree = "<group>"; };
		AAA0CC32252F181A0079BC96 /* NavigationButtonMenuDelegate.swift */ = {isa = PBXFileReference; lastKnownFileType = sourcecode.swift; path = NavigationButtonMenuDelegate.swift; sourceTree = "<group>"; };
		AAA0CC3B25337FAB0079BC96 /* WKBackForwardListItemViewModel.swift */ = {isa = PBXFileReference; lastKnownFileType = sourcecode.swift; path = WKBackForwardListItemViewModel.swift; sourceTree = "<group>"; };
		AAA0CC462533833C0079BC96 /* MoreOptionsMenu.swift */ = {isa = PBXFileReference; lastKnownFileType = sourcecode.swift; path = MoreOptionsMenu.swift; sourceTree = "<group>"; };
		AAA0CC562539EBC90079BC96 /* FaviconUserScript.swift */ = {isa = PBXFileReference; lastKnownFileType = sourcecode.swift; path = FaviconUserScript.swift; sourceTree = "<group>"; };
		AAA0CC69253CC43C0079BC96 /* WKUserContentControllerExtension.swift */ = {isa = PBXFileReference; lastKnownFileType = sourcecode.swift; path = WKUserContentControllerExtension.swift; sourceTree = "<group>"; };
		AAA892E9250A4CEF005B37B2 /* WindowControllersManager.swift */ = {isa = PBXFileReference; lastKnownFileType = sourcecode.swift; path = WindowControllersManager.swift; sourceTree = "<group>"; };
		AAADFD05264AA282001555EA /* TimeIntervalExtension.swift */ = {isa = PBXFileReference; lastKnownFileType = sourcecode.swift; path = TimeIntervalExtension.swift; sourceTree = "<group>"; };
		AAB549DE25DAB8F80058460B /* BookmarkViewModel.swift */ = {isa = PBXFileReference; lastKnownFileType = sourcecode.swift; path = BookmarkViewModel.swift; sourceTree = "<group>"; };
		AAB7320626DD0C37002FACF9 /* Fire.storyboard */ = {isa = PBXFileReference; lastKnownFileType = file.storyboard; path = Fire.storyboard; sourceTree = "<group>"; };
		AAB7320826DD0CD9002FACF9 /* FireViewController.swift */ = {isa = PBXFileReference; lastKnownFileType = sourcecode.swift; path = FireViewController.swift; sourceTree = "<group>"; };
		AAB8203B26B2DE0D00788AC3 /* SuggestionListCharacteristics.swift */ = {isa = PBXFileReference; lastKnownFileType = sourcecode.swift; path = SuggestionListCharacteristics.swift; sourceTree = "<group>"; };
		AABAF59B260A7D130085060C /* FaviconManagerMock.swift */ = {isa = PBXFileReference; lastKnownFileType = sourcecode.swift; path = FaviconManagerMock.swift; sourceTree = "<group>"; };
		AABEE69924A902A90043105B /* SuggestionContainerViewModel.swift */ = {isa = PBXFileReference; lastKnownFileType = sourcecode.swift; path = SuggestionContainerViewModel.swift; sourceTree = "<group>"; };
		AABEE69B24A902BB0043105B /* SuggestionContainer.swift */ = {isa = PBXFileReference; lastKnownFileType = sourcecode.swift; path = SuggestionContainer.swift; sourceTree = "<group>"; };
		AABEE6A424AA0A7F0043105B /* SuggestionViewController.swift */ = {isa = PBXFileReference; lastKnownFileType = sourcecode.swift; path = SuggestionViewController.swift; sourceTree = "<group>"; };
		AABEE6A824AB4B910043105B /* SuggestionTableCellView.swift */ = {isa = PBXFileReference; lastKnownFileType = sourcecode.swift; path = SuggestionTableCellView.swift; sourceTree = "<group>"; };
		AABEE6AA24ACA0F90043105B /* SuggestionTableRowView.swift */ = {isa = PBXFileReference; lastKnownFileType = sourcecode.swift; path = SuggestionTableRowView.swift; sourceTree = "<group>"; };
		AABEE6AE24AD22B90043105B /* AddressBarTextField.swift */ = {isa = PBXFileReference; lastKnownFileType = sourcecode.swift; path = AddressBarTextField.swift; sourceTree = "<group>"; };
		AAC30A25268DFEE200D2D9CD /* CrashReporter.swift */ = {isa = PBXFileReference; lastKnownFileType = sourcecode.swift; path = CrashReporter.swift; sourceTree = "<group>"; };
		AAC30A27268E045400D2D9CD /* CrashReportReader.swift */ = {isa = PBXFileReference; lastKnownFileType = sourcecode.swift; path = CrashReportReader.swift; sourceTree = "<group>"; };
		AAC30A29268E239100D2D9CD /* CrashReport.swift */ = {isa = PBXFileReference; lastKnownFileType = sourcecode.swift; path = CrashReport.swift; sourceTree = "<group>"; };
		AAC30A2B268F1ECD00D2D9CD /* CrashReportSender.swift */ = {isa = PBXFileReference; lastKnownFileType = sourcecode.swift; path = CrashReportSender.swift; sourceTree = "<group>"; };
		AAC30A2D268F1EE300D2D9CD /* CrashReportPromptPresenter.swift */ = {isa = PBXFileReference; lastKnownFileType = sourcecode.swift; path = CrashReportPromptPresenter.swift; sourceTree = "<group>"; };
		AAC5E4C425D6A6E8007F5990 /* BookmarkPopover.swift */ = {isa = PBXFileReference; fileEncoding = 4; lastKnownFileType = sourcecode.swift; path = BookmarkPopover.swift; sourceTree = "<group>"; };
		AAC5E4C525D6A6E8007F5990 /* BookmarkPopoverViewController.swift */ = {isa = PBXFileReference; fileEncoding = 4; lastKnownFileType = sourcecode.swift; path = BookmarkPopoverViewController.swift; sourceTree = "<group>"; };
		AAC5E4C625D6A6E8007F5990 /* Bookmarks.storyboard */ = {isa = PBXFileReference; fileEncoding = 4; lastKnownFileType = file.storyboard; path = Bookmarks.storyboard; sourceTree = "<group>"; };
		AAC5E4CD25D6A709007F5990 /* Bookmark.swift */ = {isa = PBXFileReference; fileEncoding = 4; lastKnownFileType = sourcecode.swift; path = Bookmark.swift; sourceTree = "<group>"; };
		AAC5E4CE25D6A709007F5990 /* BookmarkManager.swift */ = {isa = PBXFileReference; fileEncoding = 4; lastKnownFileType = sourcecode.swift; path = BookmarkManager.swift; sourceTree = "<group>"; };
		AAC5E4CF25D6A709007F5990 /* BookmarkList.swift */ = {isa = PBXFileReference; fileEncoding = 4; lastKnownFileType = sourcecode.swift; path = BookmarkList.swift; sourceTree = "<group>"; };
		AAC5E4D625D6A710007F5990 /* BookmarkStore.swift */ = {isa = PBXFileReference; fileEncoding = 4; lastKnownFileType = sourcecode.swift; path = BookmarkStore.swift; sourceTree = "<group>"; };
		AAC5E4E325D6BA9C007F5990 /* NSSizeExtension.swift */ = {isa = PBXFileReference; fileEncoding = 4; lastKnownFileType = sourcecode.swift; path = NSSizeExtension.swift; sourceTree = "<group>"; };
		AAC5E4F025D6BF10007F5990 /* AddressBarButton.swift */ = {isa = PBXFileReference; fileEncoding = 4; lastKnownFileType = sourcecode.swift; path = AddressBarButton.swift; sourceTree = "<group>"; };
		AAC5E4F525D6BF2C007F5990 /* AddressBarButtonsViewController.swift */ = {isa = PBXFileReference; fileEncoding = 4; lastKnownFileType = sourcecode.swift; path = AddressBarButtonsViewController.swift; sourceTree = "<group>"; };
		AAC6BBEE27AC151D0006DCC2 /* History 3.xcdatamodel */ = {isa = PBXFileReference; lastKnownFileType = wrapper.xcdatamodel; path = "History 3.xcdatamodel"; sourceTree = "<group>"; };
		AAC82C5F258B6CB5009B6B42 /* TooltipWindowController.swift */ = {isa = PBXFileReference; lastKnownFileType = sourcecode.swift; path = TooltipWindowController.swift; sourceTree = "<group>"; };
		AAC9C01424CAFBCE00AD1325 /* TabTests.swift */ = {isa = PBXFileReference; lastKnownFileType = sourcecode.swift; path = TabTests.swift; sourceTree = "<group>"; };
		AAC9C01624CAFBDC00AD1325 /* TabCollectionTests.swift */ = {isa = PBXFileReference; lastKnownFileType = sourcecode.swift; path = TabCollectionTests.swift; sourceTree = "<group>"; };
		AAC9C01B24CB594C00AD1325 /* TabViewModelTests.swift */ = {isa = PBXFileReference; lastKnownFileType = sourcecode.swift; path = TabViewModelTests.swift; sourceTree = "<group>"; };
		AAC9C01D24CB6BEB00AD1325 /* TabCollectionViewModelTests.swift */ = {isa = PBXFileReference; lastKnownFileType = sourcecode.swift; path = TabCollectionViewModelTests.swift; sourceTree = "<group>"; };
		AACF6FD526BC366D00CF09F9 /* SafariVersionReader.swift */ = {isa = PBXFileReference; lastKnownFileType = sourcecode.swift; path = SafariVersionReader.swift; sourceTree = "<group>"; };
		AAD6D8862696DF6D002393B3 /* CrashReportPromptViewController.swift */ = {isa = PBXFileReference; lastKnownFileType = sourcecode.swift; path = CrashReportPromptViewController.swift; sourceTree = "<group>"; };
		AAD86E502678D104005C11BE /* DuckDuckGoCI.entitlements */ = {isa = PBXFileReference; lastKnownFileType = text.plist.entitlements; path = DuckDuckGoCI.entitlements; sourceTree = "<group>"; };
		AAD86E51267A0DFF005C11BE /* UpdateController.swift */ = {isa = PBXFileReference; lastKnownFileType = sourcecode.swift; path = UpdateController.swift; sourceTree = "<group>"; };
		AADCBF3926F7C2CE00EF67A8 /* LottieAnimationCache.swift */ = {isa = PBXFileReference; lastKnownFileType = sourcecode.swift; path = LottieAnimationCache.swift; sourceTree = "<group>"; };
		AADE11BF26D916D70032D8A7 /* StringExtensionTests.swift */ = {isa = PBXFileReference; lastKnownFileType = sourcecode.swift; path = StringExtensionTests.swift; sourceTree = "<group>"; };
		AAE246F12709EF3B00BEEAEE /* FirePopoverCollectionViewItem.swift */ = {isa = PBXFileReference; lastKnownFileType = sourcecode.swift; path = FirePopoverCollectionViewItem.swift; sourceTree = "<group>"; };
		AAE246F22709EF3B00BEEAEE /* FirePopoverCollectionViewItem.xib */ = {isa = PBXFileReference; lastKnownFileType = file.xib; path = FirePopoverCollectionViewItem.xib; sourceTree = "<group>"; };
		AAE246F5270A3D3000BEEAEE /* FirePopoverCollectionViewHeader.xib */ = {isa = PBXFileReference; lastKnownFileType = file.xib; path = FirePopoverCollectionViewHeader.xib; sourceTree = "<group>"; };
		AAE246F7270A406200BEEAEE /* FirePopoverCollectionViewHeader.swift */ = {isa = PBXFileReference; lastKnownFileType = sourcecode.swift; path = FirePopoverCollectionViewHeader.swift; sourceTree = "<group>"; };
		AAE39D1A24F44885008EF28B /* TabCollectionViewModelDelegateMock.swift */ = {isa = PBXFileReference; lastKnownFileType = sourcecode.swift; path = TabCollectionViewModelDelegateMock.swift; sourceTree = "<group>"; };
		AAE71E2B25F781EA00D74437 /* Homepage.storyboard */ = {isa = PBXFileReference; lastKnownFileType = file.storyboard; path = Homepage.storyboard; sourceTree = "<group>"; };
		AAE71E3025F7855400D74437 /* HomepageViewController.swift */ = {isa = PBXFileReference; lastKnownFileType = sourcecode.swift; path = HomepageViewController.swift; sourceTree = "<group>"; };
		AAE71E3525F7869300D74437 /* HomepageCollectionViewItem.swift */ = {isa = PBXFileReference; lastKnownFileType = sourcecode.swift; path = HomepageCollectionViewItem.swift; sourceTree = "<group>"; };
		AAE71E3625F7869300D74437 /* HomepageCollectionViewItem.xib */ = {isa = PBXFileReference; lastKnownFileType = file.xib; path = HomepageCollectionViewItem.xib; sourceTree = "<group>"; };
		AAE75279263B046100B973F8 /* History.xcdatamodel */ = {isa = PBXFileReference; lastKnownFileType = wrapper.xcdatamodel; path = History.xcdatamodel; sourceTree = "<group>"; };
		AAE7527B263B056C00B973F8 /* HistoryStore.swift */ = {isa = PBXFileReference; lastKnownFileType = sourcecode.swift; path = HistoryStore.swift; sourceTree = "<group>"; };
		AAE7527D263B05C600B973F8 /* HistoryEntry.swift */ = {isa = PBXFileReference; lastKnownFileType = sourcecode.swift; path = HistoryEntry.swift; sourceTree = "<group>"; };
		AAE7527F263B0A4D00B973F8 /* HistoryCoordinator.swift */ = {isa = PBXFileReference; lastKnownFileType = sourcecode.swift; path = HistoryCoordinator.swift; sourceTree = "<group>"; };
		AAE8B101258A41C000E81239 /* Tooltip.storyboard */ = {isa = PBXFileReference; lastKnownFileType = file.storyboard; path = Tooltip.storyboard; sourceTree = "<group>"; };
		AAE8B10F258A456C00E81239 /* TooltipViewController.swift */ = {isa = PBXFileReference; lastKnownFileType = sourcecode.swift; path = TooltipViewController.swift; sourceTree = "<group>"; };
		AAE99B8827088A19008B6BD9 /* FirePopover.swift */ = {isa = PBXFileReference; lastKnownFileType = sourcecode.swift; path = FirePopover.swift; sourceTree = "<group>"; };
		AAEC74B12642C57200C2EFBC /* HistoryCoordinatingMock.swift */ = {isa = PBXFileReference; lastKnownFileType = sourcecode.swift; path = HistoryCoordinatingMock.swift; sourceTree = "<group>"; };
		AAEC74B32642C69300C2EFBC /* HistoryCoordinatorTests.swift */ = {isa = PBXFileReference; lastKnownFileType = sourcecode.swift; path = HistoryCoordinatorTests.swift; sourceTree = "<group>"; };
		AAEC74B52642CC6A00C2EFBC /* HistoryStoringMock.swift */ = {isa = PBXFileReference; lastKnownFileType = sourcecode.swift; path = HistoryStoringMock.swift; sourceTree = "<group>"; };
		AAEC74B72642E43800C2EFBC /* HistoryStoreTests.swift */ = {isa = PBXFileReference; lastKnownFileType = sourcecode.swift; path = HistoryStoreTests.swift; sourceTree = "<group>"; };
		AAEC74BA2642E67C00C2EFBC /* NSPersistentContainerExtension.swift */ = {isa = PBXFileReference; lastKnownFileType = sourcecode.swift; path = NSPersistentContainerExtension.swift; sourceTree = "<group>"; };
		AAECA41F24EEA4AC00EFA63A /* IndexPathExtension.swift */ = {isa = PBXFileReference; lastKnownFileType = sourcecode.swift; path = IndexPathExtension.swift; sourceTree = "<group>"; };
		AAEEC6A827088ADB008445F7 /* FireCoordinator.swift */ = {isa = PBXFileReference; fileEncoding = 4; lastKnownFileType = sourcecode.swift; path = FireCoordinator.swift; sourceTree = "<group>"; };
		AAEF6BC7276A081C0024DCF4 /* FaviconSelector.swift */ = {isa = PBXFileReference; lastKnownFileType = sourcecode.swift; path = FaviconSelector.swift; sourceTree = "<group>"; };
		AAFCB37E25E545D400859DD4 /* PublisherExtension.swift */ = {isa = PBXFileReference; lastKnownFileType = sourcecode.swift; path = PublisherExtension.swift; sourceTree = "<group>"; };
		AAFE068226C7082D005434CC /* WebKitVersionProvider.swift */ = {isa = PBXFileReference; lastKnownFileType = sourcecode.swift; path = WebKitVersionProvider.swift; sourceTree = "<group>"; };
		B6040855274B830F00680351 /* DictionaryExtension.swift */ = {isa = PBXFileReference; lastKnownFileType = sourcecode.swift; path = DictionaryExtension.swift; sourceTree = "<group>"; };
		B604085B274B8CA400680351 /* Permissions.xcdatamodel */ = {isa = PBXFileReference; lastKnownFileType = wrapper.xcdatamodel; path = Permissions.xcdatamodel; sourceTree = "<group>"; };
		B6085D052743905F00A9C456 /* CoreDataStore.swift */ = {isa = PBXFileReference; lastKnownFileType = sourcecode.swift; path = CoreDataStore.swift; sourceTree = "<group>"; };
		B6085D082743993D00A9C456 /* Permissions.xcdatamodel */ = {isa = PBXFileReference; lastKnownFileType = wrapper.xcdatamodel; path = Permissions.xcdatamodel; sourceTree = "<group>"; };
		B6106B9D26A565DA0013B453 /* BundleExtension.swift */ = {isa = PBXFileReference; lastKnownFileType = sourcecode.swift; path = BundleExtension.swift; sourceTree = "<group>"; };
		B6106B9F26A7BE0B0013B453 /* PermissionManagerTests.swift */ = {isa = PBXFileReference; lastKnownFileType = sourcecode.swift; path = PermissionManagerTests.swift; sourceTree = "<group>"; };
		B6106BA226A7BEA00013B453 /* PermissionAuthorizationState.swift */ = {isa = PBXFileReference; lastKnownFileType = sourcecode.swift; path = PermissionAuthorizationState.swift; sourceTree = "<group>"; };
		B6106BA526A7BEC80013B453 /* PermissionAuthorizationQuery.swift */ = {isa = PBXFileReference; lastKnownFileType = sourcecode.swift; path = PermissionAuthorizationQuery.swift; sourceTree = "<group>"; };
		B6106BAA26A7BF1D0013B453 /* PermissionType.swift */ = {isa = PBXFileReference; lastKnownFileType = sourcecode.swift; path = PermissionType.swift; sourceTree = "<group>"; };
		B6106BAC26A7BF390013B453 /* PermissionState.swift */ = {isa = PBXFileReference; lastKnownFileType = sourcecode.swift; path = PermissionState.swift; sourceTree = "<group>"; };
		B6106BAE26A7C6180013B453 /* PermissionStoreMock.swift */ = {isa = PBXFileReference; lastKnownFileType = sourcecode.swift; path = PermissionStoreMock.swift; sourceTree = "<group>"; };
		B6106BB026A7D8720013B453 /* PermissionStoreTests.swift */ = {isa = PBXFileReference; lastKnownFileType = sourcecode.swift; path = PermissionStoreTests.swift; sourceTree = "<group>"; };
		B6106BB226A7F4AA0013B453 /* GeolocationServiceMock.swift */ = {isa = PBXFileReference; lastKnownFileType = sourcecode.swift; path = GeolocationServiceMock.swift; sourceTree = "<group>"; };
		B6106BB426A809E60013B453 /* GeolocationProviderTests.swift */ = {isa = PBXFileReference; lastKnownFileType = sourcecode.swift; path = GeolocationProviderTests.swift; sourceTree = "<group>"; };
		B610F2BA27A145C500FCEBE9 /* RulesCompilationMonitor.swift */ = {isa = PBXFileReference; lastKnownFileType = sourcecode.swift; path = RulesCompilationMonitor.swift; sourceTree = "<group>"; };
		B610F2E327A8F37A00FCEBE9 /* CBRCompileTimeReporterTests.swift */ = {isa = PBXFileReference; lastKnownFileType = sourcecode.swift; path = CBRCompileTimeReporterTests.swift; sourceTree = "<group>"; };
		B610F2E527AA388100FCEBE9 /* ContentBlockingUpdatingTests.swift */ = {isa = PBXFileReference; lastKnownFileType = sourcecode.swift; path = ContentBlockingUpdatingTests.swift; sourceTree = "<group>"; };
		B610F2E727AA397100FCEBE9 /* ContentBlockerRulesManagerMock.swift */ = {isa = PBXFileReference; lastKnownFileType = sourcecode.swift; path = ContentBlockerRulesManagerMock.swift; sourceTree = "<group>"; };
		B61EF3EB266F91E700B4D78F /* WKWebView+Download.swift */ = {isa = PBXFileReference; lastKnownFileType = sourcecode.swift; path = "WKWebView+Download.swift"; sourceTree = "<group>"; };
		B61EF3F0266F922200B4D78F /* WKProcessPool+DownloadDelegate.swift */ = {isa = PBXFileReference; lastKnownFileType = sourcecode.swift; path = "WKProcessPool+DownloadDelegate.swift"; sourceTree = "<group>"; };
		B61F015425EDD5A700ABB5A3 /* UserContentController.swift */ = {isa = PBXFileReference; lastKnownFileType = sourcecode.swift; path = UserContentController.swift; sourceTree = "<group>"; };
		B62EB47B25BAD3BB005745C6 /* WKWebViewPrivateMethodsAvailabilityTests.swift */ = {isa = PBXFileReference; fileEncoding = 4; lastKnownFileType = sourcecode.swift; path = WKWebViewPrivateMethodsAvailabilityTests.swift; sourceTree = "<group>"; };
		B630793926731F2600DCEE41 /* FileDownloadManagerTests.swift */ = {isa = PBXFileReference; fileEncoding = 4; lastKnownFileType = sourcecode.swift; path = FileDownloadManagerTests.swift; sourceTree = "<group>"; };
		B630794126731F5400DCEE41 /* WKDownloadMock.swift */ = {isa = PBXFileReference; lastKnownFileType = sourcecode.swift; path = WKDownloadMock.swift; sourceTree = "<group>"; };
		B637273A26CBC8AF00C8CB02 /* AuthenticationAlert.swift */ = {isa = PBXFileReference; lastKnownFileType = sourcecode.swift; path = AuthenticationAlert.swift; sourceTree = "<group>"; };
		B637273C26CCF0C200C8CB02 /* OptionalExtension.swift */ = {isa = PBXFileReference; lastKnownFileType = sourcecode.swift; path = OptionalExtension.swift; sourceTree = "<group>"; };
		B637274226CE25EF00C8CB02 /* NSApplication+BuildTime.h */ = {isa = PBXFileReference; lastKnownFileType = sourcecode.c.h; path = "NSApplication+BuildTime.h"; sourceTree = "<group>"; };
		B637274326CE25EF00C8CB02 /* NSApplication+BuildTime.m */ = {isa = PBXFileReference; lastKnownFileType = sourcecode.c.objc; path = "NSApplication+BuildTime.m"; sourceTree = "<group>"; };
		B63B9C502670B2B200C45B91 /* _WKDownload.h */ = {isa = PBXFileReference; lastKnownFileType = sourcecode.c.h; path = _WKDownload.h; sourceTree = "<group>"; };
		B63B9C542670B32000C45B91 /* WKProcessPool+Private.h */ = {isa = PBXFileReference; lastKnownFileType = sourcecode.c.h; path = "WKProcessPool+Private.h"; sourceTree = "<group>"; };
		B63D466725BEB6C200874977 /* WKWebView+Private.h */ = {isa = PBXFileReference; fileEncoding = 4; lastKnownFileType = sourcecode.c.h; path = "WKWebView+Private.h"; sourceTree = "<group>"; };
		B63D466825BEB6C200874977 /* WKWebView+SessionState.swift */ = {isa = PBXFileReference; fileEncoding = 4; lastKnownFileType = sourcecode.swift; path = "WKWebView+SessionState.swift"; sourceTree = "<group>"; };
		B63D467025BFA6C100874977 /* DispatchQueueExtensions.swift */ = {isa = PBXFileReference; lastKnownFileType = sourcecode.swift; path = DispatchQueueExtensions.swift; sourceTree = "<group>"; };
		B63D467925BFC3E100874977 /* NSCoderExtensions.swift */ = {isa = PBXFileReference; lastKnownFileType = sourcecode.swift; path = NSCoderExtensions.swift; sourceTree = "<group>"; };
		B63ED0D726AE729600A9DAD1 /* PermissionModelTests.swift */ = {isa = PBXFileReference; lastKnownFileType = sourcecode.swift; path = PermissionModelTests.swift; sourceTree = "<group>"; };
		B63ED0D926AE7AF400A9DAD1 /* PermissionManagerMock.swift */ = {isa = PBXFileReference; lastKnownFileType = sourcecode.swift; path = PermissionManagerMock.swift; sourceTree = "<group>"; };
		B63ED0DB26AE7B1E00A9DAD1 /* WebViewMock.swift */ = {isa = PBXFileReference; lastKnownFileType = sourcecode.swift; path = WebViewMock.swift; sourceTree = "<group>"; };
		B63ED0DD26AFD9A300A9DAD1 /* AVCaptureDeviceMock.swift */ = {isa = PBXFileReference; lastKnownFileType = sourcecode.swift; path = AVCaptureDeviceMock.swift; sourceTree = "<group>"; };
		B63ED0DF26AFE32F00A9DAD1 /* GeolocationProviderMock.swift */ = {isa = PBXFileReference; lastKnownFileType = sourcecode.swift; path = GeolocationProviderMock.swift; sourceTree = "<group>"; };
		B63ED0E226B3E7FA00A9DAD1 /* CLLocationManagerMock.swift */ = {isa = PBXFileReference; fileEncoding = 4; lastKnownFileType = sourcecode.swift; path = CLLocationManagerMock.swift; sourceTree = "<group>"; };
		B63ED0E426BB8FB900A9DAD1 /* SharingMenu.swift */ = {isa = PBXFileReference; lastKnownFileType = sourcecode.swift; path = SharingMenu.swift; sourceTree = "<group>"; };
		B642738127B65BAC0005DFD1 /* SecureVaultErrorReporter.swift */ = {isa = PBXFileReference; lastKnownFileType = sourcecode.swift; path = SecureVaultErrorReporter.swift; sourceTree = "<group>"; };
		B64C84DD2692D7400048FEBE /* PermissionAuthorization.storyboard */ = {isa = PBXFileReference; lastKnownFileType = file.storyboard; path = PermissionAuthorization.storyboard; sourceTree = "<group>"; };
		B64C84E22692DC9F0048FEBE /* PermissionAuthorizationViewController.swift */ = {isa = PBXFileReference; lastKnownFileType = sourcecode.swift; path = PermissionAuthorizationViewController.swift; sourceTree = "<group>"; };
		B64C84EA2692DD650048FEBE /* PermissionAuthorizationPopover.swift */ = {isa = PBXFileReference; lastKnownFileType = sourcecode.swift; path = PermissionAuthorizationPopover.swift; sourceTree = "<group>"; };
		B64C84F0269310120048FEBE /* PermissionManager.swift */ = {isa = PBXFileReference; lastKnownFileType = sourcecode.swift; path = PermissionManager.swift; sourceTree = "<group>"; };
		B64C852926942AC90048FEBE /* PermissionContextMenu.swift */ = {isa = PBXFileReference; lastKnownFileType = sourcecode.swift; path = PermissionContextMenu.swift; sourceTree = "<group>"; };
		B64C852F26943BC10048FEBE /* Permissions.xcdatamodel */ = {isa = PBXFileReference; lastKnownFileType = wrapper.xcdatamodel; path = Permissions.xcdatamodel; sourceTree = "<group>"; };
		B64C853726944B880048FEBE /* StoredPermission.swift */ = {isa = PBXFileReference; lastKnownFileType = sourcecode.swift; path = StoredPermission.swift; sourceTree = "<group>"; };
		B64C853C26944B940048FEBE /* PermissionStore.swift */ = {isa = PBXFileReference; lastKnownFileType = sourcecode.swift; path = PermissionStore.swift; sourceTree = "<group>"; };
		B64C85412694590B0048FEBE /* PermissionButton.swift */ = {isa = PBXFileReference; lastKnownFileType = sourcecode.swift; path = PermissionButton.swift; sourceTree = "<group>"; };
		B65349A9265CF45000DCC645 /* DispatchQueueExtensionsTests.swift */ = {isa = PBXFileReference; lastKnownFileType = sourcecode.swift; path = DispatchQueueExtensionsTests.swift; sourceTree = "<group>"; };
		B6553691268440D700085A79 /* WKProcessPool+GeolocationProvider.swift */ = {isa = PBXFileReference; lastKnownFileType = sourcecode.swift; path = "WKProcessPool+GeolocationProvider.swift"; sourceTree = "<group>"; };
		B65536962684413900085A79 /* WKGeolocationProvider.h */ = {isa = PBXFileReference; lastKnownFileType = sourcecode.c.h; path = WKGeolocationProvider.h; sourceTree = "<group>"; };
		B655369A268442EE00085A79 /* GeolocationProvider.swift */ = {isa = PBXFileReference; lastKnownFileType = sourcecode.swift; path = GeolocationProvider.swift; sourceTree = "<group>"; };
		B65536A52685B82B00085A79 /* Permissions.swift */ = {isa = PBXFileReference; lastKnownFileType = sourcecode.swift; path = Permissions.swift; sourceTree = "<group>"; };
		B65536AD2685E17100085A79 /* GeolocationService.swift */ = {isa = PBXFileReference; lastKnownFileType = sourcecode.swift; path = GeolocationService.swift; sourceTree = "<group>"; };
		B65783E625F8AAFB00D8DB33 /* String+Punycode.swift */ = {isa = PBXFileReference; lastKnownFileType = sourcecode.swift; path = "String+Punycode.swift"; sourceTree = "<group>"; };
		B65783EB25F8AB9200D8DB33 /* String+PunycodeTests.swift */ = {isa = PBXFileReference; fileEncoding = 4; lastKnownFileType = sourcecode.swift; path = "String+PunycodeTests.swift"; sourceTree = "<group>"; };
		B657841825FA484B00D8DB33 /* NSException+Catch.h */ = {isa = PBXFileReference; lastKnownFileType = sourcecode.c.h; path = "NSException+Catch.h"; sourceTree = "<group>"; };
		B657841925FA484B00D8DB33 /* NSException+Catch.m */ = {isa = PBXFileReference; lastKnownFileType = sourcecode.c.objc; path = "NSException+Catch.m"; sourceTree = "<group>"; };
		B657841E25FA497600D8DB33 /* NSException+Catch.swift */ = {isa = PBXFileReference; lastKnownFileType = sourcecode.swift; path = "NSException+Catch.swift"; sourceTree = "<group>"; };
		B65E6B9D26D9EC0800095F96 /* CircularProgressView.swift */ = {isa = PBXFileReference; lastKnownFileType = sourcecode.swift; path = CircularProgressView.swift; sourceTree = "<group>"; };
		B65E6B9F26D9F10600095F96 /* NSBezierPathExtension.swift */ = {isa = PBXFileReference; lastKnownFileType = sourcecode.swift; path = NSBezierPathExtension.swift; sourceTree = "<group>"; };
		B662D3D82755D7AD0035D4D6 /* PixelStoreTests.swift */ = {isa = PBXFileReference; lastKnownFileType = sourcecode.swift; path = PixelStoreTests.swift; sourceTree = "<group>"; };
		B662D3DB2755D81A0035D4D6 /* PixelDataModel.xcdatamodel */ = {isa = PBXFileReference; lastKnownFileType = wrapper.xcdatamodel; path = PixelDataModel.xcdatamodel; sourceTree = "<group>"; };
		B662D3DD275613BB0035D4D6 /* EncryptionKeyStoreMock.swift */ = {isa = PBXFileReference; lastKnownFileType = sourcecode.swift; path = EncryptionKeyStoreMock.swift; sourceTree = "<group>"; };
		B66E9DD12670EB2A00E53BB5 /* _WKDownload+WebKitDownload.swift */ = {isa = PBXFileReference; lastKnownFileType = sourcecode.swift; path = "_WKDownload+WebKitDownload.swift"; sourceTree = "<group>"; };
		B66E9DD32670EB4A00E53BB5 /* WKDownload+WebKitDownload.swift */ = {isa = PBXFileReference; lastKnownFileType = sourcecode.swift; path = "WKDownload+WebKitDownload.swift"; sourceTree = "<group>"; };
		B67C6C3C2654B897006C872E /* WebViewExtensionTests.swift */ = {isa = PBXFileReference; lastKnownFileType = sourcecode.swift; path = WebViewExtensionTests.swift; sourceTree = "<group>"; };
		B67C6C412654BF49006C872E /* DuckDuckGo-Symbol.jpg */ = {isa = PBXFileReference; lastKnownFileType = image.jpeg; path = "DuckDuckGo-Symbol.jpg"; sourceTree = "<group>"; };
		B67C6C462654C643006C872E /* FileManagerExtensionTests.swift */ = {isa = PBXFileReference; lastKnownFileType = sourcecode.swift; path = FileManagerExtensionTests.swift; sourceTree = "<group>"; };
		B68172A8269C487D006D1092 /* PrivacyDashboardUserScript.swift */ = {isa = PBXFileReference; lastKnownFileType = sourcecode.swift; path = PrivacyDashboardUserScript.swift; sourceTree = "<group>"; };
		B68172AD269EB43F006D1092 /* GeolocationServiceTests.swift */ = {isa = PBXFileReference; lastKnownFileType = sourcecode.swift; path = GeolocationServiceTests.swift; sourceTree = "<group>"; };
		B6830960274CDE99004B46BB /* FireproofDomainsContainer.swift */ = {isa = PBXFileReference; lastKnownFileType = sourcecode.swift; path = FireproofDomainsContainer.swift; sourceTree = "<group>"; };
		B6830962274CDEC7004B46BB /* FireproofDomainsStore.swift */ = {isa = PBXFileReference; lastKnownFileType = sourcecode.swift; path = FireproofDomainsStore.swift; sourceTree = "<group>"; };
		B68458AF25C7E76A00DC17B6 /* WindowManager+StateRestoration.swift */ = {isa = PBXFileReference; lastKnownFileType = sourcecode.swift; path = "WindowManager+StateRestoration.swift"; sourceTree = "<group>"; };
		B68458B725C7E8B200DC17B6 /* Tab+NSSecureCoding.swift */ = {isa = PBXFileReference; lastKnownFileType = sourcecode.swift; path = "Tab+NSSecureCoding.swift"; sourceTree = "<group>"; };
		B68458BF25C7E9E000DC17B6 /* TabCollectionViewModel+NSSecureCoding.swift */ = {isa = PBXFileReference; lastKnownFileType = sourcecode.swift; path = "TabCollectionViewModel+NSSecureCoding.swift"; sourceTree = "<group>"; };
		B68458C425C7EA0C00DC17B6 /* TabCollection+NSSecureCoding.swift */ = {isa = PBXFileReference; lastKnownFileType = sourcecode.swift; path = "TabCollection+NSSecureCoding.swift"; sourceTree = "<group>"; };
		B68458CC25C7EB9000DC17B6 /* WKWebViewConfigurationExtensions.swift */ = {isa = PBXFileReference; lastKnownFileType = sourcecode.swift; path = WKWebViewConfigurationExtensions.swift; sourceTree = "<group>"; };
		B684590725C9027900DC17B6 /* AppStateChangedPublisher.swift */ = {isa = PBXFileReference; lastKnownFileType = sourcecode.swift; path = AppStateChangedPublisher.swift; sourceTree = "<group>"; };
		B684592125C93BE000DC17B6 /* Publisher.asVoid.swift */ = {isa = PBXFileReference; lastKnownFileType = sourcecode.swift; path = Publisher.asVoid.swift; sourceTree = "<group>"; };
		B684592625C93C0500DC17B6 /* Publishers.NestedObjectChanges.swift */ = {isa = PBXFileReference; lastKnownFileType = sourcecode.swift; path = Publishers.NestedObjectChanges.swift; sourceTree = "<group>"; };
		B684592E25C93FBF00DC17B6 /* AppStateRestorationManager.swift */ = {isa = PBXFileReference; lastKnownFileType = sourcecode.swift; path = AppStateRestorationManager.swift; sourceTree = "<group>"; };
		B68503A6279141CD00893A05 /* KeySetDictionary.swift */ = {isa = PBXFileReference; lastKnownFileType = sourcecode.swift; path = KeySetDictionary.swift; sourceTree = "<group>"; };
		B687260326E215C9008EE860 /* ExpirationChecker.swift */ = {isa = PBXFileReference; lastKnownFileType = sourcecode.swift; path = ExpirationChecker.swift; sourceTree = "<group>"; };
		B688B4D9273E6D3B0087BEAF /* MainView.swift */ = {isa = PBXFileReference; lastKnownFileType = sourcecode.swift; path = MainView.swift; sourceTree = "<group>"; };
		B688B4DE27420D290087BEAF /* PDFSearchTextMenuItemHandler.swift */ = {isa = PBXFileReference; lastKnownFileType = sourcecode.swift; path = PDFSearchTextMenuItemHandler.swift; sourceTree = "<group>"; };
		B689ECD426C247DB006FB0C5 /* BackForwardListItem.swift */ = {isa = PBXFileReference; lastKnownFileType = sourcecode.swift; path = BackForwardListItem.swift; sourceTree = "<group>"; };
		B68C2FB127706E6A00BF2C7D /* ProcessExtension.swift */ = {isa = PBXFileReference; lastKnownFileType = sourcecode.swift; path = ProcessExtension.swift; sourceTree = "<group>"; };
		B68C92C0274E3EF4002AC6B0 /* PopUpWindow.swift */ = {isa = PBXFileReference; lastKnownFileType = sourcecode.swift; path = PopUpWindow.swift; sourceTree = "<group>"; };
		B68C92C32750EF76002AC6B0 /* PixelDataRecord.swift */ = {isa = PBXFileReference; lastKnownFileType = sourcecode.swift; path = PixelDataRecord.swift; sourceTree = "<group>"; };
		B693953C26F04BE70015B914 /* NibLoadable.swift */ = {isa = PBXFileReference; fileEncoding = 4; lastKnownFileType = sourcecode.swift; path = NibLoadable.swift; sourceTree = "<group>"; };
		B693953D26F04BE70015B914 /* MouseOverView.swift */ = {isa = PBXFileReference; fileEncoding = 4; lastKnownFileType = sourcecode.swift; path = MouseOverView.swift; sourceTree = "<group>"; };
		B693953E26F04BE70015B914 /* FocusRingView.swift */ = {isa = PBXFileReference; fileEncoding = 4; lastKnownFileType = sourcecode.swift; path = FocusRingView.swift; sourceTree = "<group>"; };
		B693953F26F04BE80015B914 /* MouseClickView.swift */ = {isa = PBXFileReference; fileEncoding = 4; lastKnownFileType = sourcecode.swift; path = MouseClickView.swift; sourceTree = "<group>"; };
		B693954026F04BE80015B914 /* ProgressView.swift */ = {isa = PBXFileReference; fileEncoding = 4; lastKnownFileType = sourcecode.swift; path = ProgressView.swift; sourceTree = "<group>"; };
		B693954126F04BE80015B914 /* PaddedImageButton.swift */ = {isa = PBXFileReference; fileEncoding = 4; lastKnownFileType = sourcecode.swift; path = PaddedImageButton.swift; sourceTree = "<group>"; };
		B693954226F04BE90015B914 /* ShadowView.swift */ = {isa = PBXFileReference; fileEncoding = 4; lastKnownFileType = sourcecode.swift; path = ShadowView.swift; sourceTree = "<group>"; };
		B693954326F04BE90015B914 /* GradientView.swift */ = {isa = PBXFileReference; fileEncoding = 4; lastKnownFileType = sourcecode.swift; path = GradientView.swift; sourceTree = "<group>"; };
		B693954426F04BE90015B914 /* LongPressButton.swift */ = {isa = PBXFileReference; fileEncoding = 4; lastKnownFileType = sourcecode.swift; path = LongPressButton.swift; sourceTree = "<group>"; };
		B693954526F04BEA0015B914 /* WindowDraggingView.swift */ = {isa = PBXFileReference; fileEncoding = 4; lastKnownFileType = sourcecode.swift; path = WindowDraggingView.swift; sourceTree = "<group>"; };
		B693954626F04BEA0015B914 /* ColorView.swift */ = {isa = PBXFileReference; fileEncoding = 4; lastKnownFileType = sourcecode.swift; path = ColorView.swift; sourceTree = "<group>"; };
		B693954726F04BEA0015B914 /* NSSavePanelExtension.swift */ = {isa = PBXFileReference; fileEncoding = 4; lastKnownFileType = sourcecode.swift; path = NSSavePanelExtension.swift; sourceTree = "<group>"; };
		B693954826F04BEB0015B914 /* SavePanelAccessoryView.xib */ = {isa = PBXFileReference; fileEncoding = 4; lastKnownFileType = file.xib; path = SavePanelAccessoryView.xib; sourceTree = "<group>"; };
		B693954926F04BEB0015B914 /* MouseOverButton.swift */ = {isa = PBXFileReference; fileEncoding = 4; lastKnownFileType = sourcecode.swift; path = MouseOverButton.swift; sourceTree = "<group>"; };
		B693955A26F0CE300015B914 /* WebKitDownloadDelegate.swift */ = {isa = PBXFileReference; lastKnownFileType = sourcecode.swift; path = WebKitDownloadDelegate.swift; sourceTree = "<group>"; };
		B693955C26F19CD70015B914 /* DownloadListStoreTests.swift */ = {isa = PBXFileReference; lastKnownFileType = sourcecode.swift; path = DownloadListStoreTests.swift; sourceTree = "<group>"; };
		B693955E26F1C17F0015B914 /* DownloadListCoordinatorTests.swift */ = {isa = PBXFileReference; lastKnownFileType = sourcecode.swift; path = DownloadListCoordinatorTests.swift; sourceTree = "<group>"; };
		B693956026F1C1BC0015B914 /* DownloadListStoreMock.swift */ = {isa = PBXFileReference; lastKnownFileType = sourcecode.swift; path = DownloadListStoreMock.swift; sourceTree = "<group>"; };
		B693956226F1C2A40015B914 /* FileDownloadManagerMock.swift */ = {isa = PBXFileReference; lastKnownFileType = sourcecode.swift; path = FileDownloadManagerMock.swift; sourceTree = "<group>"; };
		B693956626F352940015B914 /* TestsBridging.h */ = {isa = PBXFileReference; lastKnownFileType = sourcecode.c.h; path = TestsBridging.h; sourceTree = "<group>"; };
		B693956726F352DB0015B914 /* DownloadsWebViewMock.h */ = {isa = PBXFileReference; lastKnownFileType = sourcecode.c.h; path = DownloadsWebViewMock.h; sourceTree = "<group>"; };
		B693956826F352DB0015B914 /* DownloadsWebViewMock.m */ = {isa = PBXFileReference; lastKnownFileType = sourcecode.c.objc; path = DownloadsWebViewMock.m; sourceTree = "<group>"; };
		B69B50342726A11F00758A2B /* StatisticsLoader.swift */ = {isa = PBXFileReference; fileEncoding = 4; lastKnownFileType = sourcecode.swift; path = StatisticsLoader.swift; sourceTree = "<group>"; };
		B69B50352726A11F00758A2B /* Atb.swift */ = {isa = PBXFileReference; fileEncoding = 4; lastKnownFileType = sourcecode.swift; path = Atb.swift; sourceTree = "<group>"; };
		B69B50362726A12000758A2B /* StatisticsStore.swift */ = {isa = PBXFileReference; fileEncoding = 4; lastKnownFileType = sourcecode.swift; path = StatisticsStore.swift; sourceTree = "<group>"; };
		B69B50372726A12000758A2B /* VariantManager.swift */ = {isa = PBXFileReference; fileEncoding = 4; lastKnownFileType = sourcecode.swift; path = VariantManager.swift; sourceTree = "<group>"; };
		B69B50382726A12400758A2B /* AtbParser.swift */ = {isa = PBXFileReference; fileEncoding = 4; lastKnownFileType = sourcecode.swift; path = AtbParser.swift; sourceTree = "<group>"; };
		B69B50392726A12500758A2B /* LocalStatisticsStore.swift */ = {isa = PBXFileReference; fileEncoding = 4; lastKnownFileType = sourcecode.swift; path = LocalStatisticsStore.swift; sourceTree = "<group>"; };
		B69B50412726C5C100758A2B /* AtbParserTests.swift */ = {isa = PBXFileReference; fileEncoding = 4; lastKnownFileType = sourcecode.swift; path = AtbParserTests.swift; sourceTree = "<group>"; };
		B69B50422726C5C100758A2B /* AtbAndVariantCleanupTests.swift */ = {isa = PBXFileReference; fileEncoding = 4; lastKnownFileType = sourcecode.swift; path = AtbAndVariantCleanupTests.swift; sourceTree = "<group>"; };
		B69B50432726C5C100758A2B /* VariantManagerTests.swift */ = {isa = PBXFileReference; fileEncoding = 4; lastKnownFileType = sourcecode.swift; path = VariantManagerTests.swift; sourceTree = "<group>"; };
		B69B50442726C5C200758A2B /* StatisticsLoaderTests.swift */ = {isa = PBXFileReference; fileEncoding = 4; lastKnownFileType = sourcecode.swift; path = StatisticsLoaderTests.swift; sourceTree = "<group>"; };
		B69B50492726CA2900758A2B /* MockStatisticsStore.swift */ = {isa = PBXFileReference; fileEncoding = 4; lastKnownFileType = sourcecode.swift; path = MockStatisticsStore.swift; sourceTree = "<group>"; };
		B69B504A2726CA2900758A2B /* MockVariantManager.swift */ = {isa = PBXFileReference; fileEncoding = 4; lastKnownFileType = sourcecode.swift; path = MockVariantManager.swift; sourceTree = "<group>"; };
		B69B504E2726CD7E00758A2B /* atb.json */ = {isa = PBXFileReference; fileEncoding = 4; lastKnownFileType = text.json; path = atb.json; sourceTree = "<group>"; };
		B69B504F2726CD7F00758A2B /* empty */ = {isa = PBXFileReference; fileEncoding = 4; lastKnownFileType = text; path = empty; sourceTree = "<group>"; };
		B69B50502726CD7F00758A2B /* atb-with-update.json */ = {isa = PBXFileReference; fileEncoding = 4; lastKnownFileType = text.json; path = "atb-with-update.json"; sourceTree = "<group>"; };
		B69B50512726CD8000758A2B /* invalid.json */ = {isa = PBXFileReference; fileEncoding = 4; lastKnownFileType = text.json; path = invalid.json; sourceTree = "<group>"; };
		B69B50562727D16900758A2B /* AtbAndVariantCleanup.swift */ = {isa = PBXFileReference; fileEncoding = 4; lastKnownFileType = sourcecode.swift; path = AtbAndVariantCleanup.swift; sourceTree = "<group>"; };
		B6A5A27025B9377300AA7ADA /* StatePersistenceService.swift */ = {isa = PBXFileReference; lastKnownFileType = sourcecode.swift; path = StatePersistenceService.swift; sourceTree = "<group>"; };
		B6A5A27825B93FFE00AA7ADA /* StateRestorationManagerTests.swift */ = {isa = PBXFileReference; lastKnownFileType = sourcecode.swift; path = StateRestorationManagerTests.swift; sourceTree = "<group>"; };
		B6A5A27D25B9403E00AA7ADA /* FileStoreMock.swift */ = {isa = PBXFileReference; lastKnownFileType = sourcecode.swift; path = FileStoreMock.swift; sourceTree = "<group>"; };
		B6A5A29F25B96E8300AA7ADA /* AppStateChangePublisherTests.swift */ = {isa = PBXFileReference; lastKnownFileType = sourcecode.swift; path = AppStateChangePublisherTests.swift; sourceTree = "<group>"; };
		B6A5A2A725BAA35500AA7ADA /* WindowManagerStateRestorationTests.swift */ = {isa = PBXFileReference; lastKnownFileType = sourcecode.swift; path = WindowManagerStateRestorationTests.swift; sourceTree = "<group>"; };
		B6A924D32664BBB9001A28CA /* WKWebViewDownloadDelegate.swift */ = {isa = PBXFileReference; lastKnownFileType = sourcecode.swift; path = WKWebViewDownloadDelegate.swift; sourceTree = "<group>"; };
		B6A924D82664C72D001A28CA /* WebKitDownloadTask.swift */ = {isa = PBXFileReference; lastKnownFileType = sourcecode.swift; path = WebKitDownloadTask.swift; sourceTree = "<group>"; };
		B6A924DD2664CA08001A28CA /* LegacyWebKitDownloadDelegate.swift */ = {isa = PBXFileReference; lastKnownFileType = sourcecode.swift; path = LegacyWebKitDownloadDelegate.swift; sourceTree = "<group>"; };
		B6A9E45226142B070067D1B9 /* Pixel.swift */ = {isa = PBXFileReference; fileEncoding = 4; lastKnownFileType = sourcecode.swift; path = Pixel.swift; sourceTree = "<group>"; };
		B6A9E457261460340067D1B9 /* ApiRequestError.swift */ = {isa = PBXFileReference; fileEncoding = 4; lastKnownFileType = sourcecode.swift; path = ApiRequestError.swift; sourceTree = "<group>"; };
		B6A9E458261460340067D1B9 /* APIHeaders.swift */ = {isa = PBXFileReference; fileEncoding = 4; lastKnownFileType = sourcecode.swift; path = APIHeaders.swift; sourceTree = "<group>"; };
		B6A9E459261460350067D1B9 /* APIRequest.swift */ = {isa = PBXFileReference; fileEncoding = 4; lastKnownFileType = sourcecode.swift; path = APIRequest.swift; sourceTree = "<group>"; };
		B6A9E4602614608B0067D1B9 /* AppVersion.swift */ = {isa = PBXFileReference; fileEncoding = 4; lastKnownFileType = sourcecode.swift; path = AppVersion.swift; sourceTree = "<group>"; };
		B6A9E46A2614618A0067D1B9 /* OperatingSystemVersionExtension.swift */ = {isa = PBXFileReference; lastKnownFileType = sourcecode.swift; path = OperatingSystemVersionExtension.swift; sourceTree = "<group>"; };
		B6A9E46F26146A250067D1B9 /* DateExtension.swift */ = {isa = PBXFileReference; lastKnownFileType = sourcecode.swift; path = DateExtension.swift; sourceTree = "<group>"; };
		B6A9E47626146A570067D1B9 /* PixelEvent.swift */ = {isa = PBXFileReference; lastKnownFileType = sourcecode.swift; path = PixelEvent.swift; sourceTree = "<group>"; };
		B6A9E47E26146A800067D1B9 /* PixelArguments.swift */ = {isa = PBXFileReference; lastKnownFileType = sourcecode.swift; path = PixelArguments.swift; sourceTree = "<group>"; };
		B6A9E48326146AAB0067D1B9 /* PixelParameters.swift */ = {isa = PBXFileReference; lastKnownFileType = sourcecode.swift; path = PixelParameters.swift; sourceTree = "<group>"; };
		B6A9E498261474120067D1B9 /* TimedPixel.swift */ = {isa = PBXFileReference; lastKnownFileType = sourcecode.swift; path = TimedPixel.swift; sourceTree = "<group>"; };
		B6A9E4A2261475C70067D1B9 /* AppUsageActivityMonitor.swift */ = {isa = PBXFileReference; lastKnownFileType = sourcecode.swift; path = AppUsageActivityMonitor.swift; sourceTree = "<group>"; };
		B6AAAC2C260330580029438D /* PublishedAfter.swift */ = {isa = PBXFileReference; lastKnownFileType = sourcecode.swift; path = PublishedAfter.swift; sourceTree = "<group>"; };
		B6AAAC3D26048F690029438D /* RandomAccessCollectionExtension.swift */ = {isa = PBXFileReference; lastKnownFileType = sourcecode.swift; path = RandomAccessCollectionExtension.swift; sourceTree = "<group>"; };
		B6AE74332609AFCE005B9B1A /* ProgressEstimationTests.swift */ = {isa = PBXFileReference; lastKnownFileType = sourcecode.swift; path = ProgressEstimationTests.swift; sourceTree = "<group>"; };
		B6B1E87A26D381710062C350 /* DownloadListCoordinator.swift */ = {isa = PBXFileReference; lastKnownFileType = sourcecode.swift; path = DownloadListCoordinator.swift; sourceTree = "<group>"; };
		B6B1E87D26D5DA0E0062C350 /* DownloadsPopover.swift */ = {isa = PBXFileReference; lastKnownFileType = sourcecode.swift; path = DownloadsPopover.swift; sourceTree = "<group>"; };
		B6B1E87F26D5DA9B0062C350 /* DownloadsViewController.swift */ = {isa = PBXFileReference; lastKnownFileType = sourcecode.swift; path = DownloadsViewController.swift; sourceTree = "<group>"; };
		B6B1E88126D5DAC30062C350 /* Downloads.storyboard */ = {isa = PBXFileReference; lastKnownFileType = file.storyboard; path = Downloads.storyboard; sourceTree = "<group>"; };
		B6B1E88326D5EB570062C350 /* DownloadsCellView.swift */ = {isa = PBXFileReference; lastKnownFileType = sourcecode.swift; path = DownloadsCellView.swift; sourceTree = "<group>"; };
		B6B1E88A26D774090062C350 /* LinkButton.swift */ = {isa = PBXFileReference; lastKnownFileType = sourcecode.swift; path = LinkButton.swift; sourceTree = "<group>"; };
		B6B3E0952654DACD0040E0A2 /* UTTypeTests.swift */ = {isa = PBXFileReference; lastKnownFileType = sourcecode.swift; path = UTTypeTests.swift; sourceTree = "<group>"; };
		B6B3E0DC2657E9CF0040E0A2 /* NSScreenExtension.swift */ = {isa = PBXFileReference; lastKnownFileType = sourcecode.swift; path = NSScreenExtension.swift; sourceTree = "<group>"; };
		B6BBF16F2744CDE1004F850E /* CoreDataStoreTests.swift */ = {isa = PBXFileReference; lastKnownFileType = sourcecode.swift; path = CoreDataStoreTests.swift; sourceTree = "<group>"; };
		B6BBF1712744CE36004F850E /* FireproofDomainsStoreMock.swift */ = {isa = PBXFileReference; lastKnownFileType = sourcecode.swift; path = FireproofDomainsStoreMock.swift; sourceTree = "<group>"; };
		B6BBF17327475B15004F850E /* PopupBlockedPopover.swift */ = {isa = PBXFileReference; lastKnownFileType = sourcecode.swift; path = PopupBlockedPopover.swift; sourceTree = "<group>"; };
		B6C0B22D26E61CE70031CB7F /* DownloadViewModel.swift */ = {isa = PBXFileReference; lastKnownFileType = sourcecode.swift; path = DownloadViewModel.swift; sourceTree = "<group>"; };
		B6C0B22F26E61D630031CB7F /* DownloadListStore.swift */ = {isa = PBXFileReference; lastKnownFileType = sourcecode.swift; path = DownloadListStore.swift; sourceTree = "<group>"; };
		B6C0B23326E71BCD0031CB7F /* Downloads.xcdatamodel */ = {isa = PBXFileReference; lastKnownFileType = wrapper.xcdatamodel; path = Downloads.xcdatamodel; sourceTree = "<group>"; };
		B6C0B23526E732000031CB7F /* DownloadListItem.swift */ = {isa = PBXFileReference; lastKnownFileType = sourcecode.swift; path = DownloadListItem.swift; sourceTree = "<group>"; };
		B6C0B23826E742610031CB7F /* FileDownloadError.swift */ = {isa = PBXFileReference; lastKnownFileType = sourcecode.swift; path = FileDownloadError.swift; sourceTree = "<group>"; };
		B6C0B23B26E87D900031CB7F /* NSAlert+ActiveDownloadsTermination.swift */ = {isa = PBXFileReference; lastKnownFileType = sourcecode.swift; path = "NSAlert+ActiveDownloadsTermination.swift"; sourceTree = "<group>"; };
		B6C0B23D26E8BF1F0031CB7F /* DownloadListViewModel.swift */ = {isa = PBXFileReference; lastKnownFileType = sourcecode.swift; path = DownloadListViewModel.swift; sourceTree = "<group>"; };
		B6C0B24326E9CB080031CB7F /* RunLoopExtension.swift */ = {isa = PBXFileReference; fileEncoding = 4; lastKnownFileType = sourcecode.swift; path = RunLoopExtension.swift; sourceTree = "<group>"; };
		B6C0B24526E9CB190031CB7F /* RunLoopExtensionTests.swift */ = {isa = PBXFileReference; fileEncoding = 4; lastKnownFileType = sourcecode.swift; path = RunLoopExtensionTests.swift; sourceTree = "<group>"; };
		B6C2C9EE276081AB005B7F0A /* DeallocationTests.swift */ = {isa = PBXFileReference; lastKnownFileType = sourcecode.swift; path = DeallocationTests.swift; sourceTree = "<group>"; };
		B6C2C9F52760B659005B7F0A /* Permissions.xcdatamodel */ = {isa = PBXFileReference; lastKnownFileType = wrapper.xcdatamodel; path = Permissions.xcdatamodel; sourceTree = "<group>"; };
		B6CF78DD267B099C00CD4F13 /* WKNavigationActionExtension.swift */ = {isa = PBXFileReference; lastKnownFileType = sourcecode.swift; path = WKNavigationActionExtension.swift; sourceTree = "<group>"; };
		B6CF78E2267B0A1900CD4F13 /* WKNavigationAction+Private.h */ = {isa = PBXFileReference; lastKnownFileType = sourcecode.c.h; path = "WKNavigationAction+Private.h"; sourceTree = "<group>"; };
		B6DA44012616B28300DD1EC2 /* PixelDataStore.swift */ = {isa = PBXFileReference; lastKnownFileType = sourcecode.swift; path = PixelDataStore.swift; sourceTree = "<group>"; };
		B6DA44072616B30600DD1EC2 /* PixelDataModel.xcdatamodel */ = {isa = PBXFileReference; lastKnownFileType = wrapper.xcdatamodel; path = PixelDataModel.xcdatamodel; sourceTree = "<group>"; };
		B6DA44102616C0FC00DD1EC2 /* PixelTests.swift */ = {isa = PBXFileReference; fileEncoding = 4; lastKnownFileType = sourcecode.swift; path = PixelTests.swift; sourceTree = "<group>"; };
		B6DA441D2616C84600DD1EC2 /* PixelStoreMock.swift */ = {isa = PBXFileReference; lastKnownFileType = sourcecode.swift; path = PixelStoreMock.swift; sourceTree = "<group>"; };
		B6DA44222616CABC00DD1EC2 /* PixelArgumentsTests.swift */ = {isa = PBXFileReference; lastKnownFileType = sourcecode.swift; path = PixelArgumentsTests.swift; sourceTree = "<group>"; };
		B6DA44272616CAE000DD1EC2 /* AppUsageActivityMonitorTests.swift */ = {isa = PBXFileReference; lastKnownFileType = sourcecode.swift; path = AppUsageActivityMonitorTests.swift; sourceTree = "<group>"; };
		B6DB3AEE278D5C370024C5C4 /* URLSessionExtension.swift */ = {isa = PBXFileReference; lastKnownFileType = sourcecode.swift; path = URLSessionExtension.swift; sourceTree = "<group>"; };
		B6DB3CF826A00E2D00D459B7 /* AVCaptureDevice+SwizzledAuthState.swift */ = {isa = PBXFileReference; lastKnownFileType = sourcecode.swift; path = "AVCaptureDevice+SwizzledAuthState.swift"; sourceTree = "<group>"; };
		B6DB3CFA26A17CB800D459B7 /* PermissionModel.swift */ = {isa = PBXFileReference; lastKnownFileType = sourcecode.swift; path = PermissionModel.swift; sourceTree = "<group>"; };
		B6E53882267C83420010FEA9 /* HomepageBackgroundView.swift */ = {isa = PBXFileReference; lastKnownFileType = sourcecode.swift; path = HomepageBackgroundView.swift; sourceTree = "<group>"; };
		B6E53887267C94A00010FEA9 /* HomepageCollectionViewFlowLayout.swift */ = {isa = PBXFileReference; lastKnownFileType = sourcecode.swift; path = HomepageCollectionViewFlowLayout.swift; sourceTree = "<group>"; };
		B6E61EE2263AC0C8004E11AB /* FileManagerExtension.swift */ = {isa = PBXFileReference; lastKnownFileType = sourcecode.swift; path = FileManagerExtension.swift; sourceTree = "<group>"; };
		B6E61EE7263ACE16004E11AB /* UTType.swift */ = {isa = PBXFileReference; lastKnownFileType = sourcecode.swift; path = UTType.swift; sourceTree = "<group>"; };
		B6F41030264D2B23003DA42C /* ProgressExtension.swift */ = {isa = PBXFileReference; lastKnownFileType = sourcecode.swift; path = ProgressExtension.swift; sourceTree = "<group>"; };
		B6FA893C269C423100588ECD /* PrivacyDashboard.storyboard */ = {isa = PBXFileReference; lastKnownFileType = file.storyboard; path = PrivacyDashboard.storyboard; sourceTree = "<group>"; };
		B6FA893E269C424500588ECD /* PrivacyDashboardViewController.swift */ = {isa = PBXFileReference; lastKnownFileType = sourcecode.swift; path = PrivacyDashboardViewController.swift; sourceTree = "<group>"; };
		B6FA8940269C425400588ECD /* PrivacyDashboardPopover.swift */ = {isa = PBXFileReference; lastKnownFileType = sourcecode.swift; path = PrivacyDashboardPopover.swift; sourceTree = "<group>"; };
		EA0BA3A8272217E6002A0B6C /* ClickToLoadUserScript.swift */ = {isa = PBXFileReference; fileEncoding = 4; lastKnownFileType = sourcecode.swift; path = ClickToLoadUserScript.swift; sourceTree = "<group>"; };
		EA18D1C9272F0DC8006DC101 /* social_images */ = {isa = PBXFileReference; lastKnownFileType = folder; path = social_images; sourceTree = "<group>"; };
		EA1E52B42798CF98002EC53C /* ClickToLoadModelTests.swift */ = {isa = PBXFileReference; lastKnownFileType = sourcecode.swift; path = ClickToLoadModelTests.swift; sourceTree = "<group>"; };
		EA4617EF273A28A700F110A2 /* fb-tds.json */ = {isa = PBXFileReference; fileEncoding = 4; lastKnownFileType = text.json; path = "fb-tds.json"; sourceTree = "<group>"; };
		EA47767F272A21B700419EDA /* clickToLoadConfig.json */ = {isa = PBXFileReference; fileEncoding = 4; lastKnownFileType = text.json; path = clickToLoadConfig.json; sourceTree = "<group>"; };
		EA8AE769279FBDB20078943E /* ClickToLoadTDSTests.swift */ = {isa = PBXFileReference; lastKnownFileType = sourcecode.swift; path = ClickToLoadTDSTests.swift; sourceTree = "<group>"; };
		EAA29AE7278D2E43007070CF /* ProximaNova-Bold-webfont.woff2 */ = {isa = PBXFileReference; lastKnownFileType = file; path = "ProximaNova-Bold-webfont.woff2"; sourceTree = "<group>"; };
		EAA29AE8278D2E43007070CF /* ProximaNova-Reg-webfont.woff2 */ = {isa = PBXFileReference; lastKnownFileType = file; path = "ProximaNova-Reg-webfont.woff2"; sourceTree = "<group>"; };
		EAC80DDF271F6C0100BBF02D /* fb-sdk.js */ = {isa = PBXFileReference; fileEncoding = 4; lastKnownFileType = sourcecode.javascript; path = "fb-sdk.js"; sourceTree = "<group>"; };
		EAE427FF275D47FA00DAC26B /* ClickToLoadModel.swift */ = {isa = PBXFileReference; fileEncoding = 4; lastKnownFileType = sourcecode.swift; path = ClickToLoadModel.swift; sourceTree = "<group>"; };
		EAFAD6C92728BD1200F9DF00 /* clickToLoad.js */ = {isa = PBXFileReference; fileEncoding = 4; lastKnownFileType = sourcecode.javascript; path = clickToLoad.js; sourceTree = "<group>"; };
		F41D174025CB131900472416 /* NSColorExtension.swift */ = {isa = PBXFileReference; lastKnownFileType = sourcecode.swift; path = NSColorExtension.swift; sourceTree = "<group>"; };
		F44C130125C2DA0400426E3E /* NSAppearanceExtension.swift */ = {isa = PBXFileReference; lastKnownFileType = sourcecode.swift; path = NSAppearanceExtension.swift; sourceTree = "<group>"; };
/* End PBXFileReference section */

/* Begin PBXFrameworksBuildPhase section */
		4B1AD89A25FC27E200261379 /* Frameworks */ = {
			isa = PBXFrameworksBuildPhase;
			buildActionMask = 2147483647;
			files = (
			);
			runOnlyForDeploymentPostprocessing = 0;
		};
		7B4CE8D726F02108009134B1 /* Frameworks */ = {
			isa = PBXFrameworksBuildPhase;
			buildActionMask = 2147483647;
			files = (
			);
			runOnlyForDeploymentPostprocessing = 0;
		};
		AA585D7B248FD31100E9A3E2 /* Frameworks */ = {
			isa = PBXFrameworksBuildPhase;
			buildActionMask = 2147483647;
			files = (
				9807F645278CA16F00E1547B /* BrowserServicesKit in Frameworks */,
				85AE2FF224A33A2D002D507F /* WebKit.framework in Frameworks */,
				B65783F525F8ACA400D8DB33 /* Punnycode in Frameworks */,
				4B82E9B325B69E3E00656FE7 /* TrackerRadarKit in Frameworks */,
				AA06B6B72672AF8100F541C5 /* Sparkle in Frameworks */,
				85FF55C825F82E4F00E2AB99 /* Lottie in Frameworks */,
			);
			runOnlyForDeploymentPostprocessing = 0;
		};
		AA585D8D248FD31400E9A3E2 /* Frameworks */ = {
			isa = PBXFrameworksBuildPhase;
			buildActionMask = 2147483647;
			files = (
				B6DA44172616C13800DD1EC2 /* OHHTTPStubs in Frameworks */,
				B6DA44192616C13800DD1EC2 /* OHHTTPStubsSwift in Frameworks */,
			);
			runOnlyForDeploymentPostprocessing = 0;
		};
/* End PBXFrameworksBuildPhase section */

/* Begin PBXGroup section */
		0230C09D271F52D50018F728 /* GPC */ = {
			isa = PBXGroup;
			children = (
				0230C0A42721F3750018F728 /* GPCRequestFactory.swift */,
			);
			path = GPC;
			sourceTree = "<group>";
		};
		142879D824CE1139005419BB /* ViewModel */ = {
			isa = PBXGroup;
			children = (
				142879DB24CE1185005419BB /* SuggestionContainerViewModelTests.swift */,
				142879D924CE1179005419BB /* SuggestionViewModelTests.swift */,
			);
			path = ViewModel;
			sourceTree = "<group>";
		};
		336D5AEA262D8D3C0052E0C9 /* duckduckgo-find-in-page */ = {
			isa = PBXGroup;
			children = (
				336D5AEE262D8D3C0052E0C9 /* dist */,
			);
			name = "duckduckgo-find-in-page";
			path = "Submodules/duckduckgo-find-in-page";
			sourceTree = SOURCE_ROOT;
		};
		336D5AEE262D8D3C0052E0C9 /* dist */ = {
			isa = PBXGroup;
			children = (
				336D5AEF262D8D3C0052E0C9 /* findinpage.js */,
			);
			path = dist;
			sourceTree = "<group>";
		};
		4B02197B25E05FAC00ED7DEA /* Fireproofing */ = {
			isa = PBXGroup;
			children = (
				4B02197E25E05FAC00ED7DEA /* Extensions */,
				4B02198025E05FAC00ED7DEA /* Model */,
				4B02198225E05FAC00ED7DEA /* View */,
			);
			path = Fireproofing;
			sourceTree = "<group>";
		};
		4B02197E25E05FAC00ED7DEA /* Extensions */ = {
			isa = PBXGroup;
			children = (
				4B02197F25E05FAC00ED7DEA /* FireproofingURLExtensions.swift */,
			);
			path = Extensions;
			sourceTree = "<group>";
		};
		4B02198025E05FAC00ED7DEA /* Model */ = {
			isa = PBXGroup;
			children = (
				4B02198125E05FAC00ED7DEA /* FireproofDomains.swift */,
				B6830960274CDE99004B46BB /* FireproofDomainsContainer.swift */,
				B6830962274CDEC7004B46BB /* FireproofDomainsStore.swift */,
				B6085D072743993C00A9C456 /* FireproofDomains.xcdatamodeld */,
			);
			path = Model;
			sourceTree = "<group>";
		};
		4B02198225E05FAC00ED7DEA /* View */ = {
			isa = PBXGroup;
			children = (
				4B02198325E05FAC00ED7DEA /* FireproofInfoViewController.swift */,
				4B02198425E05FAC00ED7DEA /* Fireproofing.storyboard */,
			);
			path = View;
			sourceTree = "<group>";
		};
		4B02199725E063DE00ED7DEA /* Fireproofing */ = {
			isa = PBXGroup;
			children = (
				4B02199925E063DE00ED7DEA /* FireproofDomainsTests.swift */,
				4B02199A25E063DE00ED7DEA /* FireproofingURLExtensionsTests.swift */,
				B6BBF1712744CE36004F850E /* FireproofDomainsStoreMock.swift */,
			);
			path = Fireproofing;
			sourceTree = "<group>";
		};
		4B0511A2262CAA5A00F6079C /* Preferences */ = {
			isa = PBXGroup;
			children = (
				4B0511A3262CAA5A00F6079C /* Model */,
				4B0511AA262CAA5A00F6079C /* View */,
			);
			path = Preferences;
			sourceTree = "<group>";
		};
		4B0511A3262CAA5A00F6079C /* Model */ = {
			isa = PBXGroup;
			children = (
				4B0511A4262CAA5A00F6079C /* DefaultBrowserPreferences.swift */,
				4B0511A5262CAA5A00F6079C /* AppearancePreferences.swift */,
				4B0511A6262CAA5A00F6079C /* PrivacySecurityPreferences.swift */,
				4B0511A7262CAA5A00F6079C /* DownloadPreferences.swift */,
				4B0511A8262CAA5A00F6079C /* PreferenceSections.swift */,
			);
			path = Model;
			sourceTree = "<group>";
		};
		4B0511AA262CAA5A00F6079C /* View */ = {
			isa = PBXGroup;
			children = (
				4B0511AB262CAA5A00F6079C /* PrivacySecurityPreferencesTableCellView.xib */,
				4B0511AC262CAA5A00F6079C /* PreferencesAboutViewController.swift */,
				4B0511AD262CAA5A00F6079C /* Preferences.storyboard */,
				4B0511AE262CAA5A00F6079C /* PreferencesSidebarViewController.swift */,
				4B0511AF262CAA5A00F6079C /* PrivacySecurityPreferencesTableCellView.swift */,
				4B0511B0262CAA5A00F6079C /* DefaultBrowserTableCellView.xib */,
				4B0511B1262CAA5A00F6079C /* PreferenceTableCellView.swift */,
				4B0511B2262CAA5A00F6079C /* PreferencesListViewController.swift */,
				4B0511B3262CAA5A00F6079C /* RoundedSelectionRowView.swift */,
				4B0511B4262CAA5A00F6079C /* FireproofDomainsViewController.swift */,
				4B0511B5262CAA5A00F6079C /* DownloadPreferencesTableCellView.swift */,
				4B0511B6262CAA5A00F6079C /* PreferencesSplitViewController.swift */,
				4B0511B7262CAA5A00F6079C /* DefaultBrowserTableCellView.swift */,
				4B0511B8262CAA5A00F6079C /* DownloadPreferencesTableCellView.xib */,
				4B0511B9262CAA5A00F6079C /* AppearancePreferencesTableCellView.swift */,
				4B0511BA262CAA5A00F6079C /* AppearancePreferencesTableCellView.xib */,
			);
			path = View;
			sourceTree = "<group>";
		};
		4B0511EE262CAEB300F6079C /* Preferences */ = {
			isa = PBXGroup;
			children = (
				4B0511EF262CAEC900F6079C /* AppearancePreferencesTests.swift */,
				4B0511F7262CB20F00F6079C /* DownloadPreferencesTests.swift */,
			);
			path = Preferences;
			sourceTree = "<group>";
		};
		4B1AD89E25FC27E200261379 /* Integration Tests */ = {
			isa = PBXGroup;
			children = (
				4B1AD91625FC46FB00261379 /* CoreDataEncryptionTests.swift */,
				4BA1A6EA258C288C00F6F690 /* EncryptionKeyStoreTests.swift */,
				4B1AD8A125FC27E200261379 /* Info.plist */,
			);
			path = "Integration Tests";
			sourceTree = "<group>";
		};
		4B2CBF3F2767EEB2001DF04B /* Waitlist */ = {
			isa = PBXGroup;
			children = (
				4B2CBF402767EEC1001DF04B /* MacWaitlistStoreTests.swift */,
				4BA7C91527695EA500FEBA8E /* MacWaitlistRequestTests.swift */,
				4BA7C91A276984AF00FEBA8E /* MacWaitlistLockScreenViewModelTests.swift */,
			);
			path = Waitlist;
			sourceTree = "<group>";
		};
		4B59023726B35F3600489384 /* Chromium */ = {
			isa = PBXGroup;
			children = (
				4B59023826B35F3600489384 /* ChromeDataImporter.swift */,
				4B59023926B35F3600489384 /* ChromiumLoginReader.swift */,
				4B59023B26B35F3600489384 /* ChromiumDataImporter.swift */,
				4B59023C26B35F3600489384 /* BraveDataImporter.swift */,
				4B8AC93226B3B06300879451 /* EdgeDataImporter.swift */,
			);
			path = Chromium;
			sourceTree = "<group>";
		};
		4B5FF67526B5F26D00D42879 /* Test Firefox Data */ = {
			isa = PBXGroup;
			children = (
				4BB99D1226FE1A94001E4761 /* places.sqlite */,
				4BB46E9F26B8953900222970 /* Primary Password */,
				4B5FF67626B5F27800D42879 /* No Primary Password */,
			);
			path = "Test Firefox Data";
			sourceTree = "<group>";
		};
		4B5FF67626B5F27800D42879 /* No Primary Password */ = {
			isa = PBXGroup;
			children = (
				4B8AC93F26B49BEE00879451 /* key4.db */,
				4B8AC93E26B49BEE00879451 /* logins.json */,
			);
			path = "No Primary Password";
			sourceTree = "<group>";
		};
		4B6160D125B14E5E007DE5B2 /* ContentBlocker */ = {
			isa = PBXGroup;
			children = (
				EAA29AEB278D2E51007070CF /* fonts */,
				026ADE1326C3010C002518EE /* macos-config.json */,
				9833913027AAA4B500DAF119 /* trackerData.json */,
				EAE427FF275D47FA00DAC26B /* ClickToLoadModel.swift */,
				85AC3B0425D6B1D800C7D2AA /* ScriptSourceProviding.swift */,
				9826B09F2747DF3D0092F683 /* ContentBlocking.swift */,
				9812D894276CEDA5004B6181 /* ContentBlockerRulesLists.swift */,
				9833912E27AAA3CE00DAF119 /* AppTrackerDataSetProvider.swift */,
				9826B0A12747DFEB0092F683 /* AppPrivacyConfigurationDataProvider.swift */,
				EA18D1C9272F0DC8006DC101 /* social_images */,
				EA0BA3A8272217E6002A0B6C /* ClickToLoadUserScript.swift */,
				EAFAD6C92728BD1200F9DF00 /* clickToLoad.js */,
				EA47767F272A21B700419EDA /* clickToLoadConfig.json */,
				EA4617EF273A28A700F110A2 /* fb-tds.json */,
				EAC80DDF271F6C0100BBF02D /* fb-sdk.js */,
			);
			path = ContentBlocker;
			sourceTree = "<group>";
		};
		4B65143C26392483005B46EB /* Email */ = {
			isa = PBXGroup;
			children = (
				4B65143D263924B5005B46EB /* EmailUrlExtensions.swift */,
				85378D9F274E6F42007C5CBF /* NSNotificationName+EmailManager.swift */,
				85378DA1274E7F25007C5CBF /* EmailManagerRequestDelegate.swift */,
			);
			path = Email;
			sourceTree = "<group>";
		};
		4B677422255DBEB800025BD8 /* Smarter Encryption */ = {
			isa = PBXGroup;
			children = (
				4B67742C255DBEB800025BD8 /* HTTPSUpgrade.swift */,
				4B677423255DBEB800025BD8 /* Bloom Filter */,
				4B677426255DBEB800025BD8 /* Domain */,
				4B67742D255DBEB800025BD8 /* Store */,
			);
			path = "Smarter Encryption";
			sourceTree = "<group>";
		};
		4B677423255DBEB800025BD8 /* Bloom Filter */ = {
			isa = PBXGroup;
			children = (
				4B677425255DBEB800025BD8 /* BloomFilterWrapper.h */,
				4B677424255DBEB800025BD8 /* BloomFilterWrapper.mm */,
			);
			path = "Bloom Filter";
			sourceTree = "<group>";
		};
		4B677426255DBEB800025BD8 /* Domain */ = {
			isa = PBXGroup;
			children = (
				4B677427255DBEB800025BD8 /* httpsMobileV2BloomSpec.json */,
				4B677428255DBEB800025BD8 /* httpsMobileV2Bloom.bin */,
				4B677429255DBEB800025BD8 /* HTTPSBloomFilterSpecification.swift */,
				4B67742A255DBEB800025BD8 /* httpsMobileV2FalsePositives.json */,
				4B67742B255DBEB800025BD8 /* HTTPSExcludedDomains.swift */,
			);
			path = Domain;
			sourceTree = "<group>";
		};
		4B67742D255DBEB800025BD8 /* Store */ = {
			isa = PBXGroup;
			children = (
				4B67742E255DBEB800025BD8 /* HTTPSUpgrade.xcdatamodeld */,
				4B677430255DBEB800025BD8 /* HTTPSUpgradeStore.swift */,
			);
			path = Store;
			sourceTree = "<group>";
		};
		4B67743D255DBEEA00025BD8 /* Database */ = {
			isa = PBXGroup;
			children = (
				4B677440255DBEEA00025BD8 /* Database.swift */,
				B6085D052743905F00A9C456 /* CoreDataStore.swift */,
			);
			path = Database;
			sourceTree = "<group>";
		};
		4B677447255DBF1400025BD8 /* Submodules */ = {
			isa = PBXGroup;
			children = (
				339A6B5726A044BA00E3DAE8 /* duckduckgo-privacy-dashboard */,
				336D5AEA262D8D3C0052E0C9 /* duckduckgo-find-in-page */,
				4B677448255DBF2300025BD8 /* bloom_cpp */,
			);
			name = Submodules;
			sourceTree = "<group>";
		};
		4B677448255DBF2300025BD8 /* bloom_cpp */ = {
			isa = PBXGroup;
			children = (
				4B677449255DBF3A00025BD8 /* BloomFilter.cpp */,
				4B67744A255DBF3A00025BD8 /* BloomFilter.hpp */,
			);
			name = bloom_cpp;
			sourceTree = "<group>";
		};
		4B723DEA26B0002B00E14D75 /* Data Import */ = {
			isa = PBXGroup;
			children = (
				4B723DEB26B0002B00E14D75 /* DataImport.swift */,
				4B59024726B3673600489384 /* ThirdPartyBrowser.swift */,
				4B7A57CE279A4EF300B1C70E /* ChromePreferences.swift */,
				4BB99CF326FE191E001E4761 /* Bookmarks */,
				4B723DF126B0002B00E14D75 /* Logins */,
				4B723DEC26B0002B00E14D75 /* View */,
			);
			path = "Data Import";
			sourceTree = "<group>";
		};
		4B723DEC26B0002B00E14D75 /* View */ = {
			isa = PBXGroup;
			children = (
				85C48CD027908C1000D3263E /* BrowserImportMoreInfoViewController.swift */,
				4B78A86A26BB3ADD0071BB16 /* BrowserImportSummaryViewController.swift */,
				4B59024226B35F7C00489384 /* BrowserImportViewController.swift */,
				4B723DF026B0002B00E14D75 /* CSVImportSummaryViewController.swift */,
				4B723DEF26B0002B00E14D75 /* CSVImportViewController.swift */,
				4B723DED26B0002B00E14D75 /* DataImport.storyboard */,
				4B723DEE26B0002B00E14D75 /* DataImportViewController.swift */,
				4B8AC93426B3B2FD00879451 /* NSAlert+DataImport.swift */,
				4BB99D0526FE1979001E4761 /* RequestFilePermissionViewController.swift */,
			);
			path = View;
			sourceTree = "<group>";
		};
		4B723DF126B0002B00E14D75 /* Logins */ = {
			isa = PBXGroup;
			children = (
				4B8AC93726B489C500879451 /* Firefox */,
				4B59023726B35F3600489384 /* Chromium */,
				4B723DF426B0002B00E14D75 /* LoginImport.swift */,
				4B723DF226B0002B00E14D75 /* SecureVault */,
				4B723DF526B0002B00E14D75 /* CSV */,
			);
			path = Logins;
			sourceTree = "<group>";
		};
		4B723DF226B0002B00E14D75 /* SecureVault */ = {
			isa = PBXGroup;
			children = (
				4B723DF326B0002B00E14D75 /* SecureVaultLoginImporter.swift */,
			);
			path = SecureVault;
			sourceTree = "<group>";
		};
		4B723DF526B0002B00E14D75 /* CSV */ = {
			isa = PBXGroup;
			children = (
				4B723DF626B0002B00E14D75 /* CSVParser.swift */,
				4B723DF726B0002B00E14D75 /* CSVImporter.swift */,
			);
			path = CSV;
			sourceTree = "<group>";
		};
		4B723DF826B0002B00E14D75 /* Data Export */ = {
			isa = PBXGroup;
			children = (
				859E7D6A27453BF3009C2B69 /* BookmarksExporter.swift */,
				4B723DFD26B0002B00E14D75 /* CSVLoginExporter.swift */,
			);
			path = "Data Export";
			sourceTree = "<group>";
		};
		4B723DFE26B0003E00E14D75 /* Data Import */ = {
			isa = PBXGroup;
			children = (
				4B3F641D27A8D3BD00E0C118 /* BrowserProfileTests.swift */,
				4BB99D0C26FE1A83001E4761 /* ChromiumBookmarksReaderTests.swift */,
				4B59024B26B38BB800489384 /* ChromiumLoginReaderTests.swift */,
				4B723E0126B0003E00E14D75 /* CSVImporterTests.swift */,
				4B723E0026B0003E00E14D75 /* CSVParserTests.swift */,
				4B723DFF26B0003E00E14D75 /* DataImportMocks.swift */,
				4BB99D0D26FE1A83001E4761 /* FirefoxBookmarksReaderTests.swift */,
				4B8AC93C26B49BE600879451 /* FirefoxLoginReaderTests.swift */,
				4BB99D0E26FE1A84001E4761 /* SafariBookmarksReaderTests.swift */,
				4BF4951726C08395000547B8 /* ThirdPartyBrowserTests.swift */,
				4BB46EA526B8974500222970 /* Test Chrome Data */,
				4B5FF67526B5F26D00D42879 /* Test Firefox Data */,
				4BB99D0726FE1A6D001E4761 /* Test Safari Data */,
			);
			path = "Data Import";
			sourceTree = "<group>";
		};
		4B723E0226B0003E00E14D75 /* Data Export */ = {
			isa = PBXGroup;
			children = (
				859E7D6C274548F2009C2B69 /* BookmarksExporterTests.swift */,
				4B723E0426B0003E00E14D75 /* CSVLoginExporterTests.swift */,
				4B723E0326B0003E00E14D75 /* MockSecureVault.swift */,
			);
			path = "Data Export";
			sourceTree = "<group>";
		};
		4B82E9B725B6A04B00656FE7 /* ContentBlocker */ = {
			isa = PBXGroup;
			children = (
				98EB5D0F27516A4800681FE6 /* AppPrivacyConfigurationTests.swift */,
				9833913227AAAEEE00DAF119 /* EmbeddedTrackerDataTests.swift */,
				EA1E52B42798CF98002EC53C /* ClickToLoadModelTests.swift */,
				EA8AE769279FBDB20078943E /* ClickToLoadTDSTests.swift */,
				B610F2E527AA388100FCEBE9 /* ContentBlockingUpdatingTests.swift */,
				B610F2E727AA397100FCEBE9 /* ContentBlockerRulesManagerMock.swift */,
			);
			path = ContentBlocker;
			sourceTree = "<group>";
		};
		4B8AC93726B489C500879451 /* Firefox */ = {
			isa = PBXGroup;
			children = (
				4B8AC93826B48A5100879451 /* FirefoxLoginReader.swift */,
				4B5FF67726B602B100D42879 /* FirefoxDataImporter.swift */,
				4B8AC93A26B48ADF00879451 /* ASN1Parser.swift */,
			);
			path = Firefox;
			sourceTree = "<group>";
		};
		4B9292AD26670F5300AD2C21 /* Extensions */ = {
			isa = PBXGroup;
			children = (
				4B9292D62667124000AD2C21 /* NSPopUpButtonExtension.swift */,
				4B9292AE26670F5300AD2C21 /* NSOutlineViewExtensions.swift */,
			);
			path = Extensions;
			sourceTree = "<group>";
		};
		4BA1A691258B06F600F6F690 /* FileSystem */ = {
			isa = PBXGroup;
			children = (
				4BA1A69A258B076900F6F690 /* FileStore.swift */,
				4BA1A69F258B079600F6F690 /* DataEncryption.swift */,
				4BA1A6A4258B07DF00F6F690 /* EncryptedValueTransformer.swift */,
				4BA1A6A9258B07F400F6F690 /* EncryptionKeys */,
			);
			path = FileSystem;
			sourceTree = "<group>";
		};
		4BA1A6A9258B07F400F6F690 /* EncryptionKeys */ = {
			isa = PBXGroup;
			children = (
				4BA1A6B2258B080A00F6F690 /* EncryptionKeyGeneration.swift */,
				4BA1A6B7258B081600F6F690 /* EncryptionKeyStoring.swift */,
				4BA1A6BC258B082300F6F690 /* EncryptionKeyStore.swift */,
			);
			path = EncryptionKeys;
			sourceTree = "<group>";
		};
		4BA1A6CE258BF58C00F6F690 /* FileSystem */ = {
			isa = PBXGroup;
			children = (
				4BA1A6D8258C0CB300F6F690 /* DataEncryptionTests.swift */,
				4BA1A6FD258C5C1300F6F690 /* EncryptedValueTransformerTests.swift */,
				4BA1A6E5258C270800F6F690 /* EncryptionKeyGeneratorTests.swift */,
				4BA1A6F5258C4F9600F6F690 /* EncryptionMocks.swift */,
				4BA1A6DD258C100A00F6F690 /* FileStoreTests.swift */,
				4B11060925903EAC0039B979 /* CoreDataEncryptionTests.swift */,
				4B11060325903E570039B979 /* CoreDataEncryptionTesting.xcdatamodeld */,
				B662D3DD275613BB0035D4D6 /* EncryptionKeyStoreMock.swift */,
				B6A5A27825B93FFE00AA7ADA /* StateRestorationManagerTests.swift */,
				B6A5A27D25B9403E00AA7ADA /* FileStoreMock.swift */,
			);
			path = FileSystem;
			sourceTree = "<group>";
		};
		4BB46E9F26B8953900222970 /* Primary Password */ = {
			isa = PBXGroup;
			children = (
				4BB46EA126B8954500222970 /* key4-encrypted.db */,
				4BB46EA026B8954500222970 /* logins-encrypted.json */,
			);
			path = "Primary Password";
			sourceTree = "<group>";
		};
		4BB46EA526B8974500222970 /* Test Chrome Data */ = {
			isa = PBXGroup;
			children = (
				4BB99D0A26FE1A7B001E4761 /* Bookmarks */,
				4B59024926B38B0B00489384 /* Login Data */,
			);
			path = "Test Chrome Data";
			sourceTree = "<group>";
		};
		4BB88B4E25B7BA20006F6B06 /* Utilities */ = {
			isa = PBXGroup;
			children = (
				4BB88B5A25B7BA50006F6B06 /* Instruments.swift */,
				85799C1725DEBB3F0007EC87 /* Logging.swift */,
				4BB88B4F25B7BA2B006F6B06 /* TabInstrumentation.swift */,
				85C6A29525CC1FFD00EEB5F1 /* UserDefaultsWrapper.swift */,
				B6AAAC2C260330580029438D /* PublishedAfter.swift */,
				4BB6CE5E26B77ED000EC5860 /* Cryptography.swift */,
			);
			path = Utilities;
			sourceTree = "<group>";
		};
		4BB99CF326FE191E001E4761 /* Bookmarks */ = {
			isa = PBXGroup;
			children = (
				4BB99CF426FE191E001E4761 /* Firefox */,
				4BB99CF626FE191E001E4761 /* BookmarkImport.swift */,
				4BB99CF726FE191E001E4761 /* CoreDataBookmarkImporter.swift */,
				4BB99CF826FE191E001E4761 /* Chromium */,
				4BB99CFB26FE191E001E4761 /* Safari */,
			);
			path = Bookmarks;
			sourceTree = "<group>";
		};
		4BB99CF426FE191E001E4761 /* Firefox */ = {
			isa = PBXGroup;
			children = (
				4BB99CF526FE191E001E4761 /* FirefoxBookmarksReader.swift */,
			);
			path = Firefox;
			sourceTree = "<group>";
		};
		4BB99CF826FE191E001E4761 /* Chromium */ = {
			isa = PBXGroup;
			children = (
				4BB99CF926FE191E001E4761 /* ChromiumBookmarksReader.swift */,
				4BB99CFA26FE191E001E4761 /* ImportedBookmarks.swift */,
			);
			path = Chromium;
			sourceTree = "<group>";
		};
		4BB99CFB26FE191E001E4761 /* Safari */ = {
			isa = PBXGroup;
			children = (
				4BB99CFC26FE191E001E4761 /* SafariBookmarksReader.swift */,
				4BB99CFD26FE191E001E4761 /* SafariDataImporter.swift */,
			);
			path = Safari;
			sourceTree = "<group>";
		};
		4BB99D0726FE1A6D001E4761 /* Test Safari Data */ = {
			isa = PBXGroup;
			children = (
				4BB99D0826FE1A6D001E4761 /* Bookmarks.plist */,
			);
			path = "Test Safari Data";
			sourceTree = "<group>";
		};
		4BC68A6C2759ADC20029A586 /* Waitlist */ = {
			isa = PBXGroup;
			children = (
				4BC68A712759B2140029A586 /* Waitlist.swift */,
				4BEF0E6E27667F6E00AF7C58 /* Model */,
				4BEF0E6D27667F6300AF7C58 /* View */,
			);
			path = Waitlist;
			sourceTree = "<group>";
		};
		4BEF0E6D27667F6300AF7C58 /* View */ = {
			isa = PBXGroup;
			children = (
				4BC68A6F2759AE490029A586 /* Waitlist.storyboard */,
				4BEF0E6627641A0E00AF7C58 /* MacWaitlistLockScreenViewController.swift */,
				4BEF0E712766B11200AF7C58 /* MacWaitlistLockScreenViewModel.swift */,
			);
			path = View;
			sourceTree = "<group>";
		};
		4BEF0E6E27667F6E00AF7C58 /* Model */ = {
			isa = PBXGroup;
			children = (
				4BEF0E69276676A500AF7C58 /* WaitlistRequest.swift */,
				4BEF0E6B276676AB00AF7C58 /* MacWaitlistStore.swift */,
			);
			path = Model;
			sourceTree = "<group>";
		};
		7B4CE8DB26F02108009134B1 /* UI Tests */ = {
			isa = PBXGroup;
			children = (
				7B4CE8E626F02134009134B1 /* TabBarTests.swift */,
				7B4CE8DE26F02108009134B1 /* Info.plist */,
			);
			path = "UI Tests";
			sourceTree = "<group>";
		};
		853014D425E6709500FB8205 /* Support */ = {
			isa = PBXGroup;
			children = (
				853014D525E671A000FB8205 /* PageObserverUserScript.swift */,
			);
			path = Support;
			sourceTree = "<group>";
		};
		85378D9A274E618C007C5CBF /* MessageViews */ = {
			isa = PBXGroup;
			children = (
				85378D9B274E61B8007C5CBF /* MessageViews.storyboard */,
				85378D9D274E664C007C5CBF /* PopoverMessageViewController.swift */,
			);
			path = MessageViews;
			sourceTree = "<group>";
		};
		8553FF50257523630029327F /* FileDownload */ = {
			isa = PBXGroup;
			children = (
				8553FF51257523760029327F /* URLSuggestedFilenameTests.swift */,
				B630793926731F2600DCEE41 /* FileDownloadManagerTests.swift */,
				B630794126731F5400DCEE41 /* WKDownloadMock.swift */,
				B693955C26F19CD70015B914 /* DownloadListStoreTests.swift */,
				B693955E26F1C17F0015B914 /* DownloadListCoordinatorTests.swift */,
				B693956026F1C1BC0015B914 /* DownloadListStoreMock.swift */,
				B693956226F1C2A40015B914 /* FileDownloadManagerMock.swift */,
				B693956726F352DB0015B914 /* DownloadsWebViewMock.h */,
				B693956826F352DB0015B914 /* DownloadsWebViewMock.m */,
			);
			path = FileDownload;
			sourceTree = "<group>";
		};
		8556A60C256C15C60092FA9D /* FileDownload */ = {
			isa = PBXGroup;
			children = (
				B6B1E87C26D5DA020062C350 /* View */,
				B61EF3EA266F91D700B4D78F /* Extensions */,
				8556A615256C15E10092FA9D /* Model */,
				B6C0B23126E71A800031CB7F /* Services */,
			);
			path = FileDownload;
			sourceTree = "<group>";
		};
		8556A615256C15E10092FA9D /* Model */ = {
			isa = PBXGroup;
			children = (
				856C98DE257014BD00A22F1F /* FileDownloadManager.swift */,
				B6C0B23526E732000031CB7F /* DownloadListItem.swift */,
				B6A924D82664C72D001A28CA /* WebKitDownloadTask.swift */,
				B6C0B22D26E61CE70031CB7F /* DownloadViewModel.swift */,
				B6C0B23D26E8BF1F0031CB7F /* DownloadListViewModel.swift */,
				B6C0B23826E742610031CB7F /* FileDownloadError.swift */,
				B6A924DD2664CA08001A28CA /* LegacyWebKitDownloadDelegate.swift */,
				B693955A26F0CE300015B914 /* WebKitDownloadDelegate.swift */,
				B6A924D32664BBB9001A28CA /* WKWebViewDownloadDelegate.swift */,
				B6E61EE7263ACE16004E11AB /* UTType.swift */,
			);
			path = Model;
			sourceTree = "<group>";
		};
		85707F2F276A7DB000DC0649 /* ViewModel */ = {
			isa = PBXGroup;
			children = (
				85707F30276A7DCA00DC0649 /* OnboardingViewModel.swift */,
			);
			path = ViewModel;
			sourceTree = "<group>";
		};
		8585B63526D6E5F600C1416F /* SwiftUI */ = {
			isa = PBXGroup;
			children = (
				4BE65484271FCD7B008D1D63 /* LoginFaviconView.swift */,
				8585B63726D6E66C00C1416F /* ButtonStyles.swift */,
				85707F2D276A394C00DC0649 /* ViewExtensions.swift */,
			);
			path = SwiftUI;
			sourceTree = "<group>";
		};
		8585B63626D6E61500C1416F /* AppKit */ = {
			isa = PBXGroup;
			children = (
				B65E6B9D26D9EC0800095F96 /* CircularProgressView.swift */,
				B693954626F04BEA0015B914 /* ColorView.swift */,
				B693953E26F04BE70015B914 /* FocusRingView.swift */,
				B693954326F04BE90015B914 /* GradientView.swift */,
				B6B1E88A26D774090062C350 /* LinkButton.swift */,
				B693954426F04BE90015B914 /* LongPressButton.swift */,
				B693953F26F04BE80015B914 /* MouseClickView.swift */,
				B693954926F04BEB0015B914 /* MouseOverButton.swift */,
				B693953D26F04BE70015B914 /* MouseOverView.swift */,
				B693953C26F04BE70015B914 /* NibLoadable.swift */,
				B693954726F04BEA0015B914 /* NSSavePanelExtension.swift */,
				B693954126F04BE80015B914 /* PaddedImageButton.swift */,
				B693954026F04BE80015B914 /* ProgressView.swift */,
				B693954826F04BEB0015B914 /* SavePanelAccessoryView.xib */,
				B693954226F04BE90015B914 /* ShadowView.swift */,
				B693954526F04BEA0015B914 /* WindowDraggingView.swift */,
			);
			path = AppKit;
			sourceTree = "<group>";
		};
		85890634267B6CC500D23B0D /* SecureVault */ = {
			isa = PBXGroup;
			children = (
				85D885B126A5918E0077C374 /* Extensions */,
				85CC1D7826A05E790062F04E /* Model */,
				85CC1D7F26A05F6C0062F04E /* Services */,
				85CC1D7926A05E820062F04E /* View */,
				B642738127B65BAC0005DFD1 /* SecureVaultErrorReporter.swift */,
			);
			path = SecureVault;
			sourceTree = "<group>";
		};
		858A798626A99D9000A75A42 /* PasswordManager */ = {
			isa = PBXGroup;
			children = (
				858A798726A99DBE00A75A42 /* PasswordManagementItemListModelTests.swift */,
				858A798926A9B35E00A75A42 /* PasswordManagementItemModelTests.swift */,
			);
			path = PasswordManager;
			sourceTree = "<group>";
		};
		858C1BEB26974E5500E6C014 /* SecureVault */ = {
			isa = PBXGroup;
			children = (
				858C1BEC26974E6600E6C014 /* PasswordManagerSettingsTests.swift */,
			);
			path = SecureVault;
			sourceTree = "<group>";
		};
		85A0115D25AF1C4700FA6A0C /* FindInPage */ = {
			isa = PBXGroup;
			children = (
				85A0117325AF2EDF00FA6A0C /* FindInPage.storyboard */,
				85A0118125AF60E700FA6A0C /* FindInPageModel.swift */,
				85A011E925B4D4CA00FA6A0C /* FindInPageUserScript.swift */,
				85A0116825AF1D8900FA6A0C /* FindInPageViewController.swift */,
			);
			path = FindInPage;
			sourceTree = "<group>";
		};
		85AC3B1525D9BBFA00C7D2AA /* Configuration */ = {
			isa = PBXGroup;
			children = (
				85AC3B1625D9BC1A00C7D2AA /* ConfigurationDownloaderTests.swift */,
				85AC3B4825DAC9BD00C7D2AA /* ConfigurationStorageTests.swift */,
			);
			path = Configuration;
			sourceTree = "<group>";
		};
		85AC3B3325DA828900C7D2AA /* Network */ = {
			isa = PBXGroup;
			children = (
				85AC3B3425DA82A600C7D2AA /* DataTaskProviding.swift */,
			);
			path = Network;
			sourceTree = "<group>";
		};
		85AE2FF024A33A2D002D507F /* Frameworks */ = {
			isa = PBXGroup;
			children = (
				85AE2FF124A33A2D002D507F /* WebKit.framework */,
			);
			name = Frameworks;
			sourceTree = "<group>";
		};
		85B7184727677A7D00B4277F /* Onboarding */ = {
			isa = PBXGroup;
			children = (
				85707F2F276A7DB000DC0649 /* ViewModel */,
				85B7184827677A9200B4277F /* View */,
			);
			path = Onboarding;
			sourceTree = "<group>";
		};
		85B7184827677A9200B4277F /* View */ = {
			isa = PBXGroup;
			children = (
				85707F23276A332A00DC0649 /* OnboardingButtonStyles.swift */,
				85707F29276A35FE00DC0649 /* ActionSpeech.swift */,
				85707F21276A32B600DC0649 /* CallToAction.swift */,
				85707F27276A34D900DC0649 /* DaxSpeech.swift */,
				85B7184927677C2D00B4277F /* Onboarding.storyboard */,
				85707F25276A335700DC0649 /* Onboarding.swift */,
				85707F2B276A364E00DC0649 /* OnboardingFlow.swift */,
				85B7184B27677C6500B4277F /* OnboardingViewController.swift */,
				85B7184D27677CBB00B4277F /* RootView.swift */,
			);
			path = View;
			sourceTree = "<group>";
		};
		85CC1D7826A05E790062F04E /* Model */ = {
			isa = PBXGroup;
			children = (
				85CC1D7A26A05ECF0062F04E /* PasswordManagementItemListModel.swift */,
				85CC1D7C26A05F250062F04E /* PasswordManagementItemModel.swift */,
				4BE6547B271FCD4D008D1D63 /* PasswordManagementCreditCardModel.swift */,
				4BE6547A271FCD4D008D1D63 /* PasswordManagementIdentityModel.swift */,
				4BE6547C271FCD4D008D1D63 /* PasswordManagementLoginModel.swift */,
				4BE6547D271FCD4D008D1D63 /* PasswordManagementNoteModel.swift */,
			);
			path = Model;
			sourceTree = "<group>";
		};
		85CC1D7926A05E820062F04E /* View */ = {
			isa = PBXGroup;
			children = (
				85CC1D72269EF1880062F04E /* PasswordManagementItemList.swift */,
				4BE65473271FCD40008D1D63 /* EditableTextView.swift */,
				4BE65470271FCD40008D1D63 /* PasswordManagementCreditCardItemView.swift */,
				4BE6546E271FCD40008D1D63 /* PasswordManagementIdentityItemView.swift */,
				4BE65471271FCD40008D1D63 /* PasswordManagementLoginItemView.swift */,
				4BE65472271FCD40008D1D63 /* PasswordManagementNoteItemView.swift */,
				85625997269C9C5F00EE44BC /* PasswordManagementPopover.swift */,
				85625995269C953C00EE44BC /* PasswordManagementViewController.swift */,
				85625993269C8F9600EE44BC /* PasswordManager.storyboard */,
				85890639267BCD8E00D23B0D /* SaveCredentialsPopover.swift */,
				8589063B267BCDC000D23B0D /* SaveCredentialsViewController.swift */,
			);
			path = View;
			sourceTree = "<group>";
		};
		85CC1D7F26A05F6C0062F04E /* Services */ = {
			isa = PBXGroup;
			children = (
				4BE65482271FCD53008D1D63 /* CountryList.swift */,
				85308E26267FCB22001ABD76 /* PasswordManagerSettings.swift */,
			);
			path = Services;
			sourceTree = "<group>";
		};
		85D33F1025C82E93002B91A6 /* Configuration */ = {
			isa = PBXGroup;
			children = (
				85480FBA25D181CB009424E3 /* ConfigurationDownloading.swift */,
				85D33F1125C82EB3002B91A6 /* ConfigurationManager.swift */,
				85480FCE25D1AA22009424E3 /* ConfigurationStoring.swift */,
			);
			path = Configuration;
			sourceTree = "<group>";
		};
		85D885B126A5918E0077C374 /* Extensions */ = {
			isa = PBXGroup;
			children = (
				85D885AF26A590A90077C374 /* NSNotificationName+PasswordManager.swift */,
				85D885B226A5A9DE0077C374 /* NSAlert+PasswordManager.swift */,
				858A797E26A79EAA00A75A42 /* UserText+PasswordManager.swift */,
			);
			path = Extensions;
			sourceTree = "<group>";
		};
		85F1B0C725EF9747004792B6 /* AppDelegate */ = {
			isa = PBXGroup;
			children = (
				85F1B0C825EF9759004792B6 /* URLEventHandlerTests.swift */,
			);
			path = AppDelegate;
			sourceTree = "<group>";
		};
		85F487B3276A8F1B003CE668 /* Onboarding */ = {
			isa = PBXGroup;
			children = (
				85F487B4276A8F2E003CE668 /* OnboardingTests.swift */,
			);
			path = Onboarding;
			sourceTree = "<group>";
		};
		85F69B3A25EDE7F800978E59 /* Common */ = {
			isa = PBXGroup;
			children = (
				4B723E1726B000DC00E14D75 /* TemporaryFileCreator.swift */,
				4B9292C42667104B00AD2C21 /* CoreDataTestUtilities.swift */,
				AAEC74B92642E66600C2EFBC /* Extensions */,
				B65783EB25F8AB9200D8DB33 /* String+PunycodeTests.swift */,
				85F69B3B25EDE81F00978E59 /* URLExtensionTests.swift */,
				AADE11BF26D916D70032D8A7 /* StringExtensionTests.swift */,
				4B0511E6262CAB3700F6079C /* UserDefaultsWrapperUtilities.swift */,
				B67C6C462654C643006C872E /* FileManagerExtensionTests.swift */,
				B6B3E0952654DACD0040E0A2 /* UTTypeTests.swift */,
				B65349A9265CF45000DCC645 /* DispatchQueueExtensionsTests.swift */,
				B6C0B24526E9CB190031CB7F /* RunLoopExtensionTests.swift */,
				4B8AD0B027A86D9200AE44D6 /* WKWebsiteDataStoreExtensionTests.swift */,
				B693956626F352940015B914 /* TestsBridging.h */,
			);
			path = Common;
			sourceTree = "<group>";
		};
		AA0877B626D515EE00B05660 /* User Agent */ = {
			isa = PBXGroup;
			children = (
				AA0877BC26D660EC00B05660 /* Model */,
				AA0877BB26D660C900B05660 /* Services */,
			);
			path = "User Agent";
			sourceTree = "<group>";
		};
		AA0877BB26D660C900B05660 /* Services */ = {
			isa = PBXGroup;
			children = (
				AA0877B726D5160D00B05660 /* SafariVersionReaderTests.swift */,
				AA0877B926D5161D00B05660 /* WebKitVersionProviderTests.swift */,
			);
			path = Services;
			sourceTree = "<group>";
		};
		AA0877BC26D660EC00B05660 /* Model */ = {
			isa = PBXGroup;
			children = (
				8546DE6125C03056000CA5E1 /* UserAgentTests.swift */,
			);
			path = Model;
			sourceTree = "<group>";
		};
		AA0877BD26D6610B00B05660 /* Services */ = {
			isa = PBXGroup;
			children = (
				AACF6FD526BC366D00CF09F9 /* SafariVersionReader.swift */,
				AAFE068226C7082D005434CC /* WebKitVersionProvider.swift */,
			);
			path = Services;
			sourceTree = "<group>";
		};
		AA0877BE26D6611300B05660 /* Model */ = {
			isa = PBXGroup;
			children = (
				14505A07256084EF00272CC6 /* UserAgent.swift */,
			);
			path = Model;
			sourceTree = "<group>";
		};
		AA4D700525545EDE00C3411E /* AppDelegate */ = {
			isa = PBXGroup;
			children = (
				AA585D81248FD31100E9A3E2 /* AppDelegate.swift */,
				B687260326E215C9008EE860 /* ExpirationChecker.swift */,
				AA4D700625545EF800C3411E /* URLEventHandler.swift */,
				AA4FF40B2624751A004E2377 /* GrammarFeaturesManager.swift */,
				AAD86E51267A0DFF005C11BE /* UpdateController.swift */,
				858A798226A8B75F00A75A42 /* CopyHandler.swift */,
				B637274226CE25EF00C8CB02 /* NSApplication+BuildTime.h */,
				B637274326CE25EF00C8CB02 /* NSApplication+BuildTime.m */,
			);
			path = AppDelegate;
			sourceTree = "<group>";
		};
		AA512D1224D99D4900230283 /* Services */ = {
			isa = PBXGroup;
			children = (
				AA6820E325502F19005ED0D5 /* WebsiteDataStore.swift */,
			);
			path = Services;
			sourceTree = "<group>";
		};
		AA585D75248FD31100E9A3E2 = {
			isa = PBXGroup;
			children = (
				AA68C3D62490F821001B8783 /* README.md */,
				AA585D80248FD31100E9A3E2 /* DuckDuckGo */,
				AA585D93248FD31400E9A3E2 /* Unit Tests */,
				4B1AD89E25FC27E200261379 /* Integration Tests */,
				7B4CE8DB26F02108009134B1 /* UI Tests */,
				AA585D7F248FD31100E9A3E2 /* Products */,
				85AE2FF024A33A2D002D507F /* Frameworks */,
			);
			sourceTree = "<group>";
		};
		AA585D7F248FD31100E9A3E2 /* Products */ = {
			isa = PBXGroup;
			children = (
				AA585D7E248FD31100E9A3E2 /* DuckDuckGo.app */,
				AA585D90248FD31400E9A3E2 /* Unit Tests.xctest */,
				4B1AD89D25FC27E200261379 /* Integration Tests.xctest */,
				7B4CE8DA26F02108009134B1 /* UI Tests.xctest */,
			);
			name = Products;
			sourceTree = "<group>";
		};
		AA585D80248FD31100E9A3E2 /* DuckDuckGo */ = {
			isa = PBXGroup;
			children = (
				B6A9E47526146A440067D1B9 /* API */,
				AA4D700525545EDE00C3411E /* AppDelegate */,
				AAC5E4C025D6A6A9007F5990 /* Bookmarks */,
				AA86491B24D837DE001BABEE /* BrowserTab */,
				AA86491324D831B9001BABEE /* Common */,
				85D33F1025C82E93002B91A6 /* Configuration */,
				4B6160D125B14E5E007DE5B2 /* ContentBlocker */,
				AAC30A24268DF93500D2D9CD /* Crash Reports */,
				4B723DEA26B0002B00E14D75 /* Data Import */,
				4B723DF826B0002B00E14D75 /* Data Export */,
				4B65143C26392483005B46EB /* Email */,
				AA5FA695275F823900DCE9C9 /* Favicons */,
				8556A60C256C15C60092FA9D /* FileDownload */,
				85A0115D25AF1C4700FA6A0C /* FindInPage */,
				AA6820E825503A21005ED0D5 /* Fire */,
				4B02197B25E05FAC00ED7DEA /* Fireproofing */,
				B65536902684409300085A79 /* Geolocation */,
				0230C09D271F52D50018F728 /* GPC */,
				AAE75275263B036300B973F8 /* History */,
				AAE71DB225F66A0900D74437 /* Homepage */,
				AA585DB02490E6FA00E9A3E2 /* Main */,
				AA97BF4425135CB60014931A /* Menus */,
				85378D9A274E618C007C5CBF /* MessageViews */,
				AA86491524D83384001BABEE /* NavigationBar */,
				85B7184727677A7D00B4277F /* Onboarding */,
				B64C84DB2692D6E80048FEBE /* Permissions */,
				4B0511A2262CAA5A00F6079C /* Preferences */,
				B6FA893A269C414900588ECD /* Privacy Dashboard */,
				85890634267B6CC500D23B0D /* SecureVault */,
				4B677422255DBEB800025BD8 /* Smarter Encryption */,
				B68458AE25C7E75100DC17B6 /* State Restoration */,
				B6A9E44E26142AF90067D1B9 /* Statistics */,
				4B677447255DBF1400025BD8 /* Submodules */,
				AACB8E7224A4C8BC005F2218 /* Suggestions */,
				AA86491124D8318F001BABEE /* TabBar */,
				AAE8B0FD258A416F00E81239 /* Tooltip */,
				B6040859274B8C5200680351 /* Unprotected Domains */,
				AACF6FD426BC35C200CF09F9 /* User Agent */,
				4BC68A6C2759ADC20029A586 /* Waitlist */,
				AA6EF9AE25066F99004754E6 /* Windows */,
				AA585D85248FD31400E9A3E2 /* Assets.xcassets */,
				4B677454255DC18000025BD8 /* Bridging.h */,
				AAD86E502678D104005C11BE /* DuckDuckGoCI.entitlements */,
				AA585D8B248FD31400E9A3E2 /* DuckDuckGo.entitlements */,
				AA585D8A248FD31400E9A3E2 /* Info.plist */,
			);
			path = DuckDuckGo;
			sourceTree = "<group>";
		};
		AA585D93248FD31400E9A3E2 /* Unit Tests */ = {
			isa = PBXGroup;
			children = (
				4B2CBF3F2767EEB2001DF04B /* Waitlist */,
				B6A5A28C25B962CB00AA7ADA /* App */,
				85F1B0C725EF9747004792B6 /* AppDelegate */,
				AA652CAB25DD820D009059CC /* Bookmarks */,
				AA92ACAE24EFE1F5005F41C9 /* BrowserTab */,
				85F69B3A25EDE7F800978E59 /* Common */,
				85AC3B1525D9BBFA00C7D2AA /* Configuration */,
				4B82E9B725B6A04B00656FE7 /* ContentBlocker */,
				4B723E0226B0003E00E14D75 /* Data Export */,
				B683097A274DCFE3004B46BB /* Database */,
				4B723DFE26B0003E00E14D75 /* Data Import */,
				8553FF50257523630029327F /* FileDownload */,
				4BA1A6CE258BF58C00F6F690 /* FileSystem */,
				AA9C361D25518AAB004B1BA3 /* Fire */,
				4B02199725E063DE00ED7DEA /* Fireproofing */,
				B68172AC269EB415006D1092 /* Geolocation */,
				AAEC74AE2642C47300C2EFBC /* History */,
				AA585D96248FD31400E9A3E2 /* Info.plist */,
				AA91F83627076ED100771A0D /* NavigationBar */,
				85F487B3276A8F1B003CE668 /* Onboarding */,
				858A798626A99D9000A75A42 /* PasswordManager */,
				B6106BA126A7BE430013B453 /* Permissions */,
				4B0511EE262CAEB300F6079C /* Preferences */,
				B6AE74322609AFBB005B9B1A /* Progress */,
				858C1BEB26974E5500E6C014 /* SecureVault */,
				B6DA440F2616C0F200DD1EC2 /* Statistics */,
				AA63744E24C9BB4A00AB2AC4 /* Suggestions */,
				AAC9C01224CAFBB700AD1325 /* TabBar */,
				AA0877B626D515EE00B05660 /* User Agent */,
			);
			path = "Unit Tests";
			sourceTree = "<group>";
		};
		AA585DB02490E6FA00E9A3E2 /* Main */ = {
			isa = PBXGroup;
			children = (
				AA68C3D824911D56001B8783 /* View */,
			);
			path = Main;
			sourceTree = "<group>";
		};
		AA5FA695275F823900DCE9C9 /* Favicons */ = {
			isa = PBXGroup;
			children = (
				AA5FA698275F90CD00DCE9C9 /* Model */,
				AA5FA69B275F944500DCE9C9 /* Services */,
			);
			path = Favicons;
			sourceTree = "<group>";
		};
		AA5FA698275F90CD00DCE9C9 /* Model */ = {
			isa = PBXGroup;
			children = (
				AAA0CC562539EBC90079BC96 /* FaviconUserScript.swift */,
				AA512D1324D99D9800230283 /* FaviconManager.swift */,
				AAEF6BC7276A081C0024DCF4 /* FaviconSelector.swift */,
				AA5FA696275F90C400DCE9C9 /* FaviconImageCache.swift */,
				AA222CB82760F74E00321475 /* FaviconReferenceCache.swift */,
				AA6197C5276B3168008396F0 /* FaviconHostReference.swift */,
				AA6197C3276B314D008396F0 /* FaviconUrlReference.swift */,
				AA5FA699275F91C700DCE9C9 /* Favicon.swift */,
			);
			path = Model;
			sourceTree = "<group>";
		};
		AA5FA69B275F944500DCE9C9 /* Services */ = {
			isa = PBXGroup;
			children = (
				AA5FA69E275F948900DCE9C9 /* Favicons.xcdatamodeld */,
				AA5FA69C275F945C00DCE9C9 /* FaviconStore.swift */,
			);
			path = Services;
			sourceTree = "<group>";
		};
		AA63744E24C9BB4A00AB2AC4 /* Suggestions */ = {
			isa = PBXGroup;
			children = (
				142879D824CE1139005419BB /* ViewModel */,
				AA63745024C9BB9A00AB2AC4 /* Model */,
			);
			path = Suggestions;
			sourceTree = "<group>";
		};
		AA63745024C9BB9A00AB2AC4 /* Model */ = {
			isa = PBXGroup;
			children = (
				AA63745324C9BF9A00AB2AC4 /* SuggestionContainerTests.swift */,
				AA0F3DB6261A566C0077F2D9 /* SuggestionLoadingMock.swift */,
			);
			path = Model;
			sourceTree = "<group>";
		};
		AA652CAB25DD820D009059CC /* Bookmarks */ = {
			isa = PBXGroup;
			children = (
				AA652CAE25DD8228009059CC /* Model */,
				AA652CAF25DD822C009059CC /* Services */,
			);
			path = Bookmarks;
			sourceTree = "<group>";
		};
		AA652CAE25DD8228009059CC /* Model */ = {
			isa = PBXGroup;
			children = (
				4B9292B62667103000AD2C21 /* BookmarkManagedObjectTests.swift */,
				4B9292B72667103000AD2C21 /* BookmarkMigrationTests.swift */,
				4B9292B02667103000AD2C21 /* BookmarkNodePathTests.swift */,
				4B9292B12667103000AD2C21 /* BookmarkNodeTests.swift */,
				4B9292B32667103000AD2C21 /* BookmarkOutlineViewDataSourceTests.swift */,
				4B9292B22667103000AD2C21 /* BookmarkSidebarTreeControllerTests.swift */,
				4B9292B82667103000AD2C21 /* BookmarkTests.swift */,
				4B9292B92667103100AD2C21 /* PasteboardBookmarkTests.swift */,
				4B9292B42667103000AD2C21 /* PasteboardFolderTests.swift */,
				4B9292B52667103000AD2C21 /* TreeControllerTests.swift */,
				AA652CCD25DD9071009059CC /* BookmarkListTests.swift */,
				AA652CD225DDA6E9009059CC /* LocalBookmarkManagerTests.swift */,
			);
			path = Model;
			sourceTree = "<group>";
		};
		AA652CAF25DD822C009059CC /* Services */ = {
			isa = PBXGroup;
			children = (
				AA652CB025DD825B009059CC /* LocalBookmarkStoreTests.swift */,
				AA652CDA25DDAB32009059CC /* BookmarkStoreMock.swift */,
			);
			path = Services;
			sourceTree = "<group>";
		};
		AA6820E825503A21005ED0D5 /* Fire */ = {
			isa = PBXGroup;
			children = (
				AAFCB38325E546FF00859DD4 /* View */,
				AA6820EF25503D93005ED0D5 /* ViewModel */,
				AA6820E925503A49005ED0D5 /* Model */,
			);
			path = Fire;
			sourceTree = "<group>";
		};
		AA6820E925503A49005ED0D5 /* Model */ = {
			isa = PBXGroup;
			children = (
				8511E18325F82B34002F516B /* 01_Fire_really_small.json */,
				AA6820EA25503D6A005ED0D5 /* Fire.swift */,
			);
			path = Model;
			sourceTree = "<group>";
		};
		AA6820EF25503D93005ED0D5 /* ViewModel */ = {
			isa = PBXGroup;
			children = (
				AA6820F025503DA9005ED0D5 /* FireViewModel.swift */,
				AA13DCB3271480B0006D48D3 /* FirePopoverViewModel.swift */,
			);
			path = ViewModel;
			sourceTree = "<group>";
		};
		AA68C3D824911D56001B8783 /* View */ = {
			isa = PBXGroup;
			children = (
				AA585D87248FD31400E9A3E2 /* Main.storyboard */,
				AA7412BC24D2BEEE00D22FE0 /* MainWindow.swift */,
				AA7412B424D1536B00D22FE0 /* MainWindowController.swift */,
				AA585DAE2490E6E600E9A3E2 /* MainViewController.swift */,
				B688B4D9273E6D3B0087BEAF /* MainView.swift */,
				B688B4DE27420D290087BEAF /* PDFSearchTextMenuItemHandler.swift */,
				B68C92C0274E3EF4002AC6B0 /* PopUpWindow.swift */,
			);
			path = View;
			sourceTree = "<group>";
		};
		AA6EF9AE25066F99004754E6 /* Windows */ = {
			isa = PBXGroup;
			children = (
				AA6EF9AF25067035004754E6 /* View */,
			);
			path = Windows;
			sourceTree = "<group>";
		};
		AA6EF9AF25067035004754E6 /* View */ = {
			isa = PBXGroup;
			children = (
				AA6EF9AC25066F42004754E6 /* WindowsManager.swift */,
				AAA892E9250A4CEF005B37B2 /* WindowControllersManager.swift */,
				856C98D42570116900A22F1F /* NSWindow+Toast.swift */,
			);
			path = View;
			sourceTree = "<group>";
		};
		AA80EC52256BE33A007083E7 /* Localizables */ = {
			isa = PBXGroup;
			children = (
				AA80EC53256BE3BC007083E7 /* UserText.swift */,
				AA80EC8B256C49B8007083E7 /* Localizable.strings */,
				AA80EC91256C49BC007083E7 /* Localizable.stringsdict */,
			);
			path = Localizables;
			sourceTree = "<group>";
		};
		AA86491124D8318F001BABEE /* TabBar */ = {
			isa = PBXGroup;
			children = (
				AA86491224D831A1001BABEE /* View */,
				AA8EDF1F2491FCC10071C2E8 /* ViewModel */,
				AA9FF95724A1ECE20039E328 /* Model */,
			);
			path = TabBar;
			sourceTree = "<group>";
		};
		AA86491224D831A1001BABEE /* View */ = {
			isa = PBXGroup;
			children = (
				AA80EC7B256C46AA007083E7 /* TabBar.storyboard */,
				1430DFF424D0580F00B8978C /* TabBarViewController.swift */,
				1456D6E024EFCBC300775049 /* TabBarCollectionView.swift */,
				AA7412B624D1687000D22FE0 /* TabBarScrollView.swift */,
				AA7412B024D0B3AC00D22FE0 /* TabBarViewItem.swift */,
				AA7412B124D0B3AC00D22FE0 /* TabBarViewItem.xib */,
				AA2CB1342587C29500AA6FBE /* TabBarFooter.swift */,
				AA2CB12C2587BB5600AA6FBE /* TabBarFooter.xib */,
				AA9E9A5D25A4867200D1959D /* TabDragAndDropManager.swift */,
			);
			path = View;
			sourceTree = "<group>";
		};
		AA86491324D831B9001BABEE /* Common */ = {
			isa = PBXGroup;
			children = (
				B6A9E4602614608B0067D1B9 /* AppVersion.swift */,
				4B67743D255DBEEA00025BD8 /* Database */,
				AADC60E92493B305008F8EF7 /* Extensions */,
				4BA1A691258B06F600F6F690 /* FileSystem */,
				AA80EC52256BE33A007083E7 /* Localizables */,
				85AC3B3325DA828900C7D2AA /* Network */,
				4BB88B4E25B7BA20006F6B06 /* Utilities */,
				AA86491424D831C4001BABEE /* View */,
			);
			path = Common;
			sourceTree = "<group>";
		};
		AA86491424D831C4001BABEE /* View */ = {
			isa = PBXGroup;
			children = (
				8585B63626D6E61500C1416F /* AppKit */,
				AADCBF3826F7C28F00EF67A8 /* Lottie */,
				8585B63526D6E5F600C1416F /* SwiftUI */,
			);
			path = View;
			sourceTree = "<group>";
		};
		AA86491524D83384001BABEE /* NavigationBar */ = {
			isa = PBXGroup;
			children = (
				853014D425E6709500FB8205 /* Support */,
				AA86491624D8339A001BABEE /* View */,
				AAA0CC3A25337F990079BC96 /* ViewModel */,
			);
			path = NavigationBar;
			sourceTree = "<group>";
		};
		AA86491624D8339A001BABEE /* View */ = {
			isa = PBXGroup;
			children = (
				AA80EC6F256C469C007083E7 /* NavigationBar.storyboard */,
				AA68C3D22490ED62001B8783 /* NavigationBarViewController.swift */,
				14D9B8F924F7E089000D4D13 /* AddressBarViewController.swift */,
				AABEE6AE24AD22B90043105B /* AddressBarTextField.swift */,
				AAC5E4F525D6BF2C007F5990 /* AddressBarButtonsViewController.swift */,
				AAC5E4F025D6BF10007F5990 /* AddressBarButton.swift */,
				AAA0CC32252F181A0079BC96 /* NavigationButtonMenuDelegate.swift */,
				AAA0CC462533833C0079BC96 /* MoreOptionsMenu.swift */,
				AA3439732754D55100B241FA /* trackers-1.json */,
				AA3439742754D55100B241FA /* trackers-2.json */,
				AA3439752754D55100B241FA /* trackers-3.json */,
				AA34396A2754D4E200B241FA /* shield.json */,
				AA34396B2754D4E300B241FA /* shield-dot.json */,
				AA3439762754D55100B241FA /* dark-trackers-1.json */,
				AA3439722754D55100B241FA /* dark-trackers-2.json */,
				AA3439772754D55100B241FA /* dark-trackers-3.json */,
				AA34396F2754D4E900B241FA /* dark-shield.json */,
				AA34396E2754D4E900B241FA /* dark-shield-dot.json */,
			);
			path = View;
			sourceTree = "<group>";
		};
		AA86491B24D837DE001BABEE /* BrowserTab */ = {
			isa = PBXGroup;
			children = (
				AA86491C24D83868001BABEE /* View */,
				AA86491D24D83A59001BABEE /* ViewModel */,
				AA86491E24D83A66001BABEE /* Model */,
				AA512D1224D99D4900230283 /* Services */,
			);
			path = BrowserTab;
			sourceTree = "<group>";
		};
		AA86491C24D83868001BABEE /* View */ = {
			isa = PBXGroup;
			children = (
				AA80EC69256C4691007083E7 /* BrowserTab.storyboard */,
				AA585D83248FD31100E9A3E2 /* BrowserTabViewController.swift */,
				856C98A5256EB59600A22F1F /* MenuItemSelectors.swift */,
				AA6FFB4524DC3B5A0028F4D0 /* WebView.swift */,
				B637273A26CBC8AF00C8CB02 /* AuthenticationAlert.swift */,
			);
			path = View;
			sourceTree = "<group>";
		};
		AA86491D24D83A59001BABEE /* ViewModel */ = {
			isa = PBXGroup;
			children = (
				AA9FF95A24A1EFC20039E328 /* TabViewModel.swift */,
				AA5D6DAB24A340F700C6FBCE /* WebViewStateObserver.swift */,
			);
			path = ViewModel;
			sourceTree = "<group>";
		};
		AA86491E24D83A66001BABEE /* Model */ = {
			isa = PBXGroup;
			children = (
				856CADEF271710F400E79BB0 /* HoverUserScript.swift */,
				4B2E7D6226FF9D6500D2DB17 /* PrintingUserScript.swift */,
				85D438B5256E7C9E00F3BAF8 /* ContextMenuUserScript.swift */,
				4BB88B4425B7B55C006F6B06 /* DebugUserScript.swift */,
				85E11C2E25E7DC7E00974CAF /* ExternalURLHandler.swift */,
				AA9FF95824A1ECF20039E328 /* Tab.swift */,
				85AC3AEE25D5CE9800C7D2AA /* UserScripts.swift */,
				B61F015425EDD5A700ABB5A3 /* UserContentController.swift */,
			);
			path = Model;
			sourceTree = "<group>";
		};
		AA8EDF1F2491FCC10071C2E8 /* ViewModel */ = {
			isa = PBXGroup;
			children = (
				AA9FF95E24A1FB680039E328 /* TabCollectionViewModel.swift */,
			);
			path = ViewModel;
			sourceTree = "<group>";
		};
		AA91F83627076ED100771A0D /* NavigationBar */ = {
			isa = PBXGroup;
			children = (
				AA91F83727076EEE00771A0D /* ViewModel */,
			);
			path = NavigationBar;
			sourceTree = "<group>";
		};
		AA91F83727076EEE00771A0D /* ViewModel */ = {
			isa = PBXGroup;
			children = (
				AA91F83827076F1900771A0D /* PrivacyIconViewModelTests.swift */,
			);
			path = ViewModel;
			sourceTree = "<group>";
		};
		AA92ACAE24EFE1F5005F41C9 /* BrowserTab */ = {
			isa = PBXGroup;
			children = (
				B62EB47B25BAD3BB005745C6 /* WKWebViewPrivateMethodsAvailabilityTests.swift */,
				B67C6C3C2654B897006C872E /* WebViewExtensionTests.swift */,
				B67C6C412654BF49006C872E /* DuckDuckGo-Symbol.jpg */,
				AA92ACAF24EFE209005F41C9 /* ViewModel */,
				AA92ACB024EFE210005F41C9 /* Model */,
				AA9C362625518B61004B1BA3 /* Services */,
			);
			path = BrowserTab;
			sourceTree = "<group>";
		};
		AA92ACAF24EFE209005F41C9 /* ViewModel */ = {
			isa = PBXGroup;
			children = (
				AAC9C01B24CB594C00AD1325 /* TabViewModelTests.swift */,
			);
			path = ViewModel;
			sourceTree = "<group>";
		};
		AA92ACB024EFE210005F41C9 /* Model */ = {
			isa = PBXGroup;
			children = (
				AAC9C01424CAFBCE00AD1325 /* TabTests.swift */,
				85E11C3625E7F1E100974CAF /* ExternalURLHandlerTests.swift */,
			);
			path = Model;
			sourceTree = "<group>";
		};
		AA97BF4425135CB60014931A /* Menus */ = {
			isa = PBXGroup;
			children = (
				85480F8925CDC360009424E3 /* MainMenu.storyboard */,
				AA4BBA3A25C58FA200C4FB0F /* MainMenu.swift */,
				AA6EF9B425081B4C004754E6 /* MainMenuActions.swift */,
				AA97BF4525135DD30014931A /* ApplicationDockMenu.swift */,
				B63ED0E426BB8FB900A9DAD1 /* SharingMenu.swift */,
			);
			path = Menus;
			sourceTree = "<group>";
		};
		AA9B7C7F26A06E130008D425 /* ViewModel */ = {
			isa = PBXGroup;
			children = (
				AA9B7C8426A199B60008D425 /* ServerTrustViewModel.swift */,
			);
			path = ViewModel;
			sourceTree = "<group>";
		};
		AA9C361D25518AAB004B1BA3 /* Fire */ = {
			isa = PBXGroup;
			children = (
				AA9C362125518B34004B1BA3 /* Model */,
			);
			path = Fire;
			sourceTree = "<group>";
		};
		AA9C362125518B34004B1BA3 /* Model */ = {
			isa = PBXGroup;
			children = (
				AA9C362F25518CA9004B1BA3 /* FireTests.swift */,
			);
			path = Model;
			sourceTree = "<group>";
		};
		AA9C362625518B61004B1BA3 /* Services */ = {
			isa = PBXGroup;
			children = (
				4B0219A725E0646500ED7DEA /* WebsiteDataStoreTests.swift */,
				AA9C362725518C44004B1BA3 /* WebsiteDataStoreMock.swift */,
				AABAF59B260A7D130085060C /* FaviconManagerMock.swift */,
			);
			path = Services;
			sourceTree = "<group>";
		};
		AA9FF95724A1ECE20039E328 /* Model */ = {
			isa = PBXGroup;
			children = (
				AA9FF95C24A1FA1C0039E328 /* TabCollection.swift */,
			);
			path = Model;
			sourceTree = "<group>";
		};
		AAA0CC3A25337F990079BC96 /* ViewModel */ = {
			isa = PBXGroup;
			children = (
				AAA0CC3B25337FAB0079BC96 /* WKBackForwardListItemViewModel.swift */,
				B689ECD426C247DB006FB0C5 /* BackForwardListItem.swift */,
				AA75A0AD26F3500C0086B667 /* PrivacyIconViewModel.swift */,
			);
			path = ViewModel;
			sourceTree = "<group>";
		};
		AAB549DD25DAB8E90058460B /* ViewModel */ = {
			isa = PBXGroup;
			children = (
				AAB549DE25DAB8F80058460B /* BookmarkViewModel.swift */,
			);
			path = ViewModel;
			sourceTree = "<group>";
		};
		AABEE68F24A4CB290043105B /* Model */ = {
			isa = PBXGroup;
			children = (
				AABEE69B24A902BB0043105B /* SuggestionContainer.swift */,
				AAB8203B26B2DE0D00788AC3 /* SuggestionListCharacteristics.swift */,
			);
			path = Model;
			sourceTree = "<group>";
		};
		AABEE69024A4CB300043105B /* ViewModel */ = {
			isa = PBXGroup;
			children = (
				AABEE69924A902A90043105B /* SuggestionContainerViewModel.swift */,
				AA3F895224C18AD500628DDE /* SuggestionViewModel.swift */,
			);
			path = ViewModel;
			sourceTree = "<group>";
		};
		AABEE6A124A9F3C90043105B /* View */ = {
			isa = PBXGroup;
			children = (
				AA80EC75256C46A2007083E7 /* Suggestion.storyboard */,
				AABEE6A424AA0A7F0043105B /* SuggestionViewController.swift */,
				AABEE6A824AB4B910043105B /* SuggestionTableCellView.swift */,
				AABEE6AA24ACA0F90043105B /* SuggestionTableRowView.swift */,
			);
			path = View;
			sourceTree = "<group>";
		};
		AAC30A24268DF93500D2D9CD /* Crash Reports */ = {
			isa = PBXGroup;
			children = (
				AAD6D8852696DF2A002393B3 /* View */,
				AAC30A2F268F215000D2D9CD /* Model */,
			);
			path = "Crash Reports";
			sourceTree = "<group>";
		};
		AAC30A2F268F215000D2D9CD /* Model */ = {
			isa = PBXGroup;
			children = (
				AAC30A25268DFEE200D2D9CD /* CrashReporter.swift */,
				AAC30A27268E045400D2D9CD /* CrashReportReader.swift */,
				AAC30A2B268F1ECD00D2D9CD /* CrashReportSender.swift */,
				AAC30A2D268F1EE300D2D9CD /* CrashReportPromptPresenter.swift */,
				AAC30A29268E239100D2D9CD /* CrashReport.swift */,
			);
			path = Model;
			sourceTree = "<group>";
		};
		AAC5E4C025D6A6A9007F5990 /* Bookmarks */ = {
			isa = PBXGroup;
			children = (
				4B9292AD26670F5300AD2C21 /* Extensions */,
				AAC5E4C125D6A6C3007F5990 /* View */,
				AAB549DD25DAB8E90058460B /* ViewModel */,
				AAC5E4C225D6A6C7007F5990 /* Model */,
				AAC5E4C325D6A6CC007F5990 /* Services */,
			);
			path = Bookmarks;
			sourceTree = "<group>";
		};
		AAC5E4C125D6A6C3007F5990 /* View */ = {
			isa = PBXGroup;
			children = (
				4B9292CB2667123700AD2C21 /* AddBookmarkModalViewController.swift */,
				4B9292CA2667123700AD2C21 /* AddFolderModalViewController.swift */,
				4B9292CC2667123700AD2C21 /* BookmarkListViewController.swift */,
				4B9292CD2667123700AD2C21 /* BookmarkManagementDetailViewController.swift */,
				4B9292C72667123700AD2C21 /* BookmarkManagementSidebarViewController.swift */,
				4B9292C82667123700AD2C21 /* BookmarkManagementSplitViewController.swift */,
				4B9292C92667123700AD2C21 /* BookmarkTableRowView.swift */,
				4B9292C62667123700AD2C21 /* BrowserTabSelectionDelegate.swift */,
				4B92928726670D1600AD2C21 /* BookmarkOutlineViewCell.swift */,
				4B92928826670D1600AD2C21 /* BookmarkOutlineViewCell.xib */,
				4B92928526670D1600AD2C21 /* BookmarksOutlineView.swift */,
				4B92928926670D1700AD2C21 /* BookmarkTableCellView.swift */,
				4B92928A26670D1700AD2C21 /* BookmarkTableCellView.xib */,
				4B92928626670D1600AD2C21 /* OutlineSeparatorViewCell.swift */,
				AAC5E4C625D6A6E8007F5990 /* Bookmarks.storyboard */,
				AAC5E4C425D6A6E8007F5990 /* BookmarkPopover.swift */,
				AAC5E4C525D6A6E8007F5990 /* BookmarkPopoverViewController.swift */,
			);
			path = View;
			sourceTree = "<group>";
		};
		AAC5E4C225D6A6C7007F5990 /* Model */ = {
			isa = PBXGroup;
			children = (
				4B9292D82667124B00AD2C21 /* BookmarkListTreeControllerDataSource.swift */,
				4B92929926670D2A00AD2C21 /* BookmarkManagedObject.swift */,
				4B92929326670D2A00AD2C21 /* BookmarkNode.swift */,
				4B92929126670D2A00AD2C21 /* BookmarkOutlineViewDataSource.swift */,
				4B92929426670D2A00AD2C21 /* BookmarkSidebarTreeController.swift */,
				4B92929526670D2A00AD2C21 /* PasteboardBookmark.swift */,
				4B92929226670D2A00AD2C21 /* PasteboardFolder.swift */,
				4B92929A26670D2A00AD2C21 /* PasteboardWriting.swift */,
				4B92929826670D2A00AD2C21 /* PseudoFolder.swift */,
				4B92929626670D2A00AD2C21 /* SpacerNode.swift */,
				4B92929726670D2A00AD2C21 /* BookmarkTreeController.swift */,
				AAC5E4CD25D6A709007F5990 /* Bookmark.swift */,
				AAC5E4CF25D6A709007F5990 /* BookmarkList.swift */,
				AAC5E4CE25D6A709007F5990 /* BookmarkManager.swift */,
			);
			path = Model;
			sourceTree = "<group>";
		};
		AAC5E4C325D6A6CC007F5990 /* Services */ = {
			isa = PBXGroup;
			children = (
				4B9292DA2667125D00AD2C21 /* ContextualMenu.swift */,
				4B9292A726670D3700AD2C21 /* Bookmark.xcdatamodeld */,
				4B9292A526670D3700AD2C21 /* Bookmark.xcmappingmodel */,
				4B9292A626670D3700AD2C21 /* BookmarkMigrationPolicy.swift */,
				AAC5E4D625D6A710007F5990 /* BookmarkStore.swift */,
			);
			path = Services;
			sourceTree = "<group>";
		};
		AAC9C01224CAFBB700AD1325 /* TabBar */ = {
			isa = PBXGroup;
			children = (
				AAC9C01A24CB592E00AD1325 /* ViewModel */,
				AAC9C01324CAFBBE00AD1325 /* Model */,
			);
			path = TabBar;
			sourceTree = "<group>";
		};
		AAC9C01324CAFBBE00AD1325 /* Model */ = {
			isa = PBXGroup;
			children = (
				AAC9C01624CAFBDC00AD1325 /* TabCollectionTests.swift */,
			);
			path = Model;
			sourceTree = "<group>";
		};
		AAC9C01A24CB592E00AD1325 /* ViewModel */ = {
			isa = PBXGroup;
			children = (
				AAC9C01D24CB6BEB00AD1325 /* TabCollectionViewModelTests.swift */,
				AAE39D1A24F44885008EF28B /* TabCollectionViewModelDelegateMock.swift */,
			);
			path = ViewModel;
			sourceTree = "<group>";
		};
		AACB8E7224A4C8BC005F2218 /* Suggestions */ = {
			isa = PBXGroup;
			children = (
				AABEE6A124A9F3C90043105B /* View */,
				AABEE69024A4CB300043105B /* ViewModel */,
				AABEE68F24A4CB290043105B /* Model */,
			);
			path = Suggestions;
			sourceTree = "<group>";
		};
		AACF6FD426BC35C200CF09F9 /* User Agent */ = {
			isa = PBXGroup;
			children = (
				AA0877BE26D6611300B05660 /* Model */,
				AA0877BD26D6610B00B05660 /* Services */,
			);
			path = "User Agent";
			sourceTree = "<group>";
		};
		AAD6D8852696DF2A002393B3 /* View */ = {
			isa = PBXGroup;
			children = (
				AA693E5D2696E5B90007BB78 /* CrashReports.storyboard */,
				AAD6D8862696DF6D002393B3 /* CrashReportPromptViewController.swift */,
			);
			path = View;
			sourceTree = "<group>";
		};
		AADC60E92493B305008F8EF7 /* Extensions */ = {
			isa = PBXGroup;
			children = (
				B6DB3CF826A00E2D00D459B7 /* AVCaptureDevice+SwizzledAuthState.swift */,
				AA61C0D12727F59B00E6B681 /* ArrayExtension.swift */,
				B6106B9D26A565DA0013B453 /* BundleExtension.swift */,
				4BA1A6C1258B0A1300F6F690 /* ContiguousBytesExtension.swift */,
				85AC3AF625D5DBFD00C7D2AA /* DataExtension.swift */,
				B6A9E46F26146A250067D1B9 /* DateExtension.swift */,
				B6040855274B830F00680351 /* DictionaryExtension.swift */,
				B63D467025BFA6C100874977 /* DispatchQueueExtensions.swift */,
				AA92126E25ACCB1100600CD4 /* ErrorExtension.swift */,
				B6E61EE2263AC0C8004E11AB /* FileManagerExtension.swift */,
				AAECA41F24EEA4AC00EFA63A /* IndexPathExtension.swift */,
				0230C0A2272080090018F728 /* KeyedCodingExtension.swift */,
				4B8D9061276D1D880078DB17 /* LocaleExtension.swift */,
				85308E24267FC9F2001ABD76 /* NSAlertExtension.swift */,
				F44C130125C2DA0400426E3E /* NSAppearanceExtension.swift */,
				AA5C8F622591021700748EB7 /* NSApplicationExtension.swift */,
				85C48CCB278D808F00D3263E /* NSAttributedStringExtension.swift */,
				B65E6B9F26D9F10600095F96 /* NSBezierPathExtension.swift */,
				B63D467925BFC3E100874977 /* NSCoderExtensions.swift */,
				F41D174025CB131900472416 /* NSColorExtension.swift */,
				B657841825FA484B00D8DB33 /* NSException+Catch.h */,
				B657841925FA484B00D8DB33 /* NSException+Catch.m */,
				B657841E25FA497600D8DB33 /* NSException+Catch.swift */,
				4B139AFC26B60BD800894F82 /* NSImageExtensions.swift */,
				AA6EF9B2250785D5004754E6 /* NSMenuExtension.swift */,
				AA72D5FD25FFF94E00C77619 /* NSMenuItemExtension.swift */,
				4B0511DF262CAA8600F6079C /* NSOpenPanelExtensions.swift */,
				4B0135CD2729F1AA00D54834 /* NSPasteboardExtension.swift */,
				AA5C8F5D2590EEE800748EB7 /* NSPointExtension.swift */,
				85625999269CA0A600EE44BC /* NSRectExtension.swift */,
				B6B3E0DC2657E9CF0040E0A2 /* NSScreenExtension.swift */,
				AAC5E4E325D6BA9C007F5990 /* NSSizeExtension.swift */,
				4BE0DF0426781961006337B7 /* NSStoryboardExtension.swift */,
				AA5C8F58258FE21F00748EB7 /* NSTextFieldExtension.swift */,
				858A798426A8BB5D00A75A42 /* NSTextViewExtension.swift */,
				4B0511E0262CAA8600F6079C /* NSViewControllerExtension.swift */,
				AA6FFB4324DC33320028F4D0 /* NSViewExtension.swift */,
				AA9E9A5525A3AE8400D1959D /* NSWindowExtension.swift */,
				B6A9E46A2614618A0067D1B9 /* OperatingSystemVersionExtension.swift */,
				B637273C26CCF0C200C8CB02 /* OptionalExtension.swift */,
				B684592125C93BE000DC17B6 /* Publisher.asVoid.swift */,
				B68C2FB127706E6A00BF2C7D /* ProcessExtension.swift */,
				AAFCB37E25E545D400859DD4 /* PublisherExtension.swift */,
				B684592625C93C0500DC17B6 /* Publishers.NestedObjectChanges.swift */,
				B6AAAC3D26048F690029438D /* RandomAccessCollectionExtension.swift */,
				B6C0B24326E9CB080031CB7F /* RunLoopExtension.swift */,
				4BB88B4925B7B690006F6B06 /* SequenceExtensions.swift */,
				B65783E625F8AAFB00D8DB33 /* String+Punycode.swift */,
				AA8EDF2624923EC70071C2E8 /* StringExtension.swift */,
				AAADFD05264AA282001555EA /* TimeIntervalExtension.swift */,
				AA8EDF2324923E980071C2E8 /* URLExtension.swift */,
				AA88D14A252A557100980B4E /* URLRequestExtension.swift */,
				B6DB3AEE278D5C370024C5C4 /* URLSessionExtension.swift */,
				AAA0CC69253CC43C0079BC96 /* WKUserContentControllerExtension.swift */,
				B63D466725BEB6C200874977 /* WKWebView+Private.h */,
				B63D466825BEB6C200874977 /* WKWebView+SessionState.swift */,
				B68458CC25C7EB9000DC17B6 /* WKWebViewConfigurationExtensions.swift */,
				AA92127625ADA07900600CD4 /* WKWebViewExtension.swift */,
				B6CF78DD267B099C00CD4F13 /* WKNavigationActionExtension.swift */,
				4B7A60A0273E0BE400BBDFEB /* WKWebsiteDataStoreExtension.swift */,
			);
			path = Extensions;
			sourceTree = "<group>";
		};
		AADCBF3826F7C28F00EF67A8 /* Lottie */ = {
			isa = PBXGroup;
			children = (
				AADCBF3926F7C2CE00EF67A8 /* LottieAnimationCache.swift */,
			);
			path = Lottie;
			sourceTree = "<group>";
		};
		AAE71DB225F66A0900D74437 /* Homepage */ = {
			isa = PBXGroup;
			children = (
				AAE71DB325F66A3F00D74437 /* View */,
			);
			path = Homepage;
			sourceTree = "<group>";
		};
		AAE71DB325F66A3F00D74437 /* View */ = {
			isa = PBXGroup;
			children = (
				AA72D5E225FE977F00C77619 /* AddEditFavoriteViewController.swift */,
				AA72D5EF25FEA49900C77619 /* AddEditFavoriteWindow.swift */,
				4B65027925E5F2B10054432E /* DefaultBrowserPromptView.swift */,
				4B65027425E5F2A70054432E /* DefaultBrowserPromptView.xib */,
				AAE71E2B25F781EA00D74437 /* Homepage.storyboard */,
				B6E53882267C83420010FEA9 /* HomepageBackgroundView.swift */,
				B6E53887267C94A00010FEA9 /* HomepageCollectionViewFlowLayout.swift */,
				AAE71E3525F7869300D74437 /* HomepageCollectionViewItem.swift */,
				AAE71E3625F7869300D74437 /* HomepageCollectionViewItem.xib */,
				858C78FB2705EB5F009B2B44 /* HomepageHeader.xib */,
				85778E3427142C3000F091CA /* HomepageHeaderView.swift */,
				AAE71E3025F7855400D74437 /* HomepageViewController.swift */,
			);
			path = View;
			sourceTree = "<group>";
		};
		AAE75275263B036300B973F8 /* History */ = {
			isa = PBXGroup;
			children = (
				AAE75277263B038F00B973F8 /* Model */,
				AAE75276263B038A00B973F8 /* Services */,
			);
			path = History;
			sourceTree = "<group>";
		};
		AAE75276263B038A00B973F8 /* Services */ = {
			isa = PBXGroup;
			children = (
				AAE75278263B046100B973F8 /* History.xcdatamodeld */,
				AAE7527B263B056C00B973F8 /* HistoryStore.swift */,
			);
			path = Services;
			sourceTree = "<group>";
		};
		AAE75277263B038F00B973F8 /* Model */ = {
			isa = PBXGroup;
			children = (
				AAE7527F263B0A4D00B973F8 /* HistoryCoordinator.swift */,
				AAE7527D263B05C600B973F8 /* HistoryEntry.swift */,
			);
			path = Model;
			sourceTree = "<group>";
		};
		AAE8B0FD258A416F00E81239 /* Tooltip */ = {
			isa = PBXGroup;
			children = (
				AAE8B0FE258A417D00E81239 /* View */,
			);
			path = Tooltip;
			sourceTree = "<group>";
		};
		AAE8B0FE258A417D00E81239 /* View */ = {
			isa = PBXGroup;
			children = (
				AAE8B101258A41C000E81239 /* Tooltip.storyboard */,
				AAC82C5F258B6CB5009B6B42 /* TooltipWindowController.swift */,
				AAE8B10F258A456C00E81239 /* TooltipViewController.swift */,
			);
			path = View;
			sourceTree = "<group>";
		};
		AAEC74AE2642C47300C2EFBC /* History */ = {
			isa = PBXGroup;
			children = (
				AAEC74AF2642C48800C2EFBC /* Model */,
				AAEC74B02642C48B00C2EFBC /* Services */,
			);
			path = History;
			sourceTree = "<group>";
		};
		AAEC74AF2642C48800C2EFBC /* Model */ = {
			isa = PBXGroup;
			children = (
				AAEC74B12642C57200C2EFBC /* HistoryCoordinatingMock.swift */,
				AAEC74B32642C69300C2EFBC /* HistoryCoordinatorTests.swift */,
			);
			path = Model;
			sourceTree = "<group>";
		};
		AAEC74B02642C48B00C2EFBC /* Services */ = {
			isa = PBXGroup;
			children = (
				AAEC74B52642CC6A00C2EFBC /* HistoryStoringMock.swift */,
				AAEC74B72642E43800C2EFBC /* HistoryStoreTests.swift */,
			);
			path = Services;
			sourceTree = "<group>";
		};
		AAEC74B92642E66600C2EFBC /* Extensions */ = {
			isa = PBXGroup;
			children = (
				AAEC74BA2642E67C00C2EFBC /* NSPersistentContainerExtension.swift */,
				4B4F72EB266B2ED300814C60 /* CollectionExtension.swift */,
			);
			path = Extensions;
			sourceTree = "<group>";
		};
		AAFCB38325E546FF00859DD4 /* View */ = {
			isa = PBXGroup;
			children = (
				AAB7320626DD0C37002FACF9 /* Fire.storyboard */,
				AAEEC6A827088ADB008445F7 /* FireCoordinator.swift */,
				AAB7320826DD0CD9002FACF9 /* FireViewController.swift */,
				AAE99B8827088A19008B6BD9 /* FirePopover.swift */,
				AA840A9727319D1600E63CDD /* FirePopoverWrapperViewController.swift */,
				AA61C0CF2722159B00E6B681 /* FireInfoViewController.swift */,
				AA6AD95A2704B6DB00159F8A /* FirePopoverViewController.swift */,
				AAE246F7270A406200BEEAEE /* FirePopoverCollectionViewHeader.swift */,
				AAE246F5270A3D3000BEEAEE /* FirePopoverCollectionViewHeader.xib */,
				AAE246F12709EF3B00BEEAEE /* FirePopoverCollectionViewItem.swift */,
				AAE246F22709EF3B00BEEAEE /* FirePopoverCollectionViewItem.xib */,
			);
			path = View;
			sourceTree = "<group>";
		};
		B6040859274B8C5200680351 /* Unprotected Domains */ = {
			isa = PBXGroup;
			children = (
				336B39E22726B4B700C417D3 /* LocalUnprotectedDomains.swift */,
				B68503A6279141CD00893A05 /* KeySetDictionary.swift */,
				B604085A274B8CA300680351 /* UnprotectedDomains.xcdatamodeld */,
			);
			path = "Unprotected Domains";
			sourceTree = "<group>";
		};
		B6106BA126A7BE430013B453 /* Permissions */ = {
			isa = PBXGroup;
			children = (
				B6106B9F26A7BE0B0013B453 /* PermissionManagerTests.swift */,
				B6106BB026A7D8720013B453 /* PermissionStoreTests.swift */,
				B63ED0D726AE729600A9DAD1 /* PermissionModelTests.swift */,
				B6106BAE26A7C6180013B453 /* PermissionStoreMock.swift */,
				B63ED0D926AE7AF400A9DAD1 /* PermissionManagerMock.swift */,
				B63ED0DB26AE7B1E00A9DAD1 /* WebViewMock.swift */,
				B63ED0DD26AFD9A300A9DAD1 /* AVCaptureDeviceMock.swift */,
				B63ED0DF26AFE32F00A9DAD1 /* GeolocationProviderMock.swift */,
			);
			path = Permissions;
			sourceTree = "<group>";
		};
		B61EF3EA266F91D700B4D78F /* Extensions */ = {
			isa = PBXGroup;
			children = (
				B6F41030264D2B23003DA42C /* ProgressExtension.swift */,
				B66E9DD12670EB2A00E53BB5 /* _WKDownload+WebKitDownload.swift */,
				B66E9DD32670EB4A00E53BB5 /* WKDownload+WebKitDownload.swift */,
				B61EF3EB266F91E700B4D78F /* WKWebView+Download.swift */,
				B61EF3F0266F922200B4D78F /* WKProcessPool+DownloadDelegate.swift */,
				B63B9C502670B2B200C45B91 /* _WKDownload.h */,
				B63B9C542670B32000C45B91 /* WKProcessPool+Private.h */,
				B6CF78E2267B0A1900CD4F13 /* WKNavigationAction+Private.h */,
			);
			path = Extensions;
			sourceTree = "<group>";
		};
		B64C84DB2692D6E80048FEBE /* Permissions */ = {
			isa = PBXGroup;
			children = (
				B64C84EF269310000048FEBE /* Model */,
				B64C84DC2692D6FC0048FEBE /* View */,
			);
			path = Permissions;
			sourceTree = "<group>";
		};
		B64C84DC2692D6FC0048FEBE /* View */ = {
			isa = PBXGroup;
			children = (
				B64C84DD2692D7400048FEBE /* PermissionAuthorization.storyboard */,
				B64C84E22692DC9F0048FEBE /* PermissionAuthorizationViewController.swift */,
				B64C84EA2692DD650048FEBE /* PermissionAuthorizationPopover.swift */,
				B6BBF17327475B15004F850E /* PopupBlockedPopover.swift */,
				B64C852926942AC90048FEBE /* PermissionContextMenu.swift */,
				B64C85412694590B0048FEBE /* PermissionButton.swift */,
			);
			path = View;
			sourceTree = "<group>";
		};
		B64C84EF269310000048FEBE /* Model */ = {
			isa = PBXGroup;
			children = (
				B6106BAA26A7BF1D0013B453 /* PermissionType.swift */,
				B6106BAC26A7BF390013B453 /* PermissionState.swift */,
				B65536A52685B82B00085A79 /* Permissions.swift */,
				B6106BA526A7BEC80013B453 /* PermissionAuthorizationQuery.swift */,
				B6DB3CFA26A17CB800D459B7 /* PermissionModel.swift */,
				B64C84F0269310120048FEBE /* PermissionManager.swift */,
				B64C853726944B880048FEBE /* StoredPermission.swift */,
				B64C853C26944B940048FEBE /* PermissionStore.swift */,
				B64C852E26943BC10048FEBE /* Permissions.xcdatamodeld */,
			);
			path = Model;
			sourceTree = "<group>";
		};
		B65536902684409300085A79 /* Geolocation */ = {
			isa = PBXGroup;
			children = (
				B65536962684413900085A79 /* WKGeolocationProvider.h */,
				B6553691268440D700085A79 /* WKProcessPool+GeolocationProvider.swift */,
				B655369A268442EE00085A79 /* GeolocationProvider.swift */,
				B65536AD2685E17100085A79 /* GeolocationService.swift */,
			);
			path = Geolocation;
			sourceTree = "<group>";
		};
		B68172A7269C4334006D1092 /* Model */ = {
			isa = PBXGroup;
			children = (
				B68172A8269C487D006D1092 /* PrivacyDashboardUserScript.swift */,
				B6106BA226A7BEA00013B453 /* PermissionAuthorizationState.swift */,
				AA9B7C7D26A06E040008D425 /* TrackerInfo.swift */,
				AA9B7C8226A197A00008D425 /* ServerTrust.swift */,
			);
			path = Model;
			sourceTree = "<group>";
		};
		B68172AC269EB415006D1092 /* Geolocation */ = {
			isa = PBXGroup;
			children = (
				B68172AD269EB43F006D1092 /* GeolocationServiceTests.swift */,
				B6106BB426A809E60013B453 /* GeolocationProviderTests.swift */,
				B63ED0E226B3E7FA00A9DAD1 /* CLLocationManagerMock.swift */,
				B6106BB226A7F4AA0013B453 /* GeolocationServiceMock.swift */,
			);
			path = Geolocation;
			sourceTree = "<group>";
		};
		B683097A274DCFE3004B46BB /* Database */ = {
			isa = PBXGroup;
			children = (
				B6BBF16F2744CDE1004F850E /* CoreDataStoreTests.swift */,
				B6C2C9F42760B659005B7F0A /* TestDataModel.xcdatamodeld */,
			);
			path = Database;
			sourceTree = "<group>";
		};
		B68458AE25C7E75100DC17B6 /* State Restoration */ = {
			isa = PBXGroup;
			children = (
				B6A5A27025B9377300AA7ADA /* StatePersistenceService.swift */,
				B68458AF25C7E76A00DC17B6 /* WindowManager+StateRestoration.swift */,
				B68458B725C7E8B200DC17B6 /* Tab+NSSecureCoding.swift */,
				B68458C425C7EA0C00DC17B6 /* TabCollection+NSSecureCoding.swift */,
				B68458BF25C7E9E000DC17B6 /* TabCollectionViewModel+NSSecureCoding.swift */,
				B684590725C9027900DC17B6 /* AppStateChangedPublisher.swift */,
				B684592E25C93FBF00DC17B6 /* AppStateRestorationManager.swift */,
			);
			path = "State Restoration";
			sourceTree = "<group>";
		};
		B69B50332726A10700758A2B /* ATB */ = {
			isa = PBXGroup;
			children = (
				B69B50352726A11F00758A2B /* Atb.swift */,
				B69B50382726A12400758A2B /* AtbParser.swift */,
				B69B50342726A11F00758A2B /* StatisticsLoader.swift */,
				B69B50362726A12000758A2B /* StatisticsStore.swift */,
				B69B50392726A12500758A2B /* LocalStatisticsStore.swift */,
				B69B50372726A12000758A2B /* VariantManager.swift */,
				B69B50562727D16900758A2B /* AtbAndVariantCleanup.swift */,
			);
			path = ATB;
			sourceTree = "<group>";
		};
		B69B50402726C3F400758A2B /* ATB */ = {
			isa = PBXGroup;
			children = (
				B69B504D2726CD3900758A2B /* Mock */,
				B69B50422726C5C100758A2B /* AtbAndVariantCleanupTests.swift */,
				B69B50412726C5C100758A2B /* AtbParserTests.swift */,
				B69B50442726C5C200758A2B /* StatisticsLoaderTests.swift */,
				B69B50432726C5C100758A2B /* VariantManagerTests.swift */,
			);
			path = ATB;
			sourceTree = "<group>";
		};
		B69B504D2726CD3900758A2B /* Mock */ = {
			isa = PBXGroup;
			children = (
				B69B50492726CA2900758A2B /* MockStatisticsStore.swift */,
				B69B504A2726CA2900758A2B /* MockVariantManager.swift */,
				B69B50502726CD7F00758A2B /* atb-with-update.json */,
				B69B504E2726CD7E00758A2B /* atb.json */,
				B69B504F2726CD7F00758A2B /* empty */,
				B69B50512726CD8000758A2B /* invalid.json */,
			);
			path = Mock;
			sourceTree = "<group>";
		};
		B6A5A28C25B962CB00AA7ADA /* App */ = {
			isa = PBXGroup;
			children = (
				B6A5A2A725BAA35500AA7ADA /* WindowManagerStateRestorationTests.swift */,
				B6A5A29F25B96E8300AA7ADA /* AppStateChangePublisherTests.swift */,
				B6C2C9EE276081AB005B7F0A /* DeallocationTests.swift */,
			);
			path = App;
			sourceTree = "<group>";
		};
		B6A9E44E26142AF90067D1B9 /* Statistics */ = {
			isa = PBXGroup;
			children = (
				B69B50332726A10700758A2B /* ATB */,
				B6A9E45226142B070067D1B9 /* Pixel.swift */,
				B6A9E498261474120067D1B9 /* TimedPixel.swift */,
				B6A9E47626146A570067D1B9 /* PixelEvent.swift */,
				B6A9E47E26146A800067D1B9 /* PixelArguments.swift */,
				B6A9E48326146AAB0067D1B9 /* PixelParameters.swift */,
				B6A9E4A2261475C70067D1B9 /* AppUsageActivityMonitor.swift */,
				B610F2BA27A145C500FCEBE9 /* RulesCompilationMonitor.swift */,
				B6DA44012616B28300DD1EC2 /* PixelDataStore.swift */,
				B68C92C32750EF76002AC6B0 /* PixelDataRecord.swift */,
				B6DA44062616B30600DD1EC2 /* PixelDataModel.xcdatamodeld */,
			);
			path = Statistics;
			sourceTree = "<group>";
		};
		B6A9E47526146A440067D1B9 /* API */ = {
			isa = PBXGroup;
			children = (
				B6A9E458261460340067D1B9 /* APIHeaders.swift */,
				B6A9E459261460350067D1B9 /* APIRequest.swift */,
				B6A9E457261460340067D1B9 /* ApiRequestError.swift */,
			);
			path = API;
			sourceTree = "<group>";
		};
		B6AE74322609AFBB005B9B1A /* Progress */ = {
			isa = PBXGroup;
			children = (
				B6AE74332609AFCE005B9B1A /* ProgressEstimationTests.swift */,
			);
			path = Progress;
			sourceTree = "<group>";
		};
		B6B1E87C26D5DA020062C350 /* View */ = {
			isa = PBXGroup;
			children = (
				B6B1E87D26D5DA0E0062C350 /* DownloadsPopover.swift */,
				B6B1E87F26D5DA9B0062C350 /* DownloadsViewController.swift */,
				B6B1E88126D5DAC30062C350 /* Downloads.storyboard */,
				B6B1E88326D5EB570062C350 /* DownloadsCellView.swift */,
				B6C0B23B26E87D900031CB7F /* NSAlert+ActiveDownloadsTermination.swift */,
			);
			path = View;
			sourceTree = "<group>";
		};
		B6C0B23126E71A800031CB7F /* Services */ = {
			isa = PBXGroup;
			children = (
				B6C0B23226E71BCD0031CB7F /* Downloads.xcdatamodeld */,
				B6C0B22F26E61D630031CB7F /* DownloadListStore.swift */,
				B6B1E87A26D381710062C350 /* DownloadListCoordinator.swift */,
			);
			path = Services;
			sourceTree = "<group>";
		};
		B6DA440F2616C0F200DD1EC2 /* Statistics */ = {
			isa = PBXGroup;
			children = (
				B69B50402726C3F400758A2B /* ATB */,
				B6DA44102616C0FC00DD1EC2 /* PixelTests.swift */,
				B662D3D82755D7AD0035D4D6 /* PixelStoreTests.swift */,
				B662D3DA2755D8190035D4D6 /* OldPixelDataModel.xcdatamodeld */,
				B6DA44222616CABC00DD1EC2 /* PixelArgumentsTests.swift */,
				B6DA44272616CAE000DD1EC2 /* AppUsageActivityMonitorTests.swift */,
				B6DA441D2616C84600DD1EC2 /* PixelStoreMock.swift */,
				4B117F7C276C0CB5002F3D8C /* LocalStatisticsStoreTests.swift */,
				B610F2E327A8F37A00FCEBE9 /* CBRCompileTimeReporterTests.swift */,
			);
			path = Statistics;
			sourceTree = "<group>";
		};
		B6FA893A269C414900588ECD /* Privacy Dashboard */ = {
			isa = PBXGroup;
			children = (
				B68172A7269C4334006D1092 /* Model */,
				AA9B7C7F26A06E130008D425 /* ViewModel */,
				B6FA893B269C41ED00588ECD /* View */,
			);
			path = "Privacy Dashboard";
			sourceTree = "<group>";
		};
		B6FA893B269C41ED00588ECD /* View */ = {
			isa = PBXGroup;
			children = (
				B6FA893C269C423100588ECD /* PrivacyDashboard.storyboard */,
				B6FA893E269C424500588ECD /* PrivacyDashboardViewController.swift */,
				B6FA8940269C425400588ECD /* PrivacyDashboardPopover.swift */,
			);
			path = View;
			sourceTree = "<group>";
		};
		EAA29AEB278D2E51007070CF /* fonts */ = {
			isa = PBXGroup;
			children = (
				EAA29AE7278D2E43007070CF /* ProximaNova-Bold-webfont.woff2 */,
				EAA29AE8278D2E43007070CF /* ProximaNova-Reg-webfont.woff2 */,
			);
			path = fonts;
			sourceTree = "<group>";
		};
/* End PBXGroup section */

/* Begin PBXNativeTarget section */
		4B1AD89C25FC27E200261379 /* Integration Tests */ = {
			isa = PBXNativeTarget;
			buildConfigurationList = 4B1AD8A625FC27E200261379 /* Build configuration list for PBXNativeTarget "Integration Tests" */;
			buildPhases = (
				4B1AD89925FC27E200261379 /* Sources */,
				4B1AD89A25FC27E200261379 /* Frameworks */,
				4B1AD89B25FC27E200261379 /* Resources */,
			);
			buildRules = (
			);
			dependencies = (
				4B1AD8A325FC27E200261379 /* PBXTargetDependency */,
			);
			name = "Integration Tests";
			productName = "Integration Tests";
			productReference = 4B1AD89D25FC27E200261379 /* Integration Tests.xctest */;
			productType = "com.apple.product-type.bundle.unit-test";
		};
		7B4CE8D926F02108009134B1 /* UI Tests */ = {
			isa = PBXNativeTarget;
			buildConfigurationList = 7B4CE8E526F02108009134B1 /* Build configuration list for PBXNativeTarget "UI Tests" */;
			buildPhases = (
				7B4CE8D626F02108009134B1 /* Sources */,
				7B4CE8D726F02108009134B1 /* Frameworks */,
				7B4CE8D826F02108009134B1 /* Resources */,
			);
			buildRules = (
			);
			dependencies = (
				7B4CE8E026F02108009134B1 /* PBXTargetDependency */,
			);
			name = "UI Tests";
			productName = "UI Tests";
			productReference = 7B4CE8DA26F02108009134B1 /* UI Tests.xctest */;
			productType = "com.apple.product-type.bundle.ui-testing";
		};
		AA585D7D248FD31100E9A3E2 /* DuckDuckGo Privacy Browser */ = {
			isa = PBXNativeTarget;
			buildConfigurationList = AA585DA4248FD31500E9A3E2 /* Build configuration list for PBXNativeTarget "DuckDuckGo Privacy Browser" */;
			buildPhases = (
				AA585D7A248FD31100E9A3E2 /* Sources */,
				AA8EDF2824925E940071C2E8 /* Swift Lint */,
				85CA9A2226455B3500145393 /* Check Filename Headers */,
				AA585D7B248FD31100E9A3E2 /* Frameworks */,
				AA585D7C248FD31100E9A3E2 /* Resources */,
				B65EF4C426CE43D600530191 /* Disable Beta App Updates */,
			);
			buildRules = (
			);
			dependencies = (
			);
			name = "DuckDuckGo Privacy Browser";
			packageProductDependencies = (
				4B82E9B225B69E3E00656FE7 /* TrackerRadarKit */,
				85FF55C725F82E4F00E2AB99 /* Lottie */,
				B65783F425F8ACA400D8DB33 /* Punnycode */,
				AA06B6B62672AF8100F541C5 /* Sparkle */,
				9807F644278CA16F00E1547B /* BrowserServicesKit */,
			);
			productName = DuckDuckGo;
			productReference = AA585D7E248FD31100E9A3E2 /* DuckDuckGo.app */;
			productType = "com.apple.product-type.application";
		};
		AA585D8F248FD31400E9A3E2 /* Unit Tests */ = {
			isa = PBXNativeTarget;
			buildConfigurationList = AA585DA7248FD31500E9A3E2 /* Build configuration list for PBXNativeTarget "Unit Tests" */;
			buildPhases = (
				AA585D8C248FD31400E9A3E2 /* Sources */,
				AA585D8D248FD31400E9A3E2 /* Frameworks */,
				AA585D8E248FD31400E9A3E2 /* Resources */,
			);
			buildRules = (
			);
			dependencies = (
				AA585D92248FD31400E9A3E2 /* PBXTargetDependency */,
			);
			name = "Unit Tests";
			packageProductDependencies = (
				B6DA44162616C13800DD1EC2 /* OHHTTPStubs */,
				B6DA44182616C13800DD1EC2 /* OHHTTPStubsSwift */,
			);
			productName = DuckDuckGoTests;
			productReference = AA585D90248FD31400E9A3E2 /* Unit Tests.xctest */;
			productType = "com.apple.product-type.bundle.unit-test";
		};
/* End PBXNativeTarget section */

/* Begin PBXProject section */
		AA585D76248FD31100E9A3E2 /* Project object */ = {
			isa = PBXProject;
			attributes = {
				LastSwiftUpdateCheck = 1250;
				LastUpgradeCheck = 1320;
				ORGANIZATIONNAME = DuckDuckGo;
				TargetAttributes = {
					4B1AD89C25FC27E200261379 = {
						CreatedOnToolsVersion = 12.4;
						TestTargetID = AA585D7D248FD31100E9A3E2;
					};
					7B4CE8D926F02108009134B1 = {
						CreatedOnToolsVersion = 12.5.1;
						TestTargetID = AA585D7D248FD31100E9A3E2;
					};
					AA585D7D248FD31100E9A3E2 = {
						CreatedOnToolsVersion = 11.5;
					};
					AA585D8F248FD31400E9A3E2 = {
						CreatedOnToolsVersion = 11.5;
						TestTargetID = AA585D7D248FD31100E9A3E2;
					};
				};
			};
			buildConfigurationList = AA585D79248FD31100E9A3E2 /* Build configuration list for PBXProject "DuckDuckGo" */;
			compatibilityVersion = "Xcode 9.3";
			developmentRegion = en;
			hasScannedForEncodings = 0;
			knownRegions = (
				en,
				Base,
			);
			mainGroup = AA585D75248FD31100E9A3E2;
			packageReferences = (
				4B82E9B125B69E3E00656FE7 /* XCRemoteSwiftPackageReference "TrackerRadarKit" */,
				85FF55C625F82E4F00E2AB99 /* XCRemoteSwiftPackageReference "lottie-ios" */,
				B65783F325F8ACA400D8DB33 /* XCRemoteSwiftPackageReference "PunycodeSwift" */,
				B6DA44152616C13800DD1EC2 /* XCRemoteSwiftPackageReference "OHHTTPStubs" */,
				AA06B6B52672AF8100F541C5 /* XCRemoteSwiftPackageReference "Sparkle" */,
				9807F643278CA16F00E1547B /* XCRemoteSwiftPackageReference "BrowserServicesKit" */,
			);
			productRefGroup = AA585D7F248FD31100E9A3E2 /* Products */;
			projectDirPath = "";
			projectRoot = "";
			targets = (
				AA585D7D248FD31100E9A3E2 /* DuckDuckGo Privacy Browser */,
				AA585D8F248FD31400E9A3E2 /* Unit Tests */,
				4B1AD89C25FC27E200261379 /* Integration Tests */,
				7B4CE8D926F02108009134B1 /* UI Tests */,
			);
		};
/* End PBXProject section */

/* Begin PBXResourcesBuildPhase section */
		4B1AD89B25FC27E200261379 /* Resources */ = {
			isa = PBXResourcesBuildPhase;
			buildActionMask = 2147483647;
			files = (
			);
			runOnlyForDeploymentPostprocessing = 0;
		};
		7B4CE8D826F02108009134B1 /* Resources */ = {
			isa = PBXResourcesBuildPhase;
			buildActionMask = 2147483647;
			files = (
			);
			runOnlyForDeploymentPostprocessing = 0;
		};
		AA585D7C248FD31100E9A3E2 /* Resources */ = {
			isa = PBXResourcesBuildPhase;
			buildActionMask = 2147483647;
			files = (
				4B02198C25E05FAC00ED7DEA /* Fireproofing.storyboard in Resources */,
				AA80EC73256C46A2007083E7 /* Suggestion.storyboard in Resources */,
				AA693E5E2696E5B90007BB78 /* CrashReports.storyboard in Resources */,
				9833913127AAA4B500DAF119 /* trackerData.json in Resources */,
				4B0511CE262CAA5A00F6079C /* DownloadPreferencesTableCellView.xib in Resources */,
				8511E18425F82B34002F516B /* 01_Fire_really_small.json in Resources */,
				85B7184A27677C2D00B4277F /* Onboarding.storyboard in Resources */,
				4B0511C3262CAA5A00F6079C /* Preferences.storyboard in Resources */,
				EA477680272A21B700419EDA /* clickToLoadConfig.json in Resources */,
				B6B1E88226D5DAC30062C350 /* Downloads.storyboard in Resources */,
				AA3439712754D4E900B241FA /* dark-shield.json in Resources */,
				85A0117425AF2EDF00FA6A0C /* FindInPage.storyboard in Resources */,
				AA80EC89256C49B8007083E7 /* Localizable.strings in Resources */,
				EA4617F0273A28A700F110A2 /* fb-tds.json in Resources */,
				AAE8B102258A41C000E81239 /* Tooltip.storyboard in Resources */,
				AA68C3D72490F821001B8783 /* README.md in Resources */,
				AA585D86248FD31400E9A3E2 /* Assets.xcassets in Resources */,
				AA585D89248FD31400E9A3E2 /* Main.storyboard in Resources */,
				AAE246F6270A3D3000BEEAEE /* FirePopoverCollectionViewHeader.xib in Resources */,
				85378D9C274E61B8007C5CBF /* MessageViews.storyboard in Resources */,
				AA80EC79256C46AA007083E7 /* TabBar.storyboard in Resources */,
				AA34396D2754D4E300B241FA /* shield-dot.json in Resources */,
				AAC5E4C925D6A6E8007F5990 /* Bookmarks.storyboard in Resources */,
				B6FA893D269C423100588ECD /* PrivacyDashboard.storyboard in Resources */,
				AA34396C2754D4E300B241FA /* shield.json in Resources */,
				B693955626F04BEC0015B914 /* SavePanelAccessoryView.xib in Resources */,
				4B65027525E5F2A70054432E /* DefaultBrowserPromptView.xib in Resources */,
				AA7412B324D0B3AC00D22FE0 /* TabBarViewItem.xib in Resources */,
				85480F8A25CDC360009424E3 /* MainMenu.storyboard in Resources */,
				4B677435255DBEB800025BD8 /* httpsMobileV2FalsePositives.json in Resources */,
				AAE71E3825F7869300D74437 /* HomepageCollectionViewItem.xib in Resources */,
				AA3439792754D55100B241FA /* trackers-1.json in Resources */,
				AA34397C2754D55100B241FA /* dark-trackers-1.json in Resources */,
				4B723E1126B0006C00E14D75 /* DataImport.storyboard in Resources */,
				4B92929026670D1700AD2C21 /* BookmarkTableCellView.xib in Resources */,
				339A6B5826A044BA00E3DAE8 /* duckduckgo-privacy-dashboard in Resources */,
				4B92928E26670D1700AD2C21 /* BookmarkOutlineViewCell.xib in Resources */,
				858C78FC2705EB5F009B2B44 /* HomepageHeader.xib in Resources */,
				B64C84DE2692D7400048FEBE /* PermissionAuthorization.storyboard in Resources */,
				4BC68A702759AE490029A586 /* Waitlist.storyboard in Resources */,
				AA34397D2754D55100B241FA /* dark-trackers-3.json in Resources */,
				AA3439782754D55100B241FA /* dark-trackers-2.json in Resources */,
				AAB7320726DD0C37002FACF9 /* Fire.storyboard in Resources */,
				EA18D1CA272F0DC8006DC101 /* social_images in Resources */,
				AA80EC8F256C49BC007083E7 /* Localizable.stringsdict in Resources */,
				EAC80DE0271F6C0100BBF02D /* fb-sdk.js in Resources */,
				AAE71E2C25F781EA00D74437 /* Homepage.storyboard in Resources */,
				85625994269C8F9600EE44BC /* PasswordManager.storyboard in Resources */,
				AA80EC6D256C469C007083E7 /* NavigationBar.storyboard in Resources */,
				4B0511C6262CAA5A00F6079C /* DefaultBrowserTableCellView.xib in Resources */,
				4B677433255DBEB800025BD8 /* httpsMobileV2Bloom.bin in Resources */,
				AA34397B2754D55100B241FA /* trackers-3.json in Resources */,
				026ADE1426C3010C002518EE /* macos-config.json in Resources */,
				4B677432255DBEB800025BD8 /* httpsMobileV2BloomSpec.json in Resources */,
				AA2CB12D2587BB5600AA6FBE /* TabBarFooter.xib in Resources */,
				AA80EC67256C4691007083E7 /* BrowserTab.storyboard in Resources */,
				AAE246F42709EF3B00BEEAEE /* FirePopoverCollectionViewItem.xib in Resources */,
				EAA29AE9278D2E43007070CF /* ProximaNova-Bold-webfont.woff2 in Resources */,
				AA3439702754D4E900B241FA /* dark-shield-dot.json in Resources */,
				4B0511C1262CAA5A00F6079C /* PrivacySecurityPreferencesTableCellView.xib in Resources */,
				AA34397A2754D55100B241FA /* trackers-2.json in Resources */,
				EAA29AEA278D2E43007070CF /* ProximaNova-Reg-webfont.woff2 in Resources */,
				4B0511D0262CAA5A00F6079C /* AppearancePreferencesTableCellView.xib in Resources */,
				EAFAD6CA2728BD1200F9DF00 /* clickToLoad.js in Resources */,
				336D5B18262D8D3C0052E0C9 /* findinpage.js in Resources */,
			);
			runOnlyForDeploymentPostprocessing = 0;
		};
		AA585D8E248FD31400E9A3E2 /* Resources */ = {
			isa = PBXResourcesBuildPhase;
			buildActionMask = 2147483647;
			files = (
				B69B50532726CD8100758A2B /* empty in Resources */,
				4BB46EA326B8954500222970 /* key4-encrypted.db in Resources */,
				4BB99D1326FE1A94001E4761 /* places.sqlite in Resources */,
				4BB99D0926FE1A6D001E4761 /* Bookmarks.plist in Resources */,
				B69B50542726CD8100758A2B /* atb-with-update.json in Resources */,
				B69B50522726CD8100758A2B /* atb.json in Resources */,
				4BB99D0B26FE1A7B001E4761 /* Bookmarks in Resources */,
				4B8AC94126B49BEE00879451 /* key4.db in Resources */,
				B67C6C422654BF49006C872E /* DuckDuckGo-Symbol.jpg in Resources */,
				B69B50552726CD8100758A2B /* invalid.json in Resources */,
				4B8AC94026B49BEE00879451 /* logins.json in Resources */,
				4B59024A26B38B0B00489384 /* Login Data in Resources */,
				4BB46EA226B8954500222970 /* logins-encrypted.json in Resources */,
			);
			runOnlyForDeploymentPostprocessing = 0;
		};
/* End PBXResourcesBuildPhase section */

/* Begin PBXShellScriptBuildPhase section */
		85CA9A2226455B3500145393 /* Check Filename Headers */ = {
			isa = PBXShellScriptBuildPhase;
			buildActionMask = 2147483647;
			files = (
			);
			inputFileListPaths = (
			);
			inputPaths = (
			);
			name = "Check Filename Headers";
			outputFileListPaths = (
			);
			outputPaths = (
			);
			runOnlyForDeploymentPostprocessing = 0;
			shellPath = /bin/sh;
			shellScript = "function check_filename_matches_header() {\n\n   filename=`basename \"$1\"`\n\n   grep -q $filename \"$1\"\n\n   if [ \"$?\" -ne \"0\" ]; then\n     echo \"$1:2:0: warning: File name does not match header\"\n   fi\n\n}\n\nexport -f check_filename_matches_header\n\nfind . -iname \"*.swift\" -type f -print0 | xargs -0 -I % bash -c 'check_filename_matches_header \"%\"'\n";
		};
		AA8EDF2824925E940071C2E8 /* Swift Lint */ = {
			isa = PBXShellScriptBuildPhase;
			buildActionMask = 2147483647;
			files = (
			);
			inputFileListPaths = (
			);
			inputPaths = (
			);
			name = "Swift Lint";
			outputFileListPaths = (
			);
			outputPaths = (
			);
			runOnlyForDeploymentPostprocessing = 0;
			shellPath = /bin/zsh;
			shellScript = "# Add brew into PATH\nif [ -f /opt/homebrew/bin/brew ]; then\n    eval $(/opt/homebrew/bin/brew shellenv)\nfi\n\nif which swiftlint >/dev/null; then\n   if [ ! -z \"$BITRISE_PROJECT_PATH\" ] || [ \"$CONFIGURATION\" = \"Release\" ]; then\n       swiftlint lint --strict\n       if [ $? -ne 0 ]; then\n           echo \"error: SwiftLint validation failed.\"\n           exit 1\n       fi\n   else\n       swiftlint lint\n   fi\nelse\n   echo \"error: SwiftLint not installed. Install using \\`brew install swiftlint\\`\"\n   exit 1\nfi\n";
		};
		B65EF4C426CE43D600530191 /* Disable Beta App Updates */ = {
			isa = PBXShellScriptBuildPhase;
			buildActionMask = 2147483647;
			files = (
			);
			inputFileListPaths = (
			);
			inputPaths = (
				"${BUILT_PRODUCTS_DIR}/${CONTENTS_FOLDER_PATH}/Info.plist",
			);
			name = "Disable Beta App Updates";
			outputFileListPaths = (
			);
			outputPaths = (
			);
			runOnlyForDeploymentPostprocessing = 0;
			shellPath = /bin/sh;
			shellScript = "if [ \"${CONFIGURATION}\" = \"Beta\" ]; then\n  INFOPLIST_PATH=\"${BUILT_PRODUCTS_DIR}/${CONTENTS_FOLDER_PATH}/Info.plist\"\n  plutil -remove SUEnableAutomaticChecks \"${INFOPLIST_PATH}\"\n  plutil -remove SUFeedURL \"${INFOPLIST_PATH}\"\n  plutil -remove SUScheduledCheckInterval \"${INFOPLIST_PATH}\"\nfi\n";
		};
/* End PBXShellScriptBuildPhase section */

/* Begin PBXSourcesBuildPhase section */
		4B1AD89925FC27E200261379 /* Sources */ = {
			isa = PBXSourcesBuildPhase;
			buildActionMask = 2147483647;
			files = (
				B662D3DF275616FF0035D4D6 /* EncryptionKeyStoreMock.swift in Sources */,
				4B1AD8E225FC390B00261379 /* EncryptionMocks.swift in Sources */,
				4B1AD91725FC46FB00261379 /* CoreDataEncryptionTests.swift in Sources */,
				7BA4727D26F01BC400EAA165 /* CoreDataTestUtilities.swift in Sources */,
				4B1AD92125FC474E00261379 /* CoreDataEncryptionTesting.xcdatamodeld in Sources */,
				4B1AD8D525FC38DD00261379 /* EncryptionKeyStoreTests.swift in Sources */,
			);
			runOnlyForDeploymentPostprocessing = 0;
		};
		7B4CE8D626F02108009134B1 /* Sources */ = {
			isa = PBXSourcesBuildPhase;
			buildActionMask = 2147483647;
			files = (
				7B4CE8E726F02135009134B1 /* TabBarTests.swift in Sources */,
			);
			runOnlyForDeploymentPostprocessing = 0;
		};
		AA585D7A248FD31100E9A3E2 /* Sources */ = {
			isa = PBXSourcesBuildPhase;
			buildActionMask = 2147483647;
			files = (
				AAA0CC572539EBC90079BC96 /* FaviconUserScript.swift in Sources */,
				B6A9E45A261460350067D1B9 /* ApiRequestError.swift in Sources */,
				AADCBF3A26F7C2CE00EF67A8 /* LottieAnimationCache.swift in Sources */,
				4B723E0E26B0006300E14D75 /* LoginImport.swift in Sources */,
				EAE42800275D47FA00DAC26B /* ClickToLoadModel.swift in Sources */,
				0230C0A3272080090018F728 /* KeyedCodingExtension.swift in Sources */,
				B6C0B23026E61D630031CB7F /* DownloadListStore.swift in Sources */,
				85799C1825DEBB3F0007EC87 /* Logging.swift in Sources */,
				AAC30A2E268F1EE300D2D9CD /* CrashReportPromptPresenter.swift in Sources */,
				B684590825C9027900DC17B6 /* AppStateChangedPublisher.swift in Sources */,
				4B92928F26670D1700AD2C21 /* BookmarkTableCellView.swift in Sources */,
				4B9292CF2667123700AD2C21 /* BookmarkManagementSidebarViewController.swift in Sources */,
				B637273D26CCF0C200C8CB02 /* OptionalExtension.swift in Sources */,
				4BE65477271FCD41008D1D63 /* PasswordManagementLoginItemView.swift in Sources */,
				AA80EC54256BE3BC007083E7 /* UserText.swift in Sources */,
				B61EF3EC266F91E700B4D78F /* WKWebView+Download.swift in Sources */,
				B637274426CE25EF00C8CB02 /* NSApplication+BuildTime.m in Sources */,
				B6DB3AEF278D5C370024C5C4 /* URLSessionExtension.swift in Sources */,
				4B7A60A1273E0BE400BBDFEB /* WKWebsiteDataStoreExtension.swift in Sources */,
				B693955326F04BEC0015B914 /* WindowDraggingView.swift in Sources */,
				4B0511C4262CAA5A00F6079C /* PreferencesSidebarViewController.swift in Sources */,
				B6E53888267C94A00010FEA9 /* HomepageCollectionViewFlowLayout.swift in Sources */,
				B61EF3F1266F922200B4D78F /* WKProcessPool+DownloadDelegate.swift in Sources */,
				B6106BAD26A7BF390013B453 /* PermissionState.swift in Sources */,
				85707F2E276A394C00DC0649 /* ViewExtensions.swift in Sources */,
				14505A08256084EF00272CC6 /* UserAgent.swift in Sources */,
				4B8AC93526B3B2FD00879451 /* NSAlert+DataImport.swift in Sources */,
				AA7412BD24D2BEEE00D22FE0 /* MainWindow.swift in Sources */,
				AAD6D8882696DF6D002393B3 /* CrashReportPromptViewController.swift in Sources */,
				B693955126F04BEB0015B914 /* GradientView.swift in Sources */,
				85778E3527142C3000F091CA /* HomepageHeaderView.swift in Sources */,
				AA5C8F5E2590EEE800748EB7 /* NSPointExtension.swift in Sources */,
				AA6EF9AD25066F42004754E6 /* WindowsManager.swift in Sources */,
				B68458CD25C7EB9000DC17B6 /* WKWebViewConfigurationExtensions.swift in Sources */,
				AAC30A26268DFEE200D2D9CD /* CrashReporter.swift in Sources */,
				4B9292A426670D2A00AD2C21 /* PasteboardWriting.swift in Sources */,
				4B0511BE262CAA5A00F6079C /* DownloadPreferences.swift in Sources */,
				4B0511BC262CAA5A00F6079C /* AppearancePreferences.swift in Sources */,
				4B92928D26670D1700AD2C21 /* BookmarkOutlineViewCell.swift in Sources */,
				B604085C274B8FBA00680351 /* UnprotectedDomains.xcdatamodeld in Sources */,
				4BB88B5025B7BA2B006F6B06 /* TabInstrumentation.swift in Sources */,
				4B59024326B35F7C00489384 /* BrowserImportViewController.swift in Sources */,
				4B9292D72667124000AD2C21 /* NSPopUpButtonExtension.swift in Sources */,
				4B677437255DBEB800025BD8 /* HTTPSUpgrade.swift in Sources */,
				85D33F1225C82EB3002B91A6 /* ConfigurationManager.swift in Sources */,
				B6A9E48426146AAB0067D1B9 /* PixelParameters.swift in Sources */,
				4B0511BF262CAA5A00F6079C /* PreferenceSections.swift in Sources */,
				AA5FA697275F90C400DCE9C9 /* FaviconImageCache.swift in Sources */,
				1430DFF524D0580F00B8978C /* TabBarViewController.swift in Sources */,
				4B92929B26670D2A00AD2C21 /* BookmarkOutlineViewDataSource.swift in Sources */,
				85D885B026A590A90077C374 /* NSNotificationName+PasswordManager.swift in Sources */,
				B610F2BB27A145C500FCEBE9 /* RulesCompilationMonitor.swift in Sources */,
				AAC30A28268E045400D2D9CD /* CrashReportReader.swift in Sources */,
				85AC3B3525DA82A600C7D2AA /* DataTaskProviding.swift in Sources */,
				AAEF6BC8276A081C0024DCF4 /* FaviconSelector.swift in Sources */,
				4B2E7D6326FF9D6500D2DB17 /* PrintingUserScript.swift in Sources */,
				0230C0A52721F3750018F728 /* GPCRequestFactory.swift in Sources */,
				9833912F27AAA3CE00DAF119 /* AppTrackerDataSetProvider.swift in Sources */,
				4BA1A6B3258B080A00F6F690 /* EncryptionKeyGeneration.swift in Sources */,
				4B723E0B26B0005B00E14D75 /* CSVImportViewController.swift in Sources */,
				8589063C267BCDC000D23B0D /* SaveCredentialsViewController.swift in Sources */,
				AABEE6A524AA0A7F0043105B /* SuggestionViewController.swift in Sources */,
				B69B503B2726A12500758A2B /* Atb.swift in Sources */,
				B6B1E88026D5DA9B0062C350 /* DownloadsViewController.swift in Sources */,
				85AC3AF725D5DBFD00C7D2AA /* DataExtension.swift in Sources */,
				B6A924D42664BBBB001A28CA /* WKWebViewDownloadDelegate.swift in Sources */,
				AA9B7C8526A199B60008D425 /* ServerTrustViewModel.swift in Sources */,
				85480FCF25D1AA22009424E3 /* ConfigurationStoring.swift in Sources */,
				4BB99D0626FE1979001E4761 /* RequestFilePermissionViewController.swift in Sources */,
				858A798326A8B75F00A75A42 /* CopyHandler.swift in Sources */,
				4B8AC93926B48A5100879451 /* FirefoxLoginReader.swift in Sources */,
				B69B503E2726A12500758A2B /* AtbParser.swift in Sources */,
				4B9292D22667123700AD2C21 /* AddFolderModalViewController.swift in Sources */,
				4B92929E26670D2A00AD2C21 /* BookmarkSidebarTreeController.swift in Sources */,
				4BB88B4A25B7B690006F6B06 /* SequenceExtensions.swift in Sources */,
				4B59024026B35F3600489384 /* ChromiumDataImporter.swift in Sources */,
				B6A924DE2664CA09001A28CA /* LegacyWebKitDownloadDelegate.swift in Sources */,
				AAA0CC3C25337FAB0079BC96 /* WKBackForwardListItemViewModel.swift in Sources */,
				AAE71E3125F7855400D74437 /* HomepageViewController.swift in Sources */,
				4BB88B4525B7B55C006F6B06 /* DebugUserScript.swift in Sources */,
				B688B4DF27420D290087BEAF /* PDFSearchTextMenuItemHandler.swift in Sources */,
				4B65027A25E5F2B10054432E /* DefaultBrowserPromptView.swift in Sources */,
				4B723E0A26B0005900E14D75 /* DataImportViewController.swift in Sources */,
				85707F24276A332A00DC0649 /* OnboardingButtonStyles.swift in Sources */,
				B637273B26CBC8AF00C8CB02 /* AuthenticationAlert.swift in Sources */,
				9826B0A02747DF3D0092F683 /* ContentBlocking.swift in Sources */,
				4B0511BB262CAA5A00F6079C /* DefaultBrowserPreferences.swift in Sources */,
				4BB99D0326FE191E001E4761 /* SafariBookmarksReader.swift in Sources */,
				AACF6FD626BC366D00CF09F9 /* SafariVersionReader.swift in Sources */,
				4BE65485271FCD7B008D1D63 /* LoginFaviconView.swift in Sources */,
				4B0511CA262CAA5A00F6079C /* FireproofDomainsViewController.swift in Sources */,
				AA4D700725545EF800C3411E /* URLEventHandler.swift in Sources */,
				AA92127725ADA07900600CD4 /* WKWebViewExtension.swift in Sources */,
				B6106BA426A7BEA40013B453 /* PermissionAuthorizationState.swift in Sources */,
				B6A9E499261474120067D1B9 /* TimedPixel.swift in Sources */,
				B6C0B23626E732000031CB7F /* DownloadListItem.swift in Sources */,
				856C98A6256EB59600A22F1F /* MenuItemSelectors.swift in Sources */,
				B6B1E87E26D5DA0E0062C350 /* DownloadsPopover.swift in Sources */,
				4B9292A026670D2A00AD2C21 /* SpacerNode.swift in Sources */,
				B6E61EE8263ACE16004E11AB /* UTType.swift in Sources */,
				4BE6547F271FCD4D008D1D63 /* PasswordManagementCreditCardModel.swift in Sources */,
				85707F26276A335700DC0649 /* Onboarding.swift in Sources */,
				AAFCB37F25E545D400859DD4 /* PublisherExtension.swift in Sources */,
				B68C92C1274E3EF4002AC6B0 /* PopUpWindow.swift in Sources */,
				AA5FA6A0275F948900DCE9C9 /* Favicons.xcdatamodeld in Sources */,
				B684592225C93BE000DC17B6 /* Publisher.asVoid.swift in Sources */,
				AAA0CC33252F181A0079BC96 /* NavigationButtonMenuDelegate.swift in Sources */,
				AAC30A2A268E239100D2D9CD /* CrashReport.swift in Sources */,
				4B78A86B26BB3ADD0071BB16 /* BrowserImportSummaryViewController.swift in Sources */,
				AA512D1424D99D9800230283 /* FaviconManager.swift in Sources */,
				AABEE6AB24ACA0F90043105B /* SuggestionTableRowView.swift in Sources */,
				4B0511CB262CAA5A00F6079C /* DownloadPreferencesTableCellView.swift in Sources */,
				4B9292AA26670D3700AD2C21 /* Bookmark.xcmappingmodel in Sources */,
				AAC5E4D025D6A709007F5990 /* Bookmark.swift in Sources */,
				AA9B7C8326A197A00008D425 /* ServerTrust.swift in Sources */,
				4BEF0E722766B11200AF7C58 /* MacWaitlistLockScreenViewModel.swift in Sources */,
				B64C853826944B880048FEBE /* StoredPermission.swift in Sources */,
				AAE246F8270A406200BEEAEE /* FirePopoverCollectionViewHeader.swift in Sources */,
				4BEF0E6C276676AB00AF7C58 /* MacWaitlistStore.swift in Sources */,
				AA5D6DAC24A340F700C6FBCE /* WebViewStateObserver.swift in Sources */,
				AAB7320926DD0CD9002FACF9 /* FireViewController.swift in Sources */,
				4B92928C26670D1700AD2C21 /* OutlineSeparatorViewCell.swift in Sources */,
				4BB99D0426FE191E001E4761 /* SafariDataImporter.swift in Sources */,
				4B0511CD262CAA5A00F6079C /* DefaultBrowserTableCellView.swift in Sources */,
				B69B503A2726A12500758A2B /* StatisticsLoader.swift in Sources */,
				B6F1C80B2761C45400334924 /* LocalUnprotectedDomains.swift in Sources */,
				858A798526A8BB5D00A75A42 /* NSTextViewExtension.swift in Sources */,
				B6B1E88426D5EB570062C350 /* DownloadsCellView.swift in Sources */,
				4B723E0C26B0005D00E14D75 /* CSVImportSummaryViewController.swift in Sources */,
				B6AAAC2D260330580029438D /* PublishedAfter.swift in Sources */,
				4BE6547E271FCD4D008D1D63 /* PasswordManagementIdentityModel.swift in Sources */,
				85C6A29625CC1FFD00EEB5F1 /* UserDefaultsWrapper.swift in Sources */,
				85625998269C9C5F00EE44BC /* PasswordManagementPopover.swift in Sources */,
				4BB99CFE26FE191E001E4761 /* FirefoxBookmarksReader.swift in Sources */,
				B6A9E4A3261475C70067D1B9 /* AppUsageActivityMonitor.swift in Sources */,
				4BA1A6A0258B079600F6F690 /* DataEncryption.swift in Sources */,
				B6FA8941269C425400588ECD /* PrivacyDashboardPopover.swift in Sources */,
				85B7184E27677CBB00B4277F /* RootView.swift in Sources */,
				AABEE6AF24AD22B90043105B /* AddressBarTextField.swift in Sources */,
				B693954C26F04BEB0015B914 /* FocusRingView.swift in Sources */,
				4B9292DB2667125D00AD2C21 /* ContextualMenu.swift in Sources */,
				AA68C3D32490ED62001B8783 /* NavigationBarViewController.swift in Sources */,
				AA585DAF2490E6E600E9A3E2 /* MainViewController.swift in Sources */,
				AA5FA69A275F91C700DCE9C9 /* Favicon.swift in Sources */,
				AABEE69A24A902A90043105B /* SuggestionContainerViewModel.swift in Sources */,
				AA840A9827319D1600E63CDD /* FirePopoverWrapperViewController.swift in Sources */,
				B657841F25FA497600D8DB33 /* NSException+Catch.swift in Sources */,
				4BE65481271FCD4D008D1D63 /* PasswordManagementNoteModel.swift in Sources */,
				B63ED0E526BB8FB900A9DAD1 /* SharingMenu.swift in Sources */,
				AA4FF40C2624751A004E2377 /* GrammarFeaturesManager.swift in Sources */,
				B693955B26F0CE300015B914 /* WebKitDownloadDelegate.swift in Sources */,
				B6B3E0E12657EA7A0040E0A2 /* NSScreenExtension.swift in Sources */,
				B65E6BA026D9F10600095F96 /* NSBezierPathExtension.swift in Sources */,
				AA6820E425502F19005ED0D5 /* WebsiteDataStore.swift in Sources */,
				B64C852A26942AC90048FEBE /* PermissionContextMenu.swift in Sources */,
				85D438B6256E7C9E00F3BAF8 /* ContextMenuUserScript.swift in Sources */,
				B693955526F04BEC0015B914 /* NSSavePanelExtension.swift in Sources */,
				9826B0A22747DFEB0092F683 /* AppPrivacyConfigurationDataProvider.swift in Sources */,
				B6B1E88B26D774090062C350 /* LinkButton.swift in Sources */,
				B693954D26F04BEB0015B914 /* MouseClickView.swift in Sources */,
				B6DB3CF926A00E2D00D459B7 /* AVCaptureDevice+SwizzledAuthState.swift in Sources */,
				4BA1A6BD258B082300F6F690 /* EncryptionKeyStore.swift in Sources */,
				4BE65474271FCD40008D1D63 /* PasswordManagementIdentityItemView.swift in Sources */,
				B6F41031264D2B23003DA42C /* ProgressExtension.swift in Sources */,
				4B723E0F26B0006500E14D75 /* CSVParser.swift in Sources */,
				B6DA44082616B30600DD1EC2 /* PixelDataModel.xcdatamodeld in Sources */,
				B6B1E87B26D381710062C350 /* DownloadListCoordinator.swift in Sources */,
				AAC5E4F125D6BF10007F5990 /* AddressBarButton.swift in Sources */,
				AAE7527E263B05C600B973F8 /* HistoryEntry.swift in Sources */,
				AA5FA69D275F945C00DCE9C9 /* FaviconStore.swift in Sources */,
				AAB8203C26B2DE0D00788AC3 /* SuggestionListCharacteristics.swift in Sources */,
				AAADFD06264AA282001555EA /* TimeIntervalExtension.swift in Sources */,
				4B9292D42667123700AD2C21 /* BookmarkListViewController.swift in Sources */,
				4B723E0D26B0006100E14D75 /* SecureVaultLoginImporter.swift in Sources */,
				4B9292D32667123700AD2C21 /* AddBookmarkModalViewController.swift in Sources */,
				AA88D14B252A557100980B4E /* URLRequestExtension.swift in Sources */,
				AA6197C6276B3168008396F0 /* FaviconHostReference.swift in Sources */,
				4B8AC93B26B48ADF00879451 /* ASN1Parser.swift in Sources */,
				B66E9DD22670EB2A00E53BB5 /* _WKDownload+WebKitDownload.swift in Sources */,
				B6A9E4612614608B0067D1B9 /* AppVersion.swift in Sources */,
				856C98DF257014BD00A22F1F /* FileDownloadManager.swift in Sources */,
				85CC1D73269EF1880062F04E /* PasswordManagementItemList.swift in Sources */,
				4BB99CFF26FE191E001E4761 /* BookmarkImport.swift in Sources */,
				B68503A7279141CD00893A05 /* KeySetDictionary.swift in Sources */,
				85480FBB25D181CB009424E3 /* ConfigurationDownloading.swift in Sources */,
				AAEEC6A927088ADB008445F7 /* FireCoordinator.swift in Sources */,
				B655369B268442EE00085A79 /* GeolocationProvider.swift in Sources */,
				B6C0B23C26E87D900031CB7F /* NSAlert+ActiveDownloadsTermination.swift in Sources */,
				4BEF0E6827641A0E00AF7C58 /* MacWaitlistLockScreenViewController.swift in Sources */,
				AAECA42024EEA4AC00EFA63A /* IndexPathExtension.swift in Sources */,
				4BE65478271FCD41008D1D63 /* PasswordManagementNoteItemView.swift in Sources */,
				AA5C8F632591021700748EB7 /* NSApplicationExtension.swift in Sources */,
				AA9E9A5625A3AE8400D1959D /* NSWindowExtension.swift in Sources */,
				4B0511C9262CAA5A00F6079C /* RoundedSelectionRowView.swift in Sources */,
				AAC5E4C725D6A6E8007F5990 /* BookmarkPopover.swift in Sources */,
				B68C2FB227706E6A00BF2C7D /* ProcessExtension.swift in Sources */,
				B6106BA726A7BECC0013B453 /* PermissionAuthorizationQuery.swift in Sources */,
				4B9292CE2667123700AD2C21 /* BrowserTabSelectionDelegate.swift in Sources */,
				AA222CB92760F74E00321475 /* FaviconReferenceCache.swift in Sources */,
				B6C0B24426E9CB080031CB7F /* RunLoopExtension.swift in Sources */,
				4B9292A126670D2A00AD2C21 /* BookmarkTreeController.swift in Sources */,
				4B9292D02667123700AD2C21 /* BookmarkManagementSplitViewController.swift in Sources */,
				B6E61EE3263AC0C8004E11AB /* FileManagerExtension.swift in Sources */,
				B6DB3CFB26A17CB800D459B7 /* PermissionModel.swift in Sources */,
				4B92929C26670D2A00AD2C21 /* PasteboardFolder.swift in Sources */,
				B6106BAB26A7BF1D0013B453 /* PermissionType.swift in Sources */,
				85707F2A276A35FE00DC0649 /* ActionSpeech.swift in Sources */,
				8585B63826D6E66C00C1416F /* ButtonStyles.swift in Sources */,
				4B0511BD262CAA5A00F6079C /* PrivacySecurityPreferences.swift in Sources */,
				B6830963274CDEC7004B46BB /* FireproofDomainsStore.swift in Sources */,
				AA9FF95F24A1FB690039E328 /* TabCollectionViewModel.swift in Sources */,
				AAC5E4D125D6A709007F5990 /* BookmarkManager.swift in Sources */,
				4BE65476271FCD41008D1D63 /* PasswordManagementCreditCardItemView.swift in Sources */,
				AA5C8F59258FE21F00748EB7 /* NSTextFieldExtension.swift in Sources */,
				B6830961274CDE99004B46BB /* FireproofDomainsContainer.swift in Sources */,
				B65536AE2685E17200085A79 /* GeolocationService.swift in Sources */,
				4B02198925E05FAC00ED7DEA /* FireproofingURLExtensions.swift in Sources */,
				4BA1A6A5258B07DF00F6F690 /* EncryptedValueTransformer.swift in Sources */,
				4B92929F26670D2A00AD2C21 /* PasteboardBookmark.swift in Sources */,
				856CADF0271710F400E79BB0 /* HoverUserScript.swift in Sources */,
				4B9292AC26670D3700AD2C21 /* Bookmark.xcdatamodeld in Sources */,
				AA6EF9B525081B4C004754E6 /* MainMenuActions.swift in Sources */,
				B63D466925BEB6C200874977 /* WKWebView+SessionState.swift in Sources */,
				4B723E1226B0006E00E14D75 /* DataImport.swift in Sources */,
				B6085D092743AAB600A9C456 /* FireproofDomains.xcdatamodeld in Sources */,
				B6A924D92664C72E001A28CA /* WebKitDownloadTask.swift in Sources */,
				4B59023E26B35F3600489384 /* ChromiumLoginReader.swift in Sources */,
				85D885B326A5A9DE0077C374 /* NSAlert+PasswordManager.swift in Sources */,
				85E11C2F25E7DC7E00974CAF /* ExternalURLHandler.swift in Sources */,
				85308E27267FCB22001ABD76 /* PasswordManagerSettings.swift in Sources */,
				4B7A57CF279A4EF300B1C70E /* ChromePreferences.swift in Sources */,
				AA6AD95B2704B6DB00159F8A /* FirePopoverViewController.swift in Sources */,
				85A0116925AF1D8900FA6A0C /* FindInPageViewController.swift in Sources */,
				4BB6CE5F26B77ED000EC5860 /* Cryptography.swift in Sources */,
				AA6FFB4424DC33320028F4D0 /* NSViewExtension.swift in Sources */,
				B6C0B23E26E8BF1F0031CB7F /* DownloadListViewModel.swift in Sources */,
				4B9292D52667123700AD2C21 /* BookmarkManagementDetailViewController.swift in Sources */,
				4B723E1026B0006700E14D75 /* CSVImporter.swift in Sources */,
				AA4BBA3B25C58FA200C4FB0F /* MainMenu.swift in Sources */,
				4B8AC93326B3B06300879451 /* EdgeDataImporter.swift in Sources */,
				AA585D84248FD31100E9A3E2 /* BrowserTabViewController.swift in Sources */,
				85707F22276A32B600DC0649 /* CallToAction.swift in Sources */,
				B693954B26F04BEB0015B914 /* MouseOverView.swift in Sources */,
				AAE7527C263B056C00B973F8 /* HistoryStore.swift in Sources */,
				AAE246F32709EF3B00BEEAEE /* FirePopoverCollectionViewItem.swift in Sources */,
				AA61C0D22727F59B00E6B681 /* ArrayExtension.swift in Sources */,
				AAC30A2C268F1ECD00D2D9CD /* CrashReportSender.swift in Sources */,
				4B8D9062276D1D880078DB17 /* LocaleExtension.swift in Sources */,
				AAFE068326C7082D005434CC /* WebKitVersionProvider.swift in Sources */,
				B63D467A25BFC3E100874977 /* NSCoderExtensions.swift in Sources */,
				B6A5A27125B9377300AA7ADA /* StatePersistenceService.swift in Sources */,
				B68458B025C7E76A00DC17B6 /* WindowManager+StateRestoration.swift in Sources */,
				B68458C525C7EA0C00DC17B6 /* TabCollection+NSSecureCoding.swift in Sources */,
				4BB88B5B25B7BA50006F6B06 /* Instruments.swift in Sources */,
				9812D895276CEDA5004B6181 /* ContentBlockerRulesLists.swift in Sources */,
				4B0511E2262CAA8600F6079C /* NSViewControllerExtension.swift in Sources */,
				F44C130225C2DA0400426E3E /* NSAppearanceExtension.swift in Sources */,
				B64C84F1269310120048FEBE /* PermissionManager.swift in Sources */,
				B64C853026943BC10048FEBE /* Permissions.xcdatamodeld in Sources */,
				B693954F26F04BEB0015B914 /* PaddedImageButton.swift in Sources */,
				4BA1A6B8258B081600F6F690 /* EncryptionKeyStoring.swift in Sources */,
				B65783E725F8AAFB00D8DB33 /* String+Punycode.swift in Sources */,
				B657841A25FA484B00D8DB33 /* NSException+Catch.m in Sources */,
				B684592F25C93FBF00DC17B6 /* AppStateRestorationManager.swift in Sources */,
				EA0BA3A9272217E6002A0B6C /* ClickToLoadUserScript.swift in Sources */,
				AAA892EA250A4CEF005B37B2 /* WindowControllersManager.swift in Sources */,
				AA6197C4276B314D008396F0 /* FaviconUrlReference.swift in Sources */,
				AAC5E4C825D6A6E8007F5990 /* BookmarkPopoverViewController.swift in Sources */,
				85CC1D7B26A05ECF0062F04E /* PasswordManagementItemListModel.swift in Sources */,
				AABEE6A924AB4B910043105B /* SuggestionTableCellView.swift in Sources */,
				AA6820F125503DA9005ED0D5 /* FireViewModel.swift in Sources */,
				AAA0CC6A253CC43C0079BC96 /* WKUserContentControllerExtension.swift in Sources */,
				B6A9E45C261460350067D1B9 /* APIRequest.swift in Sources */,
				4BE65479271FCD41008D1D63 /* EditableTextView.swift in Sources */,
				AA9FF95D24A1FA1C0039E328 /* TabCollection.swift in Sources */,
				B688B4DA273E6D3B0087BEAF /* MainView.swift in Sources */,
				4B65143E263924B5005B46EB /* EmailUrlExtensions.swift in Sources */,
				85CC1D7D26A05F250062F04E /* PasswordManagementItemModel.swift in Sources */,
				AAD86E52267A0DFF005C11BE /* UpdateController.swift in Sources */,
				85A0118225AF60E700FA6A0C /* FindInPageModel.swift in Sources */,
				4B9292A226670D2A00AD2C21 /* PseudoFolder.swift in Sources */,
				B6DA44022616B28300DD1EC2 /* PixelDataStore.swift in Sources */,
				B6A9E45326142B070067D1B9 /* Pixel.swift in Sources */,
				B6A9E47726146A570067D1B9 /* PixelEvent.swift in Sources */,
				AA2CB1352587C29500AA6FBE /* TabBarFooter.swift in Sources */,
				B6C0B23926E742610031CB7F /* FileDownloadError.swift in Sources */,
				4B0511C2262CAA5A00F6079C /* PreferencesAboutViewController.swift in Sources */,
				4B9292AB26670D3700AD2C21 /* BookmarkMigrationPolicy.swift in Sources */,
				AA92126F25ACCB1100600CD4 /* ErrorExtension.swift in Sources */,
				B6A9E47026146A250067D1B9 /* DateExtension.swift in Sources */,
				AAE7527A263B046100B973F8 /* History.xcdatamodeld in Sources */,
				B64C853D26944B940048FEBE /* PermissionStore.swift in Sources */,
				AA75A0AE26F3500C0086B667 /* PrivacyIconViewModel.swift in Sources */,
				4BB99D0126FE191E001E4761 /* ChromiumBookmarksReader.swift in Sources */,
				B6C0B23426E71BCD0031CB7F /* Downloads.xcdatamodeld in Sources */,
				B687260426E215C9008EE860 /* ExpirationChecker.swift in Sources */,
				AAE8B110258A456C00E81239 /* TooltipViewController.swift in Sources */,
				4B0135CE2729F1AA00D54834 /* NSPasteboardExtension.swift in Sources */,
				85707F31276A7DCA00DC0649 /* OnboardingViewModel.swift in Sources */,
				85AC3B0525D6B1D800C7D2AA /* ScriptSourceProviding.swift in Sources */,
				4BB99D0026FE191E001E4761 /* CoreDataBookmarkImporter.swift in Sources */,
				AA3F895324C18AD500628DDE /* SuggestionViewModel.swift in Sources */,
				4B9292A326670D2A00AD2C21 /* BookmarkManagedObject.swift in Sources */,
				4B723E1326B0007A00E14D75 /* CSVLoginExporter.swift in Sources */,
				85C48CCC278D808F00D3263E /* NSAttributedStringExtension.swift in Sources */,
				8562599A269CA0A600EE44BC /* NSRectExtension.swift in Sources */,
				4B0511C5262CAA5A00F6079C /* PrivacySecurityPreferencesTableCellView.swift in Sources */,
				B6040856274B830F00680351 /* DictionaryExtension.swift in Sources */,
				4B677431255DBEB800025BD8 /* BloomFilterWrapper.mm in Sources */,
				4B0511C8262CAA5A00F6079C /* PreferencesListViewController.swift in Sources */,
				B684592725C93C0500DC17B6 /* Publishers.NestedObjectChanges.swift in Sources */,
				85707F2C276A364E00DC0649 /* OnboardingFlow.swift in Sources */,
				85A011EA25B4D4CA00FA6A0C /* FindInPageUserScript.swift in Sources */,
				4BE65480271FCD4D008D1D63 /* PasswordManagementLoginModel.swift in Sources */,
				AA9FF95B24A1EFC20039E328 /* TabViewModel.swift in Sources */,
				AA9E9A5E25A4867200D1959D /* TabDragAndDropManager.swift in Sources */,
				B68458C025C7E9E000DC17B6 /* TabCollectionViewModel+NSSecureCoding.swift in Sources */,
				AA8EDF2724923EC70071C2E8 /* StringExtension.swift in Sources */,
				85378DA2274E7F25007C5CBF /* EmailManagerRequestDelegate.swift in Sources */,
				B68172A9269C487D006D1092 /* PrivacyDashboardUserScript.swift in Sources */,
				858A797F26A79EAA00A75A42 /* UserText+PasswordManager.swift in Sources */,
				B693954E26F04BEB0015B914 /* ProgressView.swift in Sources */,
				B69B503C2726A12500758A2B /* StatisticsStore.swift in Sources */,
				B693955426F04BEC0015B914 /* ColorView.swift in Sources */,
				B6BBF17427475B15004F850E /* PopupBlockedPopover.swift in Sources */,
				8589063A267BCD8E00D23B0D /* SaveCredentialsPopover.swift in Sources */,
				AA72D5E325FE977F00C77619 /* AddEditFavoriteViewController.swift in Sources */,
				B6C0B22E26E61CE70031CB7F /* DownloadViewModel.swift in Sources */,
				B68458B825C7E8B200DC17B6 /* Tab+NSSecureCoding.swift in Sources */,
				85378DA0274E6F42007C5CBF /* NSNotificationName+EmailManager.swift in Sources */,
				B693955726F04BEC0015B914 /* MouseOverButton.swift in Sources */,
				AA61C0D02722159B00E6B681 /* FireInfoViewController.swift in Sources */,
				B64C85422694590B0048FEBE /* PermissionButton.swift in Sources */,
				B6E53883267C83420010FEA9 /* HomepageBackgroundView.swift in Sources */,
				AAA0CC472533833C0079BC96 /* MoreOptionsMenu.swift in Sources */,
				B64C84E32692DC9F0048FEBE /* PermissionAuthorizationViewController.swift in Sources */,
				4B92929D26670D2A00AD2C21 /* BookmarkNode.swift in Sources */,
				B693955226F04BEB0015B914 /* LongPressButton.swift in Sources */,
				B6085D062743905F00A9C456 /* CoreDataStore.swift in Sources */,
				B6DB3AF6278EA0130024C5C4 /* BundleExtension.swift in Sources */,
				4B677438255DBEB800025BD8 /* HTTPSUpgrade.xcdatamodeld in Sources */,
				4B0511E1262CAA8600F6079C /* NSOpenPanelExtensions.swift in Sources */,
				AAE99B8927088A19008B6BD9 /* FirePopover.swift in Sources */,
				AAE75280263B0A4D00B973F8 /* HistoryCoordinator.swift in Sources */,
				4B677434255DBEB800025BD8 /* HTTPSBloomFilterSpecification.swift in Sources */,
				B69B503D2726A12500758A2B /* VariantManager.swift in Sources */,
				AA97BF4625135DD30014931A /* ApplicationDockMenu.swift in Sources */,
				4BA1A69B258B076900F6F690 /* FileStore.swift in Sources */,
				4B0511CC262CAA5A00F6079C /* PreferencesSplitViewController.swift in Sources */,
				B6A9E47F26146A800067D1B9 /* PixelArguments.swift in Sources */,
				4B677436255DBEB800025BD8 /* HTTPSExcludedDomains.swift in Sources */,
				AAC5E4D225D6A709007F5990 /* BookmarkList.swift in Sources */,
				4B9292D12667123700AD2C21 /* BookmarkTableRowView.swift in Sources */,
				B66E9DD42670EB4A00E53BB5 /* WKDownload+WebKitDownload.swift in Sources */,
				B69B503F2726A12500758A2B /* LocalStatisticsStore.swift in Sources */,
				B689ECD526C247DB006FB0C5 /* BackForwardListItem.swift in Sources */,
				85C48CD127908C1000D3263E /* BrowserImportMoreInfoViewController.swift in Sources */,
				B69B50572727D16900758A2B /* AtbAndVariantCleanup.swift in Sources */,
				B693954A26F04BEB0015B914 /* NibLoadable.swift in Sources */,
				AA7412B724D1687000D22FE0 /* TabBarScrollView.swift in Sources */,
				4B0511C7262CAA5A00F6079C /* PreferenceTableCellView.swift in Sources */,
				4B9292D92667124B00AD2C21 /* BookmarkListTreeControllerDataSource.swift in Sources */,
				14D9B8FB24F7E089000D4D13 /* AddressBarViewController.swift in Sources */,
				B65536A62685B82B00085A79 /* Permissions.swift in Sources */,
				AAC82C60258B6CB5009B6B42 /* TooltipWindowController.swift in Sources */,
				AAC5E4E425D6BA9C007F5990 /* NSSizeExtension.swift in Sources */,
				AA6820EB25503D6A005ED0D5 /* Fire.swift in Sources */,
				B6AAAC3E26048F690029438D /* RandomAccessCollectionExtension.swift in Sources */,
				4B9292AF26670F5300AD2C21 /* NSOutlineViewExtensions.swift in Sources */,
				AA585D82248FD31100E9A3E2 /* AppDelegate.swift in Sources */,
				85B7184C27677C6500B4277F /* OnboardingViewController.swift in Sources */,
				AA72D5F025FEA49900C77619 /* AddEditFavoriteWindow.swift in Sources */,
				1456D6E124EFCBC300775049 /* TabBarCollectionView.swift in Sources */,
				85308E25267FC9F2001ABD76 /* NSAlertExtension.swift in Sources */,
				4BEF0E6A276676A500AF7C58 /* WaitlistRequest.swift in Sources */,
				4B59024826B3673600489384 /* ThirdPartyBrowser.swift in Sources */,
				B65E6B9E26D9EC0800095F96 /* CircularProgressView.swift in Sources */,
				AABEE69C24A902BB0043105B /* SuggestionContainer.swift in Sources */,
				4B59024126B35F3600489384 /* BraveDataImporter.swift in Sources */,
				B6A9E46B2614618A0067D1B9 /* OperatingSystemVersionExtension.swift in Sources */,
				85AC3AEF25D5CE9800C7D2AA /* UserScripts.swift in Sources */,
				4B677439255DBEB800025BD8 /* HTTPSUpgradeStore.swift in Sources */,
				4BC68A722759B2140029A586 /* Waitlist.swift in Sources */,
				AAB549DF25DAB8F80058460B /* BookmarkViewModel.swift in Sources */,
				85707F28276A34D900DC0649 /* DaxSpeech.swift in Sources */,
				AA13DCB4271480B0006D48D3 /* FirePopoverViewModel.swift in Sources */,
				F41D174125CB131900472416 /* NSColorExtension.swift in Sources */,
				AAE71E3725F7869300D74437 /* HomepageCollectionViewItem.swift in Sources */,
				AAC5E4F625D6BF2C007F5990 /* AddressBarButtonsViewController.swift in Sources */,
				4B59023D26B35F3600489384 /* ChromeDataImporter.swift in Sources */,
				B68C92C42750EF76002AC6B0 /* PixelDataRecord.swift in Sources */,
				853014D625E671A000FB8205 /* PageObserverUserScript.swift in Sources */,
				B642738227B65BAC0005DFD1 /* SecureVaultErrorReporter.swift in Sources */,
				4B139AFD26B60BD800894F82 /* NSImageExtensions.swift in Sources */,
				B6A9E45B261460350067D1B9 /* APIHeaders.swift in Sources */,
				85625996269C953C00EE44BC /* PasswordManagementViewController.swift in Sources */,
				4BB99D0226FE191E001E4761 /* ImportedBookmarks.swift in Sources */,
				AA6EF9B3250785D5004754E6 /* NSMenuExtension.swift in Sources */,
				AA7412B524D1536B00D22FE0 /* MainWindowController.swift in Sources */,
				4B0511CF262CAA5A00F6079C /* AppearancePreferencesTableCellView.swift in Sources */,
				AA9FF95924A1ECF20039E328 /* Tab.swift in Sources */,
				B63D467125BFA6C100874977 /* DispatchQueueExtensions.swift in Sources */,
				B64C84EB2692DD650048FEBE /* PermissionAuthorizationPopover.swift in Sources */,
				85378D9E274E664C007C5CBF /* PopoverMessageViewController.swift in Sources */,
				AA6FFB4624DC3B5A0028F4D0 /* WebView.swift in Sources */,
				B693955026F04BEB0015B914 /* ShadowView.swift in Sources */,
				B6CF78DE267B099C00CD4F13 /* WKNavigationActionExtension.swift in Sources */,
				AA7412B224D0B3AC00D22FE0 /* TabBarViewItem.swift in Sources */,
				856C98D52570116900A22F1F /* NSWindow+Toast.swift in Sources */,
				859E7D6B27453BF3009C2B69 /* BookmarksExporter.swift in Sources */,
				4B5FF67826B602B100D42879 /* FirefoxDataImporter.swift in Sources */,
				4B02198B25E05FAC00ED7DEA /* FireproofInfoViewController.swift in Sources */,
				AA8EDF2424923E980071C2E8 /* URLExtension.swift in Sources */,
				4B67744B255DBF3A00025BD8 /* BloomFilter.cpp in Sources */,
				4BE0DF06267819A1006337B7 /* NSStoryboardExtension.swift in Sources */,
				4B02198A25E05FAC00ED7DEA /* FireproofDomains.swift in Sources */,
				4B677442255DBEEA00025BD8 /* Database.swift in Sources */,
				4B92928B26670D1700AD2C21 /* BookmarksOutlineView.swift in Sources */,
				B61F015525EDD5A700ABB5A3 /* UserContentController.swift in Sources */,
				4BF01C00272AE74C00884A61 /* CountryList.swift in Sources */,
				AAC5E4D925D6A711007F5990 /* BookmarkStore.swift in Sources */,
				B6FA893F269C424500588ECD /* PrivacyDashboardViewController.swift in Sources */,
				AA72D5FE25FFF94E00C77619 /* NSMenuItemExtension.swift in Sources */,
				4BA1A6C2258B0A1300F6F690 /* ContiguousBytesExtension.swift in Sources */,
				AA9B7C7E26A06E040008D425 /* TrackerInfo.swift in Sources */,
				B6553692268440D700085A79 /* WKProcessPool+GeolocationProvider.swift in Sources */,
			);
			runOnlyForDeploymentPostprocessing = 0;
		};
		AA585D8C248FD31400E9A3E2 /* Sources */ = {
			isa = PBXSourcesBuildPhase;
			buildActionMask = 2147483647;
			files = (
				9833913327AAAEEE00DAF119 /* EmbeddedTrackerDataTests.swift in Sources */,
				B67C6C472654C643006C872E /* FileManagerExtensionTests.swift in Sources */,
				B69B50482726C5C200758A2B /* StatisticsLoaderTests.swift in Sources */,
				142879DA24CE1179005419BB /* SuggestionViewModelTests.swift in Sources */,
				4B9292C12667103100AD2C21 /* BookmarkMigrationTests.swift in Sources */,
				4B9292BC2667103100AD2C21 /* BookmarkSidebarTreeControllerTests.swift in Sources */,
				B662D3DC2755DF670035D4D6 /* OldPixelDataModel.xcdatamodeld in Sources */,
				B6DA44232616CABC00DD1EC2 /* PixelArgumentsTests.swift in Sources */,
				AAEC74BC2642F0F800C2EFBC /* History.xcdatamodeld in Sources */,
				85F1B0C925EF9759004792B6 /* URLEventHandlerTests.swift in Sources */,
				4B9292BD2667103100AD2C21 /* BookmarkOutlineViewDataSourceTests.swift in Sources */,
				B6A5A27925B93FFF00AA7ADA /* StateRestorationManagerTests.swift in Sources */,
				4B9292BB2667103100AD2C21 /* BookmarkNodeTests.swift in Sources */,
				4B0219A825E0646500ED7DEA /* WebsiteDataStoreTests.swift in Sources */,
				AAC9C01E24CB6BEB00AD1325 /* TabCollectionViewModelTests.swift in Sources */,
				B662D3DE275613BB0035D4D6 /* EncryptionKeyStoreMock.swift in Sources */,
				AA0877BA26D5161D00B05660 /* WebKitVersionProviderTests.swift in Sources */,
				4BA7C91627695EA500FEBA8E /* MacWaitlistRequestTests.swift in Sources */,
				B69B50462726C5C200758A2B /* AtbAndVariantCleanupTests.swift in Sources */,
				85E11C3725E7F1E100974CAF /* ExternalURLHandlerTests.swift in Sources */,
				B6DA44282616CAE000DD1EC2 /* AppUsageActivityMonitorTests.swift in Sources */,
				4B59024C26B38BB800489384 /* ChromiumLoginReaderTests.swift in Sources */,
				AAC9C01724CAFBDC00AD1325 /* TabCollectionTests.swift in Sources */,
				B67C6C3D2654B897006C872E /* WebViewExtensionTests.swift in Sources */,
				4BA1A6DE258C100A00F6F690 /* FileStoreTests.swift in Sources */,
				4B0511F0262CAEC900F6079C /* AppearancePreferencesTests.swift in Sources */,
				AAC9C01C24CB594C00AD1325 /* TabViewModelTests.swift in Sources */,
				B65349AA265CF45000DCC645 /* DispatchQueueExtensionsTests.swift in Sources */,
				858A798A26A9B35E00A75A42 /* PasswordManagementItemModelTests.swift in Sources */,
				B6DA441E2616C84600DD1EC2 /* PixelStoreMock.swift in Sources */,
				B6BBF1702744CDE1004F850E /* CoreDataStoreTests.swift in Sources */,
				4B9292BF2667103100AD2C21 /* TreeControllerTests.swift in Sources */,
				B693956926F352DB0015B914 /* DownloadsWebViewMock.m in Sources */,
				4B2CBF412767EEC1001DF04B /* MacWaitlistStoreTests.swift in Sources */,
				4B11060525903E570039B979 /* CoreDataEncryptionTesting.xcdatamodeld in Sources */,
				858A798826A99DBE00A75A42 /* PasswordManagementItemListModelTests.swift in Sources */,
				4B8AD0B127A86D9200AE44D6 /* WKWebsiteDataStoreExtensionTests.swift in Sources */,
				B69B50472726C5C200758A2B /* VariantManagerTests.swift in Sources */,
				8546DE6225C03056000CA5E1 /* UserAgentTests.swift in Sources */,
				B63ED0DE26AFD9A300A9DAD1 /* AVCaptureDeviceMock.swift in Sources */,
				B63ED0E026AFE32F00A9DAD1 /* GeolocationProviderMock.swift in Sources */,
				4B723E0926B0003E00E14D75 /* CSVLoginExporterTests.swift in Sources */,
				B630793526731BC400DCEE41 /* URLSuggestedFilenameTests.swift in Sources */,
				AADE11C026D916D70032D8A7 /* StringExtensionTests.swift in Sources */,
				85AC3B4925DAC9BD00C7D2AA /* ConfigurationStorageTests.swift in Sources */,
				B693956126F1C1BC0015B914 /* DownloadListStoreMock.swift in Sources */,
				AA91F83927076F1900771A0D /* PrivacyIconViewModelTests.swift in Sources */,
				4B723E0726B0003E00E14D75 /* CSVImporterTests.swift in Sources */,
				AA652CDB25DDAB32009059CC /* BookmarkStoreMock.swift in Sources */,
				B62EB47C25BAD3BB005745C6 /* WKWebViewPrivateMethodsAvailabilityTests.swift in Sources */,
				4B3F641E27A8D3BD00E0C118 /* BrowserProfileTests.swift in Sources */,
				B6106BA026A7BE0B0013B453 /* PermissionManagerTests.swift in Sources */,
				B662D3D92755D7AD0035D4D6 /* PixelStoreTests.swift in Sources */,
				B6106BB526A809E60013B453 /* GeolocationProviderTests.swift in Sources */,
				B6A5A2A025B96E8300AA7ADA /* AppStateChangePublisherTests.swift in Sources */,
				B63ED0E326B3E7FA00A9DAD1 /* CLLocationManagerMock.swift in Sources */,
				4B02199C25E063DE00ED7DEA /* FireproofDomainsTests.swift in Sources */,
				B65783EC25F8AB9300D8DB33 /* String+PunycodeTests.swift in Sources */,
				AA0F3DB7261A566C0077F2D9 /* SuggestionLoadingMock.swift in Sources */,
				4B9292BE2667103100AD2C21 /* PasteboardFolderTests.swift in Sources */,
				4B9292C52667104B00AD2C21 /* CoreDataTestUtilities.swift in Sources */,
				4B723E1926B000DC00E14D75 /* TemporaryFileCreator.swift in Sources */,
				98EB5D1027516A4800681FE6 /* AppPrivacyConfigurationTests.swift in Sources */,
				4B9292C22667103100AD2C21 /* BookmarkTests.swift in Sources */,
				4BA7C91B276984AF00FEBA8E /* MacWaitlistLockScreenViewModelTests.swift in Sources */,
				142879DC24CE1185005419BB /* SuggestionContainerViewModelTests.swift in Sources */,
				AA0877B826D5160D00B05660 /* SafariVersionReaderTests.swift in Sources */,
				B69B50452726C5C200758A2B /* AtbParserTests.swift in Sources */,
				B6106BAF26A7C6180013B453 /* PermissionStoreMock.swift in Sources */,
				AA652CD325DDA6E9009059CC /* LocalBookmarkManagerTests.swift in Sources */,
				B63ED0DC26AE7B1E00A9DAD1 /* WebViewMock.swift in Sources */,
				4B4F72EC266B2ED300814C60 /* CollectionExtension.swift in Sources */,
				AAE39D1B24F44885008EF28B /* TabCollectionViewModelDelegateMock.swift in Sources */,
				AA9C363025518CA9004B1BA3 /* FireTests.swift in Sources */,
				B6106BB126A7D8720013B453 /* PermissionStoreTests.swift in Sources */,
				4BF4951826C08395000547B8 /* ThirdPartyBrowserTests.swift in Sources */,
				AA63745424C9BF9A00AB2AC4 /* SuggestionContainerTests.swift in Sources */,
				AAC9C01524CAFBCE00AD1325 /* TabTests.swift in Sources */,
				B69B504C2726CA2900758A2B /* MockVariantManager.swift in Sources */,
				B610F2EC27AA8F9400FCEBE9 /* ContentBlockerRulesManagerMock.swift in Sources */,
				B6BBF1722744CE36004F850E /* FireproofDomainsStoreMock.swift in Sources */,
				4BA1A6D9258C0CB300F6F690 /* DataEncryptionTests.swift in Sources */,
				EA1E52B52798CF98002EC53C /* ClickToLoadModelTests.swift in Sources */,
				858C1BED26974E6600E6C014 /* PasswordManagerSettingsTests.swift in Sources */,
				B6A5A27E25B9403E00AA7ADA /* FileStoreMock.swift in Sources */,
				B693955F26F1C17F0015B914 /* DownloadListCoordinatorTests.swift in Sources */,
				B6C2C9F62760B659005B7F0A /* TestDataModel.xcdatamodeld in Sources */,
				B68172AE269EB43F006D1092 /* GeolocationServiceTests.swift in Sources */,
				B6AE74342609AFCE005B9B1A /* ProgressEstimationTests.swift in Sources */,
				4BA1A6FE258C5C1300F6F690 /* EncryptedValueTransformerTests.swift in Sources */,
				85F69B3C25EDE81F00978E59 /* URLExtensionTests.swift in Sources */,
				B6DA44112616C0FC00DD1EC2 /* PixelTests.swift in Sources */,
				4B9292BA2667103100AD2C21 /* BookmarkNodePathTests.swift in Sources */,
				4B9292C02667103100AD2C21 /* BookmarkManagedObjectTests.swift in Sources */,
				4B723E0626B0003E00E14D75 /* CSVParserTests.swift in Sources */,
				85F487B5276A8F2E003CE668 /* OnboardingTests.swift in Sources */,
				AA652CCE25DD9071009059CC /* BookmarkListTests.swift in Sources */,
				859E7D6D274548F2009C2B69 /* BookmarksExporterTests.swift in Sources */,
				B6A5A2A825BAA35500AA7ADA /* WindowManagerStateRestorationTests.swift in Sources */,
				4BB99D1126FE1A84001E4761 /* SafariBookmarksReaderTests.swift in Sources */,
				4B11060A25903EAC0039B979 /* CoreDataEncryptionTests.swift in Sources */,
				4B9292C32667103100AD2C21 /* PasteboardBookmarkTests.swift in Sources */,
				B610F2E427A8F37A00FCEBE9 /* CBRCompileTimeReporterTests.swift in Sources */,
				AAEC74BB2642E67C00C2EFBC /* NSPersistentContainerExtension.swift in Sources */,
				AABAF59C260A7D130085060C /* FaviconManagerMock.swift in Sources */,
				AAEC74B82642E43800C2EFBC /* HistoryStoreTests.swift in Sources */,
				4BA1A6E6258C270800F6F690 /* EncryptionKeyGeneratorTests.swift in Sources */,
				B6106BB326A7F4AA0013B453 /* GeolocationServiceMock.swift in Sources */,
				4B8AC93D26B49BE600879451 /* FirefoxLoginReaderTests.swift in Sources */,
				4B723E0526B0003E00E14D75 /* DataImportMocks.swift in Sources */,
				85AC3B1725D9BC1A00C7D2AA /* ConfigurationDownloaderTests.swift in Sources */,
				B693955D26F19CD70015B914 /* DownloadListStoreTests.swift in Sources */,
				B610F2EB27AA8E4500FCEBE9 /* ContentBlockingUpdatingTests.swift in Sources */,
				4B0511E7262CAB3700F6079C /* UserDefaultsWrapperUtilities.swift in Sources */,
				4BA1A6F6258C4F9600F6F690 /* EncryptionMocks.swift in Sources */,
				B6B3E0962654DACD0040E0A2 /* UTTypeTests.swift in Sources */,
				4B02199D25E063DE00ED7DEA /* FireproofingURLExtensionsTests.swift in Sources */,
				4BB99D0F26FE1A84001E4761 /* ChromiumBookmarksReaderTests.swift in Sources */,
				4BB99D1026FE1A84001E4761 /* FirefoxBookmarksReaderTests.swift in Sources */,
				4B117F7D276C0CB5002F3D8C /* LocalStatisticsStoreTests.swift in Sources */,
				AAEC74B42642C69300C2EFBC /* HistoryCoordinatorTests.swift in Sources */,
				EA8AE76A279FBDB20078943E /* ClickToLoadTDSTests.swift in Sources */,
				4B0511F8262CB20F00F6079C /* DownloadPreferencesTests.swift in Sources */,
				B63ED0DA26AE7AF400A9DAD1 /* PermissionManagerMock.swift in Sources */,
				AA9C362825518C44004B1BA3 /* WebsiteDataStoreMock.swift in Sources */,
				4B723E0826B0003E00E14D75 /* MockSecureVault.swift in Sources */,
				AAEC74B22642C57200C2EFBC /* HistoryCoordinatingMock.swift in Sources */,
				AAEC74B62642CC6A00C2EFBC /* HistoryStoringMock.swift in Sources */,
				AA652CB125DD825B009059CC /* LocalBookmarkStoreTests.swift in Sources */,
				B630794226731F5400DCEE41 /* WKDownloadMock.swift in Sources */,
				B6C0B24626E9CB190031CB7F /* RunLoopExtensionTests.swift in Sources */,
				B693956326F1C2A40015B914 /* FileDownloadManagerMock.swift in Sources */,
				B6C2C9EF276081AB005B7F0A /* DeallocationTests.swift in Sources */,
				B63ED0D826AE729600A9DAD1 /* PermissionModelTests.swift in Sources */,
				B69B504B2726CA2900758A2B /* MockStatisticsStore.swift in Sources */,
				B630793A26731F2600DCEE41 /* FileDownloadManagerTests.swift in Sources */,
			);
			runOnlyForDeploymentPostprocessing = 0;
		};
/* End PBXSourcesBuildPhase section */

/* Begin PBXTargetDependency section */
		4B1AD8A325FC27E200261379 /* PBXTargetDependency */ = {
			isa = PBXTargetDependency;
			target = AA585D7D248FD31100E9A3E2 /* DuckDuckGo Privacy Browser */;
			targetProxy = 4B1AD8A225FC27E200261379 /* PBXContainerItemProxy */;
		};
		7B4CE8E026F02108009134B1 /* PBXTargetDependency */ = {
			isa = PBXTargetDependency;
			target = AA585D7D248FD31100E9A3E2 /* DuckDuckGo Privacy Browser */;
			targetProxy = 7B4CE8DF26F02108009134B1 /* PBXContainerItemProxy */;
		};
		AA585D92248FD31400E9A3E2 /* PBXTargetDependency */ = {
			isa = PBXTargetDependency;
			target = AA585D7D248FD31100E9A3E2 /* DuckDuckGo Privacy Browser */;
			targetProxy = AA585D91248FD31400E9A3E2 /* PBXContainerItemProxy */;
		};
/* End PBXTargetDependency section */

/* Begin PBXVariantGroup section */
		AA585D87248FD31400E9A3E2 /* Main.storyboard */ = {
			isa = PBXVariantGroup;
			children = (
				AA585D88248FD31400E9A3E2 /* Base */,
			);
			name = Main.storyboard;
			sourceTree = "<group>";
		};
		AA80EC69256C4691007083E7 /* BrowserTab.storyboard */ = {
			isa = PBXVariantGroup;
			children = (
				AA80EC68256C4691007083E7 /* Base */,
			);
			name = BrowserTab.storyboard;
			sourceTree = "<group>";
		};
		AA80EC6F256C469C007083E7 /* NavigationBar.storyboard */ = {
			isa = PBXVariantGroup;
			children = (
				AA80EC6E256C469C007083E7 /* Base */,
			);
			name = NavigationBar.storyboard;
			sourceTree = "<group>";
		};
		AA80EC75256C46A2007083E7 /* Suggestion.storyboard */ = {
			isa = PBXVariantGroup;
			children = (
				AA80EC74256C46A2007083E7 /* Base */,
			);
			name = Suggestion.storyboard;
			sourceTree = "<group>";
		};
		AA80EC7B256C46AA007083E7 /* TabBar.storyboard */ = {
			isa = PBXVariantGroup;
			children = (
				AA80EC7A256C46AA007083E7 /* Base */,
			);
			name = TabBar.storyboard;
			sourceTree = "<group>";
		};
		AA80EC8B256C49B8007083E7 /* Localizable.strings */ = {
			isa = PBXVariantGroup;
			children = (
				AA80EC8A256C49B8007083E7 /* en */,
			);
			name = Localizable.strings;
			sourceTree = "<group>";
		};
		AA80EC91256C49BC007083E7 /* Localizable.stringsdict */ = {
			isa = PBXVariantGroup;
			children = (
				AA80EC90256C49BC007083E7 /* en */,
			);
			name = Localizable.stringsdict;
			sourceTree = "<group>";
		};
/* End PBXVariantGroup section */

/* Begin XCBuildConfiguration section */
		4B1AD8A425FC27E200261379 /* Debug */ = {
			isa = XCBuildConfiguration;
			buildSettings = {
				BUNDLE_LOADER = "$(TEST_HOST)";
				CODE_SIGN_STYLE = Automatic;
				COMBINE_HIDPI_IMAGES = YES;
				DEVELOPMENT_TEAM = HKE973VLUW;
				INFOPLIST_FILE = "Integration Tests/Info.plist";
				LD_RUNPATH_SEARCH_PATHS = (
					"$(inherited)",
					"@executable_path/../Frameworks",
					"@loader_path/../Frameworks",
				);
				MACOSX_DEPLOYMENT_TARGET = 11.1;
				PRODUCT_BUNDLE_IDENTIFIER = "com.duckduckgo.Integration-Tests";
				PRODUCT_NAME = "$(TARGET_NAME)";
				SWIFT_VERSION = 5.0;
				TEST_HOST = "$(BUILT_PRODUCTS_DIR)/DuckDuckGo.app/Contents/MacOS/DuckDuckGo";
			};
			name = Debug;
		};
		4B1AD8A525FC27E200261379 /* Release */ = {
			isa = XCBuildConfiguration;
			buildSettings = {
				BUNDLE_LOADER = "$(TEST_HOST)";
				CODE_SIGN_STYLE = Automatic;
				COMBINE_HIDPI_IMAGES = YES;
				DEVELOPMENT_TEAM = HKE973VLUW;
				INFOPLIST_FILE = "Integration Tests/Info.plist";
				LD_RUNPATH_SEARCH_PATHS = (
					"$(inherited)",
					"@executable_path/../Frameworks",
					"@loader_path/../Frameworks",
				);
				MACOSX_DEPLOYMENT_TARGET = 11.1;
				PRODUCT_BUNDLE_IDENTIFIER = "com.duckduckgo.Integration-Tests";
				PRODUCT_NAME = "$(TARGET_NAME)";
				SWIFT_VERSION = 5.0;
				TEST_HOST = "$(BUILT_PRODUCTS_DIR)/DuckDuckGo.app/Contents/MacOS/DuckDuckGo";
			};
			name = Release;
		};
		4B1AD8B025FC322600261379 /* CI */ = {
			isa = XCBuildConfiguration;
			buildSettings = {
				ALWAYS_SEARCH_USER_PATHS = NO;
				CLANG_ANALYZER_NONNULL = YES;
				CLANG_ANALYZER_NUMBER_OBJECT_CONVERSION = YES_AGGRESSIVE;
				CLANG_CXX_LANGUAGE_STANDARD = "gnu++14";
				CLANG_CXX_LIBRARY = "libc++";
				CLANG_ENABLE_MODULES = YES;
				CLANG_ENABLE_OBJC_ARC = YES;
				CLANG_ENABLE_OBJC_WEAK = YES;
				CLANG_WARN_BLOCK_CAPTURE_AUTORELEASING = YES;
				CLANG_WARN_BOOL_CONVERSION = YES;
				CLANG_WARN_COMMA = YES;
				CLANG_WARN_CONSTANT_CONVERSION = YES;
				CLANG_WARN_DEPRECATED_OBJC_IMPLEMENTATIONS = YES;
				CLANG_WARN_DIRECT_OBJC_ISA_USAGE = YES_ERROR;
				CLANG_WARN_DOCUMENTATION_COMMENTS = YES;
				CLANG_WARN_EMPTY_BODY = YES;
				CLANG_WARN_ENUM_CONVERSION = YES;
				CLANG_WARN_INFINITE_RECURSION = YES;
				CLANG_WARN_INT_CONVERSION = YES;
				CLANG_WARN_NON_LITERAL_NULL_CONVERSION = YES;
				CLANG_WARN_OBJC_IMPLICIT_RETAIN_SELF = YES;
				CLANG_WARN_OBJC_LITERAL_CONVERSION = YES;
				CLANG_WARN_OBJC_ROOT_CLASS = YES_ERROR;
				CLANG_WARN_QUOTED_INCLUDE_IN_FRAMEWORK_HEADER = YES;
				CLANG_WARN_RANGE_LOOP_ANALYSIS = YES;
				CLANG_WARN_STRICT_PROTOTYPES = YES;
				CLANG_WARN_SUSPICIOUS_MOVE = YES;
				CLANG_WARN_UNGUARDED_AVAILABILITY = YES_AGGRESSIVE;
				CLANG_WARN_UNREACHABLE_CODE = YES;
				CLANG_WARN__DUPLICATE_METHOD_MATCH = YES;
				COPY_PHASE_STRIP = NO;
				DEBUG_INFORMATION_FORMAT = dwarf;
				ENABLE_STRICT_OBJC_MSGSEND = YES;
				ENABLE_TESTABILITY = YES;
				GCC_C_LANGUAGE_STANDARD = gnu11;
				GCC_DYNAMIC_NO_PIC = NO;
				GCC_NO_COMMON_BLOCKS = YES;
				GCC_OPTIMIZATION_LEVEL = 0;
				GCC_PREPROCESSOR_DEFINITIONS = (
					"DEBUG=1",
					"CI=1",
					"$(inherited)",
				);
				GCC_WARN_64_TO_32_BIT_CONVERSION = YES;
				GCC_WARN_ABOUT_RETURN_TYPE = YES_ERROR;
				GCC_WARN_UNDECLARED_SELECTOR = YES;
				GCC_WARN_UNINITIALIZED_AUTOS = YES_AGGRESSIVE;
				GCC_WARN_UNUSED_FUNCTION = YES;
				GCC_WARN_UNUSED_VARIABLE = YES;
				MACOSX_DEPLOYMENT_TARGET = 10.15;
				MTL_ENABLE_DEBUG_INFO = INCLUDE_SOURCE;
				MTL_FAST_MATH = YES;
				ONLY_ACTIVE_ARCH = YES;
				SDKROOT = macosx;
				SWIFT_ACTIVE_COMPILATION_CONDITIONS = "DEBUG CI";
				SWIFT_OPTIMIZATION_LEVEL = "-Onone";
			};
			name = CI;
		};
		4B1AD8B125FC322600261379 /* CI */ = {
			isa = XCBuildConfiguration;
			buildSettings = {
				ASSETCATALOG_COMPILER_APPICON_NAME = "Icon - Debug";
				CLANG_ANALYZER_LOCALIZABILITY_EMPTY_CONTEXT = YES;
				CLANG_ANALYZER_LOCALIZABILITY_NONLOCALIZED = YES;
				CODE_SIGN_ENTITLEMENTS = DuckDuckGo/DuckDuckGoCI.entitlements;
				CODE_SIGN_IDENTITY = "";
				CODE_SIGN_STYLE = Manual;
				COMBINE_HIDPI_IMAGES = YES;
				CURRENT_PROJECT_VERSION = 0.18.7;
				DEVELOPMENT_TEAM = "";
				ENABLE_HARDENED_RUNTIME = YES;
				INFOPLIST_FILE = DuckDuckGo/Info.plist;
				LD_RUNPATH_SEARCH_PATHS = (
					"$(inherited)",
					"@executable_path/../Frameworks",
				);
				MARKETING_VERSION = 0.18.7;
				PRODUCT_BUNDLE_IDENTIFIER = com.duckduckgo.macos.browser.debug;
				PRODUCT_MODULE_NAME = "$(TARGET_NAME:c99extidentifier)";
				PRODUCT_NAME = DuckDuckGo;
				PROVISIONING_PROFILE_SPECIFIER = "";
				SWIFT_ACTIVE_COMPILATION_CONDITIONS = "FEEDBACK OUT_OF_APPSTORE $(inherited)";
				SWIFT_OBJC_BRIDGING_HEADER = "$(SRCROOT)/DuckDuckGo/Bridging.h";
				SWIFT_VERSION = 5.0;
			};
			name = CI;
		};
		4B1AD8B225FC322600261379 /* CI */ = {
			isa = XCBuildConfiguration;
			buildSettings = {
				ALWAYS_EMBED_SWIFT_STANDARD_LIBRARIES = YES;
				BUNDLE_LOADER = "$(TEST_HOST)";
				CODE_SIGN_IDENTITY = "-";
				CODE_SIGN_STYLE = Automatic;
				COMBINE_HIDPI_IMAGES = YES;
				DEVELOPMENT_TEAM = "";
				INFOPLIST_FILE = "Unit Tests/Info.plist";
				LD_RUNPATH_SEARCH_PATHS = (
					"$(inherited)",
					"@executable_path/../Frameworks",
					"@loader_path/../Frameworks",
				);
				MACOSX_DEPLOYMENT_TARGET = 10.15;
				PRODUCT_BUNDLE_IDENTIFIER = com.duckduckgo.macos.browser.DuckDuckGoTests;
				PRODUCT_NAME = "$(TARGET_NAME)";
				PROVISIONING_PROFILE_SPECIFIER = "";
				SWIFT_OBJC_BRIDGING_HEADER = "$(SRCROOT)/Unit Tests/Common/TestsBridging.h";
				SWIFT_VERSION = 5.0;
				TEST_HOST = "$(BUILT_PRODUCTS_DIR)/DuckDuckGo.app/Contents/MacOS/DuckDuckGo";
			};
			name = CI;
		};
		4B1AD8B325FC322600261379 /* CI */ = {
			isa = XCBuildConfiguration;
			buildSettings = {
				BUNDLE_LOADER = "$(TEST_HOST)";
				CODE_SIGN_IDENTITY = "-";
				CODE_SIGN_STYLE = Automatic;
				COMBINE_HIDPI_IMAGES = YES;
				DEVELOPMENT_TEAM = HKE973VLUW;
				INFOPLIST_FILE = "Integration Tests/Info.plist";
				LD_RUNPATH_SEARCH_PATHS = (
					"$(inherited)",
					"@executable_path/../Frameworks",
					"@loader_path/../Frameworks",
				);
				MACOSX_DEPLOYMENT_TARGET = 11.1;
				PRODUCT_BUNDLE_IDENTIFIER = "com.duckduckgo.Integration-Tests";
				PRODUCT_NAME = "$(TARGET_NAME)";
				SWIFT_VERSION = 5.0;
				TEST_HOST = "$(BUILT_PRODUCTS_DIR)/DuckDuckGo.app/Contents/MacOS/DuckDuckGo";
			};
			name = CI;
		};
		7B4CE8E126F02108009134B1 /* Debug */ = {
			isa = XCBuildConfiguration;
			buildSettings = {
				CODE_SIGN_STYLE = Automatic;
				COMBINE_HIDPI_IMAGES = YES;
				DEVELOPMENT_TEAM = HKE973VLUW;
				INFOPLIST_FILE = "UI Tests/Info.plist";
				LD_RUNPATH_SEARCH_PATHS = (
					"$(inherited)",
					"@executable_path/../Frameworks",
					"@loader_path/../Frameworks",
				);
				MACOSX_DEPLOYMENT_TARGET = 11.3;
				PRODUCT_BUNDLE_IDENTIFIER = "com.duckduckgo.UI-Tests";
				PRODUCT_NAME = "$(TARGET_NAME)";
				SWIFT_VERSION = 5.0;
				TEST_TARGET_NAME = "DuckDuckGo Privacy Browser";
			};
			name = Debug;
		};
		7B4CE8E226F02108009134B1 /* CI */ = {
			isa = XCBuildConfiguration;
			buildSettings = {
				CODE_SIGN_IDENTITY = "-";
				CODE_SIGN_STYLE = Automatic;
				COMBINE_HIDPI_IMAGES = YES;
				DEVELOPMENT_TEAM = HKE973VLUW;
				INFOPLIST_FILE = "UI Tests/Info.plist";
				LD_RUNPATH_SEARCH_PATHS = (
					"$(inherited)",
					"@executable_path/../Frameworks",
					"@loader_path/../Frameworks",
				);
				MACOSX_DEPLOYMENT_TARGET = 11.3;
				PRODUCT_BUNDLE_IDENTIFIER = "com.duckduckgo.UI-Tests";
				PRODUCT_NAME = "$(TARGET_NAME)";
				SWIFT_VERSION = 5.0;
				TEST_TARGET_NAME = "DuckDuckGo Privacy Browser";
			};
			name = CI;
		};
		7B4CE8E326F02108009134B1 /* Release */ = {
			isa = XCBuildConfiguration;
			buildSettings = {
				CODE_SIGN_STYLE = Automatic;
				COMBINE_HIDPI_IMAGES = YES;
				DEVELOPMENT_TEAM = HKE973VLUW;
				INFOPLIST_FILE = "UI Tests/Info.plist";
				LD_RUNPATH_SEARCH_PATHS = (
					"$(inherited)",
					"@executable_path/../Frameworks",
					"@loader_path/../Frameworks",
				);
				MACOSX_DEPLOYMENT_TARGET = 11.3;
				PRODUCT_BUNDLE_IDENTIFIER = "com.duckduckgo.UI-Tests";
				PRODUCT_NAME = "$(TARGET_NAME)";
				SWIFT_VERSION = 5.0;
				TEST_TARGET_NAME = "DuckDuckGo Privacy Browser";
			};
			name = Release;
		};
		7B4CE8E426F02108009134B1 /* Beta */ = {
			isa = XCBuildConfiguration;
			buildSettings = {
				CODE_SIGN_STYLE = Automatic;
				COMBINE_HIDPI_IMAGES = YES;
				DEVELOPMENT_TEAM = HKE973VLUW;
				INFOPLIST_FILE = "UI Tests/Info.plist";
				LD_RUNPATH_SEARCH_PATHS = (
					"$(inherited)",
					"@executable_path/../Frameworks",
					"@loader_path/../Frameworks",
				);
				MACOSX_DEPLOYMENT_TARGET = 11.3;
				PRODUCT_BUNDLE_IDENTIFIER = "com.duckduckgo.UI-Tests";
				PRODUCT_NAME = "$(TARGET_NAME)";
				SWIFT_VERSION = 5.0;
				TEST_TARGET_NAME = "DuckDuckGo Privacy Browser";
			};
			name = Beta;
		};
		AA585DA2248FD31500E9A3E2 /* Debug */ = {
			isa = XCBuildConfiguration;
			buildSettings = {
				ALWAYS_SEARCH_USER_PATHS = NO;
				CLANG_ANALYZER_NONNULL = YES;
				CLANG_ANALYZER_NUMBER_OBJECT_CONVERSION = YES_AGGRESSIVE;
				CLANG_CXX_LANGUAGE_STANDARD = "gnu++14";
				CLANG_CXX_LIBRARY = "libc++";
				CLANG_ENABLE_MODULES = YES;
				CLANG_ENABLE_OBJC_ARC = YES;
				CLANG_ENABLE_OBJC_WEAK = YES;
				CLANG_WARN_BLOCK_CAPTURE_AUTORELEASING = YES;
				CLANG_WARN_BOOL_CONVERSION = YES;
				CLANG_WARN_COMMA = YES;
				CLANG_WARN_CONSTANT_CONVERSION = YES;
				CLANG_WARN_DEPRECATED_OBJC_IMPLEMENTATIONS = YES;
				CLANG_WARN_DIRECT_OBJC_ISA_USAGE = YES_ERROR;
				CLANG_WARN_DOCUMENTATION_COMMENTS = YES;
				CLANG_WARN_EMPTY_BODY = YES;
				CLANG_WARN_ENUM_CONVERSION = YES;
				CLANG_WARN_INFINITE_RECURSION = YES;
				CLANG_WARN_INT_CONVERSION = YES;
				CLANG_WARN_NON_LITERAL_NULL_CONVERSION = YES;
				CLANG_WARN_OBJC_IMPLICIT_RETAIN_SELF = YES;
				CLANG_WARN_OBJC_LITERAL_CONVERSION = YES;
				CLANG_WARN_OBJC_ROOT_CLASS = YES_ERROR;
				CLANG_WARN_QUOTED_INCLUDE_IN_FRAMEWORK_HEADER = YES;
				CLANG_WARN_RANGE_LOOP_ANALYSIS = YES;
				CLANG_WARN_STRICT_PROTOTYPES = YES;
				CLANG_WARN_SUSPICIOUS_MOVE = YES;
				CLANG_WARN_UNGUARDED_AVAILABILITY = YES_AGGRESSIVE;
				CLANG_WARN_UNREACHABLE_CODE = YES;
				CLANG_WARN__DUPLICATE_METHOD_MATCH = YES;
				COPY_PHASE_STRIP = NO;
				DEBUG_INFORMATION_FORMAT = dwarf;
				ENABLE_STRICT_OBJC_MSGSEND = YES;
				ENABLE_TESTABILITY = YES;
				GCC_C_LANGUAGE_STANDARD = gnu11;
				GCC_DYNAMIC_NO_PIC = NO;
				GCC_NO_COMMON_BLOCKS = YES;
				GCC_OPTIMIZATION_LEVEL = 0;
				GCC_PREPROCESSOR_DEFINITIONS = (
					"DEBUG=1",
					"$(inherited)",
				);
				GCC_WARN_64_TO_32_BIT_CONVERSION = YES;
				GCC_WARN_ABOUT_RETURN_TYPE = YES_ERROR;
				GCC_WARN_UNDECLARED_SELECTOR = YES;
				GCC_WARN_UNINITIALIZED_AUTOS = YES_AGGRESSIVE;
				GCC_WARN_UNUSED_FUNCTION = YES;
				GCC_WARN_UNUSED_VARIABLE = YES;
				MACOSX_DEPLOYMENT_TARGET = 10.15;
				MTL_ENABLE_DEBUG_INFO = INCLUDE_SOURCE;
				MTL_FAST_MATH = YES;
				ONLY_ACTIVE_ARCH = YES;
				SDKROOT = macosx;
				SWIFT_ACTIVE_COMPILATION_CONDITIONS = DEBUG;
				SWIFT_OPTIMIZATION_LEVEL = "-Onone";
			};
			name = Debug;
		};
		AA585DA3248FD31500E9A3E2 /* Release */ = {
			isa = XCBuildConfiguration;
			buildSettings = {
				ALWAYS_SEARCH_USER_PATHS = NO;
				CLANG_ANALYZER_NONNULL = YES;
				CLANG_ANALYZER_NUMBER_OBJECT_CONVERSION = YES_AGGRESSIVE;
				CLANG_CXX_LANGUAGE_STANDARD = "gnu++14";
				CLANG_CXX_LIBRARY = "libc++";
				CLANG_ENABLE_MODULES = YES;
				CLANG_ENABLE_OBJC_ARC = YES;
				CLANG_ENABLE_OBJC_WEAK = YES;
				CLANG_WARN_BLOCK_CAPTURE_AUTORELEASING = YES;
				CLANG_WARN_BOOL_CONVERSION = YES;
				CLANG_WARN_COMMA = YES;
				CLANG_WARN_CONSTANT_CONVERSION = YES;
				CLANG_WARN_DEPRECATED_OBJC_IMPLEMENTATIONS = YES;
				CLANG_WARN_DIRECT_OBJC_ISA_USAGE = YES_ERROR;
				CLANG_WARN_DOCUMENTATION_COMMENTS = YES;
				CLANG_WARN_EMPTY_BODY = YES;
				CLANG_WARN_ENUM_CONVERSION = YES;
				CLANG_WARN_INFINITE_RECURSION = YES;
				CLANG_WARN_INT_CONVERSION = YES;
				CLANG_WARN_NON_LITERAL_NULL_CONVERSION = YES;
				CLANG_WARN_OBJC_IMPLICIT_RETAIN_SELF = YES;
				CLANG_WARN_OBJC_LITERAL_CONVERSION = YES;
				CLANG_WARN_OBJC_ROOT_CLASS = YES_ERROR;
				CLANG_WARN_QUOTED_INCLUDE_IN_FRAMEWORK_HEADER = YES;
				CLANG_WARN_RANGE_LOOP_ANALYSIS = YES;
				CLANG_WARN_STRICT_PROTOTYPES = YES;
				CLANG_WARN_SUSPICIOUS_MOVE = YES;
				CLANG_WARN_UNGUARDED_AVAILABILITY = YES_AGGRESSIVE;
				CLANG_WARN_UNREACHABLE_CODE = YES;
				CLANG_WARN__DUPLICATE_METHOD_MATCH = YES;
				COPY_PHASE_STRIP = NO;
				DEBUG_INFORMATION_FORMAT = "dwarf-with-dsym";
				ENABLE_NS_ASSERTIONS = NO;
				ENABLE_STRICT_OBJC_MSGSEND = YES;
				GCC_C_LANGUAGE_STANDARD = gnu11;
				GCC_NO_COMMON_BLOCKS = YES;
				GCC_WARN_64_TO_32_BIT_CONVERSION = YES;
				GCC_WARN_ABOUT_RETURN_TYPE = YES_ERROR;
				GCC_WARN_UNDECLARED_SELECTOR = YES;
				GCC_WARN_UNINITIALIZED_AUTOS = YES_AGGRESSIVE;
				GCC_WARN_UNUSED_FUNCTION = YES;
				GCC_WARN_UNUSED_VARIABLE = YES;
				MACOSX_DEPLOYMENT_TARGET = 10.15;
				MTL_ENABLE_DEBUG_INFO = NO;
				MTL_FAST_MATH = YES;
				SDKROOT = macosx;
				SWIFT_COMPILATION_MODE = wholemodule;
				SWIFT_OPTIMIZATION_LEVEL = "-O";
			};
			name = Release;
		};
		AA585DA5248FD31500E9A3E2 /* Debug */ = {
			isa = XCBuildConfiguration;
			buildSettings = {
				ASSETCATALOG_COMPILER_APPICON_NAME = "Icon - Debug";
				CLANG_ANALYZER_LOCALIZABILITY_EMPTY_CONTEXT = YES;
				CLANG_ANALYZER_LOCALIZABILITY_NONLOCALIZED = YES;
				CODE_SIGN_ENTITLEMENTS = DuckDuckGo/DuckDuckGo.entitlements;
				CODE_SIGN_IDENTITY = "Apple Development";
				CODE_SIGN_STYLE = Automatic;
				COMBINE_HIDPI_IMAGES = YES;
				CURRENT_PROJECT_VERSION = 0.18.7;
				DEVELOPMENT_TEAM = HKE973VLUW;
				ENABLE_HARDENED_RUNTIME = YES;
				INFOPLIST_FILE = DuckDuckGo/Info.plist;
				LD_RUNPATH_SEARCH_PATHS = (
					"$(inherited)",
					"@executable_path/../Frameworks",
				);
				MARKETING_VERSION = 0.18.7;
				PRODUCT_BUNDLE_IDENTIFIER = com.duckduckgo.macos.browser.debug;
				PRODUCT_MODULE_NAME = "$(TARGET_NAME:c99extidentifier)";
				PRODUCT_NAME = DuckDuckGo;
				SWIFT_ACTIVE_COMPILATION_CONDITIONS = "FEEDBACK OUT_OF_APPSTORE $(inherited)";
				SWIFT_OBJC_BRIDGING_HEADER = "$(SRCROOT)/DuckDuckGo/Bridging.h";
				SWIFT_VERSION = 5.0;
			};
			name = Debug;
		};
		AA585DA6248FD31500E9A3E2 /* Release */ = {
			isa = XCBuildConfiguration;
			buildSettings = {
				ASSETCATALOG_COMPILER_APPICON_NAME = AppIcon;
				CLANG_ANALYZER_LOCALIZABILITY_EMPTY_CONTEXT = YES;
				CLANG_ANALYZER_LOCALIZABILITY_NONLOCALIZED = YES;
				CODE_SIGN_ENTITLEMENTS = DuckDuckGo/DuckDuckGo.entitlements;
				CODE_SIGN_IDENTITY = "Apple Development";
				CODE_SIGN_STYLE = Automatic;
				COMBINE_HIDPI_IMAGES = YES;
				CURRENT_PROJECT_VERSION = 0.18.7;
				DEVELOPMENT_TEAM = HKE973VLUW;
				ENABLE_HARDENED_RUNTIME = YES;
				INFOPLIST_FILE = DuckDuckGo/Info.plist;
				LD_RUNPATH_SEARCH_PATHS = (
					"$(inherited)",
					"@executable_path/../Frameworks",
				);
				MARKETING_VERSION = 0.18.7;
				PRODUCT_BUNDLE_IDENTIFIER = com.duckduckgo.macos.browser;
				PRODUCT_MODULE_NAME = "$(TARGET_NAME:c99extidentifier)";
				PRODUCT_NAME = DuckDuckGo;
				SWIFT_ACTIVE_COMPILATION_CONDITIONS = "FEEDBACK OUT_OF_APPSTORE";
				SWIFT_OBJC_BRIDGING_HEADER = "$(SRCROOT)/DuckDuckGo/Bridging.h";
				SWIFT_VERSION = 5.0;
			};
			name = Release;
		};
		AA585DA8248FD31500E9A3E2 /* Debug */ = {
			isa = XCBuildConfiguration;
			buildSettings = {
				ALWAYS_EMBED_SWIFT_STANDARD_LIBRARIES = YES;
				BUNDLE_LOADER = "$(TEST_HOST)";
				CODE_SIGN_IDENTITY = "Apple Development";
				CODE_SIGN_STYLE = Automatic;
				COMBINE_HIDPI_IMAGES = YES;
				DEVELOPMENT_TEAM = HKE973VLUW;
				INFOPLIST_FILE = "Unit Tests/Info.plist";
				LD_RUNPATH_SEARCH_PATHS = (
					"$(inherited)",
					"@executable_path/../Frameworks",
					"@loader_path/../Frameworks",
				);
				MACOSX_DEPLOYMENT_TARGET = 10.15;
				PRODUCT_BUNDLE_IDENTIFIER = com.duckduckgo.macos.browser.DuckDuckGoTests;
				PRODUCT_NAME = "$(TARGET_NAME)";
				PROVISIONING_PROFILE_SPECIFIER = "";
				SWIFT_OBJC_BRIDGING_HEADER = "$(SRCROOT)/Unit Tests/Common/TestsBridging.h";
				SWIFT_VERSION = 5.0;
				TEST_HOST = "$(BUILT_PRODUCTS_DIR)/DuckDuckGo.app/Contents/MacOS/DuckDuckGo";
			};
			name = Debug;
		};
		AA585DA9248FD31500E9A3E2 /* Release */ = {
			isa = XCBuildConfiguration;
			buildSettings = {
				ALWAYS_EMBED_SWIFT_STANDARD_LIBRARIES = YES;
				BUNDLE_LOADER = "$(TEST_HOST)";
				CODE_SIGN_IDENTITY = "Apple Development";
				CODE_SIGN_STYLE = Automatic;
				COMBINE_HIDPI_IMAGES = YES;
				DEVELOPMENT_TEAM = HKE973VLUW;
				INFOPLIST_FILE = "Unit Tests/Info.plist";
				LD_RUNPATH_SEARCH_PATHS = (
					"$(inherited)",
					"@executable_path/../Frameworks",
					"@loader_path/../Frameworks",
				);
				MACOSX_DEPLOYMENT_TARGET = 10.15;
				PRODUCT_BUNDLE_IDENTIFIER = com.duckduckgo.macos.browser.DuckDuckGoTests;
				PRODUCT_NAME = "$(TARGET_NAME)";
				PROVISIONING_PROFILE_SPECIFIER = "";
				SWIFT_OBJC_BRIDGING_HEADER = "$(SRCROOT)/Unit Tests/Common/TestsBridging.h";
				SWIFT_VERSION = 5.0;
				TEST_HOST = "$(BUILT_PRODUCTS_DIR)/DuckDuckGo.app/Contents/MacOS/DuckDuckGo";
			};
			name = Release;
		};
		AAE814AB2716DFE8009D3531 /* Review */ = {
			isa = XCBuildConfiguration;
			buildSettings = {
				ALWAYS_SEARCH_USER_PATHS = NO;
				CLANG_ANALYZER_NONNULL = YES;
				CLANG_ANALYZER_NUMBER_OBJECT_CONVERSION = YES_AGGRESSIVE;
				CLANG_CXX_LANGUAGE_STANDARD = "gnu++14";
				CLANG_CXX_LIBRARY = "libc++";
				CLANG_ENABLE_MODULES = YES;
				CLANG_ENABLE_OBJC_ARC = YES;
				CLANG_ENABLE_OBJC_WEAK = YES;
				CLANG_WARN_BLOCK_CAPTURE_AUTORELEASING = YES;
				CLANG_WARN_BOOL_CONVERSION = YES;
				CLANG_WARN_COMMA = YES;
				CLANG_WARN_CONSTANT_CONVERSION = YES;
				CLANG_WARN_DEPRECATED_OBJC_IMPLEMENTATIONS = YES;
				CLANG_WARN_DIRECT_OBJC_ISA_USAGE = YES_ERROR;
				CLANG_WARN_DOCUMENTATION_COMMENTS = YES;
				CLANG_WARN_EMPTY_BODY = YES;
				CLANG_WARN_ENUM_CONVERSION = YES;
				CLANG_WARN_INFINITE_RECURSION = YES;
				CLANG_WARN_INT_CONVERSION = YES;
				CLANG_WARN_NON_LITERAL_NULL_CONVERSION = YES;
				CLANG_WARN_OBJC_IMPLICIT_RETAIN_SELF = YES;
				CLANG_WARN_OBJC_LITERAL_CONVERSION = YES;
				CLANG_WARN_OBJC_ROOT_CLASS = YES_ERROR;
				CLANG_WARN_QUOTED_INCLUDE_IN_FRAMEWORK_HEADER = YES;
				CLANG_WARN_RANGE_LOOP_ANALYSIS = YES;
				CLANG_WARN_STRICT_PROTOTYPES = YES;
				CLANG_WARN_SUSPICIOUS_MOVE = YES;
				CLANG_WARN_UNGUARDED_AVAILABILITY = YES_AGGRESSIVE;
				CLANG_WARN_UNREACHABLE_CODE = YES;
				CLANG_WARN__DUPLICATE_METHOD_MATCH = YES;
				COPY_PHASE_STRIP = NO;
				DEBUG_INFORMATION_FORMAT = "dwarf-with-dsym";
				ENABLE_NS_ASSERTIONS = NO;
				ENABLE_STRICT_OBJC_MSGSEND = YES;
				GCC_C_LANGUAGE_STANDARD = gnu11;
				GCC_NO_COMMON_BLOCKS = YES;
				GCC_WARN_64_TO_32_BIT_CONVERSION = YES;
				GCC_WARN_ABOUT_RETURN_TYPE = YES_ERROR;
				GCC_WARN_UNDECLARED_SELECTOR = YES;
				GCC_WARN_UNINITIALIZED_AUTOS = YES_AGGRESSIVE;
				GCC_WARN_UNUSED_FUNCTION = YES;
				GCC_WARN_UNUSED_VARIABLE = YES;
				MACOSX_DEPLOYMENT_TARGET = 10.15;
				MTL_ENABLE_DEBUG_INFO = NO;
				MTL_FAST_MATH = YES;
				SDKROOT = macosx;
				SWIFT_COMPILATION_MODE = wholemodule;
				SWIFT_OPTIMIZATION_LEVEL = "-O";
			};
			name = Review;
		};
		AAE814AC2716DFE8009D3531 /* Review */ = {
			isa = XCBuildConfiguration;
			buildSettings = {
				ASSETCATALOG_COMPILER_APPICON_NAME = "Icon - Beta";
				CLANG_ANALYZER_LOCALIZABILITY_EMPTY_CONTEXT = YES;
				CLANG_ANALYZER_LOCALIZABILITY_NONLOCALIZED = YES;
				CODE_SIGN_ENTITLEMENTS = DuckDuckGo/DuckDuckGo.entitlements;
				CODE_SIGN_IDENTITY = "Apple Development";
				CODE_SIGN_STYLE = Automatic;
				COMBINE_HIDPI_IMAGES = YES;
				CURRENT_PROJECT_VERSION = 0.18.7;
				DEVELOPMENT_TEAM = HKE973VLUW;
				ENABLE_HARDENED_RUNTIME = YES;
				GCC_PREPROCESSOR_DEFINITIONS = "REVIEW=1";
				INFOPLIST_FILE = DuckDuckGo/Info.plist;
				LD_RUNPATH_SEARCH_PATHS = (
					"$(inherited)",
					"@executable_path/../Frameworks",
				);
				MARKETING_VERSION = 0.18.7;
				PRODUCT_BUNDLE_IDENTIFIER = com.duckduckgo.macos.browser.review;
				PRODUCT_MODULE_NAME = "$(TARGET_NAME:c99extidentifier)";
				PRODUCT_NAME = "DuckDuckGo Review";
				SWIFT_ACTIVE_COMPILATION_CONDITIONS = "FEEDBACK OUT_OF_APPSTORE REVIEW";
				SWIFT_OBJC_BRIDGING_HEADER = "$(SRCROOT)/DuckDuckGo/Bridging.h";
				SWIFT_VERSION = 5.0;
			};
			name = Review;
		};
		AAE814AD2716DFE8009D3531 /* Review */ = {
			isa = XCBuildConfiguration;
			buildSettings = {
				ALWAYS_EMBED_SWIFT_STANDARD_LIBRARIES = YES;
				BUNDLE_LOADER = "$(TEST_HOST)";
				CODE_SIGN_IDENTITY = "Apple Development";
				CODE_SIGN_STYLE = Automatic;
				COMBINE_HIDPI_IMAGES = YES;
				DEVELOPMENT_TEAM = HKE973VLUW;
				INFOPLIST_FILE = "Unit Tests/Info.plist";
				LD_RUNPATH_SEARCH_PATHS = (
					"$(inherited)",
					"@executable_path/../Frameworks",
					"@loader_path/../Frameworks",
				);
				MACOSX_DEPLOYMENT_TARGET = 10.15;
				PRODUCT_BUNDLE_IDENTIFIER = com.duckduckgo.macos.browser.DuckDuckGoTests;
				PRODUCT_NAME = "$(TARGET_NAME)";
				PROVISIONING_PROFILE_SPECIFIER = "";
				SWIFT_OBJC_BRIDGING_HEADER = "$(SRCROOT)/Unit Tests/Common/TestsBridging.h";
				SWIFT_VERSION = 5.0;
				TEST_HOST = "$(BUILT_PRODUCTS_DIR)/DuckDuckGo.app/Contents/MacOS/DuckDuckGo";
			};
			name = Review;
		};
		AAE814AE2716DFE8009D3531 /* Review */ = {
			isa = XCBuildConfiguration;
			buildSettings = {
				BUNDLE_LOADER = "$(TEST_HOST)";
				CODE_SIGN_STYLE = Automatic;
				COMBINE_HIDPI_IMAGES = YES;
				DEVELOPMENT_TEAM = HKE973VLUW;
				INFOPLIST_FILE = "Integration Tests/Info.plist";
				LD_RUNPATH_SEARCH_PATHS = (
					"$(inherited)",
					"@executable_path/../Frameworks",
					"@loader_path/../Frameworks",
				);
				MACOSX_DEPLOYMENT_TARGET = 11.1;
				PRODUCT_BUNDLE_IDENTIFIER = "com.duckduckgo.Integration-Tests";
				PRODUCT_NAME = "$(TARGET_NAME)";
				SWIFT_VERSION = 5.0;
				TEST_HOST = "$(BUILT_PRODUCTS_DIR)/DuckDuckGo.app/Contents/MacOS/DuckDuckGo";
			};
			name = Review;
		};
		AAE814AF2716DFE8009D3531 /* Review */ = {
			isa = XCBuildConfiguration;
			buildSettings = {
				CODE_SIGN_STYLE = Automatic;
				COMBINE_HIDPI_IMAGES = YES;
				DEVELOPMENT_TEAM = HKE973VLUW;
				INFOPLIST_FILE = "UI Tests/Info.plist";
				LD_RUNPATH_SEARCH_PATHS = (
					"$(inherited)",
					"@executable_path/../Frameworks",
					"@loader_path/../Frameworks",
				);
				MACOSX_DEPLOYMENT_TARGET = 11.3;
				PRODUCT_BUNDLE_IDENTIFIER = "com.duckduckgo.UI-Tests";
				PRODUCT_NAME = "$(TARGET_NAME)";
				SWIFT_VERSION = 5.0;
				TEST_TARGET_NAME = "DuckDuckGo Privacy Browser";
			};
			name = Review;
		};
		B637273E26CE1B0700C8CB02 /* Beta */ = {
			isa = XCBuildConfiguration;
			buildSettings = {
				ALWAYS_SEARCH_USER_PATHS = NO;
				CLANG_ANALYZER_NONNULL = YES;
				CLANG_ANALYZER_NUMBER_OBJECT_CONVERSION = YES_AGGRESSIVE;
				CLANG_CXX_LANGUAGE_STANDARD = "gnu++14";
				CLANG_CXX_LIBRARY = "libc++";
				CLANG_ENABLE_MODULES = YES;
				CLANG_ENABLE_OBJC_ARC = YES;
				CLANG_ENABLE_OBJC_WEAK = YES;
				CLANG_WARN_BLOCK_CAPTURE_AUTORELEASING = YES;
				CLANG_WARN_BOOL_CONVERSION = YES;
				CLANG_WARN_COMMA = YES;
				CLANG_WARN_CONSTANT_CONVERSION = YES;
				CLANG_WARN_DEPRECATED_OBJC_IMPLEMENTATIONS = YES;
				CLANG_WARN_DIRECT_OBJC_ISA_USAGE = YES_ERROR;
				CLANG_WARN_DOCUMENTATION_COMMENTS = YES;
				CLANG_WARN_EMPTY_BODY = YES;
				CLANG_WARN_ENUM_CONVERSION = YES;
				CLANG_WARN_INFINITE_RECURSION = YES;
				CLANG_WARN_INT_CONVERSION = YES;
				CLANG_WARN_NON_LITERAL_NULL_CONVERSION = YES;
				CLANG_WARN_OBJC_IMPLICIT_RETAIN_SELF = YES;
				CLANG_WARN_OBJC_LITERAL_CONVERSION = YES;
				CLANG_WARN_OBJC_ROOT_CLASS = YES_ERROR;
				CLANG_WARN_QUOTED_INCLUDE_IN_FRAMEWORK_HEADER = YES;
				CLANG_WARN_RANGE_LOOP_ANALYSIS = YES;
				CLANG_WARN_STRICT_PROTOTYPES = YES;
				CLANG_WARN_SUSPICIOUS_MOVE = YES;
				CLANG_WARN_UNGUARDED_AVAILABILITY = YES_AGGRESSIVE;
				CLANG_WARN_UNREACHABLE_CODE = YES;
				CLANG_WARN__DUPLICATE_METHOD_MATCH = YES;
				COPY_PHASE_STRIP = NO;
				DEBUG_INFORMATION_FORMAT = "dwarf-with-dsym";
				ENABLE_NS_ASSERTIONS = NO;
				ENABLE_STRICT_OBJC_MSGSEND = YES;
				GCC_C_LANGUAGE_STANDARD = gnu11;
				GCC_NO_COMMON_BLOCKS = YES;
				GCC_WARN_64_TO_32_BIT_CONVERSION = YES;
				GCC_WARN_ABOUT_RETURN_TYPE = YES_ERROR;
				GCC_WARN_UNDECLARED_SELECTOR = YES;
				GCC_WARN_UNINITIALIZED_AUTOS = YES_AGGRESSIVE;
				GCC_WARN_UNUSED_FUNCTION = YES;
				GCC_WARN_UNUSED_VARIABLE = YES;
				MACOSX_DEPLOYMENT_TARGET = 10.15;
				MTL_ENABLE_DEBUG_INFO = NO;
				MTL_FAST_MATH = YES;
				SDKROOT = macosx;
				SWIFT_COMPILATION_MODE = wholemodule;
				SWIFT_OPTIMIZATION_LEVEL = "-O";
			};
			name = Beta;
		};
		B637273F26CE1B0700C8CB02 /* Beta */ = {
			isa = XCBuildConfiguration;
			buildSettings = {
				ASSETCATALOG_COMPILER_APPICON_NAME = "Icon - Beta";
				CLANG_ANALYZER_LOCALIZABILITY_EMPTY_CONTEXT = YES;
				CLANG_ANALYZER_LOCALIZABILITY_NONLOCALIZED = YES;
				CODE_SIGN_ENTITLEMENTS = DuckDuckGo/DuckDuckGo.entitlements;
				CODE_SIGN_IDENTITY = "Apple Development";
				CODE_SIGN_STYLE = Automatic;
				COMBINE_HIDPI_IMAGES = YES;
				CURRENT_PROJECT_VERSION = 0.18.7;
				DEVELOPMENT_TEAM = HKE973VLUW;
				ENABLE_HARDENED_RUNTIME = YES;
				GCC_PREPROCESSOR_DEFINITIONS = "BETA=1";
				INFOPLIST_FILE = DuckDuckGo/Info.plist;
				LD_RUNPATH_SEARCH_PATHS = (
					"$(inherited)",
					"@executable_path/../Frameworks",
				);
				MARKETING_VERSION = 0.18.7;
				PRODUCT_BUNDLE_IDENTIFIER = com.duckduckgo.macos.browser;
				PRODUCT_MODULE_NAME = "$(TARGET_NAME:c99extidentifier)";
				PRODUCT_NAME = "DuckDuckGo Non-Production";
				SWIFT_ACTIVE_COMPILATION_CONDITIONS = "FEEDBACK OUT_OF_APPSTORE BETA";
				SWIFT_OBJC_BRIDGING_HEADER = "$(SRCROOT)/DuckDuckGo/Bridging.h";
				SWIFT_VERSION = 5.0;
			};
			name = Beta;
		};
		B637274026CE1B0700C8CB02 /* Beta */ = {
			isa = XCBuildConfiguration;
			buildSettings = {
				ALWAYS_EMBED_SWIFT_STANDARD_LIBRARIES = YES;
				BUNDLE_LOADER = "$(TEST_HOST)";
				CODE_SIGN_IDENTITY = "Apple Development";
				CODE_SIGN_STYLE = Automatic;
				COMBINE_HIDPI_IMAGES = YES;
				DEVELOPMENT_TEAM = HKE973VLUW;
				INFOPLIST_FILE = "Unit Tests/Info.plist";
				LD_RUNPATH_SEARCH_PATHS = (
					"$(inherited)",
					"@executable_path/../Frameworks",
					"@loader_path/../Frameworks",
				);
				MACOSX_DEPLOYMENT_TARGET = 10.15;
				PRODUCT_BUNDLE_IDENTIFIER = com.duckduckgo.macos.browser.DuckDuckGoTests;
				PRODUCT_NAME = "$(TARGET_NAME)";
				PROVISIONING_PROFILE_SPECIFIER = "";
				SWIFT_OBJC_BRIDGING_HEADER = "$(SRCROOT)/Unit Tests/Common/TestsBridging.h";
				SWIFT_VERSION = 5.0;
				TEST_HOST = "$(BUILT_PRODUCTS_DIR)/DuckDuckGo.app/Contents/MacOS/DuckDuckGo";
			};
			name = Beta;
		};
		B637274126CE1B0700C8CB02 /* Beta */ = {
			isa = XCBuildConfiguration;
			buildSettings = {
				BUNDLE_LOADER = "$(TEST_HOST)";
				CODE_SIGN_STYLE = Automatic;
				COMBINE_HIDPI_IMAGES = YES;
				DEVELOPMENT_TEAM = HKE973VLUW;
				INFOPLIST_FILE = "Integration Tests/Info.plist";
				LD_RUNPATH_SEARCH_PATHS = (
					"$(inherited)",
					"@executable_path/../Frameworks",
					"@loader_path/../Frameworks",
				);
				MACOSX_DEPLOYMENT_TARGET = 11.1;
				PRODUCT_BUNDLE_IDENTIFIER = "com.duckduckgo.Integration-Tests";
				PRODUCT_NAME = "$(TARGET_NAME)";
				SWIFT_VERSION = 5.0;
				TEST_HOST = "$(BUILT_PRODUCTS_DIR)/DuckDuckGo.app/Contents/MacOS/DuckDuckGo";
			};
			name = Beta;
		};
/* End XCBuildConfiguration section */

/* Begin XCConfigurationList section */
		4B1AD8A625FC27E200261379 /* Build configuration list for PBXNativeTarget "Integration Tests" */ = {
			isa = XCConfigurationList;
			buildConfigurations = (
				4B1AD8A425FC27E200261379 /* Debug */,
				4B1AD8B325FC322600261379 /* CI */,
				4B1AD8A525FC27E200261379 /* Release */,
				AAE814AE2716DFE8009D3531 /* Review */,
				B637274126CE1B0700C8CB02 /* Beta */,
			);
			defaultConfigurationIsVisible = 0;
			defaultConfigurationName = Release;
		};
		7B4CE8E526F02108009134B1 /* Build configuration list for PBXNativeTarget "UI Tests" */ = {
			isa = XCConfigurationList;
			buildConfigurations = (
				7B4CE8E126F02108009134B1 /* Debug */,
				7B4CE8E226F02108009134B1 /* CI */,
				7B4CE8E326F02108009134B1 /* Release */,
				AAE814AF2716DFE8009D3531 /* Review */,
				7B4CE8E426F02108009134B1 /* Beta */,
			);
			defaultConfigurationIsVisible = 0;
			defaultConfigurationName = Release;
		};
		AA585D79248FD31100E9A3E2 /* Build configuration list for PBXProject "DuckDuckGo" */ = {
			isa = XCConfigurationList;
			buildConfigurations = (
				AA585DA2248FD31500E9A3E2 /* Debug */,
				4B1AD8B025FC322600261379 /* CI */,
				AA585DA3248FD31500E9A3E2 /* Release */,
				AAE814AB2716DFE8009D3531 /* Review */,
				B637273E26CE1B0700C8CB02 /* Beta */,
			);
			defaultConfigurationIsVisible = 0;
			defaultConfigurationName = Release;
		};
		AA585DA4248FD31500E9A3E2 /* Build configuration list for PBXNativeTarget "DuckDuckGo Privacy Browser" */ = {
			isa = XCConfigurationList;
			buildConfigurations = (
				AA585DA5248FD31500E9A3E2 /* Debug */,
				4B1AD8B125FC322600261379 /* CI */,
				AA585DA6248FD31500E9A3E2 /* Release */,
				AAE814AC2716DFE8009D3531 /* Review */,
				B637273F26CE1B0700C8CB02 /* Beta */,
			);
			defaultConfigurationIsVisible = 0;
			defaultConfigurationName = Release;
		};
		AA585DA7248FD31500E9A3E2 /* Build configuration list for PBXNativeTarget "Unit Tests" */ = {
			isa = XCConfigurationList;
			buildConfigurations = (
				AA585DA8248FD31500E9A3E2 /* Debug */,
				4B1AD8B225FC322600261379 /* CI */,
				AA585DA9248FD31500E9A3E2 /* Release */,
				AAE814AD2716DFE8009D3531 /* Review */,
				B637274026CE1B0700C8CB02 /* Beta */,
			);
			defaultConfigurationIsVisible = 0;
			defaultConfigurationName = Release;
		};
/* End XCConfigurationList section */

/* Begin XCRemoteSwiftPackageReference section */
		4B82E9B125B69E3E00656FE7 /* XCRemoteSwiftPackageReference "TrackerRadarKit" */ = {
			isa = XCRemoteSwiftPackageReference;
			repositoryURL = "https://github.com/duckduckgo/TrackerRadarKit.git";
			requirement = {
				kind = exactVersion;
				version = 1.0.3;
			};
		};
		85FF55C625F82E4F00E2AB99 /* XCRemoteSwiftPackageReference "lottie-ios" */ = {
			isa = XCRemoteSwiftPackageReference;
			repositoryURL = "https://github.com/airbnb/lottie-ios";
			requirement = {
				kind = upToNextMajorVersion;
				minimumVersion = 3.3.0;
			};
		};
		9807F643278CA16F00E1547B /* XCRemoteSwiftPackageReference "BrowserServicesKit" */ = {
			isa = XCRemoteSwiftPackageReference;
			repositoryURL = "https://github.com/duckduckgo/BrowserServicesKit";
			requirement = {
<<<<<<< HEAD
				kind = revision;
				revision = d663338d50ac8d2b60c963ecc68c409c7c266a1d;
=======
				kind = exactVersion;
				version = 8.0.2;
>>>>>>> a8b6ce77
			};
		};
		AA06B6B52672AF8100F541C5 /* XCRemoteSwiftPackageReference "Sparkle" */ = {
			isa = XCRemoteSwiftPackageReference;
			repositoryURL = "https://github.com/sparkle-project/Sparkle.git";
			requirement = {
				kind = exactVersion;
				version = 1.27.1;
			};
		};
		B65783F325F8ACA400D8DB33 /* XCRemoteSwiftPackageReference "PunycodeSwift" */ = {
			isa = XCRemoteSwiftPackageReference;
			repositoryURL = "https://github.com/gumob/PunycodeSwift.git";
			requirement = {
				kind = upToNextMajorVersion;
				minimumVersion = 2.1.0;
			};
		};
		B6DA44152616C13800DD1EC2 /* XCRemoteSwiftPackageReference "OHHTTPStubs" */ = {
			isa = XCRemoteSwiftPackageReference;
			repositoryURL = "https://github.com/AliSoftware/OHHTTPStubs.git";
			requirement = {
				kind = upToNextMajorVersion;
				minimumVersion = 9.1.0;
			};
		};
/* End XCRemoteSwiftPackageReference section */

/* Begin XCSwiftPackageProductDependency section */
		4B82E9B225B69E3E00656FE7 /* TrackerRadarKit */ = {
			isa = XCSwiftPackageProductDependency;
			package = 4B82E9B125B69E3E00656FE7 /* XCRemoteSwiftPackageReference "TrackerRadarKit" */;
			productName = TrackerRadarKit;
		};
		85FF55C725F82E4F00E2AB99 /* Lottie */ = {
			isa = XCSwiftPackageProductDependency;
			package = 85FF55C625F82E4F00E2AB99 /* XCRemoteSwiftPackageReference "lottie-ios" */;
			productName = Lottie;
		};
		9807F644278CA16F00E1547B /* BrowserServicesKit */ = {
			isa = XCSwiftPackageProductDependency;
			package = 9807F643278CA16F00E1547B /* XCRemoteSwiftPackageReference "BrowserServicesKit" */;
			productName = BrowserServicesKit;
		};
		AA06B6B62672AF8100F541C5 /* Sparkle */ = {
			isa = XCSwiftPackageProductDependency;
			package = AA06B6B52672AF8100F541C5 /* XCRemoteSwiftPackageReference "Sparkle" */;
			productName = Sparkle;
		};
		B65783F425F8ACA400D8DB33 /* Punnycode */ = {
			isa = XCSwiftPackageProductDependency;
			package = B65783F325F8ACA400D8DB33 /* XCRemoteSwiftPackageReference "PunycodeSwift" */;
			productName = Punnycode;
		};
		B6DA44162616C13800DD1EC2 /* OHHTTPStubs */ = {
			isa = XCSwiftPackageProductDependency;
			package = B6DA44152616C13800DD1EC2 /* XCRemoteSwiftPackageReference "OHHTTPStubs" */;
			productName = OHHTTPStubs;
		};
		B6DA44182616C13800DD1EC2 /* OHHTTPStubsSwift */ = {
			isa = XCSwiftPackageProductDependency;
			package = B6DA44152616C13800DD1EC2 /* XCRemoteSwiftPackageReference "OHHTTPStubs" */;
			productName = OHHTTPStubsSwift;
		};
/* End XCSwiftPackageProductDependency section */

/* Begin XCVersionGroup section */
		4B11060325903E570039B979 /* CoreDataEncryptionTesting.xcdatamodeld */ = {
			isa = XCVersionGroup;
			children = (
				4B11060425903E570039B979 /* CoreDataEncryptionTesting.xcdatamodel */,
			);
			currentVersion = 4B11060425903E570039B979 /* CoreDataEncryptionTesting.xcdatamodel */;
			path = CoreDataEncryptionTesting.xcdatamodeld;
			sourceTree = "<group>";
			versionGroupType = wrapper.xcdatamodel;
		};
		4B67742E255DBEB800025BD8 /* HTTPSUpgrade.xcdatamodeld */ = {
			isa = XCVersionGroup;
			children = (
				4B67742F255DBEB800025BD8 /* HTTPSUpgrade 3.xcdatamodel */,
			);
			currentVersion = 4B67742F255DBEB800025BD8 /* HTTPSUpgrade 3.xcdatamodel */;
			path = HTTPSUpgrade.xcdatamodeld;
			sourceTree = "<group>";
			versionGroupType = wrapper.xcdatamodel;
		};
		4B9292A726670D3700AD2C21 /* Bookmark.xcdatamodeld */ = {
			isa = XCVersionGroup;
			children = (
				4B9292A826670D3700AD2C21 /* Bookmark 2.xcdatamodel */,
				4B9292A926670D3700AD2C21 /* Bookmark.xcdatamodel */,
			);
			currentVersion = 4B9292A826670D3700AD2C21 /* Bookmark 2.xcdatamodel */;
			path = Bookmark.xcdatamodeld;
			sourceTree = "<group>";
			versionGroupType = wrapper.xcdatamodel;
		};
		AA5FA69E275F948900DCE9C9 /* Favicons.xcdatamodeld */ = {
			isa = XCVersionGroup;
			children = (
				AA5FA69F275F948900DCE9C9 /* Favicons.xcdatamodel */,
			);
			currentVersion = AA5FA69F275F948900DCE9C9 /* Favicons.xcdatamodel */;
			path = Favicons.xcdatamodeld;
			sourceTree = "<group>";
			versionGroupType = wrapper.xcdatamodel;
		};
		AAE75278263B046100B973F8 /* History.xcdatamodeld */ = {
			isa = XCVersionGroup;
			children = (
				AAC6BBEE27AC151D0006DCC2 /* History 3.xcdatamodel */,
				AA7DE8E026A9BD000012B490 /* History 2.xcdatamodel */,
				AAE75279263B046100B973F8 /* History.xcdatamodel */,
			);
			currentVersion = AAC6BBEE27AC151D0006DCC2 /* History 3.xcdatamodel */;
			path = History.xcdatamodeld;
			sourceTree = "<group>";
			versionGroupType = wrapper.xcdatamodel;
		};
		B604085A274B8CA300680351 /* UnprotectedDomains.xcdatamodeld */ = {
			isa = XCVersionGroup;
			children = (
				B604085B274B8CA400680351 /* Permissions.xcdatamodel */,
			);
			currentVersion = B604085B274B8CA400680351 /* Permissions.xcdatamodel */;
			path = UnprotectedDomains.xcdatamodeld;
			sourceTree = "<group>";
			versionGroupType = wrapper.xcdatamodel;
		};
		B6085D072743993C00A9C456 /* FireproofDomains.xcdatamodeld */ = {
			isa = XCVersionGroup;
			children = (
				B6085D082743993D00A9C456 /* Permissions.xcdatamodel */,
			);
			currentVersion = B6085D082743993D00A9C456 /* Permissions.xcdatamodel */;
			path = FireproofDomains.xcdatamodeld;
			sourceTree = "<group>";
			versionGroupType = wrapper.xcdatamodel;
		};
		B64C852E26943BC10048FEBE /* Permissions.xcdatamodeld */ = {
			isa = XCVersionGroup;
			children = (
				B64C852F26943BC10048FEBE /* Permissions.xcdatamodel */,
			);
			currentVersion = B64C852F26943BC10048FEBE /* Permissions.xcdatamodel */;
			path = Permissions.xcdatamodeld;
			sourceTree = "<group>";
			versionGroupType = wrapper.xcdatamodel;
		};
		B662D3DA2755D8190035D4D6 /* OldPixelDataModel.xcdatamodeld */ = {
			isa = XCVersionGroup;
			children = (
				B662D3DB2755D81A0035D4D6 /* PixelDataModel.xcdatamodel */,
			);
			currentVersion = B662D3DB2755D81A0035D4D6 /* PixelDataModel.xcdatamodel */;
			path = OldPixelDataModel.xcdatamodeld;
			sourceTree = "<group>";
			versionGroupType = wrapper.xcdatamodel;
		};
		B6C0B23226E71BCD0031CB7F /* Downloads.xcdatamodeld */ = {
			isa = XCVersionGroup;
			children = (
				B6C0B23326E71BCD0031CB7F /* Downloads.xcdatamodel */,
			);
			currentVersion = B6C0B23326E71BCD0031CB7F /* Downloads.xcdatamodel */;
			path = Downloads.xcdatamodeld;
			sourceTree = "<group>";
			versionGroupType = wrapper.xcdatamodel;
		};
		B6C2C9F42760B659005B7F0A /* TestDataModel.xcdatamodeld */ = {
			isa = XCVersionGroup;
			children = (
				B6C2C9F52760B659005B7F0A /* Permissions.xcdatamodel */,
			);
			currentVersion = B6C2C9F52760B659005B7F0A /* Permissions.xcdatamodel */;
			path = TestDataModel.xcdatamodeld;
			sourceTree = "<group>";
			versionGroupType = wrapper.xcdatamodel;
		};
		B6DA44062616B30600DD1EC2 /* PixelDataModel.xcdatamodeld */ = {
			isa = XCVersionGroup;
			children = (
				B6DA44072616B30600DD1EC2 /* PixelDataModel.xcdatamodel */,
			);
			currentVersion = B6DA44072616B30600DD1EC2 /* PixelDataModel.xcdatamodel */;
			path = PixelDataModel.xcdatamodeld;
			sourceTree = "<group>";
			versionGroupType = wrapper.xcdatamodel;
		};
/* End XCVersionGroup section */
	};
	rootObject = AA585D76248FD31100E9A3E2 /* Project object */;
}<|MERGE_RESOLUTION|>--- conflicted
+++ resolved
@@ -5354,13 +5354,8 @@
 			isa = XCRemoteSwiftPackageReference;
 			repositoryURL = "https://github.com/duckduckgo/BrowserServicesKit";
 			requirement = {
-<<<<<<< HEAD
 				kind = revision;
-				revision = d663338d50ac8d2b60c963ecc68c409c7c266a1d;
-=======
-				kind = exactVersion;
-				version = 8.0.2;
->>>>>>> a8b6ce77
+				revision = 16900b205b6f302035a1f67be06fdf8233beba9b;
 			};
 		};
 		AA06B6B52672AF8100F541C5 /* XCRemoteSwiftPackageReference "Sparkle" */ = {
