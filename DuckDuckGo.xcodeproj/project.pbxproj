--- conflicted
+++ resolved
@@ -115,6 +115,7 @@
 		4B8AC93D26B49BE600879451 /* FirefoxLoginReaderTests.swift in Sources */ = {isa = PBXBuildFile; fileRef = 4B8AC93C26B49BE600879451 /* FirefoxLoginReaderTests.swift */; };
 		4B8AC94026B49BEE00879451 /* logins.json in Resources */ = {isa = PBXBuildFile; fileRef = 4B8AC93E26B49BEE00879451 /* logins.json */; };
 		4B8AC94126B49BEE00879451 /* key4.db in Resources */ = {isa = PBXBuildFile; fileRef = 4B8AC93F26B49BEE00879451 /* key4.db */; };
+		4B8D9062276D1D880078DB17 /* LocaleExtension.swift in Sources */ = {isa = PBXBuildFile; fileRef = 4B8D9061276D1D880078DB17 /* LocaleExtension.swift */; };
 		4B92928B26670D1700AD2C21 /* BookmarksOutlineView.swift in Sources */ = {isa = PBXBuildFile; fileRef = 4B92928526670D1600AD2C21 /* BookmarksOutlineView.swift */; };
 		4B92928C26670D1700AD2C21 /* OutlineSeparatorViewCell.swift in Sources */ = {isa = PBXBuildFile; fileRef = 4B92928626670D1600AD2C21 /* OutlineSeparatorViewCell.swift */; };
 		4B92928D26670D1700AD2C21 /* BookmarkOutlineViewCell.swift in Sources */ = {isa = PBXBuildFile; fileRef = 4B92928726670D1600AD2C21 /* BookmarkOutlineViewCell.swift */; };
@@ -169,12 +170,8 @@
 		4BA1A6E6258C270800F6F690 /* EncryptionKeyGeneratorTests.swift in Sources */ = {isa = PBXBuildFile; fileRef = 4BA1A6E5258C270800F6F690 /* EncryptionKeyGeneratorTests.swift */; };
 		4BA1A6F6258C4F9600F6F690 /* EncryptionMocks.swift in Sources */ = {isa = PBXBuildFile; fileRef = 4BA1A6F5258C4F9600F6F690 /* EncryptionMocks.swift */; };
 		4BA1A6FE258C5C1300F6F690 /* EncryptedValueTransformerTests.swift in Sources */ = {isa = PBXBuildFile; fileRef = 4BA1A6FD258C5C1300F6F690 /* EncryptedValueTransformerTests.swift */; };
-<<<<<<< HEAD
-		4BA91D13276313E8002A1065 /* LocaleExtension.swift in Sources */ = {isa = PBXBuildFile; fileRef = 4BA91D12276313E8002A1065 /* LocaleExtension.swift */; };
-=======
 		4BA7C91627695EA500FEBA8E /* MacWaitlistRequestTests.swift in Sources */ = {isa = PBXBuildFile; fileRef = 4BA7C91527695EA500FEBA8E /* MacWaitlistRequestTests.swift */; };
 		4BA7C91B276984AF00FEBA8E /* MacWaitlistLockScreenViewModelTests.swift in Sources */ = {isa = PBXBuildFile; fileRef = 4BA7C91A276984AF00FEBA8E /* MacWaitlistLockScreenViewModelTests.swift */; };
->>>>>>> aecc861d
 		4BB46EA226B8954500222970 /* logins-encrypted.json in Resources */ = {isa = PBXBuildFile; fileRef = 4BB46EA026B8954500222970 /* logins-encrypted.json */; };
 		4BB46EA326B8954500222970 /* key4-encrypted.db in Resources */ = {isa = PBXBuildFile; fileRef = 4BB46EA126B8954500222970 /* key4-encrypted.db */; };
 		4BB6CE5F26B77ED000EC5860 /* Cryptography.swift in Sources */ = {isa = PBXBuildFile; fileRef = 4BB6CE5E26B77ED000EC5860 /* Cryptography.swift */; };
@@ -762,6 +759,7 @@
 		4B8AC93C26B49BE600879451 /* FirefoxLoginReaderTests.swift */ = {isa = PBXFileReference; lastKnownFileType = sourcecode.swift; path = FirefoxLoginReaderTests.swift; sourceTree = "<group>"; };
 		4B8AC93E26B49BEE00879451 /* logins.json */ = {isa = PBXFileReference; fileEncoding = 4; lastKnownFileType = text.json; path = logins.json; sourceTree = "<group>"; };
 		4B8AC93F26B49BEE00879451 /* key4.db */ = {isa = PBXFileReference; lastKnownFileType = file; path = key4.db; sourceTree = "<group>"; };
+		4B8D9061276D1D880078DB17 /* LocaleExtension.swift */ = {isa = PBXFileReference; fileEncoding = 4; lastKnownFileType = sourcecode.swift; path = LocaleExtension.swift; sourceTree = "<group>"; };
 		4B92928526670D1600AD2C21 /* BookmarksOutlineView.swift */ = {isa = PBXFileReference; fileEncoding = 4; lastKnownFileType = sourcecode.swift; path = BookmarksOutlineView.swift; sourceTree = "<group>"; };
 		4B92928626670D1600AD2C21 /* OutlineSeparatorViewCell.swift */ = {isa = PBXFileReference; fileEncoding = 4; lastKnownFileType = sourcecode.swift; path = OutlineSeparatorViewCell.swift; sourceTree = "<group>"; };
 		4B92928726670D1600AD2C21 /* BookmarkOutlineViewCell.swift */ = {isa = PBXFileReference; fileEncoding = 4; lastKnownFileType = sourcecode.swift; path = BookmarkOutlineViewCell.swift; sourceTree = "<group>"; };
@@ -818,12 +816,8 @@
 		4BA1A6EA258C288C00F6F690 /* EncryptionKeyStoreTests.swift */ = {isa = PBXFileReference; lastKnownFileType = sourcecode.swift; path = EncryptionKeyStoreTests.swift; sourceTree = "<group>"; };
 		4BA1A6F5258C4F9600F6F690 /* EncryptionMocks.swift */ = {isa = PBXFileReference; lastKnownFileType = sourcecode.swift; path = EncryptionMocks.swift; sourceTree = "<group>"; };
 		4BA1A6FD258C5C1300F6F690 /* EncryptedValueTransformerTests.swift */ = {isa = PBXFileReference; lastKnownFileType = sourcecode.swift; path = EncryptedValueTransformerTests.swift; sourceTree = "<group>"; };
-<<<<<<< HEAD
-		4BA91D12276313E8002A1065 /* LocaleExtension.swift */ = {isa = PBXFileReference; lastKnownFileType = sourcecode.swift; path = LocaleExtension.swift; sourceTree = "<group>"; };
-=======
 		4BA7C91527695EA500FEBA8E /* MacWaitlistRequestTests.swift */ = {isa = PBXFileReference; lastKnownFileType = sourcecode.swift; path = MacWaitlistRequestTests.swift; sourceTree = "<group>"; };
 		4BA7C91A276984AF00FEBA8E /* MacWaitlistLockScreenViewModelTests.swift */ = {isa = PBXFileReference; lastKnownFileType = sourcecode.swift; path = MacWaitlistLockScreenViewModelTests.swift; sourceTree = "<group>"; };
->>>>>>> aecc861d
 		4BB46EA026B8954500222970 /* logins-encrypted.json */ = {isa = PBXFileReference; fileEncoding = 4; lastKnownFileType = text.json; path = "logins-encrypted.json"; sourceTree = "<group>"; };
 		4BB46EA126B8954500222970 /* key4-encrypted.db */ = {isa = PBXFileReference; lastKnownFileType = file; path = "key4-encrypted.db"; sourceTree = "<group>"; };
 		4BB6CE5E26B77ED000EC5860 /* Cryptography.swift */ = {isa = PBXFileReference; lastKnownFileType = sourcecode.swift; path = Cryptography.swift; sourceTree = "<group>"; };
@@ -2909,13 +2903,13 @@
 		AADC60E92493B305008F8EF7 /* Extensions */ = {
 			isa = PBXGroup;
 			children = (
+				4B8D9061276D1D880078DB17 /* LocaleExtension.swift */,
 				4B0135CD2729F1AA00D54834 /* NSPasteboardExtension.swift */,
 				AA61C0D12727F59B00E6B681 /* ArrayExtension.swift */,
 				AAD2F8B026BC3F55003C5DC8 /* BundleExtension.swift */,
 				4BA1A6C1258B0A1300F6F690 /* ContiguousBytesExtension.swift */,
 				85AC3AF625D5DBFD00C7D2AA /* DataExtension.swift */,
 				B6A9E46F26146A250067D1B9 /* DateExtension.swift */,
-				4BA91D12276313E8002A1065 /* LocaleExtension.swift */,
 				B63D467025BFA6C100874977 /* DispatchQueueExtensions.swift */,
 				AA92126E25ACCB1100600CD4 /* ErrorExtension.swift */,
 				AAECA41F24EEA4AC00EFA63A /* IndexPathExtension.swift */,
@@ -3714,7 +3708,6 @@
 				4B0511C4262CAA5A00F6079C /* PreferencesSidebarViewController.swift in Sources */,
 				B6E53888267C94A00010FEA9 /* HomepageCollectionViewFlowLayout.swift in Sources */,
 				B61EF3F1266F922200B4D78F /* WKProcessPool+DownloadDelegate.swift in Sources */,
-				4BA91D13276313E8002A1065 /* LocaleExtension.swift in Sources */,
 				B6106BAD26A7BF390013B453 /* PermissionState.swift in Sources */,
 				85707F2E276A394C00DC0649 /* ViewExtensions.swift in Sources */,
 				14505A08256084EF00272CC6 /* UserAgent.swift in Sources */,
@@ -3924,6 +3917,7 @@
 				AAE246F32709EF3B00BEEAEE /* FirePopoverCollectionViewItem.swift in Sources */,
 				AA61C0D22727F59B00E6B681 /* ArrayExtension.swift in Sources */,
 				AAC30A2C268F1ECD00D2D9CD /* CrashReportSender.swift in Sources */,
+				4B8D9062276D1D880078DB17 /* LocaleExtension.swift in Sources */,
 				AAFE068326C7082D005434CC /* WebKitVersionProvider.swift in Sources */,
 				B63D467A25BFC3E100874977 /* NSCoderExtensions.swift in Sources */,
 				B6A5A27125B9377300AA7ADA /* StatePersistenceService.swift in Sources */,
@@ -5150,11 +5144,7 @@
 			repositoryURL = "https://github.com/duckduckgo/BrowserServicesKit.git";
 			requirement = {
 				kind = revision;
-<<<<<<< HEAD
-				revision = b5af13ae334171d1d232b5cda6885e8c854a7afd;
-=======
-				revision = 6d0dc34bbb1c8fab681cb3664c6c7fd151594412;
->>>>>>> aecc861d
+				revision = be84a3b281920cdd2805398960eff43fe9267607;
 			};
 		};
 		85FF55C625F82E4F00E2AB99 /* XCRemoteSwiftPackageReference "lottie-ios" */ = {
