// !$*UTF8*$!
{
	archiveVersion = 1;
	classes = {
	};
	objectVersion = 52;
	objects = {

/* Begin PBXBuildFile section */
		142879DA24CE1179005419BB /* SuggestionViewModelTests.swift in Sources */ = {isa = PBXBuildFile; fileRef = 142879D924CE1179005419BB /* SuggestionViewModelTests.swift */; };
		142879DC24CE1185005419BB /* SuggestionContainerViewModelTests.swift in Sources */ = {isa = PBXBuildFile; fileRef = 142879DB24CE1185005419BB /* SuggestionContainerViewModelTests.swift */; };
		1430DFF524D0580F00B8978C /* TabBarViewController.swift in Sources */ = {isa = PBXBuildFile; fileRef = 1430DFF424D0580F00B8978C /* TabBarViewController.swift */; };
		14505A08256084EF00272CC6 /* UserAgent.swift in Sources */ = {isa = PBXBuildFile; fileRef = 14505A07256084EF00272CC6 /* UserAgent.swift */; };
		1456D6E124EFCBC300775049 /* TabBarCollectionView.swift in Sources */ = {isa = PBXBuildFile; fileRef = 1456D6E024EFCBC300775049 /* TabBarCollectionView.swift */; };
		14D9B8FB24F7E089000D4D13 /* AddressBarViewController.swift in Sources */ = {isa = PBXBuildFile; fileRef = 14D9B8F924F7E089000D4D13 /* AddressBarViewController.swift */; };
		14D9B90224F91316000D4D13 /* FocusRingView.swift in Sources */ = {isa = PBXBuildFile; fileRef = 14D9B90124F91316000D4D13 /* FocusRingView.swift */; };
		4B02198825E05FAC00ED7DEA /* login-detection.js in Resources */ = {isa = PBXBuildFile; fileRef = 4B02197D25E05FAC00ED7DEA /* login-detection.js */; };
		4B02198925E05FAC00ED7DEA /* FireproofingURLExtensions.swift in Sources */ = {isa = PBXBuildFile; fileRef = 4B02197F25E05FAC00ED7DEA /* FireproofingURLExtensions.swift */; };
		4B02198A25E05FAC00ED7DEA /* FireproofDomains.swift in Sources */ = {isa = PBXBuildFile; fileRef = 4B02198125E05FAC00ED7DEA /* FireproofDomains.swift */; };
		4B02198B25E05FAC00ED7DEA /* FireproofInfoViewController.swift in Sources */ = {isa = PBXBuildFile; fileRef = 4B02198325E05FAC00ED7DEA /* FireproofInfoViewController.swift */; };
		4B02198C25E05FAC00ED7DEA /* Fireproofing.storyboard in Resources */ = {isa = PBXBuildFile; fileRef = 4B02198425E05FAC00ED7DEA /* Fireproofing.storyboard */; };
		4B02198D25E05FAC00ED7DEA /* UndoFireproofingViewController.swift in Sources */ = {isa = PBXBuildFile; fileRef = 4B02198525E05FAC00ED7DEA /* UndoFireproofingViewController.swift */; };
		4B02198E25E05FAC00ED7DEA /* LoginDetectionService.swift in Sources */ = {isa = PBXBuildFile; fileRef = 4B02198725E05FAC00ED7DEA /* LoginDetectionService.swift */; };
		4B02199325E060C600ED7DEA /* LoginDetectionUserScript.swift in Sources */ = {isa = PBXBuildFile; fileRef = 4B02199225E060C600ED7DEA /* LoginDetectionUserScript.swift */; };
		4B02199B25E063DE00ED7DEA /* LoginDetectionServiceTests.swift in Sources */ = {isa = PBXBuildFile; fileRef = 4B02199825E063DE00ED7DEA /* LoginDetectionServiceTests.swift */; };
		4B02199C25E063DE00ED7DEA /* FireproofDomainsTests.swift in Sources */ = {isa = PBXBuildFile; fileRef = 4B02199925E063DE00ED7DEA /* FireproofDomainsTests.swift */; };
		4B02199D25E063DE00ED7DEA /* FireproofingURLExtensionsTests.swift in Sources */ = {isa = PBXBuildFile; fileRef = 4B02199A25E063DE00ED7DEA /* FireproofingURLExtensionsTests.swift */; };
		4B0219A825E0646500ED7DEA /* WebsiteDataStoreTests.swift in Sources */ = {isa = PBXBuildFile; fileRef = 4B0219A725E0646500ED7DEA /* WebsiteDataStoreTests.swift */; };
		4B0511BB262CAA5A00F6079C /* DefaultBrowserPreferences.swift in Sources */ = {isa = PBXBuildFile; fileRef = 4B0511A4262CAA5A00F6079C /* DefaultBrowserPreferences.swift */; };
		4B0511BC262CAA5A00F6079C /* AppearancePreferences.swift in Sources */ = {isa = PBXBuildFile; fileRef = 4B0511A5262CAA5A00F6079C /* AppearancePreferences.swift */; };
		4B0511BD262CAA5A00F6079C /* PrivacySecurityPreferences.swift in Sources */ = {isa = PBXBuildFile; fileRef = 4B0511A6262CAA5A00F6079C /* PrivacySecurityPreferences.swift */; };
		4B0511BE262CAA5A00F6079C /* DownloadPreferences.swift in Sources */ = {isa = PBXBuildFile; fileRef = 4B0511A7262CAA5A00F6079C /* DownloadPreferences.swift */; };
		4B0511BF262CAA5A00F6079C /* PreferenceSections.swift in Sources */ = {isa = PBXBuildFile; fileRef = 4B0511A8262CAA5A00F6079C /* PreferenceSections.swift */; };
		4B0511C1262CAA5A00F6079C /* PrivacySecurityPreferencesTableCellView.xib in Resources */ = {isa = PBXBuildFile; fileRef = 4B0511AB262CAA5A00F6079C /* PrivacySecurityPreferencesTableCellView.xib */; };
		4B0511C2262CAA5A00F6079C /* PreferencesAboutViewController.swift in Sources */ = {isa = PBXBuildFile; fileRef = 4B0511AC262CAA5A00F6079C /* PreferencesAboutViewController.swift */; };
		4B0511C3262CAA5A00F6079C /* Preferences.storyboard in Resources */ = {isa = PBXBuildFile; fileRef = 4B0511AD262CAA5A00F6079C /* Preferences.storyboard */; };
		4B0511C4262CAA5A00F6079C /* PreferencesSidebarViewController.swift in Sources */ = {isa = PBXBuildFile; fileRef = 4B0511AE262CAA5A00F6079C /* PreferencesSidebarViewController.swift */; };
		4B0511C5262CAA5A00F6079C /* PrivacySecurityPreferencesTableCellView.swift in Sources */ = {isa = PBXBuildFile; fileRef = 4B0511AF262CAA5A00F6079C /* PrivacySecurityPreferencesTableCellView.swift */; };
		4B0511C6262CAA5A00F6079C /* DefaultBrowserTableCellView.xib in Resources */ = {isa = PBXBuildFile; fileRef = 4B0511B0262CAA5A00F6079C /* DefaultBrowserTableCellView.xib */; };
		4B0511C7262CAA5A00F6079C /* PreferenceTableCellView.swift in Sources */ = {isa = PBXBuildFile; fileRef = 4B0511B1262CAA5A00F6079C /* PreferenceTableCellView.swift */; };
		4B0511C8262CAA5A00F6079C /* PreferencesListViewController.swift in Sources */ = {isa = PBXBuildFile; fileRef = 4B0511B2262CAA5A00F6079C /* PreferencesListViewController.swift */; };
		4B0511C9262CAA5A00F6079C /* RoundedSelectionRowView.swift in Sources */ = {isa = PBXBuildFile; fileRef = 4B0511B3262CAA5A00F6079C /* RoundedSelectionRowView.swift */; };
		4B0511CA262CAA5A00F6079C /* FireproofDomainsViewController.swift in Sources */ = {isa = PBXBuildFile; fileRef = 4B0511B4262CAA5A00F6079C /* FireproofDomainsViewController.swift */; };
		4B0511CB262CAA5A00F6079C /* DownloadPreferencesTableCellView.swift in Sources */ = {isa = PBXBuildFile; fileRef = 4B0511B5262CAA5A00F6079C /* DownloadPreferencesTableCellView.swift */; };
		4B0511CC262CAA5A00F6079C /* PreferencesSplitViewController.swift in Sources */ = {isa = PBXBuildFile; fileRef = 4B0511B6262CAA5A00F6079C /* PreferencesSplitViewController.swift */; };
		4B0511CD262CAA5A00F6079C /* DefaultBrowserTableCellView.swift in Sources */ = {isa = PBXBuildFile; fileRef = 4B0511B7262CAA5A00F6079C /* DefaultBrowserTableCellView.swift */; };
		4B0511CE262CAA5A00F6079C /* DownloadPreferencesTableCellView.xib in Resources */ = {isa = PBXBuildFile; fileRef = 4B0511B8262CAA5A00F6079C /* DownloadPreferencesTableCellView.xib */; };
		4B0511CF262CAA5A00F6079C /* AppearancePreferencesTableCellView.swift in Sources */ = {isa = PBXBuildFile; fileRef = 4B0511B9262CAA5A00F6079C /* AppearancePreferencesTableCellView.swift */; };
		4B0511D0262CAA5A00F6079C /* AppearancePreferencesTableCellView.xib in Resources */ = {isa = PBXBuildFile; fileRef = 4B0511BA262CAA5A00F6079C /* AppearancePreferencesTableCellView.xib */; };
		4B0511D8262CAA7000F6079C /* PaddedImageButton.swift in Sources */ = {isa = PBXBuildFile; fileRef = 4B0511D7262CAA7000F6079C /* PaddedImageButton.swift */; };
		4B0511E1262CAA8600F6079C /* NSOpenPanelExtensions.swift in Sources */ = {isa = PBXBuildFile; fileRef = 4B0511DF262CAA8600F6079C /* NSOpenPanelExtensions.swift */; };
		4B0511E2262CAA8600F6079C /* NSViewControllerExtension.swift in Sources */ = {isa = PBXBuildFile; fileRef = 4B0511E0262CAA8600F6079C /* NSViewControllerExtension.swift */; };
		4B0511E7262CAB3700F6079C /* UserDefaultsWrapperUtilities.swift in Sources */ = {isa = PBXBuildFile; fileRef = 4B0511E6262CAB3700F6079C /* UserDefaultsWrapperUtilities.swift */; };
		4B0511F0262CAEC900F6079C /* AppearancePreferencesTests.swift in Sources */ = {isa = PBXBuildFile; fileRef = 4B0511EF262CAEC900F6079C /* AppearancePreferencesTests.swift */; };
		4B0511F8262CB20F00F6079C /* DownloadPreferencesTests.swift in Sources */ = {isa = PBXBuildFile; fileRef = 4B0511F7262CB20F00F6079C /* DownloadPreferencesTests.swift */; };
		4B051207262CD24400F6079C /* NSImageViewExtension.swift in Sources */ = {isa = PBXBuildFile; fileRef = 4B0511FC262CD20D00F6079C /* NSImageViewExtension.swift */; };
		4B11060525903E570039B979 /* CoreDataEncryptionTesting.xcdatamodeld in Sources */ = {isa = PBXBuildFile; fileRef = 4B11060325903E570039B979 /* CoreDataEncryptionTesting.xcdatamodeld */; };
		4B11060A25903EAC0039B979 /* CoreDataEncryptionTests.swift in Sources */ = {isa = PBXBuildFile; fileRef = 4B11060925903EAC0039B979 /* CoreDataEncryptionTests.swift */; };
		4B1AD8D525FC38DD00261379 /* EncryptionKeyStoreTests.swift in Sources */ = {isa = PBXBuildFile; fileRef = 4BA1A6EA258C288C00F6F690 /* EncryptionKeyStoreTests.swift */; };
		4B1AD8E225FC390B00261379 /* EncryptionMocks.swift in Sources */ = {isa = PBXBuildFile; fileRef = 4BA1A6F5258C4F9600F6F690 /* EncryptionMocks.swift */; };
		4B1AD91725FC46FB00261379 /* CoreDataEncryptionTests.swift in Sources */ = {isa = PBXBuildFile; fileRef = 4B1AD91625FC46FB00261379 /* CoreDataEncryptionTests.swift */; };
		4B1AD92125FC474E00261379 /* CoreDataEncryptionTesting.xcdatamodeld in Sources */ = {isa = PBXBuildFile; fileRef = 4B11060325903E570039B979 /* CoreDataEncryptionTesting.xcdatamodeld */; };
		4B6160D825B150E4007DE5B2 /* trackerData.json in Resources */ = {isa = PBXBuildFile; fileRef = 4B6160D725B150E4007DE5B2 /* trackerData.json */; };
		4B6160DD25B152C5007DE5B2 /* ContentBlockerRulesUserScript.swift in Sources */ = {isa = PBXBuildFile; fileRef = 4B6160DC25B152C5007DE5B2 /* ContentBlockerRulesUserScript.swift */; };
		4B6160E525B152FA007DE5B2 /* ContentBlockerUserScript.swift in Sources */ = {isa = PBXBuildFile; fileRef = 4B6160E425B152FA007DE5B2 /* ContentBlockerUserScript.swift */; };
		4B6160ED25B15417007DE5B2 /* DetectedTracker.swift in Sources */ = {isa = PBXBuildFile; fileRef = 4B6160EC25B15417007DE5B2 /* DetectedTracker.swift */; };
		4B6160F225B15792007DE5B2 /* contentblockerrules.js in Resources */ = {isa = PBXBuildFile; fileRef = 4B6160F125B15792007DE5B2 /* contentblockerrules.js */; };
		4B6160F725B157BB007DE5B2 /* contentblocker.js in Resources */ = {isa = PBXBuildFile; fileRef = 4B6160F625B157BB007DE5B2 /* contentblocker.js */; };
		4B6160FF25B15BB1007DE5B2 /* ContentBlockerRulesManager.swift in Sources */ = {isa = PBXBuildFile; fileRef = 4B6160FE25B15BB1007DE5B2 /* ContentBlockerRulesManager.swift */; };
		4B65027525E5F2A70054432E /* DefaultBrowserPromptView.xib in Resources */ = {isa = PBXBuildFile; fileRef = 4B65027425E5F2A70054432E /* DefaultBrowserPromptView.xib */; };
		4B65027A25E5F2B10054432E /* DefaultBrowserPromptView.swift in Sources */ = {isa = PBXBuildFile; fileRef = 4B65027925E5F2B10054432E /* DefaultBrowserPromptView.swift */; };
		4B65028A25E6CBF40054432E /* NibLoadable.swift in Sources */ = {isa = PBXBuildFile; fileRef = 4B65028925E6CBF40054432E /* NibLoadable.swift */; };
		4B677431255DBEB800025BD8 /* BloomFilterWrapper.mm in Sources */ = {isa = PBXBuildFile; fileRef = 4B677424255DBEB800025BD8 /* BloomFilterWrapper.mm */; };
		4B677432255DBEB800025BD8 /* httpsMobileV2BloomSpec.json in Resources */ = {isa = PBXBuildFile; fileRef = 4B677427255DBEB800025BD8 /* httpsMobileV2BloomSpec.json */; };
		4B677433255DBEB800025BD8 /* httpsMobileV2Bloom.bin in Resources */ = {isa = PBXBuildFile; fileRef = 4B677428255DBEB800025BD8 /* httpsMobileV2Bloom.bin */; };
		4B677434255DBEB800025BD8 /* HTTPSBloomFilterSpecification.swift in Sources */ = {isa = PBXBuildFile; fileRef = 4B677429255DBEB800025BD8 /* HTTPSBloomFilterSpecification.swift */; };
		4B677435255DBEB800025BD8 /* httpsMobileV2FalsePositives.json in Resources */ = {isa = PBXBuildFile; fileRef = 4B67742A255DBEB800025BD8 /* httpsMobileV2FalsePositives.json */; };
		4B677436255DBEB800025BD8 /* HTTPSExcludedDomains.swift in Sources */ = {isa = PBXBuildFile; fileRef = 4B67742B255DBEB800025BD8 /* HTTPSExcludedDomains.swift */; };
		4B677437255DBEB800025BD8 /* HTTPSUpgrade.swift in Sources */ = {isa = PBXBuildFile; fileRef = 4B67742C255DBEB800025BD8 /* HTTPSUpgrade.swift */; };
		4B677438255DBEB800025BD8 /* HTTPSUpgrade.xcdatamodeld in Sources */ = {isa = PBXBuildFile; fileRef = 4B67742E255DBEB800025BD8 /* HTTPSUpgrade.xcdatamodeld */; };
		4B677439255DBEB800025BD8 /* HTTPSUpgradeStore.swift in Sources */ = {isa = PBXBuildFile; fileRef = 4B677430255DBEB800025BD8 /* HTTPSUpgradeStore.swift */; };
		4B677442255DBEEA00025BD8 /* Database.swift in Sources */ = {isa = PBXBuildFile; fileRef = 4B677440255DBEEA00025BD8 /* Database.swift */; };
		4B67744B255DBF3A00025BD8 /* BloomFilter.cpp in Sources */ = {isa = PBXBuildFile; fileRef = 4B677449255DBF3A00025BD8 /* BloomFilter.cpp */; };
		4B677450255DBFA300025BD8 /* HashExtension.swift in Sources */ = {isa = PBXBuildFile; fileRef = 4B67744F255DBFA300025BD8 /* HashExtension.swift */; };
		4B82E9B325B69E3E00656FE7 /* TrackerRadarKit in Frameworks */ = {isa = PBXBuildFile; productRef = 4B82E9B225B69E3E00656FE7 /* TrackerRadarKit */; };
		4B82E9B925B6A05800656FE7 /* DetectedTrackerTests.swift in Sources */ = {isa = PBXBuildFile; fileRef = 4B82E9B825B6A05800656FE7 /* DetectedTrackerTests.swift */; };
		4B82E9C125B6A1CD00656FE7 /* TrackerRadarManagerTests.swift in Sources */ = {isa = PBXBuildFile; fileRef = 4B82E9C025B6A1CD00656FE7 /* TrackerRadarManagerTests.swift */; };
		4BA1A69B258B076900F6F690 /* FileStore.swift in Sources */ = {isa = PBXBuildFile; fileRef = 4BA1A69A258B076900F6F690 /* FileStore.swift */; };
		4BA1A6A0258B079600F6F690 /* DataEncryption.swift in Sources */ = {isa = PBXBuildFile; fileRef = 4BA1A69F258B079600F6F690 /* DataEncryption.swift */; };
		4BA1A6A5258B07DF00F6F690 /* EncryptedValueTransformer.swift in Sources */ = {isa = PBXBuildFile; fileRef = 4BA1A6A4258B07DF00F6F690 /* EncryptedValueTransformer.swift */; };
		4BA1A6B3258B080A00F6F690 /* EncryptionKeyGeneration.swift in Sources */ = {isa = PBXBuildFile; fileRef = 4BA1A6B2258B080A00F6F690 /* EncryptionKeyGeneration.swift */; };
		4BA1A6B8258B081600F6F690 /* EncryptionKeyStoring.swift in Sources */ = {isa = PBXBuildFile; fileRef = 4BA1A6B7258B081600F6F690 /* EncryptionKeyStoring.swift */; };
		4BA1A6BD258B082300F6F690 /* EncryptionKeyStore.swift in Sources */ = {isa = PBXBuildFile; fileRef = 4BA1A6BC258B082300F6F690 /* EncryptionKeyStore.swift */; };
		4BA1A6C2258B0A1300F6F690 /* ContiguousBytesExtension.swift in Sources */ = {isa = PBXBuildFile; fileRef = 4BA1A6C1258B0A1300F6F690 /* ContiguousBytesExtension.swift */; };
		4BA1A6D9258C0CB300F6F690 /* DataEncryptionTests.swift in Sources */ = {isa = PBXBuildFile; fileRef = 4BA1A6D8258C0CB300F6F690 /* DataEncryptionTests.swift */; };
		4BA1A6DE258C100A00F6F690 /* FileStoreTests.swift in Sources */ = {isa = PBXBuildFile; fileRef = 4BA1A6DD258C100A00F6F690 /* FileStoreTests.swift */; };
		4BA1A6E6258C270800F6F690 /* EncryptionKeyGeneratorTests.swift in Sources */ = {isa = PBXBuildFile; fileRef = 4BA1A6E5258C270800F6F690 /* EncryptionKeyGeneratorTests.swift */; };
		4BA1A6F6258C4F9600F6F690 /* EncryptionMocks.swift in Sources */ = {isa = PBXBuildFile; fileRef = 4BA1A6F5258C4F9600F6F690 /* EncryptionMocks.swift */; };
		4BA1A6FE258C5C1300F6F690 /* EncryptedValueTransformerTests.swift in Sources */ = {isa = PBXBuildFile; fileRef = 4BA1A6FD258C5C1300F6F690 /* EncryptedValueTransformerTests.swift */; };
		4BAF970D2637262700BF6FAB /* BrowserServicesKit in Frameworks */ = {isa = PBXBuildFile; productRef = 4BAF970C2637262700BF6FAB /* BrowserServicesKit */; };
		4BB88B4525B7B55C006F6B06 /* DebugUserScript.swift in Sources */ = {isa = PBXBuildFile; fileRef = 4BB88B4425B7B55C006F6B06 /* DebugUserScript.swift */; };
		4BB88B4A25B7B690006F6B06 /* SequenceExtensions.swift in Sources */ = {isa = PBXBuildFile; fileRef = 4BB88B4925B7B690006F6B06 /* SequenceExtensions.swift */; };
		4BB88B5025B7BA2B006F6B06 /* TabInstrumentation.swift in Sources */ = {isa = PBXBuildFile; fileRef = 4BB88B4F25B7BA2B006F6B06 /* TabInstrumentation.swift */; };
		4BB88B5B25B7BA50006F6B06 /* Instruments.swift in Sources */ = {isa = PBXBuildFile; fileRef = 4BB88B5A25B7BA50006F6B06 /* Instruments.swift */; };
		8511E18425F82B34002F516B /* 01_Fire_really_small.json in Resources */ = {isa = PBXBuildFile; fileRef = 8511E18325F82B34002F516B /* 01_Fire_really_small.json */; };
		853014D625E671A000FB8205 /* PageObserverUserScript.swift in Sources */ = {isa = PBXBuildFile; fileRef = 853014D525E671A000FB8205 /* PageObserverUserScript.swift */; };
		8546DE6225C03056000CA5E1 /* UserAgentTests.swift in Sources */ = {isa = PBXBuildFile; fileRef = 8546DE6125C03056000CA5E1 /* UserAgentTests.swift */; };
		85480F8A25CDC360009424E3 /* Launch.storyboard in Resources */ = {isa = PBXBuildFile; fileRef = 85480F8925CDC360009424E3 /* Launch.storyboard */; };
		85480FBB25D181CB009424E3 /* ConfigurationDownloading.swift in Sources */ = {isa = PBXBuildFile; fileRef = 85480FBA25D181CB009424E3 /* ConfigurationDownloading.swift */; };
		85480FCF25D1AA22009424E3 /* ConfigurationStoring.swift in Sources */ = {isa = PBXBuildFile; fileRef = 85480FCE25D1AA22009424E3 /* ConfigurationStoring.swift */; };
		8553FF52257523760029327F /* FileDownloadTests.swift in Sources */ = {isa = PBXBuildFile; fileRef = 8553FF51257523760029327F /* FileDownloadTests.swift */; };
		8556A602256BDDD30092FA9D /* HTML5DownloadUserScript.swift in Sources */ = {isa = PBXBuildFile; fileRef = 8556A601256BDDD30092FA9D /* HTML5DownloadUserScript.swift */; };
		8556A60E256C15DD0092FA9D /* FileDownload.swift in Sources */ = {isa = PBXBuildFile; fileRef = 8556A60D256C15DD0092FA9D /* FileDownload.swift */; };
		856C98A6256EB59600A22F1F /* MenuItemSelectors.swift in Sources */ = {isa = PBXBuildFile; fileRef = 856C98A5256EB59600A22F1F /* MenuItemSelectors.swift */; };
		856C98D52570116900A22F1F /* NSWindow+Toast.swift in Sources */ = {isa = PBXBuildFile; fileRef = 856C98D42570116900A22F1F /* NSWindow+Toast.swift */; };
		856C98DA2570149800A22F1F /* FileDownloadTask.swift in Sources */ = {isa = PBXBuildFile; fileRef = 856C98D92570149800A22F1F /* FileDownloadTask.swift */; };
		856C98DF257014BD00A22F1F /* FileDownloadManager.swift in Sources */ = {isa = PBXBuildFile; fileRef = 856C98DE257014BD00A22F1F /* FileDownloadManager.swift */; };
		85799C1825DEBB3F0007EC87 /* Logging.swift in Sources */ = {isa = PBXBuildFile; fileRef = 85799C1725DEBB3F0007EC87 /* Logging.swift */; };
		85799C3425DFCD1B0007EC87 /* TrackerRadarManager.swift in Sources */ = {isa = PBXBuildFile; fileRef = 4B6160D225B14E6E007DE5B2 /* TrackerRadarManager.swift */; };
		85A0116925AF1D8900FA6A0C /* FindInPageViewController.swift in Sources */ = {isa = PBXBuildFile; fileRef = 85A0116825AF1D8900FA6A0C /* FindInPageViewController.swift */; };
		85A0117425AF2EDF00FA6A0C /* FindInPage.storyboard in Resources */ = {isa = PBXBuildFile; fileRef = 85A0117325AF2EDF00FA6A0C /* FindInPage.storyboard */; };
		85A0118225AF60E700FA6A0C /* FindInPageModel.swift in Sources */ = {isa = PBXBuildFile; fileRef = 85A0118125AF60E700FA6A0C /* FindInPageModel.swift */; };
		85A011E525B4D49400FA6A0C /* findinpage.js in Resources */ = {isa = PBXBuildFile; fileRef = 85A011E425B4D49400FA6A0C /* findinpage.js */; };
		85A011EA25B4D4CA00FA6A0C /* FindInPageUserScript.swift in Sources */ = {isa = PBXBuildFile; fileRef = 85A011E925B4D4CA00FA6A0C /* FindInPageUserScript.swift */; };
		85AC3AEF25D5CE9800C7D2AA /* UserScripts.swift in Sources */ = {isa = PBXBuildFile; fileRef = 85AC3AEE25D5CE9800C7D2AA /* UserScripts.swift */; };
		85AC3AF725D5DBFD00C7D2AA /* DataExtension.swift in Sources */ = {isa = PBXBuildFile; fileRef = 85AC3AF625D5DBFD00C7D2AA /* DataExtension.swift */; };
		85AC3B0525D6B1D800C7D2AA /* ScriptSourceProviding.swift in Sources */ = {isa = PBXBuildFile; fileRef = 85AC3B0425D6B1D800C7D2AA /* ScriptSourceProviding.swift */; };
		85AC3B1725D9BC1A00C7D2AA /* ConfigurationDownloaderTests.swift in Sources */ = {isa = PBXBuildFile; fileRef = 85AC3B1625D9BC1A00C7D2AA /* ConfigurationDownloaderTests.swift */; };
		85AC3B3525DA82A600C7D2AA /* DataTaskProviding.swift in Sources */ = {isa = PBXBuildFile; fileRef = 85AC3B3425DA82A600C7D2AA /* DataTaskProviding.swift */; };
		85AC3B4925DAC9BD00C7D2AA /* ConfigurationStorageTests.swift in Sources */ = {isa = PBXBuildFile; fileRef = 85AC3B4825DAC9BD00C7D2AA /* ConfigurationStorageTests.swift */; };
		85AE2FF224A33A2D002D507F /* WebKit.framework in Frameworks */ = {isa = PBXBuildFile; fileRef = 85AE2FF124A33A2D002D507F /* WebKit.framework */; };
		85C6A29625CC1FFD00EEB5F1 /* UserDefaultsWrapper.swift in Sources */ = {isa = PBXBuildFile; fileRef = 85C6A29525CC1FFD00EEB5F1 /* UserDefaultsWrapper.swift */; };
		85D33F1225C82EB3002B91A6 /* ConfigurationManager.swift in Sources */ = {isa = PBXBuildFile; fileRef = 85D33F1125C82EB3002B91A6 /* ConfigurationManager.swift */; };
		85D438B6256E7C9E00F3BAF8 /* ContextMenuUserScript.swift in Sources */ = {isa = PBXBuildFile; fileRef = 85D438B5256E7C9E00F3BAF8 /* ContextMenuUserScript.swift */; };
		85E11C2F25E7DC7E00974CAF /* ExternalURLHandler.swift in Sources */ = {isa = PBXBuildFile; fileRef = 85E11C2E25E7DC7E00974CAF /* ExternalURLHandler.swift */; };
		85E11C3725E7F1E100974CAF /* ExternalURLHandlerTests.swift in Sources */ = {isa = PBXBuildFile; fileRef = 85E11C3625E7F1E100974CAF /* ExternalURLHandlerTests.swift */; };
		85F1B0C925EF9759004792B6 /* URLEventListenerTests.swift in Sources */ = {isa = PBXBuildFile; fileRef = 85F1B0C825EF9759004792B6 /* URLEventListenerTests.swift */; };
		85F69B3C25EDE81F00978E59 /* URLExtensionTests.swift in Sources */ = {isa = PBXBuildFile; fileRef = 85F69B3B25EDE81F00978E59 /* URLExtensionTests.swift */; };
		85FF55C825F82E4F00E2AB99 /* Lottie in Frameworks */ = {isa = PBXBuildFile; productRef = 85FF55C725F82E4F00E2AB99 /* Lottie */; };
		AA0F3DB7261A566C0077F2D9 /* SuggestionLoadingMock.swift in Sources */ = {isa = PBXBuildFile; fileRef = AA0F3DB6261A566C0077F2D9 /* SuggestionLoadingMock.swift */; };
		AA2CB12D2587BB5600AA6FBE /* TabBarFooter.xib in Resources */ = {isa = PBXBuildFile; fileRef = AA2CB12C2587BB5600AA6FBE /* TabBarFooter.xib */; };
		AA2CB1352587C29500AA6FBE /* TabBarFooter.swift in Sources */ = {isa = PBXBuildFile; fileRef = AA2CB1342587C29500AA6FBE /* TabBarFooter.swift */; };
		AA2E423424C8A2270048C0D5 /* ColorView.swift in Sources */ = {isa = PBXBuildFile; fileRef = AA2E423324C8A2270048C0D5 /* ColorView.swift */; };
		AA361A3624EBF0B500EEC649 /* WindowDraggingView.swift in Sources */ = {isa = PBXBuildFile; fileRef = AA361A3524EBF0B500EEC649 /* WindowDraggingView.swift */; };
		AA3F895324C18AD500628DDE /* SuggestionViewModel.swift in Sources */ = {isa = PBXBuildFile; fileRef = AA3F895224C18AD500628DDE /* SuggestionViewModel.swift */; };
		AA4BBA3B25C58FA200C4FB0F /* MainMenu.swift in Sources */ = {isa = PBXBuildFile; fileRef = AA4BBA3A25C58FA200C4FB0F /* MainMenu.swift */; };
		AA4D700725545EF800C3411E /* UrlEventListener.swift in Sources */ = {isa = PBXBuildFile; fileRef = AA4D700625545EF800C3411E /* UrlEventListener.swift */; };
		AA4E633A25E79C0A00134434 /* MouseClickView.swift in Sources */ = {isa = PBXBuildFile; fileRef = AA4E633925E79C0A00134434 /* MouseClickView.swift */; };
		AA4FF40C2624751A004E2377 /* GrammarCheckEnabler.swift in Sources */ = {isa = PBXBuildFile; fileRef = AA4FF40B2624751A004E2377 /* GrammarCheckEnabler.swift */; };
		AA512D1424D99D9800230283 /* FaviconService.swift in Sources */ = {isa = PBXBuildFile; fileRef = AA512D1324D99D9800230283 /* FaviconService.swift */; };
		AA585D82248FD31100E9A3E2 /* AppDelegate.swift in Sources */ = {isa = PBXBuildFile; fileRef = AA585D81248FD31100E9A3E2 /* AppDelegate.swift */; };
		AA585D84248FD31100E9A3E2 /* BrowserTabViewController.swift in Sources */ = {isa = PBXBuildFile; fileRef = AA585D83248FD31100E9A3E2 /* BrowserTabViewController.swift */; };
		AA585D86248FD31400E9A3E2 /* Assets.xcassets in Resources */ = {isa = PBXBuildFile; fileRef = AA585D85248FD31400E9A3E2 /* Assets.xcassets */; };
		AA585D89248FD31400E9A3E2 /* Main.storyboard in Resources */ = {isa = PBXBuildFile; fileRef = AA585D87248FD31400E9A3E2 /* Main.storyboard */; };
		AA585DAF2490E6E600E9A3E2 /* MainViewController.swift in Sources */ = {isa = PBXBuildFile; fileRef = AA585DAE2490E6E600E9A3E2 /* MainViewController.swift */; };
		AA5C8F59258FE21F00748EB7 /* NSTextFieldExtension.swift in Sources */ = {isa = PBXBuildFile; fileRef = AA5C8F58258FE21F00748EB7 /* NSTextFieldExtension.swift */; };
		AA5C8F5E2590EEE800748EB7 /* NSPointExtension.swift in Sources */ = {isa = PBXBuildFile; fileRef = AA5C8F5D2590EEE800748EB7 /* NSPointExtension.swift */; };
		AA5C8F632591021700748EB7 /* NSApplicationExtension.swift in Sources */ = {isa = PBXBuildFile; fileRef = AA5C8F622591021700748EB7 /* NSApplicationExtension.swift */; };
		AA5D6DAC24A340F700C6FBCE /* WebViewStateObserver.swift in Sources */ = {isa = PBXBuildFile; fileRef = AA5D6DAB24A340F700C6FBCE /* WebViewStateObserver.swift */; };
		AA63745424C9BF9A00AB2AC4 /* SuggestionContainerTests.swift in Sources */ = {isa = PBXBuildFile; fileRef = AA63745324C9BF9A00AB2AC4 /* SuggestionContainerTests.swift */; };
		AA652CB125DD825B009059CC /* LocalBookmarkStoreTests.swift in Sources */ = {isa = PBXBuildFile; fileRef = AA652CB025DD825B009059CC /* LocalBookmarkStoreTests.swift */; };
		AA652CC925DD8981009059CC /* Bookmark.xcdatamodeld in Sources */ = {isa = PBXBuildFile; fileRef = AAC5E4D725D6A710007F5990 /* Bookmark.xcdatamodeld */; };
		AA652CCE25DD9071009059CC /* BookmarkListTests.swift in Sources */ = {isa = PBXBuildFile; fileRef = AA652CCD25DD9071009059CC /* BookmarkListTests.swift */; };
		AA652CD325DDA6E9009059CC /* LocalBookmarkManagerTests.swift in Sources */ = {isa = PBXBuildFile; fileRef = AA652CD225DDA6E9009059CC /* LocalBookmarkManagerTests.swift */; };
		AA652CDB25DDAB32009059CC /* BookmarkStoreMock.swift in Sources */ = {isa = PBXBuildFile; fileRef = AA652CDA25DDAB32009059CC /* BookmarkStoreMock.swift */; };
		AA6820E425502F19005ED0D5 /* WebsiteDataStore.swift in Sources */ = {isa = PBXBuildFile; fileRef = AA6820E325502F19005ED0D5 /* WebsiteDataStore.swift */; };
		AA6820EB25503D6A005ED0D5 /* Fire.swift in Sources */ = {isa = PBXBuildFile; fileRef = AA6820EA25503D6A005ED0D5 /* Fire.swift */; };
		AA6820F125503DA9005ED0D5 /* FireViewModel.swift in Sources */ = {isa = PBXBuildFile; fileRef = AA6820F025503DA9005ED0D5 /* FireViewModel.swift */; };
		AA68C3D32490ED62001B8783 /* NavigationBarViewController.swift in Sources */ = {isa = PBXBuildFile; fileRef = AA68C3D22490ED62001B8783 /* NavigationBarViewController.swift */; };
		AA68C3D72490F821001B8783 /* README.md in Resources */ = {isa = PBXBuildFile; fileRef = AA68C3D62490F821001B8783 /* README.md */; };
		AA6EF9AD25066F42004754E6 /* WindowsManager.swift in Sources */ = {isa = PBXBuildFile; fileRef = AA6EF9AC25066F42004754E6 /* WindowsManager.swift */; };
		AA6EF9B3250785D5004754E6 /* NSMenuExtension.swift in Sources */ = {isa = PBXBuildFile; fileRef = AA6EF9B2250785D5004754E6 /* NSMenuExtension.swift */; };
		AA6EF9B525081B4C004754E6 /* MainMenuActions.swift in Sources */ = {isa = PBXBuildFile; fileRef = AA6EF9B425081B4C004754E6 /* MainMenuActions.swift */; };
		AA6FFB4424DC33320028F4D0 /* NSViewExtension.swift in Sources */ = {isa = PBXBuildFile; fileRef = AA6FFB4324DC33320028F4D0 /* NSViewExtension.swift */; };
		AA6FFB4624DC3B5A0028F4D0 /* WebView.swift in Sources */ = {isa = PBXBuildFile; fileRef = AA6FFB4524DC3B5A0028F4D0 /* WebView.swift */; };
		AA72D5E325FE977F00C77619 /* AddEditFavoriteViewController.swift in Sources */ = {isa = PBXBuildFile; fileRef = AA72D5E225FE977F00C77619 /* AddEditFavoriteViewController.swift */; };
		AA72D5F025FEA49900C77619 /* AddEditFavoriteWindow.swift in Sources */ = {isa = PBXBuildFile; fileRef = AA72D5EF25FEA49900C77619 /* AddEditFavoriteWindow.swift */; };
		AA72D5FE25FFF94E00C77619 /* NSMenuItemExtension.swift in Sources */ = {isa = PBXBuildFile; fileRef = AA72D5FD25FFF94E00C77619 /* NSMenuItemExtension.swift */; };
		AA7412B224D0B3AC00D22FE0 /* TabBarViewItem.swift in Sources */ = {isa = PBXBuildFile; fileRef = AA7412B024D0B3AC00D22FE0 /* TabBarViewItem.swift */; };
		AA7412B324D0B3AC00D22FE0 /* TabBarViewItem.xib in Resources */ = {isa = PBXBuildFile; fileRef = AA7412B124D0B3AC00D22FE0 /* TabBarViewItem.xib */; };
		AA7412B524D1536B00D22FE0 /* MainWindowController.swift in Sources */ = {isa = PBXBuildFile; fileRef = AA7412B424D1536B00D22FE0 /* MainWindowController.swift */; };
		AA7412B724D1687000D22FE0 /* TabBarScrollView.swift in Sources */ = {isa = PBXBuildFile; fileRef = AA7412B624D1687000D22FE0 /* TabBarScrollView.swift */; };
		AA7412BD24D2BEEE00D22FE0 /* MainWindow.swift in Sources */ = {isa = PBXBuildFile; fileRef = AA7412BC24D2BEEE00D22FE0 /* MainWindow.swift */; };
		AA80EC54256BE3BC007083E7 /* UserText.swift in Sources */ = {isa = PBXBuildFile; fileRef = AA80EC53256BE3BC007083E7 /* UserText.swift */; };
		AA80EC67256C4691007083E7 /* BrowserTab.storyboard in Resources */ = {isa = PBXBuildFile; fileRef = AA80EC69256C4691007083E7 /* BrowserTab.storyboard */; };
		AA80EC6D256C469C007083E7 /* NavigationBar.storyboard in Resources */ = {isa = PBXBuildFile; fileRef = AA80EC6F256C469C007083E7 /* NavigationBar.storyboard */; };
		AA80EC73256C46A2007083E7 /* Suggestion.storyboard in Resources */ = {isa = PBXBuildFile; fileRef = AA80EC75256C46A2007083E7 /* Suggestion.storyboard */; };
		AA80EC79256C46AA007083E7 /* TabBar.storyboard in Resources */ = {isa = PBXBuildFile; fileRef = AA80EC7B256C46AA007083E7 /* TabBar.storyboard */; };
		AA80EC89256C49B8007083E7 /* Localizable.strings in Resources */ = {isa = PBXBuildFile; fileRef = AA80EC8B256C49B8007083E7 /* Localizable.strings */; };
		AA80EC8F256C49BC007083E7 /* Localizable.stringsdict in Resources */ = {isa = PBXBuildFile; fileRef = AA80EC91256C49BC007083E7 /* Localizable.stringsdict */; };
		AA86490C24D3494C001BABEE /* GradientView.swift in Sources */ = {isa = PBXBuildFile; fileRef = AA86490B24D3494C001BABEE /* GradientView.swift */; };
		AA86490E24D49B54001BABEE /* TabLoadingView.swift in Sources */ = {isa = PBXBuildFile; fileRef = AA86490D24D49B54001BABEE /* TabLoadingView.swift */; };
		AA88D14B252A557100980B4E /* URLRequestExtension.swift in Sources */ = {isa = PBXBuildFile; fileRef = AA88D14A252A557100980B4E /* URLRequestExtension.swift */; };
		AA8EDF2424923E980071C2E8 /* URLExtension.swift in Sources */ = {isa = PBXBuildFile; fileRef = AA8EDF2324923E980071C2E8 /* URLExtension.swift */; };
		AA8EDF2724923EC70071C2E8 /* StringExtension.swift in Sources */ = {isa = PBXBuildFile; fileRef = AA8EDF2624923EC70071C2E8 /* StringExtension.swift */; };
		AA92126F25ACCB1100600CD4 /* ErrorExtension.swift in Sources */ = {isa = PBXBuildFile; fileRef = AA92126E25ACCB1100600CD4 /* ErrorExtension.swift */; };
		AA92127725ADA07900600CD4 /* WKWebViewExtension.swift in Sources */ = {isa = PBXBuildFile; fileRef = AA92127625ADA07900600CD4 /* WKWebViewExtension.swift */; };
		AA97BF4625135DD30014931A /* ApplicationDockMenu.swift in Sources */ = {isa = PBXBuildFile; fileRef = AA97BF4525135DD30014931A /* ApplicationDockMenu.swift */; };
		AA9C362825518C44004B1BA3 /* WebsiteDataStoreMock.swift in Sources */ = {isa = PBXBuildFile; fileRef = AA9C362725518C44004B1BA3 /* WebsiteDataStoreMock.swift */; };
		AA9C363025518CA9004B1BA3 /* FireTests.swift in Sources */ = {isa = PBXBuildFile; fileRef = AA9C362F25518CA9004B1BA3 /* FireTests.swift */; };
		AA9E9A5625A3AE8400D1959D /* NSWindowExtension.swift in Sources */ = {isa = PBXBuildFile; fileRef = AA9E9A5525A3AE8400D1959D /* NSWindowExtension.swift */; };
		AA9E9A5E25A4867200D1959D /* TabDragAndDropManager.swift in Sources */ = {isa = PBXBuildFile; fileRef = AA9E9A5D25A4867200D1959D /* TabDragAndDropManager.swift */; };
		AA9FF95924A1ECF20039E328 /* Tab.swift in Sources */ = {isa = PBXBuildFile; fileRef = AA9FF95824A1ECF20039E328 /* Tab.swift */; };
		AA9FF95B24A1EFC20039E328 /* TabViewModel.swift in Sources */ = {isa = PBXBuildFile; fileRef = AA9FF95A24A1EFC20039E328 /* TabViewModel.swift */; };
		AA9FF95D24A1FA1C0039E328 /* TabCollection.swift in Sources */ = {isa = PBXBuildFile; fileRef = AA9FF95C24A1FA1C0039E328 /* TabCollection.swift */; };
		AA9FF95F24A1FB690039E328 /* TabCollectionViewModel.swift in Sources */ = {isa = PBXBuildFile; fileRef = AA9FF95E24A1FB680039E328 /* TabCollectionViewModel.swift */; };
		AAA0CC33252F181A0079BC96 /* NavigationButtonMenuDelegate.swift in Sources */ = {isa = PBXBuildFile; fileRef = AAA0CC32252F181A0079BC96 /* NavigationButtonMenuDelegate.swift */; };
		AAA0CC3C25337FAB0079BC96 /* WKBackForwardListItemViewModel.swift in Sources */ = {isa = PBXBuildFile; fileRef = AAA0CC3B25337FAB0079BC96 /* WKBackForwardListItemViewModel.swift */; };
		AAA0CC472533833C0079BC96 /* OptionsButtonMenu.swift in Sources */ = {isa = PBXBuildFile; fileRef = AAA0CC462533833C0079BC96 /* OptionsButtonMenu.swift */; };
		AAA0CC572539EBC90079BC96 /* FaviconUserScript.swift in Sources */ = {isa = PBXBuildFile; fileRef = AAA0CC562539EBC90079BC96 /* FaviconUserScript.swift */; };
		AAA0CC6A253CC43C0079BC96 /* WKUserContentControllerExtension.swift in Sources */ = {isa = PBXBuildFile; fileRef = AAA0CC69253CC43C0079BC96 /* WKUserContentControllerExtension.swift */; };
		AAA892EA250A4CEF005B37B2 /* WindowControllersManager.swift in Sources */ = {isa = PBXBuildFile; fileRef = AAA892E9250A4CEF005B37B2 /* WindowControllersManager.swift */; };
		AAA8E8BF24EA8A0A0055E685 /* MouseOverButton.swift in Sources */ = {isa = PBXBuildFile; fileRef = AAA8E8BE24EA8A0A0055E685 /* MouseOverButton.swift */; };
		AAA8E8C124EACA700055E685 /* MouseOverView.swift in Sources */ = {isa = PBXBuildFile; fileRef = AAA8E8C024EACA700055E685 /* MouseOverView.swift */; };
		AAB549DF25DAB8F80058460B /* BookmarkViewModel.swift in Sources */ = {isa = PBXBuildFile; fileRef = AAB549DE25DAB8F80058460B /* BookmarkViewModel.swift */; };
		AABAF59C260A7D130085060C /* FaviconServiceMock.swift in Sources */ = {isa = PBXBuildFile; fileRef = AABAF59B260A7D130085060C /* FaviconServiceMock.swift */; };
		AABEE69A24A902A90043105B /* SuggestionContainerViewModel.swift in Sources */ = {isa = PBXBuildFile; fileRef = AABEE69924A902A90043105B /* SuggestionContainerViewModel.swift */; };
		AABEE69C24A902BB0043105B /* SuggestionContainer.swift in Sources */ = {isa = PBXBuildFile; fileRef = AABEE69B24A902BB0043105B /* SuggestionContainer.swift */; };
		AABEE6A524AA0A7F0043105B /* SuggestionViewController.swift in Sources */ = {isa = PBXBuildFile; fileRef = AABEE6A424AA0A7F0043105B /* SuggestionViewController.swift */; };
		AABEE6A924AB4B910043105B /* SuggestionTableCellView.swift in Sources */ = {isa = PBXBuildFile; fileRef = AABEE6A824AB4B910043105B /* SuggestionTableCellView.swift */; };
		AABEE6AB24ACA0F90043105B /* SuggestionTableRowView.swift in Sources */ = {isa = PBXBuildFile; fileRef = AABEE6AA24ACA0F90043105B /* SuggestionTableRowView.swift */; };
		AABEE6AF24AD22B90043105B /* AddressBarTextField.swift in Sources */ = {isa = PBXBuildFile; fileRef = AABEE6AE24AD22B90043105B /* AddressBarTextField.swift */; };
		AAC5E4C725D6A6E8007F5990 /* BookmarkPopover.swift in Sources */ = {isa = PBXBuildFile; fileRef = AAC5E4C425D6A6E8007F5990 /* BookmarkPopover.swift */; };
		AAC5E4C825D6A6E8007F5990 /* BookmarkPopoverViewController.swift in Sources */ = {isa = PBXBuildFile; fileRef = AAC5E4C525D6A6E8007F5990 /* BookmarkPopoverViewController.swift */; };
		AAC5E4C925D6A6E8007F5990 /* Bookmarks.storyboard in Resources */ = {isa = PBXBuildFile; fileRef = AAC5E4C625D6A6E8007F5990 /* Bookmarks.storyboard */; };
		AAC5E4D025D6A709007F5990 /* Bookmark.swift in Sources */ = {isa = PBXBuildFile; fileRef = AAC5E4CD25D6A709007F5990 /* Bookmark.swift */; };
		AAC5E4D125D6A709007F5990 /* BookmarkManager.swift in Sources */ = {isa = PBXBuildFile; fileRef = AAC5E4CE25D6A709007F5990 /* BookmarkManager.swift */; };
		AAC5E4D225D6A709007F5990 /* BookmarkList.swift in Sources */ = {isa = PBXBuildFile; fileRef = AAC5E4CF25D6A709007F5990 /* BookmarkList.swift */; };
		AAC5E4D925D6A711007F5990 /* BookmarkStore.swift in Sources */ = {isa = PBXBuildFile; fileRef = AAC5E4D625D6A710007F5990 /* BookmarkStore.swift */; };
		AAC5E4DA25D6A711007F5990 /* Bookmark.xcdatamodeld in Sources */ = {isa = PBXBuildFile; fileRef = AAC5E4D725D6A710007F5990 /* Bookmark.xcdatamodeld */; };
		AAC5E4E425D6BA9C007F5990 /* NSSizeExtension.swift in Sources */ = {isa = PBXBuildFile; fileRef = AAC5E4E325D6BA9C007F5990 /* NSSizeExtension.swift */; };
		AAC5E4F125D6BF10007F5990 /* AddressBarButton.swift in Sources */ = {isa = PBXBuildFile; fileRef = AAC5E4F025D6BF10007F5990 /* AddressBarButton.swift */; };
		AAC5E4F625D6BF2C007F5990 /* AddressBarButtonsViewController.swift in Sources */ = {isa = PBXBuildFile; fileRef = AAC5E4F525D6BF2C007F5990 /* AddressBarButtonsViewController.swift */; };
		AAC82C60258B6CB5009B6B42 /* TooltipWindowController.swift in Sources */ = {isa = PBXBuildFile; fileRef = AAC82C5F258B6CB5009B6B42 /* TooltipWindowController.swift */; };
		AAC9C01524CAFBCE00AD1325 /* TabTests.swift in Sources */ = {isa = PBXBuildFile; fileRef = AAC9C01424CAFBCE00AD1325 /* TabTests.swift */; };
		AAC9C01724CAFBDC00AD1325 /* TabCollectionTests.swift in Sources */ = {isa = PBXBuildFile; fileRef = AAC9C01624CAFBDC00AD1325 /* TabCollectionTests.swift */; };
		AAC9C01C24CB594C00AD1325 /* TabViewModelTests.swift in Sources */ = {isa = PBXBuildFile; fileRef = AAC9C01B24CB594C00AD1325 /* TabViewModelTests.swift */; };
		AAC9C01E24CB6BEB00AD1325 /* TabCollectionViewModelTests.swift in Sources */ = {isa = PBXBuildFile; fileRef = AAC9C01D24CB6BEB00AD1325 /* TabCollectionViewModelTests.swift */; };
		AAE39D1B24F44885008EF28B /* TabCollectionViewModelDelegateMock.swift in Sources */ = {isa = PBXBuildFile; fileRef = AAE39D1A24F44885008EF28B /* TabCollectionViewModelDelegateMock.swift */; };
		AAE71E2C25F781EA00D74437 /* Homepage.storyboard in Resources */ = {isa = PBXBuildFile; fileRef = AAE71E2B25F781EA00D74437 /* Homepage.storyboard */; };
		AAE71E3125F7855400D74437 /* HomepageViewController.swift in Sources */ = {isa = PBXBuildFile; fileRef = AAE71E3025F7855400D74437 /* HomepageViewController.swift */; };
		AAE71E3725F7869300D74437 /* HomepageCollectionViewItem.swift in Sources */ = {isa = PBXBuildFile; fileRef = AAE71E3525F7869300D74437 /* HomepageCollectionViewItem.swift */; };
		AAE71E3825F7869300D74437 /* HomepageCollectionViewItem.xib in Resources */ = {isa = PBXBuildFile; fileRef = AAE71E3625F7869300D74437 /* HomepageCollectionViewItem.xib */; };
		AAE8B102258A41C000E81239 /* Tooltip.storyboard in Resources */ = {isa = PBXBuildFile; fileRef = AAE8B101258A41C000E81239 /* Tooltip.storyboard */; };
		AAE8B110258A456C00E81239 /* TooltipViewController.swift in Sources */ = {isa = PBXBuildFile; fileRef = AAE8B10F258A456C00E81239 /* TooltipViewController.swift */; };
		AAECA42024EEA4AC00EFA63A /* IndexPathExtension.swift in Sources */ = {isa = PBXBuildFile; fileRef = AAECA41F24EEA4AC00EFA63A /* IndexPathExtension.swift */; };
		AAF7D3862567CED500998667 /* WebViewConfiguration.swift in Sources */ = {isa = PBXBuildFile; fileRef = AAF7D3852567CED500998667 /* WebViewConfiguration.swift */; };
		AAFCB37A25E5403A00859DD4 /* BurnButton.swift in Sources */ = {isa = PBXBuildFile; fileRef = AAFCB37925E5403A00859DD4 /* BurnButton.swift */; };
		AAFCB37F25E545D400859DD4 /* PublisherExtension.swift in Sources */ = {isa = PBXBuildFile; fileRef = AAFCB37E25E545D400859DD4 /* PublisherExtension.swift */; };
		B61F012325ECBAE400ABB5A3 /* UserScriptsTest.swift in Sources */ = {isa = PBXBuildFile; fileRef = B61F012225ECBAE400ABB5A3 /* UserScriptsTest.swift */; };
		B61F012B25ECBB1700ABB5A3 /* UserScriptsManagerTests.swift in Sources */ = {isa = PBXBuildFile; fileRef = B61F012A25ECBB1700ABB5A3 /* UserScriptsManagerTests.swift */; };
		B61F015525EDD5A700ABB5A3 /* UserContentController.swift in Sources */ = {isa = PBXBuildFile; fileRef = B61F015425EDD5A700ABB5A3 /* UserContentController.swift */; };
		B62EB47C25BAD3BB005745C6 /* WKWebViewSessionDataTests.swift in Sources */ = {isa = PBXBuildFile; fileRef = B62EB47B25BAD3BB005745C6 /* WKWebViewSessionDataTests.swift */; };
		B633C86D25E797D800E4B352 /* UserScriptsManager.swift in Sources */ = {isa = PBXBuildFile; fileRef = B633C86C25E797D800E4B352 /* UserScriptsManager.swift */; };
		B63D466925BEB6C200874977 /* WKWebView+SessionState.swift in Sources */ = {isa = PBXBuildFile; fileRef = B63D466825BEB6C200874977 /* WKWebView+SessionState.swift */; };
		B63D467125BFA6C100874977 /* DispatchQueueExtensions.swift in Sources */ = {isa = PBXBuildFile; fileRef = B63D467025BFA6C100874977 /* DispatchQueueExtensions.swift */; };
		B63D467A25BFC3E100874977 /* NSCoderExtensions.swift in Sources */ = {isa = PBXBuildFile; fileRef = B63D467925BFC3E100874977 /* NSCoderExtensions.swift */; };
		B65783E725F8AAFB00D8DB33 /* String+Punycode.swift in Sources */ = {isa = PBXBuildFile; fileRef = B65783E625F8AAFB00D8DB33 /* String+Punycode.swift */; };
		B65783EC25F8AB9300D8DB33 /* String+PunycodeTests.swift in Sources */ = {isa = PBXBuildFile; fileRef = B65783EB25F8AB9200D8DB33 /* String+PunycodeTests.swift */; };
		B65783F525F8ACA400D8DB33 /* Punnycode in Frameworks */ = {isa = PBXBuildFile; productRef = B65783F425F8ACA400D8DB33 /* Punnycode */; };
		B657841A25FA484B00D8DB33 /* NSException+Catch.m in Sources */ = {isa = PBXBuildFile; fileRef = B657841925FA484B00D8DB33 /* NSException+Catch.m */; };
		B657841F25FA497600D8DB33 /* NSException+Catch.swift in Sources */ = {isa = PBXBuildFile; fileRef = B657841E25FA497600D8DB33 /* NSException+Catch.swift */; };
		B68458B025C7E76A00DC17B6 /* WindowManager+StateRestoration.swift in Sources */ = {isa = PBXBuildFile; fileRef = B68458AF25C7E76A00DC17B6 /* WindowManager+StateRestoration.swift */; };
		B68458B825C7E8B200DC17B6 /* Tab+NSSecureCoding.swift in Sources */ = {isa = PBXBuildFile; fileRef = B68458B725C7E8B200DC17B6 /* Tab+NSSecureCoding.swift */; };
		B68458C025C7E9E000DC17B6 /* TabCollectionViewModel+NSSecureCoding.swift in Sources */ = {isa = PBXBuildFile; fileRef = B68458BF25C7E9E000DC17B6 /* TabCollectionViewModel+NSSecureCoding.swift */; };
		B68458C525C7EA0C00DC17B6 /* TabCollection+NSSecureCoding.swift in Sources */ = {isa = PBXBuildFile; fileRef = B68458C425C7EA0C00DC17B6 /* TabCollection+NSSecureCoding.swift */; };
		B68458CD25C7EB9000DC17B6 /* WKWebViewConfigurationExtensions.swift in Sources */ = {isa = PBXBuildFile; fileRef = B68458CC25C7EB9000DC17B6 /* WKWebViewConfigurationExtensions.swift */; };
		B684590825C9027900DC17B6 /* AppStateChangedPublisher.swift in Sources */ = {isa = PBXBuildFile; fileRef = B684590725C9027900DC17B6 /* AppStateChangedPublisher.swift */; };
		B684592225C93BE000DC17B6 /* Publisher.asVoid.swift in Sources */ = {isa = PBXBuildFile; fileRef = B684592125C93BE000DC17B6 /* Publisher.asVoid.swift */; };
		B684592725C93C0500DC17B6 /* Publishers.NestedObjectChanges.swift in Sources */ = {isa = PBXBuildFile; fileRef = B684592625C93C0500DC17B6 /* Publishers.NestedObjectChanges.swift */; };
		B684592F25C93FBF00DC17B6 /* AppStateRestorationManager.swift in Sources */ = {isa = PBXBuildFile; fileRef = B684592E25C93FBF00DC17B6 /* AppStateRestorationManager.swift */; };
		B6A5A27125B9377300AA7ADA /* StatePersistenceService.swift in Sources */ = {isa = PBXBuildFile; fileRef = B6A5A27025B9377300AA7ADA /* StatePersistenceService.swift */; };
		B6A5A27925B93FFF00AA7ADA /* StateRestorationManagerTests.swift in Sources */ = {isa = PBXBuildFile; fileRef = B6A5A27825B93FFE00AA7ADA /* StateRestorationManagerTests.swift */; };
		B6A5A27E25B9403E00AA7ADA /* FileStoreMock.swift in Sources */ = {isa = PBXBuildFile; fileRef = B6A5A27D25B9403E00AA7ADA /* FileStoreMock.swift */; };
		B6A5A2A025B96E8300AA7ADA /* AppStateChangePublisherTests.swift in Sources */ = {isa = PBXBuildFile; fileRef = B6A5A29F25B96E8300AA7ADA /* AppStateChangePublisherTests.swift */; };
		B6A5A2A825BAA35500AA7ADA /* WindowManagerStateRestorationTests.swift in Sources */ = {isa = PBXBuildFile; fileRef = B6A5A2A725BAA35500AA7ADA /* WindowManagerStateRestorationTests.swift */; };
		B6A9E45326142B070067D1B9 /* Pixel.swift in Sources */ = {isa = PBXBuildFile; fileRef = B6A9E45226142B070067D1B9 /* Pixel.swift */; };
		B6A9E45A261460350067D1B9 /* ApiRequestError.swift in Sources */ = {isa = PBXBuildFile; fileRef = B6A9E457261460340067D1B9 /* ApiRequestError.swift */; };
		B6A9E45B261460350067D1B9 /* APIHeaders.swift in Sources */ = {isa = PBXBuildFile; fileRef = B6A9E458261460340067D1B9 /* APIHeaders.swift */; };
		B6A9E45C261460350067D1B9 /* APIRequest.swift in Sources */ = {isa = PBXBuildFile; fileRef = B6A9E459261460350067D1B9 /* APIRequest.swift */; };
		B6A9E4612614608B0067D1B9 /* AppVersion.swift in Sources */ = {isa = PBXBuildFile; fileRef = B6A9E4602614608B0067D1B9 /* AppVersion.swift */; };
		B6A9E46B2614618A0067D1B9 /* OperatingSystemVersionExtension.swift in Sources */ = {isa = PBXBuildFile; fileRef = B6A9E46A2614618A0067D1B9 /* OperatingSystemVersionExtension.swift */; };
		B6A9E47026146A250067D1B9 /* DateExtension.swift in Sources */ = {isa = PBXBuildFile; fileRef = B6A9E46F26146A250067D1B9 /* DateExtension.swift */; };
		B6A9E47726146A570067D1B9 /* PixelEvent.swift in Sources */ = {isa = PBXBuildFile; fileRef = B6A9E47626146A570067D1B9 /* PixelEvent.swift */; };
		B6A9E47F26146A800067D1B9 /* PixelArguments.swift in Sources */ = {isa = PBXBuildFile; fileRef = B6A9E47E26146A800067D1B9 /* PixelArguments.swift */; };
		B6A9E48426146AAB0067D1B9 /* PixelParameters.swift in Sources */ = {isa = PBXBuildFile; fileRef = B6A9E48326146AAB0067D1B9 /* PixelParameters.swift */; };
		B6A9E48926146ABF0067D1B9 /* PixelCounter.swift in Sources */ = {isa = PBXBuildFile; fileRef = B6A9E48826146ABF0067D1B9 /* PixelCounter.swift */; };
		B6A9E499261474120067D1B9 /* TimedPixel.swift in Sources */ = {isa = PBXBuildFile; fileRef = B6A9E498261474120067D1B9 /* TimedPixel.swift */; };
		B6A9E4A3261475C70067D1B9 /* AppUsageActivityMonitor.swift in Sources */ = {isa = PBXBuildFile; fileRef = B6A9E4A2261475C70067D1B9 /* AppUsageActivityMonitor.swift */; };
		B6AAAC24260328950029438D /* ProgressView.swift in Sources */ = {isa = PBXBuildFile; fileRef = B6AAAC23260328950029438D /* ProgressView.swift */; };
		B6AAAC2D260330580029438D /* PublishedAfter.swift in Sources */ = {isa = PBXBuildFile; fileRef = B6AAAC2C260330580029438D /* PublishedAfter.swift */; };
		B6AAAC3E26048F690029438D /* RandomAccessCollectionExtension.swift in Sources */ = {isa = PBXBuildFile; fileRef = B6AAAC3D26048F690029438D /* RandomAccessCollectionExtension.swift */; };
		B6AE74342609AFCE005B9B1A /* ProgressEstimationTests.swift in Sources */ = {isa = PBXBuildFile; fileRef = B6AE74332609AFCE005B9B1A /* ProgressEstimationTests.swift */; };
		B6D7A2EE25D2418B002B2AE1 /* ShadowView.swift in Sources */ = {isa = PBXBuildFile; fileRef = B6D7A2ED25D2418B002B2AE1 /* ShadowView.swift */; };
		B6DA44022616B28300DD1EC2 /* PixelDataStore.swift in Sources */ = {isa = PBXBuildFile; fileRef = B6DA44012616B28300DD1EC2 /* PixelDataStore.swift */; };
		B6DA44082616B30600DD1EC2 /* PixelDataModel.xcdatamodeld in Sources */ = {isa = PBXBuildFile; fileRef = B6DA44062616B30600DD1EC2 /* PixelDataModel.xcdatamodeld */; };
		B6DA44112616C0FC00DD1EC2 /* PixelTests.swift in Sources */ = {isa = PBXBuildFile; fileRef = B6DA44102616C0FC00DD1EC2 /* PixelTests.swift */; };
		B6DA44172616C13800DD1EC2 /* OHHTTPStubs in Frameworks */ = {isa = PBXBuildFile; productRef = B6DA44162616C13800DD1EC2 /* OHHTTPStubs */; };
		B6DA44192616C13800DD1EC2 /* OHHTTPStubsSwift in Frameworks */ = {isa = PBXBuildFile; productRef = B6DA44182616C13800DD1EC2 /* OHHTTPStubsSwift */; };
		B6DA441E2616C84600DD1EC2 /* PixelStoreMock.swift in Sources */ = {isa = PBXBuildFile; fileRef = B6DA441D2616C84600DD1EC2 /* PixelStoreMock.swift */; };
		B6DA44232616CABC00DD1EC2 /* PixelArgumentsTests.swift in Sources */ = {isa = PBXBuildFile; fileRef = B6DA44222616CABC00DD1EC2 /* PixelArgumentsTests.swift */; };
		B6DA44282616CAE000DD1EC2 /* AppUsageActivityMonitorTests.swift in Sources */ = {isa = PBXBuildFile; fileRef = B6DA44272616CAE000DD1EC2 /* AppUsageActivityMonitorTests.swift */; };
		F41D174125CB131900472416 /* NSColorExtension.swift in Sources */ = {isa = PBXBuildFile; fileRef = F41D174025CB131900472416 /* NSColorExtension.swift */; };
		F44C130225C2DA0400426E3E /* NSAppearanceExtension.swift in Sources */ = {isa = PBXBuildFile; fileRef = F44C130125C2DA0400426E3E /* NSAppearanceExtension.swift */; };
/* End PBXBuildFile section */

/* Begin PBXContainerItemProxy section */
		4B1AD8A225FC27E200261379 /* PBXContainerItemProxy */ = {
			isa = PBXContainerItemProxy;
			containerPortal = AA585D76248FD31100E9A3E2 /* Project object */;
			proxyType = 1;
			remoteGlobalIDString = AA585D7D248FD31100E9A3E2;
			remoteInfo = "DuckDuckGo Privacy Browser";
		};
		AA585D91248FD31400E9A3E2 /* PBXContainerItemProxy */ = {
			isa = PBXContainerItemProxy;
			containerPortal = AA585D76248FD31100E9A3E2 /* Project object */;
			proxyType = 1;
			remoteGlobalIDString = AA585D7D248FD31100E9A3E2;
			remoteInfo = DuckDuckGo;
		};
/* End PBXContainerItemProxy section */

/* Begin PBXFileReference section */
		142879D924CE1179005419BB /* SuggestionViewModelTests.swift */ = {isa = PBXFileReference; lastKnownFileType = sourcecode.swift; path = SuggestionViewModelTests.swift; sourceTree = "<group>"; };
		142879DB24CE1185005419BB /* SuggestionContainerViewModelTests.swift */ = {isa = PBXFileReference; lastKnownFileType = sourcecode.swift; path = SuggestionContainerViewModelTests.swift; sourceTree = "<group>"; };
		1430DFF424D0580F00B8978C /* TabBarViewController.swift */ = {isa = PBXFileReference; lastKnownFileType = sourcecode.swift; path = TabBarViewController.swift; sourceTree = "<group>"; };
		14505A07256084EF00272CC6 /* UserAgent.swift */ = {isa = PBXFileReference; lastKnownFileType = sourcecode.swift; path = UserAgent.swift; sourceTree = "<group>"; };
		1456D6E024EFCBC300775049 /* TabBarCollectionView.swift */ = {isa = PBXFileReference; lastKnownFileType = sourcecode.swift; path = TabBarCollectionView.swift; sourceTree = "<group>"; };
		14D9B8F924F7E089000D4D13 /* AddressBarViewController.swift */ = {isa = PBXFileReference; lastKnownFileType = sourcecode.swift; path = AddressBarViewController.swift; sourceTree = "<group>"; };
		14D9B90124F91316000D4D13 /* FocusRingView.swift */ = {isa = PBXFileReference; lastKnownFileType = sourcecode.swift; path = FocusRingView.swift; sourceTree = "<group>"; };
		4B02197D25E05FAC00ED7DEA /* login-detection.js */ = {isa = PBXFileReference; fileEncoding = 4; lastKnownFileType = sourcecode.javascript; path = "login-detection.js"; sourceTree = "<group>"; };
		4B02197F25E05FAC00ED7DEA /* FireproofingURLExtensions.swift */ = {isa = PBXFileReference; fileEncoding = 4; lastKnownFileType = sourcecode.swift; path = FireproofingURLExtensions.swift; sourceTree = "<group>"; };
		4B02198125E05FAC00ED7DEA /* FireproofDomains.swift */ = {isa = PBXFileReference; fileEncoding = 4; lastKnownFileType = sourcecode.swift; path = FireproofDomains.swift; sourceTree = "<group>"; };
		4B02198325E05FAC00ED7DEA /* FireproofInfoViewController.swift */ = {isa = PBXFileReference; fileEncoding = 4; lastKnownFileType = sourcecode.swift; path = FireproofInfoViewController.swift; sourceTree = "<group>"; };
		4B02198425E05FAC00ED7DEA /* Fireproofing.storyboard */ = {isa = PBXFileReference; fileEncoding = 4; lastKnownFileType = file.storyboard; path = Fireproofing.storyboard; sourceTree = "<group>"; };
		4B02198525E05FAC00ED7DEA /* UndoFireproofingViewController.swift */ = {isa = PBXFileReference; fileEncoding = 4; lastKnownFileType = sourcecode.swift; path = UndoFireproofingViewController.swift; sourceTree = "<group>"; };
		4B02198725E05FAC00ED7DEA /* LoginDetectionService.swift */ = {isa = PBXFileReference; fileEncoding = 4; lastKnownFileType = sourcecode.swift; path = LoginDetectionService.swift; sourceTree = "<group>"; };
		4B02199225E060C600ED7DEA /* LoginDetectionUserScript.swift */ = {isa = PBXFileReference; fileEncoding = 4; lastKnownFileType = sourcecode.swift; path = LoginDetectionUserScript.swift; sourceTree = "<group>"; };
		4B02199825E063DE00ED7DEA /* LoginDetectionServiceTests.swift */ = {isa = PBXFileReference; fileEncoding = 4; lastKnownFileType = sourcecode.swift; path = LoginDetectionServiceTests.swift; sourceTree = "<group>"; };
		4B02199925E063DE00ED7DEA /* FireproofDomainsTests.swift */ = {isa = PBXFileReference; fileEncoding = 4; lastKnownFileType = sourcecode.swift; path = FireproofDomainsTests.swift; sourceTree = "<group>"; };
		4B02199A25E063DE00ED7DEA /* FireproofingURLExtensionsTests.swift */ = {isa = PBXFileReference; fileEncoding = 4; lastKnownFileType = sourcecode.swift; path = FireproofingURLExtensionsTests.swift; sourceTree = "<group>"; };
		4B0219A725E0646500ED7DEA /* WebsiteDataStoreTests.swift */ = {isa = PBXFileReference; fileEncoding = 4; lastKnownFileType = sourcecode.swift; path = WebsiteDataStoreTests.swift; sourceTree = "<group>"; };
		4B0511A4262CAA5A00F6079C /* DefaultBrowserPreferences.swift */ = {isa = PBXFileReference; fileEncoding = 4; lastKnownFileType = sourcecode.swift; path = DefaultBrowserPreferences.swift; sourceTree = "<group>"; };
		4B0511A5262CAA5A00F6079C /* AppearancePreferences.swift */ = {isa = PBXFileReference; fileEncoding = 4; lastKnownFileType = sourcecode.swift; path = AppearancePreferences.swift; sourceTree = "<group>"; };
		4B0511A6262CAA5A00F6079C /* PrivacySecurityPreferences.swift */ = {isa = PBXFileReference; fileEncoding = 4; lastKnownFileType = sourcecode.swift; path = PrivacySecurityPreferences.swift; sourceTree = "<group>"; };
		4B0511A7262CAA5A00F6079C /* DownloadPreferences.swift */ = {isa = PBXFileReference; fileEncoding = 4; lastKnownFileType = sourcecode.swift; path = DownloadPreferences.swift; sourceTree = "<group>"; };
		4B0511A8262CAA5A00F6079C /* PreferenceSections.swift */ = {isa = PBXFileReference; fileEncoding = 4; lastKnownFileType = sourcecode.swift; path = PreferenceSections.swift; sourceTree = "<group>"; };
		4B0511AB262CAA5A00F6079C /* PrivacySecurityPreferencesTableCellView.xib */ = {isa = PBXFileReference; fileEncoding = 4; lastKnownFileType = file.xib; path = PrivacySecurityPreferencesTableCellView.xib; sourceTree = "<group>"; };
		4B0511AC262CAA5A00F6079C /* PreferencesAboutViewController.swift */ = {isa = PBXFileReference; fileEncoding = 4; lastKnownFileType = sourcecode.swift; path = PreferencesAboutViewController.swift; sourceTree = "<group>"; };
		4B0511AD262CAA5A00F6079C /* Preferences.storyboard */ = {isa = PBXFileReference; fileEncoding = 4; lastKnownFileType = file.storyboard; path = Preferences.storyboard; sourceTree = "<group>"; };
		4B0511AE262CAA5A00F6079C /* PreferencesSidebarViewController.swift */ = {isa = PBXFileReference; fileEncoding = 4; lastKnownFileType = sourcecode.swift; path = PreferencesSidebarViewController.swift; sourceTree = "<group>"; };
		4B0511AF262CAA5A00F6079C /* PrivacySecurityPreferencesTableCellView.swift */ = {isa = PBXFileReference; fileEncoding = 4; lastKnownFileType = sourcecode.swift; path = PrivacySecurityPreferencesTableCellView.swift; sourceTree = "<group>"; };
		4B0511B0262CAA5A00F6079C /* DefaultBrowserTableCellView.xib */ = {isa = PBXFileReference; fileEncoding = 4; lastKnownFileType = file.xib; path = DefaultBrowserTableCellView.xib; sourceTree = "<group>"; };
		4B0511B1262CAA5A00F6079C /* PreferenceTableCellView.swift */ = {isa = PBXFileReference; fileEncoding = 4; lastKnownFileType = sourcecode.swift; path = PreferenceTableCellView.swift; sourceTree = "<group>"; };
		4B0511B2262CAA5A00F6079C /* PreferencesListViewController.swift */ = {isa = PBXFileReference; fileEncoding = 4; lastKnownFileType = sourcecode.swift; path = PreferencesListViewController.swift; sourceTree = "<group>"; };
		4B0511B3262CAA5A00F6079C /* RoundedSelectionRowView.swift */ = {isa = PBXFileReference; fileEncoding = 4; lastKnownFileType = sourcecode.swift; path = RoundedSelectionRowView.swift; sourceTree = "<group>"; };
		4B0511B4262CAA5A00F6079C /* FireproofDomainsViewController.swift */ = {isa = PBXFileReference; fileEncoding = 4; lastKnownFileType = sourcecode.swift; path = FireproofDomainsViewController.swift; sourceTree = "<group>"; };
		4B0511B5262CAA5A00F6079C /* DownloadPreferencesTableCellView.swift */ = {isa = PBXFileReference; fileEncoding = 4; lastKnownFileType = sourcecode.swift; path = DownloadPreferencesTableCellView.swift; sourceTree = "<group>"; };
		4B0511B6262CAA5A00F6079C /* PreferencesSplitViewController.swift */ = {isa = PBXFileReference; fileEncoding = 4; lastKnownFileType = sourcecode.swift; path = PreferencesSplitViewController.swift; sourceTree = "<group>"; };
		4B0511B7262CAA5A00F6079C /* DefaultBrowserTableCellView.swift */ = {isa = PBXFileReference; fileEncoding = 4; lastKnownFileType = sourcecode.swift; path = DefaultBrowserTableCellView.swift; sourceTree = "<group>"; };
		4B0511B8262CAA5A00F6079C /* DownloadPreferencesTableCellView.xib */ = {isa = PBXFileReference; fileEncoding = 4; lastKnownFileType = file.xib; path = DownloadPreferencesTableCellView.xib; sourceTree = "<group>"; };
		4B0511B9262CAA5A00F6079C /* AppearancePreferencesTableCellView.swift */ = {isa = PBXFileReference; fileEncoding = 4; lastKnownFileType = sourcecode.swift; path = AppearancePreferencesTableCellView.swift; sourceTree = "<group>"; };
		4B0511BA262CAA5A00F6079C /* AppearancePreferencesTableCellView.xib */ = {isa = PBXFileReference; fileEncoding = 4; lastKnownFileType = file.xib; path = AppearancePreferencesTableCellView.xib; sourceTree = "<group>"; };
		4B0511D7262CAA7000F6079C /* PaddedImageButton.swift */ = {isa = PBXFileReference; fileEncoding = 4; lastKnownFileType = sourcecode.swift; path = PaddedImageButton.swift; sourceTree = "<group>"; };
		4B0511DF262CAA8600F6079C /* NSOpenPanelExtensions.swift */ = {isa = PBXFileReference; fileEncoding = 4; lastKnownFileType = sourcecode.swift; path = NSOpenPanelExtensions.swift; sourceTree = "<group>"; };
		4B0511E0262CAA8600F6079C /* NSViewControllerExtension.swift */ = {isa = PBXFileReference; fileEncoding = 4; lastKnownFileType = sourcecode.swift; path = NSViewControllerExtension.swift; sourceTree = "<group>"; };
		4B0511E6262CAB3700F6079C /* UserDefaultsWrapperUtilities.swift */ = {isa = PBXFileReference; lastKnownFileType = sourcecode.swift; path = UserDefaultsWrapperUtilities.swift; sourceTree = "<group>"; };
		4B0511EF262CAEC900F6079C /* AppearancePreferencesTests.swift */ = {isa = PBXFileReference; lastKnownFileType = sourcecode.swift; path = AppearancePreferencesTests.swift; sourceTree = "<group>"; };
		4B0511F7262CB20F00F6079C /* DownloadPreferencesTests.swift */ = {isa = PBXFileReference; lastKnownFileType = sourcecode.swift; path = DownloadPreferencesTests.swift; sourceTree = "<group>"; };
		4B0511FC262CD20D00F6079C /* NSImageViewExtension.swift */ = {isa = PBXFileReference; lastKnownFileType = sourcecode.swift; path = NSImageViewExtension.swift; sourceTree = "<group>"; };
		4B11060425903E570039B979 /* CoreDataEncryptionTesting.xcdatamodel */ = {isa = PBXFileReference; lastKnownFileType = wrapper.xcdatamodel; path = CoreDataEncryptionTesting.xcdatamodel; sourceTree = "<group>"; };
		4B11060925903EAC0039B979 /* CoreDataEncryptionTests.swift */ = {isa = PBXFileReference; lastKnownFileType = sourcecode.swift; path = CoreDataEncryptionTests.swift; sourceTree = "<group>"; };
		4B1AD89D25FC27E200261379 /* Integration Tests.xctest */ = {isa = PBXFileReference; explicitFileType = wrapper.cfbundle; includeInIndex = 0; path = "Integration Tests.xctest"; sourceTree = BUILT_PRODUCTS_DIR; };
		4B1AD8A125FC27E200261379 /* Info.plist */ = {isa = PBXFileReference; lastKnownFileType = text.plist.xml; path = Info.plist; sourceTree = "<group>"; };
		4B1AD91625FC46FB00261379 /* CoreDataEncryptionTests.swift */ = {isa = PBXFileReference; lastKnownFileType = sourcecode.swift; path = CoreDataEncryptionTests.swift; sourceTree = "<group>"; };
		4B6160D225B14E6E007DE5B2 /* TrackerRadarManager.swift */ = {isa = PBXFileReference; lastKnownFileType = sourcecode.swift; path = TrackerRadarManager.swift; sourceTree = "<group>"; };
		4B6160D725B150E4007DE5B2 /* trackerData.json */ = {isa = PBXFileReference; lastKnownFileType = text.json; path = trackerData.json; sourceTree = "<group>"; };
		4B6160DC25B152C5007DE5B2 /* ContentBlockerRulesUserScript.swift */ = {isa = PBXFileReference; lastKnownFileType = sourcecode.swift; path = ContentBlockerRulesUserScript.swift; sourceTree = "<group>"; };
		4B6160E425B152FA007DE5B2 /* ContentBlockerUserScript.swift */ = {isa = PBXFileReference; lastKnownFileType = sourcecode.swift; path = ContentBlockerUserScript.swift; sourceTree = "<group>"; };
		4B6160EC25B15417007DE5B2 /* DetectedTracker.swift */ = {isa = PBXFileReference; lastKnownFileType = sourcecode.swift; path = DetectedTracker.swift; sourceTree = "<group>"; };
		4B6160F125B15792007DE5B2 /* contentblockerrules.js */ = {isa = PBXFileReference; lastKnownFileType = sourcecode.javascript; path = contentblockerrules.js; sourceTree = "<group>"; };
		4B6160F625B157BB007DE5B2 /* contentblocker.js */ = {isa = PBXFileReference; lastKnownFileType = sourcecode.javascript; path = contentblocker.js; sourceTree = "<group>"; };
		4B6160FE25B15BB1007DE5B2 /* ContentBlockerRulesManager.swift */ = {isa = PBXFileReference; lastKnownFileType = sourcecode.swift; path = ContentBlockerRulesManager.swift; sourceTree = "<group>"; };
		4B65027425E5F2A70054432E /* DefaultBrowserPromptView.xib */ = {isa = PBXFileReference; lastKnownFileType = file.xib; path = DefaultBrowserPromptView.xib; sourceTree = "<group>"; };
		4B65027925E5F2B10054432E /* DefaultBrowserPromptView.swift */ = {isa = PBXFileReference; lastKnownFileType = sourcecode.swift; path = DefaultBrowserPromptView.swift; sourceTree = "<group>"; };
		4B65028925E6CBF40054432E /* NibLoadable.swift */ = {isa = PBXFileReference; lastKnownFileType = sourcecode.swift; path = NibLoadable.swift; sourceTree = "<group>"; };
		4B677424255DBEB800025BD8 /* BloomFilterWrapper.mm */ = {isa = PBXFileReference; fileEncoding = 4; lastKnownFileType = sourcecode.cpp.objcpp; path = BloomFilterWrapper.mm; sourceTree = "<group>"; };
		4B677425255DBEB800025BD8 /* BloomFilterWrapper.h */ = {isa = PBXFileReference; fileEncoding = 4; lastKnownFileType = sourcecode.c.h; path = BloomFilterWrapper.h; sourceTree = "<group>"; };
		4B677427255DBEB800025BD8 /* httpsMobileV2BloomSpec.json */ = {isa = PBXFileReference; fileEncoding = 4; lastKnownFileType = text.json; path = httpsMobileV2BloomSpec.json; sourceTree = "<group>"; };
		4B677428255DBEB800025BD8 /* httpsMobileV2Bloom.bin */ = {isa = PBXFileReference; lastKnownFileType = archive.macbinary; path = httpsMobileV2Bloom.bin; sourceTree = "<group>"; };
		4B677429255DBEB800025BD8 /* HTTPSBloomFilterSpecification.swift */ = {isa = PBXFileReference; fileEncoding = 4; lastKnownFileType = sourcecode.swift; path = HTTPSBloomFilterSpecification.swift; sourceTree = "<group>"; };
		4B67742A255DBEB800025BD8 /* httpsMobileV2FalsePositives.json */ = {isa = PBXFileReference; fileEncoding = 4; lastKnownFileType = text.json; path = httpsMobileV2FalsePositives.json; sourceTree = "<group>"; };
		4B67742B255DBEB800025BD8 /* HTTPSExcludedDomains.swift */ = {isa = PBXFileReference; fileEncoding = 4; lastKnownFileType = sourcecode.swift; path = HTTPSExcludedDomains.swift; sourceTree = "<group>"; };
		4B67742C255DBEB800025BD8 /* HTTPSUpgrade.swift */ = {isa = PBXFileReference; fileEncoding = 4; lastKnownFileType = sourcecode.swift; path = HTTPSUpgrade.swift; sourceTree = "<group>"; };
		4B67742F255DBEB800025BD8 /* HTTPSUpgrade 3.xcdatamodel */ = {isa = PBXFileReference; lastKnownFileType = wrapper.xcdatamodel; path = "HTTPSUpgrade 3.xcdatamodel"; sourceTree = "<group>"; };
		4B677430255DBEB800025BD8 /* HTTPSUpgradeStore.swift */ = {isa = PBXFileReference; fileEncoding = 4; lastKnownFileType = sourcecode.swift; path = HTTPSUpgradeStore.swift; sourceTree = "<group>"; };
		4B677440255DBEEA00025BD8 /* Database.swift */ = {isa = PBXFileReference; fileEncoding = 4; lastKnownFileType = sourcecode.swift; path = Database.swift; sourceTree = "<group>"; };
		4B677449255DBF3A00025BD8 /* BloomFilter.cpp */ = {isa = PBXFileReference; fileEncoding = 4; lastKnownFileType = sourcecode.cpp.cpp; name = BloomFilter.cpp; path = Submodules/bloom_cpp/src/BloomFilter.cpp; sourceTree = SOURCE_ROOT; };
		4B67744A255DBF3A00025BD8 /* BloomFilter.hpp */ = {isa = PBXFileReference; fileEncoding = 4; lastKnownFileType = sourcecode.cpp.h; name = BloomFilter.hpp; path = Submodules/bloom_cpp/src/BloomFilter.hpp; sourceTree = SOURCE_ROOT; };
		4B67744F255DBFA300025BD8 /* HashExtension.swift */ = {isa = PBXFileReference; fileEncoding = 4; lastKnownFileType = sourcecode.swift; path = HashExtension.swift; sourceTree = "<group>"; };
		4B677454255DC18000025BD8 /* Bridging.h */ = {isa = PBXFileReference; fileEncoding = 4; lastKnownFileType = sourcecode.c.h; path = Bridging.h; sourceTree = "<group>"; };
		4B82E9B825B6A05800656FE7 /* DetectedTrackerTests.swift */ = {isa = PBXFileReference; lastKnownFileType = sourcecode.swift; path = DetectedTrackerTests.swift; sourceTree = "<group>"; };
		4B82E9C025B6A1CD00656FE7 /* TrackerRadarManagerTests.swift */ = {isa = PBXFileReference; lastKnownFileType = sourcecode.swift; path = TrackerRadarManagerTests.swift; sourceTree = "<group>"; };
		4BA1A69A258B076900F6F690 /* FileStore.swift */ = {isa = PBXFileReference; lastKnownFileType = sourcecode.swift; path = FileStore.swift; sourceTree = "<group>"; };
		4BA1A69F258B079600F6F690 /* DataEncryption.swift */ = {isa = PBXFileReference; lastKnownFileType = sourcecode.swift; path = DataEncryption.swift; sourceTree = "<group>"; };
		4BA1A6A4258B07DF00F6F690 /* EncryptedValueTransformer.swift */ = {isa = PBXFileReference; lastKnownFileType = sourcecode.swift; path = EncryptedValueTransformer.swift; sourceTree = "<group>"; };
		4BA1A6B2258B080A00F6F690 /* EncryptionKeyGeneration.swift */ = {isa = PBXFileReference; lastKnownFileType = sourcecode.swift; path = EncryptionKeyGeneration.swift; sourceTree = "<group>"; };
		4BA1A6B7258B081600F6F690 /* EncryptionKeyStoring.swift */ = {isa = PBXFileReference; lastKnownFileType = sourcecode.swift; path = EncryptionKeyStoring.swift; sourceTree = "<group>"; };
		4BA1A6BC258B082300F6F690 /* EncryptionKeyStore.swift */ = {isa = PBXFileReference; lastKnownFileType = sourcecode.swift; path = EncryptionKeyStore.swift; sourceTree = "<group>"; };
		4BA1A6C1258B0A1300F6F690 /* ContiguousBytesExtension.swift */ = {isa = PBXFileReference; lastKnownFileType = sourcecode.swift; path = ContiguousBytesExtension.swift; sourceTree = "<group>"; };
		4BA1A6D8258C0CB300F6F690 /* DataEncryptionTests.swift */ = {isa = PBXFileReference; lastKnownFileType = sourcecode.swift; path = DataEncryptionTests.swift; sourceTree = "<group>"; };
		4BA1A6DD258C100A00F6F690 /* FileStoreTests.swift */ = {isa = PBXFileReference; lastKnownFileType = sourcecode.swift; path = FileStoreTests.swift; sourceTree = "<group>"; };
		4BA1A6E5258C270800F6F690 /* EncryptionKeyGeneratorTests.swift */ = {isa = PBXFileReference; lastKnownFileType = sourcecode.swift; path = EncryptionKeyGeneratorTests.swift; sourceTree = "<group>"; };
		4BA1A6EA258C288C00F6F690 /* EncryptionKeyStoreTests.swift */ = {isa = PBXFileReference; lastKnownFileType = sourcecode.swift; path = EncryptionKeyStoreTests.swift; sourceTree = "<group>"; };
		4BA1A6F5258C4F9600F6F690 /* EncryptionMocks.swift */ = {isa = PBXFileReference; lastKnownFileType = sourcecode.swift; path = EncryptionMocks.swift; sourceTree = "<group>"; };
		4BA1A6FD258C5C1300F6F690 /* EncryptedValueTransformerTests.swift */ = {isa = PBXFileReference; lastKnownFileType = sourcecode.swift; path = EncryptedValueTransformerTests.swift; sourceTree = "<group>"; };
		4BB88B4425B7B55C006F6B06 /* DebugUserScript.swift */ = {isa = PBXFileReference; lastKnownFileType = sourcecode.swift; path = DebugUserScript.swift; sourceTree = "<group>"; };
		4BB88B4925B7B690006F6B06 /* SequenceExtensions.swift */ = {isa = PBXFileReference; lastKnownFileType = sourcecode.swift; path = SequenceExtensions.swift; sourceTree = "<group>"; };
		4BB88B4F25B7BA2B006F6B06 /* TabInstrumentation.swift */ = {isa = PBXFileReference; lastKnownFileType = sourcecode.swift; path = TabInstrumentation.swift; sourceTree = "<group>"; };
		4BB88B5A25B7BA50006F6B06 /* Instruments.swift */ = {isa = PBXFileReference; lastKnownFileType = sourcecode.swift; path = Instruments.swift; sourceTree = "<group>"; };
		8511E18325F82B34002F516B /* 01_Fire_really_small.json */ = {isa = PBXFileReference; fileEncoding = 4; lastKnownFileType = text.json; path = 01_Fire_really_small.json; sourceTree = "<group>"; };
		853014D525E671A000FB8205 /* PageObserverUserScript.swift */ = {isa = PBXFileReference; lastKnownFileType = sourcecode.swift; path = PageObserverUserScript.swift; sourceTree = "<group>"; };
		8546DE6125C03056000CA5E1 /* UserAgentTests.swift */ = {isa = PBXFileReference; lastKnownFileType = sourcecode.swift; path = UserAgentTests.swift; sourceTree = "<group>"; };
		85480F8925CDC360009424E3 /* Launch.storyboard */ = {isa = PBXFileReference; lastKnownFileType = file.storyboard; path = Launch.storyboard; sourceTree = "<group>"; };
		85480FBA25D181CB009424E3 /* ConfigurationDownloading.swift */ = {isa = PBXFileReference; lastKnownFileType = sourcecode.swift; path = ConfigurationDownloading.swift; sourceTree = "<group>"; };
		85480FCE25D1AA22009424E3 /* ConfigurationStoring.swift */ = {isa = PBXFileReference; lastKnownFileType = sourcecode.swift; path = ConfigurationStoring.swift; sourceTree = "<group>"; };
		8553FF51257523760029327F /* FileDownloadTests.swift */ = {isa = PBXFileReference; lastKnownFileType = sourcecode.swift; path = FileDownloadTests.swift; sourceTree = "<group>"; };
		8556A601256BDDD30092FA9D /* HTML5DownloadUserScript.swift */ = {isa = PBXFileReference; lastKnownFileType = sourcecode.swift; path = HTML5DownloadUserScript.swift; sourceTree = "<group>"; };
		8556A60D256C15DD0092FA9D /* FileDownload.swift */ = {isa = PBXFileReference; lastKnownFileType = sourcecode.swift; path = FileDownload.swift; sourceTree = "<group>"; };
		856C98A5256EB59600A22F1F /* MenuItemSelectors.swift */ = {isa = PBXFileReference; lastKnownFileType = sourcecode.swift; path = MenuItemSelectors.swift; sourceTree = "<group>"; };
		856C98D42570116900A22F1F /* NSWindow+Toast.swift */ = {isa = PBXFileReference; lastKnownFileType = sourcecode.swift; path = "NSWindow+Toast.swift"; sourceTree = "<group>"; };
		856C98D92570149800A22F1F /* FileDownloadTask.swift */ = {isa = PBXFileReference; lastKnownFileType = sourcecode.swift; path = FileDownloadTask.swift; sourceTree = "<group>"; };
		856C98DE257014BD00A22F1F /* FileDownloadManager.swift */ = {isa = PBXFileReference; lastKnownFileType = sourcecode.swift; path = FileDownloadManager.swift; sourceTree = "<group>"; };
		85799C1725DEBB3F0007EC87 /* Logging.swift */ = {isa = PBXFileReference; fileEncoding = 4; lastKnownFileType = sourcecode.swift; path = Logging.swift; sourceTree = "<group>"; };
		85A0116825AF1D8900FA6A0C /* FindInPageViewController.swift */ = {isa = PBXFileReference; lastKnownFileType = sourcecode.swift; path = FindInPageViewController.swift; sourceTree = "<group>"; };
		85A0117325AF2EDF00FA6A0C /* FindInPage.storyboard */ = {isa = PBXFileReference; lastKnownFileType = file.storyboard; path = FindInPage.storyboard; sourceTree = "<group>"; };
		85A0118125AF60E700FA6A0C /* FindInPageModel.swift */ = {isa = PBXFileReference; lastKnownFileType = sourcecode.swift; path = FindInPageModel.swift; sourceTree = "<group>"; };
		85A011E425B4D49400FA6A0C /* findinpage.js */ = {isa = PBXFileReference; fileEncoding = 4; lastKnownFileType = sourcecode.javascript; name = findinpage.js; path = Submodules/ios_js_support/src/findinpage.js; sourceTree = SOURCE_ROOT; };
		85A011E925B4D4CA00FA6A0C /* FindInPageUserScript.swift */ = {isa = PBXFileReference; lastKnownFileType = sourcecode.swift; path = FindInPageUserScript.swift; sourceTree = "<group>"; };
		85AC3AEE25D5CE9800C7D2AA /* UserScripts.swift */ = {isa = PBXFileReference; lastKnownFileType = sourcecode.swift; path = UserScripts.swift; sourceTree = "<group>"; };
		85AC3AF625D5DBFD00C7D2AA /* DataExtension.swift */ = {isa = PBXFileReference; lastKnownFileType = sourcecode.swift; path = DataExtension.swift; sourceTree = "<group>"; };
		85AC3B0425D6B1D800C7D2AA /* ScriptSourceProviding.swift */ = {isa = PBXFileReference; lastKnownFileType = sourcecode.swift; path = ScriptSourceProviding.swift; sourceTree = "<group>"; };
		85AC3B1625D9BC1A00C7D2AA /* ConfigurationDownloaderTests.swift */ = {isa = PBXFileReference; lastKnownFileType = sourcecode.swift; path = ConfigurationDownloaderTests.swift; sourceTree = "<group>"; };
		85AC3B3425DA82A600C7D2AA /* DataTaskProviding.swift */ = {isa = PBXFileReference; lastKnownFileType = sourcecode.swift; path = DataTaskProviding.swift; sourceTree = "<group>"; };
		85AC3B4825DAC9BD00C7D2AA /* ConfigurationStorageTests.swift */ = {isa = PBXFileReference; lastKnownFileType = sourcecode.swift; path = ConfigurationStorageTests.swift; sourceTree = "<group>"; };
		85AE2FF124A33A2D002D507F /* WebKit.framework */ = {isa = PBXFileReference; lastKnownFileType = wrapper.framework; name = WebKit.framework; path = System/Library/Frameworks/WebKit.framework; sourceTree = SDKROOT; };
		85C6A29525CC1FFD00EEB5F1 /* UserDefaultsWrapper.swift */ = {isa = PBXFileReference; lastKnownFileType = sourcecode.swift; path = UserDefaultsWrapper.swift; sourceTree = "<group>"; };
		85D33F1125C82EB3002B91A6 /* ConfigurationManager.swift */ = {isa = PBXFileReference; lastKnownFileType = sourcecode.swift; path = ConfigurationManager.swift; sourceTree = "<group>"; };
		85D438B5256E7C9E00F3BAF8 /* ContextMenuUserScript.swift */ = {isa = PBXFileReference; lastKnownFileType = sourcecode.swift; path = ContextMenuUserScript.swift; sourceTree = "<group>"; };
		85E11C2E25E7DC7E00974CAF /* ExternalURLHandler.swift */ = {isa = PBXFileReference; lastKnownFileType = sourcecode.swift; path = ExternalURLHandler.swift; sourceTree = "<group>"; };
		85E11C3625E7F1E100974CAF /* ExternalURLHandlerTests.swift */ = {isa = PBXFileReference; lastKnownFileType = sourcecode.swift; path = ExternalURLHandlerTests.swift; sourceTree = "<group>"; };
		85F1B0C825EF9759004792B6 /* URLEventListenerTests.swift */ = {isa = PBXFileReference; lastKnownFileType = sourcecode.swift; path = URLEventListenerTests.swift; sourceTree = "<group>"; };
		85F69B3B25EDE81F00978E59 /* URLExtensionTests.swift */ = {isa = PBXFileReference; lastKnownFileType = sourcecode.swift; path = URLExtensionTests.swift; sourceTree = "<group>"; };
		AA0F3DB6261A566C0077F2D9 /* SuggestionLoadingMock.swift */ = {isa = PBXFileReference; lastKnownFileType = sourcecode.swift; path = SuggestionLoadingMock.swift; sourceTree = "<group>"; };
		AA2CB12C2587BB5600AA6FBE /* TabBarFooter.xib */ = {isa = PBXFileReference; lastKnownFileType = file.xib; path = TabBarFooter.xib; sourceTree = "<group>"; };
		AA2CB1342587C29500AA6FBE /* TabBarFooter.swift */ = {isa = PBXFileReference; lastKnownFileType = sourcecode.swift; path = TabBarFooter.swift; sourceTree = "<group>"; };
		AA2E423324C8A2270048C0D5 /* ColorView.swift */ = {isa = PBXFileReference; fileEncoding = 4; lastKnownFileType = sourcecode.swift; path = ColorView.swift; sourceTree = "<group>"; };
		AA361A3524EBF0B500EEC649 /* WindowDraggingView.swift */ = {isa = PBXFileReference; lastKnownFileType = sourcecode.swift; path = WindowDraggingView.swift; sourceTree = "<group>"; };
		AA3F895224C18AD500628DDE /* SuggestionViewModel.swift */ = {isa = PBXFileReference; lastKnownFileType = sourcecode.swift; path = SuggestionViewModel.swift; sourceTree = "<group>"; };
		AA4BBA3A25C58FA200C4FB0F /* MainMenu.swift */ = {isa = PBXFileReference; lastKnownFileType = sourcecode.swift; path = MainMenu.swift; sourceTree = "<group>"; };
		AA4D700625545EF800C3411E /* UrlEventListener.swift */ = {isa = PBXFileReference; lastKnownFileType = sourcecode.swift; path = UrlEventListener.swift; sourceTree = "<group>"; };
		AA4E633925E79C0A00134434 /* MouseClickView.swift */ = {isa = PBXFileReference; lastKnownFileType = sourcecode.swift; path = MouseClickView.swift; sourceTree = "<group>"; };
		AA4FF40B2624751A004E2377 /* GrammarCheckEnabler.swift */ = {isa = PBXFileReference; lastKnownFileType = sourcecode.swift; path = GrammarCheckEnabler.swift; sourceTree = "<group>"; };
		AA512D1324D99D9800230283 /* FaviconService.swift */ = {isa = PBXFileReference; lastKnownFileType = sourcecode.swift; path = FaviconService.swift; sourceTree = "<group>"; };
		AA585D7E248FD31100E9A3E2 /* DuckDuckGo Privacy Browser.app */ = {isa = PBXFileReference; explicitFileType = wrapper.application; includeInIndex = 0; path = "DuckDuckGo Privacy Browser.app"; sourceTree = BUILT_PRODUCTS_DIR; };
		AA585D81248FD31100E9A3E2 /* AppDelegate.swift */ = {isa = PBXFileReference; lastKnownFileType = sourcecode.swift; path = AppDelegate.swift; sourceTree = "<group>"; };
		AA585D83248FD31100E9A3E2 /* BrowserTabViewController.swift */ = {isa = PBXFileReference; lastKnownFileType = sourcecode.swift; path = BrowserTabViewController.swift; sourceTree = "<group>"; };
		AA585D85248FD31400E9A3E2 /* Assets.xcassets */ = {isa = PBXFileReference; lastKnownFileType = folder.assetcatalog; path = Assets.xcassets; sourceTree = "<group>"; };
		AA585D88248FD31400E9A3E2 /* Base */ = {isa = PBXFileReference; lastKnownFileType = file.storyboard; name = Base; path = Base.lproj/Main.storyboard; sourceTree = "<group>"; };
		AA585D8A248FD31400E9A3E2 /* Info.plist */ = {isa = PBXFileReference; lastKnownFileType = text.plist.xml; path = Info.plist; sourceTree = "<group>"; };
		AA585D8B248FD31400E9A3E2 /* DuckDuckGo.entitlements */ = {isa = PBXFileReference; lastKnownFileType = text.plist.entitlements; path = DuckDuckGo.entitlements; sourceTree = "<group>"; };
		AA585D90248FD31400E9A3E2 /* Unit Tests.xctest */ = {isa = PBXFileReference; explicitFileType = wrapper.cfbundle; includeInIndex = 0; path = "Unit Tests.xctest"; sourceTree = BUILT_PRODUCTS_DIR; };
		AA585D96248FD31400E9A3E2 /* Info.plist */ = {isa = PBXFileReference; lastKnownFileType = text.plist.xml; path = Info.plist; sourceTree = "<group>"; };
		AA585DAE2490E6E600E9A3E2 /* MainViewController.swift */ = {isa = PBXFileReference; lastKnownFileType = sourcecode.swift; name = MainViewController.swift; path = ../MainViewController.swift; sourceTree = "<group>"; };
		AA5C8F58258FE21F00748EB7 /* NSTextFieldExtension.swift */ = {isa = PBXFileReference; lastKnownFileType = sourcecode.swift; path = NSTextFieldExtension.swift; sourceTree = "<group>"; };
		AA5C8F5D2590EEE800748EB7 /* NSPointExtension.swift */ = {isa = PBXFileReference; lastKnownFileType = sourcecode.swift; path = NSPointExtension.swift; sourceTree = "<group>"; };
		AA5C8F622591021700748EB7 /* NSApplicationExtension.swift */ = {isa = PBXFileReference; lastKnownFileType = sourcecode.swift; path = NSApplicationExtension.swift; sourceTree = "<group>"; };
		AA5D6DAB24A340F700C6FBCE /* WebViewStateObserver.swift */ = {isa = PBXFileReference; lastKnownFileType = sourcecode.swift; path = WebViewStateObserver.swift; sourceTree = "<group>"; };
		AA63745324C9BF9A00AB2AC4 /* SuggestionContainerTests.swift */ = {isa = PBXFileReference; lastKnownFileType = sourcecode.swift; path = SuggestionContainerTests.swift; sourceTree = "<group>"; };
		AA652CB025DD825B009059CC /* LocalBookmarkStoreTests.swift */ = {isa = PBXFileReference; lastKnownFileType = sourcecode.swift; path = LocalBookmarkStoreTests.swift; sourceTree = "<group>"; };
		AA652CCD25DD9071009059CC /* BookmarkListTests.swift */ = {isa = PBXFileReference; lastKnownFileType = sourcecode.swift; path = BookmarkListTests.swift; sourceTree = "<group>"; };
		AA652CD225DDA6E9009059CC /* LocalBookmarkManagerTests.swift */ = {isa = PBXFileReference; lastKnownFileType = sourcecode.swift; path = LocalBookmarkManagerTests.swift; sourceTree = "<group>"; };
		AA652CDA25DDAB32009059CC /* BookmarkStoreMock.swift */ = {isa = PBXFileReference; lastKnownFileType = sourcecode.swift; path = BookmarkStoreMock.swift; sourceTree = "<group>"; };
		AA6820E325502F19005ED0D5 /* WebsiteDataStore.swift */ = {isa = PBXFileReference; lastKnownFileType = sourcecode.swift; path = WebsiteDataStore.swift; sourceTree = "<group>"; };
		AA6820EA25503D6A005ED0D5 /* Fire.swift */ = {isa = PBXFileReference; lastKnownFileType = sourcecode.swift; path = Fire.swift; sourceTree = "<group>"; };
		AA6820F025503DA9005ED0D5 /* FireViewModel.swift */ = {isa = PBXFileReference; lastKnownFileType = sourcecode.swift; path = FireViewModel.swift; sourceTree = "<group>"; };
		AA68C3D22490ED62001B8783 /* NavigationBarViewController.swift */ = {isa = PBXFileReference; lastKnownFileType = sourcecode.swift; path = NavigationBarViewController.swift; sourceTree = "<group>"; };
		AA68C3D62490F821001B8783 /* README.md */ = {isa = PBXFileReference; lastKnownFileType = net.daringfireball.markdown; path = README.md; sourceTree = "<group>"; };
		AA6EF9AC25066F42004754E6 /* WindowsManager.swift */ = {isa = PBXFileReference; lastKnownFileType = sourcecode.swift; path = WindowsManager.swift; sourceTree = "<group>"; };
		AA6EF9B2250785D5004754E6 /* NSMenuExtension.swift */ = {isa = PBXFileReference; lastKnownFileType = sourcecode.swift; path = NSMenuExtension.swift; sourceTree = "<group>"; };
		AA6EF9B425081B4C004754E6 /* MainMenuActions.swift */ = {isa = PBXFileReference; lastKnownFileType = sourcecode.swift; path = MainMenuActions.swift; sourceTree = "<group>"; };
		AA6FFB4324DC33320028F4D0 /* NSViewExtension.swift */ = {isa = PBXFileReference; lastKnownFileType = sourcecode.swift; path = NSViewExtension.swift; sourceTree = "<group>"; };
		AA6FFB4524DC3B5A0028F4D0 /* WebView.swift */ = {isa = PBXFileReference; lastKnownFileType = sourcecode.swift; path = WebView.swift; sourceTree = "<group>"; };
		AA72D5E225FE977F00C77619 /* AddEditFavoriteViewController.swift */ = {isa = PBXFileReference; lastKnownFileType = sourcecode.swift; path = AddEditFavoriteViewController.swift; sourceTree = "<group>"; };
		AA72D5EF25FEA49900C77619 /* AddEditFavoriteWindow.swift */ = {isa = PBXFileReference; lastKnownFileType = sourcecode.swift; path = AddEditFavoriteWindow.swift; sourceTree = "<group>"; };
		AA72D5FD25FFF94E00C77619 /* NSMenuItemExtension.swift */ = {isa = PBXFileReference; lastKnownFileType = sourcecode.swift; path = NSMenuItemExtension.swift; sourceTree = "<group>"; };
		AA7412B024D0B3AC00D22FE0 /* TabBarViewItem.swift */ = {isa = PBXFileReference; lastKnownFileType = sourcecode.swift; path = TabBarViewItem.swift; sourceTree = "<group>"; };
		AA7412B124D0B3AC00D22FE0 /* TabBarViewItem.xib */ = {isa = PBXFileReference; lastKnownFileType = file.xib; path = TabBarViewItem.xib; sourceTree = "<group>"; };
		AA7412B424D1536B00D22FE0 /* MainWindowController.swift */ = {isa = PBXFileReference; lastKnownFileType = sourcecode.swift; path = MainWindowController.swift; sourceTree = "<group>"; };
		AA7412B624D1687000D22FE0 /* TabBarScrollView.swift */ = {isa = PBXFileReference; lastKnownFileType = sourcecode.swift; path = TabBarScrollView.swift; sourceTree = "<group>"; };
		AA7412BC24D2BEEE00D22FE0 /* MainWindow.swift */ = {isa = PBXFileReference; lastKnownFileType = sourcecode.swift; path = MainWindow.swift; sourceTree = "<group>"; };
		AA80EC53256BE3BC007083E7 /* UserText.swift */ = {isa = PBXFileReference; lastKnownFileType = sourcecode.swift; path = UserText.swift; sourceTree = "<group>"; };
		AA80EC68256C4691007083E7 /* Base */ = {isa = PBXFileReference; lastKnownFileType = file.storyboard; name = Base; path = Base.lproj/BrowserTab.storyboard; sourceTree = "<group>"; };
		AA80EC6E256C469C007083E7 /* Base */ = {isa = PBXFileReference; lastKnownFileType = file.storyboard; name = Base; path = Base.lproj/NavigationBar.storyboard; sourceTree = "<group>"; };
		AA80EC74256C46A2007083E7 /* Base */ = {isa = PBXFileReference; lastKnownFileType = file.storyboard; name = Base; path = Base.lproj/Suggestion.storyboard; sourceTree = "<group>"; };
		AA80EC7A256C46AA007083E7 /* Base */ = {isa = PBXFileReference; lastKnownFileType = file.storyboard; name = Base; path = Base.lproj/TabBar.storyboard; sourceTree = "<group>"; };
		AA80EC8A256C49B8007083E7 /* en */ = {isa = PBXFileReference; lastKnownFileType = text.plist.strings; name = en; path = en.lproj/Localizable.strings; sourceTree = "<group>"; };
		AA80EC90256C49BC007083E7 /* en */ = {isa = PBXFileReference; lastKnownFileType = text.plist.stringsdict; name = en; path = en.lproj/Localizable.stringsdict; sourceTree = "<group>"; };
		AA86490B24D3494C001BABEE /* GradientView.swift */ = {isa = PBXFileReference; lastKnownFileType = sourcecode.swift; path = GradientView.swift; sourceTree = "<group>"; };
		AA86490D24D49B54001BABEE /* TabLoadingView.swift */ = {isa = PBXFileReference; lastKnownFileType = sourcecode.swift; path = TabLoadingView.swift; sourceTree = "<group>"; };
		AA88D14A252A557100980B4E /* URLRequestExtension.swift */ = {isa = PBXFileReference; lastKnownFileType = sourcecode.swift; path = URLRequestExtension.swift; sourceTree = "<group>"; };
		AA8EDF2324923E980071C2E8 /* URLExtension.swift */ = {isa = PBXFileReference; lastKnownFileType = sourcecode.swift; path = URLExtension.swift; sourceTree = "<group>"; };
		AA8EDF2624923EC70071C2E8 /* StringExtension.swift */ = {isa = PBXFileReference; lastKnownFileType = sourcecode.swift; path = StringExtension.swift; sourceTree = "<group>"; };
		AA92126E25ACCB1100600CD4 /* ErrorExtension.swift */ = {isa = PBXFileReference; lastKnownFileType = sourcecode.swift; path = ErrorExtension.swift; sourceTree = "<group>"; };
		AA92127625ADA07900600CD4 /* WKWebViewExtension.swift */ = {isa = PBXFileReference; lastKnownFileType = sourcecode.swift; path = WKWebViewExtension.swift; sourceTree = "<group>"; };
		AA97BF4525135DD30014931A /* ApplicationDockMenu.swift */ = {isa = PBXFileReference; lastKnownFileType = sourcecode.swift; path = ApplicationDockMenu.swift; sourceTree = "<group>"; };
		AA9C362725518C44004B1BA3 /* WebsiteDataStoreMock.swift */ = {isa = PBXFileReference; lastKnownFileType = sourcecode.swift; path = WebsiteDataStoreMock.swift; sourceTree = "<group>"; };
		AA9C362F25518CA9004B1BA3 /* FireTests.swift */ = {isa = PBXFileReference; lastKnownFileType = sourcecode.swift; path = FireTests.swift; sourceTree = "<group>"; };
		AA9E9A5525A3AE8400D1959D /* NSWindowExtension.swift */ = {isa = PBXFileReference; lastKnownFileType = sourcecode.swift; path = NSWindowExtension.swift; sourceTree = "<group>"; };
		AA9E9A5D25A4867200D1959D /* TabDragAndDropManager.swift */ = {isa = PBXFileReference; lastKnownFileType = sourcecode.swift; path = TabDragAndDropManager.swift; sourceTree = "<group>"; };
		AA9FF95824A1ECF20039E328 /* Tab.swift */ = {isa = PBXFileReference; lastKnownFileType = sourcecode.swift; path = Tab.swift; sourceTree = "<group>"; };
		AA9FF95A24A1EFC20039E328 /* TabViewModel.swift */ = {isa = PBXFileReference; lastKnownFileType = sourcecode.swift; path = TabViewModel.swift; sourceTree = "<group>"; };
		AA9FF95C24A1FA1C0039E328 /* TabCollection.swift */ = {isa = PBXFileReference; lastKnownFileType = sourcecode.swift; path = TabCollection.swift; sourceTree = "<group>"; };
		AA9FF95E24A1FB680039E328 /* TabCollectionViewModel.swift */ = {isa = PBXFileReference; lastKnownFileType = sourcecode.swift; path = TabCollectionViewModel.swift; sourceTree = "<group>"; };
		AAA0CC32252F181A0079BC96 /* NavigationButtonMenuDelegate.swift */ = {isa = PBXFileReference; lastKnownFileType = sourcecode.swift; path = NavigationButtonMenuDelegate.swift; sourceTree = "<group>"; };
		AAA0CC3B25337FAB0079BC96 /* WKBackForwardListItemViewModel.swift */ = {isa = PBXFileReference; lastKnownFileType = sourcecode.swift; path = WKBackForwardListItemViewModel.swift; sourceTree = "<group>"; };
		AAA0CC462533833C0079BC96 /* OptionsButtonMenu.swift */ = {isa = PBXFileReference; lastKnownFileType = sourcecode.swift; path = OptionsButtonMenu.swift; sourceTree = "<group>"; };
		AAA0CC562539EBC90079BC96 /* FaviconUserScript.swift */ = {isa = PBXFileReference; lastKnownFileType = sourcecode.swift; path = FaviconUserScript.swift; sourceTree = "<group>"; };
		AAA0CC69253CC43C0079BC96 /* WKUserContentControllerExtension.swift */ = {isa = PBXFileReference; lastKnownFileType = sourcecode.swift; path = WKUserContentControllerExtension.swift; sourceTree = "<group>"; };
		AAA892E9250A4CEF005B37B2 /* WindowControllersManager.swift */ = {isa = PBXFileReference; lastKnownFileType = sourcecode.swift; path = WindowControllersManager.swift; sourceTree = "<group>"; };
		AAA8E8BE24EA8A0A0055E685 /* MouseOverButton.swift */ = {isa = PBXFileReference; lastKnownFileType = sourcecode.swift; path = MouseOverButton.swift; sourceTree = "<group>"; };
		AAA8E8C024EACA700055E685 /* MouseOverView.swift */ = {isa = PBXFileReference; lastKnownFileType = sourcecode.swift; path = MouseOverView.swift; sourceTree = "<group>"; };
		AAB549DE25DAB8F80058460B /* BookmarkViewModel.swift */ = {isa = PBXFileReference; lastKnownFileType = sourcecode.swift; path = BookmarkViewModel.swift; sourceTree = "<group>"; };
		AABAF59B260A7D130085060C /* FaviconServiceMock.swift */ = {isa = PBXFileReference; lastKnownFileType = sourcecode.swift; path = FaviconServiceMock.swift; sourceTree = "<group>"; };
		AABEE69924A902A90043105B /* SuggestionContainerViewModel.swift */ = {isa = PBXFileReference; lastKnownFileType = sourcecode.swift; path = SuggestionContainerViewModel.swift; sourceTree = "<group>"; };
		AABEE69B24A902BB0043105B /* SuggestionContainer.swift */ = {isa = PBXFileReference; lastKnownFileType = sourcecode.swift; path = SuggestionContainer.swift; sourceTree = "<group>"; };
		AABEE6A424AA0A7F0043105B /* SuggestionViewController.swift */ = {isa = PBXFileReference; lastKnownFileType = sourcecode.swift; path = SuggestionViewController.swift; sourceTree = "<group>"; };
		AABEE6A824AB4B910043105B /* SuggestionTableCellView.swift */ = {isa = PBXFileReference; lastKnownFileType = sourcecode.swift; path = SuggestionTableCellView.swift; sourceTree = "<group>"; };
		AABEE6AA24ACA0F90043105B /* SuggestionTableRowView.swift */ = {isa = PBXFileReference; lastKnownFileType = sourcecode.swift; path = SuggestionTableRowView.swift; sourceTree = "<group>"; };
		AABEE6AE24AD22B90043105B /* AddressBarTextField.swift */ = {isa = PBXFileReference; lastKnownFileType = sourcecode.swift; path = AddressBarTextField.swift; sourceTree = "<group>"; };
		AAC5E4C425D6A6E8007F5990 /* BookmarkPopover.swift */ = {isa = PBXFileReference; fileEncoding = 4; lastKnownFileType = sourcecode.swift; path = BookmarkPopover.swift; sourceTree = "<group>"; };
		AAC5E4C525D6A6E8007F5990 /* BookmarkPopoverViewController.swift */ = {isa = PBXFileReference; fileEncoding = 4; lastKnownFileType = sourcecode.swift; path = BookmarkPopoverViewController.swift; sourceTree = "<group>"; };
		AAC5E4C625D6A6E8007F5990 /* Bookmarks.storyboard */ = {isa = PBXFileReference; fileEncoding = 4; lastKnownFileType = file.storyboard; path = Bookmarks.storyboard; sourceTree = "<group>"; };
		AAC5E4CD25D6A709007F5990 /* Bookmark.swift */ = {isa = PBXFileReference; fileEncoding = 4; lastKnownFileType = sourcecode.swift; path = Bookmark.swift; sourceTree = "<group>"; };
		AAC5E4CE25D6A709007F5990 /* BookmarkManager.swift */ = {isa = PBXFileReference; fileEncoding = 4; lastKnownFileType = sourcecode.swift; path = BookmarkManager.swift; sourceTree = "<group>"; };
		AAC5E4CF25D6A709007F5990 /* BookmarkList.swift */ = {isa = PBXFileReference; fileEncoding = 4; lastKnownFileType = sourcecode.swift; path = BookmarkList.swift; sourceTree = "<group>"; };
		AAC5E4D625D6A710007F5990 /* BookmarkStore.swift */ = {isa = PBXFileReference; fileEncoding = 4; lastKnownFileType = sourcecode.swift; path = BookmarkStore.swift; sourceTree = "<group>"; };
		AAC5E4D825D6A710007F5990 /* Bookmark.xcdatamodel */ = {isa = PBXFileReference; lastKnownFileType = wrapper.xcdatamodel; path = Bookmark.xcdatamodel; sourceTree = "<group>"; };
		AAC5E4E325D6BA9C007F5990 /* NSSizeExtension.swift */ = {isa = PBXFileReference; fileEncoding = 4; lastKnownFileType = sourcecode.swift; path = NSSizeExtension.swift; sourceTree = "<group>"; };
		AAC5E4F025D6BF10007F5990 /* AddressBarButton.swift */ = {isa = PBXFileReference; fileEncoding = 4; lastKnownFileType = sourcecode.swift; path = AddressBarButton.swift; sourceTree = "<group>"; };
		AAC5E4F525D6BF2C007F5990 /* AddressBarButtonsViewController.swift */ = {isa = PBXFileReference; fileEncoding = 4; lastKnownFileType = sourcecode.swift; path = AddressBarButtonsViewController.swift; sourceTree = "<group>"; };
		AAC82C5F258B6CB5009B6B42 /* TooltipWindowController.swift */ = {isa = PBXFileReference; lastKnownFileType = sourcecode.swift; path = TooltipWindowController.swift; sourceTree = "<group>"; };
		AAC9C01424CAFBCE00AD1325 /* TabTests.swift */ = {isa = PBXFileReference; lastKnownFileType = sourcecode.swift; path = TabTests.swift; sourceTree = "<group>"; };
		AAC9C01624CAFBDC00AD1325 /* TabCollectionTests.swift */ = {isa = PBXFileReference; lastKnownFileType = sourcecode.swift; path = TabCollectionTests.swift; sourceTree = "<group>"; };
		AAC9C01B24CB594C00AD1325 /* TabViewModelTests.swift */ = {isa = PBXFileReference; lastKnownFileType = sourcecode.swift; path = TabViewModelTests.swift; sourceTree = "<group>"; };
		AAC9C01D24CB6BEB00AD1325 /* TabCollectionViewModelTests.swift */ = {isa = PBXFileReference; lastKnownFileType = sourcecode.swift; path = TabCollectionViewModelTests.swift; sourceTree = "<group>"; };
		AAE39D1A24F44885008EF28B /* TabCollectionViewModelDelegateMock.swift */ = {isa = PBXFileReference; lastKnownFileType = sourcecode.swift; path = TabCollectionViewModelDelegateMock.swift; sourceTree = "<group>"; };
		AAE71E2B25F781EA00D74437 /* Homepage.storyboard */ = {isa = PBXFileReference; lastKnownFileType = file.storyboard; path = Homepage.storyboard; sourceTree = "<group>"; };
		AAE71E3025F7855400D74437 /* HomepageViewController.swift */ = {isa = PBXFileReference; lastKnownFileType = sourcecode.swift; path = HomepageViewController.swift; sourceTree = "<group>"; };
		AAE71E3525F7869300D74437 /* HomepageCollectionViewItem.swift */ = {isa = PBXFileReference; lastKnownFileType = sourcecode.swift; path = HomepageCollectionViewItem.swift; sourceTree = "<group>"; };
		AAE71E3625F7869300D74437 /* HomepageCollectionViewItem.xib */ = {isa = PBXFileReference; lastKnownFileType = file.xib; path = HomepageCollectionViewItem.xib; sourceTree = "<group>"; };
		AAE8B101258A41C000E81239 /* Tooltip.storyboard */ = {isa = PBXFileReference; lastKnownFileType = file.storyboard; path = Tooltip.storyboard; sourceTree = "<group>"; };
		AAE8B10F258A456C00E81239 /* TooltipViewController.swift */ = {isa = PBXFileReference; lastKnownFileType = sourcecode.swift; path = TooltipViewController.swift; sourceTree = "<group>"; };
		AAECA41F24EEA4AC00EFA63A /* IndexPathExtension.swift */ = {isa = PBXFileReference; lastKnownFileType = sourcecode.swift; path = IndexPathExtension.swift; sourceTree = "<group>"; };
		AAF7D3852567CED500998667 /* WebViewConfiguration.swift */ = {isa = PBXFileReference; lastKnownFileType = sourcecode.swift; path = WebViewConfiguration.swift; sourceTree = "<group>"; };
		AAFCB37925E5403A00859DD4 /* BurnButton.swift */ = {isa = PBXFileReference; lastKnownFileType = sourcecode.swift; path = BurnButton.swift; sourceTree = "<group>"; };
		AAFCB37E25E545D400859DD4 /* PublisherExtension.swift */ = {isa = PBXFileReference; lastKnownFileType = sourcecode.swift; path = PublisherExtension.swift; sourceTree = "<group>"; };
		B61F012225ECBAE400ABB5A3 /* UserScriptsTest.swift */ = {isa = PBXFileReference; lastKnownFileType = sourcecode.swift; path = UserScriptsTest.swift; sourceTree = "<group>"; };
		B61F012A25ECBB1700ABB5A3 /* UserScriptsManagerTests.swift */ = {isa = PBXFileReference; lastKnownFileType = sourcecode.swift; path = UserScriptsManagerTests.swift; sourceTree = "<group>"; };
		B61F015425EDD5A700ABB5A3 /* UserContentController.swift */ = {isa = PBXFileReference; lastKnownFileType = sourcecode.swift; path = UserContentController.swift; sourceTree = "<group>"; };
		B62EB47B25BAD3BB005745C6 /* WKWebViewSessionDataTests.swift */ = {isa = PBXFileReference; fileEncoding = 4; lastKnownFileType = sourcecode.swift; path = WKWebViewSessionDataTests.swift; sourceTree = "<group>"; };
		B633C86C25E797D800E4B352 /* UserScriptsManager.swift */ = {isa = PBXFileReference; lastKnownFileType = sourcecode.swift; path = UserScriptsManager.swift; sourceTree = "<group>"; };
		B63D466725BEB6C200874977 /* WKWebView+SessionState.h */ = {isa = PBXFileReference; fileEncoding = 4; lastKnownFileType = sourcecode.c.h; path = "WKWebView+SessionState.h"; sourceTree = "<group>"; };
		B63D466825BEB6C200874977 /* WKWebView+SessionState.swift */ = {isa = PBXFileReference; fileEncoding = 4; lastKnownFileType = sourcecode.swift; path = "WKWebView+SessionState.swift"; sourceTree = "<group>"; };
		B63D467025BFA6C100874977 /* DispatchQueueExtensions.swift */ = {isa = PBXFileReference; lastKnownFileType = sourcecode.swift; path = DispatchQueueExtensions.swift; sourceTree = "<group>"; };
		B63D467925BFC3E100874977 /* NSCoderExtensions.swift */ = {isa = PBXFileReference; lastKnownFileType = sourcecode.swift; path = NSCoderExtensions.swift; sourceTree = "<group>"; };
		B65783E625F8AAFB00D8DB33 /* String+Punycode.swift */ = {isa = PBXFileReference; lastKnownFileType = sourcecode.swift; path = "String+Punycode.swift"; sourceTree = "<group>"; };
		B65783EB25F8AB9200D8DB33 /* String+PunycodeTests.swift */ = {isa = PBXFileReference; fileEncoding = 4; lastKnownFileType = sourcecode.swift; path = "String+PunycodeTests.swift"; sourceTree = "<group>"; };
		B657841825FA484B00D8DB33 /* NSException+Catch.h */ = {isa = PBXFileReference; lastKnownFileType = sourcecode.c.h; path = "NSException+Catch.h"; sourceTree = "<group>"; };
		B657841925FA484B00D8DB33 /* NSException+Catch.m */ = {isa = PBXFileReference; lastKnownFileType = sourcecode.c.objc; path = "NSException+Catch.m"; sourceTree = "<group>"; };
		B657841E25FA497600D8DB33 /* NSException+Catch.swift */ = {isa = PBXFileReference; lastKnownFileType = sourcecode.swift; path = "NSException+Catch.swift"; sourceTree = "<group>"; };
		B68458AF25C7E76A00DC17B6 /* WindowManager+StateRestoration.swift */ = {isa = PBXFileReference; lastKnownFileType = sourcecode.swift; path = "WindowManager+StateRestoration.swift"; sourceTree = "<group>"; };
		B68458B725C7E8B200DC17B6 /* Tab+NSSecureCoding.swift */ = {isa = PBXFileReference; lastKnownFileType = sourcecode.swift; path = "Tab+NSSecureCoding.swift"; sourceTree = "<group>"; };
		B68458BF25C7E9E000DC17B6 /* TabCollectionViewModel+NSSecureCoding.swift */ = {isa = PBXFileReference; lastKnownFileType = sourcecode.swift; path = "TabCollectionViewModel+NSSecureCoding.swift"; sourceTree = "<group>"; };
		B68458C425C7EA0C00DC17B6 /* TabCollection+NSSecureCoding.swift */ = {isa = PBXFileReference; lastKnownFileType = sourcecode.swift; path = "TabCollection+NSSecureCoding.swift"; sourceTree = "<group>"; };
		B68458CC25C7EB9000DC17B6 /* WKWebViewConfigurationExtensions.swift */ = {isa = PBXFileReference; lastKnownFileType = sourcecode.swift; path = WKWebViewConfigurationExtensions.swift; sourceTree = "<group>"; };
		B684590725C9027900DC17B6 /* AppStateChangedPublisher.swift */ = {isa = PBXFileReference; lastKnownFileType = sourcecode.swift; path = AppStateChangedPublisher.swift; sourceTree = "<group>"; };
		B684592125C93BE000DC17B6 /* Publisher.asVoid.swift */ = {isa = PBXFileReference; lastKnownFileType = sourcecode.swift; path = Publisher.asVoid.swift; sourceTree = "<group>"; };
		B684592625C93C0500DC17B6 /* Publishers.NestedObjectChanges.swift */ = {isa = PBXFileReference; lastKnownFileType = sourcecode.swift; path = Publishers.NestedObjectChanges.swift; sourceTree = "<group>"; };
		B684592E25C93FBF00DC17B6 /* AppStateRestorationManager.swift */ = {isa = PBXFileReference; lastKnownFileType = sourcecode.swift; path = AppStateRestorationManager.swift; sourceTree = "<group>"; };
		B6A5A27025B9377300AA7ADA /* StatePersistenceService.swift */ = {isa = PBXFileReference; lastKnownFileType = sourcecode.swift; path = StatePersistenceService.swift; sourceTree = "<group>"; };
		B6A5A27825B93FFE00AA7ADA /* StateRestorationManagerTests.swift */ = {isa = PBXFileReference; lastKnownFileType = sourcecode.swift; path = StateRestorationManagerTests.swift; sourceTree = "<group>"; };
		B6A5A27D25B9403E00AA7ADA /* FileStoreMock.swift */ = {isa = PBXFileReference; lastKnownFileType = sourcecode.swift; path = FileStoreMock.swift; sourceTree = "<group>"; };
		B6A5A29F25B96E8300AA7ADA /* AppStateChangePublisherTests.swift */ = {isa = PBXFileReference; lastKnownFileType = sourcecode.swift; path = AppStateChangePublisherTests.swift; sourceTree = "<group>"; };
		B6A5A2A725BAA35500AA7ADA /* WindowManagerStateRestorationTests.swift */ = {isa = PBXFileReference; lastKnownFileType = sourcecode.swift; path = WindowManagerStateRestorationTests.swift; sourceTree = "<group>"; };
		B6A9E45226142B070067D1B9 /* Pixel.swift */ = {isa = PBXFileReference; fileEncoding = 4; lastKnownFileType = sourcecode.swift; path = Pixel.swift; sourceTree = "<group>"; };
		B6A9E457261460340067D1B9 /* ApiRequestError.swift */ = {isa = PBXFileReference; fileEncoding = 4; lastKnownFileType = sourcecode.swift; path = ApiRequestError.swift; sourceTree = "<group>"; };
		B6A9E458261460340067D1B9 /* APIHeaders.swift */ = {isa = PBXFileReference; fileEncoding = 4; lastKnownFileType = sourcecode.swift; path = APIHeaders.swift; sourceTree = "<group>"; };
		B6A9E459261460350067D1B9 /* APIRequest.swift */ = {isa = PBXFileReference; fileEncoding = 4; lastKnownFileType = sourcecode.swift; path = APIRequest.swift; sourceTree = "<group>"; };
		B6A9E4602614608B0067D1B9 /* AppVersion.swift */ = {isa = PBXFileReference; fileEncoding = 4; lastKnownFileType = sourcecode.swift; path = AppVersion.swift; sourceTree = "<group>"; };
		B6A9E46A2614618A0067D1B9 /* OperatingSystemVersionExtension.swift */ = {isa = PBXFileReference; lastKnownFileType = sourcecode.swift; path = OperatingSystemVersionExtension.swift; sourceTree = "<group>"; };
		B6A9E46F26146A250067D1B9 /* DateExtension.swift */ = {isa = PBXFileReference; lastKnownFileType = sourcecode.swift; path = DateExtension.swift; sourceTree = "<group>"; };
		B6A9E47626146A570067D1B9 /* PixelEvent.swift */ = {isa = PBXFileReference; lastKnownFileType = sourcecode.swift; path = PixelEvent.swift; sourceTree = "<group>"; };
		B6A9E47E26146A800067D1B9 /* PixelArguments.swift */ = {isa = PBXFileReference; lastKnownFileType = sourcecode.swift; path = PixelArguments.swift; sourceTree = "<group>"; };
		B6A9E48326146AAB0067D1B9 /* PixelParameters.swift */ = {isa = PBXFileReference; lastKnownFileType = sourcecode.swift; path = PixelParameters.swift; sourceTree = "<group>"; };
		B6A9E48826146ABF0067D1B9 /* PixelCounter.swift */ = {isa = PBXFileReference; lastKnownFileType = sourcecode.swift; path = PixelCounter.swift; sourceTree = "<group>"; };
		B6A9E498261474120067D1B9 /* TimedPixel.swift */ = {isa = PBXFileReference; lastKnownFileType = sourcecode.swift; path = TimedPixel.swift; sourceTree = "<group>"; };
		B6A9E4A2261475C70067D1B9 /* AppUsageActivityMonitor.swift */ = {isa = PBXFileReference; lastKnownFileType = sourcecode.swift; path = AppUsageActivityMonitor.swift; sourceTree = "<group>"; };
		B6AAAC23260328950029438D /* ProgressView.swift */ = {isa = PBXFileReference; lastKnownFileType = sourcecode.swift; path = ProgressView.swift; sourceTree = "<group>"; };
		B6AAAC2C260330580029438D /* PublishedAfter.swift */ = {isa = PBXFileReference; lastKnownFileType = sourcecode.swift; path = PublishedAfter.swift; sourceTree = "<group>"; };
		B6AAAC3D26048F690029438D /* RandomAccessCollectionExtension.swift */ = {isa = PBXFileReference; lastKnownFileType = sourcecode.swift; path = RandomAccessCollectionExtension.swift; sourceTree = "<group>"; };
		B6AE74332609AFCE005B9B1A /* ProgressEstimationTests.swift */ = {isa = PBXFileReference; lastKnownFileType = sourcecode.swift; path = ProgressEstimationTests.swift; sourceTree = "<group>"; };
		B6D7A2ED25D2418B002B2AE1 /* ShadowView.swift */ = {isa = PBXFileReference; fileEncoding = 4; lastKnownFileType = sourcecode.swift; path = ShadowView.swift; sourceTree = "<group>"; };
		B6DA44012616B28300DD1EC2 /* PixelDataStore.swift */ = {isa = PBXFileReference; lastKnownFileType = sourcecode.swift; path = PixelDataStore.swift; sourceTree = "<group>"; };
		B6DA44072616B30600DD1EC2 /* PixelDataModel.xcdatamodel */ = {isa = PBXFileReference; lastKnownFileType = wrapper.xcdatamodel; path = PixelDataModel.xcdatamodel; sourceTree = "<group>"; };
		B6DA44102616C0FC00DD1EC2 /* PixelTests.swift */ = {isa = PBXFileReference; fileEncoding = 4; lastKnownFileType = sourcecode.swift; path = PixelTests.swift; sourceTree = "<group>"; };
		B6DA441D2616C84600DD1EC2 /* PixelStoreMock.swift */ = {isa = PBXFileReference; lastKnownFileType = sourcecode.swift; path = PixelStoreMock.swift; sourceTree = "<group>"; };
		B6DA44222616CABC00DD1EC2 /* PixelArgumentsTests.swift */ = {isa = PBXFileReference; lastKnownFileType = sourcecode.swift; path = PixelArgumentsTests.swift; sourceTree = "<group>"; };
		B6DA44272616CAE000DD1EC2 /* AppUsageActivityMonitorTests.swift */ = {isa = PBXFileReference; lastKnownFileType = sourcecode.swift; path = AppUsageActivityMonitorTests.swift; sourceTree = "<group>"; };
		F41D174025CB131900472416 /* NSColorExtension.swift */ = {isa = PBXFileReference; lastKnownFileType = sourcecode.swift; path = NSColorExtension.swift; sourceTree = "<group>"; };
		F44C130125C2DA0400426E3E /* NSAppearanceExtension.swift */ = {isa = PBXFileReference; lastKnownFileType = sourcecode.swift; path = NSAppearanceExtension.swift; sourceTree = "<group>"; };
/* End PBXFileReference section */

/* Begin PBXFrameworksBuildPhase section */
		4B1AD89A25FC27E200261379 /* Frameworks */ = {
			isa = PBXFrameworksBuildPhase;
			buildActionMask = 2147483647;
			files = (
			);
			runOnlyForDeploymentPostprocessing = 0;
		};
		AA585D7B248FD31100E9A3E2 /* Frameworks */ = {
			isa = PBXFrameworksBuildPhase;
			buildActionMask = 2147483647;
			files = (
				85AE2FF224A33A2D002D507F /* WebKit.framework in Frameworks */,
				B65783F525F8ACA400D8DB33 /* Punnycode in Frameworks */,
				4B82E9B325B69E3E00656FE7 /* TrackerRadarKit in Frameworks */,
				4BAF970D2637262700BF6FAB /* BrowserServicesKit in Frameworks */,
				85FF55C825F82E4F00E2AB99 /* Lottie in Frameworks */,
			);
			runOnlyForDeploymentPostprocessing = 0;
		};
		AA585D8D248FD31400E9A3E2 /* Frameworks */ = {
			isa = PBXFrameworksBuildPhase;
			buildActionMask = 2147483647;
			files = (
				B6DA44172616C13800DD1EC2 /* OHHTTPStubs in Frameworks */,
				B6DA44192616C13800DD1EC2 /* OHHTTPStubsSwift in Frameworks */,
			);
			runOnlyForDeploymentPostprocessing = 0;
		};
/* End PBXFrameworksBuildPhase section */

/* Begin PBXGroup section */
		142879D824CE1139005419BB /* ViewModel */ = {
			isa = PBXGroup;
			children = (
				142879DB24CE1185005419BB /* SuggestionContainerViewModelTests.swift */,
				142879D924CE1179005419BB /* SuggestionViewModelTests.swift */,
			);
			path = ViewModel;
			sourceTree = "<group>";
		};
		4B02197B25E05FAC00ED7DEA /* Fireproofing */ = {
			isa = PBXGroup;
			children = (
				4B02197C25E05FAC00ED7DEA /* Resources */,
				4B02197E25E05FAC00ED7DEA /* Extensions */,
				4B02198025E05FAC00ED7DEA /* Model */,
				4B02198225E05FAC00ED7DEA /* View */,
				4B02198625E05FAC00ED7DEA /* Services */,
			);
			path = Fireproofing;
			sourceTree = "<group>";
		};
		4B02197C25E05FAC00ED7DEA /* Resources */ = {
			isa = PBXGroup;
			children = (
				4B02197D25E05FAC00ED7DEA /* login-detection.js */,
			);
			path = Resources;
			sourceTree = "<group>";
		};
		4B02197E25E05FAC00ED7DEA /* Extensions */ = {
			isa = PBXGroup;
			children = (
				4B02197F25E05FAC00ED7DEA /* FireproofingURLExtensions.swift */,
			);
			path = Extensions;
			sourceTree = "<group>";
		};
		4B02198025E05FAC00ED7DEA /* Model */ = {
			isa = PBXGroup;
			children = (
				4B02198125E05FAC00ED7DEA /* FireproofDomains.swift */,
			);
			path = Model;
			sourceTree = "<group>";
		};
		4B02198225E05FAC00ED7DEA /* View */ = {
			isa = PBXGroup;
			children = (
				4B02198325E05FAC00ED7DEA /* FireproofInfoViewController.swift */,
				4B02198425E05FAC00ED7DEA /* Fireproofing.storyboard */,
				4B02198525E05FAC00ED7DEA /* UndoFireproofingViewController.swift */,
			);
			path = View;
			sourceTree = "<group>";
		};
		4B02198625E05FAC00ED7DEA /* Services */ = {
			isa = PBXGroup;
			children = (
				4B02198725E05FAC00ED7DEA /* LoginDetectionService.swift */,
			);
			path = Services;
			sourceTree = "<group>";
		};
		4B02199725E063DE00ED7DEA /* Fireproofing */ = {
			isa = PBXGroup;
			children = (
				4B02199825E063DE00ED7DEA /* LoginDetectionServiceTests.swift */,
				4B02199925E063DE00ED7DEA /* FireproofDomainsTests.swift */,
				4B02199A25E063DE00ED7DEA /* FireproofingURLExtensionsTests.swift */,
			);
			path = Fireproofing;
			sourceTree = "<group>";
		};
		4B0511A2262CAA5A00F6079C /* Preferences */ = {
			isa = PBXGroup;
			children = (
				4B0511A3262CAA5A00F6079C /* Model */,
				4B0511AA262CAA5A00F6079C /* View */,
			);
			path = Preferences;
			sourceTree = "<group>";
		};
		4B0511A3262CAA5A00F6079C /* Model */ = {
			isa = PBXGroup;
			children = (
				4B0511A4262CAA5A00F6079C /* DefaultBrowserPreferences.swift */,
				4B0511A5262CAA5A00F6079C /* AppearancePreferences.swift */,
				4B0511A6262CAA5A00F6079C /* PrivacySecurityPreferences.swift */,
				4B0511A7262CAA5A00F6079C /* DownloadPreferences.swift */,
				4B0511A8262CAA5A00F6079C /* PreferenceSections.swift */,
			);
			path = Model;
			sourceTree = "<group>";
		};
		4B0511AA262CAA5A00F6079C /* View */ = {
			isa = PBXGroup;
			children = (
				4B0511AB262CAA5A00F6079C /* PrivacySecurityPreferencesTableCellView.xib */,
				4B0511AC262CAA5A00F6079C /* PreferencesAboutViewController.swift */,
				4B0511AD262CAA5A00F6079C /* Preferences.storyboard */,
				4B0511AE262CAA5A00F6079C /* PreferencesSidebarViewController.swift */,
				4B0511AF262CAA5A00F6079C /* PrivacySecurityPreferencesTableCellView.swift */,
				4B0511B0262CAA5A00F6079C /* DefaultBrowserTableCellView.xib */,
				4B0511B1262CAA5A00F6079C /* PreferenceTableCellView.swift */,
				4B0511B2262CAA5A00F6079C /* PreferencesListViewController.swift */,
				4B0511B3262CAA5A00F6079C /* RoundedSelectionRowView.swift */,
				4B0511B4262CAA5A00F6079C /* FireproofDomainsViewController.swift */,
				4B0511B5262CAA5A00F6079C /* DownloadPreferencesTableCellView.swift */,
				4B0511B6262CAA5A00F6079C /* PreferencesSplitViewController.swift */,
				4B0511B7262CAA5A00F6079C /* DefaultBrowserTableCellView.swift */,
				4B0511B8262CAA5A00F6079C /* DownloadPreferencesTableCellView.xib */,
				4B0511B9262CAA5A00F6079C /* AppearancePreferencesTableCellView.swift */,
				4B0511BA262CAA5A00F6079C /* AppearancePreferencesTableCellView.xib */,
			);
			path = View;
			sourceTree = "<group>";
		};
		4B0511EE262CAEB300F6079C /* Preferences */ = {
			isa = PBXGroup;
			children = (
				4B0511EF262CAEC900F6079C /* AppearancePreferencesTests.swift */,
				4B0511F7262CB20F00F6079C /* DownloadPreferencesTests.swift */,
			);
			path = Preferences;
			sourceTree = "<group>";
		};
		4B1AD89E25FC27E200261379 /* Integration Tests */ = {
			isa = PBXGroup;
			children = (
				4B1AD91625FC46FB00261379 /* CoreDataEncryptionTests.swift */,
				4BA1A6EA258C288C00F6F690 /* EncryptionKeyStoreTests.swift */,
				4B1AD8A125FC27E200261379 /* Info.plist */,
			);
			path = "Integration Tests";
			sourceTree = "<group>";
		};
		4B6160D125B14E5E007DE5B2 /* ContentBlocker */ = {
			isa = PBXGroup;
			children = (
				4B6160FE25B15BB1007DE5B2 /* ContentBlockerRulesManager.swift */,
				4B6160DC25B152C5007DE5B2 /* ContentBlockerRulesUserScript.swift */,
				4B6160E425B152FA007DE5B2 /* ContentBlockerUserScript.swift */,
				4B6160D225B14E6E007DE5B2 /* TrackerRadarManager.swift */,
				4B6160EC25B15417007DE5B2 /* DetectedTracker.swift */,
				4B6160F125B15792007DE5B2 /* contentblockerrules.js */,
				4B6160F625B157BB007DE5B2 /* contentblocker.js */,
				4B6160D725B150E4007DE5B2 /* trackerData.json */,
				85AC3B0425D6B1D800C7D2AA /* ScriptSourceProviding.swift */,
			);
			path = ContentBlocker;
			sourceTree = "<group>";
		};
		4B677422255DBEB800025BD8 /* Smarter Encryption */ = {
			isa = PBXGroup;
			children = (
				4B67742C255DBEB800025BD8 /* HTTPSUpgrade.swift */,
				4B677423255DBEB800025BD8 /* Bloom Filter */,
				4B677426255DBEB800025BD8 /* Domain */,
				4B67742D255DBEB800025BD8 /* Store */,
			);
			path = "Smarter Encryption";
			sourceTree = "<group>";
		};
		4B677423255DBEB800025BD8 /* Bloom Filter */ = {
			isa = PBXGroup;
			children = (
				4B677425255DBEB800025BD8 /* BloomFilterWrapper.h */,
				4B677424255DBEB800025BD8 /* BloomFilterWrapper.mm */,
			);
			path = "Bloom Filter";
			sourceTree = "<group>";
		};
		4B677426255DBEB800025BD8 /* Domain */ = {
			isa = PBXGroup;
			children = (
				4B677427255DBEB800025BD8 /* httpsMobileV2BloomSpec.json */,
				4B677428255DBEB800025BD8 /* httpsMobileV2Bloom.bin */,
				4B677429255DBEB800025BD8 /* HTTPSBloomFilterSpecification.swift */,
				4B67742A255DBEB800025BD8 /* httpsMobileV2FalsePositives.json */,
				4B67742B255DBEB800025BD8 /* HTTPSExcludedDomains.swift */,
			);
			path = Domain;
			sourceTree = "<group>";
		};
		4B67742D255DBEB800025BD8 /* Store */ = {
			isa = PBXGroup;
			children = (
				4B67742E255DBEB800025BD8 /* HTTPSUpgrade.xcdatamodeld */,
				4B677430255DBEB800025BD8 /* HTTPSUpgradeStore.swift */,
			);
			path = Store;
			sourceTree = "<group>";
		};
		4B67743D255DBEEA00025BD8 /* Database */ = {
			isa = PBXGroup;
			children = (
				4B677440255DBEEA00025BD8 /* Database.swift */,
			);
			path = Database;
			sourceTree = "<group>";
		};
		4B677447255DBF1400025BD8 /* Submodules */ = {
			isa = PBXGroup;
			children = (
				85A011DB25B4D44800FA6A0C /* ios-js-support */,
				4B677448255DBF2300025BD8 /* bloom_cpp */,
			);
			name = Submodules;
			sourceTree = "<group>";
		};
		4B677448255DBF2300025BD8 /* bloom_cpp */ = {
			isa = PBXGroup;
			children = (
				4B677449255DBF3A00025BD8 /* BloomFilter.cpp */,
				4B67744A255DBF3A00025BD8 /* BloomFilter.hpp */,
			);
			name = bloom_cpp;
			sourceTree = "<group>";
		};
		4B82E9B725B6A04B00656FE7 /* ContentBlocker */ = {
			isa = PBXGroup;
			children = (
				4B82E9B825B6A05800656FE7 /* DetectedTrackerTests.swift */,
				4B82E9C025B6A1CD00656FE7 /* TrackerRadarManagerTests.swift */,
			);
			path = ContentBlocker;
			sourceTree = "<group>";
		};
		4BA1A691258B06F600F6F690 /* FileSystem */ = {
			isa = PBXGroup;
			children = (
				4BA1A69A258B076900F6F690 /* FileStore.swift */,
				4BA1A69F258B079600F6F690 /* DataEncryption.swift */,
				4BA1A6A4258B07DF00F6F690 /* EncryptedValueTransformer.swift */,
				4BA1A6A9258B07F400F6F690 /* EncryptionKeys */,
			);
			path = FileSystem;
			sourceTree = "<group>";
		};
		4BA1A6A9258B07F400F6F690 /* EncryptionKeys */ = {
			isa = PBXGroup;
			children = (
				4BA1A6B2258B080A00F6F690 /* EncryptionKeyGeneration.swift */,
				4BA1A6B7258B081600F6F690 /* EncryptionKeyStoring.swift */,
				4BA1A6BC258B082300F6F690 /* EncryptionKeyStore.swift */,
			);
			path = EncryptionKeys;
			sourceTree = "<group>";
		};
		4BA1A6CE258BF58C00F6F690 /* FileSystem */ = {
			isa = PBXGroup;
			children = (
				4BA1A6D8258C0CB300F6F690 /* DataEncryptionTests.swift */,
				4BA1A6FD258C5C1300F6F690 /* EncryptedValueTransformerTests.swift */,
				4BA1A6E5258C270800F6F690 /* EncryptionKeyGeneratorTests.swift */,
				4BA1A6F5258C4F9600F6F690 /* EncryptionMocks.swift */,
				4BA1A6DD258C100A00F6F690 /* FileStoreTests.swift */,
				4B11060925903EAC0039B979 /* CoreDataEncryptionTests.swift */,
				4B11060325903E570039B979 /* CoreDataEncryptionTesting.xcdatamodeld */,
				B6A5A27825B93FFE00AA7ADA /* StateRestorationManagerTests.swift */,
				B6A5A27D25B9403E00AA7ADA /* FileStoreMock.swift */,
			);
			path = FileSystem;
			sourceTree = "<group>";
		};
		4BB88B4E25B7BA20006F6B06 /* Utilities */ = {
			isa = PBXGroup;
			children = (
				4BB88B5A25B7BA50006F6B06 /* Instruments.swift */,
				85799C1725DEBB3F0007EC87 /* Logging.swift */,
				4BB88B4F25B7BA2B006F6B06 /* TabInstrumentation.swift */,
				85C6A29525CC1FFD00EEB5F1 /* UserDefaultsWrapper.swift */,
				B6AAAC2C260330580029438D /* PublishedAfter.swift */,
			);
			path = Utilities;
			sourceTree = "<group>";
		};
		853014D425E6709500FB8205 /* Support */ = {
			isa = PBXGroup;
			children = (
				853014D525E671A000FB8205 /* PageObserverUserScript.swift */,
			);
			path = Support;
			sourceTree = "<group>";
		};
		8553FF50257523630029327F /* FileDownload */ = {
			isa = PBXGroup;
			children = (
				8553FF51257523760029327F /* FileDownloadTests.swift */,
			);
			path = FileDownload;
			sourceTree = "<group>";
		};
		8556A60C256C15C60092FA9D /* FileDownload */ = {
			isa = PBXGroup;
			children = (
				8556A615256C15E10092FA9D /* Model */,
			);
			path = FileDownload;
			sourceTree = "<group>";
		};
		8556A615256C15E10092FA9D /* Model */ = {
			isa = PBXGroup;
			children = (
				8556A60D256C15DD0092FA9D /* FileDownload.swift */,
				856C98D92570149800A22F1F /* FileDownloadTask.swift */,
				856C98DE257014BD00A22F1F /* FileDownloadManager.swift */,
			);
			path = Model;
			sourceTree = "<group>";
		};
		85A0115D25AF1C4700FA6A0C /* FindInPage */ = {
			isa = PBXGroup;
			children = (
				85A0117325AF2EDF00FA6A0C /* FindInPage.storyboard */,
				85A0118125AF60E700FA6A0C /* FindInPageModel.swift */,
				85A011E925B4D4CA00FA6A0C /* FindInPageUserScript.swift */,
				85A0116825AF1D8900FA6A0C /* FindInPageViewController.swift */,
			);
			path = FindInPage;
			sourceTree = "<group>";
		};
		85A011DB25B4D44800FA6A0C /* ios-js-support */ = {
			isa = PBXGroup;
			children = (
				85A011E425B4D49400FA6A0C /* findinpage.js */,
			);
			name = "ios-js-support";
			sourceTree = "<group>";
		};
		85AC3B1525D9BBFA00C7D2AA /* Configuration */ = {
			isa = PBXGroup;
			children = (
				85AC3B1625D9BC1A00C7D2AA /* ConfigurationDownloaderTests.swift */,
				85AC3B4825DAC9BD00C7D2AA /* ConfigurationStorageTests.swift */,
			);
			path = Configuration;
			sourceTree = "<group>";
		};
		85AC3B3325DA828900C7D2AA /* Network */ = {
			isa = PBXGroup;
			children = (
				85AC3B3425DA82A600C7D2AA /* DataTaskProviding.swift */,
			);
			path = Network;
			sourceTree = "<group>";
		};
		85AE2FF024A33A2D002D507F /* Frameworks */ = {
			isa = PBXGroup;
			children = (
				85AE2FF124A33A2D002D507F /* WebKit.framework */,
			);
			name = Frameworks;
			sourceTree = "<group>";
		};
		85D33F1025C82E93002B91A6 /* Configuration */ = {
			isa = PBXGroup;
			children = (
				85480FBA25D181CB009424E3 /* ConfigurationDownloading.swift */,
				85D33F1125C82EB3002B91A6 /* ConfigurationManager.swift */,
				85480FCE25D1AA22009424E3 /* ConfigurationStoring.swift */,
			);
			path = Configuration;
			sourceTree = "<group>";
		};
		85F1B0C725EF9747004792B6 /* AppDelegate */ = {
			isa = PBXGroup;
			children = (
				85F1B0C825EF9759004792B6 /* URLEventListenerTests.swift */,
			);
			path = AppDelegate;
			sourceTree = "<group>";
		};
		85F69B3A25EDE7F800978E59 /* Common */ = {
			isa = PBXGroup;
			children = (
				B65783EB25F8AB9200D8DB33 /* String+PunycodeTests.swift */,
				85F69B3B25EDE81F00978E59 /* URLExtensionTests.swift */,
				4B0511E6262CAB3700F6079C /* UserDefaultsWrapperUtilities.swift */,
			);
			path = Common;
			sourceTree = "<group>";
		};
		AA4D700525545EDE00C3411E /* AppDelegate */ = {
			isa = PBXGroup;
			children = (
				AA585D81248FD31100E9A3E2 /* AppDelegate.swift */,
				AA4D700625545EF800C3411E /* UrlEventListener.swift */,
				AA4FF40B2624751A004E2377 /* GrammarCheckEnabler.swift */,
			);
			path = AppDelegate;
			sourceTree = "<group>";
		};
		AA512D1224D99D4900230283 /* Services */ = {
			isa = PBXGroup;
			children = (
				AA512D1324D99D9800230283 /* FaviconService.swift */,
				AA6820E325502F19005ED0D5 /* WebsiteDataStore.swift */,
			);
			path = Services;
			sourceTree = "<group>";
		};
		AA585D75248FD31100E9A3E2 = {
			isa = PBXGroup;
			children = (
				AA68C3D62490F821001B8783 /* README.md */,
				AA585D80248FD31100E9A3E2 /* DuckDuckGo */,
				AA585D93248FD31400E9A3E2 /* Unit Tests */,
				4B1AD89E25FC27E200261379 /* Integration Tests */,
				AA585D7F248FD31100E9A3E2 /* Products */,
				85AE2FF024A33A2D002D507F /* Frameworks */,
				B633C89425E85C5700E4B352 /* Recovered References */,
			);
			sourceTree = "<group>";
		};
		AA585D7F248FD31100E9A3E2 /* Products */ = {
			isa = PBXGroup;
			children = (
				AA585D7E248FD31100E9A3E2 /* DuckDuckGo Privacy Browser.app */,
				AA585D90248FD31400E9A3E2 /* Unit Tests.xctest */,
				4B1AD89D25FC27E200261379 /* Integration Tests.xctest */,
			);
			name = Products;
			sourceTree = "<group>";
		};
		AA585D80248FD31100E9A3E2 /* DuckDuckGo */ = {
			isa = PBXGroup;
			children = (
				AA4D700525545EDE00C3411E /* AppDelegate */,
				AAC5E4C025D6A6A9007F5990 /* Bookmarks */,
				AA86491B24D837DE001BABEE /* BrowserTab */,
				AA6820E825503A21005ED0D5 /* Burning */,
				AA86491324D831B9001BABEE /* Common */,
				4B6160D125B14E5E007DE5B2 /* ContentBlocker */,
				85D33F1025C82E93002B91A6 /* Configuration */,
				8556A60C256C15C60092FA9D /* FileDownload */,
				85A0115D25AF1C4700FA6A0C /* FindInPage */,
				4B02197B25E05FAC00ED7DEA /* Fireproofing */,
				AAE71DB225F66A0900D74437 /* Homepage */,
				AA585DB02490E6FA00E9A3E2 /* Main */,
				AA97BF4425135CB60014931A /* Menus */,
				AA86491524D83384001BABEE /* NavigationBar */,
				4B677422255DBEB800025BD8 /* Smarter Encryption */,
				4B677447255DBF1400025BD8 /* Submodules */,
				AACB8E7224A4C8BC005F2218 /* Suggestions */,
				AA86491124D8318F001BABEE /* TabBar */,
				AAE8B0FD258A416F00E81239 /* Tooltip */,
				AA6EF9AE25066F99004754E6 /* Windows */,
				B68458AE25C7E75100DC17B6 /* State Restoration */,
				B6A9E47526146A440067D1B9 /* API */,
				B6A9E44E26142AF90067D1B9 /* Statistics */,
				4B0511A2262CAA5A00F6079C /* Preferences */,
				AA585D8B248FD31400E9A3E2 /* DuckDuckGo.entitlements */,
				4B677454255DC18000025BD8 /* Bridging.h */,
				AA585D8A248FD31400E9A3E2 /* Info.plist */,
				AA585D85248FD31400E9A3E2 /* Assets.xcassets */,
			);
			path = DuckDuckGo;
			sourceTree = "<group>";
		};
		AA585D93248FD31400E9A3E2 /* Unit Tests */ = {
			isa = PBXGroup;
			children = (
				B6A5A28C25B962CB00AA7ADA /* App */,
				85F1B0C725EF9747004792B6 /* AppDelegate */,
				AA652CAB25DD820D009059CC /* Bookmarks */,
				AA92ACAE24EFE1F5005F41C9 /* BrowserTab */,
				AA9C361D25518AAB004B1BA3 /* Burning */,
				85F69B3A25EDE7F800978E59 /* Common */,
				85AC3B1525D9BBFA00C7D2AA /* Configuration */,
				4B82E9B725B6A04B00656FE7 /* ContentBlocker */,
				8553FF50257523630029327F /* FileDownload */,
				4BA1A6CE258BF58C00F6F690 /* FileSystem */,
				4B02199725E063DE00ED7DEA /* Fireproofing */,
				4B0511EE262CAEB300F6079C /* Preferences */,
				AA63744E24C9BB4A00AB2AC4 /* Suggestions */,
				AAC9C01224CAFBB700AD1325 /* TabBar */,
				B61F012125ECBACE00ABB5A3 /* UserScripts */,
				B6AE74322609AFBB005B9B1A /* Progress */,
				B6DA440F2616C0F200DD1EC2 /* Statistics */,
				AA585D96248FD31400E9A3E2 /* Info.plist */,
			);
			path = "Unit Tests";
			sourceTree = "<group>";
		};
		AA585DB02490E6FA00E9A3E2 /* Main */ = {
			isa = PBXGroup;
			children = (
				AA68C3D824911D56001B8783 /* View */,
			);
			path = Main;
			sourceTree = "<group>";
		};
		AA63744E24C9BB4A00AB2AC4 /* Suggestions */ = {
			isa = PBXGroup;
			children = (
				142879D824CE1139005419BB /* ViewModel */,
				AA63745024C9BB9A00AB2AC4 /* Model */,
			);
			path = Suggestions;
			sourceTree = "<group>";
		};
		AA63745024C9BB9A00AB2AC4 /* Model */ = {
			isa = PBXGroup;
			children = (
				AA63745324C9BF9A00AB2AC4 /* SuggestionContainerTests.swift */,
				AA0F3DB6261A566C0077F2D9 /* SuggestionLoadingMock.swift */,
			);
			path = Model;
			sourceTree = "<group>";
		};
		AA652CAB25DD820D009059CC /* Bookmarks */ = {
			isa = PBXGroup;
			children = (
				AA652CAE25DD8228009059CC /* Model */,
				AA652CAF25DD822C009059CC /* Services */,
			);
			path = Bookmarks;
			sourceTree = "<group>";
		};
		AA652CAE25DD8228009059CC /* Model */ = {
			isa = PBXGroup;
			children = (
				AA652CCD25DD9071009059CC /* BookmarkListTests.swift */,
				AA652CD225DDA6E9009059CC /* LocalBookmarkManagerTests.swift */,
			);
			path = Model;
			sourceTree = "<group>";
		};
		AA652CAF25DD822C009059CC /* Services */ = {
			isa = PBXGroup;
			children = (
				AA652CB025DD825B009059CC /* LocalBookmarkStoreTests.swift */,
				AA652CDA25DDAB32009059CC /* BookmarkStoreMock.swift */,
			);
			path = Services;
			sourceTree = "<group>";
		};
		AA6820E825503A21005ED0D5 /* Burning */ = {
			isa = PBXGroup;
			children = (
				AAFCB38325E546FF00859DD4 /* View */,
				AA6820EF25503D93005ED0D5 /* ViewModel */,
				AA6820E925503A49005ED0D5 /* Model */,
			);
			path = Burning;
			sourceTree = "<group>";
		};
		AA6820E925503A49005ED0D5 /* Model */ = {
			isa = PBXGroup;
			children = (
				8511E18325F82B34002F516B /* 01_Fire_really_small.json */,
				AA6820EA25503D6A005ED0D5 /* Fire.swift */,
			);
			path = Model;
			sourceTree = "<group>";
		};
		AA6820EF25503D93005ED0D5 /* ViewModel */ = {
			isa = PBXGroup;
			children = (
				AA6820F025503DA9005ED0D5 /* FireViewModel.swift */,
			);
			path = ViewModel;
			sourceTree = "<group>";
		};
		AA68C3D824911D56001B8783 /* View */ = {
			isa = PBXGroup;
			children = (
				AA585D87248FD31400E9A3E2 /* Main.storyboard */,
				AA7412BC24D2BEEE00D22FE0 /* MainWindow.swift */,
				AA7412B424D1536B00D22FE0 /* MainWindowController.swift */,
				AA585DAE2490E6E600E9A3E2 /* MainViewController.swift */,
				85480F8925CDC360009424E3 /* Launch.storyboard */,
			);
			path = View;
			sourceTree = "<group>";
		};
		AA6EF9AE25066F99004754E6 /* Windows */ = {
			isa = PBXGroup;
			children = (
				AA6EF9AF25067035004754E6 /* View */,
			);
			path = Windows;
			sourceTree = "<group>";
		};
		AA6EF9AF25067035004754E6 /* View */ = {
			isa = PBXGroup;
			children = (
				AA6EF9AC25066F42004754E6 /* WindowsManager.swift */,
				AAA892E9250A4CEF005B37B2 /* WindowControllersManager.swift */,
				856C98D42570116900A22F1F /* NSWindow+Toast.swift */,
			);
			path = View;
			sourceTree = "<group>";
		};
		AA80EC52256BE33A007083E7 /* Localizables */ = {
			isa = PBXGroup;
			children = (
				AA80EC53256BE3BC007083E7 /* UserText.swift */,
				AA80EC8B256C49B8007083E7 /* Localizable.strings */,
				AA80EC91256C49BC007083E7 /* Localizable.stringsdict */,
			);
			path = Localizables;
			sourceTree = "<group>";
		};
		AA86491124D8318F001BABEE /* TabBar */ = {
			isa = PBXGroup;
			children = (
				AA86491224D831A1001BABEE /* View */,
				AA8EDF1F2491FCC10071C2E8 /* ViewModel */,
				AA9FF95724A1ECE20039E328 /* Model */,
			);
			path = TabBar;
			sourceTree = "<group>";
		};
		AA86491224D831A1001BABEE /* View */ = {
			isa = PBXGroup;
			children = (
				AA80EC7B256C46AA007083E7 /* TabBar.storyboard */,
				1430DFF424D0580F00B8978C /* TabBarViewController.swift */,
				1456D6E024EFCBC300775049 /* TabBarCollectionView.swift */,
				AA7412B624D1687000D22FE0 /* TabBarScrollView.swift */,
				AA7412B024D0B3AC00D22FE0 /* TabBarViewItem.swift */,
				AA7412B124D0B3AC00D22FE0 /* TabBarViewItem.xib */,
				AA2CB1342587C29500AA6FBE /* TabBarFooter.swift */,
				AA2CB12C2587BB5600AA6FBE /* TabBarFooter.xib */,
				AA86490D24D49B54001BABEE /* TabLoadingView.swift */,
				AA9E9A5D25A4867200D1959D /* TabDragAndDropManager.swift */,
			);
			path = View;
			sourceTree = "<group>";
		};
		AA86491324D831B9001BABEE /* Common */ = {
			isa = PBXGroup;
			children = (
				B6A9E4602614608B0067D1B9 /* AppVersion.swift */,
				4B67743D255DBEEA00025BD8 /* Database */,
				AADC60E92493B305008F8EF7 /* Extensions */,
				4BA1A691258B06F600F6F690 /* FileSystem */,
				AA80EC52256BE33A007083E7 /* Localizables */,
				85AC3B3325DA828900C7D2AA /* Network */,
				4BB88B4E25B7BA20006F6B06 /* Utilities */,
				AA86491424D831C4001BABEE /* View */,
			);
			path = Common;
			sourceTree = "<group>";
		};
		AA86491424D831C4001BABEE /* View */ = {
			isa = PBXGroup;
			children = (
				AA2E423324C8A2270048C0D5 /* ColorView.swift */,
				14D9B90124F91316000D4D13 /* FocusRingView.swift */,
				AA86490B24D3494C001BABEE /* GradientView.swift */,
				AA4E633925E79C0A00134434 /* MouseClickView.swift */,
				AAA8E8BE24EA8A0A0055E685 /* MouseOverButton.swift */,
				AAA8E8C024EACA700055E685 /* MouseOverView.swift */,
				4B65028925E6CBF40054432E /* NibLoadable.swift */,
				4B0511D7262CAA7000F6079C /* PaddedImageButton.swift */,
				B6AAAC23260328950029438D /* ProgressView.swift */,
				B6D7A2ED25D2418B002B2AE1 /* ShadowView.swift */,
				AA361A3524EBF0B500EEC649 /* WindowDraggingView.swift */,
			);
			path = View;
			sourceTree = "<group>";
		};
		AA86491524D83384001BABEE /* NavigationBar */ = {
			isa = PBXGroup;
			children = (
				853014D425E6709500FB8205 /* Support */,
				AA86491624D8339A001BABEE /* View */,
				AAA0CC3A25337F990079BC96 /* ViewModel */,
			);
			path = NavigationBar;
			sourceTree = "<group>";
		};
		AA86491624D8339A001BABEE /* View */ = {
			isa = PBXGroup;
			children = (
				AA80EC6F256C469C007083E7 /* NavigationBar.storyboard */,
				AA68C3D22490ED62001B8783 /* NavigationBarViewController.swift */,
				14D9B8F924F7E089000D4D13 /* AddressBarViewController.swift */,
				AABEE6AE24AD22B90043105B /* AddressBarTextField.swift */,
				AAC5E4F525D6BF2C007F5990 /* AddressBarButtonsViewController.swift */,
				AAC5E4F025D6BF10007F5990 /* AddressBarButton.swift */,
				AAA0CC32252F181A0079BC96 /* NavigationButtonMenuDelegate.swift */,
				AAA0CC462533833C0079BC96 /* OptionsButtonMenu.swift */,
			);
			path = View;
			sourceTree = "<group>";
		};
		AA86491B24D837DE001BABEE /* BrowserTab */ = {
			isa = PBXGroup;
			children = (
				AA86491C24D83868001BABEE /* View */,
				AA86491D24D83A59001BABEE /* ViewModel */,
				AA86491E24D83A66001BABEE /* Model */,
				AA512D1224D99D4900230283 /* Services */,
			);
			path = BrowserTab;
			sourceTree = "<group>";
		};
		AA86491C24D83868001BABEE /* View */ = {
			isa = PBXGroup;
			children = (
				AA80EC69256C4691007083E7 /* BrowserTab.storyboard */,
				AA585D83248FD31100E9A3E2 /* BrowserTabViewController.swift */,
				856C98A5256EB59600A22F1F /* MenuItemSelectors.swift */,
				AA6FFB4524DC3B5A0028F4D0 /* WebView.swift */,
			);
			path = View;
			sourceTree = "<group>";
		};
		AA86491D24D83A59001BABEE /* ViewModel */ = {
			isa = PBXGroup;
			children = (
				AA9FF95A24A1EFC20039E328 /* TabViewModel.swift */,
				AA5D6DAB24A340F700C6FBCE /* WebViewStateObserver.swift */,
			);
			path = ViewModel;
			sourceTree = "<group>";
		};
		AA86491E24D83A66001BABEE /* Model */ = {
			isa = PBXGroup;
			children = (
				85D438B5256E7C9E00F3BAF8 /* ContextMenuUserScript.swift */,
				4BB88B4425B7B55C006F6B06 /* DebugUserScript.swift */,
				85E11C2E25E7DC7E00974CAF /* ExternalURLHandler.swift */,
				AAA0CC562539EBC90079BC96 /* FaviconUserScript.swift */,
				8556A601256BDDD30092FA9D /* HTML5DownloadUserScript.swift */,
				4B02199225E060C600ED7DEA /* LoginDetectionUserScript.swift */,
				AA9FF95824A1ECF20039E328 /* Tab.swift */,
				14505A07256084EF00272CC6 /* UserAgent.swift */,
				85AC3AEE25D5CE9800C7D2AA /* UserScripts.swift */,
				B633C86C25E797D800E4B352 /* UserScriptsManager.swift */,
				AAF7D3852567CED500998667 /* WebViewConfiguration.swift */,
				B61F015425EDD5A700ABB5A3 /* UserContentController.swift */,
			);
			path = Model;
			sourceTree = "<group>";
		};
		AA8EDF1F2491FCC10071C2E8 /* ViewModel */ = {
			isa = PBXGroup;
			children = (
				AA9FF95E24A1FB680039E328 /* TabCollectionViewModel.swift */,
			);
			path = ViewModel;
			sourceTree = "<group>";
		};
		AA92ACAE24EFE1F5005F41C9 /* BrowserTab */ = {
			isa = PBXGroup;
			children = (
				B62EB47B25BAD3BB005745C6 /* WKWebViewSessionDataTests.swift */,
				AA92ACAF24EFE209005F41C9 /* ViewModel */,
				AA92ACB024EFE210005F41C9 /* Model */,
				AA9C362625518B61004B1BA3 /* Services */,
			);
			path = BrowserTab;
			sourceTree = "<group>";
		};
		AA92ACAF24EFE209005F41C9 /* ViewModel */ = {
			isa = PBXGroup;
			children = (
				AAC9C01B24CB594C00AD1325 /* TabViewModelTests.swift */,
			);
			path = ViewModel;
			sourceTree = "<group>";
		};
		AA92ACB024EFE210005F41C9 /* Model */ = {
			isa = PBXGroup;
			children = (
				AAC9C01424CAFBCE00AD1325 /* TabTests.swift */,
				8546DE6125C03056000CA5E1 /* UserAgentTests.swift */,
				85E11C3625E7F1E100974CAF /* ExternalURLHandlerTests.swift */,
			);
			path = Model;
			sourceTree = "<group>";
		};
		AA97BF4425135CB60014931A /* Menus */ = {
			isa = PBXGroup;
			children = (
				AA4BBA3A25C58FA200C4FB0F /* MainMenu.swift */,
				AA6EF9B425081B4C004754E6 /* MainMenuActions.swift */,
				AA97BF4525135DD30014931A /* ApplicationDockMenu.swift */,
			);
			path = Menus;
			sourceTree = "<group>";
		};
		AA9C361D25518AAB004B1BA3 /* Burning */ = {
			isa = PBXGroup;
			children = (
				AA9C362125518B34004B1BA3 /* Model */,
			);
			path = Burning;
			sourceTree = "<group>";
		};
		AA9C362125518B34004B1BA3 /* Model */ = {
			isa = PBXGroup;
			children = (
				AA9C362F25518CA9004B1BA3 /* FireTests.swift */,
			);
			path = Model;
			sourceTree = "<group>";
		};
		AA9C362625518B61004B1BA3 /* Services */ = {
			isa = PBXGroup;
			children = (
				4B0219A725E0646500ED7DEA /* WebsiteDataStoreTests.swift */,
				AA9C362725518C44004B1BA3 /* WebsiteDataStoreMock.swift */,
				AABAF59B260A7D130085060C /* FaviconServiceMock.swift */,
			);
			path = Services;
			sourceTree = "<group>";
		};
		AA9FF95724A1ECE20039E328 /* Model */ = {
			isa = PBXGroup;
			children = (
				AA9FF95C24A1FA1C0039E328 /* TabCollection.swift */,
			);
			path = Model;
			sourceTree = "<group>";
		};
		AAA0CC3A25337F990079BC96 /* ViewModel */ = {
			isa = PBXGroup;
			children = (
				AAA0CC3B25337FAB0079BC96 /* WKBackForwardListItemViewModel.swift */,
			);
			path = ViewModel;
			sourceTree = "<group>";
		};
		AAB549DD25DAB8E90058460B /* ViewModel */ = {
			isa = PBXGroup;
			children = (
				AAB549DE25DAB8F80058460B /* BookmarkViewModel.swift */,
			);
			path = ViewModel;
			sourceTree = "<group>";
		};
		AABEE68F24A4CB290043105B /* Model */ = {
			isa = PBXGroup;
			children = (
				AABEE69B24A902BB0043105B /* SuggestionContainer.swift */,
			);
			path = Model;
			sourceTree = "<group>";
		};
		AABEE69024A4CB300043105B /* ViewModel */ = {
			isa = PBXGroup;
			children = (
				AABEE69924A902A90043105B /* SuggestionContainerViewModel.swift */,
				AA3F895224C18AD500628DDE /* SuggestionViewModel.swift */,
			);
			path = ViewModel;
			sourceTree = "<group>";
		};
		AABEE6A124A9F3C90043105B /* View */ = {
			isa = PBXGroup;
			children = (
				AA80EC75256C46A2007083E7 /* Suggestion.storyboard */,
				AABEE6A424AA0A7F0043105B /* SuggestionViewController.swift */,
				AABEE6A824AB4B910043105B /* SuggestionTableCellView.swift */,
				AABEE6AA24ACA0F90043105B /* SuggestionTableRowView.swift */,
			);
			path = View;
			sourceTree = "<group>";
		};
		AAC5E4C025D6A6A9007F5990 /* Bookmarks */ = {
			isa = PBXGroup;
			children = (
				AAC5E4C125D6A6C3007F5990 /* View */,
				AAB549DD25DAB8E90058460B /* ViewModel */,
				AAC5E4C225D6A6C7007F5990 /* Model */,
				AAC5E4C325D6A6CC007F5990 /* Services */,
			);
			path = Bookmarks;
			sourceTree = "<group>";
		};
		AAC5E4C125D6A6C3007F5990 /* View */ = {
			isa = PBXGroup;
			children = (
				AAC5E4C625D6A6E8007F5990 /* Bookmarks.storyboard */,
				AAC5E4C425D6A6E8007F5990 /* BookmarkPopover.swift */,
				AAC5E4C525D6A6E8007F5990 /* BookmarkPopoverViewController.swift */,
			);
			path = View;
			sourceTree = "<group>";
		};
		AAC5E4C225D6A6C7007F5990 /* Model */ = {
			isa = PBXGroup;
			children = (
				AAC5E4CD25D6A709007F5990 /* Bookmark.swift */,
				AAC5E4CF25D6A709007F5990 /* BookmarkList.swift */,
				AAC5E4CE25D6A709007F5990 /* BookmarkManager.swift */,
			);
			path = Model;
			sourceTree = "<group>";
		};
		AAC5E4C325D6A6CC007F5990 /* Services */ = {
			isa = PBXGroup;
			children = (
				AAC5E4D725D6A710007F5990 /* Bookmark.xcdatamodeld */,
				AAC5E4D625D6A710007F5990 /* BookmarkStore.swift */,
			);
			path = Services;
			sourceTree = "<group>";
		};
		AAC9C01224CAFBB700AD1325 /* TabBar */ = {
			isa = PBXGroup;
			children = (
				AAC9C01A24CB592E00AD1325 /* ViewModel */,
				AAC9C01324CAFBBE00AD1325 /* Model */,
			);
			path = TabBar;
			sourceTree = "<group>";
		};
		AAC9C01324CAFBBE00AD1325 /* Model */ = {
			isa = PBXGroup;
			children = (
				AAC9C01624CAFBDC00AD1325 /* TabCollectionTests.swift */,
			);
			path = Model;
			sourceTree = "<group>";
		};
		AAC9C01A24CB592E00AD1325 /* ViewModel */ = {
			isa = PBXGroup;
			children = (
				AAC9C01D24CB6BEB00AD1325 /* TabCollectionViewModelTests.swift */,
				AAE39D1A24F44885008EF28B /* TabCollectionViewModelDelegateMock.swift */,
			);
			path = ViewModel;
			sourceTree = "<group>";
		};
		AACB8E7224A4C8BC005F2218 /* Suggestions */ = {
			isa = PBXGroup;
			children = (
				AABEE6A124A9F3C90043105B /* View */,
				AABEE69024A4CB300043105B /* ViewModel */,
				AABEE68F24A4CB290043105B /* Model */,
			);
			path = Suggestions;
			sourceTree = "<group>";
		};
		AADC60E92493B305008F8EF7 /* Extensions */ = {
			isa = PBXGroup;
			children = (
				4B0511DF262CAA8600F6079C /* NSOpenPanelExtensions.swift */,
				4B0511E0262CAA8600F6079C /* NSViewControllerExtension.swift */,
				4BA1A6C1258B0A1300F6F690 /* ContiguousBytesExtension.swift */,
				85AC3AF625D5DBFD00C7D2AA /* DataExtension.swift */,
				B6A9E46F26146A250067D1B9 /* DateExtension.swift */,
				B63D467025BFA6C100874977 /* DispatchQueueExtensions.swift */,
				AA92126E25ACCB1100600CD4 /* ErrorExtension.swift */,
				4B67744F255DBFA300025BD8 /* HashExtension.swift */,
				AAECA41F24EEA4AC00EFA63A /* IndexPathExtension.swift */,
				F44C130125C2DA0400426E3E /* NSAppearanceExtension.swift */,
				AA5C8F622591021700748EB7 /* NSApplicationExtension.swift */,
				B63D467925BFC3E100874977 /* NSCoderExtensions.swift */,
				F41D174025CB131900472416 /* NSColorExtension.swift */,
				AA6EF9B2250785D5004754E6 /* NSMenuExtension.swift */,
				AA72D5FD25FFF94E00C77619 /* NSMenuItemExtension.swift */,
				AA5C8F5D2590EEE800748EB7 /* NSPointExtension.swift */,
				AAC5E4E325D6BA9C007F5990 /* NSSizeExtension.swift */,
				AA5C8F58258FE21F00748EB7 /* NSTextFieldExtension.swift */,
				AA6FFB4324DC33320028F4D0 /* NSViewExtension.swift */,
				AA9E9A5525A3AE8400D1959D /* NSWindowExtension.swift */,
				B684592125C93BE000DC17B6 /* Publisher.asVoid.swift */,
				B684592625C93C0500DC17B6 /* Publishers.NestedObjectChanges.swift */,
				4BB88B4925B7B690006F6B06 /* SequenceExtensions.swift */,
				AA8EDF2624923EC70071C2E8 /* StringExtension.swift */,
				B6AAAC3D26048F690029438D /* RandomAccessCollectionExtension.swift */,
				B65783E625F8AAFB00D8DB33 /* String+Punycode.swift */,
				AA8EDF2324923E980071C2E8 /* URLExtension.swift */,
				AA88D14A252A557100980B4E /* URLRequestExtension.swift */,
				AAA0CC69253CC43C0079BC96 /* WKUserContentControllerExtension.swift */,
				B63D466725BEB6C200874977 /* WKWebView+SessionState.h */,
				B63D466825BEB6C200874977 /* WKWebView+SessionState.swift */,
				B68458CC25C7EB9000DC17B6 /* WKWebViewConfigurationExtensions.swift */,
				AA92127625ADA07900600CD4 /* WKWebViewExtension.swift */,
				AAFCB37E25E545D400859DD4 /* PublisherExtension.swift */,
				B657841825FA484B00D8DB33 /* NSException+Catch.h */,
				B657841925FA484B00D8DB33 /* NSException+Catch.m */,
				B657841E25FA497600D8DB33 /* NSException+Catch.swift */,
				B6A9E46A2614618A0067D1B9 /* OperatingSystemVersionExtension.swift */,
				4B0511FC262CD20D00F6079C /* NSImageViewExtension.swift */,
			);
			path = Extensions;
			sourceTree = "<group>";
		};
		AAE71DB225F66A0900D74437 /* Homepage */ = {
			isa = PBXGroup;
			children = (
				AAE71DB325F66A3F00D74437 /* View */,
			);
			path = Homepage;
			sourceTree = "<group>";
		};
		AAE71DB325F66A3F00D74437 /* View */ = {
			isa = PBXGroup;
			children = (
				AAE71E2B25F781EA00D74437 /* Homepage.storyboard */,
				AAE71E3025F7855400D74437 /* HomepageViewController.swift */,
				4B65027925E5F2B10054432E /* DefaultBrowserPromptView.swift */,
				4B65027425E5F2A70054432E /* DefaultBrowserPromptView.xib */,
				AAE71E3525F7869300D74437 /* HomepageCollectionViewItem.swift */,
				AAE71E3625F7869300D74437 /* HomepageCollectionViewItem.xib */,
				AA72D5E225FE977F00C77619 /* AddEditFavoriteViewController.swift */,
				AA72D5EF25FEA49900C77619 /* AddEditFavoriteWindow.swift */,
			);
			path = View;
			sourceTree = "<group>";
		};
		AAE8B0FD258A416F00E81239 /* Tooltip */ = {
			isa = PBXGroup;
			children = (
				AAE8B0FE258A417D00E81239 /* View */,
			);
			path = Tooltip;
			sourceTree = "<group>";
		};
		AAE8B0FE258A417D00E81239 /* View */ = {
			isa = PBXGroup;
			children = (
				AAE8B101258A41C000E81239 /* Tooltip.storyboard */,
				AAC82C5F258B6CB5009B6B42 /* TooltipWindowController.swift */,
				AAE8B10F258A456C00E81239 /* TooltipViewController.swift */,
			);
			path = View;
			sourceTree = "<group>";
		};
		AAFCB38325E546FF00859DD4 /* View */ = {
			isa = PBXGroup;
			children = (
				AAFCB37925E5403A00859DD4 /* BurnButton.swift */,
			);
			path = View;
			sourceTree = "<group>";
		};
		B61F012125ECBACE00ABB5A3 /* UserScripts */ = {
			isa = PBXGroup;
			children = (
				B61F012A25ECBB1700ABB5A3 /* UserScriptsManagerTests.swift */,
				B61F012225ECBAE400ABB5A3 /* UserScriptsTest.swift */,
			);
			path = UserScripts;
			sourceTree = "<group>";
		};
		B633C89425E85C5700E4B352 /* Recovered References */ = {
			isa = PBXGroup;
			children = (
			);
			name = "Recovered References";
			sourceTree = "<group>";
		};
		B68458AE25C7E75100DC17B6 /* State Restoration */ = {
			isa = PBXGroup;
			children = (
				B6A5A27025B9377300AA7ADA /* StatePersistenceService.swift */,
				B68458AF25C7E76A00DC17B6 /* WindowManager+StateRestoration.swift */,
				B68458B725C7E8B200DC17B6 /* Tab+NSSecureCoding.swift */,
				B68458C425C7EA0C00DC17B6 /* TabCollection+NSSecureCoding.swift */,
				B68458BF25C7E9E000DC17B6 /* TabCollectionViewModel+NSSecureCoding.swift */,
				B684590725C9027900DC17B6 /* AppStateChangedPublisher.swift */,
				B684592E25C93FBF00DC17B6 /* AppStateRestorationManager.swift */,
			);
			path = "State Restoration";
			sourceTree = "<group>";
		};
		B6A5A28C25B962CB00AA7ADA /* App */ = {
			isa = PBXGroup;
			children = (
				B6A5A2A725BAA35500AA7ADA /* WindowManagerStateRestorationTests.swift */,
				B6A5A29F25B96E8300AA7ADA /* AppStateChangePublisherTests.swift */,
			);
			path = App;
			sourceTree = "<group>";
		};
		B6A9E44E26142AF90067D1B9 /* Statistics */ = {
			isa = PBXGroup;
			children = (
				B6A9E45226142B070067D1B9 /* Pixel.swift */,
				B6A9E498261474120067D1B9 /* TimedPixel.swift */,
				B6A9E47626146A570067D1B9 /* PixelEvent.swift */,
				B6A9E47E26146A800067D1B9 /* PixelArguments.swift */,
				B6A9E48326146AAB0067D1B9 /* PixelParameters.swift */,
				B6A9E48826146ABF0067D1B9 /* PixelCounter.swift */,
				B6A9E4A2261475C70067D1B9 /* AppUsageActivityMonitor.swift */,
				B6DA44012616B28300DD1EC2 /* PixelDataStore.swift */,
				B6DA44062616B30600DD1EC2 /* PixelDataModel.xcdatamodeld */,
			);
			path = Statistics;
			sourceTree = "<group>";
		};
		B6A9E47526146A440067D1B9 /* API */ = {
			isa = PBXGroup;
			children = (
				B6A9E458261460340067D1B9 /* APIHeaders.swift */,
				B6A9E459261460350067D1B9 /* APIRequest.swift */,
				B6A9E457261460340067D1B9 /* ApiRequestError.swift */,
			);
			path = API;
			sourceTree = "<group>";
		};
		B6AE74322609AFBB005B9B1A /* Progress */ = {
			isa = PBXGroup;
			children = (
				B6AE74332609AFCE005B9B1A /* ProgressEstimationTests.swift */,
			);
			path = Progress;
			sourceTree = "<group>";
		};
		B6DA440F2616C0F200DD1EC2 /* Statistics */ = {
			isa = PBXGroup;
			children = (
				B6DA44102616C0FC00DD1EC2 /* PixelTests.swift */,
				B6DA44222616CABC00DD1EC2 /* PixelArgumentsTests.swift */,
				B6DA44272616CAE000DD1EC2 /* AppUsageActivityMonitorTests.swift */,
				B6DA441D2616C84600DD1EC2 /* PixelStoreMock.swift */,
			);
			path = Statistics;
			sourceTree = "<group>";
		};
/* End PBXGroup section */

/* Begin PBXNativeTarget section */
		4B1AD89C25FC27E200261379 /* Integration Tests */ = {
			isa = PBXNativeTarget;
			buildConfigurationList = 4B1AD8A625FC27E200261379 /* Build configuration list for PBXNativeTarget "Integration Tests" */;
			buildPhases = (
				4B1AD89925FC27E200261379 /* Sources */,
				4B1AD89A25FC27E200261379 /* Frameworks */,
				4B1AD89B25FC27E200261379 /* Resources */,
			);
			buildRules = (
			);
			dependencies = (
				4B1AD8A325FC27E200261379 /* PBXTargetDependency */,
			);
			name = "Integration Tests";
			productName = "Integration Tests";
			productReference = 4B1AD89D25FC27E200261379 /* Integration Tests.xctest */;
			productType = "com.apple.product-type.bundle.unit-test";
		};
		AA585D7D248FD31100E9A3E2 /* DuckDuckGo Privacy Browser */ = {
			isa = PBXNativeTarget;
			buildConfigurationList = AA585DA4248FD31500E9A3E2 /* Build configuration list for PBXNativeTarget "DuckDuckGo Privacy Browser" */;
			buildPhases = (
				AA585D7A248FD31100E9A3E2 /* Sources */,
				AA8EDF2824925E940071C2E8 /* Swift Lint */,
				AA585D7B248FD31100E9A3E2 /* Frameworks */,
				AA585D7C248FD31100E9A3E2 /* Resources */,
			);
			buildRules = (
			);
			dependencies = (
			);
			name = "DuckDuckGo Privacy Browser";
			packageProductDependencies = (
				4B82E9B225B69E3E00656FE7 /* TrackerRadarKit */,
				85FF55C725F82E4F00E2AB99 /* Lottie */,
				B65783F425F8ACA400D8DB33 /* Punnycode */,
				4BAF970C2637262700BF6FAB /* BrowserServicesKit */,
			);
			productName = DuckDuckGo;
			productReference = AA585D7E248FD31100E9A3E2 /* DuckDuckGo Privacy Browser.app */;
			productType = "com.apple.product-type.application";
		};
		AA585D8F248FD31400E9A3E2 /* Unit Tests */ = {
			isa = PBXNativeTarget;
			buildConfigurationList = AA585DA7248FD31500E9A3E2 /* Build configuration list for PBXNativeTarget "Unit Tests" */;
			buildPhases = (
				AA585D8C248FD31400E9A3E2 /* Sources */,
				AA585D8D248FD31400E9A3E2 /* Frameworks */,
				AA585D8E248FD31400E9A3E2 /* Resources */,
			);
			buildRules = (
			);
			dependencies = (
				AA585D92248FD31400E9A3E2 /* PBXTargetDependency */,
			);
			name = "Unit Tests";
			packageProductDependencies = (
				B6DA44162616C13800DD1EC2 /* OHHTTPStubs */,
				B6DA44182616C13800DD1EC2 /* OHHTTPStubsSwift */,
			);
			productName = DuckDuckGoTests;
			productReference = AA585D90248FD31400E9A3E2 /* Unit Tests.xctest */;
			productType = "com.apple.product-type.bundle.unit-test";
		};
/* End PBXNativeTarget section */

/* Begin PBXProject section */
		AA585D76248FD31100E9A3E2 /* Project object */ = {
			isa = PBXProject;
			attributes = {
				LastSwiftUpdateCheck = 1240;
				LastUpgradeCheck = 1200;
				ORGANIZATIONNAME = DuckDuckGo;
				TargetAttributes = {
					4B1AD89C25FC27E200261379 = {
						CreatedOnToolsVersion = 12.4;
						TestTargetID = AA585D7D248FD31100E9A3E2;
					};
					AA585D7D248FD31100E9A3E2 = {
						CreatedOnToolsVersion = 11.5;
					};
					AA585D8F248FD31400E9A3E2 = {
						CreatedOnToolsVersion = 11.5;
						TestTargetID = AA585D7D248FD31100E9A3E2;
					};
				};
			};
			buildConfigurationList = AA585D79248FD31100E9A3E2 /* Build configuration list for PBXProject "DuckDuckGo" */;
			compatibilityVersion = "Xcode 9.3";
			developmentRegion = en;
			hasScannedForEncodings = 0;
			knownRegions = (
				en,
				Base,
			);
			mainGroup = AA585D75248FD31100E9A3E2;
			packageReferences = (
				4B82E9B125B69E3E00656FE7 /* XCRemoteSwiftPackageReference "TrackerRadarKit" */,
				85FF55C625F82E4F00E2AB99 /* XCRemoteSwiftPackageReference "lottie-ios" */,
				B65783F325F8ACA400D8DB33 /* XCRemoteSwiftPackageReference "PunycodeSwift" */,
				B6DA44152616C13800DD1EC2 /* XCRemoteSwiftPackageReference "OHHTTPStubs" */,
				4BAF970B2637262700BF6FAB /* XCRemoteSwiftPackageReference "BrowserServicesKit" */,
			);
			productRefGroup = AA585D7F248FD31100E9A3E2 /* Products */;
			projectDirPath = "";
			projectRoot = "";
			targets = (
				AA585D7D248FD31100E9A3E2 /* DuckDuckGo Privacy Browser */,
				AA585D8F248FD31400E9A3E2 /* Unit Tests */,
				4B1AD89C25FC27E200261379 /* Integration Tests */,
			);
		};
/* End PBXProject section */

/* Begin PBXResourcesBuildPhase section */
		4B1AD89B25FC27E200261379 /* Resources */ = {
			isa = PBXResourcesBuildPhase;
			buildActionMask = 2147483647;
			files = (
			);
			runOnlyForDeploymentPostprocessing = 0;
		};
		AA585D7C248FD31100E9A3E2 /* Resources */ = {
			isa = PBXResourcesBuildPhase;
			buildActionMask = 2147483647;
			files = (
				4B02198C25E05FAC00ED7DEA /* Fireproofing.storyboard in Resources */,
				AA80EC73256C46A2007083E7 /* Suggestion.storyboard in Resources */,
				4B0511CE262CAA5A00F6079C /* DownloadPreferencesTableCellView.xib in Resources */,
				8511E18425F82B34002F516B /* 01_Fire_really_small.json in Resources */,
				4B0511C3262CAA5A00F6079C /* Preferences.storyboard in Resources */,
				85A0117425AF2EDF00FA6A0C /* FindInPage.storyboard in Resources */,
				AA80EC89256C49B8007083E7 /* Localizable.strings in Resources */,
				AAE8B102258A41C000E81239 /* Tooltip.storyboard in Resources */,
				AA68C3D72490F821001B8783 /* README.md in Resources */,
				85A011E525B4D49400FA6A0C /* findinpage.js in Resources */,
				AA585D86248FD31400E9A3E2 /* Assets.xcassets in Resources */,
				AA585D89248FD31400E9A3E2 /* Main.storyboard in Resources */,
				4B6160F225B15792007DE5B2 /* contentblockerrules.js in Resources */,
				AA80EC79256C46AA007083E7 /* TabBar.storyboard in Resources */,
				AAC5E4C925D6A6E8007F5990 /* Bookmarks.storyboard in Resources */,
				4B65027525E5F2A70054432E /* DefaultBrowserPromptView.xib in Resources */,
				AA7412B324D0B3AC00D22FE0 /* TabBarViewItem.xib in Resources */,
				85480F8A25CDC360009424E3 /* Launch.storyboard in Resources */,
				4B677435255DBEB800025BD8 /* httpsMobileV2FalsePositives.json in Resources */,
				AAE71E3825F7869300D74437 /* HomepageCollectionViewItem.xib in Resources */,
				4B02198825E05FAC00ED7DEA /* login-detection.js in Resources */,
				AA80EC8F256C49BC007083E7 /* Localizable.stringsdict in Resources */,
				AAE71E2C25F781EA00D74437 /* Homepage.storyboard in Resources */,
				AA80EC6D256C469C007083E7 /* NavigationBar.storyboard in Resources */,
				4B0511C6262CAA5A00F6079C /* DefaultBrowserTableCellView.xib in Resources */,
				4B677433255DBEB800025BD8 /* httpsMobileV2Bloom.bin in Resources */,
				4B677432255DBEB800025BD8 /* httpsMobileV2BloomSpec.json in Resources */,
				AA2CB12D2587BB5600AA6FBE /* TabBarFooter.xib in Resources */,
				4B6160D825B150E4007DE5B2 /* trackerData.json in Resources */,
				AA80EC67256C4691007083E7 /* BrowserTab.storyboard in Resources */,
				4B0511C1262CAA5A00F6079C /* PrivacySecurityPreferencesTableCellView.xib in Resources */,
				4B0511D0262CAA5A00F6079C /* AppearancePreferencesTableCellView.xib in Resources */,
				4B6160F725B157BB007DE5B2 /* contentblocker.js in Resources */,
			);
			runOnlyForDeploymentPostprocessing = 0;
		};
		AA585D8E248FD31400E9A3E2 /* Resources */ = {
			isa = PBXResourcesBuildPhase;
			buildActionMask = 2147483647;
			files = (
			);
			runOnlyForDeploymentPostprocessing = 0;
		};
/* End PBXResourcesBuildPhase section */

/* Begin PBXShellScriptBuildPhase section */
		AA8EDF2824925E940071C2E8 /* Swift Lint */ = {
			isa = PBXShellScriptBuildPhase;
			buildActionMask = 2147483647;
			files = (
			);
			inputFileListPaths = (
			);
			inputPaths = (
			);
			name = "Swift Lint";
			outputFileListPaths = (
			);
			outputPaths = (
			);
			runOnlyForDeploymentPostprocessing = 0;
			shellPath = /bin/sh;
			shellScript = "if which swiftlint >/dev/null; then\n   if [ ! -z \"$BITRISE_PROJECT_PATH\" ] || [ \"$CONFIGURATION\" = \"Release\" ]; then\n       swiftlint lint --strict\n       if [ $? -ne 0 ]; then\n           echo \"error: SwiftLint validation failed.\"\n           exit 1\n       fi\n   else\n       swiftlint lint\n   fi\nelse\n   echo \"error: SwiftLint not installed. Install using \\`brew install swiftlint\\`\"\n   exit 1\nfi\n";
		};
/* End PBXShellScriptBuildPhase section */

/* Begin PBXSourcesBuildPhase section */
		4B1AD89925FC27E200261379 /* Sources */ = {
			isa = PBXSourcesBuildPhase;
			buildActionMask = 2147483647;
			files = (
				4B1AD8E225FC390B00261379 /* EncryptionMocks.swift in Sources */,
				4B1AD91725FC46FB00261379 /* CoreDataEncryptionTests.swift in Sources */,
				4B1AD92125FC474E00261379 /* CoreDataEncryptionTesting.xcdatamodeld in Sources */,
				4B1AD8D525FC38DD00261379 /* EncryptionKeyStoreTests.swift in Sources */,
			);
			runOnlyForDeploymentPostprocessing = 0;
		};
		AA585D7A248FD31100E9A3E2 /* Sources */ = {
			isa = PBXSourcesBuildPhase;
			buildActionMask = 2147483647;
			files = (
				AAA0CC572539EBC90079BC96 /* FaviconUserScript.swift in Sources */,
				B6A9E45A261460350067D1B9 /* ApiRequestError.swift in Sources */,
				85799C1825DEBB3F0007EC87 /* Logging.swift in Sources */,
				AA86490C24D3494C001BABEE /* GradientView.swift in Sources */,
				B684590825C9027900DC17B6 /* AppStateChangedPublisher.swift in Sources */,
				AA80EC54256BE3BC007083E7 /* UserText.swift in Sources */,
				4B0511C4262CAA5A00F6079C /* PreferencesSidebarViewController.swift in Sources */,
				14505A08256084EF00272CC6 /* UserAgent.swift in Sources */,
				AA7412BD24D2BEEE00D22FE0 /* MainWindow.swift in Sources */,
				4B6160FF25B15BB1007DE5B2 /* ContentBlockerRulesManager.swift in Sources */,
				AA5C8F5E2590EEE800748EB7 /* NSPointExtension.swift in Sources */,
				AA6EF9AD25066F42004754E6 /* WindowsManager.swift in Sources */,
				B68458CD25C7EB9000DC17B6 /* WKWebViewConfigurationExtensions.swift in Sources */,
				4B0511BE262CAA5A00F6079C /* DownloadPreferences.swift in Sources */,
				4B0511BC262CAA5A00F6079C /* AppearancePreferences.swift in Sources */,
				4BB88B5025B7BA2B006F6B06 /* TabInstrumentation.swift in Sources */,
				4B677437255DBEB800025BD8 /* HTTPSUpgrade.swift in Sources */,
				85D33F1225C82EB3002B91A6 /* ConfigurationManager.swift in Sources */,
				B6A9E48426146AAB0067D1B9 /* PixelParameters.swift in Sources */,
				B633C86D25E797D800E4B352 /* UserScriptsManager.swift in Sources */,
				4B0511BF262CAA5A00F6079C /* PreferenceSections.swift in Sources */,
				1430DFF524D0580F00B8978C /* TabBarViewController.swift in Sources */,
				4B6160DD25B152C5007DE5B2 /* ContentBlockerRulesUserScript.swift in Sources */,
				85AC3B3525DA82A600C7D2AA /* DataTaskProviding.swift in Sources */,
				4BA1A6B3258B080A00F6F690 /* EncryptionKeyGeneration.swift in Sources */,
				AABEE6A524AA0A7F0043105B /* SuggestionViewController.swift in Sources */,
				85AC3AF725D5DBFD00C7D2AA /* DataExtension.swift in Sources */,
				85480FCF25D1AA22009424E3 /* ConfigurationStoring.swift in Sources */,
				4BB88B4A25B7B690006F6B06 /* SequenceExtensions.swift in Sources */,
				AAA0CC3C25337FAB0079BC96 /* WKBackForwardListItemViewModel.swift in Sources */,
				AAE71E3125F7855400D74437 /* HomepageViewController.swift in Sources */,
				4BB88B4525B7B55C006F6B06 /* DebugUserScript.swift in Sources */,
				4B65027A25E5F2B10054432E /* DefaultBrowserPromptView.swift in Sources */,
				4B0511BB262CAA5A00F6079C /* DefaultBrowserPreferences.swift in Sources */,
				4B0511CA262CAA5A00F6079C /* FireproofDomainsViewController.swift in Sources */,
				8556A602256BDDD30092FA9D /* HTML5DownloadUserScript.swift in Sources */,
				AA4D700725545EF800C3411E /* UrlEventListener.swift in Sources */,
				AA92127725ADA07900600CD4 /* WKWebViewExtension.swift in Sources */,
				B6A9E499261474120067D1B9 /* TimedPixel.swift in Sources */,
				B6AAAC24260328950029438D /* ProgressView.swift in Sources */,
				856C98A6256EB59600A22F1F /* MenuItemSelectors.swift in Sources */,
				AAFCB37F25E545D400859DD4 /* PublisherExtension.swift in Sources */,
				B684592225C93BE000DC17B6 /* Publisher.asVoid.swift in Sources */,
				AAA0CC33252F181A0079BC96 /* NavigationButtonMenuDelegate.swift in Sources */,
				AA512D1424D99D9800230283 /* FaviconService.swift in Sources */,
				AABEE6AB24ACA0F90043105B /* SuggestionTableRowView.swift in Sources */,
				4B0511CB262CAA5A00F6079C /* DownloadPreferencesTableCellView.swift in Sources */,
				AAC5E4D025D6A709007F5990 /* Bookmark.swift in Sources */,
				856C98DA2570149800A22F1F /* FileDownloadTask.swift in Sources */,
				AA5D6DAC24A340F700C6FBCE /* WebViewStateObserver.swift in Sources */,
				4B0511CD262CAA5A00F6079C /* DefaultBrowserTableCellView.swift in Sources */,
				B6AAAC2D260330580029438D /* PublishedAfter.swift in Sources */,
				85C6A29625CC1FFD00EEB5F1 /* UserDefaultsWrapper.swift in Sources */,
				B6A9E4A3261475C70067D1B9 /* AppUsageActivityMonitor.swift in Sources */,
				4BA1A6A0258B079600F6F690 /* DataEncryption.swift in Sources */,
				AABEE6AF24AD22B90043105B /* AddressBarTextField.swift in Sources */,
				AA68C3D32490ED62001B8783 /* NavigationBarViewController.swift in Sources */,
				AA585DAF2490E6E600E9A3E2 /* MainViewController.swift in Sources */,
				AABEE69A24A902A90043105B /* SuggestionContainerViewModel.swift in Sources */,
				B657841F25FA497600D8DB33 /* NSException+Catch.swift in Sources */,
				AA4FF40C2624751A004E2377 /* GrammarCheckEnabler.swift in Sources */,
				AA6820E425502F19005ED0D5 /* WebsiteDataStore.swift in Sources */,
				85D438B6256E7C9E00F3BAF8 /* ContextMenuUserScript.swift in Sources */,
				4BA1A6BD258B082300F6F690 /* EncryptionKeyStore.swift in Sources */,
				B6DA44082616B30600DD1EC2 /* PixelDataModel.xcdatamodeld in Sources */,
				AAC5E4F125D6BF10007F5990 /* AddressBarButton.swift in Sources */,
				B6D7A2EE25D2418B002B2AE1 /* ShadowView.swift in Sources */,
				AA88D14B252A557100980B4E /* URLRequestExtension.swift in Sources */,
				B6A9E4612614608B0067D1B9 /* AppVersion.swift in Sources */,
				856C98DF257014BD00A22F1F /* FileDownloadManager.swift in Sources */,
				85480FBB25D181CB009424E3 /* ConfigurationDownloading.swift in Sources */,
				AA2E423424C8A2270048C0D5 /* ColorView.swift in Sources */,
				AAECA42024EEA4AC00EFA63A /* IndexPathExtension.swift in Sources */,
				AA5C8F632591021700748EB7 /* NSApplicationExtension.swift in Sources */,
				AA9E9A5625A3AE8400D1959D /* NSWindowExtension.swift in Sources */,
				4B0511C9262CAA5A00F6079C /* RoundedSelectionRowView.swift in Sources */,
				AAC5E4C725D6A6E8007F5990 /* BookmarkPopover.swift in Sources */,
				4B677450255DBFA300025BD8 /* HashExtension.swift in Sources */,
				4B0511BD262CAA5A00F6079C /* PrivacySecurityPreferences.swift in Sources */,
				AA9FF95F24A1FB690039E328 /* TabCollectionViewModel.swift in Sources */,
				AAC5E4D125D6A709007F5990 /* BookmarkManager.swift in Sources */,
				AA5C8F59258FE21F00748EB7 /* NSTextFieldExtension.swift in Sources */,
				4B02198925E05FAC00ED7DEA /* FireproofingURLExtensions.swift in Sources */,
				4BA1A6A5258B07DF00F6F690 /* EncryptedValueTransformer.swift in Sources */,
				AA6EF9B525081B4C004754E6 /* MainMenuActions.swift in Sources */,
				B63D466925BEB6C200874977 /* WKWebView+SessionState.swift in Sources */,
				85E11C2F25E7DC7E00974CAF /* ExternalURLHandler.swift in Sources */,
				85A0116925AF1D8900FA6A0C /* FindInPageViewController.swift in Sources */,
				AA6FFB4424DC33320028F4D0 /* NSViewExtension.swift in Sources */,
				AA4BBA3B25C58FA200C4FB0F /* MainMenu.swift in Sources */,
				AA585D84248FD31100E9A3E2 /* BrowserTabViewController.swift in Sources */,
				B6A9E48926146ABF0067D1B9 /* PixelCounter.swift in Sources */,
				B63D467A25BFC3E100874977 /* NSCoderExtensions.swift in Sources */,
				B6A5A27125B9377300AA7ADA /* StatePersistenceService.swift in Sources */,
				B68458B025C7E76A00DC17B6 /* WindowManager+StateRestoration.swift in Sources */,
				B68458C525C7EA0C00DC17B6 /* TabCollection+NSSecureCoding.swift in Sources */,
				4BB88B5B25B7BA50006F6B06 /* Instruments.swift in Sources */,
				4B0511E2262CAA8600F6079C /* NSViewControllerExtension.swift in Sources */,
				F44C130225C2DA0400426E3E /* NSAppearanceExtension.swift in Sources */,
				4BA1A6B8258B081600F6F690 /* EncryptionKeyStoring.swift in Sources */,
				B65783E725F8AAFB00D8DB33 /* String+Punycode.swift in Sources */,
				B657841A25FA484B00D8DB33 /* NSException+Catch.m in Sources */,
				B684592F25C93FBF00DC17B6 /* AppStateRestorationManager.swift in Sources */,
				AAA892EA250A4CEF005B37B2 /* WindowControllersManager.swift in Sources */,
				AAC5E4C825D6A6E8007F5990 /* BookmarkPopoverViewController.swift in Sources */,
				AABEE6A924AB4B910043105B /* SuggestionTableCellView.swift in Sources */,
				AA6820F125503DA9005ED0D5 /* FireViewModel.swift in Sources */,
				AAA0CC6A253CC43C0079BC96 /* WKUserContentControllerExtension.swift in Sources */,
				B6A9E45C261460350067D1B9 /* APIRequest.swift in Sources */,
				AA9FF95D24A1FA1C0039E328 /* TabCollection.swift in Sources */,
				85A0118225AF60E700FA6A0C /* FindInPageModel.swift in Sources */,
				B6DA44022616B28300DD1EC2 /* PixelDataStore.swift in Sources */,
				B6A9E45326142B070067D1B9 /* Pixel.swift in Sources */,
				B6A9E47726146A570067D1B9 /* PixelEvent.swift in Sources */,
				85799C3425DFCD1B0007EC87 /* TrackerRadarManager.swift in Sources */,
				AA86490E24D49B54001BABEE /* TabLoadingView.swift in Sources */,
				AA2CB1352587C29500AA6FBE /* TabBarFooter.swift in Sources */,
				4B0511C2262CAA5A00F6079C /* PreferencesAboutViewController.swift in Sources */,
				14D9B90224F91316000D4D13 /* FocusRingView.swift in Sources */,
				AA92126F25ACCB1100600CD4 /* ErrorExtension.swift in Sources */,
				B6A9E47026146A250067D1B9 /* DateExtension.swift in Sources */,
				AAA8E8C124EACA700055E685 /* MouseOverView.swift in Sources */,
				AAE8B110258A456C00E81239 /* TooltipViewController.swift in Sources */,
				85AC3B0525D6B1D800C7D2AA /* ScriptSourceProviding.swift in Sources */,
				4B02198E25E05FAC00ED7DEA /* LoginDetectionService.swift in Sources */,
				AA3F895324C18AD500628DDE /* SuggestionViewModel.swift in Sources */,
				4B0511C5262CAA5A00F6079C /* PrivacySecurityPreferencesTableCellView.swift in Sources */,
				4B677431255DBEB800025BD8 /* BloomFilterWrapper.mm in Sources */,
				4B0511C8262CAA5A00F6079C /* PreferencesListViewController.swift in Sources */,
				B684592725C93C0500DC17B6 /* Publishers.NestedObjectChanges.swift in Sources */,
				85A011EA25B4D4CA00FA6A0C /* FindInPageUserScript.swift in Sources */,
				AA9FF95B24A1EFC20039E328 /* TabViewModel.swift in Sources */,
				AA9E9A5E25A4867200D1959D /* TabDragAndDropManager.swift in Sources */,
				B68458C025C7E9E000DC17B6 /* TabCollectionViewModel+NSSecureCoding.swift in Sources */,
				AA8EDF2724923EC70071C2E8 /* StringExtension.swift in Sources */,
				AA72D5E325FE977F00C77619 /* AddEditFavoriteViewController.swift in Sources */,
				AA361A3624EBF0B500EEC649 /* WindowDraggingView.swift in Sources */,
				B68458B825C7E8B200DC17B6 /* Tab+NSSecureCoding.swift in Sources */,
				4B65028A25E6CBF40054432E /* NibLoadable.swift in Sources */,
				AAA0CC472533833C0079BC96 /* OptionsButtonMenu.swift in Sources */,
				4B677438255DBEB800025BD8 /* HTTPSUpgrade.xcdatamodeld in Sources */,
				4B0511E1262CAA8600F6079C /* NSOpenPanelExtensions.swift in Sources */,
				4B677434255DBEB800025BD8 /* HTTPSBloomFilterSpecification.swift in Sources */,
				AA97BF4625135DD30014931A /* ApplicationDockMenu.swift in Sources */,
				4BA1A69B258B076900F6F690 /* FileStore.swift in Sources */,
				4B0511CC262CAA5A00F6079C /* PreferencesSplitViewController.swift in Sources */,
				AAFCB37A25E5403A00859DD4 /* BurnButton.swift in Sources */,
				B6A9E47F26146A800067D1B9 /* PixelArguments.swift in Sources */,
				4B677436255DBEB800025BD8 /* HTTPSExcludedDomains.swift in Sources */,
				AAC5E4DA25D6A711007F5990 /* Bookmark.xcdatamodeld in Sources */,
				AAC5E4D225D6A709007F5990 /* BookmarkList.swift in Sources */,
				4B6160E525B152FA007DE5B2 /* ContentBlockerUserScript.swift in Sources */,
				AA7412B724D1687000D22FE0 /* TabBarScrollView.swift in Sources */,
				4B0511C7262CAA5A00F6079C /* PreferenceTableCellView.swift in Sources */,
				14D9B8FB24F7E089000D4D13 /* AddressBarViewController.swift in Sources */,
				4B051207262CD24400F6079C /* NSImageViewExtension.swift in Sources */,
				AAC82C60258B6CB5009B6B42 /* TooltipWindowController.swift in Sources */,
				AAC5E4E425D6BA9C007F5990 /* NSSizeExtension.swift in Sources */,
				AAA8E8BF24EA8A0A0055E685 /* MouseOverButton.swift in Sources */,
				AA6820EB25503D6A005ED0D5 /* Fire.swift in Sources */,
				B6AAAC3E26048F690029438D /* RandomAccessCollectionExtension.swift in Sources */,
				8556A60E256C15DD0092FA9D /* FileDownload.swift in Sources */,
				AA585D82248FD31100E9A3E2 /* AppDelegate.swift in Sources */,
				AA72D5F025FEA49900C77619 /* AddEditFavoriteWindow.swift in Sources */,
				1456D6E124EFCBC300775049 /* TabBarCollectionView.swift in Sources */,
				4B0511D8262CAA7000F6079C /* PaddedImageButton.swift in Sources */,
				AABEE69C24A902BB0043105B /* SuggestionContainer.swift in Sources */,
				B6A9E46B2614618A0067D1B9 /* OperatingSystemVersionExtension.swift in Sources */,
				85AC3AEF25D5CE9800C7D2AA /* UserScripts.swift in Sources */,
				4B677439255DBEB800025BD8 /* HTTPSUpgradeStore.swift in Sources */,
				4B02199325E060C600ED7DEA /* LoginDetectionUserScript.swift in Sources */,
				AAB549DF25DAB8F80058460B /* BookmarkViewModel.swift in Sources */,
				F41D174125CB131900472416 /* NSColorExtension.swift in Sources */,
				4B02198D25E05FAC00ED7DEA /* UndoFireproofingViewController.swift in Sources */,
				AAE71E3725F7869300D74437 /* HomepageCollectionViewItem.swift in Sources */,
				AAC5E4F625D6BF2C007F5990 /* AddressBarButtonsViewController.swift in Sources */,
				853014D625E671A000FB8205 /* PageObserverUserScript.swift in Sources */,
				B6A9E45B261460350067D1B9 /* APIHeaders.swift in Sources */,
				AA6EF9B3250785D5004754E6 /* NSMenuExtension.swift in Sources */,
				AA7412B524D1536B00D22FE0 /* MainWindowController.swift in Sources */,
				4B0511CF262CAA5A00F6079C /* AppearancePreferencesTableCellView.swift in Sources */,
				AA9FF95924A1ECF20039E328 /* Tab.swift in Sources */,
				B63D467125BFA6C100874977 /* DispatchQueueExtensions.swift in Sources */,
				AA6FFB4624DC3B5A0028F4D0 /* WebView.swift in Sources */,
				AA7412B224D0B3AC00D22FE0 /* TabBarViewItem.swift in Sources */,
				856C98D52570116900A22F1F /* NSWindow+Toast.swift in Sources */,
				4B02198B25E05FAC00ED7DEA /* FireproofInfoViewController.swift in Sources */,
				AA8EDF2424923E980071C2E8 /* URLExtension.swift in Sources */,
				4B67744B255DBF3A00025BD8 /* BloomFilter.cpp in Sources */,
				4B02198A25E05FAC00ED7DEA /* FireproofDomains.swift in Sources */,
				4B677442255DBEEA00025BD8 /* Database.swift in Sources */,
				AAF7D3862567CED500998667 /* WebViewConfiguration.swift in Sources */,
				AA4E633A25E79C0A00134434 /* MouseClickView.swift in Sources */,
				4B6160ED25B15417007DE5B2 /* DetectedTracker.swift in Sources */,
				B61F015525EDD5A700ABB5A3 /* UserContentController.swift in Sources */,
				AAC5E4D925D6A711007F5990 /* BookmarkStore.swift in Sources */,
				AA72D5FE25FFF94E00C77619 /* NSMenuItemExtension.swift in Sources */,
				4BA1A6C2258B0A1300F6F690 /* ContiguousBytesExtension.swift in Sources */,
			);
			runOnlyForDeploymentPostprocessing = 0;
		};
		AA585D8C248FD31400E9A3E2 /* Sources */ = {
			isa = PBXSourcesBuildPhase;
			buildActionMask = 2147483647;
			files = (
				142879DA24CE1179005419BB /* SuggestionViewModelTests.swift in Sources */,
				B6DA44232616CABC00DD1EC2 /* PixelArgumentsTests.swift in Sources */,
				85F1B0C925EF9759004792B6 /* URLEventListenerTests.swift in Sources */,
				B6A5A27925B93FFF00AA7ADA /* StateRestorationManagerTests.swift in Sources */,
				4B0219A825E0646500ED7DEA /* WebsiteDataStoreTests.swift in Sources */,
				AAC9C01E24CB6BEB00AD1325 /* TabCollectionViewModelTests.swift in Sources */,
				85E11C3725E7F1E100974CAF /* ExternalURLHandlerTests.swift in Sources */,
				4B02199B25E063DE00ED7DEA /* LoginDetectionServiceTests.swift in Sources */,
				B6DA44282616CAE000DD1EC2 /* AppUsageActivityMonitorTests.swift in Sources */,
				AAC9C01724CAFBDC00AD1325 /* TabCollectionTests.swift in Sources */,
				4B82E9B925B6A05800656FE7 /* DetectedTrackerTests.swift in Sources */,
				4BA1A6DE258C100A00F6F690 /* FileStoreTests.swift in Sources */,
				4B0511F0262CAEC900F6079C /* AppearancePreferencesTests.swift in Sources */,
				AAC9C01C24CB594C00AD1325 /* TabViewModelTests.swift in Sources */,
				B6DA441E2616C84600DD1EC2 /* PixelStoreMock.swift in Sources */,
				4B11060525903E570039B979 /* CoreDataEncryptionTesting.xcdatamodeld in Sources */,
				8546DE6225C03056000CA5E1 /* UserAgentTests.swift in Sources */,
				4B82E9C125B6A1CD00656FE7 /* TrackerRadarManagerTests.swift in Sources */,
				85AC3B4925DAC9BD00C7D2AA /* ConfigurationStorageTests.swift in Sources */,
				AA652CDB25DDAB32009059CC /* BookmarkStoreMock.swift in Sources */,
				B62EB47C25BAD3BB005745C6 /* WKWebViewSessionDataTests.swift in Sources */,
				B6A5A2A025B96E8300AA7ADA /* AppStateChangePublisherTests.swift in Sources */,
				4B02199C25E063DE00ED7DEA /* FireproofDomainsTests.swift in Sources */,
				B65783EC25F8AB9300D8DB33 /* String+PunycodeTests.swift in Sources */,
				AA0F3DB7261A566C0077F2D9 /* SuggestionLoadingMock.swift in Sources */,
				142879DC24CE1185005419BB /* SuggestionContainerViewModelTests.swift in Sources */,
				AA652CD325DDA6E9009059CC /* LocalBookmarkManagerTests.swift in Sources */,
				AAE39D1B24F44885008EF28B /* TabCollectionViewModelDelegateMock.swift in Sources */,
				AA9C363025518CA9004B1BA3 /* FireTests.swift in Sources */,
				AA63745424C9BF9A00AB2AC4 /* SuggestionContainerTests.swift in Sources */,
				AAC9C01524CAFBCE00AD1325 /* TabTests.swift in Sources */,
				4BA1A6D9258C0CB300F6F690 /* DataEncryptionTests.swift in Sources */,
				B6A5A27E25B9403E00AA7ADA /* FileStoreMock.swift in Sources */,
				B6AE74342609AFCE005B9B1A /* ProgressEstimationTests.swift in Sources */,
				4BA1A6FE258C5C1300F6F690 /* EncryptedValueTransformerTests.swift in Sources */,
				85F69B3C25EDE81F00978E59 /* URLExtensionTests.swift in Sources */,
				B6DA44112616C0FC00DD1EC2 /* PixelTests.swift in Sources */,
				AA652CCE25DD9071009059CC /* BookmarkListTests.swift in Sources */,
				B6A5A2A825BAA35500AA7ADA /* WindowManagerStateRestorationTests.swift in Sources */,
				B61F012325ECBAE400ABB5A3 /* UserScriptsTest.swift in Sources */,
				4B11060A25903EAC0039B979 /* CoreDataEncryptionTests.swift in Sources */,
				8553FF52257523760029327F /* FileDownloadTests.swift in Sources */,
				AABAF59C260A7D130085060C /* FaviconServiceMock.swift in Sources */,
				4BA1A6E6258C270800F6F690 /* EncryptionKeyGeneratorTests.swift in Sources */,
				B61F012B25ECBB1700ABB5A3 /* UserScriptsManagerTests.swift in Sources */,
				85AC3B1725D9BC1A00C7D2AA /* ConfigurationDownloaderTests.swift in Sources */,
				4B0511E7262CAB3700F6079C /* UserDefaultsWrapperUtilities.swift in Sources */,
				4BA1A6F6258C4F9600F6F690 /* EncryptionMocks.swift in Sources */,
				4B02199D25E063DE00ED7DEA /* FireproofingURLExtensionsTests.swift in Sources */,
				4B0511F8262CB20F00F6079C /* DownloadPreferencesTests.swift in Sources */,
				AA9C362825518C44004B1BA3 /* WebsiteDataStoreMock.swift in Sources */,
				AA652CB125DD825B009059CC /* LocalBookmarkStoreTests.swift in Sources */,
				AA652CC925DD8981009059CC /* Bookmark.xcdatamodeld in Sources */,
			);
			runOnlyForDeploymentPostprocessing = 0;
		};
/* End PBXSourcesBuildPhase section */

/* Begin PBXTargetDependency section */
		4B1AD8A325FC27E200261379 /* PBXTargetDependency */ = {
			isa = PBXTargetDependency;
			target = AA585D7D248FD31100E9A3E2 /* DuckDuckGo Privacy Browser */;
			targetProxy = 4B1AD8A225FC27E200261379 /* PBXContainerItemProxy */;
		};
		AA585D92248FD31400E9A3E2 /* PBXTargetDependency */ = {
			isa = PBXTargetDependency;
			target = AA585D7D248FD31100E9A3E2 /* DuckDuckGo Privacy Browser */;
			targetProxy = AA585D91248FD31400E9A3E2 /* PBXContainerItemProxy */;
		};
/* End PBXTargetDependency section */

/* Begin PBXVariantGroup section */
		AA585D87248FD31400E9A3E2 /* Main.storyboard */ = {
			isa = PBXVariantGroup;
			children = (
				AA585D88248FD31400E9A3E2 /* Base */,
			);
			name = Main.storyboard;
			sourceTree = "<group>";
		};
		AA80EC69256C4691007083E7 /* BrowserTab.storyboard */ = {
			isa = PBXVariantGroup;
			children = (
				AA80EC68256C4691007083E7 /* Base */,
			);
			name = BrowserTab.storyboard;
			sourceTree = "<group>";
		};
		AA80EC6F256C469C007083E7 /* NavigationBar.storyboard */ = {
			isa = PBXVariantGroup;
			children = (
				AA80EC6E256C469C007083E7 /* Base */,
			);
			name = NavigationBar.storyboard;
			sourceTree = "<group>";
		};
		AA80EC75256C46A2007083E7 /* Suggestion.storyboard */ = {
			isa = PBXVariantGroup;
			children = (
				AA80EC74256C46A2007083E7 /* Base */,
			);
			name = Suggestion.storyboard;
			sourceTree = "<group>";
		};
		AA80EC7B256C46AA007083E7 /* TabBar.storyboard */ = {
			isa = PBXVariantGroup;
			children = (
				AA80EC7A256C46AA007083E7 /* Base */,
			);
			name = TabBar.storyboard;
			sourceTree = "<group>";
		};
		AA80EC8B256C49B8007083E7 /* Localizable.strings */ = {
			isa = PBXVariantGroup;
			children = (
				AA80EC8A256C49B8007083E7 /* en */,
			);
			name = Localizable.strings;
			sourceTree = "<group>";
		};
		AA80EC91256C49BC007083E7 /* Localizable.stringsdict */ = {
			isa = PBXVariantGroup;
			children = (
				AA80EC90256C49BC007083E7 /* en */,
			);
			name = Localizable.stringsdict;
			sourceTree = "<group>";
		};
/* End PBXVariantGroup section */

/* Begin XCBuildConfiguration section */
		4B1AD8A425FC27E200261379 /* Debug */ = {
			isa = XCBuildConfiguration;
			buildSettings = {
				BUNDLE_LOADER = "$(TEST_HOST)";
				CODE_SIGN_STYLE = Automatic;
				COMBINE_HIDPI_IMAGES = YES;
				DEVELOPMENT_TEAM = HKE973VLUW;
				INFOPLIST_FILE = "Integration Tests/Info.plist";
				LD_RUNPATH_SEARCH_PATHS = (
					"$(inherited)",
					"@executable_path/../Frameworks",
					"@loader_path/../Frameworks",
				);
				MACOSX_DEPLOYMENT_TARGET = 11.1;
				PRODUCT_BUNDLE_IDENTIFIER = "com.duckduckgo.Integration-Tests";
				PRODUCT_NAME = "$(TARGET_NAME)";
				SWIFT_VERSION = 5.0;
				TEST_HOST = "$(BUILT_PRODUCTS_DIR)/DuckDuckGo Privacy Browser.app/Contents/MacOS/DuckDuckGo Privacy Browser";
			};
			name = Debug;
		};
		4B1AD8A525FC27E200261379 /* Release */ = {
			isa = XCBuildConfiguration;
			buildSettings = {
				BUNDLE_LOADER = "$(TEST_HOST)";
				CODE_SIGN_STYLE = Automatic;
				COMBINE_HIDPI_IMAGES = YES;
				DEVELOPMENT_TEAM = HKE973VLUW;
				INFOPLIST_FILE = "Integration Tests/Info.plist";
				LD_RUNPATH_SEARCH_PATHS = (
					"$(inherited)",
					"@executable_path/../Frameworks",
					"@loader_path/../Frameworks",
				);
				MACOSX_DEPLOYMENT_TARGET = 11.1;
				PRODUCT_BUNDLE_IDENTIFIER = "com.duckduckgo.Integration-Tests";
				PRODUCT_NAME = "$(TARGET_NAME)";
				SWIFT_VERSION = 5.0;
				TEST_HOST = "$(BUILT_PRODUCTS_DIR)/DuckDuckGo Privacy Browser.app/Contents/MacOS/DuckDuckGo Privacy Browser";
			};
			name = Release;
		};
		4B1AD8B025FC322600261379 /* CI */ = {
			isa = XCBuildConfiguration;
			buildSettings = {
				ALWAYS_SEARCH_USER_PATHS = NO;
				CLANG_ANALYZER_NONNULL = YES;
				CLANG_ANALYZER_NUMBER_OBJECT_CONVERSION = YES_AGGRESSIVE;
				CLANG_CXX_LANGUAGE_STANDARD = "gnu++14";
				CLANG_CXX_LIBRARY = "libc++";
				CLANG_ENABLE_MODULES = YES;
				CLANG_ENABLE_OBJC_ARC = YES;
				CLANG_ENABLE_OBJC_WEAK = YES;
				CLANG_WARN_BLOCK_CAPTURE_AUTORELEASING = YES;
				CLANG_WARN_BOOL_CONVERSION = YES;
				CLANG_WARN_COMMA = YES;
				CLANG_WARN_CONSTANT_CONVERSION = YES;
				CLANG_WARN_DEPRECATED_OBJC_IMPLEMENTATIONS = YES;
				CLANG_WARN_DIRECT_OBJC_ISA_USAGE = YES_ERROR;
				CLANG_WARN_DOCUMENTATION_COMMENTS = YES;
				CLANG_WARN_EMPTY_BODY = YES;
				CLANG_WARN_ENUM_CONVERSION = YES;
				CLANG_WARN_INFINITE_RECURSION = YES;
				CLANG_WARN_INT_CONVERSION = YES;
				CLANG_WARN_NON_LITERAL_NULL_CONVERSION = YES;
				CLANG_WARN_OBJC_IMPLICIT_RETAIN_SELF = YES;
				CLANG_WARN_OBJC_LITERAL_CONVERSION = YES;
				CLANG_WARN_OBJC_ROOT_CLASS = YES_ERROR;
				CLANG_WARN_QUOTED_INCLUDE_IN_FRAMEWORK_HEADER = YES;
				CLANG_WARN_RANGE_LOOP_ANALYSIS = YES;
				CLANG_WARN_STRICT_PROTOTYPES = YES;
				CLANG_WARN_SUSPICIOUS_MOVE = YES;
				CLANG_WARN_UNGUARDED_AVAILABILITY = YES_AGGRESSIVE;
				CLANG_WARN_UNREACHABLE_CODE = YES;
				CLANG_WARN__DUPLICATE_METHOD_MATCH = YES;
				COPY_PHASE_STRIP = NO;
				DEBUG_INFORMATION_FORMAT = dwarf;
				ENABLE_STRICT_OBJC_MSGSEND = YES;
				ENABLE_TESTABILITY = YES;
				GCC_C_LANGUAGE_STANDARD = gnu11;
				GCC_DYNAMIC_NO_PIC = NO;
				GCC_NO_COMMON_BLOCKS = YES;
				GCC_OPTIMIZATION_LEVEL = 0;
				GCC_PREPROCESSOR_DEFINITIONS = (
					"DEBUG=1",
					"CI=1",
					"$(inherited)",
				);
				GCC_WARN_64_TO_32_BIT_CONVERSION = YES;
				GCC_WARN_ABOUT_RETURN_TYPE = YES_ERROR;
				GCC_WARN_UNDECLARED_SELECTOR = YES;
				GCC_WARN_UNINITIALIZED_AUTOS = YES_AGGRESSIVE;
				GCC_WARN_UNUSED_FUNCTION = YES;
				GCC_WARN_UNUSED_VARIABLE = YES;
				MACOSX_DEPLOYMENT_TARGET = 10.15;
				MTL_ENABLE_DEBUG_INFO = INCLUDE_SOURCE;
				MTL_FAST_MATH = YES;
				ONLY_ACTIVE_ARCH = YES;
				SDKROOT = macosx;
				SWIFT_ACTIVE_COMPILATION_CONDITIONS = "DEBUG CI";
				SWIFT_OPTIMIZATION_LEVEL = "-Onone";
			};
			name = CI;
		};
		4B1AD8B125FC322600261379 /* CI */ = {
			isa = XCBuildConfiguration;
			buildSettings = {
				ASSETCATALOG_COMPILER_APPICON_NAME = "AppIcon - Debug";
				CLANG_ANALYZER_LOCALIZABILITY_EMPTY_CONTEXT = YES;
				CLANG_ANALYZER_LOCALIZABILITY_NONLOCALIZED = YES;
				CODE_SIGN_ENTITLEMENTS = "";
				CODE_SIGN_IDENTITY = "";
				CODE_SIGN_STYLE = Manual;
				COMBINE_HIDPI_IMAGES = YES;
				DEVELOPMENT_TEAM = "";
				ENABLE_HARDENED_RUNTIME = YES;
				INFOPLIST_FILE = DuckDuckGo/Info.plist;
				LD_RUNPATH_SEARCH_PATHS = (
					"$(inherited)",
					"@executable_path/../Frameworks",
				);
				MARKETING_VERSION = 0.6.14;
				PRODUCT_BUNDLE_IDENTIFIER = com.duckduckgo.macos.browser.debug;
				PRODUCT_NAME = "$(TARGET_NAME)";
				PROVISIONING_PROFILE_SPECIFIER = "";
				SWIFT_ACTIVE_COMPILATION_CONDITIONS = "FEEDBACK $(inherited)";
				SWIFT_OBJC_BRIDGING_HEADER = "$(SRCROOT)/DuckDuckGo/Bridging.h";
				SWIFT_VERSION = 5.0;
			};
			name = CI;
		};
		4B1AD8B225FC322600261379 /* CI */ = {
			isa = XCBuildConfiguration;
			buildSettings = {
				ALWAYS_EMBED_SWIFT_STANDARD_LIBRARIES = YES;
				BUNDLE_LOADER = "$(TEST_HOST)";
				CODE_SIGN_IDENTITY = "-";
				CODE_SIGN_STYLE = Automatic;
				COMBINE_HIDPI_IMAGES = YES;
				DEVELOPMENT_TEAM = "";
				INFOPLIST_FILE = "Unit Tests/Info.plist";
				LD_RUNPATH_SEARCH_PATHS = (
					"$(inherited)",
					"@executable_path/../Frameworks",
					"@loader_path/../Frameworks",
				);
				MACOSX_DEPLOYMENT_TARGET = 10.15;
				PRODUCT_BUNDLE_IDENTIFIER = com.duckduckgo.macos.browser.DuckDuckGoTests;
				PRODUCT_NAME = "$(TARGET_NAME)";
				PROVISIONING_PROFILE_SPECIFIER = "";
				SWIFT_VERSION = 5.0;
				TEST_HOST = "$(BUILT_PRODUCTS_DIR)/DuckDuckGo Privacy Browser.app/Contents/MacOS/DuckDuckGo Privacy Browser";
			};
			name = CI;
		};
		4B1AD8B325FC322600261379 /* CI */ = {
			isa = XCBuildConfiguration;
			buildSettings = {
				BUNDLE_LOADER = "$(TEST_HOST)";
				CODE_SIGN_STYLE = Automatic;
				COMBINE_HIDPI_IMAGES = YES;
				DEVELOPMENT_TEAM = HKE973VLUW;
				INFOPLIST_FILE = "Integration Tests/Info.plist";
				LD_RUNPATH_SEARCH_PATHS = (
					"$(inherited)",
					"@executable_path/../Frameworks",
					"@loader_path/../Frameworks",
				);
				MACOSX_DEPLOYMENT_TARGET = 11.1;
				PRODUCT_BUNDLE_IDENTIFIER = "com.duckduckgo.Integration-Tests";
				PRODUCT_NAME = "$(TARGET_NAME)";
				SWIFT_VERSION = 5.0;
				TEST_HOST = "$(BUILT_PRODUCTS_DIR)/DuckDuckGo Privacy Browser.app/Contents/MacOS/DuckDuckGo Privacy Browser";
			};
			name = CI;
		};
		AA585DA2248FD31500E9A3E2 /* Debug */ = {
			isa = XCBuildConfiguration;
			buildSettings = {
				ALWAYS_SEARCH_USER_PATHS = NO;
				CLANG_ANALYZER_NONNULL = YES;
				CLANG_ANALYZER_NUMBER_OBJECT_CONVERSION = YES_AGGRESSIVE;
				CLANG_CXX_LANGUAGE_STANDARD = "gnu++14";
				CLANG_CXX_LIBRARY = "libc++";
				CLANG_ENABLE_MODULES = YES;
				CLANG_ENABLE_OBJC_ARC = YES;
				CLANG_ENABLE_OBJC_WEAK = YES;
				CLANG_WARN_BLOCK_CAPTURE_AUTORELEASING = YES;
				CLANG_WARN_BOOL_CONVERSION = YES;
				CLANG_WARN_COMMA = YES;
				CLANG_WARN_CONSTANT_CONVERSION = YES;
				CLANG_WARN_DEPRECATED_OBJC_IMPLEMENTATIONS = YES;
				CLANG_WARN_DIRECT_OBJC_ISA_USAGE = YES_ERROR;
				CLANG_WARN_DOCUMENTATION_COMMENTS = YES;
				CLANG_WARN_EMPTY_BODY = YES;
				CLANG_WARN_ENUM_CONVERSION = YES;
				CLANG_WARN_INFINITE_RECURSION = YES;
				CLANG_WARN_INT_CONVERSION = YES;
				CLANG_WARN_NON_LITERAL_NULL_CONVERSION = YES;
				CLANG_WARN_OBJC_IMPLICIT_RETAIN_SELF = YES;
				CLANG_WARN_OBJC_LITERAL_CONVERSION = YES;
				CLANG_WARN_OBJC_ROOT_CLASS = YES_ERROR;
				CLANG_WARN_QUOTED_INCLUDE_IN_FRAMEWORK_HEADER = YES;
				CLANG_WARN_RANGE_LOOP_ANALYSIS = YES;
				CLANG_WARN_STRICT_PROTOTYPES = YES;
				CLANG_WARN_SUSPICIOUS_MOVE = YES;
				CLANG_WARN_UNGUARDED_AVAILABILITY = YES_AGGRESSIVE;
				CLANG_WARN_UNREACHABLE_CODE = YES;
				CLANG_WARN__DUPLICATE_METHOD_MATCH = YES;
				COPY_PHASE_STRIP = NO;
				DEBUG_INFORMATION_FORMAT = dwarf;
				ENABLE_STRICT_OBJC_MSGSEND = YES;
				ENABLE_TESTABILITY = YES;
				GCC_C_LANGUAGE_STANDARD = gnu11;
				GCC_DYNAMIC_NO_PIC = NO;
				GCC_NO_COMMON_BLOCKS = YES;
				GCC_OPTIMIZATION_LEVEL = 0;
				GCC_PREPROCESSOR_DEFINITIONS = (
					"DEBUG=1",
					"$(inherited)",
				);
				GCC_WARN_64_TO_32_BIT_CONVERSION = YES;
				GCC_WARN_ABOUT_RETURN_TYPE = YES_ERROR;
				GCC_WARN_UNDECLARED_SELECTOR = YES;
				GCC_WARN_UNINITIALIZED_AUTOS = YES_AGGRESSIVE;
				GCC_WARN_UNUSED_FUNCTION = YES;
				GCC_WARN_UNUSED_VARIABLE = YES;
				MACOSX_DEPLOYMENT_TARGET = 10.15;
				MTL_ENABLE_DEBUG_INFO = INCLUDE_SOURCE;
				MTL_FAST_MATH = YES;
				ONLY_ACTIVE_ARCH = YES;
				SDKROOT = macosx;
				SWIFT_ACTIVE_COMPILATION_CONDITIONS = DEBUG;
				SWIFT_OPTIMIZATION_LEVEL = "-Onone";
			};
			name = Debug;
		};
		AA585DA3248FD31500E9A3E2 /* Release */ = {
			isa = XCBuildConfiguration;
			buildSettings = {
				ALWAYS_SEARCH_USER_PATHS = NO;
				CLANG_ANALYZER_NONNULL = YES;
				CLANG_ANALYZER_NUMBER_OBJECT_CONVERSION = YES_AGGRESSIVE;
				CLANG_CXX_LANGUAGE_STANDARD = "gnu++14";
				CLANG_CXX_LIBRARY = "libc++";
				CLANG_ENABLE_MODULES = YES;
				CLANG_ENABLE_OBJC_ARC = YES;
				CLANG_ENABLE_OBJC_WEAK = YES;
				CLANG_WARN_BLOCK_CAPTURE_AUTORELEASING = YES;
				CLANG_WARN_BOOL_CONVERSION = YES;
				CLANG_WARN_COMMA = YES;
				CLANG_WARN_CONSTANT_CONVERSION = YES;
				CLANG_WARN_DEPRECATED_OBJC_IMPLEMENTATIONS = YES;
				CLANG_WARN_DIRECT_OBJC_ISA_USAGE = YES_ERROR;
				CLANG_WARN_DOCUMENTATION_COMMENTS = YES;
				CLANG_WARN_EMPTY_BODY = YES;
				CLANG_WARN_ENUM_CONVERSION = YES;
				CLANG_WARN_INFINITE_RECURSION = YES;
				CLANG_WARN_INT_CONVERSION = YES;
				CLANG_WARN_NON_LITERAL_NULL_CONVERSION = YES;
				CLANG_WARN_OBJC_IMPLICIT_RETAIN_SELF = YES;
				CLANG_WARN_OBJC_LITERAL_CONVERSION = YES;
				CLANG_WARN_OBJC_ROOT_CLASS = YES_ERROR;
				CLANG_WARN_QUOTED_INCLUDE_IN_FRAMEWORK_HEADER = YES;
				CLANG_WARN_RANGE_LOOP_ANALYSIS = YES;
				CLANG_WARN_STRICT_PROTOTYPES = YES;
				CLANG_WARN_SUSPICIOUS_MOVE = YES;
				CLANG_WARN_UNGUARDED_AVAILABILITY = YES_AGGRESSIVE;
				CLANG_WARN_UNREACHABLE_CODE = YES;
				CLANG_WARN__DUPLICATE_METHOD_MATCH = YES;
				COPY_PHASE_STRIP = NO;
				DEBUG_INFORMATION_FORMAT = "dwarf-with-dsym";
				ENABLE_NS_ASSERTIONS = NO;
				ENABLE_STRICT_OBJC_MSGSEND = YES;
				GCC_C_LANGUAGE_STANDARD = gnu11;
				GCC_NO_COMMON_BLOCKS = YES;
				GCC_WARN_64_TO_32_BIT_CONVERSION = YES;
				GCC_WARN_ABOUT_RETURN_TYPE = YES_ERROR;
				GCC_WARN_UNDECLARED_SELECTOR = YES;
				GCC_WARN_UNINITIALIZED_AUTOS = YES_AGGRESSIVE;
				GCC_WARN_UNUSED_FUNCTION = YES;
				GCC_WARN_UNUSED_VARIABLE = YES;
				MACOSX_DEPLOYMENT_TARGET = 10.15;
				MTL_ENABLE_DEBUG_INFO = NO;
				MTL_FAST_MATH = YES;
				SDKROOT = macosx;
				SWIFT_COMPILATION_MODE = wholemodule;
				SWIFT_OPTIMIZATION_LEVEL = "-O";
			};
			name = Release;
		};
		AA585DA5248FD31500E9A3E2 /* Debug */ = {
			isa = XCBuildConfiguration;
			buildSettings = {
				ASSETCATALOG_COMPILER_APPICON_NAME = "AppIcon - Debug";
				CLANG_ANALYZER_LOCALIZABILITY_EMPTY_CONTEXT = YES;
				CLANG_ANALYZER_LOCALIZABILITY_NONLOCALIZED = YES;
				CODE_SIGN_ENTITLEMENTS = DuckDuckGo/DuckDuckGo.entitlements;
				CODE_SIGN_IDENTITY = "Apple Development";
				CODE_SIGN_STYLE = Automatic;
				COMBINE_HIDPI_IMAGES = YES;
				DEVELOPMENT_TEAM = HKE973VLUW;
				ENABLE_HARDENED_RUNTIME = YES;
				INFOPLIST_FILE = DuckDuckGo/Info.plist;
				LD_RUNPATH_SEARCH_PATHS = (
					"$(inherited)",
					"@executable_path/../Frameworks",
				);
				MARKETING_VERSION = 0.6.14;
				PRODUCT_BUNDLE_IDENTIFIER = com.duckduckgo.macos.browser.debug;
				PRODUCT_NAME = "$(TARGET_NAME)";
				SWIFT_ACTIVE_COMPILATION_CONDITIONS = "FEEDBACK $(inherited)";
				SWIFT_OBJC_BRIDGING_HEADER = "$(SRCROOT)/DuckDuckGo/Bridging.h";
				SWIFT_VERSION = 5.0;
			};
			name = Debug;
		};
		AA585DA6248FD31500E9A3E2 /* Release */ = {
			isa = XCBuildConfiguration;
			buildSettings = {
				ASSETCATALOG_COMPILER_APPICON_NAME = AppIcon;
				CLANG_ANALYZER_LOCALIZABILITY_EMPTY_CONTEXT = YES;
				CLANG_ANALYZER_LOCALIZABILITY_NONLOCALIZED = YES;
				CODE_SIGN_ENTITLEMENTS = DuckDuckGo/DuckDuckGo.entitlements;
				CODE_SIGN_IDENTITY = "Apple Development";
				CODE_SIGN_STYLE = Automatic;
				COMBINE_HIDPI_IMAGES = YES;
				DEVELOPMENT_TEAM = HKE973VLUW;
				ENABLE_HARDENED_RUNTIME = YES;
				INFOPLIST_FILE = DuckDuckGo/Info.plist;
				LD_RUNPATH_SEARCH_PATHS = (
					"$(inherited)",
					"@executable_path/../Frameworks",
				);
				MARKETING_VERSION = 0.6.14;
				PRODUCT_BUNDLE_IDENTIFIER = com.duckduckgo.macos.browser;
				PRODUCT_NAME = "$(TARGET_NAME)";
				SWIFT_ACTIVE_COMPILATION_CONDITIONS = FEEDBACK;
				SWIFT_OBJC_BRIDGING_HEADER = "$(SRCROOT)/DuckDuckGo/Bridging.h";
				SWIFT_VERSION = 5.0;
			};
			name = Release;
		};
		AA585DA8248FD31500E9A3E2 /* Debug */ = {
			isa = XCBuildConfiguration;
			buildSettings = {
				ALWAYS_EMBED_SWIFT_STANDARD_LIBRARIES = YES;
				BUNDLE_LOADER = "$(TEST_HOST)";
				CODE_SIGN_IDENTITY = "Apple Development";
				CODE_SIGN_STYLE = Automatic;
				COMBINE_HIDPI_IMAGES = YES;
				DEVELOPMENT_TEAM = HKE973VLUW;
				INFOPLIST_FILE = "Unit Tests/Info.plist";
				LD_RUNPATH_SEARCH_PATHS = (
					"$(inherited)",
					"@executable_path/../Frameworks",
					"@loader_path/../Frameworks",
				);
				MACOSX_DEPLOYMENT_TARGET = 10.15;
				PRODUCT_BUNDLE_IDENTIFIER = com.duckduckgo.macos.browser.DuckDuckGoTests;
				PRODUCT_NAME = "$(TARGET_NAME)";
				PROVISIONING_PROFILE_SPECIFIER = "";
				SWIFT_VERSION = 5.0;
				TEST_HOST = "$(BUILT_PRODUCTS_DIR)/DuckDuckGo Privacy Browser.app/Contents/MacOS/DuckDuckGo Privacy Browser";
			};
			name = Debug;
		};
		AA585DA9248FD31500E9A3E2 /* Release */ = {
			isa = XCBuildConfiguration;
			buildSettings = {
				ALWAYS_EMBED_SWIFT_STANDARD_LIBRARIES = YES;
				BUNDLE_LOADER = "$(TEST_HOST)";
				CODE_SIGN_IDENTITY = "Apple Development";
				CODE_SIGN_STYLE = Automatic;
				COMBINE_HIDPI_IMAGES = YES;
				DEVELOPMENT_TEAM = HKE973VLUW;
				INFOPLIST_FILE = "Unit Tests/Info.plist";
				LD_RUNPATH_SEARCH_PATHS = (
					"$(inherited)",
					"@executable_path/../Frameworks",
					"@loader_path/../Frameworks",
				);
				MACOSX_DEPLOYMENT_TARGET = 10.15;
				PRODUCT_BUNDLE_IDENTIFIER = com.duckduckgo.macos.browser.DuckDuckGoTests;
				PRODUCT_NAME = "$(TARGET_NAME)";
				PROVISIONING_PROFILE_SPECIFIER = "";
				SWIFT_VERSION = 5.0;
				TEST_HOST = "$(BUILT_PRODUCTS_DIR)/DuckDuckGo Privacy Browser.app/Contents/MacOS/DuckDuckGo Privacy Browser";
			};
			name = Release;
		};
/* End XCBuildConfiguration section */

/* Begin XCConfigurationList section */
		4B1AD8A625FC27E200261379 /* Build configuration list for PBXNativeTarget "Integration Tests" */ = {
			isa = XCConfigurationList;
			buildConfigurations = (
				4B1AD8A425FC27E200261379 /* Debug */,
				4B1AD8B325FC322600261379 /* CI */,
				4B1AD8A525FC27E200261379 /* Release */,
			);
			defaultConfigurationIsVisible = 0;
			defaultConfigurationName = Release;
		};
		AA585D79248FD31100E9A3E2 /* Build configuration list for PBXProject "DuckDuckGo" */ = {
			isa = XCConfigurationList;
			buildConfigurations = (
				AA585DA2248FD31500E9A3E2 /* Debug */,
				4B1AD8B025FC322600261379 /* CI */,
				AA585DA3248FD31500E9A3E2 /* Release */,
			);
			defaultConfigurationIsVisible = 0;
			defaultConfigurationName = Release;
		};
		AA585DA4248FD31500E9A3E2 /* Build configuration list for PBXNativeTarget "DuckDuckGo Privacy Browser" */ = {
			isa = XCConfigurationList;
			buildConfigurations = (
				AA585DA5248FD31500E9A3E2 /* Debug */,
				4B1AD8B125FC322600261379 /* CI */,
				AA585DA6248FD31500E9A3E2 /* Release */,
			);
			defaultConfigurationIsVisible = 0;
			defaultConfigurationName = Release;
		};
		AA585DA7248FD31500E9A3E2 /* Build configuration list for PBXNativeTarget "Unit Tests" */ = {
			isa = XCConfigurationList;
			buildConfigurations = (
				AA585DA8248FD31500E9A3E2 /* Debug */,
				4B1AD8B225FC322600261379 /* CI */,
				AA585DA9248FD31500E9A3E2 /* Release */,
			);
			defaultConfigurationIsVisible = 0;
			defaultConfigurationName = Release;
		};
/* End XCConfigurationList section */

/* Begin XCRemoteSwiftPackageReference section */
		4B82E9B125B69E3E00656FE7 /* XCRemoteSwiftPackageReference "TrackerRadarKit" */ = {
			isa = XCRemoteSwiftPackageReference;
			repositoryURL = "https://github.com/duckduckgo/TrackerRadarKit.git";
			requirement = {
				kind = upToNextMajorVersion;
				minimumVersion = 1.0.2;
			};
		};
		4BAF970B2637262700BF6FAB /* XCRemoteSwiftPackageReference "BrowserServicesKit" */ = {
			isa = XCRemoteSwiftPackageReference;
<<<<<<< HEAD
			repositoryURL = "git@github.com:duckduckgo/BrowserServicesKit.git";
			requirement = {
				branch = "feature/alex/suggestion-parse-website";
=======
			repositoryURL = "https://github.com/duckduckgo/BrowserServicesKit.git";
			requirement = {
				branch = main;
>>>>>>> 5d02a595
				kind = branch;
			};
		};
		85FF55C625F82E4F00E2AB99 /* XCRemoteSwiftPackageReference "lottie-ios" */ = {
			isa = XCRemoteSwiftPackageReference;
			repositoryURL = "https://github.com/airbnb/lottie-ios";
			requirement = {
				branch = "lottie/macos-spm";
				kind = branch;
			};
		};
		B65783F325F8ACA400D8DB33 /* XCRemoteSwiftPackageReference "PunycodeSwift" */ = {
			isa = XCRemoteSwiftPackageReference;
			repositoryURL = "https://github.com/gumob/PunycodeSwift.git";
			requirement = {
				kind = upToNextMajorVersion;
				minimumVersion = 2.1.0;
			};
		};
		B6DA44152616C13800DD1EC2 /* XCRemoteSwiftPackageReference "OHHTTPStubs" */ = {
			isa = XCRemoteSwiftPackageReference;
			repositoryURL = "https://github.com/AliSoftware/OHHTTPStubs.git";
			requirement = {
				kind = upToNextMajorVersion;
				minimumVersion = 9.1.0;
			};
		};
/* End XCRemoteSwiftPackageReference section */

/* Begin XCSwiftPackageProductDependency section */
		4B82E9B225B69E3E00656FE7 /* TrackerRadarKit */ = {
			isa = XCSwiftPackageProductDependency;
			package = 4B82E9B125B69E3E00656FE7 /* XCRemoteSwiftPackageReference "TrackerRadarKit" */;
			productName = TrackerRadarKit;
		};
		4BAF970C2637262700BF6FAB /* BrowserServicesKit */ = {
			isa = XCSwiftPackageProductDependency;
			package = 4BAF970B2637262700BF6FAB /* XCRemoteSwiftPackageReference "BrowserServicesKit" */;
			productName = BrowserServicesKit;
		};
		85FF55C725F82E4F00E2AB99 /* Lottie */ = {
			isa = XCSwiftPackageProductDependency;
			package = 85FF55C625F82E4F00E2AB99 /* XCRemoteSwiftPackageReference "lottie-ios" */;
			productName = Lottie;
		};
		B65783F425F8ACA400D8DB33 /* Punnycode */ = {
			isa = XCSwiftPackageProductDependency;
			package = B65783F325F8ACA400D8DB33 /* XCRemoteSwiftPackageReference "PunycodeSwift" */;
			productName = Punnycode;
		};
		B6DA44162616C13800DD1EC2 /* OHHTTPStubs */ = {
			isa = XCSwiftPackageProductDependency;
			package = B6DA44152616C13800DD1EC2 /* XCRemoteSwiftPackageReference "OHHTTPStubs" */;
			productName = OHHTTPStubs;
		};
		B6DA44182616C13800DD1EC2 /* OHHTTPStubsSwift */ = {
			isa = XCSwiftPackageProductDependency;
			package = B6DA44152616C13800DD1EC2 /* XCRemoteSwiftPackageReference "OHHTTPStubs" */;
			productName = OHHTTPStubsSwift;
		};
/* End XCSwiftPackageProductDependency section */

/* Begin XCVersionGroup section */
		4B11060325903E570039B979 /* CoreDataEncryptionTesting.xcdatamodeld */ = {
			isa = XCVersionGroup;
			children = (
				4B11060425903E570039B979 /* CoreDataEncryptionTesting.xcdatamodel */,
			);
			currentVersion = 4B11060425903E570039B979 /* CoreDataEncryptionTesting.xcdatamodel */;
			path = CoreDataEncryptionTesting.xcdatamodeld;
			sourceTree = "<group>";
			versionGroupType = wrapper.xcdatamodel;
		};
		4B67742E255DBEB800025BD8 /* HTTPSUpgrade.xcdatamodeld */ = {
			isa = XCVersionGroup;
			children = (
				4B67742F255DBEB800025BD8 /* HTTPSUpgrade 3.xcdatamodel */,
			);
			currentVersion = 4B67742F255DBEB800025BD8 /* HTTPSUpgrade 3.xcdatamodel */;
			path = HTTPSUpgrade.xcdatamodeld;
			sourceTree = "<group>";
			versionGroupType = wrapper.xcdatamodel;
		};
		AAC5E4D725D6A710007F5990 /* Bookmark.xcdatamodeld */ = {
			isa = XCVersionGroup;
			children = (
				AAC5E4D825D6A710007F5990 /* Bookmark.xcdatamodel */,
			);
			currentVersion = AAC5E4D825D6A710007F5990 /* Bookmark.xcdatamodel */;
			path = Bookmark.xcdatamodeld;
			sourceTree = "<group>";
			versionGroupType = wrapper.xcdatamodel;
		};
		B6DA44062616B30600DD1EC2 /* PixelDataModel.xcdatamodeld */ = {
			isa = XCVersionGroup;
			children = (
				B6DA44072616B30600DD1EC2 /* PixelDataModel.xcdatamodel */,
			);
			currentVersion = B6DA44072616B30600DD1EC2 /* PixelDataModel.xcdatamodel */;
			path = PixelDataModel.xcdatamodeld;
			sourceTree = "<group>";
			versionGroupType = wrapper.xcdatamodel;
		};
/* End XCVersionGroup section */
	};
	rootObject = AA585D76248FD31100E9A3E2 /* Project object */;
}<|MERGE_RESOLUTION|>--- conflicted
+++ resolved
@@ -2768,15 +2768,9 @@
 		};
 		4BAF970B2637262700BF6FAB /* XCRemoteSwiftPackageReference "BrowserServicesKit" */ = {
 			isa = XCRemoteSwiftPackageReference;
-<<<<<<< HEAD
-			repositoryURL = "git@github.com:duckduckgo/BrowserServicesKit.git";
+			repositoryURL = "https://github.com/duckduckgo/BrowserServicesKit.git";
 			requirement = {
 				branch = "feature/alex/suggestion-parse-website";
-=======
-			repositoryURL = "https://github.com/duckduckgo/BrowserServicesKit.git";
-			requirement = {
-				branch = main;
->>>>>>> 5d02a595
 				kind = branch;
 			};
 		};
