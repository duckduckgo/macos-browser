// !$*UTF8*$!
{
	archiveVersion = 1;
	classes = {
	};
	objectVersion = 52;
	objects = {

/* Begin PBXBuildFile section */
		142879DA24CE1179005419BB /* SuggestionViewModelTests.swift in Sources */ = {isa = PBXBuildFile; fileRef = 142879D924CE1179005419BB /* SuggestionViewModelTests.swift */; };
		142879DC24CE1185005419BB /* SuggestionContainerViewModelTests.swift in Sources */ = {isa = PBXBuildFile; fileRef = 142879DB24CE1185005419BB /* SuggestionContainerViewModelTests.swift */; };
		1430DFF524D0580F00B8978C /* TabBarViewController.swift in Sources */ = {isa = PBXBuildFile; fileRef = 1430DFF424D0580F00B8978C /* TabBarViewController.swift */; };
		14505A08256084EF00272CC6 /* UserAgent.swift in Sources */ = {isa = PBXBuildFile; fileRef = 14505A07256084EF00272CC6 /* UserAgent.swift */; };
		1456D6E124EFCBC300775049 /* TabBarCollectionView.swift in Sources */ = {isa = PBXBuildFile; fileRef = 1456D6E024EFCBC300775049 /* TabBarCollectionView.swift */; };
		14D9B8FB24F7E089000D4D13 /* AddressBarViewController.swift in Sources */ = {isa = PBXBuildFile; fileRef = 14D9B8F924F7E089000D4D13 /* AddressBarViewController.swift */; };
		14D9B90224F91316000D4D13 /* FocusRingView.swift in Sources */ = {isa = PBXBuildFile; fileRef = 14D9B90124F91316000D4D13 /* FocusRingView.swift */; };
		4B02198825E05FAC00ED7DEA /* login-detection.js in Resources */ = {isa = PBXBuildFile; fileRef = 4B02197D25E05FAC00ED7DEA /* login-detection.js */; };
		4B02198925E05FAC00ED7DEA /* FireproofingURLExtensions.swift in Sources */ = {isa = PBXBuildFile; fileRef = 4B02197F25E05FAC00ED7DEA /* FireproofingURLExtensions.swift */; };
		4B02198A25E05FAC00ED7DEA /* FireproofDomains.swift in Sources */ = {isa = PBXBuildFile; fileRef = 4B02198125E05FAC00ED7DEA /* FireproofDomains.swift */; };
		4B02198B25E05FAC00ED7DEA /* FireproofInfoViewController.swift in Sources */ = {isa = PBXBuildFile; fileRef = 4B02198325E05FAC00ED7DEA /* FireproofInfoViewController.swift */; };
		4B02198C25E05FAC00ED7DEA /* Fireproofing.storyboard in Resources */ = {isa = PBXBuildFile; fileRef = 4B02198425E05FAC00ED7DEA /* Fireproofing.storyboard */; };
		4B02198D25E05FAC00ED7DEA /* UndoFireproofingViewController.swift in Sources */ = {isa = PBXBuildFile; fileRef = 4B02198525E05FAC00ED7DEA /* UndoFireproofingViewController.swift */; };
		4B02198E25E05FAC00ED7DEA /* LoginDetectionService.swift in Sources */ = {isa = PBXBuildFile; fileRef = 4B02198725E05FAC00ED7DEA /* LoginDetectionService.swift */; };
		4B02199325E060C600ED7DEA /* LoginDetectionUserScript.swift in Sources */ = {isa = PBXBuildFile; fileRef = 4B02199225E060C600ED7DEA /* LoginDetectionUserScript.swift */; };
		4B02199B25E063DE00ED7DEA /* LoginDetectionServiceTests.swift in Sources */ = {isa = PBXBuildFile; fileRef = 4B02199825E063DE00ED7DEA /* LoginDetectionServiceTests.swift */; };
		4B02199C25E063DE00ED7DEA /* FireproofDomainsTests.swift in Sources */ = {isa = PBXBuildFile; fileRef = 4B02199925E063DE00ED7DEA /* FireproofDomainsTests.swift */; };
		4B02199D25E063DE00ED7DEA /* FireproofingURLExtensionsTests.swift in Sources */ = {isa = PBXBuildFile; fileRef = 4B02199A25E063DE00ED7DEA /* FireproofingURLExtensionsTests.swift */; };
		4B0219A825E0646500ED7DEA /* WebsiteDataStoreTests.swift in Sources */ = {isa = PBXBuildFile; fileRef = 4B0219A725E0646500ED7DEA /* WebsiteDataStoreTests.swift */; };
		4B11060525903E570039B979 /* CoreDataEncryptionTesting.xcdatamodeld in Sources */ = {isa = PBXBuildFile; fileRef = 4B11060325903E570039B979 /* CoreDataEncryptionTesting.xcdatamodeld */; };
		4B11060A25903EAC0039B979 /* CoreDataEncryptionTests.swift in Sources */ = {isa = PBXBuildFile; fileRef = 4B11060925903EAC0039B979 /* CoreDataEncryptionTests.swift */; };
		4B1AD8D525FC38DD00261379 /* EncryptionKeyStoreTests.swift in Sources */ = {isa = PBXBuildFile; fileRef = 4BA1A6EA258C288C00F6F690 /* EncryptionKeyStoreTests.swift */; };
		4B1AD8E225FC390B00261379 /* EncryptionMocks.swift in Sources */ = {isa = PBXBuildFile; fileRef = 4BA1A6F5258C4F9600F6F690 /* EncryptionMocks.swift */; };
		4B1AD91725FC46FB00261379 /* CoreDataEncryptionTests.swift in Sources */ = {isa = PBXBuildFile; fileRef = 4B1AD91625FC46FB00261379 /* CoreDataEncryptionTests.swift */; };
		4B1AD92125FC474E00261379 /* CoreDataEncryptionTesting.xcdatamodeld in Sources */ = {isa = PBXBuildFile; fileRef = 4B11060325903E570039B979 /* CoreDataEncryptionTesting.xcdatamodeld */; };
		4B54CE5026269E3200CBA7B3 /* DefaultBrowserPreferences.swift in Sources */ = {isa = PBXBuildFile; fileRef = 4B54CE3A26269E3200CBA7B3 /* DefaultBrowserPreferences.swift */; };
		4B54CE5126269E3200CBA7B3 /* AppearancePreferences.swift in Sources */ = {isa = PBXBuildFile; fileRef = 4B54CE3B26269E3200CBA7B3 /* AppearancePreferences.swift */; };
		4B54CE5226269E3200CBA7B3 /* PrivacySecurityPreferences.swift in Sources */ = {isa = PBXBuildFile; fileRef = 4B54CE3C26269E3200CBA7B3 /* PrivacySecurityPreferences.swift */; };
		4B54CE5326269E3200CBA7B3 /* DownloadPreferences.swift in Sources */ = {isa = PBXBuildFile; fileRef = 4B54CE3D26269E3200CBA7B3 /* DownloadPreferences.swift */; };
		4B54CE5426269E3200CBA7B3 /* PreferenceSections.swift in Sources */ = {isa = PBXBuildFile; fileRef = 4B54CE3E26269E3200CBA7B3 /* PreferenceSections.swift */; };
		4B54CE5626269E3200CBA7B3 /* PrivacySecurityPreferencesTableCellView.xib in Resources */ = {isa = PBXBuildFile; fileRef = 4B54CE4126269E3200CBA7B3 /* PrivacySecurityPreferencesTableCellView.xib */; };
		4B54CE5726269E3200CBA7B3 /* PreferencesAboutViewController.swift in Sources */ = {isa = PBXBuildFile; fileRef = 4B54CE4226269E3200CBA7B3 /* PreferencesAboutViewController.swift */; };
		4B54CE5826269E3200CBA7B3 /* Preferences.storyboard in Resources */ = {isa = PBXBuildFile; fileRef = 4B54CE4326269E3200CBA7B3 /* Preferences.storyboard */; };
		4B54CE5926269E3200CBA7B3 /* PreferencesSidebarViewController.swift in Sources */ = {isa = PBXBuildFile; fileRef = 4B54CE4426269E3200CBA7B3 /* PreferencesSidebarViewController.swift */; };
		4B54CE5A26269E3200CBA7B3 /* PrivacySecurityPreferencesTableCellView.swift in Sources */ = {isa = PBXBuildFile; fileRef = 4B54CE4526269E3200CBA7B3 /* PrivacySecurityPreferencesTableCellView.swift */; };
		4B54CE5B26269E3200CBA7B3 /* DefaultBrowserTableCellView.xib in Resources */ = {isa = PBXBuildFile; fileRef = 4B54CE4626269E3200CBA7B3 /* DefaultBrowserTableCellView.xib */; };
		4B54CE5C26269E3200CBA7B3 /* PreferenceTableCellView.swift in Sources */ = {isa = PBXBuildFile; fileRef = 4B54CE4726269E3200CBA7B3 /* PreferenceTableCellView.swift */; };
		4B54CE5D26269E3200CBA7B3 /* PreferencesListViewController.swift in Sources */ = {isa = PBXBuildFile; fileRef = 4B54CE4826269E3200CBA7B3 /* PreferencesListViewController.swift */; };
		4B54CE5E26269E3200CBA7B3 /* FireproofDomainsViewController.swift in Sources */ = {isa = PBXBuildFile; fileRef = 4B54CE4926269E3200CBA7B3 /* FireproofDomainsViewController.swift */; };
		4B54CE5F26269E3200CBA7B3 /* DownloadPreferencesTableCellView.swift in Sources */ = {isa = PBXBuildFile; fileRef = 4B54CE4A26269E3200CBA7B3 /* DownloadPreferencesTableCellView.swift */; };
		4B54CE6026269E3200CBA7B3 /* PreferencesSplitViewController.swift in Sources */ = {isa = PBXBuildFile; fileRef = 4B54CE4B26269E3200CBA7B3 /* PreferencesSplitViewController.swift */; };
		4B54CE6126269E3200CBA7B3 /* DefaultBrowserTableCellView.swift in Sources */ = {isa = PBXBuildFile; fileRef = 4B54CE4C26269E3200CBA7B3 /* DefaultBrowserTableCellView.swift */; };
		4B54CE6226269E3200CBA7B3 /* DownloadPreferencesTableCellView.xib in Resources */ = {isa = PBXBuildFile; fileRef = 4B54CE4D26269E3200CBA7B3 /* DownloadPreferencesTableCellView.xib */; };
		4B54CE6326269E3200CBA7B3 /* AppearancePreferencesTableCellView.swift in Sources */ = {isa = PBXBuildFile; fileRef = 4B54CE4E26269E3200CBA7B3 /* AppearancePreferencesTableCellView.swift */; };
		4B54CE6426269E3200CBA7B3 /* AppearancePreferencesTableCellView.xib in Resources */ = {isa = PBXBuildFile; fileRef = 4B54CE4F26269E3200CBA7B3 /* AppearancePreferencesTableCellView.xib */; };
		4B54CE6C26269F8800CBA7B3 /* RoundedSelectionRowView.swift in Sources */ = {isa = PBXBuildFile; fileRef = 4B54CE6B26269F8800CBA7B3 /* RoundedSelectionRowView.swift */; };
		4B54CE7D2626A68E00CBA7B3 /* NSViewControllerExtension.swift in Sources */ = {isa = PBXBuildFile; fileRef = 4B54CE7C2626A68E00CBA7B3 /* NSViewControllerExtension.swift */; };
		4B54CE9A2627DB4300CBA7B3 /* PaddedImageButton.swift in Sources */ = {isa = PBXBuildFile; fileRef = 4B54CE992627DB4300CBA7B3 /* PaddedImageButton.swift */; };
		4B54CEA22627DEFD00CBA7B3 /* NSOpenPanelExtensions.swift in Sources */ = {isa = PBXBuildFile; fileRef = 4B54CEA12627DEFD00CBA7B3 /* NSOpenPanelExtensions.swift */; };
		4B6160D825B150E4007DE5B2 /* trackerData.json in Resources */ = {isa = PBXBuildFile; fileRef = 4B6160D725B150E4007DE5B2 /* trackerData.json */; };
		4B6160DD25B152C5007DE5B2 /* ContentBlockerRulesUserScript.swift in Sources */ = {isa = PBXBuildFile; fileRef = 4B6160DC25B152C5007DE5B2 /* ContentBlockerRulesUserScript.swift */; };
		4B6160E525B152FA007DE5B2 /* ContentBlockerUserScript.swift in Sources */ = {isa = PBXBuildFile; fileRef = 4B6160E425B152FA007DE5B2 /* ContentBlockerUserScript.swift */; };
		4B6160ED25B15417007DE5B2 /* DetectedTracker.swift in Sources */ = {isa = PBXBuildFile; fileRef = 4B6160EC25B15417007DE5B2 /* DetectedTracker.swift */; };
		4B6160F225B15792007DE5B2 /* contentblockerrules.js in Resources */ = {isa = PBXBuildFile; fileRef = 4B6160F125B15792007DE5B2 /* contentblockerrules.js */; };
		4B6160F725B157BB007DE5B2 /* contentblocker.js in Resources */ = {isa = PBXBuildFile; fileRef = 4B6160F625B157BB007DE5B2 /* contentblocker.js */; };
		4B6160FF25B15BB1007DE5B2 /* ContentBlockerRulesManager.swift in Sources */ = {isa = PBXBuildFile; fileRef = 4B6160FE25B15BB1007DE5B2 /* ContentBlockerRulesManager.swift */; };
		4B65027525E5F2A70054432E /* DefaultBrowserPromptView.xib in Resources */ = {isa = PBXBuildFile; fileRef = 4B65027425E5F2A70054432E /* DefaultBrowserPromptView.xib */; };
		4B65027A25E5F2B10054432E /* DefaultBrowserPromptView.swift in Sources */ = {isa = PBXBuildFile; fileRef = 4B65027925E5F2B10054432E /* DefaultBrowserPromptView.swift */; };
		4B65028A25E6CBF40054432E /* NibLoadable.swift in Sources */ = {isa = PBXBuildFile; fileRef = 4B65028925E6CBF40054432E /* NibLoadable.swift */; };
		4B677431255DBEB800025BD8 /* BloomFilterWrapper.mm in Sources */ = {isa = PBXBuildFile; fileRef = 4B677424255DBEB800025BD8 /* BloomFilterWrapper.mm */; };
		4B677432255DBEB800025BD8 /* httpsMobileV2BloomSpec.json in Resources */ = {isa = PBXBuildFile; fileRef = 4B677427255DBEB800025BD8 /* httpsMobileV2BloomSpec.json */; };
		4B677433255DBEB800025BD8 /* httpsMobileV2Bloom.bin in Resources */ = {isa = PBXBuildFile; fileRef = 4B677428255DBEB800025BD8 /* httpsMobileV2Bloom.bin */; };
		4B677434255DBEB800025BD8 /* HTTPSBloomFilterSpecification.swift in Sources */ = {isa = PBXBuildFile; fileRef = 4B677429255DBEB800025BD8 /* HTTPSBloomFilterSpecification.swift */; };
		4B677435255DBEB800025BD8 /* httpsMobileV2FalsePositives.json in Resources */ = {isa = PBXBuildFile; fileRef = 4B67742A255DBEB800025BD8 /* httpsMobileV2FalsePositives.json */; };
		4B677436255DBEB800025BD8 /* HTTPSExcludedDomains.swift in Sources */ = {isa = PBXBuildFile; fileRef = 4B67742B255DBEB800025BD8 /* HTTPSExcludedDomains.swift */; };
		4B677437255DBEB800025BD8 /* HTTPSUpgrade.swift in Sources */ = {isa = PBXBuildFile; fileRef = 4B67742C255DBEB800025BD8 /* HTTPSUpgrade.swift */; };
		4B677438255DBEB800025BD8 /* HTTPSUpgrade.xcdatamodeld in Sources */ = {isa = PBXBuildFile; fileRef = 4B67742E255DBEB800025BD8 /* HTTPSUpgrade.xcdatamodeld */; };
		4B677439255DBEB800025BD8 /* HTTPSUpgradeStore.swift in Sources */ = {isa = PBXBuildFile; fileRef = 4B677430255DBEB800025BD8 /* HTTPSUpgradeStore.swift */; };
		4B677442255DBEEA00025BD8 /* Database.swift in Sources */ = {isa = PBXBuildFile; fileRef = 4B677440255DBEEA00025BD8 /* Database.swift */; };
		4B67744B255DBF3A00025BD8 /* BloomFilter.cpp in Sources */ = {isa = PBXBuildFile; fileRef = 4B677449255DBF3A00025BD8 /* BloomFilter.cpp */; };
		4B677450255DBFA300025BD8 /* HashExtension.swift in Sources */ = {isa = PBXBuildFile; fileRef = 4B67744F255DBFA300025BD8 /* HashExtension.swift */; };
		4B82E9B325B69E3E00656FE7 /* TrackerRadarKit in Frameworks */ = {isa = PBXBuildFile; productRef = 4B82E9B225B69E3E00656FE7 /* TrackerRadarKit */; };
		4B82E9B925B6A05800656FE7 /* DetectedTrackerTests.swift in Sources */ = {isa = PBXBuildFile; fileRef = 4B82E9B825B6A05800656FE7 /* DetectedTrackerTests.swift */; };
		4B82E9C125B6A1CD00656FE7 /* TrackerRadarManagerTests.swift in Sources */ = {isa = PBXBuildFile; fileRef = 4B82E9C025B6A1CD00656FE7 /* TrackerRadarManagerTests.swift */; };
		4BA1A69B258B076900F6F690 /* FileStore.swift in Sources */ = {isa = PBXBuildFile; fileRef = 4BA1A69A258B076900F6F690 /* FileStore.swift */; };
		4BA1A6A0258B079600F6F690 /* DataEncryption.swift in Sources */ = {isa = PBXBuildFile; fileRef = 4BA1A69F258B079600F6F690 /* DataEncryption.swift */; };
		4BA1A6A5258B07DF00F6F690 /* EncryptedValueTransformer.swift in Sources */ = {isa = PBXBuildFile; fileRef = 4BA1A6A4258B07DF00F6F690 /* EncryptedValueTransformer.swift */; };
		4BA1A6B3258B080A00F6F690 /* EncryptionKeyGeneration.swift in Sources */ = {isa = PBXBuildFile; fileRef = 4BA1A6B2258B080A00F6F690 /* EncryptionKeyGeneration.swift */; };
		4BA1A6B8258B081600F6F690 /* EncryptionKeyStoring.swift in Sources */ = {isa = PBXBuildFile; fileRef = 4BA1A6B7258B081600F6F690 /* EncryptionKeyStoring.swift */; };
		4BA1A6BD258B082300F6F690 /* EncryptionKeyStore.swift in Sources */ = {isa = PBXBuildFile; fileRef = 4BA1A6BC258B082300F6F690 /* EncryptionKeyStore.swift */; };
		4BA1A6C2258B0A1300F6F690 /* ContiguousBytesExtension.swift in Sources */ = {isa = PBXBuildFile; fileRef = 4BA1A6C1258B0A1300F6F690 /* ContiguousBytesExtension.swift */; };
		4BA1A6D9258C0CB300F6F690 /* DataEncryptionTests.swift in Sources */ = {isa = PBXBuildFile; fileRef = 4BA1A6D8258C0CB300F6F690 /* DataEncryptionTests.swift */; };
		4BA1A6DE258C100A00F6F690 /* FileStoreTests.swift in Sources */ = {isa = PBXBuildFile; fileRef = 4BA1A6DD258C100A00F6F690 /* FileStoreTests.swift */; };
		4BA1A6E6258C270800F6F690 /* EncryptionKeyGeneratorTests.swift in Sources */ = {isa = PBXBuildFile; fileRef = 4BA1A6E5258C270800F6F690 /* EncryptionKeyGeneratorTests.swift */; };
		4BA1A6F6258C4F9600F6F690 /* EncryptionMocks.swift in Sources */ = {isa = PBXBuildFile; fileRef = 4BA1A6F5258C4F9600F6F690 /* EncryptionMocks.swift */; };
		4BA1A6FE258C5C1300F6F690 /* EncryptedValueTransformerTests.swift in Sources */ = {isa = PBXBuildFile; fileRef = 4BA1A6FD258C5C1300F6F690 /* EncryptedValueTransformerTests.swift */; };
		4BB88B4525B7B55C006F6B06 /* DebugUserScript.swift in Sources */ = {isa = PBXBuildFile; fileRef = 4BB88B4425B7B55C006F6B06 /* DebugUserScript.swift */; };
		4BB88B4A25B7B690006F6B06 /* SequenceExtensions.swift in Sources */ = {isa = PBXBuildFile; fileRef = 4BB88B4925B7B690006F6B06 /* SequenceExtensions.swift */; };
		4BB88B5025B7BA2B006F6B06 /* TabInstrumentation.swift in Sources */ = {isa = PBXBuildFile; fileRef = 4BB88B4F25B7BA2B006F6B06 /* TabInstrumentation.swift */; };
		4BB88B5B25B7BA50006F6B06 /* Instruments.swift in Sources */ = {isa = PBXBuildFile; fileRef = 4BB88B5A25B7BA50006F6B06 /* Instruments.swift */; };
		8511E18425F82B34002F516B /* 01_Fire_really_small.json in Resources */ = {isa = PBXBuildFile; fileRef = 8511E18325F82B34002F516B /* 01_Fire_really_small.json */; };
		8524389725FA49B900DE9B83 /* BrowserServicesKit in Frameworks */ = {isa = PBXBuildFile; productRef = 8524389625FA49B900DE9B83 /* BrowserServicesKit */; };
		853014D625E671A000FB8205 /* PageObserverUserScript.swift in Sources */ = {isa = PBXBuildFile; fileRef = 853014D525E671A000FB8205 /* PageObserverUserScript.swift */; };
		8546DE6225C03056000CA5E1 /* UserAgentTests.swift in Sources */ = {isa = PBXBuildFile; fileRef = 8546DE6125C03056000CA5E1 /* UserAgentTests.swift */; };
		85480F8A25CDC360009424E3 /* Launch.storyboard in Resources */ = {isa = PBXBuildFile; fileRef = 85480F8925CDC360009424E3 /* Launch.storyboard */; };
		85480FBB25D181CB009424E3 /* ConfigurationDownloading.swift in Sources */ = {isa = PBXBuildFile; fileRef = 85480FBA25D181CB009424E3 /* ConfigurationDownloading.swift */; };
		85480FCF25D1AA22009424E3 /* ConfigurationStoring.swift in Sources */ = {isa = PBXBuildFile; fileRef = 85480FCE25D1AA22009424E3 /* ConfigurationStoring.swift */; };
		8553FF52257523760029327F /* FileDownloadTests.swift in Sources */ = {isa = PBXBuildFile; fileRef = 8553FF51257523760029327F /* FileDownloadTests.swift */; };
		8556A602256BDDD30092FA9D /* HTML5DownloadUserScript.swift in Sources */ = {isa = PBXBuildFile; fileRef = 8556A601256BDDD30092FA9D /* HTML5DownloadUserScript.swift */; };
		8556A60E256C15DD0092FA9D /* FileDownload.swift in Sources */ = {isa = PBXBuildFile; fileRef = 8556A60D256C15DD0092FA9D /* FileDownload.swift */; };
		856C98A6256EB59600A22F1F /* MenuItemSelectors.swift in Sources */ = {isa = PBXBuildFile; fileRef = 856C98A5256EB59600A22F1F /* MenuItemSelectors.swift */; };
		856C98D52570116900A22F1F /* NSWindow+Toast.swift in Sources */ = {isa = PBXBuildFile; fileRef = 856C98D42570116900A22F1F /* NSWindow+Toast.swift */; };
		856C98DA2570149800A22F1F /* FileDownloadTask.swift in Sources */ = {isa = PBXBuildFile; fileRef = 856C98D92570149800A22F1F /* FileDownloadTask.swift */; };
		856C98DF257014BD00A22F1F /* FileDownloadManager.swift in Sources */ = {isa = PBXBuildFile; fileRef = 856C98DE257014BD00A22F1F /* FileDownloadManager.swift */; };
		85799C1825DEBB3F0007EC87 /* Logging.swift in Sources */ = {isa = PBXBuildFile; fileRef = 85799C1725DEBB3F0007EC87 /* Logging.swift */; };
		85799C3425DFCD1B0007EC87 /* TrackerRadarManager.swift in Sources */ = {isa = PBXBuildFile; fileRef = 4B6160D225B14E6E007DE5B2 /* TrackerRadarManager.swift */; };
		85A0116925AF1D8900FA6A0C /* FindInPageViewController.swift in Sources */ = {isa = PBXBuildFile; fileRef = 85A0116825AF1D8900FA6A0C /* FindInPageViewController.swift */; };
		85A0117425AF2EDF00FA6A0C /* FindInPage.storyboard in Resources */ = {isa = PBXBuildFile; fileRef = 85A0117325AF2EDF00FA6A0C /* FindInPage.storyboard */; };
		85A0118225AF60E700FA6A0C /* FindInPageModel.swift in Sources */ = {isa = PBXBuildFile; fileRef = 85A0118125AF60E700FA6A0C /* FindInPageModel.swift */; };
		85A011E525B4D49400FA6A0C /* findinpage.js in Resources */ = {isa = PBXBuildFile; fileRef = 85A011E425B4D49400FA6A0C /* findinpage.js */; };
		85A011EA25B4D4CA00FA6A0C /* FindInPageUserScript.swift in Sources */ = {isa = PBXBuildFile; fileRef = 85A011E925B4D4CA00FA6A0C /* FindInPageUserScript.swift */; };
		85AC3AEF25D5CE9800C7D2AA /* UserScripts.swift in Sources */ = {isa = PBXBuildFile; fileRef = 85AC3AEE25D5CE9800C7D2AA /* UserScripts.swift */; };
		85AC3AF725D5DBFD00C7D2AA /* DataExtension.swift in Sources */ = {isa = PBXBuildFile; fileRef = 85AC3AF625D5DBFD00C7D2AA /* DataExtension.swift */; };
		85AC3B0525D6B1D800C7D2AA /* ScriptSourceProviding.swift in Sources */ = {isa = PBXBuildFile; fileRef = 85AC3B0425D6B1D800C7D2AA /* ScriptSourceProviding.swift */; };
		85AC3B1725D9BC1A00C7D2AA /* ConfigurationDownloaderTests.swift in Sources */ = {isa = PBXBuildFile; fileRef = 85AC3B1625D9BC1A00C7D2AA /* ConfigurationDownloaderTests.swift */; };
		85AC3B3525DA82A600C7D2AA /* DataTaskProviding.swift in Sources */ = {isa = PBXBuildFile; fileRef = 85AC3B3425DA82A600C7D2AA /* DataTaskProviding.swift */; };
		85AC3B4925DAC9BD00C7D2AA /* ConfigurationStorageTests.swift in Sources */ = {isa = PBXBuildFile; fileRef = 85AC3B4825DAC9BD00C7D2AA /* ConfigurationStorageTests.swift */; };
		85AE2FF224A33A2D002D507F /* WebKit.framework in Frameworks */ = {isa = PBXBuildFile; fileRef = 85AE2FF124A33A2D002D507F /* WebKit.framework */; };
		85C6A29625CC1FFD00EEB5F1 /* UserDefaultsWrapper.swift in Sources */ = {isa = PBXBuildFile; fileRef = 85C6A29525CC1FFD00EEB5F1 /* UserDefaultsWrapper.swift */; };
		85D33F1225C82EB3002B91A6 /* ConfigurationManager.swift in Sources */ = {isa = PBXBuildFile; fileRef = 85D33F1125C82EB3002B91A6 /* ConfigurationManager.swift */; };
		85D438B6256E7C9E00F3BAF8 /* ContextMenuUserScript.swift in Sources */ = {isa = PBXBuildFile; fileRef = 85D438B5256E7C9E00F3BAF8 /* ContextMenuUserScript.swift */; };
		85E11C2F25E7DC7E00974CAF /* ExternalURLHandler.swift in Sources */ = {isa = PBXBuildFile; fileRef = 85E11C2E25E7DC7E00974CAF /* ExternalURLHandler.swift */; };
		85E11C3725E7F1E100974CAF /* ExternalURLHandlerTests.swift in Sources */ = {isa = PBXBuildFile; fileRef = 85E11C3625E7F1E100974CAF /* ExternalURLHandlerTests.swift */; };
		85F1B0C925EF9759004792B6 /* URLEventListenerTests.swift in Sources */ = {isa = PBXBuildFile; fileRef = 85F1B0C825EF9759004792B6 /* URLEventListenerTests.swift */; };
		85F69B3C25EDE81F00978E59 /* URLExtensionTests.swift in Sources */ = {isa = PBXBuildFile; fileRef = 85F69B3B25EDE81F00978E59 /* URLExtensionTests.swift */; };
		85FF55C825F82E4F00E2AB99 /* Lottie in Frameworks */ = {isa = PBXBuildFile; productRef = 85FF55C725F82E4F00E2AB99 /* Lottie */; };
		AA0F3DB7261A566C0077F2D9 /* SuggestionLoadingMock.swift in Sources */ = {isa = PBXBuildFile; fileRef = AA0F3DB6261A566C0077F2D9 /* SuggestionLoadingMock.swift */; };
		AA2CB12D2587BB5600AA6FBE /* TabBarFooter.xib in Resources */ = {isa = PBXBuildFile; fileRef = AA2CB12C2587BB5600AA6FBE /* TabBarFooter.xib */; };
		AA2CB1352587C29500AA6FBE /* TabBarFooter.swift in Sources */ = {isa = PBXBuildFile; fileRef = AA2CB1342587C29500AA6FBE /* TabBarFooter.swift */; };
		AA2E423424C8A2270048C0D5 /* ColorView.swift in Sources */ = {isa = PBXBuildFile; fileRef = AA2E423324C8A2270048C0D5 /* ColorView.swift */; };
		AA361A3624EBF0B500EEC649 /* WindowDraggingView.swift in Sources */ = {isa = PBXBuildFile; fileRef = AA361A3524EBF0B500EEC649 /* WindowDraggingView.swift */; };
		AA3F895324C18AD500628DDE /* SuggestionViewModel.swift in Sources */ = {isa = PBXBuildFile; fileRef = AA3F895224C18AD500628DDE /* SuggestionViewModel.swift */; };
		AA4BBA3B25C58FA200C4FB0F /* MainMenu.swift in Sources */ = {isa = PBXBuildFile; fileRef = AA4BBA3A25C58FA200C4FB0F /* MainMenu.swift */; };
		AA4D700725545EF800C3411E /* UrlEventListener.swift in Sources */ = {isa = PBXBuildFile; fileRef = AA4D700625545EF800C3411E /* UrlEventListener.swift */; };
		AA4E633A25E79C0A00134434 /* MouseClickView.swift in Sources */ = {isa = PBXBuildFile; fileRef = AA4E633925E79C0A00134434 /* MouseClickView.swift */; };
		AA4FF40C2624751A004E2377 /* GrammarCheckEnabler.swift in Sources */ = {isa = PBXBuildFile; fileRef = AA4FF40B2624751A004E2377 /* GrammarCheckEnabler.swift */; };
		AA512D1424D99D9800230283 /* FaviconService.swift in Sources */ = {isa = PBXBuildFile; fileRef = AA512D1324D99D9800230283 /* FaviconService.swift */; };
		AA585D82248FD31100E9A3E2 /* AppDelegate.swift in Sources */ = {isa = PBXBuildFile; fileRef = AA585D81248FD31100E9A3E2 /* AppDelegate.swift */; };
		AA585D84248FD31100E9A3E2 /* BrowserTabViewController.swift in Sources */ = {isa = PBXBuildFile; fileRef = AA585D83248FD31100E9A3E2 /* BrowserTabViewController.swift */; };
		AA585D86248FD31400E9A3E2 /* Assets.xcassets in Resources */ = {isa = PBXBuildFile; fileRef = AA585D85248FD31400E9A3E2 /* Assets.xcassets */; };
		AA585D89248FD31400E9A3E2 /* Main.storyboard in Resources */ = {isa = PBXBuildFile; fileRef = AA585D87248FD31400E9A3E2 /* Main.storyboard */; };
		AA585DAF2490E6E600E9A3E2 /* MainViewController.swift in Sources */ = {isa = PBXBuildFile; fileRef = AA585DAE2490E6E600E9A3E2 /* MainViewController.swift */; };
		AA5C8F59258FE21F00748EB7 /* NSTextFieldExtension.swift in Sources */ = {isa = PBXBuildFile; fileRef = AA5C8F58258FE21F00748EB7 /* NSTextFieldExtension.swift */; };
		AA5C8F5E2590EEE800748EB7 /* NSPointExtension.swift in Sources */ = {isa = PBXBuildFile; fileRef = AA5C8F5D2590EEE800748EB7 /* NSPointExtension.swift */; };
		AA5C8F632591021700748EB7 /* NSApplicationExtension.swift in Sources */ = {isa = PBXBuildFile; fileRef = AA5C8F622591021700748EB7 /* NSApplicationExtension.swift */; };
		AA5D6DAC24A340F700C6FBCE /* WebViewStateObserver.swift in Sources */ = {isa = PBXBuildFile; fileRef = AA5D6DAB24A340F700C6FBCE /* WebViewStateObserver.swift */; };
		AA63745424C9BF9A00AB2AC4 /* SuggestionContainerTests.swift in Sources */ = {isa = PBXBuildFile; fileRef = AA63745324C9BF9A00AB2AC4 /* SuggestionContainerTests.swift */; };
		AA652CB125DD825B009059CC /* LocalBookmarkStoreTests.swift in Sources */ = {isa = PBXBuildFile; fileRef = AA652CB025DD825B009059CC /* LocalBookmarkStoreTests.swift */; };
		AA652CC925DD8981009059CC /* Bookmark.xcdatamodeld in Sources */ = {isa = PBXBuildFile; fileRef = AAC5E4D725D6A710007F5990 /* Bookmark.xcdatamodeld */; };
		AA652CCE25DD9071009059CC /* BookmarkListTests.swift in Sources */ = {isa = PBXBuildFile; fileRef = AA652CCD25DD9071009059CC /* BookmarkListTests.swift */; };
		AA652CD325DDA6E9009059CC /* LocalBookmarkManagerTests.swift in Sources */ = {isa = PBXBuildFile; fileRef = AA652CD225DDA6E9009059CC /* LocalBookmarkManagerTests.swift */; };
		AA652CDB25DDAB32009059CC /* BookmarkStoreMock.swift in Sources */ = {isa = PBXBuildFile; fileRef = AA652CDA25DDAB32009059CC /* BookmarkStoreMock.swift */; };
		AA6820E425502F19005ED0D5 /* WebsiteDataStore.swift in Sources */ = {isa = PBXBuildFile; fileRef = AA6820E325502F19005ED0D5 /* WebsiteDataStore.swift */; };
		AA6820EB25503D6A005ED0D5 /* Fire.swift in Sources */ = {isa = PBXBuildFile; fileRef = AA6820EA25503D6A005ED0D5 /* Fire.swift */; };
		AA6820F125503DA9005ED0D5 /* FireViewModel.swift in Sources */ = {isa = PBXBuildFile; fileRef = AA6820F025503DA9005ED0D5 /* FireViewModel.swift */; };
		AA68C3D32490ED62001B8783 /* NavigationBarViewController.swift in Sources */ = {isa = PBXBuildFile; fileRef = AA68C3D22490ED62001B8783 /* NavigationBarViewController.swift */; };
		AA68C3D72490F821001B8783 /* README.md in Resources */ = {isa = PBXBuildFile; fileRef = AA68C3D62490F821001B8783 /* README.md */; };
		AA6EF9AD25066F42004754E6 /* WindowsManager.swift in Sources */ = {isa = PBXBuildFile; fileRef = AA6EF9AC25066F42004754E6 /* WindowsManager.swift */; };
		AA6EF9B3250785D5004754E6 /* NSMenuExtension.swift in Sources */ = {isa = PBXBuildFile; fileRef = AA6EF9B2250785D5004754E6 /* NSMenuExtension.swift */; };
		AA6EF9B525081B4C004754E6 /* MainMenuActions.swift in Sources */ = {isa = PBXBuildFile; fileRef = AA6EF9B425081B4C004754E6 /* MainMenuActions.swift */; };
		AA6FFB4424DC33320028F4D0 /* NSViewExtension.swift in Sources */ = {isa = PBXBuildFile; fileRef = AA6FFB4324DC33320028F4D0 /* NSViewExtension.swift */; };
		AA6FFB4624DC3B5A0028F4D0 /* WebView.swift in Sources */ = {isa = PBXBuildFile; fileRef = AA6FFB4524DC3B5A0028F4D0 /* WebView.swift */; };
		AA72D5E325FE977F00C77619 /* AddEditFavoriteViewController.swift in Sources */ = {isa = PBXBuildFile; fileRef = AA72D5E225FE977F00C77619 /* AddEditFavoriteViewController.swift */; };
		AA72D5F025FEA49900C77619 /* AddEditFavoriteWindow.swift in Sources */ = {isa = PBXBuildFile; fileRef = AA72D5EF25FEA49900C77619 /* AddEditFavoriteWindow.swift */; };
		AA72D5FE25FFF94E00C77619 /* NSMenuItemExtension.swift in Sources */ = {isa = PBXBuildFile; fileRef = AA72D5FD25FFF94E00C77619 /* NSMenuItemExtension.swift */; };
		AA7412B224D0B3AC00D22FE0 /* TabBarViewItem.swift in Sources */ = {isa = PBXBuildFile; fileRef = AA7412B024D0B3AC00D22FE0 /* TabBarViewItem.swift */; };
		AA7412B324D0B3AC00D22FE0 /* TabBarViewItem.xib in Resources */ = {isa = PBXBuildFile; fileRef = AA7412B124D0B3AC00D22FE0 /* TabBarViewItem.xib */; };
		AA7412B524D1536B00D22FE0 /* MainWindowController.swift in Sources */ = {isa = PBXBuildFile; fileRef = AA7412B424D1536B00D22FE0 /* MainWindowController.swift */; };
		AA7412B724D1687000D22FE0 /* TabBarScrollView.swift in Sources */ = {isa = PBXBuildFile; fileRef = AA7412B624D1687000D22FE0 /* TabBarScrollView.swift */; };
		AA7412BD24D2BEEE00D22FE0 /* MainWindow.swift in Sources */ = {isa = PBXBuildFile; fileRef = AA7412BC24D2BEEE00D22FE0 /* MainWindow.swift */; };
		AA80EC54256BE3BC007083E7 /* UserText.swift in Sources */ = {isa = PBXBuildFile; fileRef = AA80EC53256BE3BC007083E7 /* UserText.swift */; };
		AA80EC67256C4691007083E7 /* BrowserTab.storyboard in Resources */ = {isa = PBXBuildFile; fileRef = AA80EC69256C4691007083E7 /* BrowserTab.storyboard */; };
		AA80EC6D256C469C007083E7 /* NavigationBar.storyboard in Resources */ = {isa = PBXBuildFile; fileRef = AA80EC6F256C469C007083E7 /* NavigationBar.storyboard */; };
		AA80EC73256C46A2007083E7 /* Suggestion.storyboard in Resources */ = {isa = PBXBuildFile; fileRef = AA80EC75256C46A2007083E7 /* Suggestion.storyboard */; };
		AA80EC79256C46AA007083E7 /* TabBar.storyboard in Resources */ = {isa = PBXBuildFile; fileRef = AA80EC7B256C46AA007083E7 /* TabBar.storyboard */; };
		AA80EC89256C49B8007083E7 /* Localizable.strings in Resources */ = {isa = PBXBuildFile; fileRef = AA80EC8B256C49B8007083E7 /* Localizable.strings */; };
		AA80EC8F256C49BC007083E7 /* Localizable.stringsdict in Resources */ = {isa = PBXBuildFile; fileRef = AA80EC91256C49BC007083E7 /* Localizable.stringsdict */; };
		AA86490C24D3494C001BABEE /* GradientView.swift in Sources */ = {isa = PBXBuildFile; fileRef = AA86490B24D3494C001BABEE /* GradientView.swift */; };
		AA86490E24D49B54001BABEE /* TabLoadingView.swift in Sources */ = {isa = PBXBuildFile; fileRef = AA86490D24D49B54001BABEE /* TabLoadingView.swift */; };
		AA88D14B252A557100980B4E /* URLRequestExtension.swift in Sources */ = {isa = PBXBuildFile; fileRef = AA88D14A252A557100980B4E /* URLRequestExtension.swift */; };
		AA8EDF2424923E980071C2E8 /* URLExtension.swift in Sources */ = {isa = PBXBuildFile; fileRef = AA8EDF2324923E980071C2E8 /* URLExtension.swift */; };
		AA8EDF2724923EC70071C2E8 /* StringExtension.swift in Sources */ = {isa = PBXBuildFile; fileRef = AA8EDF2624923EC70071C2E8 /* StringExtension.swift */; };
		AA92126F25ACCB1100600CD4 /* ErrorExtension.swift in Sources */ = {isa = PBXBuildFile; fileRef = AA92126E25ACCB1100600CD4 /* ErrorExtension.swift */; };
		AA92127725ADA07900600CD4 /* WKWebViewExtension.swift in Sources */ = {isa = PBXBuildFile; fileRef = AA92127625ADA07900600CD4 /* WKWebViewExtension.swift */; };
		AA97BF4625135DD30014931A /* ApplicationDockMenu.swift in Sources */ = {isa = PBXBuildFile; fileRef = AA97BF4525135DD30014931A /* ApplicationDockMenu.swift */; };
		AA9C362825518C44004B1BA3 /* WebsiteDataStoreMock.swift in Sources */ = {isa = PBXBuildFile; fileRef = AA9C362725518C44004B1BA3 /* WebsiteDataStoreMock.swift */; };
		AA9C363025518CA9004B1BA3 /* FireTests.swift in Sources */ = {isa = PBXBuildFile; fileRef = AA9C362F25518CA9004B1BA3 /* FireTests.swift */; };
		AA9E9A5625A3AE8400D1959D /* NSWindowExtension.swift in Sources */ = {isa = PBXBuildFile; fileRef = AA9E9A5525A3AE8400D1959D /* NSWindowExtension.swift */; };
		AA9E9A5E25A4867200D1959D /* TabDragAndDropManager.swift in Sources */ = {isa = PBXBuildFile; fileRef = AA9E9A5D25A4867200D1959D /* TabDragAndDropManager.swift */; };
		AA9FF95924A1ECF20039E328 /* Tab.swift in Sources */ = {isa = PBXBuildFile; fileRef = AA9FF95824A1ECF20039E328 /* Tab.swift */; };
		AA9FF95B24A1EFC20039E328 /* TabViewModel.swift in Sources */ = {isa = PBXBuildFile; fileRef = AA9FF95A24A1EFC20039E328 /* TabViewModel.swift */; };
		AA9FF95D24A1FA1C0039E328 /* TabCollection.swift in Sources */ = {isa = PBXBuildFile; fileRef = AA9FF95C24A1FA1C0039E328 /* TabCollection.swift */; };
		AA9FF95F24A1FB690039E328 /* TabCollectionViewModel.swift in Sources */ = {isa = PBXBuildFile; fileRef = AA9FF95E24A1FB680039E328 /* TabCollectionViewModel.swift */; };
		AAA0CC33252F181A0079BC96 /* NavigationButtonMenuDelegate.swift in Sources */ = {isa = PBXBuildFile; fileRef = AAA0CC32252F181A0079BC96 /* NavigationButtonMenuDelegate.swift */; };
		AAA0CC3C25337FAB0079BC96 /* WKBackForwardListItemViewModel.swift in Sources */ = {isa = PBXBuildFile; fileRef = AAA0CC3B25337FAB0079BC96 /* WKBackForwardListItemViewModel.swift */; };
		AAA0CC472533833C0079BC96 /* OptionsButtonMenu.swift in Sources */ = {isa = PBXBuildFile; fileRef = AAA0CC462533833C0079BC96 /* OptionsButtonMenu.swift */; };
		AAA0CC572539EBC90079BC96 /* FaviconUserScript.swift in Sources */ = {isa = PBXBuildFile; fileRef = AAA0CC562539EBC90079BC96 /* FaviconUserScript.swift */; };
		AAA0CC6A253CC43C0079BC96 /* WKUserContentControllerExtension.swift in Sources */ = {isa = PBXBuildFile; fileRef = AAA0CC69253CC43C0079BC96 /* WKUserContentControllerExtension.swift */; };
		AAA892EA250A4CEF005B37B2 /* WindowControllersManager.swift in Sources */ = {isa = PBXBuildFile; fileRef = AAA892E9250A4CEF005B37B2 /* WindowControllersManager.swift */; };
		AAA8E8BF24EA8A0A0055E685 /* MouseOverButton.swift in Sources */ = {isa = PBXBuildFile; fileRef = AAA8E8BE24EA8A0A0055E685 /* MouseOverButton.swift */; };
		AAA8E8C124EACA700055E685 /* MouseOverView.swift in Sources */ = {isa = PBXBuildFile; fileRef = AAA8E8C024EACA700055E685 /* MouseOverView.swift */; };
		AAB549DF25DAB8F80058460B /* BookmarkViewModel.swift in Sources */ = {isa = PBXBuildFile; fileRef = AAB549DE25DAB8F80058460B /* BookmarkViewModel.swift */; };
		AABAF59C260A7D130085060C /* FaviconServiceMock.swift in Sources */ = {isa = PBXBuildFile; fileRef = AABAF59B260A7D130085060C /* FaviconServiceMock.swift */; };
		AABEE69A24A902A90043105B /* SuggestionContainerViewModel.swift in Sources */ = {isa = PBXBuildFile; fileRef = AABEE69924A902A90043105B /* SuggestionContainerViewModel.swift */; };
		AABEE69C24A902BB0043105B /* SuggestionContainer.swift in Sources */ = {isa = PBXBuildFile; fileRef = AABEE69B24A902BB0043105B /* SuggestionContainer.swift */; };
		AABEE6A524AA0A7F0043105B /* SuggestionViewController.swift in Sources */ = {isa = PBXBuildFile; fileRef = AABEE6A424AA0A7F0043105B /* SuggestionViewController.swift */; };
		AABEE6A924AB4B910043105B /* SuggestionTableCellView.swift in Sources */ = {isa = PBXBuildFile; fileRef = AABEE6A824AB4B910043105B /* SuggestionTableCellView.swift */; };
		AABEE6AB24ACA0F90043105B /* SuggestionTableRowView.swift in Sources */ = {isa = PBXBuildFile; fileRef = AABEE6AA24ACA0F90043105B /* SuggestionTableRowView.swift */; };
		AABEE6AF24AD22B90043105B /* AddressBarTextField.swift in Sources */ = {isa = PBXBuildFile; fileRef = AABEE6AE24AD22B90043105B /* AddressBarTextField.swift */; };
		AAC5E4C725D6A6E8007F5990 /* BookmarkPopover.swift in Sources */ = {isa = PBXBuildFile; fileRef = AAC5E4C425D6A6E8007F5990 /* BookmarkPopover.swift */; };
		AAC5E4C825D6A6E8007F5990 /* BookmarkPopoverViewController.swift in Sources */ = {isa = PBXBuildFile; fileRef = AAC5E4C525D6A6E8007F5990 /* BookmarkPopoverViewController.swift */; };
		AAC5E4C925D6A6E8007F5990 /* Bookmarks.storyboard in Resources */ = {isa = PBXBuildFile; fileRef = AAC5E4C625D6A6E8007F5990 /* Bookmarks.storyboard */; };
		AAC5E4D025D6A709007F5990 /* Bookmark.swift in Sources */ = {isa = PBXBuildFile; fileRef = AAC5E4CD25D6A709007F5990 /* Bookmark.swift */; };
		AAC5E4D125D6A709007F5990 /* BookmarkManager.swift in Sources */ = {isa = PBXBuildFile; fileRef = AAC5E4CE25D6A709007F5990 /* BookmarkManager.swift */; };
		AAC5E4D225D6A709007F5990 /* BookmarkList.swift in Sources */ = {isa = PBXBuildFile; fileRef = AAC5E4CF25D6A709007F5990 /* BookmarkList.swift */; };
		AAC5E4D925D6A711007F5990 /* BookmarkStore.swift in Sources */ = {isa = PBXBuildFile; fileRef = AAC5E4D625D6A710007F5990 /* BookmarkStore.swift */; };
		AAC5E4DA25D6A711007F5990 /* Bookmark.xcdatamodeld in Sources */ = {isa = PBXBuildFile; fileRef = AAC5E4D725D6A710007F5990 /* Bookmark.xcdatamodeld */; };
		AAC5E4E425D6BA9C007F5990 /* NSSizeExtension.swift in Sources */ = {isa = PBXBuildFile; fileRef = AAC5E4E325D6BA9C007F5990 /* NSSizeExtension.swift */; };
		AAC5E4F125D6BF10007F5990 /* AddressBarButton.swift in Sources */ = {isa = PBXBuildFile; fileRef = AAC5E4F025D6BF10007F5990 /* AddressBarButton.swift */; };
		AAC5E4F625D6BF2C007F5990 /* AddressBarButtonsViewController.swift in Sources */ = {isa = PBXBuildFile; fileRef = AAC5E4F525D6BF2C007F5990 /* AddressBarButtonsViewController.swift */; };
		AAC82C60258B6CB5009B6B42 /* TooltipWindowController.swift in Sources */ = {isa = PBXBuildFile; fileRef = AAC82C5F258B6CB5009B6B42 /* TooltipWindowController.swift */; };
		AAC9C01524CAFBCE00AD1325 /* TabTests.swift in Sources */ = {isa = PBXBuildFile; fileRef = AAC9C01424CAFBCE00AD1325 /* TabTests.swift */; };
		AAC9C01724CAFBDC00AD1325 /* TabCollectionTests.swift in Sources */ = {isa = PBXBuildFile; fileRef = AAC9C01624CAFBDC00AD1325 /* TabCollectionTests.swift */; };
		AAC9C01C24CB594C00AD1325 /* TabViewModelTests.swift in Sources */ = {isa = PBXBuildFile; fileRef = AAC9C01B24CB594C00AD1325 /* TabViewModelTests.swift */; };
		AAC9C01E24CB6BEB00AD1325 /* TabCollectionViewModelTests.swift in Sources */ = {isa = PBXBuildFile; fileRef = AAC9C01D24CB6BEB00AD1325 /* TabCollectionViewModelTests.swift */; };
		AAE39D1B24F44885008EF28B /* TabCollectionViewModelDelegateMock.swift in Sources */ = {isa = PBXBuildFile; fileRef = AAE39D1A24F44885008EF28B /* TabCollectionViewModelDelegateMock.swift */; };
		AAE71E2C25F781EA00D74437 /* Homepage.storyboard in Resources */ = {isa = PBXBuildFile; fileRef = AAE71E2B25F781EA00D74437 /* Homepage.storyboard */; };
		AAE71E3125F7855400D74437 /* HomepageViewController.swift in Sources */ = {isa = PBXBuildFile; fileRef = AAE71E3025F7855400D74437 /* HomepageViewController.swift */; };
		AAE71E3725F7869300D74437 /* HomepageCollectionViewItem.swift in Sources */ = {isa = PBXBuildFile; fileRef = AAE71E3525F7869300D74437 /* HomepageCollectionViewItem.swift */; };
		AAE71E3825F7869300D74437 /* HomepageCollectionViewItem.xib in Resources */ = {isa = PBXBuildFile; fileRef = AAE71E3625F7869300D74437 /* HomepageCollectionViewItem.xib */; };
		AAE8B102258A41C000E81239 /* Tooltip.storyboard in Resources */ = {isa = PBXBuildFile; fileRef = AAE8B101258A41C000E81239 /* Tooltip.storyboard */; };
		AAE8B110258A456C00E81239 /* TooltipViewController.swift in Sources */ = {isa = PBXBuildFile; fileRef = AAE8B10F258A456C00E81239 /* TooltipViewController.swift */; };
		AAECA42024EEA4AC00EFA63A /* IndexPathExtension.swift in Sources */ = {isa = PBXBuildFile; fileRef = AAECA41F24EEA4AC00EFA63A /* IndexPathExtension.swift */; };
		AAF7D3862567CED500998667 /* WebViewConfiguration.swift in Sources */ = {isa = PBXBuildFile; fileRef = AAF7D3852567CED500998667 /* WebViewConfiguration.swift */; };
		AAFCB37A25E5403A00859DD4 /* BurnButton.swift in Sources */ = {isa = PBXBuildFile; fileRef = AAFCB37925E5403A00859DD4 /* BurnButton.swift */; };
		AAFCB37F25E545D400859DD4 /* PublisherExtension.swift in Sources */ = {isa = PBXBuildFile; fileRef = AAFCB37E25E545D400859DD4 /* PublisherExtension.swift */; };
		B61F012325ECBAE400ABB5A3 /* UserScriptsTest.swift in Sources */ = {isa = PBXBuildFile; fileRef = B61F012225ECBAE400ABB5A3 /* UserScriptsTest.swift */; };
		B61F012B25ECBB1700ABB5A3 /* UserScriptsManagerTests.swift in Sources */ = {isa = PBXBuildFile; fileRef = B61F012A25ECBB1700ABB5A3 /* UserScriptsManagerTests.swift */; };
		B61F015525EDD5A700ABB5A3 /* UserContentController.swift in Sources */ = {isa = PBXBuildFile; fileRef = B61F015425EDD5A700ABB5A3 /* UserContentController.swift */; };
		B62EB47C25BAD3BB005745C6 /* WKWebViewSessionDataTests.swift in Sources */ = {isa = PBXBuildFile; fileRef = B62EB47B25BAD3BB005745C6 /* WKWebViewSessionDataTests.swift */; };
		B633C86D25E797D800E4B352 /* UserScriptsManager.swift in Sources */ = {isa = PBXBuildFile; fileRef = B633C86C25E797D800E4B352 /* UserScriptsManager.swift */; };
		B63D466925BEB6C200874977 /* WKWebView+SessionState.swift in Sources */ = {isa = PBXBuildFile; fileRef = B63D466825BEB6C200874977 /* WKWebView+SessionState.swift */; };
		B63D467125BFA6C100874977 /* DispatchQueueExtensions.swift in Sources */ = {isa = PBXBuildFile; fileRef = B63D467025BFA6C100874977 /* DispatchQueueExtensions.swift */; };
		B63D467A25BFC3E100874977 /* NSCoderExtensions.swift in Sources */ = {isa = PBXBuildFile; fileRef = B63D467925BFC3E100874977 /* NSCoderExtensions.swift */; };
		B65783E725F8AAFB00D8DB33 /* String+Punycode.swift in Sources */ = {isa = PBXBuildFile; fileRef = B65783E625F8AAFB00D8DB33 /* String+Punycode.swift */; };
		B65783EC25F8AB9300D8DB33 /* String+PunycodeTests.swift in Sources */ = {isa = PBXBuildFile; fileRef = B65783EB25F8AB9200D8DB33 /* String+PunycodeTests.swift */; };
		B65783F525F8ACA400D8DB33 /* Punnycode in Frameworks */ = {isa = PBXBuildFile; productRef = B65783F425F8ACA400D8DB33 /* Punnycode */; };
		B657841A25FA484B00D8DB33 /* NSException+Catch.m in Sources */ = {isa = PBXBuildFile; fileRef = B657841925FA484B00D8DB33 /* NSException+Catch.m */; };
		B657841F25FA497600D8DB33 /* NSException+Catch.swift in Sources */ = {isa = PBXBuildFile; fileRef = B657841E25FA497600D8DB33 /* NSException+Catch.swift */; };
		B68458B025C7E76A00DC17B6 /* WindowManager+StateRestoration.swift in Sources */ = {isa = PBXBuildFile; fileRef = B68458AF25C7E76A00DC17B6 /* WindowManager+StateRestoration.swift */; };
		B68458B825C7E8B200DC17B6 /* Tab+NSSecureCoding.swift in Sources */ = {isa = PBXBuildFile; fileRef = B68458B725C7E8B200DC17B6 /* Tab+NSSecureCoding.swift */; };
		B68458C025C7E9E000DC17B6 /* TabCollectionViewModel+NSSecureCoding.swift in Sources */ = {isa = PBXBuildFile; fileRef = B68458BF25C7E9E000DC17B6 /* TabCollectionViewModel+NSSecureCoding.swift */; };
		B68458C525C7EA0C00DC17B6 /* TabCollection+NSSecureCoding.swift in Sources */ = {isa = PBXBuildFile; fileRef = B68458C425C7EA0C00DC17B6 /* TabCollection+NSSecureCoding.swift */; };
		B68458CD25C7EB9000DC17B6 /* WKWebViewConfigurationExtensions.swift in Sources */ = {isa = PBXBuildFile; fileRef = B68458CC25C7EB9000DC17B6 /* WKWebViewConfigurationExtensions.swift */; };
		B684590825C9027900DC17B6 /* AppStateChangedPublisher.swift in Sources */ = {isa = PBXBuildFile; fileRef = B684590725C9027900DC17B6 /* AppStateChangedPublisher.swift */; };
		B684592225C93BE000DC17B6 /* Publisher.asVoid.swift in Sources */ = {isa = PBXBuildFile; fileRef = B684592125C93BE000DC17B6 /* Publisher.asVoid.swift */; };
		B684592725C93C0500DC17B6 /* Publishers.NestedObjectChanges.swift in Sources */ = {isa = PBXBuildFile; fileRef = B684592625C93C0500DC17B6 /* Publishers.NestedObjectChanges.swift */; };
		B684592F25C93FBF00DC17B6 /* AppStateRestorationManager.swift in Sources */ = {isa = PBXBuildFile; fileRef = B684592E25C93FBF00DC17B6 /* AppStateRestorationManager.swift */; };
		B6A5A27125B9377300AA7ADA /* StatePersistenceService.swift in Sources */ = {isa = PBXBuildFile; fileRef = B6A5A27025B9377300AA7ADA /* StatePersistenceService.swift */; };
		B6A5A27925B93FFF00AA7ADA /* StateRestorationManagerTests.swift in Sources */ = {isa = PBXBuildFile; fileRef = B6A5A27825B93FFE00AA7ADA /* StateRestorationManagerTests.swift */; };
		B6A5A27E25B9403E00AA7ADA /* FileStoreMock.swift in Sources */ = {isa = PBXBuildFile; fileRef = B6A5A27D25B9403E00AA7ADA /* FileStoreMock.swift */; };
		B6A5A2A025B96E8300AA7ADA /* AppStateChangePublisherTests.swift in Sources */ = {isa = PBXBuildFile; fileRef = B6A5A29F25B96E8300AA7ADA /* AppStateChangePublisherTests.swift */; };
		B6A5A2A825BAA35500AA7ADA /* WindowManagerStateRestorationTests.swift in Sources */ = {isa = PBXBuildFile; fileRef = B6A5A2A725BAA35500AA7ADA /* WindowManagerStateRestorationTests.swift */; };
		B6A9E45326142B070067D1B9 /* Pixel.swift in Sources */ = {isa = PBXBuildFile; fileRef = B6A9E45226142B070067D1B9 /* Pixel.swift */; };
		B6A9E45A261460350067D1B9 /* ApiRequestError.swift in Sources */ = {isa = PBXBuildFile; fileRef = B6A9E457261460340067D1B9 /* ApiRequestError.swift */; };
		B6A9E45B261460350067D1B9 /* APIHeaders.swift in Sources */ = {isa = PBXBuildFile; fileRef = B6A9E458261460340067D1B9 /* APIHeaders.swift */; };
		B6A9E45C261460350067D1B9 /* APIRequest.swift in Sources */ = {isa = PBXBuildFile; fileRef = B6A9E459261460350067D1B9 /* APIRequest.swift */; };
		B6A9E4612614608B0067D1B9 /* AppVersion.swift in Sources */ = {isa = PBXBuildFile; fileRef = B6A9E4602614608B0067D1B9 /* AppVersion.swift */; };
		B6A9E46B2614618A0067D1B9 /* OperatingSystemVersionExtension.swift in Sources */ = {isa = PBXBuildFile; fileRef = B6A9E46A2614618A0067D1B9 /* OperatingSystemVersionExtension.swift */; };
		B6A9E47026146A250067D1B9 /* DateExtension.swift in Sources */ = {isa = PBXBuildFile; fileRef = B6A9E46F26146A250067D1B9 /* DateExtension.swift */; };
		B6A9E47726146A570067D1B9 /* PixelEvent.swift in Sources */ = {isa = PBXBuildFile; fileRef = B6A9E47626146A570067D1B9 /* PixelEvent.swift */; };
		B6A9E47F26146A800067D1B9 /* PixelArguments.swift in Sources */ = {isa = PBXBuildFile; fileRef = B6A9E47E26146A800067D1B9 /* PixelArguments.swift */; };
		B6A9E48426146AAB0067D1B9 /* PixelParameters.swift in Sources */ = {isa = PBXBuildFile; fileRef = B6A9E48326146AAB0067D1B9 /* PixelParameters.swift */; };
		B6A9E48926146ABF0067D1B9 /* PixelCounter.swift in Sources */ = {isa = PBXBuildFile; fileRef = B6A9E48826146ABF0067D1B9 /* PixelCounter.swift */; };
		B6A9E499261474120067D1B9 /* TimedPixel.swift in Sources */ = {isa = PBXBuildFile; fileRef = B6A9E498261474120067D1B9 /* TimedPixel.swift */; };
		B6A9E4A3261475C70067D1B9 /* AppUsageActivityMonitor.swift in Sources */ = {isa = PBXBuildFile; fileRef = B6A9E4A2261475C70067D1B9 /* AppUsageActivityMonitor.swift */; };
		B6AAAC24260328950029438D /* ProgressView.swift in Sources */ = {isa = PBXBuildFile; fileRef = B6AAAC23260328950029438D /* ProgressView.swift */; };
		B6AAAC2D260330580029438D /* PublishedAfter.swift in Sources */ = {isa = PBXBuildFile; fileRef = B6AAAC2C260330580029438D /* PublishedAfter.swift */; };
		B6AAAC3E26048F690029438D /* RandomAccessCollectionExtension.swift in Sources */ = {isa = PBXBuildFile; fileRef = B6AAAC3D26048F690029438D /* RandomAccessCollectionExtension.swift */; };
		B6AE74342609AFCE005B9B1A /* ProgressEstimationTests.swift in Sources */ = {isa = PBXBuildFile; fileRef = B6AE74332609AFCE005B9B1A /* ProgressEstimationTests.swift */; };
		B6D7A2EE25D2418B002B2AE1 /* ShadowView.swift in Sources */ = {isa = PBXBuildFile; fileRef = B6D7A2ED25D2418B002B2AE1 /* ShadowView.swift */; };
		B6DA44022616B28300DD1EC2 /* PixelDataStore.swift in Sources */ = {isa = PBXBuildFile; fileRef = B6DA44012616B28300DD1EC2 /* PixelDataStore.swift */; };
		B6DA44082616B30600DD1EC2 /* PixelDataModel.xcdatamodeld in Sources */ = {isa = PBXBuildFile; fileRef = B6DA44062616B30600DD1EC2 /* PixelDataModel.xcdatamodeld */; };
		B6DA44112616C0FC00DD1EC2 /* PixelTests.swift in Sources */ = {isa = PBXBuildFile; fileRef = B6DA44102616C0FC00DD1EC2 /* PixelTests.swift */; };
		B6DA44172616C13800DD1EC2 /* OHHTTPStubs in Frameworks */ = {isa = PBXBuildFile; productRef = B6DA44162616C13800DD1EC2 /* OHHTTPStubs */; };
		B6DA44192616C13800DD1EC2 /* OHHTTPStubsSwift in Frameworks */ = {isa = PBXBuildFile; productRef = B6DA44182616C13800DD1EC2 /* OHHTTPStubsSwift */; };
		B6DA441E2616C84600DD1EC2 /* PixelStoreMock.swift in Sources */ = {isa = PBXBuildFile; fileRef = B6DA441D2616C84600DD1EC2 /* PixelStoreMock.swift */; };
		B6DA44232616CABC00DD1EC2 /* PixelArgumentsTests.swift in Sources */ = {isa = PBXBuildFile; fileRef = B6DA44222616CABC00DD1EC2 /* PixelArgumentsTests.swift */; };
		B6DA44282616CAE000DD1EC2 /* AppUsageActivityMonitorTests.swift in Sources */ = {isa = PBXBuildFile; fileRef = B6DA44272616CAE000DD1EC2 /* AppUsageActivityMonitorTests.swift */; };
		F41D174125CB131900472416 /* NSColorExtension.swift in Sources */ = {isa = PBXBuildFile; fileRef = F41D174025CB131900472416 /* NSColorExtension.swift */; };
		F44C130225C2DA0400426E3E /* NSAppearanceExtension.swift in Sources */ = {isa = PBXBuildFile; fileRef = F44C130125C2DA0400426E3E /* NSAppearanceExtension.swift */; };
/* End PBXBuildFile section */

/* Begin PBXContainerItemProxy section */
		4B1AD8A225FC27E200261379 /* PBXContainerItemProxy */ = {
			isa = PBXContainerItemProxy;
			containerPortal = AA585D76248FD31100E9A3E2 /* Project object */;
			proxyType = 1;
			remoteGlobalIDString = AA585D7D248FD31100E9A3E2;
			remoteInfo = "DuckDuckGo Privacy Browser";
		};
		AA585D91248FD31400E9A3E2 /* PBXContainerItemProxy */ = {
			isa = PBXContainerItemProxy;
			containerPortal = AA585D76248FD31100E9A3E2 /* Project object */;
			proxyType = 1;
			remoteGlobalIDString = AA585D7D248FD31100E9A3E2;
			remoteInfo = DuckDuckGo;
		};
/* End PBXContainerItemProxy section */

/* Begin PBXFileReference section */
		142879D924CE1179005419BB /* SuggestionViewModelTests.swift */ = {isa = PBXFileReference; lastKnownFileType = sourcecode.swift; path = SuggestionViewModelTests.swift; sourceTree = "<group>"; };
		142879DB24CE1185005419BB /* SuggestionContainerViewModelTests.swift */ = {isa = PBXFileReference; lastKnownFileType = sourcecode.swift; path = SuggestionContainerViewModelTests.swift; sourceTree = "<group>"; };
		1430DFF424D0580F00B8978C /* TabBarViewController.swift */ = {isa = PBXFileReference; lastKnownFileType = sourcecode.swift; path = TabBarViewController.swift; sourceTree = "<group>"; };
		14505A07256084EF00272CC6 /* UserAgent.swift */ = {isa = PBXFileReference; lastKnownFileType = sourcecode.swift; path = UserAgent.swift; sourceTree = "<group>"; };
		1456D6E024EFCBC300775049 /* TabBarCollectionView.swift */ = {isa = PBXFileReference; lastKnownFileType = sourcecode.swift; path = TabBarCollectionView.swift; sourceTree = "<group>"; };
		14D9B8F924F7E089000D4D13 /* AddressBarViewController.swift */ = {isa = PBXFileReference; lastKnownFileType = sourcecode.swift; path = AddressBarViewController.swift; sourceTree = "<group>"; };
		14D9B90124F91316000D4D13 /* FocusRingView.swift */ = {isa = PBXFileReference; lastKnownFileType = sourcecode.swift; path = FocusRingView.swift; sourceTree = "<group>"; };
		4B02197D25E05FAC00ED7DEA /* login-detection.js */ = {isa = PBXFileReference; fileEncoding = 4; lastKnownFileType = sourcecode.javascript; path = "login-detection.js"; sourceTree = "<group>"; };
		4B02197F25E05FAC00ED7DEA /* FireproofingURLExtensions.swift */ = {isa = PBXFileReference; fileEncoding = 4; lastKnownFileType = sourcecode.swift; path = FireproofingURLExtensions.swift; sourceTree = "<group>"; };
		4B02198125E05FAC00ED7DEA /* FireproofDomains.swift */ = {isa = PBXFileReference; fileEncoding = 4; lastKnownFileType = sourcecode.swift; path = FireproofDomains.swift; sourceTree = "<group>"; };
		4B02198325E05FAC00ED7DEA /* FireproofInfoViewController.swift */ = {isa = PBXFileReference; fileEncoding = 4; lastKnownFileType = sourcecode.swift; path = FireproofInfoViewController.swift; sourceTree = "<group>"; };
		4B02198425E05FAC00ED7DEA /* Fireproofing.storyboard */ = {isa = PBXFileReference; fileEncoding = 4; lastKnownFileType = file.storyboard; path = Fireproofing.storyboard; sourceTree = "<group>"; };
		4B02198525E05FAC00ED7DEA /* UndoFireproofingViewController.swift */ = {isa = PBXFileReference; fileEncoding = 4; lastKnownFileType = sourcecode.swift; path = UndoFireproofingViewController.swift; sourceTree = "<group>"; };
		4B02198725E05FAC00ED7DEA /* LoginDetectionService.swift */ = {isa = PBXFileReference; fileEncoding = 4; lastKnownFileType = sourcecode.swift; path = LoginDetectionService.swift; sourceTree = "<group>"; };
		4B02199225E060C600ED7DEA /* LoginDetectionUserScript.swift */ = {isa = PBXFileReference; fileEncoding = 4; lastKnownFileType = sourcecode.swift; path = LoginDetectionUserScript.swift; sourceTree = "<group>"; };
		4B02199825E063DE00ED7DEA /* LoginDetectionServiceTests.swift */ = {isa = PBXFileReference; fileEncoding = 4; lastKnownFileType = sourcecode.swift; path = LoginDetectionServiceTests.swift; sourceTree = "<group>"; };
		4B02199925E063DE00ED7DEA /* FireproofDomainsTests.swift */ = {isa = PBXFileReference; fileEncoding = 4; lastKnownFileType = sourcecode.swift; path = FireproofDomainsTests.swift; sourceTree = "<group>"; };
		4B02199A25E063DE00ED7DEA /* FireproofingURLExtensionsTests.swift */ = {isa = PBXFileReference; fileEncoding = 4; lastKnownFileType = sourcecode.swift; path = FireproofingURLExtensionsTests.swift; sourceTree = "<group>"; };
		4B0219A725E0646500ED7DEA /* WebsiteDataStoreTests.swift */ = {isa = PBXFileReference; fileEncoding = 4; lastKnownFileType = sourcecode.swift; path = WebsiteDataStoreTests.swift; sourceTree = "<group>"; };
		4B11060425903E570039B979 /* CoreDataEncryptionTesting.xcdatamodel */ = {isa = PBXFileReference; lastKnownFileType = wrapper.xcdatamodel; path = CoreDataEncryptionTesting.xcdatamodel; sourceTree = "<group>"; };
		4B11060925903EAC0039B979 /* CoreDataEncryptionTests.swift */ = {isa = PBXFileReference; lastKnownFileType = sourcecode.swift; path = CoreDataEncryptionTests.swift; sourceTree = "<group>"; };
		4B1AD89D25FC27E200261379 /* Integration Tests.xctest */ = {isa = PBXFileReference; explicitFileType = wrapper.cfbundle; includeInIndex = 0; path = "Integration Tests.xctest"; sourceTree = BUILT_PRODUCTS_DIR; };
		4B1AD8A125FC27E200261379 /* Info.plist */ = {isa = PBXFileReference; lastKnownFileType = text.plist.xml; path = Info.plist; sourceTree = "<group>"; };
		4B1AD91625FC46FB00261379 /* CoreDataEncryptionTests.swift */ = {isa = PBXFileReference; lastKnownFileType = sourcecode.swift; path = CoreDataEncryptionTests.swift; sourceTree = "<group>"; };
		4B54CE3A26269E3200CBA7B3 /* DefaultBrowserPreferences.swift */ = {isa = PBXFileReference; fileEncoding = 4; lastKnownFileType = sourcecode.swift; path = DefaultBrowserPreferences.swift; sourceTree = "<group>"; };
		4B54CE3B26269E3200CBA7B3 /* AppearancePreferences.swift */ = {isa = PBXFileReference; fileEncoding = 4; lastKnownFileType = sourcecode.swift; path = AppearancePreferences.swift; sourceTree = "<group>"; };
		4B54CE3C26269E3200CBA7B3 /* PrivacySecurityPreferences.swift */ = {isa = PBXFileReference; fileEncoding = 4; lastKnownFileType = sourcecode.swift; path = PrivacySecurityPreferences.swift; sourceTree = "<group>"; };
		4B54CE3D26269E3200CBA7B3 /* DownloadPreferences.swift */ = {isa = PBXFileReference; fileEncoding = 4; lastKnownFileType = sourcecode.swift; path = DownloadPreferences.swift; sourceTree = "<group>"; };
		4B54CE3E26269E3200CBA7B3 /* PreferenceSections.swift */ = {isa = PBXFileReference; fileEncoding = 4; lastKnownFileType = sourcecode.swift; path = PreferenceSections.swift; sourceTree = "<group>"; };
		4B54CE4126269E3200CBA7B3 /* PrivacySecurityPreferencesTableCellView.xib */ = {isa = PBXFileReference; fileEncoding = 4; lastKnownFileType = file.xib; path = PrivacySecurityPreferencesTableCellView.xib; sourceTree = "<group>"; };
		4B54CE4226269E3200CBA7B3 /* PreferencesAboutViewController.swift */ = {isa = PBXFileReference; fileEncoding = 4; lastKnownFileType = sourcecode.swift; path = PreferencesAboutViewController.swift; sourceTree = "<group>"; };
		4B54CE4326269E3200CBA7B3 /* Preferences.storyboard */ = {isa = PBXFileReference; fileEncoding = 4; lastKnownFileType = file.storyboard; path = Preferences.storyboard; sourceTree = "<group>"; };
		4B54CE4426269E3200CBA7B3 /* PreferencesSidebarViewController.swift */ = {isa = PBXFileReference; fileEncoding = 4; lastKnownFileType = sourcecode.swift; path = PreferencesSidebarViewController.swift; sourceTree = "<group>"; };
		4B54CE4526269E3200CBA7B3 /* PrivacySecurityPreferencesTableCellView.swift */ = {isa = PBXFileReference; fileEncoding = 4; lastKnownFileType = sourcecode.swift; path = PrivacySecurityPreferencesTableCellView.swift; sourceTree = "<group>"; };
		4B54CE4626269E3200CBA7B3 /* DefaultBrowserTableCellView.xib */ = {isa = PBXFileReference; fileEncoding = 4; lastKnownFileType = file.xib; path = DefaultBrowserTableCellView.xib; sourceTree = "<group>"; };
		4B54CE4726269E3200CBA7B3 /* PreferenceTableCellView.swift */ = {isa = PBXFileReference; fileEncoding = 4; lastKnownFileType = sourcecode.swift; path = PreferenceTableCellView.swift; sourceTree = "<group>"; };
		4B54CE4826269E3200CBA7B3 /* PreferencesListViewController.swift */ = {isa = PBXFileReference; fileEncoding = 4; lastKnownFileType = sourcecode.swift; path = PreferencesListViewController.swift; sourceTree = "<group>"; };
		4B54CE4926269E3200CBA7B3 /* FireproofDomainsViewController.swift */ = {isa = PBXFileReference; fileEncoding = 4; lastKnownFileType = sourcecode.swift; path = FireproofDomainsViewController.swift; sourceTree = "<group>"; };
		4B54CE4A26269E3200CBA7B3 /* DownloadPreferencesTableCellView.swift */ = {isa = PBXFileReference; fileEncoding = 4; lastKnownFileType = sourcecode.swift; path = DownloadPreferencesTableCellView.swift; sourceTree = "<group>"; };
		4B54CE4B26269E3200CBA7B3 /* PreferencesSplitViewController.swift */ = {isa = PBXFileReference; fileEncoding = 4; lastKnownFileType = sourcecode.swift; path = PreferencesSplitViewController.swift; sourceTree = "<group>"; };
		4B54CE4C26269E3200CBA7B3 /* DefaultBrowserTableCellView.swift */ = {isa = PBXFileReference; fileEncoding = 4; lastKnownFileType = sourcecode.swift; path = DefaultBrowserTableCellView.swift; sourceTree = "<group>"; };
		4B54CE4D26269E3200CBA7B3 /* DownloadPreferencesTableCellView.xib */ = {isa = PBXFileReference; fileEncoding = 4; lastKnownFileType = file.xib; path = DownloadPreferencesTableCellView.xib; sourceTree = "<group>"; };
		4B54CE4E26269E3200CBA7B3 /* AppearancePreferencesTableCellView.swift */ = {isa = PBXFileReference; fileEncoding = 4; lastKnownFileType = sourcecode.swift; path = AppearancePreferencesTableCellView.swift; sourceTree = "<group>"; };
		4B54CE4F26269E3200CBA7B3 /* AppearancePreferencesTableCellView.xib */ = {isa = PBXFileReference; fileEncoding = 4; lastKnownFileType = file.xib; path = AppearancePreferencesTableCellView.xib; sourceTree = "<group>"; };
		4B54CE6B26269F8800CBA7B3 /* RoundedSelectionRowView.swift */ = {isa = PBXFileReference; fileEncoding = 4; lastKnownFileType = sourcecode.swift; path = RoundedSelectionRowView.swift; sourceTree = "<group>"; };
		4B54CE7C2626A68E00CBA7B3 /* NSViewControllerExtension.swift */ = {isa = PBXFileReference; lastKnownFileType = sourcecode.swift; path = NSViewControllerExtension.swift; sourceTree = "<group>"; };
		4B54CE992627DB4300CBA7B3 /* PaddedImageButton.swift */ = {isa = PBXFileReference; lastKnownFileType = sourcecode.swift; path = PaddedImageButton.swift; sourceTree = "<group>"; };
		4B54CEA12627DEFD00CBA7B3 /* NSOpenPanelExtensions.swift */ = {isa = PBXFileReference; lastKnownFileType = sourcecode.swift; path = NSOpenPanelExtensions.swift; sourceTree = "<group>"; };
		4B6160D225B14E6E007DE5B2 /* TrackerRadarManager.swift */ = {isa = PBXFileReference; lastKnownFileType = sourcecode.swift; path = TrackerRadarManager.swift; sourceTree = "<group>"; };
		4B6160D725B150E4007DE5B2 /* trackerData.json */ = {isa = PBXFileReference; lastKnownFileType = text.json; path = trackerData.json; sourceTree = "<group>"; };
		4B6160DC25B152C5007DE5B2 /* ContentBlockerRulesUserScript.swift */ = {isa = PBXFileReference; lastKnownFileType = sourcecode.swift; path = ContentBlockerRulesUserScript.swift; sourceTree = "<group>"; };
		4B6160E425B152FA007DE5B2 /* ContentBlockerUserScript.swift */ = {isa = PBXFileReference; lastKnownFileType = sourcecode.swift; path = ContentBlockerUserScript.swift; sourceTree = "<group>"; };
		4B6160EC25B15417007DE5B2 /* DetectedTracker.swift */ = {isa = PBXFileReference; lastKnownFileType = sourcecode.swift; path = DetectedTracker.swift; sourceTree = "<group>"; };
		4B6160F125B15792007DE5B2 /* contentblockerrules.js */ = {isa = PBXFileReference; lastKnownFileType = sourcecode.javascript; path = contentblockerrules.js; sourceTree = "<group>"; };
		4B6160F625B157BB007DE5B2 /* contentblocker.js */ = {isa = PBXFileReference; lastKnownFileType = sourcecode.javascript; path = contentblocker.js; sourceTree = "<group>"; };
		4B6160FE25B15BB1007DE5B2 /* ContentBlockerRulesManager.swift */ = {isa = PBXFileReference; lastKnownFileType = sourcecode.swift; path = ContentBlockerRulesManager.swift; sourceTree = "<group>"; };
		4B65027425E5F2A70054432E /* DefaultBrowserPromptView.xib */ = {isa = PBXFileReference; lastKnownFileType = file.xib; path = DefaultBrowserPromptView.xib; sourceTree = "<group>"; };
		4B65027925E5F2B10054432E /* DefaultBrowserPromptView.swift */ = {isa = PBXFileReference; lastKnownFileType = sourcecode.swift; path = DefaultBrowserPromptView.swift; sourceTree = "<group>"; };
		4B65028925E6CBF40054432E /* NibLoadable.swift */ = {isa = PBXFileReference; lastKnownFileType = sourcecode.swift; path = NibLoadable.swift; sourceTree = "<group>"; };
		4B677424255DBEB800025BD8 /* BloomFilterWrapper.mm */ = {isa = PBXFileReference; fileEncoding = 4; lastKnownFileType = sourcecode.cpp.objcpp; path = BloomFilterWrapper.mm; sourceTree = "<group>"; };
		4B677425255DBEB800025BD8 /* BloomFilterWrapper.h */ = {isa = PBXFileReference; fileEncoding = 4; lastKnownFileType = sourcecode.c.h; path = BloomFilterWrapper.h; sourceTree = "<group>"; };
		4B677427255DBEB800025BD8 /* httpsMobileV2BloomSpec.json */ = {isa = PBXFileReference; fileEncoding = 4; lastKnownFileType = text.json; path = httpsMobileV2BloomSpec.json; sourceTree = "<group>"; };
		4B677428255DBEB800025BD8 /* httpsMobileV2Bloom.bin */ = {isa = PBXFileReference; lastKnownFileType = archive.macbinary; path = httpsMobileV2Bloom.bin; sourceTree = "<group>"; };
		4B677429255DBEB800025BD8 /* HTTPSBloomFilterSpecification.swift */ = {isa = PBXFileReference; fileEncoding = 4; lastKnownFileType = sourcecode.swift; path = HTTPSBloomFilterSpecification.swift; sourceTree = "<group>"; };
		4B67742A255DBEB800025BD8 /* httpsMobileV2FalsePositives.json */ = {isa = PBXFileReference; fileEncoding = 4; lastKnownFileType = text.json; path = httpsMobileV2FalsePositives.json; sourceTree = "<group>"; };
		4B67742B255DBEB800025BD8 /* HTTPSExcludedDomains.swift */ = {isa = PBXFileReference; fileEncoding = 4; lastKnownFileType = sourcecode.swift; path = HTTPSExcludedDomains.swift; sourceTree = "<group>"; };
		4B67742C255DBEB800025BD8 /* HTTPSUpgrade.swift */ = {isa = PBXFileReference; fileEncoding = 4; lastKnownFileType = sourcecode.swift; path = HTTPSUpgrade.swift; sourceTree = "<group>"; };
		4B67742F255DBEB800025BD8 /* HTTPSUpgrade 3.xcdatamodel */ = {isa = PBXFileReference; lastKnownFileType = wrapper.xcdatamodel; path = "HTTPSUpgrade 3.xcdatamodel"; sourceTree = "<group>"; };
		4B677430255DBEB800025BD8 /* HTTPSUpgradeStore.swift */ = {isa = PBXFileReference; fileEncoding = 4; lastKnownFileType = sourcecode.swift; path = HTTPSUpgradeStore.swift; sourceTree = "<group>"; };
		4B677440255DBEEA00025BD8 /* Database.swift */ = {isa = PBXFileReference; fileEncoding = 4; lastKnownFileType = sourcecode.swift; path = Database.swift; sourceTree = "<group>"; };
		4B677449255DBF3A00025BD8 /* BloomFilter.cpp */ = {isa = PBXFileReference; fileEncoding = 4; lastKnownFileType = sourcecode.cpp.cpp; name = BloomFilter.cpp; path = Submodules/bloom_cpp/src/BloomFilter.cpp; sourceTree = SOURCE_ROOT; };
		4B67744A255DBF3A00025BD8 /* BloomFilter.hpp */ = {isa = PBXFileReference; fileEncoding = 4; lastKnownFileType = sourcecode.cpp.h; name = BloomFilter.hpp; path = Submodules/bloom_cpp/src/BloomFilter.hpp; sourceTree = SOURCE_ROOT; };
		4B67744F255DBFA300025BD8 /* HashExtension.swift */ = {isa = PBXFileReference; fileEncoding = 4; lastKnownFileType = sourcecode.swift; path = HashExtension.swift; sourceTree = "<group>"; };
		4B677454255DC18000025BD8 /* Bridging.h */ = {isa = PBXFileReference; fileEncoding = 4; lastKnownFileType = sourcecode.c.h; path = Bridging.h; sourceTree = "<group>"; };
		4B82E9B825B6A05800656FE7 /* DetectedTrackerTests.swift */ = {isa = PBXFileReference; lastKnownFileType = sourcecode.swift; path = DetectedTrackerTests.swift; sourceTree = "<group>"; };
		4B82E9C025B6A1CD00656FE7 /* TrackerRadarManagerTests.swift */ = {isa = PBXFileReference; lastKnownFileType = sourcecode.swift; path = TrackerRadarManagerTests.swift; sourceTree = "<group>"; };
		4BA1A69A258B076900F6F690 /* FileStore.swift */ = {isa = PBXFileReference; lastKnownFileType = sourcecode.swift; path = FileStore.swift; sourceTree = "<group>"; };
		4BA1A69F258B079600F6F690 /* DataEncryption.swift */ = {isa = PBXFileReference; lastKnownFileType = sourcecode.swift; path = DataEncryption.swift; sourceTree = "<group>"; };
		4BA1A6A4258B07DF00F6F690 /* EncryptedValueTransformer.swift */ = {isa = PBXFileReference; lastKnownFileType = sourcecode.swift; path = EncryptedValueTransformer.swift; sourceTree = "<group>"; };
		4BA1A6B2258B080A00F6F690 /* EncryptionKeyGeneration.swift */ = {isa = PBXFileReference; lastKnownFileType = sourcecode.swift; path = EncryptionKeyGeneration.swift; sourceTree = "<group>"; };
		4BA1A6B7258B081600F6F690 /* EncryptionKeyStoring.swift */ = {isa = PBXFileReference; lastKnownFileType = sourcecode.swift; path = EncryptionKeyStoring.swift; sourceTree = "<group>"; };
		4BA1A6BC258B082300F6F690 /* EncryptionKeyStore.swift */ = {isa = PBXFileReference; lastKnownFileType = sourcecode.swift; path = EncryptionKeyStore.swift; sourceTree = "<group>"; };
		4BA1A6C1258B0A1300F6F690 /* ContiguousBytesExtension.swift */ = {isa = PBXFileReference; lastKnownFileType = sourcecode.swift; path = ContiguousBytesExtension.swift; sourceTree = "<group>"; };
		4BA1A6D8258C0CB300F6F690 /* DataEncryptionTests.swift */ = {isa = PBXFileReference; lastKnownFileType = sourcecode.swift; path = DataEncryptionTests.swift; sourceTree = "<group>"; };
		4BA1A6DD258C100A00F6F690 /* FileStoreTests.swift */ = {isa = PBXFileReference; lastKnownFileType = sourcecode.swift; path = FileStoreTests.swift; sourceTree = "<group>"; };
		4BA1A6E5258C270800F6F690 /* EncryptionKeyGeneratorTests.swift */ = {isa = PBXFileReference; lastKnownFileType = sourcecode.swift; path = EncryptionKeyGeneratorTests.swift; sourceTree = "<group>"; };
		4BA1A6EA258C288C00F6F690 /* EncryptionKeyStoreTests.swift */ = {isa = PBXFileReference; lastKnownFileType = sourcecode.swift; path = EncryptionKeyStoreTests.swift; sourceTree = "<group>"; };
		4BA1A6F5258C4F9600F6F690 /* EncryptionMocks.swift */ = {isa = PBXFileReference; lastKnownFileType = sourcecode.swift; path = EncryptionMocks.swift; sourceTree = "<group>"; };
		4BA1A6FD258C5C1300F6F690 /* EncryptedValueTransformerTests.swift */ = {isa = PBXFileReference; lastKnownFileType = sourcecode.swift; path = EncryptedValueTransformerTests.swift; sourceTree = "<group>"; };
		4BB88B4425B7B55C006F6B06 /* DebugUserScript.swift */ = {isa = PBXFileReference; lastKnownFileType = sourcecode.swift; path = DebugUserScript.swift; sourceTree = "<group>"; };
		4BB88B4925B7B690006F6B06 /* SequenceExtensions.swift */ = {isa = PBXFileReference; lastKnownFileType = sourcecode.swift; path = SequenceExtensions.swift; sourceTree = "<group>"; };
		4BB88B4F25B7BA2B006F6B06 /* TabInstrumentation.swift */ = {isa = PBXFileReference; lastKnownFileType = sourcecode.swift; path = TabInstrumentation.swift; sourceTree = "<group>"; };
		4BB88B5A25B7BA50006F6B06 /* Instruments.swift */ = {isa = PBXFileReference; lastKnownFileType = sourcecode.swift; path = Instruments.swift; sourceTree = "<group>"; };
		8511E18325F82B34002F516B /* 01_Fire_really_small.json */ = {isa = PBXFileReference; fileEncoding = 4; lastKnownFileType = text.json; path = 01_Fire_really_small.json; sourceTree = "<group>"; };
		853014D525E671A000FB8205 /* PageObserverUserScript.swift */ = {isa = PBXFileReference; lastKnownFileType = sourcecode.swift; path = PageObserverUserScript.swift; sourceTree = "<group>"; };
		8546DE6125C03056000CA5E1 /* UserAgentTests.swift */ = {isa = PBXFileReference; lastKnownFileType = sourcecode.swift; path = UserAgentTests.swift; sourceTree = "<group>"; };
		85480F8925CDC360009424E3 /* Launch.storyboard */ = {isa = PBXFileReference; lastKnownFileType = file.storyboard; path = Launch.storyboard; sourceTree = "<group>"; };
		85480FBA25D181CB009424E3 /* ConfigurationDownloading.swift */ = {isa = PBXFileReference; lastKnownFileType = sourcecode.swift; path = ConfigurationDownloading.swift; sourceTree = "<group>"; };
		85480FCE25D1AA22009424E3 /* ConfigurationStoring.swift */ = {isa = PBXFileReference; lastKnownFileType = sourcecode.swift; path = ConfigurationStoring.swift; sourceTree = "<group>"; };
		8553FF51257523760029327F /* FileDownloadTests.swift */ = {isa = PBXFileReference; lastKnownFileType = sourcecode.swift; path = FileDownloadTests.swift; sourceTree = "<group>"; };
		8556A601256BDDD30092FA9D /* HTML5DownloadUserScript.swift */ = {isa = PBXFileReference; lastKnownFileType = sourcecode.swift; path = HTML5DownloadUserScript.swift; sourceTree = "<group>"; };
		8556A60D256C15DD0092FA9D /* FileDownload.swift */ = {isa = PBXFileReference; lastKnownFileType = sourcecode.swift; path = FileDownload.swift; sourceTree = "<group>"; };
		856C98A5256EB59600A22F1F /* MenuItemSelectors.swift */ = {isa = PBXFileReference; lastKnownFileType = sourcecode.swift; path = MenuItemSelectors.swift; sourceTree = "<group>"; };
		856C98D42570116900A22F1F /* NSWindow+Toast.swift */ = {isa = PBXFileReference; lastKnownFileType = sourcecode.swift; path = "NSWindow+Toast.swift"; sourceTree = "<group>"; };
		856C98D92570149800A22F1F /* FileDownloadTask.swift */ = {isa = PBXFileReference; lastKnownFileType = sourcecode.swift; path = FileDownloadTask.swift; sourceTree = "<group>"; };
		856C98DE257014BD00A22F1F /* FileDownloadManager.swift */ = {isa = PBXFileReference; lastKnownFileType = sourcecode.swift; path = FileDownloadManager.swift; sourceTree = "<group>"; };
		85799C1725DEBB3F0007EC87 /* Logging.swift */ = {isa = PBXFileReference; fileEncoding = 4; lastKnownFileType = sourcecode.swift; path = Logging.swift; sourceTree = "<group>"; };
		85A0116825AF1D8900FA6A0C /* FindInPageViewController.swift */ = {isa = PBXFileReference; lastKnownFileType = sourcecode.swift; path = FindInPageViewController.swift; sourceTree = "<group>"; };
		85A0117325AF2EDF00FA6A0C /* FindInPage.storyboard */ = {isa = PBXFileReference; lastKnownFileType = file.storyboard; path = FindInPage.storyboard; sourceTree = "<group>"; };
		85A0118125AF60E700FA6A0C /* FindInPageModel.swift */ = {isa = PBXFileReference; lastKnownFileType = sourcecode.swift; path = FindInPageModel.swift; sourceTree = "<group>"; };
		85A011E425B4D49400FA6A0C /* findinpage.js */ = {isa = PBXFileReference; fileEncoding = 4; lastKnownFileType = sourcecode.javascript; name = findinpage.js; path = Submodules/ios_js_support/src/findinpage.js; sourceTree = SOURCE_ROOT; };
		85A011E925B4D4CA00FA6A0C /* FindInPageUserScript.swift */ = {isa = PBXFileReference; lastKnownFileType = sourcecode.swift; path = FindInPageUserScript.swift; sourceTree = "<group>"; };
		85AC3AEE25D5CE9800C7D2AA /* UserScripts.swift */ = {isa = PBXFileReference; lastKnownFileType = sourcecode.swift; path = UserScripts.swift; sourceTree = "<group>"; };
		85AC3AF625D5DBFD00C7D2AA /* DataExtension.swift */ = {isa = PBXFileReference; lastKnownFileType = sourcecode.swift; path = DataExtension.swift; sourceTree = "<group>"; };
		85AC3B0425D6B1D800C7D2AA /* ScriptSourceProviding.swift */ = {isa = PBXFileReference; lastKnownFileType = sourcecode.swift; path = ScriptSourceProviding.swift; sourceTree = "<group>"; };
		85AC3B1625D9BC1A00C7D2AA /* ConfigurationDownloaderTests.swift */ = {isa = PBXFileReference; lastKnownFileType = sourcecode.swift; path = ConfigurationDownloaderTests.swift; sourceTree = "<group>"; };
		85AC3B3425DA82A600C7D2AA /* DataTaskProviding.swift */ = {isa = PBXFileReference; lastKnownFileType = sourcecode.swift; path = DataTaskProviding.swift; sourceTree = "<group>"; };
		85AC3B4825DAC9BD00C7D2AA /* ConfigurationStorageTests.swift */ = {isa = PBXFileReference; lastKnownFileType = sourcecode.swift; path = ConfigurationStorageTests.swift; sourceTree = "<group>"; };
		85AE2FF124A33A2D002D507F /* WebKit.framework */ = {isa = PBXFileReference; lastKnownFileType = wrapper.framework; name = WebKit.framework; path = System/Library/Frameworks/WebKit.framework; sourceTree = SDKROOT; };
		85C6A29525CC1FFD00EEB5F1 /* UserDefaultsWrapper.swift */ = {isa = PBXFileReference; lastKnownFileType = sourcecode.swift; path = UserDefaultsWrapper.swift; sourceTree = "<group>"; };
		85D33F1125C82EB3002B91A6 /* ConfigurationManager.swift */ = {isa = PBXFileReference; lastKnownFileType = sourcecode.swift; path = ConfigurationManager.swift; sourceTree = "<group>"; };
		85D438B5256E7C9E00F3BAF8 /* ContextMenuUserScript.swift */ = {isa = PBXFileReference; lastKnownFileType = sourcecode.swift; path = ContextMenuUserScript.swift; sourceTree = "<group>"; };
		85E11C2E25E7DC7E00974CAF /* ExternalURLHandler.swift */ = {isa = PBXFileReference; lastKnownFileType = sourcecode.swift; path = ExternalURLHandler.swift; sourceTree = "<group>"; };
		85E11C3625E7F1E100974CAF /* ExternalURLHandlerTests.swift */ = {isa = PBXFileReference; lastKnownFileType = sourcecode.swift; path = ExternalURLHandlerTests.swift; sourceTree = "<group>"; };
		85F1B0C825EF9759004792B6 /* URLEventListenerTests.swift */ = {isa = PBXFileReference; lastKnownFileType = sourcecode.swift; path = URLEventListenerTests.swift; sourceTree = "<group>"; };
		85F69B3B25EDE81F00978E59 /* URLExtensionTests.swift */ = {isa = PBXFileReference; lastKnownFileType = sourcecode.swift; path = URLExtensionTests.swift; sourceTree = "<group>"; };
		AA0F3DB6261A566C0077F2D9 /* SuggestionLoadingMock.swift */ = {isa = PBXFileReference; lastKnownFileType = sourcecode.swift; path = SuggestionLoadingMock.swift; sourceTree = "<group>"; };
		AA2CB12C2587BB5600AA6FBE /* TabBarFooter.xib */ = {isa = PBXFileReference; lastKnownFileType = file.xib; path = TabBarFooter.xib; sourceTree = "<group>"; };
		AA2CB1342587C29500AA6FBE /* TabBarFooter.swift */ = {isa = PBXFileReference; lastKnownFileType = sourcecode.swift; path = TabBarFooter.swift; sourceTree = "<group>"; };
		AA2E423324C8A2270048C0D5 /* ColorView.swift */ = {isa = PBXFileReference; fileEncoding = 4; lastKnownFileType = sourcecode.swift; path = ColorView.swift; sourceTree = "<group>"; };
		AA361A3524EBF0B500EEC649 /* WindowDraggingView.swift */ = {isa = PBXFileReference; lastKnownFileType = sourcecode.swift; path = WindowDraggingView.swift; sourceTree = "<group>"; };
		AA3F895224C18AD500628DDE /* SuggestionViewModel.swift */ = {isa = PBXFileReference; lastKnownFileType = sourcecode.swift; path = SuggestionViewModel.swift; sourceTree = "<group>"; };
		AA4BBA3A25C58FA200C4FB0F /* MainMenu.swift */ = {isa = PBXFileReference; lastKnownFileType = sourcecode.swift; path = MainMenu.swift; sourceTree = "<group>"; };
		AA4D700625545EF800C3411E /* UrlEventListener.swift */ = {isa = PBXFileReference; lastKnownFileType = sourcecode.swift; path = UrlEventListener.swift; sourceTree = "<group>"; };
		AA4E633925E79C0A00134434 /* MouseClickView.swift */ = {isa = PBXFileReference; lastKnownFileType = sourcecode.swift; path = MouseClickView.swift; sourceTree = "<group>"; };
		AA4FF40B2624751A004E2377 /* GrammarCheckEnabler.swift */ = {isa = PBXFileReference; lastKnownFileType = sourcecode.swift; path = GrammarCheckEnabler.swift; sourceTree = "<group>"; };
		AA512D1324D99D9800230283 /* FaviconService.swift */ = {isa = PBXFileReference; lastKnownFileType = sourcecode.swift; path = FaviconService.swift; sourceTree = "<group>"; };
		AA585D7E248FD31100E9A3E2 /* DuckDuckGo Privacy Browser.app */ = {isa = PBXFileReference; explicitFileType = wrapper.application; includeInIndex = 0; path = "DuckDuckGo Privacy Browser.app"; sourceTree = BUILT_PRODUCTS_DIR; };
		AA585D81248FD31100E9A3E2 /* AppDelegate.swift */ = {isa = PBXFileReference; lastKnownFileType = sourcecode.swift; path = AppDelegate.swift; sourceTree = "<group>"; };
		AA585D83248FD31100E9A3E2 /* BrowserTabViewController.swift */ = {isa = PBXFileReference; lastKnownFileType = sourcecode.swift; path = BrowserTabViewController.swift; sourceTree = "<group>"; };
		AA585D85248FD31400E9A3E2 /* Assets.xcassets */ = {isa = PBXFileReference; lastKnownFileType = folder.assetcatalog; path = Assets.xcassets; sourceTree = "<group>"; };
		AA585D88248FD31400E9A3E2 /* Base */ = {isa = PBXFileReference; lastKnownFileType = file.storyboard; name = Base; path = Base.lproj/Main.storyboard; sourceTree = "<group>"; };
		AA585D8A248FD31400E9A3E2 /* Info.plist */ = {isa = PBXFileReference; lastKnownFileType = text.plist.xml; path = Info.plist; sourceTree = "<group>"; };
		AA585D8B248FD31400E9A3E2 /* DuckDuckGo.entitlements */ = {isa = PBXFileReference; lastKnownFileType = text.plist.entitlements; path = DuckDuckGo.entitlements; sourceTree = "<group>"; };
		AA585D90248FD31400E9A3E2 /* Unit Tests.xctest */ = {isa = PBXFileReference; explicitFileType = wrapper.cfbundle; includeInIndex = 0; path = "Unit Tests.xctest"; sourceTree = BUILT_PRODUCTS_DIR; };
		AA585D96248FD31400E9A3E2 /* Info.plist */ = {isa = PBXFileReference; lastKnownFileType = text.plist.xml; path = Info.plist; sourceTree = "<group>"; };
		AA585DAE2490E6E600E9A3E2 /* MainViewController.swift */ = {isa = PBXFileReference; lastKnownFileType = sourcecode.swift; name = MainViewController.swift; path = ../MainViewController.swift; sourceTree = "<group>"; };
		AA5C8F58258FE21F00748EB7 /* NSTextFieldExtension.swift */ = {isa = PBXFileReference; lastKnownFileType = sourcecode.swift; path = NSTextFieldExtension.swift; sourceTree = "<group>"; };
		AA5C8F5D2590EEE800748EB7 /* NSPointExtension.swift */ = {isa = PBXFileReference; lastKnownFileType = sourcecode.swift; path = NSPointExtension.swift; sourceTree = "<group>"; };
		AA5C8F622591021700748EB7 /* NSApplicationExtension.swift */ = {isa = PBXFileReference; lastKnownFileType = sourcecode.swift; path = NSApplicationExtension.swift; sourceTree = "<group>"; };
		AA5D6DAB24A340F700C6FBCE /* WebViewStateObserver.swift */ = {isa = PBXFileReference; lastKnownFileType = sourcecode.swift; path = WebViewStateObserver.swift; sourceTree = "<group>"; };
		AA63745324C9BF9A00AB2AC4 /* SuggestionContainerTests.swift */ = {isa = PBXFileReference; lastKnownFileType = sourcecode.swift; path = SuggestionContainerTests.swift; sourceTree = "<group>"; };
		AA652CB025DD825B009059CC /* LocalBookmarkStoreTests.swift */ = {isa = PBXFileReference; lastKnownFileType = sourcecode.swift; path = LocalBookmarkStoreTests.swift; sourceTree = "<group>"; };
		AA652CCD25DD9071009059CC /* BookmarkListTests.swift */ = {isa = PBXFileReference; lastKnownFileType = sourcecode.swift; path = BookmarkListTests.swift; sourceTree = "<group>"; };
		AA652CD225DDA6E9009059CC /* LocalBookmarkManagerTests.swift */ = {isa = PBXFileReference; lastKnownFileType = sourcecode.swift; path = LocalBookmarkManagerTests.swift; sourceTree = "<group>"; };
		AA652CDA25DDAB32009059CC /* BookmarkStoreMock.swift */ = {isa = PBXFileReference; lastKnownFileType = sourcecode.swift; path = BookmarkStoreMock.swift; sourceTree = "<group>"; };
		AA6820E325502F19005ED0D5 /* WebsiteDataStore.swift */ = {isa = PBXFileReference; lastKnownFileType = sourcecode.swift; path = WebsiteDataStore.swift; sourceTree = "<group>"; };
		AA6820EA25503D6A005ED0D5 /* Fire.swift */ = {isa = PBXFileReference; lastKnownFileType = sourcecode.swift; path = Fire.swift; sourceTree = "<group>"; };
		AA6820F025503DA9005ED0D5 /* FireViewModel.swift */ = {isa = PBXFileReference; lastKnownFileType = sourcecode.swift; path = FireViewModel.swift; sourceTree = "<group>"; };
		AA68C3D22490ED62001B8783 /* NavigationBarViewController.swift */ = {isa = PBXFileReference; lastKnownFileType = sourcecode.swift; path = NavigationBarViewController.swift; sourceTree = "<group>"; };
		AA68C3D62490F821001B8783 /* README.md */ = {isa = PBXFileReference; lastKnownFileType = net.daringfireball.markdown; path = README.md; sourceTree = "<group>"; };
		AA6EF9AC25066F42004754E6 /* WindowsManager.swift */ = {isa = PBXFileReference; lastKnownFileType = sourcecode.swift; path = WindowsManager.swift; sourceTree = "<group>"; };
		AA6EF9B2250785D5004754E6 /* NSMenuExtension.swift */ = {isa = PBXFileReference; lastKnownFileType = sourcecode.swift; path = NSMenuExtension.swift; sourceTree = "<group>"; };
		AA6EF9B425081B4C004754E6 /* MainMenuActions.swift */ = {isa = PBXFileReference; lastKnownFileType = sourcecode.swift; path = MainMenuActions.swift; sourceTree = "<group>"; };
		AA6FFB4324DC33320028F4D0 /* NSViewExtension.swift */ = {isa = PBXFileReference; lastKnownFileType = sourcecode.swift; path = NSViewExtension.swift; sourceTree = "<group>"; };
		AA6FFB4524DC3B5A0028F4D0 /* WebView.swift */ = {isa = PBXFileReference; lastKnownFileType = sourcecode.swift; path = WebView.swift; sourceTree = "<group>"; };
		AA72D5E225FE977F00C77619 /* AddEditFavoriteViewController.swift */ = {isa = PBXFileReference; lastKnownFileType = sourcecode.swift; path = AddEditFavoriteViewController.swift; sourceTree = "<group>"; };
		AA72D5EF25FEA49900C77619 /* AddEditFavoriteWindow.swift */ = {isa = PBXFileReference; lastKnownFileType = sourcecode.swift; path = AddEditFavoriteWindow.swift; sourceTree = "<group>"; };
		AA72D5FD25FFF94E00C77619 /* NSMenuItemExtension.swift */ = {isa = PBXFileReference; lastKnownFileType = sourcecode.swift; path = NSMenuItemExtension.swift; sourceTree = "<group>"; };
		AA7412B024D0B3AC00D22FE0 /* TabBarViewItem.swift */ = {isa = PBXFileReference; lastKnownFileType = sourcecode.swift; path = TabBarViewItem.swift; sourceTree = "<group>"; };
		AA7412B124D0B3AC00D22FE0 /* TabBarViewItem.xib */ = {isa = PBXFileReference; lastKnownFileType = file.xib; path = TabBarViewItem.xib; sourceTree = "<group>"; };
		AA7412B424D1536B00D22FE0 /* MainWindowController.swift */ = {isa = PBXFileReference; lastKnownFileType = sourcecode.swift; path = MainWindowController.swift; sourceTree = "<group>"; };
		AA7412B624D1687000D22FE0 /* TabBarScrollView.swift */ = {isa = PBXFileReference; lastKnownFileType = sourcecode.swift; path = TabBarScrollView.swift; sourceTree = "<group>"; };
		AA7412BC24D2BEEE00D22FE0 /* MainWindow.swift */ = {isa = PBXFileReference; lastKnownFileType = sourcecode.swift; path = MainWindow.swift; sourceTree = "<group>"; };
		AA80EC53256BE3BC007083E7 /* UserText.swift */ = {isa = PBXFileReference; lastKnownFileType = sourcecode.swift; path = UserText.swift; sourceTree = "<group>"; };
		AA80EC68256C4691007083E7 /* Base */ = {isa = PBXFileReference; lastKnownFileType = file.storyboard; name = Base; path = Base.lproj/BrowserTab.storyboard; sourceTree = "<group>"; };
		AA80EC6E256C469C007083E7 /* Base */ = {isa = PBXFileReference; lastKnownFileType = file.storyboard; name = Base; path = Base.lproj/NavigationBar.storyboard; sourceTree = "<group>"; };
		AA80EC74256C46A2007083E7 /* Base */ = {isa = PBXFileReference; lastKnownFileType = file.storyboard; name = Base; path = Base.lproj/Suggestion.storyboard; sourceTree = "<group>"; };
		AA80EC7A256C46AA007083E7 /* Base */ = {isa = PBXFileReference; lastKnownFileType = file.storyboard; name = Base; path = Base.lproj/TabBar.storyboard; sourceTree = "<group>"; };
		AA80EC8A256C49B8007083E7 /* en */ = {isa = PBXFileReference; lastKnownFileType = text.plist.strings; name = en; path = en.lproj/Localizable.strings; sourceTree = "<group>"; };
		AA80EC90256C49BC007083E7 /* en */ = {isa = PBXFileReference; lastKnownFileType = text.plist.stringsdict; name = en; path = en.lproj/Localizable.stringsdict; sourceTree = "<group>"; };
		AA86490B24D3494C001BABEE /* GradientView.swift */ = {isa = PBXFileReference; lastKnownFileType = sourcecode.swift; path = GradientView.swift; sourceTree = "<group>"; };
		AA86490D24D49B54001BABEE /* TabLoadingView.swift */ = {isa = PBXFileReference; lastKnownFileType = sourcecode.swift; path = TabLoadingView.swift; sourceTree = "<group>"; };
		AA88D14A252A557100980B4E /* URLRequestExtension.swift */ = {isa = PBXFileReference; lastKnownFileType = sourcecode.swift; path = URLRequestExtension.swift; sourceTree = "<group>"; };
		AA8EDF2324923E980071C2E8 /* URLExtension.swift */ = {isa = PBXFileReference; lastKnownFileType = sourcecode.swift; path = URLExtension.swift; sourceTree = "<group>"; };
		AA8EDF2624923EC70071C2E8 /* StringExtension.swift */ = {isa = PBXFileReference; lastKnownFileType = sourcecode.swift; path = StringExtension.swift; sourceTree = "<group>"; };
		AA92126E25ACCB1100600CD4 /* ErrorExtension.swift */ = {isa = PBXFileReference; lastKnownFileType = sourcecode.swift; path = ErrorExtension.swift; sourceTree = "<group>"; };
		AA92127625ADA07900600CD4 /* WKWebViewExtension.swift */ = {isa = PBXFileReference; lastKnownFileType = sourcecode.swift; path = WKWebViewExtension.swift; sourceTree = "<group>"; };
		AA97BF4525135DD30014931A /* ApplicationDockMenu.swift */ = {isa = PBXFileReference; lastKnownFileType = sourcecode.swift; path = ApplicationDockMenu.swift; sourceTree = "<group>"; };
		AA9C362725518C44004B1BA3 /* WebsiteDataStoreMock.swift */ = {isa = PBXFileReference; lastKnownFileType = sourcecode.swift; path = WebsiteDataStoreMock.swift; sourceTree = "<group>"; };
		AA9C362F25518CA9004B1BA3 /* FireTests.swift */ = {isa = PBXFileReference; lastKnownFileType = sourcecode.swift; path = FireTests.swift; sourceTree = "<group>"; };
		AA9E9A5525A3AE8400D1959D /* NSWindowExtension.swift */ = {isa = PBXFileReference; lastKnownFileType = sourcecode.swift; path = NSWindowExtension.swift; sourceTree = "<group>"; };
		AA9E9A5D25A4867200D1959D /* TabDragAndDropManager.swift */ = {isa = PBXFileReference; lastKnownFileType = sourcecode.swift; path = TabDragAndDropManager.swift; sourceTree = "<group>"; };
		AA9FF95824A1ECF20039E328 /* Tab.swift */ = {isa = PBXFileReference; lastKnownFileType = sourcecode.swift; path = Tab.swift; sourceTree = "<group>"; };
		AA9FF95A24A1EFC20039E328 /* TabViewModel.swift */ = {isa = PBXFileReference; lastKnownFileType = sourcecode.swift; path = TabViewModel.swift; sourceTree = "<group>"; };
		AA9FF95C24A1FA1C0039E328 /* TabCollection.swift */ = {isa = PBXFileReference; lastKnownFileType = sourcecode.swift; path = TabCollection.swift; sourceTree = "<group>"; };
		AA9FF95E24A1FB680039E328 /* TabCollectionViewModel.swift */ = {isa = PBXFileReference; lastKnownFileType = sourcecode.swift; path = TabCollectionViewModel.swift; sourceTree = "<group>"; };
		AAA0CC32252F181A0079BC96 /* NavigationButtonMenuDelegate.swift */ = {isa = PBXFileReference; lastKnownFileType = sourcecode.swift; path = NavigationButtonMenuDelegate.swift; sourceTree = "<group>"; };
		AAA0CC3B25337FAB0079BC96 /* WKBackForwardListItemViewModel.swift */ = {isa = PBXFileReference; lastKnownFileType = sourcecode.swift; path = WKBackForwardListItemViewModel.swift; sourceTree = "<group>"; };
		AAA0CC462533833C0079BC96 /* OptionsButtonMenu.swift */ = {isa = PBXFileReference; lastKnownFileType = sourcecode.swift; path = OptionsButtonMenu.swift; sourceTree = "<group>"; };
		AAA0CC562539EBC90079BC96 /* FaviconUserScript.swift */ = {isa = PBXFileReference; lastKnownFileType = sourcecode.swift; path = FaviconUserScript.swift; sourceTree = "<group>"; };
		AAA0CC69253CC43C0079BC96 /* WKUserContentControllerExtension.swift */ = {isa = PBXFileReference; lastKnownFileType = sourcecode.swift; path = WKUserContentControllerExtension.swift; sourceTree = "<group>"; };
		AAA892E9250A4CEF005B37B2 /* WindowControllersManager.swift */ = {isa = PBXFileReference; lastKnownFileType = sourcecode.swift; path = WindowControllersManager.swift; sourceTree = "<group>"; };
		AAA8E8BE24EA8A0A0055E685 /* MouseOverButton.swift */ = {isa = PBXFileReference; lastKnownFileType = sourcecode.swift; path = MouseOverButton.swift; sourceTree = "<group>"; };
		AAA8E8C024EACA700055E685 /* MouseOverView.swift */ = {isa = PBXFileReference; lastKnownFileType = sourcecode.swift; path = MouseOverView.swift; sourceTree = "<group>"; };
		AAB549DE25DAB8F80058460B /* BookmarkViewModel.swift */ = {isa = PBXFileReference; lastKnownFileType = sourcecode.swift; path = BookmarkViewModel.swift; sourceTree = "<group>"; };
		AABAF59B260A7D130085060C /* FaviconServiceMock.swift */ = {isa = PBXFileReference; lastKnownFileType = sourcecode.swift; path = FaviconServiceMock.swift; sourceTree = "<group>"; };
		AABEE69924A902A90043105B /* SuggestionContainerViewModel.swift */ = {isa = PBXFileReference; lastKnownFileType = sourcecode.swift; path = SuggestionContainerViewModel.swift; sourceTree = "<group>"; };
		AABEE69B24A902BB0043105B /* SuggestionContainer.swift */ = {isa = PBXFileReference; lastKnownFileType = sourcecode.swift; path = SuggestionContainer.swift; sourceTree = "<group>"; };
		AABEE6A424AA0A7F0043105B /* SuggestionViewController.swift */ = {isa = PBXFileReference; lastKnownFileType = sourcecode.swift; path = SuggestionViewController.swift; sourceTree = "<group>"; };
		AABEE6A824AB4B910043105B /* SuggestionTableCellView.swift */ = {isa = PBXFileReference; lastKnownFileType = sourcecode.swift; path = SuggestionTableCellView.swift; sourceTree = "<group>"; };
		AABEE6AA24ACA0F90043105B /* SuggestionTableRowView.swift */ = {isa = PBXFileReference; lastKnownFileType = sourcecode.swift; path = SuggestionTableRowView.swift; sourceTree = "<group>"; };
		AABEE6AE24AD22B90043105B /* AddressBarTextField.swift */ = {isa = PBXFileReference; lastKnownFileType = sourcecode.swift; path = AddressBarTextField.swift; sourceTree = "<group>"; };
		AAC5E4C425D6A6E8007F5990 /* BookmarkPopover.swift */ = {isa = PBXFileReference; fileEncoding = 4; lastKnownFileType = sourcecode.swift; path = BookmarkPopover.swift; sourceTree = "<group>"; };
		AAC5E4C525D6A6E8007F5990 /* BookmarkPopoverViewController.swift */ = {isa = PBXFileReference; fileEncoding = 4; lastKnownFileType = sourcecode.swift; path = BookmarkPopoverViewController.swift; sourceTree = "<group>"; };
		AAC5E4C625D6A6E8007F5990 /* Bookmarks.storyboard */ = {isa = PBXFileReference; fileEncoding = 4; lastKnownFileType = file.storyboard; path = Bookmarks.storyboard; sourceTree = "<group>"; };
		AAC5E4CD25D6A709007F5990 /* Bookmark.swift */ = {isa = PBXFileReference; fileEncoding = 4; lastKnownFileType = sourcecode.swift; path = Bookmark.swift; sourceTree = "<group>"; };
		AAC5E4CE25D6A709007F5990 /* BookmarkManager.swift */ = {isa = PBXFileReference; fileEncoding = 4; lastKnownFileType = sourcecode.swift; path = BookmarkManager.swift; sourceTree = "<group>"; };
		AAC5E4CF25D6A709007F5990 /* BookmarkList.swift */ = {isa = PBXFileReference; fileEncoding = 4; lastKnownFileType = sourcecode.swift; path = BookmarkList.swift; sourceTree = "<group>"; };
		AAC5E4D625D6A710007F5990 /* BookmarkStore.swift */ = {isa = PBXFileReference; fileEncoding = 4; lastKnownFileType = sourcecode.swift; path = BookmarkStore.swift; sourceTree = "<group>"; };
		AAC5E4D825D6A710007F5990 /* Bookmark.xcdatamodel */ = {isa = PBXFileReference; lastKnownFileType = wrapper.xcdatamodel; path = Bookmark.xcdatamodel; sourceTree = "<group>"; };
		AAC5E4E325D6BA9C007F5990 /* NSSizeExtension.swift */ = {isa = PBXFileReference; fileEncoding = 4; lastKnownFileType = sourcecode.swift; path = NSSizeExtension.swift; sourceTree = "<group>"; };
		AAC5E4F025D6BF10007F5990 /* AddressBarButton.swift */ = {isa = PBXFileReference; fileEncoding = 4; lastKnownFileType = sourcecode.swift; path = AddressBarButton.swift; sourceTree = "<group>"; };
		AAC5E4F525D6BF2C007F5990 /* AddressBarButtonsViewController.swift */ = {isa = PBXFileReference; fileEncoding = 4; lastKnownFileType = sourcecode.swift; path = AddressBarButtonsViewController.swift; sourceTree = "<group>"; };
		AAC82C5F258B6CB5009B6B42 /* TooltipWindowController.swift */ = {isa = PBXFileReference; lastKnownFileType = sourcecode.swift; path = TooltipWindowController.swift; sourceTree = "<group>"; };
		AAC9C01424CAFBCE00AD1325 /* TabTests.swift */ = {isa = PBXFileReference; lastKnownFileType = sourcecode.swift; path = TabTests.swift; sourceTree = "<group>"; };
		AAC9C01624CAFBDC00AD1325 /* TabCollectionTests.swift */ = {isa = PBXFileReference; lastKnownFileType = sourcecode.swift; path = TabCollectionTests.swift; sourceTree = "<group>"; };
		AAC9C01B24CB594C00AD1325 /* TabViewModelTests.swift */ = {isa = PBXFileReference; lastKnownFileType = sourcecode.swift; path = TabViewModelTests.swift; sourceTree = "<group>"; };
		AAC9C01D24CB6BEB00AD1325 /* TabCollectionViewModelTests.swift */ = {isa = PBXFileReference; lastKnownFileType = sourcecode.swift; path = TabCollectionViewModelTests.swift; sourceTree = "<group>"; };
		AAE39D1A24F44885008EF28B /* TabCollectionViewModelDelegateMock.swift */ = {isa = PBXFileReference; lastKnownFileType = sourcecode.swift; path = TabCollectionViewModelDelegateMock.swift; sourceTree = "<group>"; };
		AAE71E2B25F781EA00D74437 /* Homepage.storyboard */ = {isa = PBXFileReference; lastKnownFileType = file.storyboard; path = Homepage.storyboard; sourceTree = "<group>"; };
		AAE71E3025F7855400D74437 /* HomepageViewController.swift */ = {isa = PBXFileReference; lastKnownFileType = sourcecode.swift; path = HomepageViewController.swift; sourceTree = "<group>"; };
		AAE71E3525F7869300D74437 /* HomepageCollectionViewItem.swift */ = {isa = PBXFileReference; lastKnownFileType = sourcecode.swift; path = HomepageCollectionViewItem.swift; sourceTree = "<group>"; };
		AAE71E3625F7869300D74437 /* HomepageCollectionViewItem.xib */ = {isa = PBXFileReference; lastKnownFileType = file.xib; path = HomepageCollectionViewItem.xib; sourceTree = "<group>"; };
		AAE8B101258A41C000E81239 /* Tooltip.storyboard */ = {isa = PBXFileReference; lastKnownFileType = file.storyboard; path = Tooltip.storyboard; sourceTree = "<group>"; };
		AAE8B10F258A456C00E81239 /* TooltipViewController.swift */ = {isa = PBXFileReference; lastKnownFileType = sourcecode.swift; path = TooltipViewController.swift; sourceTree = "<group>"; };
		AAECA41F24EEA4AC00EFA63A /* IndexPathExtension.swift */ = {isa = PBXFileReference; lastKnownFileType = sourcecode.swift; path = IndexPathExtension.swift; sourceTree = "<group>"; };
		AAF7D3852567CED500998667 /* WebViewConfiguration.swift */ = {isa = PBXFileReference; lastKnownFileType = sourcecode.swift; path = WebViewConfiguration.swift; sourceTree = "<group>"; };
		AAFCB37925E5403A00859DD4 /* BurnButton.swift */ = {isa = PBXFileReference; lastKnownFileType = sourcecode.swift; path = BurnButton.swift; sourceTree = "<group>"; };
		AAFCB37E25E545D400859DD4 /* PublisherExtension.swift */ = {isa = PBXFileReference; lastKnownFileType = sourcecode.swift; path = PublisherExtension.swift; sourceTree = "<group>"; };
		B61F012225ECBAE400ABB5A3 /* UserScriptsTest.swift */ = {isa = PBXFileReference; lastKnownFileType = sourcecode.swift; path = UserScriptsTest.swift; sourceTree = "<group>"; };
		B61F012A25ECBB1700ABB5A3 /* UserScriptsManagerTests.swift */ = {isa = PBXFileReference; lastKnownFileType = sourcecode.swift; path = UserScriptsManagerTests.swift; sourceTree = "<group>"; };
		B61F015425EDD5A700ABB5A3 /* UserContentController.swift */ = {isa = PBXFileReference; lastKnownFileType = sourcecode.swift; path = UserContentController.swift; sourceTree = "<group>"; };
		B62EB47B25BAD3BB005745C6 /* WKWebViewSessionDataTests.swift */ = {isa = PBXFileReference; fileEncoding = 4; lastKnownFileType = sourcecode.swift; path = WKWebViewSessionDataTests.swift; sourceTree = "<group>"; };
		B633C86C25E797D800E4B352 /* UserScriptsManager.swift */ = {isa = PBXFileReference; lastKnownFileType = sourcecode.swift; path = UserScriptsManager.swift; sourceTree = "<group>"; };
		B63D466725BEB6C200874977 /* WKWebView+SessionState.h */ = {isa = PBXFileReference; fileEncoding = 4; lastKnownFileType = sourcecode.c.h; path = "WKWebView+SessionState.h"; sourceTree = "<group>"; };
		B63D466825BEB6C200874977 /* WKWebView+SessionState.swift */ = {isa = PBXFileReference; fileEncoding = 4; lastKnownFileType = sourcecode.swift; path = "WKWebView+SessionState.swift"; sourceTree = "<group>"; };
		B63D467025BFA6C100874977 /* DispatchQueueExtensions.swift */ = {isa = PBXFileReference; lastKnownFileType = sourcecode.swift; path = DispatchQueueExtensions.swift; sourceTree = "<group>"; };
		B63D467925BFC3E100874977 /* NSCoderExtensions.swift */ = {isa = PBXFileReference; lastKnownFileType = sourcecode.swift; path = NSCoderExtensions.swift; sourceTree = "<group>"; };
		B65783E625F8AAFB00D8DB33 /* String+Punycode.swift */ = {isa = PBXFileReference; lastKnownFileType = sourcecode.swift; path = "String+Punycode.swift"; sourceTree = "<group>"; };
		B65783EB25F8AB9200D8DB33 /* String+PunycodeTests.swift */ = {isa = PBXFileReference; fileEncoding = 4; lastKnownFileType = sourcecode.swift; path = "String+PunycodeTests.swift"; sourceTree = "<group>"; };
		B657841825FA484B00D8DB33 /* NSException+Catch.h */ = {isa = PBXFileReference; lastKnownFileType = sourcecode.c.h; path = "NSException+Catch.h"; sourceTree = "<group>"; };
		B657841925FA484B00D8DB33 /* NSException+Catch.m */ = {isa = PBXFileReference; lastKnownFileType = sourcecode.c.objc; path = "NSException+Catch.m"; sourceTree = "<group>"; };
		B657841E25FA497600D8DB33 /* NSException+Catch.swift */ = {isa = PBXFileReference; lastKnownFileType = sourcecode.swift; path = "NSException+Catch.swift"; sourceTree = "<group>"; };
		B68458AF25C7E76A00DC17B6 /* WindowManager+StateRestoration.swift */ = {isa = PBXFileReference; lastKnownFileType = sourcecode.swift; path = "WindowManager+StateRestoration.swift"; sourceTree = "<group>"; };
		B68458B725C7E8B200DC17B6 /* Tab+NSSecureCoding.swift */ = {isa = PBXFileReference; lastKnownFileType = sourcecode.swift; path = "Tab+NSSecureCoding.swift"; sourceTree = "<group>"; };
		B68458BF25C7E9E000DC17B6 /* TabCollectionViewModel+NSSecureCoding.swift */ = {isa = PBXFileReference; lastKnownFileType = sourcecode.swift; path = "TabCollectionViewModel+NSSecureCoding.swift"; sourceTree = "<group>"; };
		B68458C425C7EA0C00DC17B6 /* TabCollection+NSSecureCoding.swift */ = {isa = PBXFileReference; lastKnownFileType = sourcecode.swift; path = "TabCollection+NSSecureCoding.swift"; sourceTree = "<group>"; };
		B68458CC25C7EB9000DC17B6 /* WKWebViewConfigurationExtensions.swift */ = {isa = PBXFileReference; lastKnownFileType = sourcecode.swift; path = WKWebViewConfigurationExtensions.swift; sourceTree = "<group>"; };
		B684590725C9027900DC17B6 /* AppStateChangedPublisher.swift */ = {isa = PBXFileReference; lastKnownFileType = sourcecode.swift; path = AppStateChangedPublisher.swift; sourceTree = "<group>"; };
		B684592125C93BE000DC17B6 /* Publisher.asVoid.swift */ = {isa = PBXFileReference; lastKnownFileType = sourcecode.swift; path = Publisher.asVoid.swift; sourceTree = "<group>"; };
		B684592625C93C0500DC17B6 /* Publishers.NestedObjectChanges.swift */ = {isa = PBXFileReference; lastKnownFileType = sourcecode.swift; path = Publishers.NestedObjectChanges.swift; sourceTree = "<group>"; };
		B684592E25C93FBF00DC17B6 /* AppStateRestorationManager.swift */ = {isa = PBXFileReference; lastKnownFileType = sourcecode.swift; path = AppStateRestorationManager.swift; sourceTree = "<group>"; };
		B6A5A27025B9377300AA7ADA /* StatePersistenceService.swift */ = {isa = PBXFileReference; lastKnownFileType = sourcecode.swift; path = StatePersistenceService.swift; sourceTree = "<group>"; };
		B6A5A27825B93FFE00AA7ADA /* StateRestorationManagerTests.swift */ = {isa = PBXFileReference; lastKnownFileType = sourcecode.swift; path = StateRestorationManagerTests.swift; sourceTree = "<group>"; };
		B6A5A27D25B9403E00AA7ADA /* FileStoreMock.swift */ = {isa = PBXFileReference; lastKnownFileType = sourcecode.swift; path = FileStoreMock.swift; sourceTree = "<group>"; };
		B6A5A29F25B96E8300AA7ADA /* AppStateChangePublisherTests.swift */ = {isa = PBXFileReference; lastKnownFileType = sourcecode.swift; path = AppStateChangePublisherTests.swift; sourceTree = "<group>"; };
		B6A5A2A725BAA35500AA7ADA /* WindowManagerStateRestorationTests.swift */ = {isa = PBXFileReference; lastKnownFileType = sourcecode.swift; path = WindowManagerStateRestorationTests.swift; sourceTree = "<group>"; };
		B6A9E45226142B070067D1B9 /* Pixel.swift */ = {isa = PBXFileReference; fileEncoding = 4; lastKnownFileType = sourcecode.swift; path = Pixel.swift; sourceTree = "<group>"; };
		B6A9E457261460340067D1B9 /* ApiRequestError.swift */ = {isa = PBXFileReference; fileEncoding = 4; lastKnownFileType = sourcecode.swift; path = ApiRequestError.swift; sourceTree = "<group>"; };
		B6A9E458261460340067D1B9 /* APIHeaders.swift */ = {isa = PBXFileReference; fileEncoding = 4; lastKnownFileType = sourcecode.swift; path = APIHeaders.swift; sourceTree = "<group>"; };
		B6A9E459261460350067D1B9 /* APIRequest.swift */ = {isa = PBXFileReference; fileEncoding = 4; lastKnownFileType = sourcecode.swift; path = APIRequest.swift; sourceTree = "<group>"; };
		B6A9E4602614608B0067D1B9 /* AppVersion.swift */ = {isa = PBXFileReference; fileEncoding = 4; lastKnownFileType = sourcecode.swift; path = AppVersion.swift; sourceTree = "<group>"; };
		B6A9E46A2614618A0067D1B9 /* OperatingSystemVersionExtension.swift */ = {isa = PBXFileReference; lastKnownFileType = sourcecode.swift; path = OperatingSystemVersionExtension.swift; sourceTree = "<group>"; };
		B6A9E46F26146A250067D1B9 /* DateExtension.swift */ = {isa = PBXFileReference; lastKnownFileType = sourcecode.swift; path = DateExtension.swift; sourceTree = "<group>"; };
		B6A9E47626146A570067D1B9 /* PixelEvent.swift */ = {isa = PBXFileReference; lastKnownFileType = sourcecode.swift; path = PixelEvent.swift; sourceTree = "<group>"; };
		B6A9E47E26146A800067D1B9 /* PixelArguments.swift */ = {isa = PBXFileReference; lastKnownFileType = sourcecode.swift; path = PixelArguments.swift; sourceTree = "<group>"; };
		B6A9E48326146AAB0067D1B9 /* PixelParameters.swift */ = {isa = PBXFileReference; lastKnownFileType = sourcecode.swift; path = PixelParameters.swift; sourceTree = "<group>"; };
		B6A9E48826146ABF0067D1B9 /* PixelCounter.swift */ = {isa = PBXFileReference; lastKnownFileType = sourcecode.swift; path = PixelCounter.swift; sourceTree = "<group>"; };
		B6A9E498261474120067D1B9 /* TimedPixel.swift */ = {isa = PBXFileReference; lastKnownFileType = sourcecode.swift; path = TimedPixel.swift; sourceTree = "<group>"; };
		B6A9E4A2261475C70067D1B9 /* AppUsageActivityMonitor.swift */ = {isa = PBXFileReference; lastKnownFileType = sourcecode.swift; path = AppUsageActivityMonitor.swift; sourceTree = "<group>"; };
		B6AAAC23260328950029438D /* ProgressView.swift */ = {isa = PBXFileReference; lastKnownFileType = sourcecode.swift; path = ProgressView.swift; sourceTree = "<group>"; };
		B6AAAC2C260330580029438D /* PublishedAfter.swift */ = {isa = PBXFileReference; lastKnownFileType = sourcecode.swift; path = PublishedAfter.swift; sourceTree = "<group>"; };
		B6AAAC3D26048F690029438D /* RandomAccessCollectionExtension.swift */ = {isa = PBXFileReference; lastKnownFileType = sourcecode.swift; path = RandomAccessCollectionExtension.swift; sourceTree = "<group>"; };
		B6AE74332609AFCE005B9B1A /* ProgressEstimationTests.swift */ = {isa = PBXFileReference; lastKnownFileType = sourcecode.swift; path = ProgressEstimationTests.swift; sourceTree = "<group>"; };
		B6D7A2ED25D2418B002B2AE1 /* ShadowView.swift */ = {isa = PBXFileReference; fileEncoding = 4; lastKnownFileType = sourcecode.swift; path = ShadowView.swift; sourceTree = "<group>"; };
		B6DA44012616B28300DD1EC2 /* PixelDataStore.swift */ = {isa = PBXFileReference; lastKnownFileType = sourcecode.swift; path = PixelDataStore.swift; sourceTree = "<group>"; };
		B6DA44072616B30600DD1EC2 /* PixelDataModel.xcdatamodel */ = {isa = PBXFileReference; lastKnownFileType = wrapper.xcdatamodel; path = PixelDataModel.xcdatamodel; sourceTree = "<group>"; };
		B6DA44102616C0FC00DD1EC2 /* PixelTests.swift */ = {isa = PBXFileReference; fileEncoding = 4; lastKnownFileType = sourcecode.swift; path = PixelTests.swift; sourceTree = "<group>"; };
		B6DA441D2616C84600DD1EC2 /* PixelStoreMock.swift */ = {isa = PBXFileReference; lastKnownFileType = sourcecode.swift; path = PixelStoreMock.swift; sourceTree = "<group>"; };
		B6DA44222616CABC00DD1EC2 /* PixelArgumentsTests.swift */ = {isa = PBXFileReference; lastKnownFileType = sourcecode.swift; path = PixelArgumentsTests.swift; sourceTree = "<group>"; };
		B6DA44272616CAE000DD1EC2 /* AppUsageActivityMonitorTests.swift */ = {isa = PBXFileReference; lastKnownFileType = sourcecode.swift; path = AppUsageActivityMonitorTests.swift; sourceTree = "<group>"; };
		F41D174025CB131900472416 /* NSColorExtension.swift */ = {isa = PBXFileReference; lastKnownFileType = sourcecode.swift; path = NSColorExtension.swift; sourceTree = "<group>"; };
		F44C130125C2DA0400426E3E /* NSAppearanceExtension.swift */ = {isa = PBXFileReference; lastKnownFileType = sourcecode.swift; path = NSAppearanceExtension.swift; sourceTree = "<group>"; };
/* End PBXFileReference section */

/* Begin PBXFrameworksBuildPhase section */
		4B1AD89A25FC27E200261379 /* Frameworks */ = {
			isa = PBXFrameworksBuildPhase;
			buildActionMask = 2147483647;
			files = (
			);
			runOnlyForDeploymentPostprocessing = 0;
		};
		AA585D7B248FD31100E9A3E2 /* Frameworks */ = {
			isa = PBXFrameworksBuildPhase;
			buildActionMask = 2147483647;
			files = (
				85AE2FF224A33A2D002D507F /* WebKit.framework in Frameworks */,
				B65783F525F8ACA400D8DB33 /* Punnycode in Frameworks */,
				4B82E9B325B69E3E00656FE7 /* TrackerRadarKit in Frameworks */,
				8524389725FA49B900DE9B83 /* BrowserServicesKit in Frameworks */,
				85FF55C825F82E4F00E2AB99 /* Lottie in Frameworks */,
			);
			runOnlyForDeploymentPostprocessing = 0;
		};
		AA585D8D248FD31400E9A3E2 /* Frameworks */ = {
			isa = PBXFrameworksBuildPhase;
			buildActionMask = 2147483647;
			files = (
				B6DA44172616C13800DD1EC2 /* OHHTTPStubs in Frameworks */,
				B6DA44192616C13800DD1EC2 /* OHHTTPStubsSwift in Frameworks */,
			);
			runOnlyForDeploymentPostprocessing = 0;
		};
/* End PBXFrameworksBuildPhase section */

/* Begin PBXGroup section */
		142879D824CE1139005419BB /* ViewModel */ = {
			isa = PBXGroup;
			children = (
				142879DB24CE1185005419BB /* SuggestionContainerViewModelTests.swift */,
				142879D924CE1179005419BB /* SuggestionViewModelTests.swift */,
			);
			path = ViewModel;
			sourceTree = "<group>";
		};
		4B02197B25E05FAC00ED7DEA /* Fireproofing */ = {
			isa = PBXGroup;
			children = (
				4B02197C25E05FAC00ED7DEA /* Resources */,
				4B02197E25E05FAC00ED7DEA /* Extensions */,
				4B02198025E05FAC00ED7DEA /* Model */,
				4B02198225E05FAC00ED7DEA /* View */,
				4B02198625E05FAC00ED7DEA /* Services */,
			);
			path = Fireproofing;
			sourceTree = "<group>";
		};
		4B02197C25E05FAC00ED7DEA /* Resources */ = {
			isa = PBXGroup;
			children = (
				4B02197D25E05FAC00ED7DEA /* login-detection.js */,
			);
			path = Resources;
			sourceTree = "<group>";
		};
		4B02197E25E05FAC00ED7DEA /* Extensions */ = {
			isa = PBXGroup;
			children = (
				4B02197F25E05FAC00ED7DEA /* FireproofingURLExtensions.swift */,
			);
			path = Extensions;
			sourceTree = "<group>";
		};
		4B02198025E05FAC00ED7DEA /* Model */ = {
			isa = PBXGroup;
			children = (
				4B02198125E05FAC00ED7DEA /* FireproofDomains.swift */,
			);
			path = Model;
			sourceTree = "<group>";
		};
		4B02198225E05FAC00ED7DEA /* View */ = {
			isa = PBXGroup;
			children = (
				4B02198325E05FAC00ED7DEA /* FireproofInfoViewController.swift */,
				4B02198425E05FAC00ED7DEA /* Fireproofing.storyboard */,
				4B02198525E05FAC00ED7DEA /* UndoFireproofingViewController.swift */,
			);
			path = View;
			sourceTree = "<group>";
		};
		4B02198625E05FAC00ED7DEA /* Services */ = {
			isa = PBXGroup;
			children = (
				4B02198725E05FAC00ED7DEA /* LoginDetectionService.swift */,
			);
			path = Services;
			sourceTree = "<group>";
		};
		4B02199725E063DE00ED7DEA /* Fireproofing */ = {
			isa = PBXGroup;
			children = (
				4B02199825E063DE00ED7DEA /* LoginDetectionServiceTests.swift */,
				4B02199925E063DE00ED7DEA /* FireproofDomainsTests.swift */,
				4B02199A25E063DE00ED7DEA /* FireproofingURLExtensionsTests.swift */,
			);
			path = Fireproofing;
			sourceTree = "<group>";
		};
		4B1AD89E25FC27E200261379 /* Integration Tests */ = {
			isa = PBXGroup;
			children = (
				4B1AD91625FC46FB00261379 /* CoreDataEncryptionTests.swift */,
				4BA1A6EA258C288C00F6F690 /* EncryptionKeyStoreTests.swift */,
				4B1AD8A125FC27E200261379 /* Info.plist */,
			);
			path = "Integration Tests";
			sourceTree = "<group>";
		};
		4B54CE3826269E3200CBA7B3 /* Preferences */ = {
			isa = PBXGroup;
			children = (
				4B54CE3926269E3200CBA7B3 /* Model */,
				4B54CE4026269E3200CBA7B3 /* View */,
			);
			path = Preferences;
			sourceTree = "<group>";
		};
		4B54CE3926269E3200CBA7B3 /* Model */ = {
			isa = PBXGroup;
			children = (
				4B54CE3B26269E3200CBA7B3 /* AppearancePreferences.swift */,
				4B54CE3A26269E3200CBA7B3 /* DefaultBrowserPreferences.swift */,
				4B54CE3D26269E3200CBA7B3 /* DownloadPreferences.swift */,
				4B54CE3E26269E3200CBA7B3 /* PreferenceSections.swift */,
				4B54CE3C26269E3200CBA7B3 /* PrivacySecurityPreferences.swift */,
			);
			path = Model;
			sourceTree = "<group>";
		};
		4B54CE4026269E3200CBA7B3 /* View */ = {
			isa = PBXGroup;
			children = (
				4B54CE4E26269E3200CBA7B3 /* AppearancePreferencesTableCellView.swift */,
				4B54CE4F26269E3200CBA7B3 /* AppearancePreferencesTableCellView.xib */,
				4B54CE4C26269E3200CBA7B3 /* DefaultBrowserTableCellView.swift */,
				4B54CE4626269E3200CBA7B3 /* DefaultBrowserTableCellView.xib */,
				4B54CE4A26269E3200CBA7B3 /* DownloadPreferencesTableCellView.swift */,
				4B54CE4D26269E3200CBA7B3 /* DownloadPreferencesTableCellView.xib */,
				4B54CE4926269E3200CBA7B3 /* FireproofDomainsViewController.swift */,
				4B54CE4326269E3200CBA7B3 /* Preferences.storyboard */,
				4B54CE4226269E3200CBA7B3 /* PreferencesAboutViewController.swift */,
				4B54CE4826269E3200CBA7B3 /* PreferencesListViewController.swift */,
				4B54CE4426269E3200CBA7B3 /* PreferencesSidebarViewController.swift */,
				4B54CE4B26269E3200CBA7B3 /* PreferencesSplitViewController.swift */,
				4B54CE4726269E3200CBA7B3 /* PreferenceTableCellView.swift */,
				4B54CE4526269E3200CBA7B3 /* PrivacySecurityPreferencesTableCellView.swift */,
				4B54CE4126269E3200CBA7B3 /* PrivacySecurityPreferencesTableCellView.xib */,
				4B54CE6B26269F8800CBA7B3 /* RoundedSelectionRowView.swift */,
			);
			path = View;
			sourceTree = "<group>";
		};
		4B6160D125B14E5E007DE5B2 /* ContentBlocker */ = {
			isa = PBXGroup;
			children = (
				4B6160FE25B15BB1007DE5B2 /* ContentBlockerRulesManager.swift */,
				4B6160DC25B152C5007DE5B2 /* ContentBlockerRulesUserScript.swift */,
				4B6160E425B152FA007DE5B2 /* ContentBlockerUserScript.swift */,
				4B6160D225B14E6E007DE5B2 /* TrackerRadarManager.swift */,
				4B6160EC25B15417007DE5B2 /* DetectedTracker.swift */,
				4B6160F125B15792007DE5B2 /* contentblockerrules.js */,
				4B6160F625B157BB007DE5B2 /* contentblocker.js */,
				4B6160D725B150E4007DE5B2 /* trackerData.json */,
				85AC3B0425D6B1D800C7D2AA /* ScriptSourceProviding.swift */,
			);
			path = ContentBlocker;
			sourceTree = "<group>";
		};
		4B677422255DBEB800025BD8 /* Smarter Encryption */ = {
			isa = PBXGroup;
			children = (
				4B67742C255DBEB800025BD8 /* HTTPSUpgrade.swift */,
				4B677423255DBEB800025BD8 /* Bloom Filter */,
				4B677426255DBEB800025BD8 /* Domain */,
				4B67742D255DBEB800025BD8 /* Store */,
			);
			path = "Smarter Encryption";
			sourceTree = "<group>";
		};
		4B677423255DBEB800025BD8 /* Bloom Filter */ = {
			isa = PBXGroup;
			children = (
				4B677425255DBEB800025BD8 /* BloomFilterWrapper.h */,
				4B677424255DBEB800025BD8 /* BloomFilterWrapper.mm */,
			);
			path = "Bloom Filter";
			sourceTree = "<group>";
		};
		4B677426255DBEB800025BD8 /* Domain */ = {
			isa = PBXGroup;
			children = (
				4B677427255DBEB800025BD8 /* httpsMobileV2BloomSpec.json */,
				4B677428255DBEB800025BD8 /* httpsMobileV2Bloom.bin */,
				4B677429255DBEB800025BD8 /* HTTPSBloomFilterSpecification.swift */,
				4B67742A255DBEB800025BD8 /* httpsMobileV2FalsePositives.json */,
				4B67742B255DBEB800025BD8 /* HTTPSExcludedDomains.swift */,
			);
			path = Domain;
			sourceTree = "<group>";
		};
		4B67742D255DBEB800025BD8 /* Store */ = {
			isa = PBXGroup;
			children = (
				4B67742E255DBEB800025BD8 /* HTTPSUpgrade.xcdatamodeld */,
				4B677430255DBEB800025BD8 /* HTTPSUpgradeStore.swift */,
			);
			path = Store;
			sourceTree = "<group>";
		};
		4B67743D255DBEEA00025BD8 /* Database */ = {
			isa = PBXGroup;
			children = (
				4B677440255DBEEA00025BD8 /* Database.swift */,
			);
			path = Database;
			sourceTree = "<group>";
		};
		4B677447255DBF1400025BD8 /* Submodules */ = {
			isa = PBXGroup;
			children = (
				85A011DB25B4D44800FA6A0C /* ios-js-support */,
				4B677448255DBF2300025BD8 /* bloom_cpp */,
			);
			name = Submodules;
			sourceTree = "<group>";
		};
		4B677448255DBF2300025BD8 /* bloom_cpp */ = {
			isa = PBXGroup;
			children = (
				4B677449255DBF3A00025BD8 /* BloomFilter.cpp */,
				4B67744A255DBF3A00025BD8 /* BloomFilter.hpp */,
			);
			name = bloom_cpp;
			sourceTree = "<group>";
		};
		4B82E9B725B6A04B00656FE7 /* ContentBlocker */ = {
			isa = PBXGroup;
			children = (
				4B82E9B825B6A05800656FE7 /* DetectedTrackerTests.swift */,
				4B82E9C025B6A1CD00656FE7 /* TrackerRadarManagerTests.swift */,
			);
			path = ContentBlocker;
			sourceTree = "<group>";
		};
		4BA1A691258B06F600F6F690 /* FileSystem */ = {
			isa = PBXGroup;
			children = (
				4BA1A69A258B076900F6F690 /* FileStore.swift */,
				4BA1A69F258B079600F6F690 /* DataEncryption.swift */,
				4BA1A6A4258B07DF00F6F690 /* EncryptedValueTransformer.swift */,
				4BA1A6A9258B07F400F6F690 /* EncryptionKeys */,
			);
			path = FileSystem;
			sourceTree = "<group>";
		};
		4BA1A6A9258B07F400F6F690 /* EncryptionKeys */ = {
			isa = PBXGroup;
			children = (
				4BA1A6B2258B080A00F6F690 /* EncryptionKeyGeneration.swift */,
				4BA1A6B7258B081600F6F690 /* EncryptionKeyStoring.swift */,
				4BA1A6BC258B082300F6F690 /* EncryptionKeyStore.swift */,
			);
			path = EncryptionKeys;
			sourceTree = "<group>";
		};
		4BA1A6CE258BF58C00F6F690 /* FileSystem */ = {
			isa = PBXGroup;
			children = (
				4BA1A6D8258C0CB300F6F690 /* DataEncryptionTests.swift */,
				4BA1A6FD258C5C1300F6F690 /* EncryptedValueTransformerTests.swift */,
				4BA1A6E5258C270800F6F690 /* EncryptionKeyGeneratorTests.swift */,
				4BA1A6F5258C4F9600F6F690 /* EncryptionMocks.swift */,
				4BA1A6DD258C100A00F6F690 /* FileStoreTests.swift */,
				4B11060925903EAC0039B979 /* CoreDataEncryptionTests.swift */,
				4B11060325903E570039B979 /* CoreDataEncryptionTesting.xcdatamodeld */,
				B6A5A27825B93FFE00AA7ADA /* StateRestorationManagerTests.swift */,
				B6A5A27D25B9403E00AA7ADA /* FileStoreMock.swift */,
			);
			path = FileSystem;
			sourceTree = "<group>";
		};
		4BB88B4E25B7BA20006F6B06 /* Utilities */ = {
			isa = PBXGroup;
			children = (
				4BB88B5A25B7BA50006F6B06 /* Instruments.swift */,
				85799C1725DEBB3F0007EC87 /* Logging.swift */,
				4BB88B4F25B7BA2B006F6B06 /* TabInstrumentation.swift */,
				85C6A29525CC1FFD00EEB5F1 /* UserDefaultsWrapper.swift */,
				B6AAAC2C260330580029438D /* PublishedAfter.swift */,
			);
			path = Utilities;
			sourceTree = "<group>";
		};
		853014D425E6709500FB8205 /* Support */ = {
			isa = PBXGroup;
			children = (
				853014D525E671A000FB8205 /* PageObserverUserScript.swift */,
			);
			path = Support;
			sourceTree = "<group>";
		};
		8553FF50257523630029327F /* FileDownload */ = {
			isa = PBXGroup;
			children = (
				8553FF51257523760029327F /* FileDownloadTests.swift */,
			);
			path = FileDownload;
			sourceTree = "<group>";
		};
		8556A60C256C15C60092FA9D /* FileDownload */ = {
			isa = PBXGroup;
			children = (
				8556A615256C15E10092FA9D /* Model */,
			);
			path = FileDownload;
			sourceTree = "<group>";
		};
		8556A615256C15E10092FA9D /* Model */ = {
			isa = PBXGroup;
			children = (
				8556A60D256C15DD0092FA9D /* FileDownload.swift */,
				856C98D92570149800A22F1F /* FileDownloadTask.swift */,
				856C98DE257014BD00A22F1F /* FileDownloadManager.swift */,
			);
			path = Model;
			sourceTree = "<group>";
		};
		85A0115D25AF1C4700FA6A0C /* FindInPage */ = {
			isa = PBXGroup;
			children = (
				85A0117325AF2EDF00FA6A0C /* FindInPage.storyboard */,
				85A0118125AF60E700FA6A0C /* FindInPageModel.swift */,
				85A011E925B4D4CA00FA6A0C /* FindInPageUserScript.swift */,
				85A0116825AF1D8900FA6A0C /* FindInPageViewController.swift */,
			);
			path = FindInPage;
			sourceTree = "<group>";
		};
		85A011DB25B4D44800FA6A0C /* ios-js-support */ = {
			isa = PBXGroup;
			children = (
				85A011E425B4D49400FA6A0C /* findinpage.js */,
			);
			name = "ios-js-support";
			sourceTree = "<group>";
		};
		85AC3B1525D9BBFA00C7D2AA /* Configuration */ = {
			isa = PBXGroup;
			children = (
				85AC3B1625D9BC1A00C7D2AA /* ConfigurationDownloaderTests.swift */,
				85AC3B4825DAC9BD00C7D2AA /* ConfigurationStorageTests.swift */,
			);
			path = Configuration;
			sourceTree = "<group>";
		};
		85AC3B3325DA828900C7D2AA /* Network */ = {
			isa = PBXGroup;
			children = (
				85AC3B3425DA82A600C7D2AA /* DataTaskProviding.swift */,
			);
			path = Network;
			sourceTree = "<group>";
		};
		85AE2FF024A33A2D002D507F /* Frameworks */ = {
			isa = PBXGroup;
			children = (
				85AE2FF124A33A2D002D507F /* WebKit.framework */,
			);
			name = Frameworks;
			sourceTree = "<group>";
		};
		85D33F1025C82E93002B91A6 /* Configuration */ = {
			isa = PBXGroup;
			children = (
				85480FBA25D181CB009424E3 /* ConfigurationDownloading.swift */,
				85D33F1125C82EB3002B91A6 /* ConfigurationManager.swift */,
				85480FCE25D1AA22009424E3 /* ConfigurationStoring.swift */,
			);
			path = Configuration;
			sourceTree = "<group>";
		};
		85F1B0C725EF9747004792B6 /* AppDelegate */ = {
			isa = PBXGroup;
			children = (
				85F1B0C825EF9759004792B6 /* URLEventListenerTests.swift */,
			);
			path = AppDelegate;
			sourceTree = "<group>";
		};
		85F69B3A25EDE7F800978E59 /* Common */ = {
			isa = PBXGroup;
			children = (
				B65783EB25F8AB9200D8DB33 /* String+PunycodeTests.swift */,
				85F69B3B25EDE81F00978E59 /* URLExtensionTests.swift */,
			);
			path = Common;
			sourceTree = "<group>";
		};
		AA4D700525545EDE00C3411E /* AppDelegate */ = {
			isa = PBXGroup;
			children = (
				AA585D81248FD31100E9A3E2 /* AppDelegate.swift */,
				AA4D700625545EF800C3411E /* UrlEventListener.swift */,
				AA4FF40B2624751A004E2377 /* GrammarCheckEnabler.swift */,
			);
			path = AppDelegate;
			sourceTree = "<group>";
		};
		AA512D1224D99D4900230283 /* Services */ = {
			isa = PBXGroup;
			children = (
				AA512D1324D99D9800230283 /* FaviconService.swift */,
				AA6820E325502F19005ED0D5 /* WebsiteDataStore.swift */,
			);
			path = Services;
			sourceTree = "<group>";
		};
		AA585D75248FD31100E9A3E2 = {
			isa = PBXGroup;
			children = (
				AA68C3D62490F821001B8783 /* README.md */,
				AA585D80248FD31100E9A3E2 /* DuckDuckGo */,
				AA585D93248FD31400E9A3E2 /* Unit Tests */,
				4B1AD89E25FC27E200261379 /* Integration Tests */,
				AA585D7F248FD31100E9A3E2 /* Products */,
				85AE2FF024A33A2D002D507F /* Frameworks */,
				B633C89425E85C5700E4B352 /* Recovered References */,
			);
			sourceTree = "<group>";
		};
		AA585D7F248FD31100E9A3E2 /* Products */ = {
			isa = PBXGroup;
			children = (
				AA585D7E248FD31100E9A3E2 /* DuckDuckGo Privacy Browser.app */,
				AA585D90248FD31400E9A3E2 /* Unit Tests.xctest */,
				4B1AD89D25FC27E200261379 /* Integration Tests.xctest */,
			);
			name = Products;
			sourceTree = "<group>";
		};
		AA585D80248FD31100E9A3E2 /* DuckDuckGo */ = {
			isa = PBXGroup;
			children = (
				AA4D700525545EDE00C3411E /* AppDelegate */,
				AAC5E4C025D6A6A9007F5990 /* Bookmarks */,
				AA86491B24D837DE001BABEE /* BrowserTab */,
				AA6820E825503A21005ED0D5 /* Burning */,
				AA86491324D831B9001BABEE /* Common */,
				4B6160D125B14E5E007DE5B2 /* ContentBlocker */,
				85D33F1025C82E93002B91A6 /* Configuration */,
				8556A60C256C15C60092FA9D /* FileDownload */,
				85A0115D25AF1C4700FA6A0C /* FindInPage */,
				4B02197B25E05FAC00ED7DEA /* Fireproofing */,
				AAE71DB225F66A0900D74437 /* Homepage */,
				AA585DB02490E6FA00E9A3E2 /* Main */,
				AA97BF4425135CB60014931A /* Menus */,
				AA86491524D83384001BABEE /* NavigationBar */,
				4B677422255DBEB800025BD8 /* Smarter Encryption */,
				4B677447255DBF1400025BD8 /* Submodules */,
				AACB8E7224A4C8BC005F2218 /* Suggestions */,
				AA86491124D8318F001BABEE /* TabBar */,
				AAE8B0FD258A416F00E81239 /* Tooltip */,
				AA6EF9AE25066F99004754E6 /* Windows */,
				B68458AE25C7E75100DC17B6 /* State Restoration */,
				B6A9E47526146A440067D1B9 /* API */,
				B6A9E44E26142AF90067D1B9 /* Statistics */,
				4B54CE3826269E3200CBA7B3 /* Preferences */,
				AA585D8B248FD31400E9A3E2 /* DuckDuckGo.entitlements */,
				4B677454255DC18000025BD8 /* Bridging.h */,
				AA585D8A248FD31400E9A3E2 /* Info.plist */,
				AA585D85248FD31400E9A3E2 /* Assets.xcassets */,
			);
			path = DuckDuckGo;
			sourceTree = "<group>";
		};
		AA585D93248FD31400E9A3E2 /* Unit Tests */ = {
			isa = PBXGroup;
			children = (
				B6A5A28C25B962CB00AA7ADA /* App */,
				85F1B0C725EF9747004792B6 /* AppDelegate */,
				AA652CAB25DD820D009059CC /* Bookmarks */,
				AA92ACAE24EFE1F5005F41C9 /* BrowserTab */,
				AA9C361D25518AAB004B1BA3 /* Burning */,
				85F69B3A25EDE7F800978E59 /* Common */,
				85AC3B1525D9BBFA00C7D2AA /* Configuration */,
				4B82E9B725B6A04B00656FE7 /* ContentBlocker */,
				8553FF50257523630029327F /* FileDownload */,
				4BA1A6CE258BF58C00F6F690 /* FileSystem */,
				4B02199725E063DE00ED7DEA /* Fireproofing */,
				AA63744E24C9BB4A00AB2AC4 /* Suggestions */,
				AAC9C01224CAFBB700AD1325 /* TabBar */,
				B61F012125ECBACE00ABB5A3 /* UserScripts */,
				B6AE74322609AFBB005B9B1A /* Progress */,
				B6DA440F2616C0F200DD1EC2 /* Statistics */,
				AA585D96248FD31400E9A3E2 /* Info.plist */,
			);
			path = "Unit Tests";
			sourceTree = "<group>";
		};
		AA585DB02490E6FA00E9A3E2 /* Main */ = {
			isa = PBXGroup;
			children = (
				AA68C3D824911D56001B8783 /* View */,
			);
			path = Main;
			sourceTree = "<group>";
		};
		AA63744E24C9BB4A00AB2AC4 /* Suggestions */ = {
			isa = PBXGroup;
			children = (
				142879D824CE1139005419BB /* ViewModel */,
				AA63745024C9BB9A00AB2AC4 /* Model */,
			);
			path = Suggestions;
			sourceTree = "<group>";
		};
		AA63745024C9BB9A00AB2AC4 /* Model */ = {
			isa = PBXGroup;
			children = (
				AA63745324C9BF9A00AB2AC4 /* SuggestionContainerTests.swift */,
				AA0F3DB6261A566C0077F2D9 /* SuggestionLoadingMock.swift */,
			);
			path = Model;
			sourceTree = "<group>";
		};
		AA652CAB25DD820D009059CC /* Bookmarks */ = {
			isa = PBXGroup;
			children = (
				AA652CAE25DD8228009059CC /* Model */,
				AA652CAF25DD822C009059CC /* Services */,
			);
			path = Bookmarks;
			sourceTree = "<group>";
		};
		AA652CAE25DD8228009059CC /* Model */ = {
			isa = PBXGroup;
			children = (
				AA652CCD25DD9071009059CC /* BookmarkListTests.swift */,
				AA652CD225DDA6E9009059CC /* LocalBookmarkManagerTests.swift */,
			);
			path = Model;
			sourceTree = "<group>";
		};
		AA652CAF25DD822C009059CC /* Services */ = {
			isa = PBXGroup;
			children = (
				AA652CB025DD825B009059CC /* LocalBookmarkStoreTests.swift */,
				AA652CDA25DDAB32009059CC /* BookmarkStoreMock.swift */,
			);
			path = Services;
			sourceTree = "<group>";
		};
		AA6820E825503A21005ED0D5 /* Burning */ = {
			isa = PBXGroup;
			children = (
				AAFCB38325E546FF00859DD4 /* View */,
				AA6820EF25503D93005ED0D5 /* ViewModel */,
				AA6820E925503A49005ED0D5 /* Model */,
			);
			path = Burning;
			sourceTree = "<group>";
		};
		AA6820E925503A49005ED0D5 /* Model */ = {
			isa = PBXGroup;
			children = (
				8511E18325F82B34002F516B /* 01_Fire_really_small.json */,
				AA6820EA25503D6A005ED0D5 /* Fire.swift */,
			);
			path = Model;
			sourceTree = "<group>";
		};
		AA6820EF25503D93005ED0D5 /* ViewModel */ = {
			isa = PBXGroup;
			children = (
				AA6820F025503DA9005ED0D5 /* FireViewModel.swift */,
			);
			path = ViewModel;
			sourceTree = "<group>";
		};
		AA68C3D824911D56001B8783 /* View */ = {
			isa = PBXGroup;
			children = (
				AA585D87248FD31400E9A3E2 /* Main.storyboard */,
				AA7412BC24D2BEEE00D22FE0 /* MainWindow.swift */,
				AA7412B424D1536B00D22FE0 /* MainWindowController.swift */,
				AA585DAE2490E6E600E9A3E2 /* MainViewController.swift */,
				85480F8925CDC360009424E3 /* Launch.storyboard */,
			);
			path = View;
			sourceTree = "<group>";
		};
		AA6EF9AE25066F99004754E6 /* Windows */ = {
			isa = PBXGroup;
			children = (
				AA6EF9AF25067035004754E6 /* View */,
			);
			path = Windows;
			sourceTree = "<group>";
		};
		AA6EF9AF25067035004754E6 /* View */ = {
			isa = PBXGroup;
			children = (
				AA6EF9AC25066F42004754E6 /* WindowsManager.swift */,
				AAA892E9250A4CEF005B37B2 /* WindowControllersManager.swift */,
				856C98D42570116900A22F1F /* NSWindow+Toast.swift */,
			);
			path = View;
			sourceTree = "<group>";
		};
		AA80EC52256BE33A007083E7 /* Localizables */ = {
			isa = PBXGroup;
			children = (
				AA80EC53256BE3BC007083E7 /* UserText.swift */,
				AA80EC8B256C49B8007083E7 /* Localizable.strings */,
				AA80EC91256C49BC007083E7 /* Localizable.stringsdict */,
			);
			path = Localizables;
			sourceTree = "<group>";
		};
		AA86491124D8318F001BABEE /* TabBar */ = {
			isa = PBXGroup;
			children = (
				AA86491224D831A1001BABEE /* View */,
				AA8EDF1F2491FCC10071C2E8 /* ViewModel */,
				AA9FF95724A1ECE20039E328 /* Model */,
			);
			path = TabBar;
			sourceTree = "<group>";
		};
		AA86491224D831A1001BABEE /* View */ = {
			isa = PBXGroup;
			children = (
				AA80EC7B256C46AA007083E7 /* TabBar.storyboard */,
				1430DFF424D0580F00B8978C /* TabBarViewController.swift */,
				1456D6E024EFCBC300775049 /* TabBarCollectionView.swift */,
				AA7412B624D1687000D22FE0 /* TabBarScrollView.swift */,
				AA7412B024D0B3AC00D22FE0 /* TabBarViewItem.swift */,
				AA7412B124D0B3AC00D22FE0 /* TabBarViewItem.xib */,
				AA2CB1342587C29500AA6FBE /* TabBarFooter.swift */,
				AA2CB12C2587BB5600AA6FBE /* TabBarFooter.xib */,
				AA86490D24D49B54001BABEE /* TabLoadingView.swift */,
				AA9E9A5D25A4867200D1959D /* TabDragAndDropManager.swift */,
			);
			path = View;
			sourceTree = "<group>";
		};
		AA86491324D831B9001BABEE /* Common */ = {
			isa = PBXGroup;
			children = (
				B6A9E4602614608B0067D1B9 /* AppVersion.swift */,
				4B67743D255DBEEA00025BD8 /* Database */,
				AADC60E92493B305008F8EF7 /* Extensions */,
				4BA1A691258B06F600F6F690 /* FileSystem */,
				AA80EC52256BE33A007083E7 /* Localizables */,
				85AC3B3325DA828900C7D2AA /* Network */,
				4BB88B4E25B7BA20006F6B06 /* Utilities */,
				AA86491424D831C4001BABEE /* View */,
			);
			path = Common;
			sourceTree = "<group>";
		};
		AA86491424D831C4001BABEE /* View */ = {
			isa = PBXGroup;
			children = (
				AA2E423324C8A2270048C0D5 /* ColorView.swift */,
				14D9B90124F91316000D4D13 /* FocusRingView.swift */,
				AA86490B24D3494C001BABEE /* GradientView.swift */,
				AA4E633925E79C0A00134434 /* MouseClickView.swift */,
				AAA8E8BE24EA8A0A0055E685 /* MouseOverButton.swift */,
				AAA8E8C024EACA700055E685 /* MouseOverView.swift */,
<<<<<<< HEAD
=======
				AA4E633925E79C0A00134434 /* MouseClickView.swift */,
				AA361A3524EBF0B500EEC649 /* WindowDraggingView.swift */,
				B6D7A2ED25D2418B002B2AE1 /* ShadowView.swift */,
>>>>>>> c2230e6d
				4B65028925E6CBF40054432E /* NibLoadable.swift */,
				4B54CE992627DB4300CBA7B3 /* PaddedImageButton.swift */,
				AAC5E4E825D6BB4F007F5990 /* Popover.swift */,
				B6AAAC23260328950029438D /* ProgressView.swift */,
				B6D7A2ED25D2418B002B2AE1 /* ShadowView.swift */,
				AA361A3524EBF0B500EEC649 /* WindowDraggingView.swift */,
			);
			path = View;
			sourceTree = "<group>";
		};
		AA86491524D83384001BABEE /* NavigationBar */ = {
			isa = PBXGroup;
			children = (
				853014D425E6709500FB8205 /* Support */,
				AA86491624D8339A001BABEE /* View */,
				AAA0CC3A25337F990079BC96 /* ViewModel */,
			);
			path = NavigationBar;
			sourceTree = "<group>";
		};
		AA86491624D8339A001BABEE /* View */ = {
			isa = PBXGroup;
			children = (
				AA80EC6F256C469C007083E7 /* NavigationBar.storyboard */,
				AA68C3D22490ED62001B8783 /* NavigationBarViewController.swift */,
				14D9B8F924F7E089000D4D13 /* AddressBarViewController.swift */,
				AABEE6AE24AD22B90043105B /* AddressBarTextField.swift */,
				AAC5E4F525D6BF2C007F5990 /* AddressBarButtonsViewController.swift */,
				AAC5E4F025D6BF10007F5990 /* AddressBarButton.swift */,
				AAA0CC32252F181A0079BC96 /* NavigationButtonMenuDelegate.swift */,
				AAA0CC462533833C0079BC96 /* OptionsButtonMenu.swift */,
			);
			path = View;
			sourceTree = "<group>";
		};
		AA86491B24D837DE001BABEE /* BrowserTab */ = {
			isa = PBXGroup;
			children = (
				AA86491C24D83868001BABEE /* View */,
				AA86491D24D83A59001BABEE /* ViewModel */,
				AA86491E24D83A66001BABEE /* Model */,
				AA512D1224D99D4900230283 /* Services */,
			);
			path = BrowserTab;
			sourceTree = "<group>";
		};
		AA86491C24D83868001BABEE /* View */ = {
			isa = PBXGroup;
			children = (
				AA80EC69256C4691007083E7 /* BrowserTab.storyboard */,
				AA585D83248FD31100E9A3E2 /* BrowserTabViewController.swift */,
				856C98A5256EB59600A22F1F /* MenuItemSelectors.swift */,
				AA6FFB4524DC3B5A0028F4D0 /* WebView.swift */,
			);
			path = View;
			sourceTree = "<group>";
		};
		AA86491D24D83A59001BABEE /* ViewModel */ = {
			isa = PBXGroup;
			children = (
				AA9FF95A24A1EFC20039E328 /* TabViewModel.swift */,
				AA5D6DAB24A340F700C6FBCE /* WebViewStateObserver.swift */,
			);
			path = ViewModel;
			sourceTree = "<group>";
		};
		AA86491E24D83A66001BABEE /* Model */ = {
			isa = PBXGroup;
			children = (
				85D438B5256E7C9E00F3BAF8 /* ContextMenuUserScript.swift */,
				4BB88B4425B7B55C006F6B06 /* DebugUserScript.swift */,
				85E11C2E25E7DC7E00974CAF /* ExternalURLHandler.swift */,
				AAA0CC562539EBC90079BC96 /* FaviconUserScript.swift */,
				8556A601256BDDD30092FA9D /* HTML5DownloadUserScript.swift */,
				4B02199225E060C600ED7DEA /* LoginDetectionUserScript.swift */,
				AA9FF95824A1ECF20039E328 /* Tab.swift */,
				14505A07256084EF00272CC6 /* UserAgent.swift */,
				85AC3AEE25D5CE9800C7D2AA /* UserScripts.swift */,
				B633C86C25E797D800E4B352 /* UserScriptsManager.swift */,
				AAF7D3852567CED500998667 /* WebViewConfiguration.swift */,
				B61F015425EDD5A700ABB5A3 /* UserContentController.swift */,
			);
			path = Model;
			sourceTree = "<group>";
		};
		AA8EDF1F2491FCC10071C2E8 /* ViewModel */ = {
			isa = PBXGroup;
			children = (
				AA9FF95E24A1FB680039E328 /* TabCollectionViewModel.swift */,
			);
			path = ViewModel;
			sourceTree = "<group>";
		};
		AA92ACAE24EFE1F5005F41C9 /* BrowserTab */ = {
			isa = PBXGroup;
			children = (
				B62EB47B25BAD3BB005745C6 /* WKWebViewSessionDataTests.swift */,
				AA92ACAF24EFE209005F41C9 /* ViewModel */,
				AA92ACB024EFE210005F41C9 /* Model */,
				AA9C362625518B61004B1BA3 /* Services */,
			);
			path = BrowserTab;
			sourceTree = "<group>";
		};
		AA92ACAF24EFE209005F41C9 /* ViewModel */ = {
			isa = PBXGroup;
			children = (
				AAC9C01B24CB594C00AD1325 /* TabViewModelTests.swift */,
			);
			path = ViewModel;
			sourceTree = "<group>";
		};
		AA92ACB024EFE210005F41C9 /* Model */ = {
			isa = PBXGroup;
			children = (
				AAC9C01424CAFBCE00AD1325 /* TabTests.swift */,
				8546DE6125C03056000CA5E1 /* UserAgentTests.swift */,
				85E11C3625E7F1E100974CAF /* ExternalURLHandlerTests.swift */,
			);
			path = Model;
			sourceTree = "<group>";
		};
		AA97BF4425135CB60014931A /* Menus */ = {
			isa = PBXGroup;
			children = (
				AA4BBA3A25C58FA200C4FB0F /* MainMenu.swift */,
				AA6EF9B425081B4C004754E6 /* MainMenuActions.swift */,
				AA97BF4525135DD30014931A /* ApplicationDockMenu.swift */,
			);
			path = Menus;
			sourceTree = "<group>";
		};
		AA9C361D25518AAB004B1BA3 /* Burning */ = {
			isa = PBXGroup;
			children = (
				AA9C362125518B34004B1BA3 /* Model */,
			);
			path = Burning;
			sourceTree = "<group>";
		};
		AA9C362125518B34004B1BA3 /* Model */ = {
			isa = PBXGroup;
			children = (
				AA9C362F25518CA9004B1BA3 /* FireTests.swift */,
			);
			path = Model;
			sourceTree = "<group>";
		};
		AA9C362625518B61004B1BA3 /* Services */ = {
			isa = PBXGroup;
			children = (
				4B0219A725E0646500ED7DEA /* WebsiteDataStoreTests.swift */,
				AA9C362725518C44004B1BA3 /* WebsiteDataStoreMock.swift */,
				AABAF59B260A7D130085060C /* FaviconServiceMock.swift */,
			);
			path = Services;
			sourceTree = "<group>";
		};
		AA9FF95724A1ECE20039E328 /* Model */ = {
			isa = PBXGroup;
			children = (
				AA9FF95C24A1FA1C0039E328 /* TabCollection.swift */,
			);
			path = Model;
			sourceTree = "<group>";
		};
		AAA0CC3A25337F990079BC96 /* ViewModel */ = {
			isa = PBXGroup;
			children = (
				AAA0CC3B25337FAB0079BC96 /* WKBackForwardListItemViewModel.swift */,
			);
			path = ViewModel;
			sourceTree = "<group>";
		};
		AAB549DD25DAB8E90058460B /* ViewModel */ = {
			isa = PBXGroup;
			children = (
				AAB549DE25DAB8F80058460B /* BookmarkViewModel.swift */,
			);
			path = ViewModel;
			sourceTree = "<group>";
		};
		AABEE68F24A4CB290043105B /* Model */ = {
			isa = PBXGroup;
			children = (
				AABEE69B24A902BB0043105B /* SuggestionContainer.swift */,
			);
			path = Model;
			sourceTree = "<group>";
		};
		AABEE69024A4CB300043105B /* ViewModel */ = {
			isa = PBXGroup;
			children = (
				AABEE69924A902A90043105B /* SuggestionContainerViewModel.swift */,
				AA3F895224C18AD500628DDE /* SuggestionViewModel.swift */,
			);
			path = ViewModel;
			sourceTree = "<group>";
		};
		AABEE6A124A9F3C90043105B /* View */ = {
			isa = PBXGroup;
			children = (
				AA80EC75256C46A2007083E7 /* Suggestion.storyboard */,
				AABEE6A424AA0A7F0043105B /* SuggestionViewController.swift */,
				AABEE6A824AB4B910043105B /* SuggestionTableCellView.swift */,
				AABEE6AA24ACA0F90043105B /* SuggestionTableRowView.swift */,
			);
			path = View;
			sourceTree = "<group>";
		};
		AAC5E4C025D6A6A9007F5990 /* Bookmarks */ = {
			isa = PBXGroup;
			children = (
				AAC5E4C125D6A6C3007F5990 /* View */,
				AAB549DD25DAB8E90058460B /* ViewModel */,
				AAC5E4C225D6A6C7007F5990 /* Model */,
				AAC5E4C325D6A6CC007F5990 /* Services */,
			);
			path = Bookmarks;
			sourceTree = "<group>";
		};
		AAC5E4C125D6A6C3007F5990 /* View */ = {
			isa = PBXGroup;
			children = (
				AAC5E4C625D6A6E8007F5990 /* Bookmarks.storyboard */,
				AAC5E4C425D6A6E8007F5990 /* BookmarkPopover.swift */,
				AAC5E4C525D6A6E8007F5990 /* BookmarkPopoverViewController.swift */,
			);
			path = View;
			sourceTree = "<group>";
		};
		AAC5E4C225D6A6C7007F5990 /* Model */ = {
			isa = PBXGroup;
			children = (
				AAC5E4CD25D6A709007F5990 /* Bookmark.swift */,
				AAC5E4CF25D6A709007F5990 /* BookmarkList.swift */,
				AAC5E4CE25D6A709007F5990 /* BookmarkManager.swift */,
			);
			path = Model;
			sourceTree = "<group>";
		};
		AAC5E4C325D6A6CC007F5990 /* Services */ = {
			isa = PBXGroup;
			children = (
				AAC5E4D725D6A710007F5990 /* Bookmark.xcdatamodeld */,
				AAC5E4D625D6A710007F5990 /* BookmarkStore.swift */,
			);
			path = Services;
			sourceTree = "<group>";
		};
		AAC9C01224CAFBB700AD1325 /* TabBar */ = {
			isa = PBXGroup;
			children = (
				AAC9C01A24CB592E00AD1325 /* ViewModel */,
				AAC9C01324CAFBBE00AD1325 /* Model */,
			);
			path = TabBar;
			sourceTree = "<group>";
		};
		AAC9C01324CAFBBE00AD1325 /* Model */ = {
			isa = PBXGroup;
			children = (
				AAC9C01624CAFBDC00AD1325 /* TabCollectionTests.swift */,
			);
			path = Model;
			sourceTree = "<group>";
		};
		AAC9C01A24CB592E00AD1325 /* ViewModel */ = {
			isa = PBXGroup;
			children = (
				AAC9C01D24CB6BEB00AD1325 /* TabCollectionViewModelTests.swift */,
				AAE39D1A24F44885008EF28B /* TabCollectionViewModelDelegateMock.swift */,
			);
			path = ViewModel;
			sourceTree = "<group>";
		};
		AACB8E7224A4C8BC005F2218 /* Suggestions */ = {
			isa = PBXGroup;
			children = (
				AABEE6A124A9F3C90043105B /* View */,
				AABEE69024A4CB300043105B /* ViewModel */,
				AABEE68F24A4CB290043105B /* Model */,
			);
			path = Suggestions;
			sourceTree = "<group>";
		};
		AADC60E92493B305008F8EF7 /* Extensions */ = {
			isa = PBXGroup;
			children = (
				4BA1A6C1258B0A1300F6F690 /* ContiguousBytesExtension.swift */,
				85AC3AF625D5DBFD00C7D2AA /* DataExtension.swift */,
				B6A9E46F26146A250067D1B9 /* DateExtension.swift */,
				B63D467025BFA6C100874977 /* DispatchQueueExtensions.swift */,
				AA92126E25ACCB1100600CD4 /* ErrorExtension.swift */,
				4B67744F255DBFA300025BD8 /* HashExtension.swift */,
				AAECA41F24EEA4AC00EFA63A /* IndexPathExtension.swift */,
				F44C130125C2DA0400426E3E /* NSAppearanceExtension.swift */,
				AA5C8F622591021700748EB7 /* NSApplicationExtension.swift */,
				B63D467925BFC3E100874977 /* NSCoderExtensions.swift */,
				F41D174025CB131900472416 /* NSColorExtension.swift */,
				AA6EF9B2250785D5004754E6 /* NSMenuExtension.swift */,
				AA72D5FD25FFF94E00C77619 /* NSMenuItemExtension.swift */,
				AA5C8F5D2590EEE800748EB7 /* NSPointExtension.swift */,
				AAC5E4E325D6BA9C007F5990 /* NSSizeExtension.swift */,
				AA5C8F58258FE21F00748EB7 /* NSTextFieldExtension.swift */,
				AA6FFB4324DC33320028F4D0 /* NSViewExtension.swift */,
				AA9E9A5525A3AE8400D1959D /* NSWindowExtension.swift */,
				B684592125C93BE000DC17B6 /* Publisher.asVoid.swift */,
				B684592625C93C0500DC17B6 /* Publishers.NestedObjectChanges.swift */,
				4BB88B4925B7B690006F6B06 /* SequenceExtensions.swift */,
				AA8EDF2624923EC70071C2E8 /* StringExtension.swift */,
				B6AAAC3D26048F690029438D /* RandomAccessCollectionExtension.swift */,
				B65783E625F8AAFB00D8DB33 /* String+Punycode.swift */,
				AA8EDF2324923E980071C2E8 /* URLExtension.swift */,
				AA88D14A252A557100980B4E /* URLRequestExtension.swift */,
				AAA0CC69253CC43C0079BC96 /* WKUserContentControllerExtension.swift */,
				B63D466725BEB6C200874977 /* WKWebView+SessionState.h */,
				B63D466825BEB6C200874977 /* WKWebView+SessionState.swift */,
				B68458CC25C7EB9000DC17B6 /* WKWebViewConfigurationExtensions.swift */,
				AA92127625ADA07900600CD4 /* WKWebViewExtension.swift */,
				AAFCB37E25E545D400859DD4 /* PublisherExtension.swift */,
				B657841825FA484B00D8DB33 /* NSException+Catch.h */,
				B657841925FA484B00D8DB33 /* NSException+Catch.m */,
				B657841E25FA497600D8DB33 /* NSException+Catch.swift */,
				B6A9E46A2614618A0067D1B9 /* OperatingSystemVersionExtension.swift */,
				4B54CE7C2626A68E00CBA7B3 /* NSViewControllerExtension.swift */,
				4B54CEA12627DEFD00CBA7B3 /* NSOpenPanelExtensions.swift */,
			);
			path = Extensions;
			sourceTree = "<group>";
		};
		AAE71DB225F66A0900D74437 /* Homepage */ = {
			isa = PBXGroup;
			children = (
				AAE71DB325F66A3F00D74437 /* View */,
			);
			path = Homepage;
			sourceTree = "<group>";
		};
		AAE71DB325F66A3F00D74437 /* View */ = {
			isa = PBXGroup;
			children = (
				AAE71E2B25F781EA00D74437 /* Homepage.storyboard */,
				AAE71E3025F7855400D74437 /* HomepageViewController.swift */,
				4B65027925E5F2B10054432E /* DefaultBrowserPromptView.swift */,
				4B65027425E5F2A70054432E /* DefaultBrowserPromptView.xib */,
				AAE71E3525F7869300D74437 /* HomepageCollectionViewItem.swift */,
				AAE71E3625F7869300D74437 /* HomepageCollectionViewItem.xib */,
				AA72D5E225FE977F00C77619 /* AddEditFavoriteViewController.swift */,
				AA72D5EF25FEA49900C77619 /* AddEditFavoriteWindow.swift */,
			);
			path = View;
			sourceTree = "<group>";
		};
		AAE8B0FD258A416F00E81239 /* Tooltip */ = {
			isa = PBXGroup;
			children = (
				AAE8B0FE258A417D00E81239 /* View */,
			);
			path = Tooltip;
			sourceTree = "<group>";
		};
		AAE8B0FE258A417D00E81239 /* View */ = {
			isa = PBXGroup;
			children = (
				AAE8B101258A41C000E81239 /* Tooltip.storyboard */,
				AAC82C5F258B6CB5009B6B42 /* TooltipWindowController.swift */,
				AAE8B10F258A456C00E81239 /* TooltipViewController.swift */,
			);
			path = View;
			sourceTree = "<group>";
		};
		AAFCB38325E546FF00859DD4 /* View */ = {
			isa = PBXGroup;
			children = (
				AAFCB37925E5403A00859DD4 /* BurnButton.swift */,
			);
			path = View;
			sourceTree = "<group>";
		};
		B61F012125ECBACE00ABB5A3 /* UserScripts */ = {
			isa = PBXGroup;
			children = (
				B61F012A25ECBB1700ABB5A3 /* UserScriptsManagerTests.swift */,
				B61F012225ECBAE400ABB5A3 /* UserScriptsTest.swift */,
			);
			path = UserScripts;
			sourceTree = "<group>";
		};
		B633C89425E85C5700E4B352 /* Recovered References */ = {
			isa = PBXGroup;
			children = (
			);
			name = "Recovered References";
			sourceTree = "<group>";
		};
		B68458AE25C7E75100DC17B6 /* State Restoration */ = {
			isa = PBXGroup;
			children = (
				B6A5A27025B9377300AA7ADA /* StatePersistenceService.swift */,
				B68458AF25C7E76A00DC17B6 /* WindowManager+StateRestoration.swift */,
				B68458B725C7E8B200DC17B6 /* Tab+NSSecureCoding.swift */,
				B68458C425C7EA0C00DC17B6 /* TabCollection+NSSecureCoding.swift */,
				B68458BF25C7E9E000DC17B6 /* TabCollectionViewModel+NSSecureCoding.swift */,
				B684590725C9027900DC17B6 /* AppStateChangedPublisher.swift */,
				B684592E25C93FBF00DC17B6 /* AppStateRestorationManager.swift */,
			);
			path = "State Restoration";
			sourceTree = "<group>";
		};
		B6A5A28C25B962CB00AA7ADA /* App */ = {
			isa = PBXGroup;
			children = (
				B6A5A2A725BAA35500AA7ADA /* WindowManagerStateRestorationTests.swift */,
				B6A5A29F25B96E8300AA7ADA /* AppStateChangePublisherTests.swift */,
			);
			path = App;
			sourceTree = "<group>";
		};
		B6A9E44E26142AF90067D1B9 /* Statistics */ = {
			isa = PBXGroup;
			children = (
				B6A9E45226142B070067D1B9 /* Pixel.swift */,
				B6A9E498261474120067D1B9 /* TimedPixel.swift */,
				B6A9E47626146A570067D1B9 /* PixelEvent.swift */,
				B6A9E47E26146A800067D1B9 /* PixelArguments.swift */,
				B6A9E48326146AAB0067D1B9 /* PixelParameters.swift */,
				B6A9E48826146ABF0067D1B9 /* PixelCounter.swift */,
				B6A9E4A2261475C70067D1B9 /* AppUsageActivityMonitor.swift */,
				B6DA44012616B28300DD1EC2 /* PixelDataStore.swift */,
				B6DA44062616B30600DD1EC2 /* PixelDataModel.xcdatamodeld */,
			);
			path = Statistics;
			sourceTree = "<group>";
		};
		B6A9E47526146A440067D1B9 /* API */ = {
			isa = PBXGroup;
			children = (
				B6A9E458261460340067D1B9 /* APIHeaders.swift */,
				B6A9E459261460350067D1B9 /* APIRequest.swift */,
				B6A9E457261460340067D1B9 /* ApiRequestError.swift */,
			);
			path = API;
			sourceTree = "<group>";
		};
		B6AE74322609AFBB005B9B1A /* Progress */ = {
			isa = PBXGroup;
			children = (
				B6AE74332609AFCE005B9B1A /* ProgressEstimationTests.swift */,
			);
			path = Progress;
			sourceTree = "<group>";
		};
		B6DA440F2616C0F200DD1EC2 /* Statistics */ = {
			isa = PBXGroup;
			children = (
				B6DA44102616C0FC00DD1EC2 /* PixelTests.swift */,
				B6DA44222616CABC00DD1EC2 /* PixelArgumentsTests.swift */,
				B6DA44272616CAE000DD1EC2 /* AppUsageActivityMonitorTests.swift */,
				B6DA441D2616C84600DD1EC2 /* PixelStoreMock.swift */,
			);
			path = Statistics;
			sourceTree = "<group>";
		};
/* End PBXGroup section */

/* Begin PBXNativeTarget section */
		4B1AD89C25FC27E200261379 /* Integration Tests */ = {
			isa = PBXNativeTarget;
			buildConfigurationList = 4B1AD8A625FC27E200261379 /* Build configuration list for PBXNativeTarget "Integration Tests" */;
			buildPhases = (
				4B1AD89925FC27E200261379 /* Sources */,
				4B1AD89A25FC27E200261379 /* Frameworks */,
				4B1AD89B25FC27E200261379 /* Resources */,
			);
			buildRules = (
			);
			dependencies = (
				4B1AD8A325FC27E200261379 /* PBXTargetDependency */,
			);
			name = "Integration Tests";
			productName = "Integration Tests";
			productReference = 4B1AD89D25FC27E200261379 /* Integration Tests.xctest */;
			productType = "com.apple.product-type.bundle.unit-test";
		};
		AA585D7D248FD31100E9A3E2 /* DuckDuckGo Privacy Browser */ = {
			isa = PBXNativeTarget;
			buildConfigurationList = AA585DA4248FD31500E9A3E2 /* Build configuration list for PBXNativeTarget "DuckDuckGo Privacy Browser" */;
			buildPhases = (
				AA585D7A248FD31100E9A3E2 /* Sources */,
				AA8EDF2824925E940071C2E8 /* Swift Lint */,
				AA585D7B248FD31100E9A3E2 /* Frameworks */,
				AA585D7C248FD31100E9A3E2 /* Resources */,
			);
			buildRules = (
			);
			dependencies = (
			);
			name = "DuckDuckGo Privacy Browser";
			packageProductDependencies = (
				4B82E9B225B69E3E00656FE7 /* TrackerRadarKit */,
				85FF55C725F82E4F00E2AB99 /* Lottie */,
				B65783F425F8ACA400D8DB33 /* Punnycode */,
				8524389625FA49B900DE9B83 /* BrowserServicesKit */,
			);
			productName = DuckDuckGo;
			productReference = AA585D7E248FD31100E9A3E2 /* DuckDuckGo Privacy Browser.app */;
			productType = "com.apple.product-type.application";
		};
		AA585D8F248FD31400E9A3E2 /* Unit Tests */ = {
			isa = PBXNativeTarget;
			buildConfigurationList = AA585DA7248FD31500E9A3E2 /* Build configuration list for PBXNativeTarget "Unit Tests" */;
			buildPhases = (
				AA585D8C248FD31400E9A3E2 /* Sources */,
				AA585D8D248FD31400E9A3E2 /* Frameworks */,
				AA585D8E248FD31400E9A3E2 /* Resources */,
			);
			buildRules = (
			);
			dependencies = (
				AA585D92248FD31400E9A3E2 /* PBXTargetDependency */,
			);
			name = "Unit Tests";
			packageProductDependencies = (
				B6DA44162616C13800DD1EC2 /* OHHTTPStubs */,
				B6DA44182616C13800DD1EC2 /* OHHTTPStubsSwift */,
			);
			productName = DuckDuckGoTests;
			productReference = AA585D90248FD31400E9A3E2 /* Unit Tests.xctest */;
			productType = "com.apple.product-type.bundle.unit-test";
		};
/* End PBXNativeTarget section */

/* Begin PBXProject section */
		AA585D76248FD31100E9A3E2 /* Project object */ = {
			isa = PBXProject;
			attributes = {
				LastSwiftUpdateCheck = 1240;
				LastUpgradeCheck = 1200;
				ORGANIZATIONNAME = DuckDuckGo;
				TargetAttributes = {
					4B1AD89C25FC27E200261379 = {
						CreatedOnToolsVersion = 12.4;
						TestTargetID = AA585D7D248FD31100E9A3E2;
					};
					AA585D7D248FD31100E9A3E2 = {
						CreatedOnToolsVersion = 11.5;
					};
					AA585D8F248FD31400E9A3E2 = {
						CreatedOnToolsVersion = 11.5;
						TestTargetID = AA585D7D248FD31100E9A3E2;
					};
				};
			};
			buildConfigurationList = AA585D79248FD31100E9A3E2 /* Build configuration list for PBXProject "DuckDuckGo" */;
			compatibilityVersion = "Xcode 9.3";
			developmentRegion = en;
			hasScannedForEncodings = 0;
			knownRegions = (
				en,
				Base,
			);
			mainGroup = AA585D75248FD31100E9A3E2;
			packageReferences = (
				4B82E9B125B69E3E00656FE7 /* XCRemoteSwiftPackageReference "TrackerRadarKit" */,
				85FF55C625F82E4F00E2AB99 /* XCRemoteSwiftPackageReference "lottie-ios" */,
				B65783F325F8ACA400D8DB33 /* XCRemoteSwiftPackageReference "PunycodeSwift" */,
				8524389525FA49B900DE9B83 /* XCRemoteSwiftPackageReference "BrowserServicesKit" */,
				B6DA44152616C13800DD1EC2 /* XCRemoteSwiftPackageReference "OHHTTPStubs" */,
			);
			productRefGroup = AA585D7F248FD31100E9A3E2 /* Products */;
			projectDirPath = "";
			projectRoot = "";
			targets = (
				AA585D7D248FD31100E9A3E2 /* DuckDuckGo Privacy Browser */,
				AA585D8F248FD31400E9A3E2 /* Unit Tests */,
				4B1AD89C25FC27E200261379 /* Integration Tests */,
			);
		};
/* End PBXProject section */

/* Begin PBXResourcesBuildPhase section */
		4B1AD89B25FC27E200261379 /* Resources */ = {
			isa = PBXResourcesBuildPhase;
			buildActionMask = 2147483647;
			files = (
			);
			runOnlyForDeploymentPostprocessing = 0;
		};
		AA585D7C248FD31100E9A3E2 /* Resources */ = {
			isa = PBXResourcesBuildPhase;
			buildActionMask = 2147483647;
			files = (
				4B02198C25E05FAC00ED7DEA /* Fireproofing.storyboard in Resources */,
				AA80EC73256C46A2007083E7 /* Suggestion.storyboard in Resources */,
				4B54CE6226269E3200CBA7B3 /* DownloadPreferencesTableCellView.xib in Resources */,
				8511E18425F82B34002F516B /* 01_Fire_really_small.json in Resources */,
				4B54CE5826269E3200CBA7B3 /* Preferences.storyboard in Resources */,
				85A0117425AF2EDF00FA6A0C /* FindInPage.storyboard in Resources */,
				AA80EC89256C49B8007083E7 /* Localizable.strings in Resources */,
				AAE8B102258A41C000E81239 /* Tooltip.storyboard in Resources */,
				AA68C3D72490F821001B8783 /* README.md in Resources */,
				85A011E525B4D49400FA6A0C /* findinpage.js in Resources */,
				AA585D86248FD31400E9A3E2 /* Assets.xcassets in Resources */,
				AA585D89248FD31400E9A3E2 /* Main.storyboard in Resources */,
				4B6160F225B15792007DE5B2 /* contentblockerrules.js in Resources */,
				AA80EC79256C46AA007083E7 /* TabBar.storyboard in Resources */,
				AAC5E4C925D6A6E8007F5990 /* Bookmarks.storyboard in Resources */,
				4B65027525E5F2A70054432E /* DefaultBrowserPromptView.xib in Resources */,
				AA7412B324D0B3AC00D22FE0 /* TabBarViewItem.xib in Resources */,
				85480F8A25CDC360009424E3 /* Launch.storyboard in Resources */,
				4B677435255DBEB800025BD8 /* httpsMobileV2FalsePositives.json in Resources */,
				AAE71E3825F7869300D74437 /* HomepageCollectionViewItem.xib in Resources */,
				4B02198825E05FAC00ED7DEA /* login-detection.js in Resources */,
				AA80EC8F256C49BC007083E7 /* Localizable.stringsdict in Resources */,
				AAE71E2C25F781EA00D74437 /* Homepage.storyboard in Resources */,
				AA80EC6D256C469C007083E7 /* NavigationBar.storyboard in Resources */,
				4B54CE5B26269E3200CBA7B3 /* DefaultBrowserTableCellView.xib in Resources */,
				4B677433255DBEB800025BD8 /* httpsMobileV2Bloom.bin in Resources */,
				4B677432255DBEB800025BD8 /* httpsMobileV2BloomSpec.json in Resources */,
				AA2CB12D2587BB5600AA6FBE /* TabBarFooter.xib in Resources */,
				4B6160D825B150E4007DE5B2 /* trackerData.json in Resources */,
				AA80EC67256C4691007083E7 /* BrowserTab.storyboard in Resources */,
				4B54CE5626269E3200CBA7B3 /* PrivacySecurityPreferencesTableCellView.xib in Resources */,
				4B54CE6426269E3200CBA7B3 /* AppearancePreferencesTableCellView.xib in Resources */,
				4B6160F725B157BB007DE5B2 /* contentblocker.js in Resources */,
			);
			runOnlyForDeploymentPostprocessing = 0;
		};
		AA585D8E248FD31400E9A3E2 /* Resources */ = {
			isa = PBXResourcesBuildPhase;
			buildActionMask = 2147483647;
			files = (
			);
			runOnlyForDeploymentPostprocessing = 0;
		};
/* End PBXResourcesBuildPhase section */

/* Begin PBXShellScriptBuildPhase section */
		AA8EDF2824925E940071C2E8 /* Swift Lint */ = {
			isa = PBXShellScriptBuildPhase;
			buildActionMask = 2147483647;
			files = (
			);
			inputFileListPaths = (
			);
			inputPaths = (
			);
			name = "Swift Lint";
			outputFileListPaths = (
			);
			outputPaths = (
			);
			runOnlyForDeploymentPostprocessing = 0;
			shellPath = /bin/sh;
			shellScript = "if which swiftlint >/dev/null; then\n   if [ ! -z \"$BITRISE_PROJECT_PATH\" ] || [ \"$CONFIGURATION\" = \"Release\" ]; then\n       swiftlint lint --strict\n       if [ $? -ne 0 ]; then\n           echo \"error: SwiftLint validation failed.\"\n           exit 1\n       fi\n   else\n       swiftlint lint\n   fi\nelse\n   echo \"error: SwiftLint not installed. Install using \\`brew install swiftlint\\`\"\n   exit 1\nfi\n";
		};
/* End PBXShellScriptBuildPhase section */

/* Begin PBXSourcesBuildPhase section */
		4B1AD89925FC27E200261379 /* Sources */ = {
			isa = PBXSourcesBuildPhase;
			buildActionMask = 2147483647;
			files = (
				4B1AD8E225FC390B00261379 /* EncryptionMocks.swift in Sources */,
				4B1AD91725FC46FB00261379 /* CoreDataEncryptionTests.swift in Sources */,
				4B1AD92125FC474E00261379 /* CoreDataEncryptionTesting.xcdatamodeld in Sources */,
				4B1AD8D525FC38DD00261379 /* EncryptionKeyStoreTests.swift in Sources */,
			);
			runOnlyForDeploymentPostprocessing = 0;
		};
		AA585D7A248FD31100E9A3E2 /* Sources */ = {
			isa = PBXSourcesBuildPhase;
			buildActionMask = 2147483647;
			files = (
				AAA0CC572539EBC90079BC96 /* FaviconUserScript.swift in Sources */,
				B6A9E45A261460350067D1B9 /* ApiRequestError.swift in Sources */,
				85799C1825DEBB3F0007EC87 /* Logging.swift in Sources */,
				AA86490C24D3494C001BABEE /* GradientView.swift in Sources */,
				B684590825C9027900DC17B6 /* AppStateChangedPublisher.swift in Sources */,
				AA80EC54256BE3BC007083E7 /* UserText.swift in Sources */,
				4B54CE5326269E3200CBA7B3 /* DownloadPreferences.swift in Sources */,
				14505A08256084EF00272CC6 /* UserAgent.swift in Sources */,
				4B54CE5426269E3200CBA7B3 /* PreferenceSections.swift in Sources */,
				4B54CE5226269E3200CBA7B3 /* PrivacySecurityPreferences.swift in Sources */,
				AA7412BD24D2BEEE00D22FE0 /* MainWindow.swift in Sources */,
				4B6160FF25B15BB1007DE5B2 /* ContentBlockerRulesManager.swift in Sources */,
				AA5C8F5E2590EEE800748EB7 /* NSPointExtension.swift in Sources */,
				AA6EF9AD25066F42004754E6 /* WindowsManager.swift in Sources */,
				B68458CD25C7EB9000DC17B6 /* WKWebViewConfigurationExtensions.swift in Sources */,
				4BB88B5025B7BA2B006F6B06 /* TabInstrumentation.swift in Sources */,
				4B677437255DBEB800025BD8 /* HTTPSUpgrade.swift in Sources */,
				4B54CE6026269E3200CBA7B3 /* PreferencesSplitViewController.swift in Sources */,
				85D33F1225C82EB3002B91A6 /* ConfigurationManager.swift in Sources */,
				B6A9E48426146AAB0067D1B9 /* PixelParameters.swift in Sources */,
				B633C86D25E797D800E4B352 /* UserScriptsManager.swift in Sources */,
				1430DFF524D0580F00B8978C /* TabBarViewController.swift in Sources */,
				4B6160DD25B152C5007DE5B2 /* ContentBlockerRulesUserScript.swift in Sources */,
				85AC3B3525DA82A600C7D2AA /* DataTaskProviding.swift in Sources */,
				4BA1A6B3258B080A00F6F690 /* EncryptionKeyGeneration.swift in Sources */,
				AABEE6A524AA0A7F0043105B /* SuggestionViewController.swift in Sources */,
				85AC3AF725D5DBFD00C7D2AA /* DataExtension.swift in Sources */,
				85480FCF25D1AA22009424E3 /* ConfigurationStoring.swift in Sources */,
				4BB88B4A25B7B690006F6B06 /* SequenceExtensions.swift in Sources */,
				AAA0CC3C25337FAB0079BC96 /* WKBackForwardListItemViewModel.swift in Sources */,
				4B54CE5F26269E3200CBA7B3 /* DownloadPreferencesTableCellView.swift in Sources */,
				4B54CE5A26269E3200CBA7B3 /* PrivacySecurityPreferencesTableCellView.swift in Sources */,
				AAE71E3125F7855400D74437 /* HomepageViewController.swift in Sources */,
				4BB88B4525B7B55C006F6B06 /* DebugUserScript.swift in Sources */,
				4B65027A25E5F2B10054432E /* DefaultBrowserPromptView.swift in Sources */,
				8556A602256BDDD30092FA9D /* HTML5DownloadUserScript.swift in Sources */,
				AA4D700725545EF800C3411E /* UrlEventListener.swift in Sources */,
				AA92127725ADA07900600CD4 /* WKWebViewExtension.swift in Sources */,
				B6A9E499261474120067D1B9 /* TimedPixel.swift in Sources */,
				B6AAAC24260328950029438D /* ProgressView.swift in Sources */,
				856C98A6256EB59600A22F1F /* MenuItemSelectors.swift in Sources */,
				AAFCB37F25E545D400859DD4 /* PublisherExtension.swift in Sources */,
				B684592225C93BE000DC17B6 /* Publisher.asVoid.swift in Sources */,
				AAA0CC33252F181A0079BC96 /* NavigationButtonMenuDelegate.swift in Sources */,
				AA512D1424D99D9800230283 /* FaviconService.swift in Sources */,
				AABEE6AB24ACA0F90043105B /* SuggestionTableRowView.swift in Sources */,
				AAC5E4D025D6A709007F5990 /* Bookmark.swift in Sources */,
				856C98DA2570149800A22F1F /* FileDownloadTask.swift in Sources */,
				AA5D6DAC24A340F700C6FBCE /* WebViewStateObserver.swift in Sources */,
				B6AAAC2D260330580029438D /* PublishedAfter.swift in Sources */,
				85C6A29625CC1FFD00EEB5F1 /* UserDefaultsWrapper.swift in Sources */,
				4B54CE9A2627DB4300CBA7B3 /* PaddedImageButton.swift in Sources */,
				B6A9E4A3261475C70067D1B9 /* AppUsageActivityMonitor.swift in Sources */,
				4BA1A6A0258B079600F6F690 /* DataEncryption.swift in Sources */,
				AABEE6AF24AD22B90043105B /* AddressBarTextField.swift in Sources */,
				AA68C3D32490ED62001B8783 /* NavigationBarViewController.swift in Sources */,
				AA585DAF2490E6E600E9A3E2 /* MainViewController.swift in Sources */,
				AABEE69A24A902A90043105B /* SuggestionContainerViewModel.swift in Sources */,
				B657841F25FA497600D8DB33 /* NSException+Catch.swift in Sources */,
				AA4FF40C2624751A004E2377 /* GrammarCheckEnabler.swift in Sources */,
				AA6820E425502F19005ED0D5 /* WebsiteDataStore.swift in Sources */,
				85D438B6256E7C9E00F3BAF8 /* ContextMenuUserScript.swift in Sources */,
				4BA1A6BD258B082300F6F690 /* EncryptionKeyStore.swift in Sources */,
				B6DA44082616B30600DD1EC2 /* PixelDataModel.xcdatamodeld in Sources */,
				AAC5E4F125D6BF10007F5990 /* AddressBarButton.swift in Sources */,
				4B54CE5726269E3200CBA7B3 /* PreferencesAboutViewController.swift in Sources */,
				B6D7A2EE25D2418B002B2AE1 /* ShadowView.swift in Sources */,
				AA88D14B252A557100980B4E /* URLRequestExtension.swift in Sources */,
				B6A9E4612614608B0067D1B9 /* AppVersion.swift in Sources */,
				856C98DF257014BD00A22F1F /* FileDownloadManager.swift in Sources */,
				85480FBB25D181CB009424E3 /* ConfigurationDownloading.swift in Sources */,
				4B54CE5E26269E3200CBA7B3 /* FireproofDomainsViewController.swift in Sources */,
				AA2E423424C8A2270048C0D5 /* ColorView.swift in Sources */,
				AAECA42024EEA4AC00EFA63A /* IndexPathExtension.swift in Sources */,
				AA5C8F632591021700748EB7 /* NSApplicationExtension.swift in Sources */,
				AA9E9A5625A3AE8400D1959D /* NSWindowExtension.swift in Sources */,
				AAC5E4C725D6A6E8007F5990 /* BookmarkPopover.swift in Sources */,
				4B677450255DBFA300025BD8 /* HashExtension.swift in Sources */,
				AA9FF95F24A1FB690039E328 /* TabCollectionViewModel.swift in Sources */,
				AAC5E4D125D6A709007F5990 /* BookmarkManager.swift in Sources */,
				AA5C8F59258FE21F00748EB7 /* NSTextFieldExtension.swift in Sources */,
				4B02198925E05FAC00ED7DEA /* FireproofingURLExtensions.swift in Sources */,
				4BA1A6A5258B07DF00F6F690 /* EncryptedValueTransformer.swift in Sources */,
				AA6EF9B525081B4C004754E6 /* MainMenuActions.swift in Sources */,
				B63D466925BEB6C200874977 /* WKWebView+SessionState.swift in Sources */,
				85E11C2F25E7DC7E00974CAF /* ExternalURLHandler.swift in Sources */,
				85A0116925AF1D8900FA6A0C /* FindInPageViewController.swift in Sources */,
				AA6FFB4424DC33320028F4D0 /* NSViewExtension.swift in Sources */,
				AA4BBA3B25C58FA200C4FB0F /* MainMenu.swift in Sources */,
				AA585D84248FD31100E9A3E2 /* BrowserTabViewController.swift in Sources */,
				B6A9E48926146ABF0067D1B9 /* PixelCounter.swift in Sources */,
				B63D467A25BFC3E100874977 /* NSCoderExtensions.swift in Sources */,
				B6A5A27125B9377300AA7ADA /* StatePersistenceService.swift in Sources */,
				B68458B025C7E76A00DC17B6 /* WindowManager+StateRestoration.swift in Sources */,
				B68458C525C7EA0C00DC17B6 /* TabCollection+NSSecureCoding.swift in Sources */,
				4BB88B5B25B7BA50006F6B06 /* Instruments.swift in Sources */,
				F44C130225C2DA0400426E3E /* NSAppearanceExtension.swift in Sources */,
				4BA1A6B8258B081600F6F690 /* EncryptionKeyStoring.swift in Sources */,
				B65783E725F8AAFB00D8DB33 /* String+Punycode.swift in Sources */,
				B657841A25FA484B00D8DB33 /* NSException+Catch.m in Sources */,
				B684592F25C93FBF00DC17B6 /* AppStateRestorationManager.swift in Sources */,
				AAA892EA250A4CEF005B37B2 /* WindowControllersManager.swift in Sources */,
				AAC5E4C825D6A6E8007F5990 /* BookmarkPopoverViewController.swift in Sources */,
				AABEE6A924AB4B910043105B /* SuggestionTableCellView.swift in Sources */,
				AA6820F125503DA9005ED0D5 /* FireViewModel.swift in Sources */,
				AAA0CC6A253CC43C0079BC96 /* WKUserContentControllerExtension.swift in Sources */,
				B6A9E45C261460350067D1B9 /* APIRequest.swift in Sources */,
				AA9FF95D24A1FA1C0039E328 /* TabCollection.swift in Sources */,
				85A0118225AF60E700FA6A0C /* FindInPageModel.swift in Sources */,
				B6DA44022616B28300DD1EC2 /* PixelDataStore.swift in Sources */,
				B6A9E45326142B070067D1B9 /* Pixel.swift in Sources */,
				B6A9E47726146A570067D1B9 /* PixelEvent.swift in Sources */,
				85799C3425DFCD1B0007EC87 /* TrackerRadarManager.swift in Sources */,
				AA86490E24D49B54001BABEE /* TabLoadingView.swift in Sources */,
				AA2CB1352587C29500AA6FBE /* TabBarFooter.swift in Sources */,
				14D9B90224F91316000D4D13 /* FocusRingView.swift in Sources */,
				AA92126F25ACCB1100600CD4 /* ErrorExtension.swift in Sources */,
				B6A9E47026146A250067D1B9 /* DateExtension.swift in Sources */,
				AAA8E8C124EACA700055E685 /* MouseOverView.swift in Sources */,
				AAE8B110258A456C00E81239 /* TooltipViewController.swift in Sources */,
				85AC3B0525D6B1D800C7D2AA /* ScriptSourceProviding.swift in Sources */,
				4B02198E25E05FAC00ED7DEA /* LoginDetectionService.swift in Sources */,
				4B54CE5C26269E3200CBA7B3 /* PreferenceTableCellView.swift in Sources */,
				4B54CE6C26269F8800CBA7B3 /* RoundedSelectionRowView.swift in Sources */,
				AA3F895324C18AD500628DDE /* SuggestionViewModel.swift in Sources */,
				4B677431255DBEB800025BD8 /* BloomFilterWrapper.mm in Sources */,
				B684592725C93C0500DC17B6 /* Publishers.NestedObjectChanges.swift in Sources */,
				85A011EA25B4D4CA00FA6A0C /* FindInPageUserScript.swift in Sources */,
				AA9FF95B24A1EFC20039E328 /* TabViewModel.swift in Sources */,
				AA9E9A5E25A4867200D1959D /* TabDragAndDropManager.swift in Sources */,
				B68458C025C7E9E000DC17B6 /* TabCollectionViewModel+NSSecureCoding.swift in Sources */,
				AA8EDF2724923EC70071C2E8 /* StringExtension.swift in Sources */,
				AA72D5E325FE977F00C77619 /* AddEditFavoriteViewController.swift in Sources */,
				4B54CE5D26269E3200CBA7B3 /* PreferencesListViewController.swift in Sources */,
				AA361A3624EBF0B500EEC649 /* WindowDraggingView.swift in Sources */,
				B68458B825C7E8B200DC17B6 /* Tab+NSSecureCoding.swift in Sources */,
				4B65028A25E6CBF40054432E /* NibLoadable.swift in Sources */,
				AAA0CC472533833C0079BC96 /* OptionsButtonMenu.swift in Sources */,
				4B677438255DBEB800025BD8 /* HTTPSUpgrade.xcdatamodeld in Sources */,
				4B677434255DBEB800025BD8 /* HTTPSBloomFilterSpecification.swift in Sources */,
				4B54CE6326269E3200CBA7B3 /* AppearancePreferencesTableCellView.swift in Sources */,
				AA97BF4625135DD30014931A /* ApplicationDockMenu.swift in Sources */,
				4BA1A69B258B076900F6F690 /* FileStore.swift in Sources */,
				AAFCB37A25E5403A00859DD4 /* BurnButton.swift in Sources */,
				B6A9E47F26146A800067D1B9 /* PixelArguments.swift in Sources */,
				4B677436255DBEB800025BD8 /* HTTPSExcludedDomains.swift in Sources */,
				AAC5E4DA25D6A711007F5990 /* Bookmark.xcdatamodeld in Sources */,
				AAC5E4D225D6A709007F5990 /* BookmarkList.swift in Sources */,
				4B6160E525B152FA007DE5B2 /* ContentBlockerUserScript.swift in Sources */,
				4B54CEA22627DEFD00CBA7B3 /* NSOpenPanelExtensions.swift in Sources */,
				AA7412B724D1687000D22FE0 /* TabBarScrollView.swift in Sources */,
				14D9B8FB24F7E089000D4D13 /* AddressBarViewController.swift in Sources */,
				AAC82C60258B6CB5009B6B42 /* TooltipWindowController.swift in Sources */,
				AAC5E4E425D6BA9C007F5990 /* NSSizeExtension.swift in Sources */,
				AAA8E8BF24EA8A0A0055E685 /* MouseOverButton.swift in Sources */,
				AA6820EB25503D6A005ED0D5 /* Fire.swift in Sources */,
				B6AAAC3E26048F690029438D /* RandomAccessCollectionExtension.swift in Sources */,
				8556A60E256C15DD0092FA9D /* FileDownload.swift in Sources */,
				AA585D82248FD31100E9A3E2 /* AppDelegate.swift in Sources */,
				AA72D5F025FEA49900C77619 /* AddEditFavoriteWindow.swift in Sources */,
				1456D6E124EFCBC300775049 /* TabBarCollectionView.swift in Sources */,
				AABEE69C24A902BB0043105B /* SuggestionContainer.swift in Sources */,
				B6A9E46B2614618A0067D1B9 /* OperatingSystemVersionExtension.swift in Sources */,
				4B54CE7D2626A68E00CBA7B3 /* NSViewControllerExtension.swift in Sources */,
				85AC3AEF25D5CE9800C7D2AA /* UserScripts.swift in Sources */,
				4B677439255DBEB800025BD8 /* HTTPSUpgradeStore.swift in Sources */,
				4B02199325E060C600ED7DEA /* LoginDetectionUserScript.swift in Sources */,
				AAB549DF25DAB8F80058460B /* BookmarkViewModel.swift in Sources */,
				F41D174125CB131900472416 /* NSColorExtension.swift in Sources */,
				4B02198D25E05FAC00ED7DEA /* UndoFireproofingViewController.swift in Sources */,
				4B54CE5026269E3200CBA7B3 /* DefaultBrowserPreferences.swift in Sources */,
				AAE71E3725F7869300D74437 /* HomepageCollectionViewItem.swift in Sources */,
				AAC5E4F625D6BF2C007F5990 /* AddressBarButtonsViewController.swift in Sources */,
				853014D625E671A000FB8205 /* PageObserverUserScript.swift in Sources */,
				B6A9E45B261460350067D1B9 /* APIHeaders.swift in Sources */,
				AA6EF9B3250785D5004754E6 /* NSMenuExtension.swift in Sources */,
				AA7412B524D1536B00D22FE0 /* MainWindowController.swift in Sources */,
				4B54CE5926269E3200CBA7B3 /* PreferencesSidebarViewController.swift in Sources */,
				AA9FF95924A1ECF20039E328 /* Tab.swift in Sources */,
				B63D467125BFA6C100874977 /* DispatchQueueExtensions.swift in Sources */,
				AA6FFB4624DC3B5A0028F4D0 /* WebView.swift in Sources */,
				AA7412B224D0B3AC00D22FE0 /* TabBarViewItem.swift in Sources */,
				856C98D52570116900A22F1F /* NSWindow+Toast.swift in Sources */,
				4B02198B25E05FAC00ED7DEA /* FireproofInfoViewController.swift in Sources */,
				AA8EDF2424923E980071C2E8 /* URLExtension.swift in Sources */,
				4B67744B255DBF3A00025BD8 /* BloomFilter.cpp in Sources */,
				4B02198A25E05FAC00ED7DEA /* FireproofDomains.swift in Sources */,
				4B677442255DBEEA00025BD8 /* Database.swift in Sources */,
				4B54CE6126269E3200CBA7B3 /* DefaultBrowserTableCellView.swift in Sources */,
				AAF7D3862567CED500998667 /* WebViewConfiguration.swift in Sources */,
				AA4E633A25E79C0A00134434 /* MouseClickView.swift in Sources */,
				4B6160ED25B15417007DE5B2 /* DetectedTracker.swift in Sources */,
				4B54CE5126269E3200CBA7B3 /* AppearancePreferences.swift in Sources */,
				B61F015525EDD5A700ABB5A3 /* UserContentController.swift in Sources */,
				AAC5E4D925D6A711007F5990 /* BookmarkStore.swift in Sources */,
				AA72D5FE25FFF94E00C77619 /* NSMenuItemExtension.swift in Sources */,
				4BA1A6C2258B0A1300F6F690 /* ContiguousBytesExtension.swift in Sources */,
			);
			runOnlyForDeploymentPostprocessing = 0;
		};
		AA585D8C248FD31400E9A3E2 /* Sources */ = {
			isa = PBXSourcesBuildPhase;
			buildActionMask = 2147483647;
			files = (
				142879DA24CE1179005419BB /* SuggestionViewModelTests.swift in Sources */,
				B6DA44232616CABC00DD1EC2 /* PixelArgumentsTests.swift in Sources */,
				85F1B0C925EF9759004792B6 /* URLEventListenerTests.swift in Sources */,
				B6A5A27925B93FFF00AA7ADA /* StateRestorationManagerTests.swift in Sources */,
				4B0219A825E0646500ED7DEA /* WebsiteDataStoreTests.swift in Sources */,
				AAC9C01E24CB6BEB00AD1325 /* TabCollectionViewModelTests.swift in Sources */,
				85E11C3725E7F1E100974CAF /* ExternalURLHandlerTests.swift in Sources */,
				4B02199B25E063DE00ED7DEA /* LoginDetectionServiceTests.swift in Sources */,
				B6DA44282616CAE000DD1EC2 /* AppUsageActivityMonitorTests.swift in Sources */,
				AAC9C01724CAFBDC00AD1325 /* TabCollectionTests.swift in Sources */,
				4B82E9B925B6A05800656FE7 /* DetectedTrackerTests.swift in Sources */,
				4BA1A6DE258C100A00F6F690 /* FileStoreTests.swift in Sources */,
				AAC9C01C24CB594C00AD1325 /* TabViewModelTests.swift in Sources */,
				B6DA441E2616C84600DD1EC2 /* PixelStoreMock.swift in Sources */,
				4B11060525903E570039B979 /* CoreDataEncryptionTesting.xcdatamodeld in Sources */,
				8546DE6225C03056000CA5E1 /* UserAgentTests.swift in Sources */,
				4B82E9C125B6A1CD00656FE7 /* TrackerRadarManagerTests.swift in Sources */,
				85AC3B4925DAC9BD00C7D2AA /* ConfigurationStorageTests.swift in Sources */,
				AA652CDB25DDAB32009059CC /* BookmarkStoreMock.swift in Sources */,
				B62EB47C25BAD3BB005745C6 /* WKWebViewSessionDataTests.swift in Sources */,
				B6A5A2A025B96E8300AA7ADA /* AppStateChangePublisherTests.swift in Sources */,
				4B02199C25E063DE00ED7DEA /* FireproofDomainsTests.swift in Sources */,
				B65783EC25F8AB9300D8DB33 /* String+PunycodeTests.swift in Sources */,
				AA0F3DB7261A566C0077F2D9 /* SuggestionLoadingMock.swift in Sources */,
				142879DC24CE1185005419BB /* SuggestionContainerViewModelTests.swift in Sources */,
				AA652CD325DDA6E9009059CC /* LocalBookmarkManagerTests.swift in Sources */,
				AAE39D1B24F44885008EF28B /* TabCollectionViewModelDelegateMock.swift in Sources */,
				AA9C363025518CA9004B1BA3 /* FireTests.swift in Sources */,
				AA63745424C9BF9A00AB2AC4 /* SuggestionContainerTests.swift in Sources */,
				AAC9C01524CAFBCE00AD1325 /* TabTests.swift in Sources */,
				4BA1A6D9258C0CB300F6F690 /* DataEncryptionTests.swift in Sources */,
				B6A5A27E25B9403E00AA7ADA /* FileStoreMock.swift in Sources */,
				B6AE74342609AFCE005B9B1A /* ProgressEstimationTests.swift in Sources */,
				4BA1A6FE258C5C1300F6F690 /* EncryptedValueTransformerTests.swift in Sources */,
				85F69B3C25EDE81F00978E59 /* URLExtensionTests.swift in Sources */,
				B6DA44112616C0FC00DD1EC2 /* PixelTests.swift in Sources */,
				AA652CCE25DD9071009059CC /* BookmarkListTests.swift in Sources */,
				B6A5A2A825BAA35500AA7ADA /* WindowManagerStateRestorationTests.swift in Sources */,
				B61F012325ECBAE400ABB5A3 /* UserScriptsTest.swift in Sources */,
				4B11060A25903EAC0039B979 /* CoreDataEncryptionTests.swift in Sources */,
				8553FF52257523760029327F /* FileDownloadTests.swift in Sources */,
				AABAF59C260A7D130085060C /* FaviconServiceMock.swift in Sources */,
				4BA1A6E6258C270800F6F690 /* EncryptionKeyGeneratorTests.swift in Sources */,
				B61F012B25ECBB1700ABB5A3 /* UserScriptsManagerTests.swift in Sources */,
				85AC3B1725D9BC1A00C7D2AA /* ConfigurationDownloaderTests.swift in Sources */,
				4BA1A6F6258C4F9600F6F690 /* EncryptionMocks.swift in Sources */,
				4B02199D25E063DE00ED7DEA /* FireproofingURLExtensionsTests.swift in Sources */,
				AA9C362825518C44004B1BA3 /* WebsiteDataStoreMock.swift in Sources */,
				AA652CB125DD825B009059CC /* LocalBookmarkStoreTests.swift in Sources */,
				AA652CC925DD8981009059CC /* Bookmark.xcdatamodeld in Sources */,
			);
			runOnlyForDeploymentPostprocessing = 0;
		};
/* End PBXSourcesBuildPhase section */

/* Begin PBXTargetDependency section */
		4B1AD8A325FC27E200261379 /* PBXTargetDependency */ = {
			isa = PBXTargetDependency;
			target = AA585D7D248FD31100E9A3E2 /* DuckDuckGo Privacy Browser */;
			targetProxy = 4B1AD8A225FC27E200261379 /* PBXContainerItemProxy */;
		};
		AA585D92248FD31400E9A3E2 /* PBXTargetDependency */ = {
			isa = PBXTargetDependency;
			target = AA585D7D248FD31100E9A3E2 /* DuckDuckGo Privacy Browser */;
			targetProxy = AA585D91248FD31400E9A3E2 /* PBXContainerItemProxy */;
		};
/* End PBXTargetDependency section */

/* Begin PBXVariantGroup section */
		AA585D87248FD31400E9A3E2 /* Main.storyboard */ = {
			isa = PBXVariantGroup;
			children = (
				AA585D88248FD31400E9A3E2 /* Base */,
			);
			name = Main.storyboard;
			sourceTree = "<group>";
		};
		AA80EC69256C4691007083E7 /* BrowserTab.storyboard */ = {
			isa = PBXVariantGroup;
			children = (
				AA80EC68256C4691007083E7 /* Base */,
			);
			name = BrowserTab.storyboard;
			sourceTree = "<group>";
		};
		AA80EC6F256C469C007083E7 /* NavigationBar.storyboard */ = {
			isa = PBXVariantGroup;
			children = (
				AA80EC6E256C469C007083E7 /* Base */,
			);
			name = NavigationBar.storyboard;
			sourceTree = "<group>";
		};
		AA80EC75256C46A2007083E7 /* Suggestion.storyboard */ = {
			isa = PBXVariantGroup;
			children = (
				AA80EC74256C46A2007083E7 /* Base */,
			);
			name = Suggestion.storyboard;
			sourceTree = "<group>";
		};
		AA80EC7B256C46AA007083E7 /* TabBar.storyboard */ = {
			isa = PBXVariantGroup;
			children = (
				AA80EC7A256C46AA007083E7 /* Base */,
			);
			name = TabBar.storyboard;
			sourceTree = "<group>";
		};
		AA80EC8B256C49B8007083E7 /* Localizable.strings */ = {
			isa = PBXVariantGroup;
			children = (
				AA80EC8A256C49B8007083E7 /* en */,
			);
			name = Localizable.strings;
			sourceTree = "<group>";
		};
		AA80EC91256C49BC007083E7 /* Localizable.stringsdict */ = {
			isa = PBXVariantGroup;
			children = (
				AA80EC90256C49BC007083E7 /* en */,
			);
			name = Localizable.stringsdict;
			sourceTree = "<group>";
		};
/* End PBXVariantGroup section */

/* Begin XCBuildConfiguration section */
		4B1AD8A425FC27E200261379 /* Debug */ = {
			isa = XCBuildConfiguration;
			buildSettings = {
				BUNDLE_LOADER = "$(TEST_HOST)";
				CODE_SIGN_STYLE = Automatic;
				COMBINE_HIDPI_IMAGES = YES;
				DEVELOPMENT_TEAM = HKE973VLUW;
				INFOPLIST_FILE = "Integration Tests/Info.plist";
				LD_RUNPATH_SEARCH_PATHS = (
					"$(inherited)",
					"@executable_path/../Frameworks",
					"@loader_path/../Frameworks",
				);
				MACOSX_DEPLOYMENT_TARGET = 11.1;
				PRODUCT_BUNDLE_IDENTIFIER = "com.duckduckgo.Integration-Tests";
				PRODUCT_NAME = "$(TARGET_NAME)";
				SWIFT_VERSION = 5.0;
				TEST_HOST = "$(BUILT_PRODUCTS_DIR)/DuckDuckGo Privacy Browser.app/Contents/MacOS/DuckDuckGo Privacy Browser";
			};
			name = Debug;
		};
		4B1AD8A525FC27E200261379 /* Release */ = {
			isa = XCBuildConfiguration;
			buildSettings = {
				BUNDLE_LOADER = "$(TEST_HOST)";
				CODE_SIGN_STYLE = Automatic;
				COMBINE_HIDPI_IMAGES = YES;
				DEVELOPMENT_TEAM = HKE973VLUW;
				INFOPLIST_FILE = "Integration Tests/Info.plist";
				LD_RUNPATH_SEARCH_PATHS = (
					"$(inherited)",
					"@executable_path/../Frameworks",
					"@loader_path/../Frameworks",
				);
				MACOSX_DEPLOYMENT_TARGET = 11.1;
				PRODUCT_BUNDLE_IDENTIFIER = "com.duckduckgo.Integration-Tests";
				PRODUCT_NAME = "$(TARGET_NAME)";
				SWIFT_VERSION = 5.0;
				TEST_HOST = "$(BUILT_PRODUCTS_DIR)/DuckDuckGo Privacy Browser.app/Contents/MacOS/DuckDuckGo Privacy Browser";
			};
			name = Release;
		};
		4B1AD8B025FC322600261379 /* CI */ = {
			isa = XCBuildConfiguration;
			buildSettings = {
				ALWAYS_SEARCH_USER_PATHS = NO;
				CLANG_ANALYZER_NONNULL = YES;
				CLANG_ANALYZER_NUMBER_OBJECT_CONVERSION = YES_AGGRESSIVE;
				CLANG_CXX_LANGUAGE_STANDARD = "gnu++14";
				CLANG_CXX_LIBRARY = "libc++";
				CLANG_ENABLE_MODULES = YES;
				CLANG_ENABLE_OBJC_ARC = YES;
				CLANG_ENABLE_OBJC_WEAK = YES;
				CLANG_WARN_BLOCK_CAPTURE_AUTORELEASING = YES;
				CLANG_WARN_BOOL_CONVERSION = YES;
				CLANG_WARN_COMMA = YES;
				CLANG_WARN_CONSTANT_CONVERSION = YES;
				CLANG_WARN_DEPRECATED_OBJC_IMPLEMENTATIONS = YES;
				CLANG_WARN_DIRECT_OBJC_ISA_USAGE = YES_ERROR;
				CLANG_WARN_DOCUMENTATION_COMMENTS = YES;
				CLANG_WARN_EMPTY_BODY = YES;
				CLANG_WARN_ENUM_CONVERSION = YES;
				CLANG_WARN_INFINITE_RECURSION = YES;
				CLANG_WARN_INT_CONVERSION = YES;
				CLANG_WARN_NON_LITERAL_NULL_CONVERSION = YES;
				CLANG_WARN_OBJC_IMPLICIT_RETAIN_SELF = YES;
				CLANG_WARN_OBJC_LITERAL_CONVERSION = YES;
				CLANG_WARN_OBJC_ROOT_CLASS = YES_ERROR;
				CLANG_WARN_QUOTED_INCLUDE_IN_FRAMEWORK_HEADER = YES;
				CLANG_WARN_RANGE_LOOP_ANALYSIS = YES;
				CLANG_WARN_STRICT_PROTOTYPES = YES;
				CLANG_WARN_SUSPICIOUS_MOVE = YES;
				CLANG_WARN_UNGUARDED_AVAILABILITY = YES_AGGRESSIVE;
				CLANG_WARN_UNREACHABLE_CODE = YES;
				CLANG_WARN__DUPLICATE_METHOD_MATCH = YES;
				COPY_PHASE_STRIP = NO;
				DEBUG_INFORMATION_FORMAT = dwarf;
				ENABLE_STRICT_OBJC_MSGSEND = YES;
				ENABLE_TESTABILITY = YES;
				GCC_C_LANGUAGE_STANDARD = gnu11;
				GCC_DYNAMIC_NO_PIC = NO;
				GCC_NO_COMMON_BLOCKS = YES;
				GCC_OPTIMIZATION_LEVEL = 0;
				GCC_PREPROCESSOR_DEFINITIONS = (
					"DEBUG=1",
					"CI=1",
					"$(inherited)",
				);
				GCC_WARN_64_TO_32_BIT_CONVERSION = YES;
				GCC_WARN_ABOUT_RETURN_TYPE = YES_ERROR;
				GCC_WARN_UNDECLARED_SELECTOR = YES;
				GCC_WARN_UNINITIALIZED_AUTOS = YES_AGGRESSIVE;
				GCC_WARN_UNUSED_FUNCTION = YES;
				GCC_WARN_UNUSED_VARIABLE = YES;
				MACOSX_DEPLOYMENT_TARGET = 10.15;
				MTL_ENABLE_DEBUG_INFO = INCLUDE_SOURCE;
				MTL_FAST_MATH = YES;
				ONLY_ACTIVE_ARCH = YES;
				SDKROOT = macosx;
				SWIFT_ACTIVE_COMPILATION_CONDITIONS = "DEBUG CI";
				SWIFT_OPTIMIZATION_LEVEL = "-Onone";
			};
			name = CI;
		};
		4B1AD8B125FC322600261379 /* CI */ = {
			isa = XCBuildConfiguration;
			buildSettings = {
				ASSETCATALOG_COMPILER_APPICON_NAME = "AppIcon - Debug";
				CLANG_ANALYZER_LOCALIZABILITY_EMPTY_CONTEXT = YES;
				CLANG_ANALYZER_LOCALIZABILITY_NONLOCALIZED = YES;
				CODE_SIGN_ENTITLEMENTS = "";
				CODE_SIGN_IDENTITY = "";
				CODE_SIGN_STYLE = Manual;
				COMBINE_HIDPI_IMAGES = YES;
				DEVELOPMENT_TEAM = "";
				ENABLE_HARDENED_RUNTIME = YES;
				INFOPLIST_FILE = DuckDuckGo/Info.plist;
				LD_RUNPATH_SEARCH_PATHS = (
					"$(inherited)",
					"@executable_path/../Frameworks",
				);
				MARKETING_VERSION = 0.6.13;
				PRODUCT_BUNDLE_IDENTIFIER = com.duckduckgo.macos.browser.debug;
				PRODUCT_NAME = "$(TARGET_NAME)";
				PROVISIONING_PROFILE_SPECIFIER = "";
				SWIFT_ACTIVE_COMPILATION_CONDITIONS = "FEEDBACK $(inherited)";
				SWIFT_OBJC_BRIDGING_HEADER = "$(SRCROOT)/DuckDuckGo/Bridging.h";
				SWIFT_VERSION = 5.0;
			};
			name = CI;
		};
		4B1AD8B225FC322600261379 /* CI */ = {
			isa = XCBuildConfiguration;
			buildSettings = {
				ALWAYS_EMBED_SWIFT_STANDARD_LIBRARIES = YES;
				BUNDLE_LOADER = "$(TEST_HOST)";
				CODE_SIGN_IDENTITY = "-";
				CODE_SIGN_STYLE = Automatic;
				COMBINE_HIDPI_IMAGES = YES;
				DEVELOPMENT_TEAM = "";
				INFOPLIST_FILE = "Unit Tests/Info.plist";
				LD_RUNPATH_SEARCH_PATHS = (
					"$(inherited)",
					"@executable_path/../Frameworks",
					"@loader_path/../Frameworks",
				);
				MACOSX_DEPLOYMENT_TARGET = 10.15;
				PRODUCT_BUNDLE_IDENTIFIER = com.duckduckgo.macos.browser.DuckDuckGoTests;
				PRODUCT_NAME = "$(TARGET_NAME)";
				PROVISIONING_PROFILE_SPECIFIER = "";
				SWIFT_VERSION = 5.0;
				TEST_HOST = "$(BUILT_PRODUCTS_DIR)/DuckDuckGo Privacy Browser.app/Contents/MacOS/DuckDuckGo Privacy Browser";
			};
			name = CI;
		};
		4B1AD8B325FC322600261379 /* CI */ = {
			isa = XCBuildConfiguration;
			buildSettings = {
				BUNDLE_LOADER = "$(TEST_HOST)";
				CODE_SIGN_STYLE = Automatic;
				COMBINE_HIDPI_IMAGES = YES;
				DEVELOPMENT_TEAM = HKE973VLUW;
				INFOPLIST_FILE = "Integration Tests/Info.plist";
				LD_RUNPATH_SEARCH_PATHS = (
					"$(inherited)",
					"@executable_path/../Frameworks",
					"@loader_path/../Frameworks",
				);
				MACOSX_DEPLOYMENT_TARGET = 11.1;
				PRODUCT_BUNDLE_IDENTIFIER = "com.duckduckgo.Integration-Tests";
				PRODUCT_NAME = "$(TARGET_NAME)";
				SWIFT_VERSION = 5.0;
				TEST_HOST = "$(BUILT_PRODUCTS_DIR)/DuckDuckGo Privacy Browser.app/Contents/MacOS/DuckDuckGo Privacy Browser";
			};
			name = CI;
		};
		AA585DA2248FD31500E9A3E2 /* Debug */ = {
			isa = XCBuildConfiguration;
			buildSettings = {
				ALWAYS_SEARCH_USER_PATHS = NO;
				CLANG_ANALYZER_NONNULL = YES;
				CLANG_ANALYZER_NUMBER_OBJECT_CONVERSION = YES_AGGRESSIVE;
				CLANG_CXX_LANGUAGE_STANDARD = "gnu++14";
				CLANG_CXX_LIBRARY = "libc++";
				CLANG_ENABLE_MODULES = YES;
				CLANG_ENABLE_OBJC_ARC = YES;
				CLANG_ENABLE_OBJC_WEAK = YES;
				CLANG_WARN_BLOCK_CAPTURE_AUTORELEASING = YES;
				CLANG_WARN_BOOL_CONVERSION = YES;
				CLANG_WARN_COMMA = YES;
				CLANG_WARN_CONSTANT_CONVERSION = YES;
				CLANG_WARN_DEPRECATED_OBJC_IMPLEMENTATIONS = YES;
				CLANG_WARN_DIRECT_OBJC_ISA_USAGE = YES_ERROR;
				CLANG_WARN_DOCUMENTATION_COMMENTS = YES;
				CLANG_WARN_EMPTY_BODY = YES;
				CLANG_WARN_ENUM_CONVERSION = YES;
				CLANG_WARN_INFINITE_RECURSION = YES;
				CLANG_WARN_INT_CONVERSION = YES;
				CLANG_WARN_NON_LITERAL_NULL_CONVERSION = YES;
				CLANG_WARN_OBJC_IMPLICIT_RETAIN_SELF = YES;
				CLANG_WARN_OBJC_LITERAL_CONVERSION = YES;
				CLANG_WARN_OBJC_ROOT_CLASS = YES_ERROR;
				CLANG_WARN_QUOTED_INCLUDE_IN_FRAMEWORK_HEADER = YES;
				CLANG_WARN_RANGE_LOOP_ANALYSIS = YES;
				CLANG_WARN_STRICT_PROTOTYPES = YES;
				CLANG_WARN_SUSPICIOUS_MOVE = YES;
				CLANG_WARN_UNGUARDED_AVAILABILITY = YES_AGGRESSIVE;
				CLANG_WARN_UNREACHABLE_CODE = YES;
				CLANG_WARN__DUPLICATE_METHOD_MATCH = YES;
				COPY_PHASE_STRIP = NO;
				DEBUG_INFORMATION_FORMAT = dwarf;
				ENABLE_STRICT_OBJC_MSGSEND = YES;
				ENABLE_TESTABILITY = YES;
				GCC_C_LANGUAGE_STANDARD = gnu11;
				GCC_DYNAMIC_NO_PIC = NO;
				GCC_NO_COMMON_BLOCKS = YES;
				GCC_OPTIMIZATION_LEVEL = 0;
				GCC_PREPROCESSOR_DEFINITIONS = (
					"DEBUG=1",
					"$(inherited)",
				);
				GCC_WARN_64_TO_32_BIT_CONVERSION = YES;
				GCC_WARN_ABOUT_RETURN_TYPE = YES_ERROR;
				GCC_WARN_UNDECLARED_SELECTOR = YES;
				GCC_WARN_UNINITIALIZED_AUTOS = YES_AGGRESSIVE;
				GCC_WARN_UNUSED_FUNCTION = YES;
				GCC_WARN_UNUSED_VARIABLE = YES;
				MACOSX_DEPLOYMENT_TARGET = 10.15;
				MTL_ENABLE_DEBUG_INFO = INCLUDE_SOURCE;
				MTL_FAST_MATH = YES;
				ONLY_ACTIVE_ARCH = YES;
				SDKROOT = macosx;
				SWIFT_ACTIVE_COMPILATION_CONDITIONS = DEBUG;
				SWIFT_OPTIMIZATION_LEVEL = "-Onone";
			};
			name = Debug;
		};
		AA585DA3248FD31500E9A3E2 /* Release */ = {
			isa = XCBuildConfiguration;
			buildSettings = {
				ALWAYS_SEARCH_USER_PATHS = NO;
				CLANG_ANALYZER_NONNULL = YES;
				CLANG_ANALYZER_NUMBER_OBJECT_CONVERSION = YES_AGGRESSIVE;
				CLANG_CXX_LANGUAGE_STANDARD = "gnu++14";
				CLANG_CXX_LIBRARY = "libc++";
				CLANG_ENABLE_MODULES = YES;
				CLANG_ENABLE_OBJC_ARC = YES;
				CLANG_ENABLE_OBJC_WEAK = YES;
				CLANG_WARN_BLOCK_CAPTURE_AUTORELEASING = YES;
				CLANG_WARN_BOOL_CONVERSION = YES;
				CLANG_WARN_COMMA = YES;
				CLANG_WARN_CONSTANT_CONVERSION = YES;
				CLANG_WARN_DEPRECATED_OBJC_IMPLEMENTATIONS = YES;
				CLANG_WARN_DIRECT_OBJC_ISA_USAGE = YES_ERROR;
				CLANG_WARN_DOCUMENTATION_COMMENTS = YES;
				CLANG_WARN_EMPTY_BODY = YES;
				CLANG_WARN_ENUM_CONVERSION = YES;
				CLANG_WARN_INFINITE_RECURSION = YES;
				CLANG_WARN_INT_CONVERSION = YES;
				CLANG_WARN_NON_LITERAL_NULL_CONVERSION = YES;
				CLANG_WARN_OBJC_IMPLICIT_RETAIN_SELF = YES;
				CLANG_WARN_OBJC_LITERAL_CONVERSION = YES;
				CLANG_WARN_OBJC_ROOT_CLASS = YES_ERROR;
				CLANG_WARN_QUOTED_INCLUDE_IN_FRAMEWORK_HEADER = YES;
				CLANG_WARN_RANGE_LOOP_ANALYSIS = YES;
				CLANG_WARN_STRICT_PROTOTYPES = YES;
				CLANG_WARN_SUSPICIOUS_MOVE = YES;
				CLANG_WARN_UNGUARDED_AVAILABILITY = YES_AGGRESSIVE;
				CLANG_WARN_UNREACHABLE_CODE = YES;
				CLANG_WARN__DUPLICATE_METHOD_MATCH = YES;
				COPY_PHASE_STRIP = NO;
				DEBUG_INFORMATION_FORMAT = "dwarf-with-dsym";
				ENABLE_NS_ASSERTIONS = NO;
				ENABLE_STRICT_OBJC_MSGSEND = YES;
				GCC_C_LANGUAGE_STANDARD = gnu11;
				GCC_NO_COMMON_BLOCKS = YES;
				GCC_WARN_64_TO_32_BIT_CONVERSION = YES;
				GCC_WARN_ABOUT_RETURN_TYPE = YES_ERROR;
				GCC_WARN_UNDECLARED_SELECTOR = YES;
				GCC_WARN_UNINITIALIZED_AUTOS = YES_AGGRESSIVE;
				GCC_WARN_UNUSED_FUNCTION = YES;
				GCC_WARN_UNUSED_VARIABLE = YES;
				MACOSX_DEPLOYMENT_TARGET = 10.15;
				MTL_ENABLE_DEBUG_INFO = NO;
				MTL_FAST_MATH = YES;
				SDKROOT = macosx;
				SWIFT_COMPILATION_MODE = wholemodule;
				SWIFT_OPTIMIZATION_LEVEL = "-O";
			};
			name = Release;
		};
		AA585DA5248FD31500E9A3E2 /* Debug */ = {
			isa = XCBuildConfiguration;
			buildSettings = {
				ASSETCATALOG_COMPILER_APPICON_NAME = "AppIcon - Debug";
				CLANG_ANALYZER_LOCALIZABILITY_EMPTY_CONTEXT = YES;
				CLANG_ANALYZER_LOCALIZABILITY_NONLOCALIZED = YES;
				CODE_SIGN_ENTITLEMENTS = DuckDuckGo/DuckDuckGo.entitlements;
				CODE_SIGN_IDENTITY = "Apple Development";
				CODE_SIGN_STYLE = Automatic;
				COMBINE_HIDPI_IMAGES = YES;
				DEVELOPMENT_TEAM = HKE973VLUW;
				ENABLE_HARDENED_RUNTIME = YES;
				INFOPLIST_FILE = DuckDuckGo/Info.plist;
				LD_RUNPATH_SEARCH_PATHS = (
					"$(inherited)",
					"@executable_path/../Frameworks",
				);
				MARKETING_VERSION = 0.6.13;
				PRODUCT_BUNDLE_IDENTIFIER = com.duckduckgo.macos.browser.debug;
				PRODUCT_NAME = "$(TARGET_NAME)";
				SWIFT_ACTIVE_COMPILATION_CONDITIONS = "FEEDBACK $(inherited)";
				SWIFT_OBJC_BRIDGING_HEADER = "$(SRCROOT)/DuckDuckGo/Bridging.h";
				SWIFT_VERSION = 5.0;
			};
			name = Debug;
		};
		AA585DA6248FD31500E9A3E2 /* Release */ = {
			isa = XCBuildConfiguration;
			buildSettings = {
				ASSETCATALOG_COMPILER_APPICON_NAME = AppIcon;
				CLANG_ANALYZER_LOCALIZABILITY_EMPTY_CONTEXT = YES;
				CLANG_ANALYZER_LOCALIZABILITY_NONLOCALIZED = YES;
				CODE_SIGN_ENTITLEMENTS = DuckDuckGo/DuckDuckGo.entitlements;
				CODE_SIGN_IDENTITY = "Apple Development";
				CODE_SIGN_STYLE = Automatic;
				COMBINE_HIDPI_IMAGES = YES;
				DEVELOPMENT_TEAM = HKE973VLUW;
				ENABLE_HARDENED_RUNTIME = YES;
				INFOPLIST_FILE = DuckDuckGo/Info.plist;
				LD_RUNPATH_SEARCH_PATHS = (
					"$(inherited)",
					"@executable_path/../Frameworks",
				);
				MARKETING_VERSION = 0.6.13;
				PRODUCT_BUNDLE_IDENTIFIER = com.duckduckgo.macos.browser;
				PRODUCT_NAME = "$(TARGET_NAME)";
				SWIFT_ACTIVE_COMPILATION_CONDITIONS = FEEDBACK;
				SWIFT_OBJC_BRIDGING_HEADER = "$(SRCROOT)/DuckDuckGo/Bridging.h";
				SWIFT_VERSION = 5.0;
			};
			name = Release;
		};
		AA585DA8248FD31500E9A3E2 /* Debug */ = {
			isa = XCBuildConfiguration;
			buildSettings = {
				ALWAYS_EMBED_SWIFT_STANDARD_LIBRARIES = YES;
				BUNDLE_LOADER = "$(TEST_HOST)";
				CODE_SIGN_IDENTITY = "Apple Development";
				CODE_SIGN_STYLE = Automatic;
				COMBINE_HIDPI_IMAGES = YES;
				DEVELOPMENT_TEAM = HKE973VLUW;
				INFOPLIST_FILE = "Unit Tests/Info.plist";
				LD_RUNPATH_SEARCH_PATHS = (
					"$(inherited)",
					"@executable_path/../Frameworks",
					"@loader_path/../Frameworks",
				);
				MACOSX_DEPLOYMENT_TARGET = 10.15;
				PRODUCT_BUNDLE_IDENTIFIER = com.duckduckgo.macos.browser.DuckDuckGoTests;
				PRODUCT_NAME = "$(TARGET_NAME)";
				PROVISIONING_PROFILE_SPECIFIER = "";
				SWIFT_VERSION = 5.0;
				TEST_HOST = "$(BUILT_PRODUCTS_DIR)/DuckDuckGo Privacy Browser.app/Contents/MacOS/DuckDuckGo Privacy Browser";
			};
			name = Debug;
		};
		AA585DA9248FD31500E9A3E2 /* Release */ = {
			isa = XCBuildConfiguration;
			buildSettings = {
				ALWAYS_EMBED_SWIFT_STANDARD_LIBRARIES = YES;
				BUNDLE_LOADER = "$(TEST_HOST)";
				CODE_SIGN_IDENTITY = "Apple Development";
				CODE_SIGN_STYLE = Automatic;
				COMBINE_HIDPI_IMAGES = YES;
				DEVELOPMENT_TEAM = HKE973VLUW;
				INFOPLIST_FILE = "Unit Tests/Info.plist";
				LD_RUNPATH_SEARCH_PATHS = (
					"$(inherited)",
					"@executable_path/../Frameworks",
					"@loader_path/../Frameworks",
				);
				MACOSX_DEPLOYMENT_TARGET = 10.15;
				PRODUCT_BUNDLE_IDENTIFIER = com.duckduckgo.macos.browser.DuckDuckGoTests;
				PRODUCT_NAME = "$(TARGET_NAME)";
				PROVISIONING_PROFILE_SPECIFIER = "";
				SWIFT_VERSION = 5.0;
				TEST_HOST = "$(BUILT_PRODUCTS_DIR)/DuckDuckGo Privacy Browser.app/Contents/MacOS/DuckDuckGo Privacy Browser";
			};
			name = Release;
		};
/* End XCBuildConfiguration section */

/* Begin XCConfigurationList section */
		4B1AD8A625FC27E200261379 /* Build configuration list for PBXNativeTarget "Integration Tests" */ = {
			isa = XCConfigurationList;
			buildConfigurations = (
				4B1AD8A425FC27E200261379 /* Debug */,
				4B1AD8B325FC322600261379 /* CI */,
				4B1AD8A525FC27E200261379 /* Release */,
			);
			defaultConfigurationIsVisible = 0;
			defaultConfigurationName = Release;
		};
		AA585D79248FD31100E9A3E2 /* Build configuration list for PBXProject "DuckDuckGo" */ = {
			isa = XCConfigurationList;
			buildConfigurations = (
				AA585DA2248FD31500E9A3E2 /* Debug */,
				4B1AD8B025FC322600261379 /* CI */,
				AA585DA3248FD31500E9A3E2 /* Release */,
			);
			defaultConfigurationIsVisible = 0;
			defaultConfigurationName = Release;
		};
		AA585DA4248FD31500E9A3E2 /* Build configuration list for PBXNativeTarget "DuckDuckGo Privacy Browser" */ = {
			isa = XCConfigurationList;
			buildConfigurations = (
				AA585DA5248FD31500E9A3E2 /* Debug */,
				4B1AD8B125FC322600261379 /* CI */,
				AA585DA6248FD31500E9A3E2 /* Release */,
			);
			defaultConfigurationIsVisible = 0;
			defaultConfigurationName = Release;
		};
		AA585DA7248FD31500E9A3E2 /* Build configuration list for PBXNativeTarget "Unit Tests" */ = {
			isa = XCConfigurationList;
			buildConfigurations = (
				AA585DA8248FD31500E9A3E2 /* Debug */,
				4B1AD8B225FC322600261379 /* CI */,
				AA585DA9248FD31500E9A3E2 /* Release */,
			);
			defaultConfigurationIsVisible = 0;
			defaultConfigurationName = Release;
		};
/* End XCConfigurationList section */

/* Begin XCRemoteSwiftPackageReference section */
		4B82E9B125B69E3E00656FE7 /* XCRemoteSwiftPackageReference "TrackerRadarKit" */ = {
			isa = XCRemoteSwiftPackageReference;
			repositoryURL = "https://github.com/duckduckgo/TrackerRadarKit.git";
			requirement = {
				kind = upToNextMajorVersion;
				minimumVersion = 1.0.2;
			};
		};
		8524389525FA49B900DE9B83 /* XCRemoteSwiftPackageReference "BrowserServicesKit" */ = {
			isa = XCRemoteSwiftPackageReference;
			repositoryURL = "git@github.com:more-duckduckgo-org/BrowserServicesKit.git";
			requirement = {
				kind = upToNextMajorVersion;
				minimumVersion = 0.7.0;
			};
		};
		85FF55C625F82E4F00E2AB99 /* XCRemoteSwiftPackageReference "lottie-ios" */ = {
			isa = XCRemoteSwiftPackageReference;
			repositoryURL = "https://github.com/airbnb/lottie-ios";
			requirement = {
				branch = "lottie/macos-spm";
				kind = branch;
			};
		};
		B65783F325F8ACA400D8DB33 /* XCRemoteSwiftPackageReference "PunycodeSwift" */ = {
			isa = XCRemoteSwiftPackageReference;
			repositoryURL = "https://github.com/gumob/PunycodeSwift.git";
			requirement = {
				kind = upToNextMajorVersion;
				minimumVersion = 2.1.0;
			};
		};
		B6DA44152616C13800DD1EC2 /* XCRemoteSwiftPackageReference "OHHTTPStubs" */ = {
			isa = XCRemoteSwiftPackageReference;
			repositoryURL = "https://github.com/AliSoftware/OHHTTPStubs.git";
			requirement = {
				kind = upToNextMajorVersion;
				minimumVersion = 9.1.0;
			};
		};
/* End XCRemoteSwiftPackageReference section */

/* Begin XCSwiftPackageProductDependency section */
		4B82E9B225B69E3E00656FE7 /* TrackerRadarKit */ = {
			isa = XCSwiftPackageProductDependency;
			package = 4B82E9B125B69E3E00656FE7 /* XCRemoteSwiftPackageReference "TrackerRadarKit" */;
			productName = TrackerRadarKit;
		};
		8524389625FA49B900DE9B83 /* BrowserServicesKit */ = {
			isa = XCSwiftPackageProductDependency;
			package = 8524389525FA49B900DE9B83 /* XCRemoteSwiftPackageReference "BrowserServicesKit" */;
			productName = BrowserServicesKit;
		};
		85FF55C725F82E4F00E2AB99 /* Lottie */ = {
			isa = XCSwiftPackageProductDependency;
			package = 85FF55C625F82E4F00E2AB99 /* XCRemoteSwiftPackageReference "lottie-ios" */;
			productName = Lottie;
		};
		B65783F425F8ACA400D8DB33 /* Punnycode */ = {
			isa = XCSwiftPackageProductDependency;
			package = B65783F325F8ACA400D8DB33 /* XCRemoteSwiftPackageReference "PunycodeSwift" */;
			productName = Punnycode;
		};
		B6DA44162616C13800DD1EC2 /* OHHTTPStubs */ = {
			isa = XCSwiftPackageProductDependency;
			package = B6DA44152616C13800DD1EC2 /* XCRemoteSwiftPackageReference "OHHTTPStubs" */;
			productName = OHHTTPStubs;
		};
		B6DA44182616C13800DD1EC2 /* OHHTTPStubsSwift */ = {
			isa = XCSwiftPackageProductDependency;
			package = B6DA44152616C13800DD1EC2 /* XCRemoteSwiftPackageReference "OHHTTPStubs" */;
			productName = OHHTTPStubsSwift;
		};
/* End XCSwiftPackageProductDependency section */

/* Begin XCVersionGroup section */
		4B11060325903E570039B979 /* CoreDataEncryptionTesting.xcdatamodeld */ = {
			isa = XCVersionGroup;
			children = (
				4B11060425903E570039B979 /* CoreDataEncryptionTesting.xcdatamodel */,
			);
			currentVersion = 4B11060425903E570039B979 /* CoreDataEncryptionTesting.xcdatamodel */;
			path = CoreDataEncryptionTesting.xcdatamodeld;
			sourceTree = "<group>";
			versionGroupType = wrapper.xcdatamodel;
		};
		4B67742E255DBEB800025BD8 /* HTTPSUpgrade.xcdatamodeld */ = {
			isa = XCVersionGroup;
			children = (
				4B67742F255DBEB800025BD8 /* HTTPSUpgrade 3.xcdatamodel */,
			);
			currentVersion = 4B67742F255DBEB800025BD8 /* HTTPSUpgrade 3.xcdatamodel */;
			path = HTTPSUpgrade.xcdatamodeld;
			sourceTree = "<group>";
			versionGroupType = wrapper.xcdatamodel;
		};
		AAC5E4D725D6A710007F5990 /* Bookmark.xcdatamodeld */ = {
			isa = XCVersionGroup;
			children = (
				AAC5E4D825D6A710007F5990 /* Bookmark.xcdatamodel */,
			);
			currentVersion = AAC5E4D825D6A710007F5990 /* Bookmark.xcdatamodel */;
			path = Bookmark.xcdatamodeld;
			sourceTree = "<group>";
			versionGroupType = wrapper.xcdatamodel;
		};
		B6DA44062616B30600DD1EC2 /* PixelDataModel.xcdatamodeld */ = {
			isa = XCVersionGroup;
			children = (
				B6DA44072616B30600DD1EC2 /* PixelDataModel.xcdatamodel */,
			);
			currentVersion = B6DA44072616B30600DD1EC2 /* PixelDataModel.xcdatamodel */;
			path = PixelDataModel.xcdatamodeld;
			sourceTree = "<group>";
			versionGroupType = wrapper.xcdatamodel;
		};
/* End XCVersionGroup section */
	};
	rootObject = AA585D76248FD31100E9A3E2 /* Project object */;
}<|MERGE_RESOLUTION|>--- conflicted
+++ resolved
@@ -26,36 +26,38 @@
 		4B02199C25E063DE00ED7DEA /* FireproofDomainsTests.swift in Sources */ = {isa = PBXBuildFile; fileRef = 4B02199925E063DE00ED7DEA /* FireproofDomainsTests.swift */; };
 		4B02199D25E063DE00ED7DEA /* FireproofingURLExtensionsTests.swift in Sources */ = {isa = PBXBuildFile; fileRef = 4B02199A25E063DE00ED7DEA /* FireproofingURLExtensionsTests.swift */; };
 		4B0219A825E0646500ED7DEA /* WebsiteDataStoreTests.swift in Sources */ = {isa = PBXBuildFile; fileRef = 4B0219A725E0646500ED7DEA /* WebsiteDataStoreTests.swift */; };
+		4B0511BB262CAA5A00F6079C /* DefaultBrowserPreferences.swift in Sources */ = {isa = PBXBuildFile; fileRef = 4B0511A4262CAA5A00F6079C /* DefaultBrowserPreferences.swift */; };
+		4B0511BC262CAA5A00F6079C /* AppearancePreferences.swift in Sources */ = {isa = PBXBuildFile; fileRef = 4B0511A5262CAA5A00F6079C /* AppearancePreferences.swift */; };
+		4B0511BD262CAA5A00F6079C /* PrivacySecurityPreferences.swift in Sources */ = {isa = PBXBuildFile; fileRef = 4B0511A6262CAA5A00F6079C /* PrivacySecurityPreferences.swift */; };
+		4B0511BE262CAA5A00F6079C /* DownloadPreferences.swift in Sources */ = {isa = PBXBuildFile; fileRef = 4B0511A7262CAA5A00F6079C /* DownloadPreferences.swift */; };
+		4B0511BF262CAA5A00F6079C /* PreferenceSections.swift in Sources */ = {isa = PBXBuildFile; fileRef = 4B0511A8262CAA5A00F6079C /* PreferenceSections.swift */; };
+		4B0511C0262CAA5A00F6079C /* Preference.swift in Sources */ = {isa = PBXBuildFile; fileRef = 4B0511A9262CAA5A00F6079C /* Preference.swift */; };
+		4B0511C1262CAA5A00F6079C /* PrivacySecurityPreferencesTableCellView.xib in Resources */ = {isa = PBXBuildFile; fileRef = 4B0511AB262CAA5A00F6079C /* PrivacySecurityPreferencesTableCellView.xib */; };
+		4B0511C2262CAA5A00F6079C /* PreferencesAboutViewController.swift in Sources */ = {isa = PBXBuildFile; fileRef = 4B0511AC262CAA5A00F6079C /* PreferencesAboutViewController.swift */; };
+		4B0511C3262CAA5A00F6079C /* Preferences.storyboard in Resources */ = {isa = PBXBuildFile; fileRef = 4B0511AD262CAA5A00F6079C /* Preferences.storyboard */; };
+		4B0511C4262CAA5A00F6079C /* PreferencesSidebarViewController.swift in Sources */ = {isa = PBXBuildFile; fileRef = 4B0511AE262CAA5A00F6079C /* PreferencesSidebarViewController.swift */; };
+		4B0511C5262CAA5A00F6079C /* PrivacySecurityPreferencesTableCellView.swift in Sources */ = {isa = PBXBuildFile; fileRef = 4B0511AF262CAA5A00F6079C /* PrivacySecurityPreferencesTableCellView.swift */; };
+		4B0511C6262CAA5A00F6079C /* DefaultBrowserTableCellView.xib in Resources */ = {isa = PBXBuildFile; fileRef = 4B0511B0262CAA5A00F6079C /* DefaultBrowserTableCellView.xib */; };
+		4B0511C7262CAA5A00F6079C /* PreferenceTableCellView.swift in Sources */ = {isa = PBXBuildFile; fileRef = 4B0511B1262CAA5A00F6079C /* PreferenceTableCellView.swift */; };
+		4B0511C8262CAA5A00F6079C /* PreferencesListViewController.swift in Sources */ = {isa = PBXBuildFile; fileRef = 4B0511B2262CAA5A00F6079C /* PreferencesListViewController.swift */; };
+		4B0511C9262CAA5A00F6079C /* RoundedSelectionRowView.swift in Sources */ = {isa = PBXBuildFile; fileRef = 4B0511B3262CAA5A00F6079C /* RoundedSelectionRowView.swift */; };
+		4B0511CA262CAA5A00F6079C /* FireproofDomainsViewController.swift in Sources */ = {isa = PBXBuildFile; fileRef = 4B0511B4262CAA5A00F6079C /* FireproofDomainsViewController.swift */; };
+		4B0511CB262CAA5A00F6079C /* DownloadPreferencesTableCellView.swift in Sources */ = {isa = PBXBuildFile; fileRef = 4B0511B5262CAA5A00F6079C /* DownloadPreferencesTableCellView.swift */; };
+		4B0511CC262CAA5A00F6079C /* PreferencesSplitViewController.swift in Sources */ = {isa = PBXBuildFile; fileRef = 4B0511B6262CAA5A00F6079C /* PreferencesSplitViewController.swift */; };
+		4B0511CD262CAA5A00F6079C /* DefaultBrowserTableCellView.swift in Sources */ = {isa = PBXBuildFile; fileRef = 4B0511B7262CAA5A00F6079C /* DefaultBrowserTableCellView.swift */; };
+		4B0511CE262CAA5A00F6079C /* DownloadPreferencesTableCellView.xib in Resources */ = {isa = PBXBuildFile; fileRef = 4B0511B8262CAA5A00F6079C /* DownloadPreferencesTableCellView.xib */; };
+		4B0511CF262CAA5A00F6079C /* AppearancePreferencesTableCellView.swift in Sources */ = {isa = PBXBuildFile; fileRef = 4B0511B9262CAA5A00F6079C /* AppearancePreferencesTableCellView.swift */; };
+		4B0511D0262CAA5A00F6079C /* AppearancePreferencesTableCellView.xib in Resources */ = {isa = PBXBuildFile; fileRef = 4B0511BA262CAA5A00F6079C /* AppearancePreferencesTableCellView.xib */; };
+		4B0511D8262CAA7000F6079C /* PaddedImageButton.swift in Sources */ = {isa = PBXBuildFile; fileRef = 4B0511D7262CAA7000F6079C /* PaddedImageButton.swift */; };
+		4B0511E1262CAA8600F6079C /* NSOpenPanelExtensions.swift in Sources */ = {isa = PBXBuildFile; fileRef = 4B0511DF262CAA8600F6079C /* NSOpenPanelExtensions.swift */; };
+		4B0511E2262CAA8600F6079C /* NSViewControllerExtension.swift in Sources */ = {isa = PBXBuildFile; fileRef = 4B0511E0262CAA8600F6079C /* NSViewControllerExtension.swift */; };
+		4B0511E7262CAB3700F6079C /* UserDefaultsWrapperUtilities.swift in Sources */ = {isa = PBXBuildFile; fileRef = 4B0511E6262CAB3700F6079C /* UserDefaultsWrapperUtilities.swift */; };
 		4B11060525903E570039B979 /* CoreDataEncryptionTesting.xcdatamodeld in Sources */ = {isa = PBXBuildFile; fileRef = 4B11060325903E570039B979 /* CoreDataEncryptionTesting.xcdatamodeld */; };
 		4B11060A25903EAC0039B979 /* CoreDataEncryptionTests.swift in Sources */ = {isa = PBXBuildFile; fileRef = 4B11060925903EAC0039B979 /* CoreDataEncryptionTests.swift */; };
 		4B1AD8D525FC38DD00261379 /* EncryptionKeyStoreTests.swift in Sources */ = {isa = PBXBuildFile; fileRef = 4BA1A6EA258C288C00F6F690 /* EncryptionKeyStoreTests.swift */; };
 		4B1AD8E225FC390B00261379 /* EncryptionMocks.swift in Sources */ = {isa = PBXBuildFile; fileRef = 4BA1A6F5258C4F9600F6F690 /* EncryptionMocks.swift */; };
 		4B1AD91725FC46FB00261379 /* CoreDataEncryptionTests.swift in Sources */ = {isa = PBXBuildFile; fileRef = 4B1AD91625FC46FB00261379 /* CoreDataEncryptionTests.swift */; };
 		4B1AD92125FC474E00261379 /* CoreDataEncryptionTesting.xcdatamodeld in Sources */ = {isa = PBXBuildFile; fileRef = 4B11060325903E570039B979 /* CoreDataEncryptionTesting.xcdatamodeld */; };
-		4B54CE5026269E3200CBA7B3 /* DefaultBrowserPreferences.swift in Sources */ = {isa = PBXBuildFile; fileRef = 4B54CE3A26269E3200CBA7B3 /* DefaultBrowserPreferences.swift */; };
-		4B54CE5126269E3200CBA7B3 /* AppearancePreferences.swift in Sources */ = {isa = PBXBuildFile; fileRef = 4B54CE3B26269E3200CBA7B3 /* AppearancePreferences.swift */; };
-		4B54CE5226269E3200CBA7B3 /* PrivacySecurityPreferences.swift in Sources */ = {isa = PBXBuildFile; fileRef = 4B54CE3C26269E3200CBA7B3 /* PrivacySecurityPreferences.swift */; };
-		4B54CE5326269E3200CBA7B3 /* DownloadPreferences.swift in Sources */ = {isa = PBXBuildFile; fileRef = 4B54CE3D26269E3200CBA7B3 /* DownloadPreferences.swift */; };
-		4B54CE5426269E3200CBA7B3 /* PreferenceSections.swift in Sources */ = {isa = PBXBuildFile; fileRef = 4B54CE3E26269E3200CBA7B3 /* PreferenceSections.swift */; };
-		4B54CE5626269E3200CBA7B3 /* PrivacySecurityPreferencesTableCellView.xib in Resources */ = {isa = PBXBuildFile; fileRef = 4B54CE4126269E3200CBA7B3 /* PrivacySecurityPreferencesTableCellView.xib */; };
-		4B54CE5726269E3200CBA7B3 /* PreferencesAboutViewController.swift in Sources */ = {isa = PBXBuildFile; fileRef = 4B54CE4226269E3200CBA7B3 /* PreferencesAboutViewController.swift */; };
-		4B54CE5826269E3200CBA7B3 /* Preferences.storyboard in Resources */ = {isa = PBXBuildFile; fileRef = 4B54CE4326269E3200CBA7B3 /* Preferences.storyboard */; };
-		4B54CE5926269E3200CBA7B3 /* PreferencesSidebarViewController.swift in Sources */ = {isa = PBXBuildFile; fileRef = 4B54CE4426269E3200CBA7B3 /* PreferencesSidebarViewController.swift */; };
-		4B54CE5A26269E3200CBA7B3 /* PrivacySecurityPreferencesTableCellView.swift in Sources */ = {isa = PBXBuildFile; fileRef = 4B54CE4526269E3200CBA7B3 /* PrivacySecurityPreferencesTableCellView.swift */; };
-		4B54CE5B26269E3200CBA7B3 /* DefaultBrowserTableCellView.xib in Resources */ = {isa = PBXBuildFile; fileRef = 4B54CE4626269E3200CBA7B3 /* DefaultBrowserTableCellView.xib */; };
-		4B54CE5C26269E3200CBA7B3 /* PreferenceTableCellView.swift in Sources */ = {isa = PBXBuildFile; fileRef = 4B54CE4726269E3200CBA7B3 /* PreferenceTableCellView.swift */; };
-		4B54CE5D26269E3200CBA7B3 /* PreferencesListViewController.swift in Sources */ = {isa = PBXBuildFile; fileRef = 4B54CE4826269E3200CBA7B3 /* PreferencesListViewController.swift */; };
-		4B54CE5E26269E3200CBA7B3 /* FireproofDomainsViewController.swift in Sources */ = {isa = PBXBuildFile; fileRef = 4B54CE4926269E3200CBA7B3 /* FireproofDomainsViewController.swift */; };
-		4B54CE5F26269E3200CBA7B3 /* DownloadPreferencesTableCellView.swift in Sources */ = {isa = PBXBuildFile; fileRef = 4B54CE4A26269E3200CBA7B3 /* DownloadPreferencesTableCellView.swift */; };
-		4B54CE6026269E3200CBA7B3 /* PreferencesSplitViewController.swift in Sources */ = {isa = PBXBuildFile; fileRef = 4B54CE4B26269E3200CBA7B3 /* PreferencesSplitViewController.swift */; };
-		4B54CE6126269E3200CBA7B3 /* DefaultBrowserTableCellView.swift in Sources */ = {isa = PBXBuildFile; fileRef = 4B54CE4C26269E3200CBA7B3 /* DefaultBrowserTableCellView.swift */; };
-		4B54CE6226269E3200CBA7B3 /* DownloadPreferencesTableCellView.xib in Resources */ = {isa = PBXBuildFile; fileRef = 4B54CE4D26269E3200CBA7B3 /* DownloadPreferencesTableCellView.xib */; };
-		4B54CE6326269E3200CBA7B3 /* AppearancePreferencesTableCellView.swift in Sources */ = {isa = PBXBuildFile; fileRef = 4B54CE4E26269E3200CBA7B3 /* AppearancePreferencesTableCellView.swift */; };
-		4B54CE6426269E3200CBA7B3 /* AppearancePreferencesTableCellView.xib in Resources */ = {isa = PBXBuildFile; fileRef = 4B54CE4F26269E3200CBA7B3 /* AppearancePreferencesTableCellView.xib */; };
-		4B54CE6C26269F8800CBA7B3 /* RoundedSelectionRowView.swift in Sources */ = {isa = PBXBuildFile; fileRef = 4B54CE6B26269F8800CBA7B3 /* RoundedSelectionRowView.swift */; };
-		4B54CE7D2626A68E00CBA7B3 /* NSViewControllerExtension.swift in Sources */ = {isa = PBXBuildFile; fileRef = 4B54CE7C2626A68E00CBA7B3 /* NSViewControllerExtension.swift */; };
-		4B54CE9A2627DB4300CBA7B3 /* PaddedImageButton.swift in Sources */ = {isa = PBXBuildFile; fileRef = 4B54CE992627DB4300CBA7B3 /* PaddedImageButton.swift */; };
-		4B54CEA22627DEFD00CBA7B3 /* NSOpenPanelExtensions.swift in Sources */ = {isa = PBXBuildFile; fileRef = 4B54CEA12627DEFD00CBA7B3 /* NSOpenPanelExtensions.swift */; };
 		4B6160D825B150E4007DE5B2 /* trackerData.json in Resources */ = {isa = PBXBuildFile; fileRef = 4B6160D725B150E4007DE5B2 /* trackerData.json */; };
 		4B6160DD25B152C5007DE5B2 /* ContentBlockerRulesUserScript.swift in Sources */ = {isa = PBXBuildFile; fileRef = 4B6160DC25B152C5007DE5B2 /* ContentBlockerRulesUserScript.swift */; };
 		4B6160E525B152FA007DE5B2 /* ContentBlockerUserScript.swift in Sources */ = {isa = PBXBuildFile; fileRef = 4B6160E425B152FA007DE5B2 /* ContentBlockerUserScript.swift */; };
@@ -337,35 +339,37 @@
 		4B02199925E063DE00ED7DEA /* FireproofDomainsTests.swift */ = {isa = PBXFileReference; fileEncoding = 4; lastKnownFileType = sourcecode.swift; path = FireproofDomainsTests.swift; sourceTree = "<group>"; };
 		4B02199A25E063DE00ED7DEA /* FireproofingURLExtensionsTests.swift */ = {isa = PBXFileReference; fileEncoding = 4; lastKnownFileType = sourcecode.swift; path = FireproofingURLExtensionsTests.swift; sourceTree = "<group>"; };
 		4B0219A725E0646500ED7DEA /* WebsiteDataStoreTests.swift */ = {isa = PBXFileReference; fileEncoding = 4; lastKnownFileType = sourcecode.swift; path = WebsiteDataStoreTests.swift; sourceTree = "<group>"; };
+		4B0511A4262CAA5A00F6079C /* DefaultBrowserPreferences.swift */ = {isa = PBXFileReference; fileEncoding = 4; lastKnownFileType = sourcecode.swift; path = DefaultBrowserPreferences.swift; sourceTree = "<group>"; };
+		4B0511A5262CAA5A00F6079C /* AppearancePreferences.swift */ = {isa = PBXFileReference; fileEncoding = 4; lastKnownFileType = sourcecode.swift; path = AppearancePreferences.swift; sourceTree = "<group>"; };
+		4B0511A6262CAA5A00F6079C /* PrivacySecurityPreferences.swift */ = {isa = PBXFileReference; fileEncoding = 4; lastKnownFileType = sourcecode.swift; path = PrivacySecurityPreferences.swift; sourceTree = "<group>"; };
+		4B0511A7262CAA5A00F6079C /* DownloadPreferences.swift */ = {isa = PBXFileReference; fileEncoding = 4; lastKnownFileType = sourcecode.swift; path = DownloadPreferences.swift; sourceTree = "<group>"; };
+		4B0511A8262CAA5A00F6079C /* PreferenceSections.swift */ = {isa = PBXFileReference; fileEncoding = 4; lastKnownFileType = sourcecode.swift; path = PreferenceSections.swift; sourceTree = "<group>"; };
+		4B0511A9262CAA5A00F6079C /* Preference.swift */ = {isa = PBXFileReference; fileEncoding = 4; lastKnownFileType = sourcecode.swift; path = Preference.swift; sourceTree = "<group>"; };
+		4B0511AB262CAA5A00F6079C /* PrivacySecurityPreferencesTableCellView.xib */ = {isa = PBXFileReference; fileEncoding = 4; lastKnownFileType = file.xib; path = PrivacySecurityPreferencesTableCellView.xib; sourceTree = "<group>"; };
+		4B0511AC262CAA5A00F6079C /* PreferencesAboutViewController.swift */ = {isa = PBXFileReference; fileEncoding = 4; lastKnownFileType = sourcecode.swift; path = PreferencesAboutViewController.swift; sourceTree = "<group>"; };
+		4B0511AD262CAA5A00F6079C /* Preferences.storyboard */ = {isa = PBXFileReference; fileEncoding = 4; lastKnownFileType = file.storyboard; path = Preferences.storyboard; sourceTree = "<group>"; };
+		4B0511AE262CAA5A00F6079C /* PreferencesSidebarViewController.swift */ = {isa = PBXFileReference; fileEncoding = 4; lastKnownFileType = sourcecode.swift; path = PreferencesSidebarViewController.swift; sourceTree = "<group>"; };
+		4B0511AF262CAA5A00F6079C /* PrivacySecurityPreferencesTableCellView.swift */ = {isa = PBXFileReference; fileEncoding = 4; lastKnownFileType = sourcecode.swift; path = PrivacySecurityPreferencesTableCellView.swift; sourceTree = "<group>"; };
+		4B0511B0262CAA5A00F6079C /* DefaultBrowserTableCellView.xib */ = {isa = PBXFileReference; fileEncoding = 4; lastKnownFileType = file.xib; path = DefaultBrowserTableCellView.xib; sourceTree = "<group>"; };
+		4B0511B1262CAA5A00F6079C /* PreferenceTableCellView.swift */ = {isa = PBXFileReference; fileEncoding = 4; lastKnownFileType = sourcecode.swift; path = PreferenceTableCellView.swift; sourceTree = "<group>"; };
+		4B0511B2262CAA5A00F6079C /* PreferencesListViewController.swift */ = {isa = PBXFileReference; fileEncoding = 4; lastKnownFileType = sourcecode.swift; path = PreferencesListViewController.swift; sourceTree = "<group>"; };
+		4B0511B3262CAA5A00F6079C /* RoundedSelectionRowView.swift */ = {isa = PBXFileReference; fileEncoding = 4; lastKnownFileType = sourcecode.swift; path = RoundedSelectionRowView.swift; sourceTree = "<group>"; };
+		4B0511B4262CAA5A00F6079C /* FireproofDomainsViewController.swift */ = {isa = PBXFileReference; fileEncoding = 4; lastKnownFileType = sourcecode.swift; path = FireproofDomainsViewController.swift; sourceTree = "<group>"; };
+		4B0511B5262CAA5A00F6079C /* DownloadPreferencesTableCellView.swift */ = {isa = PBXFileReference; fileEncoding = 4; lastKnownFileType = sourcecode.swift; path = DownloadPreferencesTableCellView.swift; sourceTree = "<group>"; };
+		4B0511B6262CAA5A00F6079C /* PreferencesSplitViewController.swift */ = {isa = PBXFileReference; fileEncoding = 4; lastKnownFileType = sourcecode.swift; path = PreferencesSplitViewController.swift; sourceTree = "<group>"; };
+		4B0511B7262CAA5A00F6079C /* DefaultBrowserTableCellView.swift */ = {isa = PBXFileReference; fileEncoding = 4; lastKnownFileType = sourcecode.swift; path = DefaultBrowserTableCellView.swift; sourceTree = "<group>"; };
+		4B0511B8262CAA5A00F6079C /* DownloadPreferencesTableCellView.xib */ = {isa = PBXFileReference; fileEncoding = 4; lastKnownFileType = file.xib; path = DownloadPreferencesTableCellView.xib; sourceTree = "<group>"; };
+		4B0511B9262CAA5A00F6079C /* AppearancePreferencesTableCellView.swift */ = {isa = PBXFileReference; fileEncoding = 4; lastKnownFileType = sourcecode.swift; path = AppearancePreferencesTableCellView.swift; sourceTree = "<group>"; };
+		4B0511BA262CAA5A00F6079C /* AppearancePreferencesTableCellView.xib */ = {isa = PBXFileReference; fileEncoding = 4; lastKnownFileType = file.xib; path = AppearancePreferencesTableCellView.xib; sourceTree = "<group>"; };
+		4B0511D7262CAA7000F6079C /* PaddedImageButton.swift */ = {isa = PBXFileReference; fileEncoding = 4; lastKnownFileType = sourcecode.swift; path = PaddedImageButton.swift; sourceTree = "<group>"; };
+		4B0511DF262CAA8600F6079C /* NSOpenPanelExtensions.swift */ = {isa = PBXFileReference; fileEncoding = 4; lastKnownFileType = sourcecode.swift; path = NSOpenPanelExtensions.swift; sourceTree = "<group>"; };
+		4B0511E0262CAA8600F6079C /* NSViewControllerExtension.swift */ = {isa = PBXFileReference; fileEncoding = 4; lastKnownFileType = sourcecode.swift; path = NSViewControllerExtension.swift; sourceTree = "<group>"; };
+		4B0511E6262CAB3700F6079C /* UserDefaultsWrapperUtilities.swift */ = {isa = PBXFileReference; lastKnownFileType = sourcecode.swift; path = UserDefaultsWrapperUtilities.swift; sourceTree = "<group>"; };
 		4B11060425903E570039B979 /* CoreDataEncryptionTesting.xcdatamodel */ = {isa = PBXFileReference; lastKnownFileType = wrapper.xcdatamodel; path = CoreDataEncryptionTesting.xcdatamodel; sourceTree = "<group>"; };
 		4B11060925903EAC0039B979 /* CoreDataEncryptionTests.swift */ = {isa = PBXFileReference; lastKnownFileType = sourcecode.swift; path = CoreDataEncryptionTests.swift; sourceTree = "<group>"; };
 		4B1AD89D25FC27E200261379 /* Integration Tests.xctest */ = {isa = PBXFileReference; explicitFileType = wrapper.cfbundle; includeInIndex = 0; path = "Integration Tests.xctest"; sourceTree = BUILT_PRODUCTS_DIR; };
 		4B1AD8A125FC27E200261379 /* Info.plist */ = {isa = PBXFileReference; lastKnownFileType = text.plist.xml; path = Info.plist; sourceTree = "<group>"; };
 		4B1AD91625FC46FB00261379 /* CoreDataEncryptionTests.swift */ = {isa = PBXFileReference; lastKnownFileType = sourcecode.swift; path = CoreDataEncryptionTests.swift; sourceTree = "<group>"; };
-		4B54CE3A26269E3200CBA7B3 /* DefaultBrowserPreferences.swift */ = {isa = PBXFileReference; fileEncoding = 4; lastKnownFileType = sourcecode.swift; path = DefaultBrowserPreferences.swift; sourceTree = "<group>"; };
-		4B54CE3B26269E3200CBA7B3 /* AppearancePreferences.swift */ = {isa = PBXFileReference; fileEncoding = 4; lastKnownFileType = sourcecode.swift; path = AppearancePreferences.swift; sourceTree = "<group>"; };
-		4B54CE3C26269E3200CBA7B3 /* PrivacySecurityPreferences.swift */ = {isa = PBXFileReference; fileEncoding = 4; lastKnownFileType = sourcecode.swift; path = PrivacySecurityPreferences.swift; sourceTree = "<group>"; };
-		4B54CE3D26269E3200CBA7B3 /* DownloadPreferences.swift */ = {isa = PBXFileReference; fileEncoding = 4; lastKnownFileType = sourcecode.swift; path = DownloadPreferences.swift; sourceTree = "<group>"; };
-		4B54CE3E26269E3200CBA7B3 /* PreferenceSections.swift */ = {isa = PBXFileReference; fileEncoding = 4; lastKnownFileType = sourcecode.swift; path = PreferenceSections.swift; sourceTree = "<group>"; };
-		4B54CE4126269E3200CBA7B3 /* PrivacySecurityPreferencesTableCellView.xib */ = {isa = PBXFileReference; fileEncoding = 4; lastKnownFileType = file.xib; path = PrivacySecurityPreferencesTableCellView.xib; sourceTree = "<group>"; };
-		4B54CE4226269E3200CBA7B3 /* PreferencesAboutViewController.swift */ = {isa = PBXFileReference; fileEncoding = 4; lastKnownFileType = sourcecode.swift; path = PreferencesAboutViewController.swift; sourceTree = "<group>"; };
-		4B54CE4326269E3200CBA7B3 /* Preferences.storyboard */ = {isa = PBXFileReference; fileEncoding = 4; lastKnownFileType = file.storyboard; path = Preferences.storyboard; sourceTree = "<group>"; };
-		4B54CE4426269E3200CBA7B3 /* PreferencesSidebarViewController.swift */ = {isa = PBXFileReference; fileEncoding = 4; lastKnownFileType = sourcecode.swift; path = PreferencesSidebarViewController.swift; sourceTree = "<group>"; };
-		4B54CE4526269E3200CBA7B3 /* PrivacySecurityPreferencesTableCellView.swift */ = {isa = PBXFileReference; fileEncoding = 4; lastKnownFileType = sourcecode.swift; path = PrivacySecurityPreferencesTableCellView.swift; sourceTree = "<group>"; };
-		4B54CE4626269E3200CBA7B3 /* DefaultBrowserTableCellView.xib */ = {isa = PBXFileReference; fileEncoding = 4; lastKnownFileType = file.xib; path = DefaultBrowserTableCellView.xib; sourceTree = "<group>"; };
-		4B54CE4726269E3200CBA7B3 /* PreferenceTableCellView.swift */ = {isa = PBXFileReference; fileEncoding = 4; lastKnownFileType = sourcecode.swift; path = PreferenceTableCellView.swift; sourceTree = "<group>"; };
-		4B54CE4826269E3200CBA7B3 /* PreferencesListViewController.swift */ = {isa = PBXFileReference; fileEncoding = 4; lastKnownFileType = sourcecode.swift; path = PreferencesListViewController.swift; sourceTree = "<group>"; };
-		4B54CE4926269E3200CBA7B3 /* FireproofDomainsViewController.swift */ = {isa = PBXFileReference; fileEncoding = 4; lastKnownFileType = sourcecode.swift; path = FireproofDomainsViewController.swift; sourceTree = "<group>"; };
-		4B54CE4A26269E3200CBA7B3 /* DownloadPreferencesTableCellView.swift */ = {isa = PBXFileReference; fileEncoding = 4; lastKnownFileType = sourcecode.swift; path = DownloadPreferencesTableCellView.swift; sourceTree = "<group>"; };
-		4B54CE4B26269E3200CBA7B3 /* PreferencesSplitViewController.swift */ = {isa = PBXFileReference; fileEncoding = 4; lastKnownFileType = sourcecode.swift; path = PreferencesSplitViewController.swift; sourceTree = "<group>"; };
-		4B54CE4C26269E3200CBA7B3 /* DefaultBrowserTableCellView.swift */ = {isa = PBXFileReference; fileEncoding = 4; lastKnownFileType = sourcecode.swift; path = DefaultBrowserTableCellView.swift; sourceTree = "<group>"; };
-		4B54CE4D26269E3200CBA7B3 /* DownloadPreferencesTableCellView.xib */ = {isa = PBXFileReference; fileEncoding = 4; lastKnownFileType = file.xib; path = DownloadPreferencesTableCellView.xib; sourceTree = "<group>"; };
-		4B54CE4E26269E3200CBA7B3 /* AppearancePreferencesTableCellView.swift */ = {isa = PBXFileReference; fileEncoding = 4; lastKnownFileType = sourcecode.swift; path = AppearancePreferencesTableCellView.swift; sourceTree = "<group>"; };
-		4B54CE4F26269E3200CBA7B3 /* AppearancePreferencesTableCellView.xib */ = {isa = PBXFileReference; fileEncoding = 4; lastKnownFileType = file.xib; path = AppearancePreferencesTableCellView.xib; sourceTree = "<group>"; };
-		4B54CE6B26269F8800CBA7B3 /* RoundedSelectionRowView.swift */ = {isa = PBXFileReference; fileEncoding = 4; lastKnownFileType = sourcecode.swift; path = RoundedSelectionRowView.swift; sourceTree = "<group>"; };
-		4B54CE7C2626A68E00CBA7B3 /* NSViewControllerExtension.swift */ = {isa = PBXFileReference; lastKnownFileType = sourcecode.swift; path = NSViewControllerExtension.swift; sourceTree = "<group>"; };
-		4B54CE992627DB4300CBA7B3 /* PaddedImageButton.swift */ = {isa = PBXFileReference; lastKnownFileType = sourcecode.swift; path = PaddedImageButton.swift; sourceTree = "<group>"; };
-		4B54CEA12627DEFD00CBA7B3 /* NSOpenPanelExtensions.swift */ = {isa = PBXFileReference; lastKnownFileType = sourcecode.swift; path = NSOpenPanelExtensions.swift; sourceTree = "<group>"; };
 		4B6160D225B14E6E007DE5B2 /* TrackerRadarManager.swift */ = {isa = PBXFileReference; lastKnownFileType = sourcecode.swift; path = TrackerRadarManager.swift; sourceTree = "<group>"; };
 		4B6160D725B150E4007DE5B2 /* trackerData.json */ = {isa = PBXFileReference; lastKnownFileType = text.json; path = trackerData.json; sourceTree = "<group>"; };
 		4B6160DC25B152C5007DE5B2 /* ContentBlockerRulesUserScript.swift */ = {isa = PBXFileReference; lastKnownFileType = sourcecode.swift; path = ContentBlockerRulesUserScript.swift; sourceTree = "<group>"; };
@@ -719,6 +723,51 @@
 			path = Fireproofing;
 			sourceTree = "<group>";
 		};
+		4B0511A2262CAA5A00F6079C /* Preferences */ = {
+			isa = PBXGroup;
+			children = (
+				4B0511A3262CAA5A00F6079C /* Model */,
+				4B0511AA262CAA5A00F6079C /* View */,
+			);
+			path = Preferences;
+			sourceTree = "<group>";
+		};
+		4B0511A3262CAA5A00F6079C /* Model */ = {
+			isa = PBXGroup;
+			children = (
+				4B0511A4262CAA5A00F6079C /* DefaultBrowserPreferences.swift */,
+				4B0511A5262CAA5A00F6079C /* AppearancePreferences.swift */,
+				4B0511A6262CAA5A00F6079C /* PrivacySecurityPreferences.swift */,
+				4B0511A7262CAA5A00F6079C /* DownloadPreferences.swift */,
+				4B0511A8262CAA5A00F6079C /* PreferenceSections.swift */,
+				4B0511A9262CAA5A00F6079C /* Preference.swift */,
+			);
+			path = Model;
+			sourceTree = "<group>";
+		};
+		4B0511AA262CAA5A00F6079C /* View */ = {
+			isa = PBXGroup;
+			children = (
+				4B0511AB262CAA5A00F6079C /* PrivacySecurityPreferencesTableCellView.xib */,
+				4B0511AC262CAA5A00F6079C /* PreferencesAboutViewController.swift */,
+				4B0511AD262CAA5A00F6079C /* Preferences.storyboard */,
+				4B0511AE262CAA5A00F6079C /* PreferencesSidebarViewController.swift */,
+				4B0511AF262CAA5A00F6079C /* PrivacySecurityPreferencesTableCellView.swift */,
+				4B0511B0262CAA5A00F6079C /* DefaultBrowserTableCellView.xib */,
+				4B0511B1262CAA5A00F6079C /* PreferenceTableCellView.swift */,
+				4B0511B2262CAA5A00F6079C /* PreferencesListViewController.swift */,
+				4B0511B3262CAA5A00F6079C /* RoundedSelectionRowView.swift */,
+				4B0511B4262CAA5A00F6079C /* FireproofDomainsViewController.swift */,
+				4B0511B5262CAA5A00F6079C /* DownloadPreferencesTableCellView.swift */,
+				4B0511B6262CAA5A00F6079C /* PreferencesSplitViewController.swift */,
+				4B0511B7262CAA5A00F6079C /* DefaultBrowserTableCellView.swift */,
+				4B0511B8262CAA5A00F6079C /* DownloadPreferencesTableCellView.xib */,
+				4B0511B9262CAA5A00F6079C /* AppearancePreferencesTableCellView.swift */,
+				4B0511BA262CAA5A00F6079C /* AppearancePreferencesTableCellView.xib */,
+			);
+			path = View;
+			sourceTree = "<group>";
+		};
 		4B1AD89E25FC27E200261379 /* Integration Tests */ = {
 			isa = PBXGroup;
 			children = (
@@ -727,50 +776,6 @@
 				4B1AD8A125FC27E200261379 /* Info.plist */,
 			);
 			path = "Integration Tests";
-			sourceTree = "<group>";
-		};
-		4B54CE3826269E3200CBA7B3 /* Preferences */ = {
-			isa = PBXGroup;
-			children = (
-				4B54CE3926269E3200CBA7B3 /* Model */,
-				4B54CE4026269E3200CBA7B3 /* View */,
-			);
-			path = Preferences;
-			sourceTree = "<group>";
-		};
-		4B54CE3926269E3200CBA7B3 /* Model */ = {
-			isa = PBXGroup;
-			children = (
-				4B54CE3B26269E3200CBA7B3 /* AppearancePreferences.swift */,
-				4B54CE3A26269E3200CBA7B3 /* DefaultBrowserPreferences.swift */,
-				4B54CE3D26269E3200CBA7B3 /* DownloadPreferences.swift */,
-				4B54CE3E26269E3200CBA7B3 /* PreferenceSections.swift */,
-				4B54CE3C26269E3200CBA7B3 /* PrivacySecurityPreferences.swift */,
-			);
-			path = Model;
-			sourceTree = "<group>";
-		};
-		4B54CE4026269E3200CBA7B3 /* View */ = {
-			isa = PBXGroup;
-			children = (
-				4B54CE4E26269E3200CBA7B3 /* AppearancePreferencesTableCellView.swift */,
-				4B54CE4F26269E3200CBA7B3 /* AppearancePreferencesTableCellView.xib */,
-				4B54CE4C26269E3200CBA7B3 /* DefaultBrowserTableCellView.swift */,
-				4B54CE4626269E3200CBA7B3 /* DefaultBrowserTableCellView.xib */,
-				4B54CE4A26269E3200CBA7B3 /* DownloadPreferencesTableCellView.swift */,
-				4B54CE4D26269E3200CBA7B3 /* DownloadPreferencesTableCellView.xib */,
-				4B54CE4926269E3200CBA7B3 /* FireproofDomainsViewController.swift */,
-				4B54CE4326269E3200CBA7B3 /* Preferences.storyboard */,
-				4B54CE4226269E3200CBA7B3 /* PreferencesAboutViewController.swift */,
-				4B54CE4826269E3200CBA7B3 /* PreferencesListViewController.swift */,
-				4B54CE4426269E3200CBA7B3 /* PreferencesSidebarViewController.swift */,
-				4B54CE4B26269E3200CBA7B3 /* PreferencesSplitViewController.swift */,
-				4B54CE4726269E3200CBA7B3 /* PreferenceTableCellView.swift */,
-				4B54CE4526269E3200CBA7B3 /* PrivacySecurityPreferencesTableCellView.swift */,
-				4B54CE4126269E3200CBA7B3 /* PrivacySecurityPreferencesTableCellView.xib */,
-				4B54CE6B26269F8800CBA7B3 /* RoundedSelectionRowView.swift */,
-			);
-			path = View;
 			sourceTree = "<group>";
 		};
 		4B6160D125B14E5E007DE5B2 /* ContentBlocker */ = {
@@ -1015,6 +1020,7 @@
 			children = (
 				B65783EB25F8AB9200D8DB33 /* String+PunycodeTests.swift */,
 				85F69B3B25EDE81F00978E59 /* URLExtensionTests.swift */,
+				4B0511E6262CAB3700F6079C /* UserDefaultsWrapperUtilities.swift */,
 			);
 			path = Common;
 			sourceTree = "<group>";
@@ -1087,7 +1093,7 @@
 				B68458AE25C7E75100DC17B6 /* State Restoration */,
 				B6A9E47526146A440067D1B9 /* API */,
 				B6A9E44E26142AF90067D1B9 /* Statistics */,
-				4B54CE3826269E3200CBA7B3 /* Preferences */,
+				4B0511A2262CAA5A00F6079C /* Preferences */,
 				AA585D8B248FD31400E9A3E2 /* DuckDuckGo.entitlements */,
 				4B677454255DC18000025BD8 /* Bridging.h */,
 				AA585D8A248FD31400E9A3E2 /* Info.plist */,
@@ -1291,15 +1297,8 @@
 				AA4E633925E79C0A00134434 /* MouseClickView.swift */,
 				AAA8E8BE24EA8A0A0055E685 /* MouseOverButton.swift */,
 				AAA8E8C024EACA700055E685 /* MouseOverView.swift */,
-<<<<<<< HEAD
-=======
-				AA4E633925E79C0A00134434 /* MouseClickView.swift */,
-				AA361A3524EBF0B500EEC649 /* WindowDraggingView.swift */,
-				B6D7A2ED25D2418B002B2AE1 /* ShadowView.swift */,
->>>>>>> c2230e6d
 				4B65028925E6CBF40054432E /* NibLoadable.swift */,
-				4B54CE992627DB4300CBA7B3 /* PaddedImageButton.swift */,
-				AAC5E4E825D6BB4F007F5990 /* Popover.swift */,
+				4B0511D7262CAA7000F6079C /* PaddedImageButton.swift */,
 				B6AAAC23260328950029438D /* ProgressView.swift */,
 				B6D7A2ED25D2418B002B2AE1 /* ShadowView.swift */,
 				AA361A3524EBF0B500EEC649 /* WindowDraggingView.swift */,
@@ -1586,6 +1585,8 @@
 		AADC60E92493B305008F8EF7 /* Extensions */ = {
 			isa = PBXGroup;
 			children = (
+				4B0511DF262CAA8600F6079C /* NSOpenPanelExtensions.swift */,
+				4B0511E0262CAA8600F6079C /* NSViewControllerExtension.swift */,
 				4BA1A6C1258B0A1300F6F690 /* ContiguousBytesExtension.swift */,
 				85AC3AF625D5DBFD00C7D2AA /* DataExtension.swift */,
 				B6A9E46F26146A250067D1B9 /* DateExtension.swift */,
@@ -1622,8 +1623,6 @@
 				B657841925FA484B00D8DB33 /* NSException+Catch.m */,
 				B657841E25FA497600D8DB33 /* NSException+Catch.swift */,
 				B6A9E46A2614618A0067D1B9 /* OperatingSystemVersionExtension.swift */,
-				4B54CE7C2626A68E00CBA7B3 /* NSViewControllerExtension.swift */,
-				4B54CEA12627DEFD00CBA7B3 /* NSOpenPanelExtensions.swift */,
 			);
 			path = Extensions;
 			sourceTree = "<group>";
@@ -1892,9 +1891,9 @@
 			files = (
 				4B02198C25E05FAC00ED7DEA /* Fireproofing.storyboard in Resources */,
 				AA80EC73256C46A2007083E7 /* Suggestion.storyboard in Resources */,
-				4B54CE6226269E3200CBA7B3 /* DownloadPreferencesTableCellView.xib in Resources */,
+				4B0511CE262CAA5A00F6079C /* DownloadPreferencesTableCellView.xib in Resources */,
 				8511E18425F82B34002F516B /* 01_Fire_really_small.json in Resources */,
-				4B54CE5826269E3200CBA7B3 /* Preferences.storyboard in Resources */,
+				4B0511C3262CAA5A00F6079C /* Preferences.storyboard in Resources */,
 				85A0117425AF2EDF00FA6A0C /* FindInPage.storyboard in Resources */,
 				AA80EC89256C49B8007083E7 /* Localizable.strings in Resources */,
 				AAE8B102258A41C000E81239 /* Tooltip.storyboard in Resources */,
@@ -1914,14 +1913,14 @@
 				AA80EC8F256C49BC007083E7 /* Localizable.stringsdict in Resources */,
 				AAE71E2C25F781EA00D74437 /* Homepage.storyboard in Resources */,
 				AA80EC6D256C469C007083E7 /* NavigationBar.storyboard in Resources */,
-				4B54CE5B26269E3200CBA7B3 /* DefaultBrowserTableCellView.xib in Resources */,
+				4B0511C6262CAA5A00F6079C /* DefaultBrowserTableCellView.xib in Resources */,
 				4B677433255DBEB800025BD8 /* httpsMobileV2Bloom.bin in Resources */,
 				4B677432255DBEB800025BD8 /* httpsMobileV2BloomSpec.json in Resources */,
 				AA2CB12D2587BB5600AA6FBE /* TabBarFooter.xib in Resources */,
 				4B6160D825B150E4007DE5B2 /* trackerData.json in Resources */,
 				AA80EC67256C4691007083E7 /* BrowserTab.storyboard in Resources */,
-				4B54CE5626269E3200CBA7B3 /* PrivacySecurityPreferencesTableCellView.xib in Resources */,
-				4B54CE6426269E3200CBA7B3 /* AppearancePreferencesTableCellView.xib in Resources */,
+				4B0511C1262CAA5A00F6079C /* PrivacySecurityPreferencesTableCellView.xib in Resources */,
+				4B0511D0262CAA5A00F6079C /* AppearancePreferencesTableCellView.xib in Resources */,
 				4B6160F725B157BB007DE5B2 /* contentblocker.js in Resources */,
 			);
 			runOnlyForDeploymentPostprocessing = 0;
@@ -1978,21 +1977,21 @@
 				AA86490C24D3494C001BABEE /* GradientView.swift in Sources */,
 				B684590825C9027900DC17B6 /* AppStateChangedPublisher.swift in Sources */,
 				AA80EC54256BE3BC007083E7 /* UserText.swift in Sources */,
-				4B54CE5326269E3200CBA7B3 /* DownloadPreferences.swift in Sources */,
+				4B0511C4262CAA5A00F6079C /* PreferencesSidebarViewController.swift in Sources */,
 				14505A08256084EF00272CC6 /* UserAgent.swift in Sources */,
-				4B54CE5426269E3200CBA7B3 /* PreferenceSections.swift in Sources */,
-				4B54CE5226269E3200CBA7B3 /* PrivacySecurityPreferences.swift in Sources */,
 				AA7412BD24D2BEEE00D22FE0 /* MainWindow.swift in Sources */,
 				4B6160FF25B15BB1007DE5B2 /* ContentBlockerRulesManager.swift in Sources */,
 				AA5C8F5E2590EEE800748EB7 /* NSPointExtension.swift in Sources */,
 				AA6EF9AD25066F42004754E6 /* WindowsManager.swift in Sources */,
 				B68458CD25C7EB9000DC17B6 /* WKWebViewConfigurationExtensions.swift in Sources */,
+				4B0511BE262CAA5A00F6079C /* DownloadPreferences.swift in Sources */,
+				4B0511BC262CAA5A00F6079C /* AppearancePreferences.swift in Sources */,
 				4BB88B5025B7BA2B006F6B06 /* TabInstrumentation.swift in Sources */,
 				4B677437255DBEB800025BD8 /* HTTPSUpgrade.swift in Sources */,
-				4B54CE6026269E3200CBA7B3 /* PreferencesSplitViewController.swift in Sources */,
 				85D33F1225C82EB3002B91A6 /* ConfigurationManager.swift in Sources */,
 				B6A9E48426146AAB0067D1B9 /* PixelParameters.swift in Sources */,
 				B633C86D25E797D800E4B352 /* UserScriptsManager.swift in Sources */,
+				4B0511BF262CAA5A00F6079C /* PreferenceSections.swift in Sources */,
 				1430DFF524D0580F00B8978C /* TabBarViewController.swift in Sources */,
 				4B6160DD25B152C5007DE5B2 /* ContentBlockerRulesUserScript.swift in Sources */,
 				85AC3B3525DA82A600C7D2AA /* DataTaskProviding.swift in Sources */,
@@ -2002,11 +2001,11 @@
 				85480FCF25D1AA22009424E3 /* ConfigurationStoring.swift in Sources */,
 				4BB88B4A25B7B690006F6B06 /* SequenceExtensions.swift in Sources */,
 				AAA0CC3C25337FAB0079BC96 /* WKBackForwardListItemViewModel.swift in Sources */,
-				4B54CE5F26269E3200CBA7B3 /* DownloadPreferencesTableCellView.swift in Sources */,
-				4B54CE5A26269E3200CBA7B3 /* PrivacySecurityPreferencesTableCellView.swift in Sources */,
 				AAE71E3125F7855400D74437 /* HomepageViewController.swift in Sources */,
 				4BB88B4525B7B55C006F6B06 /* DebugUserScript.swift in Sources */,
 				4B65027A25E5F2B10054432E /* DefaultBrowserPromptView.swift in Sources */,
+				4B0511BB262CAA5A00F6079C /* DefaultBrowserPreferences.swift in Sources */,
+				4B0511CA262CAA5A00F6079C /* FireproofDomainsViewController.swift in Sources */,
 				8556A602256BDDD30092FA9D /* HTML5DownloadUserScript.swift in Sources */,
 				AA4D700725545EF800C3411E /* UrlEventListener.swift in Sources */,
 				AA92127725ADA07900600CD4 /* WKWebViewExtension.swift in Sources */,
@@ -2018,12 +2017,13 @@
 				AAA0CC33252F181A0079BC96 /* NavigationButtonMenuDelegate.swift in Sources */,
 				AA512D1424D99D9800230283 /* FaviconService.swift in Sources */,
 				AABEE6AB24ACA0F90043105B /* SuggestionTableRowView.swift in Sources */,
+				4B0511CB262CAA5A00F6079C /* DownloadPreferencesTableCellView.swift in Sources */,
 				AAC5E4D025D6A709007F5990 /* Bookmark.swift in Sources */,
 				856C98DA2570149800A22F1F /* FileDownloadTask.swift in Sources */,
 				AA5D6DAC24A340F700C6FBCE /* WebViewStateObserver.swift in Sources */,
+				4B0511CD262CAA5A00F6079C /* DefaultBrowserTableCellView.swift in Sources */,
 				B6AAAC2D260330580029438D /* PublishedAfter.swift in Sources */,
 				85C6A29625CC1FFD00EEB5F1 /* UserDefaultsWrapper.swift in Sources */,
-				4B54CE9A2627DB4300CBA7B3 /* PaddedImageButton.swift in Sources */,
 				B6A9E4A3261475C70067D1B9 /* AppUsageActivityMonitor.swift in Sources */,
 				4BA1A6A0258B079600F6F690 /* DataEncryption.swift in Sources */,
 				AABEE6AF24AD22B90043105B /* AddressBarTextField.swift in Sources */,
@@ -2037,19 +2037,19 @@
 				4BA1A6BD258B082300F6F690 /* EncryptionKeyStore.swift in Sources */,
 				B6DA44082616B30600DD1EC2 /* PixelDataModel.xcdatamodeld in Sources */,
 				AAC5E4F125D6BF10007F5990 /* AddressBarButton.swift in Sources */,
-				4B54CE5726269E3200CBA7B3 /* PreferencesAboutViewController.swift in Sources */,
 				B6D7A2EE25D2418B002B2AE1 /* ShadowView.swift in Sources */,
 				AA88D14B252A557100980B4E /* URLRequestExtension.swift in Sources */,
 				B6A9E4612614608B0067D1B9 /* AppVersion.swift in Sources */,
 				856C98DF257014BD00A22F1F /* FileDownloadManager.swift in Sources */,
 				85480FBB25D181CB009424E3 /* ConfigurationDownloading.swift in Sources */,
-				4B54CE5E26269E3200CBA7B3 /* FireproofDomainsViewController.swift in Sources */,
 				AA2E423424C8A2270048C0D5 /* ColorView.swift in Sources */,
 				AAECA42024EEA4AC00EFA63A /* IndexPathExtension.swift in Sources */,
 				AA5C8F632591021700748EB7 /* NSApplicationExtension.swift in Sources */,
 				AA9E9A5625A3AE8400D1959D /* NSWindowExtension.swift in Sources */,
+				4B0511C9262CAA5A00F6079C /* RoundedSelectionRowView.swift in Sources */,
 				AAC5E4C725D6A6E8007F5990 /* BookmarkPopover.swift in Sources */,
 				4B677450255DBFA300025BD8 /* HashExtension.swift in Sources */,
+				4B0511BD262CAA5A00F6079C /* PrivacySecurityPreferences.swift in Sources */,
 				AA9FF95F24A1FB690039E328 /* TabCollectionViewModel.swift in Sources */,
 				AAC5E4D125D6A709007F5990 /* BookmarkManager.swift in Sources */,
 				AA5C8F59258FE21F00748EB7 /* NSTextFieldExtension.swift in Sources */,
@@ -2068,6 +2068,7 @@
 				B68458B025C7E76A00DC17B6 /* WindowManager+StateRestoration.swift in Sources */,
 				B68458C525C7EA0C00DC17B6 /* TabCollection+NSSecureCoding.swift in Sources */,
 				4BB88B5B25B7BA50006F6B06 /* Instruments.swift in Sources */,
+				4B0511E2262CAA8600F6079C /* NSViewControllerExtension.swift in Sources */,
 				F44C130225C2DA0400426E3E /* NSAppearanceExtension.swift in Sources */,
 				4BA1A6B8258B081600F6F690 /* EncryptionKeyStoring.swift in Sources */,
 				B65783E725F8AAFB00D8DB33 /* String+Punycode.swift in Sources */,
@@ -2082,11 +2083,13 @@
 				AA9FF95D24A1FA1C0039E328 /* TabCollection.swift in Sources */,
 				85A0118225AF60E700FA6A0C /* FindInPageModel.swift in Sources */,
 				B6DA44022616B28300DD1EC2 /* PixelDataStore.swift in Sources */,
+				4B0511C0262CAA5A00F6079C /* Preference.swift in Sources */,
 				B6A9E45326142B070067D1B9 /* Pixel.swift in Sources */,
 				B6A9E47726146A570067D1B9 /* PixelEvent.swift in Sources */,
 				85799C3425DFCD1B0007EC87 /* TrackerRadarManager.swift in Sources */,
 				AA86490E24D49B54001BABEE /* TabLoadingView.swift in Sources */,
 				AA2CB1352587C29500AA6FBE /* TabBarFooter.swift in Sources */,
+				4B0511C2262CAA5A00F6079C /* PreferencesAboutViewController.swift in Sources */,
 				14D9B90224F91316000D4D13 /* FocusRingView.swift in Sources */,
 				AA92126F25ACCB1100600CD4 /* ErrorExtension.swift in Sources */,
 				B6A9E47026146A250067D1B9 /* DateExtension.swift in Sources */,
@@ -2094,10 +2097,10 @@
 				AAE8B110258A456C00E81239 /* TooltipViewController.swift in Sources */,
 				85AC3B0525D6B1D800C7D2AA /* ScriptSourceProviding.swift in Sources */,
 				4B02198E25E05FAC00ED7DEA /* LoginDetectionService.swift in Sources */,
-				4B54CE5C26269E3200CBA7B3 /* PreferenceTableCellView.swift in Sources */,
-				4B54CE6C26269F8800CBA7B3 /* RoundedSelectionRowView.swift in Sources */,
 				AA3F895324C18AD500628DDE /* SuggestionViewModel.swift in Sources */,
+				4B0511C5262CAA5A00F6079C /* PrivacySecurityPreferencesTableCellView.swift in Sources */,
 				4B677431255DBEB800025BD8 /* BloomFilterWrapper.mm in Sources */,
+				4B0511C8262CAA5A00F6079C /* PreferencesListViewController.swift in Sources */,
 				B684592725C93C0500DC17B6 /* Publishers.NestedObjectChanges.swift in Sources */,
 				85A011EA25B4D4CA00FA6A0C /* FindInPageUserScript.swift in Sources */,
 				AA9FF95B24A1EFC20039E328 /* TabViewModel.swift in Sources */,
@@ -2105,24 +2108,24 @@
 				B68458C025C7E9E000DC17B6 /* TabCollectionViewModel+NSSecureCoding.swift in Sources */,
 				AA8EDF2724923EC70071C2E8 /* StringExtension.swift in Sources */,
 				AA72D5E325FE977F00C77619 /* AddEditFavoriteViewController.swift in Sources */,
-				4B54CE5D26269E3200CBA7B3 /* PreferencesListViewController.swift in Sources */,
 				AA361A3624EBF0B500EEC649 /* WindowDraggingView.swift in Sources */,
 				B68458B825C7E8B200DC17B6 /* Tab+NSSecureCoding.swift in Sources */,
 				4B65028A25E6CBF40054432E /* NibLoadable.swift in Sources */,
 				AAA0CC472533833C0079BC96 /* OptionsButtonMenu.swift in Sources */,
 				4B677438255DBEB800025BD8 /* HTTPSUpgrade.xcdatamodeld in Sources */,
+				4B0511E1262CAA8600F6079C /* NSOpenPanelExtensions.swift in Sources */,
 				4B677434255DBEB800025BD8 /* HTTPSBloomFilterSpecification.swift in Sources */,
-				4B54CE6326269E3200CBA7B3 /* AppearancePreferencesTableCellView.swift in Sources */,
 				AA97BF4625135DD30014931A /* ApplicationDockMenu.swift in Sources */,
 				4BA1A69B258B076900F6F690 /* FileStore.swift in Sources */,
+				4B0511CC262CAA5A00F6079C /* PreferencesSplitViewController.swift in Sources */,
 				AAFCB37A25E5403A00859DD4 /* BurnButton.swift in Sources */,
 				B6A9E47F26146A800067D1B9 /* PixelArguments.swift in Sources */,
 				4B677436255DBEB800025BD8 /* HTTPSExcludedDomains.swift in Sources */,
 				AAC5E4DA25D6A711007F5990 /* Bookmark.xcdatamodeld in Sources */,
 				AAC5E4D225D6A709007F5990 /* BookmarkList.swift in Sources */,
 				4B6160E525B152FA007DE5B2 /* ContentBlockerUserScript.swift in Sources */,
-				4B54CEA22627DEFD00CBA7B3 /* NSOpenPanelExtensions.swift in Sources */,
 				AA7412B724D1687000D22FE0 /* TabBarScrollView.swift in Sources */,
+				4B0511C7262CAA5A00F6079C /* PreferenceTableCellView.swift in Sources */,
 				14D9B8FB24F7E089000D4D13 /* AddressBarViewController.swift in Sources */,
 				AAC82C60258B6CB5009B6B42 /* TooltipWindowController.swift in Sources */,
 				AAC5E4E425D6BA9C007F5990 /* NSSizeExtension.swift in Sources */,
@@ -2133,23 +2136,22 @@
 				AA585D82248FD31100E9A3E2 /* AppDelegate.swift in Sources */,
 				AA72D5F025FEA49900C77619 /* AddEditFavoriteWindow.swift in Sources */,
 				1456D6E124EFCBC300775049 /* TabBarCollectionView.swift in Sources */,
+				4B0511D8262CAA7000F6079C /* PaddedImageButton.swift in Sources */,
 				AABEE69C24A902BB0043105B /* SuggestionContainer.swift in Sources */,
 				B6A9E46B2614618A0067D1B9 /* OperatingSystemVersionExtension.swift in Sources */,
-				4B54CE7D2626A68E00CBA7B3 /* NSViewControllerExtension.swift in Sources */,
 				85AC3AEF25D5CE9800C7D2AA /* UserScripts.swift in Sources */,
 				4B677439255DBEB800025BD8 /* HTTPSUpgradeStore.swift in Sources */,
 				4B02199325E060C600ED7DEA /* LoginDetectionUserScript.swift in Sources */,
 				AAB549DF25DAB8F80058460B /* BookmarkViewModel.swift in Sources */,
 				F41D174125CB131900472416 /* NSColorExtension.swift in Sources */,
 				4B02198D25E05FAC00ED7DEA /* UndoFireproofingViewController.swift in Sources */,
-				4B54CE5026269E3200CBA7B3 /* DefaultBrowserPreferences.swift in Sources */,
 				AAE71E3725F7869300D74437 /* HomepageCollectionViewItem.swift in Sources */,
 				AAC5E4F625D6BF2C007F5990 /* AddressBarButtonsViewController.swift in Sources */,
 				853014D625E671A000FB8205 /* PageObserverUserScript.swift in Sources */,
 				B6A9E45B261460350067D1B9 /* APIHeaders.swift in Sources */,
 				AA6EF9B3250785D5004754E6 /* NSMenuExtension.swift in Sources */,
 				AA7412B524D1536B00D22FE0 /* MainWindowController.swift in Sources */,
-				4B54CE5926269E3200CBA7B3 /* PreferencesSidebarViewController.swift in Sources */,
+				4B0511CF262CAA5A00F6079C /* AppearancePreferencesTableCellView.swift in Sources */,
 				AA9FF95924A1ECF20039E328 /* Tab.swift in Sources */,
 				B63D467125BFA6C100874977 /* DispatchQueueExtensions.swift in Sources */,
 				AA6FFB4624DC3B5A0028F4D0 /* WebView.swift in Sources */,
@@ -2160,11 +2162,9 @@
 				4B67744B255DBF3A00025BD8 /* BloomFilter.cpp in Sources */,
 				4B02198A25E05FAC00ED7DEA /* FireproofDomains.swift in Sources */,
 				4B677442255DBEEA00025BD8 /* Database.swift in Sources */,
-				4B54CE6126269E3200CBA7B3 /* DefaultBrowserTableCellView.swift in Sources */,
 				AAF7D3862567CED500998667 /* WebViewConfiguration.swift in Sources */,
 				AA4E633A25E79C0A00134434 /* MouseClickView.swift in Sources */,
 				4B6160ED25B15417007DE5B2 /* DetectedTracker.swift in Sources */,
-				4B54CE5126269E3200CBA7B3 /* AppearancePreferences.swift in Sources */,
 				B61F015525EDD5A700ABB5A3 /* UserContentController.swift in Sources */,
 				AAC5E4D925D6A711007F5990 /* BookmarkStore.swift in Sources */,
 				AA72D5FE25FFF94E00C77619 /* NSMenuItemExtension.swift in Sources */,
@@ -2221,6 +2221,7 @@
 				4BA1A6E6258C270800F6F690 /* EncryptionKeyGeneratorTests.swift in Sources */,
 				B61F012B25ECBB1700ABB5A3 /* UserScriptsManagerTests.swift in Sources */,
 				85AC3B1725D9BC1A00C7D2AA /* ConfigurationDownloaderTests.swift in Sources */,
+				4B0511E7262CAB3700F6079C /* UserDefaultsWrapperUtilities.swift in Sources */,
 				4BA1A6F6258C4F9600F6F690 /* EncryptionMocks.swift in Sources */,
 				4B02199D25E063DE00ED7DEA /* FireproofingURLExtensionsTests.swift in Sources */,
 				AA9C362825518C44004B1BA3 /* WebsiteDataStoreMock.swift in Sources */,
