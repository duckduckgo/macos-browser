// !$*UTF8*$!
{
	archiveVersion = 1;
	classes = {
	};
	objectVersion = 52;
	objects = {

/* Begin PBXBuildFile section */
		0230C09F271F53000018F728 /* GPCUserScript.swift in Sources */ = {isa = PBXBuildFile; fileRef = 0230C09E271F53000018F728 /* GPCUserScript.swift */; };
		0230C0A1271F53670018F728 /* gpc.js in Resources */ = {isa = PBXBuildFile; fileRef = 0230C0A0271F53670018F728 /* gpc.js */; };
		0230C0A3272080090018F728 /* KeyedCodingExtension.swift in Sources */ = {isa = PBXBuildFile; fileRef = 0230C0A2272080090018F728 /* KeyedCodingExtension.swift */; };
		0230C0A52721F3750018F728 /* GPCRequestFactory.swift in Sources */ = {isa = PBXBuildFile; fileRef = 0230C0A42721F3750018F728 /* GPCRequestFactory.swift */; };
		026ADE1426C3010C002518EE /* macos-config.json in Resources */ = {isa = PBXBuildFile; fileRef = 026ADE1326C3010C002518EE /* macos-config.json */; };
		142879DA24CE1179005419BB /* SuggestionViewModelTests.swift in Sources */ = {isa = PBXBuildFile; fileRef = 142879D924CE1179005419BB /* SuggestionViewModelTests.swift */; };
		142879DC24CE1185005419BB /* SuggestionContainerViewModelTests.swift in Sources */ = {isa = PBXBuildFile; fileRef = 142879DB24CE1185005419BB /* SuggestionContainerViewModelTests.swift */; };
		1430DFF524D0580F00B8978C /* TabBarViewController.swift in Sources */ = {isa = PBXBuildFile; fileRef = 1430DFF424D0580F00B8978C /* TabBarViewController.swift */; };
		14505A08256084EF00272CC6 /* UserAgent.swift in Sources */ = {isa = PBXBuildFile; fileRef = 14505A07256084EF00272CC6 /* UserAgent.swift */; };
		1456D6E124EFCBC300775049 /* TabBarCollectionView.swift in Sources */ = {isa = PBXBuildFile; fileRef = 1456D6E024EFCBC300775049 /* TabBarCollectionView.swift */; };
		14D9B8FB24F7E089000D4D13 /* AddressBarViewController.swift in Sources */ = {isa = PBXBuildFile; fileRef = 14D9B8F924F7E089000D4D13 /* AddressBarViewController.swift */; };
		336B39E52726BA0400C417D3 /* DomainsProtectionUserDefaultsStore.swift in Sources */ = {isa = PBXBuildFile; fileRef = 336B39E42726BA0400C417D3 /* DomainsProtectionUserDefaultsStore.swift */; };
		336B39E72726BAE800C417D3 /* UserDefaultsExtension.swift in Sources */ = {isa = PBXBuildFile; fileRef = 336B39E62726BAE800C417D3 /* UserDefaultsExtension.swift */; };
		336D5B18262D8D3C0052E0C9 /* findinpage.js in Resources */ = {isa = PBXBuildFile; fileRef = 336D5AEF262D8D3C0052E0C9 /* findinpage.js */; };
		339A6B5826A044BA00E3DAE8 /* duckduckgo-privacy-dashboard in Resources */ = {isa = PBXBuildFile; fileRef = 339A6B5726A044BA00E3DAE8 /* duckduckgo-privacy-dashboard */; };
		33B7B244273441D6001E10F4 /* Debounce.swift in Sources */ = {isa = PBXBuildFile; fileRef = 33B7B243273441D6001E10F4 /* Debounce.swift */; };
		4B0135CE2729F1AA00D54834 /* NSPasteboardExtension.swift in Sources */ = {isa = PBXBuildFile; fileRef = 4B0135CD2729F1AA00D54834 /* NSPasteboardExtension.swift */; };
		4B02198925E05FAC00ED7DEA /* FireproofingURLExtensions.swift in Sources */ = {isa = PBXBuildFile; fileRef = 4B02197F25E05FAC00ED7DEA /* FireproofingURLExtensions.swift */; };
		4B02198A25E05FAC00ED7DEA /* FireproofDomains.swift in Sources */ = {isa = PBXBuildFile; fileRef = 4B02198125E05FAC00ED7DEA /* FireproofDomains.swift */; };
		4B02198B25E05FAC00ED7DEA /* FireproofInfoViewController.swift in Sources */ = {isa = PBXBuildFile; fileRef = 4B02198325E05FAC00ED7DEA /* FireproofInfoViewController.swift */; };
		4B02198C25E05FAC00ED7DEA /* Fireproofing.storyboard in Resources */ = {isa = PBXBuildFile; fileRef = 4B02198425E05FAC00ED7DEA /* Fireproofing.storyboard */; };
		4B02199C25E063DE00ED7DEA /* FireproofDomainsTests.swift in Sources */ = {isa = PBXBuildFile; fileRef = 4B02199925E063DE00ED7DEA /* FireproofDomainsTests.swift */; };
		4B02199D25E063DE00ED7DEA /* FireproofingURLExtensionsTests.swift in Sources */ = {isa = PBXBuildFile; fileRef = 4B02199A25E063DE00ED7DEA /* FireproofingURLExtensionsTests.swift */; };
		4B0219A825E0646500ED7DEA /* WebsiteDataStoreTests.swift in Sources */ = {isa = PBXBuildFile; fileRef = 4B0219A725E0646500ED7DEA /* WebsiteDataStoreTests.swift */; };
		4B0511BB262CAA5A00F6079C /* DefaultBrowserPreferences.swift in Sources */ = {isa = PBXBuildFile; fileRef = 4B0511A4262CAA5A00F6079C /* DefaultBrowserPreferences.swift */; };
		4B0511BC262CAA5A00F6079C /* AppearancePreferences.swift in Sources */ = {isa = PBXBuildFile; fileRef = 4B0511A5262CAA5A00F6079C /* AppearancePreferences.swift */; };
		4B0511BD262CAA5A00F6079C /* PrivacySecurityPreferences.swift in Sources */ = {isa = PBXBuildFile; fileRef = 4B0511A6262CAA5A00F6079C /* PrivacySecurityPreferences.swift */; };
		4B0511BE262CAA5A00F6079C /* DownloadPreferences.swift in Sources */ = {isa = PBXBuildFile; fileRef = 4B0511A7262CAA5A00F6079C /* DownloadPreferences.swift */; };
		4B0511BF262CAA5A00F6079C /* PreferenceSections.swift in Sources */ = {isa = PBXBuildFile; fileRef = 4B0511A8262CAA5A00F6079C /* PreferenceSections.swift */; };
		4B0511C1262CAA5A00F6079C /* PrivacySecurityPreferencesTableCellView.xib in Resources */ = {isa = PBXBuildFile; fileRef = 4B0511AB262CAA5A00F6079C /* PrivacySecurityPreferencesTableCellView.xib */; };
		4B0511C2262CAA5A00F6079C /* PreferencesAboutViewController.swift in Sources */ = {isa = PBXBuildFile; fileRef = 4B0511AC262CAA5A00F6079C /* PreferencesAboutViewController.swift */; };
		4B0511C3262CAA5A00F6079C /* Preferences.storyboard in Resources */ = {isa = PBXBuildFile; fileRef = 4B0511AD262CAA5A00F6079C /* Preferences.storyboard */; };
		4B0511C4262CAA5A00F6079C /* PreferencesSidebarViewController.swift in Sources */ = {isa = PBXBuildFile; fileRef = 4B0511AE262CAA5A00F6079C /* PreferencesSidebarViewController.swift */; };
		4B0511C5262CAA5A00F6079C /* PrivacySecurityPreferencesTableCellView.swift in Sources */ = {isa = PBXBuildFile; fileRef = 4B0511AF262CAA5A00F6079C /* PrivacySecurityPreferencesTableCellView.swift */; };
		4B0511C6262CAA5A00F6079C /* DefaultBrowserTableCellView.xib in Resources */ = {isa = PBXBuildFile; fileRef = 4B0511B0262CAA5A00F6079C /* DefaultBrowserTableCellView.xib */; };
		4B0511C7262CAA5A00F6079C /* PreferenceTableCellView.swift in Sources */ = {isa = PBXBuildFile; fileRef = 4B0511B1262CAA5A00F6079C /* PreferenceTableCellView.swift */; };
		4B0511C8262CAA5A00F6079C /* PreferencesListViewController.swift in Sources */ = {isa = PBXBuildFile; fileRef = 4B0511B2262CAA5A00F6079C /* PreferencesListViewController.swift */; };
		4B0511C9262CAA5A00F6079C /* RoundedSelectionRowView.swift in Sources */ = {isa = PBXBuildFile; fileRef = 4B0511B3262CAA5A00F6079C /* RoundedSelectionRowView.swift */; };
		4B0511CA262CAA5A00F6079C /* FireproofDomainsViewController.swift in Sources */ = {isa = PBXBuildFile; fileRef = 4B0511B4262CAA5A00F6079C /* FireproofDomainsViewController.swift */; };
		4B0511CB262CAA5A00F6079C /* DownloadPreferencesTableCellView.swift in Sources */ = {isa = PBXBuildFile; fileRef = 4B0511B5262CAA5A00F6079C /* DownloadPreferencesTableCellView.swift */; };
		4B0511CC262CAA5A00F6079C /* PreferencesSplitViewController.swift in Sources */ = {isa = PBXBuildFile; fileRef = 4B0511B6262CAA5A00F6079C /* PreferencesSplitViewController.swift */; };
		4B0511CD262CAA5A00F6079C /* DefaultBrowserTableCellView.swift in Sources */ = {isa = PBXBuildFile; fileRef = 4B0511B7262CAA5A00F6079C /* DefaultBrowserTableCellView.swift */; };
		4B0511CE262CAA5A00F6079C /* DownloadPreferencesTableCellView.xib in Resources */ = {isa = PBXBuildFile; fileRef = 4B0511B8262CAA5A00F6079C /* DownloadPreferencesTableCellView.xib */; };
		4B0511CF262CAA5A00F6079C /* AppearancePreferencesTableCellView.swift in Sources */ = {isa = PBXBuildFile; fileRef = 4B0511B9262CAA5A00F6079C /* AppearancePreferencesTableCellView.swift */; };
		4B0511D0262CAA5A00F6079C /* AppearancePreferencesTableCellView.xib in Resources */ = {isa = PBXBuildFile; fileRef = 4B0511BA262CAA5A00F6079C /* AppearancePreferencesTableCellView.xib */; };
		4B0511E1262CAA8600F6079C /* NSOpenPanelExtensions.swift in Sources */ = {isa = PBXBuildFile; fileRef = 4B0511DF262CAA8600F6079C /* NSOpenPanelExtensions.swift */; };
		4B0511E2262CAA8600F6079C /* NSViewControllerExtension.swift in Sources */ = {isa = PBXBuildFile; fileRef = 4B0511E0262CAA8600F6079C /* NSViewControllerExtension.swift */; };
		4B0511E7262CAB3700F6079C /* UserDefaultsWrapperUtilities.swift in Sources */ = {isa = PBXBuildFile; fileRef = 4B0511E6262CAB3700F6079C /* UserDefaultsWrapperUtilities.swift */; };
		4B0511F0262CAEC900F6079C /* AppearancePreferencesTests.swift in Sources */ = {isa = PBXBuildFile; fileRef = 4B0511EF262CAEC900F6079C /* AppearancePreferencesTests.swift */; };
		4B0511F8262CB20F00F6079C /* DownloadPreferencesTests.swift in Sources */ = {isa = PBXBuildFile; fileRef = 4B0511F7262CB20F00F6079C /* DownloadPreferencesTests.swift */; };
		4B11060525903E570039B979 /* CoreDataEncryptionTesting.xcdatamodeld in Sources */ = {isa = PBXBuildFile; fileRef = 4B11060325903E570039B979 /* CoreDataEncryptionTesting.xcdatamodeld */; };
		4B11060A25903EAC0039B979 /* CoreDataEncryptionTests.swift in Sources */ = {isa = PBXBuildFile; fileRef = 4B11060925903EAC0039B979 /* CoreDataEncryptionTests.swift */; };
		4B139AFD26B60BD800894F82 /* NSImageExtensions.swift in Sources */ = {isa = PBXBuildFile; fileRef = 4B139AFC26B60BD800894F82 /* NSImageExtensions.swift */; };
		4B1AD8D525FC38DD00261379 /* EncryptionKeyStoreTests.swift in Sources */ = {isa = PBXBuildFile; fileRef = 4BA1A6EA258C288C00F6F690 /* EncryptionKeyStoreTests.swift */; };
		4B1AD8E225FC390B00261379 /* EncryptionMocks.swift in Sources */ = {isa = PBXBuildFile; fileRef = 4BA1A6F5258C4F9600F6F690 /* EncryptionMocks.swift */; };
		4B1AD91725FC46FB00261379 /* CoreDataEncryptionTests.swift in Sources */ = {isa = PBXBuildFile; fileRef = 4B1AD91625FC46FB00261379 /* CoreDataEncryptionTests.swift */; };
		4B1AD92125FC474E00261379 /* CoreDataEncryptionTesting.xcdatamodeld in Sources */ = {isa = PBXBuildFile; fileRef = 4B11060325903E570039B979 /* CoreDataEncryptionTesting.xcdatamodeld */; };
		4B2E7D6326FF9D6500D2DB17 /* PrintingUserScript.swift in Sources */ = {isa = PBXBuildFile; fileRef = 4B2E7D6226FF9D6500D2DB17 /* PrintingUserScript.swift */; };
		4B4F72EC266B2ED300814C60 /* CollectionExtension.swift in Sources */ = {isa = PBXBuildFile; fileRef = 4B4F72EB266B2ED300814C60 /* CollectionExtension.swift */; };
		4B59023D26B35F3600489384 /* ChromeDataImporter.swift in Sources */ = {isa = PBXBuildFile; fileRef = 4B59023826B35F3600489384 /* ChromeDataImporter.swift */; };
		4B59023E26B35F3600489384 /* ChromiumLoginReader.swift in Sources */ = {isa = PBXBuildFile; fileRef = 4B59023926B35F3600489384 /* ChromiumLoginReader.swift */; };
		4B59024026B35F3600489384 /* ChromiumDataImporter.swift in Sources */ = {isa = PBXBuildFile; fileRef = 4B59023B26B35F3600489384 /* ChromiumDataImporter.swift */; };
		4B59024126B35F3600489384 /* BraveDataImporter.swift in Sources */ = {isa = PBXBuildFile; fileRef = 4B59023C26B35F3600489384 /* BraveDataImporter.swift */; };
		4B59024326B35F7C00489384 /* BrowserImportViewController.swift in Sources */ = {isa = PBXBuildFile; fileRef = 4B59024226B35F7C00489384 /* BrowserImportViewController.swift */; };
		4B59024826B3673600489384 /* ThirdPartyBrowser.swift in Sources */ = {isa = PBXBuildFile; fileRef = 4B59024726B3673600489384 /* ThirdPartyBrowser.swift */; };
		4B59024A26B38B0B00489384 /* Login Data in Resources */ = {isa = PBXBuildFile; fileRef = 4B59024926B38B0B00489384 /* Login Data */; };
		4B59024C26B38BB800489384 /* ChromiumLoginReaderTests.swift in Sources */ = {isa = PBXBuildFile; fileRef = 4B59024B26B38BB800489384 /* ChromiumLoginReaderTests.swift */; };
		4B5FF67826B602B100D42879 /* FirefoxDataImporter.swift in Sources */ = {isa = PBXBuildFile; fileRef = 4B5FF67726B602B100D42879 /* FirefoxDataImporter.swift */; };
		4B65027525E5F2A70054432E /* DefaultBrowserPromptView.xib in Resources */ = {isa = PBXBuildFile; fileRef = 4B65027425E5F2A70054432E /* DefaultBrowserPromptView.xib */; };
		4B65027A25E5F2B10054432E /* DefaultBrowserPromptView.swift in Sources */ = {isa = PBXBuildFile; fileRef = 4B65027925E5F2B10054432E /* DefaultBrowserPromptView.swift */; };
		4B65143E263924B5005B46EB /* EmailUrlExtensions.swift in Sources */ = {isa = PBXBuildFile; fileRef = 4B65143D263924B5005B46EB /* EmailUrlExtensions.swift */; };
		4B677431255DBEB800025BD8 /* BloomFilterWrapper.mm in Sources */ = {isa = PBXBuildFile; fileRef = 4B677424255DBEB800025BD8 /* BloomFilterWrapper.mm */; };
		4B677432255DBEB800025BD8 /* httpsMobileV2BloomSpec.json in Resources */ = {isa = PBXBuildFile; fileRef = 4B677427255DBEB800025BD8 /* httpsMobileV2BloomSpec.json */; };
		4B677433255DBEB800025BD8 /* httpsMobileV2Bloom.bin in Resources */ = {isa = PBXBuildFile; fileRef = 4B677428255DBEB800025BD8 /* httpsMobileV2Bloom.bin */; };
		4B677434255DBEB800025BD8 /* HTTPSBloomFilterSpecification.swift in Sources */ = {isa = PBXBuildFile; fileRef = 4B677429255DBEB800025BD8 /* HTTPSBloomFilterSpecification.swift */; };
		4B677435255DBEB800025BD8 /* httpsMobileV2FalsePositives.json in Resources */ = {isa = PBXBuildFile; fileRef = 4B67742A255DBEB800025BD8 /* httpsMobileV2FalsePositives.json */; };
		4B677436255DBEB800025BD8 /* HTTPSExcludedDomains.swift in Sources */ = {isa = PBXBuildFile; fileRef = 4B67742B255DBEB800025BD8 /* HTTPSExcludedDomains.swift */; };
		4B677437255DBEB800025BD8 /* HTTPSUpgrade.swift in Sources */ = {isa = PBXBuildFile; fileRef = 4B67742C255DBEB800025BD8 /* HTTPSUpgrade.swift */; };
		4B677438255DBEB800025BD8 /* HTTPSUpgrade.xcdatamodeld in Sources */ = {isa = PBXBuildFile; fileRef = 4B67742E255DBEB800025BD8 /* HTTPSUpgrade.xcdatamodeld */; };
		4B677439255DBEB800025BD8 /* HTTPSUpgradeStore.swift in Sources */ = {isa = PBXBuildFile; fileRef = 4B677430255DBEB800025BD8 /* HTTPSUpgradeStore.swift */; };
		4B677442255DBEEA00025BD8 /* Database.swift in Sources */ = {isa = PBXBuildFile; fileRef = 4B677440255DBEEA00025BD8 /* Database.swift */; };
		4B67744B255DBF3A00025BD8 /* BloomFilter.cpp in Sources */ = {isa = PBXBuildFile; fileRef = 4B677449255DBF3A00025BD8 /* BloomFilter.cpp */; };
		4B677450255DBFA300025BD8 /* HashExtension.swift in Sources */ = {isa = PBXBuildFile; fileRef = 4B67744F255DBFA300025BD8 /* HashExtension.swift */; };
		4B723E0526B0003E00E14D75 /* DataImportMocks.swift in Sources */ = {isa = PBXBuildFile; fileRef = 4B723DFF26B0003E00E14D75 /* DataImportMocks.swift */; };
		4B723E0626B0003E00E14D75 /* CSVParserTests.swift in Sources */ = {isa = PBXBuildFile; fileRef = 4B723E0026B0003E00E14D75 /* CSVParserTests.swift */; };
		4B723E0726B0003E00E14D75 /* CSVImporterTests.swift in Sources */ = {isa = PBXBuildFile; fileRef = 4B723E0126B0003E00E14D75 /* CSVImporterTests.swift */; };
		4B723E0826B0003E00E14D75 /* MockSecureVault.swift in Sources */ = {isa = PBXBuildFile; fileRef = 4B723E0326B0003E00E14D75 /* MockSecureVault.swift */; };
		4B723E0926B0003E00E14D75 /* CSVLoginExporterTests.swift in Sources */ = {isa = PBXBuildFile; fileRef = 4B723E0426B0003E00E14D75 /* CSVLoginExporterTests.swift */; };
		4B723E0A26B0005900E14D75 /* DataImportViewController.swift in Sources */ = {isa = PBXBuildFile; fileRef = 4B723DEE26B0002B00E14D75 /* DataImportViewController.swift */; };
		4B723E0B26B0005B00E14D75 /* CSVImportViewController.swift in Sources */ = {isa = PBXBuildFile; fileRef = 4B723DEF26B0002B00E14D75 /* CSVImportViewController.swift */; };
		4B723E0C26B0005D00E14D75 /* CSVImportSummaryViewController.swift in Sources */ = {isa = PBXBuildFile; fileRef = 4B723DF026B0002B00E14D75 /* CSVImportSummaryViewController.swift */; };
		4B723E0D26B0006100E14D75 /* SecureVaultLoginImporter.swift in Sources */ = {isa = PBXBuildFile; fileRef = 4B723DF326B0002B00E14D75 /* SecureVaultLoginImporter.swift */; };
		4B723E0E26B0006300E14D75 /* LoginImport.swift in Sources */ = {isa = PBXBuildFile; fileRef = 4B723DF426B0002B00E14D75 /* LoginImport.swift */; };
		4B723E0F26B0006500E14D75 /* CSVParser.swift in Sources */ = {isa = PBXBuildFile; fileRef = 4B723DF626B0002B00E14D75 /* CSVParser.swift */; };
		4B723E1026B0006700E14D75 /* CSVImporter.swift in Sources */ = {isa = PBXBuildFile; fileRef = 4B723DF726B0002B00E14D75 /* CSVImporter.swift */; };
		4B723E1126B0006C00E14D75 /* DataImport.storyboard in Resources */ = {isa = PBXBuildFile; fileRef = 4B723DED26B0002B00E14D75 /* DataImport.storyboard */; };
		4B723E1226B0006E00E14D75 /* DataImport.swift in Sources */ = {isa = PBXBuildFile; fileRef = 4B723DEB26B0002B00E14D75 /* DataImport.swift */; };
		4B723E1326B0007A00E14D75 /* CSVLoginExporter.swift in Sources */ = {isa = PBXBuildFile; fileRef = 4B723DFD26B0002B00E14D75 /* CSVLoginExporter.swift */; };
		4B723E1926B000DC00E14D75 /* TemporaryFileCreator.swift in Sources */ = {isa = PBXBuildFile; fileRef = 4B723E1726B000DC00E14D75 /* TemporaryFileCreator.swift */; };
		4B78A86B26BB3ADD0071BB16 /* BrowserImportSummaryViewController.swift in Sources */ = {isa = PBXBuildFile; fileRef = 4B78A86A26BB3ADD0071BB16 /* BrowserImportSummaryViewController.swift */; };
		4B7A60A1273E0BE400BBDFEB /* WKWebsiteDataStoreExtension.swift in Sources */ = {isa = PBXBuildFile; fileRef = 4B7A60A0273E0BE400BBDFEB /* WKWebsiteDataStoreExtension.swift */; };
		4B82E9B325B69E3E00656FE7 /* TrackerRadarKit in Frameworks */ = {isa = PBXBuildFile; productRef = 4B82E9B225B69E3E00656FE7 /* TrackerRadarKit */; };
		4B82E9B925B6A05800656FE7 /* DetectedTrackerTests.swift in Sources */ = {isa = PBXBuildFile; fileRef = 4B82E9B825B6A05800656FE7 /* DetectedTrackerTests.swift */; };
		4B8AC93326B3B06300879451 /* EdgeDataImporter.swift in Sources */ = {isa = PBXBuildFile; fileRef = 4B8AC93226B3B06300879451 /* EdgeDataImporter.swift */; };
		4B8AC93526B3B2FD00879451 /* NSAlert+DataImport.swift in Sources */ = {isa = PBXBuildFile; fileRef = 4B8AC93426B3B2FD00879451 /* NSAlert+DataImport.swift */; };
		4B8AC93926B48A5100879451 /* FirefoxLoginReader.swift in Sources */ = {isa = PBXBuildFile; fileRef = 4B8AC93826B48A5100879451 /* FirefoxLoginReader.swift */; };
		4B8AC93B26B48ADF00879451 /* ASN1Parser.swift in Sources */ = {isa = PBXBuildFile; fileRef = 4B8AC93A26B48ADF00879451 /* ASN1Parser.swift */; };
		4B8AC93D26B49BE600879451 /* FirefoxLoginReaderTests.swift in Sources */ = {isa = PBXBuildFile; fileRef = 4B8AC93C26B49BE600879451 /* FirefoxLoginReaderTests.swift */; };
		4B8AC94026B49BEE00879451 /* logins.json in Resources */ = {isa = PBXBuildFile; fileRef = 4B8AC93E26B49BEE00879451 /* logins.json */; };
		4B8AC94126B49BEE00879451 /* key4.db in Resources */ = {isa = PBXBuildFile; fileRef = 4B8AC93F26B49BEE00879451 /* key4.db */; };
		4B92928B26670D1700AD2C21 /* BookmarksOutlineView.swift in Sources */ = {isa = PBXBuildFile; fileRef = 4B92928526670D1600AD2C21 /* BookmarksOutlineView.swift */; };
		4B92928C26670D1700AD2C21 /* OutlineSeparatorViewCell.swift in Sources */ = {isa = PBXBuildFile; fileRef = 4B92928626670D1600AD2C21 /* OutlineSeparatorViewCell.swift */; };
		4B92928D26670D1700AD2C21 /* BookmarkOutlineViewCell.swift in Sources */ = {isa = PBXBuildFile; fileRef = 4B92928726670D1600AD2C21 /* BookmarkOutlineViewCell.swift */; };
		4B92928E26670D1700AD2C21 /* BookmarkOutlineViewCell.xib in Resources */ = {isa = PBXBuildFile; fileRef = 4B92928826670D1600AD2C21 /* BookmarkOutlineViewCell.xib */; };
		4B92928F26670D1700AD2C21 /* BookmarkTableCellView.swift in Sources */ = {isa = PBXBuildFile; fileRef = 4B92928926670D1700AD2C21 /* BookmarkTableCellView.swift */; };
		4B92929026670D1700AD2C21 /* BookmarkTableCellView.xib in Resources */ = {isa = PBXBuildFile; fileRef = 4B92928A26670D1700AD2C21 /* BookmarkTableCellView.xib */; };
		4B92929B26670D2A00AD2C21 /* BookmarkOutlineViewDataSource.swift in Sources */ = {isa = PBXBuildFile; fileRef = 4B92929126670D2A00AD2C21 /* BookmarkOutlineViewDataSource.swift */; };
		4B92929C26670D2A00AD2C21 /* PasteboardFolder.swift in Sources */ = {isa = PBXBuildFile; fileRef = 4B92929226670D2A00AD2C21 /* PasteboardFolder.swift */; };
		4B92929D26670D2A00AD2C21 /* BookmarkNode.swift in Sources */ = {isa = PBXBuildFile; fileRef = 4B92929326670D2A00AD2C21 /* BookmarkNode.swift */; };
		4B92929E26670D2A00AD2C21 /* BookmarkSidebarTreeController.swift in Sources */ = {isa = PBXBuildFile; fileRef = 4B92929426670D2A00AD2C21 /* BookmarkSidebarTreeController.swift */; };
		4B92929F26670D2A00AD2C21 /* PasteboardBookmark.swift in Sources */ = {isa = PBXBuildFile; fileRef = 4B92929526670D2A00AD2C21 /* PasteboardBookmark.swift */; };
		4B9292A026670D2A00AD2C21 /* SpacerNode.swift in Sources */ = {isa = PBXBuildFile; fileRef = 4B92929626670D2A00AD2C21 /* SpacerNode.swift */; };
		4B9292A126670D2A00AD2C21 /* BookmarkTreeController.swift in Sources */ = {isa = PBXBuildFile; fileRef = 4B92929726670D2A00AD2C21 /* BookmarkTreeController.swift */; };
		4B9292A226670D2A00AD2C21 /* PseudoFolder.swift in Sources */ = {isa = PBXBuildFile; fileRef = 4B92929826670D2A00AD2C21 /* PseudoFolder.swift */; };
		4B9292A326670D2A00AD2C21 /* BookmarkManagedObject.swift in Sources */ = {isa = PBXBuildFile; fileRef = 4B92929926670D2A00AD2C21 /* BookmarkManagedObject.swift */; };
		4B9292A426670D2A00AD2C21 /* PasteboardWriting.swift in Sources */ = {isa = PBXBuildFile; fileRef = 4B92929A26670D2A00AD2C21 /* PasteboardWriting.swift */; };
		4B9292AA26670D3700AD2C21 /* Bookmark.xcmappingmodel in Sources */ = {isa = PBXBuildFile; fileRef = 4B9292A526670D3700AD2C21 /* Bookmark.xcmappingmodel */; };
		4B9292AB26670D3700AD2C21 /* BookmarkMigrationPolicy.swift in Sources */ = {isa = PBXBuildFile; fileRef = 4B9292A626670D3700AD2C21 /* BookmarkMigrationPolicy.swift */; };
		4B9292AC26670D3700AD2C21 /* Bookmark.xcdatamodeld in Sources */ = {isa = PBXBuildFile; fileRef = 4B9292A726670D3700AD2C21 /* Bookmark.xcdatamodeld */; };
		4B9292AF26670F5300AD2C21 /* NSOutlineViewExtensions.swift in Sources */ = {isa = PBXBuildFile; fileRef = 4B9292AE26670F5300AD2C21 /* NSOutlineViewExtensions.swift */; };
		4B9292BA2667103100AD2C21 /* BookmarkNodePathTests.swift in Sources */ = {isa = PBXBuildFile; fileRef = 4B9292B02667103000AD2C21 /* BookmarkNodePathTests.swift */; };
		4B9292BB2667103100AD2C21 /* BookmarkNodeTests.swift in Sources */ = {isa = PBXBuildFile; fileRef = 4B9292B12667103000AD2C21 /* BookmarkNodeTests.swift */; };
		4B9292BC2667103100AD2C21 /* BookmarkSidebarTreeControllerTests.swift in Sources */ = {isa = PBXBuildFile; fileRef = 4B9292B22667103000AD2C21 /* BookmarkSidebarTreeControllerTests.swift */; };
		4B9292BD2667103100AD2C21 /* BookmarkOutlineViewDataSourceTests.swift in Sources */ = {isa = PBXBuildFile; fileRef = 4B9292B32667103000AD2C21 /* BookmarkOutlineViewDataSourceTests.swift */; };
		4B9292BE2667103100AD2C21 /* PasteboardFolderTests.swift in Sources */ = {isa = PBXBuildFile; fileRef = 4B9292B42667103000AD2C21 /* PasteboardFolderTests.swift */; };
		4B9292BF2667103100AD2C21 /* TreeControllerTests.swift in Sources */ = {isa = PBXBuildFile; fileRef = 4B9292B52667103000AD2C21 /* TreeControllerTests.swift */; };
		4B9292C02667103100AD2C21 /* BookmarkManagedObjectTests.swift in Sources */ = {isa = PBXBuildFile; fileRef = 4B9292B62667103000AD2C21 /* BookmarkManagedObjectTests.swift */; };
		4B9292C12667103100AD2C21 /* BookmarkMigrationTests.swift in Sources */ = {isa = PBXBuildFile; fileRef = 4B9292B72667103000AD2C21 /* BookmarkMigrationTests.swift */; };
		4B9292C22667103100AD2C21 /* BookmarkTests.swift in Sources */ = {isa = PBXBuildFile; fileRef = 4B9292B82667103000AD2C21 /* BookmarkTests.swift */; };
		4B9292C32667103100AD2C21 /* PasteboardBookmarkTests.swift in Sources */ = {isa = PBXBuildFile; fileRef = 4B9292B92667103100AD2C21 /* PasteboardBookmarkTests.swift */; };
		4B9292C52667104B00AD2C21 /* CoreDataTestUtilities.swift in Sources */ = {isa = PBXBuildFile; fileRef = 4B9292C42667104B00AD2C21 /* CoreDataTestUtilities.swift */; };
		4B9292CE2667123700AD2C21 /* BrowserTabSelectionDelegate.swift in Sources */ = {isa = PBXBuildFile; fileRef = 4B9292C62667123700AD2C21 /* BrowserTabSelectionDelegate.swift */; };
		4B9292CF2667123700AD2C21 /* BookmarkManagementSidebarViewController.swift in Sources */ = {isa = PBXBuildFile; fileRef = 4B9292C72667123700AD2C21 /* BookmarkManagementSidebarViewController.swift */; };
		4B9292D02667123700AD2C21 /* BookmarkManagementSplitViewController.swift in Sources */ = {isa = PBXBuildFile; fileRef = 4B9292C82667123700AD2C21 /* BookmarkManagementSplitViewController.swift */; };
		4B9292D12667123700AD2C21 /* BookmarkTableRowView.swift in Sources */ = {isa = PBXBuildFile; fileRef = 4B9292C92667123700AD2C21 /* BookmarkTableRowView.swift */; };
		4B9292D22667123700AD2C21 /* AddFolderModalViewController.swift in Sources */ = {isa = PBXBuildFile; fileRef = 4B9292CA2667123700AD2C21 /* AddFolderModalViewController.swift */; };
		4B9292D32667123700AD2C21 /* AddBookmarkModalViewController.swift in Sources */ = {isa = PBXBuildFile; fileRef = 4B9292CB2667123700AD2C21 /* AddBookmarkModalViewController.swift */; };
		4B9292D42667123700AD2C21 /* BookmarkListViewController.swift in Sources */ = {isa = PBXBuildFile; fileRef = 4B9292CC2667123700AD2C21 /* BookmarkListViewController.swift */; };
		4B9292D52667123700AD2C21 /* BookmarkManagementDetailViewController.swift in Sources */ = {isa = PBXBuildFile; fileRef = 4B9292CD2667123700AD2C21 /* BookmarkManagementDetailViewController.swift */; };
		4B9292D72667124000AD2C21 /* NSPopUpButtonExtension.swift in Sources */ = {isa = PBXBuildFile; fileRef = 4B9292D62667124000AD2C21 /* NSPopUpButtonExtension.swift */; };
		4B9292D92667124B00AD2C21 /* BookmarkListTreeControllerDataSource.swift in Sources */ = {isa = PBXBuildFile; fileRef = 4B9292D82667124B00AD2C21 /* BookmarkListTreeControllerDataSource.swift */; };
		4B9292DB2667125D00AD2C21 /* ContextualMenu.swift in Sources */ = {isa = PBXBuildFile; fileRef = 4B9292DA2667125D00AD2C21 /* ContextualMenu.swift */; };
		4BA1A69B258B076900F6F690 /* FileStore.swift in Sources */ = {isa = PBXBuildFile; fileRef = 4BA1A69A258B076900F6F690 /* FileStore.swift */; };
		4BA1A6A0258B079600F6F690 /* DataEncryption.swift in Sources */ = {isa = PBXBuildFile; fileRef = 4BA1A69F258B079600F6F690 /* DataEncryption.swift */; };
		4BA1A6A5258B07DF00F6F690 /* EncryptedValueTransformer.swift in Sources */ = {isa = PBXBuildFile; fileRef = 4BA1A6A4258B07DF00F6F690 /* EncryptedValueTransformer.swift */; };
		4BA1A6B3258B080A00F6F690 /* EncryptionKeyGeneration.swift in Sources */ = {isa = PBXBuildFile; fileRef = 4BA1A6B2258B080A00F6F690 /* EncryptionKeyGeneration.swift */; };
		4BA1A6B8258B081600F6F690 /* EncryptionKeyStoring.swift in Sources */ = {isa = PBXBuildFile; fileRef = 4BA1A6B7258B081600F6F690 /* EncryptionKeyStoring.swift */; };
		4BA1A6BD258B082300F6F690 /* EncryptionKeyStore.swift in Sources */ = {isa = PBXBuildFile; fileRef = 4BA1A6BC258B082300F6F690 /* EncryptionKeyStore.swift */; };
		4BA1A6C2258B0A1300F6F690 /* ContiguousBytesExtension.swift in Sources */ = {isa = PBXBuildFile; fileRef = 4BA1A6C1258B0A1300F6F690 /* ContiguousBytesExtension.swift */; };
		4BA1A6D9258C0CB300F6F690 /* DataEncryptionTests.swift in Sources */ = {isa = PBXBuildFile; fileRef = 4BA1A6D8258C0CB300F6F690 /* DataEncryptionTests.swift */; };
		4BA1A6DE258C100A00F6F690 /* FileStoreTests.swift in Sources */ = {isa = PBXBuildFile; fileRef = 4BA1A6DD258C100A00F6F690 /* FileStoreTests.swift */; };
		4BA1A6E6258C270800F6F690 /* EncryptionKeyGeneratorTests.swift in Sources */ = {isa = PBXBuildFile; fileRef = 4BA1A6E5258C270800F6F690 /* EncryptionKeyGeneratorTests.swift */; };
		4BA1A6F6258C4F9600F6F690 /* EncryptionMocks.swift in Sources */ = {isa = PBXBuildFile; fileRef = 4BA1A6F5258C4F9600F6F690 /* EncryptionMocks.swift */; };
		4BA1A6FE258C5C1300F6F690 /* EncryptedValueTransformerTests.swift in Sources */ = {isa = PBXBuildFile; fileRef = 4BA1A6FD258C5C1300F6F690 /* EncryptedValueTransformerTests.swift */; };
		4BB46EA226B8954500222970 /* logins-encrypted.json in Resources */ = {isa = PBXBuildFile; fileRef = 4BB46EA026B8954500222970 /* logins-encrypted.json */; };
		4BB46EA326B8954500222970 /* key4-encrypted.db in Resources */ = {isa = PBXBuildFile; fileRef = 4BB46EA126B8954500222970 /* key4-encrypted.db */; };
		4BB6CE5F26B77ED000EC5860 /* Cryptography.swift in Sources */ = {isa = PBXBuildFile; fileRef = 4BB6CE5E26B77ED000EC5860 /* Cryptography.swift */; };
		4BB88B4525B7B55C006F6B06 /* DebugUserScript.swift in Sources */ = {isa = PBXBuildFile; fileRef = 4BB88B4425B7B55C006F6B06 /* DebugUserScript.swift */; };
		4BB88B4A25B7B690006F6B06 /* SequenceExtensions.swift in Sources */ = {isa = PBXBuildFile; fileRef = 4BB88B4925B7B690006F6B06 /* SequenceExtensions.swift */; };
		4BB88B5025B7BA2B006F6B06 /* TabInstrumentation.swift in Sources */ = {isa = PBXBuildFile; fileRef = 4BB88B4F25B7BA2B006F6B06 /* TabInstrumentation.swift */; };
		4BB88B5B25B7BA50006F6B06 /* Instruments.swift in Sources */ = {isa = PBXBuildFile; fileRef = 4BB88B5A25B7BA50006F6B06 /* Instruments.swift */; };
		4BB99CFE26FE191E001E4761 /* FirefoxBookmarksReader.swift in Sources */ = {isa = PBXBuildFile; fileRef = 4BB99CF526FE191E001E4761 /* FirefoxBookmarksReader.swift */; };
		4BB99CFF26FE191E001E4761 /* BookmarkImport.swift in Sources */ = {isa = PBXBuildFile; fileRef = 4BB99CF626FE191E001E4761 /* BookmarkImport.swift */; };
		4BB99D0026FE191E001E4761 /* CoreDataBookmarkImporter.swift in Sources */ = {isa = PBXBuildFile; fileRef = 4BB99CF726FE191E001E4761 /* CoreDataBookmarkImporter.swift */; };
		4BB99D0126FE191E001E4761 /* ChromiumBookmarksReader.swift in Sources */ = {isa = PBXBuildFile; fileRef = 4BB99CF926FE191E001E4761 /* ChromiumBookmarksReader.swift */; };
		4BB99D0226FE191E001E4761 /* ImportedBookmarks.swift in Sources */ = {isa = PBXBuildFile; fileRef = 4BB99CFA26FE191E001E4761 /* ImportedBookmarks.swift */; };
		4BB99D0326FE191E001E4761 /* SafariBookmarksReader.swift in Sources */ = {isa = PBXBuildFile; fileRef = 4BB99CFC26FE191E001E4761 /* SafariBookmarksReader.swift */; };
		4BB99D0426FE191E001E4761 /* SafariDataImporter.swift in Sources */ = {isa = PBXBuildFile; fileRef = 4BB99CFD26FE191E001E4761 /* SafariDataImporter.swift */; };
		4BB99D0626FE1979001E4761 /* RequestFilePermissionViewController.swift in Sources */ = {isa = PBXBuildFile; fileRef = 4BB99D0526FE1979001E4761 /* RequestFilePermissionViewController.swift */; };
		4BB99D0926FE1A6D001E4761 /* Bookmarks.plist in Resources */ = {isa = PBXBuildFile; fileRef = 4BB99D0826FE1A6D001E4761 /* Bookmarks.plist */; };
		4BB99D0B26FE1A7B001E4761 /* Bookmarks in Resources */ = {isa = PBXBuildFile; fileRef = 4BB99D0A26FE1A7B001E4761 /* Bookmarks */; };
		4BB99D0F26FE1A84001E4761 /* ChromiumBookmarksReaderTests.swift in Sources */ = {isa = PBXBuildFile; fileRef = 4BB99D0C26FE1A83001E4761 /* ChromiumBookmarksReaderTests.swift */; };
		4BB99D1026FE1A84001E4761 /* FirefoxBookmarksReaderTests.swift in Sources */ = {isa = PBXBuildFile; fileRef = 4BB99D0D26FE1A83001E4761 /* FirefoxBookmarksReaderTests.swift */; };
		4BB99D1126FE1A84001E4761 /* SafariBookmarksReaderTests.swift in Sources */ = {isa = PBXBuildFile; fileRef = 4BB99D0E26FE1A84001E4761 /* SafariBookmarksReaderTests.swift */; };
		4BB99D1326FE1A94001E4761 /* places.sqlite in Resources */ = {isa = PBXBuildFile; fileRef = 4BB99D1226FE1A94001E4761 /* places.sqlite */; };
		4BE0DF06267819A1006337B7 /* NSStoryboardExtension.swift in Sources */ = {isa = PBXBuildFile; fileRef = 4BE0DF0426781961006337B7 /* NSStoryboardExtension.swift */; };
		4BE65474271FCD40008D1D63 /* PasswordManagementIdentityItemView.swift in Sources */ = {isa = PBXBuildFile; fileRef = 4BE6546E271FCD40008D1D63 /* PasswordManagementIdentityItemView.swift */; };
		4BE65476271FCD41008D1D63 /* PasswordManagementCreditCardItemView.swift in Sources */ = {isa = PBXBuildFile; fileRef = 4BE65470271FCD40008D1D63 /* PasswordManagementCreditCardItemView.swift */; };
		4BE65477271FCD41008D1D63 /* PasswordManagementLoginItemView.swift in Sources */ = {isa = PBXBuildFile; fileRef = 4BE65471271FCD40008D1D63 /* PasswordManagementLoginItemView.swift */; };
		4BE65478271FCD41008D1D63 /* PasswordManagementNoteItemView.swift in Sources */ = {isa = PBXBuildFile; fileRef = 4BE65472271FCD40008D1D63 /* PasswordManagementNoteItemView.swift */; };
		4BE65479271FCD41008D1D63 /* EditableTextView.swift in Sources */ = {isa = PBXBuildFile; fileRef = 4BE65473271FCD40008D1D63 /* EditableTextView.swift */; };
		4BE6547E271FCD4D008D1D63 /* PasswordManagementIdentityModel.swift in Sources */ = {isa = PBXBuildFile; fileRef = 4BE6547A271FCD4D008D1D63 /* PasswordManagementIdentityModel.swift */; };
		4BE6547F271FCD4D008D1D63 /* PasswordManagementCreditCardModel.swift in Sources */ = {isa = PBXBuildFile; fileRef = 4BE6547B271FCD4D008D1D63 /* PasswordManagementCreditCardModel.swift */; };
		4BE65480271FCD4D008D1D63 /* PasswordManagementLoginModel.swift in Sources */ = {isa = PBXBuildFile; fileRef = 4BE6547C271FCD4D008D1D63 /* PasswordManagementLoginModel.swift */; };
		4BE65481271FCD4D008D1D63 /* PasswordManagementNoteModel.swift in Sources */ = {isa = PBXBuildFile; fileRef = 4BE6547D271FCD4D008D1D63 /* PasswordManagementNoteModel.swift */; };
		4BE65485271FCD7B008D1D63 /* LoginFaviconView.swift in Sources */ = {isa = PBXBuildFile; fileRef = 4BE65484271FCD7B008D1D63 /* LoginFaviconView.swift */; };
		4BF01C00272AE74C00884A61 /* CountryList.swift in Sources */ = {isa = PBXBuildFile; fileRef = 4BE65482271FCD53008D1D63 /* CountryList.swift */; };
		4BF4951826C08395000547B8 /* ThirdPartyBrowserTests.swift in Sources */ = {isa = PBXBuildFile; fileRef = 4BF4951726C08395000547B8 /* ThirdPartyBrowserTests.swift */; };
		7B4CE8E726F02135009134B1 /* TabBarTests.swift in Sources */ = {isa = PBXBuildFile; fileRef = 7B4CE8E626F02134009134B1 /* TabBarTests.swift */; };
		7B860DE227274A8C006D8957 /* NavigatorCredentialsUserScript.swift in Sources */ = {isa = PBXBuildFile; fileRef = 7B860DE127274A8B006D8957 /* NavigatorCredentialsUserScript.swift */; };
		7B860DE427274E54006D8957 /* navigatorCredentials.js in Resources */ = {isa = PBXBuildFile; fileRef = 7B860DE327274E54006D8957 /* navigatorCredentials.js */; };
		7BA4727D26F01BC400EAA165 /* CoreDataTestUtilities.swift in Sources */ = {isa = PBXBuildFile; fileRef = 4B9292C42667104B00AD2C21 /* CoreDataTestUtilities.swift */; };
		8511E18425F82B34002F516B /* 01_Fire_really_small.json in Resources */ = {isa = PBXBuildFile; fileRef = 8511E18325F82B34002F516B /* 01_Fire_really_small.json */; };
		853014D625E671A000FB8205 /* PageObserverUserScript.swift in Sources */ = {isa = PBXBuildFile; fileRef = 853014D525E671A000FB8205 /* PageObserverUserScript.swift */; };
		85308E25267FC9F2001ABD76 /* NSAlertExtension.swift in Sources */ = {isa = PBXBuildFile; fileRef = 85308E24267FC9F2001ABD76 /* NSAlertExtension.swift */; };
		85308E27267FCB22001ABD76 /* PasswordManagerSettings.swift in Sources */ = {isa = PBXBuildFile; fileRef = 85308E26267FCB22001ABD76 /* PasswordManagerSettings.swift */; };
		85378D9C274E61B8007C5CBF /* MessageViews.storyboard in Resources */ = {isa = PBXBuildFile; fileRef = 85378D9B274E61B8007C5CBF /* MessageViews.storyboard */; };
		85378D9E274E664C007C5CBF /* PopoverMessageViewController.swift in Sources */ = {isa = PBXBuildFile; fileRef = 85378D9D274E664C007C5CBF /* PopoverMessageViewController.swift */; };
		85378DA0274E6F42007C5CBF /* NSNotificationName+EmailManager.swift in Sources */ = {isa = PBXBuildFile; fileRef = 85378D9F274E6F42007C5CBF /* NSNotificationName+EmailManager.swift */; };
		85378DA2274E7F25007C5CBF /* EmailManagerRequestDelegate.swift in Sources */ = {isa = PBXBuildFile; fileRef = 85378DA1274E7F25007C5CBF /* EmailManagerRequestDelegate.swift */; };
		8546DE6225C03056000CA5E1 /* UserAgentTests.swift in Sources */ = {isa = PBXBuildFile; fileRef = 8546DE6125C03056000CA5E1 /* UserAgentTests.swift */; };
		85480F8A25CDC360009424E3 /* MainMenu.storyboard in Resources */ = {isa = PBXBuildFile; fileRef = 85480F8925CDC360009424E3 /* MainMenu.storyboard */; };
		85480FBB25D181CB009424E3 /* ConfigurationDownloading.swift in Sources */ = {isa = PBXBuildFile; fileRef = 85480FBA25D181CB009424E3 /* ConfigurationDownloading.swift */; };
		85480FCF25D1AA22009424E3 /* ConfigurationStoring.swift in Sources */ = {isa = PBXBuildFile; fileRef = 85480FCE25D1AA22009424E3 /* ConfigurationStoring.swift */; };
		85625994269C8F9600EE44BC /* PasswordManager.storyboard in Resources */ = {isa = PBXBuildFile; fileRef = 85625993269C8F9600EE44BC /* PasswordManager.storyboard */; };
		85625996269C953C00EE44BC /* PasswordManagementViewController.swift in Sources */ = {isa = PBXBuildFile; fileRef = 85625995269C953C00EE44BC /* PasswordManagementViewController.swift */; };
		85625998269C9C5F00EE44BC /* PasswordManagementPopover.swift in Sources */ = {isa = PBXBuildFile; fileRef = 85625997269C9C5F00EE44BC /* PasswordManagementPopover.swift */; };
		8562599A269CA0A600EE44BC /* NSRectExtension.swift in Sources */ = {isa = PBXBuildFile; fileRef = 85625999269CA0A600EE44BC /* NSRectExtension.swift */; };
		856C98A6256EB59600A22F1F /* MenuItemSelectors.swift in Sources */ = {isa = PBXBuildFile; fileRef = 856C98A5256EB59600A22F1F /* MenuItemSelectors.swift */; };
		856C98D52570116900A22F1F /* NSWindow+Toast.swift in Sources */ = {isa = PBXBuildFile; fileRef = 856C98D42570116900A22F1F /* NSWindow+Toast.swift */; };
		856C98DF257014BD00A22F1F /* FileDownloadManager.swift in Sources */ = {isa = PBXBuildFile; fileRef = 856C98DE257014BD00A22F1F /* FileDownloadManager.swift */; };
		856CADF0271710F400E79BB0 /* HoverUserScript.swift in Sources */ = {isa = PBXBuildFile; fileRef = 856CADEF271710F400E79BB0 /* HoverUserScript.swift */; };
		85778E3527142C3000F091CA /* HomepageHeaderView.swift in Sources */ = {isa = PBXBuildFile; fileRef = 85778E3427142C3000F091CA /* HomepageHeaderView.swift */; };
		85799C1825DEBB3F0007EC87 /* Logging.swift in Sources */ = {isa = PBXBuildFile; fileRef = 85799C1725DEBB3F0007EC87 /* Logging.swift */; };
		8585B63826D6E66C00C1416F /* ButtonStyles.swift in Sources */ = {isa = PBXBuildFile; fileRef = 8585B63726D6E66C00C1416F /* ButtonStyles.swift */; };
		8589063A267BCD8E00D23B0D /* SaveCredentialsPopover.swift in Sources */ = {isa = PBXBuildFile; fileRef = 85890639267BCD8E00D23B0D /* SaveCredentialsPopover.swift */; };
		8589063C267BCDC000D23B0D /* SaveCredentialsViewController.swift in Sources */ = {isa = PBXBuildFile; fileRef = 8589063B267BCDC000D23B0D /* SaveCredentialsViewController.swift */; };
		858A797F26A79EAA00A75A42 /* UserText+PasswordManager.swift in Sources */ = {isa = PBXBuildFile; fileRef = 858A797E26A79EAA00A75A42 /* UserText+PasswordManager.swift */; };
		858A798326A8B75F00A75A42 /* CopyHandler.swift in Sources */ = {isa = PBXBuildFile; fileRef = 858A798226A8B75F00A75A42 /* CopyHandler.swift */; };
		858A798526A8BB5D00A75A42 /* NSTextViewExtension.swift in Sources */ = {isa = PBXBuildFile; fileRef = 858A798426A8BB5D00A75A42 /* NSTextViewExtension.swift */; };
		858A798826A99DBE00A75A42 /* PasswordManagementItemListModelTests.swift in Sources */ = {isa = PBXBuildFile; fileRef = 858A798726A99DBE00A75A42 /* PasswordManagementItemListModelTests.swift */; };
		858A798A26A9B35E00A75A42 /* PasswordManagementItemModelTests.swift in Sources */ = {isa = PBXBuildFile; fileRef = 858A798926A9B35E00A75A42 /* PasswordManagementItemModelTests.swift */; };
		858C1BED26974E6600E6C014 /* PasswordManagerSettingsTests.swift in Sources */ = {isa = PBXBuildFile; fileRef = 858C1BEC26974E6600E6C014 /* PasswordManagerSettingsTests.swift */; };
		858C78FC2705EB5F009B2B44 /* HomepageHeader.xib in Resources */ = {isa = PBXBuildFile; fileRef = 858C78FB2705EB5F009B2B44 /* HomepageHeader.xib */; };
		859E7D6B27453BF3009C2B69 /* BookmarksExporter.swift in Sources */ = {isa = PBXBuildFile; fileRef = 859E7D6A27453BF3009C2B69 /* BookmarksExporter.swift */; };
		859E7D6D274548F2009C2B69 /* BookmarksExporterTests.swift in Sources */ = {isa = PBXBuildFile; fileRef = 859E7D6C274548F2009C2B69 /* BookmarksExporterTests.swift */; };
		85A0116925AF1D8900FA6A0C /* FindInPageViewController.swift in Sources */ = {isa = PBXBuildFile; fileRef = 85A0116825AF1D8900FA6A0C /* FindInPageViewController.swift */; };
		85A0117425AF2EDF00FA6A0C /* FindInPage.storyboard in Resources */ = {isa = PBXBuildFile; fileRef = 85A0117325AF2EDF00FA6A0C /* FindInPage.storyboard */; };
		85A0118225AF60E700FA6A0C /* FindInPageModel.swift in Sources */ = {isa = PBXBuildFile; fileRef = 85A0118125AF60E700FA6A0C /* FindInPageModel.swift */; };
		85A011EA25B4D4CA00FA6A0C /* FindInPageUserScript.swift in Sources */ = {isa = PBXBuildFile; fileRef = 85A011E925B4D4CA00FA6A0C /* FindInPageUserScript.swift */; };
		85AC3AEF25D5CE9800C7D2AA /* UserScripts.swift in Sources */ = {isa = PBXBuildFile; fileRef = 85AC3AEE25D5CE9800C7D2AA /* UserScripts.swift */; };
		85AC3AF725D5DBFD00C7D2AA /* DataExtension.swift in Sources */ = {isa = PBXBuildFile; fileRef = 85AC3AF625D5DBFD00C7D2AA /* DataExtension.swift */; };
		85AC3B0525D6B1D800C7D2AA /* ScriptSourceProviding.swift in Sources */ = {isa = PBXBuildFile; fileRef = 85AC3B0425D6B1D800C7D2AA /* ScriptSourceProviding.swift */; };
		85AC3B1725D9BC1A00C7D2AA /* ConfigurationDownloaderTests.swift in Sources */ = {isa = PBXBuildFile; fileRef = 85AC3B1625D9BC1A00C7D2AA /* ConfigurationDownloaderTests.swift */; };
		85AC3B3525DA82A600C7D2AA /* DataTaskProviding.swift in Sources */ = {isa = PBXBuildFile; fileRef = 85AC3B3425DA82A600C7D2AA /* DataTaskProviding.swift */; };
		85AC3B4925DAC9BD00C7D2AA /* ConfigurationStorageTests.swift in Sources */ = {isa = PBXBuildFile; fileRef = 85AC3B4825DAC9BD00C7D2AA /* ConfigurationStorageTests.swift */; };
		85AE2FF224A33A2D002D507F /* WebKit.framework in Frameworks */ = {isa = PBXBuildFile; fileRef = 85AE2FF124A33A2D002D507F /* WebKit.framework */; };
		85C6A29625CC1FFD00EEB5F1 /* UserDefaultsWrapper.swift in Sources */ = {isa = PBXBuildFile; fileRef = 85C6A29525CC1FFD00EEB5F1 /* UserDefaultsWrapper.swift */; };
		85CC1D73269EF1880062F04E /* PasswordManagementItemList.swift in Sources */ = {isa = PBXBuildFile; fileRef = 85CC1D72269EF1880062F04E /* PasswordManagementItemList.swift */; };
		85CC1D7B26A05ECF0062F04E /* PasswordManagementItemListModel.swift in Sources */ = {isa = PBXBuildFile; fileRef = 85CC1D7A26A05ECF0062F04E /* PasswordManagementItemListModel.swift */; };
		85CC1D7D26A05F250062F04E /* PasswordManagementItemModel.swift in Sources */ = {isa = PBXBuildFile; fileRef = 85CC1D7C26A05F250062F04E /* PasswordManagementItemModel.swift */; };
		85D33F1225C82EB3002B91A6 /* ConfigurationManager.swift in Sources */ = {isa = PBXBuildFile; fileRef = 85D33F1125C82EB3002B91A6 /* ConfigurationManager.swift */; };
		85D438B6256E7C9E00F3BAF8 /* ContextMenuUserScript.swift in Sources */ = {isa = PBXBuildFile; fileRef = 85D438B5256E7C9E00F3BAF8 /* ContextMenuUserScript.swift */; };
		85D885B026A590A90077C374 /* NSNotificationName+PasswordManager.swift in Sources */ = {isa = PBXBuildFile; fileRef = 85D885AF26A590A90077C374 /* NSNotificationName+PasswordManager.swift */; };
		85D885B326A5A9DE0077C374 /* NSAlert+PasswordManager.swift in Sources */ = {isa = PBXBuildFile; fileRef = 85D885B226A5A9DE0077C374 /* NSAlert+PasswordManager.swift */; };
		85E11C2F25E7DC7E00974CAF /* ExternalURLHandler.swift in Sources */ = {isa = PBXBuildFile; fileRef = 85E11C2E25E7DC7E00974CAF /* ExternalURLHandler.swift */; };
		85E11C3725E7F1E100974CAF /* ExternalURLHandlerTests.swift in Sources */ = {isa = PBXBuildFile; fileRef = 85E11C3625E7F1E100974CAF /* ExternalURLHandlerTests.swift */; };
		85F1B0C925EF9759004792B6 /* URLEventHandlerTests.swift in Sources */ = {isa = PBXBuildFile; fileRef = 85F1B0C825EF9759004792B6 /* URLEventHandlerTests.swift */; };
		85F4D1C4266695C9002DD869 /* BrowserServicesKit in Frameworks */ = {isa = PBXBuildFile; productRef = 85F4D1C3266695C9002DD869 /* BrowserServicesKit */; };
		85F69B3C25EDE81F00978E59 /* URLExtensionTests.swift in Sources */ = {isa = PBXBuildFile; fileRef = 85F69B3B25EDE81F00978E59 /* URLExtensionTests.swift */; };
		85FF55C825F82E4F00E2AB99 /* Lottie in Frameworks */ = {isa = PBXBuildFile; productRef = 85FF55C725F82E4F00E2AB99 /* Lottie */; };
		9826B0A02747DF3D0092F683 /* ContentBlocking.swift in Sources */ = {isa = PBXBuildFile; fileRef = 9826B09F2747DF3D0092F683 /* ContentBlocking.swift */; };
		9826B0A22747DFEB0092F683 /* AppPrivacyConfigurationDataProvider.swift in Sources */ = {isa = PBXBuildFile; fileRef = 9826B0A12747DFEB0092F683 /* AppPrivacyConfigurationDataProvider.swift */; };
		989C78592751269A007600CF /* ContentBlockerMocks.swift in Sources */ = {isa = PBXBuildFile; fileRef = 989C78582751269A007600CF /* ContentBlockerMocks.swift */; };
		989C785B275136BF007600CF /* ContentBlockerRulesManagerTests.swift in Sources */ = {isa = PBXBuildFile; fileRef = 989C785A275136BF007600CF /* ContentBlockerRulesManagerTests.swift */; };
		989C785D275136D9007600CF /* ContentBlockerReferenceTests.swift in Sources */ = {isa = PBXBuildFile; fileRef = 989C785C275136D9007600CF /* ContentBlockerReferenceTests.swift */; };
		989C785F275139F2007600CF /* WebViewTestHelper.swift in Sources */ = {isa = PBXBuildFile; fileRef = 989C785E275139F2007600CF /* WebViewTestHelper.swift */; };
		989C78612751483E007600CF /* TestSchemeHandler.swift in Sources */ = {isa = PBXBuildFile; fileRef = 989C78602751483E007600CF /* TestSchemeHandler.swift */; };
		989C7864275148C7007600CF /* DomainMatchingReportTests.swift in Sources */ = {isa = PBXBuildFile; fileRef = 989C7862275148C7007600CF /* DomainMatchingReportTests.swift */; };
		989C7865275148C7007600CF /* DomainMatchingTests.swift in Sources */ = {isa = PBXBuildFile; fileRef = 989C7863275148C7007600CF /* DomainMatchingTests.swift */; };
		989C7867275148FC007600CF /* JsonTestDataLoader.swift in Sources */ = {isa = PBXBuildFile; fileRef = 989C7866275148FC007600CF /* JsonTestDataLoader.swift */; };
		989C786927514BD5007600CF /* MockWebsite.swift in Sources */ = {isa = PBXBuildFile; fileRef = 989C786827514BD5007600CF /* MockWebsite.swift */; };
		989C786B27515301007600CF /* resources in Resources */ = {isa = PBXBuildFile; fileRef = 989C786A27515300007600CF /* resources */; };
		AA06B6B72672AF8100F541C5 /* Sparkle in Frameworks */ = {isa = PBXBuildFile; productRef = AA06B6B62672AF8100F541C5 /* Sparkle */; };
		AA0877B826D5160D00B05660 /* SafariVersionReaderTests.swift in Sources */ = {isa = PBXBuildFile; fileRef = AA0877B726D5160D00B05660 /* SafariVersionReaderTests.swift */; };
		AA0877BA26D5161D00B05660 /* WebKitVersionProviderTests.swift in Sources */ = {isa = PBXBuildFile; fileRef = AA0877B926D5161D00B05660 /* WebKitVersionProviderTests.swift */; };
		AA0F3DB7261A566C0077F2D9 /* SuggestionLoadingMock.swift in Sources */ = {isa = PBXBuildFile; fileRef = AA0F3DB6261A566C0077F2D9 /* SuggestionLoadingMock.swift */; };
		AA13DCB4271480B0006D48D3 /* FirePopoverViewModel.swift in Sources */ = {isa = PBXBuildFile; fileRef = AA13DCB3271480B0006D48D3 /* FirePopoverViewModel.swift */; };
		AA21BDF2272B001900A12034 /* dark-trackers.json in Resources */ = {isa = PBXBuildFile; fileRef = AA8AF575272AC614006A09F8 /* dark-trackers.json */; };
		AA2CB12D2587BB5600AA6FBE /* TabBarFooter.xib in Resources */ = {isa = PBXBuildFile; fileRef = AA2CB12C2587BB5600AA6FBE /* TabBarFooter.xib */; };
		AA2CB1352587C29500AA6FBE /* TabBarFooter.swift in Sources */ = {isa = PBXBuildFile; fileRef = AA2CB1342587C29500AA6FBE /* TabBarFooter.swift */; };
		AA3F895324C18AD500628DDE /* SuggestionViewModel.swift in Sources */ = {isa = PBXBuildFile; fileRef = AA3F895224C18AD500628DDE /* SuggestionViewModel.swift */; };
		AA4BBA3B25C58FA200C4FB0F /* MainMenu.swift in Sources */ = {isa = PBXBuildFile; fileRef = AA4BBA3A25C58FA200C4FB0F /* MainMenu.swift */; };
		AA4D700725545EF800C3411E /* URLEventHandler.swift in Sources */ = {isa = PBXBuildFile; fileRef = AA4D700625545EF800C3411E /* URLEventHandler.swift */; };
		AA4FF40C2624751A004E2377 /* GrammarFeaturesManager.swift in Sources */ = {isa = PBXBuildFile; fileRef = AA4FF40B2624751A004E2377 /* GrammarFeaturesManager.swift */; };
		AA512D1424D99D9800230283 /* FaviconService.swift in Sources */ = {isa = PBXBuildFile; fileRef = AA512D1324D99D9800230283 /* FaviconService.swift */; };
		AA585D82248FD31100E9A3E2 /* AppDelegate.swift in Sources */ = {isa = PBXBuildFile; fileRef = AA585D81248FD31100E9A3E2 /* AppDelegate.swift */; };
		AA585D84248FD31100E9A3E2 /* BrowserTabViewController.swift in Sources */ = {isa = PBXBuildFile; fileRef = AA585D83248FD31100E9A3E2 /* BrowserTabViewController.swift */; };
		AA585D86248FD31400E9A3E2 /* Assets.xcassets in Resources */ = {isa = PBXBuildFile; fileRef = AA585D85248FD31400E9A3E2 /* Assets.xcassets */; };
		AA585D89248FD31400E9A3E2 /* Main.storyboard in Resources */ = {isa = PBXBuildFile; fileRef = AA585D87248FD31400E9A3E2 /* Main.storyboard */; };
		AA585DAF2490E6E600E9A3E2 /* MainViewController.swift in Sources */ = {isa = PBXBuildFile; fileRef = AA585DAE2490E6E600E9A3E2 /* MainViewController.swift */; };
		AA5C8F59258FE21F00748EB7 /* NSTextFieldExtension.swift in Sources */ = {isa = PBXBuildFile; fileRef = AA5C8F58258FE21F00748EB7 /* NSTextFieldExtension.swift */; };
		AA5C8F5E2590EEE800748EB7 /* NSPointExtension.swift in Sources */ = {isa = PBXBuildFile; fileRef = AA5C8F5D2590EEE800748EB7 /* NSPointExtension.swift */; };
		AA5C8F632591021700748EB7 /* NSApplicationExtension.swift in Sources */ = {isa = PBXBuildFile; fileRef = AA5C8F622591021700748EB7 /* NSApplicationExtension.swift */; };
		AA5D6DAC24A340F700C6FBCE /* WebViewStateObserver.swift in Sources */ = {isa = PBXBuildFile; fileRef = AA5D6DAB24A340F700C6FBCE /* WebViewStateObserver.swift */; };
		AA61C0D02722159B00E6B681 /* FireInfoViewController.swift in Sources */ = {isa = PBXBuildFile; fileRef = AA61C0CF2722159B00E6B681 /* FireInfoViewController.swift */; };
		AA61C0D22727F59B00E6B681 /* ArrayExtension.swift in Sources */ = {isa = PBXBuildFile; fileRef = AA61C0D12727F59B00E6B681 /* ArrayExtension.swift */; };
		AA63745424C9BF9A00AB2AC4 /* SuggestionContainerTests.swift in Sources */ = {isa = PBXBuildFile; fileRef = AA63745324C9BF9A00AB2AC4 /* SuggestionContainerTests.swift */; };
		AA652CB125DD825B009059CC /* LocalBookmarkStoreTests.swift in Sources */ = {isa = PBXBuildFile; fileRef = AA652CB025DD825B009059CC /* LocalBookmarkStoreTests.swift */; };
		AA652CCE25DD9071009059CC /* BookmarkListTests.swift in Sources */ = {isa = PBXBuildFile; fileRef = AA652CCD25DD9071009059CC /* BookmarkListTests.swift */; };
		AA652CD325DDA6E9009059CC /* LocalBookmarkManagerTests.swift in Sources */ = {isa = PBXBuildFile; fileRef = AA652CD225DDA6E9009059CC /* LocalBookmarkManagerTests.swift */; };
		AA652CDB25DDAB32009059CC /* BookmarkStoreMock.swift in Sources */ = {isa = PBXBuildFile; fileRef = AA652CDA25DDAB32009059CC /* BookmarkStoreMock.swift */; };
		AA6820E425502F19005ED0D5 /* WebsiteDataStore.swift in Sources */ = {isa = PBXBuildFile; fileRef = AA6820E325502F19005ED0D5 /* WebsiteDataStore.swift */; };
		AA6820EB25503D6A005ED0D5 /* Fire.swift in Sources */ = {isa = PBXBuildFile; fileRef = AA6820EA25503D6A005ED0D5 /* Fire.swift */; };
		AA6820F125503DA9005ED0D5 /* FireViewModel.swift in Sources */ = {isa = PBXBuildFile; fileRef = AA6820F025503DA9005ED0D5 /* FireViewModel.swift */; };
		AA68C3D32490ED62001B8783 /* NavigationBarViewController.swift in Sources */ = {isa = PBXBuildFile; fileRef = AA68C3D22490ED62001B8783 /* NavigationBarViewController.swift */; };
		AA68C3D72490F821001B8783 /* README.md in Resources */ = {isa = PBXBuildFile; fileRef = AA68C3D62490F821001B8783 /* README.md */; };
		AA693E5E2696E5B90007BB78 /* CrashReports.storyboard in Resources */ = {isa = PBXBuildFile; fileRef = AA693E5D2696E5B90007BB78 /* CrashReports.storyboard */; };
		AA6AD95B2704B6DB00159F8A /* FirePopoverViewController.swift in Sources */ = {isa = PBXBuildFile; fileRef = AA6AD95A2704B6DB00159F8A /* FirePopoverViewController.swift */; };
		AA6EF9AD25066F42004754E6 /* WindowsManager.swift in Sources */ = {isa = PBXBuildFile; fileRef = AA6EF9AC25066F42004754E6 /* WindowsManager.swift */; };
		AA6EF9B3250785D5004754E6 /* NSMenuExtension.swift in Sources */ = {isa = PBXBuildFile; fileRef = AA6EF9B2250785D5004754E6 /* NSMenuExtension.swift */; };
		AA6EF9B525081B4C004754E6 /* MainMenuActions.swift in Sources */ = {isa = PBXBuildFile; fileRef = AA6EF9B425081B4C004754E6 /* MainMenuActions.swift */; };
		AA6FFB4424DC33320028F4D0 /* NSViewExtension.swift in Sources */ = {isa = PBXBuildFile; fileRef = AA6FFB4324DC33320028F4D0 /* NSViewExtension.swift */; };
		AA6FFB4624DC3B5A0028F4D0 /* WebView.swift in Sources */ = {isa = PBXBuildFile; fileRef = AA6FFB4524DC3B5A0028F4D0 /* WebView.swift */; };
		AA72D5E325FE977F00C77619 /* AddEditFavoriteViewController.swift in Sources */ = {isa = PBXBuildFile; fileRef = AA72D5E225FE977F00C77619 /* AddEditFavoriteViewController.swift */; };
		AA72D5F025FEA49900C77619 /* AddEditFavoriteWindow.swift in Sources */ = {isa = PBXBuildFile; fileRef = AA72D5EF25FEA49900C77619 /* AddEditFavoriteWindow.swift */; };
		AA72D5FE25FFF94E00C77619 /* NSMenuItemExtension.swift in Sources */ = {isa = PBXBuildFile; fileRef = AA72D5FD25FFF94E00C77619 /* NSMenuItemExtension.swift */; };
		AA7412B224D0B3AC00D22FE0 /* TabBarViewItem.swift in Sources */ = {isa = PBXBuildFile; fileRef = AA7412B024D0B3AC00D22FE0 /* TabBarViewItem.swift */; };
		AA7412B324D0B3AC00D22FE0 /* TabBarViewItem.xib in Resources */ = {isa = PBXBuildFile; fileRef = AA7412B124D0B3AC00D22FE0 /* TabBarViewItem.xib */; };
		AA7412B524D1536B00D22FE0 /* MainWindowController.swift in Sources */ = {isa = PBXBuildFile; fileRef = AA7412B424D1536B00D22FE0 /* MainWindowController.swift */; };
		AA7412B724D1687000D22FE0 /* TabBarScrollView.swift in Sources */ = {isa = PBXBuildFile; fileRef = AA7412B624D1687000D22FE0 /* TabBarScrollView.swift */; };
		AA7412BD24D2BEEE00D22FE0 /* MainWindow.swift in Sources */ = {isa = PBXBuildFile; fileRef = AA7412BC24D2BEEE00D22FE0 /* MainWindow.swift */; };
		AA75A0AE26F3500C0086B667 /* PrivacyIconViewModel.swift in Sources */ = {isa = PBXBuildFile; fileRef = AA75A0AD26F3500C0086B667 /* PrivacyIconViewModel.swift */; };
		AA80EC54256BE3BC007083E7 /* UserText.swift in Sources */ = {isa = PBXBuildFile; fileRef = AA80EC53256BE3BC007083E7 /* UserText.swift */; };
		AA80EC67256C4691007083E7 /* BrowserTab.storyboard in Resources */ = {isa = PBXBuildFile; fileRef = AA80EC69256C4691007083E7 /* BrowserTab.storyboard */; };
		AA80EC6D256C469C007083E7 /* NavigationBar.storyboard in Resources */ = {isa = PBXBuildFile; fileRef = AA80EC6F256C469C007083E7 /* NavigationBar.storyboard */; };
		AA80EC73256C46A2007083E7 /* Suggestion.storyboard in Resources */ = {isa = PBXBuildFile; fileRef = AA80EC75256C46A2007083E7 /* Suggestion.storyboard */; };
		AA80EC79256C46AA007083E7 /* TabBar.storyboard in Resources */ = {isa = PBXBuildFile; fileRef = AA80EC7B256C46AA007083E7 /* TabBar.storyboard */; };
		AA80EC89256C49B8007083E7 /* Localizable.strings in Resources */ = {isa = PBXBuildFile; fileRef = AA80EC8B256C49B8007083E7 /* Localizable.strings */; };
		AA80EC8F256C49BC007083E7 /* Localizable.stringsdict in Resources */ = {isa = PBXBuildFile; fileRef = AA80EC91256C49BC007083E7 /* Localizable.stringsdict */; };
		AA840A9827319D1600E63CDD /* FirePopoverWrapperViewController.swift in Sources */ = {isa = PBXBuildFile; fileRef = AA840A9727319D1600E63CDD /* FirePopoverWrapperViewController.swift */; };
		AA88D14B252A557100980B4E /* URLRequestExtension.swift in Sources */ = {isa = PBXBuildFile; fileRef = AA88D14A252A557100980B4E /* URLRequestExtension.swift */; };
		AA8AF570272AC601006A09F8 /* trackers.json in Resources */ = {isa = PBXBuildFile; fileRef = AA8AF56F272AC601006A09F8 /* trackers.json */; };
		AA8AF572272AC608006A09F8 /* shield.json in Resources */ = {isa = PBXBuildFile; fileRef = AA8AF571272AC608006A09F8 /* shield.json */; };
		AA8AF574272AC60D006A09F8 /* shield-dot.json in Resources */ = {isa = PBXBuildFile; fileRef = AA8AF573272AC60D006A09F8 /* shield-dot.json */; };
		AA8AF578272AC61B006A09F8 /* dark-shield.json in Resources */ = {isa = PBXBuildFile; fileRef = AA8AF577272AC61A006A09F8 /* dark-shield.json */; };
		AA8AF57A272AC620006A09F8 /* dark-shield-dot.json in Resources */ = {isa = PBXBuildFile; fileRef = AA8AF579272AC620006A09F8 /* dark-shield-dot.json */; };
		AA8EDF2424923E980071C2E8 /* URLExtension.swift in Sources */ = {isa = PBXBuildFile; fileRef = AA8EDF2324923E980071C2E8 /* URLExtension.swift */; };
		AA8EDF2724923EC70071C2E8 /* StringExtension.swift in Sources */ = {isa = PBXBuildFile; fileRef = AA8EDF2624923EC70071C2E8 /* StringExtension.swift */; };
		AA91F83927076F1900771A0D /* PrivacyIconViewModelTests.swift in Sources */ = {isa = PBXBuildFile; fileRef = AA91F83827076F1900771A0D /* PrivacyIconViewModelTests.swift */; };
		AA92126F25ACCB1100600CD4 /* ErrorExtension.swift in Sources */ = {isa = PBXBuildFile; fileRef = AA92126E25ACCB1100600CD4 /* ErrorExtension.swift */; };
		AA92127725ADA07900600CD4 /* WKWebViewExtension.swift in Sources */ = {isa = PBXBuildFile; fileRef = AA92127625ADA07900600CD4 /* WKWebViewExtension.swift */; };
		AA97BF4625135DD30014931A /* ApplicationDockMenu.swift in Sources */ = {isa = PBXBuildFile; fileRef = AA97BF4525135DD30014931A /* ApplicationDockMenu.swift */; };
		AA9B7C7E26A06E040008D425 /* TrackerInfo.swift in Sources */ = {isa = PBXBuildFile; fileRef = AA9B7C7D26A06E040008D425 /* TrackerInfo.swift */; };
		AA9B7C8326A197A00008D425 /* ServerTrust.swift in Sources */ = {isa = PBXBuildFile; fileRef = AA9B7C8226A197A00008D425 /* ServerTrust.swift */; };
		AA9B7C8526A199B60008D425 /* ServerTrustViewModel.swift in Sources */ = {isa = PBXBuildFile; fileRef = AA9B7C8426A199B60008D425 /* ServerTrustViewModel.swift */; };
		AA9C362825518C44004B1BA3 /* WebsiteDataStoreMock.swift in Sources */ = {isa = PBXBuildFile; fileRef = AA9C362725518C44004B1BA3 /* WebsiteDataStoreMock.swift */; };
		AA9C363025518CA9004B1BA3 /* FireTests.swift in Sources */ = {isa = PBXBuildFile; fileRef = AA9C362F25518CA9004B1BA3 /* FireTests.swift */; };
		AA9E9A5625A3AE8400D1959D /* NSWindowExtension.swift in Sources */ = {isa = PBXBuildFile; fileRef = AA9E9A5525A3AE8400D1959D /* NSWindowExtension.swift */; };
		AA9E9A5E25A4867200D1959D /* TabDragAndDropManager.swift in Sources */ = {isa = PBXBuildFile; fileRef = AA9E9A5D25A4867200D1959D /* TabDragAndDropManager.swift */; };
		AA9FF95924A1ECF20039E328 /* Tab.swift in Sources */ = {isa = PBXBuildFile; fileRef = AA9FF95824A1ECF20039E328 /* Tab.swift */; };
		AA9FF95B24A1EFC20039E328 /* TabViewModel.swift in Sources */ = {isa = PBXBuildFile; fileRef = AA9FF95A24A1EFC20039E328 /* TabViewModel.swift */; };
		AA9FF95D24A1FA1C0039E328 /* TabCollection.swift in Sources */ = {isa = PBXBuildFile; fileRef = AA9FF95C24A1FA1C0039E328 /* TabCollection.swift */; };
		AA9FF95F24A1FB690039E328 /* TabCollectionViewModel.swift in Sources */ = {isa = PBXBuildFile; fileRef = AA9FF95E24A1FB680039E328 /* TabCollectionViewModel.swift */; };
		AAA0CC33252F181A0079BC96 /* NavigationButtonMenuDelegate.swift in Sources */ = {isa = PBXBuildFile; fileRef = AAA0CC32252F181A0079BC96 /* NavigationButtonMenuDelegate.swift */; };
		AAA0CC3C25337FAB0079BC96 /* WKBackForwardListItemViewModel.swift in Sources */ = {isa = PBXBuildFile; fileRef = AAA0CC3B25337FAB0079BC96 /* WKBackForwardListItemViewModel.swift */; };
		AAA0CC472533833C0079BC96 /* MoreOptionsMenu.swift in Sources */ = {isa = PBXBuildFile; fileRef = AAA0CC462533833C0079BC96 /* MoreOptionsMenu.swift */; };
		AAA0CC572539EBC90079BC96 /* FaviconUserScript.swift in Sources */ = {isa = PBXBuildFile; fileRef = AAA0CC562539EBC90079BC96 /* FaviconUserScript.swift */; };
		AAA0CC6A253CC43C0079BC96 /* WKUserContentControllerExtension.swift in Sources */ = {isa = PBXBuildFile; fileRef = AAA0CC69253CC43C0079BC96 /* WKUserContentControllerExtension.swift */; };
		AAA892EA250A4CEF005B37B2 /* WindowControllersManager.swift in Sources */ = {isa = PBXBuildFile; fileRef = AAA892E9250A4CEF005B37B2 /* WindowControllersManager.swift */; };
		AAADFD06264AA282001555EA /* TimeIntervalExtension.swift in Sources */ = {isa = PBXBuildFile; fileRef = AAADFD05264AA282001555EA /* TimeIntervalExtension.swift */; };
		AAB549DF25DAB8F80058460B /* BookmarkViewModel.swift in Sources */ = {isa = PBXBuildFile; fileRef = AAB549DE25DAB8F80058460B /* BookmarkViewModel.swift */; };
		AAB7320726DD0C37002FACF9 /* Fire.storyboard in Resources */ = {isa = PBXBuildFile; fileRef = AAB7320626DD0C37002FACF9 /* Fire.storyboard */; };
		AAB7320926DD0CD9002FACF9 /* FireViewController.swift in Sources */ = {isa = PBXBuildFile; fileRef = AAB7320826DD0CD9002FACF9 /* FireViewController.swift */; };
		AAB8203C26B2DE0D00788AC3 /* SuggestionListCharacteristics.swift in Sources */ = {isa = PBXBuildFile; fileRef = AAB8203B26B2DE0D00788AC3 /* SuggestionListCharacteristics.swift */; };
		AABAF59C260A7D130085060C /* FaviconServiceMock.swift in Sources */ = {isa = PBXBuildFile; fileRef = AABAF59B260A7D130085060C /* FaviconServiceMock.swift */; };
		AABEE69A24A902A90043105B /* SuggestionContainerViewModel.swift in Sources */ = {isa = PBXBuildFile; fileRef = AABEE69924A902A90043105B /* SuggestionContainerViewModel.swift */; };
		AABEE69C24A902BB0043105B /* SuggestionContainer.swift in Sources */ = {isa = PBXBuildFile; fileRef = AABEE69B24A902BB0043105B /* SuggestionContainer.swift */; };
		AABEE6A524AA0A7F0043105B /* SuggestionViewController.swift in Sources */ = {isa = PBXBuildFile; fileRef = AABEE6A424AA0A7F0043105B /* SuggestionViewController.swift */; };
		AABEE6A924AB4B910043105B /* SuggestionTableCellView.swift in Sources */ = {isa = PBXBuildFile; fileRef = AABEE6A824AB4B910043105B /* SuggestionTableCellView.swift */; };
		AABEE6AB24ACA0F90043105B /* SuggestionTableRowView.swift in Sources */ = {isa = PBXBuildFile; fileRef = AABEE6AA24ACA0F90043105B /* SuggestionTableRowView.swift */; };
		AABEE6AF24AD22B90043105B /* AddressBarTextField.swift in Sources */ = {isa = PBXBuildFile; fileRef = AABEE6AE24AD22B90043105B /* AddressBarTextField.swift */; };
		AAC30A26268DFEE200D2D9CD /* CrashReporter.swift in Sources */ = {isa = PBXBuildFile; fileRef = AAC30A25268DFEE200D2D9CD /* CrashReporter.swift */; };
		AAC30A28268E045400D2D9CD /* CrashReportReader.swift in Sources */ = {isa = PBXBuildFile; fileRef = AAC30A27268E045400D2D9CD /* CrashReportReader.swift */; };
		AAC30A2A268E239100D2D9CD /* CrashReport.swift in Sources */ = {isa = PBXBuildFile; fileRef = AAC30A29268E239100D2D9CD /* CrashReport.swift */; };
		AAC30A2C268F1ECD00D2D9CD /* CrashReportSender.swift in Sources */ = {isa = PBXBuildFile; fileRef = AAC30A2B268F1ECD00D2D9CD /* CrashReportSender.swift */; };
		AAC30A2E268F1EE300D2D9CD /* CrashReportPromptPresenter.swift in Sources */ = {isa = PBXBuildFile; fileRef = AAC30A2D268F1EE300D2D9CD /* CrashReportPromptPresenter.swift */; };
		AAC5E4C725D6A6E8007F5990 /* BookmarkPopover.swift in Sources */ = {isa = PBXBuildFile; fileRef = AAC5E4C425D6A6E8007F5990 /* BookmarkPopover.swift */; };
		AAC5E4C825D6A6E8007F5990 /* BookmarkPopoverViewController.swift in Sources */ = {isa = PBXBuildFile; fileRef = AAC5E4C525D6A6E8007F5990 /* BookmarkPopoverViewController.swift */; };
		AAC5E4C925D6A6E8007F5990 /* Bookmarks.storyboard in Resources */ = {isa = PBXBuildFile; fileRef = AAC5E4C625D6A6E8007F5990 /* Bookmarks.storyboard */; };
		AAC5E4D025D6A709007F5990 /* Bookmark.swift in Sources */ = {isa = PBXBuildFile; fileRef = AAC5E4CD25D6A709007F5990 /* Bookmark.swift */; };
		AAC5E4D125D6A709007F5990 /* BookmarkManager.swift in Sources */ = {isa = PBXBuildFile; fileRef = AAC5E4CE25D6A709007F5990 /* BookmarkManager.swift */; };
		AAC5E4D225D6A709007F5990 /* BookmarkList.swift in Sources */ = {isa = PBXBuildFile; fileRef = AAC5E4CF25D6A709007F5990 /* BookmarkList.swift */; };
		AAC5E4D925D6A711007F5990 /* BookmarkStore.swift in Sources */ = {isa = PBXBuildFile; fileRef = AAC5E4D625D6A710007F5990 /* BookmarkStore.swift */; };
		AAC5E4E425D6BA9C007F5990 /* NSSizeExtension.swift in Sources */ = {isa = PBXBuildFile; fileRef = AAC5E4E325D6BA9C007F5990 /* NSSizeExtension.swift */; };
		AAC5E4F125D6BF10007F5990 /* AddressBarButton.swift in Sources */ = {isa = PBXBuildFile; fileRef = AAC5E4F025D6BF10007F5990 /* AddressBarButton.swift */; };
		AAC5E4F625D6BF2C007F5990 /* AddressBarButtonsViewController.swift in Sources */ = {isa = PBXBuildFile; fileRef = AAC5E4F525D6BF2C007F5990 /* AddressBarButtonsViewController.swift */; };
		AAC82C60258B6CB5009B6B42 /* TooltipWindowController.swift in Sources */ = {isa = PBXBuildFile; fileRef = AAC82C5F258B6CB5009B6B42 /* TooltipWindowController.swift */; };
		AAC9C01524CAFBCE00AD1325 /* TabTests.swift in Sources */ = {isa = PBXBuildFile; fileRef = AAC9C01424CAFBCE00AD1325 /* TabTests.swift */; };
		AAC9C01724CAFBDC00AD1325 /* TabCollectionTests.swift in Sources */ = {isa = PBXBuildFile; fileRef = AAC9C01624CAFBDC00AD1325 /* TabCollectionTests.swift */; };
		AAC9C01C24CB594C00AD1325 /* TabViewModelTests.swift in Sources */ = {isa = PBXBuildFile; fileRef = AAC9C01B24CB594C00AD1325 /* TabViewModelTests.swift */; };
		AAC9C01E24CB6BEB00AD1325 /* TabCollectionViewModelTests.swift in Sources */ = {isa = PBXBuildFile; fileRef = AAC9C01D24CB6BEB00AD1325 /* TabCollectionViewModelTests.swift */; };
		AACF6FD626BC366D00CF09F9 /* SafariVersionReader.swift in Sources */ = {isa = PBXBuildFile; fileRef = AACF6FD526BC366D00CF09F9 /* SafariVersionReader.swift */; };
		AAD6D8882696DF6D002393B3 /* CrashReportPromptViewController.swift in Sources */ = {isa = PBXBuildFile; fileRef = AAD6D8862696DF6D002393B3 /* CrashReportPromptViewController.swift */; };
		AAD86E52267A0DFF005C11BE /* UpdateController.swift in Sources */ = {isa = PBXBuildFile; fileRef = AAD86E51267A0DFF005C11BE /* UpdateController.swift */; };
		AADCBF3A26F7C2CE00EF67A8 /* LottieAnimationCache.swift in Sources */ = {isa = PBXBuildFile; fileRef = AADCBF3926F7C2CE00EF67A8 /* LottieAnimationCache.swift */; };
		AADE11C026D916D70032D8A7 /* StringExtensionTests.swift in Sources */ = {isa = PBXBuildFile; fileRef = AADE11BF26D916D70032D8A7 /* StringExtensionTests.swift */; };
		AAE246F32709EF3B00BEEAEE /* FirePopoverCollectionViewItem.swift in Sources */ = {isa = PBXBuildFile; fileRef = AAE246F12709EF3B00BEEAEE /* FirePopoverCollectionViewItem.swift */; };
		AAE246F42709EF3B00BEEAEE /* FirePopoverCollectionViewItem.xib in Resources */ = {isa = PBXBuildFile; fileRef = AAE246F22709EF3B00BEEAEE /* FirePopoverCollectionViewItem.xib */; };
		AAE246F6270A3D3000BEEAEE /* FirePopoverCollectionViewHeader.xib in Resources */ = {isa = PBXBuildFile; fileRef = AAE246F5270A3D3000BEEAEE /* FirePopoverCollectionViewHeader.xib */; };
		AAE246F8270A406200BEEAEE /* FirePopoverCollectionViewHeader.swift in Sources */ = {isa = PBXBuildFile; fileRef = AAE246F7270A406200BEEAEE /* FirePopoverCollectionViewHeader.swift */; };
		AAE39D1B24F44885008EF28B /* TabCollectionViewModelDelegateMock.swift in Sources */ = {isa = PBXBuildFile; fileRef = AAE39D1A24F44885008EF28B /* TabCollectionViewModelDelegateMock.swift */; };
		AAE71E2C25F781EA00D74437 /* Homepage.storyboard in Resources */ = {isa = PBXBuildFile; fileRef = AAE71E2B25F781EA00D74437 /* Homepage.storyboard */; };
		AAE71E3125F7855400D74437 /* HomepageViewController.swift in Sources */ = {isa = PBXBuildFile; fileRef = AAE71E3025F7855400D74437 /* HomepageViewController.swift */; };
		AAE71E3725F7869300D74437 /* HomepageCollectionViewItem.swift in Sources */ = {isa = PBXBuildFile; fileRef = AAE71E3525F7869300D74437 /* HomepageCollectionViewItem.swift */; };
		AAE71E3825F7869300D74437 /* HomepageCollectionViewItem.xib in Resources */ = {isa = PBXBuildFile; fileRef = AAE71E3625F7869300D74437 /* HomepageCollectionViewItem.xib */; };
		AAE7527A263B046100B973F8 /* History.xcdatamodeld in Sources */ = {isa = PBXBuildFile; fileRef = AAE75278263B046100B973F8 /* History.xcdatamodeld */; };
		AAE7527C263B056C00B973F8 /* HistoryStore.swift in Sources */ = {isa = PBXBuildFile; fileRef = AAE7527B263B056C00B973F8 /* HistoryStore.swift */; };
		AAE7527E263B05C600B973F8 /* HistoryEntry.swift in Sources */ = {isa = PBXBuildFile; fileRef = AAE7527D263B05C600B973F8 /* HistoryEntry.swift */; };
		AAE75280263B0A4D00B973F8 /* HistoryCoordinator.swift in Sources */ = {isa = PBXBuildFile; fileRef = AAE7527F263B0A4D00B973F8 /* HistoryCoordinator.swift */; };
		AAE8B102258A41C000E81239 /* Tooltip.storyboard in Resources */ = {isa = PBXBuildFile; fileRef = AAE8B101258A41C000E81239 /* Tooltip.storyboard */; };
		AAE8B110258A456C00E81239 /* TooltipViewController.swift in Sources */ = {isa = PBXBuildFile; fileRef = AAE8B10F258A456C00E81239 /* TooltipViewController.swift */; };
		AAE99B8927088A19008B6BD9 /* FirePopover.swift in Sources */ = {isa = PBXBuildFile; fileRef = AAE99B8827088A19008B6BD9 /* FirePopover.swift */; };
		AAEC74B22642C57200C2EFBC /* HistoryCoordinatingMock.swift in Sources */ = {isa = PBXBuildFile; fileRef = AAEC74B12642C57200C2EFBC /* HistoryCoordinatingMock.swift */; };
		AAEC74B42642C69300C2EFBC /* HistoryCoordinatorTests.swift in Sources */ = {isa = PBXBuildFile; fileRef = AAEC74B32642C69300C2EFBC /* HistoryCoordinatorTests.swift */; };
		AAEC74B62642CC6A00C2EFBC /* HistoryStoringMock.swift in Sources */ = {isa = PBXBuildFile; fileRef = AAEC74B52642CC6A00C2EFBC /* HistoryStoringMock.swift */; };
		AAEC74B82642E43800C2EFBC /* HistoryStoreTests.swift in Sources */ = {isa = PBXBuildFile; fileRef = AAEC74B72642E43800C2EFBC /* HistoryStoreTests.swift */; };
		AAEC74BB2642E67C00C2EFBC /* NSPersistentContainerExtension.swift in Sources */ = {isa = PBXBuildFile; fileRef = AAEC74BA2642E67C00C2EFBC /* NSPersistentContainerExtension.swift */; };
		AAEC74BC2642F0F800C2EFBC /* History.xcdatamodeld in Sources */ = {isa = PBXBuildFile; fileRef = AAE75278263B046100B973F8 /* History.xcdatamodeld */; };
		AAECA42024EEA4AC00EFA63A /* IndexPathExtension.swift in Sources */ = {isa = PBXBuildFile; fileRef = AAECA41F24EEA4AC00EFA63A /* IndexPathExtension.swift */; };
		AAEEC6A927088ADB008445F7 /* FireCoordinator.swift in Sources */ = {isa = PBXBuildFile; fileRef = AAEEC6A827088ADB008445F7 /* FireCoordinator.swift */; };
		AAF7D3862567CED500998667 /* WebViewConfiguration.swift in Sources */ = {isa = PBXBuildFile; fileRef = AAF7D3852567CED500998667 /* WebViewConfiguration.swift */; };
		AAFCB37F25E545D400859DD4 /* PublisherExtension.swift in Sources */ = {isa = PBXBuildFile; fileRef = AAFCB37E25E545D400859DD4 /* PublisherExtension.swift */; };
		AAFE068326C7082D005434CC /* WebKitVersionProvider.swift in Sources */ = {isa = PBXBuildFile; fileRef = AAFE068226C7082D005434CC /* WebKitVersionProvider.swift */; };
		B6106B9E26A565DA0013B453 /* BundleExtension.swift in Sources */ = {isa = PBXBuildFile; fileRef = B6106B9D26A565DA0013B453 /* BundleExtension.swift */; };
		B6106BA026A7BE0B0013B453 /* PermissionManagerTests.swift in Sources */ = {isa = PBXBuildFile; fileRef = B6106B9F26A7BE0B0013B453 /* PermissionManagerTests.swift */; };
		B6106BA426A7BEA40013B453 /* PermissionAuthorizationState.swift in Sources */ = {isa = PBXBuildFile; fileRef = B6106BA226A7BEA00013B453 /* PermissionAuthorizationState.swift */; };
		B6106BA726A7BECC0013B453 /* PermissionAuthorizationQuery.swift in Sources */ = {isa = PBXBuildFile; fileRef = B6106BA526A7BEC80013B453 /* PermissionAuthorizationQuery.swift */; };
		B6106BAB26A7BF1D0013B453 /* PermissionType.swift in Sources */ = {isa = PBXBuildFile; fileRef = B6106BAA26A7BF1D0013B453 /* PermissionType.swift */; };
		B6106BAD26A7BF390013B453 /* PermissionState.swift in Sources */ = {isa = PBXBuildFile; fileRef = B6106BAC26A7BF390013B453 /* PermissionState.swift */; };
		B6106BAF26A7C6180013B453 /* PermissionStoreMock.swift in Sources */ = {isa = PBXBuildFile; fileRef = B6106BAE26A7C6180013B453 /* PermissionStoreMock.swift */; };
		B6106BB126A7D8720013B453 /* PermissionStoreTests.swift in Sources */ = {isa = PBXBuildFile; fileRef = B6106BB026A7D8720013B453 /* PermissionStoreTests.swift */; };
		B6106BB326A7F4AA0013B453 /* GeolocationServiceMock.swift in Sources */ = {isa = PBXBuildFile; fileRef = B6106BB226A7F4AA0013B453 /* GeolocationServiceMock.swift */; };
		B6106BB526A809E60013B453 /* GeolocationProviderTests.swift in Sources */ = {isa = PBXBuildFile; fileRef = B6106BB426A809E60013B453 /* GeolocationProviderTests.swift */; };
		B61EF3EC266F91E700B4D78F /* WKWebView+Download.swift in Sources */ = {isa = PBXBuildFile; fileRef = B61EF3EB266F91E700B4D78F /* WKWebView+Download.swift */; };
		B61EF3F1266F922200B4D78F /* WKProcessPool+DownloadDelegate.swift in Sources */ = {isa = PBXBuildFile; fileRef = B61EF3F0266F922200B4D78F /* WKProcessPool+DownloadDelegate.swift */; };
		B61F015525EDD5A700ABB5A3 /* UserContentController.swift in Sources */ = {isa = PBXBuildFile; fileRef = B61F015425EDD5A700ABB5A3 /* UserContentController.swift */; };
		B62EB47C25BAD3BB005745C6 /* WKWebViewPrivateMethodsAvailabilityTests.swift in Sources */ = {isa = PBXBuildFile; fileRef = B62EB47B25BAD3BB005745C6 /* WKWebViewPrivateMethodsAvailabilityTests.swift */; };
		B630793526731BC400DCEE41 /* URLSuggestedFilenameTests.swift in Sources */ = {isa = PBXBuildFile; fileRef = 8553FF51257523760029327F /* URLSuggestedFilenameTests.swift */; };
		B630793A26731F2600DCEE41 /* FileDownloadManagerTests.swift in Sources */ = {isa = PBXBuildFile; fileRef = B630793926731F2600DCEE41 /* FileDownloadManagerTests.swift */; };
		B630794226731F5400DCEE41 /* WKDownloadMock.swift in Sources */ = {isa = PBXBuildFile; fileRef = B630794126731F5400DCEE41 /* WKDownloadMock.swift */; };
		B637273B26CBC8AF00C8CB02 /* AuthenticationAlert.swift in Sources */ = {isa = PBXBuildFile; fileRef = B637273A26CBC8AF00C8CB02 /* AuthenticationAlert.swift */; };
		B637273D26CCF0C200C8CB02 /* OptionalExtension.swift in Sources */ = {isa = PBXBuildFile; fileRef = B637273C26CCF0C200C8CB02 /* OptionalExtension.swift */; };
		B637274426CE25EF00C8CB02 /* NSApplication+BuildTime.m in Sources */ = {isa = PBXBuildFile; fileRef = B637274326CE25EF00C8CB02 /* NSApplication+BuildTime.m */; };
		B63D466925BEB6C200874977 /* WKWebView+SessionState.swift in Sources */ = {isa = PBXBuildFile; fileRef = B63D466825BEB6C200874977 /* WKWebView+SessionState.swift */; };
		B63D467125BFA6C100874977 /* DispatchQueueExtensions.swift in Sources */ = {isa = PBXBuildFile; fileRef = B63D467025BFA6C100874977 /* DispatchQueueExtensions.swift */; };
		B63D467A25BFC3E100874977 /* NSCoderExtensions.swift in Sources */ = {isa = PBXBuildFile; fileRef = B63D467925BFC3E100874977 /* NSCoderExtensions.swift */; };
		B63ED0D826AE729600A9DAD1 /* PermissionModelTests.swift in Sources */ = {isa = PBXBuildFile; fileRef = B63ED0D726AE729600A9DAD1 /* PermissionModelTests.swift */; };
		B63ED0DA26AE7AF400A9DAD1 /* PermissionManagerMock.swift in Sources */ = {isa = PBXBuildFile; fileRef = B63ED0D926AE7AF400A9DAD1 /* PermissionManagerMock.swift */; };
		B63ED0DC26AE7B1E00A9DAD1 /* WebViewMock.swift in Sources */ = {isa = PBXBuildFile; fileRef = B63ED0DB26AE7B1E00A9DAD1 /* WebViewMock.swift */; };
		B63ED0DE26AFD9A300A9DAD1 /* AVCaptureDeviceMock.swift in Sources */ = {isa = PBXBuildFile; fileRef = B63ED0DD26AFD9A300A9DAD1 /* AVCaptureDeviceMock.swift */; };
		B63ED0E026AFE32F00A9DAD1 /* GeolocationProviderMock.swift in Sources */ = {isa = PBXBuildFile; fileRef = B63ED0DF26AFE32F00A9DAD1 /* GeolocationProviderMock.swift */; };
		B63ED0E326B3E7FA00A9DAD1 /* CLLocationManagerMock.swift in Sources */ = {isa = PBXBuildFile; fileRef = B63ED0E226B3E7FA00A9DAD1 /* CLLocationManagerMock.swift */; };
		B63ED0E526BB8FB900A9DAD1 /* SharingMenu.swift in Sources */ = {isa = PBXBuildFile; fileRef = B63ED0E426BB8FB900A9DAD1 /* SharingMenu.swift */; };
		B64C84DE2692D7400048FEBE /* PermissionAuthorization.storyboard in Resources */ = {isa = PBXBuildFile; fileRef = B64C84DD2692D7400048FEBE /* PermissionAuthorization.storyboard */; };
		B64C84E32692DC9F0048FEBE /* PermissionAuthorizationViewController.swift in Sources */ = {isa = PBXBuildFile; fileRef = B64C84E22692DC9F0048FEBE /* PermissionAuthorizationViewController.swift */; };
		B64C84EB2692DD650048FEBE /* PermissionAuthorizationPopover.swift in Sources */ = {isa = PBXBuildFile; fileRef = B64C84EA2692DD650048FEBE /* PermissionAuthorizationPopover.swift */; };
		B64C84F1269310120048FEBE /* PermissionManager.swift in Sources */ = {isa = PBXBuildFile; fileRef = B64C84F0269310120048FEBE /* PermissionManager.swift */; };
		B64C852A26942AC90048FEBE /* PermissionContextMenu.swift in Sources */ = {isa = PBXBuildFile; fileRef = B64C852926942AC90048FEBE /* PermissionContextMenu.swift */; };
		B64C853026943BC10048FEBE /* Permissions.xcdatamodeld in Sources */ = {isa = PBXBuildFile; fileRef = B64C852E26943BC10048FEBE /* Permissions.xcdatamodeld */; };
		B64C853826944B880048FEBE /* StoredPermission.swift in Sources */ = {isa = PBXBuildFile; fileRef = B64C853726944B880048FEBE /* StoredPermission.swift */; };
		B64C853D26944B940048FEBE /* PermissionStore.swift in Sources */ = {isa = PBXBuildFile; fileRef = B64C853C26944B940048FEBE /* PermissionStore.swift */; };
		B64C85422694590B0048FEBE /* PermissionButton.swift in Sources */ = {isa = PBXBuildFile; fileRef = B64C85412694590B0048FEBE /* PermissionButton.swift */; };
		B65349AA265CF45000DCC645 /* DispatchQueueExtensionsTests.swift in Sources */ = {isa = PBXBuildFile; fileRef = B65349A9265CF45000DCC645 /* DispatchQueueExtensionsTests.swift */; };
		B6553692268440D700085A79 /* WKProcessPool+GeolocationProvider.swift in Sources */ = {isa = PBXBuildFile; fileRef = B6553691268440D700085A79 /* WKProcessPool+GeolocationProvider.swift */; };
		B655369B268442EE00085A79 /* GeolocationProvider.swift in Sources */ = {isa = PBXBuildFile; fileRef = B655369A268442EE00085A79 /* GeolocationProvider.swift */; };
		B65536A62685B82B00085A79 /* Permissions.swift in Sources */ = {isa = PBXBuildFile; fileRef = B65536A52685B82B00085A79 /* Permissions.swift */; };
		B65536AE2685E17200085A79 /* GeolocationService.swift in Sources */ = {isa = PBXBuildFile; fileRef = B65536AD2685E17100085A79 /* GeolocationService.swift */; };
		B65783E725F8AAFB00D8DB33 /* String+Punycode.swift in Sources */ = {isa = PBXBuildFile; fileRef = B65783E625F8AAFB00D8DB33 /* String+Punycode.swift */; };
		B65783EC25F8AB9300D8DB33 /* String+PunycodeTests.swift in Sources */ = {isa = PBXBuildFile; fileRef = B65783EB25F8AB9200D8DB33 /* String+PunycodeTests.swift */; };
		B65783F525F8ACA400D8DB33 /* Punnycode in Frameworks */ = {isa = PBXBuildFile; productRef = B65783F425F8ACA400D8DB33 /* Punnycode */; };
		B657841A25FA484B00D8DB33 /* NSException+Catch.m in Sources */ = {isa = PBXBuildFile; fileRef = B657841925FA484B00D8DB33 /* NSException+Catch.m */; };
		B657841F25FA497600D8DB33 /* NSException+Catch.swift in Sources */ = {isa = PBXBuildFile; fileRef = B657841E25FA497600D8DB33 /* NSException+Catch.swift */; };
		B65E6B9E26D9EC0800095F96 /* CircularProgressView.swift in Sources */ = {isa = PBXBuildFile; fileRef = B65E6B9D26D9EC0800095F96 /* CircularProgressView.swift */; };
		B65E6BA026D9F10600095F96 /* NSBezierPathExtension.swift in Sources */ = {isa = PBXBuildFile; fileRef = B65E6B9F26D9F10600095F96 /* NSBezierPathExtension.swift */; };
		B66E9DD22670EB2A00E53BB5 /* _WKDownload+WebKitDownload.swift in Sources */ = {isa = PBXBuildFile; fileRef = B66E9DD12670EB2A00E53BB5 /* _WKDownload+WebKitDownload.swift */; };
		B66E9DD42670EB4A00E53BB5 /* WKDownload+WebKitDownload.swift in Sources */ = {isa = PBXBuildFile; fileRef = B66E9DD32670EB4A00E53BB5 /* WKDownload+WebKitDownload.swift */; };
		B67C6C3D2654B897006C872E /* WebViewExtensionTests.swift in Sources */ = {isa = PBXBuildFile; fileRef = B67C6C3C2654B897006C872E /* WebViewExtensionTests.swift */; };
		B67C6C422654BF49006C872E /* DuckDuckGo-Symbol.jpg in Resources */ = {isa = PBXBuildFile; fileRef = B67C6C412654BF49006C872E /* DuckDuckGo-Symbol.jpg */; };
		B67C6C472654C643006C872E /* FileManagerExtensionTests.swift in Sources */ = {isa = PBXBuildFile; fileRef = B67C6C462654C643006C872E /* FileManagerExtensionTests.swift */; };
		B68172A9269C487D006D1092 /* PrivacyDashboardUserScript.swift in Sources */ = {isa = PBXBuildFile; fileRef = B68172A8269C487D006D1092 /* PrivacyDashboardUserScript.swift */; };
		B68172AE269EB43F006D1092 /* GeolocationServiceTests.swift in Sources */ = {isa = PBXBuildFile; fileRef = B68172AD269EB43F006D1092 /* GeolocationServiceTests.swift */; };
		B68458B025C7E76A00DC17B6 /* WindowManager+StateRestoration.swift in Sources */ = {isa = PBXBuildFile; fileRef = B68458AF25C7E76A00DC17B6 /* WindowManager+StateRestoration.swift */; };
		B68458B825C7E8B200DC17B6 /* Tab+NSSecureCoding.swift in Sources */ = {isa = PBXBuildFile; fileRef = B68458B725C7E8B200DC17B6 /* Tab+NSSecureCoding.swift */; };
		B68458C025C7E9E000DC17B6 /* TabCollectionViewModel+NSSecureCoding.swift in Sources */ = {isa = PBXBuildFile; fileRef = B68458BF25C7E9E000DC17B6 /* TabCollectionViewModel+NSSecureCoding.swift */; };
		B68458C525C7EA0C00DC17B6 /* TabCollection+NSSecureCoding.swift in Sources */ = {isa = PBXBuildFile; fileRef = B68458C425C7EA0C00DC17B6 /* TabCollection+NSSecureCoding.swift */; };
		B68458CD25C7EB9000DC17B6 /* WKWebViewConfigurationExtensions.swift in Sources */ = {isa = PBXBuildFile; fileRef = B68458CC25C7EB9000DC17B6 /* WKWebViewConfigurationExtensions.swift */; };
		B684590825C9027900DC17B6 /* AppStateChangedPublisher.swift in Sources */ = {isa = PBXBuildFile; fileRef = B684590725C9027900DC17B6 /* AppStateChangedPublisher.swift */; };
		B684592225C93BE000DC17B6 /* Publisher.asVoid.swift in Sources */ = {isa = PBXBuildFile; fileRef = B684592125C93BE000DC17B6 /* Publisher.asVoid.swift */; };
		B684592725C93C0500DC17B6 /* Publishers.NestedObjectChanges.swift in Sources */ = {isa = PBXBuildFile; fileRef = B684592625C93C0500DC17B6 /* Publishers.NestedObjectChanges.swift */; };
		B684592F25C93FBF00DC17B6 /* AppStateRestorationManager.swift in Sources */ = {isa = PBXBuildFile; fileRef = B684592E25C93FBF00DC17B6 /* AppStateRestorationManager.swift */; };
		B687260426E215C9008EE860 /* ExpirationChecker.swift in Sources */ = {isa = PBXBuildFile; fileRef = B687260326E215C9008EE860 /* ExpirationChecker.swift */; };
		B688B4DA273E6D3B0087BEAF /* MainView.swift in Sources */ = {isa = PBXBuildFile; fileRef = B688B4D9273E6D3B0087BEAF /* MainView.swift */; };
		B688B4DF27420D290087BEAF /* PDFSearchTextMenuItemHandler.swift in Sources */ = {isa = PBXBuildFile; fileRef = B688B4DE27420D290087BEAF /* PDFSearchTextMenuItemHandler.swift */; };
		B689ECD526C247DB006FB0C5 /* BackForwardListItem.swift in Sources */ = {isa = PBXBuildFile; fileRef = B689ECD426C247DB006FB0C5 /* BackForwardListItem.swift */; };
		B693954A26F04BEB0015B914 /* NibLoadable.swift in Sources */ = {isa = PBXBuildFile; fileRef = B693953C26F04BE70015B914 /* NibLoadable.swift */; };
		B693954B26F04BEB0015B914 /* MouseOverView.swift in Sources */ = {isa = PBXBuildFile; fileRef = B693953D26F04BE70015B914 /* MouseOverView.swift */; };
		B693954C26F04BEB0015B914 /* FocusRingView.swift in Sources */ = {isa = PBXBuildFile; fileRef = B693953E26F04BE70015B914 /* FocusRingView.swift */; };
		B693954D26F04BEB0015B914 /* MouseClickView.swift in Sources */ = {isa = PBXBuildFile; fileRef = B693953F26F04BE80015B914 /* MouseClickView.swift */; };
		B693954E26F04BEB0015B914 /* ProgressView.swift in Sources */ = {isa = PBXBuildFile; fileRef = B693954026F04BE80015B914 /* ProgressView.swift */; };
		B693954F26F04BEB0015B914 /* PaddedImageButton.swift in Sources */ = {isa = PBXBuildFile; fileRef = B693954126F04BE80015B914 /* PaddedImageButton.swift */; };
		B693955026F04BEB0015B914 /* ShadowView.swift in Sources */ = {isa = PBXBuildFile; fileRef = B693954226F04BE90015B914 /* ShadowView.swift */; };
		B693955126F04BEB0015B914 /* GradientView.swift in Sources */ = {isa = PBXBuildFile; fileRef = B693954326F04BE90015B914 /* GradientView.swift */; };
		B693955226F04BEB0015B914 /* LongPressButton.swift in Sources */ = {isa = PBXBuildFile; fileRef = B693954426F04BE90015B914 /* LongPressButton.swift */; };
		B693955326F04BEC0015B914 /* WindowDraggingView.swift in Sources */ = {isa = PBXBuildFile; fileRef = B693954526F04BEA0015B914 /* WindowDraggingView.swift */; };
		B693955426F04BEC0015B914 /* ColorView.swift in Sources */ = {isa = PBXBuildFile; fileRef = B693954626F04BEA0015B914 /* ColorView.swift */; };
		B693955526F04BEC0015B914 /* NSSavePanelExtension.swift in Sources */ = {isa = PBXBuildFile; fileRef = B693954726F04BEA0015B914 /* NSSavePanelExtension.swift */; };
		B693955626F04BEC0015B914 /* SavePanelAccessoryView.xib in Resources */ = {isa = PBXBuildFile; fileRef = B693954826F04BEB0015B914 /* SavePanelAccessoryView.xib */; };
		B693955726F04BEC0015B914 /* MouseOverButton.swift in Sources */ = {isa = PBXBuildFile; fileRef = B693954926F04BEB0015B914 /* MouseOverButton.swift */; };
		B693955B26F0CE300015B914 /* WebKitDownloadDelegate.swift in Sources */ = {isa = PBXBuildFile; fileRef = B693955A26F0CE300015B914 /* WebKitDownloadDelegate.swift */; };
		B693955D26F19CD70015B914 /* DownloadListStoreTests.swift in Sources */ = {isa = PBXBuildFile; fileRef = B693955C26F19CD70015B914 /* DownloadListStoreTests.swift */; };
		B693955F26F1C17F0015B914 /* DownloadListCoordinatorTests.swift in Sources */ = {isa = PBXBuildFile; fileRef = B693955E26F1C17F0015B914 /* DownloadListCoordinatorTests.swift */; };
		B693956126F1C1BC0015B914 /* DownloadListStoreMock.swift in Sources */ = {isa = PBXBuildFile; fileRef = B693956026F1C1BC0015B914 /* DownloadListStoreMock.swift */; };
		B693956326F1C2A40015B914 /* FileDownloadManagerMock.swift in Sources */ = {isa = PBXBuildFile; fileRef = B693956226F1C2A40015B914 /* FileDownloadManagerMock.swift */; };
		B693956926F352DB0015B914 /* DownloadsWebViewMock.m in Sources */ = {isa = PBXBuildFile; fileRef = B693956826F352DB0015B914 /* DownloadsWebViewMock.m */; };
		B69B503A2726A12500758A2B /* StatisticsLoader.swift in Sources */ = {isa = PBXBuildFile; fileRef = B69B50342726A11F00758A2B /* StatisticsLoader.swift */; };
		B69B503B2726A12500758A2B /* Atb.swift in Sources */ = {isa = PBXBuildFile; fileRef = B69B50352726A11F00758A2B /* Atb.swift */; };
		B69B503C2726A12500758A2B /* StatisticsStore.swift in Sources */ = {isa = PBXBuildFile; fileRef = B69B50362726A12000758A2B /* StatisticsStore.swift */; };
		B69B503D2726A12500758A2B /* VariantManager.swift in Sources */ = {isa = PBXBuildFile; fileRef = B69B50372726A12000758A2B /* VariantManager.swift */; };
		B69B503E2726A12500758A2B /* AtbParser.swift in Sources */ = {isa = PBXBuildFile; fileRef = B69B50382726A12400758A2B /* AtbParser.swift */; };
		B69B503F2726A12500758A2B /* StatisticsUserDefaults.swift in Sources */ = {isa = PBXBuildFile; fileRef = B69B50392726A12500758A2B /* StatisticsUserDefaults.swift */; };
		B69B50452726C5C200758A2B /* AtbParserTests.swift in Sources */ = {isa = PBXBuildFile; fileRef = B69B50412726C5C100758A2B /* AtbParserTests.swift */; };
		B69B50462726C5C200758A2B /* AtbAndVariantCleanupTests.swift in Sources */ = {isa = PBXBuildFile; fileRef = B69B50422726C5C100758A2B /* AtbAndVariantCleanupTests.swift */; };
		B69B50472726C5C200758A2B /* VariantManagerTests.swift in Sources */ = {isa = PBXBuildFile; fileRef = B69B50432726C5C100758A2B /* VariantManagerTests.swift */; };
		B69B50482726C5C200758A2B /* StatisticsLoaderTests.swift in Sources */ = {isa = PBXBuildFile; fileRef = B69B50442726C5C200758A2B /* StatisticsLoaderTests.swift */; };
		B69B504B2726CA2900758A2B /* MockStatisticsStore.swift in Sources */ = {isa = PBXBuildFile; fileRef = B69B50492726CA2900758A2B /* MockStatisticsStore.swift */; };
		B69B504C2726CA2900758A2B /* MockVariantManager.swift in Sources */ = {isa = PBXBuildFile; fileRef = B69B504A2726CA2900758A2B /* MockVariantManager.swift */; };
		B69B50522726CD8100758A2B /* atb.json in Resources */ = {isa = PBXBuildFile; fileRef = B69B504E2726CD7E00758A2B /* atb.json */; };
		B69B50532726CD8100758A2B /* empty in Resources */ = {isa = PBXBuildFile; fileRef = B69B504F2726CD7F00758A2B /* empty */; };
		B69B50542726CD8100758A2B /* atb-with-update.json in Resources */ = {isa = PBXBuildFile; fileRef = B69B50502726CD7F00758A2B /* atb-with-update.json */; };
		B69B50552726CD8100758A2B /* invalid.json in Resources */ = {isa = PBXBuildFile; fileRef = B69B50512726CD8000758A2B /* invalid.json */; };
		B69B50572727D16900758A2B /* AtbAndVariantCleanup.swift in Sources */ = {isa = PBXBuildFile; fileRef = B69B50562727D16900758A2B /* AtbAndVariantCleanup.swift */; };
		B6A5A27125B9377300AA7ADA /* StatePersistenceService.swift in Sources */ = {isa = PBXBuildFile; fileRef = B6A5A27025B9377300AA7ADA /* StatePersistenceService.swift */; };
		B6A5A27925B93FFF00AA7ADA /* StateRestorationManagerTests.swift in Sources */ = {isa = PBXBuildFile; fileRef = B6A5A27825B93FFE00AA7ADA /* StateRestorationManagerTests.swift */; };
		B6A5A27E25B9403E00AA7ADA /* FileStoreMock.swift in Sources */ = {isa = PBXBuildFile; fileRef = B6A5A27D25B9403E00AA7ADA /* FileStoreMock.swift */; };
		B6A5A2A025B96E8300AA7ADA /* AppStateChangePublisherTests.swift in Sources */ = {isa = PBXBuildFile; fileRef = B6A5A29F25B96E8300AA7ADA /* AppStateChangePublisherTests.swift */; };
		B6A5A2A825BAA35500AA7ADA /* WindowManagerStateRestorationTests.swift in Sources */ = {isa = PBXBuildFile; fileRef = B6A5A2A725BAA35500AA7ADA /* WindowManagerStateRestorationTests.swift */; };
		B6A924D42664BBBB001A28CA /* WKWebViewDownloadDelegate.swift in Sources */ = {isa = PBXBuildFile; fileRef = B6A924D32664BBB9001A28CA /* WKWebViewDownloadDelegate.swift */; };
		B6A924D92664C72E001A28CA /* WebKitDownloadTask.swift in Sources */ = {isa = PBXBuildFile; fileRef = B6A924D82664C72D001A28CA /* WebKitDownloadTask.swift */; };
		B6A924DE2664CA09001A28CA /* LegacyWebKitDownloadDelegate.swift in Sources */ = {isa = PBXBuildFile; fileRef = B6A924DD2664CA08001A28CA /* LegacyWebKitDownloadDelegate.swift */; };
		B6A9E45326142B070067D1B9 /* Pixel.swift in Sources */ = {isa = PBXBuildFile; fileRef = B6A9E45226142B070067D1B9 /* Pixel.swift */; };
		B6A9E45A261460350067D1B9 /* ApiRequestError.swift in Sources */ = {isa = PBXBuildFile; fileRef = B6A9E457261460340067D1B9 /* ApiRequestError.swift */; };
		B6A9E45B261460350067D1B9 /* APIHeaders.swift in Sources */ = {isa = PBXBuildFile; fileRef = B6A9E458261460340067D1B9 /* APIHeaders.swift */; };
		B6A9E45C261460350067D1B9 /* APIRequest.swift in Sources */ = {isa = PBXBuildFile; fileRef = B6A9E459261460350067D1B9 /* APIRequest.swift */; };
		B6A9E4612614608B0067D1B9 /* AppVersion.swift in Sources */ = {isa = PBXBuildFile; fileRef = B6A9E4602614608B0067D1B9 /* AppVersion.swift */; };
		B6A9E46B2614618A0067D1B9 /* OperatingSystemVersionExtension.swift in Sources */ = {isa = PBXBuildFile; fileRef = B6A9E46A2614618A0067D1B9 /* OperatingSystemVersionExtension.swift */; };
		B6A9E47026146A250067D1B9 /* DateExtension.swift in Sources */ = {isa = PBXBuildFile; fileRef = B6A9E46F26146A250067D1B9 /* DateExtension.swift */; };
		B6A9E47726146A570067D1B9 /* PixelEvent.swift in Sources */ = {isa = PBXBuildFile; fileRef = B6A9E47626146A570067D1B9 /* PixelEvent.swift */; };
		B6A9E47F26146A800067D1B9 /* PixelArguments.swift in Sources */ = {isa = PBXBuildFile; fileRef = B6A9E47E26146A800067D1B9 /* PixelArguments.swift */; };
		B6A9E48426146AAB0067D1B9 /* PixelParameters.swift in Sources */ = {isa = PBXBuildFile; fileRef = B6A9E48326146AAB0067D1B9 /* PixelParameters.swift */; };
		B6A9E48926146ABF0067D1B9 /* PixelCounter.swift in Sources */ = {isa = PBXBuildFile; fileRef = B6A9E48826146ABF0067D1B9 /* PixelCounter.swift */; };
		B6A9E499261474120067D1B9 /* TimedPixel.swift in Sources */ = {isa = PBXBuildFile; fileRef = B6A9E498261474120067D1B9 /* TimedPixel.swift */; };
		B6A9E4A3261475C70067D1B9 /* AppUsageActivityMonitor.swift in Sources */ = {isa = PBXBuildFile; fileRef = B6A9E4A2261475C70067D1B9 /* AppUsageActivityMonitor.swift */; };
		B6AAAC2D260330580029438D /* PublishedAfter.swift in Sources */ = {isa = PBXBuildFile; fileRef = B6AAAC2C260330580029438D /* PublishedAfter.swift */; };
		B6AAAC3E26048F690029438D /* RandomAccessCollectionExtension.swift in Sources */ = {isa = PBXBuildFile; fileRef = B6AAAC3D26048F690029438D /* RandomAccessCollectionExtension.swift */; };
		B6AE74342609AFCE005B9B1A /* ProgressEstimationTests.swift in Sources */ = {isa = PBXBuildFile; fileRef = B6AE74332609AFCE005B9B1A /* ProgressEstimationTests.swift */; };
		B6B1E87B26D381710062C350 /* DownloadListCoordinator.swift in Sources */ = {isa = PBXBuildFile; fileRef = B6B1E87A26D381710062C350 /* DownloadListCoordinator.swift */; };
		B6B1E87E26D5DA0E0062C350 /* DownloadsPopover.swift in Sources */ = {isa = PBXBuildFile; fileRef = B6B1E87D26D5DA0E0062C350 /* DownloadsPopover.swift */; };
		B6B1E88026D5DA9B0062C350 /* DownloadsViewController.swift in Sources */ = {isa = PBXBuildFile; fileRef = B6B1E87F26D5DA9B0062C350 /* DownloadsViewController.swift */; };
		B6B1E88226D5DAC30062C350 /* Downloads.storyboard in Resources */ = {isa = PBXBuildFile; fileRef = B6B1E88126D5DAC30062C350 /* Downloads.storyboard */; };
		B6B1E88426D5EB570062C350 /* DownloadsCellView.swift in Sources */ = {isa = PBXBuildFile; fileRef = B6B1E88326D5EB570062C350 /* DownloadsCellView.swift */; };
		B6B1E88B26D774090062C350 /* LinkButton.swift in Sources */ = {isa = PBXBuildFile; fileRef = B6B1E88A26D774090062C350 /* LinkButton.swift */; };
		B6B3E0962654DACD0040E0A2 /* UTTypeTests.swift in Sources */ = {isa = PBXBuildFile; fileRef = B6B3E0952654DACD0040E0A2 /* UTTypeTests.swift */; };
		B6B3E0E12657EA7A0040E0A2 /* NSScreenExtension.swift in Sources */ = {isa = PBXBuildFile; fileRef = B6B3E0DC2657E9CF0040E0A2 /* NSScreenExtension.swift */; };
		B6C0B22E26E61CE70031CB7F /* DownloadViewModel.swift in Sources */ = {isa = PBXBuildFile; fileRef = B6C0B22D26E61CE70031CB7F /* DownloadViewModel.swift */; };
		B6C0B23026E61D630031CB7F /* DownloadListStore.swift in Sources */ = {isa = PBXBuildFile; fileRef = B6C0B22F26E61D630031CB7F /* DownloadListStore.swift */; };
		B6C0B23426E71BCD0031CB7F /* Downloads.xcdatamodeld in Sources */ = {isa = PBXBuildFile; fileRef = B6C0B23226E71BCD0031CB7F /* Downloads.xcdatamodeld */; };
		B6C0B23626E732000031CB7F /* DownloadListItem.swift in Sources */ = {isa = PBXBuildFile; fileRef = B6C0B23526E732000031CB7F /* DownloadListItem.swift */; };
		B6C0B23926E742610031CB7F /* FileDownloadError.swift in Sources */ = {isa = PBXBuildFile; fileRef = B6C0B23826E742610031CB7F /* FileDownloadError.swift */; };
		B6C0B23C26E87D900031CB7F /* NSAlert+ActiveDownloadsTermination.swift in Sources */ = {isa = PBXBuildFile; fileRef = B6C0B23B26E87D900031CB7F /* NSAlert+ActiveDownloadsTermination.swift */; };
		B6C0B23E26E8BF1F0031CB7F /* DownloadListViewModel.swift in Sources */ = {isa = PBXBuildFile; fileRef = B6C0B23D26E8BF1F0031CB7F /* DownloadListViewModel.swift */; };
		B6C0B24426E9CB080031CB7F /* RunLoopExtension.swift in Sources */ = {isa = PBXBuildFile; fileRef = B6C0B24326E9CB080031CB7F /* RunLoopExtension.swift */; };
		B6C0B24626E9CB190031CB7F /* RunLoopExtensionTests.swift in Sources */ = {isa = PBXBuildFile; fileRef = B6C0B24526E9CB190031CB7F /* RunLoopExtensionTests.swift */; };
		B6CF78DE267B099C00CD4F13 /* WKNavigationActionExtension.swift in Sources */ = {isa = PBXBuildFile; fileRef = B6CF78DD267B099C00CD4F13 /* WKNavigationActionExtension.swift */; };
		B6DA44022616B28300DD1EC2 /* PixelDataStore.swift in Sources */ = {isa = PBXBuildFile; fileRef = B6DA44012616B28300DD1EC2 /* PixelDataStore.swift */; };
		B6DA44082616B30600DD1EC2 /* PixelDataModel.xcdatamodeld in Sources */ = {isa = PBXBuildFile; fileRef = B6DA44062616B30600DD1EC2 /* PixelDataModel.xcdatamodeld */; };
		B6DA44112616C0FC00DD1EC2 /* PixelTests.swift in Sources */ = {isa = PBXBuildFile; fileRef = B6DA44102616C0FC00DD1EC2 /* PixelTests.swift */; };
		B6DA44172616C13800DD1EC2 /* OHHTTPStubs in Frameworks */ = {isa = PBXBuildFile; productRef = B6DA44162616C13800DD1EC2 /* OHHTTPStubs */; };
		B6DA44192616C13800DD1EC2 /* OHHTTPStubsSwift in Frameworks */ = {isa = PBXBuildFile; productRef = B6DA44182616C13800DD1EC2 /* OHHTTPStubsSwift */; };
		B6DA441E2616C84600DD1EC2 /* PixelStoreMock.swift in Sources */ = {isa = PBXBuildFile; fileRef = B6DA441D2616C84600DD1EC2 /* PixelStoreMock.swift */; };
		B6DA44232616CABC00DD1EC2 /* PixelArgumentsTests.swift in Sources */ = {isa = PBXBuildFile; fileRef = B6DA44222616CABC00DD1EC2 /* PixelArgumentsTests.swift */; };
		B6DA44282616CAE000DD1EC2 /* AppUsageActivityMonitorTests.swift in Sources */ = {isa = PBXBuildFile; fileRef = B6DA44272616CAE000DD1EC2 /* AppUsageActivityMonitorTests.swift */; };
		B6DB3CF926A00E2D00D459B7 /* AVCaptureDevice+SwizzledAuthState.swift in Sources */ = {isa = PBXBuildFile; fileRef = B6DB3CF826A00E2D00D459B7 /* AVCaptureDevice+SwizzledAuthState.swift */; };
		B6DB3CFB26A17CB800D459B7 /* PermissionModel.swift in Sources */ = {isa = PBXBuildFile; fileRef = B6DB3CFA26A17CB800D459B7 /* PermissionModel.swift */; };
		B6E53883267C83420010FEA9 /* HomepageBackgroundView.swift in Sources */ = {isa = PBXBuildFile; fileRef = B6E53882267C83420010FEA9 /* HomepageBackgroundView.swift */; };
		B6E53888267C94A00010FEA9 /* HomepageCollectionViewFlowLayout.swift in Sources */ = {isa = PBXBuildFile; fileRef = B6E53887267C94A00010FEA9 /* HomepageCollectionViewFlowLayout.swift */; };
		B6E61EE3263AC0C8004E11AB /* FileManagerExtension.swift in Sources */ = {isa = PBXBuildFile; fileRef = B6E61EE2263AC0C8004E11AB /* FileManagerExtension.swift */; };
		B6E61EE8263ACE16004E11AB /* UTType.swift in Sources */ = {isa = PBXBuildFile; fileRef = B6E61EE7263ACE16004E11AB /* UTType.swift */; };
		B6F41031264D2B23003DA42C /* ProgressExtension.swift in Sources */ = {isa = PBXBuildFile; fileRef = B6F41030264D2B23003DA42C /* ProgressExtension.swift */; };
		B6FA893D269C423100588ECD /* PrivacyDashboard.storyboard in Resources */ = {isa = PBXBuildFile; fileRef = B6FA893C269C423100588ECD /* PrivacyDashboard.storyboard */; };
		B6FA893F269C424500588ECD /* PrivacyDashboardViewController.swift in Sources */ = {isa = PBXBuildFile; fileRef = B6FA893E269C424500588ECD /* PrivacyDashboardViewController.swift */; };
		B6FA8941269C425400588ECD /* PrivacyDashboardPopover.swift in Sources */ = {isa = PBXBuildFile; fileRef = B6FA8940269C425400588ECD /* PrivacyDashboardPopover.swift */; };
		F41D174125CB131900472416 /* NSColorExtension.swift in Sources */ = {isa = PBXBuildFile; fileRef = F41D174025CB131900472416 /* NSColorExtension.swift */; };
		F44C130225C2DA0400426E3E /* NSAppearanceExtension.swift in Sources */ = {isa = PBXBuildFile; fileRef = F44C130125C2DA0400426E3E /* NSAppearanceExtension.swift */; };
/* End PBXBuildFile section */

/* Begin PBXContainerItemProxy section */
		4B1AD8A225FC27E200261379 /* PBXContainerItemProxy */ = {
			isa = PBXContainerItemProxy;
			containerPortal = AA585D76248FD31100E9A3E2 /* Project object */;
			proxyType = 1;
			remoteGlobalIDString = AA585D7D248FD31100E9A3E2;
			remoteInfo = "DuckDuckGo Privacy Browser";
		};
		7B4CE8DF26F02108009134B1 /* PBXContainerItemProxy */ = {
			isa = PBXContainerItemProxy;
			containerPortal = AA585D76248FD31100E9A3E2 /* Project object */;
			proxyType = 1;
			remoteGlobalIDString = AA585D7D248FD31100E9A3E2;
			remoteInfo = "DuckDuckGo Privacy Browser";
		};
		AA585D91248FD31400E9A3E2 /* PBXContainerItemProxy */ = {
			isa = PBXContainerItemProxy;
			containerPortal = AA585D76248FD31100E9A3E2 /* Project object */;
			proxyType = 1;
			remoteGlobalIDString = AA585D7D248FD31100E9A3E2;
			remoteInfo = DuckDuckGo;
		};
/* End PBXContainerItemProxy section */

/* Begin PBXFileReference section */
		0230C09E271F53000018F728 /* GPCUserScript.swift */ = {isa = PBXFileReference; lastKnownFileType = sourcecode.swift; path = GPCUserScript.swift; sourceTree = "<group>"; };
		0230C0A0271F53670018F728 /* gpc.js */ = {isa = PBXFileReference; lastKnownFileType = sourcecode.javascript; path = gpc.js; sourceTree = "<group>"; };
		0230C0A2272080090018F728 /* KeyedCodingExtension.swift */ = {isa = PBXFileReference; lastKnownFileType = sourcecode.swift; path = KeyedCodingExtension.swift; sourceTree = "<group>"; };
		0230C0A42721F3750018F728 /* GPCRequestFactory.swift */ = {isa = PBXFileReference; lastKnownFileType = sourcecode.swift; path = GPCRequestFactory.swift; sourceTree = "<group>"; };
		026ADE1326C3010C002518EE /* macos-config.json */ = {isa = PBXFileReference; fileEncoding = 4; lastKnownFileType = text.json; path = "macos-config.json"; sourceTree = "<group>"; };
		142879D924CE1179005419BB /* SuggestionViewModelTests.swift */ = {isa = PBXFileReference; lastKnownFileType = sourcecode.swift; path = SuggestionViewModelTests.swift; sourceTree = "<group>"; };
		142879DB24CE1185005419BB /* SuggestionContainerViewModelTests.swift */ = {isa = PBXFileReference; lastKnownFileType = sourcecode.swift; path = SuggestionContainerViewModelTests.swift; sourceTree = "<group>"; };
		1430DFF424D0580F00B8978C /* TabBarViewController.swift */ = {isa = PBXFileReference; lastKnownFileType = sourcecode.swift; path = TabBarViewController.swift; sourceTree = "<group>"; };
		14505A07256084EF00272CC6 /* UserAgent.swift */ = {isa = PBXFileReference; lastKnownFileType = sourcecode.swift; path = UserAgent.swift; sourceTree = "<group>"; };
		1456D6E024EFCBC300775049 /* TabBarCollectionView.swift */ = {isa = PBXFileReference; lastKnownFileType = sourcecode.swift; path = TabBarCollectionView.swift; sourceTree = "<group>"; };
		14D9B8F924F7E089000D4D13 /* AddressBarViewController.swift */ = {isa = PBXFileReference; lastKnownFileType = sourcecode.swift; path = AddressBarViewController.swift; sourceTree = "<group>"; };
		336B39E42726BA0400C417D3 /* DomainsProtectionUserDefaultsStore.swift */ = {isa = PBXFileReference; lastKnownFileType = sourcecode.swift; path = DomainsProtectionUserDefaultsStore.swift; sourceTree = "<group>"; };
		336B39E62726BAE800C417D3 /* UserDefaultsExtension.swift */ = {isa = PBXFileReference; lastKnownFileType = sourcecode.swift; path = UserDefaultsExtension.swift; sourceTree = "<group>"; };
		336D5AEF262D8D3C0052E0C9 /* findinpage.js */ = {isa = PBXFileReference; fileEncoding = 4; lastKnownFileType = sourcecode.javascript; path = findinpage.js; sourceTree = "<group>"; };
		339A6B5726A044BA00E3DAE8 /* duckduckgo-privacy-dashboard */ = {isa = PBXFileReference; fileEncoding = 4; lastKnownFileType = text; name = "duckduckgo-privacy-dashboard"; path = "Submodules/duckduckgo-privacy-dashboard"; sourceTree = SOURCE_ROOT; };
		33B7B243273441D6001E10F4 /* Debounce.swift */ = {isa = PBXFileReference; lastKnownFileType = sourcecode.swift; path = Debounce.swift; sourceTree = "<group>"; };
		4B0135CD2729F1AA00D54834 /* NSPasteboardExtension.swift */ = {isa = PBXFileReference; fileEncoding = 4; lastKnownFileType = sourcecode.swift; path = NSPasteboardExtension.swift; sourceTree = "<group>"; };
		4B02197F25E05FAC00ED7DEA /* FireproofingURLExtensions.swift */ = {isa = PBXFileReference; fileEncoding = 4; lastKnownFileType = sourcecode.swift; path = FireproofingURLExtensions.swift; sourceTree = "<group>"; };
		4B02198125E05FAC00ED7DEA /* FireproofDomains.swift */ = {isa = PBXFileReference; fileEncoding = 4; lastKnownFileType = sourcecode.swift; path = FireproofDomains.swift; sourceTree = "<group>"; };
		4B02198325E05FAC00ED7DEA /* FireproofInfoViewController.swift */ = {isa = PBXFileReference; fileEncoding = 4; lastKnownFileType = sourcecode.swift; path = FireproofInfoViewController.swift; sourceTree = "<group>"; };
		4B02198425E05FAC00ED7DEA /* Fireproofing.storyboard */ = {isa = PBXFileReference; fileEncoding = 4; lastKnownFileType = file.storyboard; path = Fireproofing.storyboard; sourceTree = "<group>"; };
		4B02199925E063DE00ED7DEA /* FireproofDomainsTests.swift */ = {isa = PBXFileReference; fileEncoding = 4; lastKnownFileType = sourcecode.swift; path = FireproofDomainsTests.swift; sourceTree = "<group>"; };
		4B02199A25E063DE00ED7DEA /* FireproofingURLExtensionsTests.swift */ = {isa = PBXFileReference; fileEncoding = 4; lastKnownFileType = sourcecode.swift; path = FireproofingURLExtensionsTests.swift; sourceTree = "<group>"; };
		4B0219A725E0646500ED7DEA /* WebsiteDataStoreTests.swift */ = {isa = PBXFileReference; fileEncoding = 4; lastKnownFileType = sourcecode.swift; path = WebsiteDataStoreTests.swift; sourceTree = "<group>"; };
		4B0511A4262CAA5A00F6079C /* DefaultBrowserPreferences.swift */ = {isa = PBXFileReference; fileEncoding = 4; lastKnownFileType = sourcecode.swift; path = DefaultBrowserPreferences.swift; sourceTree = "<group>"; };
		4B0511A5262CAA5A00F6079C /* AppearancePreferences.swift */ = {isa = PBXFileReference; fileEncoding = 4; lastKnownFileType = sourcecode.swift; path = AppearancePreferences.swift; sourceTree = "<group>"; };
		4B0511A6262CAA5A00F6079C /* PrivacySecurityPreferences.swift */ = {isa = PBXFileReference; fileEncoding = 4; lastKnownFileType = sourcecode.swift; path = PrivacySecurityPreferences.swift; sourceTree = "<group>"; };
		4B0511A7262CAA5A00F6079C /* DownloadPreferences.swift */ = {isa = PBXFileReference; fileEncoding = 4; lastKnownFileType = sourcecode.swift; path = DownloadPreferences.swift; sourceTree = "<group>"; };
		4B0511A8262CAA5A00F6079C /* PreferenceSections.swift */ = {isa = PBXFileReference; fileEncoding = 4; lastKnownFileType = sourcecode.swift; path = PreferenceSections.swift; sourceTree = "<group>"; };
		4B0511AB262CAA5A00F6079C /* PrivacySecurityPreferencesTableCellView.xib */ = {isa = PBXFileReference; fileEncoding = 4; lastKnownFileType = file.xib; path = PrivacySecurityPreferencesTableCellView.xib; sourceTree = "<group>"; };
		4B0511AC262CAA5A00F6079C /* PreferencesAboutViewController.swift */ = {isa = PBXFileReference; fileEncoding = 4; lastKnownFileType = sourcecode.swift; path = PreferencesAboutViewController.swift; sourceTree = "<group>"; };
		4B0511AD262CAA5A00F6079C /* Preferences.storyboard */ = {isa = PBXFileReference; fileEncoding = 4; lastKnownFileType = file.storyboard; path = Preferences.storyboard; sourceTree = "<group>"; };
		4B0511AE262CAA5A00F6079C /* PreferencesSidebarViewController.swift */ = {isa = PBXFileReference; fileEncoding = 4; lastKnownFileType = sourcecode.swift; path = PreferencesSidebarViewController.swift; sourceTree = "<group>"; };
		4B0511AF262CAA5A00F6079C /* PrivacySecurityPreferencesTableCellView.swift */ = {isa = PBXFileReference; fileEncoding = 4; lastKnownFileType = sourcecode.swift; path = PrivacySecurityPreferencesTableCellView.swift; sourceTree = "<group>"; };
		4B0511B0262CAA5A00F6079C /* DefaultBrowserTableCellView.xib */ = {isa = PBXFileReference; fileEncoding = 4; lastKnownFileType = file.xib; path = DefaultBrowserTableCellView.xib; sourceTree = "<group>"; };
		4B0511B1262CAA5A00F6079C /* PreferenceTableCellView.swift */ = {isa = PBXFileReference; fileEncoding = 4; lastKnownFileType = sourcecode.swift; path = PreferenceTableCellView.swift; sourceTree = "<group>"; };
		4B0511B2262CAA5A00F6079C /* PreferencesListViewController.swift */ = {isa = PBXFileReference; fileEncoding = 4; lastKnownFileType = sourcecode.swift; path = PreferencesListViewController.swift; sourceTree = "<group>"; };
		4B0511B3262CAA5A00F6079C /* RoundedSelectionRowView.swift */ = {isa = PBXFileReference; fileEncoding = 4; lastKnownFileType = sourcecode.swift; path = RoundedSelectionRowView.swift; sourceTree = "<group>"; };
		4B0511B4262CAA5A00F6079C /* FireproofDomainsViewController.swift */ = {isa = PBXFileReference; fileEncoding = 4; lastKnownFileType = sourcecode.swift; path = FireproofDomainsViewController.swift; sourceTree = "<group>"; };
		4B0511B5262CAA5A00F6079C /* DownloadPreferencesTableCellView.swift */ = {isa = PBXFileReference; fileEncoding = 4; lastKnownFileType = sourcecode.swift; path = DownloadPreferencesTableCellView.swift; sourceTree = "<group>"; };
		4B0511B6262CAA5A00F6079C /* PreferencesSplitViewController.swift */ = {isa = PBXFileReference; fileEncoding = 4; lastKnownFileType = sourcecode.swift; path = PreferencesSplitViewController.swift; sourceTree = "<group>"; };
		4B0511B7262CAA5A00F6079C /* DefaultBrowserTableCellView.swift */ = {isa = PBXFileReference; fileEncoding = 4; lastKnownFileType = sourcecode.swift; path = DefaultBrowserTableCellView.swift; sourceTree = "<group>"; };
		4B0511B8262CAA5A00F6079C /* DownloadPreferencesTableCellView.xib */ = {isa = PBXFileReference; fileEncoding = 4; lastKnownFileType = file.xib; path = DownloadPreferencesTableCellView.xib; sourceTree = "<group>"; };
		4B0511B9262CAA5A00F6079C /* AppearancePreferencesTableCellView.swift */ = {isa = PBXFileReference; fileEncoding = 4; lastKnownFileType = sourcecode.swift; path = AppearancePreferencesTableCellView.swift; sourceTree = "<group>"; };
		4B0511BA262CAA5A00F6079C /* AppearancePreferencesTableCellView.xib */ = {isa = PBXFileReference; fileEncoding = 4; lastKnownFileType = file.xib; path = AppearancePreferencesTableCellView.xib; sourceTree = "<group>"; };
		4B0511DF262CAA8600F6079C /* NSOpenPanelExtensions.swift */ = {isa = PBXFileReference; fileEncoding = 4; lastKnownFileType = sourcecode.swift; path = NSOpenPanelExtensions.swift; sourceTree = "<group>"; };
		4B0511E0262CAA8600F6079C /* NSViewControllerExtension.swift */ = {isa = PBXFileReference; fileEncoding = 4; lastKnownFileType = sourcecode.swift; path = NSViewControllerExtension.swift; sourceTree = "<group>"; };
		4B0511E6262CAB3700F6079C /* UserDefaultsWrapperUtilities.swift */ = {isa = PBXFileReference; lastKnownFileType = sourcecode.swift; path = UserDefaultsWrapperUtilities.swift; sourceTree = "<group>"; };
		4B0511EF262CAEC900F6079C /* AppearancePreferencesTests.swift */ = {isa = PBXFileReference; lastKnownFileType = sourcecode.swift; path = AppearancePreferencesTests.swift; sourceTree = "<group>"; };
		4B0511F7262CB20F00F6079C /* DownloadPreferencesTests.swift */ = {isa = PBXFileReference; lastKnownFileType = sourcecode.swift; path = DownloadPreferencesTests.swift; sourceTree = "<group>"; };
		4B11060425903E570039B979 /* CoreDataEncryptionTesting.xcdatamodel */ = {isa = PBXFileReference; lastKnownFileType = wrapper.xcdatamodel; path = CoreDataEncryptionTesting.xcdatamodel; sourceTree = "<group>"; };
		4B11060925903EAC0039B979 /* CoreDataEncryptionTests.swift */ = {isa = PBXFileReference; lastKnownFileType = sourcecode.swift; path = CoreDataEncryptionTests.swift; sourceTree = "<group>"; };
		4B139AFC26B60BD800894F82 /* NSImageExtensions.swift */ = {isa = PBXFileReference; lastKnownFileType = sourcecode.swift; path = NSImageExtensions.swift; sourceTree = "<group>"; };
		4B1AD89D25FC27E200261379 /* Integration Tests.xctest */ = {isa = PBXFileReference; explicitFileType = wrapper.cfbundle; includeInIndex = 0; path = "Integration Tests.xctest"; sourceTree = BUILT_PRODUCTS_DIR; };
		4B1AD8A125FC27E200261379 /* Info.plist */ = {isa = PBXFileReference; lastKnownFileType = text.plist.xml; path = Info.plist; sourceTree = "<group>"; };
		4B1AD91625FC46FB00261379 /* CoreDataEncryptionTests.swift */ = {isa = PBXFileReference; lastKnownFileType = sourcecode.swift; path = CoreDataEncryptionTests.swift; sourceTree = "<group>"; };
		4B2E7D6226FF9D6500D2DB17 /* PrintingUserScript.swift */ = {isa = PBXFileReference; fileEncoding = 4; lastKnownFileType = sourcecode.swift; path = PrintingUserScript.swift; sourceTree = "<group>"; };
		4B4F72EB266B2ED300814C60 /* CollectionExtension.swift */ = {isa = PBXFileReference; lastKnownFileType = sourcecode.swift; path = CollectionExtension.swift; sourceTree = "<group>"; };
		4B59023826B35F3600489384 /* ChromeDataImporter.swift */ = {isa = PBXFileReference; fileEncoding = 4; lastKnownFileType = sourcecode.swift; path = ChromeDataImporter.swift; sourceTree = "<group>"; };
		4B59023926B35F3600489384 /* ChromiumLoginReader.swift */ = {isa = PBXFileReference; fileEncoding = 4; lastKnownFileType = sourcecode.swift; path = ChromiumLoginReader.swift; sourceTree = "<group>"; };
		4B59023B26B35F3600489384 /* ChromiumDataImporter.swift */ = {isa = PBXFileReference; fileEncoding = 4; lastKnownFileType = sourcecode.swift; path = ChromiumDataImporter.swift; sourceTree = "<group>"; };
		4B59023C26B35F3600489384 /* BraveDataImporter.swift */ = {isa = PBXFileReference; fileEncoding = 4; lastKnownFileType = sourcecode.swift; path = BraveDataImporter.swift; sourceTree = "<group>"; };
		4B59024226B35F7C00489384 /* BrowserImportViewController.swift */ = {isa = PBXFileReference; fileEncoding = 4; lastKnownFileType = sourcecode.swift; path = BrowserImportViewController.swift; sourceTree = "<group>"; };
		4B59024726B3673600489384 /* ThirdPartyBrowser.swift */ = {isa = PBXFileReference; lastKnownFileType = sourcecode.swift; path = ThirdPartyBrowser.swift; sourceTree = "<group>"; };
		4B59024926B38B0B00489384 /* Login Data */ = {isa = PBXFileReference; lastKnownFileType = file; path = "Login Data"; sourceTree = "<group>"; };
		4B59024B26B38BB800489384 /* ChromiumLoginReaderTests.swift */ = {isa = PBXFileReference; lastKnownFileType = sourcecode.swift; path = ChromiumLoginReaderTests.swift; sourceTree = "<group>"; };
		4B5FF67726B602B100D42879 /* FirefoxDataImporter.swift */ = {isa = PBXFileReference; lastKnownFileType = sourcecode.swift; path = FirefoxDataImporter.swift; sourceTree = "<group>"; };
		4B65027425E5F2A70054432E /* DefaultBrowserPromptView.xib */ = {isa = PBXFileReference; lastKnownFileType = file.xib; path = DefaultBrowserPromptView.xib; sourceTree = "<group>"; };
		4B65027925E5F2B10054432E /* DefaultBrowserPromptView.swift */ = {isa = PBXFileReference; lastKnownFileType = sourcecode.swift; path = DefaultBrowserPromptView.swift; sourceTree = "<group>"; };
		4B65143D263924B5005B46EB /* EmailUrlExtensions.swift */ = {isa = PBXFileReference; lastKnownFileType = sourcecode.swift; path = EmailUrlExtensions.swift; sourceTree = "<group>"; };
		4B677424255DBEB800025BD8 /* BloomFilterWrapper.mm */ = {isa = PBXFileReference; fileEncoding = 4; lastKnownFileType = sourcecode.cpp.objcpp; path = BloomFilterWrapper.mm; sourceTree = "<group>"; };
		4B677425255DBEB800025BD8 /* BloomFilterWrapper.h */ = {isa = PBXFileReference; fileEncoding = 4; lastKnownFileType = sourcecode.c.h; path = BloomFilterWrapper.h; sourceTree = "<group>"; };
		4B677427255DBEB800025BD8 /* httpsMobileV2BloomSpec.json */ = {isa = PBXFileReference; fileEncoding = 4; lastKnownFileType = text.json; path = httpsMobileV2BloomSpec.json; sourceTree = "<group>"; };
		4B677428255DBEB800025BD8 /* httpsMobileV2Bloom.bin */ = {isa = PBXFileReference; lastKnownFileType = archive.macbinary; path = httpsMobileV2Bloom.bin; sourceTree = "<group>"; };
		4B677429255DBEB800025BD8 /* HTTPSBloomFilterSpecification.swift */ = {isa = PBXFileReference; fileEncoding = 4; lastKnownFileType = sourcecode.swift; path = HTTPSBloomFilterSpecification.swift; sourceTree = "<group>"; };
		4B67742A255DBEB800025BD8 /* httpsMobileV2FalsePositives.json */ = {isa = PBXFileReference; fileEncoding = 4; lastKnownFileType = text.json; path = httpsMobileV2FalsePositives.json; sourceTree = "<group>"; };
		4B67742B255DBEB800025BD8 /* HTTPSExcludedDomains.swift */ = {isa = PBXFileReference; fileEncoding = 4; lastKnownFileType = sourcecode.swift; path = HTTPSExcludedDomains.swift; sourceTree = "<group>"; };
		4B67742C255DBEB800025BD8 /* HTTPSUpgrade.swift */ = {isa = PBXFileReference; fileEncoding = 4; lastKnownFileType = sourcecode.swift; path = HTTPSUpgrade.swift; sourceTree = "<group>"; };
		4B67742F255DBEB800025BD8 /* HTTPSUpgrade 3.xcdatamodel */ = {isa = PBXFileReference; lastKnownFileType = wrapper.xcdatamodel; path = "HTTPSUpgrade 3.xcdatamodel"; sourceTree = "<group>"; };
		4B677430255DBEB800025BD8 /* HTTPSUpgradeStore.swift */ = {isa = PBXFileReference; fileEncoding = 4; lastKnownFileType = sourcecode.swift; path = HTTPSUpgradeStore.swift; sourceTree = "<group>"; };
		4B677440255DBEEA00025BD8 /* Database.swift */ = {isa = PBXFileReference; fileEncoding = 4; lastKnownFileType = sourcecode.swift; path = Database.swift; sourceTree = "<group>"; };
		4B677449255DBF3A00025BD8 /* BloomFilter.cpp */ = {isa = PBXFileReference; fileEncoding = 4; lastKnownFileType = sourcecode.cpp.cpp; name = BloomFilter.cpp; path = Submodules/bloom_cpp/src/BloomFilter.cpp; sourceTree = SOURCE_ROOT; };
		4B67744A255DBF3A00025BD8 /* BloomFilter.hpp */ = {isa = PBXFileReference; fileEncoding = 4; lastKnownFileType = sourcecode.cpp.h; name = BloomFilter.hpp; path = Submodules/bloom_cpp/src/BloomFilter.hpp; sourceTree = SOURCE_ROOT; };
		4B67744F255DBFA300025BD8 /* HashExtension.swift */ = {isa = PBXFileReference; fileEncoding = 4; lastKnownFileType = sourcecode.swift; path = HashExtension.swift; sourceTree = "<group>"; };
		4B677454255DC18000025BD8 /* Bridging.h */ = {isa = PBXFileReference; fileEncoding = 4; lastKnownFileType = sourcecode.c.h; path = Bridging.h; sourceTree = "<group>"; };
		4B723DEB26B0002B00E14D75 /* DataImport.swift */ = {isa = PBXFileReference; lastKnownFileType = sourcecode.swift; path = DataImport.swift; sourceTree = "<group>"; };
		4B723DED26B0002B00E14D75 /* DataImport.storyboard */ = {isa = PBXFileReference; lastKnownFileType = file.storyboard; path = DataImport.storyboard; sourceTree = "<group>"; };
		4B723DEE26B0002B00E14D75 /* DataImportViewController.swift */ = {isa = PBXFileReference; lastKnownFileType = sourcecode.swift; path = DataImportViewController.swift; sourceTree = "<group>"; };
		4B723DEF26B0002B00E14D75 /* CSVImportViewController.swift */ = {isa = PBXFileReference; lastKnownFileType = sourcecode.swift; path = CSVImportViewController.swift; sourceTree = "<group>"; };
		4B723DF026B0002B00E14D75 /* CSVImportSummaryViewController.swift */ = {isa = PBXFileReference; lastKnownFileType = sourcecode.swift; path = CSVImportSummaryViewController.swift; sourceTree = "<group>"; };
		4B723DF326B0002B00E14D75 /* SecureVaultLoginImporter.swift */ = {isa = PBXFileReference; lastKnownFileType = sourcecode.swift; path = SecureVaultLoginImporter.swift; sourceTree = "<group>"; };
		4B723DF426B0002B00E14D75 /* LoginImport.swift */ = {isa = PBXFileReference; lastKnownFileType = sourcecode.swift; path = LoginImport.swift; sourceTree = "<group>"; };
		4B723DF626B0002B00E14D75 /* CSVParser.swift */ = {isa = PBXFileReference; lastKnownFileType = sourcecode.swift; path = CSVParser.swift; sourceTree = "<group>"; };
		4B723DF726B0002B00E14D75 /* CSVImporter.swift */ = {isa = PBXFileReference; lastKnownFileType = sourcecode.swift; path = CSVImporter.swift; sourceTree = "<group>"; };
		4B723DFD26B0002B00E14D75 /* CSVLoginExporter.swift */ = {isa = PBXFileReference; lastKnownFileType = sourcecode.swift; path = CSVLoginExporter.swift; sourceTree = "<group>"; };
		4B723DFF26B0003E00E14D75 /* DataImportMocks.swift */ = {isa = PBXFileReference; fileEncoding = 4; lastKnownFileType = sourcecode.swift; path = DataImportMocks.swift; sourceTree = "<group>"; };
		4B723E0026B0003E00E14D75 /* CSVParserTests.swift */ = {isa = PBXFileReference; fileEncoding = 4; lastKnownFileType = sourcecode.swift; path = CSVParserTests.swift; sourceTree = "<group>"; };
		4B723E0126B0003E00E14D75 /* CSVImporterTests.swift */ = {isa = PBXFileReference; fileEncoding = 4; lastKnownFileType = sourcecode.swift; path = CSVImporterTests.swift; sourceTree = "<group>"; };
		4B723E0326B0003E00E14D75 /* MockSecureVault.swift */ = {isa = PBXFileReference; fileEncoding = 4; lastKnownFileType = sourcecode.swift; path = MockSecureVault.swift; sourceTree = "<group>"; };
		4B723E0426B0003E00E14D75 /* CSVLoginExporterTests.swift */ = {isa = PBXFileReference; fileEncoding = 4; lastKnownFileType = sourcecode.swift; path = CSVLoginExporterTests.swift; sourceTree = "<group>"; };
		4B723E1726B000DC00E14D75 /* TemporaryFileCreator.swift */ = {isa = PBXFileReference; fileEncoding = 4; lastKnownFileType = sourcecode.swift; path = TemporaryFileCreator.swift; sourceTree = "<group>"; };
		4B78A86A26BB3ADD0071BB16 /* BrowserImportSummaryViewController.swift */ = {isa = PBXFileReference; lastKnownFileType = sourcecode.swift; path = BrowserImportSummaryViewController.swift; sourceTree = "<group>"; };
		4B7A60A0273E0BE400BBDFEB /* WKWebsiteDataStoreExtension.swift */ = {isa = PBXFileReference; lastKnownFileType = sourcecode.swift; path = WKWebsiteDataStoreExtension.swift; sourceTree = "<group>"; };
		4B82E9B825B6A05800656FE7 /* DetectedTrackerTests.swift */ = {isa = PBXFileReference; lastKnownFileType = sourcecode.swift; path = DetectedTrackerTests.swift; sourceTree = "<group>"; };
		4B8AC93226B3B06300879451 /* EdgeDataImporter.swift */ = {isa = PBXFileReference; lastKnownFileType = sourcecode.swift; path = EdgeDataImporter.swift; sourceTree = "<group>"; };
		4B8AC93426B3B2FD00879451 /* NSAlert+DataImport.swift */ = {isa = PBXFileReference; lastKnownFileType = sourcecode.swift; path = "NSAlert+DataImport.swift"; sourceTree = "<group>"; };
		4B8AC93826B48A5100879451 /* FirefoxLoginReader.swift */ = {isa = PBXFileReference; lastKnownFileType = sourcecode.swift; path = FirefoxLoginReader.swift; sourceTree = "<group>"; };
		4B8AC93A26B48ADF00879451 /* ASN1Parser.swift */ = {isa = PBXFileReference; lastKnownFileType = sourcecode.swift; path = ASN1Parser.swift; sourceTree = "<group>"; };
		4B8AC93C26B49BE600879451 /* FirefoxLoginReaderTests.swift */ = {isa = PBXFileReference; lastKnownFileType = sourcecode.swift; path = FirefoxLoginReaderTests.swift; sourceTree = "<group>"; };
		4B8AC93E26B49BEE00879451 /* logins.json */ = {isa = PBXFileReference; fileEncoding = 4; lastKnownFileType = text.json; path = logins.json; sourceTree = "<group>"; };
		4B8AC93F26B49BEE00879451 /* key4.db */ = {isa = PBXFileReference; lastKnownFileType = file; path = key4.db; sourceTree = "<group>"; };
		4B92928526670D1600AD2C21 /* BookmarksOutlineView.swift */ = {isa = PBXFileReference; fileEncoding = 4; lastKnownFileType = sourcecode.swift; path = BookmarksOutlineView.swift; sourceTree = "<group>"; };
		4B92928626670D1600AD2C21 /* OutlineSeparatorViewCell.swift */ = {isa = PBXFileReference; fileEncoding = 4; lastKnownFileType = sourcecode.swift; path = OutlineSeparatorViewCell.swift; sourceTree = "<group>"; };
		4B92928726670D1600AD2C21 /* BookmarkOutlineViewCell.swift */ = {isa = PBXFileReference; fileEncoding = 4; lastKnownFileType = sourcecode.swift; path = BookmarkOutlineViewCell.swift; sourceTree = "<group>"; };
		4B92928826670D1600AD2C21 /* BookmarkOutlineViewCell.xib */ = {isa = PBXFileReference; fileEncoding = 4; lastKnownFileType = file.xib; path = BookmarkOutlineViewCell.xib; sourceTree = "<group>"; };
		4B92928926670D1700AD2C21 /* BookmarkTableCellView.swift */ = {isa = PBXFileReference; fileEncoding = 4; lastKnownFileType = sourcecode.swift; path = BookmarkTableCellView.swift; sourceTree = "<group>"; };
		4B92928A26670D1700AD2C21 /* BookmarkTableCellView.xib */ = {isa = PBXFileReference; fileEncoding = 4; lastKnownFileType = file.xib; path = BookmarkTableCellView.xib; sourceTree = "<group>"; };
		4B92929126670D2A00AD2C21 /* BookmarkOutlineViewDataSource.swift */ = {isa = PBXFileReference; fileEncoding = 4; lastKnownFileType = sourcecode.swift; path = BookmarkOutlineViewDataSource.swift; sourceTree = "<group>"; };
		4B92929226670D2A00AD2C21 /* PasteboardFolder.swift */ = {isa = PBXFileReference; fileEncoding = 4; lastKnownFileType = sourcecode.swift; path = PasteboardFolder.swift; sourceTree = "<group>"; };
		4B92929326670D2A00AD2C21 /* BookmarkNode.swift */ = {isa = PBXFileReference; fileEncoding = 4; lastKnownFileType = sourcecode.swift; path = BookmarkNode.swift; sourceTree = "<group>"; };
		4B92929426670D2A00AD2C21 /* BookmarkSidebarTreeController.swift */ = {isa = PBXFileReference; fileEncoding = 4; lastKnownFileType = sourcecode.swift; path = BookmarkSidebarTreeController.swift; sourceTree = "<group>"; };
		4B92929526670D2A00AD2C21 /* PasteboardBookmark.swift */ = {isa = PBXFileReference; fileEncoding = 4; lastKnownFileType = sourcecode.swift; path = PasteboardBookmark.swift; sourceTree = "<group>"; };
		4B92929626670D2A00AD2C21 /* SpacerNode.swift */ = {isa = PBXFileReference; fileEncoding = 4; lastKnownFileType = sourcecode.swift; path = SpacerNode.swift; sourceTree = "<group>"; };
		4B92929726670D2A00AD2C21 /* BookmarkTreeController.swift */ = {isa = PBXFileReference; fileEncoding = 4; lastKnownFileType = sourcecode.swift; path = BookmarkTreeController.swift; sourceTree = "<group>"; };
		4B92929826670D2A00AD2C21 /* PseudoFolder.swift */ = {isa = PBXFileReference; fileEncoding = 4; lastKnownFileType = sourcecode.swift; path = PseudoFolder.swift; sourceTree = "<group>"; };
		4B92929926670D2A00AD2C21 /* BookmarkManagedObject.swift */ = {isa = PBXFileReference; fileEncoding = 4; lastKnownFileType = sourcecode.swift; path = BookmarkManagedObject.swift; sourceTree = "<group>"; };
		4B92929A26670D2A00AD2C21 /* PasteboardWriting.swift */ = {isa = PBXFileReference; fileEncoding = 4; lastKnownFileType = sourcecode.swift; path = PasteboardWriting.swift; sourceTree = "<group>"; };
		4B9292A526670D3700AD2C21 /* Bookmark.xcmappingmodel */ = {isa = PBXFileReference; lastKnownFileType = wrapper.xcmappingmodel; path = Bookmark.xcmappingmodel; sourceTree = "<group>"; };
		4B9292A626670D3700AD2C21 /* BookmarkMigrationPolicy.swift */ = {isa = PBXFileReference; fileEncoding = 4; lastKnownFileType = sourcecode.swift; path = BookmarkMigrationPolicy.swift; sourceTree = "<group>"; };
		4B9292A826670D3700AD2C21 /* Bookmark 2.xcdatamodel */ = {isa = PBXFileReference; lastKnownFileType = wrapper.xcdatamodel; path = "Bookmark 2.xcdatamodel"; sourceTree = "<group>"; };
		4B9292A926670D3700AD2C21 /* Bookmark.xcdatamodel */ = {isa = PBXFileReference; lastKnownFileType = wrapper.xcdatamodel; path = Bookmark.xcdatamodel; sourceTree = "<group>"; };
		4B9292AE26670F5300AD2C21 /* NSOutlineViewExtensions.swift */ = {isa = PBXFileReference; fileEncoding = 4; lastKnownFileType = sourcecode.swift; path = NSOutlineViewExtensions.swift; sourceTree = "<group>"; };
		4B9292B02667103000AD2C21 /* BookmarkNodePathTests.swift */ = {isa = PBXFileReference; fileEncoding = 4; lastKnownFileType = sourcecode.swift; path = BookmarkNodePathTests.swift; sourceTree = "<group>"; };
		4B9292B12667103000AD2C21 /* BookmarkNodeTests.swift */ = {isa = PBXFileReference; fileEncoding = 4; lastKnownFileType = sourcecode.swift; path = BookmarkNodeTests.swift; sourceTree = "<group>"; };
		4B9292B22667103000AD2C21 /* BookmarkSidebarTreeControllerTests.swift */ = {isa = PBXFileReference; fileEncoding = 4; lastKnownFileType = sourcecode.swift; path = BookmarkSidebarTreeControllerTests.swift; sourceTree = "<group>"; };
		4B9292B32667103000AD2C21 /* BookmarkOutlineViewDataSourceTests.swift */ = {isa = PBXFileReference; fileEncoding = 4; lastKnownFileType = sourcecode.swift; path = BookmarkOutlineViewDataSourceTests.swift; sourceTree = "<group>"; };
		4B9292B42667103000AD2C21 /* PasteboardFolderTests.swift */ = {isa = PBXFileReference; fileEncoding = 4; lastKnownFileType = sourcecode.swift; path = PasteboardFolderTests.swift; sourceTree = "<group>"; };
		4B9292B52667103000AD2C21 /* TreeControllerTests.swift */ = {isa = PBXFileReference; fileEncoding = 4; lastKnownFileType = sourcecode.swift; path = TreeControllerTests.swift; sourceTree = "<group>"; };
		4B9292B62667103000AD2C21 /* BookmarkManagedObjectTests.swift */ = {isa = PBXFileReference; fileEncoding = 4; lastKnownFileType = sourcecode.swift; path = BookmarkManagedObjectTests.swift; sourceTree = "<group>"; };
		4B9292B72667103000AD2C21 /* BookmarkMigrationTests.swift */ = {isa = PBXFileReference; fileEncoding = 4; lastKnownFileType = sourcecode.swift; path = BookmarkMigrationTests.swift; sourceTree = "<group>"; };
		4B9292B82667103000AD2C21 /* BookmarkTests.swift */ = {isa = PBXFileReference; fileEncoding = 4; lastKnownFileType = sourcecode.swift; path = BookmarkTests.swift; sourceTree = "<group>"; };
		4B9292B92667103100AD2C21 /* PasteboardBookmarkTests.swift */ = {isa = PBXFileReference; fileEncoding = 4; lastKnownFileType = sourcecode.swift; path = PasteboardBookmarkTests.swift; sourceTree = "<group>"; };
		4B9292C42667104B00AD2C21 /* CoreDataTestUtilities.swift */ = {isa = PBXFileReference; fileEncoding = 4; lastKnownFileType = sourcecode.swift; path = CoreDataTestUtilities.swift; sourceTree = "<group>"; };
		4B9292C62667123700AD2C21 /* BrowserTabSelectionDelegate.swift */ = {isa = PBXFileReference; fileEncoding = 4; lastKnownFileType = sourcecode.swift; path = BrowserTabSelectionDelegate.swift; sourceTree = "<group>"; };
		4B9292C72667123700AD2C21 /* BookmarkManagementSidebarViewController.swift */ = {isa = PBXFileReference; fileEncoding = 4; lastKnownFileType = sourcecode.swift; path = BookmarkManagementSidebarViewController.swift; sourceTree = "<group>"; };
		4B9292C82667123700AD2C21 /* BookmarkManagementSplitViewController.swift */ = {isa = PBXFileReference; fileEncoding = 4; lastKnownFileType = sourcecode.swift; path = BookmarkManagementSplitViewController.swift; sourceTree = "<group>"; };
		4B9292C92667123700AD2C21 /* BookmarkTableRowView.swift */ = {isa = PBXFileReference; fileEncoding = 4; lastKnownFileType = sourcecode.swift; path = BookmarkTableRowView.swift; sourceTree = "<group>"; };
		4B9292CA2667123700AD2C21 /* AddFolderModalViewController.swift */ = {isa = PBXFileReference; fileEncoding = 4; lastKnownFileType = sourcecode.swift; path = AddFolderModalViewController.swift; sourceTree = "<group>"; };
		4B9292CB2667123700AD2C21 /* AddBookmarkModalViewController.swift */ = {isa = PBXFileReference; fileEncoding = 4; lastKnownFileType = sourcecode.swift; path = AddBookmarkModalViewController.swift; sourceTree = "<group>"; };
		4B9292CC2667123700AD2C21 /* BookmarkListViewController.swift */ = {isa = PBXFileReference; fileEncoding = 4; lastKnownFileType = sourcecode.swift; path = BookmarkListViewController.swift; sourceTree = "<group>"; };
		4B9292CD2667123700AD2C21 /* BookmarkManagementDetailViewController.swift */ = {isa = PBXFileReference; fileEncoding = 4; lastKnownFileType = sourcecode.swift; path = BookmarkManagementDetailViewController.swift; sourceTree = "<group>"; };
		4B9292D62667124000AD2C21 /* NSPopUpButtonExtension.swift */ = {isa = PBXFileReference; fileEncoding = 4; lastKnownFileType = sourcecode.swift; path = NSPopUpButtonExtension.swift; sourceTree = "<group>"; };
		4B9292D82667124B00AD2C21 /* BookmarkListTreeControllerDataSource.swift */ = {isa = PBXFileReference; fileEncoding = 4; lastKnownFileType = sourcecode.swift; path = BookmarkListTreeControllerDataSource.swift; sourceTree = "<group>"; };
		4B9292DA2667125D00AD2C21 /* ContextualMenu.swift */ = {isa = PBXFileReference; fileEncoding = 4; lastKnownFileType = sourcecode.swift; path = ContextualMenu.swift; sourceTree = "<group>"; };
		4BA1A69A258B076900F6F690 /* FileStore.swift */ = {isa = PBXFileReference; lastKnownFileType = sourcecode.swift; path = FileStore.swift; sourceTree = "<group>"; };
		4BA1A69F258B079600F6F690 /* DataEncryption.swift */ = {isa = PBXFileReference; lastKnownFileType = sourcecode.swift; path = DataEncryption.swift; sourceTree = "<group>"; };
		4BA1A6A4258B07DF00F6F690 /* EncryptedValueTransformer.swift */ = {isa = PBXFileReference; lastKnownFileType = sourcecode.swift; path = EncryptedValueTransformer.swift; sourceTree = "<group>"; };
		4BA1A6B2258B080A00F6F690 /* EncryptionKeyGeneration.swift */ = {isa = PBXFileReference; lastKnownFileType = sourcecode.swift; path = EncryptionKeyGeneration.swift; sourceTree = "<group>"; };
		4BA1A6B7258B081600F6F690 /* EncryptionKeyStoring.swift */ = {isa = PBXFileReference; lastKnownFileType = sourcecode.swift; path = EncryptionKeyStoring.swift; sourceTree = "<group>"; };
		4BA1A6BC258B082300F6F690 /* EncryptionKeyStore.swift */ = {isa = PBXFileReference; lastKnownFileType = sourcecode.swift; path = EncryptionKeyStore.swift; sourceTree = "<group>"; };
		4BA1A6C1258B0A1300F6F690 /* ContiguousBytesExtension.swift */ = {isa = PBXFileReference; lastKnownFileType = sourcecode.swift; path = ContiguousBytesExtension.swift; sourceTree = "<group>"; };
		4BA1A6D8258C0CB300F6F690 /* DataEncryptionTests.swift */ = {isa = PBXFileReference; lastKnownFileType = sourcecode.swift; path = DataEncryptionTests.swift; sourceTree = "<group>"; };
		4BA1A6DD258C100A00F6F690 /* FileStoreTests.swift */ = {isa = PBXFileReference; lastKnownFileType = sourcecode.swift; path = FileStoreTests.swift; sourceTree = "<group>"; };
		4BA1A6E5258C270800F6F690 /* EncryptionKeyGeneratorTests.swift */ = {isa = PBXFileReference; lastKnownFileType = sourcecode.swift; path = EncryptionKeyGeneratorTests.swift; sourceTree = "<group>"; };
		4BA1A6EA258C288C00F6F690 /* EncryptionKeyStoreTests.swift */ = {isa = PBXFileReference; lastKnownFileType = sourcecode.swift; path = EncryptionKeyStoreTests.swift; sourceTree = "<group>"; };
		4BA1A6F5258C4F9600F6F690 /* EncryptionMocks.swift */ = {isa = PBXFileReference; lastKnownFileType = sourcecode.swift; path = EncryptionMocks.swift; sourceTree = "<group>"; };
		4BA1A6FD258C5C1300F6F690 /* EncryptedValueTransformerTests.swift */ = {isa = PBXFileReference; lastKnownFileType = sourcecode.swift; path = EncryptedValueTransformerTests.swift; sourceTree = "<group>"; };
		4BB46EA026B8954500222970 /* logins-encrypted.json */ = {isa = PBXFileReference; fileEncoding = 4; lastKnownFileType = text.json; path = "logins-encrypted.json"; sourceTree = "<group>"; };
		4BB46EA126B8954500222970 /* key4-encrypted.db */ = {isa = PBXFileReference; lastKnownFileType = file; path = "key4-encrypted.db"; sourceTree = "<group>"; };
		4BB6CE5E26B77ED000EC5860 /* Cryptography.swift */ = {isa = PBXFileReference; lastKnownFileType = sourcecode.swift; path = Cryptography.swift; sourceTree = "<group>"; };
		4BB88B4425B7B55C006F6B06 /* DebugUserScript.swift */ = {isa = PBXFileReference; lastKnownFileType = sourcecode.swift; path = DebugUserScript.swift; sourceTree = "<group>"; };
		4BB88B4925B7B690006F6B06 /* SequenceExtensions.swift */ = {isa = PBXFileReference; lastKnownFileType = sourcecode.swift; path = SequenceExtensions.swift; sourceTree = "<group>"; };
		4BB88B4F25B7BA2B006F6B06 /* TabInstrumentation.swift */ = {isa = PBXFileReference; lastKnownFileType = sourcecode.swift; path = TabInstrumentation.swift; sourceTree = "<group>"; };
		4BB88B5A25B7BA50006F6B06 /* Instruments.swift */ = {isa = PBXFileReference; lastKnownFileType = sourcecode.swift; path = Instruments.swift; sourceTree = "<group>"; };
		4BB99CF526FE191E001E4761 /* FirefoxBookmarksReader.swift */ = {isa = PBXFileReference; fileEncoding = 4; lastKnownFileType = sourcecode.swift; path = FirefoxBookmarksReader.swift; sourceTree = "<group>"; };
		4BB99CF626FE191E001E4761 /* BookmarkImport.swift */ = {isa = PBXFileReference; fileEncoding = 4; lastKnownFileType = sourcecode.swift; path = BookmarkImport.swift; sourceTree = "<group>"; };
		4BB99CF726FE191E001E4761 /* CoreDataBookmarkImporter.swift */ = {isa = PBXFileReference; fileEncoding = 4; lastKnownFileType = sourcecode.swift; path = CoreDataBookmarkImporter.swift; sourceTree = "<group>"; };
		4BB99CF926FE191E001E4761 /* ChromiumBookmarksReader.swift */ = {isa = PBXFileReference; fileEncoding = 4; lastKnownFileType = sourcecode.swift; path = ChromiumBookmarksReader.swift; sourceTree = "<group>"; };
		4BB99CFA26FE191E001E4761 /* ImportedBookmarks.swift */ = {isa = PBXFileReference; fileEncoding = 4; lastKnownFileType = sourcecode.swift; path = ImportedBookmarks.swift; sourceTree = "<group>"; };
		4BB99CFC26FE191E001E4761 /* SafariBookmarksReader.swift */ = {isa = PBXFileReference; fileEncoding = 4; lastKnownFileType = sourcecode.swift; path = SafariBookmarksReader.swift; sourceTree = "<group>"; };
		4BB99CFD26FE191E001E4761 /* SafariDataImporter.swift */ = {isa = PBXFileReference; fileEncoding = 4; lastKnownFileType = sourcecode.swift; path = SafariDataImporter.swift; sourceTree = "<group>"; };
		4BB99D0526FE1979001E4761 /* RequestFilePermissionViewController.swift */ = {isa = PBXFileReference; fileEncoding = 4; lastKnownFileType = sourcecode.swift; path = RequestFilePermissionViewController.swift; sourceTree = "<group>"; };
		4BB99D0826FE1A6D001E4761 /* Bookmarks.plist */ = {isa = PBXFileReference; lastKnownFileType = file.bplist; path = Bookmarks.plist; sourceTree = "<group>"; };
		4BB99D0A26FE1A7B001E4761 /* Bookmarks */ = {isa = PBXFileReference; fileEncoding = 4; lastKnownFileType = text; path = Bookmarks; sourceTree = "<group>"; };
		4BB99D0C26FE1A83001E4761 /* ChromiumBookmarksReaderTests.swift */ = {isa = PBXFileReference; fileEncoding = 4; lastKnownFileType = sourcecode.swift; path = ChromiumBookmarksReaderTests.swift; sourceTree = "<group>"; };
		4BB99D0D26FE1A83001E4761 /* FirefoxBookmarksReaderTests.swift */ = {isa = PBXFileReference; fileEncoding = 4; lastKnownFileType = sourcecode.swift; path = FirefoxBookmarksReaderTests.swift; sourceTree = "<group>"; };
		4BB99D0E26FE1A84001E4761 /* SafariBookmarksReaderTests.swift */ = {isa = PBXFileReference; fileEncoding = 4; lastKnownFileType = sourcecode.swift; path = SafariBookmarksReaderTests.swift; sourceTree = "<group>"; };
		4BB99D1226FE1A94001E4761 /* places.sqlite */ = {isa = PBXFileReference; lastKnownFileType = file; path = places.sqlite; sourceTree = "<group>"; };
		4BE0DF0426781961006337B7 /* NSStoryboardExtension.swift */ = {isa = PBXFileReference; lastKnownFileType = sourcecode.swift; path = NSStoryboardExtension.swift; sourceTree = "<group>"; };
		4BE6546E271FCD40008D1D63 /* PasswordManagementIdentityItemView.swift */ = {isa = PBXFileReference; fileEncoding = 4; lastKnownFileType = sourcecode.swift; path = PasswordManagementIdentityItemView.swift; sourceTree = "<group>"; };
		4BE65470271FCD40008D1D63 /* PasswordManagementCreditCardItemView.swift */ = {isa = PBXFileReference; fileEncoding = 4; lastKnownFileType = sourcecode.swift; path = PasswordManagementCreditCardItemView.swift; sourceTree = "<group>"; };
		4BE65471271FCD40008D1D63 /* PasswordManagementLoginItemView.swift */ = {isa = PBXFileReference; fileEncoding = 4; lastKnownFileType = sourcecode.swift; path = PasswordManagementLoginItemView.swift; sourceTree = "<group>"; };
		4BE65472271FCD40008D1D63 /* PasswordManagementNoteItemView.swift */ = {isa = PBXFileReference; fileEncoding = 4; lastKnownFileType = sourcecode.swift; path = PasswordManagementNoteItemView.swift; sourceTree = "<group>"; };
		4BE65473271FCD40008D1D63 /* EditableTextView.swift */ = {isa = PBXFileReference; fileEncoding = 4; lastKnownFileType = sourcecode.swift; path = EditableTextView.swift; sourceTree = "<group>"; };
		4BE6547A271FCD4D008D1D63 /* PasswordManagementIdentityModel.swift */ = {isa = PBXFileReference; fileEncoding = 4; lastKnownFileType = sourcecode.swift; path = PasswordManagementIdentityModel.swift; sourceTree = "<group>"; };
		4BE6547B271FCD4D008D1D63 /* PasswordManagementCreditCardModel.swift */ = {isa = PBXFileReference; fileEncoding = 4; lastKnownFileType = sourcecode.swift; path = PasswordManagementCreditCardModel.swift; sourceTree = "<group>"; };
		4BE6547C271FCD4D008D1D63 /* PasswordManagementLoginModel.swift */ = {isa = PBXFileReference; fileEncoding = 4; lastKnownFileType = sourcecode.swift; path = PasswordManagementLoginModel.swift; sourceTree = "<group>"; };
		4BE6547D271FCD4D008D1D63 /* PasswordManagementNoteModel.swift */ = {isa = PBXFileReference; fileEncoding = 4; lastKnownFileType = sourcecode.swift; path = PasswordManagementNoteModel.swift; sourceTree = "<group>"; };
		4BE65482271FCD53008D1D63 /* CountryList.swift */ = {isa = PBXFileReference; fileEncoding = 4; lastKnownFileType = sourcecode.swift; path = CountryList.swift; sourceTree = "<group>"; };
		4BE65484271FCD7B008D1D63 /* LoginFaviconView.swift */ = {isa = PBXFileReference; fileEncoding = 4; lastKnownFileType = sourcecode.swift; path = LoginFaviconView.swift; sourceTree = "<group>"; };
		4BF4951726C08395000547B8 /* ThirdPartyBrowserTests.swift */ = {isa = PBXFileReference; lastKnownFileType = sourcecode.swift; path = ThirdPartyBrowserTests.swift; sourceTree = "<group>"; };
		7B4CE8DA26F02108009134B1 /* UI Tests.xctest */ = {isa = PBXFileReference; explicitFileType = wrapper.cfbundle; includeInIndex = 0; path = "UI Tests.xctest"; sourceTree = BUILT_PRODUCTS_DIR; };
		7B4CE8DE26F02108009134B1 /* Info.plist */ = {isa = PBXFileReference; lastKnownFileType = text.plist.xml; path = Info.plist; sourceTree = "<group>"; };
		7B4CE8E626F02134009134B1 /* TabBarTests.swift */ = {isa = PBXFileReference; lastKnownFileType = sourcecode.swift; path = TabBarTests.swift; sourceTree = "<group>"; };
		7B860DE127274A8B006D8957 /* NavigatorCredentialsUserScript.swift */ = {isa = PBXFileReference; fileEncoding = 4; lastKnownFileType = sourcecode.swift; path = NavigatorCredentialsUserScript.swift; sourceTree = "<group>"; };
		7B860DE327274E54006D8957 /* navigatorCredentials.js */ = {isa = PBXFileReference; fileEncoding = 4; lastKnownFileType = sourcecode.javascript; path = navigatorCredentials.js; sourceTree = "<group>"; };
		8511E18325F82B34002F516B /* 01_Fire_really_small.json */ = {isa = PBXFileReference; fileEncoding = 4; lastKnownFileType = text.json; path = 01_Fire_really_small.json; sourceTree = "<group>"; };
		853014D525E671A000FB8205 /* PageObserverUserScript.swift */ = {isa = PBXFileReference; lastKnownFileType = sourcecode.swift; path = PageObserverUserScript.swift; sourceTree = "<group>"; };
		85308E24267FC9F2001ABD76 /* NSAlertExtension.swift */ = {isa = PBXFileReference; lastKnownFileType = sourcecode.swift; path = NSAlertExtension.swift; sourceTree = "<group>"; };
		85308E26267FCB22001ABD76 /* PasswordManagerSettings.swift */ = {isa = PBXFileReference; lastKnownFileType = sourcecode.swift; path = PasswordManagerSettings.swift; sourceTree = "<group>"; };
		85378D9B274E61B8007C5CBF /* MessageViews.storyboard */ = {isa = PBXFileReference; lastKnownFileType = file.storyboard; path = MessageViews.storyboard; sourceTree = "<group>"; };
		85378D9D274E664C007C5CBF /* PopoverMessageViewController.swift */ = {isa = PBXFileReference; lastKnownFileType = sourcecode.swift; path = PopoverMessageViewController.swift; sourceTree = "<group>"; };
		85378D9F274E6F42007C5CBF /* NSNotificationName+EmailManager.swift */ = {isa = PBXFileReference; lastKnownFileType = sourcecode.swift; path = "NSNotificationName+EmailManager.swift"; sourceTree = "<group>"; };
		85378DA1274E7F25007C5CBF /* EmailManagerRequestDelegate.swift */ = {isa = PBXFileReference; lastKnownFileType = sourcecode.swift; path = EmailManagerRequestDelegate.swift; sourceTree = "<group>"; };
		8546DE6125C03056000CA5E1 /* UserAgentTests.swift */ = {isa = PBXFileReference; lastKnownFileType = sourcecode.swift; path = UserAgentTests.swift; sourceTree = "<group>"; };
		85480F8925CDC360009424E3 /* MainMenu.storyboard */ = {isa = PBXFileReference; lastKnownFileType = file.storyboard; path = MainMenu.storyboard; sourceTree = "<group>"; };
		85480FBA25D181CB009424E3 /* ConfigurationDownloading.swift */ = {isa = PBXFileReference; lastKnownFileType = sourcecode.swift; path = ConfigurationDownloading.swift; sourceTree = "<group>"; };
		85480FCE25D1AA22009424E3 /* ConfigurationStoring.swift */ = {isa = PBXFileReference; lastKnownFileType = sourcecode.swift; path = ConfigurationStoring.swift; sourceTree = "<group>"; };
		8553FF51257523760029327F /* URLSuggestedFilenameTests.swift */ = {isa = PBXFileReference; lastKnownFileType = sourcecode.swift; path = URLSuggestedFilenameTests.swift; sourceTree = "<group>"; };
		85625993269C8F9600EE44BC /* PasswordManager.storyboard */ = {isa = PBXFileReference; lastKnownFileType = file.storyboard; path = PasswordManager.storyboard; sourceTree = "<group>"; };
		85625995269C953C00EE44BC /* PasswordManagementViewController.swift */ = {isa = PBXFileReference; lastKnownFileType = sourcecode.swift; path = PasswordManagementViewController.swift; sourceTree = "<group>"; };
		85625997269C9C5F00EE44BC /* PasswordManagementPopover.swift */ = {isa = PBXFileReference; lastKnownFileType = sourcecode.swift; path = PasswordManagementPopover.swift; sourceTree = "<group>"; };
		85625999269CA0A600EE44BC /* NSRectExtension.swift */ = {isa = PBXFileReference; lastKnownFileType = sourcecode.swift; path = NSRectExtension.swift; sourceTree = "<group>"; };
		856C98A5256EB59600A22F1F /* MenuItemSelectors.swift */ = {isa = PBXFileReference; lastKnownFileType = sourcecode.swift; path = MenuItemSelectors.swift; sourceTree = "<group>"; };
		856C98D42570116900A22F1F /* NSWindow+Toast.swift */ = {isa = PBXFileReference; lastKnownFileType = sourcecode.swift; path = "NSWindow+Toast.swift"; sourceTree = "<group>"; };
		856C98DE257014BD00A22F1F /* FileDownloadManager.swift */ = {isa = PBXFileReference; lastKnownFileType = sourcecode.swift; path = FileDownloadManager.swift; sourceTree = "<group>"; };
		856CADEF271710F400E79BB0 /* HoverUserScript.swift */ = {isa = PBXFileReference; lastKnownFileType = sourcecode.swift; path = HoverUserScript.swift; sourceTree = "<group>"; };
		85778E3427142C3000F091CA /* HomepageHeaderView.swift */ = {isa = PBXFileReference; lastKnownFileType = sourcecode.swift; path = HomepageHeaderView.swift; sourceTree = "<group>"; };
		85799C1725DEBB3F0007EC87 /* Logging.swift */ = {isa = PBXFileReference; fileEncoding = 4; lastKnownFileType = sourcecode.swift; path = Logging.swift; sourceTree = "<group>"; };
		8585B63726D6E66C00C1416F /* ButtonStyles.swift */ = {isa = PBXFileReference; lastKnownFileType = sourcecode.swift; path = ButtonStyles.swift; sourceTree = "<group>"; };
		85890639267BCD8E00D23B0D /* SaveCredentialsPopover.swift */ = {isa = PBXFileReference; lastKnownFileType = sourcecode.swift; path = SaveCredentialsPopover.swift; sourceTree = "<group>"; };
		8589063B267BCDC000D23B0D /* SaveCredentialsViewController.swift */ = {isa = PBXFileReference; lastKnownFileType = sourcecode.swift; path = SaveCredentialsViewController.swift; sourceTree = "<group>"; };
		858A797E26A79EAA00A75A42 /* UserText+PasswordManager.swift */ = {isa = PBXFileReference; lastKnownFileType = sourcecode.swift; path = "UserText+PasswordManager.swift"; sourceTree = "<group>"; };
		858A798226A8B75F00A75A42 /* CopyHandler.swift */ = {isa = PBXFileReference; lastKnownFileType = sourcecode.swift; path = CopyHandler.swift; sourceTree = "<group>"; };
		858A798426A8BB5D00A75A42 /* NSTextViewExtension.swift */ = {isa = PBXFileReference; lastKnownFileType = sourcecode.swift; path = NSTextViewExtension.swift; sourceTree = "<group>"; };
		858A798726A99DBE00A75A42 /* PasswordManagementItemListModelTests.swift */ = {isa = PBXFileReference; lastKnownFileType = sourcecode.swift; path = PasswordManagementItemListModelTests.swift; sourceTree = "<group>"; };
		858A798926A9B35E00A75A42 /* PasswordManagementItemModelTests.swift */ = {isa = PBXFileReference; lastKnownFileType = sourcecode.swift; path = PasswordManagementItemModelTests.swift; sourceTree = "<group>"; };
		858C1BEC26974E6600E6C014 /* PasswordManagerSettingsTests.swift */ = {isa = PBXFileReference; lastKnownFileType = sourcecode.swift; path = PasswordManagerSettingsTests.swift; sourceTree = "<group>"; };
		858C78FB2705EB5F009B2B44 /* HomepageHeader.xib */ = {isa = PBXFileReference; lastKnownFileType = file.xib; path = HomepageHeader.xib; sourceTree = "<group>"; };
		859E7D6A27453BF3009C2B69 /* BookmarksExporter.swift */ = {isa = PBXFileReference; lastKnownFileType = sourcecode.swift; path = BookmarksExporter.swift; sourceTree = "<group>"; };
		859E7D6C274548F2009C2B69 /* BookmarksExporterTests.swift */ = {isa = PBXFileReference; lastKnownFileType = sourcecode.swift; path = BookmarksExporterTests.swift; sourceTree = "<group>"; };
		85A0116825AF1D8900FA6A0C /* FindInPageViewController.swift */ = {isa = PBXFileReference; lastKnownFileType = sourcecode.swift; path = FindInPageViewController.swift; sourceTree = "<group>"; };
		85A0117325AF2EDF00FA6A0C /* FindInPage.storyboard */ = {isa = PBXFileReference; lastKnownFileType = file.storyboard; path = FindInPage.storyboard; sourceTree = "<group>"; };
		85A0118125AF60E700FA6A0C /* FindInPageModel.swift */ = {isa = PBXFileReference; lastKnownFileType = sourcecode.swift; path = FindInPageModel.swift; sourceTree = "<group>"; };
		85A011E925B4D4CA00FA6A0C /* FindInPageUserScript.swift */ = {isa = PBXFileReference; lastKnownFileType = sourcecode.swift; path = FindInPageUserScript.swift; sourceTree = "<group>"; };
		85AC3AEE25D5CE9800C7D2AA /* UserScripts.swift */ = {isa = PBXFileReference; lastKnownFileType = sourcecode.swift; path = UserScripts.swift; sourceTree = "<group>"; };
		85AC3AF625D5DBFD00C7D2AA /* DataExtension.swift */ = {isa = PBXFileReference; lastKnownFileType = sourcecode.swift; path = DataExtension.swift; sourceTree = "<group>"; };
		85AC3B0425D6B1D800C7D2AA /* ScriptSourceProviding.swift */ = {isa = PBXFileReference; lastKnownFileType = sourcecode.swift; path = ScriptSourceProviding.swift; sourceTree = "<group>"; };
		85AC3B1625D9BC1A00C7D2AA /* ConfigurationDownloaderTests.swift */ = {isa = PBXFileReference; lastKnownFileType = sourcecode.swift; path = ConfigurationDownloaderTests.swift; sourceTree = "<group>"; };
		85AC3B3425DA82A600C7D2AA /* DataTaskProviding.swift */ = {isa = PBXFileReference; lastKnownFileType = sourcecode.swift; path = DataTaskProviding.swift; sourceTree = "<group>"; };
		85AC3B4825DAC9BD00C7D2AA /* ConfigurationStorageTests.swift */ = {isa = PBXFileReference; lastKnownFileType = sourcecode.swift; path = ConfigurationStorageTests.swift; sourceTree = "<group>"; };
		85AE2FF124A33A2D002D507F /* WebKit.framework */ = {isa = PBXFileReference; lastKnownFileType = wrapper.framework; name = WebKit.framework; path = System/Library/Frameworks/WebKit.framework; sourceTree = SDKROOT; };
		85C6A29525CC1FFD00EEB5F1 /* UserDefaultsWrapper.swift */ = {isa = PBXFileReference; lastKnownFileType = sourcecode.swift; path = UserDefaultsWrapper.swift; sourceTree = "<group>"; };
		85CC1D72269EF1880062F04E /* PasswordManagementItemList.swift */ = {isa = PBXFileReference; lastKnownFileType = sourcecode.swift; path = PasswordManagementItemList.swift; sourceTree = "<group>"; };
		85CC1D7A26A05ECF0062F04E /* PasswordManagementItemListModel.swift */ = {isa = PBXFileReference; lastKnownFileType = sourcecode.swift; path = PasswordManagementItemListModel.swift; sourceTree = "<group>"; };
		85CC1D7C26A05F250062F04E /* PasswordManagementItemModel.swift */ = {isa = PBXFileReference; lastKnownFileType = sourcecode.swift; path = PasswordManagementItemModel.swift; sourceTree = "<group>"; };
		85D33F1125C82EB3002B91A6 /* ConfigurationManager.swift */ = {isa = PBXFileReference; lastKnownFileType = sourcecode.swift; path = ConfigurationManager.swift; sourceTree = "<group>"; };
		85D438B5256E7C9E00F3BAF8 /* ContextMenuUserScript.swift */ = {isa = PBXFileReference; lastKnownFileType = sourcecode.swift; path = ContextMenuUserScript.swift; sourceTree = "<group>"; };
		85D885AF26A590A90077C374 /* NSNotificationName+PasswordManager.swift */ = {isa = PBXFileReference; lastKnownFileType = sourcecode.swift; path = "NSNotificationName+PasswordManager.swift"; sourceTree = "<group>"; };
		85D885B226A5A9DE0077C374 /* NSAlert+PasswordManager.swift */ = {isa = PBXFileReference; lastKnownFileType = sourcecode.swift; path = "NSAlert+PasswordManager.swift"; sourceTree = "<group>"; };
		85E11C2E25E7DC7E00974CAF /* ExternalURLHandler.swift */ = {isa = PBXFileReference; lastKnownFileType = sourcecode.swift; path = ExternalURLHandler.swift; sourceTree = "<group>"; };
		85E11C3625E7F1E100974CAF /* ExternalURLHandlerTests.swift */ = {isa = PBXFileReference; lastKnownFileType = sourcecode.swift; path = ExternalURLHandlerTests.swift; sourceTree = "<group>"; };
		85F1B0C825EF9759004792B6 /* URLEventHandlerTests.swift */ = {isa = PBXFileReference; lastKnownFileType = sourcecode.swift; path = URLEventHandlerTests.swift; sourceTree = "<group>"; };
		85F69B3B25EDE81F00978E59 /* URLExtensionTests.swift */ = {isa = PBXFileReference; lastKnownFileType = sourcecode.swift; path = URLExtensionTests.swift; sourceTree = "<group>"; };
		9826B09E2747B6D60092F683 /* BrowserServicesKit */ = {isa = PBXFileReference; lastKnownFileType = folder; name = BrowserServicesKit; path = ../BrowserServicesKit; sourceTree = "<group>"; };
		9826B09F2747DF3D0092F683 /* ContentBlocking.swift */ = {isa = PBXFileReference; lastKnownFileType = sourcecode.swift; path = ContentBlocking.swift; sourceTree = "<group>"; };
		9826B0A12747DFEB0092F683 /* AppPrivacyConfigurationDataProvider.swift */ = {isa = PBXFileReference; lastKnownFileType = sourcecode.swift; path = AppPrivacyConfigurationDataProvider.swift; sourceTree = "<group>"; };
		989C78582751269A007600CF /* ContentBlockerMocks.swift */ = {isa = PBXFileReference; lastKnownFileType = sourcecode.swift; path = ContentBlockerMocks.swift; sourceTree = "<group>"; };
		989C785A275136BF007600CF /* ContentBlockerRulesManagerTests.swift */ = {isa = PBXFileReference; fileEncoding = 4; lastKnownFileType = sourcecode.swift; path = ContentBlockerRulesManagerTests.swift; sourceTree = "<group>"; };
		989C785C275136D9007600CF /* ContentBlockerReferenceTests.swift */ = {isa = PBXFileReference; fileEncoding = 4; lastKnownFileType = sourcecode.swift; path = ContentBlockerReferenceTests.swift; sourceTree = "<group>"; };
		989C785E275139F2007600CF /* WebViewTestHelper.swift */ = {isa = PBXFileReference; fileEncoding = 4; lastKnownFileType = sourcecode.swift; path = WebViewTestHelper.swift; sourceTree = "<group>"; };
		989C78602751483E007600CF /* TestSchemeHandler.swift */ = {isa = PBXFileReference; fileEncoding = 4; lastKnownFileType = sourcecode.swift; path = TestSchemeHandler.swift; sourceTree = "<group>"; };
		989C7862275148C7007600CF /* DomainMatchingReportTests.swift */ = {isa = PBXFileReference; fileEncoding = 4; lastKnownFileType = sourcecode.swift; path = DomainMatchingReportTests.swift; sourceTree = "<group>"; };
		989C7863275148C7007600CF /* DomainMatchingTests.swift */ = {isa = PBXFileReference; fileEncoding = 4; lastKnownFileType = sourcecode.swift; path = DomainMatchingTests.swift; sourceTree = "<group>"; };
		989C7866275148FC007600CF /* JsonTestDataLoader.swift */ = {isa = PBXFileReference; fileEncoding = 4; lastKnownFileType = sourcecode.swift; path = JsonTestDataLoader.swift; sourceTree = "<group>"; };
		989C786827514BD5007600CF /* MockWebsite.swift */ = {isa = PBXFileReference; fileEncoding = 4; lastKnownFileType = sourcecode.swift; path = MockWebsite.swift; sourceTree = "<group>"; };
		989C786A27515300007600CF /* resources */ = {isa = PBXFileReference; lastKnownFileType = folder; path = resources; sourceTree = "<group>"; };
		AA0877B726D5160D00B05660 /* SafariVersionReaderTests.swift */ = {isa = PBXFileReference; lastKnownFileType = sourcecode.swift; path = SafariVersionReaderTests.swift; sourceTree = "<group>"; };
		AA0877B926D5161D00B05660 /* WebKitVersionProviderTests.swift */ = {isa = PBXFileReference; lastKnownFileType = sourcecode.swift; path = WebKitVersionProviderTests.swift; sourceTree = "<group>"; };
		AA0F3DB6261A566C0077F2D9 /* SuggestionLoadingMock.swift */ = {isa = PBXFileReference; lastKnownFileType = sourcecode.swift; path = SuggestionLoadingMock.swift; sourceTree = "<group>"; };
		AA13DCB3271480B0006D48D3 /* FirePopoverViewModel.swift */ = {isa = PBXFileReference; lastKnownFileType = sourcecode.swift; path = FirePopoverViewModel.swift; sourceTree = "<group>"; };
		AA2CB12C2587BB5600AA6FBE /* TabBarFooter.xib */ = {isa = PBXFileReference; lastKnownFileType = file.xib; path = TabBarFooter.xib; sourceTree = "<group>"; };
		AA2CB1342587C29500AA6FBE /* TabBarFooter.swift */ = {isa = PBXFileReference; lastKnownFileType = sourcecode.swift; path = TabBarFooter.swift; sourceTree = "<group>"; };
		AA3F895224C18AD500628DDE /* SuggestionViewModel.swift */ = {isa = PBXFileReference; lastKnownFileType = sourcecode.swift; path = SuggestionViewModel.swift; sourceTree = "<group>"; };
		AA4BBA3A25C58FA200C4FB0F /* MainMenu.swift */ = {isa = PBXFileReference; lastKnownFileType = sourcecode.swift; path = MainMenu.swift; sourceTree = "<group>"; };
		AA4D700625545EF800C3411E /* URLEventHandler.swift */ = {isa = PBXFileReference; lastKnownFileType = sourcecode.swift; path = URLEventHandler.swift; sourceTree = "<group>"; };
		AA4FF40B2624751A004E2377 /* GrammarFeaturesManager.swift */ = {isa = PBXFileReference; lastKnownFileType = sourcecode.swift; path = GrammarFeaturesManager.swift; sourceTree = "<group>"; };
		AA512D1324D99D9800230283 /* FaviconService.swift */ = {isa = PBXFileReference; lastKnownFileType = sourcecode.swift; path = FaviconService.swift; sourceTree = "<group>"; };
		AA585D7E248FD31100E9A3E2 /* DuckDuckGo.app */ = {isa = PBXFileReference; explicitFileType = wrapper.application; includeInIndex = 0; path = DuckDuckGo.app; sourceTree = BUILT_PRODUCTS_DIR; };
		AA585D81248FD31100E9A3E2 /* AppDelegate.swift */ = {isa = PBXFileReference; lastKnownFileType = sourcecode.swift; path = AppDelegate.swift; sourceTree = "<group>"; };
		AA585D83248FD31100E9A3E2 /* BrowserTabViewController.swift */ = {isa = PBXFileReference; lastKnownFileType = sourcecode.swift; path = BrowserTabViewController.swift; sourceTree = "<group>"; };
		AA585D85248FD31400E9A3E2 /* Assets.xcassets */ = {isa = PBXFileReference; lastKnownFileType = folder.assetcatalog; path = Assets.xcassets; sourceTree = "<group>"; };
		AA585D88248FD31400E9A3E2 /* Base */ = {isa = PBXFileReference; lastKnownFileType = file.storyboard; name = Base; path = Base.lproj/Main.storyboard; sourceTree = "<group>"; };
		AA585D8A248FD31400E9A3E2 /* Info.plist */ = {isa = PBXFileReference; lastKnownFileType = text.plist.xml; path = Info.plist; sourceTree = "<group>"; };
		AA585D8B248FD31400E9A3E2 /* DuckDuckGo.entitlements */ = {isa = PBXFileReference; lastKnownFileType = text.plist.entitlements; path = DuckDuckGo.entitlements; sourceTree = "<group>"; };
		AA585D90248FD31400E9A3E2 /* Unit Tests.xctest */ = {isa = PBXFileReference; explicitFileType = wrapper.cfbundle; includeInIndex = 0; path = "Unit Tests.xctest"; sourceTree = BUILT_PRODUCTS_DIR; };
		AA585D96248FD31400E9A3E2 /* Info.plist */ = {isa = PBXFileReference; lastKnownFileType = text.plist.xml; path = Info.plist; sourceTree = "<group>"; };
		AA585DAE2490E6E600E9A3E2 /* MainViewController.swift */ = {isa = PBXFileReference; lastKnownFileType = sourcecode.swift; name = MainViewController.swift; path = ../MainViewController.swift; sourceTree = "<group>"; };
		AA5C8F58258FE21F00748EB7 /* NSTextFieldExtension.swift */ = {isa = PBXFileReference; lastKnownFileType = sourcecode.swift; path = NSTextFieldExtension.swift; sourceTree = "<group>"; };
		AA5C8F5D2590EEE800748EB7 /* NSPointExtension.swift */ = {isa = PBXFileReference; lastKnownFileType = sourcecode.swift; path = NSPointExtension.swift; sourceTree = "<group>"; };
		AA5C8F622591021700748EB7 /* NSApplicationExtension.swift */ = {isa = PBXFileReference; lastKnownFileType = sourcecode.swift; path = NSApplicationExtension.swift; sourceTree = "<group>"; };
		AA5D6DAB24A340F700C6FBCE /* WebViewStateObserver.swift */ = {isa = PBXFileReference; lastKnownFileType = sourcecode.swift; path = WebViewStateObserver.swift; sourceTree = "<group>"; };
		AA61C0CF2722159B00E6B681 /* FireInfoViewController.swift */ = {isa = PBXFileReference; lastKnownFileType = sourcecode.swift; path = FireInfoViewController.swift; sourceTree = "<group>"; };
		AA61C0D12727F59B00E6B681 /* ArrayExtension.swift */ = {isa = PBXFileReference; lastKnownFileType = sourcecode.swift; path = ArrayExtension.swift; sourceTree = "<group>"; };
		AA63745324C9BF9A00AB2AC4 /* SuggestionContainerTests.swift */ = {isa = PBXFileReference; lastKnownFileType = sourcecode.swift; path = SuggestionContainerTests.swift; sourceTree = "<group>"; };
		AA652CB025DD825B009059CC /* LocalBookmarkStoreTests.swift */ = {isa = PBXFileReference; lastKnownFileType = sourcecode.swift; path = LocalBookmarkStoreTests.swift; sourceTree = "<group>"; };
		AA652CCD25DD9071009059CC /* BookmarkListTests.swift */ = {isa = PBXFileReference; lastKnownFileType = sourcecode.swift; path = BookmarkListTests.swift; sourceTree = "<group>"; };
		AA652CD225DDA6E9009059CC /* LocalBookmarkManagerTests.swift */ = {isa = PBXFileReference; lastKnownFileType = sourcecode.swift; path = LocalBookmarkManagerTests.swift; sourceTree = "<group>"; };
		AA652CDA25DDAB32009059CC /* BookmarkStoreMock.swift */ = {isa = PBXFileReference; lastKnownFileType = sourcecode.swift; path = BookmarkStoreMock.swift; sourceTree = "<group>"; };
		AA6820E325502F19005ED0D5 /* WebsiteDataStore.swift */ = {isa = PBXFileReference; lastKnownFileType = sourcecode.swift; path = WebsiteDataStore.swift; sourceTree = "<group>"; };
		AA6820EA25503D6A005ED0D5 /* Fire.swift */ = {isa = PBXFileReference; lastKnownFileType = sourcecode.swift; path = Fire.swift; sourceTree = "<group>"; };
		AA6820F025503DA9005ED0D5 /* FireViewModel.swift */ = {isa = PBXFileReference; lastKnownFileType = sourcecode.swift; path = FireViewModel.swift; sourceTree = "<group>"; };
		AA68C3D22490ED62001B8783 /* NavigationBarViewController.swift */ = {isa = PBXFileReference; lastKnownFileType = sourcecode.swift; path = NavigationBarViewController.swift; sourceTree = "<group>"; };
		AA68C3D62490F821001B8783 /* README.md */ = {isa = PBXFileReference; lastKnownFileType = net.daringfireball.markdown; path = README.md; sourceTree = "<group>"; };
		AA693E5D2696E5B90007BB78 /* CrashReports.storyboard */ = {isa = PBXFileReference; lastKnownFileType = file.storyboard; path = CrashReports.storyboard; sourceTree = "<group>"; };
		AA6AD95A2704B6DB00159F8A /* FirePopoverViewController.swift */ = {isa = PBXFileReference; lastKnownFileType = sourcecode.swift; path = FirePopoverViewController.swift; sourceTree = "<group>"; };
		AA6EF9AC25066F42004754E6 /* WindowsManager.swift */ = {isa = PBXFileReference; lastKnownFileType = sourcecode.swift; path = WindowsManager.swift; sourceTree = "<group>"; };
		AA6EF9B2250785D5004754E6 /* NSMenuExtension.swift */ = {isa = PBXFileReference; lastKnownFileType = sourcecode.swift; path = NSMenuExtension.swift; sourceTree = "<group>"; };
		AA6EF9B425081B4C004754E6 /* MainMenuActions.swift */ = {isa = PBXFileReference; lastKnownFileType = sourcecode.swift; path = MainMenuActions.swift; sourceTree = "<group>"; };
		AA6FFB4324DC33320028F4D0 /* NSViewExtension.swift */ = {isa = PBXFileReference; lastKnownFileType = sourcecode.swift; path = NSViewExtension.swift; sourceTree = "<group>"; };
		AA6FFB4524DC3B5A0028F4D0 /* WebView.swift */ = {isa = PBXFileReference; lastKnownFileType = sourcecode.swift; path = WebView.swift; sourceTree = "<group>"; };
		AA72D5E225FE977F00C77619 /* AddEditFavoriteViewController.swift */ = {isa = PBXFileReference; lastKnownFileType = sourcecode.swift; path = AddEditFavoriteViewController.swift; sourceTree = "<group>"; };
		AA72D5EF25FEA49900C77619 /* AddEditFavoriteWindow.swift */ = {isa = PBXFileReference; lastKnownFileType = sourcecode.swift; path = AddEditFavoriteWindow.swift; sourceTree = "<group>"; };
		AA72D5FD25FFF94E00C77619 /* NSMenuItemExtension.swift */ = {isa = PBXFileReference; lastKnownFileType = sourcecode.swift; path = NSMenuItemExtension.swift; sourceTree = "<group>"; };
		AA7412B024D0B3AC00D22FE0 /* TabBarViewItem.swift */ = {isa = PBXFileReference; lastKnownFileType = sourcecode.swift; path = TabBarViewItem.swift; sourceTree = "<group>"; };
		AA7412B124D0B3AC00D22FE0 /* TabBarViewItem.xib */ = {isa = PBXFileReference; lastKnownFileType = file.xib; path = TabBarViewItem.xib; sourceTree = "<group>"; };
		AA7412B424D1536B00D22FE0 /* MainWindowController.swift */ = {isa = PBXFileReference; lastKnownFileType = sourcecode.swift; path = MainWindowController.swift; sourceTree = "<group>"; };
		AA7412B624D1687000D22FE0 /* TabBarScrollView.swift */ = {isa = PBXFileReference; lastKnownFileType = sourcecode.swift; path = TabBarScrollView.swift; sourceTree = "<group>"; };
		AA7412BC24D2BEEE00D22FE0 /* MainWindow.swift */ = {isa = PBXFileReference; lastKnownFileType = sourcecode.swift; path = MainWindow.swift; sourceTree = "<group>"; };
		AA75A0AD26F3500C0086B667 /* PrivacyIconViewModel.swift */ = {isa = PBXFileReference; lastKnownFileType = sourcecode.swift; path = PrivacyIconViewModel.swift; sourceTree = "<group>"; };
		AA7DE8E026A9BD000012B490 /* History 2.xcdatamodel */ = {isa = PBXFileReference; lastKnownFileType = wrapper.xcdatamodel; path = "History 2.xcdatamodel"; sourceTree = "<group>"; };
		AA80EC53256BE3BC007083E7 /* UserText.swift */ = {isa = PBXFileReference; lastKnownFileType = sourcecode.swift; path = UserText.swift; sourceTree = "<group>"; };
		AA80EC68256C4691007083E7 /* Base */ = {isa = PBXFileReference; lastKnownFileType = file.storyboard; name = Base; path = Base.lproj/BrowserTab.storyboard; sourceTree = "<group>"; };
		AA80EC6E256C469C007083E7 /* Base */ = {isa = PBXFileReference; lastKnownFileType = file.storyboard; name = Base; path = Base.lproj/NavigationBar.storyboard; sourceTree = "<group>"; };
		AA80EC74256C46A2007083E7 /* Base */ = {isa = PBXFileReference; lastKnownFileType = file.storyboard; name = Base; path = Base.lproj/Suggestion.storyboard; sourceTree = "<group>"; };
		AA80EC7A256C46AA007083E7 /* Base */ = {isa = PBXFileReference; lastKnownFileType = file.storyboard; name = Base; path = Base.lproj/TabBar.storyboard; sourceTree = "<group>"; };
		AA80EC8A256C49B8007083E7 /* en */ = {isa = PBXFileReference; lastKnownFileType = text.plist.strings; name = en; path = en.lproj/Localizable.strings; sourceTree = "<group>"; };
		AA80EC90256C49BC007083E7 /* en */ = {isa = PBXFileReference; lastKnownFileType = text.plist.stringsdict; name = en; path = en.lproj/Localizable.stringsdict; sourceTree = "<group>"; };
		AA840A9727319D1600E63CDD /* FirePopoverWrapperViewController.swift */ = {isa = PBXFileReference; lastKnownFileType = sourcecode.swift; path = FirePopoverWrapperViewController.swift; sourceTree = "<group>"; };
		AA88D14A252A557100980B4E /* URLRequestExtension.swift */ = {isa = PBXFileReference; lastKnownFileType = sourcecode.swift; path = URLRequestExtension.swift; sourceTree = "<group>"; };
		AA8AF56F272AC601006A09F8 /* trackers.json */ = {isa = PBXFileReference; fileEncoding = 4; lastKnownFileType = text.json; path = trackers.json; sourceTree = "<group>"; };
		AA8AF571272AC608006A09F8 /* shield.json */ = {isa = PBXFileReference; fileEncoding = 4; lastKnownFileType = text.json; path = shield.json; sourceTree = "<group>"; };
		AA8AF573272AC60D006A09F8 /* shield-dot.json */ = {isa = PBXFileReference; fileEncoding = 4; lastKnownFileType = text.json; path = "shield-dot.json"; sourceTree = "<group>"; };
		AA8AF575272AC614006A09F8 /* dark-trackers.json */ = {isa = PBXFileReference; fileEncoding = 4; lastKnownFileType = text.json; path = "dark-trackers.json"; sourceTree = "<group>"; };
		AA8AF577272AC61A006A09F8 /* dark-shield.json */ = {isa = PBXFileReference; fileEncoding = 4; lastKnownFileType = text.json; path = "dark-shield.json"; sourceTree = "<group>"; };
		AA8AF579272AC620006A09F8 /* dark-shield-dot.json */ = {isa = PBXFileReference; fileEncoding = 4; lastKnownFileType = text.json; path = "dark-shield-dot.json"; sourceTree = "<group>"; };
		AA8EDF2324923E980071C2E8 /* URLExtension.swift */ = {isa = PBXFileReference; lastKnownFileType = sourcecode.swift; path = URLExtension.swift; sourceTree = "<group>"; };
		AA8EDF2624923EC70071C2E8 /* StringExtension.swift */ = {isa = PBXFileReference; lastKnownFileType = sourcecode.swift; path = StringExtension.swift; sourceTree = "<group>"; };
		AA91F83827076F1900771A0D /* PrivacyIconViewModelTests.swift */ = {isa = PBXFileReference; lastKnownFileType = sourcecode.swift; path = PrivacyIconViewModelTests.swift; sourceTree = "<group>"; };
		AA92126E25ACCB1100600CD4 /* ErrorExtension.swift */ = {isa = PBXFileReference; lastKnownFileType = sourcecode.swift; path = ErrorExtension.swift; sourceTree = "<group>"; };
		AA92127625ADA07900600CD4 /* WKWebViewExtension.swift */ = {isa = PBXFileReference; lastKnownFileType = sourcecode.swift; path = WKWebViewExtension.swift; sourceTree = "<group>"; };
		AA97BF4525135DD30014931A /* ApplicationDockMenu.swift */ = {isa = PBXFileReference; lastKnownFileType = sourcecode.swift; path = ApplicationDockMenu.swift; sourceTree = "<group>"; };
		AA9B7C7D26A06E040008D425 /* TrackerInfo.swift */ = {isa = PBXFileReference; lastKnownFileType = sourcecode.swift; path = TrackerInfo.swift; sourceTree = "<group>"; };
		AA9B7C8226A197A00008D425 /* ServerTrust.swift */ = {isa = PBXFileReference; lastKnownFileType = sourcecode.swift; path = ServerTrust.swift; sourceTree = "<group>"; };
		AA9B7C8426A199B60008D425 /* ServerTrustViewModel.swift */ = {isa = PBXFileReference; lastKnownFileType = sourcecode.swift; path = ServerTrustViewModel.swift; sourceTree = "<group>"; };
		AA9C362725518C44004B1BA3 /* WebsiteDataStoreMock.swift */ = {isa = PBXFileReference; lastKnownFileType = sourcecode.swift; path = WebsiteDataStoreMock.swift; sourceTree = "<group>"; };
		AA9C362F25518CA9004B1BA3 /* FireTests.swift */ = {isa = PBXFileReference; lastKnownFileType = sourcecode.swift; path = FireTests.swift; sourceTree = "<group>"; };
		AA9E9A5525A3AE8400D1959D /* NSWindowExtension.swift */ = {isa = PBXFileReference; lastKnownFileType = sourcecode.swift; path = NSWindowExtension.swift; sourceTree = "<group>"; };
		AA9E9A5D25A4867200D1959D /* TabDragAndDropManager.swift */ = {isa = PBXFileReference; lastKnownFileType = sourcecode.swift; path = TabDragAndDropManager.swift; sourceTree = "<group>"; };
		AA9FF95824A1ECF20039E328 /* Tab.swift */ = {isa = PBXFileReference; lastKnownFileType = sourcecode.swift; path = Tab.swift; sourceTree = "<group>"; };
		AA9FF95A24A1EFC20039E328 /* TabViewModel.swift */ = {isa = PBXFileReference; lastKnownFileType = sourcecode.swift; path = TabViewModel.swift; sourceTree = "<group>"; };
		AA9FF95C24A1FA1C0039E328 /* TabCollection.swift */ = {isa = PBXFileReference; lastKnownFileType = sourcecode.swift; path = TabCollection.swift; sourceTree = "<group>"; };
		AA9FF95E24A1FB680039E328 /* TabCollectionViewModel.swift */ = {isa = PBXFileReference; lastKnownFileType = sourcecode.swift; path = TabCollectionViewModel.swift; sourceTree = "<group>"; };
		AAA0CC32252F181A0079BC96 /* NavigationButtonMenuDelegate.swift */ = {isa = PBXFileReference; lastKnownFileType = sourcecode.swift; path = NavigationButtonMenuDelegate.swift; sourceTree = "<group>"; };
		AAA0CC3B25337FAB0079BC96 /* WKBackForwardListItemViewModel.swift */ = {isa = PBXFileReference; lastKnownFileType = sourcecode.swift; path = WKBackForwardListItemViewModel.swift; sourceTree = "<group>"; };
		AAA0CC462533833C0079BC96 /* MoreOptionsMenu.swift */ = {isa = PBXFileReference; lastKnownFileType = sourcecode.swift; path = MoreOptionsMenu.swift; sourceTree = "<group>"; };
		AAA0CC562539EBC90079BC96 /* FaviconUserScript.swift */ = {isa = PBXFileReference; lastKnownFileType = sourcecode.swift; path = FaviconUserScript.swift; sourceTree = "<group>"; };
		AAA0CC69253CC43C0079BC96 /* WKUserContentControllerExtension.swift */ = {isa = PBXFileReference; lastKnownFileType = sourcecode.swift; path = WKUserContentControllerExtension.swift; sourceTree = "<group>"; };
		AAA892E9250A4CEF005B37B2 /* WindowControllersManager.swift */ = {isa = PBXFileReference; lastKnownFileType = sourcecode.swift; path = WindowControllersManager.swift; sourceTree = "<group>"; };
		AAADFD05264AA282001555EA /* TimeIntervalExtension.swift */ = {isa = PBXFileReference; lastKnownFileType = sourcecode.swift; path = TimeIntervalExtension.swift; sourceTree = "<group>"; };
		AAB549DE25DAB8F80058460B /* BookmarkViewModel.swift */ = {isa = PBXFileReference; lastKnownFileType = sourcecode.swift; path = BookmarkViewModel.swift; sourceTree = "<group>"; };
		AAB7320626DD0C37002FACF9 /* Fire.storyboard */ = {isa = PBXFileReference; lastKnownFileType = file.storyboard; path = Fire.storyboard; sourceTree = "<group>"; };
		AAB7320826DD0CD9002FACF9 /* FireViewController.swift */ = {isa = PBXFileReference; lastKnownFileType = sourcecode.swift; path = FireViewController.swift; sourceTree = "<group>"; };
		AAB8203B26B2DE0D00788AC3 /* SuggestionListCharacteristics.swift */ = {isa = PBXFileReference; lastKnownFileType = sourcecode.swift; path = SuggestionListCharacteristics.swift; sourceTree = "<group>"; };
		AABAF59B260A7D130085060C /* FaviconServiceMock.swift */ = {isa = PBXFileReference; lastKnownFileType = sourcecode.swift; path = FaviconServiceMock.swift; sourceTree = "<group>"; };
		AABEE69924A902A90043105B /* SuggestionContainerViewModel.swift */ = {isa = PBXFileReference; lastKnownFileType = sourcecode.swift; path = SuggestionContainerViewModel.swift; sourceTree = "<group>"; };
		AABEE69B24A902BB0043105B /* SuggestionContainer.swift */ = {isa = PBXFileReference; lastKnownFileType = sourcecode.swift; path = SuggestionContainer.swift; sourceTree = "<group>"; };
		AABEE6A424AA0A7F0043105B /* SuggestionViewController.swift */ = {isa = PBXFileReference; lastKnownFileType = sourcecode.swift; path = SuggestionViewController.swift; sourceTree = "<group>"; };
		AABEE6A824AB4B910043105B /* SuggestionTableCellView.swift */ = {isa = PBXFileReference; lastKnownFileType = sourcecode.swift; path = SuggestionTableCellView.swift; sourceTree = "<group>"; };
		AABEE6AA24ACA0F90043105B /* SuggestionTableRowView.swift */ = {isa = PBXFileReference; lastKnownFileType = sourcecode.swift; path = SuggestionTableRowView.swift; sourceTree = "<group>"; };
		AABEE6AE24AD22B90043105B /* AddressBarTextField.swift */ = {isa = PBXFileReference; lastKnownFileType = sourcecode.swift; path = AddressBarTextField.swift; sourceTree = "<group>"; };
		AAC30A25268DFEE200D2D9CD /* CrashReporter.swift */ = {isa = PBXFileReference; lastKnownFileType = sourcecode.swift; path = CrashReporter.swift; sourceTree = "<group>"; };
		AAC30A27268E045400D2D9CD /* CrashReportReader.swift */ = {isa = PBXFileReference; lastKnownFileType = sourcecode.swift; path = CrashReportReader.swift; sourceTree = "<group>"; };
		AAC30A29268E239100D2D9CD /* CrashReport.swift */ = {isa = PBXFileReference; lastKnownFileType = sourcecode.swift; path = CrashReport.swift; sourceTree = "<group>"; };
		AAC30A2B268F1ECD00D2D9CD /* CrashReportSender.swift */ = {isa = PBXFileReference; lastKnownFileType = sourcecode.swift; path = CrashReportSender.swift; sourceTree = "<group>"; };
		AAC30A2D268F1EE300D2D9CD /* CrashReportPromptPresenter.swift */ = {isa = PBXFileReference; lastKnownFileType = sourcecode.swift; path = CrashReportPromptPresenter.swift; sourceTree = "<group>"; };
		AAC5E4C425D6A6E8007F5990 /* BookmarkPopover.swift */ = {isa = PBXFileReference; fileEncoding = 4; lastKnownFileType = sourcecode.swift; path = BookmarkPopover.swift; sourceTree = "<group>"; };
		AAC5E4C525D6A6E8007F5990 /* BookmarkPopoverViewController.swift */ = {isa = PBXFileReference; fileEncoding = 4; lastKnownFileType = sourcecode.swift; path = BookmarkPopoverViewController.swift; sourceTree = "<group>"; };
		AAC5E4C625D6A6E8007F5990 /* Bookmarks.storyboard */ = {isa = PBXFileReference; fileEncoding = 4; lastKnownFileType = file.storyboard; path = Bookmarks.storyboard; sourceTree = "<group>"; };
		AAC5E4CD25D6A709007F5990 /* Bookmark.swift */ = {isa = PBXFileReference; fileEncoding = 4; lastKnownFileType = sourcecode.swift; path = Bookmark.swift; sourceTree = "<group>"; };
		AAC5E4CE25D6A709007F5990 /* BookmarkManager.swift */ = {isa = PBXFileReference; fileEncoding = 4; lastKnownFileType = sourcecode.swift; path = BookmarkManager.swift; sourceTree = "<group>"; };
		AAC5E4CF25D6A709007F5990 /* BookmarkList.swift */ = {isa = PBXFileReference; fileEncoding = 4; lastKnownFileType = sourcecode.swift; path = BookmarkList.swift; sourceTree = "<group>"; };
		AAC5E4D625D6A710007F5990 /* BookmarkStore.swift */ = {isa = PBXFileReference; fileEncoding = 4; lastKnownFileType = sourcecode.swift; path = BookmarkStore.swift; sourceTree = "<group>"; };
		AAC5E4E325D6BA9C007F5990 /* NSSizeExtension.swift */ = {isa = PBXFileReference; fileEncoding = 4; lastKnownFileType = sourcecode.swift; path = NSSizeExtension.swift; sourceTree = "<group>"; };
		AAC5E4F025D6BF10007F5990 /* AddressBarButton.swift */ = {isa = PBXFileReference; fileEncoding = 4; lastKnownFileType = sourcecode.swift; path = AddressBarButton.swift; sourceTree = "<group>"; };
		AAC5E4F525D6BF2C007F5990 /* AddressBarButtonsViewController.swift */ = {isa = PBXFileReference; fileEncoding = 4; lastKnownFileType = sourcecode.swift; path = AddressBarButtonsViewController.swift; sourceTree = "<group>"; };
		AAC82C5F258B6CB5009B6B42 /* TooltipWindowController.swift */ = {isa = PBXFileReference; lastKnownFileType = sourcecode.swift; path = TooltipWindowController.swift; sourceTree = "<group>"; };
		AAC9C01424CAFBCE00AD1325 /* TabTests.swift */ = {isa = PBXFileReference; lastKnownFileType = sourcecode.swift; path = TabTests.swift; sourceTree = "<group>"; };
		AAC9C01624CAFBDC00AD1325 /* TabCollectionTests.swift */ = {isa = PBXFileReference; lastKnownFileType = sourcecode.swift; path = TabCollectionTests.swift; sourceTree = "<group>"; };
		AAC9C01B24CB594C00AD1325 /* TabViewModelTests.swift */ = {isa = PBXFileReference; lastKnownFileType = sourcecode.swift; path = TabViewModelTests.swift; sourceTree = "<group>"; };
		AAC9C01D24CB6BEB00AD1325 /* TabCollectionViewModelTests.swift */ = {isa = PBXFileReference; lastKnownFileType = sourcecode.swift; path = TabCollectionViewModelTests.swift; sourceTree = "<group>"; };
		AACF6FD526BC366D00CF09F9 /* SafariVersionReader.swift */ = {isa = PBXFileReference; lastKnownFileType = sourcecode.swift; path = SafariVersionReader.swift; sourceTree = "<group>"; };
		AAD2F8B026BC3F55003C5DC8 /* BundleExtension.swift */ = {isa = PBXFileReference; lastKnownFileType = sourcecode.swift; path = BundleExtension.swift; sourceTree = "<group>"; };
		AAD6D8862696DF6D002393B3 /* CrashReportPromptViewController.swift */ = {isa = PBXFileReference; lastKnownFileType = sourcecode.swift; path = CrashReportPromptViewController.swift; sourceTree = "<group>"; };
		AAD86E502678D104005C11BE /* DuckDuckGoCI.entitlements */ = {isa = PBXFileReference; lastKnownFileType = text.plist.entitlements; path = DuckDuckGoCI.entitlements; sourceTree = "<group>"; };
		AAD86E51267A0DFF005C11BE /* UpdateController.swift */ = {isa = PBXFileReference; lastKnownFileType = sourcecode.swift; path = UpdateController.swift; sourceTree = "<group>"; };
		AADCBF3926F7C2CE00EF67A8 /* LottieAnimationCache.swift */ = {isa = PBXFileReference; lastKnownFileType = sourcecode.swift; path = LottieAnimationCache.swift; sourceTree = "<group>"; };
		AADE11BF26D916D70032D8A7 /* StringExtensionTests.swift */ = {isa = PBXFileReference; lastKnownFileType = sourcecode.swift; path = StringExtensionTests.swift; sourceTree = "<group>"; };
		AAE246F12709EF3B00BEEAEE /* FirePopoverCollectionViewItem.swift */ = {isa = PBXFileReference; lastKnownFileType = sourcecode.swift; path = FirePopoverCollectionViewItem.swift; sourceTree = "<group>"; };
		AAE246F22709EF3B00BEEAEE /* FirePopoverCollectionViewItem.xib */ = {isa = PBXFileReference; lastKnownFileType = file.xib; path = FirePopoverCollectionViewItem.xib; sourceTree = "<group>"; };
		AAE246F5270A3D3000BEEAEE /* FirePopoverCollectionViewHeader.xib */ = {isa = PBXFileReference; lastKnownFileType = file.xib; path = FirePopoverCollectionViewHeader.xib; sourceTree = "<group>"; };
		AAE246F7270A406200BEEAEE /* FirePopoverCollectionViewHeader.swift */ = {isa = PBXFileReference; lastKnownFileType = sourcecode.swift; path = FirePopoverCollectionViewHeader.swift; sourceTree = "<group>"; };
		AAE39D1A24F44885008EF28B /* TabCollectionViewModelDelegateMock.swift */ = {isa = PBXFileReference; lastKnownFileType = sourcecode.swift; path = TabCollectionViewModelDelegateMock.swift; sourceTree = "<group>"; };
		AAE71E2B25F781EA00D74437 /* Homepage.storyboard */ = {isa = PBXFileReference; lastKnownFileType = file.storyboard; path = Homepage.storyboard; sourceTree = "<group>"; };
		AAE71E3025F7855400D74437 /* HomepageViewController.swift */ = {isa = PBXFileReference; lastKnownFileType = sourcecode.swift; path = HomepageViewController.swift; sourceTree = "<group>"; };
		AAE71E3525F7869300D74437 /* HomepageCollectionViewItem.swift */ = {isa = PBXFileReference; lastKnownFileType = sourcecode.swift; path = HomepageCollectionViewItem.swift; sourceTree = "<group>"; };
		AAE71E3625F7869300D74437 /* HomepageCollectionViewItem.xib */ = {isa = PBXFileReference; lastKnownFileType = file.xib; path = HomepageCollectionViewItem.xib; sourceTree = "<group>"; };
		AAE75279263B046100B973F8 /* History.xcdatamodel */ = {isa = PBXFileReference; lastKnownFileType = wrapper.xcdatamodel; path = History.xcdatamodel; sourceTree = "<group>"; };
		AAE7527B263B056C00B973F8 /* HistoryStore.swift */ = {isa = PBXFileReference; lastKnownFileType = sourcecode.swift; path = HistoryStore.swift; sourceTree = "<group>"; };
		AAE7527D263B05C600B973F8 /* HistoryEntry.swift */ = {isa = PBXFileReference; lastKnownFileType = sourcecode.swift; path = HistoryEntry.swift; sourceTree = "<group>"; };
		AAE7527F263B0A4D00B973F8 /* HistoryCoordinator.swift */ = {isa = PBXFileReference; lastKnownFileType = sourcecode.swift; path = HistoryCoordinator.swift; sourceTree = "<group>"; };
		AAE8B101258A41C000E81239 /* Tooltip.storyboard */ = {isa = PBXFileReference; lastKnownFileType = file.storyboard; path = Tooltip.storyboard; sourceTree = "<group>"; };
		AAE8B10F258A456C00E81239 /* TooltipViewController.swift */ = {isa = PBXFileReference; lastKnownFileType = sourcecode.swift; path = TooltipViewController.swift; sourceTree = "<group>"; };
		AAE99B8827088A19008B6BD9 /* FirePopover.swift */ = {isa = PBXFileReference; lastKnownFileType = sourcecode.swift; path = FirePopover.swift; sourceTree = "<group>"; };
		AAEC74B12642C57200C2EFBC /* HistoryCoordinatingMock.swift */ = {isa = PBXFileReference; lastKnownFileType = sourcecode.swift; path = HistoryCoordinatingMock.swift; sourceTree = "<group>"; };
		AAEC74B32642C69300C2EFBC /* HistoryCoordinatorTests.swift */ = {isa = PBXFileReference; lastKnownFileType = sourcecode.swift; path = HistoryCoordinatorTests.swift; sourceTree = "<group>"; };
		AAEC74B52642CC6A00C2EFBC /* HistoryStoringMock.swift */ = {isa = PBXFileReference; lastKnownFileType = sourcecode.swift; path = HistoryStoringMock.swift; sourceTree = "<group>"; };
		AAEC74B72642E43800C2EFBC /* HistoryStoreTests.swift */ = {isa = PBXFileReference; lastKnownFileType = sourcecode.swift; path = HistoryStoreTests.swift; sourceTree = "<group>"; };
		AAEC74BA2642E67C00C2EFBC /* NSPersistentContainerExtension.swift */ = {isa = PBXFileReference; lastKnownFileType = sourcecode.swift; path = NSPersistentContainerExtension.swift; sourceTree = "<group>"; };
		AAECA41F24EEA4AC00EFA63A /* IndexPathExtension.swift */ = {isa = PBXFileReference; lastKnownFileType = sourcecode.swift; path = IndexPathExtension.swift; sourceTree = "<group>"; };
		AAEEC6A827088ADB008445F7 /* FireCoordinator.swift */ = {isa = PBXFileReference; fileEncoding = 4; lastKnownFileType = sourcecode.swift; path = FireCoordinator.swift; sourceTree = "<group>"; };
		AAF7D3852567CED500998667 /* WebViewConfiguration.swift */ = {isa = PBXFileReference; lastKnownFileType = sourcecode.swift; path = WebViewConfiguration.swift; sourceTree = "<group>"; };
		AAFCB37E25E545D400859DD4 /* PublisherExtension.swift */ = {isa = PBXFileReference; lastKnownFileType = sourcecode.swift; path = PublisherExtension.swift; sourceTree = "<group>"; };
		AAFE068226C7082D005434CC /* WebKitVersionProvider.swift */ = {isa = PBXFileReference; lastKnownFileType = sourcecode.swift; path = WebKitVersionProvider.swift; sourceTree = "<group>"; };
		B6106B9D26A565DA0013B453 /* BundleExtension.swift */ = {isa = PBXFileReference; lastKnownFileType = sourcecode.swift; path = BundleExtension.swift; sourceTree = "<group>"; };
		B6106B9F26A7BE0B0013B453 /* PermissionManagerTests.swift */ = {isa = PBXFileReference; lastKnownFileType = sourcecode.swift; path = PermissionManagerTests.swift; sourceTree = "<group>"; };
		B6106BA226A7BEA00013B453 /* PermissionAuthorizationState.swift */ = {isa = PBXFileReference; lastKnownFileType = sourcecode.swift; path = PermissionAuthorizationState.swift; sourceTree = "<group>"; };
		B6106BA526A7BEC80013B453 /* PermissionAuthorizationQuery.swift */ = {isa = PBXFileReference; lastKnownFileType = sourcecode.swift; path = PermissionAuthorizationQuery.swift; sourceTree = "<group>"; };
		B6106BAA26A7BF1D0013B453 /* PermissionType.swift */ = {isa = PBXFileReference; lastKnownFileType = sourcecode.swift; path = PermissionType.swift; sourceTree = "<group>"; };
		B6106BAC26A7BF390013B453 /* PermissionState.swift */ = {isa = PBXFileReference; lastKnownFileType = sourcecode.swift; path = PermissionState.swift; sourceTree = "<group>"; };
		B6106BAE26A7C6180013B453 /* PermissionStoreMock.swift */ = {isa = PBXFileReference; lastKnownFileType = sourcecode.swift; path = PermissionStoreMock.swift; sourceTree = "<group>"; };
		B6106BB026A7D8720013B453 /* PermissionStoreTests.swift */ = {isa = PBXFileReference; lastKnownFileType = sourcecode.swift; path = PermissionStoreTests.swift; sourceTree = "<group>"; };
		B6106BB226A7F4AA0013B453 /* GeolocationServiceMock.swift */ = {isa = PBXFileReference; lastKnownFileType = sourcecode.swift; path = GeolocationServiceMock.swift; sourceTree = "<group>"; };
		B6106BB426A809E60013B453 /* GeolocationProviderTests.swift */ = {isa = PBXFileReference; lastKnownFileType = sourcecode.swift; path = GeolocationProviderTests.swift; sourceTree = "<group>"; };
		B61EF3EB266F91E700B4D78F /* WKWebView+Download.swift */ = {isa = PBXFileReference; lastKnownFileType = sourcecode.swift; path = "WKWebView+Download.swift"; sourceTree = "<group>"; };
		B61EF3F0266F922200B4D78F /* WKProcessPool+DownloadDelegate.swift */ = {isa = PBXFileReference; lastKnownFileType = sourcecode.swift; path = "WKProcessPool+DownloadDelegate.swift"; sourceTree = "<group>"; };
		B61F015425EDD5A700ABB5A3 /* UserContentController.swift */ = {isa = PBXFileReference; lastKnownFileType = sourcecode.swift; path = UserContentController.swift; sourceTree = "<group>"; };
		B62EB47B25BAD3BB005745C6 /* WKWebViewPrivateMethodsAvailabilityTests.swift */ = {isa = PBXFileReference; fileEncoding = 4; lastKnownFileType = sourcecode.swift; path = WKWebViewPrivateMethodsAvailabilityTests.swift; sourceTree = "<group>"; };
		B630793926731F2600DCEE41 /* FileDownloadManagerTests.swift */ = {isa = PBXFileReference; fileEncoding = 4; lastKnownFileType = sourcecode.swift; path = FileDownloadManagerTests.swift; sourceTree = "<group>"; };
		B630794126731F5400DCEE41 /* WKDownloadMock.swift */ = {isa = PBXFileReference; lastKnownFileType = sourcecode.swift; path = WKDownloadMock.swift; sourceTree = "<group>"; };
		B637273A26CBC8AF00C8CB02 /* AuthenticationAlert.swift */ = {isa = PBXFileReference; lastKnownFileType = sourcecode.swift; path = AuthenticationAlert.swift; sourceTree = "<group>"; };
		B637273C26CCF0C200C8CB02 /* OptionalExtension.swift */ = {isa = PBXFileReference; lastKnownFileType = sourcecode.swift; path = OptionalExtension.swift; sourceTree = "<group>"; };
		B637274226CE25EF00C8CB02 /* NSApplication+BuildTime.h */ = {isa = PBXFileReference; lastKnownFileType = sourcecode.c.h; path = "NSApplication+BuildTime.h"; sourceTree = "<group>"; };
		B637274326CE25EF00C8CB02 /* NSApplication+BuildTime.m */ = {isa = PBXFileReference; lastKnownFileType = sourcecode.c.objc; path = "NSApplication+BuildTime.m"; sourceTree = "<group>"; };
		B63B9C502670B2B200C45B91 /* _WKDownload.h */ = {isa = PBXFileReference; lastKnownFileType = sourcecode.c.h; path = _WKDownload.h; sourceTree = "<group>"; };
		B63B9C542670B32000C45B91 /* WKProcessPool+Private.h */ = {isa = PBXFileReference; lastKnownFileType = sourcecode.c.h; path = "WKProcessPool+Private.h"; sourceTree = "<group>"; };
		B63D466725BEB6C200874977 /* WKWebView+Private.h */ = {isa = PBXFileReference; fileEncoding = 4; lastKnownFileType = sourcecode.c.h; path = "WKWebView+Private.h"; sourceTree = "<group>"; };
		B63D466825BEB6C200874977 /* WKWebView+SessionState.swift */ = {isa = PBXFileReference; fileEncoding = 4; lastKnownFileType = sourcecode.swift; path = "WKWebView+SessionState.swift"; sourceTree = "<group>"; };
		B63D467025BFA6C100874977 /* DispatchQueueExtensions.swift */ = {isa = PBXFileReference; lastKnownFileType = sourcecode.swift; path = DispatchQueueExtensions.swift; sourceTree = "<group>"; };
		B63D467925BFC3E100874977 /* NSCoderExtensions.swift */ = {isa = PBXFileReference; lastKnownFileType = sourcecode.swift; path = NSCoderExtensions.swift; sourceTree = "<group>"; };
		B63ED0D726AE729600A9DAD1 /* PermissionModelTests.swift */ = {isa = PBXFileReference; lastKnownFileType = sourcecode.swift; path = PermissionModelTests.swift; sourceTree = "<group>"; };
		B63ED0D926AE7AF400A9DAD1 /* PermissionManagerMock.swift */ = {isa = PBXFileReference; lastKnownFileType = sourcecode.swift; path = PermissionManagerMock.swift; sourceTree = "<group>"; };
		B63ED0DB26AE7B1E00A9DAD1 /* WebViewMock.swift */ = {isa = PBXFileReference; lastKnownFileType = sourcecode.swift; path = WebViewMock.swift; sourceTree = "<group>"; };
		B63ED0DD26AFD9A300A9DAD1 /* AVCaptureDeviceMock.swift */ = {isa = PBXFileReference; lastKnownFileType = sourcecode.swift; path = AVCaptureDeviceMock.swift; sourceTree = "<group>"; };
		B63ED0DF26AFE32F00A9DAD1 /* GeolocationProviderMock.swift */ = {isa = PBXFileReference; lastKnownFileType = sourcecode.swift; path = GeolocationProviderMock.swift; sourceTree = "<group>"; };
		B63ED0E226B3E7FA00A9DAD1 /* CLLocationManagerMock.swift */ = {isa = PBXFileReference; fileEncoding = 4; lastKnownFileType = sourcecode.swift; path = CLLocationManagerMock.swift; sourceTree = "<group>"; };
		B63ED0E426BB8FB900A9DAD1 /* SharingMenu.swift */ = {isa = PBXFileReference; lastKnownFileType = sourcecode.swift; path = SharingMenu.swift; sourceTree = "<group>"; };
		B64C84DD2692D7400048FEBE /* PermissionAuthorization.storyboard */ = {isa = PBXFileReference; lastKnownFileType = file.storyboard; path = PermissionAuthorization.storyboard; sourceTree = "<group>"; };
		B64C84E22692DC9F0048FEBE /* PermissionAuthorizationViewController.swift */ = {isa = PBXFileReference; lastKnownFileType = sourcecode.swift; path = PermissionAuthorizationViewController.swift; sourceTree = "<group>"; };
		B64C84EA2692DD650048FEBE /* PermissionAuthorizationPopover.swift */ = {isa = PBXFileReference; lastKnownFileType = sourcecode.swift; path = PermissionAuthorizationPopover.swift; sourceTree = "<group>"; };
		B64C84F0269310120048FEBE /* PermissionManager.swift */ = {isa = PBXFileReference; lastKnownFileType = sourcecode.swift; path = PermissionManager.swift; sourceTree = "<group>"; };
		B64C852926942AC90048FEBE /* PermissionContextMenu.swift */ = {isa = PBXFileReference; lastKnownFileType = sourcecode.swift; path = PermissionContextMenu.swift; sourceTree = "<group>"; };
		B64C852F26943BC10048FEBE /* Permissions.xcdatamodel */ = {isa = PBXFileReference; lastKnownFileType = wrapper.xcdatamodel; path = Permissions.xcdatamodel; sourceTree = "<group>"; };
		B64C853726944B880048FEBE /* StoredPermission.swift */ = {isa = PBXFileReference; lastKnownFileType = sourcecode.swift; path = StoredPermission.swift; sourceTree = "<group>"; };
		B64C853C26944B940048FEBE /* PermissionStore.swift */ = {isa = PBXFileReference; lastKnownFileType = sourcecode.swift; path = PermissionStore.swift; sourceTree = "<group>"; };
		B64C85412694590B0048FEBE /* PermissionButton.swift */ = {isa = PBXFileReference; lastKnownFileType = sourcecode.swift; path = PermissionButton.swift; sourceTree = "<group>"; };
		B65349A9265CF45000DCC645 /* DispatchQueueExtensionsTests.swift */ = {isa = PBXFileReference; lastKnownFileType = sourcecode.swift; path = DispatchQueueExtensionsTests.swift; sourceTree = "<group>"; };
		B6553691268440D700085A79 /* WKProcessPool+GeolocationProvider.swift */ = {isa = PBXFileReference; lastKnownFileType = sourcecode.swift; path = "WKProcessPool+GeolocationProvider.swift"; sourceTree = "<group>"; };
		B65536962684413900085A79 /* WKGeolocationProvider.h */ = {isa = PBXFileReference; lastKnownFileType = sourcecode.c.h; path = WKGeolocationProvider.h; sourceTree = "<group>"; };
		B655369A268442EE00085A79 /* GeolocationProvider.swift */ = {isa = PBXFileReference; lastKnownFileType = sourcecode.swift; path = GeolocationProvider.swift; sourceTree = "<group>"; };
		B65536A52685B82B00085A79 /* Permissions.swift */ = {isa = PBXFileReference; lastKnownFileType = sourcecode.swift; path = Permissions.swift; sourceTree = "<group>"; };
		B65536AD2685E17100085A79 /* GeolocationService.swift */ = {isa = PBXFileReference; lastKnownFileType = sourcecode.swift; path = GeolocationService.swift; sourceTree = "<group>"; };
		B65783E625F8AAFB00D8DB33 /* String+Punycode.swift */ = {isa = PBXFileReference; lastKnownFileType = sourcecode.swift; path = "String+Punycode.swift"; sourceTree = "<group>"; };
		B65783EB25F8AB9200D8DB33 /* String+PunycodeTests.swift */ = {isa = PBXFileReference; fileEncoding = 4; lastKnownFileType = sourcecode.swift; path = "String+PunycodeTests.swift"; sourceTree = "<group>"; };
		B657841825FA484B00D8DB33 /* NSException+Catch.h */ = {isa = PBXFileReference; lastKnownFileType = sourcecode.c.h; path = "NSException+Catch.h"; sourceTree = "<group>"; };
		B657841925FA484B00D8DB33 /* NSException+Catch.m */ = {isa = PBXFileReference; lastKnownFileType = sourcecode.c.objc; path = "NSException+Catch.m"; sourceTree = "<group>"; };
		B657841E25FA497600D8DB33 /* NSException+Catch.swift */ = {isa = PBXFileReference; lastKnownFileType = sourcecode.swift; path = "NSException+Catch.swift"; sourceTree = "<group>"; };
		B65E6B9D26D9EC0800095F96 /* CircularProgressView.swift */ = {isa = PBXFileReference; lastKnownFileType = sourcecode.swift; path = CircularProgressView.swift; sourceTree = "<group>"; };
		B65E6B9F26D9F10600095F96 /* NSBezierPathExtension.swift */ = {isa = PBXFileReference; lastKnownFileType = sourcecode.swift; path = NSBezierPathExtension.swift; sourceTree = "<group>"; };
		B66E9DD12670EB2A00E53BB5 /* _WKDownload+WebKitDownload.swift */ = {isa = PBXFileReference; lastKnownFileType = sourcecode.swift; path = "_WKDownload+WebKitDownload.swift"; sourceTree = "<group>"; };
		B66E9DD32670EB4A00E53BB5 /* WKDownload+WebKitDownload.swift */ = {isa = PBXFileReference; lastKnownFileType = sourcecode.swift; path = "WKDownload+WebKitDownload.swift"; sourceTree = "<group>"; };
		B67C6C3C2654B897006C872E /* WebViewExtensionTests.swift */ = {isa = PBXFileReference; lastKnownFileType = sourcecode.swift; path = WebViewExtensionTests.swift; sourceTree = "<group>"; };
		B67C6C412654BF49006C872E /* DuckDuckGo-Symbol.jpg */ = {isa = PBXFileReference; lastKnownFileType = image.jpeg; path = "DuckDuckGo-Symbol.jpg"; sourceTree = "<group>"; };
		B67C6C462654C643006C872E /* FileManagerExtensionTests.swift */ = {isa = PBXFileReference; lastKnownFileType = sourcecode.swift; path = FileManagerExtensionTests.swift; sourceTree = "<group>"; };
		B68172A8269C487D006D1092 /* PrivacyDashboardUserScript.swift */ = {isa = PBXFileReference; lastKnownFileType = sourcecode.swift; path = PrivacyDashboardUserScript.swift; sourceTree = "<group>"; };
		B68172AD269EB43F006D1092 /* GeolocationServiceTests.swift */ = {isa = PBXFileReference; lastKnownFileType = sourcecode.swift; path = GeolocationServiceTests.swift; sourceTree = "<group>"; };
		B68458AF25C7E76A00DC17B6 /* WindowManager+StateRestoration.swift */ = {isa = PBXFileReference; lastKnownFileType = sourcecode.swift; path = "WindowManager+StateRestoration.swift"; sourceTree = "<group>"; };
		B68458B725C7E8B200DC17B6 /* Tab+NSSecureCoding.swift */ = {isa = PBXFileReference; lastKnownFileType = sourcecode.swift; path = "Tab+NSSecureCoding.swift"; sourceTree = "<group>"; };
		B68458BF25C7E9E000DC17B6 /* TabCollectionViewModel+NSSecureCoding.swift */ = {isa = PBXFileReference; lastKnownFileType = sourcecode.swift; path = "TabCollectionViewModel+NSSecureCoding.swift"; sourceTree = "<group>"; };
		B68458C425C7EA0C00DC17B6 /* TabCollection+NSSecureCoding.swift */ = {isa = PBXFileReference; lastKnownFileType = sourcecode.swift; path = "TabCollection+NSSecureCoding.swift"; sourceTree = "<group>"; };
		B68458CC25C7EB9000DC17B6 /* WKWebViewConfigurationExtensions.swift */ = {isa = PBXFileReference; lastKnownFileType = sourcecode.swift; path = WKWebViewConfigurationExtensions.swift; sourceTree = "<group>"; };
		B684590725C9027900DC17B6 /* AppStateChangedPublisher.swift */ = {isa = PBXFileReference; lastKnownFileType = sourcecode.swift; path = AppStateChangedPublisher.swift; sourceTree = "<group>"; };
		B684592125C93BE000DC17B6 /* Publisher.asVoid.swift */ = {isa = PBXFileReference; lastKnownFileType = sourcecode.swift; path = Publisher.asVoid.swift; sourceTree = "<group>"; };
		B684592625C93C0500DC17B6 /* Publishers.NestedObjectChanges.swift */ = {isa = PBXFileReference; lastKnownFileType = sourcecode.swift; path = Publishers.NestedObjectChanges.swift; sourceTree = "<group>"; };
		B684592E25C93FBF00DC17B6 /* AppStateRestorationManager.swift */ = {isa = PBXFileReference; lastKnownFileType = sourcecode.swift; path = AppStateRestorationManager.swift; sourceTree = "<group>"; };
		B687260326E215C9008EE860 /* ExpirationChecker.swift */ = {isa = PBXFileReference; lastKnownFileType = sourcecode.swift; path = ExpirationChecker.swift; sourceTree = "<group>"; };
		B688B4D9273E6D3B0087BEAF /* MainView.swift */ = {isa = PBXFileReference; lastKnownFileType = sourcecode.swift; path = MainView.swift; sourceTree = "<group>"; };
		B688B4DE27420D290087BEAF /* PDFSearchTextMenuItemHandler.swift */ = {isa = PBXFileReference; lastKnownFileType = sourcecode.swift; path = PDFSearchTextMenuItemHandler.swift; sourceTree = "<group>"; };
		B689ECD426C247DB006FB0C5 /* BackForwardListItem.swift */ = {isa = PBXFileReference; lastKnownFileType = sourcecode.swift; path = BackForwardListItem.swift; sourceTree = "<group>"; };
		B693953C26F04BE70015B914 /* NibLoadable.swift */ = {isa = PBXFileReference; fileEncoding = 4; lastKnownFileType = sourcecode.swift; path = NibLoadable.swift; sourceTree = "<group>"; };
		B693953D26F04BE70015B914 /* MouseOverView.swift */ = {isa = PBXFileReference; fileEncoding = 4; lastKnownFileType = sourcecode.swift; path = MouseOverView.swift; sourceTree = "<group>"; };
		B693953E26F04BE70015B914 /* FocusRingView.swift */ = {isa = PBXFileReference; fileEncoding = 4; lastKnownFileType = sourcecode.swift; path = FocusRingView.swift; sourceTree = "<group>"; };
		B693953F26F04BE80015B914 /* MouseClickView.swift */ = {isa = PBXFileReference; fileEncoding = 4; lastKnownFileType = sourcecode.swift; path = MouseClickView.swift; sourceTree = "<group>"; };
		B693954026F04BE80015B914 /* ProgressView.swift */ = {isa = PBXFileReference; fileEncoding = 4; lastKnownFileType = sourcecode.swift; path = ProgressView.swift; sourceTree = "<group>"; };
		B693954126F04BE80015B914 /* PaddedImageButton.swift */ = {isa = PBXFileReference; fileEncoding = 4; lastKnownFileType = sourcecode.swift; path = PaddedImageButton.swift; sourceTree = "<group>"; };
		B693954226F04BE90015B914 /* ShadowView.swift */ = {isa = PBXFileReference; fileEncoding = 4; lastKnownFileType = sourcecode.swift; path = ShadowView.swift; sourceTree = "<group>"; };
		B693954326F04BE90015B914 /* GradientView.swift */ = {isa = PBXFileReference; fileEncoding = 4; lastKnownFileType = sourcecode.swift; path = GradientView.swift; sourceTree = "<group>"; };
		B693954426F04BE90015B914 /* LongPressButton.swift */ = {isa = PBXFileReference; fileEncoding = 4; lastKnownFileType = sourcecode.swift; path = LongPressButton.swift; sourceTree = "<group>"; };
		B693954526F04BEA0015B914 /* WindowDraggingView.swift */ = {isa = PBXFileReference; fileEncoding = 4; lastKnownFileType = sourcecode.swift; path = WindowDraggingView.swift; sourceTree = "<group>"; };
		B693954626F04BEA0015B914 /* ColorView.swift */ = {isa = PBXFileReference; fileEncoding = 4; lastKnownFileType = sourcecode.swift; path = ColorView.swift; sourceTree = "<group>"; };
		B693954726F04BEA0015B914 /* NSSavePanelExtension.swift */ = {isa = PBXFileReference; fileEncoding = 4; lastKnownFileType = sourcecode.swift; path = NSSavePanelExtension.swift; sourceTree = "<group>"; };
		B693954826F04BEB0015B914 /* SavePanelAccessoryView.xib */ = {isa = PBXFileReference; fileEncoding = 4; lastKnownFileType = file.xib; path = SavePanelAccessoryView.xib; sourceTree = "<group>"; };
		B693954926F04BEB0015B914 /* MouseOverButton.swift */ = {isa = PBXFileReference; fileEncoding = 4; lastKnownFileType = sourcecode.swift; path = MouseOverButton.swift; sourceTree = "<group>"; };
		B693955A26F0CE300015B914 /* WebKitDownloadDelegate.swift */ = {isa = PBXFileReference; lastKnownFileType = sourcecode.swift; path = WebKitDownloadDelegate.swift; sourceTree = "<group>"; };
		B693955C26F19CD70015B914 /* DownloadListStoreTests.swift */ = {isa = PBXFileReference; lastKnownFileType = sourcecode.swift; path = DownloadListStoreTests.swift; sourceTree = "<group>"; };
		B693955E26F1C17F0015B914 /* DownloadListCoordinatorTests.swift */ = {isa = PBXFileReference; lastKnownFileType = sourcecode.swift; path = DownloadListCoordinatorTests.swift; sourceTree = "<group>"; };
		B693956026F1C1BC0015B914 /* DownloadListStoreMock.swift */ = {isa = PBXFileReference; lastKnownFileType = sourcecode.swift; path = DownloadListStoreMock.swift; sourceTree = "<group>"; };
		B693956226F1C2A40015B914 /* FileDownloadManagerMock.swift */ = {isa = PBXFileReference; lastKnownFileType = sourcecode.swift; path = FileDownloadManagerMock.swift; sourceTree = "<group>"; };
		B693956626F352940015B914 /* TestsBridging.h */ = {isa = PBXFileReference; lastKnownFileType = sourcecode.c.h; path = TestsBridging.h; sourceTree = "<group>"; };
		B693956726F352DB0015B914 /* DownloadsWebViewMock.h */ = {isa = PBXFileReference; lastKnownFileType = sourcecode.c.h; path = DownloadsWebViewMock.h; sourceTree = "<group>"; };
		B693956826F352DB0015B914 /* DownloadsWebViewMock.m */ = {isa = PBXFileReference; lastKnownFileType = sourcecode.c.objc; path = DownloadsWebViewMock.m; sourceTree = "<group>"; };
		B69B50342726A11F00758A2B /* StatisticsLoader.swift */ = {isa = PBXFileReference; fileEncoding = 4; lastKnownFileType = sourcecode.swift; path = StatisticsLoader.swift; sourceTree = "<group>"; };
		B69B50352726A11F00758A2B /* Atb.swift */ = {isa = PBXFileReference; fileEncoding = 4; lastKnownFileType = sourcecode.swift; path = Atb.swift; sourceTree = "<group>"; };
		B69B50362726A12000758A2B /* StatisticsStore.swift */ = {isa = PBXFileReference; fileEncoding = 4; lastKnownFileType = sourcecode.swift; path = StatisticsStore.swift; sourceTree = "<group>"; };
		B69B50372726A12000758A2B /* VariantManager.swift */ = {isa = PBXFileReference; fileEncoding = 4; lastKnownFileType = sourcecode.swift; path = VariantManager.swift; sourceTree = "<group>"; };
		B69B50382726A12400758A2B /* AtbParser.swift */ = {isa = PBXFileReference; fileEncoding = 4; lastKnownFileType = sourcecode.swift; path = AtbParser.swift; sourceTree = "<group>"; };
		B69B50392726A12500758A2B /* StatisticsUserDefaults.swift */ = {isa = PBXFileReference; fileEncoding = 4; lastKnownFileType = sourcecode.swift; path = StatisticsUserDefaults.swift; sourceTree = "<group>"; };
		B69B50412726C5C100758A2B /* AtbParserTests.swift */ = {isa = PBXFileReference; fileEncoding = 4; lastKnownFileType = sourcecode.swift; path = AtbParserTests.swift; sourceTree = "<group>"; };
		B69B50422726C5C100758A2B /* AtbAndVariantCleanupTests.swift */ = {isa = PBXFileReference; fileEncoding = 4; lastKnownFileType = sourcecode.swift; path = AtbAndVariantCleanupTests.swift; sourceTree = "<group>"; };
		B69B50432726C5C100758A2B /* VariantManagerTests.swift */ = {isa = PBXFileReference; fileEncoding = 4; lastKnownFileType = sourcecode.swift; path = VariantManagerTests.swift; sourceTree = "<group>"; };
		B69B50442726C5C200758A2B /* StatisticsLoaderTests.swift */ = {isa = PBXFileReference; fileEncoding = 4; lastKnownFileType = sourcecode.swift; path = StatisticsLoaderTests.swift; sourceTree = "<group>"; };
		B69B50492726CA2900758A2B /* MockStatisticsStore.swift */ = {isa = PBXFileReference; fileEncoding = 4; lastKnownFileType = sourcecode.swift; path = MockStatisticsStore.swift; sourceTree = "<group>"; };
		B69B504A2726CA2900758A2B /* MockVariantManager.swift */ = {isa = PBXFileReference; fileEncoding = 4; lastKnownFileType = sourcecode.swift; path = MockVariantManager.swift; sourceTree = "<group>"; };
		B69B504E2726CD7E00758A2B /* atb.json */ = {isa = PBXFileReference; fileEncoding = 4; lastKnownFileType = text.json; path = atb.json; sourceTree = "<group>"; };
		B69B504F2726CD7F00758A2B /* empty */ = {isa = PBXFileReference; fileEncoding = 4; lastKnownFileType = text; path = empty; sourceTree = "<group>"; };
		B69B50502726CD7F00758A2B /* atb-with-update.json */ = {isa = PBXFileReference; fileEncoding = 4; lastKnownFileType = text.json; path = "atb-with-update.json"; sourceTree = "<group>"; };
		B69B50512726CD8000758A2B /* invalid.json */ = {isa = PBXFileReference; fileEncoding = 4; lastKnownFileType = text.json; path = invalid.json; sourceTree = "<group>"; };
		B69B50562727D16900758A2B /* AtbAndVariantCleanup.swift */ = {isa = PBXFileReference; fileEncoding = 4; lastKnownFileType = sourcecode.swift; path = AtbAndVariantCleanup.swift; sourceTree = "<group>"; };
		B6A5A27025B9377300AA7ADA /* StatePersistenceService.swift */ = {isa = PBXFileReference; lastKnownFileType = sourcecode.swift; path = StatePersistenceService.swift; sourceTree = "<group>"; };
		B6A5A27825B93FFE00AA7ADA /* StateRestorationManagerTests.swift */ = {isa = PBXFileReference; lastKnownFileType = sourcecode.swift; path = StateRestorationManagerTests.swift; sourceTree = "<group>"; };
		B6A5A27D25B9403E00AA7ADA /* FileStoreMock.swift */ = {isa = PBXFileReference; lastKnownFileType = sourcecode.swift; path = FileStoreMock.swift; sourceTree = "<group>"; };
		B6A5A29F25B96E8300AA7ADA /* AppStateChangePublisherTests.swift */ = {isa = PBXFileReference; lastKnownFileType = sourcecode.swift; path = AppStateChangePublisherTests.swift; sourceTree = "<group>"; };
		B6A5A2A725BAA35500AA7ADA /* WindowManagerStateRestorationTests.swift */ = {isa = PBXFileReference; lastKnownFileType = sourcecode.swift; path = WindowManagerStateRestorationTests.swift; sourceTree = "<group>"; };
		B6A924D32664BBB9001A28CA /* WKWebViewDownloadDelegate.swift */ = {isa = PBXFileReference; lastKnownFileType = sourcecode.swift; path = WKWebViewDownloadDelegate.swift; sourceTree = "<group>"; };
		B6A924D82664C72D001A28CA /* WebKitDownloadTask.swift */ = {isa = PBXFileReference; lastKnownFileType = sourcecode.swift; path = WebKitDownloadTask.swift; sourceTree = "<group>"; };
		B6A924DD2664CA08001A28CA /* LegacyWebKitDownloadDelegate.swift */ = {isa = PBXFileReference; lastKnownFileType = sourcecode.swift; path = LegacyWebKitDownloadDelegate.swift; sourceTree = "<group>"; };
		B6A9E45226142B070067D1B9 /* Pixel.swift */ = {isa = PBXFileReference; fileEncoding = 4; lastKnownFileType = sourcecode.swift; path = Pixel.swift; sourceTree = "<group>"; };
		B6A9E457261460340067D1B9 /* ApiRequestError.swift */ = {isa = PBXFileReference; fileEncoding = 4; lastKnownFileType = sourcecode.swift; path = ApiRequestError.swift; sourceTree = "<group>"; };
		B6A9E458261460340067D1B9 /* APIHeaders.swift */ = {isa = PBXFileReference; fileEncoding = 4; lastKnownFileType = sourcecode.swift; path = APIHeaders.swift; sourceTree = "<group>"; };
		B6A9E459261460350067D1B9 /* APIRequest.swift */ = {isa = PBXFileReference; fileEncoding = 4; lastKnownFileType = sourcecode.swift; path = APIRequest.swift; sourceTree = "<group>"; };
		B6A9E4602614608B0067D1B9 /* AppVersion.swift */ = {isa = PBXFileReference; fileEncoding = 4; lastKnownFileType = sourcecode.swift; path = AppVersion.swift; sourceTree = "<group>"; };
		B6A9E46A2614618A0067D1B9 /* OperatingSystemVersionExtension.swift */ = {isa = PBXFileReference; lastKnownFileType = sourcecode.swift; path = OperatingSystemVersionExtension.swift; sourceTree = "<group>"; };
		B6A9E46F26146A250067D1B9 /* DateExtension.swift */ = {isa = PBXFileReference; lastKnownFileType = sourcecode.swift; path = DateExtension.swift; sourceTree = "<group>"; };
		B6A9E47626146A570067D1B9 /* PixelEvent.swift */ = {isa = PBXFileReference; lastKnownFileType = sourcecode.swift; path = PixelEvent.swift; sourceTree = "<group>"; };
		B6A9E47E26146A800067D1B9 /* PixelArguments.swift */ = {isa = PBXFileReference; lastKnownFileType = sourcecode.swift; path = PixelArguments.swift; sourceTree = "<group>"; };
		B6A9E48326146AAB0067D1B9 /* PixelParameters.swift */ = {isa = PBXFileReference; lastKnownFileType = sourcecode.swift; path = PixelParameters.swift; sourceTree = "<group>"; };
		B6A9E48826146ABF0067D1B9 /* PixelCounter.swift */ = {isa = PBXFileReference; lastKnownFileType = sourcecode.swift; path = PixelCounter.swift; sourceTree = "<group>"; };
		B6A9E498261474120067D1B9 /* TimedPixel.swift */ = {isa = PBXFileReference; lastKnownFileType = sourcecode.swift; path = TimedPixel.swift; sourceTree = "<group>"; };
		B6A9E4A2261475C70067D1B9 /* AppUsageActivityMonitor.swift */ = {isa = PBXFileReference; lastKnownFileType = sourcecode.swift; path = AppUsageActivityMonitor.swift; sourceTree = "<group>"; };
		B6AAAC2C260330580029438D /* PublishedAfter.swift */ = {isa = PBXFileReference; lastKnownFileType = sourcecode.swift; path = PublishedAfter.swift; sourceTree = "<group>"; };
		B6AAAC3D26048F690029438D /* RandomAccessCollectionExtension.swift */ = {isa = PBXFileReference; lastKnownFileType = sourcecode.swift; path = RandomAccessCollectionExtension.swift; sourceTree = "<group>"; };
		B6AE74332609AFCE005B9B1A /* ProgressEstimationTests.swift */ = {isa = PBXFileReference; lastKnownFileType = sourcecode.swift; path = ProgressEstimationTests.swift; sourceTree = "<group>"; };
		B6B1E87A26D381710062C350 /* DownloadListCoordinator.swift */ = {isa = PBXFileReference; lastKnownFileType = sourcecode.swift; path = DownloadListCoordinator.swift; sourceTree = "<group>"; };
		B6B1E87D26D5DA0E0062C350 /* DownloadsPopover.swift */ = {isa = PBXFileReference; lastKnownFileType = sourcecode.swift; path = DownloadsPopover.swift; sourceTree = "<group>"; };
		B6B1E87F26D5DA9B0062C350 /* DownloadsViewController.swift */ = {isa = PBXFileReference; lastKnownFileType = sourcecode.swift; path = DownloadsViewController.swift; sourceTree = "<group>"; };
		B6B1E88126D5DAC30062C350 /* Downloads.storyboard */ = {isa = PBXFileReference; lastKnownFileType = file.storyboard; path = Downloads.storyboard; sourceTree = "<group>"; };
		B6B1E88326D5EB570062C350 /* DownloadsCellView.swift */ = {isa = PBXFileReference; lastKnownFileType = sourcecode.swift; path = DownloadsCellView.swift; sourceTree = "<group>"; };
		B6B1E88A26D774090062C350 /* LinkButton.swift */ = {isa = PBXFileReference; lastKnownFileType = sourcecode.swift; path = LinkButton.swift; sourceTree = "<group>"; };
		B6B3E0952654DACD0040E0A2 /* UTTypeTests.swift */ = {isa = PBXFileReference; lastKnownFileType = sourcecode.swift; path = UTTypeTests.swift; sourceTree = "<group>"; };
		B6B3E0DC2657E9CF0040E0A2 /* NSScreenExtension.swift */ = {isa = PBXFileReference; lastKnownFileType = sourcecode.swift; path = NSScreenExtension.swift; sourceTree = "<group>"; };
		B6C0B22D26E61CE70031CB7F /* DownloadViewModel.swift */ = {isa = PBXFileReference; lastKnownFileType = sourcecode.swift; path = DownloadViewModel.swift; sourceTree = "<group>"; };
		B6C0B22F26E61D630031CB7F /* DownloadListStore.swift */ = {isa = PBXFileReference; lastKnownFileType = sourcecode.swift; path = DownloadListStore.swift; sourceTree = "<group>"; };
		B6C0B23326E71BCD0031CB7F /* Downloads.xcdatamodel */ = {isa = PBXFileReference; lastKnownFileType = wrapper.xcdatamodel; path = Downloads.xcdatamodel; sourceTree = "<group>"; };
		B6C0B23526E732000031CB7F /* DownloadListItem.swift */ = {isa = PBXFileReference; lastKnownFileType = sourcecode.swift; path = DownloadListItem.swift; sourceTree = "<group>"; };
		B6C0B23826E742610031CB7F /* FileDownloadError.swift */ = {isa = PBXFileReference; lastKnownFileType = sourcecode.swift; path = FileDownloadError.swift; sourceTree = "<group>"; };
		B6C0B23B26E87D900031CB7F /* NSAlert+ActiveDownloadsTermination.swift */ = {isa = PBXFileReference; lastKnownFileType = sourcecode.swift; path = "NSAlert+ActiveDownloadsTermination.swift"; sourceTree = "<group>"; };
		B6C0B23D26E8BF1F0031CB7F /* DownloadListViewModel.swift */ = {isa = PBXFileReference; lastKnownFileType = sourcecode.swift; path = DownloadListViewModel.swift; sourceTree = "<group>"; };
		B6C0B24326E9CB080031CB7F /* RunLoopExtension.swift */ = {isa = PBXFileReference; fileEncoding = 4; lastKnownFileType = sourcecode.swift; path = RunLoopExtension.swift; sourceTree = "<group>"; };
		B6C0B24526E9CB190031CB7F /* RunLoopExtensionTests.swift */ = {isa = PBXFileReference; fileEncoding = 4; lastKnownFileType = sourcecode.swift; path = RunLoopExtensionTests.swift; sourceTree = "<group>"; };
		B6CF78DD267B099C00CD4F13 /* WKNavigationActionExtension.swift */ = {isa = PBXFileReference; lastKnownFileType = sourcecode.swift; path = WKNavigationActionExtension.swift; sourceTree = "<group>"; };
		B6CF78E2267B0A1900CD4F13 /* WKNavigationAction+Private.h */ = {isa = PBXFileReference; lastKnownFileType = sourcecode.c.h; path = "WKNavigationAction+Private.h"; sourceTree = "<group>"; };
		B6DA44012616B28300DD1EC2 /* PixelDataStore.swift */ = {isa = PBXFileReference; lastKnownFileType = sourcecode.swift; path = PixelDataStore.swift; sourceTree = "<group>"; };
		B6DA44072616B30600DD1EC2 /* PixelDataModel.xcdatamodel */ = {isa = PBXFileReference; lastKnownFileType = wrapper.xcdatamodel; path = PixelDataModel.xcdatamodel; sourceTree = "<group>"; };
		B6DA44102616C0FC00DD1EC2 /* PixelTests.swift */ = {isa = PBXFileReference; fileEncoding = 4; lastKnownFileType = sourcecode.swift; path = PixelTests.swift; sourceTree = "<group>"; };
		B6DA441D2616C84600DD1EC2 /* PixelStoreMock.swift */ = {isa = PBXFileReference; lastKnownFileType = sourcecode.swift; path = PixelStoreMock.swift; sourceTree = "<group>"; };
		B6DA44222616CABC00DD1EC2 /* PixelArgumentsTests.swift */ = {isa = PBXFileReference; lastKnownFileType = sourcecode.swift; path = PixelArgumentsTests.swift; sourceTree = "<group>"; };
		B6DA44272616CAE000DD1EC2 /* AppUsageActivityMonitorTests.swift */ = {isa = PBXFileReference; lastKnownFileType = sourcecode.swift; path = AppUsageActivityMonitorTests.swift; sourceTree = "<group>"; };
		B6DB3CF826A00E2D00D459B7 /* AVCaptureDevice+SwizzledAuthState.swift */ = {isa = PBXFileReference; lastKnownFileType = sourcecode.swift; path = "AVCaptureDevice+SwizzledAuthState.swift"; sourceTree = "<group>"; };
		B6DB3CFA26A17CB800D459B7 /* PermissionModel.swift */ = {isa = PBXFileReference; lastKnownFileType = sourcecode.swift; path = PermissionModel.swift; sourceTree = "<group>"; };
		B6E53882267C83420010FEA9 /* HomepageBackgroundView.swift */ = {isa = PBXFileReference; lastKnownFileType = sourcecode.swift; path = HomepageBackgroundView.swift; sourceTree = "<group>"; };
		B6E53887267C94A00010FEA9 /* HomepageCollectionViewFlowLayout.swift */ = {isa = PBXFileReference; lastKnownFileType = sourcecode.swift; path = HomepageCollectionViewFlowLayout.swift; sourceTree = "<group>"; };
		B6E61EE2263AC0C8004E11AB /* FileManagerExtension.swift */ = {isa = PBXFileReference; lastKnownFileType = sourcecode.swift; path = FileManagerExtension.swift; sourceTree = "<group>"; };
		B6E61EE7263ACE16004E11AB /* UTType.swift */ = {isa = PBXFileReference; lastKnownFileType = sourcecode.swift; path = UTType.swift; sourceTree = "<group>"; };
		B6F41030264D2B23003DA42C /* ProgressExtension.swift */ = {isa = PBXFileReference; lastKnownFileType = sourcecode.swift; path = ProgressExtension.swift; sourceTree = "<group>"; };
		B6FA893C269C423100588ECD /* PrivacyDashboard.storyboard */ = {isa = PBXFileReference; lastKnownFileType = file.storyboard; path = PrivacyDashboard.storyboard; sourceTree = "<group>"; };
		B6FA893E269C424500588ECD /* PrivacyDashboardViewController.swift */ = {isa = PBXFileReference; lastKnownFileType = sourcecode.swift; path = PrivacyDashboardViewController.swift; sourceTree = "<group>"; };
		B6FA8940269C425400588ECD /* PrivacyDashboardPopover.swift */ = {isa = PBXFileReference; lastKnownFileType = sourcecode.swift; path = PrivacyDashboardPopover.swift; sourceTree = "<group>"; };
		F41D174025CB131900472416 /* NSColorExtension.swift */ = {isa = PBXFileReference; lastKnownFileType = sourcecode.swift; path = NSColorExtension.swift; sourceTree = "<group>"; };
		F44C130125C2DA0400426E3E /* NSAppearanceExtension.swift */ = {isa = PBXFileReference; lastKnownFileType = sourcecode.swift; path = NSAppearanceExtension.swift; sourceTree = "<group>"; };
/* End PBXFileReference section */

/* Begin PBXFrameworksBuildPhase section */
		4B1AD89A25FC27E200261379 /* Frameworks */ = {
			isa = PBXFrameworksBuildPhase;
			buildActionMask = 2147483647;
			files = (
			);
			runOnlyForDeploymentPostprocessing = 0;
		};
		7B4CE8D726F02108009134B1 /* Frameworks */ = {
			isa = PBXFrameworksBuildPhase;
			buildActionMask = 2147483647;
			files = (
			);
			runOnlyForDeploymentPostprocessing = 0;
		};
		AA585D7B248FD31100E9A3E2 /* Frameworks */ = {
			isa = PBXFrameworksBuildPhase;
			buildActionMask = 2147483647;
			files = (
				85AE2FF224A33A2D002D507F /* WebKit.framework in Frameworks */,
				B65783F525F8ACA400D8DB33 /* Punnycode in Frameworks */,
				4B82E9B325B69E3E00656FE7 /* TrackerRadarKit in Frameworks */,
				AA06B6B72672AF8100F541C5 /* Sparkle in Frameworks */,
				85F4D1C4266695C9002DD869 /* BrowserServicesKit in Frameworks */,
				85FF55C825F82E4F00E2AB99 /* Lottie in Frameworks */,
			);
			runOnlyForDeploymentPostprocessing = 0;
		};
		AA585D8D248FD31400E9A3E2 /* Frameworks */ = {
			isa = PBXFrameworksBuildPhase;
			buildActionMask = 2147483647;
			files = (
				B6DA44172616C13800DD1EC2 /* OHHTTPStubs in Frameworks */,
				B6DA44192616C13800DD1EC2 /* OHHTTPStubsSwift in Frameworks */,
			);
			runOnlyForDeploymentPostprocessing = 0;
		};
/* End PBXFrameworksBuildPhase section */

/* Begin PBXGroup section */
		0230C09D271F52D50018F728 /* GPC */ = {
			isa = PBXGroup;
			children = (
				0230C09E271F53000018F728 /* GPCUserScript.swift */,
				0230C0A42721F3750018F728 /* GPCRequestFactory.swift */,
				0230C0A0271F53670018F728 /* gpc.js */,
			);
			path = GPC;
			sourceTree = "<group>";
		};
		142879D824CE1139005419BB /* ViewModel */ = {
			isa = PBXGroup;
			children = (
				142879DB24CE1185005419BB /* SuggestionContainerViewModelTests.swift */,
				142879D924CE1179005419BB /* SuggestionViewModelTests.swift */,
			);
			path = ViewModel;
			sourceTree = "<group>";
		};
		336B39E12726B46A00C417D3 /* Core */ = {
			isa = PBXGroup;
			children = (
				336B39E42726BA0400C417D3 /* DomainsProtectionUserDefaultsStore.swift */,
				336B39E62726BAE800C417D3 /* UserDefaultsExtension.swift */,
				33B7B243273441D6001E10F4 /* Debounce.swift */,
			);
			path = Core;
			sourceTree = "<group>";
		};
		336D5AEA262D8D3C0052E0C9 /* duckduckgo-find-in-page */ = {
			isa = PBXGroup;
			children = (
				336D5AEE262D8D3C0052E0C9 /* dist */,
			);
			name = "duckduckgo-find-in-page";
			path = "Submodules/duckduckgo-find-in-page";
			sourceTree = SOURCE_ROOT;
		};
		336D5AEE262D8D3C0052E0C9 /* dist */ = {
			isa = PBXGroup;
			children = (
				336D5AEF262D8D3C0052E0C9 /* findinpage.js */,
			);
			path = dist;
			sourceTree = "<group>";
		};
		4B02197B25E05FAC00ED7DEA /* Fireproofing */ = {
			isa = PBXGroup;
			children = (
				4B02197E25E05FAC00ED7DEA /* Extensions */,
				4B02198025E05FAC00ED7DEA /* Model */,
				4B02198225E05FAC00ED7DEA /* View */,
			);
			path = Fireproofing;
			sourceTree = "<group>";
		};
		4B02197E25E05FAC00ED7DEA /* Extensions */ = {
			isa = PBXGroup;
			children = (
				4B02197F25E05FAC00ED7DEA /* FireproofingURLExtensions.swift */,
			);
			path = Extensions;
			sourceTree = "<group>";
		};
		4B02198025E05FAC00ED7DEA /* Model */ = {
			isa = PBXGroup;
			children = (
				4B02198125E05FAC00ED7DEA /* FireproofDomains.swift */,
			);
			path = Model;
			sourceTree = "<group>";
		};
		4B02198225E05FAC00ED7DEA /* View */ = {
			isa = PBXGroup;
			children = (
				4B02198325E05FAC00ED7DEA /* FireproofInfoViewController.swift */,
				4B02198425E05FAC00ED7DEA /* Fireproofing.storyboard */,
			);
			path = View;
			sourceTree = "<group>";
		};
		4B02199725E063DE00ED7DEA /* Fireproofing */ = {
			isa = PBXGroup;
			children = (
				4B02199925E063DE00ED7DEA /* FireproofDomainsTests.swift */,
				4B02199A25E063DE00ED7DEA /* FireproofingURLExtensionsTests.swift */,
			);
			path = Fireproofing;
			sourceTree = "<group>";
		};
		4B0511A2262CAA5A00F6079C /* Preferences */ = {
			isa = PBXGroup;
			children = (
				4B0511A3262CAA5A00F6079C /* Model */,
				4B0511AA262CAA5A00F6079C /* View */,
			);
			path = Preferences;
			sourceTree = "<group>";
		};
		4B0511A3262CAA5A00F6079C /* Model */ = {
			isa = PBXGroup;
			children = (
				4B0511A4262CAA5A00F6079C /* DefaultBrowserPreferences.swift */,
				4B0511A5262CAA5A00F6079C /* AppearancePreferences.swift */,
				4B0511A6262CAA5A00F6079C /* PrivacySecurityPreferences.swift */,
				4B0511A7262CAA5A00F6079C /* DownloadPreferences.swift */,
				4B0511A8262CAA5A00F6079C /* PreferenceSections.swift */,
			);
			path = Model;
			sourceTree = "<group>";
		};
		4B0511AA262CAA5A00F6079C /* View */ = {
			isa = PBXGroup;
			children = (
				4B0511AB262CAA5A00F6079C /* PrivacySecurityPreferencesTableCellView.xib */,
				4B0511AC262CAA5A00F6079C /* PreferencesAboutViewController.swift */,
				4B0511AD262CAA5A00F6079C /* Preferences.storyboard */,
				4B0511AE262CAA5A00F6079C /* PreferencesSidebarViewController.swift */,
				4B0511AF262CAA5A00F6079C /* PrivacySecurityPreferencesTableCellView.swift */,
				4B0511B0262CAA5A00F6079C /* DefaultBrowserTableCellView.xib */,
				4B0511B1262CAA5A00F6079C /* PreferenceTableCellView.swift */,
				4B0511B2262CAA5A00F6079C /* PreferencesListViewController.swift */,
				4B0511B3262CAA5A00F6079C /* RoundedSelectionRowView.swift */,
				4B0511B4262CAA5A00F6079C /* FireproofDomainsViewController.swift */,
				4B0511B5262CAA5A00F6079C /* DownloadPreferencesTableCellView.swift */,
				4B0511B6262CAA5A00F6079C /* PreferencesSplitViewController.swift */,
				4B0511B7262CAA5A00F6079C /* DefaultBrowserTableCellView.swift */,
				4B0511B8262CAA5A00F6079C /* DownloadPreferencesTableCellView.xib */,
				4B0511B9262CAA5A00F6079C /* AppearancePreferencesTableCellView.swift */,
				4B0511BA262CAA5A00F6079C /* AppearancePreferencesTableCellView.xib */,
			);
			path = View;
			sourceTree = "<group>";
		};
		4B0511EE262CAEB300F6079C /* Preferences */ = {
			isa = PBXGroup;
			children = (
				4B0511EF262CAEC900F6079C /* AppearancePreferencesTests.swift */,
				4B0511F7262CB20F00F6079C /* DownloadPreferencesTests.swift */,
			);
			path = Preferences;
			sourceTree = "<group>";
		};
		4B1AD89E25FC27E200261379 /* Integration Tests */ = {
			isa = PBXGroup;
			children = (
				4B1AD91625FC46FB00261379 /* CoreDataEncryptionTests.swift */,
				4BA1A6EA258C288C00F6F690 /* EncryptionKeyStoreTests.swift */,
				4B1AD8A125FC27E200261379 /* Info.plist */,
			);
			path = "Integration Tests";
			sourceTree = "<group>";
		};
		4B59023726B35F3600489384 /* Chromium */ = {
			isa = PBXGroup;
			children = (
				4B59023826B35F3600489384 /* ChromeDataImporter.swift */,
				4B59023926B35F3600489384 /* ChromiumLoginReader.swift */,
				4B59023B26B35F3600489384 /* ChromiumDataImporter.swift */,
				4B59023C26B35F3600489384 /* BraveDataImporter.swift */,
				4B8AC93226B3B06300879451 /* EdgeDataImporter.swift */,
			);
			path = Chromium;
			sourceTree = "<group>";
		};
		4B5FF67526B5F26D00D42879 /* Test Firefox Data */ = {
			isa = PBXGroup;
			children = (
				4BB99D1226FE1A94001E4761 /* places.sqlite */,
				4BB46E9F26B8953900222970 /* Primary Password */,
				4B5FF67626B5F27800D42879 /* No Primary Password */,
			);
			path = "Test Firefox Data";
			sourceTree = "<group>";
		};
		4B5FF67626B5F27800D42879 /* No Primary Password */ = {
			isa = PBXGroup;
			children = (
				4B8AC93F26B49BEE00879451 /* key4.db */,
				4B8AC93E26B49BEE00879451 /* logins.json */,
			);
			path = "No Primary Password";
			sourceTree = "<group>";
		};
		4B6160D125B14E5E007DE5B2 /* ContentBlocker */ = {
			isa = PBXGroup;
			children = (
				026ADE1326C3010C002518EE /* macos-config.json */,
				85AC3B0425D6B1D800C7D2AA /* ScriptSourceProviding.swift */,
				9826B09F2747DF3D0092F683 /* ContentBlocking.swift */,
				9826B0A12747DFEB0092F683 /* AppPrivacyConfigurationDataProvider.swift */,
			);
			path = ContentBlocker;
			sourceTree = "<group>";
		};
		4B65143C26392483005B46EB /* Email */ = {
			isa = PBXGroup;
			children = (
				4B65143D263924B5005B46EB /* EmailUrlExtensions.swift */,
				85378D9F274E6F42007C5CBF /* NSNotificationName+EmailManager.swift */,
				85378DA1274E7F25007C5CBF /* EmailManagerRequestDelegate.swift */,
			);
			path = Email;
			sourceTree = "<group>";
		};
		4B677422255DBEB800025BD8 /* Smarter Encryption */ = {
			isa = PBXGroup;
			children = (
				4B67742C255DBEB800025BD8 /* HTTPSUpgrade.swift */,
				4B677423255DBEB800025BD8 /* Bloom Filter */,
				4B677426255DBEB800025BD8 /* Domain */,
				4B67742D255DBEB800025BD8 /* Store */,
			);
			path = "Smarter Encryption";
			sourceTree = "<group>";
		};
		4B677423255DBEB800025BD8 /* Bloom Filter */ = {
			isa = PBXGroup;
			children = (
				4B677425255DBEB800025BD8 /* BloomFilterWrapper.h */,
				4B677424255DBEB800025BD8 /* BloomFilterWrapper.mm */,
			);
			path = "Bloom Filter";
			sourceTree = "<group>";
		};
		4B677426255DBEB800025BD8 /* Domain */ = {
			isa = PBXGroup;
			children = (
				4B677427255DBEB800025BD8 /* httpsMobileV2BloomSpec.json */,
				4B677428255DBEB800025BD8 /* httpsMobileV2Bloom.bin */,
				4B677429255DBEB800025BD8 /* HTTPSBloomFilterSpecification.swift */,
				4B67742A255DBEB800025BD8 /* httpsMobileV2FalsePositives.json */,
				4B67742B255DBEB800025BD8 /* HTTPSExcludedDomains.swift */,
			);
			path = Domain;
			sourceTree = "<group>";
		};
		4B67742D255DBEB800025BD8 /* Store */ = {
			isa = PBXGroup;
			children = (
				4B67742E255DBEB800025BD8 /* HTTPSUpgrade.xcdatamodeld */,
				4B677430255DBEB800025BD8 /* HTTPSUpgradeStore.swift */,
			);
			path = Store;
			sourceTree = "<group>";
		};
		4B67743D255DBEEA00025BD8 /* Database */ = {
			isa = PBXGroup;
			children = (
				4B677440255DBEEA00025BD8 /* Database.swift */,
			);
			path = Database;
			sourceTree = "<group>";
		};
		4B677447255DBF1400025BD8 /* Submodules */ = {
			isa = PBXGroup;
			children = (
				339A6B5726A044BA00E3DAE8 /* duckduckgo-privacy-dashboard */,
				336D5AEA262D8D3C0052E0C9 /* duckduckgo-find-in-page */,
				4B677448255DBF2300025BD8 /* bloom_cpp */,
			);
			name = Submodules;
			sourceTree = "<group>";
		};
		4B677448255DBF2300025BD8 /* bloom_cpp */ = {
			isa = PBXGroup;
			children = (
				4B677449255DBF3A00025BD8 /* BloomFilter.cpp */,
				4B67744A255DBF3A00025BD8 /* BloomFilter.hpp */,
			);
			name = bloom_cpp;
			sourceTree = "<group>";
		};
		4B723DEA26B0002B00E14D75 /* Data Import */ = {
			isa = PBXGroup;
			children = (
				4B723DEB26B0002B00E14D75 /* DataImport.swift */,
				4B59024726B3673600489384 /* ThirdPartyBrowser.swift */,
				4BB99CF326FE191E001E4761 /* Bookmarks */,
				4B723DF126B0002B00E14D75 /* Logins */,
				4B723DEC26B0002B00E14D75 /* View */,
			);
			path = "Data Import";
			sourceTree = "<group>";
		};
		4B723DEC26B0002B00E14D75 /* View */ = {
			isa = PBXGroup;
			children = (
				4BB99D0526FE1979001E4761 /* RequestFilePermissionViewController.swift */,
				4B59024226B35F7C00489384 /* BrowserImportViewController.swift */,
				4B723DED26B0002B00E14D75 /* DataImport.storyboard */,
				4B723DEE26B0002B00E14D75 /* DataImportViewController.swift */,
				4B723DEF26B0002B00E14D75 /* CSVImportViewController.swift */,
				4B723DF026B0002B00E14D75 /* CSVImportSummaryViewController.swift */,
				4B78A86A26BB3ADD0071BB16 /* BrowserImportSummaryViewController.swift */,
				4B8AC93426B3B2FD00879451 /* NSAlert+DataImport.swift */,
			);
			path = View;
			sourceTree = "<group>";
		};
		4B723DF126B0002B00E14D75 /* Logins */ = {
			isa = PBXGroup;
			children = (
				4B8AC93726B489C500879451 /* Firefox */,
				4B59023726B35F3600489384 /* Chromium */,
				4B723DF426B0002B00E14D75 /* LoginImport.swift */,
				4B723DF226B0002B00E14D75 /* SecureVault */,
				4B723DF526B0002B00E14D75 /* CSV */,
			);
			path = Logins;
			sourceTree = "<group>";
		};
		4B723DF226B0002B00E14D75 /* SecureVault */ = {
			isa = PBXGroup;
			children = (
				4B723DF326B0002B00E14D75 /* SecureVaultLoginImporter.swift */,
			);
			path = SecureVault;
			sourceTree = "<group>";
		};
		4B723DF526B0002B00E14D75 /* CSV */ = {
			isa = PBXGroup;
			children = (
				4B723DF626B0002B00E14D75 /* CSVParser.swift */,
				4B723DF726B0002B00E14D75 /* CSVImporter.swift */,
			);
			path = CSV;
			sourceTree = "<group>";
		};
		4B723DF826B0002B00E14D75 /* Data Export */ = {
			isa = PBXGroup;
			children = (
				859E7D6A27453BF3009C2B69 /* BookmarksExporter.swift */,
				4B723DFD26B0002B00E14D75 /* CSVLoginExporter.swift */,
			);
			path = "Data Export";
			sourceTree = "<group>";
		};
		4B723DFE26B0003E00E14D75 /* Data Import */ = {
			isa = PBXGroup;
			children = (
				4BB99D0C26FE1A83001E4761 /* ChromiumBookmarksReaderTests.swift */,
				4B59024B26B38BB800489384 /* ChromiumLoginReaderTests.swift */,
				4B723E0126B0003E00E14D75 /* CSVImporterTests.swift */,
				4B723E0026B0003E00E14D75 /* CSVParserTests.swift */,
				4B723DFF26B0003E00E14D75 /* DataImportMocks.swift */,
				4BB99D0D26FE1A83001E4761 /* FirefoxBookmarksReaderTests.swift */,
				4B8AC93C26B49BE600879451 /* FirefoxLoginReaderTests.swift */,
				4BB99D0E26FE1A84001E4761 /* SafariBookmarksReaderTests.swift */,
				4BF4951726C08395000547B8 /* ThirdPartyBrowserTests.swift */,
				4BB46EA526B8974500222970 /* Test Chrome Data */,
				4B5FF67526B5F26D00D42879 /* Test Firefox Data */,
				4BB99D0726FE1A6D001E4761 /* Test Safari Data */,
			);
			path = "Data Import";
			sourceTree = "<group>";
		};
		4B723E0226B0003E00E14D75 /* Data Export */ = {
			isa = PBXGroup;
			children = (
				859E7D6C274548F2009C2B69 /* BookmarksExporterTests.swift */,
				4B723E0426B0003E00E14D75 /* CSVLoginExporterTests.swift */,
				4B723E0326B0003E00E14D75 /* MockSecureVault.swift */,
			);
			path = "Data Export";
			sourceTree = "<group>";
		};
		4B82E9B725B6A04B00656FE7 /* ContentBlocker */ = {
			isa = PBXGroup;
			children = (
				989C786A27515300007600CF /* resources */,
				989C7866275148FC007600CF /* JsonTestDataLoader.swift */,
				989C7862275148C7007600CF /* DomainMatchingReportTests.swift */,
				989C7863275148C7007600CF /* DomainMatchingTests.swift */,
				989C786827514BD5007600CF /* MockWebsite.swift */,
				989C785E275139F2007600CF /* WebViewTestHelper.swift */,
				989C78602751483E007600CF /* TestSchemeHandler.swift */,
				989C785C275136D9007600CF /* ContentBlockerReferenceTests.swift */,
				989C785A275136BF007600CF /* ContentBlockerRulesManagerTests.swift */,
				4B82E9B825B6A05800656FE7 /* DetectedTrackerTests.swift */,
				989C78582751269A007600CF /* ContentBlockerMocks.swift */,
			);
			path = ContentBlocker;
			sourceTree = "<group>";
		};
		4B8AC93726B489C500879451 /* Firefox */ = {
			isa = PBXGroup;
			children = (
				4B8AC93826B48A5100879451 /* FirefoxLoginReader.swift */,
				4B5FF67726B602B100D42879 /* FirefoxDataImporter.swift */,
				4B8AC93A26B48ADF00879451 /* ASN1Parser.swift */,
			);
			path = Firefox;
			sourceTree = "<group>";
		};
		4B9292AD26670F5300AD2C21 /* Extensions */ = {
			isa = PBXGroup;
			children = (
				4B9292D62667124000AD2C21 /* NSPopUpButtonExtension.swift */,
				4B9292AE26670F5300AD2C21 /* NSOutlineViewExtensions.swift */,
			);
			path = Extensions;
			sourceTree = "<group>";
		};
		4BA1A691258B06F600F6F690 /* FileSystem */ = {
			isa = PBXGroup;
			children = (
				4BA1A69A258B076900F6F690 /* FileStore.swift */,
				4BA1A69F258B079600F6F690 /* DataEncryption.swift */,
				4BA1A6A4258B07DF00F6F690 /* EncryptedValueTransformer.swift */,
				4BA1A6A9258B07F400F6F690 /* EncryptionKeys */,
			);
			path = FileSystem;
			sourceTree = "<group>";
		};
		4BA1A6A9258B07F400F6F690 /* EncryptionKeys */ = {
			isa = PBXGroup;
			children = (
				4BA1A6B2258B080A00F6F690 /* EncryptionKeyGeneration.swift */,
				4BA1A6B7258B081600F6F690 /* EncryptionKeyStoring.swift */,
				4BA1A6BC258B082300F6F690 /* EncryptionKeyStore.swift */,
			);
			path = EncryptionKeys;
			sourceTree = "<group>";
		};
		4BA1A6CE258BF58C00F6F690 /* FileSystem */ = {
			isa = PBXGroup;
			children = (
				4BA1A6D8258C0CB300F6F690 /* DataEncryptionTests.swift */,
				4BA1A6FD258C5C1300F6F690 /* EncryptedValueTransformerTests.swift */,
				4BA1A6E5258C270800F6F690 /* EncryptionKeyGeneratorTests.swift */,
				4BA1A6F5258C4F9600F6F690 /* EncryptionMocks.swift */,
				4BA1A6DD258C100A00F6F690 /* FileStoreTests.swift */,
				4B11060925903EAC0039B979 /* CoreDataEncryptionTests.swift */,
				4B11060325903E570039B979 /* CoreDataEncryptionTesting.xcdatamodeld */,
				B6A5A27825B93FFE00AA7ADA /* StateRestorationManagerTests.swift */,
				B6A5A27D25B9403E00AA7ADA /* FileStoreMock.swift */,
			);
			path = FileSystem;
			sourceTree = "<group>";
		};
		4BB46E9F26B8953900222970 /* Primary Password */ = {
			isa = PBXGroup;
			children = (
				4BB46EA126B8954500222970 /* key4-encrypted.db */,
				4BB46EA026B8954500222970 /* logins-encrypted.json */,
			);
			path = "Primary Password";
			sourceTree = "<group>";
		};
		4BB46EA526B8974500222970 /* Test Chrome Data */ = {
			isa = PBXGroup;
			children = (
				4BB99D0A26FE1A7B001E4761 /* Bookmarks */,
				4B59024926B38B0B00489384 /* Login Data */,
			);
			path = "Test Chrome Data";
			sourceTree = "<group>";
		};
		4BB88B4E25B7BA20006F6B06 /* Utilities */ = {
			isa = PBXGroup;
			children = (
				4BB88B5A25B7BA50006F6B06 /* Instruments.swift */,
				85799C1725DEBB3F0007EC87 /* Logging.swift */,
				4BB88B4F25B7BA2B006F6B06 /* TabInstrumentation.swift */,
				85C6A29525CC1FFD00EEB5F1 /* UserDefaultsWrapper.swift */,
				B6AAAC2C260330580029438D /* PublishedAfter.swift */,
				4BB6CE5E26B77ED000EC5860 /* Cryptography.swift */,
			);
			path = Utilities;
			sourceTree = "<group>";
		};
		4BB99CF326FE191E001E4761 /* Bookmarks */ = {
			isa = PBXGroup;
			children = (
				4BB99CF426FE191E001E4761 /* Firefox */,
				4BB99CF626FE191E001E4761 /* BookmarkImport.swift */,
				4BB99CF726FE191E001E4761 /* CoreDataBookmarkImporter.swift */,
				4BB99CF826FE191E001E4761 /* Chromium */,
				4BB99CFB26FE191E001E4761 /* Safari */,
			);
			path = Bookmarks;
			sourceTree = "<group>";
		};
		4BB99CF426FE191E001E4761 /* Firefox */ = {
			isa = PBXGroup;
			children = (
				4BB99CF526FE191E001E4761 /* FirefoxBookmarksReader.swift */,
			);
			path = Firefox;
			sourceTree = "<group>";
		};
		4BB99CF826FE191E001E4761 /* Chromium */ = {
			isa = PBXGroup;
			children = (
				4BB99CF926FE191E001E4761 /* ChromiumBookmarksReader.swift */,
				4BB99CFA26FE191E001E4761 /* ImportedBookmarks.swift */,
			);
			path = Chromium;
			sourceTree = "<group>";
		};
		4BB99CFB26FE191E001E4761 /* Safari */ = {
			isa = PBXGroup;
			children = (
				4BB99CFC26FE191E001E4761 /* SafariBookmarksReader.swift */,
				4BB99CFD26FE191E001E4761 /* SafariDataImporter.swift */,
			);
			path = Safari;
			sourceTree = "<group>";
		};
		4BB99D0726FE1A6D001E4761 /* Test Safari Data */ = {
			isa = PBXGroup;
			children = (
				4BB99D0826FE1A6D001E4761 /* Bookmarks.plist */,
			);
			path = "Test Safari Data";
			sourceTree = "<group>";
		};
		7B4CE8DB26F02108009134B1 /* UI Tests */ = {
			isa = PBXGroup;
			children = (
				7B4CE8E626F02134009134B1 /* TabBarTests.swift */,
				7B4CE8DE26F02108009134B1 /* Info.plist */,
			);
			path = "UI Tests";
			sourceTree = "<group>";
		};
		853014D425E6709500FB8205 /* Support */ = {
			isa = PBXGroup;
			children = (
				853014D525E671A000FB8205 /* PageObserverUserScript.swift */,
			);
			path = Support;
			sourceTree = "<group>";
		};
		85378D9A274E618C007C5CBF /* MessageViews */ = {
			isa = PBXGroup;
			children = (
				85378D9B274E61B8007C5CBF /* MessageViews.storyboard */,
				85378D9D274E664C007C5CBF /* PopoverMessageViewController.swift */,
			);
			path = MessageViews;
			sourceTree = "<group>";
		};
		8553FF50257523630029327F /* FileDownload */ = {
			isa = PBXGroup;
			children = (
				8553FF51257523760029327F /* URLSuggestedFilenameTests.swift */,
				B630793926731F2600DCEE41 /* FileDownloadManagerTests.swift */,
				B630794126731F5400DCEE41 /* WKDownloadMock.swift */,
				B693955C26F19CD70015B914 /* DownloadListStoreTests.swift */,
				B693955E26F1C17F0015B914 /* DownloadListCoordinatorTests.swift */,
				B693956026F1C1BC0015B914 /* DownloadListStoreMock.swift */,
				B693956226F1C2A40015B914 /* FileDownloadManagerMock.swift */,
				B693956726F352DB0015B914 /* DownloadsWebViewMock.h */,
				B693956826F352DB0015B914 /* DownloadsWebViewMock.m */,
			);
			path = FileDownload;
			sourceTree = "<group>";
		};
		8556A60C256C15C60092FA9D /* FileDownload */ = {
			isa = PBXGroup;
			children = (
				B6B1E87C26D5DA020062C350 /* View */,
				B61EF3EA266F91D700B4D78F /* Extensions */,
				8556A615256C15E10092FA9D /* Model */,
				B6C0B23126E71A800031CB7F /* Services */,
			);
			path = FileDownload;
			sourceTree = "<group>";
		};
		8556A615256C15E10092FA9D /* Model */ = {
			isa = PBXGroup;
			children = (
				856C98DE257014BD00A22F1F /* FileDownloadManager.swift */,
				B6C0B23526E732000031CB7F /* DownloadListItem.swift */,
				B6A924D82664C72D001A28CA /* WebKitDownloadTask.swift */,
				B6C0B22D26E61CE70031CB7F /* DownloadViewModel.swift */,
				B6C0B23D26E8BF1F0031CB7F /* DownloadListViewModel.swift */,
				B6C0B23826E742610031CB7F /* FileDownloadError.swift */,
				B6A924DD2664CA08001A28CA /* LegacyWebKitDownloadDelegate.swift */,
				B693955A26F0CE300015B914 /* WebKitDownloadDelegate.swift */,
				B6A924D32664BBB9001A28CA /* WKWebViewDownloadDelegate.swift */,
				B6E61EE7263ACE16004E11AB /* UTType.swift */,
			);
			path = Model;
			sourceTree = "<group>";
		};
		8585B63526D6E5F600C1416F /* SwiftUI */ = {
			isa = PBXGroup;
			children = (
				4BE65484271FCD7B008D1D63 /* LoginFaviconView.swift */,
				8585B63726D6E66C00C1416F /* ButtonStyles.swift */,
			);
			path = SwiftUI;
			sourceTree = "<group>";
		};
		8585B63626D6E61500C1416F /* AppKit */ = {
			isa = PBXGroup;
			children = (
				B65E6B9D26D9EC0800095F96 /* CircularProgressView.swift */,
				B693954626F04BEA0015B914 /* ColorView.swift */,
				B693953E26F04BE70015B914 /* FocusRingView.swift */,
				B693954326F04BE90015B914 /* GradientView.swift */,
				B6B1E88A26D774090062C350 /* LinkButton.swift */,
				B693954426F04BE90015B914 /* LongPressButton.swift */,
				B693953F26F04BE80015B914 /* MouseClickView.swift */,
				B693954926F04BEB0015B914 /* MouseOverButton.swift */,
				B693953D26F04BE70015B914 /* MouseOverView.swift */,
				B693953C26F04BE70015B914 /* NibLoadable.swift */,
				B693954726F04BEA0015B914 /* NSSavePanelExtension.swift */,
				B693954126F04BE80015B914 /* PaddedImageButton.swift */,
				B693954026F04BE80015B914 /* ProgressView.swift */,
				B693954826F04BEB0015B914 /* SavePanelAccessoryView.xib */,
				B693954226F04BE90015B914 /* ShadowView.swift */,
				B693954526F04BEA0015B914 /* WindowDraggingView.swift */,
			);
			path = AppKit;
			sourceTree = "<group>";
		};
		85890634267B6CC500D23B0D /* SecureVault */ = {
			isa = PBXGroup;
			children = (
				85D885B126A5918E0077C374 /* Extensions */,
				85CC1D7826A05E790062F04E /* Model */,
				85CC1D7F26A05F6C0062F04E /* Services */,
				85CC1D7926A05E820062F04E /* View */,
			);
			path = SecureVault;
			sourceTree = "<group>";
		};
		858A798626A99D9000A75A42 /* PasswordManager */ = {
			isa = PBXGroup;
			children = (
				858A798726A99DBE00A75A42 /* PasswordManagementItemListModelTests.swift */,
				858A798926A9B35E00A75A42 /* PasswordManagementItemModelTests.swift */,
			);
			path = PasswordManager;
			sourceTree = "<group>";
		};
		858C1BEB26974E5500E6C014 /* SecureVault */ = {
			isa = PBXGroup;
			children = (
				858C1BEC26974E6600E6C014 /* PasswordManagerSettingsTests.swift */,
			);
			path = SecureVault;
			sourceTree = "<group>";
		};
		85A0115D25AF1C4700FA6A0C /* FindInPage */ = {
			isa = PBXGroup;
			children = (
				85A0117325AF2EDF00FA6A0C /* FindInPage.storyboard */,
				85A0118125AF60E700FA6A0C /* FindInPageModel.swift */,
				85A011E925B4D4CA00FA6A0C /* FindInPageUserScript.swift */,
				85A0116825AF1D8900FA6A0C /* FindInPageViewController.swift */,
			);
			path = FindInPage;
			sourceTree = "<group>";
		};
		85AC3B1525D9BBFA00C7D2AA /* Configuration */ = {
			isa = PBXGroup;
			children = (
				85AC3B1625D9BC1A00C7D2AA /* ConfigurationDownloaderTests.swift */,
				85AC3B4825DAC9BD00C7D2AA /* ConfigurationStorageTests.swift */,
			);
			path = Configuration;
			sourceTree = "<group>";
		};
		85AC3B3325DA828900C7D2AA /* Network */ = {
			isa = PBXGroup;
			children = (
				85AC3B3425DA82A600C7D2AA /* DataTaskProviding.swift */,
			);
			path = Network;
			sourceTree = "<group>";
		};
		85AE2FF024A33A2D002D507F /* Frameworks */ = {
			isa = PBXGroup;
			children = (
				85AE2FF124A33A2D002D507F /* WebKit.framework */,
			);
			name = Frameworks;
			sourceTree = "<group>";
		};
		85CC1D7826A05E790062F04E /* Model */ = {
			isa = PBXGroup;
			children = (
				85CC1D7A26A05ECF0062F04E /* PasswordManagementItemListModel.swift */,
				85CC1D7C26A05F250062F04E /* PasswordManagementItemModel.swift */,
				4BE6547B271FCD4D008D1D63 /* PasswordManagementCreditCardModel.swift */,
				4BE6547A271FCD4D008D1D63 /* PasswordManagementIdentityModel.swift */,
				4BE6547C271FCD4D008D1D63 /* PasswordManagementLoginModel.swift */,
				4BE6547D271FCD4D008D1D63 /* PasswordManagementNoteModel.swift */,
			);
			path = Model;
			sourceTree = "<group>";
		};
		85CC1D7926A05E820062F04E /* View */ = {
			isa = PBXGroup;
			children = (
				85CC1D72269EF1880062F04E /* PasswordManagementItemList.swift */,
				4BE65473271FCD40008D1D63 /* EditableTextView.swift */,
				4BE65470271FCD40008D1D63 /* PasswordManagementCreditCardItemView.swift */,
				4BE6546E271FCD40008D1D63 /* PasswordManagementIdentityItemView.swift */,
				4BE65471271FCD40008D1D63 /* PasswordManagementLoginItemView.swift */,
				4BE65472271FCD40008D1D63 /* PasswordManagementNoteItemView.swift */,
				85625997269C9C5F00EE44BC /* PasswordManagementPopover.swift */,
				85625995269C953C00EE44BC /* PasswordManagementViewController.swift */,
				85625993269C8F9600EE44BC /* PasswordManager.storyboard */,
				85890639267BCD8E00D23B0D /* SaveCredentialsPopover.swift */,
				8589063B267BCDC000D23B0D /* SaveCredentialsViewController.swift */,
			);
			path = View;
			sourceTree = "<group>";
		};
		85CC1D7F26A05F6C0062F04E /* Services */ = {
			isa = PBXGroup;
			children = (
				4BE65482271FCD53008D1D63 /* CountryList.swift */,
				85308E26267FCB22001ABD76 /* PasswordManagerSettings.swift */,
			);
			path = Services;
			sourceTree = "<group>";
		};
		85D33F1025C82E93002B91A6 /* Configuration */ = {
			isa = PBXGroup;
			children = (
				85480FBA25D181CB009424E3 /* ConfigurationDownloading.swift */,
				85D33F1125C82EB3002B91A6 /* ConfigurationManager.swift */,
				85480FCE25D1AA22009424E3 /* ConfigurationStoring.swift */,
			);
			path = Configuration;
			sourceTree = "<group>";
		};
		85D885B126A5918E0077C374 /* Extensions */ = {
			isa = PBXGroup;
			children = (
				85D885AF26A590A90077C374 /* NSNotificationName+PasswordManager.swift */,
				85D885B226A5A9DE0077C374 /* NSAlert+PasswordManager.swift */,
				858A797E26A79EAA00A75A42 /* UserText+PasswordManager.swift */,
			);
			path = Extensions;
			sourceTree = "<group>";
		};
		85F1B0C725EF9747004792B6 /* AppDelegate */ = {
			isa = PBXGroup;
			children = (
				85F1B0C825EF9759004792B6 /* URLEventHandlerTests.swift */,
			);
			path = AppDelegate;
			sourceTree = "<group>";
		};
		85F69B3A25EDE7F800978E59 /* Common */ = {
			isa = PBXGroup;
			children = (
				4B723E1726B000DC00E14D75 /* TemporaryFileCreator.swift */,
				4B9292C42667104B00AD2C21 /* CoreDataTestUtilities.swift */,
				AAEC74B92642E66600C2EFBC /* Extensions */,
				B65783EB25F8AB9200D8DB33 /* String+PunycodeTests.swift */,
				85F69B3B25EDE81F00978E59 /* URLExtensionTests.swift */,
				AADE11BF26D916D70032D8A7 /* StringExtensionTests.swift */,
				4B0511E6262CAB3700F6079C /* UserDefaultsWrapperUtilities.swift */,
				B67C6C462654C643006C872E /* FileManagerExtensionTests.swift */,
				B6B3E0952654DACD0040E0A2 /* UTTypeTests.swift */,
				B65349A9265CF45000DCC645 /* DispatchQueueExtensionsTests.swift */,
				B6C0B24526E9CB190031CB7F /* RunLoopExtensionTests.swift */,
				B693956626F352940015B914 /* TestsBridging.h */,
			);
			path = Common;
			sourceTree = "<group>";
		};
		AA0877B626D515EE00B05660 /* User Agent */ = {
			isa = PBXGroup;
			children = (
				AA0877BC26D660EC00B05660 /* Model */,
				AA0877BB26D660C900B05660 /* Services */,
			);
			path = "User Agent";
			sourceTree = "<group>";
		};
		AA0877BB26D660C900B05660 /* Services */ = {
			isa = PBXGroup;
			children = (
				AA0877B726D5160D00B05660 /* SafariVersionReaderTests.swift */,
				AA0877B926D5161D00B05660 /* WebKitVersionProviderTests.swift */,
			);
			path = Services;
			sourceTree = "<group>";
		};
		AA0877BC26D660EC00B05660 /* Model */ = {
			isa = PBXGroup;
			children = (
				8546DE6125C03056000CA5E1 /* UserAgentTests.swift */,
			);
			path = Model;
			sourceTree = "<group>";
		};
		AA0877BD26D6610B00B05660 /* Services */ = {
			isa = PBXGroup;
			children = (
				AACF6FD526BC366D00CF09F9 /* SafariVersionReader.swift */,
				AAFE068226C7082D005434CC /* WebKitVersionProvider.swift */,
			);
			path = Services;
			sourceTree = "<group>";
		};
		AA0877BE26D6611300B05660 /* Model */ = {
			isa = PBXGroup;
			children = (
				14505A07256084EF00272CC6 /* UserAgent.swift */,
			);
			path = Model;
			sourceTree = "<group>";
		};
		AA4D700525545EDE00C3411E /* AppDelegate */ = {
			isa = PBXGroup;
			children = (
				AA585D81248FD31100E9A3E2 /* AppDelegate.swift */,
				B687260326E215C9008EE860 /* ExpirationChecker.swift */,
				AA4D700625545EF800C3411E /* URLEventHandler.swift */,
				AA4FF40B2624751A004E2377 /* GrammarFeaturesManager.swift */,
				AAD86E51267A0DFF005C11BE /* UpdateController.swift */,
				858A798226A8B75F00A75A42 /* CopyHandler.swift */,
				B637274226CE25EF00C8CB02 /* NSApplication+BuildTime.h */,
				B637274326CE25EF00C8CB02 /* NSApplication+BuildTime.m */,
			);
			path = AppDelegate;
			sourceTree = "<group>";
		};
		AA512D1224D99D4900230283 /* Services */ = {
			isa = PBXGroup;
			children = (
				AA512D1324D99D9800230283 /* FaviconService.swift */,
				AA6820E325502F19005ED0D5 /* WebsiteDataStore.swift */,
			);
			path = Services;
			sourceTree = "<group>";
		};
		AA585D75248FD31100E9A3E2 = {
			isa = PBXGroup;
			children = (
				AA68C3D62490F821001B8783 /* README.md */,
				9826B09E2747B6D60092F683 /* BrowserServicesKit */,
				AA585D80248FD31100E9A3E2 /* DuckDuckGo */,
				AA585D93248FD31400E9A3E2 /* Unit Tests */,
				4B1AD89E25FC27E200261379 /* Integration Tests */,
				7B4CE8DB26F02108009134B1 /* UI Tests */,
				AA585D7F248FD31100E9A3E2 /* Products */,
				85AE2FF024A33A2D002D507F /* Frameworks */,
			);
			sourceTree = "<group>";
		};
		AA585D7F248FD31100E9A3E2 /* Products */ = {
			isa = PBXGroup;
			children = (
				AA585D7E248FD31100E9A3E2 /* DuckDuckGo.app */,
				AA585D90248FD31400E9A3E2 /* Unit Tests.xctest */,
				4B1AD89D25FC27E200261379 /* Integration Tests.xctest */,
				7B4CE8DA26F02108009134B1 /* UI Tests.xctest */,
			);
			name = Products;
			sourceTree = "<group>";
		};
		AA585D80248FD31100E9A3E2 /* DuckDuckGo */ = {
			isa = PBXGroup;
			children = (
				B6A9E47526146A440067D1B9 /* API */,
				AA4D700525545EDE00C3411E /* AppDelegate */,
				AAC5E4C025D6A6A9007F5990 /* Bookmarks */,
				AA86491B24D837DE001BABEE /* BrowserTab */,
				AA86491324D831B9001BABEE /* Common */,
				85D33F1025C82E93002B91A6 /* Configuration */,
				4B6160D125B14E5E007DE5B2 /* ContentBlocker */,
				336B39E12726B46A00C417D3 /* Core */,
				AAC30A24268DF93500D2D9CD /* Crash Reports */,
				4B723DEA26B0002B00E14D75 /* Data Import */,
				4B723DF826B0002B00E14D75 /* Data Export */,
				4B65143C26392483005B46EB /* Email */,
				B65536902684409300085A79 /* Geolocation */,
				0230C09D271F52D50018F728 /* GPC */,
				8556A60C256C15C60092FA9D /* FileDownload */,
				85A0115D25AF1C4700FA6A0C /* FindInPage */,
				AA6820E825503A21005ED0D5 /* Fire */,
				4B02197B25E05FAC00ED7DEA /* Fireproofing */,
				AAE75275263B036300B973F8 /* History */,
				AAE71DB225F66A0900D74437 /* Homepage */,
				AA585DB02490E6FA00E9A3E2 /* Main */,
				AA97BF4425135CB60014931A /* Menus */,
				85378D9A274E618C007C5CBF /* MessageViews */,
				AA86491524D83384001BABEE /* NavigationBar */,
				B64C84DB2692D6E80048FEBE /* Permissions */,
				4B0511A2262CAA5A00F6079C /* Preferences */,
				B6FA893A269C414900588ECD /* Privacy Dashboard */,
				85890634267B6CC500D23B0D /* SecureVault */,
				4B677422255DBEB800025BD8 /* Smarter Encryption */,
				B68458AE25C7E75100DC17B6 /* State Restoration */,
				B6A9E44E26142AF90067D1B9 /* Statistics */,
				4B677447255DBF1400025BD8 /* Submodules */,
				AACB8E7224A4C8BC005F2218 /* Suggestions */,
				AA86491124D8318F001BABEE /* TabBar */,
				AAE8B0FD258A416F00E81239 /* Tooltip */,
				AACF6FD426BC35C200CF09F9 /* User Agent */,
				AA6EF9AE25066F99004754E6 /* Windows */,
				AA585D85248FD31400E9A3E2 /* Assets.xcassets */,
				4B677454255DC18000025BD8 /* Bridging.h */,
				AAD86E502678D104005C11BE /* DuckDuckGoCI.entitlements */,
				AA585D8B248FD31400E9A3E2 /* DuckDuckGo.entitlements */,
				AA585D8A248FD31400E9A3E2 /* Info.plist */,
			);
			path = DuckDuckGo;
			sourceTree = "<group>";
		};
		AA585D93248FD31400E9A3E2 /* Unit Tests */ = {
			isa = PBXGroup;
			children = (
				B6A5A28C25B962CB00AA7ADA /* App */,
				85F1B0C725EF9747004792B6 /* AppDelegate */,
				AA652CAB25DD820D009059CC /* Bookmarks */,
				AA92ACAE24EFE1F5005F41C9 /* BrowserTab */,
				85F69B3A25EDE7F800978E59 /* Common */,
				85AC3B1525D9BBFA00C7D2AA /* Configuration */,
				4B82E9B725B6A04B00656FE7 /* ContentBlocker */,
				4B723DFE26B0003E00E14D75 /* Data Import */,
				4B723E0226B0003E00E14D75 /* Data Export */,
				8553FF50257523630029327F /* FileDownload */,
				B68172AC269EB415006D1092 /* Geolocation */,
				B6106BA126A7BE430013B453 /* Permissions */,
				4BA1A6CE258BF58C00F6F690 /* FileSystem */,
				AA9C361D25518AAB004B1BA3 /* Fire */,
				4B02199725E063DE00ED7DEA /* Fireproofing */,
				AAEC74AE2642C47300C2EFBC /* History */,
				AA91F83627076ED100771A0D /* NavigationBar */,
				858A798626A99D9000A75A42 /* PasswordManager */,
				4B0511EE262CAEB300F6079C /* Preferences */,
				B6AE74322609AFBB005B9B1A /* Progress */,
				858C1BEB26974E5500E6C014 /* SecureVault */,
				B6DA440F2616C0F200DD1EC2 /* Statistics */,
				AA63744E24C9BB4A00AB2AC4 /* Suggestions */,
				AAC9C01224CAFBB700AD1325 /* TabBar */,
				AA0877B626D515EE00B05660 /* User Agent */,
				B61F012125ECBACE00ABB5A3 /* UserScripts */,
				AA585D96248FD31400E9A3E2 /* Info.plist */,
			);
			path = "Unit Tests";
			sourceTree = "<group>";
		};
		AA585DB02490E6FA00E9A3E2 /* Main */ = {
			isa = PBXGroup;
			children = (
				AA68C3D824911D56001B8783 /* View */,
			);
			path = Main;
			sourceTree = "<group>";
		};
		AA63744E24C9BB4A00AB2AC4 /* Suggestions */ = {
			isa = PBXGroup;
			children = (
				142879D824CE1139005419BB /* ViewModel */,
				AA63745024C9BB9A00AB2AC4 /* Model */,
			);
			path = Suggestions;
			sourceTree = "<group>";
		};
		AA63745024C9BB9A00AB2AC4 /* Model */ = {
			isa = PBXGroup;
			children = (
				AA63745324C9BF9A00AB2AC4 /* SuggestionContainerTests.swift */,
				AA0F3DB6261A566C0077F2D9 /* SuggestionLoadingMock.swift */,
			);
			path = Model;
			sourceTree = "<group>";
		};
		AA652CAB25DD820D009059CC /* Bookmarks */ = {
			isa = PBXGroup;
			children = (
				AA652CAE25DD8228009059CC /* Model */,
				AA652CAF25DD822C009059CC /* Services */,
			);
			path = Bookmarks;
			sourceTree = "<group>";
		};
		AA652CAE25DD8228009059CC /* Model */ = {
			isa = PBXGroup;
			children = (
				4B9292B62667103000AD2C21 /* BookmarkManagedObjectTests.swift */,
				4B9292B72667103000AD2C21 /* BookmarkMigrationTests.swift */,
				4B9292B02667103000AD2C21 /* BookmarkNodePathTests.swift */,
				4B9292B12667103000AD2C21 /* BookmarkNodeTests.swift */,
				4B9292B32667103000AD2C21 /* BookmarkOutlineViewDataSourceTests.swift */,
				4B9292B22667103000AD2C21 /* BookmarkSidebarTreeControllerTests.swift */,
				4B9292B82667103000AD2C21 /* BookmarkTests.swift */,
				4B9292B92667103100AD2C21 /* PasteboardBookmarkTests.swift */,
				4B9292B42667103000AD2C21 /* PasteboardFolderTests.swift */,
				4B9292B52667103000AD2C21 /* TreeControllerTests.swift */,
				AA652CCD25DD9071009059CC /* BookmarkListTests.swift */,
				AA652CD225DDA6E9009059CC /* LocalBookmarkManagerTests.swift */,
			);
			path = Model;
			sourceTree = "<group>";
		};
		AA652CAF25DD822C009059CC /* Services */ = {
			isa = PBXGroup;
			children = (
				AA652CB025DD825B009059CC /* LocalBookmarkStoreTests.swift */,
				AA652CDA25DDAB32009059CC /* BookmarkStoreMock.swift */,
			);
			path = Services;
			sourceTree = "<group>";
		};
		AA6820E825503A21005ED0D5 /* Fire */ = {
			isa = PBXGroup;
			children = (
				AAFCB38325E546FF00859DD4 /* View */,
				AA6820EF25503D93005ED0D5 /* ViewModel */,
				AA6820E925503A49005ED0D5 /* Model */,
			);
			path = Fire;
			sourceTree = "<group>";
		};
		AA6820E925503A49005ED0D5 /* Model */ = {
			isa = PBXGroup;
			children = (
				8511E18325F82B34002F516B /* 01_Fire_really_small.json */,
				AA6820EA25503D6A005ED0D5 /* Fire.swift */,
			);
			path = Model;
			sourceTree = "<group>";
		};
		AA6820EF25503D93005ED0D5 /* ViewModel */ = {
			isa = PBXGroup;
			children = (
				AA6820F025503DA9005ED0D5 /* FireViewModel.swift */,
				AA13DCB3271480B0006D48D3 /* FirePopoverViewModel.swift */,
			);
			path = ViewModel;
			sourceTree = "<group>";
		};
		AA68C3D824911D56001B8783 /* View */ = {
			isa = PBXGroup;
			children = (
				AA585D87248FD31400E9A3E2 /* Main.storyboard */,
				AA7412BC24D2BEEE00D22FE0 /* MainWindow.swift */,
				AA7412B424D1536B00D22FE0 /* MainWindowController.swift */,
				AA585DAE2490E6E600E9A3E2 /* MainViewController.swift */,
				B688B4D9273E6D3B0087BEAF /* MainView.swift */,
				B688B4DE27420D290087BEAF /* PDFSearchTextMenuItemHandler.swift */,
			);
			path = View;
			sourceTree = "<group>";
		};
		AA6EF9AE25066F99004754E6 /* Windows */ = {
			isa = PBXGroup;
			children = (
				AA6EF9AF25067035004754E6 /* View */,
			);
			path = Windows;
			sourceTree = "<group>";
		};
		AA6EF9AF25067035004754E6 /* View */ = {
			isa = PBXGroup;
			children = (
				AA6EF9AC25066F42004754E6 /* WindowsManager.swift */,
				AAA892E9250A4CEF005B37B2 /* WindowControllersManager.swift */,
				856C98D42570116900A22F1F /* NSWindow+Toast.swift */,
			);
			path = View;
			sourceTree = "<group>";
		};
		AA80EC52256BE33A007083E7 /* Localizables */ = {
			isa = PBXGroup;
			children = (
				AA80EC53256BE3BC007083E7 /* UserText.swift */,
				AA80EC8B256C49B8007083E7 /* Localizable.strings */,
				AA80EC91256C49BC007083E7 /* Localizable.stringsdict */,
			);
			path = Localizables;
			sourceTree = "<group>";
		};
		AA86491124D8318F001BABEE /* TabBar */ = {
			isa = PBXGroup;
			children = (
				AA86491224D831A1001BABEE /* View */,
				AA8EDF1F2491FCC10071C2E8 /* ViewModel */,
				AA9FF95724A1ECE20039E328 /* Model */,
			);
			path = TabBar;
			sourceTree = "<group>";
		};
		AA86491224D831A1001BABEE /* View */ = {
			isa = PBXGroup;
			children = (
				AA80EC7B256C46AA007083E7 /* TabBar.storyboard */,
				1430DFF424D0580F00B8978C /* TabBarViewController.swift */,
				1456D6E024EFCBC300775049 /* TabBarCollectionView.swift */,
				AA7412B624D1687000D22FE0 /* TabBarScrollView.swift */,
				AA7412B024D0B3AC00D22FE0 /* TabBarViewItem.swift */,
				AA7412B124D0B3AC00D22FE0 /* TabBarViewItem.xib */,
				AA2CB1342587C29500AA6FBE /* TabBarFooter.swift */,
				AA2CB12C2587BB5600AA6FBE /* TabBarFooter.xib */,
				AA9E9A5D25A4867200D1959D /* TabDragAndDropManager.swift */,
			);
			path = View;
			sourceTree = "<group>";
		};
		AA86491324D831B9001BABEE /* Common */ = {
			isa = PBXGroup;
			children = (
				B6A9E4602614608B0067D1B9 /* AppVersion.swift */,
				4B67743D255DBEEA00025BD8 /* Database */,
				AADC60E92493B305008F8EF7 /* Extensions */,
				4BA1A691258B06F600F6F690 /* FileSystem */,
				AA80EC52256BE33A007083E7 /* Localizables */,
				85AC3B3325DA828900C7D2AA /* Network */,
				4BB88B4E25B7BA20006F6B06 /* Utilities */,
				AA86491424D831C4001BABEE /* View */,
			);
			path = Common;
			sourceTree = "<group>";
		};
		AA86491424D831C4001BABEE /* View */ = {
			isa = PBXGroup;
			children = (
				8585B63626D6E61500C1416F /* AppKit */,
				AADCBF3826F7C28F00EF67A8 /* Lottie */,
				8585B63526D6E5F600C1416F /* SwiftUI */,
			);
			path = View;
			sourceTree = "<group>";
		};
		AA86491524D83384001BABEE /* NavigationBar */ = {
			isa = PBXGroup;
			children = (
				853014D425E6709500FB8205 /* Support */,
				AA86491624D8339A001BABEE /* View */,
				AAA0CC3A25337F990079BC96 /* ViewModel */,
			);
			path = NavigationBar;
			sourceTree = "<group>";
		};
		AA86491624D8339A001BABEE /* View */ = {
			isa = PBXGroup;
			children = (
				AA80EC6F256C469C007083E7 /* NavigationBar.storyboard */,
				AA68C3D22490ED62001B8783 /* NavigationBarViewController.swift */,
				14D9B8F924F7E089000D4D13 /* AddressBarViewController.swift */,
				AABEE6AE24AD22B90043105B /* AddressBarTextField.swift */,
				AAC5E4F525D6BF2C007F5990 /* AddressBarButtonsViewController.swift */,
				AAC5E4F025D6BF10007F5990 /* AddressBarButton.swift */,
				AAA0CC32252F181A0079BC96 /* NavigationButtonMenuDelegate.swift */,
				AAA0CC462533833C0079BC96 /* MoreOptionsMenu.swift */,
				AA8AF56F272AC601006A09F8 /* trackers.json */,
				AA8AF571272AC608006A09F8 /* shield.json */,
				AA8AF573272AC60D006A09F8 /* shield-dot.json */,
				AA8AF575272AC614006A09F8 /* dark-trackers.json */,
				AA8AF577272AC61A006A09F8 /* dark-shield.json */,
				AA8AF579272AC620006A09F8 /* dark-shield-dot.json */,
			);
			path = View;
			sourceTree = "<group>";
		};
		AA86491B24D837DE001BABEE /* BrowserTab */ = {
			isa = PBXGroup;
			children = (
				AA86491C24D83868001BABEE /* View */,
				AA86491D24D83A59001BABEE /* ViewModel */,
				AA86491E24D83A66001BABEE /* Model */,
				AA512D1224D99D4900230283 /* Services */,
			);
			path = BrowserTab;
			sourceTree = "<group>";
		};
		AA86491C24D83868001BABEE /* View */ = {
			isa = PBXGroup;
			children = (
				AA80EC69256C4691007083E7 /* BrowserTab.storyboard */,
				AA585D83248FD31100E9A3E2 /* BrowserTabViewController.swift */,
				856C98A5256EB59600A22F1F /* MenuItemSelectors.swift */,
				AA6FFB4524DC3B5A0028F4D0 /* WebView.swift */,
				B637273A26CBC8AF00C8CB02 /* AuthenticationAlert.swift */,
			);
			path = View;
			sourceTree = "<group>";
		};
		AA86491D24D83A59001BABEE /* ViewModel */ = {
			isa = PBXGroup;
			children = (
				AA9FF95A24A1EFC20039E328 /* TabViewModel.swift */,
				AA5D6DAB24A340F700C6FBCE /* WebViewStateObserver.swift */,
			);
			path = ViewModel;
			sourceTree = "<group>";
		};
		AA86491E24D83A66001BABEE /* Model */ = {
			isa = PBXGroup;
			children = (
				856CADEF271710F400E79BB0 /* HoverUserScript.swift */,
				4B2E7D6226FF9D6500D2DB17 /* PrintingUserScript.swift */,
				7B860DE327274E54006D8957 /* navigatorCredentials.js */,
				7B860DE127274A8B006D8957 /* NavigatorCredentialsUserScript.swift */,
				85D438B5256E7C9E00F3BAF8 /* ContextMenuUserScript.swift */,
				4BB88B4425B7B55C006F6B06 /* DebugUserScript.swift */,
				85E11C2E25E7DC7E00974CAF /* ExternalURLHandler.swift */,
				AAA0CC562539EBC90079BC96 /* FaviconUserScript.swift */,
				AA9FF95824A1ECF20039E328 /* Tab.swift */,
				85AC3AEE25D5CE9800C7D2AA /* UserScripts.swift */,
				AAF7D3852567CED500998667 /* WebViewConfiguration.swift */,
				B61F015425EDD5A700ABB5A3 /* UserContentController.swift */,
			);
			path = Model;
			sourceTree = "<group>";
		};
		AA8EDF1F2491FCC10071C2E8 /* ViewModel */ = {
			isa = PBXGroup;
			children = (
				AA9FF95E24A1FB680039E328 /* TabCollectionViewModel.swift */,
			);
			path = ViewModel;
			sourceTree = "<group>";
		};
		AA91F83627076ED100771A0D /* NavigationBar */ = {
			isa = PBXGroup;
			children = (
				AA91F83727076EEE00771A0D /* ViewModel */,
			);
			path = NavigationBar;
			sourceTree = "<group>";
		};
		AA91F83727076EEE00771A0D /* ViewModel */ = {
			isa = PBXGroup;
			children = (
				AA91F83827076F1900771A0D /* PrivacyIconViewModelTests.swift */,
			);
			path = ViewModel;
			sourceTree = "<group>";
		};
		AA92ACAE24EFE1F5005F41C9 /* BrowserTab */ = {
			isa = PBXGroup;
			children = (
				B62EB47B25BAD3BB005745C6 /* WKWebViewPrivateMethodsAvailabilityTests.swift */,
				B67C6C3C2654B897006C872E /* WebViewExtensionTests.swift */,
				B67C6C412654BF49006C872E /* DuckDuckGo-Symbol.jpg */,
				AA92ACAF24EFE209005F41C9 /* ViewModel */,
				AA92ACB024EFE210005F41C9 /* Model */,
				AA9C362625518B61004B1BA3 /* Services */,
			);
			path = BrowserTab;
			sourceTree = "<group>";
		};
		AA92ACAF24EFE209005F41C9 /* ViewModel */ = {
			isa = PBXGroup;
			children = (
				AAC9C01B24CB594C00AD1325 /* TabViewModelTests.swift */,
			);
			path = ViewModel;
			sourceTree = "<group>";
		};
		AA92ACB024EFE210005F41C9 /* Model */ = {
			isa = PBXGroup;
			children = (
				AAC9C01424CAFBCE00AD1325 /* TabTests.swift */,
				85E11C3625E7F1E100974CAF /* ExternalURLHandlerTests.swift */,
			);
			path = Model;
			sourceTree = "<group>";
		};
		AA97BF4425135CB60014931A /* Menus */ = {
			isa = PBXGroup;
			children = (
				85480F8925CDC360009424E3 /* MainMenu.storyboard */,
				AA4BBA3A25C58FA200C4FB0F /* MainMenu.swift */,
				AA6EF9B425081B4C004754E6 /* MainMenuActions.swift */,
				AA97BF4525135DD30014931A /* ApplicationDockMenu.swift */,
				B63ED0E426BB8FB900A9DAD1 /* SharingMenu.swift */,
			);
			path = Menus;
			sourceTree = "<group>";
		};
		AA9B7C7F26A06E130008D425 /* ViewModel */ = {
			isa = PBXGroup;
			children = (
				AA9B7C8426A199B60008D425 /* ServerTrustViewModel.swift */,
			);
			path = ViewModel;
			sourceTree = "<group>";
		};
		AA9C361D25518AAB004B1BA3 /* Fire */ = {
			isa = PBXGroup;
			children = (
				AA9C362125518B34004B1BA3 /* Model */,
			);
			path = Fire;
			sourceTree = "<group>";
		};
		AA9C362125518B34004B1BA3 /* Model */ = {
			isa = PBXGroup;
			children = (
				AA9C362F25518CA9004B1BA3 /* FireTests.swift */,
			);
			path = Model;
			sourceTree = "<group>";
		};
		AA9C362625518B61004B1BA3 /* Services */ = {
			isa = PBXGroup;
			children = (
				4B0219A725E0646500ED7DEA /* WebsiteDataStoreTests.swift */,
				AA9C362725518C44004B1BA3 /* WebsiteDataStoreMock.swift */,
				AABAF59B260A7D130085060C /* FaviconServiceMock.swift */,
			);
			path = Services;
			sourceTree = "<group>";
		};
		AA9FF95724A1ECE20039E328 /* Model */ = {
			isa = PBXGroup;
			children = (
				AA9FF95C24A1FA1C0039E328 /* TabCollection.swift */,
			);
			path = Model;
			sourceTree = "<group>";
		};
		AAA0CC3A25337F990079BC96 /* ViewModel */ = {
			isa = PBXGroup;
			children = (
				AAA0CC3B25337FAB0079BC96 /* WKBackForwardListItemViewModel.swift */,
				B689ECD426C247DB006FB0C5 /* BackForwardListItem.swift */,
				AA75A0AD26F3500C0086B667 /* PrivacyIconViewModel.swift */,
			);
			path = ViewModel;
			sourceTree = "<group>";
		};
		AAB549DD25DAB8E90058460B /* ViewModel */ = {
			isa = PBXGroup;
			children = (
				AAB549DE25DAB8F80058460B /* BookmarkViewModel.swift */,
			);
			path = ViewModel;
			sourceTree = "<group>";
		};
		AABEE68F24A4CB290043105B /* Model */ = {
			isa = PBXGroup;
			children = (
				AABEE69B24A902BB0043105B /* SuggestionContainer.swift */,
				AAB8203B26B2DE0D00788AC3 /* SuggestionListCharacteristics.swift */,
			);
			path = Model;
			sourceTree = "<group>";
		};
		AABEE69024A4CB300043105B /* ViewModel */ = {
			isa = PBXGroup;
			children = (
				AABEE69924A902A90043105B /* SuggestionContainerViewModel.swift */,
				AA3F895224C18AD500628DDE /* SuggestionViewModel.swift */,
			);
			path = ViewModel;
			sourceTree = "<group>";
		};
		AABEE6A124A9F3C90043105B /* View */ = {
			isa = PBXGroup;
			children = (
				AA80EC75256C46A2007083E7 /* Suggestion.storyboard */,
				AABEE6A424AA0A7F0043105B /* SuggestionViewController.swift */,
				AABEE6A824AB4B910043105B /* SuggestionTableCellView.swift */,
				AABEE6AA24ACA0F90043105B /* SuggestionTableRowView.swift */,
			);
			path = View;
			sourceTree = "<group>";
		};
		AAC30A24268DF93500D2D9CD /* Crash Reports */ = {
			isa = PBXGroup;
			children = (
				AAD6D8852696DF2A002393B3 /* View */,
				AAC30A2F268F215000D2D9CD /* Model */,
			);
			path = "Crash Reports";
			sourceTree = "<group>";
		};
		AAC30A2F268F215000D2D9CD /* Model */ = {
			isa = PBXGroup;
			children = (
				AAC30A25268DFEE200D2D9CD /* CrashReporter.swift */,
				AAC30A27268E045400D2D9CD /* CrashReportReader.swift */,
				AAC30A2B268F1ECD00D2D9CD /* CrashReportSender.swift */,
				AAC30A2D268F1EE300D2D9CD /* CrashReportPromptPresenter.swift */,
				AAC30A29268E239100D2D9CD /* CrashReport.swift */,
			);
			path = Model;
			sourceTree = "<group>";
		};
		AAC5E4C025D6A6A9007F5990 /* Bookmarks */ = {
			isa = PBXGroup;
			children = (
				4B9292AD26670F5300AD2C21 /* Extensions */,
				AAC5E4C125D6A6C3007F5990 /* View */,
				AAB549DD25DAB8E90058460B /* ViewModel */,
				AAC5E4C225D6A6C7007F5990 /* Model */,
				AAC5E4C325D6A6CC007F5990 /* Services */,
			);
			path = Bookmarks;
			sourceTree = "<group>";
		};
		AAC5E4C125D6A6C3007F5990 /* View */ = {
			isa = PBXGroup;
			children = (
				4B9292CB2667123700AD2C21 /* AddBookmarkModalViewController.swift */,
				4B9292CA2667123700AD2C21 /* AddFolderModalViewController.swift */,
				4B9292CC2667123700AD2C21 /* BookmarkListViewController.swift */,
				4B9292CD2667123700AD2C21 /* BookmarkManagementDetailViewController.swift */,
				4B9292C72667123700AD2C21 /* BookmarkManagementSidebarViewController.swift */,
				4B9292C82667123700AD2C21 /* BookmarkManagementSplitViewController.swift */,
				4B9292C92667123700AD2C21 /* BookmarkTableRowView.swift */,
				4B9292C62667123700AD2C21 /* BrowserTabSelectionDelegate.swift */,
				4B92928726670D1600AD2C21 /* BookmarkOutlineViewCell.swift */,
				4B92928826670D1600AD2C21 /* BookmarkOutlineViewCell.xib */,
				4B92928526670D1600AD2C21 /* BookmarksOutlineView.swift */,
				4B92928926670D1700AD2C21 /* BookmarkTableCellView.swift */,
				4B92928A26670D1700AD2C21 /* BookmarkTableCellView.xib */,
				4B92928626670D1600AD2C21 /* OutlineSeparatorViewCell.swift */,
				AAC5E4C625D6A6E8007F5990 /* Bookmarks.storyboard */,
				AAC5E4C425D6A6E8007F5990 /* BookmarkPopover.swift */,
				AAC5E4C525D6A6E8007F5990 /* BookmarkPopoverViewController.swift */,
			);
			path = View;
			sourceTree = "<group>";
		};
		AAC5E4C225D6A6C7007F5990 /* Model */ = {
			isa = PBXGroup;
			children = (
				4B9292D82667124B00AD2C21 /* BookmarkListTreeControllerDataSource.swift */,
				4B92929926670D2A00AD2C21 /* BookmarkManagedObject.swift */,
				4B92929326670D2A00AD2C21 /* BookmarkNode.swift */,
				4B92929126670D2A00AD2C21 /* BookmarkOutlineViewDataSource.swift */,
				4B92929426670D2A00AD2C21 /* BookmarkSidebarTreeController.swift */,
				4B92929526670D2A00AD2C21 /* PasteboardBookmark.swift */,
				4B92929226670D2A00AD2C21 /* PasteboardFolder.swift */,
				4B92929A26670D2A00AD2C21 /* PasteboardWriting.swift */,
				4B92929826670D2A00AD2C21 /* PseudoFolder.swift */,
				4B92929626670D2A00AD2C21 /* SpacerNode.swift */,
				4B92929726670D2A00AD2C21 /* BookmarkTreeController.swift */,
				AAC5E4CD25D6A709007F5990 /* Bookmark.swift */,
				AAC5E4CF25D6A709007F5990 /* BookmarkList.swift */,
				AAC5E4CE25D6A709007F5990 /* BookmarkManager.swift */,
			);
			path = Model;
			sourceTree = "<group>";
		};
		AAC5E4C325D6A6CC007F5990 /* Services */ = {
			isa = PBXGroup;
			children = (
				4B9292DA2667125D00AD2C21 /* ContextualMenu.swift */,
				4B9292A726670D3700AD2C21 /* Bookmark.xcdatamodeld */,
				4B9292A526670D3700AD2C21 /* Bookmark.xcmappingmodel */,
				4B9292A626670D3700AD2C21 /* BookmarkMigrationPolicy.swift */,
				AAC5E4D625D6A710007F5990 /* BookmarkStore.swift */,
			);
			path = Services;
			sourceTree = "<group>";
		};
		AAC9C01224CAFBB700AD1325 /* TabBar */ = {
			isa = PBXGroup;
			children = (
				AAC9C01A24CB592E00AD1325 /* ViewModel */,
				AAC9C01324CAFBBE00AD1325 /* Model */,
			);
			path = TabBar;
			sourceTree = "<group>";
		};
		AAC9C01324CAFBBE00AD1325 /* Model */ = {
			isa = PBXGroup;
			children = (
				AAC9C01624CAFBDC00AD1325 /* TabCollectionTests.swift */,
			);
			path = Model;
			sourceTree = "<group>";
		};
		AAC9C01A24CB592E00AD1325 /* ViewModel */ = {
			isa = PBXGroup;
			children = (
				AAC9C01D24CB6BEB00AD1325 /* TabCollectionViewModelTests.swift */,
				AAE39D1A24F44885008EF28B /* TabCollectionViewModelDelegateMock.swift */,
			);
			path = ViewModel;
			sourceTree = "<group>";
		};
		AACB8E7224A4C8BC005F2218 /* Suggestions */ = {
			isa = PBXGroup;
			children = (
				AABEE6A124A9F3C90043105B /* View */,
				AABEE69024A4CB300043105B /* ViewModel */,
				AABEE68F24A4CB290043105B /* Model */,
			);
			path = Suggestions;
			sourceTree = "<group>";
		};
		AACF6FD426BC35C200CF09F9 /* User Agent */ = {
			isa = PBXGroup;
			children = (
				AA0877BE26D6611300B05660 /* Model */,
				AA0877BD26D6610B00B05660 /* Services */,
			);
			path = "User Agent";
			sourceTree = "<group>";
		};
		AAD6D8852696DF2A002393B3 /* View */ = {
			isa = PBXGroup;
			children = (
				AA693E5D2696E5B90007BB78 /* CrashReports.storyboard */,
				AAD6D8862696DF6D002393B3 /* CrashReportPromptViewController.swift */,
			);
			path = View;
			sourceTree = "<group>";
		};
		AADC60E92493B305008F8EF7 /* Extensions */ = {
			isa = PBXGroup;
			children = (
				4B0135CD2729F1AA00D54834 /* NSPasteboardExtension.swift */,
				AA61C0D12727F59B00E6B681 /* ArrayExtension.swift */,
				AAD2F8B026BC3F55003C5DC8 /* BundleExtension.swift */,
				4BA1A6C1258B0A1300F6F690 /* ContiguousBytesExtension.swift */,
				85AC3AF625D5DBFD00C7D2AA /* DataExtension.swift */,
				B6A9E46F26146A250067D1B9 /* DateExtension.swift */,
				B63D467025BFA6C100874977 /* DispatchQueueExtensions.swift */,
				AA92126E25ACCB1100600CD4 /* ErrorExtension.swift */,
				4B67744F255DBFA300025BD8 /* HashExtension.swift */,
				AAECA41F24EEA4AC00EFA63A /* IndexPathExtension.swift */,
				85308E24267FC9F2001ABD76 /* NSAlertExtension.swift */,
				F44C130125C2DA0400426E3E /* NSAppearanceExtension.swift */,
				AA5C8F622591021700748EB7 /* NSApplicationExtension.swift */,
				B63D467925BFC3E100874977 /* NSCoderExtensions.swift */,
				F41D174025CB131900472416 /* NSColorExtension.swift */,
				AA6EF9B2250785D5004754E6 /* NSMenuExtension.swift */,
				AA72D5FD25FFF94E00C77619 /* NSMenuItemExtension.swift */,
				4B0511DF262CAA8600F6079C /* NSOpenPanelExtensions.swift */,
				AA5C8F5D2590EEE800748EB7 /* NSPointExtension.swift */,
				B6B3E0DC2657E9CF0040E0A2 /* NSScreenExtension.swift */,
				AAC5E4E325D6BA9C007F5990 /* NSSizeExtension.swift */,
				AA5C8F58258FE21F00748EB7 /* NSTextFieldExtension.swift */,
				4B0511E0262CAA8600F6079C /* NSViewControllerExtension.swift */,
				AA6FFB4324DC33320028F4D0 /* NSViewExtension.swift */,
				AA9E9A5525A3AE8400D1959D /* NSWindowExtension.swift */,
				B684592125C93BE000DC17B6 /* Publisher.asVoid.swift */,
				B684592625C93C0500DC17B6 /* Publishers.NestedObjectChanges.swift */,
				B6AAAC3D26048F690029438D /* RandomAccessCollectionExtension.swift */,
				4BB88B4925B7B690006F6B06 /* SequenceExtensions.swift */,
				B65783E625F8AAFB00D8DB33 /* String+Punycode.swift */,
				AA8EDF2624923EC70071C2E8 /* StringExtension.swift */,
				AA8EDF2324923E980071C2E8 /* URLExtension.swift */,
				AA88D14A252A557100980B4E /* URLRequestExtension.swift */,
				AAA0CC69253CC43C0079BC96 /* WKUserContentControllerExtension.swift */,
				B63D466725BEB6C200874977 /* WKWebView+Private.h */,
				B63D466825BEB6C200874977 /* WKWebView+SessionState.swift */,
				B68458CC25C7EB9000DC17B6 /* WKWebViewConfigurationExtensions.swift */,
				AA92127625ADA07900600CD4 /* WKWebViewExtension.swift */,
				B6CF78DD267B099C00CD4F13 /* WKNavigationActionExtension.swift */,
				B6DB3CF826A00E2D00D459B7 /* AVCaptureDevice+SwizzledAuthState.swift */,
				AAFCB37E25E545D400859DD4 /* PublisherExtension.swift */,
				B657841825FA484B00D8DB33 /* NSException+Catch.h */,
				B657841925FA484B00D8DB33 /* NSException+Catch.m */,
				B657841E25FA497600D8DB33 /* NSException+Catch.swift */,
				4BE0DF0426781961006337B7 /* NSStoryboardExtension.swift */,
				B6A9E46A2614618A0067D1B9 /* OperatingSystemVersionExtension.swift */,
				B6E61EE2263AC0C8004E11AB /* FileManagerExtension.swift */,
				AAADFD05264AA282001555EA /* TimeIntervalExtension.swift */,
				B6106B9D26A565DA0013B453 /* BundleExtension.swift */,
				85625999269CA0A600EE44BC /* NSRectExtension.swift */,
				858A798426A8BB5D00A75A42 /* NSTextViewExtension.swift */,
				4B139AFC26B60BD800894F82 /* NSImageExtensions.swift */,
				B637273C26CCF0C200C8CB02 /* OptionalExtension.swift */,
				B65E6B9F26D9F10600095F96 /* NSBezierPathExtension.swift */,
				B6C0B24326E9CB080031CB7F /* RunLoopExtension.swift */,
				0230C0A2272080090018F728 /* KeyedCodingExtension.swift */,
				4B7A60A0273E0BE400BBDFEB /* WKWebsiteDataStoreExtension.swift */,
			);
			path = Extensions;
			sourceTree = "<group>";
		};
		AADCBF3826F7C28F00EF67A8 /* Lottie */ = {
			isa = PBXGroup;
			children = (
				AADCBF3926F7C2CE00EF67A8 /* LottieAnimationCache.swift */,
			);
			path = Lottie;
			sourceTree = "<group>";
		};
		AAE71DB225F66A0900D74437 /* Homepage */ = {
			isa = PBXGroup;
			children = (
				AAE71DB325F66A3F00D74437 /* View */,
			);
			path = Homepage;
			sourceTree = "<group>";
		};
		AAE71DB325F66A3F00D74437 /* View */ = {
			isa = PBXGroup;
			children = (
				AA72D5E225FE977F00C77619 /* AddEditFavoriteViewController.swift */,
				AA72D5EF25FEA49900C77619 /* AddEditFavoriteWindow.swift */,
				4B65027925E5F2B10054432E /* DefaultBrowserPromptView.swift */,
				4B65027425E5F2A70054432E /* DefaultBrowserPromptView.xib */,
				AAE71E2B25F781EA00D74437 /* Homepage.storyboard */,
				B6E53882267C83420010FEA9 /* HomepageBackgroundView.swift */,
				B6E53887267C94A00010FEA9 /* HomepageCollectionViewFlowLayout.swift */,
				AAE71E3525F7869300D74437 /* HomepageCollectionViewItem.swift */,
				AAE71E3625F7869300D74437 /* HomepageCollectionViewItem.xib */,
				858C78FB2705EB5F009B2B44 /* HomepageHeader.xib */,
				85778E3427142C3000F091CA /* HomepageHeaderView.swift */,
				AAE71E3025F7855400D74437 /* HomepageViewController.swift */,
			);
			path = View;
			sourceTree = "<group>";
		};
		AAE75275263B036300B973F8 /* History */ = {
			isa = PBXGroup;
			children = (
				AAE75277263B038F00B973F8 /* Model */,
				AAE75276263B038A00B973F8 /* Services */,
			);
			path = History;
			sourceTree = "<group>";
		};
		AAE75276263B038A00B973F8 /* Services */ = {
			isa = PBXGroup;
			children = (
				AAE75278263B046100B973F8 /* History.xcdatamodeld */,
				AAE7527B263B056C00B973F8 /* HistoryStore.swift */,
			);
			path = Services;
			sourceTree = "<group>";
		};
		AAE75277263B038F00B973F8 /* Model */ = {
			isa = PBXGroup;
			children = (
				AAE7527F263B0A4D00B973F8 /* HistoryCoordinator.swift */,
				AAE7527D263B05C600B973F8 /* HistoryEntry.swift */,
			);
			path = Model;
			sourceTree = "<group>";
		};
		AAE8B0FD258A416F00E81239 /* Tooltip */ = {
			isa = PBXGroup;
			children = (
				AAE8B0FE258A417D00E81239 /* View */,
			);
			path = Tooltip;
			sourceTree = "<group>";
		};
		AAE8B0FE258A417D00E81239 /* View */ = {
			isa = PBXGroup;
			children = (
				AAE8B101258A41C000E81239 /* Tooltip.storyboard */,
				AAC82C5F258B6CB5009B6B42 /* TooltipWindowController.swift */,
				AAE8B10F258A456C00E81239 /* TooltipViewController.swift */,
			);
			path = View;
			sourceTree = "<group>";
		};
		AAEC74AE2642C47300C2EFBC /* History */ = {
			isa = PBXGroup;
			children = (
				AAEC74AF2642C48800C2EFBC /* Model */,
				AAEC74B02642C48B00C2EFBC /* Services */,
			);
			path = History;
			sourceTree = "<group>";
		};
		AAEC74AF2642C48800C2EFBC /* Model */ = {
			isa = PBXGroup;
			children = (
				AAEC74B12642C57200C2EFBC /* HistoryCoordinatingMock.swift */,
				AAEC74B32642C69300C2EFBC /* HistoryCoordinatorTests.swift */,
			);
			path = Model;
			sourceTree = "<group>";
		};
		AAEC74B02642C48B00C2EFBC /* Services */ = {
			isa = PBXGroup;
			children = (
				AAEC74B52642CC6A00C2EFBC /* HistoryStoringMock.swift */,
				AAEC74B72642E43800C2EFBC /* HistoryStoreTests.swift */,
			);
			path = Services;
			sourceTree = "<group>";
		};
		AAEC74B92642E66600C2EFBC /* Extensions */ = {
			isa = PBXGroup;
			children = (
				AAEC74BA2642E67C00C2EFBC /* NSPersistentContainerExtension.swift */,
				4B4F72EB266B2ED300814C60 /* CollectionExtension.swift */,
			);
			path = Extensions;
			sourceTree = "<group>";
		};
		AAFCB38325E546FF00859DD4 /* View */ = {
			isa = PBXGroup;
			children = (
				AAB7320626DD0C37002FACF9 /* Fire.storyboard */,
				AAEEC6A827088ADB008445F7 /* FireCoordinator.swift */,
				AAB7320826DD0CD9002FACF9 /* FireViewController.swift */,
				AAE99B8827088A19008B6BD9 /* FirePopover.swift */,
				AA840A9727319D1600E63CDD /* FirePopoverWrapperViewController.swift */,
				AA61C0CF2722159B00E6B681 /* FireInfoViewController.swift */,
				AA6AD95A2704B6DB00159F8A /* FirePopoverViewController.swift */,
				AAE246F7270A406200BEEAEE /* FirePopoverCollectionViewHeader.swift */,
				AAE246F5270A3D3000BEEAEE /* FirePopoverCollectionViewHeader.xib */,
				AAE246F12709EF3B00BEEAEE /* FirePopoverCollectionViewItem.swift */,
				AAE246F22709EF3B00BEEAEE /* FirePopoverCollectionViewItem.xib */,
			);
			path = View;
			sourceTree = "<group>";
		};
		B6106BA126A7BE430013B453 /* Permissions */ = {
			isa = PBXGroup;
			children = (
				B6106B9F26A7BE0B0013B453 /* PermissionManagerTests.swift */,
				B6106BB026A7D8720013B453 /* PermissionStoreTests.swift */,
				B63ED0D726AE729600A9DAD1 /* PermissionModelTests.swift */,
				B6106BAE26A7C6180013B453 /* PermissionStoreMock.swift */,
				B63ED0D926AE7AF400A9DAD1 /* PermissionManagerMock.swift */,
				B63ED0DB26AE7B1E00A9DAD1 /* WebViewMock.swift */,
				B63ED0DD26AFD9A300A9DAD1 /* AVCaptureDeviceMock.swift */,
				B63ED0DF26AFE32F00A9DAD1 /* GeolocationProviderMock.swift */,
			);
			path = Permissions;
			sourceTree = "<group>";
		};
		B61EF3EA266F91D700B4D78F /* Extensions */ = {
			isa = PBXGroup;
			children = (
				B6F41030264D2B23003DA42C /* ProgressExtension.swift */,
				B66E9DD12670EB2A00E53BB5 /* _WKDownload+WebKitDownload.swift */,
				B66E9DD32670EB4A00E53BB5 /* WKDownload+WebKitDownload.swift */,
				B61EF3EB266F91E700B4D78F /* WKWebView+Download.swift */,
				B61EF3F0266F922200B4D78F /* WKProcessPool+DownloadDelegate.swift */,
				B63B9C502670B2B200C45B91 /* _WKDownload.h */,
				B63B9C542670B32000C45B91 /* WKProcessPool+Private.h */,
				B6CF78E2267B0A1900CD4F13 /* WKNavigationAction+Private.h */,
			);
			path = Extensions;
			sourceTree = "<group>";
		};
		B61F012125ECBACE00ABB5A3 /* UserScripts */ = {
			isa = PBXGroup;
			children = (
			);
			path = UserScripts;
			sourceTree = "<group>";
		};
		B64C84DB2692D6E80048FEBE /* Permissions */ = {
			isa = PBXGroup;
			children = (
				B64C84EF269310000048FEBE /* Model */,
				B64C84DC2692D6FC0048FEBE /* View */,
			);
			path = Permissions;
			sourceTree = "<group>";
		};
		B64C84DC2692D6FC0048FEBE /* View */ = {
			isa = PBXGroup;
			children = (
				B64C84DD2692D7400048FEBE /* PermissionAuthorization.storyboard */,
				B64C84E22692DC9F0048FEBE /* PermissionAuthorizationViewController.swift */,
				B64C84EA2692DD650048FEBE /* PermissionAuthorizationPopover.swift */,
				B64C852926942AC90048FEBE /* PermissionContextMenu.swift */,
				B64C85412694590B0048FEBE /* PermissionButton.swift */,
			);
			path = View;
			sourceTree = "<group>";
		};
		B64C84EF269310000048FEBE /* Model */ = {
			isa = PBXGroup;
			children = (
				B6106BAA26A7BF1D0013B453 /* PermissionType.swift */,
				B6106BAC26A7BF390013B453 /* PermissionState.swift */,
				B65536A52685B82B00085A79 /* Permissions.swift */,
				B6106BA526A7BEC80013B453 /* PermissionAuthorizationQuery.swift */,
				B6DB3CFA26A17CB800D459B7 /* PermissionModel.swift */,
				B64C84F0269310120048FEBE /* PermissionManager.swift */,
				B64C853726944B880048FEBE /* StoredPermission.swift */,
				B64C853C26944B940048FEBE /* PermissionStore.swift */,
				B64C852E26943BC10048FEBE /* Permissions.xcdatamodeld */,
			);
			path = Model;
			sourceTree = "<group>";
		};
		B65536902684409300085A79 /* Geolocation */ = {
			isa = PBXGroup;
			children = (
				B65536962684413900085A79 /* WKGeolocationProvider.h */,
				B6553691268440D700085A79 /* WKProcessPool+GeolocationProvider.swift */,
				B655369A268442EE00085A79 /* GeolocationProvider.swift */,
				B65536AD2685E17100085A79 /* GeolocationService.swift */,
			);
			path = Geolocation;
			sourceTree = "<group>";
		};
		B68172A7269C4334006D1092 /* Model */ = {
			isa = PBXGroup;
			children = (
				B68172A8269C487D006D1092 /* PrivacyDashboardUserScript.swift */,
				B6106BA226A7BEA00013B453 /* PermissionAuthorizationState.swift */,
				AA9B7C7D26A06E040008D425 /* TrackerInfo.swift */,
				AA9B7C8226A197A00008D425 /* ServerTrust.swift */,
			);
			path = Model;
			sourceTree = "<group>";
		};
		B68172AC269EB415006D1092 /* Geolocation */ = {
			isa = PBXGroup;
			children = (
				B68172AD269EB43F006D1092 /* GeolocationServiceTests.swift */,
				B6106BB426A809E60013B453 /* GeolocationProviderTests.swift */,
				B63ED0E226B3E7FA00A9DAD1 /* CLLocationManagerMock.swift */,
				B6106BB226A7F4AA0013B453 /* GeolocationServiceMock.swift */,
			);
			path = Geolocation;
			sourceTree = "<group>";
		};
		B68458AE25C7E75100DC17B6 /* State Restoration */ = {
			isa = PBXGroup;
			children = (
				B6A5A27025B9377300AA7ADA /* StatePersistenceService.swift */,
				B68458AF25C7E76A00DC17B6 /* WindowManager+StateRestoration.swift */,
				B68458B725C7E8B200DC17B6 /* Tab+NSSecureCoding.swift */,
				B68458C425C7EA0C00DC17B6 /* TabCollection+NSSecureCoding.swift */,
				B68458BF25C7E9E000DC17B6 /* TabCollectionViewModel+NSSecureCoding.swift */,
				B684590725C9027900DC17B6 /* AppStateChangedPublisher.swift */,
				B684592E25C93FBF00DC17B6 /* AppStateRestorationManager.swift */,
			);
			path = "State Restoration";
			sourceTree = "<group>";
		};
		B69B50332726A10700758A2B /* ATB */ = {
			isa = PBXGroup;
			children = (
				B69B50352726A11F00758A2B /* Atb.swift */,
				B69B50382726A12400758A2B /* AtbParser.swift */,
				B69B50342726A11F00758A2B /* StatisticsLoader.swift */,
				B69B50362726A12000758A2B /* StatisticsStore.swift */,
				B69B50392726A12500758A2B /* StatisticsUserDefaults.swift */,
				B69B50372726A12000758A2B /* VariantManager.swift */,
				B69B50562727D16900758A2B /* AtbAndVariantCleanup.swift */,
			);
			path = ATB;
			sourceTree = "<group>";
		};
		B69B50402726C3F400758A2B /* ATB */ = {
			isa = PBXGroup;
			children = (
				B69B504D2726CD3900758A2B /* Mock */,
				B69B50422726C5C100758A2B /* AtbAndVariantCleanupTests.swift */,
				B69B50412726C5C100758A2B /* AtbParserTests.swift */,
				B69B50442726C5C200758A2B /* StatisticsLoaderTests.swift */,
				B69B50432726C5C100758A2B /* VariantManagerTests.swift */,
			);
			path = ATB;
			sourceTree = "<group>";
		};
		B69B504D2726CD3900758A2B /* Mock */ = {
			isa = PBXGroup;
			children = (
				B69B50492726CA2900758A2B /* MockStatisticsStore.swift */,
				B69B504A2726CA2900758A2B /* MockVariantManager.swift */,
				B69B50502726CD7F00758A2B /* atb-with-update.json */,
				B69B504E2726CD7E00758A2B /* atb.json */,
				B69B504F2726CD7F00758A2B /* empty */,
				B69B50512726CD8000758A2B /* invalid.json */,
			);
			path = Mock;
			sourceTree = "<group>";
		};
		B6A5A28C25B962CB00AA7ADA /* App */ = {
			isa = PBXGroup;
			children = (
				B6A5A2A725BAA35500AA7ADA /* WindowManagerStateRestorationTests.swift */,
				B6A5A29F25B96E8300AA7ADA /* AppStateChangePublisherTests.swift */,
			);
			path = App;
			sourceTree = "<group>";
		};
		B6A9E44E26142AF90067D1B9 /* Statistics */ = {
			isa = PBXGroup;
			children = (
				B69B50332726A10700758A2B /* ATB */,
				B6A9E45226142B070067D1B9 /* Pixel.swift */,
				B6A9E498261474120067D1B9 /* TimedPixel.swift */,
				B6A9E47626146A570067D1B9 /* PixelEvent.swift */,
				B6A9E47E26146A800067D1B9 /* PixelArguments.swift */,
				B6A9E48326146AAB0067D1B9 /* PixelParameters.swift */,
				B6A9E48826146ABF0067D1B9 /* PixelCounter.swift */,
				B6A9E4A2261475C70067D1B9 /* AppUsageActivityMonitor.swift */,
				B6DA44012616B28300DD1EC2 /* PixelDataStore.swift */,
				B6DA44062616B30600DD1EC2 /* PixelDataModel.xcdatamodeld */,
			);
			path = Statistics;
			sourceTree = "<group>";
		};
		B6A9E47526146A440067D1B9 /* API */ = {
			isa = PBXGroup;
			children = (
				B6A9E458261460340067D1B9 /* APIHeaders.swift */,
				B6A9E459261460350067D1B9 /* APIRequest.swift */,
				B6A9E457261460340067D1B9 /* ApiRequestError.swift */,
			);
			path = API;
			sourceTree = "<group>";
		};
		B6AE74322609AFBB005B9B1A /* Progress */ = {
			isa = PBXGroup;
			children = (
				B6AE74332609AFCE005B9B1A /* ProgressEstimationTests.swift */,
			);
			path = Progress;
			sourceTree = "<group>";
		};
		B6B1E87C26D5DA020062C350 /* View */ = {
			isa = PBXGroup;
			children = (
				B6B1E87D26D5DA0E0062C350 /* DownloadsPopover.swift */,
				B6B1E87F26D5DA9B0062C350 /* DownloadsViewController.swift */,
				B6B1E88126D5DAC30062C350 /* Downloads.storyboard */,
				B6B1E88326D5EB570062C350 /* DownloadsCellView.swift */,
				B6C0B23B26E87D900031CB7F /* NSAlert+ActiveDownloadsTermination.swift */,
			);
			path = View;
			sourceTree = "<group>";
		};
		B6C0B23126E71A800031CB7F /* Services */ = {
			isa = PBXGroup;
			children = (
				B6C0B23226E71BCD0031CB7F /* Downloads.xcdatamodeld */,
				B6C0B22F26E61D630031CB7F /* DownloadListStore.swift */,
				B6B1E87A26D381710062C350 /* DownloadListCoordinator.swift */,
			);
			path = Services;
			sourceTree = "<group>";
		};
		B6DA440F2616C0F200DD1EC2 /* Statistics */ = {
			isa = PBXGroup;
			children = (
				B69B50402726C3F400758A2B /* ATB */,
				B6DA44102616C0FC00DD1EC2 /* PixelTests.swift */,
				B6DA44222616CABC00DD1EC2 /* PixelArgumentsTests.swift */,
				B6DA44272616CAE000DD1EC2 /* AppUsageActivityMonitorTests.swift */,
				B6DA441D2616C84600DD1EC2 /* PixelStoreMock.swift */,
			);
			path = Statistics;
			sourceTree = "<group>";
		};
		B6FA893A269C414900588ECD /* Privacy Dashboard */ = {
			isa = PBXGroup;
			children = (
				B68172A7269C4334006D1092 /* Model */,
				AA9B7C7F26A06E130008D425 /* ViewModel */,
				B6FA893B269C41ED00588ECD /* View */,
			);
			path = "Privacy Dashboard";
			sourceTree = "<group>";
		};
		B6FA893B269C41ED00588ECD /* View */ = {
			isa = PBXGroup;
			children = (
				B6FA893C269C423100588ECD /* PrivacyDashboard.storyboard */,
				B6FA893E269C424500588ECD /* PrivacyDashboardViewController.swift */,
				B6FA8940269C425400588ECD /* PrivacyDashboardPopover.swift */,
			);
			path = View;
			sourceTree = "<group>";
		};
/* End PBXGroup section */

/* Begin PBXNativeTarget section */
		4B1AD89C25FC27E200261379 /* Integration Tests */ = {
			isa = PBXNativeTarget;
			buildConfigurationList = 4B1AD8A625FC27E200261379 /* Build configuration list for PBXNativeTarget "Integration Tests" */;
			buildPhases = (
				4B1AD89925FC27E200261379 /* Sources */,
				4B1AD89A25FC27E200261379 /* Frameworks */,
				4B1AD89B25FC27E200261379 /* Resources */,
			);
			buildRules = (
			);
			dependencies = (
				4B1AD8A325FC27E200261379 /* PBXTargetDependency */,
			);
			name = "Integration Tests";
			productName = "Integration Tests";
			productReference = 4B1AD89D25FC27E200261379 /* Integration Tests.xctest */;
			productType = "com.apple.product-type.bundle.unit-test";
		};
		7B4CE8D926F02108009134B1 /* UI Tests */ = {
			isa = PBXNativeTarget;
			buildConfigurationList = 7B4CE8E526F02108009134B1 /* Build configuration list for PBXNativeTarget "UI Tests" */;
			buildPhases = (
				7B4CE8D626F02108009134B1 /* Sources */,
				7B4CE8D726F02108009134B1 /* Frameworks */,
				7B4CE8D826F02108009134B1 /* Resources */,
			);
			buildRules = (
			);
			dependencies = (
				7B4CE8E026F02108009134B1 /* PBXTargetDependency */,
			);
			name = "UI Tests";
			productName = "UI Tests";
			productReference = 7B4CE8DA26F02108009134B1 /* UI Tests.xctest */;
			productType = "com.apple.product-type.bundle.ui-testing";
		};
		AA585D7D248FD31100E9A3E2 /* DuckDuckGo Privacy Browser */ = {
			isa = PBXNativeTarget;
			buildConfigurationList = AA585DA4248FD31500E9A3E2 /* Build configuration list for PBXNativeTarget "DuckDuckGo Privacy Browser" */;
			buildPhases = (
				AA585D7A248FD31100E9A3E2 /* Sources */,
				AA8EDF2824925E940071C2E8 /* Swift Lint */,
				85CA9A2226455B3500145393 /* Check Filename Headers */,
				AA585D7B248FD31100E9A3E2 /* Frameworks */,
				AA585D7C248FD31100E9A3E2 /* Resources */,
				B65EF4C426CE43D600530191 /* Disable Beta App Updates */,
			);
			buildRules = (
			);
			dependencies = (
			);
			name = "DuckDuckGo Privacy Browser";
			packageProductDependencies = (
				4B82E9B225B69E3E00656FE7 /* TrackerRadarKit */,
				85FF55C725F82E4F00E2AB99 /* Lottie */,
				B65783F425F8ACA400D8DB33 /* Punnycode */,
				85F4D1C3266695C9002DD869 /* BrowserServicesKit */,
				AA06B6B62672AF8100F541C5 /* Sparkle */,
			);
			productName = DuckDuckGo;
			productReference = AA585D7E248FD31100E9A3E2 /* DuckDuckGo.app */;
			productType = "com.apple.product-type.application";
		};
		AA585D8F248FD31400E9A3E2 /* Unit Tests */ = {
			isa = PBXNativeTarget;
			buildConfigurationList = AA585DA7248FD31500E9A3E2 /* Build configuration list for PBXNativeTarget "Unit Tests" */;
			buildPhases = (
				AA585D8C248FD31400E9A3E2 /* Sources */,
				AA585D8D248FD31400E9A3E2 /* Frameworks */,
				AA585D8E248FD31400E9A3E2 /* Resources */,
			);
			buildRules = (
			);
			dependencies = (
				AA585D92248FD31400E9A3E2 /* PBXTargetDependency */,
			);
			name = "Unit Tests";
			packageProductDependencies = (
				B6DA44162616C13800DD1EC2 /* OHHTTPStubs */,
				B6DA44182616C13800DD1EC2 /* OHHTTPStubsSwift */,
			);
			productName = DuckDuckGoTests;
			productReference = AA585D90248FD31400E9A3E2 /* Unit Tests.xctest */;
			productType = "com.apple.product-type.bundle.unit-test";
		};
/* End PBXNativeTarget section */

/* Begin PBXProject section */
		AA585D76248FD31100E9A3E2 /* Project object */ = {
			isa = PBXProject;
			attributes = {
				LastSwiftUpdateCheck = 1250;
				LastUpgradeCheck = 1310;
				ORGANIZATIONNAME = DuckDuckGo;
				TargetAttributes = {
					4B1AD89C25FC27E200261379 = {
						CreatedOnToolsVersion = 12.4;
						TestTargetID = AA585D7D248FD31100E9A3E2;
					};
					7B4CE8D926F02108009134B1 = {
						CreatedOnToolsVersion = 12.5.1;
						TestTargetID = AA585D7D248FD31100E9A3E2;
					};
					AA585D7D248FD31100E9A3E2 = {
						CreatedOnToolsVersion = 11.5;
					};
					AA585D8F248FD31400E9A3E2 = {
						CreatedOnToolsVersion = 11.5;
						TestTargetID = AA585D7D248FD31100E9A3E2;
					};
				};
			};
			buildConfigurationList = AA585D79248FD31100E9A3E2 /* Build configuration list for PBXProject "DuckDuckGo" */;
			compatibilityVersion = "Xcode 9.3";
			developmentRegion = en;
			hasScannedForEncodings = 0;
			knownRegions = (
				en,
				Base,
			);
			mainGroup = AA585D75248FD31100E9A3E2;
			packageReferences = (
				4B82E9B125B69E3E00656FE7 /* XCRemoteSwiftPackageReference "TrackerRadarKit" */,
				85FF55C625F82E4F00E2AB99 /* XCRemoteSwiftPackageReference "lottie-ios" */,
				B65783F325F8ACA400D8DB33 /* XCRemoteSwiftPackageReference "PunycodeSwift" */,
				B6DA44152616C13800DD1EC2 /* XCRemoteSwiftPackageReference "OHHTTPStubs" */,
				85F4D1C2266695C9002DD869 /* XCRemoteSwiftPackageReference "BrowserServicesKit" */,
				AA06B6B52672AF8100F541C5 /* XCRemoteSwiftPackageReference "Sparkle" */,
			);
			productRefGroup = AA585D7F248FD31100E9A3E2 /* Products */;
			projectDirPath = "";
			projectRoot = "";
			targets = (
				AA585D7D248FD31100E9A3E2 /* DuckDuckGo Privacy Browser */,
				AA585D8F248FD31400E9A3E2 /* Unit Tests */,
				4B1AD89C25FC27E200261379 /* Integration Tests */,
				7B4CE8D926F02108009134B1 /* UI Tests */,
			);
		};
/* End PBXProject section */

/* Begin PBXResourcesBuildPhase section */
		4B1AD89B25FC27E200261379 /* Resources */ = {
			isa = PBXResourcesBuildPhase;
			buildActionMask = 2147483647;
			files = (
			);
			runOnlyForDeploymentPostprocessing = 0;
		};
		7B4CE8D826F02108009134B1 /* Resources */ = {
			isa = PBXResourcesBuildPhase;
			buildActionMask = 2147483647;
			files = (
			);
			runOnlyForDeploymentPostprocessing = 0;
		};
		AA585D7C248FD31100E9A3E2 /* Resources */ = {
			isa = PBXResourcesBuildPhase;
			buildActionMask = 2147483647;
			files = (
				AA21BDF2272B001900A12034 /* dark-trackers.json in Resources */,
				4B02198C25E05FAC00ED7DEA /* Fireproofing.storyboard in Resources */,
				AA80EC73256C46A2007083E7 /* Suggestion.storyboard in Resources */,
				AA693E5E2696E5B90007BB78 /* CrashReports.storyboard in Resources */,
				4B0511CE262CAA5A00F6079C /* DownloadPreferencesTableCellView.xib in Resources */,
				AA8AF578272AC61B006A09F8 /* dark-shield.json in Resources */,
				8511E18425F82B34002F516B /* 01_Fire_really_small.json in Resources */,
				4B0511C3262CAA5A00F6079C /* Preferences.storyboard in Resources */,
				B6B1E88226D5DAC30062C350 /* Downloads.storyboard in Resources */,
				AA8AF57A272AC620006A09F8 /* dark-shield-dot.json in Resources */,
				85A0117425AF2EDF00FA6A0C /* FindInPage.storyboard in Resources */,
				AA80EC89256C49B8007083E7 /* Localizable.strings in Resources */,
				AAE8B102258A41C000E81239 /* Tooltip.storyboard in Resources */,
				AA68C3D72490F821001B8783 /* README.md in Resources */,
				AA585D86248FD31400E9A3E2 /* Assets.xcassets in Resources */,
				AA585D89248FD31400E9A3E2 /* Main.storyboard in Resources */,
				AAE246F6270A3D3000BEEAEE /* FirePopoverCollectionViewHeader.xib in Resources */,
<<<<<<< HEAD
=======
				85378D9C274E61B8007C5CBF /* MessageViews.storyboard in Resources */,
				4B6160F225B15792007DE5B2 /* contentblockerrules.js in Resources */,
>>>>>>> 67d4b685
				AA80EC79256C46AA007083E7 /* TabBar.storyboard in Resources */,
				AAC5E4C925D6A6E8007F5990 /* Bookmarks.storyboard in Resources */,
				B6FA893D269C423100588ECD /* PrivacyDashboard.storyboard in Resources */,
				B693955626F04BEC0015B914 /* SavePanelAccessoryView.xib in Resources */,
				4B65027525E5F2A70054432E /* DefaultBrowserPromptView.xib in Resources */,
				AA7412B324D0B3AC00D22FE0 /* TabBarViewItem.xib in Resources */,
				85480F8A25CDC360009424E3 /* MainMenu.storyboard in Resources */,
				4B677435255DBEB800025BD8 /* httpsMobileV2FalsePositives.json in Resources */,
				AAE71E3825F7869300D74437 /* HomepageCollectionViewItem.xib in Resources */,
				4B723E1126B0006C00E14D75 /* DataImport.storyboard in Resources */,
				4B92929026670D1700AD2C21 /* BookmarkTableCellView.xib in Resources */,
				339A6B5826A044BA00E3DAE8 /* duckduckgo-privacy-dashboard in Resources */,
				4B92928E26670D1700AD2C21 /* BookmarkOutlineViewCell.xib in Resources */,
				AA8AF570272AC601006A09F8 /* trackers.json in Resources */,
				858C78FC2705EB5F009B2B44 /* HomepageHeader.xib in Resources */,
				B64C84DE2692D7400048FEBE /* PermissionAuthorization.storyboard in Resources */,
				AAB7320726DD0C37002FACF9 /* Fire.storyboard in Resources */,
				AA80EC8F256C49BC007083E7 /* Localizable.stringsdict in Resources */,
				AAE71E2C25F781EA00D74437 /* Homepage.storyboard in Resources */,
				85625994269C8F9600EE44BC /* PasswordManager.storyboard in Resources */,
				AA80EC6D256C469C007083E7 /* NavigationBar.storyboard in Resources */,
				4B0511C6262CAA5A00F6079C /* DefaultBrowserTableCellView.xib in Resources */,
				0230C0A1271F53670018F728 /* gpc.js in Resources */,
				4B677433255DBEB800025BD8 /* httpsMobileV2Bloom.bin in Resources */,
				026ADE1426C3010C002518EE /* macos-config.json in Resources */,
				4B677432255DBEB800025BD8 /* httpsMobileV2BloomSpec.json in Resources */,
				AA2CB12D2587BB5600AA6FBE /* TabBarFooter.xib in Resources */,
				AA8AF574272AC60D006A09F8 /* shield-dot.json in Resources */,
				AA80EC67256C4691007083E7 /* BrowserTab.storyboard in Resources */,
				AAE246F42709EF3B00BEEAEE /* FirePopoverCollectionViewItem.xib in Resources */,
				4B0511C1262CAA5A00F6079C /* PrivacySecurityPreferencesTableCellView.xib in Resources */,
				AA8AF572272AC608006A09F8 /* shield.json in Resources */,
				7B860DE427274E54006D8957 /* navigatorCredentials.js in Resources */,
				4B0511D0262CAA5A00F6079C /* AppearancePreferencesTableCellView.xib in Resources */,
				336D5B18262D8D3C0052E0C9 /* findinpage.js in Resources */,
			);
			runOnlyForDeploymentPostprocessing = 0;
		};
		AA585D8E248FD31400E9A3E2 /* Resources */ = {
			isa = PBXResourcesBuildPhase;
			buildActionMask = 2147483647;
			files = (
				B69B50532726CD8100758A2B /* empty in Resources */,
				4BB46EA326B8954500222970 /* key4-encrypted.db in Resources */,
				989C786B27515301007600CF /* resources in Resources */,
				4BB99D1326FE1A94001E4761 /* places.sqlite in Resources */,
				4BB99D0926FE1A6D001E4761 /* Bookmarks.plist in Resources */,
				B69B50542726CD8100758A2B /* atb-with-update.json in Resources */,
				B69B50522726CD8100758A2B /* atb.json in Resources */,
				4BB99D0B26FE1A7B001E4761 /* Bookmarks in Resources */,
				4B8AC94126B49BEE00879451 /* key4.db in Resources */,
				B67C6C422654BF49006C872E /* DuckDuckGo-Symbol.jpg in Resources */,
				B69B50552726CD8100758A2B /* invalid.json in Resources */,
				4B8AC94026B49BEE00879451 /* logins.json in Resources */,
				4B59024A26B38B0B00489384 /* Login Data in Resources */,
				4BB46EA226B8954500222970 /* logins-encrypted.json in Resources */,
			);
			runOnlyForDeploymentPostprocessing = 0;
		};
/* End PBXResourcesBuildPhase section */

/* Begin PBXShellScriptBuildPhase section */
		85CA9A2226455B3500145393 /* Check Filename Headers */ = {
			isa = PBXShellScriptBuildPhase;
			buildActionMask = 2147483647;
			files = (
			);
			inputFileListPaths = (
			);
			inputPaths = (
			);
			name = "Check Filename Headers";
			outputFileListPaths = (
			);
			outputPaths = (
			);
			runOnlyForDeploymentPostprocessing = 0;
			shellPath = /bin/sh;
			shellScript = "function check_filename_matches_header() {\n\n   filename=`basename \"$1\"`\n\n   grep -q $filename \"$1\"\n\n   if [ \"$?\" -ne \"0\" ]; then\n     echo \"$1:2:0: warning: File name does not match header\"\n   fi\n\n}\n\nexport -f check_filename_matches_header\n\nfind . -iname \"*.swift\" -type f -print0 | xargs -0 -I % bash -c 'check_filename_matches_header \"%\"'\n";
		};
		AA8EDF2824925E940071C2E8 /* Swift Lint */ = {
			isa = PBXShellScriptBuildPhase;
			buildActionMask = 2147483647;
			files = (
			);
			inputFileListPaths = (
			);
			inputPaths = (
			);
			name = "Swift Lint";
			outputFileListPaths = (
			);
			outputPaths = (
			);
			runOnlyForDeploymentPostprocessing = 0;
			shellPath = /bin/zsh;
			shellScript = "# Add brew into PATH\nif [ -f /opt/homebrew/bin/brew ]; then\n    eval $(/opt/homebrew/bin/brew shellenv)\nfi\n\nif which swiftlint >/dev/null; then\n   if [ ! -z \"$BITRISE_PROJECT_PATH\" ] || [ \"$CONFIGURATION\" = \"Release\" ]; then\n       swiftlint lint --strict\n       if [ $? -ne 0 ]; then\n           echo \"error: SwiftLint validation failed.\"\n           exit 1\n       fi\n   else\n       swiftlint lint\n   fi\nelse\n   echo \"error: SwiftLint not installed. Install using \\`brew install swiftlint\\`\"\n   exit 1\nfi\n";
		};
		B65EF4C426CE43D600530191 /* Disable Beta App Updates */ = {
			isa = PBXShellScriptBuildPhase;
			buildActionMask = 2147483647;
			files = (
			);
			inputFileListPaths = (
			);
			inputPaths = (
				"${BUILT_PRODUCTS_DIR}/${CONTENTS_FOLDER_PATH}/Info.plist",
			);
			name = "Disable Beta App Updates";
			outputFileListPaths = (
			);
			outputPaths = (
			);
			runOnlyForDeploymentPostprocessing = 0;
			shellPath = /bin/sh;
			shellScript = "if [ \"${CONFIGURATION}\" = \"Beta\" ]; then\n  INFOPLIST_PATH=\"${BUILT_PRODUCTS_DIR}/${CONTENTS_FOLDER_PATH}/Info.plist\"\n  plutil -remove SUEnableAutomaticChecks \"${INFOPLIST_PATH}\"\n  plutil -remove SUFeedURL \"${INFOPLIST_PATH}\"\n  plutil -remove SUScheduledCheckInterval \"${INFOPLIST_PATH}\"\nfi\n";
		};
/* End PBXShellScriptBuildPhase section */

/* Begin PBXSourcesBuildPhase section */
		4B1AD89925FC27E200261379 /* Sources */ = {
			isa = PBXSourcesBuildPhase;
			buildActionMask = 2147483647;
			files = (
				4B1AD8E225FC390B00261379 /* EncryptionMocks.swift in Sources */,
				4B1AD91725FC46FB00261379 /* CoreDataEncryptionTests.swift in Sources */,
				7BA4727D26F01BC400EAA165 /* CoreDataTestUtilities.swift in Sources */,
				4B1AD92125FC474E00261379 /* CoreDataEncryptionTesting.xcdatamodeld in Sources */,
				4B1AD8D525FC38DD00261379 /* EncryptionKeyStoreTests.swift in Sources */,
			);
			runOnlyForDeploymentPostprocessing = 0;
		};
		7B4CE8D626F02108009134B1 /* Sources */ = {
			isa = PBXSourcesBuildPhase;
			buildActionMask = 2147483647;
			files = (
				7B4CE8E726F02135009134B1 /* TabBarTests.swift in Sources */,
			);
			runOnlyForDeploymentPostprocessing = 0;
		};
		AA585D7A248FD31100E9A3E2 /* Sources */ = {
			isa = PBXSourcesBuildPhase;
			buildActionMask = 2147483647;
			files = (
				AAA0CC572539EBC90079BC96 /* FaviconUserScript.swift in Sources */,
				B6A9E45A261460350067D1B9 /* ApiRequestError.swift in Sources */,
				AADCBF3A26F7C2CE00EF67A8 /* LottieAnimationCache.swift in Sources */,
				4B723E0E26B0006300E14D75 /* LoginImport.swift in Sources */,
				0230C0A3272080090018F728 /* KeyedCodingExtension.swift in Sources */,
				B6C0B23026E61D630031CB7F /* DownloadListStore.swift in Sources */,
				85799C1825DEBB3F0007EC87 /* Logging.swift in Sources */,
				AAC30A2E268F1EE300D2D9CD /* CrashReportPromptPresenter.swift in Sources */,
				B684590825C9027900DC17B6 /* AppStateChangedPublisher.swift in Sources */,
				4B92928F26670D1700AD2C21 /* BookmarkTableCellView.swift in Sources */,
				4B9292CF2667123700AD2C21 /* BookmarkManagementSidebarViewController.swift in Sources */,
				B637273D26CCF0C200C8CB02 /* OptionalExtension.swift in Sources */,
				4BE65477271FCD41008D1D63 /* PasswordManagementLoginItemView.swift in Sources */,
				AA80EC54256BE3BC007083E7 /* UserText.swift in Sources */,
				B61EF3EC266F91E700B4D78F /* WKWebView+Download.swift in Sources */,
				B637274426CE25EF00C8CB02 /* NSApplication+BuildTime.m in Sources */,
				4B7A60A1273E0BE400BBDFEB /* WKWebsiteDataStoreExtension.swift in Sources */,
				B693955326F04BEC0015B914 /* WindowDraggingView.swift in Sources */,
				4B0511C4262CAA5A00F6079C /* PreferencesSidebarViewController.swift in Sources */,
				B6E53888267C94A00010FEA9 /* HomepageCollectionViewFlowLayout.swift in Sources */,
				B61EF3F1266F922200B4D78F /* WKProcessPool+DownloadDelegate.swift in Sources */,
				B6106BAD26A7BF390013B453 /* PermissionState.swift in Sources */,
				14505A08256084EF00272CC6 /* UserAgent.swift in Sources */,
				4B8AC93526B3B2FD00879451 /* NSAlert+DataImport.swift in Sources */,
				33B7B244273441D6001E10F4 /* Debounce.swift in Sources */,
				AA7412BD24D2BEEE00D22FE0 /* MainWindow.swift in Sources */,
				AAD6D8882696DF6D002393B3 /* CrashReportPromptViewController.swift in Sources */,
				B693955126F04BEB0015B914 /* GradientView.swift in Sources */,
				85778E3527142C3000F091CA /* HomepageHeaderView.swift in Sources */,
				AA5C8F5E2590EEE800748EB7 /* NSPointExtension.swift in Sources */,
				AA6EF9AD25066F42004754E6 /* WindowsManager.swift in Sources */,
				B68458CD25C7EB9000DC17B6 /* WKWebViewConfigurationExtensions.swift in Sources */,
				AAC30A26268DFEE200D2D9CD /* CrashReporter.swift in Sources */,
				4B9292A426670D2A00AD2C21 /* PasteboardWriting.swift in Sources */,
				4B0511BE262CAA5A00F6079C /* DownloadPreferences.swift in Sources */,
				4B0511BC262CAA5A00F6079C /* AppearancePreferences.swift in Sources */,
				4B92928D26670D1700AD2C21 /* BookmarkOutlineViewCell.swift in Sources */,
				4BB88B5025B7BA2B006F6B06 /* TabInstrumentation.swift in Sources */,
				4B59024326B35F7C00489384 /* BrowserImportViewController.swift in Sources */,
				4B9292D72667124000AD2C21 /* NSPopUpButtonExtension.swift in Sources */,
				4B677437255DBEB800025BD8 /* HTTPSUpgrade.swift in Sources */,
				85D33F1225C82EB3002B91A6 /* ConfigurationManager.swift in Sources */,
				B6A9E48426146AAB0067D1B9 /* PixelParameters.swift in Sources */,
				4B0511BF262CAA5A00F6079C /* PreferenceSections.swift in Sources */,
				1430DFF524D0580F00B8978C /* TabBarViewController.swift in Sources */,
				4B92929B26670D2A00AD2C21 /* BookmarkOutlineViewDataSource.swift in Sources */,
				85D885B026A590A90077C374 /* NSNotificationName+PasswordManager.swift in Sources */,
				AAC30A28268E045400D2D9CD /* CrashReportReader.swift in Sources */,
				85AC3B3525DA82A600C7D2AA /* DataTaskProviding.swift in Sources */,
				4B2E7D6326FF9D6500D2DB17 /* PrintingUserScript.swift in Sources */,
				0230C0A52721F3750018F728 /* GPCRequestFactory.swift in Sources */,
				4BA1A6B3258B080A00F6F690 /* EncryptionKeyGeneration.swift in Sources */,
				4B723E0B26B0005B00E14D75 /* CSVImportViewController.swift in Sources */,
				8589063C267BCDC000D23B0D /* SaveCredentialsViewController.swift in Sources */,
				AABEE6A524AA0A7F0043105B /* SuggestionViewController.swift in Sources */,
				B69B503B2726A12500758A2B /* Atb.swift in Sources */,
				B6B1E88026D5DA9B0062C350 /* DownloadsViewController.swift in Sources */,
				85AC3AF725D5DBFD00C7D2AA /* DataExtension.swift in Sources */,
				B6A924D42664BBBB001A28CA /* WKWebViewDownloadDelegate.swift in Sources */,
				AA9B7C8526A199B60008D425 /* ServerTrustViewModel.swift in Sources */,
				85480FCF25D1AA22009424E3 /* ConfigurationStoring.swift in Sources */,
				4BB99D0626FE1979001E4761 /* RequestFilePermissionViewController.swift in Sources */,
				858A798326A8B75F00A75A42 /* CopyHandler.swift in Sources */,
				4B8AC93926B48A5100879451 /* FirefoxLoginReader.swift in Sources */,
				B69B503E2726A12500758A2B /* AtbParser.swift in Sources */,
				4B9292D22667123700AD2C21 /* AddFolderModalViewController.swift in Sources */,
				4B92929E26670D2A00AD2C21 /* BookmarkSidebarTreeController.swift in Sources */,
				4BB88B4A25B7B690006F6B06 /* SequenceExtensions.swift in Sources */,
				4B59024026B35F3600489384 /* ChromiumDataImporter.swift in Sources */,
				B6A924DE2664CA09001A28CA /* LegacyWebKitDownloadDelegate.swift in Sources */,
				AAA0CC3C25337FAB0079BC96 /* WKBackForwardListItemViewModel.swift in Sources */,
				AAE71E3125F7855400D74437 /* HomepageViewController.swift in Sources */,
				4BB88B4525B7B55C006F6B06 /* DebugUserScript.swift in Sources */,
				B688B4DF27420D290087BEAF /* PDFSearchTextMenuItemHandler.swift in Sources */,
				4B65027A25E5F2B10054432E /* DefaultBrowserPromptView.swift in Sources */,
				4B723E0A26B0005900E14D75 /* DataImportViewController.swift in Sources */,
				B637273B26CBC8AF00C8CB02 /* AuthenticationAlert.swift in Sources */,
				9826B0A02747DF3D0092F683 /* ContentBlocking.swift in Sources */,
				4B0511BB262CAA5A00F6079C /* DefaultBrowserPreferences.swift in Sources */,
				4BB99D0326FE191E001E4761 /* SafariBookmarksReader.swift in Sources */,
				AACF6FD626BC366D00CF09F9 /* SafariVersionReader.swift in Sources */,
				4BE65485271FCD7B008D1D63 /* LoginFaviconView.swift in Sources */,
				4B0511CA262CAA5A00F6079C /* FireproofDomainsViewController.swift in Sources */,
				AA4D700725545EF800C3411E /* URLEventHandler.swift in Sources */,
				AA92127725ADA07900600CD4 /* WKWebViewExtension.swift in Sources */,
				B6106BA426A7BEA40013B453 /* PermissionAuthorizationState.swift in Sources */,
				B6A9E499261474120067D1B9 /* TimedPixel.swift in Sources */,
				B6C0B23626E732000031CB7F /* DownloadListItem.swift in Sources */,
				856C98A6256EB59600A22F1F /* MenuItemSelectors.swift in Sources */,
				7B860DE227274A8C006D8957 /* NavigatorCredentialsUserScript.swift in Sources */,
				B6B1E87E26D5DA0E0062C350 /* DownloadsPopover.swift in Sources */,
				4B9292A026670D2A00AD2C21 /* SpacerNode.swift in Sources */,
				B6E61EE8263ACE16004E11AB /* UTType.swift in Sources */,
				4BE6547F271FCD4D008D1D63 /* PasswordManagementCreditCardModel.swift in Sources */,
				AAFCB37F25E545D400859DD4 /* PublisherExtension.swift in Sources */,
				B684592225C93BE000DC17B6 /* Publisher.asVoid.swift in Sources */,
				AAA0CC33252F181A0079BC96 /* NavigationButtonMenuDelegate.swift in Sources */,
				AAC30A2A268E239100D2D9CD /* CrashReport.swift in Sources */,
				4B78A86B26BB3ADD0071BB16 /* BrowserImportSummaryViewController.swift in Sources */,
				AA512D1424D99D9800230283 /* FaviconService.swift in Sources */,
				AABEE6AB24ACA0F90043105B /* SuggestionTableRowView.swift in Sources */,
				4B0511CB262CAA5A00F6079C /* DownloadPreferencesTableCellView.swift in Sources */,
				4B9292AA26670D3700AD2C21 /* Bookmark.xcmappingmodel in Sources */,
				AAC5E4D025D6A709007F5990 /* Bookmark.swift in Sources */,
				AA9B7C8326A197A00008D425 /* ServerTrust.swift in Sources */,
				B64C853826944B880048FEBE /* StoredPermission.swift in Sources */,
				AAE246F8270A406200BEEAEE /* FirePopoverCollectionViewHeader.swift in Sources */,
				AA5D6DAC24A340F700C6FBCE /* WebViewStateObserver.swift in Sources */,
				AAB7320926DD0CD9002FACF9 /* FireViewController.swift in Sources */,
				4B92928C26670D1700AD2C21 /* OutlineSeparatorViewCell.swift in Sources */,
				4BB99D0426FE191E001E4761 /* SafariDataImporter.swift in Sources */,
				4B0511CD262CAA5A00F6079C /* DefaultBrowserTableCellView.swift in Sources */,
				B69B503A2726A12500758A2B /* StatisticsLoader.swift in Sources */,
				858A798526A8BB5D00A75A42 /* NSTextViewExtension.swift in Sources */,
				B6B1E88426D5EB570062C350 /* DownloadsCellView.swift in Sources */,
				4B723E0C26B0005D00E14D75 /* CSVImportSummaryViewController.swift in Sources */,
				B6AAAC2D260330580029438D /* PublishedAfter.swift in Sources */,
				4BE6547E271FCD4D008D1D63 /* PasswordManagementIdentityModel.swift in Sources */,
				85C6A29625CC1FFD00EEB5F1 /* UserDefaultsWrapper.swift in Sources */,
				85625998269C9C5F00EE44BC /* PasswordManagementPopover.swift in Sources */,
				4BB99CFE26FE191E001E4761 /* FirefoxBookmarksReader.swift in Sources */,
				B6A9E4A3261475C70067D1B9 /* AppUsageActivityMonitor.swift in Sources */,
				4BA1A6A0258B079600F6F690 /* DataEncryption.swift in Sources */,
				B6FA8941269C425400588ECD /* PrivacyDashboardPopover.swift in Sources */,
				AABEE6AF24AD22B90043105B /* AddressBarTextField.swift in Sources */,
				B693954C26F04BEB0015B914 /* FocusRingView.swift in Sources */,
				4B9292DB2667125D00AD2C21 /* ContextualMenu.swift in Sources */,
				AA68C3D32490ED62001B8783 /* NavigationBarViewController.swift in Sources */,
				AA585DAF2490E6E600E9A3E2 /* MainViewController.swift in Sources */,
				AABEE69A24A902A90043105B /* SuggestionContainerViewModel.swift in Sources */,
				AA840A9827319D1600E63CDD /* FirePopoverWrapperViewController.swift in Sources */,
				B657841F25FA497600D8DB33 /* NSException+Catch.swift in Sources */,
				4BE65481271FCD4D008D1D63 /* PasswordManagementNoteModel.swift in Sources */,
				B63ED0E526BB8FB900A9DAD1 /* SharingMenu.swift in Sources */,
				AA4FF40C2624751A004E2377 /* GrammarFeaturesManager.swift in Sources */,
				B693955B26F0CE300015B914 /* WebKitDownloadDelegate.swift in Sources */,
				B6B3E0E12657EA7A0040E0A2 /* NSScreenExtension.swift in Sources */,
				B65E6BA026D9F10600095F96 /* NSBezierPathExtension.swift in Sources */,
				AA6820E425502F19005ED0D5 /* WebsiteDataStore.swift in Sources */,
				B64C852A26942AC90048FEBE /* PermissionContextMenu.swift in Sources */,
				85D438B6256E7C9E00F3BAF8 /* ContextMenuUserScript.swift in Sources */,
				B693955526F04BEC0015B914 /* NSSavePanelExtension.swift in Sources */,
				9826B0A22747DFEB0092F683 /* AppPrivacyConfigurationDataProvider.swift in Sources */,
				B6B1E88B26D774090062C350 /* LinkButton.swift in Sources */,
				B693954D26F04BEB0015B914 /* MouseClickView.swift in Sources */,
				B6DB3CF926A00E2D00D459B7 /* AVCaptureDevice+SwizzledAuthState.swift in Sources */,
				4BA1A6BD258B082300F6F690 /* EncryptionKeyStore.swift in Sources */,
				4BE65474271FCD40008D1D63 /* PasswordManagementIdentityItemView.swift in Sources */,
				B6F41031264D2B23003DA42C /* ProgressExtension.swift in Sources */,
				4B723E0F26B0006500E14D75 /* CSVParser.swift in Sources */,
				B6DA44082616B30600DD1EC2 /* PixelDataModel.xcdatamodeld in Sources */,
				B6B1E87B26D381710062C350 /* DownloadListCoordinator.swift in Sources */,
				AAC5E4F125D6BF10007F5990 /* AddressBarButton.swift in Sources */,
				AAE7527E263B05C600B973F8 /* HistoryEntry.swift in Sources */,
				AAB8203C26B2DE0D00788AC3 /* SuggestionListCharacteristics.swift in Sources */,
				AAADFD06264AA282001555EA /* TimeIntervalExtension.swift in Sources */,
				4B9292D42667123700AD2C21 /* BookmarkListViewController.swift in Sources */,
				4B723E0D26B0006100E14D75 /* SecureVaultLoginImporter.swift in Sources */,
				4B9292D32667123700AD2C21 /* AddBookmarkModalViewController.swift in Sources */,
				AA88D14B252A557100980B4E /* URLRequestExtension.swift in Sources */,
				4B8AC93B26B48ADF00879451 /* ASN1Parser.swift in Sources */,
				336B39E72726BAE800C417D3 /* UserDefaultsExtension.swift in Sources */,
				B66E9DD22670EB2A00E53BB5 /* _WKDownload+WebKitDownload.swift in Sources */,
				B6A9E4612614608B0067D1B9 /* AppVersion.swift in Sources */,
				856C98DF257014BD00A22F1F /* FileDownloadManager.swift in Sources */,
				85CC1D73269EF1880062F04E /* PasswordManagementItemList.swift in Sources */,
				4BB99CFF26FE191E001E4761 /* BookmarkImport.swift in Sources */,
				85480FBB25D181CB009424E3 /* ConfigurationDownloading.swift in Sources */,
				AAEEC6A927088ADB008445F7 /* FireCoordinator.swift in Sources */,
				B655369B268442EE00085A79 /* GeolocationProvider.swift in Sources */,
				B6C0B23C26E87D900031CB7F /* NSAlert+ActiveDownloadsTermination.swift in Sources */,
				AAECA42024EEA4AC00EFA63A /* IndexPathExtension.swift in Sources */,
				4BE65478271FCD41008D1D63 /* PasswordManagementNoteItemView.swift in Sources */,
				AA5C8F632591021700748EB7 /* NSApplicationExtension.swift in Sources */,
				AA9E9A5625A3AE8400D1959D /* NSWindowExtension.swift in Sources */,
				4B0511C9262CAA5A00F6079C /* RoundedSelectionRowView.swift in Sources */,
				AAC5E4C725D6A6E8007F5990 /* BookmarkPopover.swift in Sources */,
				B6106BA726A7BECC0013B453 /* PermissionAuthorizationQuery.swift in Sources */,
				4B9292CE2667123700AD2C21 /* BrowserTabSelectionDelegate.swift in Sources */,
				B6C0B24426E9CB080031CB7F /* RunLoopExtension.swift in Sources */,
				4B9292A126670D2A00AD2C21 /* BookmarkTreeController.swift in Sources */,
				4B9292D02667123700AD2C21 /* BookmarkManagementSplitViewController.swift in Sources */,
				B6E61EE3263AC0C8004E11AB /* FileManagerExtension.swift in Sources */,
				B6DB3CFB26A17CB800D459B7 /* PermissionModel.swift in Sources */,
				4B92929C26670D2A00AD2C21 /* PasteboardFolder.swift in Sources */,
				B6106BAB26A7BF1D0013B453 /* PermissionType.swift in Sources */,
				8585B63826D6E66C00C1416F /* ButtonStyles.swift in Sources */,
				4B677450255DBFA300025BD8 /* HashExtension.swift in Sources */,
				4B0511BD262CAA5A00F6079C /* PrivacySecurityPreferences.swift in Sources */,
				AA9FF95F24A1FB690039E328 /* TabCollectionViewModel.swift in Sources */,
				AAC5E4D125D6A709007F5990 /* BookmarkManager.swift in Sources */,
				4BE65476271FCD41008D1D63 /* PasswordManagementCreditCardItemView.swift in Sources */,
				AA5C8F59258FE21F00748EB7 /* NSTextFieldExtension.swift in Sources */,
				B65536AE2685E17200085A79 /* GeolocationService.swift in Sources */,
				4B02198925E05FAC00ED7DEA /* FireproofingURLExtensions.swift in Sources */,
				4BA1A6A5258B07DF00F6F690 /* EncryptedValueTransformer.swift in Sources */,
				4B92929F26670D2A00AD2C21 /* PasteboardBookmark.swift in Sources */,
				856CADF0271710F400E79BB0 /* HoverUserScript.swift in Sources */,
				4B9292AC26670D3700AD2C21 /* Bookmark.xcdatamodeld in Sources */,
				AA6EF9B525081B4C004754E6 /* MainMenuActions.swift in Sources */,
				B63D466925BEB6C200874977 /* WKWebView+SessionState.swift in Sources */,
				4B723E1226B0006E00E14D75 /* DataImport.swift in Sources */,
				B6A924D92664C72E001A28CA /* WebKitDownloadTask.swift in Sources */,
				4B59023E26B35F3600489384 /* ChromiumLoginReader.swift in Sources */,
				85D885B326A5A9DE0077C374 /* NSAlert+PasswordManager.swift in Sources */,
				85E11C2F25E7DC7E00974CAF /* ExternalURLHandler.swift in Sources */,
				85308E27267FCB22001ABD76 /* PasswordManagerSettings.swift in Sources */,
				AA6AD95B2704B6DB00159F8A /* FirePopoverViewController.swift in Sources */,
				85A0116925AF1D8900FA6A0C /* FindInPageViewController.swift in Sources */,
				4BB6CE5F26B77ED000EC5860 /* Cryptography.swift in Sources */,
				AA6FFB4424DC33320028F4D0 /* NSViewExtension.swift in Sources */,
				B6C0B23E26E8BF1F0031CB7F /* DownloadListViewModel.swift in Sources */,
				4B9292D52667123700AD2C21 /* BookmarkManagementDetailViewController.swift in Sources */,
				4B723E1026B0006700E14D75 /* CSVImporter.swift in Sources */,
				AA4BBA3B25C58FA200C4FB0F /* MainMenu.swift in Sources */,
				4B8AC93326B3B06300879451 /* EdgeDataImporter.swift in Sources */,
				AA585D84248FD31100E9A3E2 /* BrowserTabViewController.swift in Sources */,
				B6A9E48926146ABF0067D1B9 /* PixelCounter.swift in Sources */,
				B693954B26F04BEB0015B914 /* MouseOverView.swift in Sources */,
				AAE7527C263B056C00B973F8 /* HistoryStore.swift in Sources */,
				AAE246F32709EF3B00BEEAEE /* FirePopoverCollectionViewItem.swift in Sources */,
				AA61C0D22727F59B00E6B681 /* ArrayExtension.swift in Sources */,
				AAC30A2C268F1ECD00D2D9CD /* CrashReportSender.swift in Sources */,
				AAFE068326C7082D005434CC /* WebKitVersionProvider.swift in Sources */,
				B63D467A25BFC3E100874977 /* NSCoderExtensions.swift in Sources */,
				B6A5A27125B9377300AA7ADA /* StatePersistenceService.swift in Sources */,
				B68458B025C7E76A00DC17B6 /* WindowManager+StateRestoration.swift in Sources */,
				B68458C525C7EA0C00DC17B6 /* TabCollection+NSSecureCoding.swift in Sources */,
				4BB88B5B25B7BA50006F6B06 /* Instruments.swift in Sources */,
				4B0511E2262CAA8600F6079C /* NSViewControllerExtension.swift in Sources */,
				F44C130225C2DA0400426E3E /* NSAppearanceExtension.swift in Sources */,
				B64C84F1269310120048FEBE /* PermissionManager.swift in Sources */,
				B64C853026943BC10048FEBE /* Permissions.xcdatamodeld in Sources */,
				B693954F26F04BEB0015B914 /* PaddedImageButton.swift in Sources */,
				4BA1A6B8258B081600F6F690 /* EncryptionKeyStoring.swift in Sources */,
				B65783E725F8AAFB00D8DB33 /* String+Punycode.swift in Sources */,
				B657841A25FA484B00D8DB33 /* NSException+Catch.m in Sources */,
				B684592F25C93FBF00DC17B6 /* AppStateRestorationManager.swift in Sources */,
				AAA892EA250A4CEF005B37B2 /* WindowControllersManager.swift in Sources */,
				AAC5E4C825D6A6E8007F5990 /* BookmarkPopoverViewController.swift in Sources */,
				85CC1D7B26A05ECF0062F04E /* PasswordManagementItemListModel.swift in Sources */,
				AABEE6A924AB4B910043105B /* SuggestionTableCellView.swift in Sources */,
				AA6820F125503DA9005ED0D5 /* FireViewModel.swift in Sources */,
				AAA0CC6A253CC43C0079BC96 /* WKUserContentControllerExtension.swift in Sources */,
				B6A9E45C261460350067D1B9 /* APIRequest.swift in Sources */,
				4BE65479271FCD41008D1D63 /* EditableTextView.swift in Sources */,
				AA9FF95D24A1FA1C0039E328 /* TabCollection.swift in Sources */,
				B688B4DA273E6D3B0087BEAF /* MainView.swift in Sources */,
				4B65143E263924B5005B46EB /* EmailUrlExtensions.swift in Sources */,
				85CC1D7D26A05F250062F04E /* PasswordManagementItemModel.swift in Sources */,
				AAD86E52267A0DFF005C11BE /* UpdateController.swift in Sources */,
				85A0118225AF60E700FA6A0C /* FindInPageModel.swift in Sources */,
				4B9292A226670D2A00AD2C21 /* PseudoFolder.swift in Sources */,
				B6DA44022616B28300DD1EC2 /* PixelDataStore.swift in Sources */,
				B6A9E45326142B070067D1B9 /* Pixel.swift in Sources */,
				B6A9E47726146A570067D1B9 /* PixelEvent.swift in Sources */,
				AA2CB1352587C29500AA6FBE /* TabBarFooter.swift in Sources */,
				B6C0B23926E742610031CB7F /* FileDownloadError.swift in Sources */,
				4B0511C2262CAA5A00F6079C /* PreferencesAboutViewController.swift in Sources */,
				4B9292AB26670D3700AD2C21 /* BookmarkMigrationPolicy.swift in Sources */,
				AA92126F25ACCB1100600CD4 /* ErrorExtension.swift in Sources */,
				B6A9E47026146A250067D1B9 /* DateExtension.swift in Sources */,
				AAE7527A263B046100B973F8 /* History.xcdatamodeld in Sources */,
				B64C853D26944B940048FEBE /* PermissionStore.swift in Sources */,
				AA75A0AE26F3500C0086B667 /* PrivacyIconViewModel.swift in Sources */,
				4BB99D0126FE191E001E4761 /* ChromiumBookmarksReader.swift in Sources */,
				B6C0B23426E71BCD0031CB7F /* Downloads.xcdatamodeld in Sources */,
				B687260426E215C9008EE860 /* ExpirationChecker.swift in Sources */,
				AAE8B110258A456C00E81239 /* TooltipViewController.swift in Sources */,
				4B0135CE2729F1AA00D54834 /* NSPasteboardExtension.swift in Sources */,
				85AC3B0525D6B1D800C7D2AA /* ScriptSourceProviding.swift in Sources */,
				4BB99D0026FE191E001E4761 /* CoreDataBookmarkImporter.swift in Sources */,
				AA3F895324C18AD500628DDE /* SuggestionViewModel.swift in Sources */,
				4B9292A326670D2A00AD2C21 /* BookmarkManagedObject.swift in Sources */,
				4B723E1326B0007A00E14D75 /* CSVLoginExporter.swift in Sources */,
				8562599A269CA0A600EE44BC /* NSRectExtension.swift in Sources */,
				4B0511C5262CAA5A00F6079C /* PrivacySecurityPreferencesTableCellView.swift in Sources */,
				4B677431255DBEB800025BD8 /* BloomFilterWrapper.mm in Sources */,
				4B0511C8262CAA5A00F6079C /* PreferencesListViewController.swift in Sources */,
				B684592725C93C0500DC17B6 /* Publishers.NestedObjectChanges.swift in Sources */,
				85A011EA25B4D4CA00FA6A0C /* FindInPageUserScript.swift in Sources */,
				4BE65480271FCD4D008D1D63 /* PasswordManagementLoginModel.swift in Sources */,
				AA9FF95B24A1EFC20039E328 /* TabViewModel.swift in Sources */,
				AA9E9A5E25A4867200D1959D /* TabDragAndDropManager.swift in Sources */,
				B68458C025C7E9E000DC17B6 /* TabCollectionViewModel+NSSecureCoding.swift in Sources */,
				AA8EDF2724923EC70071C2E8 /* StringExtension.swift in Sources */,
				85378DA2274E7F25007C5CBF /* EmailManagerRequestDelegate.swift in Sources */,
				B68172A9269C487D006D1092 /* PrivacyDashboardUserScript.swift in Sources */,
				858A797F26A79EAA00A75A42 /* UserText+PasswordManager.swift in Sources */,
				0230C09F271F53000018F728 /* GPCUserScript.swift in Sources */,
				B693954E26F04BEB0015B914 /* ProgressView.swift in Sources */,
				B69B503C2726A12500758A2B /* StatisticsStore.swift in Sources */,
				B693955426F04BEC0015B914 /* ColorView.swift in Sources */,
				8589063A267BCD8E00D23B0D /* SaveCredentialsPopover.swift in Sources */,
				AA72D5E325FE977F00C77619 /* AddEditFavoriteViewController.swift in Sources */,
				B6C0B22E26E61CE70031CB7F /* DownloadViewModel.swift in Sources */,
				B68458B825C7E8B200DC17B6 /* Tab+NSSecureCoding.swift in Sources */,
				85378DA0274E6F42007C5CBF /* NSNotificationName+EmailManager.swift in Sources */,
				B693955726F04BEC0015B914 /* MouseOverButton.swift in Sources */,
				AA61C0D02722159B00E6B681 /* FireInfoViewController.swift in Sources */,
				B64C85422694590B0048FEBE /* PermissionButton.swift in Sources */,
				B6E53883267C83420010FEA9 /* HomepageBackgroundView.swift in Sources */,
				AAA0CC472533833C0079BC96 /* MoreOptionsMenu.swift in Sources */,
				B64C84E32692DC9F0048FEBE /* PermissionAuthorizationViewController.swift in Sources */,
				4B92929D26670D2A00AD2C21 /* BookmarkNode.swift in Sources */,
				B693955226F04BEB0015B914 /* LongPressButton.swift in Sources */,
				B6106B9E26A565DA0013B453 /* BundleExtension.swift in Sources */,
				4B677438255DBEB800025BD8 /* HTTPSUpgrade.xcdatamodeld in Sources */,
				4B0511E1262CAA8600F6079C /* NSOpenPanelExtensions.swift in Sources */,
				AAE99B8927088A19008B6BD9 /* FirePopover.swift in Sources */,
				AAE75280263B0A4D00B973F8 /* HistoryCoordinator.swift in Sources */,
				4B677434255DBEB800025BD8 /* HTTPSBloomFilterSpecification.swift in Sources */,
				B69B503D2726A12500758A2B /* VariantManager.swift in Sources */,
				AA97BF4625135DD30014931A /* ApplicationDockMenu.swift in Sources */,
				4BA1A69B258B076900F6F690 /* FileStore.swift in Sources */,
				4B0511CC262CAA5A00F6079C /* PreferencesSplitViewController.swift in Sources */,
				B6A9E47F26146A800067D1B9 /* PixelArguments.swift in Sources */,
				4B677436255DBEB800025BD8 /* HTTPSExcludedDomains.swift in Sources */,
				AAC5E4D225D6A709007F5990 /* BookmarkList.swift in Sources */,
				4B9292D12667123700AD2C21 /* BookmarkTableRowView.swift in Sources */,
				B66E9DD42670EB4A00E53BB5 /* WKDownload+WebKitDownload.swift in Sources */,
				B69B503F2726A12500758A2B /* StatisticsUserDefaults.swift in Sources */,
				B689ECD526C247DB006FB0C5 /* BackForwardListItem.swift in Sources */,
				B69B50572727D16900758A2B /* AtbAndVariantCleanup.swift in Sources */,
				B693954A26F04BEB0015B914 /* NibLoadable.swift in Sources */,
				AA7412B724D1687000D22FE0 /* TabBarScrollView.swift in Sources */,
				4B0511C7262CAA5A00F6079C /* PreferenceTableCellView.swift in Sources */,
				4B9292D92667124B00AD2C21 /* BookmarkListTreeControllerDataSource.swift in Sources */,
				14D9B8FB24F7E089000D4D13 /* AddressBarViewController.swift in Sources */,
				B65536A62685B82B00085A79 /* Permissions.swift in Sources */,
				AAC82C60258B6CB5009B6B42 /* TooltipWindowController.swift in Sources */,
				AAC5E4E425D6BA9C007F5990 /* NSSizeExtension.swift in Sources */,
				AA6820EB25503D6A005ED0D5 /* Fire.swift in Sources */,
				B6AAAC3E26048F690029438D /* RandomAccessCollectionExtension.swift in Sources */,
				4B9292AF26670F5300AD2C21 /* NSOutlineViewExtensions.swift in Sources */,
				AA585D82248FD31100E9A3E2 /* AppDelegate.swift in Sources */,
				AA72D5F025FEA49900C77619 /* AddEditFavoriteWindow.swift in Sources */,
				1456D6E124EFCBC300775049 /* TabBarCollectionView.swift in Sources */,
				85308E25267FC9F2001ABD76 /* NSAlertExtension.swift in Sources */,
				4B59024826B3673600489384 /* ThirdPartyBrowser.swift in Sources */,
				B65E6B9E26D9EC0800095F96 /* CircularProgressView.swift in Sources */,
				AABEE69C24A902BB0043105B /* SuggestionContainer.swift in Sources */,
				4B59024126B35F3600489384 /* BraveDataImporter.swift in Sources */,
				B6A9E46B2614618A0067D1B9 /* OperatingSystemVersionExtension.swift in Sources */,
				85AC3AEF25D5CE9800C7D2AA /* UserScripts.swift in Sources */,
				4B677439255DBEB800025BD8 /* HTTPSUpgradeStore.swift in Sources */,
				AAB549DF25DAB8F80058460B /* BookmarkViewModel.swift in Sources */,
				AA13DCB4271480B0006D48D3 /* FirePopoverViewModel.swift in Sources */,
				F41D174125CB131900472416 /* NSColorExtension.swift in Sources */,
				AAE71E3725F7869300D74437 /* HomepageCollectionViewItem.swift in Sources */,
				AAC5E4F625D6BF2C007F5990 /* AddressBarButtonsViewController.swift in Sources */,
				4B59023D26B35F3600489384 /* ChromeDataImporter.swift in Sources */,
				853014D625E671A000FB8205 /* PageObserverUserScript.swift in Sources */,
				4B139AFD26B60BD800894F82 /* NSImageExtensions.swift in Sources */,
				B6A9E45B261460350067D1B9 /* APIHeaders.swift in Sources */,
				85625996269C953C00EE44BC /* PasswordManagementViewController.swift in Sources */,
				4BB99D0226FE191E001E4761 /* ImportedBookmarks.swift in Sources */,
				AA6EF9B3250785D5004754E6 /* NSMenuExtension.swift in Sources */,
				AA7412B524D1536B00D22FE0 /* MainWindowController.swift in Sources */,
				4B0511CF262CAA5A00F6079C /* AppearancePreferencesTableCellView.swift in Sources */,
				AA9FF95924A1ECF20039E328 /* Tab.swift in Sources */,
				B63D467125BFA6C100874977 /* DispatchQueueExtensions.swift in Sources */,
				B64C84EB2692DD650048FEBE /* PermissionAuthorizationPopover.swift in Sources */,
				85378D9E274E664C007C5CBF /* PopoverMessageViewController.swift in Sources */,
				AA6FFB4624DC3B5A0028F4D0 /* WebView.swift in Sources */,
				B693955026F04BEB0015B914 /* ShadowView.swift in Sources */,
				B6CF78DE267B099C00CD4F13 /* WKNavigationActionExtension.swift in Sources */,
				AA7412B224D0B3AC00D22FE0 /* TabBarViewItem.swift in Sources */,
				856C98D52570116900A22F1F /* NSWindow+Toast.swift in Sources */,
				859E7D6B27453BF3009C2B69 /* BookmarksExporter.swift in Sources */,
				4B5FF67826B602B100D42879 /* FirefoxDataImporter.swift in Sources */,
				4B02198B25E05FAC00ED7DEA /* FireproofInfoViewController.swift in Sources */,
				AA8EDF2424923E980071C2E8 /* URLExtension.swift in Sources */,
				4B67744B255DBF3A00025BD8 /* BloomFilter.cpp in Sources */,
				4BE0DF06267819A1006337B7 /* NSStoryboardExtension.swift in Sources */,
				336B39E52726BA0400C417D3 /* DomainsProtectionUserDefaultsStore.swift in Sources */,
				4B02198A25E05FAC00ED7DEA /* FireproofDomains.swift in Sources */,
				4B677442255DBEEA00025BD8 /* Database.swift in Sources */,
				4B92928B26670D1700AD2C21 /* BookmarksOutlineView.swift in Sources */,
				AAF7D3862567CED500998667 /* WebViewConfiguration.swift in Sources */,
				B61F015525EDD5A700ABB5A3 /* UserContentController.swift in Sources */,
				4BF01C00272AE74C00884A61 /* CountryList.swift in Sources */,
				AAC5E4D925D6A711007F5990 /* BookmarkStore.swift in Sources */,
				B6FA893F269C424500588ECD /* PrivacyDashboardViewController.swift in Sources */,
				AA72D5FE25FFF94E00C77619 /* NSMenuItemExtension.swift in Sources */,
				4BA1A6C2258B0A1300F6F690 /* ContiguousBytesExtension.swift in Sources */,
				AA9B7C7E26A06E040008D425 /* TrackerInfo.swift in Sources */,
				B6553692268440D700085A79 /* WKProcessPool+GeolocationProvider.swift in Sources */,
			);
			runOnlyForDeploymentPostprocessing = 0;
		};
		AA585D8C248FD31400E9A3E2 /* Sources */ = {
			isa = PBXSourcesBuildPhase;
			buildActionMask = 2147483647;
			files = (
				B67C6C472654C643006C872E /* FileManagerExtensionTests.swift in Sources */,
				B69B50482726C5C200758A2B /* StatisticsLoaderTests.swift in Sources */,
				142879DA24CE1179005419BB /* SuggestionViewModelTests.swift in Sources */,
				4B9292C12667103100AD2C21 /* BookmarkMigrationTests.swift in Sources */,
				989C7865275148C7007600CF /* DomainMatchingTests.swift in Sources */,
				4B9292BC2667103100AD2C21 /* BookmarkSidebarTreeControllerTests.swift in Sources */,
				B6DA44232616CABC00DD1EC2 /* PixelArgumentsTests.swift in Sources */,
				AAEC74BC2642F0F800C2EFBC /* History.xcdatamodeld in Sources */,
				989C78592751269A007600CF /* ContentBlockerMocks.swift in Sources */,
				85F1B0C925EF9759004792B6 /* URLEventHandlerTests.swift in Sources */,
				4B9292BD2667103100AD2C21 /* BookmarkOutlineViewDataSourceTests.swift in Sources */,
				B6A5A27925B93FFF00AA7ADA /* StateRestorationManagerTests.swift in Sources */,
				4B9292BB2667103100AD2C21 /* BookmarkNodeTests.swift in Sources */,
				4B0219A825E0646500ED7DEA /* WebsiteDataStoreTests.swift in Sources */,
				AAC9C01E24CB6BEB00AD1325 /* TabCollectionViewModelTests.swift in Sources */,
				AA0877BA26D5161D00B05660 /* WebKitVersionProviderTests.swift in Sources */,
				B69B50462726C5C200758A2B /* AtbAndVariantCleanupTests.swift in Sources */,
				85E11C3725E7F1E100974CAF /* ExternalURLHandlerTests.swift in Sources */,
				B6DA44282616CAE000DD1EC2 /* AppUsageActivityMonitorTests.swift in Sources */,
				989C7864275148C7007600CF /* DomainMatchingReportTests.swift in Sources */,
				4B59024C26B38BB800489384 /* ChromiumLoginReaderTests.swift in Sources */,
				AAC9C01724CAFBDC00AD1325 /* TabCollectionTests.swift in Sources */,
				989C78612751483E007600CF /* TestSchemeHandler.swift in Sources */,
				4B82E9B925B6A05800656FE7 /* DetectedTrackerTests.swift in Sources */,
				B67C6C3D2654B897006C872E /* WebViewExtensionTests.swift in Sources */,
				4BA1A6DE258C100A00F6F690 /* FileStoreTests.swift in Sources */,
				4B0511F0262CAEC900F6079C /* AppearancePreferencesTests.swift in Sources */,
				989C786927514BD5007600CF /* MockWebsite.swift in Sources */,
				AAC9C01C24CB594C00AD1325 /* TabViewModelTests.swift in Sources */,
				B65349AA265CF45000DCC645 /* DispatchQueueExtensionsTests.swift in Sources */,
				858A798A26A9B35E00A75A42 /* PasswordManagementItemModelTests.swift in Sources */,
				B6DA441E2616C84600DD1EC2 /* PixelStoreMock.swift in Sources */,
				4B9292BF2667103100AD2C21 /* TreeControllerTests.swift in Sources */,
				B693956926F352DB0015B914 /* DownloadsWebViewMock.m in Sources */,
				4B11060525903E570039B979 /* CoreDataEncryptionTesting.xcdatamodeld in Sources */,
				858A798826A99DBE00A75A42 /* PasswordManagementItemListModelTests.swift in Sources */,
				B69B50472726C5C200758A2B /* VariantManagerTests.swift in Sources */,
				8546DE6225C03056000CA5E1 /* UserAgentTests.swift in Sources */,
				B63ED0DE26AFD9A300A9DAD1 /* AVCaptureDeviceMock.swift in Sources */,
				989C7867275148FC007600CF /* JsonTestDataLoader.swift in Sources */,
				B63ED0E026AFE32F00A9DAD1 /* GeolocationProviderMock.swift in Sources */,
				4B723E0926B0003E00E14D75 /* CSVLoginExporterTests.swift in Sources */,
				B630793526731BC400DCEE41 /* URLSuggestedFilenameTests.swift in Sources */,
				AADE11C026D916D70032D8A7 /* StringExtensionTests.swift in Sources */,
				85AC3B4925DAC9BD00C7D2AA /* ConfigurationStorageTests.swift in Sources */,
				B693956126F1C1BC0015B914 /* DownloadListStoreMock.swift in Sources */,
				AA91F83927076F1900771A0D /* PrivacyIconViewModelTests.swift in Sources */,
				4B723E0726B0003E00E14D75 /* CSVImporterTests.swift in Sources */,
				AA652CDB25DDAB32009059CC /* BookmarkStoreMock.swift in Sources */,
				B62EB47C25BAD3BB005745C6 /* WKWebViewPrivateMethodsAvailabilityTests.swift in Sources */,
				B6106BA026A7BE0B0013B453 /* PermissionManagerTests.swift in Sources */,
				B6106BB526A809E60013B453 /* GeolocationProviderTests.swift in Sources */,
				B6A5A2A025B96E8300AA7ADA /* AppStateChangePublisherTests.swift in Sources */,
				B63ED0E326B3E7FA00A9DAD1 /* CLLocationManagerMock.swift in Sources */,
				4B02199C25E063DE00ED7DEA /* FireproofDomainsTests.swift in Sources */,
				B65783EC25F8AB9300D8DB33 /* String+PunycodeTests.swift in Sources */,
				989C785F275139F2007600CF /* WebViewTestHelper.swift in Sources */,
				AA0F3DB7261A566C0077F2D9 /* SuggestionLoadingMock.swift in Sources */,
				4B9292BE2667103100AD2C21 /* PasteboardFolderTests.swift in Sources */,
				4B9292C52667104B00AD2C21 /* CoreDataTestUtilities.swift in Sources */,
				4B723E1926B000DC00E14D75 /* TemporaryFileCreator.swift in Sources */,
				4B9292C22667103100AD2C21 /* BookmarkTests.swift in Sources */,
				142879DC24CE1185005419BB /* SuggestionContainerViewModelTests.swift in Sources */,
				AA0877B826D5160D00B05660 /* SafariVersionReaderTests.swift in Sources */,
				B69B50452726C5C200758A2B /* AtbParserTests.swift in Sources */,
				B6106BAF26A7C6180013B453 /* PermissionStoreMock.swift in Sources */,
				AA652CD325DDA6E9009059CC /* LocalBookmarkManagerTests.swift in Sources */,
				B63ED0DC26AE7B1E00A9DAD1 /* WebViewMock.swift in Sources */,
				4B4F72EC266B2ED300814C60 /* CollectionExtension.swift in Sources */,
				AAE39D1B24F44885008EF28B /* TabCollectionViewModelDelegateMock.swift in Sources */,
				AA9C363025518CA9004B1BA3 /* FireTests.swift in Sources */,
				B6106BB126A7D8720013B453 /* PermissionStoreTests.swift in Sources */,
				4BF4951826C08395000547B8 /* ThirdPartyBrowserTests.swift in Sources */,
				AA63745424C9BF9A00AB2AC4 /* SuggestionContainerTests.swift in Sources */,
				AAC9C01524CAFBCE00AD1325 /* TabTests.swift in Sources */,
				B69B504C2726CA2900758A2B /* MockVariantManager.swift in Sources */,
				4BA1A6D9258C0CB300F6F690 /* DataEncryptionTests.swift in Sources */,
				858C1BED26974E6600E6C014 /* PasswordManagerSettingsTests.swift in Sources */,
				B6A5A27E25B9403E00AA7ADA /* FileStoreMock.swift in Sources */,
				B693955F26F1C17F0015B914 /* DownloadListCoordinatorTests.swift in Sources */,
				B68172AE269EB43F006D1092 /* GeolocationServiceTests.swift in Sources */,
				B6AE74342609AFCE005B9B1A /* ProgressEstimationTests.swift in Sources */,
				4BA1A6FE258C5C1300F6F690 /* EncryptedValueTransformerTests.swift in Sources */,
				85F69B3C25EDE81F00978E59 /* URLExtensionTests.swift in Sources */,
				B6DA44112616C0FC00DD1EC2 /* PixelTests.swift in Sources */,
				4B9292BA2667103100AD2C21 /* BookmarkNodePathTests.swift in Sources */,
				4B9292C02667103100AD2C21 /* BookmarkManagedObjectTests.swift in Sources */,
				4B723E0626B0003E00E14D75 /* CSVParserTests.swift in Sources */,
				AA652CCE25DD9071009059CC /* BookmarkListTests.swift in Sources */,
				859E7D6D274548F2009C2B69 /* BookmarksExporterTests.swift in Sources */,
				B6A5A2A825BAA35500AA7ADA /* WindowManagerStateRestorationTests.swift in Sources */,
				4BB99D1126FE1A84001E4761 /* SafariBookmarksReaderTests.swift in Sources */,
				4B11060A25903EAC0039B979 /* CoreDataEncryptionTests.swift in Sources */,
				4B9292C32667103100AD2C21 /* PasteboardBookmarkTests.swift in Sources */,
				AAEC74BB2642E67C00C2EFBC /* NSPersistentContainerExtension.swift in Sources */,
				AABAF59C260A7D130085060C /* FaviconServiceMock.swift in Sources */,
				AAEC74B82642E43800C2EFBC /* HistoryStoreTests.swift in Sources */,
				4BA1A6E6258C270800F6F690 /* EncryptionKeyGeneratorTests.swift in Sources */,
				B6106BB326A7F4AA0013B453 /* GeolocationServiceMock.swift in Sources */,
				4B8AC93D26B49BE600879451 /* FirefoxLoginReaderTests.swift in Sources */,
				4B723E0526B0003E00E14D75 /* DataImportMocks.swift in Sources */,
				85AC3B1725D9BC1A00C7D2AA /* ConfigurationDownloaderTests.swift in Sources */,
				B693955D26F19CD70015B914 /* DownloadListStoreTests.swift in Sources */,
				4B0511E7262CAB3700F6079C /* UserDefaultsWrapperUtilities.swift in Sources */,
				4BA1A6F6258C4F9600F6F690 /* EncryptionMocks.swift in Sources */,
				B6B3E0962654DACD0040E0A2 /* UTTypeTests.swift in Sources */,
				4B02199D25E063DE00ED7DEA /* FireproofingURLExtensionsTests.swift in Sources */,
				4BB99D0F26FE1A84001E4761 /* ChromiumBookmarksReaderTests.swift in Sources */,
				4BB99D1026FE1A84001E4761 /* FirefoxBookmarksReaderTests.swift in Sources */,
				AAEC74B42642C69300C2EFBC /* HistoryCoordinatorTests.swift in Sources */,
				4B0511F8262CB20F00F6079C /* DownloadPreferencesTests.swift in Sources */,
				B63ED0DA26AE7AF400A9DAD1 /* PermissionManagerMock.swift in Sources */,
				989C785D275136D9007600CF /* ContentBlockerReferenceTests.swift in Sources */,
				AA9C362825518C44004B1BA3 /* WebsiteDataStoreMock.swift in Sources */,
				4B723E0826B0003E00E14D75 /* MockSecureVault.swift in Sources */,
				AAEC74B22642C57200C2EFBC /* HistoryCoordinatingMock.swift in Sources */,
				AAEC74B62642CC6A00C2EFBC /* HistoryStoringMock.swift in Sources */,
				AA652CB125DD825B009059CC /* LocalBookmarkStoreTests.swift in Sources */,
				B630794226731F5400DCEE41 /* WKDownloadMock.swift in Sources */,
				989C785B275136BF007600CF /* ContentBlockerRulesManagerTests.swift in Sources */,
				B6C0B24626E9CB190031CB7F /* RunLoopExtensionTests.swift in Sources */,
				B693956326F1C2A40015B914 /* FileDownloadManagerMock.swift in Sources */,
				B63ED0D826AE729600A9DAD1 /* PermissionModelTests.swift in Sources */,
				B69B504B2726CA2900758A2B /* MockStatisticsStore.swift in Sources */,
				B630793A26731F2600DCEE41 /* FileDownloadManagerTests.swift in Sources */,
			);
			runOnlyForDeploymentPostprocessing = 0;
		};
/* End PBXSourcesBuildPhase section */

/* Begin PBXTargetDependency section */
		4B1AD8A325FC27E200261379 /* PBXTargetDependency */ = {
			isa = PBXTargetDependency;
			target = AA585D7D248FD31100E9A3E2 /* DuckDuckGo Privacy Browser */;
			targetProxy = 4B1AD8A225FC27E200261379 /* PBXContainerItemProxy */;
		};
		7B4CE8E026F02108009134B1 /* PBXTargetDependency */ = {
			isa = PBXTargetDependency;
			target = AA585D7D248FD31100E9A3E2 /* DuckDuckGo Privacy Browser */;
			targetProxy = 7B4CE8DF26F02108009134B1 /* PBXContainerItemProxy */;
		};
		AA585D92248FD31400E9A3E2 /* PBXTargetDependency */ = {
			isa = PBXTargetDependency;
			target = AA585D7D248FD31100E9A3E2 /* DuckDuckGo Privacy Browser */;
			targetProxy = AA585D91248FD31400E9A3E2 /* PBXContainerItemProxy */;
		};
/* End PBXTargetDependency section */

/* Begin PBXVariantGroup section */
		AA585D87248FD31400E9A3E2 /* Main.storyboard */ = {
			isa = PBXVariantGroup;
			children = (
				AA585D88248FD31400E9A3E2 /* Base */,
			);
			name = Main.storyboard;
			sourceTree = "<group>";
		};
		AA80EC69256C4691007083E7 /* BrowserTab.storyboard */ = {
			isa = PBXVariantGroup;
			children = (
				AA80EC68256C4691007083E7 /* Base */,
			);
			name = BrowserTab.storyboard;
			sourceTree = "<group>";
		};
		AA80EC6F256C469C007083E7 /* NavigationBar.storyboard */ = {
			isa = PBXVariantGroup;
			children = (
				AA80EC6E256C469C007083E7 /* Base */,
			);
			name = NavigationBar.storyboard;
			sourceTree = "<group>";
		};
		AA80EC75256C46A2007083E7 /* Suggestion.storyboard */ = {
			isa = PBXVariantGroup;
			children = (
				AA80EC74256C46A2007083E7 /* Base */,
			);
			name = Suggestion.storyboard;
			sourceTree = "<group>";
		};
		AA80EC7B256C46AA007083E7 /* TabBar.storyboard */ = {
			isa = PBXVariantGroup;
			children = (
				AA80EC7A256C46AA007083E7 /* Base */,
			);
			name = TabBar.storyboard;
			sourceTree = "<group>";
		};
		AA80EC8B256C49B8007083E7 /* Localizable.strings */ = {
			isa = PBXVariantGroup;
			children = (
				AA80EC8A256C49B8007083E7 /* en */,
			);
			name = Localizable.strings;
			sourceTree = "<group>";
		};
		AA80EC91256C49BC007083E7 /* Localizable.stringsdict */ = {
			isa = PBXVariantGroup;
			children = (
				AA80EC90256C49BC007083E7 /* en */,
			);
			name = Localizable.stringsdict;
			sourceTree = "<group>";
		};
/* End PBXVariantGroup section */

/* Begin XCBuildConfiguration section */
		4B1AD8A425FC27E200261379 /* Debug */ = {
			isa = XCBuildConfiguration;
			buildSettings = {
				BUNDLE_LOADER = "$(TEST_HOST)";
				CODE_SIGN_STYLE = Automatic;
				COMBINE_HIDPI_IMAGES = YES;
				DEVELOPMENT_TEAM = HKE973VLUW;
				INFOPLIST_FILE = "Integration Tests/Info.plist";
				LD_RUNPATH_SEARCH_PATHS = (
					"$(inherited)",
					"@executable_path/../Frameworks",
					"@loader_path/../Frameworks",
				);
				MACOSX_DEPLOYMENT_TARGET = 11.1;
				PRODUCT_BUNDLE_IDENTIFIER = "com.duckduckgo.Integration-Tests";
				PRODUCT_NAME = "$(TARGET_NAME)";
				SWIFT_VERSION = 5.0;
				TEST_HOST = "$(BUILT_PRODUCTS_DIR)/DuckDuckGo.app/Contents/MacOS/DuckDuckGo";
			};
			name = Debug;
		};
		4B1AD8A525FC27E200261379 /* Release */ = {
			isa = XCBuildConfiguration;
			buildSettings = {
				BUNDLE_LOADER = "$(TEST_HOST)";
				CODE_SIGN_STYLE = Automatic;
				COMBINE_HIDPI_IMAGES = YES;
				DEVELOPMENT_TEAM = HKE973VLUW;
				INFOPLIST_FILE = "Integration Tests/Info.plist";
				LD_RUNPATH_SEARCH_PATHS = (
					"$(inherited)",
					"@executable_path/../Frameworks",
					"@loader_path/../Frameworks",
				);
				MACOSX_DEPLOYMENT_TARGET = 11.1;
				PRODUCT_BUNDLE_IDENTIFIER = "com.duckduckgo.Integration-Tests";
				PRODUCT_NAME = "$(TARGET_NAME)";
				SWIFT_VERSION = 5.0;
				TEST_HOST = "$(BUILT_PRODUCTS_DIR)/DuckDuckGo.app/Contents/MacOS/DuckDuckGo";
			};
			name = Release;
		};
		4B1AD8B025FC322600261379 /* CI */ = {
			isa = XCBuildConfiguration;
			buildSettings = {
				ALWAYS_SEARCH_USER_PATHS = NO;
				CLANG_ANALYZER_NONNULL = YES;
				CLANG_ANALYZER_NUMBER_OBJECT_CONVERSION = YES_AGGRESSIVE;
				CLANG_CXX_LANGUAGE_STANDARD = "gnu++14";
				CLANG_CXX_LIBRARY = "libc++";
				CLANG_ENABLE_MODULES = YES;
				CLANG_ENABLE_OBJC_ARC = YES;
				CLANG_ENABLE_OBJC_WEAK = YES;
				CLANG_WARN_BLOCK_CAPTURE_AUTORELEASING = YES;
				CLANG_WARN_BOOL_CONVERSION = YES;
				CLANG_WARN_COMMA = YES;
				CLANG_WARN_CONSTANT_CONVERSION = YES;
				CLANG_WARN_DEPRECATED_OBJC_IMPLEMENTATIONS = YES;
				CLANG_WARN_DIRECT_OBJC_ISA_USAGE = YES_ERROR;
				CLANG_WARN_DOCUMENTATION_COMMENTS = YES;
				CLANG_WARN_EMPTY_BODY = YES;
				CLANG_WARN_ENUM_CONVERSION = YES;
				CLANG_WARN_INFINITE_RECURSION = YES;
				CLANG_WARN_INT_CONVERSION = YES;
				CLANG_WARN_NON_LITERAL_NULL_CONVERSION = YES;
				CLANG_WARN_OBJC_IMPLICIT_RETAIN_SELF = YES;
				CLANG_WARN_OBJC_LITERAL_CONVERSION = YES;
				CLANG_WARN_OBJC_ROOT_CLASS = YES_ERROR;
				CLANG_WARN_QUOTED_INCLUDE_IN_FRAMEWORK_HEADER = YES;
				CLANG_WARN_RANGE_LOOP_ANALYSIS = YES;
				CLANG_WARN_STRICT_PROTOTYPES = YES;
				CLANG_WARN_SUSPICIOUS_MOVE = YES;
				CLANG_WARN_UNGUARDED_AVAILABILITY = YES_AGGRESSIVE;
				CLANG_WARN_UNREACHABLE_CODE = YES;
				CLANG_WARN__DUPLICATE_METHOD_MATCH = YES;
				COPY_PHASE_STRIP = NO;
				DEBUG_INFORMATION_FORMAT = dwarf;
				ENABLE_STRICT_OBJC_MSGSEND = YES;
				ENABLE_TESTABILITY = YES;
				GCC_C_LANGUAGE_STANDARD = gnu11;
				GCC_DYNAMIC_NO_PIC = NO;
				GCC_NO_COMMON_BLOCKS = YES;
				GCC_OPTIMIZATION_LEVEL = 0;
				GCC_PREPROCESSOR_DEFINITIONS = (
					"DEBUG=1",
					"CI=1",
					"$(inherited)",
				);
				GCC_WARN_64_TO_32_BIT_CONVERSION = YES;
				GCC_WARN_ABOUT_RETURN_TYPE = YES_ERROR;
				GCC_WARN_UNDECLARED_SELECTOR = YES;
				GCC_WARN_UNINITIALIZED_AUTOS = YES_AGGRESSIVE;
				GCC_WARN_UNUSED_FUNCTION = YES;
				GCC_WARN_UNUSED_VARIABLE = YES;
				MACOSX_DEPLOYMENT_TARGET = 10.15;
				MTL_ENABLE_DEBUG_INFO = INCLUDE_SOURCE;
				MTL_FAST_MATH = YES;
				ONLY_ACTIVE_ARCH = YES;
				SDKROOT = macosx;
				SWIFT_ACTIVE_COMPILATION_CONDITIONS = "DEBUG CI";
				SWIFT_OPTIMIZATION_LEVEL = "-Onone";
			};
			name = CI;
		};
		4B1AD8B125FC322600261379 /* CI */ = {
			isa = XCBuildConfiguration;
			buildSettings = {
				ASSETCATALOG_COMPILER_APPICON_NAME = "Icon - Debug";
				CLANG_ANALYZER_LOCALIZABILITY_EMPTY_CONTEXT = YES;
				CLANG_ANALYZER_LOCALIZABILITY_NONLOCALIZED = YES;
				CODE_SIGN_ENTITLEMENTS = DuckDuckGo/DuckDuckGoCI.entitlements;
				CODE_SIGN_IDENTITY = "";
				CODE_SIGN_STYLE = Manual;
				COMBINE_HIDPI_IMAGES = YES;
				CURRENT_PROJECT_VERSION = 0.17.6;
				DEVELOPMENT_TEAM = "";
				ENABLE_HARDENED_RUNTIME = YES;
				INFOPLIST_FILE = DuckDuckGo/Info.plist;
				LD_RUNPATH_SEARCH_PATHS = (
					"$(inherited)",
					"@executable_path/../Frameworks",
				);
				MARKETING_VERSION = 0.17.6;
				PRODUCT_BUNDLE_IDENTIFIER = com.duckduckgo.macos.browser.debug;
				PRODUCT_MODULE_NAME = "$(TARGET_NAME:c99extidentifier)";
				PRODUCT_NAME = DuckDuckGo;
				PROVISIONING_PROFILE_SPECIFIER = "";
				SWIFT_ACTIVE_COMPILATION_CONDITIONS = "FEEDBACK OUT_OF_APPSTORE $(inherited)";
				SWIFT_OBJC_BRIDGING_HEADER = "$(SRCROOT)/DuckDuckGo/Bridging.h";
				SWIFT_VERSION = 5.0;
			};
			name = CI;
		};
		4B1AD8B225FC322600261379 /* CI */ = {
			isa = XCBuildConfiguration;
			buildSettings = {
				ALWAYS_EMBED_SWIFT_STANDARD_LIBRARIES = YES;
				BUNDLE_LOADER = "$(TEST_HOST)";
				CODE_SIGN_IDENTITY = "-";
				CODE_SIGN_STYLE = Automatic;
				COMBINE_HIDPI_IMAGES = YES;
				DEVELOPMENT_TEAM = "";
				INFOPLIST_FILE = "Unit Tests/Info.plist";
				LD_RUNPATH_SEARCH_PATHS = (
					"$(inherited)",
					"@executable_path/../Frameworks",
					"@loader_path/../Frameworks",
				);
				MACOSX_DEPLOYMENT_TARGET = 10.15;
				PRODUCT_BUNDLE_IDENTIFIER = com.duckduckgo.macos.browser.DuckDuckGoTests;
				PRODUCT_NAME = "$(TARGET_NAME)";
				PROVISIONING_PROFILE_SPECIFIER = "";
				SWIFT_OBJC_BRIDGING_HEADER = "$(SRCROOT)/Unit Tests/Common/TestsBridging.h";
				SWIFT_VERSION = 5.0;
				TEST_HOST = "$(BUILT_PRODUCTS_DIR)/DuckDuckGo.app/Contents/MacOS/DuckDuckGo";
			};
			name = CI;
		};
		4B1AD8B325FC322600261379 /* CI */ = {
			isa = XCBuildConfiguration;
			buildSettings = {
				BUNDLE_LOADER = "$(TEST_HOST)";
				CODE_SIGN_IDENTITY = "-";
				CODE_SIGN_STYLE = Automatic;
				COMBINE_HIDPI_IMAGES = YES;
				DEVELOPMENT_TEAM = HKE973VLUW;
				INFOPLIST_FILE = "Integration Tests/Info.plist";
				LD_RUNPATH_SEARCH_PATHS = (
					"$(inherited)",
					"@executable_path/../Frameworks",
					"@loader_path/../Frameworks",
				);
				MACOSX_DEPLOYMENT_TARGET = 11.1;
				PRODUCT_BUNDLE_IDENTIFIER = "com.duckduckgo.Integration-Tests";
				PRODUCT_NAME = "$(TARGET_NAME)";
				SWIFT_VERSION = 5.0;
				TEST_HOST = "$(BUILT_PRODUCTS_DIR)/DuckDuckGo.app/Contents/MacOS/DuckDuckGo";
			};
			name = CI;
		};
		7B4CE8E126F02108009134B1 /* Debug */ = {
			isa = XCBuildConfiguration;
			buildSettings = {
				CODE_SIGN_STYLE = Automatic;
				COMBINE_HIDPI_IMAGES = YES;
				DEVELOPMENT_TEAM = HKE973VLUW;
				INFOPLIST_FILE = "UI Tests/Info.plist";
				LD_RUNPATH_SEARCH_PATHS = (
					"$(inherited)",
					"@executable_path/../Frameworks",
					"@loader_path/../Frameworks",
				);
				MACOSX_DEPLOYMENT_TARGET = 11.3;
				PRODUCT_BUNDLE_IDENTIFIER = "com.duckduckgo.UI-Tests";
				PRODUCT_NAME = "$(TARGET_NAME)";
				SWIFT_VERSION = 5.0;
				TEST_TARGET_NAME = "DuckDuckGo Privacy Browser";
			};
			name = Debug;
		};
		7B4CE8E226F02108009134B1 /* CI */ = {
			isa = XCBuildConfiguration;
			buildSettings = {
				CODE_SIGN_IDENTITY = "-";
				CODE_SIGN_STYLE = Automatic;
				COMBINE_HIDPI_IMAGES = YES;
				DEVELOPMENT_TEAM = HKE973VLUW;
				INFOPLIST_FILE = "UI Tests/Info.plist";
				LD_RUNPATH_SEARCH_PATHS = (
					"$(inherited)",
					"@executable_path/../Frameworks",
					"@loader_path/../Frameworks",
				);
				MACOSX_DEPLOYMENT_TARGET = 11.3;
				PRODUCT_BUNDLE_IDENTIFIER = "com.duckduckgo.UI-Tests";
				PRODUCT_NAME = "$(TARGET_NAME)";
				SWIFT_VERSION = 5.0;
				TEST_TARGET_NAME = "DuckDuckGo Privacy Browser";
			};
			name = CI;
		};
		7B4CE8E326F02108009134B1 /* Release */ = {
			isa = XCBuildConfiguration;
			buildSettings = {
				CODE_SIGN_STYLE = Automatic;
				COMBINE_HIDPI_IMAGES = YES;
				DEVELOPMENT_TEAM = HKE973VLUW;
				INFOPLIST_FILE = "UI Tests/Info.plist";
				LD_RUNPATH_SEARCH_PATHS = (
					"$(inherited)",
					"@executable_path/../Frameworks",
					"@loader_path/../Frameworks",
				);
				MACOSX_DEPLOYMENT_TARGET = 11.3;
				PRODUCT_BUNDLE_IDENTIFIER = "com.duckduckgo.UI-Tests";
				PRODUCT_NAME = "$(TARGET_NAME)";
				SWIFT_VERSION = 5.0;
				TEST_TARGET_NAME = "DuckDuckGo Privacy Browser";
			};
			name = Release;
		};
		7B4CE8E426F02108009134B1 /* Beta */ = {
			isa = XCBuildConfiguration;
			buildSettings = {
				CODE_SIGN_STYLE = Automatic;
				COMBINE_HIDPI_IMAGES = YES;
				DEVELOPMENT_TEAM = HKE973VLUW;
				INFOPLIST_FILE = "UI Tests/Info.plist";
				LD_RUNPATH_SEARCH_PATHS = (
					"$(inherited)",
					"@executable_path/../Frameworks",
					"@loader_path/../Frameworks",
				);
				MACOSX_DEPLOYMENT_TARGET = 11.3;
				PRODUCT_BUNDLE_IDENTIFIER = "com.duckduckgo.UI-Tests";
				PRODUCT_NAME = "$(TARGET_NAME)";
				SWIFT_VERSION = 5.0;
				TEST_TARGET_NAME = "DuckDuckGo Privacy Browser";
			};
			name = Beta;
		};
		AA585DA2248FD31500E9A3E2 /* Debug */ = {
			isa = XCBuildConfiguration;
			buildSettings = {
				ALWAYS_SEARCH_USER_PATHS = NO;
				CLANG_ANALYZER_NONNULL = YES;
				CLANG_ANALYZER_NUMBER_OBJECT_CONVERSION = YES_AGGRESSIVE;
				CLANG_CXX_LANGUAGE_STANDARD = "gnu++14";
				CLANG_CXX_LIBRARY = "libc++";
				CLANG_ENABLE_MODULES = YES;
				CLANG_ENABLE_OBJC_ARC = YES;
				CLANG_ENABLE_OBJC_WEAK = YES;
				CLANG_WARN_BLOCK_CAPTURE_AUTORELEASING = YES;
				CLANG_WARN_BOOL_CONVERSION = YES;
				CLANG_WARN_COMMA = YES;
				CLANG_WARN_CONSTANT_CONVERSION = YES;
				CLANG_WARN_DEPRECATED_OBJC_IMPLEMENTATIONS = YES;
				CLANG_WARN_DIRECT_OBJC_ISA_USAGE = YES_ERROR;
				CLANG_WARN_DOCUMENTATION_COMMENTS = YES;
				CLANG_WARN_EMPTY_BODY = YES;
				CLANG_WARN_ENUM_CONVERSION = YES;
				CLANG_WARN_INFINITE_RECURSION = YES;
				CLANG_WARN_INT_CONVERSION = YES;
				CLANG_WARN_NON_LITERAL_NULL_CONVERSION = YES;
				CLANG_WARN_OBJC_IMPLICIT_RETAIN_SELF = YES;
				CLANG_WARN_OBJC_LITERAL_CONVERSION = YES;
				CLANG_WARN_OBJC_ROOT_CLASS = YES_ERROR;
				CLANG_WARN_QUOTED_INCLUDE_IN_FRAMEWORK_HEADER = YES;
				CLANG_WARN_RANGE_LOOP_ANALYSIS = YES;
				CLANG_WARN_STRICT_PROTOTYPES = YES;
				CLANG_WARN_SUSPICIOUS_MOVE = YES;
				CLANG_WARN_UNGUARDED_AVAILABILITY = YES_AGGRESSIVE;
				CLANG_WARN_UNREACHABLE_CODE = YES;
				CLANG_WARN__DUPLICATE_METHOD_MATCH = YES;
				COPY_PHASE_STRIP = NO;
				DEBUG_INFORMATION_FORMAT = dwarf;
				ENABLE_STRICT_OBJC_MSGSEND = YES;
				ENABLE_TESTABILITY = YES;
				GCC_C_LANGUAGE_STANDARD = gnu11;
				GCC_DYNAMIC_NO_PIC = NO;
				GCC_NO_COMMON_BLOCKS = YES;
				GCC_OPTIMIZATION_LEVEL = 0;
				GCC_PREPROCESSOR_DEFINITIONS = (
					"DEBUG=1",
					"$(inherited)",
				);
				GCC_WARN_64_TO_32_BIT_CONVERSION = YES;
				GCC_WARN_ABOUT_RETURN_TYPE = YES_ERROR;
				GCC_WARN_UNDECLARED_SELECTOR = YES;
				GCC_WARN_UNINITIALIZED_AUTOS = YES_AGGRESSIVE;
				GCC_WARN_UNUSED_FUNCTION = YES;
				GCC_WARN_UNUSED_VARIABLE = YES;
				MACOSX_DEPLOYMENT_TARGET = 10.15;
				MTL_ENABLE_DEBUG_INFO = INCLUDE_SOURCE;
				MTL_FAST_MATH = YES;
				ONLY_ACTIVE_ARCH = YES;
				SDKROOT = macosx;
				SWIFT_ACTIVE_COMPILATION_CONDITIONS = DEBUG;
				SWIFT_OPTIMIZATION_LEVEL = "-Onone";
			};
			name = Debug;
		};
		AA585DA3248FD31500E9A3E2 /* Release */ = {
			isa = XCBuildConfiguration;
			buildSettings = {
				ALWAYS_SEARCH_USER_PATHS = NO;
				CLANG_ANALYZER_NONNULL = YES;
				CLANG_ANALYZER_NUMBER_OBJECT_CONVERSION = YES_AGGRESSIVE;
				CLANG_CXX_LANGUAGE_STANDARD = "gnu++14";
				CLANG_CXX_LIBRARY = "libc++";
				CLANG_ENABLE_MODULES = YES;
				CLANG_ENABLE_OBJC_ARC = YES;
				CLANG_ENABLE_OBJC_WEAK = YES;
				CLANG_WARN_BLOCK_CAPTURE_AUTORELEASING = YES;
				CLANG_WARN_BOOL_CONVERSION = YES;
				CLANG_WARN_COMMA = YES;
				CLANG_WARN_CONSTANT_CONVERSION = YES;
				CLANG_WARN_DEPRECATED_OBJC_IMPLEMENTATIONS = YES;
				CLANG_WARN_DIRECT_OBJC_ISA_USAGE = YES_ERROR;
				CLANG_WARN_DOCUMENTATION_COMMENTS = YES;
				CLANG_WARN_EMPTY_BODY = YES;
				CLANG_WARN_ENUM_CONVERSION = YES;
				CLANG_WARN_INFINITE_RECURSION = YES;
				CLANG_WARN_INT_CONVERSION = YES;
				CLANG_WARN_NON_LITERAL_NULL_CONVERSION = YES;
				CLANG_WARN_OBJC_IMPLICIT_RETAIN_SELF = YES;
				CLANG_WARN_OBJC_LITERAL_CONVERSION = YES;
				CLANG_WARN_OBJC_ROOT_CLASS = YES_ERROR;
				CLANG_WARN_QUOTED_INCLUDE_IN_FRAMEWORK_HEADER = YES;
				CLANG_WARN_RANGE_LOOP_ANALYSIS = YES;
				CLANG_WARN_STRICT_PROTOTYPES = YES;
				CLANG_WARN_SUSPICIOUS_MOVE = YES;
				CLANG_WARN_UNGUARDED_AVAILABILITY = YES_AGGRESSIVE;
				CLANG_WARN_UNREACHABLE_CODE = YES;
				CLANG_WARN__DUPLICATE_METHOD_MATCH = YES;
				COPY_PHASE_STRIP = NO;
				DEBUG_INFORMATION_FORMAT = "dwarf-with-dsym";
				ENABLE_NS_ASSERTIONS = NO;
				ENABLE_STRICT_OBJC_MSGSEND = YES;
				GCC_C_LANGUAGE_STANDARD = gnu11;
				GCC_NO_COMMON_BLOCKS = YES;
				GCC_WARN_64_TO_32_BIT_CONVERSION = YES;
				GCC_WARN_ABOUT_RETURN_TYPE = YES_ERROR;
				GCC_WARN_UNDECLARED_SELECTOR = YES;
				GCC_WARN_UNINITIALIZED_AUTOS = YES_AGGRESSIVE;
				GCC_WARN_UNUSED_FUNCTION = YES;
				GCC_WARN_UNUSED_VARIABLE = YES;
				MACOSX_DEPLOYMENT_TARGET = 10.15;
				MTL_ENABLE_DEBUG_INFO = NO;
				MTL_FAST_MATH = YES;
				SDKROOT = macosx;
				SWIFT_COMPILATION_MODE = wholemodule;
				SWIFT_OPTIMIZATION_LEVEL = "-O";
			};
			name = Release;
		};
		AA585DA5248FD31500E9A3E2 /* Debug */ = {
			isa = XCBuildConfiguration;
			buildSettings = {
				ASSETCATALOG_COMPILER_APPICON_NAME = "Icon - Debug";
				CLANG_ANALYZER_LOCALIZABILITY_EMPTY_CONTEXT = YES;
				CLANG_ANALYZER_LOCALIZABILITY_NONLOCALIZED = YES;
				CODE_SIGN_ENTITLEMENTS = DuckDuckGo/DuckDuckGo.entitlements;
				CODE_SIGN_IDENTITY = "Apple Development";
				CODE_SIGN_STYLE = Automatic;
				COMBINE_HIDPI_IMAGES = YES;
				CURRENT_PROJECT_VERSION = 0.17.6;
				DEVELOPMENT_TEAM = HKE973VLUW;
				ENABLE_HARDENED_RUNTIME = YES;
				INFOPLIST_FILE = DuckDuckGo/Info.plist;
				LD_RUNPATH_SEARCH_PATHS = (
					"$(inherited)",
					"@executable_path/../Frameworks",
				);
				MARKETING_VERSION = 0.17.6;
				PRODUCT_BUNDLE_IDENTIFIER = com.duckduckgo.macos.browser.debug;
				PRODUCT_MODULE_NAME = "$(TARGET_NAME:c99extidentifier)";
				PRODUCT_NAME = DuckDuckGo;
				SWIFT_ACTIVE_COMPILATION_CONDITIONS = "FEEDBACK OUT_OF_APPSTORE $(inherited)";
				SWIFT_OBJC_BRIDGING_HEADER = "$(SRCROOT)/DuckDuckGo/Bridging.h";
				SWIFT_VERSION = 5.0;
			};
			name = Debug;
		};
		AA585DA6248FD31500E9A3E2 /* Release */ = {
			isa = XCBuildConfiguration;
			buildSettings = {
				ASSETCATALOG_COMPILER_APPICON_NAME = AppIcon;
				CLANG_ANALYZER_LOCALIZABILITY_EMPTY_CONTEXT = YES;
				CLANG_ANALYZER_LOCALIZABILITY_NONLOCALIZED = YES;
				CODE_SIGN_ENTITLEMENTS = DuckDuckGo/DuckDuckGo.entitlements;
				CODE_SIGN_IDENTITY = "Apple Development";
				CODE_SIGN_STYLE = Automatic;
				COMBINE_HIDPI_IMAGES = YES;
				CURRENT_PROJECT_VERSION = 0.17.6;
				DEVELOPMENT_TEAM = HKE973VLUW;
				ENABLE_HARDENED_RUNTIME = YES;
				INFOPLIST_FILE = DuckDuckGo/Info.plist;
				LD_RUNPATH_SEARCH_PATHS = (
					"$(inherited)",
					"@executable_path/../Frameworks",
				);
				MARKETING_VERSION = 0.17.6;
				PRODUCT_BUNDLE_IDENTIFIER = com.duckduckgo.macos.browser;
				PRODUCT_MODULE_NAME = "$(TARGET_NAME:c99extidentifier)";
				PRODUCT_NAME = DuckDuckGo;
				SWIFT_ACTIVE_COMPILATION_CONDITIONS = "FEEDBACK OUT_OF_APPSTORE";
				SWIFT_OBJC_BRIDGING_HEADER = "$(SRCROOT)/DuckDuckGo/Bridging.h";
				SWIFT_VERSION = 5.0;
			};
			name = Release;
		};
		AA585DA8248FD31500E9A3E2 /* Debug */ = {
			isa = XCBuildConfiguration;
			buildSettings = {
				ALWAYS_EMBED_SWIFT_STANDARD_LIBRARIES = YES;
				BUNDLE_LOADER = "$(TEST_HOST)";
				CODE_SIGN_IDENTITY = "Apple Development";
				CODE_SIGN_STYLE = Automatic;
				COMBINE_HIDPI_IMAGES = YES;
				DEVELOPMENT_TEAM = HKE973VLUW;
				INFOPLIST_FILE = "Unit Tests/Info.plist";
				LD_RUNPATH_SEARCH_PATHS = (
					"$(inherited)",
					"@executable_path/../Frameworks",
					"@loader_path/../Frameworks",
				);
				MACOSX_DEPLOYMENT_TARGET = 10.15;
				PRODUCT_BUNDLE_IDENTIFIER = com.duckduckgo.macos.browser.DuckDuckGoTests;
				PRODUCT_NAME = "$(TARGET_NAME)";
				PROVISIONING_PROFILE_SPECIFIER = "";
				SWIFT_OBJC_BRIDGING_HEADER = "$(SRCROOT)/Unit Tests/Common/TestsBridging.h";
				SWIFT_VERSION = 5.0;
				TEST_HOST = "$(BUILT_PRODUCTS_DIR)/DuckDuckGo.app/Contents/MacOS/DuckDuckGo";
			};
			name = Debug;
		};
		AA585DA9248FD31500E9A3E2 /* Release */ = {
			isa = XCBuildConfiguration;
			buildSettings = {
				ALWAYS_EMBED_SWIFT_STANDARD_LIBRARIES = YES;
				BUNDLE_LOADER = "$(TEST_HOST)";
				CODE_SIGN_IDENTITY = "Apple Development";
				CODE_SIGN_STYLE = Automatic;
				COMBINE_HIDPI_IMAGES = YES;
				DEVELOPMENT_TEAM = HKE973VLUW;
				INFOPLIST_FILE = "Unit Tests/Info.plist";
				LD_RUNPATH_SEARCH_PATHS = (
					"$(inherited)",
					"@executable_path/../Frameworks",
					"@loader_path/../Frameworks",
				);
				MACOSX_DEPLOYMENT_TARGET = 10.15;
				PRODUCT_BUNDLE_IDENTIFIER = com.duckduckgo.macos.browser.DuckDuckGoTests;
				PRODUCT_NAME = "$(TARGET_NAME)";
				PROVISIONING_PROFILE_SPECIFIER = "";
				SWIFT_OBJC_BRIDGING_HEADER = "$(SRCROOT)/Unit Tests/Common/TestsBridging.h";
				SWIFT_VERSION = 5.0;
				TEST_HOST = "$(BUILT_PRODUCTS_DIR)/DuckDuckGo.app/Contents/MacOS/DuckDuckGo";
			};
			name = Release;
		};
		AAE814AB2716DFE8009D3531 /* Review */ = {
			isa = XCBuildConfiguration;
			buildSettings = {
				ALWAYS_SEARCH_USER_PATHS = NO;
				CLANG_ANALYZER_NONNULL = YES;
				CLANG_ANALYZER_NUMBER_OBJECT_CONVERSION = YES_AGGRESSIVE;
				CLANG_CXX_LANGUAGE_STANDARD = "gnu++14";
				CLANG_CXX_LIBRARY = "libc++";
				CLANG_ENABLE_MODULES = YES;
				CLANG_ENABLE_OBJC_ARC = YES;
				CLANG_ENABLE_OBJC_WEAK = YES;
				CLANG_WARN_BLOCK_CAPTURE_AUTORELEASING = YES;
				CLANG_WARN_BOOL_CONVERSION = YES;
				CLANG_WARN_COMMA = YES;
				CLANG_WARN_CONSTANT_CONVERSION = YES;
				CLANG_WARN_DEPRECATED_OBJC_IMPLEMENTATIONS = YES;
				CLANG_WARN_DIRECT_OBJC_ISA_USAGE = YES_ERROR;
				CLANG_WARN_DOCUMENTATION_COMMENTS = YES;
				CLANG_WARN_EMPTY_BODY = YES;
				CLANG_WARN_ENUM_CONVERSION = YES;
				CLANG_WARN_INFINITE_RECURSION = YES;
				CLANG_WARN_INT_CONVERSION = YES;
				CLANG_WARN_NON_LITERAL_NULL_CONVERSION = YES;
				CLANG_WARN_OBJC_IMPLICIT_RETAIN_SELF = YES;
				CLANG_WARN_OBJC_LITERAL_CONVERSION = YES;
				CLANG_WARN_OBJC_ROOT_CLASS = YES_ERROR;
				CLANG_WARN_QUOTED_INCLUDE_IN_FRAMEWORK_HEADER = YES;
				CLANG_WARN_RANGE_LOOP_ANALYSIS = YES;
				CLANG_WARN_STRICT_PROTOTYPES = YES;
				CLANG_WARN_SUSPICIOUS_MOVE = YES;
				CLANG_WARN_UNGUARDED_AVAILABILITY = YES_AGGRESSIVE;
				CLANG_WARN_UNREACHABLE_CODE = YES;
				CLANG_WARN__DUPLICATE_METHOD_MATCH = YES;
				COPY_PHASE_STRIP = NO;
				DEBUG_INFORMATION_FORMAT = "dwarf-with-dsym";
				ENABLE_NS_ASSERTIONS = NO;
				ENABLE_STRICT_OBJC_MSGSEND = YES;
				GCC_C_LANGUAGE_STANDARD = gnu11;
				GCC_NO_COMMON_BLOCKS = YES;
				GCC_WARN_64_TO_32_BIT_CONVERSION = YES;
				GCC_WARN_ABOUT_RETURN_TYPE = YES_ERROR;
				GCC_WARN_UNDECLARED_SELECTOR = YES;
				GCC_WARN_UNINITIALIZED_AUTOS = YES_AGGRESSIVE;
				GCC_WARN_UNUSED_FUNCTION = YES;
				GCC_WARN_UNUSED_VARIABLE = YES;
				MACOSX_DEPLOYMENT_TARGET = 10.15;
				MTL_ENABLE_DEBUG_INFO = NO;
				MTL_FAST_MATH = YES;
				SDKROOT = macosx;
				SWIFT_COMPILATION_MODE = wholemodule;
				SWIFT_OPTIMIZATION_LEVEL = "-O";
			};
			name = Review;
		};
		AAE814AC2716DFE8009D3531 /* Review */ = {
			isa = XCBuildConfiguration;
			buildSettings = {
				ASSETCATALOG_COMPILER_APPICON_NAME = "Icon - Beta";
				CLANG_ANALYZER_LOCALIZABILITY_EMPTY_CONTEXT = YES;
				CLANG_ANALYZER_LOCALIZABILITY_NONLOCALIZED = YES;
				CODE_SIGN_ENTITLEMENTS = DuckDuckGo/DuckDuckGo.entitlements;
				CODE_SIGN_IDENTITY = "Apple Development";
				CODE_SIGN_STYLE = Automatic;
				COMBINE_HIDPI_IMAGES = YES;
				CURRENT_PROJECT_VERSION = 0.17.6;
				DEVELOPMENT_TEAM = HKE973VLUW;
				ENABLE_HARDENED_RUNTIME = YES;
				INFOPLIST_FILE = DuckDuckGo/Info.plist;
				LD_RUNPATH_SEARCH_PATHS = (
					"$(inherited)",
					"@executable_path/../Frameworks",
				);
				MARKETING_VERSION = 0.17.6;
				PRODUCT_BUNDLE_IDENTIFIER = com.duckduckgo.macos.browser.review;
				PRODUCT_MODULE_NAME = "$(TARGET_NAME:c99extidentifier)";
				PRODUCT_NAME = "DuckDuckGo Review";
				SWIFT_ACTIVE_COMPILATION_CONDITIONS = "FEEDBACK OUT_OF_APPSTORE";
				SWIFT_OBJC_BRIDGING_HEADER = "$(SRCROOT)/DuckDuckGo/Bridging.h";
				SWIFT_VERSION = 5.0;
			};
			name = Review;
		};
		AAE814AD2716DFE8009D3531 /* Review */ = {
			isa = XCBuildConfiguration;
			buildSettings = {
				ALWAYS_EMBED_SWIFT_STANDARD_LIBRARIES = YES;
				BUNDLE_LOADER = "$(TEST_HOST)";
				CODE_SIGN_IDENTITY = "Apple Development";
				CODE_SIGN_STYLE = Automatic;
				COMBINE_HIDPI_IMAGES = YES;
				DEVELOPMENT_TEAM = HKE973VLUW;
				INFOPLIST_FILE = "Unit Tests/Info.plist";
				LD_RUNPATH_SEARCH_PATHS = (
					"$(inherited)",
					"@executable_path/../Frameworks",
					"@loader_path/../Frameworks",
				);
				MACOSX_DEPLOYMENT_TARGET = 10.15;
				PRODUCT_BUNDLE_IDENTIFIER = com.duckduckgo.macos.browser.DuckDuckGoTests;
				PRODUCT_NAME = "$(TARGET_NAME)";
				PROVISIONING_PROFILE_SPECIFIER = "";
				SWIFT_OBJC_BRIDGING_HEADER = "$(SRCROOT)/Unit Tests/Common/TestsBridging.h";
				SWIFT_VERSION = 5.0;
				TEST_HOST = "$(BUILT_PRODUCTS_DIR)/DuckDuckGo.app/Contents/MacOS/DuckDuckGo";
			};
			name = Review;
		};
		AAE814AE2716DFE8009D3531 /* Review */ = {
			isa = XCBuildConfiguration;
			buildSettings = {
				BUNDLE_LOADER = "$(TEST_HOST)";
				CODE_SIGN_STYLE = Automatic;
				COMBINE_HIDPI_IMAGES = YES;
				DEVELOPMENT_TEAM = HKE973VLUW;
				INFOPLIST_FILE = "Integration Tests/Info.plist";
				LD_RUNPATH_SEARCH_PATHS = (
					"$(inherited)",
					"@executable_path/../Frameworks",
					"@loader_path/../Frameworks",
				);
				MACOSX_DEPLOYMENT_TARGET = 11.1;
				PRODUCT_BUNDLE_IDENTIFIER = "com.duckduckgo.Integration-Tests";
				PRODUCT_NAME = "$(TARGET_NAME)";
				SWIFT_VERSION = 5.0;
				TEST_HOST = "$(BUILT_PRODUCTS_DIR)/DuckDuckGo.app/Contents/MacOS/DuckDuckGo";
			};
			name = Review;
		};
		AAE814AF2716DFE8009D3531 /* Review */ = {
			isa = XCBuildConfiguration;
			buildSettings = {
				CODE_SIGN_STYLE = Automatic;
				COMBINE_HIDPI_IMAGES = YES;
				DEVELOPMENT_TEAM = HKE973VLUW;
				INFOPLIST_FILE = "UI Tests/Info.plist";
				LD_RUNPATH_SEARCH_PATHS = (
					"$(inherited)",
					"@executable_path/../Frameworks",
					"@loader_path/../Frameworks",
				);
				MACOSX_DEPLOYMENT_TARGET = 11.3;
				PRODUCT_BUNDLE_IDENTIFIER = "com.duckduckgo.UI-Tests";
				PRODUCT_NAME = "$(TARGET_NAME)";
				SWIFT_VERSION = 5.0;
				TEST_TARGET_NAME = "DuckDuckGo Privacy Browser";
			};
			name = Review;
		};
		B637273E26CE1B0700C8CB02 /* Beta */ = {
			isa = XCBuildConfiguration;
			buildSettings = {
				ALWAYS_SEARCH_USER_PATHS = NO;
				CLANG_ANALYZER_NONNULL = YES;
				CLANG_ANALYZER_NUMBER_OBJECT_CONVERSION = YES_AGGRESSIVE;
				CLANG_CXX_LANGUAGE_STANDARD = "gnu++14";
				CLANG_CXX_LIBRARY = "libc++";
				CLANG_ENABLE_MODULES = YES;
				CLANG_ENABLE_OBJC_ARC = YES;
				CLANG_ENABLE_OBJC_WEAK = YES;
				CLANG_WARN_BLOCK_CAPTURE_AUTORELEASING = YES;
				CLANG_WARN_BOOL_CONVERSION = YES;
				CLANG_WARN_COMMA = YES;
				CLANG_WARN_CONSTANT_CONVERSION = YES;
				CLANG_WARN_DEPRECATED_OBJC_IMPLEMENTATIONS = YES;
				CLANG_WARN_DIRECT_OBJC_ISA_USAGE = YES_ERROR;
				CLANG_WARN_DOCUMENTATION_COMMENTS = YES;
				CLANG_WARN_EMPTY_BODY = YES;
				CLANG_WARN_ENUM_CONVERSION = YES;
				CLANG_WARN_INFINITE_RECURSION = YES;
				CLANG_WARN_INT_CONVERSION = YES;
				CLANG_WARN_NON_LITERAL_NULL_CONVERSION = YES;
				CLANG_WARN_OBJC_IMPLICIT_RETAIN_SELF = YES;
				CLANG_WARN_OBJC_LITERAL_CONVERSION = YES;
				CLANG_WARN_OBJC_ROOT_CLASS = YES_ERROR;
				CLANG_WARN_QUOTED_INCLUDE_IN_FRAMEWORK_HEADER = YES;
				CLANG_WARN_RANGE_LOOP_ANALYSIS = YES;
				CLANG_WARN_STRICT_PROTOTYPES = YES;
				CLANG_WARN_SUSPICIOUS_MOVE = YES;
				CLANG_WARN_UNGUARDED_AVAILABILITY = YES_AGGRESSIVE;
				CLANG_WARN_UNREACHABLE_CODE = YES;
				CLANG_WARN__DUPLICATE_METHOD_MATCH = YES;
				COPY_PHASE_STRIP = NO;
				DEBUG_INFORMATION_FORMAT = "dwarf-with-dsym";
				ENABLE_NS_ASSERTIONS = NO;
				ENABLE_STRICT_OBJC_MSGSEND = YES;
				GCC_C_LANGUAGE_STANDARD = gnu11;
				GCC_NO_COMMON_BLOCKS = YES;
				GCC_WARN_64_TO_32_BIT_CONVERSION = YES;
				GCC_WARN_ABOUT_RETURN_TYPE = YES_ERROR;
				GCC_WARN_UNDECLARED_SELECTOR = YES;
				GCC_WARN_UNINITIALIZED_AUTOS = YES_AGGRESSIVE;
				GCC_WARN_UNUSED_FUNCTION = YES;
				GCC_WARN_UNUSED_VARIABLE = YES;
				MACOSX_DEPLOYMENT_TARGET = 10.15;
				MTL_ENABLE_DEBUG_INFO = NO;
				MTL_FAST_MATH = YES;
				SDKROOT = macosx;
				SWIFT_COMPILATION_MODE = wholemodule;
				SWIFT_OPTIMIZATION_LEVEL = "-O";
			};
			name = Beta;
		};
		B637273F26CE1B0700C8CB02 /* Beta */ = {
			isa = XCBuildConfiguration;
			buildSettings = {
				ASSETCATALOG_COMPILER_APPICON_NAME = "Icon - Beta";
				CLANG_ANALYZER_LOCALIZABILITY_EMPTY_CONTEXT = YES;
				CLANG_ANALYZER_LOCALIZABILITY_NONLOCALIZED = YES;
				CODE_SIGN_ENTITLEMENTS = DuckDuckGo/DuckDuckGo.entitlements;
				CODE_SIGN_IDENTITY = "Apple Development";
				CODE_SIGN_STYLE = Automatic;
				COMBINE_HIDPI_IMAGES = YES;
				CURRENT_PROJECT_VERSION = 0.17.6;
				DEVELOPMENT_TEAM = HKE973VLUW;
				ENABLE_HARDENED_RUNTIME = YES;
				GCC_PREPROCESSOR_DEFINITIONS = "BETA=1";
				INFOPLIST_FILE = DuckDuckGo/Info.plist;
				LD_RUNPATH_SEARCH_PATHS = (
					"$(inherited)",
					"@executable_path/../Frameworks",
				);
				MARKETING_VERSION = 0.17.6;
				PRODUCT_BUNDLE_IDENTIFIER = com.duckduckgo.macos.browser;
				PRODUCT_MODULE_NAME = "$(TARGET_NAME:c99extidentifier)";
				PRODUCT_NAME = "DuckDuckGo Non-Production";
				SWIFT_ACTIVE_COMPILATION_CONDITIONS = "FEEDBACK OUT_OF_APPSTORE BETA";
				SWIFT_OBJC_BRIDGING_HEADER = "$(SRCROOT)/DuckDuckGo/Bridging.h";
				SWIFT_VERSION = 5.0;
			};
			name = Beta;
		};
		B637274026CE1B0700C8CB02 /* Beta */ = {
			isa = XCBuildConfiguration;
			buildSettings = {
				ALWAYS_EMBED_SWIFT_STANDARD_LIBRARIES = YES;
				BUNDLE_LOADER = "$(TEST_HOST)";
				CODE_SIGN_IDENTITY = "Apple Development";
				CODE_SIGN_STYLE = Automatic;
				COMBINE_HIDPI_IMAGES = YES;
				DEVELOPMENT_TEAM = HKE973VLUW;
				INFOPLIST_FILE = "Unit Tests/Info.plist";
				LD_RUNPATH_SEARCH_PATHS = (
					"$(inherited)",
					"@executable_path/../Frameworks",
					"@loader_path/../Frameworks",
				);
				MACOSX_DEPLOYMENT_TARGET = 10.15;
				PRODUCT_BUNDLE_IDENTIFIER = com.duckduckgo.macos.browser.DuckDuckGoTests;
				PRODUCT_NAME = "$(TARGET_NAME)";
				PROVISIONING_PROFILE_SPECIFIER = "";
				SWIFT_OBJC_BRIDGING_HEADER = "$(SRCROOT)/Unit Tests/Common/TestsBridging.h";
				SWIFT_VERSION = 5.0;
				TEST_HOST = "$(BUILT_PRODUCTS_DIR)/DuckDuckGo.app/Contents/MacOS/DuckDuckGo";
			};
			name = Beta;
		};
		B637274126CE1B0700C8CB02 /* Beta */ = {
			isa = XCBuildConfiguration;
			buildSettings = {
				BUNDLE_LOADER = "$(TEST_HOST)";
				CODE_SIGN_STYLE = Automatic;
				COMBINE_HIDPI_IMAGES = YES;
				DEVELOPMENT_TEAM = HKE973VLUW;
				INFOPLIST_FILE = "Integration Tests/Info.plist";
				LD_RUNPATH_SEARCH_PATHS = (
					"$(inherited)",
					"@executable_path/../Frameworks",
					"@loader_path/../Frameworks",
				);
				MACOSX_DEPLOYMENT_TARGET = 11.1;
				PRODUCT_BUNDLE_IDENTIFIER = "com.duckduckgo.Integration-Tests";
				PRODUCT_NAME = "$(TARGET_NAME)";
				SWIFT_VERSION = 5.0;
				TEST_HOST = "$(BUILT_PRODUCTS_DIR)/DuckDuckGo.app/Contents/MacOS/DuckDuckGo";
			};
			name = Beta;
		};
/* End XCBuildConfiguration section */

/* Begin XCConfigurationList section */
		4B1AD8A625FC27E200261379 /* Build configuration list for PBXNativeTarget "Integration Tests" */ = {
			isa = XCConfigurationList;
			buildConfigurations = (
				4B1AD8A425FC27E200261379 /* Debug */,
				4B1AD8B325FC322600261379 /* CI */,
				4B1AD8A525FC27E200261379 /* Release */,
				AAE814AE2716DFE8009D3531 /* Review */,
				B637274126CE1B0700C8CB02 /* Beta */,
			);
			defaultConfigurationIsVisible = 0;
			defaultConfigurationName = Release;
		};
		7B4CE8E526F02108009134B1 /* Build configuration list for PBXNativeTarget "UI Tests" */ = {
			isa = XCConfigurationList;
			buildConfigurations = (
				7B4CE8E126F02108009134B1 /* Debug */,
				7B4CE8E226F02108009134B1 /* CI */,
				7B4CE8E326F02108009134B1 /* Release */,
				AAE814AF2716DFE8009D3531 /* Review */,
				7B4CE8E426F02108009134B1 /* Beta */,
			);
			defaultConfigurationIsVisible = 0;
			defaultConfigurationName = Release;
		};
		AA585D79248FD31100E9A3E2 /* Build configuration list for PBXProject "DuckDuckGo" */ = {
			isa = XCConfigurationList;
			buildConfigurations = (
				AA585DA2248FD31500E9A3E2 /* Debug */,
				4B1AD8B025FC322600261379 /* CI */,
				AA585DA3248FD31500E9A3E2 /* Release */,
				AAE814AB2716DFE8009D3531 /* Review */,
				B637273E26CE1B0700C8CB02 /* Beta */,
			);
			defaultConfigurationIsVisible = 0;
			defaultConfigurationName = Release;
		};
		AA585DA4248FD31500E9A3E2 /* Build configuration list for PBXNativeTarget "DuckDuckGo Privacy Browser" */ = {
			isa = XCConfigurationList;
			buildConfigurations = (
				AA585DA5248FD31500E9A3E2 /* Debug */,
				4B1AD8B125FC322600261379 /* CI */,
				AA585DA6248FD31500E9A3E2 /* Release */,
				AAE814AC2716DFE8009D3531 /* Review */,
				B637273F26CE1B0700C8CB02 /* Beta */,
			);
			defaultConfigurationIsVisible = 0;
			defaultConfigurationName = Release;
		};
		AA585DA7248FD31500E9A3E2 /* Build configuration list for PBXNativeTarget "Unit Tests" */ = {
			isa = XCConfigurationList;
			buildConfigurations = (
				AA585DA8248FD31500E9A3E2 /* Debug */,
				4B1AD8B225FC322600261379 /* CI */,
				AA585DA9248FD31500E9A3E2 /* Release */,
				AAE814AD2716DFE8009D3531 /* Review */,
				B637274026CE1B0700C8CB02 /* Beta */,
			);
			defaultConfigurationIsVisible = 0;
			defaultConfigurationName = Release;
		};
/* End XCConfigurationList section */

/* Begin XCRemoteSwiftPackageReference section */
		4B82E9B125B69E3E00656FE7 /* XCRemoteSwiftPackageReference "TrackerRadarKit" */ = {
			isa = XCRemoteSwiftPackageReference;
			repositoryURL = "https://github.com/duckduckgo/TrackerRadarKit.git";
			requirement = {
				kind = exactVersion;
				version = 1.0.3;
			};
		};
		85F4D1C2266695C9002DD869 /* XCRemoteSwiftPackageReference "BrowserServicesKit" */ = {
			isa = XCRemoteSwiftPackageReference;
			repositoryURL = "https://github.com/duckduckgo/BrowserServicesKit.git";
			requirement = {
				branch = "release/friends-and-family";
				kind = branch;
			};
		};
		85FF55C625F82E4F00E2AB99 /* XCRemoteSwiftPackageReference "lottie-ios" */ = {
			isa = XCRemoteSwiftPackageReference;
			repositoryURL = "https://github.com/airbnb/lottie-ios";
			requirement = {
				branch = "lottie/macos-spm";
				kind = branch;
			};
		};
		AA06B6B52672AF8100F541C5 /* XCRemoteSwiftPackageReference "Sparkle" */ = {
			isa = XCRemoteSwiftPackageReference;
			repositoryURL = "https://github.com/sparkle-project/Sparkle.git";
			requirement = {
				kind = upToNextMajorVersion;
				minimumVersion = 1.26.0;
			};
		};
		B65783F325F8ACA400D8DB33 /* XCRemoteSwiftPackageReference "PunycodeSwift" */ = {
			isa = XCRemoteSwiftPackageReference;
			repositoryURL = "https://github.com/gumob/PunycodeSwift.git";
			requirement = {
				kind = upToNextMajorVersion;
				minimumVersion = 2.1.0;
			};
		};
		B6DA44152616C13800DD1EC2 /* XCRemoteSwiftPackageReference "OHHTTPStubs" */ = {
			isa = XCRemoteSwiftPackageReference;
			repositoryURL = "https://github.com/AliSoftware/OHHTTPStubs.git";
			requirement = {
				kind = upToNextMajorVersion;
				minimumVersion = 9.1.0;
			};
		};
/* End XCRemoteSwiftPackageReference section */

/* Begin XCSwiftPackageProductDependency section */
		4B82E9B225B69E3E00656FE7 /* TrackerRadarKit */ = {
			isa = XCSwiftPackageProductDependency;
			package = 4B82E9B125B69E3E00656FE7 /* XCRemoteSwiftPackageReference "TrackerRadarKit" */;
			productName = TrackerRadarKit;
		};
		85F4D1C3266695C9002DD869 /* BrowserServicesKit */ = {
			isa = XCSwiftPackageProductDependency;
			package = 85F4D1C2266695C9002DD869 /* XCRemoteSwiftPackageReference "BrowserServicesKit" */;
			productName = BrowserServicesKit;
		};
		85FF55C725F82E4F00E2AB99 /* Lottie */ = {
			isa = XCSwiftPackageProductDependency;
			package = 85FF55C625F82E4F00E2AB99 /* XCRemoteSwiftPackageReference "lottie-ios" */;
			productName = Lottie;
		};
		AA06B6B62672AF8100F541C5 /* Sparkle */ = {
			isa = XCSwiftPackageProductDependency;
			package = AA06B6B52672AF8100F541C5 /* XCRemoteSwiftPackageReference "Sparkle" */;
			productName = Sparkle;
		};
		B65783F425F8ACA400D8DB33 /* Punnycode */ = {
			isa = XCSwiftPackageProductDependency;
			package = B65783F325F8ACA400D8DB33 /* XCRemoteSwiftPackageReference "PunycodeSwift" */;
			productName = Punnycode;
		};
		B6DA44162616C13800DD1EC2 /* OHHTTPStubs */ = {
			isa = XCSwiftPackageProductDependency;
			package = B6DA44152616C13800DD1EC2 /* XCRemoteSwiftPackageReference "OHHTTPStubs" */;
			productName = OHHTTPStubs;
		};
		B6DA44182616C13800DD1EC2 /* OHHTTPStubsSwift */ = {
			isa = XCSwiftPackageProductDependency;
			package = B6DA44152616C13800DD1EC2 /* XCRemoteSwiftPackageReference "OHHTTPStubs" */;
			productName = OHHTTPStubsSwift;
		};
/* End XCSwiftPackageProductDependency section */

/* Begin XCVersionGroup section */
		4B11060325903E570039B979 /* CoreDataEncryptionTesting.xcdatamodeld */ = {
			isa = XCVersionGroup;
			children = (
				4B11060425903E570039B979 /* CoreDataEncryptionTesting.xcdatamodel */,
			);
			currentVersion = 4B11060425903E570039B979 /* CoreDataEncryptionTesting.xcdatamodel */;
			path = CoreDataEncryptionTesting.xcdatamodeld;
			sourceTree = "<group>";
			versionGroupType = wrapper.xcdatamodel;
		};
		4B67742E255DBEB800025BD8 /* HTTPSUpgrade.xcdatamodeld */ = {
			isa = XCVersionGroup;
			children = (
				4B67742F255DBEB800025BD8 /* HTTPSUpgrade 3.xcdatamodel */,
			);
			currentVersion = 4B67742F255DBEB800025BD8 /* HTTPSUpgrade 3.xcdatamodel */;
			path = HTTPSUpgrade.xcdatamodeld;
			sourceTree = "<group>";
			versionGroupType = wrapper.xcdatamodel;
		};
		4B9292A726670D3700AD2C21 /* Bookmark.xcdatamodeld */ = {
			isa = XCVersionGroup;
			children = (
				4B9292A826670D3700AD2C21 /* Bookmark 2.xcdatamodel */,
				4B9292A926670D3700AD2C21 /* Bookmark.xcdatamodel */,
			);
			currentVersion = 4B9292A826670D3700AD2C21 /* Bookmark 2.xcdatamodel */;
			path = Bookmark.xcdatamodeld;
			sourceTree = "<group>";
			versionGroupType = wrapper.xcdatamodel;
		};
		AAE75278263B046100B973F8 /* History.xcdatamodeld */ = {
			isa = XCVersionGroup;
			children = (
				AA7DE8E026A9BD000012B490 /* History 2.xcdatamodel */,
				AAE75279263B046100B973F8 /* History.xcdatamodel */,
			);
			currentVersion = AA7DE8E026A9BD000012B490 /* History 2.xcdatamodel */;
			path = History.xcdatamodeld;
			sourceTree = "<group>";
			versionGroupType = wrapper.xcdatamodel;
		};
		B64C852E26943BC10048FEBE /* Permissions.xcdatamodeld */ = {
			isa = XCVersionGroup;
			children = (
				B64C852F26943BC10048FEBE /* Permissions.xcdatamodel */,
			);
			currentVersion = B64C852F26943BC10048FEBE /* Permissions.xcdatamodel */;
			path = Permissions.xcdatamodeld;
			sourceTree = "<group>";
			versionGroupType = wrapper.xcdatamodel;
		};
		B6C0B23226E71BCD0031CB7F /* Downloads.xcdatamodeld */ = {
			isa = XCVersionGroup;
			children = (
				B6C0B23326E71BCD0031CB7F /* Downloads.xcdatamodel */,
			);
			currentVersion = B6C0B23326E71BCD0031CB7F /* Downloads.xcdatamodel */;
			path = Downloads.xcdatamodeld;
			sourceTree = "<group>";
			versionGroupType = wrapper.xcdatamodel;
		};
		B6DA44062616B30600DD1EC2 /* PixelDataModel.xcdatamodeld */ = {
			isa = XCVersionGroup;
			children = (
				B6DA44072616B30600DD1EC2 /* PixelDataModel.xcdatamodel */,
			);
			currentVersion = B6DA44072616B30600DD1EC2 /* PixelDataModel.xcdatamodel */;
			path = PixelDataModel.xcdatamodeld;
			sourceTree = "<group>";
			versionGroupType = wrapper.xcdatamodel;
		};
/* End XCVersionGroup section */
	};
	rootObject = AA585D76248FD31100E9A3E2 /* Project object */;
}<|MERGE_RESOLUTION|>--- conflicted
+++ resolved
@@ -3425,11 +3425,7 @@
 				AA585D86248FD31400E9A3E2 /* Assets.xcassets in Resources */,
 				AA585D89248FD31400E9A3E2 /* Main.storyboard in Resources */,
 				AAE246F6270A3D3000BEEAEE /* FirePopoverCollectionViewHeader.xib in Resources */,
-<<<<<<< HEAD
-=======
 				85378D9C274E61B8007C5CBF /* MessageViews.storyboard in Resources */,
-				4B6160F225B15792007DE5B2 /* contentblockerrules.js in Resources */,
->>>>>>> 67d4b685
 				AA80EC79256C46AA007083E7 /* TabBar.storyboard in Resources */,
 				AAC5E4C925D6A6E8007F5990 /* Bookmarks.storyboard in Resources */,
 				B6FA893D269C423100588ECD /* PrivacyDashboard.storyboard in Resources */,
